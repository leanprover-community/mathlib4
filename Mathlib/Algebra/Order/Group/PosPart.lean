/-
Copyright (c) 2021 Christopher Hoskin. All rights reserved.
Released under Apache 2.0 license as described in the file LICENSE.
Authors: Christopher Hoskin, Yaël Dillies
-/
import Mathlib.Algebra.Order.Group.Abs
import Mathlib.Algebra.Order.Group.Lattice

#align_import algebra.order.lattice_group from "leanprover-community/mathlib"@"5dc275ec639221ca4d5f56938eb966f6ad9bc89f"

/-!
# Positive & negative parts

Mathematical structures possessing an absolute value often also possess a unique decomposition of
elements into "positive" and "negative" parts which are in some sense "disjoint" (e.g. the Jordan
decomposition of a measure).

This file defines `posPart` and `negPart`, the positive and negative parts of an element in a
lattice ordered group.

## Main statements

* `posPart_sub_negPart`: Every element `a` can be decomposed into `a⁺ - a⁻`, the difference of its
  positive and negative parts.
* `posPart_inf_negPart_eq_zero`: The positive and negative parts are coprime.

## Notations

* `a⁺ᵐ = a ⊔ 1`: *Positive component* of an element `a` of a multiplicative lattice ordered group
* `a⁻ᵐ = a⁻¹ ⊔ 1`: *Negative component* of an element `a` of a multiplicative lattice ordered group
* `a⁺ = a ⊔ 0`: *Positive component* of an element `a` of a lattice ordered group
* `a⁻ = (-a) ⊔ 0`: *Negative component* of an element `a` of a lattice ordered group

## References

* [Birkhoff, Lattice-ordered Groups][birkhoff1942]
* [Bourbaki, Algebra II][bourbaki1981]
* [Fuchs, Partially Ordered Algebraic Systems][fuchs1963]
* [Zaanen, Lectures on "Riesz Spaces"][zaanen1966]
* [Banasiak, Banach Lattices in Applications][banasiak]

## Tags

positive part, negative part
-/

open Function

variable {α β : Type*}

section Lattice
variable [Lattice α]

section Group
variable [Group α] [CovariantClass α α (· * ·) (· ≤ ·)]
  [CovariantClass α α (swap (· * ·)) (· ≤ ·)] {a : α}

#noalign has_pos_part
#noalign has_neg_part
#noalign lattice_ordered_comm_group.has_one_lattice_has_pos_part
#noalign lattice_ordered_comm_group.has_zero_lattice_has_pos_part
#noalign lattice_ordered_comm_group.has_one_lattice_has_neg_part
#noalign lattice_ordered_comm_group.has_zero_lattice_has_neg_part

/-- The *positive part* of an element `a` in a lattice ordered group is `a ⊔ 1`, denoted `a⁺ᵐ`. -/
@[to_additive
"The *positive part* of an element `a` in a lattice ordered group is `a ⊔ 0`, denoted `a⁺`."]
def oneLePart (a : α) : α := a ⊔ 1
#align lattice_ordered_comm_group.m_pos_part_def oneLePart
#align lattice_ordered_comm_group.pos_part_def posPart
#align has_pos_part.pos posPart

/-- The *negative part* of an element `a` in a lattice ordered group is `a⁻¹ ⊔ 1`, denoted `a⁻ᵐ `.
-/
@[to_additive
"The *negative part* of an element `a` in a lattice ordered group is `(-a) ⊔ 0`, denoted `a⁻`."]
def leOnePart (a : α) : α := a⁻¹ ⊔ 1
#align lattice_ordered_comm_group.m_neg_part_def leOnePart
#align lattice_ordered_comm_group.neg_part_def negPart
#align has_neg_part.neg negPart

@[inherit_doc] postfix:max "⁺ᵐ " => oneLePart
@[inherit_doc] postfix:max "⁻ᵐ" => leOnePart
@[inherit_doc] postfix:max "⁺" => posPart
@[inherit_doc] postfix:max "⁻" => negPart

@[to_additive] lemma oneLePart_mono : Monotone (oneLePart : α → α) :=
  fun _a _b hab ↦ sup_le_sup_right hab _

@[to_additive] lemma leOnePart_anti : Antitone (leOnePart : α → α) :=
  fun _a _b hab ↦ sup_le_sup_right (inv_le_inv_iff.2 hab) _

@[to_additive (attr := simp)] lemma oneLePart_one : (1 : α)⁺ᵐ = 1 := sup_idem _
#align lattice_ordered_comm_group.pos_one oneLePart_one
#align lattice_ordered_comm_group.pos_zero posPart_zero

@[to_additive (attr := simp)] lemma leOnePart_one : (1 : α)⁻ᵐ = 1 := by simp [leOnePart]
#align lattice_ordered_comm_group.neg_one leOnePart_one
#align lattice_ordered_comm_group.neg_zero negPart_zero

@[to_additive posPart_nonneg] lemma one_le_oneLePart (a : α) : 1 ≤ a⁺ᵐ := le_sup_right
#align lattice_ordered_comm_group.one_le_pos one_le_oneLePart
#align lattice_ordered_comm_group.pos_nonneg posPart_nonneg

@[to_additive negPart_nonneg] lemma one_le_leOnePart (a : α) : 1 ≤ a⁻ᵐ := le_sup_right
#align lattice_ordered_comm_group.one_le_neg one_le_leOnePart
#align lattice_ordered_comm_group.neg_nonneg neg_nonneg

-- TODO: `to_additive` guesses `nonposPart`
@[to_additive le_posPart] lemma le_oneLePart (a : α) : a ≤ a⁺ᵐ := le_sup_left
#align lattice_ordered_comm_group.m_le_pos le_oneLePart
#align lattice_ordered_comm_group.le_pos le_posPart

@[to_additive] lemma inv_le_leOnePart (a : α) : a⁻¹ ≤ a⁻ᵐ := le_sup_left
#align lattice_ordered_comm_group.inv_le_neg inv_le_leOnePart
#align lattice_ordered_comm_group.neg_le_neg neg_le_negPart

@[to_additive (attr := simp)] lemma oneLePart_eq_self : a⁺ᵐ = a ↔ 1 ≤ a := sup_eq_left
#align lattice_ordered_comm_group.pos_of_one_le oneLePart_eq_self
#align lattice_ordered_comm_group.pos_of_nonneg posPart_eq_self

@[to_additive] lemma oneLePart_eq_one : a⁺ᵐ = 1 ↔ a ≤ 1 := sup_eq_right
#align lattice_ordered_comm_group.pos_eq_one_iff oneLePart_eq_one
#align lattice_ordered_comm_group.pos_eq_zero_iff posPart_eq_zero
#align lattice_ordered_comm_group.pos_of_le_one oneLePart_eq_one
#align lattice_ordered_comm_group.pos_of_nonpos posPart_eq_zero

/-- See also `leOnePart_eq_inv`. -/
@[to_additive "See also `negPart_eq_neg`."]
lemma leOnePart_eq_inv' : a⁻ᵐ = a⁻¹ ↔ 1 ≤ a⁻¹ := sup_eq_left

@[to_additive (attr := simp)] lemma leOnePart_eq_inv : a⁻ᵐ = a⁻¹ ↔ a ≤ 1 := by simp [leOnePart]
#align lattice_ordered_comm_group.neg_of_le_one leOnePart_eq_inv
#align lattice_ordered_comm_group.neg_of_nonpos negPart_eq_neg
#align lattice_ordered_comm_group.neg_of_one_le_inv leOnePart_eq_inv
#align lattice_ordered_comm_group.neg_of_inv_nonneg negPart_eq_neg

/-- See also `leOnePart_eq_one`. -/
@[to_additive "See also `negPart_eq_zero`."]
lemma leOnePart_eq_one' : a⁻ᵐ = 1 ↔ a⁻¹ ≤ 1 := sup_eq_right
#align lattice_ordered_comm_group.neg_eq_one_iff' leOnePart_eq_one'
#align lattice_ordered_comm_group.neg_eq_zero_iff' negPart_eq_zero'
#align lattice_ordered_comm_group.neg_of_inv_le_one leOnePart_eq_one'
#align lattice_ordered_comm_group.neg_of_neg_nonpos negPart_eq_zero'

@[to_additive (attr := simp)]
lemma leOnePart_eq_one : a⁻ᵐ = 1 ↔ 1 ≤ a := by simp [leOnePart_eq_one']
#align lattice_ordered_comm_group.neg_eq_one_iff leOnePart_eq_one
#align lattice_ordered_comm_group.neg_eq_zero_iff negPart_eq_zero
#align lattice_ordered_comm_group.neg_of_one_le leOnePart_eq_one
#align lattice_ordered_comm_group.neg_of_nonneg negPart_eq_zero

@[to_additive] lemma oneLePart_le_one : a⁺ᵐ ≤ 1 ↔ a ≤ 1 := by simp [oneLePart]
#align lattice_ordered_comm_group.pos_le_one_iff oneLePart_le_one
#align lattice_ordered_comm_group.pos_nonpos_iff posPart_nonpos

/-- See also `leOnePart_le_one`. -/
@[to_additive "See also `negPart_nonpos`."]
lemma leOnePart_le_one' : a⁻ᵐ ≤ 1 ↔ a⁻¹ ≤ 1 := by simp [leOnePart]
#align lattice_ordered_comm_group.neg_le_one_iff leOnePart_le_one'
#align lattice_ordered_comm_group.neg_nonpos_iff negPart_nonpos'

@[to_additive] lemma leOnePart_le_one : a⁻ᵐ ≤ 1 ↔ a⁻¹ ≤ 1 := by simp [leOnePart]

@[to_additive (attr := simp) posPart_pos] lemma one_lt_oneLePart (ha : 1 < a) : 1 < a⁺ᵐ := by
  rwa [oneLePart_eq_self.2 ha.le]

@[to_additive (attr := simp) negPart_pos] lemma one_lt_ltOnePart (ha : a < 1) : 1 < a⁻ᵐ := by
  rwa [leOnePart_eq_inv.2 ha.le, one_lt_inv']

@[to_additive (attr := simp)] lemma oneLePart_inv (a : α) : a⁻¹⁺ᵐ = a⁻ᵐ := rfl
#align lattice_ordered_comm_group.neg_eq_pos_inv oneLePart_inv
#align lattice_ordered_comm_group.neg_eq_pos_neg posPart_neg

@[to_additive (attr := simp)] lemma leOnePart_inv (a : α) : a⁻¹⁻ᵐ = a⁺ᵐ := by
  simp [oneLePart, leOnePart]
#align lattice_ordered_comm_group.pos_eq_neg_inv leOnePart_inv
#align lattice_ordered_comm_group.pos_eq_neg_neg negPart_neg

@[to_additive]
lemma leOnePart_eq_inv_inf_one (a : α) : a⁻ᵐ = (a ⊓ 1)⁻¹ := by
  rw [leOnePart, ← inv_inj, inv_sup, inv_inv, inv_inv, inv_one]
#align lattice_ordered_comm_group.neg_eq_inv_inf_one leOnePart_eq_inv_inf_one
#align lattice_ordered_comm_group.neg_eq_neg_inf_zero negPart_eq_neg_inf_zero

-- Bourbaki A.VI.12 Prop 9 d)
@[to_additive] lemma oneLePart_mul_leOnePart (a : α) : a⁺ᵐ * a⁻ᵐ = |a|ₘ := by
  rw [oneLePart, sup_mul, one_mul, leOnePart, mul_sup, mul_one, mul_inv_self, sup_assoc,
    ← @sup_assoc _ _ a, sup_eq_right.2 le_sup_right]
  exact sup_eq_left.2 <| one_le_mabs a
#align lattice_ordered_comm_group.pos_mul_neg oneLePart_mul_leOnePart
#align lattice_ordered_comm_group.pos_add_neg posPart_add_negPart

@[to_additive] lemma leOnePart_mul_oneLePart (a : α) : a⁻ᵐ * a⁺ᵐ = |a|ₘ := by
  rw [oneLePart, mul_sup, mul_one, leOnePart, sup_mul, one_mul, inv_mul_self, sup_assoc,
    ← @sup_assoc _ _ a, sup_eq_right.2 le_sup_right]
  exact sup_eq_left.2 <| one_le_mabs a

-- Bourbaki A.VI.12 Prop 9 a)
@[to_additive (attr := simp)] lemma oneLePart_div_leOnePart (a : α) : a⁺ᵐ / a⁻ᵐ = a := by
  rw [div_eq_mul_inv, mul_inv_eq_iff_eq_mul, leOnePart, mul_sup, mul_one, mul_right_inv, sup_comm,
    oneLePart]
#align lattice_ordered_comm_group.pos_div_neg oneLePart_div_leOnePart
#align lattice_ordered_comm_group.pos_sub_neg posPart_sub_negPart

<<<<<<< HEAD
@[to_additive (attr := simp)] lemma leOnePart_div_oneLePart (a : α) : a⁻ᵐ / a⁺ᵐ = a⁻¹ := by
  rw [← inv_div, oneLePart_div_leOnePart]
=======
-- The proof from Bourbaki A.VI.12 Prop 9 d)
@[to_additive]
lemma oneLePart_mul_leOnePart
    [CovariantClass α α (· * ·) (· ≤ ·)] [CovariantClass α α (swap (· * ·)) (· ≤ ·)] (a : α) :
    a⁺ᵐ * a⁻ᵐ = |a|ₘ := by
  rw [oneLePart, sup_mul, one_mul, leOnePart, mul_sup, mul_one, mul_inv_self, sup_assoc,
    ← sup_assoc a, sup_eq_right.2 le_sup_right]
  exact sup_eq_left.2 <| one_le_mabs a
#align lattice_ordered_comm_group.pos_mul_neg oneLePart_mul_leOnePart
#align lattice_ordered_comm_group.pos_add_neg posPart_add_negPart
>>>>>>> b6e4828f

#noalign lattice_ordered_comm_group.m_pos_abs
#noalign lattice_ordered_comm_group.pos_abs
#noalign lattice_ordered_comm_group.m_neg_abs
#noalign lattice_ordered_comm_group.neg_abs

-- Bourbaki A.VI.12 Prop 9 a)
-- a⁺ᵐ ⊓ a⁻ᵐ = 0 (`a⁺` and `a⁻` are co-prime, and, since they are positive, disjoint)
@[to_additive] lemma oneLePart_inf_leOnePart_eq_one (a : α) : a⁺ᵐ ⊓ a⁻ᵐ = 1 := by
  rw [← mul_left_inj a⁻ᵐ⁻¹, inf_mul, one_mul, mul_right_inv, ← div_eq_mul_inv,
    oneLePart_div_leOnePart, leOnePart_eq_inv_inf_one, inv_inv]
#align lattice_ordered_comm_group.pos_inf_neg_eq_one oneLePart_inf_leOnePart_eq_one
#align lattice_ordered_comm_group.pos_inf_neg_eq_zero posPart_inf_negPart_eq_zero

end Group

section CommGroup
variable [Lattice α] [CommGroup α] [CovariantClass α α (· * ·) (· ≤ ·)]

-- Bourbaki A.VI.12 (with a and b swapped)
@[to_additive] lemma sup_eq_mul_oneLePart_div (a b : α) : a ⊔ b = b * (a / b)⁺ᵐ := by
  simp [oneLePart, mul_sup]
#align lattice_ordered_comm_group.sup_eq_mul_pos_div sup_eq_mul_oneLePart_div
#align lattice_ordered_comm_group.sup_eq_add_pos_sub sup_eq_add_posPart_sub

-- Bourbaki A.VI.12 (with a and b swapped)
@[to_additive] lemma inf_eq_div_oneLePart_div (a b : α) : a ⊓ b = a / (a / b)⁺ᵐ := by
  simp [oneLePart, div_sup, inf_comm]
#align lattice_ordered_comm_group.inf_eq_div_pos_div inf_eq_div_oneLePart_div
#align lattice_ordered_comm_group.inf_eq_sub_pos_sub inf_eq_sub_posPart_sub

-- Bourbaki A.VI.12 Prop 9 c)
@[to_additive] lemma le_iff_oneLePart_leOnePart (a b : α) : a ≤ b ↔ a⁺ᵐ ≤ b⁺ᵐ ∧ b⁻ᵐ ≤ a⁻ᵐ := by
  refine ⟨fun h ↦ ⟨oneLePart_mono h, leOnePart_anti h⟩, fun h ↦ ?_⟩
  rw [← oneLePart_div_leOnePart a, ← oneLePart_div_leOnePart b]
  exact div_le_div'' h.1 h.2
#align lattice_ordered_comm_group.m_le_iff_pos_le_neg_ge le_iff_oneLePart_leOnePart
#align lattice_ordered_comm_group.le_iff_pos_le_neg_ge le_iff_posPart_negPart

@[to_additive abs_add_eq_two_nsmul_posPart]
lemma mabs_mul_eq_oneLePart_sq (a : α) : |a|ₘ * a = a⁺ᵐ ^ 2 := by
  rw [sq, ← mul_mul_div_cancel a⁺ᵐ, oneLePart_mul_leOnePart, oneLePart_div_leOnePart]

@[to_additive add_abs_eq_two_nsmul_posPart]
lemma mul_mabs_eq_oneLePart_sq (a : α) : a * |a|ₘ = a⁺ᵐ ^ 2 := by
  rw [mul_comm, mabs_mul_eq_oneLePart_sq]

@[to_additive abs_sub_eq_two_nsmul_negPart]
lemma mabs_div_eq_leOnePart_sq (a : α) : |a|ₘ / a = a⁻ᵐ ^ 2 := by
  rw [sq, ← mul_div_div_cancel, oneLePart_mul_leOnePart, oneLePart_div_leOnePart]

@[to_additive sub_abs_eq_neg_two_nsmul_negPart]
lemma div_mabs_eq_inv_leOnePart_sq (a : α) : a / |a|ₘ = (a⁻ᵐ ^ 2)⁻¹ := by
  rw [← mabs_div_eq_leOnePart_sq, inv_div]

end CommGroup
end Lattice

section LinearOrder
variable [LinearOrder α] [Group α] [CovariantClass α α (· * ·) (· ≤ ·)] {a : α}

@[to_additive] lemma oneLePart_eq_ite : a⁺ᵐ = ite (1 ≤ a) a 1 := by
  rw [← maxDefault, ← sup_eq_maxDefault]; simp_rw [sup_comm]; rfl

@[to_additive] lemma leOnePart_eq_ite : a⁻ᵐ = ite (a ≤ 1) a⁻¹ 1 := by
  simp_rw [← one_le_inv']; rw [← maxDefault, ← sup_eq_maxDefault]; simp_rw [sup_comm]; rfl

@[to_additive (attr := simp) posPart_pos_iff] lemma one_lt_oneLePart_iff : 1 < a⁺ᵐ ↔ 1 < a :=
  lt_iff_lt_of_le_iff_le $ (one_le_oneLePart _).le_iff_eq.trans oneLePart_eq_one

@[to_additive (attr := simp) negPart_pos_iff] lemma one_lt_ltOnePart_iff : 1 < a⁻ᵐ ↔ a < 1 :=
  lt_iff_lt_of_le_iff_le $ (one_le_leOnePart _).le_iff_eq.trans leOnePart_eq_one

@[to_additive posPart_eq_of_posPart_pos]
lemma oneLePart_of_one_lt_oneLePart (ha : 1 < a⁺ᵐ) : a⁺ᵐ = a := by
  rw [oneLePart, right_lt_sup, not_le] at ha; exact oneLePart_eq_self.2 ha.le
#align lattice_ordered_comm_group.pos_eq_self_of_one_lt_pos oneLePart_of_one_lt_oneLePart
#align lattice_ordered_comm_group.pos_eq_self_of_pos_pos posPart_eq_of_posPart_pos

end LinearOrder

namespace Pi
variable {ι : Type*} {α : ι → Type*} [∀ i, Lattice (α i)] [∀ i, AddCommGroup (α i)]

@[to_additive (attr := simp)] lemma oneLePart_apply (f : ∀ i, α i) (i : ι) : f⁺ i = (f i)⁺ := rfl
@[to_additive (attr := simp)] lemma leOnePart_apply (f : ∀ i, α i) (i : ι) : f⁻ i = (f i)⁻ := rfl

@[to_additive] lemma oneLePart_def (f : ∀ i, α i) : f⁺ = fun i ↦ (f i)⁺ := rfl
@[to_additive] lemma leOnePart_def (f : ∀ i, α i) : f⁻ = fun i ↦ (f i)⁻ := rfl

end Pi<|MERGE_RESOLUTION|>--- conflicted
+++ resolved
@@ -186,7 +186,7 @@
 -- Bourbaki A.VI.12 Prop 9 d)
 @[to_additive] lemma oneLePart_mul_leOnePart (a : α) : a⁺ᵐ * a⁻ᵐ = |a|ₘ := by
   rw [oneLePart, sup_mul, one_mul, leOnePart, mul_sup, mul_one, mul_inv_self, sup_assoc,
-    ← @sup_assoc _ _ a, sup_eq_right.2 le_sup_right]
+    ← sup_assoc a, sup_eq_right.2 le_sup_right]
   exact sup_eq_left.2 <| one_le_mabs a
 #align lattice_ordered_comm_group.pos_mul_neg oneLePart_mul_leOnePart
 #align lattice_ordered_comm_group.pos_add_neg posPart_add_negPart
@@ -203,21 +203,8 @@
 #align lattice_ordered_comm_group.pos_div_neg oneLePart_div_leOnePart
 #align lattice_ordered_comm_group.pos_sub_neg posPart_sub_negPart
 
-<<<<<<< HEAD
 @[to_additive (attr := simp)] lemma leOnePart_div_oneLePart (a : α) : a⁻ᵐ / a⁺ᵐ = a⁻¹ := by
   rw [← inv_div, oneLePart_div_leOnePart]
-=======
--- The proof from Bourbaki A.VI.12 Prop 9 d)
-@[to_additive]
-lemma oneLePart_mul_leOnePart
-    [CovariantClass α α (· * ·) (· ≤ ·)] [CovariantClass α α (swap (· * ·)) (· ≤ ·)] (a : α) :
-    a⁺ᵐ * a⁻ᵐ = |a|ₘ := by
-  rw [oneLePart, sup_mul, one_mul, leOnePart, mul_sup, mul_one, mul_inv_self, sup_assoc,
-    ← sup_assoc a, sup_eq_right.2 le_sup_right]
-  exact sup_eq_left.2 <| one_le_mabs a
-#align lattice_ordered_comm_group.pos_mul_neg oneLePart_mul_leOnePart
-#align lattice_ordered_comm_group.pos_add_neg posPart_add_negPart
->>>>>>> b6e4828f
 
 #noalign lattice_ordered_comm_group.m_pos_abs
 #noalign lattice_ordered_comm_group.pos_abs
