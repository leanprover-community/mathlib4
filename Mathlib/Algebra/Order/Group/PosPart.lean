/-
Copyright (c) 2021 Christopher Hoskin. All rights reserved.
Released under Apache 2.0 license as described in the file LICENSE.
Authors: Christopher Hoskin, Yaël Dillies
-/
import Mathlib.Algebra.Order.Group.Unbundled.Abs

/-!
# Positive & negative parts

Mathematical structures possessing an absolute value often also possess a unique decomposition of
elements into "positive" and "negative" parts which are in some sense "disjoint" (e.g. the Jordan
decomposition of a measure).

This file defines `posPart` and `negPart`, the positive and negative parts of an element in a
lattice ordered group.

## Main statements

* `posPart_sub_negPart`: Every element `a` can be decomposed into `a⁺ - a⁻`, the difference of its
  positive and negative parts.
* `posPart_inf_negPart_eq_zero`: The positive and negative parts are coprime.

## Notations

* `a⁺ᵐ = a ⊔ 1`: *Positive component* of an element `a` of a multiplicative lattice ordered group
* `a⁻ᵐ = a⁻¹ ⊔ 1`: *Negative component* of an element `a` of a multiplicative lattice ordered group
* `a⁺ = a ⊔ 0`: *Positive component* of an element `a` of a lattice ordered group
* `a⁻ = (-a) ⊔ 0`: *Negative component* of an element `a` of a lattice ordered group

## References

* [Birkhoff, Lattice-ordered Groups][birkhoff1942]
* [Bourbaki, Algebra II][bourbaki1981]
* [Fuchs, Partially Ordered Algebraic Systems][fuchs1963]
* [Zaanen, Lectures on "Riesz Spaces"][zaanen1966]
* [Banasiak, Banach Lattices in Applications][banasiak]

## Tags

positive part, negative part
-/

open Function

variable {α β : Type*}

section Lattice
variable [Lattice α]

section Group
<<<<<<< HEAD
variable [Group α] [MulLeftMono α]
  [MulRightMono α] {a : α}

#noalign has_pos_part
#noalign has_neg_part
#noalign lattice_ordered_comm_group.has_one_lattice_has_pos_part
#noalign lattice_ordered_comm_group.has_zero_lattice_has_pos_part
#noalign lattice_ordered_comm_group.has_one_lattice_has_neg_part
#noalign lattice_ordered_comm_group.has_zero_lattice_has_neg_part
=======
variable [Group α] {a : α}
>>>>>>> 45264925

/-- The *positive part* of an element `a` in a lattice ordered group is `a ⊔ 1`, denoted `a⁺ᵐ`. -/
@[to_additive
"The *positive part* of an element `a` in a lattice ordered group is `a ⊔ 0`, denoted `a⁺`."]
def oneLePart (a : α) : α := a ⊔ 1

/-- The *negative part* of an element `a` in a lattice ordered group is `a⁻¹ ⊔ 1`, denoted `a⁻ᵐ `.
-/
@[to_additive
"The *negative part* of an element `a` in a lattice ordered group is `(-a) ⊔ 0`, denoted `a⁻`."]
def leOnePart (a : α) : α := a⁻¹ ⊔ 1

@[inherit_doc] postfix:max "⁺ᵐ " => oneLePart
@[inherit_doc] postfix:max "⁻ᵐ" => leOnePart
@[inherit_doc] postfix:max "⁺" => posPart
@[inherit_doc] postfix:max "⁻" => negPart

@[to_additive] lemma oneLePart_mono : Monotone (oneLePart : α → α) :=
  fun _a _b hab ↦ sup_le_sup_right hab _

@[to_additive (attr := simp)] lemma oneLePart_one : (1 : α)⁺ᵐ = 1 := sup_idem _

@[to_additive (attr := simp)] lemma leOnePart_one : (1 : α)⁻ᵐ = 1 := by simp [leOnePart]

@[to_additive posPart_nonneg] lemma one_le_oneLePart (a : α) : 1 ≤ a⁺ᵐ := le_sup_right

@[to_additive negPart_nonneg] lemma one_le_leOnePart (a : α) : 1 ≤ a⁻ᵐ := le_sup_right

-- TODO: `to_additive` guesses `nonposPart`
@[to_additive le_posPart] lemma le_oneLePart (a : α) : a ≤ a⁺ᵐ := le_sup_left

@[to_additive] lemma inv_le_leOnePart (a : α) : a⁻¹ ≤ a⁻ᵐ := le_sup_left

@[to_additive (attr := simp)] lemma oneLePart_eq_self : a⁺ᵐ = a ↔ 1 ≤ a := sup_eq_left

@[to_additive] lemma oneLePart_eq_one : a⁺ᵐ = 1 ↔ a ≤ 1 := sup_eq_right

/-- See also `leOnePart_eq_inv`. -/
@[to_additive "See also `negPart_eq_neg`."]
lemma leOnePart_eq_inv' : a⁻ᵐ = a⁻¹ ↔ 1 ≤ a⁻¹ := sup_eq_left

/-- See also `leOnePart_eq_one`. -/
@[to_additive "See also `negPart_eq_zero`."]
lemma leOnePart_eq_one' : a⁻ᵐ = 1 ↔ a⁻¹ ≤ 1 := sup_eq_right

@[to_additive] lemma oneLePart_le_one : a⁺ᵐ ≤ 1 ↔ a ≤ 1 := by simp [oneLePart]

/-- See also `leOnePart_le_one`. -/
@[to_additive "See also `negPart_nonpos`."]
lemma leOnePart_le_one' : a⁻ᵐ ≤ 1 ↔ a⁻¹ ≤ 1 := by simp [leOnePart]

@[to_additive] lemma leOnePart_le_one : a⁻ᵐ ≤ 1 ↔ a⁻¹ ≤ 1 := by simp [leOnePart]

@[to_additive (attr := simp) posPart_pos] lemma one_lt_oneLePart (ha : 1 < a) : 1 < a⁺ᵐ := by
  rwa [oneLePart_eq_self.2 ha.le]

@[to_additive (attr := simp)] lemma oneLePart_inv (a : α) : a⁻¹⁺ᵐ = a⁻ᵐ := rfl

@[to_additive (attr := simp)] lemma leOnePart_inv (a : α) : a⁻¹⁻ᵐ = a⁺ᵐ := by
  simp [oneLePart, leOnePart]

section covariantmul
variable [CovariantClass α α (· * ·) (· ≤ ·)]

@[to_additive (attr := simp)] lemma leOnePart_eq_inv : a⁻ᵐ = a⁻¹ ↔ a ≤ 1 := by simp [leOnePart]

@[to_additive (attr := simp)]
lemma leOnePart_eq_one : a⁻ᵐ = 1 ↔ 1 ≤ a := by simp [leOnePart_eq_one']

@[to_additive (attr := simp) negPart_pos] lemma one_lt_ltOnePart (ha : a < 1) : 1 < a⁻ᵐ := by
  rwa [leOnePart_eq_inv.2 ha.le, one_lt_inv']

-- Bourbaki A.VI.12 Prop 9 a)
@[to_additive (attr := simp)] lemma oneLePart_div_leOnePart (a : α) : a⁺ᵐ / a⁻ᵐ = a := by
  rw [div_eq_mul_inv, mul_inv_eq_iff_eq_mul, leOnePart, mul_sup, mul_one, mul_inv_cancel, sup_comm,
    oneLePart]

@[to_additive (attr := simp)] lemma leOnePart_div_oneLePart (a : α) : a⁻ᵐ / a⁺ᵐ = a⁻¹ := by
  rw [← inv_div, oneLePart_div_leOnePart]

section covariantmulop
variable [CovariantClass α α (swap (· * ·)) (· ≤ ·)]

@[to_additive] lemma leOnePart_anti : Antitone (leOnePart : α → α) :=
  fun _a _b hab ↦ sup_le_sup_right (inv_le_inv_iff.2 hab) _

@[to_additive]
lemma leOnePart_eq_inv_inf_one (a : α) : a⁻ᵐ = (a ⊓ 1)⁻¹ := by
  rw [leOnePart, ← inv_inj, inv_sup, inv_inv, inv_inv, inv_one]

-- Bourbaki A.VI.12 Prop 9 d)
@[to_additive] lemma oneLePart_mul_leOnePart (a : α) : a⁺ᵐ * a⁻ᵐ = |a|ₘ := by
  rw [oneLePart, sup_mul, one_mul, leOnePart, mul_sup, mul_one, mul_inv_cancel, sup_assoc,
    ← sup_assoc a, sup_eq_right.2 le_sup_right]
  exact sup_eq_left.2 <| one_le_mabs a

@[to_additive] lemma leOnePart_mul_oneLePart (a : α) : a⁻ᵐ * a⁺ᵐ = |a|ₘ := by
  rw [oneLePart, mul_sup, mul_one, leOnePart, sup_mul, one_mul, inv_mul_cancel, sup_assoc,
    ← @sup_assoc _ _ a, sup_eq_right.2 le_sup_right]
  exact sup_eq_left.2 <| one_le_mabs a

-- Bourbaki A.VI.12 Prop 9 a)
-- a⁺ᵐ ⊓ a⁻ᵐ = 0 (`a⁺` and `a⁻` are co-prime, and, since they are positive, disjoint)
@[to_additive] lemma oneLePart_inf_leOnePart_eq_one (a : α) : a⁺ᵐ ⊓ a⁻ᵐ = 1 := by
  rw [← mul_left_inj a⁻ᵐ⁻¹, inf_mul, one_mul, mul_inv_cancel, ← div_eq_mul_inv,
    oneLePart_div_leOnePart, leOnePart_eq_inv_inf_one, inv_inv]

end covariantmulop

end covariantmul

end Group

section CommGroup
<<<<<<< HEAD
variable [Lattice α] [CommGroup α] [MulLeftMono α]
=======
variable [CommGroup α] [CovariantClass α α (· * ·) (· ≤ ·)]
>>>>>>> 45264925

-- Bourbaki A.VI.12 (with a and b swapped)
@[to_additive] lemma sup_eq_mul_oneLePart_div (a b : α) : a ⊔ b = b * (a / b)⁺ᵐ := by
  simp [oneLePart, mul_sup]

-- Bourbaki A.VI.12 (with a and b swapped)
@[to_additive] lemma inf_eq_div_oneLePart_div (a b : α) : a ⊓ b = a / (a / b)⁺ᵐ := by
  simp [oneLePart, div_sup, inf_comm]

-- Bourbaki A.VI.12 Prop 9 c)
@[to_additive] lemma le_iff_oneLePart_leOnePart (a b : α) : a ≤ b ↔ a⁺ᵐ ≤ b⁺ᵐ ∧ b⁻ᵐ ≤ a⁻ᵐ := by
  refine ⟨fun h ↦ ⟨oneLePart_mono h, leOnePart_anti h⟩, fun h ↦ ?_⟩
  rw [← oneLePart_div_leOnePart a, ← oneLePart_div_leOnePart b]
  exact div_le_div'' h.1 h.2

@[to_additive abs_add_eq_two_nsmul_posPart]
lemma mabs_mul_eq_oneLePart_sq (a : α) : |a|ₘ * a = a⁺ᵐ ^ 2 := by
  rw [sq, ← mul_mul_div_cancel a⁺ᵐ, oneLePart_mul_leOnePart, oneLePart_div_leOnePart]

@[to_additive add_abs_eq_two_nsmul_posPart]
lemma mul_mabs_eq_oneLePart_sq (a : α) : a * |a|ₘ = a⁺ᵐ ^ 2 := by
  rw [mul_comm, mabs_mul_eq_oneLePart_sq]

@[to_additive abs_sub_eq_two_nsmul_negPart]
lemma mabs_div_eq_leOnePart_sq (a : α) : |a|ₘ / a = a⁻ᵐ ^ 2 := by
  rw [sq, ← mul_div_div_cancel, oneLePart_mul_leOnePart, oneLePart_div_leOnePart]

@[to_additive sub_abs_eq_neg_two_nsmul_negPart]
lemma div_mabs_eq_inv_leOnePart_sq (a : α) : a / |a|ₘ = (a⁻ᵐ ^ 2)⁻¹ := by
  rw [← mabs_div_eq_leOnePart_sq, inv_div]

end CommGroup
end Lattice

section LinearOrder
<<<<<<< HEAD
variable [LinearOrder α] [Group α] [MulLeftMono α] {a : α}
=======
variable [LinearOrder α] [Group α] {a : α}
>>>>>>> 45264925

@[to_additive] lemma oneLePart_eq_ite : a⁺ᵐ = if 1 ≤ a then a else 1 := by
  rw [oneLePart, ← maxDefault, ← sup_eq_maxDefault]; simp_rw [sup_comm]

@[to_additive (attr := simp) posPart_pos_iff] lemma one_lt_oneLePart_iff : 1 < a⁺ᵐ ↔ 1 < a :=
  lt_iff_lt_of_le_iff_le <| (one_le_oneLePart _).le_iff_eq.trans oneLePart_eq_one

@[to_additive posPart_eq_of_posPart_pos]
lemma oneLePart_of_one_lt_oneLePart (ha : 1 < a⁺ᵐ) : a⁺ᵐ = a := by
  rw [oneLePart, right_lt_sup, not_le] at ha; exact oneLePart_eq_self.2 ha.le

section covariantmul
variable [CovariantClass α α (· * ·) (· ≤ ·)]

@[to_additive] lemma leOnePart_eq_ite : a⁻ᵐ = if a ≤ 1 then a⁻¹ else 1 := by
  simp_rw [← one_le_inv']; rw [leOnePart, ← maxDefault, ← sup_eq_maxDefault]; simp_rw [sup_comm]

@[to_additive (attr := simp) negPart_pos_iff] lemma one_lt_ltOnePart_iff : 1 < a⁻ᵐ ↔ a < 1 :=
  lt_iff_lt_of_le_iff_le <| (one_le_leOnePart _).le_iff_eq.trans leOnePart_eq_one

end covariantmul
end LinearOrder

namespace Pi
variable {ι : Type*} {α : ι → Type*} [∀ i, Lattice (α i)] [∀ i, AddCommGroup (α i)]

@[to_additive (attr := simp)] lemma oneLePart_apply (f : ∀ i, α i) (i : ι) : f⁺ i = (f i)⁺ := rfl
@[to_additive (attr := simp)] lemma leOnePart_apply (f : ∀ i, α i) (i : ι) : f⁻ i = (f i)⁻ := rfl

@[to_additive] lemma oneLePart_def (f : ∀ i, α i) : f⁺ = fun i ↦ (f i)⁺ := rfl
@[to_additive] lemma leOnePart_def (f : ∀ i, α i) : f⁻ = fun i ↦ (f i)⁻ := rfl

end Pi<|MERGE_RESOLUTION|>--- conflicted
+++ resolved
@@ -49,19 +49,7 @@
 variable [Lattice α]
 
 section Group
-<<<<<<< HEAD
-variable [Group α] [MulLeftMono α]
-  [MulRightMono α] {a : α}
-
-#noalign has_pos_part
-#noalign has_neg_part
-#noalign lattice_ordered_comm_group.has_one_lattice_has_pos_part
-#noalign lattice_ordered_comm_group.has_zero_lattice_has_pos_part
-#noalign lattice_ordered_comm_group.has_one_lattice_has_neg_part
-#noalign lattice_ordered_comm_group.has_zero_lattice_has_neg_part
-=======
 variable [Group α] {a : α}
->>>>>>> 45264925
 
 /-- The *positive part* of an element `a` in a lattice ordered group is `a ⊔ 1`, denoted `a⁺ᵐ`. -/
 @[to_additive
@@ -124,7 +112,7 @@
   simp [oneLePart, leOnePart]
 
 section covariantmul
-variable [CovariantClass α α (· * ·) (· ≤ ·)]
+variable [MulLeftMono α]
 
 @[to_additive (attr := simp)] lemma leOnePart_eq_inv : a⁻ᵐ = a⁻¹ ↔ a ≤ 1 := by simp [leOnePart]
 
@@ -176,11 +164,7 @@
 end Group
 
 section CommGroup
-<<<<<<< HEAD
 variable [Lattice α] [CommGroup α] [MulLeftMono α]
-=======
-variable [CommGroup α] [CovariantClass α α (· * ·) (· ≤ ·)]
->>>>>>> 45264925
 
 -- Bourbaki A.VI.12 (with a and b swapped)
 @[to_additive] lemma sup_eq_mul_oneLePart_div (a b : α) : a ⊔ b = b * (a / b)⁺ᵐ := by
@@ -216,11 +200,7 @@
 end Lattice
 
 section LinearOrder
-<<<<<<< HEAD
-variable [LinearOrder α] [Group α] [MulLeftMono α] {a : α}
-=======
 variable [LinearOrder α] [Group α] {a : α}
->>>>>>> 45264925
 
 @[to_additive] lemma oneLePart_eq_ite : a⁺ᵐ = if 1 ≤ a then a else 1 := by
   rw [oneLePart, ← maxDefault, ← sup_eq_maxDefault]; simp_rw [sup_comm]
@@ -233,7 +213,7 @@
   rw [oneLePart, right_lt_sup, not_le] at ha; exact oneLePart_eq_self.2 ha.le
 
 section covariantmul
-variable [CovariantClass α α (· * ·) (· ≤ ·)]
+variable [MulLeftMono α]
 
 @[to_additive] lemma leOnePart_eq_ite : a⁻ᵐ = if a ≤ 1 then a⁻¹ else 1 := by
   simp_rw [← one_le_inv']; rw [leOnePart, ← maxDefault, ← sup_eq_maxDefault]; simp_rw [sup_comm]
