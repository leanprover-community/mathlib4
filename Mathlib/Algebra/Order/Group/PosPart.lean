/-
Copyright (c) 2021 Christopher Hoskin. All rights reserved.
Released under Apache 2.0 license as described in the file LICENSE.
Authors: Christopher Hoskin, Yaël Dillies
-/
import Mathlib.Algebra.Order.Group.Abs
import Mathlib.Algebra.Order.Group.Lattice
import Mathlib.Tactic.LibrarySearch

#align_import algebra.order.lattice_group from "leanprover-community/mathlib"@"5dc275ec639221ca4d5f56938eb966f6ad9bc89f"

/-!
# Positive & negative parts

Mathematical structures possessing an absolute value often also possess a unique decomposition of
elements into "positive" and "negative" parts which are in some sense "disjoint" (e.g. the Jordan
decomposition of a measure).

This file defines `posPart` and `negPart`, the positive and negative parts of an element in a
lattice ordered group.

## Main statements

* `posPart_sub_negPart`: Every element `a` can be decomposed into `a⁺ - a⁻`, the difference of its
  positive and negative parts.
* `posPart_inf_negPart_eq_zero`: The positive and negative parts are coprime.

## Notations

<<<<<<< HEAD
* `a⁺ᵐ = a ⊔ 1`: The *positive component* of an element `a` of a lattice ordered group
* `a⁻ᵐ = (-a) ⊔ 1`: The *negative component* of an element `a` of a lattice ordered group
* `a⁺ = a ⊔ 0`: The *positive component* of an element `a` of a lattice ordered group
* `a⁻ = (-a) ⊔ 0`: The *negative component* of an element `a` of a lattice ordered group
=======
- `a⁺ = a ⊔ 0`: The *positive component* of an element `a` of a lattice ordered group
- `a⁻ = (-a) ⊔ 0`: The *negative component* of an element `a` of a lattice ordered group
- `|a|ₘ = a⊔(-a)`: The *absolute value* of an element `a` of a lattice ordered group

## Implementation notes

A lattice ordered group is a type `α` satisfying:

* `[Lattice α]`
* `[CommGroup α]`
* `[CovariantClass α α (*) (≤)]`
* `[CovariantClass α α (swap (· * ·)) (· ≤ ·)]`

The remainder of the file establishes basic properties of lattice ordered groups. It is shown that
when the group is commutative, the lattice is distributive. This also holds in the non-commutative
case ([Birkhoff][birkhoff1942],[Fuchs][fuchs1963]) but we do not yet have the machinery to establish
this in Mathlib.
>>>>>>> 350879f7

## References

* [Birkhoff, Lattice-ordered Groups][birkhoff1942]
* [Bourbaki, Algebra II][bourbaki1981]
* [Fuchs, Partially Ordered Algebraic Systems][fuchs1963]
* [Zaanen, Lectures on "Riesz Spaces"][zaanen1966]
* [Banasiak, Banach Lattices in Applications][banasiak]

## Tags

positive part, negative part
-/

/-- The positive part of an element admitting a decomposition into positive and negative parts.
-/
class PosPart (α : Type*) where
  /-- The positive part function. -/
  pos : α → α

#align has_pos_part PosPart

/-- The negative part of an element admitting a decomposition into positive and negative parts.
-/
class NegPart (α : Type*) where
  /-- The negative part function. -/
  neg : α → α

#align has_neg_part NegPart

@[inherit_doc]
postfix:max "⁺" => PosPart.pos

@[inherit_doc]
postfix:max "⁻" => NegPart.neg

open Function

universe u v

variable {α : Type u} {β : Type v}

section Lattice
variable [Lattice α]

section Group
variable [Group α] [CovariantClass α α (· * ·) (· ≤ ·)]
  [CovariantClass α α (swap (· * ·)) (· ≤ ·)] {a : α}

#noalign lattice_ordered_comm_group.has_one_lattice_has_pos_part
#noalign lattice_ordered_comm_group.has_zero_lattice_has_pos_part
#noalign lattice_ordered_comm_group.has_one_lattice_has_neg_part
#noalign lattice_ordered_comm_group.has_zero_lattice_has_neg_part

/-- The *positive part* of an element `a` in a lattice ordered group is `a ⊔ 1`, denoted `a⁺ᵐ`. -/
@[to_additive
"The *positive part* of an element `a` in a lattice ordered group is `a ⊔ 0`, denoted `a⁺`."]
def oneLePart (a : α) : α := a ⊔ 1
#align lattice_ordered_comm_group.m_pos_part_def oneLePart
#align lattice_ordered_comm_group.pos_part_def posPart
#align has_pos_part.pos posPart

/-- The *negative part* of an element `a` in a lattice ordered group is `a⁻¹ ⊔ 1`, denoted `a⁻ᵐ `.
-/
@[to_additive
<<<<<<< HEAD
"The *negative part* of an element `a` in a lattice ordered group is `(-a) ⊔ 0`, denoted `a⁻`."]
def leOnePart (a : α) : α := a⁻¹ ⊔ 1
#align lattice_ordered_comm_group.m_neg_part_def leOnePart
#align lattice_ordered_comm_group.neg_part_def negPart
#align has_neg_part.neg negPart

@[inherit_doc] postfix:max "⁺ᵐ " => oneLePart
@[inherit_doc] postfix:max "⁻ᵐ" => leOnePart
@[inherit_doc] postfix:max "⁺" => posPart
@[inherit_doc] postfix:max "⁻" => negPart

@[to_additive] lemma oneLePart_mono : Monotone (oneLePart : α → α) :=
  fun _a _b hab ↦ sup_le_sup_right hab _

@[to_additive] lemma leOnePart_anti : Antitone (leOnePart : α → α) :=
  fun _a _b hab ↦ sup_le_sup_right (inv_le_inv_iff.2 hab) _

@[to_additive (attr := simp)] lemma oneLePart_one : (1 : α)⁺ᵐ = 1 := sup_idem
#align lattice_ordered_comm_group.pos_one oneLePart_one
#align lattice_ordered_comm_group.pos_zero posPart_zero

@[to_additive (attr := simp)] lemma leOnePart_one : (1 : α)⁻ᵐ = 1 := by simp [leOnePart]
#align lattice_ordered_comm_group.neg_one leOnePart_one
#align lattice_ordered_comm_group.neg_zero negPart_zero

@[to_additive posPart_nonneg] lemma one_le_oneLePart (a : α) : 1 ≤ a⁺ᵐ := le_sup_right
#align lattice_ordered_comm_group.one_le_pos one_le_oneLePart
#align lattice_ordered_comm_group.pos_nonneg posPart_nonneg

@[to_additive negPart_nonneg] lemma one_le_leOnePart (a : α) : 1 ≤ a⁻ᵐ := le_sup_right
#align lattice_ordered_comm_group.one_le_neg one_le_leOnePart
#align lattice_ordered_comm_group.neg_nonneg neg_nonneg

-- TODO: `to_additive` guesses `nonposPart`
@[to_additive le_posPart] lemma le_oneLePart (a : α) : a ≤ a⁺ᵐ := le_sup_left
#align lattice_ordered_comm_group.m_le_pos le_oneLePart
#align lattice_ordered_comm_group.le_pos le_posPart

@[to_additive] lemma inv_le_leOnePart (a : α) : a⁻¹ ≤ a⁻ᵐ := le_sup_left
#align lattice_ordered_comm_group.inv_le_neg inv_le_leOnePart
#align lattice_ordered_comm_group.neg_le_neg neg_le_negPart

@[to_additive] lemma oneLePart_eq_self : a⁺ᵐ = a ↔ 1 ≤ a := sup_eq_left
#align lattice_ordered_comm_group.pos_of_one_le oneLePart_eq_self
#align lattice_ordered_comm_group.pos_of_nonneg posPart_eq_self

@[to_additive] lemma oneLePart_eq_one : a⁺ᵐ = 1 ↔ a ≤ 1 := sup_eq_right
#align lattice_ordered_comm_group.pos_eq_one_iff oneLePart_eq_one
#align lattice_ordered_comm_group.pos_eq_zero_iff posPart_eq_zero
#align lattice_ordered_comm_group.pos_of_le_one oneLePart_eq_one
#align lattice_ordered_comm_group.pos_of_nonpos posPart_eq_zero

@[to_additive] lemma leOnePart_eq_inv' : a⁻ᵐ = a⁻¹ ↔ 1 ≤ a⁻¹ := sup_eq_left
@[to_additive] lemma leOnePart_eq_inv : a⁻ᵐ = a⁻¹ ↔ a ≤ 1 := by simp [leOnePart]
#align lattice_ordered_comm_group.neg_of_le_one leOnePart_eq_inv
#align lattice_ordered_comm_group.neg_of_nonpos negPart_eq_neg
#align lattice_ordered_comm_group.neg_of_one_le_inv leOnePart_eq_inv
#align lattice_ordered_comm_group.neg_of_inv_nonneg negPart_eq_neg

@[to_additive] lemma leOnePart_eq_one' : a⁻ᵐ = 1 ↔ a⁻¹ ≤ 1 := sup_eq_right
#align lattice_ordered_comm_group.neg_eq_one_iff' leOnePart_eq_one'
#align lattice_ordered_comm_group.neg_eq_zero_iff' negPart_eq_zero'
#align lattice_ordered_comm_group.neg_of_inv_le_one leOnePart_eq_one'
#align lattice_ordered_comm_group.neg_of_neg_nonpos negPart_eq_zero'

@[to_additive] lemma leOnePart_eq_one : a⁻ᵐ = 1 ↔ 1 ≤ a := by
  simp [leOnePart_eq_one']
#align lattice_ordered_comm_group.neg_eq_one_iff leOnePart_eq_one
#align lattice_ordered_comm_group.neg_eq_zero_iff negPart_eq_zero
#align lattice_ordered_comm_group.neg_of_one_le leOnePart_eq_one
#align lattice_ordered_comm_group.neg_of_nonneg negPart_eq_zero

@[to_additive] lemma oneLePart_le_one : a⁺ᵐ ≤ 1 ↔ a ≤ 1 := by simp [oneLePart]
#align lattice_ordered_comm_group.pos_le_one_iff oneLePart_le_one
#align lattice_ordered_comm_group.pos_nonpos_iff posPart_nonpos

@[to_additive] lemma leOnePart_le_one' : a⁻ᵐ ≤ 1 ↔ a⁻¹ ≤ 1 := by simp [leOnePart]
#align lattice_ordered_comm_group.neg_le_one_iff leOnePart_le_one'
#align lattice_ordered_comm_group.neg_nonpos_iff negPart_nonpos'

@[to_additive (attr := simp)] lemma oneLePart_inv (a : α) : a⁻¹⁺ᵐ = a⁻ᵐ := rfl
#align lattice_ordered_comm_group.neg_eq_pos_inv oneLePart_inv
#align lattice_ordered_comm_group.neg_eq_pos_neg posPart_neg

@[to_additive (attr := simp)] lemma leOnePart_inv (a : α) : a⁻¹⁻ᵐ = a⁺ᵐ := by
  simp [oneLePart, leOnePart]
#align lattice_ordered_comm_group.pos_eq_neg_inv leOnePart_inv
#align lattice_ordered_comm_group.pos_eq_neg_neg negPart_neg

@[to_additive] lemma leOnePart_le_one : a⁻ᵐ ≤ 1 ↔ a⁻¹ ≤ 1 := by simp [leOnePart]

@[to_additive]
lemma leOnePart_eq_inv_inf_one (a : α) : a⁻ᵐ = (a ⊓ 1)⁻¹ := by
  rw [leOnePart, ← inv_inj, inv_sup, inv_inv, inv_inv, inv_one]
#align lattice_ordered_comm_group.neg_eq_inv_inf_one leOnePart_eq_inv_inf_one
#align lattice_ordered_comm_group.neg_eq_neg_inf_zero negPart_eq_neg_inf_zero
=======
      "Let `α` be a lattice ordered commutative group with identity `0`. For an element `a` of type
      `α`, the element `(-a) ⊔ 0` is said to be the *negative component* of `a`, denoted `a⁻`."]
instance (priority := 100) hasOneLatticeHasNegPart : NegPart α :=
  ⟨fun a => a⁻¹ ⊔ 1⟩
#align lattice_ordered_comm_group.has_one_lattice_has_neg_part LatticeOrderedGroup.hasOneLatticeHasNegPart
#align lattice_ordered_comm_group.has_zero_lattice_has_neg_part LatticeOrderedGroup.hasZeroLatticeHasNegPart

@[to_additive neg_part_def]
theorem m_neg_part_def (a : α) : a⁻ = a⁻¹ ⊔ 1 :=
  rfl
#align lattice_ordered_comm_group.m_neg_part_def LatticeOrderedGroup.m_neg_part_def
#align lattice_ordered_comm_group.neg_part_def LatticeOrderedGroup.neg_part_def

@[to_additive (attr := simp)]
theorem pos_one : (1 : α)⁺ = 1 :=
  sup_idem
#align lattice_ordered_comm_group.pos_one LatticeOrderedGroup.pos_one
#align lattice_ordered_comm_group.pos_zero LatticeOrderedGroup.pos_zero

@[to_additive (attr := simp)]
theorem neg_one : (1 : α)⁻ = 1 := by rw [m_neg_part_def, inv_one, sup_idem]
#align lattice_ordered_comm_group.neg_one LatticeOrderedGroup.neg_one
#align lattice_ordered_comm_group.neg_zero LatticeOrderedGroup.neg_zero

-- a⁻ = -(a ⊓ 0)
@[to_additive]
theorem neg_eq_inv_inf_one
    [CovariantClass α α (· * ·) (· ≤ ·)] [CovariantClass α α (swap (· * ·)) (· ≤ ·)] (a : α) :
    a⁻ = (a ⊓ 1)⁻¹ := by
  rw [m_neg_part_def, ← inv_inj, inv_sup, inv_inv, inv_inv, inv_one]
#align lattice_ordered_comm_group.neg_eq_inv_inf_one LatticeOrderedGroup.neg_eq_inv_inf_one
#align lattice_ordered_comm_group.neg_eq_neg_inf_zero LatticeOrderedGroup.neg_eq_neg_inf_zero

-- 0 ≤ a⁺
@[to_additive pos_nonneg]
theorem one_le_pos (a : α) : 1 ≤ a⁺ :=
  le_sup_right
#align lattice_ordered_comm_group.one_le_pos LatticeOrderedGroup.one_le_pos
#align lattice_ordered_comm_group.pos_nonneg LatticeOrderedGroup.pos_nonneg

-- 0 ≤ a⁻
@[to_additive neg_nonneg]
theorem one_le_neg (a : α) : 1 ≤ a⁻ :=
  le_sup_right
#align lattice_ordered_comm_group.one_le_neg LatticeOrderedGroup.one_le_neg
#align lattice_ordered_comm_group.neg_nonneg LatticeOrderedGroup.neg_nonneg

-- pos_nonpos_iff
@[to_additive]
theorem pos_le_one_iff {a : α} : a⁺ ≤ 1 ↔ a ≤ 1 := by
  rw [m_pos_part_def, sup_le_iff, and_iff_left le_rfl]
#align lattice_ordered_comm_group.pos_le_one_iff LatticeOrderedGroup.pos_le_one_iff
#align lattice_ordered_comm_group.pos_nonpos_iff LatticeOrderedGroup.pos_nonpos_iff

-- neg_nonpos_iff
@[to_additive]
theorem neg_le_one_iff {a : α} : a⁻ ≤ 1 ↔ a⁻¹ ≤ 1 := by
  rw [m_neg_part_def, sup_le_iff, and_iff_left le_rfl]
#align lattice_ordered_comm_group.neg_le_one_iff LatticeOrderedGroup.neg_le_one_iff
#align lattice_ordered_comm_group.neg_nonpos_iff LatticeOrderedGroup.neg_nonpos_iff

@[to_additive]
theorem pos_eq_one_iff {a : α} : a⁺ = 1 ↔ a ≤ 1 :=
  sup_eq_right
#align lattice_ordered_comm_group.pos_eq_one_iff LatticeOrderedGroup.pos_eq_one_iff
#align lattice_ordered_comm_group.pos_eq_zero_iff LatticeOrderedGroup.pos_eq_zero_iff

@[to_additive]
theorem neg_eq_one_iff' {a : α} : a⁻ = 1 ↔ a⁻¹ ≤ 1 :=
  sup_eq_right
#align lattice_ordered_comm_group.neg_eq_one_iff' LatticeOrderedGroup.neg_eq_one_iff'
#align lattice_ordered_comm_group.neg_eq_zero_iff' LatticeOrderedGroup.neg_eq_zero_iff'

@[to_additive]
theorem neg_eq_one_iff [CovariantClass α α HMul.hMul LE.le] {a : α} : a⁻ = 1 ↔ 1 ≤ a := by
  rw [le_antisymm_iff, neg_le_one_iff, inv_le_one', and_iff_left (one_le_neg _)]
#align lattice_ordered_comm_group.neg_eq_one_iff LatticeOrderedGroup.neg_eq_one_iff
#align lattice_ordered_comm_group.neg_eq_zero_iff LatticeOrderedGroup.neg_eq_zero_iff

@[to_additive le_pos]
theorem m_le_pos (a : α) : a ≤ a⁺ :=
  le_sup_left
#align lattice_ordered_comm_group.m_le_pos LatticeOrderedGroup.m_le_pos
#align lattice_ordered_comm_group.le_pos LatticeOrderedGroup.le_pos

-- -a ≤ a⁻
@[to_additive]
theorem inv_le_neg (a : α) : a⁻¹ ≤ a⁻ :=
  le_sup_left
#align lattice_ordered_comm_group.inv_le_neg LatticeOrderedGroup.inv_le_neg
#align lattice_ordered_comm_group.neg_le_neg LatticeOrderedGroup.neg_le_neg

-- Bourbaki A.VI.12
--  a⁻ = (-a)⁺
@[to_additive]
theorem neg_eq_pos_inv (a : α) : a⁻ = a⁻¹⁺ :=
  rfl
#align lattice_ordered_comm_group.neg_eq_pos_inv LatticeOrderedGroup.neg_eq_pos_inv
#align lattice_ordered_comm_group.neg_eq_pos_neg LatticeOrderedGroup.neg_eq_pos_neg

-- a⁺ = (-a)⁻
@[to_additive]
theorem pos_eq_neg_inv (a : α) : a⁺ = a⁻¹⁻ := by rw [neg_eq_pos_inv, inv_inv]
#align lattice_ordered_comm_group.pos_eq_neg_inv LatticeOrderedGroup.pos_eq_neg_inv
#align lattice_ordered_comm_group.pos_eq_neg_neg LatticeOrderedGroup.pos_eq_neg_neg
>>>>>>> 350879f7

-- Bourbaki A.VI.12 Prop 9 a)
@[to_additive (attr := simp)]
<<<<<<< HEAD
lemma oneLePart_div_leOnePart (a : α) : a⁺ᵐ / a⁻ᵐ = a := by
  rw [div_eq_mul_inv, mul_inv_eq_iff_eq_mul, leOnePart, mul_sup, mul_one, mul_right_inv, sup_comm,
    oneLePart]
#align lattice_ordered_comm_group.pos_div_neg oneLePart_div_leOnePart
#align lattice_ordered_comm_group.pos_sub_neg posPart_sub_negPart

-- The proof from Bourbaki A.VI.12 Prop 9 d)
=======
theorem pos_div_neg [CovariantClass α α (· * ·) (· ≤ ·)] (a : α) : a⁺ / a⁻ = a := by
  symm
  rw [div_eq_mul_inv]
  apply eq_mul_inv_of_mul_eq
  rw [m_neg_part_def, mul_sup, mul_one, mul_right_inv, sup_comm, m_pos_part_def]
#align lattice_ordered_comm_group.pos_div_neg LatticeOrderedGroup.pos_div_neg
#align lattice_ordered_comm_group.pos_sub_neg LatticeOrderedGroup.pos_sub_neg

-- pos_of_nonneg
/-- If `a` is positive, then it is equal to its positive component `a⁺`. -/
@[to_additive "If `a` is positive, then it is equal to its positive component `a⁺`."]
theorem pos_of_one_le (a : α) (h : 1 ≤ a) : a⁺ = a := by
  rw [m_pos_part_def]
  exact sup_of_le_left h
#align lattice_ordered_comm_group.pos_of_one_le LatticeOrderedGroup.pos_of_one_le
#align lattice_ordered_comm_group.pos_of_nonneg LatticeOrderedGroup.pos_of_nonneg

-- 0 ≤ a implies a⁺ = a
-- pos_of_nonpos
@[to_additive]
theorem pos_of_le_one (a : α) (h : a ≤ 1) : a⁺ = 1 :=
  pos_eq_one_iff.mpr h
#align lattice_ordered_comm_group.pos_of_le_one LatticeOrderedGroup.pos_of_le_one
#align lattice_ordered_comm_group.pos_of_nonpos LatticeOrderedGroup.pos_of_nonpos

@[to_additive neg_of_inv_nonneg]
theorem neg_of_one_le_inv (a : α) (h : 1 ≤ a⁻¹) : a⁻ = a⁻¹ := by
  rw [neg_eq_pos_inv]
  exact pos_of_one_le _ h
#align lattice_ordered_comm_group.neg_of_one_le_inv LatticeOrderedGroup.neg_of_one_le_inv
#align lattice_ordered_comm_group.neg_of_inv_nonneg LatticeOrderedGroup.neg_of_inv_nonneg

-- neg_of_neg_nonpos
@[to_additive]
theorem neg_of_inv_le_one (a : α) (h : a⁻¹ ≤ 1) : a⁻ = 1 :=
  neg_eq_one_iff'.mpr h
#align lattice_ordered_comm_group.neg_of_inv_le_one LatticeOrderedGroup.neg_of_inv_le_one
#align lattice_ordered_comm_group.neg_of_neg_nonpos LatticeOrderedGroup.neg_of_neg_nonpos

-- neg_of_nonpos
@[to_additive]
theorem neg_of_le_one [CovariantClass α α (· * ·) (· ≤ ·)] (a : α) (h : a ≤ 1) : a⁻ = a⁻¹ :=
  sup_eq_left.2 <| one_le_inv'.2 h
#align lattice_ordered_comm_group.neg_of_le_one LatticeOrderedGroup.neg_of_le_one
#align lattice_ordered_comm_group.neg_of_nonpos LatticeOrderedGroup.neg_of_nonpos

-- pos_eq_self_of_pos_pos
@[to_additive]
theorem pos_eq_self_of_one_lt_pos {α} [LinearOrder α] [CommGroup α] {x : α} (hx : 1 < x⁺) :
    x⁺ = x := by
  rw [m_pos_part_def, right_lt_sup, not_le] at hx
  rw [m_pos_part_def, sup_eq_left]
  exact hx.le
#align lattice_ordered_comm_group.pos_eq_self_of_one_lt_pos LatticeOrderedGroup.pos_eq_self_of_one_lt_pos
#align lattice_ordered_comm_group.pos_eq_self_of_pos_pos LatticeOrderedGroup.pos_eq_self_of_pos_pos

-- neg_of_nonneg'
@[to_additive]
theorem neg_of_one_le [CovariantClass α α (· * ·) (· ≤ ·)] (a : α) (h : 1 ≤ a) : a⁻ = 1 :=
  neg_eq_one_iff.mpr h
#align lattice_ordered_comm_group.neg_of_one_le LatticeOrderedGroup.neg_of_one_le
#align lattice_ordered_comm_group.neg_of_nonneg LatticeOrderedGroup.neg_of_nonneg

-- The proof from Bourbaki A.VI.12 Prop 9 d)
-- |a|ₘ = a⁺ - a⁻
>>>>>>> 350879f7
@[to_additive]
lemma oneLePart_mul_leOnePart
    [CovariantClass α α (· * ·) (· ≤ ·)] [CovariantClass α α (swap (· * ·)) (· ≤ ·)] (a : α) :
<<<<<<< HEAD
    a⁺ᵐ * a⁻ᵐ = |a|ₘ := by
  rw [oneLePart, sup_mul, one_mul, leOnePart, mul_sup, mul_one, mul_inv_self, sup_assoc,
    ← @sup_assoc _ _ a, sup_eq_right.2 le_sup_right]
  exact sup_eq_left.2 <| one_le_mabs a
#align lattice_ordered_comm_group.pos_mul_neg oneLePart_mul_leOnePart
#align lattice_ordered_comm_group.pos_add_neg posPart_add_negPart

#noalign lattice_ordered_comm_group.m_pos_abs
#noalign lattice_ordered_comm_group.pos_abs
#noalign lattice_ordered_comm_group.m_neg_abs
#noalign lattice_ordered_comm_group.neg_abs
=======
    |a|ₘ = a⁺ * a⁻ := by
  rw [m_pos_part_def, sup_mul, one_mul, m_neg_part_def, mul_sup, mul_one, mul_inv_self, sup_assoc,
    ← @sup_assoc _ _ a, sup_eq_right.2 le_sup_right]
  exact (sup_eq_left.2 <| one_le_mabs a).symm
#align lattice_ordered_comm_group.pos_mul_neg LatticeOrderedGroup.pos_mul_neg
#align lattice_ordered_comm_group.pos_add_neg LatticeOrderedGroup.pos_add_neg

@[to_additive pos_abs]
theorem m_pos_abs [CovariantClass α α (· * ·) (· ≤ ·)] [CovariantClass α α (swap (· * ·)) (· ≤ ·)]
    (a : α) : |a|ₘ⁺ = |a|ₘ := by
  rw [m_pos_part_def]
  apply sup_of_le_left
  apply one_le_mabs
#align lattice_ordered_comm_group.m_pos_abs LatticeOrderedGroup.m_pos_abs
#align lattice_ordered_comm_group.pos_abs LatticeOrderedGroup.pos_abs

@[to_additive neg_abs]
theorem m_neg_abs [CovariantClass α α (· * ·) (· ≤ ·)] [CovariantClass α α (swap (· * ·)) (· ≤ ·)]
    (a : α) : |a|ₘ⁻ = 1 := by
  rw [m_neg_part_def]
  apply sup_of_le_right
  rw [Left.inv_le_one_iff]
  apply one_le_mabs
#align lattice_ordered_comm_group.m_neg_abs LatticeOrderedGroup.m_neg_abs
#align lattice_ordered_comm_group.neg_abs LatticeOrderedGroup.neg_abs

-- Bourbaki A.VI.12 Prop 9 a)
-- a⁺ ⊓ a⁻ = 0 (`a⁺` and `a⁻` are co-prime, and, since they are positive, disjoint)
@[to_additive]
theorem pos_inf_neg_eq_one
    [CovariantClass α α (· * ·) (· ≤ ·)] [CovariantClass α α (swap (· * ·)) (· ≤ ·)] (a : α) :
    a⁺ ⊓ a⁻ = 1 := by
  rw [← mul_left_inj (a⁻)⁻¹, inf_mul, one_mul, mul_right_inv, ← div_eq_mul_inv,
    pos_div_neg, neg_eq_inv_inf_one, inv_inv]
#align lattice_ordered_comm_group.pos_inf_neg_eq_one LatticeOrderedGroup.pos_inf_neg_eq_one
#align lattice_ordered_comm_group.pos_inf_neg_eq_zero LatticeOrderedGroup.pos_inf_neg_eq_zero
>>>>>>> 350879f7

-- Bourbaki A.VI.12 Prop 9 a)
-- a⁺ᵐ ⊓ a⁻ᵐ = 0 (`a⁺` and `a⁻` are co-prime, and, since they are positive, disjoint)
@[to_additive] lemma oneLePart_inf_leOnePart_eq_one (a : α) : a⁺ᵐ ⊓ a⁻ᵐ = 1 := by
  rw [← mul_left_inj a⁻ᵐ⁻¹, inf_mul, one_mul, mul_right_inv, ← div_eq_mul_inv,
    oneLePart_div_leOnePart, leOnePart_eq_inv_inf_one, inv_inv]
#align lattice_ordered_comm_group.pos_inf_neg_eq_one oneLePart_inf_leOnePart_eq_one
#align lattice_ordered_comm_group.pos_inf_neg_eq_zero posPart_inf_negPart_eq_zero

end Group

section CommGroup
variable [Lattice α] [CommGroup α] [CovariantClass α α (· * ·) (· ≤ ·)]

-- Bourbaki A.VI.12 (with a and b swapped)
@[to_additive] lemma sup_eq_mul_oneLePart_div (a b : α) : a ⊔ b = b * (a / b)⁺ᵐ := by
  simp [oneLePart, mul_sup]
#align lattice_ordered_comm_group.sup_eq_mul_pos_div sup_eq_mul_oneLePart_div
#align lattice_ordered_comm_group.sup_eq_add_pos_sub sup_eq_add_posPart_sub

-- Bourbaki A.VI.12 (with a and b swapped)
@[to_additive] lemma inf_eq_div_oneLePart_div (a b : α) : a ⊓ b = a / (a / b)⁺ᵐ := by
  simp [oneLePart, div_sup, inf_comm]
#align lattice_ordered_comm_group.inf_eq_div_pos_div inf_eq_div_oneLePart_div
#align lattice_ordered_comm_group.inf_eq_sub_pos_sub inf_eq_sub_posPart_sub

-- Bourbaki A.VI.12 Prop 9 c)
<<<<<<< HEAD
@[to_additive] lemma le_iff_oneLePart_leOnePart (a b : α) : a ≤ b ↔ a⁺ᵐ ≤ b⁺ᵐ ∧ b⁻ᵐ ≤ a⁻ᵐ := by
  refine ⟨fun h ↦ ⟨oneLePart_mono h, leOnePart_anti h⟩, fun h ↦ ?_⟩
  rw [← oneLePart_div_leOnePart a, ← oneLePart_div_leOnePart b]
  exact div_le_div'' h.1 h.2
#align lattice_ordered_comm_group.m_le_iff_pos_le_neg_ge le_iff_oneLePart_leOnePart
#align lattice_ordered_comm_group.le_iff_pos_le_neg_ge le_iff_posPart_negPart

end CommGroup
end Lattice

section LinearOrder
variable [LinearOrder α] [CommGroup α] {a : α}

@[to_additive posPart_eq_of_posPart_pos]
lemma oneLePart_of_one_lt_oneLePart (ha : 1 < a⁺ᵐ) : a⁺ᵐ = a := by
  rw [oneLePart, right_lt_sup, not_le] at ha; exact oneLePart_eq_self.2 ha.le
#align lattice_ordered_comm_group.pos_eq_self_of_one_lt_pos oneLePart_of_one_lt_oneLePart
#align lattice_ordered_comm_group.pos_eq_self_of_pos_pos posPart_eq_of_posPart_pos

end LinearOrder
=======
@[to_additive le_iff_pos_le_neg_ge]
theorem m_le_iff_pos_le_neg_ge [CovariantClass α α (· * ·) (· ≤ ·)] (a b : α) :
    a ≤ b ↔ a⁺ ≤ b⁺ ∧ b⁻ ≤ a⁻ := by
  constructor <;> intro h
  · constructor
    · exact sup_le (h.trans (m_le_pos b)) (one_le_pos b)
    · rw [← inv_le_inv_iff] at h
      exact sup_le (h.trans (inv_le_neg a)) (one_le_neg a)
  · rw [← pos_div_neg a, ← pos_div_neg b]
    exact div_le_div'' h.1 h.2
#align lattice_ordered_comm_group.m_le_iff_pos_le_neg_ge LatticeOrderedCommGroup.m_le_iff_pos_le_neg_ge
#align lattice_ordered_comm_group.le_iff_pos_le_neg_ge LatticeOrderedCommGroup.le_iff_pos_le_neg_ge

end LatticeOrderedCommGroup

namespace LatticeOrderedAddCommGroup

variable [Lattice β] [AddCommGroup β]

section solid

/-- A subset `s ⊆ β`, with `β` an `AddCommGroup` with a `Lattice` structure, is solid if for
all `x ∈ s` and all `y ∈ β` such that `|y| ≤ |x|`, then `y ∈ s`. -/
def IsSolid (s : Set β) : Prop := ∀ ⦃x⦄, x ∈ s → ∀ ⦃y⦄, |y| ≤ |x| → y ∈ s
#align lattice_ordered_add_comm_group.is_solid LatticeOrderedAddCommGroup.IsSolid

/-- The solid closure of a subset `s` is the smallest superset of `s` that is solid. -/
def solidClosure (s : Set β) : Set β := { y | ∃ x ∈ s, |y| ≤ |x| }
#align lattice_ordered_add_comm_group.solid_closure LatticeOrderedAddCommGroup.solidClosure

theorem isSolid_solidClosure (s : Set β) : IsSolid (solidClosure s) :=
  fun _ ⟨y, hy, hxy⟩ _ hzx => ⟨y, hy, hzx.trans hxy⟩
#align lattice_ordered_add_comm_group.is_solid_solid_closure LatticeOrderedAddCommGroup.isSolid_solidClosure

theorem solidClosure_min (s t : Set β) (h1 : s ⊆ t) (h2 : IsSolid t) : solidClosure s ⊆ t :=
  fun _ ⟨_, hy, hxy⟩ => h2 (h1 hy) hxy
#align lattice_ordered_add_comm_group.solid_closure_min LatticeOrderedAddCommGroup.solidClosure_min

end solid

end LatticeOrderedAddCommGroup
>>>>>>> 350879f7
<|MERGE_RESOLUTION|>--- conflicted
+++ resolved
@@ -27,30 +27,10 @@
 
 ## Notations
 
-<<<<<<< HEAD
 * `a⁺ᵐ = a ⊔ 1`: The *positive component* of an element `a` of a lattice ordered group
 * `a⁻ᵐ = (-a) ⊔ 1`: The *negative component* of an element `a` of a lattice ordered group
 * `a⁺ = a ⊔ 0`: The *positive component* of an element `a` of a lattice ordered group
 * `a⁻ = (-a) ⊔ 0`: The *negative component* of an element `a` of a lattice ordered group
-=======
-- `a⁺ = a ⊔ 0`: The *positive component* of an element `a` of a lattice ordered group
-- `a⁻ = (-a) ⊔ 0`: The *negative component* of an element `a` of a lattice ordered group
-- `|a|ₘ = a⊔(-a)`: The *absolute value* of an element `a` of a lattice ordered group
-
-## Implementation notes
-
-A lattice ordered group is a type `α` satisfying:
-
-* `[Lattice α]`
-* `[CommGroup α]`
-* `[CovariantClass α α (*) (≤)]`
-* `[CovariantClass α α (swap (· * ·)) (· ≤ ·)]`
-
-The remainder of the file establishes basic properties of lattice ordered groups. It is shown that
-when the group is commutative, the lattice is distributive. This also holds in the non-commutative
-case ([Birkhoff][birkhoff1942],[Fuchs][fuchs1963]) but we do not yet have the machinery to establish
-this in Mathlib.
->>>>>>> 350879f7
 
 ## References
 
@@ -116,7 +96,6 @@
 /-- The *negative part* of an element `a` in a lattice ordered group is `a⁻¹ ⊔ 1`, denoted `a⁻ᵐ `.
 -/
 @[to_additive
-<<<<<<< HEAD
 "The *negative part* of an element `a` in a lattice ordered group is `(-a) ⊔ 0`, denoted `a⁻`."]
 def leOnePart (a : α) : α := a⁻¹ ⊔ 1
 #align lattice_ordered_comm_group.m_neg_part_def leOnePart
@@ -213,117 +192,9 @@
   rw [leOnePart, ← inv_inj, inv_sup, inv_inv, inv_inv, inv_one]
 #align lattice_ordered_comm_group.neg_eq_inv_inf_one leOnePart_eq_inv_inf_one
 #align lattice_ordered_comm_group.neg_eq_neg_inf_zero negPart_eq_neg_inf_zero
-=======
-      "Let `α` be a lattice ordered commutative group with identity `0`. For an element `a` of type
-      `α`, the element `(-a) ⊔ 0` is said to be the *negative component* of `a`, denoted `a⁻`."]
-instance (priority := 100) hasOneLatticeHasNegPart : NegPart α :=
-  ⟨fun a => a⁻¹ ⊔ 1⟩
-#align lattice_ordered_comm_group.has_one_lattice_has_neg_part LatticeOrderedGroup.hasOneLatticeHasNegPart
-#align lattice_ordered_comm_group.has_zero_lattice_has_neg_part LatticeOrderedGroup.hasZeroLatticeHasNegPart
-
-@[to_additive neg_part_def]
-theorem m_neg_part_def (a : α) : a⁻ = a⁻¹ ⊔ 1 :=
-  rfl
-#align lattice_ordered_comm_group.m_neg_part_def LatticeOrderedGroup.m_neg_part_def
-#align lattice_ordered_comm_group.neg_part_def LatticeOrderedGroup.neg_part_def
-
-@[to_additive (attr := simp)]
-theorem pos_one : (1 : α)⁺ = 1 :=
-  sup_idem
-#align lattice_ordered_comm_group.pos_one LatticeOrderedGroup.pos_one
-#align lattice_ordered_comm_group.pos_zero LatticeOrderedGroup.pos_zero
-
-@[to_additive (attr := simp)]
-theorem neg_one : (1 : α)⁻ = 1 := by rw [m_neg_part_def, inv_one, sup_idem]
-#align lattice_ordered_comm_group.neg_one LatticeOrderedGroup.neg_one
-#align lattice_ordered_comm_group.neg_zero LatticeOrderedGroup.neg_zero
-
--- a⁻ = -(a ⊓ 0)
-@[to_additive]
-theorem neg_eq_inv_inf_one
-    [CovariantClass α α (· * ·) (· ≤ ·)] [CovariantClass α α (swap (· * ·)) (· ≤ ·)] (a : α) :
-    a⁻ = (a ⊓ 1)⁻¹ := by
-  rw [m_neg_part_def, ← inv_inj, inv_sup, inv_inv, inv_inv, inv_one]
-#align lattice_ordered_comm_group.neg_eq_inv_inf_one LatticeOrderedGroup.neg_eq_inv_inf_one
-#align lattice_ordered_comm_group.neg_eq_neg_inf_zero LatticeOrderedGroup.neg_eq_neg_inf_zero
-
--- 0 ≤ a⁺
-@[to_additive pos_nonneg]
-theorem one_le_pos (a : α) : 1 ≤ a⁺ :=
-  le_sup_right
-#align lattice_ordered_comm_group.one_le_pos LatticeOrderedGroup.one_le_pos
-#align lattice_ordered_comm_group.pos_nonneg LatticeOrderedGroup.pos_nonneg
-
--- 0 ≤ a⁻
-@[to_additive neg_nonneg]
-theorem one_le_neg (a : α) : 1 ≤ a⁻ :=
-  le_sup_right
-#align lattice_ordered_comm_group.one_le_neg LatticeOrderedGroup.one_le_neg
-#align lattice_ordered_comm_group.neg_nonneg LatticeOrderedGroup.neg_nonneg
-
--- pos_nonpos_iff
-@[to_additive]
-theorem pos_le_one_iff {a : α} : a⁺ ≤ 1 ↔ a ≤ 1 := by
-  rw [m_pos_part_def, sup_le_iff, and_iff_left le_rfl]
-#align lattice_ordered_comm_group.pos_le_one_iff LatticeOrderedGroup.pos_le_one_iff
-#align lattice_ordered_comm_group.pos_nonpos_iff LatticeOrderedGroup.pos_nonpos_iff
-
--- neg_nonpos_iff
-@[to_additive]
-theorem neg_le_one_iff {a : α} : a⁻ ≤ 1 ↔ a⁻¹ ≤ 1 := by
-  rw [m_neg_part_def, sup_le_iff, and_iff_left le_rfl]
-#align lattice_ordered_comm_group.neg_le_one_iff LatticeOrderedGroup.neg_le_one_iff
-#align lattice_ordered_comm_group.neg_nonpos_iff LatticeOrderedGroup.neg_nonpos_iff
-
-@[to_additive]
-theorem pos_eq_one_iff {a : α} : a⁺ = 1 ↔ a ≤ 1 :=
-  sup_eq_right
-#align lattice_ordered_comm_group.pos_eq_one_iff LatticeOrderedGroup.pos_eq_one_iff
-#align lattice_ordered_comm_group.pos_eq_zero_iff LatticeOrderedGroup.pos_eq_zero_iff
-
-@[to_additive]
-theorem neg_eq_one_iff' {a : α} : a⁻ = 1 ↔ a⁻¹ ≤ 1 :=
-  sup_eq_right
-#align lattice_ordered_comm_group.neg_eq_one_iff' LatticeOrderedGroup.neg_eq_one_iff'
-#align lattice_ordered_comm_group.neg_eq_zero_iff' LatticeOrderedGroup.neg_eq_zero_iff'
-
-@[to_additive]
-theorem neg_eq_one_iff [CovariantClass α α HMul.hMul LE.le] {a : α} : a⁻ = 1 ↔ 1 ≤ a := by
-  rw [le_antisymm_iff, neg_le_one_iff, inv_le_one', and_iff_left (one_le_neg _)]
-#align lattice_ordered_comm_group.neg_eq_one_iff LatticeOrderedGroup.neg_eq_one_iff
-#align lattice_ordered_comm_group.neg_eq_zero_iff LatticeOrderedGroup.neg_eq_zero_iff
-
-@[to_additive le_pos]
-theorem m_le_pos (a : α) : a ≤ a⁺ :=
-  le_sup_left
-#align lattice_ordered_comm_group.m_le_pos LatticeOrderedGroup.m_le_pos
-#align lattice_ordered_comm_group.le_pos LatticeOrderedGroup.le_pos
-
--- -a ≤ a⁻
-@[to_additive]
-theorem inv_le_neg (a : α) : a⁻¹ ≤ a⁻ :=
-  le_sup_left
-#align lattice_ordered_comm_group.inv_le_neg LatticeOrderedGroup.inv_le_neg
-#align lattice_ordered_comm_group.neg_le_neg LatticeOrderedGroup.neg_le_neg
-
--- Bourbaki A.VI.12
---  a⁻ = (-a)⁺
-@[to_additive]
-theorem neg_eq_pos_inv (a : α) : a⁻ = a⁻¹⁺ :=
-  rfl
-#align lattice_ordered_comm_group.neg_eq_pos_inv LatticeOrderedGroup.neg_eq_pos_inv
-#align lattice_ordered_comm_group.neg_eq_pos_neg LatticeOrderedGroup.neg_eq_pos_neg
-
--- a⁺ = (-a)⁻
-@[to_additive]
-theorem pos_eq_neg_inv (a : α) : a⁺ = a⁻¹⁻ := by rw [neg_eq_pos_inv, inv_inv]
-#align lattice_ordered_comm_group.pos_eq_neg_inv LatticeOrderedGroup.pos_eq_neg_inv
-#align lattice_ordered_comm_group.pos_eq_neg_neg LatticeOrderedGroup.pos_eq_neg_neg
->>>>>>> 350879f7
 
 -- Bourbaki A.VI.12 Prop 9 a)
 @[to_additive (attr := simp)]
-<<<<<<< HEAD
 lemma oneLePart_div_leOnePart (a : α) : a⁺ᵐ / a⁻ᵐ = a := by
   rw [div_eq_mul_inv, mul_inv_eq_iff_eq_mul, leOnePart, mul_sup, mul_one, mul_right_inv, sup_comm,
     oneLePart]
@@ -331,77 +202,9 @@
 #align lattice_ordered_comm_group.pos_sub_neg posPart_sub_negPart
 
 -- The proof from Bourbaki A.VI.12 Prop 9 d)
-=======
-theorem pos_div_neg [CovariantClass α α (· * ·) (· ≤ ·)] (a : α) : a⁺ / a⁻ = a := by
-  symm
-  rw [div_eq_mul_inv]
-  apply eq_mul_inv_of_mul_eq
-  rw [m_neg_part_def, mul_sup, mul_one, mul_right_inv, sup_comm, m_pos_part_def]
-#align lattice_ordered_comm_group.pos_div_neg LatticeOrderedGroup.pos_div_neg
-#align lattice_ordered_comm_group.pos_sub_neg LatticeOrderedGroup.pos_sub_neg
-
--- pos_of_nonneg
-/-- If `a` is positive, then it is equal to its positive component `a⁺`. -/
-@[to_additive "If `a` is positive, then it is equal to its positive component `a⁺`."]
-theorem pos_of_one_le (a : α) (h : 1 ≤ a) : a⁺ = a := by
-  rw [m_pos_part_def]
-  exact sup_of_le_left h
-#align lattice_ordered_comm_group.pos_of_one_le LatticeOrderedGroup.pos_of_one_le
-#align lattice_ordered_comm_group.pos_of_nonneg LatticeOrderedGroup.pos_of_nonneg
-
--- 0 ≤ a implies a⁺ = a
--- pos_of_nonpos
-@[to_additive]
-theorem pos_of_le_one (a : α) (h : a ≤ 1) : a⁺ = 1 :=
-  pos_eq_one_iff.mpr h
-#align lattice_ordered_comm_group.pos_of_le_one LatticeOrderedGroup.pos_of_le_one
-#align lattice_ordered_comm_group.pos_of_nonpos LatticeOrderedGroup.pos_of_nonpos
-
-@[to_additive neg_of_inv_nonneg]
-theorem neg_of_one_le_inv (a : α) (h : 1 ≤ a⁻¹) : a⁻ = a⁻¹ := by
-  rw [neg_eq_pos_inv]
-  exact pos_of_one_le _ h
-#align lattice_ordered_comm_group.neg_of_one_le_inv LatticeOrderedGroup.neg_of_one_le_inv
-#align lattice_ordered_comm_group.neg_of_inv_nonneg LatticeOrderedGroup.neg_of_inv_nonneg
-
--- neg_of_neg_nonpos
-@[to_additive]
-theorem neg_of_inv_le_one (a : α) (h : a⁻¹ ≤ 1) : a⁻ = 1 :=
-  neg_eq_one_iff'.mpr h
-#align lattice_ordered_comm_group.neg_of_inv_le_one LatticeOrderedGroup.neg_of_inv_le_one
-#align lattice_ordered_comm_group.neg_of_neg_nonpos LatticeOrderedGroup.neg_of_neg_nonpos
-
--- neg_of_nonpos
-@[to_additive]
-theorem neg_of_le_one [CovariantClass α α (· * ·) (· ≤ ·)] (a : α) (h : a ≤ 1) : a⁻ = a⁻¹ :=
-  sup_eq_left.2 <| one_le_inv'.2 h
-#align lattice_ordered_comm_group.neg_of_le_one LatticeOrderedGroup.neg_of_le_one
-#align lattice_ordered_comm_group.neg_of_nonpos LatticeOrderedGroup.neg_of_nonpos
-
--- pos_eq_self_of_pos_pos
-@[to_additive]
-theorem pos_eq_self_of_one_lt_pos {α} [LinearOrder α] [CommGroup α] {x : α} (hx : 1 < x⁺) :
-    x⁺ = x := by
-  rw [m_pos_part_def, right_lt_sup, not_le] at hx
-  rw [m_pos_part_def, sup_eq_left]
-  exact hx.le
-#align lattice_ordered_comm_group.pos_eq_self_of_one_lt_pos LatticeOrderedGroup.pos_eq_self_of_one_lt_pos
-#align lattice_ordered_comm_group.pos_eq_self_of_pos_pos LatticeOrderedGroup.pos_eq_self_of_pos_pos
-
--- neg_of_nonneg'
-@[to_additive]
-theorem neg_of_one_le [CovariantClass α α (· * ·) (· ≤ ·)] (a : α) (h : 1 ≤ a) : a⁻ = 1 :=
-  neg_eq_one_iff.mpr h
-#align lattice_ordered_comm_group.neg_of_one_le LatticeOrderedGroup.neg_of_one_le
-#align lattice_ordered_comm_group.neg_of_nonneg LatticeOrderedGroup.neg_of_nonneg
-
--- The proof from Bourbaki A.VI.12 Prop 9 d)
--- |a|ₘ = a⁺ - a⁻
->>>>>>> 350879f7
 @[to_additive]
 lemma oneLePart_mul_leOnePart
     [CovariantClass α α (· * ·) (· ≤ ·)] [CovariantClass α α (swap (· * ·)) (· ≤ ·)] (a : α) :
-<<<<<<< HEAD
     a⁺ᵐ * a⁻ᵐ = |a|ₘ := by
   rw [oneLePart, sup_mul, one_mul, leOnePart, mul_sup, mul_one, mul_inv_self, sup_assoc,
     ← @sup_assoc _ _ a, sup_eq_right.2 le_sup_right]
@@ -413,44 +216,6 @@
 #noalign lattice_ordered_comm_group.pos_abs
 #noalign lattice_ordered_comm_group.m_neg_abs
 #noalign lattice_ordered_comm_group.neg_abs
-=======
-    |a|ₘ = a⁺ * a⁻ := by
-  rw [m_pos_part_def, sup_mul, one_mul, m_neg_part_def, mul_sup, mul_one, mul_inv_self, sup_assoc,
-    ← @sup_assoc _ _ a, sup_eq_right.2 le_sup_right]
-  exact (sup_eq_left.2 <| one_le_mabs a).symm
-#align lattice_ordered_comm_group.pos_mul_neg LatticeOrderedGroup.pos_mul_neg
-#align lattice_ordered_comm_group.pos_add_neg LatticeOrderedGroup.pos_add_neg
-
-@[to_additive pos_abs]
-theorem m_pos_abs [CovariantClass α α (· * ·) (· ≤ ·)] [CovariantClass α α (swap (· * ·)) (· ≤ ·)]
-    (a : α) : |a|ₘ⁺ = |a|ₘ := by
-  rw [m_pos_part_def]
-  apply sup_of_le_left
-  apply one_le_mabs
-#align lattice_ordered_comm_group.m_pos_abs LatticeOrderedGroup.m_pos_abs
-#align lattice_ordered_comm_group.pos_abs LatticeOrderedGroup.pos_abs
-
-@[to_additive neg_abs]
-theorem m_neg_abs [CovariantClass α α (· * ·) (· ≤ ·)] [CovariantClass α α (swap (· * ·)) (· ≤ ·)]
-    (a : α) : |a|ₘ⁻ = 1 := by
-  rw [m_neg_part_def]
-  apply sup_of_le_right
-  rw [Left.inv_le_one_iff]
-  apply one_le_mabs
-#align lattice_ordered_comm_group.m_neg_abs LatticeOrderedGroup.m_neg_abs
-#align lattice_ordered_comm_group.neg_abs LatticeOrderedGroup.neg_abs
-
--- Bourbaki A.VI.12 Prop 9 a)
--- a⁺ ⊓ a⁻ = 0 (`a⁺` and `a⁻` are co-prime, and, since they are positive, disjoint)
-@[to_additive]
-theorem pos_inf_neg_eq_one
-    [CovariantClass α α (· * ·) (· ≤ ·)] [CovariantClass α α (swap (· * ·)) (· ≤ ·)] (a : α) :
-    a⁺ ⊓ a⁻ = 1 := by
-  rw [← mul_left_inj (a⁻)⁻¹, inf_mul, one_mul, mul_right_inv, ← div_eq_mul_inv,
-    pos_div_neg, neg_eq_inv_inf_one, inv_inv]
-#align lattice_ordered_comm_group.pos_inf_neg_eq_one LatticeOrderedGroup.pos_inf_neg_eq_one
-#align lattice_ordered_comm_group.pos_inf_neg_eq_zero LatticeOrderedGroup.pos_inf_neg_eq_zero
->>>>>>> 350879f7
 
 -- Bourbaki A.VI.12 Prop 9 a)
 -- a⁺ᵐ ⊓ a⁻ᵐ = 0 (`a⁺` and `a⁻` are co-prime, and, since they are positive, disjoint)
@@ -478,7 +243,6 @@
 #align lattice_ordered_comm_group.inf_eq_sub_pos_sub inf_eq_sub_posPart_sub
 
 -- Bourbaki A.VI.12 Prop 9 c)
-<<<<<<< HEAD
 @[to_additive] lemma le_iff_oneLePart_leOnePart (a b : α) : a ≤ b ↔ a⁺ᵐ ≤ b⁺ᵐ ∧ b⁻ᵐ ≤ a⁻ᵐ := by
   refine ⟨fun h ↦ ⟨oneLePart_mono h, leOnePart_anti h⟩, fun h ↦ ?_⟩
   rw [← oneLePart_div_leOnePart a, ← oneLePart_div_leOnePart b]
@@ -498,47 +262,4 @@
 #align lattice_ordered_comm_group.pos_eq_self_of_one_lt_pos oneLePart_of_one_lt_oneLePart
 #align lattice_ordered_comm_group.pos_eq_self_of_pos_pos posPart_eq_of_posPart_pos
 
-end LinearOrder
-=======
-@[to_additive le_iff_pos_le_neg_ge]
-theorem m_le_iff_pos_le_neg_ge [CovariantClass α α (· * ·) (· ≤ ·)] (a b : α) :
-    a ≤ b ↔ a⁺ ≤ b⁺ ∧ b⁻ ≤ a⁻ := by
-  constructor <;> intro h
-  · constructor
-    · exact sup_le (h.trans (m_le_pos b)) (one_le_pos b)
-    · rw [← inv_le_inv_iff] at h
-      exact sup_le (h.trans (inv_le_neg a)) (one_le_neg a)
-  · rw [← pos_div_neg a, ← pos_div_neg b]
-    exact div_le_div'' h.1 h.2
-#align lattice_ordered_comm_group.m_le_iff_pos_le_neg_ge LatticeOrderedCommGroup.m_le_iff_pos_le_neg_ge
-#align lattice_ordered_comm_group.le_iff_pos_le_neg_ge LatticeOrderedCommGroup.le_iff_pos_le_neg_ge
-
-end LatticeOrderedCommGroup
-
-namespace LatticeOrderedAddCommGroup
-
-variable [Lattice β] [AddCommGroup β]
-
-section solid
-
-/-- A subset `s ⊆ β`, with `β` an `AddCommGroup` with a `Lattice` structure, is solid if for
-all `x ∈ s` and all `y ∈ β` such that `|y| ≤ |x|`, then `y ∈ s`. -/
-def IsSolid (s : Set β) : Prop := ∀ ⦃x⦄, x ∈ s → ∀ ⦃y⦄, |y| ≤ |x| → y ∈ s
-#align lattice_ordered_add_comm_group.is_solid LatticeOrderedAddCommGroup.IsSolid
-
-/-- The solid closure of a subset `s` is the smallest superset of `s` that is solid. -/
-def solidClosure (s : Set β) : Set β := { y | ∃ x ∈ s, |y| ≤ |x| }
-#align lattice_ordered_add_comm_group.solid_closure LatticeOrderedAddCommGroup.solidClosure
-
-theorem isSolid_solidClosure (s : Set β) : IsSolid (solidClosure s) :=
-  fun _ ⟨y, hy, hxy⟩ _ hzx => ⟨y, hy, hzx.trans hxy⟩
-#align lattice_ordered_add_comm_group.is_solid_solid_closure LatticeOrderedAddCommGroup.isSolid_solidClosure
-
-theorem solidClosure_min (s t : Set β) (h1 : s ⊆ t) (h2 : IsSolid t) : solidClosure s ⊆ t :=
-  fun _ ⟨_, hy, hxy⟩ => h2 (h1 hy) hxy
-#align lattice_ordered_add_comm_group.solid_closure_min LatticeOrderedAddCommGroup.solidClosure_min
-
-end solid
-
-end LatticeOrderedAddCommGroup
->>>>>>> 350879f7
+end LinearOrder