/-
Copyright (c) 2021 Christopher Hoskin. All rights reserved.
Released under Apache 2.0 license as described in the file LICENSE.
Authors: Christopher Hoskin, Yaël Dillies
-/
import Mathlib.Algebra.Order.Group.OrderIso

/-!
# Lattice ordered groups

Lattice ordered groups were introduced by [Birkhoff][birkhoff1942]. They form the algebraic
underpinnings of vector lattices, Banach lattices, AL-space, AM-space etc.

A lattice ordered group is a type `α` satisfying:
* `Lattice α`
* `CommGroup α`
* `MulLeftMono α`
* `MulRightMono α`

This file establishes basic properties of lattice ordered groups. It is shown that when the group is
commutative, the lattice is distributive. This also holds in the non-commutative case
([Birkhoff][birkhoff1942],[Fuchs][fuchs1963]) but we do not yet have the machinery to establish this
in mathlib.

## References

* [Birkhoff, Lattice-ordered Groups][birkhoff1942]
* [Bourbaki, Algebra II][bourbaki1981]
* [Fuchs, Partially Ordered Algebraic Systems][fuchs1963]
* [Zaanen, Lectures on "Riesz Spaces"][zaanen1966]
* [Banasiak, Banach Lattices in Applications][banasiak]

## Tags

lattice, order, group
-/

open Function

variable {α β : Type*}

section Group
<<<<<<< HEAD
variable [Lattice α] [Group α] [MulLeftMono α]
  [MulRightMono α]
=======
variable [Lattice α] [Group α]
>>>>>>> 45264925

-- Special case of Bourbaki A.VI.9 (1)
@[to_additive]
lemma mul_sup [CovariantClass α α (· * ·) (· ≤ ·)] (a b c : α) :
    c * (a ⊔ b) = c * a ⊔ c * b :=
  (OrderIso.mulLeft _).map_sup _ _

@[to_additive]
lemma sup_mul [CovariantClass α α (swap (· * ·)) (· ≤ ·)] (a b c : α) :
    (a ⊔ b) * c = a * c ⊔ b * c :=
  (OrderIso.mulRight _).map_sup _ _

@[to_additive]
lemma mul_inf [CovariantClass α α (· * ·) (· ≤ ·)] (a b c : α) :
    c * (a ⊓ b) = c * a ⊓ c * b :=
  (OrderIso.mulLeft _).map_inf _ _

@[to_additive]
lemma inf_mul [CovariantClass α α (swap (· * ·)) (· ≤ ·)] (a b c : α) :
    (a ⊓ b) * c = a * c ⊓ b * c :=
  (OrderIso.mulRight _).map_inf _ _

@[to_additive]
lemma sup_div [CovariantClass α α (swap (· * ·)) (· ≤ ·)] (a b c : α) :
    (a ⊔ b) / c = a / c ⊔ b / c :=
  (OrderIso.divRight _).map_sup _ _

@[to_additive]
lemma inf_div [CovariantClass α α (swap (· * ·)) (· ≤ ·)] (a b c : α) :
    (a ⊓ b) / c = a / c ⊓ b / c :=
  (OrderIso.divRight _).map_inf _ _

section
variable [CovariantClass α α (· * ·) (· ≤ ·)] [CovariantClass α α (swap (· * ·)) (· ≤ ·)]

@[to_additive] lemma inv_sup (a b : α) : (a ⊔ b)⁻¹ = a⁻¹ ⊓ b⁻¹ := (OrderIso.inv α).map_sup _ _

@[to_additive] lemma inv_inf (a b : α) : (a ⊓ b)⁻¹ = a⁻¹ ⊔ b⁻¹ := (OrderIso.inv α).map_inf _ _

@[to_additive]
lemma div_sup (a b c : α) : c / (a ⊔ b) = c / a ⊓ c / b := (OrderIso.divLeft c).map_sup _ _

@[to_additive]
lemma div_inf (a b c : α) : c / (a ⊓ b) = c / a ⊔ c / b := (OrderIso.divLeft c).map_inf _ _

-- In fact 0 ≤ n•a implies 0 ≤ a, see L. Fuchs, "Partially ordered algebraic systems"
-- Chapter V, 1.E
-- See also `one_le_pow_iff` for the existing version in linear orders
@[to_additive]
lemma pow_two_semiclosed
<<<<<<< HEAD
    [MulRightMono α] {a : α} (ha : 1 ≤ a ^ 2) : 1 ≤ a := by
=======
    {a : α} (ha : 1 ≤ a ^ 2) : 1 ≤ a := by
>>>>>>> 45264925
  suffices this : (a ⊓ 1) * (a ⊓ 1) = a ⊓ 1 by
    rwa [← inf_eq_right, ← mul_right_eq_self]
  rw [mul_inf, inf_mul, ← pow_two, mul_one, one_mul, inf_assoc, inf_left_idem, inf_comm,
    inf_assoc, inf_of_le_left ha]

end

end Group

variable [Lattice α] [CommGroup α]

-- Fuchs p67
-- Bourbaki A.VI.10 Prop 7
@[to_additive]
lemma inf_mul_sup [MulLeftMono α] (a b : α) : (a ⊓ b) * (a ⊔ b) = a * b :=
  calc
    (a ⊓ b) * (a ⊔ b) = (a ⊓ b) * (a * b * (b⁻¹ ⊔ a⁻¹)) := by
      rw [mul_sup b⁻¹ a⁻¹ (a * b), mul_inv_cancel_right, mul_inv_cancel_comm]
    _ = (a ⊓ b) * (a * b * (a ⊓ b)⁻¹) := by rw [inv_inf, sup_comm]
    _ = a * b := by rw [mul_comm, inv_mul_cancel_right]

/-- Every lattice ordered commutative group is a distributive lattice. -/
-- Non-comm case needs cancellation law https://ncatlab.org/nlab/show/distributive+lattice
@[to_additive "Every lattice ordered commutative additive group is a distributive lattice"]
def CommGroup.toDistribLattice (α : Type*) [Lattice α] [CommGroup α]
    [MulLeftMono α] : DistribLattice α where
  le_sup_inf x y z := by
    rw [← mul_le_mul_iff_left (x ⊓ (y ⊓ z)), inf_mul_sup x (y ⊓ z), ← inv_mul_le_iff_le_mul,
      le_inf_iff]
    constructor
    · rw [inv_mul_le_iff_le_mul, ← inf_mul_sup x y]
      exact mul_le_mul' (inf_le_inf_left _ inf_le_left) inf_le_left
    · rw [inv_mul_le_iff_le_mul, ← inf_mul_sup x z]
      exact mul_le_mul' (inf_le_inf_left _ inf_le_right) inf_le_right<|MERGE_RESOLUTION|>--- conflicted
+++ resolved
@@ -40,46 +40,41 @@
 variable {α β : Type*}
 
 section Group
-<<<<<<< HEAD
-variable [Lattice α] [Group α] [MulLeftMono α]
-  [MulRightMono α]
-=======
 variable [Lattice α] [Group α]
->>>>>>> 45264925
 
 -- Special case of Bourbaki A.VI.9 (1)
 @[to_additive]
-lemma mul_sup [CovariantClass α α (· * ·) (· ≤ ·)] (a b c : α) :
+lemma mul_sup [MulLeftMono α] (a b c : α) :
     c * (a ⊔ b) = c * a ⊔ c * b :=
   (OrderIso.mulLeft _).map_sup _ _
 
 @[to_additive]
-lemma sup_mul [CovariantClass α α (swap (· * ·)) (· ≤ ·)] (a b c : α) :
+lemma sup_mul [MulRightMono α] (a b c : α) :
     (a ⊔ b) * c = a * c ⊔ b * c :=
   (OrderIso.mulRight _).map_sup _ _
 
 @[to_additive]
-lemma mul_inf [CovariantClass α α (· * ·) (· ≤ ·)] (a b c : α) :
+lemma mul_inf [MulLeftMono α] (a b c : α) :
     c * (a ⊓ b) = c * a ⊓ c * b :=
   (OrderIso.mulLeft _).map_inf _ _
 
 @[to_additive]
-lemma inf_mul [CovariantClass α α (swap (· * ·)) (· ≤ ·)] (a b c : α) :
+lemma inf_mul [MulRightMono α] (a b c : α) :
     (a ⊓ b) * c = a * c ⊓ b * c :=
   (OrderIso.mulRight _).map_inf _ _
 
 @[to_additive]
-lemma sup_div [CovariantClass α α (swap (· * ·)) (· ≤ ·)] (a b c : α) :
+lemma sup_div [MulRightMono α] (a b c : α) :
     (a ⊔ b) / c = a / c ⊔ b / c :=
   (OrderIso.divRight _).map_sup _ _
 
 @[to_additive]
-lemma inf_div [CovariantClass α α (swap (· * ·)) (· ≤ ·)] (a b c : α) :
+lemma inf_div [MulRightMono α] (a b c : α) :
     (a ⊓ b) / c = a / c ⊓ b / c :=
   (OrderIso.divRight _).map_inf _ _
 
 section
-variable [CovariantClass α α (· * ·) (· ≤ ·)] [CovariantClass α α (swap (· * ·)) (· ≤ ·)]
+variable [MulLeftMono α] [MulRightMono α]
 
 @[to_additive] lemma inv_sup (a b : α) : (a ⊔ b)⁻¹ = a⁻¹ ⊓ b⁻¹ := (OrderIso.inv α).map_sup _ _
 
@@ -96,11 +91,7 @@
 -- See also `one_le_pow_iff` for the existing version in linear orders
 @[to_additive]
 lemma pow_two_semiclosed
-<<<<<<< HEAD
-    [MulRightMono α] {a : α} (ha : 1 ≤ a ^ 2) : 1 ≤ a := by
-=======
     {a : α} (ha : 1 ≤ a ^ 2) : 1 ≤ a := by
->>>>>>> 45264925
   suffices this : (a ⊓ 1) * (a ⊓ 1) = a ⊓ 1 by
     rwa [← inf_eq_right, ← mul_right_eq_self]
   rw [mul_inf, inf_mul, ← pow_two, mul_one, one_mul, inf_assoc, inf_left_idem, inf_comm,
