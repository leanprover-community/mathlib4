--- conflicted
+++ resolved
@@ -63,26 +63,12 @@
 theorem le_mabs' : a ≤ |b|ₘ ↔ b ≤ a⁻¹ ∨ a ≤ b := by rw [le_mabs, or_comm, le_inv']
 
 @[to_additive]
-<<<<<<< HEAD
 theorem inv_le_of_mabs_le (h : |a|ₘ ≤ b) : b⁻¹ ≤ a :=
   (mabs_le.mp h).1
 
 @[to_additive]
 theorem le_of_mabs_le (h : |a|ₘ ≤ b) : a ≤ b :=
   (mabs_le.mp h).2
-=======
-theorem apply_abs_le_mul_of_one_le' {β : Type*} [MulOneClass β] [LE β]
-    [MulLeftMono β] [MulRightMono β] {f : α → β}
-    {a : α} (h₁ : 1 ≤ f a) (h₂ : 1 ≤ f (-a)) : f |a| ≤ f a * f (-a) :=
-  (le_total a 0).rec (fun ha => (abs_of_nonpos ha).symm ▸ le_mul_of_one_le_left' h₁) fun ha =>
-    (abs_of_nonneg ha).symm ▸ le_mul_of_one_le_right' h₂
-
-@[to_additive]
-theorem apply_abs_le_mul_of_one_le {β : Type*} [MulOneClass β] [LE β]
-    [MulLeftMono β] [MulRightMono β] {f : α → β}
-    (h : ∀ x, 1 ≤ f x) (a : α) : f |a| ≤ f a * f (-a) :=
-  apply_abs_le_mul_of_one_le' (h _) (h _)
->>>>>>> 9a3c5349
 
 /-- The **triangle inequality** in `LinearOrderedCommGroup`s. -/
 @[to_additive "The **triangle inequality** in `LinearOrderedAddCommGroup`s."]
@@ -250,14 +236,14 @@
 variable [LinearOrderedAddCommGroup G] {a b c : G}
 
 @[to_additive]
-theorem apply_abs_le_mul_of_one_le' {H : Type*} [MulOneClass H] [Preorder H]
+theorem apply_abs_le_mul_of_one_le' {H : Type*} [MulOneClass H] [LE H]
     [MulLeftMono H] [MulRightMono H] {f : G → H}
     {a : G} (h₁ : 1 ≤ f a) (h₂ : 1 ≤ f (-a)) : f |a| ≤ f a * f (-a) :=
   (le_total a 0).rec (fun ha => (abs_of_nonpos ha).symm ▸ le_mul_of_one_le_left' h₁) fun ha =>
     (abs_of_nonneg ha).symm ▸ le_mul_of_one_le_right' h₂
 
 @[to_additive]
-theorem apply_abs_le_mul_of_one_le {H : Type*} [MulOneClass H] [Preorder H]
+theorem apply_abs_le_mul_of_one_le {H : Type*} [MulOneClass H] [LE H]
     [MulLeftMono H] [MulRightMono H] {f : G → H}
     (h : ∀ x, 1 ≤ f x) (a : G) : f |a| ≤ f a * f (-a) :=
   apply_abs_le_mul_of_one_le' (h _) (h _)
