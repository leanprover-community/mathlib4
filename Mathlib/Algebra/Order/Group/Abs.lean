/-
Copyright (c) 2016 Jeremy Avigad. All rights reserved.
Released under Apache 2.0 license as described in the file LICENSE.
Authors: Jeremy Avigad, Leonardo de Moura, Mario Carneiro, Johannes Hölzl
-/
import Mathlib.Algebra.Order.Group.Defs
import Mathlib.Algebra.Order.Group.Unbundled.Abs
import Mathlib.Algebra.Order.Monoid.Unbundled.Pow

/-!
# Absolute values in ordered groups

The absolute value of an element in a group which is also a lattice is its supremum with its
negation. This generalizes the usual absolute value on real numbers (`|x| = max x (-x)`).

## Notations

- `|a|`: The *absolute value* of an element `a` of an additive lattice ordered group
- `|a|ₘ`: The *absolute value* of an element `a` of a multiplicative lattice ordered group
-/

open Function

variable {G : Type*}

section LinearOrderedCommGroup
variable [LinearOrderedCommGroup G] {a b c : G}

@[to_additive] lemma mabs_pow (n : ℕ) (a : G) : |a ^ n|ₘ = |a|ₘ ^ n := by
  obtain ha | ha := le_total a 1
  · rw [mabs_of_le_one ha, ← mabs_inv, ← inv_pow, mabs_of_one_le]
    exact one_le_pow_of_one_le' (one_le_inv'.2 ha) n
  · rw [mabs_of_one_le ha, mabs_of_one_le (one_le_pow_of_one_le' ha n)]

@[to_additive] private lemma mabs_mul_eq_mul_mabs_le (hab : a ≤ b) :
    |a * b|ₘ = |a|ₘ * |b|ₘ ↔ 1 ≤ a ∧ 1 ≤ b ∨ a ≤ 1 ∧ b ≤ 1 := by
  obtain ha | ha := le_or_lt 1 a <;> obtain hb | hb := le_or_lt 1 b
  · simp [ha, hb, mabs_of_one_le, one_le_mul ha hb]
  · exact (lt_irrefl (1 : G) <| ha.trans_lt <| hab.trans_lt hb).elim
  swap
  · simp [ha.le, hb.le, mabs_of_le_one, mul_le_one', mul_comm]
  have : (|a * b|ₘ = a⁻¹ * b ↔ b ≤ 1) ↔
    (|a * b|ₘ = |a|ₘ * |b|ₘ ↔ 1 ≤ a ∧ 1 ≤ b ∨ a ≤ 1 ∧ b ≤ 1) := by
    simp [ha.le, ha.not_le, hb, mabs_of_le_one, mabs_of_one_le]
  refine this.mp ⟨fun h ↦ ?_, fun h ↦ by simp only [h.antisymm hb, mabs_of_lt_one ha, mul_one]⟩
  obtain ab | ab := le_or_lt (a * b) 1
  · refine (eq_one_of_inv_eq' ?_).le
    rwa [mabs_of_le_one ab, mul_inv_rev, mul_comm, mul_right_inj] at h
  · rw [mabs_of_one_lt ab, mul_left_inj] at h
    rw [eq_one_of_inv_eq' h.symm] at ha
    cases ha.false

@[to_additive] lemma mabs_mul_eq_mul_mabs_iff (a b : G) :
    |a * b|ₘ = |a|ₘ * |b|ₘ ↔ 1 ≤ a ∧ 1 ≤ b ∨ a ≤ 1 ∧ b ≤ 1 := by
  obtain ab | ab := le_total a b
  · exact mabs_mul_eq_mul_mabs_le ab
  · simpa only [mul_comm, and_comm] using mabs_mul_eq_mul_mabs_le ab

@[to_additive]
theorem mabs_le : |a|ₘ ≤ b ↔ b⁻¹ ≤ a ∧ a ≤ b := by rw [mabs_le', and_comm, inv_le']

@[to_additive]
theorem le_mabs' : a ≤ |b|ₘ ↔ b ≤ a⁻¹ ∨ a ≤ b := by rw [le_mabs, or_comm, le_inv']

@[to_additive]
theorem inv_le_of_mabs_le (h : |a|ₘ ≤ b) : b⁻¹ ≤ a :=
  (mabs_le.mp h).1

@[to_additive]
theorem le_of_mabs_le (h : |a|ₘ ≤ b) : a ≤ b :=
  (mabs_le.mp h).2

/-- The **triangle inequality** in `LinearOrderedCommGroup`s. -/
@[to_additive "The **triangle inequality** in `LinearOrderedAddCommGroup`s."]
theorem mabs_mul (a b : G) : |a * b|ₘ ≤ |a|ₘ * |b|ₘ := by
  rw [mabs_le, mul_inv]
  constructor <;> gcongr <;> apply_rules [inv_mabs_le, le_mabs_self]

@[to_additive]
theorem mabs_mul' (a b : G) : |a|ₘ ≤ |b|ₘ * |b * a|ₘ := by simpa using mabs_mul b⁻¹ (b * a)

@[to_additive]
theorem mabs_div (a b : G) : |a / b|ₘ ≤ |a|ₘ * |b|ₘ := by
  rw [div_eq_mul_inv, ← mabs_inv b]
  exact mabs_mul a _

@[to_additive]
theorem mabs_div_le_iff : |a / b|ₘ ≤ c ↔ a / b ≤ c ∧ b / a ≤ c := by
  rw [mabs_le, inv_le_div_iff_le_mul, div_le_iff_le_mul', and_comm, div_le_iff_le_mul']

@[to_additive]
theorem mabs_div_lt_iff : |a / b|ₘ < c ↔ a / b < c ∧ b / a < c := by
  rw [mabs_lt, inv_lt_div_iff_lt_mul', div_lt_iff_lt_mul', and_comm, div_lt_iff_lt_mul']

@[to_additive]
theorem div_le_of_mabs_div_le_left (h : |a / b|ₘ ≤ c) : b / c ≤ a :=
  div_le_comm.1 <| (mabs_div_le_iff.1 h).2

@[to_additive]
theorem div_le_of_mabs_div_le_right (h : |a / b|ₘ ≤ c) : a / c ≤ b :=
  div_le_of_mabs_div_le_left (mabs_div_comm a b ▸ h)

@[to_additive]
theorem div_lt_of_mabs_div_lt_left (h : |a / b|ₘ < c) : b / c < a :=
  div_lt_comm.1 <| (mabs_div_lt_iff.1 h).2

@[to_additive]
theorem div_lt_of_mabs_div_lt_right (h : |a / b|ₘ < c) : a / c < b :=
  div_lt_of_mabs_div_lt_left (mabs_div_comm a b ▸ h)

@[to_additive]
theorem mabs_div_mabs_le_mabs_div (a b : G) : |a|ₘ / |b|ₘ ≤ |a / b|ₘ :=
  div_le_iff_le_mul.2 <|
    calc
      |a|ₘ = |a / b * b|ₘ := by rw [div_mul_cancel]
      _ ≤ |a / b|ₘ * |b|ₘ := mabs_mul _ _

@[to_additive]
theorem mabs_mabs_div_mabs_le_mabs_div (a b : G) : |(|a|ₘ / |b|ₘ)|ₘ ≤ |a / b|ₘ :=
  mabs_div_le_iff.2
    ⟨mabs_div_mabs_le_mabs_div _ _, by rw [mabs_div_comm]; apply mabs_div_mabs_le_mabs_div⟩

/-- `|a / b|ₘ ≤ n` if `1 ≤ a ≤ n` and `1 ≤ b ≤ n`. -/
@[to_additive "`|a - b| ≤ n` if `0 ≤ a ≤ n` and `0 ≤ b ≤ n`."]
theorem mabs_div_le_of_one_le_of_le {a b n : G} (one_le_a : 1 ≤ a) (a_le_n : a ≤ n)
    (one_le_b : 1 ≤ b) (b_le_n : b ≤ n) : |a / b|ₘ ≤ n := by
  rw [mabs_div_le_iff, div_le_iff_le_mul, div_le_iff_le_mul]
  exact ⟨le_mul_of_le_of_one_le a_le_n one_le_b, le_mul_of_le_of_one_le b_le_n one_le_a⟩

/-- `|a - b| < n` if `0 ≤ a < n` and `0 ≤ b < n`. -/
@[to_additive "`|a / b|ₘ < n` if `1 ≤ a < n` and `1 ≤ b < n`."]
theorem mabs_div_lt_of_one_le_of_lt {a b n : G} (one_le_a : 1 ≤ a) (a_lt_n : a < n)
    (one_le_b : 1 ≤ b) (b_lt_n : b < n) : |a / b|ₘ < n := by
  rw [mabs_div_lt_iff, div_lt_iff_lt_mul, div_lt_iff_lt_mul]
  exact ⟨lt_mul_of_lt_of_one_le a_lt_n one_le_b, lt_mul_of_lt_of_one_le b_lt_n one_le_a⟩

@[to_additive]
theorem mabs_eq (hb : 1 ≤ b) : |a|ₘ = b ↔ a = b ∨ a = b⁻¹ := by
  refine ⟨eq_or_eq_inv_of_mabs_eq, ?_⟩
  rintro (rfl | rfl) <;> simp only [mabs_inv, mabs_of_one_le hb]

@[to_additive]
theorem mabs_le_max_mabs_mabs (hab : a ≤ b) (hbc : b ≤ c) : |b|ₘ ≤ max |a|ₘ |c|ₘ :=
  mabs_le'.2
    ⟨by simp [hbc.trans (le_mabs_self c)], by
      simp [(inv_le_inv_iff.mpr hab).trans (inv_le_mabs a)]⟩

@[to_additive]
theorem min_mabs_mabs_le_mabs_max : min |a|ₘ |b|ₘ ≤ |max a b|ₘ :=
  (le_total a b).elim (fun h => (min_le_right _ _).trans_eq <| congr_arg _ (max_eq_right h).symm)
    fun h => (min_le_left _ _).trans_eq <| congr_arg _ (max_eq_left h).symm

@[to_additive]
theorem min_mabs_mabs_le_mabs_min : min |a|ₘ |b|ₘ ≤ |min a b|ₘ :=
  (le_total a b).elim (fun h => (min_le_left _ _).trans_eq <| congr_arg _ (min_eq_left h).symm)
    fun h => (min_le_right _ _).trans_eq <| congr_arg _ (min_eq_right h).symm

@[to_additive]
theorem mabs_max_le_max_mabs_mabs : |max a b|ₘ ≤ max |a|ₘ |b|ₘ :=
  (le_total a b).elim (fun h => (congr_arg _ <| max_eq_right h).trans_le <| le_max_right _ _)
    fun h => (congr_arg _ <| max_eq_left h).trans_le <| le_max_left _ _

@[to_additive]
theorem mabs_min_le_max_mabs_mabs : |min a b|ₘ ≤ max |a|ₘ |b|ₘ :=
  (le_total a b).elim (fun h => (congr_arg _ <| min_eq_left h).trans_le <| le_max_left _ _) fun h =>
    (congr_arg _ <| min_eq_right h).trans_le <| le_max_right _ _

@[to_additive]
theorem eq_of_mabs_div_eq_one {a b : G} (h : |a / b|ₘ = 1) : a = b :=
  div_eq_one.1 <| mabs_eq_one.1 h

@[to_additive]
theorem mabs_div_le (a b c : G) : |a / c|ₘ ≤ |a / b|ₘ * |b / c|ₘ :=
  calc
    |a / c|ₘ = |a / b * (b / c)|ₘ := by rw [div_mul_div_cancel]
    _ ≤ |a / b|ₘ * |b / c|ₘ := mabs_mul _ _

@[to_additive]
theorem mabs_mul_three (a b c : G) : |a * b * c|ₘ ≤ |a|ₘ * |b|ₘ * |c|ₘ :=
  (mabs_mul _ _).trans (mul_le_mul_right' (mabs_mul _ _) _)

@[to_additive]
theorem mabs_div_le_of_le_of_le {a b lb ub : G} (hal : lb ≤ a) (hau : a ≤ ub) (hbl : lb ≤ b)
    (hbu : b ≤ ub) : |a / b|ₘ ≤ ub / lb :=
  mabs_div_le_iff.2 ⟨div_le_div'' hau hbl, div_le_div'' hbu hal⟩

@[deprecated (since := "2025-03-02")]
alias dist_bdd_within_interval := abs_sub_le_of_le_of_le

@[to_additive]
theorem eq_of_mabs_div_le_one (h : |a / b|ₘ ≤ 1) : a = b :=
  eq_of_mabs_div_eq_one (le_antisymm h (one_le_mabs (a / b)))

@[to_additive]
lemma eq_of_mabs_div_lt_all {x y : G} (h : ∀ ε > 1, |x / y|ₘ < ε) : x = y :=
  eq_of_mabs_div_le_one <| forall_lt_iff_le'.mp h

@[to_additive]
lemma eq_of_mabs_div_le_all [DenselyOrdered G] {x y : G} (h : ∀ ε > 1, |x / y|ₘ ≤ ε) : x = y :=
  eq_of_mabs_div_le_one <| forall_gt_imp_ge_iff_le_of_dense.mp h

@[to_additive]
theorem mabs_div_le_one : |a / b|ₘ ≤ 1 ↔ a = b :=
  ⟨eq_of_mabs_div_le_one, by rintro rfl; rw [div_self', mabs_one]⟩

@[to_additive]
theorem mabs_div_pos : 1 < |a / b|ₘ ↔ a ≠ b :=
  not_le.symm.trans mabs_div_le_one.not

@[to_additive (attr := simp)]
theorem mabs_eq_self : |a|ₘ = a ↔ 1 ≤ a := by
  rw [mabs_eq_max_inv, max_eq_left_iff, inv_le_self_iff]

@[to_additive (attr := simp)]
theorem mabs_eq_inv_self : |a|ₘ = a⁻¹ ↔ a ≤ 1 := by
  rw [mabs_eq_max_inv, max_eq_right_iff, le_inv_self_iff]

/-- For an element `a` of a multiplicative linear ordered group,
either `|a|ₘ = a` and `1 ≤ a`, or `|a|ₘ = a⁻¹` and `a < 1`. -/
@[to_additive
  "For an element `a` of an additive linear ordered group,
  either `|a| = a` and `0 ≤ a`, or `|a| = -a` and `a < 0`.
  Use cases on this lemma to automate linarith in inequalities"]
theorem mabs_cases (a : G) : |a|ₘ = a ∧ 1 ≤ a ∨ |a|ₘ = a⁻¹ ∧ a < 1 := by
  cases le_or_lt 1 a <;> simp [*, le_of_lt]

@[to_additive (attr := simp)]
theorem max_one_mul_max_inv_one_eq_mabs_self (a : G) : max a 1 * max a⁻¹ 1 = |a|ₘ := by
  symm
  rcases le_total 1 a with (ha | ha) <;> simp [ha]

end LinearOrderedCommGroup

section LinearOrderedAddCommGroup

variable [LinearOrderedAddCommGroup G] {a b c : G}

@[to_additive]
<<<<<<< HEAD
theorem apply_abs_le_mul_of_one_le' {H : Type*} [MulOneClass H] [Preorder H]
=======
theorem apply_abs_le_mul_of_one_le' {H : Type*} [MulOneClass H] [LE H]
>>>>>>> 68065f9b
    [MulLeftMono H] [MulRightMono H] {f : G → H}
    {a : G} (h₁ : 1 ≤ f a) (h₂ : 1 ≤ f (-a)) : f |a| ≤ f a * f (-a) :=
  (le_total a 0).rec (fun ha => (abs_of_nonpos ha).symm ▸ le_mul_of_one_le_left' h₁) fun ha =>
    (abs_of_nonneg ha).symm ▸ le_mul_of_one_le_right' h₂

@[to_additive]
<<<<<<< HEAD
theorem apply_abs_le_mul_of_one_le {H : Type*} [MulOneClass H] [Preorder H]
=======
theorem apply_abs_le_mul_of_one_le {H : Type*} [MulOneClass H] [LE H]
>>>>>>> 68065f9b
    [MulLeftMono H] [MulRightMono H] {f : G → H}
    (h : ∀ x, 1 ≤ f x) (a : G) : f |a| ≤ f a * f (-a) :=
  apply_abs_le_mul_of_one_le' (h _) (h _)

end LinearOrderedAddCommGroup<|MERGE_RESOLUTION|>--- conflicted
+++ resolved
@@ -236,22 +236,14 @@
 variable [LinearOrderedAddCommGroup G] {a b c : G}
 
 @[to_additive]
-<<<<<<< HEAD
-theorem apply_abs_le_mul_of_one_le' {H : Type*} [MulOneClass H] [Preorder H]
-=======
 theorem apply_abs_le_mul_of_one_le' {H : Type*} [MulOneClass H] [LE H]
->>>>>>> 68065f9b
     [MulLeftMono H] [MulRightMono H] {f : G → H}
     {a : G} (h₁ : 1 ≤ f a) (h₂ : 1 ≤ f (-a)) : f |a| ≤ f a * f (-a) :=
   (le_total a 0).rec (fun ha => (abs_of_nonpos ha).symm ▸ le_mul_of_one_le_left' h₁) fun ha =>
     (abs_of_nonneg ha).symm ▸ le_mul_of_one_le_right' h₂
 
 @[to_additive]
-<<<<<<< HEAD
-theorem apply_abs_le_mul_of_one_le {H : Type*} [MulOneClass H] [Preorder H]
-=======
 theorem apply_abs_le_mul_of_one_le {H : Type*} [MulOneClass H] [LE H]
->>>>>>> 68065f9b
     [MulLeftMono H] [MulRightMono H] {f : G → H}
     (h : ∀ x, 1 ≤ f x) (a : G) : f |a| ≤ f a * f (-a) :=
   apply_abs_le_mul_of_one_le' (h _) (h _)
