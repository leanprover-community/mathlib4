--- conflicted
+++ resolved
@@ -107,6 +107,8 @@
 @[to_additive] lemma mabs_le_mabs_of_one_le (ha : 1 ≤ a) (hab : a ≤ b) : |a|ₘ ≤ |b|ₘ := by
   rwa [mabs_of_one_le ha, mabs_of_one_le (ha.trans hab)]
 #align abs_le_abs_of_nonneg abs_le_abs_of_nonneg
+
+attribute [gcongr] abs_le_abs_of_nonneg
 
 @[to_additive (attr := simp)] lemma mabs_one : |(1 : α)|ₘ = 1 := mabs_of_one_le le_rfl
 #align abs_zero abs_zero
@@ -246,18 +248,11 @@
   simpa only [← h, eq_comm (a := |a|ₘ), inv_eq_iff_eq_inv] using mabs_choice a
 #align eq_or_eq_neg_of_abs_eq eq_or_eq_neg_of_abs_eq
 
-<<<<<<< HEAD
 @[to_additive] lemma mabs_eq_mabs : |a|ₘ = |b|ₘ ↔ a = b ∨ a = b⁻¹ := by
   refine' ⟨fun h ↦ ?_, by rintro (h | h) <;> simp [h, abs_neg]⟩
   obtain rfl | rfl := eq_or_eq_inv_of_mabs_eq h <;>
     simpa only [inv_eq_iff_eq_inv (a := |b|ₘ), inv_inj, or_comm] using mabs_choice b
 #align abs_eq_abs abs_eq_abs
-=======
-@[gcongr]
-theorem abs_le_abs_of_nonneg (ha : 0 ≤ a) (hab : a ≤ b) : |a| ≤ |b| := by
-  rwa [abs_of_nonneg ha, abs_of_nonneg (ha.trans hab)]
-#align abs_le_abs_of_nonneg abs_le_abs_of_nonneg
->>>>>>> 901b7832
 
 variable [CovariantClass α α (· * ·) (· ≤ ·)] {a b c : α}
 
