/-
Copyright (c) 2016 Jeremy Avigad. All rights reserved.
Released under Apache 2.0 license as described in the file LICENSE.
Authors: Jeremy Avigad, Leonardo de Moura, Mario Carneiro, Johannes Hölzl
-/
import Mathlib.Algebra.Group.Even
import Mathlib.Algebra.Order.Group.Lattice

/-!
# Absolute values in ordered groups

The absolute value of an element in a group which is also a lattice is its supremum with its
negation. This generalizes the usual absolute value on real numbers (`|x| = max x (-x)`).

## Notations

- `|a|`: The *absolute value* of an element `a` of an additive lattice ordered group
- `|a|ₘ`: The *absolute value* of an element `a` of a multiplicative lattice ordered group
-/

open Function

variable {α : Type*}

section Lattice
variable [Lattice α]

section Group
variable [Group α] {a b : α}

/-- `mabs a` is the absolute value of `a`. -/
@[to_additive "`abs a` is the absolute value of `a`"] def mabs (a : α) : α := a ⊔ a⁻¹

@[inherit_doc mabs]
macro:max atomic("|" noWs) a:term noWs "|ₘ" : term => `(mabs $a)

@[inherit_doc abs]
macro:max atomic("|" noWs) a:term noWs "|" : term => `(abs $a)

/-- Unexpander for the notation `|a|ₘ` for `mabs a`.
Tries to add discretionary parentheses in unparseable cases. -/
@[app_unexpander abs]
def mabs.unexpander : Lean.PrettyPrinter.Unexpander
  | `($_ $a) =>
    match a with
    | `(|$_|ₘ) | `(-$_) => `(|($a)|ₘ)
    | _ => `(|$a|ₘ)
  | _ => throw ()

/-- Unexpander for the notation `|a|` for `abs a`.
Tries to add discretionary parentheses in unparseable cases. -/
@[app_unexpander abs]
def abs.unexpander : Lean.PrettyPrinter.Unexpander
  | `($_ $a) =>
    match a with
    | `(|$_|) | `(-$_) => `(|($a)|)
    | _ => `(|$a|)
  | _ => throw ()

@[to_additive] lemma mabs_le' : |a|ₘ ≤ b ↔ a ≤ b ∧ a⁻¹ ≤ b := sup_le_iff

@[to_additive] lemma le_mabs_self (a : α) : a ≤ |a|ₘ := le_sup_left

@[to_additive] lemma inv_le_mabs (a : α) : a⁻¹ ≤ |a|ₘ := le_sup_right

@[to_additive] lemma mabs_le_mabs (h₀ : a ≤ b) (h₁ : a⁻¹ ≤ b) : |a|ₘ ≤ |b|ₘ :=
  (mabs_le'.2 ⟨h₀, h₁⟩).trans (le_mabs_self b)

@[to_additive (attr := simp)] lemma mabs_inv (a : α) : |a⁻¹|ₘ = |a|ₘ := by simp [mabs, sup_comm]

@[to_additive] lemma mabs_div_comm (a b : α) : |a / b|ₘ = |b / a|ₘ := by rw [← mabs_inv, inv_div]

variable [MulLeftMono α]

@[to_additive] lemma mabs_of_one_le (h : 1 ≤ a) : |a|ₘ = a :=
  sup_eq_left.2 <| (inv_le_one'.2 h).trans h

@[to_additive] lemma mabs_of_one_lt (h : 1 < a) : |a|ₘ = a := mabs_of_one_le h.le

@[to_additive] lemma mabs_of_le_one (h : a ≤ 1) : |a|ₘ = a⁻¹ :=
  sup_eq_right.2 <| h.trans (one_le_inv'.2 h)

@[to_additive] lemma mabs_of_lt_one (h : a < 1) : |a|ₘ = a⁻¹ := mabs_of_le_one h.le

@[to_additive] lemma mabs_le_mabs_of_one_le (ha : 1 ≤ a) (hab : a ≤ b) : |a|ₘ ≤ |b|ₘ := by
  rwa [mabs_of_one_le ha, mabs_of_one_le (ha.trans hab)]

attribute [gcongr] abs_le_abs_of_nonneg

@[to_additive (attr := simp)] lemma mabs_one : |(1 : α)|ₘ = 1 := mabs_of_one_le le_rfl

variable [MulRightMono α]

@[to_additive (attr := simp) abs_nonneg] lemma one_le_mabs (a : α) : 1 ≤ |a|ₘ := by
  apply pow_two_semiclosed _
  rw [mabs, pow_two, mul_sup,  sup_mul, ← pow_two, inv_mul_cancel, sup_comm, ← sup_assoc]
  apply le_sup_right

@[to_additive (attr := simp)] lemma mabs_mabs (a : α) : |(|a|ₘ)|ₘ = |a|ₘ :=
  mabs_of_one_le <| one_le_mabs a

end Group

section CommGroup
<<<<<<< HEAD
variable [CommGroup α] [MulLeftMono α] {a b : α}
=======
variable [CommGroup α] [CovariantClass α α (· * ·) (· ≤ ·)]
>>>>>>> 4358f939

-- Banasiak Proposition 2.12, Zaanen 2nd lecture
/-- The absolute value satisfies the triangle inequality. -/
@[to_additive "The absolute value satisfies the triangle inequality."]
lemma mabs_mul_le (a b : α) : |a * b|ₘ ≤ |a|ₘ * |b|ₘ := by
  apply sup_le
  · exact mul_le_mul' (le_mabs_self a) (le_mabs_self b)
  · rw [mul_inv]
    exact mul_le_mul' (inv_le_mabs _) (inv_le_mabs _)

@[to_additive]
lemma mabs_mabs_div_mabs_le (a b : α) : |(|a|ₘ / |b|ₘ)|ₘ ≤ |a / b|ₘ := by
  rw [mabs, sup_le_iff]
  constructor
  · apply div_le_iff_le_mul.2
    convert mabs_mul_le (a / b) b
    rw [div_mul_cancel]
  · rw [div_eq_mul_inv, mul_inv_rev, inv_inv, mul_inv_le_iff_le_mul, mabs_div_comm]
    convert mabs_mul_le (b / a) a
    · rw [div_mul_cancel]

@[to_additive] lemma sup_div_inf_eq_mabs_div (a b : α) : (a ⊔ b) / (a ⊓ b) = |b / a|ₘ := by
  simp_rw [sup_div, div_inf, div_self', sup_comm, sup_sup_sup_comm, sup_idem]
  rw [← inv_div, sup_comm (b := _ / _), ← mabs, sup_eq_left]
  exact one_le_mabs _

@[to_additive two_nsmul_sup_eq_add_add_abs_sub]
lemma sup_sq_eq_mul_mul_mabs_div (a b : α) : (a ⊔ b) ^ 2 = a * b * |b / a|ₘ := by
  rw [← inf_mul_sup a b, ← sup_div_inf_eq_mabs_div, div_eq_mul_inv, ← mul_assoc, mul_comm,
     mul_assoc, ← pow_two, inv_mul_cancel_left]

@[to_additive two_nsmul_inf_eq_add_sub_abs_sub]
lemma inf_sq_eq_mul_div_mabs_div (a b : α) : (a ⊓ b) ^ 2 = a * b / |b / a|ₘ := by
  rw [← inf_mul_sup a b, ← sup_div_inf_eq_mabs_div, div_eq_mul_inv, div_eq_mul_inv, mul_inv_rev,
    inv_inv, mul_assoc, mul_inv_cancel_comm_assoc, ← pow_two]

-- See, e.g. Zaanen, Lectures on Riesz Spaces
-- 3rd lecture
@[to_additive]
lemma mabs_div_sup_mul_mabs_div_inf (a b c : α) :
    |(a ⊔ c) / (b ⊔ c)|ₘ * |(a ⊓ c) / (b ⊓ c)|ₘ = |a / b|ₘ := by
  letI : DistribLattice α := CommGroup.toDistribLattice α
  calc
    |(a ⊔ c) / (b ⊔ c)|ₘ * |(a ⊓ c) / (b ⊓ c)|ₘ =
        (b ⊔ c ⊔ (a ⊔ c)) / ((b ⊔ c) ⊓ (a ⊔ c)) * |(a ⊓ c) / (b ⊓ c)|ₘ := by
        rw [sup_div_inf_eq_mabs_div]
    _ = (b ⊔ c ⊔ (a ⊔ c)) / ((b ⊔ c) ⊓ (a ⊔ c)) * ((b ⊓ c ⊔ a ⊓ c) / (b ⊓ c ⊓ (a ⊓ c))) := by
        rw [sup_div_inf_eq_mabs_div (b ⊓ c) (a ⊓ c)]
    _ = (b ⊔ a ⊔ c) / (b ⊓ a ⊔ c) * (((b ⊔ a) ⊓ c) / (b ⊓ a ⊓ c)) := by
        rw [← sup_inf_right, ← inf_sup_right, sup_assoc, sup_comm c (a ⊔ c), sup_right_idem,
          sup_assoc, inf_assoc, inf_comm c (a ⊓ c), inf_right_idem, inf_assoc]
    _ = (b ⊔ a ⊔ c) * ((b ⊔ a) ⊓ c) / ((b ⊓ a ⊔ c) * (b ⊓ a ⊓ c)) := by rw [div_mul_div_comm]
    _ = (b ⊔ a) * c / ((b ⊓ a) * c) := by
        rw [mul_comm, inf_mul_sup, mul_comm (b ⊓ a ⊔ c), inf_mul_sup]
    _ = (b ⊔ a) / (b ⊓ a) := by
        rw [div_eq_mul_inv, mul_inv_rev, mul_assoc, mul_inv_cancel_left, ← div_eq_mul_inv]
    _ = |a / b|ₘ := by rw [sup_div_inf_eq_mabs_div]

@[to_additive] lemma mabs_sup_div_sup_le_mabs (a b c : α) : |(a ⊔ c) / (b ⊔ c)|ₘ ≤ |a / b|ₘ := by
  apply le_of_mul_le_of_one_le_left _ (one_le_mabs _); rw [mabs_div_sup_mul_mabs_div_inf]

@[to_additive] lemma mabs_inf_div_inf_le_mabs (a b c : α) : |(a ⊓ c) / (b ⊓ c)|ₘ ≤ |a / b|ₘ := by
  apply le_of_mul_le_of_one_le_right _ (one_le_mabs _); rw [mabs_div_sup_mul_mabs_div_inf]

-- Commutative case, Zaanen, 3rd lecture
-- For the non-commutative case, see Birkhoff Theorem 19 (27)
@[to_additive Birkhoff_inequalities]
lemma m_Birkhoff_inequalities (a b c : α) :
    |(a ⊔ c) / (b ⊔ c)|ₘ ⊔ |(a ⊓ c) / (b ⊓ c)|ₘ ≤ |a / b|ₘ :=
  sup_le (mabs_sup_div_sup_le_mabs a b c) (mabs_inf_div_inf_le_mabs a b c)

end CommGroup
end Lattice

section LinearOrder
variable [Group α] [LinearOrder α] {a b : α}

@[to_additive] lemma mabs_choice (x : α) : |x|ₘ = x ∨ |x|ₘ = x⁻¹ := max_choice _ _

@[to_additive] lemma le_mabs : a ≤ |b|ₘ ↔ a ≤ b ∨ a ≤ b⁻¹ := le_max_iff

@[to_additive] lemma mabs_eq_max_inv : |a|ₘ = max a a⁻¹ := rfl

@[to_additive] lemma lt_mabs : a < |b|ₘ ↔ a < b ∨ a < b⁻¹ := lt_max_iff

@[to_additive] lemma mabs_by_cases (P : α → Prop) (h1 : P a) (h2 : P a⁻¹) : P |a|ₘ :=
  sup_ind _ _ h1 h2

@[to_additive] lemma eq_or_eq_inv_of_mabs_eq (h : |a|ₘ = b) : a = b ∨ a = b⁻¹ := by
  simpa only [← h, eq_comm (a := |a|ₘ), inv_eq_iff_eq_inv] using mabs_choice a

@[to_additive] lemma mabs_eq_mabs : |a|ₘ = |b|ₘ ↔ a = b ∨ a = b⁻¹ := by
  refine ⟨fun h ↦ ?_, by rintro (h | h) <;> simp [h, abs_neg]⟩
  obtain rfl | rfl := eq_or_eq_inv_of_mabs_eq h <;>
    simpa only [inv_eq_iff_eq_inv (a := |b|ₘ), inv_inv, inv_inj, or_comm] using mabs_choice b

@[to_additive] lemma isSquare_mabs : IsSquare |a|ₘ ↔ IsSquare a :=
  mabs_by_cases (IsSquare · ↔ _) Iff.rfl isSquare_inv

@[to_additive] lemma lt_of_mabs_lt : |a|ₘ < b → a < b := (le_mabs_self _).trans_lt

<<<<<<< HEAD
variable [MulLeftMono α] {a b c : α}
=======
variable [CovariantClass α α (· * ·) (· ≤ ·)] {a b : α}
>>>>>>> 4358f939

@[to_additive (attr := simp) abs_pos] lemma one_lt_mabs : 1 < |a|ₘ ↔ a ≠ 1 := by
  obtain ha | rfl | ha := lt_trichotomy a 1
  · simp [mabs_of_lt_one ha, neg_pos, ha.ne, ha]
  · simp
  · simp [mabs_of_one_lt ha, ha, ha.ne']

@[to_additive abs_pos_of_pos] lemma one_lt_mabs_pos_of_one_lt (h : 1 < a) : 1 < |a|ₘ :=
  one_lt_mabs.2 h.ne'

@[to_additive abs_pos_of_neg] lemma one_lt_mabs_of_lt_one (h : a < 1) : 1 < |a|ₘ :=
  one_lt_mabs.2 h.ne

@[to_additive] lemma inv_mabs_le (a : α) : |a|ₘ⁻¹ ≤ a := by
  obtain h | h := le_total 1 a
  · simpa [mabs_of_one_le h] using (inv_le_one'.2 h).trans h
  · simp [mabs_of_le_one h]

@[to_additive add_abs_nonneg] lemma one_le_mul_mabs (a : α) : 1 ≤ a * |a|ₘ := by
  rw [← mul_inv_cancel a]; exact mul_le_mul_left' (inv_le_mabs a) _

@[to_additive] lemma inv_mabs_le_inv (a : α) : |a|ₘ⁻¹ ≤ a⁻¹ := by simpa using inv_mabs_le a⁻¹

variable [MulRightMono α]

@[to_additive] lemma mabs_ne_one : |a|ₘ ≠ 1 ↔ a ≠ 1 :=
  (one_le_mabs a).gt_iff_ne.symm.trans one_lt_mabs

@[to_additive (attr := simp)] lemma mabs_eq_one : |a|ₘ = 1 ↔ a = 1 := not_iff_not.1 mabs_ne_one

@[to_additive (attr := simp) abs_nonpos_iff] lemma mabs_le_one : |a|ₘ ≤ 1 ↔ a = 1 :=
  (one_le_mabs a).le_iff_eq.trans mabs_eq_one

@[to_additive] lemma mabs_le_mabs_of_le_one (ha : a ≤ 1) (hab : b ≤ a) : |a|ₘ ≤ |b|ₘ := by
  rw [mabs_of_le_one ha, mabs_of_le_one (hab.trans ha)]; exact inv_le_inv_iff.mpr hab

@[to_additive] lemma mabs_lt : |a|ₘ < b ↔ b⁻¹ < a ∧ a < b :=
  max_lt_iff.trans <| and_comm.trans <| by rw [inv_lt']

@[to_additive] lemma inv_lt_of_mabs_lt (h : |a|ₘ < b) : b⁻¹ < a := (mabs_lt.mp h).1

@[to_additive] lemma max_div_min_eq_mabs' (a b : α) : max a b / min a b = |a / b|ₘ := by
  rcases le_total a b with ab | ba
  · rw [max_eq_right ab, min_eq_left ab, mabs_of_le_one, inv_div]
    rwa [div_le_one']
  · rw [max_eq_left ba, min_eq_right ba, mabs_of_one_le]
    rwa [one_le_div']

@[to_additive] lemma max_div_min_eq_mabs (a b : α) : max a b / min a b = |b / a|ₘ := by
  rw [mabs_div_comm, max_div_min_eq_mabs']

end LinearOrder

namespace LatticeOrderedAddCommGroup
variable [Lattice α] [AddCommGroup α] {s t : Set α}

/-- A set `s` in a lattice ordered group is *solid* if for all `x ∈ s` and all `y ∈ α` such that
`|y| ≤ |x|`, then `y ∈ s`. -/
def IsSolid (s : Set α) : Prop := ∀ ⦃x⦄, x ∈ s → ∀ ⦃y⦄, |y| ≤ |x| → y ∈ s

/-- The solid closure of a subset `s` is the smallest superset of `s` that is solid. -/
def solidClosure (s : Set α) : Set α := {y | ∃ x ∈ s, |y| ≤ |x|}

lemma isSolid_solidClosure (s : Set α) : IsSolid (solidClosure s) :=
  fun _ ⟨y, hy, hxy⟩ _ hzx ↦ ⟨y, hy, hzx.trans hxy⟩

lemma solidClosure_min (hst : s ⊆ t) (ht : IsSolid t) : solidClosure s ⊆ t :=
  fun _ ⟨_, hy, hxy⟩ ↦ ht (hst hy) hxy

end LatticeOrderedAddCommGroup

namespace Pi
variable {ι : Type*} {α : ι → Type*} [∀ i, AddGroup (α i)] [∀ i, Lattice (α i)]

@[simp] lemma abs_apply (f : ∀ i, α i) (i : ι) : |f| i = |f i| := rfl

lemma abs_def (f : ∀ i, α i) : |f| = fun i ↦ |f i| := rfl

end Pi

@[deprecated (since := "2024-01-13")] alias neg_le_abs_self := neg_le_abs
@[deprecated (since := "2024-01-13")] alias neg_abs_le_self := neg_abs_le<|MERGE_RESOLUTION|>--- conflicted
+++ resolved
@@ -102,11 +102,7 @@
 end Group
 
 section CommGroup
-<<<<<<< HEAD
-variable [CommGroup α] [MulLeftMono α] {a b : α}
-=======
-variable [CommGroup α] [CovariantClass α α (· * ·) (· ≤ ·)]
->>>>>>> 4358f939
+variable [CommGroup α] [MulLeftMono α]
 
 -- Banasiak Proposition 2.12, Zaanen 2nd lecture
 /-- The absolute value satisfies the triangle inequality. -/
@@ -208,11 +204,7 @@
 
 @[to_additive] lemma lt_of_mabs_lt : |a|ₘ < b → a < b := (le_mabs_self _).trans_lt
 
-<<<<<<< HEAD
-variable [MulLeftMono α] {a b c : α}
-=======
-variable [CovariantClass α α (· * ·) (· ≤ ·)] {a b : α}
->>>>>>> 4358f939
+variable [MulLeftMono α] {a b : α}
 
 @[to_additive (attr := simp) abs_pos] lemma one_lt_mabs : 1 < |a|ₘ ↔ a ≠ 1 := by
   obtain ha | rfl | ha := lt_trichotomy a 1
