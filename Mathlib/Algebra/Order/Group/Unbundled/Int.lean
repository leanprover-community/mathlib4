/-
Copyright (c) 2016 Jeremy Avigad. All rights reserved.
Released under Apache 2.0 license as described in the file LICENSE.
Authors: Jeremy Avigad
-/
module

public import Mathlib.Algebra.Order.Group.Unbundled.Abs
public import Mathlib.Algebra.Group.Int.Defs
public import Mathlib.Data.Int.Basic

/-!
# Facts about `ℤ` as an (unbundled) ordered group

See note [foundational algebra order theory].

## Recursors

* `Int.rec`: Sign disjunction. Something is true/defined on `ℤ` if it's true/defined for nonnegative
  and for negative values. (Defined in core Lean 3)
* `Int.inductionOn`: Simple growing induction on positive numbers, plus simple decreasing induction
  on negative numbers. Note that this recursor is currently only `Prop`-valued.
* `Int.inductionOn'`: Simple growing induction for numbers greater than `b`, plus simple decreasing
  induction on numbers less than `b`.
-/

@[expose] public section

-- We should need only a minimal development of sets in order to get here.
assert_not_exists Set.Subsingleton Ring

open Function Nat

namespace Int

theorem natCast_strictMono : StrictMono (· : ℕ → ℤ) := fun _ _ ↦ Int.ofNat_lt.2

/-! ### Miscellaneous lemmas -/

theorem abs_eq_natAbs : ∀ a : ℤ, |a| = natAbs a
  | (n : ℕ) => abs_of_nonneg <| natCast_nonneg _
  | -[_+1] => abs_of_nonpos <| le_of_lt <| negSucc_lt_zero _

@[norm_cast] lemma natCast_natAbs (n : ℤ) : (n.natAbs : ℤ) = |n| := n.abs_eq_natAbs.symm

theorem natAbs_abs (a : ℤ) : natAbs |a| = natAbs a := by grind

theorem sign_mul_abs (a : ℤ) : sign a * |a| = a := by
  rw [abs_eq_natAbs, sign_mul_natAbs a]

theorem sign_mul_self_eq_abs (a : ℤ) : sign a * a = |a| := by
  rw [abs_eq_natAbs, sign_mul_self_eq_natAbs]

lemma natAbs_le_self_sq (a : ℤ) : (Int.natAbs a : ℤ) ≤ a ^ 2 := by
  rw [← Int.natAbs_sq a, sq]
  norm_cast
  apply Nat.le_mul_self

alias natAbs_le_self_pow_two := natAbs_le_self_sq

lemma le_self_sq (b : ℤ) : b ≤ b ^ 2 := le_trans le_natAbs (natAbs_le_self_sq _)

alias le_self_pow_two := le_self_sq

@[norm_cast] lemma abs_natCast (n : ℕ) : |(n : ℤ)| = n := abs_of_nonneg (natCast_nonneg n)

theorem natAbs_sub_pos_iff {i j : ℤ} : 0 < natAbs (i - j) ↔ i ≠ j := by
  grind

theorem natAbs_sub_ne_zero_iff {i j : ℤ} : natAbs (i - j) ≠ 0 ↔ i ≠ j :=
  Nat.ne_zero_iff_zero_lt.trans natAbs_sub_pos_iff

@[simp]
theorem abs_lt_one_iff {a : ℤ} : |a| < 1 ↔ a = 0 := by
  grind

theorem abs_le_one_iff {a : ℤ} : |a| ≤ 1 ↔ a = 0 ∨ a = 1 ∨ a = -1 := by
<<<<<<< HEAD
  rw [le_iff_lt_or_eq, abs_lt_one_iff]
  match a with
  | (n : ℕ) => simp [abs_eq_natAbs]
  | -[n+1] =>
      simp only [negSucc_ne_zero, abs_eq_natAbs, natAbs_negSucc, succ_eq_add_one,
        Int.natCast_add, cast_ofNat_Int, add_eq_right, natCast_eq_zero, false_or, reduceNeg]
      rw [negSucc_eq]
      lia
=======
  grind
>>>>>>> 2ddd611e

theorem one_le_abs {z : ℤ} (h₀ : z ≠ 0) : 1 ≤ |z| :=
  add_one_le_iff.mpr (abs_pos.mpr h₀)

lemma eq_zero_of_abs_lt_dvd {m x : ℤ} (h1 : m ∣ x) (h2 : |x| < m) : x = 0 := by
  by_contra h
  have := Int.natAbs_le_of_dvd_ne_zero h1 h
  rw [Int.abs_eq_natAbs] at h2
  lia

lemma abs_sub_lt_of_lt_lt {m a b : ℕ} (ha : a < m) (hb : b < m) : |(b : ℤ) - a| < m := by
<<<<<<< HEAD
  rw [abs_lt]; lia
=======
  grind
>>>>>>> 2ddd611e

/-! #### `/`  -/

theorem ediv_eq_zero_of_lt_abs {a b : ℤ} (H1 : 0 ≤ a) (H2 : a < |b|) : a / b = 0 :=
  match b, |b|, abs_eq_natAbs b, H2 with
  | (n : ℕ), _, rfl, H2 => ediv_eq_zero_of_lt H1 H2
  | -[n+1], _, rfl, H2 => neg_injective <| by rw [← Int.ediv_neg]; exact ediv_eq_zero_of_lt H1 H2

/-! #### mod -/

@[simp]
theorem emod_abs (a b : ℤ) : a % |b| = a % b :=
  abs_by_cases (fun i => a % i = a % b) rfl (emod_neg _ _)

theorem emod_lt_abs (a : ℤ) {b : ℤ} (H : b ≠ 0) : a % b < |b| := by
  rw [← emod_abs]; exact emod_lt_of_pos _ (abs_pos.2 H)

/-! ### properties of `/` and `%` -/

theorem abs_ediv_le_abs : ∀ a b : ℤ, |a / b| ≤ |a| :=
  suffices ∀ (a : ℤ) (n : ℕ), |a / n| ≤ |a| from fun a b =>
    match b, Int.eq_nat_or_neg b with
    | _, ⟨n, Or.inl rfl⟩ => this _ _
    | _, ⟨n, Or.inr rfl⟩ => by rw [Int.ediv_neg, abs_neg]; apply this
  fun a n => by
  rw [abs_eq_natAbs, abs_eq_natAbs];
  exact ofNat_le_ofNat_of_le
    (match a, n with
      | (m : ℕ), n => Nat.div_le_self _ _
      | -[m+1], 0 => Nat.zero_le _
      | -[m+1], n + 1 => Nat.succ_le_succ (Nat.div_le_self _ _))

theorem abs_sign_of_ne_zero {z : ℤ} (hz : z ≠ 0) : |z.sign| = 1 := by
  rw [abs_eq_natAbs, natAbs_sign_of_ne_zero hz, Int.ofNat_one]

@[deprecated (since := "2025-09-03")]
alias abs_sign_of_nonzero := abs_sign_of_ne_zero

protected theorem sign_eq_ediv_abs' (a : ℤ) : sign a = a / |a| :=
  if az : a = 0 then by simp [az]
  else (Int.ediv_eq_of_eq_mul_left (mt abs_eq_zero.1 az) (sign_mul_abs _).symm).symm

protected theorem sign_eq_abs_ediv (a : ℤ) : sign a = |a| / a :=
  if az : a = 0 then by simp [az]
  else (Int.ediv_eq_of_eq_mul_left az (sign_mul_self_eq_abs _).symm).symm

end Int

section Group
variable {G : Type*} [Group G]

@[to_additive (attr := simp) abs_zsmul_eq_zero]
lemma zpow_abs_eq_one (a : G) (n : ℤ) : a ^ |n| = 1 ↔ a ^ n = 1 := by
  rw [← Int.natCast_natAbs, zpow_natCast, pow_natAbs_eq_one]

end Group<|MERGE_RESOLUTION|>--- conflicted
+++ resolved
@@ -75,18 +75,7 @@
   grind
 
 theorem abs_le_one_iff {a : ℤ} : |a| ≤ 1 ↔ a = 0 ∨ a = 1 ∨ a = -1 := by
-<<<<<<< HEAD
-  rw [le_iff_lt_or_eq, abs_lt_one_iff]
-  match a with
-  | (n : ℕ) => simp [abs_eq_natAbs]
-  | -[n+1] =>
-      simp only [negSucc_ne_zero, abs_eq_natAbs, natAbs_negSucc, succ_eq_add_one,
-        Int.natCast_add, cast_ofNat_Int, add_eq_right, natCast_eq_zero, false_or, reduceNeg]
-      rw [negSucc_eq]
-      lia
-=======
   grind
->>>>>>> 2ddd611e
 
 theorem one_le_abs {z : ℤ} (h₀ : z ≠ 0) : 1 ≤ |z| :=
   add_one_le_iff.mpr (abs_pos.mpr h₀)
@@ -98,22 +87,13 @@
   lia
 
 lemma abs_sub_lt_of_lt_lt {m a b : ℕ} (ha : a < m) (hb : b < m) : |(b : ℤ) - a| < m := by
-<<<<<<< HEAD
-  rw [abs_lt]; lia
-=======
   grind
->>>>>>> 2ddd611e
 
 /-! #### `/`  -/
 
 theorem ediv_eq_zero_of_lt_abs {a b : ℤ} (H1 : 0 ≤ a) (H2 : a < |b|) : a / b = 0 :=
   match b, |b|, abs_eq_natAbs b, H2 with
   | (n : ℕ), _, rfl, H2 => ediv_eq_zero_of_lt H1 H2
-  | -[n+1], _, rfl, H2 => neg_injective <| by rw [← Int.ediv_neg]; exact ediv_eq_zero_of_lt H1 H2
-
-/-! #### mod -/
-
-@[simp]
 theorem emod_abs (a b : ℤ) : a % |b| = a % b :=
   abs_by_cases (fun i => a % i = a % b) rfl (emod_neg _ _)
 
