--- conflicted
+++ resolved
@@ -62,12 +62,9 @@
 initialize_simps_projections GroupCone (carrier → coe, as_prefix coe)
 initialize_simps_projections AddGroupCone (carrier → coe, as_prefix coe)
 
-<<<<<<< HEAD
-=======
 @[deprecated (since := "2025-08-21")] alias IsMaxCone := NegMemClass
 @[deprecated (since := "2025-08-21")] alias IsMaxMulCone := InvMemClass
 
->>>>>>> 157be939
 namespace GroupCone
 variable {H : Type*} [CommGroup H] [PartialOrder H] [IsOrderedMonoid H] {a : H}
 
@@ -85,12 +82,6 @@
 @[to_additive (attr := simp, norm_cast)]
 lemma coe_oneLE : oneLE H = {x : H | 1 ≤ x} := rfl
 
-<<<<<<< HEAD
-@[to_additive nonneg.isMaxCone]
-instance oneLE.isMaxMulCone {H : Type*} [CommGroup H] [LinearOrder H] [IsOrderedMonoid H] :
-    HasMemOrInvMem (oneLE H) where
-  mem_or_inv_mem := by simpa using le_total 1
-=======
 @[to_additive]
 instance oneLE.hasMemOrInvMem {H : Type*} [CommGroup H] [LinearOrder H] [IsOrderedMonoid H] :
     HasMemOrInvMem (oneLE H) where
@@ -99,7 +90,6 @@
 @[deprecated (since := "2025-08-21")] alias oneLE.isMaxMulCone := oneLE.hasMemOrInvMem
 @[deprecated (since := "2025-08-21")] alias _root_.AddGroupCone.nonneg.isMaxCone :=
   AddGroupCone.nonneg.hasMemOrNegMem
->>>>>>> 157be939
 
 end GroupCone
 
