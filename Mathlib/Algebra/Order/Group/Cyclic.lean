--- conflicted
+++ resolved
@@ -78,15 +78,10 @@
 lemma genLTOne_zpowers_eq_top : Subgroup.zpowers H.genLTOne = H :=
   H.exists_generator_lt_one.choose_spec.2
 
-<<<<<<< HEAD
 lemma genLTOne_mem : H.genLTOne ∈ H := by
   nth_rewrite 1 [← H.genLTOne_zpowers_eq_top]
   exact Subgroup.mem_zpowers (Subgroup.genLTOne H)
 
--- Will be done in #24435.
-lemma genLTOne_unique (g : H) : g < 1 ∧ Subgroup.zpowers g = ⊤ → g = H.genLTOne := by
-  sorry
-=======
 lemma genLTOne_unique (g : G) : g < 1 ∧ Subgroup.zpowers g = H → g = H.genLTOne := by
   rintro ⟨hg_lt, hg_top⟩
   rw [← H.genLTOne_zpowers_eq_top] at hg_top
@@ -94,7 +89,6 @@
   · assumption
   rw [← one_lt_inv', h] at hg_lt
   exact (not_lt_of_gt hg_lt <| Subgroup.genLTOne_lt_one _).elim
->>>>>>> 984faeda
 
 end Subgroup
 
