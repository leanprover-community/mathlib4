--- conflicted
+++ resolved
@@ -21,15 +21,10 @@
 variable [OrderedCommGroup α] {m n : ℤ} {a b : α}
 
 @[to_additive zsmul_left_strictMono]
-<<<<<<< HEAD
-lemma zpow_right_strictMono (ha : 1 < a) : StrictMono fun n : ℤ ↦ a ^ n :=
-  strictMono_int_of_lt_succ fun n ↦ by rw [zpow_add_one]; exact lt_mul_of_one_lt_right' (a ^ n) ha
-=======
 lemma zpow_right_strictMono (ha : 1 < a) : StrictMono fun n : ℤ ↦ a ^ n := by
   refine strictMono_int_of_lt_succ fun n ↦ ?_
   rw [zpow_add_one]
   exact lt_mul_of_one_lt_right' (a ^ n) ha
->>>>>>> 6d063869
 
 @[deprecated (since := "2024-09-19")] alias zsmul_strictMono_left := zsmul_left_strictMono
 
@@ -37,15 +32,10 @@
   simpa using zpow_right_strictMono ha hn
 
 @[to_additive zsmul_left_strictAnti]
-<<<<<<< HEAD
-lemma zpow_right_strictAnti (ha : a < 1) : StrictAnti fun n : ℤ ↦ a ^ n :=
-  strictAnti_int_of_succ_lt fun n ↦ by rw [zpow_add_one]; exact mul_lt_of_lt_one_right' (a ^ n) ha
-=======
 lemma zpow_right_strictAnti (ha : a < 1) : StrictAnti fun n : ℤ ↦ a ^ n := by
   refine strictAnti_int_of_succ_lt fun n ↦ ?_
   rw [zpow_add_one]
   exact mul_lt_of_lt_one_right' (a ^ n) ha
->>>>>>> 6d063869
 
 @[to_additive zsmul_left_inj]
 lemma zpow_right_inj (ha : 1 < a) {m n : ℤ} : a ^ m = a ^ n ↔ m = n :=
