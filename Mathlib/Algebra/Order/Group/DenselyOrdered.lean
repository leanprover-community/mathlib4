/-
Copyright (c) 2016 Jeremy Avigad. All rights reserved.
Released under Apache 2.0 license as described in the file LICENSE.
Authors: Jeremy Avigad, Leonardo de Moura, Mario Carneiro, Johannes Hölzl
-/
import Mathlib.Algebra.Order.Group.Unbundled.Basic
import Mathlib.Algebra.Order.Monoid.Unbundled.OrderDual
import Mathlib.Algebra.Order.Monoid.Unbundled.ExistsOfLE

/-!
# Lemmas about densely linearly ordered groups.
-/


variable {α : Type*}

section DenselyOrdered

variable [Group α] [LinearOrder α]
<<<<<<< HEAD
variable [MulLeftMono α]
variable [DenselyOrdered α] {a b c : α}
=======
variable [CovariantClass α α (· * ·) (· ≤ ·)]
variable [DenselyOrdered α] {a b : α}
>>>>>>> 7817d20e

@[to_additive]
theorem le_of_forall_lt_one_mul_le (h : ∀ ε < 1, a * ε ≤ b) : a ≤ b :=
  le_of_forall_one_lt_le_mul (α := αᵒᵈ) h

@[to_additive]
theorem le_of_forall_one_lt_div_le (h : ∀ ε : α, 1 < ε → a / ε ≤ b) : a ≤ b :=
  le_of_forall_lt_one_mul_le fun ε ε1 => by
    simpa only [div_eq_mul_inv, inv_inv] using h ε⁻¹ (Left.one_lt_inv_iff.2 ε1)

@[to_additive]
theorem le_iff_forall_one_lt_le_mul : a ≤ b ↔ ∀ ε, 1 < ε → a ≤ b * ε :=
  ⟨fun h _ ε_pos => le_mul_of_le_of_one_le h ε_pos.le, le_of_forall_one_lt_le_mul⟩

@[to_additive]
theorem le_iff_forall_lt_one_mul_le : a ≤ b ↔ ∀ ε < 1, a * ε ≤ b :=
  le_iff_forall_one_lt_le_mul (α := αᵒᵈ)

end DenselyOrdered<|MERGE_RESOLUTION|>--- conflicted
+++ resolved
@@ -17,13 +17,8 @@
 section DenselyOrdered
 
 variable [Group α] [LinearOrder α]
-<<<<<<< HEAD
 variable [MulLeftMono α]
-variable [DenselyOrdered α] {a b c : α}
-=======
-variable [CovariantClass α α (· * ·) (· ≤ ·)]
 variable [DenselyOrdered α] {a b : α}
->>>>>>> 7817d20e
 
 @[to_additive]
 theorem le_of_forall_lt_one_mul_le (h : ∀ ε < 1, a * ε ≤ b) : a ≤ b :=
