/-
Copyright (c) 2022 Alex J. Best. All rights reserved.
Released under Apache 2.0 license as described in the file LICENSE.
Authors: Alex J. Best, Yaël Dillies
-/
import Mathlib.Algebra.Order.Hom.Ring
import Mathlib.Algebra.Order.Pointwise
import Mathlib.Analysis.SpecialFunctions.Pow.Real

#align_import algebra.order.complete_field from "leanprover-community/mathlib"@"0b9eaaa7686280fad8cce467f5c3c57ee6ce77f8"

/-!
# Conditionally complete linear ordered fields

This file shows that the reals are unique, or, more formally, given a type satisfying the common
axioms of the reals (field, conditionally complete, linearly ordered) that there is an isomorphism
preserving these properties to the reals. This is `LinearOrderedField.inducedOrderRingIso` for `ℚ`.
Moreover this isomorphism is unique.

We introduce definitions of conditionally complete linear ordered fields, and show all such are
archimedean. We also construct the natural map from a `LinearOrderedField` to such a field.

## Main definitions

* `ConditionallyCompleteLinearOrderedField`: A field satisfying the standard axiomatization of
  the real numbers, being a Dedekind complete and linear ordered field.
* `LinearOrderedField.inducedMap`: A (unique) map from any archimedean linear ordered field to a
  conditionally complete linear ordered field. Various bundlings are available.

## Main results

* `LinearOrderedField.uniqueOrderRingHom` : Uniqueness of `OrderRingHom`s from an archimedean
  linear ordered field to a conditionally complete linear ordered field.
* `LinearOrderedField.uniqueOrderRingIso` : Uniqueness of `OrderRingIso`s between two
  conditionally complete linearly ordered fields.

## References

* https://mathoverflow.net/questions/362991/
  who-first-characterized-the-real-numbers-as-the-unique-complete-ordered-field

## Tags

reals, conditionally complete, ordered field, uniqueness
-/


variable {F α β γ : Type*}

noncomputable section

open Function Rat Real Set

open scoped Classical Pointwise

/-- A field which is both linearly ordered and conditionally complete with respect to the order.
This axiomatizes the reals. -/
-- @[protect_proj] -- Porting note: does not exist anymore
class ConditionallyCompleteLinearOrderedField (α : Type*) extends
    LinearOrderedField α, ConditionallyCompleteLinearOrder α
#align conditionally_complete_linear_ordered_field ConditionallyCompleteLinearOrderedField

-- see Note [lower instance priority]
/-- Any conditionally complete linearly ordered field is archimedean. -/
instance (priority := 100) ConditionallyCompleteLinearOrderedField.to_archimedean
    [ConditionallyCompleteLinearOrderedField α] : Archimedean α :=
  archimedean_iff_nat_lt.2
    (by
      by_contra! h
      obtain ⟨x, h⟩ := h
      have := csSup_le _ _ (range_nonempty Nat.cast)
        (forall_range_iff.2 fun m =>
          le_sub_iff_add_le.2 <| le_csSup _ _ ⟨x, forall_range_iff.2 h⟩ ⟨m+1, Nat.cast_succ m⟩)
      linarith)
#align conditionally_complete_linear_ordered_field.to_archimedean ConditionallyCompleteLinearOrderedField.to_archimedean

/-- The reals are a conditionally complete linearly ordered field. -/
instance : ConditionallyCompleteLinearOrderedField ℝ :=
  { (inferInstance : LinearOrderedField ℝ),
    (inferInstance : ConditionallyCompleteLinearOrder ℝ) with }

namespace LinearOrderedField

/-!
### Rational cut map

The idea is that a conditionally complete linear ordered field is fully characterized by its copy of
the rationals. Hence we define `LinearOrderedField.cutMap β : α → Set β` which sends `a : α` to the
"rationals in `β`" that are less than `a`.
-/


section CutMap

variable [LinearOrderedField α]

section DivisionRing

variable (β) [DivisionRing β] {a a₁ a₂ : α} {b : β} {q : ℚ}

/-- The lower cut of rationals inside a linear ordered field that are less than a given element of
another linear ordered field. -/
def cutMap (a : α) : Set β :=
  (Rat.cast : ℚ → β) '' {t | ↑t < a}
#align linear_ordered_field.cut_map LinearOrderedField.cutMap

theorem cutMap_mono (h : a₁ ≤ a₂) : cutMap β a₁ ⊆ cutMap β a₂ := image_subset _ fun _ => h.trans_lt'
#align linear_ordered_field.cut_map_mono LinearOrderedField.cutMap_mono

variable {β}

@[simp]
theorem mem_cutMap_iff : b ∈ cutMap β a ↔ ∃ q : ℚ, (q : α) < a ∧ (q : β) = b := Iff.rfl
#align linear_ordered_field.mem_cut_map_iff LinearOrderedField.mem_cutMap_iff

-- @[simp] -- Porting note: not in simpNF
theorem coe_mem_cutMap_iff [CharZero β] : (q : β) ∈ cutMap β a ↔ (q : α) < a :=
  Rat.cast_injective.mem_set_image
#align linear_ordered_field.coe_mem_cut_map_iff LinearOrderedField.coe_mem_cutMap_iff

theorem cutMap_self (a : α) : cutMap α a = Iio a ∩ range (Rat.cast : ℚ → α) := by
  ext
  constructor
  · rintro ⟨q, h, rfl⟩
    exact ⟨h, q, rfl⟩
  · rintro ⟨h, q, rfl⟩
    exact ⟨q, h, rfl⟩
#align linear_ordered_field.cut_map_self LinearOrderedField.cutMap_self

end DivisionRing

variable (β) [LinearOrderedField β] {a a₁ a₂ : α} {b : β} {q : ℚ}

theorem cutMap_coe (q : ℚ) : cutMap β (q : α) = Rat.cast '' {r : ℚ | (r : β) < q} := by
  simp_rw [cutMap, Rat.cast_lt]
#align linear_ordered_field.cut_map_coe LinearOrderedField.cutMap_coe

variable [Archimedean α]

theorem cutMap_nonempty (a : α) : (cutMap β a).Nonempty :=
  Nonempty.image _ <| exists_rat_lt a
#align linear_ordered_field.cut_map_nonempty LinearOrderedField.cutMap_nonempty

theorem cutMap_bddAbove (a : α) : BddAbove (cutMap β a) := by
  obtain ⟨q, hq⟩ := exists_rat_gt a
  exact ⟨q, ball_image_iff.2 fun r hr => mod_cast (hq.trans' hr).le⟩
#align linear_ordered_field.cut_map_bdd_above LinearOrderedField.cutMap_bddAbove

theorem cutMap_add (a b : α) : cutMap β (a + b) = cutMap β a + cutMap β b := by
  refine (image_subset_iff.2 fun q hq => ?_).antisymm ?_
  · rw [mem_setOf_eq, ← sub_lt_iff_lt_add] at hq
    obtain ⟨q₁, hq₁q, hq₁ab⟩ := exists_rat_btwn hq
    refine ⟨q₁, by rwa [coe_mem_cutMap_iff], q - q₁, ?_, add_sub_cancel'_right _ _⟩
    · norm_cast
      rw [coe_mem_cutMap_iff]
      exact mod_cast sub_lt_comm.mp hq₁q
  · rintro _ ⟨_, ⟨qa, ha, rfl⟩, _, ⟨qb, hb, rfl⟩, rfl⟩
    -- After leanprover/lean4#2734, `norm_cast` needs help with beta reduction.
    refine' ⟨qa + qb, _, by beta_reduce; norm_cast⟩
    rw [mem_setOf_eq, cast_add]
    exact add_lt_add ha hb
#align linear_ordered_field.cut_map_add LinearOrderedField.cutMap_add

end CutMap

/-!
### Induced map

`LinearOrderedField.cutMap` spits out a `Set β`. To get something in `β`, we now take the supremum.
-/


section InducedMap

variable (α β γ) [LinearOrderedField α] [ConditionallyCompleteLinearOrderedField β]
  [ConditionallyCompleteLinearOrderedField γ]

/-- The induced order preserving function from a linear ordered field to a conditionally complete
linear ordered field, defined by taking the Sup in the codomain of all the rationals less than the
input. -/
def inducedMap (x : α) : β :=
  sSup <| cutMap β x
#align linear_ordered_field.induced_map LinearOrderedField.inducedMap

variable [Archimedean α]

theorem inducedMap_mono : Monotone (inducedMap α β) := fun _ _ h =>
  csSup_le_csSup (cutMap_bddAbove β _) (cutMap_nonempty β _) (cutMap_mono β h)
#align linear_ordered_field.induced_map_mono LinearOrderedField.inducedMap_mono

theorem inducedMap_rat (q : ℚ) : inducedMap α β (q : α) = q := by
  refine csSup_eq_of_forall_le_of_forall_lt_exists_gt
    (cutMap_nonempty β (q : α)) (fun x h => ?_) fun w h => ?_
  · rw [cutMap_coe] at h
    obtain ⟨r, h, rfl⟩ := h
    exact le_of_lt h
  · obtain ⟨q', hwq, hq⟩ := exists_rat_btwn h
    rw [cutMap_coe]
    exact ⟨q', ⟨_, hq, rfl⟩, hwq⟩
#align linear_ordered_field.induced_map_rat LinearOrderedField.inducedMap_rat

@[simp]
theorem inducedMap_zero : inducedMap α β 0 = 0 := mod_cast inducedMap_rat α β 0
#align linear_ordered_field.induced_map_zero LinearOrderedField.inducedMap_zero

@[simp]
theorem inducedMap_one : inducedMap α β 1 = 1 := mod_cast inducedMap_rat α β 1
#align linear_ordered_field.induced_map_one LinearOrderedField.inducedMap_one

variable {α β} {a : α} {b : β} {q : ℚ}

theorem inducedMap_nonneg (ha : 0 ≤ a) : 0 ≤ inducedMap α β a :=
  (inducedMap_zero α _).ge.trans <| inducedMap_mono _ _ ha
#align linear_ordered_field.induced_map_nonneg LinearOrderedField.inducedMap_nonneg

theorem coe_lt_inducedMap_iff : (q : β) < inducedMap α β a ↔ (q : α) < a := by
  refine ⟨fun h => ?_, fun hq => ?_⟩
  · rw [← inducedMap_rat α] at h
    exact (inducedMap_mono α β).reflect_lt h
  · obtain ⟨q', hq, hqa⟩ := exists_rat_btwn hq
    apply lt_csSup_of_lt (cutMap_bddAbove β a) (coe_mem_cutMap_iff.mpr hqa)
    exact mod_cast hq
#align linear_ordered_field.coe_lt_induced_map_iff LinearOrderedField.coe_lt_inducedMap_iff

theorem lt_inducedMap_iff : b < inducedMap α β a ↔ ∃ q : ℚ, b < q ∧ (q : α) < a :=
  ⟨fun h => (exists_rat_btwn h).imp fun q => And.imp_right coe_lt_inducedMap_iff.1,
    fun ⟨q, hbq, hqa⟩ => hbq.trans <| by rwa [coe_lt_inducedMap_iff]⟩
#align linear_ordered_field.lt_induced_map_iff LinearOrderedField.lt_inducedMap_iff

@[simp]
theorem inducedMap_self (b : β) : inducedMap β β b = b :=
  eq_of_forall_rat_lt_iff_lt fun _ => coe_lt_inducedMap_iff
#align linear_ordered_field.induced_map_self LinearOrderedField.inducedMap_self

variable (α β)

@[simp]
theorem inducedMap_inducedMap (a : α) : inducedMap β γ (inducedMap α β a) = inducedMap α γ a :=
  eq_of_forall_rat_lt_iff_lt fun q => by
    rw [coe_lt_inducedMap_iff, coe_lt_inducedMap_iff, Iff.comm, coe_lt_inducedMap_iff]
#align linear_ordered_field.induced_map_induced_map LinearOrderedField.inducedMap_inducedMap

--@[simp] -- Porting note: simp can prove it
theorem inducedMap_inv_self (b : β) : inducedMap γ β (inducedMap β γ b) = b := by
  rw [inducedMap_inducedMap, inducedMap_self]
#align linear_ordered_field.induced_map_inv_self LinearOrderedField.inducedMap_inv_self

theorem inducedMap_add (x y : α) :
    inducedMap α β (x + y) = inducedMap α β x + inducedMap α β y := by
  rw [inducedMap, cutMap_add]
  exact csSup_add (cutMap_nonempty β x) (cutMap_bddAbove β x) (cutMap_nonempty β y)
    (cutMap_bddAbove β y)
#align linear_ordered_field.induced_map_add LinearOrderedField.inducedMap_add

variable {α β}

/-- Preparatory lemma for `inducedOrderRingHom`. -/
theorem le_inducedMap_mul_self_of_mem_cutMap (ha : 0 < a) (b : β) (hb : b ∈ cutMap β (a * a)) :
    b ≤ inducedMap α β a * inducedMap α β a := by
  obtain ⟨q, hb, rfl⟩ := hb
  obtain ⟨q', hq', hqq', hqa⟩ := exists_rat_pow_btwn two_ne_zero hb (mul_self_pos.2 ha.ne')
  trans (q' : β) ^ 2
  · exact mod_cast hqq'.le
  · rw [pow_two] at hqa ⊢
    exact mul_self_le_mul_self (mod_cast hq'.le)
      (le_csSup (cutMap_bddAbove β a) <|
        coe_mem_cutMap_iff.2 <| lt_of_mul_self_lt_mul_self ha.le hqa)
#align linear_ordered_field.le_induced_map_mul_self_of_mem_cut_map LinearOrderedField.le_inducedMap_mul_self_of_mem_cutMap

/-- Preparatory lemma for `inducedOrderRingHom`. -/
theorem exists_mem_cutMap_mul_self_of_lt_inducedMap_mul_self (ha : 0 < a) (b : β)
    (hba : b < inducedMap α β a * inducedMap α β a) : ∃ c ∈ cutMap β (a * a), b < c := by
  obtain hb | hb := lt_or_le b 0
  · refine ⟨0, ?_, hb⟩
    rw [← Rat.cast_zero, coe_mem_cutMap_iff, Rat.cast_zero]
    exact mul_self_pos.2 ha.ne'
  obtain ⟨q, hq, hbq, hqa⟩ := exists_rat_pow_btwn two_ne_zero hba (hb.trans_lt hba)
  rw [← cast_pow] at hbq
  refine ⟨(q ^ 2 : ℚ), coe_mem_cutMap_iff.2 ?_, hbq⟩
  rw [pow_two] at hqa ⊢
  push_cast
  obtain ⟨q', hq', hqa'⟩ := lt_inducedMap_iff.1 (lt_of_mul_self_lt_mul_self
    (inducedMap_nonneg ha.le) hqa)
  exact mul_self_lt_mul_self (mod_cast hq.le) (hqa'.trans' <| by assumption_mod_cast)
#align linear_ordered_field.exists_mem_cut_map_mul_self_of_lt_induced_map_mul_self LinearOrderedField.exists_mem_cutMap_mul_self_of_lt_inducedMap_mul_self

variable (α β)

/-- `inducedMap` as an additive homomorphism. -/
def inducedAddHom : α →+ β :=
  ⟨⟨inducedMap α β, inducedMap_zero α β⟩, inducedMap_add α β⟩
#align linear_ordered_field.induced_add_hom LinearOrderedField.inducedAddHom

/-- `inducedMap` as an `OrderRingHom`. -/
@[simps!]
def inducedOrderRingHom : α →+*o β :=
  { AddMonoidHom.mkRingHomOfMulSelfOfTwoNeZero (inducedAddHom α β) (by
<<<<<<< HEAD
      suffices ∀ x, 0 < x → inducedAddHom α β (x * x)
          = inducedAddHom α β x * inducedAddHom α β x by
=======
      suffices ∀ x, 0 < x → inducedAddHom α β (x * x) = inducedAddHom α β x * inducedAddHom α β x by
>>>>>>> 77dee1ce
        intro x
        obtain h | rfl | h := lt_trichotomy x 0
        · convert this (-x) (neg_pos.2 h) using 1
          · rw [neg_mul, mul_neg, neg_neg]
          · simp_rw [AddMonoidHom.map_neg, neg_mul, mul_neg, neg_neg]
        · simp only [mul_zero, AddMonoidHom.map_zero]
        · exact this x h
        -- prove that the (Sup of rationals less than x) ^ 2 is the Sup of the set of rationals less
        -- than (x ^ 2) by showing it is an upper bound and any smaller number is not an upper bound
      refine fun x hx => csSup_eq_of_forall_le_of_forall_lt_exists_gt (cutMap_nonempty β _) ?_ ?_
      · exact le_inducedMap_mul_self_of_mem_cutMap hx
      · exact exists_mem_cutMap_mul_self_of_lt_inducedMap_mul_self hx)
      (two_ne_zero) (inducedMap_one _ _) with
    monotone' := inducedMap_mono _ _ }
#align linear_ordered_field.induced_order_ring_hom LinearOrderedField.inducedOrderRingHom

/-- The isomorphism of ordered rings between two conditionally complete linearly ordered fields. -/
def inducedOrderRingIso : β ≃+*o γ :=
  { inducedOrderRingHom β γ with
    invFun := inducedMap γ β
    left_inv := inducedMap_inv_self _ _
    right_inv := inducedMap_inv_self _ _
    map_le_map_iff' := by
      dsimp
      refine ⟨fun h => ?_, fun h => inducedMap_mono _ _ h⟩
      convert inducedMap_mono γ β h <;>
      · rw [inducedOrderRingHom, AddMonoidHom.coe_fn_mkRingHomOfMulSelfOfTwoNeZero, inducedAddHom]
        dsimp
        rw [inducedMap_inv_self β γ _] }
#align linear_ordered_field.induced_order_ring_iso LinearOrderedField.inducedOrderRingIso

@[simp]
theorem coe_inducedOrderRingIso : ⇑(inducedOrderRingIso β γ) = inducedMap β γ := rfl
#align linear_ordered_field.coe_induced_order_ring_iso LinearOrderedField.coe_inducedOrderRingIso

@[simp]
theorem inducedOrderRingIso_symm : (inducedOrderRingIso β γ).symm = inducedOrderRingIso γ β := rfl
#align linear_ordered_field.induced_order_ring_iso_symm LinearOrderedField.inducedOrderRingIso_symm

@[simp]
theorem inducedOrderRingIso_self : inducedOrderRingIso β β = OrderRingIso.refl β :=
  OrderRingIso.ext inducedMap_self
#align linear_ordered_field.induced_order_ring_iso_self LinearOrderedField.inducedOrderRingIso_self

open OrderRingIso

/-- There is a unique ordered ring homomorphism from an archimedean linear ordered field to a
conditionally complete linear ordered field. -/
instance uniqueOrderRingHom : Unique (α →+*o β) :=
  uniqueOfSubsingleton <| inducedOrderRingHom α β

/-- There is a unique ordered ring isomorphism between two conditionally complete linear ordered
fields. -/
instance uniqueOrderRingIso : Unique (β ≃+*o γ) :=
  uniqueOfSubsingleton <| inducedOrderRingIso β γ

end InducedMap

end LinearOrderedField

section Real

variable {R S : Type*} [OrderedRing R] [LinearOrderedRing S]

theorem ringHom_monotone (hR : ∀ r : R, 0 ≤ r → ∃ s : R, s ^ 2 = r) (f : R →+* S) : Monotone f :=
  (monotone_iff_map_nonneg f).2 fun r h => by
    obtain ⟨s, rfl⟩ := hR r h; rw [map_pow]; apply sq_nonneg
#align ring_hom_monotone ringHom_monotone

/-- There exists no nontrivial ring homomorphism `ℝ →+* ℝ`. -/
instance Real.RingHom.unique : Unique (ℝ →+* ℝ) where
  default := RingHom.id ℝ
  uniq f := congr_arg OrderRingHom.toRingHom (@Subsingleton.elim (ℝ →+*o ℝ) _
      ⟨f, ringHom_monotone (fun r hr => ⟨Real.sqrt r, sq_sqrt hr⟩) f⟩ default)
#align real.ring_hom.unique Real.RingHom.unique

end Real<|MERGE_RESOLUTION|>--- conflicted
+++ resolved
@@ -295,12 +295,7 @@
 @[simps!]
 def inducedOrderRingHom : α →+*o β :=
   { AddMonoidHom.mkRingHomOfMulSelfOfTwoNeZero (inducedAddHom α β) (by
-<<<<<<< HEAD
-      suffices ∀ x, 0 < x → inducedAddHom α β (x * x)
-          = inducedAddHom α β x * inducedAddHom α β x by
-=======
       suffices ∀ x, 0 < x → inducedAddHom α β (x * x) = inducedAddHom α β x * inducedAddHom α β x by
->>>>>>> 77dee1ce
         intro x
         obtain h | rfl | h := lt_trichotomy x 0
         · convert this (-x) (neg_pos.2 h) using 1
