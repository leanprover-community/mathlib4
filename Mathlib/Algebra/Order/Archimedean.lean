--- conflicted
+++ resolved
@@ -43,11 +43,7 @@
 
 instance OrderDual.archimedean [OrderedAddCommGroup α] [Archimedean α] : Archimedean αᵒᵈ :=
   ⟨fun x y hy =>
-<<<<<<< HEAD
-    let ⟨n, hn⟩ := Archimedean.arch (α := α) (-x) (neg_pos.2 hy)
-=======
     let ⟨n, hn⟩ := Archimedean.arch (-ofDual x) (neg_pos.2 hy)
->>>>>>> 651f004b
     ⟨n, by rwa [neg_nsmul, neg_le_neg_iff] at hn⟩⟩
 #align order_dual.archimedean OrderDual.archimedean
 
@@ -86,22 +82,14 @@
 
 theorem exists_unique_add_zsmul_mem_Ico {a : α} (ha : 0 < a) (b c : α) :
     ∃! m : ℤ, b + m • a ∈ Set.Ico c (c + a) :=
-<<<<<<< HEAD
-  (Equiv.neg ℤ).Bijective.existsUnique_iff.2 <| by
-=======
   (Equiv.neg ℤ).bijective.existsUnique_iff.2 <| by
->>>>>>> 651f004b
     simpa only [Equiv.neg_apply, mem_Ico, neg_zsmul, ← sub_eq_add_neg, le_sub_iff_add_le, zero_add,
       add_comm c, sub_lt_iff_lt_add', add_assoc] using exists_unique_zsmul_near_of_pos' ha (b - c)
 #align exists_unique_add_zsmul_mem_Ico exists_unique_add_zsmul_mem_Ico
 
 theorem exists_unique_add_zsmul_mem_Ioc {a : α} (ha : 0 < a) (b c : α) :
     ∃! m : ℤ, b + m • a ∈ Set.Ioc c (c + a) :=
-<<<<<<< HEAD
-  (Equiv.addRight (1 : ℤ)).Bijective.existsUnique_iff.2 <| by
-=======
   (Equiv.addRight (1 : ℤ)).bijective.existsUnique_iff.2 <| by
->>>>>>> 651f004b
     simpa only [add_zsmul, sub_lt_iff_lt_add', le_sub_iff_add_le', ← add_assoc, and_comm, mem_Ioc,
       Equiv.coe_addRight, one_zsmul, add_le_add_iff_right] using
       exists_unique_zsmul_near_of_pos ha (c - b)
