/-
Copyright (c) 2022 Siddhartha Prasad, Yaël Dillies. All rights reserved.
Released under Apache 2.0 license as described in the file LICENSE.
Authors: Siddhartha Prasad, Yaël Dillies
-/
import Mathlib.Algebra.Ring.Pi
import Mathlib.Algebra.Ring.Prod
import Mathlib.Algebra.Ring.InjSurj
import Mathlib.Tactic.Monotonicity.Attr

#align_import algebra.order.kleene from "leanprover-community/mathlib"@"98e83c3d541c77cdb7da20d79611a780ff8e7d90"

/-!
# Kleene Algebras

This file defines idempotent semirings and Kleene algebras, which are used extensively in the theory
of computation.

An idempotent semiring is a semiring whose addition is idempotent. An idempotent semiring is
naturally a semilattice by setting `a ≤ b` if `a + b = b`.

A Kleene algebra is an idempotent semiring equipped with an additional unary operator `∗`, the
Kleene star.

## Main declarations

* `IdemSemiring`: Idempotent semiring
* `IdemCommSemiring`: Idempotent commutative semiring
* `KleeneAlgebra`: Kleene algebra

## Notation

`a∗` is notation for `kstar a` in locale `Computability`.

## References

* [D. Kozen, *A completeness theorem for Kleene algebras and the algebra of regular events*]
  [kozen1994]
* https://planetmath.org/idempotentsemiring
* https://encyclopediaofmath.org/wiki/Idempotent_semi-ring
* https://planetmath.org/kleene_algebra

## TODO

Instances for `AddOpposite`, `MulOpposite`, `ULift`, `Subsemiring`, `Subring`, `Subalgebra`.

## Tags

kleene algebra, idempotent semiring
-/


open Function

universe u

variable {α β ι : Type*} {π : ι → Type*}

/-- An idempotent semiring is a semiring with the additional property that addition is idempotent.
-/
class IdemSemiring (α : Type u) extends Semiring α, SemilatticeSup α where
  protected sup := (· + ·)
  protected add_eq_sup : ∀ a b : α, a + b = a ⊔ b := by
    intros
    rfl
  /-- The bottom element of an idempotent semiring: `0` by default -/
  protected bot : α := 0
  protected bot_le : ∀ a, bot ≤ a
#align idem_semiring IdemSemiring

/-- An idempotent commutative semiring is a commutative semiring with the additional property that
addition is idempotent. -/
class IdemCommSemiring (α : Type u) extends CommSemiring α, IdemSemiring α
#align idem_comm_semiring IdemCommSemiring

/-- Notation typeclass for the Kleene star `∗`. -/
class KStar (α : Type*) where
  /-- The Kleene star operator on a Kleene algebra -/
  protected kstar : α → α
#align has_kstar KStar

@[inherit_doc] scoped[Computability] postfix:1024 "∗" => KStar.kstar

open Computability

/-- A Kleene Algebra is an idempotent semiring with an additional unary operator `kstar` (for Kleene
star) that satisfies the following properties:
* `1 + a * a∗ ≤ a∗`
* `1 + a∗ * a ≤ a∗`
* If `a * c + b ≤ c`, then `a∗ * b ≤ c`
* If `c * a + b ≤ c`, then `b * a∗ ≤ c`
-/
class KleeneAlgebra (α : Type*) extends IdemSemiring α, KStar α where
  protected one_le_kstar : ∀ a : α, 1 ≤ a∗
  protected mul_kstar_le_kstar : ∀ a : α, a * a∗ ≤ a∗
  protected kstar_mul_le_kstar : ∀ a : α, a∗ * a ≤ a∗
  protected mul_kstar_le_self : ∀ a b : α, b * a ≤ b → b * a∗ ≤ b
  protected kstar_mul_le_self : ∀ a b : α, a * b ≤ b → a∗ * b ≤ b
#align kleene_algebra KleeneAlgebra

-- See note [lower instance priority]
instance (priority := 100) IdemSemiring.toOrderBot [IdemSemiring α] : OrderBot α :=
  { ‹IdemSemiring α› with }
#align idem_semiring.to_order_bot IdemSemiring.toOrderBot

-- See note [reducible non-instances]
/-- Construct an idempotent semiring from an idempotent addition. -/
@[reducible]
def IdemSemiring.ofSemiring [Semiring α] (h : ∀ a : α, a + a = a) : IdemSemiring α :=
  { ‹Semiring α› with
    le := fun a b ↦ a + b = b
    le_refl := h
    le_trans := fun a b c hab hbc ↦ by
      simp only
      rw [← hbc, ← add_assoc, hab]
    le_antisymm := fun a b hab hba ↦ by rwa [← hba, add_comm]
    sup := (· + ·)
    le_sup_left := fun a b ↦ by
      simp only
      rw [← add_assoc, h]
    le_sup_right := fun a b ↦ by
      simp only
      rw [add_comm, add_assoc, h]
    sup_le := fun a b c hab hbc ↦ by
      simp only
      rwa [add_assoc, hbc]
    bot := 0
    bot_le := zero_add }
#align idem_semiring.of_semiring IdemSemiring.ofSemiring

section IdemSemiring

variable [IdemSemiring α] {a b c : α}

theorem add_eq_sup (a b : α) : a + b = a ⊔ b :=
  IdemSemiring.add_eq_sup _ _
#align add_eq_sup add_eq_sup

-- Porting note: This simp theorem often leads to timeout when `α` has rich structure.
--               So, this theorem should be scoped.
scoped[Computability] attribute [simp] add_eq_sup

theorem add_idem (a : α) : a + a = a := by simp
#align add_idem add_idem

theorem nsmul_eq_self : ∀ {n : ℕ} (_ : n ≠ 0) (a : α), n • a = a
  | 0, h => (h rfl).elim
  | 1, _ => one_nsmul
  | n + 2, _ => fun a ↦ by rw [succ_nsmul, nsmul_eq_self n.succ_ne_zero, add_idem]
#align nsmul_eq_self nsmul_eq_self

theorem add_eq_left_iff_le : a + b = a ↔ b ≤ a := by simp
#align add_eq_left_iff_le add_eq_left_iff_le

theorem add_eq_right_iff_le : a + b = b ↔ a ≤ b := by simp
#align add_eq_right_iff_le add_eq_right_iff_le

alias ⟨_, LE.le.add_eq_left⟩ := add_eq_left_iff_le
#align has_le.le.add_eq_left LE.le.add_eq_left

alias ⟨_, LE.le.add_eq_right⟩ := add_eq_right_iff_le
#align has_le.le.add_eq_right LE.le.add_eq_right

theorem add_le_iff : a + b ≤ c ↔ a ≤ c ∧ b ≤ c := by simp
#align add_le_iff add_le_iff

theorem add_le (ha : a ≤ c) (hb : b ≤ c) : a + b ≤ c :=
  add_le_iff.2 ⟨ha, hb⟩
#align add_le add_le

-- See note [lower instance priority]
instance (priority := 100) IdemSemiring.toCanonicallyOrderedAddCommMonoid :
    CanonicallyOrderedAddCommMonoid α :=
  { ‹IdemSemiring α› with
    add_le_add_left := fun a b hbc c ↦ by
      simp_rw [add_eq_sup]
      exact sup_le_sup_left hbc _
    exists_add_of_le := fun h ↦ ⟨_, h.add_eq_right.symm⟩
    le_self_add := fun a b ↦ add_eq_right_iff_le.1 <| by rw [← add_assoc, add_idem] }
#align idem_semiring.to_canonically_ordered_add_monoid IdemSemiring.toCanonicallyOrderedAddCommMonoid

-- See note [lower instance priority]
instance (priority := 100) IdemSemiring.toCovariantClass_mul_le :
    CovariantClass α α (· * ·) (· ≤ ·) :=
  ⟨fun a b c hbc ↦ add_eq_left_iff_le.1 <| by rw [← mul_add, hbc.add_eq_left]⟩
#align idem_semiring.to_covariant_class_mul_le IdemSemiring.toCovariantClass_mul_le

-- See note [lower instance priority]
instance (priority := 100) IdemSemiring.toCovariantClass_swap_mul_le :
    CovariantClass α α (swap (· * ·)) (· ≤ ·) :=
  ⟨fun a b c hbc ↦ add_eq_left_iff_le.1 <| by rw [← add_mul, hbc.add_eq_left]⟩
#align idem_semiring.to_covariant_class_swap_mul_le IdemSemiring.toCovariantClass_swap_mul_le

end IdemSemiring

section KleeneAlgebra

variable [KleeneAlgebra α] {a b c : α}

@[simp]
theorem one_le_kstar : 1 ≤ a∗ :=
  KleeneAlgebra.one_le_kstar _
#align one_le_kstar one_le_kstar

theorem mul_kstar_le_kstar : a * a∗ ≤ a∗ :=
  KleeneAlgebra.mul_kstar_le_kstar _
#align mul_kstar_le_kstar mul_kstar_le_kstar

theorem kstar_mul_le_kstar : a∗ * a ≤ a∗ :=
  KleeneAlgebra.kstar_mul_le_kstar _
#align kstar_mul_le_kstar kstar_mul_le_kstar

theorem mul_kstar_le_self : b * a ≤ b → b * a∗ ≤ b :=
  KleeneAlgebra.mul_kstar_le_self _ _
#align mul_kstar_le_self mul_kstar_le_self

theorem kstar_mul_le_self : a * b ≤ b → a∗ * b ≤ b :=
  KleeneAlgebra.kstar_mul_le_self _ _
#align kstar_mul_le_self kstar_mul_le_self

theorem mul_kstar_le (hb : b ≤ c) (ha : c * a ≤ c) : b * a∗ ≤ c :=
  (mul_le_mul_right' hb _).trans <| mul_kstar_le_self ha
#align mul_kstar_le mul_kstar_le

theorem kstar_mul_le (hb : b ≤ c) (ha : a * c ≤ c) : a∗ * b ≤ c :=
  (mul_le_mul_left' hb _).trans <| kstar_mul_le_self ha
#align kstar_mul_le kstar_mul_le

theorem kstar_le_of_mul_le_left (hb : 1 ≤ b) : b * a ≤ b → a∗ ≤ b := by
  simpa using mul_kstar_le hb
#align kstar_le_of_mul_le_left kstar_le_of_mul_le_left

theorem kstar_le_of_mul_le_right (hb : 1 ≤ b) : a * b ≤ b → a∗ ≤ b := by
  simpa using kstar_mul_le hb
#align kstar_le_of_mul_le_right kstar_le_of_mul_le_right

@[simp]
theorem le_kstar : a ≤ a∗ :=
  le_trans (le_mul_of_one_le_left' one_le_kstar) kstar_mul_le_kstar
#align le_kstar le_kstar

@[mono]
theorem kstar_mono : Monotone (KStar.kstar : α → α) :=
  fun _ _ h ↦
    kstar_le_of_mul_le_left one_le_kstar <| kstar_mul_le (h.trans le_kstar) <| mul_kstar_le_kstar
#align kstar_mono kstar_mono

@[simp]
theorem kstar_eq_one : a∗ = 1 ↔ a ≤ 1 :=
  ⟨le_kstar.trans_eq,
    fun h ↦ one_le_kstar.antisymm' <| kstar_le_of_mul_le_left le_rfl <| by rwa [one_mul]⟩
#align kstar_eq_one kstar_eq_one

@[simp] lemma kstar_zero : (0 : α)∗ = 1 := kstar_eq_one.2 (zero_le _)
#align kstar_zero kstar_zero

@[simp]
theorem kstar_one : (1 : α)∗ = 1 :=
  kstar_eq_one.2 le_rfl
#align kstar_one kstar_one

@[simp]
theorem kstar_mul_kstar (a : α) : a∗ * a∗ = a∗ :=
  (mul_kstar_le le_rfl <| kstar_mul_le_kstar).antisymm <| le_mul_of_one_le_left' one_le_kstar
#align kstar_mul_kstar kstar_mul_kstar

@[simp]
theorem kstar_eq_self : a∗ = a ↔ a * a = a ∧ 1 ≤ a :=
  ⟨fun h ↦ ⟨by rw [← h, kstar_mul_kstar], one_le_kstar.trans_eq h⟩,
    fun h ↦ (kstar_le_of_mul_le_left h.2 h.1.le).antisymm le_kstar⟩
#align kstar_eq_self kstar_eq_self

@[simp]
theorem kstar_idem (a : α) : a∗∗ = a∗ :=
  kstar_eq_self.2 ⟨kstar_mul_kstar _, one_le_kstar⟩
#align kstar_idem kstar_idem

@[simp]
theorem pow_le_kstar : ∀ {n : ℕ}, a ^ n ≤ a∗
  | 0 => (pow_zero _).trans_le one_le_kstar
  | n + 1 => by
    rw [pow_succ']
    exact (mul_le_mul_left' pow_le_kstar _).trans mul_kstar_le_kstar
#align pow_le_kstar pow_le_kstar

end KleeneAlgebra

namespace Prod

instance instIdemSemiring [IdemSemiring α] [IdemSemiring β] : IdemSemiring (α × β) :=
  { Prod.instSemiring, Prod.instSemilatticeSup _ _, Prod.instOrderBot _ _ with
    add_eq_sup := fun _ _ ↦ ext (add_eq_sup _ _) (add_eq_sup _ _) }

instance [IdemCommSemiring α] [IdemCommSemiring β] : IdemCommSemiring (α × β) :=
  { Prod.instCommSemiring, Prod.instIdemSemiring with }

variable [KleeneAlgebra α] [KleeneAlgebra β]

instance : KleeneAlgebra (α × β) :=
  { Prod.instIdemSemiring with
    kstar := fun a ↦ (a.1∗, a.2∗)
    one_le_kstar := fun _ ↦ ⟨one_le_kstar, one_le_kstar⟩
    mul_kstar_le_kstar := fun _ ↦ ⟨mul_kstar_le_kstar, mul_kstar_le_kstar⟩
    kstar_mul_le_kstar := fun _ ↦ ⟨kstar_mul_le_kstar, kstar_mul_le_kstar⟩
    mul_kstar_le_self := fun _ _ ↦ And.imp mul_kstar_le_self mul_kstar_le_self
    kstar_mul_le_self := fun _ _ ↦ And.imp kstar_mul_le_self kstar_mul_le_self }

theorem kstar_def (a : α × β) : a∗ = (a.1∗, a.2∗) :=
  rfl
#align prod.kstar_def Prod.kstar_def

@[simp]
theorem fst_kstar (a : α × β) : a∗.1 = a.1∗ :=
  rfl
#align prod.fst_kstar Prod.fst_kstar

@[simp]
theorem snd_kstar (a : α × β) : a∗.2 = a.2∗ :=
  rfl
#align prod.snd_kstar Prod.snd_kstar

end Prod

namespace Pi

instance instIdemSemiring [∀ i, IdemSemiring (π i)] : IdemSemiring (∀ i, π i) :=
  { Pi.semiring, Pi.instSemilatticeSup, Pi.instOrderBot with
    add_eq_sup := fun _ _ ↦ funext fun _ ↦ add_eq_sup _ _ }

instance [∀ i, IdemCommSemiring (π i)] : IdemCommSemiring (∀ i, π i) :=
  { Pi.commSemiring, Pi.instIdemSemiring with }

variable [∀ i, KleeneAlgebra (π i)]

instance : KleeneAlgebra (∀ i, π i) :=
  { Pi.instIdemSemiring with
    kstar := fun a i ↦ (a i)∗
    one_le_kstar := fun _ _ ↦ one_le_kstar
    mul_kstar_le_kstar := fun _ _ ↦ mul_kstar_le_kstar
    kstar_mul_le_kstar := fun _ _ ↦ kstar_mul_le_kstar
    mul_kstar_le_self := fun _ _ h _ ↦ mul_kstar_le_self <| h _
    kstar_mul_le_self := fun _ _ h _ ↦ kstar_mul_le_self <| h _ }

theorem kstar_def (a : ∀ i, π i) : a∗ = fun i ↦ (a i)∗ :=
  rfl
#align pi.kstar_def Pi.kstar_def

@[simp]
theorem kstar_apply (a : ∀ i, π i) (i : ι) : a∗ i = (a i)∗ :=
  rfl
#align pi.kstar_apply Pi.kstar_apply

end Pi

namespace Function.Injective

-- See note [reducible non-instances]
/-- Pullback an `IdemSemiring` instance along an injective function. -/
@[reducible]
protected def idemSemiring [IdemSemiring α] [Zero β] [One β] [Add β] [Mul β] [Pow β ℕ] [SMul ℕ β]
    [NatCast β] [Sup β] [Bot β] (f : β → α) (hf : Injective f) (zero : f 0 = 0) (one : f 1 = 1)
    (add : ∀ x y, f (x + y) = f x + f y) (mul : ∀ x y, f (x * y) = f x * f y)
<<<<<<< HEAD
    (nsmul : ∀ (x) (n : ℕ), f (n • x) = n • f x) (npow : ∀ (x) (n : ℕ), f (x ^ n) = f x ^ n)
    (natCast : ∀ n : ℕ, f n = n) (sup : ∀ a b, f (a ⊔ b) = f a ⊔ f b) (bot : f ⊥ = ⊥) :
=======
    (nsmul : ∀ (n : ℕ) (x), f (n • x) = n • f x) (npow : ∀ (x) (n : ℕ), f (x ^ n) = f x ^ n)
    (nat_cast : ∀ n : ℕ, f n = n) (sup : ∀ a b, f (a ⊔ b) = f a ⊔ f b) (bot : f ⊥ = ⊥) :
>>>>>>> 7c41b874
    IdemSemiring β :=
  { hf.semiring f zero one add mul nsmul npow natCast, hf.semilatticeSup _ sup,
    ‹Bot β› with
    add_eq_sup := fun a b ↦ hf <| by erw [sup, add, add_eq_sup]
    bot := ⊥
    bot_le := fun a ↦ bot.trans_le <| @bot_le _ _ _ <| f a }
#align function.injective.idem_semiring Function.Injective.idemSemiring

-- See note [reducible non-instances]
/-- Pullback an `IdemCommSemiring` instance along an injective function. -/
@[reducible]
protected def idemCommSemiring [IdemCommSemiring α] [Zero β] [One β] [Add β] [Mul β] [Pow β ℕ]
    [SMul ℕ β] [NatCast β] [Sup β] [Bot β] (f : β → α) (hf : Injective f) (zero : f 0 = 0)
    (one : f 1 = 1) (add : ∀ x y, f (x + y) = f x + f y) (mul : ∀ x y, f (x * y) = f x * f y)
<<<<<<< HEAD
    (nsmul : ∀ (x) (n : ℕ), f (n • x) = n • f x) (npow : ∀ (x) (n : ℕ), f (x ^ n) = f x ^ n)
    (natCast : ∀ n : ℕ, f n = n) (sup : ∀ a b, f (a ⊔ b) = f a ⊔ f b) (bot : f ⊥ = ⊥) :
=======
    (nsmul : ∀ (n : ℕ) (x), f (n • x) = n • f x) (npow : ∀ (x) (n : ℕ), f (x ^ n) = f x ^ n)
    (nat_cast : ∀ n : ℕ, f n = n) (sup : ∀ a b, f (a ⊔ b) = f a ⊔ f b) (bot : f ⊥ = ⊥) :
>>>>>>> 7c41b874
    IdemCommSemiring β :=
  { hf.commSemiring f zero one add mul nsmul npow natCast,
    hf.idemSemiring f zero one add mul nsmul npow natCast sup bot with }
#align function.injective.idem_comm_semiring Function.Injective.idemCommSemiring

-- See note [reducible non-instances]
/-- Pullback a `KleeneAlgebra` instance along an injective function. -/
@[reducible]
protected def kleeneAlgebra [KleeneAlgebra α] [Zero β] [One β] [Add β] [Mul β] [Pow β ℕ] [SMul ℕ β]
    [NatCast β] [Sup β] [Bot β] [KStar β] (f : β → α) (hf : Injective f) (zero : f 0 = 0)
    (one : f 1 = 1) (add : ∀ x y, f (x + y) = f x + f y) (mul : ∀ x y, f (x * y) = f x * f y)
<<<<<<< HEAD
    (nsmul : ∀ (x) (n : ℕ), f (n • x) = n • f x) (npow : ∀ (x) (n : ℕ), f (x ^ n) = f x ^ n)
    (natCast : ∀ n : ℕ, f n = n) (sup : ∀ a b, f (a ⊔ b) = f a ⊔ f b) (bot : f ⊥ = ⊥)
=======
    (nsmul : ∀ (n : ℕ) (x), f (n • x) = n • f x) (npow : ∀ (x) (n : ℕ), f (x ^ n) = f x ^ n)
    (nat_cast : ∀ n : ℕ, f n = n) (sup : ∀ a b, f (a ⊔ b) = f a ⊔ f b) (bot : f ⊥ = ⊥)
>>>>>>> 7c41b874
    (kstar : ∀ a, f a∗ = (f a)∗) : KleeneAlgebra β :=
  { hf.idemSemiring f zero one add mul nsmul npow natCast sup bot,
    ‹KStar β› with
    one_le_kstar := fun a ↦ one.trans_le <| by
      erw [kstar]
      exact one_le_kstar
    mul_kstar_le_kstar := fun a ↦ by
      change f _ ≤ _
      erw [mul, kstar]
      exact mul_kstar_le_kstar
    kstar_mul_le_kstar := fun a ↦ by
      change f _ ≤ _
      erw [mul, kstar]
      exact kstar_mul_le_kstar
    mul_kstar_le_self := fun a b (h : f _ ≤ _) ↦ by
      change f _ ≤ _
      erw [mul, kstar]
      erw [mul] at h
      exact mul_kstar_le_self h
    kstar_mul_le_self := fun a b (h : f _ ≤ _) ↦ by
      change f _ ≤ _
      erw [mul, kstar]
      erw [mul] at h
      exact kstar_mul_le_self h }
#align function.injective.kleene_algebra Function.Injective.kleeneAlgebra

end Function.Injective<|MERGE_RESOLUTION|>--- conflicted
+++ resolved
@@ -360,13 +360,8 @@
 protected def idemSemiring [IdemSemiring α] [Zero β] [One β] [Add β] [Mul β] [Pow β ℕ] [SMul ℕ β]
     [NatCast β] [Sup β] [Bot β] (f : β → α) (hf : Injective f) (zero : f 0 = 0) (one : f 1 = 1)
     (add : ∀ x y, f (x + y) = f x + f y) (mul : ∀ x y, f (x * y) = f x * f y)
-<<<<<<< HEAD
-    (nsmul : ∀ (x) (n : ℕ), f (n • x) = n • f x) (npow : ∀ (x) (n : ℕ), f (x ^ n) = f x ^ n)
+    (nsmul : ∀ (n : ℕ) (x), f (n • x) = n • f x) (npow : ∀ (x) (n : ℕ), f (x ^ n) = f x ^ n)
     (natCast : ∀ n : ℕ, f n = n) (sup : ∀ a b, f (a ⊔ b) = f a ⊔ f b) (bot : f ⊥ = ⊥) :
-=======
-    (nsmul : ∀ (n : ℕ) (x), f (n • x) = n • f x) (npow : ∀ (x) (n : ℕ), f (x ^ n) = f x ^ n)
-    (nat_cast : ∀ n : ℕ, f n = n) (sup : ∀ a b, f (a ⊔ b) = f a ⊔ f b) (bot : f ⊥ = ⊥) :
->>>>>>> 7c41b874
     IdemSemiring β :=
   { hf.semiring f zero one add mul nsmul npow natCast, hf.semilatticeSup _ sup,
     ‹Bot β› with
@@ -381,13 +376,8 @@
 protected def idemCommSemiring [IdemCommSemiring α] [Zero β] [One β] [Add β] [Mul β] [Pow β ℕ]
     [SMul ℕ β] [NatCast β] [Sup β] [Bot β] (f : β → α) (hf : Injective f) (zero : f 0 = 0)
     (one : f 1 = 1) (add : ∀ x y, f (x + y) = f x + f y) (mul : ∀ x y, f (x * y) = f x * f y)
-<<<<<<< HEAD
-    (nsmul : ∀ (x) (n : ℕ), f (n • x) = n • f x) (npow : ∀ (x) (n : ℕ), f (x ^ n) = f x ^ n)
+    (nsmul : ∀ (n : ℕ) (x), f (n • x) = n • f x) (npow : ∀ (x) (n : ℕ), f (x ^ n) = f x ^ n)
     (natCast : ∀ n : ℕ, f n = n) (sup : ∀ a b, f (a ⊔ b) = f a ⊔ f b) (bot : f ⊥ = ⊥) :
-=======
-    (nsmul : ∀ (n : ℕ) (x), f (n • x) = n • f x) (npow : ∀ (x) (n : ℕ), f (x ^ n) = f x ^ n)
-    (nat_cast : ∀ n : ℕ, f n = n) (sup : ∀ a b, f (a ⊔ b) = f a ⊔ f b) (bot : f ⊥ = ⊥) :
->>>>>>> 7c41b874
     IdemCommSemiring β :=
   { hf.commSemiring f zero one add mul nsmul npow natCast,
     hf.idemSemiring f zero one add mul nsmul npow natCast sup bot with }
@@ -399,13 +389,8 @@
 protected def kleeneAlgebra [KleeneAlgebra α] [Zero β] [One β] [Add β] [Mul β] [Pow β ℕ] [SMul ℕ β]
     [NatCast β] [Sup β] [Bot β] [KStar β] (f : β → α) (hf : Injective f) (zero : f 0 = 0)
     (one : f 1 = 1) (add : ∀ x y, f (x + y) = f x + f y) (mul : ∀ x y, f (x * y) = f x * f y)
-<<<<<<< HEAD
-    (nsmul : ∀ (x) (n : ℕ), f (n • x) = n • f x) (npow : ∀ (x) (n : ℕ), f (x ^ n) = f x ^ n)
+    (nsmul : ∀ (n : ℕ) (x), f (n • x) = n • f x) (npow : ∀ (x) (n : ℕ), f (x ^ n) = f x ^ n)
     (natCast : ∀ n : ℕ, f n = n) (sup : ∀ a b, f (a ⊔ b) = f a ⊔ f b) (bot : f ⊥ = ⊥)
-=======
-    (nsmul : ∀ (n : ℕ) (x), f (n • x) = n • f x) (npow : ∀ (x) (n : ℕ), f (x ^ n) = f x ^ n)
-    (nat_cast : ∀ n : ℕ, f n = n) (sup : ∀ a b, f (a ⊔ b) = f a ⊔ f b) (bot : f ⊥ = ⊥)
->>>>>>> 7c41b874
     (kstar : ∀ a, f a∗ = (f a)∗) : KleeneAlgebra β :=
   { hf.idemSemiring f zero one add mul nsmul npow natCast sup bot,
     ‹KStar β› with
