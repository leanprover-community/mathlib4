/-
Copyright (c) 2022 Siddhartha Prasad, Yaël Dillies. All rights reserved.
Released under Apache 2.0 license as described in the file LICENSE.
Authors: Siddhartha Prasad, Yaël Dillies
-/
import Mathlib.Algebra.Order.Monoid.Canonical.Defs
import Mathlib.Algebra.Ring.Pi
import Mathlib.Algebra.Ring.InjSurj
import Mathlib.Tactic.Monotonicity.Attr
import Mathlib.Algebra.Ring.Prod
import Mathlib.Algebra.Order.Monoid.Canonical.Defs

/-!
# Kleene Algebras

This file defines idempotent semirings and Kleene algebras, which are used extensively in the theory
of computation.

An idempotent semiring is a semiring whose addition is idempotent. An idempotent semiring is
naturally a semilattice by setting `a ≤ b` if `a + b = b`.

A Kleene algebra is an idempotent semiring equipped with an additional unary operator `∗`, the
Kleene star.

## Main declarations

* `IdemSemiring`: Idempotent semiring
* `IdemCommSemiring`: Idempotent commutative semiring
* `KleeneAlgebra`: Kleene algebra

## Notation

`a∗` is notation for `kstar a` in locale `Computability`.

## References

* [D. Kozen, *A completeness theorem for Kleene algebras and the algebra of regular events*]
  [kozen1994]
* https://planetmath.org/idempotentsemiring
* https://encyclopediaofmath.org/wiki/Idempotent_semi-ring
* https://planetmath.org/kleene_algebra

## TODO

Instances for `AddOpposite`, `MulOpposite`, `ULift`, `Subsemiring`, `Subring`, `Subalgebra`.

## Tags

kleene algebra, idempotent semiring
-/


open Function

universe u

variable {α β ι : Type*} {π : ι → Type*}

/-- An idempotent semiring is a semiring with the additional property that addition is idempotent.
-/
class IdemSemiring (α : Type u) extends Semiring α, SemilatticeSup α where
  protected sup := (· + ·)
  protected add_eq_sup : ∀ a b : α, a + b = a ⊔ b := by
    intros
    rfl
  /-- The bottom element of an idempotent semiring: `0` by default -/
  protected bot : α := 0
  protected bot_le : ∀ a, bot ≤ a

/-- An idempotent commutative semiring is a commutative semiring with the additional property that
addition is idempotent. -/
class IdemCommSemiring (α : Type u) extends CommSemiring α, IdemSemiring α

/-- Notation typeclass for the Kleene star `∗`. -/
class KStar (α : Type*) where
  /-- The Kleene star operator on a Kleene algebra -/
  protected kstar : α → α

@[inherit_doc] scoped[Computability] postfix:1024 "∗" => KStar.kstar

open Computability

/-- A Kleene Algebra is an idempotent semiring with an additional unary operator `kstar` (for Kleene
star) that satisfies the following properties:
* `1 + a * a∗ ≤ a∗`
* `1 + a∗ * a ≤ a∗`
* If `a * c + b ≤ c`, then `a∗ * b ≤ c`
* If `c * a + b ≤ c`, then `b * a∗ ≤ c`
-/
class KleeneAlgebra (α : Type*) extends IdemSemiring α, KStar α where
  protected one_le_kstar : ∀ a : α, 1 ≤ a∗
  protected mul_kstar_le_kstar : ∀ a : α, a * a∗ ≤ a∗
  protected kstar_mul_le_kstar : ∀ a : α, a∗ * a ≤ a∗
  protected mul_kstar_le_self : ∀ a b : α, b * a ≤ b → b * a∗ ≤ b
  protected kstar_mul_le_self : ∀ a b : α, a * b ≤ b → a∗ * b ≤ b

-- See note [lower instance priority]
instance (priority := 100) IdemSemiring.toOrderBot [IdemSemiring α] : OrderBot α :=
  { ‹IdemSemiring α› with }

-- See note [reducible non-instances]
/-- Construct an idempotent semiring from an idempotent addition. -/
abbrev IdemSemiring.ofSemiring [Semiring α] (h : ∀ a : α, a + a = a) : IdemSemiring α :=
  { ‹Semiring α› with
    le := fun a b ↦ a + b = b
    le_refl := h
    le_trans := fun a b c hab hbc ↦ by
      simp only
      rw [← hbc, ← add_assoc, hab]
    le_antisymm := fun a b hab hba ↦ by rwa [← hba, add_comm]
    sup := (· + ·)
    le_sup_left := fun a b ↦ by
      simp only
      rw [← add_assoc, h]
    le_sup_right := fun a b ↦ by
      simp only
      rw [add_comm, add_assoc, h]
    sup_le := fun a b c hab hbc ↦ by
      simp only
      rwa [add_assoc, hbc]
    bot := 0
    bot_le := zero_add }

section IdemSemiring

variable [IdemSemiring α] {a b c : α}

theorem add_eq_sup (a b : α) : a + b = a ⊔ b :=
  IdemSemiring.add_eq_sup _ _

-- Porting note: This simp theorem often leads to timeout when `α` has rich structure.
--               So, this theorem should be scoped.
scoped[Computability] attribute [simp] add_eq_sup

theorem add_idem (a : α) : a + a = a := by simp

theorem nsmul_eq_self : ∀ {n : ℕ} (_ : n ≠ 0) (a : α), n • a = a
  | 0, h => (h rfl).elim
  | 1, _ => one_nsmul
  | n + 2, _ => fun a ↦ by rw [succ_nsmul, nsmul_eq_self n.succ_ne_zero, add_idem]

theorem add_eq_left_iff_le : a + b = a ↔ b ≤ a := by simp

theorem add_eq_right_iff_le : a + b = b ↔ a ≤ b := by simp

alias ⟨_, LE.le.add_eq_left⟩ := add_eq_left_iff_le

alias ⟨_, LE.le.add_eq_right⟩ := add_eq_right_iff_le

theorem add_le_iff : a + b ≤ c ↔ a ≤ c ∧ b ≤ c := by simp

theorem add_le (ha : a ≤ c) (hb : b ≤ c) : a + b ≤ c :=
  add_le_iff.2 ⟨ha, hb⟩

-- See note [lower instance priority]
instance (priority := 100) IdemSemiring.toCanonicallyOrderedAddCommMonoid :
    CanonicallyOrderedAddCommMonoid α :=
  { ‹IdemSemiring α› with
    add_le_add_left := fun a b hbc c ↦ by
      simp_rw [add_eq_sup]
      exact sup_le_sup_left hbc _
    exists_add_of_le := fun h ↦ ⟨_, h.add_eq_right.symm⟩
    le_self_add := fun a b ↦ add_eq_right_iff_le.1 <| by rw [← add_assoc, add_idem] }

-- See note [lower instance priority]
instance (priority := 100) IdemSemiring.toCovariantClass_mul_le :
    CovariantClass α α (· * ·) (· ≤ ·) :=
  ⟨fun a b c hbc ↦ add_eq_left_iff_le.1 <| by rw [← mul_add, hbc.add_eq_left]⟩

-- See note [lower instance priority]
instance (priority := 100) IdemSemiring.toCovariantClass_swap_mul_le :
    CovariantClass α α (swap (· * ·)) (· ≤ ·) :=
  ⟨fun a b c hbc ↦ add_eq_left_iff_le.1 <| by rw [← add_mul, hbc.add_eq_left]⟩

end IdemSemiring

section KleeneAlgebra

variable [KleeneAlgebra α] {a b c : α}

@[simp]
theorem one_le_kstar : 1 ≤ a∗ :=
  KleeneAlgebra.one_le_kstar _

theorem mul_kstar_le_kstar : a * a∗ ≤ a∗ :=
  KleeneAlgebra.mul_kstar_le_kstar _

theorem kstar_mul_le_kstar : a∗ * a ≤ a∗ :=
  KleeneAlgebra.kstar_mul_le_kstar _

theorem mul_kstar_le_self : b * a ≤ b → b * a∗ ≤ b :=
  KleeneAlgebra.mul_kstar_le_self _ _

theorem kstar_mul_le_self : a * b ≤ b → a∗ * b ≤ b :=
  KleeneAlgebra.kstar_mul_le_self _ _

theorem mul_kstar_le (hb : b ≤ c) (ha : c * a ≤ c) : b * a∗ ≤ c :=
  (mul_le_mul_right' hb _).trans <| mul_kstar_le_self ha

theorem kstar_mul_le (hb : b ≤ c) (ha : a * c ≤ c) : a∗ * b ≤ c :=
  (mul_le_mul_left' hb _).trans <| kstar_mul_le_self ha

theorem kstar_le_of_mul_le_left (hb : 1 ≤ b) : b * a ≤ b → a∗ ≤ b := by
  simpa using mul_kstar_le hb

theorem kstar_le_of_mul_le_right (hb : 1 ≤ b) : a * b ≤ b → a∗ ≤ b := by
  simpa using kstar_mul_le hb

@[simp]
theorem le_kstar : a ≤ a∗ :=
  le_trans (le_mul_of_one_le_left' one_le_kstar) kstar_mul_le_kstar

@[mono]
theorem kstar_mono : Monotone (KStar.kstar : α → α) :=
  fun _ _ h ↦
    kstar_le_of_mul_le_left one_le_kstar <| kstar_mul_le (h.trans le_kstar) <| mul_kstar_le_kstar

@[simp]
theorem kstar_eq_one : a∗ = 1 ↔ a ≤ 1 :=
  ⟨le_kstar.trans_eq,
    fun h ↦ one_le_kstar.antisymm' <| kstar_le_of_mul_le_left le_rfl <| by rwa [one_mul]⟩

@[simp] lemma kstar_zero : (0 : α)∗ = 1 := kstar_eq_one.2 (zero_le _)

@[simp]
theorem kstar_one : (1 : α)∗ = 1 :=
  kstar_eq_one.2 le_rfl

@[simp]
theorem kstar_mul_kstar (a : α) : a∗ * a∗ = a∗ :=
  (mul_kstar_le le_rfl <| kstar_mul_le_kstar).antisymm <| le_mul_of_one_le_left' one_le_kstar

@[simp]
theorem kstar_eq_self : a∗ = a ↔ a * a = a ∧ 1 ≤ a :=
  ⟨fun h ↦ ⟨by rw [← h, kstar_mul_kstar], one_le_kstar.trans_eq h⟩,
    fun h ↦ (kstar_le_of_mul_le_left h.2 h.1.le).antisymm le_kstar⟩

@[simp]
theorem kstar_idem (a : α) : a∗∗ = a∗ :=
  kstar_eq_self.2 ⟨kstar_mul_kstar _, one_le_kstar⟩

@[simp]
theorem pow_le_kstar : ∀ {n : ℕ}, a ^ n ≤ a∗
  | 0 => (pow_zero _).trans_le one_le_kstar
  | n + 1 => by
    rw [pow_succ']
    exact (mul_le_mul_left' pow_le_kstar _).trans mul_kstar_le_kstar

end KleeneAlgebra

namespace Prod

instance instIdemSemiring [IdemSemiring α] [IdemSemiring β] : IdemSemiring (α × β) :=
  { Prod.instSemiring, Prod.instSemilatticeSup _ _, Prod.instOrderBot _ _ with
    add_eq_sup := fun _ _ ↦ ext (add_eq_sup _ _) (add_eq_sup _ _) }

instance [IdemCommSemiring α] [IdemCommSemiring β] : IdemCommSemiring (α × β) :=
  { Prod.instCommSemiring, Prod.instIdemSemiring with }

variable [KleeneAlgebra α] [KleeneAlgebra β]

instance : KleeneAlgebra (α × β) :=
  { Prod.instIdemSemiring with
    kstar := fun a ↦ (a.1∗, a.2∗)
    one_le_kstar := fun _ ↦ ⟨one_le_kstar, one_le_kstar⟩
    mul_kstar_le_kstar := fun _ ↦ ⟨mul_kstar_le_kstar, mul_kstar_le_kstar⟩
    kstar_mul_le_kstar := fun _ ↦ ⟨kstar_mul_le_kstar, kstar_mul_le_kstar⟩
    mul_kstar_le_self := fun _ _ ↦ And.imp mul_kstar_le_self mul_kstar_le_self
    kstar_mul_le_self := fun _ _ ↦ And.imp kstar_mul_le_self kstar_mul_le_self }

theorem kstar_def (a : α × β) : a∗ = (a.1∗, a.2∗) :=
  rfl

@[simp]
theorem fst_kstar (a : α × β) : a∗.1 = a.1∗ :=
  rfl

@[simp]
theorem snd_kstar (a : α × β) : a∗.2 = a.2∗ :=
  rfl

end Prod

namespace Pi

instance instIdemSemiring [∀ i, IdemSemiring (π i)] : IdemSemiring (∀ i, π i) :=
  { Pi.semiring, Pi.instSemilatticeSup, Pi.instOrderBot with
    add_eq_sup := fun _ _ ↦ funext fun _ ↦ add_eq_sup _ _ }

instance [∀ i, IdemCommSemiring (π i)] : IdemCommSemiring (∀ i, π i) :=
  { Pi.commSemiring, Pi.instIdemSemiring with }

variable [∀ i, KleeneAlgebra (π i)]

instance : KleeneAlgebra (∀ i, π i) :=
  { Pi.instIdemSemiring with
    kstar := fun a i ↦ (a i)∗
    one_le_kstar := fun _ _ ↦ one_le_kstar
    mul_kstar_le_kstar := fun _ _ ↦ mul_kstar_le_kstar
    kstar_mul_le_kstar := fun _ _ ↦ kstar_mul_le_kstar
    mul_kstar_le_self := fun _ _ h _ ↦ mul_kstar_le_self <| h _
    kstar_mul_le_self := fun _ _ h _ ↦ kstar_mul_le_self <| h _ }

theorem kstar_def (a : ∀ i, π i) : a∗ = fun i ↦ (a i)∗ :=
  rfl

@[simp]
theorem kstar_apply (a : ∀ i, π i) (i : ι) : a∗ i = (a i)∗ :=
  rfl

end Pi

namespace Function.Injective

-- See note [reducible non-instances]
/-- Pullback an `IdemSemiring` instance along an injective function. -/
protected abbrev idemSemiring [IdemSemiring α] [Zero β] [One β] [Add β] [Mul β] [Pow β ℕ] [SMul ℕ β]
    [NatCast β] [Sup β] [Bot β] (f : β → α) (hf : Injective f) (zero : f 0 = 0) (one : f 1 = 1)
    (add : ∀ x y, f (x + y) = f x + f y) (mul : ∀ x y, f (x * y) = f x * f y)
    (nsmul : ∀ (n : ℕ) (x), f (n • x) = n • f x) (npow : ∀ (x) (n : ℕ), f (x ^ n) = f x ^ n)
<<<<<<< HEAD
    (nat_cast : ∀ n : ℕ, f n = n) (sup : ∀ a b, f (a ⊔ b) = f a ⊔ f b) (bot : f ⊥ = ⊥) :
=======
    (natCast : ∀ n : ℕ, f n = n) (sup : ∀ a b, f (a ⊔ b) = f a ⊔ f b) (bot : f ⊥ = ⊥) :
>>>>>>> 59de845a
    IdemSemiring β :=
  { hf.semiring f zero one add mul nsmul npow natCast, hf.semilatticeSup _ sup,
    ‹Bot β› with
    add_eq_sup := fun a b ↦ hf <| by erw [sup, add, add_eq_sup]
    bot := ⊥
    bot_le := fun a ↦ bot.trans_le <| @bot_le _ _ _ <| f a }

-- See note [reducible non-instances]
/-- Pullback an `IdemCommSemiring` instance along an injective function. -/
protected abbrev idemCommSemiring [IdemCommSemiring α] [Zero β] [One β] [Add β] [Mul β] [Pow β ℕ]
    [SMul ℕ β] [NatCast β] [Sup β] [Bot β] (f : β → α) (hf : Injective f) (zero : f 0 = 0)
    (one : f 1 = 1) (add : ∀ x y, f (x + y) = f x + f y) (mul : ∀ x y, f (x * y) = f x * f y)
    (nsmul : ∀ (n : ℕ) (x), f (n • x) = n • f x) (npow : ∀ (x) (n : ℕ), f (x ^ n) = f x ^ n)
<<<<<<< HEAD
    (nat_cast : ∀ n : ℕ, f n = n) (sup : ∀ a b, f (a ⊔ b) = f a ⊔ f b) (bot : f ⊥ = ⊥) :
=======
    (natCast : ∀ n : ℕ, f n = n) (sup : ∀ a b, f (a ⊔ b) = f a ⊔ f b) (bot : f ⊥ = ⊥) :
>>>>>>> 59de845a
    IdemCommSemiring β :=
  { hf.commSemiring f zero one add mul nsmul npow natCast,
    hf.idemSemiring f zero one add mul nsmul npow natCast sup bot with }

-- See note [reducible non-instances]
/-- Pullback a `KleeneAlgebra` instance along an injective function. -/
protected abbrev kleeneAlgebra [KleeneAlgebra α] [Zero β] [One β] [Add β] [Mul β] [Pow β ℕ]
    [SMul ℕ β] [NatCast β] [Sup β] [Bot β] [KStar β] (f : β → α) (hf : Injective f) (zero : f 0 = 0)
    (one : f 1 = 1) (add : ∀ x y, f (x + y) = f x + f y) (mul : ∀ x y, f (x * y) = f x * f y)
    (nsmul : ∀ (n : ℕ) (x), f (n • x) = n • f x) (npow : ∀ (x) (n : ℕ), f (x ^ n) = f x ^ n)
<<<<<<< HEAD
    (nat_cast : ∀ n : ℕ, f n = n) (sup : ∀ a b, f (a ⊔ b) = f a ⊔ f b) (bot : f ⊥ = ⊥)
=======
    (natCast : ∀ n : ℕ, f n = n) (sup : ∀ a b, f (a ⊔ b) = f a ⊔ f b) (bot : f ⊥ = ⊥)
>>>>>>> 59de845a
    (kstar : ∀ a, f a∗ = (f a)∗) : KleeneAlgebra β :=
  { hf.idemSemiring f zero one add mul nsmul npow natCast sup bot,
    ‹KStar β› with
    one_le_kstar := fun a ↦ one.trans_le <| by
      erw [kstar]
      exact one_le_kstar
    mul_kstar_le_kstar := fun a ↦ by
      change f _ ≤ _
      erw [mul, kstar]
      exact mul_kstar_le_kstar
    kstar_mul_le_kstar := fun a ↦ by
      change f _ ≤ _
      erw [mul, kstar]
      exact kstar_mul_le_kstar
    mul_kstar_le_self := fun a b (h : f _ ≤ _) ↦ by
      change f _ ≤ _
      erw [mul, kstar]
      erw [mul] at h
      exact mul_kstar_le_self h
    kstar_mul_le_self := fun a b (h : f _ ≤ _) ↦ by
      change f _ ≤ _
      erw [mul, kstar]
      erw [mul] at h
      exact kstar_mul_le_self h }

end Function.Injective<|MERGE_RESOLUTION|>--- conflicted
+++ resolved
@@ -318,11 +318,7 @@
     [NatCast β] [Sup β] [Bot β] (f : β → α) (hf : Injective f) (zero : f 0 = 0) (one : f 1 = 1)
     (add : ∀ x y, f (x + y) = f x + f y) (mul : ∀ x y, f (x * y) = f x * f y)
     (nsmul : ∀ (n : ℕ) (x), f (n • x) = n • f x) (npow : ∀ (x) (n : ℕ), f (x ^ n) = f x ^ n)
-<<<<<<< HEAD
-    (nat_cast : ∀ n : ℕ, f n = n) (sup : ∀ a b, f (a ⊔ b) = f a ⊔ f b) (bot : f ⊥ = ⊥) :
-=======
     (natCast : ∀ n : ℕ, f n = n) (sup : ∀ a b, f (a ⊔ b) = f a ⊔ f b) (bot : f ⊥ = ⊥) :
->>>>>>> 59de845a
     IdemSemiring β :=
   { hf.semiring f zero one add mul nsmul npow natCast, hf.semilatticeSup _ sup,
     ‹Bot β› with
@@ -336,11 +332,7 @@
     [SMul ℕ β] [NatCast β] [Sup β] [Bot β] (f : β → α) (hf : Injective f) (zero : f 0 = 0)
     (one : f 1 = 1) (add : ∀ x y, f (x + y) = f x + f y) (mul : ∀ x y, f (x * y) = f x * f y)
     (nsmul : ∀ (n : ℕ) (x), f (n • x) = n • f x) (npow : ∀ (x) (n : ℕ), f (x ^ n) = f x ^ n)
-<<<<<<< HEAD
-    (nat_cast : ∀ n : ℕ, f n = n) (sup : ∀ a b, f (a ⊔ b) = f a ⊔ f b) (bot : f ⊥ = ⊥) :
-=======
     (natCast : ∀ n : ℕ, f n = n) (sup : ∀ a b, f (a ⊔ b) = f a ⊔ f b) (bot : f ⊥ = ⊥) :
->>>>>>> 59de845a
     IdemCommSemiring β :=
   { hf.commSemiring f zero one add mul nsmul npow natCast,
     hf.idemSemiring f zero one add mul nsmul npow natCast sup bot with }
@@ -351,11 +343,7 @@
     [SMul ℕ β] [NatCast β] [Sup β] [Bot β] [KStar β] (f : β → α) (hf : Injective f) (zero : f 0 = 0)
     (one : f 1 = 1) (add : ∀ x y, f (x + y) = f x + f y) (mul : ∀ x y, f (x * y) = f x * f y)
     (nsmul : ∀ (n : ℕ) (x), f (n • x) = n • f x) (npow : ∀ (x) (n : ℕ), f (x ^ n) = f x ^ n)
-<<<<<<< HEAD
-    (nat_cast : ∀ n : ℕ, f n = n) (sup : ∀ a b, f (a ⊔ b) = f a ⊔ f b) (bot : f ⊥ = ⊥)
-=======
     (natCast : ∀ n : ℕ, f n = n) (sup : ∀ a b, f (a ⊔ b) = f a ⊔ f b) (bot : f ⊥ = ⊥)
->>>>>>> 59de845a
     (kstar : ∀ a, f a∗ = (f a)∗) : KleeneAlgebra β :=
   { hf.idemSemiring f zero one add mul nsmul npow natCast sup bot,
     ‹KStar β› with
