--- conflicted
+++ resolved
@@ -66,13 +66,12 @@
     (a + b).untop₀ = a.untop₀ + b.untop₀ := untopD_add ha hb
 
 @[simp]
-<<<<<<< HEAD
 lemma untop₀_natCast [AddMonoidWithOne α] (n : ℕ) : untop₀ (n : WithTop α) = n := rfl
-=======
+
+@[simp]
 lemma untop₀_neg [AddCommGroup α] : ∀ a : WithTop α, (-a).untop₀ = -a.untop₀
   | ⊤ => by simp
   | (a : α) => rfl
->>>>>>> 4c627ad6
 
 /-!
 ## Simplifying Lemmas in cases where α is a MulZeroClass
