--- conflicted
+++ resolved
@@ -9,11 +9,8 @@
 
 /-! # Ordered monoid structures on the order dual. -/
 
-<<<<<<< HEAD
 open scoped AlgebraOrderInstances
 
-=======
->>>>>>> 0d4b02ed
 universe u
 
 variable {α : Type u}
