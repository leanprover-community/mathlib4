/-
Copyright (c) 2016 Jeremy Avigad. All rights reserved.
Released under Apache 2.0 license as described in the file LICENSE.
Authors: Jeremy Avigad, Leonardo de Moura, Mario Carneiro, Johannes Hölzl
-/
import Mathlib.Algebra.Order.Monoid.Defs
import Mathlib.Algebra.Group.InjSurj
import Mathlib.Order.Hom.Basic

/-!
# Ordered monoids

This file develops some additional material on ordered monoids.
-/


open Function

universe u

variable {α : Type u} {β : Type*}

/-- Pullback an `OrderedCommMonoid` under an injective map.
See note [reducible non-instances]. -/
@[to_additive "Pullback an `OrderedAddCommMonoid` under an injective map."]
abbrev Function.Injective.orderedCommMonoid [OrderedCommMonoid α] {β : Type*} [One β] [Mul β]
    [Pow β ℕ] (f : β → α) (hf : Function.Injective f) (one : f 1 = 1)
    (mul : ∀ x y, f (x * y) = f x * f y) (npow : ∀ (x) (n : ℕ), f (x ^ n) = f x ^ n) :
    OrderedCommMonoid β where
  toCommMonoid := hf.commMonoid f one mul npow
  toPartialOrder := PartialOrder.lift f hf
  mul_le_mul_left a b ab c := show f (c * a) ≤ f (c * b) by
    rw [mul, mul]; apply mul_le_mul_left'; exact ab

/-- Pullback an `OrderedCancelCommMonoid` under an injective map.
See note [reducible non-instances]. -/
@[to_additive Function.Injective.orderedCancelAddCommMonoid
    "Pullback an `OrderedCancelAddCommMonoid` under an injective map."]
abbrev Function.Injective.orderedCancelCommMonoid [OrderedCancelCommMonoid α] [One β] [Mul β]
    [Pow β ℕ] (f : β → α) (hf : Injective f) (one : f 1 = 1) (mul : ∀ x y, f (x * y) = f x * f y)
    (npow : ∀ (x) (n : ℕ), f (x ^ n) = f x ^ n) : OrderedCancelCommMonoid β where
  toOrderedCommMonoid := hf.orderedCommMonoid f one mul npow
  le_of_mul_le_mul_left a b c (bc : f (a * b) ≤ f (a * c)) :=
    (mul_le_mul_iff_left (f a)).1 (by rwa [← mul, ← mul])

/-- Pullback a `LinearOrderedCommMonoid` under an injective map.
See note [reducible non-instances]. -/
@[to_additive "Pullback an `OrderedAddCommMonoid` under an injective map."]
abbrev Function.Injective.linearOrderedCommMonoid [LinearOrderedCommMonoid α] {β : Type*} [One β]
    [Mul β] [Pow β ℕ] [Sup β] [Inf β] (f : β → α) (hf : Function.Injective f) (one : f 1 = 1)
    (mul : ∀ x y, f (x * y) = f x * f y) (npow : ∀ (x) (n : ℕ), f (x ^ n) = f x ^ n)
    (sup : ∀ x y, f (x ⊔ y) = max (f x) (f y)) (inf : ∀ x y, f (x ⊓ y) = min (f x) (f y)) :
    LinearOrderedCommMonoid β where
  toOrderedCommMonoid := hf.orderedCommMonoid f one mul npow
  __ := LinearOrder.lift f hf sup inf

/-- Pullback a `LinearOrderedCancelCommMonoid` under an injective map.
See note [reducible non-instances]. -/
@[to_additive Function.Injective.linearOrderedCancelAddCommMonoid
    "Pullback a `LinearOrderedCancelAddCommMonoid` under an injective map."]
abbrev Function.Injective.linearOrderedCancelCommMonoid [LinearOrderedCancelCommMonoid α] [One β]
    [Mul β] [Pow β ℕ] [Sup β] [Inf β] (f : β → α) (hf : Injective f) (one : f 1 = 1)
    (mul : ∀ x y, f (x * y) = f x * f y) (npow : ∀ (x) (n : ℕ), f (x ^ n) = f x ^ n)
    (hsup : ∀ x y, f (x ⊔ y) = max (f x) (f y)) (hinf : ∀ x y, f (x ⊓ y) = min (f x) (f y)) :
    LinearOrderedCancelCommMonoid β where
  toOrderedCancelCommMonoid := hf.orderedCancelCommMonoid f one mul npow
  __ := hf.linearOrderedCommMonoid f one mul npow hsup hinf

-- TODO find a better home for the next two constructions.
/-- The order embedding sending `b` to `a * b`, for some fixed `a`.
See also `OrderIso.mulLeft` when working in an ordered group. -/
@[to_additive (attr := simps!)
      "The order embedding sending `b` to `a + b`, for some fixed `a`.
       See also `OrderIso.addLeft` when working in an additive ordered group."]
def OrderEmbedding.mulLeft {α : Type*} [Mul α] [LinearOrder α]
    [MulLeftStrictMono α] (m : α) : α ↪o α :=
  OrderEmbedding.ofStrictMono (fun n => m * n) fun _ _ w => mul_lt_mul_left' w m

/-- The order embedding sending `b` to `b * a`, for some fixed `a`.
See also `OrderIso.mulRight` when working in an ordered group. -/
@[to_additive (attr := simps!)
      "The order embedding sending `b` to `b + a`, for some fixed `a`.
       See also `OrderIso.addRight` when working in an additive ordered group."]
def OrderEmbedding.mulRight {α : Type*} [Mul α] [LinearOrder α]
<<<<<<< HEAD
    [MulRightStrictMono α] (m : α) : α ↪o α :=
  OrderEmbedding.ofStrictMono (fun n => n * m) fun _ _ w => mul_lt_mul_right' w m
#align order_embedding.mul_right OrderEmbedding.mulRight
#align order_embedding.add_right OrderEmbedding.addRight
#align order_embedding.mul_right_apply OrderEmbedding.mulRight_apply
#align order_embedding.add_right_apply OrderEmbedding.addRight_apply
=======
    [CovariantClass α α (swap (· * ·)) (· < ·)] (m : α) : α ↪o α :=
  OrderEmbedding.ofStrictMono (fun n => n * m) fun _ _ w => mul_lt_mul_right' w m
>>>>>>> 45264925
<|MERGE_RESOLUTION|>--- conflicted
+++ resolved
@@ -82,14 +82,5 @@
       "The order embedding sending `b` to `b + a`, for some fixed `a`.
        See also `OrderIso.addRight` when working in an additive ordered group."]
 def OrderEmbedding.mulRight {α : Type*} [Mul α] [LinearOrder α]
-<<<<<<< HEAD
     [MulRightStrictMono α] (m : α) : α ↪o α :=
-  OrderEmbedding.ofStrictMono (fun n => n * m) fun _ _ w => mul_lt_mul_right' w m
-#align order_embedding.mul_right OrderEmbedding.mulRight
-#align order_embedding.add_right OrderEmbedding.addRight
-#align order_embedding.mul_right_apply OrderEmbedding.mulRight_apply
-#align order_embedding.add_right_apply OrderEmbedding.addRight_apply
-=======
-    [CovariantClass α α (swap (· * ·)) (· < ·)] (m : α) : α ↪o α :=
-  OrderEmbedding.ofStrictMono (fun n => n * m) fun _ _ w => mul_lt_mul_right' w m
->>>>>>> 45264925
+  OrderEmbedding.ofStrictMono (fun n => n * m) fun _ _ w => mul_lt_mul_right' w m