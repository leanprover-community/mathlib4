/-
Copyright (c) 2016 Jeremy Avigad. All rights reserved.
Released under Apache 2.0 license as described in the file LICENSE.
Authors: Jeremy Avigad, Leonardo de Moura, Mario Carneiro, Johannes Hölzl
-/
import Mathlib.Algebra.Group.Units
import Mathlib.Algebra.Order.Monoid.Defs
import Mathlib.Algebra.Order.Monoid.Unbundled.ExistsOfLE
import Mathlib.Algebra.NeZero
import Mathlib.Order.BoundedOrder

/-!
# Canonically ordered monoids
-/

universe u

variable {α : Type u}

<<<<<<< HEAD
/-- An `OrderedCommMonoid` with one-sided 'division' in the sense that
if `a ≤ b`, there is some `c` for which `a * c = b`. This is a weaker version
of the condition on canonical orderings defined by `CanonicallyOrderedCommMonoid`. -/
class ExistsMulOfLE (α : Type u) [Mul α] [LE α] : Prop where
  /-- For `a ≤ b`, `a` left divides `b` -/
  exists_mul_of_le : ∀ {a b : α}, a ≤ b → ∃ c : α, b = a * c
#align has_exists_mul_of_le ExistsMulOfLE

/-- An `OrderedAddCommMonoid` with one-sided 'subtraction' in the sense that
if `a ≤ b`, then there is some `c` for which `a + c = b`. This is a weaker version
of the condition on canonical orderings defined by `CanonicallyOrderedAddCommMonoid`. -/
class ExistsAddOfLE (α : Type u) [Add α] [LE α] : Prop where
  /-- For `a ≤ b`, there is a `c` so `b = a + c`. -/
  exists_add_of_le : ∀ {a b : α}, a ≤ b → ∃ c : α, b = a + c
#align has_exists_add_of_le ExistsAddOfLE

attribute [to_additive] ExistsMulOfLE

export ExistsMulOfLE (exists_mul_of_le)

export ExistsAddOfLE (exists_add_of_le)

-- See note [lower instance priority]
@[to_additive]
instance (priority := 100) Group.existsMulOfLE (α : Type u) [Group α] [LE α] : ExistsMulOfLE α :=
  ⟨fun {a b} _ => ⟨a⁻¹ * b, (mul_inv_cancel_left _ _).symm⟩⟩
#align group.has_exists_mul_of_le Group.existsMulOfLE
#align add_group.has_exists_add_of_le AddGroup.existsAddOfLE

section MulOneClass

variable [MulOneClass α] [Preorder α] [MulLeftReflectLT α] [ExistsMulOfLE α]
  {a b : α}

@[to_additive]
theorem exists_one_lt_mul_of_lt' (h : a < b) : ∃ c, 1 < c ∧ a * c = b := by
  obtain ⟨c, rfl⟩ := exists_mul_of_le h.le
  exact ⟨c, one_lt_of_lt_mul_right h, rfl⟩
#align exists_one_lt_mul_of_lt' exists_one_lt_mul_of_lt'
#align exists_pos_add_of_lt' exists_pos_add_of_lt'

end MulOneClass

section ExistsMulOfLE

variable [LinearOrder α] [DenselyOrdered α] [Monoid α] [ExistsMulOfLE α]
  [MulLeftStrictMono α] [MulLeftReflectLT α] {a b : α}

@[to_additive]
theorem le_of_forall_one_lt_le_mul (h : ∀ ε : α, 1 < ε → a ≤ b * ε) : a ≤ b :=
  le_of_forall_le_of_dense fun x hxb => by
    obtain ⟨ε, rfl⟩ := exists_mul_of_le hxb.le
    exact h _ ((lt_mul_iff_one_lt_right' b).1 hxb)
#align le_of_forall_one_lt_le_mul le_of_forall_one_lt_le_mul
#align le_of_forall_pos_le_add le_of_forall_pos_le_add

@[to_additive]
theorem le_of_forall_one_lt_lt_mul' (h : ∀ ε : α, 1 < ε → a < b * ε) : a ≤ b :=
  le_of_forall_one_lt_le_mul fun ε hε => (h ε hε).le
#align le_of_forall_one_lt_lt_mul' le_of_forall_one_lt_lt_mul'
#align le_of_forall_pos_lt_add' le_of_forall_pos_lt_add'

@[to_additive]
theorem le_iff_forall_one_lt_lt_mul' : a ≤ b ↔ ∀ ε, 1 < ε → a < b * ε :=
  ⟨fun h _ => lt_mul_of_le_of_one_lt h, le_of_forall_one_lt_lt_mul'⟩
#align le_iff_forall_one_lt_lt_mul' le_iff_forall_one_lt_lt_mul'
#align le_iff_forall_pos_lt_add' le_iff_forall_pos_lt_add'

end ExistsMulOfLE


=======
>>>>>>> 45264925
/-- A canonically ordered additive monoid is an ordered commutative additive monoid
  in which the ordering coincides with the subtractibility relation,
  which is to say, `a ≤ b` iff there exists `c` with `b = a + c`.
  This is satisfied by the natural numbers, for example, but not
  the integers or other nontrivial `OrderedAddCommGroup`s. -/
class CanonicallyOrderedAddCommMonoid (α : Type*) extends OrderedAddCommMonoid α, OrderBot α where
  /-- For `a ≤ b`, there is a `c` so `b = a + c`. -/
  protected exists_add_of_le : ∀ {a b : α}, a ≤ b → ∃ c, b = a + c
  /-- For any `a` and `b`, `a ≤ a + b` -/
  protected le_self_add : ∀ a b : α, a ≤ a + b

-- see Note [lower instance priority]
attribute [instance 100] CanonicallyOrderedAddCommMonoid.toOrderBot

/-- A canonically ordered monoid is an ordered commutative monoid
  in which the ordering coincides with the divisibility relation,
  which is to say, `a ≤ b` iff there exists `c` with `b = a * c`.
  Examples seem rare; it seems more likely that the `OrderDual`
  of a naturally-occurring lattice satisfies this than the lattice
  itself (for example, dual of the lattice of ideals of a PID or
  Dedekind domain satisfy this; collections of all things ≤ 1 seem to
  be more natural that collections of all things ≥ 1).
-/
@[to_additive]
class CanonicallyOrderedCommMonoid (α : Type*) extends OrderedCommMonoid α, OrderBot α where
  /-- For `a ≤ b`, there is a `c` so `b = a * c`. -/
  protected exists_mul_of_le : ∀ {a b : α}, a ≤ b → ∃ c, b = a * c
  /-- For any `a` and `b`, `a ≤ a * b` -/
  protected le_self_mul : ∀ a b : α, a ≤ a * b

-- see Note [lower instance priority]
attribute [instance 100] CanonicallyOrderedCommMonoid.toOrderBot

-- see Note [lower instance priority]
@[to_additive]
instance (priority := 100) CanonicallyOrderedCommMonoid.existsMulOfLE (α : Type u)
    [h : CanonicallyOrderedCommMonoid α] : ExistsMulOfLE α :=
  { h with }

section CanonicallyOrderedCommMonoid

variable [CanonicallyOrderedCommMonoid α] {a b c d : α}

@[to_additive]
theorem le_self_mul : a ≤ a * c :=
  CanonicallyOrderedCommMonoid.le_self_mul _ _

@[to_additive]
theorem le_mul_self : a ≤ b * a := by
  rw [mul_comm]
  exact le_self_mul

@[to_additive (attr := simp)]
theorem self_le_mul_right (a b : α) : a ≤ a * b :=
  le_self_mul

@[to_additive (attr := simp)]
theorem self_le_mul_left (a b : α) : a ≤ b * a :=
  le_mul_self

@[to_additive]
theorem le_of_mul_le_left : a * b ≤ c → a ≤ c :=
  le_self_mul.trans

@[to_additive]
theorem le_of_mul_le_right : a * b ≤ c → b ≤ c :=
  le_mul_self.trans

@[to_additive]
theorem le_mul_of_le_left : a ≤ b → a ≤ b * c :=
  le_self_mul.trans'

@[to_additive]
theorem le_mul_of_le_right : a ≤ c → a ≤ b * c :=
  le_mul_self.trans'

@[to_additive]
theorem le_iff_exists_mul : a ≤ b ↔ ∃ c, b = a * c :=
  ⟨exists_mul_of_le, by
    rintro ⟨c, rfl⟩
    exact le_self_mul⟩

@[to_additive]
theorem le_iff_exists_mul' : a ≤ b ↔ ∃ c, b = c * a := by
  simp only [mul_comm _ a, le_iff_exists_mul]

@[to_additive (attr := simp) zero_le]
theorem one_le (a : α) : 1 ≤ a :=
  le_iff_exists_mul.mpr ⟨a, (one_mul _).symm⟩

@[to_additive]
theorem bot_eq_one : (⊥ : α) = 1 :=
  le_antisymm bot_le (one_le ⊥)

@[to_additive] instance CanonicallyOrderedCommMonoid.toUniqueUnits : Unique αˣ where
  uniq a := Units.ext ((mul_eq_one_iff_of_one_le (α := α) (one_le _) <| one_le _).1 a.mul_inv).1

@[deprecated (since := "2024-07-24")] alias mul_eq_one_iff := mul_eq_one
@[deprecated (since := "2024-07-24")] alias add_eq_zero_iff := add_eq_zero

@[to_additive (attr := simp)]
theorem le_one_iff_eq_one : a ≤ 1 ↔ a = 1 :=
  (one_le a).le_iff_eq

@[to_additive]
theorem one_lt_iff_ne_one : 1 < a ↔ a ≠ 1 :=
  (one_le a).lt_iff_ne.trans ne_comm

@[to_additive]
theorem eq_one_or_one_lt (a : α) : a = 1 ∨ 1 < a := (one_le a).eq_or_lt.imp_left Eq.symm

@[to_additive (attr := simp) add_pos_iff]
theorem one_lt_mul_iff : 1 < a * b ↔ 1 < a ∨ 1 < b := by
  simp only [one_lt_iff_ne_one, Ne, mul_eq_one, not_and_or]

@[to_additive]
theorem exists_one_lt_mul_of_lt (h : a < b) : ∃ (c : _) (_ : 1 < c), a * c = b := by
  obtain ⟨c, hc⟩ := le_iff_exists_mul.1 h.le
  refine ⟨c, one_lt_iff_ne_one.2 ?_, hc.symm⟩
  rintro rfl
  simp [hc, lt_irrefl] at h

@[to_additive]
theorem le_mul_left (h : a ≤ c) : a ≤ b * c :=
  calc
    a = 1 * a := by simp
    _ ≤ b * c := mul_le_mul' (one_le _) h

@[to_additive]
theorem le_mul_right (h : a ≤ b) : a ≤ b * c :=
  calc
    a = a * 1 := by simp
    _ ≤ b * c := mul_le_mul' h (one_le _)

@[to_additive]
theorem lt_iff_exists_mul [MulLeftStrictMono α] : a < b ↔ ∃ c > 1, b = a * c := by
  rw [lt_iff_le_and_ne, le_iff_exists_mul, ← exists_and_right]
  apply exists_congr
  intro c
  rw [and_comm, and_congr_left_iff, gt_iff_lt]
  rintro rfl
  constructor
  · rw [one_lt_iff_ne_one]
    apply mt
    rintro rfl
    rw [mul_one]
  · rw [← (self_le_mul_right a c).lt_iff_ne]
    apply lt_mul_of_one_lt_right'

end CanonicallyOrderedCommMonoid

theorem pos_of_gt {M : Type*} [CanonicallyOrderedAddCommMonoid M] {n m : M} (h : n < m) : 0 < m :=
  lt_of_le_of_lt (zero_le _) h

namespace NeZero

theorem pos {M} (a : M) [CanonicallyOrderedAddCommMonoid M] [NeZero a] : 0 < a :=
  (zero_le a).lt_of_ne <| NeZero.out.symm

theorem of_gt {M} [CanonicallyOrderedAddCommMonoid M] {x y : M} (h : x < y) : NeZero y :=
  of_pos <| pos_of_gt h

-- 1 < p is still an often-used `Fact`, due to `Nat.Prime` implying it, and it implying `Nontrivial`
-- on `ZMod`'s ring structure. We cannot just set this to be any `x < y`, else that becomes a
-- metavariable and it will hugely slow down typeclass inference.
instance (priority := 10) of_gt' {M : Type*} [CanonicallyOrderedAddCommMonoid M] [One M] {y : M}
  -- Porting note: Fact.out has different type signature from mathlib3
  [Fact (1 < y)] : NeZero y := of_gt <| @Fact.out (1 < y) _

end NeZero

/-- A canonically linear-ordered additive monoid is a canonically ordered additive monoid
    whose ordering is a linear order. -/
class CanonicallyLinearOrderedAddCommMonoid (α : Type*)
  extends CanonicallyOrderedAddCommMonoid α, LinearOrderedAddCommMonoid α

/-- A canonically linear-ordered monoid is a canonically ordered monoid
    whose ordering is a linear order. -/
@[to_additive]
class CanonicallyLinearOrderedCommMonoid (α : Type*)
  extends CanonicallyOrderedCommMonoid α, LinearOrderedCommMonoid α

attribute [to_additive existing] CanonicallyLinearOrderedCommMonoid.toLinearOrderedCommMonoid

section CanonicallyLinearOrderedCommMonoid

variable [CanonicallyLinearOrderedCommMonoid α]

-- see Note [lower instance priority]
@[to_additive]
instance (priority := 100) CanonicallyLinearOrderedCommMonoid.semilatticeSup : SemilatticeSup α :=
  { LinearOrder.toLattice with }

@[to_additive]
theorem min_mul_distrib (a b c : α) : min a (b * c) = min a (min a b * min a c) := by
  rcases le_total a b with hb | hb
  · simp [hb, le_mul_right]
  · rcases le_total a c with hc | hc
    · simp [hc, le_mul_left]
    · simp [hb, hc]

@[to_additive]
theorem min_mul_distrib' (a b c : α) : min (a * b) c = min (min a c * min b c) c := by
  simpa [min_comm _ c] using min_mul_distrib c a b

-- Porting note (#10618): no longer `@[simp]`, as `simp` can prove this.
@[to_additive]
theorem one_min (a : α) : min 1 a = 1 :=
  min_eq_left (one_le a)

-- Porting note (#10618): no longer `@[simp]`, as `simp` can prove this.
@[to_additive]
theorem min_one (a : α) : min a 1 = 1 :=
  min_eq_right (one_le a)

/-- In a linearly ordered monoid, we are happy for `bot_eq_one` to be a `@[simp]` lemma. -/
@[to_additive (attr := simp)
  "In a linearly ordered monoid, we are happy for `bot_eq_zero` to be a `@[simp]` lemma"]
theorem bot_eq_one' : (⊥ : α) = 1 :=
  bot_eq_one

end CanonicallyLinearOrderedCommMonoid<|MERGE_RESOLUTION|>--- conflicted
+++ resolved
@@ -17,80 +17,6 @@
 
 variable {α : Type u}
 
-<<<<<<< HEAD
-/-- An `OrderedCommMonoid` with one-sided 'division' in the sense that
-if `a ≤ b`, there is some `c` for which `a * c = b`. This is a weaker version
-of the condition on canonical orderings defined by `CanonicallyOrderedCommMonoid`. -/
-class ExistsMulOfLE (α : Type u) [Mul α] [LE α] : Prop where
-  /-- For `a ≤ b`, `a` left divides `b` -/
-  exists_mul_of_le : ∀ {a b : α}, a ≤ b → ∃ c : α, b = a * c
-#align has_exists_mul_of_le ExistsMulOfLE
-
-/-- An `OrderedAddCommMonoid` with one-sided 'subtraction' in the sense that
-if `a ≤ b`, then there is some `c` for which `a + c = b`. This is a weaker version
-of the condition on canonical orderings defined by `CanonicallyOrderedAddCommMonoid`. -/
-class ExistsAddOfLE (α : Type u) [Add α] [LE α] : Prop where
-  /-- For `a ≤ b`, there is a `c` so `b = a + c`. -/
-  exists_add_of_le : ∀ {a b : α}, a ≤ b → ∃ c : α, b = a + c
-#align has_exists_add_of_le ExistsAddOfLE
-
-attribute [to_additive] ExistsMulOfLE
-
-export ExistsMulOfLE (exists_mul_of_le)
-
-export ExistsAddOfLE (exists_add_of_le)
-
--- See note [lower instance priority]
-@[to_additive]
-instance (priority := 100) Group.existsMulOfLE (α : Type u) [Group α] [LE α] : ExistsMulOfLE α :=
-  ⟨fun {a b} _ => ⟨a⁻¹ * b, (mul_inv_cancel_left _ _).symm⟩⟩
-#align group.has_exists_mul_of_le Group.existsMulOfLE
-#align add_group.has_exists_add_of_le AddGroup.existsAddOfLE
-
-section MulOneClass
-
-variable [MulOneClass α] [Preorder α] [MulLeftReflectLT α] [ExistsMulOfLE α]
-  {a b : α}
-
-@[to_additive]
-theorem exists_one_lt_mul_of_lt' (h : a < b) : ∃ c, 1 < c ∧ a * c = b := by
-  obtain ⟨c, rfl⟩ := exists_mul_of_le h.le
-  exact ⟨c, one_lt_of_lt_mul_right h, rfl⟩
-#align exists_one_lt_mul_of_lt' exists_one_lt_mul_of_lt'
-#align exists_pos_add_of_lt' exists_pos_add_of_lt'
-
-end MulOneClass
-
-section ExistsMulOfLE
-
-variable [LinearOrder α] [DenselyOrdered α] [Monoid α] [ExistsMulOfLE α]
-  [MulLeftStrictMono α] [MulLeftReflectLT α] {a b : α}
-
-@[to_additive]
-theorem le_of_forall_one_lt_le_mul (h : ∀ ε : α, 1 < ε → a ≤ b * ε) : a ≤ b :=
-  le_of_forall_le_of_dense fun x hxb => by
-    obtain ⟨ε, rfl⟩ := exists_mul_of_le hxb.le
-    exact h _ ((lt_mul_iff_one_lt_right' b).1 hxb)
-#align le_of_forall_one_lt_le_mul le_of_forall_one_lt_le_mul
-#align le_of_forall_pos_le_add le_of_forall_pos_le_add
-
-@[to_additive]
-theorem le_of_forall_one_lt_lt_mul' (h : ∀ ε : α, 1 < ε → a < b * ε) : a ≤ b :=
-  le_of_forall_one_lt_le_mul fun ε hε => (h ε hε).le
-#align le_of_forall_one_lt_lt_mul' le_of_forall_one_lt_lt_mul'
-#align le_of_forall_pos_lt_add' le_of_forall_pos_lt_add'
-
-@[to_additive]
-theorem le_iff_forall_one_lt_lt_mul' : a ≤ b ↔ ∀ ε, 1 < ε → a < b * ε :=
-  ⟨fun h _ => lt_mul_of_le_of_one_lt h, le_of_forall_one_lt_lt_mul'⟩
-#align le_iff_forall_one_lt_lt_mul' le_iff_forall_one_lt_lt_mul'
-#align le_iff_forall_pos_lt_add' le_iff_forall_pos_lt_add'
-
-end ExistsMulOfLE
-
-
-=======
->>>>>>> 45264925
 /-- A canonically ordered additive monoid is an ordered commutative additive monoid
   in which the ordering coincides with the subtractibility relation,
   which is to say, `a ≤ b` iff there exists `c` with `b = a + c`.
