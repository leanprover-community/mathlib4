--- conflicted
+++ resolved
@@ -179,9 +179,6 @@
 theorem one_lt_of_gt (h : a < b) : 1 < b :=
   h.bot_lt
 
-alias LT.lt.one_lt := one_lt_of_gt
-alias LT.lt.pos := pos_of_gt
-
 alias LT.lt.pos := pos_of_gt
 @[to_additive existing] alias LT.lt.one_lt := one_lt_of_gt
 
@@ -197,32 +194,8 @@
 @[to_additive] theorem eq_one_or_one_lt (a : α) : a = 1 ∨ 1 < a := eq_bot_or_bot_lt a
 @[to_additive] lemma one_not_mem_iff {s : Set α} : 1 ∉ s ↔ ∀ x ∈ s, 1 < x := bot_not_mem_iff
 
-<<<<<<< HEAD
-alias NE.ne.one_lt := one_lt_of_ne_one
-alias NE.ne.pos := pos_of_ne_zero
-=======
-@[to_additive (attr := simp)]
-theorem le_one_iff_eq_one : a ≤ 1 ↔ a = 1 :=
-  (one_le a).le_iff_eq
-
-@[to_additive]
-theorem one_lt_iff_ne_one : 1 < a ↔ a ≠ 1 :=
-  (one_le a).lt_iff_ne.trans ne_comm
-
-@[to_additive]
-theorem one_lt_of_ne_one (h : a ≠ 1) : 1 < a :=
-  one_lt_iff_ne_one.2 h
-
 alias NE.ne.pos := pos_of_ne_zero
 @[to_additive existing] alias NE.ne.one_lt := one_lt_of_ne_one
-
-@[to_additive]
-theorem eq_one_or_one_lt (a : α) : a = 1 ∨ 1 < a := (one_le a).eq_or_lt.imp_left Eq.symm
-
-@[to_additive]
-lemma one_not_mem_iff {s : Set α} : 1 ∉ s ↔ ∀ x ∈ s, 1 < x :=
-  bot_eq_one (α := α) ▸ bot_not_mem_iff
->>>>>>> ec3a82fc
 
 @[to_additive]
 theorem exists_one_lt_mul_of_lt (h : a < b) : ∃ (c : _) (_ : 1 < c), a * c = b := by
