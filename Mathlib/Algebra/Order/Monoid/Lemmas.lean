/-
Copyright (c) 2016 Jeremy Avigad. All rights reserved.
Released under Apache 2.0 license as described in the file LICENSE.
Authors: Jeremy Avigad, Leonardo de Moura, Mario Carneiro, Johannes Hölzl, Damiano Testa,
Yuyang Zhao
-/
import Mathlib.Algebra.CovariantAndContravariant
import Mathlib.Init.Data.Ordering.Basic
import Mathlib.Order.MinMax
import Mathlib.Tactic.Contrapose

#align_import algebra.order.monoid.lemmas from "leanprover-community/mathlib"@"2ed7e4aec72395b6a7c3ac4ac7873a7a43ead17c"

/-!
# Ordered monoids

This file develops the basics of ordered monoids.

## Implementation details

Unfortunately, the number of `'` appended to lemmas in this file
may differ between the multiplicative and the additive version of a lemma.
The reason is that we did not want to change existing names in the library.

## Remark

Almost no monoid is actually present in this file: most assumptions have been generalized to
`Mul` or `MulOneClass`.

-/


-- TODO: If possible, uniformize lemma names, taking special care of `'`,
-- after the `ordered`-refactor is done.
open Function

variable {α β : Type*}

section Mul

variable [Mul α]

section LE

variable [LE α]

/- The prime on this lemma is present only on the multiplicative version.  The unprimed version
is taken by the analogous lemma for semiring, with an extra non-negativity assumption. -/
@[to_additive add_le_add_left]
theorem mul_le_mul_left' [CovariantClass α α HMul.hMul LE.le] {b c : α} (bc : b ≤ c) (a : α) :
    a * b ≤ a * c :=
  CovariantClass.elim _ bc
#align mul_le_mul_left' mul_le_mul_left'
#align add_le_add_left add_le_add_left

@[to_additive le_of_add_le_add_left]
theorem le_of_mul_le_mul_left' [ContravariantClass α α HMul.hMul LE.le] {a b c : α}
    (bc : a * b ≤ a * c) :
    b ≤ c :=
  ContravariantClass.elim _ bc
#align le_of_mul_le_mul_left' le_of_mul_le_mul_left'
#align le_of_add_le_add_left le_of_add_le_add_left

/- The prime on this lemma is present only on the multiplicative version.  The unprimed version
is taken by the analogous lemma for semiring, with an extra non-negativity assumption. -/
@[to_additive add_le_add_right]
theorem mul_le_mul_right' [i : CovariantClass α α (swap HMul.hMul) LE.le] {b c : α} (bc : b ≤ c)
    (a : α) :
    b * a ≤ c * a :=
  i.elim a bc
#align mul_le_mul_right' mul_le_mul_right'
#align add_le_add_right add_le_add_right

@[to_additive le_of_add_le_add_right]
theorem le_of_mul_le_mul_right' [i : ContravariantClass α α (swap HMul.hMul) LE.le] {a b c : α}
    (bc : b * a ≤ c * a) :
    b ≤ c :=
  i.elim a bc
#align le_of_mul_le_mul_right' le_of_mul_le_mul_right'
#align le_of_add_le_add_right le_of_add_le_add_right

@[to_additive (attr := simp)]
theorem mul_le_mul_iff_left [CovariantClass α α HMul.hMul LE.le]
    [ContravariantClass α α HMul.hMul LE.le] (a : α) {b c : α} :
    a * b ≤ a * c ↔ b ≤ c :=
  rel_iff_cov α α (· * ·) (· ≤ ·) a
#align mul_le_mul_iff_left mul_le_mul_iff_left
#align add_le_add_iff_left add_le_add_iff_left

@[to_additive (attr := simp)]
theorem mul_le_mul_iff_right [CovariantClass α α (swap HMul.hMul) LE.le]
    [ContravariantClass α α (swap HMul.hMul) LE.le] (a : α) {b c : α} :
    b * a ≤ c * a ↔ b ≤ c :=
  rel_iff_cov α α (swap (· * ·)) (· ≤ ·) a
#align mul_le_mul_iff_right mul_le_mul_iff_right
#align add_le_add_iff_right add_le_add_iff_right

end LE

section LT

variable [LT α]

@[to_additive (attr := simp)]
theorem mul_lt_mul_iff_left [CovariantClass α α HMul.hMul LT.lt]
    [ContravariantClass α α HMul.hMul LT.lt] (a : α) {b c : α} :
    a * b < a * c ↔ b < c :=
  rel_iff_cov α α (· * ·) (· < ·) a
#align mul_lt_mul_iff_left mul_lt_mul_iff_left
#align add_lt_add_iff_left add_lt_add_iff_left

@[to_additive (attr := simp)]
theorem mul_lt_mul_iff_right [CovariantClass α α (swap HMul.hMul) LT.lt]
    [ContravariantClass α α (swap HMul.hMul) LT.lt] (a : α) {b c : α} :
    b * a < c * a ↔ b < c :=
  rel_iff_cov α α (swap (· * ·)) (· < ·) a
#align mul_lt_mul_iff_right mul_lt_mul_iff_right
#align add_lt_add_iff_right add_lt_add_iff_right

@[to_additive add_lt_add_left]
theorem mul_lt_mul_left' [CovariantClass α α HMul.hMul LT.lt] {b c : α} (bc : b < c) (a : α) :
    a * b < a * c :=
  CovariantClass.elim _ bc
#align mul_lt_mul_left' mul_lt_mul_left'
#align add_lt_add_left add_lt_add_left

@[to_additive lt_of_add_lt_add_left]
theorem lt_of_mul_lt_mul_left' [ContravariantClass α α HMul.hMul LT.lt] {a b c : α}
    (bc : a * b < a * c) :
    b < c :=
  ContravariantClass.elim _ bc
#align lt_of_mul_lt_mul_left' lt_of_mul_lt_mul_left'
#align lt_of_add_lt_add_left lt_of_add_lt_add_left

@[to_additive add_lt_add_right]
theorem mul_lt_mul_right' [i : CovariantClass α α (swap HMul.hMul) LT.lt] {b c : α} (bc : b < c)
    (a : α) :
    b * a < c * a :=
  i.elim a bc
#align mul_lt_mul_right' mul_lt_mul_right'
#align add_lt_add_right add_lt_add_right

@[to_additive lt_of_add_lt_add_right]
theorem lt_of_mul_lt_mul_right' [i : ContravariantClass α α (swap HMul.hMul) LT.lt] {a b c : α}
    (bc : b * a < c * a) :
    b < c :=
  i.elim a bc
#align lt_of_mul_lt_mul_right' lt_of_mul_lt_mul_right'
#align lt_of_add_lt_add_right lt_of_add_lt_add_right

end LT

section Preorder

variable [Preorder α]

@[to_additive]
theorem mul_lt_mul_of_lt_of_lt [CovariantClass α α HMul.hMul LT.lt]
    [CovariantClass α α (swap HMul.hMul) LT.lt]
    {a b c d : α} (h₁ : a < b) (h₂ : c < d) : a * c < b * d :=
  calc
    a * c < a * d := mul_lt_mul_left' h₂ a
    _ < b * d := mul_lt_mul_right' h₁ d
#align mul_lt_mul_of_lt_of_lt mul_lt_mul_of_lt_of_lt
#align add_lt_add_of_lt_of_lt add_lt_add_of_lt_of_lt

alias add_lt_add := add_lt_add_of_lt_of_lt
#align add_lt_add add_lt_add

@[to_additive]
theorem mul_lt_mul_of_le_of_lt [CovariantClass α α HMul.hMul LT.lt]
    [CovariantClass α α (swap HMul.hMul) LE.le] {a b c d : α} (h₁ : a ≤ b) (h₂ : c < d) :
    a * c < b * d :=
  (mul_le_mul_right' h₁ _).trans_lt (mul_lt_mul_left' h₂ b)
#align mul_lt_mul_of_le_of_lt mul_lt_mul_of_le_of_lt
#align add_lt_add_of_le_of_lt add_lt_add_of_le_of_lt

@[to_additive]
theorem mul_lt_mul_of_lt_of_le [CovariantClass α α HMul.hMul LE.le]
    [CovariantClass α α (swap HMul.hMul) LT.lt] {a b c d : α} (h₁ : a < b) (h₂ : c ≤ d) :
    a * c < b * d :=
  (mul_le_mul_left' h₂ _).trans_lt (mul_lt_mul_right' h₁ d)
#align mul_lt_mul_of_lt_of_le mul_lt_mul_of_lt_of_le
#align add_lt_add_of_lt_of_le add_lt_add_of_lt_of_le

/-- Only assumes left strict covariance. -/
@[to_additive "Only assumes left strict covariance"]
theorem Left.mul_lt_mul [CovariantClass α α HMul.hMul LT.lt]
    [CovariantClass α α (swap HMul.hMul) LE.le] {a b c d : α} (h₁ : a < b) (h₂ : c < d) :
    a * c < b * d :=
  mul_lt_mul_of_le_of_lt h₁.le h₂
#align left.mul_lt_mul Left.mul_lt_mul
#align left.add_lt_add Left.add_lt_add

/-- Only assumes right strict covariance. -/
@[to_additive "Only assumes right strict covariance"]
theorem Right.mul_lt_mul [CovariantClass α α HMul.hMul LE.le]
    [CovariantClass α α (swap HMul.hMul) LT.lt] {a b c d : α}
    (h₁ : a < b) (h₂ : c < d) :
    a * c < b * d :=
  mul_lt_mul_of_lt_of_le h₁ h₂.le
#align right.mul_lt_mul Right.mul_lt_mul
#align right.add_lt_add Right.add_lt_add

@[to_additive add_le_add]
theorem mul_le_mul' [CovariantClass α α HMul.hMul LE.le] [CovariantClass α α (swap HMul.hMul) LE.le]
    {a b c d : α} (h₁ : a ≤ b) (h₂ : c ≤ d) :
    a * c ≤ b * d :=
  (mul_le_mul_left' h₂ _).trans (mul_le_mul_right' h₁ d)
#align mul_le_mul' mul_le_mul'
#align add_le_add add_le_add

@[to_additive]
theorem mul_le_mul_three [CovariantClass α α HMul.hMul LE.le]
    [CovariantClass α α (swap HMul.hMul) LE.le] {a b c d e f : α} (h₁ : a ≤ d) (h₂ : b ≤ e)
    (h₃ : c ≤ f) :
    a * b * c ≤ d * e * f :=
  mul_le_mul' (mul_le_mul' h₁ h₂) h₃
#align mul_le_mul_three mul_le_mul_three
#align add_le_add_three add_le_add_three

@[to_additive]
theorem mul_lt_of_mul_lt_left [CovariantClass α α HMul.hMul LE.le] {a b c d : α} (h : a * b < c)
    (hle : d ≤ b) :
    a * d < c :=
  (mul_le_mul_left' hle a).trans_lt h
#align mul_lt_of_mul_lt_left mul_lt_of_mul_lt_left
#align add_lt_of_add_lt_left add_lt_of_add_lt_left

@[to_additive]
theorem mul_le_of_mul_le_left [CovariantClass α α HMul.hMul LE.le] {a b c d : α} (h : a * b ≤ c)
    (hle : d ≤ b) :
    a * d ≤ c :=
  @act_rel_of_rel_of_act_rel _ _ _ (· ≤ ·) _ _ a _ _ _ hle h
#align mul_le_of_mul_le_left mul_le_of_mul_le_left
#align add_le_of_add_le_left add_le_of_add_le_left

@[to_additive]
theorem mul_lt_of_mul_lt_right [CovariantClass α α (swap HMul.hMul) LE.le] {a b c d : α}
    (h : a * b < c) (hle : d ≤ a) :
    d * b < c :=
  (mul_le_mul_right' hle b).trans_lt h
#align mul_lt_of_mul_lt_right mul_lt_of_mul_lt_right
#align add_lt_of_add_lt_right add_lt_of_add_lt_right

@[to_additive]
theorem mul_le_of_mul_le_right [CovariantClass α α (swap HMul.hMul) LE.le] {a b c d : α}
    (h : a * b ≤ c) (hle : d ≤ a) :
    d * b ≤ c :=
  (mul_le_mul_right' hle b).trans h
#align mul_le_of_mul_le_right mul_le_of_mul_le_right
#align add_le_of_add_le_right add_le_of_add_le_right

@[to_additive]
theorem lt_mul_of_lt_mul_left [CovariantClass α α HMul.hMul LE.le] {a b c d : α} (h : a < b * c)
    (hle : c ≤ d) :
    a < b * d :=
  h.trans_le (mul_le_mul_left' hle b)
#align lt_mul_of_lt_mul_left lt_mul_of_lt_mul_left
#align lt_add_of_lt_add_left lt_add_of_lt_add_left

@[to_additive]
theorem le_mul_of_le_mul_left [CovariantClass α α HMul.hMul LE.le] {a b c d : α} (h : a ≤ b * c)
    (hle : c ≤ d) :
    a ≤ b * d :=
  @rel_act_of_rel_of_rel_act _ _ _ (· ≤ ·) _ _ b _ _ _ hle h
#align le_mul_of_le_mul_left le_mul_of_le_mul_left
#align le_add_of_le_add_left le_add_of_le_add_left

@[to_additive]
theorem lt_mul_of_lt_mul_right [CovariantClass α α (swap HMul.hMul) LE.le] {a b c d : α}
    (h : a < b * c) (hle : b ≤ d) :
    a < d * c :=
  h.trans_le (mul_le_mul_right' hle c)
#align lt_mul_of_lt_mul_right lt_mul_of_lt_mul_right
#align lt_add_of_lt_add_right lt_add_of_lt_add_right

@[to_additive]
theorem le_mul_of_le_mul_right [CovariantClass α α (swap HMul.hMul) LE.le] {a b c d : α}
    (h : a ≤ b * c) (hle : b ≤ d) :
    a ≤ d * c :=
  h.trans (mul_le_mul_right' hle c)
#align le_mul_of_le_mul_right le_mul_of_le_mul_right
#align le_add_of_le_add_right le_add_of_le_add_right

end Preorder

section PartialOrder

variable [PartialOrder α]

@[to_additive]
theorem mul_left_cancel'' [ContravariantClass α α HMul.hMul LE.le] {a b c : α} (h : a * b = a * c) :
    b = c :=
  (le_of_mul_le_mul_left' h.le).antisymm (le_of_mul_le_mul_left' h.ge)
#align mul_left_cancel'' mul_left_cancel''
#align add_left_cancel'' add_left_cancel''

@[to_additive]
theorem mul_right_cancel'' [ContravariantClass α α (swap HMul.hMul) LE.le] {a b c : α}
    (h : a * b = c * b) :
    a = c :=
  (le_of_mul_le_mul_right' h.le).antisymm (le_of_mul_le_mul_right' h.ge)
#align mul_right_cancel'' mul_right_cancel''
#align add_right_cancel'' add_right_cancel''

@[to_additive] lemma mul_le_mul_iff_of_ge [CovariantClass α α (· * ·) (· < ·)]
    [CovariantClass α α (swap (· * ·)) (· < ·)] {a₁ a₂ b₁ b₂ : α} (ha : a₁ ≤ a₂) (hb : b₁ ≤ b₂) :
    a₂ * b₂ ≤ a₁ * b₁ ↔ a₁ = a₂ ∧ b₁ = b₂ := by
  haveI := covariantClass_le_of_lt α α (· * ·)
  haveI := covariantClass_le_of_lt α α (swap (· * ·))
  refine' ⟨fun h ↦ _, by rintro ⟨rfl, rfl⟩; rfl⟩
  simp only [eq_iff_le_not_lt, ha, hb, true_and]
  refine' ⟨fun ha ↦ h.not_lt _, fun hb ↦ h.not_lt _⟩
  exacts [mul_lt_mul_of_lt_of_le ha hb, mul_lt_mul_of_le_of_lt ha hb]
#align add_le_add_iff_of_ge add_le_add_iff_of_geₓ
#align mul_le_mul_iff_of_ge mul_le_mul_iff_of_geₓ

@[to_additive] theorem mul_eq_mul_iff_eq_and_eq [CovariantClass α α (· * ·) (· < ·)]
    [CovariantClass α α (swap (· * ·)) (· < ·)] {a b c d : α} (hac : a ≤ c) (hbd : b ≤ d) :
    a * b = c * d ↔ a = c ∧ b = d := by
  haveI := covariantClass_le_of_lt α α (· * ·)
  haveI := covariantClass_le_of_lt α α (swap (· * ·))
  rw [le_antisymm_iff, eq_true (mul_le_mul' hac hbd), true_and, mul_le_mul_iff_of_ge hac hbd]
#align mul_eq_mul_iff_eq_and_eq mul_eq_mul_iff_eq_and_eqₓ
#align add_eq_add_iff_eq_and_eq add_eq_add_iff_eq_and_eqₓ

end PartialOrder

section LinearOrder
<<<<<<< HEAD
variable [LinearOrder α] {a b c d : α} [CovariantClass α α HMul.hMul LT.lt]
  [CovariantClass α α (swap HMul.hMul) LT.lt]

@[to_additive] lemma min_le_max_of_mul_le_mul (h : a * b ≤ c * d) : min a b ≤ max c d :=
by simp_rw [min_le_iff, le_max_iff]; contrapose! h; exact mul_lt_mul_of_lt_of_lt h.1.1 h.2.2
=======
variable [LinearOrder α] {a b c d : α}

@[to_additive] lemma min_lt_max_of_mul_lt_mul
    [CovariantClass α α (· * ·) (· ≤ ·)] [CovariantClass α α (swap (· * ·)) (· ≤ ·)]
    (h : a * b < c * d) : min a b < max c d := by
  simp_rw [min_lt_iff, lt_max_iff]; contrapose! h; exact mul_le_mul' h.1.1 h.2.2
#align min_lt_max_of_mul_lt_mul min_lt_max_of_mul_lt_mulₓ
#align min_lt_max_of_add_lt_add min_lt_max_of_add_lt_addₓ

@[to_additive] lemma Left.min_le_max_of_mul_le_mul
    [CovariantClass α α (· * ·) (· < ·)] [CovariantClass α α (swap (· * ·)) (· ≤ ·)]
    (h : a * b ≤ c * d) : min a b ≤ max c d := by
  simp_rw [min_le_iff, le_max_iff]; contrapose! h; exact mul_lt_mul_of_le_of_lt h.1.1.le h.2.2

@[to_additive] lemma Right.min_le_max_of_mul_le_mul
    [CovariantClass α α (· * ·) (· ≤ ·)] [CovariantClass α α (swap (· * ·)) (· < ·)]
    (h : a * b ≤ c * d) : min a b ≤ max c d := by
  simp_rw [min_le_iff, le_max_iff]; contrapose! h; exact mul_lt_mul_of_lt_of_le h.1.1 h.2.2.le

@[to_additive] lemma min_le_max_of_mul_le_mul
    [CovariantClass α α (· * ·) (· < ·)] [CovariantClass α α (swap (· * ·)) (· < ·)]
    (h : a * b ≤ c * d) : min a b ≤ max c d :=
  let _ := covariantClass_le_of_lt α α (swap (· * ·))
  Left.min_le_max_of_mul_le_mul h
>>>>>>> b2540cf9
#align min_le_max_of_add_le_add min_le_max_of_add_le_add
#align min_le_max_of_mul_le_mul min_le_max_of_mul_le_mul

end LinearOrder
end Mul

-- using one
section MulOneClass

variable [MulOneClass α]

section LE

variable [LE α]

@[to_additive le_add_of_nonneg_right]
theorem le_mul_of_one_le_right' [CovariantClass α α HMul.hMul LE.le] {a b : α} (h : 1 ≤ b) :
    a ≤ a * b :=
  calc
    a = a * 1 := (mul_one a).symm
    _ ≤ a * b := mul_le_mul_left' h a
#align le_mul_of_one_le_right' le_mul_of_one_le_right'
#align le_add_of_nonneg_right le_add_of_nonneg_right

@[to_additive add_le_of_nonpos_right]
theorem mul_le_of_le_one_right' [CovariantClass α α HMul.hMul LE.le] {a b : α} (h : b ≤ 1) :
    a * b ≤ a :=
  calc
    a * b ≤ a * 1 := mul_le_mul_left' h a
    _ = a := mul_one a
#align mul_le_of_le_one_right' mul_le_of_le_one_right'
#align add_le_of_nonpos_right add_le_of_nonpos_right

@[to_additive le_add_of_nonneg_left]
theorem le_mul_of_one_le_left' [CovariantClass α α (swap HMul.hMul) LE.le] {a b : α} (h : 1 ≤ b) :
    a ≤ b * a :=
  calc
    a = 1 * a := (one_mul a).symm
    _ ≤ b * a := mul_le_mul_right' h a
#align le_mul_of_one_le_left' le_mul_of_one_le_left'
#align le_add_of_nonneg_left le_add_of_nonneg_left

@[to_additive add_le_of_nonpos_left]
theorem mul_le_of_le_one_left' [CovariantClass α α (swap HMul.hMul) LE.le] {a b : α} (h : b ≤ 1) :
    b * a ≤ a :=
  calc
    b * a ≤ 1 * a := mul_le_mul_right' h a
    _ = a := one_mul a
#align mul_le_of_le_one_left' mul_le_of_le_one_left'
#align add_le_of_nonpos_left add_le_of_nonpos_left

@[to_additive]
theorem one_le_of_le_mul_right [ContravariantClass α α HMul.hMul LE.le] {a b : α} (h : a ≤ a * b) :
    1 ≤ b :=
  le_of_mul_le_mul_left' <| by simpa only [mul_one]
#align one_le_of_le_mul_right one_le_of_le_mul_right
#align nonneg_of_le_add_right nonneg_of_le_add_right

@[to_additive]
theorem le_one_of_mul_le_right [ContravariantClass α α HMul.hMul LE.le] {a b : α} (h : a * b ≤ a) :
    b ≤ 1 :=
  le_of_mul_le_mul_left' <| by simpa only [mul_one]
#align le_one_of_mul_le_right le_one_of_mul_le_right
#align nonpos_of_add_le_right nonpos_of_add_le_right

@[to_additive]
theorem one_le_of_le_mul_left [ContravariantClass α α (swap HMul.hMul) LE.le] {a b : α}
    (h : b ≤ a * b) :
    1 ≤ a :=
  le_of_mul_le_mul_right' <| by simpa only [one_mul]
#align one_le_of_le_mul_left one_le_of_le_mul_left
#align nonneg_of_le_add_left nonneg_of_le_add_left

@[to_additive]
theorem le_one_of_mul_le_left [ContravariantClass α α (swap HMul.hMul) LE.le] {a b : α}
    (h : a * b ≤ b) :
    a ≤ 1 :=
  le_of_mul_le_mul_right' <| by simpa only [one_mul]
#align le_one_of_mul_le_left le_one_of_mul_le_left
#align nonpos_of_add_le_left nonpos_of_add_le_left

@[to_additive (attr := simp) le_add_iff_nonneg_right]
theorem le_mul_iff_one_le_right' [CovariantClass α α HMul.hMul LE.le]
    [ContravariantClass α α HMul.hMul LE.le] (a : α) {b : α} :
    a ≤ a * b ↔ 1 ≤ b :=
  Iff.trans (by rw [mul_one]) (mul_le_mul_iff_left a)
#align le_mul_iff_one_le_right' le_mul_iff_one_le_right'
#align le_add_iff_nonneg_right le_add_iff_nonneg_right

@[to_additive (attr := simp) le_add_iff_nonneg_left]
theorem le_mul_iff_one_le_left' [CovariantClass α α (swap HMul.hMul) LE.le]
    [ContravariantClass α α (swap HMul.hMul) LE.le] (a : α) {b : α} :
    a ≤ b * a ↔ 1 ≤ b :=
  Iff.trans (by rw [one_mul]) (mul_le_mul_iff_right a)
#align le_mul_iff_one_le_left' le_mul_iff_one_le_left'
#align le_add_iff_nonneg_left le_add_iff_nonneg_left

@[to_additive (attr := simp) add_le_iff_nonpos_right]
theorem mul_le_iff_le_one_right' [CovariantClass α α HMul.hMul LE.le]
    [ContravariantClass α α HMul.hMul LE.le] (a : α) {b : α} :
    a * b ≤ a ↔ b ≤ 1 :=
  Iff.trans (by rw [mul_one]) (mul_le_mul_iff_left a)
#align mul_le_iff_le_one_right' mul_le_iff_le_one_right'
#align add_le_iff_nonpos_right add_le_iff_nonpos_right

@[to_additive (attr := simp) add_le_iff_nonpos_left]
theorem mul_le_iff_le_one_left' [CovariantClass α α (swap HMul.hMul) LE.le]
    [ContravariantClass α α (swap HMul.hMul) LE.le] {a b : α} :
    a * b ≤ b ↔ a ≤ 1 :=
  Iff.trans (by rw [one_mul]) (mul_le_mul_iff_right b)
#align mul_le_iff_le_one_left' mul_le_iff_le_one_left'
#align add_le_iff_nonpos_left add_le_iff_nonpos_left

end LE

section LT

variable [LT α]

@[to_additive lt_add_of_pos_right]
theorem lt_mul_of_one_lt_right' [CovariantClass α α HMul.hMul LT.lt] (a : α) {b : α} (h : 1 < b) :
    a < a * b :=
  calc
    a = a * 1 := (mul_one a).symm
    _ < a * b := mul_lt_mul_left' h a
#align lt_mul_of_one_lt_right' lt_mul_of_one_lt_right'
#align lt_add_of_pos_right lt_add_of_pos_right

@[to_additive add_lt_of_neg_right]
theorem mul_lt_of_lt_one_right' [CovariantClass α α HMul.hMul LT.lt] (a : α) {b : α} (h : b < 1) :
    a * b < a :=
  calc
    a * b < a * 1 := mul_lt_mul_left' h a
    _ = a := mul_one a
#align mul_lt_of_lt_one_right' mul_lt_of_lt_one_right'
#align add_lt_of_neg_right add_lt_of_neg_right

@[to_additive lt_add_of_pos_left]
theorem lt_mul_of_one_lt_left' [CovariantClass α α (swap HMul.hMul) LT.lt] (a : α) {b : α}
    (h : 1 < b) :
    a < b * a :=
  calc
    a = 1 * a := (one_mul a).symm
    _ < b * a := mul_lt_mul_right' h a
#align lt_mul_of_one_lt_left' lt_mul_of_one_lt_left'
#align lt_add_of_pos_left lt_add_of_pos_left

@[to_additive add_lt_of_neg_left]
theorem mul_lt_of_lt_one_left' [CovariantClass α α (swap HMul.hMul) LT.lt] (a : α) {b : α}
    (h : b < 1) :
    b * a < a :=
  calc
    b * a < 1 * a := mul_lt_mul_right' h a
    _ = a := one_mul a
#align mul_lt_of_lt_one_left' mul_lt_of_lt_one_left'
#align add_lt_of_neg_left add_lt_of_neg_left

@[to_additive]
theorem one_lt_of_lt_mul_right [ContravariantClass α α HMul.hMul LT.lt] {a b : α} (h : a < a * b) :
    1 < b :=
  lt_of_mul_lt_mul_left' <| by simpa only [mul_one]
#align one_lt_of_lt_mul_right one_lt_of_lt_mul_right
#align pos_of_lt_add_right pos_of_lt_add_right

@[to_additive]
theorem lt_one_of_mul_lt_right [ContravariantClass α α HMul.hMul LT.lt] {a b : α} (h : a * b < a) :
    b < 1 :=
  lt_of_mul_lt_mul_left' <| by simpa only [mul_one]
#align lt_one_of_mul_lt_right lt_one_of_mul_lt_right
#align neg_of_add_lt_right neg_of_add_lt_right

@[to_additive]
theorem one_lt_of_lt_mul_left [ContravariantClass α α (swap HMul.hMul) LT.lt] {a b : α}
    (h : b < a * b) :
    1 < a :=
  lt_of_mul_lt_mul_right' <| by simpa only [one_mul]
#align one_lt_of_lt_mul_left one_lt_of_lt_mul_left
#align pos_of_lt_add_left pos_of_lt_add_left

@[to_additive]
theorem lt_one_of_mul_lt_left [ContravariantClass α α (swap HMul.hMul) LT.lt] {a b : α}
    (h : a * b < b) :
    a < 1 :=
  lt_of_mul_lt_mul_right' <| by simpa only [one_mul]
#align lt_one_of_mul_lt_left lt_one_of_mul_lt_left
#align neg_of_add_lt_left neg_of_add_lt_left

@[to_additive (attr := simp) lt_add_iff_pos_right]
theorem lt_mul_iff_one_lt_right' [CovariantClass α α HMul.hMul LT.lt]
    [ContravariantClass α α HMul.hMul LT.lt] (a : α) {b : α} :
    a < a * b ↔ 1 < b :=
  Iff.trans (by rw [mul_one]) (mul_lt_mul_iff_left a)
#align lt_mul_iff_one_lt_right' lt_mul_iff_one_lt_right'
#align lt_add_iff_pos_right lt_add_iff_pos_right

@[to_additive (attr := simp) lt_add_iff_pos_left]
theorem lt_mul_iff_one_lt_left' [CovariantClass α α (swap HMul.hMul) LT.lt]
    [ContravariantClass α α (swap HMul.hMul) LT.lt] (a : α) {b : α} : a < b * a ↔ 1 < b :=
  Iff.trans (by rw [one_mul]) (mul_lt_mul_iff_right a)
#align lt_mul_iff_one_lt_left' lt_mul_iff_one_lt_left'
#align lt_add_iff_pos_left lt_add_iff_pos_left

@[to_additive (attr := simp) add_lt_iff_neg_left]
theorem mul_lt_iff_lt_one_left' [CovariantClass α α HMul.hMul LT.lt]
    [ContravariantClass α α HMul.hMul LT.lt] {a b : α} :
    a * b < a ↔ b < 1 :=
  Iff.trans (by rw [mul_one]) (mul_lt_mul_iff_left a)
#align mul_lt_iff_lt_one_left' mul_lt_iff_lt_one_left'
#align add_lt_iff_neg_left add_lt_iff_neg_left

@[to_additive (attr := simp) add_lt_iff_neg_right]
theorem mul_lt_iff_lt_one_right' [CovariantClass α α (swap HMul.hMul) LT.lt]
    [ContravariantClass α α (swap HMul.hMul) LT.lt] {a : α} (b : α) : a * b < b ↔ a < 1 :=
  Iff.trans (by rw [one_mul]) (mul_lt_mul_iff_right b)
#align mul_lt_iff_lt_one_right' mul_lt_iff_lt_one_right'
#align add_lt_iff_neg_right add_lt_iff_neg_right

end LT

section Preorder

variable [Preorder α]

/-! Lemmas of the form `b ≤ c → a ≤ 1 → b * a ≤ c`,
which assume left covariance. -/


@[to_additive]
theorem mul_le_of_le_of_le_one [CovariantClass α α HMul.hMul LE.le] {a b c : α} (hbc : b ≤ c)
    (ha : a ≤ 1) :
    b * a ≤ c :=
  calc
    b * a ≤ b * 1 := mul_le_mul_left' ha b
    _ = b := mul_one b
    _ ≤ c := hbc
#align mul_le_of_le_of_le_one mul_le_of_le_of_le_one
#align add_le_of_le_of_nonpos add_le_of_le_of_nonpos

@[to_additive]
theorem mul_lt_of_le_of_lt_one [CovariantClass α α HMul.hMul LT.lt] {a b c : α} (hbc : b ≤ c)
    (ha : a < 1) :
    b * a < c :=
  calc
    b * a < b * 1 := mul_lt_mul_left' ha b
    _ = b := mul_one b
    _ ≤ c := hbc
#align mul_lt_of_le_of_lt_one mul_lt_of_le_of_lt_one
#align add_lt_of_le_of_neg add_lt_of_le_of_neg

@[to_additive]
theorem mul_lt_of_lt_of_le_one [CovariantClass α α HMul.hMul LE.le] {a b c : α} (hbc : b < c)
    (ha : a ≤ 1) :
    b * a < c :=
  calc
    b * a ≤ b * 1 := mul_le_mul_left' ha b
    _ = b := mul_one b
    _ < c := hbc
#align mul_lt_of_lt_of_le_one mul_lt_of_lt_of_le_one
#align add_lt_of_lt_of_nonpos add_lt_of_lt_of_nonpos

@[to_additive]
theorem mul_lt_of_lt_of_lt_one [CovariantClass α α HMul.hMul LT.lt] {a b c : α} (hbc : b < c)
    (ha : a < 1) :
    b * a < c :=
  calc
    b * a < b * 1 := mul_lt_mul_left' ha b
    _ = b := mul_one b
    _ < c := hbc
#align mul_lt_of_lt_of_lt_one mul_lt_of_lt_of_lt_one
#align add_lt_of_lt_of_neg add_lt_of_lt_of_neg

@[to_additive]
theorem mul_lt_of_lt_of_lt_one' [CovariantClass α α HMul.hMul LE.le] {a b c : α} (hbc : b < c)
    (ha : a < 1) :
    b * a < c :=
  mul_lt_of_lt_of_le_one hbc ha.le
#align mul_lt_of_lt_of_lt_one' mul_lt_of_lt_of_lt_one'
#align add_lt_of_lt_of_neg' add_lt_of_lt_of_neg'

/-- Assumes left covariance.
The lemma assuming right covariance is `Right.mul_le_one`. -/
@[to_additive "Assumes left covariance.
The lemma assuming right covariance is `Right.add_nonpos`."]
theorem Left.mul_le_one [CovariantClass α α HMul.hMul LE.le] {a b : α} (ha : a ≤ 1) (hb : b ≤ 1) :
    a * b ≤ 1 :=
  mul_le_of_le_of_le_one ha hb
#align left.mul_le_one Left.mul_le_one
#align left.add_nonpos Left.add_nonpos

/-- Assumes left covariance.
The lemma assuming right covariance is `Right.mul_lt_one_of_le_of_lt`. -/
@[to_additive Left.add_neg_of_nonpos_of_neg
      "Assumes left covariance.
      The lemma assuming right covariance is `Right.add_neg_of_nonpos_of_neg`."]
theorem Left.mul_lt_one_of_le_of_lt [CovariantClass α α HMul.hMul LT.lt] {a b : α} (ha : a ≤ 1)
    (hb : b < 1) :
    a * b < 1 :=
  mul_lt_of_le_of_lt_one ha hb
#align left.mul_lt_one_of_le_of_lt Left.mul_lt_one_of_le_of_lt
#align left.add_neg_of_nonpos_of_neg Left.add_neg_of_nonpos_of_neg

/-- Assumes left covariance.
The lemma assuming right covariance is `Right.mul_lt_one_of_lt_of_le`. -/
@[to_additive Left.add_neg_of_neg_of_nonpos
      "Assumes left covariance.
      The lemma assuming right covariance is `Right.add_neg_of_neg_of_nonpos`."]
theorem Left.mul_lt_one_of_lt_of_le [CovariantClass α α HMul.hMul LE.le] {a b : α} (ha : a < 1)
    (hb : b ≤ 1) :
    a * b < 1 :=
  mul_lt_of_lt_of_le_one ha hb
#align left.mul_lt_one_of_lt_of_le Left.mul_lt_one_of_lt_of_le
#align left.add_neg_of_neg_of_nonpos Left.add_neg_of_neg_of_nonpos

/-- Assumes left covariance.
The lemma assuming right covariance is `Right.mul_lt_one`. -/
@[to_additive "Assumes left covariance.
The lemma assuming right covariance is `Right.add_neg`."]
theorem Left.mul_lt_one [CovariantClass α α HMul.hMul LT.lt] {a b : α} (ha : a < 1) (hb : b < 1) :
    a * b < 1 :=
  mul_lt_of_lt_of_lt_one ha hb
#align left.mul_lt_one Left.mul_lt_one
#align left.add_neg Left.add_neg

/-- Assumes left covariance.
The lemma assuming right covariance is `Right.mul_lt_one'`. -/
@[to_additive "Assumes left covariance.
The lemma assuming right covariance is `Right.add_neg'`."]
theorem Left.mul_lt_one' [CovariantClass α α HMul.hMul LE.le] {a b : α} (ha : a < 1) (hb : b < 1) :
    a * b < 1 :=
  mul_lt_of_lt_of_lt_one' ha hb
#align left.mul_lt_one' Left.mul_lt_one'
#align left.add_neg' Left.add_neg'

/-! Lemmas of the form `b ≤ c → 1 ≤ a → b ≤ c * a`,
which assume left covariance. -/


@[to_additive]
theorem le_mul_of_le_of_one_le [CovariantClass α α HMul.hMul LE.le] {a b c : α} (hbc : b ≤ c)
    (ha : 1 ≤ a) :
    b ≤ c * a :=
  calc
    b ≤ c := hbc
    _ = c * 1 := (mul_one c).symm
    _ ≤ c * a := mul_le_mul_left' ha c
#align le_mul_of_le_of_one_le le_mul_of_le_of_one_le
#align le_add_of_le_of_nonneg le_add_of_le_of_nonneg

@[to_additive]
theorem lt_mul_of_le_of_one_lt [CovariantClass α α HMul.hMul LT.lt] {a b c : α} (hbc : b ≤ c)
    (ha : 1 < a) :
    b < c * a :=
  calc
    b ≤ c := hbc
    _ = c * 1 := (mul_one c).symm
    _ < c * a := mul_lt_mul_left' ha c
#align lt_mul_of_le_of_one_lt lt_mul_of_le_of_one_lt
#align lt_add_of_le_of_pos lt_add_of_le_of_pos

@[to_additive]
theorem lt_mul_of_lt_of_one_le [CovariantClass α α HMul.hMul LE.le] {a b c : α} (hbc : b < c)
    (ha : 1 ≤ a) :
    b < c * a :=
  calc
    b < c := hbc
    _ = c * 1 := (mul_one c).symm
    _ ≤ c * a := mul_le_mul_left' ha c
#align lt_mul_of_lt_of_one_le lt_mul_of_lt_of_one_le
#align lt_add_of_lt_of_nonneg lt_add_of_lt_of_nonneg

@[to_additive]
theorem lt_mul_of_lt_of_one_lt [CovariantClass α α HMul.hMul LT.lt] {a b c : α} (hbc : b < c)
    (ha : 1 < a) :
    b < c * a :=
  calc
    b < c := hbc
    _ = c * 1 := (mul_one c).symm
    _ < c * a := mul_lt_mul_left' ha c
#align lt_mul_of_lt_of_one_lt lt_mul_of_lt_of_one_lt
#align lt_add_of_lt_of_pos lt_add_of_lt_of_pos

@[to_additive]
theorem lt_mul_of_lt_of_one_lt' [CovariantClass α α HMul.hMul LE.le] {a b c : α} (hbc : b < c)
    (ha : 1 < a) :
    b < c * a :=
  lt_mul_of_lt_of_one_le hbc ha.le
#align lt_mul_of_lt_of_one_lt' lt_mul_of_lt_of_one_lt'
#align lt_add_of_lt_of_pos' lt_add_of_lt_of_pos'

/-- Assumes left covariance.
The lemma assuming right covariance is `Right.one_le_mul`. -/
@[to_additive Left.add_nonneg "Assumes left covariance.
The lemma assuming right covariance is `Right.add_nonneg`."]
theorem Left.one_le_mul [CovariantClass α α HMul.hMul LE.le] {a b : α} (ha : 1 ≤ a) (hb : 1 ≤ b) :
    1 ≤ a * b :=
  le_mul_of_le_of_one_le ha hb
#align left.one_le_mul Left.one_le_mul
#align left.add_nonneg Left.add_nonneg

/-- Assumes left covariance.
The lemma assuming right covariance is `Right.one_lt_mul_of_le_of_lt`. -/
@[to_additive Left.add_pos_of_nonneg_of_pos
      "Assumes left covariance.
      The lemma assuming right covariance is `Right.add_pos_of_nonneg_of_pos`."]
theorem Left.one_lt_mul_of_le_of_lt [CovariantClass α α HMul.hMul LT.lt] {a b : α} (ha : 1 ≤ a)
    (hb : 1 < b) :
    1 < a * b :=
  lt_mul_of_le_of_one_lt ha hb
#align left.one_lt_mul_of_le_of_lt Left.one_lt_mul_of_le_of_lt
#align left.add_pos_of_nonneg_of_pos Left.add_pos_of_nonneg_of_pos

/-- Assumes left covariance.
The lemma assuming right covariance is `Right.one_lt_mul_of_lt_of_le`. -/
@[to_additive Left.add_pos_of_pos_of_nonneg
      "Assumes left covariance.
      The lemma assuming right covariance is `Right.add_pos_of_pos_of_nonneg`."]
theorem Left.one_lt_mul_of_lt_of_le [CovariantClass α α HMul.hMul LE.le] {a b : α} (ha : 1 < a)
    (hb : 1 ≤ b) :
    1 < a * b :=
  lt_mul_of_lt_of_one_le ha hb
#align left.one_lt_mul_of_lt_of_le Left.one_lt_mul_of_lt_of_le
#align left.add_pos_of_pos_of_nonneg Left.add_pos_of_pos_of_nonneg

/-- Assumes left covariance.
The lemma assuming right covariance is `Right.one_lt_mul`. -/
@[to_additive Left.add_pos "Assumes left covariance.
The lemma assuming right covariance is `Right.add_pos`."]
theorem Left.one_lt_mul [CovariantClass α α HMul.hMul LT.lt] {a b : α} (ha : 1 < a) (hb : 1 < b) :
    1 < a * b :=
  lt_mul_of_lt_of_one_lt ha hb
#align left.one_lt_mul Left.one_lt_mul
#align left.add_pos Left.add_pos

/-- Assumes left covariance.
The lemma assuming right covariance is `Right.one_lt_mul'`. -/
@[to_additive Left.add_pos' "Assumes left covariance.
The lemma assuming right covariance is `Right.add_pos'`."]
theorem Left.one_lt_mul' [CovariantClass α α HMul.hMul LE.le] {a b : α} (ha : 1 < a) (hb : 1 < b) :
    1 < a * b :=
  lt_mul_of_lt_of_one_lt' ha hb
#align left.one_lt_mul' Left.one_lt_mul'
#align left.add_pos' Left.add_pos'

/-! Lemmas of the form `a ≤ 1 → b ≤ c → a * b ≤ c`,
which assume right covariance. -/


@[to_additive]
theorem mul_le_of_le_one_of_le [CovariantClass α α (swap HMul.hMul) LE.le] {a b c : α} (ha : a ≤ 1)
    (hbc : b ≤ c) :
    a * b ≤ c :=
  calc
    a * b ≤ 1 * b := mul_le_mul_right' ha b
    _ = b := one_mul b
    _ ≤ c := hbc
#align mul_le_of_le_one_of_le mul_le_of_le_one_of_le
#align add_le_of_nonpos_of_le add_le_of_nonpos_of_le

@[to_additive]
theorem mul_lt_of_lt_one_of_le [CovariantClass α α (swap HMul.hMul) LT.lt] {a b c : α} (ha : a < 1)
    (hbc : b ≤ c) :
    a * b < c :=
  calc
    a * b < 1 * b := mul_lt_mul_right' ha b
    _ = b := one_mul b
    _ ≤ c := hbc
#align mul_lt_of_lt_one_of_le mul_lt_of_lt_one_of_le
#align add_lt_of_neg_of_le add_lt_of_neg_of_le

@[to_additive]
theorem mul_lt_of_le_one_of_lt [CovariantClass α α (swap HMul.hMul) LE.le] {a b c : α} (ha : a ≤ 1)
    (hb : b < c) :
    a * b < c :=
  calc
    a * b ≤ 1 * b := mul_le_mul_right' ha b
    _ = b := one_mul b
    _ < c := hb
#align mul_lt_of_le_one_of_lt mul_lt_of_le_one_of_lt
#align add_lt_of_nonpos_of_lt add_lt_of_nonpos_of_lt

@[to_additive]
theorem mul_lt_of_lt_one_of_lt [CovariantClass α α (swap HMul.hMul) LT.lt] {a b c : α} (ha : a < 1)
    (hb : b < c) :
    a * b < c :=
  calc
    a * b < 1 * b := mul_lt_mul_right' ha b
    _ = b := one_mul b
    _ < c := hb
#align mul_lt_of_lt_one_of_lt mul_lt_of_lt_one_of_lt
#align add_lt_of_neg_of_lt add_lt_of_neg_of_lt

@[to_additive]
theorem mul_lt_of_lt_one_of_lt' [CovariantClass α α (swap HMul.hMul) LE.le] {a b c : α} (ha : a < 1)
    (hbc : b < c) :
    a * b < c :=
  mul_lt_of_le_one_of_lt ha.le hbc
#align mul_lt_of_lt_one_of_lt' mul_lt_of_lt_one_of_lt'
#align add_lt_of_neg_of_lt' add_lt_of_neg_of_lt'

/-- Assumes right covariance.
The lemma assuming left covariance is `Left.mul_le_one`. -/
@[to_additive "Assumes right covariance.
The lemma assuming left covariance is `Left.add_nonpos`."]
theorem Right.mul_le_one [CovariantClass α α (swap HMul.hMul) LE.le] {a b : α} (ha : a ≤ 1)
    (hb : b ≤ 1) :
    a * b ≤ 1 :=
  mul_le_of_le_one_of_le ha hb
#align right.mul_le_one Right.mul_le_one
#align right.add_nonpos Right.add_nonpos

/-- Assumes right covariance.
The lemma assuming left covariance is `Left.mul_lt_one_of_lt_of_le`. -/
@[to_additive Right.add_neg_of_neg_of_nonpos
      "Assumes right covariance.
      The lemma assuming left covariance is `Left.add_neg_of_neg_of_nonpos`."]
theorem Right.mul_lt_one_of_lt_of_le [CovariantClass α α (swap HMul.hMul) LT.lt] {a b : α}
    (ha : a < 1) (hb : b ≤ 1) :
    a * b < 1 :=
  mul_lt_of_lt_one_of_le ha hb
#align right.mul_lt_one_of_lt_of_le Right.mul_lt_one_of_lt_of_le
#align right.add_neg_of_neg_of_nonpos Right.add_neg_of_neg_of_nonpos

/-- Assumes right covariance.
The lemma assuming left covariance is `Left.mul_lt_one_of_le_of_lt`. -/
@[to_additive Right.add_neg_of_nonpos_of_neg
      "Assumes right covariance.
      The lemma assuming left covariance is `Left.add_neg_of_nonpos_of_neg`."]
theorem Right.mul_lt_one_of_le_of_lt [CovariantClass α α (swap HMul.hMul) LE.le] {a b : α}
    (ha : a ≤ 1) (hb : b < 1) :
    a * b < 1 :=
  mul_lt_of_le_one_of_lt ha hb
#align right.mul_lt_one_of_le_of_lt Right.mul_lt_one_of_le_of_lt
#align right.add_neg_of_nonpos_of_neg Right.add_neg_of_nonpos_of_neg

/-- Assumes right covariance.
The lemma assuming left covariance is `Left.mul_lt_one`. -/
@[to_additive "Assumes right covariance.
The lemma assuming left covariance is `Left.add_neg`."]
theorem Right.mul_lt_one [CovariantClass α α (swap HMul.hMul) LT.lt] {a b : α} (ha : a < 1)
    (hb : b < 1) :
    a * b < 1 :=
  mul_lt_of_lt_one_of_lt ha hb
#align right.mul_lt_one Right.mul_lt_one
#align right.add_neg Right.add_neg

/-- Assumes right covariance.
The lemma assuming left covariance is `Left.mul_lt_one'`. -/
@[to_additive "Assumes right covariance.
The lemma assuming left covariance is `Left.add_neg'`."]
theorem Right.mul_lt_one' [CovariantClass α α (swap HMul.hMul) LE.le] {a b : α} (ha : a < 1)
    (hb : b < 1) :
    a * b < 1 :=
  mul_lt_of_lt_one_of_lt' ha hb
#align right.mul_lt_one' Right.mul_lt_one'
#align right.add_neg' Right.add_neg'

/-! Lemmas of the form `1 ≤ a → b ≤ c → b ≤ a * c`,
which assume right covariance. -/


@[to_additive]
theorem le_mul_of_one_le_of_le [CovariantClass α α (swap HMul.hMul) LE.le] {a b c : α} (ha : 1 ≤ a)
    (hbc : b ≤ c) :
    b ≤ a * c :=
  calc
    b ≤ c := hbc
    _ = 1 * c := (one_mul c).symm
    _ ≤ a * c := mul_le_mul_right' ha c
#align le_mul_of_one_le_of_le le_mul_of_one_le_of_le
#align le_add_of_nonneg_of_le le_add_of_nonneg_of_le

@[to_additive]
theorem lt_mul_of_one_lt_of_le [CovariantClass α α (swap HMul.hMul) LT.lt] {a b c : α} (ha : 1 < a)
    (hbc : b ≤ c) :
    b < a * c :=
  calc
    b ≤ c := hbc
    _ = 1 * c := (one_mul c).symm
    _ < a * c := mul_lt_mul_right' ha c
#align lt_mul_of_one_lt_of_le lt_mul_of_one_lt_of_le
#align lt_add_of_pos_of_le lt_add_of_pos_of_le

@[to_additive]
theorem lt_mul_of_one_le_of_lt [CovariantClass α α (swap HMul.hMul) LE.le] {a b c : α} (ha : 1 ≤ a)
    (hbc : b < c) :
    b < a * c :=
  calc
    b < c := hbc
    _ = 1 * c := (one_mul c).symm
    _ ≤ a * c := mul_le_mul_right' ha c
#align lt_mul_of_one_le_of_lt lt_mul_of_one_le_of_lt
#align lt_add_of_nonneg_of_lt lt_add_of_nonneg_of_lt

@[to_additive]
theorem lt_mul_of_one_lt_of_lt [CovariantClass α α (swap HMul.hMul) LT.lt] {a b c : α} (ha : 1 < a)
    (hbc : b < c) :
    b < a * c :=
  calc
    b < c := hbc
    _ = 1 * c := (one_mul c).symm
    _ < a * c := mul_lt_mul_right' ha c
#align lt_mul_of_one_lt_of_lt lt_mul_of_one_lt_of_lt
#align lt_add_of_pos_of_lt lt_add_of_pos_of_lt

@[to_additive]
theorem lt_mul_of_one_lt_of_lt' [CovariantClass α α (swap HMul.hMul) LE.le] {a b c : α} (ha : 1 < a)
    (hbc : b < c) :
    b < a * c :=
  lt_mul_of_one_le_of_lt ha.le hbc
#align lt_mul_of_one_lt_of_lt' lt_mul_of_one_lt_of_lt'
#align lt_add_of_pos_of_lt' lt_add_of_pos_of_lt'

/-- Assumes right covariance.
The lemma assuming left covariance is `Left.one_le_mul`. -/
@[to_additive Right.add_nonneg "Assumes right covariance.
The lemma assuming left covariance is `Left.add_nonneg`."]
theorem Right.one_le_mul [CovariantClass α α (swap HMul.hMul) LE.le] {a b : α} (ha : 1 ≤ a)
    (hb : 1 ≤ b) :
    1 ≤ a * b :=
  le_mul_of_one_le_of_le ha hb
#align right.one_le_mul Right.one_le_mul
#align right.add_nonneg Right.add_nonneg

/-- Assumes right covariance.
The lemma assuming left covariance is `Left.one_lt_mul_of_lt_of_le`. -/
@[to_additive Right.add_pos_of_pos_of_nonneg
"Assumes right covariance.
The lemma assuming left covariance is `Left.add_pos_of_pos_of_nonneg`."]
theorem Right.one_lt_mul_of_lt_of_le [CovariantClass α α (swap HMul.hMul) LT.lt] {a b : α}
    (ha : 1 < a) (hb : 1 ≤ b) :
    1 < a * b :=
  lt_mul_of_one_lt_of_le ha hb
#align right.one_lt_mul_of_lt_of_le Right.one_lt_mul_of_lt_of_le
#align right.add_pos_of_pos_of_nonneg Right.add_pos_of_pos_of_nonneg

/-- Assumes right covariance.
The lemma assuming left covariance is `Left.one_lt_mul_of_le_of_lt`. -/
@[to_additive Right.add_pos_of_nonneg_of_pos
"Assumes right covariance.
The lemma assuming left covariance is `Left.add_pos_of_nonneg_of_pos`."]
theorem Right.one_lt_mul_of_le_of_lt [CovariantClass α α (swap HMul.hMul) LE.le] {a b : α}
    (ha : 1 ≤ a) (hb : 1 < b) :
    1 < a * b :=
  lt_mul_of_one_le_of_lt ha hb
#align right.one_lt_mul_of_le_of_lt Right.one_lt_mul_of_le_of_lt
#align right.add_pos_of_nonneg_of_pos Right.add_pos_of_nonneg_of_pos

/-- Assumes right covariance.
The lemma assuming left covariance is `Left.one_lt_mul`. -/
@[to_additive Right.add_pos "Assumes right covariance.
The lemma assuming left covariance is `Left.add_pos`."]
theorem Right.one_lt_mul [CovariantClass α α (swap HMul.hMul) LT.lt] {a b : α} (ha : 1 < a)
    (hb : 1 < b) :
    1 < a * b :=
  lt_mul_of_one_lt_of_lt ha hb
#align right.one_lt_mul Right.one_lt_mul
#align right.add_pos Right.add_pos

/-- Assumes right covariance.
The lemma assuming left covariance is `Left.one_lt_mul'`. -/
@[to_additive Right.add_pos' "Assumes right covariance.
The lemma assuming left covariance is `Left.add_pos'`."]
theorem Right.one_lt_mul' [CovariantClass α α (swap HMul.hMul) LE.le] {a b : α} (ha : 1 < a)
    (hb : 1 < b) :
    1 < a * b :=
  lt_mul_of_one_lt_of_lt' ha hb
#align right.one_lt_mul' Right.one_lt_mul'
#align right.add_pos' Right.add_pos'

alias mul_le_one' := Left.mul_le_one
#align mul_le_one' mul_le_one'

alias mul_lt_one_of_le_of_lt := Left.mul_lt_one_of_le_of_lt
#align mul_lt_one_of_le_of_lt mul_lt_one_of_le_of_lt

alias mul_lt_one_of_lt_of_le := Left.mul_lt_one_of_lt_of_le
#align mul_lt_one_of_lt_of_le mul_lt_one_of_lt_of_le

alias mul_lt_one := Left.mul_lt_one
#align mul_lt_one mul_lt_one

alias mul_lt_one' := Left.mul_lt_one'
#align mul_lt_one' mul_lt_one'

attribute [to_additive add_nonpos "**Alias** of `Left.add_nonpos`."] mul_le_one'
#align add_nonpos add_nonpos

attribute [to_additive add_neg_of_nonpos_of_neg "**Alias** of `Left.add_neg_of_nonpos_of_neg`."]
  mul_lt_one_of_le_of_lt
#align add_neg_of_nonpos_of_neg add_neg_of_nonpos_of_neg

attribute [to_additive add_neg_of_neg_of_nonpos "**Alias** of `Left.add_neg_of_neg_of_nonpos`."]
  mul_lt_one_of_lt_of_le
#align add_neg_of_neg_of_nonpos add_neg_of_neg_of_nonpos

attribute [to_additive "**Alias** of `Left.add_neg`."] mul_lt_one
#align add_neg add_neg

attribute [to_additive "**Alias** of `Left.add_neg'`."] mul_lt_one'
#align add_neg' add_neg'

alias one_le_mul := Left.one_le_mul
#align one_le_mul one_le_mul

alias one_lt_mul_of_le_of_lt' := Left.one_lt_mul_of_le_of_lt
#align one_lt_mul_of_le_of_lt' one_lt_mul_of_le_of_lt'

alias one_lt_mul_of_lt_of_le' := Left.one_lt_mul_of_lt_of_le
#align one_lt_mul_of_lt_of_le' one_lt_mul_of_lt_of_le'

alias one_lt_mul' := Left.one_lt_mul
#align one_lt_mul' one_lt_mul'

alias one_lt_mul'' := Left.one_lt_mul'
#align one_lt_mul'' one_lt_mul''

attribute [to_additive add_nonneg "**Alias** of `Left.add_nonneg`."] one_le_mul
#align add_nonneg add_nonneg

attribute [to_additive add_pos_of_nonneg_of_pos "**Alias** of `Left.add_pos_of_nonneg_of_pos`."]
  one_lt_mul_of_le_of_lt'
#align add_pos_of_nonneg_of_pos add_pos_of_nonneg_of_pos

attribute [to_additive add_pos_of_pos_of_nonneg "**Alias** of `Left.add_pos_of_pos_of_nonneg`."]
  one_lt_mul_of_lt_of_le'
#align add_pos_of_pos_of_nonneg add_pos_of_pos_of_nonneg

attribute [to_additive add_pos "**Alias** of `Left.add_pos`."] one_lt_mul'
#align add_pos add_pos

attribute [to_additive add_pos' "**Alias** of `Left.add_pos'`."] one_lt_mul''
#align add_pos' add_pos'

@[to_additive]
theorem lt_of_mul_lt_of_one_le_left [CovariantClass α α HMul.hMul LE.le] {a b c : α} (h : a * b < c)
    (hle : 1 ≤ b) :
    a < c :=
  (le_mul_of_one_le_right' hle).trans_lt h
#align lt_of_mul_lt_of_one_le_left lt_of_mul_lt_of_one_le_left
#align lt_of_add_lt_of_nonneg_left lt_of_add_lt_of_nonneg_left

@[to_additive]
theorem le_of_mul_le_of_one_le_left [CovariantClass α α HMul.hMul LE.le] {a b c : α} (h : a * b ≤ c)
    (hle : 1 ≤ b) :
    a ≤ c :=
  (le_mul_of_one_le_right' hle).trans h
#align le_of_mul_le_of_one_le_left le_of_mul_le_of_one_le_left
#align le_of_add_le_of_nonneg_left le_of_add_le_of_nonneg_left

@[to_additive]
theorem lt_of_lt_mul_of_le_one_left [CovariantClass α α HMul.hMul LE.le] {a b c : α} (h : a < b * c)
    (hle : c ≤ 1) :
    a < b :=
  h.trans_le (mul_le_of_le_one_right' hle)
#align lt_of_lt_mul_of_le_one_left lt_of_lt_mul_of_le_one_left
#align lt_of_lt_add_of_nonpos_left lt_of_lt_add_of_nonpos_left

@[to_additive]
theorem le_of_le_mul_of_le_one_left [CovariantClass α α HMul.hMul LE.le] {a b c : α} (h : a ≤ b * c)
    (hle : c ≤ 1) :
    a ≤ b :=
  h.trans (mul_le_of_le_one_right' hle)
#align le_of_le_mul_of_le_one_left le_of_le_mul_of_le_one_left
#align le_of_le_add_of_nonpos_left le_of_le_add_of_nonpos_left

@[to_additive]
theorem lt_of_mul_lt_of_one_le_right [CovariantClass α α (swap HMul.hMul) LE.le] {a b c : α}
    (h : a * b < c) (hle : 1 ≤ a) :
    b < c :=
  (le_mul_of_one_le_left' hle).trans_lt h
#align lt_of_mul_lt_of_one_le_right lt_of_mul_lt_of_one_le_right
#align lt_of_add_lt_of_nonneg_right lt_of_add_lt_of_nonneg_right

@[to_additive]
theorem le_of_mul_le_of_one_le_right [CovariantClass α α (swap HMul.hMul) LE.le] {a b c : α}
    (h : a * b ≤ c) (hle : 1 ≤ a) :
    b ≤ c :=
  (le_mul_of_one_le_left' hle).trans h
#align le_of_mul_le_of_one_le_right le_of_mul_le_of_one_le_right
#align le_of_add_le_of_nonneg_right le_of_add_le_of_nonneg_right

@[to_additive]
theorem lt_of_lt_mul_of_le_one_right [CovariantClass α α (swap HMul.hMul) LE.le] {a b c : α}
    (h : a < b * c) (hle : b ≤ 1) :
    a < c :=
  h.trans_le (mul_le_of_le_one_left' hle)
#align lt_of_lt_mul_of_le_one_right lt_of_lt_mul_of_le_one_right
#align lt_of_lt_add_of_nonpos_right lt_of_lt_add_of_nonpos_right

@[to_additive]
theorem le_of_le_mul_of_le_one_right [CovariantClass α α (swap HMul.hMul) LE.le] {a b c : α}
    (h : a ≤ b * c) (hle : b ≤ 1) :
    a ≤ c :=
  h.trans (mul_le_of_le_one_left' hle)
#align le_of_le_mul_of_le_one_right le_of_le_mul_of_le_one_right
#align le_of_le_add_of_nonpos_right le_of_le_add_of_nonpos_right

end Preorder

section PartialOrder

variable [PartialOrder α]

@[to_additive]
theorem mul_eq_one_iff' [CovariantClass α α HMul.hMul LE.le]
    [CovariantClass α α (swap HMul.hMul) LE.le] {a b : α} (ha : 1 ≤ a) (hb : 1 ≤ b) :
    a * b = 1 ↔ a = 1 ∧ b = 1 :=
  Iff.intro
    (fun hab : a * b = 1 =>
      have : a ≤ 1 := hab ▸ le_mul_of_le_of_one_le le_rfl hb
      have : a = 1 := le_antisymm this ha
      have : b ≤ 1 := hab ▸ le_mul_of_one_le_of_le ha le_rfl
      have : b = 1 := le_antisymm this hb
      And.intro ‹a = 1› ‹b = 1›)
    (by rintro ⟨rfl, rfl⟩; rw [mul_one])
    -- porting note: original proof of the second implication,
    -- `fun ⟨ha', hb'⟩ => by rw [ha', hb', mul_one]`,
    -- had its `to_additive`-ization fail due to some bug
#align mul_eq_one_iff' mul_eq_one_iff'
#align add_eq_zero_iff' add_eq_zero_iff'

<<<<<<< HEAD
@[to_additive] lemma mul_le_mul_iff_of_ge [CovariantClass α α HMul.hMul LE.le]
  [CovariantClass α α (swap HMul.hMul) LE.le] [CovariantClass α α HMul.hMul LT.lt]
  [CovariantClass α α (swap HMul.hMul) LT.lt] {a₁ a₂ b₁ b₂ : α} (ha : a₁ ≤ a₂) (hb : b₁ ≤ b₂) :
  a₂ * b₂ ≤ a₁ * b₁ ↔ a₁ = a₂ ∧ b₁ = b₂ := by
  refine' ⟨fun h ↦ _, by rintro ⟨rfl, rfl⟩; rfl⟩
  simp only [eq_iff_le_not_lt, ha, hb, true_and]
  refine' ⟨fun ha ↦ h.not_lt _, fun hb ↦ h.not_lt _⟩
  { exact mul_lt_mul_of_lt_of_le ha hb }
  { exact mul_lt_mul_of_le_of_lt ha hb }
#align add_le_add_iff_of_ge add_le_add_iff_of_ge
#align mul_le_mul_iff_of_ge mul_le_mul_iff_of_ge

=======
>>>>>>> b2540cf9
section Left

variable [CovariantClass α α HMul.hMul LE.le] {a b : α}

@[to_additive eq_zero_of_add_nonneg_left]
theorem eq_one_of_one_le_mul_left (ha : a ≤ 1) (hb : b ≤ 1) (hab : 1 ≤ a * b) : a = 1 :=
  ha.eq_of_not_lt fun h => hab.not_lt <| mul_lt_one_of_lt_of_le h hb
#align eq_one_of_one_le_mul_left eq_one_of_one_le_mul_left
#align eq_zero_of_add_nonneg_left eq_zero_of_add_nonneg_left

@[to_additive]
theorem eq_one_of_mul_le_one_left (ha : 1 ≤ a) (hb : 1 ≤ b) (hab : a * b ≤ 1) : a = 1 :=
  ha.eq_of_not_gt fun h => hab.not_lt <| one_lt_mul_of_lt_of_le' h hb
#align eq_one_of_mul_le_one_left eq_one_of_mul_le_one_left
#align eq_zero_of_add_nonpos_left eq_zero_of_add_nonpos_left

end Left

section Right

variable [CovariantClass α α (swap HMul.hMul) LE.le] {a b : α}

@[to_additive eq_zero_of_add_nonneg_right]
theorem eq_one_of_one_le_mul_right (ha : a ≤ 1) (hb : b ≤ 1) (hab : 1 ≤ a * b) : b = 1 :=
  hb.eq_of_not_lt fun h => hab.not_lt <| Right.mul_lt_one_of_le_of_lt ha h
#align eq_one_of_one_le_mul_right eq_one_of_one_le_mul_right
#align eq_zero_of_add_nonneg_right eq_zero_of_add_nonneg_right

@[to_additive]
theorem eq_one_of_mul_le_one_right (ha : 1 ≤ a) (hb : 1 ≤ b) (hab : a * b ≤ 1) : b = 1 :=
  hb.eq_of_not_gt fun h => hab.not_lt <| Right.one_lt_mul_of_le_of_lt ha h
#align eq_one_of_mul_le_one_right eq_one_of_mul_le_one_right
#align eq_zero_of_add_nonpos_right eq_zero_of_add_nonpos_right

end Right

end PartialOrder

section LinearOrder

variable [LinearOrder α]

<<<<<<< HEAD
theorem exists_square_le [CovariantClass α α HMul.hMul LT.lt] (a : α) : ∃ b : α, b * b ≤ a := by
  by_cases h:a < 1
=======
theorem exists_square_le [CovariantClass α α (· * ·) (· < ·)] (a : α) : ∃ b : α, b * b ≤ a := by
  by_cases h : a < 1
>>>>>>> b2540cf9
  · use a
    have : a * a < a * 1 := mul_lt_mul_left' h a
    rw [mul_one] at this
    exact le_of_lt this
  · use 1
    push_neg at h
    rwa [mul_one]
#align exists_square_le exists_square_le

end LinearOrder

end MulOneClass

section Semigroup

variable [Semigroup α]

section PartialOrder

variable [PartialOrder α]

/- This is not instance, since we want to have an instance from `LeftCancelSemigroup`s
to the appropriate `CovariantClass`. -/
/-- A semigroup with a partial order and satisfying `LeftCancelSemigroup`
(i.e. `a * c < b * c → a < b`) is a `left_cancel Semigroup`. -/
@[to_additive
"An additive semigroup with a partial order and satisfying `AddLeftCancelSemigroup`
(i.e. `c + a < c + b → a < b`) is a `left_cancel AddSemigroup`."]
def Contravariant.toLeftCancelSemigroup [ContravariantClass α α HMul.hMul LE.le] :
    LeftCancelSemigroup α :=
  { ‹Semigroup α› with mul_left_cancel := fun a b c => mul_left_cancel'' }
#align contravariant.to_left_cancel_semigroup Contravariant.toLeftCancelSemigroup
#align contravariant.to_left_cancel_add_semigroup Contravariant.toAddLeftCancelSemigroup

/- This is not instance, since we want to have an instance from `RightCancelSemigroup`s
to the appropriate `CovariantClass`. -/
/-- A semigroup with a partial order and satisfying `RightCancelSemigroup`
(i.e. `a * c < b * c → a < b`) is a `right_cancel Semigroup`. -/
@[to_additive
"An additive semigroup with a partial order and satisfying `AddRightCancelSemigroup`
(`a + c < b + c → a < b`) is a `right_cancel AddSemigroup`."]
def Contravariant.toRightCancelSemigroup [ContravariantClass α α (swap HMul.hMul) LE.le] :
    RightCancelSemigroup α :=
  { ‹Semigroup α› with mul_right_cancel := fun a b c => mul_right_cancel'' }
#align contravariant.to_right_cancel_semigroup Contravariant.toRightCancelSemigroup
#align contravariant.to_right_cancel_add_semigroup Contravariant.toAddRightCancelSemigroup

<<<<<<< HEAD
@[to_additive]
theorem Left.mul_eq_mul_iff_eq_and_eq [CovariantClass α α HMul.hMul LT.lt]
    [CovariantClass α α (swap HMul.hMul) LE.le] [ContravariantClass α α HMul.hMul LE.le]
    [ContravariantClass α α (swap HMul.hMul) LE.le] {a b c d : α} (hac : a ≤ c) (hbd : b ≤ d) :
    a * b = c * d ↔ a = c ∧ b = d := by
  refine' ⟨fun h => _, fun h => congr_arg₂ (· * ·) h.1 h.2⟩
  rcases hac.eq_or_lt with (rfl | hac)
  · exact ⟨rfl, mul_left_cancel'' h⟩

  rcases eq_or_lt_of_le hbd with (rfl | hbd)
  · exact ⟨mul_right_cancel'' h, rfl⟩

  exact ((Left.mul_lt_mul hac hbd).ne h).elim
#align left.mul_eq_mul_iff_eq_and_eq Left.mul_eq_mul_iff_eq_and_eq
#align left.add_eq_add_iff_eq_and_eq Left.add_eq_add_iff_eq_and_eq

@[to_additive]
theorem Right.mul_eq_mul_iff_eq_and_eq [CovariantClass α α HMul.hMul LE.le]
    [ContravariantClass α α HMul.hMul LE.le] [CovariantClass α α (swap HMul.hMul) LT.lt]
    [ContravariantClass α α (swap HMul.hMul) LE.le] {a b c d : α} (hac : a ≤ c) (hbd : b ≤ d) :
    a * b = c * d ↔ a = c ∧ b = d := by
  refine' ⟨fun h => _, fun h => congr_arg₂ (· * ·) h.1 h.2⟩
  rcases hac.eq_or_lt with (rfl | hac)
  · exact ⟨rfl, mul_left_cancel'' h⟩

  rcases eq_or_lt_of_le hbd with (rfl | hbd)
  · exact ⟨mul_right_cancel'' h, rfl⟩

  exact ((Right.mul_lt_mul hac hbd).ne h).elim
#align right.mul_eq_mul_iff_eq_and_eq Right.mul_eq_mul_iff_eq_and_eq
#align right.add_eq_add_iff_eq_and_eq Right.add_eq_add_iff_eq_and_eq

alias mul_eq_mul_iff_eq_and_eq := Left.mul_eq_mul_iff_eq_and_eq
#align mul_eq_mul_iff_eq_and_eq mul_eq_mul_iff_eq_and_eq

attribute [to_additive] mul_eq_mul_iff_eq_and_eq
#align add_eq_add_iff_eq_and_eq add_eq_add_iff_eq_and_eq
=======
#noalign eq_and_eq_of_le_of_le_of_mul_le
#noalign eq_and_eq_of_le_of_le_of_add_le
#noalign left.mul_eq_mul_iff_eq_and_eq
#noalign left.add_eq_add_iff_eq_and_eq
#noalign right.mul_eq_mul_iff_eq_and_eq
#noalign right.add_eq_add_iff_eq_and_eq
>>>>>>> b2540cf9

end PartialOrder

end Semigroup

section Mono

variable [Mul α] [Preorder α] [Preorder β] {f g : β → α} {s : Set β}

@[to_additive const_add]
theorem Monotone.const_mul' [CovariantClass α α HMul.hMul LE.le] (hf : Monotone f) (a : α) :
    Monotone fun x => a * f x := fun _ _ h => mul_le_mul_left' (hf h) a
#align monotone.const_mul' Monotone.const_mul'
#align monotone.const_add Monotone.const_add

@[to_additive const_add]
theorem MonotoneOn.const_mul' [CovariantClass α α HMul.hMul LE.le] (hf : MonotoneOn f s) (a : α) :
    MonotoneOn (fun x => a * f x) s := fun _ hx _ hy h => mul_le_mul_left' (hf hx hy h) a
#align monotone_on.const_mul' MonotoneOn.const_mul'
#align monotone_on.const_add MonotoneOn.const_add

@[to_additive const_add]
theorem Antitone.const_mul' [CovariantClass α α HMul.hMul LE.le] (hf : Antitone f) (a : α) :
    Antitone fun x => a * f x := fun _ _ h => mul_le_mul_left' (hf h) a
#align antitone.const_mul' Antitone.const_mul'
#align antitone.const_add Antitone.const_add

@[to_additive const_add]
theorem AntitoneOn.const_mul' [CovariantClass α α HMul.hMul LE.le] (hf : AntitoneOn f s) (a : α) :
    AntitoneOn (fun x => a * f x) s := fun _ hx _ hy h => mul_le_mul_left' (hf hx hy h) a
#align antitone_on.const_mul' AntitoneOn.const_mul'
#align antitone_on.const_add AntitoneOn.const_add

@[to_additive add_const]
theorem Monotone.mul_const' [CovariantClass α α (swap HMul.hMul) LE.le] (hf : Monotone f) (a : α) :
    Monotone fun x => f x * a := fun _ _ h => mul_le_mul_right' (hf h) a
#align monotone.mul_const' Monotone.mul_const'
#align monotone.add_const Monotone.add_const

@[to_additive add_const]
theorem MonotoneOn.mul_const' [CovariantClass α α (swap HMul.hMul) LE.le] (hf : MonotoneOn f s)
    (a : α) :
    MonotoneOn (fun x => f x * a) s := fun _ hx _ hy h => mul_le_mul_right' (hf hx hy h) a
#align monotone_on.mul_const' MonotoneOn.mul_const'
#align monotone_on.add_const MonotoneOn.add_const

@[to_additive add_const]
theorem Antitone.mul_const' [CovariantClass α α (swap HMul.hMul) LE.le] (hf : Antitone f) (a : α) :
    Antitone fun x => f x * a := fun _ _ h => mul_le_mul_right' (hf h) a
#align antitone.mul_const' Antitone.mul_const'
#align antitone.add_const Antitone.add_const

@[to_additive add_const]
theorem AntitoneOn.mul_const' [CovariantClass α α (swap HMul.hMul) LE.le] (hf : AntitoneOn f s)
    (a : α) :
    AntitoneOn (fun x => f x * a) s := fun _ hx _ hy h => mul_le_mul_right' (hf hx hy h) a
#align antitone_on.mul_const' AntitoneOn.mul_const'
#align antitone_on.add_const AntitoneOn.add_const

/-- The product of two monotone functions is monotone. -/
@[to_additive add "The sum of two monotone functions is monotone."]
theorem Monotone.mul' [CovariantClass α α HMul.hMul LE.le]
    [CovariantClass α α (swap HMul.hMul) LE.le] (hf : Monotone f) (hg : Monotone g) :
    Monotone fun x => f x * g x := fun _ _ h => mul_le_mul' (hf h) (hg h)
#align monotone.mul' Monotone.mul'
#align monotone.add Monotone.add

/-- The product of two monotone functions is monotone. -/
@[to_additive add "The sum of two monotone functions is monotone."]
theorem MonotoneOn.mul' [CovariantClass α α HMul.hMul LE.le]
    [CovariantClass α α (swap HMul.hMul) LE.le] (hf : MonotoneOn f s) (hg : MonotoneOn g s) :
    MonotoneOn (fun x => f x * g x) s := fun _ hx _ hy h =>
  mul_le_mul' (hf hx hy h) (hg hx hy h)
#align monotone_on.mul' MonotoneOn.mul'
#align monotone_on.add MonotoneOn.add

/-- The product of two antitone functions is antitone. -/
@[to_additive add "The sum of two antitone functions is antitone."]
theorem Antitone.mul' [CovariantClass α α HMul.hMul LE.le]
    [CovariantClass α α (swap HMul.hMul) LE.le] (hf : Antitone f) (hg : Antitone g) :
    Antitone fun x => f x * g x := fun _ _ h => mul_le_mul' (hf h) (hg h)
#align antitone.mul' Antitone.mul'
#align antitone.add Antitone.add

/-- The product of two antitone functions is antitone. -/
@[to_additive add "The sum of two antitone functions is antitone."]
theorem AntitoneOn.mul' [CovariantClass α α HMul.hMul LE.le]
    [CovariantClass α α (swap HMul.hMul) LE.le] (hf : AntitoneOn f s) (hg : AntitoneOn g s) :
    AntitoneOn (fun x => f x * g x) s :=
  fun _ hx _ hy h => mul_le_mul' (hf hx hy h) (hg hx hy h)
#align antitone_on.mul' AntitoneOn.mul'
#align antitone_on.add AntitoneOn.add

section Left

variable [CovariantClass α α HMul.hMul LT.lt]

@[to_additive const_add]
theorem StrictMono.const_mul' (hf : StrictMono f) (c : α) : StrictMono fun x => c * f x :=
  fun _ _ ab => mul_lt_mul_left' (hf ab) c
#align strict_mono.const_mul' StrictMono.const_mul'
#align strict_mono.const_add StrictMono.const_add

@[to_additive const_add]
theorem StrictMonoOn.const_mul' (hf : StrictMonoOn f s) (c : α) :
    StrictMonoOn (fun x => c * f x) s :=
  fun _ ha _ hb ab => mul_lt_mul_left' (hf ha hb ab) c
#align strict_mono_on.const_mul' StrictMonoOn.const_mul'
#align strict_mono_on.const_add StrictMonoOn.const_add

@[to_additive const_add]
theorem StrictAnti.const_mul' (hf : StrictAnti f) (c : α) : StrictAnti fun x => c * f x :=
  fun _ _ ab => mul_lt_mul_left' (hf ab) c
#align strict_anti.const_mul' StrictAnti.const_mul'
#align strict_anti.const_add StrictAnti.const_add

@[to_additive const_add]
theorem StrictAntiOn.const_mul' (hf : StrictAntiOn f s) (c : α) :
    StrictAntiOn (fun x => c * f x) s :=
  fun _ ha _ hb ab => mul_lt_mul_left' (hf ha hb ab) c
#align strict_anti_on.const_mul' StrictAntiOn.const_mul'
#align strict_anti_on.const_add StrictAntiOn.const_add

end Left

section Right

variable [CovariantClass α α (swap HMul.hMul) LT.lt]

@[to_additive add_const]
theorem StrictMono.mul_const' (hf : StrictMono f) (c : α) : StrictMono fun x => f x * c :=
  fun _ _ ab => mul_lt_mul_right' (hf ab) c
#align strict_mono.mul_const' StrictMono.mul_const'
#align strict_mono.add_const StrictMono.add_const

@[to_additive add_const]
theorem StrictMonoOn.mul_const' (hf : StrictMonoOn f s) (c : α) :
    StrictMonoOn (fun x => f x * c) s :=
  fun _ ha _ hb ab => mul_lt_mul_right' (hf ha hb ab) c
#align strict_mono_on.mul_const' StrictMonoOn.mul_const'
#align strict_mono_on.add_const StrictMonoOn.add_const

@[to_additive add_const]
theorem StrictAnti.mul_const' (hf : StrictAnti f) (c : α) : StrictAnti fun x => f x * c :=
  fun _ _ ab => mul_lt_mul_right' (hf ab) c
#align strict_anti.mul_const' StrictAnti.mul_const'
#align strict_anti.add_const StrictAnti.add_const

@[to_additive add_const]
theorem StrictAntiOn.mul_const' (hf : StrictAntiOn f s) (c : α) :
    StrictAntiOn (fun x => f x * c) s :=
  fun _ ha _ hb ab => mul_lt_mul_right' (hf ha hb ab) c
#align strict_anti_on.mul_const' StrictAntiOn.mul_const'
#align strict_anti_on.add_const StrictAntiOn.add_const

end Right

/-- The product of two strictly monotone functions is strictly monotone. -/
@[to_additive add "The sum of two strictly monotone functions is strictly monotone."]
theorem StrictMono.mul' [CovariantClass α α HMul.hMul LT.lt]
    [CovariantClass α α (swap HMul.hMul) LT.lt] (hf : StrictMono f) (hg : StrictMono g) :
    StrictMono fun x => f x * g x := fun _ _ ab =>
  mul_lt_mul_of_lt_of_lt (hf ab) (hg ab)
#align strict_mono.mul' StrictMono.mul'
#align strict_mono.add StrictMono.add

/-- The product of two strictly monotone functions is strictly monotone. -/
@[to_additive add "The sum of two strictly monotone functions is strictly monotone."]
theorem StrictMonoOn.mul' [CovariantClass α α HMul.hMul LT.lt]
    [CovariantClass α α (swap HMul.hMul) LT.lt] (hf : StrictMonoOn f s) (hg : StrictMonoOn g s) :
    StrictMonoOn (fun x => f x * g x) s :=
  fun _ ha _ hb ab => mul_lt_mul_of_lt_of_lt (hf ha hb ab) (hg ha hb ab)
#align strict_mono_on.mul' StrictMonoOn.mul'
#align strict_mono_on.add StrictMonoOn.add

/-- The product of two strictly antitone functions is strictly antitone. -/
@[to_additive add "The sum of two strictly antitone functions is strictly antitone."]
theorem StrictAnti.mul' [CovariantClass α α HMul.hMul LT.lt]
    [CovariantClass α α (swap HMul.hMul) LT.lt] (hf : StrictAnti f) (hg : StrictAnti g) :
    StrictAnti fun x => f x * g x :=
  fun _ _ ab => mul_lt_mul_of_lt_of_lt (hf ab) (hg ab)
#align strict_anti.mul' StrictAnti.mul'
#align strict_anti.add StrictAnti.add

/-- The product of two strictly antitone functions is strictly antitone. -/
@[to_additive add "The sum of two strictly antitone functions is strictly antitone."]
theorem StrictAntiOn.mul' [CovariantClass α α HMul.hMul LT.lt]
    [CovariantClass α α (swap HMul.hMul) LT.lt] (hf : StrictAntiOn f s) (hg : StrictAntiOn g s) :
    StrictAntiOn (fun x => f x * g x) s :=
  fun _ ha _ hb ab => mul_lt_mul_of_lt_of_lt (hf ha hb ab) (hg ha hb ab)
#align strict_anti_on.mul' StrictAntiOn.mul'
#align strict_anti_on.add StrictAntiOn.add

/-- The product of a monotone function and a strictly monotone function is strictly monotone. -/
@[to_additive add_strictMono "The sum of a monotone function and a strictly monotone function is
strictly monotone."]
theorem Monotone.mul_strictMono' [CovariantClass α α HMul.hMul LT.lt]
    [CovariantClass α α (swap HMul.hMul) LE.le] {f g : β → α} (hf : Monotone f)
    (hg : StrictMono g) :
    StrictMono fun x => f x * g x :=
  fun _ _ h => mul_lt_mul_of_le_of_lt (hf h.le) (hg h)
#align monotone.mul_strict_mono' Monotone.mul_strictMono'
#align monotone.add_strict_mono Monotone.add_strictMono

/-- The product of a monotone function and a strictly monotone function is strictly monotone. -/
@[to_additive add_strictMono "The sum of a monotone function and a strictly monotone function is
strictly monotone."]
theorem MonotoneOn.mul_strictMono' [CovariantClass α α HMul.hMul LT.lt]
    [CovariantClass α α (swap HMul.hMul) LE.le] {f g : β → α} (hf : MonotoneOn f s)
    (hg : StrictMonoOn g s) : StrictMonoOn (fun x => f x * g x) s :=
  fun _ hx _ hy h => mul_lt_mul_of_le_of_lt (hf hx hy h.le) (hg hx hy h)
#align monotone_on.mul_strict_mono' MonotoneOn.mul_strictMono'
#align monotone_on.add_strict_mono MonotoneOn.add_strictMono

/-- The product of an antitone function and a strictly antitone function is strictly antitone. -/
@[to_additive add_strictAnti "The sum of an antitone function and a strictly antitone function is
strictly antitone."]
theorem Antitone.mul_strictAnti' [CovariantClass α α HMul.hMul LT.lt]
    [CovariantClass α α (swap HMul.hMul) LE.le] {f g : β → α} (hf : Antitone f)
    (hg : StrictAnti g) :
    StrictAnti fun x => f x * g x :=
  fun _ _ h => mul_lt_mul_of_le_of_lt (hf h.le) (hg h)
#align antitone.mul_strict_anti' Antitone.mul_strictAnti'
#align antitone.add_strict_anti Antitone.add_strictAnti

/-- The product of an antitone function and a strictly antitone function is strictly antitone. -/
@[to_additive add_strictAnti "The sum of an antitone function and a strictly antitone function is
strictly antitone."]
theorem AntitoneOn.mul_strictAnti' [CovariantClass α α HMul.hMul LT.lt]
    [CovariantClass α α (swap HMul.hMul) LE.le] {f g : β → α} (hf : AntitoneOn f s)
    (hg : StrictAntiOn g s) :
    StrictAntiOn (fun x => f x * g x) s :=
  fun _ hx _ hy h => mul_lt_mul_of_le_of_lt (hf hx hy h.le) (hg hx hy h)
#align antitone_on.mul_strict_anti' AntitoneOn.mul_strictAnti'
#align antitone_on.add_strict_anti AntitoneOn.add_strictAnti

variable [CovariantClass α α HMul.hMul LE.le] [CovariantClass α α (swap HMul.hMul) LT.lt]

/-- The product of a strictly monotone function and a monotone function is strictly monotone. -/
@[to_additive add_monotone "The sum of a strictly monotone function and a monotone function is
strictly monotone."]
theorem StrictMono.mul_monotone' (hf : StrictMono f) (hg : Monotone g) :
    StrictMono fun x => f x * g x :=
  fun _ _ h => mul_lt_mul_of_lt_of_le (hf h) (hg h.le)
#align strict_mono.mul_monotone' StrictMono.mul_monotone'
#align strict_mono.add_monotone StrictMono.add_monotone

/-- The product of a strictly monotone function and a monotone function is strictly monotone. -/
@[to_additive add_monotone "The sum of a strictly monotone function and a monotone function is
strictly monotone."]
theorem StrictMonoOn.mul_monotone' (hf : StrictMonoOn f s) (hg : MonotoneOn g s) :
    StrictMonoOn (fun x => f x * g x) s :=
  fun _ hx _ hy h => mul_lt_mul_of_lt_of_le (hf hx hy h) (hg hx hy h.le)
#align strict_mono_on.mul_monotone' StrictMonoOn.mul_monotone'
#align strict_mono_on.add_monotone StrictMonoOn.add_monotone

/-- The product of a strictly antitone function and an antitone function is strictly antitone. -/
@[to_additive add_antitone "The sum of a strictly antitone function and an antitone function is
strictly antitone."]
theorem StrictAnti.mul_antitone' (hf : StrictAnti f) (hg : Antitone g) :
    StrictAnti fun x => f x * g x :=
  fun _ _ h => mul_lt_mul_of_lt_of_le (hf h) (hg h.le)
#align strict_anti.mul_antitone' StrictAnti.mul_antitone'
#align strict_anti.add_antitone StrictAnti.add_antitone

/-- The product of a strictly antitone function and an antitone function is strictly antitone. -/
@[to_additive add_antitone "The sum of a strictly antitone function and an antitone function is
strictly antitone."]
theorem StrictAntiOn.mul_antitone' (hf : StrictAntiOn f s) (hg : AntitoneOn g s) :
    StrictAntiOn (fun x => f x * g x) s :=
  fun _ hx _ hy h => mul_lt_mul_of_lt_of_le (hf hx hy h) (hg hx hy h.le)
#align strict_anti_on.mul_antitone' StrictAntiOn.mul_antitone'
#align strict_anti_on.add_antitone StrictAntiOn.add_antitone

@[to_additive (attr := simp) cmp_add_left]
theorem cmp_mul_left' {α : Type*} [Mul α] [LinearOrder α] [CovariantClass α α HMul.hMul LT.lt]
    (a b c : α) :
    cmp (a * b) (a * c) = cmp b c :=
  (strictMono_id.const_mul' a).cmp_map_eq b c
#align cmp_mul_left' cmp_mul_left'
#align cmp_add_left cmp_add_left

@[to_additive (attr := simp) cmp_add_right]
theorem cmp_mul_right' {α : Type*} [Mul α] [LinearOrder α]
    [CovariantClass α α (swap HMul.hMul) LT.lt] (a b c : α) :
    cmp (a * c) (b * c) = cmp a b :=
  (strictMono_id.mul_const' c).cmp_map_eq a b
#align cmp_mul_right' cmp_mul_right'
#align cmp_add_right cmp_add_right

end Mono

/-- An element `a : α` is `MulLECancellable` if `x ↦ a * x` is order-reflecting.
We will make a separate version of many lemmas that require `[ContravariantClass α α (*) (≤)]` with
`MulLECancellable` assumptions instead. These lemmas can then be instantiated to specific types,
like `ENNReal`, where we can replace the assumption `AddLECancellable x` by `x ≠ ∞`.
-/
@[to_additive
"An element `a : α` is `AddLECancellable` if `x ↦ a + x` is order-reflecting.
We will make a separate version of many lemmas that require `[ContravariantClass α α (+) (≤)]` with
`AddLECancellable` assumptions instead. These lemmas can then be instantiated to specific types,
like `ENNReal`, where we can replace the assumption `AddLECancellable x` by `x ≠ ∞`. "]
def MulLECancellable [Mul α] [LE α] (a : α) : Prop :=
  ∀ ⦃b c⦄, a * b ≤ a * c → b ≤ c
#align mul_le_cancellable MulLECancellable
#align add_le_cancellable AddLECancellable

@[to_additive]
theorem Contravariant.MulLECancellable [Mul α] [LE α] [ContravariantClass α α HMul.hMul LE.le]
    {a : α} :
    MulLECancellable a :=
  fun _ _ => le_of_mul_le_mul_left'
#align contravariant.mul_le_cancellable Contravariant.MulLECancellable
#align contravariant.add_le_cancellable Contravariant.AddLECancellable

@[to_additive]
theorem mulLECancellable_one [Monoid α] [LE α] : MulLECancellable (1 : α) := fun a b => by
  simpa only [one_mul] using id
#align mul_le_cancellable_one mulLECancellable_one
#align add_le_cancellable_zero addLECancellable_zero

namespace MulLECancellable

@[to_additive]
protected theorem Injective [Mul α] [PartialOrder α] {a : α} (ha : MulLECancellable a) :
    Injective ((· * ·) a) :=
  fun _ _ h => le_antisymm (ha h.le) (ha h.ge)
#align mul_le_cancellable.injective MulLECancellable.Injective
#align add_le_cancellable.injective AddLECancellable.Injective

@[to_additive]
protected theorem inj [Mul α] [PartialOrder α] {a b c : α} (ha : MulLECancellable a) :
    a * b = a * c ↔ b = c :=
  ha.Injective.eq_iff
#align mul_le_cancellable.inj MulLECancellable.inj
#align add_le_cancellable.inj AddLECancellable.inj

@[to_additive]
protected theorem injective_left [Mul α] [i : IsSymmOp α α (· * ·)] [PartialOrder α] {a : α}
    (ha : MulLECancellable a) :
    Injective (· * a) := fun b c h => ha.Injective <| by dsimp; rwa [i.symm_op a, i.symm_op a]
#align mul_le_cancellable.injective_left MulLECancellable.injective_leftₓ
#align add_le_cancellable.injective_left AddLECancellable.injective_leftₓ

@[to_additive]
protected theorem inj_left [Mul α] [IsSymmOp α α (· * ·)] [PartialOrder α] {a b c : α}
    (hc : MulLECancellable c) :
    a * c = b * c ↔ a = b :=
  hc.injective_left.eq_iff
#align mul_le_cancellable.inj_left MulLECancellable.inj_leftₓ
#align add_le_cancellable.inj_left AddLECancellable.inj_leftₓ

variable [LE α]

@[to_additive]
protected theorem mul_le_mul_iff_left [Mul α] [CovariantClass α α HMul.hMul LE.le] {a b c : α}
    (ha : MulLECancellable a) : a * b ≤ a * c ↔ b ≤ c :=
  ⟨fun h => ha h, fun h => mul_le_mul_left' h a⟩
#align mul_le_cancellable.mul_le_mul_iff_left MulLECancellable.mul_le_mul_iff_left
#align add_le_cancellable.add_le_add_iff_left AddLECancellable.add_le_add_iff_left

@[to_additive]
<<<<<<< HEAD
protected theorem mul_le_mul_iff_right [CommSemigroup α] [CovariantClass α α HMul.hMul LE.le]
    {a b c : α} (ha : MulLECancellable a) :
    b * a ≤ c * a ↔ b ≤ c := by rw [mul_comm b, mul_comm c, ha.mul_le_mul_iff_left]
#align mul_le_cancellable.mul_le_mul_iff_right MulLECancellable.mul_le_mul_iff_right
#align add_le_cancellable.add_le_add_iff_right AddLECancellable.add_le_add_iff_right
=======
protected theorem mul_le_mul_iff_right [Mul α] [i : IsSymmOp α α (· * ·)]
    [CovariantClass α α (· * ·) (· ≤ ·)] {a b c : α} (ha : MulLECancellable a) :
    b * a ≤ c * a ↔ b ≤ c := by rw [i.symm_op b, i.symm_op c, ha.mul_le_mul_iff_left]
#align mul_le_cancellable.mul_le_mul_iff_right MulLECancellable.mul_le_mul_iff_rightₓ
#align add_le_cancellable.add_le_add_iff_right AddLECancellable.add_le_add_iff_rightₓ
>>>>>>> b2540cf9

@[to_additive]
protected theorem le_mul_iff_one_le_right [MulOneClass α] [CovariantClass α α HMul.hMul LE.le]
    {a b : α} (ha : MulLECancellable a) :
    a ≤ a * b ↔ 1 ≤ b :=
  Iff.trans (by rw [mul_one]) ha.mul_le_mul_iff_left
#align mul_le_cancellable.le_mul_iff_one_le_right MulLECancellable.le_mul_iff_one_le_right
#align add_le_cancellable.le_add_iff_nonneg_right AddLECancellable.le_add_iff_nonneg_right

@[to_additive]
protected theorem mul_le_iff_le_one_right [MulOneClass α] [CovariantClass α α HMul.hMul LE.le]
    {a b : α} (ha : MulLECancellable a) :
    a * b ≤ a ↔ b ≤ 1 :=
  Iff.trans (by rw [mul_one]) ha.mul_le_mul_iff_left
#align mul_le_cancellable.mul_le_iff_le_one_right MulLECancellable.mul_le_iff_le_one_right
#align add_le_cancellable.add_le_iff_nonpos_right AddLECancellable.add_le_iff_nonpos_right

@[to_additive]
<<<<<<< HEAD
protected theorem le_mul_iff_one_le_left [CommMonoid α] [CovariantClass α α HMul.hMul LE.le]
    {a b : α} (ha : MulLECancellable a) :
    a ≤ b * a ↔ 1 ≤ b := by rw [mul_comm, ha.le_mul_iff_one_le_right]
#align mul_le_cancellable.le_mul_iff_one_le_left MulLECancellable.le_mul_iff_one_le_left
#align add_le_cancellable.le_add_iff_nonneg_left AddLECancellable.le_add_iff_nonneg_left

@[to_additive]
protected theorem mul_le_iff_le_one_left [CommMonoid α] [CovariantClass α α HMul.hMul LE.le]
    {a b : α} (ha : MulLECancellable a) :
    b * a ≤ a ↔ b ≤ 1 := by rw [mul_comm, ha.mul_le_iff_le_one_right]
#align mul_le_cancellable.mul_le_iff_le_one_left MulLECancellable.mul_le_iff_le_one_left
#align add_le_cancellable.add_le_iff_nonpos_left AddLECancellable.add_le_iff_nonpos_left
=======
protected theorem le_mul_iff_one_le_left [MulOneClass α] [i : IsSymmOp α α (· * ·)]
    [CovariantClass α α (· * ·) (· ≤ ·)] {a b : α} (ha : MulLECancellable a) :
    a ≤ b * a ↔ 1 ≤ b := by rw [i.symm_op, ha.le_mul_iff_one_le_right]
#align mul_le_cancellable.le_mul_iff_one_le_left MulLECancellable.le_mul_iff_one_le_leftₓ
#align add_le_cancellable.le_add_iff_nonneg_left AddLECancellable.le_add_iff_nonneg_leftₓ

@[to_additive]
protected theorem mul_le_iff_le_one_left [MulOneClass α] [i : IsSymmOp α α (· * ·)]
    [CovariantClass α α (· * ·) (· ≤ ·)] {a b : α} (ha : MulLECancellable a) :
    b * a ≤ a ↔ b ≤ 1 := by rw [i.symm_op, ha.mul_le_iff_le_one_right]
#align mul_le_cancellable.mul_le_iff_le_one_left MulLECancellable.mul_le_iff_le_one_leftₓ
#align add_le_cancellable.add_le_iff_nonpos_left AddLECancellable.add_le_iff_nonpos_leftₓ
>>>>>>> b2540cf9

end MulLECancellable

section Bit
set_option linter.deprecated false
variable [Add α] [Preorder α]

@[deprecated]
theorem bit0_mono [CovariantClass α α HAdd.hAdd LE.le] [CovariantClass α α (swap HAdd.hAdd) LE.le] :
    Monotone (bit0 : α → α) := fun _ _ h => add_le_add h h
#align bit0_mono bit0_mono

@[deprecated]
theorem bit0_strictMono [CovariantClass α α HAdd.hAdd LT.lt]
    [CovariantClass α α (swap HAdd.hAdd) LT.lt] :
    StrictMono (bit0 : α → α) := fun _ _ h => add_lt_add h h
#align bit0_strict_mono bit0_strictMono

end Bit<|MERGE_RESOLUTION|>--- conflicted
+++ resolved
@@ -328,13 +328,6 @@
 end PartialOrder
 
 section LinearOrder
-<<<<<<< HEAD
-variable [LinearOrder α] {a b c d : α} [CovariantClass α α HMul.hMul LT.lt]
-  [CovariantClass α α (swap HMul.hMul) LT.lt]
-
-@[to_additive] lemma min_le_max_of_mul_le_mul (h : a * b ≤ c * d) : min a b ≤ max c d :=
-by simp_rw [min_le_iff, le_max_iff]; contrapose! h; exact mul_lt_mul_of_lt_of_lt h.1.1 h.2.2
-=======
 variable [LinearOrder α] {a b c d : α}
 
 @[to_additive] lemma min_lt_max_of_mul_lt_mul
@@ -359,7 +352,6 @@
     (h : a * b ≤ c * d) : min a b ≤ max c d :=
   let _ := covariantClass_le_of_lt α α (swap (· * ·))
   Left.min_le_max_of_mul_le_mul h
->>>>>>> b2540cf9
 #align min_le_max_of_add_le_add min_le_max_of_add_le_add
 #align min_le_max_of_mul_le_mul min_le_max_of_mul_le_mul
 
@@ -1181,21 +1173,6 @@
 #align mul_eq_one_iff' mul_eq_one_iff'
 #align add_eq_zero_iff' add_eq_zero_iff'
 
-<<<<<<< HEAD
-@[to_additive] lemma mul_le_mul_iff_of_ge [CovariantClass α α HMul.hMul LE.le]
-  [CovariantClass α α (swap HMul.hMul) LE.le] [CovariantClass α α HMul.hMul LT.lt]
-  [CovariantClass α α (swap HMul.hMul) LT.lt] {a₁ a₂ b₁ b₂ : α} (ha : a₁ ≤ a₂) (hb : b₁ ≤ b₂) :
-  a₂ * b₂ ≤ a₁ * b₁ ↔ a₁ = a₂ ∧ b₁ = b₂ := by
-  refine' ⟨fun h ↦ _, by rintro ⟨rfl, rfl⟩; rfl⟩
-  simp only [eq_iff_le_not_lt, ha, hb, true_and]
-  refine' ⟨fun ha ↦ h.not_lt _, fun hb ↦ h.not_lt _⟩
-  { exact mul_lt_mul_of_lt_of_le ha hb }
-  { exact mul_lt_mul_of_le_of_lt ha hb }
-#align add_le_add_iff_of_ge add_le_add_iff_of_ge
-#align mul_le_mul_iff_of_ge mul_le_mul_iff_of_ge
-
-=======
->>>>>>> b2540cf9
 section Left
 
 variable [CovariantClass α α HMul.hMul LE.le] {a b : α}
@@ -1238,13 +1215,8 @@
 
 variable [LinearOrder α]
 
-<<<<<<< HEAD
 theorem exists_square_le [CovariantClass α α HMul.hMul LT.lt] (a : α) : ∃ b : α, b * b ≤ a := by
-  by_cases h:a < 1
-=======
-theorem exists_square_le [CovariantClass α α (· * ·) (· < ·)] (a : α) : ∃ b : α, b * b ≤ a := by
   by_cases h : a < 1
->>>>>>> b2540cf9
   · use a
     have : a * a < a * 1 := mul_lt_mul_left' h a
     rw [mul_one] at this
@@ -1292,52 +1264,12 @@
 #align contravariant.to_right_cancel_semigroup Contravariant.toRightCancelSemigroup
 #align contravariant.to_right_cancel_add_semigroup Contravariant.toAddRightCancelSemigroup
 
-<<<<<<< HEAD
-@[to_additive]
-theorem Left.mul_eq_mul_iff_eq_and_eq [CovariantClass α α HMul.hMul LT.lt]
-    [CovariantClass α α (swap HMul.hMul) LE.le] [ContravariantClass α α HMul.hMul LE.le]
-    [ContravariantClass α α (swap HMul.hMul) LE.le] {a b c d : α} (hac : a ≤ c) (hbd : b ≤ d) :
-    a * b = c * d ↔ a = c ∧ b = d := by
-  refine' ⟨fun h => _, fun h => congr_arg₂ (· * ·) h.1 h.2⟩
-  rcases hac.eq_or_lt with (rfl | hac)
-  · exact ⟨rfl, mul_left_cancel'' h⟩
-
-  rcases eq_or_lt_of_le hbd with (rfl | hbd)
-  · exact ⟨mul_right_cancel'' h, rfl⟩
-
-  exact ((Left.mul_lt_mul hac hbd).ne h).elim
-#align left.mul_eq_mul_iff_eq_and_eq Left.mul_eq_mul_iff_eq_and_eq
-#align left.add_eq_add_iff_eq_and_eq Left.add_eq_add_iff_eq_and_eq
-
-@[to_additive]
-theorem Right.mul_eq_mul_iff_eq_and_eq [CovariantClass α α HMul.hMul LE.le]
-    [ContravariantClass α α HMul.hMul LE.le] [CovariantClass α α (swap HMul.hMul) LT.lt]
-    [ContravariantClass α α (swap HMul.hMul) LE.le] {a b c d : α} (hac : a ≤ c) (hbd : b ≤ d) :
-    a * b = c * d ↔ a = c ∧ b = d := by
-  refine' ⟨fun h => _, fun h => congr_arg₂ (· * ·) h.1 h.2⟩
-  rcases hac.eq_or_lt with (rfl | hac)
-  · exact ⟨rfl, mul_left_cancel'' h⟩
-
-  rcases eq_or_lt_of_le hbd with (rfl | hbd)
-  · exact ⟨mul_right_cancel'' h, rfl⟩
-
-  exact ((Right.mul_lt_mul hac hbd).ne h).elim
-#align right.mul_eq_mul_iff_eq_and_eq Right.mul_eq_mul_iff_eq_and_eq
-#align right.add_eq_add_iff_eq_and_eq Right.add_eq_add_iff_eq_and_eq
-
-alias mul_eq_mul_iff_eq_and_eq := Left.mul_eq_mul_iff_eq_and_eq
-#align mul_eq_mul_iff_eq_and_eq mul_eq_mul_iff_eq_and_eq
-
-attribute [to_additive] mul_eq_mul_iff_eq_and_eq
-#align add_eq_add_iff_eq_and_eq add_eq_add_iff_eq_and_eq
-=======
 #noalign eq_and_eq_of_le_of_le_of_mul_le
 #noalign eq_and_eq_of_le_of_le_of_add_le
 #noalign left.mul_eq_mul_iff_eq_and_eq
 #noalign left.add_eq_add_iff_eq_and_eq
 #noalign right.mul_eq_mul_iff_eq_and_eq
 #noalign right.add_eq_add_iff_eq_and_eq
->>>>>>> b2540cf9
 
 end PartialOrder
 
@@ -1700,19 +1632,11 @@
 #align add_le_cancellable.add_le_add_iff_left AddLECancellable.add_le_add_iff_left
 
 @[to_additive]
-<<<<<<< HEAD
-protected theorem mul_le_mul_iff_right [CommSemigroup α] [CovariantClass α α HMul.hMul LE.le]
-    {a b c : α} (ha : MulLECancellable a) :
-    b * a ≤ c * a ↔ b ≤ c := by rw [mul_comm b, mul_comm c, ha.mul_le_mul_iff_left]
-#align mul_le_cancellable.mul_le_mul_iff_right MulLECancellable.mul_le_mul_iff_right
-#align add_le_cancellable.add_le_add_iff_right AddLECancellable.add_le_add_iff_right
-=======
 protected theorem mul_le_mul_iff_right [Mul α] [i : IsSymmOp α α (· * ·)]
-    [CovariantClass α α (· * ·) (· ≤ ·)] {a b c : α} (ha : MulLECancellable a) :
+    [CovariantClass α α HMul.hMul LE.le] {a b c : α} (ha : MulLECancellable a) :
     b * a ≤ c * a ↔ b ≤ c := by rw [i.symm_op b, i.symm_op c, ha.mul_le_mul_iff_left]
 #align mul_le_cancellable.mul_le_mul_iff_right MulLECancellable.mul_le_mul_iff_rightₓ
 #align add_le_cancellable.add_le_add_iff_right AddLECancellable.add_le_add_iff_rightₓ
->>>>>>> b2540cf9
 
 @[to_additive]
 protected theorem le_mul_iff_one_le_right [MulOneClass α] [CovariantClass α α HMul.hMul LE.le]
@@ -1731,33 +1655,18 @@
 #align add_le_cancellable.add_le_iff_nonpos_right AddLECancellable.add_le_iff_nonpos_right
 
 @[to_additive]
-<<<<<<< HEAD
-protected theorem le_mul_iff_one_le_left [CommMonoid α] [CovariantClass α α HMul.hMul LE.le]
-    {a b : α} (ha : MulLECancellable a) :
-    a ≤ b * a ↔ 1 ≤ b := by rw [mul_comm, ha.le_mul_iff_one_le_right]
-#align mul_le_cancellable.le_mul_iff_one_le_left MulLECancellable.le_mul_iff_one_le_left
-#align add_le_cancellable.le_add_iff_nonneg_left AddLECancellable.le_add_iff_nonneg_left
-
-@[to_additive]
-protected theorem mul_le_iff_le_one_left [CommMonoid α] [CovariantClass α α HMul.hMul LE.le]
-    {a b : α} (ha : MulLECancellable a) :
-    b * a ≤ a ↔ b ≤ 1 := by rw [mul_comm, ha.mul_le_iff_le_one_right]
-#align mul_le_cancellable.mul_le_iff_le_one_left MulLECancellable.mul_le_iff_le_one_left
-#align add_le_cancellable.add_le_iff_nonpos_left AddLECancellable.add_le_iff_nonpos_left
-=======
 protected theorem le_mul_iff_one_le_left [MulOneClass α] [i : IsSymmOp α α (· * ·)]
-    [CovariantClass α α (· * ·) (· ≤ ·)] {a b : α} (ha : MulLECancellable a) :
+    [CovariantClass α α HMul.hMul LE.le] {a b : α} (ha : MulLECancellable a) :
     a ≤ b * a ↔ 1 ≤ b := by rw [i.symm_op, ha.le_mul_iff_one_le_right]
 #align mul_le_cancellable.le_mul_iff_one_le_left MulLECancellable.le_mul_iff_one_le_leftₓ
 #align add_le_cancellable.le_add_iff_nonneg_left AddLECancellable.le_add_iff_nonneg_leftₓ
 
 @[to_additive]
 protected theorem mul_le_iff_le_one_left [MulOneClass α] [i : IsSymmOp α α (· * ·)]
-    [CovariantClass α α (· * ·) (· ≤ ·)] {a b : α} (ha : MulLECancellable a) :
+    [CovariantClass α α HMul.hMul LE.le] {a b : α} (ha : MulLECancellable a) :
     b * a ≤ a ↔ b ≤ 1 := by rw [i.symm_op, ha.mul_le_iff_le_one_right]
 #align mul_le_cancellable.mul_le_iff_le_one_left MulLECancellable.mul_le_iff_le_one_leftₓ
 #align add_le_cancellable.add_le_iff_nonpos_left AddLECancellable.add_le_iff_nonpos_leftₓ
->>>>>>> b2540cf9
 
 end MulLECancellable
 
