--- conflicted
+++ resolved
@@ -468,12 +468,65 @@
 section One
 variable [One α] {a : α}
 
-<<<<<<< HEAD
 @[to_additive] instance one : One (WithBot α) := WithTop.one
-=======
-@[to_additive]
-instance one [One α] : One (WithBot α) :=
-  WithTop.one
+
+@[to_additive (attr := simp, norm_cast)] lemma coe_one : ((1 : α) : WithBot α) = 1 := rfl
+#align with_bot.coe_one WithBot.coe_one
+#align with_bot.coe_zero WithBot.coe_zero
+
+@[to_additive (attr := simp, norm_cast)]
+lemma coe_eq_one : (a : WithBot α) = 1 ↔ a = 1 := coe_eq_coe
+#align with_bot.coe_eq_one WithBot.coe_eq_one
+#align with_bot.coe_eq_zero WithBot.coe_eq_zero
+
+@[to_additive (attr := simp, norm_cast)]
+lemma one_eq_coe : 1 = (a : WithBot α) ↔ a = 1 := eq_comm.trans coe_eq_one
+
+@[to_additive (attr := simp)] lemma bot_ne_one : (⊥ : WithBot α) ≠ 1 := bot_ne_coe
+@[to_additive (attr := simp)] lemma one_ne_bot : (1 : WithBot α) ≠ ⊥ := coe_ne_bot
+
+@[to_additive (attr := simp)]
+theorem unbot_one [One α] : (1 : WithBot α).unbot coe_ne_bot = 1 :=
+  rfl
+#align with_bot.unbot_one WithBot.unbot_one
+#align with_bot.unbot_zero WithBot.unbot_zero
+
+@[to_additive (attr := simp)]
+theorem unbot_one' (d : α) : (1 : WithBot α).unbot' d = 1 :=
+  rfl
+#align with_bot.unbot_one' WithBot.unbot_one'
+#align with_bot.unbot_zero' WithBot.unbot_zero'
+
+@[to_additive (attr := simp, norm_cast) coe_nonneg]
+theorem one_le_coe [LE α] : 1 ≤ (a : WithBot α) ↔ 1 ≤ a := coe_le_coe
+#align with_bot.one_le_coe WithBot.one_le_coe
+#align with_bot.coe_nonneg WithBot.coe_nonneg
+
+@[to_additive (attr := simp, norm_cast) coe_le_zero]
+theorem coe_le_one [LE α] : (a : WithBot α) ≤ 1 ↔ a ≤ 1 := coe_le_coe
+#align with_bot.coe_le_one WithBot.coe_le_one
+#align with_bot.coe_le_zero WithBot.coe_le_zero
+
+@[to_additive (attr := simp, norm_cast) coe_pos]
+theorem one_lt_coe [LT α] : 1 < (a : WithBot α) ↔ 1 < a := coe_lt_coe
+#align with_bot.one_lt_coe WithBot.one_lt_coe
+#align with_bot.coe_pos WithBot.coe_pos
+
+@[to_additive (attr := simp, norm_cast) coe_lt_zero]
+theorem coe_lt_one [LT α] : (a : WithBot α) < 1 ↔ a < 1 := coe_lt_coe
+#align with_bot.coe_lt_one WithBot.coe_lt_one
+#align with_bot.coe_lt_zero WithBot.coe_lt_zero
+
+@[to_additive (attr := simp)]
+protected theorem map_one {β} (f : α → β) : (1 : WithBot α).map f = (f 1 : WithBot β) :=
+  rfl
+#align with_bot.map_one WithBot.map_one
+#align with_bot.map_zero WithBot.map_zero
+
+instance zeroLEOneClass [Zero α] [LE α] [ZeroLEOneClass α] : ZeroLEOneClass (WithBot α) :=
+  ⟨some_le_some.2 zero_le_one⟩
+
+end One
 
 instance add [Add α] : Add (WithBot α) :=
   WithTop.add
@@ -532,113 +585,6 @@
 instance addCommMonoidWithOne [AddCommMonoidWithOne α] : AddCommMonoidWithOne (WithBot α) :=
   WithTop.addCommMonoidWithOne
 
-instance zeroLEOneClass [Zero α] [One α] [LE α] [ZeroLEOneClass α] : ZeroLEOneClass (WithBot α) :=
-  ⟨some_le_some.2 zero_le_one⟩
->>>>>>> ef72bdbf
-
-@[to_additive (attr := simp, norm_cast)] lemma coe_one : ((1 : α) : WithBot α) = 1 := rfl
-#align with_bot.coe_one WithBot.coe_one
-#align with_bot.coe_zero WithBot.coe_zero
-
-@[to_additive (attr := simp, norm_cast)]
-lemma coe_eq_one : (a : WithBot α) = 1 ↔ a = 1 := coe_eq_coe
-#align with_bot.coe_eq_one WithBot.coe_eq_one
-#align with_bot.coe_eq_zero WithBot.coe_eq_zero
-
-@[to_additive (attr := simp, norm_cast)]
-lemma one_eq_coe : 1 = (a : WithBot α) ↔ a = 1 := eq_comm.trans coe_eq_one
-
-@[to_additive (attr := simp)] lemma bot_ne_one : (⊥ : WithBot α) ≠ 1 := bot_ne_coe
-@[to_additive (attr := simp)] lemma one_ne_bot : (1 : WithBot α) ≠ ⊥ := coe_ne_bot
-
-@[to_additive (attr := simp)]
-theorem unbot_one [One α] : (1 : WithBot α).unbot coe_ne_bot = 1 :=
-  rfl
-#align with_bot.unbot_one WithBot.unbot_one
-#align with_bot.unbot_zero WithBot.unbot_zero
-
-@[to_additive (attr := simp)]
-theorem unbot_one' (d : α) : (1 : WithBot α).unbot' d = 1 :=
-  rfl
-#align with_bot.unbot_one' WithBot.unbot_one'
-#align with_bot.unbot_zero' WithBot.unbot_zero'
-
-@[to_additive (attr := simp, norm_cast) coe_nonneg]
-theorem one_le_coe [LE α] : 1 ≤ (a : WithBot α) ↔ 1 ≤ a := coe_le_coe
-#align with_bot.one_le_coe WithBot.one_le_coe
-#align with_bot.coe_nonneg WithBot.coe_nonneg
-
-@[to_additive (attr := simp, norm_cast) coe_le_zero]
-theorem coe_le_one [LE α] : (a : WithBot α) ≤ 1 ↔ a ≤ 1 := coe_le_coe
-#align with_bot.coe_le_one WithBot.coe_le_one
-#align with_bot.coe_le_zero WithBot.coe_le_zero
-
-@[to_additive (attr := simp, norm_cast) coe_pos]
-theorem one_lt_coe [LT α] : 1 < (a : WithBot α) ↔ 1 < a := coe_lt_coe
-#align with_bot.one_lt_coe WithBot.one_lt_coe
-#align with_bot.coe_pos WithBot.coe_pos
-
-@[to_additive (attr := simp, norm_cast) coe_lt_zero]
-theorem coe_lt_one [LT α] : (a : WithBot α) < 1 ↔ a < 1 := coe_lt_coe
-#align with_bot.coe_lt_one WithBot.coe_lt_one
-#align with_bot.coe_lt_zero WithBot.coe_lt_zero
-
-@[to_additive (attr := simp)]
-protected theorem map_one {β} (f : α → β) : (1 : WithBot α).map f = (f 1 : WithBot β) :=
-  rfl
-#align with_bot.map_one WithBot.map_one
-#align with_bot.map_zero WithBot.map_zero
-
-<<<<<<< HEAD
-instance zeroLEOneClass [Zero α] [LE α] [ZeroLEOneClass α] : ZeroLEOneClass (WithBot α) :=
-  ⟨some_le_some.2 zero_le_one⟩
-
-end One
-
-instance add [Add α] : Add (WithBot α) :=
-  WithTop.add
-
-instance AddSemigroup [AddSemigroup α] : AddSemigroup (WithBot α) :=
-  WithTop.addSemigroup
-
-instance addCommSemigroup [AddCommSemigroup α] : AddCommSemigroup (WithBot α) :=
-  WithTop.addCommSemigroup
-
-instance addZeroClass [AddZeroClass α] : AddZeroClass (WithBot α) :=
-  WithTop.addZeroClass
-
-instance addMonoid [AddMonoid α] : AddMonoid (WithBot α) :=
-  WithTop.addMonoid
-
-instance addCommMonoid [AddCommMonoid α] : AddCommMonoid (WithBot α) :=
-  WithTop.addCommMonoid
-
-instance addMonoidWithOne [AddMonoidWithOne α] : AddMonoidWithOne (WithBot α) :=
-  WithTop.addMonoidWithOne
-
-instance charZero [AddMonoidWithOne α] [CharZero α] : CharZero (WithBot α) :=
-  WithTop.charZero
-
-instance addCommMonoidWithOne [AddCommMonoidWithOne α] : AddCommMonoidWithOne (WithBot α) :=
-  WithTop.addCommMonoidWithOne
-
-@[norm_cast]
-theorem coe_nat [AddMonoidWithOne α] (n : ℕ) : ((n : α) : WithBot α) = n :=
-  rfl
-#align with_bot.coe_nat WithBot.coe_nat
-
-@[simp]
-theorem nat_ne_bot [AddMonoidWithOne α] (n : ℕ) : (n : WithBot α) ≠ ⊥ :=
-  coe_ne_bot
-#align with_bot.nat_ne_bot WithBot.nat_ne_bot
-
-@[simp]
-theorem bot_ne_nat [AddMonoidWithOne α] (n : ℕ) : (⊥ : WithBot α) ≠ n :=
-  bot_ne_coe
-#align with_bot.bot_ne_nat WithBot.bot_ne_nat
-
-=======
->>>>>>> ef72bdbf
 section Add
 
 variable [Add α] {a b c d : WithBot α} {x y : α}
