--- conflicted
+++ resolved
@@ -65,11 +65,7 @@
 section ExistsMulOfLE
 
 variable [LinearOrder α] [DenselyOrdered α] [Monoid α] [ExistsMulOfLE α]
-<<<<<<< HEAD
-  [MulLeftStrictMono α] [MulLeftReflectLT α] {a b : α}
-=======
-  [ContravariantClass α α (· * ·) (· < ·)] {a b : α}
->>>>>>> c8922d33
+  [MulLeftReflectLT α] {a b : α}
 
 @[to_additive]
 theorem le_of_forall_one_lt_le_mul (h : ∀ ε : α, 1 < ε → a ≤ b * ε) : a ≤ b :=
@@ -82,7 +78,7 @@
   le_of_forall_one_lt_le_mul fun ε hε => (h ε hε).le
 
 @[to_additive]
-theorem le_iff_forall_one_lt_lt_mul' [CovariantClass α α (· * ·) (· < ·)] :
+theorem le_iff_forall_one_lt_lt_mul' [MulLeftStrictMono α] :
     a ≤ b ↔ ∀ ε, 1 < ε → a < b * ε :=
   ⟨fun h _ => lt_mul_of_le_of_one_lt h, le_of_forall_one_lt_lt_mul'⟩
 
