--- conflicted
+++ resolved
@@ -26,25 +26,10 @@
 
 namespace Left
 
-<<<<<<< HEAD
-variable [MulLeftMono M] {x : M}
-
-@[to_additive (attr := mono, gcongr) nsmul_le_nsmul_right]
-theorem pow_le_pow_left' [MulRightMono M] {a b : M} (hab : a ≤ b) :
-    ∀ i : ℕ, a ^ i ≤ b ^ i
-  | 0 => by simp
-  | k + 1 => by
-    rw [pow_succ, pow_succ]
-    exact mul_le_mul' (pow_le_pow_left' hab k) hab
-
-@[to_additive nsmul_nonneg]
-theorem one_le_pow_of_one_le' {a : M} (H : 1 ≤ a) : ∀ n : ℕ, 1 ≤ a ^ n
-=======
 variable [CovariantClass M M (· * ·) (· ≤ ·)] {a b : M}
 
 @[to_additive Left.nsmul_nonneg]
 theorem one_le_pow_of_le (ha : 1 ≤ a) : ∀ n : ℕ, 1 ≤ a ^ n
->>>>>>> f7eb1869
   | 0 => by simp
   | k + 1 => by
     rw [pow_succ]
@@ -73,7 +58,7 @@
 
 section Left
 
-variable [CovariantClass M M (· * ·) (· ≤ ·)] {x : M}
+variable [MulLeftMono M] {x : M}
 
 @[to_additive nsmul_left_monotone]
 theorem pow_right_monotone {a : M} (ha : 1 ≤ a) : Monotone fun n : ℕ ↦ a ^ n :=
@@ -93,22 +78,9 @@
 
 end Left
 
-<<<<<<< HEAD
-@[to_additive (attr := gcongr) nsmul_lt_nsmul_left]
-theorem pow_lt_pow_right' [MulLeftStrictMono M] {a : M} {n m : ℕ} (ha : 1 < a)
-    (h : n < m) : a ^ n < a ^ m := by
-  rcases Nat.le.dest h with ⟨k, rfl⟩; clear h
-  rw [pow_add, pow_succ, mul_assoc, ← pow_succ']
-  exact lt_mul_of_one_lt_right' _ (one_lt_pow' ha k.succ_ne_zero)
-
-@[to_additive nsmul_left_strictMono]
-theorem pow_right_strictMono' [MulLeftStrictMono M] {a : M} (ha : 1 < a) :
-    StrictMono ((a ^ ·) : ℕ → M) := fun _ _ => pow_lt_pow_right' ha
-=======
 section LeftLt
 
-variable [CovariantClass M M (· * ·) (· < ·)] {a : M} {n m : ℕ}
->>>>>>> f7eb1869
+variable [MulLeftStrictMono M] {a : M} {n m : ℕ}
 
 @[to_additive nsmul_left_strictMono]
 theorem pow_right_strictMono' (ha : 1 < a) : StrictMono ((a ^ ·) : ℕ → M) :=
@@ -194,27 +166,6 @@
 
 end CovariantLESwap
 
-<<<<<<< HEAD
-@[to_additive Left.pow_neg]
-theorem Left.pow_lt_one_of_lt [MulLeftStrictMono M] {n : ℕ} {x : M} (hn : 0 < n)
-    (h : x < 1) : x ^ n < 1 :=
-  Nat.le_induction ((pow_one _).trans_lt h)
-    (fun n _ ih => by
-      rw [pow_succ]
-      exact mul_lt_one ih h)
-    _ (Nat.succ_le_iff.2 hn)
-
-@[to_additive Right.pow_neg]
-theorem Right.pow_lt_one_of_lt [MulRightStrictMono M] {n : ℕ} {x : M}
-    (hn : 0 < n) (h : x < 1) : x ^ n < 1 :=
-  Nat.le_induction ((pow_one _).trans_lt h)
-    (fun n _ ih => by
-      rw [pow_succ]
-      exact Right.mul_lt_one ih h)
-    _ (Nat.succ_le_iff.2 hn)
-
-=======
->>>>>>> f7eb1869
 end Preorder
 
 section LinearOrder
@@ -247,15 +198,11 @@
   simp only [le_antisymm_iff]
   rw [pow_le_one_iff hn, one_le_pow_iff hn]
 
-<<<<<<< HEAD
+end CovariantLE
+
+section CovariantLT
+
 variable [MulLeftStrictMono M] {a : M} {m n : ℕ}
-=======
-end CovariantLE
-
-section CovariantLT
-
-variable [CovariantClass M M (· * ·) (· < ·)] {a : M} {m n : ℕ}
->>>>>>> f7eb1869
 
 @[to_additive nsmul_le_nsmul_iff_left]
 theorem pow_le_pow_iff_right' (ha : 1 < a) : a ^ m ≤ a ^ n ↔ m ≤ n :=
@@ -315,16 +262,8 @@
 @[to_additive]
 theorem Right.pow_lt_one_iff [MulRightStrictMono M] {n : ℕ} {x : M}
     (hn : 0 < n) : x ^ n < 1 ↔ x < 1 :=
-<<<<<<< HEAD
-  ⟨fun H =>
-    not_le.mp fun k =>
-      haveI := mulRightMono_of_mulRightStrictMono M
-      H.not_le <| Right.one_le_pow_of_le k,
-    Right.pow_lt_one_of_lt hn⟩
-=======
-  haveI := covariantClass_le_of_lt M M (swap (· * ·))
+  haveI := mulRightMono_of_mulRightStrictMono M
   ⟨fun H => not_le.mp fun k => H.not_le <| Right.one_le_pow_of_le k, Right.pow_lt_one_of_lt hn⟩
->>>>>>> f7eb1869
 
 end LinearOrder
 
