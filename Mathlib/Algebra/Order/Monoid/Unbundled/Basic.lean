--- conflicted
+++ resolved
@@ -954,13 +954,8 @@
 variable [PartialOrder α]
 
 @[to_additive]
-<<<<<<< HEAD
-theorem mul_eq_one_iff' [MulLeftMono α]
+theorem mul_eq_one_iff_of_one_le [MulLeftMono α]
     [MulRightMono α] {a b : α} (ha : 1 ≤ a) (hb : 1 ≤ b) :
-=======
-theorem mul_eq_one_iff_of_one_le [CovariantClass α α (· * ·) (· ≤ ·)]
-    [CovariantClass α α (swap (· * ·)) (· ≤ ·)] {a b : α} (ha : 1 ≤ a) (hb : 1 ≤ b) :
->>>>>>> 45264925
     a * b = 1 ↔ a = 1 ∧ b = 1 :=
   Iff.intro
     (fun hab : a * b = 1 =>
@@ -1354,27 +1349,5 @@
 protected theorem mul_le_iff_le_one_left [MulOneClass α] [i : IsSymmOp α α (· * ·)]
     [MulLeftMono α] {a b : α} (ha : MulLECancellable a) :
     b * a ≤ a ↔ b ≤ 1 := by rw [i.symm_op, ha.mul_le_iff_le_one_right]
-<<<<<<< HEAD
-#align mul_le_cancellable.mul_le_iff_le_one_left MulLECancellable.mul_le_iff_le_one_leftₓ
-#align add_le_cancellable.add_le_iff_nonpos_left AddLECancellable.add_le_iff_nonpos_leftₓ
-
-end MulLECancellable
-
-section Bit
-set_option linter.deprecated false
-variable [Add α] [Preorder α]
-
-@[deprecated]
-theorem bit0_mono [AddLeftMono α] [AddRightMono α] :
-    Monotone (bit0 : α → α) := fun _ _ h => add_le_add h h
-#align bit0_mono bit0_mono
-
-@[deprecated]
-theorem bit0_strictMono [AddLeftStrictMono α]
-    [AddRightStrictMono α] :
-    StrictMono (bit0 : α → α) := fun _ _ h => add_lt_add h h
-#align bit0_strict_mono bit0_strictMono
-=======
->>>>>>> 45264925
 
 end MulLECancellable