/-
Copyright (c) 2016 Jeremy Avigad. All rights reserved.
Released under Apache 2.0 license as described in the file LICENSE.
Authors: Jeremy Avigad, Leonardo de Moura, Mario Carneiro, Johannes Hölzl
-/
import Mathlib.Algebra.Group.WithOne.Defs
import Mathlib.Algebra.Order.Monoid.Canonical.Defs

/-!
# Adjoining a zero element to an ordered monoid.
-/


universe u

variable {α : Type u}

/-- A linearly ordered commutative monoid with a zero element. -/
class LinearOrderedCommMonoidWithZero (α : Type _) extends LinearOrderedCommMonoid α,
  CommMonoidWithZero α where
  /-- `0 ≤ 1` in any linearly ordered commutative monoid. -/
  zero_le_one : (0 : α) ≤ 1
#align linear_ordered_comm_monoid_with_zero LinearOrderedCommMonoidWithZero

namespace WithZero

instance preorder [Preorder α] : Preorder (WithZero α) :=
  WithBot.preorder

instance partialOrder [PartialOrder α] : PartialOrder (WithZero α) :=
  WithBot.partialOrder

instance orderBot [Preorder α] : OrderBot (WithZero α) :=
  WithBot.orderBot

theorem zero_le [Preorder α] (a : WithZero α) : 0 ≤ a :=
  bot_le
#align with_zero.zero_le WithZero.zero_le

theorem zero_lt_coe [Preorder α] (a : α) : (0 : WithZero α) < a :=
  WithBot.bot_lt_coe a
#align with_zero.zero_lt_coe WithZero.zero_lt_coe

theorem zero_eq_bot [Preorder α] : (0 : WithZero α) = ⊥ :=
  rfl
#align with_zero.zero_eq_bot WithZero.zero_eq_bot

@[simp, norm_cast]
theorem coe_lt_coe [Preorder α] {a b : α} : (a : WithZero α) < b ↔ a < b :=
  WithBot.coe_lt_coe
#align with_zero.coe_lt_coe WithZero.coe_lt_coe

@[simp, norm_cast]
theorem coe_le_coe [Preorder α] {a b : α} : (a : WithZero α) ≤ b ↔ a ≤ b :=
  WithBot.coe_le_coe
#align with_zero.coe_le_coe WithZero.coe_le_coe

instance lattice [Lattice α] : Lattice (WithZero α) :=
  WithBot.lattice

<<<<<<< HEAD
instance [LinearOrder α] : LinearOrder (WithZero α) :=
  WithBot.instLinearOrder
=======
instance linearOrder [LinearOrder α] : LinearOrder (WithZero α) :=
  WithBot.linearOrder
>>>>>>> 2995f839

instance covariantClass_mul_le [Mul α] [Preorder α]
    [CovariantClass α α (· * ·) (· ≤ ·)] :
    CovariantClass (WithZero α) (WithZero α) (· * ·) (· ≤ ·) := by
  refine ⟨fun a b c hbc => ?_⟩
  induction a using WithZero.recZeroCoe; · exact zero_le _
  induction b using WithZero.recZeroCoe; · exact zero_le _
  rcases WithBot.coe_le_iff.1 hbc with ⟨c, rfl, hbc'⟩
  refine le_trans ?_ (le_of_eq <| coe_mul)
  -- rw [← coe_mul, ← coe_mul, coe_le_coe]
  -- Porting note: rewriting `coe_mul` here doesn't work because of some difference between
  -- `coe` and `WithBot.some`, even though they're definitionally equal as shown by the `refine'`
  rw [← coe_mul, coe_le_coe]
  exact mul_le_mul_left' hbc' _
#align with_zero.covariant_class_mul_le WithZero.covariantClass_mul_le

-- Porting note: `simp` can prove these mathlib3 lemmas, so they are omitted.
#noalign with_zero.le_max_iff
#noalign with_zero.min_le_iff

instance orderedCommMonoid [OrderedCommMonoid α] : OrderedCommMonoid (WithZero α) :=
  { WithZero.commMonoidWithZero.toCommMonoid, WithZero.partialOrder with
    mul_le_mul_left := fun _ _ => mul_le_mul_left' }

-- FIXME: `WithOne.coe_mul` and `WithZero.coe_mul` have inconsistent use of implicit parameters

-- Porting note: same issue as `covariantClass_mul_le`
protected theorem covariantClass_add_le [AddZeroClass α] [Preorder α]
    [CovariantClass α α (· + ·) (· ≤ ·)] (h : ∀ a : α, 0 ≤ a) :
    CovariantClass (WithZero α) (WithZero α) (· + ·) (· ≤ ·) := by
  refine ⟨fun a b c hbc => ?_⟩
  induction a using WithZero.recZeroCoe
  · rwa [zero_add, zero_add]
  induction b using WithZero.recZeroCoe
  · rw [add_zero]
    induction c using WithZero.recZeroCoe
    · rw [add_zero]
    · rw [← coe_add, coe_le_coe]
      exact le_add_of_nonneg_right (h _)
  · rcases WithBot.coe_le_iff.1 hbc with ⟨c, rfl, hbc'⟩
    refine le_trans ?_ (le_of_eq <| coe_add _ _)
    rw [← coe_add, coe_le_coe]
    exact add_le_add_left hbc' _
#align with_zero.covariant_class_add_le WithZero.covariantClass_add_le

/-
Note 1 : the below is not an instance because it requires `zero_le`. It seems
like a rather pathological definition because α already has a zero.
Note 2 : there is no multiplicative analogue because it does not seem necessary.
Mathematicians might be more likely to use the order-dual version, where all
elements are ≤ 1 and then 1 is the top element.
-/
/-- If `0` is the least element in `α`, then `WithZero α` is an `OrderedAddCommMonoid`.
See note [reducible non-instances].
-/
@[reducible]
protected def orderedAddCommMonoid [OrderedAddCommMonoid α] (zero_le : ∀ a : α, 0 ≤ a) :
    OrderedAddCommMonoid (WithZero α) :=
  { WithZero.partialOrder, WithZero.addCommMonoid with
    add_le_add_left := @add_le_add_left _ _ _ (WithZero.covariantClass_add_le zero_le).. }
#align with_zero.ordered_add_comm_monoid WithZero.orderedAddCommMonoid

section CanonicallyOrderedMonoid

instance existsAddOfLE [Add α] [Preorder α] [ExistsAddOfLE α] :
    ExistsAddOfLE (WithZero α) :=
  ⟨fun {a b} => by
    induction a using WithZero.cases_on
    · exact fun _ => ⟨b, (zero_add b).symm⟩
    induction b using WithZero.cases_on
    · exact fun h => (WithBot.not_coe_le_bot _ h).elim
    intro h
    obtain ⟨c, rfl⟩ := exists_add_of_le (WithZero.coe_le_coe.1 h)
    exact ⟨c, rfl⟩⟩
#align with_zero.has_exists_add_of_le WithZero.existsAddOfLE

-- This instance looks absurd: a monoid already has a zero
/-- Adding a new zero to a canonically ordered additive monoid produces another one. -/
instance canonicallyOrderedAddMonoid [CanonicallyOrderedAddMonoid α] :
    CanonicallyOrderedAddMonoid (WithZero α) :=
  { WithZero.orderBot,
    WithZero.orderedAddCommMonoid _root_.zero_le,
    WithZero.existsAddOfLE with
    le_self_add := fun a b => by
      induction a using WithZero.cases_on
      · exact bot_le
      induction b using WithZero.cases_on
      · exact le_rfl
      · exact WithZero.coe_le_coe.2 le_self_add }
#align with_zero.canonically_ordered_add_monoid WithZero.canonicallyOrderedAddMonoid

end CanonicallyOrderedMonoid

section CanonicallyLinearOrderedMonoid

instance canonicallyLinearOrderedAddMonoid (α : Type _)
    [CanonicallyLinearOrderedAddMonoid α] : CanonicallyLinearOrderedAddMonoid (WithZero α) :=
  { WithZero.canonicallyOrderedAddMonoid, WithZero.linearOrder with }
#align with_zero.canonically_linear_ordered_add_monoid WithZero.canonicallyLinearOrderedAddMonoid

end CanonicallyLinearOrderedMonoid

end WithZero<|MERGE_RESOLUTION|>--- conflicted
+++ resolved
@@ -58,13 +58,8 @@
 instance lattice [Lattice α] : Lattice (WithZero α) :=
   WithBot.lattice
 
-<<<<<<< HEAD
-instance [LinearOrder α] : LinearOrder (WithZero α) :=
-  WithBot.instLinearOrder
-=======
 instance linearOrder [LinearOrder α] : LinearOrder (WithZero α) :=
   WithBot.linearOrder
->>>>>>> 2995f839
 
 instance covariantClass_mul_le [Mul α] [Preorder α]
     [CovariantClass α α (· * ·) (· ≤ ·)] :
