/-
Copyright (c) 2016 Jeremy Avigad. All rights reserved.
Released under Apache 2.0 license as described in the file LICENSE.
Authors: Jeremy Avigad, Leonardo de Moura, Mario Carneiro, Johannes Hölzl
-/
import Mathlib.Algebra.Group.WithOne.Defs
import Mathlib.Algebra.Order.Monoid.Canonical.Defs

/-!
# Adjoining a zero element to an ordered monoid.
-/


universe u

variable {α : Type u}

/-- A linearly ordered commutative monoid with a zero element. -/
class LinearOrderedCommMonoidWithZero (α : Type _) extends LinearOrderedCommMonoid α,
  CommMonoidWithZero α where
  /-- `0 ≤ 1` in any linearly ordered commutative monoid. -/
  zero_le_one : (0 : α) ≤ 1
#align linear_ordered_comm_monoid_with_zero LinearOrderedCommMonoidWithZero

namespace WithZero

instance preorder [Preorder α] : Preorder (WithZero α) :=
  WithBot.preorder

instance partialOrder [PartialOrder α] : PartialOrder (WithZero α) :=
  WithBot.partialOrder

instance orderBot [Preorder α] : OrderBot (WithZero α) :=
  WithBot.orderBot

theorem zero_le [Preorder α] (a : WithZero α) : 0 ≤ a :=
  bot_le
#align with_zero.zero_le WithZero.zero_le

theorem zero_lt_coe [Preorder α] (a : α) : (0 : WithZero α) < a :=
  WithBot.bot_lt_coe a
#align with_zero.zero_lt_coe WithZero.zero_lt_coe

theorem zero_eq_bot [Preorder α] : (0 : WithZero α) = ⊥ :=
  rfl
#align with_zero.zero_eq_bot WithZero.zero_eq_bot

@[simp, norm_cast]
theorem coe_lt_coe [Preorder α] {a b : α} : (a : WithZero α) < b ↔ a < b :=
  WithBot.coe_lt_coe
#align with_zero.coe_lt_coe WithZero.coe_lt_coe

@[simp, norm_cast]
theorem coe_le_coe [Preorder α] {a b : α} : (a : WithZero α) ≤ b ↔ a ≤ b :=
  WithBot.coe_le_coe
#align with_zero.coe_le_coe WithZero.coe_le_coe

instance lattice [Lattice α] : Lattice (WithZero α) :=
  WithBot.lattice

instance linearOrder [LinearOrder α] : LinearOrder (WithZero α) :=
  WithBot.linearOrder
<<<<<<< HEAD
#align with_zero.linear_order WithZero.linearOrder
=======
>>>>>>> 5373d5e3

instance covariantClass_mul_le [Mul α] [Preorder α]
    [CovariantClass α α (· * ·) (· ≤ ·)] :
    CovariantClass (WithZero α) (WithZero α) (· * ·) (· ≤ ·) := by
  refine ⟨fun a b c hbc => ?_⟩
  induction a using WithZero.recZeroCoe; · exact zero_le _
  induction b using WithZero.recZeroCoe; · exact zero_le _
  rcases WithBot.coe_le_iff.1 hbc with ⟨c, rfl, hbc'⟩
  refine le_trans ?_ (le_of_eq <| coe_mul)
  -- rw [← coe_mul, ← coe_mul, coe_le_coe]
  -- Porting note: rewriting `coe_mul` here doesn't work because of some difference between
  -- `coe` and `WithBot.some`, even though they're definitionally equal as shown by the `refine'`
  rw [← coe_mul, coe_le_coe]
  exact mul_le_mul_left' hbc' _
#align with_zero.covariant_class_mul_le WithZero.covariantClass_mul_le

-- Porting note: `simp` can prove these mathlib3 lemmas, so they are omitted.
#noalign with_zero.le_max_iff
#noalign with_zero.min_le_iff

instance orderedCommMonoid [OrderedCommMonoid α] : OrderedCommMonoid (WithZero α) :=
  { WithZero.commMonoidWithZero.toCommMonoid, WithZero.partialOrder with
    mul_le_mul_left := fun _ _ => mul_le_mul_left' }

-- FIXME: `WithOne.coe_mul` and `WithZero.coe_mul` have inconsistent use of implicit parameters

-- Porting note: same issue as `covariantClass_mul_le`
protected theorem covariantClass_add_le [AddZeroClass α] [Preorder α]
    [CovariantClass α α (· + ·) (· ≤ ·)] (h : ∀ a : α, 0 ≤ a) :
    CovariantClass (WithZero α) (WithZero α) (· + ·) (· ≤ ·) := by
  refine ⟨fun a b c hbc => ?_⟩
  induction a using WithZero.recZeroCoe
  · rwa [zero_add, zero_add]
  induction b using WithZero.recZeroCoe
  · rw [add_zero]
    induction c using WithZero.recZeroCoe
    · rw [add_zero]
    · rw [← coe_add, coe_le_coe]
      exact le_add_of_nonneg_right (h _)
  · rcases WithBot.coe_le_iff.1 hbc with ⟨c, rfl, hbc'⟩
    refine le_trans ?_ (le_of_eq <| coe_add _ _)
    rw [← coe_add, coe_le_coe]
    exact add_le_add_left hbc' _
#align with_zero.covariant_class_add_le WithZero.covariantClass_add_le

/-
Note 1 : the below is not an instance because it requires `zero_le`. It seems
like a rather pathological definition because α already has a zero.
Note 2 : there is no multiplicative analogue because it does not seem necessary.
Mathematicians might be more likely to use the order-dual version, where all
elements are ≤ 1 and then 1 is the top element.
-/
/-- If `0` is the least element in `α`, then `WithZero α` is an `OrderedAddCommMonoid`.
See note [reducible non-instances].
-/
@[reducible]
protected def orderedAddCommMonoid [OrderedAddCommMonoid α] (zero_le : ∀ a : α, 0 ≤ a) :
    OrderedAddCommMonoid (WithZero α) :=
  { WithZero.partialOrder, WithZero.addCommMonoid with
    add_le_add_left := @add_le_add_left _ _ _ (WithZero.covariantClass_add_le zero_le).. }
#align with_zero.ordered_add_comm_monoid WithZero.orderedAddCommMonoid

section CanonicallyOrderedMonoid

instance existsAddOfLE [Add α] [Preorder α] [ExistsAddOfLE α] :
    ExistsAddOfLE (WithZero α) :=
  ⟨fun {a b} => by
    induction a using WithZero.cases_on
    · exact fun _ => ⟨b, (zero_add b).symm⟩
    induction b using WithZero.cases_on
    · exact fun h => (WithBot.not_coe_le_bot _ h).elim
    intro h
    obtain ⟨c, rfl⟩ := exists_add_of_le (WithZero.coe_le_coe.1 h)
    exact ⟨c, rfl⟩⟩
#align with_zero.has_exists_add_of_le WithZero.existsAddOfLE

-- This instance looks absurd: a monoid already has a zero
/-- Adding a new zero to a canonically ordered additive monoid produces another one. -/
instance canonicallyOrderedAddMonoid [CanonicallyOrderedAddMonoid α] :
    CanonicallyOrderedAddMonoid (WithZero α) :=
  { WithZero.orderBot,
    WithZero.orderedAddCommMonoid _root_.zero_le,
    WithZero.existsAddOfLE with
    le_self_add := fun a b => by
      induction a using WithZero.cases_on
      · exact bot_le
      induction b using WithZero.cases_on
      · exact le_rfl
      · exact WithZero.coe_le_coe.2 le_self_add }
#align with_zero.canonically_ordered_add_monoid WithZero.canonicallyOrderedAddMonoid

end CanonicallyOrderedMonoid

section CanonicallyLinearOrderedMonoid

instance canonicallyLinearOrderedAddMonoid (α : Type _)
    [CanonicallyLinearOrderedAddMonoid α] : CanonicallyLinearOrderedAddMonoid (WithZero α) :=
  { WithZero.canonicallyOrderedAddMonoid, WithZero.linearOrder with }
#align with_zero.canonically_linear_ordered_add_monoid WithZero.canonicallyLinearOrderedAddMonoid

end CanonicallyLinearOrderedMonoid

end WithZero<|MERGE_RESOLUTION|>--- conflicted
+++ resolved
@@ -60,10 +60,6 @@
 
 instance linearOrder [LinearOrder α] : LinearOrder (WithZero α) :=
   WithBot.linearOrder
-<<<<<<< HEAD
-#align with_zero.linear_order WithZero.linearOrder
-=======
->>>>>>> 5373d5e3
 
 instance covariantClass_mul_le [Mul α] [Preorder α]
     [CovariantClass α α (· * ·) (· ≤ ·)] :
