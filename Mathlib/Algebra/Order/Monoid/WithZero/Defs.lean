/-
Copyright (c) 2016 Jeremy Avigad. All rights reserved.
Released under Apache 2.0 license as described in the file LICENSE.
Authors: Jeremy Avigad, Leonardo de Moura, Mario Carneiro, Johannes Hölzl
-/
import Mathlib.Algebra.Group.WithOne.Defs
import Mathlib.Algebra.Order.Monoid.Canonical.Defs

/-!
# Adjoining a zero element to an ordered monoid.
-/


universe u

variable {α : Type u}

/-- A linearly ordered commutative monoid with a zero element. -/
class LinearOrderedCommMonoidWithZero (α : Type _) extends LinearOrderedCommMonoid α,
  CommMonoidWithZero α where
  /-- `0 ≤ 1` in any linearly ordered commutative monoid. -/
  zero_le_one : (0 : α) ≤ 1
#align linear_ordered_comm_monoid_with_zero LinearOrderedCommMonoidWithZero

namespace WithZero

instance preorder [Preorder α] : Preorder (WithZero α) :=
  WithBot.preorder

instance partialOrder [PartialOrder α] : PartialOrder (WithZero α) :=
  WithBot.partialOrder

instance orderBot [Preorder α] : OrderBot (WithZero α) :=
  WithBot.orderBot

theorem zero_le [Preorder α] (a : WithZero α) : 0 ≤ a :=
  bot_le
#align with_zero.zero_le WithZero.zero_le

theorem zero_lt_coe [Preorder α] (a : α) : (0 : WithZero α) < a :=
  WithBot.bot_lt_coe a
#align with_zero.zero_lt_coe WithZero.zero_lt_coe

theorem zero_eq_bot [Preorder α] : (0 : WithZero α) = ⊥ :=
  rfl
#align with_zero.zero_eq_bot WithZero.zero_eq_bot

@[simp, norm_cast]
theorem coe_lt_coe [Preorder α] {a b : α} : (a : WithZero α) < b ↔ a < b :=
  WithBot.coe_lt_coe
#align with_zero.coe_lt_coe WithZero.coe_lt_coe

@[simp, norm_cast]
theorem coe_le_coe [Preorder α] {a b : α} : (a : WithZero α) ≤ b ↔ a ≤ b :=
  WithBot.coe_le_coe
#align with_zero.coe_le_coe WithZero.coe_le_coe

instance lattice [Lattice α] : Lattice (WithZero α) :=
  WithBot.lattice

<<<<<<< HEAD
instance [LinearOrder α] : LinearOrder (WithZero α) :=
  WithBot.instLinearOrderWithBot
#align with_zero.linear_order WithZero.instLinearOrderWithZero
=======
instance linearOrder [LinearOrder α] : LinearOrder (WithZero α) :=
  WithBot.linearOrder
>>>>>>> f4b77ec6

instance covariantClass_mul_le [Mul α] [Preorder α]
    [CovariantClass α α (· * ·) (· ≤ ·)] :
    CovariantClass (WithZero α) (WithZero α) (· * ·) (· ≤ ·) := by
  refine ⟨fun a b c hbc => ?_⟩
  induction a using WithZero.recZeroCoe; · exact zero_le _
  induction b using WithZero.recZeroCoe; · exact zero_le _
  rcases WithBot.coe_le_iff.1 hbc with ⟨c, rfl, hbc'⟩
  refine le_trans ?_ (le_of_eq <| coe_mul)
  -- rw [← coe_mul, ← coe_mul, coe_le_coe]
  -- Porting note: rewriting `coe_mul` here doesn't work because of some difference between
  -- `coe` and `WithBot.some`, even though they're definitionally equal as shown by the `refine'`
  rw [← coe_mul, coe_le_coe]
  exact mul_le_mul_left' hbc' _
#align with_zero.covariant_class_mul_le WithZero.covariantClass_mul_le

-- Porting note: `simp` can prove these mathlib3 lemmas, so they are omitted.
#noalign with_zero.le_max_iff
#noalign with_zero.min_le_iff

instance orderedCommMonoid [OrderedCommMonoid α] : OrderedCommMonoid (WithZero α) :=
  { WithZero.commMonoidWithZero.toCommMonoid, WithZero.partialOrder with
    mul_le_mul_left := fun _ _ => mul_le_mul_left' }

-- FIXME: `WithOne.coe_mul` and `WithZero.coe_mul` have inconsistent use of implicit parameters

-- Porting note: same issue as `covariantClass_mul_le`
protected theorem covariantClass_add_le [AddZeroClass α] [Preorder α]
    [CovariantClass α α (· + ·) (· ≤ ·)] (h : ∀ a : α, 0 ≤ a) :
    CovariantClass (WithZero α) (WithZero α) (· + ·) (· ≤ ·) := by
  refine ⟨fun a b c hbc => ?_⟩
  induction a using WithZero.recZeroCoe
  · rwa [zero_add, zero_add]
  induction b using WithZero.recZeroCoe
  · rw [add_zero]
    induction c using WithZero.recZeroCoe
    · rw [add_zero]
    · rw [← coe_add, coe_le_coe]
      exact le_add_of_nonneg_right (h _)
  · rcases WithBot.coe_le_iff.1 hbc with ⟨c, rfl, hbc'⟩
    refine le_trans ?_ (le_of_eq <| coe_add _ _)
    rw [← coe_add, coe_le_coe]
    exact add_le_add_left hbc' _
#align with_zero.covariant_class_add_le WithZero.covariantClass_add_le

/-
Note 1 : the below is not an instance because it requires `zero_le`. It seems
like a rather pathological definition because α already has a zero.
Note 2 : there is no multiplicative analogue because it does not seem necessary.
Mathematicians might be more likely to use the order-dual version, where all
elements are ≤ 1 and then 1 is the top element.
-/
/-- If `0` is the least element in `α`, then `WithZero α` is an `OrderedAddCommMonoid`.
See note [reducible non-instances].
-/
@[reducible]
protected def orderedAddCommMonoid [OrderedAddCommMonoid α] (zero_le : ∀ a : α, 0 ≤ a) :
    OrderedAddCommMonoid (WithZero α) :=
  { WithZero.partialOrder, WithZero.addCommMonoid with
    add_le_add_left := @add_le_add_left _ _ _ (WithZero.covariantClass_add_le zero_le).. }
#align with_zero.ordered_add_comm_monoid WithZero.orderedAddCommMonoid

section CanonicallyOrderedMonoid

instance existsAddOfLE [Add α] [Preorder α] [ExistsAddOfLE α] :
    ExistsAddOfLE (WithZero α) :=
  ⟨fun {a b} => by
    induction a using WithZero.cases_on
    · exact fun _ => ⟨b, (zero_add b).symm⟩
    induction b using WithZero.cases_on
    · exact fun h => (WithBot.not_coe_le_bot _ h).elim
    intro h
    obtain ⟨c, rfl⟩ := exists_add_of_le (WithZero.coe_le_coe.1 h)
    exact ⟨c, rfl⟩⟩
#align with_zero.has_exists_add_of_le WithZero.existsAddOfLE

-- This instance looks absurd: a monoid already has a zero
/-- Adding a new zero to a canonically ordered additive monoid produces another one. -/
instance canonicallyOrderedAddMonoid [CanonicallyOrderedAddMonoid α] :
    CanonicallyOrderedAddMonoid (WithZero α) :=
  { WithZero.orderBot,
    WithZero.orderedAddCommMonoid _root_.zero_le,
    WithZero.existsAddOfLE with
    le_self_add := fun a b => by
      induction a using WithZero.cases_on
      · exact bot_le
      induction b using WithZero.cases_on
      · exact le_rfl
      · exact WithZero.coe_le_coe.2 le_self_add }
#align with_zero.canonically_ordered_add_monoid WithZero.canonicallyOrderedAddMonoid

end CanonicallyOrderedMonoid

section CanonicallyLinearOrderedMonoid

instance canonicallyLinearOrderedAddMonoid (α : Type _)
    [CanonicallyLinearOrderedAddMonoid α] : CanonicallyLinearOrderedAddMonoid (WithZero α) :=
  { WithZero.canonicallyOrderedAddMonoid, WithZero.linearOrder with }
#align with_zero.canonically_linear_ordered_add_monoid WithZero.canonicallyLinearOrderedAddMonoid

end CanonicallyLinearOrderedMonoid

end WithZero<|MERGE_RESOLUTION|>--- conflicted
+++ resolved
@@ -58,14 +58,9 @@
 instance lattice [Lattice α] : Lattice (WithZero α) :=
   WithBot.lattice
 
-<<<<<<< HEAD
-instance [LinearOrder α] : LinearOrder (WithZero α) :=
-  WithBot.instLinearOrderWithBot
-#align with_zero.linear_order WithZero.instLinearOrderWithZero
-=======
 instance linearOrder [LinearOrder α] : LinearOrder (WithZero α) :=
   WithBot.linearOrder
->>>>>>> f4b77ec6
+#align with_zero.linear_order WithZero.linearOrder
 
 instance covariantClass_mul_le [Mul α] [Preorder α]
     [CovariantClass α α (· * ·) (· ≤ ·)] :
