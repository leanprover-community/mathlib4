/-
Copyright (c) 2021 Ruben Van de Velde. All rights reserved.
Released under Apache 2.0 license as described in the file LICENSE.
Authors: Ruben Van de Velde
-/
<<<<<<< HEAD
import Mathlib.Algebra.Order.BigOperators.Group.Multiset
import Mathlib.Algebra.Order.BigOperators.Ring.List
import Mathlib.Algebra.Order.Nonneg.Ring
=======
import Mathlib.Algebra.BigOperators.Group.Multiset.Defs
import Mathlib.Algebra.Order.BigOperators.Ring.List
>>>>>>> 88c66491

/-!
# Big operators on a multiset in ordered rings

This file contains the results concerning the interaction of multiset big operators with ordered
rings.
-/

open Multiset

@[simp]
lemma CanonicallyOrderedAdd.multiset_prod_pos {R : Type*}
    [CommSemiring R] [PartialOrder R] [CanonicallyOrderedAdd R] [NoZeroDivisors R] [Nontrivial R]
    {m : Multiset R} : 0 < m.prod ↔ ∀ x ∈ m, 0 < x := by
  rcases m with ⟨l⟩
  rw [Multiset.quot_mk_to_coe'', Multiset.prod_coe]
  exact CanonicallyOrderedAdd.list_prod_pos

section OrderedCommSemiring

<<<<<<< HEAD
variable {α β : Type*} [CommMonoid α] [OrderedCommSemiring β]

theorem map_multiset_prod_le_of_submultiplicative_of_nonneg {f : α → β} (h0 : ∀ a, 0 ≤ f a)
    (h_one : f 1 = 1) (h_mul : ∀ a b, f (a * b) ≤ f a * f b) (s : Multiset α) :
    f s.prod ≤ (s.map f).prod := by
  set g : α → {b : β // 0 ≤ b} := fun x : α ↦ ⟨f x, h0 _⟩
  have hg_le : g s.prod ≤ (s.map g).prod := by
    apply Multiset.le_prod_of_submultiplicative
    · ext
      simp [g, Nonneg.coe_one, h_one]
    · intro a b
      rw [← Subtype.coe_le_coe, Nonneg.mk_mul_mk]
      exact h_mul _ _
  rw [← Subtype.coe_le_coe] at hg_le
  convert hg_le
  apply Multiset.induction_on s (p := fun s ↦ (Multiset.map f s).prod = ↑(Multiset.map g s).prod)
  · simp [Multiset.map_zero, prod_zero, Nonneg.coe_one, g]
  · intro a s hs
    simp only [map_cons, prod_cons, Nonneg.coe_mul, g, hs]

theorem Multiset.le_prod_of_submultiplicative_on_pred_of_nonneg (f : α → β) (p : α → Prop)
    (h0 : ∀ a, 0 ≤ f a) (h_one : f 1 = 1) (hp_one : p 1)
    (h_mul : ∀ a b, p a → p b → f (a * b) ≤ f a * f b) (hp_mul : ∀ a b, p a → p b → p (a * b))
    (s : Multiset α) (hps : ∀ a, a ∈ s → p a) : f s.prod ≤ (s.map f).prod := by
  revert s
  refine Multiset.induction (by simp [le_of_eq h_one]) ?_
  intro a s hs hpsa
  have hps : ∀ x, x ∈ s → p x := fun x hx ↦ hpsa x (mem_cons_of_mem hx)
  have hp_prod : p s.prod := prod_induction p s hp_mul hp_one hps
  rw [prod_cons, map_cons, prod_cons]
  exact (h_mul a s.prod (hpsa a (mem_cons_self a s)) hp_prod).trans
    (mul_le_mul_of_nonneg_left (hs hps) (h0 _))

theorem Multiset.le_prod_of_submultiplicative_of_nonneg (f : α → β) (h0 : ∀ a, 0 ≤ f a)
    (h_one : f 1 = 1) (h_mul : ∀ a b, f (a * b) ≤ f a * f b) (s : Multiset α) :
    f s.prod ≤ (s.map f).prod :=
  le_prod_of_submultiplicative_on_pred_of_nonneg f (fun _ ↦ True) h0 h_one trivial
=======
variable {α β : Type*} [CommMonoid α] [CommMonoidWithZero β] [PartialOrder β] [PosMulMono β]

theorem Multiset.le_prod_of_submultiplicative_on_pred_of_nonneg (f : α → β) (p : α → Prop)
    (h0 : ∀ a, 0 ≤ f a) (h_one : f 1 ≤ 1) (h_mul : ∀ a b, p a → p b → f (a * b) ≤ f a * f b)
    (hp_mul : ∀ a b, p a → p b → p (a * b)) (s : Multiset α) (hps : ∀ a, a ∈ s → p a) :
    f s.prod ≤ (s.map f).prod := by
  revert s
  refine Multiset.induction (by simp [h_one]) ?_
  intro a s hs hpsa
  by_cases hs0 : s = ∅
  · simp [hs0]
  · have hps : ∀ x, x ∈ s → p x := fun x hx ↦ hpsa x (mem_cons_of_mem hx)
    have hp_prod : p s.prod := prod_induction_nonempty p hp_mul hs0 hps
    rw [prod_cons, map_cons, prod_cons]
    exact (h_mul a s.prod (hpsa a (mem_cons_self a s)) hp_prod).trans
      (mul_le_mul_of_nonneg_left (hs hps) (h0 _))

theorem Multiset.le_prod_of_submultiplicative_of_nonneg (f : α → β) (h0 : ∀ a, 0 ≤ f a)
    (h_one : f 1 ≤ 1) (h_mul : ∀ a b, f (a * b) ≤ f a * f b) (s : Multiset α) :
    f s.prod ≤ (s.map f).prod :=
  le_prod_of_submultiplicative_on_pred_of_nonneg f (fun _ ↦ True) h0 h_one
>>>>>>> 88c66491
    (fun x y _ _ ↦ h_mul x y) (by simp) s (by simp)

end OrderedCommSemiring<|MERGE_RESOLUTION|>--- conflicted
+++ resolved
@@ -3,14 +3,8 @@
 Released under Apache 2.0 license as described in the file LICENSE.
 Authors: Ruben Van de Velde
 -/
-<<<<<<< HEAD
-import Mathlib.Algebra.Order.BigOperators.Group.Multiset
-import Mathlib.Algebra.Order.BigOperators.Ring.List
-import Mathlib.Algebra.Order.Nonneg.Ring
-=======
 import Mathlib.Algebra.BigOperators.Group.Multiset.Defs
 import Mathlib.Algebra.Order.BigOperators.Ring.List
->>>>>>> 88c66491
 
 /-!
 # Big operators on a multiset in ordered rings
@@ -31,45 +25,6 @@
 
 section OrderedCommSemiring
 
-<<<<<<< HEAD
-variable {α β : Type*} [CommMonoid α] [OrderedCommSemiring β]
-
-theorem map_multiset_prod_le_of_submultiplicative_of_nonneg {f : α → β} (h0 : ∀ a, 0 ≤ f a)
-    (h_one : f 1 = 1) (h_mul : ∀ a b, f (a * b) ≤ f a * f b) (s : Multiset α) :
-    f s.prod ≤ (s.map f).prod := by
-  set g : α → {b : β // 0 ≤ b} := fun x : α ↦ ⟨f x, h0 _⟩
-  have hg_le : g s.prod ≤ (s.map g).prod := by
-    apply Multiset.le_prod_of_submultiplicative
-    · ext
-      simp [g, Nonneg.coe_one, h_one]
-    · intro a b
-      rw [← Subtype.coe_le_coe, Nonneg.mk_mul_mk]
-      exact h_mul _ _
-  rw [← Subtype.coe_le_coe] at hg_le
-  convert hg_le
-  apply Multiset.induction_on s (p := fun s ↦ (Multiset.map f s).prod = ↑(Multiset.map g s).prod)
-  · simp [Multiset.map_zero, prod_zero, Nonneg.coe_one, g]
-  · intro a s hs
-    simp only [map_cons, prod_cons, Nonneg.coe_mul, g, hs]
-
-theorem Multiset.le_prod_of_submultiplicative_on_pred_of_nonneg (f : α → β) (p : α → Prop)
-    (h0 : ∀ a, 0 ≤ f a) (h_one : f 1 = 1) (hp_one : p 1)
-    (h_mul : ∀ a b, p a → p b → f (a * b) ≤ f a * f b) (hp_mul : ∀ a b, p a → p b → p (a * b))
-    (s : Multiset α) (hps : ∀ a, a ∈ s → p a) : f s.prod ≤ (s.map f).prod := by
-  revert s
-  refine Multiset.induction (by simp [le_of_eq h_one]) ?_
-  intro a s hs hpsa
-  have hps : ∀ x, x ∈ s → p x := fun x hx ↦ hpsa x (mem_cons_of_mem hx)
-  have hp_prod : p s.prod := prod_induction p s hp_mul hp_one hps
-  rw [prod_cons, map_cons, prod_cons]
-  exact (h_mul a s.prod (hpsa a (mem_cons_self a s)) hp_prod).trans
-    (mul_le_mul_of_nonneg_left (hs hps) (h0 _))
-
-theorem Multiset.le_prod_of_submultiplicative_of_nonneg (f : α → β) (h0 : ∀ a, 0 ≤ f a)
-    (h_one : f 1 = 1) (h_mul : ∀ a b, f (a * b) ≤ f a * f b) (s : Multiset α) :
-    f s.prod ≤ (s.map f).prod :=
-  le_prod_of_submultiplicative_on_pred_of_nonneg f (fun _ ↦ True) h0 h_one trivial
-=======
 variable {α β : Type*} [CommMonoid α] [CommMonoidWithZero β] [PartialOrder β] [PosMulMono β]
 
 theorem Multiset.le_prod_of_submultiplicative_on_pred_of_nonneg (f : α → β) (p : α → Prop)
@@ -91,7 +46,6 @@
     (h_one : f 1 ≤ 1) (h_mul : ∀ a b, f (a * b) ≤ f a * f b) (s : Multiset α) :
     f s.prod ≤ (s.map f).prod :=
   le_prod_of_submultiplicative_on_pred_of_nonneg f (fun _ ↦ True) h0 h_one
->>>>>>> 88c66491
     (fun x y _ _ ↦ h_mul x y) (by simp) s (by simp)
 
 end OrderedCommSemiring