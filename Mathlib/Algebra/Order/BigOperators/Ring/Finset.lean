/-
Copyright (c) 2019 Floris van Doorn. All rights reserved.
Released under Apache 2.0 license as described in the file LICENSE.
Authors: Floris van Doorn
-/
import Mathlib.Algebra.BigOperators.Ring.Finset
import Mathlib.Algebra.Order.AbsoluteValue.Basic
import Mathlib.Algebra.Order.BigOperators.Group.Finset
import Mathlib.Algebra.Order.BigOperators.Ring.Multiset
import Mathlib.Tactic.Ring

/-!
# Big operators on a finset in ordered rings

This file contains the results concerning the interaction of finset big operators with ordered
rings.

In particular, this file contains the standard form of the Cauchy-Schwarz inequality, as well as
some of its immediate consequences.
-/

variable {ι R S : Type*}

namespace Finset

section CommMonoidWithZero
variable [CommMonoidWithZero R] [PartialOrder R] [ZeroLEOneClass R]

section PosMulMono
variable [PosMulMono R] {f g : ι → R} {s t : Finset ι}

lemma prod_nonneg (h0 : ∀ i ∈ s, 0 ≤ f i) : 0 ≤ ∏ i ∈ s, f i :=
  prod_induction f (fun i ↦ 0 ≤ i) (fun _ _ ha hb ↦ mul_nonneg ha hb) zero_le_one h0

/-- If all `f i`, `i ∈ s`, are nonnegative and each `f i` is less than or equal to `g i`, then the
product of `f i` is less than or equal to the product of `g i`. See also `Finset.prod_le_prod'` for
the case of an ordered commutative multiplicative monoid. -/
@[gcongr]
lemma prod_le_prod (h0 : ∀ i ∈ s, 0 ≤ f i) (h1 : ∀ i ∈ s, f i ≤ g i) :
    ∏ i ∈ s, f i ≤ ∏ i ∈ s, g i := by
  induction s using Finset.cons_induction with
  | empty => simp
  | cons a s has ih =>
    simp only [prod_cons, forall_mem_cons] at h0 h1 ⊢
    have := posMulMono_iff_mulPosMono.1 ‹PosMulMono R›
    gcongr
    exacts [prod_nonneg h0.2, h0.1.trans h1.1, h1.1, ih h0.2 h1.2]

/-- If each `f i`, `i ∈ s` belongs to `[0, 1]`, then their product is less than or equal to one.
See also `Finset.prod_le_one'` for the case of an ordered commutative multiplicative monoid. -/
lemma prod_le_one (h0 : ∀ i ∈ s, 0 ≤ f i) (h1 : ∀ i ∈ s, f i ≤ 1) : ∏ i ∈ s, f i ≤ 1 := by
  convert ← prod_le_prod h0 h1
  exact Finset.prod_const_one

end PosMulMono

section PosMulStrictMono
variable [PosMulStrictMono R] [Nontrivial R] {f g : ι → R} {s t : Finset ι}

lemma prod_pos (h0 : ∀ i ∈ s, 0 < f i) : 0 < ∏ i ∈ s, f i :=
  prod_induction f (fun x ↦ 0 < x) (fun _ _ ha hb ↦ mul_pos ha hb) zero_lt_one h0

lemma prod_lt_prod (hf : ∀ i ∈ s, 0 < f i) (hfg : ∀ i ∈ s, f i ≤ g i)
    (hlt : ∃ i ∈ s, f i < g i) :
    ∏ i ∈ s, f i < ∏ i ∈ s, g i := by
  classical
  obtain ⟨i, hi, hilt⟩ := hlt
  rw [← insert_erase hi, prod_insert (not_mem_erase _ _), prod_insert (not_mem_erase _ _)]
  have := posMulStrictMono_iff_mulPosStrictMono.1 ‹PosMulStrictMono R›
  refine mul_lt_mul_of_pos_of_nonneg' hilt ?_ ?_ ?_
  · exact prod_le_prod (fun j hj => le_of_lt (hf j (mem_of_mem_erase hj)))
      (fun _ hj ↦ hfg _ <| mem_of_mem_erase hj)
  · exact prod_pos fun j hj => hf j (mem_of_mem_erase hj)
  · exact (hf i hi).le.trans hilt.le

lemma prod_lt_prod_of_nonempty (hf : ∀ i ∈ s, 0 < f i) (hfg : ∀ i ∈ s, f i < g i)
    (h_ne : s.Nonempty) :
    ∏ i ∈ s, f i < ∏ i ∈ s, g i := by
  apply prod_lt_prod hf fun i hi => le_of_lt (hfg i hi)
  obtain ⟨i, hi⟩ := h_ne
  exact ⟨i, hi, hfg i hi⟩

end PosMulStrictMono
end CommMonoidWithZero

section OrderedSemiring

variable [Semiring R] [PartialOrder R] [IsOrderedRing R] {f : ι → R} {s : Finset ι}

lemma sum_sq_le_sq_sum_of_nonneg (hf : ∀ i ∈ s, 0 ≤ f i) :
    ∑ i ∈ s, f i ^ 2 ≤ (∑ i ∈ s, f i) ^ 2 := by
  simp only [sq, sum_mul_sum]
  refine sum_le_sum fun i hi ↦ ?_
  rw [← mul_sum]
  gcongr
  · exact hf i hi
  · exact single_le_sum hf hi

end OrderedSemiring

section OrderedCommSemiring
variable [CommSemiring R] [PartialOrder R] [IsOrderedRing R] {f g : ι → R} {s t : Finset ι}

/-- If `g, h ≤ f` and `g i + h i ≤ f i`, then the product of `f` over `s` is at least the
  sum of the products of `g` and `h`. This is the version for `OrderedCommSemiring`. -/
lemma prod_add_prod_le {i : ι} {f g h : ι → R} (hi : i ∈ s) (h2i : g i + h i ≤ f i)
    (hgf : ∀ j ∈ s, j ≠ i → g j ≤ f j) (hhf : ∀ j ∈ s, j ≠ i → h j ≤ f j) (hg : ∀ i ∈ s, 0 ≤ g i)
    (hh : ∀ i ∈ s, 0 ≤ h i) : ((∏ i ∈ s, g i) + ∏ i ∈ s, h i) ≤ ∏ i ∈ s, f i := by
  classical
  simp_rw [prod_eq_mul_prod_diff_singleton hi]
  refine le_trans ?_ (mul_le_mul_of_nonneg_right h2i ?_)
  · rw [right_distrib]
    gcongr with j hj <;> aesop
  · apply prod_nonneg
    simp only [and_imp, mem_sdiff, mem_singleton]
    exact fun j hj hji ↦ le_trans (hg j hj) (hgf j hj hji)

<<<<<<< HEAD
theorem le_prod_of_submultiplicative_of_nonneg {M : Type*} [CommMonoid M]
    (f : M → R) (h_nonneg : ∀ a, 0 ≤ f a) (h_one : f 1 = 1)
    (h_mul : ∀ x y : M, f (x * y) ≤ f x * f y) (s : Finset ι) (g : ι → M) :
    f (s.prod fun i : ι ↦ g i) ≤ s.prod fun i : ι ↦ f (g i) :=
=======
theorem le_prod_of_submultiplicative_on_pred_of_nonneg {M : Type*} [CommMonoid M] (f : M → R)
    (p : M → Prop) (h_nonneg : ∀ a, 0 ≤ f a) (h_one : f 1 ≤ 1)
    (h_mul : ∀ a b, p a → p b → f (a * b) ≤ f a * f b) (hp_mul : ∀ a b, p a → p b → p (a * b))
    (s : Finset ι) (g : ι → M) (hps : ∀ a, a ∈ s → p (g a)) :
    f (∏ i ∈ s, g i) ≤ ∏ i ∈ s, f (g i) := by
  apply le_trans (Multiset.le_prod_of_submultiplicative_on_pred_of_nonneg f p h_nonneg h_one
    h_mul hp_mul _ ?_) (by simp [Multiset.map_map])
  intro _ ha
  obtain ⟨i, hi, rfl⟩ := Multiset.mem_map.mp ha
  exact hps i hi

theorem le_prod_of_submultiplicative_of_nonneg {M : Type*} [CommMonoid M]
    (f : M → R) (h_nonneg : ∀ a, 0 ≤ f a) (h_one : f 1 ≤ 1)
    (h_mul : ∀ x y : M, f (x * y) ≤ f x * f y) (s : Finset ι) (g : ι → M) :
    f (∏ i ∈ s, g i) ≤ ∏ i ∈ s, f (g i) :=
>>>>>>> 88c66491
  le_trans (Multiset.le_prod_of_submultiplicative_of_nonneg f h_nonneg h_one h_mul _)
    (by simp [Multiset.map_map])

end OrderedCommSemiring

theorem sum_mul_self_eq_zero_iff [Semiring R] [LinearOrder R] [IsStrictOrderedRing R]
    [ExistsAddOfLE R] (s : Finset ι)
    (f : ι → R) : ∑ i ∈ s, f i * f i = 0 ↔ ∀ i ∈ s, f i = 0 := by
  rw [sum_eq_zero_iff_of_nonneg fun _ _ ↦ mul_self_nonneg _]
  simp

lemma abs_prod [CommRing R] [LinearOrder R] [IsStrictOrderedRing R] (s : Finset ι) (f : ι → R) :
    |∏ x ∈ s, f x| = ∏ x ∈ s, |f x| :=
  map_prod absHom _ _

@[simp, norm_cast]
theorem PNat.coe_prod {ι : Type*} (f : ι → ℕ+) (s : Finset ι) :
    ↑(∏ i ∈ s, f i) = (∏ i ∈ s, f i : ℕ) :=
  map_prod PNat.coeMonoidHom _ _

section CanonicallyOrderedAdd
variable [CommSemiring R] [PartialOrder R] [CanonicallyOrderedAdd R]
  {f g h : ι → R} {s : Finset ι} {i : ι}

/-- Note that the name is to match `CanonicallyOrderedAdd.mul_pos`. -/
@[simp] lemma _root_.CanonicallyOrderedAdd.prod_pos [NoZeroDivisors R] [Nontrivial R] :
    0 < ∏ i ∈ s, f i ↔ (∀ i ∈ s, (0 : R) < f i) :=
  CanonicallyOrderedAdd.multiset_prod_pos.trans Multiset.forall_mem_map_iff

/-- If `g, h ≤ f` and `g i + h i ≤ f i`, then the product of `f` over `s` is at least the
  sum of the products of `g` and `h`. This is the version for `CanonicallyOrderedAdd`.
-/
lemma prod_add_prod_le' (hi : i ∈ s) (h2i : g i + h i ≤ f i) (hgf : ∀ j ∈ s, j ≠ i → g j ≤ f j)
    (hhf : ∀ j ∈ s, j ≠ i → h j ≤ f j) : ((∏ i ∈ s, g i) + ∏ i ∈ s, h i) ≤ ∏ i ∈ s, f i := by
  classical
  simp_rw [prod_eq_mul_prod_diff_singleton hi]
  refine le_trans ?_ (mul_le_mul_right' h2i _)
  rw [right_distrib]
  gcongr with j hj j hj <;> simp_all

end CanonicallyOrderedAdd

/-! ### Named inequalities -/

/-- **Cauchy-Schwarz inequality** for finsets.

This is written in terms of sequences `f`, `g`, and `r`, where `r` is a stand-in for
`√(f i * g i)`. See `sum_mul_sq_le_sq_mul_sq` for the more usual form in terms of squared
sequences. -/
lemma sum_sq_le_sum_mul_sum_of_sq_eq_mul [CommSemiring R] [LinearOrder R] [IsStrictOrderedRing R]
    [ExistsAddOfLE R]
    (s : Finset ι) {r f g : ι → R} (hf : ∀ i ∈ s, 0 ≤ f i) (hg : ∀ i ∈ s, 0 ≤ g i)
    (ht : ∀ i ∈ s, r i ^ 2 = f i * g i) : (∑ i ∈ s, r i) ^ 2 ≤ (∑ i ∈ s, f i) * ∑ i ∈ s, g i := by
  obtain h | h := (sum_nonneg hg).eq_or_gt
  · have ht' : ∑ i ∈ s, r i = 0 := sum_eq_zero fun i hi ↦ by
      simpa [(sum_eq_zero_iff_of_nonneg hg).1 h i hi] using ht i hi
    rw [h, ht']
    simp
  · refine le_of_mul_le_mul_of_pos_left
      (le_of_add_le_add_left (a := (∑ i ∈ s, g i) * (∑ i ∈ s, r i) ^ 2) ?_) h
    calc
      _ = ∑ i ∈ s, 2 * r i * (∑ j ∈ s, g j) * (∑ j ∈ s, r j) := by
          simp_rw [mul_assoc, ← mul_sum, ← sum_mul]; ring
      _ ≤ ∑ i ∈ s, (f i * (∑ j ∈ s, g j) ^ 2 + g i * (∑ j ∈ s, r j) ^ 2) := by
          gcongr with i hi
          have ht : (r i * (∑ j ∈ s, g j) * (∑ j ∈ s, r j)) ^ 2 =
              (f i * (∑ j ∈ s, g j) ^ 2) * (g i * (∑ j ∈ s, r j) ^ 2) := by
            conv_rhs => rw [mul_mul_mul_comm, ← ht i hi]
            ring
          refine le_of_eq_of_le ?_ (two_mul_le_add_of_sq_eq_mul
            (mul_nonneg (hf i hi) (sq_nonneg _)) (mul_nonneg (hg i hi) (sq_nonneg _)) ht)
          repeat rw [mul_assoc]
      _ = _ := by simp_rw [sum_add_distrib, ← sum_mul]; ring

/-- **Cauchy-Schwarz inequality** for finsets, squared version. -/
lemma sum_mul_sq_le_sq_mul_sq [CommSemiring R] [LinearOrder R] [IsStrictOrderedRing R]
    [ExistsAddOfLE R] (s : Finset ι)
    (f g : ι → R) : (∑ i ∈ s, f i * g i) ^ 2 ≤ (∑ i ∈ s, f i ^ 2) * ∑ i ∈ s, g i ^ 2 :=
  sum_sq_le_sum_mul_sum_of_sq_eq_mul s
    (fun _ _ ↦ sq_nonneg _) (fun _ _ ↦ sq_nonneg _) (fun _ _ ↦ mul_pow ..)

/-- **Sedrakyan's lemma**, aka **Titu's lemma** or **Engel's form**.

This is a specialization of the Cauchy-Schwarz inequality with the sequences `f n / √(g n)` and
`√(g n)`, though here it is proven without relying on square roots. -/
theorem sq_sum_div_le_sum_sq_div [Semifield R] [LinearOrder R] [IsStrictOrderedRing R]
    [ExistsAddOfLE R] (s : Finset ι)
    (f : ι → R) {g : ι → R} (hg : ∀ i ∈ s, 0 < g i) :
    (∑ i ∈ s, f i) ^ 2 / ∑ i ∈ s, g i ≤ ∑ i ∈ s, f i ^ 2 / g i := by
  have hg' : ∀ i ∈ s, 0 ≤ g i := fun i hi ↦ (hg i hi).le
  have H : ∀ i ∈ s, 0 ≤ f i ^ 2 / g i := fun i hi ↦ div_nonneg (sq_nonneg _) (hg' i hi)
  refine div_le_of_le_mul₀ (sum_nonneg hg') (sum_nonneg H)
    (sum_sq_le_sum_mul_sum_of_sq_eq_mul _ H hg' fun i hi ↦ ?_)
  rw [div_mul_cancel₀]
  exact (hg i hi).ne'

end Finset

/-! ### Absolute values -/

section AbsoluteValue

lemma AbsoluteValue.sum_le [Semiring R] [Semiring S] [PartialOrder S] [IsOrderedRing S]
    (abv : AbsoluteValue R S)
    (s : Finset ι) (f : ι → R) : abv (∑ i ∈ s, f i) ≤ ∑ i ∈ s, abv (f i) :=
  Finset.le_sum_of_subadditive abv (map_zero _) abv.add_le _ _

lemma IsAbsoluteValue.abv_sum [Semiring R] [Semiring S] [PartialOrder S] [IsOrderedRing S]
    (abv : R → S) [IsAbsoluteValue abv]
    (f : ι → R) (s : Finset ι) : abv (∑ i ∈ s, f i) ≤ ∑ i ∈ s, abv (f i) :=
  (IsAbsoluteValue.toAbsoluteValue abv).sum_le _ _

nonrec lemma AbsoluteValue.map_prod [CommSemiring R] [Nontrivial R]
    [CommRing S] [LinearOrder S] [IsStrictOrderedRing S]
    (abv : AbsoluteValue R S) (f : ι → R) (s : Finset ι) :
    abv (∏ i ∈ s, f i) = ∏ i ∈ s, abv (f i) :=
  map_prod abv f s

lemma IsAbsoluteValue.map_prod [CommSemiring R] [Nontrivial R]
    [CommRing S] [LinearOrder S] [IsStrictOrderedRing S]
    (abv : R → S) [IsAbsoluteValue abv] (f : ι → R) (s : Finset ι) :
    abv (∏ i ∈ s, f i) = ∏ i ∈ s, abv (f i) :=
  (IsAbsoluteValue.toAbsoluteValue abv).map_prod _ _

end AbsoluteValue

/-! ### Positivity extension -/

namespace Mathlib.Meta.Positivity
open Qq Lean Meta Finset

private alias ⟨_, prod_ne_zero⟩ := prod_ne_zero_iff

attribute [local instance] monadLiftOptionMetaM in
/-- The `positivity` extension which proves that `∏ i ∈ s, f i` is nonnegative if `f` is, and
positive if each `f i` is.

TODO: The following example does not work
```
example (s : Finset ℕ) (f : ℕ → ℤ) (hf : ∀ n, 0 ≤ f n) : 0 ≤ s.prod f := by positivity
```
because `compareHyp` can't look for assumptions behind binders.
-/
@[positivity Finset.prod _ _]
def evalFinsetProd : PositivityExt where eval {u α} zα pα e := do
  match e with
  | ~q(@Finset.prod $ι _ $instα $s $f) =>
    let i : Q($ι) ← mkFreshExprMVarQ q($ι) .syntheticOpaque
    have body : Q($α) := Expr.betaRev f #[i]
    let rbody ← core zα pα body
    let _instαmon ← synthInstanceQ q(CommMonoidWithZero $α)

    -- Try to show that the product is positive
    let p_pos : Option Q(0 < $e) := ← do
      let .positive pbody := rbody | pure none -- Fail if the body is not provably positive
      -- TODO(quote4#38): We must name the following, else `assertInstancesCommute` loops.
      let .some _instαzeroone ← trySynthInstanceQ q(ZeroLEOneClass $α) | pure none
      let .some _instαposmul ← trySynthInstanceQ q(PosMulStrictMono $α) | pure none
      let .some _instαnontriv ← trySynthInstanceQ q(Nontrivial $α) | pure none
      assertInstancesCommute
      let pr : Q(∀ i, 0 < $f i) ← mkLambdaFVars #[i] pbody (binderInfoForMVars := .default)
      return some q(prod_pos fun i _ ↦ $pr i)
    if let some p_pos := p_pos then return .positive p_pos

    -- Try to show that the product is nonnegative
    let p_nonneg : Option Q(0 ≤ $e) := ← do
      let .some pbody := rbody.toNonneg
        | return none -- Fail if the body is not provably nonnegative
      let pr : Q(∀ i, 0 ≤ $f i) ← mkLambdaFVars #[i] pbody (binderInfoForMVars := .default)
      -- TODO(quote4#38): We must name the following, else `assertInstancesCommute` loops.
      let .some _instαzeroone ← trySynthInstanceQ q(ZeroLEOneClass $α) | pure none
      let .some _instαposmul ← trySynthInstanceQ q(PosMulMono $α) | pure none
      assertInstancesCommute
      return some q(prod_nonneg fun i _ ↦ $pr i)
    if let some p_nonneg := p_nonneg then return .nonnegative p_nonneg

    -- Fall back to showing that the product is nonzero
    let pbody ← rbody.toNonzero
    let pr : Q(∀ i, $f i ≠ 0) ← mkLambdaFVars #[i] pbody (binderInfoForMVars := .default)
    -- TODO(quote4#38): We must name the following, else `assertInstancesCommute` loops.
    let _instαnontriv ← synthInstanceQ q(Nontrivial $α)
    let _instαnozerodiv ← synthInstanceQ q(NoZeroDivisors $α)
    assertInstancesCommute
    return .nonzero q(prod_ne_zero fun i _ ↦ $pr i)

end Mathlib.Meta.Positivity<|MERGE_RESOLUTION|>--- conflicted
+++ resolved
@@ -115,12 +115,6 @@
     simp only [and_imp, mem_sdiff, mem_singleton]
     exact fun j hj hji ↦ le_trans (hg j hj) (hgf j hj hji)
 
-<<<<<<< HEAD
-theorem le_prod_of_submultiplicative_of_nonneg {M : Type*} [CommMonoid M]
-    (f : M → R) (h_nonneg : ∀ a, 0 ≤ f a) (h_one : f 1 = 1)
-    (h_mul : ∀ x y : M, f (x * y) ≤ f x * f y) (s : Finset ι) (g : ι → M) :
-    f (s.prod fun i : ι ↦ g i) ≤ s.prod fun i : ι ↦ f (g i) :=
-=======
 theorem le_prod_of_submultiplicative_on_pred_of_nonneg {M : Type*} [CommMonoid M] (f : M → R)
     (p : M → Prop) (h_nonneg : ∀ a, 0 ≤ f a) (h_one : f 1 ≤ 1)
     (h_mul : ∀ a b, p a → p b → f (a * b) ≤ f a * f b) (hp_mul : ∀ a b, p a → p b → p (a * b))
@@ -136,7 +130,6 @@
     (f : M → R) (h_nonneg : ∀ a, 0 ≤ f a) (h_one : f 1 ≤ 1)
     (h_mul : ∀ x y : M, f (x * y) ≤ f x * f y) (s : Finset ι) (g : ι → M) :
     f (∏ i ∈ s, g i) ≤ ∏ i ∈ s, f (g i) :=
->>>>>>> 88c66491
   le_trans (Multiset.le_prod_of_submultiplicative_of_nonneg f h_nonneg h_one h_mul _)
     (by simp [Multiset.map_map])
 
