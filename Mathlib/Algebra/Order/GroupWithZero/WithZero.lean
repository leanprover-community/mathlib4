--- conflicted
+++ resolved
@@ -94,28 +94,7 @@
 between `WithZero αˣ` with `α`. -/
 def OrderIso.withZeroUnits : WithZero αˣ ≃o α where
   __ := withZeroUnitsEquiv
-<<<<<<< HEAD
-  map_rel_iff' {a b} := by
-    cases a <;> cases b <;>
-    simp
-
-/-- Given any linearly ordered commutative group with zero `α`, this is the inclusion of
-`WithZero αˣ` into `α` as an ordered embedding. -/
-@[simps!]
-def OrderEmbedding.withZeroUnits : WithZero αˣ ↪o α := OrderIso.withZeroUnits.toOrderEmbedding
-
--- @[simp]
--- lemma OrderEmbedding.withZeroUnits_apply (x : WithZero αˣ) :
---     OrderEmbedding.withZeroUnits x = withZeroUnitsEquiv x := rfl
---
--- lemma OrderEmbedding.withZeroUnits_mul (x y : WithZero αˣ) :
---     OrderEmbedding.withZeroUnits (x * y) = withZeroUnitsEquiv x * withZeroUnitsEquiv y := by
---   simp [map_mul]
-
-
-=======
   map_rel_iff' := WithZero.withZeroUnitsEquiv_strictMono.le_iff_le
->>>>>>> 3a910fc9
 lemma OrderIso.withZeroUnits_apply (x : WithZero αˣ) :
     OrderIso.withZeroUnits x = withZeroUnitsEquiv x := rfl
 
