--- conflicted
+++ resolved
@@ -84,33 +84,6 @@
 
 open WithZero
 
-<<<<<<< HEAD
-/-- Given any linearly ordered commutative group with zero `α`, this is the order isomorphism
-between `WithZero αˣ` with `α`. -/
-@[simps!]
-def withZeroUnits_OrderIso : WithZero αˣ ≃o α where
-  __ := withZeroUnitsEquiv
-  map_rel_iff' {a b} := by
-    simp only [MulEquiv.toEquiv_eq_coe, EquivLike.coe_coe, withZeroUnitsEquiv_apply, recZeroCoe]
-    split
-    · exact ⟨fun _ ↦ WithZero.zero_le b, by simp⟩
-    · rcases b
-      · simpa using compareOfLessAndEq_eq_lt.mp rfl
-      rw [Units.val_le_val, ← WithZero.coe_le_coe]
-      rfl
-
-/-- Given any linearly ordered commutative group with zero `α`, this is the inclusion of
-`WithZero αˣ` into `α` as an ordered embedding. -/
-def withZeroUnits_OrderEmbedding : WithZero αˣ ↪o α := withZeroUnits_OrderIso.toOrderEmbedding
-
-@[simp]
-lemma withZeroUnits_OrderEmbedding_apply (x : WithZero αˣ) :
-    withZeroUnits_OrderEmbedding x = withZeroUnitsEquiv x := rfl
-
-lemma withZeroUnits_OrderEmbedding_mul (x y : WithZero αˣ) :
-    withZeroUnits_OrderEmbedding (x * y) = withZeroUnitsEquiv x * withZeroUnitsEquiv y := by
-  simp [map_mul]
-=======
 lemma WithZero.withZeroUnitsEquiv_strictMono :
     StrictMono (withZeroUnitsEquiv (G := α)) := by
   intro a b
@@ -123,6 +96,5 @@
 def OrderIso.withZeroUnits : WithZero αˣ ≃o α where
   __ := withZeroUnitsEquiv
   map_rel_iff' := WithZero.withZeroUnitsEquiv_strictMono.le_iff_le
->>>>>>> 02c6431f
 
 end Units