/-
Copyright (c) 2024 Kevin Buzzard. All rights reserved.
Released under Apache 2.0 license as described in the file LICENSE.
Authors: Kevin Buzzard, Filippo A. E. Nuccio
-/
import Mathlib.Algebra.GroupWithZero.Range
import Mathlib.Algebra.Order.GroupWithZero.Canonical
/-!

# Covariant instances on `WithZero`

Adding a zero to a type with a preorder and multiplication which satisfies some
axiom, gives us a new type which satisfies some variant of the axiom.

## Example

If `α` satisfies `b₁ < b₂ → a * b₁ < a * b₂` for all `a`,
then `WithZero α` satisfies `b₁ < b₂ → a * b₁ < a * b₂` for all `a > 0`,
which is `PosMulStrictMono (WithZero α)`.

## Application

The type `ℤᵐ⁰ := WithZero (Multiplicative ℤ)` is used a lot in mathlib's valuation
theory. These instances enable lemmas such as `mul_pos` to fire on `ℤᵐ⁰`.

-/

assert_not_exists Ring

-- this makes `mul_lt_mul_left`, `mul_pos` etc work on `ℤᵐ⁰`
instance {α : Type*} [Mul α] [Preorder α] [MulLeftStrictMono α] :
    PosMulStrictMono (WithZero α) where
  elim := @fun
    | ⟨(x : α), hx⟩, 0, (b : α), _ => by
        simpa only [mul_zero] using WithZero.zero_lt_coe _
    | ⟨(x : α), hx⟩, (a : α), (b : α), h => by
        dsimp only at h ⊢
        norm_cast at h ⊢
        exact mul_lt_mul_left' h x

open Function in
instance {α : Type*} [Mul α] [Preorder α] [MulRightStrictMono α] :
    MulPosStrictMono (WithZero α) where
  elim := @fun
    | ⟨(x : α), hx⟩, 0, (b : α), _ => by
        simpa only [mul_zero] using WithZero.zero_lt_coe _
    | ⟨(x : α), hx⟩, (a : α), (b : α), h => by
        dsimp only at h ⊢
        norm_cast at h ⊢
        exact mul_lt_mul_right' h x

instance {α : Type*} [Mul α] [Preorder α] [MulLeftMono α] :
    PosMulMono (WithZero α) where
  elim := @fun
    | ⟨0, _⟩, a, b, _ => by
        simp only [zero_mul, le_refl]
    | ⟨(x : α), _⟩, 0, _, _ => by
        simp only [mul_zero, WithZero.zero_le]
    | ⟨(x : α), _⟩, (a : α), 0, h =>
        (lt_irrefl 0 (lt_of_lt_of_le (WithZero.zero_lt_coe a) h)).elim
    | ⟨(x : α), hx⟩, (a : α), (b : α), h => by
        dsimp only at h ⊢
        norm_cast at h ⊢
        exact mul_le_mul_left' h x

-- This makes `lt_mul_of_le_of_one_lt'` work on `ℤᵐ⁰`
open Function in
instance {α : Type*} [Mul α] [Preorder α] [MulRightMono α] :
    MulPosMono (WithZero α) where
  elim := @fun
    | ⟨0, _⟩, a, b, _ => by
        simp only [mul_zero, le_refl]
    | ⟨(x : α), _⟩, 0, _, _ => by
        simp only [zero_mul, WithZero.zero_le]
    | ⟨(x : α), _⟩, (a : α), 0, h =>
        (lt_irrefl 0 (lt_of_lt_of_le (WithZero.zero_lt_coe a) h)).elim
    | ⟨(x : α), hx⟩, (a : α), (b : α), h => by
        dsimp only at h ⊢
        norm_cast at h ⊢
        exact mul_le_mul_right' h x

<<<<<<< HEAD
variable {A B F : Type*} [FunLike F A B]
variable [MonoidWithZero A] [LinearOrderedCommGroupWithZero B]
variable [MonoidWithZeroHomClass F A B] {f : F}

open WithZero

section Units

/-- Given any linearly ordered commutative group with zero `A`, this is the order isomorphism
between `WithZero Aˣ` with `A`. -/
@[simps!]
def withZeroUnits_OrderIso : WithZero Bˣ ≃o B where
=======
section Units

variable {α : Type*} [LinearOrderedCommGroupWithZero α]

open WithZero

/-- Given any linearly ordered commutative group with zero `α`, this is the order isomorphism
between `WithZero αˣ` with `α`. -/
@[simps!]
def withZeroUnits_OrderIso : WithZero αˣ ≃o α where
>>>>>>> ec038edf
  __ := withZeroUnitsEquiv
  map_rel_iff' {a b} := by
    simp only [MulEquiv.toEquiv_eq_coe, EquivLike.coe_coe, withZeroUnitsEquiv_apply, recZeroCoe]
    split
    · exact ⟨fun _ ↦ WithZero.zero_le b, by simp⟩
    · rcases b
      · simpa using compareOfLessAndEq_eq_lt.mp rfl
      rw [Units.val_le_val, ← WithZero.coe_le_coe]
      rfl

<<<<<<< HEAD
/-- Given any linearly ordered commutative group with zero `A`, this is the inclusion of
`WithZero Aˣ` into `A` as an ordered embedding. -/
def withZeroUnits_OrderEmbedding : WithZero Bˣ ↪o B := withZeroUnits_OrderIso.toOrderEmbedding

@[simp]
lemma withZeroUnits_OrderEmbedding_apply (x : WithZero Bˣ) :
    withZeroUnits_OrderEmbedding x = withZeroUnitsEquiv x := rfl

lemma withZeroUnits_OrderEmbedding_mul (x y : WithZero Bˣ) :
    withZeroUnits_OrderEmbedding (x * y) = withZeroUnitsEquiv x * withZeroUnitsEquiv y := by
  simp [map_mul]


end Units

section MonoidWithZeroHom

open MonoidWithZeroHom

/-- The inclusion of `valueGroup₀ f` into `B` a a multiplicative homomorphism. -/
def valueGroup₀_MulWithZeroEmbedding : valueGroup₀ f →*₀ B :=
  (withZeroUnitsHom).comp <| WithZero.map' (valueGroup f).subtype

/-- The inclusion of `valueGroup₀ f` into `WithZero Bˣ` as an order embedding. -/
def valueGroup₀_OrderEmbedding : valueGroup₀ f ↪o WithZero Bˣ where
  toFun := WithZero.map' (valueGroup f).subtype
  inj' := WithZero.map'_injective Subtype.val_injective ..
  map_rel_iff' {a b} := by
    refine ⟨fun h ↦ ?_, fun h ↦ WithZero.map'_mono (fun _ _ x ↦ x) h⟩
    · revert a
      simp only [Function.Embedding.coeFn_mk, «forall», map_zero, WithZero.zero_le, imp_self,
        map'_coe, Subgroup.subtype_apply, Subtype.forall, true_and]
      intro a _ h_le
      have hb : b ≠ 0 := by
        intro H
        apply lt_iff_not_ge.mp <| zero_lt_coe a
        grw [h_le, H, map_zero]
      obtain ⟨_, rfl⟩ := ne_zero_iff_exists.mp hb
      simp [coe_le_coe, ge_iff_le, map'_coe, Subgroup.subtype_apply] at h_le ⊢
      exact h_le

@[simp]
lemma valueGroup₀_OrderEmbedding_apply (x : valueGroup₀ f) :
    valueGroup₀_OrderEmbedding x = WithZero.map' (valueGroup f).subtype x := rfl

lemma valueGroup₀_OrderEmbedding_mul (x y : valueGroup₀ f) :
    valueGroup₀_OrderEmbedding (x * y) =
      valueGroup₀_OrderEmbedding x * valueGroup₀_OrderEmbedding y := by simp

/-- The inclusion of `valueGroup₀ f` into `B` as an order embedding. -/
def valueGroup₀_OrderEmbedding' : valueGroup₀ f ↪o B :=
  valueGroup₀_OrderEmbedding.trans withZeroUnits_OrderEmbedding

lemma valueGroup₀_OrderEmbedding'_apply (x : valueGroup₀ f) :
    valueGroup₀_OrderEmbedding' x =
      withZeroUnits_OrderEmbedding (WithZero.map' (valueGroup f).subtype x) := rfl

lemma valueGroup₀_OrderEmbedding'_mul (x y : valueGroup₀ f) :
    valueGroup₀_OrderEmbedding' (x * y) =
      valueGroup₀_OrderEmbedding' x * valueGroup₀_OrderEmbedding' y := by
  simp [valueGroup₀_OrderEmbedding'_apply, map_mul, withZeroUnits_OrderEmbedding_apply]

instance : IsOrderedMonoid (valueGroup₀ f) where
  mul_le_mul_left := by
    intro a b h c
    match a, b, c with
    | _, _, 0 => simp
    | 0, _, (c : valueGroup f) => simp
    | some a, 0, _ => exact (not_le_of_gt (WithZero.zero_lt_coe a) h).elim
    | (x : valueGroup f), (y : valueGroup f), (c : valueGroup f) =>
      simp only [← valueGroup₀_OrderEmbedding'.le_iff_le, valueGroup₀_OrderEmbedding'_mul,
        valueGroup₀_OrderEmbedding'_mul]
      rw [mul_le_mul_left]
      · rwa [coe_le_coe] at h
      simp [valueGroup₀_OrderEmbedding', withZeroUnits_OrderEmbedding]

instance : LinearOrderedCommGroupWithZero (valueGroup₀ f) where
  zero_le_one := by simp

end MonoidWithZeroHom
=======
/-- Given any linearly ordered commutative group with zero `α`, this is the inclusion of
`WithZero αˣ` into `α` as an ordered embedding. -/
def withZeroUnits_OrderEmbedding : WithZero αˣ ↪o α := withZeroUnits_OrderIso.toOrderEmbedding

@[simp]
lemma withZeroUnits_OrderEmbedding_apply (x : WithZero αˣ) :
    withZeroUnits_OrderEmbedding x = withZeroUnitsEquiv x := rfl

lemma withZeroUnits_OrderEmbedding_mul (x y : WithZero αˣ) :
    withZeroUnits_OrderEmbedding (x * y) = withZeroUnitsEquiv x * withZeroUnitsEquiv y := by
  simp [map_mul]

end Units
>>>>>>> ec038edf
<|MERGE_RESOLUTION|>--- conflicted
+++ resolved
@@ -2,8 +2,8 @@
 Copyright (c) 2024 Kevin Buzzard. All rights reserved.
 Released under Apache 2.0 license as described in the file LICENSE.
 Authors: Kevin Buzzard, Filippo A. E. Nuccio
+Authors: Kevin Buzzard, Filippo A. E. Nuccio
 -/
-import Mathlib.Algebra.GroupWithZero.Range
 import Mathlib.Algebra.Order.GroupWithZero.Canonical
 /-!
 
@@ -79,20 +79,6 @@
         norm_cast at h ⊢
         exact mul_le_mul_right' h x
 
-<<<<<<< HEAD
-variable {A B F : Type*} [FunLike F A B]
-variable [MonoidWithZero A] [LinearOrderedCommGroupWithZero B]
-variable [MonoidWithZeroHomClass F A B] {f : F}
-
-open WithZero
-
-section Units
-
-/-- Given any linearly ordered commutative group with zero `A`, this is the order isomorphism
-between `WithZero Aˣ` with `A`. -/
-@[simps!]
-def withZeroUnits_OrderIso : WithZero Bˣ ≃o B where
-=======
 section Units
 
 variable {α : Type*} [LinearOrderedCommGroupWithZero α]
@@ -103,7 +89,6 @@
 between `WithZero αˣ` with `α`. -/
 @[simps!]
 def withZeroUnits_OrderIso : WithZero αˣ ≃o α where
->>>>>>> ec038edf
   __ := withZeroUnitsEquiv
   map_rel_iff' {a b} := by
     simp only [MulEquiv.toEquiv_eq_coe, EquivLike.coe_coe, withZeroUnitsEquiv_apply, recZeroCoe]
@@ -114,88 +99,6 @@
       rw [Units.val_le_val, ← WithZero.coe_le_coe]
       rfl
 
-<<<<<<< HEAD
-/-- Given any linearly ordered commutative group with zero `A`, this is the inclusion of
-`WithZero Aˣ` into `A` as an ordered embedding. -/
-def withZeroUnits_OrderEmbedding : WithZero Bˣ ↪o B := withZeroUnits_OrderIso.toOrderEmbedding
-
-@[simp]
-lemma withZeroUnits_OrderEmbedding_apply (x : WithZero Bˣ) :
-    withZeroUnits_OrderEmbedding x = withZeroUnitsEquiv x := rfl
-
-lemma withZeroUnits_OrderEmbedding_mul (x y : WithZero Bˣ) :
-    withZeroUnits_OrderEmbedding (x * y) = withZeroUnitsEquiv x * withZeroUnitsEquiv y := by
-  simp [map_mul]
-
-
-end Units
-
-section MonoidWithZeroHom
-
-open MonoidWithZeroHom
-
-/-- The inclusion of `valueGroup₀ f` into `B` a a multiplicative homomorphism. -/
-def valueGroup₀_MulWithZeroEmbedding : valueGroup₀ f →*₀ B :=
-  (withZeroUnitsHom).comp <| WithZero.map' (valueGroup f).subtype
-
-/-- The inclusion of `valueGroup₀ f` into `WithZero Bˣ` as an order embedding. -/
-def valueGroup₀_OrderEmbedding : valueGroup₀ f ↪o WithZero Bˣ where
-  toFun := WithZero.map' (valueGroup f).subtype
-  inj' := WithZero.map'_injective Subtype.val_injective ..
-  map_rel_iff' {a b} := by
-    refine ⟨fun h ↦ ?_, fun h ↦ WithZero.map'_mono (fun _ _ x ↦ x) h⟩
-    · revert a
-      simp only [Function.Embedding.coeFn_mk, «forall», map_zero, WithZero.zero_le, imp_self,
-        map'_coe, Subgroup.subtype_apply, Subtype.forall, true_and]
-      intro a _ h_le
-      have hb : b ≠ 0 := by
-        intro H
-        apply lt_iff_not_ge.mp <| zero_lt_coe a
-        grw [h_le, H, map_zero]
-      obtain ⟨_, rfl⟩ := ne_zero_iff_exists.mp hb
-      simp [coe_le_coe, ge_iff_le, map'_coe, Subgroup.subtype_apply] at h_le ⊢
-      exact h_le
-
-@[simp]
-lemma valueGroup₀_OrderEmbedding_apply (x : valueGroup₀ f) :
-    valueGroup₀_OrderEmbedding x = WithZero.map' (valueGroup f).subtype x := rfl
-
-lemma valueGroup₀_OrderEmbedding_mul (x y : valueGroup₀ f) :
-    valueGroup₀_OrderEmbedding (x * y) =
-      valueGroup₀_OrderEmbedding x * valueGroup₀_OrderEmbedding y := by simp
-
-/-- The inclusion of `valueGroup₀ f` into `B` as an order embedding. -/
-def valueGroup₀_OrderEmbedding' : valueGroup₀ f ↪o B :=
-  valueGroup₀_OrderEmbedding.trans withZeroUnits_OrderEmbedding
-
-lemma valueGroup₀_OrderEmbedding'_apply (x : valueGroup₀ f) :
-    valueGroup₀_OrderEmbedding' x =
-      withZeroUnits_OrderEmbedding (WithZero.map' (valueGroup f).subtype x) := rfl
-
-lemma valueGroup₀_OrderEmbedding'_mul (x y : valueGroup₀ f) :
-    valueGroup₀_OrderEmbedding' (x * y) =
-      valueGroup₀_OrderEmbedding' x * valueGroup₀_OrderEmbedding' y := by
-  simp [valueGroup₀_OrderEmbedding'_apply, map_mul, withZeroUnits_OrderEmbedding_apply]
-
-instance : IsOrderedMonoid (valueGroup₀ f) where
-  mul_le_mul_left := by
-    intro a b h c
-    match a, b, c with
-    | _, _, 0 => simp
-    | 0, _, (c : valueGroup f) => simp
-    | some a, 0, _ => exact (not_le_of_gt (WithZero.zero_lt_coe a) h).elim
-    | (x : valueGroup f), (y : valueGroup f), (c : valueGroup f) =>
-      simp only [← valueGroup₀_OrderEmbedding'.le_iff_le, valueGroup₀_OrderEmbedding'_mul,
-        valueGroup₀_OrderEmbedding'_mul]
-      rw [mul_le_mul_left]
-      · rwa [coe_le_coe] at h
-      simp [valueGroup₀_OrderEmbedding', withZeroUnits_OrderEmbedding]
-
-instance : LinearOrderedCommGroupWithZero (valueGroup₀ f) where
-  zero_le_one := by simp
-
-end MonoidWithZeroHom
-=======
 /-- Given any linearly ordered commutative group with zero `α`, this is the inclusion of
 `WithZero αˣ` into `α` as an ordered embedding. -/
 def withZeroUnits_OrderEmbedding : WithZero αˣ ↪o α := withZeroUnits_OrderIso.toOrderEmbedding
@@ -208,5 +111,4 @@
     withZeroUnits_OrderEmbedding (x * y) = withZeroUnitsEquiv x * withZeroUnitsEquiv y := by
   simp [map_mul]
 
-end Units
->>>>>>> ec038edf
+end Units