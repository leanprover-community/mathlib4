/-
Copyright (c) 2020 Kenny Lau. All rights reserved.
Released under Apache 2.0 license as described in the file LICENSE.
Authors: Kenny Lau, Johan Commelin, Patrick Massot
-/
import Mathlib.Algebra.GroupWithZero.InjSurj
import Mathlib.Algebra.GroupWithZero.Units.Equiv
import Mathlib.Algebra.GroupWithZero.WithZero
import Mathlib.Algebra.Order.AddGroupWithTop
import Mathlib.Algebra.Order.Group.Units
import Mathlib.Algebra.Order.GroupWithZero.Synonym
import Mathlib.Algebra.Order.GroupWithZero.Unbundled
import Mathlib.Algebra.Order.Monoid.Basic
import Mathlib.Algebra.Order.Monoid.OrderDual
import Mathlib.Algebra.Order.Monoid.TypeTags

/-!
# Linearly ordered commutative groups and monoids with a zero element adjoined

This file sets up a special class of linearly ordered commutative monoids
that show up as the target of so-called “valuations” in algebraic number theory.

Usually, in the informal literature, these objects are constructed
by taking a linearly ordered commutative group Γ and formally adjoining a zero element: Γ ∪ {0}.

The disadvantage is that a type such as `NNReal` is not of that form,
whereas it is a very common target for valuations.
The solutions is to use a typeclass, and that is exactly what we do in this file.
-/

variable {α : Type*}

/-- A linearly ordered commutative monoid with a zero element. -/
class LinearOrderedCommMonoidWithZero (α : Type*) extends LinearOrderedCommMonoid α,
  CommMonoidWithZero α where
  /-- `0 ≤ 1` in any linearly ordered commutative monoid. -/
  zero_le_one : (0 : α) ≤ 1

/-- A linearly ordered commutative group with a zero element. -/
class LinearOrderedCommGroupWithZero (α : Type*) extends LinearOrderedCommMonoidWithZero α,
  CommGroupWithZero α

instance (priority := 100) LinearOrderedCommMonoidWithZero.toZeroLeOneClass
    [LinearOrderedCommMonoidWithZero α] : ZeroLEOneClass α :=
  { ‹LinearOrderedCommMonoidWithZero α› with }

instance (priority := 100) canonicallyOrderedAddCommMonoid.toZeroLeOneClass
    [CanonicallyOrderedAddCommMonoid α] [One α] : ZeroLEOneClass α :=
  ⟨zero_le 1⟩

section LinearOrderedCommMonoidWithZero
variable [LinearOrderedCommMonoidWithZero α] {a b c d x y z : α} {n : ℕ}

/-
The following facts are true more generally in a (linearly) ordered commutative monoid.
-/
/-- Pullback a `LinearOrderedCommMonoidWithZero` under an injective map.
See note [reducible non-instances]. -/
abbrev Function.Injective.linearOrderedCommMonoidWithZero {β : Type*} [Zero β] [One β] [Mul β]
    [Pow β ℕ] [Sup β] [Inf β] (f : β → α) (hf : Function.Injective f) (zero : f 0 = 0)
    (one : f 1 = 1) (mul : ∀ x y, f (x * y) = f x * f y) (npow : ∀ (x) (n : ℕ), f (x ^ n) = f x ^ n)
    (hsup : ∀ x y, f (x ⊔ y) = max (f x) (f y)) (hinf : ∀ x y, f (x ⊓ y) = min (f x) (f y)) :
    LinearOrderedCommMonoidWithZero β :=
  { LinearOrder.lift f hf hsup hinf, hf.orderedCommMonoid f one mul npow,
    hf.commMonoidWithZero f zero one mul npow with
    zero_le_one :=
      show f 0 ≤ f 1 by simp only [zero, one, LinearOrderedCommMonoidWithZero.zero_le_one] }

@[simp] lemma zero_le' : 0 ≤ a := by
  simpa only [mul_zero, mul_one] using mul_le_mul_left' (zero_le_one' α) a

@[simp]
theorem not_lt_zero' : ¬a < 0 :=
  not_lt_of_le zero_le'

@[simp]
theorem le_zero_iff : a ≤ 0 ↔ a = 0 :=
  ⟨fun h ↦ le_antisymm h zero_le', fun h ↦ h ▸ le_rfl⟩

theorem zero_lt_iff : 0 < a ↔ a ≠ 0 :=
  ⟨ne_of_gt, fun h ↦ lt_of_le_of_ne zero_le' h.symm⟩

theorem ne_zero_of_lt (h : b < a) : a ≠ 0 := fun h1 ↦ not_lt_zero' <| show b < 0 from h1 ▸ h

instance instLinearOrderedAddCommMonoidWithTopAdditiveOrderDual :
    LinearOrderedAddCommMonoidWithTop (Additive αᵒᵈ) :=
  { Additive.orderedAddCommMonoid, Additive.linearOrder with
    top := (0 : α)
    top_add' := fun a ↦ zero_mul (Additive.toMul a)
    le_top := fun _ ↦ zero_le' }

variable [NoZeroDivisors α]

lemma pow_pos_iff (hn : n ≠ 0) : 0 < a ^ n ↔ 0 < a := by simp_rw [zero_lt_iff, pow_ne_zero_iff hn]

end LinearOrderedCommMonoidWithZero

section LinearOrderedCommGroupWithZero
variable [LinearOrderedCommGroupWithZero α] {a b c d : α} {m n : ℕ}

-- See note [lower instance priority]
instance (priority := 100) LinearOrderedCommGroupWithZero.toMulPosMono : MulPosMono α where
  elim _a _b _c hbc := mul_le_mul_right' hbc _

-- See note [lower instance priority]
instance (priority := 100) LinearOrderedCommGroupWithZero.toPosMulMono : PosMulMono α where
  elim _a _b _c hbc := mul_le_mul_left' hbc _

-- See note [lower instance priority]
instance (priority := 100) LinearOrderedCommGroupWithZero.toPosMulReflectLE :
    PosMulReflectLE α where
  elim a b c hbc := by simpa [a.2.ne'] using mul_le_mul_left' hbc a⁻¹

-- See note [lower instance priority]
instance (priority := 100) LinearOrderedCommGroupWithZero.toMulPosReflectLE :
    MulPosReflectLE α where
  elim a b c hbc := by simpa [a.2.ne'] using mul_le_mul_right' hbc a⁻¹

-- See note [lower instance priority]
instance (priority := 100) LinearOrderedCommGroupWithZero.toPosMulReflectLT :
    PosMulReflectLT α where elim _a _b _c := lt_of_mul_lt_mul_left'

-- See note [lower instance priority]
instance (priority := 100) LinearOrderedCommGroupWithZero.toPosMulStrictMono :
    PosMulStrictMono α where
  elim a b c hbc := by by_contra! h; exact hbc.not_le <| (mul_le_mul_left a.2).1 h

-- See note [lower instance priority]
instance (priority := 100) LinearOrderedCommGroupWithZero.toMulPosStrictMono :
    MulPosStrictMono α where
  elim a b c hbc := by by_contra! h; exact hbc.not_le <| (mul_le_mul_right a.2).1 h

/-- Alias of `one_le_mul'` for unification. -/
@[deprecated one_le_mul (since := "2024-08-21")]
theorem one_le_mul₀ (ha : 1 ≤ a) (hb : 1 ≤ b) : 1 ≤ a * b :=
  one_le_mul ha hb

@[deprecated mul_le_mul_right (since := "2024-08-21")]
theorem le_of_le_mul_right (h : c ≠ 0) (hab : a * c ≤ b * c) : a ≤ b :=
  (mul_le_mul_right (zero_lt_iff.2 h)).1 hab

@[deprecated le_mul_inv_iff₀ (since := "2024-08-21")]
theorem le_mul_inv_of_mul_le (h : c ≠ 0) (hab : a * c ≤ b) : a ≤ b * c⁻¹ :=
  (le_mul_inv_iff₀ (zero_lt_iff.2 h)).2 hab

theorem mul_inv_le_of_le_mul (hab : a ≤ b * c) : a * c⁻¹ ≤ b := by
  by_cases h : c = 0
  · simp [h]
  · exact (mul_le_mul_right (zero_lt_iff.2 h)).1 (by simpa [h] using hab)

@[simp]
theorem Units.zero_lt (u : αˣ) : (0 : α) < u :=
  zero_lt_iff.2 <| u.ne_zero

theorem mul_lt_mul_of_lt_of_le₀ (hab : a ≤ b) (hb : b ≠ 0) (hcd : c < d) : a * c < b * d :=
  have hd : d ≠ 0 := ne_zero_of_lt hcd
  if ha : a = 0 then by
    rw [ha, zero_mul, zero_lt_iff]
    exact mul_ne_zero hb hd
  else
    if hc : c = 0 then by
      rw [hc, mul_zero, zero_lt_iff]
      exact mul_ne_zero hb hd
    else
      show Units.mk0 a ha * Units.mk0 c hc < Units.mk0 b hb * Units.mk0 d hd from
        mul_lt_mul_of_le_of_lt hab hcd

theorem mul_lt_mul₀ (hab : a < b) (hcd : c < d) : a * c < b * d :=
  mul_lt_mul_of_lt_of_le₀ hab.le (ne_zero_of_lt hab) hcd

theorem mul_inv_lt_of_lt_mul₀ (h : a < b * c) : a * c⁻¹ < b := by
  contrapose! h
  simpa only [inv_inv] using mul_inv_le_of_le_mul h

theorem inv_mul_lt_of_lt_mul₀ (h : a < b * c) : b⁻¹ * a < c := by
  rw [mul_comm] at *
  exact mul_inv_lt_of_lt_mul₀ h

@[deprecated mul_lt_mul_of_pos_right (since := "2024-08-21")]
theorem mul_lt_right₀ (c : α) (h : a < b) (hc : c ≠ 0) : a * c < b * c :=
  mul_lt_mul_of_pos_right h (zero_lt_iff.2 hc)

<<<<<<< HEAD
theorem inv_lt_inv₀ (ha : a ≠ 0) (hb : b ≠ 0) : a⁻¹ < b⁻¹ ↔ b < a :=
  show (Units.mk0 a ha)⁻¹ < (Units.mk0 b hb)⁻¹ ↔ Units.mk0 b hb < Units.mk0 a ha from
    inv_lt_inv_iff

theorem inv_le_inv₀ (ha : a ≠ 0) (hb : b ≠ 0) : a⁻¹ ≤ b⁻¹ ↔ b ≤ a :=
  show (Units.mk0 a ha)⁻¹ ≤ (Units.mk0 b hb)⁻¹ ↔ Units.mk0 b hb ≤ Units.mk0 a ha from
    inv_le_inv_iff

=======
>>>>>>> 7817d20e
theorem lt_of_mul_lt_mul_of_le₀ (h : a * b < c * d) (hc : 0 < c) (hh : c ≤ a) : b < d := by
  have ha : a ≠ 0 := ne_of_gt (lt_of_lt_of_le hc hh)
  rw [← inv_le_inv₀ (zero_lt_iff.2 ha) hc] at hh
  have := mul_lt_mul_of_lt_of_le₀ hh (inv_ne_zero (ne_of_gt hc)) h
  simpa [inv_mul_cancel_left₀ ha, inv_mul_cancel_left₀ (ne_of_gt hc)] using this

@[deprecated mul_le_mul_right (since := "2024-08-21")]
theorem mul_le_mul_right₀ (hc : c ≠ 0) : a * c ≤ b * c ↔ a ≤ b :=
  mul_le_mul_right (zero_lt_iff.2 hc)

@[deprecated mul_le_mul_left (since := "2024-08-21")]
theorem mul_le_mul_left₀ (ha : a ≠ 0) : a * b ≤ a * c ↔ b ≤ c :=
  mul_le_mul_left (zero_lt_iff.2 ha)

theorem div_le_div_right₀ (hc : c ≠ 0) : a / c ≤ b / c ↔ a ≤ b := by
  rw [div_eq_mul_inv, div_eq_mul_inv, mul_le_mul_right (zero_lt_iff.2 (inv_ne_zero hc))]

theorem div_le_div_left₀ (ha : a ≠ 0) (hb : b ≠ 0) (hc : c ≠ 0) : a / b ≤ a / c ↔ c ≤ b := by
  simp only [div_eq_mul_inv, mul_le_mul_left (zero_lt_iff.2 ha),
    inv_le_inv₀ (zero_lt_iff.2 hb) (zero_lt_iff.2 hc)]

/-- `Equiv.mulLeft₀` as an `OrderIso` on a `LinearOrderedCommGroupWithZero.`.

Note that `OrderIso.mulLeft₀` refers to the `LinearOrderedField` version. -/
@[simps! (config := { simpRhs := true }) apply toEquiv]
def OrderIso.mulLeft₀' {a : α} (ha : a ≠ 0) : α ≃o α :=
  { Equiv.mulLeft₀ a ha with map_rel_iff' := mul_le_mul_left (zero_lt_iff.2 ha) }

theorem OrderIso.mulLeft₀'_symm {a : α} (ha : a ≠ 0) :
    (OrderIso.mulLeft₀' ha).symm = OrderIso.mulLeft₀' (inv_ne_zero ha) := by
  ext
  rfl

/-- `Equiv.mulRight₀` as an `OrderIso` on a `LinearOrderedCommGroupWithZero.`.

Note that `OrderIso.mulRight₀` refers to the `LinearOrderedField` version. -/
@[simps! (config := { simpRhs := true }) apply toEquiv]
def OrderIso.mulRight₀' {a : α} (ha : a ≠ 0) : α ≃o α :=
  { Equiv.mulRight₀ a ha with map_rel_iff' := mul_le_mul_right (zero_lt_iff.2 ha) }

theorem OrderIso.mulRight₀'_symm {a : α} (ha : a ≠ 0) :
    (OrderIso.mulRight₀' ha).symm = OrderIso.mulRight₀' (inv_ne_zero ha) := by
  ext
  rfl

#adaptation_note /-- 2024-04-23
After https://github.com/leanprover/lean4/pull/3965,
we need to either write `@inv_zero (G₀ := α) (_)` in `neg_top`,
or use `set_option backward.isDefEq.lazyProjDelta false`.
See https://github.com/leanprover-community/mathlib4/issues/12535 -/
instance : LinearOrderedAddCommGroupWithTop (Additive αᵒᵈ) :=
  { Additive.subNegMonoid, instLinearOrderedAddCommMonoidWithTopAdditiveOrderDual,
    Additive.instNontrivial with
    neg_top := set_option backward.isDefEq.lazyProjDelta false in @inv_zero _ (_)
    add_neg_cancel := fun a ha ↦ mul_inv_cancel₀ (G₀ := α) (id ha : Additive.toMul a ≠ 0) }

lemma pow_lt_pow_succ (ha : 1 < a) : a ^ n < a ^ n.succ := by
  rw [← one_mul (a ^ n), pow_succ']
  exact mul_lt_mul_of_pos_right ha (pow_pos (zero_lt_one.trans ha) _)

lemma pow_lt_pow_right₀ (ha : 1 < a) (hmn : m < n) : a ^ m < a ^ n := by
  induction' hmn with n _ ih; exacts [pow_lt_pow_succ ha, lt_trans ih (pow_lt_pow_succ ha)]

end LinearOrderedCommGroupWithZero

instance instLinearOrderedCommMonoidWithZeroMultiplicativeOrderDual
    [LinearOrderedAddCommMonoidWithTop α] :
    LinearOrderedCommMonoidWithZero (Multiplicative αᵒᵈ) :=
  { Multiplicative.orderedCommMonoid, Multiplicative.linearOrder with
    zero := Multiplicative.ofAdd (⊤ : α)
    zero_mul := @top_add _ (_)
    -- Porting note:  Here and elsewhere in the file, just `zero_mul` worked in Lean 3. See
    -- https://leanprover.zulipchat.com/#narrow/stream/287929-mathlib4/topic/Type.20synonyms
    mul_zero := @add_top _ (_)
    zero_le_one := (le_top : (0 : α) ≤ ⊤) }

instance [LinearOrderedAddCommGroupWithTop α] :
    LinearOrderedCommGroupWithZero (Multiplicative αᵒᵈ) :=
  { Multiplicative.divInvMonoid, instLinearOrderedCommMonoidWithZeroMultiplicativeOrderDual,
    Multiplicative.instNontrivial with
    inv_zero := @LinearOrderedAddCommGroupWithTop.neg_top _ (_)
    mul_inv_cancel := @LinearOrderedAddCommGroupWithTop.add_neg_cancel _ (_) }

namespace WithZero
section Preorder
variable [Preorder α] {a b : α}

instance preorder : Preorder (WithZero α) := WithBot.preorder
instance orderBot : OrderBot (WithZero α) := WithBot.orderBot

lemma zero_le (a : WithZero α) : 0 ≤ a := bot_le

lemma zero_lt_coe (a : α) : (0 : WithZero α) < a := WithBot.bot_lt_coe a

lemma zero_eq_bot : (0 : WithZero α) = ⊥ := rfl

@[simp, norm_cast] lemma coe_lt_coe : (a : WithZero α) < b ↔ a < b := WithBot.coe_lt_coe

@[simp, norm_cast] lemma coe_le_coe : (a : WithZero α) ≤ b ↔ a ≤ b := WithBot.coe_le_coe

@[simp, norm_cast] lemma one_lt_coe [One α] : 1 < (a : WithZero α) ↔ 1 < a := coe_lt_coe

@[simp, norm_cast] lemma one_le_coe [One α] : 1 ≤ (a : WithZero α) ↔ 1 ≤ a := coe_le_coe

@[simp, norm_cast] lemma coe_lt_one [One α] : (a : WithZero α) < 1 ↔ a < 1 := coe_lt_coe

@[simp, norm_cast] lemma coe_le_one [One α] : (a : WithZero α) ≤ 1 ↔ a ≤ 1 := coe_le_coe

theorem coe_le_iff {x : WithZero α} : (a : WithZero α) ≤ x ↔ ∃ b : α, x = b ∧ a ≤ b :=
  WithBot.coe_le_iff

instance mulLeftMono [Mul α] [MulLeftMono α] :
    MulLeftMono (WithZero α) := by
  refine ⟨fun a b c hbc => ?_⟩
  induction a; · exact zero_le _
  induction b; · exact zero_le _
  rcases WithZero.coe_le_iff.1 hbc with ⟨c, rfl, hbc'⟩
  rw [← coe_mul _ c, ← coe_mul, coe_le_coe]
  exact mul_le_mul_left' hbc' _

protected lemma addLeftMono [AddZeroClass α] [AddLeftMono α]
    (h : ∀ a : α, 0 ≤ a) : AddLeftMono (WithZero α) := by
  refine ⟨fun a b c hbc => ?_⟩
  induction a
  · rwa [zero_add, zero_add]
  induction b
  · rw [add_zero]
    induction c
    · rw [add_zero]
    · rw [← coe_add, coe_le_coe]
      exact le_add_of_nonneg_right (h _)
  · rcases WithZero.coe_le_iff.1 hbc with ⟨c, rfl, hbc'⟩
    rw [← coe_add, ← coe_add _ c, coe_le_coe]
    exact add_le_add_left hbc' _

instance existsAddOfLE [Add α] [ExistsAddOfLE α] : ExistsAddOfLE (WithZero α) :=
  ⟨fun {a b} => by
    induction a
    · exact fun _ => ⟨b, (zero_add b).symm⟩
    induction b
    · exact fun h => (WithBot.not_coe_le_bot _ h).elim
    intro h
    obtain ⟨c, rfl⟩ := exists_add_of_le (WithZero.coe_le_coe.1 h)
    exact ⟨c, rfl⟩⟩

end Preorder

section PartialOrder
variable [PartialOrder α]

instance partialOrder : PartialOrder (WithZero α) := WithBot.partialOrder

instance mulLeftReflectLT [Mul α] [MulLeftReflectLT α] :
    MulLeftReflectLT (WithZero α) := by
  refine ⟨fun a b c h => ?_⟩
  have := ((zero_le _).trans_lt h).ne'
  induction a
  · simp at this
  induction c
  · simp at this
  induction b
  exacts [zero_lt_coe _, coe_lt_coe.mpr (lt_of_mul_lt_mul_left' <| coe_lt_coe.mp h)]

end PartialOrder

instance lattice [Lattice α] : Lattice (WithZero α) := WithBot.lattice

section LinearOrder
variable [LinearOrder α] {a b c : α}

instance linearOrder : LinearOrder (WithZero α) := WithBot.linearOrder

-- Porting note (#10618): @[simp] can prove this
protected lemma le_max_iff : (a : WithZero α) ≤ max (b : WithZero α) c ↔ a ≤ max b c := by
  simp only [WithZero.coe_le_coe, le_max_iff]

-- Porting note (#10618): @[simp] can prove this
protected lemma min_le_iff : min (a : WithZero α) b ≤ c ↔ min a b ≤ c := by
  simp only [WithZero.coe_le_coe, min_le_iff]

end LinearOrder

instance orderedCommMonoid [OrderedCommMonoid α] : OrderedCommMonoid (WithZero α) :=
  { WithZero.commMonoidWithZero.toCommMonoid, WithZero.partialOrder with
    mul_le_mul_left := fun _ _ => mul_le_mul_left' }

/-
Note 1 : the below is not an instance because it requires `zero_le`. It seems
like a rather pathological definition because α already has a zero.
Note 2 : there is no multiplicative analogue because it does not seem necessary.
Mathematicians might be more likely to use the order-dual version, where all
elements are ≤ 1 and then 1 is the top element.
-/
/-- If `0` is the least element in `α`, then `WithZero α` is an `OrderedAddCommMonoid`. -/
-- See note [reducible non-instances]
protected abbrev orderedAddCommMonoid [OrderedAddCommMonoid α] (zero_le : ∀ a : α, 0 ≤ a) :
    OrderedAddCommMonoid (WithZero α) :=
  { WithZero.partialOrder, WithZero.addCommMonoid with
    add_le_add_left := @add_le_add_left _ _ _ (WithZero.addLeftMono zero_le).. }

-- This instance looks absurd: a monoid already has a zero
/-- Adding a new zero to a canonically ordered additive monoid produces another one. -/
instance canonicallyOrderedAddCommMonoid [CanonicallyOrderedAddCommMonoid α] :
    CanonicallyOrderedAddCommMonoid (WithZero α) :=
  { WithZero.orderBot,
    WithZero.orderedAddCommMonoid _root_.zero_le,
    WithZero.existsAddOfLE with
    le_self_add := fun a b => by
      induction a
      · exact bot_le
      induction b
      · exact le_rfl
      · exact WithZero.coe_le_coe.2 le_self_add }

instance canonicallyLinearOrderedAddCommMonoid [CanonicallyLinearOrderedAddCommMonoid α] :
    CanonicallyLinearOrderedAddCommMonoid (WithZero α) :=
  { WithZero.canonicallyOrderedAddCommMonoid, WithZero.linearOrder with }

instance instLinearOrderedCommMonoidWithZero [LinearOrderedCommMonoid α] :
    LinearOrderedCommMonoidWithZero (WithZero α) :=
  { WithZero.linearOrder, WithZero.commMonoidWithZero with
    mul_le_mul_left := fun _ _ ↦ mul_le_mul_left', zero_le_one := WithZero.zero_le _ }

instance instLinearOrderedCommGroupWithZero [LinearOrderedCommGroup α] :
    LinearOrderedCommGroupWithZero (WithZero α) where
  __ := instLinearOrderedCommMonoidWithZero
  __ := commGroupWithZero

end WithZero

section MultiplicativeNotation

/-- Notation for `WithZero (Multiplicative ℕ)` -/
scoped[Multiplicative] notation "ℕₘ₀" => WithZero (Multiplicative ℕ)

/-- Notation for `WithZero (Multiplicative ℤ)` -/
scoped[Multiplicative] notation "ℤₘ₀" => WithZero (Multiplicative ℤ)

end MultiplicativeNotation<|MERGE_RESOLUTION|>--- conflicted
+++ resolved
@@ -180,17 +180,6 @@
 theorem mul_lt_right₀ (c : α) (h : a < b) (hc : c ≠ 0) : a * c < b * c :=
   mul_lt_mul_of_pos_right h (zero_lt_iff.2 hc)
 
-<<<<<<< HEAD
-theorem inv_lt_inv₀ (ha : a ≠ 0) (hb : b ≠ 0) : a⁻¹ < b⁻¹ ↔ b < a :=
-  show (Units.mk0 a ha)⁻¹ < (Units.mk0 b hb)⁻¹ ↔ Units.mk0 b hb < Units.mk0 a ha from
-    inv_lt_inv_iff
-
-theorem inv_le_inv₀ (ha : a ≠ 0) (hb : b ≠ 0) : a⁻¹ ≤ b⁻¹ ↔ b ≤ a :=
-  show (Units.mk0 a ha)⁻¹ ≤ (Units.mk0 b hb)⁻¹ ↔ Units.mk0 b hb ≤ Units.mk0 a ha from
-    inv_le_inv_iff
-
-=======
->>>>>>> 7817d20e
 theorem lt_of_mul_lt_mul_of_le₀ (h : a * b < c * d) (hc : 0 < c) (hh : c ≤ a) : b < d := by
   have ha : a ≠ 0 := ne_of_gt (lt_of_lt_of_le hc hh)
   rw [← inv_le_inv₀ (zero_lt_iff.2 ha) hc] at hh
