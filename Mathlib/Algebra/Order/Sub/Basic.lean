--- conflicted
+++ resolved
@@ -4,345 +4,199 @@
 Authors: Floris van Doorn
 -/
 import Mathlib.Algebra.Order.Monoid.Unbundled.ExistsOfLE
-import Mathlib.Algebra.Order.Sub.Defs
-
-<<<<<<< HEAD
-#align_import algebra.order.sub.canonical from "leanprover-community/mathlib"@"62a5626868683c104774de8d85b9855234ac807c"
-
-=======
->>>>>>> 2c4b300a
+import Mathlib.Algebra.Order.Monoid.Canonical.Defs
+import Mathlib.Algebra.Order.Sub.Unbundled.Basic
+import Mathlib.Algebra.Group.Equiv.Basic
+import Mathlib.Algebra.Ring.Basic
+import Mathlib.Order.Hom.Basic
 /-!
 # Lemmas about subtraction in unbundled canonically ordered monoids
 -/
 
-
 variable {α : Type*}
 
-section ExistsAddOfLE
-
-variable [AddCommSemigroup α] [PartialOrder α] [ExistsAddOfLE α]
-  [CovariantClass α α (· + ·) (· ≤ ·)] [Sub α] [OrderedSub α] {a b c d : α}
+section CanonicallyOrderedAddCommMonoid
+
+variable [CanonicallyOrderedAddCommMonoid α] [Sub α] [OrderedSub α] {a b c d : α}
+
+theorem add_tsub_cancel_iff_le : a + (b - a) = b ↔ a ≤ b :=
+  ⟨fun h => le_iff_exists_add.mpr ⟨b - a, h.symm⟩, add_tsub_cancel_of_le⟩
+
+theorem tsub_add_cancel_iff_le : b - a + a = b ↔ a ≤ b := by
+  rw [add_comm]
+  exact add_tsub_cancel_iff_le
+
+-- This was previously a `@[simp]` lemma, but it is not necessarily a good idea, e.g. in
+-- `example (h : n - m = 0) : a + (n - m) = a := by simp_all`
+theorem tsub_eq_zero_iff_le : a - b = 0 ↔ a ≤ b := by
+  rw [← nonpos_iff_eq_zero, tsub_le_iff_left, add_zero]
+
+alias ⟨_, tsub_eq_zero_of_le⟩ := tsub_eq_zero_iff_le
+
+attribute [simp] tsub_eq_zero_of_le
+
+theorem tsub_self (a : α) : a - a = 0 :=
+  tsub_eq_zero_of_le le_rfl
+
+theorem tsub_le_self : a - b ≤ a :=
+  tsub_le_iff_left.mpr <| le_add_left le_rfl
+
+theorem zero_tsub (a : α) : 0 - a = 0 :=
+  tsub_eq_zero_of_le <| zero_le a
+
+theorem tsub_self_add (a b : α) : a - (a + b) = 0 :=
+  tsub_eq_zero_of_le <| self_le_add_right _ _
+
+theorem tsub_pos_iff_not_le : 0 < a - b ↔ ¬a ≤ b := by
+  rw [pos_iff_ne_zero, Ne, tsub_eq_zero_iff_le]
+
+theorem tsub_pos_of_lt (h : a < b) : 0 < b - a :=
+  tsub_pos_iff_not_le.mpr h.not_le
+
+theorem tsub_lt_of_lt (h : a < b) : a - c < b :=
+  lt_of_le_of_lt tsub_le_self h
+
+namespace AddLECancellable
+
+protected theorem tsub_le_tsub_iff_left (ha : AddLECancellable a) (hc : AddLECancellable c)
+    (h : c ≤ a) : a - b ≤ a - c ↔ c ≤ b := by
+  refine ⟨?_, fun h => tsub_le_tsub_left h a⟩
+  rw [tsub_le_iff_left, ← hc.add_tsub_assoc_of_le h, hc.le_tsub_iff_right (h.trans le_add_self),
+    add_comm b]
+  apply ha
+
+protected theorem tsub_right_inj (ha : AddLECancellable a) (hb : AddLECancellable b)
+    (hc : AddLECancellable c) (hba : b ≤ a) (hca : c ≤ a) : a - b = a - c ↔ b = c := by
+  simp_rw [le_antisymm_iff, ha.tsub_le_tsub_iff_left hb hba, ha.tsub_le_tsub_iff_left hc hca,
+    and_comm]
+
+end AddLECancellable
+
+/-! #### Lemmas where addition is order-reflecting. -/
+
+
+section Contra
+
+variable [ContravariantClass α α (· + ·) (· ≤ ·)]
+
+theorem tsub_le_tsub_iff_left (h : c ≤ a) : a - b ≤ a - c ↔ c ≤ b :=
+  Contravariant.AddLECancellable.tsub_le_tsub_iff_left Contravariant.AddLECancellable h
+
+theorem tsub_right_inj (hba : b ≤ a) (hca : c ≤ a) : a - b = a - c ↔ b = c :=
+  Contravariant.AddLECancellable.tsub_right_inj Contravariant.AddLECancellable
+    Contravariant.AddLECancellable hba hca
+
+variable (α)
+
+/-- A `CanonicallyOrderedAddCommMonoid` with ordered subtraction and order-reflecting addition is
+cancellative. This is not an instance as it would form a typeclass loop.
+
+See note [reducible non-instances]. -/
+abbrev CanonicallyOrderedAddCommMonoid.toAddCancelCommMonoid : AddCancelCommMonoid α :=
+  { (by infer_instance : AddCommMonoid α) with
+    add_left_cancel := fun a b c h => by
+      simpa only [add_tsub_cancel_left] using congr_arg (fun x => x - a) h }
+
+end Contra
+
+end CanonicallyOrderedAddCommMonoid
+
+/-! ### Lemmas in a linearly canonically ordered monoid. -/
+
+
+section CanonicallyLinearOrderedAddCommMonoid
+
+variable [CanonicallyLinearOrderedAddCommMonoid α] [Sub α] [OrderedSub α] {a b c d : α}
 
 @[simp]
-theorem add_tsub_cancel_of_le (h : a ≤ b) : a + (b - a) = b := by
-  refine le_antisymm ?_ le_add_tsub
-  obtain ⟨c, rfl⟩ := exists_add_of_le h
-  exact add_le_add_left add_tsub_le_left a
-#align add_tsub_cancel_of_le add_tsub_cancel_of_le
-
-theorem tsub_add_cancel_of_le (h : a ≤ b) : b - a + a = b := by
-  rw [add_comm]
-  exact add_tsub_cancel_of_le h
-#align tsub_add_cancel_of_le tsub_add_cancel_of_le
-
-theorem add_le_of_le_tsub_right_of_le (h : b ≤ c) (h2 : a ≤ c - b) : a + b ≤ c :=
-  (add_le_add_right h2 b).trans_eq <| tsub_add_cancel_of_le h
-#align add_le_of_le_tsub_right_of_le add_le_of_le_tsub_right_of_le
-
-theorem add_le_of_le_tsub_left_of_le (h : a ≤ c) (h2 : b ≤ c - a) : a + b ≤ c :=
-  (add_le_add_left h2 a).trans_eq <| add_tsub_cancel_of_le h
-#align add_le_of_le_tsub_left_of_le add_le_of_le_tsub_left_of_le
-
-theorem tsub_le_tsub_iff_right (h : c ≤ b) : a - c ≤ b - c ↔ a ≤ b := by
-  rw [tsub_le_iff_right, tsub_add_cancel_of_le h]
-#align tsub_le_tsub_iff_right tsub_le_tsub_iff_right
-
-theorem tsub_left_inj (h1 : c ≤ a) (h2 : c ≤ b) : a - c = b - c ↔ a = b := by
-  simp_rw [le_antisymm_iff, tsub_le_tsub_iff_right h1, tsub_le_tsub_iff_right h2]
-#align tsub_left_inj tsub_left_inj
-
-theorem tsub_inj_left (h₁ : a ≤ b) (h₂ : a ≤ c) : b - a = c - a → b = c :=
-  (tsub_left_inj h₁ h₂).1
-#align tsub_inj_left tsub_inj_left
-
-/-- See `lt_of_tsub_lt_tsub_right` for a stronger statement in a linear order. -/
-theorem lt_of_tsub_lt_tsub_right_of_le (h : c ≤ b) (h2 : a - c < b - c) : a < b := by
-  refine ((tsub_le_tsub_iff_right h).mp h2.le).lt_of_ne ?_
+theorem tsub_pos_iff_lt : 0 < a - b ↔ b < a := by rw [tsub_pos_iff_not_le, not_le]
+
+theorem tsub_eq_tsub_min (a b : α) : a - b = a - min a b := by
+  rcases le_total a b with h | h
+  · rw [min_eq_left h, tsub_self, tsub_eq_zero_of_le h]
+  · rw [min_eq_right h]
+
+namespace AddLECancellable
+
+protected theorem lt_tsub_iff_right (hc : AddLECancellable c) : a < b - c ↔ a + c < b :=
+  ⟨lt_imp_lt_of_le_imp_le tsub_le_iff_right.mpr, hc.lt_tsub_of_add_lt_right⟩
+
+protected theorem lt_tsub_iff_left (hc : AddLECancellable c) : a < b - c ↔ c + a < b :=
+  ⟨lt_imp_lt_of_le_imp_le tsub_le_iff_left.mpr, hc.lt_tsub_of_add_lt_left⟩
+
+protected theorem tsub_lt_tsub_iff_right (hc : AddLECancellable c) (h : c ≤ a) :
+    a - c < b - c ↔ a < b := by rw [hc.lt_tsub_iff_left, add_tsub_cancel_of_le h]
+
+protected theorem tsub_lt_self (ha : AddLECancellable a) (h₁ : 0 < a) (h₂ : 0 < b) : a - b < a := by
+  refine tsub_le_self.lt_of_ne fun h => ?_
+  rw [← h, tsub_pos_iff_lt] at h₁
+  exact h₂.not_le (ha.add_le_iff_nonpos_left.1 <| add_le_of_le_tsub_left_of_le h₁.le h.ge)
+
+protected theorem tsub_lt_self_iff (ha : AddLECancellable a) : a - b < a ↔ 0 < a ∧ 0 < b := by
+  refine
+    ⟨fun h => ⟨(zero_le _).trans_lt h, (zero_le b).lt_of_ne ?_⟩, fun h => ha.tsub_lt_self h.1 h.2⟩
   rintro rfl
-  exact h2.false
-#align lt_of_tsub_lt_tsub_right_of_le lt_of_tsub_lt_tsub_right_of_le
-
-theorem tsub_add_tsub_cancel (hab : b ≤ a) (hcb : c ≤ b) : a - b + (b - c) = a - c := by
-  convert tsub_add_cancel_of_le (tsub_le_tsub_right hab c) using 2
-  rw [tsub_tsub, add_tsub_cancel_of_le hcb]
-#align tsub_add_tsub_cancel tsub_add_tsub_cancel
-
-theorem tsub_tsub_tsub_cancel_right (h : c ≤ b) : a - c - (b - c) = a - b := by
-  rw [tsub_tsub, add_tsub_cancel_of_le h]
-#align tsub_tsub_tsub_cancel_right tsub_tsub_tsub_cancel_right
-
-/-! #### Lemmas that assume that an element is `AddLECancellable`. -/
-
-
-namespace AddLECancellable
-
-protected theorem eq_tsub_iff_add_eq_of_le (hc : AddLECancellable c) (h : c ≤ b) :
-    a = b - c ↔ a + c = b :=
-  ⟨by
-    rintro rfl
-    exact tsub_add_cancel_of_le h, hc.eq_tsub_of_add_eq⟩
-#align add_le_cancellable.eq_tsub_iff_add_eq_of_le AddLECancellable.eq_tsub_iff_add_eq_of_le
-
-protected theorem tsub_eq_iff_eq_add_of_le (hb : AddLECancellable b) (h : b ≤ a) :
-    a - b = c ↔ a = c + b := by rw [eq_comm, hb.eq_tsub_iff_add_eq_of_le h, eq_comm]
-#align add_le_cancellable.tsub_eq_iff_eq_add_of_le AddLECancellable.tsub_eq_iff_eq_add_of_le
-
-protected theorem add_tsub_assoc_of_le (hc : AddLECancellable c) (h : c ≤ b) (a : α) :
-    a + b - c = a + (b - c) := by
-  conv_lhs => rw [← add_tsub_cancel_of_le h, add_comm c, ← add_assoc, hc.add_tsub_cancel_right]
-#align add_le_cancellable.add_tsub_assoc_of_le AddLECancellable.add_tsub_assoc_of_le
-
-protected theorem tsub_add_eq_add_tsub (hb : AddLECancellable b) (h : b ≤ a) :
-    a - b + c = a + c - b := by rw [add_comm a, hb.add_tsub_assoc_of_le h, add_comm]
-#align add_le_cancellable.tsub_add_eq_add_tsub AddLECancellable.tsub_add_eq_add_tsub
-
-protected theorem tsub_tsub_assoc (hbc : AddLECancellable (b - c)) (h₁ : b ≤ a) (h₂ : c ≤ b) :
-    a - (b - c) = a - b + c :=
-  hbc.tsub_eq_of_eq_add <| by rw [add_assoc, add_tsub_cancel_of_le h₂, tsub_add_cancel_of_le h₁]
-#align add_le_cancellable.tsub_tsub_assoc AddLECancellable.tsub_tsub_assoc
-
-protected theorem tsub_add_tsub_comm (hb : AddLECancellable b) (hd : AddLECancellable d)
-    (hba : b ≤ a) (hdc : d ≤ c) : a - b + (c - d) = a + c - (b + d) := by
-  rw [hb.tsub_add_eq_add_tsub hba, ← hd.add_tsub_assoc_of_le hdc, tsub_tsub, add_comm d]
-#align add_le_cancellable.tsub_add_tsub_comm AddLECancellable.tsub_add_tsub_comm
-
-protected theorem le_tsub_iff_left (ha : AddLECancellable a) (h : a ≤ c) : b ≤ c - a ↔ a + b ≤ c :=
-  ⟨add_le_of_le_tsub_left_of_le h, ha.le_tsub_of_add_le_left⟩
-#align add_le_cancellable.le_tsub_iff_left AddLECancellable.le_tsub_iff_left
-
-protected theorem le_tsub_iff_right (ha : AddLECancellable a) (h : a ≤ c) :
-    b ≤ c - a ↔ b + a ≤ c := by
-  rw [add_comm]
-  exact ha.le_tsub_iff_left h
-#align add_le_cancellable.le_tsub_iff_right AddLECancellable.le_tsub_iff_right
-
-protected theorem tsub_lt_iff_left (hb : AddLECancellable b) (hba : b ≤ a) :
-    a - b < c ↔ a < b + c := by
-  refine ⟨hb.lt_add_of_tsub_lt_left, ?_⟩
-  intro h; refine (tsub_le_iff_left.mpr h.le).lt_of_ne ?_
-  rintro rfl; exact h.ne' (add_tsub_cancel_of_le hba)
-#align add_le_cancellable.tsub_lt_iff_left AddLECancellable.tsub_lt_iff_left
-
-protected theorem tsub_lt_iff_right (hb : AddLECancellable b) (hba : b ≤ a) :
-    a - b < c ↔ a < c + b := by
-  rw [add_comm]
-  exact hb.tsub_lt_iff_left hba
-#align add_le_cancellable.tsub_lt_iff_right AddLECancellable.tsub_lt_iff_right
-
-protected theorem tsub_lt_iff_tsub_lt (hb : AddLECancellable b) (hc : AddLECancellable c)
-    (h₁ : b ≤ a) (h₂ : c ≤ a) : a - b < c ↔ a - c < b := by
-  rw [hb.tsub_lt_iff_left h₁, hc.tsub_lt_iff_right h₂]
-#align add_le_cancellable.tsub_lt_iff_tsub_lt AddLECancellable.tsub_lt_iff_tsub_lt
-
-protected theorem le_tsub_iff_le_tsub (ha : AddLECancellable a) (hc : AddLECancellable c)
-    (h₁ : a ≤ b) (h₂ : c ≤ b) : a ≤ b - c ↔ c ≤ b - a := by
-  rw [ha.le_tsub_iff_left h₁, hc.le_tsub_iff_right h₂]
-#align add_le_cancellable.le_tsub_iff_le_tsub AddLECancellable.le_tsub_iff_le_tsub
-
-protected theorem lt_tsub_iff_right_of_le (hc : AddLECancellable c) (h : c ≤ b) :
-    a < b - c ↔ a + c < b := by
-  refine ⟨fun h' => (add_le_of_le_tsub_right_of_le h h'.le).lt_of_ne ?_, hc.lt_tsub_of_add_lt_right⟩
-  rintro rfl
-  exact h'.ne' hc.add_tsub_cancel_right
-#align add_le_cancellable.lt_tsub_iff_right_of_le AddLECancellable.lt_tsub_iff_right_of_le
-
-protected theorem lt_tsub_iff_left_of_le (hc : AddLECancellable c) (h : c ≤ b) :
-    a < b - c ↔ c + a < b := by
-  rw [add_comm]
-  exact hc.lt_tsub_iff_right_of_le h
-#align add_le_cancellable.lt_tsub_iff_left_of_le AddLECancellable.lt_tsub_iff_left_of_le
-
-protected theorem tsub_inj_right (hab : AddLECancellable (a - b)) (h₁ : b ≤ a) (h₂ : c ≤ a)
-    (h₃ : a - b = a - c) : b = c := by
-  rw [← hab.inj]
-  rw [tsub_add_cancel_of_le h₁, h₃, tsub_add_cancel_of_le h₂]
-#align add_le_cancellable.tsub_inj_right AddLECancellable.tsub_inj_right
-
-protected theorem lt_of_tsub_lt_tsub_left_of_le [ContravariantClass α α (· + ·) (· < ·)]
-    (hb : AddLECancellable b) (hca : c ≤ a) (h : a - b < a - c) : c < b := by
-  conv_lhs at h => rw [← tsub_add_cancel_of_le hca]
-  exact lt_of_add_lt_add_left (hb.lt_add_of_tsub_lt_right h)
-#align add_le_cancellable.lt_of_tsub_lt_tsub_left_of_le AddLECancellable.lt_of_tsub_lt_tsub_left_of_le
-
-protected theorem tsub_lt_tsub_left_of_le (hab : AddLECancellable (a - b)) (h₁ : b ≤ a)
-    (h : c < b) : a - b < a - c :=
-  (tsub_le_tsub_left h.le _).lt_of_ne fun h' => h.ne' <| hab.tsub_inj_right h₁ (h.le.trans h₁) h'
-#align add_le_cancellable.tsub_lt_tsub_left_of_le AddLECancellable.tsub_lt_tsub_left_of_le
-
-protected theorem tsub_lt_tsub_right_of_le (hc : AddLECancellable c) (h : c ≤ a) (h2 : a < b) :
-    a - c < b - c := by
-  apply hc.lt_tsub_of_add_lt_left
-  rwa [add_tsub_cancel_of_le h]
-#align add_le_cancellable.tsub_lt_tsub_right_of_le AddLECancellable.tsub_lt_tsub_right_of_le
-
-protected theorem tsub_lt_tsub_iff_left_of_le_of_le [ContravariantClass α α (· + ·) (· < ·)]
-    (hb : AddLECancellable b) (hab : AddLECancellable (a - b)) (h₁ : b ≤ a) (h₂ : c ≤ a) :
-    a - b < a - c ↔ c < b :=
-  ⟨hb.lt_of_tsub_lt_tsub_left_of_le h₂, hab.tsub_lt_tsub_left_of_le h₁⟩
-#align add_le_cancellable.tsub_lt_tsub_iff_left_of_le_of_le AddLECancellable.tsub_lt_tsub_iff_left_of_le_of_le
-
-@[simp]
-protected theorem add_tsub_tsub_cancel (hac : AddLECancellable (a - c)) (h : c ≤ a) :
-    a + b - (a - c) = b + c :=
-  hac.tsub_eq_of_eq_add <| by rw [add_assoc, add_tsub_cancel_of_le h, add_comm]
-#align add_le_cancellable.add_tsub_tsub_cancel AddLECancellable.add_tsub_tsub_cancel
-
-protected theorem tsub_tsub_cancel_of_le (hba : AddLECancellable (b - a)) (h : a ≤ b) :
-    b - (b - a) = a :=
-  hba.tsub_eq_of_eq_add (add_tsub_cancel_of_le h).symm
-#align add_le_cancellable.tsub_tsub_cancel_of_le AddLECancellable.tsub_tsub_cancel_of_le
-
-protected theorem tsub_tsub_tsub_cancel_left (hab : AddLECancellable (a - b)) (h : b ≤ a) :
-    a - c - (a - b) = b - c := by rw [tsub_right_comm, hab.tsub_tsub_cancel_of_le h]
-#align add_le_cancellable.tsub_tsub_tsub_cancel_left AddLECancellable.tsub_tsub_tsub_cancel_left
+  rw [tsub_zero] at h
+  exact h.false
+
+/-- See `lt_tsub_iff_left_of_le_of_le` for a weaker statement in a partial order. -/
+protected theorem tsub_lt_tsub_iff_left_of_le (ha : AddLECancellable a) (hb : AddLECancellable b)
+    (h : b ≤ a) : a - b < a - c ↔ c < b :=
+  lt_iff_lt_of_le_iff_le <| ha.tsub_le_tsub_iff_left hb h
 
 end AddLECancellable
 
 section Contra
 
-/-! ### Lemmas where addition is order-reflecting. -/
-
-
 variable [ContravariantClass α α (· + ·) (· ≤ ·)]
 
-theorem eq_tsub_iff_add_eq_of_le (h : c ≤ b) : a = b - c ↔ a + c = b :=
-  Contravariant.AddLECancellable.eq_tsub_iff_add_eq_of_le h
-#align eq_tsub_iff_add_eq_of_le eq_tsub_iff_add_eq_of_le
-
-theorem tsub_eq_iff_eq_add_of_le (h : b ≤ a) : a - b = c ↔ a = c + b :=
-  Contravariant.AddLECancellable.tsub_eq_iff_eq_add_of_le h
-#align tsub_eq_iff_eq_add_of_le tsub_eq_iff_eq_add_of_le
-
-/-- See `add_tsub_le_assoc` for an inequality. -/
-theorem add_tsub_assoc_of_le (h : c ≤ b) (a : α) : a + b - c = a + (b - c) :=
-  Contravariant.AddLECancellable.add_tsub_assoc_of_le h a
-#align add_tsub_assoc_of_le add_tsub_assoc_of_le
-
-theorem tsub_add_eq_add_tsub (h : b ≤ a) : a - b + c = a + c - b :=
-  Contravariant.AddLECancellable.tsub_add_eq_add_tsub h
-#align tsub_add_eq_add_tsub tsub_add_eq_add_tsub
-
-theorem tsub_tsub_assoc (h₁ : b ≤ a) (h₂ : c ≤ b) : a - (b - c) = a - b + c :=
-  Contravariant.AddLECancellable.tsub_tsub_assoc h₁ h₂
-#align tsub_tsub_assoc tsub_tsub_assoc
-
-theorem tsub_add_tsub_comm (hba : b ≤ a) (hdc : d ≤ c) : a - b + (c - d) = a + c - (b + d) :=
-  Contravariant.AddLECancellable.tsub_add_tsub_comm Contravariant.AddLECancellable hba hdc
-#align tsub_add_tsub_comm tsub_add_tsub_comm
-
-theorem le_tsub_iff_left (h : a ≤ c) : b ≤ c - a ↔ a + b ≤ c :=
-  Contravariant.AddLECancellable.le_tsub_iff_left h
-#align le_tsub_iff_left le_tsub_iff_left
-
-theorem le_tsub_iff_right (h : a ≤ c) : b ≤ c - a ↔ b + a ≤ c :=
-  Contravariant.AddLECancellable.le_tsub_iff_right h
-#align le_tsub_iff_right le_tsub_iff_right
-
-theorem tsub_lt_iff_left (hbc : b ≤ a) : a - b < c ↔ a < b + c :=
-  Contravariant.AddLECancellable.tsub_lt_iff_left hbc
-#align tsub_lt_iff_left tsub_lt_iff_left
-
-theorem tsub_lt_iff_right (hbc : b ≤ a) : a - b < c ↔ a < c + b :=
-  Contravariant.AddLECancellable.tsub_lt_iff_right hbc
-#align tsub_lt_iff_right tsub_lt_iff_right
-
-theorem tsub_lt_iff_tsub_lt (h₁ : b ≤ a) (h₂ : c ≤ a) : a - b < c ↔ a - c < b :=
-  Contravariant.AddLECancellable.tsub_lt_iff_tsub_lt Contravariant.AddLECancellable h₁ h₂
-#align tsub_lt_iff_tsub_lt tsub_lt_iff_tsub_lt
-
-theorem le_tsub_iff_le_tsub (h₁ : a ≤ b) (h₂ : c ≤ b) : a ≤ b - c ↔ c ≤ b - a :=
-  Contravariant.AddLECancellable.le_tsub_iff_le_tsub Contravariant.AddLECancellable h₁ h₂
-#align le_tsub_iff_le_tsub le_tsub_iff_le_tsub
-
-/-- See `lt_tsub_iff_right` for a stronger statement in a linear order. -/
-theorem lt_tsub_iff_right_of_le (h : c ≤ b) : a < b - c ↔ a + c < b :=
-  Contravariant.AddLECancellable.lt_tsub_iff_right_of_le h
-#align lt_tsub_iff_right_of_le lt_tsub_iff_right_of_le
-
-/-- See `lt_tsub_iff_left` for a stronger statement in a linear order. -/
-theorem lt_tsub_iff_left_of_le (h : c ≤ b) : a < b - c ↔ c + a < b :=
-  Contravariant.AddLECancellable.lt_tsub_iff_left_of_le h
-#align lt_tsub_iff_left_of_le lt_tsub_iff_left_of_le
-
-<<<<<<< HEAD
-/-- See `lt_of_tsub_lt_tsub_left` for a stronger statement in a linear order. -/
-theorem lt_of_tsub_lt_tsub_left_of_le [ContravariantClass α α (· + ·) (· < ·)] (hca : c ≤ a)
-    (h : a - b < a - c) : c < b :=
-  Contravariant.AddLECancellable.lt_of_tsub_lt_tsub_left_of_le hca h
-#align lt_of_tsub_lt_tsub_left_of_le lt_of_tsub_lt_tsub_left_of_le
-
-theorem tsub_lt_tsub_left_of_le : b ≤ a → c < b → a - b < a - c :=
-  Contravariant.AddLECancellable.tsub_lt_tsub_left_of_le
-#align tsub_lt_tsub_left_of_le tsub_lt_tsub_left_of_le
-
-theorem tsub_lt_tsub_right_of_le (h : c ≤ a) (h2 : a < b) : a - c < b - c :=
-  Contravariant.AddLECancellable.tsub_lt_tsub_right_of_le h h2
-#align tsub_lt_tsub_right_of_le tsub_lt_tsub_right_of_le
-=======
-theorem AddHom.le_map_tsub [Preorder β] [Add β] [Sub β] [OrderedSub β] (f : AddHom α β)
-    (hf : Monotone f) (a b : α) : f a - f b ≤ f (a - b) := by
-  rw [tsub_le_iff_right, ← f.map_add]
-  exact hf le_tsub_add
-
-theorem le_mul_tsub {R : Type*} [Distrib R] [Preorder R] [Sub R] [OrderedSub R]
-    [CovariantClass R R (· * ·) (· ≤ ·)] {a b c : R} : a * b - a * c ≤ a * (b - c) :=
-  (AddHom.mulLeft a).le_map_tsub (monotone_id.const_mul' a) _ _
-
-theorem le_tsub_mul {R : Type*} [CommSemiring R] [Preorder R] [Sub R] [OrderedSub R]
-    [CovariantClass R R (· * ·) (· ≤ ·)] {a b c : R} : a * c - b * c ≤ (a - b) * c := by
-  simpa only [mul_comm _ c] using le_mul_tsub
->>>>>>> 2c4b300a
-
-theorem tsub_inj_right (h₁ : b ≤ a) (h₂ : c ≤ a) (h₃ : a - b = a - c) : b = c :=
-  Contravariant.AddLECancellable.tsub_inj_right h₁ h₂ h₃
-#align tsub_inj_right tsub_inj_right
-
-<<<<<<< HEAD
-/-- See `tsub_lt_tsub_iff_left_of_le` for a stronger statement in a linear order. -/
-theorem tsub_lt_tsub_iff_left_of_le_of_le [ContravariantClass α α (· + ·) (· < ·)] (h₁ : b ≤ a)
-    (h₂ : c ≤ a) : a - b < a - c ↔ c < b :=
-  Contravariant.AddLECancellable.tsub_lt_tsub_iff_left_of_le_of_le Contravariant.AddLECancellable h₁
-    h₂
-#align tsub_lt_tsub_iff_left_of_le_of_le tsub_lt_tsub_iff_left_of_le_of_le
-=======
-/-- An order isomorphism between types with ordered subtraction preserves subtraction provided that
-it preserves addition. -/
-theorem OrderIso.map_tsub {M N : Type*} [Preorder M] [Add M] [Sub M] [OrderedSub M]
-    [PartialOrder N] [Add N] [Sub N] [OrderedSub N] (e : M ≃o N)
-    (h_add : ∀ a b, e (a + b) = e a + e b) (a b : M) : e (a - b) = e a - e b := by
-  let e_add : M ≃+ N := { e with map_add' := h_add }
-  refine le_antisymm ?_ (e_add.toAddHom.le_map_tsub e.monotone a b)
-  suffices e (e.symm (e a) - e.symm (e b)) ≤ e (e.symm (e a - e b)) by simpa
-  exact e.monotone (e_add.symm.toAddHom.le_map_tsub e.symm.monotone _ _)
->>>>>>> 2c4b300a
-
-@[simp]
-theorem add_tsub_tsub_cancel (h : c ≤ a) : a + b - (a - c) = b + c :=
-  Contravariant.AddLECancellable.add_tsub_tsub_cancel h
-#align add_tsub_tsub_cancel add_tsub_tsub_cancel
-
-/-- See `tsub_tsub_le` for an inequality. -/
-theorem tsub_tsub_cancel_of_le (h : a ≤ b) : b - (b - a) = a :=
-  Contravariant.AddLECancellable.tsub_tsub_cancel_of_le h
-#align tsub_tsub_cancel_of_le tsub_tsub_cancel_of_le
-
-theorem tsub_tsub_tsub_cancel_left (h : b ≤ a) : a - c - (a - b) = b - c :=
-  Contravariant.AddLECancellable.tsub_tsub_tsub_cancel_left h
-#align tsub_tsub_tsub_cancel_left tsub_tsub_tsub_cancel_left
-
--- note: not generalized to `AddLECancellable` because `add_tsub_add_eq_tsub_left` isn't
-/-- The `tsub` version of `sub_sub_eq_add_sub`. -/
-theorem tsub_tsub_eq_add_tsub_of_le [ContravariantClass α α HAdd.hAdd LE.le]
-    (h : c ≤ b) : a - (b - c) = a + c - b := by
-  obtain ⟨d, rfl⟩ := exists_add_of_le h
-  rw [add_tsub_cancel_left c, add_comm a c, add_tsub_add_eq_tsub_left]
-
-<<<<<<< HEAD
+/-- This lemma also holds for `ENNReal`, but we need a different proof for that. -/
+theorem tsub_lt_tsub_iff_right (h : c ≤ a) : a - c < b - c ↔ a < b :=
+  Contravariant.AddLECancellable.tsub_lt_tsub_iff_right h
+
+theorem tsub_lt_self : 0 < a → 0 < b → a - b < a :=
+  Contravariant.AddLECancellable.tsub_lt_self
+
+@[simp] theorem tsub_lt_self_iff : a - b < a ↔ 0 < a ∧ 0 < b :=
+  Contravariant.AddLECancellable.tsub_lt_self_iff
+
+/-- See `lt_tsub_iff_left_of_le_of_le` for a weaker statement in a partial order. -/
+theorem tsub_lt_tsub_iff_left_of_le (h : b ≤ a) : a - b < a - c ↔ c < b :=
+  Contravariant.AddLECancellable.tsub_lt_tsub_iff_left_of_le Contravariant.AddLECancellable h
+
+lemma tsub_tsub_eq_min (a b : α) : a - (a - b) = min a b := by
+  rw [tsub_eq_tsub_min _ b, tsub_tsub_cancel_of_le (min_le_left a _)]
+
 end Contra
-=======
-theorem AddMonoidHom.le_map_tsub [Preorder β] [AddCommMonoid β] [Sub β] [OrderedSub β] (f : α →+ β)
-    (hf : Monotone f) (a b : α) : f a - f b ≤ f (a - b) :=
-  f.toAddHom.le_map_tsub hf a b
->>>>>>> 2c4b300a
-
-end ExistsAddOfLE+
+/-! ### Lemmas about `max` and `min`. -/
+
+
+theorem tsub_add_eq_max : a - b + b = max a b := by
+  rcases le_total a b with h | h
+  · rw [max_eq_right h, tsub_eq_zero_of_le h, zero_add]
+  · rw [max_eq_left h, tsub_add_cancel_of_le h]
+
+theorem add_tsub_eq_max : a + (b - a) = max a b := by rw [add_comm, max_comm, tsub_add_eq_max]
+
+theorem tsub_min : a - min a b = a - b := by
+  rcases le_total a b with h | h
+  · rw [min_eq_left h, tsub_self, tsub_eq_zero_of_le h]
+  · rw [min_eq_right h]
+
+theorem tsub_add_min : a - b + min a b = a := by
+  rw [← tsub_min, @tsub_add_cancel_of_le]
+  apply min_le_left
+
+-- `Odd.tsub` requires `CanonicallyLinearOrderedSemiring`, which we don't have
+lemma Even.tsub
+    [ContravariantClass α α (· + ·) (· ≤ ·)] {m n : α} (hm : Even m) (hn : Even n) :
+    Even (m - n) := by
+  obtain ⟨a, rfl⟩ := hm
+  obtain ⟨b, rfl⟩ := hn
+  refine ⟨a - b, ?_⟩
+  obtain h | h := le_total a b
+  · rw [tsub_eq_zero_of_le h, tsub_eq_zero_of_le (add_le_add h h), add_zero]
+  · exact (tsub_add_tsub_comm h h).symm
+
+end CanonicallyLinearOrderedAddCommMonoid