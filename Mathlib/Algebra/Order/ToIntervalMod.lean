--- conflicted
+++ resolved
@@ -53,12 +53,7 @@
   (existsUnique_sub_zsmul_mem_Ico hp b a).choose_spec.1
 
 theorem toIcoDiv_eq_iff : toIcoDiv hp a b = n ↔ b - n • p ∈ Set.Ico a (a + p) :=
-<<<<<<< HEAD
-  have := (existsUnique_sub_zsmul_mem_Ico hp b a).choose_spec
-  ⟨fun h ↦ h ▸ this.1, fun h ↦ .symm <| this.2 _ h⟩
-=======
   (existsUnique_sub_zsmul_mem_Ico hp b a).choose_eq_iff
->>>>>>> c3c8a75f
 
 alias ⟨_, toIcoDiv_eq_of_sub_zsmul_mem_Ico⟩ := toIcoDiv_eq_iff
 
@@ -71,12 +66,7 @@
   (existsUnique_sub_zsmul_mem_Ioc hp b a).choose_spec.1
 
 theorem toIocDiv_eq_iff : toIocDiv hp a b = n ↔ b - n • p ∈ Set.Ioc a (a + p) :=
-<<<<<<< HEAD
-  have := (existsUnique_sub_zsmul_mem_Ioc hp b a).choose_spec
-  ⟨fun h ↦ h ▸ this.1, fun h ↦ .symm <| this.2 _ h⟩
-=======
   (existsUnique_sub_zsmul_mem_Ioc hp b a).choose_eq_iff
->>>>>>> c3c8a75f
 
 alias ⟨_, toIocDiv_eq_of_sub_zsmul_mem_Ioc⟩ := toIocDiv_eq_iff
 
@@ -961,12 +951,8 @@
 ### `simp` confluence lemmas for rings
 
 In rings, we simplify `(m : ℤ) • x` to `↑m * x`, so we need to restate some lemmas
-<<<<<<< HEAD
-using `↑m * x` instead of `m • x`.
-=======
 using `↑m * x` instead of `m • x`. In some lemmas, `m` is a variable,
 in other lemmas `m = toIcoDiv _ _ _` or `m = `toIocDiv _ _ _`.
->>>>>>> c3c8a75f
 -/
 
 section Ring
