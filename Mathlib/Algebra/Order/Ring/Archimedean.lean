/-
Copyright (c) 2025 Weiyi Wang. All rights reserved.
Released under Apache 2.0 license as described in the file LICENSE.
Authors: Weiyi Wang, Violeta Hernández Palacios
-/
import Mathlib.Algebra.Order.Archimedean.Class
import Mathlib.Algebra.Order.Group.DenselyOrdered
import Mathlib.Algebra.Order.Ring.Basic
import Mathlib.Algebra.Order.Hom.Ring
import Mathlib.RingTheory.Valuation.Basic

/-!
# Archimedean classes of a linearly ordered ring

The archimedean classes of a linearly ordered ring can be given the structure of an `AddCommMonoid`,
by defining

* `0 = mk 1`
* `mk x + mk y = mk (x * y)`

For a linearly ordered field, we can define a negative as

* `-mk x = mk x⁻¹`

which turns them into a `LinearOrderedAddCommGroupWithTop`.

## Implementation notes

We give Archimedean class an additive structure, rather than a multiplicative one, for the following
reasons:

* In the ring version of Hahn embedding theorem, the subtype `FiniteArchimedeanClass R` of non-top
  elements in `ArchimedeanClass R` naturally becomes the additive abelian group for the ring
  `HahnSeries (FiniteArchimedeanClass R) ℝ`.
* The order we defined on `ArchimedeanClass R` matches the order on `AddValuation`, rather than the
  one on `Valuation`.
-/

variable {R S : Type*} [LinearOrder R] [LinearOrder S]

namespace ArchimedeanClass
section Ring
variable [CommRing R]

section IsOrderedRing
variable [IsOrderedRing R]

instance : Zero (ArchimedeanClass R) where
  zero := mk 1

@[simp] theorem mk_one : mk (1 : R) = 0 := rfl

private theorem mk_mul_le_of_le {x₁ y₁ x₂ y₂ : R} (hx : mk x₁ ≤ mk x₂) (hy : mk y₁ ≤ mk y₂) :
    mk (x₁ * y₁) ≤ mk (x₂ * y₂) := by
  obtain ⟨m, hm⟩ := hx
  obtain ⟨n, hn⟩ := hy
  use m * n
  convert mul_le_mul hm hn (abs_nonneg _) (nsmul_nonneg (abs_nonneg _) _) using 1 <;>
    simp_rw [ArchimedeanOrder.val_of, abs_mul]
  ring

/-- Multipilication in `R` transfers to Addition in `ArchimedeanClass R`. -/
instance : Add (ArchimedeanClass R) where
  add := lift₂ (fun x y ↦ .mk <| x * y) fun _ _ _ _ hx hy ↦
    (mk_mul_le_of_le hx.le hy.le).antisymm (mk_mul_le_of_le hx.ge hy.ge)

@[simp] theorem mk_mul (x y : R) : mk (x * y) = mk x + mk y := rfl

instance : SMul ℕ (ArchimedeanClass R) where
  smul n := lift (fun x ↦ mk (x ^ n)) fun x y h ↦ by
    induction n with
    | zero => simp
    | succ n IH => simp_rw [pow_succ, mk_mul, IH, h]

@[simp] theorem mk_pow (n : ℕ) (x : R) : mk (x ^ n) = n • mk x := rfl

instance : AddCommMagma (ArchimedeanClass R) where
  add_comm x y := by
    induction x with | mk x
    induction y with | mk y
    rw [← mk_mul, mul_comm, mk_mul]

private theorem zero_add' (x : ArchimedeanClass R) : 0 + x = x := by
  induction x with | mk x
  rw [← mk_one, ← mk_mul, one_mul]

private theorem add_assoc' (x y z : ArchimedeanClass R) : x + y + z = x + (y + z) := by
  induction x with | mk x
  induction y with | mk y
  induction z with | mk z
  simp_rw [← mk_mul, mul_assoc]

instance : AddCommMonoid (ArchimedeanClass R) where
  add_assoc := add_assoc'
  zero_add := zero_add'
  add_zero x := add_comm x _ ▸ zero_add' x
  nsmul n x := n • x
  nsmul_zero x := by induction x with | mk x => rw [← mk_pow, pow_zero, mk_one]
  nsmul_succ n x := by induction x with | mk x => rw [← mk_pow, pow_succ, mk_mul, mk_pow]

instance : IsOrderedAddMonoid (ArchimedeanClass R) where
  add_le_add_left x y h z := by
    induction x with | mk x
    induction y with | mk y
    induction z with | mk z
    rw [← mk_mul, ← mk_mul]
    exact mk_mul_le_of_le le_rfl h

noncomputable instance : LinearOrderedAddCommMonoidWithTop (ArchimedeanClass R) where
  top_add' x := by induction x with | mk x => rw [← mk_zero, ← mk_mul, zero_mul]

variable (R) in
/-- `ArchimedeanClass.mk` defines an `AddValuation` on the ring `R`. -/
noncomputable def addValuation : AddValuation R (ArchimedeanClass R) := AddValuation.of mk
  rfl rfl min_le_mk_add mk_mul

@[simp] theorem addValuation_apply (a : R) : addValuation R a = mk a := rfl

variable {S : Type*} [LinearOrder S] [CommRing S] [IsOrderedRing S]

@[simp]
theorem orderHom_zero (f : S →+o R) : orderHom f 0 = mk (f 1) := by
  rw [← mk_one, orderHom_mk]

@[simp]
theorem mk_eq_zero_of_archimedean [Archimedean S] {x : S} (h : x ≠ 0) : mk x = 0 := by
  have : Nontrivial S := ⟨_, _, h⟩
  exact mk_eq_mk_of_archimedean h one_ne_zero

theorem eq_zero_or_top_of_archimedean [Archimedean S] (x : ArchimedeanClass S) : x = 0 ∨ x = ⊤ := by
  induction x with | mk x
  obtain rfl | h := eq_or_ne x 0 <;> simp_all

/-- See `mk_map_of_archimedean'` for a version taking `M →+*o R`. -/
theorem mk_map_of_archimedean [Archimedean S] (f : S →+o R) {x : S} (h : x ≠ 0) :
    mk (f x) = mk (f 1) := by
  rw [← orderHom_mk, mk_eq_zero_of_archimedean h, orderHom_zero]

/-- See `mk_map_of_archimedean` for a version taking `M →+o R`. -/
theorem mk_map_of_archimedean' [Archimedean S] (f : S →+*o R) {x : S} (h : x ≠ 0) :
    mk (f x) = 0 := by
  simpa using mk_map_of_archimedean f.toOrderAddMonoidHom h

@[simp]
theorem mk_intCast {n : ℤ} (h : n ≠ 0) : mk (n : S) = 0 := by
  obtain _ | _ := subsingleton_or_nontrivial S
  · exact Subsingleton.allEq ..
  · exact mk_map_of_archimedean' ⟨Int.castRingHom S, fun _ ↦ by simp⟩ h

@[simp]
theorem mk_natCast {n : ℕ} (h : n ≠ 0) : mk (n : S) = 0 := by
  rw [← Int.cast_natCast]
  exact mk_intCast (mod_cast h)

end IsOrderedRing

section IsStrictOrderedRing
variable [IsStrictOrderedRing R]

theorem add_left_cancel_of_ne_top {x y z : ArchimedeanClass R} (hx : x ≠ ⊤) (h : x + y = x + z) :
    y = z := by
  induction x with | mk x
  induction y with | mk y
  induction z with | mk z
  simp_rw [← mk_mul, mk_eq_mk] at h
  obtain ⟨⟨m, hm⟩, ⟨n, hn⟩⟩ := h
  simp_rw [abs_mul, mul_comm |x|, nsmul_eq_mul, ← mul_assoc, ← nsmul_eq_mul] at hm hn
  refine mk_eq_mk.2 ⟨⟨m, ?_⟩, ⟨n, ?_⟩⟩ <;> exact le_of_mul_le_mul_right ‹_› (by simpa using hx)

theorem add_right_cancel_of_ne_top {x y z : ArchimedeanClass R} (hx : x ≠ ⊤) (h : y + x = z + x) :
    y = z := by
  simp_rw [← add_comm x] at h
  exact add_left_cancel_of_ne_top hx h

variable [Ring S] [IsStrictOrderedRing S]

theorem mk_le_mk_iff_denselyOrdered [DenselyOrdered R] [Archimedean R] {x y : S}
    (f : R →+* S) (hf : StrictMono f) : mk x ≤ mk y ↔ ∃ q : R, 0 < f q ∧ f q * |y| ≤ |x| := by
  have H {q} : 0 < f q ↔ 0 < q := by simpa using hf.lt_iff_lt (a := 0)
  constructor
  · rintro ⟨(_ | n), hn⟩
    · simp_all [exists_zero_lt]
    · obtain ⟨q, hq₀, hq⟩ := exists_nsmul_lt_of_pos (one_pos (α := R)) (n + 1)
      refine ⟨q, H.2 hq₀, le_of_mul_le_mul_left ?_ n.cast_add_one_pos⟩
      simpa [← mul_assoc] using mul_le_mul (hf hq).le hn (abs_nonneg y) (by simp)
  · rintro ⟨q, hq₀, hq⟩
    have hq₀' := H.1 hq₀
    obtain ⟨n, hn⟩ := exists_lt_nsmul hq₀' 1
    refine ⟨n, le_of_mul_le_mul_left ?_ hq₀⟩
    have h : 0 ≤ f (n • q) := by
      rw [← f.map_zero]
      exact hf.monotone (nsmul_nonneg hq₀'.le n)
    simpa [mul_comm, mul_assoc] using mul_le_mul (hf hn).le hq (mul_nonneg hq₀.le (abs_nonneg y)) h

end IsStrictOrderedRing
end Ring

section Field
variable [Field R] [IsOrderedRing R]

instance : Neg (ArchimedeanClass R) where
  neg := lift (fun x ↦ mk x⁻¹) fun x y h ↦ by
    have := IsOrderedRing.toIsStrictOrderedRing R
    obtain rfl | hx := eq_or_ne x 0
    · simp_all
    obtain rfl | hy := eq_or_ne y 0
    · simp_all
    have hx' : mk x ≠ ⊤ := by simpa using hx
    apply add_left_cancel_of_ne_top hx'
    nth_rw 2 [h]
    simp [← mk_mul, hx, hy]

@[simp] theorem mk_inv (x : R) : mk x⁻¹ = -mk x := rfl

instance : SMul ℤ (ArchimedeanClass R) where
  smul n := lift (fun x ↦ mk (x ^ n)) fun x y h ↦ by
    obtain ⟨n, rfl | rfl⟩ := n.eq_nat_or_neg <;> simp [h]

@[simp] theorem mk_zpow (n : ℤ) (x : R) : mk (x ^ n) = n • mk x := rfl

private theorem zsmul_succ' (n : ℕ) (x : ArchimedeanClass R) :
    (n.succ : ℤ) • x = (n : ℤ) • x + x := by
  induction x with | mk x
  rw [← mk_zpow, Nat.cast_succ]
  obtain rfl | hx := eq_or_ne x 0
  · simp [zero_zpow _ n.cast_add_one_ne_zero]
  · rw [zpow_add_one₀ hx, mk_mul, mk_zpow]

noncomputable instance : LinearOrderedAddCommGroupWithTop (ArchimedeanClass R) where
  neg_top := by simp [← mk_zero, ← mk_inv]
  add_neg_cancel x h := by
    induction x with | mk x
    simp [← mk_inv, ← mk_mul, mul_inv_cancel₀ (mk_eq_top_iff.not.1 h)]
  zsmul n x := n • x
  zsmul_zero' x := by induction x with | mk x => rw [← mk_zpow, zpow_zero, mk_one]
  zsmul_succ' := zsmul_succ'
  zsmul_neg' n x := by
    induction x with | mk x
    rw [← mk_zpow, zpow_negSucc, pow_succ, zsmul_succ', mk_inv, mk_mul, ← zpow_natCast, mk_zpow]

<<<<<<< HEAD
theorem mk_le_mk_iff_ratCast {x y : R} : mk x ≤ mk y ↔ ∃ q : ℚ, 0 < q ∧ q * |y| ≤ |x| := by
  have := IsOrderedRing.toIsStrictOrderedRing R
  simpa using mk_le_mk_iff_denselyOrdered (Rat.castHom _) Rat.cast_strictMono (x := x)
=======
@[simp]
theorem mk_ratCast {q : ℚ} (h : q ≠ 0) : mk (q : R) = 0 := by
  have := IsOrderedRing.toIsStrictOrderedRing R
  simpa using mk_map_of_archimedean ⟨(Rat.castHom R).toAddMonoidHom, fun _ ↦ by simp⟩ h
>>>>>>> 4e0206cb

end Field
end ArchimedeanClass<|MERGE_RESOLUTION|>--- conflicted
+++ resolved
@@ -238,16 +238,14 @@
     induction x with | mk x
     rw [← mk_zpow, zpow_negSucc, pow_succ, zsmul_succ', mk_inv, mk_mul, ← zpow_natCast, mk_zpow]
 
-<<<<<<< HEAD
+@[simp]
+theorem mk_ratCast {q : ℚ} (h : q ≠ 0) : mk (q : R) = 0 := by
+  have := IsOrderedRing.toIsStrictOrderedRing R
+  simpa using mk_map_of_archimedean ⟨(Rat.castHom R).toAddMonoidHom, fun _ ↦ by simp⟩ h
+
 theorem mk_le_mk_iff_ratCast {x y : R} : mk x ≤ mk y ↔ ∃ q : ℚ, 0 < q ∧ q * |y| ≤ |x| := by
   have := IsOrderedRing.toIsStrictOrderedRing R
   simpa using mk_le_mk_iff_denselyOrdered (Rat.castHom _) Rat.cast_strictMono (x := x)
-=======
-@[simp]
-theorem mk_ratCast {q : ℚ} (h : q ≠ 0) : mk (q : R) = 0 := by
-  have := IsOrderedRing.toIsStrictOrderedRing R
-  simpa using mk_map_of_archimedean ⟨(Rat.castHom R).toAddMonoidHom, fun _ ↦ by simp⟩ h
->>>>>>> 4e0206cb
 
 end Field
 end ArchimedeanClass