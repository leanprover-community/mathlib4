--- conflicted
+++ resolved
@@ -6,15 +6,12 @@
 import Mathlib.Algebra.Order.Ring.Unbundled.Basic
 import Mathlib.Algebra.CharZero.Defs
 import Mathlib.Algebra.Order.Group.Defs
-<<<<<<< HEAD
-=======
 import Mathlib.Algebra.Order.GroupWithZero.Unbundled
 import Mathlib.Algebra.Order.Monoid.NatCast
 import Mathlib.Algebra.Order.Monoid.Unbundled.MinMax
 import Mathlib.Algebra.Ring.Defs
 import Mathlib.Tactic.Tauto
 import Mathlib.Algebra.Order.Monoid.Unbundled.ExistsOfLE
->>>>>>> 81e59487
 
 #align_import algebra.order.ring.char_zero from "leanprover-community/mathlib"@"655994e298904d7e5bbd1e18c95defd7b543eb94"
 #align_import algebra.order.ring.defs from "leanprover-community/mathlib"@"44e29dbcff83ba7114a464d592b8c3743987c1e5"
@@ -438,38 +435,6 @@
     LinearOrderedCancelAddCommMonoid α where __ := ‹LinearOrderedCommSemiring α›
 #align linear_ordered_comm_semiring.to_linear_ordered_cancel_add_comm_monoid LinearOrderedCommSemiring.toLinearOrderedCancelAddCommMonoid
 
-<<<<<<< HEAD
-=======
-lemma max_mul_mul_le_max_mul_max (b c : α) (ha : 0 ≤ a) (hd : 0 ≤ d) :
-    max (a * b) (d * c) ≤ max a c * max d b :=
-  have ba : b * a ≤ max d b * max c a :=
-    mul_le_mul (le_max_right d b) (le_max_right c a) ha (le_trans hd (le_max_left d b))
-  have cd : c * d ≤ max a c * max b d :=
-    mul_le_mul (le_max_right a c) (le_max_right b d) hd (le_trans ha (le_max_left a c))
-  max_le (by simpa [mul_comm, max_comm] using ba) (by simpa [mul_comm, max_comm] using cd)
-#align max_mul_mul_le_max_mul_max max_mul_mul_le_max_mul_max
-
-lemma min_mul_min_le_mul_min_min {b c} (ha : 0 ≤ a) (hb : 0 ≤ b) (hc : 0 ≤ c) (hd : 0 ≤ d) :
-    min a c * min b d ≤ min (a * b) (c * d) :=
-  have ab : min a c * min b d ≤ a * b :=
-    mul_le_mul (min_le_left a c) (min_le_left b d) (le_min hb hd) ha
-  have cd : min a c * min b d ≤ c * d :=
-    mul_le_mul (min_le_right a c) (min_le_right b d) (le_min hb hd) (hc)
-  le_min ab cd
-
-variable [ExistsAddOfLE α]
-
-/-- Binary **arithmetic mean-geometric mean inequality** (aka AM-GM inequality) for linearly ordered
-commutative semirings. -/
-lemma two_mul_le_add_sq (a b : α) : 2 * a * b ≤ a ^ 2 + b ^ 2 := by
-  simpa [fn_min_add_fn_max (fun x ↦ x * x), sq, two_mul, add_mul]
-    using mul_add_mul_le_mul_add_mul (@min_le_max _ _ a b) (@min_le_max _ _ a b)
-#align two_mul_le_add_sq two_mul_le_add_sq
-
-alias two_mul_le_add_pow_two := two_mul_le_add_sq
-#align two_mul_le_add_pow_two two_mul_le_add_pow_two
-
->>>>>>> 81e59487
 end LinearOrderedCommSemiring
 
 section LinearOrderedRing
