--- conflicted
+++ resolved
@@ -533,8 +533,6 @@
       mul_le_mul_of_nonneg_right }
 #align strict_ordered_semiring.to_ordered_semiring StrictOrderedSemiring.toOrderedSemiring
 
-<<<<<<< HEAD
-=======
 -- see Note [lower instance priority]
 instance (priority := 100) StrictOrderedSemiring.toCharZero [StrictOrderedSemiring α] :
     CharZero α where
@@ -542,15 +540,6 @@
     (strictMono_nat_of_lt_succ fun n ↦ by rw [Nat.cast_succ]; apply lt_add_one).injective
 #align strict_ordered_semiring.to_char_zero StrictOrderedSemiring.toCharZero
 
-theorem mul_lt_mul (hac : a < c) (hbd : b ≤ d) (hb : 0 < b) (hc : 0 ≤ c) : a * b < c * d :=
-  (mul_lt_mul_of_pos_right hac hb).trans_le <| mul_le_mul_of_nonneg_left hbd hc
-#align mul_lt_mul mul_lt_mul
-
-theorem mul_lt_mul' (hac : a ≤ c) (hbd : b < d) (hb : 0 ≤ b) (hc : 0 < c) : a * b < c * d :=
-  (mul_le_mul_of_nonneg_right hac hb).trans_lt <| mul_lt_mul_of_pos_left hbd hc
-#align mul_lt_mul' mul_lt_mul'
-
->>>>>>> fa54a2cb
 @[simp]
 theorem pow_pos (H : 0 < a) : ∀ n : ℕ, 0 < a ^ n
   | 0 => by
