/-
Copyright (c) 2016 Jeremy Avigad. All rights reserved.
Released under Apache 2.0 license as described in the file LICENSE.
Authors: Jeremy Avigad, Leonardo de Moura, Mario Carneiro
-/
import Mathlib.Algebra.Order.Group.Abs
import Mathlib.Algebra.Order.Ring.Basic
import Mathlib.Algebra.Order.Ring.Int
import Mathlib.Algebra.Ring.Divisibility.Basic
import Mathlib.Algebra.Ring.Int.Units
import Mathlib.Data.Nat.Cast.Order.Ring

/-!
# Absolute values in linear ordered rings.
-/


variable {α : Type*}

section LinearOrderedAddCommGroup
variable [CommGroup α] [LinearOrder α] [IsOrderedMonoid α]

@[to_additive] lemma mabs_zpow (n : ℤ) (a : α) : |a ^ n|ₘ = |a|ₘ ^ |n| := by
  obtain n0 | n0 := le_total 0 n
  · obtain ⟨n, rfl⟩ := Int.eq_ofNat_of_zero_le n0
    simp only [mabs_pow, zpow_natCast, Nat.abs_cast]
  · obtain ⟨m, h⟩ := Int.eq_ofNat_of_zero_le (neg_nonneg.2 n0)
    rw [← mabs_inv, ← zpow_neg, ← abs_neg, h, zpow_natCast, Nat.abs_cast, zpow_natCast]
    exact mabs_pow m _

end LinearOrderedAddCommGroup

lemma odd_abs [LinearOrder α] [Ring α] {a : α} : Odd (abs a) ↔ Odd a := by
  rcases abs_choice a with h | h <;> simp only [h, odd_neg]

section LinearOrderedRing

variable [Ring α] [LinearOrder α] [IsOrderedRing α] {n : ℕ} {a b : α}

@[simp] lemma abs_one : |(1 : α)| = 1 := abs_of_nonneg zero_le_one

lemma abs_two : |(2 : α)| = 2 := abs_of_nonneg zero_le_two

lemma abs_mul (a b : α) : |a * b| = |a| * |b| := by
  rw [abs_eq (mul_nonneg (abs_nonneg a) (abs_nonneg b))]
  rcases le_total a 0 with ha | ha <;> rcases le_total b 0 with hb | hb <;>
    simp only [abs_of_nonpos, abs_of_nonneg, true_or, or_true, neg_mul, mul_neg, neg_neg, *]

/-- `abs` as a `MonoidWithZeroHom`. -/
def absHom : α →*₀ α where
  toFun := abs
  map_zero' := abs_zero
  map_one' := abs_one
  map_mul' := abs_mul

@[simp]
lemma abs_pow (a : α) (n : ℕ) : |a ^ n| = |a| ^ n := (absHom.toMonoidHom : α →* α).map_pow _ _

lemma pow_abs (a : α) (n : ℕ) : |a| ^ n = |a ^ n| := (abs_pow a n).symm

lemma Even.pow_abs (hn : Even n) (a : α) : |a| ^ n = a ^ n := by
  rw [← abs_pow, abs_eq_self]; exact hn.pow_nonneg _

lemma abs_neg_one_pow (n : ℕ) : |(-1 : α) ^ n| = 1 := by rw [← pow_abs, abs_neg, abs_one, one_pow]

omit [IsOrderedRing α] in
@[simp] lemma abs_mul_abs_self (a : α) : |a| * |a| = a * a :=
  abs_by_cases (fun x => x * x = a * a) rfl (neg_mul_neg a a)

@[simp]
lemma abs_mul_self (a : α) : |a * a| = a * a := by rw [abs_mul, abs_mul_abs_self]

omit [IsOrderedRing α] in
@[simp] lemma sq_abs (a : α) : |a| ^ 2 = a ^ 2 := by simpa only [sq] using abs_mul_abs_self a

lemma abs_sq (x : α) : |x ^ 2| = x ^ 2 := by simpa only [sq] using abs_mul_self x

lemma exists_abs_lt [Nontrivial α] (a : α) : ∃ b > 0, |a| < b :=
  ⟨|a| + 1, lt_of_lt_of_le zero_lt_one <| by simp, lt_add_one |a|⟩

end LinearOrderedRing

section LinearStrictOrderedRing

variable [Ring α] [LinearOrder α] [IsStrictOrderedRing α] {n : ℕ} {a b : α}

lemma abs_pow_eq_one (a : α) (h : n ≠ 0) : |a ^ n| = 1 ↔ |a| = 1 := by
  convert pow_left_inj₀ (abs_nonneg a) zero_le_one h
  exacts [(pow_abs _ _).symm, (one_pow _).symm]

lemma abs_eq_iff_mul_self_eq : |a| = |b| ↔ a * a = b * b := by
  rw [← abs_mul_abs_self, ← abs_mul_abs_self b]
  exact (mul_self_inj (abs_nonneg a) (abs_nonneg b)).symm

lemma abs_lt_iff_mul_self_lt : |a| < |b| ↔ a * a < b * b := by
  rw [← abs_mul_abs_self, ← abs_mul_abs_self b]
  exact mul_self_lt_mul_self_iff (abs_nonneg a) (abs_nonneg b)

lemma abs_le_iff_mul_self_le : |a| ≤ |b| ↔ a * a ≤ b * b := by
  rw [← abs_mul_abs_self, ← abs_mul_abs_self b]
  exact mul_self_le_mul_self_iff (abs_nonneg a) (abs_nonneg b)

lemma abs_le_one_iff_mul_self_le_one : |a| ≤ 1 ↔ a * a ≤ 1 := by
  simpa only [abs_one, one_mul] using abs_le_iff_mul_self_le (a := a) (b := 1)

lemma sq_lt_sq : a ^ 2 < b ^ 2 ↔ |a| < |b| := by
  simpa only [sq_abs] using sq_lt_sq₀ (abs_nonneg a) (abs_nonneg b)

lemma sq_lt_sq' (h1 : -b < a) (h2 : a < b) : a ^ 2 < b ^ 2 :=
  sq_lt_sq.2 (lt_of_lt_of_le (abs_lt.2 ⟨h1, h2⟩) (le_abs_self _))

lemma sq_le_sq : a ^ 2 ≤ b ^ 2 ↔ |a| ≤ |b| := by
  simpa only [sq_abs] using sq_le_sq₀ (abs_nonneg a) (abs_nonneg b)

lemma sq_le_sq' (h1 : -b ≤ a) (h2 : a ≤ b) : a ^ 2 ≤ b ^ 2 :=
  sq_le_sq.2 (le_trans (abs_le.mpr ⟨h1, h2⟩) (le_abs_self _))

lemma abs_lt_of_sq_lt_sq (h : a ^ 2 < b ^ 2) (hb : 0 ≤ b) : |a| < b := by
  rwa [← abs_of_nonneg hb, ← sq_lt_sq]

lemma abs_lt_of_sq_lt_sq' (h : a ^ 2 < b ^ 2) (hb : 0 ≤ b) : -b < a ∧ a < b :=
  abs_lt.1 <| abs_lt_of_sq_lt_sq h hb

lemma abs_le_of_sq_le_sq (h : a ^ 2 ≤ b ^ 2) (hb : 0 ≤ b) : |a| ≤ b := by
  rwa [← abs_of_nonneg hb, ← sq_le_sq]

theorem le_of_sq_le_sq (h : a ^ 2 ≤ b ^ 2) (hb : 0 ≤ b) : a ≤ b :=
  le_abs_self a |>.trans <| abs_le_of_sq_le_sq h hb

lemma abs_le_of_sq_le_sq' (h : a ^ 2 ≤ b ^ 2) (hb : 0 ≤ b) : -b ≤ a ∧ a ≤ b :=
  abs_le.1 <| abs_le_of_sq_le_sq h hb

lemma sq_eq_sq_iff_abs_eq_abs (a b : α) : a ^ 2 = b ^ 2 ↔ |a| = |b| := by
  simp only [le_antisymm_iff, sq_le_sq]

@[simp] lemma sq_le_one_iff_abs_le_one (a : α) : a ^ 2 ≤ 1 ↔ |a| ≤ 1 := by
  simpa only [one_pow, abs_one] using sq_le_sq (a := a) (b := 1)

@[simp] lemma sq_lt_one_iff_abs_lt_one (a : α) : a ^ 2 < 1 ↔ |a| < 1 := by
  simpa only [one_pow, abs_one] using sq_lt_sq (a := a) (b := 1)

@[simp] lemma one_le_sq_iff_one_le_abs (a : α) : 1 ≤ a ^ 2 ↔ 1 ≤ |a| := by
  simpa only [one_pow, abs_one] using sq_le_sq (a := 1) (b := a)

@[simp] lemma one_lt_sq_iff_one_lt_abs (a : α) : 1 < a ^ 2 ↔ 1 < |a| := by
  simpa only [one_pow, abs_one] using sq_lt_sq (a := 1) (b := a)

end LinearStrictOrderedRing

section LinearOrderedCommRing

<<<<<<< HEAD
variable [CommRing α] [LinearOrder α] [IsOrderedRing α] (a b : α) (n : ℕ)

omit [IsOrderedRing α] in
=======
variable [CommRing α] [LinearOrder α] (a b : α) (n : ℕ)

>>>>>>> ebe81ab2
theorem abs_sub_sq (a b : α) : |a - b| * |a - b| = a * a + b * b - (1 + 1) * a * b := by
  rw [abs_mul_abs_self]
  simp only [mul_add, add_comm, add_left_comm, mul_comm, sub_eq_add_neg, mul_one, mul_neg,
    neg_add_rev, neg_neg, add_assoc]

lemma abs_unit_intCast [IsOrderedRing α] (a : ℤˣ) : |((a : ℤ) : α)| = 1 := by
  cases Int.units_eq_one_or a <;> simp_all

private def geomSum : ℕ → α
  | 0 => 1
  | n + 1 => a * geomSum n + b ^ (n + 1)

private theorem abs_geomSum_le [IsOrderedRing α] : |geomSum a b n| ≤ (n + 1) * max |a| |b| ^ n := by
  induction n with | zero => simp [geomSum] | succ n ih => ?_
  refine (abs_add_le ..).trans ?_
  rw [abs_mul, abs_pow, Nat.cast_succ, add_one_mul]
  refine add_le_add ?_ (pow_le_pow_left₀ (abs_nonneg _) le_sup_right _)
  rw [pow_succ, ← mul_assoc, mul_comm |a|]
  exact mul_le_mul ih le_sup_left (abs_nonneg _) (mul_nonneg
    (@Nat.cast_succ α .. ▸ Nat.cast_nonneg _) <| pow_nonneg ((abs_nonneg _).trans le_sup_left) _)

<<<<<<< HEAD
omit [LinearOrder α] [IsOrderedRing α] in
=======
omit [LinearOrder α] in
>>>>>>> ebe81ab2
private theorem pow_sub_pow_eq_sub_mul_geomSum :
    a ^ (n + 1) - b ^ (n + 1) = (a - b) * geomSum a b n := by
  induction n with | zero => simp [geomSum] | succ n ih => ?_
  rw [geomSum, mul_add, mul_comm a, ← mul_assoc, ← ih,
    sub_mul, sub_mul, ← pow_succ, ← pow_succ', mul_comm, sub_add_sub_cancel]

theorem abs_pow_sub_pow_le [IsOrderedRing α] :
    |a ^ n - b ^ n| ≤ |a - b| * n * max |a| |b| ^ (n - 1) := by
  obtain _ | n := n; · simp
  rw [Nat.add_sub_cancel, pow_sub_pow_eq_sub_mul_geomSum, abs_mul, mul_assoc, Nat.cast_succ]
  gcongr
  · exact abs_nonneg _
  · exact abs_geomSum_le ..

end LinearOrderedCommRing

section

variable [Ring α] [LinearOrder α]

@[simp]
theorem abs_dvd (a b : α) : |a| ∣ b ↔ a ∣ b := by
  rcases abs_choice a with h | h <;> simp only [h, neg_dvd]

theorem abs_dvd_self (a : α) : |a| ∣ a :=
  (abs_dvd a a).mpr (dvd_refl a)

@[simp]
theorem dvd_abs (a b : α) : a ∣ |b| ↔ a ∣ b := by
  rcases abs_choice b with h | h <;> simp only [h, dvd_neg]

theorem self_dvd_abs (a : α) : a ∣ |a| :=
  (dvd_abs a a).mpr (dvd_refl a)

theorem abs_dvd_abs (a b : α) : |a| ∣ |b| ↔ a ∣ b :=
  (abs_dvd _ _).trans (dvd_abs _ _)

end

open Nat

section LinearOrderedRing
variable {R : Type*} [Ring R] [LinearOrder R] [IsStrictOrderedRing R] {a b : R} {n : ℕ}

lemma pow_eq_pow_iff_of_ne_zero (hn : n ≠ 0) : a ^ n = b ^ n ↔ a = b ∨ a = -b ∧ Even n :=
  match n.even_xor_odd with
  | .inl hne => by simp only [*, and_true, ← abs_eq_abs,
    ← pow_left_inj₀ (abs_nonneg a) (abs_nonneg b) hn, hne.1.pow_abs]
  | .inr hn => by simp [hn, (hn.1.strictMono_pow (R := R)).injective.eq_iff]

lemma pow_eq_pow_iff_cases : a ^ n = b ^ n ↔ n = 0 ∨ a = b ∨ a = -b ∧ Even n := by
  rcases eq_or_ne n 0 with rfl | hn <;> simp [pow_eq_pow_iff_of_ne_zero, *]

lemma pow_eq_one_iff_of_ne_zero (hn : n ≠ 0) : a ^ n = 1 ↔ a = 1 ∨ a = -1 ∧ Even n := by
  simp [← pow_eq_pow_iff_of_ne_zero hn]

lemma pow_eq_one_iff_cases : a ^ n = 1 ↔ n = 0 ∨ a = 1 ∨ a = -1 ∧ Even n := by
  simp [← pow_eq_pow_iff_cases]

lemma pow_eq_neg_pow_iff (hb : b ≠ 0) : a ^ n = -b ^ n ↔ a = -b ∧ Odd n :=
  match n.even_or_odd with
  | .inl he =>
    suffices a ^ n > -b ^ n by simpa [he, not_odd_iff_even.2 he] using this.ne'
    lt_of_lt_of_le (by simp [he.pow_pos hb]) (he.pow_nonneg _)
  | .inr ho => by
    simp only [ho, and_true, ← ho.neg_pow, (ho.strictMono_pow (R := R)).injective.eq_iff]

lemma pow_eq_neg_one_iff : a ^ n = -1 ↔ a = -1 ∧ Odd n := by
  simpa using pow_eq_neg_pow_iff (R := R) one_ne_zero

end LinearOrderedRing

variable {m n a : ℕ}

/-- If `a` is even, then `n` is odd iff `n % a` is odd. -/
lemma Odd.mod_even_iff (ha : Even a) : Odd (n % a) ↔ Odd n :=
  ((even_sub' <| mod_le n a).mp <|
      even_iff_two_dvd.mpr <| (even_iff_two_dvd.mp ha).trans <| dvd_sub_mod n).symm

/-- If `a` is even, then `n` is even iff `n % a` is even. -/
lemma Even.mod_even_iff (ha : Even a) : Even (n % a) ↔ Even n :=
  ((even_sub <| mod_le n a).mp <|
      even_iff_two_dvd.mpr <| (even_iff_two_dvd.mp ha).trans <| dvd_sub_mod n).symm

/-- If `n` is odd and `a` is even, then `n % a` is odd. -/
lemma Odd.mod_even (hn : Odd n) (ha : Even a) : Odd (n % a) := (Odd.mod_even_iff ha).mpr hn

/-- If `n` is even and `a` is even, then `n % a` is even. -/
lemma Even.mod_even (hn : Even n) (ha : Even a) : Even (n % a) :=
  (Even.mod_even_iff ha).mpr hn

lemma Odd.of_dvd_nat (hn : Odd n) (hm : m ∣ n) : Odd m :=
  not_even_iff_odd.1 <| mt hm.even (not_even_iff_odd.2 hn)

/-- `2` is not a factor of an odd natural number. -/
lemma Odd.ne_two_of_dvd_nat {m n : ℕ} (hn : Odd n) (hm : m ∣ n) : m ≠ 2 := by
  rintro rfl
  exact absurd (hn.of_dvd_nat hm) (by decide)<|MERGE_RESOLUTION|>--- conflicted
+++ resolved
@@ -149,14 +149,8 @@
 
 section LinearOrderedCommRing
 
-<<<<<<< HEAD
-variable [CommRing α] [LinearOrder α] [IsOrderedRing α] (a b : α) (n : ℕ)
-
-omit [IsOrderedRing α] in
-=======
 variable [CommRing α] [LinearOrder α] (a b : α) (n : ℕ)
 
->>>>>>> ebe81ab2
 theorem abs_sub_sq (a b : α) : |a - b| * |a - b| = a * a + b * b - (1 + 1) * a * b := by
   rw [abs_mul_abs_self]
   simp only [mul_add, add_comm, add_left_comm, mul_comm, sub_eq_add_neg, mul_one, mul_neg,
@@ -178,11 +172,7 @@
   exact mul_le_mul ih le_sup_left (abs_nonneg _) (mul_nonneg
     (@Nat.cast_succ α .. ▸ Nat.cast_nonneg _) <| pow_nonneg ((abs_nonneg _).trans le_sup_left) _)
 
-<<<<<<< HEAD
-omit [LinearOrder α] [IsOrderedRing α] in
-=======
 omit [LinearOrder α] in
->>>>>>> ebe81ab2
 private theorem pow_sub_pow_eq_sub_mul_geomSum :
     a ^ (n + 1) - b ^ (n + 1) = (a - b) * geomSum a b n := by
   induction n with | zero => simp [geomSum] | succ n ih => ?_
