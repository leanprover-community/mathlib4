--- conflicted
+++ resolved
@@ -3,14 +3,9 @@
 Released under Apache 2.0 license as described in the file LICENSE.
 Authors: Jeremy Avigad, Leonardo de Moura, Mario Carneiro
 -/
-<<<<<<< HEAD
-import Mathlib.Algebra.Order.Group.Abs
-import Mathlib.Algebra.Ring.Divisibility.Basic
-=======
 import Mathlib.Algebra.GroupPower.Order
 import Mathlib.Data.Int.Order.Basic
 import Mathlib.Data.Nat.Cast.Order
->>>>>>> 9d89f498
 
 #align_import algebra.order.ring.abs from "leanprover-community/mathlib"@"10b4e499f43088dd3bb7b5796184ad5216648ab1"
 
@@ -21,8 +16,6 @@
 
 variable {α : Type*}
 
-<<<<<<< HEAD
-=======
 section LinearOrderedAddCommGroup
 variable [LinearOrderedCommGroup α] {a b : α}
 
@@ -179,7 +172,6 @@
 
 end LinearOrderedCommRing
 
->>>>>>> 9d89f498
 section
 
 variable [Ring α] [LinearOrder α] {a b : α}
