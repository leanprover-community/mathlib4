/-
Copyright (c) 2016 Jeremy Avigad. All rights reserved.
Released under Apache 2.0 license as described in the file LICENSE.
Authors: Jeremy Avigad, Leonardo de Moura, Mario Carneiro, Yaël Dillies
-/
import Mathlib.Algebra.Group.Pi.Basic
import Mathlib.Algebra.Group.Units
import Mathlib.Algebra.GroupWithZero.NeZero
import Mathlib.Algebra.Order.Group.Unbundled.Basic
import Mathlib.Algebra.Order.GroupWithZero.Unbundled
import Mathlib.Algebra.Order.Monoid.Unbundled.ExistsOfLE
import Mathlib.Algebra.Order.Monoid.NatCast
import Mathlib.Algebra.Order.Monoid.Unbundled.MinMax
import Mathlib.Algebra.Ring.Defs
import Mathlib.Tactic.Tauto

/-!
# Basic facts for ordered rings and semirings

This file develops the basics of ordered (semi)rings in an unbundled fashion for later use with
the bundled classes from `Algebra.Order.Ring.Defs`.

The set of typeclass variables here comprises
* an algebraic class (`Semiring`, `CommSemiring`, `Ring`, `CommRing`)
* an order class (`PartialOrder`, `LinearOrder`)
* assumptions on how both interact ((strict) monotonicity, canonicity)

For short,
* "`+` respects `≤`" means "monotonicity of addition"
* "`+` respects `<`" means "strict monotonicity of addition"
* "`*` respects `≤`" means "monotonicity of multiplication by a nonnegative number".
* "`*` respects `<`" means "strict monotonicity of multiplication by a positive number".

## Typeclasses found in `Algebra.Order.Ring.Defs`

* `OrderedSemiring`: Semiring with a partial order such that `+` and `*` respect `≤`.
* `StrictOrderedSemiring`: Nontrivial semiring with a partial order such that `+` and `*` respects
  `<`.
* `OrderedCommSemiring`: Commutative semiring with a partial order such that `+` and `*` respect
  `≤`.
* `StrictOrderedCommSemiring`: Nontrivial commutative semiring with a partial order such that `+`
  and `*` respect `<`.
* `OrderedRing`: Ring with a partial order such that `+` respects `≤` and `*` respects `<`.
* `OrderedCommRing`: Commutative ring with a partial order such that `+` respects `≤` and
  `*` respects `<`.
* `LinearOrderedSemiring`: Nontrivial semiring with a linear order such that `+` respects `≤` and
  `*` respects `<`.
* `LinearOrderedCommSemiring`: Nontrivial commutative semiring with a linear order such that `+`
  respects `≤` and `*` respects `<`.
* `LinearOrderedRing`: Nontrivial ring with a linear order such that `+` respects `≤` and `*`
  respects `<`.
* `LinearOrderedCommRing`: Nontrivial commutative ring with a linear order such that `+` respects
  `≤` and `*` respects `<`.
* `CanonicallyOrderedCommSemiring`: Commutative semiring with a partial order such that `+`
  respects `≤`, `*` respects `<`, and `a ≤ b ↔ ∃ c, b = a + c`.

## Hierarchy

The hardest part of proving order lemmas might be to figure out the correct generality and its
corresponding typeclass. Here's an attempt at demystifying it. For each typeclass, we list its
immediate predecessors and what conditions are added to each of them.

* `OrderedSemiring`
  - `OrderedAddCommMonoid` & multiplication & `*` respects `≤`
  - `Semiring` & partial order structure & `+` respects `≤` & `*` respects `≤`
* `StrictOrderedSemiring`
  - `OrderedCancelAddCommMonoid` & multiplication & `*` respects `<` & nontriviality
  - `OrderedSemiring` & `+` respects `<` & `*` respects `<` & nontriviality
* `OrderedCommSemiring`
  - `OrderedSemiring` & commutativity of multiplication
  - `CommSemiring` & partial order structure & `+` respects `≤` & `*` respects `<`
* `StrictOrderedCommSemiring`
  - `StrictOrderedSemiring` & commutativity of multiplication
  - `OrderedCommSemiring` & `+` respects `<` & `*` respects `<` & nontriviality
* `OrderedRing`
  - `OrderedSemiring` & additive inverses
  - `OrderedAddCommGroup` & multiplication & `*` respects `<`
  - `Ring` & partial order structure & `+` respects `≤` & `*` respects `<`
* `StrictOrderedRing`
  - `StrictOrderedSemiring` & additive inverses
  - `OrderedSemiring` & `+` respects `<` & `*` respects `<` & nontriviality
* `OrderedCommRing`
  - `OrderedRing` & commutativity of multiplication
  - `OrderedCommSemiring` & additive inverses
  - `CommRing` & partial order structure & `+` respects `≤` & `*` respects `<`
* `StrictOrderedCommRing`
  - `StrictOrderedCommSemiring` & additive inverses
  - `StrictOrderedRing` & commutativity of multiplication
  - `OrderedCommRing` & `+` respects `<` & `*` respects `<` & nontriviality
* `LinearOrderedSemiring`
  - `StrictOrderedSemiring` & totality of the order
  - `LinearOrderedAddCommMonoid` & multiplication & nontriviality & `*` respects `<`
* `LinearOrderedCommSemiring`
  - `StrictOrderedCommSemiring` & totality of the order
  - `LinearOrderedSemiring` & commutativity of multiplication
* `LinearOrderedRing`
  - `StrictOrderedRing` & totality of the order
  - `LinearOrderedSemiring` & additive inverses
  - `LinearOrderedAddCommGroup` & multiplication & `*` respects `<`
  - `Ring` & `IsDomain` & linear order structure
* `LinearOrderedCommRing`
  - `StrictOrderedCommRing` & totality of the order
  - `LinearOrderedRing` & commutativity of multiplication
  - `LinearOrderedCommSemiring` & additive inverses
  - `CommRing` & `IsDomain` & linear order structure

## Generality

Each section is labelled with a corresponding bundled ordered ring typeclass in mind. Mixin's for
relating the order structures and ring structures are added as needed.

TODO: the mixin assumptiosn can be relaxed in most cases

-/

assert_not_exists OrderedCommMonoid
assert_not_exists MonoidHom

open Function

universe u

variable {α : Type u} {β : Type*}

/-! Note that `OrderDual` does not satisfy any of the ordered ring typeclasses due to the
`zero_le_one` field. -/


theorem add_one_le_two_mul [LE α] [Semiring α] [AddLeftMono α] {a : α}
    (a1 : 1 ≤ a) : a + 1 ≤ 2 * a :=
  calc
    a + 1 ≤ a + a := add_le_add_left a1 a
    _ = 2 * a := (two_mul _).symm

section OrderedSemiring

variable [Semiring α] [Preorder α] {a b c d : α}

-- Porting note: it's unfortunate we need to write `(@one_le_two α)` here.
theorem add_le_mul_two_add [ZeroLEOneClass α] [MulPosMono α] [AddLeftMono α]
    (a2 : 2 ≤ a) (b0 : 0 ≤ b) : a + (2 + b) ≤ a * (2 + b) :=
  calc
    a + (2 + b) ≤ a + (a + a * b) :=
      add_le_add_left (add_le_add a2 <| le_mul_of_one_le_left b0 <| (@one_le_two α).trans a2) a
    _ ≤ a * (2 + b) := by rw [mul_add, mul_two, add_assoc]

theorem mul_le_mul_of_nonpos_left [ExistsAddOfLE α] [PosMulMono α]
    [AddRightMono α] [AddRightReflectLE α]
    (h : b ≤ a) (hc : c ≤ 0) : c * a ≤ c * b := by
  obtain ⟨d, hcd⟩ := exists_add_of_le hc
  refine le_of_add_le_add_right (a := d * b + d * a) ?_
  calc
    _ = d * b := by rw [add_left_comm, ← add_mul, ← hcd, zero_mul, add_zero]
    _ ≤ d * a := mul_le_mul_of_nonneg_left h <| hcd.trans_le <| add_le_of_nonpos_left hc
    _ = _ := by rw [← add_assoc, ← add_mul, ← hcd, zero_mul, zero_add]

theorem mul_le_mul_of_nonpos_right [ExistsAddOfLE α] [MulPosMono α]
    [AddRightMono α] [AddRightReflectLE α]
    (h : b ≤ a) (hc : c ≤ 0) : a * c ≤ b * c := by
  obtain ⟨d, hcd⟩ := exists_add_of_le hc
  refine le_of_add_le_add_right (a := b * d + a * d) ?_
  calc
    _ = b * d := by rw [add_left_comm, ← mul_add, ← hcd, mul_zero, add_zero]
    _ ≤ a * d := mul_le_mul_of_nonneg_right h <| hcd.trans_le <| add_le_of_nonpos_left hc
    _ = _ := by rw [← add_assoc, ← mul_add, ← hcd, mul_zero, zero_add]

theorem mul_nonneg_of_nonpos_of_nonpos [ExistsAddOfLE α] [MulPosMono α]
    [AddRightMono α] [AddRightReflectLE α]
    (ha : a ≤ 0) (hb : b ≤ 0) : 0 ≤ a * b := by
  simpa only [zero_mul] using mul_le_mul_of_nonpos_right ha hb

theorem mul_le_mul_of_nonneg_of_nonpos [ExistsAddOfLE α] [MulPosMono α] [PosMulMono α]
    [AddRightMono α] [AddRightReflectLE α]
    (hca : c ≤ a) (hbd : b ≤ d) (hc : 0 ≤ c) (hb : b ≤ 0) : a * b ≤ c * d :=
  (mul_le_mul_of_nonpos_right hca hb).trans <| mul_le_mul_of_nonneg_left hbd hc

theorem mul_le_mul_of_nonneg_of_nonpos' [ExistsAddOfLE α] [PosMulMono α] [MulPosMono α]
    [AddRightMono α] [AddRightReflectLE α]
    (hca : c ≤ a) (hbd : b ≤ d) (ha : 0 ≤ a) (hd : d ≤ 0) : a * b ≤ c * d :=
  (mul_le_mul_of_nonneg_left hbd ha).trans <| mul_le_mul_of_nonpos_right hca hd

theorem mul_le_mul_of_nonpos_of_nonneg [ExistsAddOfLE α] [MulPosMono α] [PosMulMono α]
    [AddRightMono α] [AddRightReflectLE α]
    (hac : a ≤ c) (hdb : d ≤ b) (hc : c ≤ 0) (hb : 0 ≤ b) : a * b ≤ c * d :=
  (mul_le_mul_of_nonneg_right hac hb).trans <| mul_le_mul_of_nonpos_left hdb hc

theorem mul_le_mul_of_nonpos_of_nonneg' [ExistsAddOfLE α] [PosMulMono α] [MulPosMono α]
    [AddRightMono α] [AddRightReflectLE α]
    (hca : c ≤ a) (hbd : b ≤ d) (ha : 0 ≤ a) (hd : d ≤ 0) : a * b ≤ c * d :=
  (mul_le_mul_of_nonneg_left hbd ha).trans <| mul_le_mul_of_nonpos_right hca hd

theorem mul_le_mul_of_nonpos_of_nonpos [ExistsAddOfLE α] [MulPosMono α] [PosMulMono α]
    [AddRightMono α] [AddRightReflectLE α]
    (hca : c ≤ a) (hdb : d ≤ b) (hc : c ≤ 0) (hb : b ≤ 0) : a * b ≤ c * d :=
  (mul_le_mul_of_nonpos_right hca hb).trans <| mul_le_mul_of_nonpos_left hdb hc

theorem mul_le_mul_of_nonpos_of_nonpos' [ExistsAddOfLE α] [PosMulMono α] [MulPosMono α]
    [AddRightMono α] [AddRightReflectLE α]
    (hca : c ≤ a) (hdb : d ≤ b) (ha : a ≤ 0) (hd : d ≤ 0) : a * b ≤ c * d :=
  (mul_le_mul_of_nonpos_left hdb ha).trans <| mul_le_mul_of_nonpos_right hca hd

/-- Variant of `mul_le_of_le_one_left` for `b` non-positive instead of non-negative.  -/
theorem le_mul_of_le_one_left [ExistsAddOfLE α] [MulPosMono α]
    [AddRightMono α] [AddRightReflectLE α]
    (hb : b ≤ 0) (h : a ≤ 1) : b ≤ a * b := by
  simpa only [one_mul] using mul_le_mul_of_nonpos_right h hb

/-- Variant of `le_mul_of_one_le_left` for `b` non-positive instead of non-negative. -/
theorem mul_le_of_one_le_left [ExistsAddOfLE α] [MulPosMono α]
    [AddRightMono α] [AddRightReflectLE α]
    (hb : b ≤ 0) (h : 1 ≤ a) : a * b ≤ b := by
  simpa only [one_mul] using mul_le_mul_of_nonpos_right h hb

/-- Variant of `mul_le_of_le_one_right` for `a` non-positive instead of non-negative. -/
theorem le_mul_of_le_one_right [ExistsAddOfLE α] [PosMulMono α]
    [AddRightMono α] [AddRightReflectLE α]
    (ha : a ≤ 0) (h : b ≤ 1) : a ≤ a * b := by
  simpa only [mul_one] using mul_le_mul_of_nonpos_left h ha

/-- Variant of `le_mul_of_one_le_right` for `a` non-positive instead of non-negative. -/
theorem mul_le_of_one_le_right [ExistsAddOfLE α] [PosMulMono α]
    [AddRightMono α] [AddRightReflectLE α]
    (ha : a ≤ 0) (h : 1 ≤ b) : a * b ≤ a := by
  simpa only [mul_one] using mul_le_mul_of_nonpos_left h ha

section Monotone

variable [Preorder β] {f g : β → α}

theorem antitone_mul_left [ExistsAddOfLE α] [PosMulMono α]
    [AddRightMono α] [AddRightReflectLE α]
    {a : α} (ha : a ≤ 0) : Antitone (a * ·) := fun _ _ b_le_c =>
  mul_le_mul_of_nonpos_left b_le_c ha

theorem antitone_mul_right [ExistsAddOfLE α] [MulPosMono α]
    [AddRightMono α] [AddRightReflectLE α]
    {a : α} (ha : a ≤ 0) : Antitone fun x => x * a := fun _ _ b_le_c =>
  mul_le_mul_of_nonpos_right b_le_c ha

theorem Monotone.const_mul_of_nonpos [ExistsAddOfLE α] [PosMulMono α]
    [AddRightMono α] [AddRightReflectLE α]
    (hf : Monotone f) (ha : a ≤ 0) : Antitone fun x => a * f x :=
  (antitone_mul_left ha).comp_monotone hf

theorem Monotone.mul_const_of_nonpos [ExistsAddOfLE α] [MulPosMono α]
    [AddRightMono α] [AddRightReflectLE α]
    (hf : Monotone f) (ha : a ≤ 0) : Antitone fun x => f x * a :=
  (antitone_mul_right ha).comp_monotone hf

theorem Antitone.const_mul_of_nonpos [ExistsAddOfLE α] [PosMulMono α]
    [AddRightMono α] [AddRightReflectLE α]
    (hf : Antitone f) (ha : a ≤ 0) : Monotone fun x => a * f x :=
  (antitone_mul_left ha).comp hf

theorem Antitone.mul_const_of_nonpos [ExistsAddOfLE α] [MulPosMono α]
    [AddRightMono α] [AddRightReflectLE α]
    (hf : Antitone f) (ha : a ≤ 0) : Monotone fun x => f x * a :=
  (antitone_mul_right ha).comp hf

theorem Antitone.mul_monotone [ExistsAddOfLE α] [PosMulMono α] [MulPosMono α]
    [AddRightMono α] [AddRightReflectLE α]
    (hf : Antitone f) (hg : Monotone g) (hf₀ : ∀ x, f x ≤ 0)
    (hg₀ : ∀ x, 0 ≤ g x) : Antitone (f * g) := fun _ _ h =>
  mul_le_mul_of_nonpos_of_nonneg (hf h) (hg h) (hf₀ _) (hg₀ _)

theorem Monotone.mul_antitone [ExistsAddOfLE α] [PosMulMono α] [MulPosMono α]
    [AddRightMono α] [AddRightReflectLE α]
    (hf : Monotone f) (hg : Antitone g) (hf₀ : ∀ x, 0 ≤ f x)
    (hg₀ : ∀ x, g x ≤ 0) : Antitone (f * g) := fun _ _ h =>
  mul_le_mul_of_nonneg_of_nonpos (hf h) (hg h) (hf₀ _) (hg₀ _)

theorem Antitone.mul [ExistsAddOfLE α] [PosMulMono α] [MulPosMono α]
    [AddRightMono α] [AddRightReflectLE α]
    (hf : Antitone f) (hg : Antitone g) (hf₀ : ∀ x, f x ≤ 0) (hg₀ : ∀ x, g x ≤ 0) :
    Monotone (f * g) := fun _ _ h => mul_le_mul_of_nonpos_of_nonpos (hf h) (hg h) (hf₀ _) (hg₀ _)

end Monotone
<<<<<<< HEAD

lemma le_iff_exists_nonneg_add
    [ExistsAddOfLE α] [AddLeftReflectLE α] [AddLeftMono α]
    (a b : α) : a ≤ b ↔ ∃ c ≥ 0, b = a + c := by
  refine ⟨fun h ↦ ?_, ?_⟩
  · obtain ⟨c, rfl⟩ := exists_add_of_le h
    exact ⟨c, nonneg_of_le_add_right h, rfl⟩
  · rintro ⟨c, hc, rfl⟩
    exact le_add_of_nonneg_right hc

=======
>>>>>>> ca2b3601
end OrderedSemiring

section OrderedCommRing

section StrictOrderedSemiring

variable [Semiring α] [PartialOrder α] {a b c d : α}

theorem lt_two_mul_self [ZeroLEOneClass α] [MulPosStrictMono α] [NeZero (R := α) 1]
    [AddLeftStrictMono α] (ha : 0 < a) : a < 2 * a :=
  lt_mul_of_one_lt_left ha one_lt_two

theorem mul_lt_mul_of_neg_left [ExistsAddOfLE α] [PosMulStrictMono α]
    [AddRightStrictMono α] [AddRightReflectLT α]
    (h : b < a) (hc : c < 0) : c * a < c * b := by
  obtain ⟨d, hcd⟩ := exists_add_of_le hc.le
  refine (add_lt_add_iff_right (d * b + d * a)).1 ?_
  calc
    _ = d * b := by rw [add_left_comm, ← add_mul, ← hcd, zero_mul, add_zero]
    _ < d * a := mul_lt_mul_of_pos_left h <| hcd.trans_lt <| add_lt_of_neg_left _ hc
    _ = _ := by rw [← add_assoc, ← add_mul, ← hcd, zero_mul, zero_add]

theorem mul_lt_mul_of_neg_right [ExistsAddOfLE α] [MulPosStrictMono α]
    [AddRightStrictMono α] [AddRightReflectLT α]
    (h : b < a) (hc : c < 0) : a * c < b * c := by
  obtain ⟨d, hcd⟩ := exists_add_of_le hc.le
  refine (add_lt_add_iff_right (b * d + a * d)).1 ?_
  calc
    _ = b * d := by rw [add_left_comm, ← mul_add, ← hcd, mul_zero, add_zero]
    _ < a * d := mul_lt_mul_of_pos_right h <| hcd.trans_lt <| add_lt_of_neg_left _ hc
    _ = _ := by rw [← add_assoc, ← mul_add, ← hcd, mul_zero, zero_add]

theorem mul_pos_of_neg_of_neg [ExistsAddOfLE α] [MulPosStrictMono α]
    [AddRightStrictMono α] [AddRightReflectLT α]
    {a b : α} (ha : a < 0) (hb : b < 0) : 0 < a * b := by
  simpa only [zero_mul] using mul_lt_mul_of_neg_right ha hb

/-- Variant of `mul_lt_of_lt_one_left` for `b` negative instead of positive. -/
theorem lt_mul_of_lt_one_left [ExistsAddOfLE α] [MulPosStrictMono α]
    [AddRightStrictMono α] [AddRightReflectLT α]
    (hb : b < 0) (h : a < 1) : b < a * b := by
  simpa only [one_mul] using mul_lt_mul_of_neg_right h hb

/-- Variant of `lt_mul_of_one_lt_left` for `b` negative instead of positive. -/
theorem mul_lt_of_one_lt_left [ExistsAddOfLE α] [MulPosStrictMono α]
    [AddRightStrictMono α] [AddRightReflectLT α]
    (hb : b < 0) (h : 1 < a) : a * b < b := by
  simpa only [one_mul] using mul_lt_mul_of_neg_right h hb

/-- Variant of `mul_lt_of_lt_one_right` for `a` negative instead of positive. -/
theorem lt_mul_of_lt_one_right [ExistsAddOfLE α] [PosMulStrictMono α]
    [AddRightStrictMono α] [AddRightReflectLT α]
    (ha : a < 0) (h : b < 1) : a < a * b := by
  simpa only [mul_one] using mul_lt_mul_of_neg_left h ha

/-- Variant of `lt_mul_of_lt_one_right` for `a` negative instead of positive. -/
theorem mul_lt_of_one_lt_right [ExistsAddOfLE α] [PosMulStrictMono α]
    [AddRightStrictMono α] [AddRightReflectLT α]
    (ha : a < 0) (h : 1 < b) : a * b < a := by
  simpa only [mul_one] using mul_lt_mul_of_neg_left h ha

section Monotone

variable [Preorder β] {f g : β → α}

theorem strictAnti_mul_left [ExistsAddOfLE α] [PosMulStrictMono α]
    [AddRightStrictMono α] [AddRightReflectLT α]
    {a : α} (ha : a < 0) : StrictAnti (a * ·) := fun _ _ b_lt_c =>
  mul_lt_mul_of_neg_left b_lt_c ha

theorem strictAnti_mul_right [ExistsAddOfLE α] [MulPosStrictMono α]
    [AddRightStrictMono α] [AddRightReflectLT α]
    {a : α} (ha : a < 0) : StrictAnti fun x => x * a := fun _ _ b_lt_c =>
  mul_lt_mul_of_neg_right b_lt_c ha

theorem StrictMono.const_mul_of_neg [ExistsAddOfLE α] [PosMulStrictMono α]
    [AddRightStrictMono α] [AddRightReflectLT α]
    (hf : StrictMono f) (ha : a < 0) : StrictAnti fun x => a * f x :=
  (strictAnti_mul_left ha).comp_strictMono hf

theorem StrictMono.mul_const_of_neg [ExistsAddOfLE α] [MulPosStrictMono α]
    [AddRightStrictMono α] [AddRightReflectLT α]
    (hf : StrictMono f) (ha : a < 0) : StrictAnti fun x => f x * a :=
  (strictAnti_mul_right ha).comp_strictMono hf

theorem StrictAnti.const_mul_of_neg [ExistsAddOfLE α] [PosMulStrictMono α]
    [AddRightStrictMono α] [AddRightReflectLT α]
    (hf : StrictAnti f) (ha : a < 0) : StrictMono fun x => a * f x :=
  (strictAnti_mul_left ha).comp hf

theorem StrictAnti.mul_const_of_neg [ExistsAddOfLE α] [MulPosStrictMono α]
    [AddRightStrictMono α] [AddRightReflectLT α]
    (hf : StrictAnti f) (ha : a < 0) : StrictMono fun x => f x * a :=
  (strictAnti_mul_right ha).comp hf

end Monotone

/-- Binary **rearrangement inequality**. -/
lemma mul_add_mul_le_mul_add_mul [ExistsAddOfLE α] [MulPosMono α]
    [AddLeftMono α] [AddLeftReflectLE α]
    (hab : a ≤ b) (hcd : c ≤ d) : a * d + b * c ≤ a * c + b * d := by
  obtain ⟨b, rfl⟩ := exists_add_of_le hab
  obtain ⟨d, hd, rfl⟩ := exists_nonneg_add_of_le hcd
  rw [mul_add, add_right_comm, mul_add, ← add_assoc]
  exact add_le_add_left (mul_le_mul_of_nonneg_right hab hd) _

/-- Binary **rearrangement inequality**. -/
lemma mul_add_mul_le_mul_add_mul' [ExistsAddOfLE α] [MulPosMono α]
    [AddLeftMono α] [AddLeftReflectLE α]
    (hba : b ≤ a) (hdc : d ≤ c) : a * d + b * c ≤ a * c + b * d := by
  rw [add_comm (a * d), add_comm (a * c)]; exact mul_add_mul_le_mul_add_mul hba hdc

variable [AddLeftReflectLT α]

/-- Binary strict **rearrangement inequality**. -/
lemma mul_add_mul_lt_mul_add_mul [ExistsAddOfLE α] [MulPosStrictMono α]
    [AddLeftStrictMono α]
    (hab : a < b) (hcd : c < d) : a * d + b * c < a * c + b * d := by
  obtain ⟨b, rfl⟩ := exists_add_of_le hab.le
  obtain ⟨d, hd, rfl⟩ := exists_pos_add_of_lt' hcd
  rw [mul_add, add_right_comm, mul_add, ← add_assoc]
  exact add_lt_add_left (mul_lt_mul_of_pos_right hab hd) _

/-- Binary **rearrangement inequality**. -/
lemma mul_add_mul_lt_mul_add_mul' [ExistsAddOfLE α] [MulPosStrictMono α]
    [AddLeftStrictMono α]
    (hba : b < a) (hdc : d < c) : a * d + b * c < a * c + b * d := by
  rw [add_comm (a * d), add_comm (a * c)]
  exact mul_add_mul_lt_mul_add_mul hba hdc

end StrictOrderedSemiring

section LinearOrderedSemiring

variable [Semiring α] [LinearOrder α] {a b c d : α}

theorem nonneg_and_nonneg_or_nonpos_and_nonpos_of_mul_nonneg
    [MulPosStrictMono α] [PosMulStrictMono α]
    (hab : 0 ≤ a * b) : 0 ≤ a ∧ 0 ≤ b ∨ a ≤ 0 ∧ b ≤ 0 := by
  refine Decidable.or_iff_not_and_not.2 ?_
  simp only [not_and, not_le]; intro ab nab; apply not_lt_of_le hab _
  rcases lt_trichotomy 0 a with (ha | rfl | ha)
  · exact mul_neg_of_pos_of_neg ha (ab ha.le)
  · exact ((ab le_rfl).asymm (nab le_rfl)).elim
  · exact mul_neg_of_neg_of_pos ha (nab ha.le)

theorem nonneg_of_mul_nonneg_left [MulPosStrictMono α]
    (h : 0 ≤ a * b) (hb : 0 < b) : 0 ≤ a :=
  le_of_not_gt fun ha => (mul_neg_of_neg_of_pos ha hb).not_le h

theorem nonneg_of_mul_nonneg_right [PosMulStrictMono α]
    (h : 0 ≤ a * b) (ha : 0 < a) : 0 ≤ b :=
  le_of_not_gt fun hb => (mul_neg_of_pos_of_neg ha hb).not_le h

theorem nonpos_of_mul_nonpos_left [PosMulStrictMono α]
    (h : a * b ≤ 0) (hb : 0 < b) : a ≤ 0 :=
  le_of_not_gt fun ha : a > 0 => (mul_pos ha hb).not_le h

theorem nonpos_of_mul_nonpos_right [PosMulStrictMono α]
    (h : a * b ≤ 0) (ha : 0 < a) : b ≤ 0 :=
  le_of_not_gt fun hb : b > 0 => (mul_pos ha hb).not_le h

@[simp]
theorem mul_nonneg_iff_of_pos_left [PosMulStrictMono α]
    (h : 0 < c) : 0 ≤ c * b ↔ 0 ≤ b := by
  convert mul_le_mul_left h
  simp

@[simp]
theorem mul_nonneg_iff_of_pos_right [MulPosStrictMono α]
    (h : 0 < c) : 0 ≤ b * c ↔ 0 ≤ b := by
  simpa using (mul_le_mul_right h : 0 * c ≤ b * c ↔ 0 ≤ b)

theorem add_le_mul_of_left_le_right [ZeroLEOneClass α] [NeZero (R := α) 1]
    [MulPosStrictMono α] [AddLeftMono α]
    (a2 : 2 ≤ a) (ab : a ≤ b) : a + b ≤ a * b :=
  have : 0 < b :=
    calc
      0 < 2 := zero_lt_two
      _ ≤ a := a2
      _ ≤ b := ab
  calc
    a + b ≤ b + b := add_le_add_right ab b
    _ = 2 * b := (two_mul b).symm
    _ ≤ a * b := (mul_le_mul_right this).mpr a2

-- Porting note: we used to not need the type annotation on `(0 : α)` at the start of the `calc`.
theorem add_le_mul_of_right_le_left [ZeroLEOneClass α] [NeZero (R := α) 1]
    [AddLeftMono α] [PosMulStrictMono α]
    (b2 : 2 ≤ b) (ba : b ≤ a) : a + b ≤ a * b :=
  have : 0 < a :=
    calc (0 : α)
      _ < 2 := zero_lt_two
      _ ≤ b := b2
      _ ≤ a := ba
  calc
    a + b ≤ a + a := add_le_add_left ba a
    _ = a * 2 := (mul_two a).symm
    _ ≤ a * b := (mul_le_mul_left this).mpr b2

theorem add_le_mul [ZeroLEOneClass α] [NeZero (R := α) 1]
    [MulPosStrictMono α] [PosMulStrictMono α] [AddLeftMono α]
    (a2 : 2 ≤ a) (b2 : 2 ≤ b) : a + b ≤ a * b :=
  if hab : a ≤ b then add_le_mul_of_left_le_right a2 hab
  else add_le_mul_of_right_le_left b2 (le_of_not_le hab)

theorem add_le_mul' [ZeroLEOneClass α] [NeZero (R := α) 1]
    [MulPosStrictMono α] [PosMulStrictMono α] [AddLeftMono α]
    (a2 : 2 ≤ a) (b2 : 2 ≤ b) : a + b ≤ b * a :=
  (le_of_eq (add_comm _ _)).trans (add_le_mul b2 a2)

theorem mul_nonneg_iff_right_nonneg_of_pos [PosMulStrictMono α]
    (ha : 0 < a) : 0 ≤ a * b ↔ 0 ≤ b :=
  ⟨fun h => nonneg_of_mul_nonneg_right h ha, mul_nonneg ha.le⟩

theorem mul_nonneg_iff_left_nonneg_of_pos [PosMulStrictMono α] [MulPosStrictMono α]
    (hb : 0 < b) : 0 ≤ a * b ↔ 0 ≤ a :=
  ⟨fun h => nonneg_of_mul_nonneg_left h hb, fun h => mul_nonneg h hb.le⟩

theorem nonpos_of_mul_nonneg_left [PosMulStrictMono α]
    (h : 0 ≤ a * b) (hb : b < 0) : a ≤ 0 :=
  le_of_not_gt fun ha => absurd h (mul_neg_of_pos_of_neg ha hb).not_le

theorem nonpos_of_mul_nonneg_right [MulPosStrictMono α]
    (h : 0 ≤ a * b) (ha : a < 0) : b ≤ 0 :=
  le_of_not_gt fun hb => absurd h (mul_neg_of_neg_of_pos ha hb).not_le

@[simp]
theorem Units.inv_pos
    [ZeroLEOneClass α] [NeZero (R := α) 1] [PosMulStrictMono α]
    {u : αˣ} : (0 : α) < ↑u⁻¹ ↔ (0 : α) < u :=
  have : ∀ {u : αˣ}, (0 : α) < u → (0 : α) < ↑u⁻¹ := @fun u h =>
    (mul_pos_iff_of_pos_left h).mp <| u.mul_inv.symm ▸ zero_lt_one
  ⟨this, this⟩

@[simp]
theorem Units.inv_neg
    [ZeroLEOneClass α] [NeZero (R := α) 1] [MulPosMono α] [PosMulMono α]
    {u : αˣ} : ↑u⁻¹ < (0 : α) ↔ ↑u < (0 : α) :=
  have : ∀ {u : αˣ}, ↑u < (0 : α) → ↑u⁻¹ < (0 : α) := @fun u h =>
    neg_of_mul_pos_right (u.mul_inv.symm ▸ zero_lt_one) h.le
  ⟨this, this⟩

theorem cmp_mul_pos_left [PosMulStrictMono α]
    (ha : 0 < a) (b c : α) : cmp (a * b) (a * c) = cmp b c :=
  (strictMono_mul_left_of_pos ha).cmp_map_eq b c

theorem cmp_mul_pos_right [MulPosStrictMono α]
    (ha : 0 < a) (b c : α) : cmp (b * a) (c * a) = cmp b c :=
  (strictMono_mul_right_of_pos ha).cmp_map_eq b c

theorem mul_max_of_nonneg [PosMulMono α]
    (b c : α) (ha : 0 ≤ a) : a * max b c = max (a * b) (a * c) :=
  (monotone_mul_left_of_nonneg ha).map_max

theorem mul_min_of_nonneg [PosMulMono α]
    (b c : α) (ha : 0 ≤ a) : a * min b c = min (a * b) (a * c) :=
  (monotone_mul_left_of_nonneg ha).map_min

theorem max_mul_of_nonneg [MulPosMono α]
    (a b : α) (hc : 0 ≤ c) : max a b * c = max (a * c) (b * c) :=
  (monotone_mul_right_of_nonneg hc).map_max

theorem min_mul_of_nonneg [MulPosMono α]
    (a b : α) (hc : 0 ≤ c) : min a b * c = min (a * c) (b * c) :=
  (monotone_mul_right_of_nonneg hc).map_min

theorem le_of_mul_le_of_one_le
    [ZeroLEOneClass α] [NeZero (R := α) 1] [MulPosStrictMono α] [PosMulMono α]
    {a b c : α} (h : a * c ≤ b) (hb : 0 ≤ b) (hc : 1 ≤ c) : a ≤ b :=
  le_of_mul_le_mul_right (h.trans <| le_mul_of_one_le_right hb hc) <| zero_lt_one.trans_le hc

theorem nonneg_le_nonneg_of_sq_le_sq [PosMulStrictMono α] [MulPosMono α]
    {a b : α} (hb : 0 ≤ b) (h : a * a ≤ b * b) : a ≤ b :=
  le_of_not_gt fun hab => (mul_self_lt_mul_self hb hab).not_le h

theorem mul_self_le_mul_self_iff [PosMulStrictMono α] [MulPosMono α]
    {a b : α} (h1 : 0 ≤ a) (h2 : 0 ≤ b) : a ≤ b ↔ a * a ≤ b * b :=
  ⟨mul_self_le_mul_self h1, nonneg_le_nonneg_of_sq_le_sq h2⟩

theorem mul_self_lt_mul_self_iff [PosMulStrictMono α] [MulPosMono α]
    {a b : α} (h1 : 0 ≤ a) (h2 : 0 ≤ b) : a < b ↔ a * a < b * b :=
  ((@strictMonoOn_mul_self α _).lt_iff_lt h1 h2).symm

theorem mul_self_inj [PosMulStrictMono α] [MulPosMono α]
    {a b : α} (h1 : 0 ≤ a) (h2 : 0 ≤ b) : a * a = b * b ↔ a = b :=
  (@strictMonoOn_mul_self α _).eq_iff_eq h1 h2

lemma sign_cases_of_C_mul_pow_nonneg [PosMulStrictMono α]
    (h : ∀ n, 0 ≤ a * b ^ n) : a = 0 ∨ 0 < a ∧ 0 ≤ b := by
  have : 0 ≤ a := by simpa only [pow_zero, mul_one] using h 0
  refine this.eq_or_gt.imp_right fun ha ↦ ⟨ha, nonneg_of_mul_nonneg_right ?_ ha⟩
  simpa only [pow_one] using h 1

theorem mul_pos_iff [ExistsAddOfLE α] [PosMulStrictMono α] [MulPosStrictMono α]
    [AddLeftStrictMono α] [AddLeftReflectLT α] :
    0 < a * b ↔ 0 < a ∧ 0 < b ∨ a < 0 ∧ b < 0 :=
  ⟨pos_and_pos_or_neg_and_neg_of_mul_pos, fun h =>
    h.elim (and_imp.2 mul_pos) (and_imp.2 mul_pos_of_neg_of_neg)⟩

theorem mul_nonneg_iff [ExistsAddOfLE α] [MulPosStrictMono α] [PosMulStrictMono α]
    [AddLeftReflectLE α] [AddLeftMono α]:
    0 ≤ a * b ↔ 0 ≤ a ∧ 0 ≤ b ∨ a ≤ 0 ∧ b ≤ 0 :=
  ⟨nonneg_and_nonneg_or_nonpos_and_nonpos_of_mul_nonneg, fun h =>
    h.elim (and_imp.2 mul_nonneg) (and_imp.2 mul_nonneg_of_nonpos_of_nonpos)⟩

/-- Out of three elements of a `LinearOrderedRing`, two must have the same sign. -/
theorem mul_nonneg_of_three [ExistsAddOfLE α] [MulPosStrictMono α] [PosMulStrictMono α]
    [AddLeftMono α] [AddLeftReflectLE α]
    (a b c : α) : 0 ≤ a * b ∨ 0 ≤ b * c ∨ 0 ≤ c * a := by
  iterate 3 rw [mul_nonneg_iff]
  have or_a := le_total 0 a
  have or_b := le_total 0 b
  have or_c := le_total 0 c
  -- Porting note used to be by `itauto` from here
  exact Or.elim or_c
    (fun (h0 : 0 ≤ c) =>
      Or.elim or_b
        (fun (h1 : 0 ≤ b) =>
            Or.elim or_a (fun (h2 : 0 ≤ a) => Or.inl (Or.inl ⟨h2, h1⟩))
              (fun (_ : a ≤ 0) => Or.inr (Or.inl (Or.inl ⟨h1, h0⟩))))
        (fun (h1 : b ≤ 0) =>
            Or.elim or_a (fun (h3 : 0 ≤ a) => Or.inr (Or.inr (Or.inl ⟨h0, h3⟩)))
              (fun (h3 : a ≤ 0) => Or.inl (Or.inr ⟨h3, h1⟩))))
    (fun (h0 : c ≤ 0) =>
      Or.elim or_b
        (fun (h4 : 0 ≤ b) =>
            Or.elim or_a (fun (h5 : 0 ≤ a) => Or.inl (Or.inl ⟨h5, h4⟩))
              (fun (h5 : a ≤ 0) => Or.inr (Or.inr (Or.inr ⟨h0, h5⟩))))
        (fun (h4 : b ≤ 0) =>
            Or.elim or_a (fun (_ : 0 ≤ a) => Or.inr (Or.inl (Or.inr ⟨h4, h0⟩)))
              (fun (h6 : a ≤ 0) => Or.inl (Or.inr ⟨h6, h4⟩))))

lemma mul_nonneg_iff_pos_imp_nonneg [ExistsAddOfLE α] [PosMulStrictMono α] [MulPosStrictMono α]
    [AddLeftMono α] [AddLeftReflectLE α] :
    0 ≤ a * b ↔ (0 < a → 0 ≤ b) ∧ (0 < b → 0 ≤ a) := by
  refine mul_nonneg_iff.trans ?_
  simp_rw [← not_le, ← or_iff_not_imp_left]
  have := le_total a 0
  have := le_total b 0
  tauto

@[simp]
theorem mul_le_mul_left_of_neg [ExistsAddOfLE α] [PosMulStrictMono α]
    [AddRightMono α] [AddRightReflectLE α]
    {a b c : α} (h : c < 0) : c * a ≤ c * b ↔ b ≤ a :=
  (strictAnti_mul_left h).le_iff_le

@[simp]
theorem mul_le_mul_right_of_neg [ExistsAddOfLE α] [MulPosStrictMono α]
    [AddRightMono α] [AddRightReflectLE α]
    {a b c : α} (h : c < 0) : a * c ≤ b * c ↔ b ≤ a :=
  (strictAnti_mul_right h).le_iff_le

@[simp]
theorem mul_lt_mul_left_of_neg [ExistsAddOfLE α] [PosMulStrictMono α]
    [AddRightStrictMono α] [AddRightReflectLT α]
    {a b c : α} (h : c < 0) : c * a < c * b ↔ b < a :=
  (strictAnti_mul_left h).lt_iff_lt

@[simp]
theorem mul_lt_mul_right_of_neg [ExistsAddOfLE α] [MulPosStrictMono α]
    [AddRightStrictMono α] [AddRightReflectLT α]
    {a b c : α} (h : c < 0) : a * c < b * c ↔ b < a :=
  (strictAnti_mul_right h).lt_iff_lt

theorem lt_of_mul_lt_mul_of_nonpos_left [ExistsAddOfLE α] [PosMulMono α]
    [AddRightMono α] [AddRightReflectLE α]
    (h : c * a < c * b) (hc : c ≤ 0) : b < a :=
  (antitone_mul_left hc).reflect_lt h

theorem lt_of_mul_lt_mul_of_nonpos_right [ExistsAddOfLE α] [MulPosMono α]
    [AddRightMono α] [AddRightReflectLE α]
    (h : a * c < b * c) (hc : c ≤ 0) : b < a :=
  (antitone_mul_right hc).reflect_lt h

theorem cmp_mul_neg_left [ExistsAddOfLE α] [PosMulStrictMono α]
    [AddRightReflectLT α] [AddRightStrictMono α]
    {a : α} (ha : a < 0) (b c : α) : cmp (a * b) (a * c) = cmp c b :=
  (strictAnti_mul_left ha).cmp_map_eq b c

theorem cmp_mul_neg_right [ExistsAddOfLE α] [MulPosStrictMono α]
    [AddRightReflectLT α] [AddRightStrictMono α]
    {a : α} (ha : a < 0) (b c : α) : cmp (b * a) (c * a) = cmp c b :=
  (strictAnti_mul_right ha).cmp_map_eq b c

@[simp]
theorem mul_self_pos [ExistsAddOfLE α] [PosMulStrictMono α] [MulPosStrictMono α]
    [AddLeftStrictMono α] [AddLeftReflectLT α]
    {a : α} : 0 < a * a ↔ a ≠ 0 := by
  constructor
  · rintro h rfl
    rw [mul_zero] at h
    exact h.false
  · intro h
    cases' h.lt_or_lt with h h
    exacts [mul_pos_of_neg_of_neg h h, mul_pos h h]

theorem nonneg_of_mul_nonpos_left [ExistsAddOfLE α] [MulPosStrictMono α]
    [AddRightMono α] [AddRightReflectLE α]
    {a b : α} (h : a * b ≤ 0) (hb : b < 0) : 0 ≤ a :=
  le_of_not_gt fun ha => absurd h (mul_pos_of_neg_of_neg ha hb).not_le

theorem nonneg_of_mul_nonpos_right [ExistsAddOfLE α] [MulPosStrictMono α]
    [AddRightMono α] [AddRightReflectLE α]
    {a b : α} (h : a * b ≤ 0) (ha : a < 0) : 0 ≤ b :=
  le_of_not_gt fun hb => absurd h (mul_pos_of_neg_of_neg ha hb).not_le

theorem pos_of_mul_neg_left [ExistsAddOfLE α] [MulPosMono α]
    [AddRightMono α] [AddRightReflectLE α]
    {a b : α} (h : a * b < 0) (hb : b ≤ 0) : 0 < a :=
  lt_of_not_ge fun ha => absurd h (mul_nonneg_of_nonpos_of_nonpos ha hb).not_lt

theorem pos_of_mul_neg_right [ExistsAddOfLE α] [MulPosMono α]
    [AddRightMono α] [AddRightReflectLE α]
    {a b : α} (h : a * b < 0) (ha : a ≤ 0) : 0 < b :=
  lt_of_not_ge fun hb => absurd h (mul_nonneg_of_nonpos_of_nonpos ha hb).not_lt

theorem neg_iff_pos_of_mul_neg [ExistsAddOfLE α] [PosMulMono α] [MulPosMono α]
    [AddRightMono α] [AddRightReflectLE α]
    (hab : a * b < 0) : a < 0 ↔ 0 < b :=
  ⟨pos_of_mul_neg_right hab ∘ le_of_lt, neg_of_mul_neg_left hab ∘ le_of_lt⟩

theorem pos_iff_neg_of_mul_neg [ExistsAddOfLE α] [PosMulMono α] [MulPosMono α]
    [AddRightMono α] [AddRightReflectLE α]
    (hab : a * b < 0) : 0 < a ↔ b < 0 :=
  ⟨neg_of_mul_neg_right hab ∘ le_of_lt, pos_of_mul_neg_left hab ∘ le_of_lt⟩

lemma sq_nonneg [IsRightCancelAdd α]
    [ZeroLEOneClass α] [ExistsAddOfLE α] [PosMulMono α] [AddLeftStrictMono α]
    (a : α) : 0 ≤ a ^ 2 := by
  obtain ha | ha := le_total 0 a
  · exact pow_nonneg ha _
  obtain ⟨b, hab⟩ := exists_add_of_le ha
  calc
    0 ≤ b ^ 2 := pow_nonneg (not_lt.1 fun hb ↦ hab.not_gt <| add_neg_of_nonpos_of_neg ha hb) _
    _ = a ^ 2 := add_left_injective (a * b) ?_
  calc
    b ^ 2 + a * b = (a + b) * b := by rw [add_comm, sq, add_mul]
    _ = a * (a + b) := by simp [← hab]
    _ = a ^ 2 + a * b := by rw [sq, mul_add]

alias pow_two_nonneg := sq_nonneg

lemma mul_self_nonneg [IsRightCancelAdd α]
    [ZeroLEOneClass α] [ExistsAddOfLE α] [PosMulMono α] [AddLeftStrictMono α]
    (a : α) : 0 ≤ a * a := by simpa only [sq] using sq_nonneg a

/-- The sum of two squares is zero iff both elements are zero. -/
lemma mul_self_add_mul_self_eq_zero [IsRightCancelAdd α] [NoZeroDivisors α]
    [ZeroLEOneClass α] [ExistsAddOfLE α] [PosMulMono α]
    [AddLeftMono α] [AddLeftStrictMono α] :
    a * a + b * b = 0 ↔ a = 0 ∧ b = 0 := by
  rw [add_eq_zero_iff_of_nonneg, mul_self_eq_zero (M₀ := α), mul_self_eq_zero (M₀ := α)] <;>
    apply mul_self_nonneg

lemma eq_zero_of_mul_self_add_mul_self_eq_zero [IsRightCancelAdd α] [NoZeroDivisors α]
    [ZeroLEOneClass α] [ExistsAddOfLE α] [PosMulMono α]
    [AddLeftMono α] [AddLeftStrictMono α]
    (h : a * a + b * b = 0) : a = 0 :=
  (mul_self_add_mul_self_eq_zero.mp h).left

end LinearOrderedSemiring

section LinearOrderedCommSemiring

variable [CommSemiring α] [LinearOrder α] {a b c d : α}

lemma max_mul_mul_le_max_mul_max [PosMulMono α] [MulPosMono α] (b c : α) (ha : 0 ≤ a) (hd : 0 ≤ d) :
    max (a * b) (d * c) ≤ max a c * max d b :=
  have ba : b * a ≤ max d b * max c a :=
    mul_le_mul (le_max_right d b) (le_max_right c a) ha (le_trans hd (le_max_left d b))
  have cd : c * d ≤ max a c * max b d :=
    mul_le_mul (le_max_right a c) (le_max_right b d) hd (le_trans ha (le_max_left a c))
  max_le (by simpa [mul_comm, max_comm] using ba) (by simpa [mul_comm, max_comm] using cd)

/-- Binary **arithmetic mean-geometric mean inequality** (aka AM-GM inequality) for linearly ordered
commutative semirings. -/
lemma two_mul_le_add_sq [ExistsAddOfLE α] [MulPosStrictMono α]
    [AddLeftReflectLE α] [AddLeftMono α]
    (a b : α) : 2 * a * b ≤ a ^ 2 + b ^ 2 := by
  simpa [fn_min_add_fn_max (fun x ↦ x * x), sq, two_mul, add_mul]
    using mul_add_mul_le_mul_add_mul (@min_le_max _ _ a b) (@min_le_max _ _ a b)

alias two_mul_le_add_pow_two := two_mul_le_add_sq

end LinearOrderedCommSemiring

section LinearOrderedRing

variable [Ring α] [LinearOrder α] {a b : α}

-- TODO: Can the following five lemmas be generalised to
-- `[Semiring α] [LinearOrder α] [ExistsAddOfLE α] ..`?

lemma mul_neg_iff [PosMulStrictMono α] [MulPosStrictMono α]
    [AddLeftReflectLT α] [AddLeftStrictMono α] :
    a * b < 0 ↔ 0 < a ∧ b < 0 ∨ a < 0 ∧ 0 < b := by
  rw [← neg_pos, neg_mul_eq_mul_neg, mul_pos_iff (α := α), neg_pos, neg_lt_zero]

lemma mul_nonpos_iff [MulPosStrictMono α] [PosMulStrictMono α]
    [AddLeftReflectLE α] [AddLeftMono α] :
    a * b ≤ 0 ↔ 0 ≤ a ∧ b ≤ 0 ∨ a ≤ 0 ∧ 0 ≤ b := by
  rw [← neg_nonneg, neg_mul_eq_mul_neg, mul_nonneg_iff (α := α), neg_nonneg, neg_nonpos]

lemma mul_nonneg_iff_neg_imp_nonpos [PosMulStrictMono α] [MulPosStrictMono α]
    [AddLeftMono α] [AddLeftReflectLE α] :
    0 ≤ a * b ↔ (a < 0 → b ≤ 0) ∧ (b < 0 → a ≤ 0) := by
  rw [← neg_mul_neg, mul_nonneg_iff_pos_imp_nonneg (α := α)]; simp only [neg_pos, neg_nonneg]

lemma mul_nonpos_iff_pos_imp_nonpos [PosMulStrictMono α] [MulPosStrictMono α]
    [AddLeftMono α] [AddLeftReflectLE α] :
    a * b ≤ 0 ↔ (0 < a → b ≤ 0) ∧ (b < 0 → 0 ≤ a) := by
  rw [← neg_nonneg, ← mul_neg, mul_nonneg_iff_pos_imp_nonneg (α := α)]
  simp only [neg_pos, neg_nonneg]

lemma mul_nonpos_iff_neg_imp_nonneg [PosMulStrictMono α] [MulPosStrictMono α]
    [AddLeftMono α] [AddLeftReflectLE α] :
    a * b ≤ 0 ↔ (a < 0 → 0 ≤ b) ∧ (0 < b → a ≤ 0) := by
  rw [← neg_nonneg, ← neg_mul, mul_nonneg_iff_pos_imp_nonneg (α := α)]
  simp only [neg_pos, neg_nonneg]

lemma neg_one_lt_zero
    [ZeroLEOneClass α] [NeZero (R := α) 1] [AddLeftStrictMono α] :
    -1 < (0 : α) := neg_lt_zero.2 zero_lt_one

lemma sub_one_lt [ZeroLEOneClass α] [NeZero (R := α) 1]
    [AddLeftStrictMono α]
    (a : α) : a - 1 < a := sub_lt_iff_lt_add.2 <| lt_add_one a

lemma mul_self_le_mul_self_of_le_of_neg_le
    [MulPosMono α] [PosMulMono α] [AddLeftMono α]
    (h₁ : a ≤ b) (h₂ : -a ≤ b) : a * a ≤ b * b :=
  (le_total 0 a).elim (mul_self_le_mul_self · h₁) fun h ↦
    (neg_mul_neg a a).symm.trans_le <|
      mul_le_mul h₂ h₂ (neg_nonneg.2 h) <| (neg_nonneg.2 h).trans h₂

end LinearOrderedRing

@[deprecated (since := "2023-12-23")] alias zero_le_mul_left := mul_nonneg_iff_of_pos_left
@[deprecated (since := "2023-12-23")] alias zero_le_mul_right := mul_nonneg_iff_of_pos_right
@[deprecated (since := "2023-12-23")] alias zero_lt_mul_left := mul_pos_iff_of_pos_left
@[deprecated (since := "2023-12-23")] alias zero_lt_mul_right := mul_pos_iff_of_pos_right

end OrderedCommRing<|MERGE_RESOLUTION|>--- conflicted
+++ resolved
@@ -275,19 +275,6 @@
     Monotone (f * g) := fun _ _ h => mul_le_mul_of_nonpos_of_nonpos (hf h) (hg h) (hf₀ _) (hg₀ _)
 
 end Monotone
-<<<<<<< HEAD
-
-lemma le_iff_exists_nonneg_add
-    [ExistsAddOfLE α] [AddLeftReflectLE α] [AddLeftMono α]
-    (a b : α) : a ≤ b ↔ ∃ c ≥ 0, b = a + c := by
-  refine ⟨fun h ↦ ?_, ?_⟩
-  · obtain ⟨c, rfl⟩ := exists_add_of_le h
-    exact ⟨c, nonneg_of_le_add_right h, rfl⟩
-  · rintro ⟨c, hc, rfl⟩
-    exact le_add_of_nonneg_right hc
-
-=======
->>>>>>> ca2b3601
 end OrderedSemiring
 
 section OrderedCommRing
