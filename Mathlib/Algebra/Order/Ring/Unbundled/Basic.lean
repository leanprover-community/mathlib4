/-
Copyright (c) 2016 Jeremy Avigad. All rights reserved.
Released under Apache 2.0 license as described in the file LICENSE.
Authors: Jeremy Avigad, Leonardo de Moura, Mario Carneiro, Yaël Dillies
-/
import Mathlib.Algebra.Group.Pi.Basic
import Mathlib.Algebra.Group.Units
import Mathlib.Algebra.GroupWithZero.NeZero
import Mathlib.Algebra.Order.Group.Unbundled.Basic
import Mathlib.Algebra.Order.GroupWithZero.Unbundled
import Mathlib.Algebra.Order.Monoid.Unbundled.ExistsOfLE
import Mathlib.Algebra.Order.Monoid.NatCast
import Mathlib.Algebra.Order.Monoid.Unbundled.MinMax
import Mathlib.Algebra.Ring.Defs
import Mathlib.Tactic.Tauto

/-!
# Basic facts for ordered rings and semirings

This file develops the basics of ordered (semi)rings in an unbundled fashion for later use with
the bundled classes from `Algebra.Order.Ring.Defs`.

The set of typeclass variables here comprises
* an algebraic class (`Semiring`, `CommSemiring`, `Ring`, `CommRing`)
* an order class (`PartialOrder`, `LinearOrder`)
* assumptions on how both interact ((strict) monotonicity, canonicity)

For short,
* "`+` respects `≤`" means "monotonicity of addition"
* "`+` respects `<`" means "strict monotonicity of addition"
* "`*` respects `≤`" means "monotonicity of multiplication by a nonnegative number".
* "`*` respects `<`" means "strict monotonicity of multiplication by a positive number".

## Typeclasses found in `Algebra.Order.Ring.Defs`

* `OrderedSemiring`: Semiring with a partial order such that `+` and `*` respect `≤`.
* `StrictOrderedSemiring`: Nontrivial semiring with a partial order such that `+` and `*` respects
  `<`.
* `OrderedCommSemiring`: Commutative semiring with a partial order such that `+` and `*` respect
  `≤`.
* `StrictOrderedCommSemiring`: Nontrivial commutative semiring with a partial order such that `+`
  and `*` respect `<`.
* `OrderedRing`: Ring with a partial order such that `+` respects `≤` and `*` respects `<`.
* `OrderedCommRing`: Commutative ring with a partial order such that `+` respects `≤` and
  `*` respects `<`.
* `LinearOrderedSemiring`: Nontrivial semiring with a linear order such that `+` respects `≤` and
  `*` respects `<`.
* `LinearOrderedCommSemiring`: Nontrivial commutative semiring with a linear order such that `+`
  respects `≤` and `*` respects `<`.
* `LinearOrderedRing`: Nontrivial ring with a linear order such that `+` respects `≤` and `*`
  respects `<`.
* `LinearOrderedCommRing`: Nontrivial commutative ring with a linear order such that `+` respects
  `≤` and `*` respects `<`.
* `CanonicallyOrderedCommSemiring`: Commutative semiring with a partial order such that `+`
  respects `≤`, `*` respects `<`, and `a ≤ b ↔ ∃ c, b = a + c`.

## Hierarchy

The hardest part of proving order lemmas might be to figure out the correct generality and its
corresponding typeclass. Here's an attempt at demystifying it. For each typeclass, we list its
immediate predecessors and what conditions are added to each of them.

* `OrderedSemiring`
  - `OrderedAddCommMonoid` & multiplication & `*` respects `≤`
  - `Semiring` & partial order structure & `+` respects `≤` & `*` respects `≤`
* `StrictOrderedSemiring`
  - `OrderedCancelAddCommMonoid` & multiplication & `*` respects `<` & nontriviality
  - `OrderedSemiring` & `+` respects `<` & `*` respects `<` & nontriviality
* `OrderedCommSemiring`
  - `OrderedSemiring` & commutativity of multiplication
  - `CommSemiring` & partial order structure & `+` respects `≤` & `*` respects `<`
* `StrictOrderedCommSemiring`
  - `StrictOrderedSemiring` & commutativity of multiplication
  - `OrderedCommSemiring` & `+` respects `<` & `*` respects `<` & nontriviality
* `OrderedRing`
  - `OrderedSemiring` & additive inverses
  - `OrderedAddCommGroup` & multiplication & `*` respects `<`
  - `Ring` & partial order structure & `+` respects `≤` & `*` respects `<`
* `StrictOrderedRing`
  - `StrictOrderedSemiring` & additive inverses
  - `OrderedSemiring` & `+` respects `<` & `*` respects `<` & nontriviality
* `OrderedCommRing`
  - `OrderedRing` & commutativity of multiplication
  - `OrderedCommSemiring` & additive inverses
  - `CommRing` & partial order structure & `+` respects `≤` & `*` respects `<`
* `StrictOrderedCommRing`
  - `StrictOrderedCommSemiring` & additive inverses
  - `StrictOrderedRing` & commutativity of multiplication
  - `OrderedCommRing` & `+` respects `<` & `*` respects `<` & nontriviality
* `LinearOrderedSemiring`
  - `StrictOrderedSemiring` & totality of the order
  - `LinearOrderedAddCommMonoid` & multiplication & nontriviality & `*` respects `<`
* `LinearOrderedCommSemiring`
  - `StrictOrderedCommSemiring` & totality of the order
  - `LinearOrderedSemiring` & commutativity of multiplication
* `LinearOrderedRing`
  - `StrictOrderedRing` & totality of the order
  - `LinearOrderedSemiring` & additive inverses
  - `LinearOrderedAddCommGroup` & multiplication & `*` respects `<`
  - `Ring` & `IsDomain` & linear order structure
* `LinearOrderedCommRing`
  - `StrictOrderedCommRing` & totality of the order
  - `LinearOrderedRing` & commutativity of multiplication
  - `LinearOrderedCommSemiring` & additive inverses
  - `CommRing` & `IsDomain` & linear order structure

## Generality

Each section is labelled with a corresponding bundled ordered ring typeclass in mind. Mixin's for
relating the order structures and ring structures are added as needed.

TODO: the mixin assumptiosn can be relaxed in most cases

-/


assert_not_exists OrderedCommMonoid
assert_not_exists MonoidHom

open Function

universe u

variable {α : Type u} {β : Type*}

/-! Note that `OrderDual` does not satisfy any of the ordered ring typeclasses due to the
`zero_le_one` field. -/


theorem add_one_le_two_mul [LE α] [Semiring α] [CovariantClass α α (· + ·) (· ≤ ·)] {a : α}
    (a1 : 1 ≤ a) : a + 1 ≤ 2 * a :=
  calc
    a + 1 ≤ a + a := add_le_add_left a1 a
    _ = 2 * a := (two_mul _).symm

section OrderedSemiring

variable [Semiring α] [PartialOrder α] [MulPosMono α] [PosMulMono α] [ZeroLEOneClass α]
  [CovariantClass α α (· + ·) (· ≤ ·)] [CovariantClass α α (· * ·) (· ≤ ·)]
  {a b c d : α}

@[simp]
theorem pow_nonneg (H : 0 ≤ a) : ∀ n : ℕ, 0 ≤ a ^ n
  | 0 => by
    rw [pow_zero]
    exact zero_le_one
  | n + 1 => by
    rw [pow_succ]
    exact mul_nonneg (pow_nonneg H _) H

lemma pow_le_pow_of_le_one (ha₀ : 0 ≤ a) (ha₁ : a ≤ 1) : ∀ {m n : ℕ}, m ≤ n → a ^ n ≤ a ^ m
  | _, _, Nat.le.refl => le_rfl
  | _, _, Nat.le.step h => by
    rw [pow_succ']
    exact (mul_le_of_le_one_left (pow_nonneg ha₀ _) ha₁).trans $ pow_le_pow_of_le_one ha₀ ha₁ h

lemma pow_le_of_le_one (h₀ : 0 ≤ a) (h₁ : a ≤ 1) {n : ℕ} (hn : n ≠ 0) : a ^ n ≤ a :=
  (pow_one a).subst (pow_le_pow_of_le_one h₀ h₁ (Nat.pos_of_ne_zero hn))

lemma sq_le (h₀ : 0 ≤ a) (h₁ : a ≤ 1) : a ^ 2 ≤ a := pow_le_of_le_one h₀ h₁ two_ne_zero

-- Porting note: it's unfortunate we need to write `(@one_le_two α)` here.
theorem add_le_mul_two_add (a2 : 2 ≤ a) (b0 : 0 ≤ b) : a + (2 + b) ≤ a * (2 + b) :=
  calc
    a + (2 + b) ≤ a + (a + a * b) :=
      add_le_add_left (add_le_add a2 <| le_mul_of_one_le_left b0 <| (@one_le_two α).trans a2) a
    _ ≤ a * (2 + b) := by rw [mul_add, mul_two, add_assoc]

theorem one_le_mul_of_one_le_of_one_le (ha : 1 ≤ a) (hb : 1 ≤ b) : (1 : α) ≤ a * b :=
  Left.one_le_mul_of_le_of_le ha hb <| zero_le_one.trans ha

section Monotone

variable [Preorder β] {f g : β → α}

theorem monotone_mul_left_of_nonneg (ha : 0 ≤ a) : Monotone fun x => a * x := fun _ _ h =>
  mul_le_mul_of_nonneg_left h ha

theorem monotone_mul_right_of_nonneg (ha : 0 ≤ a) : Monotone fun x => x * a := fun _ _ h =>
  mul_le_mul_of_nonneg_right h ha

theorem Monotone.mul_const (hf : Monotone f) (ha : 0 ≤ a) : Monotone fun x => f x * a :=
  (monotone_mul_right_of_nonneg ha).comp hf

theorem Monotone.const_mul (hf : Monotone f) (ha : 0 ≤ a) : Monotone fun x => a * f x :=
  (monotone_mul_left_of_nonneg ha).comp hf

theorem Antitone.mul_const (hf : Antitone f) (ha : 0 ≤ a) : Antitone fun x => f x * a :=
  (monotone_mul_right_of_nonneg ha).comp_antitone hf

theorem Antitone.const_mul (hf : Antitone f) (ha : 0 ≤ a) : Antitone fun x => a * f x :=
  (monotone_mul_left_of_nonneg ha).comp_antitone hf

theorem Monotone.mul (hf : Monotone f) (hg : Monotone g) (hf₀ : ∀ x, 0 ≤ f x) (hg₀ : ∀ x, 0 ≤ g x) :
    Monotone (f * g) := fun _ _ h => mul_le_mul (hf h) (hg h) (hg₀ _) (hf₀ _)

end Monotone

theorem mul_le_one (ha : a ≤ 1) (hb' : 0 ≤ b) (hb : b ≤ 1) : a * b ≤ 1 :=
  one_mul (1 : α) ▸ mul_le_mul ha hb hb' zero_le_one

theorem one_lt_mul_of_le_of_lt (ha : 1 ≤ a) (hb : 1 < b) : 1 < a * b :=
  hb.trans_le <| le_mul_of_one_le_left (zero_le_one.trans hb.le) ha

theorem one_lt_mul_of_lt_of_le (ha : 1 < a) (hb : 1 ≤ b) : 1 < a * b :=
  ha.trans_le <| le_mul_of_one_le_right (zero_le_one.trans ha.le) hb

alias one_lt_mul := one_lt_mul_of_le_of_lt

theorem mul_lt_one_of_nonneg_of_lt_one_left (ha₀ : 0 ≤ a) (ha : a < 1) (hb : b ≤ 1) : a * b < 1 :=
  (mul_le_of_le_one_right ha₀ hb).trans_lt ha

theorem mul_lt_one_of_nonneg_of_lt_one_right (ha : a ≤ 1) (hb₀ : 0 ≤ b) (hb : b < 1) : a * b < 1 :=
  (mul_le_of_le_one_left hb₀ ha).trans_lt hb

variable [ExistsAddOfLE α] [ContravariantClass α α (swap (· + ·)) (· ≤ ·)]

theorem mul_le_mul_of_nonpos_left (h : b ≤ a) (hc : c ≤ 0) : c * a ≤ c * b := by
  obtain ⟨d, hcd⟩ := exists_add_of_le hc
  refine le_of_add_le_add_right (a := d * b + d * a) ?_
  calc
    _ = d * b := by rw [add_left_comm, ← add_mul, ← hcd, zero_mul, add_zero]
    _ ≤ d * a := mul_le_mul_of_nonneg_left h <| hcd.trans_le <| add_le_of_nonpos_left hc
    _ = _ := by rw [← add_assoc, ← add_mul, ← hcd, zero_mul, zero_add]

theorem mul_le_mul_of_nonpos_right (h : b ≤ a) (hc : c ≤ 0) : a * c ≤ b * c := by
  obtain ⟨d, hcd⟩ := exists_add_of_le hc
  refine le_of_add_le_add_right (a := b * d + a * d) ?_
  calc
    _ = b * d := by rw [add_left_comm, ← mul_add, ← hcd, mul_zero, add_zero]
    _ ≤ a * d := mul_le_mul_of_nonneg_right h <| hcd.trans_le <| add_le_of_nonpos_left hc
    _ = _ := by rw [← add_assoc, ← mul_add, ← hcd, mul_zero, zero_add]

theorem mul_nonneg_of_nonpos_of_nonpos (ha : a ≤ 0) (hb : b ≤ 0) : 0 ≤ a * b := by
  simpa only [zero_mul] using mul_le_mul_of_nonpos_right ha hb

theorem mul_le_mul_of_nonneg_of_nonpos (hca : c ≤ a) (hbd : b ≤ d) (hc : 0 ≤ c) (hb : b ≤ 0) :
    a * b ≤ c * d :=
  (mul_le_mul_of_nonpos_right hca hb).trans <| mul_le_mul_of_nonneg_left hbd hc

theorem mul_le_mul_of_nonneg_of_nonpos' (hca : c ≤ a) (hbd : b ≤ d) (ha : 0 ≤ a) (hd : d ≤ 0) :
    a * b ≤ c * d :=
  (mul_le_mul_of_nonneg_left hbd ha).trans <| mul_le_mul_of_nonpos_right hca hd

theorem mul_le_mul_of_nonpos_of_nonneg (hac : a ≤ c) (hdb : d ≤ b) (hc : c ≤ 0) (hb : 0 ≤ b) :
    a * b ≤ c * d :=
  (mul_le_mul_of_nonneg_right hac hb).trans <| mul_le_mul_of_nonpos_left hdb hc

theorem mul_le_mul_of_nonpos_of_nonneg' (hca : c ≤ a) (hbd : b ≤ d) (ha : 0 ≤ a) (hd : d ≤ 0) :
    a * b ≤ c * d :=
  (mul_le_mul_of_nonneg_left hbd ha).trans <| mul_le_mul_of_nonpos_right hca hd

theorem mul_le_mul_of_nonpos_of_nonpos (hca : c ≤ a) (hdb : d ≤ b) (hc : c ≤ 0) (hb : b ≤ 0) :
    a * b ≤ c * d :=
  (mul_le_mul_of_nonpos_right hca hb).trans <| mul_le_mul_of_nonpos_left hdb hc

theorem mul_le_mul_of_nonpos_of_nonpos' (hca : c ≤ a) (hdb : d ≤ b) (ha : a ≤ 0) (hd : d ≤ 0) :
    a * b ≤ c * d :=
  (mul_le_mul_of_nonpos_left hdb ha).trans <| mul_le_mul_of_nonpos_right hca hd

/-- Variant of `mul_le_of_le_one_left` for `b` non-positive instead of non-negative.  -/
theorem le_mul_of_le_one_left (hb : b ≤ 0) (h : a ≤ 1) : b ≤ a * b := by
  simpa only [one_mul] using mul_le_mul_of_nonpos_right h hb

/-- Variant of `le_mul_of_one_le_left` for `b` non-positive instead of non-negative. -/
theorem mul_le_of_one_le_left (hb : b ≤ 0) (h : 1 ≤ a) : a * b ≤ b := by
  simpa only [one_mul] using mul_le_mul_of_nonpos_right h hb

/-- Variant of `mul_le_of_le_one_right` for `a` non-positive instead of non-negative. -/
theorem le_mul_of_le_one_right (ha : a ≤ 0) (h : b ≤ 1) : a ≤ a * b := by
  simpa only [mul_one] using mul_le_mul_of_nonpos_left h ha

/-- Variant of `le_mul_of_one_le_right` for `a` non-positive instead of non-negative. -/
theorem mul_le_of_one_le_right (ha : a ≤ 0) (h : 1 ≤ b) : a * b ≤ a := by
  simpa only [mul_one] using mul_le_mul_of_nonpos_left h ha

section Monotone

variable [Preorder β] {f g : β → α}

theorem antitone_mul_left {a : α} (ha : a ≤ 0) : Antitone (a * ·) := fun _ _ b_le_c =>
  mul_le_mul_of_nonpos_left b_le_c ha

theorem antitone_mul_right {a : α} (ha : a ≤ 0) : Antitone fun x => x * a := fun _ _ b_le_c =>
  mul_le_mul_of_nonpos_right b_le_c ha

theorem Monotone.const_mul_of_nonpos (hf : Monotone f) (ha : a ≤ 0) : Antitone fun x => a * f x :=
  (antitone_mul_left ha).comp_monotone hf

theorem Monotone.mul_const_of_nonpos (hf : Monotone f) (ha : a ≤ 0) : Antitone fun x => f x * a :=
  (antitone_mul_right ha).comp_monotone hf

theorem Antitone.const_mul_of_nonpos (hf : Antitone f) (ha : a ≤ 0) : Monotone fun x => a * f x :=
  (antitone_mul_left ha).comp hf

theorem Antitone.mul_const_of_nonpos (hf : Antitone f) (ha : a ≤ 0) : Monotone fun x => f x * a :=
  (antitone_mul_right ha).comp hf

theorem Antitone.mul_monotone (hf : Antitone f) (hg : Monotone g) (hf₀ : ∀ x, f x ≤ 0)
    (hg₀ : ∀ x, 0 ≤ g x) : Antitone (f * g) := fun _ _ h =>
  mul_le_mul_of_nonpos_of_nonneg (hf h) (hg h) (hf₀ _) (hg₀ _)

theorem Monotone.mul_antitone (hf : Monotone f) (hg : Antitone g) (hf₀ : ∀ x, 0 ≤ f x)
    (hg₀ : ∀ x, g x ≤ 0) : Antitone (f * g) := fun _ _ h =>
  mul_le_mul_of_nonneg_of_nonpos (hf h) (hg h) (hf₀ _) (hg₀ _)

theorem Antitone.mul (hf : Antitone f) (hg : Antitone g) (hf₀ : ∀ x, f x ≤ 0) (hg₀ : ∀ x, g x ≤ 0) :
    Monotone (f * g) := fun _ _ h => mul_le_mul_of_nonpos_of_nonpos (hf h) (hg h) (hf₀ _) (hg₀ _)

end Monotone

variable [ContravariantClass α α (· + ·) (· ≤ ·)]

lemma le_iff_exists_nonneg_add (a b : α) : a ≤ b ↔ ∃ c ≥ 0, b = a + c := by
  refine ⟨fun h ↦ ?_, ?_⟩
  · obtain ⟨c, rfl⟩ := exists_add_of_le h
    exact ⟨c, nonneg_of_le_add_right h, rfl⟩
  · rintro ⟨c, hc, rfl⟩
    exact le_add_of_nonneg_right hc

end OrderedSemiring

section OrderedCommRing

section StrictOrderedSemiring

variable [Semiring α] [PartialOrder α] [ZeroLEOneClass α] [PosMulStrictMono α] [MulPosStrictMono α]
  [CovariantClass α α (· + ·) (· < ·)] {a b c d : α}

<<<<<<< HEAD
=======
theorem mul_lt_mul (hac : a < c) (hbd : b ≤ d) (hb : 0 < b) (hc : 0 ≤ c) : a * b < c * d :=
  (mul_lt_mul_of_pos_right hac hb).trans_le <| mul_le_mul_of_nonneg_left hbd hc

theorem mul_lt_mul' (hac : a ≤ c) (hbd : b < d) (hb : 0 ≤ b) (hc : 0 < c) : a * b < c * d :=
  (mul_le_mul_of_nonneg_right hac hb).trans_lt <| mul_lt_mul_of_pos_left hbd hc

>>>>>>> 6dc7ed96
@[simp]
theorem pow_pos (H : 0 < a) : ∀ n : ℕ, 0 < a ^ n
  | 0 => by
    nontriviality
    rw [pow_zero]
    exact zero_lt_one
  | n + 1 => by
    rw [pow_succ]
    exact mul_pos (pow_pos H _) H

theorem mul_self_lt_mul_self (h1 : 0 ≤ a) (h2 : a < b) : a * a < b * b :=
  mul_lt_mul' h2.le h2 h1 <| h1.trans_lt h2

-- In the next lemma, we used to write `Set.Ici 0` instead of `{x | 0 ≤ x}`.
-- As this lemma is not used outside this file,
-- and the import for `Set.Ici` is not otherwise needed until later,
-- we choose not to use it here.
theorem strictMonoOn_mul_self : StrictMonoOn (fun x : α => x * x) { x | 0 ≤ x } :=
  fun _ hx _ _ hxy => mul_self_lt_mul_self hx hxy

-- See Note [decidable namespace]
protected theorem Decidable.mul_lt_mul'' [@DecidableRel α (· ≤ ·)] (h1 : a < c) (h2 : b < d)
    (h3 : 0 ≤ a) (h4 : 0 ≤ b) : a * b < c * d :=
  h4.lt_or_eq_dec.elim (fun b0 => mul_lt_mul h1 h2.le b0 <| h3.trans h1.le) fun b0 => by
    rw [← b0, mul_zero]; exact mul_pos (h3.trans_lt h1) (h4.trans_lt h2)

<<<<<<< HEAD
=======
@[gcongr]
theorem mul_lt_mul'' : a < c → b < d → 0 ≤ a → 0 ≤ b → a * b < c * d := by classical
  exact Decidable.mul_lt_mul''

>>>>>>> 6dc7ed96
theorem lt_mul_left (hn : 0 < a) (hm : 1 < b) : a < b * a := by
  convert mul_lt_mul_of_pos_right hm hn
  rw [one_mul]

theorem lt_mul_right (hn : 0 < a) (hm : 1 < b) : a < a * b := by
  convert mul_lt_mul_of_pos_left hm hn
  rw [mul_one]

theorem lt_mul_self (hn : 1 < a) : a < a * a :=
  lt_mul_left (hn.trans_le' zero_le_one) hn

section Monotone

variable [Preorder β] {f g : β → α}

theorem strictMono_mul_left_of_pos (ha : 0 < a) : StrictMono fun x => a * x := fun _ _ b_lt_c =>
  mul_lt_mul_of_pos_left b_lt_c ha

theorem strictMono_mul_right_of_pos (ha : 0 < a) : StrictMono fun x => x * a := fun _ _ b_lt_c =>
  mul_lt_mul_of_pos_right b_lt_c ha

theorem StrictMono.mul_const (hf : StrictMono f) (ha : 0 < a) : StrictMono fun x => f x * a :=
  (strictMono_mul_right_of_pos ha).comp hf

theorem StrictMono.const_mul (hf : StrictMono f) (ha : 0 < a) : StrictMono fun x => a * f x :=
  (strictMono_mul_left_of_pos ha).comp hf

theorem StrictAnti.mul_const (hf : StrictAnti f) (ha : 0 < a) : StrictAnti fun x => f x * a :=
  (strictMono_mul_right_of_pos ha).comp_strictAnti hf

theorem StrictAnti.const_mul (hf : StrictAnti f) (ha : 0 < a) : StrictAnti fun x => a * f x :=
  (strictMono_mul_left_of_pos ha).comp_strictAnti hf

theorem StrictMono.mul_monotone (hf : StrictMono f) (hg : Monotone g) (hf₀ : ∀ x, 0 ≤ f x)
    (hg₀ : ∀ x, 0 < g x) : StrictMono (f * g) := fun _ _ h =>
  mul_lt_mul (hf h) (hg h.le) (hg₀ _) (hf₀ _)

theorem Monotone.mul_strictMono (hf : Monotone f) (hg : StrictMono g) (hf₀ : ∀ x, 0 < f x)
    (hg₀ : ∀ x, 0 ≤ g x) : StrictMono (f * g) := fun _ _ h =>
  mul_lt_mul' (hf h.le) (hg h) (hg₀ _) (hf₀ _)

theorem StrictMono.mul (hf : StrictMono f) (hg : StrictMono g) (hf₀ : ∀ x, 0 ≤ f x)
    (hg₀ : ∀ x, 0 ≤ g x) : StrictMono (f * g) := fun _ _ h =>
  mul_lt_mul'' (hf h) (hg h) (hf₀ _) (hg₀ _)

end Monotone

theorem lt_two_mul_self [NeZero (R := α) 1] (ha : 0 < a) : a < 2 * a :=
  lt_mul_of_one_lt_left ha one_lt_two

variable [ExistsAddOfLE α] [ContravariantClass α α (swap (· + ·)) (· < ·)]

theorem mul_lt_mul_of_neg_left (h : b < a) (hc : c < 0) : c * a < c * b := by
  obtain ⟨d, hcd⟩ := exists_add_of_le hc.le
  refine (add_lt_add_iff_right (d * b + d * a)).1 ?_
  calc
    _ = d * b := by rw [add_left_comm, ← add_mul, ← hcd, zero_mul, add_zero]
    _ < d * a := mul_lt_mul_of_pos_left h <| hcd.trans_lt <| add_lt_of_neg_left _ hc
    _ = _ := by rw [← add_assoc, ← add_mul, ← hcd, zero_mul, zero_add]

theorem mul_lt_mul_of_neg_right (h : b < a) (hc : c < 0) : a * c < b * c := by
  obtain ⟨d, hcd⟩ := exists_add_of_le hc.le
  refine (add_lt_add_iff_right (b * d + a * d)).1 ?_
  calc
    _ = b * d := by rw [add_left_comm, ← mul_add, ← hcd, mul_zero, add_zero]
    _ < a * d := mul_lt_mul_of_pos_right h <| hcd.trans_lt <| add_lt_of_neg_left _ hc
    _ = _ := by rw [← add_assoc, ← mul_add, ← hcd, mul_zero, zero_add]

theorem mul_pos_of_neg_of_neg {a b : α} (ha : a < 0) (hb : b < 0) : 0 < a * b := by
  simpa only [zero_mul] using mul_lt_mul_of_neg_right ha hb

/-- Variant of `mul_lt_of_lt_one_left` for `b` negative instead of positive. -/
theorem lt_mul_of_lt_one_left (hb : b < 0) (h : a < 1) : b < a * b := by
  simpa only [one_mul] using mul_lt_mul_of_neg_right h hb

/-- Variant of `lt_mul_of_one_lt_left` for `b` negative instead of positive. -/
theorem mul_lt_of_one_lt_left (hb : b < 0) (h : 1 < a) : a * b < b := by
  simpa only [one_mul] using mul_lt_mul_of_neg_right h hb

/-- Variant of `mul_lt_of_lt_one_right` for `a` negative instead of positive. -/
theorem lt_mul_of_lt_one_right (ha : a < 0) (h : b < 1) : a < a * b := by
  simpa only [mul_one] using mul_lt_mul_of_neg_left h ha

/-- Variant of `lt_mul_of_lt_one_right` for `a` negative instead of positive. -/
theorem mul_lt_of_one_lt_right (ha : a < 0) (h : 1 < b) : a * b < a := by
  simpa only [mul_one] using mul_lt_mul_of_neg_left h ha

section Monotone

variable [Preorder β] {f g : β → α}

theorem strictAnti_mul_left {a : α} (ha : a < 0) : StrictAnti (a * ·) := fun _ _ b_lt_c =>
  mul_lt_mul_of_neg_left b_lt_c ha

theorem strictAnti_mul_right {a : α} (ha : a < 0) : StrictAnti fun x => x * a := fun _ _ b_lt_c =>
  mul_lt_mul_of_neg_right b_lt_c ha

theorem StrictMono.const_mul_of_neg (hf : StrictMono f) (ha : a < 0) :
    StrictAnti fun x => a * f x :=
  (strictAnti_mul_left ha).comp_strictMono hf

theorem StrictMono.mul_const_of_neg (hf : StrictMono f) (ha : a < 0) :
    StrictAnti fun x => f x * a :=
  (strictAnti_mul_right ha).comp_strictMono hf

theorem StrictAnti.const_mul_of_neg (hf : StrictAnti f) (ha : a < 0) :
    StrictMono fun x => a * f x :=
  (strictAnti_mul_left ha).comp hf

theorem StrictAnti.mul_const_of_neg (hf : StrictAnti f) (ha : a < 0) :
    StrictMono fun x => f x * a :=
  (strictAnti_mul_right ha).comp hf

end Monotone

variable [CovariantClass α α (· + ·) (· ≤ ·)] [ContravariantClass α α (· + ·) (· ≤ ·)]

/-- Binary **rearrangement inequality**. -/
lemma mul_add_mul_le_mul_add_mul (hab : a ≤ b) (hcd : c ≤ d) : a * d + b * c ≤ a * c + b * d := by
  obtain ⟨b, rfl⟩ := exists_add_of_le hab
  obtain ⟨d, rfl⟩ := exists_add_of_le hcd
  rw [mul_add, add_right_comm, mul_add, ← add_assoc]
  exact add_le_add_left (mul_le_mul_of_nonneg_right hab <| (le_add_iff_nonneg_right _).1 hcd) _

/-- Binary **rearrangement inequality**. -/
lemma mul_add_mul_le_mul_add_mul' (hba : b ≤ a) (hdc : d ≤ c) : a * d + b * c ≤ a * c + b * d := by
  rw [add_comm (a * d), add_comm (a * c)]; exact mul_add_mul_le_mul_add_mul hba hdc

variable [ContravariantClass α α (· + ·) (· < ·)]

/-- Binary strict **rearrangement inequality**. -/
lemma mul_add_mul_lt_mul_add_mul (hab : a < b) (hcd : c < d) : a * d + b * c < a * c + b * d := by
  obtain ⟨b, rfl⟩ := exists_add_of_le hab.le
  obtain ⟨d, rfl⟩ := exists_add_of_le hcd.le
  rw [mul_add, add_right_comm, mul_add, ← add_assoc]
  exact add_lt_add_left (mul_lt_mul_of_pos_right hab <| (lt_add_iff_pos_right _).1 hcd) _

/-- Binary **rearrangement inequality**. -/
lemma mul_add_mul_lt_mul_add_mul' (hba : b < a) (hdc : d < c) : a * d + b * c < a * c + b * d := by
  rw [add_comm (a * d), add_comm (a * c)]
  exact mul_add_mul_lt_mul_add_mul hba hdc

end StrictOrderedSemiring

section LinearOrderedSemiring

variable [Semiring α] [LinearOrder α] [PosMulStrictMono α] [MulPosStrictMono α] {a b c d : α}

theorem nonneg_and_nonneg_or_nonpos_and_nonpos_of_mul_nonneg (hab : 0 ≤ a * b) :
    0 ≤ a ∧ 0 ≤ b ∨ a ≤ 0 ∧ b ≤ 0 := by
  refine Decidable.or_iff_not_and_not.2 ?_
  simp only [not_and, not_le]; intro ab nab; apply not_lt_of_le hab _
  rcases lt_trichotomy 0 a with (ha | rfl | ha)
  · exact mul_neg_of_pos_of_neg ha (ab ha.le)
  · exact ((ab le_rfl).asymm (nab le_rfl)).elim
  · exact mul_neg_of_neg_of_pos ha (nab ha.le)

theorem nonneg_of_mul_nonneg_left (h : 0 ≤ a * b) (hb : 0 < b) : 0 ≤ a :=
  le_of_not_gt fun ha => (mul_neg_of_neg_of_pos ha hb).not_le h

theorem nonneg_of_mul_nonneg_right (h : 0 ≤ a * b) (ha : 0 < a) : 0 ≤ b :=
  le_of_not_gt fun hb => (mul_neg_of_pos_of_neg ha hb).not_le h

<<<<<<< HEAD
=======
theorem neg_of_mul_neg_left (h : a * b < 0) (hb : 0 ≤ b) : a < 0 :=
  lt_of_not_ge fun ha => (mul_nonneg ha hb).not_lt h

theorem neg_of_mul_neg_right (h : a * b < 0) (ha : 0 ≤ a) : b < 0 :=
  lt_of_not_ge fun hb => (mul_nonneg ha hb).not_lt h

>>>>>>> 6dc7ed96
theorem nonpos_of_mul_nonpos_left (h : a * b ≤ 0) (hb : 0 < b) : a ≤ 0 :=
  le_of_not_gt fun ha : a > 0 => (mul_pos ha hb).not_le h

theorem nonpos_of_mul_nonpos_right (h : a * b ≤ 0) (ha : 0 < a) : b ≤ 0 :=
  le_of_not_gt fun hb : b > 0 => (mul_pos ha hb).not_le h

@[simp]
theorem mul_nonneg_iff_of_pos_left (h : 0 < c) : 0 ≤ c * b ↔ 0 ≤ b := by
  convert mul_le_mul_left h
  simp

@[simp]
theorem mul_nonneg_iff_of_pos_right (h : 0 < c) : 0 ≤ b * c ↔ 0 ≤ b := by
  simpa using (mul_le_mul_right h : 0 * c ≤ b * c ↔ 0 ≤ b)

variable [ZeroLEOneClass α] [CovariantClass α α (· + ·) (· ≤ ·)] [NeZero (R := α) 1]

-- Porting note: we used to not need the type annotation on `(0 : α)` at the start of the `calc`.
theorem add_le_mul_of_left_le_right (a2 : 2 ≤ a) (ab : a ≤ b) : a + b ≤ a * b :=
  have : 0 < b :=
    calc (0 : α)
      _ < 2 := zero_lt_two
      _ ≤ a := a2
      _ ≤ b := ab
  calc
    a + b ≤ b + b := add_le_add_right ab b
    _ = 2 * b := (two_mul b).symm
    _ ≤ a * b := (mul_le_mul_right this).mpr a2

-- Porting note: we used to not need the type annotation on `(0 : α)` at the start of the `calc`.
theorem add_le_mul_of_right_le_left (b2 : 2 ≤ b) (ba : b ≤ a) : a + b ≤ a * b :=
  have : 0 < a :=
    calc (0 : α)
      _ < 2 := zero_lt_two
      _ ≤ b := b2
      _ ≤ a := ba
  calc
    a + b ≤ a + a := add_le_add_left ba a
    _ = a * 2 := (mul_two a).symm
    _ ≤ a * b := (mul_le_mul_left this).mpr b2

theorem add_le_mul (a2 : 2 ≤ a) (b2 : 2 ≤ b) : a + b ≤ a * b :=
  if hab : a ≤ b then add_le_mul_of_left_le_right a2 hab
  else add_le_mul_of_right_le_left b2 (le_of_not_le hab)

theorem add_le_mul' (a2 : 2 ≤ a) (b2 : 2 ≤ b) : a + b ≤ b * a :=
  (le_of_eq (add_comm _ _)).trans (add_le_mul b2 a2)

theorem mul_nonneg_iff_right_nonneg_of_pos (ha : 0 < a) : 0 ≤ a * b ↔ 0 ≤ b :=
  ⟨fun h => nonneg_of_mul_nonneg_right h ha, mul_nonneg ha.le⟩

theorem mul_nonneg_iff_left_nonneg_of_pos (hb : 0 < b) : 0 ≤ a * b ↔ 0 ≤ a :=
  ⟨fun h => nonneg_of_mul_nonneg_left h hb, fun h => mul_nonneg h hb.le⟩

theorem nonpos_of_mul_nonneg_left (h : 0 ≤ a * b) (hb : b < 0) : a ≤ 0 :=
  le_of_not_gt fun ha => absurd h (mul_neg_of_pos_of_neg ha hb).not_le

theorem nonpos_of_mul_nonneg_right (h : 0 ≤ a * b) (ha : a < 0) : b ≤ 0 :=
  le_of_not_gt fun hb => absurd h (mul_neg_of_neg_of_pos ha hb).not_le

@[simp]
theorem Units.inv_pos {u : αˣ} : (0 : α) < ↑u⁻¹ ↔ (0 : α) < u :=
  have : ∀ {u : αˣ}, (0 : α) < u → (0 : α) < ↑u⁻¹ := @fun u h =>
    (mul_pos_iff_of_pos_left h).mp <| u.mul_inv.symm ▸ zero_lt_one
  ⟨this, this⟩

@[simp]
theorem Units.inv_neg {u : αˣ} : ↑u⁻¹ < (0 : α) ↔ ↑u < (0 : α) :=
  have : ∀ {u : αˣ}, ↑u < (0 : α) → ↑u⁻¹ < (0 : α) := @fun u h =>
    neg_of_mul_pos_right (u.mul_inv.symm ▸ zero_lt_one) h.le
  ⟨this, this⟩

theorem cmp_mul_pos_left (ha : 0 < a) (b c : α) : cmp (a * b) (a * c) = cmp b c :=
  (strictMono_mul_left_of_pos ha).cmp_map_eq b c

theorem cmp_mul_pos_right (ha : 0 < a) (b c : α) : cmp (b * a) (c * a) = cmp b c :=
  (strictMono_mul_right_of_pos ha).cmp_map_eq b c

theorem mul_max_of_nonneg (b c : α) (ha : 0 ≤ a) : a * max b c = max (a * b) (a * c) :=
  (monotone_mul_left_of_nonneg ha).map_max

theorem mul_min_of_nonneg (b c : α) (ha : 0 ≤ a) : a * min b c = min (a * b) (a * c) :=
  (monotone_mul_left_of_nonneg ha).map_min

theorem max_mul_of_nonneg (a b : α) (hc : 0 ≤ c) : max a b * c = max (a * c) (b * c) :=
  (monotone_mul_right_of_nonneg hc).map_max

theorem min_mul_of_nonneg (a b : α) (hc : 0 ≤ c) : min a b * c = min (a * c) (b * c) :=
  (monotone_mul_right_of_nonneg hc).map_min

theorem le_of_mul_le_of_one_le {a b c : α} (h : a * c ≤ b) (hb : 0 ≤ b) (hc : 1 ≤ c) : a ≤ b :=
  le_of_mul_le_mul_right (h.trans <| le_mul_of_one_le_right hb hc) <| zero_lt_one.trans_le hc

theorem nonneg_le_nonneg_of_sq_le_sq {a b : α} (hb : 0 ≤ b) (h : a * a ≤ b * b) : a ≤ b :=
  le_of_not_gt fun hab => (mul_self_lt_mul_self hb hab).not_le h

theorem mul_self_le_mul_self_iff {a b : α} (h1 : 0 ≤ a) (h2 : 0 ≤ b) : a ≤ b ↔ a * a ≤ b * b :=
  ⟨mul_self_le_mul_self h1, nonneg_le_nonneg_of_sq_le_sq h2⟩

theorem mul_self_lt_mul_self_iff {a b : α} (h1 : 0 ≤ a) (h2 : 0 ≤ b) : a < b ↔ a * a < b * b :=
  ((@strictMonoOn_mul_self α _).lt_iff_lt h1 h2).symm

theorem mul_self_inj {a b : α} (h1 : 0 ≤ a) (h2 : 0 ≤ b) : a * a = b * b ↔ a = b :=
  (@strictMonoOn_mul_self α _).eq_iff_eq h1 h2

lemma sign_cases_of_C_mul_pow_nonneg  (h : ∀ n, 0 ≤ a * b ^ n) : a = 0 ∨ 0 < a ∧ 0 ≤ b := by
  have : 0 ≤ a := by simpa only [pow_zero, mul_one] using h 0
  refine this.eq_or_gt.imp_right fun ha ↦ ⟨ha, nonneg_of_mul_nonneg_right ?_ ha⟩
  simpa only [pow_one] using h 1

variable [ExistsAddOfLE α] [CovariantClass α α (· + ·) (· < ·)]
  [ContravariantClass α α (· + ·) (· ≤ ·)]

theorem mul_pos_iff : 0 < a * b ↔ 0 < a ∧ 0 < b ∨ a < 0 ∧ b < 0 :=
  ⟨pos_and_pos_or_neg_and_neg_of_mul_pos, fun h =>
    h.elim (and_imp.2 mul_pos) (and_imp.2 mul_pos_of_neg_of_neg)⟩

theorem mul_nonneg_iff : 0 ≤ a * b ↔ 0 ≤ a ∧ 0 ≤ b ∨ a ≤ 0 ∧ b ≤ 0 :=
  ⟨nonneg_and_nonneg_or_nonpos_and_nonpos_of_mul_nonneg, fun h =>
    h.elim (and_imp.2 mul_nonneg) (and_imp.2 mul_nonneg_of_nonpos_of_nonpos)⟩

/-- Out of three elements of a `LinearOrderedRing`, two must have the same sign. -/
theorem mul_nonneg_of_three (a b c : α) : 0 ≤ a * b ∨ 0 ≤ b * c ∨ 0 ≤ c * a := by
  iterate 3 rw [mul_nonneg_iff]
  have or_a := le_total 0 a
  have or_b := le_total 0 b
  have or_c := le_total 0 c
  -- Porting note used to be by `itauto` from here
  exact Or.elim or_c
    (fun (h0 : 0 ≤ c) =>
      Or.elim or_b
        (fun (h1 : 0 ≤ b) =>
            Or.elim or_a (fun (h2 : 0 ≤ a) => Or.inl (Or.inl ⟨h2, h1⟩))
              (fun (_ : a ≤ 0) => Or.inr (Or.inl (Or.inl ⟨h1, h0⟩))))
        (fun (h1 : b ≤ 0) =>
            Or.elim or_a (fun (h3 : 0 ≤ a) => Or.inr (Or.inr (Or.inl ⟨h0, h3⟩)))
              (fun (h3 : a ≤ 0) => Or.inl (Or.inr ⟨h3, h1⟩))))
    (fun (h0 : c ≤ 0) =>
      Or.elim or_b
        (fun (h4 : 0 ≤ b) =>
            Or.elim or_a (fun (h5 : 0 ≤ a) => Or.inl (Or.inl ⟨h5, h4⟩))
              (fun (h5 : a ≤ 0) => Or.inr (Or.inr (Or.inr ⟨h0, h5⟩))))
        (fun (h4 : b ≤ 0) =>
            Or.elim or_a (fun (_ : 0 ≤ a) => Or.inr (Or.inl (Or.inr ⟨h4, h0⟩)))
              (fun (h6 : a ≤ 0) => Or.inl (Or.inr ⟨h6, h4⟩))))

lemma mul_nonneg_iff_pos_imp_nonneg : 0 ≤ a * b ↔ (0 < a → 0 ≤ b) ∧ (0 < b → 0 ≤ a) := by
  refine mul_nonneg_iff.trans ?_
  simp_rw [← not_le, ← or_iff_not_imp_left]
  have := le_total a 0
  have := le_total b 0
  tauto

@[simp]
theorem mul_le_mul_left_of_neg {a b c : α} (h : c < 0) : c * a ≤ c * b ↔ b ≤ a :=
  (strictAnti_mul_left h).le_iff_le

@[simp]
theorem mul_le_mul_right_of_neg {a b c : α} (h : c < 0) : a * c ≤ b * c ↔ b ≤ a :=
  (strictAnti_mul_right h).le_iff_le

@[simp]
theorem mul_lt_mul_left_of_neg {a b c : α} (h : c < 0) : c * a < c * b ↔ b < a :=
  (strictAnti_mul_left h).lt_iff_lt

@[simp]
theorem mul_lt_mul_right_of_neg {a b c : α} (h : c < 0) : a * c < b * c ↔ b < a :=
  (strictAnti_mul_right h).lt_iff_lt

theorem lt_of_mul_lt_mul_of_nonpos_left (h : c * a < c * b) (hc : c ≤ 0) : b < a :=
  (antitone_mul_left hc).reflect_lt h

theorem lt_of_mul_lt_mul_of_nonpos_right (h : a * c < b * c) (hc : c ≤ 0) : b < a :=
  (antitone_mul_right hc).reflect_lt h

theorem cmp_mul_neg_left {a : α} (ha : a < 0) (b c : α) : cmp (a * b) (a * c) = cmp c b :=
  (strictAnti_mul_left ha).cmp_map_eq b c

theorem cmp_mul_neg_right {a : α} (ha : a < 0) (b c : α) : cmp (b * a) (c * a) = cmp c b :=
  (strictAnti_mul_right ha).cmp_map_eq b c

@[simp]
theorem mul_self_pos {a : α} : 0 < a * a ↔ a ≠ 0 := by
  constructor
  · rintro h rfl
    rw [mul_zero] at h
    exact h.false
  · intro h
    cases' h.lt_or_lt with h h
    exacts [mul_pos_of_neg_of_neg h h, mul_pos h h]

theorem nonneg_of_mul_nonpos_left {a b : α} (h : a * b ≤ 0) (hb : b < 0) : 0 ≤ a :=
  le_of_not_gt fun ha => absurd h (mul_pos_of_neg_of_neg ha hb).not_le

theorem nonneg_of_mul_nonpos_right {a b : α} (h : a * b ≤ 0) (ha : a < 0) : 0 ≤ b :=
  le_of_not_gt fun hb => absurd h (mul_pos_of_neg_of_neg ha hb).not_le

theorem pos_of_mul_neg_left {a b : α} (h : a * b < 0) (hb : b ≤ 0) : 0 < a :=
  lt_of_not_ge fun ha => absurd h (mul_nonneg_of_nonpos_of_nonpos ha hb).not_lt

theorem pos_of_mul_neg_right {a b : α} (h : a * b < 0) (ha : a ≤ 0) : 0 < b :=
  lt_of_not_ge fun hb => absurd h (mul_nonneg_of_nonpos_of_nonpos ha hb).not_lt

theorem neg_iff_pos_of_mul_neg (hab : a * b < 0) : a < 0 ↔ 0 < b :=
  ⟨pos_of_mul_neg_right hab ∘ le_of_lt, neg_of_mul_neg_left hab ∘ le_of_lt⟩

theorem pos_iff_neg_of_mul_neg (hab : a * b < 0) : 0 < a ↔ b < 0 :=
  ⟨neg_of_mul_neg_right hab ∘ le_of_lt, pos_of_mul_neg_left hab ∘ le_of_lt⟩

variable [IsRightCancelAdd α] [NoZeroDivisors α]

lemma sq_nonneg (a : α) : 0 ≤ a ^ 2 := by
  obtain ha | ha := le_total 0 a
  · exact pow_nonneg ha _
  obtain ⟨b, hab⟩ := exists_add_of_le ha
  calc
    0 ≤ b ^ 2 := pow_nonneg (not_lt.1 fun hb ↦ hab.not_gt <| add_neg_of_nonpos_of_neg ha hb) _
    _ = a ^ 2 := add_left_injective (a * b) ?_
  calc
    b ^ 2 + a * b = (a + b) * b := by rw [add_comm, sq, add_mul]
    _ = a * (a + b) := by simp [← hab]
    _ = a ^ 2 + a * b := by rw [sq, mul_add]

alias pow_two_nonneg := sq_nonneg

lemma mul_self_nonneg (a : α) : 0 ≤ a * a := by simpa only [sq] using sq_nonneg a

/-- The sum of two squares is zero iff both elements are zero. -/
lemma mul_self_add_mul_self_eq_zero : a * a + b * b = 0 ↔ a = 0 ∧ b = 0 := by
  rw [add_eq_zero_iff', mul_self_eq_zero (M₀ := α), mul_self_eq_zero (M₀ := α)] <;>
    apply mul_self_nonneg

lemma eq_zero_of_mul_self_add_mul_self_eq_zero (h : a * a + b * b = 0) : a = 0 :=
  (mul_self_add_mul_self_eq_zero.mp h).left

end LinearOrderedSemiring

section LinearOrderedCommSemiring

variable [CommSemiring α] [LinearOrder α] {a b c d : α}

lemma max_mul_mul_le_max_mul_max [PosMulMono α] [MulPosMono α] (b c : α) (ha : 0 ≤ a) (hd : 0 ≤ d) :
    max (a * b) (d * c) ≤ max a c * max d b :=
  have ba : b * a ≤ max d b * max c a :=
    mul_le_mul (le_max_right d b) (le_max_right c a) ha (le_trans hd (le_max_left d b))
  have cd : c * d ≤ max a c * max b d :=
    mul_le_mul (le_max_right a c) (le_max_right b d) hd (le_trans ha (le_max_left a c))
  max_le (by simpa [mul_comm, max_comm] using ba) (by simpa [mul_comm, max_comm] using cd)

variable [ExistsAddOfLE α]

/-- Binary **arithmetic mean-geometric mean inequality** (aka AM-GM inequality) for linearly ordered
commutative semirings. -/
lemma two_mul_le_add_sq [MulPosStrictMono α] [ContravariantClass α α (· + ·) (· ≤ ·)]
    [CovariantClass α α (· + ·) (· ≤ ·)] (a b : α) : 2 * a * b ≤ a ^ 2 + b ^ 2 := by
  simpa [fn_min_add_fn_max (fun x ↦ x * x), sq, two_mul, add_mul]
    using mul_add_mul_le_mul_add_mul (@min_le_max _ _ a b) (@min_le_max _ _ a b)

alias two_mul_le_add_pow_two := two_mul_le_add_sq

end LinearOrderedCommSemiring

section LinearOrderedRing

variable [Ring α] [LinearOrder α] [PosMulStrictMono α] [MulPosStrictMono α] [ExistsAddOfLE α]
  [CovariantClass α α (· + ·) (· ≤ ·)] [CovariantClass α α (· + ·) (· < ·)] [ZeroLEOneClass α]
  {a b c: α}

-- TODO: Can the following five lemmas be generalised to
-- `[Semiring α] [LinearOrder α] [ExistsAddOfLE α] ..`?

lemma mul_neg_iff : a * b < 0 ↔ 0 < a ∧ b < 0 ∨ a < 0 ∧ 0 < b := by
  rw [← neg_pos, neg_mul_eq_mul_neg, mul_pos_iff (α := α), neg_pos, neg_lt_zero]

lemma mul_nonpos_iff : a * b ≤ 0 ↔ 0 ≤ a ∧ b ≤ 0 ∨ a ≤ 0 ∧ 0 ≤ b := by
  rw [← neg_nonneg, neg_mul_eq_mul_neg, mul_nonneg_iff (α := α), neg_nonneg, neg_nonpos]

lemma mul_nonneg_iff_neg_imp_nonpos : 0 ≤ a * b ↔ (a < 0 → b ≤ 0) ∧ (b < 0 → a ≤ 0) := by
  rw [← neg_mul_neg, mul_nonneg_iff_pos_imp_nonneg (α := α)]; simp only [neg_pos, neg_nonneg]

lemma mul_nonpos_iff_pos_imp_nonpos : a * b ≤ 0 ↔ (0 < a → b ≤ 0) ∧ (b < 0 → 0 ≤ a) := by
  rw [← neg_nonneg, ← mul_neg, mul_nonneg_iff_pos_imp_nonneg (α := α)]
  simp only [neg_pos, neg_nonneg]

lemma mul_nonpos_iff_neg_imp_nonneg : a * b ≤ 0 ↔ (a < 0 → 0 ≤ b) ∧ (0 < b → a ≤ 0) := by
  rw [← neg_nonneg, ← neg_mul, mul_nonneg_iff_pos_imp_nonneg (α := α)]
  simp only [neg_pos, neg_nonneg]

lemma neg_one_lt_zero [NeZero (R := α) 1] : -1 < (0 : α) := neg_lt_zero.2 zero_lt_one

lemma sub_one_lt (a : α) [NeZero (R := α) 1] : a - 1 < a := sub_lt_iff_lt_add.2 <| lt_add_one a

lemma mul_self_le_mul_self_of_le_of_neg_le (h₁ : a ≤ b) (h₂ : -a ≤ b) : a * a ≤ b * b :=
  (le_total 0 a).elim (mul_self_le_mul_self · h₁) fun h ↦
    (neg_mul_neg a a).symm.trans_le <|
      mul_le_mul h₂ h₂ (neg_nonneg.2 h) <| (neg_nonneg.2 h).trans h₂

end LinearOrderedRing

@[deprecated (since := "2023-12-23")] alias zero_le_mul_left := mul_nonneg_iff_of_pos_left
@[deprecated (since := "2023-12-23")] alias zero_le_mul_right := mul_nonneg_iff_of_pos_right
@[deprecated (since := "2023-12-23")] alias zero_lt_mul_left := mul_pos_iff_of_pos_left
@[deprecated (since := "2023-12-23")] alias zero_lt_mul_right := mul_pos_iff_of_pos_right<|MERGE_RESOLUTION|>--- conflicted
+++ resolved
@@ -327,15 +327,6 @@
 variable [Semiring α] [PartialOrder α] [ZeroLEOneClass α] [PosMulStrictMono α] [MulPosStrictMono α]
   [CovariantClass α α (· + ·) (· < ·)] {a b c d : α}
 
-<<<<<<< HEAD
-=======
-theorem mul_lt_mul (hac : a < c) (hbd : b ≤ d) (hb : 0 < b) (hc : 0 ≤ c) : a * b < c * d :=
-  (mul_lt_mul_of_pos_right hac hb).trans_le <| mul_le_mul_of_nonneg_left hbd hc
-
-theorem mul_lt_mul' (hac : a ≤ c) (hbd : b < d) (hb : 0 ≤ b) (hc : 0 < c) : a * b < c * d :=
-  (mul_le_mul_of_nonneg_right hac hb).trans_lt <| mul_lt_mul_of_pos_left hbd hc
-
->>>>>>> 6dc7ed96
 @[simp]
 theorem pow_pos (H : 0 < a) : ∀ n : ℕ, 0 < a ^ n
   | 0 => by
@@ -362,22 +353,8 @@
   h4.lt_or_eq_dec.elim (fun b0 => mul_lt_mul h1 h2.le b0 <| h3.trans h1.le) fun b0 => by
     rw [← b0, mul_zero]; exact mul_pos (h3.trans_lt h1) (h4.trans_lt h2)
 
-<<<<<<< HEAD
-=======
-@[gcongr]
-theorem mul_lt_mul'' : a < c → b < d → 0 ≤ a → 0 ≤ b → a * b < c * d := by classical
-  exact Decidable.mul_lt_mul''
-
->>>>>>> 6dc7ed96
 theorem lt_mul_left (hn : 0 < a) (hm : 1 < b) : a < b * a := by
   convert mul_lt_mul_of_pos_right hm hn
-  rw [one_mul]
-
-theorem lt_mul_right (hn : 0 < a) (hm : 1 < b) : a < a * b := by
-  convert mul_lt_mul_of_pos_left hm hn
-  rw [mul_one]
-
-theorem lt_mul_self (hn : 1 < a) : a < a * a :=
   lt_mul_left (hn.trans_le' zero_le_one) hn
 
 section Monotone
@@ -532,15 +509,6 @@
 theorem nonneg_of_mul_nonneg_right (h : 0 ≤ a * b) (ha : 0 < a) : 0 ≤ b :=
   le_of_not_gt fun hb => (mul_neg_of_pos_of_neg ha hb).not_le h
 
-<<<<<<< HEAD
-=======
-theorem neg_of_mul_neg_left (h : a * b < 0) (hb : 0 ≤ b) : a < 0 :=
-  lt_of_not_ge fun ha => (mul_nonneg ha hb).not_lt h
-
-theorem neg_of_mul_neg_right (h : a * b < 0) (ha : 0 ≤ a) : b < 0 :=
-  lt_of_not_ge fun hb => (mul_nonneg ha hb).not_lt h
-
->>>>>>> 6dc7ed96
 theorem nonpos_of_mul_nonpos_left (h : a * b ≤ 0) (hb : 0 < b) : a ≤ 0 :=
   le_of_not_gt fun ha : a > 0 => (mul_pos ha hb).not_le h
 
