--- conflicted
+++ resolved
@@ -27,14 +27,8 @@
 it is impossible, only that it shouldn't occur in practice. -/
 example {R : Type*} [OrderedSemiring R] [StarOrderedRing R] {x y : R} (hx : 0 ≤ x) (hy : 0 ≤ y) :
     x * y = y * x := by
-<<<<<<< HEAD
-  -- `0 ≤ y * x`, and hence `y * x` is self-adjoint
-  simpa only [star_mul, star_eq_self_of_nonneg hx, star_eq_self_of_nonneg hy]
-    using star_eq_self_of_nonneg (mul_nonneg hy hx)
-=======
   rw [← IsSelfAdjoint.of_nonneg (mul_nonneg hy hx), star_mul, IsSelfAdjoint.of_nonneg hx,
     IsSelfAdjoint.of_nonneg hy]
->>>>>>> 9e1e18da
 
 /- This will be implied by the instance below, we only prove it to avoid duplicating the
 argument in the instance below for `mul_le_mul_of_nonneg_right`. -/
