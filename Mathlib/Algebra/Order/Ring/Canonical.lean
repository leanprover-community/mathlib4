--- conflicted
+++ resolved
@@ -43,10 +43,6 @@
 variable [CommSemiring α] [PartialOrder α] [CanonicallyOrderedAdd α]
 
 -- TODO: make it an instance
-<<<<<<< HEAD
-/-- Construct an `IsOrderedMonoid` from a canonically ordered `CommSemiring`. -/
-lemma toIsOrderedMonoid : IsOrderedMonoid α where
-=======
 lemma toIsOrderedMonoid : IsOrderedMonoid α where
   mul_le_mul_left _ _ := mul_le_mul_left'
 
@@ -56,20 +52,6 @@
   add_le_add_left _ _ := add_le_add_left
   mul_le_mul_of_nonneg_left _ _ _ h _ := mul_le_mul_left' h _
   mul_le_mul_of_nonneg_right _ _ _ h _ := mul_le_mul_right' h _
-
--- See note [reducible non-instances]
-/-- Construct an `OrderedCommMonoid` from a canonically ordered `CommSemiring`. -/
-abbrev toOrderedCommMonoid : OrderedCommMonoid α where
->>>>>>> 1c48f00f
-  mul_le_mul_left _ _ := mul_le_mul_left'
-
--- TODO: make it an instance
-/-- Construct an `IsOrderedRing` from a canonically ordered `CommSemiring`. -/
-lemma toIsOrderedRing : IsOrderedRing α where
-  zero_le_one := zero_le _
-  add_le_add_left _ _ := add_le_add_left
-  mul_le_mul_of_nonneg_left := fun _ _ _ h _ => mul_le_mul_left' h _
-  mul_le_mul_of_nonneg_right := fun _ _ _ h _ => mul_le_mul_right' h _
 
 @[simp]
 protected theorem mul_pos [NoZeroDivisors α] {a b : α} :
