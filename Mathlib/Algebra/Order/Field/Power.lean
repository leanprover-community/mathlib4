--- conflicted
+++ resolved
@@ -18,75 +18,6 @@
 
 open Function Int
 
-<<<<<<< HEAD
-=======
-section LinearOrderedSemifield
-
-variable [Semifield α] [LinearOrder α] [IsStrictOrderedRing α] {a b : α} {m n : ℤ}
-
-/-! ### Integer powers -/
-
-@[deprecated zpow_le_zpow_right₀ (since := "2024-10-08")]
-theorem zpow_le_of_le (ha : 1 ≤ a) (h : m ≤ n) : a ^ m ≤ a ^ n := zpow_le_zpow_right₀ ha h
-
-@[deprecated zpow_le_one_of_nonpos₀ (since := "2024-10-08")]
-theorem zpow_le_one_of_nonpos (ha : 1 ≤ a) (hn : n ≤ 0) : a ^ n ≤ 1 :=
-  zpow_le_one_of_nonpos₀ ha hn
-
-@[deprecated one_le_zpow₀ (since := "2024-10-08")]
-theorem one_le_zpow_of_nonneg (ha : 1 ≤ a) (hn : 0 ≤ n) : 1 ≤ a ^ n :=
-  one_le_zpow₀ ha hn
-
-@[deprecated zpow_pos (since := "2024-10-08")]
-protected theorem Nat.zpow_pos_of_pos {a : ℕ} (h : 0 < a) (n : ℤ) : 0 < (a : α) ^ n :=
-  zpow_pos (mod_cast h) _
-
-@[deprecated zpow_ne_zero (since := "2024-10-08")]
-theorem Nat.zpow_ne_zero_of_pos {a : ℕ} (h : 0 < a) (n : ℤ) : (a : α) ^ n ≠ 0 :=
-  zpow_ne_zero _ (mod_cast h.ne')
-
-@[deprecated zpow_right_strictMono₀ (since := "2024-10-08")]
-theorem zpow_strictMono (hx : 1 < a) : StrictMono (a ^ · : ℤ → α) :=
-  zpow_right_strictMono₀ hx
-
-@[deprecated zpow_right_strictAnti₀ (since := "2024-10-08")]
-theorem zpow_strictAnti (h₀ : 0 < a) (h₁ : a < 1) : StrictAnti (a ^ · : ℤ → α) :=
-  zpow_right_strictAnti₀ h₀ h₁
-
-@[deprecated zpow_lt_zpow_iff_right₀ (since := "2024-10-08")]
-theorem zpow_lt_iff_lt (hx : 1 < a) : a ^ m < a ^ n ↔ m < n :=
-  zpow_lt_zpow_iff_right₀ hx
-
-@[deprecated zpow_le_zpow_iff_right₀ (since := "2024-10-08")]
-theorem zpow_le_iff_le (hx : 1 < a) : a ^ m ≤ a ^ n ↔ m ≤ n :=
-  zpow_le_zpow_iff_right₀ hx
-
-@[deprecated div_le_self (since := "2024-10-08")]
-theorem div_pow_le (ha : 0 ≤ a) (hb : 1 ≤ b) (k : ℕ) : a / b ^ k ≤ a :=
-  div_le_self ha <| one_le_pow₀ hb
-
-@[deprecated zpow_right_injective₀ (since := "2024-10-08")]
-theorem zpow_injective (h₀ : 0 < a) (h₁ : a ≠ 1) : Injective (a ^ · : ℤ → α) :=
-  zpow_right_injective₀ h₀ h₁
-
-@[deprecated zpow_right_inj₀ (since := "2024-10-08")]
-theorem zpow_inj (h₀ : 0 < a) (h₁ : a ≠ 1) : a ^ m = a ^ n ↔ m = n :=
-  zpow_right_inj₀ h₀ h₁
-
-@[deprecated "No deprecation message was provided." (since := "2024-10-08")]
-theorem zpow_le_max_of_min_le {x : α} (hx : 1 ≤ x) {a b c : ℤ} (h : min a b ≤ c) :
-    x ^ (-c) ≤ max (x ^ (-a)) (x ^ (-b)) :=
-  have : Antitone fun n : ℤ => x ^ (-n) := fun _ _ h => zpow_le_zpow_right₀ hx (neg_le_neg h)
-  (this h).trans_eq this.map_min
-
-@[deprecated "No deprecation message was provided." (since := "2024-10-08")]
-theorem zpow_le_max_iff_min_le {x : α} (hx : 1 < x) {a b c : ℤ} :
-    x ^ (-c) ≤ max (x ^ (-a)) (x ^ (-b)) ↔ min a b ≤ c := by
-  simp_rw [le_max_iff, min_le_iff, zpow_le_zpow_iff_right₀ hx, neg_le_neg_iff]
-
-end LinearOrderedSemifield
-
->>>>>>> 1dc5442c
 section LinearOrderedField
 
 variable [Field α] [LinearOrder α] [IsStrictOrderedRing α] {a b : α} {n : ℤ}
