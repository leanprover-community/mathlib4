--- conflicted
+++ resolved
@@ -220,60 +220,7 @@
   (even_bit0 _).zpow_abs _
 #align zpow_bit0_abs zpow_bit0_abs
 
-<<<<<<< HEAD
-end LinearOrderedField
-
 /-! ### Bernoulli's inequality -/
-
-section OrderedSemiring
-variable [OrderedSemiring α] {a : α}
-
-/-- **Bernoulli's inequality**. This version works for semirings but requires
-additional hypotheses `0 ≤ a * a` and `0 ≤ (1 + a) * (1 + a)`. -/
-lemma one_add_mul_le_pow' (Hsq : 0 ≤ a * a) (Hsq' : 0 ≤ (1 + a) * (1 + a)) (H : 0 ≤ 2 + a) :
-    ∀ n : ℕ, 1 + n * a ≤ (1 + a) ^ n
-  | 0 => by simp
-  | 1 => by simp
-  | n + 2 =>
-    have : 0 ≤ n * (a * a * (2 + a)) + a * a :=
-      add_nonneg (mul_nonneg n.cast_nonneg (mul_nonneg Hsq H)) Hsq
-    calc
-      _ ≤ 1 + ↑(n + 2) * a + (n * (a * a * (2 + a)) + a * a) := le_add_of_nonneg_right this
-      _ = (1 + a) * (1 + a) * (1 + n * a) := by
-          simp only [Nat.cast_add, add_mul, mul_add, one_mul, mul_one, ← one_add_one_eq_two,
-            Nat.cast_one, add_assoc, add_right_inj]
-          simp only [← add_assoc, add_comm _ (↑n * a)]
-          simp only [add_assoc, (n.cast_commute (_ : α)).left_comm]
-          simp only [add_comm, add_left_comm]
-      _ ≤ (1 + a) * (1 + a) * (1 + a) ^ n :=
-        mul_le_mul_of_nonneg_left (one_add_mul_le_pow' Hsq Hsq' H _) Hsq'
-      _ = (1 + a) ^ (n + 2) := by simp only [pow_succ, mul_assoc]
-#align one_add_mul_le_pow' one_add_mul_le_pow'
-
-end OrderedSemiring
-
-section LinearOrderedRing
-variable [LinearOrderedRing α] {a : α} {n : ℕ}
-
-/-- **Bernoulli's inequality** for `n : ℕ`, `-2 ≤ a`. -/
-lemma one_add_mul_le_pow (H : -2 ≤ a) (n : ℕ) : 1 + n * a ≤ (1 + a) ^ n :=
-  one_add_mul_le_pow' (mul_self_nonneg _) (mul_self_nonneg _) (neg_le_iff_add_nonneg'.1 H) _
-#align one_add_mul_le_pow one_add_mul_le_pow
-
-/-- **Bernoulli's inequality** reformulated to estimate `a^n`. -/
-lemma one_add_mul_sub_le_pow (H : -1 ≤ a) (n : ℕ) : 1 + n * (a - 1) ≤ a ^ n := by
-  have : -2 ≤ a - 1 := by
-    rwa [← one_add_one_eq_two, neg_add, ← sub_eq_add_neg, sub_le_sub_iff_right]
-  simpa only [add_sub_cancel'_right] using one_add_mul_le_pow this n
-#align one_add_mul_sub_le_pow one_add_mul_sub_le_pow
-
-end LinearOrderedRing
-
-section LinearOrderedField
-variable [LinearOrderedField α] {a : α}
-=======
-/-! ### Bernoulli's inequality -/
->>>>>>> 400ca883
 
 /-- Bernoulli's inequality reformulated to estimate `(n : α)`. -/
 theorem Nat.cast_le_pow_sub_div_sub (H : 1 < a) (n : ℕ) : (n : α) ≤ (a ^ n - 1) / (a - 1) :=
