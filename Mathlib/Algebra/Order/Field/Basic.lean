/-
Copyright (c) 2014 Robert Y. Lewis. All rights reserved.
Released under Apache 2.0 license as described in the file LICENSE.
Authors: Robert Y. Lewis, Leonardo de Moura, Mario Carneiro, Floris van Doorn
-/
import Mathlib.Algebra.Field.Basic
import Mathlib.Algebra.GroupWithZero.Units.Lemmas
import Mathlib.Algebra.Order.Ring.Abs
import Mathlib.Data.Set.Monotone
import Mathlib.Order.Bounds.OrderIso
import Mathlib.Tactic.Positivity.Core
import Mathlib.Algebra.Order.GroupWithZero.Unbundled.OrderIso

/-!
# Lemmas about linear ordered (semi)fields
-/


open Function OrderDual

variable {ι α β : Type*}

section LinearOrderedSemifield

variable [Semifield α] [LinearOrder α] [IsStrictOrderedRing α] {a b c d e : α} {m n : ℤ}

/-!
### Relating one division and involving `1`
-/


@[bound]
theorem div_le_self (ha : 0 ≤ a) (hb : 1 ≤ b) : a / b ≤ a := by
  simpa only [div_one] using div_le_div_of_nonneg_left ha zero_lt_one hb

@[bound]
theorem div_lt_self (ha : 0 < a) (hb : 1 < b) : a / b < a := by
  simpa only [div_one] using div_lt_div_of_pos_left ha zero_lt_one hb

@[bound]
theorem le_div_self (ha : 0 ≤ a) (hb₀ : 0 < b) (hb₁ : b ≤ 1) : a ≤ a / b := by
  simpa only [div_one] using div_le_div_of_nonneg_left ha hb₀ hb₁

theorem one_le_div (hb : 0 < b) : 1 ≤ a / b ↔ b ≤ a := by rw [le_div_iff₀ hb, one_mul]

theorem div_le_one (hb : 0 < b) : a / b ≤ 1 ↔ a ≤ b := by rw [div_le_iff₀ hb, one_mul]

theorem one_lt_div (hb : 0 < b) : 1 < a / b ↔ b < a := by rw [lt_div_iff₀ hb, one_mul]

theorem div_lt_one (hb : 0 < b) : a / b < 1 ↔ a < b := by rw [div_lt_iff₀ hb, one_mul]

theorem one_div_le (ha : 0 < a) (hb : 0 < b) : 1 / a ≤ b ↔ 1 / b ≤ a := by
  simpa using inv_le_comm₀ ha hb

theorem one_div_lt (ha : 0 < a) (hb : 0 < b) : 1 / a < b ↔ 1 / b < a := by
  simpa using inv_lt_comm₀ ha hb

theorem le_one_div (ha : 0 < a) (hb : 0 < b) : a ≤ 1 / b ↔ b ≤ 1 / a := by
  simpa using le_inv_comm₀ ha hb

theorem lt_one_div (ha : 0 < a) (hb : 0 < b) : a < 1 / b ↔ b < 1 / a := by
  simpa using lt_inv_comm₀ ha hb

@[bound] lemma Bound.one_lt_div_of_pos_of_lt (b0 : 0 < b) : b < a → 1 < a / b := (one_lt_div b0).mpr

@[bound] lemma Bound.div_lt_one_of_pos_of_lt (b0 : 0 < b) : a < b → a / b < 1 := (div_lt_one b0).mpr

/-!
### Relating two divisions, involving `1`
-/


theorem one_div_le_one_div_of_le (ha : 0 < a) (h : a ≤ b) : 1 / b ≤ 1 / a := by
  simpa using inv_anti₀ ha h

theorem one_div_lt_one_div_of_lt (ha : 0 < a) (h : a < b) : 1 / b < 1 / a := by
  rwa [lt_div_iff₀' ha, ← div_eq_mul_one_div, div_lt_one (ha.trans h)]

theorem le_of_one_div_le_one_div (ha : 0 < a) (h : 1 / a ≤ 1 / b) : b ≤ a :=
  le_imp_le_of_lt_imp_lt (one_div_lt_one_div_of_lt ha) h

theorem lt_of_one_div_lt_one_div (ha : 0 < a) (h : 1 / a < 1 / b) : b < a :=
  lt_imp_lt_of_le_imp_le (one_div_le_one_div_of_le ha) h

/-- For the single implications with fewer assumptions, see `one_div_le_one_div_of_le` and
  `le_of_one_div_le_one_div` -/
theorem one_div_le_one_div (ha : 0 < a) (hb : 0 < b) : 1 / a ≤ 1 / b ↔ b ≤ a :=
  div_le_div_iff_of_pos_left zero_lt_one ha hb

/-- For the single implications with fewer assumptions, see `one_div_lt_one_div_of_lt` and
  `lt_of_one_div_lt_one_div` -/
theorem one_div_lt_one_div (ha : 0 < a) (hb : 0 < b) : 1 / a < 1 / b ↔ b < a :=
  div_lt_div_iff_of_pos_left zero_lt_one ha hb

theorem one_lt_one_div (h1 : 0 < a) (h2 : a < 1) : 1 < 1 / a := by
  rwa [lt_one_div (@zero_lt_one α _ _ _ _ _) h1, one_div_one]

theorem one_le_one_div (h1 : 0 < a) (h2 : a ≤ 1) : 1 ≤ 1 / a := by
  rwa [le_one_div (@zero_lt_one α _ _ _ _ _) h1, one_div_one]

/-!
### Results about halving.
The equalities also hold in semifields of characteristic `0`.
-/

theorem half_pos (h : 0 < a) : 0 < a / 2 :=
  div_pos h zero_lt_two

theorem one_half_pos : (0 : α) < 1 / 2 :=
  half_pos zero_lt_one

@[simp]
theorem half_le_self_iff : a / 2 ≤ a ↔ 0 ≤ a := by
  rw [div_le_iff₀ (zero_lt_two' α), mul_two, le_add_iff_nonneg_left]

@[simp]
theorem half_lt_self_iff : a / 2 < a ↔ 0 < a := by
  rw [div_lt_iff₀ (zero_lt_two' α), mul_two, lt_add_iff_pos_left]

alias ⟨_, half_le_self⟩ := half_le_self_iff

alias ⟨_, half_lt_self⟩ := half_lt_self_iff

alias div_two_lt_of_pos := half_lt_self

theorem one_half_lt_one : (1 / 2 : α) < 1 :=
  half_lt_self zero_lt_one

theorem two_inv_lt_one : (2⁻¹ : α) < 1 :=
  (one_div _).symm.trans_lt one_half_lt_one

theorem left_lt_add_div_two : a < (a + b) / 2 ↔ a < b := by simp [lt_div_iff₀, mul_two]

theorem add_div_two_lt_right : (a + b) / 2 < b ↔ a < b := by simp [div_lt_iff₀, mul_two]

theorem add_thirds (a : α) : a / 3 + a / 3 + a / 3 = a := by
  rw [div_add_div_same, div_add_div_same, ← two_mul, ← add_one_mul 2 a, two_add_one_eq_three,
    mul_div_cancel_left₀ a three_ne_zero]

/-!
### Miscellaneous lemmas
-/

@[simp] lemma div_pos_iff_of_pos_left (ha : 0 < a) : 0 < a / b ↔ 0 < b := by
  simp only [div_eq_mul_inv, mul_pos_iff_of_pos_left ha, inv_pos]

@[simp] lemma div_pos_iff_of_pos_right (hb : 0 < b) : 0 < a / b ↔ 0 < a := by
  simp only [div_eq_mul_inv, mul_pos_iff_of_pos_right (inv_pos.2 hb)]

theorem mul_le_mul_of_mul_div_le (h : a * (b / c) ≤ d) (hc : 0 < c) : b * a ≤ d * c := by
  rw [← mul_div_assoc] at h
  rwa [mul_comm b, ← div_le_iff₀ hc]

theorem div_mul_le_div_mul_of_div_le_div (h : a / b ≤ c / d) (he : 0 ≤ e) :
    a / (b * e) ≤ c / (d * e) := by
  rw [div_mul_eq_div_mul_one_div, div_mul_eq_div_mul_one_div]
  exact mul_le_mul_of_nonneg_right h (one_div_nonneg.2 he)

theorem exists_pos_mul_lt {a : α} (h : 0 < a) (b : α) : ∃ c : α, 0 < c ∧ b * c < a := by
  have : 0 < a / max (b + 1) 1 := div_pos h (lt_max_iff.2 (Or.inr zero_lt_one))
  refine ⟨a / max (b + 1) 1, this, ?_⟩
  rw [← lt_div_iff₀ this, div_div_cancel₀ h.ne']
  exact lt_max_iff.2 (Or.inl <| lt_add_one _)

theorem exists_pos_lt_mul {a : α} (h : 0 < a) (b : α) : ∃ c : α, 0 < c ∧ b < c * a :=
  let ⟨c, hc₀, hc⟩ := exists_pos_mul_lt h b;
  ⟨c⁻¹, inv_pos.2 hc₀, by rwa [← div_eq_inv_mul, lt_div_iff₀ hc₀]⟩

lemma monotone_div_right_of_nonneg (ha : 0 ≤ a) : Monotone (· / a) :=
  fun _b _c hbc ↦ div_le_div_of_nonneg_right hbc ha

lemma strictMono_div_right_of_pos (ha : 0 < a) : StrictMono (· / a) :=
  fun _b _c hbc ↦ div_lt_div_of_pos_right hbc ha

theorem Monotone.div_const {β : Type*} [Preorder β] {f : β → α} (hf : Monotone f) {c : α}
    (hc : 0 ≤ c) : Monotone fun x => f x / c := (monotone_div_right_of_nonneg hc).comp hf

theorem StrictMono.div_const {β : Type*} [Preorder β] {f : β → α} (hf : StrictMono f) {c : α}
    (hc : 0 < c) : StrictMono fun x => f x / c := by
  simpa only [div_eq_mul_inv] using hf.mul_const (inv_pos.2 hc)

-- see Note [lower instance priority]
instance (priority := 100) LinearOrderedSemiField.toDenselyOrdered : DenselyOrdered α where
  dense a₁ a₂ h :=
    ⟨(a₁ + a₂) / 2,
      calc
        a₁ = (a₁ + a₁) / 2 := (add_self_div_two a₁).symm
<<<<<<< HEAD
        _ < (a₁ + a₂) / 2 := by gcongr; exact zero_lt_two -- TODO: why doesn't `positivity` work?
        ,
=======
        _ < (a₁ + a₂) / 2 := div_lt_div_of_pos_right (add_lt_add_left h _) zero_lt_two,
>>>>>>> e883b93c
      calc
        (a₁ + a₂) / 2 < (a₂ + a₂) / 2 := by gcongr; exact zero_lt_two
        _ = a₂ := add_self_div_two a₂
        ⟩

theorem min_div_div_right {c : α} (hc : 0 ≤ c) (a b : α) : min (a / c) (b / c) = min a b / c :=
  (monotone_div_right_of_nonneg hc).map_min.symm

theorem max_div_div_right {c : α} (hc : 0 ≤ c) (a b : α) : max (a / c) (b / c) = max a b / c :=
  (monotone_div_right_of_nonneg hc).map_max.symm

theorem one_div_strictAntiOn : StrictAntiOn (fun x : α => 1 / x) (Set.Ioi 0) :=
  fun _ x1 _ y1 xy => (one_div_lt_one_div (Set.mem_Ioi.mp y1) (Set.mem_Ioi.mp x1)).mpr xy

theorem one_div_pow_le_one_div_pow_of_le (a1 : 1 ≤ a) {m n : ℕ} (mn : m ≤ n) :
    1 / a ^ n ≤ 1 / a ^ m := by
  refine (one_div_le_one_div ?_ ?_).mpr (pow_right_mono₀ a1 mn) <;>
    exact pow_pos (zero_lt_one.trans_le a1) _

theorem one_div_pow_lt_one_div_pow_of_lt (a1 : 1 < a) {m n : ℕ} (mn : m < n) :
    1 / a ^ n < 1 / a ^ m := by
  refine (one_div_lt_one_div ?_ ?_).2 (pow_lt_pow_right₀ a1 mn) <;>
    exact pow_pos (zero_lt_one.trans a1) _

theorem one_div_pow_anti (a1 : 1 ≤ a) : Antitone fun n : ℕ => 1 / a ^ n := fun _ _ =>
  one_div_pow_le_one_div_pow_of_le a1

theorem one_div_pow_strictAnti (a1 : 1 < a) : StrictAnti fun n : ℕ => 1 / a ^ n := fun _ _ =>
  one_div_pow_lt_one_div_pow_of_lt a1

theorem inv_strictAntiOn : StrictAntiOn (fun x : α => x⁻¹) (Set.Ioi 0) := fun _ hx _ hy xy =>
  (inv_lt_inv₀ hy hx).2 xy

theorem inv_pow_le_inv_pow_of_le (a1 : 1 ≤ a) {m n : ℕ} (mn : m ≤ n) : (a ^ n)⁻¹ ≤ (a ^ m)⁻¹ := by
  convert one_div_pow_le_one_div_pow_of_le a1 mn using 1 <;> simp

theorem inv_pow_lt_inv_pow_of_lt (a1 : 1 < a) {m n : ℕ} (mn : m < n) : (a ^ n)⁻¹ < (a ^ m)⁻¹ := by
  convert one_div_pow_lt_one_div_pow_of_lt a1 mn using 1 <;> simp

theorem inv_pow_anti (a1 : 1 ≤ a) : Antitone fun n : ℕ => (a ^ n)⁻¹ := fun _ _ =>
  inv_pow_le_inv_pow_of_le a1

theorem inv_pow_strictAnti (a1 : 1 < a) : StrictAnti fun n : ℕ => (a ^ n)⁻¹ := fun _ _ =>
  inv_pow_lt_inv_pow_of_lt a1

theorem le_iff_forall_one_lt_le_mul₀ {α : Type*}
    [Semifield α] [LinearOrder α] [IsStrictOrderedRing α]
    {a b : α} (hb : 0 ≤ b) : a ≤ b ↔ ∀ ε, 1 < ε → a ≤ b * ε := by
  refine ⟨fun h _ hε ↦ h.trans <| le_mul_of_one_le_right hb hε.le, fun h ↦ ?_⟩
  obtain rfl | hb := hb.eq_or_lt
  · simp_rw [zero_mul] at h
    exact h 2 one_lt_two
  refine le_of_forall_gt_imp_ge_of_dense fun x hbx => ?_
  convert h (x / b) ((one_lt_div hb).mpr hbx)
  rw [mul_div_cancel₀ _ hb.ne']

theorem div_nat_le_self_of_nonnneg (ha : 0 ≤ a) (n : ℕ) : a / n ≤ a :=
  if h : n = 0 then by simpa [h] using ha
  else div_le_self ha (n.one_le_cast_iff_ne_zero.mpr h)

theorem div_nat_lt_self_of_pos_of_two_le (ha : 0 < a) {n : ℕ} (hn : 2 ≤ n) : a / n < a :=
  div_lt_self ha (n.one_lt_cast.mpr hn)

/-! ### Results about `IsGLB` -/


theorem IsGLB.mul_left {s : Set α} (ha : 0 ≤ a) (hs : IsGLB s b) :
    IsGLB ((fun b => a * b) '' s) (a * b) := by
  rcases lt_or_eq_of_le ha with (ha | rfl)
  · exact (OrderIso.mulLeft₀ _ ha).isGLB_image'.2 hs
  · simp_rw [zero_mul]
    rw [hs.nonempty.image_const]
    exact isGLB_singleton

theorem IsGLB.mul_right {s : Set α} (ha : 0 ≤ a) (hs : IsGLB s b) :
    IsGLB ((fun b => b * a) '' s) (b * a) := by simpa [mul_comm] using hs.mul_left ha

/-! ### Results about `IsLUB` -/


theorem IsLUB.mul_left {s : Set α} (ha : 0 ≤ a) (hs : IsLUB s b) :
    IsLUB ((fun b => a * b) '' s) (a * b) := by
  obtain ha | rfl := ha.lt_or_eq
  · exact (OrderIso.mulLeft₀ _ ha).isLUB_image'.2 hs
  · simp_rw [zero_mul]
    obtain rfl | ne := s.eq_empty_or_nonempty
    · simp only [Set.image_empty, isLUB_empty_iff] at hs ⊢
      have hb := hs (b + b)
      rw [le_add_iff_nonneg_right] at hb
      exact hs.mono hb
    rw [ne.image_const]
    exact isLUB_singleton

theorem IsLUB.mul_right {s : Set α} (ha : 0 ≤ a) (hs : IsLUB s b) :
    IsLUB ((fun b => b * a) '' s) (b * a) := by simpa [mul_comm] using hs.mul_left ha

end LinearOrderedSemifield

section

variable [Field α] [LinearOrder α] [IsStrictOrderedRing α] {a b c d : α} {n : ℤ}

/-! ### Lemmas about pos, nonneg, nonpos, neg -/


theorem div_pos_iff : 0 < a / b ↔ 0 < a ∧ 0 < b ∨ a < 0 ∧ b < 0 := by
  simp only [division_def, mul_pos_iff, inv_pos, inv_lt_zero]

theorem div_neg_iff : a / b < 0 ↔ 0 < a ∧ b < 0 ∨ a < 0 ∧ 0 < b := by
  simp [division_def, mul_neg_iff]

theorem div_nonneg_iff : 0 ≤ a / b ↔ 0 ≤ a ∧ 0 ≤ b ∨ a ≤ 0 ∧ b ≤ 0 := by
  simp [division_def, mul_nonneg_iff]

theorem div_nonpos_iff : a / b ≤ 0 ↔ 0 ≤ a ∧ b ≤ 0 ∨ a ≤ 0 ∧ 0 ≤ b := by
  simp [division_def, mul_nonpos_iff]

theorem div_nonneg_of_nonpos (ha : a ≤ 0) (hb : b ≤ 0) : 0 ≤ a / b :=
  div_nonneg_iff.2 <| Or.inr ⟨ha, hb⟩

theorem div_pos_of_neg_of_neg (ha : a < 0) (hb : b < 0) : 0 < a / b :=
  div_pos_iff.2 <| Or.inr ⟨ha, hb⟩

theorem div_neg_of_neg_of_pos (ha : a < 0) (hb : 0 < b) : a / b < 0 :=
  div_neg_iff.2 <| Or.inr ⟨ha, hb⟩

theorem div_neg_of_pos_of_neg (ha : 0 < a) (hb : b < 0) : a / b < 0 :=
  div_neg_iff.2 <| Or.inl ⟨ha, hb⟩

/-! ### Relating one division with another term -/


theorem div_le_iff_of_neg (hc : c < 0) : b / c ≤ a ↔ a * c ≤ b :=
  ⟨fun h => div_mul_cancel₀ b (ne_of_lt hc) ▸ mul_le_mul_of_nonpos_right h hc.le, fun h =>
    calc
      a = a * c * (1 / c) := mul_mul_div a (ne_of_lt hc)
      _ ≥ b * (1 / c) := mul_le_mul_of_nonpos_right h (one_div_neg.2 hc).le
      _ = b / c := (div_eq_mul_one_div b c).symm
      ⟩

theorem div_le_iff_of_neg' (hc : c < 0) : b / c ≤ a ↔ c * a ≤ b := by
  rw [mul_comm, div_le_iff_of_neg hc]

theorem le_div_iff_of_neg (hc : c < 0) : a ≤ b / c ↔ b ≤ a * c := by
  rw [← neg_neg c, mul_neg, div_neg, le_neg, div_le_iff₀ (neg_pos.2 hc), neg_mul]

theorem le_div_iff_of_neg' (hc : c < 0) : a ≤ b / c ↔ b ≤ c * a := by
  rw [mul_comm, le_div_iff_of_neg hc]

theorem div_lt_iff_of_neg (hc : c < 0) : b / c < a ↔ a * c < b :=
  lt_iff_lt_of_le_iff_le <| le_div_iff_of_neg hc

theorem div_lt_iff_of_neg' (hc : c < 0) : b / c < a ↔ c * a < b := by
  rw [mul_comm, div_lt_iff_of_neg hc]

theorem lt_div_iff_of_neg (hc : c < 0) : a < b / c ↔ b < a * c :=
  lt_iff_lt_of_le_iff_le <| div_le_iff_of_neg hc

theorem lt_div_iff_of_neg' (hc : c < 0) : a < b / c ↔ b < c * a := by
  rw [mul_comm, lt_div_iff_of_neg hc]

theorem div_le_one_of_ge (h : b ≤ a) (hb : b ≤ 0) : a / b ≤ 1 := by
  simpa only [neg_div_neg_eq] using div_le_one_of_le₀ (neg_le_neg h) (neg_nonneg_of_nonpos hb)

/-! ### Bi-implications of inequalities using inversions -/


theorem inv_le_inv_of_neg (ha : a < 0) (hb : b < 0) : a⁻¹ ≤ b⁻¹ ↔ b ≤ a := by
  rw [← one_div, div_le_iff_of_neg ha, ← div_eq_inv_mul, div_le_iff_of_neg hb, one_mul]

theorem inv_le_of_neg (ha : a < 0) (hb : b < 0) : a⁻¹ ≤ b ↔ b⁻¹ ≤ a := by
  rw [← inv_le_inv_of_neg hb (inv_lt_zero.2 ha), inv_inv]

theorem le_inv_of_neg (ha : a < 0) (hb : b < 0) : a ≤ b⁻¹ ↔ b ≤ a⁻¹ := by
  rw [← inv_le_inv_of_neg (inv_lt_zero.2 hb) ha, inv_inv]

theorem inv_lt_inv_of_neg (ha : a < 0) (hb : b < 0) : a⁻¹ < b⁻¹ ↔ b < a :=
  lt_iff_lt_of_le_iff_le (inv_le_inv_of_neg hb ha)

theorem inv_lt_of_neg (ha : a < 0) (hb : b < 0) : a⁻¹ < b ↔ b⁻¹ < a :=
  lt_iff_lt_of_le_iff_le (le_inv_of_neg hb ha)

theorem lt_inv_of_neg (ha : a < 0) (hb : b < 0) : a < b⁻¹ ↔ b < a⁻¹ :=
  lt_iff_lt_of_le_iff_le (inv_le_of_neg hb ha)

/-!
### Monotonicity results involving inversion
-/


theorem sub_inv_antitoneOn_Ioi :
    AntitoneOn (fun x ↦ (x - c)⁻¹) (Set.Ioi c) :=
  antitoneOn_iff_forall_lt.mpr fun _ ha _ hb hab ↦
    inv_le_inv₀ (sub_pos.mpr hb) (sub_pos.mpr ha) |>.mpr <| sub_le_sub (le_of_lt hab) le_rfl

theorem sub_inv_antitoneOn_Iio :
    AntitoneOn (fun x ↦ (x - c)⁻¹) (Set.Iio c) :=
  antitoneOn_iff_forall_lt.mpr fun _ ha _ hb hab ↦
    inv_le_inv_of_neg (sub_neg.mpr hb) (sub_neg.mpr ha) |>.mpr <| sub_le_sub (le_of_lt hab) le_rfl

theorem sub_inv_antitoneOn_Icc_right (ha : c < a) :
    AntitoneOn (fun x ↦ (x - c)⁻¹) (Set.Icc a b) := by
  by_cases hab : a ≤ b
  · exact sub_inv_antitoneOn_Ioi.mono <| (Set.Icc_subset_Ioi_iff hab).mpr ha
  · simp [hab, Set.Subsingleton.antitoneOn]

theorem sub_inv_antitoneOn_Icc_left (ha : b < c) :
    AntitoneOn (fun x ↦ (x - c)⁻¹) (Set.Icc a b) := by
  by_cases hab : a ≤ b
  · exact sub_inv_antitoneOn_Iio.mono <| (Set.Icc_subset_Iio_iff hab).mpr ha
  · simp [hab, Set.Subsingleton.antitoneOn]

theorem inv_antitoneOn_Ioi :
    AntitoneOn (fun x : α ↦ x⁻¹) (Set.Ioi 0) := by
  convert sub_inv_antitoneOn_Ioi (α := α)
  exact (sub_zero _).symm

theorem inv_antitoneOn_Iio :
    AntitoneOn (fun x : α ↦ x⁻¹) (Set.Iio 0) := by
  convert sub_inv_antitoneOn_Iio (α := α)
  exact (sub_zero _).symm

theorem inv_antitoneOn_Icc_right (ha : 0 < a) :
    AntitoneOn (fun x : α ↦ x⁻¹) (Set.Icc a b) := by
  convert sub_inv_antitoneOn_Icc_right ha
  exact (sub_zero _).symm

theorem inv_antitoneOn_Icc_left (hb : b < 0) :
    AntitoneOn (fun x : α ↦ x⁻¹) (Set.Icc a b) := by
  convert sub_inv_antitoneOn_Icc_left hb
  exact (sub_zero _).symm

/-! ### Relating two divisions -/


theorem div_le_div_of_nonpos_of_le (hc : c ≤ 0) (h : b ≤ a) : a / c ≤ b / c := by
  rw [div_eq_mul_one_div a c, div_eq_mul_one_div b c]
  exact mul_le_mul_of_nonpos_right h (one_div_nonpos.2 hc)

theorem div_lt_div_of_neg_of_lt (hc : c < 0) (h : b < a) : a / c < b / c := by
  rw [div_eq_mul_one_div a c, div_eq_mul_one_div b c]
  exact mul_lt_mul_of_neg_right h (one_div_neg.2 hc)

theorem div_le_div_right_of_neg (hc : c < 0) : a / c ≤ b / c ↔ b ≤ a :=
  ⟨le_imp_le_of_lt_imp_lt <| div_lt_div_of_neg_of_lt hc, div_le_div_of_nonpos_of_le <| hc.le⟩

theorem div_lt_div_right_of_neg (hc : c < 0) : a / c < b / c ↔ b < a :=
  lt_iff_lt_of_le_iff_le <| div_le_div_right_of_neg hc

/-! ### Relating one division and involving `1` -/


theorem one_le_div_of_neg (hb : b < 0) : 1 ≤ a / b ↔ a ≤ b := by rw [le_div_iff_of_neg hb, one_mul]

theorem div_le_one_of_neg (hb : b < 0) : a / b ≤ 1 ↔ b ≤ a := by rw [div_le_iff_of_neg hb, one_mul]

theorem one_lt_div_of_neg (hb : b < 0) : 1 < a / b ↔ a < b := by rw [lt_div_iff_of_neg hb, one_mul]

theorem div_lt_one_of_neg (hb : b < 0) : a / b < 1 ↔ b < a := by rw [div_lt_iff_of_neg hb, one_mul]

theorem one_div_le_of_neg (ha : a < 0) (hb : b < 0) : 1 / a ≤ b ↔ 1 / b ≤ a := by
  simpa using inv_le_of_neg ha hb

theorem one_div_lt_of_neg (ha : a < 0) (hb : b < 0) : 1 / a < b ↔ 1 / b < a := by
  simpa using inv_lt_of_neg ha hb

theorem le_one_div_of_neg (ha : a < 0) (hb : b < 0) : a ≤ 1 / b ↔ b ≤ 1 / a := by
  simpa using le_inv_of_neg ha hb

theorem lt_one_div_of_neg (ha : a < 0) (hb : b < 0) : a < 1 / b ↔ b < 1 / a := by
  simpa using lt_inv_of_neg ha hb

theorem one_lt_div_iff : 1 < a / b ↔ 0 < b ∧ b < a ∨ b < 0 ∧ a < b := by
  rcases lt_trichotomy b 0 with (hb | rfl | hb)
  · simp [hb, hb.not_gt, one_lt_div_of_neg]
  · simp [zero_le_one]
  · simp [hb, hb.not_gt, one_lt_div]

theorem one_le_div_iff : 1 ≤ a / b ↔ 0 < b ∧ b ≤ a ∨ b < 0 ∧ a ≤ b := by
  rcases lt_trichotomy b 0 with (hb | rfl | hb)
  · simp [hb, hb.not_gt, one_le_div_of_neg]
  · simp [zero_lt_one.not_ge]
  · simp [hb, hb.not_gt, one_le_div]

theorem div_lt_one_iff : a / b < 1 ↔ 0 < b ∧ a < b ∨ b = 0 ∨ b < 0 ∧ b < a := by
  rcases lt_trichotomy b 0 with (hb | rfl | hb)
  · simp [hb, hb.not_gt, hb.ne, div_lt_one_of_neg]
  · simp [zero_lt_one]
  · simp [hb, hb.not_gt, div_lt_one, hb.ne.symm]

theorem div_le_one_iff : a / b ≤ 1 ↔ 0 < b ∧ a ≤ b ∨ b = 0 ∨ b < 0 ∧ b ≤ a := by
  rcases lt_trichotomy b 0 with (hb | rfl | hb)
  · simp [hb, hb.not_gt, hb.ne, div_le_one_of_neg]
  · simp [zero_le_one]
  · simp [hb, hb.not_gt, div_le_one, hb.ne.symm]

/-! ### Relating two divisions, involving `1` -/


theorem one_div_le_one_div_of_neg_of_le (hb : b < 0) (h : a ≤ b) : 1 / b ≤ 1 / a := by
  rwa [div_le_iff_of_neg' hb, ← div_eq_mul_one_div, div_le_one_of_neg (h.trans_lt hb)]

theorem one_div_lt_one_div_of_neg_of_lt (hb : b < 0) (h : a < b) : 1 / b < 1 / a := by
  rwa [div_lt_iff_of_neg' hb, ← div_eq_mul_one_div, div_lt_one_of_neg (h.trans hb)]

theorem le_of_neg_of_one_div_le_one_div (hb : b < 0) (h : 1 / a ≤ 1 / b) : b ≤ a :=
  le_imp_le_of_lt_imp_lt (one_div_lt_one_div_of_neg_of_lt hb) h

theorem lt_of_neg_of_one_div_lt_one_div (hb : b < 0) (h : 1 / a < 1 / b) : b < a :=
  lt_imp_lt_of_le_imp_le (one_div_le_one_div_of_neg_of_le hb) h

/-- For the single implications with fewer assumptions, see `one_div_lt_one_div_of_neg_of_lt` and
  `lt_of_one_div_lt_one_div` -/
theorem one_div_le_one_div_of_neg (ha : a < 0) (hb : b < 0) : 1 / a ≤ 1 / b ↔ b ≤ a := by
  simpa [one_div] using inv_le_inv_of_neg ha hb

/-- For the single implications with fewer assumptions, see `one_div_lt_one_div_of_lt` and
  `lt_of_one_div_lt_one_div` -/
theorem one_div_lt_one_div_of_neg (ha : a < 0) (hb : b < 0) : 1 / a < 1 / b ↔ b < a :=
  lt_iff_lt_of_le_iff_le (one_div_le_one_div_of_neg hb ha)

theorem one_div_lt_neg_one (h1 : a < 0) (h2 : -1 < a) : 1 / a < -1 :=
  suffices 1 / a < 1 / -1 by rwa [one_div_neg_one_eq_neg_one] at this
  one_div_lt_one_div_of_neg_of_lt h1 h2

theorem one_div_le_neg_one (h1 : a < 0) (h2 : -1 ≤ a) : 1 / a ≤ -1 :=
  suffices 1 / a ≤ 1 / -1 by rwa [one_div_neg_one_eq_neg_one] at this
  one_div_le_one_div_of_neg_of_le h1 h2

/-! ### Results about halving -/


theorem sub_self_div_two (a : α) : a - a / 2 = a / 2 := by
  grind

theorem div_two_sub_self (a : α) : a / 2 - a = -(a / 2) := by
  grind

theorem add_sub_div_two_lt (h : a < b) : a + (b - a) / 2 < b := by
  rwa [← div_sub_div_same, sub_eq_add_neg, add_comm (b / 2), ← add_assoc, ← sub_eq_add_neg, ←
    lt_sub_iff_add_lt, sub_self_div_two, sub_self_div_two,
    div_lt_div_iff_of_pos_right (zero_lt_two' α)]

/-- An inequality involving `2`. -/
theorem sub_one_div_inv_le_two (a2 : 2 ≤ a) : (1 - 1 / a)⁻¹ ≤ 2 := by
  -- Take inverses on both sides to obtain `2⁻¹ ≤ 1 - 1 / a`
  refine (inv_anti₀ (inv_pos.2 <| zero_lt_two' α) ?_).trans_eq (inv_inv (2 : α))
  -- move `1 / a` to the left and `2⁻¹` to the right.
  rw [le_sub_iff_add_le, add_comm, ← le_sub_iff_add_le]
  -- take inverses on both sides and use the assumption `2 ≤ a`.
  convert (one_div a).le.trans (inv_anti₀ zero_lt_two a2) using 1
  -- show `1 - 1 / 2 = 1 / 2`.
  rw [sub_eq_iff_eq_add, ← two_mul, mul_inv_cancel₀ two_ne_zero]

/-! ### Miscellaneous lemmas -/


theorem mul_sub_mul_div_mul_neg_iff (hc : c ≠ 0) (hd : d ≠ 0) :
    (a * d - b * c) / (c * d) < 0 ↔ a / c < b / d := by
  rw [mul_comm b c, ← div_sub_div _ _ hc hd, sub_lt_zero]

theorem mul_sub_mul_div_mul_nonpos_iff (hc : c ≠ 0) (hd : d ≠ 0) :
    (a * d - b * c) / (c * d) ≤ 0 ↔ a / c ≤ b / d := by
  rw [mul_comm b c, ← div_sub_div _ _ hc hd, sub_nonpos]

alias ⟨div_lt_div_of_mul_sub_mul_div_neg, mul_sub_mul_div_mul_neg⟩ := mul_sub_mul_div_mul_neg_iff

alias ⟨div_le_div_of_mul_sub_mul_div_nonpos, mul_sub_mul_div_mul_nonpos⟩ :=
  mul_sub_mul_div_mul_nonpos_iff

theorem exists_add_lt_and_pos_of_lt (h : b < a) : ∃ c, b + c < a ∧ 0 < c :=
  ⟨(a - b) / 2, add_sub_div_two_lt h, div_pos (sub_pos_of_lt h) zero_lt_two⟩

theorem le_of_forall_sub_le (h : ∀ ε > 0, b - ε ≤ a) : b ≤ a := by
  contrapose! h
  simpa only [@and_comm ((0 : α) < _), lt_sub_iff_add_lt, gt_iff_lt] using
    exists_add_lt_and_pos_of_lt h

private lemma exists_lt_mul_left_of_nonneg {a b c : α} (ha : 0 ≤ a) (hc : 0 ≤ c) (h : c < a * b) :
    ∃ a' ∈ Set.Ico 0 a, c < a' * b := by
  have hb : 0 < b := pos_of_mul_pos_right (hc.trans_lt h) ha
  obtain ⟨a', ha', a_a'⟩ := exists_between ((div_lt_iff₀ hb).2 h)
  exact ⟨a', ⟨(div_nonneg hc hb.le).trans ha'.le, a_a'⟩, (div_lt_iff₀ hb).1 ha'⟩

private lemma exists_lt_mul_right_of_nonneg {a b c : α} (ha : 0 ≤ a) (hc : 0 ≤ c) (h : c < a * b) :
    ∃ b' ∈ Set.Ico 0 b, c < a * b' := by
  have hb : 0 < b := pos_of_mul_pos_right (hc.trans_lt h) ha
  simp_rw [mul_comm a] at h ⊢
  exact exists_lt_mul_left_of_nonneg hb.le hc h

private lemma exists_mul_left_lt₀ {a b c : α} (hc : a * b < c) : ∃ a' > a, a' * b < c := by
  rcases le_or_gt b 0 with hb | hb
  · obtain ⟨a', ha'⟩ := exists_gt a
    exact ⟨a', ha', hc.trans_le' (antitone_mul_right hb ha'.le)⟩
  · obtain ⟨a', ha', hc'⟩ := exists_between ((lt_div_iff₀ hb).2 hc)
    exact ⟨a', ha', (lt_div_iff₀ hb).1 hc'⟩

private lemma exists_mul_right_lt₀ {a b c : α} (hc : a * b < c) : ∃ b' > b, a * b' < c := by
  simp_rw [mul_comm a] at hc ⊢; exact exists_mul_left_lt₀ hc

lemma le_mul_of_forall_lt₀ {a b c : α} (h : ∀ a' > a, ∀ b' > b, c ≤ a' * b') : c ≤ a * b := by
  refine le_of_forall_gt_imp_ge_of_dense fun d hd ↦ ?_
  obtain ⟨a', ha', hd⟩ := exists_mul_left_lt₀ hd
  obtain ⟨b', hb', hd⟩ := exists_mul_right_lt₀ hd
  exact (h a' ha' b' hb').trans hd.le

lemma mul_le_of_forall_lt_of_nonneg {a b c : α} (ha : 0 ≤ a) (hc : 0 ≤ c)
    (h : ∀ a' ≥ 0, a' < a → ∀ b' ≥ 0, b' < b → a' * b' ≤ c) : a * b ≤ c := by
  refine le_of_forall_lt_imp_le_of_dense fun d d_ab ↦ ?_
  rcases lt_or_ge d 0 with hd | hd
  · exact hd.le.trans hc
  obtain ⟨a', ha', d_ab⟩ := exists_lt_mul_left_of_nonneg ha hd d_ab
  obtain ⟨b', hb', d_ab⟩ := exists_lt_mul_right_of_nonneg ha'.1 hd d_ab
  exact d_ab.le.trans (h a' ha'.1 ha'.2 b' hb'.1 hb'.2)

theorem mul_self_inj_of_nonneg (a0 : 0 ≤ a) (b0 : 0 ≤ b) : a * a = b * b ↔ a = b :=
  mul_self_eq_mul_self_iff.trans <|
    or_iff_left_of_imp fun h => by grind

theorem min_div_div_right_of_nonpos (hc : c ≤ 0) (a b : α) : min (a / c) (b / c) = max a b / c :=
  Eq.symm <| Antitone.map_max fun _ _ => div_le_div_of_nonpos_of_le hc

theorem max_div_div_right_of_nonpos (hc : c ≤ 0) (a b : α) : max (a / c) (b / c) = min a b / c :=
  Eq.symm <| Antitone.map_min fun _ _ => div_le_div_of_nonpos_of_le hc

theorem abs_inv (a : α) : |a⁻¹| = |a|⁻¹ :=
  map_inv₀ (absHom : α →*₀ α) a

theorem abs_div (a b : α) : |a / b| = |a| / |b| :=
  map_div₀ (absHom : α →*₀ α) a b

theorem abs_one_div (a : α) : |1 / a| = 1 / |a| := by rw [abs_div, abs_one]

theorem uniform_continuous_npow_on_bounded (B : α) {ε : α} (hε : 0 < ε) (n : ℕ) :
    ∃ δ > 0, ∀ q r : α, |r| ≤ B → |q - r| ≤ δ → |q ^ n - r ^ n| < ε := by
  wlog B_pos : 0 < B generalizing B
  · have ⟨δ, δ_pos, cont⟩ := this 1 zero_lt_one
    exact ⟨δ, δ_pos, fun q r hr ↦ cont q r (hr.trans ((le_of_not_gt B_pos).trans zero_le_one))⟩
  have pos : 0 < 1 + ↑n * (B + 1) ^ (n - 1) := zero_lt_one.trans_le <| le_add_of_nonneg_right <|
    mul_nonneg n.cast_nonneg <| (pow_pos (B_pos.trans <| lt_add_of_pos_right _ zero_lt_one) _).le
  refine ⟨min 1 (ε / (1 + n * (B + 1) ^ (n - 1))), lt_min zero_lt_one (div_pos hε pos),
    fun q r hr hqr ↦ (abs_pow_sub_pow_le ..).trans_lt ?_⟩
  rw [le_inf_iff, le_div_iff₀ pos, mul_one_add, ← mul_assoc] at hqr
  obtain h | h := (abs_nonneg (q - r)).eq_or_lt
  · simpa only [← h, zero_mul] using hε
  refine (lt_of_le_of_lt ?_ <| lt_add_of_pos_left _ h).trans_le hqr.2
  refine mul_le_mul_of_nonneg_left (pow_le_pow_left₀ ((abs_nonneg _).trans le_sup_left) ?_ _)
    (mul_nonneg (abs_nonneg _) n.cast_nonneg)
  refine max_le ?_ (hr.trans <| le_add_of_nonneg_right zero_le_one)
  exact add_sub_cancel r q ▸ (abs_add_le ..).trans (add_le_add hr hqr.1)

end

namespace Mathlib.Meta.Positivity
open Lean Meta Qq

section LinearOrderedSemifield
variable {α : Type*} [Semifield α] [LinearOrder α] [IsStrictOrderedRing α] {a b : α}

private lemma div_nonneg_of_pos_of_nonneg (ha : 0 < a) (hb : 0 ≤ b) : 0 ≤ a / b :=
  div_nonneg ha.le hb

private lemma div_nonneg_of_nonneg_of_pos (ha : 0 ≤ a) (hb : 0 < b) : 0 ≤ a / b :=
  div_nonneg ha hb.le

omit [IsStrictOrderedRing α] in
private lemma div_ne_zero_of_pos_of_ne_zero (ha : 0 < a) (hb : b ≠ 0) : a / b ≠ 0 :=
  div_ne_zero ha.ne' hb

omit [IsStrictOrderedRing α] in
private lemma div_ne_zero_of_ne_zero_of_pos (ha : a ≠ 0) (hb : 0 < b) : a / b ≠ 0 :=
  div_ne_zero ha hb.ne'

private lemma zpow_zero_pos (a : α) : 0 < a ^ (0 : ℤ) := zero_lt_one.trans_eq (zpow_zero a).symm

end LinearOrderedSemifield

/-- The `positivity` extension which identifies expressions of the form `a / b`,
such that `positivity` successfully recognises both `a` and `b`. -/
@[positivity _ / _] def evalDiv : PositivityExt where eval {u α} zα pα e := do
  let .app (.app (f : Q($α → $α → $α)) (a : Q($α))) (b : Q($α)) ← withReducible (whnf e)
    | throwError "not /"
  let _e_eq : $e =Q $f $a $b := ⟨⟩
  let _a ← synthInstanceQ q(Semifield $α)
  let _a ← synthInstanceQ q(LinearOrder $α)
  let _a ← synthInstanceQ q(IsStrictOrderedRing $α)
  assumeInstancesCommute
  let ⟨_f_eq⟩ ← withDefault <| withNewMCtxDepth <| assertDefEqQ q($f) q(HDiv.hDiv)
  let ra ← core zα pα a; let rb ← core zα pα b
  match ra, rb with
  | .positive pa, .positive pb => pure (.positive q(div_pos $pa $pb))
  | .positive pa, .nonnegative pb => pure (.nonnegative q(div_nonneg_of_pos_of_nonneg $pa $pb))
  | .nonnegative pa, .positive pb => pure (.nonnegative q(div_nonneg_of_nonneg_of_pos $pa $pb))
  | .nonnegative pa, .nonnegative pb => pure (.nonnegative q(div_nonneg $pa $pb))
  | .positive pa, .nonzero pb => pure (.nonzero q(div_ne_zero_of_pos_of_ne_zero $pa $pb))
  | .nonzero pa, .positive pb => pure (.nonzero q(div_ne_zero_of_ne_zero_of_pos $pa $pb))
  | .nonzero pa, .nonzero pb => pure (.nonzero q(div_ne_zero $pa $pb))
  | _, _ => pure .none

/-- The `positivity` extension which identifies expressions of the form `a⁻¹`,
such that `positivity` successfully recognises `a`. -/
@[positivity _⁻¹]
def evalInv : PositivityExt where eval {u α} zα pα e := do
  let .app (f : Q($α → $α)) (a : Q($α)) ← withReducible (whnf e) | throwError "not ⁻¹"
  let _e_eq : $e =Q $f $a := ⟨⟩
  let _a ← synthInstanceQ q(Semifield $α)
  let _a ← synthInstanceQ q(LinearOrder $α)
  let _a ← synthInstanceQ q(IsStrictOrderedRing $α)
  assumeInstancesCommute
  let ⟨_f_eq⟩ ← withDefault <| withNewMCtxDepth <| assertDefEqQ q($f) q(Inv.inv)
  let ra ← core zα pα a
  match ra with
  | .positive pa => pure (.positive q(inv_pos_of_pos $pa))
  | .nonnegative pa => pure (.nonnegative q(inv_nonneg_of_nonneg $pa))
  | .nonzero pa => pure (.nonzero q(inv_ne_zero $pa))
  | .none => pure .none

/-- The `positivity` extension which identifies expressions of the form `a ^ (0:ℤ)`. -/
@[positivity _ ^ (0 : ℤ), Pow.pow _ (0 : ℤ)]
def evalPowZeroInt : PositivityExt where eval {u α} _zα _pα e := do
  let .app (.app _ (a : Q($α))) _ ← withReducible (whnf e) | throwError "not ^"
  let _a ← synthInstanceQ q(Semifield $α)
  let _a ← synthInstanceQ q(LinearOrder $α)
  let _a ← synthInstanceQ q(IsStrictOrderedRing $α)
  assumeInstancesCommute
  let ⟨_a⟩ ← Qq.assertDefEqQ q($e) q($a ^ (0 : ℤ))
  pure (.positive q(zpow_zero_pos $a))

end Mathlib.Meta.Positivity<|MERGE_RESOLUTION|>--- conflicted
+++ resolved
@@ -185,12 +185,7 @@
     ⟨(a₁ + a₂) / 2,
       calc
         a₁ = (a₁ + a₁) / 2 := (add_self_div_two a₁).symm
-<<<<<<< HEAD
-        _ < (a₁ + a₂) / 2 := by gcongr; exact zero_lt_two -- TODO: why doesn't `positivity` work?
-        ,
-=======
-        _ < (a₁ + a₂) / 2 := div_lt_div_of_pos_right (add_lt_add_left h _) zero_lt_two,
->>>>>>> e883b93c
+        _ < (a₁ + a₂) / 2 := by gcongr; exact zero_lt_two, -- TODO: why doesn't `positivity` work?
       calc
         (a₁ + a₂) / 2 < (a₂ + a₂) / 2 := by gcongr; exact zero_lt_two
         _ = a₂ := add_self_div_two a₂
