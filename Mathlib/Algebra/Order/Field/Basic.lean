--- conflicted
+++ resolved
@@ -299,11 +299,7 @@
 @[deprecated] alias div_le_div_of_le_left := div_le_div_of_nonneg_left
 @[deprecated] alias div_lt_div_of_lt_left := div_lt_div_of_pos_left
 
-<<<<<<< HEAD
-@[deprecated div_le_div_of_nonneg_right] -- 2024-02-16
-=======
 @[deprecated div_le_div_of_nonneg_right (since := "2024-02-16")]
->>>>>>> a0dc7f1d
 lemma div_le_div_of_le (hc : 0 ≤ c) (hab : a ≤ b) : a / c ≤ b / c :=
   div_le_div_of_nonneg_right hab hc
 #align div_le_div_of_le div_le_div_of_le
