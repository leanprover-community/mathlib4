/-
Copyright (c) 2014 Robert Lewis. All rights reserved.
Released under Apache 2.0 license as described in the file LICENSE.
Authors: Robert Lewis, Leonardo de Moura, Mario Carneiro, Floris van Doorn
-/
import Mathlib.Algebra.Field.Basic
import Mathlib.Algebra.GroupWithZero.Units.Equiv
import Mathlib.Algebra.Order.Field.Defs
import Mathlib.Algebra.Order.Ring.Abs
import Mathlib.Order.Bounds.OrderIso
import Mathlib.Tactic.Positivity.Core

#align_import algebra.order.field.basic from "leanprover-community/mathlib"@"84771a9f5f0bd5e5d6218811556508ddf476dcbd"

/-!
# Lemmas about linear ordered (semi)fields
-/


open Function OrderDual

variable {ι α β : Type*}

section LinearOrderedSemifield

variable [LinearOrderedSemifield α] {a b c d e : α} {m n : ℤ}

/-- `Equiv.mulLeft₀` as an order_iso. -/
@[simps! (config := { simpRhs := true })]
def OrderIso.mulLeft₀ (a : α) (ha : 0 < a) : α ≃o α :=
  { Equiv.mulLeft₀ a ha.ne' with map_rel_iff' := @fun _ _ => mul_le_mul_left ha }
#align order_iso.mul_left₀ OrderIso.mulLeft₀
#align order_iso.mul_left₀_symm_apply OrderIso.mulLeft₀_symm_apply
#align order_iso.mul_left₀_apply OrderIso.mulLeft₀_apply

/-- `Equiv.mulRight₀` as an order_iso. -/
@[simps! (config := { simpRhs := true })]
def OrderIso.mulRight₀ (a : α) (ha : 0 < a) : α ≃o α :=
  { Equiv.mulRight₀ a ha.ne' with map_rel_iff' := @fun _ _ => mul_le_mul_right ha }
#align order_iso.mul_right₀ OrderIso.mulRight₀
#align order_iso.mul_right₀_symm_apply OrderIso.mulRight₀_symm_apply
#align order_iso.mul_right₀_apply OrderIso.mulRight₀_apply

/-!
<<<<<<< HEAD
### Lemmas about pos, nonneg, nonpos, neg
-/


@[simp]
theorem inv_pos : 0 < a⁻¹ ↔ 0 < a :=
  suffices ∀ a : α, 0 < a → 0 < a⁻¹ from ⟨fun h => inv_inv a ▸ this _ h, this a⟩
  fun a ha => flip lt_of_mul_lt_mul_left ha.le <| by simp [ne_of_gt ha, zero_lt_one]
#align inv_pos inv_pos

alias ⟨_, inv_pos_of_pos⟩ := inv_pos
#align inv_pos_of_pos inv_pos_of_pos

@[simp]
theorem inv_nonneg : 0 ≤ a⁻¹ ↔ 0 ≤ a := by
  simp only [le_iff_eq_or_lt, inv_pos, zero_eq_inv]
#align inv_nonneg inv_nonneg

alias ⟨_, inv_nonneg_of_nonneg⟩ := inv_nonneg
#align inv_nonneg_of_nonneg inv_nonneg_of_nonneg

@[simp]
theorem inv_lt_zero : a⁻¹ < 0 ↔ a < 0 := by simp only [← not_le, inv_nonneg]
#align inv_lt_zero inv_lt_zero

@[simp]
theorem inv_nonpos : a⁻¹ ≤ 0 ↔ a ≤ 0 := by simp only [← not_lt, inv_pos]
#align inv_nonpos inv_nonpos

theorem one_div_pos : 0 < 1 / a ↔ 0 < a :=
  inv_eq_one_div a ▸ inv_pos
#align one_div_pos one_div_pos

theorem one_div_neg : 1 / a < 0 ↔ a < 0 :=
  inv_eq_one_div a ▸ inv_lt_zero
#align one_div_neg one_div_neg

theorem one_div_nonneg : 0 ≤ 1 / a ↔ 0 ≤ a :=
  inv_eq_one_div a ▸ inv_nonneg
#align one_div_nonneg one_div_nonneg

theorem one_div_nonpos : 1 / a ≤ 0 ↔ a ≤ 0 :=
  inv_eq_one_div a ▸ inv_nonpos
#align one_div_nonpos one_div_nonpos

theorem div_pos (ha : 0 < a) (hb : 0 < b) : 0 < a / b := by
  rw [div_eq_mul_inv]
  exact mul_pos ha (inv_pos.2 hb)
#align div_pos div_pos

theorem div_nonneg (ha : 0 ≤ a) (hb : 0 ≤ b) : 0 ≤ a / b := by
  rw [div_eq_mul_inv]
  exact mul_nonneg ha (inv_nonneg.2 hb)
#align div_nonneg div_nonneg

theorem div_nonpos_of_nonpos_of_nonneg (ha : a ≤ 0) (hb : 0 ≤ b) : a / b ≤ 0 := by
  rw [div_eq_mul_inv]
  exact mul_nonpos_of_nonpos_of_nonneg ha (inv_nonneg.2 hb)
#align div_nonpos_of_nonpos_of_nonneg div_nonpos_of_nonpos_of_nonneg

theorem div_nonpos_of_nonneg_of_nonpos (ha : 0 ≤ a) (hb : b ≤ 0) : a / b ≤ 0 := by
  rw [div_eq_mul_inv]
  exact mul_nonpos_of_nonneg_of_nonpos ha (inv_nonpos.2 hb)
#align div_nonpos_of_nonneg_of_nonpos div_nonpos_of_nonneg_of_nonpos

theorem zpow_nonneg (ha : 0 ≤ a) : ∀ n : ℤ, 0 ≤ a ^ n
  | (n : ℕ) => by
    rw [zpow_natCast]
    exact pow_nonneg ha _
  | -(n + 1 : ℕ) => by
    rw [zpow_neg, inv_nonneg, zpow_natCast]
    exact pow_nonneg ha _
#align zpow_nonneg zpow_nonneg

theorem zpow_pos_of_pos (ha : 0 < a) : ∀ n : ℤ, 0 < a ^ n
  | (n : ℕ) => by
    rw [zpow_natCast]
    exact pow_pos ha _
  | -(n + 1 : ℕ) => by
    rw [zpow_neg, inv_pos, zpow_natCast]
    exact pow_pos ha _
#align zpow_pos_of_pos zpow_pos_of_pos

/-!
=======
>>>>>>> 75dad162
### Relating one division with another term.
-/


theorem le_div_iff (hc : 0 < c) : a ≤ b / c ↔ a * c ≤ b :=
  ⟨fun h => div_mul_cancel b (ne_of_lt hc).symm ▸ mul_le_mul_of_nonneg_right h hc.le, fun h =>
    calc
      a = a * c * (1 / c) := mul_mul_div a (ne_of_lt hc).symm
      _ ≤ b * (1 / c) := mul_le_mul_of_nonneg_right h (one_div_pos.2 hc).le
      _ = b / c := (div_eq_mul_one_div b c).symm
      ⟩
#align le_div_iff le_div_iff

theorem le_div_iff' (hc : 0 < c) : a ≤ b / c ↔ c * a ≤ b := by rw [mul_comm, le_div_iff hc]
#align le_div_iff' le_div_iff'

theorem div_le_iff (hb : 0 < b) : a / b ≤ c ↔ a ≤ c * b :=
  ⟨fun h =>
    calc
      a = a / b * b := by rw [div_mul_cancel _ (ne_of_lt hb).symm]
      _ ≤ c * b := mul_le_mul_of_nonneg_right h hb.le
      ,
    fun h =>
    calc
      a / b = a * (1 / b) := div_eq_mul_one_div a b
      _ ≤ c * b * (1 / b) := mul_le_mul_of_nonneg_right h (one_div_pos.2 hb).le
      _ = c * b / b := (div_eq_mul_one_div (c * b) b).symm
      _ = c := by refine' (div_eq_iff (ne_of_gt hb)).mpr rfl
      ⟩
#align div_le_iff div_le_iff

theorem div_le_iff' (hb : 0 < b) : a / b ≤ c ↔ a ≤ b * c := by rw [mul_comm, div_le_iff hb]
#align div_le_iff' div_le_iff'

theorem lt_div_iff (hc : 0 < c) : a < b / c ↔ a * c < b :=
  lt_iff_lt_of_le_iff_le <| div_le_iff hc
#align lt_div_iff lt_div_iff

theorem lt_div_iff' (hc : 0 < c) : a < b / c ↔ c * a < b := by rw [mul_comm, lt_div_iff hc]
#align lt_div_iff' lt_div_iff'

theorem div_lt_iff (hc : 0 < c) : b / c < a ↔ b < a * c :=
  lt_iff_lt_of_le_iff_le (le_div_iff hc)
#align div_lt_iff div_lt_iff

theorem div_lt_iff' (hc : 0 < c) : b / c < a ↔ b < c * a := by rw [mul_comm, div_lt_iff hc]
#align div_lt_iff' div_lt_iff'

theorem inv_mul_le_iff (h : 0 < b) : b⁻¹ * a ≤ c ↔ a ≤ b * c := by
  rw [inv_eq_one_div, mul_comm, ← div_eq_mul_one_div]
  exact div_le_iff' h
#align inv_mul_le_iff inv_mul_le_iff

theorem inv_mul_le_iff' (h : 0 < b) : b⁻¹ * a ≤ c ↔ a ≤ c * b := by rw [inv_mul_le_iff h, mul_comm]
#align inv_mul_le_iff' inv_mul_le_iff'

theorem mul_inv_le_iff (h : 0 < b) : a * b⁻¹ ≤ c ↔ a ≤ b * c := by rw [mul_comm, inv_mul_le_iff h]
#align mul_inv_le_iff mul_inv_le_iff

theorem mul_inv_le_iff' (h : 0 < b) : a * b⁻¹ ≤ c ↔ a ≤ c * b := by rw [mul_comm, inv_mul_le_iff' h]
#align mul_inv_le_iff' mul_inv_le_iff'

theorem div_self_le_one (a : α) : a / a ≤ 1 :=
  if h : a = 0 then by simp [h] else by simp [h]
#align div_self_le_one div_self_le_one

theorem inv_mul_lt_iff (h : 0 < b) : b⁻¹ * a < c ↔ a < b * c := by
  rw [inv_eq_one_div, mul_comm, ← div_eq_mul_one_div]
  exact div_lt_iff' h
#align inv_mul_lt_iff inv_mul_lt_iff

theorem inv_mul_lt_iff' (h : 0 < b) : b⁻¹ * a < c ↔ a < c * b := by rw [inv_mul_lt_iff h, mul_comm]
#align inv_mul_lt_iff' inv_mul_lt_iff'

theorem mul_inv_lt_iff (h : 0 < b) : a * b⁻¹ < c ↔ a < b * c := by rw [mul_comm, inv_mul_lt_iff h]
#align mul_inv_lt_iff mul_inv_lt_iff

theorem mul_inv_lt_iff' (h : 0 < b) : a * b⁻¹ < c ↔ a < c * b := by rw [mul_comm, inv_mul_lt_iff' h]
#align mul_inv_lt_iff' mul_inv_lt_iff'

theorem inv_pos_le_iff_one_le_mul (ha : 0 < a) : a⁻¹ ≤ b ↔ 1 ≤ b * a := by
  rw [inv_eq_one_div]
  exact div_le_iff ha
#align inv_pos_le_iff_one_le_mul inv_pos_le_iff_one_le_mul

theorem inv_pos_le_iff_one_le_mul' (ha : 0 < a) : a⁻¹ ≤ b ↔ 1 ≤ a * b := by
  rw [inv_eq_one_div]
  exact div_le_iff' ha
#align inv_pos_le_iff_one_le_mul' inv_pos_le_iff_one_le_mul'

theorem inv_pos_lt_iff_one_lt_mul (ha : 0 < a) : a⁻¹ < b ↔ 1 < b * a := by
  rw [inv_eq_one_div]
  exact div_lt_iff ha
#align inv_pos_lt_iff_one_lt_mul inv_pos_lt_iff_one_lt_mul

theorem inv_pos_lt_iff_one_lt_mul' (ha : 0 < a) : a⁻¹ < b ↔ 1 < a * b := by
  rw [inv_eq_one_div]
  exact div_lt_iff' ha
#align inv_pos_lt_iff_one_lt_mul' inv_pos_lt_iff_one_lt_mul'

/-- One direction of `div_le_iff` where `b` is allowed to be `0` (but `c` must be nonnegative) -/
theorem div_le_of_nonneg_of_le_mul (hb : 0 ≤ b) (hc : 0 ≤ c) (h : a ≤ c * b) : a / b ≤ c := by
  rcases eq_or_lt_of_le hb with (rfl | hb')
  simp only [div_zero, hc]
  rwa [div_le_iff hb']
#align div_le_of_nonneg_of_le_mul div_le_of_nonneg_of_le_mul

/-- One direction of `div_le_iff` where `c` is allowed to be `0` (but `b` must be nonnegative) -/
lemma mul_le_of_nonneg_of_le_div (hb : 0 ≤ b) (hc : 0 ≤ c) (h : a ≤ b / c) : a * c ≤ b := by
  obtain rfl | hc := hc.eq_or_lt
  · simpa using hb
  · rwa [le_div_iff hc] at h
#align mul_le_of_nonneg_of_le_div mul_le_of_nonneg_of_le_div

theorem div_le_one_of_le (h : a ≤ b) (hb : 0 ≤ b) : a / b ≤ 1 :=
  div_le_of_nonneg_of_le_mul hb zero_le_one <| by rwa [one_mul]
#align div_le_one_of_le div_le_one_of_le

lemma mul_inv_le_one_of_le (h : a ≤ b) (hb : 0 ≤ b) : a * b⁻¹ ≤ 1 := by
  simpa only [← div_eq_mul_inv] using div_le_one_of_le h hb

lemma inv_mul_le_one_of_le (h : a ≤ b) (hb : 0 ≤ b) : b⁻¹ * a ≤ 1 := by
  simpa only [← div_eq_inv_mul] using div_le_one_of_le h hb

/-!
### Bi-implications of inequalities using inversions
-/

@[gcongr]
theorem inv_le_inv_of_le (ha : 0 < a) (h : a ≤ b) : b⁻¹ ≤ a⁻¹ := by
  rwa [← one_div a, le_div_iff' ha, ← div_eq_mul_inv, div_le_iff (ha.trans_le h), one_mul]
#align inv_le_inv_of_le inv_le_inv_of_le

/-- See `inv_le_inv_of_le` for the implication from right-to-left with one fewer assumption. -/
theorem inv_le_inv (ha : 0 < a) (hb : 0 < b) : a⁻¹ ≤ b⁻¹ ↔ b ≤ a := by
  rw [← one_div, div_le_iff ha, ← div_eq_inv_mul, le_div_iff hb, one_mul]
#align inv_le_inv inv_le_inv

/-- In a linear ordered field, for positive `a` and `b` we have `a⁻¹ ≤ b ↔ b⁻¹ ≤ a`.
See also `inv_le_of_inv_le` for a one-sided implication with one fewer assumption. -/
theorem inv_le (ha : 0 < a) (hb : 0 < b) : a⁻¹ ≤ b ↔ b⁻¹ ≤ a := by
  rw [← inv_le_inv hb (inv_pos.2 ha), inv_inv]
#align inv_le inv_le

theorem inv_le_of_inv_le (ha : 0 < a) (h : a⁻¹ ≤ b) : b⁻¹ ≤ a :=
  (inv_le ha ((inv_pos.2 ha).trans_le h)).1 h
#align inv_le_of_inv_le inv_le_of_inv_le

theorem le_inv (ha : 0 < a) (hb : 0 < b) : a ≤ b⁻¹ ↔ b ≤ a⁻¹ := by
  rw [← inv_le_inv (inv_pos.2 hb) ha, inv_inv]
#align le_inv le_inv

/-- See `inv_lt_inv_of_lt` for the implication from right-to-left with one fewer assumption. -/
theorem inv_lt_inv (ha : 0 < a) (hb : 0 < b) : a⁻¹ < b⁻¹ ↔ b < a :=
  lt_iff_lt_of_le_iff_le (inv_le_inv hb ha)
#align inv_lt_inv inv_lt_inv

@[gcongr]
theorem inv_lt_inv_of_lt (hb : 0 < b) (h : b < a) : a⁻¹ < b⁻¹ :=
  (inv_lt_inv (hb.trans h) hb).2 h
#align inv_lt_inv_of_lt inv_lt_inv_of_lt

/-- In a linear ordered field, for positive `a` and `b` we have `a⁻¹ < b ↔ b⁻¹ < a`.
See also `inv_lt_of_inv_lt` for a one-sided implication with one fewer assumption. -/
theorem inv_lt (ha : 0 < a) (hb : 0 < b) : a⁻¹ < b ↔ b⁻¹ < a :=
  lt_iff_lt_of_le_iff_le (le_inv hb ha)
#align inv_lt inv_lt

theorem inv_lt_of_inv_lt (ha : 0 < a) (h : a⁻¹ < b) : b⁻¹ < a :=
  (inv_lt ha ((inv_pos.2 ha).trans h)).1 h
#align inv_lt_of_inv_lt inv_lt_of_inv_lt

theorem lt_inv (ha : 0 < a) (hb : 0 < b) : a < b⁻¹ ↔ b < a⁻¹ :=
  lt_iff_lt_of_le_iff_le (inv_le hb ha)
#align lt_inv lt_inv

theorem inv_lt_one (ha : 1 < a) : a⁻¹ < 1 := by
  rwa [inv_lt (zero_lt_one.trans ha) zero_lt_one, inv_one]
#align inv_lt_one inv_lt_one

theorem one_lt_inv (h₁ : 0 < a) (h₂ : a < 1) : 1 < a⁻¹ := by
  rwa [lt_inv (@zero_lt_one α _ _ _ _ _) h₁, inv_one]
#align one_lt_inv one_lt_inv

theorem inv_le_one (ha : 1 ≤ a) : a⁻¹ ≤ 1 := by
  rwa [inv_le (zero_lt_one.trans_le ha) zero_lt_one, inv_one]
#align inv_le_one inv_le_one

theorem one_le_inv (h₁ : 0 < a) (h₂ : a ≤ 1) : 1 ≤ a⁻¹ := by
  rwa [le_inv (@zero_lt_one α _ _ _ _ _) h₁, inv_one]
#align one_le_inv one_le_inv

theorem inv_lt_one_iff_of_pos (h₀ : 0 < a) : a⁻¹ < 1 ↔ 1 < a :=
  ⟨fun h₁ => inv_inv a ▸ one_lt_inv (inv_pos.2 h₀) h₁, inv_lt_one⟩
#align inv_lt_one_iff_of_pos inv_lt_one_iff_of_pos

theorem inv_lt_one_iff : a⁻¹ < 1 ↔ a ≤ 0 ∨ 1 < a := by
  rcases le_or_lt a 0 with ha | ha
  · simp [ha, (inv_nonpos.2 ha).trans_lt zero_lt_one]
  · simp only [ha.not_le, false_or_iff, inv_lt_one_iff_of_pos ha]
#align inv_lt_one_iff inv_lt_one_iff

theorem one_lt_inv_iff : 1 < a⁻¹ ↔ 0 < a ∧ a < 1 :=
  ⟨fun h => ⟨inv_pos.1 (zero_lt_one.trans h), inv_inv a ▸ inv_lt_one h⟩, and_imp.2 one_lt_inv⟩
#align one_lt_inv_iff one_lt_inv_iff

theorem inv_le_one_iff : a⁻¹ ≤ 1 ↔ a ≤ 0 ∨ 1 ≤ a := by
  rcases em (a = 1) with (rfl | ha)
  · simp [le_rfl]
  · simp only [Ne.le_iff_lt (Ne.symm ha), Ne.le_iff_lt (mt inv_eq_one.1 ha), inv_lt_one_iff]
#align inv_le_one_iff inv_le_one_iff

theorem one_le_inv_iff : 1 ≤ a⁻¹ ↔ 0 < a ∧ a ≤ 1 :=
  ⟨fun h => ⟨inv_pos.1 (zero_lt_one.trans_le h), inv_inv a ▸ inv_le_one h⟩, and_imp.2 one_le_inv⟩
#align one_le_inv_iff one_le_inv_iff

/-!
### Relating two divisions.
-/


@[mono, gcongr]
lemma div_le_div_of_nonneg_right (hab : a ≤ b) (hc : 0 ≤ c) : a / c ≤ b / c := by
  rw [div_eq_mul_one_div a c, div_eq_mul_one_div b c]
  exact mul_le_mul_of_nonneg_right hab (one_div_nonneg.2 hc)
#align div_le_div_of_le_of_nonneg div_le_div_of_nonneg_right

@[gcongr]
lemma div_lt_div_of_pos_right (h : a < b) (hc : 0 < c) : a / c < b / c := by
  rw [div_eq_mul_one_div a c, div_eq_mul_one_div b c]
  exact mul_lt_mul_of_pos_right h (one_div_pos.2 hc)
#align div_lt_div_of_lt div_lt_div_of_pos_right

-- Not a `mono` lemma b/c `div_le_div` is strictly more general
@[gcongr]
lemma div_le_div_of_nonneg_left (ha : 0 ≤ a) (hc : 0 < c) (h : c ≤ b) : a / b ≤ a / c := by
  rw [div_eq_mul_inv, div_eq_mul_inv]
  exact mul_le_mul_of_nonneg_left ((inv_le_inv (hc.trans_le h) hc).mpr h) ha
#align div_le_div_of_le_left div_le_div_of_nonneg_left

@[gcongr]
lemma div_lt_div_of_pos_left (ha : 0 < a) (hc : 0 < c) (h : c < b) : a / b < a / c := by
  simpa only [div_eq_mul_inv, mul_lt_mul_left ha, inv_lt_inv (hc.trans h) hc]
#align div_lt_div_of_lt_left div_lt_div_of_pos_left

-- 2024-02-16
@[deprecated] alias div_le_div_of_le_of_nonneg := div_le_div_of_nonneg_right
@[deprecated] alias div_lt_div_of_lt := div_lt_div_of_pos_right
@[deprecated] alias div_le_div_of_le_left := div_le_div_of_nonneg_left
@[deprecated] alias div_lt_div_of_lt_left := div_lt_div_of_pos_left

@[deprecated div_le_div_of_nonneg_right]
lemma div_le_div_of_le (hc : 0 ≤ c) (hab : a ≤ b) : a / c ≤ b / c :=
  div_le_div_of_nonneg_right hab hc
#align div_le_div_of_le div_le_div_of_le

theorem div_le_div_right (hc : 0 < c) : a / c ≤ b / c ↔ a ≤ b :=
  ⟨le_imp_le_of_lt_imp_lt fun hab ↦ div_lt_div_of_pos_right hab hc,
    fun hab ↦ div_le_div_of_nonneg_right hab hc.le⟩
#align div_le_div_right div_le_div_right

theorem div_lt_div_right (hc : 0 < c) : a / c < b / c ↔ a < b :=
  lt_iff_lt_of_le_iff_le <| div_le_div_right hc
#align div_lt_div_right div_lt_div_right

theorem div_lt_div_left (ha : 0 < a) (hb : 0 < b) (hc : 0 < c) : a / b < a / c ↔ c < b := by
  simp only [div_eq_mul_inv, mul_lt_mul_left ha, inv_lt_inv hb hc]
#align div_lt_div_left div_lt_div_left

theorem div_le_div_left (ha : 0 < a) (hb : 0 < b) (hc : 0 < c) : a / b ≤ a / c ↔ c ≤ b :=
  le_iff_le_iff_lt_iff_lt.2 (div_lt_div_left ha hc hb)
#align div_le_div_left div_le_div_left

theorem div_lt_div_iff (b0 : 0 < b) (d0 : 0 < d) : a / b < c / d ↔ a * d < c * b := by
  rw [lt_div_iff d0, div_mul_eq_mul_div, div_lt_iff b0]
#align div_lt_div_iff div_lt_div_iff

theorem div_le_div_iff (b0 : 0 < b) (d0 : 0 < d) : a / b ≤ c / d ↔ a * d ≤ c * b := by
  rw [le_div_iff d0, div_mul_eq_mul_div, div_le_iff b0]
#align div_le_div_iff div_le_div_iff

@[mono, gcongr]
theorem div_le_div (hc : 0 ≤ c) (hac : a ≤ c) (hd : 0 < d) (hbd : d ≤ b) : a / b ≤ c / d := by
  rw [div_le_div_iff (hd.trans_le hbd) hd]
  exact mul_le_mul hac hbd hd.le hc
#align div_le_div div_le_div

@[gcongr]
theorem div_lt_div (hac : a < c) (hbd : d ≤ b) (c0 : 0 ≤ c) (d0 : 0 < d) : a / b < c / d :=
  (div_lt_div_iff (d0.trans_le hbd) d0).2 (mul_lt_mul hac hbd d0 c0)
#align div_lt_div div_lt_div

theorem div_lt_div' (hac : a ≤ c) (hbd : d < b) (c0 : 0 < c) (d0 : 0 < d) : a / b < c / d :=
  (div_lt_div_iff (d0.trans hbd) d0).2 (mul_lt_mul' hac hbd d0.le c0)
#align div_lt_div' div_lt_div'

/-!
### Relating one division and involving `1`
-/


theorem div_le_self (ha : 0 ≤ a) (hb : 1 ≤ b) : a / b ≤ a := by
  simpa only [div_one] using div_le_div_of_nonneg_left ha zero_lt_one hb
#align div_le_self div_le_self

theorem div_lt_self (ha : 0 < a) (hb : 1 < b) : a / b < a := by
  simpa only [div_one] using div_lt_div_of_pos_left ha zero_lt_one hb
#align div_lt_self div_lt_self

theorem le_div_self (ha : 0 ≤ a) (hb₀ : 0 < b) (hb₁ : b ≤ 1) : a ≤ a / b := by
  simpa only [div_one] using div_le_div_of_nonneg_left ha hb₀ hb₁
#align le_div_self le_div_self

theorem one_le_div (hb : 0 < b) : 1 ≤ a / b ↔ b ≤ a := by rw [le_div_iff hb, one_mul]
#align one_le_div one_le_div

theorem div_le_one (hb : 0 < b) : a / b ≤ 1 ↔ a ≤ b := by rw [div_le_iff hb, one_mul]
#align div_le_one div_le_one

theorem one_lt_div (hb : 0 < b) : 1 < a / b ↔ b < a := by rw [lt_div_iff hb, one_mul]
#align one_lt_div one_lt_div

theorem div_lt_one (hb : 0 < b) : a / b < 1 ↔ a < b := by rw [div_lt_iff hb, one_mul]
#align div_lt_one div_lt_one

theorem one_div_le (ha : 0 < a) (hb : 0 < b) : 1 / a ≤ b ↔ 1 / b ≤ a := by simpa using inv_le ha hb
#align one_div_le one_div_le

theorem one_div_lt (ha : 0 < a) (hb : 0 < b) : 1 / a < b ↔ 1 / b < a := by simpa using inv_lt ha hb
#align one_div_lt one_div_lt

theorem le_one_div (ha : 0 < a) (hb : 0 < b) : a ≤ 1 / b ↔ b ≤ 1 / a := by simpa using le_inv ha hb
#align le_one_div le_one_div

theorem lt_one_div (ha : 0 < a) (hb : 0 < b) : a < 1 / b ↔ b < 1 / a := by simpa using lt_inv ha hb
#align lt_one_div lt_one_div

/-!
### Relating two divisions, involving `1`
-/


theorem one_div_le_one_div_of_le (ha : 0 < a) (h : a ≤ b) : 1 / b ≤ 1 / a := by
  simpa using inv_le_inv_of_le ha h
#align one_div_le_one_div_of_le one_div_le_one_div_of_le

theorem one_div_lt_one_div_of_lt (ha : 0 < a) (h : a < b) : 1 / b < 1 / a := by
  rwa [lt_div_iff' ha, ← div_eq_mul_one_div, div_lt_one (ha.trans h)]
#align one_div_lt_one_div_of_lt one_div_lt_one_div_of_lt

theorem le_of_one_div_le_one_div (ha : 0 < a) (h : 1 / a ≤ 1 / b) : b ≤ a :=
  le_imp_le_of_lt_imp_lt (one_div_lt_one_div_of_lt ha) h
#align le_of_one_div_le_one_div le_of_one_div_le_one_div

theorem lt_of_one_div_lt_one_div (ha : 0 < a) (h : 1 / a < 1 / b) : b < a :=
  lt_imp_lt_of_le_imp_le (one_div_le_one_div_of_le ha) h
#align lt_of_one_div_lt_one_div lt_of_one_div_lt_one_div

/-- For the single implications with fewer assumptions, see `one_div_le_one_div_of_le` and
  `le_of_one_div_le_one_div` -/
theorem one_div_le_one_div (ha : 0 < a) (hb : 0 < b) : 1 / a ≤ 1 / b ↔ b ≤ a :=
  div_le_div_left zero_lt_one ha hb
#align one_div_le_one_div one_div_le_one_div

/-- For the single implications with fewer assumptions, see `one_div_lt_one_div_of_lt` and
  `lt_of_one_div_lt_one_div` -/
theorem one_div_lt_one_div (ha : 0 < a) (hb : 0 < b) : 1 / a < 1 / b ↔ b < a :=
  div_lt_div_left zero_lt_one ha hb
#align one_div_lt_one_div one_div_lt_one_div

theorem one_lt_one_div (h1 : 0 < a) (h2 : a < 1) : 1 < 1 / a := by
  rwa [lt_one_div (@zero_lt_one α _ _ _ _ _) h1, one_div_one]
#align one_lt_one_div one_lt_one_div

theorem one_le_one_div (h1 : 0 < a) (h2 : a ≤ 1) : 1 ≤ 1 / a := by
  rwa [le_one_div (@zero_lt_one α _ _ _ _ _) h1, one_div_one]
#align one_le_one_div one_le_one_div

/-!
### Results about halving.
The equalities also hold in semifields of characteristic `0`.
-/


/- TODO: Unify `add_halves` and `add_halves'` into a single lemma about
`DivisionSemiring` + `CharZero` -/
theorem add_halves (a : α) : a / 2 + a / 2 = a := by
  rw [div_add_div_same, ← two_mul, mul_div_cancel_left a two_ne_zero]
#align add_halves add_halves

-- TODO: Generalize to `DivisionSemiring`
theorem add_self_div_two (a : α) : (a + a) / 2 = a := by
  rw [← mul_two, mul_div_cancel a two_ne_zero]
#align add_self_div_two add_self_div_two

theorem half_pos (h : 0 < a) : 0 < a / 2 :=
  div_pos h zero_lt_two
#align half_pos half_pos

theorem one_half_pos : (0 : α) < 1 / 2 :=
  half_pos zero_lt_one
#align one_half_pos one_half_pos

@[simp]
theorem half_le_self_iff : a / 2 ≤ a ↔ 0 ≤ a := by
  rw [div_le_iff (zero_lt_two' α), mul_two, le_add_iff_nonneg_left]
#align half_le_self_iff half_le_self_iff

@[simp]
theorem half_lt_self_iff : a / 2 < a ↔ 0 < a := by
  rw [div_lt_iff (zero_lt_two' α), mul_two, lt_add_iff_pos_left]
#align half_lt_self_iff half_lt_self_iff

alias ⟨_, half_le_self⟩ := half_le_self_iff
#align half_le_self half_le_self

alias ⟨_, half_lt_self⟩ := half_lt_self_iff
#align half_lt_self half_lt_self

alias div_two_lt_of_pos := half_lt_self
#align div_two_lt_of_pos div_two_lt_of_pos

theorem one_half_lt_one : (1 / 2 : α) < 1 :=
  half_lt_self zero_lt_one
#align one_half_lt_one one_half_lt_one

theorem two_inv_lt_one : (2⁻¹ : α) < 1 :=
  (one_div _).symm.trans_lt one_half_lt_one
#align two_inv_lt_one two_inv_lt_one

theorem left_lt_add_div_two : a < (a + b) / 2 ↔ a < b := by simp [lt_div_iff, mul_two]
#align left_lt_add_div_two left_lt_add_div_two

theorem add_div_two_lt_right : (a + b) / 2 < b ↔ a < b := by simp [div_lt_iff, mul_two]
#align add_div_two_lt_right add_div_two_lt_right

theorem add_thirds (a : α) : a / 3 + a / 3 + a / 3 = a := by
  rw [div_add_div_same, div_add_div_same, ← two_mul, ← add_one_mul 2 a, two_add_one_eq_three,
    mul_div_cancel_left a three_ne_zero]

/-!
### Miscellaneous lemmas
-/

@[simp] lemma div_pos_iff_of_pos_left (ha : 0 < a) : 0 < a / b ↔ 0 < b := by
  simp only [div_eq_mul_inv, mul_pos_iff_of_pos_left ha, inv_pos]

@[simp] lemma div_pos_iff_of_pos_right (hb : 0 < b) : 0 < a / b ↔ 0 < a := by
  simp only [div_eq_mul_inv, mul_pos_iff_of_pos_right (inv_pos.2 hb)]

theorem mul_le_mul_of_mul_div_le (h : a * (b / c) ≤ d) (hc : 0 < c) : b * a ≤ d * c := by
  rw [← mul_div_assoc] at h
  rwa [mul_comm b, ← div_le_iff hc]
#align mul_le_mul_of_mul_div_le mul_le_mul_of_mul_div_le

theorem div_mul_le_div_mul_of_div_le_div (h : a / b ≤ c / d) (he : 0 ≤ e) :
    a / (b * e) ≤ c / (d * e) := by
  rw [div_mul_eq_div_mul_one_div, div_mul_eq_div_mul_one_div]
  exact mul_le_mul_of_nonneg_right h (one_div_nonneg.2 he)
#align div_mul_le_div_mul_of_div_le_div div_mul_le_div_mul_of_div_le_div

theorem exists_pos_mul_lt {a : α} (h : 0 < a) (b : α) : ∃ c : α, 0 < c ∧ b * c < a := by
  have : 0 < a / max (b + 1) 1 := div_pos h (lt_max_iff.2 (Or.inr zero_lt_one))
  refine' ⟨a / max (b + 1) 1, this, _⟩
  rw [← lt_div_iff this, div_div_cancel' h.ne']
  exact lt_max_iff.2 (Or.inl <| lt_add_one _)
#align exists_pos_mul_lt exists_pos_mul_lt

theorem exists_pos_lt_mul {a : α} (h : 0 < a) (b : α) : ∃ c : α, 0 < c ∧ b < c * a :=
  let ⟨c, hc₀, hc⟩ := exists_pos_mul_lt h b;
  ⟨c⁻¹, inv_pos.2 hc₀, by rwa [← div_eq_inv_mul, lt_div_iff hc₀]⟩
#align exists_pos_lt_mul exists_pos_lt_mul

lemma monotone_div_right_of_nonneg (ha : 0 ≤ a) : Monotone (· / a) :=
  fun _b _c hbc ↦ div_le_div_of_nonneg_right hbc ha

lemma strictMono_div_right_of_pos (ha : 0 < a) : StrictMono (· / a) :=
  fun _b _c hbc ↦ div_lt_div_of_pos_right hbc ha

theorem Monotone.div_const {β : Type*} [Preorder β] {f : β → α} (hf : Monotone f) {c : α}
    (hc : 0 ≤ c) : Monotone fun x => f x / c := (monotone_div_right_of_nonneg hc).comp hf
#align monotone.div_const Monotone.div_const

theorem StrictMono.div_const {β : Type*} [Preorder β] {f : β → α} (hf : StrictMono f) {c : α}
    (hc : 0 < c) : StrictMono fun x => f x / c := by
  simpa only [div_eq_mul_inv] using hf.mul_const (inv_pos.2 hc)
#align strict_mono.div_const StrictMono.div_const

-- see Note [lower instance priority]
instance (priority := 100) LinearOrderedSemiField.toDenselyOrdered : DenselyOrdered α where
  dense a₁ a₂ h :=
    ⟨(a₁ + a₂) / 2,
      calc
        a₁ = (a₁ + a₁) / 2 := (add_self_div_two a₁).symm
        _ < (a₁ + a₂) / 2 := div_lt_div_of_pos_right (add_lt_add_left h _) zero_lt_two
        ,
      calc
        (a₁ + a₂) / 2 < (a₂ + a₂) / 2 := div_lt_div_of_pos_right (add_lt_add_right h _) zero_lt_two
        _ = a₂ := add_self_div_two a₂
        ⟩
#align linear_ordered_field.to_densely_ordered LinearOrderedSemiField.toDenselyOrdered

theorem min_div_div_right {c : α} (hc : 0 ≤ c) (a b : α) : min (a / c) (b / c) = min a b / c :=
  (monotone_div_right_of_nonneg hc).map_min.symm
#align min_div_div_right min_div_div_right

theorem max_div_div_right {c : α} (hc : 0 ≤ c) (a b : α) : max (a / c) (b / c) = max a b / c :=
  (monotone_div_right_of_nonneg hc).map_max.symm
#align max_div_div_right max_div_div_right

theorem one_div_strictAntiOn : StrictAntiOn (fun x : α => 1 / x) (Set.Ioi 0) :=
  fun _ x1 _ y1 xy => (one_div_lt_one_div (Set.mem_Ioi.mp y1) (Set.mem_Ioi.mp x1)).mpr xy
#align one_div_strict_anti_on one_div_strictAntiOn

theorem one_div_pow_le_one_div_pow_of_le (a1 : 1 ≤ a) {m n : ℕ} (mn : m ≤ n) :
    1 / a ^ n ≤ 1 / a ^ m := by
  refine' (one_div_le_one_div _ _).mpr (pow_le_pow_right a1 mn) <;>
    exact pow_pos (zero_lt_one.trans_le a1) _
#align one_div_pow_le_one_div_pow_of_le one_div_pow_le_one_div_pow_of_le

theorem one_div_pow_lt_one_div_pow_of_lt (a1 : 1 < a) {m n : ℕ} (mn : m < n) :
    1 / a ^ n < 1 / a ^ m := by
  refine (one_div_lt_one_div ?_ ?_).2 (pow_lt_pow_right a1 mn) <;>
    exact pow_pos (zero_lt_one.trans a1) _
#align one_div_pow_lt_one_div_pow_of_lt one_div_pow_lt_one_div_pow_of_lt

theorem one_div_pow_anti (a1 : 1 ≤ a) : Antitone fun n : ℕ => 1 / a ^ n := fun _ _ =>
  one_div_pow_le_one_div_pow_of_le a1
#align one_div_pow_anti one_div_pow_anti

theorem one_div_pow_strictAnti (a1 : 1 < a) : StrictAnti fun n : ℕ => 1 / a ^ n := fun _ _ =>
  one_div_pow_lt_one_div_pow_of_lt a1
#align one_div_pow_strict_anti one_div_pow_strictAnti

theorem inv_strictAntiOn : StrictAntiOn (fun x : α => x⁻¹) (Set.Ioi 0) := fun _ hx _ hy xy =>
  (inv_lt_inv hy hx).2 xy
#align inv_strict_anti_on inv_strictAntiOn

theorem inv_pow_le_inv_pow_of_le (a1 : 1 ≤ a) {m n : ℕ} (mn : m ≤ n) : (a ^ n)⁻¹ ≤ (a ^ m)⁻¹ := by
  convert one_div_pow_le_one_div_pow_of_le a1 mn using 1 <;> simp
#align inv_pow_le_inv_pow_of_le inv_pow_le_inv_pow_of_le

theorem inv_pow_lt_inv_pow_of_lt (a1 : 1 < a) {m n : ℕ} (mn : m < n) : (a ^ n)⁻¹ < (a ^ m)⁻¹ := by
  convert one_div_pow_lt_one_div_pow_of_lt a1 mn using 1 <;> simp
#align inv_pow_lt_inv_pow_of_lt inv_pow_lt_inv_pow_of_lt

theorem inv_pow_anti (a1 : 1 ≤ a) : Antitone fun n : ℕ => (a ^ n)⁻¹ := fun _ _ =>
  inv_pow_le_inv_pow_of_le a1
#align inv_pow_anti inv_pow_anti

theorem inv_pow_strictAnti (a1 : 1 < a) : StrictAnti fun n : ℕ => (a ^ n)⁻¹ := fun _ _ =>
  inv_pow_lt_inv_pow_of_lt a1
#align inv_pow_strict_anti inv_pow_strictAnti

/-! ### Results about `IsGLB` -/


theorem IsGLB.mul_left {s : Set α} (ha : 0 ≤ a) (hs : IsGLB s b) :
    IsGLB ((fun b => a * b) '' s) (a * b) := by
  rcases lt_or_eq_of_le ha with (ha | rfl)
  · exact (OrderIso.mulLeft₀ _ ha).isGLB_image'.2 hs
  · simp_rw [zero_mul]
    rw [hs.nonempty.image_const]
    exact isGLB_singleton
#align is_glb.mul_left IsGLB.mul_left

theorem IsGLB.mul_right {s : Set α} (ha : 0 ≤ a) (hs : IsGLB s b) :
    IsGLB ((fun b => b * a) '' s) (b * a) := by simpa [mul_comm] using hs.mul_left ha
#align is_glb.mul_right IsGLB.mul_right

end LinearOrderedSemifield

section

variable [LinearOrderedField α] {a b c d : α} {n : ℤ}

/-! ### Lemmas about pos, nonneg, nonpos, neg -/


theorem div_pos_iff : 0 < a / b ↔ 0 < a ∧ 0 < b ∨ a < 0 ∧ b < 0 := by
  simp only [division_def, mul_pos_iff, inv_pos, inv_lt_zero]
#align div_pos_iff div_pos_iff

theorem div_neg_iff : a / b < 0 ↔ 0 < a ∧ b < 0 ∨ a < 0 ∧ 0 < b := by
  simp [division_def, mul_neg_iff]
#align div_neg_iff div_neg_iff

theorem div_nonneg_iff : 0 ≤ a / b ↔ 0 ≤ a ∧ 0 ≤ b ∨ a ≤ 0 ∧ b ≤ 0 := by
  simp [division_def, mul_nonneg_iff]
#align div_nonneg_iff div_nonneg_iff

theorem div_nonpos_iff : a / b ≤ 0 ↔ 0 ≤ a ∧ b ≤ 0 ∨ a ≤ 0 ∧ 0 ≤ b := by
  simp [division_def, mul_nonpos_iff]
#align div_nonpos_iff div_nonpos_iff

theorem div_nonneg_of_nonpos (ha : a ≤ 0) (hb : b ≤ 0) : 0 ≤ a / b :=
  div_nonneg_iff.2 <| Or.inr ⟨ha, hb⟩
#align div_nonneg_of_nonpos div_nonneg_of_nonpos

theorem div_pos_of_neg_of_neg (ha : a < 0) (hb : b < 0) : 0 < a / b :=
  div_pos_iff.2 <| Or.inr ⟨ha, hb⟩
#align div_pos_of_neg_of_neg div_pos_of_neg_of_neg

theorem div_neg_of_neg_of_pos (ha : a < 0) (hb : 0 < b) : a / b < 0 :=
  div_neg_iff.2 <| Or.inr ⟨ha, hb⟩
#align div_neg_of_neg_of_pos div_neg_of_neg_of_pos

theorem div_neg_of_pos_of_neg (ha : 0 < a) (hb : b < 0) : a / b < 0 :=
  div_neg_iff.2 <| Or.inl ⟨ha, hb⟩
#align div_neg_of_pos_of_neg div_neg_of_pos_of_neg

/-! ### Relating one division with another term -/


theorem div_le_iff_of_neg (hc : c < 0) : b / c ≤ a ↔ a * c ≤ b :=
  ⟨fun h => div_mul_cancel b (ne_of_lt hc) ▸ mul_le_mul_of_nonpos_right h hc.le, fun h =>
    calc
      a = a * c * (1 / c) := mul_mul_div a (ne_of_lt hc)
      _ ≥ b * (1 / c) := mul_le_mul_of_nonpos_right h (one_div_neg.2 hc).le
      _ = b / c := (div_eq_mul_one_div b c).symm
      ⟩
#align div_le_iff_of_neg div_le_iff_of_neg

theorem div_le_iff_of_neg' (hc : c < 0) : b / c ≤ a ↔ c * a ≤ b := by
  rw [mul_comm, div_le_iff_of_neg hc]
#align div_le_iff_of_neg' div_le_iff_of_neg'

theorem le_div_iff_of_neg (hc : c < 0) : a ≤ b / c ↔ b ≤ a * c := by
  rw [← neg_neg c, mul_neg, div_neg, le_neg, div_le_iff (neg_pos.2 hc), neg_mul]
#align le_div_iff_of_neg le_div_iff_of_neg

theorem le_div_iff_of_neg' (hc : c < 0) : a ≤ b / c ↔ b ≤ c * a := by
  rw [mul_comm, le_div_iff_of_neg hc]
#align le_div_iff_of_neg' le_div_iff_of_neg'

theorem div_lt_iff_of_neg (hc : c < 0) : b / c < a ↔ a * c < b :=
  lt_iff_lt_of_le_iff_le <| le_div_iff_of_neg hc
#align div_lt_iff_of_neg div_lt_iff_of_neg

theorem div_lt_iff_of_neg' (hc : c < 0) : b / c < a ↔ c * a < b := by
  rw [mul_comm, div_lt_iff_of_neg hc]
#align div_lt_iff_of_neg' div_lt_iff_of_neg'

theorem lt_div_iff_of_neg (hc : c < 0) : a < b / c ↔ b < a * c :=
  lt_iff_lt_of_le_iff_le <| div_le_iff_of_neg hc
#align lt_div_iff_of_neg lt_div_iff_of_neg

theorem lt_div_iff_of_neg' (hc : c < 0) : a < b / c ↔ b < c * a := by
  rw [mul_comm, lt_div_iff_of_neg hc]
#align lt_div_iff_of_neg' lt_div_iff_of_neg'

theorem div_le_one_of_ge (h : b ≤ a) (hb : b ≤ 0) : a / b ≤ 1 := by
  simpa only [neg_div_neg_eq] using div_le_one_of_le (neg_le_neg h) (neg_nonneg_of_nonpos hb)
#align div_le_one_of_ge div_le_one_of_ge

/-! ### Bi-implications of inequalities using inversions -/


theorem inv_le_inv_of_neg (ha : a < 0) (hb : b < 0) : a⁻¹ ≤ b⁻¹ ↔ b ≤ a := by
  rw [← one_div, div_le_iff_of_neg ha, ← div_eq_inv_mul, div_le_iff_of_neg hb, one_mul]
#align inv_le_inv_of_neg inv_le_inv_of_neg

theorem inv_le_of_neg (ha : a < 0) (hb : b < 0) : a⁻¹ ≤ b ↔ b⁻¹ ≤ a := by
  rw [← inv_le_inv_of_neg hb (inv_lt_zero.2 ha), inv_inv]
#align inv_le_of_neg inv_le_of_neg

theorem le_inv_of_neg (ha : a < 0) (hb : b < 0) : a ≤ b⁻¹ ↔ b ≤ a⁻¹ := by
  rw [← inv_le_inv_of_neg (inv_lt_zero.2 hb) ha, inv_inv]
#align le_inv_of_neg le_inv_of_neg

theorem inv_lt_inv_of_neg (ha : a < 0) (hb : b < 0) : a⁻¹ < b⁻¹ ↔ b < a :=
  lt_iff_lt_of_le_iff_le (inv_le_inv_of_neg hb ha)
#align inv_lt_inv_of_neg inv_lt_inv_of_neg

theorem inv_lt_of_neg (ha : a < 0) (hb : b < 0) : a⁻¹ < b ↔ b⁻¹ < a :=
  lt_iff_lt_of_le_iff_le (le_inv_of_neg hb ha)
#align inv_lt_of_neg inv_lt_of_neg

theorem lt_inv_of_neg (ha : a < 0) (hb : b < 0) : a < b⁻¹ ↔ b < a⁻¹ :=
  lt_iff_lt_of_le_iff_le (inv_le_of_neg hb ha)
#align lt_inv_of_neg lt_inv_of_neg

/-!
### Monotonicity results involving inversion
-/


theorem sub_inv_antitoneOn_Ioi :
    AntitoneOn (fun x ↦ (x-c)⁻¹) (Set.Ioi c) :=
  antitoneOn_iff_forall_lt.mpr fun _ ha _ hb hab ↦
    inv_le_inv (sub_pos.mpr hb) (sub_pos.mpr ha) |>.mpr <| sub_le_sub (le_of_lt hab) le_rfl

theorem sub_inv_antitoneOn_Iio :
    AntitoneOn (fun x ↦ (x-c)⁻¹) (Set.Iio c) :=
  antitoneOn_iff_forall_lt.mpr fun _ ha _ hb hab ↦
    inv_le_inv_of_neg (sub_neg.mpr hb) (sub_neg.mpr ha) |>.mpr <| sub_le_sub (le_of_lt hab) le_rfl

theorem sub_inv_antitoneOn_Icc_right (ha : c < a) :
    AntitoneOn (fun x ↦ (x-c)⁻¹) (Set.Icc a b) := by
  by_cases hab : a ≤ b
  · exact sub_inv_antitoneOn_Ioi.mono <| (Set.Icc_subset_Ioi_iff hab).mpr ha
  · simp [hab, Set.Subsingleton.antitoneOn]

theorem sub_inv_antitoneOn_Icc_left (ha : b < c) :
    AntitoneOn (fun x ↦ (x-c)⁻¹) (Set.Icc a b) := by
  by_cases hab : a ≤ b
  · exact sub_inv_antitoneOn_Iio.mono <| (Set.Icc_subset_Iio_iff hab).mpr ha
  · simp [hab, Set.Subsingleton.antitoneOn]

theorem inv_antitoneOn_Ioi :
    AntitoneOn (fun x:α ↦ x⁻¹) (Set.Ioi 0) := by
  convert sub_inv_antitoneOn_Ioi
  exact (sub_zero _).symm

theorem inv_antitoneOn_Iio :
    AntitoneOn (fun x:α ↦ x⁻¹) (Set.Iio 0) := by
  convert sub_inv_antitoneOn_Iio
  exact (sub_zero _).symm

theorem inv_antitoneOn_Icc_right (ha : 0 < a) :
    AntitoneOn (fun x:α ↦ x⁻¹) (Set.Icc a b) := by
  convert sub_inv_antitoneOn_Icc_right ha
  exact (sub_zero _).symm

theorem inv_antitoneOn_Icc_left (hb : b < 0) :
    AntitoneOn (fun x:α ↦ x⁻¹) (Set.Icc a b) := by
  convert sub_inv_antitoneOn_Icc_left hb
  exact (sub_zero _).symm

/-! ### Relating two divisions -/


theorem div_le_div_of_nonpos_of_le (hc : c ≤ 0) (h : b ≤ a) : a / c ≤ b / c := by
  rw [div_eq_mul_one_div a c, div_eq_mul_one_div b c]
  exact mul_le_mul_of_nonpos_right h (one_div_nonpos.2 hc)
#align div_le_div_of_nonpos_of_le div_le_div_of_nonpos_of_le

theorem div_lt_div_of_neg_of_lt (hc : c < 0) (h : b < a) : a / c < b / c := by
  rw [div_eq_mul_one_div a c, div_eq_mul_one_div b c]
  exact mul_lt_mul_of_neg_right h (one_div_neg.2 hc)
#align div_lt_div_of_neg_of_lt div_lt_div_of_neg_of_lt

theorem div_le_div_right_of_neg (hc : c < 0) : a / c ≤ b / c ↔ b ≤ a :=
  ⟨le_imp_le_of_lt_imp_lt <| div_lt_div_of_neg_of_lt hc, div_le_div_of_nonpos_of_le <| hc.le⟩
#align div_le_div_right_of_neg div_le_div_right_of_neg

theorem div_lt_div_right_of_neg (hc : c < 0) : a / c < b / c ↔ b < a :=
  lt_iff_lt_of_le_iff_le <| div_le_div_right_of_neg hc
#align div_lt_div_right_of_neg div_lt_div_right_of_neg

/-! ### Relating one division and involving `1` -/


theorem one_le_div_of_neg (hb : b < 0) : 1 ≤ a / b ↔ a ≤ b := by rw [le_div_iff_of_neg hb, one_mul]
#align one_le_div_of_neg one_le_div_of_neg

theorem div_le_one_of_neg (hb : b < 0) : a / b ≤ 1 ↔ b ≤ a := by rw [div_le_iff_of_neg hb, one_mul]
#align div_le_one_of_neg div_le_one_of_neg

theorem one_lt_div_of_neg (hb : b < 0) : 1 < a / b ↔ a < b := by rw [lt_div_iff_of_neg hb, one_mul]
#align one_lt_div_of_neg one_lt_div_of_neg

theorem div_lt_one_of_neg (hb : b < 0) : a / b < 1 ↔ b < a := by rw [div_lt_iff_of_neg hb, one_mul]
#align div_lt_one_of_neg div_lt_one_of_neg

theorem one_div_le_of_neg (ha : a < 0) (hb : b < 0) : 1 / a ≤ b ↔ 1 / b ≤ a := by
  simpa using inv_le_of_neg ha hb
#align one_div_le_of_neg one_div_le_of_neg

theorem one_div_lt_of_neg (ha : a < 0) (hb : b < 0) : 1 / a < b ↔ 1 / b < a := by
  simpa using inv_lt_of_neg ha hb
#align one_div_lt_of_neg one_div_lt_of_neg

theorem le_one_div_of_neg (ha : a < 0) (hb : b < 0) : a ≤ 1 / b ↔ b ≤ 1 / a := by
  simpa using le_inv_of_neg ha hb
#align le_one_div_of_neg le_one_div_of_neg

theorem lt_one_div_of_neg (ha : a < 0) (hb : b < 0) : a < 1 / b ↔ b < 1 / a := by
  simpa using lt_inv_of_neg ha hb
#align lt_one_div_of_neg lt_one_div_of_neg

theorem one_lt_div_iff : 1 < a / b ↔ 0 < b ∧ b < a ∨ b < 0 ∧ a < b := by
  rcases lt_trichotomy b 0 with (hb | rfl | hb)
  · simp [hb, hb.not_lt, one_lt_div_of_neg]
  · simp [lt_irrefl, zero_le_one]
  · simp [hb, hb.not_lt, one_lt_div]
#align one_lt_div_iff one_lt_div_iff

theorem one_le_div_iff : 1 ≤ a / b ↔ 0 < b ∧ b ≤ a ∨ b < 0 ∧ a ≤ b := by
  rcases lt_trichotomy b 0 with (hb | rfl | hb)
  · simp [hb, hb.not_lt, one_le_div_of_neg]
  · simp [lt_irrefl, zero_lt_one.not_le, zero_lt_one]
  · simp [hb, hb.not_lt, one_le_div]
#align one_le_div_iff one_le_div_iff

theorem div_lt_one_iff : a / b < 1 ↔ 0 < b ∧ a < b ∨ b = 0 ∨ b < 0 ∧ b < a := by
  rcases lt_trichotomy b 0 with (hb | rfl | hb)
  · simp [hb, hb.not_lt, hb.ne, div_lt_one_of_neg]
  · simp [zero_lt_one]
  · simp [hb, hb.not_lt, div_lt_one, hb.ne.symm]
#align div_lt_one_iff div_lt_one_iff

theorem div_le_one_iff : a / b ≤ 1 ↔ 0 < b ∧ a ≤ b ∨ b = 0 ∨ b < 0 ∧ b ≤ a := by
  rcases lt_trichotomy b 0 with (hb | rfl | hb)
  · simp [hb, hb.not_lt, hb.ne, div_le_one_of_neg]
  · simp [zero_le_one]
  · simp [hb, hb.not_lt, div_le_one, hb.ne.symm]
#align div_le_one_iff div_le_one_iff

/-! ### Relating two divisions, involving `1` -/


theorem one_div_le_one_div_of_neg_of_le (hb : b < 0) (h : a ≤ b) : 1 / b ≤ 1 / a := by
  rwa [div_le_iff_of_neg' hb, ← div_eq_mul_one_div, div_le_one_of_neg (h.trans_lt hb)]
#align one_div_le_one_div_of_neg_of_le one_div_le_one_div_of_neg_of_le

theorem one_div_lt_one_div_of_neg_of_lt (hb : b < 0) (h : a < b) : 1 / b < 1 / a := by
  rwa [div_lt_iff_of_neg' hb, ← div_eq_mul_one_div, div_lt_one_of_neg (h.trans hb)]
#align one_div_lt_one_div_of_neg_of_lt one_div_lt_one_div_of_neg_of_lt

theorem le_of_neg_of_one_div_le_one_div (hb : b < 0) (h : 1 / a ≤ 1 / b) : b ≤ a :=
  le_imp_le_of_lt_imp_lt (one_div_lt_one_div_of_neg_of_lt hb) h
#align le_of_neg_of_one_div_le_one_div le_of_neg_of_one_div_le_one_div

theorem lt_of_neg_of_one_div_lt_one_div (hb : b < 0) (h : 1 / a < 1 / b) : b < a :=
  lt_imp_lt_of_le_imp_le (one_div_le_one_div_of_neg_of_le hb) h
#align lt_of_neg_of_one_div_lt_one_div lt_of_neg_of_one_div_lt_one_div

/-- For the single implications with fewer assumptions, see `one_div_lt_one_div_of_neg_of_lt` and
  `lt_of_one_div_lt_one_div` -/
theorem one_div_le_one_div_of_neg (ha : a < 0) (hb : b < 0) : 1 / a ≤ 1 / b ↔ b ≤ a := by
  simpa [one_div] using inv_le_inv_of_neg ha hb
#align one_div_le_one_div_of_neg one_div_le_one_div_of_neg

/-- For the single implications with fewer assumptions, see `one_div_lt_one_div_of_lt` and
  `lt_of_one_div_lt_one_div` -/
theorem one_div_lt_one_div_of_neg (ha : a < 0) (hb : b < 0) : 1 / a < 1 / b ↔ b < a :=
  lt_iff_lt_of_le_iff_le (one_div_le_one_div_of_neg hb ha)
#align one_div_lt_one_div_of_neg one_div_lt_one_div_of_neg

theorem one_div_lt_neg_one (h1 : a < 0) (h2 : -1 < a) : 1 / a < -1 :=
  suffices 1 / a < 1 / -1 by rwa [one_div_neg_one_eq_neg_one] at this
  one_div_lt_one_div_of_neg_of_lt h1 h2
#align one_div_lt_neg_one one_div_lt_neg_one

theorem one_div_le_neg_one (h1 : a < 0) (h2 : -1 ≤ a) : 1 / a ≤ -1 :=
  suffices 1 / a ≤ 1 / -1 by rwa [one_div_neg_one_eq_neg_one] at this
  one_div_le_one_div_of_neg_of_le h1 h2
#align one_div_le_neg_one one_div_le_neg_one

/-! ### Results about halving -/


theorem sub_self_div_two (a : α) : a - a / 2 = a / 2 := by
  suffices a / 2 + a / 2 - a / 2 = a / 2 by rwa [add_halves] at this
  rw [add_sub_cancel]
#align sub_self_div_two sub_self_div_two

theorem div_two_sub_self (a : α) : a / 2 - a = -(a / 2) := by
  suffices a / 2 - (a / 2 + a / 2) = -(a / 2) by rwa [add_halves] at this
  rw [sub_add_eq_sub_sub, sub_self, zero_sub]
#align div_two_sub_self div_two_sub_self

theorem add_sub_div_two_lt (h : a < b) : a + (b - a) / 2 < b := by
  rwa [← div_sub_div_same, sub_eq_add_neg, add_comm (b / 2), ← add_assoc, ← sub_eq_add_neg, ←
    lt_sub_iff_add_lt, sub_self_div_two, sub_self_div_two, div_lt_div_right (zero_lt_two' α)]
#align add_sub_div_two_lt add_sub_div_two_lt

/-- An inequality involving `2`. -/
theorem sub_one_div_inv_le_two (a2 : 2 ≤ a) : (1 - 1 / a)⁻¹ ≤ 2 := by
  -- Take inverses on both sides to obtain `2⁻¹ ≤ 1 - 1 / a`
  refine' (inv_le_inv_of_le (inv_pos.2 <| zero_lt_two' α) _).trans_eq (inv_inv (2 : α))
  -- move `1 / a` to the left and `2⁻¹` to the right.
  rw [le_sub_iff_add_le, add_comm, ← le_sub_iff_add_le]
  -- take inverses on both sides and use the assumption `2 ≤ a`.
  convert (one_div a).le.trans (inv_le_inv_of_le zero_lt_two a2) using 1
  -- show `1 - 1 / 2 = 1 / 2`.
  rw [sub_eq_iff_eq_add, ← two_mul, mul_inv_cancel two_ne_zero]
#align sub_one_div_inv_le_two sub_one_div_inv_le_two

/-! ### Results about `IsLUB` -/


-- TODO: Generalize to `LinearOrderedSemifield`
theorem IsLUB.mul_left {s : Set α} (ha : 0 ≤ a) (hs : IsLUB s b) :
    IsLUB ((fun b => a * b) '' s) (a * b) := by
  rcases lt_or_eq_of_le ha with (ha | rfl)
  · exact (OrderIso.mulLeft₀ _ ha).isLUB_image'.2 hs
  · simp_rw [zero_mul]
    rw [hs.nonempty.image_const]
    exact isLUB_singleton
#align is_lub.mul_left IsLUB.mul_left

-- TODO: Generalize to `LinearOrderedSemifield`
theorem IsLUB.mul_right {s : Set α} (ha : 0 ≤ a) (hs : IsLUB s b) :
    IsLUB ((fun b => b * a) '' s) (b * a) := by simpa [mul_comm] using hs.mul_left ha
#align is_lub.mul_right IsLUB.mul_right

/-! ### Miscellaneous lemmmas -/


theorem mul_sub_mul_div_mul_neg_iff (hc : c ≠ 0) (hd : d ≠ 0) :
    (a * d - b * c) / (c * d) < 0 ↔ a / c < b / d := by
  rw [mul_comm b c, ← div_sub_div _ _ hc hd, sub_lt_zero]
#align mul_sub_mul_div_mul_neg_iff mul_sub_mul_div_mul_neg_iff

theorem mul_sub_mul_div_mul_nonpos_iff (hc : c ≠ 0) (hd : d ≠ 0) :
    (a * d - b * c) / (c * d) ≤ 0 ↔ a / c ≤ b / d := by
  rw [mul_comm b c, ← div_sub_div _ _ hc hd, sub_nonpos]
#align mul_sub_mul_div_mul_nonpos_iff mul_sub_mul_div_mul_nonpos_iff

alias ⟨div_lt_div_of_mul_sub_mul_div_neg, mul_sub_mul_div_mul_neg⟩ := mul_sub_mul_div_mul_neg_iff
#align mul_sub_mul_div_mul_neg mul_sub_mul_div_mul_neg
#align div_lt_div_of_mul_sub_mul_div_neg div_lt_div_of_mul_sub_mul_div_neg

alias ⟨div_le_div_of_mul_sub_mul_div_nonpos, mul_sub_mul_div_mul_nonpos⟩ :=
  mul_sub_mul_div_mul_nonpos_iff
#align div_le_div_of_mul_sub_mul_div_nonpos div_le_div_of_mul_sub_mul_div_nonpos
#align mul_sub_mul_div_mul_nonpos mul_sub_mul_div_mul_nonpos

theorem exists_add_lt_and_pos_of_lt (h : b < a) : ∃ c, b + c < a ∧ 0 < c :=
  ⟨(a - b) / 2, add_sub_div_two_lt h, div_pos (sub_pos_of_lt h) zero_lt_two⟩
#align exists_add_lt_and_pos_of_lt exists_add_lt_and_pos_of_lt

theorem le_of_forall_sub_le (h : ∀ ε > 0, b - ε ≤ a) : b ≤ a := by
  contrapose! h
  simpa only [@and_comm ((0 : α) < _), lt_sub_iff_add_lt, gt_iff_lt] using
    exists_add_lt_and_pos_of_lt h
#align le_of_forall_sub_le le_of_forall_sub_le

theorem mul_self_inj_of_nonneg (a0 : 0 ≤ a) (b0 : 0 ≤ b) : a * a = b * b ↔ a = b :=
  mul_self_eq_mul_self_iff.trans <|
    or_iff_left_of_imp fun h => by
      subst a
      have : b = 0 := le_antisymm (neg_nonneg.1 a0) b0
      rw [this, neg_zero]
#align mul_self_inj_of_nonneg mul_self_inj_of_nonneg

theorem min_div_div_right_of_nonpos (hc : c ≤ 0) (a b : α) : min (a / c) (b / c) = max a b / c :=
  Eq.symm <| Antitone.map_max fun _ _ => div_le_div_of_nonpos_of_le hc
#align min_div_div_right_of_nonpos min_div_div_right_of_nonpos

theorem max_div_div_right_of_nonpos (hc : c ≤ 0) (a b : α) : max (a / c) (b / c) = min a b / c :=
  Eq.symm <| Antitone.map_min fun _ _ => div_le_div_of_nonpos_of_le hc
#align max_div_div_right_of_nonpos max_div_div_right_of_nonpos

theorem abs_inv (a : α) : |a⁻¹| = |a|⁻¹ :=
  map_inv₀ (absHom : α →*₀ α) a
#align abs_inv abs_inv

theorem abs_div (a b : α) : |a / b| = |a| / |b| :=
  map_div₀ (absHom : α →*₀ α) a b
#align abs_div abs_div

theorem abs_one_div (a : α) : |1 / a| = 1 / |a| := by rw [abs_div, abs_one]
#align abs_one_div abs_one_div

end

namespace Mathlib.Meta.Positivity
open Lean Meta Qq Function

section LinearOrderedSemifield
variable {α : Type*} [LinearOrderedSemifield α] {a b : α}

private lemma div_nonneg_of_pos_of_nonneg (ha : 0 < a) (hb : 0 ≤ b) : 0 ≤ a / b :=
  div_nonneg ha.le hb

private lemma div_nonneg_of_nonneg_of_pos (ha : 0 ≤ a) (hb : 0 < b) : 0 ≤ a / b :=
  div_nonneg ha hb.le

private lemma div_ne_zero_of_pos_of_ne_zero (ha : 0 < a) (hb : b ≠ 0) : a / b ≠ 0 :=
  div_ne_zero ha.ne' hb

private lemma div_ne_zero_of_ne_zero_of_pos (ha : a ≠ 0) (hb : 0 < b) : a / b ≠ 0 :=
  div_ne_zero ha hb.ne'

private lemma zpow_zero_pos (a : α) : 0 < a ^ (0 : ℤ) := zero_lt_one.trans_eq (zpow_zero a).symm

end LinearOrderedSemifield

/-- The `positivity` extension which identifies expressions of the form `a / b`,
such that `positivity` successfully recognises both `a` and `b`. -/
@[positivity _ / _] def evalDiv : PositivityExt where eval {u α} zα pα e := do
  let .app (.app (f : Q($α → $α → $α)) (a : Q($α))) (b : Q($α)) ← withReducible (whnf e)
    | throwError "not /"
  let _e_eq : $e =Q $f $a $b := ⟨⟩
  let _a ← synthInstanceQ (q(LinearOrderedSemifield $α) : Q(Type u))
  assumeInstancesCommute
  let ⟨_f_eq⟩ ← withDefault <| withNewMCtxDepth <| assertDefEqQ (u := u.succ) f q(HDiv.hDiv)
  let ra ← core zα pα a; let rb ← core zα pα b
  match ra, rb with
  | .positive pa, .positive pb => pure (.positive q(div_pos $pa $pb))
  | .positive pa, .nonnegative pb => pure (.nonnegative q(div_nonneg_of_pos_of_nonneg $pa $pb))
  | .nonnegative pa, .positive pb => pure (.nonnegative q(div_nonneg_of_nonneg_of_pos $pa $pb))
  | .nonnegative pa, .nonnegative pb => pure (.nonnegative q(div_nonneg $pa $pb))
  | .positive pa, .nonzero pb => pure (.nonzero q(div_ne_zero_of_pos_of_ne_zero $pa $pb))
  | .nonzero pa, .positive pb => pure (.nonzero q(div_ne_zero_of_ne_zero_of_pos $pa $pb))
  | .nonzero pa, .nonzero pb => pure (.nonzero q(div_ne_zero $pa $pb))
  | _, _ => pure .none

/-- The `positivity` extension which identifies expressions of the form `a⁻¹`,
such that `positivity` successfully recognises `a`. -/
@[positivity _⁻¹]
def evalInv : PositivityExt where eval {u α} zα pα e := do
  let .app (f : Q($α → $α)) (a : Q($α)) ← withReducible (whnf e) | throwError "not ⁻¹"
  let _e_eq : $e =Q $f $a := ⟨⟩
  let _a ← synthInstanceQ (q(LinearOrderedSemifield $α) : Q(Type u))
  assumeInstancesCommute
  let ⟨_f_eq⟩ ← withDefault <| withNewMCtxDepth <| assertDefEqQ (u := u.succ) f q(Inv.inv)
  let ra ← core zα pα a
  match ra with
  | .positive pa => pure (.positive q(inv_pos_of_pos $pa))
  | .nonnegative pa => pure (.nonnegative q(inv_nonneg_of_nonneg $pa))
  | .nonzero pa => pure (.nonzero q(inv_ne_zero $pa))
  | .none => pure .none

/-- The `positivity` extension which identifies expressions of the form `a ^ (0:ℤ)`. -/
@[positivity _ ^ (0:ℤ), Pow.pow _ (0:ℤ)]
def evalPowZeroInt : PositivityExt where eval {u α} _zα _pα e := do
  let .app (.app _ (a : Q($α))) _ ← withReducible (whnf e) | throwError "not ^"
  _ ← synthInstanceQ (q(LinearOrderedSemifield $α) : Q(Type u))
  pure (.positive (q(zpow_zero_pos $a) : Expr))

end Mathlib.Meta.Positivity<|MERGE_RESOLUTION|>--- conflicted
+++ resolved
@@ -42,93 +42,6 @@
 #align order_iso.mul_right₀_apply OrderIso.mulRight₀_apply
 
 /-!
-<<<<<<< HEAD
-### Lemmas about pos, nonneg, nonpos, neg
--/
-
-
-@[simp]
-theorem inv_pos : 0 < a⁻¹ ↔ 0 < a :=
-  suffices ∀ a : α, 0 < a → 0 < a⁻¹ from ⟨fun h => inv_inv a ▸ this _ h, this a⟩
-  fun a ha => flip lt_of_mul_lt_mul_left ha.le <| by simp [ne_of_gt ha, zero_lt_one]
-#align inv_pos inv_pos
-
-alias ⟨_, inv_pos_of_pos⟩ := inv_pos
-#align inv_pos_of_pos inv_pos_of_pos
-
-@[simp]
-theorem inv_nonneg : 0 ≤ a⁻¹ ↔ 0 ≤ a := by
-  simp only [le_iff_eq_or_lt, inv_pos, zero_eq_inv]
-#align inv_nonneg inv_nonneg
-
-alias ⟨_, inv_nonneg_of_nonneg⟩ := inv_nonneg
-#align inv_nonneg_of_nonneg inv_nonneg_of_nonneg
-
-@[simp]
-theorem inv_lt_zero : a⁻¹ < 0 ↔ a < 0 := by simp only [← not_le, inv_nonneg]
-#align inv_lt_zero inv_lt_zero
-
-@[simp]
-theorem inv_nonpos : a⁻¹ ≤ 0 ↔ a ≤ 0 := by simp only [← not_lt, inv_pos]
-#align inv_nonpos inv_nonpos
-
-theorem one_div_pos : 0 < 1 / a ↔ 0 < a :=
-  inv_eq_one_div a ▸ inv_pos
-#align one_div_pos one_div_pos
-
-theorem one_div_neg : 1 / a < 0 ↔ a < 0 :=
-  inv_eq_one_div a ▸ inv_lt_zero
-#align one_div_neg one_div_neg
-
-theorem one_div_nonneg : 0 ≤ 1 / a ↔ 0 ≤ a :=
-  inv_eq_one_div a ▸ inv_nonneg
-#align one_div_nonneg one_div_nonneg
-
-theorem one_div_nonpos : 1 / a ≤ 0 ↔ a ≤ 0 :=
-  inv_eq_one_div a ▸ inv_nonpos
-#align one_div_nonpos one_div_nonpos
-
-theorem div_pos (ha : 0 < a) (hb : 0 < b) : 0 < a / b := by
-  rw [div_eq_mul_inv]
-  exact mul_pos ha (inv_pos.2 hb)
-#align div_pos div_pos
-
-theorem div_nonneg (ha : 0 ≤ a) (hb : 0 ≤ b) : 0 ≤ a / b := by
-  rw [div_eq_mul_inv]
-  exact mul_nonneg ha (inv_nonneg.2 hb)
-#align div_nonneg div_nonneg
-
-theorem div_nonpos_of_nonpos_of_nonneg (ha : a ≤ 0) (hb : 0 ≤ b) : a / b ≤ 0 := by
-  rw [div_eq_mul_inv]
-  exact mul_nonpos_of_nonpos_of_nonneg ha (inv_nonneg.2 hb)
-#align div_nonpos_of_nonpos_of_nonneg div_nonpos_of_nonpos_of_nonneg
-
-theorem div_nonpos_of_nonneg_of_nonpos (ha : 0 ≤ a) (hb : b ≤ 0) : a / b ≤ 0 := by
-  rw [div_eq_mul_inv]
-  exact mul_nonpos_of_nonneg_of_nonpos ha (inv_nonpos.2 hb)
-#align div_nonpos_of_nonneg_of_nonpos div_nonpos_of_nonneg_of_nonpos
-
-theorem zpow_nonneg (ha : 0 ≤ a) : ∀ n : ℤ, 0 ≤ a ^ n
-  | (n : ℕ) => by
-    rw [zpow_natCast]
-    exact pow_nonneg ha _
-  | -(n + 1 : ℕ) => by
-    rw [zpow_neg, inv_nonneg, zpow_natCast]
-    exact pow_nonneg ha _
-#align zpow_nonneg zpow_nonneg
-
-theorem zpow_pos_of_pos (ha : 0 < a) : ∀ n : ℤ, 0 < a ^ n
-  | (n : ℕ) => by
-    rw [zpow_natCast]
-    exact pow_pos ha _
-  | -(n + 1 : ℕ) => by
-    rw [zpow_neg, inv_pos, zpow_natCast]
-    exact pow_pos ha _
-#align zpow_pos_of_pos zpow_pos_of_pos
-
-/-!
-=======
->>>>>>> 75dad162
 ### Relating one division with another term.
 -/
 
