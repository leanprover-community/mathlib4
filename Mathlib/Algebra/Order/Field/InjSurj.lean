/-
Copyright (c) 2014 Robert Lewis. All rights reserved.
Released under Apache 2.0 license as described in the file LICENSE.
Authors: Robert Lewis, Leonardo de Moura, Mario Carneiro, Floris van Doorn
-/
import Mathlib.Algebra.Field.Basic
import Mathlib.Algebra.Order.Field.Defs
import Mathlib.Algebra.Order.Ring.InjSurj

/-!
# Pulling back linearly ordered fields along injective maps
-/

open Function OrderDual

variable {ι α β : Type*}

namespace Function.Injective
<<<<<<< HEAD
variable [Zero β] [One β] [Add β] [Mul β] [Neg β] [Sub β] [Pow β ℕ] [SMul ℕ β]
  [SMul ℤ β] [SMul ℚ β] [NatCast β] [IntCast β] [RatCast β] [Inv β] [Div β] [Pow β ℤ]
  [Sup β] [Inf β] (f : β → α) (hf : Injective f)

/-- Pullback a `LinearOrderedSemifield` under an injective map. -/
@[reducible] -- See note [reducible non-instances]
def linearOrderedSemifield [LinearOrderedSemifield α] (zero : f 0 = 0) (one : f 1 = 1)
    (add : ∀ x y, f (x + y) = f x + f y) (mul : ∀ x y, f (x * y) = f x * f y)
    (inv : ∀ x, f x⁻¹ = (f x)⁻¹) (div : ∀ x y, f (x / y) = f x / f y)
    (nsmul : ∀ (n : ℕ) (x), f (n • x) = n • f x)
    (npow : ∀ (x) (n : ℕ), f (x ^ n) = f x ^ n) (zpow : ∀ (x) (n : ℤ), f (x ^ n) = f x ^ n)
    (natCast : ∀ n : ℕ, f n = n)
    (hsup : ∀ x y, f (x ⊔ y) = max (f x) (f y)) (hinf : ∀ x y, f (x ⊓ y) = min (f x) (f y)) :
    LinearOrderedSemifield β where
  __ := hf.linearOrderedCommSemiring f zero one add mul nsmul npow natCast hsup hinf
  __ := hf.semifield f zero one add mul inv div nsmul npow zpow natCast
#align function.injective.linear_ordered_semifield Function.Injective.linearOrderedSemifield

/-- Pullback a `LinearOrderedField` under an injective map. -/
@[reducible] -- See note [reducible non-instances]
def linearOrderedField [LinearOrderedField α] (zero : f 0 = 0) (one : f 1 = 1)
    (add : ∀ x y, f (x + y) = f x + f y) (mul : ∀ x y, f (x * y) = f x * f y)
    (neg : ∀ x, f (-x) = -f x) (sub : ∀ x y, f (x - y) = f x - f y) (inv : ∀ x, f x⁻¹ = (f x)⁻¹)
    (div : ∀ x y, f (x / y) = f x / f y)
    (nsmul : ∀ (n : ℕ) (x), f (n • x) = n • f x)
    (zsmul : ∀ (n : ℤ) (x), f (n • x) = n • f x) (qsmul : ∀ (q : ℚ) (x), f (q • x) = q • f x)
    (npow : ∀ (x) (n : ℕ), f (x ^ n) = f x ^ n) (zpow : ∀ (x) (n : ℤ), f (x ^ n) = f x ^ n)
    (natCast : ∀ n : ℕ, f n = n) (intCast : ∀ n : ℤ, f n = n)
    (ratCast : ∀ q : ℚ, f q = q) (hsup : ∀ x y, f (x ⊔ y) = max (f x) (f y))
    (hinf : ∀ x y, f (x ⊓ y) = min (f x) (f y)) : LinearOrderedField β where
  __ := hf.linearOrderedCommRing f zero one add mul neg sub nsmul zsmul npow natCast intCast
    hsup hinf
  __ := hf.field f zero one add mul neg sub inv div nsmul zsmul qsmul npow zpow natCast
    intCast ratCast
#align function.injective.linear_ordered_field Function.Injective.linearOrderedField

=======
variable [Zero β] [One β] [Add β] [Mul β] [Neg β] [Sub β] [Pow β ℕ] [SMul ℕ β] [SMul ℤ β]
  [SMul ℚ≥0 β] [SMul ℚ β] [NatCast β] [IntCast β] [NNRatCast β] [RatCast β] [Inv β] [Div β]
  [Pow β ℤ] [Sup β] [Inf β] (f : β → α) (hf : Injective f)

/-- Pullback a `LinearOrderedSemifield` under an injective map. -/
-- See note [reducible non-instances]
abbrev linearOrderedSemifield [LinearOrderedSemifield α] (zero : f 0 = 0) (one : f 1 = 1)
    (add : ∀ x y, f (x + y) = f x + f y) (mul : ∀ x y, f (x * y) = f x * f y)
    (inv : ∀ x, f x⁻¹ = (f x)⁻¹) (div : ∀ x y, f (x / y) = f x / f y)
    (nsmul : ∀ (n : ℕ) (x), f (n • x) = n • f x) (nnqsmul : ∀ (q : ℚ≥0) (x), f (q • x) = q • f x)
    (npow : ∀ (x) (n : ℕ), f (x ^ n) = f x ^ n) (zpow : ∀ (x) (n : ℤ), f (x ^ n) = f x ^ n)
    (natCast : ∀ n : ℕ, f n = n) (nnratCast : ∀ q : ℚ≥0, f q = q)
    (hsup : ∀ x y, f (x ⊔ y) = max (f x) (f y)) (hinf : ∀ x y, f (x ⊓ y) = min (f x) (f y)) :
    LinearOrderedSemifield β where
  __ := hf.linearOrderedCommSemiring f zero one add mul nsmul npow natCast hsup hinf
  __ := hf.semifield f zero one add mul inv div nsmul nnqsmul npow zpow natCast nnratCast

/-- Pullback a `LinearOrderedField` under an injective map. -/
-- See note [reducible non-instances]
abbrev linearOrderedField [LinearOrderedField α] (zero : f 0 = 0) (one : f 1 = 1)
    (add : ∀ x y, f (x + y) = f x + f y) (mul : ∀ x y, f (x * y) = f x * f y)
    (neg : ∀ x, f (-x) = -f x) (sub : ∀ x y, f (x - y) = f x - f y) (inv : ∀ x, f x⁻¹ = (f x)⁻¹)
    (div : ∀ x y, f (x / y) = f x / f y)
    (nsmul : ∀ (n : ℕ) (x), f (n • x) = n • f x) (zsmul : ∀ (n : ℤ) (x), f (n • x) = n • f x)
    (nnqsmul : ∀ (q : ℚ≥0) (x), f (q • x) = q • f x) (qsmul : ∀ (q : ℚ) (x), f (q • x) = q • f x)
    (npow : ∀ (x) (n : ℕ), f (x ^ n) = f x ^ n) (zpow : ∀ (x) (n : ℤ), f (x ^ n) = f x ^ n)
    (natCast : ∀ n : ℕ, f n = n) (intCast : ∀ n : ℤ, f n = n) (nnratCast : ∀ q : ℚ≥0, f q = q)
    (ratCast : ∀ q : ℚ, f q = q) (hsup : ∀ x y, f (x ⊔ y) = max (f x) (f y))
    (hinf : ∀ x y, f (x ⊓ y) = min (f x) (f y)) : LinearOrderedField β where
  __ := hf.linearOrderedCommRing f zero one add mul neg sub nsmul zsmul npow natCast intCast
    hsup hinf
  __ := hf.field f zero one add mul neg sub inv div nsmul zsmul nnqsmul qsmul npow zpow natCast
    intCast nnratCast ratCast

>>>>>>> 59de845a
end Function.Injective<|MERGE_RESOLUTION|>--- conflicted
+++ resolved
@@ -16,44 +16,6 @@
 variable {ι α β : Type*}
 
 namespace Function.Injective
-<<<<<<< HEAD
-variable [Zero β] [One β] [Add β] [Mul β] [Neg β] [Sub β] [Pow β ℕ] [SMul ℕ β]
-  [SMul ℤ β] [SMul ℚ β] [NatCast β] [IntCast β] [RatCast β] [Inv β] [Div β] [Pow β ℤ]
-  [Sup β] [Inf β] (f : β → α) (hf : Injective f)
-
-/-- Pullback a `LinearOrderedSemifield` under an injective map. -/
-@[reducible] -- See note [reducible non-instances]
-def linearOrderedSemifield [LinearOrderedSemifield α] (zero : f 0 = 0) (one : f 1 = 1)
-    (add : ∀ x y, f (x + y) = f x + f y) (mul : ∀ x y, f (x * y) = f x * f y)
-    (inv : ∀ x, f x⁻¹ = (f x)⁻¹) (div : ∀ x y, f (x / y) = f x / f y)
-    (nsmul : ∀ (n : ℕ) (x), f (n • x) = n • f x)
-    (npow : ∀ (x) (n : ℕ), f (x ^ n) = f x ^ n) (zpow : ∀ (x) (n : ℤ), f (x ^ n) = f x ^ n)
-    (natCast : ∀ n : ℕ, f n = n)
-    (hsup : ∀ x y, f (x ⊔ y) = max (f x) (f y)) (hinf : ∀ x y, f (x ⊓ y) = min (f x) (f y)) :
-    LinearOrderedSemifield β where
-  __ := hf.linearOrderedCommSemiring f zero one add mul nsmul npow natCast hsup hinf
-  __ := hf.semifield f zero one add mul inv div nsmul npow zpow natCast
-#align function.injective.linear_ordered_semifield Function.Injective.linearOrderedSemifield
-
-/-- Pullback a `LinearOrderedField` under an injective map. -/
-@[reducible] -- See note [reducible non-instances]
-def linearOrderedField [LinearOrderedField α] (zero : f 0 = 0) (one : f 1 = 1)
-    (add : ∀ x y, f (x + y) = f x + f y) (mul : ∀ x y, f (x * y) = f x * f y)
-    (neg : ∀ x, f (-x) = -f x) (sub : ∀ x y, f (x - y) = f x - f y) (inv : ∀ x, f x⁻¹ = (f x)⁻¹)
-    (div : ∀ x y, f (x / y) = f x / f y)
-    (nsmul : ∀ (n : ℕ) (x), f (n • x) = n • f x)
-    (zsmul : ∀ (n : ℤ) (x), f (n • x) = n • f x) (qsmul : ∀ (q : ℚ) (x), f (q • x) = q • f x)
-    (npow : ∀ (x) (n : ℕ), f (x ^ n) = f x ^ n) (zpow : ∀ (x) (n : ℤ), f (x ^ n) = f x ^ n)
-    (natCast : ∀ n : ℕ, f n = n) (intCast : ∀ n : ℤ, f n = n)
-    (ratCast : ∀ q : ℚ, f q = q) (hsup : ∀ x y, f (x ⊔ y) = max (f x) (f y))
-    (hinf : ∀ x y, f (x ⊓ y) = min (f x) (f y)) : LinearOrderedField β where
-  __ := hf.linearOrderedCommRing f zero one add mul neg sub nsmul zsmul npow natCast intCast
-    hsup hinf
-  __ := hf.field f zero one add mul neg sub inv div nsmul zsmul qsmul npow zpow natCast
-    intCast ratCast
-#align function.injective.linear_ordered_field Function.Injective.linearOrderedField
-
-=======
 variable [Zero β] [One β] [Add β] [Mul β] [Neg β] [Sub β] [Pow β ℕ] [SMul ℕ β] [SMul ℤ β]
   [SMul ℚ≥0 β] [SMul ℚ β] [NatCast β] [IntCast β] [NNRatCast β] [RatCast β] [Inv β] [Div β]
   [Pow β ℤ] [Sup β] [Inf β] (f : β → α) (hf : Injective f)
@@ -88,5 +50,4 @@
   __ := hf.field f zero one add mul neg sub inv div nsmul zsmul nnqsmul qsmul npow zpow natCast
     intCast nnratCast ratCast
 
->>>>>>> 59de845a
 end Function.Injective