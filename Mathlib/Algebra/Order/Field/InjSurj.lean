--- conflicted
+++ resolved
@@ -29,18 +29,11 @@
     (inv : ∀ x, f x⁻¹ = (f x)⁻¹) (div : ∀ x y, f (x / y) = f x / f y)
     (nsmul : ∀ (n : ℕ) (x), f (n • x) = n • f x)
     (npow : ∀ (x) (n : ℕ), f (x ^ n) = f x ^ n) (zpow : ∀ (x) (n : ℤ), f (x ^ n) = f x ^ n)
-<<<<<<< HEAD
-    (natCast : ∀ n : ℕ, f n = n) (hsup : ∀ x y, f (x ⊔ y) = max (f x) (f y))
-    (hinf : ∀ x y, f (x ⊓ y) = min (f x) (f y)) : LinearOrderedSemifield β :=
-  { hf.linearOrderedSemiring f zero one add mul nsmul npow natCast hsup hinf,
-    hf.semifield f zero one add mul inv div nsmul npow zpow natCast with }
-=======
     (natCast : ∀ n : ℕ, f n = n)
     (hsup : ∀ x y, f (x ⊔ y) = max (f x) (f y)) (hinf : ∀ x y, f (x ⊓ y) = min (f x) (f y)) :
     LinearOrderedSemifield β where
   __ := hf.linearOrderedCommSemiring f zero one add mul nsmul npow natCast hsup hinf
   __ := hf.semifield f zero one add mul inv div nsmul npow zpow natCast
->>>>>>> 7c41b874
 #align function.injective.linear_ordered_semifield Function.Injective.linearOrderedSemifield
 
 /-- Pullback a `LinearOrderedField` under an injective map. -/
@@ -52,14 +45,6 @@
     (nsmul : ∀ (n : ℕ) (x), f (n • x) = n • f x)
     (zsmul : ∀ (n : ℤ) (x), f (n • x) = n • f x) (qsmul : ∀ (q : ℚ) (x), f (q • x) = q • f x)
     (npow : ∀ (x) (n : ℕ), f (x ^ n) = f x ^ n) (zpow : ∀ (x) (n : ℤ), f (x ^ n) = f x ^ n)
-<<<<<<< HEAD
-    (natCast : ∀ n : ℕ, f n = n) (intCast : ∀ n : ℤ, f n = n) (ratCast : ∀ n : ℚ, f n = n)
-    (hsup : ∀ x y, f (x ⊔ y) = max (f x) (f y)) (hinf : ∀ x y, f (x ⊓ y) = min (f x) (f y)) :
-    LinearOrderedField β :=
-  { hf.linearOrderedRing f zero one add mul neg sub nsmul zsmul npow natCast intCast hsup hinf,
-    hf.field f zero one add mul neg sub inv div nsmul zsmul qsmul npow zpow natCast intCast
-      ratCast with }
-=======
     (natCast : ∀ n : ℕ, f n = n) (intCast : ∀ n : ℤ, f n = n)
     (ratCast : ∀ q : ℚ, f q = q) (hsup : ∀ x y, f (x ⊔ y) = max (f x) (f y))
     (hinf : ∀ x y, f (x ⊓ y) = min (f x) (f y)) : LinearOrderedField β where
@@ -67,7 +52,6 @@
     hsup hinf
   __ := hf.field f zero one add mul neg sub inv div nsmul zsmul qsmul npow zpow natCast
     intCast ratCast
->>>>>>> 7c41b874
 #align function.injective.linear_ordered_field Function.Injective.linearOrderedField
 
 end Function.Injective