/-
Copyright (c) 2024 Scott Carnahan. All rights reserved.
Released under Apache 2.0 license as described in the file LICENSE.
Authors: Scott Carnahan
-/
import Mathlib.Data.Set.Pointwise.SMul
import Mathlib.Order.WellFoundedSet

/-!
# Ordered scalar multiplication and vector addition
This file defines ordered scalar multiplication and vector addition, and proves some properties.
In the additive case, a motivating example is given by the additive action of `ℤ` on subsets of
reals that are closed under integer translation.  The order compatibility allows for a treatment of
the `R((z))`-module structure on `(z ^ s) V((z))` for an `R`-module `V`, using the formalism of Hahn
series.  In the multiplicative case, a standard example is the action of non-negative rationals on
an ordered field.

## Implementation notes
<<<<<<< HEAD
=======

>>>>>>> ef9f57ce
* Beause these classes mix the algebra and order hierarchies, we write them as `Prop`-valued mixins.
* Despite the file name, Ordered AddTorsors are not defined as a separate class.  To implement them,
  combine `[AddTorsor G P]` with `[IsOrderedCancelVAdd G P]`

## Definitions
* IsOrderedSMul : inequalities are preserved by scalar multiplication.
* IsOrderedVAdd : inequalities are preserved by translation.
* IsCancelSMul : the scalar multiplication version of cancellative multiplication
* IsCancelVAdd : the vector addition version of cancellative addition
* IsOrderedCancelSMul : inequalities are preserved and reflected by scalar multiplication.
* IsOrderedCancelVAdd : inequalities are preserved and reflected by translation.
<<<<<<< HEAD
* SMul.antidiagonal : Set-valued antidiagonal for SMul.
* VAdd.antidiagonal : Set-valued antidiagonal for VAdd.
* Finset.SMulAntidiagonal : Finset antidiagonal for PWO inputs.
* Finset.VAddAntidiagonal : Finset antidiagonal for PWO inputs.
=======
>>>>>>> ef9f57ce

## Instances
* OrderedCommMonoid.toIsOrderedSMul
* OrderedAddCommMonoid.toIsOrderedVAdd
* IsOrderedSMul.toCovariantClassLeft
* IsOrderedVAdd.toCovariantClassLeft
* IsOrderedCancelSMul.toCancelSMul
* IsOrderedCancelVAdd.toCancelVAdd
* OrderedCancelCommMonoid.toIsOrderedCancelSMul
* OrderedCancelAddCommMonoid.toIsOrderedCancelVAdd
* IsOrderedCancelSMul.toContravariantClassLeft
* IsOrderedCancelVAdd.toContravariantClassLeft

## TODO
<<<<<<< HEAD
* (lex) prod instances
* Pi instances
* WithTop
=======
* definitions and finiteness results for antidiagonals
* (lex) prod instances
* Pi instances
>>>>>>> ef9f57ce

-/

open Function

variable {G P : Type*}

/-- An ordered vector addition is a bi-monotone vector addition. -/
class IsOrderedVAdd (G P : Type*) [LE G] [LE P] [VAdd G P] : Prop where
  protected vadd_le_vadd_left : ∀ a b : P, a ≤ b → ∀ c : G, c +ᵥ a ≤ c +ᵥ b
  protected vadd_le_vadd_right : ∀ c d : G, c ≤ d → ∀ a : P, c +ᵥ a ≤ d +ᵥ a

@[deprecated (since := "2024-07-15")] alias OrderedVAdd := IsOrderedVAdd
<<<<<<< HEAD

/-- An ordered scalar multiplication is a bi-monotone scalar multiplication. -/
@[to_additive]
class IsOrderedSMul (G P : Type*) [LE G] [LE P] [SMul G P] : Prop where
  protected smul_le_smul_left : ∀ a b : P, a ≤ b → ∀ c : G, c • a ≤ c • b
  protected smul_le_smul_right : ∀ c d : G, c ≤ d → ∀ a : P, c • a ≤ d • a

@[to_additive]
instance [LE G] [LE P] [SMul G P] [IsOrderedSMul G P] : CovariantClass G P (· • ·) (· ≤ ·) where
  elim := fun a _ _ bc ↦ IsOrderedSMul.smul_le_smul_left _ _ bc a

@[to_additive]
instance [OrderedCommMonoid G] : IsOrderedSMul G G where
  smul_le_smul_left _ _ := mul_le_mul_left'
  smul_le_smul_right _ _ := mul_le_mul_right'

@[to_additive]
theorem IsOrderedSMul.smul_le_smul [Preorder G] [Preorder P] [SMul G P] [IsOrderedSMul G P]
    {a b : G} {c d : P} (hab : a ≤ b) (hcd : c ≤ d) : a • c ≤ b • d :=
  (IsOrderedSMul.smul_le_smul_left _ _ hcd _).trans (IsOrderedSMul.smul_le_smul_right _ _ hab _)
=======

/-- An ordered scalar multiplication is a bi-monotone scalar multiplication. Note that this is
different from `OrderedSMul`, which uses strict inequality, requires `G` to be a semiring, and the
defining conditions are restricted to positive elements of `G`. -/
@[to_additive]
class IsOrderedSMul (G P : Type*) [LE G] [LE P] [SMul G P] : Prop where
  protected smul_le_smul_left : ∀ a b : P, a ≤ b → ∀ c : G, c • a ≤ c • b
  protected smul_le_smul_right : ∀ c d : G, c ≤ d → ∀ a : P, c • a ≤ d • a

@[to_additive]
instance [LE G] [LE P] [SMul G P] [IsOrderedSMul G P] : CovariantClass G P (· • ·) (· ≤ ·) where
  elim := fun a _ _ bc ↦ IsOrderedSMul.smul_le_smul_left _ _ bc a

@[to_additive]
instance [OrderedCommMonoid G] : IsOrderedSMul G G where
  smul_le_smul_left _ _ := mul_le_mul_left'
  smul_le_smul_right _ _ := mul_le_mul_right'
>>>>>>> ef9f57ce

/-- A vector addition is cancellative if it is pointwise injective on the left and right. -/
class IsCancelVAdd (G P : Type*) [VAdd G P] : Prop where
  protected left_cancel : ∀ (a : G) (b c : P), a +ᵥ b = a +ᵥ c → b = c
  protected right_cancel : ∀ (a b : G) (c : P), a +ᵥ c = b +ᵥ c → a = b

@[deprecated (since := "2024-07-15")] alias CancelVAdd := IsCancelVAdd

/-- A scalar multiplication is cancellative if it is pointwise injective on the left and right. -/
@[to_additive]
class IsCancelSMul (G P : Type*) [SMul G P] : Prop where
  protected left_cancel : ∀ (a : G) (b c : P), a • b = a • c → b = c
  protected right_cancel : ∀ (a b : G) (c : P), a • c = b • c → a = b

/-- An ordered cancellative vector addition is an ordered vector addition that is cancellative. -/
class IsOrderedCancelVAdd (G P : Type*) [LE G] [LE P] [VAdd G P] extends
    IsOrderedVAdd G P : Prop where
  protected le_of_vadd_le_vadd_left : ∀ (a : G) (b c : P), a +ᵥ b ≤ a +ᵥ c → b ≤ c
  protected le_of_vadd_le_vadd_right : ∀ (a b : G) (c : P), a +ᵥ c ≤ b +ᵥ c → a ≤ b

@[deprecated (since := "2024-07-15")] alias OrderedCancelVAdd := IsOrderedCancelVAdd

/-- An ordered cancellative scalar multiplication is an ordered scalar multiplication that is
  cancellative. -/
@[to_additive]
class IsOrderedCancelSMul (G P : Type*) [LE G] [LE P] [SMul G P] extends
    IsOrderedSMul G P : Prop where
  protected le_of_smul_le_smul_left : ∀ (a : G) (b c : P), a • b ≤ a • c → b ≤ c
  protected le_of_smul_le_smul_right : ∀ (a b : G) (c : P), a • c ≤ b • c → a ≤ b

@[to_additive]
instance [PartialOrder G] [PartialOrder P] [SMul G P] [IsOrderedCancelSMul G P] :
    IsCancelSMul G P where
  left_cancel a b c h := (IsOrderedCancelSMul.le_of_smul_le_smul_left a b c h.le).antisymm
    (IsOrderedCancelSMul.le_of_smul_le_smul_left a c b h.ge)
  right_cancel a b c h := (IsOrderedCancelSMul.le_of_smul_le_smul_right a b c h.le).antisymm
    (IsOrderedCancelSMul.le_of_smul_le_smul_right b a c h.ge)

@[to_additive]
instance [OrderedCancelCommMonoid G] : IsOrderedCancelSMul G G where
  le_of_smul_le_smul_left _ _ _ := le_of_mul_le_mul_left'
  le_of_smul_le_smul_right _ _ _ := le_of_mul_le_mul_right'

<<<<<<< HEAD
@[to_additive]
instance (priority := 200) [LE G] [LE P] [SMul G P] [IsOrderedCancelSMul G P] :
    ContravariantClass G P (· • ·) (· ≤ ·) :=
  ⟨IsOrderedCancelSMul.le_of_smul_le_smul_left⟩

=======
>>>>>>> ef9f57ce
namespace SMul

@[to_additive]
theorem smul_lt_smul_of_le_of_lt [LE G] [Preorder P] [SMul G P] [IsOrderedCancelSMul G P]
    {a b : G} {c d : P} (h₁ : a ≤ b) (h₂ : c < d) :
  a • c < b • d := by
  refine lt_of_le_of_lt (IsOrderedSMul.smul_le_smul_right a b h₁ c) ?_
  refine lt_of_le_not_le (IsOrderedSMul.smul_le_smul_left c d (le_of_lt h₂) b) ?_
  by_contra hbdc
  have h : d ≤ c := IsOrderedCancelSMul.le_of_smul_le_smul_left b d c hbdc
  rw [@lt_iff_le_not_le] at h₂
  simp_all only [not_true_eq_false, and_false]

@[to_additive]
theorem smul_lt_smul_of_lt_of_le [Preorder G] [Preorder P] [SMul G P] [IsOrderedCancelSMul G P]
    {a b : G} {c d : P} (h₁ : a < b) (h₂ : c ≤ d) : a • c < b • d := by
  refine lt_of_le_of_lt (IsOrderedSMul.smul_le_smul_left c d h₂ a) ?_
  refine lt_of_le_not_le (IsOrderedSMul.smul_le_smul_right a b (le_of_lt h₁) d) ?_
  by_contra hbad
  have h : b ≤ a := IsOrderedCancelSMul.le_of_smul_le_smul_right b a d hbad
  rw [@lt_iff_le_not_le] at h₁
  simp_all only [not_true_eq_false, and_false]

end SMul
<<<<<<< HEAD

/-- Scalar multiplication for subsets. -/
@[to_additive "Vector addition for subsets."]
protected def Set.SMul [SMul G P] : SMul (Set G) (Set P) :=
  ⟨image2 (· • ·)⟩

scoped[Pointwise] attribute [instance] Set.SMul
scoped[Pointwise] attribute [instance] Set.VAdd

open Pointwise

@[to_additive]
theorem Set.mem_SMul [SMul G P] {s : Set G} {t : Set P} {b : P} :
    b ∈ s • t ↔ ∃ x ∈ s, ∃ y ∈ t, x • y = b :=
  Iff.rfl

@[to_additive]
theorem Set.sMul_mem_SMul [SMul G P] {s : Set G} {t : Set P} {a : G} {b : P} :
    a ∈ s → b ∈ t → a • b ∈ s • t :=
  Set.mem_image2_of_mem

namespace SMul

variable [SMul G P] {s s₁ s₂ : Set G} {t t₁ t₂ : Set P} {a : P} {x : G × P}

/-- `SMul.antidiagonal s t a` is the set of all pairs of an element in `s` and an
      element in `t` that scalar multiply to `a`.-/
@[to_additive "`VAdd.antidiagonal s t a` is the set of all pairs of an element in `s` and an
      element in `t` that vector-add to `a`."]
def antidiagonal (s : Set G) (t : Set P) (a : P) : Set (G × P) :=
  { x | x.1 ∈ s ∧ x.2 ∈ t ∧ x.1 • x.2 = a }

@[to_additive (attr := simp)]
theorem mem_Antidiagonal : x ∈ antidiagonal s t a ↔ x.1 ∈ s ∧ x.2 ∈ t ∧ x.1 • x.2 = a :=
  Iff.rfl

@[to_additive]
theorem antidiagonal_mono_left (h : s₁ ⊆ s₂) :
    antidiagonal s₁ t a ⊆ antidiagonal s₂ t a :=
  fun _ hx => ⟨h hx.1, hx.2.1, hx.2.2⟩

@[to_additive]
theorem antidiagonal_mono_right (h : t₁ ⊆ t₂) :
    antidiagonal s t₁ a ⊆ antidiagonal s t₂ a := fun _ hx => ⟨hx.1, h hx.2.1, hx.2.2⟩

end SMul

namespace SMulAntidiagonal

open SMul

variable {s : Set G} {t : Set P} {a : P}

@[to_additive VAddAntidiagonal.fst_eq_fst_iff_snd_eq_snd]
theorem fst_eq_fst_iff_snd_eq_snd [SMul G P] [IsCancelSMul G P] {x y : antidiagonal s t a} :
    (x : G × P).1 = (y : G × P).1 ↔ (x : G × P).2 = (y : G × P).2 :=
  ⟨fun h =>
    IsCancelSMul.left_cancel _ _ _
      (y.2.2.2.trans <| by
          rw [← h]
          exact x.2.2.2.symm).symm,
    fun h =>
    IsCancelSMul.right_cancel _ _ _
      (y.2.2.2.trans <| by
          rw [← h]
          exact x.2.2.2.symm).symm⟩

variable [PartialOrder G] [PartialOrder P] [SMul G P] [IsOrderedCancelSMul G P]
  {x y : antidiagonal s t a}

@[to_additive VAddAntidiagonal.eq_of_fst_eq_fst]
theorem eq_of_fst_eq_fst (h : (x : G × P).fst = (y : G × P).fst) : x = y :=
  Subtype.ext <| Prod.ext h <| fst_eq_fst_iff_snd_eq_snd.1 h

@[to_additive VAddAntidiagonal.eq_of_snd_eq_snd]
theorem eq_of_snd_eq_snd (h : (x : G × P).snd = (y : G × P).snd) : x = y :=
  Subtype.ext <| Prod.ext (fst_eq_fst_iff_snd_eq_snd.2 h) h

@[to_additive VAddAntidiagonal.eq_of_fst_le_fst_of_snd_le_snd]
theorem eq_of_fst_le_fst_of_snd_le_snd (h₁ : (x : G × P).1 ≤ (y : G × P).1)
    (h₂ : (x : G × P).2 ≤ (y : G × P).2) : x = y :=
  eq_of_fst_eq_fst <|
    h₁.eq_of_not_lt fun hlt =>
      (smul_lt_smul_of_lt_of_le hlt h₂).ne <|
        (mem_Antidiagonal.1 x.2).2.2.trans (mem_Antidiagonal.1 y.2).2.2.symm

@[to_additive VAddAntidiagonal.finite_of_isPWO]
theorem finite_of_isPWO (hs : s.IsPWO) (ht : t.IsPWO) (a) : (antidiagonal s t a).Finite := by
  refine' Set.not_infinite.1 fun h => _
  have h1 : (antidiagonal s t a).PartiallyWellOrderedOn (Prod.fst ⁻¹'o (· ≤ ·)) := fun f hf =>
    hs (Prod.fst ∘ f) fun n => (mem_Antidiagonal.1 (hf n)).1
  have h2 : (antidiagonal s t a).PartiallyWellOrderedOn (Prod.snd ⁻¹'o (· ≤ ·)) := fun f hf =>
    ht (Prod.snd ∘ f) fun n => (mem_Antidiagonal.1 (hf n)).2.1
  have isrfl : IsRefl (G × P) (Prod.fst ⁻¹'o fun x x_1 ↦ x ≤ x_1) := by
    refine { refl := ?refl }
    simp_all only [Order.Preimage, le_refl, Prod.forall, implies_true]
  have istrns : IsTrans (G × P) (Prod.fst ⁻¹'o fun x x_1 ↦ x ≤ x_1) := by
    refine { trans := ?trans }
    simp_all only [Order.Preimage, Prod.forall]
    exact fun a _ a_1 _ a_2 _ a_3 a_4 ↦ Preorder.le_trans a a_1 a_2 a_3 a_4
  obtain ⟨g, hg⟩ :=
    h1.exists_monotone_subseq (fun n => h.natEmbedding _ n) fun n => (h.natEmbedding _ n).2
  obtain ⟨m, n, mn, h2'⟩ := h2 (fun x => (h.natEmbedding _) (g x)) fun n => (h.natEmbedding _ _).2
  refine' mn.ne (g.injective <| (h.natEmbedding _).injective _)
  exact eq_of_fst_le_fst_of_snd_le_snd (hg _ _ mn.le) h2'

end SMulAntidiagonal

/-- The vector sum of two monotone functions is monotone. -/
@[to_additive]
theorem Monotone.SMul {γ : Type*} [Preorder G] [Preorder P] [Preorder γ] [SMul G P]
    [IsOrderedSMul G P] {f : γ → G} {g : γ → P} (hf : Monotone f) (hg : Monotone g) :
    Monotone fun x => f x • g x :=
  fun _ _ hab => (IsOrderedSMul.smul_le_smul_left _ _ (hg hab) _).trans
    (IsOrderedSMul.smul_le_smul_right _ _ (hf hab) _)

namespace Set

@[to_additive]
theorem Nonempty.SMul [SMul G P] {s : Set G} {t : Set P} :
    s.Nonempty → t.Nonempty → (s • t).Nonempty :=
  Nonempty.image2

@[to_additive]
theorem IsPWO.SMul [PartialOrder G] [PartialOrder P] [SMul G P] [IsOrderedCancelSMul G P] {s : Set G}
    {t : Set P} (hs : s.IsPWO) (ht : t.IsPWO) : IsPWO (s • t) := by
  rw [← @image_smul_prod]
  exact (hs.prod ht).image_of_monotone (monotone_fst.SMul monotone_snd)

@[to_additive]
theorem IsWF.SMul [LinearOrder G] [LinearOrder P] [SMul G P] [IsOrderedCancelSMul G P] {s : Set G}
    {t : Set P} (hs : s.IsWF) (ht : t.IsWF) : IsWF (s • t) :=
  (hs.isPWO.SMul ht.isPWO).isWF

@[to_additive]
theorem IsWF.min_SMul [LinearOrder G] [LinearOrder P] [_root_.SMul G P] [IsOrderedCancelSMul G P]
    {s : Set G} {t : Set P} (hs : s.IsWF) (ht : t.IsWF) (hsn : s.Nonempty) (htn : t.Nonempty) :
    (hs.SMul ht).min (hsn.SMul htn) = hs.min hsn • ht.min htn := by
  refine' le_antisymm (IsWF.min_le _ _ (mem_SMul.2 ⟨_, hs.min_mem _, _, ht.min_mem _, rfl⟩)) _
  rw [IsWF.le_min_iff]
  rintro _ ⟨x, hx, y, hy, rfl⟩
  exact IsOrderedSMul.smul_le_smul (hs.min_le _ hx) (ht.min_le _ hy)

end Set


namespace Finset

section

variable [PartialOrder G] [PartialOrder P] [SMul G P] [IsOrderedCancelSMul G P] {s : Set G}
    {t : Set P} (hs : s.IsPWO) (ht : t.IsPWO) (a : P) {u : Set G} {hu : u.IsPWO} {v : Set P}
    {hv : v.IsPWO} {x : G × P}

/-- `Finset.SMulAntidiagonal hs ht a` is the set of all pairs of an element in `s` and an
element in `t` whose scalar multiplicatoin yields `a`, but its construction requires proofs that `s`
and `t` are well-ordered. -/
@[to_additive "`Finset.VAddAntidiagonal hs ht a` is the set of all pairs of an element in `s` and an
element in `t` whose vector addition yields `a`, but its construction requires proofs that `s` and
`t` are well-ordered."]
noncomputable def SMulAntidiagonal [PartialOrder G] [PartialOrder P] [IsOrderedCancelSMul G P]
    {s : Set G} {t : Set P} (hs : s.IsPWO) (ht : t.IsPWO) (a : P) : Finset (G × P) :=
  (SMulAntidiagonal.finite_of_isPWO hs ht a).toFinset

@[to_additive (attr := simp)]
theorem mem_SMulAntidiagonal :
    x ∈ SMulAntidiagonal hs ht a ↔ x.1 ∈ s ∧ x.2 ∈ t ∧ x.1 • x.2 = a := by
  simp only [SMulAntidiagonal, Set.Finite.mem_toFinset]
  exact Set.mem_sep_iff

@[to_additive]
theorem SMulAntidiagonal_mono_left {a : P} {hs : s.IsPWO} {ht : t.IsPWO} (h : u ⊆ s) :
    SMulAntidiagonal hu ht a ⊆ SMulAntidiagonal hs ht a :=
  Set.Finite.toFinset_mono <| SMul.antidiagonal_mono_left h

@[to_additive]
theorem SMulAntidiagonal_mono_right {a : P} {hs : s.IsPWO} {ht : t.IsPWO} (h : v ⊆ t) :
    SMulAntidiagonal hs hv a ⊆ SMulAntidiagonal hs ht a :=
  Set.Finite.toFinset_mono <| SMul.antidiagonal_mono_right h

@[to_additive]
theorem support_SMulAntidiagonal_subset_SMul {hs : s.IsPWO} {ht : t.IsPWO} :
    { a | (SMulAntidiagonal hs ht a).Nonempty } ⊆ (s • t) :=
  fun a ⟨b, hb⟩ => by
  rw [mem_SMulAntidiagonal] at hb
  rw [Set.mem_SMul]
  use b.1
  refine { left := hb.1, right := ?_ }
  use b.2
  exact { left := hb.2.1, right := hb.2.2 }

@[to_additive]
theorem isPWO_support_SMulAntidiagonal {hs : s.IsPWO} {ht : t.IsPWO} :
    { a | (SMulAntidiagonal hs ht a).Nonempty }.IsPWO :=
  (hs.SMul ht).mono (support_SMulAntidiagonal_subset_SMul)

end

@[to_additive]
theorem SMulAntidiagonal_min_SMul_min [LinearOrder G] [LinearOrder P] [SMul G P]
    [IsOrderedCancelSMul G P] {s : Set G} {t : Set P} (hs : s.IsWF) (ht : t.IsWF) (hns : s.Nonempty)
    (hnt : t.Nonempty) :
    SMulAntidiagonal hs.isPWO ht.isPWO (hs.min hns • ht.min hnt) = {(hs.min hns, ht.min hnt)} := by
  ext ⟨a, b⟩
  simp only [mem_SMulAntidiagonal, mem_singleton, Prod.ext_iff]
  constructor
  · rintro ⟨has, hat, hst⟩
    obtain rfl :=
      (hs.min_le hns has).eq_of_not_lt fun hlt =>
        (SMul.smul_lt_smul_of_lt_of_le hlt <| ht.min_le hnt hat).ne' hst
    exact ⟨rfl, IsCancelSMul.left_cancel _ _ _ hst⟩
  · rintro ⟨rfl, rfl⟩
    exact ⟨hs.min_mem _, ht.min_mem _, rfl⟩

end Finset
=======

@[to_additive]
instance (priority := 200) [LE G] [LE P] [SMul G P] [IsOrderedCancelSMul G P] :
    ContravariantClass G P (· • ·) (· ≤ ·) :=
  ⟨IsOrderedCancelSMul.le_of_smul_le_smul_left⟩
>>>>>>> ef9f57ce
<|MERGE_RESOLUTION|>--- conflicted
+++ resolved
@@ -16,10 +16,7 @@
 an ordered field.
 
 ## Implementation notes
-<<<<<<< HEAD
-=======
-
->>>>>>> ef9f57ce
+
 * Beause these classes mix the algebra and order hierarchies, we write them as `Prop`-valued mixins.
 * Despite the file name, Ordered AddTorsors are not defined as a separate class.  To implement them,
   combine `[AddTorsor G P]` with `[IsOrderedCancelVAdd G P]`
@@ -31,13 +28,10 @@
 * IsCancelVAdd : the vector addition version of cancellative addition
 * IsOrderedCancelSMul : inequalities are preserved and reflected by scalar multiplication.
 * IsOrderedCancelVAdd : inequalities are preserved and reflected by translation.
-<<<<<<< HEAD
 * SMul.antidiagonal : Set-valued antidiagonal for SMul.
 * VAdd.antidiagonal : Set-valued antidiagonal for VAdd.
 * Finset.SMulAntidiagonal : Finset antidiagonal for PWO inputs.
 * Finset.VAddAntidiagonal : Finset antidiagonal for PWO inputs.
-=======
->>>>>>> ef9f57ce
 
 ## Instances
 * OrderedCommMonoid.toIsOrderedSMul
@@ -52,15 +46,9 @@
 * IsOrderedCancelVAdd.toContravariantClassLeft
 
 ## TODO
-<<<<<<< HEAD
 * (lex) prod instances
 * Pi instances
 * WithTop
-=======
-* definitions and finiteness results for antidiagonals
-* (lex) prod instances
-* Pi instances
->>>>>>> ef9f57ce
 
 -/
 
@@ -74,9 +62,10 @@
   protected vadd_le_vadd_right : ∀ c d : G, c ≤ d → ∀ a : P, c +ᵥ a ≤ d +ᵥ a
 
 @[deprecated (since := "2024-07-15")] alias OrderedVAdd := IsOrderedVAdd
-<<<<<<< HEAD
-
-/-- An ordered scalar multiplication is a bi-monotone scalar multiplication. -/
+
+/-- An ordered scalar multiplication is a bi-monotone scalar multiplication. Note that this is
+different from `OrderedSMul`, which uses strict inequality, requires `G` to be a semiring, and the
+defining conditions are restricted to positive elements of `G`. -/
 @[to_additive]
 class IsOrderedSMul (G P : Type*) [LE G] [LE P] [SMul G P] : Prop where
   protected smul_le_smul_left : ∀ a b : P, a ≤ b → ∀ c : G, c • a ≤ c • b
@@ -95,25 +84,6 @@
 theorem IsOrderedSMul.smul_le_smul [Preorder G] [Preorder P] [SMul G P] [IsOrderedSMul G P]
     {a b : G} {c d : P} (hab : a ≤ b) (hcd : c ≤ d) : a • c ≤ b • d :=
   (IsOrderedSMul.smul_le_smul_left _ _ hcd _).trans (IsOrderedSMul.smul_le_smul_right _ _ hab _)
-=======
-
-/-- An ordered scalar multiplication is a bi-monotone scalar multiplication. Note that this is
-different from `OrderedSMul`, which uses strict inequality, requires `G` to be a semiring, and the
-defining conditions are restricted to positive elements of `G`. -/
-@[to_additive]
-class IsOrderedSMul (G P : Type*) [LE G] [LE P] [SMul G P] : Prop where
-  protected smul_le_smul_left : ∀ a b : P, a ≤ b → ∀ c : G, c • a ≤ c • b
-  protected smul_le_smul_right : ∀ c d : G, c ≤ d → ∀ a : P, c • a ≤ d • a
-
-@[to_additive]
-instance [LE G] [LE P] [SMul G P] [IsOrderedSMul G P] : CovariantClass G P (· • ·) (· ≤ ·) where
-  elim := fun a _ _ bc ↦ IsOrderedSMul.smul_le_smul_left _ _ bc a
-
-@[to_additive]
-instance [OrderedCommMonoid G] : IsOrderedSMul G G where
-  smul_le_smul_left _ _ := mul_le_mul_left'
-  smul_le_smul_right _ _ := mul_le_mul_right'
->>>>>>> ef9f57ce
 
 /-- A vector addition is cancellative if it is pointwise injective on the left and right. -/
 class IsCancelVAdd (G P : Type*) [VAdd G P] : Prop where
@@ -157,14 +127,11 @@
   le_of_smul_le_smul_left _ _ _ := le_of_mul_le_mul_left'
   le_of_smul_le_smul_right _ _ _ := le_of_mul_le_mul_right'
 
-<<<<<<< HEAD
 @[to_additive]
 instance (priority := 200) [LE G] [LE P] [SMul G P] [IsOrderedCancelSMul G P] :
     ContravariantClass G P (· • ·) (· ≤ ·) :=
   ⟨IsOrderedCancelSMul.le_of_smul_le_smul_left⟩
 
-=======
->>>>>>> ef9f57ce
 namespace SMul
 
 @[to_additive]
@@ -189,7 +156,6 @@
   simp_all only [not_true_eq_false, and_false]
 
 end SMul
-<<<<<<< HEAD
 
 /-- Scalar multiplication for subsets. -/
 @[to_additive "Vector addition for subsets."]
@@ -404,11 +370,4 @@
   · rintro ⟨rfl, rfl⟩
     exact ⟨hs.min_mem _, ht.min_mem _, rfl⟩
 
-end Finset
-=======
-
-@[to_additive]
-instance (priority := 200) [LE G] [LE P] [SMul G P] [IsOrderedCancelSMul G P] :
-    ContravariantClass G P (· • ·) (· ≤ ·) :=
-  ⟨IsOrderedCancelSMul.le_of_smul_le_smul_left⟩
->>>>>>> ef9f57ce
+end Finset