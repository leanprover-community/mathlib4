/-
Copyright (c) 2021 Anne Baanen. All rights reserved.
Released under Apache 2.0 license as described in the file LICENSE.
Authors: Mario Carneiro, Anne Baanen
-/
import Mathlib.Algebra.GroupWithZero.Units.Lemmas
import Mathlib.Algebra.Order.Field.Defs
import Mathlib.Algebra.Order.Hom.Basic
import Mathlib.Algebra.Order.Ring.Abs
import Mathlib.Algebra.Ring.Regular

#align_import algebra.order.absolute_value from "leanprover-community/mathlib"@"0013240bce820e3096cebb7ccf6d17e3f35f77ca"

/-!
# Absolute values

This file defines a bundled type of absolute values `AbsoluteValue R S`.

## Main definitions

 * `AbsoluteValue R S` is the type of absolute values on `R` mapping to `S`.
 * `AbsoluteValue.abs` is the "standard" absolute value on `S`, mapping negative `x` to `-x`.
 * `AbsoluteValue.toMonoidWithZeroHom`: absolute values mapping to a
   linear ordered field preserve `0`, `*` and `1`
 * `IsAbsoluteValue`: a type class stating that `f : β → α` satisfies the axioms of an absolute
   value
-/

variable {ι α R S : Type*}

/-- `AbsoluteValue R S` is the type of absolute values on `R` mapping to `S`:
the maps that preserve `*`, are nonnegative, positive definite and satisfy the triangle equality. -/
structure AbsoluteValue (R S : Type*) [Semiring R] [OrderedSemiring S] extends R →ₙ* S where
  /-- The absolute value is nonnegative -/
  nonneg' : ∀ x, 0 ≤ toFun x
  /-- The absolute value is positive definitive -/
  eq_zero' : ∀ x, toFun x = 0 ↔ x = 0
  /-- The absolute value satisfies the triangle inequality -/
  add_le' : ∀ x y, toFun (x + y) ≤ toFun x + toFun y
#align absolute_value AbsoluteValue

namespace AbsoluteValue

attribute [nolint docBlame] AbsoluteValue.toMulHom

section OrderedSemiring

section Semiring

variable {R S : Type*} [Semiring R] [OrderedSemiring S] (abv : AbsoluteValue R S)

instance funLike : FunLike (AbsoluteValue R S) R S where
  coe f := f.toFun
  coe_injective' f g h := by obtain ⟨⟨_, _⟩, _⟩ := f; obtain ⟨⟨_, _⟩, _⟩ := g; congr

instance zeroHomClass : ZeroHomClass (AbsoluteValue R S) R S where
  map_zero f := (f.eq_zero' _).2 rfl
#align absolute_value.zero_hom_class AbsoluteValue.zeroHomClass

instance mulHomClass : MulHomClass (AbsoluteValue R S) R S :=
  { AbsoluteValue.zeroHomClass (R := R) (S := S) with map_mul := fun f => f.map_mul' }
#align absolute_value.mul_hom_class AbsoluteValue.mulHomClass

instance nonnegHomClass : NonnegHomClass (AbsoluteValue R S) R S :=
  { AbsoluteValue.zeroHomClass (R := R) (S := S) with apply_nonneg := fun f => f.nonneg' }
#align absolute_value.nonneg_hom_class AbsoluteValue.nonnegHomClass

instance subadditiveHomClass : SubadditiveHomClass (AbsoluteValue R S) R S :=
  { AbsoluteValue.zeroHomClass (R := R) (S := S) with map_add_le_add := fun f => f.add_le' }
#align absolute_value.subadditive_hom_class AbsoluteValue.subadditiveHomClass

@[simp]
theorem coe_mk (f : R →ₙ* S) {h₁ h₂ h₃} : (AbsoluteValue.mk f h₁ h₂ h₃ : R → S) = f :=
  rfl
#align absolute_value.coe_mk AbsoluteValue.coe_mk

@[ext]
theorem ext ⦃f g : AbsoluteValue R S⦄ : (∀ x, f x = g x) → f = g :=
  DFunLike.ext _ _
#align absolute_value.ext AbsoluteValue.ext

/-- See Note [custom simps projection]. -/
def Simps.apply (f : AbsoluteValue R S) : R → S :=
  f
#align absolute_value.simps.apply AbsoluteValue.Simps.apply

initialize_simps_projections AbsoluteValue (toMulHom_toFun → apply)

/-- Helper instance for when there's too many metavariables to apply `DFunLike.has_coe_to_fun`
directly. -/
instance : CoeFun (AbsoluteValue R S) fun _ => R → S :=
  DFunLike.hasCoeToFun

@[simp]
theorem coe_toMulHom : ⇑abv.toMulHom = abv :=
  rfl
#align absolute_value.coe_to_mul_hom AbsoluteValue.coe_toMulHom

protected theorem nonneg (x : R) : 0 ≤ abv x :=
  abv.nonneg' x
#align absolute_value.nonneg AbsoluteValue.nonneg

@[simp]
protected theorem eq_zero {x : R} : abv x = 0 ↔ x = 0 :=
  abv.eq_zero' x
#align absolute_value.eq_zero AbsoluteValue.eq_zero

protected theorem add_le (x y : R) : abv (x + y) ≤ abv x + abv y :=
  abv.add_le' x y
#align absolute_value.add_le AbsoluteValue.add_le

-- porting note: was `@[simp]` but `simp` can prove it
protected theorem map_mul (x y : R) : abv (x * y) = abv x * abv y :=
  abv.map_mul' x y
#align absolute_value.map_mul AbsoluteValue.map_mul

protected theorem ne_zero_iff {x : R} : abv x ≠ 0 ↔ x ≠ 0 :=
  abv.eq_zero.not
#align absolute_value.ne_zero_iff AbsoluteValue.ne_zero_iff

protected theorem pos {x : R} (hx : x ≠ 0) : 0 < abv x :=
  lt_of_le_of_ne (abv.nonneg x) (Ne.symm <| mt abv.eq_zero.mp hx)
#align absolute_value.pos AbsoluteValue.pos

@[simp]
protected theorem pos_iff {x : R} : 0 < abv x ↔ x ≠ 0 :=
  ⟨fun h₁ => mt abv.eq_zero.mpr h₁.ne', abv.pos⟩
#align absolute_value.pos_iff AbsoluteValue.pos_iff

protected theorem ne_zero {x : R} (hx : x ≠ 0) : abv x ≠ 0 :=
  (abv.pos hx).ne'
#align absolute_value.ne_zero AbsoluteValue.ne_zero

theorem map_one_of_isLeftRegular (h : IsLeftRegular (abv 1)) : abv 1 = 1 :=
  h <| by simp [← abv.map_mul]
#align absolute_value.map_one_of_is_regular AbsoluteValue.map_one_of_isLeftRegular

-- porting note: was `@[simp]` but `simp` can prove it
protected theorem map_zero : abv 0 = 0 :=
  abv.eq_zero.2 rfl
#align absolute_value.map_zero AbsoluteValue.map_zero

end Semiring

section Ring

variable {R S : Type*} [Ring R] [OrderedSemiring S] (abv : AbsoluteValue R S)

protected theorem sub_le (a b c : R) : abv (a - c) ≤ abv (a - b) + abv (b - c) := by
  simpa [sub_eq_add_neg, add_assoc] using abv.add_le (a - b) (b - c)
#align absolute_value.sub_le AbsoluteValue.sub_le

@[simp high] -- porting note: added `high` to apply it before `AbsoluteValue.eq_zero`
theorem map_sub_eq_zero_iff (a b : R) : abv (a - b) = 0 ↔ a = b :=
  abv.eq_zero.trans sub_eq_zero
#align absolute_value.map_sub_eq_zero_iff AbsoluteValue.map_sub_eq_zero_iff

end Ring

end OrderedSemiring

section OrderedRing

section Semiring

section IsDomain

-- all of these are true for `NoZeroDivisors S`; but it doesn't work smoothly with the
-- `IsDomain`/`CancelMonoidWithZero` API
variable {R S : Type*} [Semiring R] [OrderedRing S] (abv : AbsoluteValue R S)

variable [IsDomain S] [Nontrivial R]

-- porting note: was `@[simp]` but `simp` can prove it
protected theorem map_one : abv 1 = 1 :=
  abv.map_one_of_isLeftRegular (isRegular_of_ne_zero <| abv.ne_zero one_ne_zero).left
#align absolute_value.map_one AbsoluteValue.map_one

instance monoidWithZeroHomClass : MonoidWithZeroHomClass (AbsoluteValue R S) R S :=
  { AbsoluteValue.mulHomClass with
    map_zero := fun f => f.map_zero
    map_one := fun f => f.map_one }

/-- Absolute values from a nontrivial `R` to a linear ordered ring preserve `*`, `0` and `1`. -/
def toMonoidWithZeroHom : R →*₀ S :=
  abv
#align absolute_value.to_monoid_with_zero_hom AbsoluteValue.toMonoidWithZeroHom

@[simp]
theorem coe_toMonoidWithZeroHom : ⇑abv.toMonoidWithZeroHom = abv :=
  rfl
#align absolute_value.coe_to_monoid_with_zero_hom AbsoluteValue.coe_toMonoidWithZeroHom

/-- Absolute values from a nontrivial `R` to a linear ordered ring preserve `*` and `1`. -/
def toMonoidHom : R →* S :=
  abv
#align absolute_value.to_monoid_hom AbsoluteValue.toMonoidHom

@[simp]
theorem coe_toMonoidHom : ⇑abv.toMonoidHom = abv :=
  rfl
#align absolute_value.coe_to_monoid_hom AbsoluteValue.coe_toMonoidHom

-- porting note: was `@[simp]` but `simp` can prove it
protected theorem map_pow (a : R) (n : ℕ) : abv (a ^ n) = abv a ^ n :=
  abv.toMonoidHom.map_pow a n
#align absolute_value.map_pow AbsoluteValue.map_pow

end IsDomain

end Semiring

section Ring

variable {R S : Type*} [Ring R] [OrderedRing S] (abv : AbsoluteValue R S)

protected theorem le_sub (a b : R) : abv a - abv b ≤ abv (a - b) :=
  sub_le_iff_le_add.2 <| by simpa using abv.add_le (a - b) b
#align absolute_value.le_sub AbsoluteValue.le_sub

end Ring

end OrderedRing

section OrderedCommRing
variable [OrderedCommRing S] [Ring R] (abv : AbsoluteValue R S)

variable [NoZeroDivisors S]

@[simp]
protected theorem map_neg (a : R) : abv (-a) = abv a := by
  by_cases ha : a = 0; · simp [ha]
  refine'
    (mul_self_eq_mul_self_iff.mp (by rw [← abv.map_mul, neg_mul_neg, abv.map_mul])).resolve_right _
  exact ((neg_lt_zero.mpr (abv.pos ha)).trans (abv.pos (neg_ne_zero.mpr ha))).ne'
#align absolute_value.map_neg AbsoluteValue.map_neg

protected theorem map_sub (a b : R) : abv (a - b) = abv (b - a) := by rw [← neg_sub, abv.map_neg]
#align absolute_value.map_sub AbsoluteValue.map_sub

<<<<<<< HEAD
instance [Nontrivial R] [IsDomain S] : MulRingNormClass (AbsoluteValue R S) R S :=
=======
/-- Bound `abv (a + b)` from below -/
protected theorem le_add (a b : R) : abv a - abv b ≤ abv (a + b) := by
  simpa only [tsub_le_iff_right, add_neg_cancel_right, abv.map_neg] using abv.add_le (a + b) (-b)

/-- Bound `abv (a - b)` from above -/
lemma sub_le_add (a b : R) : abv (a - b) ≤ abv a + abv b := by
  simpa only [← sub_eq_add_neg, AbsoluteValue.map_neg] using abv.add_le a (-b)

end OrderedCommRing

instance {R S : Type*} [Ring R] [OrderedCommRing S] [Nontrivial R] [IsDomain S] :
    MulRingNormClass (AbsoluteValue R S) R S :=
>>>>>>> cbef07bb
  { AbsoluteValue.subadditiveHomClass,
    AbsoluteValue.monoidWithZeroHomClass with
    map_neg_eq_map := fun f => f.map_neg
    eq_zero_of_map_eq_zero := fun f _ => f.eq_zero.1 }

end OrderedCommRing

section LinearOrderedRing

variable {R S : Type*} [Semiring R] [LinearOrderedRing S] (abv : AbsoluteValue R S)

/-- `AbsoluteValue.abs` is `abs` as a bundled `AbsoluteValue`. -/
@[simps]
protected def abs : AbsoluteValue S S where
  toFun := abs
  nonneg' := abs_nonneg
  eq_zero' _ := abs_eq_zero
  add_le' := abs_add
  map_mul' := abs_mul
#align absolute_value.abs AbsoluteValue.abs
#align absolute_value.abs_apply AbsoluteValue.abs_apply
#align absolute_value.abs_to_mul_hom_apply AbsoluteValue.abs_apply

instance : Inhabited (AbsoluteValue S S) :=
  ⟨AbsoluteValue.abs⟩

end LinearOrderedRing

section LinearOrderedCommRing

variable {R S : Type*} [Ring R] [LinearOrderedCommRing S] (abv : AbsoluteValue R S)

theorem abs_abv_sub_le_abv_sub (a b : R) : abs (abv a - abv b) ≤ abv (a - b) :=
  abs_sub_le_iff.2 ⟨abv.le_sub _ _, by rw [abv.map_sub]; apply abv.le_sub⟩
#align absolute_value.abs_abv_sub_le_abv_sub AbsoluteValue.abs_abv_sub_le_abv_sub

end LinearOrderedCommRing

end AbsoluteValue

-- Porting note: Removed [] in fields, see
-- leanprover.zulipchat.com/#narrow/stream/287929-mathlib4/topic/Infer.20kinds.20are.20unsupported

/-- A function `f` is an absolute value if it is nonnegative, zero only at 0, additive, and
multiplicative.

See also the type `AbsoluteValue` which represents a bundled version of absolute values.
-/
class IsAbsoluteValue {S} [OrderedSemiring S] {R} [Semiring R] (f : R → S) : Prop where
  /-- The absolute value is nonnegative -/
  abv_nonneg' : ∀ x, 0 ≤ f x
  /-- The absolute value is positive definitive -/
  abv_eq_zero' : ∀ {x}, f x = 0 ↔ x = 0
  /-- The absolute value satisfies the triangle inequality -/
  abv_add' : ∀ x y, f (x + y) ≤ f x + f y
  /-- The absolute value is multiplicative -/
  abv_mul' : ∀ x y, f (x * y) = f x * f y
#align is_absolute_value IsAbsoluteValue

namespace IsAbsoluteValue

section OrderedSemiring

variable {S : Type*} [OrderedSemiring S]

variable {R : Type*} [Semiring R] (abv : R → S) [IsAbsoluteValue abv]

lemma abv_nonneg (x) : 0 ≤ abv x := abv_nonneg' x
#align is_absolute_value.abv_nonneg IsAbsoluteValue.abv_nonneg

open Lean Meta Mathlib Meta Positivity Qq in
/-- The `positivity` extension which identifies expressions of the form `abv a`. -/
@[positivity _]
def Mathlib.Meta.Positivity.evalAbv : PositivityExt where eval {_ _α} _zα _pα e := do
  let (.app f a) ← whnfR e | throwError "not abv ·"
  let pa' ← mkAppM ``abv_nonneg #[f, a]
  pure (.nonnegative pa')

lemma abv_eq_zero {x} : abv x = 0 ↔ x = 0 := abv_eq_zero'
#align is_absolute_value.abv_eq_zero IsAbsoluteValue.abv_eq_zero

lemma abv_add (x y) : abv (x + y) ≤ abv x + abv y := abv_add' x y
#align is_absolute_value.abv_add IsAbsoluteValue.abv_add

lemma abv_mul (x y) : abv (x * y) = abv x * abv y := abv_mul' x y
#align is_absolute_value.abv_mul IsAbsoluteValue.abv_mul

/-- A bundled absolute value is an absolute value. -/
instance _root_.AbsoluteValue.isAbsoluteValue (abv : AbsoluteValue R S) : IsAbsoluteValue abv where
  abv_nonneg' := abv.nonneg
  abv_eq_zero' := abv.eq_zero
  abv_add' := abv.add_le
  abv_mul' := abv.map_mul
#align absolute_value.is_absolute_value AbsoluteValue.isAbsoluteValue

/-- Convert an unbundled `IsAbsoluteValue` to a bundled `AbsoluteValue`. -/
@[simps]
def toAbsoluteValue : AbsoluteValue R S where
  toFun := abv
  add_le' := abv_add'
  eq_zero' _ := abv_eq_zero'
  nonneg' := abv_nonneg'
  map_mul' := abv_mul'
#align is_absolute_value.to_absolute_value IsAbsoluteValue.toAbsoluteValue
#align is_absolute_value.to_absolute_value_apply IsAbsoluteValue.toAbsoluteValue_apply
#align is_absolute_value.to_absolute_value_to_mul_hom_apply IsAbsoluteValue.toAbsoluteValue_apply

theorem abv_zero : abv 0 = 0 :=
  (toAbsoluteValue abv).map_zero
#align is_absolute_value.abv_zero IsAbsoluteValue.abv_zero

theorem abv_pos {a : R} : 0 < abv a ↔ a ≠ 0 :=
  (toAbsoluteValue abv).pos_iff
#align is_absolute_value.abv_pos IsAbsoluteValue.abv_pos

end OrderedSemiring

section LinearOrderedRing

variable {S : Type*} [LinearOrderedRing S]

instance abs_isAbsoluteValue : IsAbsoluteValue (abs : S → S) :=
  AbsoluteValue.abs.isAbsoluteValue
#align is_absolute_value.abs_is_absolute_value IsAbsoluteValue.abs_isAbsoluteValue

end LinearOrderedRing

section OrderedRing

variable {S : Type*} [OrderedRing S]

section Semiring

variable {R : Type*} [Semiring R] (abv : R → S) [IsAbsoluteValue abv]

variable [IsDomain S]

theorem abv_one [Nontrivial R] : abv 1 = 1 :=
  (toAbsoluteValue abv).map_one
#align is_absolute_value.abv_one IsAbsoluteValue.abv_one

/-- `abv` as a `MonoidWithZeroHom`. -/
def abvHom [Nontrivial R] : R →*₀ S :=
  (toAbsoluteValue abv).toMonoidWithZeroHom
#align is_absolute_value.abv_hom IsAbsoluteValue.abvHom

theorem abv_pow [Nontrivial R] (abv : R → S) [IsAbsoluteValue abv] (a : R) (n : ℕ) :
    abv (a ^ n) = abv a ^ n :=
  (toAbsoluteValue abv).map_pow a n
#align is_absolute_value.abv_pow IsAbsoluteValue.abv_pow

end Semiring

section Ring

variable {R : Type*} [Ring R] (abv : R → S) [IsAbsoluteValue abv]

theorem abv_sub_le (a b c : R) : abv (a - c) ≤ abv (a - b) + abv (b - c) := by
  simpa [sub_eq_add_neg, add_assoc] using abv_add abv (a - b) (b - c)
#align is_absolute_value.abv_sub_le IsAbsoluteValue.abv_sub_le

theorem sub_abv_le_abv_sub (a b : R) : abv a - abv b ≤ abv (a - b) :=
  (toAbsoluteValue abv).le_sub a b
#align is_absolute_value.sub_abv_le_abv_sub IsAbsoluteValue.sub_abv_le_abv_sub

end Ring

end OrderedRing

section OrderedCommRing
variable [OrderedCommRing S] [NoZeroDivisors S] [Ring R] (abv : R → S) [IsAbsoluteValue abv]

theorem abv_neg (a : R) : abv (-a) = abv a :=
  (toAbsoluteValue abv).map_neg a
#align is_absolute_value.abv_neg IsAbsoluteValue.abv_neg

theorem abv_sub (a b : R) : abv (a - b) = abv (b - a) :=
  (toAbsoluteValue abv).map_sub a b
#align is_absolute_value.abv_sub IsAbsoluteValue.abv_sub

end OrderedCommRing

section LinearOrderedCommRing

variable {S : Type*} [LinearOrderedCommRing S]

section Ring

variable {R : Type*} [Ring R] (abv : R → S) [IsAbsoluteValue abv]

theorem abs_abv_sub_le_abv_sub (a b : R) : abs (abv a - abv b) ≤ abv (a - b) :=
  (toAbsoluteValue abv).abs_abv_sub_le_abv_sub a b
#align is_absolute_value.abs_abv_sub_le_abv_sub IsAbsoluteValue.abs_abv_sub_le_abv_sub

end Ring

end LinearOrderedCommRing

section LinearOrderedField

variable {S : Type*} [LinearOrderedSemifield S]

section Semiring

variable {R : Type*} [Semiring R] [Nontrivial R] (abv : R → S) [IsAbsoluteValue abv]

theorem abv_one' : abv 1 = 1 :=
  (toAbsoluteValue abv).map_one_of_isLeftRegular <|
    (isRegular_of_ne_zero <| (toAbsoluteValue abv).ne_zero one_ne_zero).left
#align is_absolute_value.abv_one' IsAbsoluteValue.abv_one'

/-- An absolute value as a monoid with zero homomorphism, assuming the target is a semifield. -/
def abvHom' : R →*₀ S where
  toFun := abv; map_zero' := abv_zero abv; map_one' := abv_one' abv; map_mul' := abv_mul abv
#align is_absolute_value.abv_hom' IsAbsoluteValue.abvHom'

end Semiring

section DivisionSemiring

variable {R : Type*} [DivisionSemiring R] (abv : R → S) [IsAbsoluteValue abv]

theorem abv_inv (a : R) : abv a⁻¹ = (abv a)⁻¹ :=
  map_inv₀ (abvHom' abv) a
#align is_absolute_value.abv_inv IsAbsoluteValue.abv_inv

theorem abv_div (a b : R) : abv (a / b) = abv a / abv b :=
  map_div₀ (abvHom' abv) a b
#align is_absolute_value.abv_div IsAbsoluteValue.abv_div

end DivisionSemiring

end LinearOrderedField

end IsAbsoluteValue<|MERGE_RESOLUTION|>--- conflicted
+++ resolved
@@ -238,9 +238,6 @@
 protected theorem map_sub (a b : R) : abv (a - b) = abv (b - a) := by rw [← neg_sub, abv.map_neg]
 #align absolute_value.map_sub AbsoluteValue.map_sub
 
-<<<<<<< HEAD
-instance [Nontrivial R] [IsDomain S] : MulRingNormClass (AbsoluteValue R S) R S :=
-=======
 /-- Bound `abv (a + b)` from below -/
 protected theorem le_add (a b : R) : abv a - abv b ≤ abv (a + b) := by
   simpa only [tsub_le_iff_right, add_neg_cancel_right, abv.map_neg] using abv.add_le (a + b) (-b)
@@ -249,11 +246,8 @@
 lemma sub_le_add (a b : R) : abv (a - b) ≤ abv a + abv b := by
   simpa only [← sub_eq_add_neg, AbsoluteValue.map_neg] using abv.add_le a (-b)
 
-end OrderedCommRing
-
-instance {R S : Type*} [Ring R] [OrderedCommRing S] [Nontrivial R] [IsDomain S] :
+instance [Nontrivial R] [IsDomain S] : MulRingNormClass (AbsoluteValue R S) R S :=
     MulRingNormClass (AbsoluteValue R S) R S :=
->>>>>>> cbef07bb
   { AbsoluteValue.subadditiveHomClass,
     AbsoluteValue.monoidWithZeroHomClass with
     map_neg_eq_map := fun f => f.map_neg
