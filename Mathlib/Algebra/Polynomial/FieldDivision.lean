--- conflicted
+++ resolved
@@ -129,15 +129,9 @@
     {p : R[X]} {t : R} (h : p ≠ 0) :
     1 < p.rootMultiplicity t ↔ p.IsRoot t ∧ (derivative p).IsRoot t := by
   rw [one_lt_rootMultiplicity_iff_isRoot_iterate_derivative h]
-<<<<<<< HEAD
-  refine ⟨fun h ↦ ⟨h 0 (by norm_num), h 1 (by norm_num)⟩, fun ⟨h0, h1⟩ m hm ↦ ?_⟩
-  obtain (_ | _ | m) := m
-  exacts [h0, h1, by omega]
-=======
   refine ⟨fun h ↦ ⟨h 0 (by simp), h 1 (by simp)⟩, fun ⟨h0, h1⟩ m hm ↦ ?_⟩
   obtain (_ | _ | m) := m
   exacts [h0, h1, by cutsat]
->>>>>>> 60413e18
 
 end CommRing
 
