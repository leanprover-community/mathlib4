--- conflicted
+++ resolved
@@ -681,11 +681,7 @@
 protected theorem mem_normalizedFactors_iff [DecidableEq R] (hq : q ≠ 0) :
     p ∈ normalizedFactors q ↔ Irreducible p ∧ p.Monic ∧ p ∣ q := by
   by_cases hp : p = 0
-<<<<<<< HEAD
-  · simpa [hp] using zero_not_mem_normalizedFactors _
-=======
   · simpa [hp] using zero_notMem_normalizedFactors _
->>>>>>> d7257f69
   · rw [mem_normalizedFactors_iff' hq, normalize_eq_self_iff_monic hp]
 
 variable (p) in
