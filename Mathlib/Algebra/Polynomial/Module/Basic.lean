--- conflicted
+++ resolved
@@ -16,187 +16,7 @@
 module structures on `ℕ →₀ M` of interest. See the docstring of `PolynomialModule` for details.
 -/
 universe u v
-<<<<<<< HEAD
 open Polynomial BigOperators
-=======
-open Set Function Polynomial
-
-namespace Module
-/--
-Suppose `a` is an element of an `R`-algebra `A` and `M` is an `A`-module.
-Loosely speaking, `Module.AEval R M a` is the `R[X]`-module with elements `m : M`,
-where the action of a polynomial $f$ is given by $f • m = f(a) • m$.
-
-More precisely, `Module.AEval R M a` has elements `Module.AEval.of R M a m` for `m : M`,
-and the action of `f` is `f • (of R M a m) = of R M a ((aeval a f) • m)`.
--/
-@[nolint unusedArguments]
-def AEval (R M : Type*) {A : Type*} [CommSemiring R] [Semiring A] [Algebra R A]
-    [AddCommMonoid M] [Module A M] [Module R M] [IsScalarTower R A M] (_ : A) := M
-
-instance AEval.instAddCommGroup {R A M} [CommSemiring R] [Semiring A] (a : A) [Algebra R A]
-    [AddCommGroup M] [Module A M] [Module R M] [IsScalarTower R A M] :
-    AddCommGroup <| AEval R M a := inferInstanceAs (AddCommGroup M)
-
-variable {R A M} [CommSemiring R] [Semiring A] (a : A) [Algebra R A] [AddCommMonoid M] [Module A M]
-  [Module R M] [IsScalarTower R A M]
-
-namespace AEval
-
-instance instAddCommMonoid : AddCommMonoid <| AEval R M a := inferInstanceAs (AddCommMonoid M)
-
-instance instModuleOrig : Module R <| AEval R M a := inferInstanceAs (Module R M)
-
-instance instFiniteOrig [Finite R M] : Finite R <| AEval R M a := inferInstanceAs (Finite R M)
-
-instance instModulePolynomial : Module R[X] <| AEval R M a := compHom M (aeval a).toRingHom
-
-variable (R M)
-/--
-The canonical linear equivalence between `M` and `Module.AEval R M a` as an `R`-module.
--/
-def of : M ≃ₗ[R] AEval R M a :=
-  LinearEquiv.refl _ _
-
-variable {R M}
-
-lemma of_aeval_smul (f : R[X]) (m : M) : of R M a (aeval a f • m) = f • of R M a m := rfl
-
-@[simp] lemma of_symm_smul (f : R[X]) (m : AEval R M a) :
-    (of R M a).symm (f • m) = aeval a f • (of R M a).symm m := rfl
-
-@[simp] lemma C_smul (t : R) (m : AEval R M a) : C t • m = t • m :=
-  (of R M a).symm.injective <| by simp
-
-lemma X_smul_of (m : M) : (X : R[X]) • (of R M a m) = of R M a (a • m) := by
-  rw [← of_aeval_smul, aeval_X]
-
-lemma of_symm_X_smul (m : AEval R M a) :
-    (of R M a).symm ((X : R[X]) • m) = a • (of R M a).symm m := by
-  rw [of_symm_smul, aeval_X]
-
-instance instIsScalarTowerOrigPolynomial : IsScalarTower R R[X] <| AEval R M a where
-  smul_assoc r f m := by
-    apply (of R M a).symm.injective
-    rw [of_symm_smul, map_smul, smul_assoc, map_smul, of_symm_smul]
-
-instance instFinitePolynomial [Finite R M] : Finite R[X] <| AEval R M a :=
-  Finite.of_restrictScalars_finite R _ _
-
-/-- Construct an `R[X]`-linear map out of `AEval R M a` from a `R`-linear map out of `M`. -/
-def _root_.LinearMap.ofAEval {N} [AddCommMonoid N] [Module R N] [Module R[X] N]
-    [IsScalarTower R R[X] N] (f : M →ₗ[R] N) (hf : ∀ m : M, f (a • m) = (X : R[X]) • f m) :
-    AEval R M a →ₗ[R[X]] N where
-  __ := f ∘ₗ (of R M a).symm
-  map_smul' p := p.induction_on (fun k m ↦ by simp [C_eq_algebraMap])
-    (fun p q hp hq m ↦ by simp_all [add_smul]) fun n k h m ↦ by
-      simp_rw [RingHom.id_apply, AddHom.toFun_eq_coe, LinearMap.coe_toAddHom,
-        LinearMap.comp_apply, LinearEquiv.coe_toLinearMap] at h ⊢
-      simp_rw [pow_succ, ← mul_assoc, mul_smul _ X, ← hf, ← of_symm_X_smul, ← h]
-
-lemma annihilator_eq_ker_aeval [FaithfulSMul A M] :
-    annihilator R[X] (AEval R M a) = RingHom.ker (aeval a) := by
-  ext p
-  simp_rw [mem_annihilator, RingHom.mem_ker]
-  change (∀ m : M, aeval a p • m = 0) ↔ _
-  exact ⟨fun h ↦ eq_of_smul_eq_smul (α := M) <| by simp [h], fun h ↦ by simp [h]⟩
-
-@[simp]
-lemma annihilator_top_eq_ker_aeval [FaithfulSMul A M] :
-    (⊤ : Submodule R[X] <| AEval R M a).annihilator = RingHom.ker (aeval a) := by
-  ext p
-  simp only [Submodule.mem_annihilator, Submodule.mem_top, forall_true_left, RingHom.mem_ker]
-  change (∀ m : M, aeval a p • m = 0) ↔ _
-  exact ⟨fun h ↦ eq_of_smul_eq_smul (α := M) <| by simp [h], fun h ↦ by simp [h]⟩
-
-section Submodule
-
-variable {p : Submodule R M} (hp : p ≤ p.comap (Algebra.lsmul R R M a))
-  {q : Submodule R[X] <| AEval R M a}
-
-variable (R M) in
-/-- We can turn an `R[X]`-submodule into an `R`-submodule by forgetting the action of `X`. -/
-def comapSubmodule :
-    CompleteLatticeHom (Submodule R[X] <| AEval R M a) (Submodule R M) :=
-  (Submodule.orderIsoMapComap (of R M a)).symm.toCompleteLatticeHom.comp <|
-    Submodule.restrictScalarsLatticeHom R R[X] (AEval R M a)
-
-@[simp] lemma mem_comapSubmodule {x : M} :
-    x ∈ comapSubmodule R M a q ↔ of R M a x ∈ q :=
-  Iff.rfl
-
-@[simp] lemma comapSubmodule_le_comap :
-    comapSubmodule R M a q ≤ (comapSubmodule R M a q).comap (Algebra.lsmul R R M a) := by
-  intro m hm
-  simpa only [Submodule.mem_comap, Algebra.lsmul_coe, mem_comapSubmodule, ← X_smul_of] using
-    q.smul_mem (X : R[X]) hm
-
-/-- An `R`-submodule which is stable under the action of `a` can be promoted to an
-`R[X]`-submodule. -/
-def mapSubmodule : Submodule R[X] <| AEval R M a :=
-  { toAddSubmonoid := p.toAddSubmonoid.map (of R M a)
-    smul_mem' := by
-      rintro f - ⟨m : M, h : m ∈ p, rfl⟩
-      simp only [AddSubsemigroup.mem_carrier, AddSubmonoid.mem_toSubsemigroup, AddSubmonoid.mem_map,
-        Submodule.mem_toAddSubmonoid]
-      exact ⟨aeval a f • m, aeval_apply_smul_mem_of_le_comap' h f a hp, of_aeval_smul a f m⟩ }
-
-@[simp] lemma mem_mapSubmodule {m : AEval R M a} :
-    m ∈ mapSubmodule a hp ↔ (of R M a).symm m ∈ p :=
-  ⟨fun ⟨_, hm, hm'⟩ ↦ hm'.symm ▸ hm, fun hm ↦ ⟨(of R M a).symm m, hm, rfl⟩⟩
-
-@[simp] lemma mapSubmodule_comapSubmodule (h := comapSubmodule_le_comap a) :
-    mapSubmodule a (p := comapSubmodule R M a q) h = q := by
-  ext; simp
-
-@[simp] lemma comapSubmodule_mapSubmodule :
-    comapSubmodule R M a (mapSubmodule a hp) = p := by
-  ext; simp
-
-variable (R M)
-
-lemma injective_comapSubmodule : Injective (comapSubmodule R M a) := by
-  intro q₁ q₂ hq
-  rw [← mapSubmodule_comapSubmodule (q := q₁), ← mapSubmodule_comapSubmodule (q := q₂)]
-  simp_rw [hq]
-
-lemma range_comapSubmodule :
-    range (comapSubmodule R M a) = {p | p ≤ p.comap (Algebra.lsmul R R M a)} :=
-  le_antisymm (fun _ ⟨_, hq⟩ ↦ hq ▸ comapSubmodule_le_comap a)
-    (fun _ hp ↦ ⟨mapSubmodule a hp, comapSubmodule_mapSubmodule a hp⟩)
-
-end Submodule
-
-end AEval
-
-variable (φ : M →ₗ[R] M)
-/--
-Given and `R`-module `M` and a linear map `φ : M →ₗ[R] M`, `Module.AEval' φ` is loosely speaking
-the `R[X]`-module with elements `m : M`, where the action of a polynomial $f$ is given by
-$f • m = f(a) • m$.
-
-More precisely, `Module.AEval' φ` has elements `Module.AEval'.of φ m` for `m : M`,
-and the action of `f` is `f • (of φ m) = of φ ((aeval φ f) • m)`.
-
-`Module.AEval'` is defined as a special case of `Module.AEval` in which the `R`-algebra is
-`M →ₗ[R] M`. Lemmas involving `Module.AEval` may be applied to `Module.AEval'`.
--/
-abbrev AEval' := AEval R M φ
-/--
-The canonical linear equivalence between `M` and `Module.AEval' φ` as an `R`-module,
-where `φ : M →ₗ[R] M`.
--/
-abbrev AEval'.of : M ≃ₗ[R] AEval' φ := AEval.of R M φ
-lemma AEval'_def : AEval' φ = AEval R M φ := rfl
-lemma AEval'.X_smul_of (m : M) : (X : R[X]) • AEval'.of φ m = AEval'.of φ (φ m) :=
-  AEval.X_smul_of _ _
-lemma AEval'.of_symm_X_smul (m : AEval' φ) :
-    (AEval'.of φ).symm ((X : R[X]) • m) = φ ((AEval'.of φ).symm m) := AEval.of_symm_X_smul _ _
-
-instance [Finite R M] : Finite R[X] <| AEval' φ := inferInstance
-
-end Module
->>>>>>> 867ff263
 
 /-- The `R[X]`-module `M[X]` for an `R`-module `M`.
 This is isomorphic (as an `R`-module) to `M[X]` when `M` is a ring.
