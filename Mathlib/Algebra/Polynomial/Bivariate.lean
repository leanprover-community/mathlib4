--- conflicted
+++ resolved
@@ -3,15 +3,11 @@
 Released under Apache 2.0 license as described in the file LICENSE.
 Authors: Junyan Xu
 -/
-<<<<<<< HEAD
+module
+
 import Mathlib.RingTheory.AdjoinRoot
 import Mathlib.Algebra.MvPolynomial.PDeriv
 import Mathlib.RingTheory.Derivation.MapCoeffs
-=======
-module
-
-public import Mathlib.RingTheory.AdjoinRoot
->>>>>>> 6a54a808
 
 /-!
 # Bivariate polynomials
