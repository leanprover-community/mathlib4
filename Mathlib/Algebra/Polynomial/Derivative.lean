/-
Copyright (c) 2018 Chris Hughes. All rights reserved.
Released under Apache 2.0 license as described in the file LICENSE.
Authors: Chris Hughes, Johannes Hölzl, Scott Morrison, Jens Wagemaker
-/
import Mathlib.Algebra.GroupPower.IterateHom
import Mathlib.Algebra.Polynomial.Eval
import Mathlib.GroupTheory.GroupAction.Ring

#align_import data.polynomial.derivative from "leanprover-community/mathlib"@"bbeb185db4ccee8ed07dc48449414ebfa39cb821"

/-!
# The derivative map on polynomials

## Main definitions
 * `Polynomial.derivative`: The formal derivative of polynomials, expressed as a linear map.

-/


noncomputable section

open Finset

open Polynomial

namespace Polynomial

universe u v w y z

variable {R : Type u} {S : Type v} {T : Type w} {ι : Type y} {A : Type z} {a b : R} {n : ℕ}

section Derivative

section Semiring

variable [Semiring R]

/-- `derivative p` is the formal derivative of the polynomial `p` -/
def derivative : R[X] →ₗ[R] R[X] where
  toFun p := p.sum fun n a => C (a * n) * X ^ (n - 1)
  map_add' p q := by
    dsimp only
    rw [sum_add_index] <;>
      simp only [add_mul, forall_const, RingHom.map_add, eq_self_iff_true, zero_mul,
        RingHom.map_zero]
  map_smul' a p := by
    dsimp; rw [sum_smul_index] <;>
      simp only [mul_sum, ← C_mul', mul_assoc, coeff_C_mul, RingHom.map_mul, forall_const, zero_mul,
        RingHom.map_zero, sum]
#align polynomial.derivative Polynomial.derivative

theorem derivative_apply (p : R[X]) : derivative p = p.sum fun n a => C (a * n) * X ^ (n - 1) :=
  rfl
#align polynomial.derivative_apply Polynomial.derivative_apply

theorem coeff_derivative (p : R[X]) (n : ℕ) :
    coeff (derivative p) n = coeff p (n + 1) * (n + 1) := by
  rw [derivative_apply]
  simp only [coeff_X_pow, coeff_sum, coeff_C_mul]
  rw [sum, Finset.sum_eq_single (n + 1)]
  · simp only [Nat.add_succ_sub_one, add_zero, mul_one, if_true, eq_self_iff_true]; norm_cast
  · intro b
    cases b
    · intros
      rw [Nat.cast_zero, mul_zero, zero_mul]
    · intro _ H
      rw [Nat.add_one_sub_one, if_neg (mt (congr_arg Nat.succ) H.symm), mul_zero]
  · rw [if_pos (add_tsub_cancel_right n 1).symm, mul_one, Nat.cast_add, Nat.cast_one,
      mem_support_iff]
    intro h
    push_neg at h
    simp [h]
#align polynomial.coeff_derivative Polynomial.coeff_derivative

-- Porting note (#10618): removed `simp`: `simp` can prove it.
theorem derivative_zero : derivative (0 : R[X]) = 0 :=
  derivative.map_zero
#align polynomial.derivative_zero Polynomial.derivative_zero

theorem iterate_derivative_zero {k : ℕ} : derivative^[k] (0 : R[X]) = 0 :=
  iterate_map_zero derivative k
#align polynomial.iterate_derivative_zero Polynomial.iterate_derivative_zero

@[simp]
theorem derivative_monomial (a : R) (n : ℕ) :
    derivative (monomial n a) = monomial (n - 1) (a * n) := by
  rw [derivative_apply, sum_monomial_index, C_mul_X_pow_eq_monomial]
  simp
#align polynomial.derivative_monomial Polynomial.derivative_monomial

theorem derivative_C_mul_X (a : R) : derivative (C a * X) = C a := by
  simp [C_mul_X_eq_monomial, derivative_monomial, Nat.cast_one, mul_one]
set_option linter.uppercaseLean3 false in
#align polynomial.derivative_C_mul_X Polynomial.derivative_C_mul_X

theorem derivative_C_mul_X_pow (a : R) (n : ℕ) :
    derivative (C a * X ^ n) = C (a * n) * X ^ (n - 1) := by
  rw [C_mul_X_pow_eq_monomial, C_mul_X_pow_eq_monomial, derivative_monomial]
set_option linter.uppercaseLean3 false in
#align polynomial.derivative_C_mul_X_pow Polynomial.derivative_C_mul_X_pow

theorem derivative_C_mul_X_sq (a : R) : derivative (C a * X ^ 2) = C (a * 2) * X := by
  rw [derivative_C_mul_X_pow, Nat.cast_two, pow_one]
set_option linter.uppercaseLean3 false in
#align polynomial.derivative_C_mul_X_sq Polynomial.derivative_C_mul_X_sq

@[simp]
theorem derivative_X_pow (n : ℕ) : derivative (X ^ n : R[X]) = C (n : R) * X ^ (n - 1) := by
  convert derivative_C_mul_X_pow (1 : R) n <;> simp
set_option linter.uppercaseLean3 false in
#align polynomial.derivative_X_pow Polynomial.derivative_X_pow

-- Porting note (#10618): removed `simp`: `simp` can prove it.
theorem derivative_X_sq : derivative (X ^ 2 : R[X]) = C 2 * X := by
  rw [derivative_X_pow, Nat.cast_two, pow_one]
set_option linter.uppercaseLean3 false in
#align polynomial.derivative_X_sq Polynomial.derivative_X_sq

@[simp]
theorem derivative_C {a : R} : derivative (C a) = 0 := by simp [derivative_apply]
set_option linter.uppercaseLean3 false in
#align polynomial.derivative_C Polynomial.derivative_C

theorem derivative_of_natDegree_zero {p : R[X]} (hp : p.natDegree = 0) : derivative p = 0 := by
  rw [eq_C_of_natDegree_eq_zero hp, derivative_C]
#align polynomial.derivative_of_nat_degree_zero Polynomial.derivative_of_natDegree_zero

@[simp]
theorem derivative_X : derivative (X : R[X]) = 1 :=
  (derivative_monomial _ _).trans <| by simp
set_option linter.uppercaseLean3 false in
#align polynomial.derivative_X Polynomial.derivative_X

@[simp]
theorem derivative_one : derivative (1 : R[X]) = 0 :=
  derivative_C
#align polynomial.derivative_one Polynomial.derivative_one

set_option linter.deprecated false in
-- Porting note (#10618): removed `simp`: `simp` can prove it.
theorem derivative_bit0 {a : R[X]} : derivative (bit0 a) = bit0 (derivative a) := by simp [bit0]
#align polynomial.derivative_bit0 Polynomial.derivative_bit0

set_option linter.deprecated false in
-- Porting note (#10618): removed `simp`: `simp` can prove it.
theorem derivative_bit1 {a : R[X]} : derivative (bit1 a) = bit0 (derivative a) := by simp [bit1]
#align polynomial.derivative_bit1 Polynomial.derivative_bit1

-- Porting note (#10618): removed `simp`: `simp` can prove it.
theorem derivative_add {f g : R[X]} : derivative (f + g) = derivative f + derivative g :=
  derivative.map_add f g
#align polynomial.derivative_add Polynomial.derivative_add

-- Porting note (#10618): removed `simp`: `simp` can prove it.
theorem derivative_X_add_C (c : R) : derivative (X + C c) = 1 := by
  rw [derivative_add, derivative_X, derivative_C, add_zero]
set_option linter.uppercaseLean3 false in
#align polynomial.derivative_X_add_C Polynomial.derivative_X_add_C

-- Porting note (#10618): removed `simp`: `simp` can prove it.
theorem derivative_sum {s : Finset ι} {f : ι → R[X]} :
    derivative (∑ b ∈ s, f b) = ∑ b ∈ s, derivative (f b) :=
  map_sum ..
#align polynomial.derivative_sum Polynomial.derivative_sum

-- Porting note (#10618): removed `simp`: `simp` can prove it.
theorem derivative_smul {S : Type*} [Monoid S] [DistribMulAction S R] [IsScalarTower S R R] (s : S)
    (p : R[X]) : derivative (s • p) = s • derivative p :=
  derivative.map_smul_of_tower s p
#align polynomial.derivative_smul Polynomial.derivative_smul

@[simp]
theorem iterate_derivative_smul {S : Type*} [Monoid S] [DistribMulAction S R] [IsScalarTower S R R]
    (s : S) (p : R[X]) (k : ℕ) : derivative^[k] (s • p) = s • derivative^[k] p := by
  induction' k with k ih generalizing p
  · simp
  · simp [ih]
#align polynomial.iterate_derivative_smul Polynomial.iterate_derivative_smul

@[simp]
theorem iterate_derivative_C_mul (a : R) (p : R[X]) (k : ℕ) :
    derivative^[k] (C a * p) = C a * derivative^[k] p := by
  simp_rw [← smul_eq_C_mul, iterate_derivative_smul]
set_option linter.uppercaseLean3 false in
#align polynomial.iterate_derivative_C_mul Polynomial.iterate_derivative_C_mul

theorem of_mem_support_derivative {p : R[X]} {n : ℕ} (h : n ∈ p.derivative.support) :
    n + 1 ∈ p.support :=
  mem_support_iff.2 fun h1 : p.coeff (n + 1) = 0 =>
    mem_support_iff.1 h <| show p.derivative.coeff n = 0 by rw [coeff_derivative, h1, zero_mul]
#align polynomial.of_mem_support_derivative Polynomial.of_mem_support_derivative

theorem degree_derivative_lt {p : R[X]} (hp : p ≠ 0) : p.derivative.degree < p.degree :=
  (Finset.sup_lt_iff <| bot_lt_iff_ne_bot.2 <| mt degree_eq_bot.1 hp).2 fun n hp =>
    lt_of_lt_of_le (WithBot.coe_lt_coe.2 n.lt_succ_self) <|
      Finset.le_sup <| of_mem_support_derivative hp
#align polynomial.degree_derivative_lt Polynomial.degree_derivative_lt

theorem degree_derivative_le {p : R[X]} : p.derivative.degree ≤ p.degree :=
  letI := Classical.decEq R
  if H : p = 0 then le_of_eq <| by rw [H, derivative_zero] else (degree_derivative_lt H).le
#align polynomial.degree_derivative_le Polynomial.degree_derivative_le

theorem natDegree_derivative_lt {p : R[X]} (hp : p.natDegree ≠ 0) :
    p.derivative.natDegree < p.natDegree := by
  rcases eq_or_ne (derivative p) 0 with hp' | hp'
  · rw [hp', Polynomial.natDegree_zero]
    exact hp.bot_lt
  · rw [natDegree_lt_natDegree_iff hp']
    exact degree_derivative_lt fun h => hp (h.symm ▸ natDegree_zero)
#align polynomial.nat_degree_derivative_lt Polynomial.natDegree_derivative_lt

theorem natDegree_derivative_le (p : R[X]) : p.derivative.natDegree ≤ p.natDegree - 1 := by
  by_cases p0 : p.natDegree = 0
  · simp [p0, derivative_of_natDegree_zero]
  · exact Nat.le_sub_one_of_lt (natDegree_derivative_lt p0)
#align polynomial.nat_degree_derivative_le Polynomial.natDegree_derivative_le

theorem natDegree_iterate_derivative (p : R[X]) (k : ℕ) :
    (derivative^[k] p).natDegree ≤ p.natDegree - k := by
  induction k with
  | zero => rw [Function.iterate_zero_apply, Nat.sub_zero]
  | succ d hd =>
      rw [Function.iterate_succ_apply', Nat.sub_succ']
      exact (natDegree_derivative_le _).trans <| Nat.sub_le_sub_right hd 1

@[simp]
theorem derivative_natCast {n : ℕ} : derivative (n : R[X]) = 0 := by
  rw [← map_natCast C n]
  exact derivative_C
#align polynomial.derivative_nat_cast Polynomial.derivative_natCast

@[deprecated (since := "2024-04-17")]
alias derivative_nat_cast := derivative_natCast

-- Porting note (#10756): new theorem
@[simp]
theorem derivative_ofNat (n : ℕ) [n.AtLeastTwo] :
    derivative (no_index (OfNat.ofNat n) : R[X]) = 0 :=
  derivative_natCast

theorem iterate_derivative_eq_zero {p : R[X]} {x : ℕ} (hx : p.natDegree < x) :
    Polynomial.derivative^[x] p = 0 := by
  induction' h : p.natDegree using Nat.strong_induction_on with _ ih generalizing p x
  subst h
  obtain ⟨t, rfl⟩ := Nat.exists_eq_succ_of_ne_zero (pos_of_gt hx).ne'
  rw [Function.iterate_succ_apply]
  by_cases hp : p.natDegree = 0
  · rw [derivative_of_natDegree_zero hp, iterate_derivative_zero]
  have := natDegree_derivative_lt hp
  exact ih _ this (this.trans_le <| Nat.le_of_lt_succ hx) rfl
#align polynomial.iterate_derivative_eq_zero Polynomial.iterate_derivative_eq_zero

@[simp]
theorem iterate_derivative_C {k} (h : 0 < k) : derivative^[k] (C a : R[X]) = 0 :=
  iterate_derivative_eq_zero <| (natDegree_C _).trans_lt h
set_option linter.uppercaseLean3 false in
#align polynomial.iterate_derivative_C Polynomial.iterate_derivative_C

@[simp]
theorem iterate_derivative_one {k} (h : 0 < k) : derivative^[k] (1 : R[X]) = 0 :=
  iterate_derivative_C h
#align polynomial.iterate_derivative_one Polynomial.iterate_derivative_one

@[simp]
theorem iterate_derivative_X {k} (h : 1 < k) : derivative^[k] (X : R[X]) = 0 :=
  iterate_derivative_eq_zero <| natDegree_X_le.trans_lt h
set_option linter.uppercaseLean3 false in
#align polynomial.iterate_derivative_X Polynomial.iterate_derivative_X

theorem natDegree_eq_zero_of_derivative_eq_zero [NoZeroSMulDivisors ℕ R] {f : R[X]}
    (h : derivative f = 0) : f.natDegree = 0 := by
  rcases eq_or_ne f 0 with (rfl | hf)
  · exact natDegree_zero
  rw [natDegree_eq_zero_iff_degree_le_zero]
  by_contra! f_nat_degree_pos
  rw [← natDegree_pos_iff_degree_pos] at f_nat_degree_pos
  let m := f.natDegree - 1
  have hm : m + 1 = f.natDegree := tsub_add_cancel_of_le f_nat_degree_pos
  have h2 := coeff_derivative f m
  rw [Polynomial.ext_iff] at h
  rw [h m, coeff_zero, ← Nat.cast_add_one, ← nsmul_eq_mul', eq_comm, smul_eq_zero] at h2
  replace h2 := h2.resolve_left m.succ_ne_zero
  rw [hm, ← leadingCoeff, leadingCoeff_eq_zero] at h2
  exact hf h2
#align polynomial.nat_degree_eq_zero_of_derivative_eq_zero Polynomial.natDegree_eq_zero_of_derivative_eq_zero

theorem eq_C_of_derivative_eq_zero [NoZeroSMulDivisors ℕ R] {f : R[X]} (h : derivative f = 0) :
    f = C (f.coeff 0) :=
  eq_C_of_natDegree_eq_zero <| natDegree_eq_zero_of_derivative_eq_zero h
set_option linter.uppercaseLean3 false in
#align polynomial.eq_C_of_derivative_eq_zero Polynomial.eq_C_of_derivative_eq_zero

@[simp]
theorem derivative_mul {f g : R[X]} : derivative (f * g) = derivative f * g + f * derivative g := by
  induction f using Polynomial.induction_on' with
  | h_add => simp only [add_mul, map_add, add_assoc, add_left_comm, *]
  | h_monomial m a =>
  induction g using Polynomial.induction_on' with
  | h_add => simp only [mul_add, map_add, add_assoc, add_left_comm, *]
  | h_monomial n b =>
  simp only [monomial_mul_monomial, derivative_monomial]
  simp only [mul_assoc, (Nat.cast_commute _ _).eq, Nat.cast_add, mul_add, map_add]
  cases m with
  | zero => simp only [zero_add, Nat.cast_zero, mul_zero, map_zero]
  | succ m =>
  cases n with
  | zero => simp only [add_zero, Nat.cast_zero, mul_zero, map_zero]
  | succ n =>
  simp only [Nat.add_succ_sub_one, add_tsub_cancel_right]
  rw [add_assoc, add_comm n 1]
#align polynomial.derivative_mul Polynomial.derivative_mul

theorem derivative_eval (p : R[X]) (x : R) :
    p.derivative.eval x = p.sum fun n a => a * n * x ^ (n - 1) := by
  simp_rw [derivative_apply, eval_sum, eval_mul_X_pow, eval_C]
#align polynomial.derivative_eval Polynomial.derivative_eval

@[simp]
theorem derivative_map [Semiring S] (p : R[X]) (f : R →+* S) :
    derivative (p.map f) = p.derivative.map f := by
  let n := max p.natDegree (map f p).natDegree
  rw [derivative_apply, derivative_apply]
  rw [sum_over_range' _ _ (n + 1) ((le_max_left _ _).trans_lt (lt_add_one _))]
  on_goal 1 => rw [sum_over_range' _ _ (n + 1) ((le_max_right _ _).trans_lt (lt_add_one _))]
  · simp only [Polynomial.map_sum, Polynomial.map_mul, Polynomial.map_C, map_mul, coeff_map,
      map_natCast, Polynomial.map_natCast, Polynomial.map_pow, map_X]
  all_goals intro n; rw [zero_mul, C_0, zero_mul]
#align polynomial.derivative_map Polynomial.derivative_map

@[simp]
theorem iterate_derivative_map [Semiring S] (p : R[X]) (f : R →+* S) (k : ℕ) :
    Polynomial.derivative^[k] (p.map f) = (Polynomial.derivative^[k] p).map f := by
  induction' k with k ih generalizing p
  · simp
  · simp only [ih, Function.iterate_succ, Polynomial.derivative_map, Function.comp_apply]
#align polynomial.iterate_derivative_map Polynomial.iterate_derivative_map

theorem derivative_natCast_mul {n : ℕ} {f : R[X]} :
    derivative ((n : R[X]) * f) = n * derivative f := by
  simp
#align polynomial.derivative_nat_cast_mul Polynomial.derivative_natCast_mul

@[deprecated (since := "2024-04-17")]
alias derivative_nat_cast_mul := derivative_natCast_mul

@[simp]
theorem iterate_derivative_natCast_mul {n k : ℕ} {f : R[X]} :
    derivative^[k] ((n : R[X]) * f) = n * derivative^[k] f := by
  induction' k with k ih generalizing f <;> simp [*]
#align polynomial.iterate_derivative_nat_cast_mul Polynomial.iterate_derivative_natCast_mul

@[deprecated (since := "2024-04-17")]
alias iterate_derivative_nat_cast_mul := iterate_derivative_natCast_mul

theorem mem_support_derivative [NoZeroSMulDivisors ℕ R] (p : R[X]) (n : ℕ) :
    n ∈ (derivative p).support ↔ n + 1 ∈ p.support := by
  suffices ¬p.coeff (n + 1) * (n + 1 : ℕ) = 0 ↔ coeff p (n + 1) ≠ 0 by
    simpa only [mem_support_iff, coeff_derivative, Ne, Nat.cast_succ]
  rw [← nsmul_eq_mul', smul_eq_zero]
  simp only [Nat.succ_ne_zero, false_or_iff]
#align polynomial.mem_support_derivative Polynomial.mem_support_derivative

@[simp]
theorem degree_derivative_eq [NoZeroSMulDivisors ℕ R] (p : R[X]) (hp : 0 < natDegree p) :
    degree (derivative p) = (natDegree p - 1 : ℕ) := by
  apply le_antisymm
  · rw [derivative_apply]
    apply le_trans (degree_sum_le _ _) (Finset.sup_le _)
    intro n hn
    apply le_trans (degree_C_mul_X_pow_le _ _) (WithBot.coe_le_coe.2 (tsub_le_tsub_right _ _))
    apply le_natDegree_of_mem_supp _ hn
  · refine le_sup ?_
    rw [mem_support_derivative, tsub_add_cancel_of_le, mem_support_iff]
    · rw [coeff_natDegree, Ne, leadingCoeff_eq_zero]
      intro h
      rw [h, natDegree_zero] at hp
      exact hp.false
    exact hp
#align polynomial.degree_derivative_eq Polynomial.degree_derivative_eq

#noalign polynomial.coeff_iterate_derivative_as_prod_Ico
#noalign polynomial.coeff_iterate_derivative_as_prod_range

theorem coeff_iterate_derivative {k} (p : R[X]) (m : ℕ) :
    (derivative^[k] p).coeff m = (m + k).descFactorial k • p.coeff (m + k) := by
  induction k generalizing m with
  | zero => simp
  | succ k ih =>
      calc
        (derivative^[k + 1] p).coeff m
        _ = Nat.descFactorial (Nat.succ (m + k)) k • p.coeff (m + k.succ) * (m + 1) := by
          rw [Function.iterate_succ_apply', coeff_derivative, ih m.succ, Nat.succ_add, Nat.add_succ]
        _ = ((m + 1) * Nat.descFactorial (Nat.succ (m + k)) k) • p.coeff (m + k.succ) := by
          rw [← Nat.cast_add_one, ← nsmul_eq_mul', smul_smul]
        _ = Nat.descFactorial (m.succ + k) k.succ • p.coeff (m + k.succ) := by
          rw [← Nat.succ_add, Nat.descFactorial_succ, add_tsub_cancel_right]
        _ = Nat.descFactorial (m + k.succ) k.succ • p.coeff (m + k.succ) := by
          rw [Nat.succ_add_eq_add_succ]

theorem iterate_derivative_mul {n} (p q : R[X]) :
    derivative^[n] (p * q) =
      ∑ k ∈ range n.succ, (n.choose k • (derivative^[n - k] p * derivative^[k] q)) := by
  induction' n with n IH
  · simp [Finset.range]
  calc
    derivative^[n + 1] (p * q) =
        derivative (∑ k ∈ range n.succ,
<<<<<<< HEAD
            n.choose k • (derivative^[n - k] p * derivative^[k] q)) :=
      by rw [Function.iterate_succ_apply', IH]
=======
            n.choose k • (derivative^[n - k] p * derivative^[k] q)) := by
      rw [Function.iterate_succ_apply', IH]
>>>>>>> d97a437a
    _ = (∑ k ∈ range n.succ,
          n.choose k • (derivative^[n - k + 1] p * derivative^[k] q)) +
        ∑ k ∈ range n.succ,
          n.choose k • (derivative^[n - k] p * derivative^[k + 1] q) := by
      simp_rw [derivative_sum, derivative_smul, derivative_mul, Function.iterate_succ_apply',
        smul_add, sum_add_distrib]
    _ = (∑ k ∈ range n.succ,
              n.choose k.succ • (derivative^[n - k] p * derivative^[k + 1] q)) +
            1 • (derivative^[n + 1] p * derivative^[0] q) +
          ∑ k ∈ range n.succ, n.choose k • (derivative^[n - k] p * derivative^[k + 1] q) :=
      ?_
    _ = ((∑ k ∈ range n.succ, n.choose k • (derivative^[n - k] p * derivative^[k + 1] q)) +
            ∑ k ∈ range n.succ,
              n.choose k.succ • (derivative^[n - k] p * derivative^[k + 1] q)) +
<<<<<<< HEAD
          1 • (derivative^[n + 1] p * derivative^[0] q) :=
      by rw [add_comm, add_assoc]
    _ = (∑ i ∈ range n.succ,
            (n + 1).choose (i + 1) • (derivative^[n + 1 - (i + 1)] p * derivative^[i + 1] q)) +
          1 • (derivative^[n + 1] p * derivative^[0] q) :=
      by simp_rw [Nat.choose_succ_succ, Nat.succ_sub_succ, add_smul, sum_add_distrib]
    _ = ∑ k ∈ range n.succ.succ,
          n.succ.choose k • (derivative^[n.succ - k] p * derivative^[k] q) :=
      by rw [sum_range_succ' _ n.succ, Nat.choose_zero_right, tsub_zero]
=======
          1 • (derivative^[n + 1] p * derivative^[0] q) := by
      rw [add_comm, add_assoc]
    _ = (∑ i ∈ range n.succ,
            (n + 1).choose (i + 1) • (derivative^[n + 1 - (i + 1)] p * derivative^[i + 1] q)) +
          1 • (derivative^[n + 1] p * derivative^[0] q) := by
      simp_rw [Nat.choose_succ_succ, Nat.succ_sub_succ, add_smul, sum_add_distrib]
    _ = ∑ k ∈ range n.succ.succ,
          n.succ.choose k • (derivative^[n.succ - k] p * derivative^[k] q) := by
      rw [sum_range_succ' _ n.succ, Nat.choose_zero_right, tsub_zero]
>>>>>>> d97a437a
  congr
  refine (sum_range_succ' _ _).trans (congr_arg₂ (· + ·) ?_ ?_)
  · rw [sum_range_succ, Nat.choose_succ_self, zero_smul, add_zero]
    refine sum_congr rfl fun k hk => ?_
    rw [mem_range] at hk
    congr
    omega
  · rw [Nat.choose_zero_right, tsub_zero]
#align polynomial.iterate_derivative_mul Polynomial.iterate_derivative_mul

end Semiring

section CommSemiring

variable [CommSemiring R]

theorem derivative_pow_succ (p : R[X]) (n : ℕ) :
    derivative (p ^ (n + 1)) = C (n + 1 : R) * p ^ n * derivative p :=
  Nat.recOn n (by simp) fun n ih => by
    rw [pow_succ, derivative_mul, ih, Nat.add_one, mul_right_comm, C_add,
      add_mul, add_mul, pow_succ, ← mul_assoc, C_1, one_mul]; simp [add_mul]
#align polynomial.derivative_pow_succ Polynomial.derivative_pow_succ

theorem derivative_pow (p : R[X]) (n : ℕ) :
    derivative (p ^ n) = C (n : R) * p ^ (n - 1) * derivative p :=
  Nat.casesOn n (by rw [pow_zero, derivative_one, Nat.cast_zero, C_0, zero_mul, zero_mul]) fun n =>
    by rw [p.derivative_pow_succ n, Nat.add_one_sub_one, n.cast_succ]
#align polynomial.derivative_pow Polynomial.derivative_pow

theorem derivative_sq (p : R[X]) : derivative (p ^ 2) = C 2 * p * derivative p := by
  rw [derivative_pow_succ, Nat.cast_one, one_add_one_eq_two, pow_one]
#align polynomial.derivative_sq Polynomial.derivative_sq

theorem pow_sub_one_dvd_derivative_of_pow_dvd {p q : R[X]} {n : ℕ}
    (dvd : q ^ n ∣ p) : q ^ (n - 1) ∣ derivative p := by
  obtain ⟨r, rfl⟩ := dvd
  rw [derivative_mul, derivative_pow]
  exact (((dvd_mul_left _ _).mul_right _).mul_right _).add ((pow_dvd_pow q n.pred_le).mul_right _)

theorem pow_sub_dvd_iterate_derivative_of_pow_dvd {p q : R[X]} {n : ℕ} (m : ℕ)
    (dvd : q ^ n ∣ p) : q ^ (n - m) ∣ derivative^[m] p := by
  induction m generalizing p with
  | zero => simpa
  | succ m ih =>
    rw [Nat.sub_succ, Function.iterate_succ']
    exact pow_sub_one_dvd_derivative_of_pow_dvd (ih dvd)

theorem pow_sub_dvd_iterate_derivative_pow (p : R[X]) (n m : ℕ) :
    p ^ (n - m) ∣ derivative^[m] (p ^ n) := pow_sub_dvd_iterate_derivative_of_pow_dvd m dvd_rfl

theorem dvd_iterate_derivative_pow (f : R[X]) (n : ℕ) {m : ℕ} (c : R) (hm : m ≠ 0) :
    (n : R) ∣ eval c (derivative^[m] (f ^ n)) := by
  obtain ⟨m, rfl⟩ := Nat.exists_eq_succ_of_ne_zero hm
  rw [Function.iterate_succ_apply, derivative_pow, mul_assoc, C_eq_natCast,
    iterate_derivative_natCast_mul, eval_mul, eval_natCast]
  exact dvd_mul_right _ _
#align polynomial.dvd_iterate_derivative_pow Polynomial.dvd_iterate_derivative_pow

theorem iterate_derivative_X_pow_eq_natCast_mul (n k : ℕ) :
    derivative^[k] (X ^ n : R[X]) = ↑(Nat.descFactorial n k : R[X]) * X ^ (n - k) := by
  induction' k with k ih
  · erw [Function.iterate_zero_apply, tsub_zero, Nat.descFactorial_zero, Nat.cast_one, one_mul]
  · rw [Function.iterate_succ_apply', ih, derivative_natCast_mul, derivative_X_pow, C_eq_natCast,
      Nat.descFactorial_succ, Nat.sub_sub, Nat.cast_mul];
    simp [mul_comm, mul_assoc, mul_left_comm]
set_option linter.uppercaseLean3 false in
#align polynomial.iterate_derivative_X_pow_eq_nat_cast_mul Polynomial.iterate_derivative_X_pow_eq_natCast_mul

@[deprecated (since := "2024-04-17")]
alias iterate_derivative_X_pow_eq_nat_cast_mul := iterate_derivative_X_pow_eq_natCast_mul

theorem iterate_derivative_X_pow_eq_C_mul (n k : ℕ) :
    derivative^[k] (X ^ n : R[X]) = C (Nat.descFactorial n k : R) * X ^ (n - k) := by
  rw [iterate_derivative_X_pow_eq_natCast_mul n k, C_eq_natCast]
set_option linter.uppercaseLean3 false in
#align polynomial.iterate_derivative_X_pow_eq_C_mul Polynomial.iterate_derivative_X_pow_eq_C_mul

theorem iterate_derivative_X_pow_eq_smul (n : ℕ) (k : ℕ) :
    derivative^[k] (X ^ n : R[X]) = (Nat.descFactorial n k : R) • X ^ (n - k) := by
  rw [iterate_derivative_X_pow_eq_C_mul n k, smul_eq_C_mul]
set_option linter.uppercaseLean3 false in
#align polynomial.iterate_derivative_X_pow_eq_smul Polynomial.iterate_derivative_X_pow_eq_smul

theorem derivative_X_add_C_pow (c : R) (m : ℕ) :
    derivative ((X + C c) ^ m) = C (m : R) * (X + C c) ^ (m - 1) := by
  rw [derivative_pow, derivative_X_add_C, mul_one]
set_option linter.uppercaseLean3 false in
#align polynomial.derivative_X_add_C_pow Polynomial.derivative_X_add_C_pow

theorem derivative_X_add_C_sq (c : R) : derivative ((X + C c) ^ 2) = C 2 * (X + C c) := by
  rw [derivative_sq, derivative_X_add_C, mul_one]
set_option linter.uppercaseLean3 false in
#align polynomial.derivative_X_add_C_sq Polynomial.derivative_X_add_C_sq

theorem iterate_derivative_X_add_pow (n k : ℕ) (c : R) :
    derivative^[k] ((X + C c) ^ n) = Nat.descFactorial n k • (X + C c) ^ (n - k) := by
  induction k with
  | zero => simp
  | succ k IH =>
      rw [Nat.sub_succ', Function.iterate_succ_apply', IH, derivative_smul,
        derivative_X_add_C_pow, map_natCast, Nat.descFactorial_succ, nsmul_eq_mul, nsmul_eq_mul,
        Nat.cast_mul]
      ring
set_option linter.uppercaseLean3 false in
#align polynomial.iterate_derivative_X_add_pow Polynomial.iterate_derivative_X_add_powₓ

theorem derivative_comp (p q : R[X]) :
    derivative (p.comp q) = derivative q * p.derivative.comp q := by
  induction p using Polynomial.induction_on'
  · simp [*, mul_add]
  · simp only [derivative_pow, derivative_mul, monomial_comp, derivative_monomial, derivative_C,
      zero_mul, C_eq_natCast, zero_add, RingHom.map_mul]
    ring
#align polynomial.derivative_comp Polynomial.derivative_comp

/-- Chain rule for formal derivative of polynomials. -/
theorem derivative_eval₂_C (p q : R[X]) :
    derivative (p.eval₂ C q) = p.derivative.eval₂ C q * derivative q :=
  Polynomial.induction_on p (fun r => by rw [eval₂_C, derivative_C, eval₂_zero, zero_mul])
    (fun p₁ p₂ ih₁ ih₂ => by
      rw [eval₂_add, derivative_add, ih₁, ih₂, derivative_add, eval₂_add, add_mul])
    fun n r ih => by
    rw [pow_succ, ← mul_assoc, eval₂_mul, eval₂_X, derivative_mul, ih, @derivative_mul _ _ _ X,
      derivative_X, mul_one, eval₂_add, @eval₂_mul _ _ _ _ X, eval₂_X, add_mul, mul_right_comm]
set_option linter.uppercaseLean3 false in
#align polynomial.derivative_eval₂_C Polynomial.derivative_eval₂_C

theorem derivative_prod [DecidableEq ι] {s : Multiset ι} {f : ι → R[X]} :
    derivative (Multiset.map f s).prod =
      (Multiset.map (fun i => (Multiset.map f (s.erase i)).prod * derivative (f i)) s).sum := by
  refine Multiset.induction_on s (by simp) fun i s h => ?_
  rw [Multiset.map_cons, Multiset.prod_cons, derivative_mul, Multiset.map_cons _ i s,
    Multiset.sum_cons, Multiset.erase_cons_head, mul_comm (derivative (f i))]
  congr
  rw [h, ← AddMonoidHom.coe_mulLeft, (AddMonoidHom.mulLeft (f i)).map_multiset_sum _,
    AddMonoidHom.coe_mulLeft]
  simp only [Function.comp_apply, Multiset.map_map]
  refine congr_arg _ (Multiset.map_congr rfl fun j hj => ?_)
  rw [← mul_assoc, ← Multiset.prod_cons, ← Multiset.map_cons]
  by_cases hij : i = j
  · simp [hij, ← Multiset.prod_cons, ← Multiset.map_cons, Multiset.cons_erase hj]
  · simp [hij]
#align polynomial.derivative_prod Polynomial.derivative_prod

end CommSemiring

section Ring

variable [Ring R]

-- Porting note (#10618): removed `simp`: `simp` can prove it.
theorem derivative_neg (f : R[X]) : derivative (-f) = -derivative f :=
  LinearMap.map_neg derivative f
#align polynomial.derivative_neg Polynomial.derivative_neg

theorem iterate_derivative_neg {f : R[X]} {k : ℕ} : derivative^[k] (-f) = -derivative^[k] f :=
  iterate_map_neg derivative k f
#align polynomial.iterate_derivative_neg Polynomial.iterate_derivative_neg

-- Porting note (#10618): removed `simp`: `simp` can prove it.
theorem derivative_sub {f g : R[X]} : derivative (f - g) = derivative f - derivative g :=
  LinearMap.map_sub derivative f g
#align polynomial.derivative_sub Polynomial.derivative_sub

-- Porting note (#10618): removed `simp`: `simp` can prove it.
theorem derivative_X_sub_C (c : R) : derivative (X - C c) = 1 := by
  rw [derivative_sub, derivative_X, derivative_C, sub_zero]
set_option linter.uppercaseLean3 false in
#align polynomial.derivative_X_sub_C Polynomial.derivative_X_sub_C

theorem iterate_derivative_sub {k : ℕ} {f g : R[X]} :
    derivative^[k] (f - g) = derivative^[k] f - derivative^[k] g :=
  iterate_map_sub derivative k f g
#align polynomial.iterate_derivative_sub Polynomial.iterate_derivative_sub

@[simp]
theorem derivative_intCast {n : ℤ} : derivative (n : R[X]) = 0 := by
  rw [← C_eq_intCast n]
  exact derivative_C
#align polynomial.derivative_int_cast Polynomial.derivative_intCast

@[deprecated (since := "2024-04-17")]
alias derivative_int_cast := derivative_intCast

theorem derivative_intCast_mul {n : ℤ} {f : R[X]} : derivative ((n : R[X]) * f) =
    n * derivative f := by
  simp
#align polynomial.derivative_int_cast_mul Polynomial.derivative_intCast_mul

@[deprecated (since := "2024-04-17")]
alias derivative_int_cast_mul := derivative_intCast_mul

@[simp]
theorem iterate_derivative_intCast_mul {n : ℤ} {k : ℕ} {f : R[X]} :
    derivative^[k] ((n : R[X]) * f) = n * derivative^[k] f := by
  induction' k with k ih generalizing f <;> simp [*]
#align polynomial.iterate_derivative_int_cast_mul Polynomial.iterate_derivative_intCast_mul

@[deprecated (since := "2024-04-17")]
alias iterate_derivative_int_cast_mul := iterate_derivative_intCast_mul

end Ring

section CommRing

variable [CommRing R]

theorem derivative_comp_one_sub_X (p : R[X]) :
    derivative (p.comp (1 - X)) = -p.derivative.comp (1 - X) := by simp [derivative_comp]
set_option linter.uppercaseLean3 false in
#align polynomial.derivative_comp_one_sub_X Polynomial.derivative_comp_one_sub_X

@[simp]
theorem iterate_derivative_comp_one_sub_X (p : R[X]) (k : ℕ) :
    derivative^[k] (p.comp (1 - X)) = (-1) ^ k * (derivative^[k] p).comp (1 - X) := by
  induction' k with k ih generalizing p
  · simp
  · simp [ih (derivative p), iterate_derivative_neg, derivative_comp, pow_succ]
set_option linter.uppercaseLean3 false in
#align polynomial.iterate_derivative_comp_one_sub_X Polynomial.iterate_derivative_comp_one_sub_X

theorem eval_multiset_prod_X_sub_C_derivative [DecidableEq R]
    {S : Multiset R} {r : R} (hr : r ∈ S) :
    eval r (derivative (Multiset.map (fun a => X - C a) S).prod) =
      (Multiset.map (fun a => r - a) (S.erase r)).prod := by
  nth_rw 1 [← Multiset.cons_erase hr]
  have := (evalRingHom r).map_multiset_prod (Multiset.map (fun a => X - C a) (S.erase r))
  simpa using this
set_option linter.uppercaseLean3 false in
#align polynomial.eval_multiset_prod_X_sub_C_derivative Polynomial.eval_multiset_prod_X_sub_C_derivative

theorem derivative_X_sub_C_pow (c : R) (m : ℕ) :
    derivative ((X - C c) ^ m) = C (m : R) * (X - C c) ^ (m - 1) := by
  rw [derivative_pow, derivative_X_sub_C, mul_one]
set_option linter.uppercaseLean3 false in
#align polynomial.derivative_X_sub_C_pow Polynomial.derivative_X_sub_C_pow

theorem derivative_X_sub_C_sq (c : R) : derivative ((X - C c) ^ 2) = C 2 * (X - C c) := by
  rw [derivative_sq, derivative_X_sub_C, mul_one]
set_option linter.uppercaseLean3 false in
#align polynomial.derivative_X_sub_C_sq Polynomial.derivative_X_sub_C_sq

theorem iterate_derivative_X_sub_pow (n k : ℕ) (c : R) :
    derivative^[k] ((X - C c) ^ n) = n.descFactorial k • (X - C c) ^ (n - k) := by
  rw [sub_eq_add_neg, ← C_neg, iterate_derivative_X_add_pow]
set_option linter.uppercaseLean3 false in
#align polynomial.iterate_derivative_X_sub_pow Polynomial.iterate_derivative_X_sub_powₓ

theorem iterate_derivative_X_sub_pow_self (n : ℕ) (c : R) :
    derivative^[n] ((X - C c) ^ n) = n.factorial := by
  rw [iterate_derivative_X_sub_pow, n.sub_self, pow_zero, nsmul_one, n.descFactorial_self]

end CommRing

end Derivative

end Polynomial<|MERGE_RESOLUTION|>--- conflicted
+++ resolved
@@ -407,13 +407,8 @@
   calc
     derivative^[n + 1] (p * q) =
         derivative (∑ k ∈ range n.succ,
-<<<<<<< HEAD
-            n.choose k • (derivative^[n - k] p * derivative^[k] q)) :=
-      by rw [Function.iterate_succ_apply', IH]
-=======
             n.choose k • (derivative^[n - k] p * derivative^[k] q)) := by
       rw [Function.iterate_succ_apply', IH]
->>>>>>> d97a437a
     _ = (∑ k ∈ range n.succ,
           n.choose k • (derivative^[n - k + 1] p * derivative^[k] q)) +
         ∑ k ∈ range n.succ,
@@ -428,17 +423,6 @@
     _ = ((∑ k ∈ range n.succ, n.choose k • (derivative^[n - k] p * derivative^[k + 1] q)) +
             ∑ k ∈ range n.succ,
               n.choose k.succ • (derivative^[n - k] p * derivative^[k + 1] q)) +
-<<<<<<< HEAD
-          1 • (derivative^[n + 1] p * derivative^[0] q) :=
-      by rw [add_comm, add_assoc]
-    _ = (∑ i ∈ range n.succ,
-            (n + 1).choose (i + 1) • (derivative^[n + 1 - (i + 1)] p * derivative^[i + 1] q)) +
-          1 • (derivative^[n + 1] p * derivative^[0] q) :=
-      by simp_rw [Nat.choose_succ_succ, Nat.succ_sub_succ, add_smul, sum_add_distrib]
-    _ = ∑ k ∈ range n.succ.succ,
-          n.succ.choose k • (derivative^[n.succ - k] p * derivative^[k] q) :=
-      by rw [sum_range_succ' _ n.succ, Nat.choose_zero_right, tsub_zero]
-=======
           1 • (derivative^[n + 1] p * derivative^[0] q) := by
       rw [add_comm, add_assoc]
     _ = (∑ i ∈ range n.succ,
@@ -448,7 +432,6 @@
     _ = ∑ k ∈ range n.succ.succ,
           n.succ.choose k • (derivative^[n.succ - k] p * derivative^[k] q) := by
       rw [sum_range_succ' _ n.succ, Nat.choose_zero_right, tsub_zero]
->>>>>>> d97a437a
   congr
   refine (sum_range_succ' _ _).trans (congr_arg₂ (· + ·) ?_ ?_)
   · rw [sum_range_succ, Nat.choose_succ_self, zero_smul, add_zero]
