--- conflicted
+++ resolved
@@ -634,7 +634,8 @@
 
 end StableSubmodule
 
-<<<<<<< HEAD
+section Semiring
+
 variable (R)
 
 /-- The monomials form a basis on `R[X]`. -/
@@ -648,7 +649,9 @@
 theorem coe_basisMonomials [Semiring R] : (basisMonomials R : ℕ → R[X]) = fun s => monomial s 1 :=
   funext fun _ => ofFinsupp_single _ _
 #align polynomial.coe_basis_monomials Polynomial.coe_basisMonomials
-=======
+
+end Semiring
+
 section CommSemiring
 
 variable [CommSemiring R] {a p : R[X]}
@@ -698,6 +701,5 @@
   simpa [not_imp_not] using (nmem_nonZeroDivisors_iff (P := P)).not
 
 end CommSemiring
->>>>>>> 1fe19500
 
 end Polynomial