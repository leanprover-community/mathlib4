--- conflicted
+++ resolved
@@ -63,14 +63,9 @@
         exact add_nonneg (pow_pos _).le (pow_pos _).le
       simp only [hpq, hp, hq, if_false]
       refine le_trans (pow_le_pow_right (by omega) (Polynomial.natDegree_add_le _ _)) ?_
-<<<<<<< HEAD
-      refine le_trans (le_max_iff.mpr ?_)
-        (max_le_add_of_nonneg (pow_nonneg (by omega) _) (pow_nonneg (by omega) _))
-=======
       refine
         le_trans (le_max_iff.mpr ?_)
           (max_le_add_of_nonneg (pow_nonneg (by omega) _) (pow_nonneg (by omega) _))
->>>>>>> 52b851a9
       exact (max_choice p.natDegree q.natDegree).imp (fun h => by rw [h]) fun h => by rw [h]
     map_mul' := fun p q => by
       by_cases hp : p = 0; · simp [hp]
