/-
Copyright (c) 2018 Chris Hughes. All rights reserved.
Released under Apache 2.0 license as described in the file LICENSE.
Authors: Chris Hughes, Johannes Hölzl, Kim Morrison, Jens Wagemaker
-/
import Mathlib.Algebra.MonoidAlgebra.Degree
import Mathlib.Algebra.Order.Ring.WithTop
import Mathlib.Algebra.Polynomial.Basic
import Mathlib.Data.Nat.Cast.WithTop
import Mathlib.Data.Nat.SuccPred
import Mathlib.Order.SuccPred.WithBot

/-!
# Degree of univariate polynomials

## Main definitions

* `Polynomial.degree`: the degree of a polynomial, where `0` has degree `⊥`
* `Polynomial.natDegree`: the degree of a polynomial, where `0` has degree `0`
* `Polynomial.leadingCoeff`: the leading coefficient of a polynomial
* `Polynomial.Monic`: a polynomial is monic if its leading coefficient is 0
* `Polynomial.nextCoeff`: the next coefficient after the leading coefficient

## Main results

* `Polynomial.degree_eq_natDegree`: the degree and natDegree coincide for nonzero polynomials
-/

noncomputable section

open Finsupp Finset

open Polynomial

namespace Polynomial

universe u v

variable {R : Type u} {S : Type v} {a b c d : R} {n m : ℕ}

section Semiring

variable [Semiring R] {p q r : R[X]}

/-- `degree p` is the degree of the polynomial `p`, i.e. the largest `X`-exponent in `p`.
`degree p = some n` when `p ≠ 0` and `n` is the highest power of `X` that appears in `p`, otherwise
`degree 0 = ⊥`. -/
def degree (p : R[X]) : WithBot ℕ :=
  p.support.max

/-- `natDegree p` forces `degree p` to ℕ, by defining `natDegree 0 = 0`. -/
def natDegree (p : R[X]) : ℕ :=
  (degree p).unbotD 0

/-- `leadingCoeff p` gives the coefficient of the highest power of `X` in `p`. -/
def leadingCoeff (p : R[X]) : R :=
  coeff p (natDegree p)

/-- a polynomial is `Monic` if its leading coefficient is 1 -/
def Monic (p : R[X]) :=
  leadingCoeff p = (1 : R)

theorem Monic.def : Monic p ↔ leadingCoeff p = 1 :=
  Iff.rfl

instance Monic.decidable [DecidableEq R] : Decidable (Monic p) := by unfold Monic; infer_instance

@[simp]
theorem Monic.leadingCoeff {p : R[X]} (hp : p.Monic) : leadingCoeff p = 1 :=
  hp

theorem Monic.coeff_natDegree {p : R[X]} (hp : p.Monic) : p.coeff p.natDegree = 1 :=
  hp

@[simp]
theorem degree_zero : degree (0 : R[X]) = ⊥ :=
  rfl

@[simp]
theorem natDegree_zero : natDegree (0 : R[X]) = 0 :=
  rfl

@[simp]
theorem coeff_natDegree : coeff p (natDegree p) = leadingCoeff p :=
  rfl

@[simp]
theorem degree_eq_bot : degree p = ⊥ ↔ p = 0 :=
  ⟨fun h => support_eq_empty.1 (Finset.max_eq_bot.1 h), fun h => h.symm ▸ rfl⟩

theorem degree_ne_bot : degree p ≠ ⊥ ↔ p ≠ 0 := degree_eq_bot.not

theorem degree_eq_natDegree (hp : p ≠ 0) : degree p = (natDegree p : WithBot ℕ) := by
  let ⟨n, hn⟩ := not_forall.1 (mt Option.eq_none_iff_forall_not_mem.2 (mt degree_eq_bot.1 hp))
  have hn : degree p = some n := Classical.not_not.1 hn
  rw [natDegree, hn]; rfl

theorem degree_eq_iff_natDegree_eq {p : R[X]} {n : ℕ} (hp : p ≠ 0) :
    p.degree = n ↔ p.natDegree = n := by rw [degree_eq_natDegree hp]; exact WithBot.coe_eq_coe

theorem degree_eq_iff_natDegree_eq_of_pos {p : R[X]} {n : ℕ} (hn : 0 < n) :
    p.degree = n ↔ p.natDegree = n := by
  obtain rfl|h := eq_or_ne p 0
  · simp [hn.ne]
  · exact degree_eq_iff_natDegree_eq h

theorem natDegree_eq_of_degree_eq_some {p : R[X]} {n : ℕ} (h : degree p = n) : natDegree p = n := by
  rw [natDegree, h, Nat.cast_withBot, WithBot.unbotD_coe]

theorem degree_ne_of_natDegree_ne {n : ℕ} : p.natDegree ≠ n → degree p ≠ n :=
  mt natDegree_eq_of_degree_eq_some

@[simp]
theorem degree_le_natDegree : degree p ≤ natDegree p :=
  WithBot.giUnbotDBot.gc.le_u_l _

theorem natDegree_eq_of_degree_eq [Semiring S] {q : S[X]} (h : degree p = degree q) :
    natDegree p = natDegree q := by unfold natDegree; rw [h]

theorem le_degree_of_ne_zero (h : coeff p n ≠ 0) : (n : WithBot ℕ) ≤ degree p := by
  rw [Nat.cast_withBot]
  exact Finset.le_sup (mem_support_iff.2 h)

theorem degree_mono [Semiring S] {f : R[X]} {g : S[X]} (h : f.support ⊆ g.support) :
    f.degree ≤ g.degree :=
  Finset.sup_mono h

theorem degree_le_degree (h : coeff q (natDegree p) ≠ 0) : degree p ≤ degree q := by
  by_cases hp : p = 0
  · rw [hp, degree_zero]
    exact bot_le
  · rw [degree_eq_natDegree hp]
    exact le_degree_of_ne_zero h

theorem natDegree_le_iff_degree_le {n : ℕ} : natDegree p ≤ n ↔ degree p ≤ n :=
  WithBot.unbotD_le_iff (fun _ ↦ bot_le)

theorem natDegree_lt_iff_degree_lt (hp : p ≠ 0) : p.natDegree < n ↔ p.degree < ↑n :=
  WithBot.unbotD_lt_iff (absurd · (degree_eq_bot.not.mpr hp))

alias ⟨degree_le_of_natDegree_le, natDegree_le_of_degree_le⟩ := natDegree_le_iff_degree_le

theorem natDegree_le_natDegree [Semiring S] {q : S[X]} (hpq : p.degree ≤ q.degree) :
    p.natDegree ≤ q.natDegree :=
  WithBot.giUnbotDBot.gc.monotone_l hpq

@[simp]
theorem degree_C (ha : a ≠ 0) : degree (C a) = (0 : WithBot ℕ) := by
  rw [degree, ← monomial_zero_left, support_monomial 0 ha, max_eq_sup_coe, sup_singleton,
    WithBot.coe_zero]

theorem degree_C_le : degree (C a) ≤ 0 := by
  by_cases h : a = 0
  · rw [h, C_0]
    exact bot_le
  · rw [degree_C h]

theorem degree_C_lt : degree (C a) < 1 :=
  degree_C_le.trans_lt <| WithBot.coe_lt_coe.mpr zero_lt_one

theorem degree_one_le : degree (1 : R[X]) ≤ (0 : WithBot ℕ) := by rw [← C_1]; exact degree_C_le

@[simp]
theorem natDegree_C (a : R) : natDegree (C a) = 0 := by
  by_cases ha : a = 0
  · have : C a = 0 := by rw [ha, C_0]
    rw [natDegree, degree_eq_bot.2 this, WithBot.unbotD_bot]
  · rw [natDegree, degree_C ha, WithBot.unbotD_zero]

@[simp]
theorem natDegree_one : natDegree (1 : R[X]) = 0 :=
  natDegree_C 1

@[simp]
theorem natDegree_natCast (n : ℕ) : natDegree (n : R[X]) = 0 := by
  simp only [← C_eq_natCast, natDegree_C]

@[simp]
theorem natDegree_ofNat (n : ℕ) [Nat.AtLeastTwo n] :
    natDegree (ofNat(n) : R[X]) = 0 :=
  natDegree_natCast _

theorem degree_natCast_le (n : ℕ) : degree (n : R[X]) ≤ 0 := degree_le_of_natDegree_le (by simp)

@[simp]
theorem degree_monomial (n : ℕ) (ha : a ≠ 0) : degree (monomial n a) = n := by
  rw [degree, support_monomial n ha, max_singleton, Nat.cast_withBot]

@[simp]
theorem degree_C_mul_X_pow (n : ℕ) (ha : a ≠ 0) : degree (C a * X ^ n) = n := by
  rw [C_mul_X_pow_eq_monomial, degree_monomial n ha]

theorem degree_C_mul_X (ha : a ≠ 0) : degree (C a * X) = 1 := by
  simpa only [pow_one] using degree_C_mul_X_pow 1 ha

theorem degree_monomial_le (n : ℕ) (a : R) : degree (monomial n a) ≤ n :=
  letI := Classical.decEq R
  if h : a = 0 then by rw [h, (monomial n).map_zero, degree_zero]; exact bot_le
  else le_of_eq (degree_monomial n h)

theorem degree_C_mul_X_pow_le (n : ℕ) (a : R) : degree (C a * X ^ n) ≤ n := by
  rw [C_mul_X_pow_eq_monomial]
  apply degree_monomial_le

theorem degree_C_mul_X_le (a : R) : degree (C a * X) ≤ 1 := by
  simpa only [pow_one] using degree_C_mul_X_pow_le 1 a

@[simp]
theorem natDegree_C_mul_X_pow (n : ℕ) (a : R) (ha : a ≠ 0) : natDegree (C a * X ^ n) = n :=
  natDegree_eq_of_degree_eq_some (degree_C_mul_X_pow n ha)

@[simp]
theorem natDegree_C_mul_X (a : R) (ha : a ≠ 0) : natDegree (C a * X) = 1 := by
  simpa only [pow_one] using natDegree_C_mul_X_pow 1 a ha

@[simp]
theorem natDegree_monomial [DecidableEq R] (i : ℕ) (r : R) :
    natDegree (monomial i r) = if r = 0 then 0 else i := by
  split_ifs with hr
  · simp [hr]
  · rw [← C_mul_X_pow_eq_monomial, natDegree_C_mul_X_pow i r hr]

theorem natDegree_monomial_le (a : R) {m : ℕ} : (monomial m a).natDegree ≤ m := by
  classical
  rw [Polynomial.natDegree_monomial]
  split_ifs
  exacts [Nat.zero_le _, le_rfl]

theorem natDegree_monomial_eq (i : ℕ) {r : R} (r0 : r ≠ 0) : (monomial i r).natDegree = i :=
  letI := Classical.decEq R
  Eq.trans (natDegree_monomial _ _) (if_neg r0)

theorem coeff_ne_zero_of_eq_degree (hn : degree p = n) : coeff p n ≠ 0 := fun h =>
  mem_support_iff.mp (mem_of_max hn) h

theorem degree_X_pow_le (n : ℕ) : degree (X ^ n : R[X]) ≤ n := by
  simpa only [C_1, one_mul] using degree_C_mul_X_pow_le n (1 : R)

theorem degree_X_le : degree (X : R[X]) ≤ 1 :=
  degree_monomial_le _ _

theorem natDegree_X_le : (X : R[X]).natDegree ≤ 1 :=
  natDegree_le_of_degree_le degree_X_le

theorem withBotSucc_degree_eq_natDegree_add_one (h : p ≠ 0) : p.degree.succ = p.natDegree + 1 := by
  rw [degree_eq_natDegree h]
  exact WithBot.succ_coe p.natDegree

end Semiring

section NonzeroSemiring

variable [Semiring R] [Nontrivial R] {p q : R[X]}

@[simp]
theorem degree_one : degree (1 : R[X]) = (0 : WithBot ℕ) :=
  degree_C one_ne_zero

@[simp]
theorem degree_X : degree (X : R[X]) = 1 :=
  degree_monomial _ one_ne_zero

@[simp]
theorem natDegree_X : (X : R[X]).natDegree = 1 :=
  natDegree_eq_of_degree_eq_some degree_X

end NonzeroSemiring

section Ring

variable [Ring R]

@[simp]
theorem degree_neg (p : R[X]) : degree (-p) = degree p := by unfold degree; rw [support_neg]

theorem degree_neg_le_of_le {a : WithBot ℕ} {p : R[X]} (hp : degree p ≤ a) : degree (-p) ≤ a :=
  p.degree_neg.le.trans hp

@[simp]
theorem natDegree_neg (p : R[X]) : natDegree (-p) = natDegree p := by simp [natDegree]

theorem natDegree_neg_le_of_le {p : R[X]} (hp : natDegree p ≤ m) : natDegree (-p) ≤ m :=
  (natDegree_neg p).le.trans hp

@[simp]
theorem natDegree_intCast (n : ℤ) : natDegree (n : R[X]) = 0 := by
  rw [← C_eq_intCast, natDegree_C]

theorem degree_intCast_le (n : ℤ) : degree (n : R[X]) ≤ 0 := degree_le_of_natDegree_le (by simp)

@[simp]
theorem leadingCoeff_neg (p : R[X]) : (-p).leadingCoeff = -p.leadingCoeff := by
  rw [leadingCoeff, leadingCoeff, natDegree_neg, coeff_neg]

end Ring

section Semiring

variable [Semiring R] {p : R[X]}

/-- The second-highest coefficient, or 0 for constants -/
def nextCoeff (p : R[X]) : R :=
  if p.natDegree = 0 then 0 else p.coeff (p.natDegree - 1)

lemma nextCoeff_eq_zero :
    p.nextCoeff = 0 ↔ p.natDegree = 0 ∨ 0 < p.natDegree ∧ p.coeff (p.natDegree - 1) = 0 := by
  simp [nextCoeff, or_iff_not_imp_left, pos_iff_ne_zero]; aesop

lemma nextCoeff_ne_zero : p.nextCoeff ≠ 0 ↔ p.natDegree ≠ 0 ∧ p.coeff (p.natDegree - 1) ≠ 0 := by
  simp [nextCoeff]

@[simp]
theorem nextCoeff_C_eq_zero (c : R) : nextCoeff (C c) = 0 := by
  rw [nextCoeff]
  simp

theorem nextCoeff_of_natDegree_pos (hp : 0 < p.natDegree) :
    nextCoeff p = p.coeff (p.natDegree - 1) := by
  rw [nextCoeff, if_neg]
  contrapose! hp
  simpa

variable {p q : R[X]} {ι : Type*}

theorem degree_add_le (p q : R[X]) : degree (p + q) ≤ max (degree p) (degree q) := by
  simpa only [degree, ← support_toFinsupp, toFinsupp_add]
    using AddMonoidAlgebra.sup_support_add_le _ _ _

theorem degree_add_le_of_degree_le {p q : R[X]} {n : ℕ} (hp : degree p ≤ n) (hq : degree q ≤ n) :
    degree (p + q) ≤ n :=
  (degree_add_le p q).trans <| max_le hp hq

theorem degree_add_le_of_le {a b : WithBot ℕ} (hp : degree p ≤ a) (hq : degree q ≤ b) :
    degree (p + q) ≤ max a b :=
  (p.degree_add_le q).trans <| max_le_max ‹_› ‹_›

theorem natDegree_add_le (p q : R[X]) : natDegree (p + q) ≤ max (natDegree p) (natDegree q) := by
  rcases le_max_iff.1 (degree_add_le p q) with h | h <;> simp [natDegree_le_natDegree h]

theorem natDegree_add_le_of_degree_le {p q : R[X]} {n : ℕ} (hp : natDegree p ≤ n)
    (hq : natDegree q ≤ n) : natDegree (p + q) ≤ n :=
  (natDegree_add_le p q).trans <| max_le hp hq

theorem natDegree_add_le_of_le (hp : natDegree p ≤ m) (hq : natDegree q ≤ n) :
    natDegree (p + q) ≤ max m n :=
  (p.natDegree_add_le q).trans <| max_le_max ‹_› ‹_›

@[simp]
theorem leadingCoeff_zero : leadingCoeff (0 : R[X]) = 0 :=
  rfl

@[simp]
theorem leadingCoeff_eq_zero : leadingCoeff p = 0 ↔ p = 0 :=
  ⟨fun h =>
    Classical.by_contradiction fun hp =>
      mt mem_support_iff.1 (Classical.not_not.2 h) (mem_of_max (degree_eq_natDegree hp)),
    fun h => h.symm ▸ leadingCoeff_zero⟩

theorem leadingCoeff_ne_zero : leadingCoeff p ≠ 0 ↔ p ≠ 0 := by rw [Ne, leadingCoeff_eq_zero]

theorem leadingCoeff_eq_zero_iff_deg_eq_bot : leadingCoeff p = 0 ↔ degree p = ⊥ := by
  rw [leadingCoeff_eq_zero, degree_eq_bot]

theorem natDegree_C_mul_X_pow_le (a : R) (n : ℕ) : natDegree (C a * X ^ n) ≤ n :=
  natDegree_le_iff_degree_le.2 <| degree_C_mul_X_pow_le _ _

theorem degree_erase_le (p : R[X]) (n : ℕ) : degree (p.erase n) ≤ degree p := by
  rcases p with ⟨p⟩
  simp only [erase_def, degree, support]
  apply sup_mono
  rw [Finsupp.support_erase]
  apply Finset.erase_subset

theorem degree_erase_lt (hp : p ≠ 0) : degree (p.erase (natDegree p)) < degree p := by
  apply lt_of_le_of_ne (degree_erase_le _ _)
  rw [degree_eq_natDegree hp, degree, support_erase]
  exact fun h => notMem_erase _ _ (mem_of_max h)

theorem degree_update_le (p : R[X]) (n : ℕ) (a : R) : degree (p.update n a) ≤ max (degree p) n := by
  classical
  rw [degree, support_update]
  split_ifs
  · exact (Finset.max_mono (erase_subset _ _)).trans (le_max_left _ _)
  · rw [max_insert, max_comm]
    exact le_rfl

theorem degree_sum_le (s : Finset ι) (f : ι → R[X]) :
    degree (∑ i ∈ s, f i) ≤ s.sup fun b => degree (f b) :=
  Finset.cons_induction_on s (by simp only [sum_empty, sup_empty, degree_zero, le_refl])
    fun a s has ih =>
    calc
      degree (∑ i ∈ cons a s has, f i) ≤ max (degree (f a)) (degree (∑ i ∈ s, f i)) := by
        rw [Finset.sum_cons]; exact degree_add_le _ _
      _ ≤ _ := by rw [sup_cons]; exact max_le_max le_rfl ih

theorem degree_mul_le (p q : R[X]) : degree (p * q) ≤ degree p + degree q := by
  simpa only [degree, ← support_toFinsupp, toFinsupp_mul]
    using AddMonoidAlgebra.sup_support_mul_le (WithBot.coe_add _ _).le _ _

theorem degree_mul_le_of_le {a b : WithBot ℕ} (hp : degree p ≤ a) (hq : degree q ≤ b) :
    degree (p * q) ≤ a + b :=
  (p.degree_mul_le _).trans <| add_le_add ‹_› ‹_›

theorem degree_pow_le (p : R[X]) : ∀ n : ℕ, degree (p ^ n) ≤ n • degree p
  | 0 => by rw [pow_zero, zero_nsmul]; exact degree_one_le
  | n + 1 =>
    calc
      degree (p ^ (n + 1)) ≤ degree (p ^ n) + degree p := by
        rw [pow_succ]; exact degree_mul_le _ _
      _ ≤ _ := by rw [succ_nsmul]; exact add_le_add_right (degree_pow_le _ _) _

theorem degree_pow_le_of_le {a : WithBot ℕ} (b : ℕ) (hp : degree p ≤ a) :
    degree (p ^ b) ≤ b * a := by
  induction b with
  | zero => simp [degree_one_le]
  | succ n hn =>
      rw [Nat.cast_succ, add_mul, one_mul, pow_succ]
      exact degree_mul_le_of_le hn hp

@[simp]
theorem leadingCoeff_monomial (a : R) (n : ℕ) : leadingCoeff (monomial n a) = a := by
  classical
  by_cases ha : a = 0
  · simp only [ha, (monomial n).map_zero, leadingCoeff_zero]
  · rw [leadingCoeff, natDegree_monomial, if_neg ha, coeff_monomial]
    simp

theorem leadingCoeff_C_mul_X_pow (a : R) (n : ℕ) : leadingCoeff (C a * X ^ n) = a := by
  rw [C_mul_X_pow_eq_monomial, leadingCoeff_monomial]

theorem leadingCoeff_C_mul_X (a : R) : leadingCoeff (C a * X) = a := by
  simpa only [pow_one] using leadingCoeff_C_mul_X_pow a 1

@[simp]
theorem leadingCoeff_C (a : R) : leadingCoeff (C a) = a :=
  leadingCoeff_monomial a 0

theorem leadingCoeff_X_pow (n : ℕ) : leadingCoeff ((X : R[X]) ^ n) = 1 := by
  simpa only [C_1, one_mul] using leadingCoeff_C_mul_X_pow (1 : R) n

theorem leadingCoeff_X : leadingCoeff (X : R[X]) = 1 := by
  simpa only [pow_one] using @leadingCoeff_X_pow R _ 1

@[simp]
theorem monic_X_pow (n : ℕ) : Monic (X ^ n : R[X]) :=
  leadingCoeff_X_pow n

@[simp]
theorem monic_X : Monic (X : R[X]) :=
  leadingCoeff_X

theorem leadingCoeff_one : leadingCoeff (1 : R[X]) = 1 :=
  leadingCoeff_C 1

@[simp]
theorem monic_one : Monic (1 : R[X]) :=
  leadingCoeff_C _

theorem Monic.ne_zero [Nontrivial R] {p : R[X]} (hp : p.Monic) :
    p ≠ 0 := by
  rintro rfl
  simp [Monic] at hp

theorem Monic.ne_zero_of_ne (h : (0 : R) ≠ 1) {p : R[X]} (hp : p.Monic) : p ≠ 0 := by
  nontriviality R
  exact hp.ne_zero

<<<<<<< HEAD
lemma Monic.C_ne_zero [Nontrivial R] {c : R} (hc : Monic (C c)) : c ≠ 0 := by
=======
lemma Monic.ne_zero_of_C [Nontrivial R] {c : R} (hc : Monic (C c)) : c ≠ 0 := by
>>>>>>> 1a5c8fe5
  rintro rfl
  simp [Monic] at hc

theorem Monic.ne_zero_of_polynomial_ne {r} (hp : Monic p) (hne : q ≠ r) : p ≠ 0 :=
  haveI := Nontrivial.of_polynomial_ne hne
  hp.ne_zero

theorem natDegree_mul_le {p q : R[X]} : natDegree (p * q) ≤ natDegree p + natDegree q := by
  apply natDegree_le_of_degree_le
  apply le_trans (degree_mul_le p q)
  rw [Nat.cast_add]
  apply add_le_add <;> apply degree_le_natDegree

theorem natDegree_mul_le_of_le (hp : natDegree p ≤ m) (hg : natDegree q ≤ n) :
    natDegree (p * q) ≤ m + n :=
natDegree_mul_le.trans <| add_le_add ‹_› ‹_›

theorem natDegree_pow_le {p : R[X]} {n : ℕ} : (p ^ n).natDegree ≤ n * p.natDegree := by
  induction n with
  | zero => simp
  | succ i hi =>
    rw [pow_succ, Nat.succ_mul]
    apply le_trans natDegree_mul_le (add_le_add_right hi _)

theorem natDegree_pow_le_of_le (n : ℕ) (hp : natDegree p ≤ m) :
    natDegree (p ^ n) ≤ n * m :=
  natDegree_pow_le.trans (Nat.mul_le_mul le_rfl ‹_›)

theorem natDegree_eq_zero_iff_degree_le_zero : p.natDegree = 0 ↔ p.degree ≤ 0 := by
  rw [← nonpos_iff_eq_zero, natDegree_le_iff_degree_le, Nat.cast_zero]

theorem degree_zero_le : degree (0 : R[X]) ≤ 0 := natDegree_eq_zero_iff_degree_le_zero.mp rfl

theorem degree_le_iff_coeff_zero (f : R[X]) (n : WithBot ℕ) :
    degree f ≤ n ↔ ∀ m : ℕ, n < m → coeff f m = 0 := by
  simp only [degree, Finset.max, Finset.sup_le_iff, mem_support_iff, Ne, ← not_le,
    not_imp_comm, Nat.cast_withBot]

theorem degree_lt_iff_coeff_zero (f : R[X]) (n : ℕ) :
    degree f < n ↔ ∀ m : ℕ, n ≤ m → coeff f m = 0 := by
  simp only [degree, Finset.sup_lt_iff (WithBot.bot_lt_coe n), mem_support_iff,
    WithBot.coe_lt_coe, ← @not_le ℕ, max_eq_sup_coe, Nat.cast_withBot, Ne, not_imp_not]

theorem natDegree_pos_iff_degree_pos : 0 < natDegree p ↔ 0 < degree p :=
  lt_iff_lt_of_le_iff_le natDegree_le_iff_degree_le

end Semiring

section NontrivialSemiring

variable [Semiring R] [Nontrivial R] {p q : R[X]} (n : ℕ)

@[simp]
theorem degree_X_pow : degree ((X : R[X]) ^ n) = n := by
  rw [X_pow_eq_monomial, degree_monomial _ (one_ne_zero' R)]

@[simp]
theorem natDegree_X_pow : natDegree ((X : R[X]) ^ n) = n :=
  natDegree_eq_of_degree_eq_some (degree_X_pow n)

end NontrivialSemiring

section Ring

variable [Ring R] {p q : R[X]}

theorem degree_sub_le (p q : R[X]) : degree (p - q) ≤ max (degree p) (degree q) := by
  simpa only [degree_neg q] using degree_add_le p (-q)

theorem degree_sub_le_of_le {a b : WithBot ℕ} (hp : degree p ≤ a) (hq : degree q ≤ b) :
    degree (p - q) ≤ max a b :=
  (p.degree_sub_le q).trans <| max_le_max ‹_› ‹_›

theorem natDegree_sub_le (p q : R[X]) : natDegree (p - q) ≤ max (natDegree p) (natDegree q) := by
  simpa only [← natDegree_neg q] using natDegree_add_le p (-q)

theorem natDegree_sub_le_of_le (hp : natDegree p ≤ m) (hq : natDegree q ≤ n) :
    natDegree (p - q) ≤ max m n :=
  (p.natDegree_sub_le q).trans <| max_le_max ‹_› ‹_›

theorem degree_sub_lt (hd : degree p = degree q) (hp0 : p ≠ 0)
    (hlc : leadingCoeff p = leadingCoeff q) : degree (p - q) < degree p :=
  have hp : monomial (natDegree p) (leadingCoeff p) + p.erase (natDegree p) = p :=
    monomial_add_erase _ _
  have hq : monomial (natDegree q) (leadingCoeff q) + q.erase (natDegree q) = q :=
    monomial_add_erase _ _
  have hd' : natDegree p = natDegree q := by unfold natDegree; rw [hd]
  have hq0 : q ≠ 0 := mt degree_eq_bot.2 (hd ▸ mt degree_eq_bot.1 hp0)
  calc
    degree (p - q) = degree (erase (natDegree q) p + -erase (natDegree q) q) := by
      conv =>
        lhs
        rw [← hp, ← hq, hlc, hd', add_sub_add_left_eq_sub, sub_eq_add_neg]
    _ ≤ max (degree (erase (natDegree q) p)) (degree (erase (natDegree q) q)) :=
      (degree_neg (erase (natDegree q) q) ▸ degree_add_le _ _)
    _ < degree p := max_lt_iff.2 ⟨hd' ▸ degree_erase_lt hp0, hd.symm ▸ degree_erase_lt hq0⟩

theorem degree_X_sub_C_le (r : R) : (X - C r).degree ≤ 1 :=
  (degree_sub_le _ _).trans (max_le degree_X_le (degree_C_le.trans zero_le_one))

theorem natDegree_X_sub_C_le (r : R) : (X - C r).natDegree ≤ 1 :=
  natDegree_le_iff_degree_le.2 <| degree_X_sub_C_le r

end Ring

end Polynomial<|MERGE_RESOLUTION|>--- conflicted
+++ resolved
@@ -465,11 +465,7 @@
   nontriviality R
   exact hp.ne_zero
 
-<<<<<<< HEAD
-lemma Monic.C_ne_zero [Nontrivial R] {c : R} (hc : Monic (C c)) : c ≠ 0 := by
-=======
 lemma Monic.ne_zero_of_C [Nontrivial R] {c : R} (hc : Monic (C c)) : c ≠ 0 := by
->>>>>>> 1a5c8fe5
   rintro rfl
   simp [Monic] at hc
 
