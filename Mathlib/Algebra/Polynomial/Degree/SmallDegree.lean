--- conflicted
+++ resolved
@@ -59,11 +59,7 @@
 
 theorem eq_quadratic_of_natDegree_le_two (hp : natDegree p ≤ 2) :
     p = C (p.coeff 2) * X ^ 2 + C (p.coeff 1) * X + C (p.coeff 0) :=
-<<<<<<< HEAD
-  eq_quadratic_of_degree_le_two  <| degree_le_of_natDegree_le hp
-=======
   eq_quadratic_of_degree_le_two <| degree_le_of_natDegree_le hp
->>>>>>> cae5927a
 
 end Semiring
 
