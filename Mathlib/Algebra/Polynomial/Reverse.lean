/-
Copyright (c) 2020 Damiano Testa. All rights reserved.
Released under Apache 2.0 license as described in the file LICENSE.
Authors: Damiano Testa
-/
module

public import Mathlib.Algebra.Polynomial.Degree.TrailingDegree
public import Mathlib.Algebra.Polynomial.EraseLead

/-!
# Reverse of a univariate polynomial

The main definition is `reverse`.  Applying `reverse` to a polynomial `f : R[X]` produces
the polynomial with a reversed list of coefficients, equivalent to `X^f.natDegree * f(1/X)`.

The main result is that `reverse (f * g) = reverse f * reverse g`, provided the leading
coefficients of `f` and `g` do not multiply to zero.
-/

@[expose] public section


namespace Polynomial

open Finsupp Finset

open scoped Polynomial

section Semiring

variable {R : Type*} [Semiring R] {f : R[X]}

/-- If `i ≤ N`, then `revAtFun N i` returns `N - i`, otherwise it returns `i`.
This is the map used by the embedding `revAt`.
-/
def revAtFun (N i : ℕ) : ℕ :=
  ite (i ≤ N) (N - i) i

theorem revAtFun_invol {N i : ℕ} : revAtFun N (revAtFun N i) = i := by
  unfold revAtFun
  grind

theorem revAtFun_inj {N : ℕ} : Function.Injective (revAtFun N) := by
  intro a b hab
  rw [← @revAtFun_invol N a, hab, revAtFun_invol]

/-- If `i ≤ N`, then `revAt N i` returns `N - i`, otherwise it returns `i`.
Essentially, this embedding is only used for `i ≤ N`.
The advantage of `revAt N i` over `N - i` is that `revAt` is an involution.
-/
def revAt (N : ℕ) : Function.Embedding ℕ ℕ where
  toFun i := ite (i ≤ N) (N - i) i
  inj' := revAtFun_inj

/-- We prefer to use the bundled `revAt` over unbundled `revAtFun`. -/
@[simp]
theorem revAtFun_eq (N i : ℕ) : revAtFun N i = revAt N i :=
  rfl

@[simp, grind =]
theorem revAt_invol {N i : ℕ} : (revAt N) (revAt N i) = i :=
  revAtFun_invol

@[simp]
theorem revAt_le {N i : ℕ} (H : i ≤ N) : revAt N i = N - i :=
  if_pos H

lemma revAt_eq_self_of_lt {N i : ℕ} (h : N < i) : revAt N i = i := by simp [revAt, Nat.not_le.mpr h]

theorem revAt_add {N O n o : ℕ} (hn : n ≤ N) (ho : o ≤ O) :
    revAt (N + O) (n + o) = revAt N n + revAt O o := by
  rcases Nat.le.dest hn with ⟨n', rfl⟩
  rcases Nat.le.dest ho with ⟨o', rfl⟩
  repeat' rw [revAt_le (le_add_right rfl.le)]
  rw [add_assoc, add_left_comm n' o, ← add_assoc, revAt_le (le_add_right rfl.le)]
  repeat' rw [add_tsub_cancel_left]

theorem revAt_zero (N : ℕ) : revAt N 0 = N := by simp

/-- `reflect N f` is the polynomial such that `(reflect N f).coeff i = f.coeff (revAt N i)`.
In other words, the terms with exponent `[0, ..., N]` now have exponent `[N, ..., 0]`.

In practice, `reflect` is only used when `N` is at least as large as the degree of `f`.

Eventually, it will be used with `N` exactly equal to the degree of `f`. -/
noncomputable def reflect (N : ℕ) : R[X] → R[X]
  | ⟨f⟩ => ⟨Finsupp.embDomain (revAt N) f⟩

theorem reflect_support (N : ℕ) (f : R[X]) :
    (reflect N f).support = Finset.image (revAt N) f.support := by
  rcases f with ⟨⟩
  ext1
  simp only [reflect, support_ofFinsupp, support_embDomain, Finset.mem_map, Finset.mem_image]

@[simp, grind =]
theorem coeff_reflect (N : ℕ) (f : R[X]) (i : ℕ) : coeff (reflect N f) i = f.coeff (revAt N i) := by
  rcases f with ⟨f⟩
  simp only [reflect, coeff]
  calc
    Finsupp.embDomain (revAt N) f i = Finsupp.embDomain (revAt N) f (revAt N (revAt N i)) := by
      rw [revAt_invol]
    _ = f (revAt N i) := Finsupp.embDomain_apply_self _ _ _
<<<<<<< HEAD
=======

@[simp] lemma reflect_reflect {N : ℕ} {p : R[X]} : (p.reflect N).reflect N = p := by ext; simp
>>>>>>> fe3134f0

@[simp]
theorem reflect_zero {N : ℕ} : reflect N (0 : R[X]) = 0 :=
  rfl

@[simp]
theorem reflect_eq_zero_iff {N : ℕ} {f : R[X]} : reflect N (f : R[X]) = 0 ↔ f = 0 := by
  rw [ofFinsupp_eq_zero, reflect, embDomain_eq_zero, ofFinsupp_eq_zero]

@[simp]
theorem reflect_add (f g : R[X]) (N : ℕ) : reflect N (f + g) = reflect N f + reflect N g := by
  ext
  simp only [coeff_add, coeff_reflect]

@[simp]
theorem reflect_C_mul (f : R[X]) (r : R) (N : ℕ) : reflect N (C r * f) = C r * reflect N f := by
  ext
  simp only [coeff_reflect, coeff_C_mul]

theorem reflect_C_mul_X_pow (N n : ℕ) {c : R} : reflect N (C c * X ^ n) = C c * X ^ revAt N n := by
  ext
  grind

@[simp]
theorem reflect_C (r : R) (N : ℕ) : reflect N (C r) = C r * X ^ N := by
  conv_lhs => rw [← mul_one (C r), ← pow_zero X, reflect_C_mul_X_pow, revAt_zero]

@[simp]
theorem reflect_monomial (N n : ℕ) : reflect N ((X : R[X]) ^ n) = X ^ revAt N n := by
  rw [← one_mul (X ^ n), ← one_mul (X ^ revAt N n), ← C_1, reflect_C_mul_X_pow]

@[simp] lemma reflect_one_X : reflect 1 (X : R[X]) = 1 := by
  simpa using reflect_monomial 1 1 (R := R)

lemma reflect_map {S : Type*} [Semiring S] (f : R →+* S) (p : R[X]) (n : ℕ) :
    (p.map f).reflect n = (p.reflect n).map f := by
  ext; simp

@[simp]
lemma reflect_one (n : ℕ) : (1 : R[X]).reflect n = Polynomial.X ^ n := by
  rw [← C.map_one, reflect_C, map_one, one_mul]

theorem reflect_mul_induction (cf cg : ℕ) (N O : ℕ) (f g : R[X]) (Cf : #f.support ≤ cf.succ)
    (Cg : #g.support ≤ cg.succ) (Nf : f.natDegree ≤ N) (Og : g.natDegree ≤ O) :
    reflect (N + O) (f * g) = reflect N f * reflect O g := by
  induction cf generalizing f with
  | zero =>
    induction cg generalizing g with
    | zero =>
      rw [← C_mul_X_pow_eq_self Cf, ← C_mul_X_pow_eq_self Cg]
      simp_rw [mul_assoc, X_pow_mul, mul_assoc, ← pow_add (X : R[X]), reflect_C_mul,
        reflect_monomial, add_comm, revAt_add Nf Og, mul_assoc, X_pow_mul, mul_assoc, ←
        pow_add (X : R[X]), add_comm]
    | succ cg hcg =>
      by_cases g0 : g = 0
      · rw [g0, reflect_zero, mul_zero, mul_zero, reflect_zero]
      rw [← eraseLead_add_C_mul_X_pow g, mul_add, reflect_add, reflect_add, mul_add, hcg, hcg] <;>
        try assumption
      · exact le_add_left card_support_C_mul_X_pow_le_one
      · exact le_trans (natDegree_C_mul_X_pow_le g.leadingCoeff g.natDegree) Og
      · exact Nat.lt_succ_iff.mp (lt_of_lt_of_le (eraseLead_support_card_lt g0) Cg)
      · exact le_trans eraseLead_natDegree_le_aux Og
  | succ cf hcf =>
    by_cases f0 : f = 0
    · rw [f0, reflect_zero, zero_mul, zero_mul, reflect_zero]
    rw [← eraseLead_add_C_mul_X_pow f, add_mul, reflect_add, reflect_add, add_mul, hcf, hcf] <;>
      try assumption
    · exact le_add_left card_support_C_mul_X_pow_le_one
    · exact le_trans (natDegree_C_mul_X_pow_le f.leadingCoeff f.natDegree) Nf
    · exact Nat.lt_succ_iff.mp (lt_of_lt_of_le (eraseLead_support_card_lt f0) Cf)
    · exact le_trans eraseLead_natDegree_le_aux Nf

@[simp]
theorem reflect_mul (f g : R[X]) {F G : ℕ} (Ff : f.natDegree ≤ F) (Gg : g.natDegree ≤ G) :
    reflect (F + G) (f * g) = reflect F f * reflect G g :=
  reflect_mul_induction _ _ F G f g f.support.card.le_succ g.support.card.le_succ Ff Gg

lemma natDegree_reflect_le {N : ℕ} {p : R[X]} :
    (p.reflect N).natDegree ≤ max N p.natDegree := by
  simp +contextual [-le_sup_iff, natDegree_le_iff_coeff_eq_zero,
    revAt, not_le_of_gt, coeff_eq_zero_of_natDegree_lt]

section Eval₂

variable {S : Type*} [CommSemiring S]

theorem eval₂_reflect_mul_pow (i : R →+* S) (x : S) [Invertible x] (N : ℕ) (f : R[X])
    (hf : f.natDegree ≤ N) : eval₂ i (⅟x) (reflect N f) * x ^ N = eval₂ i x f := by
  refine
    induction_with_natDegree_le (fun f => eval₂ i (⅟x) (reflect N f) * x ^ N = eval₂ i x f) _ ?_ ?_
      ?_ f hf
  · simp
  · intro n r _ hnN
    simp only [revAt_le hnN, reflect_C_mul_X_pow, eval₂_X_pow, eval₂_C, eval₂_mul]
    conv in x ^ N => rw [← Nat.sub_add_cancel hnN]
    rw [pow_add, ← mul_assoc, mul_assoc (i r), ← mul_pow, invOf_mul_self, one_pow, mul_one]
  · intros
    simp [*, add_mul]

theorem eval₂_reflect_eq_zero_iff (i : R →+* S) (x : S) [Invertible x] (N : ℕ) (f : R[X])
    (hf : f.natDegree ≤ N) : eval₂ i (⅟x) (reflect N f) = 0 ↔ eval₂ i x f = 0 := by
  conv_rhs => rw [← eval₂_reflect_mul_pow i x N f hf]
  constructor
  · intro h
    rw [h, zero_mul]
  · intro h
    rw [← mul_one (eval₂ i (⅟x) _), ← one_pow N, ← mul_invOf_self x, mul_pow, ← mul_assoc, h,
      zero_mul]

end Eval₂

/-- The reverse of a polynomial f is the polynomial obtained by "reading f backwards".
Even though this is not the actual definition, `reverse f = f (1/X) * X ^ f.natDegree`. -/
noncomputable def reverse (f : R[X]) : R[X] :=
  reflect f.natDegree f

theorem coeff_reverse (f : R[X]) (n : ℕ) : f.reverse.coeff n = f.coeff (revAt f.natDegree n) := by
  rw [reverse, coeff_reflect]

@[simp]
theorem coeff_zero_reverse (f : R[X]) : coeff (reverse f) 0 = leadingCoeff f := by
  rw [coeff_reverse, revAt_le (zero_le f.natDegree), tsub_zero, leadingCoeff]

@[simp]
theorem reverse_zero : reverse (0 : R[X]) = 0 :=
  rfl

@[simp]
theorem reverse_eq_zero : f.reverse = 0 ↔ f = 0 := by simp [reverse]

theorem reverse_natDegree_le (f : R[X]) : f.reverse.natDegree ≤ f.natDegree := by
  rw [natDegree_le_iff_degree_le, degree_le_iff_coeff_zero]
  intro n hn
  rw [Nat.cast_lt] at hn
  rw [coeff_reverse, revAt, Function.Embedding.coeFn_mk, if_neg (not_le_of_gt hn),
    coeff_eq_zero_of_natDegree_lt hn]

theorem natDegree_eq_reverse_natDegree_add_natTrailingDegree (f : R[X]) :
    f.natDegree = f.reverse.natDegree + f.natTrailingDegree := by
  by_cases hf : f = 0
  · rw [hf, reverse_zero, natDegree_zero, natTrailingDegree_zero]
  apply le_antisymm
  · refine tsub_le_iff_right.mp ?_
    apply le_natDegree_of_ne_zero
    rw [reverse, coeff_reflect, ← revAt_le f.natTrailingDegree_le_natDegree, revAt_invol]
    exact trailingCoeff_nonzero_iff_nonzero.mpr hf
  · rw [← le_tsub_iff_left f.reverse_natDegree_le]
    apply natTrailingDegree_le_of_ne_zero
    have key := mt leadingCoeff_eq_zero.mp (mt reverse_eq_zero.mp hf)
    rwa [leadingCoeff, coeff_reverse, revAt_le f.reverse_natDegree_le] at key

theorem reverse_natDegree (f : R[X]) : f.reverse.natDegree = f.natDegree - f.natTrailingDegree := by
  rw [f.natDegree_eq_reverse_natDegree_add_natTrailingDegree, add_tsub_cancel_right]

theorem reverse_leadingCoeff (f : R[X]) : f.reverse.leadingCoeff = f.trailingCoeff := by
  rw [leadingCoeff, reverse_natDegree, ← revAt_le f.natTrailingDegree_le_natDegree,
    coeff_reverse, revAt_invol, trailingCoeff]

theorem natTrailingDegree_reverse (f : R[X]) : f.reverse.natTrailingDegree = 0 := by
  rw [natTrailingDegree_eq_zero, reverse_eq_zero, coeff_zero_reverse, leadingCoeff_ne_zero]
  exact eq_or_ne _ _

theorem reverse_trailingCoeff (f : R[X]) : f.reverse.trailingCoeff = f.leadingCoeff := by
  rw [trailingCoeff, natTrailingDegree_reverse, coeff_zero_reverse]

theorem reverse_mul {f g : R[X]} (fg : f.leadingCoeff * g.leadingCoeff ≠ 0) :
    reverse (f * g) = reverse f * reverse g := by
  unfold reverse
  rw [natDegree_mul' fg, reflect_mul f g rfl.le rfl.le]

@[simp]
theorem reverse_mul_of_domain {R : Type*} [Semiring R] [NoZeroDivisors R] (f g : R[X]) :
    reverse (f * g) = reverse f * reverse g := by
  by_cases f0 : f = 0
  · simp only [f0, zero_mul, reverse_zero]
  by_cases g0 : g = 0
  · rw [g0, mul_zero, reverse_zero, mul_zero]
  simp [reverse_mul, *]

theorem trailingCoeff_mul {R : Type*} [Semiring R] [NoZeroDivisors R] (p q : R[X]) :
    (p * q).trailingCoeff = p.trailingCoeff * q.trailingCoeff := by
  rw [← reverse_leadingCoeff, reverse_mul_of_domain, leadingCoeff_mul, reverse_leadingCoeff,
    reverse_leadingCoeff]

@[simp]
theorem coeff_one_reverse (f : R[X]) : coeff (reverse f) 1 = nextCoeff f := by
  rw [coeff_reverse, nextCoeff]
  split_ifs with hf
  · have : coeff f 1 = 0 := coeff_eq_zero_of_natDegree_lt (by simp only [hf, zero_lt_one])
    simp [*, revAt]
  · rw [revAt_le]
    exact Nat.succ_le_iff.2 (pos_iff_ne_zero.2 hf)

@[simp] lemma reverse_C (t : R) :
    reverse (C t) = C t := by
  simp [reverse]

@[simp] lemma reverse_mul_X (p : R[X]) : reverse (p * X) = reverse p := by
  nontriviality R
  rcases eq_or_ne p 0 with rfl | hp
  · simp
  · simp [reverse, hp]

@[simp] lemma reverse_X_mul (p : R[X]) : reverse (X * p) = reverse p := by
  rw [commute_X p, reverse_mul_X]

@[simp] lemma reverse_mul_X_pow (p : R[X]) (n : ℕ) : reverse (p * X ^ n) = reverse p := by
  induction n with
  | zero => simp
  | succ n ih => rw [pow_succ, ← mul_assoc, reverse_mul_X, ih]

@[simp] lemma reverse_X_pow_mul (p : R[X]) (n : ℕ) : reverse (X ^ n * p) = reverse p := by
  rw [commute_X_pow p, reverse_mul_X_pow]

@[simp] lemma reverse_add_C (p : R[X]) (t : R) :
    reverse (p + C t) = reverse p + C t * X ^ p.natDegree := by
  simp [reverse]

@[simp] lemma reverse_C_add (p : R[X]) (t : R) :
    reverse (C t + p) = C t * X ^ p.natDegree + reverse p := by
  rw [add_comm, reverse_add_C, add_comm]

section Eval₂

variable {S : Type*} [CommSemiring S]

theorem eval₂_reverse_mul_pow (i : R →+* S) (x : S) [Invertible x] (f : R[X]) :
    eval₂ i (⅟x) (reverse f) * x ^ f.natDegree = eval₂ i x f :=
  eval₂_reflect_mul_pow i _ _ f le_rfl

@[simp]
theorem eval₂_reverse_eq_zero_iff (i : R →+* S) (x : S) [Invertible x] (f : R[X]) :
    eval₂ i (⅟x) (reverse f) = 0 ↔ eval₂ i x f = 0 :=
  eval₂_reflect_eq_zero_iff i x _ _ le_rfl

end Eval₂

end Semiring

section Ring

variable {R : Type*} [Ring R]

@[simp]
theorem reflect_neg (f : R[X]) (N : ℕ) : reflect N (-f) = -reflect N f := by
  rw [neg_eq_neg_one_mul, ← C_1, ← C_neg, reflect_C_mul, C_neg, C_1, ← neg_eq_neg_one_mul]

@[simp]
theorem reflect_sub (f g : R[X]) (N : ℕ) : reflect N (f - g) = reflect N f - reflect N g := by
  rw [sub_eq_add_neg, sub_eq_add_neg, reflect_add, reflect_neg]

@[simp]
theorem reverse_neg (f : R[X]) : reverse (-f) = -reverse f := by
  rw [reverse, reverse, reflect_neg, natDegree_neg]

end Ring

end Polynomial<|MERGE_RESOLUTION|>--- conflicted
+++ resolved
@@ -101,11 +101,8 @@
     Finsupp.embDomain (revAt N) f i = Finsupp.embDomain (revAt N) f (revAt N (revAt N i)) := by
       rw [revAt_invol]
     _ = f (revAt N i) := Finsupp.embDomain_apply_self _ _ _
-<<<<<<< HEAD
-=======
 
 @[simp] lemma reflect_reflect {N : ℕ} {p : R[X]} : (p.reflect N).reflect N = p := by ext; simp
->>>>>>> fe3134f0
 
 @[simp]
 theorem reflect_zero {N : ℕ} : reflect N (0 : R[X]) = 0 :=
