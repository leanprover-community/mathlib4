--- conflicted
+++ resolved
@@ -107,67 +107,23 @@
 
 section AddMonoidAlgebra
 
-<<<<<<< HEAD
-set_option backward.privateInPublic true in
-private irreducible_def add : R[X] → R[X] → R[X]
-  | ⟨a⟩, ⟨b⟩ => ⟨a + b⟩
-
-set_option backward.privateInPublic true in
-private irreducible_def neg {R : Type u} [Ring R] : R[X] → R[X]
-  | ⟨a⟩ => ⟨-a⟩
-
-set_option backward.privateInPublic true in
-private irreducible_def mul : R[X] → R[X] → R[X]
-  | ⟨a⟩, ⟨b⟩ => ⟨a * b⟩
-
-instance zero : Zero R[X] :=
-=======
 instance : Zero R[X] :=
->>>>>>> 8c38971b
   ⟨⟨0⟩⟩
 
 instance : One R[X] :=
   ⟨⟨1⟩⟩
 
-<<<<<<< HEAD
-set_option backward.privateInPublic true in
-set_option backward.privateInPublic.warn false in
-instance add' : Add R[X] :=
-  ⟨add⟩
-set_option backward.privateInPublic.warn false in
-
-set_option backward.privateInPublic true in
-set_option backward.privateInPublic.warn false in
-instance neg' {R : Type u} [Ring R] : Neg R[X] :=
-  ⟨neg⟩
-=======
 @[no_expose] instance : Add R[X] :=
   ⟨fun ⟨a⟩ ⟨b⟩ ↦ ⟨a + b⟩⟩
 
 @[no_expose] instance {R : Type u} [Ring R] : Neg R[X] :=
   ⟨fun ⟨a⟩ ↦ ⟨-a⟩⟩
->>>>>>> 8c38971b
 
 instance {R : Type u} [Ring R] : Sub R[X] :=
   ⟨fun a b => a + -b⟩
 
-<<<<<<< HEAD
-set_option backward.privateInPublic true in
-set_option backward.privateInPublic.warn false in
-instance mul' : Mul R[X] :=
-  ⟨mul⟩
-
--- If the private definitions are accidentally exposed, simplify them away.
-set_option backward.privateInPublic true in
-set_option backward.privateInPublic.warn false in
-@[simp] theorem add_eq_add : add p q = p + q := rfl
-set_option backward.privateInPublic true in
-set_option backward.privateInPublic.warn false in
-@[simp] theorem mul_eq_mul : mul p q = p * q := rfl
-=======
 @[no_expose] instance : Mul R[X] :=
   ⟨fun ⟨a⟩ ⟨b⟩ ↦ ⟨a * b⟩⟩
->>>>>>> 8c38971b
 
 instance instNSMul : SMul ℕ R[X] where
   smul r p := ⟨r • p.toFinsupp⟩
