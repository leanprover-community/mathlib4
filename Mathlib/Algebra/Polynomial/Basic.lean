--- conflicted
+++ resolved
@@ -135,12 +135,8 @@
   smul r p := ⟨r • p.toFinsupp⟩
   smul_zero a := congr_arg ofFinsupp (smul_zero a)
 
-<<<<<<< HEAD
-instance {S} [Zero S] [SMulZeroClass S R] [NoZeroSMulDivisors S R] : NoZeroSMulDivisors S R[X] where
-=======
 instance {S : Type*} [Zero S] [SMulZeroClass S R] [NoZeroSMulDivisors S R] :
     NoZeroSMulDivisors S R[X] where
->>>>>>> a8931809
   eq_zero_or_eq_zero_of_smul_eq_zero eq :=
     (eq_zero_or_eq_zero_of_smul_eq_zero <| congr_arg toFinsupp eq).imp id (congr_arg ofFinsupp)
 
