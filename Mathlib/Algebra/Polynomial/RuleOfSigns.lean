--- conflicted
+++ resolved
@@ -263,11 +263,7 @@
           monomial P.natDegree P.nextCoeff - C η * monomial P.natDegree P.leadingCoeff by
         grind [X_mul_monomial, sub_mul, mul_sub, self_sub_monomial_natDegree_leadingCoeff,
           natDegree_eraseLead_add_one, leadingCoeff_eraseLead_eq_nextCoeff]
-<<<<<<< HEAD
-      grind [coeff_X_sub_C_mul, map_sub, C_mul_monomial, nextCoeff_of_natDegree_pos, leadingCoeff]
-=======
       grind [coeff_X_sub_C_mul, C_mul_monomial, nextCoeff_of_natDegree_pos, leadingCoeff]
->>>>>>> a4f7ee91
   · rw [h_cons, leadingCoeff_mul, leadingCoeff_X_sub_C, one_mul, h₂]
 
 /-- If a polynomial starts with two positive coefficients, then the sign changes in the product
