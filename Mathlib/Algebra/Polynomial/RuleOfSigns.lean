--- conflicted
+++ resolved
@@ -297,13 +297,7 @@
     signVariations P + 1 ≤ signVariations ((X - C η) * P) := by
   -- do induction on the degree
   generalize hd : P.natDegree = d
-<<<<<<< HEAD
-  induction d using Nat.strong_induction_on generalizing P
-  rename_i d ih
-=======
   induction d using Nat.strong_induction_on generalizing P with | _ d ih =>
-
->>>>>>> 0f4d3c56
   -- can assume it starts positive, otherwise negate P
   wlog h_lC : 0 < leadingCoeff P generalizing P with H
   · simpa using @H (-P) (by simpa) (by simpa) (by grind [leadingCoeff_eq_zero, leadingCoeff_neg])
