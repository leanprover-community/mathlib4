/-
Copyright (c) 2018 Chris Hughes. All rights reserved.
Released under Apache 2.0 license as described in the file LICENSE.
Authors: Chris Hughes
-/
import Mathlib.Algebra.Polynomial.Factors
import Mathlib.Algebra.Polynomial.Lifts
import Mathlib.RingTheory.Polynomial.Tower

/-!
# Split polynomials

A polynomial `f : K[X]` splits over a field extension `L` of `K` if it is zero or all of its
irreducible factors over `L` have degree `1`.

## Main definitions

* `Polynomial.Splits i f`: A predicate on a homomorphism `i : K →+* L` from a commutative ring to a
  field and a polynomial `f` saying that `f.map i` factors in `L`.

-/

noncomputable section

open Polynomial

universe u v w

variable {R : Type*} {F : Type u} {K : Type v} {L : Type w}

namespace Polynomial

section Splits

section CommRing

variable [CommRing K] [Field L] [Field F]
variable (i : K →+* L)

/-- A polynomial `Splits` iff it `Factors` after mapping under a ring homomorphism.
This will eventually be replaced by `Polynomial.Factors`. -/
def Splits (f : K[X]) : Prop :=
  Factors (f.map i)

@[simp]
theorem splits_zero : Splits i (0 : K[X]) := by
  simp [Splits]

theorem splits_of_map_eq_C {f : K[X]} {a : L} (h : f.map i = C a) : Splits i f := by
  simp [Splits, h]

@[simp]
theorem splits_C (a : K) : Splits i (C a) := by
  simp [Splits]

theorem splits_of_map_degree_eq_one {f : K[X]} (hf : degree (f.map i) = 1) : Splits i f :=
  Factors.of_degree_eq_one hf

theorem splits_of_degree_le_one {f : K[X]} (hf : degree f ≤ 1) : Splits i f :=
  Factors.of_degree_le_one (degree_map_le.trans hf)

theorem splits_of_degree_eq_one {f : K[X]} (hf : degree f = 1) : Splits i f :=
  splits_of_degree_le_one i hf.le

theorem splits_of_natDegree_le_one {f : K[X]} (hf : natDegree f ≤ 1) : Splits i f :=
  splits_of_degree_le_one i (degree_le_of_natDegree_le hf)

theorem splits_of_natDegree_eq_one {f : K[X]} (hf : natDegree f = 1) : Splits i f :=
  splits_of_natDegree_le_one i (le_of_eq hf)

theorem splits_mul {f g : K[X]} (hf : Splits i f) (hg : Splits i g) : Splits i (f * g) := by
  simp [Splits, hf.mul hg]

theorem splits_of_splits_mul' {f g : K[X]} (hfg : (f * g).map i ≠ 0) (h : Splits i (f * g)) :
    Splits i f ∧ Splits i g := by
  simp only [Splits, Polynomial.map_mul, mul_ne_zero_iff] at hfg h
  exact (factors_mul_iff hfg.1 hfg.2).mp h

theorem splits_map_iff {L : Type*} [CommRing L] (i : K →+* L) (j : L →+* F) {f : K[X]} :
    Splits j (f.map i) ↔ Splits (j.comp i) f := by
  simp [Splits, Polynomial.map_map]

theorem splits_one : Splits i 1 :=
  splits_C i 1

theorem splits_of_isUnit [IsDomain K] {u : K[X]} (hu : IsUnit u) : u.Splits i :=
  (isUnit_iff.mp hu).choose_spec.2 ▸ splits_C _ _

theorem splits_X_sub_C {x : K} : (X - C x).Splits i :=
  splits_of_degree_le_one _ <| degree_X_sub_C_le _

theorem splits_X : X.Splits i :=
  splits_of_degree_le_one _ degree_X_le

theorem splits_prod {ι : Type u} {s : ι → K[X]} {t : Finset ι} :
    (∀ j ∈ t, (s j).Splits i) → (∏ x ∈ t, s x).Splits i := by
  classical
  refine Finset.induction_on t (fun _ => splits_one i) fun a t hat ih ht => ?_
  rw [Finset.forall_mem_insert] at ht; rw [Finset.prod_insert hat]
  exact splits_mul i ht.1 (ih ht.2)

theorem splits_pow {f : K[X]} (hf : f.Splits i) (n : ℕ) : (f ^ n).Splits i := by
  rw [← Finset.card_range n, ← Finset.prod_const]
  exact splits_prod i fun j _ => hf

theorem splits_X_pow (n : ℕ) : (X ^ n).Splits i :=
  splits_pow i (splits_X i) n

theorem splits_id_iff_splits {f : K[X]} : (f.map i).Splits (RingHom.id L) ↔ f.Splits i := by
  rw [splits_map_iff, RingHom.id_comp]

variable {i}

-- TODO: Prove the analogous composition theorems for `Factors`
theorem Splits.comp_of_map_degree_le_one {f : K[X]} {p : K[X]} (hd : (p.map i).degree ≤ 1)
    (h : f.Splits i) : (f.comp p).Splits i := by
  rw [Splits, factors_iff_splits] at h ⊢
  by_cases hzero : map i (f.comp p) = 0
  · exact Or.inl hzero
  cases h with
  | inl h0 =>
    exact Or.inl <| map_comp i _ _ ▸ h0.symm ▸ zero_comp
  | inr h =>
    right
    intro g irr dvd
    rw [map_comp] at dvd hzero
    cases lt_or_eq_of_le hd with
    | inl hd =>
      rw [eq_C_of_degree_le_zero (Nat.WithBot.lt_one_iff_le_zero.mp hd), comp_C] at dvd hzero
      refine False.elim (irr.1 (isUnit_of_dvd_unit dvd ?_))
      simpa using hzero
    | inr hd =>
      let _ := invertibleOfNonzero (leadingCoeff_ne_zero.mpr
          (ne_zero_of_degree_gt (n := ⊥) (by rw [hd]; decide)))
      rw [eq_X_add_C_of_degree_eq_one hd, dvd_comp_C_mul_X_add_C_iff _ _] at dvd
      have := h (irr.map (algEquivCMulXAddC _ _).symm) dvd
      rw [degree_eq_natDegree irr.ne_zero]
      rwa [algEquivCMulXAddC_symm_apply, ← comp_eq_aeval,
        degree_eq_natDegree (fun h => WithBot.bot_ne_one (h ▸ this)),
        natDegree_comp, natDegree_C_mul (invertibleInvOf.ne_zero),
        natDegree_X_sub_C, mul_one] at this

theorem splits_iff_comp_splits_of_degree_eq_one {f : K[X]} {p : K[X]} (hd : (p.map i).degree = 1) :
    f.Splits i ↔ (f.comp p).Splits i := by
  rw [← splits_id_iff_splits, ← splits_id_iff_splits (f := f.comp p), map_comp]
  refine ⟨fun h => Splits.comp_of_map_degree_le_one
    (le_of_eq (map_id (R := L) ▸ hd)) h, fun h => ?_⟩
  let _ := invertibleOfNonzero (leadingCoeff_ne_zero.mpr
      (ne_zero_of_degree_gt (n := ⊥) (by rw [hd]; decide)))
  have : (map i f) = ((map i f).comp (map i p)).comp ((C ⅟(map i p).leadingCoeff *
      (X - C ((map i p).coeff 0)))) := by
    rw [comp_assoc]
    nth_rw 1 [eq_X_add_C_of_degree_eq_one hd]
    simp only [coeff_map, invOf_eq_inv, mul_sub, ← C_mul, add_comp, mul_comp, C_comp, X_comp,
      ← mul_assoc]
    simp
  refine this ▸ Splits.comp_of_map_degree_le_one ?_ h
  simp [degree_C (inv_ne_zero (Invertible.ne_zero (a := (map i p).leadingCoeff)))]

/--
This is a weaker variant of `Splits.comp_of_map_degree_le_one`,
but its conditions are easier to check.
-/
theorem Splits.comp_of_degree_le_one {f : K[X]} {p : K[X]} (hd : p.degree ≤ 1)
    (h : f.Splits i) : (f.comp p).Splits i :=
  Splits.comp_of_map_degree_le_one (degree_map_le.trans hd) h

theorem Splits.comp_X_sub_C (a : K) {f : K[X]}
    (h : f.Splits i) : (f.comp (X - C a)).Splits i :=
  Splits.comp_of_degree_le_one (degree_X_sub_C_le _) h

theorem Splits.comp_X_add_C (a : K) {f : K[X]}
    (h : f.Splits i) : (f.comp (X + C a)).Splits i :=
  Splits.comp_of_degree_le_one (by simpa using degree_X_sub_C_le (-a)) h

theorem Splits.comp_neg_X {f : K[X]} (h : f.Splits i) : (f.comp (-X)).Splits i :=
  Splits.comp_of_degree_le_one (by simpa using degree_X_sub_C_le (0 : K)) h

variable (i)

theorem exists_root_of_splits' {f : K[X]} (hs : Splits i f) (hf0 : degree (f.map i) ≠ 0) :
    ∃ x, eval₂ i x f = 0 := by
  simpa only [eval_map] using hs.exists_eval_eq_zero hf0

theorem roots_ne_zero_of_splits' {f : K[X]} (hs : Splits i f) (hf0 : natDegree (f.map i) ≠ 0) :
    (f.map i).roots ≠ 0 :=
  hs.roots_ne_zero hf0

/-- Pick a root of a polynomial that splits. See `rootOfSplits` for polynomials over a field
which has simpler assumptions. -/
def rootOfSplits' {f : K[X]} (hf : f.Splits i) (hfd : (f.map i).degree ≠ 0) : L :=
  Classical.choose <| exists_root_of_splits' i hf hfd

theorem map_rootOfSplits' {f : K[X]} (hf : f.Splits i) (hfd) :
    f.eval₂ i (rootOfSplits' i hf hfd) = 0 :=
  Classical.choose_spec <| exists_root_of_splits' i hf hfd

theorem natDegree_eq_card_roots' {p : K[X]} {i : K →+* L} (hsplit : Splits i p) :
    (p.map i).natDegree = Multiset.card (p.map i).roots :=
  hsplit.natDegree_eq_card_roots

theorem degree_eq_card_roots' {p : K[X]} {i : K →+* L} (p_ne_zero : p.map i ≠ 0)
    (hsplit : Splits i p) : (p.map i).degree = Multiset.card (p.map i).roots := by
  simp [degree_eq_natDegree p_ne_zero, natDegree_eq_card_roots' hsplit]

end CommRing

theorem aeval_root_of_mapAlg_eq_multiset_prod_X_sub_C [CommSemiring R] [CommRing L] [Algebra R L]
    (s : Multiset L) {x : L} (hx : x ∈ s) {p : R[X]}
    (hp : mapAlg R L p = (Multiset.map (fun a : L ↦ X - C a) s).prod) : aeval x p = 0 := by
  rw [← aeval_map_algebraMap L, ← mapAlg_eq_map, hp, map_multiset_prod, Multiset.prod_eq_zero]
  rw [Multiset.map_map, Multiset.mem_map]
  exact ⟨x, hx, by simp⟩

variable [CommRing R] [Field K] [Field L] [Field F]
variable (i : K →+* L)

/-- This lemma is for polynomials over a field. -/
theorem splits_iff (f : K[X]) :
    Splits i f ↔ f = 0 ∨ ∀ {g : L[X]}, Irreducible g → g ∣ f.map i → degree g = 1 := by
  rw [Splits, factors_iff_splits, Polynomial.map_eq_zero]

/-- This lemma is for polynomials over a field. -/
theorem Splits.def {i : K →+* L} {f : K[X]} (h : Splits i f) :
    f = 0 ∨ ∀ {g : L[X]}, Irreducible g → g ∣ f.map i → degree g = 1 :=
  (splits_iff i f).mp h

theorem splits_of_splits_mul {f g : K[X]} (hfg : f * g ≠ 0) (h : Splits i (f * g)) :
    Splits i f ∧ Splits i g :=
  splits_of_splits_mul' i (map_ne_zero hfg) h

theorem splits_of_splits_of_dvd {f g : K[X]} (hf0 : f ≠ 0) (hf : Splits i f) (hgf : g ∣ f) :
    Splits i g := by
  obtain ⟨f, rfl⟩ := hgf
  exact (splits_of_splits_mul i hf0 hf).1

theorem splits_of_splits_gcd_left [DecidableEq K] {f g : K[X]} (hf0 : f ≠ 0) (hf : Splits i f) :
    Splits i (EuclideanDomain.gcd f g) :=
  Polynomial.splits_of_splits_of_dvd i hf0 hf (EuclideanDomain.gcd_dvd_left f g)

theorem splits_of_splits_gcd_right [DecidableEq K] {f g : K[X]} (hg0 : g ≠ 0) (hg : Splits i g) :
    Splits i (EuclideanDomain.gcd f g) :=
  Polynomial.splits_of_splits_of_dvd i hg0 hg (EuclideanDomain.gcd_dvd_right f g)

theorem splits_mul_iff {f g : K[X]} (hf : f ≠ 0) (hg : g ≠ 0) :
    (f * g).Splits i ↔ f.Splits i ∧ g.Splits i :=
  ⟨splits_of_splits_mul i (mul_ne_zero hf hg), fun ⟨hfs, hgs⟩ => splits_mul i hfs hgs⟩

theorem splits_prod_iff {ι : Type u} {s : ι → K[X]} {t : Finset ι} :
    (∀ j ∈ t, s j ≠ 0) → ((∏ x ∈ t, s x).Splits i ↔ ∀ j ∈ t, (s j).Splits i) := by
  classical
  refine
    Finset.induction_on t (fun _ =>
        ⟨fun _ _ h => by simp only [Finset.notMem_empty] at h, fun _ => splits_one i⟩)
      fun a t hat ih ht => ?_
  rw [Finset.forall_mem_insert] at ht ⊢
  rw [Finset.prod_insert hat, splits_mul_iff i ht.1 (Finset.prod_ne_zero_iff.2 ht.2), ih ht.2]

theorem degree_eq_one_of_irreducible_of_splits {p : K[X]} (hp : Irreducible p)
    (hp_splits : Splits (RingHom.id K) p) : p.degree = 1 := by
  rw [Splits, factors_iff_splits] at hp_splits
  rcases hp_splits with ⟨⟩ | hp_splits
  · exfalso
    simp_all
  · apply hp_splits hp
    simp

theorem exists_root_of_splits {f : K[X]} (hs : Splits i f) (hf0 : degree f ≠ 0) :
    ∃ x, eval₂ i x f = 0 :=
  exists_root_of_splits' i hs ((f.degree_map i).symm ▸ hf0)

theorem roots_ne_zero_of_splits {f : K[X]} (hs : Splits i f) (hf0 : natDegree f ≠ 0) :
    (f.map i).roots ≠ 0 :=
  roots_ne_zero_of_splits' i hs (ne_of_eq_of_ne (natDegree_map i) hf0)

/-- Pick a root of a polynomial that splits. This version is for polynomials over a field and has
simpler assumptions. -/
def rootOfSplits {f : K[X]} (hf : f.Splits i) (hfd : f.degree ≠ 0) : L :=
  rootOfSplits' i hf ((f.degree_map i).symm ▸ hfd)

/-- `rootOfSplits'` is definitionally equal to `rootOfSplits`. -/
theorem rootOfSplits'_eq_rootOfSplits {f : K[X]} (hf : f.Splits i) (hfd) :
    rootOfSplits' i hf hfd = rootOfSplits i hf (f.degree_map i ▸ hfd) :=
  rfl

theorem map_rootOfSplits {f : K[X]} (hf : f.Splits i) (hfd) :
    f.eval₂ i (rootOfSplits i hf hfd) = 0 :=
  map_rootOfSplits' i hf (ne_of_eq_of_ne (degree_map f i) hfd)

theorem natDegree_eq_card_roots {p : K[X]} {i : K →+* L} (hsplit : Splits i p) :
    p.natDegree = Multiset.card (p.map i).roots :=
  (natDegree_map i).symm.trans <| natDegree_eq_card_roots' hsplit

theorem degree_eq_card_roots {p : K[X]} {i : K →+* L} (p_ne_zero : p ≠ 0) (hsplit : Splits i p) :
    p.degree = Multiset.card (p.map i).roots := by
  rw [degree_eq_natDegree p_ne_zero, natDegree_eq_card_roots hsplit]

theorem Factors.mem_subfield_of_isRoot (F : Subfield K) {f : F[X]} (hnz : f ≠ 0)
    (hf : Factors f) {x : K} (hx : (f.map F.subtype).IsRoot x) :
    x ∈ F := by
  obtain ⟨x, _, rfl⟩ := Multiset.mem_map.mp
    (roots_map F.subtype hf ▸ mem_roots'.mpr ⟨Polynomial.map_ne_zero hnz, hx⟩)
  exact x.2

@[deprecated (since := "2025-10-24")]
alias Splits.mem_subfield_of_isRoot := Factors.mem_subfield_of_isRoot

theorem image_rootSet [Algebra R K] [Algebra R L] {p : R[X]} (h : p.Splits (algebraMap R K))
    (f : K →ₐ[R] L) : f '' p.rootSet K = p.rootSet L := by
  classical
    rw [rootSet, ← Finset.coe_image, ← Multiset.toFinset_map, ← f.coe_toRingHom,
      ← roots_map _ h, map_map, f.comp_algebraMap,
      ← rootSet]

theorem adjoin_rootSet_eq_range [Algebra R K] [Algebra R L] {p : R[X]}
    (h : p.Splits (algebraMap R K)) (f : K →ₐ[R] L) :
    Algebra.adjoin R (p.rootSet L) = f.range ↔ Algebra.adjoin R (p.rootSet K) = ⊤ := by
  rw [← image_rootSet h f, Algebra.adjoin_image, ← Algebra.map_top]
  exact (Subalgebra.map_injective f.toRingHom.injective).eq_iff

theorem eq_prod_roots_of_splits {p : K[X]} {i : K →+* L} (hsplit : Splits i p) :
    p.map i = C (i p.leadingCoeff) * ((p.map i).roots.map fun a => X - C a).prod := by
  rw [← leadingCoeff_map]; symm
  apply C_leadingCoeff_mul_prod_multiset_X_sub_C
  rw [natDegree_map]; exact (natDegree_eq_card_roots hsplit).symm

theorem eq_prod_roots_of_splits_id {p : K[X]} (hsplit : Splits (RingHom.id K) p) :
    p = C p.leadingCoeff * (p.roots.map fun a => X - C a).prod := by
  simpa using eq_prod_roots_of_splits hsplit

theorem Splits.dvd_of_roots_le_roots {p q : K[X]} (hp : p.Splits (RingHom.id _)) (hp0 : p ≠ 0)
    (hq : p.roots ≤ q.roots) : p ∣ q := by
  rw [eq_prod_roots_of_splits_id hp, C_mul_dvd (leadingCoeff_ne_zero.2 hp0)]
  exact dvd_trans
    (Multiset.prod_dvd_prod_of_le (Multiset.map_le_map hq))
    (prod_multiset_X_sub_C_dvd _)

theorem Splits.dvd_iff_roots_le_roots {p q : K[X]}
    (hp : p.Splits (RingHom.id _)) (hp0 : p ≠ 0) (hq0 : q ≠ 0) :
    p ∣ q ↔ p.roots ≤ q.roots :=
  ⟨Polynomial.roots.le_of_dvd hq0, hp.dvd_of_roots_le_roots hp0⟩

theorem aeval_eq_prod_aroots_sub_of_splits [Algebra K L] {p : K[X]}
    (hsplit : Splits (algebraMap K L) p) (v : L) :
    aeval v p = algebraMap K L p.leadingCoeff * ((p.aroots L).map fun a ↦ v - a).prod := by
  rw [← eval_map_algebraMap, eq_prod_roots_of_splits hsplit]
  simp [eval_multiset_prod]

theorem eval_eq_prod_roots_sub_of_splits_id {p : K[X]}
    (hsplit : Splits (RingHom.id K) p) (v : K) :
    eval v p = p.leadingCoeff * (p.roots.map fun a ↦ v - a).prod := by
  convert aeval_eq_prod_aroots_sub_of_splits hsplit v
  rw [Algebra.algebraMap_self, map_id]

theorem eq_prod_roots_of_monic_of_splits_id {p : K[X]} (m : Monic p)
    (hsplit : Splits (RingHom.id K) p) : p = (p.roots.map fun a => X - C a).prod := by
  convert eq_prod_roots_of_splits_id hsplit
  simp [m]

theorem aeval_eq_prod_aroots_sub_of_monic_of_splits [Algebra K L] {p : K[X]} (m : Monic p)
    (hsplit : Splits (algebraMap K L) p) (v : L) :
    aeval v p = ((p.aroots L).map fun a ↦ v - a).prod := by
  simp [aeval_eq_prod_aroots_sub_of_splits hsplit, m]

theorem eval_eq_prod_roots_sub_of_monic_of_splits_id {p : K[X]} (m : Monic p)
    (hsplit : Splits (RingHom.id K) p) (v : K) :
    eval v p = (p.roots.map fun a ↦ v - a).prod := by
  simp [eval_eq_prod_roots_sub_of_splits_id hsplit, m]

theorem eq_X_sub_C_of_splits_of_single_root {x : K} {h : K[X]} (h_splits : Splits i h)
    (h_roots : (h.map i).roots = {i x}) : h = C h.leadingCoeff * (X - C x) := by
  apply Polynomial.map_injective _ i.injective
  rw [eq_prod_roots_of_splits h_splits, h_roots]
  simp

variable (R) in
theorem mem_lift_of_splits_of_roots_mem_range [Algebra R K] {f : K[X]}
    (hs : f.Splits (RingHom.id K)) (hm : f.Monic) (hr : ∀ a ∈ f.roots, a ∈ (algebraMap R K).range) :
    f ∈ Polynomial.lifts (algebraMap R K) := by
  rw [eq_prod_roots_of_monic_of_splits_id hm hs, lifts_iff_liftsRing]
  refine Subring.multiset_prod_mem _ _ fun P hP => ?_
  obtain ⟨b, hb, rfl⟩ := Multiset.mem_map.1 hP
  exact Subring.sub_mem _ (X_mem_lifts _) (C'_mem_lifts (hr _ hb))

/--
A polynomial of degree `2` with a root splits.
-/
theorem splits_of_natDegree_eq_two {f : Polynomial K} {x : L} (h₁ : f.natDegree = 2)
    (h₂ : eval₂ i x f = 0) : Splits i f := by
  have hf₀ : f ≠ 0 := ne_zero_of_natDegree_gt (h₁ ▸ zero_lt_two)
  have h : (map i f /ₘ (X - C x)).natDegree = 1 := by
    rw [natDegree_divByMonic _ (monic_X_sub_C x), natDegree_map, h₁, natDegree_X_sub_C]
  replace h₂ := (mem_roots'.mp <| (mem_roots_map_of_injective i.injective hf₀).mpr h₂).2
  rw [← splits_id_iff_splits, ← mul_divByMonic_eq_iff_isRoot.mpr h₂]
  exact (splits_mul_iff _ (X_sub_C_ne_zero x) (by simp [ne_zero_of_natDegree_gt, h])).mpr
    ⟨splits_X_sub_C  _, splits_of_natDegree_le_one (RingHom.id L) (by rw [h])⟩

theorem splits_of_degree_eq_two {f : Polynomial K} {x : L} (h₁ : f.degree = 2)
    (h₂ : eval₂ i x f = 0) : Splits i f :=
  splits_of_natDegree_eq_two i (natDegree_eq_of_degree_eq_some h₁) h₂

section UFD

attribute [local instance] PrincipalIdealRing.to_uniqueFactorizationMonoid

local infixl:50 " ~ᵤ " => Associated

open UniqueFactorizationMonoid Associates

theorem splits_of_exists_multiset {f : K[X]} {s : Multiset L}
    (hs : f.map i = C (i f.leadingCoeff) * (s.map fun a : L => X - C a).prod) : Splits i f :=
  factors_iff_exists_multiset.mpr ⟨s, leadingCoeff_map i ▸ hs⟩

theorem splits_of_splits_id {f : K[X]} (h : Splits (RingHom.id K) f) : Splits i f := by
  simpa using h.map i

end UFD

theorem splits_iff_exists_multiset {f : K[X]} :
    Splits i f ↔
      ∃ s : Multiset L, f.map i = C (i f.leadingCoeff) * (s.map fun a : L => X - C a).prod :=
  ⟨fun hf => ⟨(f.map i).roots, eq_prod_roots_of_splits hf⟩, fun ⟨_, hs⟩ =>
    splits_of_exists_multiset i hs⟩

theorem splits_of_comp (j : L →+* F) {f : K[X]} (h : Splits (j.comp i) f)
    (roots_mem_range : ∀ a ∈ (f.map (j.comp i)).roots, a ∈ j.range) : Splits i f := by
  choose lift lift_eq using roots_mem_range
  rw [splits_iff_exists_multiset]
  refine ⟨(f.map (j.comp i)).roots.pmap lift fun _ ↦ id, map_injective _ j.injective ?_⟩
  conv_lhs => rw [Polynomial.map_map, eq_prod_roots_of_splits h]
  simp_rw [Polynomial.map_mul, Polynomial.map_multiset_prod, Multiset.map_pmap, Polynomial.map_sub,
    map_C, map_X, lift_eq, Multiset.pmap_eq_map]
  rfl

theorem splits_id_of_splits {f : K[X]} (h : Splits i f)
    (roots_mem_range : ∀ a ∈ (f.map i).roots, a ∈ i.range) : Splits (RingHom.id K) f :=
  splits_of_comp (RingHom.id K) i h roots_mem_range

theorem splits_comp_of_splits (i : R →+* K) (j : K →+* L) {f : R[X]} (h : Splits i f) :
    Splits (j.comp i) f :=
  (splits_map_iff i j).mp (splits_of_splits_id _ <| (splits_map_iff i <| .id K).mpr h)

variable [Algebra R K] [Algebra R L]

theorem splits_of_algHom {f : R[X]} (h : Splits (algebraMap R K) f) (e : K →ₐ[R] L) :
    Splits (algebraMap R L) f := by
  rw [← e.comp_algebraMap_of_tower R]; exact splits_comp_of_splits _ _ h

variable (L) in
theorem splits_of_isScalarTower {f : R[X]} [Algebra K L] [IsScalarTower R K L]
    (h : Splits (algebraMap R K) f) : Splits (algebraMap R L) f :=
  splits_of_algHom h (IsScalarTower.toAlgHom R K L)

@[deprecated (since := "2025-10-24")]
alias splits_iff_card_roots := factors_iff_card_roots

theorem eval₂_derivative_of_splits [DecidableEq L] {P : K[X]} {f : K →+* L} (hP : P.Splits f)
    (x : L) :
    eval₂ f x P.derivative = f (P.leadingCoeff) *
      ((P.map f).roots.map fun a ↦ (((P.map f).roots.erase a).map (x - ·)).prod).sum := by
  conv_lhs => rw [← eval_map, ← derivative_map, eq_prod_roots_of_splits hP]
  classical
  simp [derivative_prod, eval_multisetSum, eval_multiset_prod]

theorem aeval_derivative_of_splits [Algebra K L] [DecidableEq L] {P : K[X]}
    (hP : P.Splits (algebraMap K L)) (r : L) :
    aeval r P.derivative = algebraMap K L P.leadingCoeff *
      ((P.aroots L).map fun a ↦ (((P.aroots L).erase a).map (r - ·)).prod).sum :=
  eval₂_derivative_of_splits hP r

theorem eval_derivative_of_factors [DecidableEq K] {P : K[X]} (hP : P.Factors) (r : K) :
    eval r P.derivative = P.leadingCoeff *
      (P.roots.map fun a ↦ ((P.roots.erase a).map (r - ·)).prod).sum := by
  simpa using eval₂_derivative_of_splits (hP.map (RingHom.id K)) r

@[deprecated (since := "2025-10-24")]
alias eval_derivative_of_splits := eval_derivative_of_factors

/-- Let `P` be a monic polynomial over `K` that splits over `L`. Let `r : L` be a root of `P`.
Then $P'(r) = \prod_{a}(r-a)$, where the product in the RHS is taken over all roots of `P` in `L`,
with the multiplicity of `r` reduced by one. -/
theorem aeval_root_derivative_of_factors [Algebra K L] [DecidableEq L] {P : K[X]} (hmo : P.Monic)
    (hP : P.Splits (algebraMap K L)) {r : L} (hr : r ∈ P.aroots L) :
    aeval r (Polynomial.derivative P) = (((P.aroots L).erase r).map fun a => r - a).prod := by
  replace hmo := hmo.map (algebraMap K L)
  rw [aeval_def, ← eval_map, ← derivative_map]
  nth_rw 1 [hP.eq_prod_roots_of_monic hmo]
  rw [eval_multiset_prod_X_sub_C_derivative hr]

@[deprecated (since := "2025-10-24")]
alias aeval_root_derivative_of_splits := aeval_root_derivative_of_factors

theorem eval_derivative_eq_eval_mul_sum_of_factors {p : K[X]} {x : K}
    (h : p.Factors) (hx : p.eval x ≠ 0) :
    p.derivative.eval x = p.eval x * (p.roots.map fun z ↦ 1 / (x - z)).sum := by
  classical
  suffices p.roots.map (fun z ↦ p.leadingCoeff * ((p.roots.erase z).map (fun w ↦ x - w) ).prod) =
      p.roots.map fun i ↦ p.leadingCoeff * ((x - i)⁻¹ * (p.roots.map (fun z ↦ x - z)).prod) by
    nth_rw 2 [Factors.eq_prod_roots h]
    simp [eval_derivative_of_factors h, ← Multiset.sum_map_mul_left, this, eval_multiset_prod,
      mul_comm, mul_left_comm]
  refine Multiset.map_congr rfl fun z hz ↦ ?_
  rw [← Multiset.prod_map_erase hz, inv_mul_cancel_left₀]
  aesop (add simp sub_eq_zero)

@[deprecated (since := "2025-10-24")]
alias eval_derivative_eq_eval_mul_sum_of_splits := eval_derivative_eq_eval_mul_sum_of_factors

theorem eval_derivative_div_eval_of_ne_zero_of_factors {p : K[X]} {x : K}
    (h : p.Factors) (hx : p.eval x ≠ 0) :
    p.derivative.eval x / p.eval x = (p.roots.map fun z ↦ 1 / (x - z)).sum := by
  rw [eval_derivative_eq_eval_mul_sum_of_factors h hx]
  exact mul_div_cancel_left₀ _ hx

<<<<<<< HEAD
@[deprecated (since := "2025-10-24")]
alias eval_derivative_div_eval_of_ne_zero_of_splits :=
  eval_derivative_div_eval_of_ne_zero_of_factors

/-- If `P` is a monic polynomial that splits, then `coeff P 0` equals the product of the roots. -/
theorem coeff_zero_eq_prod_roots_of_monic_of_factors {P : K[X]} (hmo : P.Monic)
    (hP : P.Factors) : coeff P 0 = (-1) ^ P.natDegree * P.roots.prod := by
  nth_rw 1 [hP.eq_prod_roots_of_monic hmo]
  rw [coeff_zero_eq_eval_zero, eval_multiset_prod, Multiset.map_map]
  simp_rw [Function.comp_apply, eval_sub, eval_X, zero_sub, eval_C]
  simp only [hP.natDegree_eq_card_roots, Multiset.prod_map_neg]

@[deprecated (since := "2025-10-24")]
alias coeff_zero_eq_prod_roots_of_monic_of_splits := coeff_zero_eq_prod_roots_of_monic_of_factors

/-- If `P` is a monic polynomial that splits, then `P.nextCoeff` equals the negative of the sum
of the roots. -/
theorem nextCoeff_eq_neg_sum_roots_of_monic_of_factors {P : K[X]} (hmo : P.Monic)
    (hP : P.Factors) : P.nextCoeff = -P.roots.sum := by
  nth_rw 1 [hP.eq_prod_roots_of_monic hmo]
  rw [Monic.nextCoeff_multiset_prod _ _ fun a ha => _]
  · simp_rw [nextCoeff_X_sub_C, Multiset.sum_map_neg']
  · simp only [monic_X_sub_C, implies_true]
=======
theorem coeff_zero_eq_leadingCoeff_mul_prod_roots_of_splits {P : K[X]} (hP : P.Splits <| .id K) :
    P.coeff 0 = (-1) ^ P.natDegree * P.leadingCoeff * P.roots.prod := by
  nth_rw 1 [eq_prod_roots_of_splits_id hP]
  simp only [coeff_zero_eq_eval_zero, eval_mul, eval_C, eval_multiset_prod, Function.comp_apply,
    Multiset.map_map, eval_sub, eval_X, zero_sub, Multiset.prod_map_neg]
  grind [splits_iff_card_roots]

/-- If `P` is a monic polynomial that splits, then `coeff P 0` equals the product of the roots. -/
theorem coeff_zero_eq_prod_roots_of_monic_of_splits {P : K[X]} (hmo : P.Monic)
    (hP : P.Splits (RingHom.id K)) : coeff P 0 = (-1) ^ P.natDegree * P.roots.prod := by
  simp [hmo, coeff_zero_eq_leadingCoeff_mul_prod_roots_of_splits hP]

theorem nextCoeff_eq_neg_sum_roots_mul_leadingCoeff_of_splits {P : K[X]} (hP : P.Splits <| .id K) :
    P.nextCoeff = -P.leadingCoeff * P.roots.sum := by
  nth_rw 1 [eq_prod_roots_of_splits_id hP]
  simp [Multiset.sum_map_neg', monic_X_sub_C, Monic.nextCoeff_multiset_prod]

/-- If `P` is a monic polynomial that splits, then `P.nextCoeff` equals the negative of the sum
of the roots. -/
theorem nextCoeff_eq_neg_sum_roots_of_monic_of_splits {P : K[X]} (hmo : P.Monic)
    (hP : P.Splits (RingHom.id K)) : P.nextCoeff = -P.roots.sum := by
  simp [hmo, nextCoeff_eq_neg_sum_roots_mul_leadingCoeff_of_splits hP]
>>>>>>> 472dcfc9

@[deprecated (since := "2025-10-24")]
alias nextCoeff_eq_neg_sum_roots_of_monic_of_splits :=
  nextCoeff_eq_neg_sum_roots_of_monic_of_factors

@[deprecated (since := "2025-10-08")]
alias prod_roots_eq_coeff_zero_of_monic_of_splits := coeff_zero_eq_prod_roots_of_monic_of_factors

@[deprecated (since := "2025-10-08")]
alias sum_roots_eq_nextCoeff_of_monic_of_split := nextCoeff_eq_neg_sum_roots_of_monic_of_factors

end Splits

end Polynomial<|MERGE_RESOLUTION|>--- conflicted
+++ resolved
@@ -512,7 +512,6 @@
   rw [eval_derivative_eq_eval_mul_sum_of_factors h hx]
   exact mul_div_cancel_left₀ _ hx
 
-<<<<<<< HEAD
 @[deprecated (since := "2025-10-24")]
 alias eval_derivative_div_eval_of_ne_zero_of_splits :=
   eval_derivative_div_eval_of_ne_zero_of_factors
@@ -520,10 +519,7 @@
 /-- If `P` is a monic polynomial that splits, then `coeff P 0` equals the product of the roots. -/
 theorem coeff_zero_eq_prod_roots_of_monic_of_factors {P : K[X]} (hmo : P.Monic)
     (hP : P.Factors) : coeff P 0 = (-1) ^ P.natDegree * P.roots.prod := by
-  nth_rw 1 [hP.eq_prod_roots_of_monic hmo]
-  rw [coeff_zero_eq_eval_zero, eval_multiset_prod, Multiset.map_map]
-  simp_rw [Function.comp_apply, eval_sub, eval_X, zero_sub, eval_C]
-  simp only [hP.natDegree_eq_card_roots, Multiset.prod_map_neg]
+  simp [hmo, coeff_zero_eq_leadingCoeff_mul_prod_roots_of_splits hP]
 
 @[deprecated (since := "2025-10-24")]
 alias coeff_zero_eq_prod_roots_of_monic_of_splits := coeff_zero_eq_prod_roots_of_monic_of_factors
@@ -532,34 +528,12 @@
 of the roots. -/
 theorem nextCoeff_eq_neg_sum_roots_of_monic_of_factors {P : K[X]} (hmo : P.Monic)
     (hP : P.Factors) : P.nextCoeff = -P.roots.sum := by
-  nth_rw 1 [hP.eq_prod_roots_of_monic hmo]
-  rw [Monic.nextCoeff_multiset_prod _ _ fun a ha => _]
-  · simp_rw [nextCoeff_X_sub_C, Multiset.sum_map_neg']
-  · simp only [monic_X_sub_C, implies_true]
-=======
+  nth_rw 1 [eq_prod_roots_of_splits_id hP]
+  simp [Multiset.sum_map_neg', monic_X_sub_C, Monic.nextCoeff_multiset_prod]
+
 theorem coeff_zero_eq_leadingCoeff_mul_prod_roots_of_splits {P : K[X]} (hP : P.Splits <| .id K) :
     P.coeff 0 = (-1) ^ P.natDegree * P.leadingCoeff * P.roots.prod := by
-  nth_rw 1 [eq_prod_roots_of_splits_id hP]
-  simp only [coeff_zero_eq_eval_zero, eval_mul, eval_C, eval_multiset_prod, Function.comp_apply,
-    Multiset.map_map, eval_sub, eval_X, zero_sub, Multiset.prod_map_neg]
-  grind [splits_iff_card_roots]
-
-/-- If `P` is a monic polynomial that splits, then `coeff P 0` equals the product of the roots. -/
-theorem coeff_zero_eq_prod_roots_of_monic_of_splits {P : K[X]} (hmo : P.Monic)
-    (hP : P.Splits (RingHom.id K)) : coeff P 0 = (-1) ^ P.natDegree * P.roots.prod := by
-  simp [hmo, coeff_zero_eq_leadingCoeff_mul_prod_roots_of_splits hP]
-
-theorem nextCoeff_eq_neg_sum_roots_mul_leadingCoeff_of_splits {P : K[X]} (hP : P.Splits <| .id K) :
-    P.nextCoeff = -P.leadingCoeff * P.roots.sum := by
-  nth_rw 1 [eq_prod_roots_of_splits_id hP]
-  simp [Multiset.sum_map_neg', monic_X_sub_C, Monic.nextCoeff_multiset_prod]
-
-/-- If `P` is a monic polynomial that splits, then `P.nextCoeff` equals the negative of the sum
-of the roots. -/
-theorem nextCoeff_eq_neg_sum_roots_of_monic_of_splits {P : K[X]} (hmo : P.Monic)
-    (hP : P.Splits (RingHom.id K)) : P.nextCoeff = -P.roots.sum := by
   simp [hmo, nextCoeff_eq_neg_sum_roots_mul_leadingCoeff_of_splits hP]
->>>>>>> 472dcfc9
 
 @[deprecated (since := "2025-10-24")]
 alias nextCoeff_eq_neg_sum_roots_of_monic_of_splits :=
