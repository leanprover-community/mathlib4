--- conflicted
+++ resolved
@@ -58,15 +58,7 @@
   simp [Splits]
 
 theorem splits_of_map_degree_eq_one {f : K[X]} (hf : degree (f.map i) = 1) : Splits i f :=
-<<<<<<< HEAD
-  Or.inr fun hg ⟨p, hp⟩ => by
-    have := congr_arg degree hp
-    simp [Nat.WithBot.add_eq_one_iff, hf, @eq_comm (WithBot ℕ) 1,
-        mt isUnit_iff_degree_eq_zero.2 hg.1] at this
-    grind
-=======
   Factors.of_degree_eq_one hf
->>>>>>> 5db9169e
 
 theorem splits_of_degree_le_one {f : K[X]} (hf : degree f ≤ 1) : Splits i f :=
   Factors.of_degree_le_one (degree_map_le.trans hf)
