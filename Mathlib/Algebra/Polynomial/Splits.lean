--- conflicted
+++ resolved
@@ -373,11 +373,7 @@
     (hs : f.Splits (RingHom.id K)) (hm : f.Monic) (hr : ∀ a ∈ f.roots, a ∈ (algebraMap R K).range) :
     f ∈ Polynomial.lifts (algebraMap R K) := by
   rw [eq_prod_roots_of_monic_of_splits_id hm hs, lifts_iff_liftsRing]
-<<<<<<< HEAD
-  refine Subring.multiset_prod_mem _ _ fun P hP ↦ ?_
-=======
   refine Subring.multiset_prod_mem _ _ fun P hP => ?_
->>>>>>> 52b851a9
   obtain ⟨b, hb, rfl⟩ := Multiset.mem_map.1 hP
   exact Subring.sub_mem _ (X_mem_lifts _) (C'_mem_lifts (hr _ hb))
 #align polynomial.mem_lift_of_splits_of_roots_mem_range Polynomial.mem_lift_of_splits_of_roots_mem_range
