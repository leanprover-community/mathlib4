/-
Copyright (c) 2022 Thomas Browning. All rights reserved.
Released under Apache 2.0 license as described in the file LICENSE.
Authors: Thomas Browning
-/
import Mathlib.Algebra.Polynomial.Mirror
import Mathlib.Data.Int.Order.Units

/-!
# Unit Trinomials

This file defines irreducible trinomials and proves an irreducibility criterion.

## Main definitions

- `Polynomial.IsUnitTrinomial`

## Main results

- `Polynomial.IsUnitTrinomial.irreducible_of_coprime`: An irreducibility criterion for unit
  trinomials.

-/

assert_not_exists TopologicalSpace

namespace Polynomial

open scoped Polynomial

open Finset

section Semiring

variable {R : Type*} [Semiring R] (k m n : ℕ) (u v w : R)

/-- Shorthand for a trinomial -/
noncomputable def trinomial :=
  C u * X ^ k + C v * X ^ m + C w * X ^ n

theorem trinomial_def : trinomial k m n u v w = C u * X ^ k + C v * X ^ m + C w * X ^ n :=
  rfl

variable {k m n u v w}

theorem trinomial_leading_coeff' (hkm : k < m) (hmn : m < n) :
    (trinomial k m n u v w).coeff n = w := by
  rw [trinomial_def, coeff_add, coeff_add, coeff_C_mul_X_pow, coeff_C_mul_X_pow, coeff_C_mul_X_pow,
    if_neg (hkm.trans hmn).ne', if_neg hmn.ne', if_pos rfl, zero_add, zero_add]

theorem trinomial_middle_coeff (hkm : k < m) (hmn : m < n) :
    (trinomial k m n u v w).coeff m = v := by
  rw [trinomial_def, coeff_add, coeff_add, coeff_C_mul_X_pow, coeff_C_mul_X_pow, coeff_C_mul_X_pow,
    if_neg hkm.ne', if_pos rfl, if_neg hmn.ne, zero_add, add_zero]

theorem trinomial_trailing_coeff' (hkm : k < m) (hmn : m < n) :
    (trinomial k m n u v w).coeff k = u := by
  rw [trinomial_def, coeff_add, coeff_add, coeff_C_mul_X_pow, coeff_C_mul_X_pow, coeff_C_mul_X_pow,
    if_pos rfl, if_neg hkm.ne, if_neg (hkm.trans hmn).ne, add_zero, add_zero]

theorem trinomial_natDegree (hkm : k < m) (hmn : m < n) (hw : w ≠ 0) :
    (trinomial k m n u v w).natDegree = n := by
  refine
    natDegree_eq_of_degree_eq_some
      ((Finset.sup_le fun i h => ?_).antisymm <|
        le_degree_of_ne_zero <| by rwa [trinomial_leading_coeff' hkm hmn])
  replace h := support_trinomial' k m n u v w h
  rw [mem_insert, mem_insert, mem_singleton] at h
  rcases h with (rfl | rfl | rfl)
  · exact WithBot.coe_le_coe.mpr (hkm.trans hmn).le
  · exact WithBot.coe_le_coe.mpr hmn.le
  · exact le_rfl

theorem trinomial_natTrailingDegree (hkm : k < m) (hmn : m < n) (hu : u ≠ 0) :
    (trinomial k m n u v w).natTrailingDegree = k := by
  refine
    natTrailingDegree_eq_of_trailingDegree_eq_some
      ((Finset.le_inf fun i h => ?_).antisymm <|
          trailingDegree_le_of_ne_zero <| by rwa [trinomial_trailing_coeff' hkm hmn]).symm
  replace h := support_trinomial' k m n u v w h
  rw [mem_insert, mem_insert, mem_singleton] at h
  rcases h with (rfl | rfl | rfl)
  · exact le_rfl
  · exact WithTop.coe_le_coe.mpr hkm.le
  · exact WithTop.coe_le_coe.mpr (hkm.trans hmn).le

theorem trinomial_leadingCoeff (hkm : k < m) (hmn : m < n) (hw : w ≠ 0) :
    (trinomial k m n u v w).leadingCoeff = w := by
  rw [leadingCoeff, trinomial_natDegree hkm hmn hw, trinomial_leading_coeff' hkm hmn]

theorem trinomial_trailingCoeff (hkm : k < m) (hmn : m < n) (hu : u ≠ 0) :
    (trinomial k m n u v w).trailingCoeff = u := by
  rw [trailingCoeff, trinomial_natTrailingDegree hkm hmn hu, trinomial_trailing_coeff' hkm hmn]

theorem trinomial_monic (hkm : k < m) (hmn : m < n) : (trinomial k m n u v 1).Monic := by
  nontriviality R
  exact trinomial_leadingCoeff hkm hmn one_ne_zero

theorem trinomial_mirror (hkm : k < m) (hmn : m < n) (hu : u ≠ 0) (hw : w ≠ 0) :
    (trinomial k m n u v w).mirror = trinomial k (n - m + k) n w v u := by
  rw [mirror, trinomial_natTrailingDegree hkm hmn hu, reverse, trinomial_natDegree hkm hmn hw,
    trinomial_def, reflect_add, reflect_add, reflect_C_mul_X_pow, reflect_C_mul_X_pow,
    reflect_C_mul_X_pow, revAt_le (hkm.trans hmn).le, revAt_le hmn.le, revAt_le le_rfl, add_mul,
    add_mul, mul_assoc, mul_assoc, mul_assoc, ← pow_add, ← pow_add, ← pow_add,
    Nat.sub_add_cancel (hkm.trans hmn).le, Nat.sub_self, zero_add, add_comm, add_comm (C u * X ^ n),
    ← add_assoc, ← trinomial_def]

theorem trinomial_support (hkm : k < m) (hmn : m < n) (hu : u ≠ 0) (hv : v ≠ 0) (hw : w ≠ 0) :
    (trinomial k m n u v w).support = {k, m, n} :=
  support_trinomial hkm hmn hu hv hw

end Semiring

variable (p q : ℤ[X])

/-- A unit trinomial is a trinomial with unit coefficients. -/
def IsUnitTrinomial :=
  ∃ (k m n : ℕ) (_ : k < m) (_ : m < n) (u v w : Units ℤ), p = trinomial k m n (u : ℤ) v w

variable {p q}

namespace IsUnitTrinomial

theorem not_isUnit (hp : p.IsUnitTrinomial) : ¬IsUnit p := by
  obtain ⟨k, m, n, hkm, hmn, u, v, w, rfl⟩ := hp
  exact fun h =>
    ne_zero_of_lt hmn
      ((trinomial_natDegree hkm hmn w.ne_zero).symm.trans
        (natDegree_eq_of_degree_eq_some (degree_eq_zero_of_isUnit h)))

theorem card_support_eq_three (hp : p.IsUnitTrinomial) : p.support.card = 3 := by
  obtain ⟨k, m, n, hkm, hmn, u, v, w, rfl⟩ := hp
  exact card_support_trinomial hkm hmn u.ne_zero v.ne_zero w.ne_zero

theorem ne_zero (hp : p.IsUnitTrinomial) : p ≠ 0 := by
  rintro rfl
  simpa using hp.card_support_eq_three

theorem coeff_isUnit (hp : p.IsUnitTrinomial) {k : ℕ} (hk : k ∈ p.support) :
    IsUnit (p.coeff k) := by
  obtain ⟨k, m, n, hkm, hmn, u, v, w, rfl⟩ := hp
  have := support_trinomial' k m n (u : ℤ) v w hk
  rw [mem_insert, mem_insert, mem_singleton] at this
  rcases this with (rfl | rfl | rfl)
  · refine ⟨u, by rw [trinomial_trailing_coeff' hkm hmn]⟩
  · refine ⟨v, by rw [trinomial_middle_coeff hkm hmn]⟩
  · refine ⟨w, by rw [trinomial_leading_coeff' hkm hmn]⟩

theorem leadingCoeff_isUnit (hp : p.IsUnitTrinomial) : IsUnit p.leadingCoeff :=
  hp.coeff_isUnit (natDegree_mem_support_of_nonzero hp.ne_zero)

theorem trailingCoeff_isUnit (hp : p.IsUnitTrinomial) : IsUnit p.trailingCoeff :=
  hp.coeff_isUnit (natTrailingDegree_mem_support_of_nonzero hp.ne_zero)

end IsUnitTrinomial

theorem isUnitTrinomial_iff :
    p.IsUnitTrinomial ↔ p.support.card = 3 ∧ ∀ k ∈ p.support, IsUnit (p.coeff k) := by
  refine ⟨fun hp => ⟨hp.card_support_eq_three, fun k => hp.coeff_isUnit⟩, fun hp => ?_⟩
  obtain ⟨k, m, n, hkm, hmn, x, y, z, hx, hy, hz, rfl⟩ := card_support_eq_three.mp hp.1
  rw [support_trinomial hkm hmn hx hy hz] at hp
  replace hx := hp.2 k (mem_insert_self k {m, n})
  replace hy := hp.2 m (mem_insert_of_mem (mem_insert_self m {n}))
  replace hz := hp.2 n (mem_insert_of_mem (mem_insert_of_mem (mem_singleton_self n)))
  simp_rw [coeff_add, coeff_C_mul, coeff_X_pow_self, mul_one, coeff_X_pow] at hx hy hz
  rw [if_neg hkm.ne, if_neg (hkm.trans hmn).ne] at hx
  rw [if_neg hkm.ne', if_neg hmn.ne] at hy
  rw [if_neg (hkm.trans hmn).ne', if_neg hmn.ne'] at hz
  simp_rw [mul_zero, zero_add, add_zero] at hx hy hz
  exact ⟨k, m, n, hkm, hmn, hx.unit, hy.unit, hz.unit, rfl⟩

theorem isUnitTrinomial_iff' :
    p.IsUnitTrinomial ↔
      (p * p.mirror).coeff (((p * p.mirror).natDegree + (p * p.mirror).natTrailingDegree) / 2) =
        3 := by
  rw [natDegree_mul_mirror, natTrailingDegree_mul_mirror, ← mul_add,
    Nat.mul_div_right _ zero_lt_two, coeff_mul_mirror]
  refine ⟨?_, fun hp => ?_⟩
  · rintro ⟨k, m, n, hkm, hmn, u, v, w, rfl⟩
    rw [sum_def, trinomial_support hkm hmn u.ne_zero v.ne_zero w.ne_zero,
      sum_insert (mt mem_insert.mp (not_or_of_not hkm.ne (mt mem_singleton.mp (hkm.trans hmn).ne))),
      sum_insert (mt mem_singleton.mp hmn.ne), sum_singleton, trinomial_leading_coeff' hkm hmn,
      trinomial_middle_coeff hkm hmn, trinomial_trailing_coeff' hkm hmn]
    simp_rw [← Units.val_pow_eq_pow_val, Int.units_sq, Units.val_one]
    decide
  · have key : ∀ k ∈ p.support, p.coeff k ^ 2 = 1 := fun k hk =>
      Int.sq_eq_one_of_sq_le_three
        ((single_le_sum (fun k _ => sq_nonneg (p.coeff k)) hk).trans hp.le) (mem_support_iff.mp hk)
<<<<<<< HEAD
    refine' isUnitTrinomial_iff.mpr ⟨_, fun k hk => isUnit_ofPowEqOne (key k hk) two_ne_zero⟩
=======
    refine isUnitTrinomial_iff.mpr ⟨?_, fun k hk => isUnit_ofPowEqOne (key k hk) two_ne_zero⟩
>>>>>>> 99508fb5
    rw [sum_def, sum_congr rfl key, sum_const, Nat.smul_one_eq_cast] at hp
    exact Nat.cast_injective hp

theorem isUnitTrinomial_iff'' (h : p * p.mirror = q * q.mirror) :
    p.IsUnitTrinomial ↔ q.IsUnitTrinomial := by
  rw [isUnitTrinomial_iff', isUnitTrinomial_iff', h]

namespace IsUnitTrinomial

theorem irreducible_aux1 {k m n : ℕ} (hkm : k < m) (hmn : m < n) (u v w : Units ℤ)
    (hp : p = trinomial k m n (u : ℤ) v w) :
    C (v : ℤ) * (C (u : ℤ) * X ^ (m + n) + C (w : ℤ) * X ^ (n - m + k + n)) =
      ⟨Finsupp.filter (· ∈ Set.Ioo (k + n) (n + n)) (p * p.mirror).toFinsupp⟩ := by
  have key : n - m + k < n := by rwa [← lt_tsub_iff_right, tsub_lt_tsub_iff_left_of_le hmn.le]
  rw [hp, trinomial_mirror hkm hmn u.ne_zero w.ne_zero]
  simp_rw [trinomial_def, C_mul_X_pow_eq_monomial, add_mul, mul_add, monomial_mul_monomial,
    toFinsupp_add, toFinsupp_monomial]
  -- Porting note: added next line (less powerful `simp`).
  rw [Finsupp.filter_add, Finsupp.filter_add, Finsupp.filter_add, Finsupp.filter_add,
    Finsupp.filter_add, Finsupp.filter_add, Finsupp.filter_add, Finsupp.filter_add]
  rw [Finsupp.filter_single_of_neg, Finsupp.filter_single_of_neg, Finsupp.filter_single_of_neg,
    Finsupp.filter_single_of_neg, Finsupp.filter_single_of_neg, Finsupp.filter_single_of_pos,
    Finsupp.filter_single_of_neg, Finsupp.filter_single_of_pos, Finsupp.filter_single_of_neg]
  · simp only [add_zero, zero_add, ofFinsupp_add, ofFinsupp_single]
    -- Porting note: added next two lines (less powerful `simp`).
    rw [ofFinsupp_add]
    simp only [ofFinsupp_single]
    rw [C_mul_monomial, C_mul_monomial, mul_comm (v : ℤ) w, add_comm (n - m + k) n]
  · exact fun h => h.2.ne rfl
  · refine ⟨?_, add_lt_add_left key n⟩
    rwa [add_comm, add_lt_add_iff_left, lt_add_iff_pos_left, tsub_pos_iff_lt]
  · exact fun h => h.1.ne (add_comm k n)
  · exact ⟨add_lt_add_right hkm n, add_lt_add_right hmn n⟩
  · rw [← add_assoc, add_tsub_cancel_of_le hmn.le, add_comm]
    exact fun h => h.1.ne rfl
  · intro h
    have := h.1
    rw [add_comm, add_lt_add_iff_right] at this
    exact asymm this hmn
  · exact fun h => h.1.ne rfl
  · exact fun h => asymm ((add_lt_add_iff_left k).mp h.1) key
  · exact fun h => asymm ((add_lt_add_iff_left k).mp h.1) (hkm.trans hmn)

theorem irreducible_aux2 {k m m' n : ℕ} (hkm : k < m) (hmn : m < n) (hkm' : k < m') (hmn' : m' < n)
    (u v w : Units ℤ) (hp : p = trinomial k m n (u : ℤ) v w) (hq : q = trinomial k m' n (u : ℤ) v w)
    (h : p * p.mirror = q * q.mirror) : q = p ∨ q = p.mirror := by
  let f : ℤ[X] → ℤ[X] := fun p => ⟨Finsupp.filter (· ∈ Set.Ioo (k + n) (n + n)) p.toFinsupp⟩
  replace h := congr_arg f h
  replace h := (irreducible_aux1 hkm hmn u v w hp).trans h
  replace h := h.trans (irreducible_aux1 hkm' hmn' u v w hq).symm
  rw [(isUnit_C.mpr v.isUnit).mul_right_inj] at h
  rw [binomial_eq_binomial u.ne_zero w.ne_zero] at h
  simp only [add_left_inj, Units.eq_iff] at h
  rcases h with (⟨rfl, -⟩ | ⟨rfl, rfl, h⟩ | ⟨-, hm, hm'⟩)
  · exact Or.inl (hq.trans hp.symm)
  · refine Or.inr ?_
    rw [← trinomial_mirror hkm' hmn' u.ne_zero u.ne_zero, eq_comm, mirror_eq_iff] at hp
    exact hq.trans hp
  · suffices m = m' by
      rw [this] at hp
      exact Or.inl (hq.trans hp.symm)
    rw [tsub_add_eq_add_tsub hmn.le, eq_tsub_iff_add_eq_of_le, ← two_mul] at hm
    · rw [tsub_add_eq_add_tsub hmn'.le, eq_tsub_iff_add_eq_of_le, ← two_mul] at hm'
      · exact mul_left_cancel₀ two_ne_zero (hm.trans hm'.symm)
      · exact hmn'.le.trans (Nat.le_add_right n k)
    · exact hmn.le.trans (Nat.le_add_right n k)

theorem irreducible_aux3 {k m m' n : ℕ} (hkm : k < m) (hmn : m < n) (hkm' : k < m') (hmn' : m' < n)
    (u v w x z : Units ℤ) (hp : p = trinomial k m n (u : ℤ) v w)
    (hq : q = trinomial k m' n (x : ℤ) v z) (h : p * p.mirror = q * q.mirror) :
    q = p ∨ q = p.mirror := by
  have hmul := congr_arg leadingCoeff h
  rw [leadingCoeff_mul, leadingCoeff_mul, mirror_leadingCoeff, mirror_leadingCoeff, hp, hq,
    trinomial_leadingCoeff hkm hmn w.ne_zero, trinomial_leadingCoeff hkm' hmn' z.ne_zero,
    trinomial_trailingCoeff hkm hmn u.ne_zero, trinomial_trailingCoeff hkm' hmn' x.ne_zero]
    at hmul
  have hadd := congr_arg (eval 1) h
  rw [eval_mul, eval_mul, mirror_eval_one, mirror_eval_one, ← sq, ← sq, hp, hq] at hadd
  simp only [eval_add, eval_C_mul, eval_pow, eval_X, one_pow, mul_one, trinomial_def] at hadd
  rw [add_assoc, add_assoc, add_comm (u : ℤ), add_comm (x : ℤ), add_assoc, add_assoc] at hadd
  simp only [add_sq', add_assoc, add_right_inj, ← Units.val_pow_eq_pow_val, Int.units_sq] at hadd
  rw [mul_assoc, hmul, ← mul_assoc, add_right_inj,
    mul_right_inj' (show 2 * (v : ℤ) ≠ 0 from mul_ne_zero two_ne_zero v.ne_zero)] at hadd
  replace hadd :=
    (Int.isUnit_add_isUnit_eq_isUnit_add_isUnit w.isUnit u.isUnit z.isUnit x.isUnit).mp hadd
  simp only [Units.eq_iff] at hadd
  rcases hadd with (⟨rfl, rfl⟩ | ⟨rfl, rfl⟩)
  · exact irreducible_aux2 hkm hmn hkm' hmn' u v w hp hq h
  · rw [← mirror_inj, trinomial_mirror hkm' hmn' w.ne_zero u.ne_zero] at hq
    rw [mul_comm q, ← q.mirror_mirror, q.mirror.mirror_mirror] at h
    rw [← mirror_inj, or_comm, ← mirror_eq_iff]
    exact
      irreducible_aux2 hkm hmn (lt_add_of_pos_left k (tsub_pos_of_lt hmn'))
        (lt_tsub_iff_right.mp ((tsub_lt_tsub_iff_left_of_le hmn'.le).mpr hkm')) u v w hp hq h

theorem irreducible_of_coprime (hp : p.IsUnitTrinomial)
    (h : IsRelPrime p p.mirror) : Irreducible p := by
  refine irreducible_of_mirror hp.not_isUnit (fun q hpq => ?_) h
  have hq : IsUnitTrinomial q := (isUnitTrinomial_iff'' hpq).mp hp
  obtain ⟨k, m, n, hkm, hmn, u, v, w, hp⟩ := hp
  obtain ⟨k', m', n', hkm', hmn', x, y, z, hq⟩ := hq
  have hk : k = k' := by
    rw [← mul_right_inj' (show 2 ≠ 0 from two_ne_zero), ←
      trinomial_natTrailingDegree hkm hmn u.ne_zero, ← hp, ← natTrailingDegree_mul_mirror, hpq,
      natTrailingDegree_mul_mirror, hq, trinomial_natTrailingDegree hkm' hmn' x.ne_zero]
  have hn : n = n' := by
    rw [← mul_right_inj' (show 2 ≠ 0 from two_ne_zero), ← trinomial_natDegree hkm hmn w.ne_zero, ←
      hp, ← natDegree_mul_mirror, hpq, natDegree_mul_mirror, hq,
      trinomial_natDegree hkm' hmn' z.ne_zero]
  subst hk
  subst hn
  rcases eq_or_eq_neg_of_sq_eq_sq (y : ℤ) (v : ℤ)
      ((Int.isUnit_sq y.isUnit).trans (Int.isUnit_sq v.isUnit).symm) with
    (h1 | h1)
  · -- Porting note: `rw [h1] at *` rewrites at `h1`
    rw [h1] at hq
    rcases irreducible_aux3 hkm hmn hkm' hmn' u v w x z hp hq hpq with (h2 | h2)
    · exact Or.inl h2
    · exact Or.inr (Or.inr (Or.inl h2))
  · -- Porting note: `rw [h1] at *` rewrites at `h1`
    rw [h1] at hq
    rw [trinomial_def] at hp
    rw [← neg_inj, neg_add, neg_add, ← neg_mul, ← neg_mul, ← neg_mul, ← C_neg, ← C_neg, ← C_neg]
      at hp
    rw [← neg_mul_neg, ← mirror_neg] at hpq
    rcases irreducible_aux3 hkm hmn hkm' hmn' (-u) (-v) (-w) x z hp hq hpq with (rfl | rfl)
    · exact Or.inr (Or.inl rfl)
    · exact Or.inr (Or.inr (Or.inr p.mirror_neg))

/-- A unit trinomial is irreducible if it is coprime with its mirror -/
theorem irreducible_of_isCoprime (hp : p.IsUnitTrinomial) (h : IsCoprime p p.mirror) :
    Irreducible p :=
  irreducible_of_coprime hp fun _ => h.isUnit_of_dvd'

end IsUnitTrinomial

end Polynomial<|MERGE_RESOLUTION|>--- conflicted
+++ resolved
@@ -186,11 +186,7 @@
   · have key : ∀ k ∈ p.support, p.coeff k ^ 2 = 1 := fun k hk =>
       Int.sq_eq_one_of_sq_le_three
         ((single_le_sum (fun k _ => sq_nonneg (p.coeff k)) hk).trans hp.le) (mem_support_iff.mp hk)
-<<<<<<< HEAD
-    refine' isUnitTrinomial_iff.mpr ⟨_, fun k hk => isUnit_ofPowEqOne (key k hk) two_ne_zero⟩
-=======
     refine isUnitTrinomial_iff.mpr ⟨?_, fun k hk => isUnit_ofPowEqOne (key k hk) two_ne_zero⟩
->>>>>>> 99508fb5
     rw [sum_def, sum_congr rfl key, sum_const, Nat.smul_one_eq_cast] at hp
     exact Nat.cast_injective hp
 
