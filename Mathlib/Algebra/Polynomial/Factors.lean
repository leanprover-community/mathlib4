/-
Copyright (c) 2025 Thomas Browning. All rights reserved.
Released under Apache 2.0 license as described in the file LICENSE.
Authors: Thomas Browning
-/
module

public import Mathlib.Algebra.Polynomial.FieldDivision
public import Mathlib.Algebra.Polynomial.Taylor

/-!
# Split polynomials

A polynomial `f : R[X]` splits if it is a product of constant and monic linear polynomials.

## Main definitions

* `Polynomial.Splits f`: A predicate on a polynomial `f` saying that `f` is a product of
  constant and monic linear polynomials.

-/

@[expose] public section

variable {R : Type*}

namespace Polynomial

section Semiring

variable [Semiring R]

/-- A polynomial `Splits` if it is a product of constant and monic linear polynomials.
This will eventually replace `Polynomial.Splits`. -/
def Splits (f : R[X]) : Prop := f ∈ Submonoid.closure ({C a | a : R} ∪ {X + C a | a : R})

@[simp, aesop safe apply]
protected theorem Splits.C (a : R) : Splits (C a) :=
  Submonoid.mem_closure_of_mem (Set.mem_union_left _ ⟨a, rfl⟩)

@[simp, aesop safe apply]
protected theorem Splits.zero : Splits (0 : R[X]) := by
  simpa using Splits.C (0 : R)

@[simp, aesop safe apply]
protected theorem Splits.one : Splits (1 : R[X]) :=
  Splits.C (1 : R)

@[simp, aesop safe apply]
theorem Splits.X_add_C (a : R) : Splits (X + C a) :=
  Submonoid.mem_closure_of_mem (Set.mem_union_right _ ⟨a, rfl⟩)

@[simp, aesop safe apply]
protected theorem Splits.X : Splits (X : R[X]) := by
  simpa using Splits.X_add_C (0 : R)

@[simp, aesop safe apply]
protected theorem Splits.mul {f g : R[X]} (hf : Splits f) (hg : Splits g) :
    Splits (f * g) :=
  mul_mem hf hg

protected theorem Splits.C_mul {f : R[X]} (hf : Splits f) (a : R) : Splits (C a * f) :=
  (Splits.C a).mul hf

@[simp, aesop safe apply]
theorem Splits.listProd {l : List R[X]} (h : ∀ f ∈ l, Splits f) : Splits l.prod :=
  list_prod_mem h

@[simp, aesop safe apply]
protected theorem Splits.pow {f : R[X]} (hf : Splits f) (n : ℕ) : Splits (f ^ n) :=
  pow_mem hf n

theorem Splits.X_pow (n : ℕ) : Splits (X ^ n : R[X]) :=
  Splits.X.pow n

theorem Splits.C_mul_X_pow (a : R) (n : ℕ) : Splits (C a * X ^ n) :=
  (Splits.X_pow n).C_mul a

@[simp, aesop safe apply]
theorem Splits.monomial (n : ℕ) (a : R) : Splits (monomial n a) := by
  simp [← C_mul_X_pow_eq_monomial]

protected theorem Splits.map {f : R[X]} (hf : Splits f) {S : Type*} [Semiring S] (i : R →+* S) :
    Splits (map i f) := by
  induction hf using Submonoid.closure_induction <;> aesop

theorem splits_of_natDegree_eq_zero {f : R[X]} (hf : natDegree f = 0) :
    Splits f :=
  (natDegree_eq_zero.mp hf).choose_spec ▸ by aesop

theorem splits_of_degree_le_zero {f : R[X]} (hf : degree f ≤ 0) :
    Splits f :=
  splits_of_natDegree_eq_zero (natDegree_eq_zero_iff_degree_le_zero.mpr hf)

end Semiring

section CommSemiring

variable [CommSemiring R]

@[simp, aesop safe apply]
theorem Splits.multisetProd {m : Multiset R[X]} (hm : ∀ f ∈ m, Splits f) : Splits m.prod :=
  multiset_prod_mem _ hm

@[simp, aesop safe apply]
protected theorem Splits.prod {ι : Type*} {f : ι → R[X]} {s : Finset ι}
    (h : ∀ i ∈ s, Splits (f i)) : Splits (∏ i ∈ s, f i) :=
  prod_mem h

<<<<<<< HEAD
lemma Factors.taylor {p : R[X]} (hp : p.Factors) (r : R) : (p.taylor r).Factors := by
  have (i : _) : (X + C r + C i).Factors := by simpa [add_assoc] using Factors.X_add_C (r + i)
  induction hp using Submonoid.closure_induction <;> aesop

/-- See `factors_iff_exists_multiset` for the version with subtraction. -/
theorem factors_iff_exists_multiset' {f : R[X]} :
    Factors f ↔ ∃ m : Multiset R, f = C f.leadingCoeff * (m.map (X + C ·)).prod := by
=======
/-- See `splits_iff_exists_multiset` for the version with subtraction. -/
theorem splits_iff_exists_multiset' {f : R[X]} :
    Splits f ↔ ∃ m : Multiset R, f = C f.leadingCoeff * (m.map (X + C ·)).prod := by
>>>>>>> 1f31ce1a
  refine ⟨fun hf ↦ ?_, ?_⟩
  · let S : Submonoid R[X] := MonoidHom.mrange C
    have hS : S = {C a | a : R} := MonoidHom.coe_mrange C
    rw [Splits, Submonoid.closure_union, ← hS, Submonoid.closure_eq, Submonoid.mem_sup] at hf
    obtain ⟨-, ⟨a, rfl⟩, g, hg, rfl⟩ := hf
    obtain ⟨mg, hmg, rfl⟩ := Submonoid.exists_multiset_of_mem_closure hg
    choose! j hj using hmg
    have hmg : mg = (mg.map j).map (X + C ·) := by simp [Multiset.map_congr rfl hj]
    rw [hmg, leadingCoeff_mul_monic, leadingCoeff_C]
    · use mg.map j
    · rw [hmg]
      apply monic_multiset_prod_of_monic
      simp [monic_X_add_C]
  · rintro ⟨m, hm⟩
    exact hm ▸ (Splits.C _).mul (.multisetProd (by simp [Splits.X_add_C]))

theorem Splits.natDegree_le_one_of_irreducible {f : R[X]} (hf : Splits f)
    (h : Irreducible f) : natDegree f ≤ 1 := by
  nontriviality R
  obtain ⟨m, hm⟩ := splits_iff_exists_multiset'.mp hf
  rcases m.empty_or_exists_mem with rfl | ⟨a, ha⟩
  · rw [hm]
    simp
  · obtain ⟨m, rfl⟩ := Multiset.exists_cons_of_mem ha
    rw [Multiset.map_cons, Multiset.prod_cons] at hm
    rw [hm] at h
    simp only [irreducible_mul_iff, IsUnit.mul_iff, not_isUnit_X_add_C, false_and, and_false,
      or_false, false_or, ← Multiset.prod_toList, List.prod_isUnit_iff] at h
    have : m = 0 := by simpa [not_isUnit_X_add_C, ← Multiset.eq_zero_iff_forall_notMem] using h.1.2
    grw [hm, this, natDegree_mul_le]
    simp

end CommSemiring

section Ring

variable [Ring R]

@[simp, aesop safe apply]
theorem Splits.X_sub_C (a : R) : Splits (X - C a) := by
  simpa using Splits.X_add_C (-a)

@[aesop safe apply]
protected theorem Splits.neg {f : R[X]} (hf : Splits f) : Splits (-f) := by
  rw [← neg_one_mul, ← C_1, ← C_neg]
  exact hf.C_mul (-1)

@[simp]
theorem splits_neg_iff {f : R[X]} : Splits (-f) ↔ Splits f :=
  ⟨fun hf ↦ neg_neg f ▸ hf.neg, .neg⟩

end Ring

section CommRing

variable [CommRing R] {f g : R[X]}

theorem splits_iff_exists_multiset :
    Splits f ↔ ∃ m : Multiset R, f = C f.leadingCoeff * (m.map (X - C ·)).prod := by
  refine splits_iff_exists_multiset'.trans ⟨?_, ?_⟩ <;>
    rintro ⟨m, hm⟩ <;> exact ⟨m.map (- ·), by simpa⟩

theorem Splits.exists_eval_eq_zero (hf : Splits f) (hf0 : degree f ≠ 0) :
    ∃ a, eval a f = 0 := by
  obtain ⟨m, hm⟩ := splits_iff_exists_multiset.mp hf
  by_cases hf₀ : f.leadingCoeff = 0
  · simp [leadingCoeff_eq_zero.mp hf₀]
  obtain rfl | ⟨a, ha⟩ := m.empty_or_exists_mem
  · rw [hm, Multiset.map_zero, Multiset.prod_zero, mul_one, degree_C hf₀] at hf0
    contradiction
  obtain ⟨m, rfl⟩ := Multiset.exists_cons_of_mem ha
  exact ⟨a, hm ▸ by simp⟩

variable [IsDomain R]

theorem Splits.eq_prod_roots (hf : Splits f) :
    f = C f.leadingCoeff * (f.roots.map (X - C ·)).prod := by
  by_cases hf0 : f.leadingCoeff = 0
  · simp [leadingCoeff_eq_zero.mp hf0]
  · obtain ⟨m, hm⟩ := splits_iff_exists_multiset.mp hf
    suffices hf : f.roots = m by rwa [hf]
    rw [hm, roots_C_mul _ hf0, roots_multiset_prod_X_sub_C]

theorem Splits.natDegree_eq_card_roots (hf : Splits f) :
    f.natDegree = f.roots.card := by
  by_cases hf0 : f.leadingCoeff = 0
  · simp [leadingCoeff_eq_zero.mp hf0]
  · conv_lhs => rw [hf.eq_prod_roots, natDegree_C_mul hf0, natDegree_multiset_prod_X_sub_C_eq_card]

theorem Splits.roots_ne_zero (hf : Splits f) (hf0 : natDegree f ≠ 0) :
    f.roots ≠ 0 := by
  obtain ⟨a, ha⟩ := hf.exists_eval_eq_zero (degree_ne_of_natDegree_ne hf0)
  exact mt (· ▸ (mem_roots (by aesop)).mpr ha) (Multiset.notMem_zero a)

theorem splits_X_sub_C_mul_iff {a : R} : Splits ((X - C a) * f) ↔ Splits f := by
  refine ⟨fun hf ↦ ?_, ((Splits.X_sub_C _).mul ·)⟩
  by_cases hf₀ : f = 0
  · aesop
  have := hf.eq_prod_roots
  rw [leadingCoeff_mul, leadingCoeff_X_sub_C, one_mul,
    roots_mul (mul_ne_zero (X_sub_C_ne_zero _) hf₀), roots_X_sub_C,
    Multiset.singleton_add, Multiset.map_cons, Multiset.prod_cons, mul_left_comm] at this
  rw [mul_left_cancel₀ (X_sub_C_ne_zero _) this]
  aesop

theorem splits_mul_iff (hf₀ : f ≠ 0) (hg₀ : g ≠ 0) :
    Splits (f * g) ↔ Splits f ∧ Splits g := by
  refine ⟨fun h ↦ ?_, and_imp.mpr .mul⟩
  generalize hp : f * g = p at *
  generalize hn : p.natDegree = n
  induction n generalizing p f g with
  | zero =>
    rw [← hp, natDegree_mul hf₀ hg₀, Nat.add_eq_zero_iff] at hn
    exact ⟨splits_of_natDegree_eq_zero hn.1, splits_of_natDegree_eq_zero hn.2⟩
  | succ n ih =>
    obtain ⟨a, ha⟩ := Splits.exists_eval_eq_zero h (degree_ne_of_natDegree_ne <| hn ▸ by aesop)
    have := dvd_iff_isRoot.mpr ha
    rw [← hp, (prime_X_sub_C a).dvd_mul] at this
    wlog hf : X - C a ∣ f with hf2
    · exact .symm <| hf2 n ih hg₀ hf₀ p ((mul_comm g f).trans hp) h hn a ha this.symm <|
        this.resolve_left hf
    obtain ⟨f, rfl⟩ := hf
    rw [mul_assoc] at hp; subst hp
    rw [natDegree_mul (by aesop) (by aesop), natDegree_X_sub_C, add_comm, Nat.succ_inj] at hn
    have := ih (by aesop) hg₀ (f * g) rfl  (splits_X_sub_C_mul_iff.mp h) hn
    aesop

theorem Splits.of_dvd (hg : Splits g) (hg₀ : g ≠ 0) (hfg : f ∣ g) : Splits f := by
  obtain ⟨g, rfl⟩ := hfg
  exact ((splits_mul_iff (by aesop) (by aesop)).mp hg).1

-- Todo: Remove or fix name once `Splits` is gone.
theorem Splits.splits (hf : Splits f) :
    f = 0 ∨ ∀ {g : R[X]}, Irreducible g → g ∣ f → degree g ≤ 1 :=
  or_iff_not_imp_left.mpr fun hf0 _ hg hgf ↦ degree_le_of_natDegree_le <|
    (hf.of_dvd hf0 hgf).natDegree_le_one_of_irreducible hg

lemma map_sub_sprod_roots_eq_prod_map_eval
    (s : Multiset R) (g : R[X]) (hg : g.Monic) (hg' : g.Factors) :
    ((s ×ˢ g.roots).map fun ij ↦ ij.1 - ij.2).prod = (s.map g.eval).prod := by
  have := hg'.eq_prod_roots
  rw [hg.leadingCoeff, map_one, one_mul] at this
  conv_rhs => rw [this]
  simp_rw [eval_multiset_prod, Multiset.prod_map_product_eq_prod_prod, Multiset.map_map]
  congr! with x hx
  ext; simp

lemma map_sub_roots_sprod_eq_prod_map_eval
    (s : Multiset R) (g : R[X]) (hg : g.Monic) (hg' : g.Factors) :
    ((g.roots ×ˢ s).map fun ij ↦ ij.1 - ij.2).prod =
      (-1) ^ (s.card * g.roots.card) * (s.map g.eval).prod := by
  trans ((s ×ˢ g.roots).map fun ij ↦ (-1) * (ij.1 - ij.2)).prod
  · rw [← Multiset.map_swap_product, Multiset.map_map]; simp
  · rw [Multiset.prod_map_mul]; simp [map_sub_sprod_roots_eq_prod_map_eval _ _ hg hg']
end CommRing

section DivisionSemiring

variable [DivisionSemiring R]

theorem Splits.of_natDegree_le_one {f : R[X]} (hf : natDegree f ≤ 1) : Splits f := by
  obtain ⟨a, b, rfl⟩ := exists_eq_X_add_C_of_natDegree_le_one hf
  by_cases ha : a = 0
  · aesop
  · rw [← mul_inv_cancel_left₀ ha b, C_mul, ← mul_add]
    exact (X_add_C (a⁻¹ * b)).C_mul a

theorem Splits.of_natDegree_eq_one {f : R[X]} (hf : natDegree f = 1) : Splits f :=
  of_natDegree_le_one hf.le

theorem Splits.of_degree_le_one {f : R[X]} (hf : degree f ≤ 1) : Splits f :=
  of_natDegree_le_one (natDegree_le_of_degree_le hf)

theorem Splits.of_degree_eq_one {f : R[X]} (hf : degree f = 1) : Splits f :=
  of_degree_le_one hf.le

end DivisionSemiring

section Field

variable [Field R]

open UniqueFactorizationMonoid in
-- Todo: Remove or fix name.
theorem splits_iff_splits {f : R[X]} :
    Splits f ↔ f = 0 ∨ ∀ {g : R[X]}, Irreducible g → g ∣ f → degree g = 1 := by
  refine ⟨fun hf ↦ hf.splits.imp_right (forall₃_imp fun g hg hgf ↦
    (le_antisymm · (Nat.WithBot.one_le_iff_zero_lt.mpr hg.degree_pos))), ?_⟩
  rintro (rfl | hf)
  · aesop
  classical
  by_cases hf0 : f = 0
  · simp [hf0]
  obtain ⟨u, hu⟩ := factors_prod hf0
  rw [← hu]
  refine (Splits.multisetProd fun g hg ↦ ?_).mul
    (splits_of_natDegree_eq_zero (natDegree_eq_zero_of_isUnit u.isUnit))
  exact Splits.of_degree_eq_one (hf (irreducible_of_factor g hg) (dvd_of_mem_factors hg))

end Field

end Polynomial<|MERGE_RESOLUTION|>--- conflicted
+++ resolved
@@ -107,19 +107,13 @@
     (h : ∀ i ∈ s, Splits (f i)) : Splits (∏ i ∈ s, f i) :=
   prod_mem h
 
-<<<<<<< HEAD
-lemma Factors.taylor {p : R[X]} (hp : p.Factors) (r : R) : (p.taylor r).Factors := by
-  have (i : _) : (X + C r + C i).Factors := by simpa [add_assoc] using Factors.X_add_C (r + i)
+lemma Splits.taylor {p : R[X]} (hp : p.Splits) (r : R) : (p.taylor r).Splits := by
+  have (i : _) : (X + C r + C i).Splits := by simpa [add_assoc] using Factors.X_add_C (r + i)
   induction hp using Submonoid.closure_induction <;> aesop
 
-/-- See `factors_iff_exists_multiset` for the version with subtraction. -/
-theorem factors_iff_exists_multiset' {f : R[X]} :
-    Factors f ↔ ∃ m : Multiset R, f = C f.leadingCoeff * (m.map (X + C ·)).prod := by
-=======
 /-- See `splits_iff_exists_multiset` for the version with subtraction. -/
 theorem splits_iff_exists_multiset' {f : R[X]} :
     Splits f ↔ ∃ m : Multiset R, f = C f.leadingCoeff * (m.map (X + C ·)).prod := by
->>>>>>> 1f31ce1a
   refine ⟨fun hf ↦ ?_, ?_⟩
   · let S : Submonoid R[X] := MonoidHom.mrange C
     have hS : S = {C a | a : R} := MonoidHom.coe_mrange C
