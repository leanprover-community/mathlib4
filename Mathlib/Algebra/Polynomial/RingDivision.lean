--- conflicted
+++ resolved
@@ -95,56 +95,6 @@
 
 variable [CommRing R]
 
-<<<<<<< HEAD
-/- Porting note: the ML3 proof no longer worked because of a conflict in the
-inferred type and synthesized type for `DecidableRel` when using `Nat.le_find_iff` from
-`Mathlib.Algebra.Polynomial.Div` After some discussion on [Zulip]
-(https://leanprover.zulipchat.com/#narrow/stream/287929-mathlib4/topic/decidability.20leakage)
-introduced `Polynomial.rootMultiplicity_eq_nat_find_of_nonzero` to contain the issue
--/
-/-- The multiplicity of `a` as root of a nonzero polynomial `p` is at least `n` iff
-  `(X - a) ^ n` divides `p`. -/
-theorem le_rootMultiplicity_iff {p : R[X]} (p0 : p ≠ 0) {a : R} {n : ℕ} :
-    n ≤ rootMultiplicity a p ↔ (X - C a) ^ n ∣ p := by
-  classical
-  rw [rootMultiplicity_eq_nat_find_of_nonzero p0, @Nat.le_find_iff _ (_)]
-  simp_rw [Classical.not_not]
-  refine ⟨fun h => ?_, fun h m hm => (pow_dvd_pow _ hm).trans h⟩
-  cases' n with n
-  · rw [pow_zero]
-    apply one_dvd
-  · exact h n n.lt_succ_self
-
-theorem rootMultiplicity_le_iff {p : R[X]} (p0 : p ≠ 0) (a : R) (n : ℕ) :
-    rootMultiplicity a p ≤ n ↔ ¬(X - C a) ^ (n + 1) ∣ p := by
-  rw [← (le_rootMultiplicity_iff p0).not, not_le, Nat.lt_add_one_iff]
-
-theorem pow_rootMultiplicity_not_dvd {p : R[X]} (p0 : p ≠ 0) (a : R) :
-    ¬(X - C a) ^ (rootMultiplicity a p + 1) ∣ p := by rw [← rootMultiplicity_le_iff p0]
-
-theorem X_sub_C_pow_dvd_iff {p : R[X]} {t : R} {n : ℕ} :
-    (X - C t) ^ n ∣ p ↔ X ^ n ∣ p.comp (X + C t) := by
-  convert (map_dvd_iff <| algEquivAevalXAddC t).symm using 2
-  simp [C_eq_algebraMap]
-
-theorem comp_X_add_C_eq_zero_iff {p : R[X]} (t : R) :
-    p.comp (X + C t) = 0 ↔ p = 0 := AddEquivClass.map_eq_zero_iff (algEquivAevalXAddC t)
-
-theorem comp_X_add_C_ne_zero_iff {p : R[X]} (t : R) :
-    p.comp (X + C t) ≠ 0 ↔ p ≠ 0 := Iff.not <| comp_X_add_C_eq_zero_iff t
-
-theorem dvd_comp_X_sub_C_iff (p q : R[X]) (a : R) :
-    p ∣ q.comp (X - C a) ↔ p.comp (X + C a) ∣ q := by
-  convert (map_dvd_iff <| algEquivAevalXAddC a).symm using 2
-  rw [C_eq_algebraMap, algEquivAevalXAddC_apply, ← comp_eq_aeval]
-  simp [comp_assoc]
-
-theorem dvd_comp_X_add_C_iff (p q : R[X]) (a : R) :
-    p ∣ q.comp (X + C a) ↔ p.comp (X - C a) ∣ q := by
-  simpa using dvd_comp_X_sub_C_iff p q (-a)
-
-=======
->>>>>>> 9389838e
 theorem rootMultiplicity_eq_rootMultiplicity {p : R[X]} {t : R} :
     p.rootMultiplicity t = (p.comp (X + C t)).rootMultiplicity 0 := by
   classical
