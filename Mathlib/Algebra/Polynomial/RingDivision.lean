/-
Copyright (c) 2018 Chris Hughes. All rights reserved.
Released under Apache 2.0 license as described in the file LICENSE.
Authors: Chris Hughes, Johannes Hölzl, Kim Morrison, Jens Wagemaker, Johan Commelin
-/
import Mathlib.Algebra.Polynomial.AlgebraMap
import Mathlib.Algebra.Polynomial.Div
import Mathlib.RingTheory.Coprime.Basic

/-!
# Theory of univariate polynomials

We prove basic results about univariate polynomials.

-/

assert_not_exists Ideal.map

noncomputable section

open Polynomial

open Finset

namespace Polynomial

universe u v w z

variable {R : Type u} {S : Type v} {T : Type w} {a b : R} {n : ℕ}

section CommRing

variable [CommRing R] {p q : R[X]}

section

variable [Semiring S]

theorem natDegree_pos_of_aeval_root [Algebra R S] {p : R[X]} (hp : p ≠ 0) {z : S}
    (hz : aeval z p = 0) (inj : ∀ x : R, algebraMap R S x = 0 → x = 0) : 0 < p.natDegree :=
  natDegree_pos_of_eval₂_root hp (algebraMap R S) hz inj

theorem degree_pos_of_aeval_root [Algebra R S] {p : R[X]} (hp : p ≠ 0) {z : S} (hz : aeval z p = 0)
    (inj : ∀ x : R, algebraMap R S x = 0 → x = 0) : 0 < p.degree :=
  natDegree_pos_iff_degree_pos.mp (natDegree_pos_of_aeval_root hp hz inj)

end

theorem smul_modByMonic (c : R) (p : R[X]) : c • p %ₘ q = c • (p %ₘ q) := by
  by_cases hq : q.Monic
  · rcases subsingleton_or_nontrivial R with hR | hR
    · simp only [eq_iff_true_of_subsingleton]
    · exact
      (div_modByMonic_unique (c • (p /ₘ q)) (c • (p %ₘ q)) hq
          ⟨by rw [mul_smul_comm, ← smul_add, modByMonic_add_div p hq],
            (degree_smul_le _ _).trans_lt (degree_modByMonic_lt _ hq)⟩).2
  · simp_rw [modByMonic_eq_of_not_monic _ hq]

/-- `_ %ₘ q` as an `R`-linear map. -/
@[simps]
def modByMonicHom (q : R[X]) : R[X] →ₗ[R] R[X] where
  toFun p := p %ₘ q
  map_add' := add_modByMonic
  map_smul' := smul_modByMonic

theorem mem_ker_modByMonic (hq : q.Monic) {p : R[X]} :
    p ∈ LinearMap.ker (modByMonicHom q) ↔ q ∣ p :=
  LinearMap.mem_ker.trans (modByMonic_eq_zero_iff_dvd hq)

section

variable [Ring S]

theorem aeval_modByMonic_eq_self_of_root [Algebra R S] {p q : R[X]} (hq : q.Monic) {x : S}
    (hx : aeval x q = 0) : aeval x (p %ₘ q) = aeval x p := by
    --`eval₂_modByMonic_eq_self_of_root` doesn't work here as it needs commutativity
  rw [modByMonic_eq_sub_mul_div p hq, map_sub, map_mul, hx, zero_mul,
    sub_zero]

end

end CommRing

section NoZeroDivisors

variable [Semiring R] [NoZeroDivisors R] {p q : R[X]}

theorem trailingDegree_mul : (p * q).trailingDegree = p.trailingDegree + q.trailingDegree := by
  by_cases hp : p = 0
  · rw [hp, zero_mul, trailingDegree_zero, top_add]
  by_cases hq : q = 0
  · rw [hq, mul_zero, trailingDegree_zero, add_top]
  · rw [trailingDegree_eq_natTrailingDegree hp, trailingDegree_eq_natTrailingDegree hq,
    trailingDegree_eq_natTrailingDegree (mul_ne_zero hp hq), natTrailingDegree_mul hp hq]
    apply WithTop.coe_add

end NoZeroDivisors


section CommRing

variable [CommRing R]

theorem rootMultiplicity_eq_rootMultiplicity {p : R[X]} {t : R} :
    p.rootMultiplicity t = (p.comp (X + C t)).rootMultiplicity 0 := by
  classical
  simp_rw [rootMultiplicity_eq_multiplicity, comp_X_add_C_eq_zero_iff]
  congr 1
  rw [C_0, sub_zero]
  convert (multiplicity_map_eq <| algEquivAevalXAddC t).symm using 2
  simp [C_eq_algebraMap]

/-- See `Polynomial.rootMultiplicity_eq_natTrailingDegree'` for the special case of `t = 0`. -/
theorem rootMultiplicity_eq_natTrailingDegree {p : R[X]} {t : R} :
    p.rootMultiplicity t = (p.comp (X + C t)).natTrailingDegree :=
  rootMultiplicity_eq_rootMultiplicity.trans rootMultiplicity_eq_natTrailingDegree'

section nonZeroDivisors

open scoped nonZeroDivisors

theorem Monic.mem_nonZeroDivisors {p : R[X]} (h : p.Monic) : p ∈ R[X]⁰ :=
  mem_nonzeroDivisors_of_coeff_mem _ (h.coeff_natDegree ▸ one_mem R⁰)

theorem mem_nonZeroDivisors_of_leadingCoeff {p : R[X]} (h : p.leadingCoeff ∈ R⁰) : p ∈ R[X]⁰ :=
  mem_nonzeroDivisors_of_coeff_mem _ h

theorem mem_nonZeroDivisors_of_trailingCoeff {p : R[X]} (h : p.trailingCoeff ∈ R⁰) : p ∈ R[X]⁰ :=
  mem_nonzeroDivisors_of_coeff_mem _ h

end nonZeroDivisors

<<<<<<< HEAD
section IsSimpleRing

variable [IsSimpleRing R] [CommRing S] [Nontrivial S] [Algebra R S]

theorem natDegree_pos_of_monic_of_root {p : R[X]} (hp : p.Monic) {x : S} (hx : aeval x p = 0) :
    0 < p.natDegree :=
  natDegree_pos_of_aeval_root (ne_zero_of_ne_zero_of_monic one_ne_zero hp) hx
    ((injective_iff_map_eq_zero (algebraMap R S)).mp (algebraMap R S).injective)

end IsSimpleRing
=======
theorem natDegree_pos_of_monic_of_aeval_eq_zero [Nontrivial R] [Semiring S] [Algebra R S]
    [FaithfulSMul R S] {p : R[X]} (hp : p.Monic) {x : S} (hx : aeval x p = 0) :
    0 < p.natDegree :=
  natDegree_pos_of_aeval_root (Monic.ne_zero hp) hx
    ((injective_iff_map_eq_zero (algebraMap R S)).mp (FaithfulSMul.algebraMap_injective R S))
>>>>>>> 88c66491

theorem rootMultiplicity_mul_X_sub_C_pow {p : R[X]} {a : R} {n : ℕ} (h : p ≠ 0) :
    (p * (X - C a) ^ n).rootMultiplicity a = p.rootMultiplicity a + n := by
  have h2 := monic_X_sub_C a |>.pow n |>.mul_left_ne_zero h
  refine le_antisymm ?_ ?_
  · rw [rootMultiplicity_le_iff h2, add_assoc, add_comm n, ← add_assoc, pow_add,
      dvd_cancel_right_mem_nonZeroDivisors (monic_X_sub_C a |>.pow n |>.mem_nonZeroDivisors)]
    exact pow_rootMultiplicity_not_dvd h a
  · rw [le_rootMultiplicity_iff h2, pow_add]
    exact mul_dvd_mul_right (pow_rootMultiplicity_dvd p a) _

/-- The multiplicity of `a` as root of `(X - a) ^ n` is `n`. -/
theorem rootMultiplicity_X_sub_C_pow [Nontrivial R] (a : R) (n : ℕ) :
    rootMultiplicity a ((X - C a) ^ n) = n := by
  have := rootMultiplicity_mul_X_sub_C_pow (a := a) (n := n) C.map_one_ne_zero
  rwa [rootMultiplicity_C, map_one, one_mul, zero_add] at this

theorem rootMultiplicity_X_sub_C_self [Nontrivial R] {x : R} :
    rootMultiplicity x (X - C x) = 1 :=
  pow_one (X - C x) ▸ rootMultiplicity_X_sub_C_pow x 1

-- Porting note: swapped instance argument order
theorem rootMultiplicity_X_sub_C [Nontrivial R] [DecidableEq R] {x y : R} :
    rootMultiplicity x (X - C y) = if x = y then 1 else 0 := by
  split_ifs with hxy
  · rw [hxy]
    exact rootMultiplicity_X_sub_C_self
  exact rootMultiplicity_eq_zero (mt root_X_sub_C.mp (Ne.symm hxy))

theorem rootMultiplicity_mul' {p q : R[X]} {x : R}
    (hpq : (p /ₘ (X - C x) ^ p.rootMultiplicity x).eval x *
      (q /ₘ (X - C x) ^ q.rootMultiplicity x).eval x ≠ 0) :
    rootMultiplicity x (p * q) = rootMultiplicity x p + rootMultiplicity x q := by
  simp_rw [eval_divByMonic_eq_trailingCoeff_comp] at hpq
  simp_rw [rootMultiplicity_eq_natTrailingDegree, mul_comp, natTrailingDegree_mul' hpq]

theorem Monic.neg_one_pow_natDegree_mul_comp_neg_X {p : R[X]} (hp : p.Monic) :
    ((-1) ^ p.natDegree * p.comp (-X)).Monic := by
  simp only [Monic]
  calc
    ((-1) ^ p.natDegree * p.comp (-X)).leadingCoeff =
        (p.comp (-X) * C ((-1) ^ p.natDegree)).leadingCoeff := by
      simp [mul_comm]
    _ = 1 := by
      apply monic_mul_C_of_leadingCoeff_mul_eq_one
      simp [← pow_add, hp]

variable [IsDomain R] {p q : R[X]}

theorem degree_eq_degree_of_associated (h : Associated p q) : degree p = degree q := by
  let ⟨u, hu⟩ := h
  simp [hu.symm]

theorem prime_X_sub_C (r : R) : Prime (X - C r) :=
  ⟨X_sub_C_ne_zero r, not_isUnit_X_sub_C r, fun _ _ => by
    simp_rw [dvd_iff_isRoot, IsRoot.def, eval_mul, mul_eq_zero]
    exact id⟩

theorem prime_X : Prime (X : R[X]) := by
  convert prime_X_sub_C (0 : R)
  simp

theorem Monic.prime_of_degree_eq_one (hp1 : degree p = 1) (hm : Monic p) : Prime p :=
  have : p = X - C (-p.coeff 0) := by simpa [hm.leadingCoeff] using eq_X_add_C_of_degree_eq_one hp1
  this.symm ▸ prime_X_sub_C _

theorem irreducible_X_sub_C (r : R) : Irreducible (X - C r) :=
  (prime_X_sub_C r).irreducible

theorem irreducible_X : Irreducible (X : R[X]) :=
  Prime.irreducible prime_X

theorem Monic.irreducible_of_degree_eq_one (hp1 : degree p = 1) (hm : Monic p) : Irreducible p :=
  (hm.prime_of_degree_eq_one hp1).irreducible

lemma aeval_ne_zero_of_isCoprime {R} [CommSemiring R] [Nontrivial S] [Semiring S] [Algebra R S]
    {p q : R[X]} (h : IsCoprime p q) (s : S) : aeval s p ≠ 0 ∨ aeval s q ≠ 0 := by
  by_contra! hpq
  rcases h with ⟨_, _, h⟩
  apply_fun aeval s at h
  simp only [map_add, map_mul, map_one, hpq.left, hpq.right, mul_zero, add_zero, zero_ne_one] at h

theorem isCoprime_X_sub_C_of_isUnit_sub {R} [CommRing R] {a b : R} (h : IsUnit (a - b)) :
    IsCoprime (X - C a) (X - C b) :=
  ⟨-C h.unit⁻¹.val, C h.unit⁻¹.val, by
    rw [neg_mul_comm, ← left_distrib, neg_add_eq_sub, sub_sub_sub_cancel_left, ← C_sub, ← C_mul]
    rw [← C_1]
    congr
    exact h.val_inv_mul⟩

open scoped Function in -- required for scoped `on` notation
theorem pairwise_coprime_X_sub_C {K} [Field K] {I : Type v} {s : I → K} (H : Function.Injective s) :
    Pairwise (IsCoprime on fun i : I => X - C (s i)) := fun _ _ hij =>
  isCoprime_X_sub_C_of_isUnit_sub (sub_ne_zero_of_ne <| H.ne hij).isUnit

theorem rootMultiplicity_mul {p q : R[X]} {x : R} (hpq : p * q ≠ 0) :
    rootMultiplicity x (p * q) = rootMultiplicity x p + rootMultiplicity x q := by
  classical
  have hp : p ≠ 0 := left_ne_zero_of_mul hpq
  have hq : q ≠ 0 := right_ne_zero_of_mul hpq
  rw [rootMultiplicity_eq_multiplicity (p * q), if_neg hpq, rootMultiplicity_eq_multiplicity p,
    if_neg hp, rootMultiplicity_eq_multiplicity q, if_neg hq,
    multiplicity_mul (prime_X_sub_C x) (finiteMultiplicity_X_sub_C _ hpq)]

open Multiset in
theorem exists_multiset_roots [DecidableEq R] :
    ∀ {p : R[X]} (_ : p ≠ 0), ∃ s : Multiset R,
      (Multiset.card s : WithBot ℕ) ≤ degree p ∧ ∀ a, s.count a = rootMultiplicity a p
  | p, hp =>
    haveI := Classical.propDecidable (∃ x, IsRoot p x)
    if h : ∃ x, IsRoot p x then
      let ⟨x, hx⟩ := h
      have hpd : 0 < degree p := degree_pos_of_root hp hx
      have hd0 : p /ₘ (X - C x) ≠ 0 := fun h => by
        rw [← mul_divByMonic_eq_iff_isRoot.2 hx, h, mul_zero] at hp; exact hp rfl
      have wf : degree (p /ₘ (X - C x)) < degree p :=
        degree_divByMonic_lt _ (monic_X_sub_C x) hp ((degree_X_sub_C x).symm ▸ by decide)
      let ⟨t, htd, htr⟩ := @exists_multiset_roots _ (p /ₘ (X - C x)) hd0
      have hdeg : degree (X - C x) ≤ degree p := by
        rw [degree_X_sub_C, degree_eq_natDegree hp]
        rw [degree_eq_natDegree hp] at hpd
        exact WithBot.coe_le_coe.2 (WithBot.coe_lt_coe.1 hpd)
      have hdiv0 : p /ₘ (X - C x) ≠ 0 :=
        mt (divByMonic_eq_zero_iff (monic_X_sub_C x)).1 <| not_lt.2 hdeg
      ⟨x ::ₘ t,
        calc
          (card (x ::ₘ t) : WithBot ℕ) = Multiset.card t + 1 := by
            congr
            exact mod_cast Multiset.card_cons _ _
          _ ≤ degree p := by
            rw [← degree_add_divByMonic (monic_X_sub_C x) hdeg, degree_X_sub_C, add_comm]
            exact add_le_add (le_refl (1 : WithBot ℕ)) htd,
        by
          intro a
          conv_rhs => rw [← mul_divByMonic_eq_iff_isRoot.mpr hx]
          rw [rootMultiplicity_mul (mul_ne_zero (X_sub_C_ne_zero x) hdiv0),
            rootMultiplicity_X_sub_C, ← htr a]
          split_ifs with ha
          · rw [ha, count_cons_self, add_comm]
          · rw [count_cons_of_ne ha, zero_add]⟩
    else
      ⟨0, (degree_eq_natDegree hp).symm ▸ WithBot.coe_le_coe.2 (Nat.zero_le _), by
        intro a
        rw [count_zero, rootMultiplicity_eq_zero (not_exists.mp h a)]⟩
termination_by p => natDegree p
decreasing_by {
  simp_wf
  apply (Nat.cast_lt (α := WithBot ℕ)).mp
  simp only [degree_eq_natDegree hp, degree_eq_natDegree hd0] at wf
  assumption}

end CommRing

end Polynomial<|MERGE_RESOLUTION|>--- conflicted
+++ resolved
@@ -130,7 +130,6 @@
 
 end nonZeroDivisors
 
-<<<<<<< HEAD
 section IsSimpleRing
 
 variable [IsSimpleRing R] [CommRing S] [Nontrivial S] [Algebra R S]
@@ -141,13 +140,12 @@
     ((injective_iff_map_eq_zero (algebraMap R S)).mp (algebraMap R S).injective)
 
 end IsSimpleRing
-=======
+
 theorem natDegree_pos_of_monic_of_aeval_eq_zero [Nontrivial R] [Semiring S] [Algebra R S]
     [FaithfulSMul R S] {p : R[X]} (hp : p.Monic) {x : S} (hx : aeval x p = 0) :
     0 < p.natDegree :=
   natDegree_pos_of_aeval_root (Monic.ne_zero hp) hx
     ((injective_iff_map_eq_zero (algebraMap R S)).mp (FaithfulSMul.algebraMap_injective R S))
->>>>>>> 88c66491
 
 theorem rootMultiplicity_mul_X_sub_C_pow {p : R[X]} {a : R} {n : ℕ} (h : p ≠ 0) :
     (p * (X - C a) ^ n).rootMultiplicity a = p.rootMultiplicity a + n := by
