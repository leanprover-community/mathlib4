/-
Copyright (c) 2018 Chris Hughes. All rights reserved.
Released under Apache 2.0 license as described in the file LICENSE.
Authors: Chris Hughes, Johannes Hölzl, Kim Morrison, Jens Wagemaker, Johan Commelin
-/
module

public import Mathlib.Algebra.Polynomial.AlgebraMap
public import Mathlib.Algebra.Polynomial.Div
public import Mathlib.RingTheory.Coprime.Basic
import Mathlib.Tactic.ComputeDegree

/-!
# Theory of univariate polynomials

We prove basic results about univariate polynomials.

-/

@[expose] public section

assert_not_exists Ideal.map

noncomputable section

open Polynomial

open Finset

namespace Polynomial

universe u v w z

variable {R : Type u} {S : Type v} {T : Type w} {a b : R} {n : ℕ}

section CommRing

variable [CommRing R] {p q : R[X]}

section

variable [Semiring S]

theorem natDegree_pos_of_aeval_root [Algebra R S] {p : R[X]} (hp : p ≠ 0) {z : S}
    (hz : aeval z p = 0) (inj : ∀ x : R, algebraMap R S x = 0 → x = 0) : 0 < p.natDegree :=
  natDegree_pos_of_eval₂_root hp (algebraMap R S) hz inj

theorem degree_pos_of_aeval_root [Algebra R S] {p : R[X]} (hp : p ≠ 0) {z : S} (hz : aeval z p = 0)
    (inj : ∀ x : R, algebraMap R S x = 0 → x = 0) : 0 < p.degree :=
  natDegree_pos_iff_degree_pos.mp (natDegree_pos_of_aeval_root hp hz inj)

end

theorem smul_modByMonic (c : R) (p : R[X]) : c • p %ₘ q = c • (p %ₘ q) := by
  by_cases hq : q.Monic
  · rcases subsingleton_or_nontrivial R with hR | hR
    · simp only [eq_iff_true_of_subsingleton]
    · exact
      (div_modByMonic_unique (c • (p /ₘ q)) (c • (p %ₘ q)) hq
          ⟨by rw [mul_smul_comm, ← smul_add, modByMonic_add_div p hq],
            (degree_smul_le _ _).trans_lt (degree_modByMonic_lt _ hq)⟩).2
  · simp_rw [modByMonic_eq_of_not_monic _ hq]

/-- `_ %ₘ q` as an `R`-linear map. -/
@[simps]
def modByMonicHom (q : R[X]) : R[X] →ₗ[R] R[X] where
  toFun p := p %ₘ q
  map_add' := add_modByMonic
  map_smul' := smul_modByMonic

theorem mem_ker_modByMonic (hq : q.Monic) {p : R[X]} :
    p ∈ LinearMap.ker (modByMonicHom q) ↔ q ∣ p :=
  LinearMap.mem_ker.trans (modByMonic_eq_zero_iff_dvd hq)

section

variable [Ring S]

theorem aeval_modByMonic_eq_self_of_root [Algebra R S] {p q : R[X]} (hq : q.Monic) {x : S}
    (hx : aeval x q = 0) : aeval x (p %ₘ q) = aeval x p := by
    --`eval₂_modByMonic_eq_self_of_root` doesn't work here as it needs commutativity
  rw [modByMonic_eq_sub_mul_div p hq, map_sub, map_mul, hx, zero_mul,
    sub_zero]

end

end CommRing

section NoZeroDivisors

variable [Semiring R] [NoZeroDivisors R] {p q : R[X]}

theorem trailingDegree_mul : (p * q).trailingDegree = p.trailingDegree + q.trailingDegree := by
  by_cases hp : p = 0
  · rw [hp, zero_mul, trailingDegree_zero, top_add]
  by_cases hq : q = 0
  · rw [hq, mul_zero, trailingDegree_zero, add_top]
  · rw [trailingDegree_eq_natTrailingDegree hp, trailingDegree_eq_natTrailingDegree hq,
    trailingDegree_eq_natTrailingDegree (mul_ne_zero hp hq), natTrailingDegree_mul hp hq]
    apply WithTop.coe_add

end NoZeroDivisors


section CommRing

variable [CommRing R]

theorem rootMultiplicity_eq_rootMultiplicity {p : R[X]} {t : R} :
    p.rootMultiplicity t = (p.comp (X + C t)).rootMultiplicity 0 := by
  classical
  simp_rw [rootMultiplicity_eq_multiplicity, comp_X_add_C_eq_zero_iff]
  congr 1
  rw [C_0, sub_zero]
  convert (multiplicity_map_eq <| algEquivAevalXAddC t).symm using 2
  simp [C_eq_algebraMap]

/-- See `Polynomial.rootMultiplicity_eq_natTrailingDegree'` for the special case of `t = 0`. -/
theorem rootMultiplicity_eq_natTrailingDegree {p : R[X]} {t : R} :
    p.rootMultiplicity t = (p.comp (X + C t)).natTrailingDegree :=
  rootMultiplicity_eq_rootMultiplicity.trans rootMultiplicity_eq_natTrailingDegree'

section nonZeroDivisors

open scoped nonZeroDivisors

theorem Monic.mem_nonZeroDivisors {p : R[X]} (h : p.Monic) : p ∈ R[X]⁰ :=
  mem_nonzeroDivisors_of_coeff_mem _ (h.coeff_natDegree ▸ one_mem R⁰)

theorem mem_nonZeroDivisors_of_leadingCoeff {p : R[X]} (h : p.leadingCoeff ∈ R⁰) : p ∈ R[X]⁰ :=
  mem_nonzeroDivisors_of_coeff_mem _ h

theorem mem_nonZeroDivisors_of_trailingCoeff {p : R[X]} (h : p.trailingCoeff ∈ R⁰) : p ∈ R[X]⁰ :=
  mem_nonzeroDivisors_of_coeff_mem _ h

end nonZeroDivisors

lemma _root_.Irreducible.aeval_ne_zero_of_natDegree_ne_one [IsDomain R] [Ring S] [Algebra R S]
    [FaithfulSMul R S] {p : R[X]} (hp : Irreducible p) (hdeg : p.natDegree ≠ 1) {x : S}
    (hx : x ∈ (algebraMap R S).range) : p.aeval x ≠ 0 := by
  obtain ⟨_, rfl⟩ := hx
  rw [aeval_algebraMap_apply_eq_algebraMap_eval]
  exact fun heq ↦ hp.not_isRoot_of_natDegree_ne_one hdeg <|
    FaithfulSMul.algebraMap_injective _ _ <| map_zero (algebraMap R S) ▸ heq

theorem natDegree_pos_of_monic_of_aeval_eq_zero [Nontrivial R] [Semiring S] [Algebra R S]
    [FaithfulSMul R S] {p : R[X]} (hp : p.Monic) {x : S} (hx : aeval x p = 0) :
    0 < p.natDegree :=
  natDegree_pos_of_aeval_root (Monic.ne_zero hp) hx
    ((injective_iff_map_eq_zero (algebraMap R S)).mp (FaithfulSMul.algebraMap_injective R S))

theorem rootMultiplicity_mul_X_sub_C_pow {p : R[X]} {a : R} {n : ℕ} (h : p ≠ 0) :
    (p * (X - C a) ^ n).rootMultiplicity a = p.rootMultiplicity a + n := by
  have h2 := monic_X_sub_C a |>.pow n |>.mul_left_ne_zero h
  refine le_antisymm ?_ ?_
  · rw [rootMultiplicity_le_iff h2, add_assoc, add_comm n, ← add_assoc, pow_add,
      dvd_cancel_right_mem_nonZeroDivisors (monic_X_sub_C a |>.pow n |>.mem_nonZeroDivisors)]
    exact pow_rootMultiplicity_not_dvd h a
  · rw [le_rootMultiplicity_iff h2, pow_add]
    exact mul_dvd_mul_right (pow_rootMultiplicity_dvd p a) _

/-- The multiplicity of `a` as root of `(X - a) ^ n` is `n`. -/
theorem rootMultiplicity_X_sub_C_pow [Nontrivial R] (a : R) (n : ℕ) :
    rootMultiplicity a ((X - C a) ^ n) = n := by
  have := rootMultiplicity_mul_X_sub_C_pow (a := a) (n := n) C.map_one_ne_zero
  rwa [rootMultiplicity_C, map_one, one_mul, zero_add] at this

theorem rootMultiplicity_X_sub_C_self [Nontrivial R] {x : R} :
    rootMultiplicity x (X - C x) = 1 :=
  pow_one (X - C x) ▸ rootMultiplicity_X_sub_C_pow x 1

theorem rootMultiplicity_X_sub_C [Nontrivial R] [DecidableEq R] {x y : R} :
    rootMultiplicity x (X - C y) = if x = y then 1 else 0 := by
  split_ifs with hxy
  · rw [hxy]
    exact rootMultiplicity_X_sub_C_self
  exact rootMultiplicity_eq_zero (mt root_X_sub_C.mp (Ne.symm hxy))

theorem rootMultiplicity_mul' {p q : R[X]} {x : R}
    (hpq : (p /ₘ (X - C x) ^ p.rootMultiplicity x).eval x *
      (q /ₘ (X - C x) ^ q.rootMultiplicity x).eval x ≠ 0) :
    rootMultiplicity x (p * q) = rootMultiplicity x p + rootMultiplicity x q := by
  simp_rw [eval_divByMonic_eq_trailingCoeff_comp] at hpq
  simp_rw [rootMultiplicity_eq_natTrailingDegree, mul_comp, natTrailingDegree_mul' hpq]

theorem Monic.neg_one_pow_natDegree_mul_comp_neg_X {p : R[X]} (hp : p.Monic) :
    ((-1) ^ p.natDegree * p.comp (-X)).Monic := by
  simp only [Monic]
  calc
    ((-1) ^ p.natDegree * p.comp (-X)).leadingCoeff =
        (p.comp (-X) * C ((-1) ^ p.natDegree)).leadingCoeff := by
      simp [mul_comm]
    _ = 1 := by
      apply monic_mul_C_of_leadingCoeff_mul_eq_one
      simp [← pow_add, hp]

variable [IsDomain R] {p q : R[X]}

theorem degree_eq_degree_of_associated (h : Associated p q) : degree p = degree q := by
  let ⟨u, hu⟩ := h
  simp [hu.symm]

theorem prime_X_sub_C (r : R) : Prime (X - C r) :=
  ⟨X_sub_C_ne_zero r, not_isUnit_X_sub_C r, fun _ _ => by
    simp_rw [dvd_iff_isRoot, IsRoot.def, eval_mul, mul_eq_zero]
    exact id⟩

theorem prime_X : Prime (X : R[X]) := by
  convert prime_X_sub_C (0 : R)
  simp

theorem Monic.prime_of_degree_eq_one (hp1 : degree p = 1) (hm : Monic p) : Prime p :=
  have : p = X - C (-p.coeff 0) := by simpa [hm.leadingCoeff] using eq_X_add_C_of_degree_eq_one hp1
  this.symm ▸ prime_X_sub_C _

theorem irreducible_X_sub_C (r : R) : Irreducible (X - C r) :=
  (prime_X_sub_C r).irreducible

theorem irreducible_X : Irreducible (X : R[X]) :=
  Prime.irreducible prime_X

theorem Monic.irreducible_of_degree_eq_one (hp1 : degree p = 1) (hm : Monic p) : Irreducible p :=
  (hm.prime_of_degree_eq_one hp1).irreducible

<<<<<<< HEAD
/-- The degree 1 polynomial `a • X + C b` is irreducible
if `a ≠ 0` and `a, b` are relatively prime. -/
theorem irreducible_smul_X_add_C {a : R} (b : R) (ha : a ≠ 0) (hab : IsRelPrime a b) :
    Irreducible (a • X + C b : Polynomial R) where
  not_isUnit h := by
    obtain ⟨u, hu, h⟩ := isUnit_iff.mp h
    apply ha
    simpa using congr_arg (fun f ↦ coeff f 1) h.symm
  isUnit_or_isUnit f g h := by
    wlog H : f.degree ≤ g.degree generalizing f g
    · rcases le_total f.degree g.degree with h' | h'
      · exact this f g h h'
      · rw [mul_comm] at h
        exact or_comm.mp (this g f h h')
    have hd := congr_arg degree h
    have ha' : (a • (X : R[X])).degree = 1 := by
      simp [smul_eq_C_mul a, degree_C ha]
    rw [degree_mul, degree_add_C (by simp [ha']), ha'] at hd
    rw [eq_comm, Nat.WithBot.add_eq_one_iff] at hd
    rcases hd with hd | hd
    · left
      have hf := f.eq_C_of_degree_eq_zero hd.1
      suffices IsUnit (f.coeff 0) by
        rw [isUnit_iff]
        exact ⟨f.coeff 0, this, hf.symm⟩
      rw [hf, ← smul_eq_C_mul] at h
      apply hab
      · use g.coeff 1
        simpa using congr_arg (fun f ↦ coeff f 1) h
      · use g.coeff 0
        simpa using congr_arg (fun f ↦ coeff f 0) h
    · exfalso
      rw [hd.1, hd.2, ← not_lt] at H
      apply H (zero_lt_one' (WithBot ℕ))
=======
/-- A degree 1 polynomial `C a * X + C b` is irreducible
if `a, b` are relatively prime. -/
theorem irreducible_of_degree_eq_one_of_isRelPrime_coeff
    {p : R[X]} (hp : p.degree = 1) (hc : IsRelPrime (p.coeff 0) (p.coeff 1)) :
    Irreducible p where
  not_isUnit h := by
    obtain ⟨u, -, h⟩ := isUnit_iff.mp h
    apply not_le.mpr (zero_lt_one' (WithBot ℕ))
    simp [← hp, ← h, degree_C_le]
  isUnit_or_isUnit f g h := by
    wlog H : f.degree ≤ g.degree generalizing f g
    · push_neg at H
      rw [mul_comm] at h
      exact (this g f h H.le).symm
    left
    rw [h, degree_mul, Nat.WithBot.add_eq_one_iff] at hp
    rcases hp with ⟨hf, hg⟩ | ⟨hf, hg⟩; swap
    · simp [← not_lt, hf, hg] at H
    replace hf := f.eq_C_of_degree_eq_zero hf
    rw [hf]
    apply IsUnit.map C
    rw [h, hf, coeff_C_mul, coeff_C_mul] at hc
    apply hc <;> simp

theorem irreducible_C_mul_X_add_C {a b : R} (ha : a ≠ 0) (hab : IsRelPrime a b) :
    Irreducible (C a * X + C b) := by
  apply irreducible_of_degree_eq_one_of_isRelPrime_coeff
  · compute_degree!
  · simpa using hab.symm
>>>>>>> d9996c5f

lemma aeval_ne_zero_of_isCoprime {R} [CommSemiring R] [Nontrivial S] [Semiring S] [Algebra R S]
    {p q : R[X]} (h : IsCoprime p q) (s : S) : aeval s p ≠ 0 ∨ aeval s q ≠ 0 := by
  by_contra! ⟨hp, hq⟩
  rcases h with ⟨_, _, h⟩
  apply_fun aeval s at h
  simp only [map_add, map_mul, map_one, hp, hq, mul_zero, add_zero, zero_ne_one] at h

theorem isCoprime_X_sub_C_of_isUnit_sub {R} [CommRing R] {a b : R} (h : IsUnit (a - b)) :
    IsCoprime (X - C a) (X - C b) :=
  ⟨-C h.unit⁻¹.val, C h.unit⁻¹.val, by
    rw [neg_mul_comm, ← left_distrib, neg_add_eq_sub, sub_sub_sub_cancel_left, ← C_sub, ← C_mul]
    rw [← C_1]
    congr
    exact h.val_inv_mul⟩

open scoped Function in -- required for scoped `on` notation
theorem pairwise_coprime_X_sub_C {K} [Field K] {I : Type v} {s : I → K} (H : Function.Injective s) :
    Pairwise (IsCoprime on fun i : I => X - C (s i)) := fun _ _ hij =>
  isCoprime_X_sub_C_of_isUnit_sub (sub_ne_zero_of_ne <| H.ne hij).isUnit

theorem rootMultiplicity_mul {p q : R[X]} {x : R} (hpq : p * q ≠ 0) :
    rootMultiplicity x (p * q) = rootMultiplicity x p + rootMultiplicity x q := by
  classical
  have hp : p ≠ 0 := left_ne_zero_of_mul hpq
  have hq : q ≠ 0 := right_ne_zero_of_mul hpq
  rw [rootMultiplicity_eq_multiplicity (p * q), if_neg hpq, rootMultiplicity_eq_multiplicity p,
    if_neg hp, rootMultiplicity_eq_multiplicity q, if_neg hq,
    multiplicity_mul (prime_X_sub_C x) (finiteMultiplicity_X_sub_C _ hpq)]

open Multiset in
theorem exists_multiset_roots [DecidableEq R] :
    ∀ {p : R[X]} (_ : p ≠ 0), ∃ s : Multiset R,
      (Multiset.card s : WithBot ℕ) ≤ degree p ∧ ∀ a, s.count a = rootMultiplicity a p
  | p, hp =>
    haveI := Classical.propDecidable (∃ x, IsRoot p x)
    if h : ∃ x, IsRoot p x then
      let ⟨x, hx⟩ := h
      have hpd : 0 < degree p := degree_pos_of_root hp hx
      have hd0 : p /ₘ (X - C x) ≠ 0 := fun h => by
        rw [← mul_divByMonic_eq_iff_isRoot.2 hx, h, mul_zero] at hp; exact hp rfl
      have wf : degree (p /ₘ (X - C x)) < degree p :=
        degree_divByMonic_lt _ (monic_X_sub_C x) hp ((degree_X_sub_C x).symm ▸ by decide)
      let ⟨t, htd, htr⟩ := @exists_multiset_roots _ (p /ₘ (X - C x)) hd0
      have hdeg : degree (X - C x) ≤ degree p := by
        simpa using Nat.WithBot.one_le_iff_zero_lt.mpr hpd
      have hdiv0 : p /ₘ (X - C x) ≠ 0 :=
        mt (divByMonic_eq_zero_iff (monic_X_sub_C x)).1 <| not_lt.2 hdeg
      ⟨x ::ₘ t,
        calc
          (card (x ::ₘ t) : WithBot ℕ) = Multiset.card t + 1 := by
            congr
            exact mod_cast Multiset.card_cons _ _
          _ ≤ degree p := by
            rw [← degree_add_divByMonic (monic_X_sub_C x) hdeg, degree_X_sub_C, add_comm]
            exact add_le_add (le_refl (1 : WithBot ℕ)) htd,
        by
          intro a
          conv_rhs => rw [← mul_divByMonic_eq_iff_isRoot.mpr hx]
          rw [rootMultiplicity_mul (mul_ne_zero (X_sub_C_ne_zero x) hdiv0),
            rootMultiplicity_X_sub_C, ← htr a]
          split_ifs with ha
          · rw [ha, count_cons_self, add_comm]
          · rw [count_cons_of_ne ha, zero_add]⟩
    else
      ⟨0, (degree_eq_natDegree hp).symm ▸ WithBot.coe_le_coe.2 (Nat.zero_le _), by
        intro a
        rw [count_zero, rootMultiplicity_eq_zero (not_exists.mp h a)]⟩
termination_by p => natDegree p
decreasing_by {
  apply (Nat.cast_lt (α := WithBot ℕ)).mp
  simp only [degree_eq_natDegree hp, degree_eq_natDegree hd0] at wf
  assumption}

end CommRing

end Polynomial<|MERGE_RESOLUTION|>--- conflicted
+++ resolved
@@ -222,42 +222,6 @@
 theorem Monic.irreducible_of_degree_eq_one (hp1 : degree p = 1) (hm : Monic p) : Irreducible p :=
   (hm.prime_of_degree_eq_one hp1).irreducible
 
-<<<<<<< HEAD
-/-- The degree 1 polynomial `a • X + C b` is irreducible
-if `a ≠ 0` and `a, b` are relatively prime. -/
-theorem irreducible_smul_X_add_C {a : R} (b : R) (ha : a ≠ 0) (hab : IsRelPrime a b) :
-    Irreducible (a • X + C b : Polynomial R) where
-  not_isUnit h := by
-    obtain ⟨u, hu, h⟩ := isUnit_iff.mp h
-    apply ha
-    simpa using congr_arg (fun f ↦ coeff f 1) h.symm
-  isUnit_or_isUnit f g h := by
-    wlog H : f.degree ≤ g.degree generalizing f g
-    · rcases le_total f.degree g.degree with h' | h'
-      · exact this f g h h'
-      · rw [mul_comm] at h
-        exact or_comm.mp (this g f h h')
-    have hd := congr_arg degree h
-    have ha' : (a • (X : R[X])).degree = 1 := by
-      simp [smul_eq_C_mul a, degree_C ha]
-    rw [degree_mul, degree_add_C (by simp [ha']), ha'] at hd
-    rw [eq_comm, Nat.WithBot.add_eq_one_iff] at hd
-    rcases hd with hd | hd
-    · left
-      have hf := f.eq_C_of_degree_eq_zero hd.1
-      suffices IsUnit (f.coeff 0) by
-        rw [isUnit_iff]
-        exact ⟨f.coeff 0, this, hf.symm⟩
-      rw [hf, ← smul_eq_C_mul] at h
-      apply hab
-      · use g.coeff 1
-        simpa using congr_arg (fun f ↦ coeff f 1) h
-      · use g.coeff 0
-        simpa using congr_arg (fun f ↦ coeff f 0) h
-    · exfalso
-      rw [hd.1, hd.2, ← not_lt] at H
-      apply H (zero_lt_one' (WithBot ℕ))
-=======
 /-- A degree 1 polynomial `C a * X + C b` is irreducible
 if `a, b` are relatively prime. -/
 theorem irreducible_of_degree_eq_one_of_isRelPrime_coeff
@@ -287,7 +251,6 @@
   apply irreducible_of_degree_eq_one_of_isRelPrime_coeff
   · compute_degree!
   · simpa using hab.symm
->>>>>>> d9996c5f
 
 lemma aeval_ne_zero_of_isCoprime {R} [CommSemiring R] [Nontrivial S] [Semiring S] [Algebra R S]
     {p q : R[X]} (h : IsCoprime p q) (s : S) : aeval s p ≠ 0 ∨ aeval s q ≠ 0 := by
