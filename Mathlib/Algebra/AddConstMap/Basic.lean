--- conflicted
+++ resolved
@@ -314,11 +314,7 @@
   coe := AddConstMap.toFun
   coe_injective' | ⟨_, _⟩, ⟨_, _⟩, rfl => rfl
 
-<<<<<<< HEAD
-@[simp] theorem coe_mk (f : G → H) (hf) : ⇑(mk f hf : G →+c[a, b] H) = f := rfl
-=======
 @[simp, norm_cast] theorem coe_mk (f : G → H) (hf) : ⇑(mk f hf : G →+c[a, b] H) = f := rfl
->>>>>>> 5df0b4fb
 @[simp] theorem mk_coe (f : G →+c[a, b] H) : mk f f.2 = f := rfl
 @[simp] theorem toFun_eq_coe (f : G →+c[a, b] H) : f.toFun = f := rfl
 
@@ -364,11 +360,7 @@
 instance {K : Type*} [VAdd K H] [VAddAssocClass K H H] : VAdd K (G →+c[a, b] H) :=
   ⟨fun c f ↦ ⟨c +ᵥ ⇑f, fun x ↦ by simp [vadd_add_assoc]⟩⟩
 
-<<<<<<< HEAD
-@[simp]
-=======
 @[simp, norm_cast]
->>>>>>> 5df0b4fb
 theorem coe_vadd {K : Type*} [VAdd K H] [VAddAssocClass K H H] (c : K) (f : G →+c[a, b] H) :
     ⇑(c +ᵥ f) = c +ᵥ ⇑f :=
   rfl
