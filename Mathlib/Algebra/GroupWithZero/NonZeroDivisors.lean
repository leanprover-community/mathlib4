/-
Copyright (c) 2020 Kenny Lau. All rights reserved.
Released under Apache 2.0 license as described in the file LICENSE.
Authors: Kenny Lau, Devon Tuma, Oliver Nash
-/
import Mathlib.Algebra.Group.Submonoid.Membership
import Mathlib.Algebra.GroupWithZero.Associated
import Mathlib.Algebra.GroupWithZero.Regular
import Mathlib.Algebra.NoZeroSMulDivisors.Defs
import Mathlib.Algebra.Regular.SMul

/-!
# Non-zero divisors and smul-divisors

In this file we define the submonoid `nonZeroDivisors` and `nonZeroSMulDivisors` of a
`MonoidWithZero`. We also define `nonZeroDivisorsLeft` and `nonZeroDivisorsRight` for
non-commutative monoids.

## Notations

This file declares the notations:
- `M₀⁰` for the submonoid of non-zero-divisors of `M₀`, in the locale `nonZeroDivisors`.
- `M₀⁰[M]` for the submonoid of non-zero smul-divisors of `M₀` with respect to `M`, in the locale
  `nonZeroSMulDivisors`

Use the statement `open scoped nonZeroDivisors nonZeroSMulDivisors` to access this notation in
your own code.

-/

assert_not_exists Ring

open Function

section
variable (M₀ : Type*) [MonoidWithZero M₀] {x : M₀}

/-- The collection of elements of a `MonoidWithZero` that are not left zero divisors form a
`Submonoid`. -/
def nonZeroDivisorsLeft : Submonoid M₀ where
  carrier := {x | ∀ y, x * y = 0 → y = 0}
  one_mem' := by simp
  mul_mem' {x y} hx hy := fun z hz ↦ hy _ <| hx _ (mul_assoc x y z ▸ hz)

@[simp]
lemma mem_nonZeroDivisorsLeft_iff : x ∈ nonZeroDivisorsLeft M₀ ↔ ∀ y, x * y = 0 → y = 0 := .rfl

lemma notMem_nonZeroDivisorsLeft_iff :
    x ∉ nonZeroDivisorsLeft M₀ ↔ {y | x * y = 0 ∧ y ≠ 0}.Nonempty := by
  simpa [mem_nonZeroDivisorsLeft_iff] using Set.nonempty_def.symm

@[deprecated (since := "2025-05-24")]
alias nmem_nonZeroDivisorsLeft_iff := notMem_nonZeroDivisorsLeft_iff

/-- The collection of elements of a `MonoidWithZero` that are not right zero divisors form a
`Submonoid`. -/
def nonZeroDivisorsRight : Submonoid M₀ where
  carrier := {x | ∀ y, y * x = 0 → y = 0}
  one_mem' := by simp
  mul_mem' := fun {x y} hx hy z hz ↦ hx _ (hy _ ((mul_assoc z x y).symm ▸ hz))

@[simp]
lemma mem_nonZeroDivisorsRight_iff : x ∈ nonZeroDivisorsRight M₀ ↔ ∀ y, y * x = 0 → y = 0 := .rfl

lemma notMem_nonZeroDivisorsRight_iff :
    x ∉ nonZeroDivisorsRight M₀ ↔ {y | y * x = 0 ∧ y ≠ 0}.Nonempty := by
  simpa [mem_nonZeroDivisorsRight_iff] using Set.nonempty_def.symm

@[deprecated (since := "2025-05-24")]
alias nmem_nonZeroDivisorsRight_iff := notMem_nonZeroDivisorsRight_iff

lemma nonZeroDivisorsLeft_eq_right (M₀ : Type*) [CommMonoidWithZero M₀] :
    nonZeroDivisorsLeft M₀ = nonZeroDivisorsRight M₀ := by
  ext x; simp [mul_comm x]

@[simp] lemma coe_nonZeroDivisorsLeft_eq [NoZeroDivisors M₀] [Nontrivial M₀] :
    nonZeroDivisorsLeft M₀ = {x : M₀ | x ≠ 0} := by
  ext x
  simp only [SetLike.mem_coe, mem_nonZeroDivisorsLeft_iff, mul_eq_zero, Set.mem_setOf_eq]
  refine ⟨fun h ↦ ?_, fun hx y hx' ↦ by aesop⟩
  contrapose! h
  exact ⟨1, Or.inl h, one_ne_zero⟩

@[simp] lemma coe_nonZeroDivisorsRight_eq [NoZeroDivisors M₀] [Nontrivial M₀] :
    nonZeroDivisorsRight M₀ = {x : M₀ | x ≠ 0} := by
  ext x
  simp only [SetLike.mem_coe, mem_nonZeroDivisorsRight_iff, mul_eq_zero, forall_eq_or_imp, true_and,
    Set.mem_setOf_eq]
  refine ⟨fun h ↦ ?_, fun hx y hx' ↦ by contradiction⟩
  contrapose! h
  exact ⟨1, h, one_ne_zero⟩

end

/-- The submonoid of non-zero-divisors of a `MonoidWithZero` `M₀`. -/
def nonZeroDivisors (M₀ : Type*) [MonoidWithZero M₀] : Submonoid M₀ :=
  nonZeroDivisorsLeft M₀ ⊓ nonZeroDivisorsRight M₀

/-- The notation for the submonoid of non-zero divisors. -/
scoped[nonZeroDivisors] notation:9000 M₀ "⁰" => nonZeroDivisors M₀

/-- Let `M₀` be a monoid with zero and `M` an additive monoid with an `M₀`-action, then the
collection of non-zero smul-divisors forms a submonoid.

These elements are also called `M`-regular. -/
def nonZeroSMulDivisors (M₀ : Type*) [MonoidWithZero M₀] (M : Type*) [Zero M] [MulAction M₀ M] :
    Submonoid M₀ where
  carrier := { r | ∀ m : M, r • m = 0 → m = 0}
  one_mem' m h := (one_smul M₀ m) ▸ h
  mul_mem' {r₁ r₂} h₁ h₂ m H := h₂ _ <| h₁ _ <| mul_smul r₁ r₂ m ▸ H

/-- The notation for the submonoid of non-zero smul-divisors. -/
scoped[nonZeroSMulDivisors] notation:9000 M₀ "⁰[" M "]" => nonZeroSMulDivisors M₀ M

open nonZeroDivisors

section MonoidWithZero
variable {F M₀ M₀' : Type*} [MonoidWithZero M₀] [MonoidWithZero M₀'] {r x y : M₀}

lemma nonZeroDivisorsLeft_eq_nonZeroSMulDivisors :
    nonZeroDivisorsLeft M₀ = nonZeroSMulDivisors M₀ M₀ := rfl

@[deprecated (since := "2025-07-16")]
alias nonZeroDivisorsRight_eq_nonZeroSMulDivisors := nonZeroDivisorsLeft_eq_nonZeroSMulDivisors

theorem mem_nonZeroDivisors_iff :
    r ∈ M₀⁰ ↔ (∀ x, r * x = 0 → x = 0) ∧ ∀ x, x * r = 0 → x = 0 := Iff.rfl

lemma notMem_nonZeroDivisors_iff :
    r ∉ M₀⁰ ↔ {s | r * s = 0 ∧ s ≠ 0}.Nonempty ∨ {s | s * r = 0 ∧ s ≠ 0}.Nonempty := by
  simp [-not_and, not_and_or, mem_nonZeroDivisors_iff, Set.nonempty_def]

@[deprecated (since := "2025-05-24")] alias nmem_nonZeroDivisors_iff := notMem_nonZeroDivisors_iff

theorem mul_left_mem_nonZeroDivisorsLeft_eq_zero_iff (hr : r ∈ nonZeroDivisorsLeft M₀) :
    r * x = 0 ↔ x = 0 :=
  ⟨hr _, by simp +contextual⟩

theorem mul_right_mem_nonZeroDivisorsRight_eq_zero_iff (hr : r ∈ nonZeroDivisorsRight M₀) :
    x * r = 0 ↔ x = 0 :=
  ⟨hr _, by simp +contextual⟩

theorem mul_right_mem_nonZeroDivisors_eq_zero_iff (hr : r ∈ M₀⁰) : x * r = 0 ↔ x = 0 :=
  mul_right_mem_nonZeroDivisorsRight_eq_zero_iff hr.2

@[simp]
theorem mul_right_coe_nonZeroDivisors_eq_zero_iff {c : M₀⁰} : x * c = 0 ↔ x = 0 :=
  mul_right_mem_nonZeroDivisors_eq_zero_iff c.prop

lemma IsUnit.mem_nonZeroDivisors (hx : IsUnit x) : x ∈ M₀⁰ :=
  ⟨fun _ ↦ hx.mul_right_eq_zero.mp, fun _ ↦ hx.mul_left_eq_zero.mp⟩

section Nontrivial
variable [Nontrivial M₀]

theorem zero_notMem_nonZeroDivisorsLeft : 0 ∉ nonZeroDivisorsLeft M₀ :=
  fun h ↦ one_ne_zero <| h 1 <| zero_mul _

theorem zero_notMem_nonZeroDivisorsRight : 0 ∉ nonZeroDivisorsRight M₀ :=
  fun h ↦ one_ne_zero <| h 1 <| mul_zero _

theorem zero_notMem_nonZeroDivisors : 0 ∉ M₀⁰ := fun h ↦ zero_notMem_nonZeroDivisorsLeft h.1

@[deprecated (since := "2025-05-23")]
alias zero_not_mem_nonZeroDivisors := zero_notMem_nonZeroDivisors

theorem nonZeroDivisors.ne_zero (hx : x ∈ M₀⁰) : x ≠ 0 :=
  ne_of_mem_of_not_mem hx zero_notMem_nonZeroDivisors

@[simp]
theorem nonZeroDivisors.coe_ne_zero (x : M₀⁰) : (x : M₀) ≠ 0 := nonZeroDivisors.ne_zero x.2

instance [IsLeftCancelMulZero M₀] :
    LeftCancelMonoid M₀⁰ where
  mul_left_cancel _ _ _ h :=  Subtype.ext <|
    mul_left_cancel₀ (nonZeroDivisors.coe_ne_zero _) (by
      simpa only [Subtype.ext_iff, Submonoid.coe_mul] using h)

instance [IsRightCancelMulZero M₀] :
    RightCancelMonoid M₀⁰ where
  mul_right_cancel _ _ _ h := Subtype.ext <|
    mul_right_cancel₀ (nonZeroDivisors.coe_ne_zero _) (by
      simpa only [Subtype.ext_iff, Submonoid.coe_mul] using h)

end Nontrivial

section NoZeroDivisors
variable [NoZeroDivisors M₀]

theorem eq_zero_of_ne_zero_of_mul_right_eq_zero (hx : x ≠ 0) (hxy : y * x = 0) : y = 0 :=
  Or.resolve_right (eq_zero_or_eq_zero_of_mul_eq_zero hxy) hx

theorem eq_zero_of_ne_zero_of_mul_left_eq_zero (hx : x ≠ 0) (hxy : x * y = 0) : y = 0 :=
  Or.resolve_left (eq_zero_or_eq_zero_of_mul_eq_zero hxy) hx

theorem mem_nonZeroDivisors_of_ne_zero (hx : x ≠ 0) : x ∈ M₀⁰ :=
  ⟨fun _ ↦ eq_zero_of_ne_zero_of_mul_left_eq_zero hx,
   fun _ ↦ eq_zero_of_ne_zero_of_mul_right_eq_zero hx⟩

@[simp] lemma mem_nonZeroDivisors_iff_ne_zero [Nontrivial M₀] : x ∈ M₀⁰ ↔ x ≠ 0 :=
  ⟨nonZeroDivisors.ne_zero, mem_nonZeroDivisors_of_ne_zero⟩

theorem le_nonZeroDivisors_of_noZeroDivisors {S : Submonoid M₀} (hS : (0 : M₀) ∉ S) :
    S ≤ M₀⁰ := fun _ hx ↦
  mem_nonZeroDivisors_of_ne_zero <| by rintro rfl; exact hS hx

theorem powers_le_nonZeroDivisors_of_noZeroDivisors (hx : x ≠ 0) : Submonoid.powers x ≤ M₀⁰ :=
  le_nonZeroDivisors_of_noZeroDivisors fun h ↦ hx (h.recOn fun _ ↦ pow_eq_zero)

end NoZeroDivisors

lemma IsLeftRegular.mem_nonZeroDivisorsLeft (h : IsLeftRegular r) :
    r ∈ nonZeroDivisorsLeft M₀ := fun _x hx ↦ h.mul_left_eq_zero_iff.mp hx

lemma IsRightRegular.mem_nonZeroDivisorsRight (h : IsRightRegular r) :
    r ∈ nonZeroDivisorsRight M₀ := fun _x hx ↦ h.mul_right_eq_zero_iff.mp hx

lemma IsRegular.mem_nonZeroDivisors (h : IsRegular r) : r ∈ M₀⁰ :=
  ⟨h.1.mem_nonZeroDivisorsLeft, h.2.mem_nonZeroDivisorsRight⟩

lemma noZeroDivisors_iff_forall_mem_nonZeroDivisorsLeft :
    NoZeroDivisors M₀ ↔ ∀ x : M₀, x ≠ 0 → x ∈ nonZeroDivisorsLeft M₀ :=
  noZeroDivisors_iff_right_eq_zero_of_mul

lemma noZeroDivisors_iff_forall_mem_nonZeroDivisorsRight :
    NoZeroDivisors M₀ ↔ ∀ x : M₀, x ≠ 0 → x ∈ nonZeroDivisorsRight M₀ :=
  noZeroDivisors_iff_left_eq_zero_of_mul

lemma noZeroDivisors_iff_forall_mem_nonZeroDivisors :
    NoZeroDivisors M₀ ↔ ∀ x : M₀, x ≠ 0 → x ∈ M₀⁰ :=
  noZeroDivisors_iff_eq_zero_of_mul

lemma noZeroSMulDivisors_iff_forall_mem_nonZeroSMulDivisors {M : Type*} [Zero M] [MulAction M₀ M] :
    NoZeroSMulDivisors M₀ M ↔ ∀ x : M₀, x ≠ 0 → x ∈ nonZeroSMulDivisors M₀ M :=
  noZeroSMulDivisors_iff_right_eq_zero_of_smul

<<<<<<< HEAD
theorem MulHomClass.map_nonZeroDivisors {R S F : Type*} [MonoidWithZero R] [MonoidWithZero S]
    [EquivLike F R S] [MulHomClass F R S] (h : F) :
    Submonoid.map h (nonZeroDivisors R) = nonZeroDivisors S := by
  let h : R ≃* S := h
  show Submonoid.map h.toMonoidHom _ = _
  ext
  simp_rw [Submonoid.map_equiv_eq_comap_symm, Submonoid.mem_comap, mem_nonZeroDivisors_iff,
    ← h.symm.forall_congr_right, h.symm.coe_toMonoidHom, h.symm.toEquiv_eq_coe, h.symm.coe_toEquiv,
    ← map_mul, map_eq_zero_iff _ h.symm.injective]

@[deprecated (since := "2024-11-15")]
alias MulEquivClass.map_nonZeroDivisors := MulHomClass.map_nonZeroDivisors

theorem le_nonZeroDivisors_of_noZeroDivisors [NoZeroDivisors M] {S : Submonoid M}
    (hS : (0 : M) ∉ S) : S ≤ M⁰ := fun _ hx _ hy ↦
  Or.recOn (eq_zero_or_eq_zero_of_mul_eq_zero hy) id fun h ↦
    absurd (h ▸ hx : (0 : M) ∈ S) hS
=======
lemma IsSMulRegular.mem_nonZeroSMulDivisors {M : Type*} [Zero M] [MulActionWithZero M₀ M] {m₀ : M₀}
    (h : IsSMulRegular M m₀) : m₀ ∈ nonZeroSMulDivisors M₀ M :=
  fun _ ↦ h.right_eq_zero_of_smul

lemma isSMulRegular_iff_mem_nonZeroSMulDivisors {M : Type*} [AddGroup M] [DistribMulAction M₀ M]
    {m₀ : M₀} : IsSMulRegular M m₀ ↔ m₀ ∈ nonZeroSMulDivisors M₀ M :=
  isSMulRegular_iff_right_eq_zero_of_smul

variable [FunLike F M₀ M₀']

-- TODO: nonZeroDivisorsLeft/Right also works
theorem map_ne_zero_of_mem_nonZeroDivisors [Nontrivial M₀] [ZeroHomClass F M₀ M₀'] (g : F)
    (hg : Injective (g : M₀ → M₀')) {x : M₀} (h : x ∈ M₀⁰) : g x ≠ 0 := fun h0 ↦
  one_ne_zero (h.2 1 ((one_mul x).symm ▸ hg (h0.trans (map_zero g).symm)))
>>>>>>> f0454a43

theorem map_mem_nonZeroDivisors [Nontrivial M₀] [NoZeroDivisors M₀'] [ZeroHomClass F M₀ M₀'] (g : F)
    (hg : Injective g) {x : M₀} (h : x ∈ M₀⁰) : g x ∈ M₀'⁰ :=
  ⟨fun _ ↦ eq_zero_of_ne_zero_of_mul_left_eq_zero (map_ne_zero_of_mem_nonZeroDivisors g hg h),
    fun _ ↦ eq_zero_of_ne_zero_of_mul_right_eq_zero (map_ne_zero_of_mem_nonZeroDivisors g hg h)⟩

theorem MulEquivClass.map_nonZeroDivisors {M₀ S F : Type*} [MonoidWithZero M₀] [MonoidWithZero S]
    [EquivLike F M₀ S] [MulEquivClass F M₀ S] (h : F) :
    Submonoid.map h (nonZeroDivisors M₀) = nonZeroDivisors S := by
  let h : M₀ ≃* S := h
  change Submonoid.map h _ = _
  ext
  simp_rw [Submonoid.map_equiv_eq_comap_symm, Submonoid.mem_comap, mem_nonZeroDivisors_iff,
    ← h.symm.forall_congr_right, h.symm.toEquiv_eq_coe, h.symm.coe_toEquiv, ← map_mul,
    map_eq_zero_iff _ h.symm.injective]

theorem map_le_nonZeroDivisors_of_injective [NoZeroDivisors M₀'] [MonoidWithZeroHomClass F M₀ M₀']
    (f : F) (hf : Injective f) {S : Submonoid M₀} (hS : S ≤ M₀⁰) : S.map f ≤ M₀'⁰ := by
  cases subsingleton_or_nontrivial M₀
  · simp [Subsingleton.elim S ⊥]
  · refine le_nonZeroDivisors_of_noZeroDivisors ?_
    rintro ⟨x, hx, hx0⟩
    exact zero_notMem_nonZeroDivisors <| hS <| map_eq_zero_iff f hf |>.mp hx0 ▸ hx

theorem nonZeroDivisors_le_comap_nonZeroDivisors_of_injective [NoZeroDivisors M₀']
    [MonoidWithZeroHomClass F M₀ M₀'] (f : F) (hf : Injective f) : M₀⁰ ≤ M₀'⁰.comap f :=
  Submonoid.le_comap_of_map_le _ (map_le_nonZeroDivisors_of_injective _ hf le_rfl)

/-- If an element maps to a non-zero-divisor via injective homomorphism,
then it is a non-zero-divisor. -/
theorem mem_nonZeroDivisors_of_injective [MonoidWithZeroHomClass F M₀ M₀'] {f : F}
    (hf : Injective f) (hx : f x ∈ M₀'⁰) : x ∈ M₀⁰ :=
  ⟨fun y hy ↦ hf <| map_zero f ▸ hx.1 (f y) (map_mul f x y ▸ map_zero f ▸ congrArg f hy),
    fun y hy ↦ hf <| map_zero f ▸ hx.2 (f y) (map_mul f y x ▸ map_zero f ▸ congrArg f hy)⟩

@[deprecated (since := "2025-02-03")]
alias mem_nonZeroDivisor_of_injective := mem_nonZeroDivisors_of_injective

theorem comap_nonZeroDivisors_le_of_injective [MonoidWithZeroHomClass F M₀ M₀'] {f : F}
    (hf : Injective f) : M₀'⁰.comap f ≤ M₀⁰ :=
  fun _ ha ↦ mem_nonZeroDivisors_of_injective hf (Submonoid.mem_comap.mp ha)

@[deprecated (since := "2025-02-03")]
alias comap_nonZeroDivisor_le_of_injective := comap_nonZeroDivisors_le_of_injective

end MonoidWithZero

section CommMonoidWithZero
variable {M₀ : Type*} [CommMonoidWithZero M₀] {a b r x : M₀}

lemma nonZeroDivisorsLeft_eq_nonZeroDivisors : nonZeroDivisorsLeft M₀ = nonZeroDivisors M₀ := by
  rw [nonZeroDivisors, nonZeroDivisorsLeft_eq_right, inf_idem]

lemma nonZeroDivisorsRight_eq_nonZeroDivisors : nonZeroDivisorsRight M₀ = nonZeroDivisors M₀ := by
  rw [← nonZeroDivisorsLeft_eq_right, nonZeroDivisorsLeft_eq_nonZeroDivisors]

theorem mem_nonZeroDivisors_iff_right : r ∈ M₀⁰ ↔ ∀ x, x * r = 0 → x = 0 := by
  rw [← nonZeroDivisorsRight_eq_nonZeroDivisors]; rfl

lemma notMem_nonZeroDivisors_iff_right : r ∉ M₀⁰ ↔ {s | s * r = 0 ∧ s ≠ 0}.Nonempty := by
  simp [mem_nonZeroDivisors_iff_right, Set.nonempty_def]

lemma mul_left_mem_nonZeroDivisors_eq_zero_iff (hr : r ∈ M₀⁰) : r * x = 0 ↔ x = 0 := by
  rw [mul_comm, mul_right_mem_nonZeroDivisors_eq_zero_iff hr]

@[simp]
lemma mul_left_coe_nonZeroDivisors_eq_zero_iff {c : M₀⁰} : (c : M₀) * x = 0 ↔ x = 0 :=
  mul_left_mem_nonZeroDivisors_eq_zero_iff c.prop

lemma mul_mem_nonZeroDivisors : a * b ∈ M₀⁰ ↔ a ∈ M₀⁰ ∧ b ∈ M₀⁰ where
  mp h := by
    rw [← nonZeroDivisorsRight_eq_nonZeroDivisors]
    constructor <;> intro x h' <;> apply h.2
    · rw [← mul_assoc, h', zero_mul]
    · rw [mul_comm a b, ← mul_assoc, h', zero_mul]
  mpr := fun h ↦ mul_mem h.1 h.2

theorem nonZeroDivisors_dvd_iff_dvd_coe {a b : M₀⁰} :
    a ∣ b ↔ (a : M₀) ∣ (b : M₀) :=
  ⟨fun ⟨c, hc⟩ ↦ by simp_rw [hc, Submonoid.coe_mul, dvd_mul_right],
  fun ⟨c, hc⟩ ↦ ⟨⟨c, (mul_mem_nonZeroDivisors.mp (hc ▸ b.prop)).2⟩,
    by simp_rw [Subtype.ext_iff, Submonoid.coe_mul, hc]⟩⟩

end CommMonoidWithZero

section GroupWithZero
variable {G₀ : Type*} [GroupWithZero G₀] {x : G₀}

/-- Canonical isomorphism between the non-zero-divisors and units of a group with zero. -/
@[simps]
noncomputable def nonZeroDivisorsEquivUnits : G₀⁰ ≃* G₀ˣ where
  toFun u := .mk0 _ <| mem_nonZeroDivisors_iff_ne_zero.1 u.2
  invFun u := ⟨u, u.isUnit.mem_nonZeroDivisors⟩
  right_inv u := by simp
  map_mul' u v := by simp

lemma isUnit_of_mem_nonZeroDivisors (hx : x ∈ nonZeroDivisors G₀) : IsUnit x :=
  (nonZeroDivisorsEquivUnits ⟨x, hx⟩).isUnit

end GroupWithZero

section nonZeroSMulDivisors

open nonZeroSMulDivisors

variable {M₀ M : Type*} [MonoidWithZero M₀] [Zero M] [MulAction M₀ M] {x : M₀}

lemma mem_nonZeroSMulDivisors_iff : x ∈ M₀⁰[M] ↔ ∀ (m : M), x • m = 0 → m = 0 := Iff.rfl

@[deprecated (since := "2025-07-16")]
alias unop_nonZeroSMulDivisors_mulOpposite_eq_nonZeroDivisors :=
  nonZeroDivisorsLeft_eq_nonZeroSMulDivisors

@[deprecated (since := "2025-07-16")]
alias nonZeroSMulDivisors_mulOpposite_eq_op_nonZeroDivisors :=
  nonZeroDivisorsLeft_eq_nonZeroSMulDivisors

end nonZeroSMulDivisors

open scoped nonZeroDivisors

variable {M₀}

section MonoidWithZero
variable [MonoidWithZero M₀] {a b : M₀⁰}

/-- The units of the monoid of non-zero divisors of `M₀` are equivalent to the units of `M₀`. -/
@[simps]
def unitsNonZeroDivisorsEquiv : M₀⁰ˣ ≃* M₀ˣ where
  __ := Units.map M₀⁰.subtype
  invFun u := ⟨⟨u, u.isUnit.mem_nonZeroDivisors⟩, ⟨(u⁻¹ : M₀ˣ), u⁻¹.isUnit.mem_nonZeroDivisors⟩,
    by simp, by simp⟩

@[simp, norm_cast] lemma nonZeroDivisors.associated_coe : Associated (a : M₀) b ↔ Associated a b :=
  unitsNonZeroDivisorsEquiv.symm.exists_congr_left.trans <| by simp [Associated]; norm_cast

end MonoidWithZero

section CommMonoidWithZero
variable {M₀ : Type*} [CommMonoidWithZero M₀] {a : M₀}

theorem mk_mem_nonZeroDivisors_associates : Associates.mk a ∈ (Associates M₀)⁰ ↔ a ∈ M₀⁰ := by
  rw [mem_nonZeroDivisors_iff_right, mem_nonZeroDivisors_iff_right, ← not_iff_not]
  push_neg
  constructor
  · rintro ⟨⟨x⟩, hx₁, hx₂⟩
    refine ⟨x, ?_, ?_⟩
    · rwa [← Associates.mk_eq_zero, ← Associates.mk_mul_mk, ← Associates.quot_mk_eq_mk]
    · rwa [← Associates.mk_ne_zero, ← Associates.quot_mk_eq_mk]
  · refine fun ⟨b, hb₁, hb₂⟩ ↦ ⟨Associates.mk b, ?_, by rwa [Associates.mk_ne_zero]⟩
    rw [Associates.mk_mul_mk, hb₁, Associates.mk_zero]

/-- The non-zero divisors of associates of a monoid with zero `M₀` are isomorphic to the associates
of the non-zero divisors of `M₀` under the map `⟨⟦a⟧, _⟩ ↦ ⟦⟨a, _⟩⟧`. -/
def associatesNonZeroDivisorsEquiv : (Associates M₀)⁰ ≃* Associates M₀⁰ where
  toEquiv := .subtypeQuotientEquivQuotientSubtype _ (s₂ := Associated.setoid _)
    (· ∈ nonZeroDivisors _)
    (by simp [mem_nonZeroDivisors_iff, Quotient.forall, Associates.mk_mul_mk])
    (by simp [Associated.setoid])
  map_mul' := by simp [Quotient.forall, Associates.mk_mul_mk]

@[simp]
lemma associatesNonZeroDivisorsEquiv_mk_mk (a : M₀) (ha) :
    associatesNonZeroDivisorsEquiv ⟨⟦a⟧, ha⟩ = ⟦⟨a, mk_mem_nonZeroDivisors_associates.1 ha⟩⟧ := rfl

@[simp]
lemma associatesNonZeroDivisorsEquiv_symm_mk_mk (a : M₀) (ha) :
    associatesNonZeroDivisorsEquiv.symm ⟦⟨a, ha⟩⟧ = ⟨⟦a⟧, mk_mem_nonZeroDivisors_associates.2 ha⟩ :=
  rfl

end CommMonoidWithZero<|MERGE_RESOLUTION|>--- conflicted
+++ resolved
@@ -234,25 +234,6 @@
     NoZeroSMulDivisors M₀ M ↔ ∀ x : M₀, x ≠ 0 → x ∈ nonZeroSMulDivisors M₀ M :=
   noZeroSMulDivisors_iff_right_eq_zero_of_smul
 
-<<<<<<< HEAD
-theorem MulHomClass.map_nonZeroDivisors {R S F : Type*} [MonoidWithZero R] [MonoidWithZero S]
-    [EquivLike F R S] [MulHomClass F R S] (h : F) :
-    Submonoid.map h (nonZeroDivisors R) = nonZeroDivisors S := by
-  let h : R ≃* S := h
-  show Submonoid.map h.toMonoidHom _ = _
-  ext
-  simp_rw [Submonoid.map_equiv_eq_comap_symm, Submonoid.mem_comap, mem_nonZeroDivisors_iff,
-    ← h.symm.forall_congr_right, h.symm.coe_toMonoidHom, h.symm.toEquiv_eq_coe, h.symm.coe_toEquiv,
-    ← map_mul, map_eq_zero_iff _ h.symm.injective]
-
-@[deprecated (since := "2024-11-15")]
-alias MulEquivClass.map_nonZeroDivisors := MulHomClass.map_nonZeroDivisors
-
-theorem le_nonZeroDivisors_of_noZeroDivisors [NoZeroDivisors M] {S : Submonoid M}
-    (hS : (0 : M) ∉ S) : S ≤ M⁰ := fun _ hx _ hy ↦
-  Or.recOn (eq_zero_or_eq_zero_of_mul_eq_zero hy) id fun h ↦
-    absurd (h ▸ hx : (0 : M) ∈ S) hS
-=======
 lemma IsSMulRegular.mem_nonZeroSMulDivisors {M : Type*} [Zero M] [MulActionWithZero M₀ M] {m₀ : M₀}
     (h : IsSMulRegular M m₀) : m₀ ∈ nonZeroSMulDivisors M₀ M :=
   fun _ ↦ h.right_eq_zero_of_smul
@@ -267,15 +248,14 @@
 theorem map_ne_zero_of_mem_nonZeroDivisors [Nontrivial M₀] [ZeroHomClass F M₀ M₀'] (g : F)
     (hg : Injective (g : M₀ → M₀')) {x : M₀} (h : x ∈ M₀⁰) : g x ≠ 0 := fun h0 ↦
   one_ne_zero (h.2 1 ((one_mul x).symm ▸ hg (h0.trans (map_zero g).symm)))
->>>>>>> f0454a43
 
 theorem map_mem_nonZeroDivisors [Nontrivial M₀] [NoZeroDivisors M₀'] [ZeroHomClass F M₀ M₀'] (g : F)
     (hg : Injective g) {x : M₀} (h : x ∈ M₀⁰) : g x ∈ M₀'⁰ :=
   ⟨fun _ ↦ eq_zero_of_ne_zero_of_mul_left_eq_zero (map_ne_zero_of_mem_nonZeroDivisors g hg h),
     fun _ ↦ eq_zero_of_ne_zero_of_mul_right_eq_zero (map_ne_zero_of_mem_nonZeroDivisors g hg h)⟩
 
-theorem MulEquivClass.map_nonZeroDivisors {M₀ S F : Type*} [MonoidWithZero M₀] [MonoidWithZero S]
-    [EquivLike F M₀ S] [MulEquivClass F M₀ S] (h : F) :
+theorem MulHomClass.map_nonZeroDivisors {M₀ S F : Type*} [MonoidWithZero M₀] [MonoidWithZero S]
+    [EquivLike F M₀ S] [MulHomClass F M₀ S] (h : F) :
     Submonoid.map h (nonZeroDivisors M₀) = nonZeroDivisors S := by
   let h : M₀ ≃* S := h
   change Submonoid.map h _ = _
