--- conflicted
+++ resolved
@@ -108,11 +108,7 @@
 
 Examples include division rings and the ordered monoids that are the
 target of valuations in general valuation theory.-/
-<<<<<<< HEAD
-class GroupWithZero (G₀ : Type u) extends DivInvMonoid G₀, MonoidWithZero G₀, Nontrivial G₀ where
-=======
 class GroupWithZero (G₀ : Type u) extends MonoidWithZero G₀, DivInvMonoid G₀, Nontrivial G₀ where
->>>>>>> 79c0d384
   /-- The inverse of `0` in a group with zero is `0`. -/
   inv_zero : (0 : G₀)⁻¹ = 0
   /-- Every nonzero element of a group with zero is invertible. -/
