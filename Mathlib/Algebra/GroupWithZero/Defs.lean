/-
Copyright (c) 2020 Johan Commelin. All rights reserved.
Released under Apache 2.0 license as described in the file LICENSE.
Authors: Johan Commelin
-/
import Mathlib.Algebra.Group.Defs
import Mathlib.Logic.Nontrivial
import Mathlib.Algebra.NeZero

/-!
# Typeclasses for groups with an adjoined zero element

This file provides just the typeclass definitions, and the projection lemmas that expose their
members.

## Main definitions

* `GroupWithZero`
* `CommGroupWithZero`
-/


universe u

-- We have to fix the universe of `G₀` here, since the default argument to
-- `GroupWithZero.div'` cannot contain a universe metavariable.
variable {G₀ : Type u} {M₀ M₀' G₀' : Type _}

-- Porting note:
-- This theorem was introduced during ad-hoc porting
-- and hopefully can be removed again after `Mathlib.Algebra.Ring.Basic` is fully ported.
theorem eq_of_sub_eq_zero' [AddGroup R] {a b : R} (h : a - b = 0) : a = b :=
  add_right_cancel <| show a + (-b) = b + (-b) by rw [← sub_eq_add_neg, h, add_neg_self]

-- Porting note:
-- This theorem was introduced during ad-hoc porting
-- and hopefully can be removed again after `Mathlib.Algebra.Ring.Basic` is fully ported.
theorem pow_succ'' [Monoid M] : ∀ (n : ℕ) (a : M), a ^ n.succ = a * a ^ n :=
Monoid.npow_succ'

/-- Typeclass for expressing that a type `M₀` with multiplication and a zero satisfies
`0 * a = 0` and `a * 0 = 0` for all `a : M₀`. -/
class MulZeroClass (M₀ : Type u) extends Mul M₀, Zero M₀ where
  zero_mul : ∀ a : M₀, 0 * a = 0
  mul_zero : ∀ a : M₀, a * 0 = 0

export MulZeroClass (zero_mul mul_zero)
attribute [simp] zero_mul mul_zero

/-- Predicate typeclass for expressing that `a * b = 0` implies `a = 0` or `b = 0`
for all `a` and `b` of type `G₀`. -/
class NoZeroDivisors (M₀ : Type _) [Mul M₀] [Zero M₀] : Prop where
  /-- For all `a` and `b` of `G₀`, `a * b = 0` implies `a = 0` or `b = 0`. -/
  eq_zero_or_eq_zero_of_mul_eq_zero : ∀ {a b : M₀}, a * b = 0 → a = 0 ∨ b = 0

export NoZeroDivisors (eq_zero_or_eq_zero_of_mul_eq_zero)
/-- A type `S₀` is a "semigroup with zero” if it is a semigroup with zero element, and `0` is left
and right absorbing. -/
class SemigroupWithZero (S₀ : Type u) extends Semigroup S₀, MulZeroClass S₀

/-- A typeclass for non-associative monoids with zero elements. -/
class MulZeroOneClass (M₀ : Type u) extends MulOneClass M₀, MulZeroClass M₀

/-- A type `M₀` is a “monoid with zero” if it is a monoid with zero element, and `0` is left
and right absorbing. -/
class MonoidWithZero (M₀ : Type u) extends Monoid M₀, MulZeroOneClass M₀, SemigroupWithZero M₀

<<<<<<< HEAD
export MulZeroClass (zero_mul mul_zero)
attribute [simp] zero_mul mul_zero
=======
/-- A type `M` is a `CancelMonoidWithZero` if it is a monoid with zero element, `0` is left
and right absorbing, and left/right multiplication by a non-zero element is injective. -/
class CancelMonoidWithZero (M₀ : Type _) extends MonoidWithZero M₀ where
  /-- Left multiplication by a non-zero element is injective. -/
  protected mul_left_cancel_of_ne_zero : ∀ {a b c : M₀}, a ≠ 0 → a * b = a * c → b = c
  /-- Right multiplication by a non-zero element is injective. -/
  protected mul_right_cancel_of_ne_zero : ∀ {a b c : M₀}, b ≠ 0 → a * b = c * b → a = c

section CancelMonoidWithZero

variable [CancelMonoidWithZero M₀] {a b c : M₀}

theorem mul_left_cancel₀ (ha : a ≠ 0) (h : a * b = a * c) : b = c :=
  CancelMonoidWithZero.mul_left_cancel_of_ne_zero ha h
>>>>>>> f7dc75b7

theorem mul_right_cancel₀ (hb : b ≠ 0) (h : a * b = c * b) : a = c :=
  CancelMonoidWithZero.mul_right_cancel_of_ne_zero hb h

theorem mul_right_injective₀ (ha : a ≠ 0) : Function.Injective ((· * ·) a) :=
  fun _ _ => mul_left_cancel₀ ha

theorem mul_left_injective₀ (hb : b ≠ 0) : Function.Injective fun a => a * b :=
  fun _ _ => mul_right_cancel₀ hb

end CancelMonoidWithZero

/-- A type `M` is a commutative “monoid with zero” if it is a commutative monoid with zero
element, and `0` is left and right absorbing. -/
class CommMonoidWithZero (M₀ : Type _) extends CommMonoid M₀, MonoidWithZero M₀

/-- A type `M` is a `CancelCommMonoidWithZero` if it is a commutative monoid with zero element,
 `0` is left and right absorbing,
  and left/right multiplication by a non-zero element is injective. -/
class CancelCommMonoidWithZero (M₀ : Type _) extends CommMonoidWithZero M₀, CancelMonoidWithZero M₀

/-- A type `G₀` is a “group with zero” if it is a monoid with zero element (distinct from `1`)
such that every nonzero element is invertible.
The type is required to come with an “inverse” function, and the inverse of `0` must be `0`.

Examples include division rings and the ordered monoids that are the
target of valuations in general valuation theory.-/
class GroupWithZero (G₀ : Type u) extends DivInvMonoid G₀, MonoidWithZero G₀ where
  /-- There are two distinct elements in a group with zero. -/
  exists_pair_ne : ∃ (x y : G₀), x ≠ y
  /-- The inverse of `0` in a group with zero is `0`. -/
  inv_zero : (0 : G₀)⁻¹ = 0
  /-- Every nonzero element of a group with zero is invertible. -/
  mul_inv_cancel (a : G₀) : a ≠ 0 → a * a⁻¹ = 1

export GroupWithZero (inv_zero mul_inv_cancel)
attribute [simp] inv_zero mul_inv_cancel

/-- A type `G₀` is a commutative “group with zero”
if it is a commutative monoid with zero element (distinct from `1`)
such that every nonzero element is invertible.
The type is required to come with an “inverse” function, and the inverse of `0` must be `0`. -/
class CommGroupWithZero (G₀ : Type _) extends CommMonoidWithZero G₀, GroupWithZero G₀

section NeZero

attribute [field_simps] two_ne_zero three_ne_zero four_ne_zero

variable [MulZeroOneClass M₀] [Nontrivial M₀] {a b : M₀}

variable (M₀)

/-- In a nontrivial monoid with zero, zero and one are different. -/
instance NeZero.one : NeZero (1 : M₀) := ⟨by
  intro h
  rcases exists_pair_ne M₀ with ⟨x, y, hx⟩
  apply hx
  calc
    x = 1 * x := by rw [one_mul]
    _ = 0 := by rw [h, zero_mul]
    _ = 1 * y := by rw [h, zero_mul]
    _ = y := by rw [one_mul]⟩
#align ne_zero.one NeZero.one

variable {M₀}

/-- Pullback a `nontrivial` instance along a function sending `0` to `0` and `1` to `1`. -/
theorem pullback_nonzero [Zero M₀'] [One M₀'] (f : M₀' → M₀) (zero : f 0 = 0) (one : f 1 = 1) :
    Nontrivial M₀' :=
  ⟨⟨0, 1, mt (congr_arg f) <| by
    rw [zero, one]
    exact zero_ne_one⟩⟩

end NeZero

section MulZeroClass

variable [MulZeroClass M₀]

theorem mul_eq_zero_of_left {a : M₀} (h : a = 0) (b : M₀) : a * b = 0 := h.symm ▸ zero_mul b

theorem mul_eq_zero_of_right (a : M₀) {b : M₀} (h : b = 0) : a * b = 0 := h.symm ▸ mul_zero a

variable [NoZeroDivisors M₀] {a b : M₀}

/-- If `α` has no zero divisors, then the product of two elements equals zero iff one of them
equals zero. -/
@[simp]
theorem mul_eq_zero : a * b = 0 ↔ a = 0 ∨ b = 0 :=
  ⟨eq_zero_or_eq_zero_of_mul_eq_zero,
    fun o => o.elim (fun h => mul_eq_zero_of_left h b) (mul_eq_zero_of_right a)⟩

/-- If `α` has no zero divisors, then the product of two elements equals zero iff one of them
equals zero. -/
@[simp]
theorem zero_eq_mul : 0 = a * b ↔ a = 0 ∨ b = 0 := by rw [eq_comm, mul_eq_zero]

/-- If `α` has no zero divisors, then the product of two elements is nonzero iff both of them
are nonzero. -/
theorem mul_ne_zero_iff : a * b ≠ 0 ↔ a ≠ 0 ∧ b ≠ 0 := mul_eq_zero.not.trans not_or

/-- If `α` has no zero divisors, then for elements `a, b : α`, `a * b` equals zero iff so is
`b * a`. -/
theorem mul_eq_zero_comm : a * b = 0 ↔ b * a = 0 :=
  mul_eq_zero.trans <| or_comm.trans mul_eq_zero.symm

<<<<<<< HEAD
/-- A type `M` is a `CancelMonoidWithZero` if it is a monoid with zero element, `0` is left
and right absorbing, and left/right multiplication by a non-zero element is injective. -/
class CancelMonoidWithZero (M₀ : Type u) extends MonoidWithZero M₀ where
  /-- Left multiplication by a non-zero element is injective. -/
  protected mul_left_cancel_of_ne_zero : ∀ {a b c : M₀}, a ≠ 0 → a * b = a * c → b = c
  /-- Right multiplication by a non-zero element is injective. -/
  protected mul_right_cancel_of_ne_zero : ∀ {a b c : M₀}, b ≠ 0 → a * b = c * b → a = c

section CancelMonoidWithZero

variable [CancelMonoidWithZero M₀] {a b c : M₀}

lemma mul_left_cancel₀ (ha : a ≠ 0) (h : a * b = a * c) : b = c :=
CancelMonoidWithZero.mul_left_cancel_of_ne_zero ha h

lemma mul_right_cancel₀ (hb : b ≠ 0) (h : a * b = c * b) : a = c :=
CancelMonoidWithZero.mul_right_cancel_of_ne_zero hb h

lemma mul_right_injective₀ (ha : a ≠ 0) : Function.Injective (a * ·) :=
λ _ _ => mul_left_cancel₀ ha

lemma mul_left_injective₀ (hb : b ≠ 0) : Function.Injective (· * b) :=
λ _ _ => mul_right_cancel₀ hb

end CancelMonoidWithZero

section NeZero
=======
/-- If `α` has no zero divisors, then for elements `a, b : α`, `a * b` is nonzero iff so is
`b * a`. -/
theorem mul_ne_zero_comm : a * b ≠ 0 ↔ b * a ≠ 0 := mul_eq_zero_comm.not
>>>>>>> f7dc75b7

theorem mul_self_eq_zero : a * a = 0 ↔ a = 0 := by simp

theorem zero_eq_mul_self : 0 = a * a ↔ a = 0 := by simp

theorem mul_self_ne_zero : a * a ≠ 0 ↔ a ≠ 0 := mul_self_eq_zero.not

theorem zero_ne_mul_self : 0 ≠ a * a ↔ a ≠ 0 := zero_eq_mul_self.not

end MulZeroClass<|MERGE_RESOLUTION|>--- conflicted
+++ resolved
@@ -65,17 +65,8 @@
 and right absorbing. -/
 class MonoidWithZero (M₀ : Type u) extends Monoid M₀, MulZeroOneClass M₀, SemigroupWithZero M₀
 
-<<<<<<< HEAD
 export MulZeroClass (zero_mul mul_zero)
 attribute [simp] zero_mul mul_zero
-=======
-/-- A type `M` is a `CancelMonoidWithZero` if it is a monoid with zero element, `0` is left
-and right absorbing, and left/right multiplication by a non-zero element is injective. -/
-class CancelMonoidWithZero (M₀ : Type _) extends MonoidWithZero M₀ where
-  /-- Left multiplication by a non-zero element is injective. -/
-  protected mul_left_cancel_of_ne_zero : ∀ {a b c : M₀}, a ≠ 0 → a * b = a * c → b = c
-  /-- Right multiplication by a non-zero element is injective. -/
-  protected mul_right_cancel_of_ne_zero : ∀ {a b c : M₀}, b ≠ 0 → a * b = c * b → a = c
 
 section CancelMonoidWithZero
 
@@ -83,7 +74,6 @@
 
 theorem mul_left_cancel₀ (ha : a ≠ 0) (h : a * b = a * c) : b = c :=
   CancelMonoidWithZero.mul_left_cancel_of_ne_zero ha h
->>>>>>> f7dc75b7
 
 theorem mul_right_cancel₀ (hb : b ≠ 0) (h : a * b = c * b) : a = c :=
   CancelMonoidWithZero.mul_right_cancel_of_ne_zero hb h
@@ -127,6 +117,32 @@
 such that every nonzero element is invertible.
 The type is required to come with an “inverse” function, and the inverse of `0` must be `0`. -/
 class CommGroupWithZero (G₀ : Type _) extends CommMonoidWithZero G₀, GroupWithZero G₀
+
+/-- A type `M` is a `CancelMonoidWithZero` if it is a monoid with zero element, `0` is left
+and right absorbing, and left/right multiplication by a non-zero element is injective. -/
+class CancelMonoidWithZero (M₀ : Type u) extends MonoidWithZero M₀ where
+  /-- Left multiplication by a non-zero element is injective. -/
+  protected mul_left_cancel_of_ne_zero : ∀ {a b c : M₀}, a ≠ 0 → a * b = a * c → b = c
+  /-- Right multiplication by a non-zero element is injective. -/
+  protected mul_right_cancel_of_ne_zero : ∀ {a b c : M₀}, b ≠ 0 → a * b = c * b → a = c
+
+section CancelMonoidWithZero
+
+variable [CancelMonoidWithZero M₀] {a b c : M₀}
+
+lemma mul_left_cancel₀ (ha : a ≠ 0) (h : a * b = a * c) : b = c :=
+CancelMonoidWithZero.mul_left_cancel_of_ne_zero ha h
+
+lemma mul_right_cancel₀ (hb : b ≠ 0) (h : a * b = c * b) : a = c :=
+CancelMonoidWithZero.mul_right_cancel_of_ne_zero hb h
+
+lemma mul_right_injective₀ (ha : a ≠ 0) : Function.Injective (a * ·) :=
+λ _ _ => mul_left_cancel₀ ha
+
+lemma mul_left_injective₀ (hb : b ≠ 0) : Function.Injective (· * b) :=
+λ _ _ => mul_right_cancel₀ hb
+
+end CancelMonoidWithZero
 
 section NeZero
 
@@ -190,39 +206,9 @@
 theorem mul_eq_zero_comm : a * b = 0 ↔ b * a = 0 :=
   mul_eq_zero.trans <| or_comm.trans mul_eq_zero.symm
 
-<<<<<<< HEAD
-/-- A type `M` is a `CancelMonoidWithZero` if it is a monoid with zero element, `0` is left
-and right absorbing, and left/right multiplication by a non-zero element is injective. -/
-class CancelMonoidWithZero (M₀ : Type u) extends MonoidWithZero M₀ where
-  /-- Left multiplication by a non-zero element is injective. -/
-  protected mul_left_cancel_of_ne_zero : ∀ {a b c : M₀}, a ≠ 0 → a * b = a * c → b = c
-  /-- Right multiplication by a non-zero element is injective. -/
-  protected mul_right_cancel_of_ne_zero : ∀ {a b c : M₀}, b ≠ 0 → a * b = c * b → a = c
-
-section CancelMonoidWithZero
-
-variable [CancelMonoidWithZero M₀] {a b c : M₀}
-
-lemma mul_left_cancel₀ (ha : a ≠ 0) (h : a * b = a * c) : b = c :=
-CancelMonoidWithZero.mul_left_cancel_of_ne_zero ha h
-
-lemma mul_right_cancel₀ (hb : b ≠ 0) (h : a * b = c * b) : a = c :=
-CancelMonoidWithZero.mul_right_cancel_of_ne_zero hb h
-
-lemma mul_right_injective₀ (ha : a ≠ 0) : Function.Injective (a * ·) :=
-λ _ _ => mul_left_cancel₀ ha
-
-lemma mul_left_injective₀ (hb : b ≠ 0) : Function.Injective (· * b) :=
-λ _ _ => mul_right_cancel₀ hb
-
-end CancelMonoidWithZero
-
-section NeZero
-=======
 /-- If `α` has no zero divisors, then for elements `a, b : α`, `a * b` is nonzero iff so is
 `b * a`. -/
 theorem mul_ne_zero_comm : a * b ≠ 0 ↔ b * a ≠ 0 := mul_eq_zero_comm.not
->>>>>>> f7dc75b7
 
 theorem mul_self_eq_zero : a * a = 0 ↔ a = 0 := by simp
 
