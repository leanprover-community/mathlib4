/-
Copyright (c) 2020 Johan Commelin. All rights reserved.
Released under Apache 2.0 license as described in the file LICENSE.
Authors: Johan Commelin
-/
import Mathlib.Algebra.Group.Basic
import Mathlib.Algebra.GroupWithZero.NeZero
import Mathlib.Logic.Unique

/-!
# Groups with an adjoined zero element

This file describes structures that are not usually studied on their own right in mathematics,
namely a special sort of monoid: apart from a distinguished “zero element” they form a group,
or in other words, they are groups with an adjoined zero element.

Examples are:

* division rings;
* the value monoid of a multiplicative valuation;
* in particular, the non-negative real numbers.

## Main definitions

Various lemmas about `GroupWithZero` and `CommGroupWithZero`.
To reduce import dependencies, the type-classes themselves are in
`Algebra.GroupWithZero.Defs`.

## Implementation details

As is usual in mathlib, we extend the inverse function to the zero element,
and require `0⁻¹ = 0`.

-/

assert_not_exists DenselyOrdered

open Function

variable {M₀ G₀ : Type*}

section

section MulZeroClass

variable [MulZeroClass M₀] {a b : M₀}

theorem left_ne_zero_of_mul : a * b ≠ 0 → a ≠ 0 :=
  mt fun h => mul_eq_zero_of_left h b

theorem right_ne_zero_of_mul : a * b ≠ 0 → b ≠ 0 :=
  mt (mul_eq_zero_of_right a)

theorem ne_zero_and_ne_zero_of_mul (h : a * b ≠ 0) : a ≠ 0 ∧ b ≠ 0 :=
  ⟨left_ne_zero_of_mul h, right_ne_zero_of_mul h⟩

theorem mul_eq_zero_of_ne_zero_imp_eq_zero {a b : M₀} (h : a ≠ 0 → b = 0) : a * b = 0 := by
  have : Decidable (a = 0) := Classical.propDecidable (a = 0)
  exact if ha : a = 0 then by rw [ha, zero_mul] else by rw [h ha, mul_zero]

/-- To match `one_mul_eq_id`. -/
theorem zero_mul_eq_const : ((0 : M₀) * ·) = Function.const _ 0 :=
  funext zero_mul

/-- To match `mul_one_eq_id`. -/
theorem mul_zero_eq_const : (· * (0 : M₀)) = Function.const _ 0 :=
  funext mul_zero

end MulZeroClass

section Mul

variable [Mul M₀] [Zero M₀] [NoZeroDivisors M₀] {a b : M₀}

theorem eq_zero_of_mul_self_eq_zero (h : a * a = 0) : a = 0 :=
  (eq_zero_or_eq_zero_of_mul_eq_zero h).elim id id

@[field_simps]
theorem mul_ne_zero (ha : a ≠ 0) (hb : b ≠ 0) : a * b ≠ 0 :=
  mt eq_zero_or_eq_zero_of_mul_eq_zero <| not_or.mpr ⟨ha, hb⟩

end Mul

namespace NeZero

instance mul [Zero M₀] [Mul M₀] [NoZeroDivisors M₀] {x y : M₀} [NeZero x] [NeZero y] :
    NeZero (x * y) :=
  ⟨mul_ne_zero out out⟩

end NeZero

end

section

variable [MulZeroOneClass M₀]

/-- In a monoid with zero, if zero equals one, then zero is the only element. -/
theorem eq_zero_of_zero_eq_one (h : (0 : M₀) = 1) (a : M₀) : a = 0 := by
  rw [← mul_one a, ← h, mul_zero]

/-- In a monoid with zero, if zero equals one, then zero is the unique element.

Somewhat arbitrarily, we define the default element to be `0`.
All other elements will be provably equal to it, but not necessarily definitionally equal. -/
def uniqueOfZeroEqOne (h : (0 : M₀) = 1) : Unique M₀ where
  default := 0
  uniq := eq_zero_of_zero_eq_one h

/-- In a monoid with zero, zero equals one if and only if all elements of that semiring
are equal. -/
theorem subsingleton_iff_zero_eq_one : (0 : M₀) = 1 ↔ Subsingleton M₀ :=
  ⟨fun h => haveI := uniqueOfZeroEqOne h; inferInstance, fun h => @Subsingleton.elim _ h _ _⟩

alias ⟨subsingleton_of_zero_eq_one, _⟩ := subsingleton_iff_zero_eq_one

theorem eq_of_zero_eq_one (h : (0 : M₀) = 1) (a b : M₀) : a = b :=
  @Subsingleton.elim _ (subsingleton_of_zero_eq_one h) a b

/-- In a monoid with zero, either zero and one are nonequal, or zero is the only element. -/
theorem zero_ne_one_or_forall_eq_0 : (0 : M₀) ≠ 1 ∨ ∀ a : M₀, a = 0 :=
  not_or_of_imp eq_zero_of_zero_eq_one

end

section

variable [MulZeroOneClass M₀] [Nontrivial M₀] {a b : M₀}

theorem left_ne_zero_of_mul_eq_one (h : a * b = 1) : a ≠ 0 :=
  left_ne_zero_of_mul <| ne_zero_of_eq_one h

theorem right_ne_zero_of_mul_eq_one (h : a * b = 1) : b ≠ 0 :=
  right_ne_zero_of_mul <| ne_zero_of_eq_one h

end

section MonoidWithZero
variable [MonoidWithZero M₀] {a : M₀} {n : ℕ}

@[simp] lemma zero_pow : ∀ {n : ℕ}, n ≠ 0 → (0 : M₀) ^ n = 0
  | n + 1, _ => by rw [pow_succ, mul_zero]

lemma zero_pow_eq (n : ℕ) : (0 : M₀) ^ n = if n = 0 then 1 else 0 := by
  split_ifs with h
  · rw [h, pow_zero]
  · rw [zero_pow h]

<<<<<<< HEAD
lemma eq_zero_of_zero_pow_eq_one₀ [Nontrivial M₀] : (0 : M₀) ^ n = 1 ↔ n = 0 := by
  constructor
  · intro ha
    induction n with
    | zero => rfl
    | succ n _ => simp at ha
  intro h0
  rw[zero_pow_eq]
  exact if_pos h0

lemma pow_eq_zero_of_le : ∀ {m n} (hmn : m ≤ n) (ha : a ^ m = 0), a ^ n = 0
=======
lemma pow_eq_zero_of_le : ∀ {m n} (_ : m ≤ n) (_ : a ^ m = 0), a ^ n = 0
>>>>>>> c744def5
  | _, _, Nat.le.refl, ha => ha
  | _, _, Nat.le.step hmn, ha => by rw [pow_succ, pow_eq_zero_of_le hmn ha, zero_mul]

lemma ne_zero_pow (hn : n ≠ 0) (ha : a ^ n ≠ 0) : a ≠ 0 := by rintro rfl; exact ha <| zero_pow hn

@[simp]
lemma zero_pow_eq_zero [Nontrivial M₀] : (0 : M₀) ^ n = 0 ↔ n ≠ 0 :=
  ⟨by rintro h rfl; simp at h, zero_pow⟩

lemma pow_mul_eq_zero_of_le {a b : M₀} {m n : ℕ} (hmn : m ≤ n)
    (h : a ^ m * b = 0) : a ^ n * b = 0 := by
  rw [show n = n - m + m by omega, pow_add, mul_assoc, h]
  simp

variable [NoZeroDivisors M₀]

lemma pow_eq_zero : ∀ {n}, a ^ n = 0 → a = 0
  | 0, ha => by simpa using congr_arg (a * ·) ha
  | n + 1, ha => by rw [pow_succ, mul_eq_zero] at ha; exact ha.elim pow_eq_zero id

@[simp] lemma pow_eq_zero_iff (hn : n ≠ 0) : a ^ n = 0 ↔ a = 0 :=
  ⟨pow_eq_zero, by rintro rfl; exact zero_pow hn⟩

lemma pow_ne_zero_iff (hn : n ≠ 0) : a ^ n ≠ 0 ↔ a ≠ 0 := (pow_eq_zero_iff hn).not

@[field_simps]
lemma pow_ne_zero (n : ℕ) (h : a ≠ 0) : a ^ n ≠ 0 := mt pow_eq_zero h

instance NeZero.pow [NeZero a] : NeZero (a ^ n) := ⟨pow_ne_zero n NeZero.out⟩

lemma sq_eq_zero_iff : a ^ 2 = 0 ↔ a = 0 := pow_eq_zero_iff two_ne_zero

@[simp] lemma pow_eq_zero_iff' [Nontrivial M₀] : a ^ n = 0 ↔ a = 0 ∧ n ≠ 0 := by
  obtain rfl | hn := eq_or_ne n 0 <;> simp [*]

end MonoidWithZero

section CancelMonoidWithZero

variable [CancelMonoidWithZero M₀] {a b c : M₀}

-- see Note [lower instance priority]
instance (priority := 10) CancelMonoidWithZero.to_noZeroDivisors : NoZeroDivisors M₀ :=
  ⟨fun ab0 => or_iff_not_imp_left.mpr fun ha => mul_left_cancel₀ ha <|
    ab0.trans (mul_zero _).symm⟩

@[simp]
theorem mul_eq_mul_right_iff : a * c = b * c ↔ a = b ∨ c = 0 := by
  by_cases hc : c = 0 <;> [simp only [hc, mul_zero, or_true]; simp [mul_left_inj', hc]]

@[simp]
theorem mul_eq_mul_left_iff : a * b = a * c ↔ b = c ∨ a = 0 := by
  by_cases ha : a = 0 <;> [simp only [ha, zero_mul, or_true]; simp [mul_right_inj', ha]]

theorem mul_right_eq_self₀ : a * b = a ↔ b = 1 ∨ a = 0 :=
  calc
    a * b = a ↔ a * b = a * 1 := by rw [mul_one]
    _ ↔ b = 1 ∨ a = 0 := mul_eq_mul_left_iff

theorem mul_left_eq_self₀ : a * b = b ↔ a = 1 ∨ b = 0 :=
  calc
    a * b = b ↔ a * b = 1 * b := by rw [one_mul]
    _ ↔ a = 1 ∨ b = 0 := mul_eq_mul_right_iff

@[simp]
theorem mul_eq_left₀ (ha : a ≠ 0) : a * b = a ↔ b = 1 := by
  rw [Iff.comm, ← mul_right_inj' ha, mul_one]

@[simp]
theorem mul_eq_right₀ (hb : b ≠ 0) : a * b = b ↔ a = 1 := by
  rw [Iff.comm, ← mul_left_inj' hb, one_mul]

@[simp]
theorem left_eq_mul₀ (ha : a ≠ 0) : a = a * b ↔ b = 1 := by rw [eq_comm, mul_eq_left₀ ha]

@[simp]
theorem right_eq_mul₀ (hb : b ≠ 0) : b = a * b ↔ a = 1 := by rw [eq_comm, mul_eq_right₀ hb]

/-- An element of a `CancelMonoidWithZero` fixed by right multiplication by an element other
than one must be zero. -/
theorem eq_zero_of_mul_eq_self_right (h₁ : b ≠ 1) (h₂ : a * b = a) : a = 0 :=
  Classical.byContradiction fun ha => h₁ <| mul_left_cancel₀ ha <| h₂.symm ▸ (mul_one a).symm

/-- An element of a `CancelMonoidWithZero` fixed by left multiplication by an element other
than one must be zero. -/
theorem eq_zero_of_mul_eq_self_left (h₁ : b ≠ 1) (h₂ : b * a = a) : a = 0 :=
  Classical.byContradiction fun ha => h₁ <| mul_right_cancel₀ ha <| h₂.symm ▸ (one_mul a).symm

end CancelMonoidWithZero

section GroupWithZero

variable [GroupWithZero G₀] {a b x : G₀}

theorem GroupWithZero.mul_left_injective (h : x ≠ 0) :
    Function.Injective fun y => x * y := fun y y' w => by
  simpa only [← mul_assoc, inv_mul_cancel₀ h, one_mul] using congr_arg (fun y => x⁻¹ * y) w

theorem GroupWithZero.mul_right_injective (h : x ≠ 0) :
    Function.Injective fun y => y * x := fun y y' w => by
  simpa only [mul_assoc, mul_inv_cancel₀ h, mul_one] using congr_arg (fun y => y * x⁻¹) w

@[simp]
theorem inv_mul_cancel_right₀ (h : b ≠ 0) (a : G₀) : a * b⁻¹ * b = a :=
  calc
    a * b⁻¹ * b = a * (b⁻¹ * b) := mul_assoc _ _ _
    _ = a := by simp [h]


@[simp]
theorem inv_mul_cancel_left₀ (h : a ≠ 0) (b : G₀) : a⁻¹ * (a * b) = b :=
  calc
    a⁻¹ * (a * b) = a⁻¹ * a * b := (mul_assoc _ _ _).symm
    _ = b := by simp [h]


private theorem inv_eq_of_mul (h : a * b = 1) : a⁻¹ = b := by
  rw [← inv_mul_cancel_left₀ (left_ne_zero_of_mul_eq_one h) b, h, mul_one]

-- See note [lower instance priority]
instance (priority := 100) GroupWithZero.toDivisionMonoid : DivisionMonoid G₀ :=
  { ‹GroupWithZero G₀› with
    inv := Inv.inv,
    inv_inv := fun a => by
      by_cases h : a = 0
      · simp [h]
      · exact left_inv_eq_right_inv (inv_mul_cancel₀ <| inv_ne_zero h) (inv_mul_cancel₀ h)
        ,
    mul_inv_rev := fun a b => by
      by_cases ha : a = 0
      · simp [ha]
      by_cases hb : b = 0
      · simp [hb]
      apply inv_eq_of_mul
      simp [mul_assoc, ha, hb],
    inv_eq_of_mul := fun _ _ => inv_eq_of_mul }

-- see Note [lower instance priority]
instance (priority := 10) GroupWithZero.toCancelMonoidWithZero : CancelMonoidWithZero G₀ :=
  { (‹_› : GroupWithZero G₀) with
    mul_left_cancel_of_ne_zero := @fun x y z hx h => by
      rw [← inv_mul_cancel_left₀ hx y, h, inv_mul_cancel_left₀ hx z],
    mul_right_cancel_of_ne_zero := @fun x y z hy h => by
      rw [← mul_inv_cancel_right₀ hy x, h, mul_inv_cancel_right₀ hy z] }

end GroupWithZero

section GroupWithZero

variable [GroupWithZero G₀] {a : G₀}

@[simp]
theorem zero_div (a : G₀) : 0 / a = 0 := by rw [div_eq_mul_inv, zero_mul]

@[simp]
theorem div_zero (a : G₀) : a / 0 = 0 := by rw [div_eq_mul_inv, inv_zero, mul_zero]

/-- Multiplying `a` by itself and then by its inverse results in `a`
(whether or not `a` is zero). -/
@[simp]
theorem mul_self_mul_inv (a : G₀) : a * a * a⁻¹ = a := by
  by_cases h : a = 0
  · rw [h, inv_zero, mul_zero]
  · rw [mul_assoc, mul_inv_cancel₀ h, mul_one]


/-- Multiplying `a` by its inverse and then by itself results in `a`
(whether or not `a` is zero). -/
@[simp]
theorem mul_inv_mul_cancel (a : G₀) : a * a⁻¹ * a = a := by
  by_cases h : a = 0
  · rw [h, inv_zero, mul_zero]
  · rw [mul_inv_cancel₀ h, one_mul]


/-- Multiplying `a⁻¹` by `a` twice results in `a` (whether or not `a`
is zero). -/
@[simp]
theorem inv_mul_mul_self (a : G₀) : a⁻¹ * a * a = a := by
  by_cases h : a = 0
  · rw [h, inv_zero, mul_zero]
  · rw [inv_mul_cancel₀ h, one_mul]


/-- Multiplying `a` by itself and then dividing by itself results in `a`, whether or not `a` is
zero. -/
@[simp]
theorem mul_self_div_self (a : G₀) : a * a / a = a := by rw [div_eq_mul_inv, mul_self_mul_inv a]

/-- Dividing `a` by itself and then multiplying by itself results in `a`, whether or not `a` is
zero. -/
@[simp]
theorem div_self_mul_self (a : G₀) : a / a * a = a := by rw [div_eq_mul_inv, mul_inv_mul_cancel a]

attribute [local simp] div_eq_mul_inv mul_comm mul_assoc mul_left_comm

@[simp]
theorem div_self_mul_self' (a : G₀) : a / (a * a) = a⁻¹ :=
  calc
    a / (a * a) = a⁻¹⁻¹ * a⁻¹ * a⁻¹ := by simp [mul_inv_rev]
    _ = a⁻¹ := inv_mul_mul_self _


theorem one_div_ne_zero {a : G₀} (h : a ≠ 0) : 1 / a ≠ 0 := by
  simpa only [one_div] using inv_ne_zero h

@[simp]
theorem inv_eq_zero {a : G₀} : a⁻¹ = 0 ↔ a = 0 := by rw [inv_eq_iff_eq_inv, inv_zero]

@[simp]
theorem zero_eq_inv {a : G₀} : 0 = a⁻¹ ↔ 0 = a :=
  eq_comm.trans <| inv_eq_zero.trans eq_comm

/-- Dividing `a` by the result of dividing `a` by itself results in
`a` (whether or not `a` is zero). -/
@[simp]
theorem div_div_self (a : G₀) : a / (a / a) = a := by
  rw [div_div_eq_mul_div]
  exact mul_self_div_self a

theorem ne_zero_of_one_div_ne_zero {a : G₀} (h : 1 / a ≠ 0) : a ≠ 0 := fun ha : a = 0 => by
  rw [ha, div_zero] at h
  contradiction

theorem eq_zero_of_one_div_eq_zero {a : G₀} (h : 1 / a = 0) : a = 0 :=
  Classical.byCases (fun ha => ha) fun ha => ((one_div_ne_zero ha) h).elim

theorem mul_left_surjective₀ {a : G₀} (h : a ≠ 0) : Surjective fun g => a * g := fun g =>
  ⟨a⁻¹ * g, by simp [← mul_assoc, mul_inv_cancel₀ h]⟩

theorem mul_right_surjective₀ {a : G₀} (h : a ≠ 0) : Surjective fun g => g * a := fun g =>
  ⟨g * a⁻¹, by simp [mul_assoc, inv_mul_cancel₀ h]⟩

lemma zero_zpow : ∀ n : ℤ, n ≠ 0 → (0 : G₀) ^ n = 0
  | (n : ℕ), h => by rw [zpow_natCast, zero_pow]; simpa [Int.natCast_eq_zero] using h
  | .negSucc n, _ => by simp

lemma zero_zpow_eq (n : ℤ) : (0 : G₀) ^ n = if n = 0 then 1 else 0 := by
  split_ifs with h
  · rw [h, zpow_zero]
  · rw [zero_zpow _ h]

lemma zpow_add_one₀ (ha : a ≠ 0) : ∀ n : ℤ, a ^ (n + 1) = a ^ n * a
  | (n : ℕ) => by simp only [← Int.ofNat_succ, zpow_natCast, pow_succ]
  | .negSucc 0 => by erw [zpow_zero, zpow_negSucc, pow_one, inv_mul_cancel₀ ha]
  | .negSucc (n + 1) => by
    rw [Int.negSucc_eq, zpow_neg, Int.neg_add, Int.neg_add_cancel_right, zpow_neg, ← Int.ofNat_succ,
      zpow_natCast, zpow_natCast, pow_succ' _ (n + 1), mul_inv_rev, mul_assoc, inv_mul_cancel₀ ha,
      mul_one]

lemma zpow_sub_one₀ (ha : a ≠ 0) (n : ℤ) : a ^ (n - 1) = a ^ n * a⁻¹ :=
  calc
    a ^ (n - 1) = a ^ (n - 1) * a * a⁻¹ := by rw [mul_assoc, mul_inv_cancel₀ ha, mul_one]
    _ = a ^ n * a⁻¹ := by rw [← zpow_add_one₀ ha, Int.sub_add_cancel]

lemma zpow_add₀ (ha : a ≠ 0) (m n : ℤ) : a ^ (m + n) = a ^ m * a ^ n := by
  induction n using Int.induction_on with
  | hz => simp
  | hp n ihn => simp only [← Int.add_assoc, zpow_add_one₀ ha, ihn, mul_assoc]
  | hn n ihn => rw [zpow_sub_one₀ ha, ← mul_assoc, ← ihn, ← zpow_sub_one₀ ha, Int.add_sub_assoc]

lemma zpow_add' {m n : ℤ} (h : a ≠ 0 ∨ m + n ≠ 0 ∨ m = 0 ∧ n = 0) :
    a ^ (m + n) = a ^ m * a ^ n := by
  by_cases hm : m = 0
  · simp [hm]
  by_cases hn : n = 0
  · simp [hn]
  by_cases ha : a = 0
  · subst a
    simp only [false_or, eq_self_iff_true, not_true, Ne, hm, hn, false_and, or_false] at h
    rw [zero_zpow _ h, zero_zpow _ hm, zero_mul]
  · exact zpow_add₀ ha m n

lemma zpow_one_add₀ (h : a ≠ 0) (i : ℤ) : a ^ (1 + i) = a * a ^ i := by rw [zpow_add₀ h, zpow_one]

end GroupWithZero

section CommGroupWithZero

variable [CommGroupWithZero G₀]

theorem div_mul_eq_mul_div₀ (a b c : G₀) : a / c * b = a * b / c := by
  simp_rw [div_eq_mul_inv, mul_assoc, mul_comm c⁻¹]

lemma div_sq_cancel (a b : G₀) : a ^ 2 * b / a = a * b := by
  obtain rfl | ha := eq_or_ne a 0
  · simp
  · rw [sq, mul_assoc, mul_div_cancel_left₀ _ ha]

end CommGroupWithZero<|MERGE_RESOLUTION|>--- conflicted
+++ resolved
@@ -146,7 +146,6 @@
   · rw [h, pow_zero]
   · rw [zero_pow h]
 
-<<<<<<< HEAD
 lemma eq_zero_of_zero_pow_eq_one₀ [Nontrivial M₀] : (0 : M₀) ^ n = 1 ↔ n = 0 := by
   constructor
   · intro ha
@@ -157,10 +156,7 @@
   rw[zero_pow_eq]
   exact if_pos h0
 
-lemma pow_eq_zero_of_le : ∀ {m n} (hmn : m ≤ n) (ha : a ^ m = 0), a ^ n = 0
-=======
 lemma pow_eq_zero_of_le : ∀ {m n} (_ : m ≤ n) (_ : a ^ m = 0), a ^ n = 0
->>>>>>> c744def5
   | _, _, Nat.le.refl, ha => ha
   | _, _, Nat.le.step hmn, ha => by rw [pow_succ, pow_eq_zero_of_le hmn ha, zero_mul]
 
