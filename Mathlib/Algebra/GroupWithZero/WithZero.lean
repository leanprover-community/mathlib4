/-
Copyright (c) 2018 Mario Carneiro. All rights reserved.
Released under Apache 2.0 license as described in the file LICENSE.
Authors: Mario Carneiro, Johan Commelin
-/
import Mathlib.Algebra.Group.TypeTags.Basic
import Mathlib.Algebra.Group.WithOne.Defs
import Mathlib.Algebra.GroupWithZero.Equiv
import Mathlib.Algebra.GroupWithZero.Units.Basic
import Mathlib.Data.Nat.Cast.Defs
import Mathlib.Data.Option.Basic
import Mathlib.Data.Option.NAry

/-!
# Adjoining a zero to a group

This file proves that one can adjoin a new zero element to a group and get a group with zero.

In valuation theory, valuations have codomain `{0} ∪ {c ^ n | n : ℤ}` for some `c > 1`, which we can
formalise as `ℤᵐ⁰ := WithZero (Multiplicative ℤ)`. It is important to be able to talk about the maps
`n ↦ c ^ n` and `c ^ n ↦ n`. We define these as `exp : ℤ → ℤᵐ⁰` and `log : ℤᵐ⁰ → ℤ` with junk value
`log 0 = 0`. Junkless versions are defined as `expEquiv : ℤ ≃ ℤᵐ⁰ˣ` and `logEquiv : ℤᵐ⁰ˣ ≃ ℤ`.

## Notation

In locale `WithZero`:
* `Mᵐ⁰` for `WithZero (Multiplicative M)`

## Main definitions

* `WithZero.map'`: the `MonoidWithZero` homomorphism `WithZero α →* WithZero β` induced by
  a monoid homomorphism `f : α →* β`.
* `WithZero.exp`: The "exponential map" `M → Mᵐ⁰`
* `WithZero.exp`: The "logarithm" `Mᵐ⁰ → M`
-/

open Function

assert_not_exists DenselyOrdered Ring

namespace WithZero
variable {α β γ : Type*}

section One
variable [One α]

instance one : One (WithZero α) where
  __ := ‹One α›

@[simp, norm_cast] lemma coe_one : ((1 : α) : WithZero α) = 1 := rfl

@[simp]
lemma recZeroCoe_one {M N : Type*} [One M] (f : M → N) (z : N) :
    recZeroCoe z f 1 = f 1 :=
  rfl

end One

section Mul
variable [Mul α]

instance instMulZeroClass : MulZeroClass (WithZero α) where
  mul := Option.map₂ (· * ·)
  zero_mul := Option.map₂_none_left (· * ·)
  mul_zero := Option.map₂_none_right (· * ·)

@[simp, norm_cast] lemma coe_mul (a b : α) : (↑(a * b) : WithZero α) = a * b := rfl

lemma unzero_mul {x y : WithZero α} (hxy : x * y ≠ 0) :
    unzero hxy = unzero (left_ne_zero_of_mul hxy) * unzero (right_ne_zero_of_mul hxy) := by
  simp only [← coe_inj, coe_mul, coe_unzero]

instance instNoZeroDivisors : NoZeroDivisors (WithZero α) := ⟨Option.map₂_eq_none_iff.1⟩

end Mul

instance instSemigroupWithZero [Semigroup α] : SemigroupWithZero (WithZero α) where
  mul_assoc _ _ _ := Option.map₂_assoc mul_assoc

instance instCommSemigroup [CommSemigroup α] : CommSemigroup (WithZero α) where
  mul_comm _ _ := Option.map₂_comm mul_comm

section MulOneClass
variable [MulOneClass α]

instance instMulZeroOneClass [MulOneClass α] : MulZeroOneClass (WithZero α) where
  one_mul := Option.map₂_left_identity one_mul
  mul_one := Option.map₂_right_identity mul_one

/-- Coercion as a monoid hom. -/
@[simps apply]
def coeMonoidHom : α →* WithZero α where
  toFun        := (↑)
  map_one'     := rfl
  map_mul' _ _ := rfl

section lift
variable [MulZeroOneClass β]

-- See note [partially-applied ext lemmas]
@[ext high]
theorem monoidWithZeroHom_ext ⦃f g : WithZero α →*₀ β⦄
    (h : f.toMonoidHom.comp coeMonoidHom = g.toMonoidHom.comp coeMonoidHom) :
    f = g :=
  DFunLike.ext _ _ fun
    | 0 => (map_zero f).trans (map_zero g).symm
    | (g : α) => DFunLike.congr_fun h g

/-- The (multiplicative) universal property of `WithZero`. -/
@[simps! symm_apply_apply]
nonrec def lift' : (α →* β) ≃ (WithZero α →*₀ β) where
  toFun f :=
    { toFun := fun
        | 0 => 0
        | (a : α) => f a
      map_zero' := rfl
      map_one' := map_one f
      map_mul' := fun
        | 0, _ => (zero_mul _).symm
        | (_ : α), 0 => (mul_zero _).symm
        | (_ : α), (_ : α) => map_mul f _ _ }
  invFun F := F.toMonoidHom.comp coeMonoidHom

lemma lift'_zero (f : α →* β) : lift' f (0 : WithZero α) = 0 := rfl

@[simp] lemma lift'_coe (f : α →* β) (x : α) : lift' f (x : WithZero α) = f x := rfl

lemma lift'_unique (f : WithZero α →*₀ β) : f = lift' (f.toMonoidHom.comp coeMonoidHom) :=
  (lift'.apply_symm_apply f).symm

lemma lift'_surjective {f : α →* β} (hf : Surjective f) :
    Surjective (lift' f) := by
  intro b
  obtain ⟨a, rfl⟩ := hf b
  exact ⟨a, by simp⟩

end lift

variable [MulOneClass β] [MulOneClass γ]

/-- The `MonoidWithZero` homomorphism `WithZero α →* WithZero β` induced by a monoid homomorphism
  `f : α →* β`. -/
def map' (f : α →* β) : WithZero α →*₀ WithZero β := lift' (coeMonoidHom.comp f)

lemma map'_zero (f : α →* β) : map' f 0 = 0 := rfl

@[simp] lemma map'_coe (f : α →* β) (x : α) : map' f (x : WithZero α) = f x := rfl

@[simp]
lemma map'_id : map' (MonoidHom.id β) = MonoidHom.id (WithZero β) := by
  ext x; induction x <;> rfl

lemma map'_map' (f : α →* β) (g : β →* γ) (x) : map' g (map' f x) = map' (g.comp f) x := by
  induction x <;> rfl

@[simp]
lemma map'_comp (f : α →* β) (g : β →* γ) : map' (g.comp f) = (map' g).comp (map' f) :=
  MonoidWithZeroHom.ext fun x => (map'_map' f g x).symm

lemma map'_injective_iff {f : α →* β} : Injective (map' f) ↔ Injective f := by
  simp [Injective, WithZero.forall]

alias ⟨_, map'_injective⟩ := map'_injective_iff

lemma map'_surjective_iff {f : α →* β} : Surjective (map' f) ↔ Surjective f := by
  simp only [Surjective, «forall»]
  refine ⟨fun h b ↦ ?_, fun h ↦ ⟨⟨0, by simp⟩, fun b ↦ ?_⟩⟩
<<<<<<< HEAD
  · obtain ⟨a₀, ha₀b⟩ := h.2 b
    have ha : a₀ ≠ 0 := fun ha ↦ by simp [ha] at ha₀b
    obtain ⟨a, rfl⟩ := WithZero.ne_zero_iff_exists.mp ha
    exact ⟨a, by rwa [map'_coe, coe_inj] at ha₀b⟩
=======
  · obtain ⟨a, hab⟩ := h.2 b
    induction a using WithZero.recZeroCoe <;>
    simp at hab
    grind
>>>>>>> a5799a9e
  · obtain ⟨a, ha⟩ := h b
    use a
    simp [ha]

alias ⟨_, map'_surjective⟩ := map'_surjective_iff

end MulOneClass

section Pow
variable [One α] [Pow α ℕ]

instance pow : Pow (WithZero α) ℕ where
  pow
    | none, 0 => 1
    | none, _ + 1 => 0
    | some x, n => ↑(x ^ n)

@[simp, norm_cast] lemma coe_pow (a : α) (n : ℕ) : (↑(a ^ n) : WithZero α) = a ^ n := rfl

end Pow

instance instMonoidWithZero [Monoid α] : MonoidWithZero (WithZero α) where
  npow n a := a ^ n
  npow_zero
    | 0 => rfl
    | some _ => congr_arg some (pow_zero _)
  npow_succ
    | n, 0 => by simp only [mul_zero]; rfl
    | n, some _ => congr_arg some <| pow_succ _ _

instance instCommMonoidWithZero [CommMonoid α] : CommMonoidWithZero (WithZero α) :=
  { WithZero.instMonoidWithZero, WithZero.instCommSemigroup with }

section Inv
variable [Inv α]

/-- Extend the inverse operation on `α` to `WithZero α` by sending `0` to `0`. -/
instance inv : Inv (WithZero α) where inv a := Option.map (·⁻¹) a

@[simp, norm_cast] lemma coe_inv (a : α) : ((a⁻¹ : α) : WithZero α) = (↑a)⁻¹ := rfl

@[simp] protected lemma inv_zero : (0 : WithZero α)⁻¹ = 0 := rfl

end Inv

instance invOneClass [InvOneClass α] : InvOneClass (WithZero α) where
  inv_one := show ((1⁻¹ : α) : WithZero α) = 1 by simp

section Div
variable [Div α]

instance div : Div (WithZero α) where div := Option.map₂ (· / ·)

@[norm_cast] lemma coe_div (a b : α) : ↑(a / b : α) = (a / b : WithZero α) := rfl

end Div

section ZPow
variable [One α] [Pow α ℤ]

instance : Pow (WithZero α) ℤ where
  pow
    | none, Int.ofNat 0 => 1
    | none, Int.ofNat (Nat.succ _) => 0
    | none, Int.negSucc _ => 0
    | some x, n => ↑(x ^ n)

@[simp, norm_cast] lemma coe_zpow (a : α) (n : ℤ) : ↑(a ^ n) = (↑a : WithZero α) ^ n := rfl

end ZPow

instance instDivInvMonoid [DivInvMonoid α] : DivInvMonoid (WithZero α) where
  div_eq_mul_inv
    | none, _ => rfl
    | some _, none => rfl
    | some a, some b => congr_arg some (div_eq_mul_inv a b)
  zpow n a := a ^ n
  zpow_zero'
    | none => rfl
    | some _ => congr_arg some (zpow_zero _)
  zpow_succ'
    | n, none => by change 0 ^ _ = 0 ^ _ * 0; simp only [mul_zero]; rfl
    | n, some _ => congr_arg some (DivInvMonoid.zpow_succ' _ _)
  zpow_neg'
    | n, none => rfl
    | n, some _ => congr_arg some (DivInvMonoid.zpow_neg' _ _)

instance instDivInvOneMonoid [DivInvOneMonoid α] : DivInvOneMonoid (WithZero α) where

instance instInvolutiveInv [InvolutiveInv α] : InvolutiveInv (WithZero α) where
  inv_inv a := (Option.map_map _ _ _).trans <| by simp

instance instDivisionMonoid [DivisionMonoid α] : DivisionMonoid (WithZero α) where
  mul_inv_rev
    | none, none => rfl
    | none, some _ => rfl
    | some _, none => rfl
    | some _, some _ => congr_arg some (mul_inv_rev _ _)
  inv_eq_of_mul
    | none, none, _ => rfl
    | some _, some _, h =>
      congr_arg some <| inv_eq_of_mul_eq_one_right <| Option.some_injective _ h

instance instDivisionCommMonoid [DivisionCommMonoid α] : DivisionCommMonoid (WithZero α) where

section Group
variable [Group α]

/-- If `α` is a group then `WithZero α` is a group with zero. -/
instance instGroupWithZero : GroupWithZero (WithZero α) where
  inv_zero := WithZero.inv_zero
  mul_inv_cancel a ha := by
    lift a to α using ha
    norm_cast
    apply mul_inv_cancel

/-- Any group is isomorphic to the units of itself adjoined with `0`. -/
@[simps]
def unitsWithZeroEquiv : (WithZero α)ˣ ≃* α where
  toFun a := unzero a.ne_zero
  invFun a := Units.mk0 a coe_ne_zero
  left_inv _ := Units.ext <| by simp only [coe_unzero, Units.mk0_val]
  map_mul' _ _ := coe_inj.mp <| by simp only [Units.val_mul, coe_unzero, coe_mul]

instance [Nontrivial α] : Nontrivial (WithZero α)ˣ :=
  unitsWithZeroEquiv.toEquiv.surjective.nontrivial

theorem coe_unitsWithZeroEquiv_eq_units_val (γ : (WithZero α)ˣ) :
    ↑(unitsWithZeroEquiv γ) = γ.val := by
  simp only [WithZero.unitsWithZeroEquiv, MulEquiv.coe_mk, Equiv.coe_fn_mk, WithZero.coe_unzero]

/-- Any group with zero is isomorphic to adjoining `0` to the units of itself. -/
@[simps]
def withZeroUnitsEquiv {G : Type*} [GroupWithZero G]
    [DecidablePred (fun a : G ↦ a = 0)] :
    WithZero Gˣ ≃* G where
  toFun := WithZero.recZeroCoe 0 Units.val
  invFun a := if h : a = 0 then 0 else (Units.mk0 a h : Gˣ)
  left_inv := (by induction · <;> simp)
  right_inv _ := by simp only; split <;> simp_all
  map_mul' := (by induction · <;> induction · <;> simp [← WithZero.coe_mul])

lemma withZeroUnitsEquiv_symm_apply_coe {G : Type*} [GroupWithZero G]
    [DecidablePred (fun a : G ↦ a = 0)] (a : Gˣ) :
    WithZero.withZeroUnitsEquiv.symm (a : G) = a := by
  simp

/-- A version of `Equiv.optionCongr` for `WithZero`. -/
@[simps!]
def _root_.MulEquiv.withZero [Group β] :
    (α ≃* β) ≃ (WithZero α ≃* WithZero β) where
  toFun e := ⟨⟨map' e, map' e.symm, (by induction · <;> simp), (by induction · <;> simp)⟩,
    (by induction · <;> induction · <;> simp)⟩
  invFun e := ⟨⟨
    fun x ↦ unzero (x := e x) (by simp [ne_eq, ← e.eq_symm_apply]),
    fun x ↦ unzero (x := e.symm x) (by simp [e.symm_apply_eq]),
    by intro; simp, by intro; simp⟩,
    by intro; simp [← coe_inj]⟩
  left_inv _ := by ext; simp
  right_inv _ := by ext x; cases x <;> simp

/-- The inverse of `MulEquiv.withZero`. -/
abbrev _root_.MulEquiv.unzero [Group β] (e : WithZero α ≃* WithZero β) :
    α ≃* β :=
  _root_.MulEquiv.withZero.symm e

end Group

instance instCommGroupWithZero [CommGroup α] : CommGroupWithZero (WithZero α) where

instance instAddMonoidWithOne [AddMonoidWithOne α] : AddMonoidWithOne (WithZero α) where
  natCast n := if n = 0 then 0 else (n : α)
  natCast_zero := rfl
  natCast_succ n := by cases n <;> simp

/-! ### Exponential and logarithm -/

variable {M G : Type*}

/-- `Mᵐ⁰` is notation for `WithZero (Multiplicative M)`.

This naturally shows up as the codomain of valuations in valuation theory. -/
scoped notation:1024 M:1024 "ᵐ⁰" => WithZero <| Multiplicative M

section AddMonoid

/-- The exponential map as a function `M → Mᵐ⁰`. -/
def exp (a : M) : Mᵐ⁰ := coe <| .ofAdd a

@[simp] lemma exp_ne_zero {a : M} : exp a ≠ 0 := by simp [exp]

variable [AddMonoid M]

/-- The logarithm as a function `Mᵐ⁰ → M` with junk value `log 0 = 0`. -/
def log (x : Mᵐ⁰) : M := x.recZeroCoe 0 Multiplicative.toAdd

@[simp] lemma log_exp (a : M) : log (exp a) = a := rfl
@[simp] lemma exp_log {x : Mᵐ⁰} (hx : x ≠ 0) : exp (log x) = x := by
  lift x to Multiplicative M using hx; rfl

@[simp] lemma log_zero : log 0 = (0 : M) := rfl

@[simp] lemma exp_zero : exp (0 : M) = 1 := rfl
@[simp] lemma log_one : log 1 = (0 : M) := rfl

lemma exp_add (a b : M) : exp (a + b) = exp a * exp b := rfl
lemma log_mul {x y : Mᵐ⁰} (hx : x ≠ 0) (hy : y ≠ 0) : log (x * y) = log x + log y := by
  lift x to Multiplicative M using hx; lift y to Multiplicative M using hy; rfl

lemma exp_nsmul (n : ℕ) (a : M) : exp (n • a) = exp a ^ n := rfl
lemma log_pow : ∀ (x : Mᵐ⁰) (n : ℕ), log (x ^ n) = n • log x
  | 0, 0 => by simp
  | 0, n + 1 => by simp
  | (x : Multiplicative M), n => rfl

end AddMonoid

section AddGroup
variable [AddGroup G]

/-- The exponential map as an equivalence between `G` and `(Gᵐ⁰)ˣ`. -/
def expEquiv : G ≃ (Gᵐ⁰)ˣ := Multiplicative.ofAdd.trans unitsWithZeroEquiv.symm.toEquiv

/-- The logarithm as an equivalence between `(Gᵐ⁰)ˣ` and `G`. -/
def logEquiv : (Gᵐ⁰)ˣ ≃ G := unitsWithZeroEquiv.toEquiv.trans Multiplicative.toAdd

@[simp] lemma logEquiv_symm : (logEquiv (G := G)).symm = expEquiv := rfl
@[simp] lemma expEquiv_symm : (expEquiv (G := G)).symm = logEquiv := rfl

@[simp] lemma coe_expEquiv_apply (a : G) : expEquiv a = exp a := rfl

@[simp] lemma logEquiv_apply (x : (Gᵐ⁰)ˣ) : logEquiv x = log x := by
  obtain ⟨_ | a, _ | b, hab, hba⟩ := x
  · cases hab
  · cases hab
  · cases hab
  · rfl

lemma logEquiv_unitsMk0 (x : Gᵐ⁰) (hx) : logEquiv (.mk0 x hx) = log x := logEquiv_apply _

lemma exp_sub (a b : G) : exp (a - b) = exp a / exp b := rfl
lemma log_div {x y : Gᵐ⁰} (hx : x ≠ 0) (hy : y ≠ 0) : log (x / y) = log x - log y := by
  lift x to Multiplicative G using hx; lift y to Multiplicative G using hy; rfl

lemma exp_neg (a : G) : exp (-a) = (exp a)⁻¹ := rfl
lemma log_inv : ∀ x : Gᵐ⁰, log x⁻¹ = -log x
  | 0 => by simp
  | (x : Multiplicative G) => rfl

lemma exp_zsmul (n : ℤ) (a : G) : exp (n • a) = exp a ^ n := rfl
lemma log_zpow (x : Gᵐ⁰) (n : ℤ) : log (x ^ n) = n • log x := by cases n <;> simp [log_pow, log_inv]

end AddGroup
end WithZero

namespace MonoidWithZeroHom

variable {G₀' : Type*} [GroupWithZero G₀']

/-- The `MonoidWithZeroHom` from the units endowed with a zero, to the original group with zero. -/
def withZeroUnitsHom [DecidablePred (fun a : G₀' ↦ a = 0)] :
    WithZero G₀'ˣ →*₀ G₀' where
  __ := WithZero.withZeroUnitsEquiv
  map_zero' := rfl
  map_one' := rfl

lemma withZeroUnitsHom_inj [DecidablePred (fun a : G₀' ↦ a = 0)] :
    Injective (withZeroUnitsHom (G₀' := G₀')) := MulEquiv.injective WithZero.withZeroUnitsEquiv

protected lemma map_eq_zero_iff {G₀ : Type*} [MulZeroOneClass G₀] [Nontrivial G₀]
    {f : G₀' →*₀ G₀} {x : G₀'} :
    f x = 0 ↔ x = 0 := by
  refine ⟨?_, by simp +contextual⟩
  contrapose!
  intro hx H
  lift x to G₀'ˣ using isUnit_iff_ne_zero.mpr hx
  apply one_ne_zero (α := G₀)
  rw [← map_one f, ← Units.mul_inv x, map_mul, H, zero_mul]

variable {M₀ N₀}

@[simp]
lemma one_apply_val_unit {M₀ N₀ : Type*} [MonoidWithZero M₀] [MulZeroOneClass N₀]
    [DecidablePred fun x : M₀ ↦ x = 0] [Nontrivial M₀] [NoZeroDivisors M₀] (x : M₀ˣ) :
    (1 : M₀ →*₀ N₀) x = (1 : N₀) :=
  one_apply_of_ne_zero x.ne_zero

/-- The trivial group-with-zero hom is absorbing for composition. -/
@[simp]
lemma apply_one_apply_eq {M₀ N₀ G₀ : Type*} [MulZeroOneClass M₀] [Nontrivial M₀] [NoZeroDivisors M₀]
    [MulZeroOneClass N₀] [MulZeroOneClass G₀] [DecidablePred fun x : M₀ ↦ x = 0]
    (f : N₀ →*₀ G₀) (x : M₀) :
    f ((1 : M₀ →*₀ N₀) x) = (1 : M₀ →*₀ G₀) x := by
  rcases eq_or_ne x 0 with rfl | hx
  · simp
  · rw [one_apply_of_ne_zero hx, one_apply_of_ne_zero hx, map_one]

/-- The trivial group-with-zero hom is absorbing for composition. -/
@[simp]
lemma comp_one {M₀ N₀ G₀ : Type*} [MulZeroOneClass M₀] [Nontrivial M₀] [NoZeroDivisors M₀]
    [MulZeroOneClass N₀] [MulZeroOneClass G₀] [DecidablePred fun x : M₀ ↦ x = 0]
    (f : N₀ →*₀ G₀) :
    f.comp (1 : M₀ →*₀ N₀) = (1 : M₀ →*₀ G₀) :=
  ext <| apply_one_apply_eq _

end MonoidWithZeroHom<|MERGE_RESOLUTION|>--- conflicted
+++ resolved
@@ -165,17 +165,10 @@
 lemma map'_surjective_iff {f : α →* β} : Surjective (map' f) ↔ Surjective f := by
   simp only [Surjective, «forall»]
   refine ⟨fun h b ↦ ?_, fun h ↦ ⟨⟨0, by simp⟩, fun b ↦ ?_⟩⟩
-<<<<<<< HEAD
-  · obtain ⟨a₀, ha₀b⟩ := h.2 b
-    have ha : a₀ ≠ 0 := fun ha ↦ by simp [ha] at ha₀b
-    obtain ⟨a, rfl⟩ := WithZero.ne_zero_iff_exists.mp ha
-    exact ⟨a, by rwa [map'_coe, coe_inj] at ha₀b⟩
-=======
   · obtain ⟨a, hab⟩ := h.2 b
     induction a using WithZero.recZeroCoe <;>
     simp at hab
     grind
->>>>>>> a5799a9e
   · obtain ⟨a, ha⟩ := h b
     use a
     simp [ha]
