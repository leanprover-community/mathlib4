/-
Copyright (c) 2018 Mario Carneiro. All rights reserved.
Released under Apache 2.0 license as described in the file LICENSE.
Authors: Mario Carneiro, Johan Commelin
-/
import Mathlib.Algebra.Group.TypeTags.Basic
import Mathlib.Algebra.Group.WithOne.Defs
import Mathlib.Algebra.GroupWithZero.Equiv
import Mathlib.Algebra.GroupWithZero.Units.Basic
import Mathlib.Data.Nat.Cast.Defs
import Mathlib.Data.Option.Basic
import Mathlib.Data.Option.NAry

/-!
# Adjoining a zero to a group

This file proves that one can adjoin a new zero element to a group and get a group with zero.

In valuation theory, valuations have codomain `{0} ∪ {c ^ n | n : ℤ}` for some `c > 1`, which we can
formalise as `ℤᵐ⁰ := WithZero (Multiplicative ℤ)`. It is important to be able to talk about the maps
`n ↦ c ^ n` and `c ^ n ↦ n`. We define these as `exp : ℤ → ℤᵐ⁰` and `log : ℤᵐ⁰ → ℤ` with junk value
`log 0 = 0`. Junkless versions are defined as `expEquiv : ℤ ≃ ℤᵐ⁰ˣ` and `logEquiv : ℤᵐ⁰ˣ ≃ ℤ`.

## Notation

In locale `WithZero`:
* `Mᵐ⁰` for `WithZero (Multiplicative M)`

## Main definitions

* `WithZero.map'`: the `MonoidWithZero` homomorphism `WithZero α →* WithZero β` induced by
  a monoid homomorphism `f : α →* β`.
* `WithZero.exp`: The "exponential map" `M → Mᵐ⁰`
* `WithZero.exp`: The "logarithm" `Mᵐ⁰ → M`
-/

open Function

assert_not_exists DenselyOrdered Ring

namespace WithZero
variable {α β γ : Type*}

section One
variable [One α]

instance one : One (WithZero α) where
  __ := ‹One α›

@[simp, norm_cast] lemma coe_one : ((1 : α) : WithZero α) = 1 := rfl

@[simp]
lemma recZeroCoe_one {M N : Type*} [One M] (f : M → N) (z : N) :
    recZeroCoe z f 1 = f 1 :=
  rfl

end One

section Mul
variable [Mul α]

instance instMulZeroClass : MulZeroClass (WithZero α) where
  mul := Option.map₂ (· * ·)
  zero_mul := Option.map₂_none_left (· * ·)
  mul_zero := Option.map₂_none_right (· * ·)

@[simp, norm_cast] lemma coe_mul (a b : α) : (↑(a * b) : WithZero α) = a * b := rfl

lemma unzero_mul {x y : WithZero α} (hxy : x * y ≠ 0) :
    unzero hxy = unzero (left_ne_zero_of_mul hxy) * unzero (right_ne_zero_of_mul hxy) := by
  simp only [← coe_inj, coe_mul, coe_unzero]

instance instNoZeroDivisors : NoZeroDivisors (WithZero α) := ⟨Option.map₂_eq_none_iff.1⟩

end Mul

instance instSemigroupWithZero [Semigroup α] : SemigroupWithZero (WithZero α) where
  mul_assoc _ _ _ := Option.map₂_assoc mul_assoc

instance instCommSemigroup [CommSemigroup α] : CommSemigroup (WithZero α) where
  mul_comm _ _ := Option.map₂_comm mul_comm

section MulOneClass
variable [MulOneClass α]

instance instMulZeroOneClass [MulOneClass α] : MulZeroOneClass (WithZero α) where
  one_mul := Option.map₂_left_identity one_mul
  mul_one := Option.map₂_right_identity mul_one

/-- Coercion as a monoid hom. -/
@[simps apply]
def coeMonoidHom : α →* WithZero α where
  toFun        := (↑)
  map_one'     := rfl
  map_mul' _ _ := rfl

section lift
variable [MulZeroOneClass β]

-- See note [partially-applied ext lemmas]
@[ext high]
theorem monoidWithZeroHom_ext ⦃f g : WithZero α →*₀ β⦄
    (h : f.toMonoidHom.comp coeMonoidHom = g.toMonoidHom.comp coeMonoidHom) :
    f = g :=
  DFunLike.ext _ _ fun
    | 0 => (map_zero f).trans (map_zero g).symm
    | (g : α) => DFunLike.congr_fun h g

/-- The (multiplicative) universal property of `WithZero`. -/
@[simps! symm_apply_apply]
nonrec def lift' : (α →* β) ≃ (WithZero α →*₀ β) where
  toFun f :=
    { toFun := fun
        | 0 => 0
        | (a : α) => f a
      map_zero' := rfl
      map_one' := map_one f
      map_mul' := fun
        | 0, _ => (zero_mul _).symm
        | (_ : α), 0 => (mul_zero _).symm
        | (_ : α), (_ : α) => map_mul f _ _ }
  invFun F := F.toMonoidHom.comp coeMonoidHom

lemma lift'_zero (f : α →* β) : lift' f (0 : WithZero α) = 0 := rfl

@[simp] lemma lift'_coe (f : α →* β) (x : α) : lift' f (x : WithZero α) = f x := rfl

lemma lift'_unique (f : WithZero α →*₀ β) : f = lift' (f.toMonoidHom.comp coeMonoidHom) :=
  (lift'.apply_symm_apply f).symm

end lift

variable [MulOneClass β] [MulOneClass γ]

/-- The `MonoidWithZero` homomorphism `WithZero α →* WithZero β` induced by a monoid homomorphism
  `f : α →* β`. -/
def map' (f : α →* β) : WithZero α →*₀ WithZero β := lift' (coeMonoidHom.comp f)

lemma map'_zero (f : α →* β) : map' f 0 = 0 := rfl

@[simp] lemma map'_coe (f : α →* β) (x : α) : map' f (x : WithZero α) = f x := rfl

@[simp]
lemma map'_id : map' (MonoidHom.id β) = MonoidHom.id (WithZero β) := by
  ext x; induction x <;> rfl

lemma map'_map' (f : α →* β) (g : β →* γ) (x) : map' g (map' f x) = map' (g.comp f) x := by
  induction x <;> rfl

@[simp]
lemma map'_comp (f : α →* β) (g : β →* γ) : map' (g.comp f) = (map' g).comp (map' f) :=
  MonoidWithZeroHom.ext fun x => (map'_map' f g x).symm

lemma map'_injective_iff {f : α →* β} : Injective (map' f) ↔ Injective f := by
  simp [Injective, WithZero.forall]

alias ⟨_, map'_injective⟩ := map'_injective_iff

end MulOneClass

section Pow
variable [One α] [Pow α ℕ]

instance pow : Pow (WithZero α) ℕ where
  pow
    | none, 0 => 1
    | none, _ + 1 => 0
    | some x, n => ↑(x ^ n)

@[simp, norm_cast] lemma coe_pow (a : α) (n : ℕ) : (↑(a ^ n) : WithZero α) = a ^ n := rfl

end Pow

instance instMonoidWithZero [Monoid α] : MonoidWithZero (WithZero α) where
  npow n a := a ^ n
  npow_zero
    | 0 => rfl
    | some _ => congr_arg some (pow_zero _)
  npow_succ
    | n, 0 => by simp only [mul_zero]; rfl
    | n, some _ => congr_arg some <| pow_succ _ _

instance instCommMonoidWithZero [CommMonoid α] : CommMonoidWithZero (WithZero α) :=
  { WithZero.instMonoidWithZero, WithZero.instCommSemigroup with }

section Inv
variable [Inv α]

/-- Extend the inverse operation on `α` to `WithZero α` by sending `0` to `0`. -/
instance inv : Inv (WithZero α) where inv a := Option.map (·⁻¹) a

@[simp, norm_cast] lemma coe_inv (a : α) : ((a⁻¹ : α) : WithZero α) = (↑a)⁻¹ := rfl

@[simp] protected lemma inv_zero : (0 : WithZero α)⁻¹ = 0 := rfl

end Inv

instance invOneClass [InvOneClass α] : InvOneClass (WithZero α) where
  inv_one := show ((1⁻¹ : α) : WithZero α) = 1 by simp

section Div
variable [Div α]

instance div : Div (WithZero α) where div := Option.map₂ (· / ·)

@[norm_cast] lemma coe_div (a b : α) : ↑(a / b : α) = (a / b : WithZero α) := rfl

end Div

section ZPow
variable [One α] [Pow α ℤ]

instance : Pow (WithZero α) ℤ where
  pow
    | none, Int.ofNat 0 => 1
    | none, Int.ofNat (Nat.succ _) => 0
    | none, Int.negSucc _ => 0
    | some x, n => ↑(x ^ n)

@[simp, norm_cast] lemma coe_zpow (a : α) (n : ℤ) : ↑(a ^ n) = (↑a : WithZero α) ^ n := rfl

end ZPow

instance instDivInvMonoid [DivInvMonoid α] : DivInvMonoid (WithZero α) where
  div_eq_mul_inv
    | none, _ => rfl
    | some _, none => rfl
    | some a, some b => congr_arg some (div_eq_mul_inv a b)
  zpow n a := a ^ n
  zpow_zero'
    | none => rfl
    | some _ => congr_arg some (zpow_zero _)
  zpow_succ'
    | n, none => by change 0 ^ _ = 0 ^ _ * 0; simp only [mul_zero]; rfl
    | n, some _ => congr_arg some (DivInvMonoid.zpow_succ' _ _)
  zpow_neg'
    | n, none => rfl
    | n, some _ => congr_arg some (DivInvMonoid.zpow_neg' _ _)

instance instDivInvOneMonoid [DivInvOneMonoid α] : DivInvOneMonoid (WithZero α) where

instance instInvolutiveInv [InvolutiveInv α] : InvolutiveInv (WithZero α) where
  inv_inv a := (Option.map_map _ _ _).trans <| by simp

instance instDivisionMonoid [DivisionMonoid α] : DivisionMonoid (WithZero α) where
  mul_inv_rev
    | none, none => rfl
    | none, some _ => rfl
    | some _, none => rfl
    | some _, some _ => congr_arg some (mul_inv_rev _ _)
  inv_eq_of_mul
    | none, none, _ => rfl
    | some _, some _, h =>
      congr_arg some <| inv_eq_of_mul_eq_one_right <| Option.some_injective _ h

instance instDivisionCommMonoid [DivisionCommMonoid α] : DivisionCommMonoid (WithZero α) where

section Group
variable [Group α]

/-- If `α` is a group then `WithZero α` is a group with zero. -/
instance instGroupWithZero : GroupWithZero (WithZero α) where
  inv_zero := WithZero.inv_zero
  mul_inv_cancel a ha := by
    lift a to α using ha
    norm_cast
    apply mul_inv_cancel

/-- Any group is isomorphic to the units of itself adjoined with `0`. -/
@[simps]
def unitsWithZeroEquiv : (WithZero α)ˣ ≃* α where
  toFun a := unzero a.ne_zero
  invFun a := Units.mk0 a coe_ne_zero
  left_inv _ := Units.ext <| by simp only [coe_unzero, Units.mk0_val]
  map_mul' _ _ := coe_inj.mp <| by simp only [Units.val_mul, coe_unzero, coe_mul]

instance [Nontrivial α] : Nontrivial (WithZero α)ˣ :=
  unitsWithZeroEquiv.toEquiv.surjective.nontrivial

theorem coe_unitsWithZeroEquiv_eq_units_val (γ : (WithZero α)ˣ) :
    ↑(unitsWithZeroEquiv γ) = γ.val := by
  simp only [WithZero.unitsWithZeroEquiv, MulEquiv.coe_mk, Equiv.coe_fn_mk, WithZero.coe_unzero]

/-- Any group with zero is isomorphic to adjoining `0` to the units of itself. -/
@[simps]
def withZeroUnitsEquiv {G : Type*} [GroupWithZero G]
    [DecidablePred (fun a : G ↦ a = 0)] :
    WithZero Gˣ ≃* G where
  toFun := WithZero.recZeroCoe 0 Units.val
  invFun a := if h : a = 0 then 0 else (Units.mk0 a h : Gˣ)
  left_inv := (by induction · <;> simp)
  right_inv _ := by simp only; split <;> simp_all
  map_mul' := (by induction · <;> induction · <;> simp [← WithZero.coe_mul])

lemma withZeroUnitsEquiv_symm_apply_coe {G : Type*} [GroupWithZero G]
    [DecidablePred (fun a : G ↦ a = 0)] (a : Gˣ) :
    WithZero.withZeroUnitsEquiv.symm (a : G) = a := by
  simp

/-- A version of `Equiv.optionCongr` for `WithZero`. -/
@[simps!]
def _root_.MulEquiv.withZero [Group β] :
    (α ≃* β) ≃ (WithZero α ≃* WithZero β) where
  toFun e := ⟨⟨map' e, map' e.symm, (by induction · <;> simp), (by induction · <;> simp)⟩,
    (by induction · <;> induction · <;> simp)⟩
  invFun e := ⟨⟨
    fun x ↦ unzero (x := e x) (by simp [ne_eq, ← e.eq_symm_apply]),
    fun x ↦ unzero (x := e.symm x) (by simp [e.symm_apply_eq]),
    by intro; simp, by intro; simp⟩,
    by intro; simp [← coe_inj]⟩
  left_inv _ := by ext; simp
  right_inv _ := by ext x; cases x <;> simp

/-- The inverse of `MulEquiv.withZero`. -/
abbrev _root_.MulEquiv.unzero [Group β] (e : WithZero α ≃* WithZero β) :
    α ≃* β :=
  _root_.MulEquiv.withZero.symm e

end Group

instance instCommGroupWithZero [CommGroup α] : CommGroupWithZero (WithZero α) where

instance instAddMonoidWithOne [AddMonoidWithOne α] : AddMonoidWithOne (WithZero α) where
  natCast n := if n = 0 then 0 else (n : α)
  natCast_zero := rfl
  natCast_succ n := by cases n <;> simp

/-! ### Exponential and logarithm -/

variable {M G : Type*}

/-- `Mᵐ⁰` is notation for `WithZero (Multiplicative M)`.

This naturally shows up as the codomain of valuations in valuation theory. -/
scoped notation:1024 M:1024 "ᵐ⁰" => WithZero <| Multiplicative M

section AddMonoid

/-- The exponential map as a function `M → Mᵐ⁰`. -/
def exp (a : M) : Mᵐ⁰ := coe <| .ofAdd a

@[simp] lemma exp_ne_zero {a : M} : exp a ≠ 0 := by simp [exp]

variable [AddMonoid M]

/-- The logarithm as a function `Mᵐ⁰ → M` with junk value `log 0 = 0`. -/
def log (x : Mᵐ⁰) : M := x.recZeroCoe 0 Multiplicative.toAdd

@[simp] lemma log_exp (a : M) : log (exp a) = a := rfl
@[simp] lemma exp_log {x : Mᵐ⁰} (hx : x ≠ 0) : exp (log x) = x := by
  lift x to Multiplicative M using hx; rfl

@[simp] lemma log_zero : log 0 = (0 : M) := rfl

@[simp] lemma exp_zero : exp (0 : M) = 1 := rfl
@[simp] lemma log_one : log 1 = (0 : M) := rfl

lemma exp_add (a b : M) : exp (a + b) = exp a * exp b := rfl
lemma log_mul {x y : Mᵐ⁰} (hx : x ≠ 0) (hy : y ≠ 0) : log (x * y) = log x + log y := by
  lift x to Multiplicative M using hx; lift y to Multiplicative M using hy; rfl

lemma exp_nsmul (n : ℕ) (a : M) : exp (n • a) = exp a ^ n := rfl
lemma log_pow : ∀ (x : Mᵐ⁰) (n : ℕ), log (x ^ n) = n • log x
  | 0, 0 => by simp
  | 0, n + 1 => by simp
  | (x : Multiplicative M), n => rfl

end AddMonoid

section AddGroup
variable [AddGroup G]

/-- The exponential map as an equivalence between `G` and `(Gᵐ⁰)ˣ`. -/
def expEquiv : G ≃ (Gᵐ⁰)ˣ := Multiplicative.ofAdd.trans unitsWithZeroEquiv.symm.toEquiv

/-- The logarithm as an equivalence between `(Gᵐ⁰)ˣ` and `G`. -/
def logEquiv : (Gᵐ⁰)ˣ ≃ G := unitsWithZeroEquiv.toEquiv.trans Multiplicative.toAdd

@[simp] lemma logEquiv_symm : (logEquiv (G := G)).symm = expEquiv := rfl
@[simp] lemma expEquiv_symm : (expEquiv (G := G)).symm = logEquiv := rfl

@[simp] lemma coe_expEquiv_apply (a : G) : expEquiv a = exp a := rfl

@[simp] lemma logEquiv_apply (x : (Gᵐ⁰)ˣ) : logEquiv x = log x := by
  obtain ⟨_ | a, _ | b, hab, hba⟩ := x
  · cases hab
  · cases hab
  · cases hab
  · rfl

lemma logEquiv_unitsMk0 (x : Gᵐ⁰) (hx) : logEquiv (.mk0 x hx) = log x := logEquiv_apply _

lemma exp_sub (a b : G) : exp (a - b) = exp a / exp b := rfl
lemma log_div {x y : Gᵐ⁰} (hx : x ≠ 0) (hy : y ≠ 0) : log (x / y) = log x - log y := by
  lift x to Multiplicative G using hx; lift y to Multiplicative G using hy; rfl

lemma exp_neg (a : G) : exp (-a) = (exp a)⁻¹ := rfl
lemma log_inv : ∀ x : Gᵐ⁰, log x⁻¹ = -log x
  | 0 => by simp
  | (x : Multiplicative G) => rfl

lemma exp_zsmul (n : ℤ) (a : G) : exp (n • a) = exp a ^ n := rfl
lemma log_zpow (x : Gᵐ⁰) (n : ℤ) : log (x ^ n) = n • log x := by cases n <;> simp [log_pow, log_inv]

end AddGroup
end WithZero

namespace MonoidWithZeroHom

<<<<<<< HEAD
variable {G₀' : Type*} [GroupWithZero G₀']

/-- The `MonoidWithZeroHom` from the units endowed with a zero, to the original group with zero. -/
=======
variable {G₀ : Type*} [GroupWithZero G₀]

/-- The map `withZeroUnitsEquiv` as a `MonoidWithZeroHom`. -/
>>>>>>> 6a425c2e
def withZeroUnitsHom [DecidablePred (fun a : G₀' ↦ a = 0)] :
    WithZero G₀'ˣ →*₀ G₀' where
  __ := WithZero.withZeroUnitsEquiv
  map_zero' := rfl
  map_one' := rfl

<<<<<<< HEAD
lemma withZeroUnitsHom_inj [DecidablePred (fun a : G₀' ↦ a = 0)] :
    Injective (withZeroUnitsHom (G₀' := G₀')) := MulEquiv.injective WithZero.withZeroUnitsEquiv

protected lemma map_eq_zero_iff {G₀ : Type*} [MulZeroOneClass G₀] [Nontrivial G₀]
    {f : G₀' →*₀ G₀} {x : G₀'} :
=======
lemma withZeroUnitsHom_injective [DecidablePred (fun a : G₀' ↦ a = 0)] :
    Injective (withZeroUnitsHom (G₀' := G₀')) := WithZero.withZeroUnitsEquiv.injective

protected lemma map_eq_zero_iff {M₀ : Type*} [MulZeroOneClass M₀] [Nontrivial M₀]
    {f : G₀' →*₀ M₀} {x : G₀'} :
>>>>>>> 6a425c2e
    f x = 0 ↔ x = 0 := by
  refine ⟨?_, by simp +contextual⟩
  contrapose!
  intro hx H
  lift x to G₀'ˣ using isUnit_iff_ne_zero.mpr hx
<<<<<<< HEAD
  apply one_ne_zero (α := G₀)
=======
  apply one_ne_zero (α := M₀)
>>>>>>> 6a425c2e
  rw [← map_one f, ← Units.mul_inv x, map_mul, H, zero_mul]

variable {M₀ N₀}

@[simp]
lemma one_apply_val_unit {M₀ N₀ : Type*} [MonoidWithZero M₀] [MulZeroOneClass N₀]
    [DecidablePred fun x : M₀ ↦ x = 0] [Nontrivial M₀] [NoZeroDivisors M₀] (x : M₀ˣ) :
    (1 : M₀ →*₀ N₀) x = (1 : N₀) :=
  one_apply_of_ne_zero x.ne_zero

/-- The trivial group-with-zero hom is absorbing for composition. -/
@[simp]
lemma apply_one_apply_eq {M₀ N₀ G₀ : Type*} [MulZeroOneClass M₀] [Nontrivial M₀] [NoZeroDivisors M₀]
    [MulZeroOneClass N₀] [MulZeroOneClass G₀] [DecidablePred fun x : M₀ ↦ x = 0]
    (f : N₀ →*₀ G₀) (x : M₀) :
    f ((1 : M₀ →*₀ N₀) x) = (1 : M₀ →*₀ G₀) x := by
  rcases eq_or_ne x 0 with rfl | hx
  · simp
  · rw [one_apply_of_ne_zero hx, one_apply_of_ne_zero hx, map_one]

/-- The trivial group-with-zero hom is absorbing for composition. -/
@[simp]
lemma comp_one {M₀ N₀ G₀ : Type*} [MulZeroOneClass M₀] [Nontrivial M₀] [NoZeroDivisors M₀]
    [MulZeroOneClass N₀] [MulZeroOneClass G₀] [DecidablePred fun x : M₀ ↦ x = 0]
    (f : N₀ →*₀ G₀) :
    f.comp (1 : M₀ →*₀ N₀) = (1 : M₀ →*₀ G₀) :=
  ext <| apply_one_apply_eq _

end MonoidWithZeroHom<|MERGE_RESOLUTION|>--- conflicted
+++ resolved
@@ -407,44 +407,26 @@
 
 namespace MonoidWithZeroHom
 
-<<<<<<< HEAD
-variable {G₀' : Type*} [GroupWithZero G₀']
-
-/-- The `MonoidWithZeroHom` from the units endowed with a zero, to the original group with zero. -/
-=======
 variable {G₀ : Type*} [GroupWithZero G₀]
 
 /-- The map `withZeroUnitsEquiv` as a `MonoidWithZeroHom`. -/
->>>>>>> 6a425c2e
 def withZeroUnitsHom [DecidablePred (fun a : G₀' ↦ a = 0)] :
     WithZero G₀'ˣ →*₀ G₀' where
   __ := WithZero.withZeroUnitsEquiv
   map_zero' := rfl
   map_one' := rfl
 
-<<<<<<< HEAD
-lemma withZeroUnitsHom_inj [DecidablePred (fun a : G₀' ↦ a = 0)] :
-    Injective (withZeroUnitsHom (G₀' := G₀')) := MulEquiv.injective WithZero.withZeroUnitsEquiv
-
-protected lemma map_eq_zero_iff {G₀ : Type*} [MulZeroOneClass G₀] [Nontrivial G₀]
-    {f : G₀' →*₀ G₀} {x : G₀'} :
-=======
 lemma withZeroUnitsHom_injective [DecidablePred (fun a : G₀' ↦ a = 0)] :
     Injective (withZeroUnitsHom (G₀' := G₀')) := WithZero.withZeroUnitsEquiv.injective
 
 protected lemma map_eq_zero_iff {M₀ : Type*} [MulZeroOneClass M₀] [Nontrivial M₀]
     {f : G₀' →*₀ M₀} {x : G₀'} :
->>>>>>> 6a425c2e
     f x = 0 ↔ x = 0 := by
   refine ⟨?_, by simp +contextual⟩
   contrapose!
   intro hx H
   lift x to G₀'ˣ using isUnit_iff_ne_zero.mpr hx
-<<<<<<< HEAD
-  apply one_ne_zero (α := G₀)
-=======
   apply one_ne_zero (α := M₀)
->>>>>>> 6a425c2e
   rw [← map_one f, ← Units.mul_inv x, map_mul, H, zero_mul]
 
 variable {M₀ N₀}
