--- conflicted
+++ resolved
@@ -442,11 +442,7 @@
 
 namespace MonoidWithZeroHom
 
-<<<<<<< HEAD
-protected lemma map_eq_zero_iff {G₀ : Type*} [GroupWithZero G₀] {M₀ : Type*} [MulZeroOneClass M₀]
-=======
 protected lemma map_eq_zero_iff {G₀ M₀ : Type*} [GroupWithZero G₀] [MulZeroOneClass M₀]
->>>>>>> aad26963
     [Nontrivial M₀] {f : G₀ →*₀ M₀} {x : G₀} : f x = 0 ↔ x = 0 := by
   refine ⟨?_, by simp +contextual⟩
   contrapose!
