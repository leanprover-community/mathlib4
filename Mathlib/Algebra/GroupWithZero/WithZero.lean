/-
Copyright (c) 2018 Mario Carneiro. All rights reserved.
Released under Apache 2.0 license as described in the file LICENSE.
Authors: Mario Carneiro, Johan Commelin
-/
import Mathlib.Algebra.Group.TypeTags.Basic
import Mathlib.Algebra.Group.WithOne.Defs
import Mathlib.Algebra.GroupWithZero.Equiv
import Mathlib.Algebra.GroupWithZero.Units.Basic
import Mathlib.Data.Nat.Cast.Defs
import Mathlib.Data.Option.Basic
import Mathlib.Data.Option.NAry

/-!
# Adjoining a zero to a group

This file proves that one can adjoin a new zero element to a group and get a group with zero.

In valuation theory, valuations have codomain `{0} ∪ {c ^ n | n : ℤ}` for some `c > 1`, which we can
formalise as `ℤᵐ⁰ := WithZero (Multiplicative ℤ)`. It is important to be able to talk about the maps
`n ↦ c ^ n` and `c ^ n ↦ n`. We define these as `exp : ℤ → ℤᵐ⁰` and `log : ℤᵐ⁰ → ℤ` with junk value
`log 0 = 0`. Junkless versions are defined as `expEquiv : ℤ ≃ ℤᵐ⁰ˣ` and `logEquiv : ℤᵐ⁰ˣ ≃ ℤ`.

## Notation

In scope `WithZero`:
* `Mᵐ⁰` for `WithZero (Multiplicative M)`

## Main definitions

* `WithZero.map'`: the `MonoidWithZero` homomorphism `WithZero α →* WithZero β` induced by
  a monoid homomorphism `f : α →* β`.
* `WithZero.exp`: The "exponential map" `M → Mᵐ⁰`
* `WithZero.exp`: The "logarithm" `Mᵐ⁰ → M`
-/

open Function

assert_not_exists DenselyOrdered Ring

namespace WithZero
variable {α β γ : Type*}

section One
variable [One α]

instance one : One (WithZero α) where
  __ := ‹One α›

@[simp, norm_cast] lemma coe_one : ((1 : α) : WithZero α) = 1 := rfl

@[simp]
lemma recZeroCoe_one {M N : Type*} [One M] (f : M → N) (z : N) :
    recZeroCoe z f 1 = f 1 :=
  rfl

end One

section Mul
variable [Mul α]

instance instMulZeroClass : MulZeroClass (WithZero α) where
  mul := Option.map₂ (· * ·)
  zero_mul := Option.map₂_none_left (· * ·)
  mul_zero := Option.map₂_none_right (· * ·)

@[simp, norm_cast] lemma coe_mul (a b : α) : (↑(a * b) : WithZero α) = a * b := rfl

lemma unzero_mul {x y : WithZero α} (hxy : x * y ≠ 0) :
    unzero hxy = unzero (left_ne_zero_of_mul hxy) * unzero (right_ne_zero_of_mul hxy) := by
  simp only [← coe_inj, coe_mul, coe_unzero]

instance instNoZeroDivisors : NoZeroDivisors (WithZero α) := ⟨Option.map₂_eq_none_iff.1⟩

end Mul

instance instSemigroupWithZero [Semigroup α] : SemigroupWithZero (WithZero α) where
  mul_assoc _ _ _ := Option.map₂_assoc mul_assoc

instance instCommSemigroup [CommSemigroup α] : CommSemigroup (WithZero α) where
  mul_comm _ _ := Option.map₂_comm mul_comm

section MulOneClass
variable [MulOneClass α]

instance instMulZeroOneClass [MulOneClass α] : MulZeroOneClass (WithZero α) where
  one_mul := Option.map₂_left_identity one_mul
  mul_one := Option.map₂_right_identity mul_one

/-- Coercion as a monoid hom. -/
@[simps apply]
def coeMonoidHom : α →* WithZero α where
  toFun        := (↑)
  map_one'     := rfl
  map_mul' _ _ := rfl

section lift
variable [MulZeroOneClass β]

-- See note [partially-applied ext lemmas]
@[ext high]
theorem monoidWithZeroHom_ext ⦃f g : WithZero α →*₀ β⦄
    (h : f.toMonoidHom.comp coeMonoidHom = g.toMonoidHom.comp coeMonoidHom) :
    f = g :=
  DFunLike.ext _ _ fun
    | 0 => (map_zero f).trans (map_zero g).symm
    | (g : α) => DFunLike.congr_fun h g

/-- The (multiplicative) universal property of `WithZero`. -/
@[simps! symm_apply_apply]
nonrec def lift' : (α →* β) ≃ (WithZero α →*₀ β) where
  toFun f :=
    { toFun := recZeroCoe 0 f
      map_zero' := rfl
      map_one' := by simp
      map_mul' := fun
        | 0, _ => (zero_mul _).symm
        | (_ : α), 0 => (mul_zero _).symm
        | (_ : α), (_ : α) => map_mul f _ _ }
  invFun F := F.toMonoidHom.comp coeMonoidHom

lemma lift'_zero (f : α →* β) : lift' f (0 : WithZero α) = 0 := rfl

@[simp] lemma lift'_coe (f : α →* β) (x : α) : lift' f (x : WithZero α) = f x := rfl

lemma lift'_unique (f : WithZero α →*₀ β) : f = lift' (f.toMonoidHom.comp coeMonoidHom) :=
  (lift'.apply_symm_apply f).symm

lemma lift'_surjective {f : α →* β} (hf : Surjective f) :
    Surjective (lift' f) := by
  intro b
  obtain ⟨a, rfl⟩ := hf b
  exact ⟨a, by simp⟩

end lift

variable [MulOneClass β] [MulOneClass γ]

/-- The `MonoidWithZero` homomorphism `WithZero α →* WithZero β` induced by a monoid homomorphism
  `f : α →* β`. -/
def map' (f : α →* β) : WithZero α →*₀ WithZero β := lift' (coeMonoidHom.comp f)

lemma map'_zero (f : α →* β) : map' f 0 = 0 := rfl

@[simp] lemma map'_coe (f : α →* β) (x : α) : map' f (x : WithZero α) = f x := rfl

@[simp]
lemma map'_id : map' (MonoidHom.id β) = MonoidHom.id (WithZero β) := by
  ext x; induction x <;> rfl

lemma map'_map' (f : α →* β) (g : β →* γ) (x) : map' g (map' f x) = map' (g.comp f) x := by
  induction x <;> rfl

@[simp]
lemma map'_comp (f : α →* β) (g : β →* γ) : map' (g.comp f) = (map' g).comp (map' f) :=
  MonoidWithZeroHom.ext fun x => (map'_map' f g x).symm

lemma map'_injective_iff {f : α →* β} : Injective (map' f) ↔ Injective f := by
  simp [Injective, WithZero.forall]

alias ⟨_, map'_injective⟩ := map'_injective_iff

lemma map'_surjective_iff {f : α →* β} : Surjective (map' f) ↔ Surjective f := by
  simp only [Surjective, «forall»]
  refine ⟨fun h b ↦ ?_, fun h ↦ ⟨⟨0, by simp⟩, fun b ↦ ?_⟩⟩
  · obtain ⟨a, hab⟩ := h.2 b
    induction a using WithZero.recZeroCoe <;>
    simp at hab
    grind
  · obtain ⟨a, ha⟩ := h b
    use a
    simp [ha]

alias ⟨_, map'_surjective⟩ := map'_surjective_iff

end MulOneClass

section Pow
variable [One α] [Pow α ℕ]

instance pow : Pow (WithZero α) ℕ where
  pow
    | none, 0 => 1
    | none, _ + 1 => 0
    | some x, n => ↑(x ^ n)

@[simp, norm_cast] lemma coe_pow (a : α) (n : ℕ) : (↑(a ^ n) : WithZero α) = a ^ n := rfl

end Pow

instance instMonoidWithZero [Monoid α] : MonoidWithZero (WithZero α) where
  npow n a := a ^ n
  npow_zero
    | 0 => rfl
    | some _ => congr_arg some (pow_zero _)
  npow_succ
    | n, 0 => by simp only [mul_zero]; rfl
    | n, some _ => congr_arg some <| pow_succ _ _

instance instCommMonoidWithZero [CommMonoid α] : CommMonoidWithZero (WithZero α) :=
  { WithZero.instMonoidWithZero, WithZero.instCommSemigroup with }

section Inv
variable [Inv α]

/-- Extend the inverse operation on `α` to `WithZero α` by sending `0` to `0`. -/
instance inv : Inv (WithZero α) where inv a := Option.map (·⁻¹) a

@[simp, norm_cast] lemma coe_inv (a : α) : ((a⁻¹ : α) : WithZero α) = (↑a)⁻¹ := rfl

@[simp] protected lemma inv_zero : (0 : WithZero α)⁻¹ = 0 := rfl

end Inv

instance invOneClass [InvOneClass α] : InvOneClass (WithZero α) where
  inv_one := show ((1⁻¹ : α) : WithZero α) = 1 by simp

section Div
variable [Div α]

instance div : Div (WithZero α) where div := Option.map₂ (· / ·)

@[norm_cast] lemma coe_div (a b : α) : ↑(a / b : α) = (a / b : WithZero α) := rfl

end Div

section ZPow
variable [One α] [Pow α ℤ]

instance : Pow (WithZero α) ℤ where
  pow
    | none, Int.ofNat 0 => 1
    | none, Int.ofNat (Nat.succ _) => 0
    | none, Int.negSucc _ => 0
    | some x, n => ↑(x ^ n)

@[simp, norm_cast] lemma coe_zpow (a : α) (n : ℤ) : ↑(a ^ n) = (↑a : WithZero α) ^ n := rfl

end ZPow

instance instDivInvMonoid [DivInvMonoid α] : DivInvMonoid (WithZero α) where
  div_eq_mul_inv
    | none, _ => rfl
    | some _, none => rfl
    | some a, some b => congr_arg some (div_eq_mul_inv a b)
  zpow n a := a ^ n
  zpow_zero'
    | none => rfl
    | some _ => congr_arg some (zpow_zero _)
  zpow_succ'
    | n, none => by change 0 ^ _ = 0 ^ _ * 0; simp only [mul_zero]; rfl
    | n, some _ => congr_arg some (DivInvMonoid.zpow_succ' _ _)
  zpow_neg'
    | n, none => rfl
    | n, some _ => congr_arg some (DivInvMonoid.zpow_neg' _ _)

instance instDivInvOneMonoid [DivInvOneMonoid α] : DivInvOneMonoid (WithZero α) where

instance instInvolutiveInv [InvolutiveInv α] : InvolutiveInv (WithZero α) where
  inv_inv a := (Option.map_map _ _ _).trans <| by simp

instance instDivisionMonoid [DivisionMonoid α] : DivisionMonoid (WithZero α) where
  mul_inv_rev
    | none, none => rfl
    | none, some _ => rfl
    | some _, none => rfl
    | some _, some _ => congr_arg some (mul_inv_rev _ _)
  inv_eq_of_mul
    | none, none, _ => rfl
    | some _, some _, h =>
      congr_arg some <| inv_eq_of_mul_eq_one_right <| Option.some_injective _ h

instance instDivisionCommMonoid [DivisionCommMonoid α] : DivisionCommMonoid (WithZero α) where

section Group
variable [Group α]

/-- If `α` is a group then `WithZero α` is a group with zero. -/
instance instGroupWithZero : GroupWithZero (WithZero α) where
  inv_zero := WithZero.inv_zero
  mul_inv_cancel a ha := by
    lift a to α using ha
    norm_cast
    apply mul_inv_cancel

/-- Any group is isomorphic to the units of itself adjoined with `0`. -/
@[simps]
def unitsWithZeroEquiv : (WithZero α)ˣ ≃* α where
  toFun a := unzero a.ne_zero
  invFun a := Units.mk0 a coe_ne_zero
  left_inv _ := Units.ext <| by simp only [coe_unzero, Units.mk0_val]
  map_mul' _ _ := coe_inj.mp <| by simp only [Units.val_mul, coe_unzero, coe_mul]

instance [Nontrivial α] : Nontrivial (WithZero α)ˣ :=
  unitsWithZeroEquiv.toEquiv.surjective.nontrivial

theorem coe_unitsWithZeroEquiv_eq_units_val (γ : (WithZero α)ˣ) :
    ↑(unitsWithZeroEquiv γ) = γ.val := by
  simp only [WithZero.unitsWithZeroEquiv, MulEquiv.coe_mk, Equiv.coe_fn_mk, WithZero.coe_unzero]

/-- Any group with zero is isomorphic to adjoining `0` to the units of itself. -/
@[simps]
def withZeroUnitsEquiv {G : Type*} [GroupWithZero G]
    [DecidablePred (fun a : G ↦ a = 0)] :
    WithZero Gˣ ≃* G where
  toFun := WithZero.recZeroCoe 0 Units.val
  invFun a := if h : a = 0 then 0 else (Units.mk0 a h : Gˣ)
  left_inv := (by induction · <;> simp)
  right_inv _ := by simp only; split <;> simp_all
  map_mul' := (by induction · <;> induction · <;> simp [← WithZero.coe_mul])

lemma withZeroUnitsEquiv_symm_apply_coe {G : Type*} [GroupWithZero G]
    [DecidablePred (fun a : G ↦ a = 0)] (a : Gˣ) :
    WithZero.withZeroUnitsEquiv.symm (a : G) = a := by
  simp

/-- A version of `Equiv.optionCongr` for `WithZero`. -/
@[simps!]
def _root_.MulEquiv.withZero [Group β] :
    (α ≃* β) ≃ (WithZero α ≃* WithZero β) where
  toFun e := ⟨⟨map' e, map' e.symm, (by induction · <;> simp), (by induction · <;> simp)⟩,
    (by induction · <;> induction · <;> simp)⟩
  invFun e := ⟨⟨
    fun x ↦ unzero (x := e x) (by simp [ne_eq, ← e.eq_symm_apply]),
    fun x ↦ unzero (x := e.symm x) (by simp [e.symm_apply_eq]),
    by intro; simp, by intro; simp⟩,
    by intro; simp [← coe_inj]⟩
  left_inv _ := by ext; simp
  right_inv _ := by ext x; cases x <;> simp

/-- The inverse of `MulEquiv.withZero`. -/
abbrev _root_.MulEquiv.unzero [Group β] (e : WithZero α ≃* WithZero β) :
    α ≃* β :=
  _root_.MulEquiv.withZero.symm e

end Group

instance instCommGroupWithZero [CommGroup α] : CommGroupWithZero (WithZero α) where

instance instAddMonoidWithOne [AddMonoidWithOne α] : AddMonoidWithOne (WithZero α) where
  natCast n := if n = 0 then 0 else (n : α)
  natCast_zero := rfl
  natCast_succ n := by cases n <;> simp

/-! ### Exponential and logarithm -/

variable {M G : Type*}

/-- `Mᵐ⁰` is notation for `WithZero (Multiplicative M)`.

This naturally shows up as the codomain of valuations in valuation theory. -/
scoped notation:1024 M:1024 "ᵐ⁰" => WithZero <| Multiplicative M

section AddMonoid

/-- The exponential map as a function `M → Mᵐ⁰`. -/
def exp (a : M) : Mᵐ⁰ := coe <| .ofAdd a

@[simp] lemma exp_ne_zero {a : M} : exp a ≠ 0 := by simp [exp]

lemma exp_injective : Injective (exp : M → Mᵐ⁰) :=
  Multiplicative.ofAdd.injective.comp WithZero.coe_injective

@[simp] lemma exp_inj {x y : M} : exp x = exp y ↔ x = y := exp_injective.eq_iff

variable [AddMonoid M]

/-- The logarithm as a function `Mᵐ⁰ → M` with junk value `log 0 = 0`. -/
def log (x : Mᵐ⁰) : M := x.recZeroCoe 0 Multiplicative.toAdd

@[simp] lemma log_exp (a : M) : log (exp a) = a := rfl
@[simp] lemma exp_log {x : Mᵐ⁰} (hx : x ≠ 0) : exp (log x) = x := by
  lift x to Multiplicative M using hx; rfl

@[simp] lemma log_zero : log 0 = (0 : M) := rfl

@[simp] lemma exp_zero : exp (0 : M) = 1 := rfl
@[simp] lemma exp_eq_one {x : M} : exp x = 1 ↔ x = 0 := by
  rw [← exp_zero, exp_inj]

@[simp] lemma log_one : log 1 = (0 : M) := rfl

@[simp] lemma exp_add (a b : M) : exp (a + b) = exp a * exp b := rfl

@[simp]
lemma log_mul {x y : Mᵐ⁰} (hx : x ≠ 0) (hy : y ≠ 0) : log (x * y) = log x + log y := by
  lift x to Multiplicative M using hx; lift y to Multiplicative M using hy; rfl

@[simp← ] lemma exp_nsmul (n : ℕ) (a : M) : exp (n • a) = exp a ^ n := rfl

@[simp]
lemma log_pow : ∀ (x : Mᵐ⁰) (n : ℕ), log (x ^ n) = n • log x
  | 0, 0 => by simp
  | 0, n + 1 => by simp
  | (x : Multiplicative M), n => rfl

end AddMonoid

section AddGroup
variable [AddGroup G]

/-- The exponential map as an equivalence between `G` and `(Gᵐ⁰)ˣ`. -/
def expEquiv : G ≃ (Gᵐ⁰)ˣ := Multiplicative.ofAdd.trans unitsWithZeroEquiv.symm.toEquiv

/-- The logarithm as an equivalence between `(Gᵐ⁰)ˣ` and `G`. -/
def logEquiv : (Gᵐ⁰)ˣ ≃ G := unitsWithZeroEquiv.toEquiv.trans Multiplicative.toAdd

@[simp] lemma logEquiv_symm : (logEquiv (G := G)).symm = expEquiv := rfl
@[simp] lemma expEquiv_symm : (expEquiv (G := G)).symm = logEquiv := rfl

@[simp] lemma coe_expEquiv_apply (a : G) : expEquiv a = exp a := rfl

@[simp] lemma logEquiv_apply (x : (Gᵐ⁰)ˣ) : logEquiv x = log x := by
  obtain ⟨_ | a, _ | b, hab, hba⟩ := x
  · cases hab
  · cases hab
  · cases hab
  · rfl

lemma logEquiv_unitsMk0 (x : Gᵐ⁰) (hx) : logEquiv (.mk0 x hx) = log x := logEquiv_apply _

@[simp] lemma exp_sub (a b : G) : exp (a - b) = exp a / exp b  := rfl

@[simp]
lemma log_div {x y : Gᵐ⁰} (hx : x ≠ 0) (hy : y ≠ 0) : log (x / y) = log x - log y := by
  lift x to Multiplicative G using hx; lift y to Multiplicative G using hy; rfl

@[simp] lemma exp_neg (a : G) : exp (-a) = (exp a)⁻¹  := rfl

@[simp]
lemma log_inv : ∀ x : Gᵐ⁰, log x⁻¹ = -log x
  | 0 => by simp
  | (x : Multiplicative G) => rfl

@[simp← ] lemma exp_zsmul (n : ℤ) (a : G) : exp (n • a) = exp a ^ n := rfl

@[simp]
lemma log_zpow (x : Gᵐ⁰) (n : ℤ) : log (x ^ n) = n • log x := by cases n <;> simp [log_pow, log_inv]

end AddGroup
end WithZero

namespace MonoidWithZeroHom

<<<<<<< HEAD
variable {G₀ : Type*} [GroupWithZero G₀]

protected lemma map_eq_zero_iff {M₀ : Type*} [MulZeroOneClass M₀] [Nontrivial M₀]
    {f : G₀ →*₀ M₀} {x : G₀} :
    f x = 0 ↔ x = 0 := by
=======
protected lemma map_eq_zero_iff {G₀ : Type*} [GroupWithZero G₀] {M₀ : Type*} [MulZeroOneClass M₀]
    [Nontrivial M₀] {f : G₀ →*₀ M₀} {x : G₀} : f x = 0 ↔ x = 0 := by
>>>>>>> 8b55ec40
  refine ⟨?_, by simp +contextual⟩
  contrapose!
  intro hx H
  lift x to G₀ˣ using isUnit_iff_ne_zero.mpr hx
  apply one_ne_zero (α := M₀)
  rw [← map_one f, ← Units.mul_inv x, map_mul, H, zero_mul]

variable {M₀ N₀}

@[simp]
lemma one_apply_val_unit {M₀ N₀ : Type*} [MonoidWithZero M₀] [MulZeroOneClass N₀]
    [DecidablePred fun x : M₀ ↦ x = 0] [Nontrivial M₀] [NoZeroDivisors M₀] (x : M₀ˣ) :
    (1 : M₀ →*₀ N₀) x = (1 : N₀) :=
  one_apply_of_ne_zero x.ne_zero

/-- The trivial group-with-zero hom is absorbing for composition. -/
@[simp]
lemma apply_one_apply_eq {M₀ N₀ G₀ : Type*} [MulZeroOneClass M₀] [Nontrivial M₀] [NoZeroDivisors M₀]
    [MulZeroOneClass N₀] [MulZeroOneClass G₀] [DecidablePred fun x : M₀ ↦ x = 0]
    (f : N₀ →*₀ G₀) (x : M₀) :
    f ((1 : M₀ →*₀ N₀) x) = (1 : M₀ →*₀ G₀) x := by
  rcases eq_or_ne x 0 with rfl | hx
  · simp
  · rw [one_apply_of_ne_zero hx, one_apply_of_ne_zero hx, map_one]

/-- The trivial group-with-zero hom is absorbing for composition. -/
@[simp]
lemma comp_one {M₀ N₀ G₀ : Type*} [MulZeroOneClass M₀] [Nontrivial M₀] [NoZeroDivisors M₀]
    [MulZeroOneClass N₀] [MulZeroOneClass G₀] [DecidablePred fun x : M₀ ↦ x = 0]
    (f : N₀ →*₀ G₀) :
    f.comp (1 : M₀ →*₀ N₀) = (1 : M₀ →*₀ G₀) :=
  ext <| apply_one_apply_eq _

end MonoidWithZeroHom<|MERGE_RESOLUTION|>--- conflicted
+++ resolved
@@ -442,16 +442,8 @@
 
 namespace MonoidWithZeroHom
 
-<<<<<<< HEAD
-variable {G₀ : Type*} [GroupWithZero G₀]
-
-protected lemma map_eq_zero_iff {M₀ : Type*} [MulZeroOneClass M₀] [Nontrivial M₀]
-    {f : G₀ →*₀ M₀} {x : G₀} :
-    f x = 0 ↔ x = 0 := by
-=======
 protected lemma map_eq_zero_iff {G₀ : Type*} [GroupWithZero G₀] {M₀ : Type*} [MulZeroOneClass M₀]
     [Nontrivial M₀] {f : G₀ →*₀ M₀} {x : G₀} : f x = 0 ↔ x = 0 := by
->>>>>>> 8b55ec40
   refine ⟨?_, by simp +contextual⟩
   contrapose!
   intro hx H
