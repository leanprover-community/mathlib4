/-
Copyright (c) 2020 Johan Commelin. All rights reserved.
Released under Apache 2.0 license as described in the file LICENSE.
Authors: Johan Commelin
-/
import Mathlib.Algebra.Group.Units.Basic
import Mathlib.Algebra.GroupWithZero.Basic
import Mathlib.Data.Int.Basic
import Mathlib.Lean.Meta.CongrTheorems
import Mathlib.Tactic.Contrapose
import Mathlib.Tactic.Spread

/-!
# Lemmas about units in a `MonoidWithZero` or a `GroupWithZero`.

We also define `Ring.inverse`, a globally defined function on any ring
(in fact any `MonoidWithZero`), which inverts units and sends non-units to zero.
-/

assert_not_exists DenselyOrdered Equiv Subtype.restrict Multiplicative Ring

variable {α M₀ G₀ : Type*}
variable [MonoidWithZero M₀]

namespace Units

/-- An element of the unit group of a nonzero monoid with zero represented as an element
of the monoid is nonzero. -/
@[simp]
theorem ne_zero [Nontrivial M₀] (u : M₀ˣ) : (u : M₀) ≠ 0 :=
  left_ne_zero_of_mul_eq_one u.mul_inv

-- We can't use `mul_eq_zero` + `Units.ne_zero` in the next two lemmas because we don't assume
-- `Nonzero M₀`.
@[simp]
theorem mul_left_eq_zero (u : M₀ˣ) {a : M₀} : a * u = 0 ↔ a = 0 :=
  ⟨fun h => by simpa using mul_eq_zero_of_left h ↑u⁻¹, fun h => mul_eq_zero_of_left h u⟩

@[simp]
theorem mul_right_eq_zero (u : M₀ˣ) {a : M₀} : ↑u * a = 0 ↔ a = 0 :=
  ⟨fun h => by simpa using mul_eq_zero_of_right (↑u⁻¹) h, mul_eq_zero_of_right (u : M₀)⟩

end Units

namespace IsUnit

theorem ne_zero [Nontrivial M₀] {a : M₀} (ha : IsUnit a) : a ≠ 0 :=
  let ⟨u, hu⟩ := ha
  hu ▸ u.ne_zero

theorem mul_right_eq_zero {a b : M₀} (ha : IsUnit a) : a * b = 0 ↔ b = 0 :=
  let ⟨u, hu⟩ := ha
  hu ▸ u.mul_right_eq_zero

theorem mul_left_eq_zero {a b : M₀} (hb : IsUnit b) : a * b = 0 ↔ a = 0 :=
  let ⟨u, hu⟩ := hb
  hu ▸ u.mul_left_eq_zero

end IsUnit

@[simp, grind =]
theorem isUnit_zero_iff : IsUnit (0 : M₀) ↔ (0 : M₀) = 1 :=
  ⟨fun ⟨⟨_, a, (a0 : 0 * a = 1), _⟩, rfl⟩ => by rwa [zero_mul] at a0, fun h =>
    @isUnit_of_subsingleton _ _ (subsingleton_of_zero_eq_one h) 0⟩

theorem not_isUnit_zero [Nontrivial M₀] : ¬IsUnit (0 : M₀) :=
  mt isUnit_zero_iff.1 zero_ne_one

namespace Ring

open Classical in
/-- Introduce a function `inverse` on a monoid with zero `M₀`, which sends `x` to `x⁻¹` if `x` is
invertible and to `0` otherwise.  This definition is somewhat ad hoc, but one needs a fully (rather
than partially) defined inverse function for some purposes, including for calculus.

Note that while this is in the `Ring` namespace for brevity, it requires the weaker assumption
`MonoidWithZero M₀` instead of `Ring M₀`. -/
noncomputable def inverse : M₀ → M₀ := fun x => if h : IsUnit x then ((h.unit⁻¹ : M₀ˣ) : M₀) else 0

/-- By definition, if `x` is invertible then `inverse x = x⁻¹`. -/
<<<<<<< HEAD
@[simp, grind =]
=======
>>>>>>> d1e01e28
theorem inverse_unit (u : M₀ˣ) : inverse (u : M₀) = (u⁻¹ : M₀ˣ) := by
  rw [inverse, dif_pos u.isUnit, IsUnit.unit_of_val_units]

@[grind =]
theorem inverse_of_isUnit {x : M₀} (h : IsUnit x) : inverse x = ((h.unit⁻¹ : M₀ˣ) : M₀) := dif_pos h

/-- By definition, if `x` is not invertible then `inverse x = 0`. -/
@[simp]
theorem inverse_non_unit (x : M₀) (h : ¬IsUnit x) : inverse x = 0 :=
  dif_neg h

theorem mul_inverse_cancel (x : M₀) (h : IsUnit x) : x * inverse x = 1 := by
  rcases h with ⟨u, rfl⟩
  rw [inverse_unit, Units.mul_inv]

theorem inverse_mul_cancel (x : M₀) (h : IsUnit x) : inverse x * x = 1 := by
  rcases h with ⟨u, rfl⟩
  rw [inverse_unit, Units.inv_mul]

grind_pattern mul_inverse_cancel => inverse x
grind_pattern inverse_mul_cancel => inverse x

theorem mul_inverse_cancel_right (x y : M₀) (h : IsUnit x) : y * x * inverse x = y := by
  rw [mul_assoc, mul_inverse_cancel x h, mul_one]

theorem inverse_mul_cancel_right (x y : M₀) (h : IsUnit x) : y * inverse x * x = y := by
  rw [mul_assoc, inverse_mul_cancel x h, mul_one]

theorem mul_inverse_cancel_left (x y : M₀) (h : IsUnit x) : x * (inverse x * y) = y := by
  rw [← mul_assoc, mul_inverse_cancel x h, one_mul]

theorem inverse_mul_cancel_left (x y : M₀) (h : IsUnit x) : inverse x * (x * y) = y := by
  rw [← mul_assoc, inverse_mul_cancel x h, one_mul]

theorem inverse_mul_eq_iff_eq_mul (x y z : M₀) (h : IsUnit x) : inverse x * y = z ↔ y = x * z :=
  ⟨fun h1 => by rw [← h1, mul_inverse_cancel_left _ _ h],
  fun h1 => by rw [h1, inverse_mul_cancel_left _ _ h]⟩

theorem eq_mul_inverse_iff_mul_eq (x y z : M₀) (h : IsUnit z) : x = y * inverse z ↔ x * z = y :=
  ⟨fun h1 => by rw [h1, inverse_mul_cancel_right _ _ h],
  fun h1 => by rw [← h1, mul_inverse_cancel_right _ _ h]⟩

variable (M₀)

@[simp, grind =]
theorem inverse_one : inverse (1 : M₀) = 1 :=
  inverse_unit 1

@[simp, grind =]
theorem inverse_zero : inverse (0 : M₀) = 0 := by
  nontriviality
  exact inverse_non_unit _ not_isUnit_zero

variable {M₀}

end Ring

theorem IsUnit.ringInverse {a : M₀} : IsUnit a → IsUnit (Ring.inverse a)
  | ⟨u, hu⟩ => hu ▸ ⟨u⁻¹, (Ring.inverse_unit u).symm⟩

@[deprecated (since := "2025-04-22")] alias IsUnit.ring_inverse := IsUnit.ringInverse
@[deprecated (since := "2025-04-22")] protected alias Ring.IsUnit.ringInverse := IsUnit.ringInverse

@[simp, grind =]
theorem isUnit_ringInverse {a : M₀} : IsUnit (Ring.inverse a) ↔ IsUnit a :=
  ⟨fun h => by
    cases subsingleton_or_nontrivial M₀
    · convert h
    · contrapose h
      rw [Ring.inverse_non_unit _ h]
      exact not_isUnit_zero
      ,
    IsUnit.ringInverse⟩

@[deprecated (since := "2025-04-22")] alias isUnit_ring_inverse := isUnit_ringInverse

namespace Units

variable [GroupWithZero G₀]

/-- Embed a non-zero element of a `GroupWithZero` into the unit group.
  By combining this function with the operations on units,
  or the `/ₚ` operation, it is possible to write a division
  as a partial function with three arguments. -/
def mk0 (a : G₀) (ha : a ≠ 0) : G₀ˣ :=
  ⟨a, a⁻¹, mul_inv_cancel₀ ha, inv_mul_cancel₀ ha⟩

@[simp]
theorem mk0_one (h := one_ne_zero) : mk0 (1 : G₀) h = 1 := by
  ext
  rfl

@[simp]
theorem val_mk0 {a : G₀} (h : a ≠ 0) : (mk0 a h : G₀) = a :=
  rfl

@[simp]
theorem mk0_val (u : G₀ˣ) (h : (u : G₀) ≠ 0) : mk0 (u : G₀) h = u :=
  Units.ext rfl

theorem mul_inv' (u : G₀ˣ) : u * (u : G₀)⁻¹ = 1 :=
  mul_inv_cancel₀ u.ne_zero

theorem inv_mul' (u : G₀ˣ) : (u⁻¹ : G₀) * u = 1 :=
  inv_mul_cancel₀ u.ne_zero

@[simp]
theorem mk0_inj {a b : G₀} (ha : a ≠ 0) (hb : b ≠ 0) : Units.mk0 a ha = Units.mk0 b hb ↔ a = b :=
  ⟨fun h => by injection h, fun h => Units.ext h⟩

/-- In a group with zero, an existential over a unit can be rewritten in terms of `Units.mk0`. -/
theorem exists0 {p : G₀ˣ → Prop} : (∃ g : G₀ˣ, p g) ↔ ∃ (g : G₀) (hg : g ≠ 0), p (Units.mk0 g hg) :=
  ⟨fun ⟨g, pg⟩ => ⟨g, g.ne_zero, (g.mk0_val g.ne_zero).symm ▸ pg⟩,
  fun ⟨g, hg, pg⟩ => ⟨Units.mk0 g hg, pg⟩⟩

/-- An alternative version of `Units.exists0`. This one is useful if Lean cannot
figure out `p` when using `Units.exists0` from right to left. -/
theorem exists0' {p : ∀ g : G₀, g ≠ 0 → Prop} :
    (∃ (g : G₀) (hg : g ≠ 0), p g hg) ↔ ∃ g : G₀ˣ, p g g.ne_zero :=
  Iff.trans (by simp_rw [val_mk0]) exists0.symm

@[simp]
theorem exists_iff_ne_zero {p : G₀ → Prop} : (∃ u : G₀ˣ, p u) ↔ ∃ x ≠ 0, p x := by
  simp [exists0]

theorem _root_.GroupWithZero.eq_zero_or_unit (a : G₀) : a = 0 ∨ ∃ u : G₀ˣ, a = u := by
  simpa using em _

end Units

section GroupWithZero
variable [GroupWithZero G₀] {a b c : G₀} {m n : ℕ}

theorem IsUnit.mk0 (x : G₀) (hx : x ≠ 0) : IsUnit x :=
  (Units.mk0 x hx).isUnit

@[simp, grind =]
theorem isUnit_iff_ne_zero : IsUnit a ↔ a ≠ 0 :=
  (Units.exists_iff_ne_zero (p := (· = a))).trans (by simp)

alias ⟨_, Ne.isUnit⟩ := isUnit_iff_ne_zero

-- Porting note: can't add this attribute?
-- https://github.com/leanprover-community/mathlib4/issues/740
-- attribute [protected] Ne.is_unit

-- see Note [lower instance priority]
instance (priority := 10) GroupWithZero.noZeroDivisors : NoZeroDivisors G₀ :=
  { (‹_› : GroupWithZero G₀) with
    eq_zero_or_eq_zero_of_mul_eq_zero := @fun a b h => by
      contrapose! h
      exact (Units.mk0 a h.1 * Units.mk0 b h.2).ne_zero }

-- Can't be put next to the other `mk0` lemmas because it depends on the
-- `NoZeroDivisors` instance, which depends on `mk0`.
@[simp]
theorem Units.mk0_mul (x y : G₀) (hxy) :
    Units.mk0 (x * y) hxy =
      Units.mk0 x (mul_ne_zero_iff.mp hxy).1 * Units.mk0 y (mul_ne_zero_iff.mp hxy).2 := by
  ext; rfl

theorem div_ne_zero (ha : a ≠ 0) (hb : b ≠ 0) : a / b ≠ 0 := by
  rw [div_eq_mul_inv]
  exact mul_ne_zero ha (inv_ne_zero hb)

@[simp]
theorem div_eq_zero_iff : a / b = 0 ↔ a = 0 ∨ b = 0 := by simp [div_eq_mul_inv]

theorem div_ne_zero_iff : a / b ≠ 0 ↔ a ≠ 0 ∧ b ≠ 0 :=
  div_eq_zero_iff.not.trans not_or

@[simp] lemma div_self (h : a ≠ 0) : a / a = 1 := h.isUnit.div_self

lemma eq_mul_inv_iff_mul_eq₀ (hc : c ≠ 0) : a = b * c⁻¹ ↔ a * c = b :=
  hc.isUnit.eq_mul_inv_iff_mul_eq

lemma eq_inv_mul_iff_mul_eq₀ (hb : b ≠ 0) : a = b⁻¹ * c ↔ b * a = c :=
  hb.isUnit.eq_inv_mul_iff_mul_eq

lemma inv_mul_eq_iff_eq_mul₀ (ha : a ≠ 0) : a⁻¹ * b = c ↔ b = a * c :=
  ha.isUnit.inv_mul_eq_iff_eq_mul

lemma mul_inv_eq_iff_eq_mul₀ (hb : b ≠ 0) : a * b⁻¹ = c ↔ a = c * b :=
  hb.isUnit.mul_inv_eq_iff_eq_mul

lemma mul_inv_eq_one₀ (hb : b ≠ 0) : a * b⁻¹ = 1 ↔ a = b := hb.isUnit.mul_inv_eq_one

lemma inv_mul_eq_one₀ (ha : a ≠ 0) : a⁻¹ * b = 1 ↔ a = b := ha.isUnit.inv_mul_eq_one

lemma mul_eq_one_iff_eq_inv₀ (hb : b ≠ 0) : a * b = 1 ↔ a = b⁻¹ := hb.isUnit.mul_eq_one_iff_eq_inv

lemma mul_eq_one_iff_inv_eq₀ (ha : a ≠ 0) : a * b = 1 ↔ a⁻¹ = b := ha.isUnit.mul_eq_one_iff_inv_eq

/-- A variant of `eq_mul_inv_iff_mul_eq₀` that moves the nonzero hypothesis to another variable. -/
lemma mul_eq_of_eq_mul_inv₀ (ha : a ≠ 0) (h : a = c * b⁻¹) : a * b = c := by
  rwa [← eq_mul_inv_iff_mul_eq₀]; rintro rfl; simp [ha] at h

/-- A variant of `eq_inv_mul_iff_mul_eq₀` that moves the nonzero hypothesis to another variable. -/
lemma mul_eq_of_eq_inv_mul₀ (hb : b ≠ 0) (h : b = a⁻¹ * c) : a * b = c := by
  rwa [← eq_inv_mul_iff_mul_eq₀]; rintro rfl; simp [hb] at h

/-- A variant of `inv_mul_eq_iff_eq_mul₀` that moves the nonzero hypothesis to another variable. -/
lemma eq_mul_of_inv_mul_eq₀ (hc : c ≠ 0) (h : b⁻¹ * a = c) : a = b * c :=
  (mul_eq_of_eq_inv_mul₀ hc h.symm).symm

/-- A variant of `mul_inv_eq_iff_eq_mul₀` that moves the nonzero hypothesis to another variable. -/
lemma eq_mul_of_mul_inv_eq₀ (hb : b ≠ 0) (h : a * c⁻¹ = b) : a = b * c :=
  (mul_eq_of_eq_mul_inv₀ hb h.symm).symm

lemma div_mul_cancel₀ (a : G₀) (h : b ≠ 0) : a / b * b = a := by simp [h]

lemma mul_one_div_cancel (h : a ≠ 0) : a * (1 / a) = 1 := h.isUnit.mul_one_div_cancel

lemma one_div_mul_cancel (h : a ≠ 0) : 1 / a * a = 1 := h.isUnit.one_div_mul_cancel

lemma div_left_inj' (hc : c ≠ 0) : a / c = b / c ↔ a = b := hc.isUnit.div_left_inj

@[field_simps] lemma div_eq_iff (hb : b ≠ 0) : a / b = c ↔ a = c * b := hb.isUnit.div_eq_iff

@[field_simps] lemma eq_div_iff (hb : b ≠ 0) : c = a / b ↔ c * b = a := hb.isUnit.eq_div_iff

-- TODO: Swap RHS around
lemma div_eq_iff_mul_eq (hb : b ≠ 0) : a / b = c ↔ c * b = a := hb.isUnit.div_eq_iff.trans eq_comm

lemma eq_div_iff_mul_eq (hc : c ≠ 0) : a = b / c ↔ a * c = b := hc.isUnit.eq_div_iff

lemma div_eq_of_eq_mul (hb : b ≠ 0) : a = c * b → a / b = c := hb.isUnit.div_eq_of_eq_mul

lemma eq_div_of_mul_eq (hc : c ≠ 0) : a * c = b → a = b / c := hc.isUnit.eq_div_of_mul_eq

lemma div_eq_one_iff_eq (hb : b ≠ 0) : a / b = 1 ↔ a = b := hb.isUnit.div_eq_one_iff_eq

lemma div_mul_cancel_right₀ (hb : b ≠ 0) (a : G₀) : b / (a * b) = a⁻¹ :=
  hb.isUnit.div_mul_cancel_right _

lemma mul_div_mul_right (a b : G₀) (hc : c ≠ 0) : a * c / (b * c) = a / b :=
  hc.isUnit.mul_div_mul_right _ _

-- TODO: Duplicate of `mul_inv_cancel_right₀`
lemma mul_mul_div (a : G₀) (hb : b ≠ 0) : a = a * b * (1 / b) := (hb.isUnit.mul_mul_div _).symm

lemma div_div_div_cancel_right₀ (hc : c ≠ 0) (a b : G₀) : a / c / (b / c) = a / b := by
  rw [div_div_eq_mul_div, div_mul_cancel₀ _ hc]

lemma div_mul_div_cancel₀ (hb : b ≠ 0) : a / b * (b / c) = a / c := by
  rw [← mul_div_assoc, div_mul_cancel₀ _ hb]

lemma div_mul_cancel_of_imp (h : b = 0 → a = 0) : a / b * b = a := by
  obtain rfl | hb := eq_or_ne b 0 <;> simp [*]

lemma mul_div_cancel_of_imp (h : b = 0 → a = 0) : a * b / b = a := by
  obtain rfl | hb := eq_or_ne b 0 <;> simp [*]

@[simp] lemma divp_mk0 (a : G₀) (hb : b ≠ 0) : a /ₚ Units.mk0 b hb = a / b := divp_eq_div _ _

lemma pow_sub₀ (a : G₀) (ha : a ≠ 0) (h : n ≤ m) : a ^ (m - n) = a ^ m * (a ^ n)⁻¹ := by
  have h1 : m - n + n = m := Nat.sub_add_cancel h
  have h2 : a ^ (m - n) * a ^ n = a ^ m := by rw [← pow_add, h1]
  simpa only [div_eq_mul_inv] using eq_div_of_mul_eq (pow_ne_zero _ ha) h2

lemma pow_sub_of_lt (a : G₀) (h : n < m) : a ^ (m - n) = a ^ m * (a ^ n)⁻¹ := by
  obtain rfl | ha := eq_or_ne a 0
  · rw [zero_pow (Nat.ne_of_gt <| Nat.sub_pos_of_lt h), zero_pow (by omega), zero_mul]
  · exact pow_sub₀ _ ha <| Nat.le_of_lt h

lemma inv_pow_sub₀ (ha : a ≠ 0) (h : n ≤ m) : a⁻¹ ^ (m - n) = (a ^ m)⁻¹ * a ^ n := by
  rw [pow_sub₀ _ (inv_ne_zero ha) h, inv_pow, inv_pow, inv_inv]

lemma inv_pow_sub_of_lt (a : G₀) (h : n < m) : a⁻¹ ^ (m - n) = (a ^ m)⁻¹ * a ^ n := by
  rw [pow_sub_of_lt a⁻¹ h, inv_pow, inv_pow, inv_inv]

lemma zpow_sub₀ (ha : a ≠ 0) (m n : ℤ) : a ^ (m - n) = a ^ m / a ^ n := by
  rw [Int.sub_eq_add_neg, zpow_add₀ ha, zpow_neg, div_eq_mul_inv]

lemma zpow_natCast_sub_natCast₀ (ha : a ≠ 0) (m n : ℕ) : a ^ (m - n : ℤ) = a ^ m / a ^ n := by
  simpa using zpow_sub₀ ha m n

lemma zpow_natCast_sub_one₀ (ha : a ≠ 0) (n : ℕ) : a ^ (n - 1 : ℤ) = a ^ n / a := by
  simpa using zpow_sub₀ ha n 1

lemma zpow_one_sub_natCast₀ (ha : a ≠ 0) (n : ℕ) : a ^ (1 - n : ℤ) = a / a ^ n := by
  simpa using zpow_sub₀ ha 1 n

lemma zpow_ne_zero {a : G₀} : ∀ n : ℤ, a ≠ 0 → a ^ n ≠ 0
  | (_ : ℕ) => by rw [zpow_natCast]; exact pow_ne_zero _
  | .negSucc n => fun ha ↦ by rw [zpow_negSucc]; exact inv_ne_zero (pow_ne_zero _ ha)

lemma eq_zero_of_zpow_eq_zero {n : ℤ} : a ^ n = 0 → a = 0 := not_imp_not.1 (zpow_ne_zero _)

lemma zpow_eq_zero_iff {n : ℤ} (hn : n ≠ 0) : a ^ n = 0 ↔ a = 0 :=
  ⟨eq_zero_of_zpow_eq_zero, fun ha => ha.symm ▸ zero_zpow _ hn⟩

lemma zpow_ne_zero_iff {n : ℤ} (hn : n ≠ 0) : a ^ n ≠ 0 ↔ a ≠ 0 := (zpow_eq_zero_iff hn).ne

lemma zpow_neg_mul_zpow_self (n : ℤ) (ha : a ≠ 0) : a ^ (-n) * a ^ n = 1 := by
  rw [zpow_neg]; exact inv_mul_cancel₀ (zpow_ne_zero n ha)

theorem Ring.inverse_eq_inv (a : G₀) : Ring.inverse a = a⁻¹ := by
  obtain rfl | ha := eq_or_ne a 0
  · simp
  · exact Ring.inverse_unit (Units.mk0 a ha)

@[simp]
theorem Ring.inverse_eq_inv' : (Ring.inverse : G₀ → G₀) = Inv.inv :=
  funext Ring.inverse_eq_inv

end GroupWithZero

section CommGroupWithZero

-- comm
variable [CommGroupWithZero G₀] {a b c d : G₀}

-- see Note [lower instance priority]
instance (priority := 10) CommGroupWithZero.toCancelCommMonoidWithZero :
    CancelCommMonoidWithZero G₀ :=
  { GroupWithZero.toCancelMonoidWithZero,
    CommGroupWithZero.toCommMonoidWithZero with }

-- See note [lower instance priority]
instance (priority := 100) CommGroupWithZero.toDivisionCommMonoid :
    DivisionCommMonoid G₀ where
  __ := ‹CommGroupWithZero G₀›
  __ := GroupWithZero.toDivisionMonoid

lemma div_mul_cancel_left₀ (ha : a ≠ 0) (b : G₀) : a / (a * b) = b⁻¹ :=
  ha.isUnit.div_mul_cancel_left _

lemma mul_div_cancel_left_of_imp (h : a = 0 → b = 0) : a * b / a = b := by
  rw [mul_comm, mul_div_cancel_of_imp h]

lemma mul_div_cancel_of_imp' (h : b = 0 → a = 0) : b * (a / b) = a := by
  rw [mul_comm, div_mul_cancel_of_imp h]

lemma mul_div_cancel₀ (a : G₀) (hb : b ≠ 0) : b * (a / b) = a :=
  hb.isUnit.mul_div_cancel _

lemma mul_div_mul_left (a b : G₀) (hc : c ≠ 0) : c * a / (c * b) = a / b :=
  hc.isUnit.mul_div_mul_left _ _

lemma mul_eq_mul_of_div_eq_div (a c : G₀) (hb : b ≠ 0) (hd : d ≠ 0)
    (h : a / b = c / d) : a * d = c * b := by
  rw [← mul_one a, ← div_self hb, ← mul_comm_div, h, div_mul_eq_mul_div, div_mul_cancel₀ _ hd]

@[field_simps] lemma div_eq_div_iff (hb : b ≠ 0) (hd : d ≠ 0) : a / b = c / d ↔ a * d = c * b :=
  hb.isUnit.div_eq_div_iff hd.isUnit

@[field_simps] lemma mul_inv_eq_mul_inv_iff (hb : b ≠ 0) (hd : d ≠ 0) :
    a * b⁻¹ = c * d⁻¹ ↔ a * d = c * b :=
  hb.isUnit.mul_inv_eq_mul_inv_iff hd.isUnit

@[field_simps] lemma inv_mul_eq_inv_mul_iff (hb : b ≠ 0) (hd : d ≠ 0) :
    b⁻¹ * a = d⁻¹ * c ↔ a * d = c * b :=
  hb.isUnit.inv_mul_eq_inv_mul_iff hd.isUnit

/-- The `CommGroupWithZero` version of `div_eq_div_iff_div_eq_div`. -/
lemma div_eq_div_iff_div_eq_div' (hb : b ≠ 0) (hc : c ≠ 0) : a / b = c / d ↔ a / c = b / d := by
  conv_lhs => rw [← mul_left_inj' hb, div_mul_cancel₀ _ hb]
  conv_rhs => rw [← mul_left_inj' hc, div_mul_cancel₀ _ hc]
  rw [mul_comm _ c, div_mul_eq_mul_div, mul_div_assoc]

lemma div_eq_div_of_div_eq_div (hc : c ≠ 0) (hd : d ≠ 0) (h : a / b = c / d) : a / c = b / d :=
  have hb : b ≠ 0 := by
    intro hb
    rw [hb, div_zero] at h
    exact div_ne_zero hc hd h.symm
  (div_eq_div_iff_div_eq_div' hb hc).mp h

@[simp] lemma div_div_cancel₀ (ha : a ≠ 0) : a / (a / b) = b := ha.isUnit.div_div_cancel

lemma div_div_cancel_left' (ha : a ≠ 0) : a / b / a = b⁻¹ := ha.isUnit.div_div_cancel_left

lemma div_helper (b : G₀) (h : a ≠ 0) : 1 / (a * b) * a = 1 / b := by
  rw [div_mul_eq_mul_div, one_mul, div_mul_cancel_left₀ h, one_div]

lemma div_div_div_cancel_left' (a b : G₀) (hc : c ≠ 0) : c / a / (c / b) = b / a := by
  rw [div_div_div_eq, mul_comm, mul_div_mul_right _ _ hc]

@[simp] lemma div_mul_div_cancel₀' (ha : a ≠ 0) (b c : G₀) : a / b * (c / a) = c / b := by
  rw [mul_comm, div_mul_div_cancel₀ ha]

end CommGroupWithZero

section NoncomputableDefs

variable {M : Type*} [Nontrivial M]

open Classical in
/-- Constructs a `GroupWithZero` structure on a `MonoidWithZero`
  consisting only of units and 0. -/
noncomputable def groupWithZeroOfIsUnitOrEqZero [hM : MonoidWithZero M]
    (h : ∀ a : M, IsUnit a ∨ a = 0) : GroupWithZero M :=
  { hM with
    inv := fun a => if h0 : a = 0 then 0 else ↑((h a).resolve_right h0).unit⁻¹,
    inv_zero := dif_pos rfl,
    mul_inv_cancel := fun a h0 => by
      change (a * if h0 : a = 0 then 0 else ↑((h a).resolve_right h0).unit⁻¹) = 1
      rw [dif_neg h0, Units.mul_inv_eq_iff_eq_mul, one_mul, IsUnit.unit_spec] }

/-- Constructs a `CommGroupWithZero` structure on a `CommMonoidWithZero`
  consisting only of units and 0. -/
noncomputable def commGroupWithZeroOfIsUnitOrEqZero [hM : CommMonoidWithZero M]
    (h : ∀ a : M, IsUnit a ∨ a = 0) : CommGroupWithZero M :=
  { groupWithZeroOfIsUnitOrEqZero h, hM with }

end NoncomputableDefs<|MERGE_RESOLUTION|>--- conflicted
+++ resolved
@@ -78,10 +78,7 @@
 noncomputable def inverse : M₀ → M₀ := fun x => if h : IsUnit x then ((h.unit⁻¹ : M₀ˣ) : M₀) else 0
 
 /-- By definition, if `x` is invertible then `inverse x = x⁻¹`. -/
-<<<<<<< HEAD
-@[simp, grind =]
-=======
->>>>>>> d1e01e28
+@[simp, grind =]
 theorem inverse_unit (u : M₀ˣ) : inverse (u : M₀) = (u⁻¹ : M₀ˣ) := by
   rw [inverse, dif_pos u.isUnit, IsUnit.unit_of_val_units]
 
