/-
Copyright (c) 2025 María Inés de Frutos-Fernández, Filippo A. E. Nuccio. All rights reserved.
Released under Apache 2.0 license as described in the file LICENSE.
Authors: María Inés de Frutos-Fernández, Filippo A. E. Nuccio
-/
<<<<<<< HEAD
-- import Mathlib.Algebra.Group.Int.TypeTags
=======
import Mathlib.Algebra.Group.Int.Defs
>>>>>>> 90643a74
import Mathlib.Algebra.GroupWithZero.WithZero
import Mathlib.GroupTheory.SpecificGroups.Cyclic

/-!
# Lemmas about `ℤᵐ⁰`.
-/

assert_not_exists Ring

open Multiplicative

namespace WithZero

@[deprecated exp_zsmul (since := "2025-05-17")]
theorem ofAdd_zpow (a : ℤ) : (↑(ofAdd a) : ℤᵐ⁰) = ofAdd (1 : ℤ) ^ a :=
  show exp a = exp 1 ^ a by simp [← exp_zsmul]

@[deprecated exp_neg (since := "2025-05-17")]
theorem ofAdd_neg_one_pow_comm (a : ℤ) (n : ℕ) :
    ((↑(ofAdd (-1 : ℤ)) : ℤᵐ⁰) ^ (-a)) ^ n = ofAdd (n : ℤ) ^ a :=
  show (exp (-1 : ℤ) ^ (-a)) ^ n = exp (n : ℤ) ^ a by
    simp [← exp_zsmul, ← exp_nsmul, mul_comm, exp_neg]

end WithZero

#min_imports

#exit

-- open scoped Multiplicative

-- **CHECK FROM HERE ON**
open Multiplicative

instance : IsCyclic ℤₘ₀ˣ :=
  isCyclic_of_surjective WithZero.unitsWithZeroEquiv.symm (MulEquiv.surjective _)

instance : Nontrivial ℤₘ₀ˣ :=
  Function.Surjective.nontrivial (f := WithZero.unitsWithZeroEquiv) (MulEquiv.surjective _)

open Subgroup
lemma top_eq_zpowers_neg_one :
    zpowers (ofAdd (-1 : ℤ)) = (⊤ : Subgroup (Multiplicative ℤ)) := by
  rw [← coe_eq_univ, ← ofAdd_image_zmultiples_eq_zpowers_ofAdd]
  simp

open LinearOrderedCommGroup WithZero in
lemma genLTOne_eq_neg_one : unitsWithZeroEquiv.symm (ofAdd (-1 : ℤ)) = (genLTOne (ℤₘ₀ˣ)) :=  by
  let e := (unitsWithZeroEquiv (α := Multiplicative ℤ)).symm
  refine genLTOne_unique (e (ofAdd (-1 : ℤ))) ⟨?_, ?_⟩
  · simpa only [Int.reduceNeg, ofAdd_neg, map_inv, Left.inv_lt_one_iff] using
      compareOfLessAndEq_eq_lt.mp rfl
  rw [← map_top_of_surjective e.toMonoidHom (MulEquiv.surjective _), ← top_eq_zpowers_neg_one,
    MonoidHom.map_zpowers]
  rfl


end Multiplicative<|MERGE_RESOLUTION|>--- conflicted
+++ resolved
@@ -3,11 +3,7 @@
 Released under Apache 2.0 license as described in the file LICENSE.
 Authors: María Inés de Frutos-Fernández, Filippo A. E. Nuccio
 -/
-<<<<<<< HEAD
--- import Mathlib.Algebra.Group.Int.TypeTags
-=======
 import Mathlib.Algebra.Group.Int.Defs
->>>>>>> 90643a74
 import Mathlib.Algebra.GroupWithZero.WithZero
 import Mathlib.GroupTheory.SpecificGroups.Cyclic
 
