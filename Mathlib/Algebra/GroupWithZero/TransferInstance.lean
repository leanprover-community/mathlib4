--- conflicted
+++ resolved
@@ -41,7 +41,6 @@
   let mul := e.mul
   apply e.injective.mulZeroOneClass _ <;> intros <;> exact e.apply_symm_apply _
 
-<<<<<<< HEAD
 /-- Transfer `MonoidWithZero` across an `Equiv` -/
 protected abbrev monoidWithZero [MonoidWithZero β] : MonoidWithZero α := by
   let _ := e.mulZeroOneClass
@@ -67,6 +66,4 @@
         smul_add := by simp [add_def, smul_def, smul_add] } :
       DistribMulAction M α)
 
-=======
->>>>>>> e1828c73
 end Equiv