--- conflicted
+++ resolved
@@ -151,21 +151,12 @@
   rw [sub_eq_add_neg, zpow_add₀ ha, zpow_neg, div_eq_mul_inv]
 #align zpow_sub₀ zpow_sub₀
 
-<<<<<<< HEAD
-lemma eq_zero_of_zpow_eq_zero : a ^ n = 0 → a = 0 := not_imp_not.1 (zpow_ne_zero_of_ne_zero · _)
-#align zpow_eq_zero eq_zero_of_zpow_eq_zero
-
-lemma zpow_ne_zero (n : ℤ) : a ≠ 0 → a ^ n ≠ 0 := mt eq_zero_of_zpow_eq_zero
-#align zpow_ne_zero zpow_ne_zero
-
-=======
 lemma eq_zero_of_zpow_eq_zero : a ^ n = 0 → a = 0 := not_imp_not.1 (zpow_ne_zero _)
 #align zpow_eq_zero eq_zero_of_zpow_eq_zero
 
 @[deprecated (since := "2024-05-07")] alias zpow_ne_zero_of_ne_zero := zpow_ne_zero
 @[deprecated (since := "2024-05-07")] alias zpow_eq_zero := eq_zero_of_zpow_eq_zero
 
->>>>>>> 994f298c
 lemma zpow_eq_zero_iff (hn : n ≠ 0) : a ^ n = 0 ↔ a = 0 :=
   ⟨eq_zero_of_zpow_eq_zero, fun ha => ha.symm ▸ zero_zpow _ hn⟩
 #align zpow_eq_zero_iff zpow_eq_zero_iff
