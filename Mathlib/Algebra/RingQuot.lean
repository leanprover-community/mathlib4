/-
Copyright (c) 2020 Scott Morrison. All rights reserved.
Released under Apache 2.0 license as described in the file LICENSE.
Authors: Scott Morrison
-/
import Mathlib.Algebra.Algebra.Hom
import Mathlib.RingTheory.Ideal.Quotient

#align_import algebra.ring_quot from "leanprover-community/mathlib"@"e5820f6c8fcf1b75bcd7738ae4da1c5896191f72"

/-!
# Quotients of non-commutative rings

Unfortunately, ideals have only been developed in the commutative case as `Ideal`,
and it's not immediately clear how one should formalise ideals in the non-commutative case.

In this file, we directly define the quotient of a semiring by any relation,
by building a bigger relation that represents the ideal generated by that relation.

We prove the universal properties of the quotient, and recommend avoiding relying on the actual
definition, which is made irreducible for this purpose.

Since everything runs in parallel for quotients of `R`-algebras, we do that case at the same time.
-/


universe uR uS uT uA

variable {R : Type uR} [Semiring R]

variable {S : Type uS} [CommSemiring S]
variable {T : Type uT}

variable {A : Type uA} [Semiring A] [Algebra S A]

namespace RingCon

instance (c : RingCon A) : Algebra S c.Quotient where
  smul := (· • ·)
  toRingHom := c.mk'.comp (algebraMap S A)
  commutes' _ := Quotient.ind' fun _ ↦ congr_arg Quotient.mk'' <| Algebra.commutes _ _
  smul_def' _ := Quotient.ind' fun _ ↦ congr_arg Quotient.mk'' <| Algebra.smul_def _ _

@[simp, norm_cast]
theorem coe_algebraMap (c : RingCon A) (s : S) :
    (algebraMap S A s : c.Quotient) = algebraMap S _ s :=
  rfl
#align ring_con.coe_algebra_map RingCon.coe_algebraMap

end RingCon

namespace RingQuot

/-- Given an arbitrary relation `r` on a ring, we strengthen it to a relation `Rel r`,
such that the equivalence relation generated by `Rel r` has `x ~ y` if and only if
`x - y` is in the ideal generated by elements `a - b` such that `r a b`.
-/
inductive Rel (r : R → R → Prop) : R → R → Prop
  | of ⦃x y : R⦄ (h : r x y) : Rel r x y
  | add_left ⦃a b c⦄ : Rel r a b → Rel r (a + c) (b + c)
  | mul_left ⦃a b c⦄ : Rel r a b → Rel r (a * c) (b * c)
  | mul_right ⦃a b c⦄ : Rel r b c → Rel r (a * b) (a * c)
#align ring_quot.rel RingQuot.Rel

theorem Rel.add_right {r : R → R → Prop} ⦃a b c : R⦄ (h : Rel r b c) : Rel r (a + b) (a + c) := by
  rw [add_comm a b, add_comm a c]
  exact Rel.add_left h
#align ring_quot.rel.add_right RingQuot.Rel.add_right

theorem Rel.neg {R : Type uR} [Ring R] {r : R → R → Prop} ⦃a b : R⦄ (h : Rel r a b) :
    Rel r (-a) (-b) := by simp only [neg_eq_neg_one_mul a, neg_eq_neg_one_mul b, Rel.mul_right h]
#align ring_quot.rel.neg RingQuot.Rel.neg

theorem Rel.sub_left {R : Type uR} [Ring R] {r : R → R → Prop} ⦃a b c : R⦄ (h : Rel r a b) :
    Rel r (a - c) (b - c) := by simp only [sub_eq_add_neg, h.add_left]
#align ring_quot.rel.sub_left RingQuot.Rel.sub_left

theorem Rel.sub_right {R : Type uR} [Ring R] {r : R → R → Prop} ⦃a b c : R⦄ (h : Rel r b c) :
    Rel r (a - b) (a - c) := by simp only [sub_eq_add_neg, h.neg.add_right]
#align ring_quot.rel.sub_right RingQuot.Rel.sub_right

theorem Rel.smul {r : A → A → Prop} (k : S) ⦃a b : A⦄ (h : Rel r a b) : Rel r (k • a) (k • b) := by
  simp only [Algebra.smul_def, Rel.mul_right h]
#align ring_quot.rel.smul RingQuot.Rel.smul

/-- `EqvGen (RingQuot.Rel r)` is a ring congruence. -/
def ringCon (r : R → R → Prop) : RingCon R where
  r := EqvGen (Rel r)
  iseqv := EqvGen.is_equivalence _
  add' {a b c d} hab hcd := by
    induction hab generalizing c d with
    | rel _ _ hab =>
      refine' (EqvGen.rel _ _ hab.add_left).trans _ _ _ _
      induction hcd with
      | rel _ _ hcd => exact EqvGen.rel _ _ hcd.add_right
      | refl => exact EqvGen.refl _
      | symm _ _ _ h => exact h.symm _ _
      | trans _ _ _ _ _ h h' => exact h.trans _ _ _ h'
    | refl => induction hcd with
      | rel _ _ hcd => exact EqvGen.rel _ _ hcd.add_right
      | refl => exact EqvGen.refl _
      | symm _ _ _ h => exact h.symm _ _
      | trans _ _ _ _ _ h h' => exact h.trans _ _ _ h'
    | symm x y _ hxy => exact (hxy hcd.symm).symm
    | trans x y z _ _ h h' => exact (h hcd).trans _ _ _ (h' <| EqvGen.refl _)
  mul' {a b c d} hab hcd := by
    induction hab generalizing c d with
    | rel _ _ hab =>
      refine' (EqvGen.rel _ _ hab.mul_left).trans _ _ _ _
      induction hcd with
      | rel _ _ hcd => exact EqvGen.rel _ _ hcd.mul_right
      | refl => exact EqvGen.refl _
      | symm _ _ _ h => exact h.symm _ _
      | trans _ _ _ _ _ h h' => exact h.trans _ _ _ h'
    | refl => induction hcd with
      | rel _ _ hcd => exact EqvGen.rel _ _ hcd.mul_right
      | refl => exact EqvGen.refl _
      | symm _ _ _ h => exact h.symm _ _
      | trans _ _ _ _ _ h h' => exact h.trans _ _ _ h'
    | symm x y _ hxy => exact (hxy hcd.symm).symm
    | trans x y z _ _ h h' => exact (h hcd).trans _ _ _ (h' <| EqvGen.refl _)
#align ring_quot.ring_con RingQuot.ringCon

theorem eqvGen_rel_eq (r : R → R → Prop) : EqvGen (Rel r) = RingConGen.Rel r := by
  ext x₁ x₂
  constructor
  · intro h
    induction h with
    | rel _ _ h => induction h with
      | of => exact RingConGen.Rel.of _ _ ‹_›
      | add_left _ h => exact h.add (RingConGen.Rel.refl _)
      | mul_left _ h => exact h.mul (RingConGen.Rel.refl _)
      | mul_right _ h => exact (RingConGen.Rel.refl _).mul h
    | refl => exact RingConGen.Rel.refl _
    | symm => exact RingConGen.Rel.symm ‹_›
    | trans => exact RingConGen.Rel.trans ‹_› ‹_›
  · intro h
    induction h with
    | of => exact EqvGen.rel _ _ (Rel.of ‹_›)
    | refl => exact (RingQuot.ringCon r).refl _
    | symm => exact (RingQuot.ringCon r).symm ‹_›
    | trans => exact (RingQuot.ringCon r).trans ‹_› ‹_›
    | add => exact (RingQuot.ringCon r).add ‹_› ‹_›
    | mul => exact (RingQuot.ringCon r).mul ‹_› ‹_›
#align ring_quot.eqv_gen_rel_eq RingQuot.eqvGen_rel_eq

end RingQuot

/-- The quotient of a ring by an arbitrary relation. -/
structure RingQuot (r : R → R → Prop) where
  toQuot : Quot (RingQuot.Rel r)
#align ring_quot RingQuot

namespace RingQuot

variable (r : R → R → Prop)

<<<<<<< HEAD
-- can't be irreducible, causes diamonds in ℤ-algebras
=======
-- can't be irreducible, causes diamonds in ℕ-algebras
>>>>>>> 9688c5a9
private def natCast (n : ℕ) : RingQuot r :=
  ⟨Quot.mk _ n⟩

private irreducible_def zero : RingQuot r :=
  ⟨Quot.mk _ 0⟩

private irreducible_def one : RingQuot r :=
  ⟨Quot.mk _ 1⟩

private irreducible_def add : RingQuot r → RingQuot r → RingQuot r
  | ⟨a⟩, ⟨b⟩ => ⟨Quot.map₂ (· + ·) Rel.add_right Rel.add_left a b⟩

private irreducible_def mul : RingQuot r → RingQuot r → RingQuot r
  | ⟨a⟩, ⟨b⟩ => ⟨Quot.map₂ (· * ·) Rel.mul_right Rel.mul_left a b⟩

private irreducible_def neg {R : Type uR} [Ring R] (r : R → R → Prop) : RingQuot r → RingQuot r
  | ⟨a⟩ => ⟨Quot.map (fun a ↦ -a) Rel.neg a⟩

private irreducible_def sub {R : Type uR} [Ring R] (r : R → R → Prop) :
  RingQuot r → RingQuot r → RingQuot r
  | ⟨a⟩, ⟨b⟩ => ⟨Quot.map₂ Sub.sub Rel.sub_right Rel.sub_left a b⟩

private irreducible_def npow (n : ℕ) : RingQuot r → RingQuot r
  | ⟨a⟩ =>
    ⟨Quot.lift (fun a ↦ Quot.mk (RingQuot.Rel r) (a ^ n))
        (fun a b (h : Rel r a b) ↦ by
          -- note we can't define a `Rel.pow` as `Rel` isn't reflexive so `Rel r 1 1` isn't true
          dsimp only
          induction n with
          | zero => rw [pow_zero, pow_zero]
          | succ n ih =>
            rw [pow_succ, pow_succ]
            -- Porting note:
            -- `simpa [mul_def] using congr_arg₂ (fun x y ↦ mul r ⟨x⟩ ⟨y⟩) (Quot.sound h) ih`
            -- mysteriously doesn't work
            have := congr_arg₂ (fun x y ↦ mul r ⟨x⟩ ⟨y⟩) (Quot.sound h) ih
            dsimp only at this
            simp [mul_def] at this
            exact this)
        a⟩

-- note: this cannot be irreducible, as otherwise diamonds don't commute.
private def smul [Algebra S R] (n : S) : RingQuot r → RingQuot r
  | ⟨a⟩ => ⟨Quot.map (fun a ↦ n • a) (Rel.smul n) a⟩

instance : NatCast (RingQuot r) :=
  ⟨natCast r⟩

instance : Zero (RingQuot r) :=
  ⟨zero r⟩

instance : One (RingQuot r) :=
  ⟨one r⟩

instance : Add (RingQuot r) :=
  ⟨add r⟩

instance : Mul (RingQuot r) :=
  ⟨mul r⟩

instance : Pow (RingQuot r) ℕ :=
  ⟨fun x n ↦ npow r n x⟩

instance {R : Type uR} [Ring R] (r : R → R → Prop) : Neg (RingQuot r) :=
  ⟨neg r⟩

instance {R : Type uR} [Ring R] (r : R → R → Prop) : Sub (RingQuot r) :=
  ⟨sub r⟩

instance [Algebra S R] : SMul S (RingQuot r) :=
  ⟨smul r⟩

theorem zero_quot : (⟨Quot.mk _ 0⟩ : RingQuot r) = 0 :=
  show _ = zero r by rw [zero_def]
#align ring_quot.zero_quot RingQuot.zero_quot

theorem one_quot : (⟨Quot.mk _ 1⟩ : RingQuot r) = 1 :=
  show _ = one r by rw [one_def]
#align ring_quot.one_quot RingQuot.one_quot

theorem add_quot {a b} : (⟨Quot.mk _ a⟩ + ⟨Quot.mk _ b⟩ : RingQuot r) = ⟨Quot.mk _ (a + b)⟩ := by
  show add r _ _ = _
  rw [add_def]
  rfl
#align ring_quot.add_quot RingQuot.add_quot

theorem mul_quot {a b} : (⟨Quot.mk _ a⟩ * ⟨Quot.mk _ b⟩ : RingQuot r) = ⟨Quot.mk _ (a * b)⟩ := by
  show mul r _ _ = _
  rw [mul_def]
  rfl
#align ring_quot.mul_quot RingQuot.mul_quot

theorem pow_quot {a} {n : ℕ} : (⟨Quot.mk _ a⟩ ^ n : RingQuot r) = ⟨Quot.mk _ (a ^ n)⟩ := by
  show npow r _ _ = _
  rw [npow_def]
#align ring_quot.pow_quot RingQuot.pow_quot

theorem neg_quot {R : Type uR} [Ring R] (r : R → R → Prop) {a} :
    (-⟨Quot.mk _ a⟩ : RingQuot r) = ⟨Quot.mk _ (-a)⟩ := by
  show neg r _ = _
  rw [neg_def]
  rfl
#align ring_quot.neg_quot RingQuot.neg_quot

theorem sub_quot {R : Type uR} [Ring R] (r : R → R → Prop) {a b} :
    (⟨Quot.mk _ a⟩ - ⟨Quot.mk _ b⟩ : RingQuot r) = ⟨Quot.mk _ (a - b)⟩ := by
  show sub r _ _ = _
  rw [sub_def]
  rfl
#align ring_quot.sub_quot RingQuot.sub_quot

theorem smul_quot [Algebra S R] {n : S} {a : R} :
    (n • ⟨Quot.mk _ a⟩ : RingQuot r) = ⟨Quot.mk _ (n • a)⟩ := by
  show smul r _ _ = _
  rw [smul]
  rfl
#align ring_quot.smul_quot RingQuot.smul_quot

instance [CommSemiring T] [SMul S T] [Algebra S R] [Algebra T R] [IsScalarTower S T R] :
    IsScalarTower S T (RingQuot r) :=
  ⟨fun s t ⟨a⟩ => Quot.inductionOn a <| fun a' => by simp only [RingQuot.smul_quot, smul_assoc]⟩

instance [CommSemiring T] [Algebra S R] [Algebra T R] [SMulCommClass S T R] :
    SMulCommClass S T (RingQuot r) :=
  ⟨fun s t ⟨a⟩ => Quot.inductionOn a <| fun a' => by simp only [RingQuot.smul_quot, smul_comm]⟩

instance instAddCommMonoid (r : R → R → Prop) : AddCommMonoid (RingQuot r) where
  add := (· + ·)
  zero := 0
  add_assoc := by
    rintro ⟨⟨⟩⟩ ⟨⟨⟩⟩ ⟨⟨⟩⟩
    simp only [add_quot, add_assoc]
  zero_add := by
    rintro ⟨⟨⟩⟩
    simp [add_quot, ← zero_quot, zero_add]
  add_zero := by
    rintro ⟨⟨⟩⟩
    simp only [add_quot, ← zero_quot, add_zero]
  add_comm := by
    rintro ⟨⟨⟩⟩ ⟨⟨⟩⟩
    simp only [add_quot, add_comm]
  nsmul := (· • ·)
  nsmul_zero := by
    rintro ⟨⟨⟩⟩
    simp only [smul_quot, zero_smul, zero_quot]
  nsmul_succ := by
    rintro n ⟨⟨⟩⟩
    simp only [smul_quot, nsmul_eq_mul, Nat.cast_add, Nat.cast_one, add_mul, one_mul,
               add_comm, add_quot]

instance instMonoidWithZero (r : R → R → Prop) : MonoidWithZero (RingQuot r) where
  mul_assoc := by
    rintro ⟨⟨⟩⟩ ⟨⟨⟩⟩ ⟨⟨⟩⟩
    simp only [mul_quot, mul_assoc]
  one_mul := by
    rintro ⟨⟨⟩⟩
    simp only [mul_quot, ← one_quot, one_mul]
  mul_one := by
    rintro ⟨⟨⟩⟩
    simp only [mul_quot, ← one_quot, mul_one]
  zero_mul := by
    rintro ⟨⟨⟩⟩
    simp only [mul_quot, ← zero_quot, zero_mul]
  mul_zero := by
    rintro ⟨⟨⟩⟩
    simp only [mul_quot, ← zero_quot, mul_zero]
  npow n x := x ^ n
  npow_zero := by
    rintro ⟨⟨⟩⟩
    simp only [pow_quot, ← one_quot, pow_zero]
  npow_succ := by
    rintro n ⟨⟨⟩⟩
    simp only [pow_quot, mul_quot, pow_succ]

instance instSemiring (r : R → R → Prop) : Semiring (RingQuot r) where
  natCast := natCast r
  natCast_zero := by simp [Nat.cast, natCast, ← zero_quot]
  natCast_succ := by simp [Nat.cast, natCast, ← one_quot, add_quot]
  left_distrib := by
    rintro ⟨⟨⟩⟩ ⟨⟨⟩⟩ ⟨⟨⟩⟩
    simp only [mul_quot, add_quot, left_distrib]
  right_distrib := by
    rintro ⟨⟨⟩⟩ ⟨⟨⟩⟩ ⟨⟨⟩⟩
    simp only [mul_quot, add_quot, right_distrib]
  nsmul := (· • ·)
  nsmul_zero := by
    rintro ⟨⟨⟩⟩
    simp only [smul_quot, zero_smul, zero_quot]
  nsmul_succ := by
    rintro n ⟨⟨⟩⟩
    simp only [smul_quot, nsmul_eq_mul, Nat.cast_add, Nat.cast_one, add_mul, one_mul,
               add_comm, add_quot]
  __ := instAddCommMonoid r
  __ := instMonoidWithZero r

-- can't be irreducible, causes diamonds in ℤ-algebras
private def intCast {R : Type uR} [Ring R] (r : R → R → Prop) (z : ℤ) : RingQuot r :=
  ⟨Quot.mk _ z⟩

instance instRing {R : Type uR} [Ring R] (r : R → R → Prop) : Ring (RingQuot r) :=
  { RingQuot.instSemiring r with
    neg := Neg.neg
    add_left_neg := by
      rintro ⟨⟨⟩⟩
      simp [neg_quot, add_quot, ← zero_quot]
    sub := Sub.sub
    sub_eq_add_neg := by
      rintro ⟨⟨⟩⟩ ⟨⟨⟩⟩
      simp [neg_quot, sub_quot, add_quot, sub_eq_add_neg]
    zsmul := (· • ·)
    zsmul_zero' := by
      rintro ⟨⟨⟩⟩
      simp [smul_quot, ← zero_quot]
    zsmul_succ' := by
      rintro n ⟨⟨⟩⟩
      simp [smul_quot, add_quot, add_mul, add_comm]
    zsmul_neg' := by
      rintro n ⟨⟨⟩⟩
      simp [smul_quot, neg_quot, add_mul]
    intCast := intCast r
    intCast_ofNat := fun n => congrArg RingQuot.mk <| by
      exact congrArg (Quot.mk _) (Int.cast_ofNat _)
    intCast_negSucc := fun n => congrArg RingQuot.mk <| by
      simp_rw [neg_def]
      exact congrArg (Quot.mk _) (Int.cast_negSucc n) }

instance instCommSemiring {R : Type uR} [CommSemiring R] (r : R → R → Prop) :
  CommSemiring (RingQuot r) :=
  { RingQuot.instSemiring r with
    mul_comm := by
      rintro ⟨⟨⟩⟩ ⟨⟨⟩⟩
      simp [mul_quot, mul_comm] }

instance {R : Type uR} [CommRing R] (r : R → R → Prop) : CommRing (RingQuot r) :=
  { RingQuot.instCommSemiring r, RingQuot.instRing r with }

instance (r : R → R → Prop) : Inhabited (RingQuot r) :=
  ⟨0⟩

instance [Algebra S R] (r : R → R → Prop) : Algebra S (RingQuot r) where
  smul := (· • ·)
  toFun r := ⟨Quot.mk _ (algebraMap S R r)⟩
  map_one' := by simp [← one_quot]
  map_mul' := by simp [mul_quot]
  map_zero' := by simp [← zero_quot]
  map_add' := by simp [add_quot]
  commutes' r := by
    rintro ⟨⟨a⟩⟩
    simp [Algebra.commutes, mul_quot]
  smul_def' r := by
    rintro ⟨⟨a⟩⟩
    simp [smul_quot, Algebra.smul_def, mul_quot]

/-- The quotient map from a ring to its quotient, as a homomorphism of rings.
-/
irreducible_def mkRingHom (r : R → R → Prop) : R →+* RingQuot r :=
  { toFun := fun x ↦ ⟨Quot.mk _ x⟩
    map_one' := by simp [← one_quot]
    map_mul' := by simp [mul_quot]
    map_zero' := by simp [← zero_quot]
    map_add' := by simp [add_quot] }
#align ring_quot.mk_ring_hom RingQuot.mkRingHom

theorem mkRingHom_rel {r : R → R → Prop} {x y : R} (w : r x y) : mkRingHom r x = mkRingHom r y := by
  simp [mkRingHom_def, Quot.sound (Rel.of w)]
#align ring_quot.mk_ring_hom_rel RingQuot.mkRingHom_rel

theorem mkRingHom_surjective (r : R → R → Prop) : Function.Surjective (mkRingHom r) := by
  simp [mkRingHom_def]
  rintro ⟨⟨⟩⟩
  simp
#align ring_quot.mk_ring_hom_surjective RingQuot.mkRingHom_surjective

@[ext 1100]
theorem ringQuot_ext [Semiring T] {r : R → R → Prop} (f g : RingQuot r →+* T)
    (w : f.comp (mkRingHom r) = g.comp (mkRingHom r)) : f = g := by
  ext x
  rcases mkRingHom_surjective r x with ⟨x, rfl⟩
  exact (RingHom.congr_fun w x : _)
#align ring_quot.ring_quot_ext RingQuot.ringQuot_ext

variable [Semiring T]

irreducible_def preLift {r : R → R → Prop} { f : R →+* T } (h : ∀ ⦃x y⦄, r x y → f x = f y) :
  RingQuot r →+* T :=
  { toFun := fun x ↦ Quot.lift f
        (by
          rintro _ _ r
          induction r with
          | of r => exact h r
          | add_left _ r' => rw [map_add, map_add, r']
          | mul_left _ r' => rw [map_mul, map_mul, r']
          | mul_right _ r' => rw [map_mul, map_mul, r'])
        x.toQuot
    map_zero' := by simp only [← zero_quot, f.map_zero]
    map_add' := by
      rintro ⟨⟨x⟩⟩ ⟨⟨y⟩⟩
      simp only [add_quot, f.map_add x y]
    map_one' := by simp only [← one_quot, f.map_one]
    map_mul' := by
      rintro ⟨⟨x⟩⟩ ⟨⟨y⟩⟩
      simp only [mul_quot, f.map_mul x y] }

/-- Any ring homomorphism `f : R →+* T` which respects a relation `r : R → R → Prop`
factors uniquely through a morphism `RingQuot r →+* T`.
-/
irreducible_def lift {r : R → R → Prop} :
  { f : R →+* T // ∀ ⦃x y⦄, r x y → f x = f y } ≃ (RingQuot r →+* T) :=
  { toFun := fun f ↦ preLift f.prop
    invFun := fun F ↦ ⟨F.comp (mkRingHom r), fun x y h ↦ congr_arg F (mkRingHom_rel h)⟩
    left_inv := fun f ↦ by
      ext
      simp only [preLift_def, mkRingHom_def, RingHom.coe_comp, RingHom.coe_mk, MonoidHom.coe_mk,
                 OneHom.coe_mk, Function.comp_apply]
    right_inv := fun F ↦ by
      simp only [preLift_def]
      ext
      simp only [mkRingHom_def, RingHom.coe_comp, RingHom.coe_mk, MonoidHom.coe_mk, OneHom.coe_mk,
                 Function.comp_apply, forall_const] }
#align ring_quot.lift RingQuot.lift

@[simp]
theorem lift_mkRingHom_apply (f : R →+* T) {r : R → R → Prop} (w : ∀ ⦃x y⦄, r x y → f x = f y) (x) :
    lift ⟨f, w⟩ (mkRingHom r x) = f x := by
  simp_rw [lift_def, preLift_def, mkRingHom_def]
  rfl
#align ring_quot.lift_mk_ring_hom_apply RingQuot.lift_mkRingHom_apply

-- note this is essentially `lift.symm_apply_eq.mp h`
theorem lift_unique (f : R →+* T) {r : R → R → Prop} (w : ∀ ⦃x y⦄, r x y → f x = f y)
    (g : RingQuot r →+* T) (h : g.comp (mkRingHom r) = f) : g = lift ⟨f, w⟩ := by
  ext
  simp [h]
#align ring_quot.lift_unique RingQuot.lift_unique

theorem eq_lift_comp_mkRingHom {r : R → R → Prop} (f : RingQuot r →+* T) :
    f = lift ⟨f.comp (mkRingHom r), fun x y h ↦ congr_arg f (mkRingHom_rel h)⟩ := by
  conv_lhs => rw [← lift.apply_symm_apply f]
  rw [lift_def]
  rfl
#align ring_quot.eq_lift_comp_mk_ring_hom RingQuot.eq_lift_comp_mkRingHom

section CommRing

/-!
We now verify that in the case of a commutative ring, the `RingQuot` construction
agrees with the quotient by the appropriate ideal.
-/


variable {B : Type uR} [CommRing B]

/-- The universal ring homomorphism from `RingQuot r` to `B ⧸ Ideal.ofRel r`. -/
def ringQuotToIdealQuotient (r : B → B → Prop) : RingQuot r →+* B ⧸ Ideal.ofRel r :=
  lift ⟨Ideal.Quotient.mk (Ideal.ofRel r),
        fun x y h ↦ Ideal.Quotient.eq.2 <| Submodule.mem_sInf.mpr
          fun _ w ↦ w ⟨x, y, h, sub_add_cancel x y⟩⟩
#align ring_quot.ring_quot_to_ideal_quotient RingQuot.ringQuotToIdealQuotient

@[simp]
theorem ringQuotToIdealQuotient_apply (r : B → B → Prop) (x : B) :
    ringQuotToIdealQuotient r (mkRingHom r x) = Ideal.Quotient.mk (Ideal.ofRel r) x := by
  simp_rw [ringQuotToIdealQuotient, lift_def, preLift_def, mkRingHom_def]
  rfl
#align ring_quot.ring_quot_to_ideal_quotient_apply RingQuot.ringQuotToIdealQuotient_apply

/-- The universal ring homomorphism from `B ⧸ Ideal.ofRel r` to `RingQuot r`. -/
def idealQuotientToRingQuot (r : B → B → Prop) : B ⧸ Ideal.ofRel r →+* RingQuot r :=
  Ideal.Quotient.lift (Ideal.ofRel r) (mkRingHom r)
    (by
      refine' fun x h ↦ Submodule.span_induction h _ _ _ _
      · rintro y ⟨a, b, h, su⟩
        symm at su
        rw [← sub_eq_iff_eq_add] at su
        rw [← su, RingHom.map_sub, mkRingHom_rel h, sub_self]
      · simp
      · intro a b ha hb
        simp [ha, hb]
      · intro a x hx
        simp [hx])
#align ring_quot.ideal_quotient_to_ring_quot RingQuot.idealQuotientToRingQuot

@[simp]
theorem idealQuotientToRingQuot_apply (r : B → B → Prop) (x : B) :
    idealQuotientToRingQuot r (Ideal.Quotient.mk _ x) = mkRingHom r x :=
  rfl
#align ring_quot.ideal_quotient_to_ring_quot_apply RingQuot.idealQuotientToRingQuot_apply


/-- The ring equivalence between `RingQuot r` and `(Ideal.ofRel r).quotient`
-/
def ringQuotEquivIdealQuotient (r : B → B → Prop) : RingQuot r ≃+* B ⧸ Ideal.ofRel r :=
  RingEquiv.ofHomInv (ringQuotToIdealQuotient r) (idealQuotientToRingQuot r)
    (by
      ext x
      simp_rw [ringQuotToIdealQuotient, lift_def, preLift_def, mkRingHom_def]
      change mkRingHom r x = _
      rw [mkRingHom_def]
      rfl)
    (by
      ext x
      simp_rw [ringQuotToIdealQuotient, lift_def, preLift_def, mkRingHom_def]
      change Quot.lift _ _ ((mkRingHom r) x).toQuot = _
      rw [mkRingHom_def]
      rfl)
#align ring_quot.ring_quot_equiv_ideal_quotient RingQuot.ringQuotEquivIdealQuotient

end CommRing

section StarRing

variable [StarRing R] (hr : ∀ a b, r a b → r (star a) (star b))

theorem Rel.star ⦃a b : R⦄ (h : Rel r a b) : Rel r (star a) (star b) := by
  induction h with
  | of h          => exact Rel.of (hr _ _ h)
  | add_left _ h  => rw [star_add, star_add]
                     exact Rel.add_left h
  | mul_left _ h  => rw [star_mul, star_mul]
                     exact Rel.mul_right h
  | mul_right _ h => rw [star_mul, star_mul]
                     exact Rel.mul_left h
#align ring_quot.rel.star RingQuot.Rel.star

private irreducible_def star' : RingQuot r → RingQuot r
  | ⟨a⟩ => ⟨Quot.map (star : R → R) (Rel.star r hr) a⟩

theorem star'_quot (hr : ∀ a b, r a b → r (star a) (star b)) {a} :
    (star' r hr ⟨Quot.mk _ a⟩ : RingQuot r) = ⟨Quot.mk _ (star a)⟩ := star'_def _ _ _
#align ring_quot.star'_quot RingQuot.star'_quot

/-- Transfer a star_ring instance through a quotient, if the quotient is invariant to `star` -/
def starRing {R : Type uR} [Semiring R] [StarRing R] (r : R → R → Prop)
    (hr : ∀ a b, r a b → r (star a) (star b)) : StarRing (RingQuot r) where
  star := star' r hr
  star_involutive := by
    rintro ⟨⟨⟩⟩
    simp [star'_quot]
  star_mul := by
    rintro ⟨⟨⟩⟩ ⟨⟨⟩⟩
    simp [star'_quot, mul_quot, star_mul]
  star_add := by
    rintro ⟨⟨⟩⟩ ⟨⟨⟩⟩
    simp [star'_quot, add_quot, star_add]
#align ring_quot.star_ring RingQuot.starRing

end StarRing

section Algebra

variable (S)

/-- The quotient map from an `S`-algebra to its quotient, as a homomorphism of `S`-algebras.
-/
irreducible_def mkAlgHom (s : A → A → Prop) : A →ₐ[S] RingQuot s :=
  { mkRingHom s with
    commutes' := fun _ ↦ by simp [mkRingHom_def]; rfl }
#align ring_quot.mk_alg_hom RingQuot.mkAlgHom

@[simp]
theorem mkAlgHom_coe (s : A → A → Prop) : (mkAlgHom S s : A →+* RingQuot s) = mkRingHom s := by
  simp_rw [mkAlgHom_def, mkRingHom_def]
  rfl
#align ring_quot.mk_alg_hom_coe RingQuot.mkAlgHom_coe

theorem mkAlgHom_rel {s : A → A → Prop} {x y : A} (w : s x y) : mkAlgHom S s x = mkAlgHom S s y :=
  by simp [mkAlgHom_def, mkRingHom_def, Quot.sound (Rel.of w)]
#align ring_quot.mk_alg_hom_rel RingQuot.mkAlgHom_rel

theorem mkAlgHom_surjective (s : A → A → Prop) : Function.Surjective (mkAlgHom S s) := by
  suffices : Function.Surjective fun x ↦ (⟨.mk (Rel s) x⟩ : RingQuot s)
  · simpa [mkAlgHom_def, mkRingHom_def]
  rintro ⟨⟨a⟩⟩
  use a
#align ring_quot.mk_alg_hom_surjective RingQuot.mkAlgHom_surjective

variable {B : Type u₄} [Semiring B] [Algebra S B]

@[ext 1100]
theorem ringQuot_ext' {s : A → A → Prop} (f g : RingQuot s →ₐ[S] B)
    (w : f.comp (mkAlgHom S s) = g.comp (mkAlgHom S s)) : f = g := by
  ext x
  rcases mkAlgHom_surjective S s x with ⟨x, rfl⟩
  exact AlgHom.congr_fun w x
#align ring_quot.ring_quot_ext' RingQuot.ringQuot_ext'

irreducible_def preLiftAlgHom {s : A → A → Prop} { f : A →ₐ[S] B }
  (h : ∀ ⦃x y⦄, s x y → f x = f y) : RingQuot s →ₐ[S] B :=
{ toFun := fun x ↦ Quot.lift f
            (by
              rintro _ _ r
              induction r with
              | of r => exact h r
              | add_left _ r' => simp only [map_add, r']
              | mul_left _ r' => simp only [map_mul, r']
              | mul_right _ r' => simp only [map_mul, r'])
            x.toQuot
  map_zero' := by simp only [← zero_quot, f.map_zero]
  map_add' := by
    rintro ⟨⟨x⟩⟩ ⟨⟨y⟩⟩
    simp only [add_quot, f.map_add x y]
  map_one' := by simp only [← one_quot, f.map_one]
  map_mul' := by
    rintro ⟨⟨x⟩⟩ ⟨⟨y⟩⟩
    simp only [mul_quot, f.map_mul x y]
  commutes' := by
    rintro x
    simp [← one_quot, smul_quot, Algebra.algebraMap_eq_smul_one] }

/-- Any `S`-algebra homomorphism `f : A →ₐ[S] B` which respects a relation `s : A → A → Prop`
factors uniquely through a morphism `RingQuot s →ₐ[S] B`.
-/
irreducible_def liftAlgHom {s : A → A → Prop} :
  { f : A →ₐ[S] B // ∀ ⦃x y⦄, s x y → f x = f y } ≃ (RingQuot s →ₐ[S] B) :=
  { toFun := fun f' ↦ preLiftAlgHom _ f'.prop
    invFun := fun F ↦ ⟨F.comp (mkAlgHom S s), fun _ _ h ↦ congr_arg F (mkAlgHom_rel S h)⟩
    left_inv := fun f ↦ by
      ext
      simp only [preLiftAlgHom_def, mkAlgHom_def, mkRingHom_def, RingHom.toMonoidHom_eq_coe,
                 RingHom.coe_monoidHom_mk, AlgHom.coe_comp, AlgHom.coe_mk, RingHom.coe_mk,
                 MonoidHom.coe_mk, OneHom.coe_mk, Function.comp_apply]
    right_inv := fun F ↦ by
      ext
      simp only [preLiftAlgHom_def, mkAlgHom_def, mkRingHom_def, RingHom.toMonoidHom_eq_coe,
                 RingHom.coe_monoidHom_mk, AlgHom.coe_comp, AlgHom.coe_mk, RingHom.coe_mk,
                 MonoidHom.coe_mk, OneHom.coe_mk, Function.comp_apply] }
#align ring_quot.lift_alg_hom RingQuot.liftAlgHom

@[simp]
theorem liftAlgHom_mkAlgHom_apply (f : A →ₐ[S] B) {s : A → A → Prop}
    (w : ∀ ⦃x y⦄, s x y → f x = f y) (x) : (liftAlgHom S ⟨f, w⟩) ((mkAlgHom S s) x) = f x := by
  simp_rw [liftAlgHom_def, preLiftAlgHom_def, mkAlgHom_def, mkRingHom_def]
  rfl
#align ring_quot.lift_alg_hom_mk_alg_hom_apply RingQuot.liftAlgHom_mkAlgHom_apply

-- note this is essentially `(liftAlgHom S).symm_apply_eq.mp h`
theorem liftAlgHom_unique (f : A →ₐ[S] B) {s : A → A → Prop} (w : ∀ ⦃x y⦄, s x y → f x = f y)
    (g : RingQuot s →ₐ[S] B) (h : g.comp (mkAlgHom S s) = f) : g = liftAlgHom S ⟨f, w⟩ := by
  ext
  simp [h]
#align ring_quot.lift_alg_hom_unique RingQuot.liftAlgHom_unique

theorem eq_liftAlgHom_comp_mkAlgHom {s : A → A → Prop} (f : RingQuot s →ₐ[S] B) :
    f = liftAlgHom S ⟨f.comp (mkAlgHom S s), fun x y h ↦ congr_arg f (mkAlgHom_rel S h)⟩ := by
  conv_lhs => rw [← (liftAlgHom S).apply_symm_apply f]
  rw [liftAlgHom]
  rfl
#align ring_quot.eq_lift_alg_hom_comp_mk_alg_hom RingQuot.eq_liftAlgHom_comp_mkAlgHom

end Algebra

end RingQuot<|MERGE_RESOLUTION|>--- conflicted
+++ resolved
@@ -155,11 +155,7 @@
 
 variable (r : R → R → Prop)
 
-<<<<<<< HEAD
--- can't be irreducible, causes diamonds in ℤ-algebras
-=======
 -- can't be irreducible, causes diamonds in ℕ-algebras
->>>>>>> 9688c5a9
 private def natCast (n : ℕ) : RingQuot r :=
   ⟨Quot.mk _ n⟩
 
