--- conflicted
+++ resolved
@@ -413,16 +413,9 @@
 section Split
 
 theorem splits_iff_card_roots (ha : P.a ≠ 0) :
-<<<<<<< HEAD
-    Splits (P.toPoly.map φ) ↔ Multiset.card (map φ P).roots = 3 := by
-  replace ha : (map φ P).a ≠ 0 := (_root_.map_ne_zero φ).mpr ha
-  rw [roots, ← map_toPoly, Polynomial.splits_iff_card_roots,
-=======
     Splits (P.toPoly.map φ) ↔ (map φ P).roots.card = 3 := by
   replace ha : (map φ P).a ≠ 0 := (map_ne_zero φ).mpr ha
-  nth_rw 1 [← RingHom.id_comp φ]
-  rw [roots, ← splits_map_iff, ← map_toPoly, Polynomial.splits_iff_card_roots,
->>>>>>> 16e4c581
+  rw [roots, ← map_toPoly, Polynomial.splits_iff_card_roots,
     ← ((degree_eq_iff_natDegree_eq <| ne_zero_of_a_ne_zero ha).1 <| degree_of_a_ne_zero ha : _ = 3)]
 
 theorem splits_iff_roots_eq_three (ha : P.a ≠ 0) :
