/-
Copyright (c) 2018 Kenny Lau. All rights reserved.
Released under Apache 2.0 license as described in the file LICENSE.
Authors: Kenny Lau, Joey van Langen, Casper Putz
-/
import Mathlib.Data.Int.ModEq
import Mathlib.Data.Nat.Cast.Defs
import Mathlib.Data.Nat.Find
import Mathlib.Data.Nat.Prime.Defs
import Mathlib.Tactic.NormNum.Basic

/-!
# Characteristic of semirings

## Main definitions
 * `CharP R p` expresses that the ring (additive monoid with one) `R` has characteristic `p`
 * `ringChar`: the characteristic of a ring
 * `ExpChar R p` expresses that the ring (additive monoid with one) `R` has
    exponential characteristic `p` (which is `1` if `R` has characteristic 0, and `p` if it has
    prime characteristic `p`)
-/

assert_not_exists Finset

open Set

variable (R : Type*)

namespace CharP
section AddMonoidWithOne
variable [AddMonoidWithOne R] (p : ℕ)

/-- The generator of the kernel of the unique homomorphism ℕ → R for a semiring R.

*Warning*: for a semiring `R`, `CharP R 0` and `CharZero R` need not coincide.
* `CharP R 0` asks that only `0 : ℕ` maps to `0 : R` under the map `ℕ → R`;
* `CharZero R` requires an injection `ℕ ↪ R`.

For instance, endowing `{0, 1}` with addition given by `max` (i.e. `1` is absorbing), shows that
`CharZero {0, 1}` does not hold and yet `CharP {0, 1} 0` does.
This example is formalized in `Counterexamples/CharPZeroNeCharZero.lean`.
-/
@[mk_iff]
class _root_.CharP : Prop where
  cast_eq_zero_iff' : ∀ x : ℕ, (x : R) = 0 ↔ p ∣ x

variable [CharP R p] {a b : ℕ}

-- Porting note: the field of the structure had implicit arguments where they were
-- explicit in Lean 3
lemma cast_eq_zero_iff (a : ℕ) : (a : R) = 0 ↔ p ∣ a := cast_eq_zero_iff' a

variable {R} in
lemma congr {q : ℕ} (h : p = q) : CharP R q := h ▸ ‹CharP R p›

lemma natCast_eq_natCast' (h : a ≡ b [MOD p]) : (a : R) = b := by
  wlog hle : a ≤ b
  · exact (this R p h.symm (le_of_not_le hle)).symm
  rw [Nat.modEq_iff_dvd' hle] at h
  rw [← Nat.sub_add_cancel hle, Nat.cast_add, (cast_eq_zero_iff R p _).mpr h, zero_add]

@[simp] lemma cast_eq_zero : (p : R) = 0 := (cast_eq_zero_iff R p p).2 dvd_rfl

-- See note [no_index around OfNat.ofNat]
--
-- TODO: This lemma needs to be `@[simp]` for confluence in the presence of `CharP.cast_eq_zero` and
-- `Nat.cast_ofNat`, but with `no_index` on its entire LHS, it matches literally every expression so
-- is too expensive. If https://github.com/leanprover/lean4/issues/2867 is fixed in a performant way, this can be made `@[simp]`.
--
-- @[simp]
lemma ofNat_eq_zero [p.AtLeastTwo] : no_index (OfNat.ofNat p : R) = 0 := cast_eq_zero R p

lemma natCast_eq_natCast_mod (a : ℕ) : (a : R) = a % p :=
  natCast_eq_natCast' R p (Nat.mod_modEq a p).symm

lemma eq {p q : ℕ} (_hp : CharP R p) (_hq : CharP R q) : p = q :=
  Nat.dvd_antisymm ((cast_eq_zero_iff R p q).1 (cast_eq_zero _ _))
    ((cast_eq_zero_iff R q p).1 (cast_eq_zero _ _))

instance ofCharZero [CharZero R] : CharP R 0 where
  cast_eq_zero_iff' x := by rw [zero_dvd_iff, ← Nat.cast_zero, Nat.cast_inj]

variable [IsRightCancelAdd R]

lemma natCast_eq_natCast : (a : R) = b ↔ a ≡ b [MOD p] := by
  wlog hle : a ≤ b
  · rw [eq_comm, this R p (le_of_not_le hle), Nat.ModEq.comm]
  rw [Nat.modEq_iff_dvd' hle, ← cast_eq_zero_iff R p (b - a),
    ← add_right_cancel_iff (G := R) (a := a) (b := b - a), zero_add, ← Nat.cast_add,
    Nat.sub_add_cancel hle, eq_comm]

end AddMonoidWithOne

section AddGroupWithOne
variable [AddGroupWithOne R] (p : ℕ) [CharP R p] {a b : ℤ}

lemma intCast_eq_zero_iff (a : ℤ) : (a : R) = 0 ↔ (p : ℤ) ∣ a := by
  rcases lt_trichotomy a 0 with (h | rfl | h)
  · rw [← neg_eq_zero, ← Int.cast_neg, ← Int.dvd_neg]
    lift -a to ℕ using neg_nonneg.mpr (le_of_lt h) with b
    rw [Int.cast_natCast, CharP.cast_eq_zero_iff R p, Int.natCast_dvd_natCast]
  · simp only [Int.cast_zero, eq_self_iff_true, Int.dvd_zero]
  · lift a to ℕ using le_of_lt h with b
    rw [Int.cast_natCast, CharP.cast_eq_zero_iff R p, Int.natCast_dvd_natCast]

lemma intCast_eq_intCast : (a : R) = b ↔ a ≡ b [ZMOD p] := by
  rw [eq_comm, ← sub_eq_zero, ← Int.cast_sub, CharP.intCast_eq_zero_iff R p, Int.modEq_iff_dvd]

lemma intCast_eq_intCast_mod : (a : R) = a % (p : ℤ) :=
  (CharP.intCast_eq_intCast R p).mpr (Int.mod_modEq a p).symm

lemma charP_to_charZero [CharP R 0] : CharZero R :=
  charZero_of_inj_zero fun n h0 => eq_zero_of_zero_dvd ((cast_eq_zero_iff R 0 n).mp h0)

lemma charP_zero_iff_charZero : CharP R 0 ↔ CharZero R :=
  ⟨fun _ ↦ charP_to_charZero R, fun _ ↦ ofCharZero R⟩

end AddGroupWithOne

section NonAssocSemiring
variable [NonAssocSemiring R]

lemma «exists» : ∃ p, CharP R p :=
  letI := Classical.decEq R
  by_cases
    (fun H : ∀ p : ℕ, (p : R) = 0 → p = 0 =>
      ⟨0, ⟨fun x => by rw [zero_dvd_iff]; exact ⟨H x, by rintro rfl; simp⟩⟩⟩)
    fun H =>
    ⟨Nat.find (not_forall.1 H),
      ⟨fun x =>
        ⟨fun H1 =>
          Nat.dvd_of_mod_eq_zero
            (by_contradiction fun H2 =>
              Nat.find_min (not_forall.1 H)
                (Nat.mod_lt x <|
                  Nat.pos_of_ne_zero <| not_of_not_imp <| Nat.find_spec (not_forall.1 H))
                (not_imp_of_and_not
                  ⟨by
                    rwa [← Nat.mod_add_div x (Nat.find (not_forall.1 H)), Nat.cast_add,
                      Nat.cast_mul,
                      of_not_not (not_not_of_not_imp <| Nat.find_spec (not_forall.1 H)),
                      zero_mul, add_zero] at H1,
                    H2⟩)),
          fun H1 => by
          rw [← Nat.mul_div_cancel' H1, Nat.cast_mul,
            of_not_not (not_not_of_not_imp <| Nat.find_spec (not_forall.1 H)),
            zero_mul]⟩⟩⟩

lemma exists_unique : ∃! p, CharP R p :=
  let ⟨c, H⟩ := CharP.exists R
  ⟨c, H, fun _y H2 => CharP.eq R H2 H⟩

end NonAssocSemiring
end CharP

/-- Noncomputable function that outputs the unique characteristic of a semiring. -/
noncomputable def ringChar [NonAssocSemiring R] : ℕ := Classical.choose (CharP.exists_unique R)

namespace ringChar
variable [NonAssocSemiring R]

lemma spec : ∀ x : ℕ, (x : R) = 0 ↔ ringChar R ∣ x := by
  letI : CharP R (ringChar R) := (Classical.choose_spec (CharP.exists_unique R)).1
  exact CharP.cast_eq_zero_iff R (ringChar R)

lemma eq (p : ℕ) [C : CharP R p] : ringChar R = p :=
  ((Classical.choose_spec (CharP.exists_unique R)).2 p C).symm

instance charP : CharP R (ringChar R) :=
  ⟨spec R⟩

variable {R}

lemma of_eq {p : ℕ} (h : ringChar R = p) : CharP R p :=
  CharP.congr (ringChar R) h

lemma eq_iff {p : ℕ} : ringChar R = p ↔ CharP R p :=
  ⟨of_eq, @eq R _ p⟩

lemma dvd {x : ℕ} (hx : (x : R) = 0) : ringChar R ∣ x :=
  (spec R x).1 hx

@[simp]
lemma eq_zero [CharZero R] : ringChar R = 0 :=
  eq R 0

lemma Nat.cast_ringChar : (ringChar R : R) = 0 := by rw [ringChar.spec]

end ringChar

lemma CharP.neg_one_ne_one [Ring R] (p : ℕ) [CharP R p] [Fact (2 < p)] : (-1 : R) ≠ (1 : R) := by
  suffices (2 : R) ≠ 0 by
    intro h
    symm at h
    rw [← sub_eq_zero, sub_neg_eq_add] at h
    norm_num at h
    exact this h
    -- Porting note: this could probably be golfed
  intro h
  rw [show (2 : R) = (2 : ℕ) by norm_cast] at h
  have := (CharP.cast_eq_zero_iff R p 2).mp h
  have := Nat.le_of_dvd (by decide) this
  rw [fact_iff] at *
  omega

namespace CharP

section

variable [NonAssocRing R]

lemma cast_eq_mod (p : ℕ) [CharP R p] (k : ℕ) : (k : R) = (k % p : ℕ) :=
  calc
    (k : R) = ↑(k % p + p * (k / p)) := by rw [Nat.mod_add_div]
    _ = ↑(k % p) := by simp [cast_eq_zero]

lemma ringChar_zero_iff_CharZero : ringChar R = 0 ↔ CharZero R := by
  rw [ringChar.eq_iff, charP_zero_iff_charZero]

end

section Semiring

variable [NonAssocSemiring R]

lemma char_ne_one [Nontrivial R] (p : ℕ) [hc : CharP R p] : p ≠ 1 := fun hp : p = 1 =>
  have : (1 : R) = 0 := by simpa using (cast_eq_zero_iff R p 1).mpr (hp ▸ dvd_refl p)
  absurd this one_ne_zero

section NoZeroDivisors

variable [NoZeroDivisors R]

lemma char_is_prime_of_two_le (p : ℕ) [CharP R p] (hp : 2 ≤ p) : Nat.Prime p :=
  suffices ∀ (d) (_ : d ∣ p), d = 1 ∨ d = p from Nat.prime_def_lt''.mpr ⟨hp, this⟩
  fun (d : ℕ) (hdvd : ∃ e, p = d * e) =>
  let ⟨e, hmul⟩ := hdvd
  have : (p : R) = 0 := (cast_eq_zero_iff R p p).mpr (dvd_refl p)
  have : (d : R) * e = 0 := @Nat.cast_mul R _ d e ▸ hmul ▸ this
  Or.elim (eq_zero_or_eq_zero_of_mul_eq_zero this)
    (fun hd : (d : R) = 0 =>
      have : p ∣ d := (cast_eq_zero_iff R p d).mp hd
      show d = 1 ∨ d = p from Or.inr (this.antisymm' ⟨e, hmul⟩))
    fun he : (e : R) = 0 =>
    have : p ∣ e := (cast_eq_zero_iff R p e).mp he
    have : e ∣ p := dvd_of_mul_left_eq d (Eq.symm hmul)
    have : e = p := ‹e ∣ p›.antisymm ‹p ∣ e›
    have h₀ : 0 < p := by omega
    have : d * p = 1 * p := by rw [‹e = p›] at hmul; rw [one_mul]; exact Eq.symm hmul
    show d = 1 ∨ d = p from Or.inl (mul_right_cancel₀ h₀.ne' this)

section Nontrivial

variable [Nontrivial R]

lemma char_is_prime_or_zero (p : ℕ) [hc : CharP R p] : Nat.Prime p ∨ p = 0 :=
  match p, hc with
  | 0, _ => Or.inr rfl
  | 1, hc => absurd (Eq.refl (1 : ℕ)) (@char_ne_one R _ _ (1 : ℕ) hc)
  | m + 2, hc => Or.inl (@char_is_prime_of_two_le R _ _ (m + 2) hc (Nat.le_add_left 2 m))

/-- The characteristic is prime if it is non-zero. -/
lemma char_prime_of_ne_zero {p : ℕ} [CharP R p] (hp : p ≠ 0) : p.Prime :=
  (CharP.char_is_prime_or_zero R p).resolve_right hp

lemma exists' (R : Type*) [NonAssocRing R] [NoZeroDivisors R] [Nontrivial R] :
    CharZero R ∨ ∃ p : ℕ, Fact p.Prime ∧ CharP R p := by
  obtain ⟨p, hchar⟩ := CharP.exists R
  rcases char_is_prime_or_zero R p with h | rfl
  exacts [Or.inr ⟨p, Fact.mk h, hchar⟩, Or.inl (charP_to_charZero R)]

lemma char_is_prime_of_pos (p : ℕ) [NeZero p] [CharP R p] : Fact p.Prime :=
  ⟨(CharP.char_is_prime_or_zero R _).resolve_right <| NeZero.ne p⟩

end Nontrivial

end NoZeroDivisors

end Semiring

section NonAssocSemiring

variable {R} [NonAssocSemiring R]

-- This lemma is not an instance, to make sure that trying to prove `α` is a subsingleton does
-- not try to find a ring structure on `α`, which can be expensive.
lemma CharOne.subsingleton [CharP R 1] : Subsingleton R :=
  Subsingleton.intro <|
    suffices ∀ r : R, r = 0 from fun a b => show a = b by rw [this a, this b]
    fun r =>
    calc
      r = 1 * r := by rw [one_mul]
      _ = (1 : ℕ) * r := by rw [Nat.cast_one]
      _ = 0 * r := by rw [CharP.cast_eq_zero]
      _ = 0 := by rw [zero_mul]

lemma false_of_nontrivial_of_char_one [Nontrivial R] [CharP R 1] : False := by
  have : Subsingleton R := CharOne.subsingleton
  exact false_of_nontrivial_of_subsingleton R

lemma ringChar_ne_one [Nontrivial R] : ringChar R ≠ 1 := by
  intro h
  apply zero_ne_one' R
  symm
  rw [← Nat.cast_one, ringChar.spec, h]

lemma nontrivial_of_char_ne_one {v : ℕ} (hv : v ≠ 1) [hr : CharP R v] : Nontrivial R :=
  ⟨⟨(1 : ℕ), 0, fun h =>
      hv <| by rwa [CharP.cast_eq_zero_iff _ v, Nat.dvd_one] at h⟩⟩

end NonAssocSemiring
end CharP

namespace NeZero

variable [AddMonoidWithOne R] {r : R} {n p : ℕ}

lemma of_not_dvd [CharP R p] (h : ¬p ∣ n) : NeZero (n : R) :=
  ⟨(CharP.cast_eq_zero_iff R p n).not.mpr h⟩

lemma not_char_dvd (p : ℕ) [CharP R p] (k : ℕ) [h : NeZero (k : R)] : ¬p ∣ k := by
  rwa [← CharP.cast_eq_zero_iff R p k, ← Ne, ← neZero_iff]

end NeZero

/-!
### Exponential characteristic

This section defines the exponential characteristic, which is defined to be 1 for a ring with
characteristic 0 and the same as the ordinary characteristic, if the ordinary characteristic is
prime. This concept is useful to simplify some theorem statements.
This file establishes a few basic results relating it to the (ordinary characteristic).
The definition is stated for a semiring, but the actual results are for nontrivial rings
(as far as exponential characteristic one is concerned), respectively a ring without zero-divisors
(for prime characteristic).
-/

section AddMonoidWithOne
variable [AddMonoidWithOne R]

/-- The definition of the exponential characteristic of a semiring. -/
class inductive ExpChar : ℕ → Prop
  | zero [CharZero R] : ExpChar 1
  | prime {q : ℕ} (hprime : q.Prime) [hchar : CharP R q] : ExpChar q

<<<<<<< HEAD
instance ULift.charP [AddMonoidWithOne R] (p : ℕ) [CharP R p] : CharP (ULift R) p where
  cast_eq_zero_iff' n := Iff.trans ULift.ext_iff <| CharP.cast_eq_zero_iff R p n
=======
instance expChar_prime (p) [CharP R p] [Fact p.Prime] : ExpChar R p := ExpChar.prime Fact.out
instance expChar_one [CharZero R] : ExpChar R 1 := ExpChar.zero
>>>>>>> d0df76bd

lemma expChar_ne_zero (p : ℕ) [hR : ExpChar R p] : p ≠ 0 := by
  cases hR
  · exact one_ne_zero
  · exact ‹p.Prime›.ne_zero

variable {R} in
/-- The exponential characteristic is unique. -/
lemma ExpChar.eq {p q : ℕ} (hp : ExpChar R p) (hq : ExpChar R q) : p = q := by
  rcases hp with ⟨hp⟩ | ⟨hp'⟩
  · rcases hq with hq | hq'
    exacts [rfl, False.elim (Nat.not_prime_zero (CharP.eq R ‹_› (CharP.ofCharZero R) ▸ hq'))]
  · rcases hq with hq | hq'
    exacts [False.elim (Nat.not_prime_zero (CharP.eq R ‹_› (CharP.ofCharZero R) ▸ hp')),
      CharP.eq R ‹_› ‹_›]

lemma ExpChar.congr {p : ℕ} (q : ℕ) [hq : ExpChar R q] (h : q = p) : ExpChar R p := h ▸ hq

/-- The exponential characteristic is one if the characteristic is zero. -/
lemma expChar_one_of_char_zero (q : ℕ) [hp : CharP R 0] [hq : ExpChar R q] : q = 1 := by
  rcases hq with q | hq_prime
  · rfl
  · exact False.elim <| hq_prime.ne_zero <| ‹CharP R q›.eq R hp

/-- The characteristic equals the exponential characteristic iff the former is prime. -/
lemma char_eq_expChar_iff (p q : ℕ) [hp : CharP R p] [hq : ExpChar R q] : p = q ↔ p.Prime := by
  rcases hq with q | hq_prime
  · rw [(CharP.eq R hp inferInstance : p = 0)]
    decide
  · exact ⟨fun hpq => hpq.symm ▸ hq_prime, fun _ => CharP.eq R hp ‹CharP R q›⟩

/-- The exponential characteristic is a prime number or one.
See also `CharP.char_is_prime_or_zero`. -/
lemma expChar_is_prime_or_one (q : ℕ) [hq : ExpChar R q] : Nat.Prime q ∨ q = 1 := by
  cases hq with
  | zero => exact .inr rfl
  | prime hp => exact .inl hp

/-- The exponential characteristic is positive. -/
lemma expChar_pos (q : ℕ) [ExpChar R q] : 0 < q := by
  rcases expChar_is_prime_or_one R q with h | rfl
  exacts [Nat.Prime.pos h, Nat.one_pos]

/-- Any power of the exponential characteristic is positive. -/
lemma expChar_pow_pos (q : ℕ) [ExpChar R q] (n : ℕ) : 0 < q ^ n :=
  Nat.pos_pow_of_pos n (expChar_pos R q)

end AddMonoidWithOne

section NonAssocSemiring
variable [NonAssocSemiring R]

/-- Noncomputable function that outputs the unique exponential characteristic of a semiring. -/
noncomputable def ringExpChar : ℕ := max (ringChar R) 1

lemma ringExpChar.eq (q : ℕ) [h : ExpChar R q] : ringExpChar R = q := by
  rcases h with _ | h
  · haveI := CharP.ofCharZero R
    rw [ringExpChar, ringChar.eq R 0]; rfl
  rw [ringExpChar, ringChar.eq R q]
  exact Nat.max_eq_left h.one_lt.le

@[simp] lemma ringExpChar.eq_one [CharZero R] : ringExpChar R = 1 := by
  rw [ringExpChar, ringChar.eq_zero, max_eq_right (Nat.zero_le _)]

section Nontrivial
variable [Nontrivial R]

/-- The exponential characteristic is one if the characteristic is zero. -/
lemma char_zero_of_expChar_one (p : ℕ) [hp : CharP R p] [hq : ExpChar R 1] : p = 0 := by
  cases hq
  · exact CharP.eq R hp inferInstance
  · exact False.elim (CharP.char_ne_one R 1 rfl)

-- This could be an instance, but there are no `ExpChar R 1` instances in mathlib.
/-- The characteristic is zero if the exponential characteristic is one. -/
lemma charZero_of_expChar_one' [hq : ExpChar R 1] : CharZero R := by
  cases hq
  · assumption
  · exact False.elim (CharP.char_ne_one R 1 rfl)

/-- The exponential characteristic is one iff the characteristic is zero. -/
lemma expChar_one_iff_char_zero (p q : ℕ) [CharP R p] [ExpChar R q] : q = 1 ↔ p = 0 := by
  constructor
  · rintro rfl
    exact char_zero_of_expChar_one R p
  · rintro rfl
    exact expChar_one_of_char_zero R q

end Nontrivial
end NonAssocSemiring

lemma ExpChar.exists [Ring R] [IsDomain R] : ∃ q, ExpChar R q := by
  obtain _ | ⟨p, ⟨hp⟩, _⟩ := CharP.exists' R
  exacts [⟨1, .zero⟩, ⟨p, .prime hp⟩]

lemma ExpChar.exists_unique [Ring R] [IsDomain R] : ∃! q, ExpChar R q :=
  let ⟨q, H⟩ := ExpChar.exists R
  ⟨q, H, fun _ H2 ↦ ExpChar.eq H2 H⟩

instance ringExpChar.expChar [Ring R] [IsDomain R] : ExpChar R (ringExpChar R) := by
  obtain ⟨q, _⟩ := ExpChar.exists R
  rwa [ringExpChar.eq R q]

variable {R} in
lemma ringExpChar.of_eq [Ring R] [IsDomain R] {q : ℕ} (h : ringExpChar R = q) : ExpChar R q :=
  h ▸ ringExpChar.expChar R

variable {R} in
lemma ringExpChar.eq_iff [Ring R] [IsDomain R] {q : ℕ} : ringExpChar R = q ↔ ExpChar R q :=
  ⟨ringExpChar.of_eq, fun _ ↦ ringExpChar.eq R q⟩<|MERGE_RESOLUTION|>--- conflicted
+++ resolved
@@ -343,13 +343,8 @@
   | zero [CharZero R] : ExpChar 1
   | prime {q : ℕ} (hprime : q.Prime) [hchar : CharP R q] : ExpChar q
 
-<<<<<<< HEAD
-instance ULift.charP [AddMonoidWithOne R] (p : ℕ) [CharP R p] : CharP (ULift R) p where
-  cast_eq_zero_iff' n := Iff.trans ULift.ext_iff <| CharP.cast_eq_zero_iff R p n
-=======
 instance expChar_prime (p) [CharP R p] [Fact p.Prime] : ExpChar R p := ExpChar.prime Fact.out
 instance expChar_one [CharZero R] : ExpChar R 1 := ExpChar.zero
->>>>>>> d0df76bd
 
 lemma expChar_ne_zero (p : ℕ) [hR : ExpChar R p] : p ≠ 0 := by
   cases hR
