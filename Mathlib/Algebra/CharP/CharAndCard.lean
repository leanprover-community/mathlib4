/-
Copyright (c) 2022 Michael Stoll. All rights reserved.
Released under Apache 2.0 license as described in the file LICENSE.
Authors: Michael Stoll
-/
import Mathlib.Algebra.CharP.Basic
import Mathlib.GroupTheory.Perm.Cycle.Type
import Mathlib.RingTheory.Coprime.Lemmas

/-!
# Characteristic and cardinality

We prove some results relating characteristic and cardinality of finite rings

## Tags
characteristic, cardinality, ring
-/


/-- A prime `p` is a unit in a commutative ring `R` of nonzero characteristic iff it does not divide
the characteristic. -/
theorem isUnit_iff_not_dvd_char_of_ringChar_ne_zero (R : Type*) [CommRing R] (p : ℕ) [Fact p.Prime]
    (hR : ringChar R ≠ 0) : IsUnit (p : R) ↔ ¬p ∣ ringChar R := by
  have hch := CharP.cast_eq_zero R (ringChar R)
  have hp : p.Prime := Fact.out
  constructor
  · rintro h₁ ⟨q, hq⟩
    rcases IsUnit.exists_left_inv h₁ with ⟨a, ha⟩
    have h₃ : ¬ringChar R ∣ q := by
      rintro ⟨r, hr⟩
      rw [hr, ← mul_assoc, mul_comm p, mul_assoc] at hq
      nth_rw 1 [← mul_one (ringChar R)] at hq
      exact Nat.Prime.not_dvd_one hp ⟨r, mul_left_cancel₀ hR hq⟩
    have h₄ := mt (CharP.intCast_eq_zero_iff R (ringChar R) q).mp
    apply_fun ((↑) : ℕ → R) at hq
    apply_fun (· * ·) a at hq
    rw [Nat.cast_mul, hch, mul_zero, ← mul_assoc, ha, one_mul] at hq
    norm_cast at h₄
    exact h₄ h₃ hq.symm
  · intro h
    rcases (hp.coprime_iff_not_dvd.mpr h).isCoprime with ⟨a, b, hab⟩
    apply_fun ((↑) : ℤ → R) at hab
    push_cast at hab
    rw [hch, mul_zero, add_zero, mul_comm] at hab
    exact isUnit_of_mul_eq_one (p : R) a hab

/-- A prime `p` is a unit in a finite commutative ring `R`
iff it does not divide the characteristic. -/
theorem isUnit_iff_not_dvd_char (R : Type*) [CommRing R] (p : ℕ) [Fact p.Prime] [Finite R] :
    IsUnit (p : R) ↔ ¬p ∣ ringChar R :=
  isUnit_iff_not_dvd_char_of_ringChar_ne_zero R p <| CharP.char_ne_zero_of_finite R (ringChar R)

/-- The prime divisors of the characteristic of a finite commutative ring are exactly
the prime divisors of its cardinality. -/
theorem prime_dvd_char_iff_dvd_card {R : Type*} [CommRing R] [Fintype R] (p : ℕ) [Fact p.Prime] :
    p ∣ ringChar R ↔ p ∣ Fintype.card R := by
  refine
    ⟨fun h =>
      h.trans <|
        Int.natCast_dvd_natCast.mp <|
<<<<<<< HEAD
          (CharP.int_cast_eq_zero_iff R (ringChar R) (Fintype.card R)).mp <|
            mod_cast CharP.cast_card_eq_zero R,
      fun h => _⟩
=======
          (CharP.intCast_eq_zero_iff R (ringChar R) (Fintype.card R)).mp <|
            mod_cast Nat.cast_card_eq_zero R,
      fun h => ?_⟩
>>>>>>> 59de845a
  by_contra h₀
  rcases exists_prime_addOrderOf_dvd_card p h with ⟨r, hr⟩
  have hr₁ := addOrderOf_nsmul_eq_zero r
  rw [hr, nsmul_eq_mul] at hr₁
  rcases IsUnit.exists_left_inv ((isUnit_iff_not_dvd_char R p).mpr h₀) with ⟨u, hu⟩
  apply_fun (· * ·) u at hr₁
  rw [mul_zero, ← mul_assoc, hu, one_mul] at hr₁
  exact mt AddMonoid.addOrderOf_eq_one_iff.mpr (ne_of_eq_of_ne hr (Nat.Prime.ne_one Fact.out)) hr₁

/-- A prime that does not divide the cardinality of a finite commutative ring `R`
is a unit in `R`. -/
theorem not_isUnit_prime_of_dvd_card {R : Type*} [CommRing R] [Fintype R] (p : ℕ) [Fact p.Prime]
    (hp : p ∣ Fintype.card R) : ¬IsUnit (p : R) :=
  mt (isUnit_iff_not_dvd_char R p).mp
    (Classical.not_not.mpr ((prime_dvd_char_iff_dvd_card p).mpr hp))

lemma charP_of_card_eq_prime {R : Type*} [NonAssocRing R] [Fintype R] (p : ℕ) [hp : Fact p.Prime]
    (hR : Fintype.card R = p) : CharP R p :=
  have := Fintype.one_lt_card_iff_nontrivial.1 (hR ▸ hp.1.one_lt)
  (CharP.charP_iff_prime_eq_zero hp.1).2 (hR ▸ Nat.cast_card_eq_zero R)<|MERGE_RESOLUTION|>--- conflicted
+++ resolved
@@ -58,15 +58,9 @@
     ⟨fun h =>
       h.trans <|
         Int.natCast_dvd_natCast.mp <|
-<<<<<<< HEAD
-          (CharP.int_cast_eq_zero_iff R (ringChar R) (Fintype.card R)).mp <|
-            mod_cast CharP.cast_card_eq_zero R,
-      fun h => _⟩
-=======
           (CharP.intCast_eq_zero_iff R (ringChar R) (Fintype.card R)).mp <|
             mod_cast Nat.cast_card_eq_zero R,
       fun h => ?_⟩
->>>>>>> 59de845a
   by_contra h₀
   rcases exists_prime_addOrderOf_dvd_card p h with ⟨r, hr⟩
   have hr₁ := addOrderOf_nsmul_eq_zero r
