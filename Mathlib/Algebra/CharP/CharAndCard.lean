/-
Copyright (c) 2022 Michael Stoll. All rights reserved.
Released under Apache 2.0 license as described in the file LICENSE.
Authors: Michael Stoll
-/
import Mathlib.Algebra.CharP.Basic
import Mathlib.GroupTheory.Perm.Cycle.Type

#align_import algebra.char_p.char_and_card from "leanprover-community/mathlib"@"2fae5fd7f90711febdadf19c44dc60fae8834d1b"

/-!
# Characteristic and cardinality

We prove some results relating characteristic and cardinality of finite rings

## Tags
characteristic, cardinality, ring
-/


/-- A prime `p` is a unit in a commutative ring `R` of nonzero characteristic iff it does not divide
the characteristic. -/
theorem isUnit_iff_not_dvd_char_of_ringChar_ne_zero (R : Type*) [CommRing R] (p : ℕ) [Fact p.Prime]
    (hR : ringChar R ≠ 0) : IsUnit (p : R) ↔ ¬p ∣ ringChar R := by
  have hch := CharP.cast_eq_zero R (ringChar R)
  have hp : p.Prime := Fact.out
  constructor
  · rintro h₁ ⟨q, hq⟩
    rcases IsUnit.exists_left_inv h₁ with ⟨a, ha⟩
    have h₃ : ¬ringChar R ∣ q := by
      rintro ⟨r, hr⟩
      rw [hr, ← mul_assoc, mul_comm p, mul_assoc] at hq
      nth_rw 1 [← mul_one (ringChar R)] at hq
      exact Nat.Prime.not_dvd_one hp ⟨r, mul_left_cancel₀ hR hq⟩
    have h₄ := mt (CharP.intCast_eq_zero_iff R (ringChar R) q).mp
    apply_fun ((↑) : ℕ → R) at hq
    apply_fun (· * ·) a at hq
    rw [Nat.cast_mul, hch, mul_zero, ← mul_assoc, ha, one_mul] at hq
    norm_cast at h₄
    exact h₄ h₃ hq.symm
  · intro h
    rcases (hp.coprime_iff_not_dvd.mpr h).isCoprime with ⟨a, b, hab⟩
    apply_fun ((↑) : ℤ → R) at hab
    push_cast at hab
    rw [hch, mul_zero, add_zero, mul_comm] at hab
    exact isUnit_of_mul_eq_one (p : R) a hab
#align is_unit_iff_not_dvd_char_of_ring_char_ne_zero isUnit_iff_not_dvd_char_of_ringChar_ne_zero

/-- A prime `p` is a unit in a finite commutative ring `R`
iff it does not divide the characteristic. -/
theorem isUnit_iff_not_dvd_char (R : Type*) [CommRing R] (p : ℕ) [Fact p.Prime] [Finite R] :
    IsUnit (p : R) ↔ ¬p ∣ ringChar R :=
  isUnit_iff_not_dvd_char_of_ringChar_ne_zero R p <| CharP.char_ne_zero_of_finite R (ringChar R)
#align is_unit_iff_not_dvd_char isUnit_iff_not_dvd_char

/-- The prime divisors of the characteristic of a finite commutative ring are exactly
the prime divisors of its cardinality. -/
theorem prime_dvd_char_iff_dvd_card {R : Type*} [CommRing R] [Fintype R] (p : ℕ) [Fact p.Prime] :
    p ∣ ringChar R ↔ p ∣ Fintype.card R := by
  refine'
    ⟨fun h =>
      h.trans <|
<<<<<<< HEAD
        Int.coe_nat_dvd.mp <|
          (CharP.intCast_eq_zero_iff R (ringChar R) (Fintype.card R)).mp <|
=======
        Int.natCast_dvd_natCast.mp <|
          (CharP.int_cast_eq_zero_iff R (ringChar R) (Fintype.card R)).mp <|
>>>>>>> 392a24a9
            mod_cast CharP.cast_card_eq_zero R,
      fun h => _⟩
  by_contra h₀
  rcases exists_prime_addOrderOf_dvd_card p h with ⟨r, hr⟩
  have hr₁ := addOrderOf_nsmul_eq_zero r
  rw [hr, nsmul_eq_mul] at hr₁
  rcases IsUnit.exists_left_inv ((isUnit_iff_not_dvd_char R p).mpr h₀) with ⟨u, hu⟩
  apply_fun (· * ·) u at hr₁
  rw [mul_zero, ← mul_assoc, hu, one_mul] at hr₁
  exact mt AddMonoid.addOrderOf_eq_one_iff.mpr (ne_of_eq_of_ne hr (Nat.Prime.ne_one Fact.out)) hr₁
#align prime_dvd_char_iff_dvd_card prime_dvd_char_iff_dvd_card

/-- A prime that does not divide the cardinality of a finite commutative ring `R`
is a unit in `R`. -/
theorem not_isUnit_prime_of_dvd_card {R : Type*} [CommRing R] [Fintype R] (p : ℕ) [Fact p.Prime]
    (hp : p ∣ Fintype.card R) : ¬IsUnit (p : R) :=
  mt (isUnit_iff_not_dvd_char R p).mp
    (Classical.not_not.mpr ((prime_dvd_char_iff_dvd_card p).mpr hp))
#align not_is_unit_prime_of_dvd_card not_isUnit_prime_of_dvd_card<|MERGE_RESOLUTION|>--- conflicted
+++ resolved
@@ -60,13 +60,8 @@
   refine'
     ⟨fun h =>
       h.trans <|
-<<<<<<< HEAD
-        Int.coe_nat_dvd.mp <|
+        Int.natCast_dvd_natCast.mp <|
           (CharP.intCast_eq_zero_iff R (ringChar R) (Fintype.card R)).mp <|
-=======
-        Int.natCast_dvd_natCast.mp <|
-          (CharP.int_cast_eq_zero_iff R (ringChar R) (Fintype.card R)).mp <|
->>>>>>> 392a24a9
             mod_cast CharP.cast_card_eq_zero R,
       fun h => _⟩
   by_contra h₀
