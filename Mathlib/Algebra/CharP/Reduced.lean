/-
Copyright (c) 2018 Kenny Lau. All rights reserved.
Released under Apache 2.0 license as described in the file LICENSE.
Authors: Kenny Lau, Joey van Langen, Casper Putz
-/
import Mathlib.Algebra.CharP.ExpChar
import Mathlib.RingTheory.Nilpotent

#align_import algebra.char_p.basic from "leanprover-community/mathlib"@"47a1a73351de8dd6c8d3d32b569c8e434b03ca47"

/-!
# Results about characteristic p reduced rings
-/


open Finset

open BigOperators

section

variable (R : Type*) [CommRing R] [IsReduced R] (p n : ℕ) [ExpChar R p]

<<<<<<< HEAD
theorem pow_char_pow_inj : (fun r : R ↦ r ^ p ^ n).Injective := fun x y H ↦ by
  rw [← sub_eq_zero] at H ⊢
  rw [← sub_pow_expChar_pow] at H
  exact IsReduced.eq_zero _ ⟨_, H⟩

theorem frobenius_inj : Function.Injective (frobenius R p) := by
  convert pow_char_pow_inj R p 1; rw [pow_one]; rfl
=======
theorem iterateFrobenius_inj : Function.Injective (iterateFrobenius R p n) := fun x y H ↦ by
  rw [← sub_eq_zero] at H ⊢
  simp_rw [iterateFrobenius_def, ← sub_pow_expChar_pow] at H
  exact IsReduced.eq_zero _ ⟨_, H⟩

theorem frobenius_inj : Function.Injective (frobenius R p) :=
  iterateFrobenius_one (R := R) p ▸ iterateFrobenius_inj R p 1
>>>>>>> ec61446a
#align frobenius_inj frobenius_inj

end

/-- If `ringChar R = 2`, where `R` is a finite reduced commutative ring,
then every `a : R` is a square. -/
theorem isSquare_of_charTwo' {R : Type*} [Finite R] [CommRing R] [IsReduced R] [CharP R 2]
    (a : R) : IsSquare a := by
  cases nonempty_fintype R
  exact
    Exists.imp (fun b h => pow_two b ▸ Eq.symm h)
      (((Fintype.bijective_iff_injective_and_card _).mpr ⟨frobenius_inj R 2, rfl⟩).surjective a)
#align is_square_of_char_two' isSquare_of_charTwo'

variable {R : Type*} [CommRing R] [IsReduced R]

@[simp]
theorem ExpChar.pow_prime_pow_mul_eq_one_iff (p k m : ℕ) [ExpChar R p] (x : R) :
    x ^ (p ^ k * m) = 1 ↔ x ^ m = 1 := by
  rw [pow_mul']
<<<<<<< HEAD
  convert (pow_char_pow_inj R p k).eq_iff
  rw [one_pow]
=======
  convert ← (iterateFrobenius_inj R p k).eq_iff
  apply map_one
>>>>>>> ec61446a
#align char_p.pow_prime_pow_mul_eq_one_iff ExpChar.pow_prime_pow_mul_eq_one_iff

@[deprecated] alias CharP.pow_prime_pow_mul_eq_one_iff := ExpChar.pow_prime_pow_mul_eq_one_iff<|MERGE_RESOLUTION|>--- conflicted
+++ resolved
@@ -21,15 +21,6 @@
 
 variable (R : Type*) [CommRing R] [IsReduced R] (p n : ℕ) [ExpChar R p]
 
-<<<<<<< HEAD
-theorem pow_char_pow_inj : (fun r : R ↦ r ^ p ^ n).Injective := fun x y H ↦ by
-  rw [← sub_eq_zero] at H ⊢
-  rw [← sub_pow_expChar_pow] at H
-  exact IsReduced.eq_zero _ ⟨_, H⟩
-
-theorem frobenius_inj : Function.Injective (frobenius R p) := by
-  convert pow_char_pow_inj R p 1; rw [pow_one]; rfl
-=======
 theorem iterateFrobenius_inj : Function.Injective (iterateFrobenius R p n) := fun x y H ↦ by
   rw [← sub_eq_zero] at H ⊢
   simp_rw [iterateFrobenius_def, ← sub_pow_expChar_pow] at H
@@ -37,7 +28,6 @@
 
 theorem frobenius_inj : Function.Injective (frobenius R p) :=
   iterateFrobenius_one (R := R) p ▸ iterateFrobenius_inj R p 1
->>>>>>> ec61446a
 #align frobenius_inj frobenius_inj
 
 end
@@ -58,13 +48,8 @@
 theorem ExpChar.pow_prime_pow_mul_eq_one_iff (p k m : ℕ) [ExpChar R p] (x : R) :
     x ^ (p ^ k * m) = 1 ↔ x ^ m = 1 := by
   rw [pow_mul']
-<<<<<<< HEAD
-  convert (pow_char_pow_inj R p k).eq_iff
-  rw [one_pow]
-=======
   convert ← (iterateFrobenius_inj R p k).eq_iff
   apply map_one
->>>>>>> ec61446a
 #align char_p.pow_prime_pow_mul_eq_one_iff ExpChar.pow_prime_pow_mul_eq_one_iff
 
 @[deprecated] alias CharP.pow_prime_pow_mul_eq_one_iff := ExpChar.pow_prime_pow_mul_eq_one_iff