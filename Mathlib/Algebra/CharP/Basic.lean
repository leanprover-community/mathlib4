--- conflicted
+++ resolved
@@ -6,12 +6,6 @@
 import Mathlib.Algebra.CharP.Defs
 import Mathlib.Data.Nat.Multiplicity
 import Mathlib.Data.Nat.Choose.Sum
-<<<<<<< HEAD
-import Mathlib.GroupTheory.OrderOfElement
-
-#align_import algebra.char_p.basic from "leanprover-community/mathlib"@"47a1a73351de8dd6c8d3d32b569c8e434b03ca47"
-=======
->>>>>>> 99508fb5
 
 /-!
 # Characteristic of semirings
@@ -85,18 +79,6 @@
 
 variable (R)
 
-<<<<<<< HEAD
-@[simp]
-theorem CharP.cast_card_eq_zero [AddGroupWithOne R] [Fintype R] : (Fintype.card R : R) = 0 := by
-  rw [← nsmul_one, card_nsmul_eq_zero]
-#align char_p.cast_card_eq_zero CharP.cast_card_eq_zero
-
-theorem CharP.addOrderOf_one (R) [Semiring R] : CharP R (addOrderOf (1 : R)) :=
-  ⟨fun n => by rw [← Nat.smul_one_eq_cast, addOrderOf_dvd_iff_nsmul_eq_zero]⟩
-#align char_p.add_order_of_one CharP.addOrderOf_one
-
-=======
->>>>>>> 99508fb5
 theorem add_pow_char_of_commute [Semiring R] {p : ℕ} [hp : Fact p.Prime] [CharP R p] (x y : R)
     (h : Commute x y) : (x + y) ^ p = x ^ p + y ^ p := by
   let ⟨r, hr⟩ := h.exists_add_pow_prime_eq hp.out
@@ -140,15 +122,11 @@
 theorem sub_pow_char_pow [CommRing R] {p : ℕ} [Fact p.Prime] [CharP R p] {n : ℕ} (x y : R) :
     (x - y) ^ p ^ n = x ^ p ^ n - y ^ p ^ n :=
   sub_pow_char_pow_of_commute _ _ _ (Commute.all _ _)
-<<<<<<< HEAD
-#align sub_pow_char_pow sub_pow_char_pow
-=======
 
 theorem sub_pow_eq_sub_pow_mod_mul_pow_sub_pow_div
     [CommRing R] {p : ℕ} [Fact p.Prime] [CharP R p] {n : ℕ} (x y : R) :
     (x - y) ^ n = (x - y) ^ (n % p) * (x ^ p - y ^ p) ^ (n / p) := by
   rw [← sub_pow_char, ← pow_mul, ← pow_add, Nat.mod_add_div]
->>>>>>> 99508fb5
 
 theorem CharP.neg_one_pow_char [Ring R] (p : ℕ) [CharP R p] [Fact p.Prime] :
     (-1 : R) ^ p = -1 := by
@@ -163,10 +141,6 @@
   nth_rw 2 [← one_pow (p ^ n)]
   rw [← add_pow_char_pow_of_commute R _ _ (Commute.one_right _), neg_add_cancel,
     zero_pow (pow_ne_zero _ (Fact.out (p := Nat.Prime p)).ne_zero)]
-<<<<<<< HEAD
-#align char_p.neg_one_pow_char_pow CharP.neg_one_pow_char_pow
-=======
->>>>>>> 99508fb5
 
 namespace CharP
 
@@ -183,10 +157,6 @@
 
 theorem ringChar_ne_zero_of_finite [Finite R] : ringChar R ≠ 0 :=
   char_ne_zero_of_finite R (ringChar R)
-<<<<<<< HEAD
-#align char_p.ring_char_ne_zero_of_finite CharP.ringChar_ne_zero_of_finite
-=======
->>>>>>> 99508fb5
 
 end
 
@@ -198,42 +168,4 @@
   Or.resolve_right (char_is_prime_or_zero R p) (char_ne_zero_of_finite R p)
 
 end Ring
-<<<<<<< HEAD
-end CharP
-
-section
-
-variable [NonAssocRing R] [Fintype R] (n : ℕ)
-
-theorem charP_of_ne_zero (hn : Fintype.card R = n) (hR : ∀ i < n, (i : R) = 0 → i = 0) :
-    CharP R n :=
-  { cast_eq_zero_iff' := by
-      have H : (n : R) = 0 := by rw [← hn, CharP.cast_card_eq_zero]
-      intro k
-      constructor
-      · intro h
-        rw [← Nat.mod_add_div k n, Nat.cast_add, Nat.cast_mul, H, zero_mul,
-          add_zero] at h
-        rw [Nat.dvd_iff_mod_eq_zero]
-        apply hR _ (Nat.mod_lt _ _) h
-        rw [← hn, gt_iff_lt, Fintype.card_pos_iff]
-        exact ⟨0⟩
-      · rintro ⟨k, rfl⟩
-        rw [Nat.cast_mul, H, zero_mul] }
-#align char_p_of_ne_zero charP_of_ne_zero
-
-theorem charP_of_prime_pow_injective (R) [Ring R] [Fintype R] (p : ℕ) [hp : Fact p.Prime] (n : ℕ)
-    (hn : Fintype.card R = p ^ n) (hR : ∀ i ≤ n, (p : R) ^ i = 0 → i = n) : CharP R (p ^ n) := by
-  obtain ⟨c, hc⟩ := CharP.exists R
-  have hcpn : c ∣ p ^ n := by rw [← CharP.cast_eq_zero_iff R c, ← hn, CharP.cast_card_eq_zero]
-  obtain ⟨i, hi, hc⟩ : ∃ i ≤ n, c = p ^ i := by rwa [Nat.dvd_prime_pow hp.1] at hcpn
-  obtain rfl : i = n := by
-    apply hR i hi
-    rw [← Nat.cast_pow, ← hc, CharP.cast_eq_zero]
-  rwa [← hc]
-#align char_p_of_prime_pow_injective charP_of_prime_pow_injective
-
-end
-=======
-end CharP
->>>>>>> 99508fb5
+end CharP