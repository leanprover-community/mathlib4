/-
Copyright (c) 2018 Kenny Lau. All rights reserved.
Released under Apache 2.0 license as described in the file LICENSE.
Authors: Kenny Lau, Joey van Langen, Casper Putz
-/
import Mathlib.Algebra.CharP.Defs
import Mathlib.Data.Nat.Multiplicity
import Mathlib.Data.Nat.Choose.Sum
import Mathlib.GroupTheory.OrderOfElement

#align_import algebra.char_p.basic from "leanprover-community/mathlib"@"47a1a73351de8dd6c8d3d32b569c8e434b03ca47"

/-!
# Characteristic of semirings
-/


universe u v

open Finset

open BigOperators

variable {R : Type*}

namespace Commute

variable [Semiring R] {p : ℕ} {x y : R}

protected theorem add_pow_prime_pow_eq (hp : p.Prime) (h : Commute x y) (n : ℕ) :
    (x + y) ^ p ^ n =
      x ^ p ^ n + y ^ p ^ n +
        p * ∑ k in Ioo 0 (p ^ n), x ^ k * y ^ (p ^ n - k) * ↑((p ^ n).choose k / p) := by
  trans x ^ p ^ n + y ^ p ^ n + ∑ k in Ioo 0 (p ^ n), x ^ k * y ^ (p ^ n - k) * (p ^ n).choose k
  · simp_rw [h.add_pow, ← Nat.Ico_zero_eq_range, Nat.Ico_succ_right, Icc_eq_cons_Ico (zero_le _),
      Finset.sum_cons, Ico_eq_cons_Ioo (pow_pos hp.pos _), Finset.sum_cons, tsub_self, tsub_zero,
      pow_zero, Nat.choose_zero_right, Nat.choose_self, Nat.cast_one, mul_one, one_mul, ← add_assoc]
  · congr 1
    simp_rw [Finset.mul_sum, Nat.cast_comm, mul_assoc _ _ (p : R), ← Nat.cast_mul]
    refine' Finset.sum_congr rfl fun i hi => _
    rw [mem_Ioo] at hi
    rw [Nat.div_mul_cancel (hp.dvd_choose_pow hi.1.ne' hi.2.ne)]
#align commute.add_pow_prime_pow_eq Commute.add_pow_prime_pow_eq

protected theorem add_pow_prime_eq (hp : p.Prime) (h : Commute x y) :
    (x + y) ^ p =
      x ^ p + y ^ p + p * ∑ k in Finset.Ioo 0 p, x ^ k * y ^ (p - k) * ↑(p.choose k / p) :=
  by simpa using h.add_pow_prime_pow_eq hp 1
#align commute.add_pow_prime_eq Commute.add_pow_prime_eq

protected theorem exists_add_pow_prime_pow_eq (hp : p.Prime) (h : Commute x y) (n : ℕ) :
    ∃ r, (x + y) ^ p ^ n = x ^ p ^ n + y ^ p ^ n + p * r :=
  ⟨_, h.add_pow_prime_pow_eq hp n⟩
#align commute.exists_add_pow_prime_pow_eq Commute.exists_add_pow_prime_pow_eq

protected theorem exists_add_pow_prime_eq (hp : p.Prime) (h : Commute x y) :
    ∃ r, (x + y) ^ p = x ^ p + y ^ p + p * r :=
  ⟨_, h.add_pow_prime_eq hp⟩
#align commute.exists_add_pow_prime_eq Commute.exists_add_pow_prime_eq

end Commute

section CommSemiring

variable [CommSemiring R] {p : ℕ} {x y : R}

theorem add_pow_prime_pow_eq (hp : p.Prime) (x y : R) (n : ℕ) :
    (x + y) ^ p ^ n =
      x ^ p ^ n + y ^ p ^ n +
        p * ∑ k in Finset.Ioo 0 (p ^ n), x ^ k * y ^ (p ^ n - k) * ↑((p ^ n).choose k / p) :=
  (Commute.all x y).add_pow_prime_pow_eq hp n
#align add_pow_prime_pow_eq add_pow_prime_pow_eq

theorem add_pow_prime_eq (hp : p.Prime) (x y : R) :
    (x + y) ^ p =
      x ^ p + y ^ p + p * ∑ k in Finset.Ioo 0 p, x ^ k * y ^ (p - k) * ↑(p.choose k / p) :=
  (Commute.all x y).add_pow_prime_eq hp
#align add_pow_prime_eq add_pow_prime_eq

theorem exists_add_pow_prime_pow_eq (hp : p.Prime) (x y : R) (n : ℕ) :
    ∃ r, (x + y) ^ p ^ n = x ^ p ^ n + y ^ p ^ n + p * r :=
  (Commute.all x y).exists_add_pow_prime_pow_eq hp n
#align exists_add_pow_prime_pow_eq exists_add_pow_prime_pow_eq

theorem exists_add_pow_prime_eq (hp : p.Prime) (x y : R) :
    ∃ r, (x + y) ^ p = x ^ p + y ^ p + p * r :=
  (Commute.all x y).exists_add_pow_prime_eq hp
#align exists_add_pow_prime_eq exists_add_pow_prime_eq

end CommSemiring

variable (R)

@[simp]
theorem CharP.cast_card_eq_zero [AddGroupWithOne R] [Fintype R] : (Fintype.card R : R) = 0 := by
  rw [← nsmul_one, card_nsmul_eq_zero]
#align char_p.cast_card_eq_zero CharP.cast_card_eq_zero

theorem CharP.addOrderOf_one (R) [Semiring R] : CharP R (addOrderOf (1 : R)) :=
  ⟨fun n => by rw [← Nat.smul_one_eq_cast, addOrderOf_dvd_iff_nsmul_eq_zero]⟩
#align char_p.add_order_of_one CharP.addOrderOf_one

theorem add_pow_char_of_commute [Semiring R] {p : ℕ} [hp : Fact p.Prime] [CharP R p] (x y : R)
    (h : Commute x y) : (x + y) ^ p = x ^ p + y ^ p := by
  let ⟨r, hr⟩ := h.exists_add_pow_prime_eq hp.out
  simp [hr]
#align add_pow_char_of_commute add_pow_char_of_commute

theorem add_pow_char_pow_of_commute [Semiring R] {p n : ℕ} [hp : Fact p.Prime] [CharP R p]
    (x y : R) (h : Commute x y) : (x + y) ^ p ^ n = x ^ p ^ n + y ^ p ^ n := by
  let ⟨r, hr⟩ := h.exists_add_pow_prime_pow_eq hp.out n
  simp [hr]
#align add_pow_char_pow_of_commute add_pow_char_pow_of_commute

theorem sub_pow_char_of_commute [Ring R] {p : ℕ} [Fact p.Prime] [CharP R p] (x y : R)
    (h : Commute x y) : (x - y) ^ p = x ^ p - y ^ p := by
  rw [eq_sub_iff_add_eq, ← add_pow_char_of_commute _ _ _ (Commute.sub_left h rfl)]
  simp
#align sub_pow_char_of_commute sub_pow_char_of_commute

theorem sub_pow_char_pow_of_commute [Ring R] {p : ℕ} [Fact p.Prime] [CharP R p] {n : ℕ} (x y : R)
    (h : Commute x y) : (x - y) ^ p ^ n = x ^ p ^ n - y ^ p ^ n := by
  induction n with
  | zero => simp
  | succ n n_ih =>
      rw [pow_succ, pow_mul, pow_mul, pow_mul, n_ih]
      apply sub_pow_char_of_commute; apply Commute.pow_pow h
#align sub_pow_char_pow_of_commute sub_pow_char_pow_of_commute

theorem add_pow_char [CommSemiring R] {p : ℕ} [Fact p.Prime] [CharP R p] (x y : R) :
    (x + y) ^ p = x ^ p + y ^ p :=
  add_pow_char_of_commute _ _ _ (Commute.all _ _)
#align add_pow_char add_pow_char

theorem add_pow_char_pow [CommSemiring R] {p : ℕ} [Fact p.Prime] [CharP R p] {n : ℕ} (x y : R) :
    (x + y) ^ p ^ n = x ^ p ^ n + y ^ p ^ n :=
  add_pow_char_pow_of_commute _ _ _ (Commute.all _ _)
#align add_pow_char_pow add_pow_char_pow

theorem add_pow_eq_add_pow_mod_mul_pow_add_pow_div
    [CommSemiring R] {p : ℕ} [Fact p.Prime] [CharP R p] {n : ℕ} (x y : R) :
    (x + y) ^ n = (x + y) ^ (n % p) * (x ^ p + y ^ p) ^ (n / p) := by
  rw [← add_pow_char, ← pow_mul, ← pow_add, Nat.mod_add_div]

theorem sub_pow_char [CommRing R] {p : ℕ} [Fact p.Prime] [CharP R p] (x y : R) :
    (x - y) ^ p = x ^ p - y ^ p :=
  sub_pow_char_of_commute _ _ _ (Commute.all _ _)
#align sub_pow_char sub_pow_char

theorem sub_pow_char_pow [CommRing R] {p : ℕ} [Fact p.Prime] [CharP R p] {n : ℕ} (x y : R) :
    (x - y) ^ p ^ n = x ^ p ^ n - y ^ p ^ n :=
  sub_pow_char_pow_of_commute _ _ _ (Commute.all _ _)
#align sub_pow_char_pow sub_pow_char_pow

<<<<<<< HEAD
theorem sub_pow_eq_sub_pow_mod_mul_pow_sub_pow_div [CommRing R] {p : ℕ} [Fact p.Prime] [CharP R p] {n : ℕ} (x y : R) :
    (x - y) ^ n = (x - y) ^ (n % p) * (x ^ p - y ^ p) ^ (n / p) := by
  rw [← sub_pow_char, ← pow_mul, ← pow_add, Nat.mod_add_div]

theorem CharP.neg_one_ne_one [Ring R] (p : ℕ) [CharP R p] [Fact (2 < p)] : (-1 : R) ≠ (1 : R) := by
  suffices (2 : R) ≠ 0 by
    intro h
    symm at h
    rw [← sub_eq_zero, sub_neg_eq_add] at h
    norm_num at h
    exact this h
    -- Porting note: this could probably be golfed
  intro h
  rw [show (2 : R) = (2 : ℕ) by norm_cast] at h
  have := (CharP.cast_eq_zero_iff R p 2).mp h
  have := Nat.le_of_dvd (by decide) this
  rw [fact_iff] at *
  omega
#align char_p.neg_one_ne_one CharP.neg_one_ne_one

=======
>>>>>>> 81d68783
theorem CharP.neg_one_pow_char [Ring R] (p : ℕ) [CharP R p] [Fact p.Prime] :
    (-1 : R) ^ p = -1 := by
  rw [eq_neg_iff_add_eq_zero]
  nth_rw 2 [← one_pow p]
  rw [← add_pow_char_of_commute R _ _ (Commute.one_right _), add_left_neg,
    zero_pow (Fact.out (p := Nat.Prime p)).ne_zero]
#align char_p.neg_one_pow_char CharP.neg_one_pow_char

theorem CharP.neg_one_pow_char_pow [Ring R] (p n : ℕ) [CharP R p] [Fact p.Prime] :
    (-1 : R) ^ p ^ n = -1 := by
  rw [eq_neg_iff_add_eq_zero]
  nth_rw 2 [← one_pow (p ^ n)]
  rw [← add_pow_char_pow_of_commute R _ _ (Commute.one_right _), add_left_neg,
    zero_pow (pow_ne_zero _ (Fact.out (p := Nat.Prime p)).ne_zero)]
#align char_p.neg_one_pow_char_pow CharP.neg_one_pow_char_pow

namespace CharP

section

variable [NonAssocRing R]

/-- The characteristic of a finite ring cannot be zero. -/
theorem char_ne_zero_of_finite (p : ℕ) [CharP R p] [Finite R] : p ≠ 0 := by
  rintro rfl
  haveI : CharZero R := charP_to_charZero R
  cases nonempty_fintype R
  exact absurd Nat.cast_injective (not_injective_infinite_finite ((↑) : ℕ → R))
#align char_p.char_ne_zero_of_finite CharP.char_ne_zero_of_finite

theorem ringChar_ne_zero_of_finite [Finite R] : ringChar R ≠ 0 :=
  char_ne_zero_of_finite R (ringChar R)
#align char_p.ring_char_ne_zero_of_finite CharP.ringChar_ne_zero_of_finite

end

section Ring

variable [Ring R] [NoZeroDivisors R] [Nontrivial R] [Finite R]

theorem char_is_prime (p : ℕ) [CharP R p] : p.Prime :=
  Or.resolve_right (char_is_prime_or_zero R p) (char_ne_zero_of_finite R p)
#align char_p.char_is_prime CharP.char_is_prime

end Ring
end CharP

section

variable [NonAssocRing R] [Fintype R] (n : ℕ)

theorem charP_of_ne_zero (hn : Fintype.card R = n) (hR : ∀ i < n, (i : R) = 0 → i = 0) :
    CharP R n :=
  { cast_eq_zero_iff' := by
      have H : (n : R) = 0 := by rw [← hn, CharP.cast_card_eq_zero]
      intro k
      constructor
      · intro h
        rw [← Nat.mod_add_div k n, Nat.cast_add, Nat.cast_mul, H, zero_mul,
          add_zero] at h
        rw [Nat.dvd_iff_mod_eq_zero]
        apply hR _ (Nat.mod_lt _ _) h
        rw [← hn, gt_iff_lt, Fintype.card_pos_iff]
        exact ⟨0⟩
      · rintro ⟨k, rfl⟩
        rw [Nat.cast_mul, H, zero_mul] }
#align char_p_of_ne_zero charP_of_ne_zero

theorem charP_of_prime_pow_injective (R) [Ring R] [Fintype R] (p : ℕ) [hp : Fact p.Prime] (n : ℕ)
    (hn : Fintype.card R = p ^ n) (hR : ∀ i ≤ n, (p : R) ^ i = 0 → i = n) : CharP R (p ^ n) := by
  obtain ⟨c, hc⟩ := CharP.exists R
  have hcpn : c ∣ p ^ n := by rw [← CharP.cast_eq_zero_iff R c, ← hn, CharP.cast_card_eq_zero]
  obtain ⟨i, hi, hc⟩ : ∃ i ≤ n, c = p ^ i := by rwa [Nat.dvd_prime_pow hp.1] at hcpn
  obtain rfl : i = n := by
    apply hR i hi
    rw [← Nat.cast_pow, ← hc, CharP.cast_eq_zero]
  rwa [← hc]
#align char_p_of_prime_pow_injective charP_of_prime_pow_injective

end<|MERGE_RESOLUTION|>--- conflicted
+++ resolved
@@ -152,29 +152,10 @@
   sub_pow_char_pow_of_commute _ _ _ (Commute.all _ _)
 #align sub_pow_char_pow sub_pow_char_pow
 
-<<<<<<< HEAD
 theorem sub_pow_eq_sub_pow_mod_mul_pow_sub_pow_div [CommRing R] {p : ℕ} [Fact p.Prime] [CharP R p] {n : ℕ} (x y : R) :
     (x - y) ^ n = (x - y) ^ (n % p) * (x ^ p - y ^ p) ^ (n / p) := by
   rw [← sub_pow_char, ← pow_mul, ← pow_add, Nat.mod_add_div]
 
-theorem CharP.neg_one_ne_one [Ring R] (p : ℕ) [CharP R p] [Fact (2 < p)] : (-1 : R) ≠ (1 : R) := by
-  suffices (2 : R) ≠ 0 by
-    intro h
-    symm at h
-    rw [← sub_eq_zero, sub_neg_eq_add] at h
-    norm_num at h
-    exact this h
-    -- Porting note: this could probably be golfed
-  intro h
-  rw [show (2 : R) = (2 : ℕ) by norm_cast] at h
-  have := (CharP.cast_eq_zero_iff R p 2).mp h
-  have := Nat.le_of_dvd (by decide) this
-  rw [fact_iff] at *
-  omega
-#align char_p.neg_one_ne_one CharP.neg_one_ne_one
-
-=======
->>>>>>> 81d68783
 theorem CharP.neg_one_pow_char [Ring R] (p : ℕ) [CharP R p] [Fact p.Prime] :
     (-1 : R) ^ p = -1 := by
   rw [eq_neg_iff_add_eq_zero]
