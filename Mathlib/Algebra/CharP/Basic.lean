--- conflicted
+++ resolved
@@ -148,13 +148,8 @@
     rw [Int.cast_natCast, CharP.cast_eq_zero_iff R p, Int.natCast_dvd_natCast]
   · simp only [Int.cast_zero, eq_self_iff_true, dvd_zero]
   · lift a to ℕ using le_of_lt h with b
-<<<<<<< HEAD
-    rw [Int.cast_ofNat, CharP.cast_eq_zero_iff R p, Int.natCast_dvd_natCast]
+    rw [Int.cast_natCast, CharP.cast_eq_zero_iff R p, Int.natCast_dvd_natCast]
 #align char_p.int_cast_eq_zero_iff CharP.intCast_eq_zero_iff
-=======
-    rw [Int.cast_natCast, CharP.cast_eq_zero_iff R p, Int.natCast_dvd_natCast]
-#align char_p.int_cast_eq_zero_iff CharP.int_cast_eq_zero_iff
->>>>>>> 141a2461
 
 theorem CharP.intCast_eq_intCast [AddGroupWithOne R] (p : ℕ) [CharP R p] {a b : ℤ} :
     (a : R) = b ↔ a ≡ b [ZMOD p] := by
