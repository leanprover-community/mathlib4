--- conflicted
+++ resolved
@@ -354,127 +354,9 @@
 
 theorem RingHom.charP_iff_charP {K L : Type*} [DivisionRing K] [Semiring L] [Nontrivial L]
     (f : K →+* L) (p : ℕ) : CharP K p ↔ CharP L p := by
-  simp only [charP_iff, ← f.injective.eq_iff, map_natCast f, f.map_zero]
+  simp only [charP_iff, ← f.injective.eq_iff, map_natCast f, map_zero f]
 #align ring_hom.char_p_iff_char_p RingHom.charP_iff_charP
 
-<<<<<<< HEAD
-section frobenius
-
-section CommSemiring
-
-variable [CommSemiring R] {S : Type v} [CommSemiring S] (f : R →* S) (g : R →+* S) (p : ℕ)
-  [Fact p.Prime] [CharP R p] [CharP S p] (x y : R)
-
-/-- The frobenius map that sends x to x^p -/
-def frobenius : R →+* R where
-  toFun x := x ^ p
-  map_one' := one_pow p
-  map_mul' x y := mul_pow x y p
-  map_zero' := zero_pow (Fact.out (p := Nat.Prime p)).pos
-  map_add' := add_pow_char R
-#align frobenius frobenius
-
-variable {R}
-
-theorem frobenius_def : frobenius R p x = x ^ p :=
-  rfl
-#align frobenius_def frobenius_def
-
-theorem iterate_frobenius (n : ℕ) : (frobenius R p)^[n] x = x ^ p ^ n := by
-  induction n with
-  | zero => simp
-  | succ n n_ih =>
-      rw [Function.iterate_succ', pow_succ', pow_mul, Function.comp_apply, frobenius_def, n_ih]
-#align iterate_frobenius iterate_frobenius
-
-theorem frobenius_mul : frobenius R p (x * y) = frobenius R p x * frobenius R p y :=
-  (frobenius R p).map_mul x y
-#align frobenius_mul frobenius_mul
-
-theorem frobenius_one : frobenius R p 1 = 1 :=
-  one_pow _
-#align frobenius_one frobenius_one
-
-theorem MonoidHom.map_frobenius : f (frobenius R p x) = frobenius S p (f x) :=
-  f.map_pow x p
-#align monoid_hom.map_frobenius MonoidHom.map_frobenius
-
-theorem RingHom.map_frobenius : g (frobenius R p x) = frobenius S p (g x) :=
-  g.map_pow x p
-#align ring_hom.map_frobenius RingHom.map_frobenius
-
-theorem MonoidHom.map_iterate_frobenius (n : ℕ) :
-    f ((frobenius R p)^[n] x) = (frobenius S p)^[n] (f x) :=
-  Function.Semiconj.iterate_right (f.map_frobenius p) n x
-#align monoid_hom.map_iterate_frobenius MonoidHom.map_iterate_frobenius
-
-theorem RingHom.map_iterate_frobenius (n : ℕ) :
-    g ((frobenius R p)^[n] x) = (frobenius S p)^[n] (g x) :=
-  g.toMonoidHom.map_iterate_frobenius p x n
-#align ring_hom.map_iterate_frobenius RingHom.map_iterate_frobenius
-
-theorem MonoidHom.iterate_map_frobenius (f : R →* R) (p : ℕ) [Fact p.Prime] [CharP R p] (n : ℕ) :
-    f^[n] (frobenius R p x) = frobenius R p (f^[n] x) :=
-  f.iterate_map_pow _ _ _
-#align monoid_hom.iterate_map_frobenius MonoidHom.iterate_map_frobenius
-
-theorem RingHom.iterate_map_frobenius (f : R →+* R) (p : ℕ) [Fact p.Prime] [CharP R p] (n : ℕ) :
-    f^[n] (frobenius R p x) = frobenius R p (f^[n] x) :=
-  f.iterate_map_pow _ _ _
-#align ring_hom.iterate_map_frobenius RingHom.iterate_map_frobenius
-
-variable (R)
-
-theorem frobenius_zero : frobenius R p 0 = 0 :=
-  (frobenius R p).map_zero
-#align frobenius_zero frobenius_zero
-
-theorem frobenius_add : frobenius R p (x + y) = frobenius R p x + frobenius R p y :=
-  (frobenius R p).map_add x y
-#align frobenius_add frobenius_add
-
-theorem frobenius_nat_cast (n : ℕ) : frobenius R p n = n :=
-  map_natCast (frobenius R p) n
-#align frobenius_nat_cast frobenius_nat_cast
-
-open BigOperators
-
-variable {R}
-
-theorem list_sum_pow_char (l : List R) : l.sum ^ p = (l.map (· ^ p : R → R)).sum :=
-  map_list_sum (frobenius R p) _
-#align list_sum_pow_char list_sum_pow_char
-
-theorem multiset_sum_pow_char (s : Multiset R) : s.sum ^ p = (s.map (· ^ p : R → R)).sum :=
-  map_multiset_sum (frobenius R p) _
-#align multiset_sum_pow_char multiset_sum_pow_char
-
-theorem sum_pow_char {ι : Type*} (s : Finset ι) (f : ι → R) :
-    (∑ i in s, f i) ^ p = ∑ i in s, f i ^ p :=
-  map_sum (frobenius R p) _ _
-#align sum_pow_char sum_pow_char
-
-end CommSemiring
-
-section CommRing
-
-variable [CommRing R] {S : Type v} [CommRing S] (f : R →* S) (g : R →+* S) (p : ℕ) [Fact p.Prime]
-  [CharP R p] [CharP S p] (x y : R)
-
-theorem frobenius_neg : frobenius R p (-x) = -frobenius R p x :=
-  (frobenius R p).map_neg x
-#align frobenius_neg frobenius_neg
-
-theorem frobenius_sub : frobenius R p (x - y) = frobenius R p x - frobenius R p y :=
-  (frobenius R p).map_sub x y
-#align frobenius_sub frobenius_sub
-
-end CommRing
-
-end frobenius
-
-=======
->>>>>>> c1056b03
 namespace CharP
 
 section
