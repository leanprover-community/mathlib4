/-
Copyright (c) 2020 Kenny Lau. All rights reserved.
Released under Apache 2.0 license as described in the file LICENSE.
Authors: Kenny Lau
-/
module

public import Mathlib.Algebra.CharP.Algebra

/-!
# Characteristic of subrings
-/

@[expose] public section


universe u v

namespace CharP

instance subsemiring (R : Type u) [Semiring R] (p : ℕ) [CharP R p] (S : Subsemiring R) :
    CharP S p :=
  ⟨fun x =>
    Iff.symm <|
      (CharP.cast_eq_zero_iff R p x).symm.trans
<<<<<<< HEAD
        ⟨fun h => Subtype.eq <| show S.subtype x = 0 by rw [map_natCast, h], fun h =>
          map_natCast S.subtype x ▸ by rw [h, map_zero]⟩⟩
=======
        ⟨fun h => Subtype.ext <| show S.subtype x = 0 by rw [map_natCast, h], fun h =>
          map_natCast S.subtype x ▸ by rw [h, RingHom.map_zero]⟩⟩
>>>>>>> 5db9169e

instance subring (R : Type u) [Ring R] (p : ℕ) [CharP R p] (S : Subring R) : CharP S p :=
  ⟨fun x =>
    Iff.symm <|
      (CharP.cast_eq_zero_iff R p x).symm.trans
<<<<<<< HEAD
        ⟨fun h => Subtype.eq <| show S.subtype x = 0 by rw [map_natCast, h], fun h =>
          map_natCast S.subtype x ▸ by rw [h, map_zero]⟩⟩
=======
        ⟨fun h => Subtype.ext <| show S.subtype x = 0 by rw [map_natCast, h], fun h =>
          map_natCast S.subtype x ▸ by rw [h, RingHom.map_zero]⟩⟩
>>>>>>> 5db9169e

instance subring' (R : Type u) [CommRing R] (p : ℕ) [CharP R p] (S : Subring R) : CharP S p :=
  CharP.subring R p S

/-- The characteristic of a division ring is equal to the characteristic
  of its center -/
theorem charP_center_iff {R : Type u} [Ring R] {p : ℕ} :
    CharP (Subring.center R) p ↔ CharP R p :=
  (algebraMap (Subring.center R) R).charP_iff Subtype.val_injective p

end CharP

namespace ExpChar

theorem expChar_center_iff {R : Type u} [Ring R] {p : ℕ} :
    ExpChar (Subring.center R) p ↔ ExpChar R p :=
  (algebraMap (Subring.center R) R).expChar_iff Subtype.val_injective p

end ExpChar<|MERGE_RESOLUTION|>--- conflicted
+++ resolved
@@ -23,25 +23,15 @@
   ⟨fun x =>
     Iff.symm <|
       (CharP.cast_eq_zero_iff R p x).symm.trans
-<<<<<<< HEAD
-        ⟨fun h => Subtype.eq <| show S.subtype x = 0 by rw [map_natCast, h], fun h =>
+        ⟨fun h => Subtype.ext <| show S.subtype x = 0 by rw [map_natCast, h], fun h =>
           map_natCast S.subtype x ▸ by rw [h, map_zero]⟩⟩
-=======
-        ⟨fun h => Subtype.ext <| show S.subtype x = 0 by rw [map_natCast, h], fun h =>
-          map_natCast S.subtype x ▸ by rw [h, RingHom.map_zero]⟩⟩
->>>>>>> 5db9169e
 
 instance subring (R : Type u) [Ring R] (p : ℕ) [CharP R p] (S : Subring R) : CharP S p :=
   ⟨fun x =>
     Iff.symm <|
       (CharP.cast_eq_zero_iff R p x).symm.trans
-<<<<<<< HEAD
-        ⟨fun h => Subtype.eq <| show S.subtype x = 0 by rw [map_natCast, h], fun h =>
+        ⟨fun h => Subtype.ext <| show S.subtype x = 0 by rw [map_natCast, h], fun h =>
           map_natCast S.subtype x ▸ by rw [h, map_zero]⟩⟩
-=======
-        ⟨fun h => Subtype.ext <| show S.subtype x = 0 by rw [map_natCast, h], fun h =>
-          map_natCast S.subtype x ▸ by rw [h, RingHom.map_zero]⟩⟩
->>>>>>> 5db9169e
 
 instance subring' (R : Type u) [CommRing R] (p : ℕ) [CharP R p] (S : Subring R) : CharP S p :=
   CharP.subring R p S
