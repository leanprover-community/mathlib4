--- conflicted
+++ resolved
@@ -3,42 +3,17 @@
 Released under Apache 2.0 license as described in the file LICENSE.
 Authors: Johannes Hölzl
 -/
-<<<<<<< HEAD
-import Mathlib.Algebra.Group.Equiv.Defs
-import Mathlib.Algebra.Group.InjSurj
-import Mathlib.Algebra.GroupWithZero.Defs
-import Mathlib.Algebra.GroupWithZero.InjSurj
-=======
 import Mathlib.Algebra.Algebra.Equiv
 import Mathlib.Algebra.Field.Basic
 import Mathlib.Algebra.Group.TransferInstance
->>>>>>> 1c779427
 import Mathlib.Logic.Equiv.Defs
 import Mathlib.Logic.Small.Defs
+import Mathlib.Algebra.Ring.Hom.InjSurj
 
 /-!
 # Transfer algebraic structures across `Equiv`s
 
-<<<<<<< HEAD
-In this file we prove theorems of the following form: if `β` has a
-group structure and `α ≃ β` then `α` has a group structure, and
-similarly for monoids, semigroups. Similar results for rings, integral
-domains, fields and so on are obtained in the file
-`Mathlib.Algebra.Equiv.TransferInstanceRing`.
-
-Note that most of these constructions can also be obtained using the `transport` tactic.
-
-### Implementation details
-
-When adding new definitions that transfer type-classes across an equivalence, please use
-`abbrev`. See note [reducible non-instances].
-
-## Tags
-
-equiv, group, ring, field, module, algebra
-=======
 This continues the pattern set in `Mathlib/Algebra/Group/TransferInstance.lean`.
->>>>>>> 1c779427
 -/
 
 
@@ -79,6 +54,37 @@
 noncomputable def _root_.Shrink.mulEquiv [Small.{v} α] [Mul α] : Shrink.{v} α ≃* α :=
   (equivShrink α).symm.mulEquiv
 
+/-- An equivalence `e : α ≃ β` gives a ring equivalence `α ≃+* β`
+where the ring structure on `α` is
+the one obtained by transporting a ring structure on `β` back along `e`.
+-/
+def ringEquiv (e : α ≃ β) [Add β] [Mul β] : by
+    let add := Equiv.add e
+    let mul := Equiv.mul e
+    exact α ≃+* β := by
+  intros
+  exact
+    { e with
+      map_add' := fun x y => by
+        apply e.symm.injective
+        simp [add_def]
+      map_mul' := fun x y => by
+        apply e.symm.injective
+        simp [mul_def] }
+
+@[simp]
+theorem ringEquiv_apply (e : α ≃ β) [Add β] [Mul β] (a : α) : (ringEquiv e) a = e a :=
+  rfl
+
+theorem ringEquiv_symm_apply (e : α ≃ β) [Add β] [Mul β] (b : β) : by
+    letI := Equiv.add e
+    letI := Equiv.mul e
+    exact (ringEquiv e).symm b = e.symm b := rfl
+
+variable (α) in
+/-- Shrink `α` to a smaller universe preserves ring structure. -/
+noncomputable def _root_.Shrink.ringEquiv [Small.{v} α] [Add α] [Mul α] : Shrink.{v} α ≃+* α :=
+  (equivShrink α).symm.ringEquiv
 
 @[to_additive]
 noncomputable instance [Small.{v} α] [Semigroup α] : Semigroup (Shrink.{v} α) :=
@@ -136,11 +142,6 @@
 noncomputable instance [Small.{v} α] [CommGroup α] : CommGroup (Shrink.{v} α) :=
   (equivShrink α).symm.commGroup
 
-<<<<<<< HEAD
-end Instances
-
-end Equiv
-=======
 /-- Transfer `NonUnitalNonAssocSemiring` across an `Equiv` -/
 protected abbrev nonUnitalNonAssocSemiring [NonUnitalNonAssocSemiring β] :
     NonUnitalNonAssocSemiring α := by
@@ -530,5 +531,4 @@
   simp only [Equiv.smul_def, smul_assoc]
   apply e.symm.map_smul
 
-end
->>>>>>> 1c779427
+end