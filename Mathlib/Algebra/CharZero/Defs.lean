--- conflicted
+++ resolved
@@ -99,11 +99,7 @@
   cast_eq_one.not
 #align nat.cast_ne_one Nat.cast_ne_one
 
-<<<<<<< HEAD
-instance AtLeastTwo.instNeZero (n : ℕ) [n.AtLeastTwo] : NeZero n :=
-=======
 instance (priority := 100) AtLeastTwo.toNeZero (n : ℕ) [n.AtLeastTwo] : NeZero n :=
->>>>>>> da1fa193
   ⟨Nat.ne_of_gt (Nat.le_of_lt one_lt)⟩
 
 end Nat
