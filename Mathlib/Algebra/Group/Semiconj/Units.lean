--- conflicted
+++ resolved
@@ -46,15 +46,9 @@
 @[to_additive /-- If `a` semiconjugates an additive unit `x` to an additive unit `y`, then it
 semiconjugates `-x` to `-y`. -/]
 theorem units_inv_right {a : M} {x y : Mˣ} (h : SemiconjBy a x y) : SemiconjBy a ↑x⁻¹ ↑y⁻¹ :=
-<<<<<<< HEAD
-  calc
-    a * ↑x⁻¹ = ↑y⁻¹ * (y * a) * ↑x⁻¹ := by rw [Units.inv_mul_cancel_left]
-           _ = ↑y⁻¹ * a := by rw [← h.eq, mul_assoc, Units.mul_inv_cancel_right]
-=======
   calc a * ↑x⁻¹
     _ = ↑y⁻¹ * (y * a) * ↑x⁻¹ := by rw [Units.inv_mul_cancel_left]
     _ = ↑y⁻¹ * a := by rw [← h.eq, mul_assoc, Units.mul_inv_cancel_right]
->>>>>>> c00849e5
 
 @[to_additive (attr := simp)]
 theorem units_inv_right_iff {a : M} {x y : Mˣ} : SemiconjBy a ↑x⁻¹ ↑y⁻¹ ↔ SemiconjBy a x y :=
