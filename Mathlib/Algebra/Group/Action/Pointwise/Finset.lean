--- conflicted
+++ resolved
@@ -212,13 +212,8 @@
 
 /-- If the left cosets of `t` by elements of `s` are disjoint (but not necessarily distinct!), then
 the size of `t` divides the size of `s • t`. -/
-<<<<<<< HEAD
-@[to_additive card_dvd_card_vadd_right "If the left cosets of `t` by elements of `s` are disjoint
-(but not necessarily distinct!), then the size of `t` divides the size of `s +ᵥ t`."]
-=======
-@[to_additive /-- If the left cosets of `t` by elements of `s` are disjoint (but not necessarily
-distinct!), then the size of `t` divides the size of `s +ᵥ t`. -/]
->>>>>>> bcf7be34
+@[to_additive card_dvd_card_vadd_right /-- If the left cosets of `t` by elements of `s` are disjoint
+(but not necessarily distinct!), then the size of `t` divides the size of `s +ᵥ t`. -/]
 theorem card_dvd_card_smul_right {s : Finset α} :
     ((· • t) '' (s : Set α)).PairwiseDisjoint id → t.card ∣ (s • t).card :=
   card_dvd_card_image₂_right fun _ _ => MulAction.injective _
@@ -227,13 +222,8 @@
 
 /-- If the right cosets of `s` by elements of `t` are disjoint (but not necessarily distinct!), then
 the size of `s` divides the size of `s * t`. -/
-<<<<<<< HEAD
-@[to_additive card_dvd_card_add_left "If the right cosets of `s` by elements of `t` are disjoint
-(but not necessarily distinct!), then the size of `s` divides the size of `s + t`."]
-=======
-@[to_additive /-- If the right cosets of `s` by elements of `t` are disjoint (but not necessarily
-distinct!), then the size of `s` divides the size of `s + t`. -/]
->>>>>>> bcf7be34
+@[to_additive card_dvd_card_add_left /-- If the right cosets of `s` by elements of `t` are disjoint
+(but not necessarily distinct!), then the size of `s` divides the size of `s + t`. -/]
 theorem card_dvd_card_mul_left {s t : Finset α} :
     ((fun b => s.image fun a => a * b) '' (t : Set α)).PairwiseDisjoint id →
       s.card ∣ (s * t).card :=
@@ -241,13 +231,8 @@
 
 /-- If the left cosets of `t` by elements of `s` are disjoint (but not necessarily distinct!), then
 the size of `t` divides the size of `s * t`. -/
-<<<<<<< HEAD
-@[to_additive card_dvd_card_add_right "If the left cosets of `t` by elements of `s` are disjoint
-(but not necessarily distinct!), then the size of `t` divides the size of `s + t`."]
-=======
-@[to_additive /-- If the left cosets of `t` by elements of `s` are disjoint (but not necessarily
-distinct!), then the size of `t` divides the size of `s + t`. -/]
->>>>>>> bcf7be34
+@[to_additive card_dvd_card_add_right /-- If the left cosets of `t` by elements of `s` are disjoint
+(but not necessarily distinct!), then the size of `t` divides the size of `s + t`. -/]
 theorem card_dvd_card_mul_right {s t : Finset α} :
     ((· • t) '' (s : Set α)).PairwiseDisjoint id → t.card ∣ (s * t).card :=
   card_dvd_card_image₂_right fun _ _ => mul_right_injective _
