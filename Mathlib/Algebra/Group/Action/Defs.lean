/-
Copyright (c) 2018 Chris Hughes. All rights reserved.
Released under Apache 2.0 license as described in the file LICENSE.
Authors: Chris Hughes, Yury Kudryashov
-/
import Mathlib.Algebra.Group.Commute.Defs
import Mathlib.Algebra.Opposites
import Mathlib.Tactic.Spread

/-!
# Definitions of group actions

This file defines a hierarchy of group action type-classes on top of the previously defined
notation classes `SMul` and its additive version `VAdd`:

* `MulAction M α` and its additive version `AddAction G P` are typeclasses used for
  actions of multiplicative and additive monoids and groups; they extend notation classes
  `SMul` and `VAdd` that are defined in `Algebra.Group.Defs`;
* `DistribMulAction M A` is a typeclass for an action of a multiplicative monoid on
  an additive monoid such that `a • (b + c) = a • b + a • c` and `a • 0 = 0`.

The hierarchy is extended further by `Module`, defined elsewhere.

Also provided are typeclasses regarding the interaction of different group actions,

* `SMulCommClass M N α` and its additive version `VAddCommClass M N α`;
* `IsScalarTower M N α` and its additive version `VAddAssocClass M N α`;
* `IsCentralScalar M α` and its additive version `IsCentralVAdd M N α`.

## Notation

- `a • b` is used as notation for `SMul.smul a b`.
- `a +ᵥ b` is used as notation for `VAdd.vadd a b`.

## Implementation details

This file should avoid depending on other parts of `GroupTheory`, to avoid import cycles.
More sophisticated lemmas belong in `GroupTheory.GroupAction`.

## Tags

group action
-/

assert_not_exists MonoidWithZero

open Function (Injective Surjective)

variable {M N G H α β γ δ : Type*}

-- see Note [lower instance priority]
/-- See also `Monoid.toMulAction` and `MulZeroClass.toSMulWithZero`. -/
@[to_additive /-- See also `AddMonoid.toAddAction` -/]
instance (priority := 910) Mul.toSMul (α : Type*) [Mul α] : SMul α α := ⟨(· * ·)⟩

/-- Like `Mul.toSMul`, but multiplies on the right.

See also `Monoid.toOppositeMulAction` and `MonoidWithZero.toOppositeMulActionWithZero`. -/
@[to_additive /-- Like `Add.toVAdd`, but adds on the right.

  See also `AddMonoid.toOppositeAddAction`. -/]
instance (priority := 910) Mul.toSMulMulOpposite (α : Type*) [Mul α] : SMul αᵐᵒᵖ α where
  smul a b := b * a.unop

@[to_additive (attr := simp)]
lemma smul_eq_mul {α : Type*} [Mul α] (a b : α) : a • b = a * b := rfl

@[to_additive]
lemma op_smul_eq_mul {α : Type*} [Mul α] (a b : α) : MulOpposite.op a • b = b * a := rfl

@[to_additive (attr := simp)]
lemma MulOpposite.smul_eq_mul_unop [Mul α] (a : αᵐᵒᵖ) (b : α) : a • b = b * a.unop := rfl

/--
Type class for additive monoid actions on types, with notation `g +ᵥ p`.

<<<<<<< HEAD
/-- Type class for actions by additive semigroups. -/
class AddSemigroupAction (G P : Type*) [AddSemigroup G] extends VAdd G P where
  /-- Associativity of `+ᵥ` and `+` -/
  add_vadd : ∀ (g₁ g₂ : G) (p : P), (g₁ + g₂) +ᵥ p = g₁ +ᵥ g₂ +ᵥ p

/-- Type class for actions by semigroups. -/
@[to_additive (attr := ext)]
class SemigroupAction (α β : Type*) [Semigroup α] extends SMul α β where
  /-- Associativity of `•` and `*` -/
  mul_smul (x y : α) (b : β) : (x * y) • b = x • y • b

/-- Type class for additive monoid actions. -/
class AddAction (G : Type*) (P : Type*) [AddMonoid G] extends AddSemigroupAction G P where
=======
The `AddAction G P` typeclass says that the additive monoid `G` acts additively on a type `P`.
More precisely this means that the action satisfies the two axioms `0 +ᵥ p = p` and
`(g₁ + g₂) +ᵥ p = g₁ +ᵥ (g₂ +ᵥ p)`. A mathematician might simply say that the additive monoid `G`
acts on `P`.

For example, if `A` is an additive group and `X` is a type, if a mathematician says
say "let `A` act on the set `X`" they will usually mean `[AddAction A X]`.
-/
class AddAction (G : Type*) (P : Type*) [AddMonoid G] extends VAdd G P where
>>>>>>> c85ad754
  /-- Zero is a neutral element for `+ᵥ` -/
  protected zero_vadd : ∀ p : P, (0 : G) +ᵥ p = p

/--
Type class for monoid actions on types, with notation `g • p`.

The `MulAction G P` typeclass says that the monoid `G` acts multiplicatively on a type `P`.
More precisely this means that the action satisfies the two axioms `1 • p = p` and
`(g₁ * g₂) • p = g₁ • (g₂ • p)`. A mathematician might simply say that the monoid `G`
acts on `P`.

For example, if `G` is a group and `X` is a type, if a mathematician says
say "let `G` act on the set `X`" they will probably mean  `[AddAction G X]`.
-/
@[to_additive (attr := ext)]
class MulAction (α : Type*) (β : Type*) [Monoid α] extends SemigroupAction α β where
  /-- One is the neutral element for `•` -/
  protected one_smul : ∀ b : β, (1 : α) • b = b

/-! ### Scalar tower and commuting actions -/

/-- A typeclass mixin saying that two additive actions on the same space commute. -/
class VAddCommClass (M N α : Type*) [VAdd M α] [VAdd N α] : Prop where
  /-- `+ᵥ` is left commutative -/
  vadd_comm : ∀ (m : M) (n : N) (a : α), m +ᵥ (n +ᵥ a) = n +ᵥ (m +ᵥ a)

/-- A typeclass mixin saying that two multiplicative actions on the same space commute. -/
@[to_additive]
class SMulCommClass (M N α : Type*) [SMul M α] [SMul N α] : Prop where
  /-- `•` is left commutative -/
  smul_comm : ∀ (m : M) (n : N) (a : α), m • n • a = n • m • a

export SemigroupAction (mul_smul)
export AddSemigroupAction (add_vadd)
export SMulCommClass (smul_comm)
export VAddCommClass (vadd_comm)

library_note "bundled maps over different rings"/--
Frequently, we find ourselves wanting to express a bilinear map `M →ₗ[R] N →ₗ[R] P` or an
equivalence between maps `(M →ₗ[R] N) ≃ₗ[R] (M' →ₗ[R] N')` where the maps have an associated ring
`R`. Unfortunately, using definitions like these requires that `R` satisfy `CommSemiring R`, and
not just `Semiring R`. Using `M →ₗ[R] N →+ P` and `(M →ₗ[R] N) ≃+ (M' →ₗ[R] N')` avoids this
problem, but throws away structure that is useful for when we _do_ have a commutative (semi)ring.

To avoid making this compromise, we instead state these definitions as `M →ₗ[R] N →ₗ[S] P` or
`(M →ₗ[R] N) ≃ₗ[S] (M' →ₗ[R] N')` and require `SMulCommClass S R` on the appropriate modules. When
the caller has `CommSemiring R`, they can set `S = R` and `smulCommClass_self` will populate the
instance. If the caller only has `Semiring R` they can still set either `R = ℕ` or `S = ℕ`, and
`AddCommMonoid.nat_smulCommClass` or `AddCommMonoid.nat_smulCommClass'` will populate
the typeclass, which is still sufficient to recover a `≃+` or `→+` structure.

An example of where this is used is `LinearMap.prod_equiv`.
-/

/-- Commutativity of actions is a symmetric relation. This lemma can't be an instance because this
would cause a loop in the instance search graph. -/
@[to_additive]
lemma SMulCommClass.symm (M N α : Type*) [SMul M α] [SMul N α] [SMulCommClass M N α] :
    SMulCommClass N M α where smul_comm a' a b := (smul_comm a a' b).symm

/-- Commutativity of additive actions is a symmetric relation. This lemma can't be an instance
because this would cause a loop in the instance search graph. -/
add_decl_doc VAddCommClass.symm

@[to_additive]
lemma Function.Injective.smulCommClass [SMul M α] [SMul N α] [SMul M β] [SMul N β]
    [SMulCommClass M N β] {f : α → β} (hf : Injective f) (h₁ : ∀ (c : M) x, f (c • x) = c • f x)
    (h₂ : ∀ (c : N) x, f (c • x) = c • f x) : SMulCommClass M N α where
  smul_comm c₁ c₂ x := hf <| by simp only [h₁, h₂, smul_comm c₁ c₂ (f x)]

@[to_additive]
lemma Function.Surjective.smulCommClass [SMul M α] [SMul N α] [SMul M β] [SMul N β]
    [SMulCommClass M N α] {f : α → β} (hf : Surjective f) (h₁ : ∀ (c : M) x, f (c • x) = c • f x)
    (h₂ : ∀ (c : N) x, f (c • x) = c • f x) : SMulCommClass M N β where
  smul_comm c₁ c₂ := hf.forall.2 fun x ↦ by simp only [← h₁, ← h₂, smul_comm c₁ c₂ x]

@[to_additive]
instance smulCommClass_self (M α : Type*) [CommMonoid M] [MulAction M α] : SMulCommClass M M α where
  smul_comm a a' b := by rw [← mul_smul, mul_comm, mul_smul]

/-- An instance of `VAddAssocClass M N α` states that the additive action of `M` on `α` is
determined by the additive actions of `M` on `N` and `N` on `α`. -/
class VAddAssocClass (M N α : Type*) [VAdd M N] [VAdd N α] [VAdd M α] : Prop where
  /-- Associativity of `+ᵥ` -/
  vadd_assoc : ∀ (x : M) (y : N) (z : α), (x +ᵥ y) +ᵥ z = x +ᵥ y +ᵥ z

/-- An instance of `IsScalarTower M N α` states that the multiplicative
action of `M` on `α` is determined by the multiplicative actions of `M` on `N`
and `N` on `α`. -/
@[to_additive]
class IsScalarTower (M N α : Type*) [SMul M N] [SMul N α] [SMul M α] : Prop where
  /-- Associativity of `•` -/
  smul_assoc : ∀ (x : M) (y : N) (z : α), (x • y) • z = x • y • z

@[to_additive (attr := simp)]
lemma smul_assoc {M N} [SMul M N] [SMul N α] [SMul M α] [IsScalarTower M N α] (x : M) (y : N)
    (z : α) : (x • y) • z = x • y • z := IsScalarTower.smul_assoc x y z

@[to_additive]
instance Semigroup.isScalarTower [Semigroup α] : IsScalarTower α α α := ⟨mul_assoc⟩

/-- A typeclass indicating that the right (aka `AddOpposite`) and left actions by `M` on `α` are
equal, that is that `M` acts centrally on `α`. This can be thought of as a version of commutativity
for `+ᵥ`. -/
class IsCentralVAdd (M α : Type*) [VAdd M α] [VAdd Mᵃᵒᵖ α] : Prop where
  /-- The right and left actions of `M` on `α` are equal. -/
  op_vadd_eq_vadd : ∀ (m : M) (a : α), AddOpposite.op m +ᵥ a = m +ᵥ a

/-- A typeclass indicating that the right (aka `MulOpposite`) and left actions by `M` on `α` are
equal, that is that `M` acts centrally on `α`. This can be thought of as a version of commutativity
for `•`. -/
@[to_additive]
class IsCentralScalar (M α : Type*) [SMul M α] [SMul Mᵐᵒᵖ α] : Prop where
  /-- The right and left actions of `M` on `α` are equal. -/
  op_smul_eq_smul : ∀ (m : M) (a : α), MulOpposite.op m • a = m • a

@[to_additive]
lemma IsCentralScalar.unop_smul_eq_smul {M α : Type*} [SMul M α] [SMul Mᵐᵒᵖ α]
    [IsCentralScalar M α] (m : Mᵐᵒᵖ) (a : α) : MulOpposite.unop m • a = m • a := by
  induction m; exact (IsCentralScalar.op_smul_eq_smul _ a).symm

export IsCentralVAdd (op_vadd_eq_vadd unop_vadd_eq_vadd)
export IsCentralScalar (op_smul_eq_smul unop_smul_eq_smul)

attribute [simp] IsCentralScalar.op_smul_eq_smul

-- these instances are very low priority, as there is usually a faster way to find these instances
@[to_additive]
instance (priority := 50) SMulCommClass.op_left [SMul M α] [SMul Mᵐᵒᵖ α] [IsCentralScalar M α]
    [SMul N α] [SMulCommClass M N α] : SMulCommClass Mᵐᵒᵖ N α :=
  ⟨fun m n a ↦ by rw [← unop_smul_eq_smul m (n • a), ← unop_smul_eq_smul m a, smul_comm]⟩

@[to_additive]
instance (priority := 50) SMulCommClass.op_right [SMul M α] [SMul N α] [SMul Nᵐᵒᵖ α]
    [IsCentralScalar N α] [SMulCommClass M N α] : SMulCommClass M Nᵐᵒᵖ α :=
  ⟨fun m n a ↦ by rw [← unop_smul_eq_smul n (m • a), ← unop_smul_eq_smul n a, smul_comm]⟩

@[to_additive]
instance (priority := 50) IsScalarTower.op_left [SMul M α] [SMul Mᵐᵒᵖ α] [IsCentralScalar M α]
    [SMul M N] [SMul Mᵐᵒᵖ N] [IsCentralScalar M N] [SMul N α] [IsScalarTower M N α] :
    IsScalarTower Mᵐᵒᵖ N α where
  smul_assoc m n a := by rw [← unop_smul_eq_smul m (n • a), ← unop_smul_eq_smul m n, smul_assoc]

@[to_additive]
instance (priority := 50) IsScalarTower.op_right [SMul M α] [SMul M N] [SMul N α]
    [SMul Nᵐᵒᵖ α] [IsCentralScalar N α] [IsScalarTower M N α] : IsScalarTower M Nᵐᵒᵖ α where
  smul_assoc m n a := by
    rw [← unop_smul_eq_smul n a, ← unop_smul_eq_smul (m • n) a, MulOpposite.unop_smul, smul_assoc]

namespace SMul
variable [SMul M α]

/-- Auxiliary definition for `SMul.comp`, `MulAction.compHom`,
`DistribMulAction.compHom`, `Module.compHom`, etc. -/
@[to_additive (attr := simp) /-- Auxiliary definition for `VAdd.comp`, `AddAction.compHom`, etc. -/]
def comp.smul (g : N → M) (n : N) (a : α) : α := g n • a

variable (α)

/-- An action of `M` on `α` and a function `N → M` induces an action of `N` on `α`. -/
-- See note [reducible non-instances]
-- Since this is reducible, we make sure to go via
-- `SMul.comp.smul` to prevent typeclass inference unfolding too far
@[to_additive /-- An additive action of `M` on `α` and a function `N → M` induces an additive
action of `N` on `α`. -/]
abbrev comp (g : N → M) : SMul N α where smul := SMul.comp.smul g

variable {α}

/-- Given a tower of scalar actions `M → α → β`, if we use `SMul.comp`
to pull back both of `M`'s actions by a map `g : N → M`, then we obtain a new
tower of scalar actions `N → α → β`.

This cannot be an instance because it can cause infinite loops whenever the `SMul` arguments
are still metavariables. -/
@[to_additive
/-- Given a tower of additive actions `M → α → β`, if we use `SMul.comp` to pull back both of
`M`'s actions by a map `g : N → M`, then we obtain a new tower of scalar actions `N → α → β`.

This cannot be an instance because it can cause infinite loops whenever the `SMul` arguments
are still metavariables. -/]
lemma comp.isScalarTower [SMul M β] [SMul α β] [IsScalarTower M α β] (g : N → M) : by
    haveI := comp α g; haveI := comp β g; exact IsScalarTower N α β where
  __ := comp α g
  __ := comp β g
  smul_assoc n := smul_assoc (g n)

/-- This cannot be an instance because it can cause infinite loops whenever the `SMul` arguments
are still metavariables. -/
@[to_additive
/-- This cannot be an instance because it can cause infinite loops whenever the `VAdd` arguments
are still metavariables. -/]
lemma comp.smulCommClass [SMul β α] [SMulCommClass M β α] (g : N → M) :
    haveI := comp α g
    SMulCommClass N β α where
  __ := comp α g
  smul_comm n := smul_comm (g n)

/-- This cannot be an instance because it can cause infinite loops whenever the `SMul` arguments
are still metavariables. -/
@[to_additive
/-- This cannot be an instance because it can cause infinite loops whenever the `VAdd` arguments
are still metavariables. -/]
lemma comp.smulCommClass' [SMul β α] [SMulCommClass β M α] (g : N → M) :
    haveI := comp α g
    SMulCommClass β N α where
  __ := comp α g
  smul_comm _ n := smul_comm _ (g n)

end SMul

section

/-- Note that the `SMulCommClass α β β` typeclass argument is usually satisfied by `Algebra α β`. -/
@[to_additive]
lemma mul_smul_comm [Mul β] [SMul α β] [SMulCommClass α β β] (s : α) (x y : β) :
    x * s • y = s • (x * y) := (smul_comm s x y).symm

/-- Note that the `IsScalarTower α β β` typeclass argument is usually satisfied by `Algebra α β`. -/
@[to_additive]
lemma smul_mul_assoc [Mul β] [SMul α β] [IsScalarTower α β β] (r : α) (x y : β) :
    r • x * y = r • (x * y) := smul_assoc r x y

/-- Note that the `IsScalarTower α β β` typeclass argument is usually satisfied by `Algebra α β`. -/
@[to_additive]
lemma smul_div_assoc [DivInvMonoid β] [SMul α β] [IsScalarTower α β β] (r : α) (x y : β) :
    r • x / y = r • (x / y) := by simp [div_eq_mul_inv, smul_mul_assoc]

@[to_additive]
lemma smul_smul_smul_comm [SMul α β] [SMul α γ] [SMul β δ] [SMul α δ] [SMul γ δ]
    [IsScalarTower α β δ] [IsScalarTower α γ δ] [SMulCommClass β γ δ] (a : α) (b : β) (c : γ)
    (d : δ) : (a • b) • c • d = (a • c) • b • d := by rw [smul_assoc, smul_assoc, smul_comm b]

/-- Note that the `IsScalarTower α β β` and `SMulCommClass α β β` typeclass arguments are usually
satisfied by `Algebra α β`. -/
@[to_additive]
lemma smul_mul_smul_comm [Mul α] [Mul β] [SMul α β] [IsScalarTower α β β]
    [IsScalarTower α α β] [SMulCommClass α β β] (a : α) (b : β) (c : α) (d : β) :
    (a • b) * (c • d) = (a * c) • (b * d) := by
  have : SMulCommClass β α β := .symm ..; exact smul_smul_smul_comm a b c d

@[to_additive]
alias smul_mul_smul := smul_mul_smul_comm

/-- Note that the `IsScalarTower α β β` and `SMulCommClass α β β` typeclass arguments are usually
satisfied by `Algebra α β`. -/
@[to_additive]
lemma mul_smul_mul_comm [Mul α] [Mul β] [SMul α β] [IsScalarTower α β β]
    [IsScalarTower α α β] [SMulCommClass α β β] (a b : α) (c d : β) :
    (a * b) • (c * d) = (a • c) * (b • d) := smul_smul_smul_comm a b c d

variable [SMul M α]

@[to_additive]
lemma Commute.smul_right [Mul α] [SMulCommClass M α α] [IsScalarTower M α α] {a b : α}
    (h : Commute a b) (r : M) : Commute a (r • b) :=
  (mul_smul_comm _ _ _).trans ((congr_arg _ h).trans <| (smul_mul_assoc _ _ _).symm)

@[to_additive]
lemma Commute.smul_left [Mul α] [SMulCommClass M α α] [IsScalarTower M α α] {a b : α}
    (h : Commute a b) (r : M) : Commute (r • a) b := (h.symm.smul_right r).symm

end

section
variable [Monoid M] [MulAction M α] {a : M}

@[to_additive]
lemma smul_smul (a₁ a₂ : M) (b : α) : a₁ • a₂ • b = (a₁ * a₂) • b := (mul_smul _ _ _).symm

variable (M)

@[to_additive (attr := simp)]
lemma one_smul (b : α) : (1 : M) • b = b := MulAction.one_smul _

/-- `SMul` version of `one_mul_eq_id` -/
@[to_additive /-- `VAdd` version of `zero_add_eq_id` -/]
lemma one_smul_eq_id : (((1 : M) • ·) : α → α) = id := funext <| one_smul _

/-- `SMul` version of `comp_mul_left` -/
@[to_additive /-- `VAdd` version of `comp_add_left` -/]
lemma comp_smul_left (a₁ a₂ : M) : (a₁ • ·) ∘ (a₂ • ·) = (((a₁ * a₂) • ·) : α → α) :=
  funext fun _ ↦ (mul_smul _ _ _).symm

variable {M}

@[to_additive (attr := simp)]
theorem smul_iterate (a : M) : ∀ n : ℕ, (a • · : α → α)^[n] = (a ^ n • ·)
  | 0 => by simp [funext_iff]
  | n + 1 => by ext; simp [smul_iterate, pow_succ, smul_smul]

@[to_additive]
lemma smul_iterate_apply (a : M) (n : ℕ) (x : α) : (a • ·)^[n] x = a ^ n • x := by
  rw [smul_iterate]

/-- Pullback a multiplicative action along an injective map respecting `•`.
See note [reducible non-instances]. -/
@[to_additive
    /-- Pullback an additive action along an injective map respecting `+ᵥ`. -/]
protected abbrev Function.Injective.mulAction [SMul M β] (f : β → α) (hf : Injective f)
    (smul : ∀ (c : M) (x), f (c • x) = c • f x) : MulAction M β where
  smul := (· • ·)
  one_smul x := hf <| (smul _ _).trans <| one_smul _ (f x)
  mul_smul c₁ c₂ x := hf <| by simp only [smul, mul_smul]

/-- Pushforward a multiplicative action along a surjective map respecting `•`.
See note [reducible non-instances]. -/
@[to_additive
    /-- Pushforward an additive action along a surjective map respecting `+ᵥ`. -/]
protected abbrev Function.Surjective.mulAction [SMul M β] (f : α → β) (hf : Surjective f)
    (smul : ∀ (c : M) (x), f (c • x) = c • f x) : MulAction M β where
  smul := (· • ·)
  one_smul := by simp [hf.forall, ← smul]
  mul_smul := by simp [hf.forall, ← smul, mul_smul]

section
variable (M)

/-- The regular action of a monoid on itself by left multiplication.

This is promoted to a module by `Semiring.toModule`. -/
-- see Note [lower instance priority]
@[to_additive
/-- The regular action of a monoid on itself by left addition.

This is promoted to an `AddTorsor` by `addGroup_is_addTorsor`. -/]
instance (priority := 910) Monoid.toMulAction : MulAction M M where
  smul := (· * ·)
  one_smul := one_mul
  mul_smul := mul_assoc

@[to_additive]
instance IsScalarTower.left : IsScalarTower M M α where
  smul_assoc x y z := mul_smul x y z

variable {M}

section Monoid
variable [Monoid N] [MulAction M N] [IsScalarTower M N N] [SMulCommClass M N N]

lemma smul_pow (r : M) (x : N) : ∀ n, (r • x) ^ n = r ^ n • x ^ n
  | 0 => by simp
  | n + 1 => by rw [pow_succ', smul_pow _ _ n, smul_mul_smul_comm, ← pow_succ', ← pow_succ']

end Monoid

section Group
variable [Group G] [MulAction G α] {g : G} {a b : α}

@[to_additive (attr := simp)]
lemma inv_smul_smul (g : G) (a : α) : g⁻¹ • g • a = a := by rw [smul_smul, inv_mul_cancel, one_smul]

@[to_additive (attr := simp)]
lemma smul_inv_smul (g : G) (a : α) : g • g⁻¹ • a = a := by rw [smul_smul, mul_inv_cancel, one_smul]

@[to_additive] lemma inv_smul_eq_iff : g⁻¹ • a = b ↔ a = g • b :=
  ⟨fun h ↦ by rw [← h, smul_inv_smul], fun h ↦ by rw [h, inv_smul_smul]⟩

@[to_additive] lemma eq_inv_smul_iff : a = g⁻¹ • b ↔ g • a = b :=
  ⟨fun h ↦ by rw [h, smul_inv_smul], fun h ↦ by rw [← h, inv_smul_smul]⟩

section Mul
variable [Mul H] [MulAction G H] [SMulCommClass G H H] [IsScalarTower G H H] {a b : H}

@[simp] lemma Commute.smul_right_iff : Commute a (g • b) ↔ Commute a b :=
  ⟨fun h ↦ inv_smul_smul g b ▸ h.smul_right g⁻¹, fun h ↦ h.smul_right g⟩

@[simp] lemma Commute.smul_left_iff : Commute (g • a) b ↔ Commute a b := by
  rw [Commute.symm_iff, Commute.smul_right_iff, Commute.symm_iff]

end Mul

variable [Group H] [MulAction G H] [SMulCommClass G H H] [IsScalarTower G H H]

lemma smul_inv (g : G) (a : H) : (g • a)⁻¹ = g⁻¹ • a⁻¹ :=
  inv_eq_of_mul_eq_one_right <| by rw [smul_mul_smul_comm, mul_inv_cancel, mul_inv_cancel, one_smul]

lemma smul_zpow (g : G) (a : H) (n : ℤ) : (g • a) ^ n = g ^ n • a ^ n := by
  cases n <;> simp [smul_pow, smul_inv]

end Group
end

lemma SMulCommClass.of_commMonoid
    (A B G : Type*) [CommMonoid G] [SMul A G] [SMul B G]
    [IsScalarTower A G G] [IsScalarTower B G G] :
    SMulCommClass A B G where
  smul_comm r s x := by
    rw [← one_smul G (s • x), ← smul_assoc, ← one_smul G x, ← smul_assoc s 1 x,
      smul_comm, smul_assoc, one_smul, smul_assoc, one_smul]

lemma IsScalarTower.of_commMonoid (R₁ R : Type*)
    [Monoid R₁] [CommMonoid R] [MulAction R₁ R] [SMulCommClass R₁ R R] : IsScalarTower R₁ R R where
  smul_assoc x₁ y z := by rw [smul_eq_mul, mul_comm, ← smul_eq_mul, ← smul_comm, smul_eq_mul,
    mul_comm, ← smul_eq_mul]

lemma isScalarTower_iff_smulCommClass_of_commMonoid (R₁ R : Type*)
    [Monoid R₁] [CommMonoid R] [MulAction R₁ R] :
    SMulCommClass R₁ R R ↔ IsScalarTower R₁ R R :=
  ⟨fun _ ↦ IsScalarTower.of_commMonoid R₁ R, fun _ ↦ SMulCommClass.of_commMonoid R₁ R R⟩

end

section CompatibleScalar

@[to_additive]
lemma smul_one_smul {M} (N) [Monoid N] [SMul M N] [MulAction N α] [SMul M α]
    [IsScalarTower M N α] (x : M) (y : α) : (x • (1 : N)) • y = x • y := by
  rw [smul_assoc, one_smul]

@[to_additive (attr := simp)]
lemma smul_one_mul {M N} [MulOneClass N] [SMul M N] [IsScalarTower M N N] (x : M) (y : N) :
    x • (1 : N) * y = x • y := by rw [smul_mul_assoc, one_mul]

@[to_additive (attr := simp)]
lemma mul_smul_one {M N} [MulOneClass N] [SMul M N] [SMulCommClass M N N] (x : M) (y : N) :
    y * x • (1 : N) = x • y := by rw [← smul_eq_mul, ← smul_comm, smul_eq_mul, mul_one]

@[to_additive]
lemma IsScalarTower.of_smul_one_mul {M N} [Monoid N] [SMul M N]
    (h : ∀ (x : M) (y : N), x • (1 : N) * y = x • y) : IsScalarTower M N N :=
  ⟨fun x y z ↦ by rw [← h, smul_eq_mul, mul_assoc, h, smul_eq_mul]⟩

@[to_additive]
lemma SMulCommClass.of_mul_smul_one {M N} [Monoid N] [SMul M N]
    (H : ∀ (x : M) (y : N), y * x • (1 : N) = x • y) : SMulCommClass M N N :=
  ⟨fun x y z ↦ by rw [← H x z, smul_eq_mul, ← H, smul_eq_mul, mul_assoc]⟩

/--
Let `Q / P / N / M` be a tower. If `P / N / M`, `Q / P / M` and `Q / P / N` are
scalar towers, then `Q / N / M` is also a scalar tower.
-/
@[to_additive] lemma IsScalarTower.to₁₂₄ (M N P Q)
    [SMul M N] [SMul M P] [SMul M Q] [SMul N P] [SMul N Q] [Monoid P] [MulAction P Q]
    [IsScalarTower M N P] [IsScalarTower M P Q] [IsScalarTower N P Q] : IsScalarTower M N Q where
  smul_assoc m n q := by rw [← smul_one_smul P, smul_assoc m, smul_assoc, smul_one_smul]

/--
Let `Q / P / N / M` be a tower. If `P / N / M`, `Q / N / M` and `Q / P / N` are
scalar towers, then `Q / P / M` is also a scalar tower.
-/
@[to_additive] lemma IsScalarTower.to₁₃₄ (M N P Q)
    [SMul M N] [SMul M P] [SMul M Q] [SMul P Q] [Monoid N] [MulAction N P] [MulAction N Q]
    [IsScalarTower M N P] [IsScalarTower M N Q] [IsScalarTower N P Q] : IsScalarTower M P Q where
  smul_assoc m p q := by rw [← smul_one_smul N m, smul_assoc, smul_one_smul]

/--
Let `Q / P / N / M` be a tower. If `P / N / M`, `Q / N / M` and `Q / P / M` are
scalar towers, then `Q / P / N` is also a scalar tower.
-/
@[to_additive] lemma IsScalarTower.to₂₃₄ (M N P Q)
    [SMul M N] [SMul M P] [SMul M Q] [SMul P Q] [Monoid N] [MulAction N P] [MulAction N Q]
    [IsScalarTower M N P] [IsScalarTower M N Q] [IsScalarTower M P Q]
    (h : Function.Surjective fun m : M ↦ m • (1 : N)) : IsScalarTower N P Q where
  smul_assoc n p q := by obtain ⟨m, rfl⟩ := h n; simp_rw [smul_one_smul, smul_assoc]

end CompatibleScalar

/-- Typeclass for multiplicative actions on multiplicative structures.

The key axiom here is `smul_mul : g • (x * y) = (g • x) * (g • y)`.
If `G` is a group (with group law multiplication) and `Γ` is its automorphism
group then there is a natural instance of `MulDistribMulAction Γ G`.

The axiom is also satisfied by a Galois group $Gal(L/K)$ acting on the field `L`,
but here you can use the even stronger class `MulSemiringAction`, which captures
how the action plays with both multiplication and addition. -/
@[ext]
class MulDistribMulAction (M N : Type*) [Monoid M] [Monoid N] extends MulAction M N where
  /-- Distributivity of `•` across `*` -/
  smul_mul : ∀ (r : M) (x y : N), r • (x * y) = r • x * r • y
  /-- Multiplying `1` by a scalar gives `1` -/
  smul_one : ∀ r : M, r • (1 : N) = 1

export MulDistribMulAction (smul_one)

section MulDistribMulAction
variable [Monoid M] [Monoid N] [MulDistribMulAction M N]

lemma smul_mul' (a : M) (b₁ b₂ : N) : a • (b₁ * b₂) = a • b₁ * a • b₂ :=
  MulDistribMulAction.smul_mul ..

end MulDistribMulAction<|MERGE_RESOLUTION|>--- conflicted
+++ resolved
@@ -71,24 +71,35 @@
 @[to_additive (attr := simp)]
 lemma MulOpposite.smul_eq_mul_unop [Mul α] (a : αᵐᵒᵖ) (b : α) : a • b = b * a.unop := rfl
 
-/--
-Type class for additive monoid actions on types, with notation `g +ᵥ p`.
-
-<<<<<<< HEAD
-/-- Type class for actions by additive semigroups. -/
+/-- Type class for actions by additive semigroups, with notation `g +ᵥ p`.
+
+The `AddSemigroupAction G P` typeclass says that the additive semigroup `G` acts additively on a
+type `P`.  More precisely this means that the action satisfies the axiom
+`(g₁ + g₂) +ᵥ p = g₁ +ᵥ (g₂ +ᵥ p)`.  A mathematician might simply say that the additive semigroup
+`G` acts on `P`.
+
+For example, if `A` is an additive semigroup and `X` is a type, if a mathematician says
+say "let `A` act on the set `X`" they will usually mean `[AddSemigroupAction A X]`. -/
 class AddSemigroupAction (G P : Type*) [AddSemigroup G] extends VAdd G P where
   /-- Associativity of `+ᵥ` and `+` -/
   add_vadd : ∀ (g₁ g₂ : G) (p : P), (g₁ + g₂) +ᵥ p = g₁ +ᵥ g₂ +ᵥ p
 
-/-- Type class for actions by semigroups. -/
+/-- Type class for actions by semigroups, with notation `g • p`.
+
+The `SemigroupAction G P` typeclass says that the semigroup `G` acts multiplicatively on a type `P`.
+More precisely this means that the action satisfies the axiom `(g₁ * g₂) • p = g₁ • (g₂ • p)`.
+A mathematician might simply say that the semigroup `G` acts on `P`.
+
+For example, if `G` is a semigroup and `X` is a type, if a mathematician says
+say "let `G` act on the set `X`" they will probably mean  `[SemigroupAction G X]`. -/
 @[to_additive (attr := ext)]
 class SemigroupAction (α β : Type*) [Semigroup α] extends SMul α β where
   /-- Associativity of `•` and `*` -/
   mul_smul (x y : α) (b : β) : (x * y) • b = x • y • b
 
-/-- Type class for additive monoid actions. -/
-class AddAction (G : Type*) (P : Type*) [AddMonoid G] extends AddSemigroupAction G P where
-=======
+/--
+Type class for additive monoid actions on types, with notation `g +ᵥ p`.
+
 The `AddAction G P` typeclass says that the additive monoid `G` acts additively on a type `P`.
 More precisely this means that the action satisfies the two axioms `0 +ᵥ p = p` and
 `(g₁ + g₂) +ᵥ p = g₁ +ᵥ (g₂ +ᵥ p)`. A mathematician might simply say that the additive monoid `G`
@@ -97,8 +108,7 @@
 For example, if `A` is an additive group and `X` is a type, if a mathematician says
 say "let `A` act on the set `X`" they will usually mean `[AddAction A X]`.
 -/
-class AddAction (G : Type*) (P : Type*) [AddMonoid G] extends VAdd G P where
->>>>>>> c85ad754
+class AddAction (G : Type*) (P : Type*) [AddMonoid G] extends AddSemigroupAction G P where
   /-- Zero is a neutral element for `+ᵥ` -/
   protected zero_vadd : ∀ p : P, (0 : G) +ᵥ p = p
 
