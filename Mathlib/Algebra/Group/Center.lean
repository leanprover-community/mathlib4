/-
Copyright (c) 2021 Eric Wieser. All rights reserved.
Released under Apache 2.0 license as described in the file LICENSE.
Authors: Eric Wieser, Jireh Loreaux
-/
import Mathlib.Algebra.Group.Commute.Units
import Mathlib.Algebra.Group.Invertible.Basic
import Mathlib.Logic.Basic
import Mathlib.Data.Set.Basic
import Mathlib.Algebra.Notation.Prod

/-!
# Centers of magmas and semigroups

## Main definitions

* `Set.center`: the center of a magma
* `Set.addCenter`: the center of an additive magma
* `Set.centralizer`: the centralizer of a subset of a magma
* `Set.addCentralizer`: the centralizer of a subset of an additive magma

## See also

See `Mathlib/GroupTheory/Subsemigroup/Center.lean` for the definition of the center as a
subsemigroup:
* `Subsemigroup.center`: the center of a semigroup
* `AddSubsemigroup.center`: the center of an additive semigroup

We provide `Submonoid.center`, `AddSubmonoid.center`, `Subgroup.center`, `AddSubgroup.center`,
`Subsemiring.center`, and `Subring.center` in other files.

See `Mathlib/GroupTheory/Subsemigroup/Centralizer.lean` for the definition of the centralizer
as a subsemigroup:
* `Subsemigroup.centralizer`: the centralizer of a subset of a semigroup
* `AddSubsemigroup.centralizer`: the centralizer of a subset of an additive semigroup

We provide `Monoid.centralizer`, `AddMonoid.centralizer`, `Subgroup.centralizer`, and
`AddSubgroup.centralizer` in other files.
-/

assert_not_exists HeytingAlgebra RelIso Finset MonoidWithZero Subsemigroup

variable {M : Type*} {S T : Set M}

/-- Conditions for an element to be additively central -/
structure IsAddCentral [Add M] (z : M) : Prop where
  /-- addition commutes -/
  comm (a : M) : AddCommute z a
  /-- associative property for left addition -/
  left_assoc (b c : M) : z + (b + c) = (z + b) + c
  /-- associative property for right addition -/
  right_assoc (a b : M) : (a + b) + z = a + (b + z)

/-- Conditions for an element to be multiplicatively central -/
@[to_additive]
structure IsMulCentral [Mul M] (z : M) : Prop where
  /-- multiplication commutes -/
  comm (a : M) : Commute z a
  /-- associative property for left multiplication -/
  left_assoc (b c : M) : z * (b * c) = (z * b) * c
  /-- associative property for right multiplication -/
  right_assoc (a b : M) : (a * b) * z = a * (b * z)

attribute [mk_iff] IsMulCentral IsAddCentral
attribute [to_additive existing] isMulCentral_iff

namespace IsMulCentral

variable {a c : M} [Mul M]

@[to_additive]
protected theorem mid_assoc {z : M} (h : IsMulCentral z) (a c) : a * z * c = a * (z * c) := by
  rw [h.comm, ← h.right_assoc, ← h.comm, ← h.left_assoc, h.comm]

-- cf. `Commute.left_comm`
@[to_additive]
protected theorem left_comm (h : IsMulCentral a) (b c) : a * (b * c) = b * (a * c) := by
  simp only [(h.comm _).eq, h.right_assoc]

-- cf. `Commute.right_comm`
@[to_additive]
protected theorem right_comm (h : IsMulCentral c) (a b) : a * b * c = a * c * b := by
  simp only [h.right_assoc, h.mid_assoc, (h.comm _).eq]

end IsMulCentral

namespace Set

/-! ### Center -/

section Mul
variable [Mul M]

variable (M) in
/-- The center of a magma. -/
@[to_additive addCenter " The center of an additive magma. "]
def center : Set M :=
  { z | IsMulCentral z }

variable (S) in
/-- The centralizer of a subset of a magma. -/
@[to_additive addCentralizer " The centralizer of a subset of an additive magma. "]
def centralizer : Set M := {c | ∀ m ∈ S, m * c = c * m}

@[to_additive mem_addCenter_iff]
theorem mem_center_iff {z : M} : z ∈ center M ↔ IsMulCentral z :=
  Iff.rfl

@[to_additive mem_addCentralizer]
lemma mem_centralizer_iff {c : M} : c ∈ centralizer S ↔ ∀ m ∈ S, m * c = c * m := Iff.rfl

@[to_additive (attr := simp) add_mem_addCenter]
theorem mul_mem_center {z₁ z₂ : M} (hz₁ : z₁ ∈ Set.center M) (hz₂ : z₂ ∈ Set.center M) :
    z₁ * z₂ ∈ Set.center M where
  comm a := calc
    z₁ * z₂ * a = z₂ * z₁ * a := by rw [hz₁.comm]
    _ = z₂ * (z₁ * a) := by rw [hz₁.mid_assoc z₂]
    _ = (a * z₁) * z₂ := by rw [hz₁.comm, hz₂.comm]
    _ = a * (z₁ * z₂) := by rw [hz₂.right_assoc a z₁]
  left_assoc (b c : M) := calc
    z₁ * z₂ * (b * c) = z₁ * (z₂ * (b * c)) := by rw [hz₂.mid_assoc]
    _ = z₁ * ((z₂ * b) * c) := by rw [hz₂.left_assoc]
    _ = (z₁ * (z₂ * b)) * c := by rw [hz₁.left_assoc]
    _ = z₁ * z₂ * b * c := by rw [hz₂.mid_assoc]
  right_assoc (a b : M) := calc
    a * b * (z₁ * z₂) = ((a * b) * z₁) * z₂ := by rw [hz₂.right_assoc]
    _ = (a * (b * z₁)) * z₂ := by rw [hz₁.right_assoc]
    _ =  a * ((b * z₁) * z₂) := by rw [hz₂.right_assoc]
    _ = a * (b * (z₁ * z₂)) := by rw [hz₁.mid_assoc]

@[to_additive addCenter_subset_addCentralizer]
lemma center_subset_centralizer (S : Set M) : Set.center M ⊆ S.centralizer :=
  fun _ hx m _ ↦ (hx.comm m).symm

@[to_additive addCentralizer_union]
lemma centralizer_union : centralizer (S ∪ T) = centralizer S ∩ centralizer T := by
  simp [centralizer, or_imp, forall_and, setOf_and]

@[to_additive (attr := gcongr) addCentralizer_subset]
lemma centralizer_subset (h : S ⊆ T) : centralizer T ⊆ centralizer S := fun _ ht s hs ↦ ht s (h hs)

@[to_additive subset_addCentralizer_addCentralizer]
lemma subset_centralizer_centralizer : S ⊆ S.centralizer.centralizer := by
  intro x hx
  simp only [Set.mem_centralizer_iff]
  exact fun y hy => (hy x hx).symm

@[to_additive (attr := simp) addCentralizer_addCentralizer_addCentralizer]
lemma centralizer_centralizer_centralizer (S : Set M) :
    S.centralizer.centralizer.centralizer = S.centralizer := by
  refine Set.Subset.antisymm ?_ Set.subset_centralizer_centralizer
  intro x hx
  rw [Set.mem_centralizer_iff]
  intro y hy
  rw [Set.mem_centralizer_iff] at hx
  exact hx y <| Set.subset_centralizer_centralizer hy

@[to_additive decidableMemAddCentralizer]
instance decidableMemCentralizer [∀ a : M, Decidable <| ∀ b ∈ S, b * a = a * b] :
    DecidablePred (· ∈ centralizer S) := fun _ ↦ decidable_of_iff' _ mem_centralizer_iff

@[to_additive addCentralizer_addCentralizer_comm_of_comm]
lemma centralizer_centralizer_comm_of_comm (h_comm : ∀ x ∈ S, ∀ y ∈ S, x * y = y * x) :
    ∀ x ∈ S.centralizer.centralizer, ∀ y ∈ S.centralizer.centralizer, x * y = y * x :=
  fun _ h₁ _ h₂ ↦ h₂ _ fun _ h₃ ↦ h₁ _ fun _ h₄ ↦ h_comm _ h₄ _ h₃

@[to_additive addCentralizer_empty]
theorem centralizer_empty : (∅ : Set M).centralizer = ⊤ := by
  simp only [centralizer, mem_empty_iff_false, IsEmpty.forall_iff, implies_true, setOf_true,
    top_eq_univ]

/-- The centralizer of the product of non-empty sets is equal to the product of the centralizers. -/
@[to_additive addCentralizer_prod]
theorem centralizer_prod {N : Type*} [Mul N] {S : Set M} {T : Set N}
    (hS : S.Nonempty) (hT : T.Nonempty) :
    (S ×ˢ T).centralizer = S.centralizer ×ˢ T.centralizer := by
  ext
  simp_rw [mem_prod, mem_centralizer_iff, mem_prod, and_imp, Prod.forall,
    Prod.mul_def, Prod.eq_iff_fst_eq_snd_eq]
  obtain ⟨b, hb⟩ := hS
  obtain ⟨c, hc⟩ := hT
  exact ⟨fun h => ⟨fun y hy => (h y c hy hc).1, fun y hy => (h b y hb hy).2⟩,
    fun h y z hy hz => ⟨h.1 _ hy, h.2 _ hz⟩⟩

@[to_additive prod_addCentralizer_subset_addCentralizer_prod]
theorem prod_centralizer_subset_centralizer_prod {N : Type*} [Mul N] (S : Set M) (T : Set N) :
    S.centralizer ×ˢ T.centralizer ⊆ (S ×ˢ T).centralizer := by
  rw [subset_def]
  simp only [mem_prod, and_imp, Prod.forall, mem_centralizer_iff, Prod.mk_mul_mk, Prod.mk.injEq]
  exact fun a b ha hb c d hc hd => ⟨ha c hc, hb d hd⟩

<<<<<<< HEAD
@[to_additive addCenter_prod]
theorem center_prod {N : Type*} [Mul N] :
    center (M × N) = center M ×ˢ center N := by
  ext x
  simp only [mem_prod, mem_center_iff, isMulCentral_iff, commute_iff_eq, Prod.ext_iff]
  exact ⟨
    fun ⟨h1, h2, h3⟩ => ⟨
      ⟨ fun a => (h1 (a, x.2)).1,
        fun b c => (h2 (b, x.2) (c, x.2)).1,
        fun a b => (h3 (a, x.2) (b, x.2)).1⟩,
      ⟨ fun a => (h1 (x.1, a)).2,
        fun a b => (h2 (x.1, a) (x.1, b)).2,
        fun a b => (h3 (x.1, a) (x.1, b)).2⟩⟩,
    fun ⟨⟨h1, h2, h3⟩, ⟨h4, h5, h6⟩⟩ => ⟨
      fun _ => ⟨h1 _, h4 _⟩,
      fun _ _ => ⟨h2 _ _, h5 _ _⟩,
      fun _ _ => ⟨h3 _ _, h6 _ _⟩⟩⟩
=======
open Function in
@[to_additive addCenter_pi]
theorem center_pi {ι : Type*} {A : ι → Type*} [Π i, Mul (A i)] :
    center (Π i, A i) = univ.pi (fun i => center (A i)) := by
  classical
  ext x
  simp only [mem_pi, mem_center_iff, isMulCentral_iff, mem_univ, forall_true_left,
    commute_iff_eq, funext_iff, Pi.mul_def]
  exact ⟨
    fun ⟨h1, h2, h3⟩ i => ⟨
      fun a => by simpa using h1 (update x i a) i,
      fun b c => by simpa using h2 (update x i b) (update x i c) i,
      fun a b => by simpa using h3 (update x i a) (update x i b) i⟩,
    fun h => ⟨
      fun a i => (h i).1 (a i),
      fun b c i => (h i).2.1 (b i) (c i),
      fun a b i => (h i).2.2 (a i) (b i)⟩⟩
>>>>>>> 364afc5a

end Mul

section Semigroup
variable [Semigroup M] {a b : M}

@[to_additive]
theorem _root_.Semigroup.mem_center_iff {z : M} :
    z ∈ Set.center M ↔ ∀ g, g * z = z * g := ⟨fun a g ↦ by rw [IsMulCentral.comm a g],
  fun h ↦ ⟨fun _ ↦ (h _).symm, fun _ _ ↦ (mul_assoc z _ _).symm, fun _ _ ↦ mul_assoc _ _ z⟩ ⟩

@[to_additive (attr := simp) add_mem_addCentralizer]
lemma mul_mem_centralizer (ha : a ∈ centralizer S) (hb : b ∈ centralizer S) :
    a * b ∈ centralizer S := fun g hg ↦ by
  rw [mul_assoc, ← hb g hg, ← mul_assoc, ha g hg, mul_assoc]

@[to_additive (attr := simp) addCentralizer_eq_top_iff_subset]
theorem centralizer_eq_top_iff_subset : centralizer S = Set.univ ↔ S ⊆ center M :=
  eq_top_iff.trans <| ⟨
    fun h _ hx ↦ Semigroup.mem_center_iff.mpr fun _ ↦ by rw [h trivial _ hx],
    fun h _ _ _ hm ↦ (h hm).comm _⟩

variable (M) in
@[to_additive (attr := simp) addCentralizer_univ]
lemma centralizer_univ : centralizer univ = center M :=
  Subset.antisymm (fun _ ha ↦ Semigroup.mem_center_iff.mpr fun b ↦ ha b (Set.mem_univ b))
  fun _ ha b _ ↦ (ha.comm b).symm

-- TODO Add `instance : Decidable (IsMulCentral a)` for `instance decidableMemCenter [Mul M]`
@[to_additive decidableMemAddCenter]
instance decidableMemCenter [∀ a : M, Decidable <| ∀ b : M, b * a = a * b] :
    DecidablePred (· ∈ center M) := fun _ => decidable_of_iff' _ (Semigroup.mem_center_iff)

end Semigroup

section CommSemigroup
variable [CommSemigroup M]

variable (M)

@[to_additive (attr := simp) addCenter_eq_univ]
theorem center_eq_univ : center M = univ :=
  (Subset.antisymm (subset_univ _)) fun _ _ => Semigroup.mem_center_iff.mpr (fun _ => mul_comm _ _)

@[to_additive (attr := simp) addCentralizer_eq_univ]
lemma centralizer_eq_univ : centralizer S = univ :=
  eq_univ_of_forall fun _ _ _ ↦ mul_comm _ _

end CommSemigroup

section MulOneClass
variable [MulOneClass M]

@[to_additive (attr := simp) zero_mem_addCenter]
theorem one_mem_center : (1 : M) ∈ Set.center M where
  comm _ := by rw [commute_iff_eq, one_mul, mul_one]
  left_assoc _ _ := by rw [one_mul, one_mul]
  right_assoc _ _ := by rw [mul_one, mul_one]

@[to_additive (attr := simp) zero_mem_addCentralizer]
lemma one_mem_centralizer : (1 : M) ∈ centralizer S := by simp [mem_centralizer_iff]

end MulOneClass

section Monoid
variable [Monoid M]

@[to_additive subset_addCenter_add_units]
theorem subset_center_units : ((↑) : Mˣ → M) ⁻¹' center M ⊆ Set.center Mˣ :=
  fun _ ha => by
  rw [_root_.Semigroup.mem_center_iff]
  intro _
  rw [← Units.val_inj, Units.val_mul, Units.val_mul, ha.comm]

@[to_additive (attr := simp)]
theorem units_inv_mem_center {a : Mˣ} (ha : ↑a ∈ Set.center M) : ↑a⁻¹ ∈ Set.center M := by
  rw [Semigroup.mem_center_iff] at *
  exact (Commute.units_inv_right <| ha ·)

@[simp]
theorem invOf_mem_center {a : M} [Invertible a] (ha : a ∈ Set.center M) : ⅟a ∈ Set.center M := by
  rw [Semigroup.mem_center_iff] at *
  exact (Commute.invOf_right <| ha ·)

end Monoid

section DivisionMonoid
variable [DivisionMonoid M] {a b : M}

@[to_additive (attr := simp) neg_mem_addCenter]
theorem inv_mem_center (ha : a ∈ Set.center M) : a⁻¹ ∈ Set.center M := by
  rw [_root_.Semigroup.mem_center_iff]
  intro _
  rw [← inv_inj, mul_inv_rev, inv_inv, ha.comm, mul_inv_rev, inv_inv]

@[to_additive (attr := simp) sub_mem_addCenter]
theorem div_mem_center (ha : a ∈ Set.center M) (hb : b ∈ Set.center M) : a / b ∈ Set.center M := by
  rw [div_eq_mul_inv]
  exact mul_mem_center ha (inv_mem_center hb)

end DivisionMonoid

section Group
variable [Group M] {a b : M}

@[to_additive (attr := simp) neg_mem_addCentralizer]
lemma inv_mem_centralizer (ha : a ∈ centralizer S) : a⁻¹ ∈ centralizer S :=
  fun g hg ↦ by rw [mul_inv_eq_iff_eq_mul, mul_assoc, eq_inv_mul_iff_mul_eq, ha g hg]

@[to_additive (attr := simp) sub_mem_addCentralizer]
lemma div_mem_centralizer (ha : a ∈ centralizer S) (hb : b ∈ centralizer S) :
    a / b ∈ centralizer S := by
  simpa only [div_eq_mul_inv] using mul_mem_centralizer ha (inv_mem_centralizer hb)

end Group
end Set<|MERGE_RESOLUTION|>--- conflicted
+++ resolved
@@ -189,7 +189,6 @@
   simp only [mem_prod, and_imp, Prod.forall, mem_centralizer_iff, Prod.mk_mul_mk, Prod.mk.injEq]
   exact fun a b ha hb c d hc hd => ⟨ha c hc, hb d hd⟩
 
-<<<<<<< HEAD
 @[to_additive addCenter_prod]
 theorem center_prod {N : Type*} [Mul N] :
     center (M × N) = center M ×ˢ center N := by
@@ -207,7 +206,7 @@
       fun _ => ⟨h1 _, h4 _⟩,
       fun _ _ => ⟨h2 _ _, h5 _ _⟩,
       fun _ _ => ⟨h3 _ _, h6 _ _⟩⟩⟩
-=======
+
 open Function in
 @[to_additive addCenter_pi]
 theorem center_pi {ι : Type*} {A : ι → Type*} [Π i, Mul (A i)] :
@@ -225,7 +224,6 @@
       fun a i => (h i).1 (a i),
       fun b c i => (h i).2.1 (b i) (c i),
       fun a b i => (h i).2.2 (a i) (b i)⟩⟩
->>>>>>> 364afc5a
 
 end Mul
 
