--- conflicted
+++ resolved
@@ -82,17 +82,10 @@
 
 -- Porting note: mathport warning: expanding binder collection
 --  (ab «expr ∈ » [finset.product/multiset.product/set.prod/list.product](A, B)) -/
-<<<<<<< HEAD
--- Porting note: replaced `×ˢ` by `×ᶠˢ`
-@[to_additive]
-theorem iff_existsUnique (aA : a0 ∈ A) (bB : b0 ∈ B) :
-    UniqueMul A B a0 b0 ↔ ∃! (ab : _)(_ : ab ∈ A ×ᶠˢ B), ab.1 * ab.2 = a0 * b0 :=
-=======
 -- Porting note: replaced `×ˢ` by `×ˢ`
 @[to_additive]
 theorem iff_existsUnique (aA : a0 ∈ A) (bB : b0 ∈ B) :
     UniqueMul A B a0 b0 ↔ ∃! (ab : _)(_ : ab ∈ A ×ˢ B), ab.1 * ab.2 = a0 * b0 :=
->>>>>>> 5e57a8cf
   ⟨fun _ ↦ ⟨(a0, b0), ⟨Finset.mem_product.mpr ⟨aA, bB⟩, rfl, by simp⟩, by simpa⟩,
     fun h ↦ h.elim₂
       (by
@@ -104,19 +97,11 @@
 
 -- Porting note: mathport warning: expanding binder collection
 --  (ab «expr ∈ » [finset.product/multiset.product/set.prod/list.product](A, B)) -/
-<<<<<<< HEAD
--- Porting note: replaced `×ˢ` by `×ᶠˢ`
-@[to_additive]
-theorem exists_iff_exists_existsUnique :
-    (∃ a0 b0 : G, a0 ∈ A ∧ b0 ∈ B ∧ UniqueMul A B a0 b0) ↔
-      ∃ g : G, ∃! (ab : _)(_ : ab ∈ A ×ᶠˢ B), ab.1 * ab.2 = g :=
-=======
 -- Porting note: replaced `×ˢ` by `×ˢ`
 @[to_additive]
 theorem exists_iff_exists_existsUnique :
     (∃ a0 b0 : G, a0 ∈ A ∧ b0 ∈ B ∧ UniqueMul A B a0 b0) ↔
       ∃ g : G, ∃! (ab : _)(_ : ab ∈ A ×ˢ B), ab.1 * ab.2 = g :=
->>>>>>> 5e57a8cf
   ⟨fun ⟨a0, b0, hA, hB, h⟩ ↦ ⟨_, (iff_existsUnique hA hB).mp h⟩, fun ⟨g, h⟩ ↦ by
     have h' := h
     rcases h' with ⟨⟨a, b⟩, ⟨hab, rfl, -⟩, -⟩
