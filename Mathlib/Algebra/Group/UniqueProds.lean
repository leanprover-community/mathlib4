/-
Copyright (c) 2022 Damiano Testa. All rights reserved.
Released under Apache 2.0 license as described in the file LICENSE.
Authors: Damiano Testa
-/
import Mathlib.Data.Finset.Preimage

#align_import algebra.group.unique_prods from "leanprover-community/mathlib"@"d6fad0e5bf2d6f48da9175d25c3dc5706b3834ce"

/-!
# Unique products and related notions

A group `G` has *unique products* if for any two non-empty finite subsets `A, B ⊂ G`, there is an
element `g ∈ A * B` that can be written uniquely as a product of an element of `A` and an element
of `B`.  We call the formalization this property `UniqueProds`.  Since the condition requires no
property of the group operation, we define it for a Type simply satisfying `Mul`.  We also
introduce the analogous "additive" companion, `UniqueSums`, and link the two so that `to_additive`
converts `UniqueProds` into `UniqueSums`.

A common way of *proving* that a group satisfies the `UniqueProds/Sums` property is by assuming
the existence of some kind of ordering on the group that is well-behaved with respect to the
group operation and showing that minima/maxima are the "unique products/sums".
However, the order is just a convenience and is not part of the `UniqueProds/Sums` setup.

Here you can see several examples of Types that have `UniqueSums/Prods`
(`inferInstance` uses `Covariant.to_uniqueProds_left` and `Covariant.to_uniqueSums_left`).
```lean
import Mathlib.Data.Real.Basic
import Mathlib.Data.PNat.Basic
import Mathlib.Algebra.Group.UniqueProds

example : UniqueSums ℕ   := inferInstance
example : UniqueSums ℕ+  := inferInstance
example : UniqueSums ℤ   := inferInstance
example : UniqueSums ℚ   := inferInstance
example : UniqueSums ℝ   := inferInstance
example : UniqueProds ℕ+ := inferInstance
```

## Use in `(Add)MonoidAlgebra`s

`UniqueProds/Sums` allow to decouple certain arguments about `(Add)MonoidAlgebra`s into an argument
about the grading type and then a generic statement of the form "look at the coefficient of the
'unique product/sum'".
The file `Algebra/MonoidAlgebra/NoZeroDivisors` contains several examples of this use.
-/


/-- Let `G` be a Type with multiplication, let `A B : Finset G` be finite subsets and
let `a0 b0 : G` be two elements.  `UniqueMul A B a0 b0` asserts `a0 * b0` can be written in at
most one way as a product of an element of `A` and an element of `B`. -/
@[to_additive
      "Let `G` be a Type with addition, let `A B : Finset G` be finite subsets and
let `a0 b0 : G` be two elements.  `UniqueAdd A B a0 b0` asserts `a0 + b0` can be written in at
most one way as a sum of an element from `A` and an element from `B`."]
def UniqueMul {G} [Mul G] (A B : Finset G) (a0 b0 : G) : Prop :=
  ∀ ⦃a b⦄, a ∈ A → b ∈ B → a * b = a0 * b0 → a = a0 ∧ b = b0
#align unique_mul UniqueMul
#align unique_add UniqueAdd

namespace UniqueMul

variable {G H : Type*} [Mul G] [Mul H] {A B : Finset G} {a0 b0 : G}

@[to_additive (attr := nontriviality, simp)]
theorem of_subsingleton [Subsingleton G] : UniqueMul A B a0 b0 := by simp [UniqueMul]

@[to_additive]
theorem mt {G} [Mul G] {A B : Finset G} {a0 b0 : G} (h : UniqueMul A B a0 b0) :
    ∀ ⦃a b⦄, a ∈ A → b ∈ B → a ≠ a0 ∨ b ≠ b0 → a * b ≠ a0 * b0 := fun _ _ ha hb k ↦ by
  contrapose! k
  exact h ha hb k
#align unique_mul.mt UniqueMul.mt

@[to_additive]
theorem subsingleton (A B : Finset G) (a0 b0 : G) (h : UniqueMul A B a0 b0) :
    Subsingleton { ab : G × G // ab.1 ∈ A ∧ ab.2 ∈ B ∧ ab.1 * ab.2 = a0 * b0 } :=
  ⟨fun ⟨⟨_a, _b⟩, ha, hb, ab⟩ ⟨⟨_a', _b'⟩, ha', hb', ab'⟩ ↦
    Subtype.ext <|
      Prod.ext ((h ha hb ab).1.trans (h ha' hb' ab').1.symm) <|
        (h ha hb ab).2.trans (h ha' hb' ab').2.symm⟩
#align unique_mul.subsingleton UniqueMul.subsingleton
#align unique_add.subsingleton UniqueAdd.subsingleton

@[to_additive]
theorem set_subsingleton (A B : Finset G) (a0 b0 : G) (h : UniqueMul A B a0 b0) :
    Set.Subsingleton { ab : G × G | ab.1 ∈ A ∧ ab.2 ∈ B ∧ ab.1 * ab.2 = a0 * b0 } := by
  rintro ⟨x1, y1⟩ (hx : x1 ∈ A ∧ y1 ∈ B ∧ x1 * y1 = a0 * b0) ⟨x2, y2⟩
    (hy : x2 ∈ A ∧ y2 ∈ B ∧ x2 * y2 = a0 * b0)
  rcases h hx.1 hx.2.1 hx.2.2 with ⟨rfl, rfl⟩
  rcases h hy.1 hy.2.1 hy.2.2 with ⟨rfl, rfl⟩
  rfl
#align unique_mul.set_subsingleton UniqueMul.set_subsingleton
#align unique_add.set_subsingleton UniqueAdd.set_subsingleton

-- Porting note: mathport warning: expanding binder collection
--  (ab «expr ∈ » [finset.product/multiset.product/set.prod/list.product](A, B)) -/
@[to_additive]
theorem iff_existsUnique (aA : a0 ∈ A) (bB : b0 ∈ B) :
    UniqueMul A B a0 b0 ↔ ∃! (ab : _) (_ : ab ∈ A ×ˢ B), ab.1 * ab.2 = a0 * b0 :=
  ⟨fun _ ↦ ⟨(a0, b0), ⟨Finset.mem_product.mpr ⟨aA, bB⟩, rfl, by simp⟩, by simpa⟩,
    fun h ↦ h.elim₂
      (by
        rintro ⟨x1, x2⟩ _ _ J x y hx hy l
        rcases Prod.mk.inj_iff.mp (J (a0, b0) (Finset.mk_mem_product aA bB) rfl) with ⟨rfl, rfl⟩
        exact Prod.mk.inj_iff.mp (J (x, y) (Finset.mk_mem_product hx hy) l))⟩
#align unique_mul.iff_exists_unique UniqueMul.iff_existsUnique
#align unique_add.iff_exists_unique UniqueAdd.iff_existsUnique

-- Porting note: mathport warning: expanding binder collection
--  (ab «expr ∈ » [finset.product/multiset.product/set.prod/list.product](A, B)) -/
@[to_additive]
theorem exists_iff_exists_existsUnique :
    (∃ a0 b0 : G, a0 ∈ A ∧ b0 ∈ B ∧ UniqueMul A B a0 b0) ↔
      ∃ g : G, ∃! (ab : _) (_ : ab ∈ A ×ˢ B), ab.1 * ab.2 = g :=
  ⟨fun ⟨a0, b0, hA, hB, h⟩ ↦ ⟨_, (iff_existsUnique hA hB).mp h⟩, fun ⟨g, h⟩ ↦ by
    have h' := h
    rcases h' with ⟨⟨a, b⟩, ⟨hab, rfl, -⟩, -⟩
    cases' Finset.mem_product.mp hab with ha hb
    exact ⟨a, b, ha, hb, (iff_existsUnique ha hb).mpr h⟩⟩
#align unique_mul.exists_iff_exists_exists_unique UniqueMul.exists_iff_exists_existsUnique
#align unique_add.exists_iff_exists_exists_unique UniqueAdd.exists_iff_exists_existsUnique

/-- `UniqueMul` is preserved by inverse images under injective, multiplicative maps. -/
@[to_additive "`UniqueAdd` is preserved by inverse images under injective, additive maps."]
theorem mulHom_preimage (f : G →ₙ* H) (hf : Function.Injective f) (a0 b0 : G) {A B : Finset H}
    (u : UniqueMul A B (f a0) (f b0)) :
    UniqueMul (A.preimage f (Set.injOn_of_injective hf _))
      (B.preimage f (Set.injOn_of_injective hf _)) a0 b0 := by
  intro a b ha hb ab
  simp only [← hf.eq_iff, map_mul] at ab ⊢
  exact u (Finset.mem_preimage.mp ha) (Finset.mem_preimage.mp hb) ab
#align unique_mul.mul_hom_preimage UniqueMul.mulHom_preimage
#align unique_add.add_hom_preimage UniqueAdd.addHom_preimage

/-- `Unique_Mul` is preserved under multiplicative maps that are injective.

See `UniqueMul.mulHom_map_iff` for a version with swapped bundling. -/
@[to_additive
      "`UniqueAdd` is preserved under additive maps that are injective.

See `UniqueAdd.addHom_map_iff` for a version with swapped bundling."]
theorem mulHom_image_iff [DecidableEq H] (f : G →ₙ* H) (hf : Function.Injective f) :
    UniqueMul (A.image f) (B.image f) (f a0) (f b0) ↔ UniqueMul A B a0 b0 := by
  simp_rw [UniqueMul, Finset.mem_image]
  refine' ⟨fun h a b ha hb ab ↦ _, fun h ↦ _⟩
  · rw [← hf.eq_iff, map_mul, map_mul] at ab
    have := h ⟨a, ha, rfl⟩ ⟨b, hb, rfl⟩ ab
    exact ⟨hf this.1, hf this.2⟩
  · rintro _ _ ⟨a, aA, rfl⟩ ⟨b, bB, rfl⟩ ab
    simp only [← map_mul, hf.eq_iff] at ab ⊢
    exact h aA bB ab
#align unique_mul.mul_hom_image_iff UniqueMul.mulHom_image_iff
#align unique_add.add_hom_image_iff UniqueAdd.addHom_image_iff

/-- `UniqueMul` is preserved under embeddings that are multiplicative.

See `UniqueMul.mulHom_image_iff` for a version with swapped bundling. -/
@[to_additive
      "`UniqueAdd` is preserved under embeddings that are additive.

See `UniqueAdd.addHom_image_iff` for a version with swapped bundling."]
theorem mulHom_map_iff (f : G ↪ H) (mul : ∀ x y, f (x * y) = f x * f y) :
    UniqueMul (A.map f) (B.map f) (f a0) (f b0) ↔ UniqueMul A B a0 b0 := by
  classical
  convert @mulHom_image_iff G H _ _ A B a0 b0 _ ⟨f, mul⟩ f.2 using 2 <;>
    · ext
      simp only [Finset.mem_map, MulHom.coe_mk, Finset.mem_image]
#align unique_mul.mul_hom_map_iff UniqueMul.mulHom_map_iff
#align unique_add.add_hom_map_iff UniqueAdd.addHom_map_iff

open Finset MulOpposite in
@[to_additive]
theorem of_mulOpposite
    (h : UniqueMul (B.map ⟨_, op_injective⟩) (A.map ⟨_, op_injective⟩) (op b0) (op a0)) :
    UniqueMul A B a0 b0 := by
  intros a b aA bB ab
  have := h (mem_map_of_mem _ bB) (mem_map_of_mem _ aA) (by erw [← op_mul, ab, op_mul])
  simpa [and_comm] using this

end UniqueMul

/-- Let `G` be a Type with addition.  `UniqueSums G` asserts that any two non-empty
finite subsets of `A` have the `UniqueAdd` property, with respect to some element of their
sum `A + B`. -/
class UniqueSums (G) [Add G] : Prop where
/-- For `A B` two nonempty finite sets, there always exist `a0 ∈ A, b0 ∈ B` such that
`UniqueAdd A B a0 b0` -/
  uniqueAdd_of_nonempty :
    ∀ {A B : Finset G} (_ : A.Nonempty) (_ : B.Nonempty), ∃ a0 ∈ A, ∃ b0 ∈ B, UniqueAdd A B a0 b0
#align unique_sums UniqueSums

/-- Let `G` be a Type with multiplication.  `UniqueProds G` asserts that any two non-empty
finite subsets of `G` have the `UniqueMul` property, with respect to some element of their
product `A * B`. -/
class UniqueProds (G) [Mul G] : Prop where
/-- For `A B` two nonempty finite sets, there always exist `a0 ∈ A, b0 ∈ B` such that
`UniqueMul A B a0 b0` -/
  uniqueMul_of_nonempty :
    ∀ {A B : Finset G} (_ : A.Nonempty) (_ : B.Nonempty), ∃ a0 ∈ A, ∃ b0 ∈ B, UniqueMul A B a0 b0
#align unique_prods UniqueProds

attribute [to_additive UniqueSums] UniqueProds

namespace Multiplicative

instance {M} [Add M] [UniqueSums M] : UniqueProds (Multiplicative M) where
<<<<<<< HEAD
  uniqueMul_of_nonempty {A B} hA hB := by
    obtain ⟨a0, hA0, b0, hB0, J⟩ := UniqueSums.uniqueAdd_of_nonempty (G := M) hA hB
    exact ⟨ofAdd a0, hA0, ofAdd b0, hB0, fun a b aA bB H ↦ J aA bB H⟩
=======
  uniqueMul_of_nonempty := UniqueSums.uniqueAdd_of_nonempty (G := M)
>>>>>>> 40c20c89

end Multiplicative

namespace Additive

instance {M} [Mul M] [UniqueProds M] : UniqueSums (Additive M) where
<<<<<<< HEAD
  uniqueAdd_of_nonempty {A B} hA hB := by
    obtain ⟨a0, hA0, b0, hB0, J⟩ := UniqueProds.uniqueMul_of_nonempty (G := M) hA hB
    exact ⟨ofMul a0, hA0, ofMul b0, hB0, fun a b aA bB H ↦ J aA bB H⟩
=======
  uniqueAdd_of_nonempty := UniqueProds.uniqueMul_of_nonempty (G := M)
>>>>>>> 40c20c89

end Additive

-- see Note [lower instance priority]
/-- This instance asserts that if `A` has a multiplication, a linear order, and multiplication
is 'very monotone', then `A` also has `UniqueProds`. -/
@[to_additive Covariants.to_uniqueSums
      "This instance asserts that if `A` has an addition, a linear order, and addition
is 'very monotone', then `A` also has `UniqueSums`."]
instance (priority := 100) Covariants.to_uniqueProds {A} [Mul A] [LinearOrder A]
    [CovariantClass A A (· * ·) (· ≤ ·)] [CovariantClass A A (Function.swap (· * ·)) (· < ·)]
    [ContravariantClass A A (· * ·) (· ≤ ·)] : UniqueProds A where
  uniqueMul_of_nonempty {A B} hA hB :=
    ⟨_, A.min'_mem ‹_›, _, B.min'_mem ‹_›, fun a b ha hb ab ↦
      eq_and_eq_of_le_of_le_of_mul_le (Finset.min'_le _ _ ‹_›) (Finset.min'_le _ _ ‹_›) ab.le⟩
#align covariants.to_unique_prods Covariants.to_uniqueProds
#align covariants.to_unique_sums Covariants.to_uniqueSums

namespace UniqueProds

@[to_additive (attr := nontriviality, simp)]
theorem of_subsingleton {G : Type*} [Mul G] [Subsingleton G] :
    UniqueProds G :=
  ⟨fun {A B} ⟨a, hA⟩ ⟨b, hB⟩ ↦ ⟨a, hA, b, hB, by simp⟩⟩

open Finset MulOpposite in
@[to_additive]
theorem of_mulOpposite (G : Type*) [Mul G] (h : UniqueProds Gᵐᵒᵖ) :
    UniqueProds G :=
  ⟨fun hA hB =>
    let f : G ↪ Gᵐᵒᵖ := ⟨op, op_injective⟩
    let ⟨y, yB, x, xA, hxy⟩ := h.uniqueMul_of_nonempty (hB.map (f := f)) (hA.map (f := f))
    ⟨unop x, (mem_map' _).mp xA, unop y, (mem_map' _).mp yB, hxy.of_mulOpposite⟩⟩

end UniqueProds<|MERGE_RESOLUTION|>--- conflicted
+++ resolved
@@ -205,26 +205,14 @@
 namespace Multiplicative
 
 instance {M} [Add M] [UniqueSums M] : UniqueProds (Multiplicative M) where
-<<<<<<< HEAD
-  uniqueMul_of_nonempty {A B} hA hB := by
-    obtain ⟨a0, hA0, b0, hB0, J⟩ := UniqueSums.uniqueAdd_of_nonempty (G := M) hA hB
-    exact ⟨ofAdd a0, hA0, ofAdd b0, hB0, fun a b aA bB H ↦ J aA bB H⟩
-=======
   uniqueMul_of_nonempty := UniqueSums.uniqueAdd_of_nonempty (G := M)
->>>>>>> 40c20c89
 
 end Multiplicative
 
 namespace Additive
 
 instance {M} [Mul M] [UniqueProds M] : UniqueSums (Additive M) where
-<<<<<<< HEAD
-  uniqueAdd_of_nonempty {A B} hA hB := by
-    obtain ⟨a0, hA0, b0, hB0, J⟩ := UniqueProds.uniqueMul_of_nonempty (G := M) hA hB
-    exact ⟨ofMul a0, hA0, ofMul b0, hB0, fun a b aA bB H ↦ J aA bB H⟩
-=======
   uniqueAdd_of_nonempty := UniqueProds.uniqueMul_of_nonempty (G := M)
->>>>>>> 40c20c89
 
 end Additive
 
