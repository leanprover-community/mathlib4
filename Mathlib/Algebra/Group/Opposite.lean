--- conflicted
+++ resolved
@@ -319,14 +319,9 @@
 
 /-- Inversion on a group is a `MulEquiv` to the opposite group. When `G` is commutative, there is
 `MulEquiv.inv`. -/
-@[to_additive (attr := simps (config := { fullyApplied := false, simpRhs := true }))
+@[to_additive (attr := simps! (config := { fullyApplied := false, simpRhs := true }))
       "Negation on an additive group is an `AddEquiv` to the opposite group. When `G`
-<<<<<<< HEAD
-      is commutative, there is `AddEquiv.inv`.",
-  simps! (config := { fullyApplied := false, simpRhs := true })]
-=======
       is commutative, there is `AddEquiv.inv`."]
->>>>>>> 9ed3b239
 def MulEquiv.inv' (G : Type _) [DivisionMonoid G] : G ≃* Gᵐᵒᵖ :=
   { (Equiv.inv G).trans opEquiv with map_mul' := fun x y => unop_injective <| mul_inv_rev x y }
 #align mul_equiv.inv' MulEquiv.inv'
