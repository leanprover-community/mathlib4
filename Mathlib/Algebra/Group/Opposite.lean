--- conflicted
+++ resolved
@@ -149,7 +149,6 @@
   __ := instCommSemigroup
 
 @[to_additive]
-<<<<<<< HEAD
 instance instCancelCommMonoid [CancelCommMonoid α] : CancelCommMonoid αᵐᵒᵖ where
   toLeftCancelMonoid := instLeftCancelMonoid
   __ := instCommMonoid
@@ -162,7 +161,7 @@
   zpow_zero' _ := unop_injective <| zpow_zero _
   zpow_succ' _ _ := unop_injective <| by
     simp only [Int.ofNat_eq_coe]
-    rw [unop_op, zpow_coe_nat, pow_succ', unop_mul, unop_op, zpow_coe_nat]
+    rw [unop_op, zpow_natCast, pow_succ', unop_mul, unop_op, zpow_natCast]
   zpow_neg' _ _ := unop_injective <| DivInvMonoid.zpow_neg' _ _
 
 @[to_additive AddOpposite.instSubtractionMonoid]
@@ -176,30 +175,6 @@
 instance instDivisionCommMonoid [DivisionCommMonoid α] : DivisionCommMonoid αᵐᵒᵖ where
   toDivisionMonoid := instDivisionMonoid
   __ := instCommSemigroup
-=======
-instance cancelCommMonoid [CancelCommMonoid α] : CancelCommMonoid αᵐᵒᵖ :=
-  { MulOpposite.cancelMonoid α, MulOpposite.commMonoid α with }
-
-@[to_additive AddOpposite.subNegMonoid]
-instance divInvMonoid [DivInvMonoid α] : DivInvMonoid αᵐᵒᵖ :=
-  { MulOpposite.monoid α, MulOpposite.inv α with
-    zpow := fun n x => op <| x.unop ^ n,
-    zpow_zero' := fun x => unop_injective <| DivInvMonoid.zpow_zero' x.unop,
-    zpow_succ' := fun n x => unop_injective <| by
-      simp only [Int.ofNat_eq_coe]
-      rw [unop_op, zpow_natCast, pow_succ', unop_mul, unop_op, zpow_natCast],
-    zpow_neg' := fun z x => unop_injective <| DivInvMonoid.zpow_neg' z x.unop }
-
-@[to_additive AddOpposite.subtractionMonoid]
-instance divisionMonoid [DivisionMonoid α] : DivisionMonoid αᵐᵒᵖ :=
-  { MulOpposite.divInvMonoid α, MulOpposite.involutiveInv α with
-    mul_inv_rev := fun _ _ => unop_injective <| mul_inv_rev _ _,
-    inv_eq_of_mul := fun _ _ h => unop_injective <| inv_eq_of_mul_eq_one_left <| congr_arg unop h }
-
-@[to_additive AddOpposite.subtractionCommMonoid]
-instance divisionCommMonoid [DivisionCommMonoid α] : DivisionCommMonoid αᵐᵒᵖ :=
-  { MulOpposite.divisionMonoid α, MulOpposite.commSemigroup α with }
->>>>>>> 3a427de2
 
 @[to_additive]
 instance instGroup [Group α] : Group αᵐᵒᵖ where
