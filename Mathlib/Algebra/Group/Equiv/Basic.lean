/-
Copyright (c) 2018 Johannes Hölzl. All rights reserved.
Released under Apache 2.0 license as described in the file LICENSE.
Authors: Johannes Hölzl, Callum Sutton, Yury Kudryashov
-/
import Mathlib.Algebra.Group.Equiv.Defs
import Mathlib.Algebra.Group.Hom.Basic
import Mathlib.Logic.Equiv.Basic
import Mathlib.Tactic.Spread

/-!
# Multiplicative and additive equivs

This file contains basic results on `MulEquiv` and `AddEquiv`.

## Tags

Equiv, MulEquiv, AddEquiv
-/

assert_not_exists Fintype

open Function

variable {F α β M M₁ M₂ M₃ N N₁ N₂ N₃ P Q G H : Type*}

namespace EmbeddingLike
variable [One M] [One N] [FunLike F M N] [EmbeddingLike F M N] [OneHomClass F M N]

end EmbeddingLike

<<<<<<< HEAD
/-- Makes a `OneHom` inverse from the bijective inverse of a `OneHom` -/
@[to_additive (attr := simps)
  "Make a `ZeroHom` inverse from the bijective inverse of a `ZeroHom`"]
def OneHom.inverse [One M] [One N]
    (f : OneHom M N) (g : N → M)
    (h₁ : Function.LeftInverse g f) :
  OneHom N M :=
  { toFun := g,
    map_one' := by rw [← f.map_one, h₁] }

/-- Makes a multiplicative inverse from a bijection which preserves multiplication. -/
@[to_additive (attr := simps)
  "Makes an additive inverse from a bijection which preserves addition."]
def MulHom.inverse [Mul M] [Mul N] (f : M →ₙ* N) (g : N → M)
    (h₁ : Function.LeftInverse g f)
    (h₂ : Function.RightInverse g f) : N →ₙ* M where
  toFun := g
  map_mul' x y :=
    calc
      g (x * y) = g (f (g x) * f (g y)) := by rw [h₂ x, h₂ y]
      _ = g (f (g x * g y)) := by rw [f.map_mul]
      _ = g x * g y := h₁ _

/-- The inverse of a bijective `MonoidHom` is a `MonoidHom`. -/
@[to_additive (attr := simps)
  "The inverse of a bijective `AddMonoidHom` is an `AddMonoidHom`."]
def MonoidHom.inverse {A B : Type*} [Monoid A] [Monoid B] (f : A →* B) (g : B → A)
    (h₁ : Function.LeftInverse g f) (h₂ : Function.RightInverse g f) : B →* A :=
  { (f : OneHom A B).inverse g h₁,
    (f : A →ₙ* B).inverse g h₁ h₂ with toFun := g }

/-- `AddEquiv α β` is the type of an equiv `α ≃ β` which preserves addition. -/
structure AddEquiv (A B : Type*) [Add A] [Add B] extends A ≃ B, AddHom A B

/-- `AddEquivClass F A B` states that `F` is a type of addition-preserving morphisms.
You should extend this class when you extend `AddEquiv`.

Deprecated and changed from a `class` to a `structure`.
Use `[AddHomClass F A B]` instead. -/
structure AddEquivClass (F : Type*) (A B : outParam Type*) [Add A] [Add B] [EquivLike F A B] :
    Prop where
  /-- Preserves addition. -/
  map_add : ∀ (f : F) (a b), f (a + b) = f a + f b

/-- The `Equiv` underlying an `AddEquiv`. -/
add_decl_doc AddEquiv.toEquiv

/-- The `AddHom` underlying an `AddEquiv`. -/
add_decl_doc AddEquiv.toAddHom

/-- `MulEquiv α β` is the type of an equiv `α ≃ β` which preserves multiplication. -/
@[to_additive]
structure MulEquiv (M N : Type*) [Mul M] [Mul N] extends M ≃ N, M →ₙ* N
-- Porting note: remove when `to_additive` can do this
-- https://github.com/leanprover-community/mathlib4/issues/660
attribute [to_additive existing] MulEquiv.toMulHom

/-- The `Equiv` underlying a `MulEquiv`. -/
add_decl_doc MulEquiv.toEquiv

/-- The `MulHom` underlying a `MulEquiv`. -/
add_decl_doc MulEquiv.toMulHom

/-- Notation for a `MulEquiv`. -/
infixl:25 " ≃* " => MulEquiv

/-- Notation for an `AddEquiv`. -/
infixl:25 " ≃+ " => AddEquiv

/-- `MulEquivClass F A B` states that `F` is a type of multiplication-preserving morphisms.
You should extend this class when you extend `MulEquiv`.

Deprecated and changed from a `class` to a `structure`.
Use `[MulHomClass F A B]` instead. -/
@[to_additive (attr := deprecated (since := "2024-11-10"))]
structure MulEquivClass (F : Type*) (A B : outParam Type*) [Mul A] [Mul B] [EquivLike F A B] :
    Prop where
  /-- Preserves multiplication. -/
  map_mul : ∀ (f : F) (a b), f (a * b) = f a * f b

@[to_additive (attr := deprecated (since := "2024-11-10"))]
alias MulEquivClass.map_eq_one_iff := EmbeddingLike.map_eq_one_iff

@[to_additive (attr := deprecated (since := "2024-11-10"))]
alias MulEquivClass.map_ne_one_iff := EmbeddingLike.map_ne_one_iff

namespace MulHomClass

variable (F)
variable [EquivLike F M N]

-- See note [lower instance priority]
@[to_additive]
instance (priority := 100) instMulHomClass (F : Type*)
    [Mul M] [Mul N] [EquivLike F M N] [h : MulHomClass F M N] : MulHomClass F M N :=
  { h with }

-- See note [lower instance priority]
@[to_additive]
instance (priority := 100) instMonoidHomClass
    [MulOneClass M] [MulOneClass N] [MulHomClass F M N] :
    MonoidHomClass F M N where
  map_one e :=
    calc
      e 1 = e 1 * 1 := (mul_one _).symm
      _ = e 1 * e (EquivLike.inv e (1 : N) : M) :=
        congr_arg _ (EquivLike.right_inv e 1).symm
      _ = e (EquivLike.inv e (1 : N)) := by rw [← map_mul, one_mul]
      _ = 1 := EquivLike.right_inv e 1

end MulHomClass

variable [EquivLike F α β]

/-- Turn an element of a type `F` satisfying `MulHomClass F α β` into an actual
`MulEquiv`. This is declared as the default coercion from `F` to `α ≃* β`. -/
@[to_additive (attr := coe)
"Turn an element of a type `F` satisfying `AddHomClass F α β` into an actual
`AddEquiv`. This is declared as the default coercion from `F` to `α ≃+ β`."]
def MulHomClass.toMulEquiv [Mul α] [Mul β] [MulHomClass F α β] (f : F) : α ≃* β :=
  { (f : α ≃ β), (f : α →ₙ* β) with }

@[deprecated (since := "2024-11-10")]
alias MulEquivClass.toMulEquiv := MulHomClass.toMulEquiv

/-- Any type satisfying `MulEquivClass` can be cast into `MulEquiv` via
`MulEquivClass.toMulEquiv`. -/
@[to_additive "Any type satisfying `AddEquivClass` can be cast into `AddEquiv` via
`AddEquivClass.toAddEquiv`. "]
instance [Mul α] [Mul β] [MulHomClass F α β] : CoeTC F (α ≃* β) :=
  ⟨MulHomClass.toMulEquiv⟩

=======
variable [EquivLike F α β]

>>>>>>> f0454a43
@[to_additive]
theorem MulHomClass.toMulEquiv_injective [Mul α] [Mul β] [MulHomClass F α β] :
    Function.Injective ((↑) : F → α ≃* β) :=
  fun _ _ e ↦ DFunLike.ext _ _ fun a ↦ congr_arg (fun e : α ≃* β ↦ e.toFun a) e

@[deprecated (since := "2024-11-10")]
alias MulEquivClass.toMulEquiv_injective := MulHomClass.toMulEquiv_injective

namespace MulEquiv
section Mul
variable [Mul M] [Mul N] [Mul P]

<<<<<<< HEAD
section coe

@[to_additive]
instance : EquivLike (M ≃* N) M N where
  coe f := f.toFun
  inv f := f.invFun
  left_inv f := f.left_inv
  right_inv f := f.right_inv
  coe_injective' f g h₁ h₂ := by
    cases f
    cases g
    congr
    apply Equiv.coe_fn_injective h₁

@[to_additive] -- shortcut instance that doesn't generate any subgoals
instance : CoeFun (M ≃* N) fun _ ↦ M → N where
  coe f := f

@[to_additive]
instance : MulHomClass (M ≃* N) M N where
  map_mul f := f.map_mul'

/-- Two multiplicative isomorphisms agree if they are defined by the
same underlying function. -/
@[to_additive (attr := ext)
  "Two additive isomorphisms agree if they are defined by the same underlying function."]
theorem ext {f g : MulEquiv M N} (h : ∀ x, f x = g x) : f = g :=
  DFunLike.ext f g h

@[to_additive]
protected theorem congr_arg {f : MulEquiv M N} {x x' : M} : x = x' → f x = f x' :=
  DFunLike.congr_arg f

@[to_additive]
protected theorem congr_fun {f g : MulEquiv M N} (h : f = g) (x : M) : f x = g x :=
  DFunLike.congr_fun h x

@[to_additive (attr := simp)]
theorem coe_mk (f : M ≃ N) (hf : ∀ x y, f (x * y) = f x * f y) : (mk f hf : M → N) = f := rfl

@[to_additive (attr := simp)]
theorem mk_coe (e : M ≃* N) (e' h₁ h₂ h₃) : (⟨⟨e, e', h₁, h₂⟩, h₃⟩ : M ≃* N) = e :=
  ext fun _ => rfl

@[to_additive (attr := simp)]
theorem toEquiv_eq_coe (f : M ≃* N) : f.toEquiv = f :=
  rfl

-- Porting note: added, to simplify `f.toMulHom` back to the coercion via `MulHomClass.toMulHom`.
@[to_additive (attr := simp)]
theorem toMulHom_eq_coe (f : M ≃* N) : f.toMulHom = ↑f :=
  rfl

-- Porting note: `to_fun_eq_coe` no longer needed in Lean4

@[to_additive (attr := simp)]
theorem coe_toEquiv (f : M ≃* N) : ⇑(f : M ≃ N) = f := rfl

-- Porting note (#11215): TODO: `MulHom.coe_mk` simplifies `↑f.toMulHom` to `f.toMulHom.toFun`,
-- not `f.toEquiv.toFun`; use higher priority as a workaround
@[to_additive (attr := simp 1100)]
theorem coe_toMulHom {f : M ≃* N} : (f.toMulHom : M → N) = f := rfl

/-- Makes a multiplicative isomorphism from a bijection which preserves multiplication. -/
@[to_additive "Makes an additive isomorphism from a bijection which preserves addition."]
def mk' (f : M ≃ N) (h : ∀ x y, f (x * y) = f x * f y) : M ≃* N := ⟨f, h⟩

end coe

section map

/-- A multiplicative isomorphism preserves multiplication. -/
@[to_additive "An additive isomorphism preserves addition."]
protected theorem map_mul (f : M ≃* N) : ∀ x y, f (x * y) = f x * f y :=
  map_mul f

attribute [deprecated map_mul (since := "2024-08-08")] MulEquiv.map_mul
attribute [deprecated map_add (since := "2024-08-08")] AddEquiv.map_add

end map

section bijective

@[to_additive]
protected theorem bijective (e : M ≃* N) : Function.Bijective e :=
  EquivLike.bijective e

@[to_additive]
protected theorem injective (e : M ≃* N) : Function.Injective e :=
  EquivLike.injective e

@[to_additive]
protected theorem surjective (e : M ≃* N) : Function.Surjective e :=
  EquivLike.surjective e

@[to_additive]
theorem apply_eq_iff_eq (e : M ≃* N) {x y : M} : e x = e y ↔ x = y :=
  e.injective.eq_iff

end bijective

section refl

/-- The identity map is a multiplicative isomorphism. -/
@[to_additive (attr := refl) "The identity map is an additive isomorphism."]
def refl (M : Type*) [Mul M] : M ≃* M :=
  { Equiv.refl _ with map_mul' := fun _ _ => rfl }

@[to_additive]
instance : Inhabited (M ≃* M) := ⟨refl M⟩

@[to_additive (attr := simp)]
theorem coe_refl : ↑(refl M) = id := rfl

@[to_additive (attr := simp)]
theorem refl_apply (m : M) : refl M m = m := rfl

end refl

section symm

/-- An alias for `h.symm.map_mul`. Introduced to fix the issue in
https://leanprover.zulipchat.com/#narrow/stream/287929-mathlib4/topic/!4.234183.20.60simps.60.20maximum.20recursion.20depth
-/
@[to_additive]
lemma symm_map_mul {M N : Type*} [Mul M] [Mul N] (h : M ≃* N) (x y : N) :
    h.symm (x * y) = h.symm x * h.symm y :=
  map_mul (h.toMulHom.inverse h.toEquiv.symm h.left_inv h.right_inv) x y

/-- The inverse of an isomorphism is an isomorphism. -/
@[to_additive (attr := symm) "The inverse of an isomorphism is an isomorphism."]
def symm {M N : Type*} [Mul M] [Mul N] (h : M ≃* N) : N ≃* M :=
  ⟨h.toEquiv.symm, h.symm_map_mul⟩

@[to_additive] -- Porting note: no longer a `simp`, see below
theorem invFun_eq_symm {f : M ≃* N} : f.invFun = f.symm := rfl
-- Porting note: to_additive translated the name incorrectly in mathlib 3.

@[to_additive (attr := simp)]
theorem coe_toEquiv_symm (f : M ≃* N) : ((f : M ≃ N).symm : N → M) = f.symm := rfl

@[to_additive (attr := simp)]
theorem equivLike_inv_eq_symm (f : M ≃* N) : EquivLike.inv f = f.symm := rfl

@[to_additive (attr := simp)]
theorem toEquiv_symm (f : M ≃* N) : (f.symm : N ≃ M) = (f : M ≃ N).symm := rfl

-- Porting note: `toEquiv_mk` no longer needed in Lean4

@[to_additive (attr := simp)]
theorem symm_symm (f : M ≃* N) : f.symm.symm = f := rfl

@[to_additive]
theorem symm_bijective : Function.Bijective (symm : (M ≃* N) → N ≃* M) :=
  Function.bijective_iff_has_inverse.mpr ⟨_, symm_symm, symm_symm⟩

@[to_additive (attr := simp)]
theorem mk_coe' (e : M ≃* N) (f h₁ h₂ h₃) : (MulEquiv.mk ⟨f, e, h₁, h₂⟩ h₃ : N ≃* M) = e.symm :=
  symm_bijective.injective <| ext fun _ => rfl

@[to_additive (attr := simp)]
theorem symm_mk (f : M ≃ N) (h) :
    (MulEquiv.mk f h).symm = ⟨f.symm, (MulEquiv.mk f h).symm_map_mul⟩ := rfl

@[to_additive (attr := simp)]
theorem refl_symm : (refl M).symm = refl M := rfl

/-- `e.symm` is a right inverse of `e`, written as `e (e.symm y) = y`. -/
@[to_additive (attr := simp) "`e.symm` is a right inverse of `e`, written as `e (e.symm y) = y`."]
theorem apply_symm_apply (e : M ≃* N) (y : N) : e (e.symm y) = y :=
  e.toEquiv.apply_symm_apply y

/-- `e.symm` is a left inverse of `e`, written as `e.symm (e y) = y`. -/
@[to_additive (attr := simp) "`e.symm` is a left inverse of `e`, written as `e.symm (e y) = y`."]
theorem symm_apply_apply (e : M ≃* N) (x : M) : e.symm (e x) = x :=
  e.toEquiv.symm_apply_apply x

@[to_additive (attr := simp)]
theorem symm_comp_self (e : M ≃* N) : e.symm ∘ e = id :=
  funext e.symm_apply_apply

@[to_additive (attr := simp)]
theorem self_comp_symm (e : M ≃* N) : e ∘ e.symm = id :=
  funext e.apply_symm_apply

@[to_additive]
theorem apply_eq_iff_symm_apply (e : M ≃* N) {x : M} {y : N} : e x = y ↔ x = e.symm y :=
  e.toEquiv.apply_eq_iff_eq_symm_apply

@[to_additive]
theorem symm_apply_eq (e : M ≃* N) {x y} : e.symm x = y ↔ x = e y :=
  e.toEquiv.symm_apply_eq

@[to_additive]
theorem eq_symm_apply (e : M ≃* N) {x y} : y = e.symm x ↔ e y = x :=
  e.toEquiv.eq_symm_apply

@[to_additive]
theorem eq_comp_symm {α : Type*} (e : M ≃* N) (f : N → α) (g : M → α) :
    f = g ∘ e.symm ↔ f ∘ e = g :=
  e.toEquiv.eq_comp_symm f g

@[to_additive]
theorem comp_symm_eq {α : Type*} (e : M ≃* N) (f : N → α) (g : M → α) :
    g ∘ e.symm = f ↔ g = f ∘ e :=
  e.toEquiv.comp_symm_eq f g

@[to_additive]
theorem eq_symm_comp {α : Type*} (e : M ≃* N) (f : α → M) (g : α → N) :
    f = e.symm ∘ g ↔ e ∘ f = g :=
  e.toEquiv.eq_symm_comp f g

@[to_additive]
theorem symm_comp_eq {α : Type*} (e : M ≃* N) (f : α → M) (g : α → N) :
    e.symm ∘ g = f ↔ g = e ∘ f :=
  e.toEquiv.symm_comp_eq f g

@[to_additive (attr := simp)]
theorem _root_.MulHomClass.apply_coe_symm_apply {α β} [Mul α] [Mul β] {F} [EquivLike F α β]
    [MulHomClass F α β] (e : F) (x : β) :
    e ((e : α ≃* β).symm x) = x :=
  (e : α ≃* β).right_inv x

@[deprecated (since := "2024-11-10")]
alias _root_.MulEquivClass.apply_coe_symm_apply := MulHomClass.apply_coe_symm_apply

@[to_additive (attr := simp)]
theorem _root_.MulHomClass.coe_symm_apply_apply {α β} [Mul α] [Mul β] {F} [EquivLike F α β]
    [MulHomClass F α β] (e : F) (x : α) :
    (e : α ≃* β).symm (e x) = x :=
  (e : α ≃* β).left_inv x

@[deprecated (since := "2024-11-10")]
alias _root_.MulEquivClass.coe_symm_apply_apply := MulHomClass.coe_symm_apply_apply

end symm

section simps

-- we don't hyperlink the note in the additive version, since that breaks syntax highlighting
-- in the whole file.

/-- See Note [custom simps projection] -/
@[to_additive "See Note [custom simps projection]"] -- this comment fixes the syntax highlighting "
def Simps.symm_apply (e : M ≃* N) : N → M :=
  e.symm

initialize_simps_projections AddEquiv (toFun → apply, invFun → symm_apply)

initialize_simps_projections MulEquiv (toFun → apply, invFun → symm_apply)

end simps

section trans

/-- Transitivity of multiplication-preserving isomorphisms -/
@[to_additive (attr := trans) "Transitivity of addition-preserving isomorphisms"]
def trans (h1 : M ≃* N) (h2 : N ≃* P) : M ≃* P :=
  { h1.toEquiv.trans h2.toEquiv with
    map_mul' := fun x y => show h2 (h1 (x * y)) = h2 (h1 x) * h2 (h1 y) by
      rw [map_mul, map_mul] }

@[to_additive (attr := simp)]
theorem coe_trans (e₁ : M ≃* N) (e₂ : N ≃* P) : ↑(e₁.trans e₂) = e₂ ∘ e₁ := rfl

@[to_additive (attr := simp)]
theorem trans_apply (e₁ : M ≃* N) (e₂ : N ≃* P) (m : M) : e₁.trans e₂ m = e₂ (e₁ m) := rfl

@[to_additive (attr := simp)]
theorem symm_trans_apply (e₁ : M ≃* N) (e₂ : N ≃* P) (p : P) :
    (e₁.trans e₂).symm p = e₁.symm (e₂.symm p) := rfl

@[to_additive (attr := simp)]
theorem symm_trans_self (e : M ≃* N) : e.symm.trans e = refl N :=
  DFunLike.ext _ _ e.apply_symm_apply

@[to_additive (attr := simp)]
theorem self_trans_symm (e : M ≃* N) : e.trans e.symm = refl M :=
  DFunLike.ext _ _ e.symm_apply_apply

end trans

=======
>>>>>>> f0454a43
section unique

/-- The `MulEquiv` between two monoids with a unique element. -/
@[to_additive /-- The `AddEquiv` between two `AddMonoid`s with a unique element. -/]
def ofUnique {M N} [Unique M] [Unique N] [Mul M] [Mul N] : M ≃* N :=
  { Equiv.ofUnique M N with map_mul' := fun _ _ => Subsingleton.elim _ _ }

/-- There is a unique monoid homomorphism between two monoids with a unique element. -/
@[to_additive /-- There is a unique additive monoid homomorphism between two additive monoids with
  a unique element. -/]
instance {M N} [Unique M] [Unique N] [Mul M] [Mul N] : Unique (M ≃* N) where
  default := ofUnique
  uniq _ := ext fun _ => Subsingleton.elim _ _

end unique

end Mul

/-!
## Monoids
-/

/-- A multiplicative analogue of `Equiv.arrowCongr`,
where the equivalence between the targets is multiplicative.
-/
@[to_additive (attr := simps apply) /-- An additive analogue of `Equiv.arrowCongr`,
  where the equivalence between the targets is additive. -/]
def arrowCongr {M N P Q : Type*} [Mul P] [Mul Q] (f : M ≃ N) (g : P ≃* Q) :
    (M → P) ≃* (N → Q) where
  toFun h n := g (h (f.symm n))
  invFun k m := g.symm (k (f m))
  left_inv h := by ext; simp
  right_inv k := by ext; simp
  map_mul' h k := by ext; simp

section monoidHomCongrEquiv
variable [MulOneClass M] [MulOneClass M₁] [MulOneClass M₂] [MulOneClass M₃]
  [Monoid N] [Monoid N₁] [Monoid N₂] [Monoid N₃]

/-- The equivalence `(M₁ →* N) ≃ (M₂ →* N)` obtained by postcomposition with
a multiplicative equivalence `e : M₁ ≃* M₂`. -/
@[to_additive (attr := simps)
/-- The equivalence `(M₁ →+ N) ≃ (M₂ →+ N)` obtained by postcomposition with
an additive equivalence `e : M₁ ≃+ M₂`. -/]
def monoidHomCongrLeftEquiv (e : M₁ ≃* M₂) : (M₁ →* N) ≃ (M₂ →* N) where
  toFun f := f.comp e.symm.toMonoidHom
  invFun f := f.comp e.toMonoidHom
  left_inv f := by ext; simp
  right_inv f := by ext; simp

/-- The equivalence `(M →* N₁) ≃ (M →* N₂)` obtained by postcomposition with
a multiplicative equivalence `e : N₁ ≃* N₂`. -/
@[to_additive (attr := simps)
/-- The equivalence `(M →+ N₁) ≃ (M →+ N₂)` obtained by postcomposition with
an additive equivalence `e : N₁ ≃+ N₂`. -/]
def monoidHomCongrRightEquiv (e : N₁ ≃* N₂) : (M →* N₁) ≃ (M →* N₂) where
  toFun := e.toMonoidHom.comp
  invFun := e.symm.toMonoidHom.comp
  left_inv f := by ext; simp
  right_inv f := by ext; simp

@[to_additive (attr := simp)]
lemma monoidHomCongrLeftEquiv_refl : monoidHomCongrLeftEquiv (.refl M) = .refl (M →* N) := rfl

@[to_additive (attr := simp)]
lemma monoidHomCongrRightEquiv_refl : monoidHomCongrRightEquiv (.refl N) = .refl (M →* N) := rfl

@[to_additive (attr := simp)]
lemma symm_monoidHomCongrLeftEquiv (e : M₁ ≃* M₂) :
    (monoidHomCongrLeftEquiv e).symm = monoidHomCongrLeftEquiv (N := N) e.symm := rfl

@[to_additive (attr := simp)]
lemma symm_monoidHomCongrRightEquiv (e : N₁ ≃* N₂) :
    (monoidHomCongrRightEquiv e).symm = monoidHomCongrRightEquiv (M := M) e.symm := rfl

@[to_additive (attr := simp)]
lemma monoidHomCongrLeftEquiv_trans (e₁₂ : M₁ ≃* M₂) (e₂₃ : M₂ ≃* M₃) :
    monoidHomCongrLeftEquiv (N := N) (e₁₂.trans e₂₃) =
      (monoidHomCongrLeftEquiv e₁₂).trans (monoidHomCongrLeftEquiv e₂₃) := rfl

@[to_additive (attr := simp)]
lemma monoidHomCongrRightEquiv_trans (e₁₂ : N₁ ≃* N₂) (e₂₃ : N₂ ≃* N₃) :
    monoidHomCongrRightEquiv (M := M) (e₁₂.trans e₂₃) =
      (monoidHomCongrRightEquiv e₁₂).trans (monoidHomCongrRightEquiv e₂₃) := rfl

end monoidHomCongrEquiv

section monoidHomCongr
variable [MulOneClass M] [MulOneClass M₁] [MulOneClass M₂] [MulOneClass M₃]
  [CommMonoid N] [CommMonoid N₁] [CommMonoid N₂] [CommMonoid N₃]

/-- The isomorphism `(M₁ →* N) ≃* (M₂ →* N)` obtained by postcomposition with
a multiplicative equivalence `e : M₁ ≃* M₂`. -/
@[to_additive (attr := simps! apply)
/-- The isomorphism `(M₁ →+ N) ≃+ (M₂ →+ N)` obtained by postcomposition with
an additive equivalence `e : M₁ ≃+ M₂`. -/]
def monoidHomCongrLeft (e : M₁ ≃* M₂) : (M₁ →* N) ≃* (M₂ →* N) where
  __ := e.monoidHomCongrLeftEquiv
  map_mul' f g := by ext; simp

/-- The isomorphism `(M →* N₁) ≃* (M →* N₂)` obtained by postcomposition with
a multiplicative equivalence `e : N₁ ≃* N₂`. -/
@[to_additive (attr := simps! apply)
/-- The isomorphism `(M →+ N₁) ≃+ (M →+ N₂)` obtained by postcomposition with
an additive equivalence `e : N₁ ≃+ N₂`. -/]
def monoidHomCongrRight (e : N₁ ≃* N₂) : (M →* N₁) ≃* (M →* N₂) where
  __ := e.monoidHomCongrRightEquiv
  map_mul' f g := by ext; simp

@[to_additive (attr := simp)]
lemma monoidHomCongrLeft_refl : monoidHomCongrLeft (.refl M) = .refl (M →* N) := rfl

@[to_additive (attr := simp)]
lemma monoidHomCongrRight_refl : monoidHomCongrRight (.refl N) = .refl (M →* N) := rfl

@[to_additive (attr := simp)]
lemma symm_monoidHomCongrLeft (e : M₁ ≃* M₂) :
    (monoidHomCongrLeft e).symm = monoidHomCongrLeft (N := N) e.symm := rfl

@[to_additive (attr := simp)]
lemma symm_monoidHomCongrRight (e : N₁ ≃* N₂) :
    (monoidHomCongrRight e).symm = monoidHomCongrRight (M := M) e.symm := rfl

@[to_additive (attr := simp)]
lemma monoidHomCongrLeft_trans (e₁₂ : M₁ ≃* M₂) (e₂₃ : M₂ ≃* M₃) :
    monoidHomCongrLeft (N := N) (e₁₂.trans e₂₃) =
      (monoidHomCongrLeft e₁₂).trans (monoidHomCongrLeft e₂₃) := rfl

@[to_additive (attr := simp)]
lemma monoidHomCongrRight_trans (e₁₂ : N₁ ≃* N₂) (e₂₃ : N₂ ≃* N₃) :
    monoidHomCongrRight (M := M) (e₁₂.trans e₂₃) =
      (monoidHomCongrRight e₁₂).trans (monoidHomCongrRight e₂₃) := rfl

end monoidHomCongr

/-- A multiplicative analogue of `Equiv.arrowCongr`,
for multiplicative maps from a monoid to a commutative monoid.
-/
@[to_additive (attr := deprecated MulEquiv.monoidHomCongrLeft (since := "2025-08-12"))
  /-- An additive analogue of `Equiv.arrowCongr`,
  for additive maps from an additive monoid to a commutative additive monoid. -/]
def monoidHomCongr {M N P Q} [MulOneClass M] [MulOneClass N] [CommMonoid P] [CommMonoid Q]
    (f : M ≃* N) (g : P ≃* Q) : (M →* P) ≃* (N →* Q) :=
  f.monoidHomCongrLeft.trans g.monoidHomCongrRight

/-- A family of multiplicative equivalences `Π j, (Ms j ≃* Ns j)` generates a
multiplicative equivalence between `Π j, Ms j` and `Π j, Ns j`.

This is the `MulEquiv` version of `Equiv.piCongrRight`, and the dependent version of
`MulEquiv.arrowCongr`.
-/
@[to_additive (attr := simps apply)
  /-- A family of additive equivalences `Π j, (Ms j ≃+ Ns j)`
  generates an additive equivalence between `Π j, Ms j` and `Π j, Ns j`.

  This is the `AddEquiv` version of `Equiv.piCongrRight`, and the dependent version of
  `AddEquiv.arrowCongr`. -/]
def piCongrRight {η : Type*} {Ms Ns : η → Type*} [∀ j, Mul (Ms j)] [∀ j, Mul (Ns j)]
    (es : ∀ j, Ms j ≃* Ns j) : (∀ j, Ms j) ≃* ∀ j, Ns j :=
  { Equiv.piCongrRight fun j => (es j).toEquiv with
    toFun := fun x j => es j (x j),
    invFun := fun x j => (es j).symm (x j),
    map_mul' := fun x y => funext fun j => map_mul (es j) (x j) (y j) }

@[to_additive (attr := simp)]
theorem piCongrRight_refl {η : Type*} {Ms : η → Type*} [∀ j, Mul (Ms j)] :
    (piCongrRight fun j => MulEquiv.refl (Ms j)) = MulEquiv.refl _ := rfl

@[to_additive (attr := simp)]
theorem piCongrRight_symm {η : Type*} {Ms Ns : η → Type*} [∀ j, Mul (Ms j)] [∀ j, Mul (Ns j)]
    (es : ∀ j, Ms j ≃* Ns j) : (piCongrRight es).symm = piCongrRight fun i => (es i).symm := rfl

@[to_additive (attr := simp)]
theorem piCongrRight_trans {η : Type*} {Ms Ns Ps : η → Type*} [∀ j, Mul (Ms j)]
    [∀ j, Mul (Ns j)] [∀ j, Mul (Ps j)] (es : ∀ j, Ms j ≃* Ns j) (fs : ∀ j, Ns j ≃* Ps j) :
    (piCongrRight es).trans (piCongrRight fs) = piCongrRight fun i => (es i).trans (fs i) := rfl

/-- A family indexed by a type with a unique element
is `MulEquiv` to the element at the single index. -/
@[to_additive (attr := simps!)
  /-- A family indexed by a type with a unique element
  is `AddEquiv` to the element at the single index. -/]
def piUnique {ι : Type*} (M : ι → Type*) [∀ j, Mul (M j)] [Unique ι] :
    (∀ j, M j) ≃* M default :=
  { Equiv.piUnique M with map_mul' := fun _ _ => Pi.mul_apply _ _ _ }

end MulEquiv

namespace MonoidHom
variable {M N₁ N₂ : Type*} [Monoid M] [CommMonoid N₁] [CommMonoid N₂]

/-- The equivalence `(β →* γ) ≃ (α →* γ)` obtained by precomposition with
a multiplicative equivalence `e : α ≃* β`. -/
@[to_additive (attr := simps -isSimp,
deprecated MulEquiv.monoidHomCongrLeftEquiv (since := "2025-08-12"))
/-- The equivalence `(β →+ γ) ≃ (α →+ γ)` obtained by precomposition with
an additive equivalence `e : α ≃+ β`. -/]
def precompEquiv {α β : Type*} [Monoid α] [Monoid β] (e : α ≃* β) (γ : Type*) [Monoid γ] :
    (β →* γ) ≃ (α →* γ) where
  toFun f := f.comp e
  invFun g := g.comp e.symm
  left_inv _ := by ext; simp
  right_inv _ := by ext; simp

/-- The equivalence `(γ →* α) ≃ (γ →* β)` obtained by postcomposition with
a multiplicative equivalence `e : α ≃* β`. -/
@[to_additive (attr := simps -isSimp,
deprecated MulEquiv.monoidHomCongrRightEquiv (since := "2025-08-12"))
/-- The equivalence `(γ →+ α) ≃ (γ →+ β)` obtained by postcomposition with
an additive equivalence `e : α ≃+ β`. -/]
def postcompEquiv {α β : Type*} [Monoid α] [Monoid β] (e : α ≃* β) (γ : Type*) [Monoid γ] :
    (γ →* α) ≃ (γ →* β) where
  toFun f := e.toMonoidHom.comp f
  invFun g := e.symm.toMonoidHom.comp g
  left_inv _ := by ext; simp
  right_inv _ := by ext; simp

end MonoidHom

namespace Equiv

section InvolutiveInv

variable (G) [InvolutiveInv G]

/-- Inversion on a `Group` or `GroupWithZero` is a permutation of the underlying type. -/
@[to_additive (attr := simps! -fullyApplied apply)
    /-- Negation on an `AddGroup` is a permutation of the underlying type. -/]
protected def inv : Perm G :=
  inv_involutive.toPerm _

variable {G}

@[to_additive (attr := simp)]
theorem inv_symm : (Equiv.inv G).symm = Equiv.inv G := rfl

end InvolutiveInv

end Equiv<|MERGE_RESOLUTION|>--- conflicted
+++ resolved
@@ -29,143 +29,8 @@
 
 end EmbeddingLike
 
-<<<<<<< HEAD
-/-- Makes a `OneHom` inverse from the bijective inverse of a `OneHom` -/
-@[to_additive (attr := simps)
-  "Make a `ZeroHom` inverse from the bijective inverse of a `ZeroHom`"]
-def OneHom.inverse [One M] [One N]
-    (f : OneHom M N) (g : N → M)
-    (h₁ : Function.LeftInverse g f) :
-  OneHom N M :=
-  { toFun := g,
-    map_one' := by rw [← f.map_one, h₁] }
-
-/-- Makes a multiplicative inverse from a bijection which preserves multiplication. -/
-@[to_additive (attr := simps)
-  "Makes an additive inverse from a bijection which preserves addition."]
-def MulHom.inverse [Mul M] [Mul N] (f : M →ₙ* N) (g : N → M)
-    (h₁ : Function.LeftInverse g f)
-    (h₂ : Function.RightInverse g f) : N →ₙ* M where
-  toFun := g
-  map_mul' x y :=
-    calc
-      g (x * y) = g (f (g x) * f (g y)) := by rw [h₂ x, h₂ y]
-      _ = g (f (g x * g y)) := by rw [f.map_mul]
-      _ = g x * g y := h₁ _
-
-/-- The inverse of a bijective `MonoidHom` is a `MonoidHom`. -/
-@[to_additive (attr := simps)
-  "The inverse of a bijective `AddMonoidHom` is an `AddMonoidHom`."]
-def MonoidHom.inverse {A B : Type*} [Monoid A] [Monoid B] (f : A →* B) (g : B → A)
-    (h₁ : Function.LeftInverse g f) (h₂ : Function.RightInverse g f) : B →* A :=
-  { (f : OneHom A B).inverse g h₁,
-    (f : A →ₙ* B).inverse g h₁ h₂ with toFun := g }
-
-/-- `AddEquiv α β` is the type of an equiv `α ≃ β` which preserves addition. -/
-structure AddEquiv (A B : Type*) [Add A] [Add B] extends A ≃ B, AddHom A B
-
-/-- `AddEquivClass F A B` states that `F` is a type of addition-preserving morphisms.
-You should extend this class when you extend `AddEquiv`.
-
-Deprecated and changed from a `class` to a `structure`.
-Use `[AddHomClass F A B]` instead. -/
-structure AddEquivClass (F : Type*) (A B : outParam Type*) [Add A] [Add B] [EquivLike F A B] :
-    Prop where
-  /-- Preserves addition. -/
-  map_add : ∀ (f : F) (a b), f (a + b) = f a + f b
-
-/-- The `Equiv` underlying an `AddEquiv`. -/
-add_decl_doc AddEquiv.toEquiv
-
-/-- The `AddHom` underlying an `AddEquiv`. -/
-add_decl_doc AddEquiv.toAddHom
-
-/-- `MulEquiv α β` is the type of an equiv `α ≃ β` which preserves multiplication. -/
-@[to_additive]
-structure MulEquiv (M N : Type*) [Mul M] [Mul N] extends M ≃ N, M →ₙ* N
--- Porting note: remove when `to_additive` can do this
--- https://github.com/leanprover-community/mathlib4/issues/660
-attribute [to_additive existing] MulEquiv.toMulHom
-
-/-- The `Equiv` underlying a `MulEquiv`. -/
-add_decl_doc MulEquiv.toEquiv
-
-/-- The `MulHom` underlying a `MulEquiv`. -/
-add_decl_doc MulEquiv.toMulHom
-
-/-- Notation for a `MulEquiv`. -/
-infixl:25 " ≃* " => MulEquiv
-
-/-- Notation for an `AddEquiv`. -/
-infixl:25 " ≃+ " => AddEquiv
-
-/-- `MulEquivClass F A B` states that `F` is a type of multiplication-preserving morphisms.
-You should extend this class when you extend `MulEquiv`.
-
-Deprecated and changed from a `class` to a `structure`.
-Use `[MulHomClass F A B]` instead. -/
-@[to_additive (attr := deprecated (since := "2024-11-10"))]
-structure MulEquivClass (F : Type*) (A B : outParam Type*) [Mul A] [Mul B] [EquivLike F A B] :
-    Prop where
-  /-- Preserves multiplication. -/
-  map_mul : ∀ (f : F) (a b), f (a * b) = f a * f b
-
-@[to_additive (attr := deprecated (since := "2024-11-10"))]
-alias MulEquivClass.map_eq_one_iff := EmbeddingLike.map_eq_one_iff
-
-@[to_additive (attr := deprecated (since := "2024-11-10"))]
-alias MulEquivClass.map_ne_one_iff := EmbeddingLike.map_ne_one_iff
-
-namespace MulHomClass
-
-variable (F)
-variable [EquivLike F M N]
-
--- See note [lower instance priority]
-@[to_additive]
-instance (priority := 100) instMulHomClass (F : Type*)
-    [Mul M] [Mul N] [EquivLike F M N] [h : MulHomClass F M N] : MulHomClass F M N :=
-  { h with }
-
--- See note [lower instance priority]
-@[to_additive]
-instance (priority := 100) instMonoidHomClass
-    [MulOneClass M] [MulOneClass N] [MulHomClass F M N] :
-    MonoidHomClass F M N where
-  map_one e :=
-    calc
-      e 1 = e 1 * 1 := (mul_one _).symm
-      _ = e 1 * e (EquivLike.inv e (1 : N) : M) :=
-        congr_arg _ (EquivLike.right_inv e 1).symm
-      _ = e (EquivLike.inv e (1 : N)) := by rw [← map_mul, one_mul]
-      _ = 1 := EquivLike.right_inv e 1
-
-end MulHomClass
-
 variable [EquivLike F α β]
 
-/-- Turn an element of a type `F` satisfying `MulHomClass F α β` into an actual
-`MulEquiv`. This is declared as the default coercion from `F` to `α ≃* β`. -/
-@[to_additive (attr := coe)
-"Turn an element of a type `F` satisfying `AddHomClass F α β` into an actual
-`AddEquiv`. This is declared as the default coercion from `F` to `α ≃+ β`."]
-def MulHomClass.toMulEquiv [Mul α] [Mul β] [MulHomClass F α β] (f : F) : α ≃* β :=
-  { (f : α ≃ β), (f : α →ₙ* β) with }
-
-@[deprecated (since := "2024-11-10")]
-alias MulEquivClass.toMulEquiv := MulHomClass.toMulEquiv
-
-/-- Any type satisfying `MulEquivClass` can be cast into `MulEquiv` via
-`MulEquivClass.toMulEquiv`. -/
-@[to_additive "Any type satisfying `AddEquivClass` can be cast into `AddEquiv` via
-`AddEquivClass.toAddEquiv`. "]
-instance [Mul α] [Mul β] [MulHomClass F α β] : CoeTC F (α ≃* β) :=
-  ⟨MulHomClass.toMulEquiv⟩
-
-=======
-variable [EquivLike F α β]
-
->>>>>>> f0454a43
 @[to_additive]
 theorem MulHomClass.toMulEquiv_injective [Mul α] [Mul β] [MulHomClass F α β] :
     Function.Injective ((↑) : F → α ≃* β) :=
@@ -178,291 +43,6 @@
 section Mul
 variable [Mul M] [Mul N] [Mul P]
 
-<<<<<<< HEAD
-section coe
-
-@[to_additive]
-instance : EquivLike (M ≃* N) M N where
-  coe f := f.toFun
-  inv f := f.invFun
-  left_inv f := f.left_inv
-  right_inv f := f.right_inv
-  coe_injective' f g h₁ h₂ := by
-    cases f
-    cases g
-    congr
-    apply Equiv.coe_fn_injective h₁
-
-@[to_additive] -- shortcut instance that doesn't generate any subgoals
-instance : CoeFun (M ≃* N) fun _ ↦ M → N where
-  coe f := f
-
-@[to_additive]
-instance : MulHomClass (M ≃* N) M N where
-  map_mul f := f.map_mul'
-
-/-- Two multiplicative isomorphisms agree if they are defined by the
-same underlying function. -/
-@[to_additive (attr := ext)
-  "Two additive isomorphisms agree if they are defined by the same underlying function."]
-theorem ext {f g : MulEquiv M N} (h : ∀ x, f x = g x) : f = g :=
-  DFunLike.ext f g h
-
-@[to_additive]
-protected theorem congr_arg {f : MulEquiv M N} {x x' : M} : x = x' → f x = f x' :=
-  DFunLike.congr_arg f
-
-@[to_additive]
-protected theorem congr_fun {f g : MulEquiv M N} (h : f = g) (x : M) : f x = g x :=
-  DFunLike.congr_fun h x
-
-@[to_additive (attr := simp)]
-theorem coe_mk (f : M ≃ N) (hf : ∀ x y, f (x * y) = f x * f y) : (mk f hf : M → N) = f := rfl
-
-@[to_additive (attr := simp)]
-theorem mk_coe (e : M ≃* N) (e' h₁ h₂ h₃) : (⟨⟨e, e', h₁, h₂⟩, h₃⟩ : M ≃* N) = e :=
-  ext fun _ => rfl
-
-@[to_additive (attr := simp)]
-theorem toEquiv_eq_coe (f : M ≃* N) : f.toEquiv = f :=
-  rfl
-
--- Porting note: added, to simplify `f.toMulHom` back to the coercion via `MulHomClass.toMulHom`.
-@[to_additive (attr := simp)]
-theorem toMulHom_eq_coe (f : M ≃* N) : f.toMulHom = ↑f :=
-  rfl
-
--- Porting note: `to_fun_eq_coe` no longer needed in Lean4
-
-@[to_additive (attr := simp)]
-theorem coe_toEquiv (f : M ≃* N) : ⇑(f : M ≃ N) = f := rfl
-
--- Porting note (#11215): TODO: `MulHom.coe_mk` simplifies `↑f.toMulHom` to `f.toMulHom.toFun`,
--- not `f.toEquiv.toFun`; use higher priority as a workaround
-@[to_additive (attr := simp 1100)]
-theorem coe_toMulHom {f : M ≃* N} : (f.toMulHom : M → N) = f := rfl
-
-/-- Makes a multiplicative isomorphism from a bijection which preserves multiplication. -/
-@[to_additive "Makes an additive isomorphism from a bijection which preserves addition."]
-def mk' (f : M ≃ N) (h : ∀ x y, f (x * y) = f x * f y) : M ≃* N := ⟨f, h⟩
-
-end coe
-
-section map
-
-/-- A multiplicative isomorphism preserves multiplication. -/
-@[to_additive "An additive isomorphism preserves addition."]
-protected theorem map_mul (f : M ≃* N) : ∀ x y, f (x * y) = f x * f y :=
-  map_mul f
-
-attribute [deprecated map_mul (since := "2024-08-08")] MulEquiv.map_mul
-attribute [deprecated map_add (since := "2024-08-08")] AddEquiv.map_add
-
-end map
-
-section bijective
-
-@[to_additive]
-protected theorem bijective (e : M ≃* N) : Function.Bijective e :=
-  EquivLike.bijective e
-
-@[to_additive]
-protected theorem injective (e : M ≃* N) : Function.Injective e :=
-  EquivLike.injective e
-
-@[to_additive]
-protected theorem surjective (e : M ≃* N) : Function.Surjective e :=
-  EquivLike.surjective e
-
-@[to_additive]
-theorem apply_eq_iff_eq (e : M ≃* N) {x y : M} : e x = e y ↔ x = y :=
-  e.injective.eq_iff
-
-end bijective
-
-section refl
-
-/-- The identity map is a multiplicative isomorphism. -/
-@[to_additive (attr := refl) "The identity map is an additive isomorphism."]
-def refl (M : Type*) [Mul M] : M ≃* M :=
-  { Equiv.refl _ with map_mul' := fun _ _ => rfl }
-
-@[to_additive]
-instance : Inhabited (M ≃* M) := ⟨refl M⟩
-
-@[to_additive (attr := simp)]
-theorem coe_refl : ↑(refl M) = id := rfl
-
-@[to_additive (attr := simp)]
-theorem refl_apply (m : M) : refl M m = m := rfl
-
-end refl
-
-section symm
-
-/-- An alias for `h.symm.map_mul`. Introduced to fix the issue in
-https://leanprover.zulipchat.com/#narrow/stream/287929-mathlib4/topic/!4.234183.20.60simps.60.20maximum.20recursion.20depth
--/
-@[to_additive]
-lemma symm_map_mul {M N : Type*} [Mul M] [Mul N] (h : M ≃* N) (x y : N) :
-    h.symm (x * y) = h.symm x * h.symm y :=
-  map_mul (h.toMulHom.inverse h.toEquiv.symm h.left_inv h.right_inv) x y
-
-/-- The inverse of an isomorphism is an isomorphism. -/
-@[to_additive (attr := symm) "The inverse of an isomorphism is an isomorphism."]
-def symm {M N : Type*} [Mul M] [Mul N] (h : M ≃* N) : N ≃* M :=
-  ⟨h.toEquiv.symm, h.symm_map_mul⟩
-
-@[to_additive] -- Porting note: no longer a `simp`, see below
-theorem invFun_eq_symm {f : M ≃* N} : f.invFun = f.symm := rfl
--- Porting note: to_additive translated the name incorrectly in mathlib 3.
-
-@[to_additive (attr := simp)]
-theorem coe_toEquiv_symm (f : M ≃* N) : ((f : M ≃ N).symm : N → M) = f.symm := rfl
-
-@[to_additive (attr := simp)]
-theorem equivLike_inv_eq_symm (f : M ≃* N) : EquivLike.inv f = f.symm := rfl
-
-@[to_additive (attr := simp)]
-theorem toEquiv_symm (f : M ≃* N) : (f.symm : N ≃ M) = (f : M ≃ N).symm := rfl
-
--- Porting note: `toEquiv_mk` no longer needed in Lean4
-
-@[to_additive (attr := simp)]
-theorem symm_symm (f : M ≃* N) : f.symm.symm = f := rfl
-
-@[to_additive]
-theorem symm_bijective : Function.Bijective (symm : (M ≃* N) → N ≃* M) :=
-  Function.bijective_iff_has_inverse.mpr ⟨_, symm_symm, symm_symm⟩
-
-@[to_additive (attr := simp)]
-theorem mk_coe' (e : M ≃* N) (f h₁ h₂ h₃) : (MulEquiv.mk ⟨f, e, h₁, h₂⟩ h₃ : N ≃* M) = e.symm :=
-  symm_bijective.injective <| ext fun _ => rfl
-
-@[to_additive (attr := simp)]
-theorem symm_mk (f : M ≃ N) (h) :
-    (MulEquiv.mk f h).symm = ⟨f.symm, (MulEquiv.mk f h).symm_map_mul⟩ := rfl
-
-@[to_additive (attr := simp)]
-theorem refl_symm : (refl M).symm = refl M := rfl
-
-/-- `e.symm` is a right inverse of `e`, written as `e (e.symm y) = y`. -/
-@[to_additive (attr := simp) "`e.symm` is a right inverse of `e`, written as `e (e.symm y) = y`."]
-theorem apply_symm_apply (e : M ≃* N) (y : N) : e (e.symm y) = y :=
-  e.toEquiv.apply_symm_apply y
-
-/-- `e.symm` is a left inverse of `e`, written as `e.symm (e y) = y`. -/
-@[to_additive (attr := simp) "`e.symm` is a left inverse of `e`, written as `e.symm (e y) = y`."]
-theorem symm_apply_apply (e : M ≃* N) (x : M) : e.symm (e x) = x :=
-  e.toEquiv.symm_apply_apply x
-
-@[to_additive (attr := simp)]
-theorem symm_comp_self (e : M ≃* N) : e.symm ∘ e = id :=
-  funext e.symm_apply_apply
-
-@[to_additive (attr := simp)]
-theorem self_comp_symm (e : M ≃* N) : e ∘ e.symm = id :=
-  funext e.apply_symm_apply
-
-@[to_additive]
-theorem apply_eq_iff_symm_apply (e : M ≃* N) {x : M} {y : N} : e x = y ↔ x = e.symm y :=
-  e.toEquiv.apply_eq_iff_eq_symm_apply
-
-@[to_additive]
-theorem symm_apply_eq (e : M ≃* N) {x y} : e.symm x = y ↔ x = e y :=
-  e.toEquiv.symm_apply_eq
-
-@[to_additive]
-theorem eq_symm_apply (e : M ≃* N) {x y} : y = e.symm x ↔ e y = x :=
-  e.toEquiv.eq_symm_apply
-
-@[to_additive]
-theorem eq_comp_symm {α : Type*} (e : M ≃* N) (f : N → α) (g : M → α) :
-    f = g ∘ e.symm ↔ f ∘ e = g :=
-  e.toEquiv.eq_comp_symm f g
-
-@[to_additive]
-theorem comp_symm_eq {α : Type*} (e : M ≃* N) (f : N → α) (g : M → α) :
-    g ∘ e.symm = f ↔ g = f ∘ e :=
-  e.toEquiv.comp_symm_eq f g
-
-@[to_additive]
-theorem eq_symm_comp {α : Type*} (e : M ≃* N) (f : α → M) (g : α → N) :
-    f = e.symm ∘ g ↔ e ∘ f = g :=
-  e.toEquiv.eq_symm_comp f g
-
-@[to_additive]
-theorem symm_comp_eq {α : Type*} (e : M ≃* N) (f : α → M) (g : α → N) :
-    e.symm ∘ g = f ↔ g = e ∘ f :=
-  e.toEquiv.symm_comp_eq f g
-
-@[to_additive (attr := simp)]
-theorem _root_.MulHomClass.apply_coe_symm_apply {α β} [Mul α] [Mul β] {F} [EquivLike F α β]
-    [MulHomClass F α β] (e : F) (x : β) :
-    e ((e : α ≃* β).symm x) = x :=
-  (e : α ≃* β).right_inv x
-
-@[deprecated (since := "2024-11-10")]
-alias _root_.MulEquivClass.apply_coe_symm_apply := MulHomClass.apply_coe_symm_apply
-
-@[to_additive (attr := simp)]
-theorem _root_.MulHomClass.coe_symm_apply_apply {α β} [Mul α] [Mul β] {F} [EquivLike F α β]
-    [MulHomClass F α β] (e : F) (x : α) :
-    (e : α ≃* β).symm (e x) = x :=
-  (e : α ≃* β).left_inv x
-
-@[deprecated (since := "2024-11-10")]
-alias _root_.MulEquivClass.coe_symm_apply_apply := MulHomClass.coe_symm_apply_apply
-
-end symm
-
-section simps
-
--- we don't hyperlink the note in the additive version, since that breaks syntax highlighting
--- in the whole file.
-
-/-- See Note [custom simps projection] -/
-@[to_additive "See Note [custom simps projection]"] -- this comment fixes the syntax highlighting "
-def Simps.symm_apply (e : M ≃* N) : N → M :=
-  e.symm
-
-initialize_simps_projections AddEquiv (toFun → apply, invFun → symm_apply)
-
-initialize_simps_projections MulEquiv (toFun → apply, invFun → symm_apply)
-
-end simps
-
-section trans
-
-/-- Transitivity of multiplication-preserving isomorphisms -/
-@[to_additive (attr := trans) "Transitivity of addition-preserving isomorphisms"]
-def trans (h1 : M ≃* N) (h2 : N ≃* P) : M ≃* P :=
-  { h1.toEquiv.trans h2.toEquiv with
-    map_mul' := fun x y => show h2 (h1 (x * y)) = h2 (h1 x) * h2 (h1 y) by
-      rw [map_mul, map_mul] }
-
-@[to_additive (attr := simp)]
-theorem coe_trans (e₁ : M ≃* N) (e₂ : N ≃* P) : ↑(e₁.trans e₂) = e₂ ∘ e₁ := rfl
-
-@[to_additive (attr := simp)]
-theorem trans_apply (e₁ : M ≃* N) (e₂ : N ≃* P) (m : M) : e₁.trans e₂ m = e₂ (e₁ m) := rfl
-
-@[to_additive (attr := simp)]
-theorem symm_trans_apply (e₁ : M ≃* N) (e₂ : N ≃* P) (p : P) :
-    (e₁.trans e₂).symm p = e₁.symm (e₂.symm p) := rfl
-
-@[to_additive (attr := simp)]
-theorem symm_trans_self (e : M ≃* N) : e.symm.trans e = refl N :=
-  DFunLike.ext _ _ e.apply_symm_apply
-
-@[to_additive (attr := simp)]
-theorem self_trans_symm (e : M ≃* N) : e.trans e.symm = refl M :=
-  DFunLike.ext _ _ e.symm_apply_apply
-
-end trans
-
-=======
->>>>>>> f0454a43
 section unique
 
 /-- The `MulEquiv` between two monoids with a unique element. -/
