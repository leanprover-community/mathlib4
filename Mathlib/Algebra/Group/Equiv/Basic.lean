/-
Copyright (c) 2018 Johannes Hölzl. All rights reserved.
Released under Apache 2.0 license as described in the file LICENSE.
Authors: Johannes Hölzl, Callum Sutton, Yury Kudryashov
-/
import Mathlib.Algebra.Group.Hom.Basic
import Mathlib.Data.FunLike.Equiv
import Mathlib.Logic.Equiv.Basic

#align_import algebra.hom.equiv.basic from "leanprover-community/mathlib"@"1ac8d4304efba9d03fa720d06516fac845aa5353"

/-!
# Multiplicative and additive equivs

In this file we define two extensions of `Equiv` called `AddEquiv` and `MulEquiv`, which are
datatypes representing isomorphisms of `AddMonoid`s/`AddGroup`s and `Monoid`s/`Group`s.

## Notations

* ``infix ` ≃* `:25 := MulEquiv``
* ``infix ` ≃+ `:25 := AddEquiv``

The extended equivs all have coercions to functions, and the coercions are the canonical
notation when treating the isomorphisms as maps.

## Tags

Equiv, MulEquiv, AddEquiv
-/

open Function

variable {F α β A B M N P Q G H : Type*}

/-- Makes a `OneHom` inverse from the bijective inverse of a `OneHom` -/
@[to_additive (attr := simps)
  "Make a `ZeroHom` inverse from the bijective inverse of a `ZeroHom`"]
def OneHom.inverse [One M] [One N]
    (f : OneHom M N) (g : N → M)
    (h₁ : Function.LeftInverse g f) :
  OneHom N M :=
  { toFun := g,
    map_one' := by rw [← f.map_one, h₁] }

/-- Makes a multiplicative inverse from a bijection which preserves multiplication. -/
@[to_additive (attr := simps)
  "Makes an additive inverse from a bijection which preserves addition."]
def MulHom.inverse [Mul M] [Mul N] (f : M →ₙ* N) (g : N → M)
    (h₁ : Function.LeftInverse g f)
    (h₂ : Function.RightInverse g f) : N →ₙ* M where
  toFun := g
  map_mul' x y :=
    calc
      g (x * y) = g (f (g x) * f (g y)) := by rw [h₂ x, h₂ y]
      _ = g (f (g x * g y)) := by rw [f.map_mul]
      _ = g x * g y := h₁ _
#align mul_hom.inverse MulHom.inverse
#align add_hom.inverse AddHom.inverse

/-- The inverse of a bijective `MonoidHom` is a `MonoidHom`. -/
@[to_additive (attr := simps)
  "The inverse of a bijective `AddMonoidHom` is an `AddMonoidHom`."]
def MonoidHom.inverse {A B : Type*} [Monoid A] [Monoid B] (f : A →* B) (g : B → A)
    (h₁ : Function.LeftInverse g f) (h₂ : Function.RightInverse g f) : B →* A :=
  { (f : OneHom A B).inverse g h₁,
    (f : A →ₙ* B).inverse g h₁ h₂ with toFun := g }
#align monoid_hom.inverse MonoidHom.inverse
#align add_monoid_hom.inverse AddMonoidHom.inverse
#align monoid_hom.inverse_apply MonoidHom.inverse_apply
#align add_monoid_hom.inverse_apply AddMonoidHom.inverse_apply

/-- `AddEquiv α β` is the type of an equiv `α ≃ β` which preserves addition. -/
structure AddEquiv (A B : Type*) [Add A] [Add B] extends A ≃ B, AddHom A B
#align add_equiv AddEquiv

/-- `AddEquivClass F A B` states that `F` is a type of addition-preserving morphisms.
You should extend this class when you extend `AddEquiv`. -/
class AddEquivClass (F : Type*) (A B : outParam Type*) [Add A] [Add B] [EquivLike F A B] : Prop
    where
  /-- Preserves addition. -/
  map_add : ∀ (f : F) (a b), f (a + b) = f a + f b
#align add_equiv_class AddEquivClass

/-- The `Equiv` underlying an `AddEquiv`. -/
add_decl_doc AddEquiv.toEquiv
#align add_equiv.to_equiv AddEquiv.toEquiv

/-- The `AddHom` underlying an `AddEquiv`. -/
add_decl_doc AddEquiv.toAddHom
#align add_equiv.to_add_hom AddEquiv.toAddHom

/-- `MulEquiv α β` is the type of an equiv `α ≃ β` which preserves multiplication. -/
@[to_additive]
structure MulEquiv (M N : Type*) [Mul M] [Mul N] extends M ≃ N, M →ₙ* N
-- Porting note: remove when `to_additive` can do this
-- https://github.com/leanprover-community/mathlib4/issues/660
attribute [to_additive existing] MulEquiv.toMulHom
#align mul_equiv MulEquiv

/-- The `Equiv` underlying a `MulEquiv`. -/
add_decl_doc MulEquiv.toEquiv
#align mul_equiv.to_equiv MulEquiv.toEquiv

/-- The `MulHom` underlying a `MulEquiv`. -/
add_decl_doc MulEquiv.toMulHom
#align mul_equiv.to_mul_hom MulEquiv.toMulHom

/-- `MulEquivClass F A B` states that `F` is a type of multiplication-preserving morphisms.
You should extend this class when you extend `MulEquiv`. -/
-- TODO: make this a synonym for MulHomClass?
@[to_additive]
class MulEquivClass (F : Type*) (A B : outParam Type*) [Mul A] [Mul B] [EquivLike F A B] : Prop
    where
  /-- Preserves multiplication. -/
  map_mul : ∀ (f : F) (a b), f (a * b) = f a * f b
#align mul_equiv_class MulEquivClass

/-- Notation for a `MulEquiv`. -/
infixl:25 " ≃* " => MulEquiv

/-- Notation for an `AddEquiv`. -/
infixl:25 " ≃+ " => AddEquiv

namespace MulEquivClass

variable (F)

variable [EquivLike F M N]

-- See note [lower instance priority]
@[to_additive]
instance (priority := 100) instMulHomClass (F : Type*)
    [Mul M] [Mul N] [EquivLike F M N] [h : MulEquivClass F M N] : MulHomClass F M N :=
  { h with }

-- See note [lower instance priority]
@[to_additive]
instance (priority := 100) instMonoidHomClass
    [MulOneClass M] [MulOneClass N] [MulEquivClass F M N] :
    MonoidHomClass F M N :=
  { MulEquivClass.instMulHomClass F with
    map_one := fun e =>
      calc
        e 1 = e 1 * 1 := (mul_one _).symm
        _ = e 1 * e (EquivLike.inv e (1 : N) : M) :=
          congr_arg _ (EquivLike.right_inv e 1).symm
        _ = e (EquivLike.inv e (1 : N)) := by rw [← map_mul, one_mul]
        _ = 1 := EquivLike.right_inv e 1 }

variable [EquivLike F α β]

-- See note [lower instance priority]
instance (priority := 100) toZeroHomClass
    [MulZeroClass α] [MulZeroClass β] [MulEquivClass F α β] :
    ZeroHomClass F α β where
  map_zero := fun e =>
    calc
      e 0 = e 0 * e (EquivLike.inv e 0) := by rw [← map_mul, zero_mul]
        _ = 0 := by simp

-- See note [lower instance priority]
instance (priority := 100) toMonoidWithZeroHomClass
    [MulZeroOneClass α] [MulZeroOneClass β] [MulEquivClass F α β] :
    MonoidWithZeroHomClass F α β :=
  { MulEquivClass.instMonoidHomClass F, MulEquivClass.toZeroHomClass F with }
#align mul_equiv_class.to_monoid_with_zero_hom_class MulEquivClass.toMonoidWithZeroHomClass

variable {F}

@[to_additive (attr := simp)]
theorem map_eq_one_iff {M N} [MulOneClass M] [MulOneClass N] [EquivLike F M N] [MulEquivClass F M N]
    (h : F) {x : M} :
    h x = 1 ↔ x = 1 := _root_.map_eq_one_iff h (EquivLike.injective h)
#align mul_equiv_class.map_eq_one_iff MulEquivClass.map_eq_one_iff
#align add_equiv_class.map_eq_zero_iff AddEquivClass.map_eq_zero_iff

@[to_additive]
theorem map_ne_one_iff {M N} [MulOneClass M] [MulOneClass N] [EquivLike F M N] [MulEquivClass F M N]
    (h : F) {x : M} :
    h x ≠ 1 ↔ x ≠ 1 := _root_.map_ne_one_iff h (EquivLike.injective h)
#align mul_equiv_class.map_ne_one_iff MulEquivClass.map_ne_one_iff
#align add_equiv_class.map_ne_zero_iff AddEquivClass.map_ne_zero_iff

end MulEquivClass

variable [EquivLike F α β]

/-- Turn an element of a type `F` satisfying `MulEquivClass F α β` into an actual
`MulEquiv`. This is declared as the default coercion from `F` to `α ≃* β`. -/
@[to_additive (attr := coe)
"Turn an element of a type `F` satisfying `AddEquivClass F α β` into an actual
`AddEquiv`. This is declared as the default coercion from `F` to `α ≃+ β`."]
def MulEquivClass.toMulEquiv [Mul α] [Mul β] [MulEquivClass F α β] (f : F) : α ≃* β :=
  { (f : α ≃ β), (f : α →ₙ* β) with }

/-- Any type satisfying `MulEquivClass` can be cast into `MulEquiv` via
`MulEquivClass.toMulEquiv`. -/
@[to_additive "Any type satisfying `AddEquivClass` can be cast into `AddEquiv` via
`AddEquivClass.toAddEquiv`. "]
instance [Mul α] [Mul β] [MulEquivClass F α β] : CoeTC F (α ≃* β) :=
  ⟨MulEquivClass.toMulEquiv⟩

@[to_additive]
theorem MulEquivClass.toMulEquiv_injective [Mul α] [Mul β] [MulEquivClass F α β] :
    Function.Injective ((↑) : F → α ≃* β) :=
  fun _ _ e ↦ DFunLike.ext _ _ fun a ↦ congr_arg (fun e : α ≃* β ↦ e.toFun a) e

namespace MulEquiv
section Mul
variable [Mul M] [Mul N] [Mul P] [Mul Q]

@[to_additive]
<<<<<<< HEAD
instance : MulEquivClass (M ≃* N) M N where
=======
instance [Mul M] [Mul N] : EquivLike (M ≃* N) M N where
>>>>>>> d18f1d0b
  coe f := f.toFun
  inv f := f.invFun
  left_inv f := f.left_inv
  right_inv f := f.right_inv
  coe_injective' f g h₁ h₂ := by
    cases f
    cases g
    congr
    apply Equiv.coe_fn_injective h₁

@[to_additive]
instance [Mul M] [Mul N] : MulEquivClass (M ≃* N) M N where
  map_mul f := f.map_mul'

@[to_additive] -- shortcut instance that doesn't generate any subgoals
instance : CoeFun (M ≃* N) fun _ ↦ M → N where
  coe f := f

@[to_additive (attr := simp)]
theorem toEquiv_eq_coe (f : M ≃* N) : f.toEquiv = f :=
  rfl
#align mul_equiv.to_equiv_eq_coe MulEquiv.toEquiv_eq_coe
#align add_equiv.to_equiv_eq_coe AddEquiv.toEquiv_eq_coe

-- Porting note: added, to simplify `f.toMulHom` back to the coercion via `MulHomClass.toMulHom`.
@[to_additive (attr := simp)]
theorem toMulHom_eq_coe (f : M ≃* N) : f.toMulHom = ↑f :=
  rfl

-- Porting note: `to_fun_eq_coe` no longer needed in Lean4
#noalign mul_equiv.to_fun_eq_coe
#noalign add_equiv.to_fun_eq_coe

@[to_additive (attr := simp)]
theorem coe_toEquiv (f : M ≃* N) : ⇑(f : M ≃ N) = f := rfl
#align mul_equiv.coe_to_equiv MulEquiv.coe_toEquiv
#align add_equiv.coe_to_equiv AddEquiv.coe_toEquiv

-- porting note: todo: `MulHom.coe_mk` simplifies `↑f.toMulHom` to `f.toMulHom.toFun`,
-- not `f.toEquiv.toFun`; use higher priority as a workaround
@[to_additive (attr := simp 1100)]
theorem coe_toMulHom {f : M ≃* N} : (f.toMulHom : M → N) = f := rfl
#align mul_equiv.coe_to_mul_hom MulEquiv.coe_toMulHom
#align add_equiv.coe_to_add_hom AddEquiv.coe_toAddHom

/-- A multiplicative isomorphism preserves multiplication. -/
@[to_additive "An additive isomorphism preserves addition."]
protected theorem map_mul (f : M ≃* N) : ∀ x y, f (x * y) = f x * f y :=
  _root_.map_mul f
#align mul_equiv.map_mul MulEquiv.map_mul
#align add_equiv.map_add AddEquiv.map_add

/-- Makes a multiplicative isomorphism from a bijection which preserves multiplication. -/
@[to_additive "Makes an additive isomorphism from a bijection which preserves addition."]
def mk' (f : M ≃ N) (h : ∀ x y, f (x * y) = f x * f y) : M ≃* N := ⟨f, h⟩
#align mul_equiv.mk' MulEquiv.mk'
#align add_equiv.mk' AddEquiv.mk'

@[to_additive]
protected theorem bijective (e : M ≃* N) : Function.Bijective e :=
  EquivLike.bijective e
#align mul_equiv.bijective MulEquiv.bijective
#align add_equiv.bijective AddEquiv.bijective

@[to_additive]
protected theorem injective (e : M ≃* N) : Function.Injective e :=
  EquivLike.injective e
#align mul_equiv.injective MulEquiv.injective
#align add_equiv.injective AddEquiv.injective

@[to_additive]
protected theorem surjective (e : M ≃* N) : Function.Surjective e :=
  EquivLike.surjective e
#align mul_equiv.surjective MulEquiv.surjective
#align add_equiv.surjective AddEquiv.surjective

/-- The identity map is a multiplicative isomorphism. -/
@[to_additive (attr := refl) "The identity map is an additive isomorphism."]
def refl (M : Type*) [Mul M] : M ≃* M :=
  { Equiv.refl _ with map_mul' := fun _ _ => rfl }
#align mul_equiv.refl MulEquiv.refl
#align add_equiv.refl AddEquiv.refl

@[to_additive]
instance : Inhabited (M ≃* M) := ⟨refl M⟩

/-- An alias for `h.symm.map_mul`. Introduced to fix the issue in
https://leanprover.zulipchat.com/#narrow/stream/287929-mathlib4/topic/!4.234183.20.60simps.60.20maximum.20recursion.20depth
-/
@[to_additive]
lemma symm_map_mul {M N : Type*} [Mul M] [Mul N] (h : M ≃* N) (x y : N) :
    h.symm (x * y) = h.symm x * h.symm y :=
  (h.toMulHom.inverse h.toEquiv.symm h.left_inv h.right_inv).map_mul x y

/-- The inverse of an isomorphism is an isomorphism. -/
@[to_additive (attr := symm) "The inverse of an isomorphism is an isomorphism."]
def symm {M N : Type*} [Mul M] [Mul N] (h : M ≃* N) : N ≃* M :=
  ⟨h.toEquiv.symm, h.symm_map_mul⟩
#align mul_equiv.symm MulEquiv.symm
#align add_equiv.symm AddEquiv.symm

@[to_additive] -- porting note: no longer a `simp`, see below
theorem invFun_eq_symm {f : M ≃* N} : f.invFun = f.symm := rfl
#align mul_equiv.inv_fun_eq_symm MulEquiv.invFun_eq_symm
-- Porting note: to_additive translated the name incorrectly in mathlib 3.
#align add_equiv.neg_fun_eq_symm AddEquiv.invFun_eq_symm

@[to_additive (attr := simp)]
theorem coe_toEquiv_symm (f : M ≃* N) : ((f : M ≃ N).symm : N → M) = f.symm := rfl

@[to_additive (attr := simp)]
theorem equivLike_inv_eq_symm (f : M ≃* N) : EquivLike.inv f = f.symm := rfl

-- we don't hyperlink the note in the additive version, since that breaks syntax highlighting
-- in the whole file.

/-- See Note [custom simps projection] -/
@[to_additive "See Note [custom simps projection]"] -- this comment fixes the syntax highlighting "
def Simps.symm_apply (e : M ≃* N) : N → M :=
  e.symm
#align mul_equiv.simps.symm_apply MulEquiv.Simps.symm_apply
#align add_equiv.simps.symm_apply AddEquiv.Simps.symm_apply

initialize_simps_projections AddEquiv (toFun → apply, invFun → symm_apply)

initialize_simps_projections MulEquiv (toFun → apply, invFun → symm_apply)

@[to_additive (attr := simp)]
theorem toEquiv_symm (f : M ≃* N) : (f.symm : N ≃ M) = (f : M ≃ N).symm := rfl
#align mul_equiv.to_equiv_symm MulEquiv.toEquiv_symm
#align add_equiv.to_equiv_symm AddEquiv.toEquiv_symm

-- porting note: doesn't align with Mathlib 3 because `MulEquiv.mk` has a new signature
@[to_additive (attr := simp)]
theorem coe_mk (f : M ≃ N) (hf : ∀ x y, f (x * y) = f x * f y) : (mk f hf : M → N) = f := rfl
#align mul_equiv.coe_mk MulEquiv.coe_mkₓ
#align add_equiv.coe_mk AddEquiv.coe_mkₓ

-- Porting note: `toEquiv_mk` no longer needed in Lean4
#noalign mul_equiv.to_equiv_mk
#noalign add_equiv.to_equiv_mk

@[to_additive (attr := simp)]
theorem symm_symm (f : M ≃* N) : f.symm.symm = f := rfl
#align mul_equiv.symm_symm MulEquiv.symm_symm
#align add_equiv.symm_symm AddEquiv.symm_symm

@[to_additive]
theorem symm_bijective : Function.Bijective (symm : (M ≃* N) → N ≃* M) :=
  Function.bijective_iff_has_inverse.mpr ⟨_, symm_symm, symm_symm⟩
#align mul_equiv.symm_bijective MulEquiv.symm_bijective
#align add_equiv.symm_bijective AddEquiv.symm_bijective

-- Porting note: this doesn't really align with mathlib3's `symm_mk`,
-- because the signature of `MulEquiv.mk` has changed.
@[to_additive (attr := simp)]
theorem symm_mk (f : M ≃ N) (h) :
    (MulEquiv.mk f h).symm = ⟨f.symm, (MulEquiv.mk f h).symm_map_mul⟩ := rfl
#align mul_equiv.symm_mk MulEquiv.symm_mkₓ
#align add_equiv.symm_mk AddEquiv.symm_mkₓ

@[to_additive (attr := simp)]
theorem refl_symm : (refl M).symm = refl M := rfl
#align mul_equiv.refl_symm MulEquiv.refl_symm
#align add_equiv.refl_symm AddEquiv.refl_symm

/-- Transitivity of multiplication-preserving isomorphisms -/
@[to_additive (attr := trans) "Transitivity of addition-preserving isomorphisms"]
def trans (h1 : M ≃* N) (h2 : N ≃* P) : M ≃* P :=
  { h1.toEquiv.trans h2.toEquiv with
    map_mul' := fun x y => show h2 (h1 (x * y)) = h2 (h1 x) * h2 (h1 y) by
      rw [h1.map_mul, h2.map_mul] }
#align mul_equiv.trans MulEquiv.trans
#align add_equiv.trans AddEquiv.trans

/-- `e.symm` is a right inverse of `e`, written as `e (e.symm y) = y`. -/
@[to_additive (attr := simp) "`e.symm` is a right inverse of `e`, written as `e (e.symm y) = y`."]
theorem apply_symm_apply (e : M ≃* N) (y : N) : e (e.symm y) = y :=
  e.toEquiv.apply_symm_apply y
#align mul_equiv.apply_symm_apply MulEquiv.apply_symm_apply
#align add_equiv.apply_symm_apply AddEquiv.apply_symm_apply

/-- `e.symm` is a left inverse of `e`, written as `e.symm (e y) = y`. -/
@[to_additive (attr := simp) "`e.symm` is a left inverse of `e`, written as `e.symm (e y) = y`."]
theorem symm_apply_apply (e : M ≃* N) (x : M) : e.symm (e x) = x :=
  e.toEquiv.symm_apply_apply x
#align mul_equiv.symm_apply_apply MulEquiv.symm_apply_apply
#align add_equiv.symm_apply_apply AddEquiv.symm_apply_apply

@[to_additive (attr := simp)]
theorem symm_comp_self (e : M ≃* N) : e.symm ∘ e = id :=
  funext e.symm_apply_apply
#align mul_equiv.symm_comp_self MulEquiv.symm_comp_self
#align add_equiv.symm_comp_self AddEquiv.symm_comp_self

@[to_additive (attr := simp)]
theorem self_comp_symm (e : M ≃* N) : e ∘ e.symm = id :=
  funext e.apply_symm_apply
#align mul_equiv.self_comp_symm MulEquiv.self_comp_symm
#align add_equiv.self_comp_symm AddEquiv.self_comp_symm

@[to_additive (attr := simp)]
theorem coe_refl : ↑(refl M) = id := rfl
#align mul_equiv.coe_refl MulEquiv.coe_refl
#align add_equiv.coe_refl AddEquiv.coe_refl

@[to_additive (attr := simp)]
theorem refl_apply (m : M) : refl M m = m := rfl
#align mul_equiv.refl_apply MulEquiv.refl_apply
#align add_equiv.refl_apply AddEquiv.refl_apply

@[to_additive (attr := simp)]
theorem coe_trans (e₁ : M ≃* N) (e₂ : N ≃* P) : ↑(e₁.trans e₂) = e₂ ∘ e₁ := rfl
#align mul_equiv.coe_trans MulEquiv.coe_trans
#align add_equiv.coe_trans AddEquiv.coe_trans

@[to_additive (attr := simp)]
theorem trans_apply (e₁ : M ≃* N) (e₂ : N ≃* P) (m : M) : e₁.trans e₂ m = e₂ (e₁ m) := rfl
#align mul_equiv.trans_apply MulEquiv.trans_apply
#align add_equiv.trans_apply AddEquiv.trans_apply

@[to_additive (attr := simp)]
theorem symm_trans_apply (e₁ : M ≃* N) (e₂ : N ≃* P) (p : P) :
    (e₁.trans e₂).symm p = e₁.symm (e₂.symm p) := rfl
#align mul_equiv.symm_trans_apply MulEquiv.symm_trans_apply
#align add_equiv.symm_trans_apply AddEquiv.symm_trans_apply

-- Porting note: `simp` can prove this
@[to_additive]
theorem apply_eq_iff_eq (e : M ≃* N) {x y : M} : e x = e y ↔ x = y :=
  e.injective.eq_iff
#align mul_equiv.apply_eq_iff_eq MulEquiv.apply_eq_iff_eq
#align add_equiv.apply_eq_iff_eq AddEquiv.apply_eq_iff_eq

@[to_additive]
theorem apply_eq_iff_symm_apply (e : M ≃* N) {x : M} {y : N} : e x = y ↔ x = e.symm y :=
  e.toEquiv.apply_eq_iff_eq_symm_apply
#align mul_equiv.apply_eq_iff_symm_apply MulEquiv.apply_eq_iff_symm_apply
#align add_equiv.apply_eq_iff_symm_apply AddEquiv.apply_eq_iff_symm_apply

@[to_additive]
theorem symm_apply_eq (e : M ≃* N) {x y} : e.symm x = y ↔ x = e y :=
  e.toEquiv.symm_apply_eq
#align mul_equiv.symm_apply_eq MulEquiv.symm_apply_eq
#align add_equiv.symm_apply_eq AddEquiv.symm_apply_eq

@[to_additive]
theorem eq_symm_apply (e : M ≃* N) {x y} : y = e.symm x ↔ e y = x :=
  e.toEquiv.eq_symm_apply
#align mul_equiv.eq_symm_apply MulEquiv.eq_symm_apply
#align add_equiv.eq_symm_apply AddEquiv.eq_symm_apply

@[to_additive]
theorem eq_comp_symm {α : Type*} (e : M ≃* N) (f : N → α) (g : M → α) :
    f = g ∘ e.symm ↔ f ∘ e = g :=
  e.toEquiv.eq_comp_symm f g
#align mul_equiv.eq_comp_symm MulEquiv.eq_comp_symm
#align add_equiv.eq_comp_symm AddEquiv.eq_comp_symm

@[to_additive]
theorem comp_symm_eq {α : Type*} (e : M ≃* N) (f : N → α) (g : M → α) :
    g ∘ e.symm = f ↔ g = f ∘ e :=
  e.toEquiv.comp_symm_eq f g
#align mul_equiv.comp_symm_eq MulEquiv.comp_symm_eq
#align add_equiv.comp_symm_eq AddEquiv.comp_symm_eq

@[to_additive]
theorem eq_symm_comp {α : Type*} (e : M ≃* N) (f : α → M) (g : α → N) :
    f = e.symm ∘ g ↔ e ∘ f = g :=
  e.toEquiv.eq_symm_comp f g
#align mul_equiv.eq_symm_comp MulEquiv.eq_symm_comp
#align add_equiv.eq_symm_comp AddEquiv.eq_symm_comp

@[to_additive]
theorem symm_comp_eq {α : Type*} (e : M ≃* N) (f : α → M) (g : α → N) :
    e.symm ∘ g = f ↔ g = e ∘ f :=
  e.toEquiv.symm_comp_eq f g
#align mul_equiv.symm_comp_eq MulEquiv.symm_comp_eq
#align add_equiv.symm_comp_eq AddEquiv.symm_comp_eq

@[to_additive (attr := simp)]
theorem symm_trans_self (e : M ≃* N) : e.symm.trans e = refl N :=
  DFunLike.ext _ _ e.apply_symm_apply
#align mul_equiv.symm_trans_self MulEquiv.symm_trans_self
#align add_equiv.symm_trans_self AddEquiv.symm_trans_self

@[to_additive (attr := simp)]
theorem self_trans_symm (e : M ≃* N) : e.trans e.symm = refl M :=
  DFunLike.ext _ _ e.symm_apply_apply
#align mul_equiv.self_trans_symm MulEquiv.self_trans_symm
#align add_equiv.self_trans_symm AddEquiv.self_trans_symm

/-- Two multiplicative isomorphisms agree if they are defined by the
same underlying function. -/
@[to_additive (attr := ext)
  "Two additive isomorphisms agree if they are defined by the same underlying function."]
theorem ext {f g : MulEquiv M N} (h : ∀ x, f x = g x) : f = g :=
  DFunLike.ext f g h
#align mul_equiv.ext MulEquiv.ext
#align add_equiv.ext AddEquiv.ext

@[to_additive]
theorem ext_iff {f g : MulEquiv M N} : f = g ↔ ∀ x, f x = g x :=
  DFunLike.ext_iff
#align mul_equiv.ext_iff MulEquiv.ext_iff
#align add_equiv.ext_iff AddEquiv.ext_iff

@[to_additive (attr := simp)]
theorem mk_coe (e : M ≃* N) (e' h₁ h₂ h₃) : (⟨⟨e, e', h₁, h₂⟩, h₃⟩ : M ≃* N) = e :=
  ext fun _ => rfl
#align mul_equiv.mk_coe MulEquiv.mk_coe
#align add_equiv.mk_coe AddEquiv.mk_coe

@[to_additive (attr := simp)]
theorem mk_coe' (e : M ≃* N) (f h₁ h₂ h₃) : (MulEquiv.mk ⟨f, e, h₁, h₂⟩ h₃ : N ≃* M) = e.symm :=
  symm_bijective.injective <| ext fun _ => rfl
#align mul_equiv.mk_coe' MulEquiv.mk_coe'
#align add_equiv.mk_coe' AddEquiv.mk_coe'

@[to_additive]
protected theorem congr_arg {f : MulEquiv M N} {x x' : M} : x = x' → f x = f x' :=
  DFunLike.congr_arg f
#align mul_equiv.congr_arg MulEquiv.congr_arg
#align add_equiv.congr_arg AddEquiv.congr_arg

@[to_additive]
protected theorem congr_fun {f g : MulEquiv M N} (h : f = g) (x : M) : f x = g x :=
  DFunLike.congr_fun h x
#align mul_equiv.congr_fun MulEquiv.congr_fun
#align add_equiv.congr_fun AddEquiv.congr_fun

/-- The `MulEquiv` between two monoids with a unique element. -/
@[to_additive "The `AddEquiv` between two `AddMonoid`s with a unique element."]
def mulEquivOfUnique {M N} [Unique M] [Unique N] [Mul M] [Mul N] : M ≃* N :=
  { Equiv.equivOfUnique M N with map_mul' := fun _ _ => Subsingleton.elim _ _ }
#align mul_equiv.mul_equiv_of_unique MulEquiv.mulEquivOfUnique
#align add_equiv.add_equiv_of_unique AddEquiv.addEquivOfUnique

/-- There is a unique monoid homomorphism between two monoids with a unique element. -/
@[to_additive "There is a unique additive monoid homomorphism between two additive monoids with
  a unique element."]
instance {M N} [Unique M] [Unique N] [Mul M] [Mul N] : Unique (M ≃* N) where
  default := mulEquivOfUnique
  uniq _ := ext fun _ => Subsingleton.elim _ _

end Mul

/-!
## Monoids
-/

section MulOneClass
variable [MulOneClass M] [MulOneClass N] [MulOneClass P]

-- Porting note: `simp` can prove this
@[to_additive]
theorem coe_monoidHom_refl : (refl M : M →* M) = MonoidHom.id M := rfl
#align mul_equiv.coe_monoid_hom_refl MulEquiv.coe_monoidHom_refl
#align add_equiv.coe_add_monoid_hom_refl AddEquiv.coe_addMonoidHom_refl

-- Porting note: `simp` can prove this
@[to_additive]
lemma coe_monoidHom_trans (e₁ : M ≃* N) (e₂ : N ≃* P) :
    (e₁.trans e₂ : M →* P) = (e₂ : N →* P).comp ↑e₁ := rfl
#align mul_equiv.coe_monoid_hom_trans MulEquiv.coe_monoidHom_trans
#align add_equiv.coe_add_monoid_hom_trans AddEquiv.coe_addMonoidHom_trans

@[to_additive (attr := simp)]
lemma coe_monoidHom_comp_coe_monoidHom_symm (e : M ≃* N) :
    (e : M →* N).comp e.symm = MonoidHom.id _ := by ext; simp

@[to_additive (attr := simp)]
lemma coe_monoidHom_symm_comp_coe_monoidHom (e : M ≃* N) :
    (e.symm : N →* M).comp e = MonoidHom.id _ := by ext; simp

@[to_additive]
lemma comp_left_injective (e : M ≃* N) : Injective fun f : N →* P ↦ f.comp (e : M →* N) :=
  LeftInverse.injective (g := fun f ↦ f.comp e.symm) fun f ↦ by simp [MonoidHom.comp_assoc]

@[to_additive]
lemma comp_right_injective (e : M ≃* N) : Injective fun f : P →* M ↦ (e : M →* N).comp f :=
  LeftInverse.injective (g := (e.symm : N →* M).comp) fun f ↦ by simp [← MonoidHom.comp_assoc]

/-- A multiplicative isomorphism of monoids sends `1` to `1` (and is hence a monoid isomorphism). -/
@[to_additive
  "An additive isomorphism of additive monoids sends `0` to `0`
  (and is hence an additive monoid isomorphism)."]
protected theorem map_one (h : M ≃* N) : h 1 = 1 := _root_.map_one h
#align mul_equiv.map_one MulEquiv.map_one
#align add_equiv.map_zero AddEquiv.map_zero

@[to_additive]
protected theorem map_eq_one_iff (h : M ≃* N) {x : M} : h x = 1 ↔ x = 1 :=
  MulEquivClass.map_eq_one_iff h
#align mul_equiv.map_eq_one_iff MulEquiv.map_eq_one_iff
#align add_equiv.map_eq_zero_iff AddEquiv.map_eq_zero_iff

@[to_additive]
theorem map_ne_one_iff (h : M ≃* N) {x : M} : h x ≠ 1 ↔ x ≠ 1 :=
  MulEquivClass.map_ne_one_iff h
#align mul_equiv.map_ne_one_iff MulEquiv.map_ne_one_iff
#align add_equiv.map_ne_zero_iff AddEquiv.map_ne_zero_iff

/-- A bijective `Semigroup` homomorphism is an isomorphism -/
@[to_additive (attr := simps! apply) "A bijective `AddSemigroup` homomorphism is an isomorphism"]
<<<<<<< HEAD
noncomputable def ofBijective {M N F} [Mul M] [Mul N] [MulHomClass F M N]
    (f : F) (hf : Bijective f) : M ≃* N :=
=======
noncomputable def ofBijective {M N F} [Mul M] [Mul N] [FunLike F M N] [MulHomClass F M N]
(f : F) (hf : Function.Bijective f) :
    M ≃* N :=
>>>>>>> d18f1d0b
  { Equiv.ofBijective f hf with map_mul' := map_mul f }
#align mul_equiv.of_bijective MulEquiv.ofBijective
#align add_equiv.of_bijective AddEquiv.ofBijective
#align mul_equiv.of_bijective_apply MulEquiv.ofBijective_apply
#align add_equiv.of_bijective_apply AddEquiv.ofBijective_apply

-- porting note: todo: simplify `symm_apply` to `surjInv`?
@[to_additive (attr := simp)]
theorem ofBijective_apply_symm_apply {n : N} (f : M →* N) (hf : Bijective f) :
    f ((ofBijective f hf).symm n) = n := (ofBijective f hf).apply_symm_apply n
#align mul_equiv.of_bijective_apply_symm_apply MulEquiv.ofBijective_apply_symm_apply
#align add_equiv.of_bijective_apply_symm_apply AddEquiv.ofBijective_apply_symm_apply

/-- Extract the forward direction of a multiplicative equivalence
as a multiplication-preserving function.
-/
@[to_additive "Extract the forward direction of an additive equivalence
  as an addition-preserving function."]
def toMonoidHom (h : M ≃* N) : M →* N :=
  { h with map_one' := h.map_one }
#align mul_equiv.to_monoid_hom MulEquiv.toMonoidHom
#align add_equiv.to_add_monoid_hom AddEquiv.toAddMonoidHom

@[to_additive (attr := simp)]
theorem coe_toMonoidHom (e : M ≃* N) : ⇑e.toMonoidHom = e := rfl
#align mul_equiv.coe_to_monoid_hom MulEquiv.coe_toMonoidHom
#align add_equiv.coe_to_add_monoid_hom AddEquiv.coe_toAddMonoidHom

set_option linter.deprecated false in
@[to_additive]
theorem toMonoidHom_injective : Injective (toMonoidHom : M ≃* N → M →* N) :=
  fun _ _ h => MulEquiv.ext (MonoidHom.ext_iff.1 h)
#align mul_equiv.to_monoid_hom_injective MulEquiv.toMonoidHom_injective
#align add_equiv.to_add_monoid_hom_injective AddEquiv.toAddMonoidHom_injective

end MulOneClass

/-- A multiplicative analogue of `Equiv.arrowCongr`,
where the equivalence between the targets is multiplicative.
-/
@[to_additive (attr := simps apply) "An additive analogue of `Equiv.arrowCongr`,
  where the equivalence between the targets is additive."]
def arrowCongr {M N P Q : Type*} [Mul P] [Mul Q] (f : M ≃ N) (g : P ≃* Q) :
    (M → P) ≃* (N → Q) where
  toFun h n := g (h (f.symm n))
  invFun k m := g.symm (k (f m))
  left_inv h := by ext; simp
  right_inv k := by ext; simp
  map_mul' h k := by ext; simp
#align mul_equiv.arrow_congr MulEquiv.arrowCongr
#align add_equiv.arrow_congr AddEquiv.arrowCongr
#align mul_equiv.arrow_congr_apply MulEquiv.arrowCongr_apply
#align add_equiv.arrow_congr_apply AddEquiv.arrowCongr_apply

/-- A multiplicative analogue of `Equiv.arrowCongr`,
for multiplicative maps from a monoid to a commutative monoid.
-/
@[to_additive (attr := simps apply)
  "An additive analogue of `Equiv.arrowCongr`,
  for additive maps from an additive monoid to a commutative additive monoid."]
-- porting note: @[simps apply] removed because it was making a lemma which
-- wasn't in simp normal form.
def monoidHomCongr {M N P Q} [MulOneClass M] [MulOneClass N] [CommMonoid P] [CommMonoid Q]
    (f : M ≃* N) (g : P ≃* Q) : (M →* P) ≃* (N →* Q) where
  toFun h := g.toMonoidHom.comp (h.comp f.symm.toMonoidHom)
  invFun k := g.symm.toMonoidHom.comp (k.comp f.toMonoidHom)
  left_inv h := by ext; simp
  right_inv k := by ext; simp
  map_mul' h k := by ext; simp
#align mul_equiv.monoid_hom_congr MulEquiv.monoidHomCongr
#align add_equiv.add_monoid_hom_congr AddEquiv.addMonoidHomCongr
#align mul_equiv.monoid_hom_congr_apply MulEquiv.monoidHomCongr_apply
#align add_equiv.add_monoid_hom_congr_apply AddEquiv.addMonoidHomCongr_apply

/-- A family of multiplicative equivalences `Π j, (Ms j ≃* Ns j)` generates a
multiplicative equivalence between `Π j, Ms j` and `Π j, Ns j`.

This is the `MulEquiv` version of `Equiv.piCongrRight`, and the dependent version of
`MulEquiv.arrowCongr`.
-/
@[to_additive (attr := simps apply)
  "A family of additive equivalences `Π j, (Ms j ≃+ Ns j)`
  generates an additive equivalence between `Π j, Ms j` and `Π j, Ns j`.

  This is the `AddEquiv` version of `Equiv.piCongrRight`, and the dependent version of
  `AddEquiv.arrowCongr`."]
def piCongrRight {η : Type*} {Ms Ns : η → Type*} [∀ j, Mul (Ms j)] [∀ j, Mul (Ns j)]
    (es : ∀ j, Ms j ≃* Ns j) : (∀ j, Ms j) ≃* ∀ j, Ns j :=
  { Equiv.piCongrRight fun j => (es j).toEquiv with
    toFun := fun x j => es j (x j),
    invFun := fun x j => (es j).symm (x j),
    map_mul' := fun x y => funext fun j => (es j).map_mul (x j) (y j) }
#align mul_equiv.Pi_congr_right MulEquiv.piCongrRight
#align add_equiv.Pi_congr_right AddEquiv.piCongrRight
#align mul_equiv.Pi_congr_right_apply MulEquiv.piCongrRight_apply
#align add_equiv.Pi_congr_right_apply AddEquiv.piCongrRight_apply

@[to_additive (attr := simp)]
theorem piCongrRight_refl {η : Type*} {Ms : η → Type*} [∀ j, Mul (Ms j)] :
    (piCongrRight fun j => MulEquiv.refl (Ms j)) = MulEquiv.refl _ := rfl
#align mul_equiv.Pi_congr_right_refl MulEquiv.piCongrRight_refl
#align add_equiv.Pi_congr_right_refl AddEquiv.piCongrRight_refl

@[to_additive (attr := simp)]
theorem piCongrRight_symm {η : Type*} {Ms Ns : η → Type*} [∀ j, Mul (Ms j)] [∀ j, Mul (Ns j)]
    (es : ∀ j, Ms j ≃* Ns j) : (piCongrRight es).symm = piCongrRight fun i => (es i).symm := rfl
#align mul_equiv.Pi_congr_right_symm MulEquiv.piCongrRight_symm
#align add_equiv.Pi_congr_right_symm AddEquiv.piCongrRight_symm

@[to_additive (attr := simp)]
theorem piCongrRight_trans {η : Type*} {Ms Ns Ps : η → Type*} [∀ j, Mul (Ms j)]
    [∀ j, Mul (Ns j)] [∀ j, Mul (Ps j)] (es : ∀ j, Ms j ≃* Ns j) (fs : ∀ j, Ns j ≃* Ps j) :
    (piCongrRight es).trans (piCongrRight fs) = piCongrRight fun i => (es i).trans (fs i) := rfl
#align mul_equiv.Pi_congr_right_trans MulEquiv.piCongrRight_trans
#align add_equiv.Pi_congr_right_trans AddEquiv.piCongrRight_trans

/-- A family indexed by a type with a unique element
is `MulEquiv` to the element at the single index. -/
@[to_additive (attr := simps!)
  "A family indexed by a type with a unique element
  is `AddEquiv` to the element at the single index."]
def piUnique {ι : Type*} (M : ι → Type*) [∀ j, Mul (M j)] [Unique ι] :
    (∀ j, M j) ≃* M default :=
  { Equiv.piUnique M with map_mul' := fun _ _ => Pi.mul_apply _ _ _ }
#align mul_equiv.Pi_subsingleton MulEquiv.piUnique
#align add_equiv.Pi_subsingleton AddEquiv.piUnique
#align mul_equiv.Pi_subsingleton_apply MulEquiv.piUnique_apply
#align add_equiv.Pi_subsingleton_apply AddEquiv.piUnique_apply
#align mul_equiv.Pi_subsingleton_symm_apply MulEquiv.piUnique_symm_apply
#align add_equiv.Pi_subsingleton_symm_apply AddEquiv.piUnique_symm_apply

/-!
# Groups
-/

/-- A multiplicative equivalence of groups preserves inversion. -/
@[to_additive "An additive equivalence of additive groups preserves negation."]
protected theorem map_inv [Group G] [DivisionMonoid H] (h : G ≃* H) (x : G) :
    h x⁻¹ = (h x)⁻¹ :=
  _root_.map_inv h x
#align mul_equiv.map_inv MulEquiv.map_inv
#align add_equiv.map_neg AddEquiv.map_neg

/-- A multiplicative equivalence of groups preserves division. -/
@[to_additive "An additive equivalence of additive groups preserves subtractions."]
protected theorem map_div [Group G] [DivisionMonoid H] (h : G ≃* H) (x y : G) :
    h (x / y) = h x / h y :=
  _root_.map_div h x y
#align mul_equiv.map_div MulEquiv.map_div
#align add_equiv.map_sub AddEquiv.map_sub

end MulEquiv

-- porting note: we want to add
-- `@[simps (config := .asFn)]`
-- here, but it generates simp lemmas which aren't in simp normal form
-- (they have `toFun` in)
/-- Given a pair of multiplicative homomorphisms `f`, `g` such that `g.comp f = id` and
`f.comp g = id`, returns a multiplicative equivalence with `toFun = f` and `invFun = g`. This
constructor is useful if the underlying type(s) have specialized `ext` lemmas for multiplicative
homomorphisms. -/
@[to_additive
  "Given a pair of additive homomorphisms `f`, `g` such that `g.comp f = id` and
  `f.comp g = id`, returns an additive equivalence with `toFun = f` and `invFun = g`. This
  constructor is useful if the underlying type(s) have specialized `ext` lemmas for additive
  homomorphisms."]
def MulHom.toMulEquiv [Mul M] [Mul N] (f : M →ₙ* N) (g : N →ₙ* M) (h₁ : g.comp f = MulHom.id _)
    (h₂ : f.comp g = MulHom.id _) : M ≃* N where
  toFun := f
  invFun := g
  left_inv := DFunLike.congr_fun h₁
  right_inv := DFunLike.congr_fun h₂
  map_mul' := f.map_mul
#align mul_hom.to_mul_equiv MulHom.toMulEquiv
#align add_hom.to_add_equiv AddHom.toAddEquiv

-- porting note: the next two lemmas were added manually because `@[simps]` is generating
-- lemmas with `toFun` in
@[to_additive (attr := simp)]
theorem MulHom.toMulEquiv_apply [Mul M] [Mul N] (f : M →ₙ* N) (g : N →ₙ* M)
    (h₁ : g.comp f = MulHom.id _) (h₂ : f.comp g = MulHom.id _) :
    ((MulHom.toMulEquiv f g h₁ h₂) : M → N) = f :=
  rfl
#align mul_hom.to_mul_equiv_apply MulHom.toMulEquiv_apply
#align add_hom.to_add_equiv_apply AddHom.toAddEquiv_apply

@[to_additive (attr := simp)]
theorem MulHom.toMulEquiv_symm_apply [Mul M] [Mul N] (f : M →ₙ* N) (g : N →ₙ* M)
    (h₁ : g.comp f = MulHom.id _) (h₂ : f.comp g = MulHom.id _) :
    (MulEquiv.symm (MulHom.toMulEquiv f g h₁ h₂) : N → M) = ↑g :=
  rfl
#align mul_hom.to_mul_equiv_symm_apply MulHom.toMulEquiv_symm_apply
#align add_hom.to_add_equiv_symm_apply AddHom.toAddEquiv_symm_apply

/-- Given a pair of monoid homomorphisms `f`, `g` such that `g.comp f = id` and `f.comp g = id`,
returns a multiplicative equivalence with `toFun = f` and `invFun = g`.  This constructor is
useful if the underlying type(s) have specialized `ext` lemmas for monoid homomorphisms. -/
@[to_additive (attr := simps (config := .asFn))
  "Given a pair of additive monoid homomorphisms `f`, `g` such that `g.comp f = id`
  and `f.comp g = id`, returns an additive equivalence with `toFun = f` and `invFun = g`.  This
  constructor is useful if the underlying type(s) have specialized `ext` lemmas for additive
  monoid homomorphisms."]
def MonoidHom.toMulEquiv [MulOneClass M] [MulOneClass N] (f : M →* N) (g : N →* M)
    (h₁ : g.comp f = MonoidHom.id _) (h₂ : f.comp g = MonoidHom.id _) : M ≃* N where
  toFun := f
  invFun := g
  left_inv := DFunLike.congr_fun h₁
  right_inv := DFunLike.congr_fun h₂
  map_mul' := f.map_mul
#align monoid_hom.to_mul_equiv MonoidHom.toMulEquiv
#align add_monoid_hom.to_add_equiv AddMonoidHom.toAddEquiv
#align monoid_hom.to_mul_equiv_apply MonoidHom.toMulEquiv_apply
#align add_monoid_hom.to_add_equiv_apply AddMonoidHom.toAddEquiv_apply
#align monoid_hom.to_mul_equiv_symm_apply MonoidHom.toMulEquiv_symm_apply
#align add_monoid_hom.to_add_equiv_symm_apply AddMonoidHom.toAddEquiv_symm_apply

namespace Equiv

section InvolutiveInv

variable (G) [InvolutiveInv G]

/-- Inversion on a `Group` or `GroupWithZero` is a permutation of the underlying type. -/
@[to_additive (attr := simps! (config := .asFn) apply)
    "Negation on an `AddGroup` is a permutation of the underlying type."]
protected def inv : Perm G :=
  inv_involutive.toPerm _
#align equiv.inv Equiv.inv
#align equiv.neg Equiv.neg
#align equiv.inv_apply Equiv.inv_apply
#align equiv.neg_apply Equiv.neg_apply

variable {G}

@[to_additive (attr := simp)]
theorem inv_symm : (Equiv.inv G).symm = Equiv.inv G := rfl
#align equiv.inv_symm Equiv.inv_symm
#align equiv.neg_symm Equiv.neg_symm

end InvolutiveInv

end Equiv<|MERGE_RESOLUTION|>--- conflicted
+++ resolved
@@ -210,11 +210,7 @@
 variable [Mul M] [Mul N] [Mul P] [Mul Q]
 
 @[to_additive]
-<<<<<<< HEAD
-instance : MulEquivClass (M ≃* N) M N where
-=======
-instance [Mul M] [Mul N] : EquivLike (M ≃* N) M N where
->>>>>>> d18f1d0b
+instance : EquivLike (M ≃* N) M N where
   coe f := f.toFun
   inv f := f.invFun
   left_inv f := f.left_inv
@@ -226,7 +222,7 @@
     apply Equiv.coe_fn_injective h₁
 
 @[to_additive]
-instance [Mul M] [Mul N] : MulEquivClass (M ≃* N) M N where
+instance : MulEquivClass (M ≃* N) M N where
   map_mul f := f.map_mul'
 
 @[to_additive] -- shortcut instance that doesn't generate any subgoals
@@ -620,14 +616,8 @@
 
 /-- A bijective `Semigroup` homomorphism is an isomorphism -/
 @[to_additive (attr := simps! apply) "A bijective `AddSemigroup` homomorphism is an isomorphism"]
-<<<<<<< HEAD
-noncomputable def ofBijective {M N F} [Mul M] [Mul N] [MulHomClass F M N]
-    (f : F) (hf : Bijective f) : M ≃* N :=
-=======
 noncomputable def ofBijective {M N F} [Mul M] [Mul N] [FunLike F M N] [MulHomClass F M N]
-(f : F) (hf : Function.Bijective f) :
-    M ≃* N :=
->>>>>>> d18f1d0b
+(f : F) (hf : Bijective f) : M ≃* N :=
   { Equiv.ofBijective f hf with map_mul' := map_mul f }
 #align mul_equiv.of_bijective MulEquiv.ofBijective
 #align add_equiv.of_bijective AddEquiv.ofBijective
