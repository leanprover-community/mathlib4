/-
Copyright (c) 2025 Yaël Dillies, Patrick Luo. All rights reserved.
Released under Apache 2.0 license as described in the file LICENSE.
Authors: Yaël Dillies, Patrick Luo
-/
import Mathlib.Algebra.Group.Basic
import Mathlib.Tactic.MkIffOfInductiveProp

/-!
# Torsion-free monoids and groups

This file proves lemmas about torsion-free monoids.
A monoid `M` is *torsion-free* if `n • · : M → M` is injective for all non-zero natural numbers `n`.
-/

open Function

variable {M G : Type*}

<<<<<<< HEAD
variable (M) in
/-- An additive monoid is torsion-free if scalar multiplication by every non-zero element `n : ℕ` is
injective. -/
@[mk_iff]
class IsAddTorsionFree [AddMonoid M] where
  protected nsmul_right_injective ⦃n : ℕ⦄ (hn : n ≠ 0) : Injective fun a : M ↦ n • a

section Monoid
variable [Monoid M]

variable (M) in
/-- A monoid is torsion-free if power by every non-zero element `n : ℕ` is injective. -/
@[to_additive, mk_iff]
class IsMulTorsionFree where
  protected pow_left_injective ⦃n : ℕ⦄ (hn : n ≠ 0) : Injective fun a : M ↦ a ^ n

attribute [to_additive existing] isMulTorsionFree_iff

=======
section Monoid
variable [Monoid M]

>>>>>>> c07d348d
instance [AddCommMonoid M] [IsAddTorsionFree M] : Lean.Grind.NoNatZeroDivisors M where
  no_nat_zero_divisors _ _ _ hk habk := IsAddTorsionFree.nsmul_right_injective hk habk

@[to_additive] instance Subsingleton.to_isMulTorsionFree [Subsingleton M] : IsMulTorsionFree M where
  pow_left_injective _ _ := injective_of_subsingleton _

variable [IsMulTorsionFree M] {n : ℕ} {a b : M}

@[to_additive nsmul_right_injective]
lemma pow_left_injective (hn : n ≠ 0) : Injective fun a : M ↦ a ^ n :=
  IsMulTorsionFree.pow_left_injective hn

@[to_additive nsmul_right_inj]
lemma pow_left_inj (hn : n ≠ 0) : a ^ n = b ^ n ↔ a = b := (pow_left_injective hn).eq_iff

end Monoid

section Group
variable [Group G] [IsMulTorsionFree G] {n : ℤ} {a b : G}

@[to_additive zsmul_right_injective]
lemma zpow_left_injective : ∀ {n : ℤ}, n ≠ 0 → Injective fun a : G ↦ a ^ n
  | (n + 1 : ℕ), _ => by
    simpa [← Int.natCast_one, ← Int.natCast_add] using pow_left_injective n.succ_ne_zero
  | .negSucc n, _ => by simpa using inv_injective.comp (pow_left_injective n.succ_ne_zero)

@[to_additive zsmul_right_inj]
lemma zpow_left_inj (hn : n ≠ 0) : a ^ n = b ^ n ↔ a = b := (zpow_left_injective hn).eq_iff

/-- Alias of `zpow_left_inj`, for ease of discovery alongside `zsmul_le_zsmul_iff'` and
`zsmul_lt_zsmul_iff'`. -/
@[to_additive /-- Alias of `zsmul_right_inj`, for ease of discovery alongside `zsmul_le_zsmul_iff'`
and `zsmul_lt_zsmul_iff'`. -/]
lemma zpow_eq_zpow_iff' (hn : n ≠ 0) : a ^ n = b ^ n ↔ a = b := zpow_left_inj hn

end Group<|MERGE_RESOLUTION|>--- conflicted
+++ resolved
@@ -17,30 +17,9 @@
 
 variable {M G : Type*}
 
-<<<<<<< HEAD
-variable (M) in
-/-- An additive monoid is torsion-free if scalar multiplication by every non-zero element `n : ℕ` is
-injective. -/
-@[mk_iff]
-class IsAddTorsionFree [AddMonoid M] where
-  protected nsmul_right_injective ⦃n : ℕ⦄ (hn : n ≠ 0) : Injective fun a : M ↦ n • a
-
 section Monoid
 variable [Monoid M]
 
-variable (M) in
-/-- A monoid is torsion-free if power by every non-zero element `n : ℕ` is injective. -/
-@[to_additive, mk_iff]
-class IsMulTorsionFree where
-  protected pow_left_injective ⦃n : ℕ⦄ (hn : n ≠ 0) : Injective fun a : M ↦ a ^ n
-
-attribute [to_additive existing] isMulTorsionFree_iff
-
-=======
-section Monoid
-variable [Monoid M]
-
->>>>>>> c07d348d
 instance [AddCommMonoid M] [IsAddTorsionFree M] : Lean.Grind.NoNatZeroDivisors M where
   no_nat_zero_divisors _ _ _ hk habk := IsAddTorsionFree.nsmul_right_injective hk habk
 
