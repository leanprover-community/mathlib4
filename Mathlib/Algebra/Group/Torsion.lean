/-
Copyright (c) 2025 Yaël Dillies, Patrick Luo. All rights reserved.
Released under Apache 2.0 license as described in the file LICENSE.
Authors: Yaël Dillies, Patrick Luo
-/
import Mathlib.Algebra.Group.Basic
import Mathlib.Tactic.MkIffOfInductiveProp

/-!
# Torsion-free monoids and groups

This file proves lemmas about torsion-free monoids.
A monoid `M` is *torsion-free* if `n • · : M → M` is injective for all non-zero natural numbers `n`.
-/

open Function

variable {M G : Type*}

section Monoid
variable [Monoid M]

instance [AddCommMonoid M] [IsAddTorsionFree M] : Lean.Grind.NoNatZeroDivisors M where
  no_nat_zero_divisors _ _ _ hk habk := IsAddTorsionFree.nsmul_right_injective hk habk

@[to_additive] instance Subsingleton.to_isMulTorsionFree [Subsingleton M] : IsMulTorsionFree M where
  pow_left_injective _ _ := injective_of_subsingleton _

variable [IsMulTorsionFree M] {n : ℕ} {a b : M}

@[to_additive nsmul_right_injective]
lemma pow_left_injective (hn : n ≠ 0) : Injective fun a : M ↦ a ^ n :=
  IsMulTorsionFree.pow_left_injective hn

@[to_additive nsmul_right_inj]
lemma pow_left_inj (hn : n ≠ 0) : a ^ n = b ^ n ↔ a = b := (pow_left_injective hn).eq_iff

@[to_additive]
lemma IsMulTorsionFree.pow_eq_one_iff (hn : n ≠ 0) : a ^ n = 1 ↔ a = 1 :=
  ⟨fun h ↦ by rwa [← pow_left_inj hn, one_pow], fun h ↦ by rw [h, one_pow]⟩

<<<<<<< HEAD
@[to_additive]
lemma IsMulTorsionFree.pow_eq_one_iff' (ha : a ≠ 1) : a ^ n = 1 ↔ n = 0 := by
  refine ⟨fun h ↦ ?_, fun h ↦ by rw [h, pow_zero]⟩
  by_contra h'
  simpa [h] using (pow_left_injective h').ne ha

=======
>>>>>>> b0be57cc
end Monoid

section Group
variable [Group G] [IsMulTorsionFree G] {n : ℤ} {a b : G}

@[to_additive zsmul_right_injective]
lemma zpow_left_injective : ∀ {n : ℤ}, n ≠ 0 → Injective fun a : G ↦ a ^ n
  | (n + 1 : ℕ), _ => by
    simpa [← Int.natCast_one, ← Int.natCast_add] using pow_left_injective n.succ_ne_zero
  | .negSucc n, _ => by simpa using inv_injective.comp (pow_left_injective n.succ_ne_zero)

@[to_additive zsmul_right_inj]
lemma zpow_left_inj (hn : n ≠ 0) : a ^ n = b ^ n ↔ a = b := (zpow_left_injective hn).eq_iff

/-- Alias of `zpow_left_inj`, for ease of discovery alongside `zsmul_le_zsmul_iff'` and
`zsmul_lt_zsmul_iff'`. -/
@[to_additive /-- Alias of `zsmul_right_inj`, for ease of discovery alongside `zsmul_le_zsmul_iff'`
and `zsmul_lt_zsmul_iff'`. -/]
lemma zpow_eq_zpow_iff' (hn : n ≠ 0) : a ^ n = b ^ n ↔ a = b := zpow_left_inj hn

end Group<|MERGE_RESOLUTION|>--- conflicted
+++ resolved
@@ -39,15 +39,12 @@
 lemma IsMulTorsionFree.pow_eq_one_iff (hn : n ≠ 0) : a ^ n = 1 ↔ a = 1 :=
   ⟨fun h ↦ by rwa [← pow_left_inj hn, one_pow], fun h ↦ by rw [h, one_pow]⟩
 
-<<<<<<< HEAD
 @[to_additive]
 lemma IsMulTorsionFree.pow_eq_one_iff' (ha : a ≠ 1) : a ^ n = 1 ↔ n = 0 := by
   refine ⟨fun h ↦ ?_, fun h ↦ by rw [h, pow_zero]⟩
   by_contra h'
   simpa [h] using (pow_left_injective h').ne ha
 
-=======
->>>>>>> b0be57cc
 end Monoid
 
 section Group
