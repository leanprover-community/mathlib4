--- conflicted
+++ resolved
@@ -875,17 +875,11 @@
 
 /-- Makes a `OneHom` inverse from the left inverse of a `OneHom` -/
 @[to_additive (attr := simps)
-<<<<<<< HEAD
-  "Make a `ZeroHom` inverse from the left inverse of a `ZeroHom`"]
+/-- Make a `ZeroHom` inverse from the left inverse of a `ZeroHom` -/]
 def OneHom.inverse [One M] [One N]
     (f : OneHom M N) (g : N → M)
     (h₁ : Function.LeftInverse g f) :
   OneHom N M :=
-=======
-/-- Make a `ZeroHom` inverse from the bijective inverse of a `ZeroHom` -/]
-def OneHom.inverse [One M] [One N] (f : OneHom M N) (g : N → M) (h₁ : Function.LeftInverse g f) :
-    OneHom N M :=
->>>>>>> bd4da70b
   { toFun := g,
     map_one' := by rw [← f.map_one, h₁] }
 
@@ -912,13 +906,8 @@
 /-- If `M` and `N` have multiplications, `f` is a surjective multiplicative map,
 and `M` is commutative, then `N` is commutative. -/
 @[to_additive
-<<<<<<< HEAD
-"If `M` and `N` have additions, `f` is a surjective additive map,
-and `M` is commutative, then `N` is commutative."]
-=======
-/-- If `M` and `N` have additions, `f : M →ₙ+ N` is a surjective additive map,
+/-- If `M` and `N` have additions, `f` is a surjective additive map,
 and `M` is commutative, then `N` is commutative. -/]
->>>>>>> bd4da70b
 theorem Function.Surjective.mul_comm [Mul M] [Mul N] {f : M →ₙ* N}
     (is_surj : Function.Surjective f) (is_comm : Std.Commutative (· * · : M → M → M)) :
     Std.Commutative (· * · : N → N → N) where
