--- conflicted
+++ resolved
@@ -464,15 +464,11 @@
 #align map_div map_div
 #align map_sub map_sub
 
-<<<<<<< HEAD
 @[to_additive (attr := simp)]
 lemma map_comp_div [Group G] [DivisionMonoid H] [MonoidHomClass F G H] (f : F) (g h : ι → G) :
     f ∘ (g / h) = f ∘ g / f ∘ h := by ext; simp
 
-@[to_additive (attr := simp) (reorder := 8 9)]
-=======
 @[to_additive (attr := simp) (reorder := 9 10)]
->>>>>>> d18f1d0b
 theorem map_pow [Monoid G] [Monoid H] [MonoidHomClass F G H] (f : F) (a : G) :
     ∀ n : ℕ, f (a ^ n) = f a ^ n
   | 0 => by rw [pow_zero, pow_zero, map_one]
