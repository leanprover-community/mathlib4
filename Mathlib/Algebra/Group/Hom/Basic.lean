--- conflicted
+++ resolved
@@ -69,7 +69,6 @@
 
 namespace OneHom
 
-<<<<<<< HEAD
 section
 
 open Function
@@ -120,7 +119,7 @@
 end LiftRight
 
 end
-=======
+
 /-- Given two one-preserving morphisms `f`, `g`,
 `f * g` is the one-preserving morphism sending `x` to `f x * g x`. -/
 @[to_additive /-- Given two zero-preserving morphisms `f`, `g`,
@@ -180,7 +179,6 @@
 @[to_additive]
 theorem div_comp [One M] [One N] [DivisionMonoid P] (g₁ g₂ : OneHom N P) (f : OneHom M N) :
     (g₁ / g₂).comp f = g₁.comp f / g₂.comp f := rfl
->>>>>>> bd4da70b
 
 end OneHom
 
