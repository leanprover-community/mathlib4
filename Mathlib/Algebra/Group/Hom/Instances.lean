--- conflicted
+++ resolved
@@ -345,17 +345,9 @@
 #align add_monoid.End.mul_right AddMonoid.End.mulRight
 #align add_monoid.End.mul_right_apply_apply AddMonoid.End.mulRight_apply_apply
 
-<<<<<<< HEAD
-lemma AddMonoid.End.commute_mulRight_eq_mulLeft (a : R) (h : ∀ (b : R), Commute a b) :
-    mulRight a = mulLeft a := by
-  apply AddMonoidHom.ext
-  intro _
-  rw [mulLeft_apply_apply, mulRight_apply_apply, h]
-=======
 lemma AddMonoid.End.mulRight_eq_mulLeft_of_commute (a : R) (h : ∀ (b : R), Commute a b) :
     mulRight a = mulLeft a :=
   AddMonoidHom.ext fun _ ↦ (h _).eq.symm
->>>>>>> 8050a134
 
 end Semiring
 
@@ -367,11 +359,7 @@
 
 lemma comm_mulRight_eq_mulLeft : mulRight = (mulLeft : R →+ AddMonoid.End R) := by
   ext a
-<<<<<<< HEAD
-  exact commute_mulRight_eq_mulLeft _ (Commute.all _)
-=======
   exact mulRight_eq_mulLeft_of_commute _ (Commute.all _)
->>>>>>> 8050a134
 
 end AddMonoid.End
 
