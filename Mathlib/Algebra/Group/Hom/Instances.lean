--- conflicted
+++ resolved
@@ -6,12 +6,7 @@
 -/
 import Mathlib.Algebra.Group.Commute.Defs
 import Mathlib.Algebra.Group.Hom.Basic
-<<<<<<< HEAD
-import Mathlib.Algebra.Ring.Basic
-=======
-import Mathlib.Algebra.GroupPower.Basic
 import Mathlib.Data.Nat.Cast.Defs
->>>>>>> 8e052acc
 
 #align_import algebra.hom.group_instances from "leanprover-community/mathlib"@"2ed7e4aec72395b6a7c3ac4ac7873a7a43ead17c"
 
@@ -292,95 +287,4 @@
 
 end MonoidHom
 
-<<<<<<< HEAD
-/-!
-### Miscellaneous definitions
-
-This file used to import `Algebra.GroupPower.Basic`, hence it was not possible to import it in
-some of the lower-level files like `Algebra.Ring.Basic`. The following lemmas should be rehomed now
-that `Algebra.GroupPower.Basic` was deleted.
--/
-
-
-section Semiring
-
-variable {R S : Type*} [NonUnitalNonAssocSemiring R] [NonUnitalNonAssocSemiring S]
-
-/-- Multiplication of an element of a (semi)ring is an `AddMonoidHom` in both arguments.
-
-This is a more-strongly bundled version of `AddMonoidHom.mulLeft` and `AddMonoidHom.mulRight`.
-
-Stronger versions of this exists for algebras as `LinearMap.mul`, `NonUnitalAlgHom.mul`
-and `Algebra.lmul`.
--/
-def AddMonoidHom.mul : R →+ R →+ R where
-  toFun := AddMonoidHom.mulLeft
-  map_zero' := AddMonoidHom.ext <| zero_mul
-  map_add' a b := AddMonoidHom.ext <| add_mul a b
-#align add_monoid_hom.mul AddMonoidHom.mul
-
-theorem AddMonoidHom.mul_apply (x y : R) : AddMonoidHom.mul x y = x * y :=
-  rfl
-#align add_monoid_hom.mul_apply AddMonoidHom.mul_apply
-
-@[simp]
-theorem AddMonoidHom.coe_mul : ⇑(AddMonoidHom.mul : R →+ R →+ R) = AddMonoidHom.mulLeft :=
-  rfl
-#align add_monoid_hom.coe_mul AddMonoidHom.coe_mul
-
-@[simp]
-theorem AddMonoidHom.coe_flip_mul :
-    ⇑(AddMonoidHom.mul : R →+ R →+ R).flip = AddMonoidHom.mulRight :=
-  rfl
-#align add_monoid_hom.coe_flip_mul AddMonoidHom.coe_flip_mul
-
-/-- An `AddMonoidHom` preserves multiplication if pre- and post- composition with
-`AddMonoidHom.mul` are equivalent. By converting the statement into an equality of
-`AddMonoidHom`s, this lemma allows various specialized `ext` lemmas about `→+` to then be applied.
--/
-theorem AddMonoidHom.map_mul_iff (f : R →+ S) :
-    (∀ x y, f (x * y) = f x * f y) ↔
-      (AddMonoidHom.mul : R →+ R →+ R).compr₂ f = (AddMonoidHom.mul.comp f).compl₂ f :=
-  Iff.symm AddMonoidHom.ext_iff₂
-#align add_monoid_hom.map_mul_iff AddMonoidHom.map_mul_iff
-
-lemma AddMonoidHom.mulLeft_eq_mulRight_iff_forall_commute {a : R} :
-    mulLeft a = mulRight a ↔ ∀ b, Commute a b :=
-  DFunLike.ext_iff
-
-lemma AddMonoidHom.mulRight_eq_mulLeft_iff_forall_commute {b : R} :
-    mulRight b = mulLeft b ↔ ∀ a, Commute a b :=
-  DFunLike.ext_iff
-
-/-- The left multiplication map: `(a, b) ↦ a * b`. See also `AddMonoidHom.mulLeft`. -/
-@[simps!]
-def AddMonoid.End.mulLeft : R →+ AddMonoid.End R :=
-  AddMonoidHom.mul
-#align add_monoid.End.mul_left AddMonoid.End.mulLeft
-#align add_monoid.End.mul_left_apply_apply AddMonoid.End.mulLeft_apply_apply
-
-/-- The right multiplication map: `(a, b) ↦ b * a`. See also `AddMonoidHom.mulRight`. -/
-@[simps!]
-def AddMonoid.End.mulRight : R →+ AddMonoid.End R :=
-  (AddMonoidHom.mul : R →+ AddMonoid.End R).flip
-#align add_monoid.End.mul_right AddMonoid.End.mulRight
-#align add_monoid.End.mul_right_apply_apply AddMonoid.End.mulRight_apply_apply
-
-end Semiring
-
-section CommSemiring
-
-variable {R S : Type*} [NonUnitalNonAssocCommSemiring R]
-
-namespace AddMonoid.End
-
-lemma mulRight_eq_mulLeft : mulRight = (mulLeft : R →+ AddMonoid.End R) :=
-  AddMonoidHom.ext fun _ =>
-    Eq.symm <| AddMonoidHom.mulLeft_eq_mulRight_iff_forall_commute.2 (.all _)
-
-end AddMonoid.End
-
-end CommSemiring
-=======
-assert_not_exists Ring
->>>>>>> 8e052acc
+assert_not_exists Ring