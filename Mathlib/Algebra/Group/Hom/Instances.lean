/-
Copyright (c) 2018 Patrick Massot. All rights reserved.
Released under Apache 2.0 license as described in the file LICENSE.
Authors: Patrick Massot, Kevin Buzzard, Scott Morrison, Johan Commelin, Chris Hughes,
  Johannes Hölzl, Yury Kudryashov
-/
import Mathlib.Algebra.Group.Hom.Basic

#align_import algebra.hom.group_instances from "leanprover-community/mathlib"@"2ed7e4aec72395b6a7c3ac4ac7873a7a43ead17c"

/-!
# Instances on spaces of monoid and group morphisms

We endow the space of monoid morphisms `M →* N` with a `CommMonoid` structure when the target is
commutative, through pointwise multiplication, and with a `CommGroup` structure when the target
is a commutative group. We also prove the same instances for additive situations.

Since these structures permit morphisms of morphisms, we also provide some composition-like
operations.

Finally, we provide the `Ring` structure on `AddMonoid.End`.
-/

assert_not_exists AddMonoidWithOne

universe uM uN uP uQ

variable {M : Type uM} {N : Type uN} {P : Type uP} {Q : Type uQ}

/-- `(M →* N)` is a `CommMonoid` if `N` is commutative. -/
@[to_additive "`(M →+ N)` is an `AddCommMonoid` if `N` is commutative."]
instance MonoidHom.commMonoid [MulOneClass M] [CommMonoid N] :
    CommMonoid (M →* N) where
  mul := (· * ·)
  mul_assoc := by intros; ext; apply mul_assoc
  one := 1
  one_mul := by intros; ext; apply one_mul
  mul_one := by intros; ext; apply mul_one
  mul_comm := by intros; ext; apply mul_comm
  npow n f :=
    { toFun := fun x => f x ^ n, map_one' := by simp, map_mul' := fun x y => by simp [mul_pow] }
  npow_zero f := by
    ext x
    simp
  npow_succ n f := by
    ext x
    simp [pow_succ]

/-- If `G` is a commutative group, then `M →* G` is a commutative group too. -/
@[to_additive "If `G` is an additive commutative group, then `M →+ G` is an additive commutative
      group too."]
instance MonoidHom.commGroup {M G} [MulOneClass M] [CommGroup G] : CommGroup (M →* G) :=
  { MonoidHom.commMonoid with
    inv := Inv.inv,
    div := Div.div,
    div_eq_mul_inv := by
      intros
      ext
      apply div_eq_mul_inv,
    mul_left_inv := by intros; ext; apply mul_left_inv,
    zpow := fun n f =>
      { toFun := fun x => f x ^ n,
        map_one' := by simp,
        map_mul' := fun x y => by simp [mul_zpow] },
    zpow_zero' := fun f => by
      ext x
      simp,
    zpow_succ' := fun n f => by
      ext x
<<<<<<< HEAD
      #adaptation_note /-- nightly-2024-03-24
      We used to need a `simp [mul_comm]` after `simp [zpow_add_one]`.
      Writing `simp [zpow_add_one, mul_comm]` still shows the bug mentioned below. -/
      #adaptation_note /-- nightly-2024-03-13
      https://github.com/leanprover-community/mathlib4/issues/11357
      If we add `mul_comm` to the simp call we reveal a bug: "unexpected bound variable #0"
      Hopefully we can minimize this. -/
=======
>>>>>>> d7681006
      simp [zpow_add_one],
    zpow_neg' := fun n f => by
      ext x
      simp [Nat.succ_eq_add_one, zpow_natCast, -Int.natCast_add] }

instance AddMonoid.End.instAddCommMonoid [AddCommMonoid M] : AddCommMonoid (AddMonoid.End M) :=
  AddMonoidHom.addCommMonoid

@[simp]
theorem AddMonoid.End.zero_apply [AddCommMonoid M] (m : M) : (0 : AddMonoid.End M) m = 0 :=
  rfl

-- Note: `@[simp]` omitted because `(1 : AddMonoid.End M) = id` by `AddMonoid.coe_one`
theorem AddMonoid.End.one_apply [AddCommMonoid M] (m : M) : (1 : AddMonoid.End M) m = m :=
  rfl

instance AddMonoid.End.instAddCommGroup [AddCommGroup M] : AddCommGroup (AddMonoid.End M) :=
  AddMonoidHom.addCommGroup

instance AddMonoid.End.instIntCast [AddCommGroup M] : IntCast (AddMonoid.End M) :=
  { intCast := fun z => z • (1 : AddMonoid.End M) }

/-- See also `AddMonoid.End.intCast_def`. -/
@[simp]
theorem AddMonoid.End.intCast_apply [AddCommGroup M] (z : ℤ) (m : M) :
    (↑z : AddMonoid.End M) m = z • m :=
  rfl
#align add_monoid.End.int_cast_apply AddMonoid.End.intCast_apply

@[deprecated (since := "2024-04-17")]
alias AddMonoid.End.int_cast_apply := AddMonoid.End.intCast_apply

@[to_additive (attr := simp)] lemma MonoidHom.pow_apply {M N : Type*} [MulOneClass M]
    [CommMonoid N] (f : M →* N) (n : ℕ) (x : M) :
    (f ^ n) x = (f x) ^ n :=
  rfl

/-!
### Morphisms of morphisms

The structures above permit morphisms that themselves produce morphisms, provided the codomain
is commutative.
-/


namespace MonoidHom

@[to_additive]
theorem ext_iff₂ {_ : MulOneClass M} {_ : MulOneClass N} {_ : CommMonoid P} {f g : M →* N →* P} :
    f = g ↔ ∀ x y, f x y = g x y :=
  DFunLike.ext_iff.trans <| forall_congr' fun _ => DFunLike.ext_iff
#align monoid_hom.ext_iff₂ MonoidHom.ext_iff₂
#align add_monoid_hom.ext_iff₂ AddMonoidHom.ext_iff₂

/-- `flip` arguments of `f : M →* N →* P` -/
@[to_additive "`flip` arguments of `f : M →+ N →+ P`"]
def flip {mM : MulOneClass M} {mN : MulOneClass N} {mP : CommMonoid P} (f : M →* N →* P) :
    N →* M →* P where
  toFun y :=
    { toFun := fun x => f x y,
      map_one' := by simp [f.map_one, one_apply],
      map_mul' := fun x₁ x₂ => by simp [f.map_mul, mul_apply] }
  map_one' := ext fun x => (f x).map_one
  map_mul' y₁ y₂ := ext fun x => (f x).map_mul y₁ y₂
#align monoid_hom.flip MonoidHom.flip
#align add_monoid_hom.flip AddMonoidHom.flip

@[to_additive (attr := simp)]
theorem flip_apply {_ : MulOneClass M} {_ : MulOneClass N} {_ : CommMonoid P} (f : M →* N →* P)
    (x : M) (y : N) : f.flip y x = f x y :=
  rfl
#align monoid_hom.flip_apply MonoidHom.flip_apply
#align add_monoid_hom.flip_apply AddMonoidHom.flip_apply

@[to_additive]
theorem map_one₂ {_ : MulOneClass M} {_ : MulOneClass N} {_ : CommMonoid P} (f : M →* N →* P)
    (n : N) : f 1 n = 1 :=
  (flip f n).map_one
#align monoid_hom.map_one₂ MonoidHom.map_one₂
#align add_monoid_hom.map_one₂ AddMonoidHom.map_one₂

@[to_additive]
theorem map_mul₂ {_ : MulOneClass M} {_ : MulOneClass N} {_ : CommMonoid P} (f : M →* N →* P)
    (m₁ m₂ : M) (n : N) : f (m₁ * m₂) n = f m₁ n * f m₂ n :=
  (flip f n).map_mul _ _
#align monoid_hom.map_mul₂ MonoidHom.map_mul₂
#align add_monoid_hom.map_mul₂ AddMonoidHom.map_mul₂

@[to_additive]
theorem map_inv₂ {_ : Group M} {_ : MulOneClass N} {_ : CommGroup P} (f : M →* N →* P) (m : M)
    (n : N) : f m⁻¹ n = (f m n)⁻¹ :=
  (flip f n).map_inv _
#align monoid_hom.map_inv₂ MonoidHom.map_inv₂
#align add_monoid_hom.map_inv₂ AddMonoidHom.map_inv₂

@[to_additive]
theorem map_div₂ {_ : Group M} {_ : MulOneClass N} {_ : CommGroup P} (f : M →* N →* P)
    (m₁ m₂ : M) (n : N) : f (m₁ / m₂) n = f m₁ n / f m₂ n :=
  (flip f n).map_div _ _
#align monoid_hom.map_div₂ MonoidHom.map_div₂
#align add_monoid_hom.map_div₂ AddMonoidHom.map_div₂

/-- Evaluation of a `MonoidHom` at a point as a monoid homomorphism. See also `MonoidHom.apply`
for the evaluation of any function at a point. -/
@[to_additive (attr := simps!)
      "Evaluation of an `AddMonoidHom` at a point as an additive monoid homomorphism.
      See also `AddMonoidHom.apply` for the evaluation of any function at a point."]
def eval [MulOneClass M] [CommMonoid N] : M →* (M →* N) →* N :=
  (MonoidHom.id (M →* N)).flip
#align monoid_hom.eval MonoidHom.eval
#align add_monoid_hom.eval AddMonoidHom.eval
#align monoid_hom.eval_apply_apply MonoidHom.eval_apply_apply
#align add_monoid_hom.eval_apply_apply AddMonoidHom.eval_apply_apply

/-- The expression `fun g m ↦ g (f m)` as a `MonoidHom`.
Equivalently, `(fun g ↦ MonoidHom.comp g f)` as a `MonoidHom`. -/
@[to_additive (attr := simps!)
      "The expression `fun g m ↦ g (f m)` as an `AddMonoidHom`.
      Equivalently, `(fun g ↦ AddMonoidHom.comp g f)` as an `AddMonoidHom`.

      This also exists in a `LinearMap` version, `LinearMap.lcomp`."]
def compHom' [MulOneClass M] [MulOneClass N] [CommMonoid P] (f : M →* N) : (N →* P) →* M →* P :=
  flip <| eval.comp f
#align monoid_hom.comp_hom' MonoidHom.compHom'
#align add_monoid_hom.comp_hom' AddMonoidHom.compHom'
#align monoid_hom.comp_hom'_apply_apply MonoidHom.compHom'_apply_apply
#align add_monoid_hom.comp_hom'_apply_apply AddMonoidHom.compHom'_apply_apply

/-- Composition of monoid morphisms (`MonoidHom.comp`) as a monoid morphism.

Note that unlike `MonoidHom.comp_hom'` this requires commutativity of `N`. -/
@[to_additive (attr := simps)
      "Composition of additive monoid morphisms (`AddMonoidHom.comp`) as an additive
      monoid morphism.

      Note that unlike `AddMonoidHom.comp_hom'` this requires commutativity of `N`.

      This also exists in a `LinearMap` version, `LinearMap.llcomp`."]
def compHom [MulOneClass M] [CommMonoid N] [CommMonoid P] :
    (N →* P) →* (M →* N) →* M →* P where
  toFun g := { toFun := g.comp, map_one' := comp_one g, map_mul' := comp_mul g }
  map_one' := by
    ext1 f
    exact one_comp f
  map_mul' g₁ g₂ := by
    ext1 f
    exact mul_comp g₁ g₂ f
#align monoid_hom.comp_hom MonoidHom.compHom
#align add_monoid_hom.comp_hom AddMonoidHom.compHom
#align monoid_hom.comp_hom_apply_apply MonoidHom.compHom_apply_apply
#align add_monoid_hom.comp_hom_apply_apply AddMonoidHom.compHom_apply_apply

/-- Flipping arguments of monoid morphisms (`MonoidHom.flip`) as a monoid morphism. -/
@[to_additive (attr := simps)
      "Flipping arguments of additive monoid morphisms (`AddMonoidHom.flip`)
      as an additive monoid morphism."]
def flipHom {_ : MulOneClass M} {_ : MulOneClass N} {_ : CommMonoid P} :
    (M →* N →* P) →* N →* M →* P where
  toFun := MonoidHom.flip
  map_one' := rfl
  map_mul' _ _ := rfl
#align monoid_hom.flip_hom MonoidHom.flipHom
#align add_monoid_hom.flip_hom AddMonoidHom.flipHom
#align monoid_hom.flip_hom_apply MonoidHom.flipHom_apply
#align add_monoid_hom.flip_hom_apply AddMonoidHom.flipHom_apply

/-- The expression `fun m q ↦ f m (g q)` as a `MonoidHom`.

Note that the expression `fun q n ↦ f (g q) n` is simply `MonoidHom.comp`. -/
@[to_additive
      "The expression `fun m q ↦ f m (g q)` as an `AddMonoidHom`.

      Note that the expression `fun q n ↦ f (g q) n` is simply `AddMonoidHom.comp`.

      This also exists as a `LinearMap` version, `LinearMap.compl₂`"]
def compl₂ [MulOneClass M] [MulOneClass N] [CommMonoid P] [MulOneClass Q] (f : M →* N →* P)
    (g : Q →* N) : M →* Q →* P :=
  (compHom' g).comp f
#align monoid_hom.compl₂ MonoidHom.compl₂
#align add_monoid_hom.compl₂ AddMonoidHom.compl₂

@[to_additive (attr := simp)]
theorem compl₂_apply [MulOneClass M] [MulOneClass N] [CommMonoid P] [MulOneClass Q]
    (f : M →* N →* P) (g : Q →* N) (m : M) (q : Q) : (compl₂ f g) m q = f m (g q) :=
  rfl
#align monoid_hom.compl₂_apply MonoidHom.compl₂_apply
#align add_monoid_hom.compl₂_apply AddMonoidHom.compl₂_apply

/-- The expression `fun m n ↦ g (f m n)` as a `MonoidHom`. -/
@[to_additive
      "The expression `fun m n ↦ g (f m n)` as an `AddMonoidHom`.

      This also exists as a `LinearMap` version, `LinearMap.compr₂`"]
def compr₂ [MulOneClass M] [MulOneClass N] [CommMonoid P] [CommMonoid Q] (f : M →* N →* P)
    (g : P →* Q) : M →* N →* Q :=
  (compHom g).comp f
#align monoid_hom.compr₂ MonoidHom.compr₂
#align add_monoid_hom.compr₂ AddMonoidHom.compr₂

@[to_additive (attr := simp)]
theorem compr₂_apply [MulOneClass M] [MulOneClass N] [CommMonoid P] [CommMonoid Q] (f : M →* N →* P)
    (g : P →* Q) (m : M) (n : N) : (compr₂ f g) m n = g (f m n) :=
  rfl
#align monoid_hom.compr₂_apply MonoidHom.compr₂_apply
#align add_monoid_hom.compr₂_apply AddMonoidHom.compr₂_apply

end MonoidHom

assert_not_exists Ring<|MERGE_RESOLUTION|>--- conflicted
+++ resolved
@@ -67,16 +67,6 @@
       simp,
     zpow_succ' := fun n f => by
       ext x
-<<<<<<< HEAD
-      #adaptation_note /-- nightly-2024-03-24
-      We used to need a `simp [mul_comm]` after `simp [zpow_add_one]`.
-      Writing `simp [zpow_add_one, mul_comm]` still shows the bug mentioned below. -/
-      #adaptation_note /-- nightly-2024-03-13
-      https://github.com/leanprover-community/mathlib4/issues/11357
-      If we add `mul_comm` to the simp call we reveal a bug: "unexpected bound variable #0"
-      Hopefully we can minimize this. -/
-=======
->>>>>>> d7681006
       simp [zpow_add_one],
     zpow_neg' := fun n f => by
       ext x
