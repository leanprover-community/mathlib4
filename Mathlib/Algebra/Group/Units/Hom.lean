/-
Copyright (c) 2018 Johan Commelin. All rights reserved.
Released under Apache 2.0 license as described in the file LICENSE.
Authors: Johan Commelin, Chris Hughes, Kevin Buzzard
-/
import Mathlib.Algebra.Group.Equiv.Defs
import Mathlib.Algebra.Group.Hom.Basic
import Mathlib.Algebra.Group.Units.Basic

/-!
# Monoid homomorphisms and units

This file allows to lift monoid homomorphisms to group homomorphisms of their units subgroups. It
also contains unrelated results about `Units` that depend on `MonoidHom`.

## Main declarations

* `Units.map`: Turn a homomorphism from `α` to `β` monoids into a homomorphism from `αˣ` to `βˣ`.
* `MonoidHom.toHomUnits`: Turn a homomorphism from a group `α` to `β` into a homomorphism from
  `α` to `βˣ`.
* `IsLocalHom`: A predicate on monoid maps, requiring that it maps
  nonunits to nonunits. For the local rings, that is, applied to their
  multiplicative monoids, this means that the image of the unique
  maximal ideal is again contained in the unique maximal ideal. This
  is developed earlier, and in the generality of monoids, as it allows
  its use in non-local-ring related contexts, but it does have the
  strange consequence that it does not require local rings, or even rings.

## TODO

The results that don't mention homomorphisms should be proved (earlier?) in a different file and be
used to golf the basic `Group` lemmas.

Add a `@[to_additive]` version of `IsLocalHom`.
-/

assert_not_exists MonoidWithZero DenselyOrdered

open Function

universe u v w

section MonoidHomClass

/-- If two homomorphisms from a division monoid to a monoid are equal at a unit `x`, then they are
equal at `x⁻¹`. -/
@[to_additive
/-- If two homomorphisms from a subtraction monoid to an additive monoid are equal at an
additive unit `x`, then they are equal at `-x`. -/]
theorem IsUnit.eq_on_inv {F G N} [DivisionMonoid G] [Monoid N] [FunLike F G N]
    [MonoidHomClass F G N] {x : G} (hx : IsUnit x) (f g : F) (h : f x = g x) : f x⁻¹ = g x⁻¹ :=
  left_inv_eq_right_inv (map_mul_eq_one f hx.inv_mul_cancel)
    (h.symm ▸ map_mul_eq_one g (hx.mul_inv_cancel))

/-- If two homomorphism from a group to a monoid are equal at `x`, then they are equal at `x⁻¹`. -/
@[to_additive
/-- If two homomorphism from an additive group to an additive monoid are equal at `x`,
then they are equal at `-x`. -/]
theorem eq_on_inv {F G M} [Group G] [Monoid M] [FunLike F G M] [MonoidHomClass F G M]
    (f g : F) {x : G} (h : f x = g x) : f x⁻¹ = g x⁻¹ :=
  (Group.isUnit x).eq_on_inv f g h

end MonoidHomClass

namespace Units

variable {α : Type*} {M : Type u} {N : Type v} {P : Type w} [Monoid M] [Monoid N] [Monoid P]

/-- The group homomorphism on units induced by a `MonoidHom`. -/
@[to_additive /-- The additive homomorphism on `AddUnit`s induced by an `AddMonoidHom`. -/]
def map (f : M →* N) : Mˣ →* Nˣ :=
  MonoidHom.mk'
    (fun u => ⟨f u.val, f u.inv,
      by rw [← f.map_mul, u.val_inv, f.map_one],
      by rw [← f.map_mul, u.inv_val, f.map_one]⟩)
    fun x y => ext (f.map_mul x y)

@[to_additive (attr := simp)]
theorem coe_map (f : M →* N) (x : Mˣ) : ↑(map f x) = f x := rfl

@[to_additive (attr := simp)]
theorem coe_map_inv (f : M →* N) (u : Mˣ) : ↑(map f u)⁻¹ = f ↑u⁻¹ := rfl

@[to_additive (attr := simp)]
lemma map_mk (f : M →* N) (val inv : M) (val_inv inv_val) :
    map f (mk val inv val_inv inv_val) = mk (f val) (f inv)
      (by rw [← f.map_mul, val_inv, f.map_one]) (by rw [← f.map_mul, inv_val, f.map_one]) := rfl

@[to_additive (attr := simp)]
theorem map_comp (f : M →* N) (g : N →* P) : map (g.comp f) = (map g).comp (map f) := rfl

@[to_additive]
lemma map_injective {f : M →* N} (hf : Function.Injective f) :
    Function.Injective (map f) := fun _ _ e => ext (hf (congr_arg val e))

variable (M)

@[to_additive (attr := simp)]
theorem map_id : map (MonoidHom.id M) = MonoidHom.id Mˣ := by ext; rfl

/-- Coercion `Mˣ → M` as a monoid homomorphism. -/
@[to_additive /-- Coercion `AddUnits M → M` as an AddMonoid homomorphism. -/]
def coeHom : Mˣ →* M where
  toFun := Units.val; map_one' := val_one; map_mul' := val_mul

variable {M}

@[to_additive (attr := simp)]
theorem coeHom_apply (x : Mˣ) : coeHom M x = ↑x := rfl

@[to_additive]
theorem coeHom_injective : Function.Injective (coeHom M) := Units.val_injective

section DivisionMonoid

variable [DivisionMonoid α]

@[to_additive (attr := simp, norm_cast)]
theorem val_zpow_eq_zpow_val : ∀ (u : αˣ) (n : ℤ), ((u ^ n : αˣ) : α) = (u : α) ^ n :=
  (Units.coeHom α).map_zpow

@[to_additive (attr := simp)]
theorem _root_.map_units_inv {F : Type*} [FunLike F M α] [MonoidHomClass F M α]
    (f : F) (u : Units M) :
    f ↑u⁻¹ = (f u)⁻¹ := ((f : M →* α).comp (Units.coeHom M)).map_inv u

end DivisionMonoid

/-- If a map `g : M → Nˣ` agrees with a homomorphism `f : M →* N`, then
this map is a monoid homomorphism too. -/
@[to_additive
/-- If a map `g : M → AddUnits N` agrees with a homomorphism `f : M →+ N`, then this map
is an AddMonoid homomorphism too. -/]
def liftRight (f : M →* N) (g : M → Nˣ) (h : ∀ x, ↑(g x) = f x) : M →* Nˣ where
  toFun := g
  map_one' := by ext; rw [h 1]; exact f.map_one
  map_mul' x y := Units.ext <| by simp only [h, val_mul, f.map_mul]

@[to_additive (attr := simp)]
theorem coe_liftRight {f : M →* N} {g : M → Nˣ} (h : ∀ x, ↑(g x) = f x) (x) :
    (liftRight f g h x : N) = f x := h x

@[to_additive (attr := simp)]
theorem mul_liftRight_inv {f : M →* N} {g : M → Nˣ} (h : ∀ x, ↑(g x) = f x) (x) :
    f x * ↑(liftRight f g h x)⁻¹ = 1 := by
  rw [Units.mul_inv_eq_iff_eq_mul, one_mul, coe_liftRight]

@[to_additive (attr := simp)]
theorem liftRight_inv_mul {f : M →* N} {g : M → Nˣ} (h : ∀ x, ↑(g x) = f x) (x) :
    ↑(liftRight f g h x)⁻¹ * f x = 1 := by
  rw [Units.inv_mul_eq_iff_eq_mul, mul_one, coe_liftRight]

end Units

namespace MonoidHom
variable {G M : Type*} [Group G]

section Monoid
variable [Monoid M]

/-- If `f` is a homomorphism from a group `G` to a monoid `M`,
then its image lies in the units of `M`,
and `f.toHomUnits` is the corresponding monoid homomorphism from `G` to `Mˣ`. -/
@[to_additive
<<<<<<< HEAD
/-- If `f` is a homomorphism from an additive group `G` to an additive monoid `M`,
then its image lies in the `AddUnits` of `M`,
and `f.toHomUnits` is the corresponding homomorphism from `G` to `AddUnits M`. -/]
def toHomUnits {G M : Type*} [Group G] [Monoid M] (f : G →* M) : G →* Mˣ :=
=======
  /-- If `f` is a homomorphism from an additive group `G` to an additive monoid `M`,
  then its image lies in the `AddUnits` of `M`,
  and `f.toHomUnits` is the corresponding homomorphism from `G` to `AddUnits M`. -/]
def toHomUnits (f : G →* M) : G →* Mˣ :=
>>>>>>> 8c0ddfbc
  Units.liftRight f (fun g => ⟨f g, f g⁻¹, map_mul_eq_one f (mul_inv_cancel _),
    map_mul_eq_one f (inv_mul_cancel _)⟩)
    fun _ => rfl

@[to_additive (attr := simp)]
theorem coe_toHomUnits (f : G →* M) (g : G) : (f.toHomUnits g : M) = f g := rfl

end Monoid

variable [CommMonoid M]

@[simp] lemma toHomUnits_mul (f g : G →* M) : (f * g).toHomUnits = f.toHomUnits * g.toHomUnits := by
  ext; rfl

/-- `MonoidHom.toHomUnits` as a `MulEquiv`. -/
@[simps] def toHomUnitsMulEquiv : (G →* M) ≃* (G →* Mˣ) where
  toFun := toHomUnits
  invFun f := (Units.coeHom _).comp f
  map_mul' := by simp

end MonoidHom

namespace IsUnit

variable {F G M N : Type*} [FunLike F M N] [FunLike G N M]

section Monoid

variable [Monoid M] [Monoid N]

@[to_additive]
theorem map [MonoidHomClass F M N] (f : F) {x : M} (h : IsUnit x) : IsUnit (f x) := by
  rcases h with ⟨y, rfl⟩; exact (Units.map (f : M →* N) y).isUnit

@[to_additive]
theorem of_leftInverse [MonoidHomClass G N M] {f : F} {x : M} (g : G)
    (hfg : Function.LeftInverse g f) (h : IsUnit (f x)) : IsUnit x := by
  simpa only [hfg x] using h.map g

/-- Prefer `IsLocalHom.of_leftInverse`, but we can't get rid of this because of `ToAdditive`. -/
@[to_additive]
theorem _root_.isUnit_map_of_leftInverse [MonoidHomClass F M N] [MonoidHomClass G N M]
    {f : F} {x : M} (g : G) (hfg : Function.LeftInverse g f) :
    IsUnit (f x) ↔ IsUnit x := ⟨of_leftInverse g hfg, map _⟩

/-- If a homomorphism `f : M →* N` sends each element to an `IsUnit`, then it can be lifted
to `f : M →* Nˣ`. See also `Units.liftRight` for a computable version. -/
@[to_additive
/-- If a homomorphism `f : M →+ N` sends each element to an `IsAddUnit`, then it can be
lifted to `f : M →+ AddUnits N`. See also `AddUnits.liftRight` for a computable version. -/]
noncomputable def liftRight (f : M →* N) (hf : ∀ x, IsUnit (f x)) : M →* Nˣ :=
  (Units.liftRight f fun x => (hf x).unit) fun _ => rfl

@[to_additive]
theorem coe_liftRight (f : M →* N) (hf : ∀ x, IsUnit (f x)) (x) :
    (IsUnit.liftRight f hf x : N) = f x := rfl

@[to_additive (attr := simp)]
theorem mul_liftRight_inv (f : M →* N) (h : ∀ x, IsUnit (f x)) (x) :
    f x * ↑(IsUnit.liftRight f h x)⁻¹ = 1 := Units.mul_liftRight_inv (by intro; rfl) x

@[to_additive (attr := simp)]
theorem liftRight_inv_mul (f : M →* N) (h : ∀ x, IsUnit (f x)) (x) :
    ↑(IsUnit.liftRight f h x)⁻¹ * f x = 1 := Units.liftRight_inv_mul (by intro; rfl) x

end Monoid
end IsUnit

section IsLocalHom

variable {G R S T F : Type*}

variable [Monoid R] [Monoid S] [Monoid T] [FunLike F R S]

/-- A map `f` between monoids is *local* if any `a` in the domain is a unit
  whenever `f a` is a unit. See `IsLocalRing.local_hom_TFAE` for other equivalent
  definitions in the local ring case - from where this concept originates, but it is useful in
  other contexts, so we allow this generalisation in mathlib. -/
class IsLocalHom (f : F) : Prop where
  /-- A local homomorphism `f : R ⟶ S` will send nonunits of `R` to nonunits of `S`. -/
  map_nonunit : ∀ a, IsUnit (f a) → IsUnit a

theorem IsUnit.of_map (f : F) [IsLocalHom f] (a : R) (h : IsUnit (f a)) : IsUnit a :=
  IsLocalHom.map_nonunit a h

-- TODO : remove alias, change the parenthesis of `f` and `a`
alias isUnit_of_map_unit := IsUnit.of_map

variable [MonoidHomClass F R S]

@[simp]
theorem isUnit_map_iff (f : F) [IsLocalHom f] (a : R) : IsUnit (f a) ↔ IsUnit a :=
  ⟨IsLocalHom.map_nonunit a, IsUnit.map f⟩

theorem isLocalHom_of_leftInverse [FunLike G S R] [MonoidHomClass G S R]
    {f : F} (g : G) (hfg : Function.LeftInverse g f) : IsLocalHom f where
  map_nonunit a ha := by rwa [isUnit_map_of_leftInverse g hfg] at ha

@[instance]
theorem MonoidHom.isLocalHom_comp (g : S →* T) (f : R →* S) [IsLocalHom g]
    [IsLocalHom f] : IsLocalHom (g.comp f) where
  map_nonunit a := IsLocalHom.map_nonunit a ∘ IsLocalHom.map_nonunit (f := g) (f a)

-- see note [lower instance priority]
@[instance 100]
theorem isLocalHom_toMonoidHom (f : F) [IsLocalHom f] :
    IsLocalHom (f : R →* S) :=
  ⟨IsLocalHom.map_nonunit (f := f)⟩

theorem MonoidHom.isLocalHom_of_comp (f : R →* S) (g : S →* T) [IsLocalHom (g.comp f)] :
    IsLocalHom f :=
  ⟨fun _ ha => (isUnit_map_iff (g.comp f) _).mp (ha.map g)⟩

end IsLocalHom<|MERGE_RESOLUTION|>--- conflicted
+++ resolved
@@ -162,17 +162,10 @@
 then its image lies in the units of `M`,
 and `f.toHomUnits` is the corresponding monoid homomorphism from `G` to `Mˣ`. -/
 @[to_additive
-<<<<<<< HEAD
 /-- If `f` is a homomorphism from an additive group `G` to an additive monoid `M`,
 then its image lies in the `AddUnits` of `M`,
 and `f.toHomUnits` is the corresponding homomorphism from `G` to `AddUnits M`. -/]
-def toHomUnits {G M : Type*} [Group G] [Monoid M] (f : G →* M) : G →* Mˣ :=
-=======
-  /-- If `f` is a homomorphism from an additive group `G` to an additive monoid `M`,
-  then its image lies in the `AddUnits` of `M`,
-  and `f.toHomUnits` is the corresponding homomorphism from `G` to `AddUnits M`. -/]
 def toHomUnits (f : G →* M) : G →* Mˣ :=
->>>>>>> 8c0ddfbc
   Units.liftRight f (fun g => ⟨f g, f g⁻¹, map_mul_eq_one f (mul_inv_cancel _),
     map_mul_eq_one f (inv_mul_cancel _)⟩)
     fun _ => rfl
