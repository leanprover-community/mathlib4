/-
Copyright (c) 2017 Kenny Lau. All rights reserved.
Released under Apache 2.0 license as described in the file LICENSE.
Authors: Kenny Lau, Mario Carneiro, Johannes Hölzl, Chris Hughes, Jens Wagemaker, Jon Eugster
-/
import Mathlib.Algebra.Group.Commute.Defs

/-!
# Units (i.e., invertible elements) of a monoid

An element of a `Monoid` is a unit if it has a two-sided inverse.

## Main declarations

* `Units M`: the group of units (i.e., invertible elements) of a monoid.
* `IsUnit x`: a predicate asserting that `x` is a unit (i.e., invertible element) of a monoid.

For both declarations, there is an additive counterpart: `AddUnits` and `IsAddUnit`.
See also `Prime`, `Associated`, and `Irreducible` in `Mathlib/Algebra/Associated.lean`.

## Notation

We provide `Mˣ` as notation for `Units M`,
resembling the notation $R^{\times}$ for the units of a ring, which is common in mathematics.

## TODO

The results here should be used to golf the basic `Group` lemmas.
-/

assert_not_exists Multiplicative MonoidWithZero DenselyOrdered

open Function

universe u

variable {α : Type u}

/-- Units of a `Monoid`, bundled version. Notation: `αˣ`.

An element of a `Monoid` is a unit if it has a two-sided inverse.
This version bundles the inverse element so that it can be computed.
For a predicate see `IsUnit`. -/
structure Units (α : Type u) [Monoid α] where
  /-- The underlying value in the base `Monoid`. -/
  val : α
  /-- The inverse value of `val` in the base `Monoid`. -/
  inv : α
  /-- `inv` is the right inverse of `val` in the base `Monoid`. -/
  val_inv : val * inv = 1
  /-- `inv` is the left inverse of `val` in the base `Monoid`. -/
  inv_val : inv * val = 1

attribute [coe] Units.val

@[inherit_doc]
postfix:1024 "ˣ" => Units

-- We don't provide notation for the additive version, because its use is somewhat rare.
/-- Units of an `AddMonoid`, bundled version.

An element of an `AddMonoid` is a unit if it has a two-sided additive inverse.
This version bundles the inverse element so that it can be computed.
For a predicate see `isAddUnit`. -/
structure AddUnits (α : Type u) [AddMonoid α] where
  /-- The underlying value in the base `AddMonoid`. -/
  val : α
  /-- The additive inverse value of `val` in the base `AddMonoid`. -/
  neg : α
  /-- `neg` is the right additive inverse of `val` in the base `AddMonoid`. -/
  val_neg : val + neg = 0
  /-- `neg` is the left additive inverse of `val` in the base `AddMonoid`. -/
  neg_val : neg + val = 0

attribute [to_additive] Units
attribute [coe] AddUnits.val

namespace Units
section Monoid
variable [Monoid α]

-- Porting note: unclear whether this should be a `CoeHead` or `CoeTail`
/-- A unit can be interpreted as a term in the base `Monoid`. -/
@[to_additive /-- An additive unit can be interpreted as a term in the base `AddMonoid`. -/]
instance : CoeHead αˣ α :=
  ⟨val⟩

/-- The inverse of a unit in a `Monoid`. -/
@[to_additive /-- The additive inverse of an additive unit in an `AddMonoid`. -/]
instance instInv : Inv αˣ :=
  ⟨fun u => ⟨u.2, u.1, u.4, u.3⟩⟩
attribute [instance] AddUnits.instNeg

/-- See Note [custom simps projection] -/
@[to_additive
/-- See Note [custom simps projection] -/]
def Simps.val_inv (u : αˣ) : α := ↑(u⁻¹)

initialize_simps_projections Units (as_prefix val, val_inv → null, inv → val_inv, as_prefix val_inv)

initialize_simps_projections AddUnits
  (as_prefix val, val_neg → null, neg → val_neg, as_prefix val_neg)

@[to_additive]
theorem val_mk (a : α) (b h₁ h₂) : ↑(Units.mk a b h₁ h₂) = a :=
  rfl

@[to_additive]
theorem val_injective : Function.Injective (val : αˣ → α)
  | ⟨v, i₁, vi₁, iv₁⟩, ⟨v', i₂, vi₂, iv₂⟩, e => by
    simp only at e; subst v'; congr
    simpa only [iv₂, vi₁, one_mul, mul_one] using mul_assoc i₂ v i₁

@[to_additive (attr := ext)]
theorem ext {u v : αˣ} (huv : u.val = v.val) : u = v := val_injective huv

@[to_additive (attr := norm_cast)]
theorem val_inj {a b : αˣ} : (a : α) = b ↔ a = b :=
  val_injective.eq_iff

@[to_additive (attr := deprecated val_inj (since := "2025-06-21"))] alias eq_iff := val_inj

/-- Units have decidable equality if the base `Monoid` has decidable equality. -/
@[to_additive /-- Additive units have decidable equality
if the base `AddMonoid` has decidable equality. -/]
instance [DecidableEq α] : DecidableEq αˣ := fun _ _ => decidable_of_iff' _ Units.ext_iff

@[to_additive (attr := simp)]
theorem mk_val (u : αˣ) (y h₁ h₂) : mk (u : α) y h₁ h₂ = u :=
  ext rfl

/-- Copy a unit, adjusting definition equalities. -/
@[to_additive (attr := simps) /-- Copy an `AddUnit`, adjusting definitional equalities. -/]
def copy (u : αˣ) (val : α) (hv : val = u) (inv : α) (hi : inv = ↑u⁻¹) : αˣ :=
  { val, inv, inv_val := hv.symm ▸ hi.symm ▸ u.inv_val, val_inv := hv.symm ▸ hi.symm ▸ u.val_inv }

@[to_additive]
theorem copy_eq (u : αˣ) (val hv inv hi) : u.copy val hv inv hi = u :=
  ext hv

/-- Units of a monoid have an induced multiplication. -/
@[to_additive /-- Additive units of an additive monoid have an induced addition. -/]
instance : Mul αˣ where
  mul u₁ u₂ :=
    ⟨u₁.val * u₂.val, u₂.inv * u₁.inv,
      by rw [mul_assoc, ← mul_assoc u₂.val, val_inv, one_mul, val_inv],
      by rw [mul_assoc, ← mul_assoc u₁.inv, inv_val, one_mul, inv_val]⟩

/-- Units of a monoid have a unit -/
@[to_additive /-- Additive units of an additive monoid have a zero. -/]
instance : One αˣ where
  one := ⟨1, 1, one_mul 1, one_mul 1⟩

/-- Units of a monoid have a multiplication and multiplicative identity. -/
@[to_additive
/-- Additive units of an additive monoid have an addition and an additive identity. -/]
instance instMulOneClass : MulOneClass αˣ where
  one_mul u := ext <| one_mul (u : α)
  mul_one u := ext <| mul_one (u : α)

/-- Units of a monoid are inhabited because `1` is a unit. -/
@[to_additive
/-- Additive units of an additive monoid are inhabited because `0` is an additive unit. -/]
instance : Inhabited αˣ :=
  ⟨1⟩

/-- Units of a monoid have a representation of the base value in the `Monoid`. -/
@[to_additive /-- Additive units of an additive monoid have a representation of the base value in
the `AddMonoid`. -/]
instance [Repr α] : Repr αˣ :=
  ⟨reprPrec ∘ val⟩

variable (a b : αˣ) {u : αˣ}

@[to_additive (attr := simp, norm_cast)]
theorem val_mul : (↑(a * b) : α) = a * b :=
  rfl

@[to_additive (attr := simp, norm_cast)]
theorem val_one : ((1 : αˣ) : α) = 1 :=
  rfl

@[to_additive (attr := simp, norm_cast)]
theorem val_eq_one {a : αˣ} : (a : α) = 1 ↔ a = 1 := by rw [← Units.val_one, val_inj]

@[to_additive (attr := simp)]
theorem inv_mk (x y : α) (h₁ h₂) : (mk x y h₁ h₂)⁻¹ = mk y x h₂ h₁ :=
  rfl

@[to_additive (attr := simp)]
theorem inv_eq_val_inv : a.inv = ((a⁻¹ : αˣ) : α) :=
  rfl

@[to_additive (attr := simp)]
theorem inv_mul : (↑a⁻¹ * a : α) = 1 :=
  inv_val _

@[to_additive (attr := simp)]
theorem mul_inv : (a * ↑a⁻¹ : α) = 1 :=
  val_inv _

@[to_additive] lemma commute_coe_inv : Commute (a : α) ↑a⁻¹ := by
  rw [Commute, SemiconjBy, inv_mul, mul_inv]

@[to_additive] lemma commute_inv_coe : Commute ↑a⁻¹ (a : α) := a.commute_coe_inv.symm

@[to_additive]
theorem inv_mul_of_eq {a : α} (h : ↑u = a) : ↑u⁻¹ * a = 1 := by rw [← h, u.inv_mul]

@[to_additive]
theorem mul_inv_of_eq {a : α} (h : ↑u = a) : a * ↑u⁻¹ = 1 := by rw [← h, u.mul_inv]

@[to_additive (attr := simp)]
theorem mul_inv_cancel_left (a : αˣ) (b : α) : (a : α) * (↑a⁻¹ * b) = b := by
  rw [← mul_assoc, mul_inv, one_mul]

@[to_additive (attr := simp)]
theorem inv_mul_cancel_left (a : αˣ) (b : α) : (↑a⁻¹ : α) * (a * b) = b := by
  rw [← mul_assoc, inv_mul, one_mul]

@[to_additive]
theorem inv_mul_eq_iff_eq_mul {b c : α} : ↑a⁻¹ * b = c ↔ b = a * c :=
  ⟨fun h => by rw [← h, mul_inv_cancel_left], fun h => by rw [h, inv_mul_cancel_left]⟩

@[to_additive]
instance instMonoid : Monoid αˣ :=
  { (inferInstance : MulOneClass αˣ) with
    mul_assoc := fun _ _ _ => ext <| mul_assoc _ _ _,
    npow := fun n a ↦
      { val := a ^ n
        inv := a⁻¹ ^ n
        val_inv := by rw [← a.commute_coe_inv.mul_pow]; simp
        inv_val := by rw [← a.commute_inv_coe.mul_pow]; simp }
    npow_zero := fun a ↦ by ext; simp
    npow_succ := fun n a ↦ by ext; simp [pow_succ] }

/-- Units of a monoid have division -/
@[to_additive /-- Additive units of an additive monoid have subtraction. -/]
instance : Div αˣ where
  div := fun a b ↦
    { val := a * b⁻¹
      inv := b * a⁻¹
      val_inv := by rw [mul_assoc, inv_mul_cancel_left, mul_inv]
      inv_val := by rw [mul_assoc, inv_mul_cancel_left, mul_inv] }

/-- Units of a monoid form a `DivInvMonoid`. -/
@[to_additive /-- Additive units of an additive monoid form a `SubNegMonoid`. -/]
instance instDivInvMonoid : DivInvMonoid αˣ where
  zpow := fun n a ↦ match n, a with
    | Int.ofNat n, a => a ^ n
    | Int.negSucc n, a => (a ^ n.succ)⁻¹
  zpow_zero' := fun a ↦ by simp
  zpow_succ' := fun n a ↦ by simp [pow_succ]
  zpow_neg' := fun n a ↦ by simp

/-- Units of a monoid form a group. -/
@[to_additive /-- Additive units of an additive monoid form an additive group. -/]
instance instGroup : Group αˣ where
  inv_mul_cancel := fun u => ext u.inv_val

/-- Units of a commutative monoid form a commutative group. -/
@[to_additive /-- Additive units of an additive commutative monoid form
an additive commutative group. -/]
instance instCommGroupUnits {α} [CommMonoid α] : CommGroup αˣ where
  mul_comm := fun _ _ => ext <| mul_comm _ _

@[to_additive (attr := simp, norm_cast)]
lemma val_pow_eq_pow_val (n : ℕ) : ↑(a ^ n) = (a ^ n : α) := rfl

@[to_additive (attr := simp, norm_cast)]
lemma inv_pow_eq_pow_inv (n : ℕ) : ↑(a ^ n)⁻¹ = (a⁻¹ ^ n : α) := rfl

end Monoid

section DivisionMonoid
variable [DivisionMonoid α]

@[to_additive (attr := simp, norm_cast)] lemma val_inv_eq_inv_val (u : αˣ) : ↑u⁻¹ = (u⁻¹ : α) :=
  Eq.symm <| inv_eq_of_mul_eq_one_right u.mul_inv

@[to_additive (attr := simp, norm_cast)]
lemma val_div_eq_div_val : ∀ u₁ u₂ : αˣ, ↑(u₁ / u₂) = (u₁ / u₂ : α) := by simp [div_eq_mul_inv]

end DivisionMonoid
end Units

/-- For `a, b` in a `CommMonoid` such that `a * b = 1`, makes a unit out of `a`. -/
@[to_additive
  /-- For `a, b` in an `AddCommMonoid` such that `a + b = 0`, makes an addUnit out of `a`. -/]
def Units.mkOfMulEqOne [CommMonoid α] (a b : α) (hab : a * b = 1) : αˣ :=
  ⟨a, b, hab, (mul_comm b a).trans hab⟩

@[to_additive (attr := simp)]
theorem Units.val_mkOfMulEqOne [CommMonoid α] {a b : α} (h : a * b = 1) :
    (Units.mkOfMulEqOne a b h : α) = a :=
  rfl

section Monoid

variable [Monoid α] {a : α}

/-- Partial division, denoted `a /ₚ u`. It is defined when the
  second argument is invertible, and unlike the division operator
  in `DivisionRing` it is not totalized at zero. -/
def divp (a : α) (u : Units α) : α :=
  a * (u⁻¹ : αˣ)

@[inherit_doc]
infixl:70 " /ₚ " => divp

@[simp]
theorem divp_self (u : αˣ) : (u : α) /ₚ u = 1 :=
  Units.mul_inv _

@[simp]
theorem divp_one (a : α) : a /ₚ 1 = a :=
  mul_one _

theorem divp_assoc (a b : α) (u : αˣ) : a * b /ₚ u = a * (b /ₚ u) :=
  mul_assoc _ _ _

/-- `field_simp` needs the reverse direction of `divp_assoc` to move all `/ₚ` to the right. -/
@[field_simps]
theorem divp_assoc' (x y : α) (u : αˣ) : x * (y /ₚ u) = x * y /ₚ u :=
  (divp_assoc _ _ _).symm

@[simp]
theorem divp_inv (u : αˣ) : a /ₚ u⁻¹ = a * u :=
  rfl

@[simp]
theorem divp_mul_cancel (a : α) (u : αˣ) : a /ₚ u * u = a :=
  (mul_assoc _ _ _).trans <| by rw [Units.inv_mul, mul_one]

@[simp]
theorem mul_divp_cancel (a : α) (u : αˣ) : a * u /ₚ u = a :=
  (mul_assoc _ _ _).trans <| by rw [Units.mul_inv, mul_one]

@[field_simps]
theorem divp_divp_eq_divp_mul (x : α) (u₁ u₂ : αˣ) : x /ₚ u₁ /ₚ u₂ = x /ₚ (u₂ * u₁) := by
  simp only [divp, mul_inv_rev, Units.val_mul, mul_assoc]

@[simp]
theorem one_divp (u : αˣ) : 1 /ₚ u = ↑u⁻¹ :=
  one_mul _

/-- Used for `field_simp` to deal with inverses of units. -/
@[field_simps]
theorem inv_eq_one_divp (u : αˣ) : ↑u⁻¹ = 1 /ₚ u := by rw [one_divp]

/-- `field_simp` moves division inside `αˣ` to the right, and this lemma
lifts the calculation to `α`.
-/
@[field_simps]
theorem val_div_eq_divp (u₁ u₂ : αˣ) : ↑(u₁ / u₂) = ↑u₁ /ₚ u₂ := by
  rw [divp, division_def, Units.val_mul]

end Monoid

/-!
# `IsUnit` predicate
-/

section IsUnit

variable {M : Type*} {N : Type*}

/-- An element `a : M` of a `Monoid` is a unit if it has a two-sided inverse.
The actual definition says that `a` is equal to some `u : Mˣ`, where
`Mˣ` is a bundled version of `IsUnit`. -/
@[to_additive /-- An element `a : M` of an `AddMonoid` is an `AddUnit` if it has a two-sided
additive inverse. The actual definition says that `a` is equal to some `u : AddUnits M`,
where `AddUnits M` is a bundled version of `IsAddUnit`. -/]
def IsUnit [Monoid M] (a : M) : Prop :=
  ∃ u : Mˣ, (u : M) = a

/-- See `isUnit_iff_exists_and_exists` for a similar lemma with two existentials. -/
<<<<<<< HEAD
@[to_additive (attr := grind =)
  "See `isAddUnit_iff_exists_and_exists` for a similar lemma with two existentials."]
=======
@[to_additive
/-- See `isAddUnit_iff_exists_and_exists` for a similar lemma with two existentials. -/]
>>>>>>> d1e01e28
lemma isUnit_iff_exists [Monoid M] {x : M} : IsUnit x ↔ ∃ b, x * b = 1 ∧ b * x = 1 := by
  refine ⟨fun ⟨u, hu⟩ => ?_, fun ⟨b, h1b, h2b⟩ => ⟨⟨x, b, h1b, h2b⟩, rfl⟩⟩
  subst x
  exact ⟨u.inv, u.val_inv, u.inv_val⟩

/-- See `isUnit_iff_exists` for a similar lemma with one existential. -/
@[to_additive /-- See `isAddUnit_iff_exists` for a similar lemma with one existential. -/]
theorem isUnit_iff_exists_and_exists [Monoid M] {a : M} :
    IsUnit a ↔ (∃ b, a * b = 1) ∧ (∃ c, c * a = 1) :=
  isUnit_iff_exists.trans
    ⟨fun ⟨b, hba, hab⟩ => ⟨⟨b, hba⟩, ⟨b, hab⟩⟩,
      fun ⟨⟨b, hb⟩, ⟨_, hc⟩⟩ => ⟨b, hb, left_inv_eq_right_inv hc hb ▸ hc⟩⟩

@[to_additive (attr := grind =)]
theorem isUnit_iff_exists_comm [CommMonoid M] {a : M} : IsUnit a ↔ (∃ b, a * b = 1) := by
  rw [isUnit_iff_exists]
  refine ⟨fun ⟨b, hb⟩ => ⟨b, hb.1⟩, fun ⟨b, hb⟩ => ⟨b, ⟨hb, ?_⟩⟩⟩
  rw [mul_comm]
  exact hb

@[to_additive (attr := simp, grind)]
protected theorem Units.isUnit [Monoid M] (u : Mˣ) : IsUnit (u : M) :=
  ⟨u, rfl⟩

@[to_additive (attr := simp, grind)]
theorem isUnit_one [Monoid M] : IsUnit (1 : M) :=
  ⟨1, rfl⟩

@[to_additive]
theorem isUnit_of_mul_eq_one [CommMonoid M] (a b : M) (h : a * b = 1) : IsUnit a :=
  ⟨Units.mkOfMulEqOne a b h, rfl⟩

@[to_additive]
theorem isUnit_of_mul_eq_one_right [CommMonoid M] (a b : M) (h : a * b = 1) : IsUnit b := by
  rw [mul_comm] at h
  exact isUnit_of_mul_eq_one b a h

section Monoid
variable [Monoid M] {a b : M}

@[to_additive IsAddUnit.exists_neg]
lemma IsUnit.exists_right_inv (h : IsUnit a) : ∃ b, a * b = 1 := by
  rcases h with ⟨⟨a, b, hab, _⟩, rfl⟩
  exact ⟨b, hab⟩

@[to_additive IsAddUnit.exists_neg']
lemma IsUnit.exists_left_inv {a : M} (h : IsUnit a) : ∃ b, b * a = 1 := by
  rcases h with ⟨⟨a, b, _, hba⟩, rfl⟩
  exact ⟨b, hba⟩

@[to_additive] lemma IsUnit.mul : IsUnit a → IsUnit b → IsUnit (a * b) := by
  rintro ⟨x, rfl⟩ ⟨y, rfl⟩; exact ⟨x * y, rfl⟩

@[to_additive (attr := grind ←)] lemma IsUnit.pow (n : ℕ) : IsUnit a → IsUnit (a ^ n) := by
  rintro ⟨u, rfl⟩; exact ⟨u ^ n, rfl⟩

@[to_additive (attr := simp)]
lemma isUnit_iff_eq_one [Subsingleton Mˣ] {x : M} : IsUnit x ↔ x = 1 :=
  ⟨fun ⟨u, hu⟩ ↦ by rw [← hu, Subsingleton.elim u 1, Units.val_one], fun h ↦ h ▸ isUnit_one⟩

end Monoid

@[to_additive]
theorem isUnit_iff_exists_inv [CommMonoid M] {a : M} : IsUnit a ↔ ∃ b, a * b = 1 :=
  ⟨fun h => h.exists_right_inv, fun ⟨b, hab⟩ => isUnit_of_mul_eq_one _ b hab⟩

@[to_additive]
theorem isUnit_iff_exists_inv' [CommMonoid M] {a : M} : IsUnit a ↔ ∃ b, b * a = 1 := by
  simp [isUnit_iff_exists_inv, mul_comm]

/-- Multiplication by a `u : Mˣ` on the right doesn't affect `IsUnit`. -/
@[to_additive (attr := simp)
/-- Addition of a `u : AddUnits M` on the right doesn't affect `IsAddUnit`. -/]
theorem Units.isUnit_mul_units [Monoid M] (a : M) (u : Mˣ) : IsUnit (a * u) ↔ IsUnit a :=
  Iff.intro
    (fun ⟨v, hv⟩ => by
      have : IsUnit (a * ↑u * ↑u⁻¹) := by exists v * u⁻¹; rw [← hv, Units.val_mul]
      rwa [mul_assoc, Units.mul_inv, mul_one] at this)
    fun v => v.mul u.isUnit

/-- Multiplication by a `u : Mˣ` on the left doesn't affect `IsUnit`. -/
@[to_additive (attr := simp)
/-- Addition of a `u : AddUnits M` on the left doesn't affect `IsAddUnit`. -/]
theorem Units.isUnit_units_mul {M : Type*} [Monoid M] (u : Mˣ) (a : M) :
    IsUnit (↑u * a) ↔ IsUnit a :=
  Iff.intro
    (fun ⟨v, hv⟩ => by
      have : IsUnit (↑u⁻¹ * (↑u * a)) := by exists u⁻¹ * v; rw [← hv, Units.val_mul]
      rwa [← mul_assoc, Units.inv_mul, one_mul] at this)
    u.isUnit.mul

@[to_additive]
theorem isUnit_of_mul_isUnit_left [CommMonoid M] {x y : M} (hu : IsUnit (x * y)) : IsUnit x :=
  let ⟨z, hz⟩ := isUnit_iff_exists_inv.1 hu
  isUnit_iff_exists_inv.2 ⟨y * z, by rwa [← mul_assoc]⟩

@[to_additive]
theorem isUnit_of_mul_isUnit_right [CommMonoid M] {x y : M} (hu : IsUnit (x * y)) : IsUnit y :=
  @isUnit_of_mul_isUnit_left _ _ y x <| by rwa [mul_comm]

namespace IsUnit

@[to_additive (attr := simp, grind =)]
theorem mul_iff [CommMonoid M] {x y : M} : IsUnit (x * y) ↔ IsUnit x ∧ IsUnit y :=
  ⟨fun h => ⟨isUnit_of_mul_isUnit_left h, isUnit_of_mul_isUnit_right h⟩,
   fun h => IsUnit.mul h.1 h.2⟩

section Monoid

variable [Monoid M] {a b : M}

/-- The element of the group of units, corresponding to an element of a monoid which is a unit. When
`α` is a `DivisionMonoid`, use `IsUnit.unit'` instead. -/
@[to_additive /-- The element of the additive group of additive units, corresponding to an element
of an additive monoid which is an additive unit. When `α` is a `SubtractionMonoid`, use
`IsAddUnit.addUnit'` instead. -/]
protected noncomputable def unit (h : IsUnit a) : Mˣ :=
  (Classical.choose h).copy a (Classical.choose_spec h).symm _ rfl

@[to_additive (attr := simp)]
theorem unit_of_val_units {a : Mˣ} (h : IsUnit (a : M)) : h.unit = a :=
  Units.ext rfl

@[to_additive (attr := simp, grind =)]
theorem unit_spec (h : IsUnit a) : ↑h.unit = a := by
  rfl

@[to_additive (attr := simp)]
theorem unit_one (h : IsUnit (1 : M)) : h.unit = 1 :=
  Units.ext rfl

@[to_additive]
theorem unit_mul (ha : IsUnit a) (hb : IsUnit b) : (ha.mul hb).unit = ha.unit * hb.unit :=
  Units.ext rfl

@[to_additive]
theorem unit_pow (h : IsUnit a) (n : ℕ) : (h.pow n).unit = h.unit ^ n :=
  Units.ext rfl

@[to_additive (attr := simp)]
theorem val_inv_mul (h : IsUnit a) : ↑h.unit⁻¹ * a = 1 :=
  Units.mul_inv _

@[to_additive (attr := simp)]
theorem mul_val_inv (h : IsUnit a) : a * ↑h.unit⁻¹ = 1 := by
  rw [← h.unit.mul_inv]; congr

/-- `IsUnit x` is decidable if we can decide if `x` comes from `Mˣ`. -/
@[to_additive /-- `IsAddUnit x` is decidable if we can decide if `x` comes from `AddUnits M`. -/]
instance (x : M) [h : Decidable (∃ u : Mˣ, ↑u = x)] : Decidable (IsUnit x) :=
  h

@[to_additive (attr := grind =)]
theorem mul_isUnit (a b : M) (hb : IsUnit b) : IsUnit (a * b) ↔ IsUnit a :=
  Units.isUnit_mul_units a hb.unit

@[to_additive (attr := grind =)]
theorem isUnit_mul (a b : M) (ha : IsUnit a) : IsUnit (a * b) ↔ IsUnit b :=
  Units.isUnit_units_mul ha.unit b

end Monoid

section DivisionMonoid
variable [DivisionMonoid α] {a b c : α}

@[to_additive (attr := simp, grind →)]
protected theorem inv_mul_cancel : IsUnit a → a⁻¹ * a = 1 := by
  rintro ⟨u, rfl⟩
  rw [← Units.val_inv_eq_inv_val, Units.inv_mul]

@[to_additive (attr := simp, grind →)]
protected theorem mul_inv_cancel : IsUnit a → a * a⁻¹ = 1 := by
  rintro ⟨u, rfl⟩
  rw [← Units.val_inv_eq_inv_val, Units.mul_inv]

/-- The element of the group of units, corresponding to an element of a monoid which is a unit. As
opposed to `IsUnit.unit`, the inverse is computable and comes from the inversion on `α`. This is
useful to transfer properties of inversion in `Units α` to `α`. See also `toUnits`. -/
@[to_additive (attr := simps val)
/-- The element of the additive group of additive units, corresponding to an element of
an additive monoid which is an additive unit. As opposed to `IsAddUnit.addUnit`, the negation is
computable and comes from the negation on `α`. This is useful to transfer properties of negation
in `AddUnits α` to `α`. See also `toAddUnits`. -/]
def unit' (h : IsUnit a) : αˣ := ⟨a, a⁻¹, h.mul_inv_cancel, h.inv_mul_cancel⟩

@[to_additive] lemma val_inv_unit' (h : IsUnit a) : ↑(h.unit'⁻¹) = a⁻¹ := rfl

@[to_additive (attr := simp)]
protected lemma mul_inv_cancel_left (h : IsUnit a) : ∀ b, a * (a⁻¹ * b) = b :=
  h.unit'.mul_inv_cancel_left

@[to_additive (attr := simp)]
protected lemma inv_mul_cancel_left (h : IsUnit a) : ∀ b, a⁻¹ * (a * b) = b :=
  h.unit'.inv_mul_cancel_left

@[to_additive]
protected lemma div_self (h : IsUnit a) : a / a = 1 := by rw [div_eq_mul_inv, h.mul_inv_cancel]

@[to_additive (attr := grind ←)]
lemma inv (h : IsUnit a) : IsUnit a⁻¹ := by
  obtain ⟨u, hu⟩ := h
  rw [← hu, ← Units.val_inv_eq_inv_val]
  exact Units.isUnit _

@[to_additive]
lemma unit_inv (h : IsUnit a) : h.inv.unit = h.unit⁻¹ :=
  Units.ext h.unit.val_inv_eq_inv_val.symm

@[to_additive (attr := grind ←)]
lemma div (ha : IsUnit a) (hb : IsUnit b) : IsUnit (a / b) := by
  rw [div_eq_mul_inv]; exact ha.mul hb.inv

@[to_additive]
lemma unit_div (ha : IsUnit a) (hb : IsUnit b) : (ha.div hb).unit = ha.unit / hb.unit :=
  Units.ext (ha.unit.val_div_eq_div_val hb.unit).symm

@[to_additive]
protected lemma div_mul_cancel_right (h : IsUnit b) (a : α) : b / (a * b) = a⁻¹ := by
  rw [div_eq_mul_inv, mul_inv_rev, h.mul_inv_cancel_left]

@[to_additive]
protected lemma mul_div_mul_right (h : IsUnit c) (a b : α) : a * c / (b * c) = a / b := by
  simp only [div_eq_mul_inv, mul_inv_rev, mul_assoc, h.mul_inv_cancel_left]

end DivisionMonoid

section DivisionCommMonoid
variable [DivisionCommMonoid α] {a c : α}

@[to_additive]
protected lemma div_mul_cancel_left (h : IsUnit a) (b : α) : a / (a * b) = b⁻¹ := by
  rw [mul_comm, h.div_mul_cancel_right]

@[to_additive]
protected lemma mul_div_mul_left (h : IsUnit c) (a b : α) : c * a / (c * b) = a / b := by
  rw [mul_comm c, mul_comm c, h.mul_div_mul_right]

end DivisionCommMonoid
end IsUnit

@[field_simps]
lemma divp_eq_div [DivisionMonoid α] (a : α) (u : αˣ) : a /ₚ u = a / u := by
  rw [div_eq_mul_inv, divp, u.val_inv_eq_inv_val]

@[to_additive (attr := grind)]
lemma Group.isUnit [Group α] (a : α) : IsUnit a :=
  ⟨⟨a, a⁻¹, mul_inv_cancel _, inv_mul_cancel _⟩, rfl⟩

-- namespace
end IsUnit

-- section
section NoncomputableDefs

variable {M : Type*}

/-- Constructs an inv operation for a `Monoid` consisting only of units. -/
noncomputable def invOfIsUnit [Monoid M] (h : ∀ a : M, IsUnit a) : Inv M where
  inv := fun a => ↑(h a).unit⁻¹

/-- Constructs a `Group` structure on a `Monoid` consisting only of units. -/
noncomputable def groupOfIsUnit [hM : Monoid M] (h : ∀ a : M, IsUnit a) : Group M :=
  { hM with
    toInv := invOfIsUnit h,
    inv_mul_cancel := fun a => by
      change ↑(h a).unit⁻¹ * a = 1
      rw [Units.inv_mul_eq_iff_eq_mul, (h a).unit_spec, mul_one] }

/-- Constructs a `CommGroup` structure on a `CommMonoid` consisting only of units. -/
noncomputable def commGroupOfIsUnit [hM : CommMonoid M] (h : ∀ a : M, IsUnit a) : CommGroup M :=
  { hM with
    toInv := invOfIsUnit h,
    inv_mul_cancel := fun a => by
      change ↑(h a).unit⁻¹ * a = 1
      rw [Units.inv_mul_eq_iff_eq_mul, (h a).unit_spec, mul_one] }

end NoncomputableDefs<|MERGE_RESOLUTION|>--- conflicted
+++ resolved
@@ -375,13 +375,8 @@
   ∃ u : Mˣ, (u : M) = a
 
 /-- See `isUnit_iff_exists_and_exists` for a similar lemma with two existentials. -/
-<<<<<<< HEAD
 @[to_additive (attr := grind =)
-  "See `isAddUnit_iff_exists_and_exists` for a similar lemma with two existentials."]
-=======
-@[to_additive
 /-- See `isAddUnit_iff_exists_and_exists` for a similar lemma with two existentials. -/]
->>>>>>> d1e01e28
 lemma isUnit_iff_exists [Monoid M] {x : M} : IsUnit x ↔ ∃ b, x * b = 1 ∧ b * x = 1 := by
   refine ⟨fun ⟨u, hu⟩ => ?_, fun ⟨b, h1b, h2b⟩ => ⟨⟨x, b, h1b, h2b⟩, rfl⟩⟩
   subst x
