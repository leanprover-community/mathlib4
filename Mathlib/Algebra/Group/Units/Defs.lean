--- conflicted
+++ resolved
@@ -493,19 +493,11 @@
   Units.eq_iff.1 rfl
 
 @[to_additive (attr := simp)]
-<<<<<<< HEAD
-theorem unit_mul (ha : IsUnit a) (hb : IsUnit b) : ha.unit * hb.unit = (ha.mul hb).unit :=
-  Units.ext rfl
-
-@[to_additive (attr := simp)]
-theorem unit_pow (h : IsUnit a) (n : ℕ) : h.unit ^ n = (h.pow n).unit :=
-=======
 theorem unit_mul (ha : IsUnit a) (hb : IsUnit b) : (ha.mul hb).unit = ha.unit * hb.unit :=
   Units.ext rfl
 
 @[to_additive (attr := simp)]
 theorem unit_pow (h : IsUnit a) (n : ℕ) : (h.pow n).unit = h.unit ^ n :=
->>>>>>> a1c214f4
   Units.ext rfl
 
 @[to_additive (attr := simp)]
@@ -565,29 +557,17 @@
   rw [← hu, ← Units.val_inv_eq_inv_val]
   exact Units.isUnit _
 
-<<<<<<< HEAD
-=======
 @[to_additive (attr := simp)]
 lemma unit_inv (h : IsUnit a) : h.inv.unit = h.unit⁻¹ :=
   Units.ext h.unit.val_inv_eq_inv_val.symm
 
->>>>>>> a1c214f4
 @[to_additive]
 lemma div (ha : IsUnit a) (hb : IsUnit b) : IsUnit (a / b) := by
   rw [div_eq_mul_inv]; exact ha.mul hb.inv
 
 @[to_additive (attr := simp)]
-<<<<<<< HEAD
-lemma unit_inv (ha : IsUnit a) : ha.unit⁻¹ = ha.inv.unit :=
-  Units.ext <| ha.unit.val_inv_eq_inv_val
-
-@[to_additive (attr := simp)]
-lemma unit_div (ha : IsUnit a) (hb : IsUnit b) : ha.unit / hb.unit = (ha.div hb).unit :=
-  Units.ext <| ha.unit.val_div_eq_div_val hb.unit
-=======
 lemma unit_div (ha : IsUnit a) (hb : IsUnit b) : (ha.div hb).unit = ha.unit / hb.unit :=
   Units.ext (ha.unit.val_div_eq_div_val hb.unit).symm
->>>>>>> a1c214f4
 
 @[to_additive]
 protected lemma div_mul_cancel_right (h : IsUnit b) (a : α) : b / (a * b) = a⁻¹ := by
