--- conflicted
+++ resolved
@@ -196,17 +196,8 @@
     (MulEquiv.inv G).symm = MulEquiv.inv G :=
   rfl
 
-<<<<<<< HEAD
-@[instance]
-theorem isLocalHom_equiv [Monoid M] [Monoid N] [EquivLike F M N]
-    [MulHomClass F M N] (f : F) : IsLocalHom f where
-  map_nonunit a ha := by
-    convert ha.map (f : M ≃* N).symm
-    rw [MulEquiv.eq_symm_apply]
-    rfl -- note to reviewers: ugly `rfl`
-=======
 section EquivLike
-variable [Monoid M] [Monoid N] [EquivLike F M N] [MulEquivClass F M N] (f : F) {x : M}
+variable [Monoid M] [Monoid N] [EquivLike F M N] [MulHomClass F M N] (f : F) {x : M}
 
 -- Higher priority to take over the non-additivisable `isUnit_map_iff`
 @[to_additive (attr := simp high)]
@@ -217,6 +208,5 @@
   mpr := .map f
 
 @[instance] theorem isLocalHom_equiv : IsLocalHom f where map_nonunit := by simp
->>>>>>> f0454a43
 
 end EquivLike