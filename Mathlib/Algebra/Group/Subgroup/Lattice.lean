--- conflicted
+++ resolved
@@ -70,11 +70,7 @@
     g ∈ S.toAddSubgroup ↔ Additive.toMul g ∈ S :=
   Iff.rfl
 
-<<<<<<< HEAD
-/-- Additive subgroup of an additive group `Additive G` are isomorphic to subgroup of `G`. -/
-=======
 /-- Additive subgroups of an additive group `Additive G` are isomorphic to subgroup of `G`. -/
->>>>>>> 1f184ec0
 abbrev AddSubgroup.toSubgroup' : AddSubgroup (Additive G) ≃o Subgroup G :=
   Subgroup.toAddSubgroup.symm
 
@@ -101,13 +97,8 @@
 abbrev Subgroup.toAddSubgroup' : Subgroup (Multiplicative A) ≃o AddSubgroup A :=
   AddSubgroup.toSubgroup.symm
 
-<<<<<<< HEAD
-@[simp] lemma Multiplicative.mem_toSubgroup (S : AddSubgroup A) (a : Multiplicative A) :
-    a ∈ S.toSubgroup ↔ Multiplicative.toAdd a ∈ S :=
-=======
 @[simp] lemma Subgroup.mem_toAddSubgroup' (S : Subgroup (Multiplicative A)) (a : A) :
     a ∈ toAddSubgroup' S ↔ Multiplicative.ofAdd a ∈ S :=
->>>>>>> 1f184ec0
   Iff.rfl
 
 end mul_add
