/-
Copyright (c) 2020 Kexing Ying. All rights reserved.
Released under Apache 2.0 license as described in the file LICENSE.
Authors: Kexing Ying
-/
import Mathlib.Algebra.Group.Subgroup.Lattice
import Mathlib.Algebra.Group.TypeTags.Hom

/-!
# `map` and `comap` for subgroups

We prove results about images and preimages of subgroups under group homomorphisms. The bundled
subgroups use bundled monoid homomorphisms.

Special thanks goes to Amelia Livingston and Yury Kudryashov for their help and inspiration.

## Main definitions

Notation used here:

- `G N` are `Group`s

- `H` is a `Subgroup` of `G`

- `x` is an element of type `G` or type `A`

- `f g : N →* G` are group homomorphisms

- `s k` are sets of elements of type `G`

Definitions in the file:

* `Subgroup.comap H f` : the preimage of a subgroup `H` along the group homomorphism `f` is also a
  subgroup

* `Subgroup.map f H` : the image of a subgroup `H` along the group homomorphism `f` is also a
  subgroup

## Implementation notes

Subgroup inclusion is denoted `≤` rather than `⊆`, although `∈` is defined as
membership of a subgroup's underlying set.

## Tags
subgroup, subgroups
-/

assert_not_exists OrderedAddCommMonoid Multiset Ring

open Function
open scoped Int

variable {G G' G'' : Type*} [Group G] [Group G'] [Group G'']
variable {A : Type*} [AddGroup A]

namespace Subgroup

variable (H K : Subgroup G) {k : Set G}

open Set

variable {N : Type*} [Group N] {P : Type*} [Group P]

/-- The preimage of a subgroup along a monoid homomorphism is a subgroup. -/
@[to_additive
      /-- The preimage of an `AddSubgroup` along an `AddMonoid` homomorphism
      is an `AddSubgroup`. -/]
def comap {N : Type*} [Group N] (f : G →* N) (H : Subgroup N) : Subgroup G :=
  { H.toSubmonoid.comap f with
    carrier := f ⁻¹' H
    inv_mem' := fun {a} ha => show f a⁻¹ ∈ H by rw [f.map_inv]; exact H.inv_mem ha }

@[to_additive (attr := simp)]
theorem coe_comap (K : Subgroup N) (f : G →* N) : (K.comap f : Set G) = f ⁻¹' K :=
  rfl

@[to_additive (attr := simp)]
theorem mem_comap {K : Subgroup N} {f : G →* N} {x : G} : x ∈ K.comap f ↔ f x ∈ K :=
  Iff.rfl

@[to_additive]
theorem comap_mono {f : G →* N} {K K' : Subgroup N} : K ≤ K' → comap f K ≤ comap f K' :=
  preimage_mono

@[to_additive]
theorem comap_comap (K : Subgroup P) (g : N →* P) (f : G →* N) :
    (K.comap g).comap f = K.comap (g.comp f) :=
  rfl

@[to_additive (attr := simp)]
theorem comap_id (K : Subgroup N) : K.comap (MonoidHom.id _) = K := by
  ext
  rfl

@[simp]
theorem toAddSubgroup_comap {G₂ : Type*} [Group G₂] (f : G →* G₂) (s : Subgroup G₂) :
    s.toAddSubgroup.comap (MonoidHom.toAdditive f) = Subgroup.toAddSubgroup (s.comap f) := rfl

@[simp]
theorem _root_.AddSubgroup.toSubgroup_comap {A A₂ : Type*} [AddGroup A] [AddGroup A₂]
    (f : A →+ A₂) (s : AddSubgroup A₂) :
    s.toSubgroup.comap (AddMonoidHom.toMultiplicative f) = AddSubgroup.toSubgroup (s.comap f) := rfl

/-- The image of a subgroup along a monoid homomorphism is a subgroup. -/
@[to_additive
      /-- The image of an `AddSubgroup` along an `AddMonoid` homomorphism
      is an `AddSubgroup`. -/]
def map (f : G →* N) (H : Subgroup G) : Subgroup N :=
  { H.toSubmonoid.map f with
    carrier := f '' H
    inv_mem' := by
      rintro _ ⟨x, hx, rfl⟩
      exact ⟨x⁻¹, H.inv_mem hx, f.map_inv x⟩ }

@[to_additive (attr := simp)]
theorem coe_map (f : G →* N) (K : Subgroup G) : (K.map f : Set N) = f '' K :=
  rfl

@[to_additive (attr := simp)]
theorem map_toSubmonoid (f : G →* G') (K : Subgroup G) :
    (Subgroup.map f K).toSubmonoid = Submonoid.map f K.toSubmonoid := rfl

@[to_additive (attr := simp)]
theorem mem_map {f : G →* N} {K : Subgroup G} {y : N} : y ∈ K.map f ↔ ∃ x ∈ K, f x = y := Iff.rfl

@[to_additive]
theorem mem_map_of_mem (f : G →* N) {K : Subgroup G} {x : G} (hx : x ∈ K) : f x ∈ K.map f :=
  mem_image_of_mem f hx

@[to_additive]
theorem apply_coe_mem_map (f : G →* N) (K : Subgroup G) (x : K) : f x ∈ K.map f :=
  mem_map_of_mem f x.prop

@[to_additive (attr := gcongr)]
theorem map_mono {f : G →* N} {K K' : Subgroup G} : K ≤ K' → map f K ≤ map f K' :=
  image_mono

@[to_additive (attr := simp)]
theorem map_id : K.map (MonoidHom.id G) = K :=
  SetLike.coe_injective <| image_id _

@[to_additive]
theorem map_map (g : N →* P) (f : G →* N) : (K.map f).map g = K.map (g.comp f) :=
  SetLike.coe_injective <| image_image _ _ _

@[to_additive (attr := simp)]
theorem map_one_eq_bot : K.map (1 : G →* N) = ⊥ :=
  eq_bot_iff.mpr <| by
    rintro x ⟨y, _, rfl⟩
    simp

@[to_additive]
theorem mem_map_equiv {f : G ≃* N} {K : Subgroup G} {x : N} :
    x ∈ K.map f.toMonoidHom ↔ f.symm x ∈ K :=
  Set.mem_image_equiv

-- The simpNF linter says that the LHS can be simplified via `Subgroup.mem_map`.
-- However this is a higher priority lemma.
-- It seems the side condition `hf` is not applied by `simpNF`.
-- https://github.com/leanprover/std4/issues/207
@[to_additive (attr := simp 1100, nolint simpNF)]
theorem mem_map_iff_mem {f : G →* N} (hf : Function.Injective f) {K : Subgroup G} {x : G} :
    f x ∈ K.map f ↔ x ∈ K :=
  hf.mem_set_image

@[to_additive]
theorem map_equiv_eq_comap_symm' (f : G ≃* N) (K : Subgroup G) :
    K.map f.toMonoidHom = K.comap f.symm.toMonoidHom :=
  SetLike.coe_injective (f.toEquiv.image_eq_preimage K)

@[to_additive]
theorem map_equiv_eq_comap_symm (f : G ≃* N) (K : Subgroup G) :
    K.map f = K.comap (G := N) f.symm :=
  map_equiv_eq_comap_symm' _ _

@[to_additive]
theorem comap_equiv_eq_map_symm (f : N ≃* G) (K : Subgroup G) :
    K.comap (G := N) f = K.map f.symm :=
  (map_equiv_eq_comap_symm f.symm K).symm

@[to_additive]
theorem comap_equiv_eq_map_symm' (f : N ≃* G) (K : Subgroup G) :
    K.comap f.toMonoidHom = K.map f.symm.toMonoidHom :=
  (map_equiv_eq_comap_symm f.symm K).symm

@[to_additive]
theorem map_symm_eq_iff_map_eq {H : Subgroup N} {e : G ≃* N} :
    H.map ↑e.symm = K ↔ K.map ↑e = H := by
  constructor <;> rintro rfl
  · rw [map_map, ← MulEquiv.coe_monoidHom_trans, MulEquiv.symm_trans_self,
      MulEquiv.coe_monoidHom_refl, map_id]
  · rw [map_map, ← MulEquiv.coe_monoidHom_trans, MulEquiv.self_trans_symm,
      MulEquiv.coe_monoidHom_refl, map_id]

@[to_additive]
theorem map_le_iff_le_comap {f : G →* N} {K : Subgroup G} {H : Subgroup N} :
    K.map f ≤ H ↔ K ≤ H.comap f :=
  image_subset_iff

@[to_additive]
theorem gc_map_comap (f : G →* N) : GaloisConnection (map f) (comap f) := fun _ _ =>
  map_le_iff_le_comap

@[to_additive]
theorem map_sup (H K : Subgroup G) (f : G →* N) : (H ⊔ K).map f = H.map f ⊔ K.map f :=
  (gc_map_comap f).l_sup

@[to_additive]
theorem map_iSup {ι : Sort*} (f : G →* N) (s : ι → Subgroup G) :
    (iSup s).map f = ⨆ i, (s i).map f :=
  (gc_map_comap f).l_iSup

@[to_additive]
theorem map_inf (H K : Subgroup G) (f : G →* N) (hf : Function.Injective f) :
    (H ⊓ K).map f = H.map f ⊓ K.map f := SetLike.coe_injective (Set.image_inter hf)

@[to_additive]
theorem map_iInf {ι : Sort*} [Nonempty ι] (f : G →* N) (hf : Function.Injective f)
    (s : ι → Subgroup G) : (iInf s).map f = ⨅ i, (s i).map f := by
  apply SetLike.coe_injective
  simpa using (Set.injOn_of_injective hf).image_iInter_eq (s := SetLike.coe ∘ s)

@[to_additive]
theorem comap_sup_comap_le (H K : Subgroup N) (f : G →* N) :
    comap f H ⊔ comap f K ≤ comap f (H ⊔ K) :=
  Monotone.le_map_sup (fun _ _ => comap_mono) H K

@[to_additive]
theorem iSup_comap_le {ι : Sort*} (f : G →* N) (s : ι → Subgroup N) :
    ⨆ i, (s i).comap f ≤ (iSup s).comap f :=
  Monotone.le_map_iSup fun _ _ => comap_mono

@[to_additive]
theorem comap_inf (H K : Subgroup N) (f : G →* N) : (H ⊓ K).comap f = H.comap f ⊓ K.comap f :=
  (gc_map_comap f).u_inf

@[to_additive]
theorem comap_iInf {ι : Sort*} (f : G →* N) (s : ι → Subgroup N) :
    (iInf s).comap f = ⨅ i, (s i).comap f :=
  (gc_map_comap f).u_iInf

@[to_additive]
theorem map_inf_le (H K : Subgroup G) (f : G →* N) : map f (H ⊓ K) ≤ map f H ⊓ map f K :=
  le_inf (map_mono inf_le_left) (map_mono inf_le_right)

@[to_additive]
theorem map_inf_eq (H K : Subgroup G) (f : G →* N) (hf : Function.Injective f) :
    map f (H ⊓ K) = map f H ⊓ map f K := by
  rw [← SetLike.coe_set_eq]
  simp [Set.image_inter hf]

@[to_additive (attr := simp)]
theorem map_bot (f : G →* N) : (⊥ : Subgroup G).map f = ⊥ :=
  (gc_map_comap f).l_bot

@[to_additive]
theorem map_top_of_surjective (f : G →* N) (h : Function.Surjective f) : Subgroup.map f ⊤ = ⊤ := by
  rw [eq_top_iff]
  intro x _
  obtain ⟨y, hy⟩ := h x
  exact ⟨y, trivial, hy⟩

@[to_additive (attr := simp)]
lemma map_equiv_top {F : Type*} [EquivLike F G N] [MulEquivClass F G N] (f : F) :
    map (f : G →* N) ⊤ = ⊤ :=
  map_top_of_surjective _ (EquivLike.surjective f)

@[to_additive (attr := simp)]
theorem comap_top (f : G →* N) : (⊤ : Subgroup N).comap f = ⊤ :=
  (gc_map_comap f).u_top

/-- For any subgroups `H` and `K`, view `H ⊓ K` as a subgroup of `K`. -/
@[to_additive /-- For any subgroups `H` and `K`, view `H ⊓ K` as a subgroup of `K`. -/]
def subgroupOf (H K : Subgroup G) : Subgroup K :=
  H.comap K.subtype

/-- If `H ≤ K`, then `H` as a subgroup of `K` is isomorphic to `H`. -/
@[to_additive (attr := simps)
/-- If `H ≤ K`, then `H` as a subgroup of `K` is isomorphic to `H`. -/]
def subgroupOfEquivOfLe {G : Type*} [Group G] {H K : Subgroup G} (h : H ≤ K) :
    H.subgroupOf K ≃* H where
  toFun g := ⟨g.1, g.2⟩
  invFun g := ⟨⟨g.1, h g.2⟩, g.2⟩
  map_mul' _g _h := rfl

@[to_additive (attr := simp)]
theorem comap_subtype (H K : Subgroup G) : H.comap K.subtype = H.subgroupOf K :=
  rfl

@[to_additive (attr := simp)]
theorem comap_inclusion_subgroupOf {K₁ K₂ : Subgroup G} (h : K₁ ≤ K₂) (H : Subgroup G) :
    (H.subgroupOf K₂).comap (inclusion h) = H.subgroupOf K₁ :=
  rfl

@[to_additive]
theorem coe_subgroupOf (H K : Subgroup G) : (H.subgroupOf K : Set K) = K.subtype ⁻¹' H :=
  rfl

@[to_additive]
theorem mem_subgroupOf {H K : Subgroup G} {h : K} : h ∈ H.subgroupOf K ↔ (h : G) ∈ H :=
  Iff.rfl

-- TODO(kmill): use `K ⊓ H` order for RHS to match `Subtype.image_preimage_coe`
@[to_additive (attr := simp)]
theorem subgroupOf_map_subtype (H K : Subgroup G) : (H.subgroupOf K).map K.subtype = H ⊓ K :=
  SetLike.ext' <| by refine Subtype.image_preimage_coe _ _ |>.trans ?_; apply Set.inter_comm

@[to_additive]
theorem map_subgroupOf_eq_of_le {H K : Subgroup G} (h : H ≤ K) :
    (H.subgroupOf K).map K.subtype = H := by
  rwa [subgroupOf_map_subtype, inf_eq_left]

@[to_additive (attr := simp)]
theorem bot_subgroupOf : (⊥ : Subgroup G).subgroupOf H = ⊥ :=
  Eq.symm (Subgroup.ext fun _g => Subtype.ext_iff)

@[to_additive (attr := simp)]
theorem top_subgroupOf : (⊤ : Subgroup G).subgroupOf H = ⊤ :=
  rfl

@[to_additive]
theorem subgroupOf_bot_eq_bot : H.subgroupOf ⊥ = ⊥ :=
  Subsingleton.elim _ _

@[to_additive]
theorem subgroupOf_bot_eq_top : H.subgroupOf ⊥ = ⊤ :=
  Subsingleton.elim _ _

@[to_additive (attr := simp)]
theorem subgroupOf_self : H.subgroupOf H = ⊤ :=
  top_unique fun g _hg => g.2

@[to_additive (attr := simp)]
theorem subgroupOf_inj {H₁ H₂ K : Subgroup G} :
    H₁.subgroupOf K = H₂.subgroupOf K ↔ H₁ ⊓ K = H₂ ⊓ K := by
  simpa only [SetLike.ext_iff, mem_inf, mem_subgroupOf, and_congr_left_iff] using Subtype.forall

@[to_additive (attr := simp)]
theorem inf_subgroupOf_right (H K : Subgroup G) : (H ⊓ K).subgroupOf K = H.subgroupOf K :=
  subgroupOf_inj.2 (inf_right_idem _ _)

@[to_additive (attr := simp)]
theorem inf_subgroupOf_left (H K : Subgroup G) : (K ⊓ H).subgroupOf K = H.subgroupOf K := by
  rw [inf_comm, inf_subgroupOf_right]

@[to_additive (attr := simp)]
theorem subgroupOf_eq_bot {H K : Subgroup G} : H.subgroupOf K = ⊥ ↔ Disjoint H K := by
  rw [disjoint_iff, ← bot_subgroupOf, subgroupOf_inj, bot_inf_eq]

@[to_additive (attr := simp)]
theorem subgroupOf_eq_top {H K : Subgroup G} : H.subgroupOf K = ⊤ ↔ K ≤ H := by
  rw [← top_subgroupOf, subgroupOf_inj, top_inf_eq, inf_eq_right]

variable (H : Subgroup G)

@[to_additive]
instance map_isMulCommutative (f : G →* G') [IsMulCommutative H] : IsMulCommutative (H.map f) :=
  ⟨⟨by
      rintro ⟨-, a, ha, rfl⟩ ⟨-, b, hb, rfl⟩
      rw [Subtype.ext_iff, coe_mul, coe_mul, Subtype.coe_mk, Subtype.coe_mk, ← map_mul, ← map_mul]
      exact congr_arg f (Subtype.ext_iff.mp (mul_comm (⟨a, ha⟩ : H) ⟨b, hb⟩))⟩⟩

@[deprecated (since := "2025-04-09")] alias map_isCommutative := map_isMulCommutative
@[deprecated (since := "2025-04-09")] alias _root_.AddSubgroup.map_isCommutative :=
  AddSubgroup.map_isAddCommutative

@[to_additive]
theorem comap_injective_isMulCommutative {f : G' →* G} (hf : Injective f) [IsMulCommutative H] :
    IsMulCommutative (H.comap f) :=
  ⟨⟨fun a b =>
      Subtype.ext
        (by
          have := mul_comm (⟨f a, a.2⟩ : H) (⟨f b, b.2⟩ : H)
          rwa [Subtype.ext_iff, coe_mul, coe_mul, coe_mk, coe_mk, ← map_mul, ← map_mul,
            hf.eq_iff] at this)⟩⟩

@[deprecated (since := "2025-04-09")] alias comap_injective_isCommutative :=
  comap_injective_isMulCommutative
@[deprecated (since := "2025-04-09")] alias _root_.AddSubgroup.comap_injective_isCommutative :=
  AddSubgroup.comap_injective_isAddCommutative

@[to_additive]
instance subgroupOf_isMulCommutative [IsMulCommutative H] : IsMulCommutative (H.subgroupOf K) :=
  H.comap_injective_isMulCommutative Subtype.coe_injective

@[deprecated (since := "2025-04-09")] alias subgroupOf_isCommutative := subgroupOf_isMulCommutative
@[deprecated (since := "2025-04-09")] alias _root_.AddSubgroup.addSubgroupOf_isCommutative :=
  AddSubgroup.addSubgroupOf_isAddCommutative

end Subgroup

namespace MulEquiv
variable {H : Type*} [Group H]

/--
An isomorphism of groups gives an order isomorphism between the lattices of subgroups,
defined by sending subgroups to their inverse images.

See also `MulEquiv.mapSubgroup` which maps subgroups to their forward images.
-/
@[to_additive (attr := simps)
/-- An isomorphism of groups gives an order isomorphism between the lattices of subgroups,
defined by sending subgroups to their inverse images.

See also `AddEquiv.mapAddSubgroup` which maps subgroups to their forward images. -/]
def comapSubgroup (f : G ≃* H) : Subgroup H ≃o Subgroup G where
  toFun := Subgroup.comap f
  invFun := Subgroup.comap f.symm
  left_inv sg := by simp [Subgroup.comap_comap]
  right_inv sh := by simp [Subgroup.comap_comap]
  map_rel_iff' {sg1 sg2} :=
    ⟨fun h => by simpa [Subgroup.comap_comap] using
      Subgroup.comap_mono (f := (f.symm : H →* G)) h, Subgroup.comap_mono⟩

@[to_additive (attr := simp, norm_cast)]
lemma coe_comapSubgroup (e : G ≃* H) : comapSubgroup e = Subgroup.comap e.toMonoidHom := rfl

@[to_additive (attr := simp)]
lemma symm_comapSubgroup (e : G ≃* H) : (comapSubgroup e).symm = comapSubgroup e.symm := rfl

/--
An isomorphism of groups gives an order isomorphism between the lattices of subgroups,
defined by sending subgroups to their forward images.

See also `MulEquiv.comapSubgroup` which maps subgroups to their inverse images.
-/
@[to_additive (attr := simps)
/-- An isomorphism of groups gives an order isomorphism between the lattices of subgroups,
defined by sending subgroups to their forward images.

See also `AddEquiv.comapAddSubgroup` which maps subgroups to their inverse images. -/]
def mapSubgroup {H : Type*} [Group H] (f : G ≃* H) : Subgroup G ≃o Subgroup H where
  toFun := Subgroup.map f
  invFun := Subgroup.map f.symm
  left_inv sg := by simp [Subgroup.map_map]
  right_inv sh := by simp [Subgroup.map_map]
  map_rel_iff' {sg1 sg2} :=
    ⟨fun h => by simpa [Subgroup.map_map] using
      Subgroup.map_mono (f := (f.symm : H →* G)) h, Subgroup.map_mono⟩

@[to_additive (attr := simp, norm_cast)]
lemma coe_mapSubgroup (e : G ≃* H) : mapSubgroup e = Subgroup.map e.toMonoidHom := rfl

@[to_additive (attr := simp)]
lemma symm_mapSubgroup (e : G ≃* H) : (mapSubgroup e).symm = mapSubgroup e.symm := rfl

end MulEquiv

namespace Subgroup

open MonoidHom

variable {N : Type*} [Group N] (f : G →* N)

@[to_additive (attr := simp, norm_cast)]
lemma comap_toSubmonoid (e : G ≃* N) (s : Subgroup N) :
    (s.comap e).toSubmonoid = s.toSubmonoid.comap e.toMonoidHom := rfl

@[to_additive]
theorem map_comap_le (H : Subgroup N) : map f (comap f H) ≤ H :=
  (gc_map_comap f).l_u_le _

@[to_additive]
theorem le_comap_map (H : Subgroup G) : H ≤ comap f (map f H) :=
  (gc_map_comap f).le_u_l _

@[to_additive]
theorem map_eq_comap_of_inverse {f : G →* N} {g : N →* G} (hl : Function.LeftInverse g f)
    (hr : Function.RightInverse g f) (H : Subgroup G) : map f H = comap g H :=
  SetLike.ext' <| by rw [coe_map, coe_comap, Set.image_eq_preimage_of_inverse hl hr]

/-- A subgroup is isomorphic to its image under an injective function. If you have an isomorphism,
use `MulEquiv.subgroupMap` for better definitional equalities. -/
@[to_additive
      /-- An additive subgroup is isomorphic to its image under an injective function. If you
      have an isomorphism, use `AddEquiv.addSubgroupMap` for better definitional equalities. -/]
noncomputable def equivMapOfInjective (H : Subgroup G) (f : G →* N) (hf : Function.Injective f) :
    H ≃* H.map f :=
  { Equiv.Set.image f H hf with map_mul' := fun _ _ => Subtype.ext (f.map_mul _ _) }

@[to_additive (attr := simp)]
theorem coe_equivMapOfInjective_apply (H : Subgroup G) (f : G →* N) (hf : Function.Injective f)
    (h : H) : (equivMapOfInjective H f hf h : N) = f h :=
  rfl

end Subgroup

variable {N : Type*} [Group N]

namespace MonoidHom

/-- The `MonoidHom` from the preimage of a subgroup to itself. -/
@[to_additive (attr := simps!) /-- the `AddMonoidHom` from the preimage of an
additive subgroup to itself. -/]
def subgroupComap (f : G →* G') (H' : Subgroup G') : H'.comap f →* H' :=
  f.submonoidComap H'.toSubmonoid

@[to_additive]
lemma subgroupComap_surjective_of_surjective (f : G →* G') (H' : Subgroup G') (hf : Surjective f) :
    Surjective (f.subgroupComap H') :=
  f.submonoidComap_surjective_of_surjective H'.toSubmonoid hf

/-- The `MonoidHom` from a subgroup to its image. -/
@[to_additive (attr := simps!) /-- the `AddMonoidHom` from an additive subgroup to its image -/]
def subgroupMap (f : G →* G') (H : Subgroup G) : H →* H.map f :=
  f.submonoidMap H.toSubmonoid

@[to_additive]
theorem subgroupMap_surjective (f : G →* G') (H : Subgroup G) :
    Function.Surjective (f.subgroupMap H) :=
  f.submonoidMap_surjective H.toSubmonoid

end MonoidHom

namespace MulEquiv

variable {H K : Subgroup G}

/-- Makes the identity isomorphism from a proof two subgroups of a multiplicative
group are equal. -/
@[to_additive
      /-- Makes the identity additive isomorphism from a proof
      two subgroups of an additive group are equal. -/]
def subgroupCongr (h : H = K) : H ≃* K :=
  { Equiv.setCongr <| congr_arg _ h with map_mul' := fun _ _ => rfl }

@[to_additive (attr := simp)]
lemma subgroupCongr_apply (h : H = K) (x) :
    (MulEquiv.subgroupCongr h x : G) = x := rfl

@[to_additive (attr := simp)]
lemma subgroupCongr_symm_apply (h : H = K) (x) :
    ((MulEquiv.subgroupCongr h).symm x : G) = x := rfl

/-- A subgroup is isomorphic to its image under an isomorphism. If you only have an injective map,
use `Subgroup.equivMapOfInjective`. -/
@[to_additive
      /-- An additive subgroup is isomorphic to its image under an isomorphism. If you only
<<<<<<< HEAD
      have an injective map, use `AddSubgroup.equiv_map_of_injective`. -/]
=======
      have an injective map, use `AddSubgroup.equivMapOfInjective`. -/]
>>>>>>> c07d348d
def subgroupMap (e : G ≃* G') (H : Subgroup G) : H ≃* H.map (e : G →* G') :=
  MulEquiv.submonoidMap (e : G ≃* G') H.toSubmonoid

@[to_additive (attr := simp)]
theorem coe_subgroupMap_apply (e : G ≃* G') (H : Subgroup G) (g : H) :
    ((subgroupMap e H g : H.map (e : G →* G')) : G') = e g :=
  rfl

@[to_additive (attr := simp)]
theorem subgroupMap_symm_apply (e : G ≃* G') (H : Subgroup G) (g : H.map (e : G →* G')) :
    (e.subgroupMap H).symm g = ⟨e.symm g, SetLike.mem_coe.1 <| Set.mem_image_equiv.1 g.2⟩ :=
  rfl

end MulEquiv

namespace MonoidHom

open Subgroup

@[to_additive]
theorem closure_preimage_le (f : G →* N) (s : Set N) : closure (f ⁻¹' s) ≤ (closure s).comap f :=
  (closure_le _).2 fun x hx => by rw [SetLike.mem_coe, mem_comap]; exact subset_closure hx

/-- The image under a monoid homomorphism of the subgroup generated by a set equals the subgroup
generated by the image of the set. -/
@[to_additive
      /-- The image under an `AddMonoid` hom of the `AddSubgroup` generated by a set equals
      the `AddSubgroup` generated by the image of the set. -/]
theorem map_closure (f : G →* N) (s : Set G) : (closure s).map f = closure (f '' s) :=
  Set.image_preimage.l_comm_of_u_comm (gc_map_comap f) (Subgroup.gi N).gc (Subgroup.gi G).gc
    fun _ ↦ rfl

end MonoidHom

namespace Subgroup

@[to_additive (attr := simp)]
theorem equivMapOfInjective_coe_mulEquiv (H : Subgroup G) (e : G ≃* G') :
    H.equivMapOfInjective (e : G →* G') (EquivLike.injective e) = e.subgroupMap H := by
  ext
  rfl

end Subgroup<|MERGE_RESOLUTION|>--- conflicted
+++ resolved
@@ -536,11 +536,7 @@
 use `Subgroup.equivMapOfInjective`. -/
 @[to_additive
       /-- An additive subgroup is isomorphic to its image under an isomorphism. If you only
-<<<<<<< HEAD
-      have an injective map, use `AddSubgroup.equiv_map_of_injective`. -/]
-=======
       have an injective map, use `AddSubgroup.equivMapOfInjective`. -/]
->>>>>>> c07d348d
 def subgroupMap (e : G ≃* G') (H : Subgroup G) : H ≃* H.map (e : G →* G') :=
   MulEquiv.submonoidMap (e : G ≃* G') H.toSubmonoid
 
