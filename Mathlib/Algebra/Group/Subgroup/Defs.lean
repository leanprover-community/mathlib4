--- conflicted
+++ resolved
@@ -74,20 +74,12 @@
 export NegMemClass (neg_mem)
 
 /-- Typeclass for substructures `s` such that `s ∪ -s = G`. -/
-<<<<<<< HEAD
-class HasMemOrNegMem {S G : Type*} [AddCommGroup G] [SetLike S G] (s : S) : Prop where
-=======
 class HasMemOrNegMem {S G : Type*} [Neg G] [SetLike S G] (s : S) : Prop where
->>>>>>> 157be939
   mem_or_neg_mem (s) (a : G) : a ∈ s ∨ -a ∈ s
 
 /-- Typeclass for substructures `s` such that `s ∪ s⁻¹ = G`. -/
 @[to_additive]
-<<<<<<< HEAD
-class HasMemOrInvMem {S G : Type*} [CommGroup G] [SetLike S G] (s : S) : Prop where
-=======
 class HasMemOrInvMem {S G : Type*} [Inv G] [SetLike S G] (s : S) : Prop where
->>>>>>> 157be939
   mem_or_inv_mem (s) (a : G) : a ∈ s ∨ a⁻¹ ∈ s
 
 export HasMemOrNegMem (mem_or_neg_mem)
