/-
Copyright (c) 2020 Kexing Ying. All rights reserved.
Released under Apache 2.0 license as described in the file LICENSE.
Authors: Kexing Ying
-/
import Mathlib.Algebra.Group.Subgroup.Basic
import Mathlib.Algebra.Group.Submonoid.BigOperators
import Mathlib.Algebra.Group.Submonoid.Finite
import Mathlib.Data.Finite.Card
import Mathlib.Data.Set.Finite.Range

/-!
# Subgroups

This file provides some result on multiplicative and additive subgroups in the finite context.

## Tags
subgroup, subgroups
-/

assert_not_exists Field

variable {G : Type*} [Group G]
variable {A : Type*} [AddGroup A]

namespace Subgroup

@[to_additive]
instance (K : Subgroup G) [DecidablePred (· ∈ K)] [Fintype G] : Fintype K :=
  show Fintype { g : G // g ∈ K } from inferInstance

@[to_additive]
instance (K : Subgroup G) [Finite G] : Finite K :=
  Subtype.finite

end Subgroup

/-!
### Conversion to/from `Additive`/`Multiplicative`
-/


namespace Subgroup

variable (H K : Subgroup G)

/-- Product of a list of elements in a subgroup is in the subgroup. -/
@[to_additive /-- Sum of a list of elements in an `AddSubgroup` is in the `AddSubgroup`. -/]
protected theorem list_prod_mem {l : List G} : (∀ x ∈ l, x ∈ K) → l.prod ∈ K :=
  list_prod_mem

/-- Product of a multiset of elements in a subgroup of a `CommGroup` is in the subgroup. -/
@[to_additive /-- Sum of a multiset of elements in an `AddSubgroup` of an `AddCommGroup` is in
the `AddSubgroup`. -/]
protected theorem multiset_prod_mem {G} [CommGroup G] (K : Subgroup G) (g : Multiset G) :
    (∀ a ∈ g, a ∈ K) → g.prod ∈ K :=
  multiset_prod_mem g

@[to_additive]
theorem multiset_noncommProd_mem (K : Subgroup G) (g : Multiset G) (comm) :
    (∀ a ∈ g, a ∈ K) → g.noncommProd comm ∈ K :=
  K.toSubmonoid.multiset_noncommProd_mem g comm

/-- Product of elements of a subgroup of a `CommGroup` indexed by a `Finset` is in the
    subgroup. -/
@[to_additive /-- Sum of elements in an `AddSubgroup` of an `AddCommGroup` indexed by a `Finset`
is in the `AddSubgroup`. -/]
protected theorem prod_mem {G : Type*} [CommGroup G] (K : Subgroup G) {ι : Type*} {t : Finset ι}
    {f : ι → G} (h : ∀ c ∈ t, f c ∈ K) : (∏ c ∈ t, f c) ∈ K :=
  prod_mem h

@[to_additive]
theorem noncommProd_mem (K : Subgroup G) {ι : Type*} {t : Finset ι} {f : ι → G} (comm) :
    (∀ c ∈ t, f c ∈ K) → t.noncommProd f comm ∈ K :=
  K.toSubmonoid.noncommProd_mem t f comm

@[to_additive (attr := simp 1100, norm_cast)]
theorem val_list_prod (l : List H) : (l.prod : G) = (l.map Subtype.val).prod :=
  SubmonoidClass.coe_list_prod l

@[to_additive (attr := simp 1100, norm_cast)]
theorem val_multiset_prod {G} [CommGroup G] (H : Subgroup G) (m : Multiset H) :
    (m.prod : G) = (m.map Subtype.val).prod :=
  SubmonoidClass.coe_multiset_prod m

@[to_additive (attr := simp 1100, norm_cast)]
theorem val_finset_prod {ι G} [CommGroup G] (H : Subgroup G) (f : ι → H) (s : Finset ι) :
    ↑(∏ i ∈ s, f i) = (∏ i ∈ s, f i : G) :=
  SubmonoidClass.coe_finset_prod f s

@[to_additive]
instance fintypeBot : Fintype (⊥ : Subgroup G) :=
  ⟨{1}, by
    rintro ⟨x, ⟨hx⟩⟩
    exact Finset.mem_singleton_self _⟩

@[to_additive]
theorem card_bot : Nat.card (⊥ : Subgroup G) = 1 := by simp

@[to_additive]
theorem card_top : Nat.card (⊤ : Subgroup G) = Nat.card G :=
  Nat.card_congr Subgroup.topEquiv.toEquiv

@[to_additive]
theorem eq_of_le_of_card_ge {H K : Subgroup G} [Finite K] (hle : H ≤ K)
    (hcard : Nat.card K ≤ Nat.card H) :
    H = K :=
  SetLike.coe_injective <| Set.Finite.eq_of_subset_of_card_le (Set.toFinite _) hle hcard

@[to_additive]
theorem eq_top_of_le_card [Finite G] (h : Nat.card G ≤ Nat.card H) : H = ⊤ :=
  eq_of_le_of_card_ge le_top (Nat.card_congr (Equiv.Set.univ G) ▸ h)

@[to_additive]
theorem eq_top_of_card_eq [Finite H] (h : Nat.card H = Nat.card G) : H = ⊤ := by
  have : Finite G := Nat.finite_of_card_ne_zero (h ▸ Nat.card_pos.ne')
  exact eq_top_of_le_card _ (Nat.le_of_eq h.symm)

@[to_additive (attr := simp)]
theorem card_eq_iff_eq_top [Finite H] : Nat.card H = Nat.card G ↔ H = ⊤ :=
  Iff.intro (eq_top_of_card_eq H) (fun h ↦ by simpa only [h] using card_top)

@[to_additive]
theorem eq_bot_of_card_le [Finite H] (h : Nat.card H ≤ 1) : H = ⊥ :=
  let _ := Finite.card_le_one_iff_subsingleton.mp h
  eq_bot_of_subsingleton H

@[to_additive]
theorem eq_bot_of_card_eq (h : Nat.card H = 1) : H = ⊥ :=
  let _ := (Nat.card_eq_one_iff_unique.mp h).1
  eq_bot_of_subsingleton H

@[to_additive card_le_one_iff_eq_bot]
theorem card_le_one_iff_eq_bot [Finite H] : Nat.card H ≤ 1 ↔ H = ⊥ :=
  ⟨H.eq_bot_of_card_le, fun h => by simp [h]⟩

@[to_additive] lemma eq_bot_iff_card : H = ⊥ ↔ Nat.card H = 1 :=
  ⟨by rintro rfl; exact card_bot, eq_bot_of_card_eq _⟩

@[to_additive one_lt_card_iff_ne_bot]
theorem one_lt_card_iff_ne_bot [Finite H] : 1 < Nat.card H ↔ H ≠ ⊥ :=
  lt_iff_not_ge.trans H.card_le_one_iff_eq_bot.not

@[to_additive]
theorem card_le_card_group [Finite G] : Nat.card H ≤ Nat.card G :=
  Nat.card_le_card_of_injective _ Subtype.coe_injective

@[to_additive]
theorem card_le_of_le {H K : Subgroup G} [Finite K] (h : H ≤ K) : Nat.card H ≤ Nat.card K :=
  Nat.card_le_card_of_injective _ (Subgroup.inclusion_injective h)

@[to_additive]
theorem card_map_of_injective {H : Type*} [Group H] {K : Subgroup G} {f : G →* H}
    (hf : Function.Injective f) :
    Nat.card (map f K) = Nat.card K := by
  apply Nat.card_image_of_injective hf

@[to_additive]
theorem card_subtype (K : Subgroup G) (L : Subgroup K) :
    Nat.card (map K.subtype L) = Nat.card L :=
  card_map_of_injective K.subtype_injective

end Subgroup

namespace Subgroup

section Pi

open Set

variable {η : Type*} {f : η → Type*} [∀ i, Group (f i)]

@[to_additive (attr := deprecated Submonoid.pi_mem_of_mulSingle_mem_aux (since := "2025-10-08"))]
theorem pi_mem_of_mulSingle_mem_aux [DecidableEq η] (I : Finset η) {H : Subgroup (∀ i, f i)}
    (x : ∀ i, f i) (h1 : ∀ i, i ∉ I → x i = 1) (h2 : ∀ i, i ∈ I → Pi.mulSingle i (x i) ∈ H) :
    x ∈ H :=
  Submonoid.pi_mem_of_mulSingle_mem_aux I x h1 h2

@[to_additive]
theorem pi_mem_of_mulSingle_mem [Finite η] [DecidableEq η] {H : Subgroup (∀ i, f i)} (x : ∀ i, f i)
    (h : ∀ i, Pi.mulSingle i (x i) ∈ H) : x ∈ H :=
  Submonoid.pi_mem_of_mulSingle_mem x h

/-- For finite index types, the `Subgroup.pi` is generated by the embeddings of the groups. -/
@[to_additive /-- For finite index types, the `Subgroup.pi` is generated by the embeddings of the
additive groups. -/]
theorem pi_le_iff [DecidableEq η] [Finite η] {H : ∀ i, Subgroup (f i)} {J : Subgroup (∀ i, f i)} :
    pi univ H ≤ J ↔ ∀ i : η, map (MonoidHom.mulSingle f i) (H i) ≤ J :=
  Submonoid.pi_le_iff
<<<<<<< HEAD

end Pi

=======

@[to_additive]
theorem closure_pi [Finite η] {s : Π i, Set (f i)} (hs : ∀ i, 1 ∈ s i) :
    closure (univ.pi fun i => s i) = pi univ fun i => closure (s i) :=
  le_antisymm
    ((closure_le _).2 <| pi_subset_pi_iff.2 <| .inl fun _ _ => subset_closure)
    (by
      classical
      exact pi_le_iff.mpr fun i => (gc_map_comap _).l_le <| (closure_le _).2 fun _x hx =>
          subset_closure <| mem_univ_pi.mpr fun j => by
        by_cases H : j = i
        · subst H
          simpa
        · simpa [H] using hs _)

end Pi

>>>>>>> 3305d4b4
section Normalizer

theorem mem_normalizer_fintype {S : Set G} [Finite S] {x : G} (h : ∀ n, n ∈ S → x * n * x⁻¹ ∈ S) :
    x ∈ Subgroup.setNormalizer S := by
  haveI := Classical.propDecidable; cases nonempty_fintype S
  exact fun n =>
    ⟨h n, fun h₁ =>
      have heq : (fun n => x * n * x⁻¹) '' S = S :=
        Set.eq_of_subset_of_card_le (fun n ⟨y, hy⟩ => hy.2 ▸ h y hy.1)
          (by rw [Set.card_image_of_injective S conj_injective])
      have : x * n * x⁻¹ ∈ (fun n => x * n * x⁻¹) '' S := heq.symm ▸ h₁
      let ⟨y, hy⟩ := this
      conj_injective hy.2 ▸ hy.1⟩

end Normalizer

end Subgroup

namespace MonoidHom

variable {N : Type*} [Group N]

open Subgroup

@[to_additive]
instance decidableMemRange (f : G →* N) [Fintype G] [DecidableEq N] : DecidablePred (· ∈ f.range) :=
  fun _ => Fintype.decidableExistsFintype

-- this instance can't go just after the definition of `mrange` because `Fintype` is
-- not imported at that stage
/-- The range of a finite monoid under a monoid homomorphism is finite.
Note: this instance can form a diamond with `Subtype.fintype` in the
presence of `Fintype N`. -/
@[to_additive /-- The range of a finite additive monoid under an additive monoid homomorphism is
finite.

Note: this instance can form a diamond with `Subtype.fintype` or `Subgroup.fintype` in the presence
of `Fintype N`. -/]
instance fintypeMrange {M N : Type*} [Monoid M] [Monoid N] [Fintype M] [DecidableEq N]
    (f : M →* N) : Fintype (mrange f) :=
  Set.fintypeRange f

/-- The range of a finite group under a group homomorphism is finite.

Note: this instance can form a diamond with `Subtype.fintype` or `Subgroup.fintype` in the
presence of `Fintype N`. -/
@[to_additive
/-- The range of a finite additive group under an additive group homomorphism is finite.

Note: this instance can form a diamond with `Subtype.fintype` or `Subgroup.fintype` in the
presence of `Fintype N`. -/]
instance fintypeRange [Fintype G] [DecidableEq N] (f : G →* N) : Fintype (range f) :=
  Set.fintypeRange f

lemma _root_.Fintype.card_coeSort_mrange {M N : Type*} [Monoid M] [Monoid N] [Fintype M]
    [DecidableEq N] {f : M →* N} (hf : Function.Injective f) :
    Fintype.card (mrange f) = Fintype.card M :=
  Set.card_range_of_injective hf

lemma _root_.Fintype.card_coeSort_range [Fintype G] [DecidableEq N] {f : G →* N}
    (hf : Function.Injective f) :
    Fintype.card (range f) = Fintype.card G :=
  Set.card_range_of_injective hf

end MonoidHom<|MERGE_RESOLUTION|>--- conflicted
+++ resolved
@@ -187,11 +187,6 @@
 theorem pi_le_iff [DecidableEq η] [Finite η] {H : ∀ i, Subgroup (f i)} {J : Subgroup (∀ i, f i)} :
     pi univ H ≤ J ↔ ∀ i : η, map (MonoidHom.mulSingle f i) (H i) ≤ J :=
   Submonoid.pi_le_iff
-<<<<<<< HEAD
-
-end Pi
-
-=======
 
 @[to_additive]
 theorem closure_pi [Finite η] {s : Π i, Set (f i)} (hs : ∀ i, 1 ∈ s i) :
@@ -209,7 +204,6 @@
 
 end Pi
 
->>>>>>> 3305d4b4
 section Normalizer
 
 theorem mem_normalizer_fintype {S : Set G} [Finite S] {x : G} (h : ∀ n, n ∈ S → x * n * x⁻¹ ∈ S) :
