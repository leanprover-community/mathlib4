--- conflicted
+++ resolved
@@ -156,15 +156,11 @@
 
 variable {ι : Sort*} [Inv α] {s t : Set α} {a : α}
 
-<<<<<<< HEAD
+@[to_additive (attr := simp)]
+theorem inv_setOf (p : α → Prop) : {x | p x}⁻¹ = {x | p x⁻¹} :=
+  rfl
+
 @[to_additive (attr := simp, push)]
-=======
-@[to_additive (attr := simp)]
-theorem inv_setOf (p : α → Prop) : {x | p x}⁻¹ = {x | p x⁻¹} :=
-  rfl
-
-@[to_additive (attr := simp)]
->>>>>>> dde1cfff
 theorem mem_inv : a ∈ s⁻¹ ↔ a⁻¹ ∈ s :=
   Iff.rfl
 
