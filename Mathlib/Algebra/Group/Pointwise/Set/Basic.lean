/-
Copyright (c) 2019 Johan Commelin. All rights reserved.
Released under Apache 2.0 license as described in the file LICENSE.
Authors: Johan Commelin, Floris van Doorn, Yaël Dillies
-/
import Mathlib.Algebra.Group.Equiv.Basic
import Mathlib.Algebra.Group.Prod
import Mathlib.Algebra.Order.Monoid.Unbundled.Pow
import Mathlib.Data.Set.NAry

/-!
# Pointwise operations of sets

This file defines pointwise algebraic operations on sets.

## Main declarations

For sets `s` and `t` and scalar `a`:
* `s * t`: Multiplication, set of all `x * y` where `x ∈ s` and `y ∈ t`.
* `s + t`: Addition, set of all `x + y` where `x ∈ s` and `y ∈ t`.
* `s⁻¹`: Inversion, set of all `x⁻¹` where `x ∈ s`.
* `-s`: Negation, set of all `-x` where `x ∈ s`.
* `s / t`: Division, set of all `x / y` where `x ∈ s` and `y ∈ t`.
* `s - t`: Subtraction, set of all `x - y` where `x ∈ s` and `y ∈ t`.

For `α` a semigroup/monoid, `Set α` is a semigroup/monoid.
As an unfortunate side effect, this means that `n • s`, where `n : ℕ`, is ambiguous between
pointwise scaling and repeated pointwise addition; the former has `(2 : ℕ) • {1, 2} = {2, 4}`, while
the latter has `(2 : ℕ) • {1, 2} = {2, 3, 4}`. See note [pointwise nat action].

Appropriate definitions and results are also transported to the additive theory via `to_additive`.

## Implementation notes

* The following expressions are considered in simp-normal form in a group:
  `(fun h ↦ h * g) ⁻¹' s`, `(fun h ↦ g * h) ⁻¹' s`, `(fun h ↦ h * g⁻¹) ⁻¹' s`,
  `(fun h ↦ g⁻¹ * h) ⁻¹' s`, `s * t`, `s⁻¹`, `(1 : Set _)` (and similarly for additive variants).
  Expressions equal to one of these will be simplified.
* We put all instances in the scope `Pointwise`, so that these instances are not available by
  default. Note that we do not mark them as reducible (as argued by note [reducible non-instances])
  since we expect the scope to be open whenever the instances are actually used (and making the
  instances reducible changes the behavior of `simp`.

## Tags

set multiplication, set addition, pointwise addition, pointwise multiplication,
pointwise subtraction
-/

assert_not_exists Set.iUnion MulAction MonoidWithZero OrderedAddCommMonoid

library_note2 «pointwise nat action» /--
Pointwise monoids (`Set`, `Finset`, `Filter`) have derived pointwise actions of the form
`SMul α β → SMul α (Set β)`. When `α` is `ℕ` or `ℤ`, this action conflicts with the
nat or int action coming from `Set β` being a `Monoid` or `DivInvMonoid`. For example,
`2 • {a, b}` can both be `{2 • a, 2 • b}` (pointwise action, pointwise repeated addition,
`Set.smulSet`) and `{a + a, a + b, b + a, b + b}` (nat or int action, repeated pointwise
addition, `Set.NSMul`).

Because the pointwise action can easily be spelled out in such cases, we give higher priority to the
nat and int actions.
-/

open Function MulOpposite

variable {F α β γ : Type*}

namespace Set

/-! ### `0`/`1` as sets -/

section One

variable [One α] {s : Set α} {a : α}

/-- The set `1 : Set α` is defined as `{1}` in scope `Pointwise`. -/
@[to_additive /-- The set `0 : Set α` is defined as `{0}` in scope `Pointwise`. -/]
protected def one : One (Set α) :=
  ⟨{1}⟩

scoped[Pointwise] attribute [instance] Set.one Set.zero

open Pointwise

-- TODO: This would be a good simp lemma scoped to `Pointwise`, but it seems `@[simp]` can't be
-- scoped
@[to_additive]
theorem singleton_one : ({1} : Set α) = 1 :=
  rfl

@[to_additive (attr := simp)]
theorem mem_one : a ∈ (1 : Set α) ↔ a = 1 :=
  Iff.rfl

@[to_additive]
theorem one_mem_one : (1 : α) ∈ (1 : Set α) :=
  Eq.refl _

@[to_additive (attr := simp)]
theorem one_subset : 1 ⊆ s ↔ (1 : α) ∈ s :=
  singleton_subset_iff

@[to_additive (attr := simp)]
theorem one_nonempty : (1 : Set α).Nonempty :=
  ⟨1, rfl⟩

@[to_additive (attr := simp)]
theorem image_one {f : α → β} : f '' 1 = {f 1} :=
  image_singleton

@[to_additive]
theorem subset_one_iff_eq : s ⊆ 1 ↔ s = ∅ ∨ s = 1 :=
  subset_singleton_iff_eq

@[to_additive]
theorem Nonempty.subset_one_iff (h : s.Nonempty) : s ⊆ 1 ↔ s = 1 :=
  h.subset_singleton_iff

/-- The singleton operation as a `OneHom`. -/
@[to_additive /-- The singleton operation as a `ZeroHom`. -/]
def singletonOneHom : OneHom α (Set α) where
  toFun := singleton; map_one' := singleton_one

@[to_additive (attr := simp)]
theorem coe_singletonOneHom : (singletonOneHom : α → Set α) = singleton :=
  rfl

@[to_additive] lemma image_op_one : (1 : Set α).image op = 1 := image_singleton

@[to_additive (attr := simp) zero_prod_zero]
lemma one_prod_one [One β] : (1 ×ˢ 1 : Set (α × β)) = 1 := by ext; simp [Prod.ext_iff]

@[deprecated (since := "2025-03-11")]
alias zero_sum_zero := zero_prod_zero

end One

/-! ### Set negation/inversion -/


section Inv

/-- The pointwise inversion of set `s⁻¹` is defined as `{x | x⁻¹ ∈ s}` in scope `Pointwise`. It is
equal to `{x⁻¹ | x ∈ s}`, see `Set.image_inv_eq_inv`. -/
@[to_additive
      /-- The pointwise negation of set `-s` is defined as `{x | -x ∈ s}` in scope `Pointwise`.
      It is equal to `{-x | x ∈ s}`, see `Set.image_neg_eq_neg`. -/]
protected def inv [Inv α] : Inv (Set α) :=
  ⟨preimage Inv.inv⟩

scoped[Pointwise] attribute [instance] Set.inv Set.neg

open Pointwise

section Inv

variable {ι : Sort*} [Inv α] {s t : Set α} {a : α}

@[to_additive (attr := simp)]
<<<<<<< HEAD
theorem inv_setOf (p : α → Prop) : {x | p x}⁻¹ = {x | p x⁻¹} := rfl
=======
theorem inv_setOf (p : α → Prop) : {x | p x}⁻¹ = {x | p x⁻¹} :=
  rfl
>>>>>>> 6b1d0f08

@[to_additive (attr := simp)]
theorem mem_inv : a ∈ s⁻¹ ↔ a⁻¹ ∈ s :=
  Iff.rfl

@[to_additive (attr := simp)]
theorem inv_preimage : Inv.inv ⁻¹' s = s⁻¹ :=
  rfl

@[to_additive (attr := simp)]
theorem inv_empty : (∅ : Set α)⁻¹ = ∅ :=
  rfl

@[to_additive (attr := simp)]
theorem inv_univ : (univ : Set α)⁻¹ = univ :=
  rfl

@[to_additive (attr := simp)]
theorem inter_inv : (s ∩ t)⁻¹ = s⁻¹ ∩ t⁻¹ :=
  preimage_inter

@[to_additive (attr := simp)]
theorem union_inv : (s ∪ t)⁻¹ = s⁻¹ ∪ t⁻¹ :=
  preimage_union

@[to_additive (attr := simp)]
theorem compl_inv : sᶜ⁻¹ = s⁻¹ᶜ :=
  preimage_compl

@[to_additive (attr := simp) neg_prod]
lemma inv_prod [Inv β] (s : Set α) (t : Set β) : (s ×ˢ t)⁻¹ = s⁻¹ ×ˢ t⁻¹ := rfl

@[deprecated (since := "2025-03-11")]
alias neg_sum := neg_prod

end Inv

section InvolutiveInv

variable [InvolutiveInv α] {s t : Set α} {a : α}

@[to_additive]
theorem inv_mem_inv : a⁻¹ ∈ s⁻¹ ↔ a ∈ s := by simp only [mem_inv, inv_inv]

@[to_additive (attr := simp)]
theorem nonempty_inv : s⁻¹.Nonempty ↔ s.Nonempty :=
  inv_involutive.surjective.nonempty_preimage

@[to_additive]
theorem Nonempty.inv (h : s.Nonempty) : s⁻¹.Nonempty :=
  nonempty_inv.2 h

@[to_additive (attr := simp)]
theorem image_inv_eq_inv : (·⁻¹) '' s = s⁻¹ :=
  congr_fun (image_eq_preimage_of_inverse inv_involutive.leftInverse inv_involutive.rightInverse) _

@[to_additive (attr := simp)]
theorem inv_eq_empty : s⁻¹ = ∅ ↔ s = ∅ := by
  rw [← image_inv_eq_inv, image_eq_empty]

@[to_additive (attr := simp)]
instance involutiveInv : InvolutiveInv (Set α) where
  inv := Inv.inv
  inv_inv s := by simp only [← inv_preimage, preimage_preimage, inv_inv, preimage_id']

@[to_additive (attr := simp)]
theorem inv_subset_inv : s⁻¹ ⊆ t⁻¹ ↔ s ⊆ t :=
  (Equiv.inv α).surjective.preimage_subset_preimage_iff

@[to_additive]
theorem inv_subset : s⁻¹ ⊆ t ↔ s ⊆ t⁻¹ := by rw [← inv_subset_inv, inv_inv]

@[to_additive (attr := simp)]
theorem inv_singleton (a : α) : ({a} : Set α)⁻¹ = {a⁻¹} := by
  rw [← image_inv_eq_inv, image_singleton]

@[to_additive (attr := simp)]
theorem inv_insert (a : α) (s : Set α) : (insert a s)⁻¹ = insert a⁻¹ s⁻¹ := by
  rw [insert_eq, union_inv, inv_singleton, insert_eq]

@[to_additive]
theorem inv_range {ι : Sort*} {f : ι → α} : (range f)⁻¹ = range fun i => (f i)⁻¹ := by
  rw [← image_inv_eq_inv]
  exact (range_comp ..).symm

@[to_additive]
theorem image_inv_of_apply_inv_eq {f g : α → β} (H : ∀ x ∈ s, f x⁻¹ = g x) :
    f '' (s⁻¹) = g '' s := by
  rw [← Set.image_inv_eq_inv, Set.image_image]; exact Set.image_congr H

@[to_additive]
theorem image_inv_of_apply_inv_eq_inv [InvolutiveInv β] {f g : α → β}
    (H : ∀ x ∈ s, f x⁻¹ = (g x)⁻¹) : f '' (s⁻¹) = (g '' s)⁻¹ := by
  conv_rhs => rw [← image_inv_eq_inv, image_image, ← image_inv_of_apply_inv_eq H]

open MulOpposite

@[to_additive]
theorem image_op_inv : op '' s⁻¹ = (op '' s)⁻¹ := by
  simp_rw [← image_inv_eq_inv, Function.Semiconj.set_image op_inv s]

end InvolutiveInv

end Inv

open Pointwise

/-! ### Set addition/multiplication -/


section Mul

variable {ι : Sort*} {κ : ι → Sort*} [Mul α] {s s₁ s₂ t t₁ t₂ u : Set α} {a b : α}

/-- The pointwise multiplication of sets `s * t` and `t` is defined as `{x * y | x ∈ s, y ∈ t}` in
scope `Pointwise`. -/
@[to_additive
      /-- The pointwise addition of sets `s + t` is defined as `{x + y | x ∈ s, y ∈ t}` in locale
      `Pointwise`. -/]
protected def mul : Mul (Set α) :=
  ⟨image2 (· * ·)⟩

scoped[Pointwise] attribute [instance] Set.mul Set.add

@[to_additive (attr := simp)]
theorem image2_mul : image2 (· * ·) s t = s * t :=
  rfl

@[to_additive]
theorem mem_mul : a ∈ s * t ↔ ∃ x ∈ s, ∃ y ∈ t, x * y = a :=
  Iff.rfl

@[to_additive]
theorem mul_mem_mul : a ∈ s → b ∈ t → a * b ∈ s * t :=
  mem_image2_of_mem

@[to_additive add_image_prod]
theorem image_mul_prod : (fun x : α × α => x.fst * x.snd) '' s ×ˢ t = s * t :=
  image_prod _

@[to_additive (attr := simp)]
theorem empty_mul : ∅ * s = ∅ :=
  image2_empty_left

@[to_additive (attr := simp)]
theorem mul_empty : s * ∅ = ∅ :=
  image2_empty_right

@[to_additive (attr := simp)]
theorem mul_eq_empty : s * t = ∅ ↔ s = ∅ ∨ t = ∅ :=
  image2_eq_empty_iff

@[to_additive (attr := simp)]
theorem mul_nonempty : (s * t).Nonempty ↔ s.Nonempty ∧ t.Nonempty :=
  image2_nonempty_iff

@[to_additive]
theorem Nonempty.mul : s.Nonempty → t.Nonempty → (s * t).Nonempty :=
  Nonempty.image2

@[to_additive]
theorem Nonempty.of_mul_left : (s * t).Nonempty → s.Nonempty :=
  Nonempty.of_image2_left

@[to_additive]
theorem Nonempty.of_mul_right : (s * t).Nonempty → t.Nonempty :=
  Nonempty.of_image2_right

@[to_additive (attr := simp)]
theorem mul_singleton : s * {b} = (· * b) '' s :=
  image2_singleton_right

@[to_additive (attr := simp)]
theorem singleton_mul : {a} * t = (a * ·) '' t :=
  image2_singleton_left

@[to_additive]
theorem singleton_mul_singleton : ({a} : Set α) * {b} = {a * b} :=
  image2_singleton

@[to_additive (attr := mono, gcongr)]
theorem mul_subset_mul : s₁ ⊆ t₁ → s₂ ⊆ t₂ → s₁ * s₂ ⊆ t₁ * t₂ :=
  image2_subset

@[to_additive]
theorem mul_subset_mul_left : t₁ ⊆ t₂ → s * t₁ ⊆ s * t₂ :=
  image2_subset_left

@[to_additive]
theorem mul_subset_mul_right : s₁ ⊆ s₂ → s₁ * t ⊆ s₂ * t :=
  image2_subset_right

@[to_additive] instance : MulLeftMono (Set α) where elim _s _t₁ _t₂ := mul_subset_mul_left
@[to_additive] instance : MulRightMono (Set α) where elim _t _s₁ _s₂ := mul_subset_mul_right

@[to_additive]
theorem mul_subset_iff : s * t ⊆ u ↔ ∀ x ∈ s, ∀ y ∈ t, x * y ∈ u :=
  image2_subset_iff

@[to_additive]
theorem union_mul : (s₁ ∪ s₂) * t = s₁ * t ∪ s₂ * t :=
  image2_union_left

@[to_additive]
theorem mul_union : s * (t₁ ∪ t₂) = s * t₁ ∪ s * t₂ :=
  image2_union_right

@[to_additive]
theorem inter_mul_subset : s₁ ∩ s₂ * t ⊆ s₁ * t ∩ (s₂ * t) :=
  image2_inter_subset_left

@[to_additive]
theorem mul_inter_subset : s * (t₁ ∩ t₂) ⊆ s * t₁ ∩ (s * t₂) :=
  image2_inter_subset_right

@[to_additive]
theorem inter_mul_union_subset_union : s₁ ∩ s₂ * (t₁ ∪ t₂) ⊆ s₁ * t₁ ∪ s₂ * t₂ :=
  image2_inter_union_subset_union

@[to_additive]
theorem union_mul_inter_subset_union : (s₁ ∪ s₂) * (t₁ ∩ t₂) ⊆ s₁ * t₁ ∪ s₂ * t₂ :=
  image2_union_inter_subset_union

/-- The singleton operation as a `MulHom`. -/
@[to_additive /-- The singleton operation as an `AddHom`. -/]
def singletonMulHom : α →ₙ* Set α where
  toFun := singleton
  map_mul' _ _ := singleton_mul_singleton.symm

@[to_additive (attr := simp)]
theorem coe_singletonMulHom : (singletonMulHom : α → Set α) = singleton :=
  rfl

@[to_additive (attr := simp)]
theorem singletonMulHom_apply (a : α) : singletonMulHom a = {a} :=
  rfl

open MulOpposite

@[to_additive (attr := simp)]
theorem image_op_mul : op '' (s * t) = op '' t * op '' s :=
  image_image2_antidistrib op_mul

@[to_additive (attr := simp) prod_add_prod_comm]
lemma prod_mul_prod_comm [Mul β] (s₁ s₂ : Set α) (t₁ t₂ : Set β) :
    (s₁ ×ˢ t₁) * (s₂ ×ˢ t₂) = (s₁ * s₂) ×ˢ (t₁ * t₂) := by ext; simp [mem_mul]; aesop

@[deprecated (since := "2025-03-11")]
alias sum_add_sum_comm := prod_add_prod_comm

end Mul

/-! ### Set subtraction/division -/


section Div

variable {ι : Sort*} {κ : ι → Sort*} [Div α] {s s₁ s₂ t t₁ t₂ u : Set α} {a b : α}

/-- The pointwise division of sets `s / t` is defined as `{x / y | x ∈ s, y ∈ t}` in locale
`Pointwise`. -/
@[to_additive
      /-- The pointwise subtraction of sets `s - t` is defined as `{x - y | x ∈ s, y ∈ t}` in locale
      `Pointwise`. -/]
protected def div : Div (Set α) :=
  ⟨image2 (· / ·)⟩

scoped[Pointwise] attribute [instance] Set.div Set.sub

@[to_additive (attr := simp)]
theorem image2_div : image2 (· / ·) s t = s / t :=
  rfl

@[to_additive]
theorem mem_div : a ∈ s / t ↔ ∃ x ∈ s, ∃ y ∈ t, x / y = a :=
  Iff.rfl

@[to_additive]
theorem div_mem_div : a ∈ s → b ∈ t → a / b ∈ s / t :=
  mem_image2_of_mem

@[to_additive sub_image_prod]
theorem image_div_prod : (fun x : α × α => x.fst / x.snd) '' s ×ˢ t = s / t :=
  image_prod _

@[to_additive (attr := simp)]
theorem empty_div : ∅ / s = ∅ :=
  image2_empty_left

@[to_additive (attr := simp)]
theorem div_empty : s / ∅ = ∅ :=
  image2_empty_right

@[to_additive (attr := simp)]
theorem div_eq_empty : s / t = ∅ ↔ s = ∅ ∨ t = ∅ :=
  image2_eq_empty_iff

@[to_additive (attr := simp)]
theorem div_nonempty : (s / t).Nonempty ↔ s.Nonempty ∧ t.Nonempty :=
  image2_nonempty_iff

@[to_additive]
theorem Nonempty.div : s.Nonempty → t.Nonempty → (s / t).Nonempty :=
  Nonempty.image2

@[to_additive]
theorem Nonempty.of_div_left : (s / t).Nonempty → s.Nonempty :=
  Nonempty.of_image2_left

@[to_additive]
theorem Nonempty.of_div_right : (s / t).Nonempty → t.Nonempty :=
  Nonempty.of_image2_right

@[to_additive (attr := simp)]
theorem div_singleton : s / {b} = (· / b) '' s :=
  image2_singleton_right

@[to_additive (attr := simp)]
theorem singleton_div : {a} / t = (· / ·) a '' t :=
  image2_singleton_left

@[to_additive]
theorem singleton_div_singleton : ({a} : Set α) / {b} = {a / b} :=
  image2_singleton

@[to_additive (attr := mono, gcongr)]
theorem div_subset_div : s₁ ⊆ t₁ → s₂ ⊆ t₂ → s₁ / s₂ ⊆ t₁ / t₂ :=
  image2_subset

@[to_additive]
theorem div_subset_div_left : t₁ ⊆ t₂ → s / t₁ ⊆ s / t₂ :=
  image2_subset_left

@[to_additive]
theorem div_subset_div_right : s₁ ⊆ s₂ → s₁ / t ⊆ s₂ / t :=
  image2_subset_right

@[to_additive]
theorem div_subset_iff : s / t ⊆ u ↔ ∀ x ∈ s, ∀ y ∈ t, x / y ∈ u :=
  image2_subset_iff

@[to_additive]
theorem union_div : (s₁ ∪ s₂) / t = s₁ / t ∪ s₂ / t :=
  image2_union_left

@[to_additive]
theorem div_union : s / (t₁ ∪ t₂) = s / t₁ ∪ s / t₂ :=
  image2_union_right

@[to_additive]
theorem inter_div_subset : s₁ ∩ s₂ / t ⊆ s₁ / t ∩ (s₂ / t) :=
  image2_inter_subset_left

@[to_additive]
theorem div_inter_subset : s / (t₁ ∩ t₂) ⊆ s / t₁ ∩ (s / t₂) :=
  image2_inter_subset_right

@[to_additive]
theorem inter_div_union_subset_union : s₁ ∩ s₂ / (t₁ ∪ t₂) ⊆ s₁ / t₁ ∪ s₂ / t₂ :=
  image2_inter_union_subset_union

@[to_additive]
theorem union_div_inter_subset_union : (s₁ ∪ s₂) / (t₁ ∩ t₂) ⊆ s₁ / t₁ ∪ s₂ / t₂ :=
  image2_union_inter_subset_union

end Div

/-- Repeated pointwise addition (not the same as pointwise repeated addition!) of a `Set`. See
note [pointwise nat action]. -/
protected def NSMul [Zero α] [Add α] : SMul ℕ (Set α) :=
  ⟨nsmulRec⟩

/-- Repeated pointwise multiplication (not the same as pointwise repeated multiplication!) of a
`Set`. See note [pointwise nat action]. -/
@[to_additive existing]
protected def NPow [One α] [Mul α] : Pow (Set α) ℕ :=
  ⟨fun s n => npowRec n s⟩

/-- Repeated pointwise addition/subtraction (not the same as pointwise repeated
addition/subtraction!) of a `Set`. See note [pointwise nat action]. -/
protected def ZSMul [Zero α] [Add α] [Neg α] : SMul ℤ (Set α) :=
  ⟨zsmulRec⟩

/-- Repeated pointwise multiplication/division (not the same as pointwise repeated
multiplication/division!) of a `Set`. See note [pointwise nat action]. -/
@[to_additive existing]
protected def ZPow [One α] [Mul α] [Inv α] : Pow (Set α) ℤ :=
  ⟨fun s n => zpowRec npowRec n s⟩

scoped[Pointwise] attribute [instance] Set.NSMul Set.NPow Set.ZSMul Set.ZPow

/-- `Set α` is a `Semigroup` under pointwise operations if `α` is. -/
@[to_additive /-- `Set α` is an `AddSemigroup` under pointwise operations if `α` is. -/]
protected def semigroup [Semigroup α] : Semigroup (Set α) :=
  { Set.mul with mul_assoc := fun _ _ _ => image2_assoc mul_assoc }

section CommSemigroup

variable [CommSemigroup α] {s t : Set α}

/-- `Set α` is a `CommSemigroup` under pointwise operations if `α` is. -/
@[to_additive /-- `Set α` is an `AddCommSemigroup` under pointwise operations if `α` is. -/]
protected def commSemigroup : CommSemigroup (Set α) :=
  { Set.semigroup with mul_comm := fun _ _ => image2_comm mul_comm }

@[to_additive]
theorem inter_mul_union_subset : s ∩ t * (s ∪ t) ⊆ s * t :=
  image2_inter_union_subset mul_comm

@[to_additive]
theorem union_mul_inter_subset : (s ∪ t) * (s ∩ t) ⊆ s * t :=
  image2_union_inter_subset mul_comm

end CommSemigroup

section MulOneClass

variable [MulOneClass α]

/-- `Set α` is a `MulOneClass` under pointwise operations if `α` is. -/
@[to_additive /-- `Set α` is an `AddZeroClass` under pointwise operations if `α` is. -/]
protected def mulOneClass : MulOneClass (Set α) :=
  { Set.one, Set.mul with
    mul_one := image2_right_identity mul_one
    one_mul := image2_left_identity one_mul }

scoped[Pointwise]
  attribute [instance]
    Set.mulOneClass Set.addZeroClass Set.semigroup Set.addSemigroup Set.commSemigroup
    Set.addCommSemigroup

@[to_additive]
theorem subset_mul_left (s : Set α) {t : Set α} (ht : (1 : α) ∈ t) : s ⊆ s * t := fun x hx =>
  ⟨x, hx, 1, ht, mul_one _⟩

@[to_additive]
theorem subset_mul_right {s : Set α} (t : Set α) (hs : (1 : α) ∈ s) : t ⊆ s * t := fun x hx =>
  ⟨1, hs, x, hx, one_mul _⟩

/-- The singleton operation as a `MonoidHom`. -/
@[to_additive /-- The singleton operation as an `AddMonoidHom`. -/]
def singletonMonoidHom : α →* Set α :=
  { singletonMulHom, singletonOneHom with }

@[to_additive (attr := simp)]
theorem coe_singletonMonoidHom : (singletonMonoidHom : α → Set α) = singleton :=
  rfl

@[to_additive (attr := simp)]
theorem singletonMonoidHom_apply (a : α) : singletonMonoidHom a = {a} :=
  rfl

end MulOneClass

section Monoid

variable [Monoid α] {s t : Set α} {a : α} {m n : ℕ}

/-- `Set α` is a `Monoid` under pointwise operations if `α` is. -/
@[to_additive /-- `Set α` is an `AddMonoid` under pointwise operations if `α` is. -/]
protected def monoid : Monoid (Set α) :=
  { Set.semigroup, Set.mulOneClass, @Set.NPow α _ _ with }

scoped[Pointwise] attribute [instance] Set.monoid Set.addMonoid

-- `Set.pow_left_monotone` doesn't exist since it would syntactically be a special case of
-- `pow_left_mono`

@[to_additive]
protected lemma pow_right_monotone (hs : 1 ∈ s) : Monotone (s ^ ·) :=
  pow_right_monotone <| one_subset.2 hs

@[to_additive (attr := gcongr)]
lemma pow_subset_pow_left (hst : s ⊆ t) : s ^ n ⊆ t ^ n := pow_left_mono _ hst

@[to_additive]
lemma pow_subset_pow_right (hs : 1 ∈ s) (hmn : m ≤ n) : s ^ m ⊆ s ^ n :=
  Set.pow_right_monotone hs hmn

@[to_additive (attr := gcongr)]
lemma pow_subset_pow (hst : s ⊆ t) (ht : 1 ∈ t) (hmn : m ≤ n) : s ^ m ⊆ t ^ n :=
  (pow_subset_pow_left hst).trans (pow_subset_pow_right ht hmn)

@[to_additive]
lemma subset_pow (hs : 1 ∈ s) (hn : n ≠ 0) : s ⊆ s ^ n := by
  simpa using pow_subset_pow_right hs <| Nat.one_le_iff_ne_zero.2 hn

@[to_additive]
lemma pow_subset_pow_mul_of_sq_subset_mul (hst : s ^ 2 ⊆ t * s) (hn : n ≠ 0) :
    s ^ n ⊆ t ^ (n - 1) * s := pow_le_pow_mul_of_sq_le_mul hst hn

@[to_additive (attr := simp) nsmul_empty]
lemma empty_pow (hn : n ≠ 0) : (∅ : Set α) ^ n = ∅ := match n with | n + 1 => by simp [pow_succ]

@[to_additive]
lemma Nonempty.pow (hs : s.Nonempty) : ∀ {n}, (s ^ n).Nonempty
  | 0 => by simp
  | n + 1 => by rw [pow_succ]; exact hs.pow.mul hs

set_option push_neg.use_distrib true in
@[to_additive (attr := simp)] lemma pow_eq_empty : s ^ n = ∅ ↔ s = ∅ ∧ n ≠ 0 := by
  constructor
  · contrapose!
    rintro (hs | rfl)
    · exact hs.pow
    · simp
  · rintro ⟨rfl, hn⟩
    exact empty_pow hn

@[to_additive (attr := simp) nsmul_singleton]
lemma singleton_pow (a : α) : ∀ n, ({a} : Set α) ^ n = {a ^ n}
  | 0 => by simp [singleton_one]
  | n + 1 => by simp [pow_succ, singleton_pow _ n]

@[to_additive] lemma pow_mem_pow (ha : a ∈ s) : a ^ n ∈ s ^ n := by
  simpa using pow_subset_pow_left (singleton_subset_iff.2 ha)

@[to_additive] lemma one_mem_pow (hs : 1 ∈ s) : 1 ∈ s ^ n := by simpa using pow_mem_pow hs

@[to_additive]
lemma inter_pow_subset : (s ∩ t) ^ n ⊆ s ^ n ∩ t ^ n := by apply subset_inter <;> gcongr <;> simp

@[to_additive]
theorem mul_univ_of_one_mem (hs : (1 : α) ∈ s) : s * univ = univ :=
  eq_univ_iff_forall.2 fun _ => mem_mul.2 ⟨_, hs, _, mem_univ _, one_mul _⟩

@[to_additive]
theorem univ_mul_of_one_mem (ht : (1 : α) ∈ t) : univ * t = univ :=
  eq_univ_iff_forall.2 fun _ => mem_mul.2 ⟨_, mem_univ _, _, ht, mul_one _⟩

@[to_additive (attr := simp)]
theorem univ_mul_univ : (univ : Set α) * univ = univ :=
  mul_univ_of_one_mem <| mem_univ _

@[to_additive (attr := simp) nsmul_univ]
theorem univ_pow : ∀ {n : ℕ}, n ≠ 0 → (univ : Set α) ^ n = univ
  | 0 => fun h => (h rfl).elim
  | 1 => fun _ => pow_one _
  | n + 2 => fun _ => by rw [pow_succ, univ_pow n.succ_ne_zero, univ_mul_univ]

@[to_additive]
protected theorem _root_.IsUnit.set : IsUnit a → IsUnit ({a} : Set α) :=
  IsUnit.map (singletonMonoidHom : α →* Set α)

@[to_additive nsmul_prod]
lemma prod_pow [Monoid β] (s : Set α) (t : Set β) : ∀ n, (s ×ˢ t) ^ n = (s ^ n) ×ˢ (t ^ n)
  | 0 => by simp
  | n + 1 => by simp [pow_succ, prod_pow _ _ n]

end Monoid

section IsLeftCancelMul
variable [Mul α] [IsLeftCancelMul α] {s t : Set α}

@[to_additive]
lemma Nontrivial.mul_left : t.Nontrivial → s.Nonempty → (s * t).Nontrivial := by
  rintro ⟨a, ha, b, hb, hab⟩ ⟨c, hc⟩
  exact ⟨c * a, mul_mem_mul hc ha, c * b, mul_mem_mul hc hb, by simpa⟩

@[to_additive]
lemma Nontrivial.mul (hs : s.Nontrivial) (ht : t.Nontrivial) : (s * t).Nontrivial :=
  ht.mul_left hs.nonempty

end IsLeftCancelMul

section IsRightCancelMul
variable [Mul α] [IsRightCancelMul α] {s t : Set α}

@[to_additive]
lemma Nontrivial.mul_right : s.Nontrivial → t.Nonempty → (s * t).Nontrivial := by
  rintro ⟨a, ha, b, hb, hab⟩ ⟨c, hc⟩
  exact ⟨a * c, mul_mem_mul ha hc, b * c, mul_mem_mul hb hc, by simpa⟩

end IsRightCancelMul

section CancelMonoid
variable [CancelMonoid α] {s t : Set α} {a : α} {n : ℕ}

@[to_additive]
lemma Nontrivial.pow (hs : s.Nontrivial) : ∀ {n}, n ≠ 0 → (s ^ n).Nontrivial
  | 1, _ => by simpa
  | n + 2, _ => by simpa [pow_succ] using (hs.pow n.succ_ne_zero).mul hs

end CancelMonoid

/-- `Set α` is a `CommMonoid` under pointwise operations if `α` is. -/
@[to_additive /-- `Set α` is an `AddCommMonoid` under pointwise operations if `α` is. -/]
protected def commMonoid [CommMonoid α] : CommMonoid (Set α) :=
  { Set.monoid, Set.commSemigroup with }

scoped[Pointwise] attribute [instance] Set.commMonoid Set.addCommMonoid

open Pointwise

section DivisionMonoid

variable [DivisionMonoid α] {s t : Set α} {n : ℤ}

@[to_additive]
protected theorem mul_eq_one_iff : s * t = 1 ↔ ∃ a b, s = {a} ∧ t = {b} ∧ a * b = 1 := by
  refine ⟨fun h => ?_, ?_⟩
  · have hst : (s * t).Nonempty := h.symm.subst one_nonempty
    obtain ⟨a, ha⟩ := hst.of_image2_left
    obtain ⟨b, hb⟩ := hst.of_image2_right
    have H : ∀ {a b}, a ∈ s → b ∈ t → a * b = (1 : α) := fun {a b} ha hb =>
      h.subset <| mem_image2_of_mem ha hb
    refine ⟨a, b, ?_, ?_, H ha hb⟩ <;> refine eq_singleton_iff_unique_mem.2 ⟨‹_›, fun x hx => ?_⟩
    · exact (eq_inv_of_mul_eq_one_left <| H hx hb).trans (inv_eq_of_mul_eq_one_left <| H ha hb)
    · exact (eq_inv_of_mul_eq_one_right <| H ha hx).trans (inv_eq_of_mul_eq_one_right <| H ha hb)
  · rintro ⟨b, c, rfl, rfl, h⟩
    rw [singleton_mul_singleton, h, singleton_one]

/-- `Set α` is a division monoid under pointwise operations if `α` is. -/
@[to_additive
    /-- `Set α` is a subtraction monoid under pointwise operations if `α` is. -/]
protected def divisionMonoid : DivisionMonoid (Set α) :=
  { Set.monoid, Set.involutiveInv, Set.div, @Set.ZPow α _ _ _ with
    mul_inv_rev := fun s t => by
      simp_rw [← image_inv_eq_inv]
      exact image_image2_antidistrib mul_inv_rev
    inv_eq_of_mul := fun s t h => by
      obtain ⟨a, b, rfl, rfl, hab⟩ := Set.mul_eq_one_iff.1 h
      rw [inv_singleton, inv_eq_of_mul_eq_one_right hab]
    div_eq_mul_inv := fun s t => by
      rw [← image_id (s / t), ← image_inv_eq_inv]
      exact image_image2_distrib_right div_eq_mul_inv }

scoped[Pointwise] attribute [instance] Set.divisionMonoid Set.subtractionMonoid

@[to_additive (attr := simp 500)]
theorem isUnit_iff : IsUnit s ↔ ∃ a, s = {a} ∧ IsUnit a := by
  constructor
  · rintro ⟨u, rfl⟩
    obtain ⟨a, b, ha, hb, h⟩ := Set.mul_eq_one_iff.1 u.mul_inv
    refine ⟨a, ha, ⟨a, b, h, singleton_injective ?_⟩, rfl⟩
    rw [← singleton_mul_singleton, ← ha, ← hb]
    exact u.inv_mul
  · rintro ⟨a, rfl, ha⟩
    exact ha.set

@[to_additive (attr := simp)]
lemma univ_div_univ : (univ / univ : Set α) = univ := by simp [div_eq_mul_inv]

@[to_additive] lemma subset_div_left (ht : 1 ∈ t) : s ⊆ s / t := by
  rw [div_eq_mul_inv]; exact subset_mul_left _ <| by simpa

@[to_additive] lemma inv_subset_div_right (hs : 1 ∈ s) : t⁻¹ ⊆ s / t := by
  rw [div_eq_mul_inv]; exact subset_mul_right _ hs

@[to_additive (attr := simp) zsmul_empty]
lemma empty_zpow (hn : n ≠ 0) : (∅ : Set α) ^ n = ∅ := by cases n <;> aesop

@[to_additive]
lemma Nonempty.zpow (hs : s.Nonempty) : ∀ {n : ℤ}, (s ^ n).Nonempty
  | (n : ℕ) => hs.pow
  | .negSucc n => by simpa using hs.pow

set_option push_neg.use_distrib true in
@[to_additive (attr := simp)] lemma zpow_eq_empty : s ^ n = ∅ ↔ s = ∅ ∧ n ≠ 0 := by
  constructor
  · contrapose!
    rintro (hs | rfl)
    · exact hs.zpow
    · simp
  · rintro ⟨rfl, hn⟩
    exact empty_zpow hn

@[to_additive (attr := simp) zsmul_singleton]
lemma singleton_zpow (a : α) (n : ℤ) : ({a} : Set α) ^ n = {a ^ n} := by cases n <;> simp

end DivisionMonoid

/-- `Set α` is a commutative division monoid under pointwise operations if `α` is. -/
@[to_additive subtractionCommMonoid
      /-- `Set α` is a commutative subtraction monoid under pointwise operations if `α` is. -/]
protected def divisionCommMonoid [DivisionCommMonoid α] :
    DivisionCommMonoid (Set α) :=
  { Set.divisionMonoid, Set.commSemigroup with }

scoped[Pointwise] attribute [instance] Set.divisionCommMonoid Set.subtractionCommMonoid

section Group

variable [Group α] {s t : Set α} {a b : α}

/-! Note that `Set` is not a `Group` because `s / s ≠ 1` in general. -/


@[to_additive (attr := simp)]
theorem one_mem_div_iff : (1 : α) ∈ s / t ↔ ¬Disjoint s t := by
  simp [not_disjoint_iff_nonempty_inter, mem_div, div_eq_one, Set.Nonempty]

@[to_additive (attr := simp)]
lemma one_mem_inv_mul_iff : (1 : α) ∈ t⁻¹ * s ↔ ¬Disjoint s t := by
  aesop (add simp [not_disjoint_iff_nonempty_inter, mem_mul, mul_eq_one_iff_eq_inv, Set.Nonempty])

@[to_additive]
theorem one_notMem_div_iff : (1 : α) ∉ s / t ↔ Disjoint s t :=
  one_mem_div_iff.not_left

@[deprecated (since := "2025-05-23")] alias not_zero_mem_sub_iff := zero_notMem_sub_iff

@[to_additive existing, deprecated (since := "2025-05-23")]
alias not_one_mem_div_iff := one_notMem_div_iff

@[to_additive]
lemma one_notMem_inv_mul_iff : (1 : α) ∉ t⁻¹ * s ↔ Disjoint s t := one_mem_inv_mul_iff.not_left

@[deprecated (since := "2025-05-23")]
alias not_zero_mem_neg_add_iff := zero_notMem_neg_add_iff

@[to_additive existing, deprecated (since := "2025-05-23")]
alias not_one_mem_inv_mul_iff := one_notMem_inv_mul_iff

alias ⟨_, _root_.Disjoint.one_notMem_div_set⟩ := one_notMem_div_iff

attribute [to_additive] Disjoint.one_notMem_div_set

@[deprecated (since := "2025-05-23")]
alias _root_.Disjoint.zero_not_mem_sub_set := Disjoint.zero_notMem_sub_set

@[to_additive existing, deprecated (since := "2025-05-23")]
alias _root_.Disjoint.one_not_mem_div_set := Disjoint.one_notMem_div_set

@[to_additive]
theorem Nonempty.one_mem_div (h : s.Nonempty) : (1 : α) ∈ s / s :=
  let ⟨a, ha⟩ := h
  mem_div.2 ⟨a, ha, a, ha, div_self' _⟩

@[to_additive]
theorem isUnit_singleton (a : α) : IsUnit ({a} : Set α) :=
  (Group.isUnit a).set

@[to_additive (attr := simp)]
theorem isUnit_iff_singleton : IsUnit s ↔ ∃ a, s = {a} := by
  simp only [isUnit_iff, Group.isUnit, and_true]

@[to_additive (attr := simp)]
theorem image_mul_left : (a * ·) '' t = (a⁻¹ * ·) ⁻¹' t := by
  rw [image_eq_preimage_of_inverse] <;> intro c <;> simp

@[to_additive (attr := simp)]
theorem image_mul_right : (· * b) '' t = (· * b⁻¹) ⁻¹' t := by
  rw [image_eq_preimage_of_inverse] <;> intro c <;> simp

@[to_additive]
theorem image_mul_left' : (a⁻¹ * ·) '' t = (a * ·) ⁻¹' t := by simp

@[to_additive]
theorem image_mul_right' : (· * b⁻¹) '' t = (· * b) ⁻¹' t := by simp

@[to_additive (attr := simp)]
theorem preimage_mul_left_singleton : (a * ·) ⁻¹' {b} = {a⁻¹ * b} := by
  rw [← image_mul_left', image_singleton]

@[to_additive (attr := simp)]
theorem preimage_mul_right_singleton : (· * a) ⁻¹' {b} = {b * a⁻¹} := by
  rw [← image_mul_right', image_singleton]

@[to_additive (attr := simp)]
theorem preimage_mul_left_one : (a * ·) ⁻¹' 1 = {a⁻¹} := by
  rw [← image_mul_left', image_one, mul_one]

@[to_additive (attr := simp)]
theorem preimage_mul_right_one : (· * b) ⁻¹' 1 = {b⁻¹} := by
  rw [← image_mul_right', image_one, one_mul]

@[to_additive]
theorem preimage_mul_left_one' : (a⁻¹ * ·) ⁻¹' 1 = {a} := by simp

@[to_additive]
theorem preimage_mul_right_one' : (· * b⁻¹) ⁻¹' 1 = {b} := by simp

@[to_additive (attr := simp)]
theorem mul_univ (hs : s.Nonempty) : s * (univ : Set α) = univ :=
  let ⟨a, ha⟩ := hs
  eq_univ_of_forall fun b => ⟨a, ha, a⁻¹ * b, trivial, mul_inv_cancel_left ..⟩

@[to_additive (attr := simp)]
theorem univ_mul (ht : t.Nonempty) : (univ : Set α) * t = univ :=
  let ⟨a, ha⟩ := ht
  eq_univ_of_forall fun b => ⟨b * a⁻¹, trivial, a, ha, inv_mul_cancel_right ..⟩

@[to_additive]
lemma image_inv [DivisionMonoid β] [FunLike F α β] [MonoidHomClass F α β] (f : F) (s : Set α) :
    f '' s⁻¹ = (f '' s)⁻¹ := by
  rw [← image_inv_eq_inv, ← image_inv_eq_inv]; exact image_comm (map_inv _)

end Group

section Mul

variable [Mul α] [Mul β] [FunLike F α β] [MulHomClass F α β] (m : F) {s t : Set α}

@[to_additive]
theorem image_mul : m '' (s * t) = m '' s * m '' t :=
  image_image2_distrib <| map_mul m

@[to_additive]
lemma mul_subset_range {s t : Set β} (hs : s ⊆ range m) (ht : t ⊆ range m) : s * t ⊆ range m := by
  rintro _ ⟨a, ha, b, hb, rfl⟩
  obtain ⟨a, rfl⟩ := hs ha
  obtain ⟨b, rfl⟩ := ht hb
  exact ⟨a * b, map_mul ..⟩

@[to_additive]
theorem preimage_mul_preimage_subset {s t : Set β} : m ⁻¹' s * m ⁻¹' t ⊆ m ⁻¹' (s * t) := by
  rintro _ ⟨_, _, _, _, rfl⟩
  exact ⟨_, ‹_›, _, ‹_›, (map_mul m ..).symm⟩

@[to_additive]
lemma preimage_mul (hm : Injective m) {s t : Set β} (hs : s ⊆ range m) (ht : t ⊆ range m) :
    m ⁻¹' (s * t) = m ⁻¹' s * m ⁻¹' t :=
  hm.image_injective <| by
    rw [image_mul, image_preimage_eq_iff.2 hs, image_preimage_eq_iff.2 ht,
      image_preimage_eq_iff.2 (mul_subset_range m hs ht)]

end Mul

section Monoid
variable [Monoid α] [Monoid β] [FunLike F α β]

@[to_additive]
lemma image_pow_of_ne_zero [MulHomClass F α β] :
    ∀ {n}, n ≠ 0 → ∀ (f : F) (s : Set α), f '' (s ^ n) = (f '' s) ^ n
  | 1, _ => by simp
  | n + 2, _ => by simp [image_mul, pow_succ _ n.succ, image_pow_of_ne_zero]

@[to_additive]
lemma image_pow [MonoidHomClass F α β] (f : F) (s : Set α) : ∀ n, f '' (s ^ n) = (f '' s) ^ n
  | 0 => by simp [singleton_one]
  | n + 1 => image_pow_of_ne_zero n.succ_ne_zero ..

end Monoid

section Group

variable [Group α] [DivisionMonoid β] [FunLike F α β] [MonoidHomClass F α β] (m : F) {s t : Set α}

@[to_additive]
theorem image_div : m '' (s / t) = m '' s / m '' t :=
  image_image2_distrib <| map_div m

@[to_additive]
lemma div_subset_range {s t : Set β} (hs : s ⊆ range m) (ht : t ⊆ range m) : s / t ⊆ range m := by
  rintro _ ⟨a, ha, b, hb, rfl⟩
  obtain ⟨a, rfl⟩ := hs ha
  obtain ⟨b, rfl⟩ := ht hb
  exact ⟨a / b, map_div ..⟩

@[to_additive]
theorem preimage_div_preimage_subset {s t : Set β} : m ⁻¹' s / m ⁻¹' t ⊆ m ⁻¹' (s / t) := by
  rintro _ ⟨_, _, _, _, rfl⟩
  exact ⟨_, ‹_›, _, ‹_›, (map_div m ..).symm⟩

@[to_additive]
lemma preimage_div (hm : Injective m) {s t : Set β} (hs : s ⊆ range m) (ht : t ⊆ range m) :
    m ⁻¹' (s / t) = m ⁻¹' s / m ⁻¹' t :=
  hm.image_injective <| by
    rw [image_div, image_preimage_eq_iff.2 hs, image_preimage_eq_iff.2 ht,
      image_preimage_eq_iff.2 (div_subset_range m hs ht)]

end Group

section Pi

variable {ι : Type*} {α : ι → Type*} [∀ i, Inv (α i)]

@[to_additive (attr := simp)]
lemma inv_pi (s : Set ι) (t : ∀ i, Set (α i)) : (s.pi t)⁻¹ = s.pi fun i ↦ (t i)⁻¹ := by ext x; simp

end Pi

section Pointwise

open scoped Pointwise

@[to_additive]
lemma MapsTo.mul [Mul β] {A : Set α} {B₁ B₂ : Set β} {f₁ f₂ : α → β}
    (h₁ : MapsTo f₁ A B₁) (h₂ : MapsTo f₂ A B₂) : MapsTo (f₁ * f₂) A (B₁ * B₂) :=
  fun _ h => mul_mem_mul (h₁ h) (h₂ h)

@[to_additive]
lemma MapsTo.inv [InvolutiveInv β] {A : Set α} {B : Set β} {f : α → β} (h : MapsTo f A B) :
    MapsTo (f⁻¹) A (B⁻¹) :=
  fun _ ha => inv_mem_inv.2 (h ha)


@[to_additive]
lemma MapsTo.div [Div β] {A : Set α} {B₁ B₂ : Set β} {f₁ f₂ : α → β}
    (h₁ : MapsTo f₁ A B₁) (h₂ : MapsTo f₂ A B₂) : MapsTo (f₁ / f₂) A (B₁ / B₂) :=
  fun _ ha => div_mem_div (h₁ ha) (h₂ ha)

end Pointwise

end Set<|MERGE_RESOLUTION|>--- conflicted
+++ resolved
@@ -157,12 +157,8 @@
 variable {ι : Sort*} [Inv α] {s t : Set α} {a : α}
 
 @[to_additive (attr := simp)]
-<<<<<<< HEAD
-theorem inv_setOf (p : α → Prop) : {x | p x}⁻¹ = {x | p x⁻¹} := rfl
-=======
 theorem inv_setOf (p : α → Prop) : {x | p x}⁻¹ = {x | p x⁻¹} :=
   rfl
->>>>>>> 6b1d0f08
 
 @[to_additive (attr := simp)]
 theorem mem_inv : a ∈ s⁻¹ ↔ a⁻¹ ∈ s :=
