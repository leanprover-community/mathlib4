--- conflicted
+++ resolved
@@ -73,13 +73,8 @@
 
 variable [One α] {s : Set α} {a : α}
 
-<<<<<<< HEAD
-/-- The set `1 : Set α` is defined as `{1}` in locale `Pointwise`. -/
-@[to_additive /-- The set `0 : Set α` is defined as `{0}` in locale `Pointwise`. -/]
-=======
 /-- The set `1 : Set α` is defined as `{1}` in scope `Pointwise`. -/
 @[to_additive /-- The set `0 : Set α` is defined as `{0}` in scope `Pointwise`. -/]
->>>>>>> c07d348d
 protected def one : One (Set α) :=
   ⟨{1}⟩
 
@@ -148,11 +143,7 @@
 /-- The pointwise inversion of set `s⁻¹` is defined as `{x | x⁻¹ ∈ s}` in scope `Pointwise`. It is
 equal to `{x⁻¹ | x ∈ s}`, see `Set.image_inv_eq_inv`. -/
 @[to_additive
-<<<<<<< HEAD
-      /-- The pointwise negation of set `-s` is defined as `{x | -x ∈ s}` in locale `Pointwise`.
-=======
       /-- The pointwise negation of set `-s` is defined as `{x | -x ∈ s}` in scope `Pointwise`.
->>>>>>> c07d348d
       It is equal to `{-x | x ∈ s}`, see `Set.image_neg_eq_neg`. -/]
 protected def inv [Inv α] : Inv (Set α) :=
   ⟨preimage Inv.inv⟩
