/-
Copyright (c) 2019 Johan Commelin. All rights reserved.
Released under Apache 2.0 license as described in the file LICENSE.
Authors: Johan Commelin, Floris van Doorn, Yaël Dillies
-/
import Mathlib.Algebra.Group.Pointwise.Set.Basic
import Mathlib.Algebra.Opposites
import Mathlib.Algebra.Notation.Pi.Defs
import Mathlib.Data.Set.NAry

/-!
# Pointwise scalar operations of sets

This file defines pointwise scalar-flavored algebraic operations on sets.

## Main declarations

For sets `s` and `t` and scalar `a`:

* `s • t`: Scalar multiplication, set of all `x • y` where `x ∈ s` and `y ∈ t`.
* `s +ᵥ t`: Scalar addition, set of all `x +ᵥ y` where `x ∈ s` and `y ∈ t`.
* `s -ᵥ t`: Scalar subtraction, set of all `x -ᵥ y` where `x ∈ s` and `y ∈ t`.
* `a • s`: Scaling, set of all `a • x` where `x ∈ s`.
* `a +ᵥ s`: Translation, set of all `a +ᵥ x` where `x ∈ s`.

For `α` a semigroup/monoid, `Set α` is a semigroup/monoid.
As an unfortunate side effect, this means that `n • s`, where `n : ℕ`, is ambiguous between
pointwise scaling and repeated pointwise addition; the former has `(2 : ℕ) • {1, 2} = {2, 4}`, while
the latter has `(2 : ℕ) • {1, 2} = {2, 3, 4}`. See note [pointwise nat action].

Appropriate definitions and results are also transported to the additive theory via `to_additive`.

## Implementation notes

* The following expressions are considered in simp-normal form in a group:
  `(fun h ↦ h * g) ⁻¹' s`, `(fun h ↦ g * h) ⁻¹' s`, `(fun h ↦ h * g⁻¹) ⁻¹' s`,
  `(fun h ↦ g⁻¹ * h) ⁻¹' s`, `s * t`, `s⁻¹`, `(1 : Set _)` (and similarly for additive variants).
  Expressions equal to one of these will be simplified.
* We put all instances in the scope `Pointwise`, so that these instances are not available by
  default. Note that we do not mark them as reducible (as argued by note [reducible non-instances])
  since we expect the scope to be open whenever the instances are actually used (and making the
  instances reducible changes the behavior of `simp`.

## Tags

set multiplication, set addition, pointwise addition, pointwise multiplication,
pointwise subtraction
-/

assert_not_exists Set.iUnion MulAction MonoidWithZero OrderedAddCommMonoid

library_note "pointwise nat action"/--
Pointwise monoids (`Set`, `Finset`, `Filter`) have derived pointwise actions of the form
`SMul α β → SMul α (Set β)`. When `α` is `ℕ` or `ℤ`, this action conflicts with the
nat or int action coming from `Set β` being a `Monoid` or `DivInvMonoid`. For example,
`2 • {a, b}` can both be `{2 • a, 2 • b}` (pointwise action, pointwise repeated addition,
`Set.smulSet`) and `{a + a, a + b, b + a, b + b}` (nat or int action, repeated pointwise
addition, `Set.NSMul`).

Because the pointwise action can easily be spelled out in such cases, we give higher priority to the
nat and int actions.
-/

open Function MulOpposite

variable {F α β γ : Type*}

namespace Set

open Pointwise

/-! ### Translation/scaling of sets -/

section SMul

/-- The dilation of set `x • s` is defined as `{x • y | y ∈ s}` in scope `Pointwise`. -/
@[to_additive
<<<<<<< HEAD
/-- The translation of set `x +ᵥ s` is defined as `{x +ᵥ y | y ∈ s}` in locale `Pointwise`. -/]
=======
/-- The translation of set `x +ᵥ s` is defined as `{x +ᵥ y | y ∈ s}` in scope `Pointwise`. -/]
>>>>>>> c07d348d
protected def smulSet [SMul α β] : SMul α (Set β) where smul a := image (a • ·)

/-- The pointwise scalar multiplication of sets `s • t` is defined as `{x • y | x ∈ s, y ∈ t}` in
scope `Pointwise`. -/
@[to_additive
/-- The pointwise scalar addition of sets `s +ᵥ t` is defined as `{x +ᵥ y | x ∈ s, y ∈ t}` in locale
`Pointwise`. -/]
protected def smul [SMul α β] : SMul (Set α) (Set β) where smul := image2 (· • ·)

scoped[Pointwise] attribute [instance] Set.smulSet Set.smul
scoped[Pointwise] attribute [instance] Set.vaddSet Set.vadd

section SMul
variable {ι : Sort*} {κ : ι → Sort*} [SMul α β] {s s₁ s₂ : Set α} {t t₁ t₂ u : Set β} {a : α}
  {b : β}

@[to_additive (attr := simp)] lemma image2_smul : image2 (· • ·) s t = s • t := rfl

@[to_additive vadd_image_prod]
lemma image_smul_prod : (fun x : α × β ↦ x.fst • x.snd) '' s ×ˢ t = s • t := image_prod _

@[to_additive] lemma mem_smul : b ∈ s • t ↔ ∃ x ∈ s, ∃ y ∈ t, x • y = b := Iff.rfl

@[to_additive] lemma smul_mem_smul : a ∈ s → b ∈ t → a • b ∈ s • t := mem_image2_of_mem

@[to_additive (attr := simp)] lemma empty_smul : (∅ : Set α) • t = ∅ := image2_empty_left
@[to_additive (attr := simp)] lemma smul_empty : s • (∅ : Set β) = ∅ := image2_empty_right

@[to_additive (attr := simp)] lemma smul_eq_empty : s • t = ∅ ↔ s = ∅ ∨ t = ∅ := image2_eq_empty_iff

@[to_additive (attr := simp)]
lemma smul_nonempty : (s • t).Nonempty ↔ s.Nonempty ∧ t.Nonempty := image2_nonempty_iff

@[to_additive] lemma Nonempty.smul : s.Nonempty → t.Nonempty → (s • t).Nonempty := .image2
@[to_additive] lemma Nonempty.of_smul_left : (s • t).Nonempty → s.Nonempty := .of_image2_left
@[to_additive] lemma Nonempty.of_smul_right : (s • t).Nonempty → t.Nonempty := .of_image2_right

@[to_additive (attr := simp low + 1)]
lemma smul_singleton : s • ({b} : Set β) = (· • b) '' s := image2_singleton_right

@[to_additive (attr := simp low + 1)]
lemma singleton_smul : ({a} : Set α) • t = a • t := image2_singleton_left

@[to_additive (attr := simp high)]
lemma singleton_smul_singleton : ({a} : Set α) • ({b} : Set β) = {a • b} := image2_singleton

@[to_additive (attr := mono, gcongr)]
lemma smul_subset_smul : s₁ ⊆ s₂ → t₁ ⊆ t₂ → s₁ • t₁ ⊆ s₂ • t₂ := image2_subset

@[to_additive]
lemma smul_subset_smul_left : t₁ ⊆ t₂ → s • t₁ ⊆ s • t₂ := image2_subset_left

@[to_additive]
lemma smul_subset_smul_right : s₁ ⊆ s₂ → s₁ • t ⊆ s₂ • t := image2_subset_right

@[to_additive] lemma smul_subset_iff : s • t ⊆ u ↔ ∀ a ∈ s, ∀ b ∈ t, a • b ∈ u := image2_subset_iff

@[to_additive] lemma union_smul : (s₁ ∪ s₂) • t = s₁ • t ∪ s₂ • t := image2_union_left
@[to_additive] lemma smul_union : s • (t₁ ∪ t₂) = s • t₁ ∪ s • t₂ := image2_union_right

@[to_additive]
lemma inter_smul_subset : (s₁ ∩ s₂) • t ⊆ s₁ • t ∩ s₂ • t := image2_inter_subset_left

@[to_additive]
lemma smul_inter_subset : s • (t₁ ∩ t₂) ⊆ s • t₁ ∩ s • t₂ := image2_inter_subset_right

@[to_additive]
lemma inter_smul_union_subset_union : (s₁ ∩ s₂) • (t₁ ∪ t₂) ⊆ s₁ • t₁ ∪ s₂ • t₂ :=
  image2_inter_union_subset_union

@[to_additive]
lemma union_smul_inter_subset_union : (s₁ ∪ s₂) • (t₁ ∩ t₂) ⊆ s₁ • t₁ ∪ s₂ • t₂ :=
  image2_union_inter_subset_union

@[to_additive]
lemma smul_set_subset_smul {s : Set α} : a ∈ s → a • t ⊆ s • t := image_subset_image2_right

end SMul

section SMulSet
variable {ι : Sort*} {κ : ι → Sort*} [SMul α β] {s t t₁ t₂ : Set β} {a : α} {b : β} {x y : β}

@[to_additive] lemma image_smul : (fun x ↦ a • x) '' t = a • t := rfl

scoped[Pointwise] attribute [simp] Set.image_smul Set.image_vadd

@[to_additive] lemma mem_smul_set : x ∈ a • t ↔ ∃ y, y ∈ t ∧ a • y = x := Iff.rfl

@[to_additive] lemma smul_mem_smul_set : b ∈ s → a • b ∈ a • s := mem_image_of_mem _

@[to_additive (attr := simp)] lemma smul_set_empty : a • (∅ : Set β) = ∅ := image_empty _
@[to_additive (attr := simp)] lemma smul_set_eq_empty : a • s = ∅ ↔ s = ∅ := image_eq_empty

@[to_additive (attr := simp)]
lemma smul_set_nonempty : (a • s).Nonempty ↔ s.Nonempty := image_nonempty

@[to_additive (attr := simp)]
lemma smul_set_singleton : a • ({b} : Set β) = {a • b} := image_singleton

@[to_additive (attr := gcongr)] lemma smul_set_mono : s ⊆ t → a • s ⊆ a • t := image_mono

@[to_additive]
lemma smul_set_subset_iff : a • s ⊆ t ↔ ∀ ⦃b⦄, b ∈ s → a • b ∈ t :=
  image_subset_iff

@[to_additive]
lemma smul_set_union : a • (t₁ ∪ t₂) = a • t₁ ∪ a • t₂ :=
  image_union ..

@[to_additive]
lemma smul_set_insert (a : α) (b : β) (s : Set β) : a • insert b s = insert (a • b) (a • s) :=
  image_insert_eq ..

@[to_additive]
lemma smul_set_inter_subset : a • (t₁ ∩ t₂) ⊆ a • t₁ ∩ a • t₂ :=
  image_inter_subset ..

@[to_additive] lemma Nonempty.smul_set : s.Nonempty → (a • s).Nonempty := Nonempty.image _

end SMulSet

section Pi

variable {M ι : Type*} {π : ι → Type*} [∀ i, SMul M (π i)]

@[to_additive]
theorem smul_set_pi_of_surjective (c : M) (I : Set ι) (s : ∀ i, Set (π i))
    (hsurj : ∀ i ∉ I, Function.Surjective (c • · : π i → π i)) : c • I.pi s = I.pi (c • s) :=
  piMap_image_pi hsurj s

@[to_additive]
theorem smul_set_univ_pi (c : M) (s : ∀ i, Set (π i)) : c • univ.pi s = univ.pi (c • s) :=
  piMap_image_univ_pi _ s

end Pi

variable {s : Set α} {t : Set β} {a : α} {b : β}

@[to_additive]
lemma range_smul_range {ι κ : Type*} [SMul α β] (b : ι → α) (c : κ → β) :
    range b • range c = range fun p : ι × κ ↦ b p.1 • c p.2 :=
  image2_range ..

@[to_additive]
lemma smul_set_range [SMul α β] {ι : Sort*} (a : α) (f : ι → β) :
    a • range f = range fun i ↦ a • f i :=
  (range_comp ..).symm

@[to_additive] lemma range_smul [SMul α β] {ι : Sort*} (a : α) (f : ι → β) :
    range (fun i ↦ a • f i) = a • range f := (smul_set_range ..).symm

end SMul

section VSub
variable {ι : Sort*} {κ : ι → Sort*} [VSub α β] {s s₁ s₂ t t₁ t₂ : Set β} {u : Set α} {a : α}
  {b c : β}

instance vsub : VSub (Set α) (Set β) where vsub := image2 (· -ᵥ ·)

@[simp] lemma image2_vsub : image2 (· -ᵥ ·) s t = s -ᵥ t := rfl

lemma image_vsub_prod : (fun x : β × β ↦ x.fst -ᵥ x.snd) '' s ×ˢ t = s -ᵥ t := image_prod _

lemma mem_vsub : a ∈ s -ᵥ t ↔ ∃ x ∈ s, ∃ y ∈ t, x -ᵥ y = a := Iff.rfl

lemma vsub_mem_vsub (hb : b ∈ s) (hc : c ∈ t) : b -ᵥ c ∈ s -ᵥ t := mem_image2_of_mem hb hc

@[simp] lemma empty_vsub (t : Set β) : ∅ -ᵥ t = ∅ := image2_empty_left
@[simp] lemma vsub_empty (s : Set β) : s -ᵥ ∅ = ∅ := image2_empty_right

@[simp] lemma vsub_eq_empty : s -ᵥ t = ∅ ↔ s = ∅ ∨ t = ∅ := image2_eq_empty_iff

@[simp]
lemma vsub_nonempty : (s -ᵥ t : Set α).Nonempty ↔ s.Nonempty ∧ t.Nonempty := image2_nonempty_iff

lemma Nonempty.vsub : s.Nonempty → t.Nonempty → (s -ᵥ t : Set α).Nonempty := .image2
lemma Nonempty.of_vsub_left : (s -ᵥ t : Set α).Nonempty → s.Nonempty := .of_image2_left
lemma Nonempty.of_vsub_right : (s -ᵥ t : Set α).Nonempty → t.Nonempty := .of_image2_right

@[simp low + 1]
lemma vsub_singleton (s : Set β) (b : β) : s -ᵥ {b} = (· -ᵥ b) '' s := image2_singleton_right

@[simp low + 1]
lemma singleton_vsub (t : Set β) (b : β) : {b} -ᵥ t = (b -ᵥ ·) '' t := image2_singleton_left

@[simp high] lemma singleton_vsub_singleton : ({b} : Set β) -ᵥ {c} = {b -ᵥ c} := image2_singleton

@[mono, gcongr] lemma vsub_subset_vsub : s₁ ⊆ s₂ → t₁ ⊆ t₂ → s₁ -ᵥ t₁ ⊆ s₂ -ᵥ t₂ := image2_subset

lemma vsub_subset_vsub_left : t₁ ⊆ t₂ → s -ᵥ t₁ ⊆ s -ᵥ t₂ := image2_subset_left
lemma vsub_subset_vsub_right : s₁ ⊆ s₂ → s₁ -ᵥ t ⊆ s₂ -ᵥ t := image2_subset_right

lemma vsub_subset_iff : s -ᵥ t ⊆ u ↔ ∀ x ∈ s, ∀ y ∈ t, x -ᵥ y ∈ u := image2_subset_iff

lemma vsub_self_mono (h : s ⊆ t) : s -ᵥ s ⊆ t -ᵥ t := vsub_subset_vsub h h

lemma union_vsub : s₁ ∪ s₂ -ᵥ t = s₁ -ᵥ t ∪ (s₂ -ᵥ t) := image2_union_left
lemma vsub_union : s -ᵥ (t₁ ∪ t₂) = s -ᵥ t₁ ∪ (s -ᵥ t₂) := image2_union_right

lemma inter_vsub_subset : s₁ ∩ s₂ -ᵥ t ⊆ (s₁ -ᵥ t) ∩ (s₂ -ᵥ t) := image2_inter_subset_left
lemma vsub_inter_subset : s -ᵥ t₁ ∩ t₂ ⊆ (s -ᵥ t₁) ∩ (s -ᵥ t₂) := image2_inter_subset_right

lemma inter_vsub_union_subset_union : s₁ ∩ s₂ -ᵥ (t₁ ∪ t₂) ⊆ s₁ -ᵥ t₁ ∪ (s₂ -ᵥ t₂) :=
  image2_inter_union_subset_union

lemma union_vsub_inter_subset_union : s₁ ∪ s₂ -ᵥ t₁ ∩ t₂ ⊆ s₁ -ᵥ t₁ ∪ (s₂ -ᵥ t₂) :=
  image2_union_inter_subset_union

end VSub

@[to_additive]
lemma image_smul_comm [SMul α β] [SMul α γ] (f : β → γ) (a : α) (s : Set β) :
    (∀ b, f (a • b) = a • f b) → f '' (a • s) = a • f '' s := image_comm

section SMul
variable [SMul αᵐᵒᵖ β] [SMul β γ] [SMul α γ]

-- TODO: replace hypothesis and conclusion with a typeclass
@[to_additive]
lemma op_smul_set_smul_eq_smul_smul_set (a : α) (s : Set β) (t : Set γ)
    (h : ∀ (a : α) (b : β) (c : γ), (op a • b) • c = b • a • c) : (op a • s) • t = s • a • t := by
  ext; simp [mem_smul, mem_smul_set, h]

end SMul

end Set<|MERGE_RESOLUTION|>--- conflicted
+++ resolved
@@ -75,11 +75,7 @@
 
 /-- The dilation of set `x • s` is defined as `{x • y | y ∈ s}` in scope `Pointwise`. -/
 @[to_additive
-<<<<<<< HEAD
-/-- The translation of set `x +ᵥ s` is defined as `{x +ᵥ y | y ∈ s}` in locale `Pointwise`. -/]
-=======
 /-- The translation of set `x +ᵥ s` is defined as `{x +ᵥ y | y ∈ s}` in scope `Pointwise`. -/]
->>>>>>> c07d348d
 protected def smulSet [SMul α β] : SMul α (Set β) where smul a := image (a • ·)
 
 /-- The pointwise scalar multiplication of sets `s • t` is defined as `{x • y | x ∈ s, y ∈ t}` in
