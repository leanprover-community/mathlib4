/-
Copyright (c) 2020 Floris van Doorn. All rights reserved.
Released under Apache 2.0 license as described in the file LICENSE.
Authors: Floris van Doorn, Yaël Dillies
-/
import Mathlib.Algebra.Group.Pointwise.Set.Finite
import Mathlib.Algebra.Group.Pointwise.Set.ListOfFn
import Mathlib.Algebra.Order.Monoid.Unbundled.WithTop
import Mathlib.Data.Finset.Max
import Mathlib.Data.Finset.NAry
import Mathlib.Data.Finset.Preimage

/-!
# Pointwise operations of finsets

This file defines pointwise algebraic operations on finsets.

## Main declarations

For finsets `s` and `t`:
* `0` (`Finset.zero`): The singleton `{0}`.
* `1` (`Finset.one`): The singleton `{1}`.
* `-s` (`Finset.neg`): Negation, finset of all `-x` where `x ∈ s`.
* `s⁻¹` (`Finset.inv`): Inversion, finset of all `x⁻¹` where `x ∈ s`.
* `s + t` (`Finset.add`): Addition, finset of all `x + y` where `x ∈ s` and `y ∈ t`.
* `s * t` (`Finset.mul`): Multiplication, finset of all `x * y` where `x ∈ s` and `y ∈ t`.
* `s - t` (`Finset.sub`): Subtraction, finset of all `x - y` where `x ∈ s` and `y ∈ t`.
* `s / t` (`Finset.div`): Division, finset of all `x / y` where `x ∈ s` and `y ∈ t`.

For `α` a semigroup/monoid, `Finset α` is a semigroup/monoid.
As an unfortunate side effect, this means that `n • s`, where `n : ℕ`, is ambiguous between
pointwise scaling and repeated pointwise addition; the former has `(2 : ℕ) • {1, 2} = {2, 4}`, while
the latter has `(2 : ℕ) • {1, 2} = {2, 3, 4}`. See note [pointwise nat action].

## Implementation notes

We put all instances in the locale `Pointwise`, so that these instances are not available by
default. Note that we do not mark them as reducible (as argued by note [reducible non-instances])
since we expect the locale to be open whenever the instances are actually used (and making the
instances reducible changes the behavior of `simp`.

## Tags

finset multiplication, finset addition, pointwise addition, pointwise multiplication,
pointwise subtraction
-/

assert_not_exists Cardinal Finset.dens MonoidWithZero MulAction OrderedCommMonoid

open Function MulOpposite

open scoped Pointwise

variable {F α β γ : Type*}

namespace Finset

/-! ### `0`/`1` as finsets -/

section One

variable [One α] {s : Finset α} {a : α}

/-- The finset `1 : Finset α` is defined as `{1}` in locale `Pointwise`. -/
@[to_additive "The finset `0 : Finset α` is defined as `{0}` in locale `Pointwise`."]
protected def one : One (Finset α) :=
  ⟨{1}⟩

scoped[Pointwise] attribute [instance] Finset.one Finset.zero

@[to_additive (attr := simp)]
theorem mem_one : a ∈ (1 : Finset α) ↔ a = 1 :=
  mem_singleton

@[to_additive (attr := simp, norm_cast)]
theorem coe_one : ↑(1 : Finset α) = (1 : Set α) :=
  coe_singleton 1

@[to_additive (attr := simp, norm_cast)]
lemma coe_eq_one : (s : Set α) = 1 ↔ s = 1 := coe_eq_singleton

@[to_additive (attr := simp)]
theorem one_subset : (1 : Finset α) ⊆ s ↔ (1 : α) ∈ s :=
  singleton_subset_iff

-- TODO: This would be a good simp lemma scoped to `Pointwise`, but it seems `@[simp]` can't be
-- scoped
@[to_additive]
theorem singleton_one : ({1} : Finset α) = 1 :=
  rfl

@[to_additive]
theorem one_mem_one : (1 : α) ∈ (1 : Finset α) :=
  mem_singleton_self _

@[to_additive (attr := simp, aesop safe apply (rule_sets := [finsetNonempty]))]
theorem one_nonempty : (1 : Finset α).Nonempty :=
  ⟨1, one_mem_one⟩

@[to_additive (attr := simp)]
protected theorem map_one {f : α ↪ β} : map f 1 = {f 1} :=
  map_singleton f 1

@[to_additive (attr := simp)]
theorem image_one [DecidableEq β] {f : α → β} : image f 1 = {f 1} :=
  image_singleton _ _

@[to_additive]
theorem subset_one_iff_eq : s ⊆ 1 ↔ s = ∅ ∨ s = 1 :=
  subset_singleton_iff

@[to_additive]
theorem Nonempty.subset_one_iff (h : s.Nonempty) : s ⊆ 1 ↔ s = 1 :=
  h.subset_singleton_iff

@[to_additive (attr := simp)]
theorem card_one : #(1 : Finset α) = 1 :=
  card_singleton _

/-- The singleton operation as a `OneHom`. -/
@[to_additive "The singleton operation as a `ZeroHom`."]
def singletonOneHom : OneHom α (Finset α) where
  toFun := singleton; map_one' := singleton_one

@[to_additive (attr := simp)]
theorem coe_singletonOneHom : (singletonOneHom : α → Finset α) = singleton :=
  rfl

@[to_additive (attr := simp)]
theorem singletonOneHom_apply (a : α) : singletonOneHom a = {a} :=
  rfl

/-- Lift a `OneHom` to `Finset` via `image`. -/
@[to_additive (attr := simps) "Lift a `ZeroHom` to `Finset` via `image`"]
def imageOneHom [DecidableEq β] [One β] [FunLike F α β] [OneHomClass F α β] (f : F) :
    OneHom (Finset α) (Finset β) where
  toFun := Finset.image f
  map_one' := by rw [image_one, map_one, singleton_one]

@[to_additive (attr := simp)]
lemma sup_one [SemilatticeSup β] [OrderBot β] (f : α → β) : sup 1 f = f 1 := sup_singleton

@[to_additive (attr := simp)]
lemma sup'_one [SemilatticeSup β] (f : α → β) : sup' 1 one_nonempty f = f 1 := rfl

@[to_additive (attr := simp)]
lemma inf_one [SemilatticeInf β] [OrderTop β] (f : α → β) : inf 1 f = f 1 := inf_singleton

@[to_additive (attr := simp)]
lemma inf'_one [SemilatticeInf β] (f : α → β) : inf' 1 one_nonempty f = f 1 := rfl

@[to_additive (attr := simp)]
lemma max_one [LinearOrder α] : (1 : Finset α).max = 1 := rfl

@[to_additive (attr := simp)]
lemma min_one [LinearOrder α] : (1 : Finset α).min = 1 := rfl

@[to_additive (attr := simp)]
lemma max'_one [LinearOrder α] : (1 : Finset α).max' one_nonempty = 1 := rfl

@[to_additive (attr := simp)]
lemma min'_one [LinearOrder α] : (1 : Finset α).min' one_nonempty = 1 := rfl

@[to_additive (attr := simp)]
lemma image_op_one [DecidableEq α] : (1 : Finset α).image op = 1 := rfl

@[to_additive (attr := simp)]
lemma map_op_one : (1 : Finset α).map opEquiv.toEmbedding = 1 := rfl

@[to_additive (attr := simp)]
lemma one_product_one [One β] : (1 ×ˢ 1 : Finset (α × β)) = 1 := by ext; simp [Prod.ext_iff]

end One

/-! ### Finset negation/inversion -/

section Inv

variable [DecidableEq α] [Inv α] {s t : Finset α} {a : α}

/-- The pointwise inversion of finset `s⁻¹` is defined as `{x⁻¹ | x ∈ s}` in locale `Pointwise`. -/
@[to_additive
      "The pointwise negation of finset `-s` is defined as `{-x | x ∈ s}` in locale `Pointwise`."]
protected def inv : Inv (Finset α) :=
  ⟨image Inv.inv⟩

scoped[Pointwise] attribute [instance] Finset.inv Finset.neg

@[to_additive]
theorem inv_def : s⁻¹ = s.image fun x => x⁻¹ :=
  rfl

@[to_additive] lemma image_inv_eq_inv (s : Finset α) : s.image (·⁻¹) = s⁻¹ := rfl

@[to_additive]
theorem mem_inv {x : α} : x ∈ s⁻¹ ↔ ∃ y ∈ s, y⁻¹ = x :=
  mem_image

@[to_additive]
theorem inv_mem_inv (ha : a ∈ s) : a⁻¹ ∈ s⁻¹ :=
  mem_image_of_mem _ ha

@[to_additive]
theorem card_inv_le : #s⁻¹ ≤ #s :=
  card_image_le

@[to_additive (attr := simp)]
theorem inv_empty : (∅ : Finset α)⁻¹ = ∅ :=
  image_empty _

@[to_additive (attr := simp)]
theorem inv_nonempty_iff : s⁻¹.Nonempty ↔ s.Nonempty := image_nonempty

alias ⟨Nonempty.of_inv, Nonempty.inv⟩ := inv_nonempty_iff

attribute [to_additive] Nonempty.inv Nonempty.of_inv
attribute [aesop safe apply (rule_sets := [finsetNonempty])] Nonempty.inv Nonempty.neg

@[to_additive (attr := simp)]
theorem inv_eq_empty : s⁻¹ = ∅ ↔ s = ∅ := image_eq_empty

@[to_additive (attr := mono, gcongr)]
theorem inv_subset_inv (h : s ⊆ t) : s⁻¹ ⊆ t⁻¹ :=
  image_subset_image h

@[to_additive (attr := simp)]
theorem inv_singleton (a : α) : ({a} : Finset α)⁻¹ = {a⁻¹} :=
  image_singleton _ _

@[to_additive (attr := simp)]
theorem inv_insert (a : α) (s : Finset α) : (insert a s)⁻¹ = insert a⁻¹ s⁻¹ :=
  image_insert _ _ _

@[to_additive (attr := simp)]
lemma sup_inv [SemilatticeSup β] [OrderBot β] (s : Finset α) (f : α → β) :
    sup s⁻¹ f = sup s (f ·⁻¹) :=
  sup_image ..

@[to_additive (attr := simp)]
lemma sup'_inv [SemilatticeSup β] {s : Finset α} (hs : s⁻¹.Nonempty) (f : α → β) :
    sup' s⁻¹ hs f = sup' s hs.of_inv (f ·⁻¹) :=
  sup'_image ..

@[to_additive (attr := simp)]
lemma inf_inv [SemilatticeInf β] [OrderTop β] (s : Finset α) (f : α → β) :
    inf s⁻¹ f = inf s (f ·⁻¹) :=
  inf_image ..

@[to_additive (attr := simp)]
lemma inf'_inv [SemilatticeInf β] {s : Finset α} (hs : s⁻¹.Nonempty) (f : α → β) :
    inf' s⁻¹ hs f = inf' s hs.of_inv (f ·⁻¹) :=
  inf'_image ..

@[to_additive] lemma image_op_inv (s : Finset α) : s⁻¹.image op = (s.image op)⁻¹ :=
  image_comm op_inv

@[to_additive]
lemma map_op_inv (s : Finset α) : s⁻¹.map opEquiv.toEmbedding = (s.map opEquiv.toEmbedding)⁻¹ := by
  simp [map_eq_image, image_op_inv]

end Inv

open Pointwise

section InvolutiveInv
variable [DecidableEq α] [InvolutiveInv α] {s : Finset α} {a : α}

@[to_additive (attr := simp)]
lemma mem_inv' : a ∈ s⁻¹ ↔ a⁻¹ ∈ s := by simp [mem_inv, inv_eq_iff_eq_inv]

@[to_additive (attr := simp, norm_cast)]
theorem coe_inv (s : Finset α) : ↑s⁻¹ = (s : Set α)⁻¹ := coe_image.trans Set.image_inv_eq_inv

@[to_additive (attr := simp)]
theorem card_inv (s : Finset α) : #s⁻¹ = #s := card_image_of_injective _ inv_injective

@[to_additive (attr := simp)]
theorem preimage_inv (s : Finset α) : s.preimage (·⁻¹) inv_injective.injOn = s⁻¹ :=
  coe_injective <| by rw [coe_preimage, Set.inv_preimage, coe_inv]

@[to_additive (attr := simp)]
lemma inv_univ [Fintype α] : (univ : Finset α)⁻¹ = univ := by ext; simp

@[to_additive (attr := simp)]
lemma inv_inter (s t : Finset α) : (s ∩ t)⁻¹ = s⁻¹ ∩ t⁻¹ := coe_injective <| by simp

@[to_additive (attr := simp)]
lemma inv_product [DecidableEq β] [InvolutiveInv β] (s : Finset α) (t : Finset β) :
    (s ×ˢ t)⁻¹ = s⁻¹ ×ˢ t⁻¹ := mod_cast s.toSet.inv_prod t.toSet

end InvolutiveInv

<<<<<<< HEAD
=======
/-! ### Scalar addition/multiplication of finsets -/

section SMul
variable [DecidableEq β] [SMul α β] {s s₁ s₂ : Finset α} {t t₁ t₂ u : Finset β} {a : α} {b : β}

/-- The pointwise product of two finsets `s` and `t`: `s • t = {x • y | x ∈ s, y ∈ t}`. -/
@[to_additive "The pointwise sum of two finsets `s` and `t`: `s +ᵥ t = {x +ᵥ y | x ∈ s, y ∈ t}`."]
protected def smul : SMul (Finset α) (Finset β) := ⟨image₂ (· • ·)⟩

scoped[Pointwise] attribute [instance] Finset.smul Finset.vadd

@[to_additive] lemma smul_def : s • t = (s ×ˢ t).image fun p : α × β => p.1 • p.2 := rfl

@[to_additive]
lemma image_smul_product : ((s ×ˢ t).image fun x : α × β => x.fst • x.snd) = s • t := rfl

@[to_additive] lemma mem_smul {x : β} : x ∈ s • t ↔ ∃ y ∈ s, ∃ z ∈ t, y • z = x := mem_image₂

@[to_additive (attr := simp, norm_cast)]
lemma coe_smul (s : Finset α) (t : Finset β) : ↑(s • t) = (s : Set α) • (t : Set β) := coe_image₂ ..

@[to_additive] lemma smul_mem_smul : a ∈ s → b ∈ t → a • b ∈ s • t := mem_image₂_of_mem

@[to_additive] lemma card_smul_le : #(s • t) ≤ #s * #t := card_image₂_le ..

@[deprecated (since := "2024-11-19")] alias smul_card_le := card_smul_le
@[deprecated (since := "2024-11-19")] alias vadd_card_le := card_vadd_le

@[to_additive (attr := simp)]
lemma empty_smul (t : Finset β) : (∅ : Finset α) • t = ∅ := image₂_empty_left

@[to_additive (attr := simp)]
lemma smul_empty (s : Finset α) : s • (∅ : Finset β) = ∅ := image₂_empty_right

@[to_additive (attr := simp)]
lemma smul_eq_empty : s • t = ∅ ↔ s = ∅ ∨ t = ∅ := image₂_eq_empty_iff

@[to_additive (attr := simp)]
lemma smul_nonempty_iff : (s • t).Nonempty ↔ s.Nonempty ∧ t.Nonempty := image₂_nonempty_iff

@[to_additive (attr := aesop safe apply (rule_sets := [finsetNonempty]))]
lemma Nonempty.smul : s.Nonempty → t.Nonempty → (s • t).Nonempty := .image₂

@[to_additive] lemma Nonempty.of_smul_left : (s • t).Nonempty → s.Nonempty := .of_image₂_left
@[to_additive] lemma Nonempty.of_smul_right : (s • t).Nonempty → t.Nonempty := .of_image₂_right

@[to_additive]
lemma smul_singleton (b : β) : s • ({b} : Finset β) = s.image (· • b) := image₂_singleton_right

@[to_additive]
lemma singleton_smul_singleton (a : α) (b : β) : ({a} : Finset α) • ({b} : Finset β) = {a • b} :=
  image₂_singleton

@[to_additive (attr := mono, gcongr)]
lemma smul_subset_smul : s₁ ⊆ s₂ → t₁ ⊆ t₂ → s₁ • t₁ ⊆ s₂ • t₂ := image₂_subset

@[to_additive] lemma smul_subset_smul_left : t₁ ⊆ t₂ → s • t₁ ⊆ s • t₂ := image₂_subset_left
@[to_additive] lemma smul_subset_smul_right : s₁ ⊆ s₂ → s₁ • t ⊆ s₂ • t := image₂_subset_right
@[to_additive] lemma smul_subset_iff : s • t ⊆ u ↔ ∀ a ∈ s, ∀ b ∈ t, a • b ∈ u := image₂_subset_iff

@[to_additive]
lemma union_smul [DecidableEq α] : (s₁ ∪ s₂) • t = s₁ • t ∪ s₂ • t := image₂_union_left

@[to_additive]
lemma smul_union : s • (t₁ ∪ t₂) = s • t₁ ∪ s • t₂ := image₂_union_right

@[to_additive]
lemma inter_smul_subset [DecidableEq α] : (s₁ ∩ s₂) • t ⊆ s₁ • t ∩ s₂ • t :=
  image₂_inter_subset_left

@[to_additive]
lemma smul_inter_subset : s • (t₁ ∩ t₂) ⊆ s • t₁ ∩ s • t₂ := image₂_inter_subset_right

@[to_additive]
lemma inter_smul_union_subset_union [DecidableEq α] : (s₁ ∩ s₂) • (t₁ ∪ t₂) ⊆ s₁ • t₁ ∪ s₂ • t₂ :=
  image₂_inter_union_subset_union

@[to_additive]
lemma union_smul_inter_subset_union [DecidableEq α] : (s₁ ∪ s₂) • (t₁ ∩ t₂) ⊆ s₁ • t₁ ∪ s₂ • t₂ :=
  image₂_union_inter_subset_union

/-- If a finset `u` is contained in the scalar product of two sets `s • t`, we can find two finsets
`s'`, `t'` such that `s' ⊆ s`, `t' ⊆ t` and `u ⊆ s' • t'`. -/
@[to_additive
"If a finset `u` is contained in the scalar sum of two sets `s +ᵥ t`, we can find two
finsets `s'`, `t'` such that `s' ⊆ s`, `t' ⊆ t` and `u ⊆ s' +ᵥ t'`."]
lemma subset_smul {s : Set α} {t : Set β} :
    ↑u ⊆ s • t → ∃ (s' : Finset α) (t' : Finset β), ↑s' ⊆ s ∧ ↑t' ⊆ t ∧ u ⊆ s' • t' :=
  subset_set_image₂

end SMul

/-! ### Translation/scaling of finsets -/

section SMul
variable [DecidableEq β] [SMul α β] {s s₁ s₂ t : Finset β} {a : α} {b : β}

/-- The scaling of a finset `s` by a scalar `a`: `a • s = {a • x | x ∈ s}`. -/
@[to_additive "The translation of a finset `s` by a vector `a`: `a +ᵥ s = {a +ᵥ x | x ∈ s}`."]
protected def smulFinset : SMul α (Finset β) where smul a := image <| (a • ·)

scoped[Pointwise] attribute [instance] Finset.smulFinset Finset.vaddFinset

@[to_additive] lemma smul_finset_def : a • s = s.image (a • ·) := rfl

@[to_additive] lemma image_smul : s.image (a • ·) = a • s := rfl

@[to_additive]
lemma mem_smul_finset {x : β} : x ∈ a • s ↔ ∃ y, y ∈ s ∧ a • y = x := by
  simp only [Finset.smul_finset_def, and_assoc, mem_image, exists_prop, Prod.exists, mem_product]

@[to_additive (attr := simp, norm_cast)]
lemma coe_smul_finset (a : α) (s : Finset β) : ↑(a • s) = a • (↑s : Set β) := coe_image

@[to_additive] lemma smul_mem_smul_finset : b ∈ s → a • b ∈ a • s := mem_image_of_mem _

@[to_additive] lemma smul_finset_card_le : #(a • s) ≤ #s := card_image_le

@[to_additive (attr := simp)]
lemma smul_finset_empty (a : α) : a • (∅ : Finset β) = ∅ := image_empty _

@[to_additive (attr := simp)]
lemma smul_finset_eq_empty : a • s = ∅ ↔ s = ∅ := image_eq_empty

@[to_additive (attr := simp)]
lemma smul_finset_nonempty : (a • s).Nonempty ↔ s.Nonempty := image_nonempty

@[to_additive (attr := aesop safe apply (rule_sets := [finsetNonempty]))]
lemma Nonempty.smul_finset (hs : s.Nonempty) : (a • s).Nonempty :=
  hs.image _

@[to_additive (attr := simp)]
lemma singleton_smul (a : α) : ({a} : Finset α) • t = a • t := image₂_singleton_left

@[to_additive (attr := mono, gcongr)]
lemma smul_finset_subset_smul_finset : s ⊆ t → a • s ⊆ a • t := image_subset_image

@[to_additive (attr := simp)]
lemma smul_finset_singleton (b : β) : a • ({b} : Finset β) = {a • b} := image_singleton ..

@[to_additive]
lemma smul_finset_union : a • (s₁ ∪ s₂) = a • s₁ ∪ a • s₂ := image_union _ _

@[to_additive]
lemma smul_finset_insert (a : α) (b : β) (s : Finset β) : a • insert b s = insert (a • b) (a • s) :=
  image_insert ..

@[to_additive]
lemma smul_finset_inter_subset : a • (s₁ ∩ s₂) ⊆ a • s₁ ∩ a • s₂ := image_inter_subset _ _ _

@[to_additive]
lemma smul_finset_subset_smul {s : Finset α} : a ∈ s → a • t ⊆ s • t := image_subset_image₂_right

@[to_additive (attr := simp)]
lemma biUnion_smul_finset (s : Finset α) (t : Finset β) : s.biUnion (· • t) = s • t :=
  biUnion_image_left

end SMul

>>>>>>> 44dc3a3a
open scoped Pointwise

/-! ### Finset addition/multiplication -/


section Mul

variable [DecidableEq α] [Mul α] [Mul β] [FunLike F α β] [MulHomClass F α β]
  (f : F) {s s₁ s₂ t t₁ t₂ u : Finset α} {a b : α}

/-- The pointwise multiplication of finsets `s * t` and `t` is defined as `{x * y | x ∈ s, y ∈ t}`
in locale `Pointwise`. -/
@[to_additive
      "The pointwise addition of finsets `s + t` is defined as `{x + y | x ∈ s, y ∈ t}` in
      locale `Pointwise`."]
protected def mul : Mul (Finset α) :=
  ⟨image₂ (· * ·)⟩

scoped[Pointwise] attribute [instance] Finset.mul Finset.add

@[to_additive]
theorem mul_def : s * t = (s ×ˢ t).image fun p : α × α => p.1 * p.2 :=
  rfl

@[to_additive]
theorem image_mul_product : ((s ×ˢ t).image fun x : α × α => x.fst * x.snd) = s * t :=
  rfl

@[to_additive]
theorem mem_mul {x : α} : x ∈ s * t ↔ ∃ y ∈ s, ∃ z ∈ t, y * z = x := mem_image₂

@[to_additive (attr := simp, norm_cast)]
theorem coe_mul (s t : Finset α) : (↑(s * t) : Set α) = ↑s * ↑t :=
  coe_image₂ _ _ _

@[to_additive]
theorem mul_mem_mul : a ∈ s → b ∈ t → a * b ∈ s * t :=
  mem_image₂_of_mem

@[to_additive]
theorem card_mul_le : #(s * t) ≤ #s * #t :=
  card_image₂_le _ _ _

@[to_additive]
theorem card_mul_iff :
    #(s * t) = #s * #t ↔ (s ×ˢ t : Set (α × α)).InjOn fun p => p.1 * p.2 :=
  card_image₂_iff

@[to_additive (attr := simp)]
theorem empty_mul (s : Finset α) : ∅ * s = ∅ :=
  image₂_empty_left

@[to_additive (attr := simp)]
theorem mul_empty (s : Finset α) : s * ∅ = ∅ :=
  image₂_empty_right

@[to_additive (attr := simp)]
theorem mul_eq_empty : s * t = ∅ ↔ s = ∅ ∨ t = ∅ :=
  image₂_eq_empty_iff

@[to_additive (attr := simp)]
theorem mul_nonempty : (s * t).Nonempty ↔ s.Nonempty ∧ t.Nonempty :=
  image₂_nonempty_iff

@[to_additive (attr := aesop safe apply (rule_sets := [finsetNonempty]))]
theorem Nonempty.mul : s.Nonempty → t.Nonempty → (s * t).Nonempty :=
  Nonempty.image₂

@[to_additive]
theorem Nonempty.of_mul_left : (s * t).Nonempty → s.Nonempty :=
  Nonempty.of_image₂_left

@[to_additive]
theorem Nonempty.of_mul_right : (s * t).Nonempty → t.Nonempty :=
  Nonempty.of_image₂_right

@[to_additive (attr := simp)]
theorem singleton_mul_singleton (a b : α) : ({a} : Finset α) * {b} = {a * b} :=
  image₂_singleton

@[to_additive (attr := mono, gcongr)]
theorem mul_subset_mul : s₁ ⊆ s₂ → t₁ ⊆ t₂ → s₁ * t₁ ⊆ s₂ * t₂ :=
  image₂_subset

@[to_additive (attr := gcongr)]
theorem mul_subset_mul_left : t₁ ⊆ t₂ → s * t₁ ⊆ s * t₂ :=
  image₂_subset_left

@[to_additive (attr := gcongr)]
theorem mul_subset_mul_right : s₁ ⊆ s₂ → s₁ * t ⊆ s₂ * t :=
  image₂_subset_right

@[to_additive] instance : MulLeftMono (Finset α) where elim _s _t₁ _t₂ := mul_subset_mul_left
@[to_additive] instance : MulRightMono (Finset α) where elim _t _s₁ _s₂ := mul_subset_mul_right

@[to_additive]
theorem mul_subset_iff : s * t ⊆ u ↔ ∀ x ∈ s, ∀ y ∈ t, x * y ∈ u :=
  image₂_subset_iff

@[to_additive]
theorem union_mul : (s₁ ∪ s₂) * t = s₁ * t ∪ s₂ * t :=
  image₂_union_left

@[to_additive]
theorem mul_union : s * (t₁ ∪ t₂) = s * t₁ ∪ s * t₂ :=
  image₂_union_right

@[to_additive]
theorem inter_mul_subset : s₁ ∩ s₂ * t ⊆ s₁ * t ∩ (s₂ * t) :=
  image₂_inter_subset_left

@[to_additive]
theorem mul_inter_subset : s * (t₁ ∩ t₂) ⊆ s * t₁ ∩ (s * t₂) :=
  image₂_inter_subset_right

@[to_additive]
theorem inter_mul_union_subset_union : s₁ ∩ s₂ * (t₁ ∪ t₂) ⊆ s₁ * t₁ ∪ s₂ * t₂ :=
  image₂_inter_union_subset_union

@[to_additive]
theorem union_mul_inter_subset_union : (s₁ ∪ s₂) * (t₁ ∩ t₂) ⊆ s₁ * t₁ ∪ s₂ * t₂ :=
  image₂_union_inter_subset_union

/-- If a finset `u` is contained in the product of two sets `s * t`, we can find two finsets `s'`,
`t'` such that `s' ⊆ s`, `t' ⊆ t` and `u ⊆ s' * t'`. -/
@[to_additive
      "If a finset `u` is contained in the sum of two sets `s + t`, we can find two finsets
      `s'`, `t'` such that `s' ⊆ s`, `t' ⊆ t` and `u ⊆ s' + t'`."]
theorem subset_mul {s t : Set α} :
    ↑u ⊆ s * t → ∃ s' t' : Finset α, ↑s' ⊆ s ∧ ↑t' ⊆ t ∧ u ⊆ s' * t' :=
  subset_set_image₂

@[to_additive]
theorem image_mul [DecidableEq β] : (s * t).image (f : α → β) = s.image f * t.image f :=
  image_image₂_distrib <| map_mul f

@[to_additive]
lemma image_op_mul (s t : Finset α) : (s * t).image op = t.image op * s.image op :=
  image_image₂_antidistrib op_mul

@[to_additive (attr := simp)]
lemma product_mul_product_comm [DecidableEq β] (s₁ s₂ : Finset α) (t₁ t₂ : Finset β) :
    (s₁ ×ˢ t₁) * (s₂ ×ˢ t₂) = (s₁ * s₂) ×ˢ (t₁ * t₂) :=
  mod_cast s₁.toSet.prod_mul_prod_comm s₂ t₁.toSet t₂

@[to_additive]
lemma map_op_mul (s t : Finset α) :
    (s * t).map opEquiv.toEmbedding = t.map opEquiv.toEmbedding * s.map opEquiv.toEmbedding := by
  simp [map_eq_image, image_op_mul]

/-- The singleton operation as a `MulHom`. -/
@[to_additive "The singleton operation as an `AddHom`."]
def singletonMulHom : α →ₙ* Finset α where
  toFun := singleton; map_mul' _ _ := (singleton_mul_singleton _ _).symm

@[to_additive (attr := simp)]
theorem coe_singletonMulHom : (singletonMulHom : α → Finset α) = singleton :=
  rfl

@[to_additive (attr := simp)]
theorem singletonMulHom_apply (a : α) : singletonMulHom a = {a} :=
  rfl

/-- Lift a `MulHom` to `Finset` via `image`. -/
@[to_additive (attr := simps) "Lift an `AddHom` to `Finset` via `image`"]
def imageMulHom [DecidableEq β] : Finset α →ₙ* Finset β where
  toFun := Finset.image f
  map_mul' _ _ := image_mul _

@[to_additive (attr := simp (default + 1))]
lemma sup_mul_le {β} [SemilatticeSup β] [OrderBot β] {s t : Finset α} {f : α → β} {a : β} :
    sup (s * t) f ≤ a ↔ ∀ x ∈ s, ∀ y ∈ t, f (x * y) ≤ a :=
  sup_image₂_le

@[to_additive]
lemma sup_mul_left {β} [SemilatticeSup β] [OrderBot β] (s t : Finset α) (f : α → β) :
    sup (s * t) f = sup s fun x ↦ sup t (f <| x * ·) :=
  sup_image₂_left ..

@[to_additive]
lemma sup_mul_right {β} [SemilatticeSup β] [OrderBot β] (s t : Finset α) (f : α → β) :
    sup (s * t) f = sup t fun y ↦ sup s (f <| · * y) :=
  sup_image₂_right ..

@[to_additive (attr := simp (default + 1))]
lemma le_inf_mul {β} [SemilatticeInf β] [OrderTop β] {s t : Finset α} {f : α → β} {a : β} :
    a ≤ inf (s * t) f ↔ ∀ x ∈ s, ∀ y ∈ t, a ≤ f (x * y) :=
  le_inf_image₂

@[to_additive]
lemma inf_mul_left {β} [SemilatticeInf β] [OrderTop β] (s t : Finset α) (f : α → β) :
    inf (s * t) f = inf s fun x ↦ inf t (f <| x * ·) :=
  inf_image₂_left ..

@[to_additive]
lemma inf_mul_right {β} [SemilatticeInf β] [OrderTop β] (s t : Finset α) (f : α → β) :
    inf (s * t) f = inf t fun y ↦ inf s (f <| · * y) :=
  inf_image₂_right ..

end Mul

/-! ### Finset subtraction/division -/

section Div

variable [DecidableEq α] [Div α] {s s₁ s₂ t t₁ t₂ u : Finset α} {a b : α}

/-- The pointwise division of finsets `s / t` is defined as `{x / y | x ∈ s, y ∈ t}` in locale
`Pointwise`. -/
@[to_additive
      "The pointwise subtraction of finsets `s - t` is defined as `{x - y | x ∈ s, y ∈ t}`
      in locale `Pointwise`."]
protected def div : Div (Finset α) :=
  ⟨image₂ (· / ·)⟩

scoped[Pointwise] attribute [instance] Finset.div Finset.sub

@[to_additive]
theorem div_def : s / t = (s ×ˢ t).image fun p : α × α => p.1 / p.2 :=
  rfl

@[to_additive]
theorem image_div_product : ((s ×ˢ t).image fun x : α × α => x.fst / x.snd) = s / t :=
  rfl

@[to_additive]
theorem mem_div : a ∈ s / t ↔ ∃ b ∈ s, ∃ c ∈ t, b / c = a :=
  mem_image₂

@[to_additive (attr := simp, norm_cast)]
theorem coe_div (s t : Finset α) : (↑(s / t) : Set α) = ↑s / ↑t :=
  coe_image₂ _ _ _

@[to_additive]
theorem div_mem_div : a ∈ s → b ∈ t → a / b ∈ s / t :=
  mem_image₂_of_mem

@[to_additive]
theorem div_card_le : #(s / t) ≤ #s * #t :=
  card_image₂_le _ _ _

@[to_additive (attr := simp)]
theorem empty_div (s : Finset α) : ∅ / s = ∅ :=
  image₂_empty_left

@[to_additive (attr := simp)]
theorem div_empty (s : Finset α) : s / ∅ = ∅ :=
  image₂_empty_right

@[to_additive (attr := simp)]
theorem div_eq_empty : s / t = ∅ ↔ s = ∅ ∨ t = ∅ :=
  image₂_eq_empty_iff

@[to_additive (attr := simp)]
theorem div_nonempty : (s / t).Nonempty ↔ s.Nonempty ∧ t.Nonempty :=
  image₂_nonempty_iff

@[to_additive (attr := aesop safe apply (rule_sets := [finsetNonempty]))]
theorem Nonempty.div : s.Nonempty → t.Nonempty → (s / t).Nonempty :=
  Nonempty.image₂

@[to_additive]
theorem Nonempty.of_div_left : (s / t).Nonempty → s.Nonempty :=
  Nonempty.of_image₂_left

@[to_additive]
theorem Nonempty.of_div_right : (s / t).Nonempty → t.Nonempty :=
  Nonempty.of_image₂_right

@[to_additive (attr := simp)]
theorem div_singleton (a : α) : s / {a} = s.image (· / a) :=
  image₂_singleton_right

@[to_additive (attr := simp)]
theorem singleton_div (a : α) : {a} / s = s.image (a / ·) :=
  image₂_singleton_left

@[to_additive]
theorem singleton_div_singleton (a b : α) : ({a} : Finset α) / {b} = {a / b} :=
  image₂_singleton

@[to_additive (attr := mono, gcongr)]
theorem div_subset_div : s₁ ⊆ s₂ → t₁ ⊆ t₂ → s₁ / t₁ ⊆ s₂ / t₂ :=
  image₂_subset

@[to_additive (attr := gcongr)]
theorem div_subset_div_left : t₁ ⊆ t₂ → s / t₁ ⊆ s / t₂ :=
  image₂_subset_left

@[to_additive (attr := gcongr)]
theorem div_subset_div_right : s₁ ⊆ s₂ → s₁ / t ⊆ s₂ / t :=
  image₂_subset_right

@[to_additive]
theorem div_subset_iff : s / t ⊆ u ↔ ∀ x ∈ s, ∀ y ∈ t, x / y ∈ u :=
  image₂_subset_iff

@[to_additive]
theorem union_div : (s₁ ∪ s₂) / t = s₁ / t ∪ s₂ / t :=
  image₂_union_left

@[to_additive]
theorem div_union : s / (t₁ ∪ t₂) = s / t₁ ∪ s / t₂ :=
  image₂_union_right

@[to_additive]
theorem inter_div_subset : s₁ ∩ s₂ / t ⊆ s₁ / t ∩ (s₂ / t) :=
  image₂_inter_subset_left

@[to_additive]
theorem div_inter_subset : s / (t₁ ∩ t₂) ⊆ s / t₁ ∩ (s / t₂) :=
  image₂_inter_subset_right

@[to_additive]
theorem inter_div_union_subset_union : s₁ ∩ s₂ / (t₁ ∪ t₂) ⊆ s₁ / t₁ ∪ s₂ / t₂ :=
  image₂_inter_union_subset_union

@[to_additive]
theorem union_div_inter_subset_union : (s₁ ∪ s₂) / (t₁ ∩ t₂) ⊆ s₁ / t₁ ∪ s₂ / t₂ :=
  image₂_union_inter_subset_union

/-- If a finset `u` is contained in the product of two sets `s / t`, we can find two finsets `s'`,
`t'` such that `s' ⊆ s`, `t' ⊆ t` and `u ⊆ s' / t'`. -/
@[to_additive
      "If a finset `u` is contained in the sum of two sets `s - t`, we can find two finsets
      `s'`, `t'` such that `s' ⊆ s`, `t' ⊆ t` and `u ⊆ s' - t'`."]
theorem subset_div {s t : Set α} :
    ↑u ⊆ s / t → ∃ s' t' : Finset α, ↑s' ⊆ s ∧ ↑t' ⊆ t ∧ u ⊆ s' / t' :=
  subset_set_image₂

@[to_additive (attr := simp (default + 1))]
lemma sup_div_le [SemilatticeSup β] [OrderBot β] {s t : Finset α} {f : α → β} {a : β} :
    sup (s / t) f ≤ a ↔ ∀ x ∈ s, ∀ y ∈ t, f (x /  y) ≤ a :=
  sup_image₂_le

@[to_additive]
lemma sup_div_left [SemilatticeSup β] [OrderBot β] (s t : Finset α) (f : α → β) :
    sup (s / t) f = sup s fun x ↦ sup t (f <| x / ·) :=
  sup_image₂_left ..

@[to_additive]
lemma sup_div_right [SemilatticeSup β] [OrderBot β] (s t : Finset α) (f : α → β) :
    sup (s / t) f = sup t fun y ↦ sup s (f <| · / y) :=
  sup_image₂_right ..

@[to_additive (attr := simp (default + 1))]
lemma le_inf_div [SemilatticeInf β] [OrderTop β] {s t : Finset α} {f : α → β} {a : β} :
    a ≤ inf (s / t) f ↔ ∀ x ∈ s, ∀ y ∈ t, a ≤ f (x / y) :=
  le_inf_image₂

@[to_additive]
lemma inf_div_left [SemilatticeInf β] [OrderTop β] (s t : Finset α) (f : α → β) :
    inf (s / t) f = inf s fun x ↦ inf t (f <| x / ·) :=
  inf_image₂_left ..

@[to_additive]
lemma inf_div_right [SemilatticeInf β] [OrderTop β] (s t : Finset α) (f : α → β) :
    inf (s / t) f = inf t fun y ↦ inf s (f <| · / y) :=
  inf_image₂_right ..

end Div

/-! ### Instances -/


open Pointwise

section Instances

variable [DecidableEq α] [DecidableEq β]

/-- Repeated pointwise addition (not the same as pointwise repeated addition!) of a `Finset`. See
note [pointwise nat action]. -/
protected def nsmul [Zero α] [Add α] : SMul ℕ (Finset α) :=
  ⟨nsmulRec⟩

/-- Repeated pointwise multiplication (not the same as pointwise repeated multiplication!) of a
`Finset`. See note [pointwise nat action]. -/
protected def npow [One α] [Mul α] : Pow (Finset α) ℕ :=
  ⟨fun s n => npowRec n s⟩

attribute [to_additive existing] Finset.npow


/-- Repeated pointwise addition/subtraction (not the same as pointwise repeated
addition/subtraction!) of a `Finset`. See note [pointwise nat action]. -/
protected def zsmul [Zero α] [Add α] [Neg α] : SMul ℤ (Finset α) :=
  ⟨zsmulRec⟩

/-- Repeated pointwise multiplication/division (not the same as pointwise repeated
multiplication/division!) of a `Finset`. See note [pointwise nat action]. -/
@[to_additive existing]
protected def zpow [One α] [Mul α] [Inv α] : Pow (Finset α) ℤ :=
  ⟨fun s n => zpowRec npowRec n s⟩

scoped[Pointwise] attribute [instance] Finset.nsmul Finset.npow Finset.zsmul Finset.zpow

/-- `Finset α` is a `Semigroup` under pointwise operations if `α` is. -/
@[to_additive "`Finset α` is an `AddSemigroup` under pointwise operations if `α` is. "]
protected def semigroup [Semigroup α] : Semigroup (Finset α) :=
  coe_injective.semigroup _ coe_mul

section CommSemigroup

variable [CommSemigroup α] {s t : Finset α}

/-- `Finset α` is a `CommSemigroup` under pointwise operations if `α` is. -/
@[to_additive "`Finset α` is an `AddCommSemigroup` under pointwise operations if `α` is. "]
protected def commSemigroup : CommSemigroup (Finset α) :=
  coe_injective.commSemigroup _ coe_mul

@[to_additive]
theorem inter_mul_union_subset : s ∩ t * (s ∪ t) ⊆ s * t :=
  image₂_inter_union_subset mul_comm

@[to_additive]
theorem union_mul_inter_subset : (s ∪ t) * (s ∩ t) ⊆ s * t :=
  image₂_union_inter_subset mul_comm

end CommSemigroup

section MulOneClass

variable [MulOneClass α]

/-- `Finset α` is a `MulOneClass` under pointwise operations if `α` is. -/
@[to_additive "`Finset α` is an `AddZeroClass` under pointwise operations if `α` is."]
protected def mulOneClass : MulOneClass (Finset α) :=
  coe_injective.mulOneClass _ (coe_singleton 1) coe_mul

scoped[Pointwise] attribute [instance] Finset.semigroup Finset.addSemigroup Finset.commSemigroup
  Finset.addCommSemigroup Finset.mulOneClass Finset.addZeroClass

@[to_additive]
theorem subset_mul_left (s : Finset α) {t : Finset α} (ht : (1 : α) ∈ t) : s ⊆ s * t := fun a ha =>
  mem_mul.2 ⟨a, ha, 1, ht, mul_one _⟩

@[to_additive]
theorem subset_mul_right {s : Finset α} (t : Finset α) (hs : (1 : α) ∈ s) : t ⊆ s * t := fun a ha =>
  mem_mul.2 ⟨1, hs, a, ha, one_mul _⟩

/-- The singleton operation as a `MonoidHom`. -/
@[to_additive "The singleton operation as an `AddMonoidHom`."]
def singletonMonoidHom : α →* Finset α :=
  { singletonMulHom, singletonOneHom with }

@[to_additive (attr := simp)]
theorem coe_singletonMonoidHom : (singletonMonoidHom : α → Finset α) = singleton :=
  rfl

@[to_additive (attr := simp)]
theorem singletonMonoidHom_apply (a : α) : singletonMonoidHom a = {a} :=
  rfl

/-- The coercion from `Finset` to `Set` as a `MonoidHom`. -/
@[to_additive "The coercion from `Finset` to `set` as an `AddMonoidHom`."]
noncomputable def coeMonoidHom : Finset α →* Set α where
  toFun := CoeTC.coe
  map_one' := coe_one
  map_mul' := coe_mul

@[to_additive (attr := simp)]
theorem coe_coeMonoidHom : (coeMonoidHom : Finset α → Set α) = CoeTC.coe :=
  rfl

@[to_additive (attr := simp)]
theorem coeMonoidHom_apply (s : Finset α) : coeMonoidHom s = s :=
  rfl

/-- Lift a `MonoidHom` to `Finset` via `image`. -/
@[to_additive (attr := simps) "Lift an `add_monoid_hom` to `Finset` via `image`"]
def imageMonoidHom [MulOneClass β] [FunLike F α β] [MonoidHomClass F α β] (f : F) :
    Finset α →* Finset β :=
  { imageMulHom f, imageOneHom f with }

end MulOneClass

section Monoid

variable [Monoid α] {s t : Finset α} {a : α} {m n : ℕ}

@[to_additive (attr := simp, norm_cast)]
theorem coe_pow (s : Finset α) (n : ℕ) : ↑(s ^ n) = (s : Set α) ^ n := by
  change ↑(npowRec n s) = (s : Set α) ^ n
  induction' n with n ih
  · rw [npowRec, pow_zero, coe_one]
  · rw [npowRec, pow_succ, coe_mul, ih]

/-- `Finset α` is a `Monoid` under pointwise operations if `α` is. -/
@[to_additive "`Finset α` is an `AddMonoid` under pointwise operations if `α` is. "]
protected def monoid : Monoid (Finset α) :=
  coe_injective.monoid _ coe_one coe_mul coe_pow

scoped[Pointwise] attribute [instance] Finset.monoid Finset.addMonoid

-- `Finset.pow_left_monotone` doesn't exist since it would syntactically be a special case of
-- `pow_left_mono`

@[to_additive]
protected lemma pow_right_monotone (hs : 1 ∈ s) : Monotone (s ^ ·) :=
  pow_right_monotone <| one_subset.2 hs

@[to_additive (attr := gcongr)]
lemma pow_subset_pow_left (hst : s ⊆ t) : s ^ n ⊆ t ^ n := subset_of_le (pow_left_mono n hst)

@[to_additive (attr := gcongr)]
lemma pow_subset_pow_right (hs : 1 ∈ s) (hmn : m ≤ n) : s ^ m ⊆ s ^ n :=
  Finset.pow_right_monotone hs hmn

@[to_additive (attr := gcongr)]
lemma pow_subset_pow (hst : s ⊆ t) (ht : 1 ∈ t) (hmn : m ≤ n) : s ^ m ⊆ t ^ n :=
  (pow_subset_pow_left hst).trans (pow_subset_pow_right ht hmn)

@[to_additive]
lemma subset_pow (hs : 1 ∈ s) (hn : n ≠ 0) : s ⊆ s ^ n := by
  simpa using pow_subset_pow_right hs <| Nat.one_le_iff_ne_zero.2 hn

@[deprecated (since := "2024-11-19")] alias pow_subset_pow_of_one_mem := pow_subset_pow_right

@[deprecated (since := "2024-11-19")]
alias nsmul_subset_nsmul_of_zero_mem := nsmul_subset_nsmul_right

@[to_additive]
lemma pow_subset_pow_mul_of_sq_subset_mul (hst : s ^ 2 ⊆ t * s) (hn : n ≠ 0) :
    s ^ n ⊆ t ^ (n - 1) * s := subset_of_le (pow_le_pow_mul_of_sq_le_mul hst hn)

@[to_additive (attr := simp) nsmul_empty]
lemma empty_pow (hn : n ≠ 0) : (∅ : Finset α) ^ n = ∅ := match n with | n + 1 => by simp [pow_succ]

@[deprecated (since := "2024-10-21")] alias empty_nsmul := nsmul_empty

@[to_additive]
lemma Nonempty.pow (hs : s.Nonempty) : ∀ {n}, (s ^ n).Nonempty
  | 0 => by simp
  | n + 1 => by rw [pow_succ]; exact hs.pow.mul hs

set_option push_neg.use_distrib true in
@[to_additive (attr := simp)] lemma pow_eq_empty : s ^ n = ∅ ↔ s = ∅ ∧ n ≠ 0 := by
  constructor
  · contrapose!
    rintro (hs | rfl)
    -- TODO: The `nonempty_iff_ne_empty` would be unnecessary if `push_neg` knew how to simplify
    -- `s ≠ ∅` to `s.Nonempty` when `s : Finset α`.
    -- See https://leanprover.zulipchat.com/#narrow/channel/287929-mathlib4/topic/push_neg.20extensibility
    · exact nonempty_iff_ne_empty.1 (nonempty_iff_ne_empty.2 hs).pow
    · rw [← nonempty_iff_ne_empty]
      simp
  · rintro ⟨rfl, hn⟩
    exact empty_pow hn

@[to_additive (attr := simp) nsmul_singleton]
lemma singleton_pow (a : α) : ∀ n, ({a} : Finset α) ^ n = {a ^ n}
  | 0 => by simp [singleton_one]
  | n + 1 => by simp [pow_succ, singleton_pow _ n]

@[to_additive] lemma pow_mem_pow (ha : a ∈ s) : a ^ n ∈ s ^ n := by
  simpa using pow_subset_pow_left (singleton_subset_iff.2 ha)

@[to_additive] lemma one_mem_pow (hs : 1 ∈ s) : 1 ∈ s ^ n := by simpa using pow_mem_pow hs

@[to_additive]
lemma inter_pow_subset : (s ∩ t) ^ n ⊆ s ^ n ∩ t ^ n := by apply subset_inter <;> gcongr <;> simp

@[to_additive (attr := simp, norm_cast)]
theorem coe_list_prod (s : List (Finset α)) : (↑s.prod : Set α) = (s.map (↑)).prod :=
  map_list_prod (coeMonoidHom : Finset α →* Set α) _

@[to_additive]
theorem mem_prod_list_ofFn {a : α} {s : Fin n → Finset α} :
    a ∈ (List.ofFn s).prod ↔ ∃ f : ∀ i : Fin n, s i, (List.ofFn fun i => (f i : α)).prod = a := by
  rw [← mem_coe, coe_list_prod, List.map_ofFn, Set.mem_prod_list_ofFn]
  rfl

@[to_additive]
theorem mem_pow {a : α} {n : ℕ} :
    a ∈ s ^ n ↔ ∃ f : Fin n → s, (List.ofFn fun i => ↑(f i)).prod = a := by
  simp [← mem_coe, coe_pow, Set.mem_pow]

@[to_additive]
lemma card_pow_le : ∀ {n}, #(s ^ n) ≤ #s ^ n
  | 0 => by simp
  | n + 1 => by rw [pow_succ, pow_succ]; refine card_mul_le.trans (by gcongr; exact card_pow_le)

@[to_additive]
theorem mul_univ_of_one_mem [Fintype α] (hs : (1 : α) ∈ s) : s * univ = univ :=
  eq_univ_iff_forall.2 fun _ => mem_mul.2 ⟨_, hs, _, mem_univ _, one_mul _⟩

@[to_additive]
theorem univ_mul_of_one_mem [Fintype α] (ht : (1 : α) ∈ t) : univ * t = univ :=
  eq_univ_iff_forall.2 fun _ => mem_mul.2 ⟨_, mem_univ _, _, ht, mul_one _⟩

@[to_additive (attr := simp)]
theorem univ_mul_univ [Fintype α] : (univ : Finset α) * univ = univ :=
  mul_univ_of_one_mem <| mem_univ _

@[to_additive (attr := simp) nsmul_univ]
theorem univ_pow [Fintype α] (hn : n ≠ 0) : (univ : Finset α) ^ n = univ :=
  coe_injective <| by rw [coe_pow, coe_univ, Set.univ_pow hn]

@[to_additive]
protected theorem _root_.IsUnit.finset : IsUnit a → IsUnit ({a} : Finset α) :=
  IsUnit.map (singletonMonoidHom : α →* Finset α)

@[to_additive]
lemma image_op_pow (s : Finset α) : ∀ n : ℕ, (s ^ n).image op = s.image op ^ n
  | 0 => by simp [singleton_one]
  | n + 1 => by rw [pow_succ, pow_succ', image_op_mul, image_op_pow]

@[to_additive]
lemma map_op_pow (s : Finset α) :
    ∀ n : ℕ, (s ^ n).map opEquiv.toEmbedding = s.map opEquiv.toEmbedding ^ n
  | 0 => by simp [singleton_one]
  | n + 1 => by rw [pow_succ, pow_succ', map_op_mul, map_op_pow]

@[to_additive]
lemma product_pow [Monoid β] (s : Finset α) (t : Finset β) : ∀ n, (s ×ˢ t) ^ n = (s ^ n) ×ˢ (t ^ n)
  | 0 => by simp
  | n + 1 => by simp [pow_succ, product_pow _ _ n]

end Monoid

section CommMonoid

variable [CommMonoid α]

/-- `Finset α` is a `CommMonoid` under pointwise operations if `α` is. -/
@[to_additive "`Finset α` is an `AddCommMonoid` under pointwise operations if `α` is. "]
protected def commMonoid : CommMonoid (Finset α) :=
  coe_injective.commMonoid _ coe_one coe_mul coe_pow

scoped[Pointwise] attribute [instance] Finset.commMonoid Finset.addCommMonoid

end CommMonoid

open Pointwise

section DivisionMonoid

variable [DivisionMonoid α] {s t : Finset α} {n : ℤ}

@[to_additive (attr := simp)]
theorem coe_zpow (s : Finset α) : ∀ n : ℤ, ↑(s ^ n) = (s : Set α) ^ n
  | Int.ofNat _ => coe_pow _ _
  | Int.negSucc n => by
    refine (coe_inv _).trans ?_
    exact congr_arg Inv.inv (coe_pow _ _)

@[to_additive]
protected theorem mul_eq_one_iff : s * t = 1 ↔ ∃ a b, s = {a} ∧ t = {b} ∧ a * b = 1 := by
  simp_rw [← coe_inj, coe_mul, coe_one, Set.mul_eq_one_iff, coe_singleton]

/-- `Finset α` is a division monoid under pointwise operations if `α` is. -/
@[to_additive
  "`Finset α` is a subtraction monoid under pointwise operations if `α` is."]
protected def divisionMonoid : DivisionMonoid (Finset α) :=
  coe_injective.divisionMonoid _ coe_one coe_mul coe_inv coe_div coe_pow coe_zpow

scoped[Pointwise] attribute [instance] Finset.divisionMonoid Finset.subtractionMonoid

@[to_additive (attr := simp)]
theorem isUnit_iff : IsUnit s ↔ ∃ a, s = {a} ∧ IsUnit a := by
  constructor
  · rintro ⟨u, rfl⟩
    obtain ⟨a, b, ha, hb, h⟩ := Finset.mul_eq_one_iff.1 u.mul_inv
    refine ⟨a, ha, ⟨a, b, h, singleton_injective ?_⟩, rfl⟩
    rw [← singleton_mul_singleton, ← ha, ← hb]
    exact u.inv_mul
  · rintro ⟨a, rfl, ha⟩
    exact ha.finset

@[to_additive (attr := simp)]
theorem isUnit_coe : IsUnit (s : Set α) ↔ IsUnit s := by
  simp_rw [isUnit_iff, Set.isUnit_iff, coe_eq_singleton]

@[to_additive (attr := simp)]
lemma univ_div_univ [Fintype α] : (univ / univ : Finset α) = univ := by simp [div_eq_mul_inv]

@[to_additive] lemma subset_div_left (ht : 1 ∈ t) : s ⊆ s / t := by
  rw [div_eq_mul_inv]; exact subset_mul_left _ <| by simpa

@[to_additive] lemma inv_subset_div_right (hs : 1 ∈ s) : t⁻¹ ⊆ s / t := by
  rw [div_eq_mul_inv]; exact subset_mul_right _ hs

@[to_additive (attr := simp) zsmul_empty]
lemma empty_zpow (hn : n ≠ 0) : (∅ : Finset α) ^ n = ∅ := by cases n <;> aesop

@[to_additive]
lemma Nonempty.zpow (hs : s.Nonempty) : ∀ {n : ℤ}, (s ^ n).Nonempty
  | (n : ℕ) => hs.pow
  | .negSucc n => by simpa using hs.pow

set_option push_neg.use_distrib true in
@[to_additive (attr := simp)] lemma zpow_eq_empty : s ^ n = ∅ ↔ s = ∅ ∧ n ≠ 0 := by
  constructor
  · contrapose!
    rintro (hs | rfl)
    · exact nonempty_iff_ne_empty.1 (nonempty_iff_ne_empty.2 hs).zpow
    · rw [← nonempty_iff_ne_empty]
      simp
  · rintro ⟨rfl, hn⟩
    exact empty_zpow hn

@[to_additive (attr := simp) zsmul_singleton]
lemma singleton_zpow (a : α) (n : ℤ) : ({a} : Finset α) ^ n = {a ^ n} := by cases n <;> simp

end DivisionMonoid

/-- `Finset α` is a commutative division monoid under pointwise operations if `α` is. -/
@[to_additive subtractionCommMonoid
      "`Finset α` is a commutative subtraction monoid under pointwise operations if `α` is."]
protected def divisionCommMonoid [DivisionCommMonoid α] : DivisionCommMonoid (Finset α) :=
  coe_injective.divisionCommMonoid _ coe_one coe_mul coe_inv coe_div coe_pow coe_zpow

scoped[Pointwise] attribute [instance] Finset.divisionCommMonoid Finset.subtractionCommMonoid
section Group

variable [Group α] [DivisionMonoid β] [FunLike F α β] [MonoidHomClass F α β]
variable (f : F) {s t : Finset α} {a b : α}

/-! Note that `Finset` is not a `Group` because `s / s ≠ 1` in general. -/


@[to_additive (attr := simp)]
theorem one_mem_div_iff : (1 : α) ∈ s / t ↔ ¬Disjoint s t := by
  rw [← mem_coe, ← disjoint_coe, coe_div, Set.one_mem_div_iff]

@[to_additive (attr := simp)]
lemma one_mem_inv_mul_iff : (1 : α) ∈ t⁻¹ * s ↔ ¬Disjoint s t := by
  aesop (add simp [not_disjoint_iff_nonempty_inter, mem_mul, mul_eq_one_iff_eq_inv,
    Finset.Nonempty])

@[to_additive]
theorem not_one_mem_div_iff : (1 : α) ∉ s / t ↔ Disjoint s t :=
  one_mem_div_iff.not_left

@[to_additive]
lemma not_one_mem_inv_mul_iff : (1 : α) ∉ t⁻¹ * s ↔ Disjoint s t := one_mem_inv_mul_iff.not_left

@[to_additive]
theorem Nonempty.one_mem_div (h : s.Nonempty) : (1 : α) ∈ s / s :=
  let ⟨a, ha⟩ := h
  mem_div.2 ⟨a, ha, a, ha, div_self' _⟩

@[to_additive]
theorem isUnit_singleton (a : α) : IsUnit ({a} : Finset α) :=
  (Group.isUnit a).finset

theorem isUnit_iff_singleton : IsUnit s ↔ ∃ a, s = {a} := by
  simp only [isUnit_iff, Group.isUnit, and_true]

@[simp]
theorem isUnit_iff_singleton_aux {α} [Group α] {s : Finset α} :
    (∃ a, s = {a} ∧ IsUnit a) ↔ ∃ a, s = {a} := by
  simp only [Group.isUnit, and_true]

@[to_additive (attr := simp)]
theorem image_mul_left :
    image (fun b => a * b) t = preimage t (fun b => a⁻¹ * b) (mul_right_injective _).injOn :=
  coe_injective <| by simp

@[to_additive (attr := simp)]
theorem image_mul_right : image (· * b) t = preimage t (· * b⁻¹) (mul_left_injective _).injOn :=
  coe_injective <| by simp

@[to_additive]
theorem image_mul_left' :
    image (fun b => a⁻¹ * b) t = preimage t (fun b => a * b) (mul_right_injective _).injOn := by
  simp

@[to_additive]
theorem image_mul_right' :
    image (· * b⁻¹) t = preimage t (· * b) (mul_left_injective _).injOn := by simp

@[to_additive]
lemma image_inv (f : F) (s : Finset α) : s⁻¹.image f = (s.image f)⁻¹ := image_comm (map_inv _)

theorem image_div : (s / t).image (f : α → β) = s.image f / t.image f :=
  image_image₂_distrib <| map_div f

end Group

end Instances

section Group

variable [Group α] {a b : α}

@[to_additive (attr := simp)]
theorem preimage_mul_left_singleton :
    preimage {b} (a * ·) (mul_right_injective _).injOn = {a⁻¹ * b} := by
  classical rw [← image_mul_left', image_singleton]

@[to_additive (attr := simp)]
theorem preimage_mul_right_singleton :
    preimage {b} (· * a) (mul_left_injective _).injOn = {b * a⁻¹} := by
  classical rw [← image_mul_right', image_singleton]

@[to_additive (attr := simp)]
theorem preimage_mul_left_one : preimage 1 (a * ·) (mul_right_injective _).injOn = {a⁻¹} := by
  classical rw [← image_mul_left', image_one, mul_one]

@[to_additive (attr := simp)]
theorem preimage_mul_right_one : preimage 1 (· * b) (mul_left_injective _).injOn = {b⁻¹} := by
  classical rw [← image_mul_right', image_one, one_mul]

@[to_additive]
theorem preimage_mul_left_one' : preimage 1 (a⁻¹ * ·) (mul_right_injective _).injOn = {a} := by
  rw [preimage_mul_left_one, inv_inv]

@[to_additive]
theorem preimage_mul_right_one' : preimage 1 (· * b⁻¹) (mul_left_injective _).injOn = {b} := by
  rw [preimage_mul_right_one, inv_inv]

end Group

<<<<<<< HEAD
=======
/-! ### Scalar subtraction of finsets -/


section VSub

variable [VSub α β] [DecidableEq α] {s s₁ s₂ t t₁ t₂ : Finset β} {u : Finset α} {a : α} {b c : β}

/-- The pointwise subtraction of two finsets `s` and `t`: `s -ᵥ t = {x -ᵥ y | x ∈ s, y ∈ t}`. -/
protected def vsub : VSub (Finset α) (Finset β) :=
  ⟨image₂ (· -ᵥ ·)⟩

scoped[Pointwise] attribute [instance] Finset.vsub

theorem vsub_def : s -ᵥ t = image₂ (· -ᵥ ·) s t :=
  rfl

@[simp]
theorem image_vsub_product : image₂ (· -ᵥ ·) s t = s -ᵥ t :=
  rfl

theorem mem_vsub : a ∈ s -ᵥ t ↔ ∃ b ∈ s, ∃ c ∈ t, b -ᵥ c = a :=
  mem_image₂

@[simp, norm_cast]
theorem coe_vsub (s t : Finset β) : (↑(s -ᵥ t) : Set α) = (s : Set β) -ᵥ t :=
  coe_image₂ _ _ _

theorem vsub_mem_vsub : b ∈ s → c ∈ t → b -ᵥ c ∈ s -ᵥ t :=
  mem_image₂_of_mem

theorem vsub_card_le : #(s -ᵥ t : Finset α) ≤ #s * #t :=
  card_image₂_le _ _ _

@[simp]
theorem empty_vsub (t : Finset β) : (∅ : Finset β) -ᵥ t = ∅ :=
  image₂_empty_left

@[simp]
theorem vsub_empty (s : Finset β) : s -ᵥ (∅ : Finset β) = ∅ :=
  image₂_empty_right

@[simp]
theorem vsub_eq_empty : s -ᵥ t = ∅ ↔ s = ∅ ∨ t = ∅ :=
  image₂_eq_empty_iff

@[simp]
theorem vsub_nonempty : (s -ᵥ t : Finset α).Nonempty ↔ s.Nonempty ∧ t.Nonempty :=
  image₂_nonempty_iff

@[aesop safe apply (rule_sets := [finsetNonempty])]
theorem Nonempty.vsub : s.Nonempty → t.Nonempty → (s -ᵥ t : Finset α).Nonempty :=
  Nonempty.image₂

theorem Nonempty.of_vsub_left : (s -ᵥ t : Finset α).Nonempty → s.Nonempty :=
  Nonempty.of_image₂_left

theorem Nonempty.of_vsub_right : (s -ᵥ t : Finset α).Nonempty → t.Nonempty :=
  Nonempty.of_image₂_right

@[simp]
theorem vsub_singleton (b : β) : s -ᵥ ({b} : Finset β) = s.image (· -ᵥ b) :=
  image₂_singleton_right

theorem singleton_vsub (a : β) : ({a} : Finset β) -ᵥ t = t.image (a -ᵥ ·) :=
  image₂_singleton_left

theorem singleton_vsub_singleton (a b : β) : ({a} : Finset β) -ᵥ {b} = {a -ᵥ b} :=
  image₂_singleton

@[mono, gcongr]
theorem vsub_subset_vsub : s₁ ⊆ s₂ → t₁ ⊆ t₂ → s₁ -ᵥ t₁ ⊆ s₂ -ᵥ t₂ :=
  image₂_subset

theorem vsub_subset_vsub_left : t₁ ⊆ t₂ → s -ᵥ t₁ ⊆ s -ᵥ t₂ :=
  image₂_subset_left

theorem vsub_subset_vsub_right : s₁ ⊆ s₂ → s₁ -ᵥ t ⊆ s₂ -ᵥ t :=
  image₂_subset_right

theorem vsub_subset_iff : s -ᵥ t ⊆ u ↔ ∀ x ∈ s, ∀ y ∈ t, x -ᵥ y ∈ u :=
  image₂_subset_iff

section

variable [DecidableEq β]

theorem union_vsub : s₁ ∪ s₂ -ᵥ t = s₁ -ᵥ t ∪ (s₂ -ᵥ t) :=
  image₂_union_left

theorem vsub_union : s -ᵥ (t₁ ∪ t₂) = s -ᵥ t₁ ∪ (s -ᵥ t₂) :=
  image₂_union_right

theorem inter_vsub_subset : s₁ ∩ s₂ -ᵥ t ⊆ (s₁ -ᵥ t) ∩ (s₂ -ᵥ t) :=
  image₂_inter_subset_left

theorem vsub_inter_subset : s -ᵥ t₁ ∩ t₂ ⊆ (s -ᵥ t₁) ∩ (s -ᵥ t₂) :=
  image₂_inter_subset_right

end

/-- If a finset `u` is contained in the pointwise subtraction of two sets `s -ᵥ t`, we can find two
finsets `s'`, `t'` such that `s' ⊆ s`, `t' ⊆ t` and `u ⊆ s' -ᵥ t'`. -/
theorem subset_vsub {s t : Set β} :
    ↑u ⊆ s -ᵥ t → ∃ s' t' : Finset β, ↑s' ⊆ s ∧ ↑t' ⊆ t ∧ u ⊆ s' -ᵥ t' :=
  subset_set_image₂

end VSub

section SMul

variable [DecidableEq β] [DecidableEq γ] [SMul αᵐᵒᵖ β] [SMul β γ] [SMul α γ]

-- TODO: replace hypothesis and conclusion with a typeclass
@[to_additive]
theorem op_smul_finset_smul_eq_smul_smul_finset (a : α) (s : Finset β) (t : Finset γ)
    (h : ∀ (a : α) (b : β) (c : γ), (op a • b) • c = b • a • c) : (op a • s) • t = s • a • t := by
  ext
  simp [mem_smul, mem_smul_finset, h]

end SMul

>>>>>>> 44dc3a3a
section Monoid
variable [DecidableEq α] [DecidableEq β] [Monoid α] [Monoid β] [FunLike F α β]

@[to_additive]
lemma image_pow_of_ne_zero [MulHomClass F α β] :
    ∀ {n}, n ≠ 0 → ∀ (f : F) (s : Finset α), (s ^ n).image f = s.image f ^ n
  | 1, _ => by simp
  | n + 2, _ => by simp [image_mul, pow_succ _ n.succ, image_pow_of_ne_zero]

@[to_additive]
lemma image_pow [MonoidHomClass F α β] (f : F) (s : Finset α) : ∀ n, (s ^ n).image f = s.image f ^ n
  | 0 => by simp [singleton_one]
  | n + 1 => image_pow_of_ne_zero n.succ_ne_zero ..

end Monoid

section IsLeftCancelMul

variable [Mul α] [IsLeftCancelMul α] [DecidableEq α] {s t : Finset α} {a : α}

@[to_additive]
lemma Nontrivial.mul_left : t.Nontrivial → s.Nonempty → (s * t).Nontrivial := by
  rintro ⟨a, ha, b, hb, hab⟩ ⟨c, hc⟩
  exact ⟨c * a, mul_mem_mul hc ha, c * b, mul_mem_mul hc hb, by simpa⟩

@[to_additive]
lemma Nontrivial.mul (hs : s.Nontrivial) (ht : t.Nontrivial) : (s * t).Nontrivial :=
  ht.mul_left hs.nonempty

@[to_additive (attr := simp)]
theorem card_singleton_mul (a : α) (t : Finset α) : #({a} * t) = #t :=
  card_image₂_singleton_left _ <| mul_right_injective _

@[to_additive]
theorem singleton_mul_inter (a : α) (s t : Finset α) : {a} * (s ∩ t) = {a} * s ∩ ({a} * t) :=
  image₂_singleton_inter _ _ <| mul_right_injective _

@[to_additive]
theorem card_le_card_mul_left {s : Finset α} (hs : s.Nonempty) : #t ≤ #(s * t) :=
  card_le_card_image₂_left _ hs mul_right_injective

/--
The size of `s * s` is at least the size of `s`, version with left-cancellative multiplication.
See `card_le_card_mul_self'` for the version with right-cancellative multiplication.
-/
@[to_additive
"The size of `s + s` is at least the size of `s`, version with left-cancellative addition.
See `card_le_card_add_self'` for the version with right-cancellative addition."
]
theorem card_le_card_mul_self {s : Finset α} : #s ≤ #(s * s) := by
  cases s.eq_empty_or_nonempty <;> simp [card_le_card_mul_left, *]

end IsLeftCancelMul

section IsRightCancelMul

variable [Mul α] [IsRightCancelMul α] [DecidableEq α] {s t : Finset α} {a : α}

@[to_additive]
lemma Nontrivial.mul_right : s.Nontrivial → t.Nonempty → (s * t).Nontrivial := by
  rintro ⟨a, ha, b, hb, hab⟩ ⟨c, hc⟩
  exact ⟨a * c, mul_mem_mul ha hc, b * c, mul_mem_mul hb hc, by simpa⟩

@[to_additive (attr := simp)]
theorem card_mul_singleton (s : Finset α) (a : α) : #(s * {a}) = #s :=
  card_image₂_singleton_right _ <| mul_left_injective _

@[to_additive]
theorem inter_mul_singleton (s t : Finset α) (a : α) : s ∩ t * {a} = s * {a} ∩ (t * {a}) :=
  image₂_inter_singleton _ _ <| mul_left_injective _

@[to_additive]
theorem card_le_card_mul_right (ht : t.Nonempty) : #s ≤ #(s * t) :=
  card_le_card_image₂_right _ ht mul_left_injective

/--
The size of `s * s` is at least the size of `s`, version with right-cancellative multiplication.
See `card_le_card_mul_self` for the version with left-cancellative multiplication.
-/
@[to_additive
"The size of `s + s` is at least the size of `s`, version with right-cancellative addition.
See `card_le_card_add_self` for the version with left-cancellative addition."
]
theorem card_le_card_mul_self' : #s ≤ #(s * s) := by
  cases s.eq_empty_or_nonempty <;> simp [card_le_card_mul_right, *]

end IsRightCancelMul

section CancelMonoid
variable [DecidableEq α] [CancelMonoid α] {s : Finset α} {m n : ℕ}

@[to_additive]
lemma Nontrivial.pow (hs : s.Nontrivial) : ∀ {n}, n ≠ 0 → (s ^ n).Nontrivial
  | 1, _ => by simpa
  | n + 2, _ => by simpa [pow_succ] using (hs.pow n.succ_ne_zero).mul hs

/-- See `Finset.card_pow_mono` for a version that works for the empty set. -/
@[to_additive "See `Finset.card_nsmul_mono` for a version that works for the empty set."]
protected lemma Nonempty.card_pow_mono (hs : s.Nonempty) : Monotone fun n : ℕ ↦ #(s ^ n) :=
  monotone_nat_of_le_succ fun n ↦ by rw [pow_succ]; exact card_le_card_mul_right hs

/-- See `Finset.Nonempty.card_pow_mono` for a version that works for zero powers. -/
@[to_additive "See `Finset.Nonempty.card_nsmul_mono` for a version that works for zero scalars."]
lemma card_pow_mono (hm : m ≠ 0) (hmn : m ≤ n) : #(s ^ m) ≤ #(s ^ n) := by
  obtain rfl | hs := s.eq_empty_or_nonempty
  · simp [hm]
  · exact hs.card_pow_mono hmn

@[to_additive]
lemma card_le_card_pow (hn : n ≠ 0) : #s ≤ #(s ^ n) := by
  simpa using card_pow_mono (s := s) one_ne_zero (Nat.one_le_iff_ne_zero.2 hn)

end CancelMonoid

section Group
variable [Group α] [DecidableEq α] {s t : Finset α}

@[to_additive] lemma card_le_card_div_left (hs : s.Nonempty) : #t ≤ #(s / t) :=
  card_le_card_image₂_left _ hs fun _ ↦ div_right_injective

@[to_additive] lemma card_le_card_div_right (ht : t.Nonempty) : #s ≤ #(s / t) :=
  card_le_card_image₂_right _ ht fun _ ↦ div_left_injective

@[to_additive] lemma card_le_card_div_self : #s ≤ #(s / s) := by
  cases s.eq_empty_or_nonempty <;> simp [card_le_card_div_left, *]

end Group

end Finset

namespace Fintype
variable {ι : Type*} {α β : ι → Type*} [Fintype ι] [DecidableEq ι] [∀ i, DecidableEq (β i)]
  [∀ i, DecidableEq (α i)]

@[to_additive]
lemma piFinset_mul [∀ i, Mul (α i)] (s t : ∀ i, Finset (α i)) :
    piFinset (fun i ↦ s i * t i) = piFinset s * piFinset t := piFinset_image₂ _ _ _

@[to_additive]
lemma piFinset_div [∀ i, Div (α i)] (s t : ∀ i, Finset (α i)) :
    piFinset (fun i ↦ s i / t i) = piFinset s / piFinset t := piFinset_image₂ _ _ _

@[to_additive (attr := simp)]
lemma piFinset_inv [∀ i, Inv (α i)] (s : ∀ i, Finset (α i)) :
    piFinset (fun i ↦ (s i)⁻¹) = (piFinset s)⁻¹ := piFinset_image _ _

end Fintype

open Pointwise

namespace Set

section One

-- Redeclaring an instance for better keys
@[to_additive]
instance instFintypeOne [One α] : Fintype (1 : Set α) := Set.fintypeSingleton _

variable [One α]

@[to_additive (attr := simp)]
theorem toFinset_one : (1 : Set α).toFinset = 1 :=
  rfl

-- should take simp priority over `Finite.toFinset_singleton`
@[to_additive (attr := simp high)]
theorem Finite.toFinset_one (h : (1 : Set α).Finite := finite_one) : h.toFinset = 1 :=
  Finite.toFinset_singleton _

end One

section Mul

variable [DecidableEq α] [Mul α] {s t : Set α}

@[to_additive (attr := simp)]
theorem toFinset_mul (s t : Set α) [Fintype s] [Fintype t] [Fintype ↑(s * t)] :
    (s * t).toFinset = s.toFinset * t.toFinset :=
  toFinset_image2 _ _ _

@[to_additive]
theorem Finite.toFinset_mul (hs : s.Finite) (ht : t.Finite) (hf := hs.mul ht) :
    hf.toFinset = hs.toFinset * ht.toFinset :=
  Finite.toFinset_image2 _ _ _

end Mul

end Set<|MERGE_RESOLUTION|>--- conflicted
+++ resolved
@@ -290,168 +290,6 @@
 
 end InvolutiveInv
 
-<<<<<<< HEAD
-=======
-/-! ### Scalar addition/multiplication of finsets -/
-
-section SMul
-variable [DecidableEq β] [SMul α β] {s s₁ s₂ : Finset α} {t t₁ t₂ u : Finset β} {a : α} {b : β}
-
-/-- The pointwise product of two finsets `s` and `t`: `s • t = {x • y | x ∈ s, y ∈ t}`. -/
-@[to_additive "The pointwise sum of two finsets `s` and `t`: `s +ᵥ t = {x +ᵥ y | x ∈ s, y ∈ t}`."]
-protected def smul : SMul (Finset α) (Finset β) := ⟨image₂ (· • ·)⟩
-
-scoped[Pointwise] attribute [instance] Finset.smul Finset.vadd
-
-@[to_additive] lemma smul_def : s • t = (s ×ˢ t).image fun p : α × β => p.1 • p.2 := rfl
-
-@[to_additive]
-lemma image_smul_product : ((s ×ˢ t).image fun x : α × β => x.fst • x.snd) = s • t := rfl
-
-@[to_additive] lemma mem_smul {x : β} : x ∈ s • t ↔ ∃ y ∈ s, ∃ z ∈ t, y • z = x := mem_image₂
-
-@[to_additive (attr := simp, norm_cast)]
-lemma coe_smul (s : Finset α) (t : Finset β) : ↑(s • t) = (s : Set α) • (t : Set β) := coe_image₂ ..
-
-@[to_additive] lemma smul_mem_smul : a ∈ s → b ∈ t → a • b ∈ s • t := mem_image₂_of_mem
-
-@[to_additive] lemma card_smul_le : #(s • t) ≤ #s * #t := card_image₂_le ..
-
-@[deprecated (since := "2024-11-19")] alias smul_card_le := card_smul_le
-@[deprecated (since := "2024-11-19")] alias vadd_card_le := card_vadd_le
-
-@[to_additive (attr := simp)]
-lemma empty_smul (t : Finset β) : (∅ : Finset α) • t = ∅ := image₂_empty_left
-
-@[to_additive (attr := simp)]
-lemma smul_empty (s : Finset α) : s • (∅ : Finset β) = ∅ := image₂_empty_right
-
-@[to_additive (attr := simp)]
-lemma smul_eq_empty : s • t = ∅ ↔ s = ∅ ∨ t = ∅ := image₂_eq_empty_iff
-
-@[to_additive (attr := simp)]
-lemma smul_nonempty_iff : (s • t).Nonempty ↔ s.Nonempty ∧ t.Nonempty := image₂_nonempty_iff
-
-@[to_additive (attr := aesop safe apply (rule_sets := [finsetNonempty]))]
-lemma Nonempty.smul : s.Nonempty → t.Nonempty → (s • t).Nonempty := .image₂
-
-@[to_additive] lemma Nonempty.of_smul_left : (s • t).Nonempty → s.Nonempty := .of_image₂_left
-@[to_additive] lemma Nonempty.of_smul_right : (s • t).Nonempty → t.Nonempty := .of_image₂_right
-
-@[to_additive]
-lemma smul_singleton (b : β) : s • ({b} : Finset β) = s.image (· • b) := image₂_singleton_right
-
-@[to_additive]
-lemma singleton_smul_singleton (a : α) (b : β) : ({a} : Finset α) • ({b} : Finset β) = {a • b} :=
-  image₂_singleton
-
-@[to_additive (attr := mono, gcongr)]
-lemma smul_subset_smul : s₁ ⊆ s₂ → t₁ ⊆ t₂ → s₁ • t₁ ⊆ s₂ • t₂ := image₂_subset
-
-@[to_additive] lemma smul_subset_smul_left : t₁ ⊆ t₂ → s • t₁ ⊆ s • t₂ := image₂_subset_left
-@[to_additive] lemma smul_subset_smul_right : s₁ ⊆ s₂ → s₁ • t ⊆ s₂ • t := image₂_subset_right
-@[to_additive] lemma smul_subset_iff : s • t ⊆ u ↔ ∀ a ∈ s, ∀ b ∈ t, a • b ∈ u := image₂_subset_iff
-
-@[to_additive]
-lemma union_smul [DecidableEq α] : (s₁ ∪ s₂) • t = s₁ • t ∪ s₂ • t := image₂_union_left
-
-@[to_additive]
-lemma smul_union : s • (t₁ ∪ t₂) = s • t₁ ∪ s • t₂ := image₂_union_right
-
-@[to_additive]
-lemma inter_smul_subset [DecidableEq α] : (s₁ ∩ s₂) • t ⊆ s₁ • t ∩ s₂ • t :=
-  image₂_inter_subset_left
-
-@[to_additive]
-lemma smul_inter_subset : s • (t₁ ∩ t₂) ⊆ s • t₁ ∩ s • t₂ := image₂_inter_subset_right
-
-@[to_additive]
-lemma inter_smul_union_subset_union [DecidableEq α] : (s₁ ∩ s₂) • (t₁ ∪ t₂) ⊆ s₁ • t₁ ∪ s₂ • t₂ :=
-  image₂_inter_union_subset_union
-
-@[to_additive]
-lemma union_smul_inter_subset_union [DecidableEq α] : (s₁ ∪ s₂) • (t₁ ∩ t₂) ⊆ s₁ • t₁ ∪ s₂ • t₂ :=
-  image₂_union_inter_subset_union
-
-/-- If a finset `u` is contained in the scalar product of two sets `s • t`, we can find two finsets
-`s'`, `t'` such that `s' ⊆ s`, `t' ⊆ t` and `u ⊆ s' • t'`. -/
-@[to_additive
-"If a finset `u` is contained in the scalar sum of two sets `s +ᵥ t`, we can find two
-finsets `s'`, `t'` such that `s' ⊆ s`, `t' ⊆ t` and `u ⊆ s' +ᵥ t'`."]
-lemma subset_smul {s : Set α} {t : Set β} :
-    ↑u ⊆ s • t → ∃ (s' : Finset α) (t' : Finset β), ↑s' ⊆ s ∧ ↑t' ⊆ t ∧ u ⊆ s' • t' :=
-  subset_set_image₂
-
-end SMul
-
-/-! ### Translation/scaling of finsets -/
-
-section SMul
-variable [DecidableEq β] [SMul α β] {s s₁ s₂ t : Finset β} {a : α} {b : β}
-
-/-- The scaling of a finset `s` by a scalar `a`: `a • s = {a • x | x ∈ s}`. -/
-@[to_additive "The translation of a finset `s` by a vector `a`: `a +ᵥ s = {a +ᵥ x | x ∈ s}`."]
-protected def smulFinset : SMul α (Finset β) where smul a := image <| (a • ·)
-
-scoped[Pointwise] attribute [instance] Finset.smulFinset Finset.vaddFinset
-
-@[to_additive] lemma smul_finset_def : a • s = s.image (a • ·) := rfl
-
-@[to_additive] lemma image_smul : s.image (a • ·) = a • s := rfl
-
-@[to_additive]
-lemma mem_smul_finset {x : β} : x ∈ a • s ↔ ∃ y, y ∈ s ∧ a • y = x := by
-  simp only [Finset.smul_finset_def, and_assoc, mem_image, exists_prop, Prod.exists, mem_product]
-
-@[to_additive (attr := simp, norm_cast)]
-lemma coe_smul_finset (a : α) (s : Finset β) : ↑(a • s) = a • (↑s : Set β) := coe_image
-
-@[to_additive] lemma smul_mem_smul_finset : b ∈ s → a • b ∈ a • s := mem_image_of_mem _
-
-@[to_additive] lemma smul_finset_card_le : #(a • s) ≤ #s := card_image_le
-
-@[to_additive (attr := simp)]
-lemma smul_finset_empty (a : α) : a • (∅ : Finset β) = ∅ := image_empty _
-
-@[to_additive (attr := simp)]
-lemma smul_finset_eq_empty : a • s = ∅ ↔ s = ∅ := image_eq_empty
-
-@[to_additive (attr := simp)]
-lemma smul_finset_nonempty : (a • s).Nonempty ↔ s.Nonempty := image_nonempty
-
-@[to_additive (attr := aesop safe apply (rule_sets := [finsetNonempty]))]
-lemma Nonempty.smul_finset (hs : s.Nonempty) : (a • s).Nonempty :=
-  hs.image _
-
-@[to_additive (attr := simp)]
-lemma singleton_smul (a : α) : ({a} : Finset α) • t = a • t := image₂_singleton_left
-
-@[to_additive (attr := mono, gcongr)]
-lemma smul_finset_subset_smul_finset : s ⊆ t → a • s ⊆ a • t := image_subset_image
-
-@[to_additive (attr := simp)]
-lemma smul_finset_singleton (b : β) : a • ({b} : Finset β) = {a • b} := image_singleton ..
-
-@[to_additive]
-lemma smul_finset_union : a • (s₁ ∪ s₂) = a • s₁ ∪ a • s₂ := image_union _ _
-
-@[to_additive]
-lemma smul_finset_insert (a : α) (b : β) (s : Finset β) : a • insert b s = insert (a • b) (a • s) :=
-  image_insert ..
-
-@[to_additive]
-lemma smul_finset_inter_subset : a • (s₁ ∩ s₂) ⊆ a • s₁ ∩ a • s₂ := image_inter_subset _ _ _
-
-@[to_additive]
-lemma smul_finset_subset_smul {s : Finset α} : a ∈ s → a • t ⊆ s • t := image_subset_image₂_right
-
-@[to_additive (attr := simp)]
-lemma biUnion_smul_finset (s : Finset α) (t : Finset β) : s.biUnion (· • t) = s • t :=
-  biUnion_image_left
-
-end SMul
-
->>>>>>> 44dc3a3a
 open scoped Pointwise
 
 /-! ### Finset addition/multiplication -/
@@ -1267,130 +1105,6 @@
 
 end Group
 
-<<<<<<< HEAD
-=======
-/-! ### Scalar subtraction of finsets -/
-
-
-section VSub
-
-variable [VSub α β] [DecidableEq α] {s s₁ s₂ t t₁ t₂ : Finset β} {u : Finset α} {a : α} {b c : β}
-
-/-- The pointwise subtraction of two finsets `s` and `t`: `s -ᵥ t = {x -ᵥ y | x ∈ s, y ∈ t}`. -/
-protected def vsub : VSub (Finset α) (Finset β) :=
-  ⟨image₂ (· -ᵥ ·)⟩
-
-scoped[Pointwise] attribute [instance] Finset.vsub
-
-theorem vsub_def : s -ᵥ t = image₂ (· -ᵥ ·) s t :=
-  rfl
-
-@[simp]
-theorem image_vsub_product : image₂ (· -ᵥ ·) s t = s -ᵥ t :=
-  rfl
-
-theorem mem_vsub : a ∈ s -ᵥ t ↔ ∃ b ∈ s, ∃ c ∈ t, b -ᵥ c = a :=
-  mem_image₂
-
-@[simp, norm_cast]
-theorem coe_vsub (s t : Finset β) : (↑(s -ᵥ t) : Set α) = (s : Set β) -ᵥ t :=
-  coe_image₂ _ _ _
-
-theorem vsub_mem_vsub : b ∈ s → c ∈ t → b -ᵥ c ∈ s -ᵥ t :=
-  mem_image₂_of_mem
-
-theorem vsub_card_le : #(s -ᵥ t : Finset α) ≤ #s * #t :=
-  card_image₂_le _ _ _
-
-@[simp]
-theorem empty_vsub (t : Finset β) : (∅ : Finset β) -ᵥ t = ∅ :=
-  image₂_empty_left
-
-@[simp]
-theorem vsub_empty (s : Finset β) : s -ᵥ (∅ : Finset β) = ∅ :=
-  image₂_empty_right
-
-@[simp]
-theorem vsub_eq_empty : s -ᵥ t = ∅ ↔ s = ∅ ∨ t = ∅ :=
-  image₂_eq_empty_iff
-
-@[simp]
-theorem vsub_nonempty : (s -ᵥ t : Finset α).Nonempty ↔ s.Nonempty ∧ t.Nonempty :=
-  image₂_nonempty_iff
-
-@[aesop safe apply (rule_sets := [finsetNonempty])]
-theorem Nonempty.vsub : s.Nonempty → t.Nonempty → (s -ᵥ t : Finset α).Nonempty :=
-  Nonempty.image₂
-
-theorem Nonempty.of_vsub_left : (s -ᵥ t : Finset α).Nonempty → s.Nonempty :=
-  Nonempty.of_image₂_left
-
-theorem Nonempty.of_vsub_right : (s -ᵥ t : Finset α).Nonempty → t.Nonempty :=
-  Nonempty.of_image₂_right
-
-@[simp]
-theorem vsub_singleton (b : β) : s -ᵥ ({b} : Finset β) = s.image (· -ᵥ b) :=
-  image₂_singleton_right
-
-theorem singleton_vsub (a : β) : ({a} : Finset β) -ᵥ t = t.image (a -ᵥ ·) :=
-  image₂_singleton_left
-
-theorem singleton_vsub_singleton (a b : β) : ({a} : Finset β) -ᵥ {b} = {a -ᵥ b} :=
-  image₂_singleton
-
-@[mono, gcongr]
-theorem vsub_subset_vsub : s₁ ⊆ s₂ → t₁ ⊆ t₂ → s₁ -ᵥ t₁ ⊆ s₂ -ᵥ t₂ :=
-  image₂_subset
-
-theorem vsub_subset_vsub_left : t₁ ⊆ t₂ → s -ᵥ t₁ ⊆ s -ᵥ t₂ :=
-  image₂_subset_left
-
-theorem vsub_subset_vsub_right : s₁ ⊆ s₂ → s₁ -ᵥ t ⊆ s₂ -ᵥ t :=
-  image₂_subset_right
-
-theorem vsub_subset_iff : s -ᵥ t ⊆ u ↔ ∀ x ∈ s, ∀ y ∈ t, x -ᵥ y ∈ u :=
-  image₂_subset_iff
-
-section
-
-variable [DecidableEq β]
-
-theorem union_vsub : s₁ ∪ s₂ -ᵥ t = s₁ -ᵥ t ∪ (s₂ -ᵥ t) :=
-  image₂_union_left
-
-theorem vsub_union : s -ᵥ (t₁ ∪ t₂) = s -ᵥ t₁ ∪ (s -ᵥ t₂) :=
-  image₂_union_right
-
-theorem inter_vsub_subset : s₁ ∩ s₂ -ᵥ t ⊆ (s₁ -ᵥ t) ∩ (s₂ -ᵥ t) :=
-  image₂_inter_subset_left
-
-theorem vsub_inter_subset : s -ᵥ t₁ ∩ t₂ ⊆ (s -ᵥ t₁) ∩ (s -ᵥ t₂) :=
-  image₂_inter_subset_right
-
-end
-
-/-- If a finset `u` is contained in the pointwise subtraction of two sets `s -ᵥ t`, we can find two
-finsets `s'`, `t'` such that `s' ⊆ s`, `t' ⊆ t` and `u ⊆ s' -ᵥ t'`. -/
-theorem subset_vsub {s t : Set β} :
-    ↑u ⊆ s -ᵥ t → ∃ s' t' : Finset β, ↑s' ⊆ s ∧ ↑t' ⊆ t ∧ u ⊆ s' -ᵥ t' :=
-  subset_set_image₂
-
-end VSub
-
-section SMul
-
-variable [DecidableEq β] [DecidableEq γ] [SMul αᵐᵒᵖ β] [SMul β γ] [SMul α γ]
-
--- TODO: replace hypothesis and conclusion with a typeclass
-@[to_additive]
-theorem op_smul_finset_smul_eq_smul_smul_finset (a : α) (s : Finset β) (t : Finset γ)
-    (h : ∀ (a : α) (b : β) (c : γ), (op a • b) • c = b • a • c) : (op a • s) • t = s • a • t := by
-  ext
-  simp [mem_smul, mem_smul_finset, h]
-
-end SMul
-
->>>>>>> 44dc3a3a
 section Monoid
 variable [DecidableEq α] [DecidableEq β] [Monoid α] [Monoid β] [FunLike F α β]
 
