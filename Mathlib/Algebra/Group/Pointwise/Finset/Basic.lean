/-
Copyright (c) 2020 Floris van Doorn. All rights reserved.
Released under Apache 2.0 license as described in the file LICENSE.
Authors: Floris van Doorn, Yaël Dillies
-/
import Mathlib.Algebra.Group.Pointwise.Set.Finite
import Mathlib.Algebra.Group.Pointwise.Set.ListOfFn
import Mathlib.Algebra.Order.Monoid.Unbundled.WithTop
import Mathlib.Data.Finset.Max
import Mathlib.Data.Finset.NAry
import Mathlib.Data.Finset.Preimage

/-!
# Pointwise operations of finsets

This file defines pointwise algebraic operations on finsets.

## Main declarations

For finsets `s` and `t`:
* `0` (`Finset.zero`): The singleton `{0}`.
* `1` (`Finset.one`): The singleton `{1}`.
* `-s` (`Finset.neg`): Negation, finset of all `-x` where `x ∈ s`.
* `s⁻¹` (`Finset.inv`): Inversion, finset of all `x⁻¹` where `x ∈ s`.
* `s + t` (`Finset.add`): Addition, finset of all `x + y` where `x ∈ s` and `y ∈ t`.
* `s * t` (`Finset.mul`): Multiplication, finset of all `x * y` where `x ∈ s` and `y ∈ t`.
* `s - t` (`Finset.sub`): Subtraction, finset of all `x - y` where `x ∈ s` and `y ∈ t`.
* `s / t` (`Finset.div`): Division, finset of all `x / y` where `x ∈ s` and `y ∈ t`.

For `α` a semigroup/monoid, `Finset α` is a semigroup/monoid.
As an unfortunate side effect, this means that `n • s`, where `n : ℕ`, is ambiguous between
pointwise scaling and repeated pointwise addition; the former has `(2 : ℕ) • {1, 2} = {2, 4}`, while
the latter has `(2 : ℕ) • {1, 2} = {2, 3, 4}`. See note [pointwise nat action].

## Implementation notes

We put all instances in the scope `Pointwise`, so that these instances are not available by
default. Note that we do not mark them as reducible (as argued by note [reducible non-instances])
since we expect the scope to be open whenever the instances are actually used (and making the
instances reducible changes the behavior of `simp`.

## Tags

finset multiplication, finset addition, pointwise addition, pointwise multiplication,
pointwise subtraction
-/

assert_not_exists Cardinal Finset.dens MonoidWithZero MulAction OrderedCommMonoid

open Function MulOpposite

open scoped Pointwise

variable {F α β γ : Type*}

namespace Finset

/-! ### `0`/`1` as finsets -/

section One

variable [One α] {s : Finset α} {a : α}

<<<<<<< HEAD
/-- The finset `1 : Finset α` is defined as `{1}` in locale `Pointwise`. -/
@[to_additive /-- The finset `0 : Finset α` is defined as `{0}` in locale `Pointwise`. -/]
=======
/-- The finset `1 : Finset α` is defined as `{1}` in scope Pointwise`. -/
@[to_additive /-- The finset `0 : Finset α` is defined as `{0}` in scope `Pointwise`. -/]
>>>>>>> c07d348d
protected def one : One (Finset α) :=
  ⟨{1}⟩

scoped[Pointwise] attribute [instance] Finset.one Finset.zero

@[to_additive (attr := simp)]
theorem mem_one : a ∈ (1 : Finset α) ↔ a = 1 :=
  mem_singleton

@[to_additive (attr := simp, norm_cast)]
theorem coe_one : ↑(1 : Finset α) = (1 : Set α) :=
  coe_singleton 1

@[to_additive (attr := simp, norm_cast)]
lemma coe_eq_one : (s : Set α) = 1 ↔ s = 1 := coe_eq_singleton

@[to_additive (attr := simp)]
theorem one_subset : (1 : Finset α) ⊆ s ↔ (1 : α) ∈ s :=
  singleton_subset_iff

-- TODO: This would be a good simp lemma scoped to `Pointwise`, but it seems `@[simp]` can't be
-- scoped
@[to_additive]
theorem singleton_one : ({1} : Finset α) = 1 :=
  rfl

@[to_additive]
theorem one_mem_one : (1 : α) ∈ (1 : Finset α) :=
  mem_singleton_self _

@[to_additive (attr := simp, aesop safe apply (rule_sets := [finsetNonempty]))]
theorem one_nonempty : (1 : Finset α).Nonempty :=
  ⟨1, one_mem_one⟩

@[to_additive (attr := simp)]
protected theorem map_one {f : α ↪ β} : map f 1 = {f 1} :=
  map_singleton f 1

@[to_additive (attr := simp)]
theorem image_one [DecidableEq β] {f : α → β} : image f 1 = {f 1} :=
  image_singleton _ _

@[to_additive]
theorem subset_one_iff_eq : s ⊆ 1 ↔ s = ∅ ∨ s = 1 :=
  subset_singleton_iff

@[to_additive]
theorem Nonempty.subset_one_iff (h : s.Nonempty) : s ⊆ 1 ↔ s = 1 :=
  h.subset_singleton_iff

@[to_additive (attr := simp)]
theorem card_one : #(1 : Finset α) = 1 :=
  card_singleton _

/-- The singleton operation as a `OneHom`. -/
@[to_additive /-- The singleton operation as a `ZeroHom`. -/]
def singletonOneHom : OneHom α (Finset α) where
  toFun := singleton; map_one' := singleton_one

@[to_additive (attr := simp)]
theorem coe_singletonOneHom : (singletonOneHom : α → Finset α) = singleton :=
  rfl

@[to_additive (attr := simp)]
theorem singletonOneHom_apply (a : α) : singletonOneHom a = {a} :=
  rfl

/-- Lift a `OneHom` to `Finset` via `image`. -/
@[to_additive (attr := simps) /-- Lift a `ZeroHom` to `Finset` via `image` -/]
def imageOneHom [DecidableEq β] [One β] [FunLike F α β] [OneHomClass F α β] (f : F) :
    OneHom (Finset α) (Finset β) where
  toFun := Finset.image f
  map_one' := by rw [image_one, map_one, singleton_one]

@[to_additive (attr := simp)]
lemma sup_one [SemilatticeSup β] [OrderBot β] (f : α → β) : sup 1 f = f 1 := sup_singleton

@[to_additive (attr := simp)]
lemma sup'_one [SemilatticeSup β] (f : α → β) : sup' 1 one_nonempty f = f 1 := rfl

@[to_additive (attr := simp)]
lemma inf_one [SemilatticeInf β] [OrderTop β] (f : α → β) : inf 1 f = f 1 := inf_singleton

@[to_additive (attr := simp)]
lemma inf'_one [SemilatticeInf β] (f : α → β) : inf' 1 one_nonempty f = f 1 := rfl

@[to_additive (attr := simp)]
lemma max_one [LinearOrder α] : (1 : Finset α).max = 1 := rfl

@[to_additive (attr := simp)]
lemma min_one [LinearOrder α] : (1 : Finset α).min = 1 := rfl

@[to_additive (attr := simp)]
lemma max'_one [LinearOrder α] : (1 : Finset α).max' one_nonempty = 1 := rfl

@[to_additive (attr := simp)]
lemma min'_one [LinearOrder α] : (1 : Finset α).min' one_nonempty = 1 := rfl

@[to_additive (attr := simp)]
lemma image_op_one [DecidableEq α] : (1 : Finset α).image op = 1 := rfl

@[to_additive (attr := simp)]
lemma map_op_one : (1 : Finset α).map opEquiv.toEmbedding = 1 := rfl

@[to_additive (attr := simp)]
lemma one_product_one [One β] : (1 ×ˢ 1 : Finset (α × β)) = 1 := by ext; simp [Prod.ext_iff]

end One

/-! ### Finset negation/inversion -/

section Inv

variable [DecidableEq α] [Inv α] {s t : Finset α} {a : α}

/-- The pointwise inversion of finset `s⁻¹` is defined as `{x⁻¹ | x ∈ s}` in scope `Pointwise`. -/
@[to_additive
<<<<<<< HEAD
  /-- The pointwise negation of finset `-s` is defined as `{-x | x ∈ s}` in locale `Pointwise`. -/]
=======
  /-- The pointwise negation of finset `-s` is defined as `{-x | x ∈ s}` in scope `Pointwise`. -/]
>>>>>>> c07d348d
protected def inv : Inv (Finset α) :=
  ⟨image Inv.inv⟩

scoped[Pointwise] attribute [instance] Finset.inv Finset.neg

@[to_additive]
theorem inv_def : s⁻¹ = s.image fun x => x⁻¹ :=
  rfl

@[to_additive] lemma image_inv_eq_inv (s : Finset α) : s.image (·⁻¹) = s⁻¹ := rfl

@[to_additive]
theorem mem_inv {x : α} : x ∈ s⁻¹ ↔ ∃ y ∈ s, y⁻¹ = x :=
  mem_image

@[to_additive]
theorem inv_mem_inv (ha : a ∈ s) : a⁻¹ ∈ s⁻¹ :=
  mem_image_of_mem _ ha

@[to_additive]
theorem card_inv_le : #s⁻¹ ≤ #s :=
  card_image_le

@[to_additive (attr := simp)]
theorem inv_empty : (∅ : Finset α)⁻¹ = ∅ :=
  rfl

@[to_additive (attr := simp)]
theorem inv_nonempty_iff : s⁻¹.Nonempty ↔ s.Nonempty := image_nonempty

alias ⟨Nonempty.of_inv, Nonempty.inv⟩ := inv_nonempty_iff

attribute [to_additive] Nonempty.inv Nonempty.of_inv
attribute [aesop safe apply (rule_sets := [finsetNonempty])] Nonempty.inv Nonempty.neg

@[to_additive (attr := simp)]
theorem inv_eq_empty : s⁻¹ = ∅ ↔ s = ∅ := image_eq_empty

@[to_additive (attr := mono, gcongr)]
theorem inv_subset_inv (h : s ⊆ t) : s⁻¹ ⊆ t⁻¹ :=
  image_subset_image h

@[to_additive (attr := simp)]
theorem inv_singleton (a : α) : ({a} : Finset α)⁻¹ = {a⁻¹} :=
  image_singleton _ _

@[to_additive (attr := simp)]
theorem inv_insert (a : α) (s : Finset α) : (insert a s)⁻¹ = insert a⁻¹ s⁻¹ :=
  image_insert _ _ _

@[to_additive (attr := simp)]
lemma sup_inv [SemilatticeSup β] [OrderBot β] (s : Finset α) (f : α → β) :
    sup s⁻¹ f = sup s (f ·⁻¹) :=
  sup_image ..

@[to_additive (attr := simp)]
lemma sup'_inv [SemilatticeSup β] {s : Finset α} (hs : s⁻¹.Nonempty) (f : α → β) :
    sup' s⁻¹ hs f = sup' s hs.of_inv (f ·⁻¹) :=
  sup'_image ..

@[to_additive (attr := simp)]
lemma inf_inv [SemilatticeInf β] [OrderTop β] (s : Finset α) (f : α → β) :
    inf s⁻¹ f = inf s (f ·⁻¹) :=
  inf_image ..

@[to_additive (attr := simp)]
lemma inf'_inv [SemilatticeInf β] {s : Finset α} (hs : s⁻¹.Nonempty) (f : α → β) :
    inf' s⁻¹ hs f = inf' s hs.of_inv (f ·⁻¹) :=
  inf'_image ..

@[to_additive] lemma image_op_inv (s : Finset α) : s⁻¹.image op = (s.image op)⁻¹ :=
  image_comm op_inv

@[to_additive]
lemma map_op_inv (s : Finset α) : s⁻¹.map opEquiv.toEmbedding = (s.map opEquiv.toEmbedding)⁻¹ := by
  simp [map_eq_image, image_op_inv]

end Inv

open Pointwise

section InvolutiveInv
variable [DecidableEq α] [InvolutiveInv α] {s : Finset α} {a : α}

@[to_additive (attr := simp)]
lemma mem_inv' : a ∈ s⁻¹ ↔ a⁻¹ ∈ s := by simp [mem_inv, inv_eq_iff_eq_inv]

@[to_additive (attr := simp, norm_cast)]
theorem coe_inv (s : Finset α) : ↑s⁻¹ = (s : Set α)⁻¹ := coe_image.trans Set.image_inv_eq_inv

@[to_additive (attr := simp)]
theorem card_inv (s : Finset α) : #s⁻¹ = #s := card_image_of_injective _ inv_injective

@[to_additive (attr := simp)]
theorem preimage_inv (s : Finset α) : s.preimage (·⁻¹) inv_injective.injOn = s⁻¹ :=
  coe_injective <| by rw [coe_preimage, Set.inv_preimage, coe_inv]

@[to_additive (attr := simp)]
lemma inv_univ [Fintype α] : (univ : Finset α)⁻¹ = univ := by ext; simp

@[to_additive (attr := simp)]
lemma inv_inter (s t : Finset α) : (s ∩ t)⁻¹ = s⁻¹ ∩ t⁻¹ := coe_injective <| by simp

@[to_additive (attr := simp)]
lemma inv_product [DecidableEq β] [InvolutiveInv β] (s : Finset α) (t : Finset β) :
    (s ×ˢ t)⁻¹ = s⁻¹ ×ˢ t⁻¹ := mod_cast s.toSet.inv_prod t.toSet

end InvolutiveInv

open scoped Pointwise

/-! ### Finset addition/multiplication -/


section Mul

variable [DecidableEq α] [Mul α] [Mul β] [FunLike F α β] [MulHomClass F α β]
  (f : F) {s s₁ s₂ t t₁ t₂ u : Finset α} {a b : α}

/-- The pointwise multiplication of finsets `s * t` and `t` is defined as `{x * y | x ∈ s, y ∈ t}`
in scope `Pointwise`. -/
@[to_additive
  /-- The pointwise addition of finsets `s + t` is defined as `{x + y | x ∈ s, y ∈ t}` in
<<<<<<< HEAD
  locale `Pointwise`. -/]
=======
  scope `Pointwise`. -/]
>>>>>>> c07d348d
protected def mul : Mul (Finset α) :=
  ⟨image₂ (· * ·)⟩

scoped[Pointwise] attribute [instance] Finset.mul Finset.add

@[to_additive]
theorem mul_def : s * t = (s ×ˢ t).image fun p : α × α => p.1 * p.2 :=
  rfl

@[to_additive]
theorem image_mul_product : ((s ×ˢ t).image fun x : α × α => x.fst * x.snd) = s * t :=
  rfl

@[to_additive]
theorem mem_mul {x : α} : x ∈ s * t ↔ ∃ y ∈ s, ∃ z ∈ t, y * z = x := mem_image₂

@[to_additive (attr := simp, norm_cast)]
theorem coe_mul (s t : Finset α) : (↑(s * t) : Set α) = ↑s * ↑t :=
  coe_image₂ _ _ _

@[to_additive]
theorem mul_mem_mul : a ∈ s → b ∈ t → a * b ∈ s * t :=
  mem_image₂_of_mem

@[to_additive]
theorem card_mul_le : #(s * t) ≤ #s * #t :=
  card_image₂_le _ _ _

@[to_additive]
theorem card_mul_iff :
    #(s * t) = #s * #t ↔ (s ×ˢ t : Set (α × α)).InjOn fun p => p.1 * p.2 :=
  card_image₂_iff

@[to_additive (attr := simp)]
theorem empty_mul (s : Finset α) : ∅ * s = ∅ :=
  image₂_empty_left

@[to_additive (attr := simp)]
theorem mul_empty (s : Finset α) : s * ∅ = ∅ :=
  image₂_empty_right

@[to_additive (attr := simp)]
theorem mul_eq_empty : s * t = ∅ ↔ s = ∅ ∨ t = ∅ :=
  image₂_eq_empty_iff

@[to_additive (attr := simp)]
theorem mul_nonempty : (s * t).Nonempty ↔ s.Nonempty ∧ t.Nonempty :=
  image₂_nonempty_iff

@[to_additive (attr := aesop safe apply (rule_sets := [finsetNonempty]))]
theorem Nonempty.mul : s.Nonempty → t.Nonempty → (s * t).Nonempty :=
  Nonempty.image₂

@[to_additive]
theorem Nonempty.of_mul_left : (s * t).Nonempty → s.Nonempty :=
  Nonempty.of_image₂_left

@[to_additive]
theorem Nonempty.of_mul_right : (s * t).Nonempty → t.Nonempty :=
  Nonempty.of_image₂_right

@[to_additive (attr := simp)]
theorem singleton_mul_singleton (a b : α) : ({a} : Finset α) * {b} = {a * b} :=
  image₂_singleton

@[to_additive (attr := mono, gcongr)]
theorem mul_subset_mul : s₁ ⊆ s₂ → t₁ ⊆ t₂ → s₁ * t₁ ⊆ s₂ * t₂ :=
  image₂_subset

@[to_additive]
theorem mul_subset_mul_left : t₁ ⊆ t₂ → s * t₁ ⊆ s * t₂ :=
  image₂_subset_left

@[to_additive]
theorem mul_subset_mul_right : s₁ ⊆ s₂ → s₁ * t ⊆ s₂ * t :=
  image₂_subset_right

@[to_additive] instance : MulLeftMono (Finset α) where elim _s _t₁ _t₂ := mul_subset_mul_left
@[to_additive] instance : MulRightMono (Finset α) where elim _t _s₁ _s₂ := mul_subset_mul_right

@[to_additive]
theorem mul_subset_iff : s * t ⊆ u ↔ ∀ x ∈ s, ∀ y ∈ t, x * y ∈ u :=
  image₂_subset_iff

@[to_additive]
theorem union_mul : (s₁ ∪ s₂) * t = s₁ * t ∪ s₂ * t :=
  image₂_union_left

@[to_additive]
theorem mul_union : s * (t₁ ∪ t₂) = s * t₁ ∪ s * t₂ :=
  image₂_union_right

@[to_additive]
theorem inter_mul_subset : s₁ ∩ s₂ * t ⊆ s₁ * t ∩ (s₂ * t) :=
  image₂_inter_subset_left

@[to_additive]
theorem mul_inter_subset : s * (t₁ ∩ t₂) ⊆ s * t₁ ∩ (s * t₂) :=
  image₂_inter_subset_right

@[to_additive]
theorem inter_mul_union_subset_union : s₁ ∩ s₂ * (t₁ ∪ t₂) ⊆ s₁ * t₁ ∪ s₂ * t₂ :=
  image₂_inter_union_subset_union

@[to_additive]
theorem union_mul_inter_subset_union : (s₁ ∪ s₂) * (t₁ ∩ t₂) ⊆ s₁ * t₁ ∪ s₂ * t₂ :=
  image₂_union_inter_subset_union

/-- If a finset `u` is contained in the product of two sets `s * t`, we can find two finsets `s'`,
`t'` such that `s' ⊆ s`, `t' ⊆ t` and `u ⊆ s' * t'`. -/
@[to_additive
  /-- If a finset `u` is contained in the sum of two sets `s + t`, we can find two finsets
  `s'`, `t'` such that `s' ⊆ s`, `t' ⊆ t` and `u ⊆ s' + t'`. -/]
theorem subset_mul {s t : Set α} :
    ↑u ⊆ s * t → ∃ s' t' : Finset α, ↑s' ⊆ s ∧ ↑t' ⊆ t ∧ u ⊆ s' * t' :=
  subset_set_image₂

@[to_additive]
theorem image_mul [DecidableEq β] : (s * t).image (f : α → β) = s.image f * t.image f :=
  image_image₂_distrib <| map_mul f

@[to_additive]
lemma image_op_mul (s t : Finset α) : (s * t).image op = t.image op * s.image op :=
  image_image₂_antidistrib op_mul

@[to_additive (attr := simp)]
lemma product_mul_product_comm [DecidableEq β] (s₁ s₂ : Finset α) (t₁ t₂ : Finset β) :
    (s₁ ×ˢ t₁) * (s₂ ×ˢ t₂) = (s₁ * s₂) ×ˢ (t₁ * t₂) :=
  mod_cast s₁.toSet.prod_mul_prod_comm s₂ t₁.toSet t₂

@[to_additive]
lemma map_op_mul (s t : Finset α) :
    (s * t).map opEquiv.toEmbedding = t.map opEquiv.toEmbedding * s.map opEquiv.toEmbedding := by
  simp [map_eq_image, image_op_mul]

/-- The singleton operation as a `MulHom`. -/
@[to_additive /-- The singleton operation as an `AddHom`. -/]
def singletonMulHom : α →ₙ* Finset α where
  toFun := singleton; map_mul' _ _ := (singleton_mul_singleton _ _).symm

@[to_additive (attr := simp)]
theorem coe_singletonMulHom : (singletonMulHom : α → Finset α) = singleton :=
  rfl

@[to_additive (attr := simp)]
theorem singletonMulHom_apply (a : α) : singletonMulHom a = {a} :=
  rfl

/-- Lift a `MulHom` to `Finset` via `image`. -/
@[to_additive (attr := simps) /-- Lift an `AddHom` to `Finset` via `image` -/]
def imageMulHom [DecidableEq β] : Finset α →ₙ* Finset β where
  toFun := Finset.image f
  map_mul' _ _ := image_mul _

@[to_additive (attr := simp (default + 1))]
lemma sup_mul_le {β} [SemilatticeSup β] [OrderBot β] {s t : Finset α} {f : α → β} {a : β} :
    sup (s * t) f ≤ a ↔ ∀ x ∈ s, ∀ y ∈ t, f (x * y) ≤ a :=
  sup_image₂_le

@[to_additive]
lemma sup_mul_left {β} [SemilatticeSup β] [OrderBot β] (s t : Finset α) (f : α → β) :
    sup (s * t) f = sup s fun x ↦ sup t (f <| x * ·) :=
  sup_image₂_left ..

@[to_additive]
lemma sup_mul_right {β} [SemilatticeSup β] [OrderBot β] (s t : Finset α) (f : α → β) :
    sup (s * t) f = sup t fun y ↦ sup s (f <| · * y) :=
  sup_image₂_right ..

@[to_additive (attr := simp (default + 1))]
lemma le_inf_mul {β} [SemilatticeInf β] [OrderTop β] {s t : Finset α} {f : α → β} {a : β} :
    a ≤ inf (s * t) f ↔ ∀ x ∈ s, ∀ y ∈ t, a ≤ f (x * y) :=
  le_inf_image₂

@[to_additive]
lemma inf_mul_left {β} [SemilatticeInf β] [OrderTop β] (s t : Finset α) (f : α → β) :
    inf (s * t) f = inf s fun x ↦ inf t (f <| x * ·) :=
  inf_image₂_left ..

@[to_additive]
lemma inf_mul_right {β} [SemilatticeInf β] [OrderTop β] (s t : Finset α) (f : α → β) :
    inf (s * t) f = inf t fun y ↦ inf s (f <| · * y) :=
  inf_image₂_right ..

/--
See `card_le_card_mul_left` for a more convenient but less general version for types with a
left-cancellative multiplication.
-/
@[to_additive
/-- See `card_le_card_add_left` for a more convenient but less general version for types with a
left-cancellative addition. -/]
lemma card_le_card_mul_left_of_injective (has : a ∈ s) (ha : Function.Injective (a * ·)) :
    #t ≤ #(s * t) :=
  card_le_card_image₂_left _ has ha

/--
See `card_le_card_mul_right` for a more convenient but less general version for types with a
right-cancellative multiplication.
-/
@[to_additive
/-- See `card_le_card_add_right` for a more convenient but less general version for types with a
right-cancellative addition. -/]
lemma card_le_card_mul_right_of_injective (hat : a ∈ t) (ha : Function.Injective (· * a)) :
    #s ≤ #(s * t) :=
  card_le_card_image₂_right _ hat ha

end Mul

/-! ### Finset subtraction/division -/

section Div

variable [DecidableEq α] [Div α] {s s₁ s₂ t t₁ t₂ u : Finset α} {a b : α}

/-- The pointwise division of finsets `s / t` is defined as `{x / y | x ∈ s, y ∈ t}` in locale
`Pointwise`. -/
@[to_additive
  /-- The pointwise subtraction of finsets `s - t` is defined as `{x - y | x ∈ s, y ∈ t}`
<<<<<<< HEAD
  in locale `Pointwise`. -/]
=======
  in scope `Pointwise`. -/]
>>>>>>> c07d348d
protected def div : Div (Finset α) :=
  ⟨image₂ (· / ·)⟩

scoped[Pointwise] attribute [instance] Finset.div Finset.sub

@[to_additive]
theorem div_def : s / t = (s ×ˢ t).image fun p : α × α => p.1 / p.2 :=
  rfl

@[to_additive]
theorem image_div_product : ((s ×ˢ t).image fun x : α × α => x.fst / x.snd) = s / t :=
  rfl

@[to_additive]
theorem mem_div : a ∈ s / t ↔ ∃ b ∈ s, ∃ c ∈ t, b / c = a :=
  mem_image₂

@[to_additive (attr := simp, norm_cast)]
theorem coe_div (s t : Finset α) : (↑(s / t) : Set α) = ↑s / ↑t :=
  coe_image₂ _ _ _

@[to_additive]
theorem div_mem_div : a ∈ s → b ∈ t → a / b ∈ s / t :=
  mem_image₂_of_mem

@[to_additive]
theorem card_div_le : #(s / t) ≤ #s * #t :=
  card_image₂_le _ _ _

@[deprecated (since := "2025-07-02")] alias div_card_le := card_div_le

@[to_additive (attr := simp)]
theorem empty_div (s : Finset α) : ∅ / s = ∅ :=
  image₂_empty_left

@[to_additive (attr := simp)]
theorem div_empty (s : Finset α) : s / ∅ = ∅ :=
  image₂_empty_right

@[to_additive (attr := simp)]
theorem div_eq_empty : s / t = ∅ ↔ s = ∅ ∨ t = ∅ :=
  image₂_eq_empty_iff

@[to_additive (attr := simp)]
theorem div_nonempty : (s / t).Nonempty ↔ s.Nonempty ∧ t.Nonempty :=
  image₂_nonempty_iff

@[to_additive (attr := aesop safe apply (rule_sets := [finsetNonempty]))]
theorem Nonempty.div : s.Nonempty → t.Nonempty → (s / t).Nonempty :=
  Nonempty.image₂

@[to_additive]
theorem Nonempty.of_div_left : (s / t).Nonempty → s.Nonempty :=
  Nonempty.of_image₂_left

@[to_additive]
theorem Nonempty.of_div_right : (s / t).Nonempty → t.Nonempty :=
  Nonempty.of_image₂_right

@[to_additive (attr := simp)]
theorem div_singleton (a : α) : s / {a} = s.image (· / a) :=
  image₂_singleton_right

@[to_additive (attr := simp)]
theorem singleton_div (a : α) : {a} / s = s.image (a / ·) :=
  image₂_singleton_left

@[to_additive]
theorem singleton_div_singleton (a b : α) : ({a} : Finset α) / {b} = {a / b} :=
  image₂_singleton

@[to_additive (attr := mono, gcongr)]
theorem div_subset_div : s₁ ⊆ s₂ → t₁ ⊆ t₂ → s₁ / t₁ ⊆ s₂ / t₂ :=
  image₂_subset

@[to_additive]
theorem div_subset_div_left : t₁ ⊆ t₂ → s / t₁ ⊆ s / t₂ :=
  image₂_subset_left

@[to_additive]
theorem div_subset_div_right : s₁ ⊆ s₂ → s₁ / t ⊆ s₂ / t :=
  image₂_subset_right

@[to_additive]
theorem div_subset_iff : s / t ⊆ u ↔ ∀ x ∈ s, ∀ y ∈ t, x / y ∈ u :=
  image₂_subset_iff

@[to_additive]
theorem union_div : (s₁ ∪ s₂) / t = s₁ / t ∪ s₂ / t :=
  image₂_union_left

@[to_additive]
theorem div_union : s / (t₁ ∪ t₂) = s / t₁ ∪ s / t₂ :=
  image₂_union_right

@[to_additive]
theorem inter_div_subset : s₁ ∩ s₂ / t ⊆ s₁ / t ∩ (s₂ / t) :=
  image₂_inter_subset_left

@[to_additive]
theorem div_inter_subset : s / (t₁ ∩ t₂) ⊆ s / t₁ ∩ (s / t₂) :=
  image₂_inter_subset_right

@[to_additive]
theorem inter_div_union_subset_union : s₁ ∩ s₂ / (t₁ ∪ t₂) ⊆ s₁ / t₁ ∪ s₂ / t₂ :=
  image₂_inter_union_subset_union

@[to_additive]
theorem union_div_inter_subset_union : (s₁ ∪ s₂) / (t₁ ∩ t₂) ⊆ s₁ / t₁ ∪ s₂ / t₂ :=
  image₂_union_inter_subset_union

/-- If a finset `u` is contained in the product of two sets `s / t`, we can find two finsets `s'`,
`t'` such that `s' ⊆ s`, `t' ⊆ t` and `u ⊆ s' / t'`. -/
@[to_additive
  /-- If a finset `u` is contained in the sum of two sets `s - t`, we can find two finsets
  `s'`, `t'` such that `s' ⊆ s`, `t' ⊆ t` and `u ⊆ s' - t'`. -/]
theorem subset_div {s t : Set α} :
    ↑u ⊆ s / t → ∃ s' t' : Finset α, ↑s' ⊆ s ∧ ↑t' ⊆ t ∧ u ⊆ s' / t' :=
  subset_set_image₂

@[to_additive (attr := simp (default + 1))]
lemma sup_div_le [SemilatticeSup β] [OrderBot β] {s t : Finset α} {f : α → β} {a : β} :
    sup (s / t) f ≤ a ↔ ∀ x ∈ s, ∀ y ∈ t, f (x /  y) ≤ a :=
  sup_image₂_le

@[to_additive]
lemma sup_div_left [SemilatticeSup β] [OrderBot β] (s t : Finset α) (f : α → β) :
    sup (s / t) f = sup s fun x ↦ sup t (f <| x / ·) :=
  sup_image₂_left ..

@[to_additive]
lemma sup_div_right [SemilatticeSup β] [OrderBot β] (s t : Finset α) (f : α → β) :
    sup (s / t) f = sup t fun y ↦ sup s (f <| · / y) :=
  sup_image₂_right ..

@[to_additive (attr := simp (default + 1))]
lemma le_inf_div [SemilatticeInf β] [OrderTop β] {s t : Finset α} {f : α → β} {a : β} :
    a ≤ inf (s / t) f ↔ ∀ x ∈ s, ∀ y ∈ t, a ≤ f (x / y) :=
  le_inf_image₂

@[to_additive]
lemma inf_div_left [SemilatticeInf β] [OrderTop β] (s t : Finset α) (f : α → β) :
    inf (s / t) f = inf s fun x ↦ inf t (f <| x / ·) :=
  inf_image₂_left ..

@[to_additive]
lemma inf_div_right [SemilatticeInf β] [OrderTop β] (s t : Finset α) (f : α → β) :
    inf (s / t) f = inf t fun y ↦ inf s (f <| · / y) :=
  inf_image₂_right ..

end Div

/-! ### Instances -/

section Instances

variable [DecidableEq α] [DecidableEq β]

/-- Repeated pointwise addition (not the same as pointwise repeated addition!) of a `Finset`. See
note [pointwise nat action]. -/
protected def nsmul [Zero α] [Add α] : SMul ℕ (Finset α) :=
  ⟨nsmulRec⟩

/-- Repeated pointwise multiplication (not the same as pointwise repeated multiplication!) of a
`Finset`. See note [pointwise nat action]. -/
protected def npow [One α] [Mul α] : Pow (Finset α) ℕ :=
  ⟨fun s n => npowRec n s⟩

attribute [to_additive existing] Finset.npow


/-- Repeated pointwise addition/subtraction (not the same as pointwise repeated
addition/subtraction!) of a `Finset`. See note [pointwise nat action]. -/
protected def zsmul [Zero α] [Add α] [Neg α] : SMul ℤ (Finset α) :=
  ⟨zsmulRec⟩

/-- Repeated pointwise multiplication/division (not the same as pointwise repeated
multiplication/division!) of a `Finset`. See note [pointwise nat action]. -/
@[to_additive existing]
protected def zpow [One α] [Mul α] [Inv α] : Pow (Finset α) ℤ :=
  ⟨fun s n => zpowRec npowRec n s⟩

scoped[Pointwise] attribute [instance] Finset.nsmul Finset.npow Finset.zsmul Finset.zpow

/-- `Finset α` is a `Semigroup` under pointwise operations if `α` is. -/
@[to_additive /-- `Finset α` is an `AddSemigroup` under pointwise operations if `α` is. -/]
protected def semigroup [Semigroup α] : Semigroup (Finset α) :=
  coe_injective.semigroup _ coe_mul

section CommSemigroup

variable [CommSemigroup α] {s t : Finset α}

/-- `Finset α` is a `CommSemigroup` under pointwise operations if `α` is. -/
@[to_additive /-- `Finset α` is an `AddCommSemigroup` under pointwise operations if `α` is. -/]
protected def commSemigroup : CommSemigroup (Finset α) :=
  coe_injective.commSemigroup _ coe_mul

@[to_additive]
theorem inter_mul_union_subset : s ∩ t * (s ∪ t) ⊆ s * t :=
  image₂_inter_union_subset mul_comm

@[to_additive]
theorem union_mul_inter_subset : (s ∪ t) * (s ∩ t) ⊆ s * t :=
  image₂_union_inter_subset mul_comm

end CommSemigroup

section MulOneClass

variable [MulOneClass α]

/-- `Finset α` is a `MulOneClass` under pointwise operations if `α` is. -/
@[to_additive /-- `Finset α` is an `AddZeroClass` under pointwise operations if `α` is. -/]
protected def mulOneClass : MulOneClass (Finset α) :=
  coe_injective.mulOneClass _ (coe_singleton 1) coe_mul

scoped[Pointwise] attribute [instance] Finset.semigroup Finset.addSemigroup Finset.commSemigroup
  Finset.addCommSemigroup Finset.mulOneClass Finset.addZeroClass

@[to_additive]
theorem subset_mul_left (s : Finset α) {t : Finset α} (ht : (1 : α) ∈ t) : s ⊆ s * t := fun a ha =>
  mem_mul.2 ⟨a, ha, 1, ht, mul_one _⟩

@[to_additive]
theorem subset_mul_right {s : Finset α} (t : Finset α) (hs : (1 : α) ∈ s) : t ⊆ s * t := fun a ha =>
  mem_mul.2 ⟨1, hs, a, ha, one_mul _⟩

/-- The singleton operation as a `MonoidHom`. -/
@[to_additive /-- The singleton operation as an `AddMonoidHom`. -/]
def singletonMonoidHom : α →* Finset α :=
  { singletonMulHom, singletonOneHom with }

@[to_additive (attr := simp)]
theorem coe_singletonMonoidHom : (singletonMonoidHom : α → Finset α) = singleton :=
  rfl

@[to_additive (attr := simp)]
theorem singletonMonoidHom_apply (a : α) : singletonMonoidHom a = {a} :=
  rfl

/-- The coercion from `Finset` to `Set` as a `MonoidHom`. -/
@[to_additive /-- The coercion from `Finset` to `set` as an `AddMonoidHom`. -/]
def coeMonoidHom : Finset α →* Set α where
  toFun := (↑)
  map_one' := coe_one
  map_mul' := coe_mul

@[to_additive (attr := simp)]
theorem coe_coeMonoidHom : (coeMonoidHom : Finset α → Set α) = (↑) :=
  rfl

@[to_additive (attr := simp)]
theorem coeMonoidHom_apply (s : Finset α) : coeMonoidHom s = s :=
  rfl

/-- Lift a `MonoidHom` to `Finset` via `image`. -/
@[to_additive (attr := simps) /-- Lift an `add_monoid_hom` to `Finset` via `image` -/]
def imageMonoidHom [MulOneClass β] [FunLike F α β] [MonoidHomClass F α β] (f : F) :
    Finset α →* Finset β :=
  { imageMulHom f, imageOneHom f with }

end MulOneClass

section Monoid

variable [Monoid α] {s t : Finset α} {a : α} {m n : ℕ}

@[to_additive (attr := simp, norm_cast)]
theorem coe_pow (s : Finset α) (n : ℕ) : ↑(s ^ n) = (s : Set α) ^ n := by
  change ↑(npowRec n s) = (s : Set α) ^ n
  induction' n with n ih
  · rw [npowRec, pow_zero, coe_one]
  · rw [npowRec, pow_succ, coe_mul, ih]

/-- `Finset α` is a `Monoid` under pointwise operations if `α` is. -/
@[to_additive /-- `Finset α` is an `AddMonoid` under pointwise operations if `α` is. -/]
protected def monoid : Monoid (Finset α) :=
  coe_injective.monoid _ coe_one coe_mul coe_pow

scoped[Pointwise] attribute [instance] Finset.monoid Finset.addMonoid

-- `Finset.pow_left_monotone` doesn't exist since it would syntactically be a special case of
-- `pow_left_mono`

@[to_additive]
protected lemma pow_right_monotone (hs : 1 ∈ s) : Monotone (s ^ ·) :=
  pow_right_monotone <| one_subset.2 hs

@[to_additive (attr := gcongr)]
lemma pow_subset_pow_left (hst : s ⊆ t) : s ^ n ⊆ t ^ n := subset_of_le (pow_left_mono n hst)

@[to_additive]
lemma pow_subset_pow_right (hs : 1 ∈ s) (hmn : m ≤ n) : s ^ m ⊆ s ^ n :=
  Finset.pow_right_monotone hs hmn

@[to_additive (attr := gcongr)]
lemma pow_subset_pow (hst : s ⊆ t) (ht : 1 ∈ t) (hmn : m ≤ n) : s ^ m ⊆ t ^ n :=
  (pow_subset_pow_left hst).trans (pow_subset_pow_right ht hmn)

@[to_additive]
lemma subset_pow (hs : 1 ∈ s) (hn : n ≠ 0) : s ⊆ s ^ n := by
  simpa using pow_subset_pow_right hs <| Nat.one_le_iff_ne_zero.2 hn

@[to_additive]
lemma pow_subset_pow_mul_of_sq_subset_mul (hst : s ^ 2 ⊆ t * s) (hn : n ≠ 0) :
    s ^ n ⊆ t ^ (n - 1) * s := subset_of_le (pow_le_pow_mul_of_sq_le_mul hst hn)

@[to_additive (attr := simp) nsmul_empty]
lemma empty_pow (hn : n ≠ 0) : (∅ : Finset α) ^ n = ∅ := match n with | n + 1 => by simp [pow_succ]

@[to_additive]
lemma Nonempty.pow (hs : s.Nonempty) : ∀ {n}, (s ^ n).Nonempty
  | 0 => by simp
  | n + 1 => by rw [pow_succ]; exact hs.pow.mul hs

set_option push_neg.use_distrib true in
@[to_additive (attr := simp)] lemma pow_eq_empty : s ^ n = ∅ ↔ s = ∅ ∧ n ≠ 0 := by
  constructor
  · contrapose!
    rintro (hs | rfl)
    -- TODO: The `nonempty_iff_ne_empty` would be unnecessary if `push_neg` knew how to simplify
    -- `s ≠ ∅` to `s.Nonempty` when `s : Finset α`.
    -- See https://leanprover.zulipchat.com/#narrow/channel/287929-mathlib4/topic/push_neg.20extensibility
    · exact nonempty_iff_ne_empty.1 (nonempty_iff_ne_empty.2 hs).pow
    · rw [← nonempty_iff_ne_empty]
      simp
  · rintro ⟨rfl, hn⟩
    exact empty_pow hn

@[to_additive (attr := simp) nsmul_singleton]
lemma singleton_pow (a : α) : ∀ n, ({a} : Finset α) ^ n = {a ^ n}
  | 0 => by simp [singleton_one]
  | n + 1 => by simp [pow_succ, singleton_pow _ n]

@[to_additive] lemma pow_mem_pow (ha : a ∈ s) : a ^ n ∈ s ^ n := by
  simpa using pow_subset_pow_left (singleton_subset_iff.2 ha)

@[to_additive] lemma one_mem_pow (hs : 1 ∈ s) : 1 ∈ s ^ n := by simpa using pow_mem_pow hs

@[to_additive]
lemma inter_pow_subset : (s ∩ t) ^ n ⊆ s ^ n ∩ t ^ n := by apply subset_inter <;> gcongr <;> simp

@[to_additive (attr := simp, norm_cast)]
theorem coe_list_prod (s : List (Finset α)) : (↑s.prod : Set α) = (s.map (↑)).prod :=
  map_list_prod (coeMonoidHom : Finset α →* Set α) _

@[to_additive]
theorem mem_prod_list_ofFn {a : α} {s : Fin n → Finset α} :
    a ∈ (List.ofFn s).prod ↔ ∃ f : ∀ i : Fin n, s i, (List.ofFn fun i => (f i : α)).prod = a := by
  rw [← mem_coe, coe_list_prod, List.map_ofFn, Set.mem_prod_list_ofFn]
  rfl

@[to_additive]
theorem mem_pow {a : α} {n : ℕ} :
    a ∈ s ^ n ↔ ∃ f : Fin n → s, (List.ofFn fun i => ↑(f i)).prod = a := by
  simp [← mem_coe, coe_pow, Set.mem_pow]

@[to_additive]
lemma card_pow_le : ∀ {n}, #(s ^ n) ≤ #s ^ n
  | 0 => by simp
  | n + 1 => by rw [pow_succ, pow_succ]; refine card_mul_le.trans (by gcongr; exact card_pow_le)

@[to_additive]
theorem mul_univ_of_one_mem [Fintype α] (hs : (1 : α) ∈ s) : s * univ = univ :=
  eq_univ_iff_forall.2 fun _ => mem_mul.2 ⟨_, hs, _, mem_univ _, one_mul _⟩

@[to_additive]
theorem univ_mul_of_one_mem [Fintype α] (ht : (1 : α) ∈ t) : univ * t = univ :=
  eq_univ_iff_forall.2 fun _ => mem_mul.2 ⟨_, mem_univ _, _, ht, mul_one _⟩

@[to_additive (attr := simp)]
theorem univ_mul_univ [Fintype α] : (univ : Finset α) * univ = univ :=
  mul_univ_of_one_mem <| mem_univ _

@[to_additive (attr := simp) nsmul_univ]
theorem univ_pow [Fintype α] (hn : n ≠ 0) : (univ : Finset α) ^ n = univ :=
  coe_injective <| by rw [coe_pow, coe_univ, Set.univ_pow hn]

@[to_additive]
protected theorem _root_.IsUnit.finset : IsUnit a → IsUnit ({a} : Finset α) :=
  IsUnit.map (singletonMonoidHom : α →* Finset α)

@[to_additive]
lemma image_op_pow (s : Finset α) : ∀ n : ℕ, (s ^ n).image op = s.image op ^ n
  | 0 => by simp [singleton_one]
  | n + 1 => by rw [pow_succ, pow_succ', image_op_mul, image_op_pow]

@[to_additive]
lemma map_op_pow (s : Finset α) :
    ∀ n : ℕ, (s ^ n).map opEquiv.toEmbedding = s.map opEquiv.toEmbedding ^ n
  | 0 => by simp [singleton_one]
  | n + 1 => by rw [pow_succ, pow_succ', map_op_mul, map_op_pow]

@[to_additive]
lemma product_pow [Monoid β] (s : Finset α) (t : Finset β) : ∀ n, (s ×ˢ t) ^ n = (s ^ n) ×ˢ (t ^ n)
  | 0 => by simp
  | n + 1 => by simp [pow_succ, product_pow _ _ n]

end Monoid

section CommMonoid

variable [CommMonoid α]

/-- `Finset α` is a `CommMonoid` under pointwise operations if `α` is. -/
@[to_additive /-- `Finset α` is an `AddCommMonoid` under pointwise operations if `α` is. -/]
protected def commMonoid : CommMonoid (Finset α) :=
  coe_injective.commMonoid _ coe_one coe_mul coe_pow

scoped[Pointwise] attribute [instance] Finset.commMonoid Finset.addCommMonoid

end CommMonoid

section DivisionMonoid

variable [DivisionMonoid α] {s t : Finset α} {n : ℤ}

@[to_additive (attr := simp)]
theorem coe_zpow (s : Finset α) : ∀ n : ℤ, ↑(s ^ n) = (s : Set α) ^ n
  | Int.ofNat _ => coe_pow _ _
  | Int.negSucc n => by
    refine (coe_inv _).trans ?_
    exact congr_arg Inv.inv (coe_pow _ _)

@[to_additive]
protected theorem mul_eq_one_iff : s * t = 1 ↔ ∃ a b, s = {a} ∧ t = {b} ∧ a * b = 1 := by
  simp_rw [← coe_inj, coe_mul, coe_one, Set.mul_eq_one_iff, coe_singleton]

/-- `Finset α` is a division monoid under pointwise operations if `α` is. -/
@[to_additive
  /-- `Finset α` is a subtraction monoid under pointwise operations if `α` is. -/]
protected def divisionMonoid : DivisionMonoid (Finset α) :=
  coe_injective.divisionMonoid _ coe_one coe_mul coe_inv coe_div coe_pow coe_zpow

scoped[Pointwise] attribute [instance] Finset.divisionMonoid Finset.subtractionMonoid

@[to_additive (attr := simp)]
theorem isUnit_iff : IsUnit s ↔ ∃ a, s = {a} ∧ IsUnit a := by
  constructor
  · rintro ⟨u, rfl⟩
    obtain ⟨a, b, ha, hb, h⟩ := Finset.mul_eq_one_iff.1 u.mul_inv
    refine ⟨a, ha, ⟨a, b, h, singleton_injective ?_⟩, rfl⟩
    rw [← singleton_mul_singleton, ← ha, ← hb]
    exact u.inv_mul
  · rintro ⟨a, rfl, ha⟩
    exact ha.finset

@[to_additive (attr := simp)]
theorem isUnit_coe : IsUnit (s : Set α) ↔ IsUnit s := by
  simp_rw [isUnit_iff, Set.isUnit_iff, coe_eq_singleton]

@[to_additive (attr := simp)]
lemma univ_div_univ [Fintype α] : (univ / univ : Finset α) = univ := by simp [div_eq_mul_inv]

@[to_additive] lemma subset_div_left (ht : 1 ∈ t) : s ⊆ s / t := by
  rw [div_eq_mul_inv]; exact subset_mul_left _ <| by simpa

@[to_additive] lemma inv_subset_div_right (hs : 1 ∈ s) : t⁻¹ ⊆ s / t := by
  rw [div_eq_mul_inv]; exact subset_mul_right _ hs

@[to_additive (attr := simp) zsmul_empty]
lemma empty_zpow (hn : n ≠ 0) : (∅ : Finset α) ^ n = ∅ := by cases n <;> simp_all

@[to_additive]
lemma Nonempty.zpow (hs : s.Nonempty) : ∀ {n : ℤ}, (s ^ n).Nonempty
  | (n : ℕ) => hs.pow
  | .negSucc n => by simpa using hs.pow

set_option push_neg.use_distrib true in
@[to_additive (attr := simp)] lemma zpow_eq_empty : s ^ n = ∅ ↔ s = ∅ ∧ n ≠ 0 := by
  constructor
  · contrapose!
    rintro (hs | rfl)
    · exact nonempty_iff_ne_empty.1 (nonempty_iff_ne_empty.2 hs).zpow
    · rw [← nonempty_iff_ne_empty]
      simp
  · rintro ⟨rfl, hn⟩
    exact empty_zpow hn

@[to_additive (attr := simp) zsmul_singleton]
lemma singleton_zpow (a : α) (n : ℤ) : ({a} : Finset α) ^ n = {a ^ n} := by cases n <;> simp

end DivisionMonoid

/-- `Finset α` is a commutative division monoid under pointwise operations if `α` is. -/
@[to_additive subtractionCommMonoid
  /-- `Finset α` is a commutative subtraction monoid under pointwise operations if `α` is. -/]
protected def divisionCommMonoid [DivisionCommMonoid α] :
    DivisionCommMonoid (Finset α) :=
  coe_injective.divisionCommMonoid _ coe_one coe_mul coe_inv coe_div coe_pow coe_zpow

scoped[Pointwise] attribute [instance] Finset.divisionCommMonoid Finset.subtractionCommMonoid
section Group

variable [Group α] [DivisionMonoid β] [FunLike F α β] [MonoidHomClass F α β]
variable (f : F) {s t : Finset α} {a b : α}

/-! Note that `Finset` is not a `Group` because `s / s ≠ 1` in general. -/


@[to_additive (attr := simp)]
theorem one_mem_div_iff : (1 : α) ∈ s / t ↔ ¬Disjoint s t := by
  rw [← mem_coe, ← disjoint_coe, coe_div, Set.one_mem_div_iff]

@[to_additive (attr := simp)]
lemma one_mem_inv_mul_iff : (1 : α) ∈ t⁻¹ * s ↔ ¬Disjoint s t := by
  aesop (add simp [not_disjoint_iff_nonempty_inter, mem_mul, mul_eq_one_iff_eq_inv,
    Finset.Nonempty])

@[to_additive]
theorem one_notMem_div_iff : (1 : α) ∉ s / t ↔ Disjoint s t :=
  one_mem_div_iff.not_left

@[deprecated (since := "2025-05-23")] alias not_zero_mem_sub_iff := zero_notMem_sub_iff

@[to_additive existing, deprecated (since := "2025-05-23")]
alias not_one_mem_div_iff := one_notMem_div_iff

@[to_additive]
lemma one_notMem_inv_mul_iff : (1 : α) ∉ t⁻¹ * s ↔ Disjoint s t := one_mem_inv_mul_iff.not_left

@[deprecated (since := "2025-05-23")] alias not_zero_mem_neg_add_iff := zero_notMem_neg_add_iff

@[to_additive existing, deprecated (since := "2025-05-23")]
alias not_one_mem_inv_mul_iff := one_notMem_inv_mul_iff

@[to_additive]
theorem Nonempty.one_mem_div (h : s.Nonempty) : (1 : α) ∈ s / s :=
  let ⟨a, ha⟩ := h
  mem_div.2 ⟨a, ha, a, ha, div_self' _⟩

@[to_additive]
theorem isUnit_singleton (a : α) : IsUnit ({a} : Finset α) :=
  (Group.isUnit a).finset

theorem isUnit_iff_singleton : IsUnit s ↔ ∃ a, s = {a} := by
  simp only [isUnit_iff, Group.isUnit, and_true]

@[simp]
theorem isUnit_iff_singleton_aux {α} [Group α] {s : Finset α} :
    (∃ a, s = {a} ∧ IsUnit a) ↔ ∃ a, s = {a} := by
  simp only [Group.isUnit, and_true]

@[to_additive (attr := simp)]
theorem image_mul_left :
    image (fun b => a * b) t = preimage t (fun b => a⁻¹ * b) (mul_right_injective _).injOn :=
  coe_injective <| by simp

@[to_additive (attr := simp)]
theorem image_mul_right : image (· * b) t = preimage t (· * b⁻¹) (mul_left_injective _).injOn :=
  coe_injective <| by simp

@[to_additive]
theorem image_mul_left' :
    image (fun b => a⁻¹ * b) t = preimage t (fun b => a * b) (mul_right_injective _).injOn := by
  simp

@[to_additive]
theorem image_mul_right' :
    image (· * b⁻¹) t = preimage t (· * b) (mul_left_injective _).injOn := by simp

@[to_additive]
lemma image_inv (f : F) (s : Finset α) : s⁻¹.image f = (s.image f)⁻¹ := image_comm (map_inv _)

theorem image_div : (s / t).image (f : α → β) = s.image f / t.image f :=
  image_image₂_distrib <| map_div f

end Group

end Instances

section Group

variable [Group α] {a b : α}

@[to_additive (attr := simp)]
theorem preimage_mul_left_singleton :
    preimage {b} (a * ·) (mul_right_injective _).injOn = {a⁻¹ * b} := by
  classical rw [← image_mul_left', image_singleton]

@[to_additive (attr := simp)]
theorem preimage_mul_right_singleton :
    preimage {b} (· * a) (mul_left_injective _).injOn = {b * a⁻¹} := by
  classical rw [← image_mul_right', image_singleton]

@[to_additive (attr := simp)]
theorem preimage_mul_left_one : preimage 1 (a * ·) (mul_right_injective _).injOn = {a⁻¹} := by
  classical rw [← image_mul_left', image_one, mul_one]

@[to_additive (attr := simp)]
theorem preimage_mul_right_one : preimage 1 (· * b) (mul_left_injective _).injOn = {b⁻¹} := by
  classical rw [← image_mul_right', image_one, one_mul]

@[to_additive]
theorem preimage_mul_left_one' : preimage 1 (a⁻¹ * ·) (mul_right_injective _).injOn = {a} := by
  rw [preimage_mul_left_one, inv_inv]

@[to_additive]
theorem preimage_mul_right_one' : preimage 1 (· * b⁻¹) (mul_left_injective _).injOn = {b} := by
  rw [preimage_mul_right_one, inv_inv]

end Group

section Monoid
variable [DecidableEq α] [DecidableEq β] [Monoid α] [Monoid β] [FunLike F α β]

@[to_additive]
lemma image_pow_of_ne_zero [MulHomClass F α β] :
    ∀ {n}, n ≠ 0 → ∀ (f : F) (s : Finset α), (s ^ n).image f = s.image f ^ n
  | 1, _ => by simp
  | n + 2, _ => by simp [image_mul, pow_succ _ n.succ, image_pow_of_ne_zero]

@[to_additive]
lemma image_pow [MonoidHomClass F α β] (f : F) (s : Finset α) : ∀ n, (s ^ n).image f = s.image f ^ n
  | 0 => by simp [singleton_one]
  | n + 1 => image_pow_of_ne_zero n.succ_ne_zero ..

end Monoid

section IsLeftCancelMul

variable [Mul α] [IsLeftCancelMul α] [DecidableEq α] {s t : Finset α} {a : α}

@[to_additive]
lemma Nontrivial.mul_left : t.Nontrivial → s.Nonempty → (s * t).Nontrivial := by
  rintro ⟨a, ha, b, hb, hab⟩ ⟨c, hc⟩
  exact ⟨c * a, mul_mem_mul hc ha, c * b, mul_mem_mul hc hb, by simpa⟩

@[to_additive]
lemma Nontrivial.mul (hs : s.Nontrivial) (ht : t.Nontrivial) : (s * t).Nontrivial :=
  ht.mul_left hs.nonempty

@[to_additive (attr := simp)]
theorem card_singleton_mul (a : α) (t : Finset α) : #({a} * t) = #t :=
  card_image₂_singleton_left _ <| mul_right_injective _

@[to_additive]
theorem singleton_mul_inter (a : α) (s t : Finset α) : {a} * (s ∩ t) = {a} * s ∩ ({a} * t) :=
  image₂_singleton_inter _ _ <| mul_right_injective _

@[to_additive]
theorem card_le_card_mul_left {s : Finset α} (hs : s.Nonempty) : #t ≤ #(s * t) :=
  have ⟨_, ha⟩ := hs; card_le_card_mul_left_of_injective ha (mul_right_injective _)

/--
The size of `s * s` is at least the size of `s`, version with left-cancellative multiplication.
See `card_le_card_mul_self'` for the version with right-cancellative multiplication.
-/
@[to_additive
/-- The size of `s + s` is at least the size of `s`, version with left-cancellative addition.
See `card_le_card_add_self'` for the version with right-cancellative addition. -/]
theorem card_le_card_mul_self {s : Finset α} : #s ≤ #(s * s) := by
  cases s.eq_empty_or_nonempty <;> simp [card_le_card_mul_left, *]

end IsLeftCancelMul

section IsRightCancelMul

variable [Mul α] [IsRightCancelMul α] [DecidableEq α] {s t : Finset α} {a : α}

@[to_additive]
lemma Nontrivial.mul_right : s.Nontrivial → t.Nonempty → (s * t).Nontrivial := by
  rintro ⟨a, ha, b, hb, hab⟩ ⟨c, hc⟩
  exact ⟨a * c, mul_mem_mul ha hc, b * c, mul_mem_mul hb hc, by simpa⟩

@[to_additive (attr := simp)]
theorem card_mul_singleton (s : Finset α) (a : α) : #(s * {a}) = #s :=
  card_image₂_singleton_right _ <| mul_left_injective _

@[to_additive]
theorem inter_mul_singleton (s t : Finset α) (a : α) : s ∩ t * {a} = s * {a} ∩ (t * {a}) :=
  image₂_inter_singleton _ _ <| mul_left_injective _

@[to_additive]
theorem card_le_card_mul_right (ht : t.Nonempty) : #s ≤ #(s * t) :=
  have ⟨_, ha⟩ := ht; card_le_card_mul_right_of_injective ha (mul_left_injective _)

/--
The size of `s * s` is at least the size of `s`, version with right-cancellative multiplication.
See `card_le_card_mul_self` for the version with left-cancellative multiplication.
-/
@[to_additive
/-- The size of `s + s` is at least the size of `s`, version with right-cancellative addition.
See `card_le_card_add_self` for the version with left-cancellative addition. -/]
theorem card_le_card_mul_self' : #s ≤ #(s * s) := by
  cases s.eq_empty_or_nonempty <;> simp [card_le_card_mul_right, *]

end IsRightCancelMul

section CancelMonoid
variable [DecidableEq α] [CancelMonoid α] {s : Finset α} {m n : ℕ}

@[to_additive]
lemma Nontrivial.pow (hs : s.Nontrivial) : ∀ {n}, n ≠ 0 → (s ^ n).Nontrivial
  | 1, _ => by simpa
  | n + 2, _ => by simpa [pow_succ] using (hs.pow n.succ_ne_zero).mul hs

/-- See `Finset.card_pow_mono` for a version that works for the empty set. -/
@[to_additive /-- See `Finset.card_nsmul_mono` for a version that works for the empty set. -/]
protected lemma Nonempty.card_pow_mono (hs : s.Nonempty) : Monotone fun n : ℕ ↦ #(s ^ n) :=
  monotone_nat_of_le_succ fun n ↦ by rw [pow_succ]; exact card_le_card_mul_right hs

/-- See `Finset.Nonempty.card_pow_mono` for a version that works for zero powers. -/
@[to_additive
/-- See `Finset.Nonempty.card_nsmul_mono` for a version that works for zero scalars. -/]
lemma card_pow_mono (hm : m ≠ 0) (hmn : m ≤ n) : #(s ^ m) ≤ #(s ^ n) := by
  obtain rfl | hs := s.eq_empty_or_nonempty
  · simp [hm]
  · exact hs.card_pow_mono hmn

@[to_additive]
lemma card_le_card_pow (hn : n ≠ 0) : #s ≤ #(s ^ n) := by
  simpa using card_pow_mono (s := s) one_ne_zero (Nat.one_le_iff_ne_zero.2 hn)

end CancelMonoid

section Group
variable [Group α] [DecidableEq α] {s t : Finset α}

@[to_additive] lemma card_le_card_div_left (hs : s.Nonempty) : #t ≤ #(s / t) :=
  have ⟨_, ha⟩ := hs; card_le_card_image₂_left _ ha div_right_injective

@[to_additive] lemma card_le_card_div_right (ht : t.Nonempty) : #s ≤ #(s / t) :=
  have ⟨_, ha⟩ := ht; card_le_card_image₂_right _ ha div_left_injective

@[to_additive] lemma card_le_card_div_self : #s ≤ #(s / s) := by
  cases s.eq_empty_or_nonempty <;> simp [card_le_card_div_left, *]

end Group

end Finset

namespace Fintype
variable {ι : Type*} {α β : ι → Type*} [Fintype ι] [DecidableEq ι] [∀ i, DecidableEq (β i)]
  [∀ i, DecidableEq (α i)]

@[to_additive]
lemma piFinset_mul [∀ i, Mul (α i)] (s t : ∀ i, Finset (α i)) :
    piFinset (fun i ↦ s i * t i) = piFinset s * piFinset t := piFinset_image₂ _ _ _

@[to_additive]
lemma piFinset_div [∀ i, Div (α i)] (s t : ∀ i, Finset (α i)) :
    piFinset (fun i ↦ s i / t i) = piFinset s / piFinset t := piFinset_image₂ _ _ _

@[to_additive (attr := simp)]
lemma piFinset_inv [∀ i, Inv (α i)] (s : ∀ i, Finset (α i)) :
    piFinset (fun i ↦ (s i)⁻¹) = (piFinset s)⁻¹ := piFinset_image _ _

end Fintype

open Pointwise

namespace Set

section One

-- Redeclaring an instance for better keys
@[to_additive]
instance instFintypeOne [One α] : Fintype (1 : Set α) := Set.fintypeSingleton _

variable [One α]

@[to_additive (attr := simp)]
theorem toFinset_one : (1 : Set α).toFinset = 1 :=
  rfl

-- should take simp priority over `Finite.toFinset_singleton`
@[to_additive (attr := simp high)]
theorem Finite.toFinset_one (h : (1 : Set α).Finite := finite_one) : h.toFinset = 1 :=
  Finite.toFinset_singleton _

end One

section Mul

variable [DecidableEq α] [Mul α] {s t : Set α}

@[to_additive (attr := simp)]
theorem toFinset_mul (s t : Set α) [Fintype s] [Fintype t] [Fintype ↑(s * t)] :
    (s * t).toFinset = s.toFinset * t.toFinset :=
  toFinset_image2 _ _ _

@[to_additive]
theorem Finite.toFinset_mul (hs : s.Finite) (ht : t.Finite) (hf := hs.mul ht) :
    hf.toFinset = hs.toFinset * ht.toFinset :=
  Finite.toFinset_image2 _ _ _

end Mul

end Set<|MERGE_RESOLUTION|>--- conflicted
+++ resolved
@@ -61,13 +61,8 @@
 
 variable [One α] {s : Finset α} {a : α}
 
-<<<<<<< HEAD
-/-- The finset `1 : Finset α` is defined as `{1}` in locale `Pointwise`. -/
-@[to_additive /-- The finset `0 : Finset α` is defined as `{0}` in locale `Pointwise`. -/]
-=======
 /-- The finset `1 : Finset α` is defined as `{1}` in scope Pointwise`. -/
 @[to_additive /-- The finset `0 : Finset α` is defined as `{0}` in scope `Pointwise`. -/]
->>>>>>> c07d348d
 protected def one : One (Finset α) :=
   ⟨{1}⟩
 
@@ -185,11 +180,7 @@
 
 /-- The pointwise inversion of finset `s⁻¹` is defined as `{x⁻¹ | x ∈ s}` in scope `Pointwise`. -/
 @[to_additive
-<<<<<<< HEAD
-  /-- The pointwise negation of finset `-s` is defined as `{-x | x ∈ s}` in locale `Pointwise`. -/]
-=======
   /-- The pointwise negation of finset `-s` is defined as `{-x | x ∈ s}` in scope `Pointwise`. -/]
->>>>>>> c07d348d
 protected def inv : Inv (Finset α) :=
   ⟨image Inv.inv⟩
 
@@ -313,11 +304,7 @@
 in scope `Pointwise`. -/
 @[to_additive
   /-- The pointwise addition of finsets `s + t` is defined as `{x + y | x ∈ s, y ∈ t}` in
-<<<<<<< HEAD
-  locale `Pointwise`. -/]
-=======
   scope `Pointwise`. -/]
->>>>>>> c07d348d
 protected def mul : Mul (Finset α) :=
   ⟨image₂ (· * ·)⟩
 
@@ -536,11 +523,7 @@
 `Pointwise`. -/
 @[to_additive
   /-- The pointwise subtraction of finsets `s - t` is defined as `{x - y | x ∈ s, y ∈ t}`
-<<<<<<< HEAD
-  in locale `Pointwise`. -/]
-=======
   in scope `Pointwise`. -/]
->>>>>>> c07d348d
 protected def div : Div (Finset α) :=
   ⟨image₂ (· / ·)⟩
 
