--- conflicted
+++ resolved
@@ -57,12 +57,9 @@
 
 -- TODO
 -- assert_not_exists MonoidWithZero
-<<<<<<< HEAD
 assert_not_exists Cardinal
 assert_not_exists Finset.dens
-=======
-assert_not_exists MulAction Cardinal
->>>>>>> b7404556
+assert_not_exists MulAction
 
 open Function MulOpposite
 
@@ -1540,7 +1537,6 @@
     (s : Finset β) : (∀ b, f (a • b) = a • f b) → (a • s).image f = a • s.image f :=
   image_comm
 
-<<<<<<< HEAD
 @[to_additive]
 theorem image_smul_distrib [DecidableEq α] [DecidableEq β] [Monoid α] [Monoid β] [FunLike F α β]
     [MonoidHomClass F α β] (f : F) (a : α) (s : Finset α) : (a • s).image f = f a • s.image f :=
@@ -1642,8 +1638,6 @@
 
 end Group
 
-=======
->>>>>>> b7404556
 section BigOps
 section CommMonoid
 variable [CommMonoid α] {ι : Type*} [DecidableEq ι]
