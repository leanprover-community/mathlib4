--- conflicted
+++ resolved
@@ -582,11 +582,7 @@
 -- the attributes are intentionally out of order. `smul_zero` proves `zsmul_zero`.
 @[to_additive zsmul_zero, simp]
 lemma one_zpow : ∀ n : ℤ, (1 : α) ^ n = 1
-<<<<<<< HEAD
-  | (n : ℕ)       => by rw [zpow_natCast, one_pow]
-=======
   | (n : ℕ)    => by rw [zpow_natCast, one_pow]
->>>>>>> 3532a065
   | .negSucc n => by rw [zpow_negSucc, one_pow, inv_one]
 #align one_zpow one_zpow
 #align zsmul_zero zsmul_zero
@@ -682,7 +678,6 @@
 #align zpow_mul' zpow_mul'
 #align mul_zsmul mul_zsmul
 
-<<<<<<< HEAD
 #noalign zpow_bit0
 #noalign bit0_zsmul
 #noalign zpow_bit0'
@@ -690,8 +685,6 @@
 #noalign zpow_bit1
 #noalign bit1_zsmul
 
-=======
->>>>>>> 3532a065
 variable (a b c)
 
 @[to_additive, field_simps] -- The attributes are out of order on purpose
