/-
Copyright (c) 2014 Jeremy Avigad. All rights reserved.
Released under Apache 2.0 license as described in the file LICENSE.
Authors: Jeremy Avigad, Leonardo de Moura, Simon Hudon, Mario Carneiro
-/
import Aesop
import Mathlib.Algebra.Group.Defs
import Mathlib.Data.Int.Init
import Mathlib.Logic.Function.Iterate
import Mathlib.Tactic.SimpRw
import Mathlib.Tactic.SplitIfs

/-!
# Basic lemmas about semigroups, monoids, and groups

This file lists various basic lemmas about semigroups, monoids, and groups. Most proofs are
one-liners from the corresponding axioms. For the definitions of semigroups, monoids and groups, see
`Algebra/Group/Defs.lean`.
-/

assert_not_exists MonoidWithZero DenselyOrdered

open Function

variable {α β G M : Type*}

section ite
variable [Pow α β]

@[to_additive (attr := simp) dite_smul]
lemma pow_dite (p : Prop) [Decidable p] (a : α) (b : p → β) (c : ¬ p → β) :
    a ^ (if h : p then b h else c h) = if h : p then a ^ b h else a ^ c h := by split_ifs <;> rfl

@[to_additive (attr := simp) smul_dite]
lemma dite_pow (p : Prop) [Decidable p] (a : p → α) (b : ¬ p → α) (c : β) :
    (if h : p then a h else b h) ^ c = if h : p then a h ^ c else b h ^ c := by split_ifs <;> rfl

@[to_additive (attr := simp) ite_smul]
lemma pow_ite (p : Prop) [Decidable p] (a : α) (b c : β) :
    a ^ (if p then b else c) = if p then a ^ b else a ^ c := pow_dite _ _ _ _

@[to_additive (attr := simp) smul_ite]
lemma ite_pow (p : Prop) [Decidable p] (a b : α) (c : β) :
    (if p then a else b) ^ c = if p then a ^ c else b ^ c := dite_pow _ _ _ _

set_option linter.existingAttributeWarning false in
attribute [to_additive (attr := simp)] dite_smul smul_dite ite_smul smul_ite

end ite

section Semigroup
variable [Semigroup α]

@[to_additive]
instance Semigroup.to_isAssociative : Std.Associative (α := α) (· * ·) := ⟨mul_assoc⟩

/-- Composing two multiplications on the left by `y` then `x`
is equal to a multiplication on the left by `x * y`.
-/
@[to_additive (attr := simp) "Composing two additions on the left by `y` then `x`
is equal to an addition on the left by `x + y`."]
theorem comp_mul_left (x y : α) : (x * ·) ∘ (y * ·) = (x * y * ·) := by
  ext z
  simp [mul_assoc]

/-- Composing two multiplications on the right by `y` and `x`
is equal to a multiplication on the right by `y * x`.
-/
@[to_additive (attr := simp) "Composing two additions on the right by `y` and `x`
is equal to an addition on the right by `y + x`."]
theorem comp_mul_right (x y : α) : (· * x) ∘ (· * y) = (· * (y * x)) := by
  ext z
  simp [mul_assoc]

end Semigroup

@[to_additive]
instance CommMagma.to_isCommutative [CommMagma G] : Std.Commutative (α := G) (· * ·) := ⟨mul_comm⟩

section MulOneClass

variable [MulOneClass M]

@[to_additive]
theorem ite_mul_one {P : Prop} [Decidable P] {a b : M} :
    ite P (a * b) 1 = ite P a 1 * ite P b 1 := by
  by_cases h : P <;> simp [h]

@[to_additive]
theorem ite_one_mul {P : Prop} [Decidable P] {a b : M} :
    ite P 1 (a * b) = ite P 1 a * ite P 1 b := by
  by_cases h : P <;> simp [h]

@[to_additive]
theorem eq_one_iff_eq_one_of_mul_eq_one {a b : M} (h : a * b = 1) : a = 1 ↔ b = 1 := by
  constructor <;> (rintro rfl; simpa using h)

@[to_additive]
theorem one_mul_eq_id : ((1 : M) * ·) = id :=
  funext one_mul

@[to_additive]
theorem mul_one_eq_id : (· * (1 : M)) = id :=
  funext mul_one

end MulOneClass

section CommSemigroup

variable [CommSemigroup G]

@[to_additive]
theorem mul_left_comm (a b c : G) : a * (b * c) = b * (a * c) := by
  rw [← mul_assoc, mul_comm a, mul_assoc]

@[to_additive]
theorem mul_right_comm (a b c : G) : a * b * c = a * c * b := by
  rw [mul_assoc, mul_comm b, mul_assoc]

@[to_additive]
theorem mul_mul_mul_comm (a b c d : G) : a * b * (c * d) = a * c * (b * d) := by
  simp only [mul_left_comm, mul_assoc]

@[to_additive]
theorem mul_rotate (a b c : G) : a * b * c = b * c * a := by
  simp only [mul_left_comm, mul_comm]

@[to_additive]
theorem mul_rotate' (a b c : G) : a * (b * c) = b * (c * a) := by
  simp only [mul_left_comm, mul_comm]

end CommSemigroup

attribute [local simp] mul_assoc sub_eq_add_neg

section Monoid
variable [Monoid M] {a b : M} {m n : ℕ}

@[to_additive boole_nsmul]
lemma pow_boole (P : Prop) [Decidable P] (a : M) :
    (a ^ if P then 1 else 0) = if P then a else 1 := by simp only [pow_ite, pow_one, pow_zero]

@[to_additive nsmul_add_sub_nsmul]
lemma pow_mul_pow_sub (a : M) (h : m ≤ n) : a ^ m * a ^ (n - m) = a ^ n := by
  rw [← pow_add, Nat.add_comm, Nat.sub_add_cancel h]

@[to_additive sub_nsmul_nsmul_add]
lemma pow_sub_mul_pow (a : M) (h : m ≤ n) : a ^ (n - m) * a ^ m = a ^ n := by
  rw [← pow_add, Nat.sub_add_cancel h]

@[to_additive sub_one_nsmul_add]
lemma mul_pow_sub_one (hn : n ≠ 0) (a : M) : a * a ^ (n - 1) = a ^ n := by
  rw [← pow_succ', Nat.sub_add_cancel <| Nat.one_le_iff_ne_zero.2 hn]

@[to_additive add_sub_one_nsmul]
lemma pow_sub_one_mul (hn : n ≠ 0) (a : M) : a ^ (n - 1) * a = a ^ n := by
  rw [← pow_succ, Nat.sub_add_cancel <| Nat.one_le_iff_ne_zero.2 hn]

/-- If `x ^ n = 1`, then `x ^ m` is the same as `x ^ (m % n)` -/
@[to_additive nsmul_eq_mod_nsmul "If `n • x = 0`, then `m • x` is the same as `(m % n) • x`"]
lemma pow_eq_pow_mod (m : ℕ) (ha : a ^ n = 1) : a ^ m = a ^ (m % n) := by
  calc
    a ^ m = a ^ (m % n + n * (m / n)) := by rw [Nat.mod_add_div]
    _ = a ^ (m % n) := by simp [pow_add, pow_mul, ha]

@[to_additive] lemma pow_mul_pow_eq_one : ∀ n, a * b = 1 → a ^ n * b ^ n = 1
  | 0, _ => by simp
  | n + 1, h =>
    calc
      a ^ n.succ * b ^ n.succ = a ^ n * a * (b * b ^ n) := by rw [pow_succ, pow_succ']
      _ = a ^ n * (a * b) * b ^ n := by simp only [mul_assoc]
      _ = 1 := by simp [h, pow_mul_pow_eq_one]

@[to_additive (attr := simp)]
lemma mul_left_iterate (a : M) : ∀ n : ℕ, (a * ·)^[n] = (a ^ n * ·)
  | 0 =>  by ext; simp
  | n + 1 => by ext; simp [pow_succ, mul_left_iterate]

@[to_additive (attr := simp)]
lemma mul_right_iterate (a : M) : ∀ n : ℕ, (· * a)^[n] = (· * a ^ n)
  | 0 =>  by ext; simp
  | n + 1 => by ext; simp [pow_succ', mul_right_iterate]

@[to_additive]
lemma mul_left_iterate_apply_one (a : M) : (a * ·)^[n] 1 = a ^ n := by simp [mul_right_iterate]

@[to_additive]
lemma mul_right_iterate_apply_one (a : M) : (· * a)^[n] 1 = a ^ n := by simp [mul_right_iterate]

@[to_additive (attr := simp)]
lemma pow_iterate (k : ℕ) : ∀ n : ℕ, (fun x : M ↦ x ^ k)^[n] = (· ^ k ^ n)
  | 0 => by ext; simp
  | n + 1 => by ext; simp [pow_iterate, Nat.pow_succ', pow_mul]

end Monoid

section CommMonoid
variable [CommMonoid M] {x y z : M}

@[to_additive]
theorem inv_unique (hy : x * y = 1) (hz : x * z = 1) : y = z :=
  left_inv_eq_right_inv (Trans.trans (mul_comm _ _) hy) hz

@[to_additive nsmul_add] lemma mul_pow (a b : M) : ∀ n, (a * b) ^ n = a ^ n * b ^ n
  | 0 => by rw [pow_zero, pow_zero, pow_zero, one_mul]
  | n + 1 => by rw [pow_succ', pow_succ', pow_succ', mul_pow, mul_mul_mul_comm]

end CommMonoid

section LeftCancelMonoid

variable [Monoid M] [IsLeftCancelMul M] {a b : M}

@[to_additive (attr := simp)]
theorem mul_eq_left : a * b = a ↔ b = 1 := calc
  a * b = a ↔ a * b = a * 1 := by rw [mul_one]
  _ ↔ b = 1 := mul_left_cancel_iff

@[deprecated (since := "2025-03-05")] alias mul_right_eq_self := mul_eq_left
@[deprecated (since := "2025-03-05")] alias add_right_eq_self := add_eq_left

set_option linter.existingAttributeWarning false in
attribute [to_additive existing] mul_right_eq_self

@[to_additive (attr := simp)]
theorem left_eq_mul : a = a * b ↔ b = 1 :=
  eq_comm.trans mul_eq_left

@[deprecated (since := "2025-03-05")] alias self_eq_mul_right := left_eq_mul
@[deprecated (since := "2025-03-05")] alias self_eq_add_right := left_eq_add

set_option linter.existingAttributeWarning false in
attribute [to_additive existing] self_eq_mul_right

@[to_additive]
theorem mul_ne_left : a * b ≠ a ↔ b ≠ 1 := mul_eq_left.not

@[deprecated (since := "2025-03-05")] alias mul_right_ne_self := mul_ne_left
@[deprecated (since := "2025-03-05")] alias add_right_ne_self := add_ne_left

set_option linter.existingAttributeWarning false in
attribute [to_additive existing] mul_right_ne_self

@[to_additive]
theorem left_ne_mul : a ≠ a * b ↔ b ≠ 1 := left_eq_mul.not

@[deprecated (since := "2025-03-05")] alias self_ne_mul_right := left_ne_mul
@[deprecated (since := "2025-03-05")] alias self_ne_add_right := left_ne_add

set_option linter.existingAttributeWarning false in
attribute [to_additive existing] self_ne_mul_right

end LeftCancelMonoid

section RightCancelMonoid

variable [RightCancelMonoid M] {a b : M}

@[to_additive (attr := simp)]
theorem mul_eq_right : a * b = b ↔ a = 1 := calc
  a * b = b ↔ a * b = 1 * b := by rw [one_mul]
  _ ↔ a = 1 := mul_right_cancel_iff

@[deprecated (since := "2025-03-05")] alias mul_left_eq_self := mul_eq_right
@[deprecated (since := "2025-03-05")] alias add_left_eq_self := add_eq_right

set_option linter.existingAttributeWarning false in
attribute [to_additive existing] mul_left_eq_self

@[to_additive (attr := simp)]
theorem right_eq_mul : b = a * b ↔ a = 1 :=
  eq_comm.trans mul_eq_right

@[deprecated (since := "2025-03-05")] alias self_eq_mul_left := right_eq_mul
@[deprecated (since := "2025-03-05")] alias self_eq_add_left := right_eq_add

set_option linter.existingAttributeWarning false in
attribute [to_additive existing] self_eq_mul_left

@[to_additive]
theorem mul_ne_right : a * b ≠ b ↔ a ≠ 1 := mul_eq_right.not

@[deprecated (since := "2025-03-05")] alias mul_left_ne_self := mul_ne_right
@[deprecated (since := "2025-03-05")] alias add_left_ne_self := add_ne_right

set_option linter.existingAttributeWarning false in
attribute [to_additive existing] mul_left_ne_self

@[to_additive]
theorem right_ne_mul : b ≠ a * b ↔ a ≠ 1 := right_eq_mul.not

@[deprecated (since := "2025-03-05")] alias self_ne_mul_left := right_ne_mul
@[deprecated (since := "2025-03-05")] alias self_ne_add_left := right_ne_add

set_option linter.existingAttributeWarning false in
attribute [to_additive existing] self_ne_mul_left

end RightCancelMonoid

section CancelCommMonoid
variable [CancelCommMonoid α] {a b c d : α}

@[to_additive] lemma eq_iff_eq_of_mul_eq_mul (h : a * b = c * d) : a = c ↔ b = d := by aesop
@[to_additive] lemma ne_iff_ne_of_mul_eq_mul (h : a * b = c * d) : a ≠ c ↔ b ≠ d := by aesop

end CancelCommMonoid

section InvolutiveInv

variable [InvolutiveInv G] {a b : G}

@[to_additive (attr := simp)]
theorem inv_involutive : Function.Involutive (Inv.inv : G → G) :=
  inv_inv

@[to_additive (attr := simp)]
theorem inv_surjective : Function.Surjective (Inv.inv : G → G) :=
  inv_involutive.surjective

@[to_additive]
theorem inv_injective : Function.Injective (Inv.inv : G → G) :=
  inv_involutive.injective

@[to_additive (attr := simp)]
theorem inv_inj : a⁻¹ = b⁻¹ ↔ a = b :=
  inv_injective.eq_iff

@[to_additive]
theorem inv_eq_iff_eq_inv : a⁻¹ = b ↔ a = b⁻¹ :=
  ⟨fun h => h ▸ (inv_inv a).symm, fun h => h.symm ▸ inv_inv b⟩

variable (G)

@[to_additive]
theorem inv_comp_inv : Inv.inv ∘ Inv.inv = @id G :=
  inv_involutive.comp_self

@[to_additive]
theorem leftInverse_inv : LeftInverse (fun a : G ↦ a⁻¹) fun a ↦ a⁻¹ :=
  inv_inv

@[to_additive]
theorem rightInverse_inv : RightInverse (fun a : G ↦ a⁻¹) fun a ↦ a⁻¹ :=
  inv_inv

end InvolutiveInv

section DivInvMonoid

variable [DivInvMonoid G]

@[to_additive]
theorem mul_one_div (x y : G) : x * (1 / y) = x / y := by
  rw [div_eq_mul_inv, one_mul, div_eq_mul_inv]

@[to_additive, field_simps] -- The attributes are out of order on purpose
theorem mul_div_assoc' (a b c : G) : a * (b / c) = a * b / c :=
  (mul_div_assoc _ _ _).symm

@[to_additive]
theorem mul_div (a b c : G) : a * (b / c) = a * b / c := by simp only [mul_assoc, div_eq_mul_inv]

@[to_additive]
theorem div_eq_mul_one_div (a b : G) : a / b = a * (1 / b) := by rw [div_eq_mul_inv, one_div]

end DivInvMonoid

section DivInvOneMonoid

variable [DivInvOneMonoid G]

@[to_additive (attr := simp)]
theorem div_one (a : G) : a / 1 = a := by simp [div_eq_mul_inv]

@[to_additive]
theorem one_div_one : (1 : G) / 1 = 1 :=
  div_one _

end DivInvOneMonoid

section DivisionMonoid

variable [DivisionMonoid α] {a b c d : α}

attribute [local simp] mul_assoc div_eq_mul_inv

@[to_additive]
theorem eq_inv_of_mul_eq_one_right (h : a * b = 1) : b = a⁻¹ :=
  (inv_eq_of_mul_eq_one_right h).symm

@[to_additive]
theorem eq_one_div_of_mul_eq_one_left (h : b * a = 1) : b = 1 / a := by
  rw [eq_inv_of_mul_eq_one_left h, one_div]

@[to_additive]
theorem eq_one_div_of_mul_eq_one_right (h : a * b = 1) : b = 1 / a := by
  rw [eq_inv_of_mul_eq_one_right h, one_div]

@[to_additive]
theorem eq_of_div_eq_one (h : a / b = 1) : a = b :=
  inv_injective <| inv_eq_of_mul_eq_one_right <| by rwa [← div_eq_mul_inv]

@[to_additive]
lemma eq_of_inv_mul_eq_one (h : a⁻¹ * b = 1) : a = b := by simpa using eq_inv_of_mul_eq_one_left h

@[to_additive]
lemma eq_of_mul_inv_eq_one (h : a * b⁻¹ = 1) : a = b := by simpa using eq_inv_of_mul_eq_one_left h

@[to_additive]
theorem div_ne_one_of_ne : a ≠ b → a / b ≠ 1 :=
  mt eq_of_div_eq_one

variable (a b c)

@[to_additive]
theorem one_div_mul_one_div_rev : 1 / a * (1 / b) = 1 / (b * a) := by simp

@[to_additive]
theorem inv_div_left : a⁻¹ / b = (b * a)⁻¹ := by simp

@[to_additive (attr := simp)]
theorem inv_div : (a / b)⁻¹ = b / a := by simp

@[to_additive]
theorem one_div_div : 1 / (a / b) = b / a := by simp

@[to_additive]
theorem one_div_one_div : 1 / (1 / a) = a := by simp

@[to_additive]
theorem div_eq_div_iff_comm : a / b = c / d ↔ b / a = d / c :=
  inv_inj.symm.trans <| by simp only [inv_div]

@[to_additive]
instance (priority := 100) DivisionMonoid.toDivInvOneMonoid : DivInvOneMonoid α :=
  { DivisionMonoid.toDivInvMonoid with
    inv_one := by simpa only [one_div, inv_inv] using (inv_div (1 : α) 1).symm }

@[to_additive (attr := simp)]
lemma inv_pow (a : α) : ∀ n : ℕ, a⁻¹ ^ n = (a ^ n)⁻¹
  | 0 => by rw [pow_zero, pow_zero, inv_one]
  | n + 1 => by rw [pow_succ', pow_succ, inv_pow _ n, mul_inv_rev]

-- the attributes are intentionally out of order. `smul_zero` proves `zsmul_zero`.
@[to_additive zsmul_zero, simp]
lemma one_zpow : ∀ n : ℤ, (1 : α) ^ n = 1
  | (n : ℕ)    => by rw [zpow_natCast, one_pow]
  | .negSucc n => by rw [zpow_negSucc, one_pow, inv_one]

@[to_additive (attr := simp) neg_zsmul]
lemma zpow_neg (a : α) : ∀ n : ℤ, a ^ (-n) = (a ^ n)⁻¹
  | (_ + 1 : ℕ) => DivInvMonoid.zpow_neg' _ _
  | 0 => by simp
  | Int.negSucc n => by
    rw [zpow_negSucc, inv_inv, ← zpow_natCast]
    rfl

@[to_additive neg_one_zsmul_add]
lemma mul_zpow_neg_one (a b : α) : (a * b) ^ (-1 : ℤ) = b ^ (-1 : ℤ) * a ^ (-1 : ℤ) := by
  simp only [zpow_neg, zpow_one, mul_inv_rev]

@[to_additive zsmul_neg]
lemma inv_zpow (a : α) : ∀ n : ℤ, a⁻¹ ^ n = (a ^ n)⁻¹
  | (n : ℕ)    => by rw [zpow_natCast, zpow_natCast, inv_pow]
  | .negSucc n => by rw [zpow_negSucc, zpow_negSucc, inv_pow]

@[to_additive (attr := simp) zsmul_neg']
lemma inv_zpow' (a : α) (n : ℤ) : a⁻¹ ^ n = a ^ (-n) := by rw [inv_zpow, zpow_neg]

@[to_additive nsmul_zero_sub]
lemma one_div_pow (a : α) (n : ℕ) : (1 / a) ^ n = 1 / a ^ n := by simp only [one_div, inv_pow]

@[to_additive zsmul_zero_sub]
lemma one_div_zpow (a : α) (n : ℤ) : (1 / a) ^ n = 1 / a ^ n := by simp only [one_div, inv_zpow]

variable {a b c}

@[to_additive (attr := simp)]
theorem inv_eq_one : a⁻¹ = 1 ↔ a = 1 :=
  inv_injective.eq_iff' inv_one

@[to_additive (attr := simp)]
theorem one_eq_inv : 1 = a⁻¹ ↔ a = 1 :=
  eq_comm.trans inv_eq_one

@[to_additive]
theorem inv_ne_one : a⁻¹ ≠ 1 ↔ a ≠ 1 :=
  inv_eq_one.not

@[to_additive]
theorem eq_of_one_div_eq_one_div (h : 1 / a = 1 / b) : a = b := by
  rw [← one_div_one_div a, h, one_div_one_div]

-- Note that `mul_zsmul` and `zpow_mul` have the primes swapped
-- when additivised since their argument order,
-- and therefore the more "natural" choice of lemma, is reversed.
@[to_additive mul_zsmul'] lemma zpow_mul (a : α) : ∀ m n : ℤ, a ^ (m * n) = (a ^ m) ^ n
  | (m : ℕ), (n : ℕ) => by
    rw [zpow_natCast, zpow_natCast, ← pow_mul, ← zpow_natCast]
    rfl
  | (m : ℕ), .negSucc n => by
    rw [zpow_natCast, zpow_negSucc, ← pow_mul, Int.ofNat_mul_negSucc, zpow_neg, inv_inj,
      ← zpow_natCast]
  | .negSucc m, (n : ℕ) => by
    rw [zpow_natCast, zpow_negSucc, ← inv_pow, ← pow_mul, Int.negSucc_mul_ofNat, zpow_neg, inv_pow,
      inv_inj, ← zpow_natCast]
  | .negSucc m, .negSucc n => by
    rw [zpow_negSucc, zpow_negSucc, Int.negSucc_mul_negSucc, inv_pow, inv_inv, ← pow_mul, ←
      zpow_natCast]
    rfl

@[to_additive mul_zsmul]
lemma zpow_mul' (a : α) (m n : ℤ) : a ^ (m * n) = (a ^ n) ^ m := by rw [Int.mul_comm, zpow_mul]

@[to_additive]
theorem zpow_comm (a : α) (m n : ℤ) : (a ^ m) ^ n = (a ^ n) ^ m := by rw [← zpow_mul, zpow_mul']

variable (a b c)

@[to_additive, field_simps] -- The attributes are out of order on purpose
theorem div_div_eq_mul_div : a / (b / c) = a * c / b := by simp

@[to_additive (attr := simp)]
theorem div_inv_eq_mul : a / b⁻¹ = a * b := by simp

@[to_additive]
theorem div_mul_eq_div_div_swap : a / (b * c) = a / c / b := by
  simp only [mul_assoc, mul_inv_rev, div_eq_mul_inv]

end DivisionMonoid

section DivisionCommMonoid

variable [DivisionCommMonoid α] (a b c d : α)

attribute [local simp] mul_assoc mul_comm mul_left_comm div_eq_mul_inv

@[to_additive neg_add]
theorem mul_inv : (a * b)⁻¹ = a⁻¹ * b⁻¹ := by simp

@[to_additive]
theorem inv_div' : (a / b)⁻¹ = a⁻¹ / b⁻¹ := by simp

@[to_additive]
theorem div_eq_inv_mul : a / b = b⁻¹ * a := by simp

@[to_additive]
theorem inv_mul_eq_div : a⁻¹ * b = b / a := by simp

@[to_additive] lemma inv_div_comm (a b : α) : a⁻¹ / b = b⁻¹ / a := by simp

@[to_additive]
theorem inv_mul' : (a * b)⁻¹ = a⁻¹ / b := by simp

@[to_additive]
theorem inv_div_inv : a⁻¹ / b⁻¹ = b / a := by simp

@[to_additive]
theorem inv_inv_div_inv : (a⁻¹ / b⁻¹)⁻¹ = a / b := by simp

@[to_additive]
theorem one_div_mul_one_div : 1 / a * (1 / b) = 1 / (a * b) := by simp

@[to_additive]
theorem div_right_comm : a / b / c = a / c / b := by simp

@[to_additive, field_simps]
theorem div_div : a / b / c = a / (b * c) := by simp

@[to_additive]
theorem div_mul : a / b * c = a / (b / c) := by simp

@[to_additive]
theorem mul_div_left_comm : a * (b / c) = b * (a / c) := by simp

@[to_additive]
theorem mul_div_right_comm : a * b / c = a / c * b := by simp

@[to_additive]
theorem div_mul_eq_div_div : a / (b * c) = a / b / c := by simp

@[to_additive, field_simps]
theorem div_mul_eq_mul_div : a / b * c = a * c / b := by simp

@[to_additive]
theorem one_div_mul_eq_div : 1 / a * b = b / a := by simp

@[to_additive]
theorem mul_comm_div : a / b * c = a * (c / b) := by simp

@[to_additive]
theorem div_mul_comm : a / b * c = c / b * a := by simp

@[to_additive]
theorem div_mul_eq_div_mul_one_div : a / (b * c) = a / b * (1 / c) := by simp

@[to_additive]
theorem div_div_div_eq : a / b / (c / d) = a * d / (b * c) := by simp

@[to_additive]
theorem div_div_div_comm : a / b / (c / d) = a / c / (b / d) := by simp

@[to_additive]
theorem div_mul_div_comm : a / b * (c / d) = a * c / (b * d) := by simp

@[to_additive]
theorem mul_div_mul_comm : a * b / (c * d) = a / c * (b / d) := by simp

@[to_additive zsmul_add] lemma mul_zpow : ∀ n : ℤ, (a * b) ^ n = a ^ n * b ^ n
  | (n : ℕ) => by simp_rw [zpow_natCast, mul_pow]
  | .negSucc n => by simp_rw [zpow_negSucc, ← inv_pow, mul_inv, mul_pow]

@[to_additive nsmul_sub]
lemma div_pow (a b : α) (n : ℕ) : (a / b) ^ n = a ^ n / b ^ n := by
  simp only [div_eq_mul_inv, mul_pow, inv_pow]

@[to_additive zsmul_sub]
lemma div_zpow (a b : α) (n : ℤ) : (a / b) ^ n = a ^ n / b ^ n := by
  simp only [div_eq_mul_inv, mul_zpow, inv_zpow]

attribute [field_simps] div_pow div_zpow

end DivisionCommMonoid

section Group

variable [Group G] {a b c d : G} {n : ℤ}

@[to_additive (attr := simp)]
theorem div_eq_inv_self : a / b = b⁻¹ ↔ a = 1 := by rw [div_eq_mul_inv, mul_eq_right]

@[to_additive]
theorem mul_left_surjective (a : G) : Surjective (a * ·) :=
  fun x ↦ ⟨a⁻¹ * x, mul_inv_cancel_left a x⟩

@[to_additive]
theorem mul_right_surjective (a : G) : Function.Surjective fun x ↦ x * a := fun x ↦
  ⟨x * a⁻¹, inv_mul_cancel_right x a⟩

@[to_additive]
theorem eq_mul_inv_of_mul_eq (h : a * c = b) : a = b * c⁻¹ := by simp [h.symm]

@[to_additive]
theorem eq_inv_mul_of_mul_eq (h : b * a = c) : a = b⁻¹ * c := by simp [h.symm]

@[to_additive]
theorem inv_mul_eq_of_eq_mul (h : b = a * c) : a⁻¹ * b = c := by simp [h]

@[to_additive]
theorem mul_inv_eq_of_eq_mul (h : a = c * b) : a * b⁻¹ = c := by simp [h]

@[to_additive]
theorem eq_mul_of_mul_inv_eq (h : a * c⁻¹ = b) : a = b * c := by simp [h.symm]

@[to_additive]
theorem eq_mul_of_inv_mul_eq (h : b⁻¹ * a = c) : a = b * c := by simp [h.symm, mul_inv_cancel_left]

@[to_additive]
theorem mul_eq_of_eq_inv_mul (h : b = a⁻¹ * c) : a * b = c := by rw [h, mul_inv_cancel_left]

@[to_additive]
theorem mul_eq_of_eq_mul_inv (h : a = c * b⁻¹) : a * b = c := by simp [h]

@[to_additive]
theorem mul_eq_one_iff_eq_inv : a * b = 1 ↔ a = b⁻¹ :=
  ⟨eq_inv_of_mul_eq_one_left, fun h ↦ by rw [h, inv_mul_cancel]⟩

@[to_additive]
theorem mul_eq_one_iff_inv_eq : a * b = 1 ↔ a⁻¹ = b := by
  rw [mul_eq_one_iff_eq_inv, inv_eq_iff_eq_inv]

/-- Variant of `mul_eq_one_iff_eq_inv` with swapped equality. -/
@[to_additive]
theorem mul_eq_one_iff_eq_inv' : a * b = 1 ↔ b = a⁻¹ := by
  rw [mul_eq_one_iff_inv_eq, eq_comm]

/-- Variant of `mul_eq_one_iff_inv_eq` with swapped equality. -/
@[to_additive]
theorem mul_eq_one_iff_inv_eq' : a * b = 1 ↔ b⁻¹ = a := by
  rw [mul_eq_one_iff_eq_inv, eq_comm]

@[to_additive]
theorem eq_inv_iff_mul_eq_one : a = b⁻¹ ↔ a * b = 1 :=
  mul_eq_one_iff_eq_inv.symm

@[to_additive]
theorem inv_eq_iff_mul_eq_one : a⁻¹ = b ↔ a * b = 1 :=
  mul_eq_one_iff_inv_eq.symm

@[to_additive]
theorem eq_mul_inv_iff_mul_eq : a = b * c⁻¹ ↔ a * c = b :=
  ⟨fun h ↦ by rw [h, inv_mul_cancel_right], fun h ↦ by rw [← h, mul_inv_cancel_right]⟩

@[to_additive]
theorem eq_inv_mul_iff_mul_eq : a = b⁻¹ * c ↔ b * a = c :=
  ⟨fun h ↦ by rw [h, mul_inv_cancel_left], fun h ↦ by rw [← h, inv_mul_cancel_left]⟩

@[to_additive]
theorem inv_mul_eq_iff_eq_mul : a⁻¹ * b = c ↔ b = a * c :=
  ⟨fun h ↦ by rw [← h, mul_inv_cancel_left], fun h ↦ by rw [h, inv_mul_cancel_left]⟩

@[to_additive]
theorem mul_inv_eq_iff_eq_mul : a * b⁻¹ = c ↔ a = c * b :=
  ⟨fun h ↦ by rw [← h, inv_mul_cancel_right], fun h ↦ by rw [h, mul_inv_cancel_right]⟩

@[to_additive]
theorem mul_inv_eq_one : a * b⁻¹ = 1 ↔ a = b := by rw [mul_eq_one_iff_eq_inv, inv_inv]

@[to_additive]
theorem inv_mul_eq_one : a⁻¹ * b = 1 ↔ a = b := by rw [mul_eq_one_iff_eq_inv, inv_inj]

@[to_additive (attr := simp)]
theorem conj_eq_one_iff : a * b * a⁻¹ = 1 ↔ b = 1 := by
  rw [mul_inv_eq_one, mul_eq_left]

@[to_additive]
theorem div_left_injective : Function.Injective fun a ↦ a / b := by
  -- FIXME this could be by `simpa`, but it fails. This is probably a bug in `simpa`.
  simp only [div_eq_mul_inv]
  exact fun a a' h ↦ mul_left_injective b⁻¹ h

@[to_additive]
theorem div_right_injective : Function.Injective fun a ↦ b / a := by
  -- FIXME see above
  simp only [div_eq_mul_inv]
  exact fun a a' h ↦ inv_injective (mul_right_injective b h)

@[to_additive (attr := simp)]
lemma div_mul_cancel_right (a b : G) : a / (b * a) = b⁻¹ := by rw [← inv_div, mul_div_cancel_right]

@[to_additive (attr := simp)]
theorem mul_div_mul_right_eq_div (a b c : G) : a * c / (b * c) = a / b := by
  rw [div_mul_eq_div_div_swap]; simp only [mul_left_inj, eq_self_iff_true, mul_div_cancel_right]

@[to_additive eq_sub_of_add_eq]
theorem eq_div_of_mul_eq' (h : a * c = b) : a = b / c := by simp [← h]

@[to_additive sub_eq_of_eq_add]
theorem div_eq_of_eq_mul'' (h : a = c * b) : a / b = c := by simp [h]

@[to_additive]
theorem eq_mul_of_div_eq (h : a / c = b) : a = b * c := by simp [← h]

@[to_additive]
theorem mul_eq_of_eq_div (h : a = c / b) : a * b = c := by simp [h]

@[to_additive (attr := simp)]
theorem div_right_inj : a / b = a / c ↔ b = c :=
  div_right_injective.eq_iff

@[to_additive (attr := simp)]
theorem div_left_inj : b / a = c / a ↔ b = c := by
  rw [div_eq_mul_inv, div_eq_mul_inv]
  exact mul_left_inj _

@[to_additive (attr := simp)]
theorem div_mul_div_cancel (a b c : G) : a / b * (b / c) = a / c := by
  rw [← mul_div_assoc, div_mul_cancel]

@[to_additive (attr := simp)]
theorem div_div_div_cancel_right (a b c : G) : a / c / (b / c) = a / b := by
  rw [← inv_div c b, div_inv_eq_mul, div_mul_div_cancel]

@[to_additive]
theorem div_eq_one : a / b = 1 ↔ a = b :=
  ⟨eq_of_div_eq_one, fun h ↦ by rw [h, div_self']⟩

alias ⟨_, div_eq_one_of_eq⟩ := div_eq_one

alias ⟨_, sub_eq_zero_of_eq⟩ := sub_eq_zero

@[to_additive]
theorem div_ne_one : a / b ≠ 1 ↔ a ≠ b :=
  not_congr div_eq_one

@[to_additive (attr := simp)]
theorem div_eq_self : a / b = a ↔ b = 1 := by rw [div_eq_mul_inv, mul_eq_left, inv_eq_one]

@[to_additive eq_sub_iff_add_eq]
theorem eq_div_iff_mul_eq' : a = b / c ↔ a * c = b := by rw [div_eq_mul_inv, eq_mul_inv_iff_mul_eq]

@[to_additive]
theorem div_eq_iff_eq_mul : a / b = c ↔ a = c * b := by rw [div_eq_mul_inv, mul_inv_eq_iff_eq_mul]

@[to_additive]
theorem eq_iff_eq_of_div_eq_div (H : a / b = c / d) : a = b ↔ c = d := by
  rw [← div_eq_one, H, div_eq_one]

@[to_additive]
theorem leftInverse_div_mul_left (c : G) : Function.LeftInverse (fun x ↦ x / c) fun x ↦ x * c :=
  fun x ↦ mul_div_cancel_right x c

@[to_additive]
theorem leftInverse_mul_left_div (c : G) : Function.LeftInverse (fun x ↦ x * c) fun x ↦ x / c :=
  fun x ↦ div_mul_cancel x c

@[to_additive]
theorem leftInverse_mul_right_inv_mul (c : G) :
    Function.LeftInverse (fun x ↦ c * x) fun x ↦ c⁻¹ * x :=
  fun x ↦ mul_inv_cancel_left c x

@[to_additive]
theorem leftInverse_inv_mul_mul_right (c : G) :
    Function.LeftInverse (fun x ↦ c⁻¹ * x) fun x ↦ c * x :=
  fun x ↦ inv_mul_cancel_left c x

@[to_additive (attr := simp) natAbs_nsmul_eq_zero]
lemma pow_natAbs_eq_one : a ^ n.natAbs = 1 ↔ a ^ n = 1 := by cases n <;> simp

@[to_additive sub_nsmul]
lemma pow_sub (a : G) {m n : ℕ} (h : n ≤ m) : a ^ (m - n) = a ^ m * (a ^ n)⁻¹ :=
  eq_mul_inv_of_mul_eq <| by rw [← pow_add, Nat.sub_add_cancel h]

@[to_additive sub_nsmul_neg]
theorem inv_pow_sub (a : G) {m n : ℕ} (h : n ≤ m) : a⁻¹ ^ (m - n) = (a ^ m)⁻¹ * a ^ n := by
  rw [pow_sub a⁻¹ h, inv_pow, inv_pow, inv_inv]

@[to_additive add_one_zsmul]
lemma zpow_add_one (a : G) : ∀ n : ℤ, a ^ (n + 1) = a ^ n * a
  | (n : ℕ) => by simp only [← Int.natCast_succ, zpow_natCast, pow_succ]
  | -1 => by simp [Int.add_left_neg]
  | .negSucc (n + 1) => by
    rw [zpow_negSucc, pow_succ', mul_inv_rev, inv_mul_cancel_right]
    rw [Int.negSucc_eq, Int.neg_add, Int.neg_add_cancel_right]
    exact zpow_negSucc _ _

@[to_additive sub_one_zsmul]
lemma zpow_sub_one (a : G) (n : ℤ) : a ^ (n - 1) = a ^ n * a⁻¹ :=
  calc
    a ^ (n - 1) = a ^ (n - 1) * a * a⁻¹ := (mul_inv_cancel_right _ _).symm
    _ = a ^ n * a⁻¹ := by rw [← zpow_add_one, Int.sub_add_cancel]

@[to_additive add_zsmul]
lemma zpow_add (a : G) (m n : ℤ) : a ^ (m + n) = a ^ m * a ^ n := by
  induction n with
  | zero => simp
  | succ n ihn => simp only [← Int.add_assoc, zpow_add_one, ihn, mul_assoc]
  | pred n ihn => rw [zpow_sub_one, ← mul_assoc, ← ihn, ← zpow_sub_one, Int.add_sub_assoc]

@[to_additive one_add_zsmul]
lemma zpow_one_add (a : G) (n : ℤ) : a ^ (1 + n) = a * a ^ n := by rw [zpow_add, zpow_one]

@[to_additive add_zsmul_self]
lemma mul_self_zpow (a : G) (n : ℤ) : a * a ^ n = a ^ (n + 1) := by
  rw [Int.add_comm, zpow_add, zpow_one]

@[to_additive add_self_zsmul]
lemma mul_zpow_self (a : G) (n : ℤ) : a ^ n * a = a ^ (n + 1) := (zpow_add_one ..).symm

@[to_additive sub_zsmul] lemma zpow_sub (a : G) (m n : ℤ) : a ^ (m - n) = a ^ m * (a ^ n)⁻¹ := by
  rw [Int.sub_eq_add_neg, zpow_add, zpow_neg]

@[to_additive natCast_sub_natCast_zsmul]
lemma zpow_natCast_sub_natCast (a : G) (m n : ℕ) : a ^ (m - n : ℤ) = a ^ m / a ^ n := by
  simpa [div_eq_mul_inv] using zpow_sub a m n

@[to_additive natCast_sub_one_zsmul]
lemma zpow_natCast_sub_one (a : G) (n : ℕ) : a ^ (n - 1 : ℤ) = a ^ n / a := by
  simpa [div_eq_mul_inv] using zpow_sub a n 1

@[to_additive one_sub_natCast_zsmul]
lemma zpow_one_sub_natCast (a : G) (n : ℕ) : a ^ (1 - n : ℤ) = a / a ^ n := by
  simpa [div_eq_mul_inv] using zpow_sub a 1 n

@[to_additive] lemma zpow_mul_comm (a : G) (m n : ℤ) : a ^ m * a ^ n = a ^ n * a ^ m := by
  rw [← zpow_add, Int.add_comm, zpow_add]

theorem zpow_eq_zpow_emod {x : G} (m : ℤ) {n : ℤ} (h : x ^ n = 1) :
    x ^ m = x ^ (m % n) :=
  calc
    x ^ m = x ^ (m % n + n * (m / n)) := by rw [Int.emod_add_ediv]
    _ = x ^ (m % n) := by simp [zpow_add, zpow_mul, h]

theorem zpow_eq_zpow_emod' {x : G} (m : ℤ) {n : ℕ} (h : x ^ n = 1) :
    x ^ m = x ^ (m % (n : ℤ)) := zpow_eq_zpow_emod m (by simpa)

@[to_additive (attr := simp)]
lemma zpow_iterate (k : ℤ) : ∀ n : ℕ, (fun x : G ↦ x ^ k)^[n] = (· ^ k ^ n)
  | 0 => by ext; simp [Int.pow_zero]
  | n + 1 => by ext; simp [zpow_iterate, Int.pow_succ', zpow_mul]

/-- To show a property of all powers of `g` it suffices to show it is closed under multiplication
by `g` and `g⁻¹` on the left. For subgroups generated by more than one element, see
`Subgroup.closure_induction_left`. -/
@[to_additive "To show a property of all multiples of `g` it suffices to show it is closed under
addition by `g` and `-g` on the left. For additive subgroups generated by more than one element, see
`AddSubgroup.closure_induction_left`."]
lemma zpow_induction_left {g : G} {P : G → Prop} (h_one : P (1 : G))
    (h_mul : ∀ a, P a → P (g * a)) (h_inv : ∀ a, P a → P (g⁻¹ * a)) (n : ℤ) : P (g ^ n) := by
  induction n with
  | zero => rwa [zpow_zero]
  | succ n ih =>
    rw [Int.add_comm, zpow_add, zpow_one]
    exact h_mul _ ih
  | pred n ih =>
    rw [Int.sub_eq_add_neg, Int.add_comm, zpow_add, zpow_neg_one]
    exact h_inv _ ih

/-- To show a property of all powers of `g` it suffices to show it is closed under multiplication
by `g` and `g⁻¹` on the right. For subgroups generated by more than one element, see
`Subgroup.closure_induction_right`. -/
@[to_additive "To show a property of all multiples of `g` it suffices to show it is closed under
addition by `g` and `-g` on the right. For additive subgroups generated by more than one element,
see `AddSubgroup.closure_induction_right`."]
lemma zpow_induction_right {g : G} {P : G → Prop} (h_one : P (1 : G))
    (h_mul : ∀ a, P a → P (a * g)) (h_inv : ∀ a, P a → P (a * g⁻¹)) (n : ℤ) : P (g ^ n) := by
  induction n with
  | zero => rwa [zpow_zero]
  | succ n ih =>
    rw [zpow_add_one]
    exact h_mul _ ih
  | pred n ih =>
    rw [zpow_sub_one]
    exact h_inv _ ih

end Group

section CommGroup

variable [CommGroup G] {a b c d : G}

attribute [local simp] mul_assoc mul_comm mul_left_comm div_eq_mul_inv

@[to_additive]
theorem div_eq_of_eq_mul' {a b c : G} (h : a = b * c) : a / b = c := by
  rw [h, div_eq_mul_inv, mul_comm, inv_mul_cancel_left]

@[to_additive (attr := simp)]
theorem mul_div_mul_left_eq_div (a b c : G) : c * a / (c * b) = a / b := by
  rw [div_eq_mul_inv, mul_inv_rev, mul_comm b⁻¹ c⁻¹, mul_comm c a, mul_assoc, ← mul_assoc c,
    mul_inv_cancel, one_mul, div_eq_mul_inv]

@[to_additive eq_sub_of_add_eq']
theorem eq_div_of_mul_eq'' (h : c * a = b) : a = b / c := by simp [h.symm]

@[to_additive]
theorem eq_mul_of_div_eq' (h : a / b = c) : a = b * c := by simp [h.symm]

@[to_additive]
theorem mul_eq_of_eq_div' (h : b = c / a) : a * b = c := by
  rw [h, div_eq_mul_inv, mul_comm c, mul_inv_cancel_left]

@[to_additive sub_sub_self]
theorem div_div_self' (a b : G) : a / (a / b) = b := by simp

@[to_additive]
theorem div_eq_div_mul_div (a b c : G) : a / b = c / b * (a / c) := by simp [mul_left_comm c]

@[to_additive (attr := simp)]
theorem div_div_cancel (a b : G) : a / (a / b) = b :=
  div_div_self' a b

@[to_additive (attr := simp)]
theorem div_div_cancel_left (a b : G) : a / b / a = b⁻¹ := by simp

@[to_additive eq_sub_iff_add_eq']
theorem eq_div_iff_mul_eq'' : a = b / c ↔ c * a = b := by rw [eq_div_iff_mul_eq', mul_comm]

@[to_additive]
theorem div_eq_iff_eq_mul' : a / b = c ↔ a = b * c := by rw [div_eq_iff_eq_mul, mul_comm]

@[to_additive (attr := simp)]
theorem mul_div_cancel_left (a b : G) : a * b / a = b := by rw [div_eq_inv_mul, inv_mul_cancel_left]

@[to_additive (attr := simp)]
theorem mul_div_cancel (a b : G) : a * (b / a) = b := by
  rw [← mul_div_assoc, mul_div_cancel_left]

@[to_additive (attr := simp)]
theorem div_mul_cancel_left (a b : G) : a / (a * b) = b⁻¹ := by rw [← inv_div, mul_div_cancel_left]

-- This lemma is in the `simp` set under the name `mul_inv_cancel_comm_assoc`,
-- along with the additive version `add_neg_cancel_comm_assoc`,
-- defined in `Algebra.Group.Commute`
@[to_additive]
theorem mul_mul_inv_cancel'_right (a b : G) : a * (b * a⁻¹) = b := by
  rw [← div_eq_mul_inv, mul_div_cancel a b]

@[to_additive (attr := simp)]
theorem mul_mul_div_cancel (a b c : G) : a * c * (b / c) = a * b := by
  rw [mul_assoc, mul_div_cancel]

@[to_additive (attr := simp)]
theorem div_mul_mul_cancel (a b c : G) : a / c * (b * c) = a * b := by
  rw [mul_left_comm, div_mul_cancel, mul_comm]

@[to_additive (attr := simp)]
theorem div_mul_div_cancel' (a b c : G) : a / b * (c / a) = c / b := by
  rw [mul_comm]; apply div_mul_div_cancel

@[to_additive (attr := simp)]
theorem mul_div_div_cancel (a b c : G) : a * b / (a / c) = b * c := by
  rw [← div_mul, mul_div_cancel_left]

@[to_additive (attr := simp)]
theorem div_div_div_cancel_left (a b c : G) : c / a / (c / b) = b / a := by
  rw [← inv_div b c, div_inv_eq_mul, mul_comm, div_mul_div_cancel]

@[to_additive]
theorem div_eq_div_iff_mul_eq_mul : a / b = c / d ↔ a * d = c * b := by
  rw [div_eq_iff_eq_mul, div_mul_eq_mul_div, eq_comm, div_eq_iff_eq_mul']
  simp only [mul_comm, eq_comm]

@[to_additive]
theorem mul_inv_eq_mul_inv_iff_mul_eq_mul : a * b⁻¹ = c * d⁻¹ ↔ a * d = c * b := by
  rw [← div_eq_mul_inv, ← div_eq_mul_inv, div_eq_div_iff_mul_eq_mul]

@[to_additive]
theorem inv_mul_eq_inv_mul_iff_mul_eq_mul : b⁻¹ * a = d⁻¹ * c ↔ a * d = c * b := by
  rw [← div_eq_inv_mul, ← div_eq_inv_mul, div_eq_div_iff_mul_eq_mul]

@[to_additive]
theorem div_eq_div_iff_div_eq_div : a / b = c / d ↔ a / c = b / d := by
  rw [div_eq_iff_eq_mul, div_mul_eq_mul_div, div_eq_iff_eq_mul', mul_div_assoc]

end CommGroup

section multiplicative

variable [Monoid β] (p r : α → α → Prop) [IsTotal α r] (f : α → α → β)

@[to_additive additive_of_symmetric_of_isTotal]
lemma multiplicative_of_symmetric_of_isTotal
    (hsymm : Symmetric p) (hf_swap : ∀ {a b}, p a b → f a b * f b a = 1)
    (hmul : ∀ {a b c}, r a b → r b c → p a b → p b c → p a c → f a c = f a b * f b c)
    {a b c : α} (pab : p a b) (pbc : p b c) (pac : p a c) : f a c = f a b * f b c := by
  have hmul' : ∀ {b c}, r b c → p a b → p b c → p a c → f a c = f a b * f b c := by
    intros b c rbc pab pbc pac
    obtain rab | rba := total_of r a b
    · exact hmul rab rbc pab pbc pac
    rw [← one_mul (f a c), ← hf_swap pab, mul_assoc]
    obtain rac | rca := total_of r a c
    · rw [hmul rba rac (hsymm pab) pac pbc]
    · rw [hmul rbc rca pbc (hsymm pac) (hsymm pab), mul_assoc, hf_swap (hsymm pac), mul_one]
  obtain rbc | rcb := total_of r b c
  · exact hmul' rbc pab pbc pac
  · rw [hmul' rcb pac (hsymm pbc) pab, mul_assoc, hf_swap (hsymm pbc), mul_one]

/-- If a binary function from a type equipped with a total relation `r` to a monoid is
  anti-symmetric (i.e. satisfies `f a b * f b a = 1`), in order to show it is multiplicative
  (i.e. satisfies `f a c = f a b * f b c`), we may assume `r a b` and `r b c` are satisfied.
  We allow restricting to a subset specified by a predicate `p`. -/
@[to_additive additive_of_isTotal "If a binary function from a type equipped with a total relation
`r` to an additive monoid is anti-symmetric (i.e. satisfies `f a b + f b a = 0`), in order to show
it is additive (i.e. satisfies `f a c = f a b + f b c`), we may assume `r a b` and `r b c` are
satisfied. We allow restricting to a subset specified by a predicate `p`."]
theorem multiplicative_of_isTotal (p : α → Prop) (hswap : ∀ {a b}, p a → p b → f a b * f b a = 1)
    (hmul : ∀ {a b c}, r a b → r b c → p a → p b → p c → f a c = f a b * f b c) {a b c : α}
    (pa : p a) (pb : p b) (pc : p c) : f a c = f a b * f b c := by
  apply multiplicative_of_symmetric_of_isTotal (fun a b => p a ∧ p b) r f fun _ _ => And.symm
  · simp_rw [and_imp]; exact @hswap
  · exact fun rab rbc pab _pbc pac => hmul rab rbc pab.1 pab.2 pac.2
  exacts [⟨pa, pb⟩, ⟨pb, pc⟩, ⟨pa, pc⟩]

end multiplicative

/-- An auxiliary lemma that can be used to prove `⇑(f ^ n) = ⇑f^[n]`. -/
@[to_additive]
lemma hom_coe_pow {F : Type*} [Monoid F] (c : F → M → M) (h1 : c 1 = id)
    (hmul : ∀ f g, c (f * g) = c f ∘ c g) (f : F) : ∀ n, c (f ^ n) = (c f)^[n]
  | 0 => by
    rw [pow_zero, h1]
    rfl
  | n + 1 => by rw [pow_succ, iterate_succ, hmul, hom_coe_pow c h1 hmul f n]

/-!
# Instances for `grind`.
-/

open Lean

variable (α : Type*)

instance AddCommMonoid.toGrindNatModule [s : AddCommMonoid α] :
    Grind.NatModule α :=
  { s with
    hMul := s.nsmul
    zero_hmul := AddMonoid.nsmul_zero
    one_hmul := one_nsmul
    add_hmul n m a := add_nsmul a n m
    hmul_zero := nsmul_zero
    hmul_add n a b := nsmul_add a b n }

instance AddCommGroup.toGrindIntModule [s : AddCommGroup α] :
    Grind.IntModule α :=
  { s with
<<<<<<< HEAD
    hMul := s.zsmul
=======
    hmulNat := ⟨s.nsmul⟩
    hmulInt := ⟨s.zsmul⟩
>>>>>>> a7a22988
    zero_hmul := SubNegMonoid.zsmul_zero'
    one_hmul := one_zsmul
    add_hmul n m a := add_zsmul a n m
    hmul_zero := zsmul_zero
<<<<<<< HEAD
    hmul_add n a b := zsmul_add a b n }
=======
    hmul_add n a b := zsmul_add a b n
    hmul_nat n a := by simp }
>>>>>>> a7a22988
<|MERGE_RESOLUTION|>--- conflicted
+++ resolved
@@ -1084,19 +1084,11 @@
 instance AddCommGroup.toGrindIntModule [s : AddCommGroup α] :
     Grind.IntModule α :=
   { s with
-<<<<<<< HEAD
-    hMul := s.zsmul
-=======
     hmulNat := ⟨s.nsmul⟩
     hmulInt := ⟨s.zsmul⟩
->>>>>>> a7a22988
     zero_hmul := SubNegMonoid.zsmul_zero'
     one_hmul := one_zsmul
     add_hmul n m a := add_zsmul a n m
     hmul_zero := zsmul_zero
-<<<<<<< HEAD
-    hmul_add n a b := zsmul_add a b n }
-=======
     hmul_add n a b := zsmul_add a b n
-    hmul_nat n a := by simp }
->>>>>>> a7a22988
+    hmul_nat n a := by simp }