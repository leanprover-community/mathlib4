--- conflicted
+++ resolved
@@ -759,29 +759,7 @@
 #align additive_of_symmetric_of_is_total additive_of_symmetric_of_isTotal
 
 /-- If a binary function from a type equipped with a total relation `r` to a monoid is
-  anti-symmetric (i.e. satisfies `f a b * f b a = 1`), in order to show it is multiplicative
-<<<<<<< HEAD
-  (i.e. satisfies `f a c = f a b * f b c`), we may assume `r a b` and `r b c` are satisfied.
-  We allow restricting to a subset specified by a predicate `p`. -/
-@[to_additive additive_of_isTotal "If a binary function from a type equipped with a total relation
-  `r` to an additive monoid is anti-symmetric (i.e. satisfies `f a b + f b a = 0`), in order to show
-  it is additive (i.e. satisfies `f a c = f a b + f b c`), we may assume `r a b` and `r b c`
-  are satisfied. We allow restricting to a subset specified by a predicate `p`."]
-lemma multiplicative_of_isTotal (p : α → Prop)
-    (hswap : ∀ {a b}, p a → p b → f a b * f b a = 1)
-    (hmul : ∀ {a b c}, r a b → r b c → p a → p b → p c → f a c = f a b * f b c)
-    {a b c : α} (pa : p a) (pb : p b) (pc : p c) : f a c = f a b * f b c := by
-  apply multiplicative_of_symmetric_of_isTotal (fun a b => p a ∧ p b) r f (fun _ _ => And.symm)
-  · simp only [and_imp]; exact @hswap
-  · exact fun rab rbc pab _ pac => hmul rab rbc pab.1 pab.2 pac.2
-  exacts [⟨pa, pb⟩, ⟨pb, pc⟩, ⟨pa, pc⟩]
-
-#align multiplicative_of_is_total multiplicative_of_isTotal
-#align additive_of_is_total additive_of_isTotal
-
-end multiplicative
-=======
-  (i.e. satisfies `f a c = f a b * f b c`), we may assume `r a b` and `r b c` are satisfied. -/
+  anti-symmetric (i.e. satisfies `f a b * f b a = 1`), in order to show it is multiplicative  (i.e. satisfies `f a c = f a b * f b c`), we may assume `r a b` and `r b c` are satisfied. -/
 @[to_additive additive_of_isTotal "If a binary function from a type equipped with a total relation
   `r` to an additive monoid is anti-symmetric (i.e. satisfies `f a b + f b a = 0`), in order to show
   it is multiplicative (i.e. satisfies `f a c = f a b + f b c`), we may assume `r a b` and `r b c`
@@ -802,5 +780,4 @@
   · rw [h c b hcb, mul_assoc, hswap c b, mul_one]
 
 #align multiplicative_of_is_total multiplicative_of_isTotal
-#align additive_of_is_total additive_of_isTotal
->>>>>>> e292ba03
+#align additive_of_is_total additive_of_isTotal