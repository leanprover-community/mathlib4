--- conflicted
+++ resolved
@@ -1134,22 +1134,14 @@
 lemma pow_natAbs_eq_one : a ^ n.natAbs = 1 ↔ a ^ n = 1 := by cases n <;> simp
 
 set_option linter.existingAttributeWarning false in
-<<<<<<< HEAD
-@[to_additive, deprecated pow_natAbs_eq_one] -- 2024-02-14
-=======
 @[to_additive, deprecated pow_natAbs_eq_one (since := "2024-02-14")]
->>>>>>> a0dc7f1d
 lemma exists_pow_eq_one_of_zpow_eq_one (hn : n ≠ 0) (h : a ^ n = 1) :
     ∃ n : ℕ, 0 < n ∧ a ^ n = 1 := ⟨_, Int.natAbs_pos.2 hn, pow_natAbs_eq_one.2 h⟩
 #align exists_npow_eq_one_of_zpow_eq_one exists_pow_eq_one_of_zpow_eq_one
 #align exists_nsmul_eq_zero_of_zsmul_eq_zero exists_nsmul_eq_zero_of_zsmul_eq_zero
 
-<<<<<<< HEAD
-attribute [deprecated natAbs_nsmul_eq_zero] exists_nsmul_eq_zero_of_zsmul_eq_zero -- 2024-02-14
-=======
 attribute [deprecated natAbs_nsmul_eq_zero (since := "2024-02-14")]
 exists_nsmul_eq_zero_of_zsmul_eq_zero
->>>>>>> a0dc7f1d
 
 @[to_additive sub_nsmul]
 lemma pow_sub (a : G) {m n : ℕ} (h : n ≤ m) : a ^ (m - n) = a ^ m * (a ^ n)⁻¹ :=
