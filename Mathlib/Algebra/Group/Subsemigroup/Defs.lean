/-
Copyright (c) 2018 Johannes Hölzl. All rights reserved.
Released under Apache 2.0 license as described in the file LICENSE.
Authors: Johannes Hölzl, Kenny Lau, Johan Commelin, Mario Carneiro, Kevin Buzzard,
Amelia Livingston, Yury Kudryashov, Yakov Pechersky
-/
import Mathlib.Algebra.Group.Hom.Defs
import Mathlib.Algebra.Group.InjSurj
import Mathlib.Data.SetLike.Basic
import Mathlib.Tactic.FastInstance

/-!
# Subsemigroups: definition

This file defines bundled multiplicative and additive subsemigroups.

## Main definitions

* `Subsemigroup M`: the type of bundled subsemigroup of a magma `M`; the underlying set is given in
  the `carrier` field of the structure, and should be accessed through coercion as in `(S : Set M)`.
* `AddSubsemigroup M` : the type of bundled subsemigroups of an additive magma `M`.

For each of the following definitions in the `Subsemigroup` namespace, there is a corresponding
definition in the `AddSubsemigroup` namespace.

* `Subsemigroup.copy` : copy of a subsemigroup with `carrier` replaced by a set that is equal but
  possibly not definitionally equal to the carrier of the original `Subsemigroup`.

Similarly, for each of these definitions in the `MulHom` namespace, there is a corresponding
definition in the `AddHom` namespace.

* `MulHom.eqLocus f g`: the subsemigroup of those `x` such that `f x = g x`

## Implementation notes

Subsemigroup inclusion is denoted `≤` rather than `⊆`, although `∈` is defined as
membership of a subsemigroup's underlying set.

Note that `Subsemigroup M` does not actually require `Semigroup M`,
instead requiring only the weaker `Mul M`.

This file is designed to have very few dependencies. In particular, it should not use natural
numbers.

## Tags
subsemigroup, subsemigroups
-/

assert_not_exists RelIso CompleteLattice MonoidWithZero

variable {M : Type*} {N : Type*}

section NonAssoc

variable [Mul M] {s : Set M}

/-- `MulMemClass S M` says `S` is a type of sets `s : Set M` that are closed under `(*)` -/
class MulMemClass (S : Type*) (M : outParam Type*) [Mul M] [SetLike S M] : Prop where
  /-- A substructure satisfying `MulMemClass` is closed under multiplication. -/
  mul_mem : ∀ {s : S} {a b : M}, a ∈ s → b ∈ s → a * b ∈ s

export MulMemClass (mul_mem)

/-- `AddMemClass S M` says `S` is a type of sets `s : Set M` that are closed under `(+)` -/
class AddMemClass (S : Type*) (M : outParam Type*) [Add M] [SetLike S M] : Prop where
  /-- A substructure satisfying `AddMemClass` is closed under addition. -/
  add_mem : ∀ {s : S} {a b : M}, a ∈ s → b ∈ s → a + b ∈ s

export AddMemClass (add_mem)

attribute [to_additive] MulMemClass

attribute [aesop safe apply (rule_sets := [SetLike])] mul_mem add_mem

/-- A subsemigroup of a magma `M` is a subset closed under multiplication. -/
structure Subsemigroup (M : Type*) [Mul M] where
  /-- The carrier of a subsemigroup. -/
  carrier : Set M
  /-- The product of two elements of a subsemigroup belongs to the subsemigroup. -/
  mul_mem' {a b} : a ∈ carrier → b ∈ carrier → a * b ∈ carrier

/-- An additive subsemigroup of an additive magma `M` is a subset closed under addition. -/
structure AddSubsemigroup (M : Type*) [Add M] where
  /-- The carrier of an additive subsemigroup. -/
  carrier : Set M
  /-- The sum of two elements of an additive subsemigroup belongs to the subsemigroup. -/
  add_mem' {a b} : a ∈ carrier → b ∈ carrier → a + b ∈ carrier

attribute [to_additive AddSubsemigroup] Subsemigroup

namespace Subsemigroup

@[to_additive]
instance : SetLike (Subsemigroup M) M :=
  ⟨Subsemigroup.carrier, fun p q h => by cases p; cases q; congr⟩

<<<<<<< HEAD
@[to_additive]
instance : PartialOrder (Subsemigroup M) := SetLike.toPartialOrder (Subsemigroup M) M

@[to_additive]
instance : MulMemClass (Subsemigroup M) M where mul_mem := fun {_ _ _} => Subsemigroup.mul_mem' _

=======
>>>>>>> 6213db69
initialize_simps_projections Subsemigroup (carrier → coe, as_prefix coe)
initialize_simps_projections AddSubsemigroup (carrier → coe, as_prefix coe)

/-- The actual `Subsemigroup` obtained from an element of a `MulMemClass`. -/
@[to_additive (attr := simps) "The actual `AddSubsemigroup` obtained from an element of a
`AddMemClass`"]
def ofClass {S M : Type*} [Mul M] [SetLike S M] [MulMemClass S M] (s : S) : Subsemigroup M :=
  ⟨s, MulMemClass.mul_mem⟩

@[to_additive]
instance (priority := 100) : CanLift (Set M) (Subsemigroup M) (↑)
    (fun s ↦ ∀ {x y}, x ∈ s → y ∈ s → x * y ∈ s) where
  prf s h := ⟨{ carrier := s, mul_mem' := h }, rfl⟩

@[to_additive]
instance : MulMemClass (Subsemigroup M) M where mul_mem := fun {_ _ _} => Subsemigroup.mul_mem' _

@[to_additive (attr := simp)]
theorem mem_carrier {s : Subsemigroup M} {x : M} : x ∈ s.carrier ↔ x ∈ s :=
  Iff.rfl

@[to_additive (attr := simp)]
theorem mem_mk {s : Set M} {x : M} (h_mul) : x ∈ mk s h_mul ↔ x ∈ s :=
  Iff.rfl

@[to_additive (attr := simp, norm_cast)]
theorem coe_set_mk (s : Set M) (h_mul) : (mk s h_mul : Set M) = s :=
  rfl

@[to_additive (attr := simp)]
theorem mk_le_mk {s t : Set M} (h_mul) (h_mul') : mk s h_mul ≤ mk t h_mul' ↔ s ⊆ t :=
  Iff.rfl

/-- Two subsemigroups are equal if they have the same elements. -/
@[to_additive (attr := ext) "Two `AddSubsemigroup`s are equal if they have the same elements."]
theorem ext {S T : Subsemigroup M} (h : ∀ x, x ∈ S ↔ x ∈ T) : S = T :=
  SetLike.ext h

/-- Copy a subsemigroup replacing `carrier` with a set that is equal to it. -/
@[to_additive "Copy an additive subsemigroup replacing `carrier` with a set that is equal to it."]
protected def copy (S : Subsemigroup M) (s : Set M) (hs : s = S) :
    Subsemigroup M where
  carrier := s
  mul_mem' := hs.symm ▸ S.mul_mem'

variable {S : Subsemigroup M}

@[to_additive (attr := simp)]
theorem coe_copy {s : Set M} (hs : s = S) : (S.copy s hs : Set M) = s :=
  rfl

@[to_additive]
theorem copy_eq {s : Set M} (hs : s = S) : S.copy s hs = S :=
  SetLike.coe_injective hs

variable (S)

/-- A subsemigroup is closed under multiplication. -/
@[to_additive "An `AddSubsemigroup` is closed under addition."]
protected theorem mul_mem {x y : M} : x ∈ S → y ∈ S → x * y ∈ S :=
  Subsemigroup.mul_mem' S

/-- The subsemigroup `M` of the magma `M`. -/
@[to_additive "The additive subsemigroup `M` of the magma `M`."]
instance : Top (Subsemigroup M) :=
  ⟨{  carrier := Set.univ
      mul_mem' := fun _ _ => Set.mem_univ _ }⟩

/-- The trivial subsemigroup `∅` of a magma `M`. -/
@[to_additive "The trivial `AddSubsemigroup` `∅` of an additive magma `M`."]
instance : Bot (Subsemigroup M) :=
  ⟨{  carrier := ∅
      mul_mem' := False.elim }⟩

@[to_additive]
instance : Inhabited (Subsemigroup M) :=
  ⟨⊥⟩

<<<<<<< HEAD
=======
@[to_additive]
theorem notMem_bot {x : M} : x ∉ (⊥ : Subsemigroup M) :=
  Set.notMem_empty x

@[deprecated (since := "2025-05-23")]
alias _root_.AddSubsemigroup.not_mem_bot := AddSubsemigroup.notMem_bot

@[to_additive existing, deprecated (since := "2025-05-23")] alias not_mem_bot := notMem_bot

@[to_additive (attr := simp)]
theorem mem_top (x : M) : x ∈ (⊤ : Subsemigroup M) :=
  Set.mem_univ x

@[to_additive (attr := simp)]
theorem coe_top : ((⊤ : Subsemigroup M) : Set M) = Set.univ :=
  rfl

@[to_additive (attr := simp)]
theorem coe_bot : ((⊥ : Subsemigroup M) : Set M) = ∅ :=
  rfl

>>>>>>> 6213db69
/-- The inf of two subsemigroups is their intersection. -/
@[to_additive "The inf of two `AddSubsemigroup`s is their intersection."]
instance : Min (Subsemigroup M) :=
  ⟨fun S₁ S₂ =>
    { carrier := S₁ ∩ S₂
      mul_mem' := fun ⟨hx, hx'⟩ ⟨hy, hy'⟩ => ⟨S₁.mul_mem hx hy, S₂.mul_mem hx' hy'⟩ }⟩

<<<<<<< HEAD
=======
@[to_additive (attr := simp)]
theorem coe_inf (p p' : Subsemigroup M) : ((p ⊓ p' : Subsemigroup M) : Set M) = (p : Set M) ∩ p' :=
  rfl

@[to_additive (attr := simp)]
theorem mem_inf {p p' : Subsemigroup M} {x : M} : x ∈ p ⊓ p' ↔ x ∈ p ∧ x ∈ p' :=
  Iff.rfl

@[to_additive]
theorem subsingleton_of_subsingleton [Subsingleton (Subsemigroup M)] : Subsingleton M := by
  constructor; intro x y
  have : ∀ a : M, a ∈ (⊥ : Subsemigroup M) := by simp [Subsingleton.elim (⊥ : Subsemigroup M) ⊤]
  exact absurd (this x) notMem_bot

@[to_additive]
instance [hn : Nonempty M] : Nontrivial (Subsemigroup M) :=
  ⟨⟨⊥, ⊤, fun h => by
      obtain ⟨x⟩ := id hn
      refine absurd (?_ : x ∈ ⊥) notMem_bot
      simp [h]⟩⟩

>>>>>>> 6213db69
end Subsemigroup

namespace MulHom

variable [Mul N]

open Subsemigroup

/-- The subsemigroup of elements `x : M` such that `f x = g x` -/
@[to_additive "The additive subsemigroup of elements `x : M` such that `f x = g x`"]
def eqLocus (f g : M →ₙ* N) : Subsemigroup M where
  carrier := { x | f x = g x }
  mul_mem' (hx : _ = _) (hy : _ = _) := by simp [*]

@[to_additive]
theorem eq_of_eqOn_top {f g : M →ₙ* N} (h : Set.EqOn f g (⊤ : Subsemigroup M)) : f = g :=
  ext fun _ => h trivial

end MulHom

end NonAssoc

namespace MulMemClass

variable {A : Type*} [Mul M] [SetLike A M] [hA : MulMemClass A M] (S' : A)

-- lower priority so other instances are found first
/-- A submagma of a magma inherits a multiplication. -/
@[to_additive "An additive submagma of an additive magma inherits an addition."]
instance (priority := 900) mul : Mul S' :=
  ⟨fun a b => ⟨a.1 * b.1, mul_mem a.2 b.2⟩⟩

-- lower priority so later simp lemmas are used first; to appease simp_nf
@[to_additive (attr := simp low, norm_cast)]
theorem coe_mul (x y : S') : (↑(x * y) : M) = ↑x * ↑y :=
  rfl

-- lower priority so later simp lemmas are used first; to appease simp_nf
@[to_additive (attr := simp low)]
theorem mk_mul_mk (x y : M) (hx : x ∈ S') (hy : y ∈ S') :
    (⟨x, hx⟩ : S') * ⟨y, hy⟩ = ⟨x * y, mul_mem hx hy⟩ :=
  rfl

@[to_additive]
theorem mul_def (x y : S') : x * y = ⟨x * y, mul_mem x.2 y.2⟩ :=
  rfl

/-- A subsemigroup of a semigroup inherits a semigroup structure. -/
@[to_additive "An `AddSubsemigroup` of an `AddSemigroup` inherits an `AddSemigroup` structure."]
instance toSemigroup {M : Type*} [Semigroup M] {A : Type*} [SetLike A M] [MulMemClass A M]
    (S : A) : Semigroup S := fast_instance%
  Subtype.coe_injective.semigroup Subtype.val fun _ _ => rfl

/-- A subsemigroup of a `CommSemigroup` is a `CommSemigroup`. -/
@[to_additive "An `AddSubsemigroup` of an `AddCommSemigroup` is an `AddCommSemigroup`."]
instance toCommSemigroup {M} [CommSemigroup M] {A : Type*} [SetLike A M] [MulMemClass A M]
    (S : A) : CommSemigroup S := fast_instance%
  Subtype.coe_injective.commSemigroup Subtype.val fun _ _ => rfl

/-- The natural semigroup hom from a subsemigroup of semigroup `M` to `M`. -/
@[to_additive "The natural semigroup hom from an `AddSubsemigroup` of
`AddSubsemigroup` `M` to `M`."]
def subtype : S' →ₙ* M where
  toFun := Subtype.val; map_mul' := fun _ _ => rfl

variable {S'} in
@[to_additive (attr := simp)]
lemma subtype_apply (x : S') :
    MulMemClass.subtype S' x = x := rfl

@[to_additive]
lemma subtype_injective :
    Function.Injective (MulMemClass.subtype S') :=
  Subtype.coe_injective

@[to_additive (attr := simp)]
theorem coe_subtype : (MulMemClass.subtype S' : S' → M) = Subtype.val :=
  rfl

end MulMemClass<|MERGE_RESOLUTION|>--- conflicted
+++ resolved
@@ -94,15 +94,12 @@
 instance : SetLike (Subsemigroup M) M :=
   ⟨Subsemigroup.carrier, fun p q h => by cases p; cases q; congr⟩
 
-<<<<<<< HEAD
 @[to_additive]
 instance : PartialOrder (Subsemigroup M) := SetLike.toPartialOrder (Subsemigroup M) M
 
 @[to_additive]
 instance : MulMemClass (Subsemigroup M) M where mul_mem := fun {_ _ _} => Subsemigroup.mul_mem' _
 
-=======
->>>>>>> 6213db69
 initialize_simps_projections Subsemigroup (carrier → coe, as_prefix coe)
 initialize_simps_projections AddSubsemigroup (carrier → coe, as_prefix coe)
 
@@ -181,30 +178,6 @@
 instance : Inhabited (Subsemigroup M) :=
   ⟨⊥⟩
 
-<<<<<<< HEAD
-=======
-@[to_additive]
-theorem notMem_bot {x : M} : x ∉ (⊥ : Subsemigroup M) :=
-  Set.notMem_empty x
-
-@[deprecated (since := "2025-05-23")]
-alias _root_.AddSubsemigroup.not_mem_bot := AddSubsemigroup.notMem_bot
-
-@[to_additive existing, deprecated (since := "2025-05-23")] alias not_mem_bot := notMem_bot
-
-@[to_additive (attr := simp)]
-theorem mem_top (x : M) : x ∈ (⊤ : Subsemigroup M) :=
-  Set.mem_univ x
-
-@[to_additive (attr := simp)]
-theorem coe_top : ((⊤ : Subsemigroup M) : Set M) = Set.univ :=
-  rfl
-
-@[to_additive (attr := simp)]
-theorem coe_bot : ((⊥ : Subsemigroup M) : Set M) = ∅ :=
-  rfl
-
->>>>>>> 6213db69
 /-- The inf of two subsemigroups is their intersection. -/
 @[to_additive "The inf of two `AddSubsemigroup`s is their intersection."]
 instance : Min (Subsemigroup M) :=
@@ -212,30 +185,6 @@
     { carrier := S₁ ∩ S₂
       mul_mem' := fun ⟨hx, hx'⟩ ⟨hy, hy'⟩ => ⟨S₁.mul_mem hx hy, S₂.mul_mem hx' hy'⟩ }⟩
 
-<<<<<<< HEAD
-=======
-@[to_additive (attr := simp)]
-theorem coe_inf (p p' : Subsemigroup M) : ((p ⊓ p' : Subsemigroup M) : Set M) = (p : Set M) ∩ p' :=
-  rfl
-
-@[to_additive (attr := simp)]
-theorem mem_inf {p p' : Subsemigroup M} {x : M} : x ∈ p ⊓ p' ↔ x ∈ p ∧ x ∈ p' :=
-  Iff.rfl
-
-@[to_additive]
-theorem subsingleton_of_subsingleton [Subsingleton (Subsemigroup M)] : Subsingleton M := by
-  constructor; intro x y
-  have : ∀ a : M, a ∈ (⊥ : Subsemigroup M) := by simp [Subsingleton.elim (⊥ : Subsemigroup M) ⊤]
-  exact absurd (this x) notMem_bot
-
-@[to_additive]
-instance [hn : Nonempty M] : Nontrivial (Subsemigroup M) :=
-  ⟨⟨⊥, ⊤, fun h => by
-      obtain ⟨x⟩ := id hn
-      refine absurd (?_ : x ∈ ⊥) notMem_bot
-      simp [h]⟩⟩
-
->>>>>>> 6213db69
 end Subsemigroup
 
 namespace MulHom
