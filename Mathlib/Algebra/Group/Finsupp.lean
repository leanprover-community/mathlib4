/-
Copyright (c) 2017 Johannes Hölzl. All rights reserved.
Released under Apache 2.0 license as described in the file LICENSE.
Authors: Johannes Hölzl, Kim Morrison
-/
import Mathlib.Algebra.Group.Equiv.Defs
import Mathlib.Algebra.Group.Pi.Lemmas
import Mathlib.Data.Finset.Max
import Mathlib.Data.Finsupp.Single

/-!
# Additive monoid structure on `ι →₀ M`
-/

assert_not_exists MonoidWithZero

open Finset

noncomputable section

variable {ι F M N O G H : Type*}

namespace Finsupp
section Zero
variable [Zero M] [Zero N] [Zero O]

lemma apply_single [FunLike F M N] [ZeroHomClass F M N] (e : F) (i : ι) (m : M) (b : ι) :
    e (single i m b) = single i (e m) b := apply_single' e (map_zero e) i m b

/-- Composition with a fixed zero-preserving homomorphism is itself a zero-preserving homomorphism
on functions. -/
@[simps]
def mapRange.zeroHom (f : ZeroHom M N) : ZeroHom (ι →₀ M) (ι →₀ N) where
  toFun := Finsupp.mapRange f f.map_zero
  map_zero' := mapRange_zero

@[simp] lemma mapRange.zeroHom_id : mapRange.zeroHom (.id M) = .id (ι →₀ M) := by ext; simp

lemma mapRange.zeroHom_comp (f : ZeroHom N O) (f₂ : ZeroHom M N) :
    mapRange.zeroHom (ι := ι) (f.comp f₂) = (mapRange.zeroHom f).comp (mapRange.zeroHom f₂) := by
  ext; simp

end Zero

section AddZeroClass
variable [AddZeroClass M] [AddZeroClass N] {f : M → N} {g₁ g₂ : ι →₀ M}

instance instAdd : Add (ι →₀ M) where add := zipWith (· + ·) (add_zero 0)

@[simp, norm_cast] lemma coe_add (f g : ι →₀ M) : ⇑(f + g) = f + g := rfl

lemma add_apply (g₁ g₂ : ι →₀ M) (a : ι) : (g₁ + g₂) a = g₁ a + g₂ a := rfl

lemma support_add [DecidableEq ι] : (g₁ + g₂).support ⊆ g₁.support ∪ g₂.support := support_zipWith

lemma support_add_eq [DecidableEq ι] (h : Disjoint g₁.support g₂.support) :
    (g₁ + g₂).support = g₁.support ∪ g₂.support :=
  le_antisymm support_zipWith fun a ha => by
    cases (Finset.mem_union_of_disjoint h).mp ha <;> simp_all

instance instAddZeroClass : AddZeroClass (ι →₀ M) :=
  fast_instance% DFunLike.coe_injective.addZeroClass _ coe_zero coe_add

instance instIsLeftCancelAdd [IsLeftCancelAdd M] : IsLeftCancelAdd (ι →₀ M) where
  add_left_cancel _ _ _ h := ext fun x => add_left_cancel <| DFunLike.congr_fun h x

/-- When ι is finite and M is an AddMonoid,
  then Finsupp.equivFunOnFinite gives an AddEquiv -/
noncomputable def addEquivFunOnFinite {ι : Type*} [Finite ι] :
    (ι →₀ M) ≃+ (ι → M) where
  __ := Finsupp.equivFunOnFinite
  map_add' _ _ := rfl

/-- AddEquiv between (ι →₀ M) and M, when ι has a unique element -/
noncomputable def _root_.AddEquiv.finsuppUnique {ι : Type*} [Unique ι] :
    (ι →₀ M) ≃+ M where
  __ := Equiv.finsuppUnique
  map_add' _ _ := rfl

@[simp]
lemma _root_.AddEquiv.finsuppUnique_apply {ι : Type*} [Unique ι] (v : ι →₀ M) :
    AddEquiv.finsuppUnique v = Equiv.finsuppUnique v := rfl

instance instIsRightCancelAdd [IsRightCancelAdd M] : IsRightCancelAdd (ι →₀ M) where
  add_right_cancel _ _ _ h := ext fun x => add_right_cancel <| DFunLike.congr_fun h x

instance instIsCancelAdd [IsCancelAdd M] : IsCancelAdd (ι →₀ M) where

/-- Evaluation of a function `f : ι →₀ M` at a point as an additive monoid homomorphism.

See `Finsupp.lapply` in `Mathlib/LinearAlgebra/Finsupp/Defs.lean` for the stronger version as a
linear map. -/
@[simps apply]
def applyAddHom (a : ι) : (ι →₀ M) →+ M where
  toFun g := g a
  map_zero' := zero_apply
  map_add' _ _ := add_apply _ _ _

/-- Coercion from a `Finsupp` to a function type is an `AddMonoidHom`. -/
@[simps]
noncomputable def coeFnAddHom : (ι →₀ M) →+ ι → M where
  toFun := (⇑)
  map_zero' := coe_zero
  map_add' := coe_add

lemma mapRange_add {hf : f 0 = 0} (hf' : ∀ x y, f (x + y) = f x + f y) (v₁ v₂ : ι →₀ M) :
    mapRange f hf (v₁ + v₂) = mapRange f hf v₁ + mapRange f hf v₂ :=
  ext fun _ => by simp only [hf', add_apply, mapRange_apply]

lemma mapRange_add' [FunLike F M N] [AddMonoidHomClass F M N] {f : F} (g₁ g₂ : ι →₀ M) :
    mapRange f (map_zero f) (g₁ + g₂) = mapRange f (map_zero f) g₁ + mapRange f (map_zero f) g₂ :=
  mapRange_add (map_add f) g₁ g₂

/-- Bundle `Finsupp.embDomain f` as an additive map from `ι →₀ M` to `F →₀ M`. -/
@[simps]
def embDomain.addMonoidHom (f : ι ↪ F) : (ι →₀ M) →+ F →₀ M where
  toFun v := embDomain f v
  map_zero' := by simp
  map_add' v w := by
    ext b
    by_cases h : b ∈ Set.range f
    · rcases h with ⟨a, rfl⟩
      simp
    · simp only [coe_add, Pi.add_apply, embDomain_notin_range _ _ _ h, add_zero]

@[simp]
lemma embDomain_add (f : ι ↪ F) (v w : ι →₀ M) :
    embDomain f (v + w) = embDomain f v + embDomain f w := (embDomain.addMonoidHom f).map_add v w

@[simp]
lemma single_add (a : ι) (b₁ b₂ : M) : single a (b₁ + b₂) = single a b₁ + single a b₂ :=
  (zipWith_single_single _ _ _ _ _).symm

lemma single_add_apply (a : ι) (m₁ m₂ : M) (b : ι) :
    single a (m₁ + m₂) b = single a m₁ b + single a m₂ b := by simp

lemma support_single_add {a : ι} {b : M} {f : ι →₀ M} (ha : a ∉ f.support) (hb : b ≠ 0) :
    support (single a b + f) = cons a f.support ha := by
  classical
  have H := support_single_ne_zero a hb
  rw [support_add_eq, H, cons_eq_insert, insert_eq]
  rwa [H, disjoint_singleton_left]

lemma support_add_single {a : ι} {b : M} {f : ι →₀ M} (ha : a ∉ f.support) (hb : b ≠ 0) :
    support (f + single a b) = cons a f.support ha := by
  classical
  have H := support_single_ne_zero a hb
  rw [support_add_eq, H, union_comm, cons_eq_insert, insert_eq]
  rwa [H, disjoint_singleton_right]

lemma support_single_add_single [DecidableEq ι] {f₁ f₂ : ι} {g₁ g₂ : M}
    (H : f₁ ≠ f₂) (hg₁ : g₁ ≠ 0) (hg₂ : g₂ ≠ 0) :
    (single f₁ g₁ + single f₂ g₂).support = {f₁, f₂} := by
  rw [support_add_eq, support_single_ne_zero _ hg₁, support_single_ne_zero _ hg₂]
  · simp [pair_comm f₂ f₁]
  · simp [support_single_ne_zero _ hg₁, support_single_ne_zero _ hg₂, H.symm]

lemma support_single_add_single_subset [DecidableEq ι] {f₁ f₂ : ι} {g₁ g₂ : M} :
    (single f₁ g₁ + single f₂ g₂).support ⊆ {f₁, f₂} := by
  refine subset_trans Finsupp.support_add <| union_subset_iff.mpr ⟨?_, ?_⟩ <;>
  exact subset_trans Finsupp.support_single_subset (by simp)

lemma _root_.AddEquiv.finsuppUnique_symm {M : Type*} [AddZeroClass M] (d : M) :
    AddEquiv.finsuppUnique.symm d = single () d := by
  rw [Finsupp.unique_single (AddEquiv.finsuppUnique.symm d), Finsupp.unique_single_eq_iff]
  simp [AddEquiv.finsuppUnique]

theorem addCommute_iff_inter [DecidableEq ι] {f g : ι →₀ M} :
    AddCommute f g ↔ ∀ x ∈ f.support ∩ g.support, AddCommute (f x) (g x) where
  mp h := fun x _ ↦ Finsupp.ext_iff.1 h x
  mpr h := by
    ext x
    by_cases hf : x ∈ f.support
    · by_cases hg : x ∈ g.support
      · exact h _ (mem_inter_of_mem hf hg)
      · simp_all
    · simp_all

theorem addCommute_of_disjoint {f g : ι →₀ M} (h : Disjoint f.support g.support) :
    AddCommute f g := by
  classical simp_all [addCommute_iff_inter, Finset.disjoint_iff_inter_eq_empty]

/-- `Finsupp.single` as an `AddMonoidHom`.

See `Finsupp.lsingle` in `Mathlib/LinearAlgebra/Finsupp/Defs.lean` for the stronger version as a
linear map. -/
@[simps]
def singleAddHom (a : ι) : M →+ ι →₀ M where
  toFun := single a
  map_zero' := single_zero a
  map_add' := single_add a

lemma update_eq_single_add_erase (f : ι →₀ M) (a : ι) (b : M) :
    f.update a b = single a b + f.erase a := by
  classical
    ext j
    rcases eq_or_ne j a with (rfl | h)
    · simp
    · simp [h, erase_ne]

lemma update_eq_erase_add_single (f : ι →₀ M) (a : ι) (b : M) :
    f.update a b = f.erase a + single a b := by
  classical
    ext j
    rcases eq_or_ne j a with (rfl | h)
    · simp
    · simp [h, erase_ne]
<<<<<<< HEAD
=======

lemma update_eq_single_add {f : ι →₀ M} {a : ι} (h : f a = 0) (b : M) :
    f.update a b = single a b + f := by
  rw [update_eq_single_add_erase, erase_of_notMem_support (by simpa)]

lemma update_eq_add_single {f : ι →₀ M} {a : ι} (h : f a = 0) (b : M) :
    f.update a b = f + single a b := by
  rw [update_eq_erase_add_single, erase_of_notMem_support (by simpa)]
>>>>>>> 83fdfab1

lemma single_add_erase (a : ι) (f : ι →₀ M) : single a (f a) + f.erase a = f := by
  rw [← update_eq_single_add_erase, update_self]

lemma erase_add_single (a : ι) (f : ι →₀ M) : f.erase a + single a (f a) = f := by
  rw [← update_eq_erase_add_single, update_self]

@[simp]
lemma erase_add (a : ι) (f f' : ι →₀ M) : erase a (f + f') = erase a f + erase a f' := by
  ext s; by_cases hs : s = a
  · rw [hs, add_apply, erase_same, erase_same, erase_same, add_zero]
  rw [add_apply, erase_ne hs, erase_ne hs, erase_ne hs, add_apply]

/-- `Finsupp.erase` as an `AddMonoidHom`. -/
@[simps]
def eraseAddHom (a : ι) : (ι →₀ M) →+ ι →₀ M where
  toFun := erase a
  map_zero' := erase_zero a
  map_add' := erase_add a

@[elab_as_elim]
protected lemma induction {motive : (ι →₀ M) → Prop} (f : ι →₀ M) (zero : motive 0)
    (single_add : ∀ (a b) (f : ι →₀ M),
      a ∉ f.support → b ≠ 0 → motive f → motive (single a b + f)) : motive f :=
  suffices ∀ (s) (f : ι →₀ M), f.support = s → motive f from this _ _ rfl
  fun s =>
  Finset.cons_induction_on s (fun f hf => by rwa [support_eq_empty.1 hf]) fun a s has ih f hf => by
    suffices motive (single a (f a) + f.erase a) by rwa [single_add_erase] at this
    classical
      apply single_add
      · rw [support_erase, mem_erase]
        exact fun H => H.1 rfl
      · rw [← mem_support_iff, hf]
        exact mem_cons_self _ _
      · apply ih _ _
        rw [support_erase, hf, Finset.erase_cons]

@[elab_as_elim]
lemma induction₂ {motive : (ι →₀ M) → Prop} (f : ι →₀ M) (zero : motive 0)
    (add_single : ∀ (a b) (f : ι →₀ M),
      a ∉ f.support → b ≠ 0 → motive f → motive (f + single a b)) : motive f := by
  classical
  refine f.induction zero ?_
  convert add_single using 7
  apply (addCommute_of_disjoint _).eq
  simp_all [disjoint_iff_inter_eq_empty, eq_empty_iff_forall_notMem, single_apply]

@[elab_as_elim]
lemma induction_linear {motive : (ι →₀ M) → Prop} (f : ι →₀ M) (zero : motive 0)
    (add : ∀ f g : ι →₀ M, motive f → motive g → motive (f + g))
    (single : ∀ a b, motive (single a b)) : motive f :=
  induction₂ f zero fun _a _b _f _ _ w => add _ _ w (single _ _)

section LinearOrder

variable [LinearOrder ι] {p : (ι →₀ M) → Prop}

/-- A finitely supported function can be built by adding up `single a b` for increasing `a`.

The lemma `induction_on_max₂` swaps the argument order in the sum. -/
lemma induction_on_max (f : ι →₀ M) (zero : p 0)
    (single_add : ∀ a b (f : ι →₀ M), (∀ c ∈ f.support, c < a) → b ≠ 0 → p f → p (single a b + f)) :
    p f := by
  suffices ∀ (s) (f : ι →₀ M), f.support = s → p f from this _ _ rfl
  refine fun s => s.induction_on_max (fun f h => ?_) (fun a s hm hf f hs => ?_)
  · rwa [support_eq_empty.1 h]
  · have hs' : (erase a f).support = s := by
      rw [support_erase, hs, erase_insert (fun ha => (hm a ha).false)]
    rw [← single_add_erase a f]
    refine single_add _ _ _ (fun c hc => hm _ <| hs'.symm ▸ hc) ?_ (hf _ hs')
    rw [← mem_support_iff, hs]
    exact mem_insert_self a s

/-- A finitely supported function can be built by adding up `single a b` for decreasing `a`.

The lemma `induction_on_min₂` swaps the argument order in the sum. -/
lemma induction_on_min (f : ι →₀ M) (zero : p 0)
    (single_add : ∀ a b (f : ι →₀ M), (∀ c ∈ f.support, a < c) → b ≠ 0 → p f → p (single a b + f)) :
    p f :=
  induction_on_max (ι := ιᵒᵈ) f zero single_add

/-- A finitely supported function can be built by adding up `single a b` for increasing `a`.

The lemma `induction_on_max` swaps the argument order in the sum. -/
lemma induction_on_max₂ (f : ι →₀ M) (zero : p 0)
    (add_single : ∀ a b (f : ι →₀ M), (∀ c ∈ f.support, c < a) → b ≠ 0 → p f → p (f + single a b)) :
    p f := by
  classical
  refine f.induction_on_max zero ?_
  convert add_single using 7 with _ _ _ H
  have := fun c hc ↦ (H c hc).ne
  apply (addCommute_of_disjoint _).eq
  simp_all [disjoint_iff_inter_eq_empty, eq_empty_iff_forall_notMem, single_apply, not_imp_not]

/-- A finitely supported function can be built by adding up `single a b` for decreasing `a`.

The lemma `induction_on_min` swaps the argument order in the sum. -/
lemma induction_on_min₂ (f : ι →₀ M) (h0 : p 0)
    (ha : ∀ (a b) (f : ι →₀ M), (∀ c ∈ f.support, a < c) → b ≠ 0 → p f → p (f + single a b)) :
    p f :=
  induction_on_max₂ (ι := ιᵒᵈ) f h0 ha

end LinearOrder

end AddZeroClass

section AddMonoid
variable [AddMonoid M]

/-- Note the general `SMul` instance for `Finsupp` doesn't apply as `ℕ` is not distributive
unless `F i`'s addition is commutative. -/
instance instNatSMul : SMul ℕ (ι →₀ M) where smul n v := v.mapRange (n • ·) (nsmul_zero _)

@[simp, norm_cast] lemma coe_nsmul (n : ℕ) (f : ι →₀ M) : ⇑(n • f) = n • ⇑f := rfl

lemma nsmul_apply (n : ℕ) (f : ι →₀ M) (x : ι) : (n • f) x = n • f x := rfl

instance instAddMonoid : AddMonoid (ι →₀ M) :=
  fast_instance% DFunLike.coe_injective.addMonoid _ coe_zero coe_add fun _ _ => rfl

instance instIsAddTorsionFree [IsAddTorsionFree M] : IsAddTorsionFree (ι →₀ M) :=
  DFunLike.coe_injective.isAddTorsionFree coeFnAddHom

end AddMonoid

section AddCommMonoid
variable [AddCommMonoid M] [AddCommMonoid N] [AddCommMonoid O]

instance instAddCommMonoid : AddCommMonoid (ι →₀ M) :=
  fast_instance% DFunLike.coe_injective.addCommMonoid
    DFunLike.coe coe_zero coe_add (fun _ _ => rfl)

lemma single_add_single_eq_single_add_single {k l m n : ι} {u v : M} (hu : u ≠ 0) (hv : v ≠ 0) :
    single k u + single l v = single m u + single n v ↔
      (k = m ∧ l = n) ∨ (u = v ∧ k = n ∧ l = m) ∨ (u + v = 0 ∧ k = l ∧ m = n) := by
  classical
    simp_rw [DFunLike.ext_iff, coe_add, single_eq_pi_single, ← funext_iff]
    exact Pi.single_add_single_eq_single_add_single hu hv

/-- Composition with a fixed additive homomorphism is itself an additive homomorphism on functions.
-/
@[simps]
def mapRange.addMonoidHom (f : M →+ N) : (ι →₀ M) →+ ι →₀ N where
  toFun := mapRange f f.map_zero
  map_zero' := mapRange_zero
  map_add' := mapRange_add f.map_add

@[simp]
lemma mapRange.addMonoidHom_id :
    mapRange.addMonoidHom (AddMonoidHom.id M) = AddMonoidHom.id (ι →₀ M) :=
  AddMonoidHom.ext mapRange_id

lemma mapRange.addMonoidHom_comp (f : N →+ O) (g : M →+ N) :
    mapRange.addMonoidHom (ι := ι) (f.comp g) =
      (mapRange.addMonoidHom f).comp (mapRange.addMonoidHom g) := by ext; simp

@[simp]
lemma mapRange.addMonoidHom_toZeroHom (f : M →+ N) :
    (mapRange.addMonoidHom f).toZeroHom = mapRange.zeroHom (ι := ι) f.toZeroHom := rfl

/-- `Finsupp.mapRange.AddMonoidHom` as an equiv. -/
@[simps! apply]
def mapRange.addEquiv (em' : M ≃+ N) : (ι →₀ M) ≃+ (ι →₀ N) where
  toEquiv := mapRange.equiv em' em'.map_zero
  __ := mapRange.addMonoidHom em'.toAddMonoidHom

@[simp]
lemma mapRange.addEquiv_refl : mapRange.addEquiv (.refl M) = .refl (ι →₀ M) := by ext; simp

lemma mapRange.addEquiv_trans (e₁ : M ≃+ N) (e₂ : N ≃+ O) :
    mapRange.addEquiv (ι := ι) (e₁.trans e₂) =
      (mapRange.addEquiv e₁).trans (mapRange.addEquiv e₂) := by ext; simp

@[simp]
lemma mapRange.addEquiv_symm (e : M ≃+ N) :
    (mapRange.addEquiv (ι := ι) e).symm = mapRange.addEquiv e.symm := rfl

@[simp]
lemma mapRange.addEquiv_toAddMonoidHom (e : M ≃+ N) :
    mapRange.addEquiv (ι := ι) e = mapRange.addMonoidHom (ι := ι) e.toAddMonoidHom := rfl

@[simp]
lemma mapRange.addEquiv_toEquiv (e : M ≃+ N) :
    mapRange.addEquiv (ι := ι) e = mapRange.equiv (ι := ι) (e : M ≃ N) e.map_zero := rfl

end AddCommMonoid

instance instNeg [NegZeroClass G] : Neg (ι →₀ G) where neg := mapRange Neg.neg neg_zero

@[simp, norm_cast] lemma coe_neg [NegZeroClass G] (g : ι →₀ G) : ⇑(-g) = -g := rfl

lemma neg_apply [NegZeroClass G] (g : ι →₀ G) (a : ι) : (-g) a = -g a :=
  rfl

lemma mapRange_neg [NegZeroClass G] [NegZeroClass H] {f : G → H} {hf : f 0 = 0}
    (hf' : ∀ x, f (-x) = -f x) (v : ι →₀ G) : mapRange f hf (-v) = -mapRange f hf v :=
  ext fun _ => by simp only [hf', neg_apply, mapRange_apply]

instance instSub [SubNegZeroMonoid G] : Sub (ι →₀ G) :=
  ⟨zipWith Sub.sub (sub_zero _)⟩

@[simp, norm_cast] lemma coe_sub [SubNegZeroMonoid G] (g₁ g₂ : ι →₀ G) : ⇑(g₁ - g₂) = g₁ - g₂ := rfl

lemma sub_apply [SubNegZeroMonoid G] (g₁ g₂ : ι →₀ G) (a : ι) : (g₁ - g₂) a = g₁ a - g₂ a := rfl

lemma mapRange_sub [SubNegZeroMonoid G] [SubNegZeroMonoid H] {f : G → H} {hf : f 0 = 0}
    (hf' : ∀ x y, f (x - y) = f x - f y) (v₁ v₂ : ι →₀ G) :
    mapRange f hf (v₁ - v₂) = mapRange f hf v₁ - mapRange f hf v₂ :=
  ext fun _ => by simp only [hf', sub_apply, mapRange_apply]

section AddGroup
variable [AddGroup G] {p : ι → Prop} {v v' : ι →₀ G}

lemma mapRange_neg' [SubtractionMonoid H] [FunLike F G H] [AddMonoidHomClass F G H]
    {f : F} (v : ι →₀ G) :
    mapRange f (map_zero f) (-v) = -mapRange f (map_zero f) v :=
  mapRange_neg (map_neg f) v

lemma mapRange_sub' [SubtractionMonoid H] [FunLike F G H] [AddMonoidHomClass F G H]
    {f : F} (v₁ v₂ : ι →₀ G) :
    mapRange f (map_zero f) (v₁ - v₂) = mapRange f (map_zero f) v₁ - mapRange f (map_zero f) v₂ :=
  mapRange_sub (map_sub f) v₁ v₂

/-- Note the general `SMul` instance for `Finsupp` doesn't apply as `ℤ` is not distributive
unless `F i`'s addition is commutative. -/
instance instIntSMul : SMul ℤ (ι →₀ G) :=
  ⟨fun n v => v.mapRange (n • ·) (zsmul_zero _)⟩

instance instAddGroup : AddGroup (ι →₀ G) :=
  fast_instance% DFunLike.coe_injective.addGroup DFunLike.coe coe_zero coe_add coe_neg coe_sub
    (fun _ _ => rfl) fun _ _ => rfl

@[simp]
lemma support_neg (f : ι →₀ G) : support (-f) = support f :=
  Finset.Subset.antisymm support_mapRange
    (calc
      support f = support (- -f) := congr_arg support (neg_neg _).symm
      _ ⊆ support (-f) := support_mapRange
      )

lemma support_sub [DecidableEq ι] {f g : ι →₀ G} : support (f - g) ⊆ support f ∪ support g := by
  rw [sub_eq_add_neg, ← support_neg g]
  exact support_add

lemma erase_eq_sub_single (f : ι →₀ G) (a : ι) : f.erase a = f - single a (f a) := by
  ext a'
  rcases eq_or_ne a' a with (rfl | h)
  · simp
  · simp [h]

lemma update_eq_sub_add_single (f : ι →₀ G) (a : ι) (b : G) :
    f.update a b = f - single a (f a) + single a b := by
  rw [update_eq_erase_add_single, erase_eq_sub_single]

@[simp]
lemma single_neg (a : ι) (b : G) : single a (-b) = -single a b :=
  (singleAddHom a : G →+ _).map_neg b

@[simp]
lemma single_sub (a : ι) (b₁ b₂ : G) : single a (b₁ - b₂) = single a b₁ - single a b₂ :=
  (singleAddHom a : G →+ _).map_sub b₁ b₂

@[simp]
lemma erase_neg (a : ι) (f : ι →₀ G) : erase a (-f) = -erase a f :=
  (eraseAddHom a : (_ →₀ G) →+ _).map_neg f

@[simp]
lemma erase_sub (a : ι) (f₁ f₂ : ι →₀ G) : erase a (f₁ - f₂) = erase a f₁ - erase a f₂ :=
  (eraseAddHom a : (_ →₀ G) →+ _).map_sub f₁ f₂

end AddGroup

instance instAddCommGroup [AddCommGroup G] : AddCommGroup (ι →₀ G) :=
  fast_instance% DFunLike.coe_injective.addCommGroup DFunLike.coe coe_zero coe_add coe_neg coe_sub
    (fun _ _ => rfl) fun _ _ => rfl

end Finsupp<|MERGE_RESOLUTION|>--- conflicted
+++ resolved
@@ -205,8 +205,6 @@
     rcases eq_or_ne j a with (rfl | h)
     · simp
     · simp [h, erase_ne]
-<<<<<<< HEAD
-=======
 
 lemma update_eq_single_add {f : ι →₀ M} {a : ι} (h : f a = 0) (b : M) :
     f.update a b = single a b + f := by
@@ -215,7 +213,6 @@
 lemma update_eq_add_single {f : ι →₀ M} {a : ι} (h : f a = 0) (b : M) :
     f.update a b = f + single a b := by
   rw [update_eq_erase_add_single, erase_of_notMem_support (by simpa)]
->>>>>>> 83fdfab1
 
 lemma single_add_erase (a : ι) (f : ι →₀ M) : single a (f a) + f.erase a = f := by
   rw [← update_eq_single_add_erase, update_self]
