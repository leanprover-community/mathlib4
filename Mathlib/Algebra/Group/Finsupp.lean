/-
Copyright (c) 2017 Johannes Hölzl. All rights reserved.
Released under Apache 2.0 license as described in the file LICENSE.
Authors: Johannes Hölzl, Kim Morrison
-/
module

public import Mathlib.Algebra.Group.Equiv.Defs
public import Mathlib.Algebra.Group.Pi.Lemmas
public import Mathlib.Data.Finset.Max
public import Mathlib.Data.Finsupp.Single

/-!
# Additive monoid structure on `ι →₀ M`
-/

@[expose] public section

assert_not_exists MonoidWithZero

open Finset

noncomputable section

variable {ι F M N O G H : Type*}

namespace Finsupp
section Zero
variable [Zero M] [Zero N] [Zero O]

lemma apply_single [FunLike F M N] [ZeroHomClass F M N] (e : F) (i : ι) (m : M) (b : ι) :
    e (single i m b) = single i (e m) b := apply_single' e (map_zero e) i m b

/-- Composition with a fixed zero-preserving homomorphism is itself a zero-preserving homomorphism
on functions. -/
@[simps]
def mapRange.zeroHom (f : ZeroHom M N) : ZeroHom (ι →₀ M) (ι →₀ N) where
  toFun := Finsupp.mapRange f f.map_zero
  map_zero' := mapRange_zero

@[simp] lemma mapRange.zeroHom_id : mapRange.zeroHom (.id M) = .id (ι →₀ M) := by ext; simp

lemma mapRange.zeroHom_comp (f : ZeroHom N O) (f₂ : ZeroHom M N) :
    mapRange.zeroHom (ι := ι) (f.comp f₂) = (mapRange.zeroHom f).comp (mapRange.zeroHom f₂) := by
  ext; simp

end Zero

section AddZeroClass
variable [AddZeroClass M] [AddZeroClass N] {f : M → N} {g₁ g₂ : ι →₀ M}

instance instAdd : Add (ι →₀ M) where add := zipWith (· + ·) (add_zero 0)

@[simp, norm_cast] lemma coe_add (f g : ι →₀ M) : ⇑(f + g) = f + g := rfl

lemma add_apply (g₁ g₂ : ι →₀ M) (a : ι) : (g₁ + g₂) a = g₁ a + g₂ a := rfl

lemma support_add [DecidableEq ι] : (g₁ + g₂).support ⊆ g₁.support ∪ g₂.support := support_zipWith

lemma support_add_eq [DecidableEq ι] (h : Disjoint g₁.support g₂.support) :
    (g₁ + g₂).support = g₁.support ∪ g₂.support :=
  le_antisymm support_zipWith fun a ha => by
    cases (Finset.mem_union_of_disjoint h).mp ha <;> simp_all

instance instAddZeroClass : AddZeroClass (ι →₀ M) :=
  fast_instance% DFunLike.coe_injective.addZeroClass _ coe_zero coe_add

instance instIsLeftCancelAdd [IsLeftCancelAdd M] : IsLeftCancelAdd (ι →₀ M) where
  add_left_cancel _ _ _ h := ext fun x => add_left_cancel <| DFunLike.congr_fun h x

/-- When ι is finite and M is an AddMonoid,
  then Finsupp.equivFunOnFinite gives an AddEquiv -/
noncomputable def addEquivFunOnFinite {ι : Type*} [Finite ι] :
    (ι →₀ M) ≃+ (ι → M) where
  __ := Finsupp.equivFunOnFinite
  map_add' _ _ := rfl

/-- AddEquiv between (ι →₀ M) and M, when ι has a unique element -/
noncomputable def _root_.AddEquiv.finsuppUnique {ι : Type*} [Unique ι] :
    (ι →₀ M) ≃+ M where
  __ := Equiv.finsuppUnique
  map_add' _ _ := rfl

@[simp]
lemma _root_.AddEquiv.finsuppUnique_apply {ι : Type*} [Unique ι] (v : ι →₀ M) :
    AddEquiv.finsuppUnique v = Equiv.finsuppUnique v := rfl

instance instIsRightCancelAdd [IsRightCancelAdd M] : IsRightCancelAdd (ι →₀ M) where
  add_right_cancel _ _ _ h := ext fun x => add_right_cancel <| DFunLike.congr_fun h x

instance instIsCancelAdd [IsCancelAdd M] : IsCancelAdd (ι →₀ M) where

/-- Evaluation of a function `f : ι →₀ M` at a point as an additive monoid homomorphism.

See `Finsupp.lapply` in `Mathlib/LinearAlgebra/Finsupp/Defs.lean` for the stronger version as a
linear map. -/
@[simps apply]
def applyAddHom (a : ι) : (ι →₀ M) →+ M where
  toFun g := g a
  map_zero' := zero_apply
  map_add' _ _ := add_apply _ _ _

/-- Coercion from a `Finsupp` to a function type is an `AddMonoidHom`. -/
@[simps]
noncomputable def coeFnAddHom : (ι →₀ M) →+ ι → M where
  toFun := (⇑)
  map_zero' := coe_zero
  map_add' := coe_add

lemma mapRange_add {hf : f 0 = 0} (hf' : ∀ x y, f (x + y) = f x + f y) (v₁ v₂ : ι →₀ M) :
    mapRange f hf (v₁ + v₂) = mapRange f hf v₁ + mapRange f hf v₂ :=
  ext fun _ => by simp only [hf', add_apply, mapRange_apply]

lemma mapRange_add' [FunLike F M N] [AddMonoidHomClass F M N] {f : F} (g₁ g₂ : ι →₀ M) :
    mapRange f (map_zero f) (g₁ + g₂) = mapRange f (map_zero f) g₁ + mapRange f (map_zero f) g₂ :=
  mapRange_add (map_add f) g₁ g₂

/-- Bundle `Finsupp.embDomain f` as an additive map from `ι →₀ M` to `F →₀ M`. -/
@[simps]
def embDomain.addMonoidHom (f : ι ↪ F) : (ι →₀ M) →+ F →₀ M where
  toFun v := embDomain f v
  map_zero' := by simp
  map_add' v w := by
    ext b
    by_cases h : b ∈ Set.range f
    · rcases h with ⟨a, rfl⟩
      simp
    · simp only [coe_add, Pi.add_apply, embDomain_notin_range _ _ _ h, add_zero]

@[simp]
lemma embDomain_add (f : ι ↪ F) (v w : ι →₀ M) :
    embDomain f (v + w) = embDomain f v + embDomain f w := (embDomain.addMonoidHom f).map_add v w

@[simp]
lemma single_add (a : ι) (b₁ b₂ : M) : single a (b₁ + b₂) = single a b₁ + single a b₂ :=
  (zipWith_single_single _ _ _ _ _).symm

lemma single_add_apply (a : ι) (m₁ m₂ : M) (b : ι) :
    single a (m₁ + m₂) b = single a m₁ b + single a m₂ b := by simp

lemma support_single_add {a : ι} {b : M} {f : ι →₀ M} (ha : a ∉ f.support) (hb : b ≠ 0) :
    support (single a b + f) = cons a f.support ha := by
  classical
  have H := support_single_ne_zero a hb
  rw [support_add_eq, H, cons_eq_insert, insert_eq]
  rwa [H, disjoint_singleton_left]

lemma support_add_single {a : ι} {b : M} {f : ι →₀ M} (ha : a ∉ f.support) (hb : b ≠ 0) :
    support (f + single a b) = cons a f.support ha := by
  classical
  have H := support_single_ne_zero a hb
  rw [support_add_eq, H, union_comm, cons_eq_insert, insert_eq]
  rwa [H, disjoint_singleton_right]

lemma support_single_add_single [DecidableEq ι] {f₁ f₂ : ι} {g₁ g₂ : M}
    (H : f₁ ≠ f₂) (hg₁ : g₁ ≠ 0) (hg₂ : g₂ ≠ 0) :
    (single f₁ g₁ + single f₂ g₂).support = {f₁, f₂} := by
  rw [support_add_eq, support_single_ne_zero _ hg₁, support_single_ne_zero _ hg₂]
  · simp [pair_comm f₂ f₁]
  · simp [support_single_ne_zero _ hg₁, support_single_ne_zero _ hg₂, H.symm]

<<<<<<< HEAD
=======
lemma support_single_add_single_subset [DecidableEq ι] {f₁ f₂ : ι} {g₁ g₂ : M} :
    (single f₁ g₁ + single f₂ g₂).support ⊆ {f₁, f₂} := by
  refine subset_trans Finsupp.support_add <| union_subset_iff.mpr ⟨?_, ?_⟩ <;>
  exact subset_trans Finsupp.support_single_subset (by simp)

>>>>>>> 817e7b3a
lemma _root_.AddEquiv.finsuppUnique_symm {M : Type*} [AddZeroClass M] (d : M) :
    AddEquiv.finsuppUnique.symm d = single () d := by
  rw [Finsupp.unique_single (AddEquiv.finsuppUnique.symm d), Finsupp.unique_single_eq_iff]
  simp [AddEquiv.finsuppUnique]

theorem addCommute_iff_inter [DecidableEq ι] {f g : ι →₀ M} :
    AddCommute f g ↔ ∀ x ∈ f.support ∩ g.support, AddCommute (f x) (g x) where
  mp h := fun x _ ↦ Finsupp.ext_iff.1 h x
  mpr h := by
    ext x
    by_cases hf : x ∈ f.support
    · by_cases hg : x ∈ g.support
      · exact h _ (mem_inter_of_mem hf hg)
      · simp_all
    · simp_all

theorem addCommute_of_disjoint {f g : ι →₀ M} (h : Disjoint f.support g.support) :
    AddCommute f g := by
  classical simp_all [addCommute_iff_inter, Finset.disjoint_iff_inter_eq_empty]

/-- `Finsupp.single` as an `AddMonoidHom`.

See `Finsupp.lsingle` in `Mathlib/LinearAlgebra/Finsupp/Defs.lean` for the stronger version as a
linear map. -/
@[simps]
def singleAddHom (a : ι) : M →+ ι →₀ M where
  toFun := single a
  map_zero' := single_zero a
  map_add' := single_add a

lemma update_eq_single_add_erase (f : ι →₀ M) (a : ι) (b : M) :
    f.update a b = single a b + f.erase a := by
  classical
    ext j
    rcases eq_or_ne j a with (rfl | h)
    · simp
    · simp [h, erase_ne]

lemma update_eq_erase_add_single (f : ι →₀ M) (a : ι) (b : M) :
    f.update a b = f.erase a + single a b := by
  classical
    ext j
    rcases eq_or_ne j a with (rfl | h)
    · simp
    · simp [h, erase_ne]

lemma update_eq_single_add {f : ι →₀ M} {a : ι} (h : f a = 0) (b : M) :
    f.update a b = single a b + f := by
  rw [update_eq_single_add_erase, erase_of_notMem_support (by simpa)]

lemma update_eq_add_single {f : ι →₀ M} {a : ι} (h : f a = 0) (b : M) :
    f.update a b = f + single a b := by
  rw [update_eq_erase_add_single, erase_of_notMem_support (by simpa)]

lemma single_add_erase (a : ι) (f : ι →₀ M) : single a (f a) + f.erase a = f := by
  rw [← update_eq_single_add_erase, update_self]

lemma erase_add_single (a : ι) (f : ι →₀ M) : f.erase a + single a (f a) = f := by
  rw [← update_eq_erase_add_single, update_self]

@[simp]
lemma erase_add (a : ι) (f f' : ι →₀ M) : erase a (f + f') = erase a f + erase a f' := by
  ext s; by_cases hs : s = a
  · rw [hs, add_apply, erase_same, erase_same, erase_same, add_zero]
  rw [add_apply, erase_ne hs, erase_ne hs, erase_ne hs, add_apply]

/-- `Finsupp.erase` as an `AddMonoidHom`. -/
@[simps]
def eraseAddHom (a : ι) : (ι →₀ M) →+ ι →₀ M where
  toFun := erase a
  map_zero' := erase_zero a
  map_add' := erase_add a

@[elab_as_elim]
protected lemma induction {motive : (ι →₀ M) → Prop} (f : ι →₀ M) (zero : motive 0)
    (single_add : ∀ (a b) (f : ι →₀ M),
      a ∉ f.support → b ≠ 0 → motive f → motive (single a b + f)) : motive f :=
  suffices ∀ (s) (f : ι →₀ M), f.support = s → motive f from this _ _ rfl
  fun s =>
  Finset.cons_induction_on s (fun f hf => by rwa [support_eq_empty.1 hf]) fun a s has ih f hf => by
    suffices motive (single a (f a) + f.erase a) by rwa [single_add_erase] at this
    classical
      apply single_add
      · rw [support_erase, mem_erase]
        exact fun H => H.1 rfl
      · rw [← mem_support_iff, hf]
        exact mem_cons_self _ _
      · apply ih _ _
        rw [support_erase, hf, Finset.erase_cons]

@[elab_as_elim]
lemma induction₂ {motive : (ι →₀ M) → Prop} (f : ι →₀ M) (zero : motive 0)
    (add_single : ∀ (a b) (f : ι →₀ M),
      a ∉ f.support → b ≠ 0 → motive f → motive (f + single a b)) : motive f := by
  classical
  refine f.induction zero ?_
  convert add_single using 7
  apply (addCommute_of_disjoint _).eq
  simp_all [disjoint_iff_inter_eq_empty, eq_empty_iff_forall_notMem, single_apply]

@[elab_as_elim]
lemma induction_linear {motive : (ι →₀ M) → Prop} (f : ι →₀ M) (zero : motive 0)
    (add : ∀ f g : ι →₀ M, motive f → motive g → motive (f + g))
    (single : ∀ a b, motive (single a b)) : motive f :=
  induction₂ f zero fun _a _b _f _ _ w => add _ _ w (single _ _)

section LinearOrder

variable [LinearOrder ι] {p : (ι →₀ M) → Prop}

/-- A finitely supported function can be built by adding up `single a b` for increasing `a`.

The lemma `induction_on_max₂` swaps the argument order in the sum. -/
lemma induction_on_max (f : ι →₀ M) (zero : p 0)
    (single_add : ∀ a b (f : ι →₀ M), (∀ c ∈ f.support, c < a) → b ≠ 0 → p f → p (single a b + f)) :
    p f := by
  suffices ∀ (s) (f : ι →₀ M), f.support = s → p f from this _ _ rfl
  refine fun s => s.induction_on_max (fun f h => ?_) (fun a s hm hf f hs => ?_)
  · rwa [support_eq_empty.1 h]
  · have hs' : (erase a f).support = s := by
      rw [support_erase, hs, erase_insert (fun ha => (hm a ha).false)]
    rw [← single_add_erase a f]
    refine single_add _ _ _ (fun c hc => hm _ <| hs'.symm ▸ hc) ?_ (hf _ hs')
    rw [← mem_support_iff, hs]
    exact mem_insert_self a s

/-- A finitely supported function can be built by adding up `single a b` for decreasing `a`.

The lemma `induction_on_min₂` swaps the argument order in the sum. -/
lemma induction_on_min (f : ι →₀ M) (zero : p 0)
    (single_add : ∀ a b (f : ι →₀ M), (∀ c ∈ f.support, a < c) → b ≠ 0 → p f → p (single a b + f)) :
    p f :=
  induction_on_max (ι := ιᵒᵈ) f zero single_add

/-- A finitely supported function can be built by adding up `single a b` for increasing `a`.

The lemma `induction_on_max` swaps the argument order in the sum. -/
lemma induction_on_max₂ (f : ι →₀ M) (zero : p 0)
    (add_single : ∀ a b (f : ι →₀ M), (∀ c ∈ f.support, c < a) → b ≠ 0 → p f → p (f + single a b)) :
    p f := by
  classical
  refine f.induction_on_max zero ?_
  convert add_single using 7 with _ _ _ H
  have := fun c hc ↦ (H c hc).ne
  apply (addCommute_of_disjoint _).eq
  simp_all [disjoint_iff_inter_eq_empty, eq_empty_iff_forall_notMem, single_apply, not_imp_not]

/-- A finitely supported function can be built by adding up `single a b` for decreasing `a`.

The lemma `induction_on_min` swaps the argument order in the sum. -/
lemma induction_on_min₂ (f : ι →₀ M) (h0 : p 0)
    (ha : ∀ (a b) (f : ι →₀ M), (∀ c ∈ f.support, a < c) → b ≠ 0 → p f → p (f + single a b)) :
    p f :=
  induction_on_max₂ (ι := ιᵒᵈ) f h0 ha

end LinearOrder

end AddZeroClass

section AddMonoid
variable [AddMonoid M]

/-- Note the general `SMul` instance for `Finsupp` doesn't apply as `ℕ` is not distributive
unless `F i`'s addition is commutative. -/
instance instNatSMul : SMul ℕ (ι →₀ M) where smul n v := v.mapRange (n • ·) (nsmul_zero _)

@[simp, norm_cast] lemma coe_nsmul (n : ℕ) (f : ι →₀ M) : ⇑(n • f) = n • ⇑f := rfl

lemma nsmul_apply (n : ℕ) (f : ι →₀ M) (x : ι) : (n • f) x = n • f x := rfl

instance instAddMonoid : AddMonoid (ι →₀ M) :=
  fast_instance% DFunLike.coe_injective.addMonoid _ coe_zero coe_add fun _ _ => rfl

instance instIsAddTorsionFree [IsAddTorsionFree M] : IsAddTorsionFree (ι →₀ M) :=
  DFunLike.coe_injective.isAddTorsionFree coeFnAddHom

end AddMonoid

section AddCommMonoid
variable [AddCommMonoid M] [AddCommMonoid N] [AddCommMonoid O]

instance instAddCommMonoid : AddCommMonoid (ι →₀ M) :=
  fast_instance% DFunLike.coe_injective.addCommMonoid
    DFunLike.coe coe_zero coe_add (fun _ _ => rfl)

lemma single_add_single_eq_single_add_single {k l m n : ι} {u v : M} (hu : u ≠ 0) (hv : v ≠ 0) :
    single k u + single l v = single m u + single n v ↔
      (k = m ∧ l = n) ∨ (u = v ∧ k = n ∧ l = m) ∨ (u + v = 0 ∧ k = l ∧ m = n) := by
  classical
    simp_rw [DFunLike.ext_iff, coe_add, single_eq_pi_single, ← funext_iff]
    exact Pi.single_add_single_eq_single_add_single hu hv

/-- Composition with a fixed additive homomorphism is itself an additive homomorphism on functions.
-/
@[simps]
def mapRange.addMonoidHom (f : M →+ N) : (ι →₀ M) →+ ι →₀ N where
  toFun := mapRange f f.map_zero
  map_zero' := mapRange_zero
  map_add' := mapRange_add f.map_add

@[simp]
lemma mapRange.addMonoidHom_id :
    mapRange.addMonoidHom (AddMonoidHom.id M) = AddMonoidHom.id (ι →₀ M) :=
  AddMonoidHom.ext mapRange_id

lemma mapRange.addMonoidHom_comp (f : N →+ O) (g : M →+ N) :
    mapRange.addMonoidHom (ι := ι) (f.comp g) =
      (mapRange.addMonoidHom f).comp (mapRange.addMonoidHom g) := by ext; simp

@[simp]
lemma mapRange.addMonoidHom_toZeroHom (f : M →+ N) :
    (mapRange.addMonoidHom f).toZeroHom = mapRange.zeroHom (ι := ι) f.toZeroHom := rfl

/-- `Finsupp.mapRange.AddMonoidHom` as an equiv. -/
@[simps! apply]
def mapRange.addEquiv (em' : M ≃+ N) : (ι →₀ M) ≃+ (ι →₀ N) where
  toEquiv := mapRange.equiv em' em'.map_zero
  __ := mapRange.addMonoidHom em'.toAddMonoidHom

@[simp]
lemma mapRange.addEquiv_refl : mapRange.addEquiv (.refl M) = .refl (ι →₀ M) := by ext; simp

lemma mapRange.addEquiv_trans (e₁ : M ≃+ N) (e₂ : N ≃+ O) :
    mapRange.addEquiv (ι := ι) (e₁.trans e₂) =
      (mapRange.addEquiv e₁).trans (mapRange.addEquiv e₂) := by ext; simp

@[simp]
lemma mapRange.addEquiv_symm (e : M ≃+ N) :
    (mapRange.addEquiv (ι := ι) e).symm = mapRange.addEquiv e.symm := rfl

@[simp]
lemma mapRange.addEquiv_toAddMonoidHom (e : M ≃+ N) :
    mapRange.addEquiv (ι := ι) e = mapRange.addMonoidHom (ι := ι) e.toAddMonoidHom := rfl

@[simp]
lemma mapRange.addEquiv_toEquiv (e : M ≃+ N) :
    mapRange.addEquiv (ι := ι) e = mapRange.equiv (ι := ι) (e : M ≃ N) e.map_zero := rfl

end AddCommMonoid

instance instNeg [NegZeroClass G] : Neg (ι →₀ G) where neg := mapRange Neg.neg neg_zero

@[simp, norm_cast] lemma coe_neg [NegZeroClass G] (g : ι →₀ G) : ⇑(-g) = -g := rfl

lemma neg_apply [NegZeroClass G] (g : ι →₀ G) (a : ι) : (-g) a = -g a :=
  rfl

lemma mapRange_neg [NegZeroClass G] [NegZeroClass H] {f : G → H} {hf : f 0 = 0}
    (hf' : ∀ x, f (-x) = -f x) (v : ι →₀ G) : mapRange f hf (-v) = -mapRange f hf v :=
  ext fun _ => by simp only [hf', neg_apply, mapRange_apply]

instance instSub [SubNegZeroMonoid G] : Sub (ι →₀ G) :=
  ⟨zipWith Sub.sub (sub_zero _)⟩

@[simp, norm_cast] lemma coe_sub [SubNegZeroMonoid G] (g₁ g₂ : ι →₀ G) : ⇑(g₁ - g₂) = g₁ - g₂ := rfl

lemma sub_apply [SubNegZeroMonoid G] (g₁ g₂ : ι →₀ G) (a : ι) : (g₁ - g₂) a = g₁ a - g₂ a := rfl

lemma mapRange_sub [SubNegZeroMonoid G] [SubNegZeroMonoid H] {f : G → H} {hf : f 0 = 0}
    (hf' : ∀ x y, f (x - y) = f x - f y) (v₁ v₂ : ι →₀ G) :
    mapRange f hf (v₁ - v₂) = mapRange f hf v₁ - mapRange f hf v₂ :=
  ext fun _ => by simp only [hf', sub_apply, mapRange_apply]

section AddGroup
variable [AddGroup G] {p : ι → Prop} {v v' : ι →₀ G}

lemma mapRange_neg' [SubtractionMonoid H] [FunLike F G H] [AddMonoidHomClass F G H]
    {f : F} (v : ι →₀ G) :
    mapRange f (map_zero f) (-v) = -mapRange f (map_zero f) v :=
  mapRange_neg (map_neg f) v

lemma mapRange_sub' [SubtractionMonoid H] [FunLike F G H] [AddMonoidHomClass F G H]
    {f : F} (v₁ v₂ : ι →₀ G) :
    mapRange f (map_zero f) (v₁ - v₂) = mapRange f (map_zero f) v₁ - mapRange f (map_zero f) v₂ :=
  mapRange_sub (map_sub f) v₁ v₂

/-- Note the general `SMul` instance for `Finsupp` doesn't apply as `ℤ` is not distributive
unless `F i`'s addition is commutative. -/
instance instIntSMul : SMul ℤ (ι →₀ G) :=
  ⟨fun n v => v.mapRange (n • ·) (zsmul_zero _)⟩

instance instAddGroup : AddGroup (ι →₀ G) :=
  fast_instance% DFunLike.coe_injective.addGroup DFunLike.coe coe_zero coe_add coe_neg coe_sub
    (fun _ _ => rfl) fun _ _ => rfl

@[simp]
lemma support_neg (f : ι →₀ G) : support (-f) = support f :=
  Finset.Subset.antisymm support_mapRange
    (calc
      support f = support (- -f) := congr_arg support (neg_neg _).symm
      _ ⊆ support (-f) := support_mapRange
      )

lemma support_sub [DecidableEq ι] {f g : ι →₀ G} : support (f - g) ⊆ support f ∪ support g := by
  rw [sub_eq_add_neg, ← support_neg g]
  exact support_add

lemma erase_eq_sub_single (f : ι →₀ G) (a : ι) : f.erase a = f - single a (f a) := by
  ext a'
  rcases eq_or_ne a' a with (rfl | h)
  · simp
  · simp [h]

lemma update_eq_sub_add_single (f : ι →₀ G) (a : ι) (b : G) :
    f.update a b = f - single a (f a) + single a b := by
  rw [update_eq_erase_add_single, erase_eq_sub_single]

@[simp]
lemma single_neg (a : ι) (b : G) : single a (-b) = -single a b :=
  (singleAddHom a : G →+ _).map_neg b

@[simp]
lemma single_sub (a : ι) (b₁ b₂ : G) : single a (b₁ - b₂) = single a b₁ - single a b₂ :=
  (singleAddHom a : G →+ _).map_sub b₁ b₂

@[simp]
lemma erase_neg (a : ι) (f : ι →₀ G) : erase a (-f) = -erase a f :=
  (eraseAddHom a : (_ →₀ G) →+ _).map_neg f

@[simp]
lemma erase_sub (a : ι) (f₁ f₂ : ι →₀ G) : erase a (f₁ - f₂) = erase a f₁ - erase a f₂ :=
  (eraseAddHom a : (_ →₀ G) →+ _).map_sub f₁ f₂

end AddGroup

instance instAddCommGroup [AddCommGroup G] : AddCommGroup (ι →₀ G) :=
  fast_instance% DFunLike.coe_injective.addCommGroup DFunLike.coe coe_zero coe_add coe_neg coe_sub
    (fun _ _ => rfl) fun _ _ => rfl

end Finsupp<|MERGE_RESOLUTION|>--- conflicted
+++ resolved
@@ -159,14 +159,11 @@
   · simp [pair_comm f₂ f₁]
   · simp [support_single_ne_zero _ hg₁, support_single_ne_zero _ hg₂, H.symm]
 
-<<<<<<< HEAD
-=======
 lemma support_single_add_single_subset [DecidableEq ι] {f₁ f₂ : ι} {g₁ g₂ : M} :
     (single f₁ g₁ + single f₂ g₂).support ⊆ {f₁, f₂} := by
   refine subset_trans Finsupp.support_add <| union_subset_iff.mpr ⟨?_, ?_⟩ <;>
   exact subset_trans Finsupp.support_single_subset (by simp)
 
->>>>>>> 817e7b3a
 lemma _root_.AddEquiv.finsuppUnique_symm {M : Type*} [AddZeroClass M] (d : M) :
     AddEquiv.finsuppUnique.symm d = single () d := by
   rw [Finsupp.unique_single (AddEquiv.finsuppUnique.symm d), Finsupp.unique_single_eq_iff]
