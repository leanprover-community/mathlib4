/-
Copyright (c) 2020 Johan Commelin. All rights reserved.
Released under Apache 2.0 license as described in the file LICENSE.
Authors: Johan Commelin
-/
import Mathlib.Algebra.Group.Defs
import Mathlib.Logic.Function.Basic
import Mathlib.Data.Int.Cast.Basic
import Mathlib.Tactic.Spread

#align_import algebra.group.inj_surj from "leanprover-community/mathlib"@"d6fad0e5bf2d6f48da9175d25c3dc5706b3834ce"

/-!
# Lifting algebraic data classes along injective/surjective maps

This file provides definitions that are meant to deal with
situations such as the following:

Suppose that `G` is a group, and `H` is a type endowed with
`One H`, `Mul H`, and `Inv H`.
Suppose furthermore, that `f : G → H` is a surjective map
that respects the multiplication, and the unit elements.
Then `H` satisfies the group axioms.

The relevant definition in this case is `Function.Surjective.group`.
Dually, there is also `Function.Injective.group`.
And there are versions for (additive) (commutative) semigroups/monoids.

## Implementation note

The `nsmul` and `zsmul` assumptions on any tranfer definition for an algebraic structure involving
both addition and multiplication (eg `AddMonoidWithOne`) is `∀ n x, f (n • x) = n • f x`, which is
what we would expect.
However, we cannot do the same for transfer definitions built using `to_additive` (eg `AddMonoid`)
as we want the multiplicative versions to be `∀ x n, f (x ^ n) = f x ^ n`.
As a result, we must use `Function.swap` when using additivised transfer definitions in
non-additivised ones.
-/


namespace Function

/-!
### Injective
-/


namespace Injective

variable {M₁ : Type*} {M₂ : Type*} [Mul M₁]

/-- A type endowed with `*` is a semigroup, if it admits an injective map that preserves `*` to
a semigroup. See note [reducible non-instances]. -/
@[to_additive (attr := reducible) "A type endowed with `+` is an additive semigroup, if it admits an
injective map that preserves `+` to an additive semigroup."]
protected def semigroup [Semigroup M₂] (f : M₁ → M₂) (hf : Injective f)
    (mul : ∀ x y, f (x * y) = f x * f y) : Semigroup M₁ :=
  { ‹Mul M₁› with mul_assoc := fun x y z => hf <| by erw [mul, mul, mul, mul, mul_assoc] }
#align function.injective.semigroup Function.Injective.semigroup
#align function.injective.add_semigroup Function.Injective.addSemigroup

/-- A type endowed with `*` is a commutative magma, if it admits a surjective map that preserves
`*` from a commutative magma. -/
@[to_additive (attr := reducible) -- See note [reducible non-instances]
"A type endowed with `+` is an additive commutative semigroup, if it admits
a surjective map that preserves `+` from an additive commutative semigroup."]
protected def commMagma [CommMagma M₂] (f : M₁ → M₂) (hf : Injective f)
    (mul : ∀ x y, f (x * y) = f x * f y) : CommMagma M₁ where
  mul_comm x y := hf <| by rw [mul, mul, mul_comm]

/-- A type endowed with `*` is a commutative semigroup, if it admits an injective map that
preserves `*` to a commutative semigroup.  See note [reducible non-instances]. -/
@[to_additive (attr := reducible)
"A type endowed with `+` is an additive commutative semigroup,if it admits
an injective map that preserves `+` to an additive commutative semigroup."]
protected def commSemigroup [CommSemigroup M₂] (f : M₁ → M₂) (hf : Injective f)
    (mul : ∀ x y, f (x * y) = f x * f y) : CommSemigroup M₁ where
  toSemigroup := hf.semigroup f mul
  __ := hf.commMagma f mul
#align function.injective.comm_semigroup Function.Injective.commSemigroup
#align function.injective.add_comm_semigroup Function.Injective.addCommSemigroup

/-- A type endowed with `*` is a left cancel semigroup, if it admits an injective map that
preserves `*` to a left cancel semigroup.  See note [reducible non-instances]. -/
@[to_additive (attr := reducible) "A type endowed with `+` is an additive left cancel
semigroup, if it admits an injective map that preserves `+` to an additive left cancel semigroup."]
protected def leftCancelSemigroup [LeftCancelSemigroup M₂] (f : M₁ → M₂) (hf : Injective f)
    (mul : ∀ x y, f (x * y) = f x * f y) : LeftCancelSemigroup M₁ :=
  { hf.semigroup f mul with
    mul_left_cancel := fun x y z H => hf <| (mul_right_inj (f x)).1 <| by erw [← mul, ← mul, H] }
#align function.injective.left_cancel_semigroup Function.Injective.leftCancelSemigroup
#align function.injective.add_left_cancel_semigroup Function.Injective.addLeftCancelSemigroup

/-- A type endowed with `*` is a right cancel semigroup, if it admits an injective map that
preserves `*` to a right cancel semigroup.  See note [reducible non-instances]. -/
@[to_additive (attr := reducible) "A type endowed with `+` is an additive right
cancel semigroup, if it admits an injective map that preserves `+` to an additive right cancel
semigroup."]
protected def rightCancelSemigroup [RightCancelSemigroup M₂] (f : M₁ → M₂) (hf : Injective f)
    (mul : ∀ x y, f (x * y) = f x * f y) : RightCancelSemigroup M₁ :=
  { hf.semigroup f mul with
    mul_right_cancel := fun x y z H => hf <| (mul_left_inj (f y)).1 <| by erw [← mul, ← mul, H] }
#align function.injective.right_cancel_semigroup Function.Injective.rightCancelSemigroup
#align function.injective.add_right_cancel_semigroup Function.Injective.addRightCancelSemigroup

variable [One M₁]

/-- A type endowed with `1` and `*` is a `MulOneClass`, if it admits an injective map that
preserves `1` and `*` to a `MulOneClass`.  See note [reducible non-instances]. -/
@[to_additive (attr := reducible)
"A type endowed with `0` and `+` is an `AddZeroClass`, if it admits an
injective map that preserves `0` and `+` to an `AddZeroClass`."]
protected def mulOneClass [MulOneClass M₂] (f : M₁ → M₂) (hf : Injective f) (one : f 1 = 1)
    (mul : ∀ x y, f (x * y) = f x * f y) : MulOneClass M₁ :=
  { ‹One M₁›, ‹Mul M₁› with
    one_mul := fun x => hf <| by erw [mul, one, one_mul],
    mul_one := fun x => hf <| by erw [mul, one, mul_one] }
#align function.injective.mul_one_class Function.Injective.mulOneClass
#align function.injective.add_zero_class Function.Injective.addZeroClass

variable [Pow M₁ ℕ]

/-- A type endowed with `1` and `*` is a monoid, if it admits an injective map that preserves `1`
and `*` to a monoid.  See note [reducible non-instances]. -/
@[to_additive (attr := reducible)
"A type endowed with `0` and `+` is an additive monoid, if it admits an
injective map that preserves `0` and `+` to an additive monoid. See note
[reducible non-instances]."]
protected def monoid [Monoid M₂] (f : M₁ → M₂) (hf : Injective f) (one : f 1 = 1)
    (mul : ∀ x y, f (x * y) = f x * f y) (npow : ∀ (x) (n : ℕ), f (x ^ n) = f x ^ n) : Monoid M₁ :=
  { hf.mulOneClass f one mul, hf.semigroup f mul with
    npow := fun n x => x ^ n,
    npow_zero := fun x => hf <| by erw [npow, one, pow_zero],
    npow_succ := fun n x => hf <| by erw [npow, pow_succ, mul, npow] }
#align function.injective.monoid Function.Injective.monoid
#align function.injective.add_monoid Function.Injective.addMonoid

/-- A type endowed with `0`, `1` and `+` is an additive monoid with one,
if it admits an injective map that preserves `0`, `1` and `+` to an additive monoid with one.
See note [reducible non-instances]. -/
@[reducible]
protected def addMonoidWithOne {M₁} [Zero M₁] [One M₁] [Add M₁] [SMul ℕ M₁] [NatCast M₁]
    [AddMonoidWithOne M₂] (f : M₁ → M₂) (hf : Injective f) (zero : f 0 = 0) (one : f 1 = 1)
    (add : ∀ x y, f (x + y) = f x + f y) (nsmul : ∀ (n : ℕ) (x), f (n • x) = n • f x)
    (natCast : ∀ n : ℕ, f n = n) : AddMonoidWithOne M₁ :=
  { hf.addMonoid f zero add (swap nsmul) with
    natCast := Nat.cast,
    natCast_zero := hf (by erw [natCast, Nat.cast_zero, zero]),
    natCast_succ := fun n => hf (by erw [natCast, Nat.cast_succ, add, one, natCast]), one := 1 }
#align function.injective.add_monoid_with_one Function.Injective.addMonoidWithOne

/-- A type endowed with `1` and `*` is a left cancel monoid, if it admits an injective map that
preserves `1` and `*` to a left cancel monoid. See note [reducible non-instances]. -/
@[to_additive (attr := reducible)
"A type endowed with `0` and `+` is an additive left cancel monoid, if it
admits an injective map that preserves `0` and `+` to an additive left cancel monoid."]
protected def leftCancelMonoid [LeftCancelMonoid M₂] (f : M₁ → M₂) (hf : Injective f)
    (one : f 1 = 1) (mul : ∀ x y, f (x * y) = f x * f y)
    (npow : ∀ (x) (n : ℕ), f (x ^ n) = f x ^ n) : LeftCancelMonoid M₁ :=
  { hf.leftCancelSemigroup f mul, hf.monoid f one mul npow with }
#align function.injective.left_cancel_monoid Function.Injective.leftCancelMonoid
#align function.injective.add_left_cancel_monoid Function.Injective.addLeftCancelMonoid

/-- A type endowed with `1` and `*` is a right cancel monoid, if it admits an injective map that
preserves `1` and `*` to a right cancel monoid. See note [reducible non-instances]. -/
@[to_additive (attr := reducible)
"A type endowed with `0` and `+` is an additive left cancel monoid,if it
admits an injective map that preserves `0` and `+` to an additive left cancel monoid."]
protected def rightCancelMonoid [RightCancelMonoid M₂] (f : M₁ → M₂) (hf : Injective f)
    (one : f 1 = 1) (mul : ∀ x y, f (x * y) = f x * f y)
    (npow : ∀ (x) (n : ℕ), f (x ^ n) = f x ^ n) : RightCancelMonoid M₁ :=
  { hf.rightCancelSemigroup f mul, hf.monoid f one mul npow with }
#align function.injective.right_cancel_monoid Function.Injective.rightCancelMonoid
#align function.injective.add_right_cancel_monoid Function.Injective.addRightCancelMonoid

/-- A type endowed with `1` and `*` is a cancel monoid, if it admits an injective map that preserves
`1` and `*` to a cancel monoid. See note [reducible non-instances]. -/
@[to_additive (attr := reducible)
"A type endowed with `0` and `+` is an additive left cancel monoid,if it
admits an injective map that preserves `0` and `+` to an additive left cancel monoid."]
protected def cancelMonoid [CancelMonoid M₂] (f : M₁ → M₂) (hf : Injective f) (one : f 1 = 1)
    (mul : ∀ x y, f (x * y) = f x * f y) (npow : ∀ (x) (n : ℕ), f (x ^ n) = f x ^ n) :
    CancelMonoid M₁ :=
  { hf.leftCancelMonoid f one mul npow, hf.rightCancelMonoid f one mul npow with }
#align function.injective.add_cancel_monoid Function.Injective.addCancelMonoid
#align function.injective.cancel_monoid Function.Injective.cancelMonoid

/-- A type endowed with `1` and `*` is a commutative monoid, if it admits an injective map that
preserves `1` and `*` to a commutative monoid.  See note [reducible non-instances]. -/
@[to_additive (attr := reducible)
"A type endowed with `0` and `+` is an additive commutative monoid, if it
admits an injective map that preserves `0` and `+` to an additive commutative monoid."]
protected def commMonoid [CommMonoid M₂] (f : M₁ → M₂) (hf : Injective f) (one : f 1 = 1)
    (mul : ∀ x y, f (x * y) = f x * f y) (npow : ∀ (x) (n : ℕ), f (x ^ n) = f x ^ n) :
    CommMonoid M₁ :=
  { hf.monoid f one mul npow, hf.commSemigroup f mul with }
#align function.injective.comm_monoid Function.Injective.commMonoid
#align function.injective.add_comm_monoid Function.Injective.addCommMonoid

/-- A type endowed with `0`, `1` and `+` is an additive commutative monoid with one, if it admits an
injective map that preserves `0`, `1` and `+` to an additive commutative monoid with one.
See note [reducible non-instances]. -/
@[reducible]
protected def addCommMonoidWithOne {M₁} [Zero M₁] [One M₁] [Add M₁] [SMul ℕ M₁] [NatCast M₁]
    [AddCommMonoidWithOne M₂] (f : M₁ → M₂) (hf : Injective f) (zero : f 0 = 0) (one : f 1 = 1)
    (add : ∀ x y, f (x + y) = f x + f y) (nsmul : ∀ (n : ℕ) (x), f (n • x) = n • f x)
    (natCast : ∀ n : ℕ, f n = n) : AddCommMonoidWithOne M₁ where
  __ := hf.addMonoidWithOne f zero one add nsmul natCast
  __ := hf.addCommMonoid _ zero add (swap nsmul)
#align function.injective.add_comm_monoid_with_one Function.Injective.addCommMonoidWithOne

/-- A type endowed with `1` and `*` is a cancel commutative monoid, if it admits an injective map
that preserves `1` and `*` to a cancel commutative monoid.  See note [reducible non-instances]. -/
@[to_additive (attr := reducible)
"A type endowed with `0` and `+` is an additive cancel commutative monoid,
if it admits an injective map that preserves `0` and `+` to an additive cancel commutative monoid."]
protected def cancelCommMonoid [CancelCommMonoid M₂] (f : M₁ → M₂) (hf : Injective f)
    (one : f 1 = 1) (mul : ∀ x y, f (x * y) = f x * f y)
    (npow : ∀ (x) (n : ℕ), f (x ^ n) = f x ^ n) : CancelCommMonoid M₁ :=
  { hf.leftCancelSemigroup f mul, hf.commMonoid f one mul npow with }
#align function.injective.cancel_comm_monoid Function.Injective.cancelCommMonoid
#align function.injective.add_cancel_comm_monoid Function.Injective.addCancelCommMonoid

/-- A type has an involutive inversion if it admits a surjective map that preserves `⁻¹` to a type
which has an involutive inversion. See note [reducible non-instances] -/
@[to_additive (attr := reducible)
"A type has an involutive negation if it admits a surjective map that
preserves `-` to a type which has an involutive negation."]
protected def involutiveInv {M₁ : Type*} [Inv M₁] [InvolutiveInv M₂] (f : M₁ → M₂)
    (hf : Injective f) (inv : ∀ x, f x⁻¹ = (f x)⁻¹) : InvolutiveInv M₁ where
  inv := Inv.inv
  inv_inv x := hf <| by rw [inv, inv, inv_inv]
#align function.injective.has_involutive_inv Function.Injective.involutiveInv
#align function.injective.has_involutive_neg Function.Injective.involutiveNeg

variable [Inv M₁]

/-- A type endowed with `1` and `⁻¹` is a `InvOneClass`, if it admits an injective map that
preserves `1` and `⁻¹` to a `InvOneClass`.  See note [reducible non-instances]. -/
@[to_additive (attr := reducible)
"A type endowed with `0` and unary `-` is an `NegZeroClass`, if it admits an
injective map that preserves `0` and unary `-` to an `NegZeroClass`."]
protected def invOneClass [InvOneClass M₂] (f : M₁ → M₂) (hf : Injective f) (one : f 1 = 1)
    (inv : ∀ x, f (x⁻¹) = (f x)⁻¹) : InvOneClass M₁ :=
  { ‹One M₁›, ‹Inv M₁› with
    inv_one := hf <| by erw [inv, one, inv_one] }

variable [Div M₁] [Pow M₁ ℤ]

/-- A type endowed with `1`, `*`, `⁻¹`, and `/` is a `DivInvMonoid` if it admits an injective map
that preserves `1`, `*`, `⁻¹`, and `/` to a `DivInvMonoid`. See note [reducible non-instances]. -/
@[to_additive (attr := reducible) subNegMonoid
"A type endowed with `0`, `+`, unary `-`, and binary `-` is a
`SubNegMonoid` if it admits an injective map that preserves `0`, `+`, unary `-`, and binary `-` to
a `SubNegMonoid`. This version takes custom `nsmul` and `zsmul` as `[SMul ℕ M₁]` and `[SMul ℤ M₁]`
arguments."]
protected def divInvMonoid [DivInvMonoid M₂] (f : M₁ → M₂) (hf : Injective f) (one : f 1 = 1)
    (mul : ∀ x y, f (x * y) = f x * f y) (inv : ∀ x, f x⁻¹ = (f x)⁻¹)
    (div : ∀ x y, f (x / y) = f x / f y) (npow : ∀ (x) (n : ℕ), f (x ^ n) = f x ^ n)
    (zpow : ∀ (x) (n : ℤ), f (x ^ n) = f x ^ n) : DivInvMonoid M₁ :=
  { hf.monoid f one mul npow, ‹Inv M₁›, ‹Div M₁› with
    zpow := fun n x => x ^ n,
    zpow_zero' := fun x => hf <| by erw [zpow, zpow_zero, one],
    zpow_succ' := fun n x => hf <| by erw [zpow, mul, zpow_natCast, pow_succ, zpow, zpow_natCast],
    zpow_neg' := fun n x => hf <| by erw [zpow, zpow_negSucc, inv, zpow, zpow_natCast],
    div_eq_mul_inv := fun x y => hf <| by erw [div, mul, inv, div_eq_mul_inv] }
#align function.injective.div_inv_monoid Function.Injective.divInvMonoid
#align function.injective.sub_neg_monoid Function.Injective.subNegMonoid

/-- A type endowed with `1`, `*`, `⁻¹`, and `/` is a `DivInvOneMonoid` if it admits an injective
map that preserves `1`, `*`, `⁻¹`, and `/` to a `DivInvOneMonoid`. See note
[reducible non-instances]. -/
@[to_additive (attr := reducible) subNegZeroMonoid
"A type endowed with `0`, `+`, unary `-`, and binary `-` is a
`SubNegZeroMonoid` if it admits an injective map that preserves `0`, `+`, unary `-`, and binary
`-` to a `SubNegZeroMonoid`. This version takes custom `nsmul` and `zsmul` as `[SMul ℕ M₁]` and
`[SMul ℤ M₁]` arguments."]
protected def divInvOneMonoid [DivInvOneMonoid M₂] (f : M₁ → M₂) (hf : Injective f) (one : f 1 = 1)
    (mul : ∀ x y, f (x * y) = f x * f y) (inv : ∀ x, f x⁻¹ = (f x)⁻¹)
    (div : ∀ x y, f (x / y) = f x / f y) (npow : ∀ (x) (n : ℕ), f (x ^ n) = f x ^ n)
    (zpow : ∀ (x) (n : ℤ), f (x ^ n) = f x ^ n) : DivInvOneMonoid M₁ :=
  { hf.divInvMonoid f one mul inv div npow zpow, hf.invOneClass f one inv with }

/-- A type endowed with `1`, `*`, `⁻¹`, and `/` is a `DivisionMonoid` if it admits an injective map
that preserves `1`, `*`, `⁻¹`, and `/` to a `DivisionMonoid`. See note [reducible non-instances] -/
@[to_additive (attr := reducible) subtractionMonoid
"A type endowed with `0`, `+`, unary `-`, and binary `-`
is a `SubtractionMonoid` if it admits an injective map that preserves `0`, `+`, unary `-`, and
binary `-` to a `SubtractionMonoid`. This version takes custom `nsmul` and `zsmul` as `[SMul ℕ M₁]`
and `[SMul ℤ M₁]` arguments."]
protected def divisionMonoid [DivisionMonoid M₂] (f : M₁ → M₂) (hf : Injective f) (one : f 1 = 1)
    (mul : ∀ x y, f (x * y) = f x * f y) (inv : ∀ x, f x⁻¹ = (f x)⁻¹)
    (div : ∀ x y, f (x / y) = f x / f y) (npow : ∀ (x) (n : ℕ), f (x ^ n) = f x ^ n)
    (zpow : ∀ (x) (n : ℤ), f (x ^ n) = f x ^ n) : DivisionMonoid M₁ :=
  { hf.divInvMonoid f one mul inv div npow zpow, hf.involutiveInv f inv with
    mul_inv_rev := fun x y => hf <| by erw [inv, mul, mul_inv_rev, mul, inv, inv],
    inv_eq_of_mul := fun x y h => hf <| by
      erw [inv, inv_eq_of_mul_eq_one_right (by erw [← mul, h, one])] }
#align function.injective.division_monoid Function.Injective.divisionMonoid
#align function.injective.subtraction_monoid Function.Injective.subtractionMonoid

/-- A type endowed with `1`, `*`, `⁻¹`, and `/` is a `DivisionCommMonoid` if it admits an
injective map that preserves `1`, `*`, `⁻¹`, and `/` to a `DivisionCommMonoid`.
See note [reducible non-instances]. -/
@[to_additive (attr := reducible) subtractionCommMonoid
"A type endowed with `0`, `+`, unary `-`, and binary
`-` is a `SubtractionCommMonoid` if it admits an injective map that preserves `0`, `+`, unary `-`,
and binary `-` to a `SubtractionCommMonoid`. This version takes custom `nsmul` and `zsmul` as
`[SMul ℕ M₁]` and `[SMul ℤ M₁]` arguments."]
protected def divisionCommMonoid [DivisionCommMonoid M₂] (f : M₁ → M₂) (hf : Injective f)
    (one : f 1 = 1) (mul : ∀ x y, f (x * y) = f x * f y) (inv : ∀ x, f x⁻¹ = (f x)⁻¹)
    (div : ∀ x y, f (x / y) = f x / f y) (npow : ∀ (x) (n : ℕ), f (x ^ n) = f x ^ n)
    (zpow : ∀ (x) (n : ℤ), f (x ^ n) = f x ^ n) : DivisionCommMonoid M₁ :=
  { hf.divisionMonoid f one mul inv div npow zpow, hf.commSemigroup f mul with }
#align function.injective.division_comm_monoid Function.Injective.divisionCommMonoid
#align function.injective.subtraction_comm_monoid Function.Injective.subtractionCommMonoid

/-- A type endowed with `1`, `*` and `⁻¹` is a group, if it admits an injective map that preserves
`1`, `*` and `⁻¹` to a group. See note [reducible non-instances]. -/
@[to_additive (attr := reducible)
"A type endowed with `0` and `+` is an additive group, if it admits an
injective map that preserves `0` and `+` to an additive group."]
protected def group [Group M₂] (f : M₁ → M₂) (hf : Injective f) (one : f 1 = 1)
    (mul : ∀ x y, f (x * y) = f x * f y) (inv : ∀ x, f x⁻¹ = (f x)⁻¹)
    (div : ∀ x y, f (x / y) = f x / f y) (npow : ∀ (x) (n : ℕ), f (x ^ n) = f x ^ n)
    (zpow : ∀ (x) (n : ℤ), f (x ^ n) = f x ^ n) : Group M₁ :=
  { hf.divInvMonoid f one mul inv div npow zpow with
    mul_left_inv := fun x => hf <| by erw [mul, inv, mul_left_inv, one] }
#align function.injective.group Function.Injective.group
#align function.injective.add_group Function.Injective.addGroup

/-- A type endowed with `0`, `1` and `+` is an additive group with one, if it admits an injective
map that preserves `0`, `1` and `+` to an additive group with one.  See note
[reducible non-instances]. -/
@[reducible]
protected def addGroupWithOne {M₁} [Zero M₁] [One M₁] [Add M₁] [SMul ℕ M₁] [Neg M₁] [Sub M₁]
    [SMul ℤ M₁] [NatCast M₁] [IntCast M₁] [AddGroupWithOne M₂] (f : M₁ → M₂) (hf : Injective f)
    (zero : f 0 = 0) (one : f 1 = 1) (add : ∀ x y, f (x + y) = f x + f y) (neg : ∀ x, f (-x) = -f x)
    (sub : ∀ x y, f (x - y) = f x - f y) (nsmul : ∀ (n : ℕ) (x), f (n • x) = n • f x)
    (zsmul : ∀ (n : ℤ) (x), f (n • x) = n • f x) (natCast : ∀ n : ℕ, f n = n)
    (intCast : ∀ n : ℤ, f n = n) : AddGroupWithOne M₁ :=
  { hf.addGroup f zero add neg sub (swap nsmul) (swap zsmul),
    hf.addMonoidWithOne f zero one add nsmul natCast with
    intCast := Int.cast,
<<<<<<< HEAD
    intCast_ofNat := fun n => hf (by rw [natCast, ← Int.cast, intCast, Int.cast_ofNat]),
    intCast_negSucc := fun n => hf (by erw [intCast, neg, natCast, Int.cast_negSucc] ) }
=======
    intCast_ofNat := fun n => hf (by rw [nat_cast, ← Int.cast, int_cast, Int.cast_natCast]),
    intCast_negSucc := fun n => hf (by erw [int_cast, neg, nat_cast, Int.cast_negSucc] ) }
>>>>>>> 141a2461
#align function.injective.add_group_with_one Function.Injective.addGroupWithOne

/-- A type endowed with `1`, `*` and `⁻¹` is a commutative group, if it admits an injective map that
preserves `1`, `*` and `⁻¹` to a commutative group. See note [reducible non-instances]. -/
@[to_additive (attr := reducible)
"A type endowed with `0` and `+` is an additive commutative group, if it
admits an injective map that preserves `0` and `+` to an additive commutative group."]
protected def commGroup [CommGroup M₂] (f : M₁ → M₂) (hf : Injective f) (one : f 1 = 1)
    (mul : ∀ x y, f (x * y) = f x * f y) (inv : ∀ x, f x⁻¹ = (f x)⁻¹)
    (div : ∀ x y, f (x / y) = f x / f y) (npow : ∀ (x) (n : ℕ), f (x ^ n) = f x ^ n)
    (zpow : ∀ (x) (n : ℤ), f (x ^ n) = f x ^ n) : CommGroup M₁ :=
  { hf.commMonoid f one mul npow, hf.group f one mul inv div npow zpow with }
#align function.injective.comm_group Function.Injective.commGroup
#align function.injective.add_comm_group Function.Injective.addCommGroup

/-- A type endowed with `0`, `1` and `+` is an additive commutative group with one, if it admits an
injective map that preserves `0`, `1` and `+` to an additive commutative group with one.
See note [reducible non-instances]. -/
@[reducible]
protected def addCommGroupWithOne {M₁} [Zero M₁] [One M₁] [Add M₁] [SMul ℕ M₁] [Neg M₁] [Sub M₁]
    [SMul ℤ M₁] [NatCast M₁] [IntCast M₁] [AddCommGroupWithOne M₂] (f : M₁ → M₂) (hf : Injective f)
    (zero : f 0 = 0) (one : f 1 = 1) (add : ∀ x y, f (x + y) = f x + f y) (neg : ∀ x, f (-x) = -f x)
    (sub : ∀ x y, f (x - y) = f x - f y) (nsmul : ∀ (n : ℕ) (x), f (n • x) = n • f x)
    (zsmul : ∀ (n : ℤ) (x), f (n • x) = n • f x) (natCast : ∀ n : ℕ, f n = n)
    (intCast : ∀ n : ℤ, f n = n) : AddCommGroupWithOne M₁ :=
  { hf.addGroupWithOne f zero one add neg sub nsmul zsmul natCast intCast,
    hf.addCommMonoid _ zero add (swap nsmul) with }
#align function.injective.add_comm_group_with_one Function.Injective.addCommGroupWithOne

end Injective

/-!
### Surjective
-/


namespace Surjective

variable {M₁ : Type*} {M₂ : Type*} [Mul M₂]

/-- A type endowed with `*` is a semigroup, if it admits a surjective map that preserves `*` from a
semigroup. See note [reducible non-instances]. -/
@[to_additive (attr := reducible)
"A type endowed with `+` is an additive semigroup, if it admits a
surjective map that preserves `+` from an additive semigroup."]
protected def semigroup [Semigroup M₁] (f : M₁ → M₂) (hf : Surjective f)
    (mul : ∀ x y, f (x * y) = f x * f y) : Semigroup M₂ :=
  { ‹Mul M₂› with mul_assoc := hf.forall₃.2 fun x y z => by simp only [← mul, mul_assoc] }
#align function.surjective.semigroup Function.Surjective.semigroup
#align function.surjective.add_semigroup Function.Surjective.addSemigroup

/-- A type endowed with `*` is a commutative semigroup, if it admits a surjective map that preserves
`*` from a commutative semigroup. See note [reducible non-instances]. -/
@[to_additive (attr := reducible)
"A type endowed with `+` is an additive commutative semigroup, if it admits
a surjective map that preserves `+` from an additive commutative semigroup."]
protected def commMagma [CommMagma M₁] (f : M₁ → M₂) (hf : Surjective f)
    (mul : ∀ x y, f (x * y) = f x * f y) : CommMagma M₂ where
  mul_comm := hf.forall₂.2 fun x y => by erw [← mul, ← mul, mul_comm]

/-- A type endowed with `*` is a commutative semigroup, if it admits a surjective map that preserves
`*` from a commutative semigroup. See note [reducible non-instances]. -/
@[to_additive (attr := reducible)
"A type endowed with `+` is an additive commutative semigroup, if it admits
a surjective map that preserves `+` from an additive commutative semigroup."]
protected def commSemigroup [CommSemigroup M₁] (f : M₁ → M₂) (hf : Surjective f)
    (mul : ∀ x y, f (x * y) = f x * f y) : CommSemigroup M₂ where
  toSemigroup := hf.semigroup f mul
  __ := hf.commMagma f mul
#align function.surjective.comm_semigroup Function.Surjective.commSemigroup
#align function.surjective.add_comm_semigroup Function.Surjective.addCommSemigroup

variable [One M₂]

/-- A type endowed with `1` and `*` is a `MulOneClass`, if it admits a surjective map that preserves
`1` and `*` from a `MulOneClass`. See note [reducible non-instances]. -/
@[to_additive (attr := reducible)
"A type endowed with `0` and `+` is an `AddZeroClass`, if it admits a
surjective map that preserves `0` and `+` to an `AddZeroClass`."]
protected def mulOneClass [MulOneClass M₁] (f : M₁ → M₂) (hf : Surjective f) (one : f 1 = 1)
    (mul : ∀ x y, f (x * y) = f x * f y) : MulOneClass M₂ :=
  { ‹One M₂›, ‹Mul M₂› with
    one_mul := hf.forall.2 fun x => by erw [← one, ← mul, one_mul],
    mul_one := hf.forall.2 fun x => by erw [← one, ← mul, mul_one] }
#align function.surjective.mul_one_class Function.Surjective.mulOneClass
#align function.surjective.add_zero_class Function.Surjective.addZeroClass

variable [Pow M₂ ℕ]

/-- A type endowed with `1` and `*` is a monoid, if it admits a surjective map that preserves `1`
and `*` to a monoid. See note [reducible non-instances]. -/
@[to_additive (attr := reducible)
"A type endowed with `0` and `+` is an additive monoid, if it admits a
surjective map that preserves `0` and `+` to an additive monoid. This version takes a custom `nsmul`
as a `[SMul ℕ M₂]` argument."]
protected def monoid [Monoid M₁] (f : M₁ → M₂) (hf : Surjective f) (one : f 1 = 1)
    (mul : ∀ x y, f (x * y) = f x * f y) (npow : ∀ (x) (n : ℕ), f (x ^ n) = f x ^ n) : Monoid M₂ :=
  { hf.semigroup f mul, hf.mulOneClass f one mul with
    npow := fun n x => x ^ n,
    npow_zero := hf.forall.2 fun x => by dsimp only; erw [← npow, pow_zero, ← one],
    npow_succ := fun n => hf.forall.2 fun x => by
      dsimp only
      erw [← npow, pow_succ, ← npow, ← mul] }
#align function.surjective.monoid Function.Surjective.monoid
#align function.surjective.add_monoid Function.Surjective.addMonoid

/-- A type endowed with `0`, `1` and `+` is an additive monoid with one, if it admits a surjective
map that preserves `0`, `1` and `*` from an additive monoid with one. See note
[reducible non-instances]. -/
@[reducible]
protected def addMonoidWithOne {M₂} [Zero M₂] [One M₂] [Add M₂] [SMul ℕ M₂] [NatCast M₂]
    [AddMonoidWithOne M₁] (f : M₁ → M₂) (hf : Surjective f) (zero : f 0 = 0) (one : f 1 = 1)
    (add : ∀ x y, f (x + y) = f x + f y) (nsmul : ∀ (n : ℕ) (x), f (n • x) = n • f x)
    (natCast : ∀ n : ℕ, f n = n) : AddMonoidWithOne M₂ :=
  { hf.addMonoid f zero add (swap nsmul) with
    natCast := Nat.cast,
    natCast_zero := by rw [← Nat.cast, ← natCast, Nat.cast_zero, zero]
    natCast_succ := fun n => by rw [← Nat.cast, ← natCast, Nat.cast_succ, add, one, natCast]
    one := 1 }
#align function.surjective.add_monoid_with_one Function.Surjective.addMonoidWithOne

/-- A type endowed with `1` and `*` is a commutative monoid, if it admits a surjective map that
preserves `1` and `*` from a commutative monoid. See note [reducible non-instances]. -/
@[to_additive (attr := reducible)
"A type endowed with `0` and `+` is an additive commutative monoid, if it
admits a surjective map that preserves `0` and `+` to an additive commutative monoid."]
protected def commMonoid [CommMonoid M₁] (f : M₁ → M₂) (hf : Surjective f) (one : f 1 = 1)
    (mul : ∀ x y, f (x * y) = f x * f y) (npow : ∀ (x) (n : ℕ), f (x ^ n) = f x ^ n) :
    CommMonoid M₂ :=
  { hf.commSemigroup f mul, hf.monoid f one mul npow with }
#align function.surjective.comm_monoid Function.Surjective.commMonoid
#align function.surjective.add_comm_monoid Function.Surjective.addCommMonoid

/-- A type endowed with `0`, `1` and `+` is an additive monoid with one,
if it admits a surjective map that preserves `0`, `1` and `*` from an additive monoid with one.
See note [reducible non-instances]. -/
@[reducible]
protected def addCommMonoidWithOne {M₂} [Zero M₂] [One M₂] [Add M₂] [SMul ℕ M₂] [NatCast M₂]
    [AddCommMonoidWithOne M₁] (f : M₁ → M₂) (hf : Surjective f) (zero : f 0 = 0) (one : f 1 = 1)
    (add : ∀ x y, f (x + y) = f x + f y) (nsmul : ∀ (n : ℕ) (x), f (n • x) = n • f x)
    (natCast : ∀ n : ℕ, f n = n) : AddCommMonoidWithOne M₂ where
  __ := hf.addMonoidWithOne f zero one add nsmul natCast
  __ := hf.addCommMonoid _ zero add (swap nsmul)
#align function.surjective.add_comm_monoid_with_one Function.Surjective.addCommMonoidWithOne

/-- A type has an involutive inversion if it admits a surjective map that preserves `⁻¹` to a type
which has an involutive inversion. See note [reducible non-instances] -/
@[to_additive (attr := reducible)
"A type has an involutive negation if it admits a surjective map that
preserves `-` to a type which has an involutive negation."]
protected def involutiveInv {M₂ : Type*} [Inv M₂] [InvolutiveInv M₁] (f : M₁ → M₂)
    (hf : Surjective f) (inv : ∀ x, f x⁻¹ = (f x)⁻¹) : InvolutiveInv M₂ where
  inv := Inv.inv
  inv_inv := hf.forall.2 fun x => by erw [← inv, ← inv, inv_inv]
#align function.surjective.has_involutive_inv Function.Surjective.involutiveInv
#align function.surjective.has_involutive_neg Function.Surjective.involutiveNeg

variable [Inv M₂] [Div M₂] [Pow M₂ ℤ]

/-- A type endowed with `1`, `*`, `⁻¹`, and `/` is a `DivInvMonoid` if it admits a surjective map
that preserves `1`, `*`, `⁻¹`, and `/` to a `DivInvMonoid`. See note [reducible non-instances]. -/
@[to_additive (attr := reducible) subNegMonoid
"A type endowed with `0`, `+`, unary `-`, and binary `-` is a
`SubNegMonoid` if it admits a surjective map that preserves `0`, `+`, unary `-`, and binary `-` to
a `SubNegMonoid`."]
protected def divInvMonoid [DivInvMonoid M₁] (f : M₁ → M₂) (hf : Surjective f) (one : f 1 = 1)
    (mul : ∀ x y, f (x * y) = f x * f y) (inv : ∀ x, f x⁻¹ = (f x)⁻¹)
    (div : ∀ x y, f (x / y) = f x / f y) (npow : ∀ (x) (n : ℕ), f (x ^ n) = f x ^ n)
    (zpow : ∀ (x) (n : ℤ), f (x ^ n) = f x ^ n) : DivInvMonoid M₂ :=
  { hf.monoid f one mul npow, ‹Div M₂›, ‹Inv M₂› with
    zpow := fun n x => x ^ n,
    zpow_zero' := hf.forall.2 fun x => by dsimp only; erw [← zpow, zpow_zero, ← one],
    zpow_succ' := fun n => hf.forall.2 fun x => by
      dsimp only
      erw [← zpow, ← zpow, zpow_natCast, zpow_natCast, pow_succ, ← mul],
    zpow_neg' := fun n => hf.forall.2 fun x => by
      dsimp only
      erw [← zpow, ← zpow, zpow_negSucc, zpow_natCast, inv],
    div_eq_mul_inv := hf.forall₂.2 fun x y => by erw [← inv, ← mul, ← div, div_eq_mul_inv] }
#align function.surjective.div_inv_monoid Function.Surjective.divInvMonoid
#align function.surjective.sub_neg_monoid Function.Surjective.subNegMonoid

/-- A type endowed with `1`, `*` and `⁻¹` is a group, if it admits a surjective map that preserves
`1`, `*` and `⁻¹` to a group. See note [reducible non-instances]. -/
@[to_additive (attr := reducible)
"A type endowed with `0` and `+` is an additive group, if it admits a
surjective map that preserves `0` and `+` to an additive group."]
protected def group [Group M₁] (f : M₁ → M₂) (hf : Surjective f) (one : f 1 = 1)
    (mul : ∀ x y, f (x * y) = f x * f y) (inv : ∀ x, f x⁻¹ = (f x)⁻¹)
    (div : ∀ x y, f (x / y) = f x / f y) (npow : ∀ (x) (n : ℕ), f (x ^ n) = f x ^ n)
    (zpow : ∀ (x) (n : ℤ), f (x ^ n) = f x ^ n) : Group M₂ :=
  { hf.divInvMonoid f one mul inv div npow zpow with
    mul_left_inv := hf.forall.2 fun x => by erw [← inv, ← mul, mul_left_inv, one] }
#align function.surjective.group Function.Surjective.group
#align function.surjective.add_group Function.Surjective.addGroup

/-- A type endowed with `0`, `1`, `+` is an additive group with one,
if it admits a surjective map that preserves `0`, `1`, and `+` to an additive group with one.
See note [reducible non-instances]. -/
@[reducible]
protected def addGroupWithOne {M₂} [Zero M₂] [One M₂] [Add M₂] [Neg M₂] [Sub M₂] [SMul ℕ M₂]
    [SMul ℤ M₂] [NatCast M₂] [IntCast M₂] [AddGroupWithOne M₁] (f : M₁ → M₂) (hf : Surjective f)
    (zero : f 0 = 0) (one : f 1 = 1) (add : ∀ x y, f (x + y) = f x + f y) (neg : ∀ x, f (-x) = -f x)
    (sub : ∀ x y, f (x - y) = f x - f y) (nsmul : ∀ (n : ℕ) (x), f (n • x) = n • f x)
    (zsmul : ∀ (n : ℤ) (x), f (n • x) = n • f x) (natCast : ∀ n : ℕ, f n = n)
    (intCast : ∀ n : ℤ, f n = n) : AddGroupWithOne M₂ :=
  { hf.addMonoidWithOne f zero one add nsmul natCast,
    hf.addGroup f zero add neg sub (swap nsmul) (swap zsmul) with
    intCast := Int.cast,
<<<<<<< HEAD
    intCast_ofNat := fun n => by rw [← Int.cast, ← intCast, Int.cast_ofNat, natCast],
=======
    intCast_ofNat := fun n => by rw [← Int.cast, ← int_cast, Int.cast_natCast, nat_cast],
>>>>>>> 141a2461
    intCast_negSucc := fun n => by
      rw [← Int.cast, ← intCast, Int.cast_negSucc, neg, natCast] }
#align function.surjective.add_group_with_one Function.Surjective.addGroupWithOne

/-- A type endowed with `1`, `*`, `⁻¹`, and `/` is a commutative group, if it admits a surjective
map that preserves `1`, `*`, `⁻¹`, and `/` from a commutative group. See note
[reducible non-instances]. -/
@[to_additive (attr := reducible)
"A type endowed with `0` and `+` is an additive commutative group, if it
admits a surjective map that preserves `0` and `+` to an additive commutative group."]
protected def commGroup [CommGroup M₁] (f : M₁ → M₂) (hf : Surjective f) (one : f 1 = 1)
    (mul : ∀ x y, f (x * y) = f x * f y) (inv : ∀ x, f x⁻¹ = (f x)⁻¹)
    (div : ∀ x y, f (x / y) = f x / f y) (npow : ∀ (x) (n : ℕ), f (x ^ n) = f x ^ n)
    (zpow : ∀ (x) (n : ℤ), f (x ^ n) = f x ^ n) : CommGroup M₂ :=
  { hf.commMonoid f one mul npow, hf.group f one mul inv div npow zpow with }
#align function.surjective.comm_group Function.Surjective.commGroup
#align function.surjective.add_comm_group Function.Surjective.addCommGroup

/-- A type endowed with `0`, `1`, `+` is an additive commutative group with one, if it admits a
surjective map that preserves `0`, `1`, and `+` to an additive commutative group with one.
See note [reducible non-instances]. -/
@[reducible]
protected def addCommGroupWithOne {M₂} [Zero M₂] [One M₂] [Add M₂] [Neg M₂] [Sub M₂] [SMul ℕ M₂]
    [SMul ℤ M₂] [NatCast M₂] [IntCast M₂] [AddCommGroupWithOne M₁] (f : M₁ → M₂) (hf : Surjective f)
    (zero : f 0 = 0) (one : f 1 = 1) (add : ∀ x y, f (x + y) = f x + f y) (neg : ∀ x, f (-x) = -f x)
    (sub : ∀ x y, f (x - y) = f x - f y) (nsmul : ∀ (n : ℕ) (x), f (n • x) = n • f x)
    (zsmul : ∀ (n : ℤ) (x), f (n • x) = n • f x) (natCast : ∀ n : ℕ, f n = n)
    (intCast : ∀ n : ℤ, f n = n) : AddCommGroupWithOne M₂ :=
  { hf.addGroupWithOne f zero one add neg sub nsmul zsmul natCast intCast,
    hf.addCommMonoid _ zero add (swap nsmul) with }
#align function.surjective.add_comm_group_with_one Function.Surjective.addCommGroupWithOne

end Surjective

end Function<|MERGE_RESOLUTION|>--- conflicted
+++ resolved
@@ -342,13 +342,8 @@
   { hf.addGroup f zero add neg sub (swap nsmul) (swap zsmul),
     hf.addMonoidWithOne f zero one add nsmul natCast with
     intCast := Int.cast,
-<<<<<<< HEAD
-    intCast_ofNat := fun n => hf (by rw [natCast, ← Int.cast, intCast, Int.cast_ofNat]),
+    intCast_ofNat := fun n => hf (by rw [natCast, ← Int.cast, intCast, Int.cast_natCast]),
     intCast_negSucc := fun n => hf (by erw [intCast, neg, natCast, Int.cast_negSucc] ) }
-=======
-    intCast_ofNat := fun n => hf (by rw [nat_cast, ← Int.cast, int_cast, Int.cast_natCast]),
-    intCast_negSucc := fun n => hf (by erw [int_cast, neg, nat_cast, Int.cast_negSucc] ) }
->>>>>>> 141a2461
 #align function.injective.add_group_with_one Function.Injective.addGroupWithOne
 
 /-- A type endowed with `1`, `*` and `⁻¹` is a commutative group, if it admits an injective map that
@@ -558,11 +553,7 @@
   { hf.addMonoidWithOne f zero one add nsmul natCast,
     hf.addGroup f zero add neg sub (swap nsmul) (swap zsmul) with
     intCast := Int.cast,
-<<<<<<< HEAD
-    intCast_ofNat := fun n => by rw [← Int.cast, ← intCast, Int.cast_ofNat, natCast],
-=======
-    intCast_ofNat := fun n => by rw [← Int.cast, ← int_cast, Int.cast_natCast, nat_cast],
->>>>>>> 141a2461
+    intCast_ofNat := fun n => by rw [← Int.cast, ← intCast, Int.cast_natCast, natCast],
     intCast_negSucc := fun n => by
       rw [← Int.cast, ← intCast, Int.cast_negSucc, neg, natCast] }
 #align function.surjective.add_group_with_one Function.Surjective.addGroupWithOne
