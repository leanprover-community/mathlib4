--- conflicted
+++ resolved
@@ -129,11 +129,7 @@
 protected abbrev addMonoidWithOne {M₁} [Zero M₁] [One M₁] [Add M₁] [SMul ℕ M₁] [NatCast M₁]
     [AddMonoidWithOne M₂] (f : M₁ → M₂) (hf : Injective f) (zero : f 0 = 0) (one : f 1 = 1)
     (add : ∀ x y, f (x + y) = f x + f y) (nsmul : ∀ (n : ℕ) (x), f (n • x) = n • f x)
-<<<<<<< HEAD
-    (nat_cast : ∀ n : ℕ, f n = n) : AddMonoidWithOne M₁ :=
-=======
     (natCast : ∀ n : ℕ, f n = n) : AddMonoidWithOne M₁ :=
->>>>>>> 59de845a
   { hf.addMonoid f zero add (swap nsmul) with
     natCast := Nat.cast,
     natCast_zero := hf (by erw [natCast, Nat.cast_zero, zero]),
@@ -185,16 +181,9 @@
 protected abbrev addCommMonoidWithOne {M₁} [Zero M₁] [One M₁] [Add M₁] [SMul ℕ M₁] [NatCast M₁]
     [AddCommMonoidWithOne M₂] (f : M₁ → M₂) (hf : Injective f) (zero : f 0 = 0) (one : f 1 = 1)
     (add : ∀ x y, f (x + y) = f x + f y) (nsmul : ∀ (n : ℕ) (x), f (n • x) = n • f x)
-<<<<<<< HEAD
-    (nat_cast : ∀ n : ℕ, f n = n) : AddCommMonoidWithOne M₁ where
-  __ := hf.addMonoidWithOne f zero one add nsmul nat_cast
-  __ := hf.addCommMonoid _ zero add (swap nsmul)
-#align function.injective.add_comm_monoid_with_one Function.Injective.addCommMonoidWithOne
-=======
     (natCast : ∀ n : ℕ, f n = n) : AddCommMonoidWithOne M₁ where
   __ := hf.addMonoidWithOne f zero one add nsmul natCast
   __ := hf.addCommMonoid _ zero add (swap nsmul)
->>>>>>> 59de845a
 
 /-- A type endowed with `1` and `*` is a cancel commutative monoid, if it admits an injective map
 that preserves `1` and `*` to a cancel commutative monoid.  See note [reducible non-instances]. -/
@@ -311,16 +300,6 @@
     [SMul ℤ M₁] [NatCast M₁] [IntCast M₁] [AddGroupWithOne M₂] (f : M₁ → M₂) (hf : Injective f)
     (zero : f 0 = 0) (one : f 1 = 1) (add : ∀ x y, f (x + y) = f x + f y) (neg : ∀ x, f (-x) = -f x)
     (sub : ∀ x y, f (x - y) = f x - f y) (nsmul : ∀ (n : ℕ) (x), f (n • x) = n • f x)
-<<<<<<< HEAD
-    (zsmul : ∀ (n : ℤ) (x), f (n • x) = n • f x) (nat_cast : ∀ n : ℕ, f n = n)
-    (int_cast : ∀ n : ℤ, f n = n) : AddGroupWithOne M₁ :=
-  { hf.addGroup f zero add neg sub (swap nsmul) (swap zsmul),
-    hf.addMonoidWithOne f zero one add nsmul nat_cast with
-    intCast := Int.cast,
-    intCast_ofNat := fun n => hf (by rw [nat_cast, ← Int.cast, int_cast, Int.cast_natCast]),
-    intCast_negSucc := fun n => hf (by erw [int_cast, neg, nat_cast, Int.cast_negSucc] ) }
-#align function.injective.add_group_with_one Function.Injective.addGroupWithOne
-=======
     (zsmul : ∀ (n : ℤ) (x), f (n • x) = n • f x) (natCast : ∀ n : ℕ, f n = n)
     (intCast : ∀ n : ℤ, f n = n) : AddGroupWithOne M₁ :=
   { hf.addGroup f zero add neg sub (swap nsmul) (swap zsmul),
@@ -328,7 +307,6 @@
     intCast := Int.cast,
     intCast_ofNat := fun n => hf (by rw [natCast, ← Int.cast, intCast, Int.cast_natCast]),
     intCast_negSucc := fun n => hf (by erw [intCast, neg, natCast, Int.cast_negSucc] ) }
->>>>>>> 59de845a
 
 /-- A type endowed with `1`, `*` and `⁻¹` is a commutative group, if it admits an injective map that
 preserves `1`, `*` and `⁻¹` to a commutative group. See note [reducible non-instances]. -/
@@ -348,18 +326,10 @@
     [SMul ℤ M₁] [NatCast M₁] [IntCast M₁] [AddCommGroupWithOne M₂] (f : M₁ → M₂) (hf : Injective f)
     (zero : f 0 = 0) (one : f 1 = 1) (add : ∀ x y, f (x + y) = f x + f y) (neg : ∀ x, f (-x) = -f x)
     (sub : ∀ x y, f (x - y) = f x - f y) (nsmul : ∀ (n : ℕ) (x), f (n • x) = n • f x)
-<<<<<<< HEAD
-    (zsmul : ∀ (n : ℤ) (x), f (n • x) = n • f x) (nat_cast : ∀ n : ℕ, f n = n)
-    (int_cast : ∀ n : ℤ, f n = n) : AddCommGroupWithOne M₁ :=
-  { hf.addGroupWithOne f zero one add neg sub nsmul zsmul nat_cast int_cast,
-    hf.addCommMonoid _ zero add (swap nsmul) with }
-#align function.injective.add_comm_group_with_one Function.Injective.addCommGroupWithOne
-=======
     (zsmul : ∀ (n : ℤ) (x), f (n • x) = n • f x) (natCast : ∀ n : ℕ, f n = n)
     (intCast : ∀ n : ℤ, f n = n) : AddCommGroupWithOne M₁ :=
   { hf.addGroupWithOne f zero one add neg sub nsmul zsmul natCast intCast,
     hf.addCommMonoid _ zero add (swap nsmul) with }
->>>>>>> 59de845a
 
 end Injective
 
@@ -436,11 +406,7 @@
 protected abbrev addMonoidWithOne {M₂} [Zero M₂] [One M₂] [Add M₂] [SMul ℕ M₂] [NatCast M₂]
     [AddMonoidWithOne M₁] (f : M₁ → M₂) (hf : Surjective f) (zero : f 0 = 0) (one : f 1 = 1)
     (add : ∀ x y, f (x + y) = f x + f y) (nsmul : ∀ (n : ℕ) (x), f (n • x) = n • f x)
-<<<<<<< HEAD
-    (nat_cast : ∀ n : ℕ, f n = n) : AddMonoidWithOne M₂ :=
-=======
     (natCast : ∀ n : ℕ, f n = n) : AddMonoidWithOne M₂ :=
->>>>>>> 59de845a
   { hf.addMonoid f zero add (swap nsmul) with
     natCast := Nat.cast,
     natCast_zero := by rw [← Nat.cast, ← natCast, Nat.cast_zero, zero]
@@ -463,16 +429,9 @@
 protected abbrev addCommMonoidWithOne {M₂} [Zero M₂] [One M₂] [Add M₂] [SMul ℕ M₂] [NatCast M₂]
     [AddCommMonoidWithOne M₁] (f : M₁ → M₂) (hf : Surjective f) (zero : f 0 = 0) (one : f 1 = 1)
     (add : ∀ x y, f (x + y) = f x + f y) (nsmul : ∀ (n : ℕ) (x), f (n • x) = n • f x)
-<<<<<<< HEAD
-    (nat_cast : ∀ n : ℕ, f n = n) : AddCommMonoidWithOne M₂ where
-  __ := hf.addMonoidWithOne f zero one add nsmul nat_cast
-  __ := hf.addCommMonoid _ zero add (swap nsmul)
-#align function.surjective.add_comm_monoid_with_one Function.Surjective.addCommMonoidWithOne
-=======
     (natCast : ∀ n : ℕ, f n = n) : AddCommMonoidWithOne M₂ where
   __ := hf.addMonoidWithOne f zero one add nsmul natCast
   __ := hf.addCommMonoid _ zero add (swap nsmul)
->>>>>>> 59de845a
 
 /-- A type has an involutive inversion if it admits a surjective map that preserves `⁻¹` to a type
 which has an involutive inversion. See note [reducible non-instances] -/
@@ -526,21 +485,12 @@
     [SMul ℤ M₂] [NatCast M₂] [IntCast M₂] [AddGroupWithOne M₁] (f : M₁ → M₂) (hf : Surjective f)
     (zero : f 0 = 0) (one : f 1 = 1) (add : ∀ x y, f (x + y) = f x + f y) (neg : ∀ x, f (-x) = -f x)
     (sub : ∀ x y, f (x - y) = f x - f y) (nsmul : ∀ (n : ℕ) (x), f (n • x) = n • f x)
-<<<<<<< HEAD
-    (zsmul : ∀ (n : ℤ) (x), f (n • x) = n • f x) (nat_cast : ∀ n : ℕ, f n = n)
-    (int_cast : ∀ n : ℤ, f n = n) : AddGroupWithOne M₂ :=
-  { hf.addMonoidWithOne f zero one add nsmul nat_cast,
-    hf.addGroup f zero add neg sub (swap nsmul) (swap zsmul) with
-    intCast := Int.cast,
-    intCast_ofNat := fun n => by rw [← Int.cast, ← int_cast, Int.cast_natCast, nat_cast],
-=======
     (zsmul : ∀ (n : ℤ) (x), f (n • x) = n • f x) (natCast : ∀ n : ℕ, f n = n)
     (intCast : ∀ n : ℤ, f n = n) : AddGroupWithOne M₂ :=
   { hf.addMonoidWithOne f zero one add nsmul natCast,
     hf.addGroup f zero add neg sub (swap nsmul) (swap zsmul) with
     intCast := Int.cast,
     intCast_ofNat := fun n => by rw [← Int.cast, ← intCast, Int.cast_natCast, natCast],
->>>>>>> 59de845a
     intCast_negSucc := fun n => by
       rw [← Int.cast, ← intCast, Int.cast_negSucc, neg, natCast] }
 
@@ -563,18 +513,10 @@
     [SMul ℤ M₂] [NatCast M₂] [IntCast M₂] [AddCommGroupWithOne M₁] (f : M₁ → M₂) (hf : Surjective f)
     (zero : f 0 = 0) (one : f 1 = 1) (add : ∀ x y, f (x + y) = f x + f y) (neg : ∀ x, f (-x) = -f x)
     (sub : ∀ x y, f (x - y) = f x - f y) (nsmul : ∀ (n : ℕ) (x), f (n • x) = n • f x)
-<<<<<<< HEAD
-    (zsmul : ∀ (n : ℤ) (x), f (n • x) = n • f x) (nat_cast : ∀ n : ℕ, f n = n)
-    (int_cast : ∀ n : ℤ, f n = n) : AddCommGroupWithOne M₂ :=
-  { hf.addGroupWithOne f zero one add neg sub nsmul zsmul nat_cast int_cast,
-    hf.addCommMonoid _ zero add (swap nsmul) with }
-#align function.surjective.add_comm_group_with_one Function.Surjective.addCommGroupWithOne
-=======
     (zsmul : ∀ (n : ℤ) (x), f (n • x) = n • f x) (natCast : ∀ n : ℕ, f n = n)
     (intCast : ∀ n : ℤ, f n = n) : AddCommGroupWithOne M₂ :=
   { hf.addGroupWithOne f zero one add neg sub nsmul zsmul natCast intCast,
     hf.addCommMonoid _ zero add (swap nsmul) with }
->>>>>>> 59de845a
 
 end Surjective
 
