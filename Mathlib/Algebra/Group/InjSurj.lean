--- conflicted
+++ resolved
@@ -321,18 +321,11 @@
     (sub : ∀ x y, f (x - y) = f x - f y) (nsmul : ∀ (n : ℕ) (x), f (n • x) = n • f x)
     (zsmul : ∀ (n : ℤ) (x), f (n • x) = n • f x) (natCast : ∀ n : ℕ, f n = n)
     (intCast : ∀ n : ℤ, f n = n) : AddGroupWithOne M₁ :=
-<<<<<<< HEAD
   reduceProj% zeta%
   { delta% hf.addGroup f zero add neg sub (swap nsmul) (swap zsmul),
     delta% hf.addMonoidWithOne f zero one add nsmul natCast with
     toIntCast := ‹IntCast M₁›,
     intCast_ofNat := fun n => hf (by rw [natCast, ← Int.cast, intCast, Int.cast_natCast]),
-=======
-  { hf.addGroup f zero add neg sub (swap nsmul) (swap zsmul),
-    hf.addMonoidWithOne f zero one add nsmul natCast with
-    intCast := Int.cast,
-    intCast_ofNat := fun n => hf (by rw [natCast, intCast, Int.cast_natCast]),
->>>>>>> 36198c19
     intCast_negSucc := fun n => hf (by rw [intCast, neg, natCast, Int.cast_negSucc] ) }
 
 /-- A type endowed with `1`, `*` and `⁻¹` is a commutative group, if it admits an injective map that
@@ -439,19 +432,11 @@
     [AddMonoidWithOne M₁] (f : M₁ → M₂) (hf : Surjective f) (zero : f 0 = 0) (one : f 1 = 1)
     (add : ∀ x y, f (x + y) = f x + f y) (nsmul : ∀ (n : ℕ) (x), f (n • x) = n • f x)
     (natCast : ∀ n : ℕ, f n = n) : AddMonoidWithOne M₂ :=
-<<<<<<< HEAD
   reduceProj% zeta%
   { delta% hf.addMonoid f zero add (swap nsmul) with
     toNatCast := ‹NatCast M₂›,
     natCast_zero := by rw [← Nat.cast, ← natCast, Nat.cast_zero, zero]
     natCast_succ := fun n => by rw [← Nat.cast, ← natCast, Nat.cast_succ, add, one, natCast] }
-=======
-  { hf.addMonoid f zero add (swap nsmul) with
-    natCast := Nat.cast,
-    natCast_zero := by rw [← natCast, Nat.cast_zero, zero]
-    natCast_succ := fun n => by rw [← natCast, Nat.cast_succ, add, one, natCast]
-    one := 1 }
->>>>>>> 36198c19
 
 /-- A type endowed with `1` and `*` is a commutative monoid, if it admits a surjective map that
 preserves `1` and `*` from a commutative monoid. See note [reducible non-instances]. -/
@@ -529,20 +514,13 @@
     (sub : ∀ x y, f (x - y) = f x - f y) (nsmul : ∀ (n : ℕ) (x), f (n • x) = n • f x)
     (zsmul : ∀ (n : ℤ) (x), f (n • x) = n • f x) (natCast : ∀ n : ℕ, f n = n)
     (intCast : ∀ n : ℤ, f n = n) : AddGroupWithOne M₂ :=
-<<<<<<< HEAD
   reduceProj% zeta%
   { delta% hf.addMonoidWithOne f zero one add nsmul natCast,
     delta% hf.addGroup f zero add neg sub (swap nsmul) (swap zsmul) with
     toIntCast := ‹IntCast M₂›,
     intCast_ofNat := fun n => by rw [← Int.cast, ← intCast, Int.cast_natCast, natCast],
-=======
-  { hf.addMonoidWithOne f zero one add nsmul natCast,
-    hf.addGroup f zero add neg sub (swap nsmul) (swap zsmul) with
-    intCast := Int.cast,
-    intCast_ofNat := fun n => by rw [← intCast, Int.cast_natCast, natCast],
->>>>>>> 36198c19
     intCast_negSucc := fun n => by
-      rw [← intCast, Int.cast_negSucc, neg, natCast] }
+      rw [← Int.cast, ← intCast, Int.cast_negSucc, neg, natCast] }
 
 /-- A type endowed with `1`, `*`, `⁻¹`, and `/` is a commutative group, if it admits a surjective
 map that preserves `1`, `*`, `⁻¹`, and `/` from a commutative group. See note
