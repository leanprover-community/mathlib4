--- conflicted
+++ resolved
@@ -877,11 +877,7 @@
   /-- `a / b := a * b⁻¹` -/
   protected div_eq_mul_inv : ∀ a b : G, a / b = a * b⁻¹ := by intros; rfl
   /-- The power operation: `a ^ n = a * ··· * a`; `a ^ (-n) = a⁻¹ * ··· a⁻¹` (`n` times) -/
-<<<<<<< HEAD
-  zpow : ℤ → G → G := zpowRec npow
-=======
   protected zpow : ℤ → G → G := zpowRec
->>>>>>> 783b6bc9
   /-- `a ^ 0 = 1` -/
   protected zpow_zero' : ∀ a : G, zpow 0 a = 1 := by intros; rfl
   /-- `a ^ (n + 1) = a ^ n * a` -/
@@ -920,13 +916,6 @@
 explanations on this.
 -/
 class SubNegMonoid (G : Type u) extends AddMonoid G, Neg G, Sub G where
-<<<<<<< HEAD
-  sub := SubNegMonoid.sub'
-  sub_eq_add_neg : ∀ a b : G, a - b = a + -b := by intros; rfl
-  zsmul : ℤ → G → G := zsmulRec nsmul
-  zsmul_zero' : ∀ a : G, zsmul 0 a = 0 := by intros; rfl
-  zsmul_succ' (n : ℕ) (a : G) : zsmul (Int.ofNat n.succ) a = a + zsmul (Int.ofNat n) a := by
-=======
   protected sub := SubNegMonoid.sub'
   protected sub_eq_add_neg : ∀ a b : G, a - b = a + -b := by intros; rfl
   /-- Multiplication by an integer.
@@ -937,7 +926,6 @@
       zsmul (Int.ofNat n.succ) a = zsmul (Int.ofNat n) a + a := by
     intros; rfl
   protected zsmul_neg' (n : ℕ) (a : G) : zsmul (Int.negSucc n) a = -zsmul n.succ a := by
->>>>>>> 783b6bc9
     intros; rfl
 #align sub_neg_monoid SubNegMonoid
 
