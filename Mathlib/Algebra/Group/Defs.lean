--- conflicted
+++ resolved
@@ -83,18 +83,11 @@
 infixl:65 " -ᵥ " => VSub.vsub
 infixr:73 " • " => HSMul.hSMul
 
-<<<<<<< HEAD
-attribute [to_additive] Mul Div HMul instHMul HDiv instHDiv instHSMul HSMul
+attribute [to_additive] Mul Div HMul instHMul HDiv instHDiv HSMul
 attribute [to_additive (reorder := 1) SMul] Pow
-attribute [to_additive (reorder := 1)] instHPow HPow
+attribute [to_additive (reorder := 1)] HPow
 attribute [to_additive (reorder := 1 5) hSMul] HPow.hPow
 attribute [to_additive (reorder := 1 4) smul] Pow.pow
-=======
-attribute [to_additive] Mul Div HMul instHMul HDiv instHDiv HSMul
-attribute [to_additive (reorder := 1)] Pow HPow
-attribute [to_additive (reorder := 1 5)] HPow.hPow
-attribute [to_additive (reorder := 1 4)] Pow.pow
->>>>>>> ace73592
 
 @[to_additive (attr := default_instance)]
 instance instHSMul [SMul α β] : HSMul α β β where
