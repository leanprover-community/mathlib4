--- conflicted
+++ resolved
@@ -214,14 +214,6 @@
 
 class AddGroup (A : Type u) extends SubNegMonoid A where
   add_left_neg (a : A) : -a + a = 0
-<<<<<<< HEAD
-  sub_eq_add_neg (a b : A) : a - b = a + -b
-  gsmul : ℤ → A → A := gsmul_rec
-  gpow_zero' (a : A) : gsmul 0 a = 0 -- try rfl
-  gpow_succ' (n : ℕ) (a : A) : gsmul (Int.ofNat n.succ) a = a + gsmul (Int.ofNat n) a
-  gpow_neg' (n : ℕ) (a : A) : gsmul (Int.negSucc n) a = -(gsmul ↑(n.succ) a)
-=======
->>>>>>> dc3a995b
 
 section AddGroup_lemmas
 
@@ -397,14 +389,6 @@
 
 class Group (G : Type u) extends DivInvMonoid G where
   mul_left_inv (a : G) : a⁻¹ * a = 1
-<<<<<<< HEAD
-  div_eq_mul_inv (a b : G) : a / b = a * b⁻¹
-  gpow : ℤ → G → G := gpow_rec
-  gpow_zero' (a : G) : gpow 0 a = 1 -- try rfl
-  gpow_succ' (n : ℕ) (a : G) : gpow (Int.ofNat n.succ) a = a * gpow (Int.ofNat n) a
-  gpow_neg' (n : ℕ) (a : G) : gpow (Int.negSucc n) a = (gpow ↑(n.succ) a)⁻¹
-=======
->>>>>>> dc3a995b
 
 section Group_lemmas
 
