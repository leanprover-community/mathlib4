--- conflicted
+++ resolved
@@ -46,112 +46,6 @@
 
 open Function
 
-<<<<<<< HEAD
-/--
-The notation typeclass for heterogeneous additive actions.
-This enables the notation `a +ᵥ b : γ` where `a : α`, `b : β`.
--/
-class HVAdd (α : Type u) (β : Type v) (γ : outParam (Type w)) where
-  /-- `a +ᵥ b` computes the sum of `a` and `b`.
-  The meaning of this notation is type-dependent. -/
-  hVAdd : α → β → γ
-
-/--
-The notation typeclass for heterogeneous scalar multiplication.
-This enables the notation `a • b : γ` where `a : α`, `b : β`.
-
-It is assumed to represent a left action in some sense.
-The notation `a • b` is augmented with a macro (below) to have it elaborate as a left action.
-Only the `b` argument participates in the elaboration algorithm: the algorithm uses the type of `b`
-when calculating the type of the surrounding arithmetic expression
-and it tries to insert coercions into `b` to get some `b'`
-such that `a • b'` has the same type as `b'`.
-See the module documentation near the macro for more details.
--/
-class HSMul (α : Type u) (β : Type v) (γ : outParam (Type w)) where
-  /-- `a • b` computes the product of `a` and `b`.
-  The meaning of this notation is type-dependent, but it is intended to be used for left actions. -/
-  hSMul : α → β → γ
-
-attribute [notation_class  smul Simps.copySecond] HSMul
-attribute [notation_class nsmul Simps.nsmulArgs]  HSMul
-attribute [notation_class zsmul Simps.zsmulArgs]  HSMul
-
-/-- Type class for the `+ᵥ` notation. -/
-class VAdd (G : Type u) (P : Type v) where
-  /-- `a +ᵥ b` computes the sum of `a` and `b`. The meaning of this notation is type-dependent,
-  but it is intended to be used for left actions. -/
-  vadd : G → P → P
-
-/-- Type class for the `-ᵥ` notation. -/
-class VSub (G : outParam Type*) (P : Type*) where
-  /-- `a -ᵥ b` computes the difference of `a` and `b`. The meaning of this notation is
-  type-dependent, but it is intended to be used for additive torsors. -/
-  vsub : P → P → G
-
-/-- Typeclass for types with a scalar multiplication operation, denoted `•` (`\bu`) -/
-@[to_additive (attr := ext)]
-class SMul (M : Type u) (α : Type v) where
-  /-- `a • b` computes the product of `a` and `b`. The meaning of this notation is type-dependent,
-  but it is intended to be used for left actions. -/
-  smul : M → α → α
-
-@[inherit_doc] infixr:65 " +ᵥ " => HVAdd.hVAdd
-@[inherit_doc] infixl:65 " -ᵥ " => VSub.vsub
-@[inherit_doc] infixr:73 " • " => HSMul.hSMul
-
-/-!
-We have a macro to make `x • y` notation participate in the expression tree elaborator,
-like other arithmetic expressions such as `+`, `*`, `/`, `^`, `=`, inequalities, etc.
-The macro is using the `leftact%` elaborator introduced in
-[this RFC](https://github.com/leanprover/lean4/issues/2854).
-
-As a concrete example of the effect of this macro, consider
-```lean
-variable [Ring R] [AddCommMonoid M] [Module R M] (r : R) (N : Submodule R M) (m : M) (n : N)
-#check m + r • n
-```
-Without the macro, the expression would elaborate as `m + ↑(r • n : ↑N) : M`.
-With the macro, the expression elaborates as `m + r • (↑n : M) : M`.
-To get the first interpretation, one can write `m + (r • n :)`.
-
-Here is a quick review of the expression tree elaborator:
-1. It builds up an expression tree of all the immediately accessible operations
-   that are marked with `binop%`, `unop%`, `leftact%`, `rightact%`, `binrel%`, etc.
-2. It elaborates every leaf term of this tree
-   (without an expected type, so as if it were temporarily wrapped in `(... :)`).
-3. Using the types of each elaborated leaf, it computes a supremum type they can all be
-   coerced to, if such a supremum exists.
-4. It inserts coercions around leaf terms wherever needed.
-
-The hypothesis is that individual expression trees tend to be calculations with respect
-to a single algebraic structure.
-
-Note(kmill): If we were to remove `HSMul` and switch to using `SMul` directly,
-then the expression tree elaborator would not be able to insert coercions within the right operand;
-they would likely appear as `↑(x • y)` rather than `x • ↑y`, unlike other arithmetic operations.
--/
-
-@[inherit_doc HSMul.hSMul]
-macro_rules | `($x • $y) => `(leftact% HSMul.hSMul $x $y)
-
-attribute [to_additive existing] Mul Div HMul instHMul HDiv instHDiv HSMul
-attribute [to_additive (reorder := 1 2) SMul] Pow
-attribute [to_additive (reorder := 1 2)] HPow
-attribute [to_additive existing (reorder := 1 2, 5 6) hSMul] HPow.hPow
-attribute [to_additive existing (reorder := 1 2, 4 5) smul] Pow.pow
-
-@[to_additive (attr := default_instance)]
-instance instHSMul {α β} [SMul α β] : HSMul α β β where
-  hSMul := SMul.smul
-
-@[to_additive]
-theorem SMul.smul_eq_hSMul {α β} [SMul α β] : (SMul.smul : α → β → β) = HSMul.hSMul := rfl
-
-attribute [to_additive existing (reorder := 1 2)] instHPow
-
-=======
->>>>>>> f801de49
 variable {G : Type*}
 
 section Mul
