/-
Copyright (c) 2014 Jeremy Avigad. All rights reserved.
Released under Apache 2.0 license as described in the file LICENSE.
Authors: Jeremy Avigad, Leonardo de Moura, Simon Hudon, Mario Carneiro
-/
import Mathlib.Tactic.Spread
import Mathlib.Tactic.ToAdditive
import Mathlib.Init.ZeroOne
import Mathlib.Init.Data.Int.Basic
import Mathlib.Data.List.Basic

/-!
# Typeclasses for (semi)groups and monoids

In this file we define typeclasses for algebraic structures with one binary operation.
The classes are named `(Add)?(Comm)?(Semigroup|Monoid|Group)`, where `Add` means that
the class uses additive notation and `Comm` means that the class assumes that the binary
operation is commutative.

The file does not contain any lemmas except for

* axioms of typeclasses restated in the root namespace;
* lemmas required for instances.

For basic lemmas about these classes see `Algebra.Group.Basic`.

We also introduce notation classes `HasSmul` and `HasVadd` for multiplicative and additive
actions and register the following instances:

- `Pow M ℕ`, for monoids `M`, and `Pow G ℤ` for groups `G`;
- `HasSmul ℕ M` for additive monoids `M`, and `HasSmul ℤ G` for additive groups `G`.

## Notation

- `+`, `-`, `*`, `/`, `^` : the usual arithmetic operations; the underlying functions are
  `Add.add`, `Neg.neg`/`Sub.sub`, `Mul.mul`, `Div.div`, and `Pow.pow`.
- `a • b` is used as notation for `HasSmul.smul a b`.
- `a +ᵥ b` is used as notation for `HasVadd.vadd a b`.

-/

open Function

/-- Type class for the `+ᵥ` notation. -/
class HasVadd (G : Type _) (P : Type _) where
  vadd : G → P → P

/-- Type class for the `-ᵥ` notation. -/
class HasVsub (G : outParam (Type _)) (P : Type _) where
  vsub : P → P → G

/-- Typeclass for types with a scalar multiplication operation, denoted `•` (`\bu`) -/
@[ext, to_additive]
class HasSmul (M : Type _) (α : Type _) where
  smul : M → α → α

infixl:65 " +ᵥ " => HasVadd.vadd
infixl:65 " -ᵥ " => HasVsub.vsub
infixr:73 " • " => HasSmul.smul

-- [todo] is this correct? I think it's needed to ensure that additiveTest
-- succeeds if the relevant arg involves Nat.
attribute [to_additive] Nat
attribute [to_additive] Int

attribute [to_additive Add] Mul
attribute [to_additive Sub] Div
attribute [to_additive HAdd] HMul
attribute [to_additive instHAdd] instHMul
attribute [to_additive HSub] HDiv
attribute [to_additive instHNeg] instHDiv

attribute [to_additive_reorder 1] HPow
attribute [to_additive_reorder 1 4] HPow.hPow
attribute [to_additive HMul] HPow

universe u

variable {G : Type _}

/-- Class of types that have an inversion operation. -/
@[to_additive Neg]
class Inv (α : Type u) where
  /-- Invert an element of α. -/
  inv : α → α
#align has_inv Inv

@[inherit_doc]
postfix:max "⁻¹" => Inv.inv

/-- The simpset `field_simps` is used by the tactic `field_simp` to
reduce an expression in a field to an expression of the form `n / d` where `n` and `d` are
division-free. -/
register_simp_attr field_simps

section Mul

variable [Mul G]

/-- `leftMul g` denotes left multiplication by `g` -/
@[to_additive "`left_add g` denotes left addition by `g`"]
def leftMul : G → G → G := fun g : G => fun x : G => g * x

/-- `rightMul g` denotes right multiplication by `g` -/
@[to_additive "`right_add g` denotes right addition by `g`"]
def rightMul : G → G → G := fun g : G => fun x : G => x * g

/-- A mixin for left cancellative multiplication. -/
class isLeftCancelMul (G : Type u) [Mul G] : Prop where
  /-- Multiplication is left cancellative. -/
  protected mul_left_cancel : ∀ a b c : G, a * b = a * c → b = c

/-- A mixin for right cancellative multiplication. -/
class isRightCancelMul (G : Type u) [Mul G] : Prop where
  /-- Multiplication is right cancellative. -/
  protected mul_right_cancel : ∀ a b c : G, a * b = c * b → a = c

/-- A mixin for cancellative multiplication. -/
class isCancelMul (G : Type u) [Mul G] extends isLeftCancelMul G, isRightCancelMul G : Prop

/-- A mixin for left cancellative addition. -/
class isLeftCancelAdd (G : Type u) [Add G] : Prop where
  /-- Addition is left cancellative. -/
  protected add_left_cancel : ∀ a b c : G, a + b = a + c → b = c

attribute [to_additive isLeftCancelAdd] isLeftCancelMul

/-- A mixin for right cancellative addition. -/
class isRightCancelAdd (G : Type u) [Add G] : Prop where
  /-- Addition is right cancellative. -/
  protected add_right_cancel : ∀ a b c : G, a + b = c + b → a = c

attribute [to_additive isRightCancelAdd] isRightCancelMul

/-- A mixin for cancellative addition. -/
class isCancelAdd (G : Type u) [Add G] extends isLeftCancelAdd G, isRightCancelAdd G : Prop

attribute [to_additive isCancelAdd] isCancelMul

end Mul

/-- A semigroup is a type with an associative `(*)`. -/
@[ext]
class Semigroup (G : Type u) extends Mul G where
  mul_assoc : ∀ a b c : G, a * b * c = a * (b * c)

/-- An additive semigroup is a type with an associative `(+)`. -/
@[ext]
class AddSemigroup (G : Type u) extends Add G where
  add_assoc : ∀ a b c : G, a + b + c = a + (b + c)

attribute [to_additive AddSemigroup] Semigroup

section Semigroup

variable [Semigroup G]

@[to_additive]
theorem mul_assoc : ∀ a b c : G, a * b * c = a * (b * c) :=
  Semigroup.mul_assoc

end Semigroup

/-- A commutative semigroup is a type with an associative commutative `(*)`. -/
@[ext]
class CommSemigroup (G : Type u) extends Semigroup G where
  /-- Multiplication is commutative in a commutative semigroup. -/
  mul_comm : ∀ a b : G, a * b = b * a

/-- A commutative additive semigroup is a type with an associative commutative `(+)`. -/
@[ext]
class AddCommSemigroup (G : Type u) extends AddSemigroup G where
  /-- Addition is commutative in an additive commutative semigroup. -/
  add_comm : ∀ a b : G, a + b = b + a

attribute [to_additive AddCommSemigroup] CommSemigroup

section CommSemigroup

variable [CommSemigroup G]

@[to_additive]
theorem mul_comm : ∀ a b : G, a * b = b * a :=
  CommSemigroup.mul_comm

/-- Any `CommSemigroup G` that satisfies `isRightCancelMul G` also satisfies
`isLeftCancelMul G`. -/
@[to_additive AddCommSemigroup.isRightCancelAdd.to_isLeftCancelAdd "Any
`AddCommSemigroup G` that satisfies `isRightCancelAdd G` also satisfies
`isLeftCancelAdd G`."]
lemma CommSemigroup.isRightCancelMul.to_isLeftCancelMul (G : Type u) [CommSemigroup G]
  [isRightCancelMul G] :
    isLeftCancelMul G :=
  { mul_left_cancel := fun a b c h => by
      rw [mul_comm a b, mul_comm a c] at h
      exact isRightCancelMul.mul_right_cancel _ _ _ h }

/-- Any `CommSemigroup G` that satisfies `isLeftCancelMul G` also satisfies
`isRightCancelMul G`. -/
@[to_additive AddCommSemigroup.isLeftCancelAdd.to_isRightCancelAdd "Any
`AddCommSemigroup G` that satisfies `isLeftCancelAdd G` also satisfies
`isRightCancelAdd G`."]
lemma CommSemigroup.isLeftCancelMul.to_isRightCancelMul (G : Type u) [CommSemigroup G]
  [isLeftCancelMul G] :
    isRightCancelMul G :=
  { mul_right_cancel := fun a b c h => by
      rw [mul_comm a b, mul_comm c b] at h
      exact isLeftCancelMul.mul_left_cancel _ _ _ h }

/-- Any `CommSemigroup G` that satisfies `isLeftCancelMul G` also satisfies
`isCancelMul G`. -/
@[to_additive AddCommSemigroup.isLeftCancelAdd.to_isCancelAdd "Any
`AddCommSemigroup G` that satisfies `isLeftCancelAdd G` also satisfies
`isCancelAdd G`."]
lemma CommSemigroup.isLeftCancelMul.to_isCancelMul (G : Type u) [CommSemigroup G]
  [isLeftCancelMul G] :
    isCancelMul G :=
  { mul_right_cancel := fun a b c h => by
      rw [mul_comm a b, mul_comm c b] at h
      exact isLeftCancelMul.mul_left_cancel _ _ _ h }

/-- Any `CommSemigroup G` that satisfies `isRightCancelMul G` also satisfies
`isCancelMul G`. -/
@[to_additive AddCommSemigroup.isRightCancelAdd.to_isCancelAdd "Any
`AddCommSemigroup G` that satisfies `isRightCancelAdd G` also satisfies
`isCancelAdd G`."]
lemma CommSemigroup.isRightCancelMul.to_isCancelMul (G : Type u) [CommSemigroup G]
  [isRightCancelMul G] :
    isCancelMul G :=
  { mul_left_cancel := fun a b c h => by
      rw [mul_comm a b, mul_comm a c] at h
      exact isRightCancelMul.mul_right_cancel _ _ _ h }

end CommSemigroup

/-- A `LeftCancelSemigroup` is a semigroup such that `a * b = a * c` implies `b = c`. -/
@[ext]
class LeftCancelSemigroup (G : Type u) extends Semigroup G where
  mul_left_cancel : ∀ a b c : G, a * b = a * c → b = c

/-- An `AddLeftCancelSemigroup` is an additive semigroup such that
`a + b = a + c` implies `b = c`. -/
@[ext]
class AddLeftCancelSemigroup (G : Type u) extends AddSemigroup G where
  add_left_cancel : ∀ a b c : G, a + b = a + c → b = c

attribute [to_additive AddLeftCancelSemigroup] LeftCancelSemigroup

section LeftCancelSemigroup

variable [LeftCancelSemigroup G] {a b c : G}

@[to_additive]
theorem mul_left_cancel : a * b = a * c → b = c :=
  LeftCancelSemigroup.mul_left_cancel a b c

@[to_additive]
theorem mul_left_cancel_iff : a * b = a * c ↔ b = c :=
  ⟨mul_left_cancel, congr_arg _⟩

@[to_additive]
theorem mul_right_injective (a : G) : Function.Injective ((· * ·) a) := fun _ _ => mul_left_cancel

@[simp, to_additive]
theorem mul_right_inj (a : G) {b c : G} : a * b = a * c ↔ b = c :=
  (mul_right_injective a).eq_iff

@[to_additive]
theorem mul_ne_mul_right (a : G) {b c : G} : a * b ≠ a * c ↔ b ≠ c :=
  (mul_right_injective a).ne_iff

/-- Any `LeftCancelSemigroup` satisfies `isLeftCancelMul`. -/
instance (priority := 100) LeftCancelSemigroup.to_isLeftCancelMul (G : Type u)
  [LeftCancelSemigroup G] :
    isLeftCancelMul G :=
  { mul_left_cancel := LeftCancelSemigroup.mul_left_cancel }

--The `defLemma` linter complains about this one if it is generated by `to_additive`.
/-- Any `AddLeftCancelSemigroup` satisfies `isLeftCancelAdd`. -/
instance (priority := 100) AddLeftCancelSemigroup.to_isLeftCancelAdd (G : Type u)
  [AddLeftCancelSemigroup G] :
    isLeftCancelAdd G :=
  { add_left_cancel := AddLeftCancelSemigroup.add_left_cancel }

end LeftCancelSemigroup

/-- A `RightCancelSemigroup` is a semigroup such that `a * b = c * b` implies `a = c`. -/
@[ext]
class RightCancelSemigroup (G : Type u) extends Semigroup G where
  mul_right_cancel : ∀ a b c : G, a * b = c * b → a = c

/-- An `AddRightCancelSemigroup` is an additive semigroup such that
`a + b = c + b` implies `a = c`. -/
@[ext]
class AddRightCancelSemigroup (G : Type u) extends AddSemigroup G where
  add_right_cancel : ∀ a b c : G, a + b = c + b → a = c

attribute [to_additive AddRightCancelSemigroup] RightCancelSemigroup

section RightCancelSemigroup

variable [RightCancelSemigroup G] {a b c : G}

@[to_additive]
theorem mul_right_cancel : a * b = c * b → a = c :=
  RightCancelSemigroup.mul_right_cancel a b c

@[to_additive]
theorem mul_right_cancel_iff : b * a = c * a ↔ b = c :=
  ⟨mul_right_cancel, congr_arg (· * a)⟩

@[to_additive]
theorem mul_left_injective (a : G) : Function.Injective (· * a) := fun _ _ => mul_right_cancel

@[simp, to_additive]
theorem mul_left_inj (a : G) {b c : G} : b * a = c * a ↔ b = c :=
  (mul_left_injective a).eq_iff

@[to_additive]
theorem mul_ne_mul_left (a : G) {b c : G} : b * a ≠ c * a ↔ b ≠ c :=
  (mul_left_injective a).ne_iff

/-- Any `RightCancelSemigroup` satisfies `isRightCancelMul`. -/
instance (priority := 100) RightCancelSemigroup.to_isRightCancelMul (G : Type u)
  [RightCancelSemigroup G] :
    isRightCancelMul G :=
  { mul_right_cancel := RightCancelSemigroup.mul_right_cancel }

--The `defLemma` linter complains about this one if it is generated by `to_additive`.
/-- Any `AddRightCancelSemigroup` satisfies `isRightCancelAdd`. -/
instance (priority := 100) AddRightCancelSemigroup.to_isRightCancelAdd (G : Type u)
  [AddRightCancelSemigroup G] :
    isRightCancelAdd G :=
  { add_right_cancel := AddRightCancelSemigroup.add_right_cancel }

end RightCancelSemigroup

/-- Typeclass for expressing that a type `M` with multiplication and a one satisfies
`1 * a = a` and `a * 1 = a` for all `a : M`. -/
class MulOneClass (M : Type u) extends One M, Mul M where
  one_mul : ∀ a : M, 1 * a = a
  mul_one : ∀ a : M, a * 1 = a

/-- Typeclass for expressing that a type `M` with addition and a zero satisfies
`0 + a = a` and `a + 0 = a` for all `a : M`. -/
class AddZeroClass (M : Type u) extends Zero M, Add M where
  zero_add : ∀ a : M, 0 + a = a
  add_zero : ∀ a : M, a + 0 = a

attribute [to_additive AddZeroClass] MulOneClass

@[ext, to_additive]
theorem MulOneClass.ext {M : Type u} : ∀ ⦃m₁ m₂ : MulOneClass M⦄, m₁.mul = m₂.mul → m₁ = m₂ := by
  rintro @⟨⟨one₁⟩, ⟨mul₁⟩, one_mul₁, mul_one₁⟩ @⟨⟨one₂⟩, ⟨mul₂⟩, one_mul₂, mul_one₂⟩ ⟨rfl⟩
  -- FIXME:
  -- congr
  suffices one₁ = one₂ by cases this; rfl
  exact (one_mul₂ one₁).symm.trans (mul_one₁ one₂)

section MulOneClass

variable {M : Type u} [MulOneClass M]

@[simp, to_additive]
theorem one_mul : ∀ a : M, 1 * a = a :=
  MulOneClass.one_mul

@[simp, to_additive]
theorem mul_one : ∀ a : M, a * 1 = a :=
  MulOneClass.mul_one

end MulOneClass

section

variable {M : Type u}

-- use `x * npowRec n x` and not `npowRec n x * x` in the definition to make sure that
-- definitional unfolding of `npowRec` is blocked, to avoid deep recursion issues.
/-- The fundamental power operation in a monoid. `npowRec n a = a*a*...*a` n times.
Use instead `a ^ n`,  which has better definitional behavior. -/
def npowRec [One M] [Mul M] : ℕ → M → M
  | 0, _ => 1
  | n + 1, a => a * npowRec n a

/-- The fundamental scalar multiplication in an additive monoid. `nsmulRec n a = a+a+...+a` n
times. Use instead `n • a`, which has better definitional behavior. -/
def nsmulRec [Zero M] [Add M] : ℕ → M → M
  | 0, _ => 0
  | n + 1, a => a + nsmulRec n a

attribute [to_additive nsmulRec] npowRec

end

library_note "forgetful inheritance"/--
Suppose that one can put two mathematical structures on a type, a rich one `R` and a poor one
`P`, and that one can deduce the poor structure from the rich structure through a map `F` (called a
forgetful functor) (think `R = metric_space` and `P = topological_space`). A possible
implementation would be to have a type class `rich` containing a field `R`, a type class `poor`
containing a field `P`, and an instance from `rich` to `poor`. However, this creates diamond
problems, and a better approach is to let `rich` extend `poor` and have a field saying that
`F R = P`.

To illustrate this, consider the pair `metric_space` / `topological_space`. Consider the topology
on a product of two metric spaces. With the first approach, it could be obtained by going first from
each metric space to its topology, and then taking the product topology. But it could also be
obtained by considering the product metric space (with its sup distance) and then the topology
coming from this distance. These would be the same topology, but not definitionally, which means
that from the point of view of Lean's kernel, there would be two different `topological_space`
instances on the product. This is not compatible with the way instances are designed and used:
there should be at most one instance of a kind on each type. This approach has created an instance
diamond that does not commute definitionally.

The second approach solves this issue. Now, a metric space contains both a distance, a topology, and
a proof that the topology coincides with the one coming from the distance. When one defines the
product of two metric spaces, one uses the sup distance and the product topology, and one has to
give the proof that the sup distance induces the product topology. Following both sides of the
instance diamond then gives rise (definitionally) to the product topology on the product space.

Another approach would be to have the rich type class take the poor type class as an instance
parameter. It would solve the diamond problem, but it would lead to a blow up of the number
of type classes one would need to declare to work with complicated classes, say a real inner
product space, and would create exponential complexity when working with products of
such complicated spaces, that are avoided by bundling things carefully as above.

Note that this description of this specific case of the product of metric spaces is oversimplified
compared to mathlib, as there is an intermediate typeclass between `metric_space` and
`topological_space` called `uniform_space`. The above scheme is used at both levels, embedding a
topology in the uniform space structure, and a uniform structure in the metric space structure.

Note also that, when `P` is a proposition, there is no such issue as any two proofs of `P` are
definitionally equivalent in Lean.

To avoid boilerplate, there are some designs that can automatically fill the poor fields when
creating a rich structure if one doesn't want to do something special about them. For instance,
in the definition of metric spaces, default tactics fill the uniform space fields if they are
not given explicitly. One can also have a helper function creating the rich structure from a
structure with fewer fields, where the helper function fills the remaining fields. See for instance
`uniform_space.of_core` or `real_inner_product.of_core`.

For more details on this question, called the forgetful inheritance pattern, see [Competing
inheritance paths in dependent type theory: a case study in functional
analysis](https://hal.inria.fr/hal-02463336).
-/


/-!
### Design note on `add_monoid` and `monoid`

An `AddMonoid` has a natural `ℕ`-action, defined by `n • a = a + ... + a`, that we want to declare
as an instance as it makes it possible to use the language of linear algebra. However, there are
often other natural `ℕ`-actions. For instance, for any semiring `R`, the space of polynomials
`polynomial R` has a natural `R`-action defined by multiplication on the coefficients. This means
that `polynomial ℕ` would have two natural `ℕ`-actions, which are equal but not defeq. The same
goes for linear maps, tensor products, and so on (and even for `ℕ` itself).

To solve this issue, we embed an `ℕ`-action in the definition of an `AddMonoid` (which is by
default equal to the naive action `a + ... + a`, but can be adjusted when needed), and declare
a `HasSmul ℕ α` instance using this action. See Note [forgetful inheritance] for more
explanations on this pattern.

For example, when we define `polynomial R`, then we declare the `ℕ`-action to be by multiplication
on each coefficient (using the `ℕ`-action on `R` that comes from the fact that `R` is
an `AddMonoid`). In this way, the two natural `HasSmul ℕ (polynomial ℕ)` instances are defeq.

The tactic `to_additive` transfers definitions and results from multiplicative monoids to additive
monoids. To work, it has to map fields to fields. This means that we should also add corresponding
fields to the multiplicative structure `Monoid`, which could solve defeq problems for powers if
needed. These problems do not come up in practice, so most of the time we will not need to adjust
the `npow` field when defining multiplicative objects.

A basic theory for the power function on monoids and the `ℕ`-action on additive monoids is built in
the file `Algebra.GroupPower.Basic`. For now, we only register the most basic properties that we
need right away.

In the definition, we use `n.succ` instead of `n + 1` in the `nsmul_succ'` and `npow_succ'` fields
to make sure that `to_additive` is not confused (otherwise, it would try to convert `1 : ℕ`
to `0 : ℕ`).
-/


/-- An `AddMonoid` is an `AddSemigroup` with an element `0` such that `0 + a = a + 0 = a`. -/
class AddMonoid (M : Type u) extends AddSemigroup M, AddZeroClass M where
  nsmul : ℕ → M → M := nsmulRec
  nsmul_zero' : ∀ x, nsmul 0 x = 0 := by intros; rfl
  nsmul_succ' : ∀ (n : ℕ) (x), nsmul n.succ x = x + nsmul n x := by intros; rfl

/-- A `Monoid` is a `Semigroup` with an element `1` such that `1 * a = a * 1 = a`. -/
@[to_additive AddMonoid]
class Monoid (M : Type u) extends Semigroup M, MulOneClass M where
  npow : ℕ → M → M := npowRec
  npow_zero' : ∀ x, npow 0 x = 1 := by intros; rfl
  npow_succ' : ∀ (n : ℕ) (x), npow n.succ x = x * npow n x := by intros; rfl

-- FIXME I wouldn't have thought this is necessary. Is is a bug in `to_additive`?
-- It seems that it isn't operating on the second parent.
attribute [to_additive AddMonoid.toAddZeroClass] Monoid.toMulOneClass

@[default_instance high] instance Monoid.Pow {M : Type _} [Monoid M] : Pow M ℕ :=
  ⟨fun x n => Monoid.npow n x⟩

instance AddMonoid.HasSmul {M : Type _} [AddMonoid M] : HasSmul ℕ M :=
  ⟨AddMonoid.nsmul⟩

attribute [to_additive AddMonoid.hasSmulNat] Monoid.Pow

section
-- FIXME The lemmas in this section should be done by `to_additive` below, but it fails.

variable {M : Type _} [AddMonoid M]

@[simp]
theorem nsmul_eq_smul (n : ℕ) (x : M) : AddMonoid.nsmul n x = n • x :=
  rfl

theorem zero_nsmul (a : M) : 0 • a = 0 :=
  AddMonoid.nsmul_zero' _

theorem succ_nsmul (a : M) (n : ℕ) : (n + 1) • a = a + n • a :=
  AddMonoid.nsmul_succ' n a

end

section

variable {M : Type _} [Monoid M]

@[simp, to_additive nsmul_eq_smul]
theorem npow_eq_pow (n : ℕ) (x : M) : Monoid.npow n x = x ^ n :=
  rfl

-- the attributes are intentionally out of order. `zero_smul` proves `zero_nsmul`.
@[to_additive zero_nsmul, simp]
theorem pow_zero (a : M) : a ^ 0 = 1 :=
  Monoid.npow_zero' _

@[to_additive succ_nsmul]
theorem pow_succ (a : M) (n : ℕ) : a ^ (n + 1) = a * a ^ n :=
  Monoid.npow_succ' n a

end

section Monoid

variable {M : Type u} [Monoid M]

@[to_additive]
theorem left_inv_eq_right_inv {a b c : M} (hba : b * a = 1) (hac : a * c = 1) : b = c := by
  rw [← one_mul c, ← hba, mul_assoc, hac, mul_one b]

end Monoid

/-- An additive commutative monoid is an additive monoid with commutative `(+)`. -/
class AddCommMonoid (M : Type u) extends AddMonoid M, AddCommSemigroup M

/-- A commutative monoid is a monoid with commutative `(*)`. -/
@[to_additive AddCommMonoid]
class CommMonoid (M : Type u) extends Monoid M, CommSemigroup M

attribute [to_additive AddCommMonoid.toAddCommSemigroup] CommMonoid.toCommSemigroup

section LeftCancelMonoid

/-- An additive monoid in which addition is left-cancellative.
Main examples are `ℕ` and groups. This is the right typeclass for many sum lemmas, as having a zero
is useful to define the sum over the empty set, so `AddLeftCancelSemigroup` is not enough. -/
class AddLeftCancelMonoid (M : Type u) extends AddLeftCancelSemigroup M, AddMonoid M

/-- A monoid in which multiplication is left-cancellative. -/
@[to_additive AddLeftCancelMonoid]
class LeftCancelMonoid (M : Type u) extends LeftCancelSemigroup M, Monoid M

attribute [to_additive AddLeftCancelMonoid.toAddMonoid] LeftCancelMonoid.toMonoid

end LeftCancelMonoid

section RightCancelMonoid

/-- An additive monoid in which addition is right-cancellative.
Main examples are `ℕ` and groups. This is the right typeclass for many sum lemmas, as having a zero
is useful to define the sum over the empty set, so `AddRightCancelSemigroup` is not enough. -/
class AddRightCancelMonoid (M : Type u) extends AddRightCancelSemigroup M, AddMonoid M

/-- A monoid in which multiplication is right-cancellative. -/
@[to_additive AddRightCancelMonoid]
class RightCancelMonoid (M : Type u) extends RightCancelSemigroup M, Monoid M

attribute [to_additive AddRightCancelMonoid.toAddMonoid] RightCancelMonoid.toMonoid

end RightCancelMonoid

section CancelMonoid

/-- An additive monoid in which addition is cancellative on both sides.
Main examples are `ℕ` and groups. This is the right typeclass for many sum lemmas, as having a zero
<<<<<<< HEAD
is useful to define the sum over the empty set, so `AddRightCancelMonoid` is not enough. -/
=======
is useful to define the sum over the empty set, so `AddRightCancelSemigroup` is not enough. -/
>>>>>>> 28bde4b3
class AddCancelMonoid (M : Type u) extends AddLeftCancelMonoid M, AddRightCancelMonoid M

/-- A monoid in which multiplication is cancellative. -/
@[to_additive AddCancelMonoid]
class CancelMonoid (M : Type u) extends LeftCancelMonoid M, RightCancelMonoid M

attribute [to_additive AddCancelMonoid.toAddRightCancelMonoid] CancelMonoid.toRightCancelMonoid

/-- Commutative version of `AddCancelMonoid`. -/
class AddCancelCommMonoid (M : Type u) extends AddLeftCancelMonoid M, AddCommMonoid M

/-- Commutative version of `CancelMonoid`. -/
@[to_additive AddCancelCommMonoid]
class CancelCommMonoid (M : Type u) extends LeftCancelMonoid M, CommMonoid M

attribute [to_additive AddCancelCommMonoid.toAddCommMonoid] CancelCommMonoid.toCommMonoid

-- see Note [lower instance priority]
@[to_additive]
instance (priority := 100) CancelCommMonoid.toCancelMonoid (M : Type u) [CancelCommMonoid M] :
    CancelMonoid M :=
  { mul_right_cancel := fun a b c h => mul_left_cancel <| by rw [mul_comm, h, mul_comm] }

/-- Any `CancelMonoid G` satisfies `isCancelMul G`. -/
instance (priority := 100) CancelMonoid.to_isCancelMul (M : Type u) [CancelMonoid M] :
    isCancelMul M :=
  { mul_left_cancel := LeftCancelSemigroup.mul_left_cancel
    mul_right_cancel := RightCancelSemigroup.mul_right_cancel }

--The `defLemma` linter complains about this one if it is generated by `to_additive`.
/-- Any `AddCancelMonoid G` satisfies `isCancelAdd G`. -/
instance (priority := 100) AddCancelMonoid.to_isCancelAdd (M : Type u) [AddCancelMonoid M] :
    isCancelAdd M :=
  { add_left_cancel := AddLeftCancelSemigroup.add_left_cancel
    add_right_cancel := AddRightCancelSemigroup.add_right_cancel }

end CancelMonoid

/-- The fundamental power operation in a group. `zpowRec n a = a*a*...*a` n times, for integer `n`.
Use instead `a ^ n`,  which has better definitional behavior. -/
def zpowRec {M : Type _} [One M] [Mul M] [Inv M] : ℤ → M → M
  | Int.ofNat n, a => npowRec n a
  | Int.negSucc n, a => (npowRec n.succ a)⁻¹

/-- The fundamental scalar multiplication in an additive group. `zpowRec n a = a+a+...+a` n
times, for integer `n`. Use instead `n • a`, which has better definitional behavior. -/
def zsmulRec {M : Type _} [Zero M] [Add M] [Neg M] : ℤ → M → M
  | Int.ofNat n, a => nsmulRec n a
  | Int.negSucc n, a => -nsmulRec n.succ a

attribute [to_additive zsmulRec] zpowRec

section HasInvolutiveInv

/-- Auxiliary typeclass for types with an involutive `Neg`. -/
class HasInvolutiveNeg (A : Type _) extends Neg A where
  neg_neg : ∀ x : A, - -x = x

/-- Auxiliary typeclass for types with an involutive `Inv`. -/
@[to_additive HasInvolutiveNeg]
class HasInvolutiveInv (G : Type _) extends Inv G where
  inv_inv : ∀ x : G, x⁻¹⁻¹ = x

variable [HasInvolutiveInv G]

@[simp, to_additive]
theorem inv_inv (a : G) : a⁻¹⁻¹ = a :=
  HasInvolutiveInv.inv_inv _

end HasInvolutiveInv

/-!
### Design note on `DivInvMonoid`/`SubNegMonoid` and `DivisionMonoid`/`SubtractionMonoid`

Those two pairs of made-up classes fulfill slightly different roles.

`DivInvMonoid`/`SubNegMonoid` provides the minimum amount of information to define the
`ℤ` action (`zpow` or `zsmul`). Further, it provides a `div` field, matching the forgetful
inheritance pattern. This is useful to shorten extension clauses of stronger structures (`Group`,
`GroupWithZero`, `DivisionRing`, `Field`) and for a few structures with a rather weak
pseudo-inverse (`matrix`).

`DivisionMonoid`/`SubtractionMonoid` is targeted at structures with stronger pseudo-inverses. It
is an ad hoc collection of axioms that are mainly respected by three things:
* Groups
* Groups with zero
* The pointwise monoids `set α`, `finset α`, `filter α`

It acts as a middle ground for structures with an inversion operator that plays well with
multiplication, except for the fact that it might not be a true inverse (`a / a ≠ 1` in general).
The axioms are pretty arbitrary (many other combinations are equivalent to it), but they are
independent:
* Without `DivisionMonoid.div_eq_mul_inv`, you can define `/` arbitrarily.
* Without `DivisionMonoid.inv_inv`, you can consider `with_top unit` with `a⁻¹ = ⊤` for all `a`.
* Without `DivisionMonoid.mul_inv_rev`, you can consider `with_top α` with `a⁻¹ = a` for all `a`
  where `α` non commutative.
* Without `DivisionMonoid.inv_eq_of_mul`, you can consider any `CommMonoid` with `a⁻¹ = a` for all
  `a`.

As a consequence, a few natural structures do not fit in this framework. For example, `ennreal`
respects everything except for the fact that `(0 * ∞)⁻¹ = 0⁻¹ = ∞` while `∞⁻¹ * 0⁻¹ = 0 * ∞ = 0`.
-/


/-- A `DivInvMonoid` is a `Monoid` with operations `/` and `⁻¹` satisfying
`div_eq_mul_inv : ∀ a b, a / b = a * b⁻¹`.

This deduplicates the name `div_eq_mul_inv`.
The default for `div` is such that `a / b = a * b⁻¹` holds by definition.

Adding `div` as a field rather than defining `a / b := a * b⁻¹` allows us to
avoid certain classes of unification failures, for example:
Let `foo X` be a type with a `∀ X, Div (foo X)` instance but no
`∀ X, Inv (foo X)`, e.g. when `foo X` is a `euclidean_domain`. Suppose we
also have an instance `∀ X [cromulent X], GroupWithZero (foo X)`. Then the
`(/)` coming from `group_with_zero_has_div` cannot be definitionally equal to
the `(/)` coming from `foo.has_div`.

In the same way, adding a `zpow` field makes it possible to avoid definitional failures
in diamonds. See the definition of `Monoid` and Note [forgetful inheritance] for more
explanations on this.
-/
class DivInvMonoid (G : Type u) extends Monoid G, Inv G, Div G where
  div a b := a * b⁻¹
  div_eq_mul_inv : ∀ a b : G, a / b = a * b⁻¹ := by intros; rfl
  zpow : ℤ → G → G := zpowRec
  zpow_zero' : ∀ a : G, zpow 0 a = 1 := by intros; rfl
  zpow_succ' (n : ℕ) (a : G) : zpow (Int.ofNat n.succ) a = a * zpow (Int.ofNat n) a := by
    intros; rfl
  zpow_neg' (n : ℕ) (a : G) : zpow (Int.negSucc n) a = (zpow n.succ a)⁻¹ := by intros; rfl

/-- A `SubNegMonoid` is an `AddMonoid` with unary `-` and binary `-` operations
satisfying `sub_eq_add_neg : ∀ a b, a - b = a + -b`.

The default for `sub` is such that `a - b = a + -b` holds by definition.

Adding `sub` as a field rather than defining `a - b := a + -b` allows us to
avoid certain classes of unification failures, for example:
Let `foo X` be a type with a `∀ X, has_sub (foo X)` instance but no
`∀ X, Neg (foo X)`. Suppose we also have an instance
`∀ X [cromulent X], AddGroup (foo X)`. Then the `(-)` coming from
`AddGroup.has_sub` cannot be definitionally equal to the `(-)` coming from
`foo.has_sub`.

In the same way, adding a `zsmul` field makes it possible to avoid definitional failures
in diamonds. See the definition of `AddMonoid` and Note [forgetful inheritance] for more
explanations on this.
-/
class SubNegMonoid (G : Type u) extends AddMonoid G, Neg G, Sub G where
  sub a b := a + -b
  sub_eq_add_neg : ∀ a b : G, a - b = a + -b := by intros; rfl
  zsmul : ℤ → G → G := zsmulRec
  zsmul_zero' : ∀ a : G, zsmul 0 a = 0 := by intros; rfl
  zsmul_succ' (n : ℕ) (a : G) : zsmul (Int.ofNat n.succ) a = a + zsmul (Int.ofNat n) a := by
    intros; rfl
  zsmul_neg' (n : ℕ) (a : G) : zsmul (Int.negSucc n) a = -zsmul n.succ a := by intros; rfl

attribute [to_additive SubNegMonoid] DivInvMonoid

instance DivInvMonoid.hasPow {M} [DivInvMonoid M] : Pow M ℤ :=
  ⟨fun x n => DivInvMonoid.zpow n x⟩

instance SubNegMonoid.hasSmulInt {M} [SubNegMonoid M] : HasSmul ℤ M :=
  ⟨SubNegMonoid.zsmul⟩

attribute [to_additive SubNegMonoid.hasSmulInt] DivInvMonoid.hasPow

section DivInvMonoid

variable [DivInvMonoid G] {a b : G}

-- TODO restore @[to_additive zsmul_eq_smul]
@[simp] theorem zpow_eq_pow (n : ℤ) (x : G) : DivInvMonoid.zpow n x = x ^ n := rfl
theorem zsmul_eq_smul {G} [SubNegMonoid G] (n : ℤ) (x : G) : SubNegMonoid.zsmul n x = n • x := rfl
attribute [to_additive zsmul_eq_smul] zpow_eq_pow

-- TODO restore @[to_additive zero_zsmul]
@[simp] theorem zpow_zero (a : G) : a ^ (0 : ℤ) = 1 :=
  DivInvMonoid.zpow_zero' a
theorem zero_zsmul {G} [SubNegMonoid G] (a : G) : (0 : ℤ) • a = 0 :=
  SubNegMonoid.zsmul_zero' a
attribute [to_additive zero_zsmul] zpow_zero

-- TODO restore @[to_additive ofNat_zsmul]
@[norm_cast]
theorem zpow_ofNat (a : G) : ∀ n : ℕ, a ^ (n : ℤ) = a ^ n
  | 0 => (zpow_zero _).trans (pow_zero _).symm
  | n + 1 => calc
    a ^ (↑(n + 1) : ℤ) = a * a ^ (n : ℤ) := DivInvMonoid.zpow_succ' _ _
    _ = a * a ^ n := congr_arg ((· * ·) a) (zpow_ofNat a n)
    _ = a ^ (n + 1) := (pow_succ _ _).symm
theorem ofNat_zsmul {G} [SubNegMonoid G] (a : G) : ∀ n : ℕ, (n : ℤ) • a = n • a
  | 0 => (zero_zsmul _).trans (zero_nsmul _).symm
  | n + 1 => calc
    (↑(n + 1) : ℤ) • a = a + (n : ℤ) • a := SubNegMonoid.zsmul_succ' _ _
    _ = a + n • a := congr_arg ((· + ·) a) (ofNat_zsmul a n)
    _ = (n + 1) • a := (succ_nsmul _ _).symm
attribute [to_additive ofNat_zsmul] zpow_ofNat

-- TODO restore @[to_additive]
@[simp]
theorem zpow_negSucc (a : G) (n : ℕ) : a ^ (Int.negSucc n) = (a ^ (n + 1))⁻¹ := by
  rw [← zpow_ofNat]
  exact DivInvMonoid.zpow_neg' n a

/-- Dividing by an element is the same as multiplying by its inverse.

This is a duplicate of `DivInvMonoid.div_eq_mul_inv` ensuring that the types unfold better.
-/
@[to_additive "Subtracting an element is the same as adding by its negative.
This is a duplicate of `sub_neg_monoid.sub_eq_mul_neg` ensuring that the types unfold better."]
theorem div_eq_mul_inv (a b : G) : a / b = a * b⁻¹ :=
  DivInvMonoid.div_eq_mul_inv _ _

alias div_eq_mul_inv ← division_def

end DivInvMonoid

section InvOneClass

/-- Typeclass for expressing that `-0 = 0`. -/
class NegZeroClass (G : Type _) extends Zero G, Neg G where
  neg_zero : -(0 : G) = 0

/-- A `SubNegMonoid` where `-0 = 0`. -/
class SubNegZeroMonoid (G : Type _) extends SubNegMonoid G, NegZeroClass G

/-- Typeclass for expressing that `1⁻¹ = 1`. -/
@[to_additive NegZeroClass]
class InvOneClass (G : Type _) extends One G, Inv G where
  inv_one : (1 : G)⁻¹ = 1

/-- A `div_inv_monoid` where `1⁻¹ = 1`. -/
@[to_additive SubNegZeroMonoid]
class DivInvOneMonoid (G : Type _) extends DivInvMonoid G, InvOneClass G

-- FIXME: `to_additive` is not operating on the second parent.
attribute [to_additive SubNegZeroMonoid.toNegZeroClass] DivInvOneMonoid.toInvOneClass

variable [InvOneClass G]

@[simp, to_additive]
theorem inv_one : (1 : G)⁻¹ = 1 :=
  InvOneClass.inv_one

end InvOneClass

/-- A `SubtractionMonoid` is a `SubNegMonoid` with involutive negation and such that
`-(a + b) = -b + -a` and `a + b = 0 → -a = b`. -/
class SubtractionMonoid (G : Type u) extends SubNegMonoid G, HasInvolutiveNeg G where
  neg_add_rev (a b : G) : -(a + b) = -b + -a
  /- Despite the asymmetry of `neg_eq_of_add`, the symmetric version is true thanks to the
  involutivity of negation. -/
  neg_eq_of_add (a b : G) : a + b = 0 → -a = b

/-- A `DivisionMonoid` is a `DivInvMonoid` with involutive inversion and such that
`(a * b)⁻¹ = b⁻¹ * a⁻¹` and `a * b = 1 → a⁻¹ = b`.

This is the immediate common ancestor of `Group` and `GroupWithZero`. -/
@[to_additive SubtractionMonoid]
class DivisionMonoid (G : Type u) extends DivInvMonoid G, HasInvolutiveInv G where
  mul_inv_rev (a b : G) : (a * b)⁻¹ = b⁻¹ * a⁻¹
  /- Despite the asymmetry of `inv_eq_of_mul`, the symmetric version is true thanks to the
  involutivity of inversion. -/
  inv_eq_of_mul (a b : G) : a * b = 1 → a⁻¹ = b

attribute [to_additive SubtractionMonoid.toHasInvolutiveNeg] DivisionMonoid.toHasInvolutiveInv

section DivisionMonoid

variable [DivisionMonoid G] {a b : G}

@[simp, to_additive neg_add_rev]
theorem mul_inv_rev (a b : G) : (a * b)⁻¹ = b⁻¹ * a⁻¹ :=
  DivisionMonoid.mul_inv_rev _ _

@[to_additive]
theorem inv_eq_of_mul_eq_one_right : a * b = 1 → a⁻¹ = b :=
  DivisionMonoid.inv_eq_of_mul _ _

end DivisionMonoid

/-- Commutative `SubtractionMonoid`. -/
class SubtractionCommMonoid (G : Type u) extends SubtractionMonoid G, AddCommMonoid G

/-- Commutative `DivisionMonoid`.

This is the immediate common ancestor of `comm_group` and `CommGroupWithZero`. -/
@[to_additive SubtractionCommMonoid]
class DivisionCommMonoid (G : Type u) extends DivisionMonoid G, CommMonoid G

attribute [to_additive SubtractionCommMonoid.toAddCommMonoid] DivisionCommMonoid.toCommMonoid

/-- A `group` is a `monoid` with an operation `⁻¹` satisfying `a⁻¹ * a = 1`.

There is also a division operation `/` such that `a / b = a * b⁻¹`,
with a default so that `a / b = a * b⁻¹` holds by definition.
-/
class Group (G : Type u) extends DivInvMonoid G where
  mul_left_inv : ∀ a : G, a⁻¹ * a = 1

/-- An `AddGroup` is an `AddMonoid` with a unary `-` satisfying `-a + a = 0`.

There is also a binary operation `-` such that `a - b = a + -b`,
with a default so that `a - b = a + -b` holds by definition.
-/
class AddGroup (A : Type u) extends SubNegMonoid A where
  add_left_neg : ∀ a : A, -a + a = 0

attribute [to_additive AddGroup] Group

section Group

variable [Group G] {a b c : G}

@[simp, to_additive]
theorem mul_left_inv : ∀ a : G, a⁻¹ * a = 1 :=
  Group.mul_left_inv

@[to_additive]
theorem inv_mul_self (a : G) : a⁻¹ * a = 1 :=
  mul_left_inv a

@[to_additive]
private theorem inv_eq_of_mul (h : a * b = 1) : a⁻¹ = b :=
  left_inv_eq_right_inv (inv_mul_self a) h

@[simp, to_additive]
theorem mul_right_inv (a : G) : a * a⁻¹ = 1 :=
  by rw [← mul_left_inv a⁻¹, inv_eq_of_mul (mul_left_inv a)]

@[to_additive]
theorem mul_inv_self (a : G) : a * a⁻¹ = 1 :=
  mul_right_inv a

@[simp, to_additive]
theorem inv_mul_cancel_left (a b : G) : a⁻¹ * (a * b) = b :=
  by rw [← mul_assoc, mul_left_inv, one_mul]

@[simp, to_additive]
theorem mul_inv_cancel_left (a b : G) : a * (a⁻¹ * b) = b :=
  by rw [← mul_assoc, mul_right_inv, one_mul]

@[simp, to_additive]
theorem mul_inv_cancel_right (a b : G) : a * b * b⁻¹ = a :=
  by rw [mul_assoc, mul_right_inv, mul_one]

@[simp, to_additive]
theorem inv_mul_cancel_right (a b : G) : a * b⁻¹ * b = a :=
  by rw [mul_assoc, mul_left_inv, mul_one]

@[to_additive AddGroup.toSubtractionMonoid]
instance (priority := 100) Group.toDivisionMonoid : DivisionMonoid G :=
  { inv_inv := fun a => inv_eq_of_mul (mul_left_inv a)
    mul_inv_rev :=
      fun a b => inv_eq_of_mul <| by rw [mul_assoc, mul_inv_cancel_left, mul_right_inv]
    inv_eq_of_mul := fun _ _ => inv_eq_of_mul }

-- FIXME this isn't being copied by `to_additive`
-- FIXME how to set priority?
attribute [instance] AddGroup.toSubtractionMonoid

-- see Note [lower instance priority]
@[to_additive AddGroup.toAddCancelMonoid]
instance (priority := 100) Group.toCancelMonoid : CancelMonoid G :=
  { ‹Group G› with
    mul_right_cancel := fun a b c h => by rw [← mul_inv_cancel_right a b, h, mul_inv_cancel_right]
    mul_left_cancel := fun a b c h => by rw [← inv_mul_cancel_left a b, h, inv_mul_cancel_left] }

-- FIXME this isn't being copied by `to_additive`
-- FIXME how to set priority?
attribute [instance] AddGroup.toAddCancelMonoid

end Group

@[to_additive]
theorem Group.toDivInvMonoid_injective {G : Type _} :
    Function.Injective (@Group.toDivInvMonoid G) := by rintro ⟨⟩ ⟨⟩ ⟨⟩; rfl

/-- An additive commutative group is an additive group with commutative `(+)`. -/
class AddCommGroup (G : Type u) extends AddGroup G, AddCommMonoid G

/-- A commutative group is a group with commutative `(*)`. -/
@[to_additive AddCommGroup]
class CommGroup (G : Type u) extends Group G, CommMonoid G

attribute [to_additive AddCommGroup.toAddCommMonoid] CommGroup.toCommMonoid

attribute [instance] AddCommGroup.toAddCommMonoid

@[to_additive]
theorem CommGroup.toGroup_injective {G : Type u} : Function.Injective (@CommGroup.toGroup G) := by
  rintro ⟨⟩ ⟨⟩ ⟨⟩; rfl

section CommGroup

variable [CommGroup G]

-- see Note [lower instance priority]
@[to_additive]
instance (priority := 100) CommGroup.toCancelCommMonoid : CancelCommMonoid G :=
  { ‹CommGroup G›, Group.toCancelMonoid with }
attribute [instance 100] AddCommGroup.toCancelCommMonoid -- FIXME

-- see Note [lower instance priority]
@[to_additive]
instance (priority := 100) CommGroup.toDivisionCommMonoid : DivisionCommMonoid G :=
  { ‹CommGroup G›, Group.toDivisionMonoid with }
attribute [instance 100] AddCommGroup.toDivisionCommMonoid -- FIXME

end CommGroup<|MERGE_RESOLUTION|>--- conflicted
+++ resolved
@@ -594,11 +594,7 @@
 
 /-- An additive monoid in which addition is cancellative on both sides.
 Main examples are `ℕ` and groups. This is the right typeclass for many sum lemmas, as having a zero
-<<<<<<< HEAD
 is useful to define the sum over the empty set, so `AddRightCancelMonoid` is not enough. -/
-=======
-is useful to define the sum over the empty set, so `AddRightCancelSemigroup` is not enough. -/
->>>>>>> 28bde4b3
 class AddCancelMonoid (M : Type u) extends AddLeftCancelMonoid M, AddRightCancelMonoid M
 
 /-- A monoid in which multiplication is cancellative. -/
