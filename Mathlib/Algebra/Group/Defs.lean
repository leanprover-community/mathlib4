--- conflicted
+++ resolved
@@ -510,11 +510,7 @@
 
 -- TODO
 -- porting notes: Once to_additive works, we should not need to copy this attribute manually.
-<<<<<<< HEAD
-attribute [instance] AddCancelMonoid
-=======
 attribute [instance] AddCancelCommMonoid.toAddCommMonoid
->>>>>>> cfff74d3
 
 -- see Note [lower instance priority]
 @[to_additive CancelCommMonoid.toAddCancelMonoid]
@@ -898,10 +894,6 @@
 -- porting notes: Once to_additive works, we should not need to copy this attribute manually.
 attribute [instance] AddCommGroup.toAddCancelCommMonoid
 
--- TODO
--- porting notes: Once to_additive works, we should not need to copy this attribute manually.
-attribute [instance] AddCommGroup.toAddCancelCommMonoid
-
 -- see Note [lower instance priority]
 @[to_additive AddCommGroup.toSubtractionCommMonoid]
 instance (priority := 100) CommGroup.toDivisionCommMonoid : DivisionCommMonoid G :=
@@ -912,8 +904,4 @@
 -- porting notes: Once to_additive works, we should not need to copy this attribute manually.
 attribute [instance] AddCommGroup.toSubtractionCommMonoid
 
--- TODO
--- porting notes: Once to_additive works, we should not need to copy this attribute manually.
-attribute [instance] AddCommGroup.toSubtractionCommMonoid
-
 end CommGroup