--- conflicted
+++ resolved
@@ -398,7 +398,7 @@
 -- TODO I wouldn't have thought this is necessary. Is is a bug in `to_additive`?
 attribute [to_additive AddMonoid.toAddZeroClass] Monoid.toMulOneClass
 
-instance Monoid.Pow {M : Type _} [Monoid M] : Pow M ℕ :=
+@[defaultInstance high] instance Monoid.Pow {M : Type _} [Monoid M] : Pow M ℕ :=
   ⟨fun x n => Monoid.npow n x⟩
 
 @[defaultInstance high] instance Monoid.HPow {M : Type _} [Monoid M] : HPow M ℕ M :=
@@ -701,13 +701,9 @@
 
 section InvOneClass
 
-<<<<<<< HEAD
-@[defaultInstance high] instance Monoid.Pow : Pow M ℕ := ⟨λ a n => Monoid.npow n a⟩
-=======
 /-- Typeclass for expressing that `-0 = 0`. -/
 class NegZeroClass (G : Type _) extends Zero G, Neg G where
   neg_zero : -(0 : G) = 0
->>>>>>> c41ef594
 
 /-- A `sub_neg_monoid` where `-0 = 0`. -/
 class SubNegZeroMonoid (G : Type _) extends SubNegMonoid G, NegZeroClass G
