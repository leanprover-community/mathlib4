/-
Copyright (c) 2018 Johannes Hölzl. All rights reserved.
Released under Apache 2.0 license as described in the file LICENSE.
Authors: Johannes Hölzl, Kenny Lau, Johan Commelin, Mario Carneiro, Kevin Buzzard,
Amelia Livingston, Yury Kudryashov
-/
import Mathlib.Algebra.Group.Submonoid.Basic
import Mathlib.Algebra.Group.Support
import Mathlib.Data.Finset.NoncommProd

/-!
# Submonoids: membership criteria for products and sums

In this file we prove various facts about membership in a submonoid:

* `list_prod_mem`, `multiset_prod_mem`, `prod_mem`: if each element of a collection belongs
  to a multiplicative submonoid, then so does their product;
* `list_sum_mem`, `multiset_sum_mem`, `sum_mem`: if each element of a collection belongs
  to an additive submonoid, then so does their sum;

## Tags
submonoid, submonoids
-/

-- We don't need ordered structures to establish basic membership facts for submonoids
assert_not_exists OrderedSemiring

variable {M A B : Type*}

section SubmonoidClass
variable [Monoid M] [SetLike B M] [SubmonoidClass B M] {x : M} {S : B}

namespace SubmonoidClass

@[to_additive (attr := norm_cast, simp)]
theorem coe_list_prod (l : List S) : (l.prod : M) = (l.map (↑)).prod :=
  map_list_prod (SubmonoidClass.subtype S : _ →* M) l

@[to_additive (attr := norm_cast, simp)]
theorem coe_multiset_prod {M} [CommMonoid M] [SetLike B M] [SubmonoidClass B M] (m : Multiset S) :
    (m.prod : M) = (m.map (↑)).prod :=
  (SubmonoidClass.subtype S : _ →* M).map_multiset_prod m

@[to_additive (attr := norm_cast, simp)]
theorem coe_finset_prod {ι M} [CommMonoid M] [SetLike B M] [SubmonoidClass B M] (f : ι → S)
    (s : Finset ι) : ↑(∏ i ∈ s, f i) = (∏ i ∈ s, f i : M) :=
  map_prod (SubmonoidClass.subtype S) f s

end SubmonoidClass

open SubmonoidClass

/-- Product of a list of elements in a submonoid is in the submonoid. -/
@[to_additive /-- Sum of a list of elements in an `AddSubmonoid` is in the `AddSubmonoid`. -/]
theorem list_prod_mem {l : List M} (hl : ∀ x ∈ l, x ∈ S) : l.prod ∈ S := by
  lift l to List S using hl
  rw [← coe_list_prod]
  exact l.prod.coe_prop

/-- Product of a multiset of elements in a submonoid of a `CommMonoid` is in the submonoid. -/
@[to_additive
      /-- Sum of a multiset of elements in an `AddSubmonoid` of an `AddCommMonoid` is
      in the `AddSubmonoid`. -/]
theorem multiset_prod_mem {M} [CommMonoid M] [SetLike B M] [SubmonoidClass B M] (m : Multiset M)
    (hm : ∀ a ∈ m, a ∈ S) : m.prod ∈ S := by
  lift m to Multiset S using hm
  rw [← coe_multiset_prod]
  exact m.prod.coe_prop

/-- Product of elements of a submonoid of a `CommMonoid` indexed by a `Finset` is in the
submonoid. -/
@[to_additive
      /-- Sum of elements in an `AddSubmonoid` of an `AddCommMonoid` indexed by a `Finset`
      is in the `AddSubmonoid`. -/]
theorem prod_mem {M : Type*} [CommMonoid M] [SetLike B M] [SubmonoidClass B M] {ι : Type*}
    {t : Finset ι} {f : ι → M} (h : ∀ c ∈ t, f c ∈ S) : (∏ c ∈ t, f c) ∈ S :=
  multiset_prod_mem (t.1.map f) fun _x hx =>
    let ⟨i, hi, hix⟩ := Multiset.mem_map.1 hx
    hix ▸ h i hi

end SubmonoidClass

namespace Submonoid
section Monoid
variable [Monoid M] {x : M} (s : Submonoid M)

@[to_additive (attr := norm_cast)]
theorem coe_list_prod (l : List s) : (l.prod : M) = (l.map (↑)).prod :=
  map_list_prod s.subtype l

@[to_additive (attr := norm_cast)]
theorem coe_multiset_prod {M} [CommMonoid M] (S : Submonoid M) (m : Multiset S) :
    (m.prod : M) = (m.map (↑)).prod :=
  S.subtype.map_multiset_prod m

@[to_additive (attr := norm_cast)]
theorem coe_finset_prod {ι M} [CommMonoid M] (S : Submonoid M) (f : ι → S) (s : Finset ι) :
    ↑(∏ i ∈ s, f i) = (∏ i ∈ s, f i : M) :=
  map_prod S.subtype f s

/-- Product of a list of elements in a submonoid is in the submonoid. -/
@[to_additive /-- Sum of a list of elements in an `AddSubmonoid` is in the `AddSubmonoid`. -/]
<<<<<<< HEAD
theorem list_prod_mem {l : List M} (hl : ∀ x ∈ l, x ∈ s) : l.prod ∈ s := by
  lift l to List s using hl
  rw [← coe_list_prod]
  exact l.prod.coe_prop
=======
theorem list_prod_mem {l : List M} (hl : ∀ x ∈ l, x ∈ s) : l.prod ∈ s := _root_.list_prod_mem hl
>>>>>>> c07d348d

/-- Product of a multiset of elements in a submonoid of a `CommMonoid` is in the submonoid. -/
@[to_additive
      /-- Sum of a multiset of elements in an `AddSubmonoid` of an `AddCommMonoid` is
      in the `AddSubmonoid`. -/]
theorem multiset_prod_mem {M} [CommMonoid M] (S : Submonoid M) (m : Multiset M)
    (hm : ∀ a ∈ m, a ∈ S) : m.prod ∈ S := _root_.multiset_prod_mem m hm

@[to_additive]
theorem multiset_noncommProd_mem (S : Submonoid M) (m : Multiset M) (comm) (h : ∀ x ∈ m, x ∈ S) :
    m.noncommProd comm ∈ S := by
  induction m using Quotient.inductionOn with | h l => ?_
  simp only [Multiset.quot_mk_to_coe, Multiset.noncommProd_coe]
  exact Submonoid.list_prod_mem _ h

/-- Product of elements of a submonoid of a `CommMonoid` indexed by a `Finset` is in the
submonoid. -/
@[to_additive
      /-- Sum of elements in an `AddSubmonoid` of an `AddCommMonoid` indexed by a `Finset`
      is in the `AddSubmonoid`. -/]
theorem prod_mem {M : Type*} [CommMonoid M] (S : Submonoid M) {ι : Type*} {t : Finset ι}
    {f : ι → M} (h : ∀ c ∈ t, f c ∈ S) : (∏ c ∈ t, f c) ∈ S :=
  S.multiset_prod_mem (t.1.map f) fun _ hx =>
    let ⟨i, hi, hix⟩ := Multiset.mem_map.1 hx
    hix ▸ h i hi

@[to_additive]
theorem noncommProd_mem (S : Submonoid M) {ι : Type*} (t : Finset ι) (f : ι → M) (comm)
    (h : ∀ c ∈ t, f c ∈ S) : t.noncommProd f comm ∈ S := by
  apply multiset_noncommProd_mem
  intro y
  rw [Multiset.mem_map]
  rintro ⟨x, ⟨hx, rfl⟩⟩
  exact h x hx

end Monoid

section CommMonoid
variable [CommMonoid M] {x : M}

@[to_additive]
lemma mem_closure_iff_exists_finset_subset {s : Set M} :
    x ∈ closure s ↔
      ∃ (f : M → ℕ) (t : Finset M), ↑t ⊆ s ∧ f.support ⊆ t ∧ ∏ a ∈ t, a ^ f a = x where
  mp hx := by
    classical
    induction hx using closure_induction with
    | one => exact ⟨0, ∅, by simp⟩
    | mem x hx =>
      simp only at hx
      exact ⟨Pi.single x 1, {x}, by simp [hx, Pi.single_apply]⟩
    | mul x y _ _ hx hy =>
    obtain ⟨f, t, hts, hf, rfl⟩ := hx
    obtain ⟨g, u, hus, hg, rfl⟩ := hy
    refine ⟨f + g, t ∪ u, mod_cast Set.union_subset hts hus,
      (Function.support_add _ _).trans <| mod_cast Set.union_subset_union hf hg, ?_⟩
    simp only [Pi.add_apply, pow_add, Finset.prod_mul_distrib]
    congr 1 <;> symm
    · refine Finset.prod_subset Finset.subset_union_left ?_
      simp +contextual [Function.support_subset_iff'.1 hf]
    · refine Finset.prod_subset Finset.subset_union_right ?_
      simp +contextual [Function.support_subset_iff'.1 hg]
  mpr := by
    rintro ⟨n, t, hts, -, rfl⟩; exact prod_mem _ fun x hx ↦ pow_mem (subset_closure <| hts hx) _

@[to_additive]
lemma mem_closure_finset {s : Finset M} :
    x ∈ closure s ↔ ∃ f : M → ℕ, f.support ⊆ s ∧ ∏ a ∈ s, a ^ f a = x where
  mp := by
    rw [mem_closure_iff_exists_finset_subset]
    rintro ⟨f, t, hts, hf, rfl⟩
    refine ⟨f, hf.trans hts, .symm <| Finset.prod_subset hts ?_⟩
    simp +contextual [Function.support_subset_iff'.1 hf]
  mpr := by rintro ⟨n, -, rfl⟩; exact prod_mem _ fun x hx ↦ pow_mem (subset_closure hx) _

end CommMonoid
end Submonoid<|MERGE_RESOLUTION|>--- conflicted
+++ resolved
@@ -100,14 +100,7 @@
 
 /-- Product of a list of elements in a submonoid is in the submonoid. -/
 @[to_additive /-- Sum of a list of elements in an `AddSubmonoid` is in the `AddSubmonoid`. -/]
-<<<<<<< HEAD
-theorem list_prod_mem {l : List M} (hl : ∀ x ∈ l, x ∈ s) : l.prod ∈ s := by
-  lift l to List s using hl
-  rw [← coe_list_prod]
-  exact l.prod.coe_prop
-=======
 theorem list_prod_mem {l : List M} (hl : ∀ x ∈ l, x ∈ s) : l.prod ∈ s := _root_.list_prod_mem hl
->>>>>>> c07d348d
 
 /-- Product of a multiset of elements in a submonoid of a `CommMonoid` is in the submonoid. -/
 @[to_additive
