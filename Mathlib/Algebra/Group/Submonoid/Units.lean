--- conflicted
+++ resolved
@@ -207,11 +207,7 @@
 
 /-- Given some `x : M` which is a member of the submonoid of unit elements corresponding to a
 subgroup of units, produce a unit of `M` whose coercion is equal to `x`. -/
-<<<<<<< HEAD
-@[to_additive " Given some `x : M` which is a member of the additive submonoid of additive unit
-=======
 @[to_additive "Given some `x : M` which is a member of the additive submonoid of additive unit
->>>>>>> fd6aee2e
 elements corresponding to a subgroup of units, produce a unit of `M` whose coercion is equal to
 `x`."]
 noncomputable def unit_of_mem_ofUnits (S : Subgroup Mˣ) {x : M} (h : x ∈ S.ofUnits) : Mˣ :=
