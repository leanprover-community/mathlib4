--- conflicted
+++ resolved
@@ -164,12 +164,7 @@
   obtain ⟨a, rfl⟩ := hf b
   exact ⟨ConjClasses.mk a, rfl⟩
 
-<<<<<<< HEAD
--- Porting note: This has not been adapted to mathlib4, is it still accurate?
 library_note2 slowlyFailingInstancePriority /--
-=======
-library_note "slow-failing instance priority"/--
->>>>>>> 686ba3a0
 Certain instances trigger further searches when they are considered as candidate instances;
 these instances should be assigned a priority lower than the default of 1000 (for example, 900).
 
