--- conflicted
+++ resolved
@@ -113,16 +113,9 @@
 theorem conj_zpow {i : ℤ} {a b : α} : (a * b * a⁻¹) ^ i = a * b ^ i * a⁻¹ := by
   induction' i
   · change (a * b * a⁻¹) ^ (_ : ℤ) = a * b ^ (_ : ℤ) * a⁻¹
-<<<<<<< HEAD
-    simp [zpow_coe_nat]
+    simp [zpow_natCast]
   · simp [zpow_negSucc, conj_pow, ← mul_assoc]
--- Porting note: Added `change` and `zpow_coe_nat`.
-=======
-    simp [zpow_natCast]
-  · simp only [zpow_negSucc, conj_pow, mul_inv_rev, inv_inv]
-    rw [mul_assoc]
--- Porting note: Added `change`, `zpow_natCast`, and `rw`.
->>>>>>> b7f0470e
+-- Porting note: Added `change` and `zpow_natCast`.
 #align conj_zpow conj_zpow
 
 theorem conj_injective {x : α} : Function.Injective fun g : α => x * g * x⁻¹ :=
