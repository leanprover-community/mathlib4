--- conflicted
+++ resolved
@@ -62,36 +62,8 @@
   { inv_inv := fun _ => Prod.ext (inv_inv _) (inv_inv _) }
 
 @[to_additive]
-<<<<<<< HEAD
-instance instSemigroup [Semigroup M] [Semigroup N] : Semigroup (M × N) :=
-  { mul_assoc := fun _ _ _ => mk.inj_iff.mpr ⟨mul_assoc _ _ _, mul_assoc _ _ _⟩ }
-=======
-instance instDiv [Div M] [Div N] : Div (M × N) :=
-  ⟨fun p q => ⟨p.1 / q.1, p.2 / q.2⟩⟩
-
-@[to_additive (attr := simp)]
-theorem fst_div [Div G] [Div H] (a b : G × H) : (a / b).1 = a.1 / b.1 :=
-  rfl
-
-@[to_additive (attr := simp)]
-theorem snd_div [Div G] [Div H] (a b : G × H) : (a / b).2 = a.2 / b.2 :=
-  rfl
-
-@[to_additive (attr := simp)]
-theorem mk_div_mk [Div G] [Div H] (x₁ x₂ : G) (y₁ y₂ : H) :
-    (x₁, y₁) / (x₂, y₂) = (x₁ / x₂, y₁ / y₂) :=
-  rfl
-
-@[to_additive (attr := simp)]
-theorem swap_div [Div G] [Div H] (a b : G × H) : (a / b).swap = a.swap / b.swap :=
-  rfl
-
-@[to_additive] lemma div_def [Div M] [Div N] (a b : M × N) : a / b = (a.1 / b.1, a.2 / b.2) := rfl
-
-@[to_additive]
 instance instSemigroup [Semigroup M] [Semigroup N] : Semigroup (M × N) where
   mul_assoc _ _ _ := by ext <;> exact mul_assoc ..
->>>>>>> 59c6f604
 
 @[to_additive]
 instance instCommSemigroup [CommSemigroup G] [CommSemigroup H] : CommSemigroup (G × H) where
