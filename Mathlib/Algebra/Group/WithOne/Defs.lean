/-
Copyright (c) 2018 Mario Carneiro. All rights reserved.
Released under Apache 2.0 license as described in the file LICENSE.
Authors: Mario Carneiro, Johan Commelin
-/
import Mathlib.Algebra.Group.Defs
import Mathlib.Data.Option.Basic
import Mathlib.Logic.Nontrivial.Basic
import Mathlib.Tactic.Common

/-!
# Adjoining a zero/one to semigroups and related algebraic structures

This file contains different results about adjoining an element to an algebraic structure which then
behaves like a zero or a one. An example is adjoining a one to a semigroup to obtain a monoid. That
this provides an example of an adjunction is proved in
`Mathlib/Algebra/Category/MonCat/Adjunctions.lean`.

Another result says that adjoining to a group an element `zero` gives a `GroupWithZero`. For more
information about these structures (which are not that standard in informal mathematics, see
`Mathlib/Algebra/GroupWithZero/Basic.lean`)

## TODO

`WithOne.coe_mul` and `WithZero.coe_mul` have inconsistent use of implicit parameters
-/

-- Check that we haven't needed to import all the basic lemmas about groups,
-- by asserting a random sample don't exist here:
assert_not_exists inv_involutive div_right_inj pow_ite MonoidWithZero DenselyOrdered

universe u v w

variable {α : Type u}

/-- Add an extra element `1` to a type -/
@[to_additive /-- Add an extra element `0` to a type -/]
def WithOne (α) :=
  Option α

instance WithZero.instRepr [Repr α] : Repr (WithZero α) :=
  ⟨fun o _ =>
    match o with
    | none => "0"
    | some a => "↑" ++ repr a⟩

namespace WithOne

@[to_additive existing]
instance [Repr α] : Repr (WithOne α) :=
  ⟨fun o _ =>
    match o with
    | none => "1"
    | some a => "↑" ++ repr a⟩

@[to_additive]
instance instMonad : Monad WithOne :=
  instMonadOption

@[to_additive]
instance instOne : One (WithOne α) :=
  ⟨none⟩

@[to_additive]
instance instMul [Mul α] : Mul (WithOne α) :=
  ⟨Option.merge (· * ·)⟩

@[to_additive]
instance instInv [Inv α] : Inv (WithOne α) :=
  ⟨fun a => Option.map Inv.inv a⟩

@[to_additive]
instance instInvOneClass [Inv α] : InvOneClass (WithOne α) :=
  { WithOne.instOne, WithOne.instInv with inv_one := rfl }

@[to_additive]
instance inhabited : Inhabited (WithOne α) :=
  ⟨1⟩

@[to_additive]
instance instNontrivial [Nonempty α] : Nontrivial (WithOne α) :=
  Option.nontrivial

/-- The canonical map from `α` into `WithOne α` -/
<<<<<<< HEAD
@[to_additive (attr := coe) /-- The canonical map from `α` into `WithZero α` -/]
=======
@[to_additive (attr := coe, match_pattern) /-- The canonical map from `α` into `WithZero α` -/]
>>>>>>> c07d348d
def coe : α → WithOne α :=
  Option.some

@[to_additive]
instance instCoeTC : CoeTC α (WithOne α) :=
  ⟨coe⟩

@[to_additive]
lemma «forall» {p : WithZero α → Prop} : (∀ x, p x) ↔ p 0 ∧ ∀ a : α, p a := Option.forall

@[to_additive]
lemma «exists» {p : WithZero α → Prop} : (∃ x, p x) ↔ p 0 ∨ ∃ a : α, p a := Option.exists

/-- Recursor for `WithZero` using the preferred forms `0` and `↑a`. -/
@[elab_as_elim, induction_eliminator, cases_eliminator]
def _root_.WithZero.recZeroCoe {motive : WithZero α → Sort*} (zero : motive 0)
    (coe : ∀ a : α, motive a) : ∀ n : WithZero α, motive n
  | Option.none => zero
  | Option.some x => coe x

/-- Recursor for `WithOne` using the preferred forms `1` and `↑a`. -/
@[to_additive existing, elab_as_elim, induction_eliminator, cases_eliminator]
def recOneCoe {motive : WithOne α → Sort*} (one : motive 1) (coe : ∀ a : α, motive a) :
    ∀ n : WithOne α, motive n
  | Option.none => one
  | Option.some x => coe x

@[to_additive (attr := simp)]
lemma recOneCoe_one {motive : WithOne α → Sort*} (h₁ h₂) :
    recOneCoe h₁ h₂ (1 : WithOne α) = (h₁ : motive 1) :=
  rfl

@[to_additive (attr := simp)]
lemma recOneCoe_coe {motive : WithOne α → Sort*} (h₁ h₂) (a : α) :
    recOneCoe h₁ h₂ (a : WithOne α) = (h₂ : ∀ a : α, motive a) a :=
  rfl

/-- Deconstruct an `x : WithOne α` to the underlying value in `α`, given a proof that `x ≠ 1`. -/
@[to_additive unzero
/-- Deconstruct an `x : WithZero α` to the underlying value in `α`, given a proof that `x ≠ 0`. -/]
def unone : ∀ {x : WithOne α}, x ≠ 1 → α | (x : α), _ => x

@[to_additive (attr := simp) unzero_coe]
theorem unone_coe {x : α} (hx : (x : WithOne α) ≠ 1) : unone hx = x :=
  rfl

@[to_additive (attr := simp) coe_unzero]
lemma coe_unone : ∀ {x : WithOne α} (hx : x ≠ 1), unone hx = x
  | (x : α), _ => rfl

@[to_additive (attr := simp)]
theorem coe_ne_one {a : α} : (a : WithOne α) ≠ (1 : WithOne α) :=
  Option.some_ne_none a

@[to_additive (attr := simp)]
theorem one_ne_coe {a : α} : (1 : WithOne α) ≠ a :=
  coe_ne_one.symm

@[to_additive]
theorem ne_one_iff_exists {x : WithOne α} : x ≠ 1 ↔ ∃ a : α, ↑a = x :=
  Option.ne_none_iff_exists

@[to_additive]
instance instCanLift : CanLift (WithOne α) α (↑) fun a => a ≠ 1 where
  prf _ := ne_one_iff_exists.1

@[to_additive (attr := simp, norm_cast)]
theorem coe_inj {a b : α} : (a : WithOne α) = b ↔ a = b :=
  Option.some_inj

@[to_additive]
lemma coe_injective : Function.Injective (coe : α → WithOne α) :=
  Option.some_injective _

@[to_additive (attr := elab_as_elim)]
protected theorem cases_on {P : WithOne α → Prop} : ∀ x : WithOne α, P 1 → (∀ a : α, P a) → P x :=
  Option.casesOn

@[to_additive]
instance instMulOneClass [Mul α] : MulOneClass (WithOne α) where
  mul := (· * ·)
  one := 1
  one_mul := (Option.lawfulIdentity_merge _).left_id
  mul_one := (Option.lawfulIdentity_merge _).right_id

@[to_additive (attr := simp, norm_cast)]
lemma coe_mul [Mul α] (a b : α) : (↑(a * b) : WithOne α) = a * b := rfl

@[to_additive]
instance instMonoid [Semigroup α] : Monoid (WithOne α) where
  __ := instMulOneClass
  mul_assoc
    | 1, b, c => by simp
    | (a : α), 1, c => by simp
    | (a : α), (b : α), 1 => by simp
    | (a : α), (b : α), (c : α) => by simp_rw [← coe_mul, mul_assoc]

@[to_additive]
instance instCommMonoid [CommSemigroup α] : CommMonoid (WithOne α) where
  mul_comm
    | (a : α), (b : α) => congr_arg some (mul_comm a b)
    | (_ : α), 1 => rfl
    | 1, (_ : α) => rfl
    | 1, 1 => rfl

@[to_additive (attr := simp, norm_cast)]
theorem coe_inv [Inv α] (a : α) : ((a⁻¹ : α) : WithOne α) = (a : WithOne α)⁻¹ :=
  rfl

end WithOne<|MERGE_RESOLUTION|>--- conflicted
+++ resolved
@@ -82,11 +82,7 @@
   Option.nontrivial
 
 /-- The canonical map from `α` into `WithOne α` -/
-<<<<<<< HEAD
-@[to_additive (attr := coe) /-- The canonical map from `α` into `WithZero α` -/]
-=======
 @[to_additive (attr := coe, match_pattern) /-- The canonical map from `α` into `WithZero α` -/]
->>>>>>> c07d348d
 def coe : α → WithOne α :=
   Option.some
 
