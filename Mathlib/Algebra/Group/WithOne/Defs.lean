/-
Copyright (c) 2018 Mario Carneiro. All rights reserved.
Released under Apache 2.0 license as described in the file LICENSE.
Authors: Mario Carneiro, Johan Commelin

! This file was ported from Lean 3 source module algebra.group.with_one.defs
! leanprover-community/mathlib commit e574b1a4e891376b0ef974b926da39e05da12a06
! Please do not edit these lines, except to modify the commit id
! if you have ported upstream changes.
-/
import Mathlib.Order.WithBot
import Mathlib.Algebra.Ring.Defs
import Mathlib.Tactic.Lift

/-!
# Adjoining a zero/one to semigroups and related algebraic structures

This file contains different results about adjoining an element to an algebraic structure which then
behaves like a zero or a one. An example is adjoining a one to a semigroup to obtain a monoid. That
this provides an example of an adjunction is proved in `Algebra.Category.MonCat.Adjunctions`.

Another result says that adjoining to a group an element `zero` gives a `GroupWithZero`. For more
information about these structures (which are not that standard in informal mathematics, see
`Algebra.GroupWithZero.Basic`)

## Porting notes

In Lean 3, we use `id` here and there to get correct types of proofs. This is required because
`with_one` and `with_zero` are marked as `irreducible` at the end of `algebra.group.with_one.defs`,
so proofs that use `option α` instead of `with_one α` no longer typecheck. In Lean 4, both types are
plain `def`s, so we don't need these `id`s.
-/


universe u v w

variable {α : Type u} {β : Type v} {γ : Type w}

/-- Add an extra element `1` to a type -/
@[to_additive "Add an extra element `0` to a type"]
def WithOne (α) :=
  Option α
#align with_one WithOne
#align with_zero WithZero

namespace WithOne

instance [Repr α] : Repr (WithZero α) :=
  ⟨fun o _ =>
    match o with
    | none => "0"
    | some a => "↑" ++ repr a⟩

@[to_additive]
instance [Repr α] : Repr (WithOne α) :=
  ⟨fun o _ =>
    match o with
    | none => "1"
    | some a => "↑" ++ repr a⟩

@[to_additive]
instance monad : Monad WithOne :=
  instMonadOption

@[to_additive]
instance one : One (WithOne α) :=
  ⟨none⟩
#align with_one.has_one WithOne.one
#align with_zero.has_zero WithZero.zero

@[to_additive]
instance mul [Mul α] : Mul (WithOne α) :=
  ⟨Option.liftOrGet (· * ·)⟩
#align with_one.has_mul WithOne.mul
#align with_zero.has_add WithZero.add

@[to_additive]
instance inv [Inv α] : Inv (WithOne α) :=
  ⟨fun a => Option.map Inv.inv a⟩
#align with_one.has_inv WithOne.inv
#align with_zero.has_neg WithZero.neg

@[to_additive]
instance involutiveInv [InvolutiveInv α] : InvolutiveInv (WithOne α) :=
  { WithOne.inv with
    inv_inv := fun a =>
      (Option.map_map _ _ _).trans <| by simp_rw [inv_comp_inv, Option.map_id, id] }

@[to_additive]
instance invOneClass [Inv α] : InvOneClass (WithOne α) :=
  { WithOne.one, WithOne.inv with inv_one := rfl }

@[to_additive]
instance inhabited : Inhabited (WithOne α) :=
  ⟨1⟩

@[to_additive]
instance nontrivial [Nonempty α] : Nontrivial (WithOne α) :=
  Option.nontrivial

-- porting note: this new declaration is here to make `((a : α): WithOne α)` have type `WithOne α` ;
-- otherwise the coercion kicks in and it becomes `Option.some a : WithOne α` which
-- becomes `Option.some a : Option α`.
/-- The canonical map from `α` into `WithOne α` -/
@[to_additive (attr := coe) "The canonical map from `α` into `WithZero α`"]
def coe : α → WithOne α :=
  Option.some

@[to_additive]
instance coeTC : CoeTC α (WithOne α) :=
  ⟨coe⟩

/-- Recursor for `WithOne` using the preferred forms `1` and `↑a`. -/
@[to_additive (attr := elab_as_elim)
  "Recursor for `WithZero` using the preferred forms `0` and `↑a`."]
def recOneCoe {C : WithOne α → Sort _} (h₁ : C 1) (h₂ : ∀ a : α, C a) : ∀ n : WithOne α, C n
  | Option.none => h₁
  | Option.some x => h₂ x
#align with_one.rec_one_coe WithOne.recOneCoe
#align with_zero.rec_zero_coe WithZero.recZeroCoe

-- porting note: in Lean 3 the to-additivised declaration
-- would automatically get this; right now in Lean 4...I don't
-- know if it does or not, and I don't know how to check, so
-- I'll add it manually just to be sure.
attribute [elab_as_elim] WithZero.recZeroCoe


/-- Deconstruct a `x : WithOne α` to the underlying value in `α`, given a proof that `x ≠ 1`. -/
@[to_additive unzero
      "Deconstruct a `x : WithZero α` to the underlying value in `α`, given a proof that `x ≠ 0`."]
def unone {x : WithOne α} (hx : x ≠ 1) : α :=
  WithBot.unbot x hx
#align with_one.unone WithOne.unone
#align with_zero.unzero WithZero.unzero

@[to_additive (attr := simp) unzero_coe]
theorem unone_coe {x : α} (hx : (x : WithOne α) ≠ 1) : unone hx = x :=
  rfl
#align with_one.unone_coe WithOne.unone_coe
#align with_zero.unzero_coe WithZero.unzero_coe

@[to_additive (attr := simp) coe_unzero]
theorem coe_unone {x : WithOne α} (hx : x ≠ 1) : ↑(unone hx) = x :=
  WithBot.coe_unbot x hx
#align with_one.coe_unone WithOne.coe_unone
#align with_zero.coe_unzero WithZero.coe_unzero

-- porting note: in Lean 4 the `some_eq_coe` lemmas present in the lean 3 version
-- of this file are syntactic tautologies
#noalign with_one.some_eq_coe
#noalign with_zero.some_eq_coe

@[to_additive (attr := simp)]
theorem coe_ne_one {a : α} : (a : WithOne α) ≠ (1 : WithOne α) :=
  Option.some_ne_none a
#align with_one.coe_ne_one WithOne.coe_ne_one
#align with_zero.coe_ne_zero WithZero.coe_ne_zero

@[to_additive (attr := simp)]
theorem one_ne_coe {a : α} : (1 : WithOne α) ≠ a :=
  coe_ne_one.symm
#align with_one.one_ne_coe WithOne.one_ne_coe
#align with_zero.zero_ne_coe WithZero.zero_ne_coe

@[to_additive]
theorem ne_one_iff_exists {x : WithOne α} : x ≠ 1 ↔ ∃ a : α, ↑a = x :=
  Option.ne_none_iff_exists
#align with_one.ne_one_iff_exists WithOne.ne_one_iff_exists
#align with_zero.ne_zero_iff_exists WithZero.ne_zero_iff_exists

@[to_additive]
instance canLift : CanLift (WithOne α) α (↑) fun a => a ≠ 1 where
  prf _ := ne_one_iff_exists.1
#align with_one.can_lift WithOne.canLift
#align with_zero.can_lift WithZero.canLift

@[to_additive (attr := simp, norm_cast)]
theorem coe_inj {a b : α} : (a : WithOne α) = b ↔ a = b :=
  Option.some_inj
#align with_one.coe_inj WithOne.coe_inj
#align with_zero.coe_inj WithZero.coe_inj

@[to_additive (attr := elab_as_elim)]
protected theorem cases_on {P : WithOne α → Prop} : ∀ x : WithOne α, P 1 → (∀ a : α, P a) → P x :=
  Option.casesOn
#align with_one.cases_on WithOne.cases_on
#align with_zero.cases_on WithZero.cases_on

-- port note: I don't know if `elab_as_elim` is being added to the additivised declaration.
attribute [elab_as_elim] WithZero.cases_on

-- porting note: in Lean 3 there was the following comment:
-- the `show` statements in the proofs are important, because otherwise the generated lemmas
-- `WithOne.mulOneClass._proof_{1,2}` have an ill-typed statement after `WithOne` is made
-- irreducible. Maybe one day when mathlib is ported to Lean 4 we can experiment
-- to see if these `show` comments can be removed.
@[to_additive]
instance mulOneClass [Mul α] : MulOneClass (WithOne α) where
  mul := (· * ·)
  one := 1
  one_mul := (Option.liftOrGet_isLeftId _).1
  mul_one := (Option.liftOrGet_isRightId _).1

@[to_additive]
instance monoid [Semigroup α] : Monoid (WithOne α) :=
  { WithOne.mulOneClass with mul_assoc := (Option.liftOrGet_isAssociative _).1 }

@[to_additive]
instance commMonoid [CommSemigroup α] : CommMonoid (WithOne α) :=
  { WithOne.monoid with mul_comm := (Option.liftOrGet_isCommutative _).1 }

@[to_additive (attr := simp, norm_cast)]
theorem coe_mul [Mul α] (a b : α) : ((a * b : α) : WithOne α) = a * b :=
  rfl
#align with_one.coe_mul WithOne.coe_mul
#align with_zero.coe_add WithZero.coe_add

@[to_additive (attr := simp, norm_cast)]
theorem coe_inv [Inv α] (a : α) : ((a⁻¹ : α) : WithOne α) = (a : WithOne α)⁻¹ :=
  rfl
#align with_one.coe_inv WithOne.coe_inv
#align with_zero.coe_neg WithZero.coe_neg

end WithOne

namespace WithZero

instance one [one : One α] : One (WithZero α) :=
  { one with }

@[simp, norm_cast]
theorem coe_one [One α] : ((1 : α) : WithZero α) = 1 :=
  rfl
#align with_zero.coe_one WithZero.coe_one

instance mulZeroClass [Mul α] : MulZeroClass (WithZero α) :=
  { WithZero.zero with
    mul := Option.map₂ (· * ·),
    zero_mul := Option.map₂_none_left (· * ·),
    mul_zero := Option.map₂_none_right (· * ·) }

@[simp, norm_cast]
theorem coe_mul {α : Type u} [Mul α] {a b : α} : ((a * b : α) : WithZero α) = a * b :=
  rfl
#align with_zero.coe_mul WithZero.coe_mul

<<<<<<< HEAD
=======
-- porting note: this used to be `@[simp]` in Lean 3 but in Lean 4 `simp` can already
-- prove it because we've just proved we're in MulZeroClass.
theorem zero_mul {α : Type u} [Mul α] (a : WithZero α) : 0 * a = 0 :=
  rfl
-- Porting note: This lemma and the next one
-- don't actually appear to exist in mathlib 3?
-- #align with_zero.zero_mul WithZero.zero_mul

-- porting note: in Lean 3 this was `@[simp]` but in Lean 4 `simp` can already prove it.
theorem mul_zero {α : Type u} [Mul α] (a : WithZero α) : a * 0 = 0 := by cases a <;> rfl
-- #align with_zero.mul_zero WithZero.mul_zero

>>>>>>> 98bc5f26
instance noZeroDivisors [Mul α] : NoZeroDivisors (WithZero α) :=
  ⟨Option.map₂_eq_none_iff.1⟩

instance semigroupWithZero [Semigroup α] : SemigroupWithZero (WithZero α) :=
  { WithZero.mulZeroClass with
    mul_assoc := fun _ _ _ => Option.map₂_assoc mul_assoc }

instance commSemigroup [CommSemigroup α] : CommSemigroup (WithZero α) :=
  { WithZero.semigroupWithZero with
    mul_comm := fun _ _ => Option.map₂_comm mul_comm }

instance mulZeroOneClass [MulOneClass α] : MulZeroOneClass (WithZero α) :=
  { WithZero.mulZeroClass, WithZero.one with
    one_mul := Option.map₂_left_identity one_mul,
    mul_one := Option.map₂_right_identity mul_one }

instance pow [One α] [Pow α ℕ] : Pow (WithZero α) ℕ :=
  ⟨fun x n =>
    match x, n with
    | none, 0 => 1
    | none, _ + 1 => 0
    | some x, n => ↑(x ^ n)⟩

@[simp, norm_cast]
theorem coe_pow [One α] [Pow α ℕ] {a : α} (n : ℕ) :
    ↑(a ^ n : α) = ((a : WithZero α) ^ n : WithZero α) :=
  rfl
#align with_zero.coe_pow WithZero.coe_pow

instance monoidWithZero [Monoid α] : MonoidWithZero (WithZero α) :=
  { WithZero.mulZeroOneClass, WithZero.semigroupWithZero with
    npow := fun n x => x ^ n,
    npow_zero := fun x =>
      match x with
      | none => rfl
      | some x => congr_arg some <| pow_zero x,
    npow_succ := fun n x =>
      match x with
      | none => rfl
      | some x => congr_arg some <| pow_succ x n }

instance commMonoidWithZero [CommMonoid α] : CommMonoidWithZero (WithZero α) :=
  { WithZero.monoidWithZero, WithZero.commSemigroup with }

/-- Given an inverse operation on `α` there is an inverse operation
  on `WithZero α` sending `0` to `0`-/
instance inv [Inv α] : Inv (WithZero α) :=
  ⟨fun a => Option.map Inv.inv a⟩

@[simp, norm_cast]
theorem coe_inv [Inv α] (a : α) : ((a⁻¹ : α) : WithZero α) = (↑a)⁻¹ :=
  rfl
#align with_zero.coe_inv WithZero.coe_inv

@[simp]
theorem inv_zero [Inv α] : (0 : WithZero α)⁻¹ = 0 :=
  rfl
#align with_zero.inv_zero WithZero.inv_zero

instance involutiveInv [InvolutiveInv α] : InvolutiveInv (WithZero α) :=
  { WithZero.inv with
    inv_inv := fun a =>
      (Option.map_map _ _ _).trans <| by simp_rw [inv_comp_inv, Option.map_id, id] }

instance invOneClass [InvOneClass α] : InvOneClass (WithZero α) :=
  { WithZero.one, WithZero.inv with inv_one := show ((1⁻¹ : α) : WithZero α) = 1 by simp }

instance div [Div α] : Div (WithZero α) :=
  ⟨Option.map₂ (· / ·)⟩

@[norm_cast]
theorem coe_div [Div α] (a b : α) : ↑(a / b : α) = (a / b : WithZero α) :=
  rfl
#align with_zero.coe_div WithZero.coe_div

instance [One α] [Pow α ℤ] : Pow (WithZero α) ℤ :=
  ⟨fun x n =>
    match x, n with
    | none, Int.ofNat 0 => 1
    | none, Int.ofNat (Nat.succ _) => 0
    | none, Int.negSucc _ => 0
    | some x, n => ↑(x ^ n)⟩

@[simp, norm_cast]
theorem coe_zpow [DivInvMonoid α] {a : α} (n : ℤ) : ↑(a ^ n : α) = ((↑a : WithZero α) ^ n) :=
  rfl
#align with_zero.coe_zpow WithZero.coe_zpow

instance divInvMonoid [DivInvMonoid α] : DivInvMonoid (WithZero α) :=
  { WithZero.div, WithZero.inv, WithZero.monoidWithZero with
    div_eq_mul_inv := fun a b =>
      match a, b with
      | none, _ => rfl
      | some _, none => rfl
      | some a, some b => congr_arg some (div_eq_mul_inv a b),
    zpow := fun n x => x ^ n,
    zpow_zero' := fun x =>
      match x with
      | none => rfl
      | some x => congr_arg some <| zpow_zero x,
    zpow_succ' := fun n x =>
      match x with
      | none => rfl
      | some x => congr_arg some <| DivInvMonoid.zpow_succ' n x,
    zpow_neg' := fun n x =>
      match x with
      | none => rfl
      | some x => congr_arg some <| DivInvMonoid.zpow_neg' n x }

instance divInvOneMonoid [DivInvOneMonoid α] : DivInvOneMonoid (WithZero α) :=
  { WithZero.divInvMonoid, WithZero.invOneClass with }

instance divisionMonoid [DivisionMonoid α] : DivisionMonoid (WithZero α) :=
  { WithZero.divInvMonoid, WithZero.involutiveInv with
    mul_inv_rev := fun a b =>
      match a, b with
      | none, none => rfl
      | none, some b => rfl
      | some a, none => rfl
      | some a, some b => congr_arg some <| mul_inv_rev _ _,
    inv_eq_of_mul := fun a b ↦
      match a, b with
      | none, none => fun _ ↦ rfl
      | none, some b => fun _ ↦ by contradiction
      | some a, none => fun _ ↦ by contradiction
      | some a, some b => fun h ↦
        congr_arg some <| inv_eq_of_mul_eq_one_right <| Option.some_injective _ h }

instance divisionCommMonoid [DivisionCommMonoid α] : DivisionCommMonoid (WithZero α) :=
  { WithZero.divisionMonoid, WithZero.commSemigroup with }

section Group

variable [Group α]

/-- if `G` is a group then `WithZero G` is a group with zero. -/
instance groupWithZero : GroupWithZero (WithZero α) :=
  { WithZero.monoidWithZero, WithZero.divInvMonoid, WithZero.nontrivial with
    inv_zero := inv_zero,
    mul_inv_cancel := fun a ha ↦ by
      lift a to α using ha
      norm_cast
      apply mul_right_inv }

end Group

instance commGroupWithZero [CommGroup α] : CommGroupWithZero (WithZero α) :=
  { WithZero.groupWithZero, WithZero.commMonoidWithZero with }

instance addMonoidWithOne [AddMonoidWithOne α] : AddMonoidWithOne (WithZero α) :=
  { WithZero.addMonoid, WithZero.one with
    natCast := fun n => if n = 0 then 0 else (n.cast : α),
    natCast_zero := rfl,
    natCast_succ := fun n => by
      cases n with
      | zero => show (((1 : ℕ) : α) : WithZero α) = 0 + 1; · rw [Nat.cast_one, coe_one, zero_add]
      | succ n =>
          show (((n + 2 : ℕ) : α) : WithZero α) = ((n + 1 : ℕ) : α) + 1
          rw [Nat.cast_succ, coe_add, coe_one]
      }

instance semiring [Semiring α] : Semiring (WithZero α) :=
  { WithZero.addMonoidWithOne, WithZero.addCommMonoid, WithZero.mulZeroClass,
    WithZero.monoidWithZero with
    left_distrib := fun a b c => by
      cases' a with a; · rfl
      cases' b with b <;> cases' c with c <;> try rfl
      exact congr_arg some (left_distrib _ _ _),
    right_distrib := fun a b c => by
      cases' c with c
      · change (a + b) * 0 = a * 0 + b * 0
        simp
      cases' a with a <;> cases' b with b <;> try rfl
      exact congr_arg some (right_distrib _ _ _) }

end WithZero<|MERGE_RESOLUTION|>--- conflicted
+++ resolved
@@ -245,21 +245,6 @@
   rfl
 #align with_zero.coe_mul WithZero.coe_mul
 
-<<<<<<< HEAD
-=======
--- porting note: this used to be `@[simp]` in Lean 3 but in Lean 4 `simp` can already
--- prove it because we've just proved we're in MulZeroClass.
-theorem zero_mul {α : Type u} [Mul α] (a : WithZero α) : 0 * a = 0 :=
-  rfl
--- Porting note: This lemma and the next one
--- don't actually appear to exist in mathlib 3?
--- #align with_zero.zero_mul WithZero.zero_mul
-
--- porting note: in Lean 3 this was `@[simp]` but in Lean 4 `simp` can already prove it.
-theorem mul_zero {α : Type u} [Mul α] (a : WithZero α) : a * 0 = 0 := by cases a <;> rfl
--- #align with_zero.mul_zero WithZero.mul_zero
-
->>>>>>> 98bc5f26
 instance noZeroDivisors [Mul α] : NoZeroDivisors (WithZero α) :=
   ⟨Option.map₂_eq_none_iff.1⟩
 
