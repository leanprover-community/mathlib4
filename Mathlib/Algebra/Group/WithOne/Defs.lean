--- conflicted
+++ resolved
@@ -155,11 +155,7 @@
 
 @[to_additive]
 lemma coe_injective : Function.Injective (coe : α → WithOne α) :=
-<<<<<<< HEAD
-  fun _ _ ↦ coe_inj.mp
-=======
   Option.some_injective _
->>>>>>> 6ae95cf1
 
 @[to_additive (attr := elab_as_elim)]
 protected theorem cases_on {P : WithOne α → Prop} : ∀ x : WithOne α, P 1 → (∀ a : α, P a) → P x :=
