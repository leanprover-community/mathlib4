/-
Copyright (c) 2018 Mario Carneiro. All rights reserved.
Released under Apache 2.0 license as described in the file LICENSE.
Authors: Mario Carneiro, Johan Commelin
-/
import Mathlib.Algebra.GroupWithZero.Defs
import Mathlib.Data.Nat.Cast.Defs
import Mathlib.Data.Option.Defs
import Mathlib.Data.Option.NAry
import Mathlib.Logic.Nontrivial.Basic
import Mathlib.Tactic.Common

#align_import algebra.group.with_one.defs from "leanprover-community/mathlib"@"995b47e555f1b6297c7cf16855f1023e355219fb"

/-!
# Adjoining a zero/one to semigroups and related algebraic structures

This file contains different results about adjoining an element to an algebraic structure which then
behaves like a zero or a one. An example is adjoining a one to a semigroup to obtain a monoid. That
this provides an example of an adjunction is proved in `Algebra.Category.MonCat.Adjunctions`.

Another result says that adjoining to a group an element `zero` gives a `GroupWithZero`. For more
information about these structures (which are not that standard in informal mathematics, see
`Algebra.GroupWithZero.Basic`)

## Porting notes

In Lean 3, we use `id` here and there to get correct types of proofs. This is required because
`WithOne` and `WithZero` are marked as `Irreducible` at the end of
`Mathlib.Algebra.Group.WithOne.Defs`, so proofs that use `Option α` instead of `WithOne α` no
longer typecheck. In Lean 4, both types are plain `def`s, so we don't need these `id`s.
-/


universe u v w

variable {α : Type u} {β : Type v} {γ : Type w}

/-- Add an extra element `1` to a type -/
@[to_additive "Add an extra element `0` to a type"]
def WithOne (α) :=
  Option α
#align with_one WithOne
#align with_zero WithZero

namespace WithOne

instance [Repr α] : Repr (WithZero α) :=
  ⟨fun o _ =>
    match o with
    | none => "0"
    | some a => "↑" ++ repr a⟩

@[to_additive]
instance [Repr α] : Repr (WithOne α) :=
  ⟨fun o _ =>
    match o with
    | none => "1"
    | some a => "↑" ++ repr a⟩

@[to_additive]
instance monad : Monad WithOne :=
  instMonadOption

@[to_additive]
instance one : One (WithOne α) :=
  ⟨none⟩
#align with_one.has_one WithOne.one
#align with_zero.has_zero WithZero.zero

@[to_additive]
instance mul [Mul α] : Mul (WithOne α) :=
  ⟨Option.liftOrGet (· * ·)⟩
#align with_one.has_mul WithOne.mul
#align with_zero.has_add WithZero.add

@[to_additive]
instance inv [Inv α] : Inv (WithOne α) :=
  ⟨fun a => Option.map Inv.inv a⟩
#align with_one.has_inv WithOne.inv
#align with_zero.has_neg WithZero.neg

@[to_additive]
instance invOneClass [Inv α] : InvOneClass (WithOne α) :=
  { WithOne.one, WithOne.inv with inv_one := rfl }

@[to_additive]
instance inhabited : Inhabited (WithOne α) :=
  ⟨1⟩

@[to_additive]
instance nontrivial [Nonempty α] : Nontrivial (WithOne α) :=
  Option.nontrivial

-- porting note: this new declaration is here to make `((a : α): WithOne α)` have type `WithOne α`;
-- otherwise the coercion kicks in and it becomes `Option.some a : WithOne α` which
-- becomes `Option.some a : Option α`.
/-- The canonical map from `α` into `WithOne α` -/
@[to_additive (attr := coe) "The canonical map from `α` into `WithZero α`"]
def coe : α → WithOne α :=
  Option.some

@[to_additive]
instance coeTC : CoeTC α (WithOne α) :=
  ⟨coe⟩

/-- Recursor for `WithOne` using the preferred forms `1` and `↑a`. -/
@[to_additive (attr := elab_as_elim)
  "Recursor for `WithZero` using the preferred forms `0` and `↑a`."]
def recOneCoe {C : WithOne α → Sort*} (h₁ : C 1) (h₂ : ∀ a : α, C a) : ∀ n : WithOne α, C n
  | Option.none => h₁
  | Option.some x => h₂ x
#align with_one.rec_one_coe WithOne.recOneCoe
#align with_zero.rec_zero_coe WithZero.recZeroCoe

-- porting note: in Lean 3 the to-additivised declaration
-- would automatically get this; right now in Lean 4...I don't
-- know if it does or not, and I don't know how to check, so
-- I'll add it manually just to be sure.
attribute [elab_as_elim] WithZero.recZeroCoe


/-- Deconstruct an `x : WithOne α` to the underlying value in `α`, given a proof that `x ≠ 1`. -/
@[to_additive unzero
      "Deconstruct an `x : WithZero α` to the underlying value in `α`, given a proof that `x ≠ 0`."]
def unone : ∀ {x : WithOne α}, x ≠ 1 → α | (x : α), _ => x
#align with_one.unone WithOne.unone
#align with_zero.unzero WithZero.unzero

@[to_additive (attr := simp) unzero_coe]
theorem unone_coe {x : α} (hx : (x : WithOne α) ≠ 1) : unone hx = x :=
  rfl
#align with_one.unone_coe WithOne.unone_coe
#align with_zero.unzero_coe WithZero.unzero_coe

@[to_additive (attr := simp) coe_unzero]
<<<<<<< HEAD
theorem coe_unone : ∀ {x : WithOne α} (hx : x ≠ 1), unone hx = x | (x : α), _ => rfl
=======
lemma coe_unone : ∀ {x : WithOne α} (hx : x ≠ 1), unone hx = x
  | (x : α), _ => rfl
>>>>>>> ebb7343e
#align with_one.coe_unone WithOne.coe_unone
#align with_zero.coe_unzero WithZero.coe_unzero

-- porting note: in Lean 4 the `some_eq_coe` lemmas present in the lean 3 version
-- of this file are syntactic tautologies
#noalign with_one.some_eq_coe
#noalign with_zero.some_eq_coe

@[to_additive (attr := simp)]
theorem coe_ne_one {a : α} : (a : WithOne α) ≠ (1 : WithOne α) :=
  Option.some_ne_none a
#align with_one.coe_ne_one WithOne.coe_ne_one
#align with_zero.coe_ne_zero WithZero.coe_ne_zero

@[to_additive (attr := simp)]
theorem one_ne_coe {a : α} : (1 : WithOne α) ≠ a :=
  coe_ne_one.symm
#align with_one.one_ne_coe WithOne.one_ne_coe
#align with_zero.zero_ne_coe WithZero.zero_ne_coe

@[to_additive]
theorem ne_one_iff_exists {x : WithOne α} : x ≠ 1 ↔ ∃ a : α, ↑a = x :=
  Option.ne_none_iff_exists
#align with_one.ne_one_iff_exists WithOne.ne_one_iff_exists
#align with_zero.ne_zero_iff_exists WithZero.ne_zero_iff_exists

@[to_additive]
instance canLift : CanLift (WithOne α) α (↑) fun a => a ≠ 1 where
  prf _ := ne_one_iff_exists.1
#align with_one.can_lift WithOne.canLift
#align with_zero.can_lift WithZero.canLift

@[to_additive (attr := simp, norm_cast)]
theorem coe_inj {a b : α} : (a : WithOne α) = b ↔ a = b :=
  Option.some_inj
#align with_one.coe_inj WithOne.coe_inj
#align with_zero.coe_inj WithZero.coe_inj

@[to_additive (attr := elab_as_elim)]
protected theorem cases_on {P : WithOne α → Prop} : ∀ x : WithOne α, P 1 → (∀ a : α, P a) → P x :=
  Option.casesOn
#align with_one.cases_on WithOne.cases_on
#align with_zero.cases_on WithZero.cases_on

-- port note: I don't know if `elab_as_elim` is being added to the additivised declaration.
attribute [elab_as_elim] WithZero.cases_on

@[to_additive]
instance mulOneClass [Mul α] : MulOneClass (WithOne α) where
  mul := (· * ·)
  one := 1
  one_mul := (Option.liftOrGet_isId _).left_id
  mul_one := (Option.liftOrGet_isId _).right_id

@[to_additive (attr := simp, norm_cast)]
lemma coe_mul [Mul α] (a b : α) : (↑(a * b) : WithOne α) = a * b := rfl
#align with_one.coe_mul WithOne.coe_mul
#align with_zero.coe_add WithZero.coe_add

@[to_additive]
instance monoid [Semigroup α] : Monoid (WithOne α) where
  __ := mulOneClass
  mul_assoc a b c := match a, b, c with
    | 1, b, c => by simp
    | (a : α), 1, c => by simp
    | (a : α), (b : α), 1 => by simp
    | (a : α), (b : α), (c : α) => by simp_rw [← coe_mul, mul_assoc]

@[to_additive]
instance commMonoid [CommSemigroup α] : CommMonoid (WithOne α) where
  mul_comm := fun a b => match a, b with
    | (a : α), (b : α) => congr_arg some (mul_comm a b)
    | (_ : α), 1 => rfl
    | 1, (_ : α) => rfl
    | 1, 1 => rfl

@[to_additive (attr := simp, norm_cast)]
theorem coe_inv [Inv α] (a : α) : ((a⁻¹ : α) : WithOne α) = (a : WithOne α)⁻¹ :=
  rfl
#align with_one.coe_inv WithOne.coe_inv
#align with_zero.coe_neg WithZero.coe_neg

end WithOne

namespace WithZero

instance one [one : One α] : One (WithZero α) :=
  { one with }

@[simp, norm_cast]
theorem coe_one [One α] : ((1 : α) : WithZero α) = 1 :=
  rfl
#align with_zero.coe_one WithZero.coe_one

instance mulZeroClass [Mul α] : MulZeroClass (WithZero α) :=
  { WithZero.zero with
    mul := Option.map₂ (· * ·),
    zero_mul := Option.map₂_none_left (· * ·),
    mul_zero := Option.map₂_none_right (· * ·) }

@[simp, norm_cast]
theorem coe_mul {α : Type u} [Mul α] {a b : α} : ((a * b : α) : WithZero α) = a * b :=
  rfl
#align with_zero.coe_mul WithZero.coe_mul

instance noZeroDivisors [Mul α] : NoZeroDivisors (WithZero α) :=
  ⟨Option.map₂_eq_none_iff.1⟩

instance semigroupWithZero [Semigroup α] : SemigroupWithZero (WithZero α) :=
  { WithZero.mulZeroClass with
    mul_assoc := fun _ _ _ => Option.map₂_assoc mul_assoc }

instance commSemigroup [CommSemigroup α] : CommSemigroup (WithZero α) :=
  { WithZero.semigroupWithZero with
    mul_comm := fun _ _ => Option.map₂_comm mul_comm }

instance mulZeroOneClass [MulOneClass α] : MulZeroOneClass (WithZero α) :=
  { WithZero.mulZeroClass, WithZero.one with
    one_mul := Option.map₂_left_identity one_mul,
    mul_one := Option.map₂_right_identity mul_one }

instance pow [One α] [Pow α ℕ] : Pow (WithZero α) ℕ :=
  ⟨fun x n =>
    match x, n with
    | none, 0 => 1
    | none, _ + 1 => 0
    | some x, n => ↑(x ^ n)⟩

@[simp, norm_cast]
theorem coe_pow [One α] [Pow α ℕ] {a : α} (n : ℕ) :
    ↑(a ^ n : α) = ((a : WithZero α) ^ n : WithZero α) :=
  rfl
#align with_zero.coe_pow WithZero.coe_pow

instance monoidWithZero [Monoid α] : MonoidWithZero (WithZero α) :=
  { WithZero.mulZeroOneClass, WithZero.semigroupWithZero with
    npow := fun n x => x ^ n,
    npow_zero := fun x =>
      match x with
      | none => rfl
      | some x => congr_arg some <| pow_zero x,
    npow_succ := fun n x =>
      match x with
      | none => rfl
      | some x => congr_arg some <| pow_succ x n }

instance commMonoidWithZero [CommMonoid α] : CommMonoidWithZero (WithZero α) :=
  { WithZero.monoidWithZero, WithZero.commSemigroup with }

/-- Given an inverse operation on `α` there is an inverse operation
  on `WithZero α` sending `0` to `0`. -/
instance inv [Inv α] : Inv (WithZero α) :=
  ⟨fun a => Option.map Inv.inv a⟩

@[simp, norm_cast]
theorem coe_inv [Inv α] (a : α) : ((a⁻¹ : α) : WithZero α) = (↑a)⁻¹ :=
  rfl
#align with_zero.coe_inv WithZero.coe_inv

@[simp]
theorem inv_zero [Inv α] : (0 : WithZero α)⁻¹ = 0 :=
  rfl
#align with_zero.inv_zero WithZero.inv_zero

instance invOneClass [InvOneClass α] : InvOneClass (WithZero α) :=
  { WithZero.one, WithZero.inv with inv_one := show ((1⁻¹ : α) : WithZero α) = 1 by simp }

instance div [Div α] : Div (WithZero α) :=
  ⟨Option.map₂ (· / ·)⟩

@[norm_cast]
theorem coe_div [Div α] (a b : α) : ↑(a / b : α) = (a / b : WithZero α) :=
  rfl
#align with_zero.coe_div WithZero.coe_div

instance [One α] [Pow α ℤ] : Pow (WithZero α) ℤ :=
  ⟨fun x n =>
    match x, n with
    | none, Int.ofNat 0 => 1
    | none, Int.ofNat (Nat.succ _) => 0
    | none, Int.negSucc _ => 0
    | some x, n => ↑(x ^ n)⟩

@[simp, norm_cast]
theorem coe_zpow [DivInvMonoid α] {a : α} (n : ℤ) : ↑(a ^ n) = (↑a : WithZero α) ^ n :=
  rfl
#align with_zero.coe_zpow WithZero.coe_zpow

instance divInvMonoid [DivInvMonoid α] : DivInvMonoid (WithZero α) :=
  { WithZero.div, WithZero.inv, WithZero.monoidWithZero with
    div_eq_mul_inv := fun a b =>
      match a, b with
      | none, _ => rfl
      | some _, none => rfl
      | some a, some b => congr_arg some (div_eq_mul_inv a b),
    zpow := fun n x => x ^ n,
    zpow_zero' := fun x =>
      match x with
      | none => rfl
      | some x => congr_arg some <| zpow_zero x,
    zpow_succ' := fun n x =>
      match x with
      | none => rfl
      | some x => congr_arg some <| DivInvMonoid.zpow_succ' n x,
    zpow_neg' := fun n x =>
      match x with
      | none => rfl
      | some x => congr_arg some <| DivInvMonoid.zpow_neg' n x }

instance divInvOneMonoid [DivInvOneMonoid α] : DivInvOneMonoid (WithZero α) :=
  { WithZero.divInvMonoid, WithZero.invOneClass with }

section Group

variable [Group α]

/-- if `G` is a group then `WithZero G` is a group with zero. -/
instance groupWithZero : GroupWithZero (WithZero α) :=
  { WithZero.monoidWithZero, WithZero.divInvMonoid, WithZero.nontrivial with
    inv_zero := inv_zero,
    mul_inv_cancel := fun a ha ↦ by
      lift a to α using ha
      norm_cast
      apply mul_right_inv }

end Group

instance commGroupWithZero [CommGroup α] : CommGroupWithZero (WithZero α) :=
  { WithZero.groupWithZero, WithZero.commMonoidWithZero with }

instance addMonoidWithOne [AddMonoidWithOne α] : AddMonoidWithOne (WithZero α) :=
  { WithZero.addMonoid, WithZero.one with
    natCast := fun n => if n = 0 then 0 else (n.cast : α),
    natCast_zero := rfl,
    natCast_succ := fun n => by
      cases n with
      | zero => show (((1 : ℕ) : α) : WithZero α) = 0 + 1; · rw [Nat.cast_one, coe_one, zero_add]
      | succ n =>
          show (((n + 2 : ℕ) : α) : WithZero α) = ((n + 1 : ℕ) : α) + 1
          rw [Nat.cast_succ, coe_add, coe_one]
      }

end WithZero

-- Check that we haven't needed to import all the basic lemmas about groups,
-- by asserting a random sample don't exist here:
assert_not_exists inv_involutive
assert_not_exists div_right_inj
assert_not_exists pow_ite

assert_not_exists Ring<|MERGE_RESOLUTION|>--- conflicted
+++ resolved
@@ -134,12 +134,8 @@
 #align with_zero.unzero_coe WithZero.unzero_coe
 
 @[to_additive (attr := simp) coe_unzero]
-<<<<<<< HEAD
-theorem coe_unone : ∀ {x : WithOne α} (hx : x ≠ 1), unone hx = x | (x : α), _ => rfl
-=======
 lemma coe_unone : ∀ {x : WithOne α} (hx : x ≠ 1), unone hx = x
   | (x : α), _ => rfl
->>>>>>> ebb7343e
 #align with_one.coe_unone WithOne.coe_unone
 #align with_zero.coe_unzero WithZero.coe_unzero
 
