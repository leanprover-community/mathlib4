/-
Copyright (c) 2018 Mario Carneiro. All rights reserved.
Released under Apache 2.0 license as described in the file LICENSE.
Authors: Mario Carneiro, Johan Commelin
-/
import Mathlib.Order.WithBot
import Mathlib.Algebra.Ring.Defs

/-!
# Adjoining a zero/one to semigroups and related algebraic structures

This file contains different results about adjoining an element to an algebraic structure which then
behaves like a zero or a one. An example is adjoining a one to a semigroup to obtain a monoid. That
this provides an example of an adjunction is proved in `Algebra.Category.MonCat.Adjunctions`.

Another result says that adjoining to a group an element `zero` gives a `group_with_zero`. For more
information about these structures (which are not that standard in informal mathematics, see
`Algebra.GroupWithZero.Basic`)
-/


universe u v w

variable {α : Type u} {β : Type v} {γ : Type w}

/-- Add an extra element `1` to a type -/
@[to_additive "Add an extra element `0` to a type"]
def WithOne (α) :=
  Option α
#align with_one WithOne
#align with_zero WithZero

namespace WithOne

instance [Repr α] : Repr (WithZero α) :=
  ⟨fun o _ =>
    match o with
    | none => "0"
    | some a => "↑" ++ repr a⟩

@[to_additive]
instance [Repr α] : Repr (WithOne α) :=
  ⟨fun o _ =>
    match o with
    | none => "1"
    | some a => "↑" ++ repr a⟩

@[to_additive]
instance monad : Monad WithOne :=
  instMonadOption

@[to_additive]
instance one : One (WithOne α) :=
  ⟨none⟩
#align with_one.has_one WithOne.one

@[to_additive]
instance mul [Mul α] : Mul (WithOne α) :=
  ⟨Option.liftOrGet (· * ·)⟩
#align with_one.has_mul WithOne.mul

@[to_additive]
instance inv [Inv α] : Inv (WithOne α) :=
  ⟨fun a => Option.map Inv.inv a⟩
#align with_one.has_inv WithOne.inv

@[to_additive]
instance involutiveInv [InvolutiveInv α] : InvolutiveInv (WithOne α) :=
  { WithOne.inv with
    inv_inv := fun a =>
      (Option.map_map _ _ _).trans <| by simp_rw [inv_comp_inv, Option.map_id, id] }

@[to_additive]
instance invOneClass [Inv α] : InvOneClass (WithOne α) :=
  { WithOne.one, WithOne.inv with inv_one := rfl }

@[to_additive]
instance inhabited : Inhabited (WithOne α) :=
  ⟨1⟩

@[to_additive]
instance nontrivial [Nonempty α] : Nontrivial (WithOne α) :=
  Option.nontrivial

-- porting note: this new declaration is here to make `((a : α): WithOne α)` have type `WithOne α` ;
-- otherwise the coercion kicks in and it becomes `Option.some a : WithOne α` which
-- becomes `Option.some a : Option α`.
/-- The canonical map from `α` into `WithOne α` -/
@[coe, to_additive "The canonical map from `α` into `WithZero α`"]
def coe : α → WithOne α :=
  Option.some

-- porting note : `@[coe, to_additive]` doesn't tag the to-additivised declaration
-- with coe, in contrast to Lean 3, so we have to do it manually.
attribute [coe] WithZero.coe

@[to_additive]
instance coeTC : CoeTC α (WithOne α) :=
  ⟨coe⟩

/-- Recursor for `with_one` using the preferred forms `1` and `↑a`. -/
@[elab_as_elim, to_additive "Recursor for `with_zero` using the preferred forms `0` and `↑a`."]
def recOneCoe {C : WithOne α → Sort _} (h₁ : C 1) (h₂ : ∀ a : α, C a) : ∀ n : WithOne α, C n
  | Option.none => h₁
  | Option.some x => h₂ x
#align with_one.rec_one_coe WithOne.recOneCoe
#align with_zero.rec_zero_coe WithZero.recZeroCoe

-- porting note: in Lean 3 the to-additivised declaration
-- would automatically get this; right now in Lean 4...I don't
-- know if it does or not, and I don't know how to check, so
-- I'll add it manually just to be sure.
attribute [elab_as_elim] WithZero.recZeroCoe


/-- Deconstruct a `x : with_one α` to the underlying value in `α`, given a proof that `x ≠ 1`. -/
@[to_additive unzero
      "Deconstruct a `x : with_zero α` to the underlying value in `α`, given a proof that `x ≠ 0`."]
def unone {x : WithOne α} (hx : x ≠ 1) : α :=
  WithBot.unbot x hx
#align with_one.unone WithOne.unone
#align with_zero.unzero WithZero.unzero

@[simp, to_additive unzero_coe]
theorem unone_coe {x : α} (hx : (x : WithOne α) ≠ 1) : unone hx = x :=
  rfl
#align with_one.unone_coe WithOne.unone_coe
#align with_zero.unzero_coe WithZero.unzero_coe

@[simp, to_additive coe_unzero]
theorem coe_unone {x : WithOne α} (hx : x ≠ 1) : ↑(unone hx) = x :=
  WithBot.coe_unbot x hx
#align with_one.coe_unone WithOne.coe_unone
#align with_zero.coe_unzero WithZero.coe_unzero

-- porting note: in Lean 4 the `some_eq_coe` lemmas present in the lean 3 version
-- of this file are syntactic tautologies
#noalign with_one.some_eq_coe
#noalign with_zero.some_eq_coe

@[simp, to_additive]
theorem coe_ne_one {a : α} : (a : WithOne α) ≠ (1 : WithOne α) :=
  Option.some_ne_none a
#align with_one.coe_ne_one WithOne.coe_ne_one
#align with_zero.coe_ne_zero WithZero.coe_ne_zero

@[simp, to_additive]
theorem one_ne_coe {a : α} : (1 : WithOne α) ≠ a :=
  coe_ne_one.symm
#align with_one.one_ne_coe WithOne.one_ne_coe
#align with_zero.zero_ne_coe WithZero.zero_ne_coe

@[to_additive]
theorem ne_one_iff_exists {x : WithOne α} : x ≠ 1 ↔ ∃ a : α, ↑a = x :=
  Option.ne_none_iff_exists
#align with_one.ne_one_iff_exists WithOne.ne_one_iff_exists
#align with_zero.ne_zero_iff_exists WithZero.ne_zero_iff_exists

-- porting note : waiting for `lift` tactic
--@[to_additive]
--instance canLift : CanLift (WithOne α) α coe fun a => a ≠ 1 where prf a := ne_one_iff_exists.1
--#align with_one.can_lift WithOne.canLift

@[simp, norm_cast, to_additive]
theorem coe_inj {a b : α} : (a : WithOne α) = b ↔ a = b :=
  Option.some_inj
#align with_one.coe_inj WithOne.coe_inj
#align with_zero.coe_inj WithZero.coe_inj

-- port note: at the time of writing it seems that `@[norm_cast, to_additive]` doesn't
-- put the norm_cast tag on the to_additivised declaration.
attribute [norm_cast] WithZero.coe_inj

@[elab_as_elim, to_additive]
protected theorem cases_on {P : WithOne α → Prop} : ∀ x : WithOne α, P 1 → (∀ a : α, P a) → P x :=
  Option.casesOn
#align with_one.cases_on WithOne.cases_on
#align with_zero.cases_on WithZero.cases_on

-- port note: I don't know if `elab_as_elim` is being added to the additivised declaration.
attribute [elab_as_elim] WithZero.cases_on

-- porting note: in Lean 3 there was the following comment:
-- the `show` statements in the proofs are important, because otherwise the generated lemmas
-- `with_one.mul_one_class._proof_{1,2}` have an ill-typed statement after `with_one` is made
-- irreducible. Maybe one day when mathlib is ported to Lean 4 we can experiment
-- to see if these `show` comments can be removed.
@[to_additive]
instance mulOneClass [Mul α] : MulOneClass (WithOne α) where
  mul := (· * ·)
  one := 1
  one_mul := show ∀ x : WithOne α, 1 * x = x from (Option.liftOrGet_isLeftId _).1
  mul_one := show ∀ x : WithOne α, x * 1 = x from (Option.liftOrGet_isRightId _).1

@[to_additive]
instance monoid [Semigroup α] : Monoid (WithOne α) :=
  { WithOne.mulOneClass with mul_assoc := (Option.liftOrGet_isAssociative _).1 }

@[to_additive]
instance commMonoid [CommSemigroup α] : CommMonoid (WithOne α) :=
  { WithOne.monoid with mul_comm := (Option.liftOrGet_isCommutative _).1 }

@[simp, norm_cast, to_additive]
theorem coe_mul [Mul α] (a b : α) : ((a * b : α) : WithOne α) = a * b :=
  rfl
#align with_one.coe_mul WithOne.coe_mul
#align with_zero.coe_add WithZero.coe_add

-- porting note: in Mathlib3 `[norm_cast, to_additive]` would put the `norm_cast` attribute
-- on the additivised declaration. At the time of writing this isn't true in Mathlib4
attribute [norm_cast] WithZero.coe_add

@[simp, norm_cast, to_additive]
theorem coe_inv [Inv α] (a : α) : ((a⁻¹ : α) : WithOne α) = (a : WithOne α)⁻¹ :=
  rfl
#align with_one.coe_inv WithOne.coe_inv
#align with_zero.coe_neg WithZero.coe_neg

-- porting note: in Mathlib3 `[norm_cast, to_additive]` would put the `norm_cast` attribute
-- on the additivised declaration. At the time of writing this isn't true in Mathlib4
attribute [norm_cast] WithZero.coe_neg

end WithOne

namespace WithZero

instance one [one : One α] : One (WithZero α) :=
  { one with }

@[simp, norm_cast]
theorem coe_one [One α] : ((1 : α) : WithZero α) = 1 :=
  rfl
#align with_zero.coe_one WithZero.coe_one

instance mulZeroClass [Mul α] : MulZeroClass (WithZero α) :=
  { WithZero.zero with
    mul := fun o₁ o₂ => o₁.bind fun a => Option.map (fun b => a * b) o₂,
    zero_mul := fun a => rfl,
    mul_zero := fun a => by cases a <;> rfl }

@[simp, norm_cast]
theorem coe_mul {α : Type u} [Mul α] {a b : α} : ((a * b : α) : WithZero α) = a * b :=
  rfl
#align with_zero.coe_mul WithZero.coe_mul

-- porting note: this used to be `@[simp]` in Lean 3 but in Lean 4 `simp` can already
-- prove it because we've just proved we're in MulZeroClass.
theorem zero_mul {α : Type u} [Mul α] (a : WithZero α) : 0 * a = 0 :=
  rfl
#align with_zero.zero_mul WithZero.zero_mul

-- porting note: in Lean 3 this was `@[simp]` but in Lean 4 `simp` can already prove it.
theorem mul_zero {α : Type u} [Mul α] (a : WithZero α) : a * 0 = 0 := by cases a <;> rfl
#align with_zero.mul_zero WithZero.mul_zero

instance noZeroDivisors [Mul α] : NoZeroDivisors (WithZero α) :=
  ⟨by
    rintro (a | a) (b | b) h
    exacts[Or.inl rfl, Or.inl rfl, Or.inr rfl, Option.noConfusion h]⟩

instance semigroupWithZero [Semigroup α] : SemigroupWithZero (WithZero α) :=
  { WithZero.mulZeroClass with
    mul_assoc := fun a b c =>
      match a, b, c with
      | none, _, _ => rfl
      | some _, none, _ => rfl
      | some _, some _, none => rfl
      | some a, some b, some c => congr_arg some (mul_assoc a b c) }

instance commSemigroup [CommSemigroup α] : CommSemigroup (WithZero α) :=
  { WithZero.semigroupWithZero with
    mul_comm := fun a b =>
      match a, b with
      | none, _ => (mul_zero _).symm
      | some _, none => rfl
      | some a, some b => congr_arg some (mul_comm a b) }

instance mulZeroOneClass [MulOneClass α] : MulZeroOneClass (WithZero α) :=
  { WithZero.mulZeroClass, WithZero.one with
    one_mul := fun a =>
      match a with
      | none => rfl
      | some a => congr_arg some <| one_mul a,
    mul_one := fun a =>
      match a with
      | none => rfl
      | some a => congr_arg some <| mul_one a }

instance pow [One α] [Pow α ℕ] : Pow (WithZero α) ℕ :=
  ⟨fun x n =>
    match x, n with
    | none, 0 => 1
    | none, _ + 1 => 0
    | some x, n => ↑(x ^ n)⟩

@[simp, norm_cast]
theorem coe_pow [One α] [Pow α ℕ] {a : α} (n : ℕ) :
    ↑(a ^ n : α) = ((a : WithZero α) ^ n : WithZero α) :=
  rfl
#align with_zero.coe_pow WithZero.coe_pow

instance monoidWithZero [Monoid α] : MonoidWithZero (WithZero α) :=
  { WithZero.mulZeroOneClass, WithZero.semigroupWithZero with
    npow := fun n x => x ^ n,
    npow_zero := fun x =>
      match x with
      | none => rfl
      | some x => congr_arg some <| pow_zero x,
    npow_succ := fun n x =>
      match x with
      | none => rfl
      | some x => congr_arg some <| pow_succ x n }

<<<<<<< HEAD
instance [CommMonoid α] : CommMonoidWithZero (WithZero α) :=
  { instMonoidWithZeroWithZero, instCommSemigroupWithZero with }
#align with_zero.comm_monoid_with_zero WithZero.instCommMonoidWithZeroWithZero
=======
instance commMonoidWithZero [CommMonoid α] : CommMonoidWithZero (WithZero α) :=
  { WithZero.monoidWithZero, WithZero.commSemigroup with }
>>>>>>> f4b77ec6

/-- Given an inverse operation on `α` there is an inverse operation
  on `with_zero α` sending `0` to `0`-/
instance inv [Inv α] : Inv (WithZero α) :=
  ⟨fun a => Option.map Inv.inv a⟩

@[simp, norm_cast]
theorem coe_inv [Inv α] (a : α) : ((a⁻¹ : α) : WithZero α) = (↑a)⁻¹ :=
  rfl
#align with_zero.coe_inv WithZero.coe_inv

@[simp]
theorem inv_zero [Inv α] : (0 : WithZero α)⁻¹ = 0 :=
  rfl
#align with_zero.inv_zero WithZero.inv_zero

instance involutiveInv [InvolutiveInv α] : InvolutiveInv (WithZero α) :=
  { WithZero.inv with
    inv_inv := fun a =>
      (Option.map_map _ _ _).trans <| by simp_rw [inv_comp_inv, Option.map_id, id] }

instance invOneClass [InvOneClass α] : InvOneClass (WithZero α) :=
  { WithZero.one, WithZero.inv with inv_one := show ((1⁻¹ : α) : WithZero α) = 1 by simp }

instance div [Div α] : Div (WithZero α) :=
  ⟨fun o₁ o₂ => o₁.bind fun a => Option.map (fun b => a / b) o₂⟩

@[norm_cast]
theorem coe_div [Div α] (a b : α) : ↑(a / b : α) = (a / b : WithZero α) :=
  rfl
#align with_zero.coe_div WithZero.coe_div

instance [One α] [Pow α ℤ] : Pow (WithZero α) ℤ :=
  ⟨fun x n =>
    match x, n with
    | none, Int.ofNat 0 => 1
    | none, Int.ofNat (Nat.succ _) => 0
    | none, Int.negSucc _ => 0
    | some x, n => ↑(x ^ n)⟩

@[simp, norm_cast]
theorem coe_zpow [DivInvMonoid α] {a : α} (n : ℤ) : ↑(a ^ n : α) = ((↑a : WithZero α) ^ n) :=
  rfl
#align with_zero.coe_zpow WithZero.coe_zpow

instance divInvMonoid [DivInvMonoid α] : DivInvMonoid (WithZero α) :=
  { WithZero.div, WithZero.inv, WithZero.monoidWithZero with
    div_eq_mul_inv := fun a b =>
      match a, b with
      | none, _ => rfl
      | some _, none => rfl
      | some a, some b => congr_arg some (div_eq_mul_inv a b),
    zpow := fun n x => x ^ n,
    zpow_zero' := fun x =>
      match x with
      | none => rfl
      | some x => congr_arg some <| zpow_zero x,
    zpow_succ' := fun n x =>
      match x with
      | none => rfl
      | some x => congr_arg some <| DivInvMonoid.zpow_succ' n x,
    zpow_neg' := fun n x =>
      match x with
      | none => rfl
      | some x => congr_arg some <| DivInvMonoid.zpow_neg' n x }

instance divInvOneMonoid [DivInvOneMonoid α] : DivInvOneMonoid (WithZero α) :=
  { WithZero.divInvMonoid, WithZero.invOneClass with }

instance divisionMonoid [DivisionMonoid α] : DivisionMonoid (WithZero α) :=
  { WithZero.divInvMonoid, WithZero.involutiveInv with
    mul_inv_rev := fun a b =>
      match a, b with
      | none, none => rfl
      | none, some b => rfl
      | some a, none => rfl
      | some a, some b => congr_arg some <| mul_inv_rev _ _,
    inv_eq_of_mul := fun a b ↦
      match a, b with
      | none, none => fun _ ↦ rfl
      | none, some b => fun _ ↦ by contradiction
      | some a, none => fun _ ↦ by contradiction
      | some a, some b => fun h ↦
        congr_arg some <| inv_eq_of_mul_eq_one_right <| Option.some_injective _ h }

instance divisionCommMonoid [DivisionCommMonoid α] : DivisionCommMonoid (WithZero α) :=
  { WithZero.divisionMonoid, WithZero.commSemigroup with }

section Group

variable [Group α]

-- porting note: the lean 3 proof of this used the `lift` tactic, which was not
-- present in mathlib4 at the time of porting; we instead do a case split.
/-- if `G` is a group then `with_zero G` is a group with zero. -/
instance groupWithZero : GroupWithZero (WithZero α) :=
  { WithZero.monoidWithZero, WithZero.divInvMonoid, WithZero.nontrivial with
    inv_zero := inv_zero,
    mul_inv_cancel := fun a _ ↦
    match a with
    | Option.none => by contradiction
    | (x : α) => by
      norm_cast
      apply mul_right_inv
  }

end Group

<<<<<<< HEAD
instance [CommGroup α] : CommGroupWithZero (WithZero α) :=
  { instGroupWithZeroWithZero, instCommMonoidWithZeroWithZero with }
#align with_zero.comm_group_with_zero WithZero.instCommGroupWithZeroWithZero
=======
instance commGroupWithZero [CommGroup α] : CommGroupWithZero (WithZero α) :=
  { WithZero.groupWithZero, WithZero.commMonoidWithZero with }
>>>>>>> f4b77ec6

instance addMonoidWithOne [AddMonoidWithOne α] : AddMonoidWithOne (WithZero α) :=
  { WithZero.addMonoid, WithZero.one with
    natCast := fun n => if n = 0 then 0 else (n.cast : α),
    natCast_zero := rfl,
    natCast_succ := fun n => by
      cases n with
      | zero => show (((1 : ℕ) : α) : WithZero α) = 0 + 1; · rw [Nat.cast_one, coe_one, zero_add]
      | succ n =>
          show (((n + 2 : ℕ) : α) : WithZero α) = ((n + 1 : ℕ) : α) + 1
          rw [Nat.cast_succ, coe_add, coe_one]
      }

instance semiring [Semiring α] : Semiring (WithZero α) :=
  { WithZero.addMonoidWithOne, WithZero.addCommMonoid, WithZero.mulZeroClass,
    WithZero.monoidWithZero with
    left_distrib := fun a b c => by
      cases' a with a; · rfl
      cases' b with b <;> cases' c with c <;> try rfl
      exact congr_arg some (left_distrib _ _ _),
    right_distrib := fun a b c => by
      cases' c with c
      · change (a + b) * 0 = a * 0 + b * 0
        simp
      cases' a with a <;> cases' b with b <;> try rfl
      exact congr_arg some (right_distrib _ _ _) }

end WithZero<|MERGE_RESOLUTION|>--- conflicted
+++ resolved
@@ -311,14 +311,9 @@
       | none => rfl
       | some x => congr_arg some <| pow_succ x n }
 
-<<<<<<< HEAD
-instance [CommMonoid α] : CommMonoidWithZero (WithZero α) :=
-  { instMonoidWithZeroWithZero, instCommSemigroupWithZero with }
-#align with_zero.comm_monoid_with_zero WithZero.instCommMonoidWithZeroWithZero
-=======
 instance commMonoidWithZero [CommMonoid α] : CommMonoidWithZero (WithZero α) :=
   { WithZero.monoidWithZero, WithZero.commSemigroup with }
->>>>>>> f4b77ec6
+#align with_zero.comm_monoid_with_zero WithZero.commMonoidWithZero
 
 /-- Given an inverse operation on `α` there is an inverse operation
   on `with_zero α` sending `0` to `0`-/
@@ -427,14 +422,9 @@
 
 end Group
 
-<<<<<<< HEAD
-instance [CommGroup α] : CommGroupWithZero (WithZero α) :=
-  { instGroupWithZeroWithZero, instCommMonoidWithZeroWithZero with }
-#align with_zero.comm_group_with_zero WithZero.instCommGroupWithZeroWithZero
-=======
 instance commGroupWithZero [CommGroup α] : CommGroupWithZero (WithZero α) :=
   { WithZero.groupWithZero, WithZero.commMonoidWithZero with }
->>>>>>> f4b77ec6
+#align with_zero.comm_group_with_zero WithZero.commGroupWithZero
 
 instance addMonoidWithOne [AddMonoidWithOne α] : AddMonoidWithOne (WithZero α) :=
   { WithZero.addMonoid, WithZero.one with
