/-
Copyright (c) 2025 Nikolas Tapia. All rights reserved.
Released under Apache 2.0 license as described in the file LICENSE.
Authors: Nikolas Tapia
-/
<<<<<<< HEAD
import Mathlib.Algebra.Algebra.Defs
import Mathlib.Algebra.Lie.Basic
import Mathlib.Algebra.NonAssoc.PreLie.Basic
=======
module

public import Mathlib.Algebra.Lie.Basic
public import Mathlib.Algebra.NonAssoc.PreLie.Basic
>>>>>>> d723d48a
/-!
# Lie admissible rings and algebras

We define a Lie-admissible ring as a nonunital nonassociative ring such that the associator
satisfies the identity
```
associator x y z + associator z x y + associator y z x =
  associator y x z + associator z y x + associator x z y
```

## Main definitions:
  * `LieAdmissibleRing`
  * `LieAdmissibleAlgebra`

## Main results
  * `LieAdmissibleRing.instLieRing`: a Lie-admissible ring as a Lie ring
  * `LeftPreLieRing.instLieAdmissibleRing`: a left pre-Lie ring as a Lie admissible ring
  * `RightPreLieRing.instLieAdmissibleRing`: a right pre-Lie ring as a Lie admissible ring
  * `LieAdmissibleAlgebra.instLieAlgebra`: a Lie-admissible algebra as a Lie algebra
  * `LeftPreLieAlgebra.instLieAdmissibleAlgebra`: a left pre-Lie ring as a Lie admissible algebra
  * `RightPreLieAlgebra.instLieAdmissibleAlgebra`: a right pre-Lie ring as a Lie admissible algebra

## Implementation Notes
Algebras are implemented as extending `Module`, `IsScalarTower` and `SMulCommClass` following the
documentation of `Algebra`.

## References
[Munthe-Kaas, H.Z., Lundervold, A. **On Post-Lie Algebras, Lie–Butcher Series and Moving
Frames.**][munthe-kaas_lundervold_2013]
-/

@[expose] public section

/-- A `LieAdmissibleRing` is a `NonUnitalNonAssocRing` such that the canonical bracket
`⁅x, y⁆ := x * y - y * x` turns it into a `LieRing`. This is expressed by an associator identity. -/
@[ext]
class LieAdmissibleRing (L : Type*) extends NonUnitalNonAssocRing L where
  assoc_def (x y z : L) : associator x y z + associator z x y + associator y z x =
    associator y x z + associator z y x + associator x z y

/-- A `LieAdmissibleAlgebra` is a `LieAdmissibleRing` equipped with a compatible action by scalars
from a commutative ring. -/
@[ext]
class LieAdmissibleAlgebra (R L : Type*) [CommRing R] [LieAdmissibleRing L]
  extends Module R L, IsScalarTower R L L, SMulCommClass R L L

section instances

variable {R L : Type*} [CommRing R]

namespace LieAdmissibleRing

/-- By definition, every `LieAdmissibleRing` yields a `LieRing` with the commutator bracket. -/
instance instLieRing [LieAdmissibleRing L] : LieRing L where
  add_lie x y z := by
    simp only [Ring.lie_def, mul_add, add_mul]
    abel
  lie_add x y z := by
    simp only [Ring.lie_def, mul_add, add_mul]
    abel
  lie_self := by simp [Ring.lie_def]
  leibniz_lie x y z := by
    have := LieAdmissibleRing.assoc_def x y z
    simp only [associator_apply] at this
    grind [Ring.lie_def, mul_sub, sub_mul]

end LieAdmissibleRing

namespace LieAdmissibleAlgebra

/-- Every `LieAdmissibleAlgebra` is a `LieAlgebra` with the commutator bracket. -/
instance instLieAlgebra [LieAdmissibleRing L] [LieAdmissibleAlgebra R L] : LieAlgebra R L where
  lie_smul r x y := by
    simp [Ring.lie_def, mul_smul_comm, smul_mul_assoc, ← smul_sub]

end LieAdmissibleAlgebra

namespace LeftPreLieRing

variable [LeftPreLieRing L]

/-- `LeftPreLieRings` are examples of `LieAdmissibleRings` by the commutatitvity assumption on the
associator. -/
instance instLieAdmissibleRing : LieAdmissibleRing L where
  assoc_def x y z := by
    have assoc_xyz := LeftPreLieRing.assoc_symm' x y z
    have assoc_zxy := LeftPreLieRing.assoc_symm' z x y
    have assoc_yzx := LeftPreLieRing.assoc_symm' y z x
    grind

end LeftPreLieRing

namespace LeftPreLieAlgebra

variable [LeftPreLieRing L] [LeftPreLieAlgebra R L]

instance instLieAdmissibleAlgebra : LieAdmissibleAlgebra R L where

end LeftPreLieAlgebra

namespace RightPreLieRing

variable [RightPreLieRing L]

/-- `RightPreLieRings` are examples of `LieAdmissibleRings` by the commutatitvity assumption on
the associator. -/
instance instLieAdmissibleRing : LieAdmissibleRing L where
  assoc_def x y z := by
    have assoc_xyz := RightPreLieRing.assoc_symm' x y z
    have assoc_zxy := RightPreLieRing.assoc_symm' z x y
    have assoc_yzx := RightPreLieRing.assoc_symm' y z x
    grind

end RightPreLieRing

namespace RightPreLieAlgebra

variable [RightPreLieRing L] [RightPreLieAlgebra R L]

instance instLieAdmissibleAlgebra : LieAdmissibleAlgebra R L where

end RightPreLieAlgebra

namespace Ring

variable [Ring L]

instance instLieAdmissibleRing : LieAdmissibleRing L where
  assoc_def := by
    suffices ∀ a b c : L, associator a b c = 0 by simp
    simp

end Ring

namespace Algebra

variable [Ring L] [Algebra R L]

instance instLieAdmissibleAlgebra : LieAdmissibleAlgebra R L where
  smul_comm := by simp

end Algebra

end instances<|MERGE_RESOLUTION|>--- conflicted
+++ resolved
@@ -3,16 +3,13 @@
 Released under Apache 2.0 license as described in the file LICENSE.
 Authors: Nikolas Tapia
 -/
-<<<<<<< HEAD
 import Mathlib.Algebra.Algebra.Defs
 import Mathlib.Algebra.Lie.Basic
 import Mathlib.Algebra.NonAssoc.PreLie.Basic
-=======
 module
 
 public import Mathlib.Algebra.Lie.Basic
 public import Mathlib.Algebra.NonAssoc.PreLie.Basic
->>>>>>> d723d48a
 /-!
 # Lie admissible rings and algebras
 
