/-
Copyright (c) 2020 Anne Baanen. All rights reserved.
Released under Apache 2.0 license as described in the file LICENSE.
Authors: Anne Baanen
-/
import Mathlib.Algebra.Ring.Subring.Basic
import Mathlib.Algebra.Algebra.Defs
import Mathlib.Data.Rat.Cast.Defs

/-!
# Subfields

Let `K` be a division ring, for example a field.
This file defines the "bundled" subfield type `Subfield K`, a type
whose terms correspond to subfields of `K`. Note we do not require the "subfields" to be
commutative, so they are really sub-division rings / skew fields. This is the preferred way to talk
about subfields in mathlib. Unbundled subfields (`s : Set K` and `IsSubfield s`)
are not in this file, and they will ultimately be deprecated.

We prove that subfields are a complete lattice, and that you can `map` (pushforward) and
`comap` (pull back) them along ring homomorphisms.

We define the `closure` construction from `Set K` to `Subfield K`, sending a subset of `K`
to the subfield it generates, and prove that it is a Galois insertion.

## Main definitions

Notation used here:

`(K : Type u) [DivisionRing K] (L : Type u) [DivisionRing L] (f g : K →+* L)`
`(A : Subfield K) (B : Subfield L) (s : Set K)`

* `Subfield K` : the type of subfields of a division ring `K`.

* `instance : CompleteLattice (Subfield K)` : the complete lattice structure on the subfields.

* `Subfield.closure` : subfield closure of a set, i.e., the smallest subfield that includes the set.

* `Subfield.gi` : `closure : Set M → Subfield M` and coercion `(↑) : Subfield M → Set M`
  form a `GaloisInsertion`.

* `comap f B : Subfield K` : the preimage of a subfield `B` along the ring homomorphism `f`

* `map f A : Subfield L` : the image of a subfield `A` along the ring homomorphism `f`.

* `f.fieldRange : Subfield L` : the range of the ring homomorphism `f`.

* `eqLocusField f g : Subfield K` : given ring homomorphisms `f g : K →+* R`,
     the subfield of `K` where `f x = g x`

## Implementation notes

A subfield is implemented as a subring which is closed under `⁻¹`.

Lattice inclusion (e.g. `≤` and `⊓`) is used rather than set notation (`⊆` and `∩`), although
`∈` is defined as membership of a subfield's underlying set.

## Tags
subfield, subfields
-/


universe u v w

variable {K : Type u} {L : Type v} {M : Type w}
variable [DivisionRing K] [DivisionRing L] [DivisionRing M]

/-- `SubfieldClass S K` states `S` is a type of subsets `s ⊆ K` closed under field operations. -/
class SubfieldClass (S K : Type*) [DivisionRing K] [SetLike S K] extends SubringClass S K,
  InvMemClass S K : Prop

namespace SubfieldClass

variable (S : Type*) [SetLike S K] [h : SubfieldClass S K]

-- See note [lower instance priority]
/-- A subfield contains `1`, products and inverses.

Be assured that we're not actually proving that subfields are subgroups:
`SubgroupClass` is really an abbreviation of `SubgroupWithOrWithoutZeroClass`.
 -/
instance (priority := 100) toSubgroupClass : SubgroupClass S K :=
  { h with }

variable {S} {x : K}

@[aesop safe apply (rule_sets := [SetLike])]
lemma nnratCast_mem (s : S) (q : ℚ≥0) : (q : K) ∈ s := by
  simpa only [NNRat.cast_def] using div_mem (natCast_mem s q.num) (natCast_mem s q.den)

@[aesop safe apply (rule_sets := [SetLike])]
lemma ratCast_mem (s : S) (q : ℚ) : (q : K) ∈ s := by
  simpa only [Rat.cast_def] using div_mem (intCast_mem s q.num) (natCast_mem s q.den)

instance instNNRatCast (s : S) : NNRatCast s where nnratCast q := ⟨q, nnratCast_mem s q⟩
instance instRatCast (s : S) : RatCast s where ratCast q := ⟨q, ratCast_mem s q⟩

@[simp, norm_cast] lemma coe_nnratCast (s : S) (q : ℚ≥0) : ((q : s) : K) = q := rfl
@[simp, norm_cast] lemma coe_ratCast (s : S) (x : ℚ) : ((x : s) : K) = x := rfl

@[aesop safe apply (rule_sets := [SetLike])]
lemma nnqsmul_mem (s : S) (q : ℚ≥0) (hx : x ∈ s) : q • x ∈ s := by
  simpa only [NNRat.smul_def] using mul_mem (nnratCast_mem _ _) hx

@[aesop safe apply (rule_sets := [SetLike])]
lemma qsmul_mem (s : S) (q : ℚ) (hx : x ∈ s) : q • x ∈ s := by
  simpa only [Rat.smul_def] using mul_mem (ratCast_mem _ _) hx

@[deprecated (since := "2024-04-05")] alias coe_rat_cast := coe_ratCast
@[deprecated (since := "2024-04-05")] alias coe_rat_mem := ratCast_mem
@[deprecated (since := "2024-04-05")] alias rat_smul_mem := qsmul_mem

@[aesop safe apply (rule_sets := [SetLike])]
lemma ofScientific_mem (s : S) {b : Bool} {n m : ℕ} :
    (OfScientific.ofScientific n b m : K) ∈ s :=
  SubfieldClass.nnratCast_mem s (OfScientific.ofScientific n b m)

instance instSMulNNRat (s : S) : SMul ℚ≥0 s where smul q x := ⟨q • x, nnqsmul_mem s q x.2⟩
instance instSMulRat (s : S) : SMul ℚ s where smul q x := ⟨q • x, qsmul_mem s q x.2⟩

@[simp, norm_cast] lemma coe_nnqsmul (s : S) (q : ℚ≥0) (x : s) : ↑(q • x) = q • (x : K) := rfl
@[simp, norm_cast] lemma coe_qsmul (s : S) (q : ℚ) (x : s) : ↑(q • x) = q • (x : K) := rfl

variable (S)

/-- A subfield inherits a division ring structure -/
instance (priority := 75) toDivisionRing (s : S) : DivisionRing s :=
  Subtype.coe_injective.divisionRing ((↑) : s → K)
    rfl rfl (fun _ _ ↦ rfl) (fun _ _ ↦ rfl) (fun _ ↦ rfl)
    (fun _ _ ↦ rfl) (fun _ ↦ rfl) (fun _ _ ↦ rfl) (fun _ _ ↦ rfl)
    (fun _ _ ↦ rfl) (coe_nnqsmul _) (coe_qsmul _) (fun _ _ ↦ rfl) (fun _ _ ↦ rfl)
    (fun _ ↦ rfl) (fun _ ↦ rfl) (fun _ ↦ rfl) (fun _ ↦ rfl)

-- Prefer subclasses of `Field` over subclasses of `SubfieldClass`.
/-- A subfield of a field inherits a field structure -/
instance (priority := 75) toField {K} [Field K] [SetLike S K] [SubfieldClass S K] (s : S) :
    Field s :=
  Subtype.coe_injective.field ((↑) : s → K)
    rfl rfl (fun _ _ ↦ rfl) (fun _ _ ↦ rfl) (fun _ ↦ rfl)
    (fun _ _ ↦ rfl) (fun _ ↦ rfl) (fun _ _ ↦ rfl) (fun _ _ ↦ rfl) (fun _ _ ↦ rfl)
    (coe_nnqsmul _) (coe_qsmul _) (fun _ _ ↦ rfl) (fun _ _ ↦ rfl) (fun _ ↦ rfl)
    (fun _ ↦ rfl) (fun _ ↦ rfl) (fun _ ↦ rfl)

end SubfieldClass

/-- `Subfield R` is the type of subfields of `R`. A subfield of `R` is a subset `s` that is a
  multiplicative submonoid and an additive subgroup. Note in particular that it shares the
<<<<<<< HEAD
  same 0 and 1 as R.
-/
=======
  same 0 and 1 as R. -/
>>>>>>> 6991bf0d
@[stacks 09FD "second part"]
structure Subfield (K : Type u) [DivisionRing K] extends Subring K where
  /-- A subfield is closed under multiplicative inverses. -/
  inv_mem' : ∀ x ∈ carrier, x⁻¹ ∈ carrier

/-- Reinterpret a `Subfield` as a `Subring`. -/
add_decl_doc Subfield.toSubring

namespace Subfield

/-- The underlying `AddSubgroup` of a subfield. -/
def toAddSubgroup (s : Subfield K) : AddSubgroup K :=
  { s.toSubring.toAddSubgroup with }

-- Porting note: toSubmonoid already exists
-- /-- The underlying submonoid of a subfield. -/
-- def toSubmonoid (s : Subfield K) : Submonoid K :=
--   { s.toSubring.toSubmonoid with }

instance : SetLike (Subfield K) K where
  coe s := s.carrier
  coe_injective' p q h := by cases p; cases q; congr; exact SetLike.ext' h

instance : SubfieldClass (Subfield K) K where
  add_mem {s} := s.add_mem'
  zero_mem s := s.zero_mem'
  neg_mem {s} := s.neg_mem'
  mul_mem {s} := s.mul_mem'
  one_mem s := s.one_mem'
  inv_mem {s} := s.inv_mem' _

theorem mem_carrier {s : Subfield K} {x : K} : x ∈ s.carrier ↔ x ∈ s :=
  Iff.rfl

-- Porting note: in lean 3, `S` was type `Set K`
@[simp]
theorem mem_mk {S : Subring K} {x : K} (h) : x ∈ (⟨S, h⟩ : Subfield K) ↔ x ∈ S :=
  Iff.rfl

@[simp]
theorem coe_set_mk (S : Subring K) (h) : ((⟨S, h⟩ : Subfield K) : Set K) = S :=
  rfl

@[simp]
theorem mk_le_mk {S S' : Subring K} (h h') : (⟨S, h⟩ : Subfield K) ≤ (⟨S', h'⟩ : Subfield K) ↔
    S ≤ S' :=
  Iff.rfl

/-- Two subfields are equal if they have the same elements. -/
@[ext]
theorem ext {S T : Subfield K} (h : ∀ x, x ∈ S ↔ x ∈ T) : S = T :=
  SetLike.ext h

/-- Copy of a subfield with a new `carrier` equal to the old one. Useful to fix definitional
equalities. -/
protected def copy (S : Subfield K) (s : Set K) (hs : s = ↑S) : Subfield K :=
  { S.toSubring.copy s hs with
    carrier := s
    inv_mem' := hs.symm ▸ S.inv_mem' }

@[simp]
theorem coe_copy (S : Subfield K) (s : Set K) (hs : s = ↑S) : (S.copy s hs : Set K) = s :=
  rfl

theorem copy_eq (S : Subfield K) (s : Set K) (hs : s = ↑S) : S.copy s hs = S :=
  SetLike.coe_injective hs

@[simp]
theorem coe_toSubring (s : Subfield K) : (s.toSubring : Set K) = s :=
  rfl

@[simp]
theorem mem_toSubring (s : Subfield K) (x : K) : x ∈ s.toSubring ↔ x ∈ s :=
  Iff.rfl

end Subfield

/-- A `Subring` containing inverses is a `Subfield`. -/
def Subring.toSubfield (s : Subring K) (hinv : ∀ x ∈ s, x⁻¹ ∈ s) : Subfield K :=
  { s with inv_mem' := hinv }

namespace Subfield

variable (s t : Subfield K)

section DerivedFromSubfieldClass

/-- A subfield contains the field's 1. -/
protected theorem one_mem : (1 : K) ∈ s :=
  one_mem s

/-- A subfield contains the field's 0. -/
protected theorem zero_mem : (0 : K) ∈ s :=
  zero_mem s

/-- A subfield is closed under multiplication. -/
protected theorem mul_mem {x y : K} : x ∈ s → y ∈ s → x * y ∈ s :=
  mul_mem

/-- A subfield is closed under addition. -/
protected theorem add_mem {x y : K} : x ∈ s → y ∈ s → x + y ∈ s :=
  add_mem

/-- A subfield is closed under negation. -/
protected theorem neg_mem {x : K} : x ∈ s → -x ∈ s :=
  neg_mem

/-- A subfield is closed under subtraction. -/
protected theorem sub_mem {x y : K} : x ∈ s → y ∈ s → x - y ∈ s :=
  sub_mem

/-- A subfield is closed under inverses. -/
protected theorem inv_mem {x : K} : x ∈ s → x⁻¹ ∈ s :=
  inv_mem

/-- A subfield is closed under division. -/
protected theorem div_mem {x y : K} : x ∈ s → y ∈ s → x / y ∈ s :=
  div_mem

/-- Product of a list of elements in a subfield is in the subfield. -/
protected theorem list_prod_mem {l : List K} : (∀ x ∈ l, x ∈ s) → l.prod ∈ s :=
  list_prod_mem

/-- Sum of a list of elements in a subfield is in the subfield. -/
protected theorem list_sum_mem {l : List K} : (∀ x ∈ l, x ∈ s) → l.sum ∈ s :=
  list_sum_mem

/-- Sum of a multiset of elements in a `Subfield` is in the `Subfield`. -/
protected theorem multiset_sum_mem (m : Multiset K) : (∀ a ∈ m, a ∈ s) → m.sum ∈ s :=
  multiset_sum_mem m

/-- Sum of elements in a `Subfield` indexed by a `Finset` is in the `Subfield`. -/
protected theorem sum_mem {ι : Type*} {t : Finset ι} {f : ι → K} (h : ∀ c ∈ t, f c ∈ s) :
    (∑ i ∈ t, f i) ∈ s :=
  sum_mem h

protected theorem pow_mem {x : K} (hx : x ∈ s) (n : ℕ) : x ^ n ∈ s :=
  pow_mem hx n

protected theorem zsmul_mem {x : K} (hx : x ∈ s) (n : ℤ) : n • x ∈ s :=
  zsmul_mem hx n

protected theorem intCast_mem (n : ℤ) : (n : K) ∈ s := intCast_mem s n

@[deprecated (since := "2024-04-05")] alias coe_int_mem := intCast_mem

theorem zpow_mem {x : K} (hx : x ∈ s) (n : ℤ) : x ^ n ∈ s := by
  cases n
  · simpa using s.pow_mem hx _
  · simpa [pow_succ'] using s.inv_mem (s.mul_mem hx (s.pow_mem hx _))

instance : Ring s :=
  s.toSubring.toRing

instance : Div s :=
  ⟨fun x y => ⟨x / y, s.div_mem x.2 y.2⟩⟩

instance : Inv s :=
  ⟨fun x => ⟨x⁻¹, s.inv_mem x.2⟩⟩

instance : Pow s ℤ :=
  ⟨fun x z => ⟨x ^ z, s.zpow_mem x.2 z⟩⟩

-- TODO: Those are just special cases of `SubfieldClass.toDivisionRing`/`SubfieldClass.toField`
instance toDivisionRing (s : Subfield K) : DivisionRing s :=
  Subtype.coe_injective.divisionRing ((↑) : s → K) rfl rfl (fun _ _ ↦ rfl) (fun _ _ ↦ rfl)
    (fun _ ↦ rfl) (fun _ _ ↦ rfl) (fun _ ↦ rfl) (fun _ _ ↦ rfl) (fun _ _ ↦ rfl) (fun _ _ ↦ rfl)
    (fun _ _ ↦ rfl) (fun _ _ ↦ rfl) (fun _ _ ↦ rfl) (fun _ _ ↦ rfl) (fun _ ↦ rfl) (fun _ ↦ rfl)
    (fun _ ↦ rfl) fun _ ↦ rfl

/-- A subfield inherits a field structure -/
instance toField {K} [Field K] (s : Subfield K) : Field s :=
  Subtype.coe_injective.field ((↑) : s → K) rfl rfl (fun _ _ => rfl) (fun _ _ => rfl) (fun _ => rfl)
    (fun _ _ => rfl) (fun _ => rfl) (fun _ _ => rfl) (fun _ _ => rfl) (fun _ _ => rfl)
    (fun _ _ => rfl) (fun _ _ => rfl) (fun _ _ => rfl) (fun _ _ ↦ rfl) (fun _ => rfl)
    (fun _ => rfl) (fun _ ↦ rfl) fun _ => rfl

@[simp, norm_cast]
theorem coe_add (x y : s) : (↑(x + y) : K) = ↑x + ↑y :=
  rfl

@[simp, norm_cast]
theorem coe_sub (x y : s) : (↑(x - y) : K) = ↑x - ↑y :=
  rfl

@[simp, norm_cast]
theorem coe_neg (x : s) : (↑(-x) : K) = -↑x :=
  rfl

@[simp, norm_cast]
theorem coe_mul (x y : s) : (↑(x * y) : K) = ↑x * ↑y :=
  rfl

@[simp, norm_cast]
theorem coe_div (x y : s) : (↑(x / y) : K) = ↑x / ↑y :=
  rfl

@[simp, norm_cast]
theorem coe_inv (x : s) : (↑x⁻¹ : K) = (↑x)⁻¹ :=
  rfl

@[simp, norm_cast]
theorem coe_zero : ((0 : s) : K) = 0 :=
  rfl

@[simp, norm_cast]
theorem coe_one : ((1 : s) : K) = 1 :=
  rfl

end DerivedFromSubfieldClass

/-- The embedding from a subfield of the field `K` to `K`. -/
def subtype (s : Subfield K) : s →+* K :=
  { s.toSubmonoid.subtype, s.toAddSubgroup.subtype with toFun := (↑) }

@[simp]
theorem coe_subtype : ⇑(s.subtype) = ((↑) : s → K) :=
  rfl

variable (K) in
theorem toSubring_subtype_eq_subtype (S : Subfield K) :
    S.toSubring.subtype = S.subtype :=
  rfl

/-! # Partial order -/


theorem mem_toSubmonoid {s : Subfield K} {x : K} : x ∈ s.toSubmonoid ↔ x ∈ s :=
  Iff.rfl

@[simp]
theorem coe_toSubmonoid : (s.toSubmonoid : Set K) = s :=
  rfl

@[simp]
theorem mem_toAddSubgroup {s : Subfield K} {x : K} : x ∈ s.toAddSubgroup ↔ x ∈ s :=
  Iff.rfl

@[simp]
theorem coe_toAddSubgroup : (s.toAddSubgroup : Set K) = s :=
  rfl

/-! # top -/


/-- The subfield of `K` containing all elements of `K`. -/
instance : Top (Subfield K) :=
  ⟨{ (⊤ : Subring K) with inv_mem' := fun x _ => Subring.mem_top x }⟩

instance : Inhabited (Subfield K) :=
  ⟨⊤⟩

@[simp]
theorem mem_top (x : K) : x ∈ (⊤ : Subfield K) :=
  Set.mem_univ x

@[simp]
theorem coe_top : ((⊤ : Subfield K) : Set K) = Set.univ :=
  rfl

/-- The ring equiv between the top element of `Subfield K` and `K`. -/
def topEquiv : (⊤ : Subfield K) ≃+* K :=
  Subsemiring.topEquiv

/-! # comap -/


variable (f : K →+* L)

/-- The preimage of a subfield along a ring homomorphism is a subfield. -/
def comap (s : Subfield L) : Subfield K :=
  { s.toSubring.comap f with
    inv_mem' := fun x hx =>
      show f x⁻¹ ∈ s by
        rw [map_inv₀ f]
        exact s.inv_mem hx }

@[simp]
theorem coe_comap (s : Subfield L) : (s.comap f : Set K) = f ⁻¹' s :=
  rfl

@[simp]
theorem mem_comap {s : Subfield L} {f : K →+* L} {x : K} : x ∈ s.comap f ↔ f x ∈ s :=
  Iff.rfl

theorem comap_comap (s : Subfield M) (g : L →+* M) (f : K →+* L) :
    (s.comap g).comap f = s.comap (g.comp f) :=
  rfl

/-! # map -/


/-- The image of a subfield along a ring homomorphism is a subfield. -/
def map (s : Subfield K) : Subfield L :=
  { s.toSubring.map f with
    inv_mem' := by
      rintro _ ⟨x, hx, rfl⟩
      exact ⟨x⁻¹, s.inv_mem hx, map_inv₀ f x⟩ }

@[simp]
theorem coe_map : (s.map f : Set L) = f '' s :=
  rfl

@[simp]
theorem mem_map {f : K →+* L} {s : Subfield K} {y : L} : y ∈ s.map f ↔ ∃ x ∈ s, f x = y := by
  unfold map
  simp only [mem_mk, Subring.mem_mk, Subring.mem_toSubsemiring, Subring.mem_map, mem_toSubring]

theorem map_map (g : L →+* M) (f : K →+* L) : (s.map f).map g = s.map (g.comp f) :=
  SetLike.ext' <| Set.image_image _ _ _

theorem map_le_iff_le_comap {f : K →+* L} {s : Subfield K} {t : Subfield L} :
    s.map f ≤ t ↔ s ≤ t.comap f :=
  Set.image_subset_iff

theorem gc_map_comap (f : K →+* L) : GaloisConnection (map f) (comap f) := fun _ _ =>
  map_le_iff_le_comap

end Subfield

namespace RingHom

variable (g : L →+* M) (f : K →+* L)

/-! # range -/


/-- The range of a ring homomorphism, as a subfield of the target. See Note [range copy pattern]. -/
def fieldRange : Subfield L :=
  ((⊤ : Subfield K).map f).copy (Set.range f) Set.image_univ.symm

@[simp]
theorem coe_fieldRange : (f.fieldRange : Set L) = Set.range f :=
  rfl

@[simp]
theorem mem_fieldRange {f : K →+* L} {y : L} : y ∈ f.fieldRange ↔ ∃ x, f x = y :=
  Iff.rfl

theorem fieldRange_eq_map : f.fieldRange = Subfield.map f ⊤ := by
  ext
  simp

theorem map_fieldRange : f.fieldRange.map g = (g.comp f).fieldRange := by
  simpa only [fieldRange_eq_map] using (⊤ : Subfield K).map_map g f

theorem mem_fieldRange_self (x : K) : f x ∈ f.fieldRange :=
  exists_apply_eq_apply _ _

theorem fieldRange_eq_top_iff {f : K →+* L} :
    f.fieldRange = ⊤ ↔ Function.Surjective f :=
  SetLike.ext'_iff.trans Set.range_iff_surjective

/-- The range of a morphism of fields is a fintype, if the domain is a fintype.

Note that this instance can cause a diamond with `Subtype.Fintype` if `L` is also a fintype. -/
instance fintypeFieldRange [Fintype K] [DecidableEq L] (f : K →+* L) : Fintype f.fieldRange :=
  Set.fintypeRange f

end RingHom

namespace Subfield

/-! # inf -/


/-- The inf of two subfields is their intersection. -/
instance : Min (Subfield K) :=
  ⟨fun s t =>
    { s.toSubring ⊓ t.toSubring with
      inv_mem' := fun _ hx =>
        Subring.mem_inf.mpr
          ⟨s.inv_mem (Subring.mem_inf.mp hx).1, t.inv_mem (Subring.mem_inf.mp hx).2⟩ }⟩

@[simp]
theorem coe_inf (p p' : Subfield K) : ((p ⊓ p' : Subfield K) : Set K) = p.carrier ∩ p'.carrier :=
  rfl

@[simp]
theorem mem_inf {p p' : Subfield K} {x : K} : x ∈ p ⊓ p' ↔ x ∈ p ∧ x ∈ p' :=
  Iff.rfl

instance : InfSet (Subfield K) :=
  ⟨fun S =>
    { sInf (Subfield.toSubring '' S) with
      inv_mem' := by
        rintro x hx
        apply Subring.mem_sInf.mpr
        rintro _ ⟨p, p_mem, rfl⟩
        exact p.inv_mem (Subring.mem_sInf.mp hx p.toSubring ⟨p, p_mem, rfl⟩) }⟩

@[simp, norm_cast]
theorem coe_sInf (S : Set (Subfield K)) : ((sInf S : Subfield K) : Set K) = ⋂ s ∈ S, ↑s :=
  show ((sInf (Subfield.toSubring '' S) : Subring K) : Set K) = ⋂ s ∈ S, ↑s by
    ext x
    rw [Subring.coe_sInf, Set.mem_iInter, Set.mem_iInter]
    exact
      ⟨fun h s s' ⟨s_mem, s'_eq⟩ => h s.toSubring _ ⟨⟨s, s_mem, rfl⟩, s'_eq⟩,
        fun h s s' ⟨⟨s'', s''_mem, s_eq⟩, (s'_eq : ↑s = s')⟩ =>
        h s'' _ ⟨s''_mem, by simp [← s_eq, ← s'_eq]⟩⟩

theorem mem_sInf {S : Set (Subfield K)} {x : K} : x ∈ sInf S ↔ ∀ p ∈ S, x ∈ p :=
  Subring.mem_sInf.trans
    ⟨fun h p hp => h p.toSubring ⟨p, hp, rfl⟩, fun h _ ⟨p', hp', p_eq⟩ => p_eq ▸ h p' hp'⟩

@[simp, norm_cast]
theorem coe_iInf {ι : Sort*} {S : ι → Subfield K} : (↑(⨅ i, S i) : Set K) = ⋂ i, S i := by
  simp only [iInf, coe_sInf, Set.biInter_range]

theorem mem_iInf {ι : Sort*} {S : ι → Subfield K} {x : K} : (x ∈ ⨅ i, S i) ↔ ∀ i, x ∈ S i := by
  simp only [iInf, mem_sInf, Set.forall_mem_range]

@[simp]
theorem sInf_toSubring (s : Set (Subfield K)) :
    (sInf s).toSubring = ⨅ t ∈ s, Subfield.toSubring t := by
  ext x
  rw [mem_toSubring, mem_sInf]
  erw [Subring.mem_sInf]
  exact
    ⟨fun h p ⟨p', hp⟩ => hp ▸ Subring.mem_sInf.mpr fun p ⟨hp', hp⟩ => hp ▸ h _ hp', fun h p hp =>
      h p.toSubring
        ⟨p,
          Subring.ext fun x =>
            ⟨fun hx => Subring.mem_sInf.mp hx _ ⟨hp, rfl⟩, fun hx =>
              Subring.mem_sInf.mpr fun p' ⟨_, p'_eq⟩ => p'_eq ▸ hx⟩⟩⟩

theorem isGLB_sInf (S : Set (Subfield K)) : IsGLB S (sInf S) := by
  have : ∀ {s t : Subfield K}, (s : Set K) ≤ t ↔ s ≤ t := by simp [SetLike.coe_subset_coe]
  refine IsGLB.of_image this ?_
  convert isGLB_biInf (s := S) (f := SetLike.coe)
  exact coe_sInf _

/-- Subfields of a ring form a complete lattice. -/
instance : CompleteLattice (Subfield K) :=
  { completeLatticeOfInf (Subfield K) isGLB_sInf with
    top := ⊤
    le_top := fun _ _ _ => trivial
    inf := (· ⊓ ·)
    inf_le_left := fun _ _ _ => And.left
    inf_le_right := fun _ _ _ => And.right
    le_inf := fun _ _ _ h₁ h₂ _ hx => ⟨h₁ hx, h₂ hx⟩ }

/-! # subfield closure of a subset -/

/-- The `Subfield` generated by a set. -/
def closure (s : Set K) : Subfield K := sInf {S | s ⊆ S}

theorem mem_closure {x : K} {s : Set K} : x ∈ closure s ↔ ∀ S : Subfield K, s ⊆ S → x ∈ S :=
  mem_sInf

/-- The subfield generated by a set includes the set. -/
@[simp, aesop safe 20 apply (rule_sets := [SetLike])]
theorem subset_closure {s : Set K} : s ⊆ closure s := fun _ hx => mem_closure.2 fun _ hS => hS hx

theorem subring_closure_le (s : Set K) : Subring.closure s ≤ (closure s).toSubring :=
  Subring.closure_le.mpr subset_closure

theorem not_mem_of_not_mem_closure {s : Set K} {P : K} (hP : P ∉ closure s) : P ∉ s := fun h =>
  hP (subset_closure h)

/-- A subfield `t` includes `closure s` if and only if it includes `s`. -/
@[simp]
theorem closure_le {s : Set K} {t : Subfield K} : closure s ≤ t ↔ s ⊆ t :=
  ⟨Set.Subset.trans subset_closure, fun h _ hx => mem_closure.mp hx t h⟩

/-- Subfield closure of a set is monotone in its argument: if `s ⊆ t`,
then `closure s ≤ closure t`. -/
theorem closure_mono ⦃s t : Set K⦄ (h : s ⊆ t) : closure s ≤ closure t :=
  closure_le.2 <| Set.Subset.trans h subset_closure

theorem closure_eq_of_le {s : Set K} {t : Subfield K} (h₁ : s ⊆ t) (h₂ : t ≤ closure s) :
    closure s = t :=
  le_antisymm (closure_le.2 h₁) h₂

/-- An induction principle for closure membership. If `p` holds for `1`, and all elements
of `s`, and is preserved under addition, negation, and multiplication, then `p` holds for all
elements of the closure of `s`. -/
@[elab_as_elim]
theorem closure_induction {s : Set K} {p : ∀ x ∈ closure s, Prop}
    (mem : ∀ x hx, p x (subset_closure hx))
    (one : p 1 (one_mem _)) (add : ∀ x y hx hy, p x hx → p y hy → p (x + y) (add_mem hx hy))
    (neg : ∀ x hx, p x hx → p (-x) (neg_mem hx)) (inv : ∀ x hx, p x hx → p x⁻¹ (inv_mem hx))
    (mul : ∀ x y hx hy, p x hx → p y hy → p (x * y) (mul_mem hx hy))
    {x} (h : x ∈ closure s) : p x h :=
    letI : Subfield K :=
      { carrier := {x | ∃ hx, p x hx}
        mul_mem' := by rintro _ _ ⟨_, hx⟩ ⟨_, hy⟩; exact ⟨_, mul _ _ _ _ hx hy⟩
        one_mem' := ⟨_, one⟩
        add_mem' := by rintro _ _ ⟨_, hx⟩ ⟨_, hy⟩; exact ⟨_, add _ _ _ _ hx hy⟩
        zero_mem' := ⟨zero_mem _, by
          simp_rw [← @add_neg_cancel K _ 1]; exact add _ _ _ _ one (neg _ _ one)⟩
        neg_mem' := by rintro _ ⟨_, hx⟩; exact ⟨_, neg _ _ hx⟩
        inv_mem' := by rintro _ ⟨_, hx⟩; exact ⟨_, inv _ _ hx⟩ }
    ((closure_le (t := this)).2 (fun x hx ↦ ⟨_, mem x hx⟩) h).2

variable (K)

/-- `closure` forms a Galois insertion with the coercion to set. -/
protected def gi : GaloisInsertion (@closure K _) (↑) where
  choice s _ := closure s
  gc _ _ := closure_le
  le_l_u _ := subset_closure
  choice_eq _ _ := rfl

variable {K}

/-- Closure of a subfield `S` equals `S`. -/
theorem closure_eq (s : Subfield K) : closure (s : Set K) = s :=
  (Subfield.gi K).l_u_eq s

@[simp]
theorem closure_empty : closure (∅ : Set K) = ⊥ :=
  (Subfield.gi K).gc.l_bot

@[simp]
theorem closure_univ : closure (Set.univ : Set K) = ⊤ :=
  @coe_top K _ ▸ closure_eq ⊤

theorem closure_union (s t : Set K) : closure (s ∪ t) = closure s ⊔ closure t :=
  (Subfield.gi K).gc.l_sup

theorem closure_iUnion {ι} (s : ι → Set K) : closure (⋃ i, s i) = ⨆ i, closure (s i) :=
  (Subfield.gi K).gc.l_iSup

theorem closure_sUnion (s : Set (Set K)) : closure (⋃₀ s) = ⨆ t ∈ s, closure t :=
  (Subfield.gi K).gc.l_sSup

theorem map_sup (s t : Subfield K) (f : K →+* L) : (s ⊔ t).map f = s.map f ⊔ t.map f :=
  (gc_map_comap f).l_sup

theorem map_iSup {ι : Sort*} (f : K →+* L) (s : ι → Subfield K) :
    (iSup s).map f = ⨆ i, (s i).map f :=
  (gc_map_comap f).l_iSup

theorem map_inf (s t : Subfield K) (f : K →+* L) : (s ⊓ t).map f = s.map f ⊓ t.map f :=
  SetLike.coe_injective (Set.image_inter f.injective)

theorem map_iInf {ι : Sort*} [Nonempty ι] (f : K →+* L) (s : ι → Subfield K) :
    (iInf s).map f = ⨅ i, (s i).map f := by
  apply SetLike.coe_injective
  simpa using (Set.injOn_of_injective f.injective).image_iInter_eq (s := SetLike.coe ∘ s)

theorem comap_inf (s t : Subfield L) (f : K →+* L) : (s ⊓ t).comap f = s.comap f ⊓ t.comap f :=
  (gc_map_comap f).u_inf

theorem comap_iInf {ι : Sort*} (f : K →+* L) (s : ι → Subfield L) :
    (iInf s).comap f = ⨅ i, (s i).comap f :=
  (gc_map_comap f).u_iInf

@[simp]
theorem map_bot (f : K →+* L) : (⊥ : Subfield K).map f = ⊥ :=
  (gc_map_comap f).l_bot

@[simp]
theorem comap_top (f : K →+* L) : (⊤ : Subfield L).comap f = ⊤ :=
  (gc_map_comap f).u_top

/-- The underlying set of a non-empty directed sSup of subfields is just a union of the subfields.
  Note that this fails without the directedness assumption (the union of two subfields is
  typically not a subfield) -/
theorem mem_iSup_of_directed {ι} [hι : Nonempty ι] {S : ι → Subfield K} (hS : Directed (· ≤ ·) S)
    {x : K} : (x ∈ ⨆ i, S i) ↔ ∃ i, x ∈ S i := by
  let s : Subfield K :=
    { __ := Subring.copy _ _ (Subring.coe_iSup_of_directed hS).symm
      inv_mem' := fun _ hx ↦ have ⟨i, hi⟩ := Set.mem_iUnion.mp hx
        Set.mem_iUnion.mpr ⟨i, (S i).inv_mem hi⟩ }
  have : iSup S = s := le_antisymm
    (iSup_le fun i ↦ le_iSup (fun i ↦ (S i : Set K)) i) (Set.iUnion_subset fun _ ↦ le_iSup S _)
  exact this ▸ Set.mem_iUnion

theorem coe_iSup_of_directed {ι} [hι : Nonempty ι] {S : ι → Subfield K} (hS : Directed (· ≤ ·) S) :
    ((⨆ i, S i : Subfield K) : Set K) = ⋃ i, ↑(S i) :=
  Set.ext fun x => by simp [mem_iSup_of_directed hS]

theorem mem_sSup_of_directedOn {S : Set (Subfield K)} (Sne : S.Nonempty) (hS : DirectedOn (· ≤ ·) S)
    {x : K} : x ∈ sSup S ↔ ∃ s ∈ S, x ∈ s := by
  haveI : Nonempty S := Sne.to_subtype
  simp only [sSup_eq_iSup', mem_iSup_of_directed hS.directed_val, Subtype.exists, exists_prop]

theorem coe_sSup_of_directedOn {S : Set (Subfield K)} (Sne : S.Nonempty)
    (hS : DirectedOn (· ≤ ·) S) : (↑(sSup S) : Set K) = ⋃ s ∈ S, ↑s :=
  Set.ext fun x => by simp [mem_sSup_of_directedOn Sne hS]

end Subfield

namespace RingHom

variable {s : Subfield K}

open Subfield

/-- Restriction of a ring homomorphism to its range interpreted as a subfield. -/
def rangeRestrictField (f : K →+* L) : K →+* f.fieldRange :=
  f.rangeSRestrict

@[simp]
theorem coe_rangeRestrictField (f : K →+* L) (x : K) : (f.rangeRestrictField x : L) = f x :=
  rfl

section eqLocus

variable {L : Type v} [Semiring L]

/-- The subfield of elements `x : R` such that `f x = g x`, i.e.,
the equalizer of f and g as a subfield of R -/
def eqLocusField (f g : K →+* L) : Subfield K where
  __ := (f : K →+* L).eqLocus g
  inv_mem' _ := eq_on_inv₀ f g
  carrier := { x | f x = g x }

/-- If two ring homomorphisms are equal on a set, then they are equal on its subfield closure. -/
theorem eqOn_field_closure {f g : K →+* L} {s : Set K} (h : Set.EqOn f g s) :
    Set.EqOn f g (closure s) :=
  show closure s ≤ f.eqLocusField g from closure_le.2 h

theorem eq_of_eqOn_subfield_top {f g : K →+* L} (h : Set.EqOn f g (⊤ : Subfield K)) : f = g :=
  ext fun _ => h trivial

theorem eq_of_eqOn_of_field_closure_eq_top {s : Set K} (hs : closure s = ⊤) {f g : K →+* L}
    (h : s.EqOn f g) : f = g :=
  eq_of_eqOn_subfield_top <| hs ▸ eqOn_field_closure h

end eqLocus

theorem field_closure_preimage_le (f : K →+* L) (s : Set L) :
    closure (f ⁻¹' s) ≤ (closure s).comap f :=
  closure_le.2 fun _ hx => SetLike.mem_coe.2 <| mem_comap.2 <| subset_closure hx

/-- The image under a ring homomorphism of the subfield generated by a set equals
the subfield generated by the image of the set. -/
theorem map_field_closure (f : K →+* L) (s : Set K) : (closure s).map f = closure (f '' s) :=
  le_antisymm
    (map_le_iff_le_comap.2 <|
      le_trans (closure_mono <| Set.subset_preimage_image _ _) (field_closure_preimage_le _ _))
    (closure_le.2 <| Set.image_subset _ subset_closure)

end RingHom

namespace Subfield

open RingHom

/-- The ring homomorphism associated to an inclusion of subfields. -/
def inclusion {S T : Subfield K} (h : S ≤ T) : S →+* T :=
  S.subtype.codRestrict _ fun x => h x.2

@[simp]
theorem fieldRange_subtype (s : Subfield K) : s.subtype.fieldRange = s :=
  SetLike.ext' <| (coe_rangeS _).trans Subtype.range_coe

end Subfield

namespace RingEquiv

variable {s t : Subfield K}

/-- Makes the identity isomorphism from a proof two subfields of a multiplicative
    monoid are equal. -/
def subfieldCongr (h : s = t) : s ≃+* t :=
  { Equiv.setCongr <| SetLike.ext'_iff.1 h with
    map_mul' := fun _ _ => rfl
    map_add' := fun _ _ => rfl }

end RingEquiv

namespace Subfield

variable {s : Set K}

theorem closure_preimage_le (f : K →+* L) (s : Set L) : closure (f ⁻¹' s) ≤ (closure s).comap f :=
  closure_le.2 fun _ hx => SetLike.mem_coe.2 <| mem_comap.2 <| subset_closure hx

section Commutative

variable {K : Type u} [Field K] (s : Subfield K)

/-- Product of a multiset of elements in a subfield is in the subfield. -/
protected theorem multiset_prod_mem (m : Multiset K) : (∀ a ∈ m, a ∈ s) → m.prod ∈ s :=
  multiset_prod_mem m

/-- Product of elements of a subfield indexed by a `Finset` is in the subfield. -/
protected theorem prod_mem {ι : Type*} {t : Finset ι} {f : ι → K} (h : ∀ c ∈ t, f c ∈ s) :
    (∏ i ∈ t, f i) ∈ s :=
  prod_mem h

instance toAlgebra : Algebra s K :=
  RingHom.toAlgebra s.subtype

/-- The `Subfield` generated by a set in a field. -/
private def commClosure (s : Set K) : Subfield K where
  carrier := {z : K | ∃ x ∈ Subring.closure s, ∃ y ∈ Subring.closure s, x / y = z}
  zero_mem' := ⟨0, Subring.zero_mem _, 1, Subring.one_mem _, div_one _⟩
  one_mem' := ⟨1, Subring.one_mem _, 1, Subring.one_mem _, div_one _⟩
  neg_mem' {x} := by
    rintro ⟨y, hy, z, hz, x_eq⟩
    exact ⟨-y, Subring.neg_mem _ hy, z, hz, x_eq ▸ neg_div _ _⟩
  inv_mem' x := by rintro ⟨y, hy, z, hz, x_eq⟩; exact ⟨z, hz, y, hy, x_eq ▸ (inv_div _ _).symm⟩
  add_mem' x_mem y_mem := by
    -- Use `id` in the next 2 `obtain`s so that assumptions stay there for the `rwa`s below
    obtain ⟨nx, hnx, dx, hdx, rfl⟩ := id x_mem
    obtain ⟨ny, hny, dy, hdy, rfl⟩ := id y_mem
    by_cases hx0 : dx = 0; · rwa [hx0, div_zero, zero_add]
    by_cases hy0 : dy = 0; · rwa [hy0, div_zero, add_zero]
    exact
      ⟨nx * dy + dx * ny, Subring.add_mem _ (Subring.mul_mem _ hnx hdy) (Subring.mul_mem _ hdx hny),
        dx * dy, Subring.mul_mem _ hdx hdy, (div_add_div nx ny hx0 hy0).symm⟩
  mul_mem' := by
    rintro _ _ ⟨nx, hnx, dx, hdx, rfl⟩ ⟨ny, hny, dy, hdy, rfl⟩
    exact ⟨nx * ny, Subring.mul_mem _ hnx hny, dx * dy, Subring.mul_mem _ hdx hdy,
      (div_mul_div_comm _ _ _ _).symm⟩

private theorem commClosure_eq_closure {s : Set K} : commClosure s = closure s :=
  le_antisymm
    (fun _ ⟨_, hy, _, hz, eq⟩ ↦ eq ▸ div_mem (subring_closure_le s hy) (subring_closure_le s hz))
    (closure_le.mpr fun x hx ↦ ⟨x, Subring.subset_closure hx, 1, Subring.one_mem _, div_one x⟩)

theorem mem_closure_iff {s : Set K} {x} :
    x ∈ closure s ↔ ∃ y ∈ Subring.closure s, ∃ z ∈ Subring.closure s, y / z = x := by
  rw [← commClosure_eq_closure]; rfl

end Commutative

end Subfield

namespace Subfield

theorem map_comap_eq (f : K →+* L) (s : Subfield L) : (s.comap f).map f = s ⊓ f.fieldRange :=
  SetLike.coe_injective Set.image_preimage_eq_inter_range

theorem map_comap_eq_self
    {f : K →+* L} {s : Subfield L} (h : s ≤ f.fieldRange) : (s.comap f).map f = s := by
  simpa only [inf_of_le_left h] using map_comap_eq f s

theorem map_comap_eq_self_of_surjective
    {f : K →+* L} (hf : Function.Surjective f) (s : Subfield L) : (s.comap f).map f = s :=
  SetLike.coe_injective (Set.image_preimage_eq _ hf)

theorem comap_map (f : K →+* L) (s : Subfield K) : (s.map f).comap f = s :=
  SetLike.coe_injective (Set.preimage_image_eq _ f.injective)

end Subfield

/-! ## Actions by `Subfield`s

These are just copies of the definitions about `Subsemiring` starting from
`Subsemiring.MulAction`.
-/
section Actions

namespace Subfield

variable {X Y}

/-- The action by a subfield is the action by the underlying field. -/
instance [SMul K X] (F : Subfield K) : SMul F X :=
  inferInstanceAs (SMul F.toSubsemiring X)

theorem smul_def [SMul K X] {F : Subfield K} (g : F) (m : X) : g • m = (g : K) • m :=
  rfl

instance smulCommClass_left [SMul K Y] [SMul X Y] [SMulCommClass K X Y] (F : Subfield K) :
    SMulCommClass F X Y :=
  inferInstanceAs (SMulCommClass F.toSubsemiring X Y)

instance smulCommClass_right [SMul X Y] [SMul K Y] [SMulCommClass X K Y] (F : Subfield K) :
    SMulCommClass X F Y :=
  inferInstanceAs (SMulCommClass X F.toSubsemiring Y)

/-- Note that this provides `IsScalarTower F K K` which is needed by `smul_mul_assoc`. -/
instance [SMul X Y] [SMul K X] [SMul K Y] [IsScalarTower K X Y] (F : Subfield K) :
    IsScalarTower F X Y :=
  inferInstanceAs (IsScalarTower F.toSubsemiring X Y)

instance [SMul K X] [FaithfulSMul K X] (F : Subfield K) : FaithfulSMul F X :=
  inferInstanceAs (FaithfulSMul F.toSubsemiring X)

/-- The action by a subfield is the action by the underlying field. -/
instance [MulAction K X] (F : Subfield K) : MulAction F X :=
  inferInstanceAs (MulAction F.toSubsemiring X)

/-- The action by a subfield is the action by the underlying field. -/
instance [AddMonoid X] [DistribMulAction K X] (F : Subfield K) : DistribMulAction F X :=
  inferInstanceAs (DistribMulAction F.toSubsemiring X)

/-- The action by a subfield is the action by the underlying field. -/
instance [Monoid X] [MulDistribMulAction K X] (F : Subfield K) : MulDistribMulAction F X :=
  inferInstanceAs (MulDistribMulAction F.toSubsemiring X)

/-- The action by a subfield is the action by the underlying field. -/
instance [Zero X] [SMulWithZero K X] (F : Subfield K) : SMulWithZero F X :=
  inferInstanceAs (SMulWithZero F.toSubsemiring X)

/-- The action by a subfield is the action by the underlying field. -/
instance [Zero X] [MulActionWithZero K X] (F : Subfield K) : MulActionWithZero F X :=
  inferInstanceAs (MulActionWithZero F.toSubsemiring X)

/-- The action by a subfield is the action by the underlying field. -/
instance [AddCommMonoid X] [Module K X] (F : Subfield K) : Module F X :=
  inferInstanceAs (Module F.toSubsemiring X)

/-- The action by a subfield is the action by the underlying field. -/
instance [Semiring X] [MulSemiringAction K X] (F : Subfield K) : MulSemiringAction F X :=
  inferInstanceAs (MulSemiringAction F.toSubsemiring X)

end Subfield

end Actions<|MERGE_RESOLUTION|>--- conflicted
+++ resolved
@@ -145,12 +145,7 @@
 
 /-- `Subfield R` is the type of subfields of `R`. A subfield of `R` is a subset `s` that is a
   multiplicative submonoid and an additive subgroup. Note in particular that it shares the
-<<<<<<< HEAD
-  same 0 and 1 as R.
--/
-=======
   same 0 and 1 as R. -/
->>>>>>> 6991bf0d
 @[stacks 09FD "second part"]
 structure Subfield (K : Type u) [DivisionRing K] extends Subring K where
   /-- A subfield is closed under multiplicative inverses. -/
