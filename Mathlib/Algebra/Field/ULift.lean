/-
Copyright (c) 2023 Yaël Dillies. All rights reserved.
Released under Apache 2.0 license as described in the file LICENSE.
Authors: Yaël Dillies
-/
import Mathlib.Algebra.Field.Basic
import Mathlib.Algebra.Group.ULift

#align_import algebra.field.ulift from "leanprover-community/mathlib"@"13e18cfa070ea337ea960176414f5ae3a1534aae"

/-!
# Field instances for `ULift`

This file defines instances for field, semifield and related structures on `ULift` types.

(Recall `ULift α` is just a "copy" of a type `α` in a higher universe.)
-/

universe u v
variable {α : Type u} {x y : ULift.{v} α}

namespace ULift

<<<<<<< HEAD
instance instNNRatCast [NNRatCast α] : NNRatCast (ULift α) := ⟨fun a ↦ up a⟩
instance instRatCast [RatCast α] : RatCast (ULift α) := ⟨fun a ↦ up a⟩

@[simp, norm_cast] lemma up_nnratCast [NNRatCast α] (q : ℚ≥0) : up (q : α) = q := rfl
@[simp, norm_cast] lemma down_nnratCast [NNRatCast α] (q : ℚ≥0) : down (q : ULift α) = q := rfl
=======
instance instRatCast [RatCast α] : RatCast (ULift α) where ratCast q := up q

>>>>>>> 90e480d8
@[simp, norm_cast] lemma up_ratCast [RatCast α] (q : ℚ) : up (q : α) = q := rfl
@[simp, norm_cast] lemma down_ratCast [RatCast α] (q : ℚ) : down (q : ULift α) = q := rfl
#align ulift.up_rat_cast ULift.up_ratCast
#align ulift.down_rat_cast ULift.down_ratCast

instance divisionSemiring [DivisionSemiring α] : DivisionSemiring (ULift α) := by
  refine' down_injective.divisionSemiring down .. <;> intros <;> rfl
#align ulift.division_semiring ULift.divisionSemiring

instance semifield [Semifield α] : Semifield (ULift α) :=
  { ULift.divisionSemiring, ULift.commGroupWithZero with }
#align ulift.semifield ULift.semifield

instance divisionRing [DivisionRing α] : DivisionRing (ULift α) := by
  refine' down_injective.divisionRing down .. <;> intros <;> rfl
#align ulift.division_ring ULift.divisionRing

instance field [Field α] : Field (ULift α) :=
  { ULift.semifield, ULift.divisionRing with }
#align ulift.field ULift.field

end ULift<|MERGE_RESOLUTION|>--- conflicted
+++ resolved
@@ -21,16 +21,11 @@
 
 namespace ULift
 
-<<<<<<< HEAD
-instance instNNRatCast [NNRatCast α] : NNRatCast (ULift α) := ⟨fun a ↦ up a⟩
-instance instRatCast [RatCast α] : RatCast (ULift α) := ⟨fun a ↦ up a⟩
+instance instNNRatCast [NNRatCast α] : NNRatCast (ULift α) where nnratCast q := up q
+instance instRatCast [RatCast α] : RatCast (ULift α) where ratCast q := up q
 
 @[simp, norm_cast] lemma up_nnratCast [NNRatCast α] (q : ℚ≥0) : up (q : α) = q := rfl
 @[simp, norm_cast] lemma down_nnratCast [NNRatCast α] (q : ℚ≥0) : down (q : ULift α) = q := rfl
-=======
-instance instRatCast [RatCast α] : RatCast (ULift α) where ratCast q := up q
-
->>>>>>> 90e480d8
 @[simp, norm_cast] lemma up_ratCast [RatCast α] (q : ℚ) : up (q : α) = q := rfl
 @[simp, norm_cast] lemma down_ratCast [RatCast α] (q : ℚ) : down (q : ULift α) = q := rfl
 #align ulift.up_rat_cast ULift.up_ratCast
