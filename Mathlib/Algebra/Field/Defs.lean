/-
Copyright (c) 2014 Robert Y. Lewis. All rights reserved.
Released under Apache 2.0 license as described in the file LICENSE.
Authors: Robert Y. Lewis, Leonardo de Moura, Johannes Hölzl, Mario Carneiro, Yaël Dillies
-/
import Mathlib.Algebra.Ring.Defs
import Mathlib.Data.Rat.Init

/-!
# Division (semi)rings and (semi)fields

This file introduces fields and division rings (also known as skewfields) and proves some basic
statements about them. For a more extensive theory of fields, see the `FieldTheory` folder.

## Main definitions

* `DivisionSemiring`: Nontrivial semiring with multiplicative inverses for nonzero elements.
* `DivisionRing`: Nontrivial ring with multiplicative inverses for nonzero elements.
* `Semifield`: Commutative division semiring.
* `Field`: Commutative division ring.
* `IsField`: Predicate on a (semi)ring that it is a (semi)field, i.e. that the multiplication is
  commutative, that it has more than one element and that all non-zero elements have a
  multiplicative inverse. In contrast to `Field`, which contains the data of a function associating
  to an element of the field its multiplicative inverse, this predicate only assumes the existence
  and can therefore more easily be used to e.g. transfer along ring isomorphisms.

## Implementation details

By convention `0⁻¹ = 0` in a field or division ring. This is due to the fact that working with total
functions has the advantage of not constantly having to check that `x ≠ 0` when writing `x⁻¹`. With
this convention in place, some statements like `(a + b) * c⁻¹ = a * c⁻¹ + b * c⁻¹` still remain
true, while others like the defining property `a * a⁻¹ = 1` need the assumption `a ≠ 0`. If you are
a beginner in using Lean and are confused by that, you can read more about why this convention is
taken in Kevin Buzzard's
[blogpost](https://xenaproject.wordpress.com/2020/07/05/division-by-zero-in-type-theory-a-faq/)

A division ring or field is an example of a `GroupWithZero`. If you cannot find
a division ring / field lemma that does not involve `+`, you can try looking for
a `GroupWithZero` lemma instead.

## Tags

field, division ring, skew field, skew-field, skewfield
-/

assert_not_imported Mathlib.Tactic.Common

-- `NeZero` theory should not be needed in the basic algebraic hierarchy
assert_not_imported Mathlib.Algebra.NeZero
<<<<<<< HEAD
assert_not_exists MonoidHom
assert_not_exists Set
=======

assert_not_exists MonoidHom Set
>>>>>>> cf0ed904

open Function

universe u

variable {K : Type*}

/-- The default definition of the coercion `ℚ≥0 → K` for a division semiring `K`.

`↑q : K` is defined as `(q.num : K) / (q.den : K)`.

Do not use this directly (instances of `DivisionSemiring` are allowed to override that default for
better definitional properties). Instead, use the coercion. -/
def NNRat.castRec [NatCast K] [Div K] (q : ℚ≥0) : K := q.num / q.den

/-- The default definition of the coercion `ℚ → K` for a division ring `K`.

`↑q : K` is defined as `(q.num : K) / (q.den : K)`.

Do not use this directly (instances of `DivisionRing` are allowed to override that default for
better definitional properties). Instead, use the coercion. -/
def Rat.castRec [NatCast K] [IntCast K] [Div K] (q : ℚ) : K := q.num / q.den

/-- A `DivisionSemiring` is a `Semiring` with multiplicative inverses for nonzero elements.

An instance of `DivisionSemiring K` includes maps `nnratCast : ℚ≥0 → K` and `nnqsmul : ℚ≥0 → K → K`.
Those two fields are needed to implement the `DivisionSemiring K → Algebra ℚ≥0 K` instance since we
need to control the specific definitions for some special cases of `K` (in particular `K = ℚ≥0`
itself). See also note [forgetful inheritance].

If the division semiring has positive characteristic `p`, our division by zero convention forces
`nnratCast (1 / p) = 1 / 0 = 0`. -/
class DivisionSemiring (K : Type*) extends Semiring K, GroupWithZero K, NNRatCast K where
  protected nnratCast := NNRat.castRec
  /-- However `NNRat.cast` is defined, it must be propositionally equal to `a / b`.

  Do not use this lemma directly. Use `NNRat.cast_def` instead. -/
  protected nnratCast_def (q : ℚ≥0) : (NNRat.cast q : K) = q.num / q.den := by intros; rfl
  /-- Scalar multiplication by a nonnegative rational number.

  Unless there is a risk of a `Module ℚ≥0 _` instance diamond, write `nnqsmul := _`. This will set
  `nnqsmul` to `(NNRat.cast · * ·)` thanks to unification in the default proof of `nnqsmul_def`.

  Do not use directly. Instead use the `•` notation. -/
  protected nnqsmul : ℚ≥0 → K → K
  /-- However `qsmul` is defined, it must be propositionally equal to multiplication by `Rat.cast`.

  Do not use this lemma directly. Use `NNRat.smul_def` instead. -/
  protected nnqsmul_def (q : ℚ≥0) (a : K) : nnqsmul q a = NNRat.cast q * a := by intros; rfl

/-- A `DivisionRing` is a `Ring` with multiplicative inverses for nonzero elements.

An instance of `DivisionRing K` includes maps `ratCast : ℚ → K` and `qsmul : ℚ → K → K`.
Those two fields are needed to implement the `DivisionRing K → Algebra ℚ K` instance since we need
to control the specific definitions for some special cases of `K` (in particular `K = ℚ` itself).
See also note [forgetful inheritance]. Similarly, there are maps `nnratCast ℚ≥0 → K` and
`nnqsmul : ℚ≥0 → K → K` to implement the `DivisionSemiring K → Algebra ℚ≥0 K` instance.

If the division ring has positive characteristic `p`, our division by zero convention forces
`ratCast (1 / p) = 1 / 0 = 0`. -/
class DivisionRing (K : Type*)
  extends Ring K, DivInvMonoid K, Nontrivial K, NNRatCast K, RatCast K where
  /-- For a nonzero `a`, `a⁻¹` is a right multiplicative inverse. -/
  protected mul_inv_cancel : ∀ (a : K), a ≠ 0 → a * a⁻¹ = 1
  /-- The inverse of `0` is `0` by convention. -/
  protected inv_zero : (0 : K)⁻¹ = 0
  protected nnratCast := NNRat.castRec
  /-- However `NNRat.cast` is defined, it must be equal to `a / b`.

  Do not use this lemma directly. Use `NNRat.cast_def` instead. -/
  protected nnratCast_def (q : ℚ≥0) : (NNRat.cast q : K) = q.num / q.den := by intros; rfl
  /-- Scalar multiplication by a nonnegative rational number.

  Unless there is a risk of a `Module ℚ≥0 _` instance diamond, write `nnqsmul := _`. This will set
  `nnqsmul` to `(NNRat.cast · * ·)` thanks to unification in the default proof of `nnqsmul_def`.

  Do not use directly. Instead use the `•` notation. -/
  protected nnqsmul : ℚ≥0 → K → K
  /-- However `qsmul` is defined, it must be propositionally equal to multiplication by `Rat.cast`.

  Do not use this lemma directly. Use `NNRat.smul_def` instead. -/
  protected nnqsmul_def (q : ℚ≥0) (a : K) : nnqsmul q a = NNRat.cast q * a := by intros; rfl
  protected ratCast := Rat.castRec
  /-- However `Rat.cast q` is defined, it must be propositionally equal to `q.num / q.den`.

  Do not use this lemma directly. Use `Rat.cast_def` instead. -/
  protected ratCast_def (q : ℚ) : (Rat.cast q : K) = q.num / q.den := by intros; rfl
  /-- Scalar multiplication by a rational number.

  Unless there is a risk of a `Module ℚ _` instance diamond, write `qsmul := _`. This will set
  `qsmul` to `(Rat.cast · * ·)` thanks to unification in the default proof of `qsmul_def`.

  Do not use directly. Instead use the `•` notation. -/
  protected qsmul : ℚ → K → K
  /-- However `qsmul` is defined, it must be propositionally equal to multiplication by `Rat.cast`.

  Do not use this lemma directly. Use `Rat.cast_def` instead. -/
  protected qsmul_def (a : ℚ) (x : K) : qsmul a x = Rat.cast a * x := by intros; rfl

-- see Note [lower instance priority]
instance (priority := 100) DivisionRing.toDivisionSemiring [DivisionRing K] : DivisionSemiring K :=
  { ‹DivisionRing K› with }

/-- A `Semifield` is a `CommSemiring` with multiplicative inverses for nonzero elements.

An instance of `Semifield K` includes maps `nnratCast : ℚ≥0 → K` and `nnqsmul : ℚ≥0 → K → K`.
Those two fields are needed to implement the `DivisionSemiring K → Algebra ℚ≥0 K` instance since we
need to control the specific definitions for some special cases of `K` (in particular `K = ℚ≥0`
itself). See also note [forgetful inheritance].

If the semifield has positive characteristic `p`, our division by zero convention forces
`nnratCast (1 / p) = 1 / 0 = 0`. -/
class Semifield (K : Type*) extends CommSemiring K, DivisionSemiring K, CommGroupWithZero K

/-- A `Field` is a `CommRing` with multiplicative inverses for nonzero elements.

An instance of `Field K` includes maps `ratCast : ℚ → K` and `qsmul : ℚ → K → K`.
Those two fields are needed to implement the `DivisionRing K → Algebra ℚ K` instance since we need
to control the specific definitions for some special cases of `K` (in particular `K = ℚ` itself).
See also note [forgetful inheritance].

If the field has positive characteristic `p`, our division by zero convention forces
`ratCast (1 / p) = 1 / 0 = 0`. -/
@[stacks 09FD "first part"]
class Field (K : Type u) extends CommRing K, DivisionRing K

-- see Note [lower instance priority]
instance (priority := 100) Field.toSemifield [Field K] : Semifield K := { ‹Field K› with }

namespace NNRat
variable [DivisionSemiring K]

instance (priority := 100) smulDivisionSemiring : SMul ℚ≥0 K := ⟨DivisionSemiring.nnqsmul⟩

lemma cast_def (q : ℚ≥0) : (q : K) = q.num / q.den := DivisionSemiring.nnratCast_def _
lemma smul_def (q : ℚ≥0) (a : K) : q • a = q * a := DivisionSemiring.nnqsmul_def q a

variable (K)

@[simp] lemma smul_one_eq_cast (q : ℚ≥0) : q • (1 : K) = q := by rw [NNRat.smul_def, mul_one]

end NNRat

namespace Rat
variable [DivisionRing K]

lemma cast_def (q : ℚ) : (q : K) = q.num / q.den := DivisionRing.ratCast_def _

lemma cast_mk' (a b h1 h2) : ((⟨a, b, h1, h2⟩ : ℚ) : K) = a / b := cast_def _

instance (priority := 100) smulDivisionRing : SMul ℚ K :=
  ⟨DivisionRing.qsmul⟩

theorem smul_def (a : ℚ) (x : K) : a • x = ↑a * x := DivisionRing.qsmul_def a x

@[simp]
theorem smul_one_eq_cast (A : Type*) [DivisionRing A] (m : ℚ) : m • (1 : A) = ↑m := by
  rw [Rat.smul_def, mul_one]

end Rat

/-- `OfScientific.ofScientific` is the simp-normal form. -/
@[simp]
theorem Rat.ofScientific_eq_ofScientific (m : ℕ) (s : Bool) (e : ℕ) :
    Rat.ofScientific (OfNat.ofNat m) s (OfNat.ofNat e) = OfScientific.ofScientific m s e := rfl<|MERGE_RESOLUTION|>--- conflicted
+++ resolved
@@ -47,13 +47,8 @@
 
 -- `NeZero` theory should not be needed in the basic algebraic hierarchy
 assert_not_imported Mathlib.Algebra.NeZero
-<<<<<<< HEAD
-assert_not_exists MonoidHom
-assert_not_exists Set
-=======
 
 assert_not_exists MonoidHom Set
->>>>>>> cf0ed904
 
 open Function
 
