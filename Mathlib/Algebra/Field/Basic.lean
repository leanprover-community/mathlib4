/-
Copyright (c) 2014 Robert Lewis. All rights reserved.
Released under Apache 2.0 license as described in the file LICENSE.
Authors: Robert Lewis, Leonardo de Moura, Johannes Hölzl, Mario Carneiro
-/
import Mathlib.Algebra.Field.Defs
import Mathlib.Algebra.GroupWithZero.Units.Lemmas
import Mathlib.Algebra.Ring.Commute

#align_import algebra.field.basic from "leanprover-community/mathlib"@"05101c3df9d9cfe9430edc205860c79b6d660102"

/-!
# Lemmas about division (semi)rings and (semi)fields

-/

open Function OrderDual Set

universe u

variable {α β K : Type*}

section DivisionSemiring

variable [DivisionSemiring α] {a b c d : α}

theorem add_div (a b c : α) : (a + b) / c = a / c + b / c := by simp_rw [div_eq_mul_inv, add_mul]
#align add_div add_div

@[field_simps]
theorem div_add_div_same (a b c : α) : a / c + b / c = (a + b) / c :=
  (add_div _ _ _).symm
#align div_add_div_same div_add_div_same

theorem same_add_div (h : b ≠ 0) : (b + a) / b = 1 + a / b := by rw [← div_self h, add_div]
#align same_add_div same_add_div

theorem div_add_same (h : b ≠ 0) : (a + b) / b = a / b + 1 := by rw [← div_self h, add_div]
#align div_add_same div_add_same

theorem one_add_div (h : b ≠ 0) : 1 + a / b = (b + a) / b :=
  (same_add_div h).symm
#align one_add_div one_add_div

theorem div_add_one (h : b ≠ 0) : a / b + 1 = (a + b) / b :=
  (div_add_same h).symm
#align div_add_one div_add_one

theorem one_div_mul_add_mul_one_div_eq_one_div_add_one_div (ha : a ≠ 0) (hb : b ≠ 0) :
    1 / a * (a + b) * (1 / b) = 1 / a + 1 / b := by
  rw [mul_add, one_div_mul_cancel ha, add_mul, one_mul, mul_assoc, mul_one_div_cancel hb, mul_one,
    add_comm]
#align one_div_mul_add_mul_one_div_eq_one_div_add_one_div one_div_mul_add_mul_one_div_eq_one_div_add_one_div

theorem add_div_eq_mul_add_div (a b : α) (hc : c ≠ 0) : a + b / c = (a * c + b) / c :=
  (eq_div_iff_mul_eq hc).2 <| by rw [right_distrib, div_mul_cancel₀ _ hc]
#align add_div_eq_mul_add_div add_div_eq_mul_add_div

@[field_simps]
theorem add_div' (a b c : α) (hc : c ≠ 0) : b + a / c = (b * c + a) / c := by
  rw [add_div, mul_div_cancel_right₀ _ hc]
#align add_div' add_div'

@[field_simps]
theorem div_add' (a b c : α) (hc : c ≠ 0) : a / c + b = (a + b * c) / c := by
  rwa [add_comm, add_div', add_comm]
#align div_add' div_add'

protected theorem Commute.div_add_div (hbc : Commute b c) (hbd : Commute b d) (hb : b ≠ 0)
    (hd : d ≠ 0) : a / b + c / d = (a * d + b * c) / (b * d) := by
  rw [add_div, mul_div_mul_right _ b hd, hbc.eq, hbd.eq, mul_div_mul_right c d hb]
#align commute.div_add_div Commute.div_add_div

protected theorem Commute.one_div_add_one_div (hab : Commute a b) (ha : a ≠ 0) (hb : b ≠ 0) :
    1 / a + 1 / b = (a + b) / (a * b) := by
  rw [(Commute.one_right a).div_add_div hab ha hb, one_mul, mul_one, add_comm]
#align commute.one_div_add_one_div Commute.one_div_add_one_div

protected theorem Commute.inv_add_inv (hab : Commute a b) (ha : a ≠ 0) (hb : b ≠ 0) :
    a⁻¹ + b⁻¹ = (a + b) / (a * b) := by
  rw [inv_eq_one_div, inv_eq_one_div, hab.one_div_add_one_div ha hb]
#align commute.inv_add_inv Commute.inv_add_inv

end DivisionSemiring

section DivisionMonoid

variable [DivisionMonoid K] [HasDistribNeg K] {a b : K}

theorem one_div_neg_one_eq_neg_one : (1 : K) / -1 = -1 :=
  have : -1 * -1 = (1 : K) := by rw [neg_mul_neg, one_mul]
  Eq.symm (eq_one_div_of_mul_eq_one_right this)
#align one_div_neg_one_eq_neg_one one_div_neg_one_eq_neg_one

theorem one_div_neg_eq_neg_one_div (a : K) : 1 / -a = -(1 / a) :=
  calc
    1 / -a = 1 / (-1 * a) := by rw [neg_eq_neg_one_mul]
    _ = 1 / a * (1 / -1) := by rw [one_div_mul_one_div_rev]
    _ = 1 / a * -1 := by rw [one_div_neg_one_eq_neg_one]
    _ = -(1 / a) := by rw [mul_neg, mul_one]
#align one_div_neg_eq_neg_one_div one_div_neg_eq_neg_one_div

theorem div_neg_eq_neg_div (a b : K) : b / -a = -(b / a) :=
  calc
    b / -a = b * (1 / -a) := by rw [← inv_eq_one_div, division_def]
    _ = b * -(1 / a) := by rw [one_div_neg_eq_neg_one_div]
    _ = -(b * (1 / a)) := by rw [neg_mul_eq_mul_neg]
    _ = -(b / a) := by rw [mul_one_div]
#align div_neg_eq_neg_div div_neg_eq_neg_div

theorem neg_div (a b : K) : -b / a = -(b / a) := by
  rw [neg_eq_neg_one_mul, mul_div_assoc, ← neg_eq_neg_one_mul]
#align neg_div neg_div

@[field_simps]
theorem neg_div' (a b : K) : -(b / a) = -b / a := by simp [neg_div]
#align neg_div' neg_div'

@[simp]
theorem neg_div_neg_eq (a b : K) : -a / -b = a / b := by rw [div_neg_eq_neg_div, neg_div, neg_neg]
#align neg_div_neg_eq neg_div_neg_eq

theorem neg_inv : -a⁻¹ = (-a)⁻¹ := by rw [inv_eq_one_div, inv_eq_one_div, div_neg_eq_neg_div]
#align neg_inv neg_inv

theorem div_neg (a : K) : a / -b = -(a / b) := by rw [← div_neg_eq_neg_div]
#align div_neg div_neg

theorem inv_neg : (-a)⁻¹ = -a⁻¹ := by rw [neg_inv]
#align inv_neg inv_neg

theorem inv_neg_one : (-1 : K)⁻¹ = -1 := by rw [← neg_inv, inv_one]

end DivisionMonoid

section DivisionRing

variable [DivisionRing K] {a b c d : K}

@[simp]
theorem div_neg_self {a : K} (h : a ≠ 0) : a / -a = -1 := by rw [div_neg_eq_neg_div, div_self h]
#align div_neg_self div_neg_self

@[simp]
theorem neg_div_self {a : K} (h : a ≠ 0) : -a / a = -1 := by rw [neg_div, div_self h]
#align neg_div_self neg_div_self

theorem div_sub_div_same (a b c : K) : a / c - b / c = (a - b) / c := by
  rw [sub_eq_add_neg, ← neg_div, div_add_div_same, sub_eq_add_neg]
#align div_sub_div_same div_sub_div_same

theorem same_sub_div {a b : K} (h : b ≠ 0) : (b - a) / b = 1 - a / b := by
  simpa only [← @div_self _ _ b h] using (div_sub_div_same b a b).symm
#align same_sub_div same_sub_div

theorem one_sub_div {a b : K} (h : b ≠ 0) : 1 - a / b = (b - a) / b :=
  (same_sub_div h).symm
#align one_sub_div one_sub_div

theorem div_sub_same {a b : K} (h : b ≠ 0) : (a - b) / b = a / b - 1 := by
  simpa only [← @div_self _ _ b h] using (div_sub_div_same a b b).symm
#align div_sub_same div_sub_same

theorem div_sub_one {a b : K} (h : b ≠ 0) : a / b - 1 = (a - b) / b :=
  (div_sub_same h).symm
#align div_sub_one div_sub_one

theorem sub_div (a b c : K) : (a - b) / c = a / c - b / c :=
  (div_sub_div_same _ _ _).symm
#align sub_div sub_div

/-- See `inv_sub_inv` for the more convenient version when `K` is commutative. -/
theorem inv_sub_inv' {a b : K} (ha : a ≠ 0) (hb : b ≠ 0) : a⁻¹ - b⁻¹ = a⁻¹ * (b - a) * b⁻¹ := by
  rw [mul_sub, sub_mul, mul_inv_cancel_right₀ hb, inv_mul_cancel ha, one_mul]
#align inv_sub_inv' inv_sub_inv'

theorem one_div_mul_sub_mul_one_div_eq_one_div_add_one_div (ha : a ≠ 0) (hb : b ≠ 0) :
    1 / a * (b - a) * (1 / b) = 1 / a - 1 / b := by
  rw [mul_sub_left_distrib (1 / a), one_div_mul_cancel ha, mul_sub_right_distrib, one_mul,
    mul_assoc, mul_one_div_cancel hb, mul_one]
#align one_div_mul_sub_mul_one_div_eq_one_div_add_one_div one_div_mul_sub_mul_one_div_eq_one_div_add_one_div

-- see Note [lower instance priority]
instance (priority := 100) DivisionRing.isDomain : IsDomain K :=
  NoZeroDivisors.to_isDomain _
#align division_ring.is_domain DivisionRing.isDomain

protected theorem Commute.div_sub_div (hbc : Commute b c) (hbd : Commute b d) (hb : b ≠ 0)
    (hd : d ≠ 0) : a / b - c / d = (a * d - b * c) / (b * d) := by
  simpa only [mul_neg, neg_div, ← sub_eq_add_neg] using hbc.neg_right.div_add_div hbd hb hd
#align commute.div_sub_div Commute.div_sub_div

protected theorem Commute.inv_sub_inv (hab : Commute a b) (ha : a ≠ 0) (hb : b ≠ 0) :
    a⁻¹ - b⁻¹ = (b - a) / (a * b) := by
  simp only [inv_eq_one_div, (Commute.one_right a).div_sub_div hab ha hb, one_mul, mul_one]
#align commute.inv_sub_inv Commute.inv_sub_inv

end DivisionRing

section Semifield

variable [Semifield α] {a b c d : α}

theorem div_add_div (a : α) (c : α) (hb : b ≠ 0) (hd : d ≠ 0) :
    a / b + c / d = (a * d + b * c) / (b * d) :=
  (Commute.all b _).div_add_div (Commute.all _ _) hb hd
#align div_add_div div_add_div

theorem one_div_add_one_div (ha : a ≠ 0) (hb : b ≠ 0) : 1 / a + 1 / b = (a + b) / (a * b) :=
  (Commute.all a _).one_div_add_one_div ha hb
#align one_div_add_one_div one_div_add_one_div

theorem inv_add_inv (ha : a ≠ 0) (hb : b ≠ 0) : a⁻¹ + b⁻¹ = (a + b) / (a * b) :=
  (Commute.all a _).inv_add_inv ha hb
#align inv_add_inv inv_add_inv

end Semifield

section Field

variable [Field K]

attribute [local simp] mul_assoc mul_comm mul_left_comm

@[field_simps]
theorem div_sub_div (a : K) {b : K} (c : K) {d : K} (hb : b ≠ 0) (hd : d ≠ 0) :
    a / b - c / d = (a * d - b * c) / (b * d) :=
  (Commute.all b _).div_sub_div (Commute.all _ _) hb hd
#align div_sub_div div_sub_div

theorem inv_sub_inv {a b : K} (ha : a ≠ 0) (hb : b ≠ 0) : a⁻¹ - b⁻¹ = (b - a) / (a * b) := by
  rw [inv_eq_one_div, inv_eq_one_div, div_sub_div _ _ ha hb, one_mul, mul_one]
#align inv_sub_inv inv_sub_inv

@[field_simps]
theorem sub_div' (a b c : K) (hc : c ≠ 0) : b - a / c = (b * c - a) / c := by
  simpa using div_sub_div b a one_ne_zero hc
#align sub_div' sub_div'

@[field_simps]
theorem div_sub' (a b c : K) (hc : c ≠ 0) : a / c - b = (a - c * b) / c := by
  simpa using div_sub_div a b hc one_ne_zero
#align div_sub' div_sub'

-- see Note [lower instance priority]
instance (priority := 100) Field.isDomain : IsDomain K :=
  { DivisionRing.isDomain with }
#align field.is_domain Field.isDomain

end Field

namespace RingHom

protected theorem injective [DivisionRing α] [Semiring β] [Nontrivial β] (f : α →+* β) :
    Injective f :=
  (injective_iff_map_eq_zero f).2 fun _ ↦ (map_eq_zero f).1
#align ring_hom.injective RingHom.injective

end RingHom

section NoncomputableDefs

variable {R : Type*} [Nontrivial R]

/-- Constructs a `DivisionRing` structure on a `Ring` consisting only of units and 0. -/
@[reducible] -- See note [reducible non-instances]
noncomputable def DivisionRing.ofIsUnitOrEqZero [Ring R] (h : ∀ a : R, IsUnit a ∨ a = 0) :
    DivisionRing R where
  toRing := ‹Ring R›
  __ := groupWithZeroOfIsUnitOrEqZero h
  qsmul := _
#align division_ring_of_is_unit_or_eq_zero DivisionRing.ofIsUnitOrEqZero

/-- Constructs a `Field` structure on a `CommRing` consisting only of units and 0. -/
@[reducible] -- See note [reducible non-instances]
noncomputable def Field.ofIsUnitOrEqZero [CommRing R] (h : ∀ a : R, IsUnit a ∨ a = 0) :
    Field R where
  toCommRing := ‹CommRing R›
  __ := DivisionRing.ofIsUnitOrEqZero h
#align field_of_is_unit_or_eq_zero Field.ofIsUnitOrEqZero

end NoncomputableDefs

namespace Function.Injective
variable [Zero α] [Add α] [Neg α] [Sub α] [One α] [Mul α] [Inv α] [Div α] [SMul ℕ α]
  [SMul ℤ α] [SMul ℚ α] [Pow α ℕ] [Pow α ℤ] [NatCast α] [IntCast α] [RatCast α]
  (f : α → β) (hf : Injective f)

/-- Pullback a `DivisionSemiring` along an injective function. -/
@[reducible] -- See note [reducible non-instances]
protected def divisionSemiring [DivisionSemiring β] (zero : f 0 = 0) (one : f 1 = 1)
    (add : ∀ x y, f (x + y) = f x + f y) (mul : ∀ x y, f (x * y) = f x * f y)
    (inv : ∀ x, f x⁻¹ = (f x)⁻¹) (div : ∀ x y, f (x / y) = f x / f y)
    (nsmul : ∀ (n : ℕ) (x), f (n • x) = n • f x)
    (npow : ∀ (x) (n : ℕ), f (x ^ n) = f x ^ n) (zpow : ∀ (x) (n : ℤ), f (x ^ n) = f x ^ n)
    (natCast : ∀ n : ℕ, f n = n) : DivisionSemiring α where
  toSemiring := hf.semiring f zero one add mul nsmul npow natCast
  __ := hf.groupWithZero f zero one mul inv div npow zpow
#align function.injective.division_semiring Function.Injective.divisionSemiring

/-- Pullback a `DivisionSemiring` along an injective function. -/
@[reducible] -- See note [reducible non-instances]
protected def divisionRing [DivisionRing β] (zero : f 0 = 0) (one : f 1 = 1)
    (add : ∀ x y, f (x + y) = f x + f y) (mul : ∀ x y, f (x * y) = f x * f y)
    (neg : ∀ x, f (-x) = -f x) (sub : ∀ x y, f (x - y) = f x - f y) (inv : ∀ x, f x⁻¹ = (f x)⁻¹)
    (div : ∀ x y, f (x / y) = f x / f y)
    (nsmul : ∀ (n : ℕ) (x), f (n • x) = n • f x)
    (zsmul : ∀ (n : ℤ) (x), f (n • x) = n • f x) (qsmul : ∀ (q : ℚ) (x), f (q • x) = q • f x)
    (npow : ∀ (x) (n : ℕ), f (x ^ n) = f x ^ n) (zpow : ∀ (x) (n : ℤ), f (x ^ n) = f x ^ n)
<<<<<<< HEAD
    (nat_cast : ∀ n : ℕ, f n = n) (int_cast : ∀ n : ℤ, f n = n) (rat_cast : ∀ n : ℚ, f n = n) :
    DivisionRing K' where
  __ := hf.ring f zero one add mul neg sub nsmul zsmul npow nat_cast int_cast
  __ := hf.groupWithZero f zero one mul inv div npow zpow
  __ := hf.divisionSemiring f zero one add mul inv div nsmul npow zpow nat_cast
  ratCast_def q := hf $ by erw [rat_cast, div, int_cast, nat_cast, Rat.cast_def]
  qsmul := (· • ·)
  qsmul_def q a := hf $ by erw [qsmul, mul, Rat.smul_def, rat_cast]
=======
    (natCast : ∀ n : ℕ, f n = n) (intCast : ∀ n : ℤ, f n = n)
    (ratCast : ∀ q : ℚ, f q = q) : DivisionRing α where
  toRing := hf.ring f zero one add mul neg sub nsmul zsmul npow natCast intCast
  __ := hf.groupWithZero f zero one mul inv div npow zpow
  __ := hf.divisionSemiring f zero one add mul inv div nsmul npow zpow natCast
  ratCast_mk a b h1 h2 := hf $ by
    erw [ratCast, mul, inv, intCast, natCast, Rat.cast_def, div_eq_mul_inv]
  qsmul := (· • ·)
  qsmul_eq_mul' q a := hf $ by erw [qsmul, mul, Rat.smul_def, ratCast]
>>>>>>> 7c41b874
#align function.injective.division_ring Function.Injective.divisionRing

/-- Pullback a `Field` along an injective function. -/
@[reducible] -- See note [reducible non-instances]
protected def semifield [Semifield β] (zero : f 0 = 0) (one : f 1 = 1)
    (add : ∀ x y, f (x + y) = f x + f y) (mul : ∀ x y, f (x * y) = f x * f y)
    (inv : ∀ x, f x⁻¹ = (f x)⁻¹) (div : ∀ x y, f (x / y) = f x / f y)
    (nsmul : ∀ (n : ℕ) (x), f (n • x) = n • f x)
    (npow : ∀ (x) (n : ℕ), f (x ^ n) = f x ^ n) (zpow : ∀ (x) (n : ℤ), f (x ^ n) = f x ^ n)
    (natCast : ∀ n : ℕ, f n = n) : Semifield α where
  toCommSemiring := hf.commSemiring f zero one add mul nsmul npow natCast
  __ := hf.commGroupWithZero f zero one mul inv div npow zpow
  __ := hf.divisionSemiring f zero one add mul inv div nsmul npow zpow natCast
#align function.injective.semifield Function.Injective.semifield

/-- Pullback a `Field` along an injective function. -/
@[reducible] -- See note [reducible non-instances]
protected def field [Field β] (zero : f 0 = 0) (one : f 1 = 1)
    (add : ∀ x y, f (x + y) = f x + f y) (mul : ∀ x y, f (x * y) = f x * f y)
    (neg : ∀ x, f (-x) = -f x) (sub : ∀ x y, f (x - y) = f x - f y) (inv : ∀ x, f x⁻¹ = (f x)⁻¹)
    (div : ∀ x y, f (x / y) = f x / f y)
    (nsmul : ∀ (n : ℕ) (x), f (n • x) = n • f x)
    (zsmul : ∀ (n : ℤ) (x), f (n • x) = n • f x) (qsmul : ∀ (q : ℚ) (x), f (q • x) = q • f x)
    (npow : ∀ (x) (n : ℕ), f (x ^ n) = f x ^ n) (zpow : ∀ (x) (n : ℤ), f (x ^ n) = f x ^ n)
<<<<<<< HEAD
    (nat_cast : ∀ n : ℕ, f n = n) (int_cast : ∀ n : ℤ, f n = n) (rat_cast : ∀ n : ℚ, f n = n) :
    Field K' where
  __ := hf.commRing f zero one add mul neg sub nsmul zsmul npow nat_cast int_cast
  __ := hf.divisionRing f zero one add mul neg sub inv div nsmul zsmul qsmul npow zpow
    nat_cast int_cast rat_cast
=======
    (natCast : ∀ n : ℕ, f n = n) (intCast : ∀ n : ℤ, f n = n)
    (ratCast : ∀ q : ℚ, f q = q) :
    Field α where
  toCommRing := hf.commRing f zero one add mul neg sub nsmul zsmul npow natCast intCast
  __ := hf.commGroupWithZero f zero one mul inv div npow zpow
  __ := hf.divisionSemiring f zero one add mul inv div nsmul npow zpow natCast
  ratCast_mk a b h1 h2 := hf $ by
    erw [ratCast, mul, inv, intCast, natCast, Rat.cast_def, div_eq_mul_inv]
  qsmul := (· • ·)
  qsmul_eq_mul' q a := hf $ by erw [qsmul, mul, Rat.smul_def, ratCast]
>>>>>>> 7c41b874
#align function.injective.field Function.Injective.field

end Function.Injective

/-! ### Order dual -/

namespace OrderDual

instance instRatCast [RatCast α] : RatCast αᵒᵈ := ‹_›
instance instDivisionSemiring [DivisionSemiring α] : DivisionSemiring αᵒᵈ := ‹_›
instance instDivisionRing [DivisionRing α] : DivisionRing αᵒᵈ := ‹_›
instance instSemifield [Semifield α] : Semifield αᵒᵈ := ‹_›
instance instField [Field α] : Field αᵒᵈ := ‹_›

end OrderDual

@[simp] lemma toDual_ratCast [RatCast α] (n : ℚ) : toDual (n : α) = n := rfl
#align to_dual_rat_cast toDual_ratCast

@[simp] lemma ofDual_ratCast [RatCast α] (n : ℚ) : (ofDual n : α) = n := rfl
#align of_dual_rat_cast ofDual_ratCast

/-! ### Lexicographic order -/

namespace Lex

instance instRatCast [RatCast α] : RatCast (Lex α) := ‹_›
instance instDivisionSemiring [DivisionSemiring α] : DivisionSemiring (Lex α) := ‹_›
instance instDivisionRing [DivisionRing α] : DivisionRing (Lex α) := ‹_›
instance instSemifield [Semifield α] : Semifield (Lex α) := ‹_›
instance instField [Field α] : Field (Lex α) := ‹_›

end Lex

@[simp] lemma toLex_ratCast [RatCast α] (n : ℚ) : toLex (n : α) = n := rfl
#align to_lex_rat_cast toLex_ratCast

@[simp] lemma ofLex_ratCast [RatCast α] (n : ℚ) : (ofLex n : α) = n := rfl
#align of_lex_rat_cast ofLex_ratCast<|MERGE_RESOLUTION|>--- conflicted
+++ resolved
@@ -307,26 +307,14 @@
     (nsmul : ∀ (n : ℕ) (x), f (n • x) = n • f x)
     (zsmul : ∀ (n : ℤ) (x), f (n • x) = n • f x) (qsmul : ∀ (q : ℚ) (x), f (q • x) = q • f x)
     (npow : ∀ (x) (n : ℕ), f (x ^ n) = f x ^ n) (zpow : ∀ (x) (n : ℤ), f (x ^ n) = f x ^ n)
-<<<<<<< HEAD
-    (nat_cast : ∀ n : ℕ, f n = n) (int_cast : ∀ n : ℤ, f n = n) (rat_cast : ∀ n : ℚ, f n = n) :
-    DivisionRing K' where
-  __ := hf.ring f zero one add mul neg sub nsmul zsmul npow nat_cast int_cast
-  __ := hf.groupWithZero f zero one mul inv div npow zpow
-  __ := hf.divisionSemiring f zero one add mul inv div nsmul npow zpow nat_cast
-  ratCast_def q := hf $ by erw [rat_cast, div, int_cast, nat_cast, Rat.cast_def]
-  qsmul := (· • ·)
-  qsmul_def q a := hf $ by erw [qsmul, mul, Rat.smul_def, rat_cast]
-=======
     (natCast : ∀ n : ℕ, f n = n) (intCast : ∀ n : ℤ, f n = n)
     (ratCast : ∀ q : ℚ, f q = q) : DivisionRing α where
   toRing := hf.ring f zero one add mul neg sub nsmul zsmul npow natCast intCast
   __ := hf.groupWithZero f zero one mul inv div npow zpow
   __ := hf.divisionSemiring f zero one add mul inv div nsmul npow zpow natCast
-  ratCast_mk a b h1 h2 := hf $ by
-    erw [ratCast, mul, inv, intCast, natCast, Rat.cast_def, div_eq_mul_inv]
+  ratCast_def q := hf $ by erw [rat_cast, div, int_cast, nat_cast, Rat.cast_def]
   qsmul := (· • ·)
-  qsmul_eq_mul' q a := hf $ by erw [qsmul, mul, Rat.smul_def, ratCast]
->>>>>>> 7c41b874
+  qsmul_def q a := hf $ by erw [qsmul, mul, Rat.smul_def, rat_cast]
 #align function.injective.division_ring Function.Injective.divisionRing
 
 /-- Pullback a `Field` along an injective function. -/
@@ -351,24 +339,12 @@
     (nsmul : ∀ (n : ℕ) (x), f (n • x) = n • f x)
     (zsmul : ∀ (n : ℤ) (x), f (n • x) = n • f x) (qsmul : ∀ (q : ℚ) (x), f (q • x) = q • f x)
     (npow : ∀ (x) (n : ℕ), f (x ^ n) = f x ^ n) (zpow : ∀ (x) (n : ℤ), f (x ^ n) = f x ^ n)
-<<<<<<< HEAD
-    (nat_cast : ∀ n : ℕ, f n = n) (int_cast : ∀ n : ℤ, f n = n) (rat_cast : ∀ n : ℚ, f n = n) :
-    Field K' where
-  __ := hf.commRing f zero one add mul neg sub nsmul zsmul npow nat_cast int_cast
-  __ := hf.divisionRing f zero one add mul neg sub inv div nsmul zsmul qsmul npow zpow
-    nat_cast int_cast rat_cast
-=======
     (natCast : ∀ n : ℕ, f n = n) (intCast : ∀ n : ℤ, f n = n)
     (ratCast : ∀ q : ℚ, f q = q) :
     Field α where
   toCommRing := hf.commRing f zero one add mul neg sub nsmul zsmul npow natCast intCast
-  __ := hf.commGroupWithZero f zero one mul inv div npow zpow
-  __ := hf.divisionSemiring f zero one add mul inv div nsmul npow zpow natCast
-  ratCast_mk a b h1 h2 := hf $ by
-    erw [ratCast, mul, inv, intCast, natCast, Rat.cast_def, div_eq_mul_inv]
-  qsmul := (· • ·)
-  qsmul_eq_mul' q a := hf $ by erw [qsmul, mul, Rat.smul_def, ratCast]
->>>>>>> 7c41b874
+  __ := hf.divisionRing f zero one add mul neg sub inv div nsmul zsmul qsmul npow zpow
+    nat_cast int_cast rat_cast
 #align function.injective.field Function.Injective.field
 
 end Function.Injective
