--- conflicted
+++ resolved
@@ -68,19 +68,11 @@
 
 variable {S} {x : K}
 
-<<<<<<< HEAD
-@[simp]
-lemma nnratCast_mem (s : S) (q : ℚ≥0) : (q : K) ∈ s := by
-  simpa only [NNRat.cast_def] using div_mem (natCast_mem s q.num) (natCast_mem s q.den)
-
-@[simp]
-=======
 @[simp, aesop safe (rule_sets := [SetLike])]
 lemma nnratCast_mem (s : S) (q : ℚ≥0) : (q : K) ∈ s := by
   simpa only [NNRat.cast_def] using div_mem (natCast_mem s q.num) (natCast_mem s q.den)
 
 @[simp, aesop safe (rule_sets := [SetLike])]
->>>>>>> 01e7adaa
 lemma ratCast_mem (s : S) (q : ℚ) : (q : K) ∈ s := by
   simpa only [Rat.cast_def] using div_mem (intCast_mem s q.num) (natCast_mem s q.den)
 
@@ -90,21 +82,6 @@
 @[simp, norm_cast] lemma coe_nnratCast (s : S) (q : ℚ≥0) : ((q : s) : K) = q := rfl
 @[simp, norm_cast] lemma coe_ratCast (s : S) (x : ℚ) : ((x : s) : K) = x := rfl
 
-<<<<<<< HEAD
-@[aesop unsafe 90% apply (rule_sets := [SetLike])]
-lemma nnqsmul_mem (s : S) (q : ℚ≥0) (hx : x ∈ s) : q • x ∈ s := by
-  simpa only [NNRat.smul_def] using mul_mem (nnratCast_mem _ _) hx
-
-@[aesop unsafe 90% apply (rule_sets := [SetLike])]
-lemma qsmul_mem (s : S) (q : ℚ) (hx : x ∈ s) : q • x ∈ s := by
-  simpa only [Rat.smul_def] using mul_mem (ratCast_mem _ _) hx
-
-@[deprecated (since := "2024-04-05")] alias coe_rat_cast := coe_ratCast
-@[deprecated (since := "2024-04-05")] alias coe_rat_mem := ratCast_mem
-@[deprecated (since := "2024-04-05")] alias rat_smul_mem := qsmul_mem
-
-@[simp]
-=======
 @[aesop 90% (rule_sets := [SetLike])]
 lemma nnqsmul_mem (s : S) (q : ℚ≥0) (hx : x ∈ s) : q • x ∈ s := by
   simpa only [NNRat.smul_def] using mul_mem (nnratCast_mem _ _) hx
@@ -114,7 +91,6 @@
   simpa only [Rat.smul_def] using mul_mem (ratCast_mem _ _) hx
 
 @[simp, aesop safe (rule_sets := [SetLike])]
->>>>>>> 01e7adaa
 lemma ofScientific_mem (s : S) {b : Bool} {n m : ℕ} :
     (OfScientific.ofScientific n b m : K) ∈ s :=
   SubfieldClass.nnratCast_mem s (OfScientific.ofScientific n b m)
