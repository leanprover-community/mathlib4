--- conflicted
+++ resolved
@@ -69,10 +69,7 @@
   inv a := if ha : a = 0 then 0 else Classical.choose (h.mul_inv_cancel ha)
   inv_zero := dif_pos rfl
   mul_inv_cancel a ha := by convert Classical.choose_spec (h.mul_inv_cancel ha); exact dif_neg ha
-<<<<<<< HEAD
   nnqsmul := _
-=======
->>>>>>> 90e480d8
 #align is_field.to_semifield IsField.toSemifield
 
 /-- Transferring from `IsField` to `Field`. -/
