/-
Copyright (c) 2018 Johannes Hölzl. All rights reserved.
Released under Apache 2.0 license as described in the file LICENSE.
Authors: Johannes Hölzl, Jens Wagemaker
-/
import Mathlib.Algebra.Divisibility.Hom
import Mathlib.Algebra.Group.Irreducible.Lemmas
import Mathlib.Algebra.GroupWithZero.Equiv
import Mathlib.Algebra.Prime.Defs
import Mathlib.Order.Monotone.Defs

/-!
# Associated, prime, and irreducible elements.

In this file we define the predicate `Prime p`
saying that an element of a commutative monoid with zero is prime.
Namely, `Prime p` means that `p` isn't zero, it isn't a unit,
and `p ∣ a * b → p ∣ a ∨ p ∣ b` for all `a`, `b`;

In decomposition monoids (e.g., `ℕ`, `ℤ`), this predicate is equivalent to `Irreducible`,
however this is not true in general.

We also define an equivalence relation `Associated`
saying that two elements of a monoid differ by a multiplication by a unit.
Then we show that the quotient type `Associates` is a monoid
and prove basic properties of this quotient.
-/

assert_not_exists OrderedCommMonoid Multiset

variable {M N : Type*}

section Prime

variable [CommMonoidWithZero M]

section Map

variable [CommMonoidWithZero N] {F : Type*} {G : Type*} [FunLike F M N]
variable [MonoidWithZeroHomClass F M N] [FunLike G N M] [MulHomClass G N M]
variable (f : F) (g : G) {p : M}

theorem comap_prime (hinv : ∀ a, g (f a : N) = a) (hp : Prime (f p)) : Prime p :=
  ⟨fun h => hp.1 <| by simp [h], fun h => hp.2.1 <| h.map f, fun a b h => by
    refine
        (hp.2.2 (f a) (f b) <| by
              convert map_dvd f h
              simp).imp
          ?_ ?_ <;>
      · intro h
        convert ← map_dvd g h <;> apply hinv⟩

theorem MulEquiv.prime_iff {E : Type*} [EquivLike E M N] [MulEquivClass E M N] (e : E) :
    Prime (e p) ↔ Prime p := by
  let e := MulEquivClass.toMulEquiv e
  exact ⟨comap_prime e e.symm fun a => by simp,
    fun h => (comap_prime e.symm e fun a => by simp) <| (e.symm_apply_apply p).substr h⟩

end Map

end Prime

theorem Prime.left_dvd_or_dvd_right_of_dvd_mul [CancelCommMonoidWithZero M] {p : M} (hp : Prime p)
    {a b : M} : a ∣ p * b → p ∣ a ∨ a ∣ b := by
  rintro ⟨c, hc⟩
  rcases hp.2.2 a c (hc ▸ dvd_mul_right _ _) with (h | ⟨x, rfl⟩)
  · exact Or.inl h
  · rw [mul_left_comm, mul_right_inj' hp.ne_zero] at hc
    exact Or.inr (hc.symm ▸ dvd_mul_right _ _)

theorem Prime.pow_dvd_of_dvd_mul_left [CancelCommMonoidWithZero M] {p a b : M} (hp : Prime p)
    (n : ℕ) (h : ¬p ∣ a) (h' : p ^ n ∣ a * b) : p ^ n ∣ b := by
  induction n with
  | zero =>
    rw [pow_zero]
    exact one_dvd b
  | succ n ih =>
    obtain ⟨c, rfl⟩ := ih (dvd_trans (pow_dvd_pow p n.le_succ) h')
    rw [pow_succ]
    apply mul_dvd_mul_left _ ((hp.dvd_or_dvd _).resolve_left h)
    rwa [← mul_dvd_mul_iff_left (pow_ne_zero n hp.ne_zero), ← pow_succ, mul_left_comm]

theorem Prime.pow_dvd_of_dvd_mul_right [CancelCommMonoidWithZero M] {p a b : M} (hp : Prime p)
    (n : ℕ) (h : ¬p ∣ b) (h' : p ^ n ∣ a * b) : p ^ n ∣ a := by
  rw [mul_comm] at h'
  exact hp.pow_dvd_of_dvd_mul_left n h h'

theorem Prime.dvd_of_pow_dvd_pow_mul_pow_of_square_not_dvd [CancelCommMonoidWithZero M] {p a b : M}
    {n : ℕ} (hp : Prime p) (hpow : p ^ n.succ ∣ a ^ n.succ * b ^ n) (hb : ¬p ^ 2 ∣ b) : p ∣ a := by
  -- Suppose `p ∣ b`, write `b = p * x` and `hy : a ^ n.succ * b ^ n = p ^ n.succ * y`.
  rcases hp.dvd_or_dvd ((dvd_pow_self p (Nat.succ_ne_zero n)).trans hpow) with H | hbdiv
  · exact hp.dvd_of_dvd_pow H
  obtain ⟨x, rfl⟩ := hp.dvd_of_dvd_pow hbdiv
  obtain ⟨y, hy⟩ := hpow
  -- Then we can divide out a common factor of `p ^ n` from the equation `hy`.
  have : a ^ n.succ * x ^ n = p * y := by
    refine mul_left_cancel₀ (pow_ne_zero n hp.ne_zero) ?_
    rw [← mul_assoc _ p, ← pow_succ, ← hy, mul_pow, ← mul_assoc (a ^ n.succ), mul_comm _ (p ^ n),
      mul_assoc]
  -- So `p ∣ a` (and we're done) or `p ∣ x`, which can't be the case since it implies `p^2 ∣ b`.
  refine hp.dvd_of_dvd_pow ((hp.dvd_or_dvd ⟨_, this⟩).resolve_right fun hdvdx => hb ?_)
  obtain ⟨z, rfl⟩ := hp.dvd_of_dvd_pow hdvdx
  rw [pow_two, ← mul_assoc]
  exact dvd_mul_right _ _

theorem prime_pow_succ_dvd_mul {M : Type*} [CancelCommMonoidWithZero M] {p x y : M} (h : Prime p)
    {i : ℕ} (hxy : p ^ (i + 1) ∣ x * y) : p ^ (i + 1) ∣ x ∨ p ∣ y := by
  rw [or_iff_not_imp_right]
<<<<<<< HEAD
  intro hy
  induction i generalizing x with
  | zero => rw [pow_one] at hxy ⊢; exact (h.dvd_or_dvd hxy).resolve_right hy
  | succ i ih =>
    rw [pow_succ'] at hxy ⊢
    obtain ⟨x', rfl⟩ := (h.dvd_or_dvd (dvd_of_mul_right_dvd hxy)).resolve_right hy
    rw [mul_assoc] at hxy
    exact mul_dvd_mul_left p (ih ((mul_dvd_mul_iff_left h.ne_zero).mp hxy))

theorem not_irreducible_pow {M} [Monoid M] {x : M} {n : ℕ} (hn : n ≠ 1) :
    ¬ Irreducible (x ^ n) := by
  cases n with
  | zero => simp
  | succ n =>
    intro ⟨h₁, h₂⟩
    have := h₂ _ _ (pow_succ _ _)
    rw [isUnit_pow_iff (Nat.succ_ne_succ.mp hn), or_self] at this
    exact h₁ (this.pow _)

theorem Irreducible.of_map {F : Type*} [Monoid M] [Monoid N] [FunLike F M N] [MonoidHomClass F M N]
    {f : F} [IsLocalHom f] {x} (hfx : Irreducible (f x)) : Irreducible x :=
  ⟨fun hu ↦ hfx.not_unit <| hu.map f,
   by rintro p q rfl
      exact (hfx.isUnit_or_isUnit <| map_mul f p q).imp (.of_map f _) (.of_map f _)⟩

section

variable [Monoid M]

theorem irreducible_units_mul (a : Mˣ) (b : M) : Irreducible (↑a * b) ↔ Irreducible b := by
  simp only [irreducible_iff, Units.isUnit_units_mul, and_congr_right_iff]
  refine fun _ => ⟨fun h A B HAB => ?_, fun h A B HAB => ?_⟩
  · rw [← a.isUnit_units_mul]
    apply h
    rw [mul_assoc, ← HAB]
  · rw [← a⁻¹.isUnit_units_mul]
    apply h
    rw [mul_assoc, ← HAB, Units.inv_mul_cancel_left]

theorem irreducible_isUnit_mul {a b : M} (h : IsUnit a) : Irreducible (a * b) ↔ Irreducible b :=
  let ⟨a, ha⟩ := h
  ha ▸ irreducible_units_mul a b

theorem irreducible_mul_units (a : Mˣ) (b : M) : Irreducible (b * ↑a) ↔ Irreducible b := by
  simp only [irreducible_iff, Units.isUnit_mul_units, and_congr_right_iff]
  refine fun _ => ⟨fun h A B HAB => ?_, fun h A B HAB => ?_⟩
  · rw [← Units.isUnit_mul_units B a]
    apply h
    rw [← mul_assoc, ← HAB]
  · rw [← Units.isUnit_mul_units B a⁻¹]
    apply h
    rw [← mul_assoc, ← HAB, Units.mul_inv_cancel_right]

theorem irreducible_mul_isUnit {a b : M} (h : IsUnit a) : Irreducible (b * a) ↔ Irreducible b :=
  let ⟨a, ha⟩ := h
  ha ▸ irreducible_mul_units a b

theorem irreducible_mul_iff {a b : M} :
    Irreducible (a * b) ↔ Irreducible a ∧ IsUnit b ∨ Irreducible b ∧ IsUnit a := by
  constructor
  · refine fun h => Or.imp (fun h' => ⟨?_, h'⟩) (fun h' => ⟨?_, h'⟩) (h.isUnit_or_isUnit rfl).symm
    · rwa [irreducible_mul_isUnit h'] at h
    · rwa [irreducible_isUnit_mul h'] at h
  · rintro (⟨ha, hb⟩ | ⟨hb, ha⟩)
    · rwa [irreducible_mul_isUnit hb]
    · rwa [irreducible_isUnit_mul ha]

variable [Monoid N] {F : Type*} [EquivLike F M N] [MulHomClass F M N] (f : F)

open MulEquiv

/--
Irreducibility is preserved by multiplicative equivalences.
Note that surjective + local hom is not enough. Consider the additive monoids `M = ℕ ⊕ ℕ`, `N = ℕ`,
with a surjective local (additive) hom `f : M →+ N` sending `(m, n)` to `2m + n`.
It is local because the only add unit in `N` is `0`, with preimage `{(0, 0)}` also an add unit.
Then `x = (1, 0)` is irreducible in `M`, but `f x = 2 = 1 + 1` is not irreducible in `N`.
-/
theorem Irreducible.map {x : M} (h : Irreducible x) : Irreducible (f x) :=
  ⟨fun g ↦ h.not_unit g.of_map, fun a b g ↦
    let f := MulHomClass.toMulEquiv f
    (h.isUnit_or_isUnit (symm_apply_apply f x ▸ map_mul f.symm a b ▸ congrArg f.symm g)).imp
      (·.of_map) (·.of_map)⟩

theorem MulEquiv.irreducible_iff (f : F) {a : M} :
    Irreducible (f a) ↔ Irreducible a :=
  ⟨Irreducible.of_map, Irreducible.map f⟩

end

section CommMonoid

variable [CommMonoid M] {a : M}

theorem Irreducible.not_square (ha : Irreducible a) : ¬IsSquare a := by
  rw [isSquare_iff_exists_sq]
  rintro ⟨b, rfl⟩
  exact not_irreducible_pow (by decide) ha

theorem IsSquare.not_irreducible (ha : IsSquare a) : ¬Irreducible a := fun h => h.not_square ha

end CommMonoid
=======
  exact fun a ↦ Prime.pow_dvd_of_dvd_mul_right h (i + 1) a hxy
>>>>>>> f0454a43

section CancelCommMonoidWithZero

variable [CancelCommMonoidWithZero M] {a p : M}

theorem succ_dvd_or_succ_dvd_of_succ_sum_dvd_mul (hp : Prime p) {a b : M} {k l : ℕ} :
    p ^ k ∣ a → p ^ l ∣ b → p ^ (k + l + 1) ∣ a * b → p ^ (k + 1) ∣ a ∨ p ^ (l + 1) ∣ b :=
  fun ⟨x, hx⟩ ⟨y, hy⟩ ⟨z, hz⟩ =>
  have h : p ^ (k + l) * (x * y) = p ^ (k + l) * (p * z) := by
    simpa [mul_comm, pow_add, hx, hy, mul_assoc, mul_left_comm] using hz
  have hp0 : p ^ (k + l) ≠ 0 := pow_ne_zero _ hp.ne_zero
  have hpd : p ∣ x * y := ⟨z, by rwa [mul_right_inj' hp0] at h⟩
  (hp.dvd_or_dvd hpd).elim
    (fun ⟨d, hd⟩ => Or.inl ⟨d, by simp [*, pow_succ, mul_comm, mul_left_comm, mul_assoc]⟩)
    fun ⟨d, hd⟩ => Or.inr ⟨d, by simp [*, pow_succ, mul_comm, mul_left_comm, mul_assoc]⟩

theorem Prime.not_isSquare (hp : Prime p) : ¬IsSquare p :=
  hp.irreducible.not_isSquare

@[deprecated (since := "2025-04-17")]
alias Prime.not_square := Prime.not_isSquare

theorem IsSquare.not_prime (ha : IsSquare a) : ¬Prime a := fun h => h.not_isSquare ha

theorem not_prime_pow {n : ℕ} (hn : n ≠ 1) : ¬Prime (a ^ n) := fun hp =>
  not_irreducible_pow hn hp.irreducible

end CancelCommMonoidWithZero

section CommMonoidWithZero

theorem DvdNotUnit.isUnit_of_irreducible_right [CommMonoidWithZero M] {p q : M}
    (h : DvdNotUnit p q) (hq : Irreducible q) : IsUnit p := by
  obtain ⟨_, x, hx, hx'⟩ := h
  exact ((irreducible_iff.1 hq).right hx').resolve_right hx

theorem not_irreducible_of_not_unit_dvdNotUnit [CommMonoidWithZero M] {p q : M} (hp : ¬IsUnit p)
    (h : DvdNotUnit p q) : ¬Irreducible q :=
  mt h.isUnit_of_irreducible_right hp

theorem DvdNotUnit.not_unit [CommMonoidWithZero M] {p q : M} (hp : DvdNotUnit p q) : ¬IsUnit q := by
  obtain ⟨-, x, hx, rfl⟩ := hp
  exact fun hc => hx (isUnit_iff_dvd_one.mpr (dvd_of_mul_left_dvd (isUnit_iff_dvd_one.mp hc)))

end CommMonoidWithZero

section CancelCommMonoidWithZero

theorem DvdNotUnit.ne [CancelCommMonoidWithZero M] {p q : M} (h : DvdNotUnit p q) : p ≠ q := by
  by_contra hcontra
  obtain ⟨hp, x, hx', hx''⟩ := h
  simp_all

theorem pow_injective_of_not_isUnit [CancelCommMonoidWithZero M] {q : M} (hq : ¬IsUnit q)
    (hq' : q ≠ 0) : Function.Injective fun n : ℕ => q ^ n := by
  refine injective_of_lt_imp_ne fun n m h => DvdNotUnit.ne ⟨pow_ne_zero n hq', q ^ (m - n), ?_, ?_⟩
  · exact not_isUnit_of_not_isUnit_dvd hq (dvd_pow (dvd_refl _) (Nat.sub_pos_of_lt h).ne')
  · exact (pow_mul_pow_sub q h.le).symm

theorem pow_inj_of_not_isUnit [CancelCommMonoidWithZero M] {q : M} (hq : ¬IsUnit q)
    (hq' : q ≠ 0) {m n : ℕ} : q ^ m = q ^ n ↔ m = n :=
  (pow_injective_of_not_isUnit hq hq').eq_iff

end CancelCommMonoidWithZero<|MERGE_RESOLUTION|>--- conflicted
+++ resolved
@@ -50,9 +50,9 @@
       · intro h
         convert ← map_dvd g h <;> apply hinv⟩
 
-theorem MulEquiv.prime_iff {E : Type*} [EquivLike E M N] [MulEquivClass E M N] (e : E) :
+theorem MulEquiv.prime_iff {E : Type*} [EquivLike E M N] [MulHomClass E M N] (e : E) :
     Prime (e p) ↔ Prime p := by
-  let e := MulEquivClass.toMulEquiv e
+  let e := MulHomClass.toMulEquiv e
   exact ⟨comap_prime e e.symm fun a => by simp,
     fun h => (comap_prime e.symm e fun a => by simp) <| (e.symm_apply_apply p).substr h⟩
 
@@ -106,112 +106,7 @@
 theorem prime_pow_succ_dvd_mul {M : Type*} [CancelCommMonoidWithZero M] {p x y : M} (h : Prime p)
     {i : ℕ} (hxy : p ^ (i + 1) ∣ x * y) : p ^ (i + 1) ∣ x ∨ p ∣ y := by
   rw [or_iff_not_imp_right]
-<<<<<<< HEAD
-  intro hy
-  induction i generalizing x with
-  | zero => rw [pow_one] at hxy ⊢; exact (h.dvd_or_dvd hxy).resolve_right hy
-  | succ i ih =>
-    rw [pow_succ'] at hxy ⊢
-    obtain ⟨x', rfl⟩ := (h.dvd_or_dvd (dvd_of_mul_right_dvd hxy)).resolve_right hy
-    rw [mul_assoc] at hxy
-    exact mul_dvd_mul_left p (ih ((mul_dvd_mul_iff_left h.ne_zero).mp hxy))
-
-theorem not_irreducible_pow {M} [Monoid M] {x : M} {n : ℕ} (hn : n ≠ 1) :
-    ¬ Irreducible (x ^ n) := by
-  cases n with
-  | zero => simp
-  | succ n =>
-    intro ⟨h₁, h₂⟩
-    have := h₂ _ _ (pow_succ _ _)
-    rw [isUnit_pow_iff (Nat.succ_ne_succ.mp hn), or_self] at this
-    exact h₁ (this.pow _)
-
-theorem Irreducible.of_map {F : Type*} [Monoid M] [Monoid N] [FunLike F M N] [MonoidHomClass F M N]
-    {f : F} [IsLocalHom f] {x} (hfx : Irreducible (f x)) : Irreducible x :=
-  ⟨fun hu ↦ hfx.not_unit <| hu.map f,
-   by rintro p q rfl
-      exact (hfx.isUnit_or_isUnit <| map_mul f p q).imp (.of_map f _) (.of_map f _)⟩
-
-section
-
-variable [Monoid M]
-
-theorem irreducible_units_mul (a : Mˣ) (b : M) : Irreducible (↑a * b) ↔ Irreducible b := by
-  simp only [irreducible_iff, Units.isUnit_units_mul, and_congr_right_iff]
-  refine fun _ => ⟨fun h A B HAB => ?_, fun h A B HAB => ?_⟩
-  · rw [← a.isUnit_units_mul]
-    apply h
-    rw [mul_assoc, ← HAB]
-  · rw [← a⁻¹.isUnit_units_mul]
-    apply h
-    rw [mul_assoc, ← HAB, Units.inv_mul_cancel_left]
-
-theorem irreducible_isUnit_mul {a b : M} (h : IsUnit a) : Irreducible (a * b) ↔ Irreducible b :=
-  let ⟨a, ha⟩ := h
-  ha ▸ irreducible_units_mul a b
-
-theorem irreducible_mul_units (a : Mˣ) (b : M) : Irreducible (b * ↑a) ↔ Irreducible b := by
-  simp only [irreducible_iff, Units.isUnit_mul_units, and_congr_right_iff]
-  refine fun _ => ⟨fun h A B HAB => ?_, fun h A B HAB => ?_⟩
-  · rw [← Units.isUnit_mul_units B a]
-    apply h
-    rw [← mul_assoc, ← HAB]
-  · rw [← Units.isUnit_mul_units B a⁻¹]
-    apply h
-    rw [← mul_assoc, ← HAB, Units.mul_inv_cancel_right]
-
-theorem irreducible_mul_isUnit {a b : M} (h : IsUnit a) : Irreducible (b * a) ↔ Irreducible b :=
-  let ⟨a, ha⟩ := h
-  ha ▸ irreducible_mul_units a b
-
-theorem irreducible_mul_iff {a b : M} :
-    Irreducible (a * b) ↔ Irreducible a ∧ IsUnit b ∨ Irreducible b ∧ IsUnit a := by
-  constructor
-  · refine fun h => Or.imp (fun h' => ⟨?_, h'⟩) (fun h' => ⟨?_, h'⟩) (h.isUnit_or_isUnit rfl).symm
-    · rwa [irreducible_mul_isUnit h'] at h
-    · rwa [irreducible_isUnit_mul h'] at h
-  · rintro (⟨ha, hb⟩ | ⟨hb, ha⟩)
-    · rwa [irreducible_mul_isUnit hb]
-    · rwa [irreducible_isUnit_mul ha]
-
-variable [Monoid N] {F : Type*} [EquivLike F M N] [MulHomClass F M N] (f : F)
-
-open MulEquiv
-
-/--
-Irreducibility is preserved by multiplicative equivalences.
-Note that surjective + local hom is not enough. Consider the additive monoids `M = ℕ ⊕ ℕ`, `N = ℕ`,
-with a surjective local (additive) hom `f : M →+ N` sending `(m, n)` to `2m + n`.
-It is local because the only add unit in `N` is `0`, with preimage `{(0, 0)}` also an add unit.
-Then `x = (1, 0)` is irreducible in `M`, but `f x = 2 = 1 + 1` is not irreducible in `N`.
--/
-theorem Irreducible.map {x : M} (h : Irreducible x) : Irreducible (f x) :=
-  ⟨fun g ↦ h.not_unit g.of_map, fun a b g ↦
-    let f := MulHomClass.toMulEquiv f
-    (h.isUnit_or_isUnit (symm_apply_apply f x ▸ map_mul f.symm a b ▸ congrArg f.symm g)).imp
-      (·.of_map) (·.of_map)⟩
-
-theorem MulEquiv.irreducible_iff (f : F) {a : M} :
-    Irreducible (f a) ↔ Irreducible a :=
-  ⟨Irreducible.of_map, Irreducible.map f⟩
-
-end
-
-section CommMonoid
-
-variable [CommMonoid M] {a : M}
-
-theorem Irreducible.not_square (ha : Irreducible a) : ¬IsSquare a := by
-  rw [isSquare_iff_exists_sq]
-  rintro ⟨b, rfl⟩
-  exact not_irreducible_pow (by decide) ha
-
-theorem IsSquare.not_irreducible (ha : IsSquare a) : ¬Irreducible a := fun h => h.not_square ha
-
-end CommMonoid
-=======
   exact fun a ↦ Prime.pow_dvd_of_dvd_mul_right h (i + 1) a hxy
->>>>>>> f0454a43
 
 section CancelCommMonoidWithZero
 
