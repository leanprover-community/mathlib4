--- conflicted
+++ resolved
@@ -2051,9 +2051,6 @@
 
 end CommMonoid
 
-<<<<<<< HEAD
-theorem card_eq_sum_ones (s : Finset α) : s.card = ∑ x ∈ s, 1 := by
-=======
 section CancelCommMonoid
 variable [DecidableEq ι] [CancelCommMonoid α] {s t : Finset ι} {f : ι → α}
 
@@ -2072,7 +2069,6 @@
 end CancelCommMonoid
 
 theorem card_eq_sum_ones (s : Finset α) : s.card = ∑ x in s, 1 := by
->>>>>>> d29b3780
   rw [sum_const, smul_eq_mul, mul_one]
 #align finset.card_eq_sum_ones Finset.card_eq_sum_ones
 
