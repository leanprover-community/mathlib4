--- conflicted
+++ resolved
@@ -212,20 +212,6 @@
 #align map_prod map_prod
 #align map_sum map_sum
 
-<<<<<<< HEAD
-#align monoid_hom.map_prod map_prodₓ
-#align add_monoid_hom.map_sum map_sumₓ
-#align mul_equiv.map_prod map_prodₓ
-#align add_equiv.map_sum map_sumₓ
-
-#align ring_hom.map_list_prod RingHom.map_list_prod
-#align ring_hom.map_list_sum RingHom.map_list_sum
-#align ring_hom.unop_map_list_prod RingHom.unop_map_list_prod
-#align ring_hom.map_multiset_prod RingHom.map_multiset_prod
-#align ring_hom.map_multiset_sum RingHom.map_multiset_sum
-#align ring_hom.map_prod RingHom.map_prod
-#align ring_hom.map_sum RingHom.map_sum
-=======
 #align monoid_hom.map_prod map_prod
 #align add_monoid_hom.map_sum map_sum
 #align mul_equiv.map_prod map_prod
@@ -238,7 +224,6 @@
 #align ring_hom.map_prod map_prod
 #align ring_hom.map_sum map_sum
 
->>>>>>> fcfde313
 @[to_additive]
 theorem MonoidHom.coe_finset_prod [MulOneClass β] [CommMonoid γ] (f : α → β →* γ) (s : Finset α) :
     ⇑(∏ x in s, f x) = ∏ x in s, ⇑(f x) :=
