/-
Copyright (c) 2017 Johannes Hölzl. All rights reserved.
Released under Apache 2.0 license as described in the file LICENSE.
Authors: Johannes Hölzl
-/
import Mathlib.Algebra.Function.Indicator
<<<<<<< HEAD
import Mathlib.Data.Finset.Powerset
=======
import Mathlib.Data.Finset.Piecewise
>>>>>>> eb959642
import Mathlib.Data.Finset.Preimage

#align_import algebra.big_operators.basic from "leanprover-community/mathlib"@"65a1391a0106c9204fe45bc73a039f056558cb83"

/-!
# Big operators

In this file we define products and sums indexed by finite sets (specifically, `Finset`).

## Notation

We introduce the following notation, localized in `BigOperators`.
To enable the notation, use `open BigOperators`.

Let `s` be a `Finset α`, and `f : α → β` a function.

* `∏ x in s, f x` is notation for `Finset.prod s f` (assuming `β` is a `CommMonoid`)
* `∑ x in s, f x` is notation for `Finset.sum s f` (assuming `β` is an `AddCommMonoid`)
* `∏ x, f x` is notation for `Finset.prod Finset.univ f`
  (assuming `α` is a `Fintype` and `β` is a `CommMonoid`)
* `∑ x, f x` is notation for `Finset.sum Finset.univ f`
  (assuming `α` is a `Fintype` and `β` is an `AddCommMonoid`)

## Implementation Notes

The first arguments in all definitions and lemmas is the codomain of the function of the big
operator. This is necessary for the heuristic in `@[to_additive]`.
See the documentation of `to_additive.attr` for more information.

-/

-- TODO
-- assert_not_exists AddCommMonoidWithOne

variable {ι κ α β γ : Type*}

open Fin Function

namespace Finset

/-- `∏ x in s, f x` is the product of `f x`
as `x` ranges over the elements of the finite set `s`.
-/
@[to_additive "`∑ x in s, f x` is the sum of `f x` as `x` ranges over the elements
of the finite set `s`."]
protected def prod [CommMonoid β] (s : Finset α) (f : α → β) : β :=
  (s.1.map f).prod
#align finset.prod Finset.prod
#align finset.sum Finset.sum

@[to_additive (attr := simp)]
theorem prod_mk [CommMonoid β] (s : Multiset α) (hs : s.Nodup) (f : α → β) :
    (⟨s, hs⟩ : Finset α).prod f = (s.map f).prod :=
  rfl
#align finset.prod_mk Finset.prod_mk
#align finset.sum_mk Finset.sum_mk

@[to_additive (attr := simp)]
theorem prod_val [CommMonoid α] (s : Finset α) : s.1.prod = s.prod id := by
  rw [Finset.prod, Multiset.map_id]
#align finset.prod_val Finset.prod_val
#align finset.sum_val Finset.sum_val

end Finset

library_note "operator precedence of big operators"/--
There is no established mathematical convention
for the operator precedence of big operators like `∏` and `∑`.
We will have to make a choice.

Online discussions, such as https://math.stackexchange.com/q/185538/30839
seem to suggest that `∏` and `∑` should have the same precedence,
and that this should be somewhere between `*` and `+`.
The latter have precedence levels `70` and `65` respectively,
and we therefore choose the level `67`.

In practice, this means that parentheses should be placed as follows:
```lean
∑ k in K, (a k + b k) = ∑ k in K, a k + ∑ k in K, b k →
  ∏ k in K, a k * b k = (∏ k in K, a k) * (∏ k in K, b k)
```
(Example taken from page 490 of Knuth's *Concrete Mathematics*.)
-/

-- TODO: Use scoped[NS], when implemented?
namespace BigOperators
open Std.ExtendedBinder

/-- `∑ x, f x` is notation for `Finset.sum Finset.univ f`. It is the sum of `f x`,
where `x` ranges over the finite domain of `f`. -/
scoped syntax (name := bigsum) "∑ " extBinder ", " term:67 : term
scoped macro_rules (kind := bigsum)
  | `(∑ $x:ident, $p) => `(Finset.sum Finset.univ (fun $x:ident ↦ $p))
  | `(∑ $x:ident : $t, $p) => `(Finset.sum Finset.univ (fun $x:ident : $t ↦ $p))

/-- `∏ x, f x` is notation for `Finset.prod Finset.univ f`. It is the product of `f x`,
where `x` ranges over the finite domain of `f`. -/
scoped syntax (name := bigprod) "∏ " extBinder ", " term:67 : term
scoped macro_rules (kind := bigprod)
  | `(∏ $x:ident, $p) => `(Finset.prod Finset.univ (fun $x:ident ↦ $p))
  | `(∏ $x:ident : $t, $p) => `(Finset.prod Finset.univ (fun $x:ident : $t ↦ $p))

/-- `∑ x in s, f x` is notation for `Finset.sum s f`. It is the sum of `f x`,
where `x` ranges over the finite set `s`. -/
scoped syntax (name := bigsumin) "∑ " extBinder " in " term ", " term:67 : term
scoped macro_rules (kind := bigsumin)
  | `(∑ $x:ident in $s, $r) => `(Finset.sum $s (fun $x ↦ $r))
  | `(∑ $x:ident : $t in $s, $p) => `(Finset.sum $s (fun $x:ident : $t ↦ $p))

/-- `∏ x in s, f x` is notation for `Finset.prod s f`. It is the product of `f x`,
where `x` ranges over the finite set `s`. -/
scoped syntax (name := bigprodin) "∏ " extBinder " in " term ", " term:67 : term
scoped macro_rules (kind := bigprodin)
  | `(∏ $x:ident in $s, $r) => `(Finset.prod $s (fun $x ↦ $r))
  | `(∏ $x:ident : $t in $s, $p) => `(Finset.prod $s (fun $x:ident : $t ↦ $p))

open Lean Meta Parser.Term PrettyPrinter.Delaborator SubExpr
open Std.ExtendedBinder

/-- Delaborator for `Finset.prod`. The `pp.piBinderTypes` option controls whether
to show the domain type when the product is over `Finset.univ`. -/
@[scoped delab app.Finset.prod] def delabFinsetProd : Delab := whenPPOption getPPNotation do
  let #[_, _, _, s, f] := (← getExpr).getAppArgs | failure
  guard <| f.isLambda
  let ppDomain ← getPPOption getPPPiBinderTypes
  let (i, body) ← withAppArg <| withBindingBodyUnusedName fun i => do
    return (i, ← delab)
  if s.isAppOfArity ``Finset.univ 2 then
    let binder ←
      if ppDomain then
        let ty ← withNaryArg 0 delab
        `(extBinder| $(.mk i):ident : $ty)
      else
        `(extBinder| $(.mk i):ident)
    `(∏ $binder, $body)
  else
    let ss ← withNaryArg 3 <| delab
    `(∏ $(.mk i):ident in $ss, $body)

/-- Delaborator for `Finset.prod`. The `pp.piBinderTypes` option controls whether
to show the domain type when the sum is over `Finset.univ`. -/
@[scoped delab app.Finset.sum] def delabFinsetSum : Delab := whenPPOption getPPNotation do
  let #[_, _, _, s, f] := (← getExpr).getAppArgs | failure
  guard <| f.isLambda
  let ppDomain ← getPPOption getPPPiBinderTypes
  let (i, body) ← withAppArg <| withBindingBodyUnusedName fun i => do
    return (i, ← delab)
  if s.isAppOfArity ``Finset.univ 2 then
    let binder ←
      if ppDomain then
        let ty ← withNaryArg 0 delab
        `(extBinder| $(.mk i):ident : $ty)
      else
        `(extBinder| $(.mk i):ident)
    `(∑ $binder, $body)
  else
    let ss ← withNaryArg 3 <| delab
    `(∑ $(.mk i):ident in $ss, $body)

end BigOperators

open BigOperators

namespace Finset

variable {s s₁ s₂ : Finset α} {a : α} {f g : α → β}

@[to_additive]
theorem prod_eq_multiset_prod [CommMonoid β] (s : Finset α) (f : α → β) :
    ∏ x in s, f x = (s.1.map f).prod :=
  rfl
#align finset.prod_eq_multiset_prod Finset.prod_eq_multiset_prod
#align finset.sum_eq_multiset_sum Finset.sum_eq_multiset_sum

@[to_additive (attr := simp)]
lemma prod_map_val [CommMonoid β] (s : Finset α) (f : α → β) : (s.1.map f).prod = ∏ a in s, f a :=
  rfl
#align finset.prod_map_val Finset.prod_map_val
#align finset.sum_map_val Finset.sum_map_val

@[to_additive]
theorem prod_eq_fold [CommMonoid β] (s : Finset α) (f : α → β) :
    ∏ x in s, f x = s.fold ((· * ·) : β → β → β) 1 f :=
  rfl
#align finset.prod_eq_fold Finset.prod_eq_fold
#align finset.sum_eq_fold Finset.sum_eq_fold

@[simp]
theorem sum_multiset_singleton (s : Finset α) : (s.sum fun x => {x}) = s.val := by
  simp only [sum_eq_multiset_sum, Multiset.sum_map_singleton]
#align finset.sum_multiset_singleton Finset.sum_multiset_singleton

end Finset

@[to_additive (attr := simp)]
theorem map_prod [CommMonoid β] [CommMonoid γ] {G : Type*} [FunLike G β γ] [MonoidHomClass G β γ]
    (g : G) (f : α → β) (s : Finset α) : g (∏ x in s, f x) = ∏ x in s, g (f x) := by
  simp only [Finset.prod_eq_multiset_prod, map_multiset_prod, Multiset.map_map]; rfl
#align map_prod map_prod
#align map_sum map_sum

<<<<<<< HEAD
#align monoid_hom.map_prod map_prod
#align add_monoid_hom.map_sum map_sum
#align mul_equiv.map_prod map_prod
#align add_equiv.map_sum map_sum
#align ring_hom.map_list_prod map_list_prod
#align ring_hom.map_list_sum map_list_sum
#align ring_hom.unop_map_list_prod unop_map_list_prod
#align ring_hom.map_multiset_prod map_multiset_prod
#align ring_hom.map_multiset_sum map_multiset_sum
#align ring_hom.map_prod map_prod
#align ring_hom.map_sum map_sum

=======
>>>>>>> eb959642
@[to_additive]
theorem MonoidHom.coe_finset_prod [MulOneClass β] [CommMonoid γ] (f : α → β →* γ) (s : Finset α) :
    ⇑(∏ x in s, f x) = ∏ x in s, ⇑(f x) :=
  map_prod (MonoidHom.coeFn β γ) _ _
#align monoid_hom.coe_finset_prod MonoidHom.coe_finset_prod
#align add_monoid_hom.coe_finset_sum AddMonoidHom.coe_finset_sum

/-- See also `Finset.prod_apply`, with the same conclusion but with the weaker hypothesis
`f : α → β → γ` -/
@[to_additive (attr := simp)
  "See also `Finset.sum_apply`, with the same conclusion but with the weaker hypothesis
  `f : α → β → γ`"]
theorem MonoidHom.finset_prod_apply [MulOneClass β] [CommMonoid γ] (f : α → β →* γ) (s : Finset α)
    (b : β) : (∏ x in s, f x) b = ∏ x in s, f x b :=
  map_prod (MonoidHom.eval b) _ _
#align monoid_hom.finset_prod_apply MonoidHom.finset_prod_apply
#align add_monoid_hom.finset_sum_apply AddMonoidHom.finset_sum_apply

variable {s s₁ s₂ : Finset α} {a : α} {f g : α → β}

namespace Finset

section CommMonoid

variable [CommMonoid β]

@[to_additive (attr := simp)]
theorem prod_empty : ∏ x in ∅, f x = 1 :=
  rfl
#align finset.prod_empty Finset.prod_empty
#align finset.sum_empty Finset.sum_empty

@[to_additive]
theorem prod_of_empty [IsEmpty α] (s : Finset α) : ∏ i in s, f i = 1 := by
  rw [eq_empty_of_isEmpty s, prod_empty]
#align finset.prod_of_empty Finset.prod_of_empty
#align finset.sum_of_empty Finset.sum_of_empty

@[to_additive (attr := simp)]
theorem prod_cons (h : a ∉ s) : ∏ x in cons a s h, f x = f a * ∏ x in s, f x :=
  fold_cons h
#align finset.prod_cons Finset.prod_cons
#align finset.sum_cons Finset.sum_cons

@[to_additive (attr := simp)]
theorem prod_insert [DecidableEq α] : a ∉ s → ∏ x in insert a s, f x = f a * ∏ x in s, f x :=
  fold_insert
#align finset.prod_insert Finset.prod_insert
#align finset.sum_insert Finset.sum_insert

/-- The product of `f` over `insert a s` is the same as
the product over `s`, as long as `a` is in `s` or `f a = 1`. -/
@[to_additive (attr := simp) "The sum of `f` over `insert a s` is the same as
the sum over `s`, as long as `a` is in `s` or `f a = 0`."]
theorem prod_insert_of_eq_one_if_not_mem [DecidableEq α] (h : a ∉ s → f a = 1) :
    ∏ x in insert a s, f x = ∏ x in s, f x := by
  by_cases hm : a ∈ s
  · simp_rw [insert_eq_of_mem hm]
  · rw [prod_insert hm, h hm, one_mul]
#align finset.prod_insert_of_eq_one_if_not_mem Finset.prod_insert_of_eq_one_if_not_mem
#align finset.sum_insert_of_eq_zero_if_not_mem Finset.sum_insert_of_eq_zero_if_not_mem

/-- The product of `f` over `insert a s` is the same as
the product over `s`, as long as `f a = 1`. -/
@[to_additive (attr := simp) "The sum of `f` over `insert a s` is the same as
the sum over `s`, as long as `f a = 0`."]
theorem prod_insert_one [DecidableEq α] (h : f a = 1) : ∏ x in insert a s, f x = ∏ x in s, f x :=
  prod_insert_of_eq_one_if_not_mem fun _ => h
#align finset.prod_insert_one Finset.prod_insert_one
#align finset.sum_insert_zero Finset.sum_insert_zero

@[to_additive]
theorem prod_insert_div {M : Type*} [CommGroup M] [DecidableEq α] (ha : a ∉ s) {f : α → M} :
    (∏ x in insert a s, f x) / f a = ∏ x in s, f x := by simp [ha]

@[to_additive (attr := simp)]
theorem prod_singleton (f : α → β) (a : α) : ∏ x in singleton a, f x = f a :=
  Eq.trans fold_singleton <| mul_one _
#align finset.prod_singleton Finset.prod_singleton
#align finset.sum_singleton Finset.sum_singleton

@[to_additive]
theorem prod_pair [DecidableEq α] {a b : α} (h : a ≠ b) :
    (∏ x in ({a, b} : Finset α), f x) = f a * f b := by
  rw [prod_insert (not_mem_singleton.2 h), prod_singleton]
#align finset.prod_pair Finset.prod_pair
#align finset.sum_pair Finset.sum_pair

@[to_additive (attr := simp)]
theorem prod_const_one : (∏ _x in s, (1 : β)) = 1 := by
  simp only [Finset.prod, Multiset.map_const', Multiset.prod_replicate, one_pow]
#align finset.prod_const_one Finset.prod_const_one
#align finset.sum_const_zero Finset.sum_const_zero

@[to_additive (attr := simp)]
theorem prod_image [DecidableEq α] {s : Finset γ} {g : γ → α} :
    (∀ x ∈ s, ∀ y ∈ s, g x = g y → x = y) → ∏ x in s.image g, f x = ∏ x in s, f (g x) :=
  fold_image
#align finset.prod_image Finset.prod_image
#align finset.sum_image Finset.sum_image

@[to_additive (attr := simp)]
theorem prod_map (s : Finset α) (e : α ↪ γ) (f : γ → β) :
    ∏ x in s.map e, f x = ∏ x in s, f (e x) := by
  rw [Finset.prod, Finset.map_val, Multiset.map_map]; rfl
#align finset.prod_map Finset.prod_map
#align finset.sum_map Finset.sum_map

@[to_additive]
lemma prod_attach (s : Finset α) (f : α → β) : ∏ x in s.attach, f x = ∏ x in s, f x := by
  classical rw [← prod_image $ Subtype.coe_injective.injOn _, attach_image_val]
#align finset.prod_attach Finset.prod_attach
#align finset.sum_attach Finset.sum_attach

@[to_additive (attr := congr)]
theorem prod_congr (h : s₁ = s₂) : (∀ x ∈ s₂, f x = g x) → s₁.prod f = s₂.prod g := by
  rw [h]; exact fold_congr
#align finset.prod_congr Finset.prod_congr
#align finset.sum_congr Finset.sum_congr

@[to_additive]
theorem prod_eq_one {f : α → β} {s : Finset α} (h : ∀ x ∈ s, f x = 1) : ∏ x in s, f x = 1 :=
  calc
    ∏ x in s, f x = ∏ _x in s, 1 := Finset.prod_congr rfl h
    _ = 1 := Finset.prod_const_one
#align finset.prod_eq_one Finset.prod_eq_one
#align finset.sum_eq_zero Finset.sum_eq_zero

@[to_additive]
theorem prod_disjUnion (h) :
    ∏ x in s₁.disjUnion s₂ h, f x = (∏ x in s₁, f x) * ∏ x in s₂, f x := by
  refine' Eq.trans _ (fold_disjUnion h)
  rw [one_mul]
  rfl
#align finset.prod_disj_union Finset.prod_disjUnion
#align finset.sum_disj_union Finset.sum_disjUnion

@[to_additive]
theorem prod_disjiUnion (s : Finset ι) (t : ι → Finset α) (h) :
    ∏ x in s.disjiUnion t h, f x = ∏ i in s, ∏ x in t i, f x := by
  refine' Eq.trans _ (fold_disjiUnion h)
  dsimp [Finset.prod, Multiset.prod, Multiset.fold, Finset.disjUnion, Finset.fold]
  congr
  exact prod_const_one.symm
#align finset.prod_disj_Union Finset.prod_disjiUnion
#align finset.sum_disj_Union Finset.sum_disjiUnion

@[to_additive]
theorem prod_union_inter [DecidableEq α] :
    (∏ x in s₁ ∪ s₂, f x) * ∏ x in s₁ ∩ s₂, f x = (∏ x in s₁, f x) * ∏ x in s₂, f x :=
  fold_union_inter
#align finset.prod_union_inter Finset.prod_union_inter
#align finset.sum_union_inter Finset.sum_union_inter

@[to_additive]
theorem prod_union [DecidableEq α] (h : Disjoint s₁ s₂) :
    ∏ x in s₁ ∪ s₂, f x = (∏ x in s₁, f x) * ∏ x in s₂, f x := by
  rw [← prod_union_inter, disjoint_iff_inter_eq_empty.mp h]; exact (mul_one _).symm
#align finset.prod_union Finset.prod_union
#align finset.sum_union Finset.sum_union

@[to_additive]
theorem prod_filter_mul_prod_filter_not
    (s : Finset α) (p : α → Prop) [DecidablePred p] [∀ x, Decidable (¬p x)] (f : α → β) :
    (∏ x in s.filter p, f x) * ∏ x in s.filter fun x => ¬p x, f x = ∏ x in s, f x := by
  have := Classical.decEq α
  rw [← prod_union (disjoint_filter_filter_neg s s p), filter_union_filter_neg_eq]
#align finset.prod_filter_mul_prod_filter_not Finset.prod_filter_mul_prod_filter_not
#align finset.sum_filter_add_sum_filter_not Finset.sum_filter_add_sum_filter_not

section ToList

@[to_additive (attr := simp)]
theorem prod_to_list (s : Finset α) (f : α → β) : (s.toList.map f).prod = s.prod f := by
  rw [Finset.prod, ← Multiset.prod_coe, ← Multiset.map_coe, Finset.coe_toList]
#align finset.prod_to_list Finset.prod_to_list
#align finset.sum_to_list Finset.sum_to_list

end ToList

@[to_additive]
theorem _root_.Equiv.Perm.prod_comp (σ : Equiv.Perm α) (s : Finset α) (f : α → β)
    (hs : { a | σ a ≠ a } ⊆ s) : (∏ x in s, f (σ x)) = ∏ x in s, f x := by
  convert (prod_map s σ.toEmbedding f).symm
  exact (map_perm hs).symm
#align equiv.perm.prod_comp Equiv.Perm.prod_comp
#align equiv.perm.sum_comp Equiv.Perm.sum_comp

@[to_additive]
theorem _root_.Equiv.Perm.prod_comp' (σ : Equiv.Perm α) (s : Finset α) (f : α → α → β)
    (hs : { a | σ a ≠ a } ⊆ s) : (∏ x in s, f (σ x) x) = ∏ x in s, f x (σ.symm x) := by
  convert σ.prod_comp s (fun x => f x (σ.symm x)) hs
  rw [Equiv.symm_apply_apply]
#align equiv.perm.prod_comp' Equiv.Perm.prod_comp'
#align equiv.perm.sum_comp' Equiv.Perm.sum_comp'

/-- A product over all subsets of `s ∪ {x}` is obtained by multiplying the product over all subsets
of `s`, and over all subsets of `s` to which one adds `x`. -/
@[to_additive "A sum over all subsets of `s ∪ {x}` is obtained by summing the sum over all subsets
of `s`, and over all subsets of `s` to which one adds `x`."]
lemma prod_powerset_insert [DecidableEq α] (ha : a ∉ s) (f : Finset α → β) :
    ∏ t in (insert a s).powerset, f t =
      (∏ t in s.powerset, f t) * ∏ t in s.powerset, f (insert a t) := by
  rw [powerset_insert, prod_union, prod_image]
  · exact insert_erase_invOn.2.injOn.mono fun t ht ↦ not_mem_mono (mem_powerset.1 ht) ha
  · aesop (add simp [disjoint_left, insert_subset_iff])
#align finset.prod_powerset_insert Finset.prod_powerset_insert
#align finset.sum_powerset_insert Finset.sum_powerset_insert

/-- A product over all subsets of `s ∪ {x}` is obtained by multiplying the product over all subsets
of `s`, and over all subsets of `s` to which one adds `x`. -/
@[to_additive "A sum over all subsets of `s ∪ {x}` is obtained by summing the sum over all subsets
of `s`, and over all subsets of `s` to which one adds `x`."]
lemma prod_powerset_cons (ha : a ∉ s) (f : Finset α → β) :
    ∏ t in (s.cons a ha).powerset, f t = (∏ t in s.powerset, f t) *
      ∏ t in s.powerset.attach, f (cons a t $ not_mem_mono (mem_powerset.1 t.2) ha) := by
  classical
  simp_rw [cons_eq_insert]
  rw [prod_powerset_insert ha, prod_attach _ fun t ↦ f (insert a t)]

/-- A product over `powerset s` is equal to the double product over sets of subsets of `s` with
`card s = k`, for `k = 1, ..., card s`. -/
@[to_additive "A sum over `powerset s` is equal to the double sum over sets of subsets of `s` with
  `card s = k`, for `k = 1, ..., card s`"]
lemma prod_powerset (s : Finset α) (f : Finset α → β) :
    ∏ t in powerset s, f t = ∏ j in range (card s + 1), ∏ t in powersetCard j s, f t := by
  rw [powerset_card_disjiUnion, prod_disjiUnion]
#align finset.prod_powerset Finset.prod_powerset
#align finset.sum_powerset Finset.sum_powerset

end CommMonoid

end Finset

section

open Finset

variable [Fintype α] [CommMonoid β]

@[to_additive]
theorem IsCompl.prod_mul_prod {s t : Finset α} (h : IsCompl s t) (f : α → β) :
    (∏ i in s, f i) * ∏ i in t, f i = ∏ i, f i :=
  (Finset.prod_disjUnion h.disjoint).symm.trans <| by
    classical rw [Finset.disjUnion_eq_union, ← Finset.sup_eq_union, h.sup_eq_top]; rfl
#align is_compl.prod_mul_prod IsCompl.prod_mul_prod
#align is_compl.sum_add_sum IsCompl.sum_add_sum

end

namespace Finset

section CommMonoid

variable [CommMonoid β]

/-- Multiplying the products of a function over `s` and over `sᶜ` gives the whole product.
For a version expressed with subtypes, see `Fintype.prod_subtype_mul_prod_subtype`. -/
@[to_additive "Adding the sums of a function over `s` and over `sᶜ` gives the whole sum.
For a version expressed with subtypes, see `Fintype.sum_subtype_add_sum_subtype`. "]
theorem prod_mul_prod_compl [Fintype α] [DecidableEq α] (s : Finset α) (f : α → β) :
    (∏ i in s, f i) * ∏ i in sᶜ, f i = ∏ i, f i :=
  IsCompl.prod_mul_prod isCompl_compl f
#align finset.prod_mul_prod_compl Finset.prod_mul_prod_compl
#align finset.sum_add_sum_compl Finset.sum_add_sum_compl

@[to_additive]
theorem prod_compl_mul_prod [Fintype α] [DecidableEq α] (s : Finset α) (f : α → β) :
    (∏ i in sᶜ, f i) * ∏ i in s, f i = ∏ i, f i :=
  (@isCompl_compl _ s _).symm.prod_mul_prod f
#align finset.prod_compl_mul_prod Finset.prod_compl_mul_prod
#align finset.sum_compl_add_sum Finset.sum_compl_add_sum

@[to_additive]
theorem prod_sdiff [DecidableEq α] (h : s₁ ⊆ s₂) :
    (∏ x in s₂ \ s₁, f x) * ∏ x in s₁, f x = ∏ x in s₂, f x := by
  rw [← prod_union sdiff_disjoint, sdiff_union_of_subset h]
#align finset.prod_sdiff Finset.prod_sdiff
#align finset.sum_sdiff Finset.sum_sdiff

@[to_additive]
theorem prod_subset_one_on_sdiff [DecidableEq α] (h : s₁ ⊆ s₂) (hg : ∀ x ∈ s₂ \ s₁, g x = 1)
    (hfg : ∀ x ∈ s₁, f x = g x) : ∏ i in s₁, f i = ∏ i in s₂, g i := by
  rw [← prod_sdiff h, prod_eq_one hg, one_mul]
  exact prod_congr rfl hfg
#align finset.prod_subset_one_on_sdiff Finset.prod_subset_one_on_sdiff
#align finset.sum_subset_zero_on_sdiff Finset.sum_subset_zero_on_sdiff

@[to_additive]
theorem prod_subset (h : s₁ ⊆ s₂) (hf : ∀ x ∈ s₂, x ∉ s₁ → f x = 1) :
    ∏ x in s₁, f x = ∏ x in s₂, f x :=
  haveI := Classical.decEq α
  prod_subset_one_on_sdiff h (by simpa) fun _ _ => rfl
#align finset.prod_subset Finset.prod_subset
#align finset.sum_subset Finset.sum_subset

@[to_additive (attr := simp)]
theorem prod_disj_sum (s : Finset α) (t : Finset γ) (f : Sum α γ → β) :
    ∏ x in s.disjSum t, f x = (∏ x in s, f (Sum.inl x)) * ∏ x in t, f (Sum.inr x) := by
  rw [← map_inl_disjUnion_map_inr, prod_disjUnion, prod_map, prod_map]
  rfl
#align finset.prod_disj_sum Finset.prod_disj_sum
#align finset.sum_disj_sum Finset.sum_disj_sum

@[to_additive]
theorem prod_sum_elim (s : Finset α) (t : Finset γ) (f : α → β) (g : γ → β) :
    ∏ x in s.disjSum t, Sum.elim f g x = (∏ x in s, f x) * ∏ x in t, g x := by simp
#align finset.prod_sum_elim Finset.prod_sum_elim
#align finset.sum_sum_elim Finset.sum_sum_elim

@[to_additive]
theorem prod_biUnion [DecidableEq α] {s : Finset γ} {t : γ → Finset α}
    (hs : Set.PairwiseDisjoint (↑s) t) : ∏ x in s.biUnion t, f x = ∏ x in s, ∏ i in t x, f i := by
  rw [← disjiUnion_eq_biUnion _ _ hs, prod_disjiUnion]
#align finset.prod_bUnion Finset.prod_biUnion
#align finset.sum_bUnion Finset.sum_biUnion

/-- Product over a sigma type equals the product of fiberwise products. For rewriting
in the reverse direction, use `Finset.prod_sigma'`.  -/
@[to_additive "Sum over a sigma type equals the sum of fiberwise sums. For rewriting
in the reverse direction, use `Finset.sum_sigma'`"]
theorem prod_sigma {σ : α → Type*} (s : Finset α) (t : ∀ a, Finset (σ a)) (f : Sigma σ → β) :
    ∏ x in s.sigma t, f x = ∏ a in s, ∏ s in t a, f ⟨a, s⟩ := by
  simp_rw [← disjiUnion_map_sigma_mk, prod_disjiUnion, prod_map, Function.Embedding.sigmaMk_apply]
#align finset.prod_sigma Finset.prod_sigma
#align finset.sum_sigma Finset.sum_sigma

@[to_additive]
theorem prod_sigma' {σ : α → Type*} (s : Finset α) (t : ∀ a, Finset (σ a)) (f : ∀ a, σ a → β) :
    (∏ a in s, ∏ s in t a, f a s) = ∏ x in s.sigma t, f x.1 x.2 :=
  Eq.symm <| prod_sigma s t fun x => f x.1 x.2
#align finset.prod_sigma' Finset.prod_sigma'
#align finset.sum_sigma' Finset.sum_sigma'

section bij
variable {ι κ α : Type*} [CommMonoid α] {s : Finset ι} {t : Finset κ} {f : ι → α} {g : κ → α}

/-- Reorder a product.

The difference with `Finset.prod_bij'` is that the bijection is specified as a surjective injection,
rather than by an inverse function.

The difference with `Finset.prod_nbij` is that the bijection is allowed to use membership of the
domain of the product, rather than being a non-dependent function. -/
@[to_additive "Reorder a sum.

The difference with `Finset.sum_bij'` is that the bijection is specified as a surjective injection,
rather than by an inverse function.

The difference with `Finset.sum_nbij` is that the bijection is allowed to use membership of the
domain of the sum, rather than being a non-dependent function."]
theorem prod_bij (i : ∀ a ∈ s, κ) (hi : ∀ a ha, i a ha ∈ t)
    (i_inj : ∀ a₁ ha₁ a₂ ha₂, i a₁ ha₁ = i a₂ ha₂ → a₁ = a₂)
    (i_surj : ∀ b ∈ t, ∃ a ha, i a ha = b) (h : ∀ a ha, f a = g (i a ha)) :
    ∏ x in s, f x = ∏ x in t, g x :=
  congr_arg Multiset.prod (Multiset.map_eq_map_of_bij_of_nodup f g s.2 t.2 i hi i_inj i_surj h)
#align finset.prod_bij Finset.prod_bij
#align finset.sum_bij Finset.sum_bij

/-- Reorder a product.

The difference with `Finset.prod_bij` is that the bijection is specified with an inverse, rather
than as a surjective injection.

The difference with `Finset.prod_nbij'` is that the bijection and its inverse are allowed to use
membership of the domains of the products, rather than being non-dependent functions. -/
@[to_additive "Reorder a sum.

The difference with `Finset.sum_bij` is that the bijection is specified with an inverse, rather than
as a surjective injection.

The difference with `Finset.sum_nbij'` is that the bijection and its inverse are allowed to use
membership of the domains of the sums, rather than being non-dependent functions."]
theorem prod_bij' (i : ∀ a ∈ s, κ) (j : ∀ a ∈ t, ι) (hi : ∀ a ha, i a ha ∈ t)
    (hj : ∀ a ha, j a ha ∈ s) (left_inv : ∀ a ha, j (i a ha) (hi a ha) = a)
    (right_inv : ∀ a ha, i (j a ha) (hj a ha) = a) (h : ∀ a ha, f a = g (i a ha)) :
    ∏ x in s, f x = ∏ x in t, g x := by
  refine prod_bij i hi (fun a1 h1 a2 h2 eq ↦ ?_) (fun b hb ↦ ⟨_, hj b hb, right_inv b hb⟩) h
  rw [← left_inv a1 h1, ← left_inv a2 h2]
  simp only [eq]
#align finset.prod_bij' Finset.prod_bij'
#align finset.sum_bij' Finset.sum_bij'

/-- Reorder a product.

The difference with `Finset.prod_nbij'` is that the bijection is specified as a surjective
injection, rather than by an inverse function.

The difference with `Finset.prod_bij` is that the bijection is a non-dependent function, rather than
being allowed to use membership of the domain of the product. -/
@[to_additive "Reorder a sum.

The difference with `Finset.sum_nbij'` is that the bijection is specified as a surjective injection,
rather than by an inverse function.

The difference with `Finset.sum_bij` is that the bijection is a non-dependent function, rather than
being allowed to use membership of the domain of the sum."]
lemma prod_nbij (i : ι → κ) (hi : ∀ a ∈ s, i a ∈ t) (i_inj : (s : Set ι).InjOn i)
    (i_surj : (s : Set ι).SurjOn i t) (h : ∀ a ∈ s, f a = g (i a)) :
    ∏ x in s, f x = ∏ x in t, g x :=
  prod_bij (fun a _ ↦ i a) hi i_inj (by simpa using i_surj) h

/-- Reorder a product.

The difference with `Finset.prod_nbij` is that the bijection is specified with an inverse, rather
than as a surjective injection.

The difference with `Finset.prod_bij'` is that the bijection and its inverse are non-dependent
functions, rather than being allowed to use membership of the domains of the products.

The difference with `Finset.prod_equiv` is that bijectivity is only required to hold on the domains
of the products, rather than on the entire types.
-/
@[to_additive "Reorder a sum.

The difference with `Finset.sum_nbij` is that the bijection is specified with an inverse, rather
than as a surjective injection.

The difference with `Finset.sum_bij'` is that the bijection and its inverse are non-dependent
functions, rather than being allowed to use membership of the domains of the sums.

The difference with `Finset.sum_equiv` is that bijectivity is only required to hold on the domains
of the sums, rather than on the entire types."]
lemma prod_nbij' (i : ι → κ) (j : κ → ι) (hi : ∀ a ∈ s, i a ∈ t) (hj : ∀ a ∈ t, j a ∈ s)
    (left_inv : ∀ a ∈ s, j (i a) = a) (right_inv : ∀ a ∈ t, i (j a) = a)
    (h : ∀ a ∈ s, f a = g (i a)) : ∏ x in s, f x = ∏ x in t, g x :=
  prod_bij' (fun a _ ↦ i a) (fun b _ ↦ j b) hi hj left_inv right_inv h

/-- Specialization of `Finset.prod_nbij'` that automatically fills in most arguments.

See `Fintype.prod_equiv` for the version where `s` and `t` are `univ`. -/
@[to_additive "`Specialization of `Finset.sum_nbij'` that automatically fills in most arguments.

See `Fintype.sum_equiv` for the version where `s` and `t` are `univ`."]
lemma prod_equiv (e : ι ≃ κ) (hst : ∀ i, i ∈ s ↔ e i ∈ t) (hfg : ∀ i ∈ s, f i = g (e i)) :
    ∏ i in s, f i = ∏ i in t, g i := by refine prod_nbij' e e.symm ?_ ?_ ?_ ?_ hfg <;> simp [hst]
#align finset.equiv.prod_comp_finset Finset.prod_equiv
#align finset.equiv.sum_comp_finset Finset.sum_equiv

/-- Specialization of `Finset.prod_bij` that automatically fills in most arguments.

See `Fintype.prod_bijective` for the version where `s` and `t` are `univ`. -/
@[to_additive "`Specialization of `Finset.sum_bij` that automatically fills in most arguments.

See `Fintype.sum_bijective` for the version where `s` and `t` are `univ`."]
lemma prod_bijective (e : ι → κ) (he : e.Bijective) (hst : ∀ i, i ∈ s ↔ e i ∈ t)
    (hfg : ∀ i ∈ s, f i = g (e i)) :
    ∏ i in s, f i = ∏ i in t, g i := prod_equiv (.ofBijective e he) hst hfg

@[to_additive]
lemma prod_of_injOn (e : ι → κ) (he : Set.InjOn e s) (hest : Set.MapsTo e s t)
    (h' : ∀ i ∈ t, i ∉ e '' s → g i = 1) (h : ∀ i ∈ s, f i = g (e i))  :
    ∏ i in s, f i = ∏ j in t, g j := by
  classical
  exact (prod_nbij e (fun a ↦ mem_image_of_mem e) he (by simp [Set.surjOn_image]) h).trans <|
    prod_subset (image_subset_iff.2 hest) <| by simpa using h'

variable [DecidableEq κ]

@[to_additive]
lemma prod_fiberwise_of_maps_to {g : ι → κ} (h : ∀ i ∈ s, g i ∈ t) (f : ι → α) :
    ∏ j in t, ∏ i in s.filter fun i ↦ g i = j, f i = ∏ i in s, f i := by
  rw [← prod_disjiUnion, disjiUnion_filter_eq_of_maps_to h]
#align finset.prod_fiberwise_of_maps_to Finset.prod_fiberwise_of_maps_to
#align finset.sum_fiberwise_of_maps_to Finset.sum_fiberwise_of_maps_to

@[to_additive]
lemma prod_fiberwise_of_maps_to' {g : ι → κ} (h : ∀ i ∈ s, g i ∈ t) (f : κ → α) :
    ∏ j in t, ∏ _i in s.filter fun i ↦ g i = j, f j = ∏ i in s, f (g i) := by
  calc
    _ = ∏ y in t, ∏ x in s.filter fun x ↦ g x = y, f (g x) :=
        prod_congr rfl fun y _ ↦ prod_congr rfl fun x hx ↦ by rw [(mem_filter.1 hx).2]
    _ = _ := prod_fiberwise_of_maps_to h _

variable [Fintype κ]

@[to_additive]
lemma prod_fiberwise (s : Finset ι) (g : ι → κ) (f : ι → α) :
    ∏ j, ∏ i in s.filter fun i ↦ g i = j, f i = ∏ i in s, f i :=
  prod_fiberwise_of_maps_to (fun _ _ ↦ mem_univ _) _
#align finset.prod_fiberwise Finset.prod_fiberwise
#align finset.sum_fiberwise Finset.sum_fiberwise

@[to_additive]
lemma prod_fiberwise' (s : Finset ι) (g : ι → κ) (f : κ → α) :
    ∏ j, ∏ _i in s.filter fun i ↦ g i = j, f j = ∏ i in s, f (g i) :=
  prod_fiberwise_of_maps_to' (fun _ _ ↦ mem_univ _) _

end bij

/-- Taking a product over `univ.pi t` is the same as taking the product over `Fintype.piFinset t`.
`univ.pi t` and `Fintype.piFinset t` are essentially the same `Finset`, but differ
in the type of their element, `univ.pi t` is a `Finset (Π a ∈ univ, t a)` and
`Fintype.piFinset t` is a `Finset (Π a, t a)`. -/
@[to_additive "Taking a sum over `univ.pi t` is the same as taking the sum over
`Fintype.piFinset t`. `univ.pi t` and `Fintype.piFinset t` are essentially the same `Finset`,
but differ in the type of their element, `univ.pi t` is a `Finset (Π a ∈ univ, t a)` and
`Fintype.piFinset t` is a `Finset (Π a, t a)`."]
lemma prod_univ_pi [DecidableEq ι] [Fintype ι] {κ : ι → Type*} (t : ∀ i, Finset (κ i))
    (f : (∀ i ∈ (univ : Finset ι), κ i) → β) :
    ∏ x in univ.pi t, f x = ∏ x in Fintype.piFinset t, f fun a _ ↦ x a := by
  apply prod_nbij' (fun x i ↦ x i $ mem_univ _) (fun x i _ ↦ x i) <;> simp
#align finset.prod_univ_pi Finset.prod_univ_pi
#align finset.sum_univ_pi Finset.sum_univ_pi

@[to_additive (attr := simp)]
lemma prod_diag [DecidableEq α] (s : Finset α) (f : α × α → β) :
    ∏ i in s.diag, f i = ∏ i in s, f (i, i) := by
  apply prod_nbij' Prod.fst (fun i ↦ (i, i)) <;> simp

@[to_additive]
theorem prod_finset_product (r : Finset (γ × α)) (s : Finset γ) (t : γ → Finset α)
    (h : ∀ p : γ × α, p ∈ r ↔ p.1 ∈ s ∧ p.2 ∈ t p.1) {f : γ × α → β} :
    ∏ p in r, f p = ∏ c in s, ∏ a in t c, f (c, a) := by
  refine' Eq.trans _ (prod_sigma s t fun p => f (p.1, p.2))
  apply prod_equiv (Equiv.sigmaEquivProd _ _).symm <;> simp [h]
#align finset.prod_finset_product Finset.prod_finset_product
#align finset.sum_finset_product Finset.sum_finset_product

@[to_additive]
theorem prod_finset_product' (r : Finset (γ × α)) (s : Finset γ) (t : γ → Finset α)
    (h : ∀ p : γ × α, p ∈ r ↔ p.1 ∈ s ∧ p.2 ∈ t p.1) {f : γ → α → β} :
    ∏ p in r, f p.1 p.2 = ∏ c in s, ∏ a in t c, f c a :=
  prod_finset_product r s t h
#align finset.prod_finset_product' Finset.prod_finset_product'
#align finset.sum_finset_product' Finset.sum_finset_product'

@[to_additive]
theorem prod_finset_product_right (r : Finset (α × γ)) (s : Finset γ) (t : γ → Finset α)
    (h : ∀ p : α × γ, p ∈ r ↔ p.2 ∈ s ∧ p.1 ∈ t p.2) {f : α × γ → β} :
    ∏ p in r, f p = ∏ c in s, ∏ a in t c, f (a, c) := by
  refine' Eq.trans _ (prod_sigma s t fun p => f (p.2, p.1))
  apply prod_equiv ((Equiv.prodComm _ _).trans (Equiv.sigmaEquivProd _ _).symm) <;> simp [h]
#align finset.prod_finset_product_right Finset.prod_finset_product_right
#align finset.sum_finset_product_right Finset.sum_finset_product_right

@[to_additive]
theorem prod_finset_product_right' (r : Finset (α × γ)) (s : Finset γ) (t : γ → Finset α)
    (h : ∀ p : α × γ, p ∈ r ↔ p.2 ∈ s ∧ p.1 ∈ t p.2) {f : α → γ → β} :
    ∏ p in r, f p.1 p.2 = ∏ c in s, ∏ a in t c, f a c :=
  prod_finset_product_right r s t h
#align finset.prod_finset_product_right' Finset.prod_finset_product_right'
#align finset.sum_finset_product_right' Finset.sum_finset_product_right'

@[to_additive]
theorem prod_image' [DecidableEq α] {s : Finset γ} {g : γ → α} (h : γ → β)
    (eq : ∀ c ∈ s, f (g c) = ∏ x in s.filter fun c' => g c' = g c, h x) :
    ∏ x in s.image g, f x = ∏ x in s, h x :=
  calc
    ∏ x in s.image g, f x = ∏ x in s.image g, ∏ x in s.filter fun c' => g c' = x, h x :=
      (prod_congr rfl) fun _x hx =>
        let ⟨c, hcs, hc⟩ := mem_image.1 hx
        hc ▸ eq c hcs
    _ = ∏ x in s, h x := prod_fiberwise_of_maps_to (fun _x => mem_image_of_mem g) _
#align finset.prod_image' Finset.prod_image'
#align finset.sum_image' Finset.sum_image'

@[to_additive]
theorem prod_mul_distrib : ∏ x in s, f x * g x = (∏ x in s, f x) * ∏ x in s, g x :=
  Eq.trans (by rw [one_mul]; rfl) fold_op_distrib
#align finset.prod_mul_distrib Finset.prod_mul_distrib
#align finset.sum_add_distrib Finset.sum_add_distrib

@[to_additive]
lemma prod_mul_prod_comm (f g h i : α → β) :
    (∏ a in s, f a * g a) * ∏ a in s, h a * i a = (∏ a in s, f a * h a) * ∏ a in s, g a * i a := by
  simp_rw [prod_mul_distrib, mul_mul_mul_comm]

@[to_additive]
theorem prod_product {s : Finset γ} {t : Finset α} {f : γ × α → β} :
    ∏ x in s ×ˢ t, f x = ∏ x in s, ∏ y in t, f (x, y) :=
  prod_finset_product (s ×ˢ t) s (fun _a => t) fun _p => mem_product
#align finset.prod_product Finset.prod_product
#align finset.sum_product Finset.sum_product

/-- An uncurried version of `Finset.prod_product`. -/
@[to_additive "An uncurried version of `Finset.sum_product`"]
theorem prod_product' {s : Finset γ} {t : Finset α} {f : γ → α → β} :
    ∏ x in s ×ˢ t, f x.1 x.2 = ∏ x in s, ∏ y in t, f x y :=
  prod_product
#align finset.prod_product' Finset.prod_product'
#align finset.sum_product' Finset.sum_product'

@[to_additive]
theorem prod_product_right {s : Finset γ} {t : Finset α} {f : γ × α → β} :
    ∏ x in s ×ˢ t, f x = ∏ y in t, ∏ x in s, f (x, y) :=
  prod_finset_product_right (s ×ˢ t) t (fun _a => s) fun _p => mem_product.trans and_comm
#align finset.prod_product_right Finset.prod_product_right
#align finset.sum_product_right Finset.sum_product_right

/-- An uncurried version of `Finset.prod_product_right`. -/
@[to_additive "An uncurried version of `Finset.sum_product_right`"]
theorem prod_product_right' {s : Finset γ} {t : Finset α} {f : γ → α → β} :
    ∏ x in s ×ˢ t, f x.1 x.2 = ∏ y in t, ∏ x in s, f x y :=
  prod_product_right
#align finset.prod_product_right' Finset.prod_product_right'
#align finset.sum_product_right' Finset.sum_product_right'

/-- Generalization of `Finset.prod_comm` to the case when the inner `Finset`s depend on the outer
variable. -/
@[to_additive "Generalization of `Finset.sum_comm` to the case when the inner `Finset`s depend on
the outer variable."]
theorem prod_comm' {s : Finset γ} {t : γ → Finset α} {t' : Finset α} {s' : α → Finset γ}
    (h : ∀ x y, x ∈ s ∧ y ∈ t x ↔ x ∈ s' y ∧ y ∈ t') {f : γ → α → β} :
    (∏ x in s, ∏ y in t x, f x y) = ∏ y in t', ∏ x in s' y, f x y := by
  classical
    have : ∀ z : γ × α, (z ∈ s.biUnion fun x => (t x).map <| Function.Embedding.sectr x _) ↔
      z.1 ∈ s ∧ z.2 ∈ t z.1 := by
      rintro ⟨x, y⟩
      simp only [mem_biUnion, mem_map, Function.Embedding.sectr_apply, Prod.mk.injEq,
        exists_eq_right, ← and_assoc]
    exact
      (prod_finset_product' _ _ _ this).symm.trans
        ((prod_finset_product_right' _ _ _) fun ⟨x, y⟩ => (this _).trans ((h x y).trans and_comm))
#align finset.prod_comm' Finset.prod_comm'
#align finset.sum_comm' Finset.sum_comm'

@[to_additive]
theorem prod_comm {s : Finset γ} {t : Finset α} {f : γ → α → β} :
    (∏ x in s, ∏ y in t, f x y) = ∏ y in t, ∏ x in s, f x y :=
  prod_comm' fun _ _ => Iff.rfl
#align finset.prod_comm Finset.prod_comm
#align finset.sum_comm Finset.sum_comm

@[to_additive]
theorem prod_hom_rel [CommMonoid γ] {r : β → γ → Prop} {f : α → β} {g : α → γ} {s : Finset α}
    (h₁ : r 1 1) (h₂ : ∀ a b c, r b c → r (f a * b) (g a * c)) :
    r (∏ x in s, f x) (∏ x in s, g x) := by
  delta Finset.prod
  apply Multiset.prod_hom_rel <;> assumption
#align finset.prod_hom_rel Finset.prod_hom_rel
#align finset.sum_hom_rel Finset.sum_hom_rel

@[to_additive]
theorem prod_filter_of_ne {p : α → Prop} [DecidablePred p] (hp : ∀ x ∈ s, f x ≠ 1 → p x) :
    ∏ x in s.filter p, f x = ∏ x in s, f x :=
  (prod_subset (filter_subset _ _)) fun x => by
    classical
      rw [not_imp_comm, mem_filter]
      exact fun h₁ h₂ => ⟨h₁, by simpa using hp _ h₁ h₂⟩
#align finset.prod_filter_of_ne Finset.prod_filter_of_ne
#align finset.sum_filter_of_ne Finset.sum_filter_of_ne

-- If we use `[DecidableEq β]` here, some rewrites fail because they find a wrong `Decidable`
-- instance first; `{∀ x, Decidable (f x ≠ 1)}` doesn't work with `rw ← prod_filter_ne_one`
@[to_additive]
theorem prod_filter_ne_one (s : Finset α) [∀ x, Decidable (f x ≠ 1)] :
    ∏ x in s.filter fun x => f x ≠ 1, f x = ∏ x in s, f x :=
  prod_filter_of_ne fun _ _ => id
#align finset.prod_filter_ne_one Finset.prod_filter_ne_one
#align finset.sum_filter_ne_zero Finset.sum_filter_ne_zero

@[to_additive]
theorem prod_filter (p : α → Prop) [DecidablePred p] (f : α → β) :
    ∏ a in s.filter p, f a = ∏ a in s, if p a then f a else 1 :=
  calc
    ∏ a in s.filter p, f a = ∏ a in s.filter p, if p a then f a else 1 :=
      prod_congr rfl fun a h => by rw [if_pos]; simpa using (mem_filter.1 h).2
    _ = ∏ a in s, if p a then f a else 1 := by
      { refine' prod_subset (filter_subset _ s) fun x hs h => _
        rw [mem_filter, not_and] at h
        exact if_neg (by simpa using h hs) }
#align finset.prod_filter Finset.prod_filter
#align finset.sum_filter Finset.sum_filter

@[to_additive]
theorem prod_eq_single_of_mem {s : Finset α} {f : α → β} (a : α) (h : a ∈ s)
    (h₀ : ∀ b ∈ s, b ≠ a → f b = 1) : ∏ x in s, f x = f a := by
  haveI := Classical.decEq α
  calc
    ∏ x in s, f x = ∏ x in {a}, f x := by
      { refine' (prod_subset _ _).symm
        · intro _ H
          rwa [mem_singleton.1 H]
        · simpa only [mem_singleton] }
    _ = f a := prod_singleton _ _
#align finset.prod_eq_single_of_mem Finset.prod_eq_single_of_mem
#align finset.sum_eq_single_of_mem Finset.sum_eq_single_of_mem

@[to_additive]
theorem prod_eq_single {s : Finset α} {f : α → β} (a : α) (h₀ : ∀ b ∈ s, b ≠ a → f b = 1)
    (h₁ : a ∉ s → f a = 1) : ∏ x in s, f x = f a :=
  haveI := Classical.decEq α
  by_cases (prod_eq_single_of_mem a · h₀) fun this =>
    (prod_congr rfl fun b hb => h₀ b hb <| by rintro rfl; exact this hb).trans <|
      prod_const_one.trans (h₁ this).symm
#align finset.prod_eq_single Finset.prod_eq_single
#align finset.sum_eq_single Finset.sum_eq_single

@[to_additive]
lemma prod_union_eq_left [DecidableEq α] (hs : ∀ a ∈ s₂, a ∉ s₁ → f a = 1) :
    ∏ a in s₁ ∪ s₂, f a = ∏ a in s₁, f a :=
  Eq.symm <|
    prod_subset (subset_union_left _ _) fun _a ha ha' ↦ hs _ ((mem_union.1 ha).resolve_left ha') ha'

@[to_additive]
lemma prod_union_eq_right [DecidableEq α] (hs : ∀ a ∈ s₁, a ∉ s₂ → f a = 1) :
    ∏ a in s₁ ∪ s₂, f a = ∏ a in s₂, f a := by rw [union_comm, prod_union_eq_left hs]

@[to_additive]
theorem prod_eq_mul_of_mem {s : Finset α} {f : α → β} (a b : α) (ha : a ∈ s) (hb : b ∈ s)
    (hn : a ≠ b) (h₀ : ∀ c ∈ s, c ≠ a ∧ c ≠ b → f c = 1) : ∏ x in s, f x = f a * f b := by
  haveI := Classical.decEq α; let s' := ({a, b} : Finset α)
  have hu : s' ⊆ s := by
    refine' insert_subset_iff.mpr _
    apply And.intro ha
    apply singleton_subset_iff.mpr hb
  have hf : ∀ c ∈ s, c ∉ s' → f c = 1 := by
    intro c hc hcs
    apply h₀ c hc
    apply not_or.mp
    intro hab
    apply hcs
    rw [mem_insert, mem_singleton]
    exact hab
  rw [← prod_subset hu hf]
  exact Finset.prod_pair hn
#align finset.prod_eq_mul_of_mem Finset.prod_eq_mul_of_mem
#align finset.sum_eq_add_of_mem Finset.sum_eq_add_of_mem

@[to_additive]
theorem prod_eq_mul {s : Finset α} {f : α → β} (a b : α) (hn : a ≠ b)
    (h₀ : ∀ c ∈ s, c ≠ a ∧ c ≠ b → f c = 1) (ha : a ∉ s → f a = 1) (hb : b ∉ s → f b = 1) :
    ∏ x in s, f x = f a * f b := by
  haveI := Classical.decEq α; by_cases h₁ : a ∈ s <;> by_cases h₂ : b ∈ s
  · exact prod_eq_mul_of_mem a b h₁ h₂ hn h₀
  · rw [hb h₂, mul_one]
    apply prod_eq_single_of_mem a h₁
    exact fun c hc hca => h₀ c hc ⟨hca, ne_of_mem_of_not_mem hc h₂⟩
  · rw [ha h₁, one_mul]
    apply prod_eq_single_of_mem b h₂
    exact fun c hc hcb => h₀ c hc ⟨ne_of_mem_of_not_mem hc h₁, hcb⟩
  · rw [ha h₁, hb h₂, mul_one]
    exact
      _root_.trans
        (prod_congr rfl fun c hc =>
          h₀ c hc ⟨ne_of_mem_of_not_mem hc h₁, ne_of_mem_of_not_mem hc h₂⟩)
        prod_const_one
#align finset.prod_eq_mul Finset.prod_eq_mul
#align finset.sum_eq_add Finset.sum_eq_add

-- Porting note: simpNF linter complains that LHS doesn't simplify, but it does
/-- A product over `s.subtype p` equals one over `s.filter p`. -/
@[to_additive (attr := simp, nolint simpNF)
  "A sum over `s.subtype p` equals one over `s.filter p`."]
theorem prod_subtype_eq_prod_filter (f : α → β) {p : α → Prop} [DecidablePred p] :
    ∏ x in s.subtype p, f x = ∏ x in s.filter p, f x := by
  conv_lhs => erw [← prod_map (s.subtype p) (Function.Embedding.subtype _) f]
  exact prod_congr (subtype_map _) fun x _hx => rfl
#align finset.prod_subtype_eq_prod_filter Finset.prod_subtype_eq_prod_filter
#align finset.sum_subtype_eq_sum_filter Finset.sum_subtype_eq_sum_filter

/-- If all elements of a `Finset` satisfy the predicate `p`, a product
over `s.subtype p` equals that product over `s`. -/
@[to_additive "If all elements of a `Finset` satisfy the predicate `p`, a sum
over `s.subtype p` equals that sum over `s`."]
theorem prod_subtype_of_mem (f : α → β) {p : α → Prop} [DecidablePred p] (h : ∀ x ∈ s, p x) :
    ∏ x in s.subtype p, f x = ∏ x in s, f x := by
  rw [prod_subtype_eq_prod_filter, filter_true_of_mem]
  simpa using h
#align finset.prod_subtype_of_mem Finset.prod_subtype_of_mem
#align finset.sum_subtype_of_mem Finset.sum_subtype_of_mem

/-- A product of a function over a `Finset` in a subtype equals a
product in the main type of a function that agrees with the first
function on that `Finset`. -/
@[to_additive "A sum of a function over a `Finset` in a subtype equals a
sum in the main type of a function that agrees with the first
function on that `Finset`."]
theorem prod_subtype_map_embedding {p : α → Prop} {s : Finset { x // p x }} {f : { x // p x } → β}
    {g : α → β} (h : ∀ x : { x // p x }, x ∈ s → g x = f x) :
    (∏ x in s.map (Function.Embedding.subtype _), g x) = ∏ x in s, f x := by
  rw [Finset.prod_map]
  exact Finset.prod_congr rfl h
#align finset.prod_subtype_map_embedding Finset.prod_subtype_map_embedding
#align finset.sum_subtype_map_embedding Finset.sum_subtype_map_embedding

variable (f s)

@[to_additive]
theorem prod_coe_sort_eq_attach (f : s → β) : ∏ i : s, f i = ∏ i in s.attach, f i :=
  rfl
#align finset.prod_coe_sort_eq_attach Finset.prod_coe_sort_eq_attach
#align finset.sum_coe_sort_eq_attach Finset.sum_coe_sort_eq_attach

@[to_additive]
theorem prod_coe_sort : ∏ i : s, f i = ∏ i in s, f i := prod_attach _ _
#align finset.prod_coe_sort Finset.prod_coe_sort
#align finset.sum_coe_sort Finset.sum_coe_sort

@[to_additive]
theorem prod_finset_coe (f : α → β) (s : Finset α) : (∏ i : (s : Set α), f i) = ∏ i in s, f i :=
  prod_coe_sort s f
#align finset.prod_finset_coe Finset.prod_finset_coe
#align finset.sum_finset_coe Finset.sum_finset_coe

variable {f s}

@[to_additive]
theorem prod_subtype {p : α → Prop} {F : Fintype (Subtype p)} (s : Finset α) (h : ∀ x, x ∈ s ↔ p x)
    (f : α → β) : ∏ a in s, f a = ∏ a : Subtype p, f a := by
  have : (· ∈ s) = p := Set.ext h
  subst p
  rw [← prod_coe_sort]
  congr!
#align finset.prod_subtype Finset.prod_subtype
#align finset.sum_subtype Finset.sum_subtype

@[to_additive]
lemma prod_preimage' (f : ι → κ) [DecidablePred (· ∈ Set.range f)] (s : Finset κ) (hf) (g : κ → β) :
    ∏ x in s.preimage f hf, g (f x) = ∏ x in s.filter (· ∈ Set.range f), g x := by
  classical
  calc
    ∏ x in preimage s f hf, g (f x) = ∏ x in image f (preimage s f hf), g x :=
      Eq.symm <| prod_image <| by simpa only [mem_preimage, Set.InjOn] using hf
    _ = ∏ x in s.filter fun x => x ∈ Set.range f, g x := by rw [image_preimage]
#align finset.prod_preimage' Finset.prod_preimage'
#align finset.sum_preimage' Finset.sum_preimage'

@[to_additive]
lemma prod_preimage (f : ι → κ) (s : Finset κ) (hf) (g : κ → β)
    (hg : ∀ x ∈ s, x ∉ Set.range f → g x = 1) :
    ∏ x in s.preimage f hf, g (f x) = ∏ x in s, g x := by
  classical rw [prod_preimage', prod_filter_of_ne]; exact fun x hx ↦ Not.imp_symm (hg x hx)
#align finset.prod_preimage Finset.prod_preimage
#align finset.sum_preimage Finset.sum_preimage

@[to_additive]
lemma prod_preimage_of_bij (f : ι → κ) (s : Finset κ) (hf : Set.BijOn f (f ⁻¹' ↑s) ↑s) (g : κ → β) :
    ∏ x in s.preimage f hf.injOn, g (f x) = ∏ x in s, g x :=
  prod_preimage _ _ hf.injOn g fun _ hs h_f ↦ (h_f <| hf.subset_range hs).elim
#align finset.prod_preimage_of_bij Finset.prod_preimage_of_bij
#align finset.sum_preimage_of_bij Finset.sum_preimage_of_bij

@[to_additive]
theorem prod_set_coe (s : Set α) [Fintype s] : (∏ i : s, f i) = ∏ i in s.toFinset, f i :=
(Finset.prod_subtype s.toFinset (fun _ ↦ Set.mem_toFinset) f).symm

/-- The product of a function `g` defined only on a set `s` is equal to
the product of a function `f` defined everywhere,
as long as `f` and `g` agree on `s`, and `f = 1` off `s`. -/
@[to_additive "The sum of a function `g` defined only on a set `s` is equal to
the sum of a function `f` defined everywhere,
as long as `f` and `g` agree on `s`, and `f = 0` off `s`."]
theorem prod_congr_set {α : Type*} [CommMonoid α] {β : Type*} [Fintype β] (s : Set β)
    [DecidablePred (· ∈ s)] (f : β → α) (g : s → α) (w : ∀ (x : β) (h : x ∈ s), f x = g ⟨x, h⟩)
    (w' : ∀ x : β, x ∉ s → f x = 1) : Finset.univ.prod f = Finset.univ.prod g := by
  rw [← @Finset.prod_subset _ _ s.toFinset Finset.univ f _ (by simp)]
  · rw [Finset.prod_subtype]
    · apply Finset.prod_congr rfl
      exact fun ⟨x, h⟩ _ => w x h
    · simp
  · rintro x _ h
    exact w' x (by simpa using h)
#align finset.prod_congr_set Finset.prod_congr_set
#align finset.sum_congr_set Finset.sum_congr_set

@[to_additive]
theorem prod_apply_dite {s : Finset α} {p : α → Prop} {hp : DecidablePred p}
    [DecidablePred fun x => ¬p x] (f : ∀ x : α, p x → γ) (g : ∀ x : α, ¬p x → γ) (h : γ → β) :
    (∏ x in s, h (if hx : p x then f x hx else g x hx)) =
      (∏ x in (s.filter p).attach, h (f x.1 <| by simpa using (mem_filter.mp x.2).2)) *
        ∏ x in (s.filter fun x => ¬p x).attach, h (g x.1 <| by simpa using (mem_filter.mp x.2).2) :=
  calc
    (∏ x in s, h (if hx : p x then f x hx else g x hx)) =
        (∏ x in s.filter p, h (if hx : p x then f x hx else g x hx)) *
          ∏ x in s.filter (¬p ·), h (if hx : p x then f x hx else g x hx) :=
      (prod_filter_mul_prod_filter_not s p _).symm
    _ = (∏ x in (s.filter p).attach, h (if hx : p x.1 then f x.1 hx else g x.1 hx)) *
          ∏ x in (s.filter (¬p ·)).attach, h (if hx : p x.1 then f x.1 hx else g x.1 hx) :=
      congr_arg₂ _ (prod_attach _ _).symm (prod_attach _ _).symm
    _ = (∏ x in (s.filter p).attach, h (f x.1 <| by simpa using (mem_filter.mp x.2).2)) *
          ∏ x in (s.filter (¬p ·)).attach, h (g x.1 <| by simpa using (mem_filter.mp x.2).2) :=
      congr_arg₂ _ (prod_congr rfl fun x _hx ↦
        congr_arg h (dif_pos <| by simpa using (mem_filter.mp x.2).2))
        (prod_congr rfl fun x _hx => congr_arg h (dif_neg <| by simpa using (mem_filter.mp x.2).2))
#align finset.prod_apply_dite Finset.prod_apply_dite
#align finset.sum_apply_dite Finset.sum_apply_dite

@[to_additive]
theorem prod_apply_ite {s : Finset α} {p : α → Prop} {_hp : DecidablePred p} (f g : α → γ)
    (h : γ → β) :
    (∏ x in s, h (if p x then f x else g x)) =
      (∏ x in s.filter p, h (f x)) * ∏ x in s.filter fun x => ¬p x, h (g x) :=
  (prod_apply_dite _ _ _).trans <| congr_arg₂ _ (prod_attach _ (h ∘ f)) (prod_attach _ (h ∘ g))
#align finset.prod_apply_ite Finset.prod_apply_ite
#align finset.sum_apply_ite Finset.sum_apply_ite

@[to_additive]
theorem prod_dite {s : Finset α} {p : α → Prop} {hp : DecidablePred p} (f : ∀ x : α, p x → β)
    (g : ∀ x : α, ¬p x → β) :
    ∏ x in s, (if hx : p x then f x hx else g x hx) =
      (∏ x in (s.filter p).attach, f x.1 (by simpa using (mem_filter.mp x.2).2)) *
        ∏ x in (s.filter fun x => ¬p x).attach, g x.1 (by simpa using (mem_filter.mp x.2).2) := by
  simp [prod_apply_dite _ _ fun x => x]
#align finset.prod_dite Finset.prod_dite
#align finset.sum_dite Finset.sum_dite

@[to_additive]
theorem prod_ite {s : Finset α} {p : α → Prop} {hp : DecidablePred p} (f g : α → β) :
    ∏ x in s, (if p x then f x else g x) =
      (∏ x in s.filter p, f x) * ∏ x in s.filter fun x => ¬p x, g x := by
  simp [prod_apply_ite _ _ fun x => x]
#align finset.prod_ite Finset.prod_ite
#align finset.sum_ite Finset.sum_ite

@[to_additive]
theorem prod_ite_of_false {p : α → Prop} {hp : DecidablePred p} (f g : α → β) (h : ∀ x ∈ s, ¬p x) :
    ∏ x in s, (if p x then f x else g x) = ∏ x in s, g x := by
  rw [prod_ite, filter_false_of_mem, filter_true_of_mem]
  · simp only [prod_empty, one_mul]
  all_goals intros; apply h; assumption
#align finset.prod_ite_of_false Finset.prod_ite_of_false
#align finset.sum_ite_of_false Finset.sum_ite_of_false

@[to_additive]
theorem prod_ite_of_true {p : α → Prop} {hp : DecidablePred p} (f g : α → β) (h : ∀ x ∈ s, p x) :
    ∏ x in s, (if p x then f x else g x) = ∏ x in s, f x := by
  simp_rw [← ite_not (p _)]
  apply prod_ite_of_false
  simpa
#align finset.prod_ite_of_true Finset.prod_ite_of_true
#align finset.sum_ite_of_true Finset.sum_ite_of_true

@[to_additive]
theorem prod_apply_ite_of_false {p : α → Prop} {hp : DecidablePred p} (f g : α → γ) (k : γ → β)
    (h : ∀ x ∈ s, ¬p x) : (∏ x in s, k (if p x then f x else g x)) = ∏ x in s, k (g x) := by
  simp_rw [apply_ite k]
  exact prod_ite_of_false _ _ h
#align finset.prod_apply_ite_of_false Finset.prod_apply_ite_of_false
#align finset.sum_apply_ite_of_false Finset.sum_apply_ite_of_false

@[to_additive]
theorem prod_apply_ite_of_true {p : α → Prop} {hp : DecidablePred p} (f g : α → γ) (k : γ → β)
    (h : ∀ x ∈ s, p x) : (∏ x in s, k (if p x then f x else g x)) = ∏ x in s, k (f x) := by
  simp_rw [apply_ite k]
  exact prod_ite_of_true _ _ h
#align finset.prod_apply_ite_of_true Finset.prod_apply_ite_of_true
#align finset.sum_apply_ite_of_true Finset.sum_apply_ite_of_true

@[to_additive]
theorem prod_extend_by_one [DecidableEq α] (s : Finset α) (f : α → β) :
    ∏ i in s, (if i ∈ s then f i else 1) = ∏ i in s, f i :=
  (prod_congr rfl) fun _i hi => if_pos hi
#align finset.prod_extend_by_one Finset.prod_extend_by_one
#align finset.sum_extend_by_zero Finset.sum_extend_by_zero

@[to_additive (attr := simp)]
theorem prod_ite_mem [DecidableEq α] (s t : Finset α) (f : α → β) :
    ∏ i in s, (if i ∈ t then f i else 1) = ∏ i in s ∩ t, f i := by
  rw [← Finset.prod_filter, Finset.filter_mem_eq_inter]
#align finset.prod_ite_mem Finset.prod_ite_mem
#align finset.sum_ite_mem Finset.sum_ite_mem

@[to_additive (attr := simp)]
theorem prod_dite_eq [DecidableEq α] (s : Finset α) (a : α) (b : ∀ x : α, a = x → β) :
    ∏ x in s, (if h : a = x then b x h else 1) = ite (a ∈ s) (b a rfl) 1 := by
  split_ifs with h
  · rw [Finset.prod_eq_single a, dif_pos rfl]
    · intros _ _ h
      rw [dif_neg]
      exact h.symm
    · simp [h]
  · rw [Finset.prod_eq_one]
    intros
    rw [dif_neg]
    rintro rfl
    contradiction
#align finset.prod_dite_eq Finset.prod_dite_eq
#align finset.sum_dite_eq Finset.sum_dite_eq

@[to_additive (attr := simp)]
theorem prod_dite_eq' [DecidableEq α] (s : Finset α) (a : α) (b : ∀ x : α, x = a → β) :
    ∏ x in s, (if h : x = a then b x h else 1) = ite (a ∈ s) (b a rfl) 1 := by
  split_ifs with h
  · rw [Finset.prod_eq_single a, dif_pos rfl]
    · intros _ _ h
      rw [dif_neg]
      exact h
    · simp [h]
  · rw [Finset.prod_eq_one]
    intros
    rw [dif_neg]
    rintro rfl
    contradiction
#align finset.prod_dite_eq' Finset.prod_dite_eq'
#align finset.sum_dite_eq' Finset.sum_dite_eq'

@[to_additive (attr := simp)]
theorem prod_ite_eq [DecidableEq α] (s : Finset α) (a : α) (b : α → β) :
    (∏ x in s, ite (a = x) (b x) 1) = ite (a ∈ s) (b a) 1 :=
  prod_dite_eq s a fun x _ => b x
#align finset.prod_ite_eq Finset.prod_ite_eq
#align finset.sum_ite_eq Finset.sum_ite_eq

/-- A product taken over a conditional whose condition is an equality test on the index and whose
alternative is `1` has value either the term at that index or `1`.

The difference with `Finset.prod_ite_eq` is that the arguments to `Eq` are swapped. -/
@[to_additive (attr := simp) "A sum taken over a conditional whose condition is an equality
test on the index and whose alternative is `0` has value either the term at that index or `0`.

The difference with `Finset.sum_ite_eq` is that the arguments to `eq` are swapped."]
theorem prod_ite_eq' [DecidableEq α] (s : Finset α) (a : α) (b : α → β) :
    (∏ x in s, ite (x = a) (b x) 1) = ite (a ∈ s) (b a) 1 :=
  prod_dite_eq' s a fun x _ => b x
#align finset.prod_ite_eq' Finset.prod_ite_eq'
#align finset.sum_ite_eq' Finset.sum_ite_eq'

@[to_additive]
theorem prod_ite_index (p : Prop) [Decidable p] (s t : Finset α) (f : α → β) :
    ∏ x in if p then s else t, f x = if p then ∏ x in s, f x else ∏ x in t, f x :=
  apply_ite (fun s => ∏ x in s, f x) _ _ _
#align finset.prod_ite_index Finset.prod_ite_index
#align finset.sum_ite_index Finset.sum_ite_index

@[to_additive (attr := simp)]
theorem prod_ite_irrel (p : Prop) [Decidable p] (s : Finset α) (f g : α → β) :
    ∏ x in s, (if p then f x else g x) = if p then ∏ x in s, f x else ∏ x in s, g x := by
  split_ifs with h <;> rfl
#align finset.prod_ite_irrel Finset.prod_ite_irrel
#align finset.sum_ite_irrel Finset.sum_ite_irrel

@[to_additive (attr := simp)]
theorem prod_dite_irrel (p : Prop) [Decidable p] (s : Finset α) (f : p → α → β) (g : ¬p → α → β) :
    ∏ x in s, (if h : p then f h x else g h x) =
      if h : p then ∏ x in s, f h x else ∏ x in s, g h x := by
  split_ifs with h <;> rfl
#align finset.prod_dite_irrel Finset.prod_dite_irrel
#align finset.sum_dite_irrel Finset.sum_dite_irrel

@[to_additive (attr := simp)]
theorem prod_pi_mulSingle' [DecidableEq α] (a : α) (x : β) (s : Finset α) :
    ∏ a' in s, Pi.mulSingle a x a' = if a ∈ s then x else 1 :=
  prod_dite_eq' _ _ _
#align finset.prod_pi_mul_single' Finset.prod_pi_mulSingle'
#align finset.sum_pi_single' Finset.sum_pi_single'

@[to_additive (attr := simp)]
theorem prod_pi_mulSingle {β : α → Type*} [DecidableEq α] [∀ a, CommMonoid (β a)] (a : α)
    (f : ∀ a, β a) (s : Finset α) :
    (∏ a' in s, Pi.mulSingle a' (f a') a) = if a ∈ s then f a else 1 :=
  prod_dite_eq _ _ _
#align finset.prod_pi_mul_single Finset.prod_pi_mulSingle

@[to_additive]
lemma mulSupport_prod (s : Finset ι) (f : ι → α → β) :
    mulSupport (fun x ↦ ∏ i in s, f i x) ⊆ ⋃ i ∈ s, mulSupport (f i) := by
  simp only [mulSupport_subset_iff', Set.mem_iUnion, not_exists, nmem_mulSupport]
  exact fun x ↦ prod_eq_one
#align function.mul_support_prod Finset.mulSupport_prod
#align function.support_sum Finset.support_sum

section indicator
open Set
variable {κ : Type*}

/-- Consider a product of `g i (f i)` over a finset.  Suppose `g` is a function such as
`n ↦ (· ^ n)`, which maps a second argument of `1` to `1`. Then if `f` is replaced by the
corresponding multiplicative indicator function, the finset may be replaced by a possibly larger
finset without changing the value of the product. -/
@[to_additive "Consider a sum of `g i (f i)` over a finset.  Suppose `g` is a function such as
`n ↦ (n • ·)`, which maps a second argument of `0` to `0` (or a weighted sum of `f i * h i` or
`f i • h i`, where `f` gives the weights that are multiplied by some other function `h`). Then if
`f` is replaced by the corresponding indicator function, the finset may be replaced by a possibly
larger finset without changing the value of the sum."]
lemma prod_mulIndicator_subset_of_eq_one [One α] (f : ι → α) (g : ι → α → β) {s t : Finset ι}
    (h : s ⊆ t) (hg : ∀ a, g a 1 = 1) :
    ∏ i in t, g i (mulIndicator ↑s f i) = ∏ i in s, g i (f i) := by
  calc
    _ = ∏ i in s, g i (mulIndicator ↑s f i) := by rw [prod_subset h fun i _ hn ↦ by simp [hn, hg]]
    -- Porting note: This did not use to need the implicit argument
    _ = _ := prod_congr rfl fun i hi ↦ congr_arg _ <| mulIndicator_of_mem (α := ι) hi f
#align set.prod_mul_indicator_subset_of_eq_one Finset.prod_mulIndicator_subset_of_eq_one
#align set.sum_indicator_subset_of_eq_zero Finset.sum_indicator_subset_of_eq_zero

/-- Taking the product of an indicator function over a possibly larger finset is the same as
taking the original function over the original finset. -/
@[to_additive "Summing an indicator function over a possibly larger `Finset` is the same as summing
  the original function over the original finset."]
lemma prod_mulIndicator_subset (f : ι → β) {s t : Finset ι} (h : s ⊆ t) :
    ∏ i in t, mulIndicator (↑s) f i = ∏ i in s, f i :=
  prod_mulIndicator_subset_of_eq_one _ (fun _ ↦ id) h fun _ ↦ rfl
#align set.prod_mul_indicator_subset Finset.prod_mulIndicator_subset
#align set.sum_indicator_subset Finset.sum_indicator_subset

@[to_additive]
lemma prod_mulIndicator_eq_prod_filter (s : Finset ι) (f : ι → κ → β) (t : ι → Set κ) (g : ι → κ)
    [DecidablePred fun i ↦ g i ∈ t i] :
    ∏ i in s, mulIndicator (t i) (f i) (g i) = ∏ i in s.filter fun i ↦ g i ∈ t i, f i (g i) := by
  refine (prod_filter_mul_prod_filter_not s (fun i ↦ g i ∈ t i) _).symm.trans <|
     Eq.trans (congr_arg₂ (· * ·) ?_ ?_) (mul_one _)
  · exact prod_congr rfl fun x hx ↦ mulIndicator_of_mem (mem_filter.1 hx).2 _
  · exact prod_eq_one fun x hx ↦ mulIndicator_of_not_mem (mem_filter.1 hx).2 _
#align finset.prod_mul_indicator_eq_prod_filter Finset.prod_mulIndicator_eq_prod_filter
#align finset.sum_indicator_eq_sum_filter Finset.sum_indicator_eq_sum_filter

@[to_additive]
lemma prod_mulIndicator_eq_prod_inter [DecidableEq ι] (s t : Finset ι) (f : ι → β) :
    ∏ i in s, (t : Set ι).mulIndicator f i = ∏ i in s ∩ t, f i := by
  rw [← filter_mem_eq_inter, prod_mulIndicator_eq_prod_filter]; rfl

@[to_additive]
lemma mulIndicator_prod (s : Finset ι) (t : Set κ) (f : ι → κ → β) :
    mulIndicator t (∏ i in s, f i) = ∏ i in s, mulIndicator t (f i) :=
  map_prod (mulIndicatorHom _ _) _ _
#align set.mul_indicator_finset_prod Finset.mulIndicator_prod
#align set.indicator_finset_sum Finset.indicator_sum

variable {κ : Type*}
@[to_additive]
lemma mulIndicator_biUnion (s : Finset ι) (t : ι → Set κ) {f : κ → β} :
    ((s : Set ι).PairwiseDisjoint t) →
      mulIndicator (⋃ i ∈ s, t i) f = fun a ↦ ∏ i in s, mulIndicator (t i) f a := by
  classical
  refine Finset.induction_on s (by simp) fun i s hi ih hs ↦ funext fun j ↦ ?_
  rw [prod_insert hi, set_biUnion_insert, mulIndicator_union_of_not_mem_inter,
    ih (hs.subset <| subset_insert _ _)]
  simp only [not_exists, exists_prop, mem_iUnion, mem_inter_iff, not_and]
  exact fun hji i' hi' hji' ↦ (ne_of_mem_of_not_mem hi' hi).symm <|
    hs.elim_set (mem_insert_self _ _) (mem_insert_of_mem hi') _ hji hji'
#align set.mul_indicator_finset_bUnion Finset.mulIndicator_biUnion
#align set.indicator_finset_bUnion Finset.indicator_biUnion

@[to_additive]
lemma mulIndicator_biUnion_apply (s : Finset ι) (t : ι → Set κ) {f : κ → β}
    (h : (s : Set ι).PairwiseDisjoint t) (x : κ) :
    mulIndicator (⋃ i ∈ s, t i) f x = ∏ i in s, mulIndicator (t i) f x := by
  rw [mulIndicator_biUnion s t h]
#align set.mul_indicator_finset_bUnion_apply Finset.mulIndicator_biUnion_apply
#align set.indicator_finset_bUnion_apply Finset.indicator_biUnion_apply

end indicator

@[to_additive]
theorem prod_bij_ne_one {s : Finset α} {t : Finset γ} {f : α → β} {g : γ → β}
    (i : ∀ a ∈ s, f a ≠ 1 → γ) (hi : ∀ a h₁ h₂, i a h₁ h₂ ∈ t)
    (i_inj : ∀ a₁ h₁₁ h₁₂ a₂ h₂₁ h₂₂, i a₁ h₁₁ h₁₂ = i a₂ h₂₁ h₂₂ → a₁ = a₂)
    (i_surj : ∀ b ∈ t, g b ≠ 1 → ∃ a h₁ h₂, i a h₁ h₂ = b) (h : ∀ a h₁ h₂, f a = g (i a h₁ h₂)) :
    ∏ x in s, f x = ∏ x in t, g x := by
  classical
  calc
    ∏ x in s, f x = ∏ x in s.filter fun x => f x ≠ 1, f x := by rw [prod_filter_ne_one]
    _ = ∏ x in t.filter fun x => g x ≠ 1, g x :=
      prod_bij (fun a ha => i a (mem_filter.mp ha).1 <| by simpa using (mem_filter.mp ha).2)
        ?_ ?_ ?_ ?_
    _ = ∏ x in t, g x := prod_filter_ne_one _
  · intros a ha
    refine' (mem_filter.mp ha).elim _
    intros h₁ h₂
    refine (mem_filter.mpr ⟨hi a h₁ _, ?_⟩)
    specialize h a h₁ fun H ↦ by rw [H] at h₂; simp at h₂
    rwa [← h]
  · intros a₁ ha₁ a₂ ha₂
    refine' (mem_filter.mp ha₁).elim fun _ha₁₁ _ha₁₂ ↦ _
    refine' (mem_filter.mp ha₂).elim fun _ha₂₁ _ha₂₂ ↦ _
    apply i_inj
  · intros b hb
    refine' (mem_filter.mp hb).elim fun h₁ h₂ ↦ _
    obtain ⟨a, ha₁, ha₂, eq⟩ := i_surj b h₁ fun H ↦ by rw [H] at h₂; simp at h₂
    exact ⟨a, mem_filter.mpr ⟨ha₁, ha₂⟩, eq⟩
  · refine' (fun a ha => (mem_filter.mp ha).elim fun h₁ h₂ ↦ _)
    exact h a h₁ fun H ↦ by rw [H] at h₂; simp at h₂
#align finset.prod_bij_ne_one Finset.prod_bij_ne_one
#align finset.sum_bij_ne_zero Finset.sum_bij_ne_zero

@[to_additive]
theorem prod_dite_of_false {p : α → Prop} {hp : DecidablePred p} (h : ∀ x ∈ s, ¬p x)
    (f : ∀ x : α, p x → β) (g : ∀ x : α, ¬p x → β) :
    ∏ x in s, (if hx : p x then f x hx else g x hx) = ∏ x : s, g x.val (h x.val x.property) := by
  refine prod_bij' (fun x hx => ⟨x, hx⟩) (fun x _ ↦ x) ?_ ?_ ?_ ?_ ?_ <;> aesop
#align finset.prod_dite_of_false Finset.prod_dite_of_false
#align finset.sum_dite_of_false Finset.sum_dite_of_false

@[to_additive]
theorem prod_dite_of_true {p : α → Prop} {hp : DecidablePred p} (h : ∀ x ∈ s, p x)
    (f : ∀ x : α, p x → β) (g : ∀ x : α, ¬p x → β) :
    ∏ x in s, (if hx : p x then f x hx else g x hx) = ∏ x : s, f x.val (h x.val x.property) := by
  refine prod_bij' (fun x hx => ⟨x, hx⟩) (fun x _ ↦ x) ?_ ?_ ?_ ?_ ?_ <;> aesop
#align finset.prod_dite_of_true Finset.prod_dite_of_true
#align finset.sum_dite_of_true Finset.sum_dite_of_true

@[to_additive]
theorem nonempty_of_prod_ne_one (h : ∏ x in s, f x ≠ 1) : s.Nonempty :=
  s.eq_empty_or_nonempty.elim (fun H => False.elim <| h <| H.symm ▸ prod_empty) id
#align finset.nonempty_of_prod_ne_one Finset.nonempty_of_prod_ne_one
#align finset.nonempty_of_sum_ne_zero Finset.nonempty_of_sum_ne_zero

@[to_additive]
theorem exists_ne_one_of_prod_ne_one (h : ∏ x in s, f x ≠ 1) : ∃ a ∈ s, f a ≠ 1 := by
  classical
    rw [← prod_filter_ne_one] at h
    rcases nonempty_of_prod_ne_one h with ⟨x, hx⟩
    exact ⟨x, (mem_filter.1 hx).1, by simpa using (mem_filter.1 hx).2⟩
#align finset.exists_ne_one_of_prod_ne_one Finset.exists_ne_one_of_prod_ne_one
#align finset.exists_ne_zero_of_sum_ne_zero Finset.exists_ne_zero_of_sum_ne_zero

@[to_additive]
theorem prod_range_succ_comm (f : ℕ → β) (n : ℕ) :
    (∏ x in range (n + 1), f x) = f n * ∏ x in range n, f x := by
  rw [range_succ, prod_insert not_mem_range_self]
#align finset.prod_range_succ_comm Finset.prod_range_succ_comm
#align finset.sum_range_succ_comm Finset.sum_range_succ_comm

@[to_additive]
theorem prod_range_succ (f : ℕ → β) (n : ℕ) :
    (∏ x in range (n + 1), f x) = (∏ x in range n, f x) * f n := by
  simp only [mul_comm, prod_range_succ_comm]
#align finset.prod_range_succ Finset.prod_range_succ
#align finset.sum_range_succ Finset.sum_range_succ

@[to_additive]
theorem prod_range_succ' (f : ℕ → β) :
    ∀ n : ℕ, (∏ k in range (n + 1), f k) = (∏ k in range n, f (k + 1)) * f 0
  | 0 => prod_range_succ _ _
  | n + 1 => by rw [prod_range_succ _ n, mul_right_comm, ← prod_range_succ' _ n, prod_range_succ]
#align finset.prod_range_succ' Finset.prod_range_succ'
#align finset.sum_range_succ' Finset.sum_range_succ'

@[to_additive]
theorem eventually_constant_prod {u : ℕ → β} {N : ℕ} (hu : ∀ n ≥ N, u n = 1) {n : ℕ} (hn : N ≤ n) :
    (∏ k in range n, u k) = ∏ k in range N, u k := by
  obtain ⟨m, rfl : n = N + m⟩ := le_iff_exists_add.mp hn
  clear hn
  induction' m with m hm
  · simp
  erw [prod_range_succ, hm]
  simp [hu, @zero_le' ℕ]
#align finset.eventually_constant_prod Finset.eventually_constant_prod
#align finset.eventually_constant_sum Finset.eventually_constant_sum

@[to_additive]
theorem prod_range_add (f : ℕ → β) (n m : ℕ) :
    (∏ x in range (n + m), f x) = (∏ x in range n, f x) * ∏ x in range m, f (n + x) := by
  induction' m with m hm
  · simp
  · erw [Nat.add_succ, prod_range_succ, prod_range_succ, hm, mul_assoc]
#align finset.prod_range_add Finset.prod_range_add
#align finset.sum_range_add Finset.sum_range_add

@[to_additive]
theorem prod_range_add_div_prod_range {α : Type*} [CommGroup α] (f : ℕ → α) (n m : ℕ) :
    (∏ k in range (n + m), f k) / ∏ k in range n, f k = ∏ k in Finset.range m, f (n + k) :=
  div_eq_of_eq_mul' (prod_range_add f n m)
#align finset.prod_range_add_div_prod_range Finset.prod_range_add_div_prod_range
#align finset.sum_range_add_sub_sum_range Finset.sum_range_add_sub_sum_range

@[to_additive]
theorem prod_range_zero (f : ℕ → β) : ∏ k in range 0, f k = 1 := by rw [range_zero, prod_empty]
#align finset.prod_range_zero Finset.prod_range_zero
#align finset.sum_range_zero Finset.sum_range_zero

@[to_additive sum_range_one]
theorem prod_range_one (f : ℕ → β) : ∏ k in range 1, f k = f 0 := by
  rw [range_one, prod_singleton]
#align finset.prod_range_one Finset.prod_range_one
#align finset.sum_range_one Finset.sum_range_one

open List

@[to_additive]
theorem prod_list_map_count [DecidableEq α] (l : List α) {M : Type*} [CommMonoid M] (f : α → M) :
    (l.map f).prod = ∏ m in l.toFinset, f m ^ l.count m := by
  induction' l with a s IH; · simp only [map_nil, prod_nil, count_nil, pow_zero, prod_const_one]
  simp only [List.map, List.prod_cons, toFinset_cons, IH]
  by_cases has : a ∈ s.toFinset
  · rw [insert_eq_of_mem has, ← insert_erase has, prod_insert (not_mem_erase _ _),
      prod_insert (not_mem_erase _ _), ← mul_assoc, count_cons_self, pow_succ']
    congr 1
    refine' prod_congr rfl fun x hx => _
    rw [count_cons_of_ne (ne_of_mem_erase hx)]
  rw [prod_insert has, count_cons_self, count_eq_zero_of_not_mem (mt mem_toFinset.2 has), pow_one]
  congr 1
  refine' prod_congr rfl fun x hx => _
  rw [count_cons_of_ne]
  rintro rfl
  exact has hx
#align finset.prod_list_map_count Finset.prod_list_map_count
#align finset.sum_list_map_count Finset.sum_list_map_count

@[to_additive]
theorem prod_list_count [DecidableEq α] [CommMonoid α] (s : List α) :
    s.prod = ∏ m in s.toFinset, m ^ s.count m := by simpa using prod_list_map_count s id
#align finset.prod_list_count Finset.prod_list_count
#align finset.sum_list_count Finset.sum_list_count

@[to_additive]
theorem prod_list_count_of_subset [DecidableEq α] [CommMonoid α] (m : List α) (s : Finset α)
    (hs : m.toFinset ⊆ s) : m.prod = ∏ i in s, i ^ m.count i := by
  rw [prod_list_count]
  refine' prod_subset hs fun x _ hx => _
  rw [mem_toFinset] at hx
  rw [count_eq_zero_of_not_mem hx, pow_zero]
#align finset.prod_list_count_of_subset Finset.prod_list_count_of_subset
#align finset.sum_list_count_of_subset Finset.sum_list_count_of_subset

theorem sum_filter_count_eq_countP [DecidableEq α] (p : α → Prop) [DecidablePred p] (l : List α) :
    ∑ x in l.toFinset.filter p, l.count x = l.countP p := by
  simp [Finset.sum, sum_map_count_dedup_filter_eq_countP p l]
#align finset.sum_filter_count_eq_countp Finset.sum_filter_count_eq_countP

open Multiset

@[to_additive]
theorem prod_multiset_map_count [DecidableEq α] (s : Multiset α) {M : Type*} [CommMonoid M]
    (f : α → M) : (s.map f).prod = ∏ m in s.toFinset, f m ^ s.count m := by
  refine' Quot.induction_on s fun l => _
  simp [prod_list_map_count l f]
#align finset.prod_multiset_map_count Finset.prod_multiset_map_count
#align finset.sum_multiset_map_count Finset.sum_multiset_map_count

@[to_additive]
theorem prod_multiset_count [DecidableEq α] [CommMonoid α] (s : Multiset α) :
    s.prod = ∏ m in s.toFinset, m ^ s.count m := by
  convert prod_multiset_map_count s id
  rw [Multiset.map_id]
#align finset.prod_multiset_count Finset.prod_multiset_count
#align finset.sum_multiset_count Finset.sum_multiset_count

@[to_additive]
theorem prod_multiset_count_of_subset [DecidableEq α] [CommMonoid α] (m : Multiset α) (s : Finset α)
    (hs : m.toFinset ⊆ s) : m.prod = ∏ i in s, i ^ m.count i := by
  revert hs
  refine' Quot.induction_on m fun l => _
  simp only [quot_mk_to_coe'', prod_coe, coe_count]
  apply prod_list_count_of_subset l s
#align finset.prod_multiset_count_of_subset Finset.prod_multiset_count_of_subset
#align finset.sum_multiset_count_of_subset Finset.sum_multiset_count_of_subset

@[to_additive]
theorem prod_mem_multiset [DecidableEq α] (m : Multiset α) (f : { x // x ∈ m } → β) (g : α → β)
    (hfg : ∀ x, f x = g x) : ∏ x : { x // x ∈ m }, f x = ∏ x in m.toFinset, g x := by
  refine' prod_bij' (fun x _ ↦ x) (fun x hx ↦ ⟨x, Multiset.mem_toFinset.1 hx⟩) ?_ ?_ ?_ ?_ ?_ <;>
    simp [hfg]
#align finset.prod_mem_multiset Finset.prod_mem_multiset
#align finset.sum_mem_multiset Finset.sum_mem_multiset

/-- To prove a property of a product, it suffices to prove that
the property is multiplicative and holds on factors. -/
@[to_additive "To prove a property of a sum, it suffices to prove that
the property is additive and holds on summands."]
theorem prod_induction {M : Type*} [CommMonoid M] (f : α → M) (p : M → Prop)
    (hom : ∀ a b, p a → p b → p (a * b)) (unit : p 1) (base : ∀ x ∈ s, p <| f x) :
    p <| ∏ x in s, f x :=
  Multiset.prod_induction _ _ hom unit (Multiset.forall_mem_map_iff.mpr base)
#align finset.prod_induction Finset.prod_induction
#align finset.sum_induction Finset.sum_induction

/-- To prove a property of a product, it suffices to prove that
the property is multiplicative and holds on factors. -/
@[to_additive "To prove a property of a sum, it suffices to prove that
the property is additive and holds on summands."]
theorem prod_induction_nonempty {M : Type*} [CommMonoid M] (f : α → M) (p : M → Prop)
    (hom : ∀ a b, p a → p b → p (a * b)) (nonempty : s.Nonempty) (base : ∀ x ∈ s, p <| f x) :
    p <| ∏ x in s, f x :=
  Multiset.prod_induction_nonempty p hom (by simp [nonempty_iff_ne_empty.mp nonempty])
    (Multiset.forall_mem_map_iff.mpr base)
#align finset.prod_induction_nonempty Finset.prod_induction_nonempty
#align finset.sum_induction_nonempty Finset.sum_induction_nonempty

/-- For any product along `{0, ..., n - 1}` of a commutative-monoid-valued function, we can verify
that it's equal to a different function just by checking ratios of adjacent terms.

This is a multiplicative discrete analogue of the fundamental theorem of calculus. -/
@[to_additive "For any sum along `{0, ..., n - 1}` of a commutative-monoid-valued function, we can
verify that it's equal to a different function just by checking differences of adjacent terms.

This is a discrete analogue of the fundamental theorem of calculus."]
theorem prod_range_induction (f s : ℕ → β) (base : s 0 = 1)
    (step : ∀ n, s (n + 1) = s n * f n) (n : ℕ) :
    ∏ k in Finset.range n, f k = s n := by
  induction' n with k hk
  · rw [Finset.prod_range_zero, base]
  · simp only [hk, Finset.prod_range_succ, step, mul_comm]
#align finset.prod_range_induction Finset.prod_range_induction
#align finset.sum_range_induction Finset.sum_range_induction

/-- A telescoping product along `{0, ..., n - 1}` of a commutative group valued function reduces to
the ratio of the last and first factors. -/
@[to_additive "A telescoping sum along `{0, ..., n - 1}` of an additive commutative group valued
function reduces to the difference of the last and first terms."]
theorem prod_range_div {M : Type*} [CommGroup M] (f : ℕ → M) (n : ℕ) :
    (∏ i in range n, f (i + 1) / f i) = f n / f 0 := by apply prod_range_induction <;> simp
#align finset.prod_range_div Finset.prod_range_div
#align finset.sum_range_sub Finset.sum_range_sub

@[to_additive]
theorem prod_range_div' {M : Type*} [CommGroup M] (f : ℕ → M) (n : ℕ) :
    (∏ i in range n, f i / f (i + 1)) = f 0 / f n := by apply prod_range_induction <;> simp
#align finset.prod_range_div' Finset.prod_range_div'
#align finset.sum_range_sub' Finset.sum_range_sub'

@[to_additive]
theorem eq_prod_range_div {M : Type*} [CommGroup M] (f : ℕ → M) (n : ℕ) :
    f n = f 0 * ∏ i in range n, f (i + 1) / f i := by rw [prod_range_div, mul_div_cancel]
#align finset.eq_prod_range_div Finset.eq_prod_range_div
#align finset.eq_sum_range_sub Finset.eq_sum_range_sub

@[to_additive]
theorem eq_prod_range_div' {M : Type*} [CommGroup M] (f : ℕ → M) (n : ℕ) :
    f n = ∏ i in range (n + 1), if i = 0 then f 0 else f i / f (i - 1) := by
  conv_lhs => rw [Finset.eq_prod_range_div f]
  simp [Finset.prod_range_succ', mul_comm]
#align finset.eq_prod_range_div' Finset.eq_prod_range_div'
#align finset.eq_sum_range_sub' Finset.eq_sum_range_sub'

/-- A telescoping sum along `{0, ..., n-1}` of an `ℕ`-valued function
reduces to the difference of the last and first terms
when the function we are summing is monotone.
-/
theorem sum_range_tsub [CanonicallyOrderedAddCommMonoid α] [Sub α] [OrderedSub α]
    [ContravariantClass α α (· + ·) (· ≤ ·)] {f : ℕ → α} (h : Monotone f) (n : ℕ) :
    ∑ i in range n, (f (i + 1) - f i) = f n - f 0 := by
  apply sum_range_induction
  case base => apply tsub_self
  case step =>
    intro n
    have h₁ : f n ≤ f (n + 1) := h (Nat.le_succ _)
    have h₂ : f 0 ≤ f n := h (Nat.zero_le _)
    rw [tsub_add_eq_add_tsub h₂, add_tsub_cancel_of_le h₁]
#align finset.sum_range_tsub Finset.sum_range_tsub

@[to_additive (attr := simp)]
theorem prod_const (b : β) : ∏ _x in s, b = b ^ s.card :=
  (congr_arg _ <| s.val.map_const b).trans <| Multiset.prod_replicate s.card b
#align finset.prod_const Finset.prod_const
#align finset.sum_const Finset.sum_const

@[to_additive sum_eq_card_nsmul]
theorem prod_eq_pow_card {b : β} (hf : ∀ a ∈ s, f a = b) : ∏ a in s, f a = b ^ s.card :=
  (prod_congr rfl hf).trans <| prod_const _
#align finset.prod_eq_pow_card Finset.prod_eq_pow_card
#align finset.sum_eq_card_nsmul Finset.sum_eq_card_nsmul

@[to_additive card_nsmul_add_sum]
theorem pow_card_mul_prod {b : β} : b ^ s.card * ∏ a in s, f a = ∏ a in s, b * f a :=
  (Finset.prod_const b).symm ▸ prod_mul_distrib.symm

@[to_additive sum_add_card_nsmul]
theorem prod_mul_pow_card {b : β} : (∏ a in s, f a) * b ^ s.card = ∏ a in s, f a * b :=
  (Finset.prod_const b).symm ▸ prod_mul_distrib.symm

@[to_additive]
theorem pow_eq_prod_const (b : β) : ∀ n, b ^ n = ∏ _k in range n, b := by simp
#align finset.pow_eq_prod_const Finset.pow_eq_prod_const
#align finset.nsmul_eq_sum_const Finset.nsmul_eq_sum_const

@[to_additive]
theorem prod_pow (s : Finset α) (n : ℕ) (f : α → β) : ∏ x in s, f x ^ n = (∏ x in s, f x) ^ n :=
  Multiset.prod_map_pow
#align finset.prod_pow Finset.prod_pow
#align finset.sum_nsmul Finset.sum_nsmul

@[to_additive sum_nsmul_assoc]
lemma prod_pow_eq_pow_sum  (s : Finset ι) (f : ι → ℕ) (a : β) :
    ∏ i in s, a ^ f i = a ^ ∑ i in s, f i :=
  cons_induction (by simp) (fun _ _ _ _ ↦ by simp [prod_cons, sum_cons, pow_add, *]) s
#align finset.prod_pow_eq_pow_sum Finset.prod_pow_eq_pow_sum

/-- A product over `Finset.powersetCard` which only depends on the size of the sets is constant. -/
@[to_additive
"A sum over `Finset.powersetCard` which only depends on the size of the sets is constant."]
lemma prod_powersetCard (n : ℕ) (s : Finset α) (f : ℕ → β) :
    ∏ t in powersetCard n s, f t.card = f n ^ s.card.choose n := by
  rw [prod_eq_pow_card, card_powersetCard]; rintro a ha; rw [(mem_powersetCard.1 ha).2]

@[to_additive]
theorem prod_flip {n : ℕ} (f : ℕ → β) :
    (∏ r in range (n + 1), f (n - r)) = ∏ k in range (n + 1), f k := by
  induction' n with n ih
  · rw [prod_range_one, prod_range_one]
  · rw [prod_range_succ', prod_range_succ _ (Nat.succ n)]
    simp [← ih]
#align finset.prod_flip Finset.prod_flip
#align finset.sum_flip Finset.sum_flip

@[to_additive]
theorem prod_involution {s : Finset α} {f : α → β} :
    ∀ (g : ∀ a ∈ s, α) (_ : ∀ a ha, f a * f (g a ha) = 1) (_ : ∀ a ha, f a ≠ 1 → g a ha ≠ a)
      (g_mem : ∀ a ha, g a ha ∈ s) (_ : ∀ a ha, g (g a ha) (g_mem a ha) = a),
      ∏ x in s, f x = 1 := by
  haveI := Classical.decEq α; haveI := Classical.decEq β
  exact
    Finset.strongInductionOn s fun s ih g h g_ne g_mem g_inv =>
      s.eq_empty_or_nonempty.elim (fun hs => hs.symm ▸ rfl) fun ⟨x, hx⟩ =>
        have hmem : ∀ y ∈ (s.erase x).erase (g x hx), y ∈ s := fun y hy =>
          mem_of_mem_erase (mem_of_mem_erase hy)
        have g_inj : ∀ {x hx y hy}, g x hx = g y hy → x = y := fun {x hx y hy} h => by
          rw [← g_inv x hx, ← g_inv y hy]; simp [h]
        have ih' : (∏ y in erase (erase s x) (g x hx), f y) = (1 : β) :=
          ih ((s.erase x).erase (g x hx))
            ⟨Subset.trans (erase_subset _ _) (erase_subset _ _), fun h =>
              not_mem_erase (g x hx) (s.erase x) (h (g_mem x hx))⟩
            (fun y hy => g y (hmem y hy)) (fun y hy => h y (hmem y hy))
            (fun y hy => g_ne y (hmem y hy))
            (fun y hy =>
              mem_erase.2
                ⟨fun h : g y _ = g x hx => by simp [g_inj h] at hy,
                  mem_erase.2
                    ⟨fun h : g y _ = x => by
                      have : y = g x hx := g_inv y (hmem y hy) ▸ by simp [h]
                      simp [this] at hy, g_mem y (hmem y hy)⟩⟩)
            fun y hy => g_inv y (hmem y hy)
        if hx1 : f x = 1 then
          ih' ▸
            Eq.symm
              (prod_subset hmem fun y hy hy₁ =>
                have : y = x ∨ y = g x hx := by
                  simpa [hy, -not_and, mem_erase, not_and_or, or_comm] using hy₁
                this.elim (fun hy => hy.symm ▸ hx1) fun hy =>
                  h x hx ▸ hy ▸ hx1.symm ▸ (one_mul _).symm)
        else by
          rw [← insert_erase hx, prod_insert (not_mem_erase _ _), ←
            insert_erase (mem_erase.2 ⟨g_ne x hx hx1, g_mem x hx⟩),
            prod_insert (not_mem_erase _ _), ih', mul_one, h x hx]
#align finset.prod_involution Finset.prod_involution
#align finset.sum_involution Finset.sum_involution

/-- The product of the composition of functions `f` and `g`, is the product over `b ∈ s.image g` of
`f b` to the power of the cardinality of the fibre of `b`. See also `Finset.prod_image`. -/
@[to_additive "The sum of the composition of functions `f` and `g`, is the sum over `b ∈ s.image g`
of `f b` times of the cardinality of the fibre of `b`. See also `Finset.sum_image`."]
theorem prod_comp [DecidableEq γ] (f : γ → β) (g : α → γ) :
    ∏ a in s, f (g a) = ∏ b in s.image g, f b ^ (s.filter fun a => g a = b).card := by
  simp_rw [← prod_const, prod_fiberwise_of_maps_to' fun _ ↦ mem_image_of_mem _]
#align finset.prod_comp Finset.prod_comp
#align finset.sum_comp Finset.sum_comp

@[to_additive]
theorem prod_piecewise [DecidableEq α] (s t : Finset α) (f g : α → β) :
    (∏ x in s, (t.piecewise f g) x) = (∏ x in s ∩ t, f x) * ∏ x in s \ t, g x := by
  erw [prod_ite, filter_mem_eq_inter, ← sdiff_eq_filter]
#align finset.prod_piecewise Finset.prod_piecewise
#align finset.sum_piecewise Finset.sum_piecewise

@[to_additive]
theorem prod_inter_mul_prod_diff [DecidableEq α] (s t : Finset α) (f : α → β) :
    (∏ x in s ∩ t, f x) * ∏ x in s \ t, f x = ∏ x in s, f x := by
  convert (s.prod_piecewise t f f).symm
  simp (config := { unfoldPartialApp := true }) [Finset.piecewise]
#align finset.prod_inter_mul_prod_diff Finset.prod_inter_mul_prod_diff
#align finset.sum_inter_add_sum_diff Finset.sum_inter_add_sum_diff

@[to_additive]
theorem prod_eq_mul_prod_diff_singleton [DecidableEq α] {s : Finset α} {i : α} (h : i ∈ s)
    (f : α → β) : ∏ x in s, f x = f i * ∏ x in s \ {i}, f x := by
  convert (s.prod_inter_mul_prod_diff {i} f).symm
  simp [h]
#align finset.prod_eq_mul_prod_diff_singleton Finset.prod_eq_mul_prod_diff_singleton
#align finset.sum_eq_add_sum_diff_singleton Finset.sum_eq_add_sum_diff_singleton

@[to_additive]
theorem prod_eq_prod_diff_singleton_mul [DecidableEq α] {s : Finset α} {i : α} (h : i ∈ s)
    (f : α → β) : ∏ x in s, f x = (∏ x in s \ {i}, f x) * f i := by
  rw [prod_eq_mul_prod_diff_singleton h, mul_comm]
#align finset.prod_eq_prod_diff_singleton_mul Finset.prod_eq_prod_diff_singleton_mul
#align finset.sum_eq_sum_diff_singleton_add Finset.sum_eq_sum_diff_singleton_add

@[to_additive]
theorem _root_.Fintype.prod_eq_mul_prod_compl [DecidableEq α] [Fintype α] (a : α) (f : α → β) :
    ∏ i, f i = f a * ∏ i in {a}ᶜ, f i :=
  prod_eq_mul_prod_diff_singleton (mem_univ a) f
#align fintype.prod_eq_mul_prod_compl Fintype.prod_eq_mul_prod_compl
#align fintype.sum_eq_add_sum_compl Fintype.sum_eq_add_sum_compl

@[to_additive]
theorem _root_.Fintype.prod_eq_prod_compl_mul [DecidableEq α] [Fintype α] (a : α) (f : α → β) :
    ∏ i, f i = (∏ i in {a}ᶜ, f i) * f a :=
  prod_eq_prod_diff_singleton_mul (mem_univ a) f
#align fintype.prod_eq_prod_compl_mul Fintype.prod_eq_prod_compl_mul
#align fintype.sum_eq_sum_compl_add Fintype.sum_eq_sum_compl_add

theorem dvd_prod_of_mem (f : α → β) {a : α} {s : Finset α} (ha : a ∈ s) : f a ∣ ∏ i in s, f i := by
  classical
    rw [Finset.prod_eq_mul_prod_diff_singleton ha]
    exact dvd_mul_right _ _
#align finset.dvd_prod_of_mem Finset.dvd_prod_of_mem

/-- A product can be partitioned into a product of products, each equivalent under a setoid. -/
@[to_additive "A sum can be partitioned into a sum of sums, each equivalent under a setoid."]
theorem prod_partition (R : Setoid α) [DecidableRel R.r] :
    ∏ x in s, f x = ∏ xbar in s.image Quotient.mk'', ∏ y in s.filter (⟦·⟧ = xbar), f y := by
  refine' (Finset.prod_image' f fun x _hx => _).symm
  rfl
#align finset.prod_partition Finset.prod_partition
#align finset.sum_partition Finset.sum_partition

/-- If we can partition a product into subsets that cancel out, then the whole product cancels. -/
@[to_additive "If we can partition a sum into subsets that cancel out, then the whole sum cancels."]
theorem prod_cancels_of_partition_cancels (R : Setoid α) [DecidableRel R.r]
    (h : ∀ x ∈ s, ∏ a in s.filter fun y => y ≈ x, f a = 1) : ∏ x in s, f x = 1 := by
  rw [prod_partition R, ← Finset.prod_eq_one]
  intro xbar xbar_in_s
  obtain ⟨x, x_in_s, rfl⟩ := mem_image.mp xbar_in_s
  simp only [← Quotient.eq] at h
  exact h x x_in_s
#align finset.prod_cancels_of_partition_cancels Finset.prod_cancels_of_partition_cancels
#align finset.sum_cancels_of_partition_cancels Finset.sum_cancels_of_partition_cancels

@[to_additive]
theorem prod_update_of_not_mem [DecidableEq α] {s : Finset α} {i : α} (h : i ∉ s) (f : α → β)
    (b : β) : ∏ x in s, Function.update f i b x = ∏ x in s, f x := by
  apply prod_congr rfl
  intros j hj
  have : j ≠ i := by
    rintro rfl
    exact h hj
  simp [this]
#align finset.prod_update_of_not_mem Finset.prod_update_of_not_mem
#align finset.sum_update_of_not_mem Finset.sum_update_of_not_mem

@[to_additive]
theorem prod_update_of_mem [DecidableEq α] {s : Finset α} {i : α} (h : i ∈ s) (f : α → β) (b : β) :
    ∏ x in s, Function.update f i b x = b * ∏ x in s \ singleton i, f x := by
  rw [update_eq_piecewise, prod_piecewise]
  simp [h]
#align finset.prod_update_of_mem Finset.prod_update_of_mem
#align finset.sum_update_of_mem Finset.sum_update_of_mem

/-- If a product of a `Finset` of size at most 1 has a given value, so
do the terms in that product. -/
@[to_additive eq_of_card_le_one_of_sum_eq "If a sum of a `Finset` of size at most 1 has a given
value, so do the terms in that sum."]
theorem eq_of_card_le_one_of_prod_eq {s : Finset α} (hc : s.card ≤ 1) {f : α → β} {b : β}
    (h : ∏ x in s, f x = b) : ∀ x ∈ s, f x = b := by
  intro x hx
  by_cases hc0 : s.card = 0
  · exact False.elim (card_ne_zero_of_mem hx hc0)
  · have h1 : s.card = 1 := le_antisymm hc (Nat.one_le_of_lt (Nat.pos_of_ne_zero hc0))
    rw [card_eq_one] at h1
    cases' h1 with x2 hx2
    rw [hx2, mem_singleton] at hx
    simp_rw [hx2] at h
    rw [hx]
    rw [prod_singleton] at h
    exact h
#align finset.eq_of_card_le_one_of_prod_eq Finset.eq_of_card_le_one_of_prod_eq
#align finset.eq_of_card_le_one_of_sum_eq Finset.eq_of_card_le_one_of_sum_eq

/-- Taking a product over `s : Finset α` is the same as multiplying the value on a single element
`f a` by the product of `s.erase a`.

See `Multiset.prod_map_erase` for the `Multiset` version. -/
@[to_additive "Taking a sum over `s : Finset α` is the same as adding the value on a single element
`f a` to the sum over `s.erase a`.

See `Multiset.sum_map_erase` for the `Multiset` version."]
theorem mul_prod_erase [DecidableEq α] (s : Finset α) (f : α → β) {a : α} (h : a ∈ s) :
    (f a * ∏ x in s.erase a, f x) = ∏ x in s, f x := by
  rw [← prod_insert (not_mem_erase a s), insert_erase h]
#align finset.mul_prod_erase Finset.mul_prod_erase
#align finset.add_sum_erase Finset.add_sum_erase

/-- A variant of `Finset.mul_prod_erase` with the multiplication swapped. -/
@[to_additive "A variant of `Finset.add_sum_erase` with the addition swapped."]
theorem prod_erase_mul [DecidableEq α] (s : Finset α) (f : α → β) {a : α} (h : a ∈ s) :
    (∏ x in s.erase a, f x) * f a = ∏ x in s, f x := by rw [mul_comm, mul_prod_erase s f h]
#align finset.prod_erase_mul Finset.prod_erase_mul
#align finset.sum_erase_add Finset.sum_erase_add

/-- If a function applied at a point is 1, a product is unchanged by
removing that point, if present, from a `Finset`. -/
@[to_additive "If a function applied at a point is 0, a sum is unchanged by
removing that point, if present, from a `Finset`."]
theorem prod_erase [DecidableEq α] (s : Finset α) {f : α → β} {a : α} (h : f a = 1) :
    ∏ x in s.erase a, f x = ∏ x in s, f x := by
  rw [← sdiff_singleton_eq_erase]
  refine' prod_subset (sdiff_subset _ _) fun x hx hnx => _
  rw [sdiff_singleton_eq_erase] at hnx
  rwa [eq_of_mem_of_not_mem_erase hx hnx]
#align finset.prod_erase Finset.prod_erase
#align finset.sum_erase Finset.sum_erase

/-- See also `Finset.prod_boole`. -/
@[to_additive "See also `Finset.sum_boole`."]
theorem prod_ite_one (s : Finset α) (p : α → Prop) [DecidablePred p]
    (h : ∀ i ∈ s, ∀ j ∈ s, p i → p j → i = j) (a : β) :
    ∏ i in s, ite (p i) a 1 = ite (∃ i ∈ s, p i) a 1 := by
  split_ifs with h
  · obtain ⟨i, hi, hpi⟩ := h
    rw [prod_eq_single_of_mem _ hi, if_pos hpi]
    exact fun j hj hji ↦ if_neg fun hpj ↦ hji <| h _ hj _ hi hpj hpi
  · push_neg at h
    rw [prod_eq_one]
    exact fun i hi => if_neg (h i hi)
#align finset.prod_ite_one Finset.prod_ite_one
#align finset.sum_ite_zero Finset.sum_ite_zero

@[to_additive]
theorem prod_erase_lt_of_one_lt {γ : Type*} [DecidableEq α] [OrderedCommMonoid γ]
    [CovariantClass γ γ (· * ·) (· < ·)] {s : Finset α} {d : α} (hd : d ∈ s) {f : α → γ}
    (hdf : 1 < f d) : ∏ m : α in s.erase d, f m < ∏ m : α in s, f m := by
  conv in ∏ m in s, f m => rw [← Finset.insert_erase hd]
  rw [Finset.prod_insert (Finset.not_mem_erase d s)]
  exact lt_mul_of_one_lt_left' _ hdf
#align finset.prod_erase_lt_of_one_lt Finset.prod_erase_lt_of_one_lt
#align finset.sum_erase_lt_of_pos Finset.sum_erase_lt_of_pos

/-- If a product is 1 and the function is 1 except possibly at one
point, it is 1 everywhere on the `Finset`. -/
@[to_additive "If a sum is 0 and the function is 0 except possibly at one
point, it is 0 everywhere on the `Finset`."]
theorem eq_one_of_prod_eq_one {s : Finset α} {f : α → β} {a : α} (hp : ∏ x in s, f x = 1)
    (h1 : ∀ x ∈ s, x ≠ a → f x = 1) : ∀ x ∈ s, f x = 1 := by
  intro x hx
  classical
    by_cases h : x = a
    · rw [h]
      rw [h] at hx
      rw [← prod_subset (singleton_subset_iff.2 hx) fun t ht ha => h1 t ht (not_mem_singleton.1 ha),
        prod_singleton] at hp
      exact hp
    · exact h1 x hx h
#align finset.eq_one_of_prod_eq_one Finset.eq_one_of_prod_eq_one
#align finset.eq_zero_of_sum_eq_zero Finset.eq_zero_of_sum_eq_zero

@[to_additive sum_boole_nsmul]
theorem prod_pow_boole [DecidableEq α] (s : Finset α) (f : α → β) (a : α) :
    (∏ x in s, f x ^ ite (a = x) 1 0) = ite (a ∈ s) (f a) 1 := by simp
#align finset.prod_pow_boole Finset.prod_pow_boole

theorem prod_dvd_prod_of_dvd {S : Finset α} (g1 g2 : α → β) (h : ∀ a ∈ S, g1 a ∣ g2 a) :
    S.prod g1 ∣ S.prod g2 := by
  classical
    induction' S using Finset.induction_on' with a T _haS _hTS haT IH
    · simp
    · rw [Finset.prod_insert haT, prod_insert haT]
      exact mul_dvd_mul (h a <| T.mem_insert_self a) <| IH fun b hb ↦ h b <| mem_insert_of_mem hb
#align finset.prod_dvd_prod_of_dvd Finset.prod_dvd_prod_of_dvd

theorem prod_dvd_prod_of_subset {ι M : Type*} [CommMonoid M] (s t : Finset ι) (f : ι → M)
    (h : s ⊆ t) : (∏ i in s, f i) ∣ ∏ i in t, f i :=
  Multiset.prod_dvd_prod_of_le <| Multiset.map_le_map <| by simpa
#align finset.prod_dvd_prod_of_subset Finset.prod_dvd_prod_of_subset

end CommMonoid

theorem card_eq_sum_ones (s : Finset α) : s.card = ∑ x in s, 1 := by
  rw [sum_const, smul_eq_mul, mul_one]
#align finset.card_eq_sum_ones Finset.card_eq_sum_ones

theorem sum_const_nat {m : ℕ} {f : α → ℕ} (h₁ : ∀ x ∈ s, f x = m) :
    ∑ x in s, f x = card s * m := by
  rw [← Nat.nsmul_eq_mul, ← sum_const]
  apply sum_congr rfl h₁
#align finset.sum_const_nat Finset.sum_const_nat

lemma card_filter (p) [DecidablePred p] (s : Finset α) :
    (filter p s).card = ∑ a in s, ite (p a) 1 0 := by
  rw [sum_ite, sum_const_zero, add_zero, sum_const, smul_eq_mul, mul_one]
#align finset.card_filter Finset.card_filter

section Opposite

open MulOpposite

/-- Moving to the opposite additive commutative monoid commutes with summing. -/
@[simp]
theorem op_sum [AddCommMonoid β] {s : Finset α} (f : α → β) :
    op (∑ x in s, f x) = ∑ x in s, op (f x) :=
  map_sum (opAddEquiv : β ≃+ βᵐᵒᵖ) _ _
#align finset.op_sum Finset.op_sum

@[simp]
theorem unop_sum [AddCommMonoid β] {s : Finset α} (f : α → βᵐᵒᵖ) :
    unop (∑ x in s, f x) = ∑ x in s, unop (f x) :=
  map_sum (opAddEquiv : β ≃+ βᵐᵒᵖ).symm _ _
#align finset.unop_sum Finset.unop_sum

end Opposite

section DivisionCommMonoid

variable [DivisionCommMonoid β]

@[to_additive (attr := simp)]
theorem prod_inv_distrib : (∏ x in s, (f x)⁻¹) = (∏ x in s, f x)⁻¹ :=
  Multiset.prod_map_inv
#align finset.prod_inv_distrib Finset.prod_inv_distrib
#align finset.sum_neg_distrib Finset.sum_neg_distrib

@[to_additive (attr := simp)]
theorem prod_div_distrib : ∏ x in s, f x / g x = (∏ x in s, f x) / ∏ x in s, g x :=
  Multiset.prod_map_div
#align finset.prod_div_distrib Finset.prod_div_distrib
#align finset.sum_sub_distrib Finset.sum_sub_distrib

@[to_additive]
theorem prod_zpow (f : α → β) (s : Finset α) (n : ℤ) : ∏ a in s, f a ^ n = (∏ a in s, f a) ^ n :=
  Multiset.prod_map_zpow
#align finset.prod_zpow Finset.prod_zpow
#align finset.sum_zsmul Finset.sum_zsmul

end DivisionCommMonoid

section CommGroup

variable [CommGroup β] [DecidableEq α]

@[to_additive (attr := simp)]
theorem prod_sdiff_eq_div (h : s₁ ⊆ s₂) :
    ∏ x in s₂ \ s₁, f x = (∏ x in s₂, f x) / ∏ x in s₁, f x := by
  rw [eq_div_iff_mul_eq', prod_sdiff h]
#align finset.prod_sdiff_eq_div Finset.prod_sdiff_eq_div
#align finset.sum_sdiff_eq_sub Finset.sum_sdiff_eq_sub

@[to_additive]
theorem prod_sdiff_div_prod_sdiff :
    (∏ x in s₂ \ s₁, f x) / ∏ x in s₁ \ s₂, f x = (∏ x in s₂, f x) / ∏ x in s₁, f x := by
  simp [← Finset.prod_sdiff (@inf_le_left _ _ s₁ s₂), ← Finset.prod_sdiff (@inf_le_right _ _ s₁ s₂)]
#align finset.prod_sdiff_div_prod_sdiff Finset.prod_sdiff_div_prod_sdiff
#align finset.sum_sdiff_sub_sum_sdiff Finset.sum_sdiff_sub_sum_sdiff

@[to_additive (attr := simp)]
theorem prod_erase_eq_div {a : α} (h : a ∈ s) :
    ∏ x in s.erase a, f x = (∏ x in s, f x) / f a := by
  rw [eq_div_iff_mul_eq', prod_erase_mul _ _ h]
#align finset.prod_erase_eq_div Finset.prod_erase_eq_div
#align finset.sum_erase_eq_sub Finset.sum_erase_eq_sub

end CommGroup

@[simp]
theorem card_sigma {σ : α → Type*} (s : Finset α) (t : ∀ a, Finset (σ a)) :
    card (s.sigma t) = ∑ a in s, card (t a) :=
  Multiset.card_sigma _ _
#align finset.card_sigma Finset.card_sigma

@[simp]
theorem card_disjiUnion (s : Finset α) (t : α → Finset β) (h) :
    (s.disjiUnion t h).card = s.sum fun i => (t i).card :=
  Multiset.card_bind _ _
#align finset.card_disj_Union Finset.card_disjiUnion

theorem card_biUnion [DecidableEq β] {s : Finset α} {t : α → Finset β}
    (h : ∀ x ∈ s, ∀ y ∈ s, x ≠ y → Disjoint (t x) (t y)) :
    (s.biUnion t).card = ∑ u in s, card (t u) :=
  calc
    (s.biUnion t).card = ∑ i in s.biUnion t, 1 := card_eq_sum_ones _
    _ = ∑ a in s, ∑ _i in t a, 1 := Finset.sum_biUnion h
    _ = ∑ u in s, card (t u) := by simp_rw [card_eq_sum_ones]
#align finset.card_bUnion Finset.card_biUnion

theorem card_biUnion_le [DecidableEq β] {s : Finset α} {t : α → Finset β} :
    (s.biUnion t).card ≤ ∑ a in s, (t a).card :=
  haveI := Classical.decEq α
  Finset.induction_on s (by simp) fun a s has ih =>
    calc
      ((insert a s).biUnion t).card ≤ (t a).card + (s.biUnion t).card := by
        { rw [biUnion_insert]; exact Finset.card_union_le _ _ }
      _ ≤ ∑ a in insert a s, card (t a) := by rw [sum_insert has]; exact add_le_add_left ih _
#align finset.card_bUnion_le Finset.card_biUnion_le

theorem card_eq_sum_card_fiberwise [DecidableEq β] {f : α → β} {s : Finset α} {t : Finset β}
    (H : ∀ x ∈ s, f x ∈ t) : s.card = ∑ a in t, (s.filter fun x => f x = a).card := by
  simp only [card_eq_sum_ones, sum_fiberwise_of_maps_to H]
#align finset.card_eq_sum_card_fiberwise Finset.card_eq_sum_card_fiberwise

theorem card_eq_sum_card_image [DecidableEq β] (f : α → β) (s : Finset α) :
    s.card = ∑ a in s.image f, (s.filter fun x => f x = a).card :=
  card_eq_sum_card_fiberwise fun _ => mem_image_of_mem _
#align finset.card_eq_sum_card_image Finset.card_eq_sum_card_image

theorem mem_sum {f : α → Multiset β} (s : Finset α) (b : β) :
    (b ∈ ∑ x in s, f x) ↔ ∃ a ∈ s, b ∈ f a := by
  classical
    refine' s.induction_on (by simp) _
    · intro a t hi ih
      simp [sum_insert hi, ih, or_and_right, exists_or]
#align finset.mem_sum Finset.mem_sum

section ProdEqZero

variable [CommMonoidWithZero β]

theorem prod_eq_zero (ha : a ∈ s) (h : f a = 0) : ∏ x in s, f x = 0 := by
  haveI := Classical.decEq α
  rw [← prod_erase_mul _ _ ha, h, mul_zero]
#align finset.prod_eq_zero Finset.prod_eq_zero

theorem prod_boole {s : Finset α} {p : α → Prop} [DecidablePred p] :
    (∏ i in s, ite (p i) (1 : β) (0 : β)) = ite (∀ i ∈ s, p i) 1 0 := by
  split_ifs with h
  · apply prod_eq_one
    intro i hi
    rw [if_pos (h i hi)]
  · push_neg at h
    rcases h with ⟨i, hi, hq⟩
    apply prod_eq_zero hi
    rw [if_neg hq]
#align finset.prod_boole Finset.prod_boole

lemma support_prod_subset (s : Finset ι) (f : ι → α → β) :
    support (fun x ↦ ∏ i in s, f i x) ⊆ ⋂ i ∈ s, support (f i) :=
  fun _ hx ↦ Set.mem_iInter₂.2 fun _ hi H ↦ hx <| prod_eq_zero hi H
#align function.support_prod_subset Finset.support_prod_subset

variable [Nontrivial β] [NoZeroDivisors β]

theorem prod_eq_zero_iff : ∏ x in s, f x = 0 ↔ ∃ a ∈ s, f a = 0 := by
  classical
    induction' s using Finset.induction_on with a s ha ih
    · exact ⟨Not.elim one_ne_zero, fun ⟨_, H, _⟩ => by simp at H⟩
    · rw [prod_insert ha, mul_eq_zero, exists_mem_insert, ih]
#align finset.prod_eq_zero_iff Finset.prod_eq_zero_iff

theorem prod_ne_zero_iff : ∏ x in s, f x ≠ 0 ↔ ∀ a ∈ s, f a ≠ 0 := by
  rw [Ne, prod_eq_zero_iff]
  push_neg; rfl
#align finset.prod_ne_zero_iff Finset.prod_ne_zero_iff

lemma support_prod (s : Finset ι) (f : ι → α → β) :
    support (fun x ↦ ∏ i in s, f i x) = ⋂ i ∈ s, support (f i) :=
  Set.ext fun x ↦ by simp [support, prod_eq_zero_iff]
#align function.support_prod Finset.support_prod

end ProdEqZero

@[to_additive]
theorem prod_unique_nonempty {α β : Type*} [CommMonoid β] [Unique α] (s : Finset α) (f : α → β)
    (h : s.Nonempty) : ∏ x in s, f x = f default := by
  rw [h.eq_singleton_default, Finset.prod_singleton]
#align finset.prod_unique_nonempty Finset.prod_unique_nonempty
#align finset.sum_unique_nonempty Finset.sum_unique_nonempty

theorem sum_nat_mod (s : Finset α) (n : ℕ) (f : α → ℕ) :
    (∑ i in s, f i) % n = (∑ i in s, f i % n) % n :=
  (Multiset.sum_nat_mod _ _).trans <| by rw [Finset.sum, Multiset.map_map]; rfl
#align finset.sum_nat_mod Finset.sum_nat_mod

theorem prod_nat_mod (s : Finset α) (n : ℕ) (f : α → ℕ) :
    (∏ i in s, f i) % n = (∏ i in s, f i % n) % n :=
  (Multiset.prod_nat_mod _ _).trans <| by rw [Finset.prod, Multiset.map_map]; rfl
#align finset.prod_nat_mod Finset.prod_nat_mod

theorem sum_int_mod (s : Finset α) (n : ℤ) (f : α → ℤ) :
    (∑ i in s, f i) % n = (∑ i in s, f i % n) % n :=
  (Multiset.sum_int_mod _ _).trans <| by rw [Finset.sum, Multiset.map_map]; rfl
#align finset.sum_int_mod Finset.sum_int_mod

theorem prod_int_mod (s : Finset α) (n : ℤ) (f : α → ℤ) :
    (∏ i in s, f i) % n = (∏ i in s, f i % n) % n :=
  (Multiset.prod_int_mod _ _).trans <| by rw [Finset.prod, Multiset.map_map]; rfl
#align finset.prod_int_mod Finset.prod_int_mod

end Finset

namespace Fintype
variable {ι κ α : Type*} [Fintype ι] [Fintype κ] [CommMonoid α]

open Finset

/-- `Fintype.prod_bijective` is a variant of `Finset.prod_bij` that accepts `Function.Bijective`.

See `Function.Bijective.prod_comp` for a version without `h`. -/
@[to_additive "`Fintype.sum_bijective` is a variant of `Finset.sum_bij` that accepts
`Function.Bijective`.

See `Function.Bijective.sum_comp` for a version without `h`. "]
lemma prod_bijective (e : ι → κ) (he : e.Bijective) (f : ι → α) (g : κ → α)
    (h : ∀ x, f x = g (e x)) : ∏ x, f x = ∏ x, g x :=
  prod_equiv (.ofBijective e he) (by simp) (by simp [h])
#align fintype.prod_bijective Fintype.prod_bijective
#align fintype.sum_bijective Fintype.sum_bijective

@[to_additive] alias _root_.Function.Bijective.finset_prod := prod_bijective

/-- `Fintype.prod_equiv` is a specialization of `Finset.prod_bij` that
automatically fills in most arguments.

See `Equiv.prod_comp` for a version without `h`.
-/
@[to_additive "`Fintype.sum_equiv` is a specialization of `Finset.sum_bij` that
automatically fills in most arguments.

See `Equiv.sum_comp` for a version without `h`."]
lemma prod_equiv (e : ι ≃ κ) (f : ι → α) (g : κ → α) (h : ∀ x, f x = g (e x)) :
    ∏ x, f x = ∏ x, g x := prod_bijective _ e.bijective _ _ h
#align fintype.prod_equiv Fintype.prod_equiv
#align fintype.sum_equiv Fintype.sum_equiv

@[to_additive]
lemma _root_.Function.Bijective.prod_comp {e : ι → κ} (he : e.Bijective) (g : κ → α) :
    ∏ i, g (e i) = ∏ i, g i := prod_bijective _ he _ _ fun _ ↦ rfl
#align function.bijective.prod_comp Function.Bijective.prod_comp
#align function.bijective.sum_comp Function.Bijective.sum_comp

@[to_additive]
lemma _root_.Equiv.prod_comp (e : ι ≃ κ) (g : κ → α) : ∏ i, g (e i) = ∏ i, g i :=
  prod_equiv e _ _ fun _ ↦ rfl
#align equiv.prod_comp Equiv.prod_comp
#align equiv.sum_comp Equiv.sum_comp

@[to_additive]
lemma prod_of_injective (e : ι → κ) (he : Injective e) (f : ι → α) (g : κ → α)
    (h' : ∀ i ∉ Set.range e, g i = 1) (h : ∀ i, f i = g (e i)) : ∏ i, f i = ∏ j, g j :=
  prod_of_injOn e (he.injOn _) (by simp) (by simpa using h') (fun i _ ↦ h i)

@[to_additive]
lemma prod_fiberwise [DecidableEq κ] (g : ι → κ) (f : ι → α) :
    ∏ j, ∏ i : {i // g i = j}, f i = ∏ i, f i := by
  rw [← Finset.prod_fiberwise _ g f]
  congr with j
  exact (prod_subtype _ (by simp) _).symm
#align fintype.prod_fiberwise Fintype.prod_fiberwise
#align fintype.sum_fiberwise Fintype.sum_fiberwise

@[to_additive]
lemma prod_fiberwise' [DecidableEq κ] (g : ι → κ) (f : κ → α) :
    ∏ j, ∏ _i : {i // g i = j}, f j = ∏ i, f (g i) := by
  rw [← Finset.prod_fiberwise' _ g f]
  congr with j
  exact (prod_subtype _ (by simp) fun _ ↦ _).symm

@[to_additive]
theorem prod_unique {α β : Type*} [CommMonoid β] [Unique α] [Fintype α] (f : α → β) :
    ∏ x : α, f x = f default := by rw [univ_unique, prod_singleton]
#align fintype.prod_unique Fintype.prod_unique
#align fintype.sum_unique Fintype.sum_unique

@[to_additive]
theorem prod_empty {α β : Type*} [CommMonoid β] [IsEmpty α] [Fintype α] (f : α → β) :
    ∏ x : α, f x = 1 :=
  Finset.prod_of_empty _
#align fintype.prod_empty Fintype.prod_empty
#align fintype.sum_empty Fintype.sum_empty

@[to_additive]
theorem prod_subsingleton {α β : Type*} [CommMonoid β] [Subsingleton α] [Fintype α] (f : α → β)
    (a : α) : ∏ x : α, f x = f a := by
  haveI : Unique α := uniqueOfSubsingleton a
  rw [prod_unique f, Subsingleton.elim default a]
#align fintype.prod_subsingleton Fintype.prod_subsingleton
#align fintype.sum_subsingleton Fintype.sum_subsingleton

@[to_additive]
theorem prod_subtype_mul_prod_subtype {α β : Type*} [Fintype α] [CommMonoid β] (p : α → Prop)
    (f : α → β) [DecidablePred p] :
    (∏ i : { x // p x }, f i) * ∏ i : { x // ¬p x }, f i = ∏ i, f i := by
  classical
    let s := { x | p x }.toFinset
    rw [← Finset.prod_subtype s, ← Finset.prod_subtype sᶜ]
    · exact Finset.prod_mul_prod_compl _ _
    · simp [s]
    · simp [s]
#align fintype.prod_subtype_mul_prod_subtype Fintype.prod_subtype_mul_prod_subtype
#align fintype.sum_subtype_add_sum_subtype Fintype.sum_subtype_add_sum_subtype

end Fintype

namespace Finset
variable [CommMonoid α]

@[to_additive (attr := simp)]
lemma prod_attach_univ [Fintype ι] (f : {i // i ∈ @univ ι _} → α) :
    ∏ i in univ.attach, f i = ∏ i, f ⟨i, mem_univ _⟩ :=
  Fintype.prod_equiv (Equiv.subtypeUnivEquiv mem_univ) _ _ $ by simp
#align finset.prod_attach_univ Finset.prod_attach_univ
#align finset.sum_attach_univ Finset.sum_attach_univ

@[to_additive]
theorem prod_erase_attach [DecidableEq ι] {s : Finset ι} (f : ι → α) (i : ↑s) :
    ∏ j in s.attach.erase i, f ↑j = ∏ j in s.erase ↑i, f j := by
  rw [← Function.Embedding.coe_subtype, ← prod_map]
  simp [attach_map_val]

end Finset

namespace List

@[to_additive]
theorem prod_toFinset {M : Type*} [DecidableEq α] [CommMonoid M] (f : α → M) :
    ∀ {l : List α} (_hl : l.Nodup), l.toFinset.prod f = (l.map f).prod
  | [], _ => by simp
  | a :: l, hl => by
    let ⟨not_mem, hl⟩ := List.nodup_cons.mp hl
    simp [Finset.prod_insert (mt List.mem_toFinset.mp not_mem), prod_toFinset _ hl]
#align list.prod_to_finset List.prod_toFinset
#align list.sum_to_finset List.sum_toFinset

end List

namespace Multiset

theorem disjoint_list_sum_left {a : Multiset α} {l : List (Multiset α)} :
    Multiset.Disjoint l.sum a ↔ ∀ b ∈ l, Multiset.Disjoint b a := by
  induction' l with b bs ih
  · simp only [zero_disjoint, List.not_mem_nil, IsEmpty.forall_iff, forall_const, List.sum_nil]
  · simp_rw [List.sum_cons, disjoint_add_left, List.mem_cons, forall_eq_or_imp]
    simp [and_congr_left_iff, iff_self_iff, ih]
#align multiset.disjoint_list_sum_left Multiset.disjoint_list_sum_left

theorem disjoint_list_sum_right {a : Multiset α} {l : List (Multiset α)} :
    Multiset.Disjoint a l.sum ↔ ∀ b ∈ l, Multiset.Disjoint a b := by
  simpa only [@disjoint_comm _ a] using disjoint_list_sum_left
#align multiset.disjoint_list_sum_right Multiset.disjoint_list_sum_right

theorem disjoint_sum_left {a : Multiset α} {i : Multiset (Multiset α)} :
    Multiset.Disjoint i.sum a ↔ ∀ b ∈ i, Multiset.Disjoint b a :=
  Quotient.inductionOn i fun l => by
    rw [quot_mk_to_coe, Multiset.sum_coe]
    exact disjoint_list_sum_left
#align multiset.disjoint_sum_left Multiset.disjoint_sum_left

theorem disjoint_sum_right {a : Multiset α} {i : Multiset (Multiset α)} :
    Multiset.Disjoint a i.sum ↔ ∀ b ∈ i, Multiset.Disjoint a b := by
  simpa only [@disjoint_comm _ a] using disjoint_sum_left
#align multiset.disjoint_sum_right Multiset.disjoint_sum_right

theorem disjoint_finset_sum_left {β : Type*} {i : Finset β} {f : β → Multiset α} {a : Multiset α} :
    Multiset.Disjoint (i.sum f) a ↔ ∀ b ∈ i, Multiset.Disjoint (f b) a := by
  convert @disjoint_sum_left _ a (map f i.val)
  simp [and_congr_left_iff, iff_self_iff]
#align multiset.disjoint_finset_sum_left Multiset.disjoint_finset_sum_left

theorem disjoint_finset_sum_right {β : Type*} {i : Finset β} {f : β → Multiset α}
    {a : Multiset α} : Multiset.Disjoint a (i.sum f) ↔ ∀ b ∈ i, Multiset.Disjoint a (f b) := by
  simpa only [disjoint_comm] using disjoint_finset_sum_left
#align multiset.disjoint_finset_sum_right Multiset.disjoint_finset_sum_right

variable [DecidableEq α]

@[simp]
theorem toFinset_sum_count_eq (s : Multiset α) : ∑ a in s.toFinset, s.count a = card s :=
  calc
    ∑ a in s.toFinset, s.count a = ∑ a in s.toFinset, s.count a • 1 := by
      { simp only [smul_eq_mul, mul_one] }
    _ = (s.map fun _ => 1).sum := (Finset.sum_multiset_map_count _ _).symm
    _ = card s := by simp
#align multiset.to_finset_sum_count_eq Multiset.toFinset_sum_count_eq

@[simp]
theorem sum_count_eq [Fintype α] (s : Multiset α) : ∑ a, s.count a = Multiset.card s := by
  rw [← toFinset_sum_count_eq, ← Finset.sum_filter_ne_zero]
  congr
  ext
  simp

theorem count_sum' {s : Finset β} {a : α} {f : β → Multiset α} :
    count a (∑ x in s, f x) = ∑ x in s, count a (f x) := by
  dsimp only [Finset.sum]
  rw [count_sum]
#align multiset.count_sum' Multiset.count_sum'

@[simp]
theorem toFinset_sum_count_nsmul_eq (s : Multiset α) :
    ∑ a in s.toFinset, s.count a • {a} = s := by
  rw [← Finset.sum_multiset_map_count, Multiset.sum_map_singleton]
#align multiset.to_finset_sum_count_nsmul_eq Multiset.toFinset_sum_count_nsmul_eq

theorem exists_smul_of_dvd_count (s : Multiset α) {k : ℕ}
    (h : ∀ a : α, a ∈ s → k ∣ Multiset.count a s) : ∃ u : Multiset α, s = k • u := by
  use ∑ a in s.toFinset, (s.count a / k) • {a}
  have h₂ :
    (∑ x : α in s.toFinset, k • (count x s / k) • ({x} : Multiset α)) =
      ∑ x : α in s.toFinset, count x s • {x} := by
    apply Finset.sum_congr rfl
    intro x hx
    rw [← mul_nsmul', Nat.mul_div_cancel' (h x (mem_toFinset.mp hx))]
  rw [← Finset.sum_nsmul, h₂, toFinset_sum_count_nsmul_eq]
#align multiset.exists_smul_of_dvd_count Multiset.exists_smul_of_dvd_count

theorem toFinset_prod_dvd_prod [CommMonoid α] (S : Multiset α) : S.toFinset.prod id ∣ S.prod := by
  rw [Finset.prod_eq_multiset_prod]
  refine' Multiset.prod_dvd_prod_of_le _
  simp [Multiset.dedup_le S]
#align multiset.to_finset_prod_dvd_prod Multiset.toFinset_prod_dvd_prod

@[to_additive]
theorem prod_sum {α : Type*} {ι : Type*} [CommMonoid α] (f : ι → Multiset α) (s : Finset ι) :
    (∑ x in s, f x).prod = ∏ x in s, (f x).prod := by
  classical
    induction' s using Finset.induction_on with a t hat ih
    · rw [Finset.sum_empty, Finset.prod_empty, Multiset.prod_zero]
    · rw [Finset.sum_insert hat, Finset.prod_insert hat, Multiset.prod_add, ih]
#align multiset.prod_sum Multiset.prod_sum
#align multiset.sum_sum Multiset.sum_sum

end Multiset

@[simp, norm_cast]
theorem Units.coe_prod {M : Type*} [CommMonoid M] (f : α → Mˣ) (s : Finset α) :
    (↑(∏ i in s, f i) : M) = ∏ i in s, (f i : M) :=
  map_prod (Units.coeHom M) _ _
#align units.coe_prod Units.coe_prod

theorem Units.mk0_prod [CommGroupWithZero β] (s : Finset α) (f : α → β) (h) :
    Units.mk0 (∏ b in s, f b) h =
      ∏ b in s.attach, Units.mk0 (f b) fun hh => h (Finset.prod_eq_zero b.2 hh) := by
  classical induction s using Finset.induction_on <;> simp [*]
#align units.mk0_prod Units.mk0_prod

theorem nat_abs_sum_le {ι : Type*} (s : Finset ι) (f : ι → ℤ) :
    (∑ i in s, f i).natAbs ≤ ∑ i in s, (f i).natAbs := by
  classical
    induction' s using Finset.induction_on with i s his IH
    · simp only [Finset.sum_empty, Int.natAbs_zero, le_refl]
    · simp only [his, Finset.sum_insert, not_false_iff]
      exact (Int.natAbs_add_le _ _).trans (add_le_add le_rfl IH)
#align nat_abs_sum_le nat_abs_sum_le

/-! ### `Additive`, `Multiplicative` -/


open Additive Multiplicative

section Monoid

variable [Monoid α]

@[simp]
theorem ofMul_list_prod (s : List α) : ofMul s.prod = (s.map ofMul).sum := by simp [ofMul]; rfl
#align of_mul_list_prod ofMul_list_prod

@[simp]
theorem toMul_list_sum (s : List (Additive α)) : toMul s.sum = (s.map toMul).prod := by
  simp [toMul, ofMul]; rfl
#align to_mul_list_sum toMul_list_sum

end Monoid

section AddMonoid

variable [AddMonoid α]

@[simp]
theorem ofAdd_list_prod (s : List α) : ofAdd s.sum = (s.map ofAdd).prod := by simp [ofAdd]; rfl
#align of_add_list_prod ofAdd_list_prod

@[simp]
theorem toAdd_list_sum (s : List (Multiplicative α)) : toAdd s.prod = (s.map toAdd).sum := by
  simp [toAdd, ofAdd]; rfl
#align to_add_list_sum toAdd_list_sum

end AddMonoid

section CommMonoid

variable [CommMonoid α]

@[simp]
theorem ofMul_multiset_prod (s : Multiset α) : ofMul s.prod = (s.map ofMul).sum := by
  simp [ofMul]; rfl
#align of_mul_multiset_prod ofMul_multiset_prod

@[simp]
theorem toMul_multiset_sum (s : Multiset (Additive α)) : toMul s.sum = (s.map toMul).prod := by
  simp [toMul, ofMul]; rfl
#align to_mul_multiset_sum toMul_multiset_sum

@[simp]
theorem ofMul_prod (s : Finset ι) (f : ι → α) : ofMul (∏ i in s, f i) = ∑ i in s, ofMul (f i) :=
  rfl
#align of_mul_prod ofMul_prod

@[simp]
theorem toMul_sum (s : Finset ι) (f : ι → Additive α) :
    toMul (∑ i in s, f i) = ∏ i in s, toMul (f i) :=
  rfl
#align to_mul_sum toMul_sum

end CommMonoid

section AddCommMonoid

variable [AddCommMonoid α]

@[simp]
theorem ofAdd_multiset_prod (s : Multiset α) : ofAdd s.sum = (s.map ofAdd).prod := by
  simp [ofAdd]; rfl
#align of_add_multiset_prod ofAdd_multiset_prod

@[simp]
theorem toAdd_multiset_sum (s : Multiset (Multiplicative α)) :
    toAdd s.prod = (s.map toAdd).sum := by
  simp [toAdd, ofAdd]; rfl
#align to_add_multiset_sum toAdd_multiset_sum

@[simp]
theorem ofAdd_sum (s : Finset ι) (f : ι → α) : ofAdd (∑ i in s, f i) = ∏ i in s, ofAdd (f i) :=
  rfl
#align of_add_sum ofAdd_sum

@[simp]
theorem toAdd_prod (s : Finset ι) (f : ι → Multiplicative α) :
    toAdd (∏ i in s, f i) = ∑ i in s, toAdd (f i) :=
  rfl
#align to_add_prod toAdd_prod

end AddCommMonoid

/-!
### Deprecated lemmas

Those lemmas were deprecated on the 2023/12/23.
-/

@[deprecated] alias Equiv.prod_comp' := Fintype.prod_equiv
@[deprecated] alias Equiv.sum_comp' := Fintype.sum_equiv<|MERGE_RESOLUTION|>--- conflicted
+++ resolved
@@ -4,11 +4,7 @@
 Authors: Johannes Hölzl
 -/
 import Mathlib.Algebra.Function.Indicator
-<<<<<<< HEAD
-import Mathlib.Data.Finset.Powerset
-=======
 import Mathlib.Data.Finset.Piecewise
->>>>>>> eb959642
 import Mathlib.Data.Finset.Preimage
 
 #align_import algebra.big_operators.basic from "leanprover-community/mathlib"@"65a1391a0106c9204fe45bc73a039f056558cb83"
@@ -210,21 +206,6 @@
 #align map_prod map_prod
 #align map_sum map_sum
 
-<<<<<<< HEAD
-#align monoid_hom.map_prod map_prod
-#align add_monoid_hom.map_sum map_sum
-#align mul_equiv.map_prod map_prod
-#align add_equiv.map_sum map_sum
-#align ring_hom.map_list_prod map_list_prod
-#align ring_hom.map_list_sum map_list_sum
-#align ring_hom.unop_map_list_prod unop_map_list_prod
-#align ring_hom.map_multiset_prod map_multiset_prod
-#align ring_hom.map_multiset_sum map_multiset_sum
-#align ring_hom.map_prod map_prod
-#align ring_hom.map_sum map_sum
-
-=======
->>>>>>> eb959642
 @[to_additive]
 theorem MonoidHom.coe_finset_prod [MulOneClass β] [CommMonoid γ] (f : α → β →* γ) (s : Finset α) :
     ⇑(∏ x in s, f x) = ∏ x in s, ⇑(f x) :=
