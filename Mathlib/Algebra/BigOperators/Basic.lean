/-
Copyright (c) 2017 Johannes Hölzl. All rights reserved.
Released under Apache 2.0 license as described in the file LICENSE.
Authors: Johannes Hölzl
-/
import Mathlib.Algebra.Function.Indicator
import Mathlib.Data.Finset.Piecewise
import Mathlib.Data.Finset.Preimage

#align_import algebra.big_operators.basic from "leanprover-community/mathlib"@"65a1391a0106c9204fe45bc73a039f056558cb83"

/-!
# Big operators

In this file we define products and sums indexed by finite sets (specifically, `Finset`).

## Notation

We introduce the following notation, localized in `BigOperators`.
To enable the notation, use `open BigOperators`.

Let `s` be a `Finset α`, and `f : α → β` a function.

* `∏ x in s, f x` is notation for `Finset.prod s f` (assuming `β` is a `CommMonoid`)
* `∑ x in s, f x` is notation for `Finset.sum s f` (assuming `β` is an `AddCommMonoid`)
* `∏ x, f x` is notation for `Finset.prod Finset.univ f`
  (assuming `α` is a `Fintype` and `β` is a `CommMonoid`)
* `∑ x, f x` is notation for `Finset.sum Finset.univ f`
  (assuming `α` is a `Fintype` and `β` is an `AddCommMonoid`)

## Implementation Notes

The first arguments in all definitions and lemmas is the codomain of the function of the big
operator. This is necessary for the heuristic in `@[to_additive]`.
See the documentation of `to_additive.attr` for more information.

-/

-- TODO
-- assert_not_exists AddCommMonoidWithOne

variable {ι κ α β γ : Type*}

open Fin Function

namespace Finset

/-- `∏ x in s, f x` is the product of `f x`
as `x` ranges over the elements of the finite set `s`.
-/
@[to_additive "`∑ x in s, f x` is the sum of `f x` as `x` ranges over the elements
of the finite set `s`."]
protected def prod [CommMonoid β] (s : Finset α) (f : α → β) : β :=
  (s.1.map f).prod
#align finset.prod Finset.prod
#align finset.sum Finset.sum

@[to_additive (attr := simp)]
theorem prod_mk [CommMonoid β] (s : Multiset α) (hs : s.Nodup) (f : α → β) :
    (⟨s, hs⟩ : Finset α).prod f = (s.map f).prod :=
  rfl
#align finset.prod_mk Finset.prod_mk
#align finset.sum_mk Finset.sum_mk

@[to_additive (attr := simp)]
theorem prod_val [CommMonoid α] (s : Finset α) : s.1.prod = s.prod id := by
  rw [Finset.prod, Multiset.map_id]
#align finset.prod_val Finset.prod_val
#align finset.sum_val Finset.sum_val

end Finset

library_note "operator precedence of big operators"/--
There is no established mathematical convention
for the operator precedence of big operators like `∏` and `∑`.
We will have to make a choice.

Online discussions, such as https://math.stackexchange.com/q/185538/30839
seem to suggest that `∏` and `∑` should have the same precedence,
and that this should be somewhere between `*` and `+`.
The latter have precedence levels `70` and `65` respectively,
and we therefore choose the level `67`.

In practice, this means that parentheses should be placed as follows:
```lean
∑ k in K, (a k + b k) = ∑ k in K, a k + ∑ k in K, b k →
  ∏ k in K, a k * b k = (∏ k in K, a k) * (∏ k in K, b k)
```
(Example taken from page 490 of Knuth's *Concrete Mathematics*.)
-/

-- TODO: Use scoped[NS], when implemented?
namespace BigOperators
open Std.ExtendedBinder

/-- `∑ x, f x` is notation for `Finset.sum Finset.univ f`. It is the sum of `f x`,
where `x` ranges over the finite domain of `f`. -/
scoped syntax (name := bigsum) "∑ " extBinder ", " term:67 : term
scoped macro_rules (kind := bigsum)
  | `(∑ $x:ident, $p) => `(Finset.sum Finset.univ (fun $x:ident ↦ $p))
  | `(∑ $x:ident : $t, $p) => `(Finset.sum Finset.univ (fun $x:ident : $t ↦ $p))

/-- `∏ x, f x` is notation for `Finset.prod Finset.univ f`. It is the product of `f x`,
where `x` ranges over the finite domain of `f`. -/
scoped syntax (name := bigprod) "∏ " extBinder ", " term:67 : term
scoped macro_rules (kind := bigprod)
  | `(∏ $x:ident, $p) => `(Finset.prod Finset.univ (fun $x:ident ↦ $p))
  | `(∏ $x:ident : $t, $p) => `(Finset.prod Finset.univ (fun $x:ident : $t ↦ $p))

/-- `∑ x in s, f x` is notation for `Finset.sum s f`. It is the sum of `f x`,
where `x` ranges over the finite set `s`. -/
scoped syntax (name := bigsumin) "∑ " extBinder " in " term ", " term:67 : term
scoped macro_rules (kind := bigsumin)
  | `(∑ $x:ident in $s, $r) => `(Finset.sum $s (fun $x ↦ $r))
  | `(∑ $x:ident : $t in $s, $p) => `(Finset.sum $s (fun $x:ident : $t ↦ $p))

/-- `∏ x in s, f x` is notation for `Finset.prod s f`. It is the product of `f x`,
where `x` ranges over the finite set `s`. -/
scoped syntax (name := bigprodin) "∏ " extBinder " in " term ", " term:67 : term
scoped macro_rules (kind := bigprodin)
  | `(∏ $x:ident in $s, $r) => `(Finset.prod $s (fun $x ↦ $r))
  | `(∏ $x:ident : $t in $s, $p) => `(Finset.prod $s (fun $x:ident : $t ↦ $p))

open Lean Meta Parser.Term PrettyPrinter.Delaborator SubExpr
open Std.ExtendedBinder

/-- Delaborator for `Finset.prod`. The `pp.piBinderTypes` option controls whether
to show the domain type when the product is over `Finset.univ`. -/
@[scoped delab app.Finset.prod] def delabFinsetProd : Delab :=
  whenPPOption getPPNotation <| withOverApp 5 <| do
  let #[_, _, _, s, f] := (← getExpr).getAppArgs | failure
  guard <| f.isLambda
  let ppDomain ← getPPOption getPPPiBinderTypes
  let (i, body) ← withAppArg <| withBindingBodyUnusedName fun i => do
    return (i, ← delab)
  if s.isAppOfArity ``Finset.univ 2 then
    let binder ←
      if ppDomain then
        let ty ← withNaryArg 0 delab
        `(extBinder| $(.mk i):ident : $ty)
      else
        `(extBinder| $(.mk i):ident)
    `(∏ $binder, $body)
  else
    let ss ← withNaryArg 3 <| delab
    `(∏ $(.mk i):ident in $ss, $body)

/-- Delaborator for `Finset.prod`. The `pp.piBinderTypes` option controls whether
to show the domain type when the sum is over `Finset.univ`. -/
@[scoped delab app.Finset.sum] def delabFinsetSum : Delab :=
  whenPPOption getPPNotation <| withOverApp 5 <| do
  let #[_, _, _, s, f] := (← getExpr).getAppArgs | failure
  guard <| f.isLambda
  let ppDomain ← getPPOption getPPPiBinderTypes
  let (i, body) ← withAppArg <| withBindingBodyUnusedName fun i => do
    return (i, ← delab)
  if s.isAppOfArity ``Finset.univ 2 then
    let binder ←
      if ppDomain then
        let ty ← withNaryArg 0 delab
        `(extBinder| $(.mk i):ident : $ty)
      else
        `(extBinder| $(.mk i):ident)
    `(∑ $binder, $body)
  else
    let ss ← withNaryArg 3 <| delab
    `(∑ $(.mk i):ident in $ss, $body)

end BigOperators

open BigOperators

namespace Finset

variable {s s₁ s₂ : Finset α} {a : α} {f g : α → β}

@[to_additive]
theorem prod_eq_multiset_prod [CommMonoid β] (s : Finset α) (f : α → β) :
    ∏ x in s, f x = (s.1.map f).prod :=
  rfl
#align finset.prod_eq_multiset_prod Finset.prod_eq_multiset_prod
#align finset.sum_eq_multiset_sum Finset.sum_eq_multiset_sum

@[to_additive (attr := simp)]
lemma prod_map_val [CommMonoid β] (s : Finset α) (f : α → β) : (s.1.map f).prod = ∏ a in s, f a :=
  rfl
#align finset.prod_map_val Finset.prod_map_val
#align finset.sum_map_val Finset.sum_map_val

@[to_additive]
theorem prod_eq_fold [CommMonoid β] (s : Finset α) (f : α → β) :
    ∏ x in s, f x = s.fold ((· * ·) : β → β → β) 1 f :=
  rfl
#align finset.prod_eq_fold Finset.prod_eq_fold
#align finset.sum_eq_fold Finset.sum_eq_fold

@[simp]
theorem sum_multiset_singleton (s : Finset α) : (s.sum fun x => {x}) = s.val := by
  simp only [sum_eq_multiset_sum, Multiset.sum_map_singleton]
#align finset.sum_multiset_singleton Finset.sum_multiset_singleton

end Finset

@[to_additive (attr := simp)]
theorem map_prod [CommMonoid β] [CommMonoid γ] {G : Type*} [FunLike G β γ] [MonoidHomClass G β γ]
    (g : G) (f : α → β) (s : Finset α) : g (∏ x in s, f x) = ∏ x in s, g (f x) := by
  simp only [Finset.prod_eq_multiset_prod, map_multiset_prod, Multiset.map_map]; rfl
#align map_prod map_prod
#align map_sum map_sum

<<<<<<< HEAD
#align monoid_hom.map_prod map_prod
#align add_monoid_hom.map_sum map_sum
#align mul_equiv.map_prod map_prod
#align add_equiv.map_sum map_sum
#align ring_hom.map_list_prod map_list_prod
#align ring_hom.map_list_sum map_list_sum
#align ring_hom.unop_map_list_prod unop_map_list_prod
#align ring_hom.map_multiset_prod map_multiset_prod
#align ring_hom.map_multiset_sum map_multiset_sum
#align ring_hom.map_prod map_prod
#align ring_hom.map_sum map_sum

=======
>>>>>>> ca1a851a
@[to_additive]
theorem MonoidHom.coe_finset_prod [MulOneClass β] [CommMonoid γ] (f : α → β →* γ) (s : Finset α) :
    ⇑(∏ x in s, f x) = ∏ x in s, ⇑(f x) :=
  map_prod (MonoidHom.coeFn β γ) _ _
#align monoid_hom.coe_finset_prod MonoidHom.coe_finset_prod
#align add_monoid_hom.coe_finset_sum AddMonoidHom.coe_finset_sum

/-- See also `Finset.prod_apply`, with the same conclusion but with the weaker hypothesis
`f : α → β → γ` -/
@[to_additive (attr := simp)
  "See also `Finset.sum_apply`, with the same conclusion but with the weaker hypothesis
  `f : α → β → γ`"]
theorem MonoidHom.finset_prod_apply [MulOneClass β] [CommMonoid γ] (f : α → β →* γ) (s : Finset α)
    (b : β) : (∏ x in s, f x) b = ∏ x in s, f x b :=
  map_prod (MonoidHom.eval b) _ _
#align monoid_hom.finset_prod_apply MonoidHom.finset_prod_apply
#align add_monoid_hom.finset_sum_apply AddMonoidHom.finset_sum_apply

variable {s s₁ s₂ : Finset α} {a : α} {f g : α → β}

namespace Finset

section CommMonoid

variable [CommMonoid β]

@[to_additive (attr := simp)]
theorem prod_empty : ∏ x in ∅, f x = 1 :=
  rfl
#align finset.prod_empty Finset.prod_empty
#align finset.sum_empty Finset.sum_empty

@[to_additive]
theorem prod_of_empty [IsEmpty α] (s : Finset α) : ∏ i in s, f i = 1 := by
  rw [eq_empty_of_isEmpty s, prod_empty]
#align finset.prod_of_empty Finset.prod_of_empty
#align finset.sum_of_empty Finset.sum_of_empty

@[to_additive (attr := simp)]
theorem prod_cons (h : a ∉ s) : ∏ x in cons a s h, f x = f a * ∏ x in s, f x :=
  fold_cons h
#align finset.prod_cons Finset.prod_cons
#align finset.sum_cons Finset.sum_cons

@[to_additive (attr := simp)]
theorem prod_insert [DecidableEq α] : a ∉ s → ∏ x in insert a s, f x = f a * ∏ x in s, f x :=
  fold_insert
#align finset.prod_insert Finset.prod_insert
#align finset.sum_insert Finset.sum_insert

/-- The product of `f` over `insert a s` is the same as
the product over `s`, as long as `a` is in `s` or `f a = 1`. -/
@[to_additive (attr := simp) "The sum of `f` over `insert a s` is the same as
the sum over `s`, as long as `a` is in `s` or `f a = 0`."]
theorem prod_insert_of_eq_one_if_not_mem [DecidableEq α] (h : a ∉ s → f a = 1) :
    ∏ x in insert a s, f x = ∏ x in s, f x := by
  by_cases hm : a ∈ s
  · simp_rw [insert_eq_of_mem hm]
  · rw [prod_insert hm, h hm, one_mul]
#align finset.prod_insert_of_eq_one_if_not_mem Finset.prod_insert_of_eq_one_if_not_mem
#align finset.sum_insert_of_eq_zero_if_not_mem Finset.sum_insert_of_eq_zero_if_not_mem

/-- The product of `f` over `insert a s` is the same as
the product over `s`, as long as `f a = 1`. -/
@[to_additive (attr := simp) "The sum of `f` over `insert a s` is the same as
the sum over `s`, as long as `f a = 0`."]
theorem prod_insert_one [DecidableEq α] (h : f a = 1) : ∏ x in insert a s, f x = ∏ x in s, f x :=
  prod_insert_of_eq_one_if_not_mem fun _ => h
#align finset.prod_insert_one Finset.prod_insert_one
#align finset.sum_insert_zero Finset.sum_insert_zero

@[to_additive]
theorem prod_insert_div {M : Type*} [CommGroup M] [DecidableEq α] (ha : a ∉ s) {f : α → M} :
    (∏ x in insert a s, f x) / f a = ∏ x in s, f x := by simp [ha]

@[to_additive (attr := simp)]
theorem prod_singleton (f : α → β) (a : α) : ∏ x in singleton a, f x = f a :=
  Eq.trans fold_singleton <| mul_one _
#align finset.prod_singleton Finset.prod_singleton
#align finset.sum_singleton Finset.sum_singleton

@[to_additive]
theorem prod_pair [DecidableEq α] {a b : α} (h : a ≠ b) :
    (∏ x in ({a, b} : Finset α), f x) = f a * f b := by
  rw [prod_insert (not_mem_singleton.2 h), prod_singleton]
#align finset.prod_pair Finset.prod_pair
#align finset.sum_pair Finset.sum_pair

@[to_additive (attr := simp)]
theorem prod_const_one : (∏ _x in s, (1 : β)) = 1 := by
  simp only [Finset.prod, Multiset.map_const', Multiset.prod_replicate, one_pow]
#align finset.prod_const_one Finset.prod_const_one
#align finset.sum_const_zero Finset.sum_const_zero

@[to_additive (attr := simp)]
theorem prod_image [DecidableEq α] {s : Finset γ} {g : γ → α} :
    (∀ x ∈ s, ∀ y ∈ s, g x = g y → x = y) → ∏ x in s.image g, f x = ∏ x in s, f (g x) :=
  fold_image
#align finset.prod_image Finset.prod_image
#align finset.sum_image Finset.sum_image

@[to_additive (attr := simp)]
theorem prod_map (s : Finset α) (e : α ↪ γ) (f : γ → β) :
    ∏ x in s.map e, f x = ∏ x in s, f (e x) := by
  rw [Finset.prod, Finset.map_val, Multiset.map_map]; rfl
#align finset.prod_map Finset.prod_map
#align finset.sum_map Finset.sum_map

@[to_additive]
lemma prod_attach (s : Finset α) (f : α → β) : ∏ x in s.attach, f x = ∏ x in s, f x := by
  classical rw [← prod_image $ Subtype.coe_injective.injOn _, attach_image_val]
#align finset.prod_attach Finset.prod_attach
#align finset.sum_attach Finset.sum_attach

@[to_additive (attr := congr)]
theorem prod_congr (h : s₁ = s₂) : (∀ x ∈ s₂, f x = g x) → s₁.prod f = s₂.prod g := by
  rw [h]; exact fold_congr
#align finset.prod_congr Finset.prod_congr
#align finset.sum_congr Finset.sum_congr

@[to_additive]
theorem prod_eq_one {f : α → β} {s : Finset α} (h : ∀ x ∈ s, f x = 1) : ∏ x in s, f x = 1 :=
  calc
    ∏ x in s, f x = ∏ _x in s, 1 := Finset.prod_congr rfl h
    _ = 1 := Finset.prod_const_one
#align finset.prod_eq_one Finset.prod_eq_one
#align finset.sum_eq_zero Finset.sum_eq_zero

@[to_additive]
theorem prod_disjUnion (h) :
    ∏ x in s₁.disjUnion s₂ h, f x = (∏ x in s₁, f x) * ∏ x in s₂, f x := by
  refine' Eq.trans _ (fold_disjUnion h)
  rw [one_mul]
  rfl
#align finset.prod_disj_union Finset.prod_disjUnion
#align finset.sum_disj_union Finset.sum_disjUnion

@[to_additive]
theorem prod_disjiUnion (s : Finset ι) (t : ι → Finset α) (h) :
    ∏ x in s.disjiUnion t h, f x = ∏ i in s, ∏ x in t i, f x := by
  refine' Eq.trans _ (fold_disjiUnion h)
  dsimp [Finset.prod, Multiset.prod, Multiset.fold, Finset.disjUnion, Finset.fold]
  congr
  exact prod_const_one.symm
#align finset.prod_disj_Union Finset.prod_disjiUnion
#align finset.sum_disj_Union Finset.sum_disjiUnion

@[to_additive]
theorem prod_union_inter [DecidableEq α] :
    (∏ x in s₁ ∪ s₂, f x) * ∏ x in s₁ ∩ s₂, f x = (∏ x in s₁, f x) * ∏ x in s₂, f x :=
  fold_union_inter
#align finset.prod_union_inter Finset.prod_union_inter
#align finset.sum_union_inter Finset.sum_union_inter

@[to_additive]
theorem prod_union [DecidableEq α] (h : Disjoint s₁ s₂) :
    ∏ x in s₁ ∪ s₂, f x = (∏ x in s₁, f x) * ∏ x in s₂, f x := by
  rw [← prod_union_inter, disjoint_iff_inter_eq_empty.mp h]; exact (mul_one _).symm
#align finset.prod_union Finset.prod_union
#align finset.sum_union Finset.sum_union

@[to_additive]
theorem prod_filter_mul_prod_filter_not
    (s : Finset α) (p : α → Prop) [DecidablePred p] [∀ x, Decidable (¬p x)] (f : α → β) :
    (∏ x in s.filter p, f x) * ∏ x in s.filter fun x => ¬p x, f x = ∏ x in s, f x := by
  have := Classical.decEq α
  rw [← prod_union (disjoint_filter_filter_neg s s p), filter_union_filter_neg_eq]
#align finset.prod_filter_mul_prod_filter_not Finset.prod_filter_mul_prod_filter_not
#align finset.sum_filter_add_sum_filter_not Finset.sum_filter_add_sum_filter_not

section ToList

@[to_additive (attr := simp)]
theorem prod_to_list (s : Finset α) (f : α → β) : (s.toList.map f).prod = s.prod f := by
  rw [Finset.prod, ← Multiset.prod_coe, ← Multiset.map_coe, Finset.coe_toList]
#align finset.prod_to_list Finset.prod_to_list
#align finset.sum_to_list Finset.sum_to_list

end ToList

@[to_additive]
theorem _root_.Equiv.Perm.prod_comp (σ : Equiv.Perm α) (s : Finset α) (f : α → β)
    (hs : { a | σ a ≠ a } ⊆ s) : (∏ x in s, f (σ x)) = ∏ x in s, f x := by
  convert (prod_map s σ.toEmbedding f).symm
  exact (map_perm hs).symm
#align equiv.perm.prod_comp Equiv.Perm.prod_comp
#align equiv.perm.sum_comp Equiv.Perm.sum_comp

@[to_additive]
theorem _root_.Equiv.Perm.prod_comp' (σ : Equiv.Perm α) (s : Finset α) (f : α → α → β)
    (hs : { a | σ a ≠ a } ⊆ s) : (∏ x in s, f (σ x) x) = ∏ x in s, f x (σ.symm x) := by
  convert σ.prod_comp s (fun x => f x (σ.symm x)) hs
  rw [Equiv.symm_apply_apply]
#align equiv.perm.prod_comp' Equiv.Perm.prod_comp'
#align equiv.perm.sum_comp' Equiv.Perm.sum_comp'

/-- A product over all subsets of `s ∪ {x}` is obtained by multiplying the product over all subsets
of `s`, and over all subsets of `s` to which one adds `x`. -/
@[to_additive "A sum over all subsets of `s ∪ {x}` is obtained by summing the sum over all subsets
of `s`, and over all subsets of `s` to which one adds `x`."]
lemma prod_powerset_insert [DecidableEq α] (ha : a ∉ s) (f : Finset α → β) :
    ∏ t in (insert a s).powerset, f t =
      (∏ t in s.powerset, f t) * ∏ t in s.powerset, f (insert a t) := by
  rw [powerset_insert, prod_union, prod_image]
  · exact insert_erase_invOn.2.injOn.mono fun t ht ↦ not_mem_mono (mem_powerset.1 ht) ha
  · aesop (add simp [disjoint_left, insert_subset_iff])
#align finset.prod_powerset_insert Finset.prod_powerset_insert
#align finset.sum_powerset_insert Finset.sum_powerset_insert

/-- A product over all subsets of `s ∪ {x}` is obtained by multiplying the product over all subsets
of `s`, and over all subsets of `s` to which one adds `x`. -/
@[to_additive "A sum over all subsets of `s ∪ {x}` is obtained by summing the sum over all subsets
of `s`, and over all subsets of `s` to which one adds `x`."]
lemma prod_powerset_cons (ha : a ∉ s) (f : Finset α → β) :
    ∏ t in (s.cons a ha).powerset, f t = (∏ t in s.powerset, f t) *
      ∏ t in s.powerset.attach, f (cons a t $ not_mem_mono (mem_powerset.1 t.2) ha) := by
  classical
  simp_rw [cons_eq_insert]
  rw [prod_powerset_insert ha, prod_attach _ fun t ↦ f (insert a t)]

/-- A product over `powerset s` is equal to the double product over sets of subsets of `s` with
`card s = k`, for `k = 1, ..., card s`. -/
@[to_additive "A sum over `powerset s` is equal to the double sum over sets of subsets of `s` with
  `card s = k`, for `k = 1, ..., card s`"]
lemma prod_powerset (s : Finset α) (f : Finset α → β) :
    ∏ t in powerset s, f t = ∏ j in range (card s + 1), ∏ t in powersetCard j s, f t := by
  rw [powerset_card_disjiUnion, prod_disjiUnion]
#align finset.prod_powerset Finset.prod_powerset
#align finset.sum_powerset Finset.sum_powerset

end CommMonoid

end Finset

section

open Finset

variable [Fintype α] [CommMonoid β]

@[to_additive]
theorem IsCompl.prod_mul_prod {s t : Finset α} (h : IsCompl s t) (f : α → β) :
    (∏ i in s, f i) * ∏ i in t, f i = ∏ i, f i :=
  (Finset.prod_disjUnion h.disjoint).symm.trans <| by
    classical rw [Finset.disjUnion_eq_union, ← Finset.sup_eq_union, h.sup_eq_top]; rfl
#align is_compl.prod_mul_prod IsCompl.prod_mul_prod
#align is_compl.sum_add_sum IsCompl.sum_add_sum

end

namespace Finset

section CommMonoid

variable [CommMonoid β]

/-- Multiplying the products of a function over `s` and over `sᶜ` gives the whole product.
For a version expressed with subtypes, see `Fintype.prod_subtype_mul_prod_subtype`. -/
@[to_additive "Adding the sums of a function over `s` and over `sᶜ` gives the whole sum.
For a version expressed with subtypes, see `Fintype.sum_subtype_add_sum_subtype`. "]
theorem prod_mul_prod_compl [Fintype α] [DecidableEq α] (s : Finset α) (f : α → β) :
    (∏ i in s, f i) * ∏ i in sᶜ, f i = ∏ i, f i :=
  IsCompl.prod_mul_prod isCompl_compl f
#align finset.prod_mul_prod_compl Finset.prod_mul_prod_compl
#align finset.sum_add_sum_compl Finset.sum_add_sum_compl

@[to_additive]
theorem prod_compl_mul_prod [Fintype α] [DecidableEq α] (s : Finset α) (f : α → β) :
    (∏ i in sᶜ, f i) * ∏ i in s, f i = ∏ i, f i :=
  (@isCompl_compl _ s _).symm.prod_mul_prod f
#align finset.prod_compl_mul_prod Finset.prod_compl_mul_prod
#align finset.sum_compl_add_sum Finset.sum_compl_add_sum

@[to_additive]
theorem prod_sdiff [DecidableEq α] (h : s₁ ⊆ s₂) :
    (∏ x in s₂ \ s₁, f x) * ∏ x in s₁, f x = ∏ x in s₂, f x := by
  rw [← prod_union sdiff_disjoint, sdiff_union_of_subset h]
#align finset.prod_sdiff Finset.prod_sdiff
#align finset.sum_sdiff Finset.sum_sdiff

@[to_additive]
theorem prod_subset_one_on_sdiff [DecidableEq α] (h : s₁ ⊆ s₂) (hg : ∀ x ∈ s₂ \ s₁, g x = 1)
    (hfg : ∀ x ∈ s₁, f x = g x) : ∏ i in s₁, f i = ∏ i in s₂, g i := by
  rw [← prod_sdiff h, prod_eq_one hg, one_mul]
  exact prod_congr rfl hfg
#align finset.prod_subset_one_on_sdiff Finset.prod_subset_one_on_sdiff
#align finset.sum_subset_zero_on_sdiff Finset.sum_subset_zero_on_sdiff

@[to_additive]
theorem prod_subset (h : s₁ ⊆ s₂) (hf : ∀ x ∈ s₂, x ∉ s₁ → f x = 1) :
    ∏ x in s₁, f x = ∏ x in s₂, f x :=
  haveI := Classical.decEq α
  prod_subset_one_on_sdiff h (by simpa) fun _ _ => rfl
#align finset.prod_subset Finset.prod_subset
#align finset.sum_subset Finset.sum_subset

@[to_additive (attr := simp)]
theorem prod_disj_sum (s : Finset α) (t : Finset γ) (f : Sum α γ → β) :
    ∏ x in s.disjSum t, f x = (∏ x in s, f (Sum.inl x)) * ∏ x in t, f (Sum.inr x) := by
  rw [← map_inl_disjUnion_map_inr, prod_disjUnion, prod_map, prod_map]
  rfl
#align finset.prod_disj_sum Finset.prod_disj_sum
#align finset.sum_disj_sum Finset.sum_disj_sum

@[to_additive]
theorem prod_sum_elim (s : Finset α) (t : Finset γ) (f : α → β) (g : γ → β) :
    ∏ x in s.disjSum t, Sum.elim f g x = (∏ x in s, f x) * ∏ x in t, g x := by simp
#align finset.prod_sum_elim Finset.prod_sum_elim
#align finset.sum_sum_elim Finset.sum_sum_elim

@[to_additive]
theorem prod_biUnion [DecidableEq α] {s : Finset γ} {t : γ → Finset α}
    (hs : Set.PairwiseDisjoint (↑s) t) : ∏ x in s.biUnion t, f x = ∏ x in s, ∏ i in t x, f i := by
  rw [← disjiUnion_eq_biUnion _ _ hs, prod_disjiUnion]
#align finset.prod_bUnion Finset.prod_biUnion
#align finset.sum_bUnion Finset.sum_biUnion

/-- Product over a sigma type equals the product of fiberwise products. For rewriting
in the reverse direction, use `Finset.prod_sigma'`.  -/
@[to_additive "Sum over a sigma type equals the sum of fiberwise sums. For rewriting
in the reverse direction, use `Finset.sum_sigma'`"]
theorem prod_sigma {σ : α → Type*} (s : Finset α) (t : ∀ a, Finset (σ a)) (f : Sigma σ → β) :
    ∏ x in s.sigma t, f x = ∏ a in s, ∏ s in t a, f ⟨a, s⟩ := by
  simp_rw [← disjiUnion_map_sigma_mk, prod_disjiUnion, prod_map, Function.Embedding.sigmaMk_apply]
#align finset.prod_sigma Finset.prod_sigma
#align finset.sum_sigma Finset.sum_sigma

@[to_additive]
theorem prod_sigma' {σ : α → Type*} (s : Finset α) (t : ∀ a, Finset (σ a)) (f : ∀ a, σ a → β) :
    (∏ a in s, ∏ s in t a, f a s) = ∏ x in s.sigma t, f x.1 x.2 :=
  Eq.symm <| prod_sigma s t fun x => f x.1 x.2
#align finset.prod_sigma' Finset.prod_sigma'
#align finset.sum_sigma' Finset.sum_sigma'

section bij
variable {ι κ α : Type*} [CommMonoid α] {s : Finset ι} {t : Finset κ} {f : ι → α} {g : κ → α}

/-- Reorder a product.

The difference with `Finset.prod_bij'` is that the bijection is specified as a surjective injection,
rather than by an inverse function.

The difference with `Finset.prod_nbij` is that the bijection is allowed to use membership of the
domain of the product, rather than being a non-dependent function. -/
@[to_additive "Reorder a sum.

The difference with `Finset.sum_bij'` is that the bijection is specified as a surjective injection,
rather than by an inverse function.

The difference with `Finset.sum_nbij` is that the bijection is allowed to use membership of the
domain of the sum, rather than being a non-dependent function."]
theorem prod_bij (i : ∀ a ∈ s, κ) (hi : ∀ a ha, i a ha ∈ t)
    (i_inj : ∀ a₁ ha₁ a₂ ha₂, i a₁ ha₁ = i a₂ ha₂ → a₁ = a₂)
    (i_surj : ∀ b ∈ t, ∃ a ha, i a ha = b) (h : ∀ a ha, f a = g (i a ha)) :
    ∏ x in s, f x = ∏ x in t, g x :=
  congr_arg Multiset.prod (Multiset.map_eq_map_of_bij_of_nodup f g s.2 t.2 i hi i_inj i_surj h)
#align finset.prod_bij Finset.prod_bij
#align finset.sum_bij Finset.sum_bij

/-- Reorder a product.

The difference with `Finset.prod_bij` is that the bijection is specified with an inverse, rather
than as a surjective injection.

The difference with `Finset.prod_nbij'` is that the bijection and its inverse are allowed to use
membership of the domains of the products, rather than being non-dependent functions. -/
@[to_additive "Reorder a sum.

The difference with `Finset.sum_bij` is that the bijection is specified with an inverse, rather than
as a surjective injection.

The difference with `Finset.sum_nbij'` is that the bijection and its inverse are allowed to use
membership of the domains of the sums, rather than being non-dependent functions."]
theorem prod_bij' (i : ∀ a ∈ s, κ) (j : ∀ a ∈ t, ι) (hi : ∀ a ha, i a ha ∈ t)
    (hj : ∀ a ha, j a ha ∈ s) (left_inv : ∀ a ha, j (i a ha) (hi a ha) = a)
    (right_inv : ∀ a ha, i (j a ha) (hj a ha) = a) (h : ∀ a ha, f a = g (i a ha)) :
    ∏ x in s, f x = ∏ x in t, g x := by
  refine prod_bij i hi (fun a1 h1 a2 h2 eq ↦ ?_) (fun b hb ↦ ⟨_, hj b hb, right_inv b hb⟩) h
  rw [← left_inv a1 h1, ← left_inv a2 h2]
  simp only [eq]
#align finset.prod_bij' Finset.prod_bij'
#align finset.sum_bij' Finset.sum_bij'

/-- Reorder a product.

The difference with `Finset.prod_nbij'` is that the bijection is specified as a surjective
injection, rather than by an inverse function.

The difference with `Finset.prod_bij` is that the bijection is a non-dependent function, rather than
being allowed to use membership of the domain of the product. -/
@[to_additive "Reorder a sum.

The difference with `Finset.sum_nbij'` is that the bijection is specified as a surjective injection,
rather than by an inverse function.

The difference with `Finset.sum_bij` is that the bijection is a non-dependent function, rather than
being allowed to use membership of the domain of the sum."]
lemma prod_nbij (i : ι → κ) (hi : ∀ a ∈ s, i a ∈ t) (i_inj : (s : Set ι).InjOn i)
    (i_surj : (s : Set ι).SurjOn i t) (h : ∀ a ∈ s, f a = g (i a)) :
    ∏ x in s, f x = ∏ x in t, g x :=
  prod_bij (fun a _ ↦ i a) hi i_inj (by simpa using i_surj) h

/-- Reorder a product.

The difference with `Finset.prod_nbij` is that the bijection is specified with an inverse, rather
than as a surjective injection.

The difference with `Finset.prod_bij'` is that the bijection and its inverse are non-dependent
functions, rather than being allowed to use membership of the domains of the products.

The difference with `Finset.prod_equiv` is that bijectivity is only required to hold on the domains
of the products, rather than on the entire types.
-/
@[to_additive "Reorder a sum.

The difference with `Finset.sum_nbij` is that the bijection is specified with an inverse, rather
than as a surjective injection.

The difference with `Finset.sum_bij'` is that the bijection and its inverse are non-dependent
functions, rather than being allowed to use membership of the domains of the sums.

The difference with `Finset.sum_equiv` is that bijectivity is only required to hold on the domains
of the sums, rather than on the entire types."]
lemma prod_nbij' (i : ι → κ) (j : κ → ι) (hi : ∀ a ∈ s, i a ∈ t) (hj : ∀ a ∈ t, j a ∈ s)
    (left_inv : ∀ a ∈ s, j (i a) = a) (right_inv : ∀ a ∈ t, i (j a) = a)
    (h : ∀ a ∈ s, f a = g (i a)) : ∏ x in s, f x = ∏ x in t, g x :=
  prod_bij' (fun a _ ↦ i a) (fun b _ ↦ j b) hi hj left_inv right_inv h

/-- Specialization of `Finset.prod_nbij'` that automatically fills in most arguments.

See `Fintype.prod_equiv` for the version where `s` and `t` are `univ`. -/
@[to_additive "`Specialization of `Finset.sum_nbij'` that automatically fills in most arguments.

See `Fintype.sum_equiv` for the version where `s` and `t` are `univ`."]
lemma prod_equiv (e : ι ≃ κ) (hst : ∀ i, i ∈ s ↔ e i ∈ t) (hfg : ∀ i ∈ s, f i = g (e i)) :
    ∏ i in s, f i = ∏ i in t, g i := by refine prod_nbij' e e.symm ?_ ?_ ?_ ?_ hfg <;> simp [hst]
#align finset.equiv.prod_comp_finset Finset.prod_equiv
#align finset.equiv.sum_comp_finset Finset.sum_equiv

/-- Specialization of `Finset.prod_bij` that automatically fills in most arguments.

See `Fintype.prod_bijective` for the version where `s` and `t` are `univ`. -/
@[to_additive "`Specialization of `Finset.sum_bij` that automatically fills in most arguments.

See `Fintype.sum_bijective` for the version where `s` and `t` are `univ`."]
lemma prod_bijective (e : ι → κ) (he : e.Bijective) (hst : ∀ i, i ∈ s ↔ e i ∈ t)
    (hfg : ∀ i ∈ s, f i = g (e i)) :
    ∏ i in s, f i = ∏ i in t, g i := prod_equiv (.ofBijective e he) hst hfg

@[to_additive]
lemma prod_of_injOn (e : ι → κ) (he : Set.InjOn e s) (hest : Set.MapsTo e s t)
    (h' : ∀ i ∈ t, i ∉ e '' s → g i = 1) (h : ∀ i ∈ s, f i = g (e i))  :
    ∏ i in s, f i = ∏ j in t, g j := by
  classical
  exact (prod_nbij e (fun a ↦ mem_image_of_mem e) he (by simp [Set.surjOn_image]) h).trans <|
    prod_subset (image_subset_iff.2 hest) <| by simpa using h'

variable [DecidableEq κ]

@[to_additive]
lemma prod_fiberwise_of_maps_to {g : ι → κ} (h : ∀ i ∈ s, g i ∈ t) (f : ι → α) :
    ∏ j in t, ∏ i in s.filter fun i ↦ g i = j, f i = ∏ i in s, f i := by
  rw [← prod_disjiUnion, disjiUnion_filter_eq_of_maps_to h]
#align finset.prod_fiberwise_of_maps_to Finset.prod_fiberwise_of_maps_to
#align finset.sum_fiberwise_of_maps_to Finset.sum_fiberwise_of_maps_to

@[to_additive]
lemma prod_fiberwise_of_maps_to' {g : ι → κ} (h : ∀ i ∈ s, g i ∈ t) (f : κ → α) :
    ∏ j in t, ∏ _i in s.filter fun i ↦ g i = j, f j = ∏ i in s, f (g i) := by
  calc
    _ = ∏ y in t, ∏ x in s.filter fun x ↦ g x = y, f (g x) :=
        prod_congr rfl fun y _ ↦ prod_congr rfl fun x hx ↦ by rw [(mem_filter.1 hx).2]
    _ = _ := prod_fiberwise_of_maps_to h _

variable [Fintype κ]

@[to_additive]
lemma prod_fiberwise (s : Finset ι) (g : ι → κ) (f : ι → α) :
    ∏ j, ∏ i in s.filter fun i ↦ g i = j, f i = ∏ i in s, f i :=
  prod_fiberwise_of_maps_to (fun _ _ ↦ mem_univ _) _
#align finset.prod_fiberwise Finset.prod_fiberwise
#align finset.sum_fiberwise Finset.sum_fiberwise

@[to_additive]
lemma prod_fiberwise' (s : Finset ι) (g : ι → κ) (f : κ → α) :
    ∏ j, ∏ _i in s.filter fun i ↦ g i = j, f j = ∏ i in s, f (g i) :=
  prod_fiberwise_of_maps_to' (fun _ _ ↦ mem_univ _) _

end bij

/-- Taking a product over `univ.pi t` is the same as taking the product over `Fintype.piFinset t`.
`univ.pi t` and `Fintype.piFinset t` are essentially the same `Finset`, but differ
in the type of their element, `univ.pi t` is a `Finset (Π a ∈ univ, t a)` and
`Fintype.piFinset t` is a `Finset (Π a, t a)`. -/
@[to_additive "Taking a sum over `univ.pi t` is the same as taking the sum over
`Fintype.piFinset t`. `univ.pi t` and `Fintype.piFinset t` are essentially the same `Finset`,
but differ in the type of their element, `univ.pi t` is a `Finset (Π a ∈ univ, t a)` and
`Fintype.piFinset t` is a `Finset (Π a, t a)`."]
lemma prod_univ_pi [DecidableEq ι] [Fintype ι] {κ : ι → Type*} (t : ∀ i, Finset (κ i))
    (f : (∀ i ∈ (univ : Finset ι), κ i) → β) :
    ∏ x in univ.pi t, f x = ∏ x in Fintype.piFinset t, f fun a _ ↦ x a := by
  apply prod_nbij' (fun x i ↦ x i $ mem_univ _) (fun x i _ ↦ x i) <;> simp
#align finset.prod_univ_pi Finset.prod_univ_pi
#align finset.sum_univ_pi Finset.sum_univ_pi

@[to_additive (attr := simp)]
lemma prod_diag [DecidableEq α] (s : Finset α) (f : α × α → β) :
    ∏ i in s.diag, f i = ∏ i in s, f (i, i) := by
  apply prod_nbij' Prod.fst (fun i ↦ (i, i)) <;> simp

@[to_additive]
theorem prod_finset_product (r : Finset (γ × α)) (s : Finset γ) (t : γ → Finset α)
    (h : ∀ p : γ × α, p ∈ r ↔ p.1 ∈ s ∧ p.2 ∈ t p.1) {f : γ × α → β} :
    ∏ p in r, f p = ∏ c in s, ∏ a in t c, f (c, a) := by
  refine' Eq.trans _ (prod_sigma s t fun p => f (p.1, p.2))
  apply prod_equiv (Equiv.sigmaEquivProd _ _).symm <;> simp [h]
#align finset.prod_finset_product Finset.prod_finset_product
#align finset.sum_finset_product Finset.sum_finset_product

@[to_additive]
theorem prod_finset_product' (r : Finset (γ × α)) (s : Finset γ) (t : γ → Finset α)
    (h : ∀ p : γ × α, p ∈ r ↔ p.1 ∈ s ∧ p.2 ∈ t p.1) {f : γ → α → β} :
    ∏ p in r, f p.1 p.2 = ∏ c in s, ∏ a in t c, f c a :=
  prod_finset_product r s t h
#align finset.prod_finset_product' Finset.prod_finset_product'
#align finset.sum_finset_product' Finset.sum_finset_product'

@[to_additive]
theorem prod_finset_product_right (r : Finset (α × γ)) (s : Finset γ) (t : γ → Finset α)
    (h : ∀ p : α × γ, p ∈ r ↔ p.2 ∈ s ∧ p.1 ∈ t p.2) {f : α × γ → β} :
    ∏ p in r, f p = ∏ c in s, ∏ a in t c, f (a, c) := by
  refine' Eq.trans _ (prod_sigma s t fun p => f (p.2, p.1))
  apply prod_equiv ((Equiv.prodComm _ _).trans (Equiv.sigmaEquivProd _ _).symm) <;> simp [h]
#align finset.prod_finset_product_right Finset.prod_finset_product_right
#align finset.sum_finset_product_right Finset.sum_finset_product_right

@[to_additive]
theorem prod_finset_product_right' (r : Finset (α × γ)) (s : Finset γ) (t : γ → Finset α)
    (h : ∀ p : α × γ, p ∈ r ↔ p.2 ∈ s ∧ p.1 ∈ t p.2) {f : α → γ → β} :
    ∏ p in r, f p.1 p.2 = ∏ c in s, ∏ a in t c, f a c :=
  prod_finset_product_right r s t h
#align finset.prod_finset_product_right' Finset.prod_finset_product_right'
#align finset.sum_finset_product_right' Finset.sum_finset_product_right'

@[to_additive]
theorem prod_image' [DecidableEq α] {s : Finset γ} {g : γ → α} (h : γ → β)
    (eq : ∀ c ∈ s, f (g c) = ∏ x in s.filter fun c' => g c' = g c, h x) :
    ∏ x in s.image g, f x = ∏ x in s, h x :=
  calc
    ∏ x in s.image g, f x = ∏ x in s.image g, ∏ x in s.filter fun c' => g c' = x, h x :=
      (prod_congr rfl) fun _x hx =>
        let ⟨c, hcs, hc⟩ := mem_image.1 hx
        hc ▸ eq c hcs
    _ = ∏ x in s, h x := prod_fiberwise_of_maps_to (fun _x => mem_image_of_mem g) _
#align finset.prod_image' Finset.prod_image'
#align finset.sum_image' Finset.sum_image'

@[to_additive]
theorem prod_mul_distrib : ∏ x in s, f x * g x = (∏ x in s, f x) * ∏ x in s, g x :=
  Eq.trans (by rw [one_mul]; rfl) fold_op_distrib
#align finset.prod_mul_distrib Finset.prod_mul_distrib
#align finset.sum_add_distrib Finset.sum_add_distrib

@[to_additive]
lemma prod_mul_prod_comm (f g h i : α → β) :
    (∏ a in s, f a * g a) * ∏ a in s, h a * i a = (∏ a in s, f a * h a) * ∏ a in s, g a * i a := by
  simp_rw [prod_mul_distrib, mul_mul_mul_comm]

@[to_additive]
theorem prod_product {s : Finset γ} {t : Finset α} {f : γ × α → β} :
    ∏ x in s ×ˢ t, f x = ∏ x in s, ∏ y in t, f (x, y) :=
  prod_finset_product (s ×ˢ t) s (fun _a => t) fun _p => mem_product
#align finset.prod_product Finset.prod_product
#align finset.sum_product Finset.sum_product

/-- An uncurried version of `Finset.prod_product`. -/
@[to_additive "An uncurried version of `Finset.sum_product`"]
theorem prod_product' {s : Finset γ} {t : Finset α} {f : γ → α → β} :
    ∏ x in s ×ˢ t, f x.1 x.2 = ∏ x in s, ∏ y in t, f x y :=
  prod_product
#align finset.prod_product' Finset.prod_product'
#align finset.sum_product' Finset.sum_product'

@[to_additive]
theorem prod_product_right {s : Finset γ} {t : Finset α} {f : γ × α → β} :
    ∏ x in s ×ˢ t, f x = ∏ y in t, ∏ x in s, f (x, y) :=
  prod_finset_product_right (s ×ˢ t) t (fun _a => s) fun _p => mem_product.trans and_comm
#align finset.prod_product_right Finset.prod_product_right
#align finset.sum_product_right Finset.sum_product_right

/-- An uncurried version of `Finset.prod_product_right`. -/
@[to_additive "An uncurried version of `Finset.sum_product_right`"]
theorem prod_product_right' {s : Finset γ} {t : Finset α} {f : γ → α → β} :
    ∏ x in s ×ˢ t, f x.1 x.2 = ∏ y in t, ∏ x in s, f x y :=
  prod_product_right
#align finset.prod_product_right' Finset.prod_product_right'
#align finset.sum_product_right' Finset.sum_product_right'

/-- Generalization of `Finset.prod_comm` to the case when the inner `Finset`s depend on the outer
variable. -/
@[to_additive "Generalization of `Finset.sum_comm` to the case when the inner `Finset`s depend on
the outer variable."]
theorem prod_comm' {s : Finset γ} {t : γ → Finset α} {t' : Finset α} {s' : α → Finset γ}
    (h : ∀ x y, x ∈ s ∧ y ∈ t x ↔ x ∈ s' y ∧ y ∈ t') {f : γ → α → β} :
    (∏ x in s, ∏ y in t x, f x y) = ∏ y in t', ∏ x in s' y, f x y := by
  classical
    have : ∀ z : γ × α, (z ∈ s.biUnion fun x => (t x).map <| Function.Embedding.sectr x _) ↔
      z.1 ∈ s ∧ z.2 ∈ t z.1 := by
      rintro ⟨x, y⟩
      simp only [mem_biUnion, mem_map, Function.Embedding.sectr_apply, Prod.mk.injEq,
        exists_eq_right, ← and_assoc]
    exact
      (prod_finset_product' _ _ _ this).symm.trans
        ((prod_finset_product_right' _ _ _) fun ⟨x, y⟩ => (this _).trans ((h x y).trans and_comm))
#align finset.prod_comm' Finset.prod_comm'
#align finset.sum_comm' Finset.sum_comm'

@[to_additive]
theorem prod_comm {s : Finset γ} {t : Finset α} {f : γ → α → β} :
    (∏ x in s, ∏ y in t, f x y) = ∏ y in t, ∏ x in s, f x y :=
  prod_comm' fun _ _ => Iff.rfl
#align finset.prod_comm Finset.prod_comm
#align finset.sum_comm Finset.sum_comm

@[to_additive]
theorem prod_hom_rel [CommMonoid γ] {r : β → γ → Prop} {f : α → β} {g : α → γ} {s : Finset α}
    (h₁ : r 1 1) (h₂ : ∀ a b c, r b c → r (f a * b) (g a * c)) :
    r (∏ x in s, f x) (∏ x in s, g x) := by
  delta Finset.prod
  apply Multiset.prod_hom_rel <;> assumption
#align finset.prod_hom_rel Finset.prod_hom_rel
#align finset.sum_hom_rel Finset.sum_hom_rel

@[to_additive]
theorem prod_filter_of_ne {p : α → Prop} [DecidablePred p] (hp : ∀ x ∈ s, f x ≠ 1 → p x) :
    ∏ x in s.filter p, f x = ∏ x in s, f x :=
  (prod_subset (filter_subset _ _)) fun x => by
    classical
      rw [not_imp_comm, mem_filter]
      exact fun h₁ h₂ => ⟨h₁, by simpa using hp _ h₁ h₂⟩
#align finset.prod_filter_of_ne Finset.prod_filter_of_ne
#align finset.sum_filter_of_ne Finset.sum_filter_of_ne

-- If we use `[DecidableEq β]` here, some rewrites fail because they find a wrong `Decidable`
-- instance first; `{∀ x, Decidable (f x ≠ 1)}` doesn't work with `rw ← prod_filter_ne_one`
@[to_additive]
theorem prod_filter_ne_one (s : Finset α) [∀ x, Decidable (f x ≠ 1)] :
    ∏ x in s.filter fun x => f x ≠ 1, f x = ∏ x in s, f x :=
  prod_filter_of_ne fun _ _ => id
#align finset.prod_filter_ne_one Finset.prod_filter_ne_one
#align finset.sum_filter_ne_zero Finset.sum_filter_ne_zero

@[to_additive]
theorem prod_filter (p : α → Prop) [DecidablePred p] (f : α → β) :
    ∏ a in s.filter p, f a = ∏ a in s, if p a then f a else 1 :=
  calc
    ∏ a in s.filter p, f a = ∏ a in s.filter p, if p a then f a else 1 :=
      prod_congr rfl fun a h => by rw [if_pos]; simpa using (mem_filter.1 h).2
    _ = ∏ a in s, if p a then f a else 1 := by
      { refine' prod_subset (filter_subset _ s) fun x hs h => _
        rw [mem_filter, not_and] at h
        exact if_neg (by simpa using h hs) }
#align finset.prod_filter Finset.prod_filter
#align finset.sum_filter Finset.sum_filter

@[to_additive]
theorem prod_eq_single_of_mem {s : Finset α} {f : α → β} (a : α) (h : a ∈ s)
    (h₀ : ∀ b ∈ s, b ≠ a → f b = 1) : ∏ x in s, f x = f a := by
  haveI := Classical.decEq α
  calc
    ∏ x in s, f x = ∏ x in {a}, f x := by
      { refine' (prod_subset _ _).symm
        · intro _ H
          rwa [mem_singleton.1 H]
        · simpa only [mem_singleton] }
    _ = f a := prod_singleton _ _
#align finset.prod_eq_single_of_mem Finset.prod_eq_single_of_mem
#align finset.sum_eq_single_of_mem Finset.sum_eq_single_of_mem

@[to_additive]
theorem prod_eq_single {s : Finset α} {f : α → β} (a : α) (h₀ : ∀ b ∈ s, b ≠ a → f b = 1)
    (h₁ : a ∉ s → f a = 1) : ∏ x in s, f x = f a :=
  haveI := Classical.decEq α
  by_cases (prod_eq_single_of_mem a · h₀) fun this =>
    (prod_congr rfl fun b hb => h₀ b hb <| by rintro rfl; exact this hb).trans <|
      prod_const_one.trans (h₁ this).symm
#align finset.prod_eq_single Finset.prod_eq_single
#align finset.sum_eq_single Finset.sum_eq_single

@[to_additive]
lemma prod_union_eq_left [DecidableEq α] (hs : ∀ a ∈ s₂, a ∉ s₁ → f a = 1) :
    ∏ a in s₁ ∪ s₂, f a = ∏ a in s₁, f a :=
  Eq.symm <|
    prod_subset (subset_union_left _ _) fun _a ha ha' ↦ hs _ ((mem_union.1 ha).resolve_left ha') ha'

@[to_additive]
lemma prod_union_eq_right [DecidableEq α] (hs : ∀ a ∈ s₁, a ∉ s₂ → f a = 1) :
    ∏ a in s₁ ∪ s₂, f a = ∏ a in s₂, f a := by rw [union_comm, prod_union_eq_left hs]

@[to_additive]
theorem prod_eq_mul_of_mem {s : Finset α} {f : α → β} (a b : α) (ha : a ∈ s) (hb : b ∈ s)
    (hn : a ≠ b) (h₀ : ∀ c ∈ s, c ≠ a ∧ c ≠ b → f c = 1) : ∏ x in s, f x = f a * f b := by
  haveI := Classical.decEq α; let s' := ({a, b} : Finset α)
  have hu : s' ⊆ s := by
    refine' insert_subset_iff.mpr _
    apply And.intro ha
    apply singleton_subset_iff.mpr hb
  have hf : ∀ c ∈ s, c ∉ s' → f c = 1 := by
    intro c hc hcs
    apply h₀ c hc
    apply not_or.mp
    intro hab
    apply hcs
    rw [mem_insert, mem_singleton]
    exact hab
  rw [← prod_subset hu hf]
  exact Finset.prod_pair hn
#align finset.prod_eq_mul_of_mem Finset.prod_eq_mul_of_mem
#align finset.sum_eq_add_of_mem Finset.sum_eq_add_of_mem

@[to_additive]
theorem prod_eq_mul {s : Finset α} {f : α → β} (a b : α) (hn : a ≠ b)
    (h₀ : ∀ c ∈ s, c ≠ a ∧ c ≠ b → f c = 1) (ha : a ∉ s → f a = 1) (hb : b ∉ s → f b = 1) :
    ∏ x in s, f x = f a * f b := by
  haveI := Classical.decEq α; by_cases h₁ : a ∈ s <;> by_cases h₂ : b ∈ s
  · exact prod_eq_mul_of_mem a b h₁ h₂ hn h₀
  · rw [hb h₂, mul_one]
    apply prod_eq_single_of_mem a h₁
    exact fun c hc hca => h₀ c hc ⟨hca, ne_of_mem_of_not_mem hc h₂⟩
  · rw [ha h₁, one_mul]
    apply prod_eq_single_of_mem b h₂
    exact fun c hc hcb => h₀ c hc ⟨ne_of_mem_of_not_mem hc h₁, hcb⟩
  · rw [ha h₁, hb h₂, mul_one]
    exact
      _root_.trans
        (prod_congr rfl fun c hc =>
          h₀ c hc ⟨ne_of_mem_of_not_mem hc h₁, ne_of_mem_of_not_mem hc h₂⟩)
        prod_const_one
#align finset.prod_eq_mul Finset.prod_eq_mul
#align finset.sum_eq_add Finset.sum_eq_add

-- Porting note: simpNF linter complains that LHS doesn't simplify, but it does
/-- A product over `s.subtype p` equals one over `s.filter p`. -/
@[to_additive (attr := simp, nolint simpNF)
  "A sum over `s.subtype p` equals one over `s.filter p`."]
theorem prod_subtype_eq_prod_filter (f : α → β) {p : α → Prop} [DecidablePred p] :
    ∏ x in s.subtype p, f x = ∏ x in s.filter p, f x := by
  conv_lhs => erw [← prod_map (s.subtype p) (Function.Embedding.subtype _) f]
  exact prod_congr (subtype_map _) fun x _hx => rfl
#align finset.prod_subtype_eq_prod_filter Finset.prod_subtype_eq_prod_filter
#align finset.sum_subtype_eq_sum_filter Finset.sum_subtype_eq_sum_filter

/-- If all elements of a `Finset` satisfy the predicate `p`, a product
over `s.subtype p` equals that product over `s`. -/
@[to_additive "If all elements of a `Finset` satisfy the predicate `p`, a sum
over `s.subtype p` equals that sum over `s`."]
theorem prod_subtype_of_mem (f : α → β) {p : α → Prop} [DecidablePred p] (h : ∀ x ∈ s, p x) :
    ∏ x in s.subtype p, f x = ∏ x in s, f x := by
  rw [prod_subtype_eq_prod_filter, filter_true_of_mem]
  simpa using h
#align finset.prod_subtype_of_mem Finset.prod_subtype_of_mem
#align finset.sum_subtype_of_mem Finset.sum_subtype_of_mem

/-- A product of a function over a `Finset` in a subtype equals a
product in the main type of a function that agrees with the first
function on that `Finset`. -/
@[to_additive "A sum of a function over a `Finset` in a subtype equals a
sum in the main type of a function that agrees with the first
function on that `Finset`."]
theorem prod_subtype_map_embedding {p : α → Prop} {s : Finset { x // p x }} {f : { x // p x } → β}
    {g : α → β} (h : ∀ x : { x // p x }, x ∈ s → g x = f x) :
    (∏ x in s.map (Function.Embedding.subtype _), g x) = ∏ x in s, f x := by
  rw [Finset.prod_map]
  exact Finset.prod_congr rfl h
#align finset.prod_subtype_map_embedding Finset.prod_subtype_map_embedding
#align finset.sum_subtype_map_embedding Finset.sum_subtype_map_embedding

variable (f s)

@[to_additive]
theorem prod_coe_sort_eq_attach (f : s → β) : ∏ i : s, f i = ∏ i in s.attach, f i :=
  rfl
#align finset.prod_coe_sort_eq_attach Finset.prod_coe_sort_eq_attach
#align finset.sum_coe_sort_eq_attach Finset.sum_coe_sort_eq_attach

@[to_additive]
theorem prod_coe_sort : ∏ i : s, f i = ∏ i in s, f i := prod_attach _ _
#align finset.prod_coe_sort Finset.prod_coe_sort
#align finset.sum_coe_sort Finset.sum_coe_sort

@[to_additive]
theorem prod_finset_coe (f : α → β) (s : Finset α) : (∏ i : (s : Set α), f i) = ∏ i in s, f i :=
  prod_coe_sort s f
#align finset.prod_finset_coe Finset.prod_finset_coe
#align finset.sum_finset_coe Finset.sum_finset_coe

variable {f s}

@[to_additive]
theorem prod_subtype {p : α → Prop} {F : Fintype (Subtype p)} (s : Finset α) (h : ∀ x, x ∈ s ↔ p x)
    (f : α → β) : ∏ a in s, f a = ∏ a : Subtype p, f a := by
  have : (· ∈ s) = p := Set.ext h
  subst p
  rw [← prod_coe_sort]
  congr!
#align finset.prod_subtype Finset.prod_subtype
#align finset.sum_subtype Finset.sum_subtype

@[to_additive]
lemma prod_preimage' (f : ι → κ) [DecidablePred (· ∈ Set.range f)] (s : Finset κ) (hf) (g : κ → β) :
    ∏ x in s.preimage f hf, g (f x) = ∏ x in s.filter (· ∈ Set.range f), g x := by
  classical
  calc
    ∏ x in preimage s f hf, g (f x) = ∏ x in image f (preimage s f hf), g x :=
      Eq.symm <| prod_image <| by simpa only [mem_preimage, Set.InjOn] using hf
    _ = ∏ x in s.filter fun x => x ∈ Set.range f, g x := by rw [image_preimage]
#align finset.prod_preimage' Finset.prod_preimage'
#align finset.sum_preimage' Finset.sum_preimage'

@[to_additive]
lemma prod_preimage (f : ι → κ) (s : Finset κ) (hf) (g : κ → β)
    (hg : ∀ x ∈ s, x ∉ Set.range f → g x = 1) :
    ∏ x in s.preimage f hf, g (f x) = ∏ x in s, g x := by
  classical rw [prod_preimage', prod_filter_of_ne]; exact fun x hx ↦ Not.imp_symm (hg x hx)
#align finset.prod_preimage Finset.prod_preimage
#align finset.sum_preimage Finset.sum_preimage

@[to_additive]
lemma prod_preimage_of_bij (f : ι → κ) (s : Finset κ) (hf : Set.BijOn f (f ⁻¹' ↑s) ↑s) (g : κ → β) :
    ∏ x in s.preimage f hf.injOn, g (f x) = ∏ x in s, g x :=
  prod_preimage _ _ hf.injOn g fun _ hs h_f ↦ (h_f <| hf.subset_range hs).elim
#align finset.prod_preimage_of_bij Finset.prod_preimage_of_bij
#align finset.sum_preimage_of_bij Finset.sum_preimage_of_bij

@[to_additive]
theorem prod_set_coe (s : Set α) [Fintype s] : (∏ i : s, f i) = ∏ i in s.toFinset, f i :=
(Finset.prod_subtype s.toFinset (fun _ ↦ Set.mem_toFinset) f).symm

/-- The product of a function `g` defined only on a set `s` is equal to
the product of a function `f` defined everywhere,
as long as `f` and `g` agree on `s`, and `f = 1` off `s`. -/
@[to_additive "The sum of a function `g` defined only on a set `s` is equal to
the sum of a function `f` defined everywhere,
as long as `f` and `g` agree on `s`, and `f = 0` off `s`."]
theorem prod_congr_set {α : Type*} [CommMonoid α] {β : Type*} [Fintype β] (s : Set β)
    [DecidablePred (· ∈ s)] (f : β → α) (g : s → α) (w : ∀ (x : β) (h : x ∈ s), f x = g ⟨x, h⟩)
    (w' : ∀ x : β, x ∉ s → f x = 1) : Finset.univ.prod f = Finset.univ.prod g := by
  rw [← @Finset.prod_subset _ _ s.toFinset Finset.univ f _ (by simp)]
  · rw [Finset.prod_subtype]
    · apply Finset.prod_congr rfl
      exact fun ⟨x, h⟩ _ => w x h
    · simp
  · rintro x _ h
    exact w' x (by simpa using h)
#align finset.prod_congr_set Finset.prod_congr_set
#align finset.sum_congr_set Finset.sum_congr_set

@[to_additive]
theorem prod_apply_dite {s : Finset α} {p : α → Prop} {hp : DecidablePred p}
    [DecidablePred fun x => ¬p x] (f : ∀ x : α, p x → γ) (g : ∀ x : α, ¬p x → γ) (h : γ → β) :
    (∏ x in s, h (if hx : p x then f x hx else g x hx)) =
      (∏ x in (s.filter p).attach, h (f x.1 <| by simpa using (mem_filter.mp x.2).2)) *
        ∏ x in (s.filter fun x => ¬p x).attach, h (g x.1 <| by simpa using (mem_filter.mp x.2).2) :=
  calc
    (∏ x in s, h (if hx : p x then f x hx else g x hx)) =
        (∏ x in s.filter p, h (if hx : p x then f x hx else g x hx)) *
          ∏ x in s.filter (¬p ·), h (if hx : p x then f x hx else g x hx) :=
      (prod_filter_mul_prod_filter_not s p _).symm
    _ = (∏ x in (s.filter p).attach, h (if hx : p x.1 then f x.1 hx else g x.1 hx)) *
          ∏ x in (s.filter (¬p ·)).attach, h (if hx : p x.1 then f x.1 hx else g x.1 hx) :=
      congr_arg₂ _ (prod_attach _ _).symm (prod_attach _ _).symm
    _ = (∏ x in (s.filter p).attach, h (f x.1 <| by simpa using (mem_filter.mp x.2).2)) *
          ∏ x in (s.filter (¬p ·)).attach, h (g x.1 <| by simpa using (mem_filter.mp x.2).2) :=
      congr_arg₂ _ (prod_congr rfl fun x _hx ↦
        congr_arg h (dif_pos <| by simpa using (mem_filter.mp x.2).2))
        (prod_congr rfl fun x _hx => congr_arg h (dif_neg <| by simpa using (mem_filter.mp x.2).2))
#align finset.prod_apply_dite Finset.prod_apply_dite
#align finset.sum_apply_dite Finset.sum_apply_dite

@[to_additive]
theorem prod_apply_ite {s : Finset α} {p : α → Prop} {_hp : DecidablePred p} (f g : α → γ)
    (h : γ → β) :
    (∏ x in s, h (if p x then f x else g x)) =
      (∏ x in s.filter p, h (f x)) * ∏ x in s.filter fun x => ¬p x, h (g x) :=
  (prod_apply_dite _ _ _).trans <| congr_arg₂ _ (prod_attach _ (h ∘ f)) (prod_attach _ (h ∘ g))
#align finset.prod_apply_ite Finset.prod_apply_ite
#align finset.sum_apply_ite Finset.sum_apply_ite

@[to_additive]
theorem prod_dite {s : Finset α} {p : α → Prop} {hp : DecidablePred p} (f : ∀ x : α, p x → β)
    (g : ∀ x : α, ¬p x → β) :
    ∏ x in s, (if hx : p x then f x hx else g x hx) =
      (∏ x in (s.filter p).attach, f x.1 (by simpa using (mem_filter.mp x.2).2)) *
        ∏ x in (s.filter fun x => ¬p x).attach, g x.1 (by simpa using (mem_filter.mp x.2).2) := by
  simp [prod_apply_dite _ _ fun x => x]
#align finset.prod_dite Finset.prod_dite
#align finset.sum_dite Finset.sum_dite

@[to_additive]
theorem prod_ite {s : Finset α} {p : α → Prop} {hp : DecidablePred p} (f g : α → β) :
    ∏ x in s, (if p x then f x else g x) =
      (∏ x in s.filter p, f x) * ∏ x in s.filter fun x => ¬p x, g x := by
  simp [prod_apply_ite _ _ fun x => x]
#align finset.prod_ite Finset.prod_ite
#align finset.sum_ite Finset.sum_ite

@[to_additive]
theorem prod_ite_of_false {p : α → Prop} {hp : DecidablePred p} (f g : α → β) (h : ∀ x ∈ s, ¬p x) :
    ∏ x in s, (if p x then f x else g x) = ∏ x in s, g x := by
  rw [prod_ite, filter_false_of_mem, filter_true_of_mem]
  · simp only [prod_empty, one_mul]
  all_goals intros; apply h; assumption
#align finset.prod_ite_of_false Finset.prod_ite_of_false
#align finset.sum_ite_of_false Finset.sum_ite_of_false

@[to_additive]
theorem prod_ite_of_true {p : α → Prop} {hp : DecidablePred p} (f g : α → β) (h : ∀ x ∈ s, p x) :
    ∏ x in s, (if p x then f x else g x) = ∏ x in s, f x := by
  simp_rw [← ite_not (p _)]
  apply prod_ite_of_false
  simpa
#align finset.prod_ite_of_true Finset.prod_ite_of_true
#align finset.sum_ite_of_true Finset.sum_ite_of_true

@[to_additive]
theorem prod_apply_ite_of_false {p : α → Prop} {hp : DecidablePred p} (f g : α → γ) (k : γ → β)
    (h : ∀ x ∈ s, ¬p x) : (∏ x in s, k (if p x then f x else g x)) = ∏ x in s, k (g x) := by
  simp_rw [apply_ite k]
  exact prod_ite_of_false _ _ h
#align finset.prod_apply_ite_of_false Finset.prod_apply_ite_of_false
#align finset.sum_apply_ite_of_false Finset.sum_apply_ite_of_false

@[to_additive]
theorem prod_apply_ite_of_true {p : α → Prop} {hp : DecidablePred p} (f g : α → γ) (k : γ → β)
    (h : ∀ x ∈ s, p x) : (∏ x in s, k (if p x then f x else g x)) = ∏ x in s, k (f x) := by
  simp_rw [apply_ite k]
  exact prod_ite_of_true _ _ h
#align finset.prod_apply_ite_of_true Finset.prod_apply_ite_of_true
#align finset.sum_apply_ite_of_true Finset.sum_apply_ite_of_true

@[to_additive]
theorem prod_extend_by_one [DecidableEq α] (s : Finset α) (f : α → β) :
    ∏ i in s, (if i ∈ s then f i else 1) = ∏ i in s, f i :=
  (prod_congr rfl) fun _i hi => if_pos hi
#align finset.prod_extend_by_one Finset.prod_extend_by_one
#align finset.sum_extend_by_zero Finset.sum_extend_by_zero

@[to_additive (attr := simp)]
theorem prod_ite_mem [DecidableEq α] (s t : Finset α) (f : α → β) :
    ∏ i in s, (if i ∈ t then f i else 1) = ∏ i in s ∩ t, f i := by
  rw [← Finset.prod_filter, Finset.filter_mem_eq_inter]
#align finset.prod_ite_mem Finset.prod_ite_mem
#align finset.sum_ite_mem Finset.sum_ite_mem

@[to_additive (attr := simp)]
theorem prod_dite_eq [DecidableEq α] (s : Finset α) (a : α) (b : ∀ x : α, a = x → β) :
    ∏ x in s, (if h : a = x then b x h else 1) = ite (a ∈ s) (b a rfl) 1 := by
  split_ifs with h
  · rw [Finset.prod_eq_single a, dif_pos rfl]
    · intros _ _ h
      rw [dif_neg]
      exact h.symm
    · simp [h]
  · rw [Finset.prod_eq_one]
    intros
    rw [dif_neg]
    rintro rfl
    contradiction
#align finset.prod_dite_eq Finset.prod_dite_eq
#align finset.sum_dite_eq Finset.sum_dite_eq

@[to_additive (attr := simp)]
theorem prod_dite_eq' [DecidableEq α] (s : Finset α) (a : α) (b : ∀ x : α, x = a → β) :
    ∏ x in s, (if h : x = a then b x h else 1) = ite (a ∈ s) (b a rfl) 1 := by
  split_ifs with h
  · rw [Finset.prod_eq_single a, dif_pos rfl]
    · intros _ _ h
      rw [dif_neg]
      exact h
    · simp [h]
  · rw [Finset.prod_eq_one]
    intros
    rw [dif_neg]
    rintro rfl
    contradiction
#align finset.prod_dite_eq' Finset.prod_dite_eq'
#align finset.sum_dite_eq' Finset.sum_dite_eq'

@[to_additive (attr := simp)]
theorem prod_ite_eq [DecidableEq α] (s : Finset α) (a : α) (b : α → β) :
    (∏ x in s, ite (a = x) (b x) 1) = ite (a ∈ s) (b a) 1 :=
  prod_dite_eq s a fun x _ => b x
#align finset.prod_ite_eq Finset.prod_ite_eq
#align finset.sum_ite_eq Finset.sum_ite_eq

/-- A product taken over a conditional whose condition is an equality test on the index and whose
alternative is `1` has value either the term at that index or `1`.

The difference with `Finset.prod_ite_eq` is that the arguments to `Eq` are swapped. -/
@[to_additive (attr := simp) "A sum taken over a conditional whose condition is an equality
test on the index and whose alternative is `0` has value either the term at that index or `0`.

The difference with `Finset.sum_ite_eq` is that the arguments to `Eq` are swapped."]
theorem prod_ite_eq' [DecidableEq α] (s : Finset α) (a : α) (b : α → β) :
    (∏ x in s, ite (x = a) (b x) 1) = ite (a ∈ s) (b a) 1 :=
  prod_dite_eq' s a fun x _ => b x
#align finset.prod_ite_eq' Finset.prod_ite_eq'
#align finset.sum_ite_eq' Finset.sum_ite_eq'

@[to_additive]
theorem prod_ite_index (p : Prop) [Decidable p] (s t : Finset α) (f : α → β) :
    ∏ x in if p then s else t, f x = if p then ∏ x in s, f x else ∏ x in t, f x :=
  apply_ite (fun s => ∏ x in s, f x) _ _ _
#align finset.prod_ite_index Finset.prod_ite_index
#align finset.sum_ite_index Finset.sum_ite_index

@[to_additive (attr := simp)]
theorem prod_ite_irrel (p : Prop) [Decidable p] (s : Finset α) (f g : α → β) :
    ∏ x in s, (if p then f x else g x) = if p then ∏ x in s, f x else ∏ x in s, g x := by
  split_ifs with h <;> rfl
#align finset.prod_ite_irrel Finset.prod_ite_irrel
#align finset.sum_ite_irrel Finset.sum_ite_irrel

@[to_additive (attr := simp)]
theorem prod_dite_irrel (p : Prop) [Decidable p] (s : Finset α) (f : p → α → β) (g : ¬p → α → β) :
    ∏ x in s, (if h : p then f h x else g h x) =
      if h : p then ∏ x in s, f h x else ∏ x in s, g h x := by
  split_ifs with h <;> rfl
#align finset.prod_dite_irrel Finset.prod_dite_irrel
#align finset.sum_dite_irrel Finset.sum_dite_irrel

@[to_additive (attr := simp)]
theorem prod_pi_mulSingle' [DecidableEq α] (a : α) (x : β) (s : Finset α) :
    ∏ a' in s, Pi.mulSingle a x a' = if a ∈ s then x else 1 :=
  prod_dite_eq' _ _ _
#align finset.prod_pi_mul_single' Finset.prod_pi_mulSingle'
#align finset.sum_pi_single' Finset.sum_pi_single'

@[to_additive (attr := simp)]
theorem prod_pi_mulSingle {β : α → Type*} [DecidableEq α] [∀ a, CommMonoid (β a)] (a : α)
    (f : ∀ a, β a) (s : Finset α) :
    (∏ a' in s, Pi.mulSingle a' (f a') a) = if a ∈ s then f a else 1 :=
  prod_dite_eq _ _ _
#align finset.prod_pi_mul_single Finset.prod_pi_mulSingle

@[to_additive]
lemma mulSupport_prod (s : Finset ι) (f : ι → α → β) :
    mulSupport (fun x ↦ ∏ i in s, f i x) ⊆ ⋃ i ∈ s, mulSupport (f i) := by
  simp only [mulSupport_subset_iff', Set.mem_iUnion, not_exists, nmem_mulSupport]
  exact fun x ↦ prod_eq_one
#align function.mul_support_prod Finset.mulSupport_prod
#align function.support_sum Finset.support_sum

section indicator
open Set
variable {κ : Type*}

/-- Consider a product of `g i (f i)` over a finset.  Suppose `g` is a function such as
`n ↦ (· ^ n)`, which maps a second argument of `1` to `1`. Then if `f` is replaced by the
corresponding multiplicative indicator function, the finset may be replaced by a possibly larger
finset without changing the value of the product. -/
@[to_additive "Consider a sum of `g i (f i)` over a finset.  Suppose `g` is a function such as
`n ↦ (n • ·)`, which maps a second argument of `0` to `0` (or a weighted sum of `f i * h i` or
`f i • h i`, where `f` gives the weights that are multiplied by some other function `h`). Then if
`f` is replaced by the corresponding indicator function, the finset may be replaced by a possibly
larger finset without changing the value of the sum."]
lemma prod_mulIndicator_subset_of_eq_one [One α] (f : ι → α) (g : ι → α → β) {s t : Finset ι}
    (h : s ⊆ t) (hg : ∀ a, g a 1 = 1) :
    ∏ i in t, g i (mulIndicator ↑s f i) = ∏ i in s, g i (f i) := by
  calc
    _ = ∏ i in s, g i (mulIndicator ↑s f i) := by rw [prod_subset h fun i _ hn ↦ by simp [hn, hg]]
    -- Porting note: This did not use to need the implicit argument
    _ = _ := prod_congr rfl fun i hi ↦ congr_arg _ <| mulIndicator_of_mem (α := ι) hi f
#align set.prod_mul_indicator_subset_of_eq_one Finset.prod_mulIndicator_subset_of_eq_one
#align set.sum_indicator_subset_of_eq_zero Finset.sum_indicator_subset_of_eq_zero

/-- Taking the product of an indicator function over a possibly larger finset is the same as
taking the original function over the original finset. -/
@[to_additive "Summing an indicator function over a possibly larger `Finset` is the same as summing
  the original function over the original finset."]
lemma prod_mulIndicator_subset (f : ι → β) {s t : Finset ι} (h : s ⊆ t) :
    ∏ i in t, mulIndicator (↑s) f i = ∏ i in s, f i :=
  prod_mulIndicator_subset_of_eq_one _ (fun _ ↦ id) h fun _ ↦ rfl
#align set.prod_mul_indicator_subset Finset.prod_mulIndicator_subset
#align set.sum_indicator_subset Finset.sum_indicator_subset

@[to_additive]
lemma prod_mulIndicator_eq_prod_filter (s : Finset ι) (f : ι → κ → β) (t : ι → Set κ) (g : ι → κ)
    [DecidablePred fun i ↦ g i ∈ t i] :
    ∏ i in s, mulIndicator (t i) (f i) (g i) = ∏ i in s.filter fun i ↦ g i ∈ t i, f i (g i) := by
  refine (prod_filter_mul_prod_filter_not s (fun i ↦ g i ∈ t i) _).symm.trans <|
     Eq.trans (congr_arg₂ (· * ·) ?_ ?_) (mul_one _)
  · exact prod_congr rfl fun x hx ↦ mulIndicator_of_mem (mem_filter.1 hx).2 _
  · exact prod_eq_one fun x hx ↦ mulIndicator_of_not_mem (mem_filter.1 hx).2 _
#align finset.prod_mul_indicator_eq_prod_filter Finset.prod_mulIndicator_eq_prod_filter
#align finset.sum_indicator_eq_sum_filter Finset.sum_indicator_eq_sum_filter

@[to_additive]
lemma prod_mulIndicator_eq_prod_inter [DecidableEq ι] (s t : Finset ι) (f : ι → β) :
    ∏ i in s, (t : Set ι).mulIndicator f i = ∏ i in s ∩ t, f i := by
  rw [← filter_mem_eq_inter, prod_mulIndicator_eq_prod_filter]; rfl

@[to_additive]
lemma mulIndicator_prod (s : Finset ι) (t : Set κ) (f : ι → κ → β) :
    mulIndicator t (∏ i in s, f i) = ∏ i in s, mulIndicator t (f i) :=
  map_prod (mulIndicatorHom _ _) _ _
#align set.mul_indicator_finset_prod Finset.mulIndicator_prod
#align set.indicator_finset_sum Finset.indicator_sum

variable {κ : Type*}
@[to_additive]
lemma mulIndicator_biUnion (s : Finset ι) (t : ι → Set κ) {f : κ → β} :
    ((s : Set ι).PairwiseDisjoint t) →
      mulIndicator (⋃ i ∈ s, t i) f = fun a ↦ ∏ i in s, mulIndicator (t i) f a := by
  classical
  refine Finset.induction_on s (by simp) fun i s hi ih hs ↦ funext fun j ↦ ?_
  rw [prod_insert hi, set_biUnion_insert, mulIndicator_union_of_not_mem_inter,
    ih (hs.subset <| subset_insert _ _)]
  simp only [not_exists, exists_prop, mem_iUnion, mem_inter_iff, not_and]
  exact fun hji i' hi' hji' ↦ (ne_of_mem_of_not_mem hi' hi).symm <|
    hs.elim_set (mem_insert_self _ _) (mem_insert_of_mem hi') _ hji hji'
#align set.mul_indicator_finset_bUnion Finset.mulIndicator_biUnion
#align set.indicator_finset_bUnion Finset.indicator_biUnion

@[to_additive]
lemma mulIndicator_biUnion_apply (s : Finset ι) (t : ι → Set κ) {f : κ → β}
    (h : (s : Set ι).PairwiseDisjoint t) (x : κ) :
    mulIndicator (⋃ i ∈ s, t i) f x = ∏ i in s, mulIndicator (t i) f x := by
  rw [mulIndicator_biUnion s t h]
#align set.mul_indicator_finset_bUnion_apply Finset.mulIndicator_biUnion_apply
#align set.indicator_finset_bUnion_apply Finset.indicator_biUnion_apply

end indicator

@[to_additive]
theorem prod_bij_ne_one {s : Finset α} {t : Finset γ} {f : α → β} {g : γ → β}
    (i : ∀ a ∈ s, f a ≠ 1 → γ) (hi : ∀ a h₁ h₂, i a h₁ h₂ ∈ t)
    (i_inj : ∀ a₁ h₁₁ h₁₂ a₂ h₂₁ h₂₂, i a₁ h₁₁ h₁₂ = i a₂ h₂₁ h₂₂ → a₁ = a₂)
    (i_surj : ∀ b ∈ t, g b ≠ 1 → ∃ a h₁ h₂, i a h₁ h₂ = b) (h : ∀ a h₁ h₂, f a = g (i a h₁ h₂)) :
    ∏ x in s, f x = ∏ x in t, g x := by
  classical
  calc
    ∏ x in s, f x = ∏ x in s.filter fun x => f x ≠ 1, f x := by rw [prod_filter_ne_one]
    _ = ∏ x in t.filter fun x => g x ≠ 1, g x :=
      prod_bij (fun a ha => i a (mem_filter.mp ha).1 <| by simpa using (mem_filter.mp ha).2)
        ?_ ?_ ?_ ?_
    _ = ∏ x in t, g x := prod_filter_ne_one _
  · intros a ha
    refine' (mem_filter.mp ha).elim _
    intros h₁ h₂
    refine (mem_filter.mpr ⟨hi a h₁ _, ?_⟩)
    specialize h a h₁ fun H ↦ by rw [H] at h₂; simp at h₂
    rwa [← h]
  · intros a₁ ha₁ a₂ ha₂
    refine' (mem_filter.mp ha₁).elim fun _ha₁₁ _ha₁₂ ↦ _
    refine' (mem_filter.mp ha₂).elim fun _ha₂₁ _ha₂₂ ↦ _
    apply i_inj
  · intros b hb
    refine' (mem_filter.mp hb).elim fun h₁ h₂ ↦ _
    obtain ⟨a, ha₁, ha₂, eq⟩ := i_surj b h₁ fun H ↦ by rw [H] at h₂; simp at h₂
    exact ⟨a, mem_filter.mpr ⟨ha₁, ha₂⟩, eq⟩
  · refine' (fun a ha => (mem_filter.mp ha).elim fun h₁ h₂ ↦ _)
    exact h a h₁ fun H ↦ by rw [H] at h₂; simp at h₂
#align finset.prod_bij_ne_one Finset.prod_bij_ne_one
#align finset.sum_bij_ne_zero Finset.sum_bij_ne_zero

@[to_additive]
theorem prod_dite_of_false {p : α → Prop} {hp : DecidablePred p} (h : ∀ x ∈ s, ¬p x)
    (f : ∀ x : α, p x → β) (g : ∀ x : α, ¬p x → β) :
    ∏ x in s, (if hx : p x then f x hx else g x hx) = ∏ x : s, g x.val (h x.val x.property) := by
  refine prod_bij' (fun x hx => ⟨x, hx⟩) (fun x _ ↦ x) ?_ ?_ ?_ ?_ ?_ <;> aesop
#align finset.prod_dite_of_false Finset.prod_dite_of_false
#align finset.sum_dite_of_false Finset.sum_dite_of_false

@[to_additive]
theorem prod_dite_of_true {p : α → Prop} {hp : DecidablePred p} (h : ∀ x ∈ s, p x)
    (f : ∀ x : α, p x → β) (g : ∀ x : α, ¬p x → β) :
    ∏ x in s, (if hx : p x then f x hx else g x hx) = ∏ x : s, f x.val (h x.val x.property) := by
  refine prod_bij' (fun x hx => ⟨x, hx⟩) (fun x _ ↦ x) ?_ ?_ ?_ ?_ ?_ <;> aesop
#align finset.prod_dite_of_true Finset.prod_dite_of_true
#align finset.sum_dite_of_true Finset.sum_dite_of_true

@[to_additive]
theorem nonempty_of_prod_ne_one (h : ∏ x in s, f x ≠ 1) : s.Nonempty :=
  s.eq_empty_or_nonempty.elim (fun H => False.elim <| h <| H.symm ▸ prod_empty) id
#align finset.nonempty_of_prod_ne_one Finset.nonempty_of_prod_ne_one
#align finset.nonempty_of_sum_ne_zero Finset.nonempty_of_sum_ne_zero

@[to_additive]
theorem exists_ne_one_of_prod_ne_one (h : ∏ x in s, f x ≠ 1) : ∃ a ∈ s, f a ≠ 1 := by
  classical
    rw [← prod_filter_ne_one] at h
    rcases nonempty_of_prod_ne_one h with ⟨x, hx⟩
    exact ⟨x, (mem_filter.1 hx).1, by simpa using (mem_filter.1 hx).2⟩
#align finset.exists_ne_one_of_prod_ne_one Finset.exists_ne_one_of_prod_ne_one
#align finset.exists_ne_zero_of_sum_ne_zero Finset.exists_ne_zero_of_sum_ne_zero

@[to_additive]
theorem prod_range_succ_comm (f : ℕ → β) (n : ℕ) :
    (∏ x in range (n + 1), f x) = f n * ∏ x in range n, f x := by
  rw [range_succ, prod_insert not_mem_range_self]
#align finset.prod_range_succ_comm Finset.prod_range_succ_comm
#align finset.sum_range_succ_comm Finset.sum_range_succ_comm

@[to_additive]
theorem prod_range_succ (f : ℕ → β) (n : ℕ) :
    (∏ x in range (n + 1), f x) = (∏ x in range n, f x) * f n := by
  simp only [mul_comm, prod_range_succ_comm]
#align finset.prod_range_succ Finset.prod_range_succ
#align finset.sum_range_succ Finset.sum_range_succ

@[to_additive]
theorem prod_range_succ' (f : ℕ → β) :
    ∀ n : ℕ, (∏ k in range (n + 1), f k) = (∏ k in range n, f (k + 1)) * f 0
  | 0 => prod_range_succ _ _
  | n + 1 => by rw [prod_range_succ _ n, mul_right_comm, ← prod_range_succ' _ n, prod_range_succ]
#align finset.prod_range_succ' Finset.prod_range_succ'
#align finset.sum_range_succ' Finset.sum_range_succ'

@[to_additive]
theorem eventually_constant_prod {u : ℕ → β} {N : ℕ} (hu : ∀ n ≥ N, u n = 1) {n : ℕ} (hn : N ≤ n) :
    (∏ k in range n, u k) = ∏ k in range N, u k := by
  obtain ⟨m, rfl : n = N + m⟩ := le_iff_exists_add.mp hn
  clear hn
  induction' m with m hm
  · simp
  erw [prod_range_succ, hm]
  simp [hu, @zero_le' ℕ]
#align finset.eventually_constant_prod Finset.eventually_constant_prod
#align finset.eventually_constant_sum Finset.eventually_constant_sum

@[to_additive]
theorem prod_range_add (f : ℕ → β) (n m : ℕ) :
    (∏ x in range (n + m), f x) = (∏ x in range n, f x) * ∏ x in range m, f (n + x) := by
  induction' m with m hm
  · simp
  · erw [Nat.add_succ, prod_range_succ, prod_range_succ, hm, mul_assoc]
#align finset.prod_range_add Finset.prod_range_add
#align finset.sum_range_add Finset.sum_range_add

@[to_additive]
theorem prod_range_add_div_prod_range {α : Type*} [CommGroup α] (f : ℕ → α) (n m : ℕ) :
    (∏ k in range (n + m), f k) / ∏ k in range n, f k = ∏ k in Finset.range m, f (n + k) :=
  div_eq_of_eq_mul' (prod_range_add f n m)
#align finset.prod_range_add_div_prod_range Finset.prod_range_add_div_prod_range
#align finset.sum_range_add_sub_sum_range Finset.sum_range_add_sub_sum_range

@[to_additive]
theorem prod_range_zero (f : ℕ → β) : ∏ k in range 0, f k = 1 := by rw [range_zero, prod_empty]
#align finset.prod_range_zero Finset.prod_range_zero
#align finset.sum_range_zero Finset.sum_range_zero

@[to_additive sum_range_one]
theorem prod_range_one (f : ℕ → β) : ∏ k in range 1, f k = f 0 := by
  rw [range_one, prod_singleton]
#align finset.prod_range_one Finset.prod_range_one
#align finset.sum_range_one Finset.sum_range_one

open List

@[to_additive]
theorem prod_list_map_count [DecidableEq α] (l : List α) {M : Type*} [CommMonoid M] (f : α → M) :
    (l.map f).prod = ∏ m in l.toFinset, f m ^ l.count m := by
  induction' l with a s IH; · simp only [map_nil, prod_nil, count_nil, pow_zero, prod_const_one]
  simp only [List.map, List.prod_cons, toFinset_cons, IH]
  by_cases has : a ∈ s.toFinset
  · rw [insert_eq_of_mem has, ← insert_erase has, prod_insert (not_mem_erase _ _),
      prod_insert (not_mem_erase _ _), ← mul_assoc, count_cons_self, pow_succ']
    congr 1
    refine' prod_congr rfl fun x hx => _
    rw [count_cons_of_ne (ne_of_mem_erase hx)]
  rw [prod_insert has, count_cons_self, count_eq_zero_of_not_mem (mt mem_toFinset.2 has), pow_one]
  congr 1
  refine' prod_congr rfl fun x hx => _
  rw [count_cons_of_ne]
  rintro rfl
  exact has hx
#align finset.prod_list_map_count Finset.prod_list_map_count
#align finset.sum_list_map_count Finset.sum_list_map_count

@[to_additive]
theorem prod_list_count [DecidableEq α] [CommMonoid α] (s : List α) :
    s.prod = ∏ m in s.toFinset, m ^ s.count m := by simpa using prod_list_map_count s id
#align finset.prod_list_count Finset.prod_list_count
#align finset.sum_list_count Finset.sum_list_count

@[to_additive]
theorem prod_list_count_of_subset [DecidableEq α] [CommMonoid α] (m : List α) (s : Finset α)
    (hs : m.toFinset ⊆ s) : m.prod = ∏ i in s, i ^ m.count i := by
  rw [prod_list_count]
  refine' prod_subset hs fun x _ hx => _
  rw [mem_toFinset] at hx
  rw [count_eq_zero_of_not_mem hx, pow_zero]
#align finset.prod_list_count_of_subset Finset.prod_list_count_of_subset
#align finset.sum_list_count_of_subset Finset.sum_list_count_of_subset

theorem sum_filter_count_eq_countP [DecidableEq α] (p : α → Prop) [DecidablePred p] (l : List α) :
    ∑ x in l.toFinset.filter p, l.count x = l.countP p := by
  simp [Finset.sum, sum_map_count_dedup_filter_eq_countP p l]
#align finset.sum_filter_count_eq_countp Finset.sum_filter_count_eq_countP

open Multiset

@[to_additive]
theorem prod_multiset_map_count [DecidableEq α] (s : Multiset α) {M : Type*} [CommMonoid M]
    (f : α → M) : (s.map f).prod = ∏ m in s.toFinset, f m ^ s.count m := by
  refine' Quot.induction_on s fun l => _
  simp [prod_list_map_count l f]
#align finset.prod_multiset_map_count Finset.prod_multiset_map_count
#align finset.sum_multiset_map_count Finset.sum_multiset_map_count

@[to_additive]
theorem prod_multiset_count [DecidableEq α] [CommMonoid α] (s : Multiset α) :
    s.prod = ∏ m in s.toFinset, m ^ s.count m := by
  convert prod_multiset_map_count s id
  rw [Multiset.map_id]
#align finset.prod_multiset_count Finset.prod_multiset_count
#align finset.sum_multiset_count Finset.sum_multiset_count

@[to_additive]
theorem prod_multiset_count_of_subset [DecidableEq α] [CommMonoid α] (m : Multiset α) (s : Finset α)
    (hs : m.toFinset ⊆ s) : m.prod = ∏ i in s, i ^ m.count i := by
  revert hs
  refine' Quot.induction_on m fun l => _
  simp only [quot_mk_to_coe'', prod_coe, coe_count]
  apply prod_list_count_of_subset l s
#align finset.prod_multiset_count_of_subset Finset.prod_multiset_count_of_subset
#align finset.sum_multiset_count_of_subset Finset.sum_multiset_count_of_subset

@[to_additive]
theorem prod_mem_multiset [DecidableEq α] (m : Multiset α) (f : { x // x ∈ m } → β) (g : α → β)
    (hfg : ∀ x, f x = g x) : ∏ x : { x // x ∈ m }, f x = ∏ x in m.toFinset, g x := by
  refine' prod_bij' (fun x _ ↦ x) (fun x hx ↦ ⟨x, Multiset.mem_toFinset.1 hx⟩) ?_ ?_ ?_ ?_ ?_ <;>
    simp [hfg]
#align finset.prod_mem_multiset Finset.prod_mem_multiset
#align finset.sum_mem_multiset Finset.sum_mem_multiset

/-- To prove a property of a product, it suffices to prove that
the property is multiplicative and holds on factors. -/
@[to_additive "To prove a property of a sum, it suffices to prove that
the property is additive and holds on summands."]
theorem prod_induction {M : Type*} [CommMonoid M] (f : α → M) (p : M → Prop)
    (hom : ∀ a b, p a → p b → p (a * b)) (unit : p 1) (base : ∀ x ∈ s, p <| f x) :
    p <| ∏ x in s, f x :=
  Multiset.prod_induction _ _ hom unit (Multiset.forall_mem_map_iff.mpr base)
#align finset.prod_induction Finset.prod_induction
#align finset.sum_induction Finset.sum_induction

/-- To prove a property of a product, it suffices to prove that
the property is multiplicative and holds on factors. -/
@[to_additive "To prove a property of a sum, it suffices to prove that
the property is additive and holds on summands."]
theorem prod_induction_nonempty {M : Type*} [CommMonoid M] (f : α → M) (p : M → Prop)
    (hom : ∀ a b, p a → p b → p (a * b)) (nonempty : s.Nonempty) (base : ∀ x ∈ s, p <| f x) :
    p <| ∏ x in s, f x :=
  Multiset.prod_induction_nonempty p hom (by simp [nonempty_iff_ne_empty.mp nonempty])
    (Multiset.forall_mem_map_iff.mpr base)
#align finset.prod_induction_nonempty Finset.prod_induction_nonempty
#align finset.sum_induction_nonempty Finset.sum_induction_nonempty

/-- For any product along `{0, ..., n - 1}` of a commutative-monoid-valued function, we can verify
that it's equal to a different function just by checking ratios of adjacent terms.

This is a multiplicative discrete analogue of the fundamental theorem of calculus. -/
@[to_additive "For any sum along `{0, ..., n - 1}` of a commutative-monoid-valued function, we can
verify that it's equal to a different function just by checking differences of adjacent terms.

This is a discrete analogue of the fundamental theorem of calculus."]
theorem prod_range_induction (f s : ℕ → β) (base : s 0 = 1)
    (step : ∀ n, s (n + 1) = s n * f n) (n : ℕ) :
    ∏ k in Finset.range n, f k = s n := by
  induction' n with k hk
  · rw [Finset.prod_range_zero, base]
  · simp only [hk, Finset.prod_range_succ, step, mul_comm]
#align finset.prod_range_induction Finset.prod_range_induction
#align finset.sum_range_induction Finset.sum_range_induction

/-- A telescoping product along `{0, ..., n - 1}` of a commutative group valued function reduces to
the ratio of the last and first factors. -/
@[to_additive "A telescoping sum along `{0, ..., n - 1}` of an additive commutative group valued
function reduces to the difference of the last and first terms."]
theorem prod_range_div {M : Type*} [CommGroup M] (f : ℕ → M) (n : ℕ) :
    (∏ i in range n, f (i + 1) / f i) = f n / f 0 := by apply prod_range_induction <;> simp
#align finset.prod_range_div Finset.prod_range_div
#align finset.sum_range_sub Finset.sum_range_sub

@[to_additive]
theorem prod_range_div' {M : Type*} [CommGroup M] (f : ℕ → M) (n : ℕ) :
    (∏ i in range n, f i / f (i + 1)) = f 0 / f n := by apply prod_range_induction <;> simp
#align finset.prod_range_div' Finset.prod_range_div'
#align finset.sum_range_sub' Finset.sum_range_sub'

@[to_additive]
theorem eq_prod_range_div {M : Type*} [CommGroup M] (f : ℕ → M) (n : ℕ) :
    f n = f 0 * ∏ i in range n, f (i + 1) / f i := by rw [prod_range_div, mul_div_cancel]
#align finset.eq_prod_range_div Finset.eq_prod_range_div
#align finset.eq_sum_range_sub Finset.eq_sum_range_sub

@[to_additive]
theorem eq_prod_range_div' {M : Type*} [CommGroup M] (f : ℕ → M) (n : ℕ) :
    f n = ∏ i in range (n + 1), if i = 0 then f 0 else f i / f (i - 1) := by
  conv_lhs => rw [Finset.eq_prod_range_div f]
  simp [Finset.prod_range_succ', mul_comm]
#align finset.eq_prod_range_div' Finset.eq_prod_range_div'
#align finset.eq_sum_range_sub' Finset.eq_sum_range_sub'

/-- A telescoping sum along `{0, ..., n-1}` of an `ℕ`-valued function
reduces to the difference of the last and first terms
when the function we are summing is monotone.
-/
theorem sum_range_tsub [CanonicallyOrderedAddCommMonoid α] [Sub α] [OrderedSub α]
    [ContravariantClass α α (· + ·) (· ≤ ·)] {f : ℕ → α} (h : Monotone f) (n : ℕ) :
    ∑ i in range n, (f (i + 1) - f i) = f n - f 0 := by
  apply sum_range_induction
  case base => apply tsub_self
  case step =>
    intro n
    have h₁ : f n ≤ f (n + 1) := h (Nat.le_succ _)
    have h₂ : f 0 ≤ f n := h (Nat.zero_le _)
    rw [tsub_add_eq_add_tsub h₂, add_tsub_cancel_of_le h₁]
#align finset.sum_range_tsub Finset.sum_range_tsub

@[to_additive (attr := simp)]
theorem prod_const (b : β) : ∏ _x in s, b = b ^ s.card :=
  (congr_arg _ <| s.val.map_const b).trans <| Multiset.prod_replicate s.card b
#align finset.prod_const Finset.prod_const
#align finset.sum_const Finset.sum_const

@[to_additive sum_eq_card_nsmul]
theorem prod_eq_pow_card {b : β} (hf : ∀ a ∈ s, f a = b) : ∏ a in s, f a = b ^ s.card :=
  (prod_congr rfl hf).trans <| prod_const _
#align finset.prod_eq_pow_card Finset.prod_eq_pow_card
#align finset.sum_eq_card_nsmul Finset.sum_eq_card_nsmul

@[to_additive card_nsmul_add_sum]
theorem pow_card_mul_prod {b : β} : b ^ s.card * ∏ a in s, f a = ∏ a in s, b * f a :=
  (Finset.prod_const b).symm ▸ prod_mul_distrib.symm

@[to_additive sum_add_card_nsmul]
theorem prod_mul_pow_card {b : β} : (∏ a in s, f a) * b ^ s.card = ∏ a in s, f a * b :=
  (Finset.prod_const b).symm ▸ prod_mul_distrib.symm

@[to_additive]
theorem pow_eq_prod_const (b : β) : ∀ n, b ^ n = ∏ _k in range n, b := by simp
#align finset.pow_eq_prod_const Finset.pow_eq_prod_const
#align finset.nsmul_eq_sum_const Finset.nsmul_eq_sum_const

@[to_additive]
theorem prod_pow (s : Finset α) (n : ℕ) (f : α → β) : ∏ x in s, f x ^ n = (∏ x in s, f x) ^ n :=
  Multiset.prod_map_pow
#align finset.prod_pow Finset.prod_pow
#align finset.sum_nsmul Finset.sum_nsmul

@[to_additive sum_nsmul_assoc]
lemma prod_pow_eq_pow_sum  (s : Finset ι) (f : ι → ℕ) (a : β) :
    ∏ i in s, a ^ f i = a ^ ∑ i in s, f i :=
  cons_induction (by simp) (fun _ _ _ _ ↦ by simp [prod_cons, sum_cons, pow_add, *]) s
#align finset.prod_pow_eq_pow_sum Finset.prod_pow_eq_pow_sum

/-- A product over `Finset.powersetCard` which only depends on the size of the sets is constant. -/
@[to_additive
"A sum over `Finset.powersetCard` which only depends on the size of the sets is constant."]
lemma prod_powersetCard (n : ℕ) (s : Finset α) (f : ℕ → β) :
    ∏ t in powersetCard n s, f t.card = f n ^ s.card.choose n := by
  rw [prod_eq_pow_card, card_powersetCard]; rintro a ha; rw [(mem_powersetCard.1 ha).2]

@[to_additive]
theorem prod_flip {n : ℕ} (f : ℕ → β) :
    (∏ r in range (n + 1), f (n - r)) = ∏ k in range (n + 1), f k := by
  induction' n with n ih
  · rw [prod_range_one, prod_range_one]
  · rw [prod_range_succ', prod_range_succ _ (Nat.succ n)]
    simp [← ih]
#align finset.prod_flip Finset.prod_flip
#align finset.sum_flip Finset.sum_flip

@[to_additive]
theorem prod_involution {s : Finset α} {f : α → β} :
    ∀ (g : ∀ a ∈ s, α) (_ : ∀ a ha, f a * f (g a ha) = 1) (_ : ∀ a ha, f a ≠ 1 → g a ha ≠ a)
      (g_mem : ∀ a ha, g a ha ∈ s) (_ : ∀ a ha, g (g a ha) (g_mem a ha) = a),
      ∏ x in s, f x = 1 := by
  haveI := Classical.decEq α; haveI := Classical.decEq β
  exact
    Finset.strongInductionOn s fun s ih g h g_ne g_mem g_inv =>
      s.eq_empty_or_nonempty.elim (fun hs => hs.symm ▸ rfl) fun ⟨x, hx⟩ =>
        have hmem : ∀ y ∈ (s.erase x).erase (g x hx), y ∈ s := fun y hy =>
          mem_of_mem_erase (mem_of_mem_erase hy)
        have g_inj : ∀ {x hx y hy}, g x hx = g y hy → x = y := fun {x hx y hy} h => by
          rw [← g_inv x hx, ← g_inv y hy]; simp [h]
        have ih' : (∏ y in erase (erase s x) (g x hx), f y) = (1 : β) :=
          ih ((s.erase x).erase (g x hx))
            ⟨Subset.trans (erase_subset _ _) (erase_subset _ _), fun h =>
              not_mem_erase (g x hx) (s.erase x) (h (g_mem x hx))⟩
            (fun y hy => g y (hmem y hy)) (fun y hy => h y (hmem y hy))
            (fun y hy => g_ne y (hmem y hy))
            (fun y hy =>
              mem_erase.2
                ⟨fun h : g y _ = g x hx => by simp [g_inj h] at hy,
                  mem_erase.2
                    ⟨fun h : g y _ = x => by
                      have : y = g x hx := g_inv y (hmem y hy) ▸ by simp [h]
                      simp [this] at hy, g_mem y (hmem y hy)⟩⟩)
            fun y hy => g_inv y (hmem y hy)
        if hx1 : f x = 1 then
          ih' ▸
            Eq.symm
              (prod_subset hmem fun y hy hy₁ =>
                have : y = x ∨ y = g x hx := by
                  simpa [hy, -not_and, mem_erase, not_and_or, or_comm] using hy₁
                this.elim (fun hy => hy.symm ▸ hx1) fun hy =>
                  h x hx ▸ hy ▸ hx1.symm ▸ (one_mul _).symm)
        else by
          rw [← insert_erase hx, prod_insert (not_mem_erase _ _), ←
            insert_erase (mem_erase.2 ⟨g_ne x hx hx1, g_mem x hx⟩),
            prod_insert (not_mem_erase _ _), ih', mul_one, h x hx]
#align finset.prod_involution Finset.prod_involution
#align finset.sum_involution Finset.sum_involution

/-- The product of the composition of functions `f` and `g`, is the product over `b ∈ s.image g` of
`f b` to the power of the cardinality of the fibre of `b`. See also `Finset.prod_image`. -/
@[to_additive "The sum of the composition of functions `f` and `g`, is the sum over `b ∈ s.image g`
of `f b` times of the cardinality of the fibre of `b`. See also `Finset.sum_image`."]
theorem prod_comp [DecidableEq γ] (f : γ → β) (g : α → γ) :
    ∏ a in s, f (g a) = ∏ b in s.image g, f b ^ (s.filter fun a => g a = b).card := by
  simp_rw [← prod_const, prod_fiberwise_of_maps_to' fun _ ↦ mem_image_of_mem _]
#align finset.prod_comp Finset.prod_comp
#align finset.sum_comp Finset.sum_comp

@[to_additive]
theorem prod_piecewise [DecidableEq α] (s t : Finset α) (f g : α → β) :
    (∏ x in s, (t.piecewise f g) x) = (∏ x in s ∩ t, f x) * ∏ x in s \ t, g x := by
  erw [prod_ite, filter_mem_eq_inter, ← sdiff_eq_filter]
#align finset.prod_piecewise Finset.prod_piecewise
#align finset.sum_piecewise Finset.sum_piecewise

@[to_additive]
theorem prod_inter_mul_prod_diff [DecidableEq α] (s t : Finset α) (f : α → β) :
    (∏ x in s ∩ t, f x) * ∏ x in s \ t, f x = ∏ x in s, f x := by
  convert (s.prod_piecewise t f f).symm
  simp (config := { unfoldPartialApp := true }) [Finset.piecewise]
#align finset.prod_inter_mul_prod_diff Finset.prod_inter_mul_prod_diff
#align finset.sum_inter_add_sum_diff Finset.sum_inter_add_sum_diff

@[to_additive]
theorem prod_eq_mul_prod_diff_singleton [DecidableEq α] {s : Finset α} {i : α} (h : i ∈ s)
    (f : α → β) : ∏ x in s, f x = f i * ∏ x in s \ {i}, f x := by
  convert (s.prod_inter_mul_prod_diff {i} f).symm
  simp [h]
#align finset.prod_eq_mul_prod_diff_singleton Finset.prod_eq_mul_prod_diff_singleton
#align finset.sum_eq_add_sum_diff_singleton Finset.sum_eq_add_sum_diff_singleton

@[to_additive]
theorem prod_eq_prod_diff_singleton_mul [DecidableEq α] {s : Finset α} {i : α} (h : i ∈ s)
    (f : α → β) : ∏ x in s, f x = (∏ x in s \ {i}, f x) * f i := by
  rw [prod_eq_mul_prod_diff_singleton h, mul_comm]
#align finset.prod_eq_prod_diff_singleton_mul Finset.prod_eq_prod_diff_singleton_mul
#align finset.sum_eq_sum_diff_singleton_add Finset.sum_eq_sum_diff_singleton_add

@[to_additive]
theorem _root_.Fintype.prod_eq_mul_prod_compl [DecidableEq α] [Fintype α] (a : α) (f : α → β) :
    ∏ i, f i = f a * ∏ i in {a}ᶜ, f i :=
  prod_eq_mul_prod_diff_singleton (mem_univ a) f
#align fintype.prod_eq_mul_prod_compl Fintype.prod_eq_mul_prod_compl
#align fintype.sum_eq_add_sum_compl Fintype.sum_eq_add_sum_compl

@[to_additive]
theorem _root_.Fintype.prod_eq_prod_compl_mul [DecidableEq α] [Fintype α] (a : α) (f : α → β) :
    ∏ i, f i = (∏ i in {a}ᶜ, f i) * f a :=
  prod_eq_prod_diff_singleton_mul (mem_univ a) f
#align fintype.prod_eq_prod_compl_mul Fintype.prod_eq_prod_compl_mul
#align fintype.sum_eq_sum_compl_add Fintype.sum_eq_sum_compl_add

theorem dvd_prod_of_mem (f : α → β) {a : α} {s : Finset α} (ha : a ∈ s) : f a ∣ ∏ i in s, f i := by
  classical
    rw [Finset.prod_eq_mul_prod_diff_singleton ha]
    exact dvd_mul_right _ _
#align finset.dvd_prod_of_mem Finset.dvd_prod_of_mem

/-- A product can be partitioned into a product of products, each equivalent under a setoid. -/
@[to_additive "A sum can be partitioned into a sum of sums, each equivalent under a setoid."]
theorem prod_partition (R : Setoid α) [DecidableRel R.r] :
    ∏ x in s, f x = ∏ xbar in s.image Quotient.mk'', ∏ y in s.filter (⟦·⟧ = xbar), f y := by
  refine' (Finset.prod_image' f fun x _hx => _).symm
  rfl
#align finset.prod_partition Finset.prod_partition
#align finset.sum_partition Finset.sum_partition

/-- If we can partition a product into subsets that cancel out, then the whole product cancels. -/
@[to_additive "If we can partition a sum into subsets that cancel out, then the whole sum cancels."]
theorem prod_cancels_of_partition_cancels (R : Setoid α) [DecidableRel R.r]
    (h : ∀ x ∈ s, ∏ a in s.filter fun y => y ≈ x, f a = 1) : ∏ x in s, f x = 1 := by
  rw [prod_partition R, ← Finset.prod_eq_one]
  intro xbar xbar_in_s
  obtain ⟨x, x_in_s, rfl⟩ := mem_image.mp xbar_in_s
  simp only [← Quotient.eq] at h
  exact h x x_in_s
#align finset.prod_cancels_of_partition_cancels Finset.prod_cancels_of_partition_cancels
#align finset.sum_cancels_of_partition_cancels Finset.sum_cancels_of_partition_cancels

@[to_additive]
theorem prod_update_of_not_mem [DecidableEq α] {s : Finset α} {i : α} (h : i ∉ s) (f : α → β)
    (b : β) : ∏ x in s, Function.update f i b x = ∏ x in s, f x := by
  apply prod_congr rfl
  intros j hj
  have : j ≠ i := by
    rintro rfl
    exact h hj
  simp [this]
#align finset.prod_update_of_not_mem Finset.prod_update_of_not_mem
#align finset.sum_update_of_not_mem Finset.sum_update_of_not_mem

@[to_additive]
theorem prod_update_of_mem [DecidableEq α] {s : Finset α} {i : α} (h : i ∈ s) (f : α → β) (b : β) :
    ∏ x in s, Function.update f i b x = b * ∏ x in s \ singleton i, f x := by
  rw [update_eq_piecewise, prod_piecewise]
  simp [h]
#align finset.prod_update_of_mem Finset.prod_update_of_mem
#align finset.sum_update_of_mem Finset.sum_update_of_mem

/-- If a product of a `Finset` of size at most 1 has a given value, so
do the terms in that product. -/
@[to_additive eq_of_card_le_one_of_sum_eq "If a sum of a `Finset` of size at most 1 has a given
value, so do the terms in that sum."]
theorem eq_of_card_le_one_of_prod_eq {s : Finset α} (hc : s.card ≤ 1) {f : α → β} {b : β}
    (h : ∏ x in s, f x = b) : ∀ x ∈ s, f x = b := by
  intro x hx
  by_cases hc0 : s.card = 0
  · exact False.elim (card_ne_zero_of_mem hx hc0)
  · have h1 : s.card = 1 := le_antisymm hc (Nat.one_le_of_lt (Nat.pos_of_ne_zero hc0))
    rw [card_eq_one] at h1
    cases' h1 with x2 hx2
    rw [hx2, mem_singleton] at hx
    simp_rw [hx2] at h
    rw [hx]
    rw [prod_singleton] at h
    exact h
#align finset.eq_of_card_le_one_of_prod_eq Finset.eq_of_card_le_one_of_prod_eq
#align finset.eq_of_card_le_one_of_sum_eq Finset.eq_of_card_le_one_of_sum_eq

/-- Taking a product over `s : Finset α` is the same as multiplying the value on a single element
`f a` by the product of `s.erase a`.

See `Multiset.prod_map_erase` for the `Multiset` version. -/
@[to_additive "Taking a sum over `s : Finset α` is the same as adding the value on a single element
`f a` to the sum over `s.erase a`.

See `Multiset.sum_map_erase` for the `Multiset` version."]
theorem mul_prod_erase [DecidableEq α] (s : Finset α) (f : α → β) {a : α} (h : a ∈ s) :
    (f a * ∏ x in s.erase a, f x) = ∏ x in s, f x := by
  rw [← prod_insert (not_mem_erase a s), insert_erase h]
#align finset.mul_prod_erase Finset.mul_prod_erase
#align finset.add_sum_erase Finset.add_sum_erase

/-- A variant of `Finset.mul_prod_erase` with the multiplication swapped. -/
@[to_additive "A variant of `Finset.add_sum_erase` with the addition swapped."]
theorem prod_erase_mul [DecidableEq α] (s : Finset α) (f : α → β) {a : α} (h : a ∈ s) :
    (∏ x in s.erase a, f x) * f a = ∏ x in s, f x := by rw [mul_comm, mul_prod_erase s f h]
#align finset.prod_erase_mul Finset.prod_erase_mul
#align finset.sum_erase_add Finset.sum_erase_add

/-- If a function applied at a point is 1, a product is unchanged by
removing that point, if present, from a `Finset`. -/
@[to_additive "If a function applied at a point is 0, a sum is unchanged by
removing that point, if present, from a `Finset`."]
theorem prod_erase [DecidableEq α] (s : Finset α) {f : α → β} {a : α} (h : f a = 1) :
    ∏ x in s.erase a, f x = ∏ x in s, f x := by
  rw [← sdiff_singleton_eq_erase]
  refine' prod_subset (sdiff_subset _ _) fun x hx hnx => _
  rw [sdiff_singleton_eq_erase] at hnx
  rwa [eq_of_mem_of_not_mem_erase hx hnx]
#align finset.prod_erase Finset.prod_erase
#align finset.sum_erase Finset.sum_erase

/-- See also `Finset.prod_boole`. -/
@[to_additive "See also `Finset.sum_boole`."]
theorem prod_ite_one (s : Finset α) (p : α → Prop) [DecidablePred p]
    (h : ∀ i ∈ s, ∀ j ∈ s, p i → p j → i = j) (a : β) :
    ∏ i in s, ite (p i) a 1 = ite (∃ i ∈ s, p i) a 1 := by
  split_ifs with h
  · obtain ⟨i, hi, hpi⟩ := h
    rw [prod_eq_single_of_mem _ hi, if_pos hpi]
    exact fun j hj hji ↦ if_neg fun hpj ↦ hji <| h _ hj _ hi hpj hpi
  · push_neg at h
    rw [prod_eq_one]
    exact fun i hi => if_neg (h i hi)
#align finset.prod_ite_one Finset.prod_ite_one
#align finset.sum_ite_zero Finset.sum_ite_zero

@[to_additive]
theorem prod_erase_lt_of_one_lt {γ : Type*} [DecidableEq α] [OrderedCommMonoid γ]
    [CovariantClass γ γ (· * ·) (· < ·)] {s : Finset α} {d : α} (hd : d ∈ s) {f : α → γ}
    (hdf : 1 < f d) : ∏ m : α in s.erase d, f m < ∏ m : α in s, f m := by
  conv in ∏ m in s, f m => rw [← Finset.insert_erase hd]
  rw [Finset.prod_insert (Finset.not_mem_erase d s)]
  exact lt_mul_of_one_lt_left' _ hdf
#align finset.prod_erase_lt_of_one_lt Finset.prod_erase_lt_of_one_lt
#align finset.sum_erase_lt_of_pos Finset.sum_erase_lt_of_pos

/-- If a product is 1 and the function is 1 except possibly at one
point, it is 1 everywhere on the `Finset`. -/
@[to_additive "If a sum is 0 and the function is 0 except possibly at one
point, it is 0 everywhere on the `Finset`."]
theorem eq_one_of_prod_eq_one {s : Finset α} {f : α → β} {a : α} (hp : ∏ x in s, f x = 1)
    (h1 : ∀ x ∈ s, x ≠ a → f x = 1) : ∀ x ∈ s, f x = 1 := by
  intro x hx
  classical
    by_cases h : x = a
    · rw [h]
      rw [h] at hx
      rw [← prod_subset (singleton_subset_iff.2 hx) fun t ht ha => h1 t ht (not_mem_singleton.1 ha),
        prod_singleton] at hp
      exact hp
    · exact h1 x hx h
#align finset.eq_one_of_prod_eq_one Finset.eq_one_of_prod_eq_one
#align finset.eq_zero_of_sum_eq_zero Finset.eq_zero_of_sum_eq_zero

@[to_additive sum_boole_nsmul]
theorem prod_pow_boole [DecidableEq α] (s : Finset α) (f : α → β) (a : α) :
    (∏ x in s, f x ^ ite (a = x) 1 0) = ite (a ∈ s) (f a) 1 := by simp
#align finset.prod_pow_boole Finset.prod_pow_boole

theorem prod_dvd_prod_of_dvd {S : Finset α} (g1 g2 : α → β) (h : ∀ a ∈ S, g1 a ∣ g2 a) :
    S.prod g1 ∣ S.prod g2 := by
  classical
    induction' S using Finset.induction_on' with a T _haS _hTS haT IH
    · simp
    · rw [Finset.prod_insert haT, prod_insert haT]
      exact mul_dvd_mul (h a <| T.mem_insert_self a) <| IH fun b hb ↦ h b <| mem_insert_of_mem hb
#align finset.prod_dvd_prod_of_dvd Finset.prod_dvd_prod_of_dvd

theorem prod_dvd_prod_of_subset {ι M : Type*} [CommMonoid M] (s t : Finset ι) (f : ι → M)
    (h : s ⊆ t) : (∏ i in s, f i) ∣ ∏ i in t, f i :=
  Multiset.prod_dvd_prod_of_le <| Multiset.map_le_map <| by simpa
#align finset.prod_dvd_prod_of_subset Finset.prod_dvd_prod_of_subset

end CommMonoid

theorem card_eq_sum_ones (s : Finset α) : s.card = ∑ x in s, 1 := by
  rw [sum_const, smul_eq_mul, mul_one]
#align finset.card_eq_sum_ones Finset.card_eq_sum_ones

theorem sum_const_nat {m : ℕ} {f : α → ℕ} (h₁ : ∀ x ∈ s, f x = m) :
    ∑ x in s, f x = card s * m := by
  rw [← Nat.nsmul_eq_mul, ← sum_const]
  apply sum_congr rfl h₁
#align finset.sum_const_nat Finset.sum_const_nat

lemma card_filter (p) [DecidablePred p] (s : Finset α) :
    (filter p s).card = ∑ a in s, ite (p a) 1 0 := by
  rw [sum_ite, sum_const_zero, add_zero, sum_const, smul_eq_mul, mul_one]
#align finset.card_filter Finset.card_filter

section Opposite

open MulOpposite

/-- Moving to the opposite additive commutative monoid commutes with summing. -/
@[simp]
theorem op_sum [AddCommMonoid β] {s : Finset α} (f : α → β) :
    op (∑ x in s, f x) = ∑ x in s, op (f x) :=
  map_sum (opAddEquiv : β ≃+ βᵐᵒᵖ) _ _
#align finset.op_sum Finset.op_sum

@[simp]
theorem unop_sum [AddCommMonoid β] {s : Finset α} (f : α → βᵐᵒᵖ) :
    unop (∑ x in s, f x) = ∑ x in s, unop (f x) :=
  map_sum (opAddEquiv : β ≃+ βᵐᵒᵖ).symm _ _
#align finset.unop_sum Finset.unop_sum

end Opposite

section DivisionCommMonoid

variable [DivisionCommMonoid β]

@[to_additive (attr := simp)]
theorem prod_inv_distrib : (∏ x in s, (f x)⁻¹) = (∏ x in s, f x)⁻¹ :=
  Multiset.prod_map_inv
#align finset.prod_inv_distrib Finset.prod_inv_distrib
#align finset.sum_neg_distrib Finset.sum_neg_distrib

@[to_additive (attr := simp)]
theorem prod_div_distrib : ∏ x in s, f x / g x = (∏ x in s, f x) / ∏ x in s, g x :=
  Multiset.prod_map_div
#align finset.prod_div_distrib Finset.prod_div_distrib
#align finset.sum_sub_distrib Finset.sum_sub_distrib

@[to_additive]
theorem prod_zpow (f : α → β) (s : Finset α) (n : ℤ) : ∏ a in s, f a ^ n = (∏ a in s, f a) ^ n :=
  Multiset.prod_map_zpow
#align finset.prod_zpow Finset.prod_zpow
#align finset.sum_zsmul Finset.sum_zsmul

end DivisionCommMonoid

section CommGroup

variable [CommGroup β] [DecidableEq α]

@[to_additive (attr := simp)]
theorem prod_sdiff_eq_div (h : s₁ ⊆ s₂) :
    ∏ x in s₂ \ s₁, f x = (∏ x in s₂, f x) / ∏ x in s₁, f x := by
  rw [eq_div_iff_mul_eq', prod_sdiff h]
#align finset.prod_sdiff_eq_div Finset.prod_sdiff_eq_div
#align finset.sum_sdiff_eq_sub Finset.sum_sdiff_eq_sub

@[to_additive]
theorem prod_sdiff_div_prod_sdiff :
    (∏ x in s₂ \ s₁, f x) / ∏ x in s₁ \ s₂, f x = (∏ x in s₂, f x) / ∏ x in s₁, f x := by
  simp [← Finset.prod_sdiff (@inf_le_left _ _ s₁ s₂), ← Finset.prod_sdiff (@inf_le_right _ _ s₁ s₂)]
#align finset.prod_sdiff_div_prod_sdiff Finset.prod_sdiff_div_prod_sdiff
#align finset.sum_sdiff_sub_sum_sdiff Finset.sum_sdiff_sub_sum_sdiff

@[to_additive (attr := simp)]
theorem prod_erase_eq_div {a : α} (h : a ∈ s) :
    ∏ x in s.erase a, f x = (∏ x in s, f x) / f a := by
  rw [eq_div_iff_mul_eq', prod_erase_mul _ _ h]
#align finset.prod_erase_eq_div Finset.prod_erase_eq_div
#align finset.sum_erase_eq_sub Finset.sum_erase_eq_sub

end CommGroup

@[simp]
theorem card_sigma {σ : α → Type*} (s : Finset α) (t : ∀ a, Finset (σ a)) :
    card (s.sigma t) = ∑ a in s, card (t a) :=
  Multiset.card_sigma _ _
#align finset.card_sigma Finset.card_sigma

@[simp]
theorem card_disjiUnion (s : Finset α) (t : α → Finset β) (h) :
    (s.disjiUnion t h).card = s.sum fun i => (t i).card :=
  Multiset.card_bind _ _
#align finset.card_disj_Union Finset.card_disjiUnion

theorem card_biUnion [DecidableEq β] {s : Finset α} {t : α → Finset β}
    (h : ∀ x ∈ s, ∀ y ∈ s, x ≠ y → Disjoint (t x) (t y)) :
    (s.biUnion t).card = ∑ u in s, card (t u) :=
  calc
    (s.biUnion t).card = ∑ i in s.biUnion t, 1 := card_eq_sum_ones _
    _ = ∑ a in s, ∑ _i in t a, 1 := Finset.sum_biUnion h
    _ = ∑ u in s, card (t u) := by simp_rw [card_eq_sum_ones]
#align finset.card_bUnion Finset.card_biUnion

theorem card_biUnion_le [DecidableEq β] {s : Finset α} {t : α → Finset β} :
    (s.biUnion t).card ≤ ∑ a in s, (t a).card :=
  haveI := Classical.decEq α
  Finset.induction_on s (by simp) fun a s has ih =>
    calc
      ((insert a s).biUnion t).card ≤ (t a).card + (s.biUnion t).card := by
        { rw [biUnion_insert]; exact Finset.card_union_le _ _ }
      _ ≤ ∑ a in insert a s, card (t a) := by rw [sum_insert has]; exact add_le_add_left ih _
#align finset.card_bUnion_le Finset.card_biUnion_le

theorem card_eq_sum_card_fiberwise [DecidableEq β] {f : α → β} {s : Finset α} {t : Finset β}
    (H : ∀ x ∈ s, f x ∈ t) : s.card = ∑ a in t, (s.filter fun x => f x = a).card := by
  simp only [card_eq_sum_ones, sum_fiberwise_of_maps_to H]
#align finset.card_eq_sum_card_fiberwise Finset.card_eq_sum_card_fiberwise

theorem card_eq_sum_card_image [DecidableEq β] (f : α → β) (s : Finset α) :
    s.card = ∑ a in s.image f, (s.filter fun x => f x = a).card :=
  card_eq_sum_card_fiberwise fun _ => mem_image_of_mem _
#align finset.card_eq_sum_card_image Finset.card_eq_sum_card_image

theorem mem_sum {f : α → Multiset β} (s : Finset α) (b : β) :
    (b ∈ ∑ x in s, f x) ↔ ∃ a ∈ s, b ∈ f a := by
  classical
    refine' s.induction_on (by simp) _
    · intro a t hi ih
      simp [sum_insert hi, ih, or_and_right, exists_or]
#align finset.mem_sum Finset.mem_sum

section ProdEqZero

variable [CommMonoidWithZero β]

theorem prod_eq_zero (ha : a ∈ s) (h : f a = 0) : ∏ x in s, f x = 0 := by
  haveI := Classical.decEq α
  rw [← prod_erase_mul _ _ ha, h, mul_zero]
#align finset.prod_eq_zero Finset.prod_eq_zero

theorem prod_boole {s : Finset α} {p : α → Prop} [DecidablePred p] :
    (∏ i in s, ite (p i) (1 : β) (0 : β)) = ite (∀ i ∈ s, p i) 1 0 := by
  split_ifs with h
  · apply prod_eq_one
    intro i hi
    rw [if_pos (h i hi)]
  · push_neg at h
    rcases h with ⟨i, hi, hq⟩
    apply prod_eq_zero hi
    rw [if_neg hq]
#align finset.prod_boole Finset.prod_boole

lemma support_prod_subset (s : Finset ι) (f : ι → α → β) :
    support (fun x ↦ ∏ i in s, f i x) ⊆ ⋂ i ∈ s, support (f i) :=
  fun _ hx ↦ Set.mem_iInter₂.2 fun _ hi H ↦ hx <| prod_eq_zero hi H
#align function.support_prod_subset Finset.support_prod_subset

variable [Nontrivial β] [NoZeroDivisors β]

theorem prod_eq_zero_iff : ∏ x in s, f x = 0 ↔ ∃ a ∈ s, f a = 0 := by
  classical
    induction' s using Finset.induction_on with a s ha ih
    · exact ⟨Not.elim one_ne_zero, fun ⟨_, H, _⟩ => by simp at H⟩
    · rw [prod_insert ha, mul_eq_zero, exists_mem_insert, ih]
#align finset.prod_eq_zero_iff Finset.prod_eq_zero_iff

theorem prod_ne_zero_iff : ∏ x in s, f x ≠ 0 ↔ ∀ a ∈ s, f a ≠ 0 := by
  rw [Ne, prod_eq_zero_iff]
  push_neg; rfl
#align finset.prod_ne_zero_iff Finset.prod_ne_zero_iff

lemma support_prod (s : Finset ι) (f : ι → α → β) :
    support (fun x ↦ ∏ i in s, f i x) = ⋂ i ∈ s, support (f i) :=
  Set.ext fun x ↦ by simp [support, prod_eq_zero_iff]
#align function.support_prod Finset.support_prod

end ProdEqZero

@[to_additive]
theorem prod_unique_nonempty {α β : Type*} [CommMonoid β] [Unique α] (s : Finset α) (f : α → β)
    (h : s.Nonempty) : ∏ x in s, f x = f default := by
  rw [h.eq_singleton_default, Finset.prod_singleton]
#align finset.prod_unique_nonempty Finset.prod_unique_nonempty
#align finset.sum_unique_nonempty Finset.sum_unique_nonempty

theorem sum_nat_mod (s : Finset α) (n : ℕ) (f : α → ℕ) :
    (∑ i in s, f i) % n = (∑ i in s, f i % n) % n :=
  (Multiset.sum_nat_mod _ _).trans <| by rw [Finset.sum, Multiset.map_map]; rfl
#align finset.sum_nat_mod Finset.sum_nat_mod

theorem prod_nat_mod (s : Finset α) (n : ℕ) (f : α → ℕ) :
    (∏ i in s, f i) % n = (∏ i in s, f i % n) % n :=
  (Multiset.prod_nat_mod _ _).trans <| by rw [Finset.prod, Multiset.map_map]; rfl
#align finset.prod_nat_mod Finset.prod_nat_mod

theorem sum_int_mod (s : Finset α) (n : ℤ) (f : α → ℤ) :
    (∑ i in s, f i) % n = (∑ i in s, f i % n) % n :=
  (Multiset.sum_int_mod _ _).trans <| by rw [Finset.sum, Multiset.map_map]; rfl
#align finset.sum_int_mod Finset.sum_int_mod

theorem prod_int_mod (s : Finset α) (n : ℤ) (f : α → ℤ) :
    (∏ i in s, f i) % n = (∏ i in s, f i % n) % n :=
  (Multiset.prod_int_mod _ _).trans <| by rw [Finset.prod, Multiset.map_map]; rfl
#align finset.prod_int_mod Finset.prod_int_mod

end Finset

namespace Fintype
variable {ι κ α : Type*} [Fintype ι] [Fintype κ] [CommMonoid α]

open Finset

/-- `Fintype.prod_bijective` is a variant of `Finset.prod_bij` that accepts `Function.Bijective`.

See `Function.Bijective.prod_comp` for a version without `h`. -/
@[to_additive "`Fintype.sum_bijective` is a variant of `Finset.sum_bij` that accepts
`Function.Bijective`.

See `Function.Bijective.sum_comp` for a version without `h`. "]
lemma prod_bijective (e : ι → κ) (he : e.Bijective) (f : ι → α) (g : κ → α)
    (h : ∀ x, f x = g (e x)) : ∏ x, f x = ∏ x, g x :=
  prod_equiv (.ofBijective e he) (by simp) (by simp [h])
#align fintype.prod_bijective Fintype.prod_bijective
#align fintype.sum_bijective Fintype.sum_bijective

@[to_additive] alias _root_.Function.Bijective.finset_prod := prod_bijective

/-- `Fintype.prod_equiv` is a specialization of `Finset.prod_bij` that
automatically fills in most arguments.

See `Equiv.prod_comp` for a version without `h`.
-/
@[to_additive "`Fintype.sum_equiv` is a specialization of `Finset.sum_bij` that
automatically fills in most arguments.

See `Equiv.sum_comp` for a version without `h`."]
lemma prod_equiv (e : ι ≃ κ) (f : ι → α) (g : κ → α) (h : ∀ x, f x = g (e x)) :
    ∏ x, f x = ∏ x, g x := prod_bijective _ e.bijective _ _ h
#align fintype.prod_equiv Fintype.prod_equiv
#align fintype.sum_equiv Fintype.sum_equiv

@[to_additive]
lemma _root_.Function.Bijective.prod_comp {e : ι → κ} (he : e.Bijective) (g : κ → α) :
    ∏ i, g (e i) = ∏ i, g i := prod_bijective _ he _ _ fun _ ↦ rfl
#align function.bijective.prod_comp Function.Bijective.prod_comp
#align function.bijective.sum_comp Function.Bijective.sum_comp

@[to_additive]
lemma _root_.Equiv.prod_comp (e : ι ≃ κ) (g : κ → α) : ∏ i, g (e i) = ∏ i, g i :=
  prod_equiv e _ _ fun _ ↦ rfl
#align equiv.prod_comp Equiv.prod_comp
#align equiv.sum_comp Equiv.sum_comp

@[to_additive]
lemma prod_of_injective (e : ι → κ) (he : Injective e) (f : ι → α) (g : κ → α)
    (h' : ∀ i ∉ Set.range e, g i = 1) (h : ∀ i, f i = g (e i)) : ∏ i, f i = ∏ j, g j :=
  prod_of_injOn e (he.injOn _) (by simp) (by simpa using h') (fun i _ ↦ h i)

@[to_additive]
lemma prod_fiberwise [DecidableEq κ] (g : ι → κ) (f : ι → α) :
    ∏ j, ∏ i : {i // g i = j}, f i = ∏ i, f i := by
  rw [← Finset.prod_fiberwise _ g f]
  congr with j
  exact (prod_subtype _ (by simp) _).symm
#align fintype.prod_fiberwise Fintype.prod_fiberwise
#align fintype.sum_fiberwise Fintype.sum_fiberwise

@[to_additive]
lemma prod_fiberwise' [DecidableEq κ] (g : ι → κ) (f : κ → α) :
    ∏ j, ∏ _i : {i // g i = j}, f j = ∏ i, f (g i) := by
  rw [← Finset.prod_fiberwise' _ g f]
  congr with j
  exact (prod_subtype _ (by simp) fun _ ↦ _).symm

@[to_additive]
theorem prod_unique {α β : Type*} [CommMonoid β] [Unique α] [Fintype α] (f : α → β) :
    ∏ x : α, f x = f default := by rw [univ_unique, prod_singleton]
#align fintype.prod_unique Fintype.prod_unique
#align fintype.sum_unique Fintype.sum_unique

@[to_additive]
theorem prod_empty {α β : Type*} [CommMonoid β] [IsEmpty α] [Fintype α] (f : α → β) :
    ∏ x : α, f x = 1 :=
  Finset.prod_of_empty _
#align fintype.prod_empty Fintype.prod_empty
#align fintype.sum_empty Fintype.sum_empty

@[to_additive]
theorem prod_subsingleton {α β : Type*} [CommMonoid β] [Subsingleton α] [Fintype α] (f : α → β)
    (a : α) : ∏ x : α, f x = f a := by
  haveI : Unique α := uniqueOfSubsingleton a
  rw [prod_unique f, Subsingleton.elim default a]
#align fintype.prod_subsingleton Fintype.prod_subsingleton
#align fintype.sum_subsingleton Fintype.sum_subsingleton

@[to_additive]
theorem prod_subtype_mul_prod_subtype {α β : Type*} [Fintype α] [CommMonoid β] (p : α → Prop)
    (f : α → β) [DecidablePred p] :
    (∏ i : { x // p x }, f i) * ∏ i : { x // ¬p x }, f i = ∏ i, f i := by
  classical
    let s := { x | p x }.toFinset
    rw [← Finset.prod_subtype s, ← Finset.prod_subtype sᶜ]
    · exact Finset.prod_mul_prod_compl _ _
    · simp [s]
    · simp [s]
#align fintype.prod_subtype_mul_prod_subtype Fintype.prod_subtype_mul_prod_subtype
#align fintype.sum_subtype_add_sum_subtype Fintype.sum_subtype_add_sum_subtype

end Fintype

namespace Finset
variable [CommMonoid α]

@[to_additive (attr := simp)]
lemma prod_attach_univ [Fintype ι] (f : {i // i ∈ @univ ι _} → α) :
    ∏ i in univ.attach, f i = ∏ i, f ⟨i, mem_univ _⟩ :=
  Fintype.prod_equiv (Equiv.subtypeUnivEquiv mem_univ) _ _ $ by simp
#align finset.prod_attach_univ Finset.prod_attach_univ
#align finset.sum_attach_univ Finset.sum_attach_univ

@[to_additive]
theorem prod_erase_attach [DecidableEq ι] {s : Finset ι} (f : ι → α) (i : ↑s) :
    ∏ j in s.attach.erase i, f ↑j = ∏ j in s.erase ↑i, f j := by
  rw [← Function.Embedding.coe_subtype, ← prod_map]
  simp [attach_map_val]

end Finset

namespace List

@[to_additive]
theorem prod_toFinset {M : Type*} [DecidableEq α] [CommMonoid M] (f : α → M) :
    ∀ {l : List α} (_hl : l.Nodup), l.toFinset.prod f = (l.map f).prod
  | [], _ => by simp
  | a :: l, hl => by
    let ⟨not_mem, hl⟩ := List.nodup_cons.mp hl
    simp [Finset.prod_insert (mt List.mem_toFinset.mp not_mem), prod_toFinset _ hl]
#align list.prod_to_finset List.prod_toFinset
#align list.sum_to_finset List.sum_toFinset

end List

namespace Multiset

theorem disjoint_list_sum_left {a : Multiset α} {l : List (Multiset α)} :
    Multiset.Disjoint l.sum a ↔ ∀ b ∈ l, Multiset.Disjoint b a := by
  induction' l with b bs ih
  · simp only [zero_disjoint, List.not_mem_nil, IsEmpty.forall_iff, forall_const, List.sum_nil]
  · simp_rw [List.sum_cons, disjoint_add_left, List.mem_cons, forall_eq_or_imp]
    simp [and_congr_left_iff, iff_self_iff, ih]
#align multiset.disjoint_list_sum_left Multiset.disjoint_list_sum_left

theorem disjoint_list_sum_right {a : Multiset α} {l : List (Multiset α)} :
    Multiset.Disjoint a l.sum ↔ ∀ b ∈ l, Multiset.Disjoint a b := by
  simpa only [@disjoint_comm _ a] using disjoint_list_sum_left
#align multiset.disjoint_list_sum_right Multiset.disjoint_list_sum_right

theorem disjoint_sum_left {a : Multiset α} {i : Multiset (Multiset α)} :
    Multiset.Disjoint i.sum a ↔ ∀ b ∈ i, Multiset.Disjoint b a :=
  Quotient.inductionOn i fun l => by
    rw [quot_mk_to_coe, Multiset.sum_coe]
    exact disjoint_list_sum_left
#align multiset.disjoint_sum_left Multiset.disjoint_sum_left

theorem disjoint_sum_right {a : Multiset α} {i : Multiset (Multiset α)} :
    Multiset.Disjoint a i.sum ↔ ∀ b ∈ i, Multiset.Disjoint a b := by
  simpa only [@disjoint_comm _ a] using disjoint_sum_left
#align multiset.disjoint_sum_right Multiset.disjoint_sum_right

theorem disjoint_finset_sum_left {β : Type*} {i : Finset β} {f : β → Multiset α} {a : Multiset α} :
    Multiset.Disjoint (i.sum f) a ↔ ∀ b ∈ i, Multiset.Disjoint (f b) a := by
  convert @disjoint_sum_left _ a (map f i.val)
  simp [and_congr_left_iff, iff_self_iff]
#align multiset.disjoint_finset_sum_left Multiset.disjoint_finset_sum_left

theorem disjoint_finset_sum_right {β : Type*} {i : Finset β} {f : β → Multiset α}
    {a : Multiset α} : Multiset.Disjoint a (i.sum f) ↔ ∀ b ∈ i, Multiset.Disjoint a (f b) := by
  simpa only [disjoint_comm] using disjoint_finset_sum_left
#align multiset.disjoint_finset_sum_right Multiset.disjoint_finset_sum_right

variable [DecidableEq α]

@[simp]
theorem toFinset_sum_count_eq (s : Multiset α) : ∑ a in s.toFinset, s.count a = card s :=
  calc
    ∑ a in s.toFinset, s.count a = ∑ a in s.toFinset, s.count a • 1 := by
      { simp only [smul_eq_mul, mul_one] }
    _ = (s.map fun _ => 1).sum := (Finset.sum_multiset_map_count _ _).symm
    _ = card s := by simp
#align multiset.to_finset_sum_count_eq Multiset.toFinset_sum_count_eq

@[simp]
theorem sum_count_eq [Fintype α] (s : Multiset α) : ∑ a, s.count a = Multiset.card s := by
  rw [← toFinset_sum_count_eq, ← Finset.sum_filter_ne_zero]
  congr
  ext
  simp

theorem count_sum' {s : Finset β} {a : α} {f : β → Multiset α} :
    count a (∑ x in s, f x) = ∑ x in s, count a (f x) := by
  dsimp only [Finset.sum]
  rw [count_sum]
#align multiset.count_sum' Multiset.count_sum'

@[simp]
theorem toFinset_sum_count_nsmul_eq (s : Multiset α) :
    ∑ a in s.toFinset, s.count a • {a} = s := by
  rw [← Finset.sum_multiset_map_count, Multiset.sum_map_singleton]
#align multiset.to_finset_sum_count_nsmul_eq Multiset.toFinset_sum_count_nsmul_eq

theorem exists_smul_of_dvd_count (s : Multiset α) {k : ℕ}
    (h : ∀ a : α, a ∈ s → k ∣ Multiset.count a s) : ∃ u : Multiset α, s = k • u := by
  use ∑ a in s.toFinset, (s.count a / k) • {a}
  have h₂ :
    (∑ x : α in s.toFinset, k • (count x s / k) • ({x} : Multiset α)) =
      ∑ x : α in s.toFinset, count x s • {x} := by
    apply Finset.sum_congr rfl
    intro x hx
    rw [← mul_nsmul', Nat.mul_div_cancel' (h x (mem_toFinset.mp hx))]
  rw [← Finset.sum_nsmul, h₂, toFinset_sum_count_nsmul_eq]
#align multiset.exists_smul_of_dvd_count Multiset.exists_smul_of_dvd_count

theorem toFinset_prod_dvd_prod [CommMonoid α] (S : Multiset α) : S.toFinset.prod id ∣ S.prod := by
  rw [Finset.prod_eq_multiset_prod]
  refine' Multiset.prod_dvd_prod_of_le _
  simp [Multiset.dedup_le S]
#align multiset.to_finset_prod_dvd_prod Multiset.toFinset_prod_dvd_prod

@[to_additive]
theorem prod_sum {α : Type*} {ι : Type*} [CommMonoid α] (f : ι → Multiset α) (s : Finset ι) :
    (∑ x in s, f x).prod = ∏ x in s, (f x).prod := by
  classical
    induction' s using Finset.induction_on with a t hat ih
    · rw [Finset.sum_empty, Finset.prod_empty, Multiset.prod_zero]
    · rw [Finset.sum_insert hat, Finset.prod_insert hat, Multiset.prod_add, ih]
#align multiset.prod_sum Multiset.prod_sum
#align multiset.sum_sum Multiset.sum_sum

end Multiset

<<<<<<< HEAD
namespace Nat

@[simp, norm_cast]
theorem cast_list_sum [AddMonoidWithOne β] (s : List ℕ) : (↑s.sum : β) = (s.map (↑)).sum :=
  map_list_sum (castAddMonoidHom β) _
#align nat.cast_list_sum Nat.cast_list_sum

@[simp, norm_cast]
theorem cast_list_prod [Semiring β] (s : List ℕ) : (↑s.prod : β) = (s.map (↑)).prod :=
  map_list_prod (castRingHom β) _
#align nat.cast_list_prod Nat.cast_list_prod

@[simp, norm_cast]
theorem cast_multiset_sum [AddCommMonoidWithOne β] (s : Multiset ℕ) :
    (↑s.sum : β) = (s.map (↑)).sum :=
  map_multiset_sum (castAddMonoidHom β) _
#align nat.cast_multiset_sum Nat.cast_multiset_sum

@[simp, norm_cast]
theorem cast_multiset_prod [CommSemiring β] (s : Multiset ℕ) : (↑s.prod : β) = (s.map (↑)).prod :=
  map_multiset_prod (castRingHom β) _
#align nat.cast_multiset_prod Nat.cast_multiset_prod

@[simp, norm_cast]
theorem cast_sum [AddCommMonoidWithOne β] (s : Finset α) (f : α → ℕ) :
    ↑(∑ x in s, f x : ℕ) = ∑ x in s, (f x : β) :=
  map_sum (castAddMonoidHom β) _ _
#align nat.cast_sum Nat.cast_sum

@[simp, norm_cast]
theorem cast_prod [CommSemiring β] (f : α → ℕ) (s : Finset α) :
    (↑(∏ i in s, f i) : β) = ∏ i in s, (f i : β) :=
  map_prod (castRingHom β) _ _
#align nat.cast_prod Nat.cast_prod

end Nat

namespace Int

@[simp, norm_cast]
theorem cast_list_sum [AddGroupWithOne β] (s : List ℤ) : (↑s.sum : β) = (s.map (↑)).sum :=
  map_list_sum (castAddHom β) _
#align int.cast_list_sum Int.cast_list_sum

@[simp, norm_cast]
theorem cast_list_prod [Ring β] (s : List ℤ) : (↑s.prod : β) = (s.map (↑)).prod :=
  map_list_prod (castRingHom β) _
#align int.cast_list_prod Int.cast_list_prod

@[simp, norm_cast]
theorem cast_multiset_sum [AddCommGroupWithOne β] (s : Multiset ℤ) :
    (↑s.sum : β) = (s.map (↑)).sum :=
  map_multiset_sum (castAddHom β) _
#align int.cast_multiset_sum Int.cast_multiset_sum

@[simp, norm_cast]
theorem cast_multiset_prod {R : Type*} [CommRing R] (s : Multiset ℤ) :
    (↑s.prod : R) = (s.map (↑)).prod :=
  map_multiset_prod (castRingHom R) _
#align int.cast_multiset_prod Int.cast_multiset_prod

@[simp, norm_cast]
theorem cast_sum [AddCommGroupWithOne β] (s : Finset α) (f : α → ℤ) :
    ↑(∑ x in s, f x : ℤ) = ∑ x in s, (f x : β) :=
  map_sum (castAddHom β) _ _
#align int.cast_sum Int.cast_sum

@[simp, norm_cast]
theorem cast_prod {R : Type*} [CommRing R] (f : α → ℤ) (s : Finset α) :
    (↑(∏ i in s, f i) : R) = ∏ i in s, (f i : R) :=
  map_prod (Int.castRingHom R) _ _
#align int.cast_prod Int.cast_prod

end Int

=======
>>>>>>> ca1a851a
@[simp, norm_cast]
theorem Units.coe_prod {M : Type*} [CommMonoid M] (f : α → Mˣ) (s : Finset α) :
    (↑(∏ i in s, f i) : M) = ∏ i in s, (f i : M) :=
  map_prod (Units.coeHom M) _ _
#align units.coe_prod Units.coe_prod

theorem Units.mk0_prod [CommGroupWithZero β] (s : Finset α) (f : α → β) (h) :
    Units.mk0 (∏ b in s, f b) h =
      ∏ b in s.attach, Units.mk0 (f b) fun hh => h (Finset.prod_eq_zero b.2 hh) := by
  classical induction s using Finset.induction_on <;> simp [*]
#align units.mk0_prod Units.mk0_prod

theorem nat_abs_sum_le {ι : Type*} (s : Finset ι) (f : ι → ℤ) :
    (∑ i in s, f i).natAbs ≤ ∑ i in s, (f i).natAbs := by
  classical
    induction' s using Finset.induction_on with i s his IH
    · simp only [Finset.sum_empty, Int.natAbs_zero, le_refl]
    · simp only [his, Finset.sum_insert, not_false_iff]
      exact (Int.natAbs_add_le _ _).trans (add_le_add le_rfl IH)
#align nat_abs_sum_le nat_abs_sum_le

/-! ### `Additive`, `Multiplicative` -/


open Additive Multiplicative

section Monoid

variable [Monoid α]

@[simp]
theorem ofMul_list_prod (s : List α) : ofMul s.prod = (s.map ofMul).sum := by simp [ofMul]; rfl
#align of_mul_list_prod ofMul_list_prod

@[simp]
theorem toMul_list_sum (s : List (Additive α)) : toMul s.sum = (s.map toMul).prod := by
  simp [toMul, ofMul]; rfl
#align to_mul_list_sum toMul_list_sum

end Monoid

section AddMonoid

variable [AddMonoid α]

@[simp]
theorem ofAdd_list_prod (s : List α) : ofAdd s.sum = (s.map ofAdd).prod := by simp [ofAdd]; rfl
#align of_add_list_prod ofAdd_list_prod

@[simp]
theorem toAdd_list_sum (s : List (Multiplicative α)) : toAdd s.prod = (s.map toAdd).sum := by
  simp [toAdd, ofAdd]; rfl
#align to_add_list_sum toAdd_list_sum

end AddMonoid

section CommMonoid

variable [CommMonoid α]

@[simp]
theorem ofMul_multiset_prod (s : Multiset α) : ofMul s.prod = (s.map ofMul).sum := by
  simp [ofMul]; rfl
#align of_mul_multiset_prod ofMul_multiset_prod

@[simp]
theorem toMul_multiset_sum (s : Multiset (Additive α)) : toMul s.sum = (s.map toMul).prod := by
  simp [toMul, ofMul]; rfl
#align to_mul_multiset_sum toMul_multiset_sum

@[simp]
theorem ofMul_prod (s : Finset ι) (f : ι → α) : ofMul (∏ i in s, f i) = ∑ i in s, ofMul (f i) :=
  rfl
#align of_mul_prod ofMul_prod

@[simp]
theorem toMul_sum (s : Finset ι) (f : ι → Additive α) :
    toMul (∑ i in s, f i) = ∏ i in s, toMul (f i) :=
  rfl
#align to_mul_sum toMul_sum

end CommMonoid

section AddCommMonoid

variable [AddCommMonoid α]

@[simp]
theorem ofAdd_multiset_prod (s : Multiset α) : ofAdd s.sum = (s.map ofAdd).prod := by
  simp [ofAdd]; rfl
#align of_add_multiset_prod ofAdd_multiset_prod

@[simp]
theorem toAdd_multiset_sum (s : Multiset (Multiplicative α)) :
    toAdd s.prod = (s.map toAdd).sum := by
  simp [toAdd, ofAdd]; rfl
#align to_add_multiset_sum toAdd_multiset_sum

@[simp]
theorem ofAdd_sum (s : Finset ι) (f : ι → α) : ofAdd (∑ i in s, f i) = ∏ i in s, ofAdd (f i) :=
  rfl
#align of_add_sum ofAdd_sum

@[simp]
theorem toAdd_prod (s : Finset ι) (f : ι → Multiplicative α) :
    toAdd (∏ i in s, f i) = ∑ i in s, toAdd (f i) :=
  rfl
#align to_add_prod toAdd_prod

end AddCommMonoid

/-!
### Deprecated lemmas

Those lemmas were deprecated on the 2023/12/23.
-/

@[deprecated] alias Equiv.prod_comp' := Fintype.prod_equiv
@[deprecated] alias Equiv.sum_comp' := Fintype.sum_equiv<|MERGE_RESOLUTION|>--- conflicted
+++ resolved
@@ -208,21 +208,6 @@
 #align map_prod map_prod
 #align map_sum map_sum
 
-<<<<<<< HEAD
-#align monoid_hom.map_prod map_prod
-#align add_monoid_hom.map_sum map_sum
-#align mul_equiv.map_prod map_prod
-#align add_equiv.map_sum map_sum
-#align ring_hom.map_list_prod map_list_prod
-#align ring_hom.map_list_sum map_list_sum
-#align ring_hom.unop_map_list_prod unop_map_list_prod
-#align ring_hom.map_multiset_prod map_multiset_prod
-#align ring_hom.map_multiset_sum map_multiset_sum
-#align ring_hom.map_prod map_prod
-#align ring_hom.map_sum map_sum
-
-=======
->>>>>>> ca1a851a
 @[to_additive]
 theorem MonoidHom.coe_finset_prod [MulOneClass β] [CommMonoid γ] (f : α → β →* γ) (s : Finset α) :
     ⇑(∏ x in s, f x) = ∏ x in s, ⇑(f x) :=
@@ -2403,84 +2388,6 @@
 
 end Multiset
 
-<<<<<<< HEAD
-namespace Nat
-
-@[simp, norm_cast]
-theorem cast_list_sum [AddMonoidWithOne β] (s : List ℕ) : (↑s.sum : β) = (s.map (↑)).sum :=
-  map_list_sum (castAddMonoidHom β) _
-#align nat.cast_list_sum Nat.cast_list_sum
-
-@[simp, norm_cast]
-theorem cast_list_prod [Semiring β] (s : List ℕ) : (↑s.prod : β) = (s.map (↑)).prod :=
-  map_list_prod (castRingHom β) _
-#align nat.cast_list_prod Nat.cast_list_prod
-
-@[simp, norm_cast]
-theorem cast_multiset_sum [AddCommMonoidWithOne β] (s : Multiset ℕ) :
-    (↑s.sum : β) = (s.map (↑)).sum :=
-  map_multiset_sum (castAddMonoidHom β) _
-#align nat.cast_multiset_sum Nat.cast_multiset_sum
-
-@[simp, norm_cast]
-theorem cast_multiset_prod [CommSemiring β] (s : Multiset ℕ) : (↑s.prod : β) = (s.map (↑)).prod :=
-  map_multiset_prod (castRingHom β) _
-#align nat.cast_multiset_prod Nat.cast_multiset_prod
-
-@[simp, norm_cast]
-theorem cast_sum [AddCommMonoidWithOne β] (s : Finset α) (f : α → ℕ) :
-    ↑(∑ x in s, f x : ℕ) = ∑ x in s, (f x : β) :=
-  map_sum (castAddMonoidHom β) _ _
-#align nat.cast_sum Nat.cast_sum
-
-@[simp, norm_cast]
-theorem cast_prod [CommSemiring β] (f : α → ℕ) (s : Finset α) :
-    (↑(∏ i in s, f i) : β) = ∏ i in s, (f i : β) :=
-  map_prod (castRingHom β) _ _
-#align nat.cast_prod Nat.cast_prod
-
-end Nat
-
-namespace Int
-
-@[simp, norm_cast]
-theorem cast_list_sum [AddGroupWithOne β] (s : List ℤ) : (↑s.sum : β) = (s.map (↑)).sum :=
-  map_list_sum (castAddHom β) _
-#align int.cast_list_sum Int.cast_list_sum
-
-@[simp, norm_cast]
-theorem cast_list_prod [Ring β] (s : List ℤ) : (↑s.prod : β) = (s.map (↑)).prod :=
-  map_list_prod (castRingHom β) _
-#align int.cast_list_prod Int.cast_list_prod
-
-@[simp, norm_cast]
-theorem cast_multiset_sum [AddCommGroupWithOne β] (s : Multiset ℤ) :
-    (↑s.sum : β) = (s.map (↑)).sum :=
-  map_multiset_sum (castAddHom β) _
-#align int.cast_multiset_sum Int.cast_multiset_sum
-
-@[simp, norm_cast]
-theorem cast_multiset_prod {R : Type*} [CommRing R] (s : Multiset ℤ) :
-    (↑s.prod : R) = (s.map (↑)).prod :=
-  map_multiset_prod (castRingHom R) _
-#align int.cast_multiset_prod Int.cast_multiset_prod
-
-@[simp, norm_cast]
-theorem cast_sum [AddCommGroupWithOne β] (s : Finset α) (f : α → ℤ) :
-    ↑(∑ x in s, f x : ℤ) = ∑ x in s, (f x : β) :=
-  map_sum (castAddHom β) _ _
-#align int.cast_sum Int.cast_sum
-
-@[simp, norm_cast]
-theorem cast_prod {R : Type*} [CommRing R] (f : α → ℤ) (s : Finset α) :
-    (↑(∏ i in s, f i) : R) = ∏ i in s, (f i : R) :=
-  map_prod (Int.castRingHom R) _ _
-#align int.cast_prod Int.cast_prod
-
-end Int
-
-=======
->>>>>>> ca1a851a
 @[simp, norm_cast]
 theorem Units.coe_prod {M : Type*} [CommMonoid M] (f : α → Mˣ) (s : Finset α) :
     (↑(∏ i in s, f i) : M) = ∏ i in s, (f i : M) :=
