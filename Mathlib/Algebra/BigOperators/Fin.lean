--- conflicted
+++ resolved
@@ -4,11 +4,7 @@
 Authors: Yury Kudryashov, Anne Baanen
 
 ! This file was ported from Lean 3 source module algebra.big_operators.fin
-<<<<<<< HEAD
-! leanprover-community/mathlib commit cdb01be3c499930fd29be05dce960f4d8d201c54
-=======
 ! leanprover-community/mathlib commit cc5dd6244981976cc9da7afc4eee5682b037a013
->>>>>>> f9ae3115
 ! Please do not edit these lines, except to modify the commit id
 ! if you have ported upstream changes.
 -/
