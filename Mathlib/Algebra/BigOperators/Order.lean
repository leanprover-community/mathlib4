--- conflicted
+++ resolved
@@ -4,11 +4,7 @@
 Authors: Johannes Hölzl
 
 ! This file was ported from Lean 3 source module algebra.big_operators.order
-<<<<<<< HEAD
 ! leanprover-community/mathlib commit bb37dbda903641effc74366a2774cefdf2c6734d
-=======
-! leanprover-community/mathlib commit 824f9ae93a4f5174d2ea948e2d75843dd83447bb
->>>>>>> a0a7b109
 ! Please do not edit these lines, except to modify the commit id
 ! if you have ported upstream changes.
 -/
@@ -641,7 +637,6 @@
 
 variable [CanonicallyOrderedCommSemiring R] {f g h : ι → R} {s : Finset ι} {i : ι}
 
-<<<<<<< HEAD
 @[simp]
 theorem _root_.CanonicallyOrderedCommSemiring.multiset_prod_pos [Nontrivial R] {m : Multiset R} :
     0 < m.prod ↔ ∀ x ∈ m, (0 : R) < x := by
@@ -650,7 +645,7 @@
   exact CanonicallyOrderedCommSemiring.list_prod_pos
 #align canonically_ordered_comm_semiring.multiset_prod_pos CanonicallyOrderedCommSemiring.multiset_prod_pos
 
-/-- Note that the name is to match `canonically_ordered_comm_semiring.mul_pos`. -/
+/-- Note that the name is to match `CanonicallyOrderedCommSemiring.mul_pos`. -/
 @[simp]
 theorem _root_.CanonicallyOrderedCommSemiring.prod_pos [Nontrivial R] :
     (0 < ∏ i in s, f i) ↔ ∀ i ∈ s, (0 : R) < f i :=
@@ -666,13 +661,6 @@
       · exact h _ (Finset.mem_insert_self a s)
       · exact ih fun i hi ↦ h _ (Finset.mem_insert_of_mem hi)
 #align finset.prod_le_prod' Finset.prod_le_prod'
-=======
-/-- Note that the name is to match `CanonicallyOrderedCommSemiring.mul_pos`. -/
-@[simp] lemma _root_.CanonicallyOrderedCommSemiring.prod_pos [Nontrivial R] :
-    0 < ∏ i in s, f i ↔ (∀ i ∈ s, (0 : R) < f i) :=
-  CanonicallyOrderedCommSemiring.multiset_prod_pos.trans Multiset.forall_mem_map_iff
-#align canonically_ordered_comm_semiring.prod_pos CanonicallyOrderedCommSemiring.prod_pos
->>>>>>> a0a7b109
 
 /-- If `g, h ≤ f` and `g i + h i ≤ f i`, then the product of `f` over `s` is at least the
   sum of the products of `g` and `h`. This is the version for `CanonicallyOrderedCommSemiring`.
