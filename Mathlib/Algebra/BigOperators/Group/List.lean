--- conflicted
+++ resolved
@@ -692,11 +692,7 @@
 
 -- original lemma deprecated on 2023-01-10; additivised lemma on 2024-05-02
 /-- Deprecated, use `_root_.map_list_prod` instead. -/
-<<<<<<< HEAD
-@[to_additive (attr := deprecated) "Deprecated, use `_root_.map_list_sum` instead."] -- 2023-01-10
-=======
 @[to_additive (attr := deprecated) "Deprecated, use `_root_.map_list_sum` instead."]
->>>>>>> a0dc7f1d
 protected theorem map_list_prod (f : M →* N) (l : List M) : f l.prod = (l.map f).prod :=
   map_list_prod f l
 #align monoid_hom.map_list_prod MonoidHom.map_list_prod
