--- conflicted
+++ resolved
@@ -318,7 +318,6 @@
     (∏ a ∈ s, f a * g a) * ∏ a ∈ s, h a * i a = (∏ a ∈ s, f a * h a) * ∏ a ∈ s, g a * i a := by
   simp_rw [prod_mul_distrib, mul_mul_mul_comm]
 
-<<<<<<< HEAD
 /-- The product over a product set equals the product of the fiberwise products. For rewriting
 in the reverse direction, use `Finset.prod_product'`. -/
 @[to_additive "The sum over a product set equals the sum of the fiberwise sums. For rewriting
@@ -374,8 +373,6 @@
     (∏ x ∈ s, ∏ y ∈ t, ∏ z ∈ u, f x y z) = ∏ z ∈ u, ∏ x ∈ s, ∏ y ∈ t, f x y z := by
   simp_rw [prod_comm (s := t), prod_comm (s := s)]
 
-=======
->>>>>>> 8d6289c3
 @[to_additive]
 theorem prod_filter_of_ne {p : α → Prop} [DecidablePred p] (hp : ∀ x ∈ s, f x ≠ 1 → p x) :
     ∏ x ∈ s with p x, f x = ∏ x ∈ s, f x :=
