/-
Copyright (c) 2017 Johannes Hölzl. All rights reserved.
Released under Apache 2.0 license as described in the file LICENSE.
Authors: Johannes Hölzl
-/
import Mathlib.Algebra.BigOperators.Group.Finset.Basic
import Mathlib.Data.Finset.Piecewise

/-!
# Interaction of big operators with piecewise functions

This file proves lemmas on the sum and product of piecewise functions, including `ite` and `dite`.
-/

variable {ι κ M β γ : Type*} {s : Finset ι}

namespace Finset

section CommMonoid

variable [CommMonoid M]

@[to_additive]
<<<<<<< HEAD
theorem prod_apply_dite {s : Finset α} {p : α → Prop} [DecidablePred p]
    [DecidablePred fun x => ¬p x] (f : ∀ x : α, p x → γ) (g : ∀ x : α, ¬p x → γ) (h : γ → β) :
=======
theorem prod_apply_dite {p : ι → Prop} {hp : DecidablePred p}
    [DecidablePred fun x => ¬p x] (f : ∀ x : ι, p x → γ) (g : ∀ x : ι, ¬p x → γ) (h : γ → M) :
>>>>>>> 063d2e5d
    (∏ x ∈ s, h (if hx : p x then f x hx else g x hx)) =
      (∏ x : {x ∈ s | p x}, h (f x.1 <| by simpa using (mem_filter.mp x.2).2)) *
        ∏ x : {x ∈ s | ¬p x}, h (g x.1 <| by simpa using (mem_filter.mp x.2).2) :=
  calc
    (∏ x ∈ s, h (if hx : p x then f x hx else g x hx)) =
        (∏ x ∈ s with p x, h (if hx : p x then f x hx else g x hx)) *
          ∏ x ∈ s with ¬p x, h (if hx : p x then f x hx else g x hx) :=
      (prod_filter_mul_prod_filter_not s p _).symm
    _ = (∏ x : {x ∈ s | p x}, h (if hx : p x.1 then f x.1 hx else g x.1 hx)) *
          ∏ x : {x ∈ s | ¬p x}, h (if hx : p x.1 then f x.1 hx else g x.1 hx) :=
      congr_arg₂ _ (prod_attach _ _).symm (prod_attach _ _).symm
    _ = (∏ x : {x ∈ s | p x}, h (f x.1 <| by simpa using (mem_filter.mp x.2).2)) *
          ∏ x : {x ∈ s | ¬p x}, h (g x.1 <| by simpa using (mem_filter.mp x.2).2) :=
      congr_arg₂ _ (prod_congr rfl fun x _hx ↦
        congr_arg h (dif_pos <| by simpa using (mem_filter.mp x.2).2))
        (prod_congr rfl fun x _hx => congr_arg h (dif_neg <| by simpa using (mem_filter.mp x.2).2))

@[to_additive]
<<<<<<< HEAD
theorem prod_apply_ite {s : Finset α} {p : α → Prop} [DecidablePred p] (f g : α → γ)
    (h : γ → β) :
=======
theorem prod_apply_ite {s : Finset ι} {p : ι → Prop} {_hp : DecidablePred p} (f g : ι → γ)
    (h : γ → M) :
>>>>>>> 063d2e5d
    (∏ x ∈ s, h (if p x then f x else g x)) =
      (∏ x ∈ s with p x, h (f x)) * ∏ x ∈ s with ¬p x, h (g x) :=
  (prod_apply_dite _ _ _).trans <| congr_arg₂ _ (prod_attach _ (h ∘ f)) (prod_attach _ (h ∘ g))

@[to_additive]
<<<<<<< HEAD
theorem prod_dite {s : Finset α} {p : α → Prop} [DecidablePred p] (f : ∀ x : α, p x → β)
    (g : ∀ x : α, ¬p x → β) :
=======
theorem prod_dite {s : Finset ι} {p : ι → Prop} {hp : DecidablePred p} (f : ∀ x : ι, p x → M)
    (g : ∀ x : ι, ¬p x → M) :
>>>>>>> 063d2e5d
    ∏ x ∈ s, (if hx : p x then f x hx else g x hx) =
      (∏ x : {x ∈ s | p x}, f x.1 (by simpa using (mem_filter.mp x.2).2)) *
        ∏ x : {x ∈ s | ¬p x}, g x.1 (by simpa using (mem_filter.mp x.2).2) := by
  simp [prod_apply_dite _ _ fun x => x]

@[to_additive]
<<<<<<< HEAD
theorem prod_ite {s : Finset α} {p : α → Prop} [DecidablePred p] (f g : α → β) :
=======
theorem prod_ite {s : Finset ι} {p : ι → Prop} {hp : DecidablePred p} (f g : ι → M) :
>>>>>>> 063d2e5d
    ∏ x ∈ s, (if p x then f x else g x) = (∏ x ∈ s with p x, f x) * ∏ x ∈ s with ¬p x, g x := by
  simp [prod_apply_ite _ _ fun x => x]

@[to_additive]
<<<<<<< HEAD
lemma prod_dite_of_false {p : α → Prop} [DecidablePred p] (h : ∀ i ∈ s, ¬ p i)
    (f : ∀ i, p i → β) (g : ∀ i, ¬ p i → β) :
=======
lemma prod_dite_of_false {p : ι → Prop} {_ : DecidablePred p} (h : ∀ i ∈ s, ¬ p i)
    (f : ∀ i, p i → M) (g : ∀ i, ¬ p i → M) :
>>>>>>> 063d2e5d
    ∏ i ∈ s, (if hi : p i then f i hi else g i hi) = ∏ i : s, g i.1 (h _ i.2) := by
  refine prod_bij' (fun x hx => ⟨x, hx⟩) (fun x _ ↦ x) ?_ ?_ ?_ ?_ ?_ <;> aesop

@[to_additive]
<<<<<<< HEAD
lemma prod_ite_of_false {p : α → Prop} [DecidablePred p] (h : ∀ x ∈ s, ¬p x) (f g : α → β) :
=======
lemma prod_ite_of_false {p : ι → Prop} {_ : DecidablePred p} (h : ∀ x ∈ s, ¬p x) (f g : ι → M) :
>>>>>>> 063d2e5d
    ∏ x ∈ s, (if p x then f x else g x) = ∏ x ∈ s, g x :=
  (prod_dite_of_false h _ _).trans (prod_attach _ _)

@[to_additive]
<<<<<<< HEAD
lemma prod_dite_of_true {p : α → Prop} [DecidablePred p] (h : ∀ i ∈ s, p i) (f : ∀ i, p i → β)
    (g : ∀ i, ¬ p i → β) :
=======
lemma prod_dite_of_true {p : ι → Prop} {_ : DecidablePred p} (h : ∀ i ∈ s, p i) (f : ∀ i, p i → M)
    (g : ∀ i, ¬ p i → M) :
>>>>>>> 063d2e5d
    ∏ i ∈ s, (if hi : p i then f i hi else g i hi) = ∏ i : s, f i.1 (h _ i.2) := by
  refine prod_bij' (fun x hx => ⟨x, hx⟩) (fun x _ ↦ x) ?_ ?_ ?_ ?_ ?_ <;> aesop

@[to_additive]
<<<<<<< HEAD
lemma prod_ite_of_true {p : α → Prop} [DecidablePred p] (h : ∀ x ∈ s, p x) (f g : α → β) :
=======
lemma prod_ite_of_true {p : ι → Prop} {_ : DecidablePred p} (h : ∀ x ∈ s, p x) (f g : ι → M) :
>>>>>>> 063d2e5d
    ∏ x ∈ s, (if p x then f x else g x) = ∏ x ∈ s, f x :=
  (prod_dite_of_true h _ _).trans (prod_attach _ _)

@[to_additive]
<<<<<<< HEAD
theorem prod_apply_ite_of_false {p : α → Prop} [DecidablePred p] (f g : α → γ) (k : γ → β)
=======
theorem prod_apply_ite_of_false {p : ι → Prop} {hp : DecidablePred p} (f g : ι → γ) (k : γ → M)
>>>>>>> 063d2e5d
    (h : ∀ x ∈ s, ¬p x) : (∏ x ∈ s, k (if p x then f x else g x)) = ∏ x ∈ s, k (g x) := by
  simp_rw [apply_ite k]
  exact prod_ite_of_false h _ _

@[to_additive]
<<<<<<< HEAD
theorem prod_apply_ite_of_true {p : α → Prop} [DecidablePred p] (f g : α → γ) (k : γ → β)
=======
theorem prod_apply_ite_of_true {p : ι → Prop} {hp : DecidablePred p} (f g : ι → γ) (k : γ → M)
>>>>>>> 063d2e5d
    (h : ∀ x ∈ s, p x) : (∏ x ∈ s, k (if p x then f x else g x)) = ∏ x ∈ s, k (f x) := by
  simp_rw [apply_ite k]
  exact prod_ite_of_true h _ _

@[to_additive (attr := simp)]
theorem prod_ite_mem [DecidableEq ι] (s t : Finset ι) (f : ι → M) :
    ∏ i ∈ s, (if i ∈ t then f i else 1) = ∏ i ∈ s ∩ t, f i := by
  rw [← Finset.prod_filter, Finset.filter_mem_eq_inter]

@[to_additive]
lemma prod_attach_eq_prod_dite [Fintype ι] (s : Finset ι) (f : s → M) [DecidablePred (· ∈ s)] :
    ∏ i ∈ s.attach, f i = ∏ i, if h : i ∈ s then f ⟨i, h⟩ else 1 := by
  rw [Finset.prod_dite, Finset.univ_eq_attach, Finset.prod_const_one, mul_one]
  congr
  · ext; simp
  · ext; simp
  · apply Function.hfunext <;> simp +contextual [Subtype.heq_iff_coe_eq]

@[to_additive (attr := simp)]
theorem prod_dite_eq [DecidableEq ι] (s : Finset ι) (a : ι) (b : ∀ x : ι, a = x → M) :
    ∏ x ∈ s, (if h : a = x then b x h else 1) = ite (a ∈ s) (b a rfl) 1 := by
  split_ifs with h
  · rw [Finset.prod_eq_single a, dif_pos rfl]
    · intros _ _ h
      rw [dif_neg]
      exact h.symm
    · simp [h]
  · rw [Finset.prod_eq_one]
    intros
    rw [dif_neg]
    rintro rfl
    contradiction

@[to_additive (attr := simp)]
theorem prod_dite_eq' [DecidableEq ι] (s : Finset ι) (a : ι) (b : ∀ x : ι, x = a → M) :
    ∏ x ∈ s, (if h : x = a then b x h else 1) = ite (a ∈ s) (b a rfl) 1 := by
  split_ifs with h
  · rw [Finset.prod_eq_single a, dif_pos rfl]
    · intros _ _ h
      rw [dif_neg]
      exact h
    · simp [h]
  · rw [Finset.prod_eq_one]
    intros
    rw [dif_neg]
    rintro rfl
    contradiction

@[to_additive (attr := simp)]
theorem prod_ite_eq [DecidableEq ι] (s : Finset ι) (a : ι) (b : ι → M) :
    (∏ x ∈ s, ite (a = x) (b x) 1) = ite (a ∈ s) (b a) 1 :=
  prod_dite_eq s a fun x _ => b x

/-- A product taken over a conditional whose condition is an equality test on the index and whose
alternative is `1` has value either the term at that index or `1`.

The difference with `Finset.prod_ite_eq` is that the arguments to `Eq` are swapped. -/
@[to_additive (attr := simp) "A sum taken over a conditional whose condition is an equality
test on the index and whose alternative is `0` has value either the term at that index or `0`.

The difference with `Finset.sum_ite_eq` is that the arguments to `Eq` are swapped."]
theorem prod_ite_eq' [DecidableEq ι] (s : Finset ι) (a : ι) (b : ι → M) :
    (∏ x ∈ s, ite (x = a) (b x) 1) = ite (a ∈ s) (b a) 1 :=
  prod_dite_eq' s a fun x _ => b x

@[to_additive]
theorem prod_ite_eq_of_mem [DecidableEq ι] (s : Finset ι) (a : ι) (b : ι → M) (h : a ∈ s) :
    (∏ x ∈ s, if a = x then b x else 1) = b a := by
  simp only [prod_ite_eq, if_pos h]

/-- The difference with `Finset.prod_ite_eq_of_mem` is that the arguments to `Eq` are swapped. -/
@[to_additive]
theorem prod_ite_eq_of_mem' [DecidableEq ι] (s : Finset ι) (a : ι) (b : ι → M) (h : a ∈ s) :
    (∏ x ∈ s, if x = a then b x else 1) = b a := by
  simp only [prod_ite_eq', if_pos h]

@[to_additive (attr := simp)]
theorem prod_pi_mulSingle' [DecidableEq ι] (a : ι) (x : M) (s : Finset ι) :
    ∏ a' ∈ s, Pi.mulSingle a x a' = if a ∈ s then x else 1 :=
  prod_dite_eq' _ _ _

@[to_additive (attr := simp)]
theorem prod_pi_mulSingle {M : ι → Type*} [DecidableEq ι] [∀ a, CommMonoid (M a)] (a : ι)
    (f : ∀ a, M a) (s : Finset ι) :
    (∏ a' ∈ s, Pi.mulSingle a' (f a') a) = if a ∈ s then f a else 1 :=
  prod_dite_eq _ _ _

@[to_additive]
theorem prod_piecewise [DecidableEq ι] (s t : Finset ι) (f g : ι → M) :
    (∏ x ∈ s, (t.piecewise f g) x) = (∏ x ∈ s ∩ t, f x) * ∏ x ∈ s \ t, g x := by
  simp only [piecewise]
  rw [prod_ite, filter_mem_eq_inter, ← sdiff_eq_filter]

@[to_additive]
theorem prod_inter_mul_prod_diff [DecidableEq ι] (s t : Finset ι) (f : ι → M) :
    (∏ x ∈ s ∩ t, f x) * ∏ x ∈ s \ t, f x = ∏ x ∈ s, f x := by
  convert (s.prod_piecewise t f f).symm
  simp +unfoldPartialApp [Finset.piecewise]

@[to_additive]
theorem prod_eq_mul_prod_diff_singleton [DecidableEq ι] {s : Finset ι} {i : ι} (h : i ∈ s)
    (f : ι → M) : ∏ x ∈ s, f x = f i * ∏ x ∈ s \ {i}, f x := by
  convert (s.prod_inter_mul_prod_diff {i} f).symm
  simp [h]

@[to_additive]
theorem prod_eq_prod_diff_singleton_mul [DecidableEq ι] {s : Finset ι} {i : ι} (h : i ∈ s)
    (f : ι → M) : ∏ x ∈ s, f x = (∏ x ∈ s \ {i}, f x) * f i := by
  rw [prod_eq_mul_prod_diff_singleton h, mul_comm]

@[to_additive]
theorem _root_.Fintype.prod_eq_mul_prod_compl [DecidableEq ι] [Fintype ι] (a : ι) (f : ι → M) :
    ∏ i, f i = f a * ∏ i ∈ {a}ᶜ, f i :=
  prod_eq_mul_prod_diff_singleton (mem_univ a) f

@[to_additive]
theorem _root_.Fintype.prod_eq_prod_compl_mul [DecidableEq ι] [Fintype ι] (a : ι) (f : ι → M) :
    ∏ i, f i = (∏ i ∈ {a}ᶜ, f i) * f a :=
  prod_eq_prod_diff_singleton_mul (mem_univ a) f

theorem dvd_prod_of_mem (f : ι → M) {a : ι} {s : Finset ι} (ha : a ∈ s) : f a ∣ ∏ i ∈ s, f i := by
  classical
    rw [Finset.prod_eq_mul_prod_diff_singleton ha]
    exact dvd_mul_right _ _

@[to_additive]
theorem prod_update_of_notMem [DecidableEq ι] {s : Finset ι} {i : ι} (h : i ∉ s) (f : ι → M)
    (b : M) : ∏ x ∈ s, Function.update f i b x = ∏ x ∈ s, f x := by
  apply prod_congr rfl
  intros j hj
  have : j ≠ i := by
    rintro rfl
    exact h hj
  simp [this]

@[deprecated (since := "2025-05-23")] alias sum_update_of_not_mem := sum_update_of_notMem

@[to_additive existing, deprecated (since := "2025-05-23")]
alias prod_update_of_not_mem := prod_update_of_notMem

@[to_additive]
theorem prod_update_of_mem [DecidableEq ι] {s : Finset ι} {i : ι} (h : i ∈ s) (f : ι → M) (b : M) :
    ∏ x ∈ s, Function.update f i b x = b * ∏ x ∈ s \ singleton i, f x := by
  rw [update_eq_piecewise, prod_piecewise]
  simp [h]

/-- See also `Finset.prod_ite_zero`. -/
@[to_additive "See also `Finset.sum_boole`."]
theorem prod_ite_one (s : Finset ι) (p : ι → Prop) [DecidablePred p]
    (h : ∀ i ∈ s, ∀ j ∈ s, p i → p j → i = j) (a : M) :
    ∏ i ∈ s, ite (p i) a 1 = ite (∃ i ∈ s, p i) a 1 := by
  split_ifs with h
  · obtain ⟨i, hi, hpi⟩ := h
    rw [prod_eq_single_of_mem _ hi, if_pos hpi]
    exact fun j hj hji ↦ if_neg fun hpj ↦ hji <| h _ hj _ hi hpj hpi
  · push_neg at h
    rw [prod_eq_one]
    exact fun i hi => if_neg (h i hi)

@[to_additive sum_boole_nsmul]
theorem prod_pow_boole [DecidableEq ι] (s : Finset ι) (f : ι → M) (a : ι) :
    (∏ x ∈ s, f x ^ ite (a = x) 1 0) = ite (a ∈ s) (f a) 1 := by simp

end CommMonoid

lemma card_filter (p) [DecidablePred p] (s : Finset ι) :
    #{i ∈ s | p i} = ∑ i ∈ s, ite (p i) 1 0 := by simp [sum_ite]

end Finset

namespace Fintype

open Finset

variable [CommMonoid M] [Fintype ι]

@[to_additive]
lemma prod_ite_eq_ite_exists (p : ι → Prop) [DecidablePred p] (h : ∀ i j, p i → p j → i = j)
    (a : M) : ∏ i, ite (p i) a 1 = ite (∃ i, p i) a 1 := by
  simp [prod_ite_one univ p (by simpa using h)]

variable [DecidableEq ι]

@[to_additive]
lemma prod_ite_mem (s : Finset ι) (f : ι → M) : ∏ i, (if i ∈ s then f i else 1) = ∏ i ∈ s, f i := by
  simp

/-- See also `Finset.prod_dite_eq`. -/
@[to_additive "See also `Finset.sum_dite_eq`."] lemma prod_dite_eq (i : ι) (f : ∀ j, i = j → M) :
    ∏ j, (if h : i = j then f j h else 1) = f i rfl := by
  rw [Finset.prod_dite_eq, if_pos (mem_univ _)]

/-- See also `Finset.prod_dite_eq'`. -/
@[to_additive "See also `Finset.sum_dite_eq'`."] lemma prod_dite_eq' (i : ι) (f : ∀ j, j = i → M) :
    ∏ j, (if h : j = i then f j h else 1) = f i rfl := by
  rw [Finset.prod_dite_eq', if_pos (mem_univ _)]

/-- See also `Finset.prod_ite_eq`. -/
@[to_additive "See also `Finset.sum_ite_eq`."]
lemma prod_ite_eq (i : ι) (f : ι → M) : ∏ j, (if i = j then f j else 1) = f i := by
  rw [Finset.prod_ite_eq, if_pos (mem_univ _)]

/-- See also `Finset.prod_ite_eq'`. -/
@[to_additive "See also `Finset.sum_ite_eq'`."]
lemma prod_ite_eq' (i : ι) (f : ι → M) : ∏ j, (if j = i then f j else 1) = f i := by
  rw [Finset.prod_ite_eq', if_pos (mem_univ _)]

/-- See also `Finset.prod_pi_mulSingle`. -/
@[to_additive "See also `Finset.sum_pi_single`."]
lemma prod_pi_mulSingle {M : ι → Type*} [∀ i, CommMonoid (M i)] (i : ι) (f : ∀ i, M i) :
    ∏ j, Pi.mulSingle j (f j) i = f i := prod_dite_eq _ _

/-- See also `Finset.prod_pi_mulSingle'`. -/
@[to_additive "See also `Finset.sum_pi_single'`."]
lemma prod_pi_mulSingle' (i : ι) (a : M) : ∏ j, Pi.mulSingle i a j = a := prod_dite_eq' _ _

end Fintype<|MERGE_RESOLUTION|>--- conflicted
+++ resolved
@@ -21,13 +21,8 @@
 variable [CommMonoid M]
 
 @[to_additive]
-<<<<<<< HEAD
-theorem prod_apply_dite {s : Finset α} {p : α → Prop} [DecidablePred p]
-    [DecidablePred fun x => ¬p x] (f : ∀ x : α, p x → γ) (g : ∀ x : α, ¬p x → γ) (h : γ → β) :
-=======
-theorem prod_apply_dite {p : ι → Prop} {hp : DecidablePred p}
+theorem prod_apply_dite {p : ι → Prop} [DecidablePred p]
     [DecidablePred fun x => ¬p x] (f : ∀ x : ι, p x → γ) (g : ∀ x : ι, ¬p x → γ) (h : γ → M) :
->>>>>>> 063d2e5d
     (∏ x ∈ s, h (if hx : p x then f x hx else g x hx)) =
       (∏ x : {x ∈ s | p x}, h (f x.1 <| by simpa using (mem_filter.mp x.2).2)) *
         ∏ x : {x ∈ s | ¬p x}, h (g x.1 <| by simpa using (mem_filter.mp x.2).2) :=
@@ -46,95 +41,55 @@
         (prod_congr rfl fun x _hx => congr_arg h (dif_neg <| by simpa using (mem_filter.mp x.2).2))
 
 @[to_additive]
-<<<<<<< HEAD
-theorem prod_apply_ite {s : Finset α} {p : α → Prop} [DecidablePred p] (f g : α → γ)
-    (h : γ → β) :
-=======
-theorem prod_apply_ite {s : Finset ι} {p : ι → Prop} {_hp : DecidablePred p} (f g : ι → γ)
+theorem prod_apply_ite {s : Finset ι} {p : ι → Prop} [DecidablePred p] (f g : ι → γ)
     (h : γ → M) :
->>>>>>> 063d2e5d
     (∏ x ∈ s, h (if p x then f x else g x)) =
       (∏ x ∈ s with p x, h (f x)) * ∏ x ∈ s with ¬p x, h (g x) :=
   (prod_apply_dite _ _ _).trans <| congr_arg₂ _ (prod_attach _ (h ∘ f)) (prod_attach _ (h ∘ g))
 
 @[to_additive]
-<<<<<<< HEAD
-theorem prod_dite {s : Finset α} {p : α → Prop} [DecidablePred p] (f : ∀ x : α, p x → β)
-    (g : ∀ x : α, ¬p x → β) :
-=======
-theorem prod_dite {s : Finset ι} {p : ι → Prop} {hp : DecidablePred p} (f : ∀ x : ι, p x → M)
+theorem prod_dite {s : Finset ι} {p : ι → Prop} [DecidablePred p] (f : ∀ x : ι, p x → M)
     (g : ∀ x : ι, ¬p x → M) :
->>>>>>> 063d2e5d
     ∏ x ∈ s, (if hx : p x then f x hx else g x hx) =
       (∏ x : {x ∈ s | p x}, f x.1 (by simpa using (mem_filter.mp x.2).2)) *
         ∏ x : {x ∈ s | ¬p x}, g x.1 (by simpa using (mem_filter.mp x.2).2) := by
   simp [prod_apply_dite _ _ fun x => x]
 
 @[to_additive]
-<<<<<<< HEAD
-theorem prod_ite {s : Finset α} {p : α → Prop} [DecidablePred p] (f g : α → β) :
-=======
-theorem prod_ite {s : Finset ι} {p : ι → Prop} {hp : DecidablePred p} (f g : ι → M) :
->>>>>>> 063d2e5d
+theorem prod_ite {s : Finset ι} {p : ι → Prop} [DecidablePred p] (f g : ι → M) :
     ∏ x ∈ s, (if p x then f x else g x) = (∏ x ∈ s with p x, f x) * ∏ x ∈ s with ¬p x, g x := by
   simp [prod_apply_ite _ _ fun x => x]
 
 @[to_additive]
-<<<<<<< HEAD
-lemma prod_dite_of_false {p : α → Prop} [DecidablePred p] (h : ∀ i ∈ s, ¬ p i)
-    (f : ∀ i, p i → β) (g : ∀ i, ¬ p i → β) :
-=======
-lemma prod_dite_of_false {p : ι → Prop} {_ : DecidablePred p} (h : ∀ i ∈ s, ¬ p i)
+lemma prod_dite_of_false {p : ι → Prop} [DecidablePred p] (h : ∀ i ∈ s, ¬ p i)
     (f : ∀ i, p i → M) (g : ∀ i, ¬ p i → M) :
->>>>>>> 063d2e5d
     ∏ i ∈ s, (if hi : p i then f i hi else g i hi) = ∏ i : s, g i.1 (h _ i.2) := by
   refine prod_bij' (fun x hx => ⟨x, hx⟩) (fun x _ ↦ x) ?_ ?_ ?_ ?_ ?_ <;> aesop
 
 @[to_additive]
-<<<<<<< HEAD
-lemma prod_ite_of_false {p : α → Prop} [DecidablePred p] (h : ∀ x ∈ s, ¬p x) (f g : α → β) :
-=======
-lemma prod_ite_of_false {p : ι → Prop} {_ : DecidablePred p} (h : ∀ x ∈ s, ¬p x) (f g : ι → M) :
->>>>>>> 063d2e5d
+lemma prod_ite_of_false {p : ι → Prop} [DecidablePred p] (h : ∀ x ∈ s, ¬p x) (f g : ι → M) :
     ∏ x ∈ s, (if p x then f x else g x) = ∏ x ∈ s, g x :=
   (prod_dite_of_false h _ _).trans (prod_attach _ _)
 
 @[to_additive]
-<<<<<<< HEAD
-lemma prod_dite_of_true {p : α → Prop} [DecidablePred p] (h : ∀ i ∈ s, p i) (f : ∀ i, p i → β)
-    (g : ∀ i, ¬ p i → β) :
-=======
-lemma prod_dite_of_true {p : ι → Prop} {_ : DecidablePred p} (h : ∀ i ∈ s, p i) (f : ∀ i, p i → M)
+lemma prod_dite_of_true {p : ι → Prop} [DecidablePred p] (h : ∀ i ∈ s, p i) (f : ∀ i, p i → M)
     (g : ∀ i, ¬ p i → M) :
->>>>>>> 063d2e5d
     ∏ i ∈ s, (if hi : p i then f i hi else g i hi) = ∏ i : s, f i.1 (h _ i.2) := by
   refine prod_bij' (fun x hx => ⟨x, hx⟩) (fun x _ ↦ x) ?_ ?_ ?_ ?_ ?_ <;> aesop
 
 @[to_additive]
-<<<<<<< HEAD
-lemma prod_ite_of_true {p : α → Prop} [DecidablePred p] (h : ∀ x ∈ s, p x) (f g : α → β) :
-=======
-lemma prod_ite_of_true {p : ι → Prop} {_ : DecidablePred p} (h : ∀ x ∈ s, p x) (f g : ι → M) :
->>>>>>> 063d2e5d
+lemma prod_ite_of_true {p : ι → Prop} [DecidablePred p] (h : ∀ x ∈ s, p x) (f g : ι → M) :
     ∏ x ∈ s, (if p x then f x else g x) = ∏ x ∈ s, f x :=
   (prod_dite_of_true h _ _).trans (prod_attach _ _)
 
 @[to_additive]
-<<<<<<< HEAD
-theorem prod_apply_ite_of_false {p : α → Prop} [DecidablePred p] (f g : α → γ) (k : γ → β)
-=======
-theorem prod_apply_ite_of_false {p : ι → Prop} {hp : DecidablePred p} (f g : ι → γ) (k : γ → M)
->>>>>>> 063d2e5d
+theorem prod_apply_ite_of_false {p : ι → Prop} [DecidablePred p] (f g : ι → γ) (k : γ → M)
     (h : ∀ x ∈ s, ¬p x) : (∏ x ∈ s, k (if p x then f x else g x)) = ∏ x ∈ s, k (g x) := by
   simp_rw [apply_ite k]
   exact prod_ite_of_false h _ _
 
 @[to_additive]
-<<<<<<< HEAD
-theorem prod_apply_ite_of_true {p : α → Prop} [DecidablePred p] (f g : α → γ) (k : γ → β)
-=======
-theorem prod_apply_ite_of_true {p : ι → Prop} {hp : DecidablePred p} (f g : ι → γ) (k : γ → M)
->>>>>>> 063d2e5d
+theorem prod_apply_ite_of_true {p : ι → Prop} [DecidablePred p] (f g : ι → γ) (k : γ → M)
     (h : ∀ x ∈ s, p x) : (∏ x ∈ s, k (if p x then f x else g x)) = ∏ x ∈ s, k (f x) := by
   simp_rw [apply_ite k]
   exact prod_ite_of_true h _ _
