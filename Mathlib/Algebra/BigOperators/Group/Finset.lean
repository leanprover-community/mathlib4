/-
Copyright (c) 2017 Johannes Hölzl. All rights reserved.
Released under Apache 2.0 license as described in the file LICENSE.
Authors: Johannes Hölzl
-/
import Mathlib.Algebra.Group.Indicator
import Mathlib.Data.Finset.Piecewise
import Mathlib.Data.Finset.Preimage

#align_import algebra.big_operators.basic from "leanprover-community/mathlib"@"65a1391a0106c9204fe45bc73a039f056558cb83"

/-!
# Big operators

In this file we define products and sums indexed by finite sets (specifically, `Finset`).

## Notation

We introduce the following notation.

Let `s` be a `Finset α`, and `f : α → β` a function.

* `∏ x ∈ s, f x` is notation for `Finset.prod s f` (assuming `β` is a `CommMonoid`)
* `∑ x ∈ s, f x` is notation for `Finset.sum s f` (assuming `β` is an `AddCommMonoid`)
* `∏ x, f x` is notation for `Finset.prod Finset.univ f`
  (assuming `α` is a `Fintype` and `β` is a `CommMonoid`)
* `∑ x, f x` is notation for `Finset.sum Finset.univ f`
  (assuming `α` is a `Fintype` and `β` is an `AddCommMonoid`)

## Implementation Notes

The first arguments in all definitions and lemmas is the codomain of the function of the big
operator. This is necessary for the heuristic in `@[to_additive]`.
See the documentation of `to_additive.attr` for more information.

-/

-- TODO
-- assert_not_exists AddCommMonoidWithOne
assert_not_exists MonoidWithZero
assert_not_exists MulAction

variable {ι κ α β γ : Type*}

open Fin Function

namespace Finset

/-- `∏ x ∈ s, f x` is the product of `f x`
as `x` ranges over the elements of the finite set `s`.
-/
@[to_additive "`∑ x ∈ s, f x` is the sum of `f x` as `x` ranges over the elements
of the finite set `s`."]
protected def prod [CommMonoid β] (s : Finset α) (f : α → β) : β :=
  (s.1.map f).prod
#align finset.prod Finset.prod
#align finset.sum Finset.sum

@[to_additive (attr := simp)]
theorem prod_mk [CommMonoid β] (s : Multiset α) (hs : s.Nodup) (f : α → β) :
    (⟨s, hs⟩ : Finset α).prod f = (s.map f).prod :=
  rfl
#align finset.prod_mk Finset.prod_mk
#align finset.sum_mk Finset.sum_mk

@[to_additive (attr := simp)]
theorem prod_val [CommMonoid α] (s : Finset α) : s.1.prod = s.prod id := by
  rw [Finset.prod, Multiset.map_id]
#align finset.prod_val Finset.prod_val
#align finset.sum_val Finset.sum_val

end Finset

library_note "operator precedence of big operators"/--
There is no established mathematical convention
for the operator precedence of big operators like `∏` and `∑`.
We will have to make a choice.

Online discussions, such as https://math.stackexchange.com/q/185538/30839
seem to suggest that `∏` and `∑` should have the same precedence,
and that this should be somewhere between `*` and `+`.
The latter have precedence levels `70` and `65` respectively,
and we therefore choose the level `67`.

In practice, this means that parentheses should be placed as follows:
```lean
∑ k ∈ K, (a k + b k) = ∑ k ∈ K, a k + ∑ k ∈ K, b k →
  ∏ k ∈ K, a k * b k = (∏ k ∈ K, a k) * (∏ k ∈ K, b k)
```
(Example taken from page 490 of Knuth's *Concrete Mathematics*.)
-/

namespace BigOperators
open Batteries.ExtendedBinder Lean Meta

-- TODO: contribute this modification back to `extBinder`

/-- A `bigOpBinder` is like an `extBinder` and has the form `x`, `x : ty`, or `x pred`
where `pred` is a `binderPred` like `< 2`.
Unlike `extBinder`, `x` is a term. -/
syntax bigOpBinder := term:max ((" : " term) <|> binderPred)?
/-- A BigOperator binder in parentheses -/
syntax bigOpBinderParenthesized := " (" bigOpBinder ")"
/-- A list of parenthesized binders -/
syntax bigOpBinderCollection := bigOpBinderParenthesized+
/-- A single (unparenthesized) binder, or a list of parenthesized binders -/
syntax bigOpBinders := bigOpBinderCollection <|> (ppSpace bigOpBinder)

/-- Collects additional binder/Finset pairs for the given `bigOpBinder`.
Note: this is not extensible at the moment, unlike the usual `bigOpBinder` expansions. -/
def processBigOpBinder (processed : (Array (Term × Term)))
    (binder : TSyntax ``bigOpBinder) : MacroM (Array (Term × Term)) :=
  set_option hygiene false in
  withRef binder do
    match binder with
    | `(bigOpBinder| $x:term) =>
      match x with
      | `(($a + $b = $n)) => -- Maybe this is too cute.
        return processed |>.push (← `(⟨$a, $b⟩), ← `(Finset.Nat.antidiagonal $n))
      | _ => return processed |>.push (x, ← ``(Finset.univ))
    | `(bigOpBinder| $x : $t) => return processed |>.push (x, ← ``((Finset.univ : Finset $t)))
    | `(bigOpBinder| $x ∈ $s) => return processed |>.push (x, ← `(finset% $s))
    | `(bigOpBinder| $x < $n) => return processed |>.push (x, ← `(Finset.Iio $n))
    | `(bigOpBinder| $x ≤ $n) => return processed |>.push (x, ← `(Finset.Iic $n))
    | `(bigOpBinder| $x > $n) => return processed |>.push (x, ← `(Finset.Ioi $n))
    | `(bigOpBinder| $x ≥ $n) => return processed |>.push (x, ← `(Finset.Ici $n))
    | _ => Macro.throwUnsupported

/-- Collects the binder/Finset pairs for the given `bigOpBinders`. -/
def processBigOpBinders (binders : TSyntax ``bigOpBinders) :
    MacroM (Array (Term × Term)) :=
  match binders with
  | `(bigOpBinders| $b:bigOpBinder) => processBigOpBinder #[] b
  | `(bigOpBinders| $[($bs:bigOpBinder)]*) => bs.foldlM processBigOpBinder #[]
  | _ => Macro.throwUnsupported

/-- Collect the binderIdents into a `⟨...⟩` expression. -/
def bigOpBindersPattern (processed : (Array (Term × Term))) :
    MacroM Term := do
  let ts := processed.map Prod.fst
  if ts.size == 1 then
    return ts[0]!
  else
    `(⟨$ts,*⟩)

/-- Collect the terms into a product of sets. -/
def bigOpBindersProd (processed : (Array (Term × Term))) :
    MacroM Term := do
  if processed.isEmpty then
    `((Finset.univ : Finset Unit))
  else if processed.size == 1 then
    return processed[0]!.2
  else
    processed.foldrM (fun s p => `(SProd.sprod $(s.2) $p)) processed.back.2
      (start := processed.size - 1)

/--
- `∑ x, f x` is notation for `Finset.sum Finset.univ f`. It is the sum of `f x`,
  where `x` ranges over the finite domain of `f`.
- `∑ x ∈ s, f x` is notation for `Finset.sum s f`. It is the sum of `f x`,
  where `x` ranges over the finite set `s` (either a `Finset` or a `Set` with a `Fintype` instance).
- `∑ x ∈ s with p x, f x` is notation for `Finset.sum (Finset.filter p s) f`.
- `∑ (x ∈ s) (y ∈ t), f x y` is notation for `Finset.sum (s ×ˢ t) (fun ⟨x, y⟩ ↦ f x y)`.

These support destructuring, for example `∑ ⟨x, y⟩ ∈ s ×ˢ t, f x y`.

Notation: `"∑" bigOpBinders* ("with" term)? "," term` -/
syntax (name := bigsum) "∑ " bigOpBinders ("with " term)? ", " term:67 : term

/--
- `∏ x, f x` is notation for `Finset.prod Finset.univ f`. It is the product of `f x`,
  where `x` ranges over the finite domain of `f`.
- `∏ x ∈ s, f x` is notation for `Finset.prod s f`. It is the product of `f x`,
  where `x` ranges over the finite set `s` (either a `Finset` or a `Set` with a `Fintype` instance).
- `∏ x ∈ s with p x, f x` is notation for `Finset.prod (Finset.filter p s) f`.
- `∏ (x ∈ s) (y ∈ t), f x y` is notation for `Finset.prod (s ×ˢ t) (fun ⟨x, y⟩ ↦ f x y)`.

These support destructuring, for example `∏ ⟨x, y⟩ ∈ s ×ˢ t, f x y`.

Notation: `"∏" bigOpBinders* ("with" term)? "," term` -/
syntax (name := bigprod) "∏ " bigOpBinders ("with " term)? ", " term:67 : term

macro_rules (kind := bigsum)
  | `(∑ $bs:bigOpBinders $[with $p?]?, $v) => do
    let processed ← processBigOpBinders bs
    let x ← bigOpBindersPattern processed
    let s ← bigOpBindersProd processed
    match p? with
    | some p => `(Finset.sum (Finset.filter (fun $x ↦ $p) $s) (fun $x ↦ $v))
    | none => `(Finset.sum $s (fun $x ↦ $v))

macro_rules (kind := bigprod)
  | `(∏ $bs:bigOpBinders $[with $p?]?, $v) => do
    let processed ← processBigOpBinders bs
    let x ← bigOpBindersPattern processed
    let s ← bigOpBindersProd processed
    match p? with
    | some p => `(Finset.prod (Finset.filter (fun $x ↦ $p) $s) (fun $x ↦ $v))
    | none => `(Finset.prod $s (fun $x ↦ $v))

/-- (Deprecated, use `∑ x ∈ s, f x`)
`∑ x in s, f x` is notation for `Finset.sum s f`. It is the sum of `f x`,
where `x` ranges over the finite set `s`. -/
syntax (name := bigsumin) "∑ " extBinder " in " term ", " term:67 : term
macro_rules (kind := bigsumin)
  | `(∑ $x:ident in $s, $r) => `(∑ $x:ident ∈ $s, $r)
  | `(∑ $x:ident : $t in $s, $r) => `(∑ $x:ident ∈ ($s : Finset $t), $r)

/-- (Deprecated, use `∏ x ∈ s, f x`)
`∏ x in s, f x` is notation for `Finset.prod s f`. It is the product of `f x`,
where `x` ranges over the finite set `s`. -/
syntax (name := bigprodin) "∏ " extBinder " in " term ", " term:67 : term
macro_rules (kind := bigprodin)
  | `(∏ $x:ident in $s, $r) => `(∏ $x:ident ∈ $s, $r)
  | `(∏ $x:ident : $t in $s, $r) => `(∏ $x:ident ∈ ($s : Finset $t), $r)

open Lean Meta Parser.Term PrettyPrinter.Delaborator SubExpr
open Batteries.ExtendedBinder

/-- Delaborator for `Finset.prod`. The `pp.piBinderTypes` option controls whether
to show the domain type when the product is over `Finset.univ`. -/
@[delab app.Finset.prod] def delabFinsetProd : Delab :=
  whenPPOption getPPNotation <| withOverApp 5 <| do
  let #[_, _, _, s, f] := (← getExpr).getAppArgs | failure
  guard <| f.isLambda
  let ppDomain ← getPPOption getPPPiBinderTypes
  let (i, body) ← withAppArg <| withBindingBodyUnusedName fun i => do
    return (i, ← delab)
  if s.isAppOfArity ``Finset.univ 2 then
    let binder ←
      if ppDomain then
        let ty ← withNaryArg 0 delab
        `(bigOpBinder| $(.mk i):ident : $ty)
      else
        `(bigOpBinder| $(.mk i):ident)
    `(∏ $binder:bigOpBinder, $body)
  else
    let ss ← withNaryArg 3 <| delab
    `(∏ $(.mk i):ident ∈ $ss, $body)

/-- Delaborator for `Finset.sum`. The `pp.piBinderTypes` option controls whether
to show the domain type when the sum is over `Finset.univ`. -/
@[delab app.Finset.sum] def delabFinsetSum : Delab :=
  whenPPOption getPPNotation <| withOverApp 5 <| do
  let #[_, _, _, s, f] := (← getExpr).getAppArgs | failure
  guard <| f.isLambda
  let ppDomain ← getPPOption getPPPiBinderTypes
  let (i, body) ← withAppArg <| withBindingBodyUnusedName fun i => do
    return (i, ← delab)
  if s.isAppOfArity ``Finset.univ 2 then
    let binder ←
      if ppDomain then
        let ty ← withNaryArg 0 delab
        `(bigOpBinder| $(.mk i):ident : $ty)
      else
        `(bigOpBinder| $(.mk i):ident)
    `(∑ $binder:bigOpBinder, $body)
  else
    let ss ← withNaryArg 3 <| delab
    `(∑ $(.mk i):ident ∈ $ss, $body)

end BigOperators

namespace Finset

variable {s s₁ s₂ : Finset α} {a : α} {f g : α → β}

@[to_additive]
theorem prod_eq_multiset_prod [CommMonoid β] (s : Finset α) (f : α → β) :
    ∏ x ∈ s, f x = (s.1.map f).prod :=
  rfl
#align finset.prod_eq_multiset_prod Finset.prod_eq_multiset_prod
#align finset.sum_eq_multiset_sum Finset.sum_eq_multiset_sum

@[to_additive (attr := simp)]
lemma prod_map_val [CommMonoid β] (s : Finset α) (f : α → β) : (s.1.map f).prod = ∏ a ∈ s, f a :=
  rfl
#align finset.prod_map_val Finset.prod_map_val
#align finset.sum_map_val Finset.sum_map_val

@[to_additive]
theorem prod_eq_fold [CommMonoid β] (s : Finset α) (f : α → β) :
    ∏ x ∈ s, f x = s.fold ((· * ·) : β → β → β) 1 f :=
  rfl
#align finset.prod_eq_fold Finset.prod_eq_fold
#align finset.sum_eq_fold Finset.sum_eq_fold

@[simp]
theorem sum_multiset_singleton (s : Finset α) : (s.sum fun x => {x}) = s.val := by
  simp only [sum_eq_multiset_sum, Multiset.sum_map_singleton]
#align finset.sum_multiset_singleton Finset.sum_multiset_singleton

end Finset

@[to_additive (attr := simp)]
theorem map_prod [CommMonoid β] [CommMonoid γ] {G : Type*} [FunLike G β γ] [MonoidHomClass G β γ]
    (g : G) (f : α → β) (s : Finset α) : g (∏ x ∈ s, f x) = ∏ x ∈ s, g (f x) := by
  simp only [Finset.prod_eq_multiset_prod, map_multiset_prod, Multiset.map_map]; rfl
#align map_prod map_prod
#align map_sum map_sum
#align linear_equiv.map_sum map_sumₓ

@[to_additive]
theorem MonoidHom.coe_finset_prod [MulOneClass β] [CommMonoid γ] (f : α → β →* γ) (s : Finset α) :
    ⇑(∏ x ∈ s, f x) = ∏ x ∈ s, ⇑(f x) :=
  map_prod (MonoidHom.coeFn β γ) _ _
#align monoid_hom.coe_finset_prod MonoidHom.coe_finset_prod
#align add_monoid_hom.coe_finset_sum AddMonoidHom.coe_finset_sum

/-- See also `Finset.prod_apply`, with the same conclusion but with the weaker hypothesis
`f : α → β → γ` -/
@[to_additive (attr := simp)
  "See also `Finset.sum_apply`, with the same conclusion but with the weaker hypothesis
  `f : α → β → γ`"]
theorem MonoidHom.finset_prod_apply [MulOneClass β] [CommMonoid γ] (f : α → β →* γ) (s : Finset α)
    (b : β) : (∏ x ∈ s, f x) b = ∏ x ∈ s, f x b :=
  map_prod (MonoidHom.eval b) _ _
#align monoid_hom.finset_prod_apply MonoidHom.finset_prod_apply
#align add_monoid_hom.finset_sum_apply AddMonoidHom.finset_sum_apply

variable {s s₁ s₂ : Finset α} {a : α} {f g : α → β}

namespace Finset

section CommMonoid

variable [CommMonoid β]

@[to_additive (attr := simp)]
theorem prod_empty : ∏ x ∈ ∅, f x = 1 :=
  rfl
#align finset.prod_empty Finset.prod_empty
#align finset.sum_empty Finset.sum_empty

@[to_additive]
theorem prod_of_isEmpty [IsEmpty α] (s : Finset α) : ∏ i ∈ s, f i = 1 := by
  rw [eq_empty_of_isEmpty s, prod_empty]
#align finset.prod_of_empty Finset.prod_of_isEmpty
#align finset.sum_of_empty Finset.sum_of_isEmpty

@[deprecated (since := "2024-06-11")] alias prod_of_empty := prod_of_isEmpty
@[deprecated (since := "2024-06-11")] alias sum_of_empty := sum_of_isEmpty

@[to_additive (attr := simp)]
theorem prod_cons (h : a ∉ s) : ∏ x ∈ cons a s h, f x = f a * ∏ x ∈ s, f x :=
  fold_cons h
#align finset.prod_cons Finset.prod_cons
#align finset.sum_cons Finset.sum_cons

@[to_additive (attr := simp)]
theorem prod_insert [DecidableEq α] : a ∉ s → ∏ x ∈ insert a s, f x = f a * ∏ x ∈ s, f x :=
  fold_insert
#align finset.prod_insert Finset.prod_insert
#align finset.sum_insert Finset.sum_insert

/-- The product of `f` over `insert a s` is the same as
the product over `s`, as long as `a` is in `s` or `f a = 1`. -/
@[to_additive (attr := simp) "The sum of `f` over `insert a s` is the same as
the sum over `s`, as long as `a` is in `s` or `f a = 0`."]
theorem prod_insert_of_eq_one_if_not_mem [DecidableEq α] (h : a ∉ s → f a = 1) :
    ∏ x ∈ insert a s, f x = ∏ x ∈ s, f x := by
  by_cases hm : a ∈ s
  · simp_rw [insert_eq_of_mem hm]
  · rw [prod_insert hm, h hm, one_mul]
#align finset.prod_insert_of_eq_one_if_not_mem Finset.prod_insert_of_eq_one_if_not_mem
#align finset.sum_insert_of_eq_zero_if_not_mem Finset.sum_insert_of_eq_zero_if_not_mem

/-- The product of `f` over `insert a s` is the same as
the product over `s`, as long as `f a = 1`. -/
@[to_additive (attr := simp) "The sum of `f` over `insert a s` is the same as
the sum over `s`, as long as `f a = 0`."]
theorem prod_insert_one [DecidableEq α] (h : f a = 1) : ∏ x ∈ insert a s, f x = ∏ x ∈ s, f x :=
  prod_insert_of_eq_one_if_not_mem fun _ => h
#align finset.prod_insert_one Finset.prod_insert_one
#align finset.sum_insert_zero Finset.sum_insert_zero

@[to_additive]
theorem prod_insert_div {M : Type*} [CommGroup M] [DecidableEq α] (ha : a ∉ s) {f : α → M} :
    (∏ x ∈ insert a s, f x) / f a = ∏ x ∈ s, f x := by simp [ha]

@[to_additive (attr := simp)]
theorem prod_singleton (f : α → β) (a : α) : ∏ x ∈ singleton a, f x = f a :=
  Eq.trans fold_singleton <| mul_one _
#align finset.prod_singleton Finset.prod_singleton
#align finset.sum_singleton Finset.sum_singleton

@[to_additive]
theorem prod_pair [DecidableEq α] {a b : α} (h : a ≠ b) :
    (∏ x ∈ ({a, b} : Finset α), f x) = f a * f b := by
  rw [prod_insert (not_mem_singleton.2 h), prod_singleton]
#align finset.prod_pair Finset.prod_pair
#align finset.sum_pair Finset.sum_pair

@[to_additive (attr := simp)]
theorem prod_const_one : (∏ _x ∈ s, (1 : β)) = 1 := by
  simp only [Finset.prod, Multiset.map_const', Multiset.prod_replicate, one_pow]
#align finset.prod_const_one Finset.prod_const_one
#align finset.sum_const_zero Finset.sum_const_zero

@[to_additive (attr := simp)]
theorem prod_image [DecidableEq α] {s : Finset γ} {g : γ → α} :
    (∀ x ∈ s, ∀ y ∈ s, g x = g y → x = y) → ∏ x ∈ s.image g, f x = ∏ x ∈ s, f (g x) :=
  fold_image
#align finset.prod_image Finset.prod_image
#align finset.sum_image Finset.sum_image

@[to_additive (attr := simp)]
theorem prod_map (s : Finset α) (e : α ↪ γ) (f : γ → β) :
    ∏ x ∈ s.map e, f x = ∏ x ∈ s, f (e x) := by
  rw [Finset.prod, Finset.map_val, Multiset.map_map]; rfl
#align finset.prod_map Finset.prod_map
#align finset.sum_map Finset.sum_map

@[to_additive]
lemma prod_attach (s : Finset α) (f : α → β) : ∏ x ∈ s.attach, f x = ∏ x ∈ s, f x := by
  classical rw [← prod_image Subtype.coe_injective.injOn, attach_image_val]
#align finset.prod_attach Finset.prod_attach
#align finset.sum_attach Finset.sum_attach

@[to_additive (attr := congr)]
theorem prod_congr (h : s₁ = s₂) : (∀ x ∈ s₂, f x = g x) → s₁.prod f = s₂.prod g := by
  rw [h]; exact fold_congr
#align finset.prod_congr Finset.prod_congr
#align finset.sum_congr Finset.sum_congr

@[to_additive]
theorem prod_eq_one {f : α → β} {s : Finset α} (h : ∀ x ∈ s, f x = 1) : ∏ x ∈ s, f x = 1 :=
  calc
    ∏ x ∈ s, f x = ∏ _x ∈ s, 1 := Finset.prod_congr rfl h
    _ = 1 := Finset.prod_const_one
#align finset.prod_eq_one Finset.prod_eq_one
#align finset.sum_eq_zero Finset.sum_eq_zero

@[to_additive]
theorem prod_disjUnion (h) :
    ∏ x ∈ s₁.disjUnion s₂ h, f x = (∏ x ∈ s₁, f x) * ∏ x ∈ s₂, f x := by
  refine Eq.trans ?_ (fold_disjUnion h)
  rw [one_mul]
  rfl
#align finset.prod_disj_union Finset.prod_disjUnion
#align finset.sum_disj_union Finset.sum_disjUnion

@[to_additive]
theorem prod_disjiUnion (s : Finset ι) (t : ι → Finset α) (h) :
    ∏ x ∈ s.disjiUnion t h, f x = ∏ i ∈ s, ∏ x ∈ t i, f x := by
  refine Eq.trans ?_ (fold_disjiUnion h)
  dsimp [Finset.prod, Multiset.prod, Multiset.fold, Finset.disjUnion, Finset.fold]
  congr
  exact prod_const_one.symm
#align finset.prod_disj_Union Finset.prod_disjiUnion
#align finset.sum_disj_Union Finset.sum_disjiUnion

@[to_additive]
theorem prod_union_inter [DecidableEq α] :
    (∏ x ∈ s₁ ∪ s₂, f x) * ∏ x ∈ s₁ ∩ s₂, f x = (∏ x ∈ s₁, f x) * ∏ x ∈ s₂, f x :=
  fold_union_inter
#align finset.prod_union_inter Finset.prod_union_inter
#align finset.sum_union_inter Finset.sum_union_inter

@[to_additive]
theorem prod_union [DecidableEq α] (h : Disjoint s₁ s₂) :
    ∏ x ∈ s₁ ∪ s₂, f x = (∏ x ∈ s₁, f x) * ∏ x ∈ s₂, f x := by
  rw [← prod_union_inter, disjoint_iff_inter_eq_empty.mp h]; exact (mul_one _).symm
#align finset.prod_union Finset.prod_union
#align finset.sum_union Finset.sum_union

@[to_additive]
theorem prod_filter_mul_prod_filter_not
    (s : Finset α) (p : α → Prop) [DecidablePred p] [∀ x, Decidable (¬p x)] (f : α → β) :
    (∏ x ∈ s.filter p, f x) * ∏ x ∈ s.filter fun x => ¬p x, f x = ∏ x ∈ s, f x := by
  have := Classical.decEq α
  rw [← prod_union (disjoint_filter_filter_neg s s p), filter_union_filter_neg_eq]
#align finset.prod_filter_mul_prod_filter_not Finset.prod_filter_mul_prod_filter_not
#align finset.sum_filter_add_sum_filter_not Finset.sum_filter_add_sum_filter_not

section ToList

@[to_additive (attr := simp)]
theorem prod_to_list (s : Finset α) (f : α → β) : (s.toList.map f).prod = s.prod f := by
  rw [Finset.prod, ← Multiset.prod_coe, ← Multiset.map_coe, Finset.coe_toList]
#align finset.prod_to_list Finset.prod_to_list
#align finset.sum_to_list Finset.sum_to_list

end ToList

@[to_additive]
theorem _root_.Equiv.Perm.prod_comp (σ : Equiv.Perm α) (s : Finset α) (f : α → β)
    (hs : { a | σ a ≠ a } ⊆ s) : (∏ x ∈ s, f (σ x)) = ∏ x ∈ s, f x := by
  convert (prod_map s σ.toEmbedding f).symm
  exact (map_perm hs).symm
#align equiv.perm.prod_comp Equiv.Perm.prod_comp
#align equiv.perm.sum_comp Equiv.Perm.sum_comp

@[to_additive]
theorem _root_.Equiv.Perm.prod_comp' (σ : Equiv.Perm α) (s : Finset α) (f : α → α → β)
    (hs : { a | σ a ≠ a } ⊆ s) : (∏ x ∈ s, f (σ x) x) = ∏ x ∈ s, f x (σ.symm x) := by
  convert σ.prod_comp s (fun x => f x (σ.symm x)) hs
  rw [Equiv.symm_apply_apply]
#align equiv.perm.prod_comp' Equiv.Perm.prod_comp'
#align equiv.perm.sum_comp' Equiv.Perm.sum_comp'

/-- A product over all subsets of `s ∪ {x}` is obtained by multiplying the product over all subsets
of `s`, and over all subsets of `s` to which one adds `x`. -/
@[to_additive "A sum over all subsets of `s ∪ {x}` is obtained by summing the sum over all subsets
of `s`, and over all subsets of `s` to which one adds `x`."]
lemma prod_powerset_insert [DecidableEq α] (ha : a ∉ s) (f : Finset α → β) :
    ∏ t ∈ (insert a s).powerset, f t =
      (∏ t ∈ s.powerset, f t) * ∏ t ∈ s.powerset, f (insert a t) := by
  rw [powerset_insert, prod_union, prod_image]
  · exact insert_erase_invOn.2.injOn.mono fun t ht ↦ not_mem_mono (mem_powerset.1 ht) ha
  · aesop (add simp [disjoint_left, insert_subset_iff])
#align finset.prod_powerset_insert Finset.prod_powerset_insert
#align finset.sum_powerset_insert Finset.sum_powerset_insert

/-- A product over all subsets of `s ∪ {x}` is obtained by multiplying the product over all subsets
of `s`, and over all subsets of `s` to which one adds `x`. -/
@[to_additive "A sum over all subsets of `s ∪ {x}` is obtained by summing the sum over all subsets
of `s`, and over all subsets of `s` to which one adds `x`."]
lemma prod_powerset_cons (ha : a ∉ s) (f : Finset α → β) :
    ∏ t ∈ (s.cons a ha).powerset, f t = (∏ t ∈ s.powerset, f t) *
      ∏ t ∈ s.powerset.attach, f (cons a t $ not_mem_mono (mem_powerset.1 t.2) ha) := by
  classical
  simp_rw [cons_eq_insert]
  rw [prod_powerset_insert ha, prod_attach _ fun t ↦ f (insert a t)]

/-- A product over `powerset s` is equal to the double product over sets of subsets of `s` with
`card s = k`, for `k = 1, ..., card s`. -/
@[to_additive "A sum over `powerset s` is equal to the double sum over sets of subsets of `s` with
  `card s = k`, for `k = 1, ..., card s`"]
lemma prod_powerset (s : Finset α) (f : Finset α → β) :
    ∏ t ∈ powerset s, f t = ∏ j ∈ range (card s + 1), ∏ t ∈ powersetCard j s, f t := by
  rw [powerset_card_disjiUnion, prod_disjiUnion]
#align finset.prod_powerset Finset.prod_powerset
#align finset.sum_powerset Finset.sum_powerset

end CommMonoid

end Finset

section

open Finset

variable [Fintype α] [CommMonoid β]

@[to_additive]
theorem IsCompl.prod_mul_prod {s t : Finset α} (h : IsCompl s t) (f : α → β) :
    (∏ i ∈ s, f i) * ∏ i ∈ t, f i = ∏ i, f i :=
  (Finset.prod_disjUnion h.disjoint).symm.trans <| by
    classical rw [Finset.disjUnion_eq_union, ← Finset.sup_eq_union, h.sup_eq_top]; rfl
#align is_compl.prod_mul_prod IsCompl.prod_mul_prod
#align is_compl.sum_add_sum IsCompl.sum_add_sum

end

namespace Finset

section CommMonoid

variable [CommMonoid β]

/-- Multiplying the products of a function over `s` and over `sᶜ` gives the whole product.
For a version expressed with subtypes, see `Fintype.prod_subtype_mul_prod_subtype`. -/
@[to_additive "Adding the sums of a function over `s` and over `sᶜ` gives the whole sum.
For a version expressed with subtypes, see `Fintype.sum_subtype_add_sum_subtype`. "]
theorem prod_mul_prod_compl [Fintype α] [DecidableEq α] (s : Finset α) (f : α → β) :
    (∏ i ∈ s, f i) * ∏ i ∈ sᶜ, f i = ∏ i, f i :=
  IsCompl.prod_mul_prod isCompl_compl f
#align finset.prod_mul_prod_compl Finset.prod_mul_prod_compl
#align finset.sum_add_sum_compl Finset.sum_add_sum_compl

@[to_additive]
theorem prod_compl_mul_prod [Fintype α] [DecidableEq α] (s : Finset α) (f : α → β) :
    (∏ i ∈ sᶜ, f i) * ∏ i ∈ s, f i = ∏ i, f i :=
  (@isCompl_compl _ s _).symm.prod_mul_prod f
#align finset.prod_compl_mul_prod Finset.prod_compl_mul_prod
#align finset.sum_compl_add_sum Finset.sum_compl_add_sum

@[to_additive]
theorem prod_sdiff [DecidableEq α] (h : s₁ ⊆ s₂) :
    (∏ x ∈ s₂ \ s₁, f x) * ∏ x ∈ s₁, f x = ∏ x ∈ s₂, f x := by
  rw [← prod_union sdiff_disjoint, sdiff_union_of_subset h]
#align finset.prod_sdiff Finset.prod_sdiff
#align finset.sum_sdiff Finset.sum_sdiff

@[to_additive]
theorem prod_subset_one_on_sdiff [DecidableEq α] (h : s₁ ⊆ s₂) (hg : ∀ x ∈ s₂ \ s₁, g x = 1)
    (hfg : ∀ x ∈ s₁, f x = g x) : ∏ i ∈ s₁, f i = ∏ i ∈ s₂, g i := by
  rw [← prod_sdiff h, prod_eq_one hg, one_mul]
  exact prod_congr rfl hfg
#align finset.prod_subset_one_on_sdiff Finset.prod_subset_one_on_sdiff
#align finset.sum_subset_zero_on_sdiff Finset.sum_subset_zero_on_sdiff

@[to_additive]
theorem prod_subset (h : s₁ ⊆ s₂) (hf : ∀ x ∈ s₂, x ∉ s₁ → f x = 1) :
    ∏ x ∈ s₁, f x = ∏ x ∈ s₂, f x :=
  haveI := Classical.decEq α
  prod_subset_one_on_sdiff h (by simpa) fun _ _ => rfl
#align finset.prod_subset Finset.prod_subset
#align finset.sum_subset Finset.sum_subset

@[to_additive (attr := simp)]
theorem prod_disj_sum (s : Finset α) (t : Finset γ) (f : Sum α γ → β) :
    ∏ x ∈ s.disjSum t, f x = (∏ x ∈ s, f (Sum.inl x)) * ∏ x ∈ t, f (Sum.inr x) := by
  rw [← map_inl_disjUnion_map_inr, prod_disjUnion, prod_map, prod_map]
  rfl
#align finset.prod_disj_sum Finset.prod_disj_sum
#align finset.sum_disj_sum Finset.sum_disj_sum

@[to_additive]
theorem prod_sum_elim (s : Finset α) (t : Finset γ) (f : α → β) (g : γ → β) :
    ∏ x ∈ s.disjSum t, Sum.elim f g x = (∏ x ∈ s, f x) * ∏ x ∈ t, g x := by simp
#align finset.prod_sum_elim Finset.prod_sum_elim
#align finset.sum_sum_elim Finset.sum_sum_elim

@[to_additive]
theorem prod_biUnion [DecidableEq α] {s : Finset γ} {t : γ → Finset α}
    (hs : Set.PairwiseDisjoint (↑s) t) : ∏ x ∈ s.biUnion t, f x = ∏ x ∈ s, ∏ i ∈ t x, f i := by
  rw [← disjiUnion_eq_biUnion _ _ hs, prod_disjiUnion]
#align finset.prod_bUnion Finset.prod_biUnion
#align finset.sum_bUnion Finset.sum_biUnion

/-- Product over a sigma type equals the product of fiberwise products. For rewriting
in the reverse direction, use `Finset.prod_sigma'`.  -/
@[to_additive "Sum over a sigma type equals the sum of fiberwise sums. For rewriting
in the reverse direction, use `Finset.sum_sigma'`"]
theorem prod_sigma {σ : α → Type*} (s : Finset α) (t : ∀ a, Finset (σ a)) (f : Sigma σ → β) :
    ∏ x ∈ s.sigma t, f x = ∏ a ∈ s, ∏ s ∈ t a, f ⟨a, s⟩ := by
  simp_rw [← disjiUnion_map_sigma_mk, prod_disjiUnion, prod_map, Function.Embedding.sigmaMk_apply]
#align finset.prod_sigma Finset.prod_sigma
#align finset.sum_sigma Finset.sum_sigma

@[to_additive]
theorem prod_sigma' {σ : α → Type*} (s : Finset α) (t : ∀ a, Finset (σ a)) (f : ∀ a, σ a → β) :
    (∏ a ∈ s, ∏ s ∈ t a, f a s) = ∏ x ∈ s.sigma t, f x.1 x.2 :=
  Eq.symm <| prod_sigma s t fun x => f x.1 x.2
#align finset.prod_sigma' Finset.prod_sigma'
#align finset.sum_sigma' Finset.sum_sigma'

section bij
variable {ι κ α : Type*} [CommMonoid α] {s : Finset ι} {t : Finset κ} {f : ι → α} {g : κ → α}

/-- Reorder a product.

The difference with `Finset.prod_bij'` is that the bijection is specified as a surjective injection,
rather than by an inverse function.

The difference with `Finset.prod_nbij` is that the bijection is allowed to use membership of the
domain of the product, rather than being a non-dependent function. -/
@[to_additive "Reorder a sum.

The difference with `Finset.sum_bij'` is that the bijection is specified as a surjective injection,
rather than by an inverse function.

The difference with `Finset.sum_nbij` is that the bijection is allowed to use membership of the
domain of the sum, rather than being a non-dependent function."]
theorem prod_bij (i : ∀ a ∈ s, κ) (hi : ∀ a ha, i a ha ∈ t)
    (i_inj : ∀ a₁ ha₁ a₂ ha₂, i a₁ ha₁ = i a₂ ha₂ → a₁ = a₂)
    (i_surj : ∀ b ∈ t, ∃ a ha, i a ha = b) (h : ∀ a ha, f a = g (i a ha)) :
    ∏ x ∈ s, f x = ∏ x ∈ t, g x :=
  congr_arg Multiset.prod (Multiset.map_eq_map_of_bij_of_nodup f g s.2 t.2 i hi i_inj i_surj h)
#align finset.prod_bij Finset.prod_bij
#align finset.sum_bij Finset.sum_bij

/-- Reorder a product.

The difference with `Finset.prod_bij` is that the bijection is specified with an inverse, rather
than as a surjective injection.

The difference with `Finset.prod_nbij'` is that the bijection and its inverse are allowed to use
membership of the domains of the products, rather than being non-dependent functions. -/
@[to_additive "Reorder a sum.

The difference with `Finset.sum_bij` is that the bijection is specified with an inverse, rather than
as a surjective injection.

The difference with `Finset.sum_nbij'` is that the bijection and its inverse are allowed to use
membership of the domains of the sums, rather than being non-dependent functions."]
theorem prod_bij' (i : ∀ a ∈ s, κ) (j : ∀ a ∈ t, ι) (hi : ∀ a ha, i a ha ∈ t)
    (hj : ∀ a ha, j a ha ∈ s) (left_inv : ∀ a ha, j (i a ha) (hi a ha) = a)
    (right_inv : ∀ a ha, i (j a ha) (hj a ha) = a) (h : ∀ a ha, f a = g (i a ha)) :
    ∏ x ∈ s, f x = ∏ x ∈ t, g x := by
  refine prod_bij i hi (fun a1 h1 a2 h2 eq ↦ ?_) (fun b hb ↦ ⟨_, hj b hb, right_inv b hb⟩) h
  rw [← left_inv a1 h1, ← left_inv a2 h2]
  simp only [eq]
#align finset.prod_bij' Finset.prod_bij'
#align finset.sum_bij' Finset.sum_bij'

/-- Reorder a product.

The difference with `Finset.prod_nbij'` is that the bijection is specified as a surjective
injection, rather than by an inverse function.

The difference with `Finset.prod_bij` is that the bijection is a non-dependent function, rather than
being allowed to use membership of the domain of the product. -/
@[to_additive "Reorder a sum.

The difference with `Finset.sum_nbij'` is that the bijection is specified as a surjective injection,
rather than by an inverse function.

The difference with `Finset.sum_bij` is that the bijection is a non-dependent function, rather than
being allowed to use membership of the domain of the sum."]
lemma prod_nbij (i : ι → κ) (hi : ∀ a ∈ s, i a ∈ t) (i_inj : (s : Set ι).InjOn i)
    (i_surj : (s : Set ι).SurjOn i t) (h : ∀ a ∈ s, f a = g (i a)) :
    ∏ x ∈ s, f x = ∏ x ∈ t, g x :=
  prod_bij (fun a _ ↦ i a) hi i_inj (by simpa using i_surj) h

/-- Reorder a product.

The difference with `Finset.prod_nbij` is that the bijection is specified with an inverse, rather
than as a surjective injection.

The difference with `Finset.prod_bij'` is that the bijection and its inverse are non-dependent
functions, rather than being allowed to use membership of the domains of the products.

The difference with `Finset.prod_equiv` is that bijectivity is only required to hold on the domains
of the products, rather than on the entire types.
-/
@[to_additive "Reorder a sum.

The difference with `Finset.sum_nbij` is that the bijection is specified with an inverse, rather
than as a surjective injection.

The difference with `Finset.sum_bij'` is that the bijection and its inverse are non-dependent
functions, rather than being allowed to use membership of the domains of the sums.

The difference with `Finset.sum_equiv` is that bijectivity is only required to hold on the domains
of the sums, rather than on the entire types."]
lemma prod_nbij' (i : ι → κ) (j : κ → ι) (hi : ∀ a ∈ s, i a ∈ t) (hj : ∀ a ∈ t, j a ∈ s)
    (left_inv : ∀ a ∈ s, j (i a) = a) (right_inv : ∀ a ∈ t, i (j a) = a)
    (h : ∀ a ∈ s, f a = g (i a)) : ∏ x ∈ s, f x = ∏ x ∈ t, g x :=
  prod_bij' (fun a _ ↦ i a) (fun b _ ↦ j b) hi hj left_inv right_inv h

/-- Specialization of `Finset.prod_nbij'` that automatically fills in most arguments.

See `Fintype.prod_equiv` for the version where `s` and `t` are `univ`. -/
@[to_additive "`Specialization of `Finset.sum_nbij'` that automatically fills in most arguments.

See `Fintype.sum_equiv` for the version where `s` and `t` are `univ`."]
lemma prod_equiv (e : ι ≃ κ) (hst : ∀ i, i ∈ s ↔ e i ∈ t) (hfg : ∀ i ∈ s, f i = g (e i)) :
    ∏ i ∈ s, f i = ∏ i ∈ t, g i := by refine prod_nbij' e e.symm ?_ ?_ ?_ ?_ hfg <;> simp [hst]
#align finset.equiv.prod_comp_finset Finset.prod_equiv
#align finset.equiv.sum_comp_finset Finset.sum_equiv

/-- Specialization of `Finset.prod_bij` that automatically fills in most arguments.

See `Fintype.prod_bijective` for the version where `s` and `t` are `univ`. -/
@[to_additive "`Specialization of `Finset.sum_bij` that automatically fills in most arguments.

See `Fintype.sum_bijective` for the version where `s` and `t` are `univ`."]
lemma prod_bijective (e : ι → κ) (he : e.Bijective) (hst : ∀ i, i ∈ s ↔ e i ∈ t)
    (hfg : ∀ i ∈ s, f i = g (e i)) :
    ∏ i ∈ s, f i = ∏ i ∈ t, g i := prod_equiv (.ofBijective e he) hst hfg

@[to_additive]
lemma prod_of_injOn (e : ι → κ) (he : Set.InjOn e s) (hest : Set.MapsTo e s t)
    (h' : ∀ i ∈ t, i ∉ e '' s → g i = 1) (h : ∀ i ∈ s, f i = g (e i))  :
    ∏ i ∈ s, f i = ∏ j ∈ t, g j := by
  classical
  exact (prod_nbij e (fun a ↦ mem_image_of_mem e) he (by simp [Set.surjOn_image]) h).trans <|
    prod_subset (image_subset_iff.2 hest) <| by simpa using h'

variable [DecidableEq κ]

@[to_additive]
lemma prod_fiberwise_eq_prod_filter (s : Finset ι) (t : Finset κ) (g : ι → κ) (f : ι → α) :
    ∏ j ∈ t, ∏ i ∈ s.filter fun i ↦ g i = j, f i = ∏ i ∈ s.filter fun i ↦ g i ∈ t, f i := by
  rw [← prod_disjiUnion, disjiUnion_filter_eq]

@[to_additive]
lemma prod_fiberwise_eq_prod_filter' (s : Finset ι) (t : Finset κ) (g : ι → κ) (f : κ → α) :
    ∏ j ∈ t, ∏ _i ∈ s.filter fun i ↦ g i = j, f j = ∏ i ∈ s.filter fun i ↦ g i ∈ t, f (g i) := by
  calc
    _ = ∏ j ∈ t, ∏ i ∈ s.filter fun i ↦ g i = j, f (g i) :=
        prod_congr rfl fun j _ ↦ prod_congr rfl fun i hi ↦ by rw [(mem_filter.1 hi).2]
    _ = _ := prod_fiberwise_eq_prod_filter _ _ _ _

@[to_additive]
lemma prod_fiberwise_of_maps_to {g : ι → κ} (h : ∀ i ∈ s, g i ∈ t) (f : ι → α) :
    ∏ j ∈ t, ∏ i ∈ s.filter fun i ↦ g i = j, f i = ∏ i ∈ s, f i := by
  rw [← prod_disjiUnion, disjiUnion_filter_eq_of_maps_to h]
#align finset.prod_fiberwise_of_maps_to Finset.prod_fiberwise_of_maps_to
#align finset.sum_fiberwise_of_maps_to Finset.sum_fiberwise_of_maps_to

@[to_additive]
lemma prod_fiberwise_of_maps_to' {g : ι → κ} (h : ∀ i ∈ s, g i ∈ t) (f : κ → α) :
    ∏ j ∈ t, ∏ _i ∈ s.filter fun i ↦ g i = j, f j = ∏ i ∈ s, f (g i) := by
  calc
    _ = ∏ y ∈ t, ∏ x ∈ s.filter fun x ↦ g x = y, f (g x) :=
        prod_congr rfl fun y _ ↦ prod_congr rfl fun x hx ↦ by rw [(mem_filter.1 hx).2]
    _ = _ := prod_fiberwise_of_maps_to h _

variable [Fintype κ]

@[to_additive]
lemma prod_fiberwise (s : Finset ι) (g : ι → κ) (f : ι → α) :
    ∏ j, ∏ i ∈ s.filter fun i ↦ g i = j, f i = ∏ i ∈ s, f i :=
  prod_fiberwise_of_maps_to (fun _ _ ↦ mem_univ _) _
#align finset.prod_fiberwise Finset.prod_fiberwise
#align finset.sum_fiberwise Finset.sum_fiberwise

@[to_additive]
lemma prod_fiberwise' (s : Finset ι) (g : ι → κ) (f : κ → α) :
    ∏ j, ∏ _i ∈ s.filter fun i ↦ g i = j, f j = ∏ i ∈ s, f (g i) :=
  prod_fiberwise_of_maps_to' (fun _ _ ↦ mem_univ _) _

end bij

/-- Taking a product over `univ.pi t` is the same as taking the product over `Fintype.piFinset t`.
`univ.pi t` and `Fintype.piFinset t` are essentially the same `Finset`, but differ
in the type of their element, `univ.pi t` is a `Finset (Π a ∈ univ, t a)` and
`Fintype.piFinset t` is a `Finset (Π a, t a)`. -/
@[to_additive "Taking a sum over `univ.pi t` is the same as taking the sum over
`Fintype.piFinset t`. `univ.pi t` and `Fintype.piFinset t` are essentially the same `Finset`,
but differ in the type of their element, `univ.pi t` is a `Finset (Π a ∈ univ, t a)` and
`Fintype.piFinset t` is a `Finset (Π a, t a)`."]
lemma prod_univ_pi [DecidableEq ι] [Fintype ι] {κ : ι → Type*} (t : ∀ i, Finset (κ i))
    (f : (∀ i ∈ (univ : Finset ι), κ i) → β) :
    ∏ x ∈ univ.pi t, f x = ∏ x ∈ Fintype.piFinset t, f fun a _ ↦ x a := by
  apply prod_nbij' (fun x i ↦ x i $ mem_univ _) (fun x i _ ↦ x i) <;> simp
#align finset.prod_univ_pi Finset.prod_univ_pi
#align finset.sum_univ_pi Finset.sum_univ_pi

@[to_additive (attr := simp)]
lemma prod_diag [DecidableEq α] (s : Finset α) (f : α × α → β) :
    ∏ i ∈ s.diag, f i = ∏ i ∈ s, f (i, i) := by
  apply prod_nbij' Prod.fst (fun i ↦ (i, i)) <;> simp

@[to_additive]
theorem prod_finset_product (r : Finset (γ × α)) (s : Finset γ) (t : γ → Finset α)
    (h : ∀ p : γ × α, p ∈ r ↔ p.1 ∈ s ∧ p.2 ∈ t p.1) {f : γ × α → β} :
    ∏ p ∈ r, f p = ∏ c ∈ s, ∏ a ∈ t c, f (c, a) := by
  refine Eq.trans ?_ (prod_sigma s t fun p => f (p.1, p.2))
  apply prod_equiv (Equiv.sigmaEquivProd _ _).symm <;> simp [h]
#align finset.prod_finset_product Finset.prod_finset_product
#align finset.sum_finset_product Finset.sum_finset_product

@[to_additive]
theorem prod_finset_product' (r : Finset (γ × α)) (s : Finset γ) (t : γ → Finset α)
    (h : ∀ p : γ × α, p ∈ r ↔ p.1 ∈ s ∧ p.2 ∈ t p.1) {f : γ → α → β} :
    ∏ p ∈ r, f p.1 p.2 = ∏ c ∈ s, ∏ a ∈ t c, f c a :=
  prod_finset_product r s t h
#align finset.prod_finset_product' Finset.prod_finset_product'
#align finset.sum_finset_product' Finset.sum_finset_product'

@[to_additive]
theorem prod_finset_product_right (r : Finset (α × γ)) (s : Finset γ) (t : γ → Finset α)
    (h : ∀ p : α × γ, p ∈ r ↔ p.2 ∈ s ∧ p.1 ∈ t p.2) {f : α × γ → β} :
    ∏ p ∈ r, f p = ∏ c ∈ s, ∏ a ∈ t c, f (a, c) := by
  refine Eq.trans ?_ (prod_sigma s t fun p => f (p.2, p.1))
  apply prod_equiv ((Equiv.prodComm _ _).trans (Equiv.sigmaEquivProd _ _).symm) <;> simp [h]
#align finset.prod_finset_product_right Finset.prod_finset_product_right
#align finset.sum_finset_product_right Finset.sum_finset_product_right

@[to_additive]
theorem prod_finset_product_right' (r : Finset (α × γ)) (s : Finset γ) (t : γ → Finset α)
    (h : ∀ p : α × γ, p ∈ r ↔ p.2 ∈ s ∧ p.1 ∈ t p.2) {f : α → γ → β} :
    ∏ p ∈ r, f p.1 p.2 = ∏ c ∈ s, ∏ a ∈ t c, f a c :=
  prod_finset_product_right r s t h
#align finset.prod_finset_product_right' Finset.prod_finset_product_right'
#align finset.sum_finset_product_right' Finset.sum_finset_product_right'

@[to_additive]
theorem prod_image' [DecidableEq α] {s : Finset γ} {g : γ → α} (h : γ → β)
    (eq : ∀ c ∈ s, f (g c) = ∏ x ∈ s.filter fun c' => g c' = g c, h x) :
    ∏ x ∈ s.image g, f x = ∏ x ∈ s, h x :=
  calc
    ∏ x ∈ s.image g, f x = ∏ x ∈ s.image g, ∏ x ∈ s.filter fun c' => g c' = x, h x :=
      (prod_congr rfl) fun _x hx =>
        let ⟨c, hcs, hc⟩ := mem_image.1 hx
        hc ▸ eq c hcs
    _ = ∏ x ∈ s, h x := prod_fiberwise_of_maps_to (fun _x => mem_image_of_mem g) _
#align finset.prod_image' Finset.prod_image'
#align finset.sum_image' Finset.sum_image'

@[to_additive]
theorem prod_mul_distrib : ∏ x ∈ s, f x * g x = (∏ x ∈ s, f x) * ∏ x ∈ s, g x :=
  Eq.trans (by rw [one_mul]; rfl) fold_op_distrib
#align finset.prod_mul_distrib Finset.prod_mul_distrib
#align finset.sum_add_distrib Finset.sum_add_distrib

@[to_additive]
lemma prod_mul_prod_comm (f g h i : α → β) :
    (∏ a ∈ s, f a * g a) * ∏ a ∈ s, h a * i a = (∏ a ∈ s, f a * h a) * ∏ a ∈ s, g a * i a := by
  simp_rw [prod_mul_distrib, mul_mul_mul_comm]

@[to_additive]
theorem prod_product {s : Finset γ} {t : Finset α} {f : γ × α → β} :
    ∏ x ∈ s ×ˢ t, f x = ∏ x ∈ s, ∏ y ∈ t, f (x, y) :=
  prod_finset_product (s ×ˢ t) s (fun _a => t) fun _p => mem_product
#align finset.prod_product Finset.prod_product
#align finset.sum_product Finset.sum_product

/-- An uncurried version of `Finset.prod_product`. -/
@[to_additive "An uncurried version of `Finset.sum_product`"]
theorem prod_product' {s : Finset γ} {t : Finset α} {f : γ → α → β} :
    ∏ x ∈ s ×ˢ t, f x.1 x.2 = ∏ x ∈ s, ∏ y ∈ t, f x y :=
  prod_product
#align finset.prod_product' Finset.prod_product'
#align finset.sum_product' Finset.sum_product'

@[to_additive]
theorem prod_product_right {s : Finset γ} {t : Finset α} {f : γ × α → β} :
    ∏ x ∈ s ×ˢ t, f x = ∏ y ∈ t, ∏ x ∈ s, f (x, y) :=
  prod_finset_product_right (s ×ˢ t) t (fun _a => s) fun _p => mem_product.trans and_comm
#align finset.prod_product_right Finset.prod_product_right
#align finset.sum_product_right Finset.sum_product_right

/-- An uncurried version of `Finset.prod_product_right`. -/
@[to_additive "An uncurried version of `Finset.sum_product_right`"]
theorem prod_product_right' {s : Finset γ} {t : Finset α} {f : γ → α → β} :
    ∏ x ∈ s ×ˢ t, f x.1 x.2 = ∏ y ∈ t, ∏ x ∈ s, f x y :=
  prod_product_right
#align finset.prod_product_right' Finset.prod_product_right'
#align finset.sum_product_right' Finset.sum_product_right'

/-- Generalization of `Finset.prod_comm` to the case when the inner `Finset`s depend on the outer
variable. -/
@[to_additive "Generalization of `Finset.sum_comm` to the case when the inner `Finset`s depend on
the outer variable."]
theorem prod_comm' {s : Finset γ} {t : γ → Finset α} {t' : Finset α} {s' : α → Finset γ}
    (h : ∀ x y, x ∈ s ∧ y ∈ t x ↔ x ∈ s' y ∧ y ∈ t') {f : γ → α → β} :
    (∏ x ∈ s, ∏ y ∈ t x, f x y) = ∏ y ∈ t', ∏ x ∈ s' y, f x y := by
  classical
    have : ∀ z : γ × α, (z ∈ s.biUnion fun x => (t x).map <| Function.Embedding.sectr x _) ↔
      z.1 ∈ s ∧ z.2 ∈ t z.1 := by
      rintro ⟨x, y⟩
      simp only [mem_biUnion, mem_map, Function.Embedding.sectr_apply, Prod.mk.injEq,
        exists_eq_right, ← and_assoc]
    exact
      (prod_finset_product' _ _ _ this).symm.trans
        ((prod_finset_product_right' _ _ _) fun ⟨x, y⟩ => (this _).trans ((h x y).trans and_comm))
#align finset.prod_comm' Finset.prod_comm'
#align finset.sum_comm' Finset.sum_comm'

@[to_additive]
theorem prod_comm {s : Finset γ} {t : Finset α} {f : γ → α → β} :
    (∏ x ∈ s, ∏ y ∈ t, f x y) = ∏ y ∈ t, ∏ x ∈ s, f x y :=
  prod_comm' fun _ _ => Iff.rfl
#align finset.prod_comm Finset.prod_comm
#align finset.sum_comm Finset.sum_comm

@[to_additive]
theorem prod_hom_rel [CommMonoid γ] {r : β → γ → Prop} {f : α → β} {g : α → γ} {s : Finset α}
    (h₁ : r 1 1) (h₂ : ∀ a b c, r b c → r (f a * b) (g a * c)) :
    r (∏ x ∈ s, f x) (∏ x ∈ s, g x) := by
  delta Finset.prod
  apply Multiset.prod_hom_rel <;> assumption
#align finset.prod_hom_rel Finset.prod_hom_rel
#align finset.sum_hom_rel Finset.sum_hom_rel

@[to_additive]
theorem prod_filter_of_ne {p : α → Prop} [DecidablePred p] (hp : ∀ x ∈ s, f x ≠ 1 → p x) :
    ∏ x ∈ s.filter p, f x = ∏ x ∈ s, f x :=
  (prod_subset (filter_subset _ _)) fun x => by
    classical
      rw [not_imp_comm, mem_filter]
      exact fun h₁ h₂ => ⟨h₁, by simpa using hp _ h₁ h₂⟩
#align finset.prod_filter_of_ne Finset.prod_filter_of_ne
#align finset.sum_filter_of_ne Finset.sum_filter_of_ne

-- If we use `[DecidableEq β]` here, some rewrites fail because they find a wrong `Decidable`
-- instance first; `{∀ x, Decidable (f x ≠ 1)}` doesn't work with `rw ← prod_filter_ne_one`
@[to_additive]
theorem prod_filter_ne_one (s : Finset α) [∀ x, Decidable (f x ≠ 1)] :
    ∏ x ∈ s.filter fun x => f x ≠ 1, f x = ∏ x ∈ s, f x :=
  prod_filter_of_ne fun _ _ => id
#align finset.prod_filter_ne_one Finset.prod_filter_ne_one
#align finset.sum_filter_ne_zero Finset.sum_filter_ne_zero

@[to_additive]
theorem prod_filter (p : α → Prop) [DecidablePred p] (f : α → β) :
    ∏ a ∈ s.filter p, f a = ∏ a ∈ s, if p a then f a else 1 :=
  calc
    ∏ a ∈ s.filter p, f a = ∏ a ∈ s.filter p, if p a then f a else 1 :=
      prod_congr rfl fun a h => by rw [if_pos]; simpa using (mem_filter.1 h).2
    _ = ∏ a ∈ s, if p a then f a else 1 := by
      { refine prod_subset (filter_subset _ s) fun x hs h => ?_
        rw [mem_filter, not_and] at h
        exact if_neg (by simpa using h hs) }
#align finset.prod_filter Finset.prod_filter
#align finset.sum_filter Finset.sum_filter

@[to_additive]
theorem prod_eq_single_of_mem {s : Finset α} {f : α → β} (a : α) (h : a ∈ s)
    (h₀ : ∀ b ∈ s, b ≠ a → f b = 1) : ∏ x ∈ s, f x = f a := by
  haveI := Classical.decEq α
  calc
    ∏ x ∈ s, f x = ∏ x ∈ {a}, f x := by
      { refine (prod_subset ?_ ?_).symm
        · intro _ H
          rwa [mem_singleton.1 H]
        · simpa only [mem_singleton] }
    _ = f a := prod_singleton _ _
#align finset.prod_eq_single_of_mem Finset.prod_eq_single_of_mem
#align finset.sum_eq_single_of_mem Finset.sum_eq_single_of_mem

@[to_additive]
theorem prod_eq_single {s : Finset α} {f : α → β} (a : α) (h₀ : ∀ b ∈ s, b ≠ a → f b = 1)
    (h₁ : a ∉ s → f a = 1) : ∏ x ∈ s, f x = f a :=
  haveI := Classical.decEq α
  by_cases (prod_eq_single_of_mem a · h₀) fun this =>
    (prod_congr rfl fun b hb => h₀ b hb <| by rintro rfl; exact this hb).trans <|
      prod_const_one.trans (h₁ this).symm
#align finset.prod_eq_single Finset.prod_eq_single
#align finset.sum_eq_single Finset.sum_eq_single

@[to_additive]
lemma prod_union_eq_left [DecidableEq α] (hs : ∀ a ∈ s₂, a ∉ s₁ → f a = 1) :
    ∏ a ∈ s₁ ∪ s₂, f a = ∏ a ∈ s₁, f a :=
  Eq.symm <|
    prod_subset subset_union_left fun _a ha ha' ↦ hs _ ((mem_union.1 ha).resolve_left ha') ha'

@[to_additive]
lemma prod_union_eq_right [DecidableEq α] (hs : ∀ a ∈ s₁, a ∉ s₂ → f a = 1) :
    ∏ a ∈ s₁ ∪ s₂, f a = ∏ a ∈ s₂, f a := by rw [union_comm, prod_union_eq_left hs]

@[to_additive]
theorem prod_eq_mul_of_mem {s : Finset α} {f : α → β} (a b : α) (ha : a ∈ s) (hb : b ∈ s)
    (hn : a ≠ b) (h₀ : ∀ c ∈ s, c ≠ a ∧ c ≠ b → f c = 1) : ∏ x ∈ s, f x = f a * f b := by
  haveI := Classical.decEq α; let s' := ({a, b} : Finset α)
  have hu : s' ⊆ s := by
    refine insert_subset_iff.mpr ?_
    apply And.intro ha
    apply singleton_subset_iff.mpr hb
  have hf : ∀ c ∈ s, c ∉ s' → f c = 1 := by
    intro c hc hcs
    apply h₀ c hc
    apply not_or.mp
    intro hab
    apply hcs
    rw [mem_insert, mem_singleton]
    exact hab
  rw [← prod_subset hu hf]
  exact Finset.prod_pair hn
#align finset.prod_eq_mul_of_mem Finset.prod_eq_mul_of_mem
#align finset.sum_eq_add_of_mem Finset.sum_eq_add_of_mem

@[to_additive]
theorem prod_eq_mul {s : Finset α} {f : α → β} (a b : α) (hn : a ≠ b)
    (h₀ : ∀ c ∈ s, c ≠ a ∧ c ≠ b → f c = 1) (ha : a ∉ s → f a = 1) (hb : b ∉ s → f b = 1) :
    ∏ x ∈ s, f x = f a * f b := by
  haveI := Classical.decEq α; by_cases h₁ : a ∈ s <;> by_cases h₂ : b ∈ s
  · exact prod_eq_mul_of_mem a b h₁ h₂ hn h₀
  · rw [hb h₂, mul_one]
    apply prod_eq_single_of_mem a h₁
    exact fun c hc hca => h₀ c hc ⟨hca, ne_of_mem_of_not_mem hc h₂⟩
  · rw [ha h₁, one_mul]
    apply prod_eq_single_of_mem b h₂
    exact fun c hc hcb => h₀ c hc ⟨ne_of_mem_of_not_mem hc h₁, hcb⟩
  · rw [ha h₁, hb h₂, mul_one]
    exact
      _root_.trans
        (prod_congr rfl fun c hc =>
          h₀ c hc ⟨ne_of_mem_of_not_mem hc h₁, ne_of_mem_of_not_mem hc h₂⟩)
        prod_const_one
#align finset.prod_eq_mul Finset.prod_eq_mul
#align finset.sum_eq_add Finset.sum_eq_add

-- Porting note: simpNF linter complains that LHS doesn't simplify, but it does
/-- A product over `s.subtype p` equals one over `s.filter p`. -/
@[to_additive (attr := simp, nolint simpNF)
  "A sum over `s.subtype p` equals one over `s.filter p`."]
theorem prod_subtype_eq_prod_filter (f : α → β) {p : α → Prop} [DecidablePred p] :
    ∏ x ∈ s.subtype p, f x = ∏ x ∈ s.filter p, f x := by
  conv_lhs => erw [← prod_map (s.subtype p) (Function.Embedding.subtype _) f]
  exact prod_congr (subtype_map _) fun x _hx => rfl
#align finset.prod_subtype_eq_prod_filter Finset.prod_subtype_eq_prod_filter
#align finset.sum_subtype_eq_sum_filter Finset.sum_subtype_eq_sum_filter

/-- If all elements of a `Finset` satisfy the predicate `p`, a product
over `s.subtype p` equals that product over `s`. -/
@[to_additive "If all elements of a `Finset` satisfy the predicate `p`, a sum
over `s.subtype p` equals that sum over `s`."]
theorem prod_subtype_of_mem (f : α → β) {p : α → Prop} [DecidablePred p] (h : ∀ x ∈ s, p x) :
    ∏ x ∈ s.subtype p, f x = ∏ x ∈ s, f x := by
  rw [prod_subtype_eq_prod_filter, filter_true_of_mem]
  simpa using h
#align finset.prod_subtype_of_mem Finset.prod_subtype_of_mem
#align finset.sum_subtype_of_mem Finset.sum_subtype_of_mem

/-- A product of a function over a `Finset` in a subtype equals a
product in the main type of a function that agrees with the first
function on that `Finset`. -/
@[to_additive "A sum of a function over a `Finset` in a subtype equals a
sum in the main type of a function that agrees with the first
function on that `Finset`."]
theorem prod_subtype_map_embedding {p : α → Prop} {s : Finset { x // p x }} {f : { x // p x } → β}
    {g : α → β} (h : ∀ x : { x // p x }, x ∈ s → g x = f x) :
    (∏ x ∈ s.map (Function.Embedding.subtype _), g x) = ∏ x ∈ s, f x := by
  rw [Finset.prod_map]
  exact Finset.prod_congr rfl h
#align finset.prod_subtype_map_embedding Finset.prod_subtype_map_embedding
#align finset.sum_subtype_map_embedding Finset.sum_subtype_map_embedding

variable (f s)

@[to_additive]
theorem prod_coe_sort_eq_attach (f : s → β) : ∏ i : s, f i = ∏ i ∈ s.attach, f i :=
  rfl
#align finset.prod_coe_sort_eq_attach Finset.prod_coe_sort_eq_attach
#align finset.sum_coe_sort_eq_attach Finset.sum_coe_sort_eq_attach

@[to_additive]
theorem prod_coe_sort : ∏ i : s, f i = ∏ i ∈ s, f i := prod_attach _ _
#align finset.prod_coe_sort Finset.prod_coe_sort
#align finset.sum_coe_sort Finset.sum_coe_sort

@[to_additive]
theorem prod_finset_coe (f : α → β) (s : Finset α) : (∏ i : (s : Set α), f i) = ∏ i ∈ s, f i :=
  prod_coe_sort s f
#align finset.prod_finset_coe Finset.prod_finset_coe
#align finset.sum_finset_coe Finset.sum_finset_coe

variable {f s}

@[to_additive]
theorem prod_subtype {p : α → Prop} {F : Fintype (Subtype p)} (s : Finset α) (h : ∀ x, x ∈ s ↔ p x)
    (f : α → β) : ∏ a ∈ s, f a = ∏ a : Subtype p, f a := by
  have : (· ∈ s) = p := Set.ext h
  subst p
  rw [← prod_coe_sort]
  congr!
#align finset.prod_subtype Finset.prod_subtype
#align finset.sum_subtype Finset.sum_subtype

@[to_additive]
lemma prod_preimage' (f : ι → κ) [DecidablePred (· ∈ Set.range f)] (s : Finset κ) (hf) (g : κ → β) :
    ∏ x ∈ s.preimage f hf, g (f x) = ∏ x ∈ s.filter (· ∈ Set.range f), g x := by
  classical
  calc
    ∏ x ∈ preimage s f hf, g (f x) = ∏ x ∈ image f (preimage s f hf), g x :=
      Eq.symm <| prod_image <| by simpa only [mem_preimage, Set.InjOn] using hf
    _ = ∏ x ∈ s.filter fun x => x ∈ Set.range f, g x := by rw [image_preimage]
#align finset.prod_preimage' Finset.prod_preimage'
#align finset.sum_preimage' Finset.sum_preimage'

@[to_additive]
lemma prod_preimage (f : ι → κ) (s : Finset κ) (hf) (g : κ → β)
    (hg : ∀ x ∈ s, x ∉ Set.range f → g x = 1) :
    ∏ x ∈ s.preimage f hf, g (f x) = ∏ x ∈ s, g x := by
  classical rw [prod_preimage', prod_filter_of_ne]; exact fun x hx ↦ Not.imp_symm (hg x hx)
#align finset.prod_preimage Finset.prod_preimage
#align finset.sum_preimage Finset.sum_preimage

@[to_additive]
lemma prod_preimage_of_bij (f : ι → κ) (s : Finset κ) (hf : Set.BijOn f (f ⁻¹' ↑s) ↑s) (g : κ → β) :
    ∏ x ∈ s.preimage f hf.injOn, g (f x) = ∏ x ∈ s, g x :=
  prod_preimage _ _ hf.injOn g fun _ hs h_f ↦ (h_f <| hf.subset_range hs).elim
#align finset.prod_preimage_of_bij Finset.prod_preimage_of_bij
#align finset.sum_preimage_of_bij Finset.sum_preimage_of_bij

@[to_additive]
theorem prod_set_coe (s : Set α) [Fintype s] : (∏ i : s, f i) = ∏ i ∈ s.toFinset, f i :=
(Finset.prod_subtype s.toFinset (fun _ ↦ Set.mem_toFinset) f).symm

/-- The product of a function `g` defined only on a set `s` is equal to
the product of a function `f` defined everywhere,
as long as `f` and `g` agree on `s`, and `f = 1` off `s`. -/
@[to_additive "The sum of a function `g` defined only on a set `s` is equal to
the sum of a function `f` defined everywhere,
as long as `f` and `g` agree on `s`, and `f = 0` off `s`."]
theorem prod_congr_set {α : Type*} [CommMonoid α] {β : Type*} [Fintype β] (s : Set β)
    [DecidablePred (· ∈ s)] (f : β → α) (g : s → α) (w : ∀ (x : β) (h : x ∈ s), f x = g ⟨x, h⟩)
    (w' : ∀ x : β, x ∉ s → f x = 1) : Finset.univ.prod f = Finset.univ.prod g := by
  rw [← @Finset.prod_subset _ _ s.toFinset Finset.univ f _ (by simp)]
  · rw [Finset.prod_subtype]
    · apply Finset.prod_congr rfl
      exact fun ⟨x, h⟩ _ => w x h
    · simp
  · rintro x _ h
    exact w' x (by simpa using h)
#align finset.prod_congr_set Finset.prod_congr_set
#align finset.sum_congr_set Finset.sum_congr_set

@[to_additive]
theorem prod_apply_dite {s : Finset α} {p : α → Prop} {hp : DecidablePred p}
    [DecidablePred fun x => ¬p x] (f : ∀ x : α, p x → γ) (g : ∀ x : α, ¬p x → γ) (h : γ → β) :
    (∏ x ∈ s, h (if hx : p x then f x hx else g x hx)) =
      (∏ x ∈ (s.filter p).attach, h (f x.1 <| by simpa using (mem_filter.mp x.2).2)) *
        ∏ x ∈ (s.filter fun x => ¬p x).attach, h (g x.1 <| by simpa using (mem_filter.mp x.2).2) :=
  calc
    (∏ x ∈ s, h (if hx : p x then f x hx else g x hx)) =
        (∏ x ∈ s.filter p, h (if hx : p x then f x hx else g x hx)) *
          ∏ x ∈ s.filter (¬p ·), h (if hx : p x then f x hx else g x hx) :=
      (prod_filter_mul_prod_filter_not s p _).symm
    _ = (∏ x ∈ (s.filter p).attach, h (if hx : p x.1 then f x.1 hx else g x.1 hx)) *
          ∏ x ∈ (s.filter (¬p ·)).attach, h (if hx : p x.1 then f x.1 hx else g x.1 hx) :=
      congr_arg₂ _ (prod_attach _ _).symm (prod_attach _ _).symm
    _ = (∏ x ∈ (s.filter p).attach, h (f x.1 <| by simpa using (mem_filter.mp x.2).2)) *
          ∏ x ∈ (s.filter (¬p ·)).attach, h (g x.1 <| by simpa using (mem_filter.mp x.2).2) :=
      congr_arg₂ _ (prod_congr rfl fun x _hx ↦
        congr_arg h (dif_pos <| by simpa using (mem_filter.mp x.2).2))
        (prod_congr rfl fun x _hx => congr_arg h (dif_neg <| by simpa using (mem_filter.mp x.2).2))
#align finset.prod_apply_dite Finset.prod_apply_dite
#align finset.sum_apply_dite Finset.sum_apply_dite

@[to_additive]
theorem prod_apply_ite {s : Finset α} {p : α → Prop} {_hp : DecidablePred p} (f g : α → γ)
    (h : γ → β) :
    (∏ x ∈ s, h (if p x then f x else g x)) =
      (∏ x ∈ s.filter p, h (f x)) * ∏ x ∈ s.filter fun x => ¬p x, h (g x) :=
  (prod_apply_dite _ _ _).trans <| congr_arg₂ _ (prod_attach _ (h ∘ f)) (prod_attach _ (h ∘ g))
#align finset.prod_apply_ite Finset.prod_apply_ite
#align finset.sum_apply_ite Finset.sum_apply_ite

@[to_additive]
theorem prod_dite {s : Finset α} {p : α → Prop} {hp : DecidablePred p} (f : ∀ x : α, p x → β)
    (g : ∀ x : α, ¬p x → β) :
    ∏ x ∈ s, (if hx : p x then f x hx else g x hx) =
      (∏ x ∈ (s.filter p).attach, f x.1 (by simpa using (mem_filter.mp x.2).2)) *
        ∏ x ∈ (s.filter fun x => ¬p x).attach, g x.1 (by simpa using (mem_filter.mp x.2).2) := by
  simp [prod_apply_dite _ _ fun x => x]
#align finset.prod_dite Finset.prod_dite
#align finset.sum_dite Finset.sum_dite

@[to_additive]
theorem prod_ite {s : Finset α} {p : α → Prop} {hp : DecidablePred p} (f g : α → β) :
    ∏ x ∈ s, (if p x then f x else g x) =
      (∏ x ∈ s.filter p, f x) * ∏ x ∈ s.filter fun x => ¬p x, g x := by
  simp [prod_apply_ite _ _ fun x => x]
#align finset.prod_ite Finset.prod_ite
#align finset.sum_ite Finset.sum_ite

@[to_additive]
lemma prod_dite_of_false {p : α → Prop} {_ : DecidablePred p} (h : ∀ i ∈ s, ¬ p i)
    (f : ∀ i, p i → β) (g : ∀ i, ¬ p i → β) :
    ∏ i ∈ s, (if hi : p i then f i hi else g i hi) = ∏ i : s, g i.1 (h _ i.2) := by
  refine prod_bij' (fun x hx => ⟨x, hx⟩) (fun x _ ↦ x) ?_ ?_ ?_ ?_ ?_ <;> aesop
#align finset.prod_dite_of_false Finset.prod_dite_of_false
#align finset.sum_dite_of_false Finset.sum_dite_of_false

@[to_additive]
lemma prod_ite_of_false {p : α → Prop} {_ : DecidablePred p} (h : ∀ x ∈ s, ¬p x) (f g : α → β) :
    ∏ x ∈ s, (if p x then f x else g x) = ∏ x ∈ s, g x :=
  (prod_dite_of_false h _ _).trans (prod_attach _ _)
#align finset.prod_ite_of_false Finset.prod_ite_of_false
#align finset.sum_ite_of_false Finset.sum_ite_of_false

@[to_additive]
lemma prod_dite_of_true {p : α → Prop} {_ : DecidablePred p} (h : ∀ i ∈ s, p i) (f : ∀ i, p i → β)
    (g : ∀ i, ¬ p i → β) :
    ∏ i ∈ s, (if hi : p i then f i hi else g i hi) = ∏ i : s, f i.1 (h _ i.2) := by
  refine prod_bij' (fun x hx => ⟨x, hx⟩) (fun x _ ↦ x) ?_ ?_ ?_ ?_ ?_ <;> aesop
#align finset.prod_dite_of_true Finset.prod_dite_of_true
#align finset.sum_dite_of_true Finset.sum_dite_of_true

@[to_additive]
lemma prod_ite_of_true {p : α → Prop} {_ : DecidablePred p} (h : ∀ x ∈ s, p x) (f g : α → β) :
    ∏ x ∈ s, (if p x then f x else g x) = ∏ x ∈ s, f x :=
  (prod_dite_of_true h _ _).trans (prod_attach _ _)
#align finset.prod_ite_of_true Finset.prod_ite_of_true
#align finset.sum_ite_of_true Finset.sum_ite_of_true

@[to_additive]
theorem prod_apply_ite_of_false {p : α → Prop} {hp : DecidablePred p} (f g : α → γ) (k : γ → β)
    (h : ∀ x ∈ s, ¬p x) : (∏ x ∈ s, k (if p x then f x else g x)) = ∏ x ∈ s, k (g x) := by
  simp_rw [apply_ite k]
  exact prod_ite_of_false h _ _
#align finset.prod_apply_ite_of_false Finset.prod_apply_ite_of_false
#align finset.sum_apply_ite_of_false Finset.sum_apply_ite_of_false

@[to_additive]
theorem prod_apply_ite_of_true {p : α → Prop} {hp : DecidablePred p} (f g : α → γ) (k : γ → β)
    (h : ∀ x ∈ s, p x) : (∏ x ∈ s, k (if p x then f x else g x)) = ∏ x ∈ s, k (f x) := by
  simp_rw [apply_ite k]
  exact prod_ite_of_true h _ _
#align finset.prod_apply_ite_of_true Finset.prod_apply_ite_of_true
#align finset.sum_apply_ite_of_true Finset.sum_apply_ite_of_true

@[to_additive]
theorem prod_extend_by_one [DecidableEq α] (s : Finset α) (f : α → β) :
    ∏ i ∈ s, (if i ∈ s then f i else 1) = ∏ i ∈ s, f i :=
  (prod_congr rfl) fun _i hi => if_pos hi
#align finset.prod_extend_by_one Finset.prod_extend_by_one
#align finset.sum_extend_by_zero Finset.sum_extend_by_zero

@[to_additive (attr := simp)]
theorem prod_ite_mem [DecidableEq α] (s t : Finset α) (f : α → β) :
    ∏ i ∈ s, (if i ∈ t then f i else 1) = ∏ i ∈ s ∩ t, f i := by
  rw [← Finset.prod_filter, Finset.filter_mem_eq_inter]
#align finset.prod_ite_mem Finset.prod_ite_mem
#align finset.sum_ite_mem Finset.sum_ite_mem

@[to_additive (attr := simp)]
theorem prod_dite_eq [DecidableEq α] (s : Finset α) (a : α) (b : ∀ x : α, a = x → β) :
    ∏ x ∈ s, (if h : a = x then b x h else 1) = ite (a ∈ s) (b a rfl) 1 := by
  split_ifs with h
  · rw [Finset.prod_eq_single a, dif_pos rfl]
    · intros _ _ h
      rw [dif_neg]
      exact h.symm
    · simp [h]
  · rw [Finset.prod_eq_one]
    intros
    rw [dif_neg]
    rintro rfl
    contradiction
#align finset.prod_dite_eq Finset.prod_dite_eq
#align finset.sum_dite_eq Finset.sum_dite_eq

@[to_additive (attr := simp)]
theorem prod_dite_eq' [DecidableEq α] (s : Finset α) (a : α) (b : ∀ x : α, x = a → β) :
    ∏ x ∈ s, (if h : x = a then b x h else 1) = ite (a ∈ s) (b a rfl) 1 := by
  split_ifs with h
  · rw [Finset.prod_eq_single a, dif_pos rfl]
    · intros _ _ h
      rw [dif_neg]
      exact h
    · simp [h]
  · rw [Finset.prod_eq_one]
    intros
    rw [dif_neg]
    rintro rfl
    contradiction
#align finset.prod_dite_eq' Finset.prod_dite_eq'
#align finset.sum_dite_eq' Finset.sum_dite_eq'

@[to_additive (attr := simp)]
theorem prod_ite_eq [DecidableEq α] (s : Finset α) (a : α) (b : α → β) :
    (∏ x ∈ s, ite (a = x) (b x) 1) = ite (a ∈ s) (b a) 1 :=
  prod_dite_eq s a fun x _ => b x
#align finset.prod_ite_eq Finset.prod_ite_eq
#align finset.sum_ite_eq Finset.sum_ite_eq

/-- A product taken over a conditional whose condition is an equality test on the index and whose
alternative is `1` has value either the term at that index or `1`.

The difference with `Finset.prod_ite_eq` is that the arguments to `Eq` are swapped. -/
@[to_additive (attr := simp) "A sum taken over a conditional whose condition is an equality
test on the index and whose alternative is `0` has value either the term at that index or `0`.

The difference with `Finset.sum_ite_eq` is that the arguments to `Eq` are swapped."]
theorem prod_ite_eq' [DecidableEq α] (s : Finset α) (a : α) (b : α → β) :
    (∏ x ∈ s, ite (x = a) (b x) 1) = ite (a ∈ s) (b a) 1 :=
  prod_dite_eq' s a fun x _ => b x
#align finset.prod_ite_eq' Finset.prod_ite_eq'
#align finset.sum_ite_eq' Finset.sum_ite_eq'

@[to_additive]
theorem prod_ite_index (p : Prop) [Decidable p] (s t : Finset α) (f : α → β) :
    ∏ x ∈ if p then s else t, f x = if p then ∏ x ∈ s, f x else ∏ x ∈ t, f x :=
  apply_ite (fun s => ∏ x ∈ s, f x) _ _ _
#align finset.prod_ite_index Finset.prod_ite_index
#align finset.sum_ite_index Finset.sum_ite_index

@[to_additive (attr := simp)]
theorem prod_ite_irrel (p : Prop) [Decidable p] (s : Finset α) (f g : α → β) :
    ∏ x ∈ s, (if p then f x else g x) = if p then ∏ x ∈ s, f x else ∏ x ∈ s, g x := by
  split_ifs with h <;> rfl
#align finset.prod_ite_irrel Finset.prod_ite_irrel
#align finset.sum_ite_irrel Finset.sum_ite_irrel

@[to_additive (attr := simp)]
theorem prod_dite_irrel (p : Prop) [Decidable p] (s : Finset α) (f : p → α → β) (g : ¬p → α → β) :
    ∏ x ∈ s, (if h : p then f h x else g h x) =
      if h : p then ∏ x ∈ s, f h x else ∏ x ∈ s, g h x := by
  split_ifs with h <;> rfl
#align finset.prod_dite_irrel Finset.prod_dite_irrel
#align finset.sum_dite_irrel Finset.sum_dite_irrel

@[to_additive (attr := simp)]
theorem prod_pi_mulSingle' [DecidableEq α] (a : α) (x : β) (s : Finset α) :
    ∏ a' ∈ s, Pi.mulSingle a x a' = if a ∈ s then x else 1 :=
  prod_dite_eq' _ _ _
#align finset.prod_pi_mul_single' Finset.prod_pi_mulSingle'
#align finset.sum_pi_single' Finset.sum_pi_single'

@[to_additive (attr := simp)]
theorem prod_pi_mulSingle {β : α → Type*} [DecidableEq α] [∀ a, CommMonoid (β a)] (a : α)
    (f : ∀ a, β a) (s : Finset α) :
    (∏ a' ∈ s, Pi.mulSingle a' (f a') a) = if a ∈ s then f a else 1 :=
  prod_dite_eq _ _ _
#align finset.prod_pi_mul_single Finset.prod_pi_mulSingle

@[to_additive]
lemma mulSupport_prod (s : Finset ι) (f : ι → α → β) :
    mulSupport (fun x ↦ ∏ i ∈ s, f i x) ⊆ ⋃ i ∈ s, mulSupport (f i) := by
  simp only [mulSupport_subset_iff', Set.mem_iUnion, not_exists, nmem_mulSupport]
  exact fun x ↦ prod_eq_one
#align function.mul_support_prod Finset.mulSupport_prod
#align function.support_sum Finset.support_sum

section indicator
open Set
variable {κ : Type*}

/-- Consider a product of `g i (f i)` over a finset.  Suppose `g` is a function such as
`n ↦ (· ^ n)`, which maps a second argument of `1` to `1`. Then if `f` is replaced by the
corresponding multiplicative indicator function, the finset may be replaced by a possibly larger
finset without changing the value of the product. -/
@[to_additive "Consider a sum of `g i (f i)` over a finset.  Suppose `g` is a function such as
`n ↦ (n • ·)`, which maps a second argument of `0` to `0` (or a weighted sum of `f i * h i` or
`f i • h i`, where `f` gives the weights that are multiplied by some other function `h`). Then if
`f` is replaced by the corresponding indicator function, the finset may be replaced by a possibly
larger finset without changing the value of the sum."]
lemma prod_mulIndicator_subset_of_eq_one [One α] (f : ι → α) (g : ι → α → β) {s t : Finset ι}
    (h : s ⊆ t) (hg : ∀ a, g a 1 = 1) :
    ∏ i ∈ t, g i (mulIndicator ↑s f i) = ∏ i ∈ s, g i (f i) := by
  calc
    _ = ∏ i ∈ s, g i (mulIndicator ↑s f i) := by rw [prod_subset h fun i _ hn ↦ by simp [hn, hg]]
    -- Porting note: This did not use to need the implicit argument
    _ = _ := prod_congr rfl fun i hi ↦ congr_arg _ <| mulIndicator_of_mem (α := ι) hi f
#align set.prod_mul_indicator_subset_of_eq_one Finset.prod_mulIndicator_subset_of_eq_one
#align set.sum_indicator_subset_of_eq_zero Finset.sum_indicator_subset_of_eq_zero

/-- Taking the product of an indicator function over a possibly larger finset is the same as
taking the original function over the original finset. -/
@[to_additive "Summing an indicator function over a possibly larger `Finset` is the same as summing
  the original function over the original finset."]
lemma prod_mulIndicator_subset (f : ι → β) {s t : Finset ι} (h : s ⊆ t) :
    ∏ i ∈ t, mulIndicator (↑s) f i = ∏ i ∈ s, f i :=
  prod_mulIndicator_subset_of_eq_one _ (fun _ ↦ id) h fun _ ↦ rfl
#align set.prod_mul_indicator_subset Finset.prod_mulIndicator_subset
#align set.sum_indicator_subset Finset.sum_indicator_subset

@[to_additive]
lemma prod_mulIndicator_eq_prod_filter (s : Finset ι) (f : ι → κ → β) (t : ι → Set κ) (g : ι → κ)
    [DecidablePred fun i ↦ g i ∈ t i] :
    ∏ i ∈ s, mulIndicator (t i) (f i) (g i) = ∏ i ∈ s.filter fun i ↦ g i ∈ t i, f i (g i) := by
  refine (prod_filter_mul_prod_filter_not s (fun i ↦ g i ∈ t i) _).symm.trans <|
     Eq.trans (congr_arg₂ (· * ·) ?_ ?_) (mul_one _)
  · exact prod_congr rfl fun x hx ↦ mulIndicator_of_mem (mem_filter.1 hx).2 _
  · exact prod_eq_one fun x hx ↦ mulIndicator_of_not_mem (mem_filter.1 hx).2 _
#align finset.prod_mul_indicator_eq_prod_filter Finset.prod_mulIndicator_eq_prod_filter
#align finset.sum_indicator_eq_sum_filter Finset.sum_indicator_eq_sum_filter

@[to_additive]
lemma prod_mulIndicator_eq_prod_inter [DecidableEq ι] (s t : Finset ι) (f : ι → β) :
    ∏ i ∈ s, (t : Set ι).mulIndicator f i = ∏ i ∈ s ∩ t, f i := by
  rw [← filter_mem_eq_inter, prod_mulIndicator_eq_prod_filter]; rfl

@[to_additive]
lemma mulIndicator_prod (s : Finset ι) (t : Set κ) (f : ι → κ → β) :
    mulIndicator t (∏ i ∈ s, f i) = ∏ i ∈ s, mulIndicator t (f i) :=
  map_prod (mulIndicatorHom _ _) _ _
#align set.mul_indicator_finset_prod Finset.mulIndicator_prod
#align set.indicator_finset_sum Finset.indicator_sum

variable {κ : Type*}
@[to_additive]
lemma mulIndicator_biUnion (s : Finset ι) (t : ι → Set κ) {f : κ → β} :
    ((s : Set ι).PairwiseDisjoint t) →
      mulIndicator (⋃ i ∈ s, t i) f = fun a ↦ ∏ i ∈ s, mulIndicator (t i) f a := by
  classical
  refine Finset.induction_on s (by simp) fun i s hi ih hs ↦ funext fun j ↦ ?_
  rw [prod_insert hi, set_biUnion_insert, mulIndicator_union_of_not_mem_inter,
    ih (hs.subset <| subset_insert _ _)]
  simp only [not_exists, exists_prop, mem_iUnion, mem_inter_iff, not_and]
  exact fun hji i' hi' hji' ↦ (ne_of_mem_of_not_mem hi' hi).symm <|
    hs.elim_set (mem_insert_self _ _) (mem_insert_of_mem hi') _ hji hji'
#align set.mul_indicator_finset_bUnion Finset.mulIndicator_biUnion
#align set.indicator_finset_bUnion Finset.indicator_biUnion

@[to_additive]
lemma mulIndicator_biUnion_apply (s : Finset ι) (t : ι → Set κ) {f : κ → β}
    (h : (s : Set ι).PairwiseDisjoint t) (x : κ) :
    mulIndicator (⋃ i ∈ s, t i) f x = ∏ i ∈ s, mulIndicator (t i) f x := by
  rw [mulIndicator_biUnion s t h]
#align set.mul_indicator_finset_bUnion_apply Finset.mulIndicator_biUnion_apply
#align set.indicator_finset_bUnion_apply Finset.indicator_biUnion_apply

end indicator

@[to_additive]
theorem prod_bij_ne_one {s : Finset α} {t : Finset γ} {f : α → β} {g : γ → β}
    (i : ∀ a ∈ s, f a ≠ 1 → γ) (hi : ∀ a h₁ h₂, i a h₁ h₂ ∈ t)
    (i_inj : ∀ a₁ h₁₁ h₁₂ a₂ h₂₁ h₂₂, i a₁ h₁₁ h₁₂ = i a₂ h₂₁ h₂₂ → a₁ = a₂)
    (i_surj : ∀ b ∈ t, g b ≠ 1 → ∃ a h₁ h₂, i a h₁ h₂ = b) (h : ∀ a h₁ h₂, f a = g (i a h₁ h₂)) :
    ∏ x ∈ s, f x = ∏ x ∈ t, g x := by
  classical
  calc
    ∏ x ∈ s, f x = ∏ x ∈ s.filter fun x => f x ≠ 1, f x := by rw [prod_filter_ne_one]
    _ = ∏ x ∈ t.filter fun x => g x ≠ 1, g x :=
      prod_bij (fun a ha => i a (mem_filter.mp ha).1 <| by simpa using (mem_filter.mp ha).2)
        ?_ ?_ ?_ ?_
    _ = ∏ x ∈ t, g x := prod_filter_ne_one _
  · intros a ha
    refine (mem_filter.mp ha).elim ?_
    intros h₁ h₂
    refine (mem_filter.mpr ⟨hi a h₁ _, ?_⟩)
    specialize h a h₁ fun H ↦ by rw [H] at h₂; simp at h₂
    rwa [← h]
  · intros a₁ ha₁ a₂ ha₂
    refine (mem_filter.mp ha₁).elim fun _ha₁₁ _ha₁₂ ↦ ?_
    refine (mem_filter.mp ha₂).elim fun _ha₂₁ _ha₂₂ ↦ ?_
    apply i_inj
  · intros b hb
    refine (mem_filter.mp hb).elim fun h₁ h₂ ↦ ?_
    obtain ⟨a, ha₁, ha₂, eq⟩ := i_surj b h₁ fun H ↦ by rw [H] at h₂; simp at h₂
    exact ⟨a, mem_filter.mpr ⟨ha₁, ha₂⟩, eq⟩
  · refine (fun a ha => (mem_filter.mp ha).elim fun h₁ h₂ ↦ ?_)
    exact h a h₁ fun H ↦ by rw [H] at h₂; simp at h₂
#align finset.prod_bij_ne_one Finset.prod_bij_ne_one
#align finset.sum_bij_ne_zero Finset.sum_bij_ne_zero

@[to_additive]
theorem nonempty_of_prod_ne_one (h : ∏ x ∈ s, f x ≠ 1) : s.Nonempty :=
  s.eq_empty_or_nonempty.elim (fun H => False.elim <| h <| H.symm ▸ prod_empty) id
#align finset.nonempty_of_prod_ne_one Finset.nonempty_of_prod_ne_one
#align finset.nonempty_of_sum_ne_zero Finset.nonempty_of_sum_ne_zero

@[to_additive]
theorem exists_ne_one_of_prod_ne_one (h : ∏ x ∈ s, f x ≠ 1) : ∃ a ∈ s, f a ≠ 1 := by
  classical
    rw [← prod_filter_ne_one] at h
    rcases nonempty_of_prod_ne_one h with ⟨x, hx⟩
    exact ⟨x, (mem_filter.1 hx).1, by simpa using (mem_filter.1 hx).2⟩
#align finset.exists_ne_one_of_prod_ne_one Finset.exists_ne_one_of_prod_ne_one
#align finset.exists_ne_zero_of_sum_ne_zero Finset.exists_ne_zero_of_sum_ne_zero

@[to_additive]
theorem prod_range_succ_comm (f : ℕ → β) (n : ℕ) :
    (∏ x ∈ range (n + 1), f x) = f n * ∏ x ∈ range n, f x := by
  rw [range_succ, prod_insert not_mem_range_self]
#align finset.prod_range_succ_comm Finset.prod_range_succ_comm
#align finset.sum_range_succ_comm Finset.sum_range_succ_comm

@[to_additive]
theorem prod_range_succ (f : ℕ → β) (n : ℕ) :
    (∏ x ∈ range (n + 1), f x) = (∏ x ∈ range n, f x) * f n := by
  simp only [mul_comm, prod_range_succ_comm]
#align finset.prod_range_succ Finset.prod_range_succ
#align finset.sum_range_succ Finset.sum_range_succ

@[to_additive]
theorem prod_range_succ' (f : ℕ → β) :
    ∀ n : ℕ, (∏ k ∈ range (n + 1), f k) = (∏ k ∈ range n, f (k + 1)) * f 0
  | 0 => prod_range_succ _ _
  | n + 1 => by rw [prod_range_succ _ n, mul_right_comm, ← prod_range_succ' _ n, prod_range_succ]
#align finset.prod_range_succ' Finset.prod_range_succ'
#align finset.sum_range_succ' Finset.sum_range_succ'

@[to_additive]
theorem eventually_constant_prod {u : ℕ → β} {N : ℕ} (hu : ∀ n ≥ N, u n = 1) {n : ℕ} (hn : N ≤ n) :
    (∏ k ∈ range n, u k) = ∏ k ∈ range N, u k := by
  obtain ⟨m, rfl : n = N + m⟩ := Nat.exists_eq_add_of_le hn
  clear hn
  induction' m with m hm
  · simp
  · simp [← add_assoc, prod_range_succ, hm, hu]
#align finset.eventually_constant_prod Finset.eventually_constant_prod
#align finset.eventually_constant_sum Finset.eventually_constant_sum

@[to_additive]
theorem prod_range_add (f : ℕ → β) (n m : ℕ) :
    (∏ x ∈ range (n + m), f x) = (∏ x ∈ range n, f x) * ∏ x ∈ range m, f (n + x) := by
  induction' m with m hm
  · simp
  · erw [Nat.add_succ, prod_range_succ, prod_range_succ, hm, mul_assoc]
#align finset.prod_range_add Finset.prod_range_add
#align finset.sum_range_add Finset.sum_range_add

@[to_additive]
theorem prod_range_add_div_prod_range {α : Type*} [CommGroup α] (f : ℕ → α) (n m : ℕ) :
    (∏ k ∈ range (n + m), f k) / ∏ k ∈ range n, f k = ∏ k ∈ Finset.range m, f (n + k) :=
  div_eq_of_eq_mul' (prod_range_add f n m)
#align finset.prod_range_add_div_prod_range Finset.prod_range_add_div_prod_range
#align finset.sum_range_add_sub_sum_range Finset.sum_range_add_sub_sum_range

@[to_additive]
theorem prod_range_zero (f : ℕ → β) : ∏ k ∈ range 0, f k = 1 := by rw [range_zero, prod_empty]
#align finset.prod_range_zero Finset.prod_range_zero
#align finset.sum_range_zero Finset.sum_range_zero

@[to_additive sum_range_one]
theorem prod_range_one (f : ℕ → β) : ∏ k ∈ range 1, f k = f 0 := by
  rw [range_one, prod_singleton]
#align finset.prod_range_one Finset.prod_range_one
#align finset.sum_range_one Finset.sum_range_one

open List

@[to_additive]
theorem prod_list_map_count [DecidableEq α] (l : List α) {M : Type*} [CommMonoid M] (f : α → M) :
    (l.map f).prod = ∏ m ∈ l.toFinset, f m ^ l.count m := by
  induction' l with a s IH; · simp only [map_nil, prod_nil, count_nil, pow_zero, prod_const_one]
  simp only [List.map, List.prod_cons, toFinset_cons, IH]
  by_cases has : a ∈ s.toFinset
  · rw [insert_eq_of_mem has, ← insert_erase has, prod_insert (not_mem_erase _ _),
      prod_insert (not_mem_erase _ _), ← mul_assoc, count_cons_self, pow_succ']
    congr 1
    refine prod_congr rfl fun x hx => ?_
    rw [count_cons_of_ne (ne_of_mem_erase hx)]
  rw [prod_insert has, count_cons_self, count_eq_zero_of_not_mem (mt mem_toFinset.2 has), pow_one]
  congr 1
  refine prod_congr rfl fun x hx => ?_
  rw [count_cons_of_ne]
  rintro rfl
  exact has hx
#align finset.prod_list_map_count Finset.prod_list_map_count
#align finset.sum_list_map_count Finset.sum_list_map_count

@[to_additive]
theorem prod_list_count [DecidableEq α] [CommMonoid α] (s : List α) :
    s.prod = ∏ m ∈ s.toFinset, m ^ s.count m := by simpa using prod_list_map_count s id
#align finset.prod_list_count Finset.prod_list_count
#align finset.sum_list_count Finset.sum_list_count

@[to_additive]
theorem prod_list_count_of_subset [DecidableEq α] [CommMonoid α] (m : List α) (s : Finset α)
    (hs : m.toFinset ⊆ s) : m.prod = ∏ i ∈ s, i ^ m.count i := by
  rw [prod_list_count]
  refine prod_subset hs fun x _ hx => ?_
  rw [mem_toFinset] at hx
  rw [count_eq_zero_of_not_mem hx, pow_zero]
#align finset.prod_list_count_of_subset Finset.prod_list_count_of_subset
#align finset.sum_list_count_of_subset Finset.sum_list_count_of_subset

theorem sum_filter_count_eq_countP [DecidableEq α] (p : α → Prop) [DecidablePred p] (l : List α) :
    ∑ x ∈ l.toFinset.filter p, l.count x = l.countP p := by
  simp [Finset.sum, sum_map_count_dedup_filter_eq_countP p l]
#align finset.sum_filter_count_eq_countp Finset.sum_filter_count_eq_countP

open Multiset

@[to_additive]
theorem prod_multiset_map_count [DecidableEq α] (s : Multiset α) {M : Type*} [CommMonoid M]
    (f : α → M) : (s.map f).prod = ∏ m ∈ s.toFinset, f m ^ s.count m := by
  refine Quot.induction_on s fun l => ?_
  simp [prod_list_map_count l f]
#align finset.prod_multiset_map_count Finset.prod_multiset_map_count
#align finset.sum_multiset_map_count Finset.sum_multiset_map_count

@[to_additive]
theorem prod_multiset_count [DecidableEq α] [CommMonoid α] (s : Multiset α) :
    s.prod = ∏ m ∈ s.toFinset, m ^ s.count m := by
  convert prod_multiset_map_count s id
  rw [Multiset.map_id]
#align finset.prod_multiset_count Finset.prod_multiset_count
#align finset.sum_multiset_count Finset.sum_multiset_count

@[to_additive]
theorem prod_multiset_count_of_subset [DecidableEq α] [CommMonoid α] (m : Multiset α) (s : Finset α)
    (hs : m.toFinset ⊆ s) : m.prod = ∏ i ∈ s, i ^ m.count i := by
  revert hs
  refine Quot.induction_on m fun l => ?_
  simp only [quot_mk_to_coe'', prod_coe, coe_count]
  apply prod_list_count_of_subset l s
#align finset.prod_multiset_count_of_subset Finset.prod_multiset_count_of_subset
#align finset.sum_multiset_count_of_subset Finset.sum_multiset_count_of_subset

@[to_additive]
theorem prod_mem_multiset [DecidableEq α] (m : Multiset α) (f : { x // x ∈ m } → β) (g : α → β)
    (hfg : ∀ x, f x = g x) : ∏ x : { x // x ∈ m }, f x = ∏ x ∈ m.toFinset, g x := by
  refine prod_bij' (fun x _ ↦ x) (fun x hx ↦ ⟨x, Multiset.mem_toFinset.1 hx⟩) ?_ ?_ ?_ ?_ ?_ <;>
    simp [hfg]
#align finset.prod_mem_multiset Finset.prod_mem_multiset
#align finset.sum_mem_multiset Finset.sum_mem_multiset

/-- To prove a property of a product, it suffices to prove that
the property is multiplicative and holds on factors. -/
@[to_additive "To prove a property of a sum, it suffices to prove that
the property is additive and holds on summands."]
theorem prod_induction {M : Type*} [CommMonoid M] (f : α → M) (p : M → Prop)
    (hom : ∀ a b, p a → p b → p (a * b)) (unit : p 1) (base : ∀ x ∈ s, p <| f x) :
    p <| ∏ x ∈ s, f x :=
  Multiset.prod_induction _ _ hom unit (Multiset.forall_mem_map_iff.mpr base)
#align finset.prod_induction Finset.prod_induction
#align finset.sum_induction Finset.sum_induction

/-- To prove a property of a product, it suffices to prove that
the property is multiplicative and holds on factors. -/
@[to_additive "To prove a property of a sum, it suffices to prove that
the property is additive and holds on summands."]
theorem prod_induction_nonempty {M : Type*} [CommMonoid M] (f : α → M) (p : M → Prop)
    (hom : ∀ a b, p a → p b → p (a * b)) (nonempty : s.Nonempty) (base : ∀ x ∈ s, p <| f x) :
    p <| ∏ x ∈ s, f x :=
  Multiset.prod_induction_nonempty p hom (by simp [nonempty_iff_ne_empty.mp nonempty])
    (Multiset.forall_mem_map_iff.mpr base)
#align finset.prod_induction_nonempty Finset.prod_induction_nonempty
#align finset.sum_induction_nonempty Finset.sum_induction_nonempty

/-- For any product along `{0, ..., n - 1}` of a commutative-monoid-valued function, we can verify
that it's equal to a different function just by checking ratios of adjacent terms.

This is a multiplicative discrete analogue of the fundamental theorem of calculus. -/
@[to_additive "For any sum along `{0, ..., n - 1}` of a commutative-monoid-valued function, we can
verify that it's equal to a different function just by checking differences of adjacent terms.

This is a discrete analogue of the fundamental theorem of calculus."]
theorem prod_range_induction (f s : ℕ → β) (base : s 0 = 1)
    (step : ∀ n, s (n + 1) = s n * f n) (n : ℕ) :
    ∏ k ∈ Finset.range n, f k = s n := by
  induction' n with k hk
  · rw [Finset.prod_range_zero, base]
  · simp only [hk, Finset.prod_range_succ, step, mul_comm]
#align finset.prod_range_induction Finset.prod_range_induction
#align finset.sum_range_induction Finset.sum_range_induction

/-- A telescoping product along `{0, ..., n - 1}` of a commutative group valued function reduces to
the ratio of the last and first factors. -/
@[to_additive "A telescoping sum along `{0, ..., n - 1}` of an additive commutative group valued
function reduces to the difference of the last and first terms."]
theorem prod_range_div {M : Type*} [CommGroup M] (f : ℕ → M) (n : ℕ) :
    (∏ i ∈ range n, f (i + 1) / f i) = f n / f 0 := by apply prod_range_induction <;> simp
#align finset.prod_range_div Finset.prod_range_div
#align finset.sum_range_sub Finset.sum_range_sub

@[to_additive]
theorem prod_range_div' {M : Type*} [CommGroup M] (f : ℕ → M) (n : ℕ) :
    (∏ i ∈ range n, f i / f (i + 1)) = f 0 / f n := by apply prod_range_induction <;> simp
#align finset.prod_range_div' Finset.prod_range_div'
#align finset.sum_range_sub' Finset.sum_range_sub'

@[to_additive]
theorem eq_prod_range_div {M : Type*} [CommGroup M] (f : ℕ → M) (n : ℕ) :
    f n = f 0 * ∏ i ∈ range n, f (i + 1) / f i := by rw [prod_range_div, mul_div_cancel]
#align finset.eq_prod_range_div Finset.eq_prod_range_div
#align finset.eq_sum_range_sub Finset.eq_sum_range_sub

@[to_additive]
theorem eq_prod_range_div' {M : Type*} [CommGroup M] (f : ℕ → M) (n : ℕ) :
    f n = ∏ i ∈ range (n + 1), if i = 0 then f 0 else f i / f (i - 1) := by
  conv_lhs => rw [Finset.eq_prod_range_div f]
  simp [Finset.prod_range_succ', mul_comm]
#align finset.eq_prod_range_div' Finset.eq_prod_range_div'
#align finset.eq_sum_range_sub' Finset.eq_sum_range_sub'

/-- A telescoping sum along `{0, ..., n-1}` of an `ℕ`-valued function
reduces to the difference of the last and first terms
when the function we are summing is monotone.
-/
theorem sum_range_tsub [CanonicallyOrderedAddCommMonoid α] [Sub α] [OrderedSub α]
    [ContravariantClass α α (· + ·) (· ≤ ·)] {f : ℕ → α} (h : Monotone f) (n : ℕ) :
    ∑ i ∈ range n, (f (i + 1) - f i) = f n - f 0 := by
  apply sum_range_induction
  case base => apply tsub_self
  case step =>
    intro n
    have h₁ : f n ≤ f (n + 1) := h (Nat.le_succ _)
    have h₂ : f 0 ≤ f n := h (Nat.zero_le _)
    rw [tsub_add_eq_add_tsub h₂, add_tsub_cancel_of_le h₁]
#align finset.sum_range_tsub Finset.sum_range_tsub

@[to_additive (attr := simp)]
theorem prod_const (b : β) : ∏ _x ∈ s, b = b ^ s.card :=
  (congr_arg _ <| s.val.map_const b).trans <| Multiset.prod_replicate s.card b
#align finset.prod_const Finset.prod_const
#align finset.sum_const Finset.sum_const

@[to_additive sum_eq_card_nsmul]
theorem prod_eq_pow_card {b : β} (hf : ∀ a ∈ s, f a = b) : ∏ a ∈ s, f a = b ^ s.card :=
  (prod_congr rfl hf).trans <| prod_const _
#align finset.prod_eq_pow_card Finset.prod_eq_pow_card
#align finset.sum_eq_card_nsmul Finset.sum_eq_card_nsmul

@[to_additive card_nsmul_add_sum]
theorem pow_card_mul_prod {b : β} : b ^ s.card * ∏ a ∈ s, f a = ∏ a ∈ s, b * f a :=
  (Finset.prod_const b).symm ▸ prod_mul_distrib.symm

@[to_additive sum_add_card_nsmul]
theorem prod_mul_pow_card {b : β} : (∏ a ∈ s, f a) * b ^ s.card = ∏ a ∈ s, f a * b :=
  (Finset.prod_const b).symm ▸ prod_mul_distrib.symm

@[to_additive]
theorem pow_eq_prod_const (b : β) : ∀ n, b ^ n = ∏ _k ∈ range n, b := by simp
#align finset.pow_eq_prod_const Finset.pow_eq_prod_const
#align finset.nsmul_eq_sum_const Finset.nsmul_eq_sum_const

@[to_additive]
theorem prod_pow (s : Finset α) (n : ℕ) (f : α → β) : ∏ x ∈ s, f x ^ n = (∏ x ∈ s, f x) ^ n :=
  Multiset.prod_map_pow
#align finset.prod_pow Finset.prod_pow
#align finset.sum_nsmul Finset.sum_nsmul

@[to_additive sum_nsmul_assoc]
lemma prod_pow_eq_pow_sum  (s : Finset ι) (f : ι → ℕ) (a : β) :
    ∏ i ∈ s, a ^ f i = a ^ ∑ i ∈ s, f i :=
  cons_induction (by simp) (fun _ _ _ _ ↦ by simp [prod_cons, sum_cons, pow_add, *]) s
#align finset.prod_pow_eq_pow_sum Finset.prod_pow_eq_pow_sum

/-- A product over `Finset.powersetCard` which only depends on the size of the sets is constant. -/
@[to_additive
"A sum over `Finset.powersetCard` which only depends on the size of the sets is constant."]
lemma prod_powersetCard (n : ℕ) (s : Finset α) (f : ℕ → β) :
    ∏ t ∈ powersetCard n s, f t.card = f n ^ s.card.choose n := by
  rw [prod_eq_pow_card, card_powersetCard]; rintro a ha; rw [(mem_powersetCard.1 ha).2]

@[to_additive]
theorem prod_flip {n : ℕ} (f : ℕ → β) :
    (∏ r ∈ range (n + 1), f (n - r)) = ∏ k ∈ range (n + 1), f k := by
  induction' n with n ih
  · rw [prod_range_one, prod_range_one]
  · rw [prod_range_succ', prod_range_succ _ (Nat.succ n)]
    simp [← ih]
#align finset.prod_flip Finset.prod_flip
#align finset.sum_flip Finset.sum_flip

@[to_additive]
theorem prod_involution {s : Finset α} {f : α → β} :
    ∀ (g : ∀ a ∈ s, α) (_ : ∀ a ha, f a * f (g a ha) = 1) (_ : ∀ a ha, f a ≠ 1 → g a ha ≠ a)
      (g_mem : ∀ a ha, g a ha ∈ s) (_ : ∀ a ha, g (g a ha) (g_mem a ha) = a),
      ∏ x ∈ s, f x = 1 := by
  haveI := Classical.decEq α; haveI := Classical.decEq β
  exact
    Finset.strongInductionOn s fun s ih g h g_ne g_mem g_inv =>
      s.eq_empty_or_nonempty.elim (fun hs => hs.symm ▸ rfl) fun ⟨x, hx⟩ =>
        have hmem : ∀ y ∈ (s.erase x).erase (g x hx), y ∈ s := fun y hy =>
          mem_of_mem_erase (mem_of_mem_erase hy)
        have g_inj : ∀ {x hx y hy}, g x hx = g y hy → x = y := fun {x hx y hy} h => by
          rw [← g_inv x hx, ← g_inv y hy]; simp [h]
        have ih' : (∏ y ∈ erase (erase s x) (g x hx), f y) = (1 : β) :=
          ih ((s.erase x).erase (g x hx))
            ⟨Subset.trans (erase_subset _ _) (erase_subset _ _), fun h =>
              not_mem_erase (g x hx) (s.erase x) (h (g_mem x hx))⟩
            (fun y hy => g y (hmem y hy)) (fun y hy => h y (hmem y hy))
            (fun y hy => g_ne y (hmem y hy))
            (fun y hy =>
              mem_erase.2
                ⟨fun h : g y _ = g x hx => by simp [g_inj h] at hy,
                  mem_erase.2
                    ⟨fun h : g y _ = x => by
                      have : y = g x hx := g_inv y (hmem y hy) ▸ by simp [h]
                      simp [this] at hy, g_mem y (hmem y hy)⟩⟩)
            fun y hy => g_inv y (hmem y hy)
        if hx1 : f x = 1 then
          ih' ▸
            Eq.symm
              (prod_subset hmem fun y hy hy₁ =>
                have : y = x ∨ y = g x hx := by
                  simpa [hy, -not_and, mem_erase, not_and_or, or_comm] using hy₁
                this.elim (fun hy => hy.symm ▸ hx1) fun hy =>
                  h x hx ▸ hy ▸ hx1.symm ▸ (one_mul _).symm)
        else by
          rw [← insert_erase hx, prod_insert (not_mem_erase _ _), ←
            insert_erase (mem_erase.2 ⟨g_ne x hx hx1, g_mem x hx⟩),
            prod_insert (not_mem_erase _ _), ih', mul_one, h x hx]
#align finset.prod_involution Finset.prod_involution
#align finset.sum_involution Finset.sum_involution

/-- The product of the composition of functions `f` and `g`, is the product over `b ∈ s.image g` of
`f b` to the power of the cardinality of the fibre of `b`. See also `Finset.prod_image`. -/
@[to_additive "The sum of the composition of functions `f` and `g`, is the sum over `b ∈ s.image g`
of `f b` times of the cardinality of the fibre of `b`. See also `Finset.sum_image`."]
theorem prod_comp [DecidableEq γ] (f : γ → β) (g : α → γ) :
    ∏ a ∈ s, f (g a) = ∏ b ∈ s.image g, f b ^ (s.filter fun a => g a = b).card := by
  simp_rw [← prod_const, prod_fiberwise_of_maps_to' fun _ ↦ mem_image_of_mem _]
#align finset.prod_comp Finset.prod_comp
#align finset.sum_comp Finset.sum_comp

@[to_additive]
theorem prod_piecewise [DecidableEq α] (s t : Finset α) (f g : α → β) :
    (∏ x ∈ s, (t.piecewise f g) x) = (∏ x ∈ s ∩ t, f x) * ∏ x ∈ s \ t, g x := by
  erw [prod_ite, filter_mem_eq_inter, ← sdiff_eq_filter]
#align finset.prod_piecewise Finset.prod_piecewise
#align finset.sum_piecewise Finset.sum_piecewise

@[to_additive]
theorem prod_inter_mul_prod_diff [DecidableEq α] (s t : Finset α) (f : α → β) :
    (∏ x ∈ s ∩ t, f x) * ∏ x ∈ s \ t, f x = ∏ x ∈ s, f x := by
  convert (s.prod_piecewise t f f).symm
  simp (config := { unfoldPartialApp := true }) [Finset.piecewise]
#align finset.prod_inter_mul_prod_diff Finset.prod_inter_mul_prod_diff
#align finset.sum_inter_add_sum_diff Finset.sum_inter_add_sum_diff

@[to_additive]
theorem prod_eq_mul_prod_diff_singleton [DecidableEq α] {s : Finset α} {i : α} (h : i ∈ s)
    (f : α → β) : ∏ x ∈ s, f x = f i * ∏ x ∈ s \ {i}, f x := by
  convert (s.prod_inter_mul_prod_diff {i} f).symm
  simp [h]
#align finset.prod_eq_mul_prod_diff_singleton Finset.prod_eq_mul_prod_diff_singleton
#align finset.sum_eq_add_sum_diff_singleton Finset.sum_eq_add_sum_diff_singleton

@[to_additive]
theorem prod_eq_prod_diff_singleton_mul [DecidableEq α] {s : Finset α} {i : α} (h : i ∈ s)
    (f : α → β) : ∏ x ∈ s, f x = (∏ x ∈ s \ {i}, f x) * f i := by
  rw [prod_eq_mul_prod_diff_singleton h, mul_comm]
#align finset.prod_eq_prod_diff_singleton_mul Finset.prod_eq_prod_diff_singleton_mul
#align finset.sum_eq_sum_diff_singleton_add Finset.sum_eq_sum_diff_singleton_add

@[to_additive]
theorem _root_.Fintype.prod_eq_mul_prod_compl [DecidableEq α] [Fintype α] (a : α) (f : α → β) :
    ∏ i, f i = f a * ∏ i ∈ {a}ᶜ, f i :=
  prod_eq_mul_prod_diff_singleton (mem_univ a) f
#align fintype.prod_eq_mul_prod_compl Fintype.prod_eq_mul_prod_compl
#align fintype.sum_eq_add_sum_compl Fintype.sum_eq_add_sum_compl

@[to_additive]
theorem _root_.Fintype.prod_eq_prod_compl_mul [DecidableEq α] [Fintype α] (a : α) (f : α → β) :
    ∏ i, f i = (∏ i ∈ {a}ᶜ, f i) * f a :=
  prod_eq_prod_diff_singleton_mul (mem_univ a) f
#align fintype.prod_eq_prod_compl_mul Fintype.prod_eq_prod_compl_mul
#align fintype.sum_eq_sum_compl_add Fintype.sum_eq_sum_compl_add

theorem dvd_prod_of_mem (f : α → β) {a : α} {s : Finset α} (ha : a ∈ s) : f a ∣ ∏ i ∈ s, f i := by
  classical
    rw [Finset.prod_eq_mul_prod_diff_singleton ha]
    exact dvd_mul_right _ _
#align finset.dvd_prod_of_mem Finset.dvd_prod_of_mem

/-- A product can be partitioned into a product of products, each equivalent under a setoid. -/
@[to_additive "A sum can be partitioned into a sum of sums, each equivalent under a setoid."]
theorem prod_partition (R : Setoid α) [DecidableRel R.r] :
    ∏ x ∈ s, f x = ∏ xbar ∈ s.image Quotient.mk'', ∏ y ∈ s.filter (⟦·⟧ = xbar), f y := by
  refine (Finset.prod_image' f fun x _hx => ?_).symm
  rfl
#align finset.prod_partition Finset.prod_partition
#align finset.sum_partition Finset.sum_partition

/-- If we can partition a product into subsets that cancel out, then the whole product cancels. -/
@[to_additive "If we can partition a sum into subsets that cancel out, then the whole sum cancels."]
theorem prod_cancels_of_partition_cancels (R : Setoid α) [DecidableRel R.r]
    (h : ∀ x ∈ s, ∏ a ∈ s.filter fun y => y ≈ x, f a = 1) : ∏ x ∈ s, f x = 1 := by
  rw [prod_partition R, ← Finset.prod_eq_one]
  intro xbar xbar_in_s
  obtain ⟨x, x_in_s, rfl⟩ := mem_image.mp xbar_in_s
  simp only [← Quotient.eq] at h
  exact h x x_in_s
#align finset.prod_cancels_of_partition_cancels Finset.prod_cancels_of_partition_cancels
#align finset.sum_cancels_of_partition_cancels Finset.sum_cancels_of_partition_cancels

@[to_additive]
theorem prod_update_of_not_mem [DecidableEq α] {s : Finset α} {i : α} (h : i ∉ s) (f : α → β)
    (b : β) : ∏ x ∈ s, Function.update f i b x = ∏ x ∈ s, f x := by
  apply prod_congr rfl
  intros j hj
  have : j ≠ i := by
    rintro rfl
    exact h hj
  simp [this]
#align finset.prod_update_of_not_mem Finset.prod_update_of_not_mem
#align finset.sum_update_of_not_mem Finset.sum_update_of_not_mem

@[to_additive]
theorem prod_update_of_mem [DecidableEq α] {s : Finset α} {i : α} (h : i ∈ s) (f : α → β) (b : β) :
    ∏ x ∈ s, Function.update f i b x = b * ∏ x ∈ s \ singleton i, f x := by
  rw [update_eq_piecewise, prod_piecewise]
  simp [h]
#align finset.prod_update_of_mem Finset.prod_update_of_mem
#align finset.sum_update_of_mem Finset.sum_update_of_mem

/-- If a product of a `Finset` of size at most 1 has a given value, so
do the terms in that product. -/
@[to_additive eq_of_card_le_one_of_sum_eq "If a sum of a `Finset` of size at most 1 has a given
value, so do the terms in that sum."]
theorem eq_of_card_le_one_of_prod_eq {s : Finset α} (hc : s.card ≤ 1) {f : α → β} {b : β}
    (h : ∏ x ∈ s, f x = b) : ∀ x ∈ s, f x = b := by
  intro x hx
  by_cases hc0 : s.card = 0
  · exact False.elim (card_ne_zero_of_mem hx hc0)
  · have h1 : s.card = 1 := le_antisymm hc (Nat.one_le_of_lt (Nat.pos_of_ne_zero hc0))
    rw [card_eq_one] at h1
    cases' h1 with x2 hx2
    rw [hx2, mem_singleton] at hx
    simp_rw [hx2] at h
    rw [hx]
    rw [prod_singleton] at h
    exact h
#align finset.eq_of_card_le_one_of_prod_eq Finset.eq_of_card_le_one_of_prod_eq
#align finset.eq_of_card_le_one_of_sum_eq Finset.eq_of_card_le_one_of_sum_eq

/-- Taking a product over `s : Finset α` is the same as multiplying the value on a single element
`f a` by the product of `s.erase a`.

See `Multiset.prod_map_erase` for the `Multiset` version. -/
@[to_additive "Taking a sum over `s : Finset α` is the same as adding the value on a single element
`f a` to the sum over `s.erase a`.

See `Multiset.sum_map_erase` for the `Multiset` version."]
theorem mul_prod_erase [DecidableEq α] (s : Finset α) (f : α → β) {a : α} (h : a ∈ s) :
    (f a * ∏ x ∈ s.erase a, f x) = ∏ x ∈ s, f x := by
  rw [← prod_insert (not_mem_erase a s), insert_erase h]
#align finset.mul_prod_erase Finset.mul_prod_erase
#align finset.add_sum_erase Finset.add_sum_erase

/-- A variant of `Finset.mul_prod_erase` with the multiplication swapped. -/
@[to_additive "A variant of `Finset.add_sum_erase` with the addition swapped."]
theorem prod_erase_mul [DecidableEq α] (s : Finset α) (f : α → β) {a : α} (h : a ∈ s) :
    (∏ x ∈ s.erase a, f x) * f a = ∏ x ∈ s, f x := by rw [mul_comm, mul_prod_erase s f h]
#align finset.prod_erase_mul Finset.prod_erase_mul
#align finset.sum_erase_add Finset.sum_erase_add

/-- If a function applied at a point is 1, a product is unchanged by
removing that point, if present, from a `Finset`. -/
@[to_additive "If a function applied at a point is 0, a sum is unchanged by
removing that point, if present, from a `Finset`."]
theorem prod_erase [DecidableEq α] (s : Finset α) {f : α → β} {a : α} (h : f a = 1) :
    ∏ x ∈ s.erase a, f x = ∏ x ∈ s, f x := by
  rw [← sdiff_singleton_eq_erase]
  refine prod_subset sdiff_subset fun x hx hnx => ?_
  rw [sdiff_singleton_eq_erase] at hnx
  rwa [eq_of_mem_of_not_mem_erase hx hnx]
#align finset.prod_erase Finset.prod_erase
#align finset.sum_erase Finset.sum_erase

/-- See also `Finset.prod_boole`. -/
@[to_additive "See also `Finset.sum_boole`."]
theorem prod_ite_one (s : Finset α) (p : α → Prop) [DecidablePred p]
    (h : ∀ i ∈ s, ∀ j ∈ s, p i → p j → i = j) (a : β) :
    ∏ i ∈ s, ite (p i) a 1 = ite (∃ i ∈ s, p i) a 1 := by
  split_ifs with h
  · obtain ⟨i, hi, hpi⟩ := h
    rw [prod_eq_single_of_mem _ hi, if_pos hpi]
    exact fun j hj hji ↦ if_neg fun hpj ↦ hji <| h _ hj _ hi hpj hpi
  · push_neg at h
    rw [prod_eq_one]
    exact fun i hi => if_neg (h i hi)
#align finset.prod_ite_one Finset.prod_ite_one
#align finset.sum_ite_zero Finset.sum_ite_zero

@[to_additive]
theorem prod_erase_lt_of_one_lt {γ : Type*} [DecidableEq α] [OrderedCommMonoid γ]
    [CovariantClass γ γ (· * ·) (· < ·)] {s : Finset α} {d : α} (hd : d ∈ s) {f : α → γ}
    (hdf : 1 < f d) : ∏ m ∈ s.erase d, f m < ∏ m ∈ s, f m := by
  conv in ∏ m ∈ s, f m => rw [← Finset.insert_erase hd]
  rw [Finset.prod_insert (Finset.not_mem_erase d s)]
  exact lt_mul_of_one_lt_left' _ hdf
#align finset.prod_erase_lt_of_one_lt Finset.prod_erase_lt_of_one_lt
#align finset.sum_erase_lt_of_pos Finset.sum_erase_lt_of_pos

/-- If a product is 1 and the function is 1 except possibly at one
point, it is 1 everywhere on the `Finset`. -/
@[to_additive "If a sum is 0 and the function is 0 except possibly at one
point, it is 0 everywhere on the `Finset`."]
theorem eq_one_of_prod_eq_one {s : Finset α} {f : α → β} {a : α} (hp : ∏ x ∈ s, f x = 1)
    (h1 : ∀ x ∈ s, x ≠ a → f x = 1) : ∀ x ∈ s, f x = 1 := by
  intro x hx
  classical
    by_cases h : x = a
    · rw [h]
      rw [h] at hx
      rw [← prod_subset (singleton_subset_iff.2 hx) fun t ht ha => h1 t ht (not_mem_singleton.1 ha),
        prod_singleton] at hp
      exact hp
    · exact h1 x hx h
#align finset.eq_one_of_prod_eq_one Finset.eq_one_of_prod_eq_one
#align finset.eq_zero_of_sum_eq_zero Finset.eq_zero_of_sum_eq_zero

@[to_additive sum_boole_nsmul]
theorem prod_pow_boole [DecidableEq α] (s : Finset α) (f : α → β) (a : α) :
    (∏ x ∈ s, f x ^ ite (a = x) 1 0) = ite (a ∈ s) (f a) 1 := by simp
#align finset.prod_pow_boole Finset.prod_pow_boole

theorem prod_dvd_prod_of_dvd {S : Finset α} (g1 g2 : α → β) (h : ∀ a ∈ S, g1 a ∣ g2 a) :
    S.prod g1 ∣ S.prod g2 := by
  classical
    induction' S using Finset.induction_on' with a T _haS _hTS haT IH
    · simp
    · rw [Finset.prod_insert haT, prod_insert haT]
      exact mul_dvd_mul (h a <| T.mem_insert_self a) <| IH fun b hb ↦ h b <| mem_insert_of_mem hb
#align finset.prod_dvd_prod_of_dvd Finset.prod_dvd_prod_of_dvd

theorem prod_dvd_prod_of_subset {ι M : Type*} [CommMonoid M] (s t : Finset ι) (f : ι → M)
    (h : s ⊆ t) : (∏ i ∈ s, f i) ∣ ∏ i ∈ t, f i :=
  Multiset.prod_dvd_prod_of_le <| Multiset.map_le_map <| by simpa
#align finset.prod_dvd_prod_of_subset Finset.prod_dvd_prod_of_subset

@[to_additive]
lemma prod_mul_eq_prod_mul_of_exists [DecidableEq α] {s : Finset α} {f : α → β} {b₁ b₂ : β}
    (a : α) (ha : a ∈ s) (h : f a * b₁ = f a * b₂) :
    (∏ a ∈ s, f a) * b₁ = (∏ a ∈ s, f a) * b₂ := by
  rw [← insert_erase ha]
  simp only [mem_erase, ne_eq, not_true_eq_false, false_and, not_false_eq_true, prod_insert]
  rw [mul_assoc, mul_comm, mul_assoc, mul_comm b₁, h, ← mul_assoc, mul_comm _ (f a)]

@[to_additive]
<<<<<<< HEAD
lemma IsSquare_finset_prod {s : Finset ι} [CommMonoid α] (f : ι → α)
    (h : ∀ (c : s), IsSquare (f c)) : IsSquare (∏ i ∈ s, f i) := by
  rw [isSquare_iff_exists_sq]
  use (∏ x, ((isSquare_iff_exists_sq _).mp (h x)).choose)
=======
lemma isSquare_prod {s : Finset ι} [CommMonoid α] (f : ι → α)
    (h : ∀ c ∈ s, IsSquare (f c)) : IsSquare (∏ i ∈ s, f i) := by
  rw [isSquare_iff_exists_sq]
  use (∏ (x : s), ((isSquare_iff_exists_sq _).mp (h _ x.2)).choose)
>>>>>>> 23c87df3
  rw [@sq, ← Finset.prod_mul_distrib, ← Finset.prod_coe_sort]
  congr
  ext i
  rw [← @sq]
<<<<<<< HEAD
  exact ((isSquare_iff_exists_sq _).mp (h i)).choose_spec
=======
  exact ((isSquare_iff_exists_sq _).mp (h _ i.2)).choose_spec
>>>>>>> 23c87df3

end CommMonoid

section CancelCommMonoid
variable [DecidableEq ι] [CancelCommMonoid α] {s t : Finset ι} {f : ι → α}

@[to_additive]
lemma prod_sdiff_eq_prod_sdiff_iff :
    ∏ i ∈ s \ t, f i = ∏ i ∈ t \ s, f i ↔ ∏ i ∈ s, f i = ∏ i ∈ t, f i :=
  eq_comm.trans $ eq_iff_eq_of_mul_eq_mul $ by
    rw [← prod_union disjoint_sdiff_self_left, ← prod_union disjoint_sdiff_self_left,
      sdiff_union_self_eq_union, sdiff_union_self_eq_union, union_comm]

@[to_additive]
lemma prod_sdiff_ne_prod_sdiff_iff :
    ∏ i ∈ s \ t, f i ≠ ∏ i ∈ t \ s, f i ↔ ∏ i ∈ s, f i ≠ ∏ i ∈ t, f i :=
  prod_sdiff_eq_prod_sdiff_iff.not

end CancelCommMonoid

theorem card_eq_sum_ones (s : Finset α) : s.card = ∑ x ∈ s, 1 := by simp
#align finset.card_eq_sum_ones Finset.card_eq_sum_ones

theorem sum_const_nat {m : ℕ} {f : α → ℕ} (h₁ : ∀ x ∈ s, f x = m) :
    ∑ x ∈ s, f x = card s * m := by
  rw [← Nat.nsmul_eq_mul, ← sum_const]
  apply sum_congr rfl h₁
#align finset.sum_const_nat Finset.sum_const_nat

lemma sum_card_fiberwise_eq_card_filter {κ : Type*} [DecidableEq κ] (s : Finset ι) (t : Finset κ)
    (g : ι → κ) : ∑ j ∈ t, (s.filter fun i ↦ g i = j).card = (s.filter fun i ↦ g i ∈ t).card := by
  simpa only [card_eq_sum_ones] using sum_fiberwise_eq_sum_filter _ _ _ _

lemma card_filter (p) [DecidablePred p] (s : Finset α) :
    (filter p s).card = ∑ a ∈ s, ite (p a) 1 0 := by simp [sum_ite]
#align finset.card_filter Finset.card_filter

section Opposite

open MulOpposite

/-- Moving to the opposite additive commutative monoid commutes with summing. -/
@[simp]
theorem op_sum [AddCommMonoid β] {s : Finset α} (f : α → β) :
    op (∑ x ∈ s, f x) = ∑ x ∈ s, op (f x) :=
  map_sum (opAddEquiv : β ≃+ βᵐᵒᵖ) _ _
#align finset.op_sum Finset.op_sum

@[simp]
theorem unop_sum [AddCommMonoid β] {s : Finset α} (f : α → βᵐᵒᵖ) :
    unop (∑ x ∈ s, f x) = ∑ x ∈ s, unop (f x) :=
  map_sum (opAddEquiv : β ≃+ βᵐᵒᵖ).symm _ _
#align finset.unop_sum Finset.unop_sum

end Opposite

section DivisionCommMonoid

variable [DivisionCommMonoid β]

@[to_additive (attr := simp)]
theorem prod_inv_distrib : (∏ x ∈ s, (f x)⁻¹) = (∏ x ∈ s, f x)⁻¹ :=
  Multiset.prod_map_inv
#align finset.prod_inv_distrib Finset.prod_inv_distrib
#align finset.sum_neg_distrib Finset.sum_neg_distrib

@[to_additive (attr := simp)]
theorem prod_div_distrib : ∏ x ∈ s, f x / g x = (∏ x ∈ s, f x) / ∏ x ∈ s, g x :=
  Multiset.prod_map_div
#align finset.prod_div_distrib Finset.prod_div_distrib
#align finset.sum_sub_distrib Finset.sum_sub_distrib

@[to_additive]
theorem prod_zpow (f : α → β) (s : Finset α) (n : ℤ) : ∏ a ∈ s, f a ^ n = (∏ a ∈ s, f a) ^ n :=
  Multiset.prod_map_zpow
#align finset.prod_zpow Finset.prod_zpow
#align finset.sum_zsmul Finset.sum_zsmul

end DivisionCommMonoid

section CommGroup

variable [CommGroup β] [DecidableEq α]

@[to_additive (attr := simp)]
theorem prod_sdiff_eq_div (h : s₁ ⊆ s₂) :
    ∏ x ∈ s₂ \ s₁, f x = (∏ x ∈ s₂, f x) / ∏ x ∈ s₁, f x := by
  rw [eq_div_iff_mul_eq', prod_sdiff h]
#align finset.prod_sdiff_eq_div Finset.prod_sdiff_eq_div
#align finset.sum_sdiff_eq_sub Finset.sum_sdiff_eq_sub

@[to_additive]
theorem prod_sdiff_div_prod_sdiff :
    (∏ x ∈ s₂ \ s₁, f x) / ∏ x ∈ s₁ \ s₂, f x = (∏ x ∈ s₂, f x) / ∏ x ∈ s₁, f x := by
  simp [← Finset.prod_sdiff (@inf_le_left _ _ s₁ s₂), ← Finset.prod_sdiff (@inf_le_right _ _ s₁ s₂)]
#align finset.prod_sdiff_div_prod_sdiff Finset.prod_sdiff_div_prod_sdiff
#align finset.sum_sdiff_sub_sum_sdiff Finset.sum_sdiff_sub_sum_sdiff

@[to_additive (attr := simp)]
theorem prod_erase_eq_div {a : α} (h : a ∈ s) :
    ∏ x ∈ s.erase a, f x = (∏ x ∈ s, f x) / f a := by
  rw [eq_div_iff_mul_eq', prod_erase_mul _ _ h]
#align finset.prod_erase_eq_div Finset.prod_erase_eq_div
#align finset.sum_erase_eq_sub Finset.sum_erase_eq_sub

end CommGroup

@[simp]
theorem card_sigma {σ : α → Type*} (s : Finset α) (t : ∀ a, Finset (σ a)) :
    card (s.sigma t) = ∑ a ∈ s, card (t a) :=
  Multiset.card_sigma _ _
#align finset.card_sigma Finset.card_sigma

@[simp]
theorem card_disjiUnion (s : Finset α) (t : α → Finset β) (h) :
    (s.disjiUnion t h).card = s.sum fun i => (t i).card :=
  Multiset.card_bind _ _
#align finset.card_disj_Union Finset.card_disjiUnion

theorem card_biUnion [DecidableEq β] {s : Finset α} {t : α → Finset β}
    (h : ∀ x ∈ s, ∀ y ∈ s, x ≠ y → Disjoint (t x) (t y)) :
    (s.biUnion t).card = ∑ u ∈ s, card (t u) :=
  calc
    (s.biUnion t).card = ∑ i ∈ s.biUnion t, 1 := card_eq_sum_ones _
    _ = ∑ a ∈ s, ∑ _i ∈ t a, 1 := Finset.sum_biUnion h
    _ = ∑ u ∈ s, card (t u) := by simp_rw [card_eq_sum_ones]
#align finset.card_bUnion Finset.card_biUnion

theorem card_biUnion_le [DecidableEq β] {s : Finset α} {t : α → Finset β} :
    (s.biUnion t).card ≤ ∑ a ∈ s, (t a).card :=
  haveI := Classical.decEq α
  Finset.induction_on s (by simp) fun a s has ih =>
    calc
      ((insert a s).biUnion t).card ≤ (t a).card + (s.biUnion t).card := by
        { rw [biUnion_insert]; exact Finset.card_union_le _ _ }
      _ ≤ ∑ a ∈ insert a s, card (t a) := by rw [sum_insert has]; exact Nat.add_le_add_left ih _
#align finset.card_bUnion_le Finset.card_biUnion_le

theorem card_eq_sum_card_fiberwise [DecidableEq β] {f : α → β} {s : Finset α} {t : Finset β}
    (H : ∀ x ∈ s, f x ∈ t) : s.card = ∑ a ∈ t, (s.filter fun x => f x = a).card := by
  simp only [card_eq_sum_ones, sum_fiberwise_of_maps_to H]
#align finset.card_eq_sum_card_fiberwise Finset.card_eq_sum_card_fiberwise

theorem card_eq_sum_card_image [DecidableEq β] (f : α → β) (s : Finset α) :
    s.card = ∑ a ∈ s.image f, (s.filter fun x => f x = a).card :=
  card_eq_sum_card_fiberwise fun _ => mem_image_of_mem _
#align finset.card_eq_sum_card_image Finset.card_eq_sum_card_image

theorem mem_sum {f : α → Multiset β} (s : Finset α) (b : β) :
    (b ∈ ∑ x ∈ s, f x) ↔ ∃ a ∈ s, b ∈ f a := by
  classical
    refine s.induction_on (by simp) ?_
    intro a t hi ih
    simp [sum_insert hi, ih, or_and_right, exists_or]
#align finset.mem_sum Finset.mem_sum

@[to_additive]
theorem prod_unique_nonempty {α β : Type*} [CommMonoid β] [Unique α] (s : Finset α) (f : α → β)
    (h : s.Nonempty) : ∏ x ∈ s, f x = f default := by
  rw [h.eq_singleton_default, Finset.prod_singleton]
#align finset.prod_unique_nonempty Finset.prod_unique_nonempty
#align finset.sum_unique_nonempty Finset.sum_unique_nonempty

theorem sum_nat_mod (s : Finset α) (n : ℕ) (f : α → ℕ) :
    (∑ i ∈ s, f i) % n = (∑ i ∈ s, f i % n) % n :=
  (Multiset.sum_nat_mod _ _).trans <| by rw [Finset.sum, Multiset.map_map]; rfl
#align finset.sum_nat_mod Finset.sum_nat_mod

theorem prod_nat_mod (s : Finset α) (n : ℕ) (f : α → ℕ) :
    (∏ i ∈ s, f i) % n = (∏ i ∈ s, f i % n) % n :=
  (Multiset.prod_nat_mod _ _).trans <| by rw [Finset.prod, Multiset.map_map]; rfl
#align finset.prod_nat_mod Finset.prod_nat_mod

theorem sum_int_mod (s : Finset α) (n : ℤ) (f : α → ℤ) :
    (∑ i ∈ s, f i) % n = (∑ i ∈ s, f i % n) % n :=
  (Multiset.sum_int_mod _ _).trans <| by rw [Finset.sum, Multiset.map_map]; rfl
#align finset.sum_int_mod Finset.sum_int_mod

theorem prod_int_mod (s : Finset α) (n : ℤ) (f : α → ℤ) :
    (∏ i ∈ s, f i) % n = (∏ i ∈ s, f i % n) % n :=
  (Multiset.prod_int_mod _ _).trans <| by rw [Finset.prod, Multiset.map_map]; rfl
#align finset.prod_int_mod Finset.prod_int_mod

end Finset

namespace Fintype
variable {ι κ α : Type*} [Fintype ι] [Fintype κ]

open Finset

section CommMonoid
variable [CommMonoid α]

/-- `Fintype.prod_bijective` is a variant of `Finset.prod_bij` that accepts `Function.Bijective`.

See `Function.Bijective.prod_comp` for a version without `h`. -/
@[to_additive "`Fintype.sum_bijective` is a variant of `Finset.sum_bij` that accepts
`Function.Bijective`.

See `Function.Bijective.sum_comp` for a version without `h`. "]
lemma prod_bijective (e : ι → κ) (he : e.Bijective) (f : ι → α) (g : κ → α)
    (h : ∀ x, f x = g (e x)) : ∏ x, f x = ∏ x, g x :=
  prod_equiv (.ofBijective e he) (by simp) (by simp [h])
#align fintype.prod_bijective Fintype.prod_bijective
#align fintype.sum_bijective Fintype.sum_bijective

@[to_additive] alias _root_.Function.Bijective.finset_prod := prod_bijective

/-- `Fintype.prod_equiv` is a specialization of `Finset.prod_bij` that
automatically fills in most arguments.

See `Equiv.prod_comp` for a version without `h`.
-/
@[to_additive "`Fintype.sum_equiv` is a specialization of `Finset.sum_bij` that
automatically fills in most arguments.

See `Equiv.sum_comp` for a version without `h`."]
lemma prod_equiv (e : ι ≃ κ) (f : ι → α) (g : κ → α) (h : ∀ x, f x = g (e x)) :
    ∏ x, f x = ∏ x, g x := prod_bijective _ e.bijective _ _ h
#align fintype.prod_equiv Fintype.prod_equiv
#align fintype.sum_equiv Fintype.sum_equiv

@[to_additive]
lemma _root_.Function.Bijective.prod_comp {e : ι → κ} (he : e.Bijective) (g : κ → α) :
    ∏ i, g (e i) = ∏ i, g i := prod_bijective _ he _ _ fun _ ↦ rfl
#align function.bijective.prod_comp Function.Bijective.prod_comp
#align function.bijective.sum_comp Function.Bijective.sum_comp

@[to_additive]
lemma _root_.Equiv.prod_comp (e : ι ≃ κ) (g : κ → α) : ∏ i, g (e i) = ∏ i, g i :=
  prod_equiv e _ _ fun _ ↦ rfl
#align equiv.prod_comp Equiv.prod_comp
#align equiv.sum_comp Equiv.sum_comp

@[to_additive]
lemma prod_of_injective (e : ι → κ) (he : Injective e) (f : ι → α) (g : κ → α)
    (h' : ∀ i ∉ Set.range e, g i = 1) (h : ∀ i, f i = g (e i)) : ∏ i, f i = ∏ j, g j :=
  prod_of_injOn e he.injOn (by simp) (by simpa using h') (fun i _ ↦ h i)

@[to_additive]
lemma prod_fiberwise [DecidableEq κ] (g : ι → κ) (f : ι → α) :
    ∏ j, ∏ i : {i // g i = j}, f i = ∏ i, f i := by
  rw [← Finset.prod_fiberwise _ g f]
  congr with j
  exact (prod_subtype _ (by simp) _).symm
#align fintype.prod_fiberwise Fintype.prod_fiberwise
#align fintype.sum_fiberwise Fintype.sum_fiberwise

@[to_additive]
lemma prod_fiberwise' [DecidableEq κ] (g : ι → κ) (f : κ → α) :
    ∏ j, ∏ _i : {i // g i = j}, f j = ∏ i, f (g i) := by
  rw [← Finset.prod_fiberwise' _ g f]
  congr with j
  exact (prod_subtype _ (by simp) fun _ ↦ _).symm

@[to_additive]
theorem prod_unique {α β : Type*} [CommMonoid β] [Unique α] [Fintype α] (f : α → β) :
    ∏ x : α, f x = f default := by rw [univ_unique, prod_singleton]
#align fintype.prod_unique Fintype.prod_unique
#align fintype.sum_unique Fintype.sum_unique

@[to_additive]
theorem prod_empty {α β : Type*} [CommMonoid β] [IsEmpty α] [Fintype α] (f : α → β) :
    ∏ x : α, f x = 1 :=
  Finset.prod_of_isEmpty _
#align fintype.prod_empty Fintype.prod_empty
#align fintype.sum_empty Fintype.sum_empty

@[to_additive]
theorem prod_subsingleton {α β : Type*} [CommMonoid β] [Subsingleton α] [Fintype α] (f : α → β)
    (a : α) : ∏ x : α, f x = f a := by
  have : Unique α := uniqueOfSubsingleton a
  rw [prod_unique f, Subsingleton.elim default a]
#align fintype.prod_subsingleton Fintype.prod_subsingleton
#align fintype.sum_subsingleton Fintype.sum_subsingleton

@[to_additive]
theorem prod_subtype_mul_prod_subtype {α β : Type*} [Fintype α] [CommMonoid β] (p : α → Prop)
    (f : α → β) [DecidablePred p] :
    (∏ i : { x // p x }, f i) * ∏ i : { x // ¬p x }, f i = ∏ i, f i := by
  classical
    let s := { x | p x }.toFinset
    rw [← Finset.prod_subtype s, ← Finset.prod_subtype sᶜ]
    · exact Finset.prod_mul_prod_compl _ _
    · simp [s]
    · simp [s]
#align fintype.prod_subtype_mul_prod_subtype Fintype.prod_subtype_mul_prod_subtype
#align fintype.sum_subtype_add_sum_subtype Fintype.sum_subtype_add_sum_subtype

@[to_additive] lemma prod_subset {s : Finset ι} {f : ι → α} (h : ∀ i, f i ≠ 1 → i ∈ s) :
    ∏ i ∈ s, f i = ∏ i, f i :=
  Finset.prod_subset s.subset_univ $ by simpa [not_imp_comm (a := _ ∈ s)]

@[to_additive]
lemma prod_ite_eq_ite_exists (p : ι → Prop) [DecidablePred p] (h : ∀ i j, p i → p j → i = j)
    (a : α) : ∏ i, ite (p i) a 1 = ite (∃ i, p i) a 1 := by
  simp [prod_ite_one univ p (by simpa using h)]

variable [DecidableEq ι]

/-- See also `Finset.prod_dite_eq`. -/
@[to_additive "See also `Finset.sum_dite_eq`."] lemma prod_dite_eq (i : ι) (f : ∀ j, i = j → α) :
    ∏ j, (if h : i = j then f j h else 1) = f i rfl := by
  rw [Finset.prod_dite_eq, if_pos (mem_univ _)]

/-- See also `Finset.prod_dite_eq'`. -/
@[to_additive "See also `Finset.sum_dite_eq'`."] lemma prod_dite_eq' (i : ι) (f : ∀ j, j = i → α) :
    ∏ j, (if h : j = i then f j h else 1) = f i rfl := by
  rw [Finset.prod_dite_eq', if_pos (mem_univ _)]

/-- See also `Finset.prod_ite_eq`. -/
@[to_additive "See also `Finset.sum_ite_eq`."]
lemma prod_ite_eq (i : ι) (f : ι → α) : ∏ j, (if i = j then f j else 1) = f i := by
  rw [Finset.prod_ite_eq, if_pos (mem_univ _)]

/-- See also `Finset.prod_ite_eq'`. -/
@[to_additive "See also `Finset.sum_ite_eq'`."]
lemma prod_ite_eq' (i : ι) (f : ι → α) : ∏ j, (if j = i then f j else 1) = f i := by
  rw [Finset.prod_ite_eq', if_pos (mem_univ _)]

/-- See also `Finset.prod_pi_mulSingle`. -/
@[to_additive "See also `Finset.sum_pi_single`."]
lemma prod_pi_mulSingle {α : ι → Type*} [∀ i, CommMonoid (α i)] (i : ι) (f : ∀ i, α i) :
    ∏ j, Pi.mulSingle j (f j) i = f i := prod_dite_eq _ _

/-- See also `Finset.prod_pi_mulSingle'`. -/
@[to_additive "See also `Finset.sum_pi_single'`."]
lemma prod_pi_mulSingle' (i : ι) (a : α) : ∏ j, Pi.mulSingle i a j = a := prod_dite_eq' _ _

end CommMonoid
end Fintype

namespace Finset
variable [CommMonoid α]

@[to_additive (attr := simp)]
lemma prod_attach_univ [Fintype ι] (f : {i // i ∈ @univ ι _} → α) :
    ∏ i ∈ univ.attach, f i = ∏ i, f ⟨i, mem_univ _⟩ :=
  Fintype.prod_equiv (Equiv.subtypeUnivEquiv mem_univ) _ _ $ by simp
#align finset.prod_attach_univ Finset.prod_attach_univ
#align finset.sum_attach_univ Finset.sum_attach_univ

@[to_additive]
theorem prod_erase_attach [DecidableEq ι] {s : Finset ι} (f : ι → α) (i : ↑s) :
    ∏ j ∈ s.attach.erase i, f ↑j = ∏ j ∈ s.erase ↑i, f j := by
  rw [← Function.Embedding.coe_subtype, ← prod_map]
  simp [attach_map_val]

end Finset

namespace List

@[to_additive]
theorem prod_toFinset {M : Type*} [DecidableEq α] [CommMonoid M] (f : α → M) :
    ∀ {l : List α} (_hl : l.Nodup), l.toFinset.prod f = (l.map f).prod
  | [], _ => by simp
  | a :: l, hl => by
    let ⟨not_mem, hl⟩ := List.nodup_cons.mp hl
    simp [Finset.prod_insert (mt List.mem_toFinset.mp not_mem), prod_toFinset _ hl]
#align list.prod_to_finset List.prod_toFinset
#align list.sum_to_finset List.sum_toFinset

@[simp]
theorem sum_toFinset_count_eq_length [DecidableEq α] (l : List α) :
    ∑ a in l.toFinset, l.count a = l.length := by
  simpa [List.map_const'] using (Finset.sum_list_map_count l fun _ => (1 : ℕ)).symm

end List

namespace Multiset

theorem disjoint_list_sum_left {a : Multiset α} {l : List (Multiset α)} :
    Multiset.Disjoint l.sum a ↔ ∀ b ∈ l, Multiset.Disjoint b a := by
  induction' l with b bs ih
  · simp only [zero_disjoint, List.not_mem_nil, IsEmpty.forall_iff, forall_const, List.sum_nil]
  · simp_rw [List.sum_cons, disjoint_add_left, List.mem_cons, forall_eq_or_imp]
    simp [and_congr_left_iff, iff_self_iff, ih]
#align multiset.disjoint_list_sum_left Multiset.disjoint_list_sum_left

theorem disjoint_list_sum_right {a : Multiset α} {l : List (Multiset α)} :
    Multiset.Disjoint a l.sum ↔ ∀ b ∈ l, Multiset.Disjoint a b := by
  simpa only [@disjoint_comm _ a] using disjoint_list_sum_left
#align multiset.disjoint_list_sum_right Multiset.disjoint_list_sum_right

theorem disjoint_sum_left {a : Multiset α} {i : Multiset (Multiset α)} :
    Multiset.Disjoint i.sum a ↔ ∀ b ∈ i, Multiset.Disjoint b a :=
  Quotient.inductionOn i fun l => by
    rw [quot_mk_to_coe, Multiset.sum_coe]
    exact disjoint_list_sum_left
#align multiset.disjoint_sum_left Multiset.disjoint_sum_left

theorem disjoint_sum_right {a : Multiset α} {i : Multiset (Multiset α)} :
    Multiset.Disjoint a i.sum ↔ ∀ b ∈ i, Multiset.Disjoint a b := by
  simpa only [@disjoint_comm _ a] using disjoint_sum_left
#align multiset.disjoint_sum_right Multiset.disjoint_sum_right

theorem disjoint_finset_sum_left {β : Type*} {i : Finset β} {f : β → Multiset α} {a : Multiset α} :
    Multiset.Disjoint (i.sum f) a ↔ ∀ b ∈ i, Multiset.Disjoint (f b) a := by
  convert @disjoint_sum_left _ a (map f i.val)
  simp [and_congr_left_iff, iff_self_iff]
#align multiset.disjoint_finset_sum_left Multiset.disjoint_finset_sum_left

theorem disjoint_finset_sum_right {β : Type*} {i : Finset β} {f : β → Multiset α}
    {a : Multiset α} : Multiset.Disjoint a (i.sum f) ↔ ∀ b ∈ i, Multiset.Disjoint a (f b) := by
  simpa only [disjoint_comm] using disjoint_finset_sum_left
#align multiset.disjoint_finset_sum_right Multiset.disjoint_finset_sum_right

variable [DecidableEq α]

@[simp]
theorem toFinset_sum_count_eq (s : Multiset α) : ∑ a in s.toFinset, s.count a = card s := by
  simpa using (Finset.sum_multiset_map_count s (fun _ => (1 : ℕ))).symm
#align multiset.to_finset_sum_count_eq Multiset.toFinset_sum_count_eq

@[simp]
theorem sum_count_eq [Fintype α] (s : Multiset α) : ∑ a, s.count a = Multiset.card s := by
  rw [← toFinset_sum_count_eq, ← Finset.sum_filter_ne_zero]
  congr
  ext
  simp

theorem count_sum' {s : Finset β} {a : α} {f : β → Multiset α} :
    count a (∑ x ∈ s, f x) = ∑ x ∈ s, count a (f x) := by
  dsimp only [Finset.sum]
  rw [count_sum]
#align multiset.count_sum' Multiset.count_sum'

@[simp]
theorem toFinset_sum_count_nsmul_eq (s : Multiset α) :
    ∑ a ∈ s.toFinset, s.count a • {a} = s := by
  rw [← Finset.sum_multiset_map_count, Multiset.sum_map_singleton]
#align multiset.to_finset_sum_count_nsmul_eq Multiset.toFinset_sum_count_nsmul_eq

theorem exists_smul_of_dvd_count (s : Multiset α) {k : ℕ}
    (h : ∀ a : α, a ∈ s → k ∣ Multiset.count a s) : ∃ u : Multiset α, s = k • u := by
  use ∑ a ∈ s.toFinset, (s.count a / k) • {a}
  have h₂ :
    (∑ x ∈ s.toFinset, k • (count x s / k) • ({x} : Multiset α)) =
      ∑ x ∈ s.toFinset, count x s • {x} := by
    apply Finset.sum_congr rfl
    intro x hx
    rw [← mul_nsmul', Nat.mul_div_cancel' (h x (mem_toFinset.mp hx))]
  rw [← Finset.sum_nsmul, h₂, toFinset_sum_count_nsmul_eq]
#align multiset.exists_smul_of_dvd_count Multiset.exists_smul_of_dvd_count

theorem toFinset_prod_dvd_prod [CommMonoid α] (S : Multiset α) : S.toFinset.prod id ∣ S.prod := by
  rw [Finset.prod_eq_multiset_prod]
  refine Multiset.prod_dvd_prod_of_le ?_
  simp [Multiset.dedup_le S]
#align multiset.to_finset_prod_dvd_prod Multiset.toFinset_prod_dvd_prod

@[to_additive]
theorem prod_sum {α : Type*} {ι : Type*} [CommMonoid α] (f : ι → Multiset α) (s : Finset ι) :
    (∑ x ∈ s, f x).prod = ∏ x ∈ s, (f x).prod := by
  classical
    induction' s using Finset.induction_on with a t hat ih
    · rw [Finset.sum_empty, Finset.prod_empty, Multiset.prod_zero]
    · rw [Finset.sum_insert hat, Finset.prod_insert hat, Multiset.prod_add, ih]
#align multiset.prod_sum Multiset.prod_sum
#align multiset.sum_sum Multiset.sum_sum

end Multiset

@[simp, norm_cast]
theorem Units.coe_prod {M : Type*} [CommMonoid M] (f : α → Mˣ) (s : Finset α) :
    (↑(∏ i ∈ s, f i) : M) = ∏ i ∈ s, (f i : M) :=
  map_prod (Units.coeHom M) _ _
#align units.coe_prod Units.coe_prod

theorem nat_abs_sum_le {ι : Type*} (s : Finset ι) (f : ι → ℤ) :
    (∑ i ∈ s, f i).natAbs ≤ ∑ i ∈ s, (f i).natAbs := by
  classical
    induction' s using Finset.induction_on with i s his IH
    · simp only [Finset.sum_empty, Int.natAbs_zero, le_refl]
    · simp only [his, Finset.sum_insert, not_false_iff]
      exact (Int.natAbs_add_le _ _).trans (Nat.add_le_add_left IH _)
#align nat_abs_sum_le nat_abs_sum_le

/-! ### `Additive`, `Multiplicative` -/


open Additive Multiplicative

section Monoid

variable [Monoid α]

@[simp]
theorem ofMul_list_prod (s : List α) : ofMul s.prod = (s.map ofMul).sum := by simp [ofMul]; rfl
#align of_mul_list_prod ofMul_list_prod

@[simp]
theorem toMul_list_sum (s : List (Additive α)) : toMul s.sum = (s.map toMul).prod := by
  simp [toMul, ofMul]; rfl
#align to_mul_list_sum toMul_list_sum

end Monoid

section AddMonoid

variable [AddMonoid α]

@[simp]
theorem ofAdd_list_prod (s : List α) : ofAdd s.sum = (s.map ofAdd).prod := by simp [ofAdd]; rfl
#align of_add_list_prod ofAdd_list_prod

@[simp]
theorem toAdd_list_sum (s : List (Multiplicative α)) : toAdd s.prod = (s.map toAdd).sum := by
  simp [toAdd, ofAdd]; rfl
#align to_add_list_sum toAdd_list_sum

end AddMonoid

section CommMonoid

variable [CommMonoid α]

@[simp]
theorem ofMul_multiset_prod (s : Multiset α) : ofMul s.prod = (s.map ofMul).sum := by
  simp [ofMul]; rfl
#align of_mul_multiset_prod ofMul_multiset_prod

@[simp]
theorem toMul_multiset_sum (s : Multiset (Additive α)) : toMul s.sum = (s.map toMul).prod := by
  simp [toMul, ofMul]; rfl
#align to_mul_multiset_sum toMul_multiset_sum

@[simp]
theorem ofMul_prod (s : Finset ι) (f : ι → α) : ofMul (∏ i ∈ s, f i) = ∑ i ∈ s, ofMul (f i) :=
  rfl
#align of_mul_prod ofMul_prod

@[simp]
theorem toMul_sum (s : Finset ι) (f : ι → Additive α) :
    toMul (∑ i ∈ s, f i) = ∏ i ∈ s, toMul (f i) :=
  rfl
#align to_mul_sum toMul_sum

end CommMonoid

section AddCommMonoid

variable [AddCommMonoid α]

@[simp]
theorem ofAdd_multiset_prod (s : Multiset α) : ofAdd s.sum = (s.map ofAdd).prod := by
  simp [ofAdd]; rfl
#align of_add_multiset_prod ofAdd_multiset_prod

@[simp]
theorem toAdd_multiset_sum (s : Multiset (Multiplicative α)) :
    toAdd s.prod = (s.map toAdd).sum := by
  simp [toAdd, ofAdd]; rfl
#align to_add_multiset_sum toAdd_multiset_sum

@[simp]
theorem ofAdd_sum (s : Finset ι) (f : ι → α) : ofAdd (∑ i ∈ s, f i) = ∏ i ∈ s, ofAdd (f i) :=
  rfl
#align of_add_sum ofAdd_sum

@[simp]
theorem toAdd_prod (s : Finset ι) (f : ι → Multiplicative α) :
    toAdd (∏ i ∈ s, f i) = ∑ i ∈ s, toAdd (f i) :=
  rfl
#align to_add_prod toAdd_prod

end AddCommMonoid

@[deprecated (since := "2023-12-23")] alias Equiv.prod_comp' := Fintype.prod_equiv
@[deprecated (since := "2023-12-23")] alias Equiv.sum_comp' := Fintype.sum_equiv<|MERGE_RESOLUTION|>--- conflicted
+++ resolved
@@ -2055,26 +2055,15 @@
   rw [mul_assoc, mul_comm, mul_assoc, mul_comm b₁, h, ← mul_assoc, mul_comm _ (f a)]
 
 @[to_additive]
-<<<<<<< HEAD
-lemma IsSquare_finset_prod {s : Finset ι} [CommMonoid α] (f : ι → α)
-    (h : ∀ (c : s), IsSquare (f c)) : IsSquare (∏ i ∈ s, f i) := by
-  rw [isSquare_iff_exists_sq]
-  use (∏ x, ((isSquare_iff_exists_sq _).mp (h x)).choose)
-=======
 lemma isSquare_prod {s : Finset ι} [CommMonoid α] (f : ι → α)
     (h : ∀ c ∈ s, IsSquare (f c)) : IsSquare (∏ i ∈ s, f i) := by
   rw [isSquare_iff_exists_sq]
   use (∏ (x : s), ((isSquare_iff_exists_sq _).mp (h _ x.2)).choose)
->>>>>>> 23c87df3
   rw [@sq, ← Finset.prod_mul_distrib, ← Finset.prod_coe_sort]
   congr
   ext i
   rw [← @sq]
-<<<<<<< HEAD
-  exact ((isSquare_iff_exists_sq _).mp (h i)).choose_spec
-=======
   exact ((isSquare_iff_exists_sq _).mp (h _ i.2)).choose_spec
->>>>>>> 23c87df3
 
 end CommMonoid
 
