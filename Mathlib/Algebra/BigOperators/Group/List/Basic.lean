/-
Copyright (c) 2017 Johannes Hölzl. All rights reserved.
Released under Apache 2.0 license as described in the file LICENSE.
Authors: Johannes Hölzl, Floris van Doorn, Sébastien Gouëzel, Alex J. Best
-/
import Mathlib.Algebra.Divisibility.Basic
import Mathlib.Algebra.Group.Hom.Defs
import Mathlib.Algebra.BigOperators.Group.List.Defs
import Mathlib.Order.RelClasses
import Mathlib.Data.List.TakeDrop
import Mathlib.Data.List.Forall2
import Mathlib.Data.List.Perm.Basic
import Mathlib.Algebra.Group.Basic
import Mathlib.Algebra.Group.Commute.Defs
import Mathlib.Algebra.Group.Nat.Defs
import Mathlib.Algebra.Group.Int.Defs

/-!
# Sums and products from lists

This file provides basic results about `List.prod`, `List.sum`, which calculate the product and sum
of elements of a list and `List.alternatingProd`, `List.alternatingSum`, their alternating
counterparts.
-/
assert_not_imported Mathlib.Algebra.Order.Group.Nat

variable {ι α β M N P G : Type*}

namespace List

section Monoid

variable [Monoid M] [Monoid N] [Monoid P] {l l₁ l₂ : List M} {a : M}

@[to_additive]
theorem prod_eq_foldl : ∀ {l : List M}, l.prod = foldl (· * ·) 1 l
  | [] => rfl
  | cons a l => by
    rw [prod_cons, prod_eq_foldl, ← foldl_assoc (α := M) (op := (· * ·))]
    simp

@[to_additive (attr := simp)]
theorem prod_append : (l₁ ++ l₂).prod = l₁.prod * l₂.prod :=
  calc
    (l₁ ++ l₂).prod = foldr (· * ·) (1 * foldr (· * ·) 1 l₂) l₁ := by simp [List.prod]
    _ = l₁.prod * l₂.prod := foldr_assoc

@[to_additive]
theorem prod_concat : (l.concat a).prod = l.prod * a := by
  rw [concat_eq_append, prod_append, prod_singleton]

@[to_additive (attr := simp)]
theorem prod_flatten {l : List (List M)} : l.flatten.prod = (l.map List.prod).prod := by
  induction l with
  | nil => simp
  | cons head tail ih => simp only [*, List.flatten_cons, map, prod_append, prod_cons]

open scoped Relator in
@[to_additive]
theorem rel_prod {R : M → N → Prop} (h : R 1 1) (hf : (R ⇒ R ⇒ R) (· * ·) (· * ·)) :
    (Forall₂ R ⇒ R) prod prod :=
  rel_foldr hf h

@[to_additive]
theorem prod_hom_nonempty {l : List M} {F : Type*} [FunLike F M N] [MulHomClass F M N] (f : F)
    (hl : l ≠ []) : (l.map f).prod = f l.prod :=
  match l, hl with | x :: xs, hl => by induction xs generalizing x <;> simp_all

@[to_additive]
theorem prod_hom (l : List M) {F : Type*} [FunLike F M N] [MonoidHomClass F M N] (f : F) :
    (l.map f).prod = f l.prod := by
  simp only [prod, foldr_map, ← map_one f]
  exact l.foldr_hom f (fun x y => (map_mul f x y).symm)

@[to_additive]
theorem prod_hom₂_nonempty {l : List ι} (f : M → N → P)
    (hf : ∀ a b c d, f (a * b) (c * d) = f a c * f b d) (f₁ : ι → M) (f₂ : ι → N) (hl : l ≠ []) :
    (l.map fun i => f (f₁ i) (f₂ i)).prod = f (l.map f₁).prod (l.map f₂).prod := by
  match l, hl with | x :: xs, hl => induction xs generalizing x <;> simp_all

@[to_additive]
theorem prod_hom₂ (l : List ι) (f : M → N → P) (hf : ∀ a b c d, f (a * b) (c * d) = f a c * f b d)
    (hf' : f 1 1 = 1) (f₁ : ι → M) (f₂ : ι → N) :
    (l.map fun i => f (f₁ i) (f₂ i)).prod = f (l.map f₁).prod (l.map f₂).prod := by
  rw [prod, prod, prod, foldr_map, foldr_map, foldr_map,
    ← l.foldr_hom₂ f _ _ (fun x y => f (f₁ x) (f₂ x) * y) _ _ (by simp [hf]), hf']

@[to_additive (attr := simp)]
theorem prod_map_mul {M : Type*} [CommMonoid M] {l : List ι} {f g : ι → M} :
    (l.map fun i => f i * g i).prod = (l.map f).prod * (l.map g).prod :=
  l.prod_hom₂ (· * ·) mul_mul_mul_comm (mul_one _) _ _

@[to_additive]
theorem prod_map_hom (L : List ι) (f : ι → M) {G : Type*} [FunLike G M N] [MonoidHomClass G M N]
    (g : G) :
    (L.map (g ∘ f)).prod = g (L.map f).prod := by rw [← prod_hom, map_map]

@[to_additive (attr := simp)]
theorem prod_take_mul_prod_drop (L : List M) (i : ℕ) :
    (L.take i).prod * (L.drop i).prod = L.prod := by
  simp [← prod_append]

@[to_additive (attr := simp)]
theorem prod_take_succ (L : List M) (i : ℕ) (p : i < L.length) :
    (L.take (i + 1)).prod = (L.take i).prod * L[i] := by
  rw [← take_concat_get' _ _ p, prod_append]
  simp

/-- A list with product not one must have positive length. -/
@[to_additive /-- A list with sum not zero must have positive length. -/]
theorem length_pos_of_prod_ne_one (L : List M) (h : L.prod ≠ 1) : 0 < L.length := by
  cases L
  · simp at h
  · simp

/-- A list with product greater than one must have positive length. -/
@[to_additive length_pos_of_sum_pos /-- A list with positive sum must have positive length. -/]
theorem length_pos_of_one_lt_prod [Preorder M] (L : List M) (h : 1 < L.prod) : 0 < L.length :=
  length_pos_of_prod_ne_one L h.ne'

/-- A list with product less than one must have positive length. -/
@[to_additive /-- A list with negative sum must have positive length. -/]
theorem length_pos_of_prod_lt_one [Preorder M] (L : List M) (h : L.prod < 1) : 0 < L.length :=
  length_pos_of_prod_ne_one L h.ne

@[to_additive]
<<<<<<< HEAD
theorem prod_set (L : List M) (n : ℕ) (a : M) :
    (L.set n a).prod =
      ((L.take n).prod * if n < L.length then a else 1) * (L.drop (n + 1)).prod := by
  rcases Nat.lt_or_ge n L.length with hn | hn
  · simp [set_eq_take_cons_drop, hn, mul_assoc]
  · simp [set_eq_take_append_cons_drop, drop_of_length_le, take_of_length_le, hn,
      Nat.not_lt_of_le hn, Nat.le_trans hn]
=======
theorem prod_set :
    ∀ (L : List M) (n : ℕ) (a : M),
      (L.set n a).prod =
        ((L.take n).prod * if n < L.length then a else 1) * (L.drop (n + 1)).prod
  | x :: xs, 0, a => by simp [set]
  | x :: xs, i + 1, a => by simp [set, prod_set xs i a, mul_assoc]
  | [], _, _ => by simp [set]
>>>>>>> 9eee924f

/-- We'd like to state this as `L.headI * L.tail.prod = L.prod`, but because `L.headI` relies on an
inhabited instance to return a garbage value on the empty list, this is not possible.
Instead, we write the statement in terms of `L[0]?.getD 1`.
-/
@[to_additive /-- We'd like to state this as `L.headI + L.tail.sum = L.sum`, but because `L.headI`
  relies on an inhabited instance to return a garbage value on the empty list, this is not possible.
  Instead, we write the statement in terms of `L[0]?.getD 0`. -/]
theorem getElem?_zero_mul_tail_prod (l : List M) : l[0]?.getD 1 * l.tail.prod = l.prod := by
  cases l <;> simp

/-- Same as `get?_zero_mul_tail_prod`, but avoiding the `List.headI` garbage complication by
  requiring the list to be nonempty. -/
@[to_additive /-- Same as `get?_zero_add_tail_sum`, but avoiding the `List.headI` garbage
  complication by requiring the list to be nonempty. -/]
theorem headI_mul_tail_prod_of_ne_nil [Inhabited M] (l : List M) (h : l ≠ []) :
    l.headI * l.tail.prod = l.prod := by cases l <;> [contradiction; simp]

@[to_additive]
theorem _root_.Commute.list_prod_right (l : List M) (y : M) (h : ∀ x ∈ l, Commute y x) :
    Commute y l.prod := by
  induction l with
  | nil => simp
  | cons z l IH =>
    rw [List.forall_mem_cons] at h
    rw [List.prod_cons]
    exact Commute.mul_right h.1 (IH h.2)

@[to_additive]
theorem _root_.Commute.list_prod_left (l : List M) (y : M) (h : ∀ x ∈ l, Commute x y) :
    Commute l.prod y :=
  ((Commute.list_prod_right _ _) fun _ hx => (h _ hx).symm).symm

@[to_additive] lemma prod_range_succ (f : ℕ → M) (n : ℕ) :
    ((range n.succ).map f).prod = ((range n).map f).prod * f n := by
  rw [range_succ, map_append, map_singleton, prod_append, prod_cons, prod_nil, mul_one]

/-- A variant of `prod_range_succ` which pulls off the first term in the product rather than the
last. -/
@[to_additive /-- A variant of `sum_range_succ` which pulls off the first term in the sum rather
than the last. -/]
lemma prod_range_succ' (f : ℕ → M) (n : ℕ) :
    ((range n.succ).map f).prod = f 0 * ((range n).map fun i ↦ f i.succ).prod := by
  rw [range_succ_eq_map]
  simp [Function.comp_def]

@[to_additive] lemma prod_eq_one (hl : ∀ x ∈ l, x = 1) : l.prod = 1 := by
  induction l with
  | nil => rfl
  | cons i l hil =>
    rw [List.prod_cons, hil fun x hx ↦ hl _ (mem_cons_of_mem i hx),
      hl _ mem_cons_self, one_mul]

@[to_additive] lemma exists_mem_ne_one_of_prod_ne_one (h : l.prod ≠ 1) :
    ∃ x ∈ l, x ≠ (1 : M) := by simpa only [not_forall, exists_prop] using mt prod_eq_one h

@[to_additive]
lemma prod_erase_of_comm [DecidableEq M] (ha : a ∈ l) (comm : ∀ x ∈ l, ∀ y ∈ l, x * y = y * x) :
    a * (l.erase a).prod = l.prod := by
  induction l with
  | nil => simp only [not_mem_nil] at ha
  | cons b l ih =>
    obtain rfl | ⟨ne, h⟩ := List.eq_or_ne_mem_of_mem ha
    · simp only [erase_cons_head, prod_cons]
    rw [List.erase, beq_false_of_ne ne.symm, List.prod_cons, List.prod_cons, ← mul_assoc,
      comm a ha b mem_cons_self, mul_assoc,
      ih h fun x hx y hy ↦ comm _ (List.mem_cons_of_mem b hx) _ (List.mem_cons_of_mem b hy)]

@[to_additive]
lemma prod_map_eq_pow_single [DecidableEq α] {l : List α} (a : α) (f : α → M)
    (hf : ∀ a', a' ≠ a → a' ∈ l → f a' = 1) : (l.map f).prod = f a ^ l.count a := by
  induction l generalizing a with
  | nil => rw [map_nil, prod_nil, count_nil, _root_.pow_zero]
  | cons a' as h =>
    specialize h a fun a' ha' hfa' => hf a' ha' (mem_cons_of_mem _ hfa')
    rw [List.map_cons, List.prod_cons, count_cons, h]
    simp only [beq_iff_eq]
    split_ifs with ha'
    · rw [ha', _root_.pow_succ']
    · rw [hf a' ha' mem_cons_self, one_mul, add_zero]

@[to_additive]
lemma prod_eq_pow_single [DecidableEq M] (a : M) (h : ∀ a', a' ≠ a → a' ∈ l → a' = 1) :
    l.prod = a ^ l.count a :=
  _root_.trans (by rw [map_id]) (prod_map_eq_pow_single a id h)

end Monoid

section CommMonoid
variable [CommMonoid M] {a : M} {l l₁ l₂ : List M}

@[to_additive (attr := simp)]
lemma prod_erase [DecidableEq M] (ha : a ∈ l) : a * (l.erase a).prod = l.prod :=
  prod_erase_of_comm ha fun x _ y _ ↦ mul_comm x y

@[to_additive (attr := simp)]
lemma prod_map_erase [DecidableEq α] (f : α → M) {a} :
    ∀ {l : List α}, a ∈ l → f a * ((l.erase a).map f).prod = (l.map f).prod
  | b :: l, h => by
    obtain rfl | ⟨ne, h⟩ := List.eq_or_ne_mem_of_mem h
    · simp only [map, erase_cons_head, prod_cons]
    · simp only [map, erase_cons_tail (not_beq_of_ne ne.symm), prod_cons, prod_map_erase _ h,
        mul_left_comm (f a) (f b)]

@[to_additive] lemma Perm.prod_eq (h : Perm l₁ l₂) : prod l₁ = prod l₂ := h.foldr_op_eq

@[to_additive (attr := simp)]
lemma prod_reverse (l : List M) : prod l.reverse = prod l := (reverse_perm l).prod_eq

@[to_additive]
lemma prod_mul_prod_eq_prod_zipWith_mul_prod_drop :
    ∀ l l' : List M,
      l.prod * l'.prod =
        (zipWith (· * ·) l l').prod * (l.drop l'.length).prod * (l'.drop l.length).prod
  | [], ys => by simp
  | xs, [] => by simp
  | x :: xs, y :: ys => by
    simp only [drop, length, zipWith_cons_cons, prod_cons]
    conv =>
      lhs; rw [mul_assoc]; right; rw [mul_comm, mul_assoc]; right
      rw [mul_comm, prod_mul_prod_eq_prod_zipWith_mul_prod_drop xs ys]
    simp [mul_assoc]

@[to_additive]
lemma prod_mul_prod_eq_prod_zipWith_of_length_eq (l l' : List M) (h : l.length = l'.length) :
    l.prod * l'.prod = (zipWith (· * ·) l l').prod := by
  apply (prod_mul_prod_eq_prod_zipWith_mul_prod_drop l l').trans
  rw [← h, drop_length, h, drop_length, prod_nil, mul_one, mul_one]

@[to_additive]
lemma prod_map_ite (p : α → Prop) [DecidablePred p] (f g : α → M) (l : List α) :
    (l.map fun a => if p a then f a else g a).prod =
      ((l.filter p).map f).prod * ((l.filter fun a ↦ ¬p a).map g).prod := by
  induction l with
  | nil => simp
  | cons x xs ih =>
    simp only [map_cons, filter_cons, prod_cons] at ih ⊢
    rw [ih]
    clear ih
    by_cases hx : p x
    · simp only [hx, ↓reduceIte, decide_not, decide_true, map_cons, prod_cons, not_true_eq_false,
        decide_false, Bool.false_eq_true, mul_assoc]
    · simp only [hx, ↓reduceIte, decide_not, decide_false, Bool.false_eq_true, not_false_eq_true,
      decide_true, map_cons, prod_cons, mul_left_comm]

@[to_additive]
lemma prod_map_filter_mul_prod_map_filter_not (p : α → Prop) [DecidablePred p] (f : α → M)
    (l : List α) :
    ((l.filter p).map f).prod * ((l.filter fun x => ¬p x).map f).prod = (l.map f).prod := by
  rw [← prod_map_ite]
  simp only [ite_self]

end CommMonoid

@[to_additive]
lemma eq_of_prod_take_eq [LeftCancelMonoid M] {L L' : List M} (h : L.length = L'.length)
    (h' : ∀ i ≤ L.length, (L.take i).prod = (L'.take i).prod) : L = L' := by
  refine ext_get h fun i h₁ h₂ => ?_
  have : (L.take (i + 1)).prod = (L'.take (i + 1)).prod := h' _ (Nat.succ_le_of_lt h₁)
  rw [prod_take_succ L i h₁, prod_take_succ L' i h₂, h' i (Nat.le_of_lt h₁)] at this
  convert mul_left_cancel this

section Group

variable [Group G]

/-- This is the `List.prod` version of `mul_inv_rev` -/
@[to_additive /-- This is the `List.sum` version of `add_neg_rev` -/]
theorem prod_inv_reverse : ∀ L : List G, L.prod⁻¹ = (L.map fun x => x⁻¹).reverse.prod
  | [] => by simp
  | x :: xs => by simp [prod_inv_reverse xs]

/-- A non-commutative variant of `List.prod_reverse` -/
@[to_additive /-- A non-commutative variant of `List.sum_reverse` -/]
theorem prod_reverse_noncomm : ∀ L : List G, L.reverse.prod = (L.map fun x => x⁻¹).prod⁻¹ := by
  simp [prod_inv_reverse]

/-- Counterpart to `List.prod_take_succ` when we have an inverse operation -/
@[to_additive (attr := simp)
  /-- Counterpart to `List.sum_take_succ` when we have a negation operation -/]
theorem prod_drop_succ :
    ∀ (L : List G) (i : ℕ) (p : i < L.length), (L.drop (i + 1)).prod = L[i]⁻¹ * (L.drop i).prod
  | [], _, p => False.elim (Nat.not_lt_zero _ p)
  | _ :: _, 0, _ => by simp
  | _ :: xs, i + 1, p => prod_drop_succ xs i (Nat.lt_of_succ_lt_succ p)

/-- Cancellation of a telescoping product. -/
@[to_additive /-- Cancellation of a telescoping sum. -/]
theorem prod_range_div' (n : ℕ) (f : ℕ → G) :
    ((range n).map fun k ↦ f k / f (k + 1)).prod = f 0 / f n := by
  induction n with
  | zero => exact (div_self' (f 0)).symm
  | succ n h =>
    rw [range_succ, map_append, map_singleton, prod_append, prod_singleton, h, div_mul_div_cancel]

end Group

section CommGroup

variable [CommGroup G]

/-- This is the `List.prod` version of `mul_inv` -/
@[to_additive /-- This is the `List.sum` version of `add_neg` -/]
theorem prod_inv {K : Type*} [DivisionCommMonoid K] :
    ∀ L : List K, L.prod⁻¹ = (L.map fun x => x⁻¹).prod
  | [] => by simp
  | x :: xs => by simp [mul_comm, prod_inv xs]

/-- Cancellation of a telescoping product. -/
@[to_additive /-- Cancellation of a telescoping sum. -/]
theorem prod_range_div (n : ℕ) (f : ℕ → G) :
    ((range n).map fun k ↦ f (k + 1) / f k).prod = f n / f 0 := by
  have h : ((·⁻¹) ∘ fun k ↦ f (k + 1) / f k) = fun k ↦ f k / f (k + 1) := by ext; apply inv_div
  rw [← inv_inj, prod_inv, map_map, inv_div, h, prod_range_div']

/-- Alternative version of `List.prod_set` when the list is over a group -/
@[to_additive /-- Alternative version of `List.sum_set` when the list is over a group -/]
theorem prod_set' (L : List G) (n : ℕ) (a : G) :
    (L.set n a).prod = L.prod * if hn : n < L.length then L[n]⁻¹ * a else 1 := by
  refine (prod_set L n a).trans ?_
  split_ifs with hn
  · rw [mul_comm _ a, mul_assoc a, prod_drop_succ L n hn, mul_comm _ (drop n L).prod, ←
      mul_assoc (take n L).prod, prod_take_mul_prod_drop, mul_comm a, mul_assoc]
  · simp (disch := grind) [take_of_length_le, drop_eq_nil_of_le]

@[to_additive]
lemma prod_map_ite_eq {A : Type*} [DecidableEq A] (l : List A) (f g : A → G) (a : A) :
    (l.map fun x => if x = a then f x else g x).prod
      = (f a / g a) ^ (l.count a) * (l.map g).prod := by
  induction l with
  | nil => simp
  | cons x xs ih =>
    simp only [map_cons, prod_cons, count_cons] at ih ⊢
    rw [ih]
    clear ih
    by_cases hx : x = a
    · simp only [hx, ite_true, pow_add, pow_one, div_eq_mul_inv, mul_assoc, mul_comm, mul_left_comm,
      mul_inv_cancel_left, beq_self_eq_true]
    · simp only [hx, ite_false, add_zero, mul_assoc, mul_comm (g x) _, beq_iff_eq]

end CommGroup

theorem sum_const_nat (m n : ℕ) : sum (replicate m n) = m * n :=
  sum_replicate m n

/-!
Several lemmas about sum/head/tail for `List ℕ`.
These are hard to generalize well, as they rely on the fact that `default ℕ = 0`.
If desired, we could add a class stating that `default = 0`.
-/

/-- This relies on `default ℕ = 0`. -/
theorem headI_add_tail_sum (L : List ℕ) : L.headI + L.tail.sum = L.sum := by
  cases L <;> simp

/-- This relies on `default ℕ = 0`. -/
theorem headI_le_sum (L : List ℕ) : L.headI ≤ L.sum :=
  Nat.le.intro (headI_add_tail_sum L)

/-- This relies on `default ℕ = 0`. -/
theorem tail_sum (L : List ℕ) : L.tail.sum = L.sum - L.headI := by
  rw [← headI_add_tail_sum L, add_comm, Nat.add_sub_cancel_right]

section Alternating

section

variable [One G] [Mul G] [Inv G]

@[to_additive (attr := simp)]
theorem alternatingProd_nil : alternatingProd ([] : List G) = 1 :=
  rfl

@[to_additive (attr := simp)]
theorem alternatingProd_singleton (a : G) : alternatingProd [a] = a :=
  rfl

@[to_additive]
theorem alternatingProd_cons_cons' (a b : G) (l : List G) :
    alternatingProd (a :: b :: l) = a * b⁻¹ * alternatingProd l :=
  rfl

end

@[to_additive]
theorem alternatingProd_cons_cons [DivInvMonoid G] (a b : G) (l : List G) :
    alternatingProd (a :: b :: l) = a / b * alternatingProd l := by
  rw [div_eq_mul_inv, alternatingProd_cons_cons']

variable [CommGroup G]

@[to_additive]
theorem alternatingProd_cons' :
    ∀ (a : G) (l : List G), alternatingProd (a :: l) = a * (alternatingProd l)⁻¹
  | a, [] => by rw [alternatingProd_nil, inv_one, mul_one, alternatingProd_singleton]
  | a, b :: l => by
    rw [alternatingProd_cons_cons', alternatingProd_cons' b l, mul_inv, inv_inv, mul_assoc]

@[to_additive (attr := simp)]
theorem alternatingProd_cons (a : G) (l : List G) :
    alternatingProd (a :: l) = a / alternatingProd l := by
  rw [div_eq_mul_inv, alternatingProd_cons']

end Alternating

lemma sum_nat_mod (l : List ℕ) (n : ℕ) : l.sum % n = (l.map (· % n)).sum % n := by
  induction l with
  | nil => simp only [map_nil]
  | cons a l ih =>
    simpa only [map_cons, sum_cons, Nat.mod_add_mod, Nat.add_mod_mod] using congr((a + $ih) % n)

lemma prod_nat_mod (l : List ℕ) (n : ℕ) : l.prod % n = (l.map (· % n)).prod % n := by
  induction l with
  | nil => simp only [map_nil]
  | cons a l ih =>
    simpa only [prod_cons, map_cons, Nat.mod_mul_mod, Nat.mul_mod_mod] using congr((a * $ih) % n)

lemma sum_int_mod (l : List ℤ) (n : ℤ) : l.sum % n = (l.map (· % n)).sum % n := by
  induction l <;> simp [Int.add_emod, *]

lemma prod_int_mod (l : List ℤ) (n : ℤ) : l.prod % n = (l.map (· % n)).prod % n := by
  induction l <;> simp [Int.mul_emod, *]

end List

section MonoidHom

variable [Monoid M] [Monoid N]

@[to_additive]
theorem map_list_prod {F : Type*} [FunLike F M N] [MonoidHomClass F M N] (f : F) (l : List M) :
    f l.prod = (l.map f).prod :=
  (l.prod_hom f).symm

namespace MonoidHom

@[to_additive]
protected theorem map_list_prod (f : M →* N) (l : List M) : f l.prod = (l.map f).prod :=
  map_list_prod f l

end MonoidHom

end MonoidHom

namespace List

theorem prod_zpow {β : Type*} [DivisionCommMonoid β] {r : ℤ} {l : List β} :
    l.prod ^ r = (map (fun x ↦ x ^ r) l).prod :=
  let fr : β →* β := ⟨⟨fun b ↦ b ^ r, one_zpow r⟩, (mul_zpow · · r)⟩
  map_list_prod fr l

/-- In a flatten, taking the first elements up to an index which is the sum of the lengths of the
first `i` sublists, is the same as taking the flatten of the first `i` sublists. -/
lemma take_sum_flatten (L : List (List α)) (i : ℕ) :
    L.flatten.take ((L.map length).take i).sum = (L.take i).flatten := by
  induction L generalizing i
  · simp
  · cases i <;> simp [take_length_add_append, *]

/-- In a flatten, dropping all the elements up to an index which is the sum of the lengths of the
first `i` sublists, is the same as taking the join after dropping the first `i` sublists. -/
lemma drop_sum_flatten (L : List (List α)) (i : ℕ) :
    L.flatten.drop ((L.map length).take i).sum = (L.drop i).flatten := by
  induction L generalizing i
  · simp
  · cases i <;> simp [*]

end List


namespace List

/-- If all elements in a list are bounded below by `1`, then the length of the list is bounded
by the sum of the elements. -/
theorem length_le_sum_of_one_le (L : List ℕ) (h : ∀ i ∈ L, 1 ≤ i) : L.length ≤ L.sum := by
  induction L with
  | nil => simp
  | cons j L IH =>
    rw [sum_cons, length, add_comm]
    exact Nat.add_le_add (h _ mem_cons_self) (IH fun i hi => h i (mem_cons.2 (Or.inr hi)))

end List<|MERGE_RESOLUTION|>--- conflicted
+++ resolved
@@ -124,15 +124,6 @@
   length_pos_of_prod_ne_one L h.ne
 
 @[to_additive]
-<<<<<<< HEAD
-theorem prod_set (L : List M) (n : ℕ) (a : M) :
-    (L.set n a).prod =
-      ((L.take n).prod * if n < L.length then a else 1) * (L.drop (n + 1)).prod := by
-  rcases Nat.lt_or_ge n L.length with hn | hn
-  · simp [set_eq_take_cons_drop, hn, mul_assoc]
-  · simp [set_eq_take_append_cons_drop, drop_of_length_le, take_of_length_le, hn,
-      Nat.not_lt_of_le hn, Nat.le_trans hn]
-=======
 theorem prod_set :
     ∀ (L : List M) (n : ℕ) (a : M),
       (L.set n a).prod =
@@ -140,7 +131,6 @@
   | x :: xs, 0, a => by simp [set]
   | x :: xs, i + 1, a => by simp [set, prod_set xs i a, mul_assoc]
   | [], _, _ => by simp [set]
->>>>>>> 9eee924f
 
 /-- We'd like to state this as `L.headI * L.tail.prod = L.prod`, but because `L.headI` relies on an
 inhabited instance to return a garbage value on the empty list, this is not possible.
