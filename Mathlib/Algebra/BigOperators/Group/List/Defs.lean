/-
Copyright (c) 2017 Johannes Hölzl. All rights reserved.
Released under Apache 2.0 license as described in the file LICENSE.
Authors: Johannes Hölzl, Floris van Doorn, Sébastien Gouëzel, Alex J. Best
-/
<<<<<<< HEAD
import Mathlib.Algebra.Group.Defs
import Mathlib.Data.Vector.Defs
=======
module

public import Mathlib.Algebra.Group.Defs
>>>>>>> cb2efa65

/-!
# Sums and products from lists

This file provides basic definitions for `List.prod`, `List.sum`,
which calculate the product and sum of elements of a list
and `List.alternatingProd`, `List.alternatingSum`, their alternating counterparts.
-/

@[expose] public section

variable {ι M N : Type*}

namespace List
section Defs

set_option linter.existingAttributeWarning false in
attribute [to_additive existing] prod prod_nil prod_cons prod_one_cons prod_append prod_concat
  prod_flatten prod_eq_foldl

/-- The alternating sum of a list. -/
def alternatingSum {G : Type*} [Zero G] [Add G] [Neg G] : List G → G
  | [] => 0
  | g :: [] => g
  | g :: h :: t => g + -h + alternatingSum t

/-- The alternating product of a list. -/
@[to_additive existing]
def alternatingProd {G : Type*} [One G] [Mul G] [Inv G] : List G → G
  | [] => 1
  | g :: [] => g
  | g :: h :: t => g * h⁻¹ * alternatingProd t

end Defs

section Mul

variable [Mul M] [One M] {a : M} {l : List M}

@[to_additive]
lemma prod_induction
    (p : M → Prop) (hom : ∀ a b, p a → p b → p (a * b)) (unit : p 1) (base : ∀ x ∈ l, p x) :
    p l.prod := by
  induction l with
  | nil => simpa
  | cons a l ih =>
    rw [List.prod_cons]
    simp only [mem_cons, forall_eq_or_imp] at base
    exact hom _ _ (base.1) (ih base.2)

end Mul

section MulOneClass

variable [MulOneClass M] {l : List M} {a : M}

@[to_additive]
theorem prod_map_one {l : List ι} :
    (l.map fun _ => (1 : M)).prod = 1 := by
  induction l with simp [*]

@[to_additive]
lemma prod_induction_nonempty
    (p : M → Prop) (hom : ∀ a b, p a → p b → p (a * b)) (hl : l ≠ []) (base : ∀ x ∈ l, p x) :
    p l.prod := by
  induction l with
  | nil => simp at hl
  | cons a l ih =>
    by_cases hl_empty : l = []
    · simp [*]
    rw [List.prod_cons]
    simp only [mem_cons, forall_eq_or_imp] at base
    exact hom _ _ (base.1) (ih hl_empty base.2)

end MulOneClass

section Monoid

variable [Monoid M] [Monoid N]

@[to_additive (attr := simp)]
theorem prod_replicate (n : ℕ) (a : M) : (replicate n a).prod = a ^ n := by
  induction n with
  | zero => rw [pow_zero, replicate_zero, prod_nil]
  | succ n ih => rw [replicate_succ, prod_cons, ih, pow_succ']

@[to_additive sum_eq_card_nsmul]
theorem prod_eq_pow_card (l : List M) (m : M) (h : ∀ x ∈ l, x = m) : l.prod = m ^ l.length := by
  rw [← prod_replicate, ← List.eq_replicate_iff.mpr ⟨rfl, h⟩]

@[to_additive]
theorem prod_hom_rel (l : List ι) {r : M → N → Prop} {f : ι → M} {g : ι → N} (h₁ : r 1 1)
    (h₂ : ∀ ⦃i a b⦄, r a b → r (f i * a) (g i * b)) : r (l.map f).prod (l.map g).prod :=
  List.recOn l h₁ fun a l hl => by simp only [map_cons, prod_cons, h₂ hl]

end Monoid

end List

-- This can also be moved to `Algebra/BigOperators/Group/Vector/Defs.lean`.
namespace List.Vector

section Mul

variable [Mul M] [One M] {n} {v : List.Vector M n} {a : M}

@[to_additive (attr := simp)]
theorem prod_cons {a} : (cons a v).toList.prod = a * v.toList.prod := rfl -- or `List.prod_cons`

end Mul

end List.Vector<|MERGE_RESOLUTION|>--- conflicted
+++ resolved
@@ -3,14 +3,10 @@
 Released under Apache 2.0 license as described in the file LICENSE.
 Authors: Johannes Hölzl, Floris van Doorn, Sébastien Gouëzel, Alex J. Best
 -/
-<<<<<<< HEAD
-import Mathlib.Algebra.Group.Defs
-import Mathlib.Data.Vector.Defs
-=======
 module
 
 public import Mathlib.Algebra.Group.Defs
->>>>>>> cb2efa65
+import Mathlib.Data.Vector.Defs
 
 /-!
 # Sums and products from lists
