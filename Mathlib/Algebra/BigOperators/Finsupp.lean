/-
Copyright (c) 2020 Kenny Lau. All rights reserved.
Released under Apache 2.0 license as described in the file LICENSE.
Authors: Kenny Lau
-/
import Mathlib.Algebra.BigOperators.Pi
import Mathlib.Algebra.BigOperators.Ring
import Mathlib.Algebra.Order.BigOperators.Ring.Finset
import Mathlib.Algebra.BigOperators.Fin
import Mathlib.Algebra.Group.Submonoid.Membership
import Mathlib.Data.Finsupp.Fin
import Mathlib.Data.Finsupp.Indicator

#align_import algebra.big_operators.finsupp from "leanprover-community/mathlib"@"842328d9df7e96fd90fc424e115679c15fb23a71"

/-!
# Big operators for finsupps

This file contains theorems relevant to big operators in finitely supported functions.
-/


noncomputable section

open Finset Function

open BigOperators

variable {α ι γ A B C : Type*} [AddCommMonoid A] [AddCommMonoid B] [AddCommMonoid C]
variable {t : ι → A → C} (h0 : ∀ i, t i 0 = 0) (h1 : ∀ i x y, t i (x + y) = t i x + t i y)
variable {s : Finset α} {f : α → ι →₀ A} (i : ι)
variable (g : ι →₀ A) (k : ι → A → γ → B) (x : γ)
variable {β M M' N P G H R S : Type*}

namespace Finsupp

/-!
### Declarations about `Finsupp.sum` and `Finsupp.prod`

In most of this section, the domain `β` is assumed to be an `AddMonoid`.
-/


section SumProd

/-- `prod f g` is the product of `g a (f a)` over the support of `f`. -/
@[to_additive "`sum f g` is the sum of `g a (f a)` over the support of `f`. "]
def prod [Zero M] [CommMonoid N] (f : α →₀ M) (g : α → M → N) : N :=
  ∏ a in f.support, g a (f a)
#align finsupp.prod Finsupp.prod
#align finsupp.sum Finsupp.sum

variable [Zero M] [Zero M'] [CommMonoid N]

@[to_additive]
theorem prod_of_support_subset (f : α →₀ M) {s : Finset α} (hs : f.support ⊆ s) (g : α → M → N)
    (h : ∀ i ∈ s, g i 0 = 1) : f.prod g = ∏ x in s, g x (f x) := by
  refine Finset.prod_subset hs fun x hxs hx => h x hxs ▸ (congr_arg (g x) ?_)
  exact not_mem_support_iff.1 hx
#align finsupp.prod_of_support_subset Finsupp.prod_of_support_subset
#align finsupp.sum_of_support_subset Finsupp.sum_of_support_subset

@[to_additive]
theorem prod_fintype [Fintype α] (f : α →₀ M) (g : α → M → N) (h : ∀ i, g i 0 = 1) :
    f.prod g = ∏ i, g i (f i) :=
  f.prod_of_support_subset (subset_univ _) g fun x _ => h x
#align finsupp.prod_fintype Finsupp.prod_fintype
#align finsupp.sum_fintype Finsupp.sum_fintype

@[to_additive (attr := simp)]
theorem prod_single_index {a : α} {b : M} {h : α → M → N} (h_zero : h a 0 = 1) :
    (single a b).prod h = h a b :=
  calc
    (single a b).prod h = ∏ x in {a}, h x (single a b x) :=
      prod_of_support_subset _ support_single_subset h fun x hx =>
        (mem_singleton.1 hx).symm ▸ h_zero
    _ = h a b := by simp
#align finsupp.prod_single_index Finsupp.prod_single_index
#align finsupp.sum_single_index Finsupp.sum_single_index

@[to_additive]
theorem prod_mapRange_index {f : M → M'} {hf : f 0 = 0} {g : α →₀ M} {h : α → M' → N}
    (h0 : ∀ a, h a 0 = 1) : (mapRange f hf g).prod h = g.prod fun a b => h a (f b) :=
  Finset.prod_subset support_mapRange fun _ _ H => by rw [not_mem_support_iff.1 H, h0]
#align finsupp.prod_map_range_index Finsupp.prod_mapRange_index
#align finsupp.sum_map_range_index Finsupp.sum_mapRange_index

@[to_additive (attr := simp)]
theorem prod_zero_index {h : α → M → N} : (0 : α →₀ M).prod h = 1 :=
  rfl
#align finsupp.prod_zero_index Finsupp.prod_zero_index
#align finsupp.sum_zero_index Finsupp.sum_zero_index

@[to_additive]
theorem prod_comm (f : α →₀ M) (g : β →₀ M') (h : α → M → β → M' → N) :
    (f.prod fun x v => g.prod fun x' v' => h x v x' v') =
      g.prod fun x' v' => f.prod fun x v => h x v x' v' :=
  Finset.prod_comm
#align finsupp.prod_comm Finsupp.prod_comm
#align finsupp.sum_comm Finsupp.sum_comm

@[to_additive (attr := simp)]
theorem prod_ite_eq [DecidableEq α] (f : α →₀ M) (a : α) (b : α → M → N) :
    (f.prod fun x v => ite (a = x) (b x v) 1) = ite (a ∈ f.support) (b a (f a)) 1 := by
  dsimp [Finsupp.prod]
  rw [f.support.prod_ite_eq]
#align finsupp.prod_ite_eq Finsupp.prod_ite_eq
#align finsupp.sum_ite_eq Finsupp.sum_ite_eq

/- Porting note: simpnf linter, added aux lemma below
Left-hand side simplifies from
  Finsupp.sum f fun x v => if a = x then v else 0
to
  if ↑f a = 0 then 0 else ↑f a
-/
-- @[simp]
theorem sum_ite_self_eq [DecidableEq α] {N : Type*} [AddCommMonoid N] (f : α →₀ N) (a : α) :
    (f.sum fun x v => ite (a = x) v 0) = f a := by
  classical
    convert f.sum_ite_eq a fun _ => id
    simp [ite_eq_right_iff.2 Eq.symm]
#align finsupp.sum_ite_self_eq Finsupp.sum_ite_self_eq

-- Porting note: Added this thm to replace the simp in the previous one. Need to add [DecidableEq N]
@[simp]
theorem sum_ite_self_eq_aux [DecidableEq α] {N : Type*} [AddCommMonoid N] (f : α →₀ N) (a : α) :
    (if a ∈ f.support then f a else 0) = f a := by
  simp only [mem_support_iff, ne_eq, ite_eq_left_iff, not_not]
  exact fun h ↦ h.symm

/-- A restatement of `prod_ite_eq` with the equality test reversed. -/
@[to_additive (attr := simp) "A restatement of `sum_ite_eq` with the equality test reversed."]
theorem prod_ite_eq' [DecidableEq α] (f : α →₀ M) (a : α) (b : α → M → N) :
    (f.prod fun x v => ite (x = a) (b x v) 1) = ite (a ∈ f.support) (b a (f a)) 1 := by
  dsimp [Finsupp.prod]
  rw [f.support.prod_ite_eq']
#align finsupp.prod_ite_eq' Finsupp.prod_ite_eq'
#align finsupp.sum_ite_eq' Finsupp.sum_ite_eq'

-- Porting note (#10618): simp can prove this
-- @[simp]
theorem sum_ite_self_eq' [DecidableEq α] {N : Type*} [AddCommMonoid N] (f : α →₀ N) (a : α) :
    (f.sum fun x v => ite (x = a) v 0) = f a := by
  classical
    convert f.sum_ite_eq' a fun _ => id
    simp [ite_eq_right_iff.2 Eq.symm]
#align finsupp.sum_ite_self_eq' Finsupp.sum_ite_self_eq'

@[simp]
theorem prod_pow [Fintype α] (f : α →₀ ℕ) (g : α → N) :
    (f.prod fun a b => g a ^ b) = ∏ a, g a ^ f a :=
  f.prod_fintype _ fun _ ↦ pow_zero _
#align finsupp.prod_pow Finsupp.prod_pow

/-- If `g` maps a second argument of 0 to 1, then multiplying it over the
result of `onFinset` is the same as multiplying it over the original `Finset`. -/
@[to_additive
      "If `g` maps a second argument of 0 to 0, summing it over the
      result of `onFinset` is the same as summing it over the original `Finset`."]
theorem onFinset_prod {s : Finset α} {f : α → M} {g : α → M → N} (hf : ∀ a, f a ≠ 0 → a ∈ s)
    (hg : ∀ a, g a 0 = 1) : (onFinset s f hf).prod g = ∏ a in s, g a (f a) :=
  Finset.prod_subset support_onFinset_subset <| by simp (config := { contextual := true }) [*]
#align finsupp.on_finset_prod Finsupp.onFinset_prod
#align finsupp.on_finset_sum Finsupp.onFinset_sum

/-- Taking a product over `f : α →₀ M` is the same as multiplying the value on a single element
`y ∈ f.support` by the product over `erase y f`. -/
@[to_additive
      " Taking a sum over over `f : α →₀ M` is the same as adding the value on a
      single element `y ∈ f.support` to the sum over `erase y f`. "]
theorem mul_prod_erase (f : α →₀ M) (y : α) (g : α → M → N) (hyf : y ∈ f.support) :
    g y (f y) * (erase y f).prod g = f.prod g := by
  classical
    rw [Finsupp.prod, Finsupp.prod, ← Finset.mul_prod_erase _ _ hyf, Finsupp.support_erase,
      Finset.prod_congr rfl]
    intro h hx
    rw [Finsupp.erase_ne (ne_of_mem_erase hx)]
#align finsupp.mul_prod_erase Finsupp.mul_prod_erase
#align finsupp.add_sum_erase Finsupp.add_sum_erase

/-- Generalization of `Finsupp.mul_prod_erase`: if `g` maps a second argument of 0 to 1,
then its product over `f : α →₀ M` is the same as multiplying the value on any element
`y : α` by the product over `erase y f`. -/
@[to_additive
      " Generalization of `Finsupp.add_sum_erase`: if `g` maps a second argument of 0
      to 0, then its sum over `f : α →₀ M` is the same as adding the value on any element
      `y : α` to the sum over `erase y f`. "]
theorem mul_prod_erase' (f : α →₀ M) (y : α) (g : α → M → N) (hg : ∀ i : α, g i 0 = 1) :
    g y (f y) * (erase y f).prod g = f.prod g := by
  classical
    by_cases hyf : y ∈ f.support
    · exact Finsupp.mul_prod_erase f y g hyf
    · rw [not_mem_support_iff.mp hyf, hg y, erase_of_not_mem_support hyf, one_mul]
#align finsupp.mul_prod_erase' Finsupp.mul_prod_erase'
#align finsupp.add_sum_erase' Finsupp.add_sum_erase'

@[to_additive]
theorem _root_.SubmonoidClass.finsupp_prod_mem {S : Type*} [SetLike S N] [SubmonoidClass S N]
    (s : S) (f : α →₀ M) (g : α → M → N) (h : ∀ c, f c ≠ 0 → g c (f c) ∈ s) : f.prod g ∈ s :=
  prod_mem fun _i hi => h _ (Finsupp.mem_support_iff.mp hi)
#align submonoid_class.finsupp_prod_mem SubmonoidClass.finsupp_prod_mem
#align add_submonoid_class.finsupp_sum_mem AddSubmonoidClass.finsupp_sum_mem

@[to_additive]
theorem prod_congr {f : α →₀ M} {g1 g2 : α → M → N} (h : ∀ x ∈ f.support, g1 x (f x) = g2 x (f x)) :
    f.prod g1 = f.prod g2 :=
  Finset.prod_congr rfl h
#align finsupp.prod_congr Finsupp.prod_congr
#align finsupp.sum_congr Finsupp.sum_congr

@[to_additive]
theorem prod_eq_single {f : α →₀ M} (a : α) {g : α → M → N}
    (h₀ : ∀ b, f b ≠ 0 → b ≠ a → g b (f b) = 1) (h₁ : f a = 0 → g a 0 = 1) :
    f.prod g = g a (f a) := by
  refine Finset.prod_eq_single a (fun b hb₁ hb₂ => ?_) (fun h => ?_)
  · exact h₀ b (mem_support_iff.mp hb₁) hb₂
  · simp only [not_mem_support_iff] at h
    rw [h]
    exact h₁ h

end SumProd

section CommMonoidWithZero
variable [Zero α] [CommMonoidWithZero β] [Nontrivial β] [NoZeroDivisors β]
  {f : ι →₀ α} (a : α) {g : ι → α → β}

@[simp]
lemma prod_eq_zero_iff : f.prod g = 0 ↔ ∃ i ∈ f.support, g i (f i) = 0 := Finset.prod_eq_zero_iff
lemma prod_ne_zero_iff : f.prod g ≠ 0 ↔ ∀ i ∈ f.support, g i (f i) ≠ 0 := Finset.prod_ne_zero_iff

end CommMonoidWithZero
end Finsupp

@[to_additive]
theorem map_finsupp_prod [Zero M] [CommMonoid N] [CommMonoid P] {H : Type*}
    [FunLike H N P] [MonoidHomClass H N P]
    (h : H) (f : α →₀ M) (g : α → M → N) : h (f.prod g) = f.prod fun a b => h (g a b) :=
  map_prod h _ _
#align map_finsupp_prod map_finsupp_prod
#align map_finsupp_sum map_finsupp_sum

/-- Deprecated, use `_root_.map_finsupp_prod` instead. -/
<<<<<<< HEAD
@[to_additive (attr := deprecated) -- 2023-12-30
=======
@[to_additive (attr := deprecated (since := "2021-12-30"))
>>>>>>> a0dc7f1d
  "Deprecated, use `_root_.map_finsupp_sum` instead."]
protected theorem MulEquiv.map_finsupp_prod [Zero M] [CommMonoid N] [CommMonoid P] (h : N ≃* P)
    (f : α →₀ M) (g : α → M → N) : h (f.prod g) = f.prod fun a b => h (g a b) :=
  map_finsupp_prod h f g
#align mul_equiv.map_finsupp_prod MulEquiv.map_finsupp_prod
#align add_equiv.map_finsupp_sum AddEquiv.map_finsupp_sum

/-- Deprecated, use `_root_.map_finsupp_prod` instead. -/
<<<<<<< HEAD
@[to_additive (attr := deprecated) -- 2023-12-30
=======
@[to_additive (attr := deprecated (since := "2021-12-30"))
>>>>>>> a0dc7f1d
  "Deprecated, use `_root_.map_finsupp_sum` instead."]
protected theorem MonoidHom.map_finsupp_prod [Zero M] [CommMonoid N] [CommMonoid P] (h : N →* P)
    (f : α →₀ M) (g : α → M → N) : h (f.prod g) = f.prod fun a b => h (g a b) :=
  map_finsupp_prod h f g
#align monoid_hom.map_finsupp_prod MonoidHom.map_finsupp_prod
#align add_monoid_hom.map_finsupp_sum AddMonoidHom.map_finsupp_sum

/-- Deprecated, use `_root_.map_finsupp_sum` instead. -/
<<<<<<< HEAD
@[deprecated map_finsupp_sum] -- 2023-12-30
=======
@[deprecated map_finsupp_sum (since := "2021-12-30")]
>>>>>>> a0dc7f1d
protected theorem RingHom.map_finsupp_sum [Zero M] [Semiring R] [Semiring S] (h : R →+* S)
    (f : α →₀ M) (g : α → M → R) : h (f.sum g) = f.sum fun a b => h (g a b) :=
  map_finsupp_sum h f g
#align ring_hom.map_finsupp_sum RingHom.map_finsupp_sum

/-- Deprecated, use `_root_.map_finsupp_prod` instead. -/
<<<<<<< HEAD
@[deprecated map_finsupp_prod] -- 2023-12-30
=======
@[deprecated map_finsupp_prod (since := "2021-12-30")]
>>>>>>> a0dc7f1d
protected theorem RingHom.map_finsupp_prod [Zero M] [CommSemiring R] [CommSemiring S] (h : R →+* S)
    (f : α →₀ M) (g : α → M → R) : h (f.prod g) = f.prod fun a b => h (g a b) :=
  map_finsupp_prod h f g
#align ring_hom.map_finsupp_prod RingHom.map_finsupp_prod

-- Porting note: inserted ⇑ on the rhs
@[to_additive]
theorem MonoidHom.coe_finsupp_prod [Zero β] [Monoid N] [CommMonoid P] (f : α →₀ β)
    (g : α → β → N →* P) : ⇑(f.prod g) = f.prod fun i fi => ⇑(g i fi) :=
  MonoidHom.coe_finset_prod _ _
#align monoid_hom.coe_finsupp_prod MonoidHom.coe_finsupp_prod
#align add_monoid_hom.coe_finsupp_sum AddMonoidHom.coe_finsupp_sum

@[to_additive (attr := simp)]
theorem MonoidHom.finsupp_prod_apply [Zero β] [Monoid N] [CommMonoid P] (f : α →₀ β)
    (g : α → β → N →* P) (x : N) : f.prod g x = f.prod fun i fi => g i fi x :=
  MonoidHom.finset_prod_apply _ _ _
#align monoid_hom.finsupp_prod_apply MonoidHom.finsupp_prod_apply
#align add_monoid_hom.finsupp_sum_apply AddMonoidHom.finsupp_sum_apply

namespace Finsupp

theorem single_multiset_sum [AddCommMonoid M] (s : Multiset M) (a : α) :
    single a s.sum = (s.map (single a)).sum :=
  Multiset.induction_on s (single_zero _) fun a s ih => by
    rw [Multiset.sum_cons, single_add, ih, Multiset.map_cons, Multiset.sum_cons]
#align finsupp.single_multiset_sum Finsupp.single_multiset_sum

theorem single_finset_sum [AddCommMonoid M] (s : Finset ι) (f : ι → M) (a : α) :
    single a (∑ b in s, f b) = ∑ b in s, single a (f b) := by
  trans
  · apply single_multiset_sum
  · rw [Multiset.map_map]
    rfl
#align finsupp.single_finset_sum Finsupp.single_finset_sum

theorem single_sum [Zero M] [AddCommMonoid N] (s : ι →₀ M) (f : ι → M → N) (a : α) :
    single a (s.sum f) = s.sum fun d c => single a (f d c) :=
  single_finset_sum _ _ _
#align finsupp.single_sum Finsupp.single_sum

@[to_additive]
theorem prod_neg_index [AddGroup G] [CommMonoid M] {g : α →₀ G} {h : α → G → M}
    (h0 : ∀ a, h a 0 = 1) : (-g).prod h = g.prod fun a b => h a (-b) :=
  prod_mapRange_index h0
#align finsupp.prod_neg_index Finsupp.prod_neg_index
#align finsupp.sum_neg_index Finsupp.sum_neg_index

end Finsupp

namespace Finsupp

theorem finset_sum_apply [AddCommMonoid N] (S : Finset ι) (f : ι → α →₀ N) (a : α) :
    (∑ i in S, f i) a = ∑ i in S, f i a :=
  map_sum (applyAddHom a) _ _
#align finsupp.finset_sum_apply Finsupp.finset_sum_apply

@[simp]
theorem sum_apply [Zero M] [AddCommMonoid N] {f : α →₀ M} {g : α → M → β →₀ N} {a₂ : β} :
    (f.sum g) a₂ = f.sum fun a₁ b => g a₁ b a₂ :=
  finset_sum_apply _ _ _
#align finsupp.sum_apply Finsupp.sum_apply

-- Porting note: inserted ⇑ on the rhs
theorem coe_finset_sum [AddCommMonoid N] (S : Finset ι) (f : ι → α →₀ N) :
    ⇑(∑ i in S, f i) = ∑ i in S, ⇑(f i) :=
  map_sum (coeFnAddHom : (α →₀ N) →+ _) _ _
#align finsupp.coe_finset_sum Finsupp.coe_finset_sum

-- Porting note: inserted ⇑ on the rhs
theorem coe_sum [Zero M] [AddCommMonoid N] (f : α →₀ M) (g : α → M → β →₀ N) :
    ⇑(f.sum g) = f.sum fun a₁ b => ⇑(g a₁ b) :=
  coe_finset_sum _ _
#align finsupp.coe_sum Finsupp.coe_sum

theorem support_sum [DecidableEq β] [Zero M] [AddCommMonoid N] {f : α →₀ M} {g : α → M → β →₀ N} :
    (f.sum g).support ⊆ f.support.biUnion fun a => (g a (f a)).support := by
  have : ∀ c, (f.sum fun a b => g a b c) ≠ 0 → ∃ a, f a ≠ 0 ∧ ¬(g a (f a)) c = 0 := fun a₁ h =>
    let ⟨a, ha, ne⟩ := Finset.exists_ne_zero_of_sum_ne_zero h
    ⟨a, mem_support_iff.mp ha, ne⟩
  simpa only [Finset.subset_iff, mem_support_iff, Finset.mem_biUnion, sum_apply, exists_prop]
#align finsupp.support_sum Finsupp.support_sum

theorem support_finset_sum [DecidableEq β] [AddCommMonoid M] {s : Finset α} {f : α → β →₀ M} :
    (Finset.sum s f).support ⊆ s.biUnion fun x => (f x).support := by
  rw [← Finset.sup_eq_biUnion]
  induction' s using Finset.cons_induction_on with a s ha ih
  · rfl
  · rw [Finset.sum_cons, Finset.sup_cons]
    exact support_add.trans (Finset.union_subset_union (Finset.Subset.refl _) ih)
#align finsupp.support_finset_sum Finsupp.support_finset_sum

@[simp]
theorem sum_zero [Zero M] [AddCommMonoid N] {f : α →₀ M} : (f.sum fun _ _ => (0 : N)) = 0 :=
  Finset.sum_const_zero
#align finsupp.sum_zero Finsupp.sum_zero

@[to_additive (attr := simp)]
theorem prod_mul [Zero M] [CommMonoid N] {f : α →₀ M} {h₁ h₂ : α → M → N} :
    (f.prod fun a b => h₁ a b * h₂ a b) = f.prod h₁ * f.prod h₂ :=
  Finset.prod_mul_distrib
#align finsupp.prod_mul Finsupp.prod_mul
#align finsupp.sum_add Finsupp.sum_add

@[to_additive (attr := simp)]
theorem prod_inv [Zero M] [CommGroup G] {f : α →₀ M} {h : α → M → G} :
    (f.prod fun a b => (h a b)⁻¹) = (f.prod h)⁻¹ :=
  (map_prod (MonoidHom.id G)⁻¹ _ _).symm
#align finsupp.prod_inv Finsupp.prod_inv
#align finsupp.sum_neg Finsupp.sum_neg

@[simp]
theorem sum_sub [Zero M] [AddCommGroup G] {f : α →₀ M} {h₁ h₂ : α → M → G} :
    (f.sum fun a b => h₁ a b - h₂ a b) = f.sum h₁ - f.sum h₂ :=
  Finset.sum_sub_distrib
#align finsupp.sum_sub Finsupp.sum_sub

/-- Taking the product under `h` is an additive-to-multiplicative homomorphism of finsupps,
if `h` is an additive-to-multiplicative homomorphism on the support.
This is a more general version of `Finsupp.prod_add_index'`; the latter has simpler hypotheses. -/
@[to_additive
      "Taking the product under `h` is an additive homomorphism of finsupps,  if `h` is an
      additive homomorphism on the support. This is a more general version of
      `Finsupp.sum_add_index'`; the latter has simpler hypotheses."]
theorem prod_add_index [DecidableEq α] [AddZeroClass M] [CommMonoid N] {f g : α →₀ M}
    {h : α → M → N} (h_zero : ∀ a ∈ f.support ∪ g.support, h a 0 = 1)
    (h_add : ∀ a ∈ f.support ∪ g.support, ∀ (b₁ b₂), h a (b₁ + b₂) = h a b₁ * h a b₂) :
    (f + g).prod h = f.prod h * g.prod h := by
  rw [Finsupp.prod_of_support_subset f (subset_union_left _ g.support) h h_zero,
    Finsupp.prod_of_support_subset g (subset_union_right f.support _) h h_zero, ←
    Finset.prod_mul_distrib, Finsupp.prod_of_support_subset (f + g) Finsupp.support_add h h_zero]
  exact Finset.prod_congr rfl fun x hx => by apply h_add x hx
#align finsupp.prod_add_index Finsupp.prod_add_index
#align finsupp.sum_add_index Finsupp.sum_add_index

/-- Taking the product under `h` is an additive-to-multiplicative homomorphism of finsupps,
if `h` is an additive-to-multiplicative homomorphism.
This is a more specialized version of `Finsupp.prod_add_index` with simpler hypotheses. -/
@[to_additive
      "Taking the sum under `h` is an additive homomorphism of finsupps,if `h` is an additive
      homomorphism. This is a more specific version of `Finsupp.sum_add_index` with simpler
      hypotheses."]
theorem prod_add_index' [AddZeroClass M] [CommMonoid N] {f g : α →₀ M} {h : α → M → N}
    (h_zero : ∀ a, h a 0 = 1) (h_add : ∀ a b₁ b₂, h a (b₁ + b₂) = h a b₁ * h a b₂) :
    (f + g).prod h = f.prod h * g.prod h := by
  classical exact prod_add_index (fun a _ => h_zero a) fun a _ => h_add a
#align finsupp.prod_add_index' Finsupp.prod_add_index'
#align finsupp.sum_add_index' Finsupp.sum_add_index'

@[simp]
theorem sum_hom_add_index [AddZeroClass M] [AddCommMonoid N] {f g : α →₀ M} (h : α → M →+ N) :
    ((f + g).sum fun x => h x) = (f.sum fun x => h x) + g.sum fun x => h x :=
  sum_add_index' (fun a => (h a).map_zero) fun a => (h a).map_add
#align finsupp.sum_hom_add_index Finsupp.sum_hom_add_index

@[simp]
theorem prod_hom_add_index [AddZeroClass M] [CommMonoid N] {f g : α →₀ M}
    (h : α → Multiplicative M →* N) :
    ((f + g).prod fun a b => h a (Multiplicative.ofAdd b)) =
      (f.prod fun a b => h a (Multiplicative.ofAdd b)) *
        g.prod fun a b => h a (Multiplicative.ofAdd b) :=
  prod_add_index' (fun a => (h a).map_one) fun a => (h a).map_mul
#align finsupp.prod_hom_add_index Finsupp.prod_hom_add_index

/-- The canonical isomorphism between families of additive monoid homomorphisms `α → (M →+ N)`
and monoid homomorphisms `(α →₀ M) →+ N`. -/
def liftAddHom [AddZeroClass M] [AddCommMonoid N] : (α → M →+ N) ≃+ ((α →₀ M) →+ N) where
  toFun F :=
    { toFun := fun f ↦ f.sum fun x ↦ F x
      map_zero' := Finset.sum_empty
      map_add' := fun _ _ => sum_add_index' (fun x => (F x).map_zero) fun x => (F x).map_add }
  invFun F x := F.comp (singleAddHom x)
  left_inv F := by
    ext
    simp [singleAddHom]
  right_inv F := by
  -- Porting note: This was `ext` and used the wrong lemma
    apply Finsupp.addHom_ext'
    simp [singleAddHom, AddMonoidHom.comp, Function.comp]
  map_add' F G := by
    ext x
    exact sum_add
#align finsupp.lift_add_hom Finsupp.liftAddHom

@[simp]
theorem liftAddHom_apply [AddCommMonoid M] [AddCommMonoid N] (F : α → M →+ N) (f : α →₀ M) :
    (liftAddHom (α := α) (M := M) (N := N)) F f = f.sum fun x => F x :=
  rfl
#align finsupp.lift_add_hom_apply Finsupp.liftAddHom_apply

@[simp]
theorem liftAddHom_symm_apply [AddCommMonoid M] [AddCommMonoid N] (F : (α →₀ M) →+ N) (x : α) :
    (liftAddHom (α := α) (M := M) (N := N)).symm F x = F.comp (singleAddHom x) :=
  rfl
#align finsupp.lift_add_hom_symm_apply Finsupp.liftAddHom_symm_apply

theorem liftAddHom_symm_apply_apply [AddCommMonoid M] [AddCommMonoid N] (F : (α →₀ M) →+ N) (x : α)
    (y : M) : (liftAddHom (α := α) (M := M) (N := N)).symm F x y = F (single x y) :=
  rfl
#align finsupp.lift_add_hom_symm_apply_apply Finsupp.liftAddHom_symm_apply_apply

@[simp]
theorem liftAddHom_singleAddHom [AddCommMonoid M] :
    (liftAddHom (α := α) (M := M) (N := α →₀ M)) (singleAddHom : α → M →+ α →₀ M) =
      AddMonoidHom.id _ :=
  liftAddHom.toEquiv.apply_eq_iff_eq_symm_apply.2 rfl
#align finsupp.lift_add_hom_single_add_hom Finsupp.liftAddHom_singleAddHom

@[simp]
theorem sum_single [AddCommMonoid M] (f : α →₀ M) : f.sum single = f :=
  DFunLike.congr_fun liftAddHom_singleAddHom f
#align finsupp.sum_single Finsupp.sum_single

/-- The `Finsupp` version of `Finset.univ_sum_single` -/
@[simp]
theorem univ_sum_single [Fintype α] [AddCommMonoid M] (f : α →₀ M) :
    ∑ a : α, single a (f a) = f := by
  classical
  refine DFunLike.coe_injective ?_
  simp_rw [coe_finset_sum, single_eq_pi_single, Finset.univ_sum_single]

@[simp]
theorem univ_sum_single_apply [AddCommMonoid M] [Fintype α] (i : α) (m : M) :
    ∑ j : α, single i m j = m := by
  -- Porting note: rewrite due to leaky classical in lean3
  classical rw [single, coe_mk, Finset.sum_pi_single']
  simp
#align finsupp.sum_univ_single Finsupp.univ_sum_single_apply

@[simp]
theorem univ_sum_single_apply' [AddCommMonoid M] [Fintype α] (i : α) (m : M) :
    ∑ j : α, single j m i = m := by
  -- Porting note: rewrite due to leaky classical in lean3
  simp_rw [single, coe_mk]
  classical rw [Finset.sum_pi_single]
  simp
#align finsupp.sum_univ_single' Finsupp.univ_sum_single_apply'


theorem equivFunOnFinite_symm_eq_sum [Fintype α] [AddCommMonoid M] (f : α → M) :
    equivFunOnFinite.symm f = ∑ a, Finsupp.single a (f a) := by
  rw [← univ_sum_single (equivFunOnFinite.symm f)]
  ext
  simp

-- Porting note (#10618): simp can prove this
-- @[simp]
theorem liftAddHom_apply_single [AddCommMonoid M] [AddCommMonoid N] (f : α → M →+ N) (a : α)
    (b : M) : (liftAddHom (α := α) (M := M) (N := N)) f (single a b) = f a b :=
  sum_single_index (f a).map_zero
#align finsupp.lift_add_hom_apply_single Finsupp.liftAddHom_apply_single

@[simp]
theorem liftAddHom_comp_single [AddCommMonoid M] [AddCommMonoid N] (f : α → M →+ N) (a : α) :
    ((liftAddHom (α := α) (M := M) (N := N)) f).comp (singleAddHom a) = f a :=
  AddMonoidHom.ext fun b => liftAddHom_apply_single f a b
#align finsupp.lift_add_hom_comp_single Finsupp.liftAddHom_comp_single

theorem comp_liftAddHom [AddCommMonoid M] [AddCommMonoid N] [AddCommMonoid P] (g : N →+ P)
    (f : α → M →+ N) :
    g.comp ((liftAddHom (α := α) (M := M) (N := N)) f) =
      (liftAddHom (α := α) (M := M) (N := P)) fun a => g.comp (f a) :=
  liftAddHom.symm_apply_eq.1 <|
    funext fun a => by
      rw [liftAddHom_symm_apply, AddMonoidHom.comp_assoc, liftAddHom_comp_single]
#align finsupp.comp_lift_add_hom Finsupp.comp_liftAddHom

theorem sum_sub_index [AddCommGroup β] [AddCommGroup γ] {f g : α →₀ β} {h : α → β → γ}
    (h_sub : ∀ a b₁ b₂, h a (b₁ - b₂) = h a b₁ - h a b₂) : (f - g).sum h = f.sum h - g.sum h :=
  ((liftAddHom (α := α) (M := β) (N := γ)) fun a =>
    AddMonoidHom.ofMapSub (h a) (h_sub a)).map_sub f g
#align finsupp.sum_sub_index Finsupp.sum_sub_index

@[to_additive]
theorem prod_embDomain [Zero M] [CommMonoid N] {v : α →₀ M} {f : α ↪ β} {g : β → M → N} :
    (v.embDomain f).prod g = v.prod fun a b => g (f a) b := by
  rw [prod, prod, support_embDomain, Finset.prod_map]
  simp_rw [embDomain_apply]
#align finsupp.prod_emb_domain Finsupp.prod_embDomain
#align finsupp.sum_emb_domain Finsupp.sum_embDomain

@[to_additive]
theorem prod_finset_sum_index [AddCommMonoid M] [CommMonoid N] {s : Finset ι} {g : ι → α →₀ M}
    {h : α → M → N} (h_zero : ∀ a, h a 0 = 1) (h_add : ∀ a b₁ b₂, h a (b₁ + b₂) = h a b₁ * h a b₂) :
    (∏ i in s, (g i).prod h) = (∑ i in s, g i).prod h :=
  Finset.cons_induction_on s rfl fun a s has ih => by
    rw [prod_cons, ih, sum_cons, prod_add_index' h_zero h_add]
#align finsupp.prod_finset_sum_index Finsupp.prod_finset_sum_index
#align finsupp.sum_finset_sum_index Finsupp.sum_finset_sum_index

@[to_additive]
theorem prod_sum_index [AddCommMonoid M] [AddCommMonoid N] [CommMonoid P] {f : α →₀ M}
    {g : α → M → β →₀ N} {h : β → N → P} (h_zero : ∀ a, h a 0 = 1)
    (h_add : ∀ a b₁ b₂, h a (b₁ + b₂) = h a b₁ * h a b₂) :
    (f.sum g).prod h = f.prod fun a b => (g a b).prod h :=
  (prod_finset_sum_index h_zero h_add).symm
#align finsupp.prod_sum_index Finsupp.prod_sum_index
#align finsupp.sum_sum_index Finsupp.sum_sum_index

theorem multiset_sum_sum_index [AddCommMonoid M] [AddCommMonoid N] (f : Multiset (α →₀ M))
    (h : α → M → N) (h₀ : ∀ a, h a 0 = 0)
    (h₁ : ∀ (a : α) (b₁ b₂ : M), h a (b₁ + b₂) = h a b₁ + h a b₂) :
    f.sum.sum h = (f.map fun g : α →₀ M => g.sum h).sum :=
  Multiset.induction_on f rfl fun a s ih => by
    rw [Multiset.sum_cons, Multiset.map_cons, Multiset.sum_cons, sum_add_index' h₀ h₁, ih]
#align finsupp.multiset_sum_sum_index Finsupp.multiset_sum_sum_index

theorem support_sum_eq_biUnion {α : Type*} {ι : Type*} {M : Type*} [DecidableEq α]
    [AddCommMonoid M] {g : ι → α →₀ M} (s : Finset ι)
    (h : ∀ i₁ i₂, i₁ ≠ i₂ → Disjoint (g i₁).support (g i₂).support) :
    (∑ i in s, g i).support = s.biUnion fun i => (g i).support := by
  classical
  -- Porting note: apply Finset.induction_on s was not working; refine does.
  refine Finset.induction_on s ?_ ?_
  · simp
  · intro i s hi
    simp only [hi, sum_insert, not_false_iff, biUnion_insert]
    intro hs
    rw [Finsupp.support_add_eq, hs]
    rw [hs, Finset.disjoint_biUnion_right]
    intro j hj
    exact h _ _ (ne_of_mem_of_not_mem hj hi).symm
#align finsupp.support_sum_eq_bUnion Finsupp.support_sum_eq_biUnion

theorem multiset_map_sum [Zero M] {f : α →₀ M} {m : β → γ} {h : α → M → Multiset β} :
    Multiset.map m (f.sum h) = f.sum fun a b => (h a b).map m :=
  map_sum (Multiset.mapAddMonoidHom m) _ f.support
#align finsupp.multiset_map_sum Finsupp.multiset_map_sum

theorem multiset_sum_sum [Zero M] [AddCommMonoid N] {f : α →₀ M} {h : α → M → Multiset N} :
    Multiset.sum (f.sum h) = f.sum fun a b => Multiset.sum (h a b) :=
  map_sum Multiset.sumAddMonoidHom _ f.support
#align finsupp.multiset_sum_sum Finsupp.multiset_sum_sum

/-- For disjoint `f1` and `f2`, and function `g`, the product of the products of `g`
over `f1` and `f2` equals the product of `g` over `f1 + f2` -/
@[to_additive
      "For disjoint `f1` and `f2`, and function `g`, the sum of the sums of `g`
      over `f1` and `f2` equals the sum of `g` over `f1 + f2`"]
theorem prod_add_index_of_disjoint [AddCommMonoid M] {f1 f2 : α →₀ M}
    (hd : Disjoint f1.support f2.support) {β : Type*} [CommMonoid β] (g : α → M → β) :
    (f1 + f2).prod g = f1.prod g * f2.prod g := by
  have :
    ∀ {f1 f2 : α →₀ M},
      Disjoint f1.support f2.support → (∏ x in f1.support, g x (f1 x + f2 x)) = f1.prod g :=
    fun hd =>
    Finset.prod_congr rfl fun x hx => by
      simp only [not_mem_support_iff.mp (disjoint_left.mp hd hx), add_zero]
  classical simp_rw [← this hd, ← this hd.symm, add_comm (f2 _), Finsupp.prod, support_add_eq hd,
      prod_union hd, add_apply]
#align finsupp.prod_add_index_of_disjoint Finsupp.prod_add_index_of_disjoint
#align finsupp.sum_add_index_of_disjoint Finsupp.sum_add_index_of_disjoint

theorem prod_dvd_prod_of_subset_of_dvd [AddCommMonoid M] [CommMonoid N] {f1 f2 : α →₀ M}
    {g1 g2 : α → M → N} (h1 : f1.support ⊆ f2.support)
    (h2 : ∀ a : α, a ∈ f1.support → g1 a (f1 a) ∣ g2 a (f2 a)) : f1.prod g1 ∣ f2.prod g2 := by
  classical
    simp only [Finsupp.prod, Finsupp.prod_mul]
    rw [← sdiff_union_of_subset h1, prod_union sdiff_disjoint]
    apply dvd_mul_of_dvd_right
    apply prod_dvd_prod_of_dvd
    exact h2
#align finsupp.prod_dvd_prod_of_subset_of_dvd Finsupp.prod_dvd_prod_of_subset_of_dvd

lemma indicator_eq_sum_attach_single [AddCommMonoid M] {s : Finset α} (f : ∀ a ∈ s, M) :
    indicator s f = ∑ x in s.attach, single ↑x (f x x.2) := by
  rw [← sum_single (indicator s f), sum, sum_subset (support_indicator_subset _ _), ← sum_attach]
  · refine' Finset.sum_congr rfl (fun _ _ => _)
    rw [indicator_of_mem]
  · intro i _ hi
    rw [not_mem_support_iff.mp hi, single_zero]
#align finsupp.indicator_eq_sum_single Finsupp.indicator_eq_sum_attach_single

lemma indicator_eq_sum_single [AddCommMonoid M] (s : Finset α) (f : α → M) :
    indicator s (fun x _ ↦ f x) = ∑ x in s, single x (f x) :=
  (indicator_eq_sum_attach_single _).trans <| sum_attach _ fun x ↦ single x (f x)

@[to_additive (attr := simp)]
lemma prod_indicator_index_eq_prod_attach [Zero M] [CommMonoid N]
    {s : Finset α} (f : ∀ a ∈ s, M) {h : α → M → N} (h_zero : ∀ a ∈ s, h a 0 = 1) :
    (indicator s f).prod h = ∏ x in s.attach, h ↑x (f x x.2) := by
  rw [prod_of_support_subset _ (support_indicator_subset _ _) h h_zero, ← prod_attach]
  refine' Finset.prod_congr rfl (fun _ _ => _)
  rw [indicator_of_mem]
#align finsupp.prod_indicator_index Finsupp.prod_indicator_index_eq_prod_attach
#align finsupp.sum_indicator_index Finsupp.sum_indicator_index_eq_sum_attach

@[to_additive (attr := simp)]
lemma prod_indicator_index [Zero M] [CommMonoid N]
    {s : Finset α} (f : α → M) {h : α → M → N} (h_zero : ∀ a ∈ s, h a 0 = 1) :
    (indicator s (fun x _ ↦ f x)).prod h = ∏ x in s, h x (f x) :=
  (prod_indicator_index_eq_prod_attach _ h_zero).trans <| prod_attach _ fun x ↦ h x (f x)

lemma sum_cons [AddCommMonoid M] (n : ℕ) (σ : Fin n →₀ M) (i : M) :
    (sum (cons i σ) fun _ e ↦ e) = i + sum σ (fun _ e ↦ e) := by
  rw [sum_fintype _ _ (fun _ => rfl), sum_fintype _ _ (fun _ => rfl)]
  exact Fin.sum_cons i σ

lemma sum_cons' [AddCommMonoid M] [AddCommMonoid N] (n : ℕ) (σ : Fin n →₀ M) (i : M)
    (f : Fin (n+1) → M → N) (h : ∀ x, f x 0 = 0) :
    (sum (Finsupp.cons i σ) f) = f 0 i + sum σ (Fin.tail f) := by
  rw [sum_fintype _ _ (fun _ => by apply h), sum_fintype _ _ (fun _ => by apply h)]
  simp_rw [Fin.sum_univ_succ, cons_zero, cons_succ]
  congr

end Finsupp

theorem Finset.sum_apply' : (∑ k in s, f k) i = ∑ k in s, f k i :=
  map_sum (Finsupp.applyAddHom i) f s
#align finset.sum_apply' Finset.sum_apply'

theorem Finsupp.sum_apply' : g.sum k x = g.sum fun i b => k i b x :=
  Finset.sum_apply _ _ _
#align finsupp.sum_apply' Finsupp.sum_apply'

section

open scoped Classical

theorem Finsupp.sum_sum_index' : (∑ x in s, f x).sum t = ∑ x in s, (f x).sum t :=
  Finset.induction_on s rfl fun a s has ih => by
    simp_rw [Finset.sum_insert has, Finsupp.sum_add_index' h0 h1, ih]
#align finsupp.sum_sum_index' Finsupp.sum_sum_index'

end

section

variable [NonUnitalNonAssocSemiring R] [NonUnitalNonAssocSemiring S]

theorem Finsupp.sum_mul (b : S) (s : α →₀ R) {f : α → R → S} :
    s.sum f * b = s.sum fun a c => f a c * b := by simp only [Finsupp.sum, Finset.sum_mul]
#align finsupp.sum_mul Finsupp.sum_mul

theorem Finsupp.mul_sum (b : S) (s : α →₀ R) {f : α → R → S} :
    b * s.sum f = s.sum fun a c => b * f a c := by simp only [Finsupp.sum, Finset.mul_sum]
#align finsupp.mul_sum Finsupp.mul_sum

end

namespace Nat

-- Porting note: Needed to replace pow with (· ^ ·)
/-- If `0 : ℕ` is not in the support of `f : ℕ →₀ ℕ` then `0 < ∏ x in f.support, x ^ (f x)`. -/
theorem prod_pow_pos_of_zero_not_mem_support {f : ℕ →₀ ℕ} (hf : 0 ∉ f.support) :
    0 < f.prod (· ^ ·) :=
 Finset.prod_pos fun a ha => pos_iff_ne_zero.mpr (pow_ne_zero _ fun H => by subst H; exact hf ha)
#align nat.prod_pow_pos_of_zero_not_mem_support Nat.prod_pow_pos_of_zero_not_mem_support

end Nat<|MERGE_RESOLUTION|>--- conflicted
+++ resolved
@@ -240,11 +240,7 @@
 #align map_finsupp_sum map_finsupp_sum
 
 /-- Deprecated, use `_root_.map_finsupp_prod` instead. -/
-<<<<<<< HEAD
-@[to_additive (attr := deprecated) -- 2023-12-30
-=======
 @[to_additive (attr := deprecated (since := "2021-12-30"))
->>>>>>> a0dc7f1d
   "Deprecated, use `_root_.map_finsupp_sum` instead."]
 protected theorem MulEquiv.map_finsupp_prod [Zero M] [CommMonoid N] [CommMonoid P] (h : N ≃* P)
     (f : α →₀ M) (g : α → M → N) : h (f.prod g) = f.prod fun a b => h (g a b) :=
@@ -253,11 +249,7 @@
 #align add_equiv.map_finsupp_sum AddEquiv.map_finsupp_sum
 
 /-- Deprecated, use `_root_.map_finsupp_prod` instead. -/
-<<<<<<< HEAD
-@[to_additive (attr := deprecated) -- 2023-12-30
-=======
 @[to_additive (attr := deprecated (since := "2021-12-30"))
->>>>>>> a0dc7f1d
   "Deprecated, use `_root_.map_finsupp_sum` instead."]
 protected theorem MonoidHom.map_finsupp_prod [Zero M] [CommMonoid N] [CommMonoid P] (h : N →* P)
     (f : α →₀ M) (g : α → M → N) : h (f.prod g) = f.prod fun a b => h (g a b) :=
@@ -266,22 +258,14 @@
 #align add_monoid_hom.map_finsupp_sum AddMonoidHom.map_finsupp_sum
 
 /-- Deprecated, use `_root_.map_finsupp_sum` instead. -/
-<<<<<<< HEAD
-@[deprecated map_finsupp_sum] -- 2023-12-30
-=======
 @[deprecated map_finsupp_sum (since := "2021-12-30")]
->>>>>>> a0dc7f1d
 protected theorem RingHom.map_finsupp_sum [Zero M] [Semiring R] [Semiring S] (h : R →+* S)
     (f : α →₀ M) (g : α → M → R) : h (f.sum g) = f.sum fun a b => h (g a b) :=
   map_finsupp_sum h f g
 #align ring_hom.map_finsupp_sum RingHom.map_finsupp_sum
 
 /-- Deprecated, use `_root_.map_finsupp_prod` instead. -/
-<<<<<<< HEAD
-@[deprecated map_finsupp_prod] -- 2023-12-30
-=======
 @[deprecated map_finsupp_prod (since := "2021-12-30")]
->>>>>>> a0dc7f1d
 protected theorem RingHom.map_finsupp_prod [Zero M] [CommSemiring R] [CommSemiring S] (h : R →+* S)
     (f : α →₀ M) (g : α → M → R) : h (f.prod g) = f.prod fun a b => h (g a b) :=
   map_finsupp_prod h f g
