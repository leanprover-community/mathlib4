/-
Copyright (c) 2017 Johannes Hölzl. All rights reserved.
Released under Apache 2.0 license as described in the file LICENSE.
Authors: Johannes Hölzl

! This file was ported from Lean 3 source module algebra.big_operators.ring
! leanprover-community/mathlib commit 008205aa645b3f194c1da47025c5f110c8406eab
! Please do not edit these lines, except to modify the commit id
! if you have ported upstream changes.
-/
import Mathlib.Algebra.BigOperators.Basic
import Mathlib.Algebra.Field.Defs
import Mathlib.Data.Finset.Pi
import Mathlib.Data.Finset.Powerset

/-!
# Results about big operators with values in a (semi)ring

We prove results about big operators that involve some interaction between
multiplicative and additive structures on the values being combined.
-/


universe u v w

open BigOperators

variable {α : Type u} {β : Type v} {γ : Type w}

namespace Finset

variable {s s₁ s₂ : Finset α} {a : α} {b : β} {f g : α → β}

section CommMonoid

variable [CommMonoid β]

open Classical

theorem prod_pow_eq_pow_sum {x : β} {f : α → ℕ} :
    ∀ {s : Finset α}, (∏ i in s, x ^ f i) = x ^ ∑ x in s, f x := by
  apply Finset.induction
  · simp
  · intro a s has H
    rw [Finset.prod_insert has, Finset.sum_insert has, pow_add, H]
#align finset.prod_pow_eq_pow_sum Finset.prod_pow_eq_pow_sum

end CommMonoid

section Semiring

variable [NonUnitalNonAssocSemiring β]

theorem sum_mul : (∑ x in s, f x) * b = ∑ x in s, f x * b :=
  map_sum (AddMonoidHom.mulRight b) _ s
#align finset.sum_mul Finset.sum_mul

theorem mul_sum : (b * ∑ x in s, f x) = ∑ x in s, b * f x :=
  map_sum (AddMonoidHom.mulLeft b) _ s
#align finset.mul_sum Finset.mul_sum

theorem sum_mul_sum {ι₁ : Type _} {ι₂ : Type _} (s₁ : Finset ι₁) (s₂ : Finset ι₂) (f₁ : ι₁ → β)
    (f₂ : ι₂ → β) :
<<<<<<< HEAD
    ((∑ x₁ in s₁, f₁ x₁) * ∑ x₂ in s₂, f₂ x₂) = ∑ p in s₁ ×ᶠˢ s₂, f₁ p.1 * f₂ p.2 := by
=======
    ((∑ x₁ in s₁, f₁ x₁) * ∑ x₂ in s₂, f₂ x₂) = ∑ p in s₁ ×ˢ s₂, f₁ p.1 * f₂ p.2 := by
>>>>>>> 5e57a8cf
  rw [sum_product, sum_mul, sum_congr rfl]
  intros
  rw [mul_sum]
#align finset.sum_mul_sum Finset.sum_mul_sum

end Semiring

section Semiring

variable [NonAssocSemiring β]

theorem sum_mul_boole [DecidableEq α] (s : Finset α) (f : α → β) (a : α) :
    (∑ x in s, f x * ite (a = x) 1 0) = ite (a ∈ s) (f a) 0 := by simp
#align finset.sum_mul_boole Finset.sum_mul_boole

theorem sum_boole_mul [DecidableEq α] (s : Finset α) (f : α → β) (a : α) :
    (∑ x in s, ite (a = x) 1 0 * f x) = ite (a ∈ s) (f a) 0 := by simp
#align finset.sum_boole_mul Finset.sum_boole_mul

end Semiring

theorem sum_div [DivisionSemiring β] {s : Finset α} {f : α → β} {b : β} :
    (∑ x in s, f x) / b = ∑ x in s, f x / b := by simp only [div_eq_mul_inv, sum_mul]
#align finset.sum_div Finset.sum_div

section CommSemiring

variable [CommSemiring β]

/-- The product over a sum can be written as a sum over the product of sets, `Finset.Pi`.
  `Finset.prod_univ_sum` is an alternative statement when the product is over `univ`. -/
theorem prod_sum {δ : α → Type _} [DecidableEq α] [∀ a, DecidableEq (δ a)] {s : Finset α}
    {t : ∀ a, Finset (δ a)} {f : ∀ a, δ a → β} :
    (∏ a in s, ∑ b in t a, f a b) = ∑ p in s.pi t, ∏ x in s.attach, f x.1 (p x.1 x.2) := by
  induction' s using Finset.induction with a s ha ih
  · rw [pi_empty, sum_singleton]
    rfl
  · have h₁ : ∀ x ∈ t a, ∀ y ∈ t a, x ≠ y →
      Disjoint (image (Pi.cons s a x) (pi s t)) (image (Pi.cons s a y) (pi s t)) := by
      intro x _ y _ h
      simp only [disjoint_iff_ne, mem_image]
      rintro _ ⟨p₂, _, eq₂⟩ _ ⟨p₃, _, eq₃⟩ eq
      have : Pi.cons s a x p₂ a (mem_insert_self _ _) = Pi.cons s a y p₃ a (mem_insert_self _ _) :=
        by rw [eq₂, eq₃, eq]
      rw [Pi.cons_same, Pi.cons_same] at this
      exact h this
    rw [prod_insert ha, pi_insert ha, ih, sum_mul, sum_biUnion h₁]
    refine' sum_congr rfl fun b _ => _
    have h₂ : ∀ p₁ ∈ pi s t, ∀ p₂ ∈ pi s t, Pi.cons s a b p₁ = Pi.cons s a b p₂ → p₁ = p₂ :=
      fun p₁ _ p₂ _ eq => pi_cons_injective ha eq
    rw [sum_image h₂, mul_sum]
    refine' sum_congr rfl fun g _ => _
    rw [attach_insert, prod_insert, prod_image]
    · simp only [Pi.cons_same]
      congr with ⟨v, hv⟩
      congr
      exact (Pi.cons_ne (by rintro rfl; exact ha hv)).symm
    · exact fun _ _ _ _ => Subtype.eq ∘ Subtype.mk.inj
    · simpa only [mem_image, mem_attach, Subtype.mk.injEq, true_and,
        Subtype.exists, exists_prop, exists_eq_right] using ha
#align finset.prod_sum Finset.prod_sum

open Classical
/-- The product of `f a + g a` over all of `s` is the sum
  over the powerset of `s` of the product of `f` over a subset `t` times
  the product of `g` over the complement of `t`  -/
theorem prod_add (f g : α → β) (s : Finset α) :
    ∏ a in s, (f a + g a) = ∑ t in s.powerset, (∏ a in t, f a) * ∏ a in s \ t, g a :=
  calc
    ∏ a in s, (f a + g a) =
        ∏ a in s, ∑ p in ({True, False} : Finset Prop), if p then f a else g a :=
      by simp
    _ = ∑ p in (s.pi fun _ => {True, False} : Finset (∀ a ∈ s, Prop)),
          ∏ a in s.attach, if p a.1 a.2 then f a.1 else g a.1 :=
      prod_sum
    _ = ∑ t in s.powerset, (∏ a in t, f a) * ∏ a in s \ t, g a :=
      sum_bij'
        (fun f _ => s.filter (fun a => ∀ h : a ∈ s, f a h))
        (by simp)
        (fun a _ => by
          rw [prod_ite]
          congr 1
          exact prod_bij'
            (fun a _ => a.1) (by simp; tauto) (by simp)
            (fun a ha => ⟨a, (mem_filter.1 ha).1⟩) (fun a ha => by simp at ha; simp; tauto)
            (by simp) (by simp)
          exact prod_bij'
            (fun a _ => a.1) (by simp) (by simp)
            (fun a ha => ⟨a, (mem_sdiff.1 ha).1⟩) (fun a ha => by simp at ha; simp; tauto)
            (by simp) (by simp))
        (fun t _ a  _ => a ∈ t)
        (by simp [Classical.em])
        (by simp [Function.funext_iff]; tauto)
        (by simp [Finset.ext_iff, @mem_filter _ _ (id _)]; tauto)
#align finset.prod_add Finset.prod_add

/-- `∏ i, (f i + g i) = (∏ i, f i) + ∑ i, g i * (∏ j < i, f j + g j) * (∏ j > i, f j)`. -/
theorem prod_add_ordered {ι R : Type _} [CommSemiring R] [LinearOrder ι] (s : Finset ι)
    (f g : ι → R) :
    ∏ i in s, (f i + g i) =
      (∏ i in s, f i) +
        ∑ i in s,
          g i * (∏ j in s.filter (· < i), (f j + g j)) * ∏ j in s.filter fun j => i < j, f j := by
  refine' Finset.induction_on_max s (by simp) _
  clear s
  intro a s ha ihs
  have ha' : a ∉ s := fun ha' => lt_irrefl a (ha a ha')
  rw [prod_insert ha', prod_insert ha', sum_insert ha', filter_insert, if_neg (lt_irrefl a),
    filter_true_of_mem ha, ihs, add_mul, mul_add, mul_add, add_assoc]
  congr 1
  rw [add_comm]
  congr 1
  · rw [filter_false_of_mem, prod_empty, mul_one]
    exact (forall_mem_insert _ _ _).2 ⟨lt_irrefl a, fun i hi => (ha i hi).not_lt⟩
  · rw [mul_sum]
    refine' sum_congr rfl fun i hi => _
    rw [filter_insert, if_neg (ha i hi).not_lt, filter_insert, if_pos (ha i hi), prod_insert,
      mul_left_comm]
    exact mt (fun ha => (mem_filter.1 ha).1) ha'
#align finset.prod_add_ordered Finset.prod_add_ordered

/-- `∏ i, (f i - g i) = (∏ i, f i) - ∑ i, g i * (∏ j < i, f j - g j) * (∏ j > i, f j)`. -/
theorem prod_sub_ordered {ι R : Type _} [CommRing R] [LinearOrder ι] (s : Finset ι) (f g : ι → R) :
    ∏ i in s, (f i - g i) =
      (∏ i in s, f i) -
        ∑ i in s,
          g i * (∏ j in s.filter (· < i), (f j - g j)) * ∏ j in s.filter fun j => i < j, f j := by
  simp only [sub_eq_add_neg]
  convert prod_add_ordered s f fun i => -g i
  simp
#align finset.prod_sub_ordered Finset.prod_sub_ordered

/-- `∏ i, (1 - f i) = 1 - ∑ i, f i * (∏ j < i, 1 - f j)`. This formula is useful in construction of
a partition of unity from a collection of “bump” functions.  -/
theorem prod_one_sub_ordered {ι R : Type _} [CommRing R] [LinearOrder ι] (s : Finset ι)
    (f : ι → R) : ∏ i in s, (1 - f i) = 1 - ∑ i in s, f i * ∏ j in s.filter (· < i), (1 - f j) := by
  rw [prod_sub_ordered]
  simp
#align finset.prod_one_sub_ordered Finset.prod_one_sub_ordered

/-- Summing `a^s.card * b^(n-s.card)` over all finite subsets `s` of a `Finset`
gives `(a + b)^s.card`.-/
theorem sum_pow_mul_eq_add_pow {α R : Type _} [CommSemiring R] (a b : R) (s : Finset α) :
    (∑ t in s.powerset, a ^ t.card * b ^ (s.card - t.card)) = (a + b) ^ s.card := by
  rw [← prod_const, prod_add]
  refine' Finset.sum_congr rfl fun t ht => _
  rw [prod_const, prod_const, ← card_sdiff (mem_powerset.1 ht)]
#align finset.sum_pow_mul_eq_add_pow Finset.sum_pow_mul_eq_add_pow

theorem dvd_sum {b : β} {s : Finset α} {f : α → β} (h : ∀ x ∈ s, b ∣ f x) : b ∣ ∑ x in s, f x :=
  Multiset.dvd_sum fun y hy => by rcases Multiset.mem_map.1 hy with ⟨x, hx, rfl⟩; exact h x hx
#align finset.dvd_sum Finset.dvd_sum

@[norm_cast]
theorem prod_natCast (s : Finset α) (f : α → ℕ) : ↑(∏ x in s, f x : ℕ) = ∏ x in s, (f x : β) :=
  (Nat.castRingHom β).map_prod f s
#align finset.prod_nat_cast Finset.prod_natCast

end CommSemiring

section CommRing

variable {R : Type _} [CommRing R]

theorem prod_range_cast_nat_sub (n k : ℕ) :
    ∏ i in range k, (n - i : R) = (∏ i in range k, (n - i) : ℕ) := by
  rw [prod_natCast]
  cases' le_or_lt k n with hkn hnk
  · exact prod_congr rfl fun i hi => (Nat.cast_sub <| (mem_range.1 hi).le.trans hkn).symm
  · rw [← mem_range] at hnk
    rw [prod_eq_zero hnk, prod_eq_zero hnk] <;> simp
#align finset.prod_range_cast_nat_sub Finset.prod_range_cast_nat_sub

end CommRing

/-- A product over all subsets of `s ∪ {x}` is obtained by multiplying the product over all subsets
of `s`, and over all subsets of `s` to which one adds `x`. -/
@[to_additive
      "A sum over all subsets of `s ∪ {x}` is obtained by summing the sum over all subsets
      of `s`, and over all subsets of `s` to which one adds `x`."]
theorem prod_powerset_insert [DecidableEq α] [CommMonoid β] {s : Finset α} {x : α} (h : x ∉ s)
    (f : Finset α → β) :
    (∏ a in (insert x s).powerset, f a) =
      (∏ a in s.powerset, f a) * ∏ t in s.powerset, f (insert x t) := by
  rw [powerset_insert, Finset.prod_union, Finset.prod_image]
  · intro t₁ h₁ t₂ h₂ heq
    rw [← Finset.erase_insert (not_mem_of_mem_powerset_of_not_mem h₁ h), ←
      Finset.erase_insert (not_mem_of_mem_powerset_of_not_mem h₂ h), heq]
  · rw [Finset.disjoint_iff_ne]
    intro t₁ h₁ t₂ h₂
    rcases Finset.mem_image.1 h₂ with ⟨t₃, _h₃, H₃₂⟩
    rw [← H₃₂]
    exact ne_insert_of_not_mem _ _ (not_mem_of_mem_powerset_of_not_mem h₁ h)
#align finset.prod_powerset_insert Finset.prod_powerset_insert
#align finset.sum_powerset_insert Finset.sum_powerset_insert

/-- A product over `powerset s` is equal to the double product over sets of subsets of `s` with
`card s = k`, for `k = 1, ..., card s`. -/
@[to_additive
      "A sum over `powerset s` is equal to the double sum over sets of subsets of `s` with
      `card s = k`, for `k = 1, ..., card s`"]
theorem prod_powerset [CommMonoid β] (s : Finset α) (f : Finset α → β) :
    (∏ t in powerset s, f t) = ∏ j in range (card s + 1), ∏ t in powersetLen j s, f t := by
  rw [powerset_card_disjiUnion, prod_disjiUnion]
#align finset.prod_powerset Finset.prod_powerset
#align finset.sum_powerset Finset.sum_powerset

theorem sum_range_succ_mul_sum_range_succ [NonUnitalNonAssocSemiring β] (n k : ℕ) (f g : ℕ → β) :
    ((∑ i in range (n + 1), f i) * ∑ i in range (k + 1), g i) =
      (((∑ i in range n, f i) * ∑ i in range k, g i) + f n * ∑ i in range k, g i) +
          (∑ i in range n, f i) * g k +
        f n * g k := by
  simp only [add_mul, mul_add, add_assoc, sum_range_succ]
#align finset.sum_range_succ_mul_sum_range_succ Finset.sum_range_succ_mul_sum_range_succ

end Finset<|MERGE_RESOLUTION|>--- conflicted
+++ resolved
@@ -61,11 +61,7 @@
 
 theorem sum_mul_sum {ι₁ : Type _} {ι₂ : Type _} (s₁ : Finset ι₁) (s₂ : Finset ι₂) (f₁ : ι₁ → β)
     (f₂ : ι₂ → β) :
-<<<<<<< HEAD
-    ((∑ x₁ in s₁, f₁ x₁) * ∑ x₂ in s₂, f₂ x₂) = ∑ p in s₁ ×ᶠˢ s₂, f₁ p.1 * f₂ p.2 := by
-=======
     ((∑ x₁ in s₁, f₁ x₁) * ∑ x₂ in s₂, f₂ x₂) = ∑ p in s₁ ×ˢ s₂, f₁ p.1 * f₂ p.2 := by
->>>>>>> 5e57a8cf
   rw [sum_product, sum_mul, sum_congr rfl]
   intros
   rw [mul_sum]
