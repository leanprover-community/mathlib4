/-
Copyright (c) 2017 Johannes Hölzl. All rights reserved.
Released under Apache 2.0 license as described in the file LICENSE.
Authors: Johannes Hölzl

! This file was ported from Lean 3 source module algebra.big_operators.ring
! leanprover-community/mathlib commit 008205aa645b3f194c1da47025c5f110c8406eab
! Please do not edit these lines, except to modify the commit id
! if you have ported upstream changes.
-/
import Mathlib.Algebra.BigOperators.Basic
import Mathlib.Algebra.Field.Defs
import Mathlib.Data.Finset.Pi
import Mathlib.Data.Finset.Powerset

/-!
# Results about big operators with values in a (semi)ring

We prove results about big operators that involve some interaction between
multiplicative and additive structures on the values being combined.
-/


universe u v w

-- open BigOperators -- Porting note: commented out locale

variable {α : Type u} {β : Type v} {γ : Type w}

namespace Finset

variable {s s₁ s₂ : Finset α} {a : α} {b : β} {f g : α → β}

section CommMonoid

variable [CommMonoid β]

open Classical

theorem prod_pow_eq_pow_sum {x : β} {f : α → ℕ} :
    ∀ {s : Finset α}, (∏ i in s, x ^ f i) = x ^ ∑ x in s, f x := by
  apply Finset.induction
  · simp
  · intro a s has H
    rw [Finset.prod_insert has, Finset.sum_insert has, pow_add, H]
#align finset.prod_pow_eq_pow_sum Finset.prod_pow_eq_pow_sum

end CommMonoid

section Semiring

variable [NonUnitalNonAssocSemiring β]

theorem sum_mul : (∑ x in s, f x) * b = ∑ x in s, f x * b :=
  map_sum (AddMonoidHom.mulRight b) _ s
#align finset.sum_mul Finset.sum_mul

theorem mul_sum : (b * ∑ x in s, f x) = ∑ x in s, b * f x :=
  map_sum (AddMonoidHom.mulLeft b) _ s
#align finset.mul_sum Finset.mul_sum

theorem sum_mul_sum {ι₁ : Type _} {ι₂ : Type _} (s₁ : Finset ι₁) (s₂ : Finset ι₂) (f₁ : ι₁ → β)
    (f₂ : ι₂ → β) :
    ((∑ x₁ in s₁, f₁ x₁) * ∑ x₂ in s₂, f₂ x₂) = ∑ p in s₁ ×ᶠ s₂, f₁ p.1 * f₂ p.2 := by
  rw [sum_product, sum_mul, sum_congr rfl]
  intros
  rw [mul_sum]
#align finset.sum_mul_sum Finset.sum_mul_sum

end Semiring

section Semiring

variable [NonAssocSemiring β]

theorem sum_mul_boole [DecidableEq α] (s : Finset α) (f : α → β) (a : α) :
    (∑ x in s, f x * ite (a = x) 1 0) = ite (a ∈ s) (f a) 0 := by simp
#align finset.sum_mul_boole Finset.sum_mul_boole

theorem sum_boole_mul [DecidableEq α] (s : Finset α) (f : α → β) (a : α) :
    (∑ x in s, ite (a = x) 1 0 * f x) = ite (a ∈ s) (f a) 0 := by simp
#align finset.sum_boole_mul Finset.sum_boole_mul

end Semiring

theorem sum_div [DivisionSemiring β] {s : Finset α} {f : α → β} {b : β} :
    (∑ x in s, f x) / b = ∑ x in s, f x / b := by simp only [div_eq_mul_inv, sum_mul]
#align finset.sum_div Finset.sum_div

section CommSemiring

variable [CommSemiring β]

/-- The product over a sum can be written as a sum over the product of sets, `Finset.Pi`.
  `Finset.prod_univ_sum` is an alternative statement when the product is over `univ`. -/
theorem prod_sum {δ : α → Type _} [DecidableEq α] [∀ a, DecidableEq (δ a)] {s : Finset α}
    {t : ∀ a, Finset (δ a)} {f : ∀ a, δ a → β} :
    (∏ a in s, ∑ b in t a, f a b) = ∑ p in s.pi t, ∏ x in s.attach, f x.1 (p x.1 x.2) := by
  induction' s using Finset.induction with a s ha ih
  · rw [pi_empty, sum_singleton]
    rfl
  · have h₁ : ∀ x ∈ t a, ∀ y ∈ t a, x ≠ y →
      Disjoint (image (pi.cons s a x) (pi s t)) (image (pi.cons s a y) (pi s t)) := by
      intro x _ y _ h
      simp only [disjoint_iff_ne, mem_image]
      rintro _ ⟨p₂, _, eq₂⟩ _ ⟨p₃, _, eq₃⟩ eq
      have : pi.cons s a x p₂ a (mem_insert_self _ _) = pi.cons s a y p₃ a (mem_insert_self _ _) :=
        by rw [eq₂, eq₃, eq]
      rw [pi.cons_same, pi.cons_same] at this
      exact h this
    rw [prod_insert ha, pi_insert ha, ih, sum_mul, sum_bunionᵢ h₁]
    refine' sum_congr rfl fun b _ => _
    have h₂ : ∀ p₁ ∈ pi s t, ∀ p₂ ∈ pi s t, pi.cons s a b p₁ = pi.cons s a b p₂ → p₁ = p₂ :=
      fun p₁ _ p₂ _ eq => pi_cons_injective ha eq
    rw [sum_image h₂, mul_sum]
    refine' sum_congr rfl fun g _ => _
    rw [attach_insert, prod_insert, prod_image]
    · simp only [pi.cons_same]
      congr with ⟨v, hv⟩
      congr
      exact (pi.cons_ne (by rintro rfl; exact ha hv)).symm
    · exact fun _ _ _ _ => Subtype.eq ∘ Subtype.mk.inj
    · simpa only [mem_image, mem_attach, Subtype.mk.injEq, true_and,
        Subtype.exists, exists_prop, exists_eq_right] using ha
#align finset.prod_sum Finset.prod_sum

open Classical
/-- The product of `f a + g a` over all of `s` is the sum
  over the powerset of `s` of the product of `f` over a subset `t` times
  the product of `g` over the complement of `t`  -/
theorem prod_add (f g : α → β) (s : Finset α) :
    ∏ a in s, (f a + g a) = ∑ t in s.powerset, (∏ a in t, f a) * ∏ a in s \ t, g a :=
  calc
    ∏ a in s, (f a + g a) =
        ∏ a in s, ∑ p in ({True, False} : Finset Prop), if p then f a else g a :=
      by simp
    _ = ∑ p in (s.pi fun _ => {True, False} : Finset (∀ a ∈ s, Prop)),
          ∏ a in s.attach, if p a.1 a.2 then f a.1 else g a.1 :=
      prod_sum
    _ = ∑ t in s.powerset, (∏ a in t, f a) * ∏ a in s \ t, g a :=
      sum_bij'
        (fun f _ => s.filter (fun a => ∀ h : a ∈ s, f a h))
        (by simp)
        (fun a _ => by
          rw [prod_ite]
          congr 1
          exact prod_bij'
            (fun a _ => a.1) (by simp; tauto) (by simp)
            (fun a ha => ⟨a, (mem_filter.1 ha).1⟩) (fun a ha => by simp at ha; simp; tauto)
            (by simp) (by simp)
          exact prod_bij'
            (fun a _ => a.1) (by simp) (by simp)
            (fun a ha => ⟨a, (mem_sdiff.1 ha).1⟩) (fun a ha => by simp at ha; simp; tauto)
            (by simp) (by simp))
        (fun t _ a  _ => a ∈ t)
        (by simp [Classical.em])
        (by simp [Function.funext_iff]; tauto)
        (by simp [Finset.ext_iff, @mem_filter _ _ (id _)]; tauto)
#align finset.prod_add Finset.prod_add

/-- `∏ i, (f i + g i) = (∏ i, f i) + ∑ i, g i * (∏ j < i, f j + g j) * (∏ j > i, f j)`. -/
theorem prod_add_ordered {ι R : Type _} [CommSemiring R] [LinearOrder ι] (s : Finset ι)
    (f g : ι → R) :
    ∏ i in s, (f i + g i) =
      (∏ i in s, f i) +
        ∑ i in s,
<<<<<<< HEAD
          (g i * ∏ j in s.filter (· < i), f j + g j) * ∏ j in s.filter fun j => i < j, f j := by
=======
          g i * (∏ j in s.filter (· < i), (f j + g j)) * ∏ j in s.filter fun j => i < j, f j :=
  by
>>>>>>> 0b8f22d9
  refine' Finset.induction_on_max s (by simp) _
  clear s
  intro a s ha ihs
  have ha' : a ∉ s := fun ha' => lt_irrefl a (ha a ha')
  rw [prod_insert ha', prod_insert ha', sum_insert ha', filter_insert, if_neg (lt_irrefl a),
    filter_true_of_mem ha, ihs, add_mul, mul_add, mul_add, add_assoc]
  congr 1
  rw [add_comm]
  congr 1
  · rw [filter_false_of_mem, prod_empty, mul_one]
    exact (forall_mem_insert _ _ _).2 ⟨lt_irrefl a, fun i hi => (ha i hi).not_lt⟩
  · rw [mul_sum]
    refine' sum_congr rfl fun i hi => _
    rw [filter_insert, if_neg (ha i hi).not_lt, filter_insert, if_pos (ha i hi), prod_insert,
      mul_left_comm]
    exact mt (fun ha => (mem_filter.1 ha).1) ha'
#align finset.prod_add_ordered Finset.prod_add_ordered

/-- `∏ i, (f i - g i) = (∏ i, f i) - ∑ i, g i * (∏ j < i, f j - g j) * (∏ j > i, f j)`. -/
theorem prod_sub_ordered {ι R : Type _} [CommRing R] [LinearOrder ι] (s : Finset ι) (f g : ι → R) :
    ∏ i in s, (f i - g i) =
      (∏ i in s, f i) -
        ∑ i in s,
<<<<<<< HEAD
          (g i * ∏ j in s.filter (· < i), f j - g j) * ∏ j in s.filter fun j => i < j, f j := by
=======
          g i * (∏ j in s.filter (· < i), (f j - g j)) * ∏ j in s.filter fun j => i < j, f j :=
  by
>>>>>>> 0b8f22d9
  simp only [sub_eq_add_neg]
  convert prod_add_ordered s f fun i => -g i
  simp
#align finset.prod_sub_ordered Finset.prod_sub_ordered

/-- `∏ i, (1 - f i) = 1 - ∑ i, f i * (∏ j < i, 1 - f j)`. This formula is useful in construction of
a partition of unity from a collection of “bump” functions.  -/
theorem prod_one_sub_ordered {ι R : Type _} [CommRing R] [LinearOrder ι] (s : Finset ι)
<<<<<<< HEAD
    (f : ι → R) : (∏ i in s, 1 - f i) = 1 - ∑ i in s, f i * ∏ j in s.filter (· < i), 1 - f j := by
=======
    (f : ι → R) : ∏ i in s, (1 - f i) = 1 - ∑ i in s, f i * ∏ j in s.filter (· < i), (1 - f j) :=
  by
>>>>>>> 0b8f22d9
  rw [prod_sub_ordered]
  simp
#align finset.prod_one_sub_ordered Finset.prod_one_sub_ordered

/-- Summing `a^s.card * b^(n-s.card)` over all finite subsets `s` of a `Finset`
gives `(a + b)^s.card`.-/
theorem sum_pow_mul_eq_add_pow {α R : Type _} [CommSemiring R] (a b : R) (s : Finset α) :
    (∑ t in s.powerset, a ^ t.card * b ^ (s.card - t.card)) = (a + b) ^ s.card := by
  rw [← prod_const, prod_add]
  refine' Finset.sum_congr rfl fun t ht => _
  rw [prod_const, prod_const, ← card_sdiff (mem_powerset.1 ht)]
#align finset.sum_pow_mul_eq_add_pow Finset.sum_pow_mul_eq_add_pow

theorem dvd_sum {b : β} {s : Finset α} {f : α → β} (h : ∀ x ∈ s, b ∣ f x) : b ∣ ∑ x in s, f x :=
  Multiset.dvd_sum fun y hy => by rcases Multiset.mem_map.1 hy with ⟨x, hx, rfl⟩; exact h x hx
#align finset.dvd_sum Finset.dvd_sum

@[norm_cast]
theorem prod_natCast (s : Finset α) (f : α → ℕ) : ↑(∏ x in s, f x : ℕ) = ∏ x in s, (f x : β) :=
  (Nat.castRingHom β).map_prod f s
#align finset.prod_nat_cast Finset.prod_natCast

end CommSemiring

section CommRing

variable {R : Type _} [CommRing R]

theorem prod_range_cast_nat_sub (n k : ℕ) :
    ∏ i in range k, (n - i : R) = (∏ i in range k, (n - i) : ℕ) :=
  by
  rw [prod_natCast]
  cases' le_or_lt k n with hkn hnk
  · exact prod_congr rfl fun i hi => (Nat.cast_sub <| (mem_range.1 hi).le.trans hkn).symm
  · rw [← mem_range] at hnk
    rw [prod_eq_zero hnk, prod_eq_zero hnk] <;> simp
#align finset.prod_range_cast_nat_sub Finset.prod_range_cast_nat_sub

end CommRing

/-- A product over all subsets of `s ∪ {x}` is obtained by multiplying the product over all subsets
of `s`, and over all subsets of `s` to which one adds `x`. -/
@[to_additive
      "A sum over all subsets of `s ∪ {x}` is obtained by summing the sum over all subsets
      of `s`, and over all subsets of `s` to which one adds `x`."]
theorem prod_powerset_insert [DecidableEq α] [CommMonoid β] {s : Finset α} {x : α} (h : x ∉ s)
    (f : Finset α → β) :
    (∏ a in (insert x s).powerset, f a) =
      (∏ a in s.powerset, f a) * ∏ t in s.powerset, f (insert x t) := by
  rw [powerset_insert, Finset.prod_union, Finset.prod_image]
  · intro t₁ h₁ t₂ h₂ heq
    rw [← Finset.erase_insert (not_mem_of_mem_powerset_of_not_mem h₁ h), ←
      Finset.erase_insert (not_mem_of_mem_powerset_of_not_mem h₂ h), heq]
  · rw [Finset.disjoint_iff_ne]
    intro t₁ h₁ t₂ h₂
    rcases Finset.mem_image.1 h₂ with ⟨t₃, _h₃, H₃₂⟩
    rw [← H₃₂]
    exact ne_insert_of_not_mem _ _ (not_mem_of_mem_powerset_of_not_mem h₁ h)
#align finset.prod_powerset_insert Finset.prod_powerset_insert

/-- A product over `powerset s` is equal to the double product over sets of subsets of `s` with
`card s = k`, for `k = 1, ..., card s`. -/
@[to_additive
      "A sum over `powerset s` is equal to the double sum over sets of subsets of `s` with
      `card s = k`, for `k = 1, ..., card s`"]
theorem prod_powerset [CommMonoid β] (s : Finset α) (f : Finset α → β) :
    (∏ t in powerset s, f t) = ∏ j in range (card s + 1), ∏ t in powersetLen j s, f t := by
  rw [powerset_card_disjUnionᵢ, prod_disjUnionᵢ]
#align finset.prod_powerset Finset.prod_powerset

theorem sum_range_succ_mul_sum_range_succ [NonUnitalNonAssocSemiring β] (n k : ℕ) (f g : ℕ → β) :
    ((∑ i in range (n + 1), f i) * ∑ i in range (k + 1), g i) =
      (((∑ i in range n, f i) * ∑ i in range k, g i) + f n * ∑ i in range k, g i) +
          (∑ i in range n, f i) * g k +
        f n * g k := by
  simp only [add_mul, mul_add, add_assoc, sum_range_succ]
#align finset.sum_range_succ_mul_sum_range_succ Finset.sum_range_succ_mul_sum_range_succ

end Finset<|MERGE_RESOLUTION|>--- conflicted
+++ resolved
@@ -164,12 +164,7 @@
     ∏ i in s, (f i + g i) =
       (∏ i in s, f i) +
         ∑ i in s,
-<<<<<<< HEAD
-          (g i * ∏ j in s.filter (· < i), f j + g j) * ∏ j in s.filter fun j => i < j, f j := by
-=======
-          g i * (∏ j in s.filter (· < i), (f j + g j)) * ∏ j in s.filter fun j => i < j, f j :=
-  by
->>>>>>> 0b8f22d9
+          g i * (∏ j in s.filter (· < i), (f j + g j)) * ∏ j in s.filter fun j => i < j, f j := by
   refine' Finset.induction_on_max s (by simp) _
   clear s
   intro a s ha ihs
@@ -193,12 +188,7 @@
     ∏ i in s, (f i - g i) =
       (∏ i in s, f i) -
         ∑ i in s,
-<<<<<<< HEAD
-          (g i * ∏ j in s.filter (· < i), f j - g j) * ∏ j in s.filter fun j => i < j, f j := by
-=======
-          g i * (∏ j in s.filter (· < i), (f j - g j)) * ∏ j in s.filter fun j => i < j, f j :=
-  by
->>>>>>> 0b8f22d9
+          g i * (∏ j in s.filter (· < i), (f j - g j)) * ∏ j in s.filter fun j => i < j, f j := by
   simp only [sub_eq_add_neg]
   convert prod_add_ordered s f fun i => -g i
   simp
@@ -207,12 +197,7 @@
 /-- `∏ i, (1 - f i) = 1 - ∑ i, f i * (∏ j < i, 1 - f j)`. This formula is useful in construction of
 a partition of unity from a collection of “bump” functions.  -/
 theorem prod_one_sub_ordered {ι R : Type _} [CommRing R] [LinearOrder ι] (s : Finset ι)
-<<<<<<< HEAD
-    (f : ι → R) : (∏ i in s, 1 - f i) = 1 - ∑ i in s, f i * ∏ j in s.filter (· < i), 1 - f j := by
-=======
-    (f : ι → R) : ∏ i in s, (1 - f i) = 1 - ∑ i in s, f i * ∏ j in s.filter (· < i), (1 - f j) :=
-  by
->>>>>>> 0b8f22d9
+    (f : ι → R) : ∏ i in s, (1 - f i) = 1 - ∑ i in s, f i * ∏ j in s.filter (· < i), (1 - f j) := by
   rw [prod_sub_ordered]
   simp
 #align finset.prod_one_sub_ordered Finset.prod_one_sub_ordered
