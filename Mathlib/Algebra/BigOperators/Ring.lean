--- conflicted
+++ resolved
@@ -338,7 +338,6 @@
 end DivisionSemiring
 end Finset
 
-<<<<<<< HEAD
 open Finset
 
 namespace Fintype
@@ -365,9 +364,6 @@
   refine' sum_congr rfl fun s hs ↦ _
   rw [Nat.div_mul_cancel (hf _ hs)]
 
-end Nat
-=======
-namespace Nat
 
 @[simp, norm_cast]
 lemma cast_list_sum [AddMonoidWithOne β] (s : List ℕ) : (↑s.sum : β) = (s.map (↑)).sum :=
@@ -440,5 +436,4 @@
   map_prod (Int.castRingHom R) _ _
 #align int.cast_prod Int.cast_prod
 
-end Int
->>>>>>> d5a796bf
+end Int