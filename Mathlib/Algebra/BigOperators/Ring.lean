/-
Copyright (c) 2017 Johannes Hölzl. All rights reserved.
Released under Apache 2.0 license as described in the file LICENSE.
Authors: Johannes Hölzl
-/
import Mathlib.Algebra.BigOperators.Basic
import Mathlib.Algebra.Field.Defs
import Mathlib.Data.Fintype.Powerset

#align_import algebra.big_operators.ring from "leanprover-community/mathlib"@"b2c89893177f66a48daf993b7ba5ef7cddeff8c9"

/-!
# Results about big operators with values in a (semi)ring

We prove results about big operators that involve some interaction between
multiplicative and additive structures on the values being combined.
-/

open Fintype
open scoped BigOperators

namespace Finset
variable {ι α : Type*} {κ : ι → Type*} {s s₁ s₂ : Finset ι} {i : ι} {a : α} {f g : ι → α}

section NonUnitalNonAssocSemiring
variable [NonUnitalNonAssocSemiring α]

lemma sum_mul (s : Finset ι) (f : ι → α) (a : α) :
    (∑ i in s, f i) * a = ∑ i in s, f i * a := map_sum (AddMonoidHom.mulRight a) _ s
#align finset.sum_mul Finset.sum_mul

lemma mul_sum (s : Finset ι) (f : ι → α) (a : α) :
    a * ∑ i in s, f i = ∑ i in s, a * f i := map_sum (AddMonoidHom.mulLeft a) _ s
#align finset.mul_sum Finset.mul_sum

lemma sum_mul_sum {κ : Type*} (s : Finset ι) (t : Finset κ) (f : ι → α) (g : κ → α) :
    (∑ i in s, f i) * ∑ j in t, g j = ∑ i in s, ∑ j in t, f i * g j := by
  simp_rw [sum_mul, ← mul_sum]
#align finset.sum_mul_sum Finset.sum_mul_sum

lemma sum_range_succ_mul_sum_range_succ (m n : ℕ) (f g : ℕ → α) :
    (∑ i in range (m + 1), f i) * ∑ i in range (n + 1), g i =
      (∑ i in range m, f i) * ∑ i in range n, g i +
        f m * ∑ i in range n, g i + (∑ i in range m, f i) * g n + f m * g n := by
  simp only [add_mul, mul_add, add_assoc, sum_range_succ]
#align finset.sum_range_succ_mul_sum_range_succ Finset.sum_range_succ_mul_sum_range_succ

end NonUnitalNonAssocSemiring

section NonUnitalSemiring
variable [NonUnitalSemiring α]

lemma dvd_sum (h : ∀ i ∈ s, a ∣ f i) : a ∣ ∑ i in s, f i :=
  Multiset.dvd_sum fun y hy => by rcases Multiset.mem_map.1 hy with ⟨x, hx, rfl⟩; exact h x hx
#align finset.dvd_sum Finset.dvd_sum

end NonUnitalSemiring

section NonAssocSemiring
variable [NonAssocSemiring α] [DecidableEq ι]

lemma sum_mul_boole (s : Finset ι) (f : ι → α) (i : ι) :
    ∑ j in s, f j * ite (i = j) 1 0 = ite (i ∈ s) (f i) 0 := by simp
#align finset.sum_mul_boole Finset.sum_mul_boole

lemma sum_boole_mul (s : Finset ι) (f : ι → α) (i : ι) :
    ∑ j in s, ite (i = j) 1 0 * f i = ite (i ∈ s) (f i) 0 := by simp
#align finset.sum_boole_mul Finset.sum_boole_mul

end NonAssocSemiring

section CommSemiring
variable [CommSemiring α]

section DecidableEq
variable [DecidableEq ι] [∀ i, DecidableEq (κ i)]

/-- The product over a sum can be written as a sum over the product of sets, `Finset.Pi`.
  `Finset.prod_univ_sum` is an alternative statement when the product is over `univ`. -/
lemma prod_sum (s : Finset ι) (t : ∀ i, Finset (κ i)) (f : ∀ i, κ i → α) :
    ∏ a in s, ∑ b in t a, f a b = ∑ p in s.pi t, ∏ x in s.attach, f x.1 (p x.1 x.2) := by
  induction' s using Finset.induction with a s ha ih
  · rw [pi_empty, sum_singleton]
    rfl
  · have h₁ : ∀ x ∈ t a, ∀ y ∈ t a, x ≠ y →
      Disjoint (image (Pi.cons s a x) (pi s t)) (image (Pi.cons s a y) (pi s t)) := by
      intro x _ y _ h
      simp only [disjoint_iff_ne, mem_image]
      rintro _ ⟨p₂, _, eq₂⟩ _ ⟨p₃, _, eq₃⟩ eq
      have : Pi.cons s a x p₂ a (mem_insert_self _ _)
              = Pi.cons s a y p₃ a (mem_insert_self _ _) := by rw [eq₂, eq₃, eq]
      rw [Pi.cons_same, Pi.cons_same] at this
      exact h this
    rw [prod_insert ha, pi_insert ha, ih, sum_mul, sum_biUnion h₁]
    refine' sum_congr rfl fun b _ => _
    have h₂ : ∀ p₁ ∈ pi s t, ∀ p₂ ∈ pi s t, Pi.cons s a b p₁ = Pi.cons s a b p₂ → p₁ = p₂ :=
      fun p₁ _ p₂ _ eq => Pi.cons_injective ha eq
    rw [sum_image h₂, mul_sum]
    refine' sum_congr rfl fun g _ => _
    rw [attach_insert, prod_insert, prod_image]
    · simp only [Pi.cons_same]
      congr with ⟨v, hv⟩
      congr
      exact (Pi.cons_ne (by rintro rfl; exact ha hv)).symm
    · exact fun _ _ _ _ => Subtype.eq ∘ Subtype.mk.inj
    · simpa only [mem_image, mem_attach, Subtype.mk.injEq, true_and,
        Subtype.exists, exists_prop, exists_eq_right] using ha
#align finset.prod_sum Finset.prod_sum

/-- The product over `univ` of a sum can be written as a sum over the product of sets,
`Fintype.piFinset`. `Finset.prod_sum` is an alternative statement when the product is not
over `univ`. -/
lemma prod_univ_sum [Fintype ι] (t : ∀ i, Finset (κ i)) (f : ∀ i, κ i → α) :
    ∏ i, ∑ j in t i, f i j = ∑ x in piFinset t, ∏ i, f i (x i) := by
  simp only [prod_attach_univ, prod_sum, Finset.sum_univ_pi]
#align finset.prod_univ_sum Finset.prod_univ_sum

lemma sum_prod_piFinset {κ : Type*} [Fintype ι] (s : Finset κ) (g : ι → κ → α) :
    ∑ f in piFinset fun _ : ι ↦ s, ∏ i, g i (f i) = ∏ i, ∑ j in s, g i j := by
  classical rw [← prod_univ_sum]

lemma sum_pow' (s : Finset ι) (f : ι → α) (n : ℕ) :
    (∑ a in s, f a) ^ n = ∑ p in piFinset fun _i : Fin n ↦ s, ∏ i, f (p i) := by
  classical convert @prod_univ_sum (Fin n) _ _ _ _ _ _ (fun _i ↦ s) fun _i d ↦ f d; simp

/-- The product of `f a + g a` over all of `s` is the sum over the powerset of `s` of the product of
`f` over a subset `t` times the product of `g` over the complement of `t`  -/
theorem prod_add (f g : ι → α) (s : Finset ι) :
    ∏ i in s, (f i + g i) = ∑ t in s.powerset, (∏ i in t, f i) * ∏ i in s \ t, g i := by
  classical
  calc
    ∏ i in s, (f i + g i) =
        ∏ i in s, ∑ p in ({True, False} : Finset Prop), if p then f i else g i := by simp
    _ = ∑ p in (s.pi fun _ => {True, False} : Finset (∀ a ∈ s, Prop)),
          ∏ a in s.attach, if p a.1 a.2 then f a.1 else g a.1 := prod_sum _ _ _
    _ = ∑ t in s.powerset, (∏ a in t, f a) * ∏ a in s \ t, g a :=
      sum_bij'
        (fun f _ ↦ s.filter fun a ↦ ∃ h : a ∈ s, f a h)
        (fun t _ a _ => a ∈ t)
        (by simp)
        (by simp [Classical.em])
        (by simp_rw [mem_filter, Function.funext_iff, eq_iff_iff, mem_pi, mem_insert]; tauto)
        (by simp_rw [ext_iff, @mem_filter _ _ (id _), mem_powerset]; tauto)
        (fun a _ ↦ by
          simp only [prod_ite, filter_attach', prod_map, Function.Embedding.coeFn_mk,
            Subtype.map_coe, id_eq, prod_attach, filter_congr_decidable]
          congr 2 with x
          simp only [mem_filter, mem_sdiff, not_and, not_exists, and_congr_right_iff]
          tauto)
#align finset.prod_add Finset.prod_add

end DecidableEq

/-- `∏ i, (f i + g i) = (∏ i, f i) + ∑ i, g i * (∏ j < i, f j + g j) * (∏ j > i, f j)`. -/
theorem prod_add_ordered [LinearOrder ι] [CommSemiring α] (s : Finset ι) (f g : ι → α) :
    ∏ i in s, (f i + g i) =
      (∏ i in s, f i) +
        ∑ i in s,
          g i * (∏ j in s.filter (· < i), (f j + g j)) * ∏ j in s.filter fun j => i < j, f j := by
  refine' Finset.induction_on_max s (by simp) _
  clear s
  intro a s ha ihs
  have ha' : a ∉ s := fun ha' => lt_irrefl a (ha a ha')
  rw [prod_insert ha', prod_insert ha', sum_insert ha', filter_insert, if_neg (lt_irrefl a),
    filter_true_of_mem ha, ihs, add_mul, mul_add, mul_add, add_assoc]
  congr 1
  rw [add_comm]
  congr 1
  · rw [filter_false_of_mem, prod_empty, mul_one]
    exact (forall_mem_insert _ _ _).2 ⟨lt_irrefl a, fun i hi => (ha i hi).not_lt⟩
  · rw [mul_sum]
    refine' sum_congr rfl fun i hi => _
    rw [filter_insert, if_neg (ha i hi).not_lt, filter_insert, if_pos (ha i hi), prod_insert,
      mul_left_comm]
    exact mt (fun ha => (mem_filter.1 ha).1) ha'
#align finset.prod_add_ordered Finset.prod_add_ordered

/-- Summing `a^s.card * b^(n-s.card)` over all finite subsets `s` of a `Finset`
gives `(a + b)^s.card`.-/
theorem sum_pow_mul_eq_add_pow (a b : α) (s : Finset ι) :
    (∑ t in s.powerset, a ^ t.card * b ^ (s.card - t.card)) = (a + b) ^ s.card := by
  classical
  rw [← prod_const, prod_add]
  refine' Finset.sum_congr rfl fun t ht => _
  rw [prod_const, prod_const, ← card_sdiff (mem_powerset.1 ht)]
#align finset.sum_pow_mul_eq_add_pow Finset.sum_pow_mul_eq_add_pow

/-- Summing `a^s.card * b^(n-s.card)` over all finite subsets `s` of a fintype of cardinality `n`
gives `(a + b)^n`. The "good" proof involves expanding along all coordinates using the fact that
`x^n` is multilinear, but multilinear maps are only available now over rings, so we give instead
a proof reducing to the usual binomial theorem to have a result over semirings. -/
lemma _root_.Fintype.sum_pow_mul_eq_add_pow (ι : Type*) [Fintype ι] (a b : α) :
    ∑ s : Finset ι, a ^ s.card * b ^ (Fintype.card ι - s.card) = (a + b) ^ Fintype.card ι :=
  Finset.sum_pow_mul_eq_add_pow _ _ _
#align fintype.sum_pow_mul_eq_add_pow Fintype.sum_pow_mul_eq_add_pow

@[norm_cast]
<<<<<<< HEAD
theorem prod_natCast (s : Finset α) (f : α → ℕ) : ↑(∏ x in s, f x : ℕ) = ∏ x in s, (f x : β) :=
  map_prod (Nat.castRingHom β) f s
=======
theorem prod_natCast (s : Finset ι) (f : ι → ℕ) : ↑(∏ i in s, f i : ℕ) = ∏ i in s, (f i : α) :=
  (Nat.castRingHom α).map_prod f s
>>>>>>> 15883f30
#align finset.prod_nat_cast Finset.prod_natCast

end CommSemiring

section CommRing
variable [CommRing α]

/-- `∏ i, (f i - g i) = (∏ i, f i) - ∑ i, g i * (∏ j < i, f j - g j) * (∏ j > i, f j)`. -/
lemma prod_sub_ordered [LinearOrder ι] (s : Finset ι) (f g : ι → α) :
    ∏ i in s, (f i - g i) =
      (∏ i in s, f i) -
        ∑ i in s,
          g i * (∏ j in s.filter (· < i), (f j - g j)) * ∏ j in s.filter fun j => i < j, f j := by
  simp only [sub_eq_add_neg]
  convert prod_add_ordered s f fun i => -g i
  simp
#align finset.prod_sub_ordered Finset.prod_sub_ordered

/-- `∏ i, (1 - f i) = 1 - ∑ i, f i * (∏ j < i, 1 - f j)`. This formula is useful in construction of
a partition of unity from a collection of “bump” functions.  -/
theorem prod_one_sub_ordered [LinearOrder ι] (s : Finset ι) (f : ι → α) :
    ∏ i in s, (1 - f i) = 1 - ∑ i in s, f i * ∏ j in s.filter (· < i), (1 - f j) := by
  rw [prod_sub_ordered]
  simp
#align finset.prod_one_sub_ordered Finset.prod_one_sub_ordered

theorem prod_range_cast_nat_sub (n k : ℕ) :
    ∏ i in range k, (n - i : α) = (∏ i in range k, (n - i) : ℕ) := by
  rw [prod_natCast]
  rcases le_or_lt k n with hkn | hnk
  · exact prod_congr rfl fun i hi => (Nat.cast_sub <| (mem_range.1 hi).le.trans hkn).symm
  · rw [← mem_range] at hnk
    rw [prod_eq_zero hnk, prod_eq_zero hnk] <;> simp
#align finset.prod_range_cast_nat_sub Finset.prod_range_cast_nat_sub

end CommRing

section DivisionSemiring
variable [DivisionSemiring α]

lemma sum_div (s : Finset ι) (f : ι → α) (a : α) :
    (∑ i in s, f i) / a = ∑ i in s, f i / a := by simp only [div_eq_mul_inv, sum_mul]
#align finset.sum_div Finset.sum_div

end DivisionSemiring
end Finset<|MERGE_RESOLUTION|>--- conflicted
+++ resolved
@@ -195,13 +195,8 @@
 #align fintype.sum_pow_mul_eq_add_pow Fintype.sum_pow_mul_eq_add_pow
 
 @[norm_cast]
-<<<<<<< HEAD
-theorem prod_natCast (s : Finset α) (f : α → ℕ) : ↑(∏ x in s, f x : ℕ) = ∏ x in s, (f x : β) :=
-  map_prod (Nat.castRingHom β) f s
-=======
 theorem prod_natCast (s : Finset ι) (f : ι → ℕ) : ↑(∏ i in s, f i : ℕ) = ∏ i in s, (f i : α) :=
   (Nat.castRingHom α).map_prod f s
->>>>>>> 15883f30
 #align finset.prod_nat_cast Finset.prod_natCast
 
 end CommSemiring
