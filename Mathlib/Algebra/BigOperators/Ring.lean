--- conflicted
+++ resolved
@@ -69,18 +69,8 @@
 section Semiring
 
 theorem dvd_sum [NonUnitalSemiring β]
-<<<<<<< HEAD
-    {b : β} {s : Finset α} {f : α → β} (h : ∀ x ∈ s, b ∣ f x) : b ∣ ∑ x in s, f x := by
-  classical
-  revert h
-  induction' s using Finset.induction_on with a s ha ih; simp
-  intro h
-  rw [Finset.sum_insert ha]
-  exact dvd_add (h a (mem_insert_self a s)) (ih fun a' ha' ↦ h a' (mem_insert_of_mem ha'))
-=======
     {b : β} {s : Finset α} {f : α → β} (h : ∀ x ∈ s, b ∣ f x) : b ∣ ∑ x in s, f x :=
   Multiset.dvd_sum fun y hy => by rcases Multiset.mem_map.1 hy with ⟨x, hx, rfl⟩; exact h x hx
->>>>>>> bf1ceb82
 #align finset.dvd_sum Finset.dvd_sum
 
 variable [NonAssocSemiring β]
