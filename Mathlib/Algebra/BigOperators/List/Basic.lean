--- conflicted
+++ resolved
@@ -535,8 +535,6 @@
     · simp [hl, mul_add]
 #align list.sum_zip_with_distrib_left List.sum_zipWith_distrib_left
 
-<<<<<<< HEAD
-=======
 @[to_additive]
 theorem eq_of_prod_take_eq [LeftCancelMonoid M] {L L' : List M} (h : L.length = L'.length)
     (h' : ∀ i ≤ L.length, (L.take i).prod = (L'.take i).prod) : L = L' := by
@@ -547,7 +545,6 @@
 #align list.eq_of_prod_take_eq List.eq_of_prod_take_eq
 #align list.eq_of_sum_take_eq List.eq_of_sum_take_eq
 
->>>>>>> d5a796bf
 theorem sum_const_nat (m n : ℕ) : sum (replicate m n) = m * n :=
   sum_replicate m n
 #align list.sum_const_nat List.sum_const_nat
