--- conflicted
+++ resolved
@@ -182,13 +182,8 @@
 
 end MulEquiv
 
-<<<<<<< HEAD
-@[to_additive]
+@[to_additive (attr := elab_as_elim)]
 lemma Pi.induction_mul {ι M : Type*} [Finite ι] [DecidableEq ι] [CommMonoid M] (p : (ι → M) → Prop)
-=======
-@[to_additive (attr := elab_as_elim)]
-lemma Pi.induction_mul {ι M : Type*} [Fintype ι] [DecidableEq ι] [CommMonoid M] (p : (ι → M) → Prop)
->>>>>>> 5e79ad8a
     (f : ι → M) (hone : p 1) (hmul : ∀ f g, p f → p g → p (f * g))
     (hsingle : ∀ i m, p (Pi.mulSingle i m)) : p f := by
   cases nonempty_fintype ι
