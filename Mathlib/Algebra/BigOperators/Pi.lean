--- conflicted
+++ resolved
@@ -211,14 +211,8 @@
 @[to_additive]
 theorem eqOn_finsetProd {ι α β : Type*} [CommMonoid α]
     {s : Set β} {f f' : ι → β → α} (h : ∀ (i : ι), Set.EqOn (f i) (f' i) s) (v : Finset ι) :
-<<<<<<< HEAD
-    Set.EqOn (∏ i ∈ v, f i) (∏ i ∈ v, f' i) s := by
-  intro t ht
-  simp [funext fun i ↦ h i ht]
-=======
     Set.EqOn (∏ i ∈ v, f i) (∏ i ∈ v, f' i) s :=
   fun t ht => by simp [funext fun i ↦ h i ht]
->>>>>>> 9e6816d3
 
 @[to_additive]
 theorem eqOn_fun_finsetProd {ι α β : Type*} [CommMonoid α]
