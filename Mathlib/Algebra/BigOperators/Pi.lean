--- conflicted
+++ resolved
@@ -182,34 +182,20 @@
 
 end MulEquiv
 
-<<<<<<< HEAD
--- manually additivized to fix variable names
-@[elab_as_elim]
-lemma Pi.induction_add {ι M : Type*} [Finite ι] [DecidableEq ι] [AddCommMonoid M]
-    (p : (ι → M) → Prop) (f : ι → M) (zero : p 0) (add : ∀ f g, p f → p g → p (f + g))
-=======
 variable [Finite ι] [DecidableEq ι] {M : Type*}
 
 -- manually additivized to fix variable names
 -- See https://github.com/leanprover-community/mathlib4/issues/11462
 lemma Pi.single_induction [AddCommMonoid M] (p : (ι → M) → Prop) (f : ι → M)
     (zero : p 0) (add : ∀ f g, p f → p g → p (f + g))
->>>>>>> 6fec5f09
     (single : ∀ i m, p (Pi.single i m)) : p f := by
   cases nonempty_fintype ι
   rw [← Finset.univ_sum_single f]
   exact Finset.sum_induction _ _ add zero (by simp [single])
 
-<<<<<<< HEAD
-set_option linter.existingAttributeWarning false in
-@[elab_as_elim, to_additive existing]
-lemma Pi.induction_mul {ι M : Type*} [Finite ι] [DecidableEq ι] [CommMonoid M] (p : (ι → M) → Prop)
-    (f : ι → M) (one : p 1) (mul : ∀ f g, p f → p g → p (f * g))
-=======
 @[to_additive (attr := elab_as_elim) existing]
 lemma Pi.mulSingle_induction [CommMonoid M] (p : (ι → M) → Prop) (f : ι → M)
     (one : p 1) (mul : ∀ f g, p f → p g → p (f * g))
->>>>>>> 6fec5f09
     (mulSingle : ∀ i m, p (Pi.mulSingle i m)) : p f := by
   cases nonempty_fintype ι
   rw [← Finset.univ_prod_mulSingle f]
