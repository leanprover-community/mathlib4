--- conflicted
+++ resolved
@@ -110,6 +110,7 @@
 /-- `of i` is the natural inclusion map from `β i` to `⨁ i, β i`. -/
 def of (i : ι) : β i →+ ⨁ i, β i :=
   DFinsupp.singleAddHom β i
+#align direct_sum.of DirectSum.of
 
 variable {β}
 
@@ -354,12 +355,8 @@
     (of (fun i ↦ {x // x ∈ A i}) i x j : M) = if i = j then x else 0 := by
   obtain rfl | h := Decidable.eq_or_ne i j
   · rw [DirectSum.of_eq_same, if_pos rfl]
-<<<<<<< HEAD
   · rw [DirectSum.of_eq_of_ne _ _ _ h, if_neg h, ZeroMemClass.coe_zero, ZeroMemClass.coe_zero]
 #align direct_sum.coe_of_apply DirectSum.coe_of_apply
-=======
-  · rw [DirectSum.of_eq_of_ne _ _ _ _ h, if_neg h, ZeroMemClass.coe_zero, ZeroMemClass.coe_zero]
->>>>>>> b0acd6e2
 
 /-- The `DirectSum` formed by a collection of additive submonoids (or subgroups, or submodules) of
 `M` is said to be internal if the canonical map `(⨁ i, A i) →+ M` is bijective.
@@ -375,18 +372,6 @@
     (A : ι → AddSubmonoid M) (h : IsInternal A) : iSup A = ⊤ := by
   rw [AddSubmonoid.iSup_eq_mrange_dfinsupp_sumAddHom, AddMonoidHom.mrange_top_iff_surjective]
   exact Function.Bijective.surjective h
-
-variable  {M S : Type*} [DecidableEq ι] [DecidableEq M] [AddCommMonoid M] [SetLike S M]
-    [AddSubmonoidClass S M] (A : ι → S)
-
-theorem support_subset (x : DirectSum ι fun i => A i) :
-    (Function.support fun i => (x i : M)) ⊆ ↑(DFinsupp.support x) := by
-  intro m
-  simp only [Function.mem_support, Finset.mem_coe, DFinsupp.mem_support_toFun, not_imp_not,
-    ZeroMemClass.coe_eq_zero, imp_self]
-
-theorem finite_support (x : DirectSum ι fun i => A i) :
-    (Function.support fun i => (x i : M)).Finite :=
-  Set.Finite.subset (DFinsupp.support x : Set ι).toFinite (DirectSum.support_subset _ x)
+#align direct_sum.is_internal.add_submonoid_supr_eq_top DirectSum.IsInternal.addSubmonoid_iSup_eq_top
 
 end DirectSum