--- conflicted
+++ resolved
@@ -163,11 +163,7 @@
 theorem coe_mul_apply [AddMonoid ι] [SetLike.GradedMonoid A]
     [∀ (i : ι) (x : A i), Decidable (x ≠ 0)] (r r' : ⨁ i, A i) (n : ι) :
     ((r * r') n : R) =
-<<<<<<< HEAD
-      ∑ ij in (r.support ×ᶠˢ r'.support).filter (fun ij : ι × ι => ij.1 + ij.2 = n),
-=======
       ∑ ij in (r.support ×ˢ r'.support).filter (fun ij : ι × ι => ij.1 + ij.2 = n),
->>>>>>> 5e57a8cf
         (r ij.1 * r' ij.2 : R) := by
     rw [mul_eq_sum_support_ghas_mul, Dfinsupp.finset_sum_apply, AddSubmonoidClass.coe_finset_sum]
     simp_rw [coe_of_apply, apply_ite, ZeroMemClass.coe_zero, ← Finset.sum_filter, SetLike.coe_gMul]
