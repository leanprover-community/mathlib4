/-
Copyright (c) 2021 Eric Wieser. All rights reserved.
Released under Apache 2.0 license as described in the file LICENSE.
Authors: Eric Wieser, Kevin Buzzard, Jujian Zhang
-/
import Mathlib.Algebra.Algebra.Operations
import Mathlib.Algebra.Algebra.Subalgebra.Basic
import Mathlib.Algebra.DirectSum.Algebra

#align_import algebra.direct_sum.internal from "leanprover-community/mathlib"@"9936c3dfc04e5876f4368aeb2e60f8d8358d095a"

/-!
# Internally graded rings and algebras

This module provides `DirectSum.GSemiring` and `DirectSum.GCommSemiring` instances for a collection
of subobjects `A` when a `SetLike.GradedMonoid` instance is available:

* `SetLike.gnonUnitalNonAssocSemiring`
* `SetLike.gsemiring`
* `SetLike.gcommSemiring`

With these instances in place, it provides the bundled canonical maps out of a direct sum of
subobjects into their carrier type:

* `DirectSum.coeRingHom` (a `RingHom` version of `DirectSum.coeAddMonoidHom`)
* `DirectSum.coeAlgHom` (an `AlgHom` version of `DirectSum.coeLinearMap`)

Strictly the definitions in this file are not sufficient to fully define an "internal" direct sum;
to represent this case, `(h : DirectSum.IsInternal A) [SetLike.GradedMonoid A]` is
needed. In the future there will likely be a data-carrying, constructive, typeclass version of
`DirectSum.IsInternal` for providing an explicit decomposition function.

When `CompleteLattice.Independent (Set.range A)` (a weaker condition than
`DirectSum.IsInternal A`), these provide a grading of `⨆ i, A i`, and the
mapping `⨁ i, A i →+ ⨆ i, A i` can be obtained as
`DirectSum.toAddMonoid (fun i ↦ AddSubmonoid.inclusion <| le_iSup A i)`.

## Tags

internally graded ring
-/


open DirectSum BigOperators

variable {ι : Type*} {σ S R : Type*}

instance AddCommMonoid.ofSubmonoidOnSemiring [Semiring R] [SetLike σ R] [AddSubmonoidClass σ R]
    (A : ι → σ) : ∀ i, AddCommMonoid (A i) := fun i => by infer_instance
#align add_comm_monoid.of_submonoid_on_semiring AddCommMonoid.ofSubmonoidOnSemiring

instance AddCommGroup.ofSubgroupOnRing [Ring R] [SetLike σ R] [AddSubgroupClass σ R] (A : ι → σ) :
    ∀ i, AddCommGroup (A i) := fun i => by infer_instance
#align add_comm_group.of_subgroup_on_ring AddCommGroup.ofSubgroupOnRing

theorem SetLike.algebraMap_mem_graded [Zero ι] [CommSemiring S] [Semiring R] [Algebra S R]
    (A : ι → Submodule S R) [SetLike.GradedOne A] (s : S) : algebraMap S R s ∈ A 0 := by
  rw [Algebra.algebraMap_eq_smul_one]
  exact (A 0).smul_mem s <| SetLike.one_mem_graded _
#align set_like.algebra_map_mem_graded SetLike.algebraMap_mem_graded

theorem SetLike.natCast_mem_graded [Zero ι] [AddMonoidWithOne R] [SetLike σ R]
    [AddSubmonoidClass σ R] (A : ι → σ) [SetLike.GradedOne A] (n : ℕ) : (n : R) ∈ A 0 := by
  induction' n with _ n_ih
  · rw [Nat.cast_zero]
    exact zero_mem (A 0)
  · rw [Nat.cast_succ]
    exact add_mem n_ih (SetLike.one_mem_graded _)
#align set_like.nat_cast_mem_graded SetLike.natCast_mem_graded

theorem SetLike.intCast_mem_graded [Zero ι] [AddGroupWithOne R] [SetLike σ R]
    [AddSubgroupClass σ R] (A : ι → σ) [SetLike.GradedOne A] (z : ℤ) : (z : R) ∈ A 0 := by
  induction z
<<<<<<< HEAD
  · rw [Int.ofNat_eq_coe, Int.cast_ofNat]
    exact SetLike.natCast_mem_graded _ _
=======
  · rw [Int.ofNat_eq_coe, Int.cast_natCast]
    exact SetLike.nat_cast_mem_graded _ _
>>>>>>> 141a2461
  · rw [Int.cast_negSucc]
    exact neg_mem (SetLike.natCast_mem_graded _ _)
#align set_like.int_cast_mem_graded SetLike.intCast_mem_graded

section DirectSum

variable [DecidableEq ι]

/-! #### From `AddSubmonoid`s and `AddSubgroup`s -/


namespace SetLike

/-- Build a `DirectSum.GNonUnitalNonAssocSemiring` instance for a collection of additive
submonoids. -/
instance gnonUnitalNonAssocSemiring [Add ι] [NonUnitalNonAssocSemiring R] [SetLike σ R]
    [AddSubmonoidClass σ R] (A : ι → σ) [SetLike.GradedMul A] :
    DirectSum.GNonUnitalNonAssocSemiring fun i => A i :=
  { SetLike.gMul A with
    mul_zero := fun _ => Subtype.ext (mul_zero _)
    zero_mul := fun _ => Subtype.ext (zero_mul _)
    mul_add := fun _ _ _ => Subtype.ext (mul_add _ _ _)
    add_mul := fun _ _ _ => Subtype.ext (add_mul _ _ _) }
#align set_like.gnon_unital_non_assoc_semiring SetLike.gnonUnitalNonAssocSemiring

/-- Build a `DirectSum.GSemiring` instance for a collection of additive submonoids. -/
instance gsemiring [AddMonoid ι] [Semiring R] [SetLike σ R] [AddSubmonoidClass σ R] (A : ι → σ)
    [SetLike.GradedMonoid A] : DirectSum.GSemiring fun i => A i :=
  { SetLike.gMonoid A with
    mul_zero := fun _ => Subtype.ext (mul_zero _)
    zero_mul := fun _ => Subtype.ext (zero_mul _)
    mul_add := fun _ _ _ => Subtype.ext (mul_add _ _ _)
    add_mul := fun _ _ _ => Subtype.ext (add_mul _ _ _)
    natCast := fun n => ⟨n, SetLike.natCast_mem_graded _ _⟩
    natCast_zero := Subtype.ext Nat.cast_zero
    natCast_succ := fun n => Subtype.ext (Nat.cast_succ n) }
#align set_like.gsemiring SetLike.gsemiring

/-- Build a `DirectSum.GCommSemiring` instance for a collection of additive submonoids. -/
instance gcommSemiring [AddCommMonoid ι] [CommSemiring R] [SetLike σ R] [AddSubmonoidClass σ R]
    (A : ι → σ) [SetLike.GradedMonoid A] : DirectSum.GCommSemiring fun i => A i :=
  { SetLike.gCommMonoid A, SetLike.gsemiring A with }
#align set_like.gcomm_semiring SetLike.gcommSemiring

/-- Build a `DirectSum.GRing` instance for a collection of additive subgroups. -/
instance gring [AddMonoid ι] [Ring R] [SetLike σ R] [AddSubgroupClass σ R] (A : ι → σ)
    [SetLike.GradedMonoid A] : DirectSum.GRing fun i => A i :=
  { SetLike.gsemiring A with
<<<<<<< HEAD
    intCast := fun z => ⟨z, SetLike.intCast_mem_graded _ _⟩
    intCast_ofNat := fun _n => Subtype.ext <| Int.cast_ofNat _
=======
    intCast := fun z => ⟨z, SetLike.int_cast_mem_graded _ _⟩
    intCast_ofNat := fun _n => Subtype.ext <| Int.cast_natCast _
>>>>>>> 141a2461
    intCast_negSucc_ofNat := fun n => Subtype.ext <| Int.cast_negSucc n }
#align set_like.gring SetLike.gring

/-- Build a `DirectSum.GCommRing` instance for a collection of additive submonoids. -/
instance gcommRing [AddCommMonoid ι] [CommRing R] [SetLike σ R] [AddSubgroupClass σ R] (A : ι → σ)
    [SetLike.GradedMonoid A] : DirectSum.GCommRing fun i => A i :=
  { SetLike.gCommMonoid A, SetLike.gring A with }
#align set_like.gcomm_ring SetLike.gcommRing

end SetLike

namespace DirectSum

section coe

variable [Semiring R] [SetLike σ R] [AddSubmonoidClass σ R] (A : ι → σ)

/-- The canonical ring isomorphism between `⨁ i, A i` and `R`-/
def coeRingHom [AddMonoid ι] [SetLike.GradedMonoid A] : (⨁ i, A i) →+* R :=
  DirectSum.toSemiring (fun i => AddSubmonoidClass.subtype (A i)) rfl fun _ _ => rfl
#align direct_sum.coe_ring_hom DirectSum.coeRingHom

/-- The canonical ring isomorphism between `⨁ i, A i` and `R`-/
@[simp]
theorem coeRingHom_of [AddMonoid ι] [SetLike.GradedMonoid A] (i : ι) (x : A i) :
    (coeRingHom A : _ →+* R) (of (fun i => A i) i x) = x :=
  DirectSum.toSemiring_of _ _ _ _ _
#align direct_sum.coe_ring_hom_of DirectSum.coeRingHom_of

theorem coe_mul_apply [AddMonoid ι] [SetLike.GradedMonoid A]
    [∀ (i : ι) (x : A i), Decidable (x ≠ 0)] (r r' : ⨁ i, A i) (n : ι) :
    ((r * r') n : R) =
      ∑ ij in (r.support ×ˢ r'.support).filter (fun ij : ι × ι => ij.1 + ij.2 = n),
        (r ij.1 * r' ij.2 : R) := by
  rw [mul_eq_sum_support_ghas_mul, DFinsupp.finset_sum_apply, AddSubmonoidClass.coe_finset_sum]
  simp_rw [coe_of_apply, apply_ite, ZeroMemClass.coe_zero, ← Finset.sum_filter, SetLike.coe_gMul]
#align direct_sum.coe_mul_apply DirectSum.coe_mul_apply

theorem coe_mul_apply_eq_dfinsupp_sum [AddMonoid ι] [SetLike.GradedMonoid A]
    [∀ (i : ι) (x : A i), Decidable (x ≠ 0)] (r r' : ⨁ i, A i) (n : ι) :
    ((r * r') n : R) = r.sum fun i ri => r'.sum fun j rj => if i + j = n then (ri * rj : R)
      else 0 := by
  rw [mul_eq_dfinsupp_sum]
  iterate 2 rw [DFinsupp.sum_apply, DFinsupp.sum, AddSubmonoidClass.coe_finset_sum]; congr; ext
  dsimp only
  split_ifs with h
  · subst h
    rw [of_eq_same]
    rfl
  · rw [of_eq_of_ne _ _ _ _ h]
    rfl
#align direct_sum.coe_mul_apply_eq_dfinsupp_sum DirectSum.coe_mul_apply_eq_dfinsupp_sum

theorem coe_of_mul_apply_aux [AddMonoid ι] [SetLike.GradedMonoid A] {i : ι} (r : A i)
    (r' : ⨁ i, A i) {j n : ι} (H : ∀ x : ι, i + x = n ↔ x = j) :
    ((of (fun i => A i) i r * r') n : R) = r * r' j := by
  classical
    rw [coe_mul_apply_eq_dfinsupp_sum]
    apply (DFinsupp.sum_single_index _).trans
    swap
    · simp_rw [ZeroMemClass.coe_zero, zero_mul, ite_self]
      exact DFinsupp.sum_zero
    simp_rw [DFinsupp.sum, H, Finset.sum_ite_eq']
    split_ifs with h
    rfl
    rw [DFinsupp.not_mem_support_iff.mp h, ZeroMemClass.coe_zero, mul_zero]
#align direct_sum.coe_of_mul_apply_aux DirectSum.coe_of_mul_apply_aux

theorem coe_mul_of_apply_aux [AddMonoid ι] [SetLike.GradedMonoid A] (r : ⨁ i, A i) {i : ι}
    (r' : A i) {j n : ι} (H : ∀ x : ι, x + i = n ↔ x = j) :
    ((r * of (fun i => A i) i r') n : R) = r j * r' := by
  classical
    rw [coe_mul_apply_eq_dfinsupp_sum, DFinsupp.sum_comm]
    apply (DFinsupp.sum_single_index _).trans
    swap
    · simp_rw [ZeroMemClass.coe_zero, mul_zero, ite_self]
      exact DFinsupp.sum_zero
    simp_rw [DFinsupp.sum, H, Finset.sum_ite_eq']
    split_ifs with h
    rfl
    rw [DFinsupp.not_mem_support_iff.mp h, ZeroMemClass.coe_zero, zero_mul]
#align direct_sum.coe_mul_of_apply_aux DirectSum.coe_mul_of_apply_aux

theorem coe_of_mul_apply_add [AddLeftCancelMonoid ι] [SetLike.GradedMonoid A] {i : ι} (r : A i)
    (r' : ⨁ i, A i) (j : ι) : ((of (fun i => A i) i r * r') (i + j) : R) = r * r' j :=
  coe_of_mul_apply_aux _ _ _ fun _x => ⟨fun h => add_left_cancel h, fun h => h ▸ rfl⟩
#align direct_sum.coe_of_mul_apply_add DirectSum.coe_of_mul_apply_add

theorem coe_mul_of_apply_add [AddRightCancelMonoid ι] [SetLike.GradedMonoid A] (r : ⨁ i, A i)
    {i : ι} (r' : A i) (j : ι) : ((r * of (fun i => A i) i r') (j + i) : R) = r j * r' :=
  coe_mul_of_apply_aux _ _ _ fun _x => ⟨fun h => add_right_cancel h, fun h => h ▸ rfl⟩
#align direct_sum.coe_mul_of_apply_add DirectSum.coe_mul_of_apply_add

end coe

section CanonicallyOrderedAddCommMonoid

variable [Semiring R] [SetLike σ R] [AddSubmonoidClass σ R] (A : ι → σ)
variable [CanonicallyOrderedAddCommMonoid ι] [SetLike.GradedMonoid A]

theorem coe_of_mul_apply_of_not_le {i : ι} (r : A i) (r' : ⨁ i, A i) (n : ι) (h : ¬i ≤ n) :
    ((of (fun i => A i) i r * r') n : R) = 0 := by
  classical
    rw [coe_mul_apply_eq_dfinsupp_sum]
    apply (DFinsupp.sum_single_index _).trans
    swap
    · simp_rw [ZeroMemClass.coe_zero, zero_mul, ite_self]
      exact DFinsupp.sum_zero
    · rw [DFinsupp.sum, Finset.sum_ite_of_false _ _ fun x _ H => _, Finset.sum_const_zero]
      exact fun x _ H => h ((self_le_add_right i x).trans_eq H)
#align direct_sum.coe_of_mul_apply_of_not_le DirectSum.coe_of_mul_apply_of_not_le

theorem coe_mul_of_apply_of_not_le (r : ⨁ i, A i) {i : ι} (r' : A i) (n : ι) (h : ¬i ≤ n) :
    ((r * of (fun i => A i) i r') n : R) = 0 := by
  classical
    rw [coe_mul_apply_eq_dfinsupp_sum, DFinsupp.sum_comm]
    apply (DFinsupp.sum_single_index _).trans
    swap
    · simp_rw [ZeroMemClass.coe_zero, mul_zero, ite_self]
      exact DFinsupp.sum_zero
    · rw [DFinsupp.sum, Finset.sum_ite_of_false _ _ fun x _ H => _, Finset.sum_const_zero]
      exact fun x _ H => h ((self_le_add_left i x).trans_eq H)
#align direct_sum.coe_mul_of_apply_of_not_le DirectSum.coe_mul_of_apply_of_not_le

variable [Sub ι] [OrderedSub ι] [ContravariantClass ι ι (· + ·) (· ≤ ·)]

/- The following two lemmas only require the same hypotheses as `eq_tsub_iff_add_eq_of_le`, but we
  state them for `CanonicallyOrderedAddCommMonoid` + the above three typeclasses for convenience. -/
theorem coe_mul_of_apply_of_le (r : ⨁ i, A i) {i : ι} (r' : A i) (n : ι) (h : i ≤ n) :
    ((r * of (fun i => A i) i r') n : R) = r (n - i) * r' :=
  coe_mul_of_apply_aux _ _ _ fun _x => (eq_tsub_iff_add_eq_of_le h).symm
#align direct_sum.coe_mul_of_apply_of_le DirectSum.coe_mul_of_apply_of_le

theorem coe_of_mul_apply_of_le {i : ι} (r : A i) (r' : ⨁ i, A i) (n : ι) (h : i ≤ n) :
    ((of (fun i => A i) i r * r') n : R) = r * r' (n - i) :=
  coe_of_mul_apply_aux _ _ _ fun x => by rw [eq_tsub_iff_add_eq_of_le h, add_comm]
#align direct_sum.coe_of_mul_apply_of_le DirectSum.coe_of_mul_apply_of_le

theorem coe_mul_of_apply (r : ⨁ i, A i) {i : ι} (r' : A i) (n : ι) [Decidable (i ≤ n)] :
    ((r * of (fun i => A i) i r') n : R) = if i ≤ n then (r (n - i) : R) * r' else 0 := by
  split_ifs with h
  exacts [coe_mul_of_apply_of_le _ _ _ n h, coe_mul_of_apply_of_not_le _ _ _ n h]
#align direct_sum.coe_mul_of_apply DirectSum.coe_mul_of_apply

theorem coe_of_mul_apply {i : ι} (r : A i) (r' : ⨁ i, A i) (n : ι) [Decidable (i ≤ n)] :
    ((of (fun i => A i) i r * r') n : R) = if i ≤ n then (r * r' (n - i) : R) else 0 := by
  split_ifs with h
  exacts [coe_of_mul_apply_of_le _ _ _ n h, coe_of_mul_apply_of_not_le _ _ _ n h]
#align direct_sum.coe_of_mul_apply DirectSum.coe_of_mul_apply

end CanonicallyOrderedAddCommMonoid

end DirectSum

/-! #### From `Submodule`s -/


namespace Submodule

/-- Build a `DirectSum.GAlgebra` instance for a collection of `Submodule`s. -/
instance galgebra [AddMonoid ι] [CommSemiring S] [Semiring R] [Algebra S R] (A : ι → Submodule S R)
    [SetLike.GradedMonoid A] : DirectSum.GAlgebra S fun i => A i where
  toFun :=
    ((Algebra.linearMap S R).codRestrict (A 0) <| SetLike.algebraMap_mem_graded A).toAddMonoidHom
  map_one := Subtype.ext <| (algebraMap S R).map_one
  map_mul _x _y := Sigma.subtype_ext (add_zero 0).symm <| (algebraMap S R).map_mul _ _
  commutes := fun _r ⟨i, _xi⟩ =>
    Sigma.subtype_ext ((zero_add i).trans (add_zero i).symm) <| Algebra.commutes _ _
  smul_def := fun _r ⟨i, _xi⟩ => Sigma.subtype_ext (zero_add i).symm <| Algebra.smul_def _ _
#align submodule.galgebra Submodule.galgebra

@[simp]
theorem setLike.coe_galgebra_toFun [AddMonoid ι] [CommSemiring S] [Semiring R] [Algebra S R]
    (A : ι → Submodule S R) [SetLike.GradedMonoid A] (s : S) :
    ↑(@DirectSum.GAlgebra.toFun _ S (fun i => A i) _ _ _ _ _ _ _ s) = (algebraMap S R s : R) :=
  rfl
#align submodule.set_like.coe_galgebra_to_fun Submodule.setLike.coe_galgebra_toFun

/-- A direct sum of powers of a submodule of an algebra has a multiplicative structure. -/
instance nat_power_gradedMonoid [CommSemiring S] [Semiring R] [Algebra S R] (p : Submodule S R) :
    SetLike.GradedMonoid fun i : ℕ => p ^ i where
  one_mem := by
    rw [← one_le, pow_zero]
  mul_mem i j p q hp hq := by
    rw [pow_add]
    exact Submodule.mul_mem_mul hp hq
#align submodule.nat_power_graded_monoid Submodule.nat_power_gradedMonoid

end Submodule

/-- The canonical algebra isomorphism between `⨁ i, A i` and `R`. -/
def DirectSum.coeAlgHom [AddMonoid ι] [CommSemiring S] [Semiring R] [Algebra S R]
    (A : ι → Submodule S R) [SetLike.GradedMonoid A] : (⨁ i, A i) →ₐ[S] R :=
  DirectSum.toAlgebra S _ (fun i => (A i).subtype) rfl (fun _ _ => rfl)
#align direct_sum.coe_alg_hom DirectSum.coeAlgHom

/-- The supremum of submodules that form a graded monoid is a subalgebra, and equal to the range of
`DirectSum.coeAlgHom`. -/
theorem Submodule.iSup_eq_toSubmodule_range [AddMonoid ι] [CommSemiring S] [Semiring R]
    [Algebra S R] (A : ι → Submodule S R) [SetLike.GradedMonoid A] :
    ⨆ i, A i = Subalgebra.toSubmodule (DirectSum.coeAlgHom A).range :=
  (Submodule.iSup_eq_range_dfinsupp_lsum A).trans <| SetLike.coe_injective rfl
#align submodule.supr_eq_to_submodule_range Submodule.iSup_eq_toSubmodule_range

@[simp]
theorem DirectSum.coeAlgHom_of [AddMonoid ι] [CommSemiring S] [Semiring R] [Algebra S R]
    (A : ι → Submodule S R) [SetLike.GradedMonoid A] (i : ι) (x : A i) :
    DirectSum.coeAlgHom A (DirectSum.of (fun i => A i) i x) = x :=
  DirectSum.toSemiring_of _ (by rfl) (fun _ _ => (by rfl)) _ _
#align direct_sum.coe_alg_hom_of DirectSum.coeAlgHom_of

end DirectSum

section HomogeneousElement

theorem SetLike.homogeneous_zero_submodule [Zero ι] [Semiring S] [AddCommMonoid R] [Module S R]
    (A : ι → Submodule S R) : SetLike.Homogeneous A (0 : R) :=
  ⟨0, Submodule.zero_mem _⟩
#align set_like.is_homogeneous_zero_submodule SetLike.homogeneous_zero_submodule

theorem SetLike.Homogeneous.smul [CommSemiring S] [Semiring R] [Algebra S R] {A : ι → Submodule S R}
    {s : S} {r : R} (hr : SetLike.Homogeneous A r) : SetLike.Homogeneous A (s • r) :=
  let ⟨i, hi⟩ := hr
  ⟨i, Submodule.smul_mem _ _ hi⟩
#align set_like.is_homogeneous.smul SetLike.Homogeneous.smul

end HomogeneousElement<|MERGE_RESOLUTION|>--- conflicted
+++ resolved
@@ -71,13 +71,8 @@
 theorem SetLike.intCast_mem_graded [Zero ι] [AddGroupWithOne R] [SetLike σ R]
     [AddSubgroupClass σ R] (A : ι → σ) [SetLike.GradedOne A] (z : ℤ) : (z : R) ∈ A 0 := by
   induction z
-<<<<<<< HEAD
-  · rw [Int.ofNat_eq_coe, Int.cast_ofNat]
+  · rw [Int.ofNat_eq_coe, Int.cast_natCast]
     exact SetLike.natCast_mem_graded _ _
-=======
-  · rw [Int.ofNat_eq_coe, Int.cast_natCast]
-    exact SetLike.nat_cast_mem_graded _ _
->>>>>>> 141a2461
   · rw [Int.cast_negSucc]
     exact neg_mem (SetLike.natCast_mem_graded _ _)
 #align set_like.int_cast_mem_graded SetLike.intCast_mem_graded
@@ -126,13 +121,8 @@
 instance gring [AddMonoid ι] [Ring R] [SetLike σ R] [AddSubgroupClass σ R] (A : ι → σ)
     [SetLike.GradedMonoid A] : DirectSum.GRing fun i => A i :=
   { SetLike.gsemiring A with
-<<<<<<< HEAD
     intCast := fun z => ⟨z, SetLike.intCast_mem_graded _ _⟩
-    intCast_ofNat := fun _n => Subtype.ext <| Int.cast_ofNat _
-=======
-    intCast := fun z => ⟨z, SetLike.int_cast_mem_graded _ _⟩
     intCast_ofNat := fun _n => Subtype.ext <| Int.cast_natCast _
->>>>>>> 141a2461
     intCast_negSucc_ofNat := fun n => Subtype.ext <| Int.cast_negSucc n }
 #align set_like.gring SetLike.gring
 
