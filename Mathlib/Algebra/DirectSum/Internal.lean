/-
Copyright (c) 2021 Eric Wieser. All rights reserved.
Released under Apache 2.0 license as described in the file LICENSE.
Authors: Eric Wieser, Kevin Buzzard, Jujian Zhang, Fangming Li
-/
import Mathlib.Algebra.Algebra.Operations
import Mathlib.Algebra.Algebra.Subalgebra.Basic
import Mathlib.Algebra.DirectSum.Algebra

#align_import algebra.direct_sum.internal from "leanprover-community/mathlib"@"9936c3dfc04e5876f4368aeb2e60f8d8358d095a"

/-!
# Internally graded rings and algebras

This module provides `DirectSum.GSemiring` and `DirectSum.GCommSemiring` instances for a collection
of subobjects `A` when a `SetLike.GradedMonoid` instance is available:

* `SetLike.gnonUnitalNonAssocSemiring`
* `SetLike.gsemiring`
* `SetLike.gcommSemiring`

With these instances in place, it provides the bundled canonical maps out of a direct sum of
subobjects into their carrier type:

* `DirectSum.coeRingHom` (a `RingHom` version of `DirectSum.coeAddMonoidHom`)
* `DirectSum.coeAlgHom` (an `AlgHom` version of `DirectSum.coeLinearMap`)

Strictly the definitions in this file are not sufficient to fully define an "internal" direct sum;
to represent this case, `(h : DirectSum.IsInternal A) [SetLike.GradedMonoid A]` is
needed. In the future there will likely be a data-carrying, constructive, typeclass version of
`DirectSum.IsInternal` for providing an explicit decomposition function.

When `CompleteLattice.Independent (Set.range A)` (a weaker condition than
`DirectSum.IsInternal A`), these provide a grading of `⨆ i, A i`, and the
mapping `⨁ i, A i →+ ⨆ i, A i` can be obtained as
`DirectSum.toAddMonoid (fun i ↦ AddSubmonoid.inclusion <| le_iSup A i)`.

<<<<<<< HEAD
This file also provides some extra structure on `A 0`, namely:
* `SetLike.GradeZero.subsemiring`, which leads to
  * `SetLike.GradeZero.instSemiring`
  * `SetLike.GradeZero.instCommSemiring`
* `SetLike.GradeZero.subring`, which leads to
  * `SetLike.GradeZero.instRing`
  * `SetLike.GradeZero.instCommRing`
* `SetLike.GradeZero.subalgebra`, which leads to
  * `SetLike.GradeZero.instAlgebra`

## tags
=======
## Tags
>>>>>>> 730684c9

internally graded ring
-/


open DirectSum BigOperators

variable {ι : Type*} {σ S R : Type*}

instance AddCommMonoid.ofSubmonoidOnSemiring [Semiring R] [SetLike σ R] [AddSubmonoidClass σ R]
    (A : ι → σ) : ∀ i, AddCommMonoid (A i) := fun i => by infer_instance
#align add_comm_monoid.of_submonoid_on_semiring AddCommMonoid.ofSubmonoidOnSemiring

instance AddCommGroup.ofSubgroupOnRing [Ring R] [SetLike σ R] [AddSubgroupClass σ R] (A : ι → σ) :
    ∀ i, AddCommGroup (A i) := fun i => by infer_instance
#align add_comm_group.of_subgroup_on_ring AddCommGroup.ofSubgroupOnRing

theorem SetLike.algebraMap_mem_graded [Zero ι] [CommSemiring S] [Semiring R] [Algebra S R]
    (A : ι → Submodule S R) [SetLike.GradedOne A] (s : S) : algebraMap S R s ∈ A 0 := by
  rw [Algebra.algebraMap_eq_smul_one]
  exact (A 0).smul_mem s <| SetLike.one_mem_graded _
#align set_like.algebra_map_mem_graded SetLike.algebraMap_mem_graded

theorem SetLike.natCast_mem_graded [Zero ι] [AddMonoidWithOne R] [SetLike σ R]
    [AddSubmonoidClass σ R] (A : ι → σ) [SetLike.GradedOne A] (n : ℕ) : (n : R) ∈ A 0 := by
  induction' n with _ n_ih
  · rw [Nat.cast_zero]
    exact zero_mem (A 0)
  · rw [Nat.cast_succ]
    exact add_mem n_ih (SetLike.one_mem_graded _)
#align set_like.nat_cast_mem_graded SetLike.natCast_mem_graded

theorem SetLike.intCast_mem_graded [Zero ι] [AddGroupWithOne R] [SetLike σ R]
    [AddSubgroupClass σ R] (A : ι → σ) [SetLike.GradedOne A] (z : ℤ) : (z : R) ∈ A 0 := by
  induction z
  · rw [Int.ofNat_eq_coe, Int.cast_natCast]
    exact SetLike.natCast_mem_graded _ _
  · rw [Int.cast_negSucc]
    exact neg_mem (SetLike.natCast_mem_graded _ _)
#align set_like.int_cast_mem_graded SetLike.intCast_mem_graded

section DirectSum

variable [DecidableEq ι]

/-! #### From `AddSubmonoid`s and `AddSubgroup`s -/


namespace SetLike

/-- Build a `DirectSum.GNonUnitalNonAssocSemiring` instance for a collection of additive
submonoids. -/
instance gnonUnitalNonAssocSemiring [Add ι] [NonUnitalNonAssocSemiring R] [SetLike σ R]
    [AddSubmonoidClass σ R] (A : ι → σ) [SetLike.GradedMul A] :
    DirectSum.GNonUnitalNonAssocSemiring fun i => A i :=
  { SetLike.gMul A with
    mul_zero := fun _ => Subtype.ext (mul_zero _)
    zero_mul := fun _ => Subtype.ext (zero_mul _)
    mul_add := fun _ _ _ => Subtype.ext (mul_add _ _ _)
    add_mul := fun _ _ _ => Subtype.ext (add_mul _ _ _) }
#align set_like.gnon_unital_non_assoc_semiring SetLike.gnonUnitalNonAssocSemiring

/-- Build a `DirectSum.GSemiring` instance for a collection of additive submonoids. -/
instance gsemiring [AddMonoid ι] [Semiring R] [SetLike σ R] [AddSubmonoidClass σ R] (A : ι → σ)
    [SetLike.GradedMonoid A] : DirectSum.GSemiring fun i => A i :=
  { SetLike.gMonoid A with
    mul_zero := fun _ => Subtype.ext (mul_zero _)
    zero_mul := fun _ => Subtype.ext (zero_mul _)
    mul_add := fun _ _ _ => Subtype.ext (mul_add _ _ _)
    add_mul := fun _ _ _ => Subtype.ext (add_mul _ _ _)
    natCast := fun n => ⟨n, SetLike.natCast_mem_graded _ _⟩
    natCast_zero := Subtype.ext Nat.cast_zero
    natCast_succ := fun n => Subtype.ext (Nat.cast_succ n) }
#align set_like.gsemiring SetLike.gsemiring

/-- Build a `DirectSum.GCommSemiring` instance for a collection of additive submonoids. -/
instance gcommSemiring [AddCommMonoid ι] [CommSemiring R] [SetLike σ R] [AddSubmonoidClass σ R]
    (A : ι → σ) [SetLike.GradedMonoid A] : DirectSum.GCommSemiring fun i => A i :=
  { SetLike.gCommMonoid A, SetLike.gsemiring A with }
#align set_like.gcomm_semiring SetLike.gcommSemiring

/-- Build a `DirectSum.GRing` instance for a collection of additive subgroups. -/
instance gring [AddMonoid ι] [Ring R] [SetLike σ R] [AddSubgroupClass σ R] (A : ι → σ)
    [SetLike.GradedMonoid A] : DirectSum.GRing fun i => A i :=
  { SetLike.gsemiring A with
    intCast := fun z => ⟨z, SetLike.intCast_mem_graded _ _⟩
    intCast_ofNat := fun _n => Subtype.ext <| Int.cast_natCast _
    intCast_negSucc_ofNat := fun n => Subtype.ext <| Int.cast_negSucc n }
#align set_like.gring SetLike.gring

/-- Build a `DirectSum.GCommRing` instance for a collection of additive submonoids. -/
instance gcommRing [AddCommMonoid ι] [CommRing R] [SetLike σ R] [AddSubgroupClass σ R] (A : ι → σ)
    [SetLike.GradedMonoid A] : DirectSum.GCommRing fun i => A i :=
  { SetLike.gCommMonoid A, SetLike.gring A with }
#align set_like.gcomm_ring SetLike.gcommRing

end SetLike

namespace DirectSum

section coe

variable [Semiring R] [SetLike σ R] [AddSubmonoidClass σ R] (A : ι → σ)

/-- The canonical ring isomorphism between `⨁ i, A i` and `R`-/
def coeRingHom [AddMonoid ι] [SetLike.GradedMonoid A] : (⨁ i, A i) →+* R :=
  DirectSum.toSemiring (fun i => AddSubmonoidClass.subtype (A i)) rfl fun _ _ => rfl
#align direct_sum.coe_ring_hom DirectSum.coeRingHom

/-- The canonical ring isomorphism between `⨁ i, A i` and `R`-/
@[simp]
theorem coeRingHom_of [AddMonoid ι] [SetLike.GradedMonoid A] (i : ι) (x : A i) :
    (coeRingHom A : _ →+* R) (of (fun i => A i) i x) = x :=
  DirectSum.toSemiring_of _ _ _ _ _
#align direct_sum.coe_ring_hom_of DirectSum.coeRingHom_of

theorem coe_mul_apply [AddMonoid ι] [SetLike.GradedMonoid A]
    [∀ (i : ι) (x : A i), Decidable (x ≠ 0)] (r r' : ⨁ i, A i) (n : ι) :
    ((r * r') n : R) =
      ∑ ij in (r.support ×ˢ r'.support).filter (fun ij : ι × ι => ij.1 + ij.2 = n),
        (r ij.1 * r' ij.2 : R) := by
  rw [mul_eq_sum_support_ghas_mul, DFinsupp.finset_sum_apply, AddSubmonoidClass.coe_finset_sum]
  simp_rw [coe_of_apply, apply_ite, ZeroMemClass.coe_zero, ← Finset.sum_filter, SetLike.coe_gMul]
#align direct_sum.coe_mul_apply DirectSum.coe_mul_apply

theorem coe_mul_apply_eq_dfinsupp_sum [AddMonoid ι] [SetLike.GradedMonoid A]
    [∀ (i : ι) (x : A i), Decidable (x ≠ 0)] (r r' : ⨁ i, A i) (n : ι) :
    ((r * r') n : R) = r.sum fun i ri => r'.sum fun j rj => if i + j = n then (ri * rj : R)
      else 0 := by
  rw [mul_eq_dfinsupp_sum]
  iterate 2 rw [DFinsupp.sum_apply, DFinsupp.sum, AddSubmonoidClass.coe_finset_sum]; congr; ext
  dsimp only
  split_ifs with h
  · subst h
    rw [of_eq_same]
    rfl
  · rw [of_eq_of_ne _ _ _ _ h]
    rfl
#align direct_sum.coe_mul_apply_eq_dfinsupp_sum DirectSum.coe_mul_apply_eq_dfinsupp_sum

theorem coe_of_mul_apply_aux [AddMonoid ι] [SetLike.GradedMonoid A] {i : ι} (r : A i)
    (r' : ⨁ i, A i) {j n : ι} (H : ∀ x : ι, i + x = n ↔ x = j) :
    ((of (fun i => A i) i r * r') n : R) = r * r' j := by
  classical
    rw [coe_mul_apply_eq_dfinsupp_sum]
    apply (DFinsupp.sum_single_index _).trans
    swap
    · simp_rw [ZeroMemClass.coe_zero, zero_mul, ite_self]
      exact DFinsupp.sum_zero
    simp_rw [DFinsupp.sum, H, Finset.sum_ite_eq']
    split_ifs with h
    · rfl
    rw [DFinsupp.not_mem_support_iff.mp h, ZeroMemClass.coe_zero, mul_zero]
#align direct_sum.coe_of_mul_apply_aux DirectSum.coe_of_mul_apply_aux

theorem coe_mul_of_apply_aux [AddMonoid ι] [SetLike.GradedMonoid A] (r : ⨁ i, A i) {i : ι}
    (r' : A i) {j n : ι} (H : ∀ x : ι, x + i = n ↔ x = j) :
    ((r * of (fun i => A i) i r') n : R) = r j * r' := by
  classical
    rw [coe_mul_apply_eq_dfinsupp_sum, DFinsupp.sum_comm]
    apply (DFinsupp.sum_single_index _).trans
    swap
    · simp_rw [ZeroMemClass.coe_zero, mul_zero, ite_self]
      exact DFinsupp.sum_zero
    simp_rw [DFinsupp.sum, H, Finset.sum_ite_eq']
    split_ifs with h
    · rfl
    rw [DFinsupp.not_mem_support_iff.mp h, ZeroMemClass.coe_zero, zero_mul]
#align direct_sum.coe_mul_of_apply_aux DirectSum.coe_mul_of_apply_aux

theorem coe_of_mul_apply_add [AddLeftCancelMonoid ι] [SetLike.GradedMonoid A] {i : ι} (r : A i)
    (r' : ⨁ i, A i) (j : ι) : ((of (fun i => A i) i r * r') (i + j) : R) = r * r' j :=
  coe_of_mul_apply_aux _ _ _ fun _x => ⟨fun h => add_left_cancel h, fun h => h ▸ rfl⟩
#align direct_sum.coe_of_mul_apply_add DirectSum.coe_of_mul_apply_add

theorem coe_mul_of_apply_add [AddRightCancelMonoid ι] [SetLike.GradedMonoid A] (r : ⨁ i, A i)
    {i : ι} (r' : A i) (j : ι) : ((r * of (fun i => A i) i r') (j + i) : R) = r j * r' :=
  coe_mul_of_apply_aux _ _ _ fun _x => ⟨fun h => add_right_cancel h, fun h => h ▸ rfl⟩
#align direct_sum.coe_mul_of_apply_add DirectSum.coe_mul_of_apply_add

end coe

section CanonicallyOrderedAddCommMonoid

variable [Semiring R] [SetLike σ R] [AddSubmonoidClass σ R] (A : ι → σ)
variable [CanonicallyOrderedAddCommMonoid ι] [SetLike.GradedMonoid A]

theorem coe_of_mul_apply_of_not_le {i : ι} (r : A i) (r' : ⨁ i, A i) (n : ι) (h : ¬i ≤ n) :
    ((of (fun i => A i) i r * r') n : R) = 0 := by
  classical
    rw [coe_mul_apply_eq_dfinsupp_sum]
    apply (DFinsupp.sum_single_index _).trans
    swap
    · simp_rw [ZeroMemClass.coe_zero, zero_mul, ite_self]
      exact DFinsupp.sum_zero
    · rw [DFinsupp.sum, Finset.sum_ite_of_false _ _ fun x _ H => _, Finset.sum_const_zero]
      exact fun x _ H => h ((self_le_add_right i x).trans_eq H)
#align direct_sum.coe_of_mul_apply_of_not_le DirectSum.coe_of_mul_apply_of_not_le

theorem coe_mul_of_apply_of_not_le (r : ⨁ i, A i) {i : ι} (r' : A i) (n : ι) (h : ¬i ≤ n) :
    ((r * of (fun i => A i) i r') n : R) = 0 := by
  classical
    rw [coe_mul_apply_eq_dfinsupp_sum, DFinsupp.sum_comm]
    apply (DFinsupp.sum_single_index _).trans
    swap
    · simp_rw [ZeroMemClass.coe_zero, mul_zero, ite_self]
      exact DFinsupp.sum_zero
    · rw [DFinsupp.sum, Finset.sum_ite_of_false _ _ fun x _ H => _, Finset.sum_const_zero]
      exact fun x _ H => h ((self_le_add_left i x).trans_eq H)
#align direct_sum.coe_mul_of_apply_of_not_le DirectSum.coe_mul_of_apply_of_not_le

variable [Sub ι] [OrderedSub ι] [ContravariantClass ι ι (· + ·) (· ≤ ·)]

/- The following two lemmas only require the same hypotheses as `eq_tsub_iff_add_eq_of_le`, but we
  state them for `CanonicallyOrderedAddCommMonoid` + the above three typeclasses for convenience. -/
theorem coe_mul_of_apply_of_le (r : ⨁ i, A i) {i : ι} (r' : A i) (n : ι) (h : i ≤ n) :
    ((r * of (fun i => A i) i r') n : R) = r (n - i) * r' :=
  coe_mul_of_apply_aux _ _ _ fun _x => (eq_tsub_iff_add_eq_of_le h).symm
#align direct_sum.coe_mul_of_apply_of_le DirectSum.coe_mul_of_apply_of_le

theorem coe_of_mul_apply_of_le {i : ι} (r : A i) (r' : ⨁ i, A i) (n : ι) (h : i ≤ n) :
    ((of (fun i => A i) i r * r') n : R) = r * r' (n - i) :=
  coe_of_mul_apply_aux _ _ _ fun x => by rw [eq_tsub_iff_add_eq_of_le h, add_comm]
#align direct_sum.coe_of_mul_apply_of_le DirectSum.coe_of_mul_apply_of_le

theorem coe_mul_of_apply (r : ⨁ i, A i) {i : ι} (r' : A i) (n : ι) [Decidable (i ≤ n)] :
    ((r * of (fun i => A i) i r') n : R) = if i ≤ n then (r (n - i) : R) * r' else 0 := by
  split_ifs with h
  exacts [coe_mul_of_apply_of_le _ _ _ n h, coe_mul_of_apply_of_not_le _ _ _ n h]
#align direct_sum.coe_mul_of_apply DirectSum.coe_mul_of_apply

theorem coe_of_mul_apply {i : ι} (r : A i) (r' : ⨁ i, A i) (n : ι) [Decidable (i ≤ n)] :
    ((of (fun i => A i) i r * r') n : R) = if i ≤ n then (r * r' (n - i) : R) else 0 := by
  split_ifs with h
  exacts [coe_of_mul_apply_of_le _ _ _ n h, coe_of_mul_apply_of_not_le _ _ _ n h]
#align direct_sum.coe_of_mul_apply DirectSum.coe_of_mul_apply

end CanonicallyOrderedAddCommMonoid

end DirectSum

/-! #### From `Submodule`s -/

namespace Submodule

/-- Build a `DirectSum.GAlgebra` instance for a collection of `Submodule`s. -/
instance galgebra [AddMonoid ι] [CommSemiring S] [Semiring R] [Algebra S R] (A : ι → Submodule S R)
    [SetLike.GradedMonoid A] : DirectSum.GAlgebra S fun i => A i where
  toFun :=
    ((Algebra.linearMap S R).codRestrict (A 0) <| SetLike.algebraMap_mem_graded A).toAddMonoidHom
  map_one := Subtype.ext <| (algebraMap S R).map_one
  map_mul _x _y := Sigma.subtype_ext (add_zero 0).symm <| (algebraMap S R).map_mul _ _
  commutes := fun _r ⟨i, _xi⟩ =>
    Sigma.subtype_ext ((zero_add i).trans (add_zero i).symm) <| Algebra.commutes _ _
  smul_def := fun _r ⟨i, _xi⟩ => Sigma.subtype_ext (zero_add i).symm <| Algebra.smul_def _ _
#align submodule.galgebra Submodule.galgebra

@[simp]
theorem setLike.coe_galgebra_toFun [AddMonoid ι] [CommSemiring S] [Semiring R] [Algebra S R]
    (A : ι → Submodule S R) [SetLike.GradedMonoid A] (s : S) :
    ↑(@DirectSum.GAlgebra.toFun _ S (fun i => A i) _ _ _ _ _ _ _ s) = (algebraMap S R s : R) :=
  rfl
#align submodule.set_like.coe_galgebra_to_fun Submodule.setLike.coe_galgebra_toFun

/-- A direct sum of powers of a submodule of an algebra has a multiplicative structure. -/
instance nat_power_gradedMonoid [CommSemiring S] [Semiring R] [Algebra S R] (p : Submodule S R) :
    SetLike.GradedMonoid fun i : ℕ => p ^ i where
  one_mem := by
    rw [← one_le, pow_zero]
  mul_mem i j p q hp hq := by
    rw [pow_add]
    exact Submodule.mul_mem_mul hp hq
#align submodule.nat_power_graded_monoid Submodule.nat_power_gradedMonoid

end Submodule

/-- The canonical algebra isomorphism between `⨁ i, A i` and `R`. -/
def DirectSum.coeAlgHom [AddMonoid ι] [CommSemiring S] [Semiring R] [Algebra S R]
    (A : ι → Submodule S R) [SetLike.GradedMonoid A] : (⨁ i, A i) →ₐ[S] R :=
  DirectSum.toAlgebra S _ (fun i => (A i).subtype) rfl (fun _ _ => rfl)
#align direct_sum.coe_alg_hom DirectSum.coeAlgHom

/-- The supremum of submodules that form a graded monoid is a subalgebra, and equal to the range of
`DirectSum.coeAlgHom`. -/
theorem Submodule.iSup_eq_toSubmodule_range [AddMonoid ι] [CommSemiring S] [Semiring R]
    [Algebra S R] (A : ι → Submodule S R) [SetLike.GradedMonoid A] :
    ⨆ i, A i = Subalgebra.toSubmodule (DirectSum.coeAlgHom A).range :=
  (Submodule.iSup_eq_range_dfinsupp_lsum A).trans <| SetLike.coe_injective rfl
#align submodule.supr_eq_to_submodule_range Submodule.iSup_eq_toSubmodule_range

@[simp]
theorem DirectSum.coeAlgHom_of [AddMonoid ι] [CommSemiring S] [Semiring R] [Algebra S R]
    (A : ι → Submodule S R) [SetLike.GradedMonoid A] (i : ι) (x : A i) :
    DirectSum.coeAlgHom A (DirectSum.of (fun i => A i) i x) = x :=
  DirectSum.toSemiring_of _ (by rfl) (fun _ _ => (by rfl)) _ _
#align direct_sum.coe_alg_hom_of DirectSum.coeAlgHom_of

end DirectSum

/-! ### Facts about grade zero -/

namespace SetLike.GradeZero

section Semiring
variable [Semiring R] [AddMonoid ι] [SetLike σ R] [AddSubmonoidClass σ R]
variable (A : ι → σ) [SetLike.GradedMonoid A]

/-- The subsemiring `A 0` of `R`. -/
def subsemiring : Subsemiring R where
  carrier := A 0
  __ := submonoid A
  add_mem' := add_mem
  zero_mem' := zero_mem (A 0)

-- TODO: it might be expensive to unify `A` in this instance in practice
/-- The semiring `A 0` inherited from `R` in the presence of `SetLike.GradedMonoid A`. -/
instance instSemiring : Semiring (A 0) := (subsemiring A).toSemiring

/- The linter message "error: SetLike.GradeZero.coe_natCast.{u_4, u_2, u_1} Left-hand side
  does not simplify, when using the simp lemma on itself." is wrong. The LHS does simplify. -/
@[nolint simpNF, simp, norm_cast] theorem coe_natCast (n : ℕ) : (n : A 0) = (n : R) := rfl

/- The linter message "error: SetLike.GradeZero.coe_ofNat.{u_4, u_2, u_1} Left-hand side does
  not simplify, when using the simp lemma on itself." is wrong. The LHS does simplify. -/
@[nolint simpNF, simp, norm_cast] theorem coe_ofNat (n : ℕ) [n.AtLeastTwo] :
    (no_index (OfNat.ofNat n) : A 0) = (OfNat.ofNat n : R) := rfl

end Semiring

section CommSemiring
variable [CommSemiring R] [AddCommMonoid ι] [SetLike σ R] [AddSubmonoidClass σ R]
variable (A : ι → σ) [SetLike.GradedMonoid A]

-- TODO: it might be expensive to unify `A` in this instances in practice
/--The commutative semiring `A 0` inherited from `R` in the presence of `SetLike.GradedMonoid A`.-/
instance instCommSemiring : CommSemiring (A 0) := (subsemiring A).toCommSemiring

end CommSemiring

section Ring
variable [Ring R] [AddMonoid ι] [SetLike σ R] [AddSubgroupClass σ R]
variable (A : ι → σ) [SetLike.GradedMonoid A]

/-- The subring `A 0` of `R`. -/
def subring : Subring R where
  carrier := A 0
  __ := subsemiring A
  neg_mem' := neg_mem

-- TODO: it might be expensive to unify `A` in this instances in practice
/-- The ring `A 0` inherited from `R` in the presence of `SetLike.GradedMonoid A`. -/
instance instRing : Ring (A 0) := (subring A).toRing

theorem coe_intCast (z : ℤ) : (z : A 0) = (z : R) := rfl

end Ring

section CommRing
variable [CommRing R] [AddCommMonoid ι] [SetLike σ R] [AddSubgroupClass σ R]
variable (A : ι → σ) [SetLike.GradedMonoid A]

-- TODO: it might be expensive to unify `A` in this instances in practice
/-- The commutative ring `A 0` inherited from `R` in the presence of `SetLike.GradedMonoid A`. -/
instance instCommRing : CommRing (A 0) := (subring A).toCommRing

end CommRing

section Algebra
variable [CommSemiring S] [Semiring R] [Algebra S R] [AddMonoid ι]
variable (A : ι → Submodule S R) [SetLike.GradedMonoid A]

/-- The subalgebra `A 0` of `R`. -/
def subalgebra : Subalgebra S R where
  carrier := A 0
  __ := subsemiring A
  algebraMap_mem' := algebraMap_mem_graded A

-- TODO: it might be expensive to unify `A` in this instances in practice
/-- The `S`-algebra `A 0` inherited from `R` in the presence of `SetLike.GradedMonoid A`. -/
instance instAlgebra : Algebra S (A 0) := inferInstanceAs <| Algebra S (subalgebra A)

/- The linter message "error: SetLike.GradeZero.coe_algebraMap.{u_4, u_3, u_1} Left-hand side
  does not simplify, when using the simp lemma on itself." is wrong. The LHS does simplify. -/
@[nolint simpNF, simp, norm_cast] theorem coe_algebraMap (s : S) :
    ↑(algebraMap _ (A 0) s) = algebraMap _ R s := rfl

end Algebra

end SetLike.GradeZero

section HomogeneousElement

theorem SetLike.homogeneous_zero_submodule [Zero ι] [Semiring S] [AddCommMonoid R] [Module S R]
    (A : ι → Submodule S R) : SetLike.Homogeneous A (0 : R) :=
  ⟨0, Submodule.zero_mem _⟩
#align set_like.is_homogeneous_zero_submodule SetLike.homogeneous_zero_submodule

theorem SetLike.Homogeneous.smul [CommSemiring S] [Semiring R] [Algebra S R] {A : ι → Submodule S R}
    {s : S} {r : R} (hr : SetLike.Homogeneous A r) : SetLike.Homogeneous A (s • r) :=
  let ⟨i, hi⟩ := hr
  ⟨i, Submodule.smul_mem _ _ hi⟩
#align set_like.is_homogeneous.smul SetLike.Homogeneous.smul

end HomogeneousElement<|MERGE_RESOLUTION|>--- conflicted
+++ resolved
@@ -35,7 +35,6 @@
 mapping `⨁ i, A i →+ ⨆ i, A i` can be obtained as
 `DirectSum.toAddMonoid (fun i ↦ AddSubmonoid.inclusion <| le_iSup A i)`.
 
-<<<<<<< HEAD
 This file also provides some extra structure on `A 0`, namely:
 * `SetLike.GradeZero.subsemiring`, which leads to
   * `SetLike.GradeZero.instSemiring`
@@ -46,10 +45,7 @@
 * `SetLike.GradeZero.subalgebra`, which leads to
   * `SetLike.GradeZero.instAlgebra`
 
-## tags
-=======
 ## Tags
->>>>>>> 730684c9
 
 internally graded ring
 -/
