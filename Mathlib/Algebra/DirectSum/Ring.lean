--- conflicted
+++ resolved
@@ -329,11 +329,7 @@
 /-- A heavily unfolded version of the definition of multiplication -/
 theorem mul_eq_sum_support_ghas_mul [∀ (i : ι) (x : A i), Decidable (x ≠ 0)] (a a' : ⨁ i, A i) :
     a * a' =
-<<<<<<< HEAD
-      ∑ ij in Dfinsupp.support a ×ᶠˢ Dfinsupp.support a',
-=======
       ∑ ij in Dfinsupp.support a ×ˢ Dfinsupp.support a',
->>>>>>> 5e57a8cf
         DirectSum.of _ _ (GradedMonoid.GMul.mul (a ij.fst) (a' ij.snd)) :=
   by simp only [mul_eq_dfinsupp_sum, Dfinsupp.sum, Finset.sum_product]
 #align direct_sum.mul_eq_sum_support_ghas_mul DirectSum.mul_eq_sum_support_ghas_mul
