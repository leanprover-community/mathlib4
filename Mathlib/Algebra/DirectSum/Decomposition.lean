/-
Copyright (c) 2022 Eric Wieser. All rights reserved.
Released under Apache 2.0 license as described in the file LICENSE.
Authors: Eric Wieser, Jujian Zhang
-/
import Mathlib.Algebra.DirectSum.Module
import Mathlib.Algebra.Module.Submodule.Basic

/-!
# Decompositions of additive monoids, groups, and modules into direct sums

## Main definitions

* `DirectSum.Decomposition ℳ`: A typeclass to provide a constructive decomposition from
  an additive monoid `M` into a family of additive submonoids `ℳ`
* `DirectSum.decompose ℳ`: The canonical equivalence provided by the above typeclass


## Main statements

* `DirectSum.Decomposition.isInternal`: The link to `DirectSum.IsInternal`.

## Implementation details

As we want to talk about different types of decomposition (additive monoids, modules, rings, ...),
we choose to avoid heavily bundling `DirectSum.decompose`, instead making copies for the
`AddEquiv`, `LinearEquiv`, etc. This means we have to repeat statements that follow from these
bundled homs, but means we don't have to repeat statements for different types of decomposition.
-/


variable {ι R M σ : Type*}

open DirectSum

namespace DirectSum

section AddCommMonoid

variable [DecidableEq ι] [AddCommMonoid M]
variable [SetLike σ M] [AddSubmonoidClass σ M] (ℳ : ι → σ)

/-- A decomposition is an equivalence between an additive monoid `M` and a direct sum of additive
submonoids `ℳ i` of that `M`, such that the "recomposition" is canonical. This definition also
works for additive groups and modules.

This is a version of `DirectSum.IsInternal` which comes with a constructive inverse to the
canonical "recomposition" rather than just a proof that the "recomposition" is bijective.

Often it is easier to construct a term of this type via `Decomposition.ofAddHom` or
`Decomposition.ofLinearMap`. -/
class Decomposition where
  decompose' : M → ⨁ i, ℳ i
  left_inv : Function.LeftInverse (DirectSum.coeAddMonoidHom ℳ) decompose'
  right_inv : Function.RightInverse (DirectSum.coeAddMonoidHom ℳ) decompose'

/-- `DirectSum.Decomposition` instances, while carrying data, are always equal. -/
instance : Subsingleton (Decomposition ℳ) :=
  ⟨fun x y ↦ by
    cases' x with x xl xr
    cases' y with y yl yr
    congr
    exact Function.LeftInverse.eq_rightInverse xr yl⟩

/-- A convenience method to construct a decomposition from an `AddMonoidHom`, such that the proofs
of left and right inverse can be constructed via `ext`. -/
abbrev Decomposition.ofAddHom (decompose : M →+ ⨁ i, ℳ i)
    (h_left_inv : (DirectSum.coeAddMonoidHom ℳ).comp decompose = .id _)
    (h_right_inv : decompose.comp (DirectSum.coeAddMonoidHom ℳ) = .id _) : Decomposition ℳ where
  decompose' := decompose
  left_inv := DFunLike.congr_fun h_left_inv
  right_inv := DFunLike.congr_fun h_right_inv

/-- Noncomputably conjure a decomposition instance from a `DirectSum.IsInternal` proof. -/
noncomputable def IsInternal.chooseDecomposition (h : IsInternal ℳ) :
    DirectSum.Decomposition ℳ where
  decompose' := (Equiv.ofBijective _ h).symm
  left_inv := (Equiv.ofBijective _ h).right_inv
  right_inv := (Equiv.ofBijective _ h).left_inv

variable [Decomposition ℳ]

protected theorem Decomposition.isInternal : DirectSum.IsInternal ℳ :=
  ⟨Decomposition.right_inv.injective, Decomposition.left_inv.surjective⟩

/-- If `M` is graded by `ι` with degree `i` component `ℳ i`, then it is isomorphic as
to a direct sum of components. This is the canonical spelling of the `decompose'` field. -/
def decompose : M ≃ ⨁ i, ℳ i where
  toFun := Decomposition.decompose'
  invFun := DirectSum.coeAddMonoidHom ℳ
  left_inv := Decomposition.left_inv
  right_inv := Decomposition.right_inv

protected theorem Decomposition.inductionOn {p : M → Prop} (h_zero : p 0)
    (h_homogeneous : ∀ {i} (m : ℳ i), p (m : M)) (h_add : ∀ m m' : M, p m → p m' → p (m + m')) :
    ∀ m, p m := by
  let ℳ' : ι → AddSubmonoid M := fun i ↦
    (⟨⟨ℳ i, fun x y ↦ AddMemClass.add_mem x y⟩, (ZeroMemClass.zero_mem _)⟩ : AddSubmonoid M)
  haveI t : DirectSum.Decomposition ℳ' :=
    { decompose' := DirectSum.decompose ℳ
      left_inv := fun _ ↦ (decompose ℳ).left_inv _
      right_inv := fun _ ↦ (decompose ℳ).right_inv _ }
  have mem : ∀ m, m ∈ iSup ℳ' := fun _m ↦
    (DirectSum.IsInternal.addSubmonoid_iSup_eq_top ℳ' (Decomposition.isInternal ℳ')).symm ▸ trivial
  -- Porting note: needs to use @ even though no implicit argument is provided
  exact fun m ↦ @AddSubmonoid.iSup_induction _ _ _ ℳ' _ _ (mem m)
    (fun i m h ↦ h_homogeneous ⟨m, h⟩) h_zero h_add
--  exact fun m ↦
--    AddSubmonoid.iSup_induction ℳ' (mem m) (fun i m h ↦ h_homogeneous ⟨m, h⟩) h_zero h_add

@[simp]
theorem Decomposition.decompose'_eq : Decomposition.decompose' = decompose ℳ := rfl

@[simp]
theorem decompose_symm_of {i : ι} (x : ℳ i) : (decompose ℳ).symm (DirectSum.of _ i x) = x :=
  DirectSum.coeAddMonoidHom_of ℳ _ _

@[simp]
theorem decompose_coe {i : ι} (x : ℳ i) : decompose ℳ (x : M) = DirectSum.of _ i x := by
  rw [← decompose_symm_of _, Equiv.apply_symm_apply]

theorem decompose_of_mem {x : M} {i : ι} (hx : x ∈ ℳ i) :
    decompose ℳ x = DirectSum.of (fun i ↦ ℳ i) i ⟨x, hx⟩ :=
  decompose_coe _ ⟨x, hx⟩

theorem decompose_of_mem_same {x : M} {i : ι} (hx : x ∈ ℳ i) : (decompose ℳ x i : M) = x := by
  rw [decompose_of_mem _ hx, DirectSum.of_eq_same, Subtype.coe_mk]

theorem decompose_of_mem_ne {x : M} {i j : ι} (hx : x ∈ ℳ i) (hij : i ≠ j) :
    (decompose ℳ x j : M) = 0 := by
<<<<<<< HEAD
  rw [decompose_of_mem _ hx, DirectSum.of_eq_of_ne _ _ _ hij, ZeroMemClass.coe_zero]
#align direct_sum.decompose_of_mem_ne DirectSum.decompose_of_mem_ne
=======
  rw [decompose_of_mem _ hx, DirectSum.of_eq_of_ne _ _ _ _ hij, ZeroMemClass.coe_zero]
>>>>>>> b0acd6e2

theorem degree_eq_of_mem_mem {x : M} {i j : ι} (hxi : x ∈ ℳ i) (hxj : x ∈ ℳ j) (hx : x ≠ 0) :
    i = j := by
  contrapose! hx; rw [← decompose_of_mem_same ℳ hxj, decompose_of_mem_ne ℳ hxi hx]

/-- If `M` is graded by `ι` with degree `i` component `ℳ i`, then it is isomorphic as
an additive monoid to a direct sum of components. -/
-- Porting note: deleted [simps] and added the corresponding lemmas by hand
def decomposeAddEquiv : M ≃+ ⨁ i, ℳ i :=
  AddEquiv.symm { (decompose ℳ).symm with map_add' := map_add (DirectSum.coeAddMonoidHom ℳ) }

@[simp]
lemma decomposeAddEquiv_apply (a : M) :
    decomposeAddEquiv ℳ a = decompose ℳ a := rfl

@[simp]
lemma decomposeAddEquiv_symm_apply (a : ⨁ i, ℳ i) :
    (decomposeAddEquiv ℳ).symm a = (decompose ℳ).symm a := rfl

@[simp]
theorem decompose_zero : decompose ℳ (0 : M) = 0 :=
  map_zero (decomposeAddEquiv ℳ)

@[simp]
theorem decompose_symm_zero : (decompose ℳ).symm 0 = (0 : M) :=
  map_zero (decomposeAddEquiv ℳ).symm

@[simp]
theorem decompose_add (x y : M) : decompose ℳ (x + y) = decompose ℳ x + decompose ℳ y :=
  map_add (decomposeAddEquiv ℳ) x y

@[simp]
theorem decompose_symm_add (x y : ⨁ i, ℳ i) :
    (decompose ℳ).symm (x + y) = (decompose ℳ).symm x + (decompose ℳ).symm y :=
  map_add (decomposeAddEquiv ℳ).symm x y

@[simp]
theorem decompose_sum {ι'} (s : Finset ι') (f : ι' → M) :
    decompose ℳ (∑ i ∈ s, f i) = ∑ i ∈ s, decompose ℳ (f i) :=
  map_sum (decomposeAddEquiv ℳ) f s

@[simp]
theorem decompose_symm_sum {ι'} (s : Finset ι') (f : ι' → ⨁ i, ℳ i) :
    (decompose ℳ).symm (∑ i ∈ s, f i) = ∑ i ∈ s, (decompose ℳ).symm (f i) :=
  map_sum (decomposeAddEquiv ℳ).symm f s

theorem sum_support_decompose [∀ (i) (x : ℳ i), Decidable (x ≠ 0)] (r : M) :
    (∑ i ∈ (decompose ℳ r).support, (decompose ℳ r i : M)) = r := by
  conv_rhs =>
    rw [← (decompose ℳ).symm_apply_apply r, ← sum_support_of (decompose ℳ r)]
  rw [decompose_symm_sum]
  simp_rw [decompose_symm_of]

end AddCommMonoid

/-- The `-` in the statements below doesn't resolve without this line.

This seems to be a problem of synthesized vs inferred typeclasses disagreeing. If we replace
the statement of `decompose_neg` with `@Eq (⨁ i, ℳ i) (decompose ℳ (-x)) (-decompose ℳ x)`
instead of `decompose ℳ (-x) = -decompose ℳ x`, which forces the typeclasses needed by `⨁ i, ℳ i`
to be found by unification rather than synthesis, then everything works fine without this
instance. -/
instance addCommGroupSetLike [AddCommGroup M] [SetLike σ M] [AddSubgroupClass σ M] (ℳ : ι → σ) :
    AddCommGroup (⨁ i, ℳ i) := by infer_instance

section AddCommGroup

variable [DecidableEq ι] [AddCommGroup M]
variable [SetLike σ M] [AddSubgroupClass σ M] (ℳ : ι → σ)
variable [Decomposition ℳ]

@[simp]
theorem decompose_neg (x : M) : decompose ℳ (-x) = -decompose ℳ x :=
  map_neg (decomposeAddEquiv ℳ) x

@[simp]
theorem decompose_symm_neg (x : ⨁ i, ℳ i) : (decompose ℳ).symm (-x) = -(decompose ℳ).symm x :=
  map_neg (decomposeAddEquiv ℳ).symm x

@[simp]
theorem decompose_sub (x y : M) : decompose ℳ (x - y) = decompose ℳ x - decompose ℳ y :=
  map_sub (decomposeAddEquiv ℳ) x y

@[simp]
theorem decompose_symm_sub (x y : ⨁ i, ℳ i) :
    (decompose ℳ).symm (x - y) = (decompose ℳ).symm x - (decompose ℳ).symm y :=
  map_sub (decomposeAddEquiv ℳ).symm x y

end AddCommGroup

section Module

variable [DecidableEq ι] [Semiring R] [AddCommMonoid M] [Module R M]
variable (ℳ : ι → Submodule R M)

/-- A convenience method to construct a decomposition from an `LinearMap`, such that the proofs
of left and right inverse can be constructed via `ext`. -/
abbrev Decomposition.ofLinearMap (decompose : M →ₗ[R] ⨁ i, ℳ i)
    (h_left_inv : DirectSum.coeLinearMap ℳ ∘ₗ decompose = .id)
    (h_right_inv : decompose ∘ₗ DirectSum.coeLinearMap ℳ = .id) : Decomposition ℳ where
  decompose' := decompose
  left_inv := DFunLike.congr_fun h_left_inv
  right_inv := DFunLike.congr_fun h_right_inv

variable [Decomposition ℳ]

/-- If `M` is graded by `ι` with degree `i` component `ℳ i`, then it is isomorphic as
a module to a direct sum of components. -/
def decomposeLinearEquiv : M ≃ₗ[R] ⨁ i, ℳ i :=
  LinearEquiv.symm
    { (decomposeAddEquiv ℳ).symm with map_smul' := map_smul (DirectSum.coeLinearMap ℳ) }

@[simp] theorem decomposeLinearEquiv_apply (m : M) :
    decomposeLinearEquiv ℳ m = decompose ℳ m := rfl

@[simp] theorem decomposeLinearEquiv_symm_apply (m : ⨁ i, ℳ i) :
    (decomposeLinearEquiv ℳ).symm m = (decompose ℳ).symm m := rfl

@[simp]
theorem decompose_smul (r : R) (x : M) : decompose ℳ (r • x) = r • decompose ℳ x :=
  map_smul (decomposeLinearEquiv ℳ) r x

@[simp] theorem decomposeLinearEquiv_symm_comp_lof (i : ι) :
    (decomposeLinearEquiv ℳ).symm ∘ₗ lof R ι (ℳ ·) i = (ℳ i).subtype :=
  LinearMap.ext <| decompose_symm_of _

/-- Two linear maps from a module with a decomposition agree if they agree on every piece.

Note this cannot be `@[ext]` as `ℳ` cannot be inferred. -/
theorem decompose_lhom_ext {N} [AddCommMonoid N] [Module R N] ⦃f g : M →ₗ[R] N⦄
    (h : ∀ i, f ∘ₗ (ℳ i).subtype = g ∘ₗ (ℳ i).subtype) : f = g :=
  LinearMap.ext <| (decomposeLinearEquiv ℳ).symm.surjective.forall.mpr <|
    suffices f ∘ₗ (decomposeLinearEquiv ℳ).symm
           = (g ∘ₗ (decomposeLinearEquiv ℳ).symm : (⨁ i, ℳ i) →ₗ[R] N) from
      DFunLike.congr_fun this
    linearMap_ext _ fun i => by
      simp_rw [LinearMap.comp_assoc, decomposeLinearEquiv_symm_comp_lof ℳ i, h]

end Module

end DirectSum<|MERGE_RESOLUTION|>--- conflicted
+++ resolved
@@ -128,12 +128,7 @@
 
 theorem decompose_of_mem_ne {x : M} {i j : ι} (hx : x ∈ ℳ i) (hij : i ≠ j) :
     (decompose ℳ x j : M) = 0 := by
-<<<<<<< HEAD
-  rw [decompose_of_mem _ hx, DirectSum.of_eq_of_ne _ _ _ hij, ZeroMemClass.coe_zero]
-#align direct_sum.decompose_of_mem_ne DirectSum.decompose_of_mem_ne
-=======
   rw [decompose_of_mem _ hx, DirectSum.of_eq_of_ne _ _ _ _ hij, ZeroMemClass.coe_zero]
->>>>>>> b0acd6e2
 
 theorem degree_eq_of_mem_mem {x : M} {i j : ι} (hxi : x ∈ ℳ i) (hxj : x ∈ ℳ j) (hx : x ≠ 0) :
     i = j := by
