/-
Copyright (c) 2018 Kenny Lau. All rights reserved.
Released under Apache 2.0 license as described in the file LICENSE.
Authors: Kenny Lau
-/
import Mathlib.Algebra.DirectSum.Basic
import Mathlib.LinearAlgebra.DFinsupp
import Mathlib.LinearAlgebra.Basis.Defs

/-!
# Direct sum of modules

The first part of the file provides constructors for direct sums of modules. It provides a
construction of the direct sum using the universal property and proves its uniqueness
(`DirectSum.toModule.unique`).

The second part of the file covers the special case of direct sums of submodules of a fixed module
`M`.  There is a canonical linear map from this direct sum to `M` (`DirectSum.coeLinearMap`), and
the construction is of particular importance when this linear map is an equivalence; that is, when
the submodules provide an internal decomposition of `M`.  The property is defined more generally
elsewhere as `DirectSum.IsInternal`, but its basic consequences on `Submodule`s are established
in this file.

-/

section

<<<<<<< HEAD
variable {ι : Type*} {M : ι → Type*} {N : ι → Type*} [∀ i, AddCommGroup (M i)]
variable [∀ i, AddCommGroup (N i)] (f : ∀(i : ι), M i →+ N i)

namespace DFinsupp

=======
variable {ι : Type*} {M : ι → Type*} {N : ι → Type*}

namespace DFinsupp

variable [∀ i, AddCommMonoid (M i)] [∀ i, AddCommMonoid (N i)] (f : ∀(i : ι), M i →+ N i)

lemma mker_mapRangeAddMonoidHom : AddMonoidHom.mker (mapRange.addMonoidHom f) =
    (AddSubmonoid.pi Set.univ (fun i ↦ AddMonoidHom.mker (f i))).comap
    DFinsupp.coeFnAddMonoidHom := by
  ext
  simp [AddSubmonoid.pi, DFinsupp.ext_iff]

lemma mrange_mapRangeAddMonoidHom : AddMonoidHom.mrange (mapRange.addMonoidHom f) =
    (AddSubmonoid.pi Set.univ (fun i ↦ AddMonoidHom.mrange (f i))).comap
    DFinsupp.coeFnAddMonoidHom := by
  classical
  ext x
  simp only [AddSubgroup.mem_comap, AddSubmonoid.pi, DirectSum.ext_iff]
  refine ⟨fun ⟨y, hy⟩ i hi ↦ ?_, fun h ↦ ?_⟩
  · simp [← hy]
  · use DFinsupp.mk x.support (fun i ↦ Classical.choose (h i trivial))
    ext i
    simp only [Finset.coe_sort_coe, mapRange.addMonoidHom_apply, mapRange_apply]
    by_cases mem : i ∈ x.support
    · convert Classical.choose_spec (h i trivial)
      exact mk_of_mem mem
    · rw [DFinsupp.not_mem_support_iff.mp mem, ← map_zero (f i)]
      exact congrArg (f i) (mk_of_not_mem mem)

end DFinsupp

namespace DFinsupp

variable [∀ i, AddCommGroup (M i)] [∀ i, AddCommGroup (N i)] (f : ∀(i : ι), M i →+ N i)

>>>>>>> e350e385
lemma ker_mapRangeAddMonoidHom : (mapRange.addMonoidHom f).ker =
    (AddSubgroup.pi Set.univ (f · |>.ker)).comap DFinsupp.coeFnAddMonoidHom := by
  ext
  simp [AddSubgroup.mem_pi, DFinsupp.ext_iff]

<<<<<<< HEAD
lemma range_map [DecidableEq ι] [(i : ι) → (x : N i) → Decidable (x ≠ 0)] :
    (mapRange.addMonoidHom f).range =
    (AddSubgroup.pi Set.univ (f · |>.range)).comap DFinsupp.coeFnAddMonoidHom := by
=======
lemma range_mapRangeAddMonoidHom : (mapRange.addMonoidHom f).range =
    (AddSubgroup.pi Set.univ (f · |>.range)).comap DFinsupp.coeFnAddMonoidHom := by
  classical
>>>>>>> e350e385
  ext x
  simp only [AddSubgroup.mem_comap, AddSubgroup.mem_pi, DirectSum.ext_iff]
  refine ⟨fun ⟨y, hy⟩ i hi ↦ ?_, fun h ↦ ?_⟩
  · simp [← hy]
  · use DFinsupp.mk x.support (fun i ↦ Classical.choose (h i trivial))
    ext i
    simp only [Finset.coe_sort_coe, mapRange.addMonoidHom_apply, mapRange_apply]
    by_cases mem : i ∈ x.support
    · convert Classical.choose_spec (h i trivial)
      exact mk_of_mem mem
    · rw [DFinsupp.not_mem_support_iff.mp mem, ← map_zero (f i)]
      exact congrArg (f i) (mk_of_not_mem mem)

end DFinsupp

end

universe u v w u₁

namespace DirectSum

open DirectSum Finsupp

section General

variable {R : Type u} [Semiring R]
variable {ι : Type v}
variable {M : ι → Type w} [∀ i, AddCommMonoid (M i)] [∀ i, Module R (M i)]

instance : Module R (⨁ i, M i) :=
  DFinsupp.module

instance {S : Type*} [Semiring S] [∀ i, Module S (M i)] [∀ i, SMulCommClass R S (M i)] :
    SMulCommClass R S (⨁ i, M i) :=
  DFinsupp.smulCommClass

instance {S : Type*} [Semiring S] [SMul R S] [∀ i, Module S (M i)] [∀ i, IsScalarTower R S (M i)] :
    IsScalarTower R S (⨁ i, M i) :=
  DFinsupp.isScalarTower

instance [∀ i, Module Rᵐᵒᵖ (M i)] [∀ i, IsCentralScalar R (M i)] : IsCentralScalar R (⨁ i, M i) :=
  DFinsupp.isCentralScalar

theorem smul_apply (b : R) (v : ⨁ i, M i) (i : ι) : (b • v) i = b • v i :=
  DFinsupp.smul_apply _ _ _

variable (R ι M)

section DecidableEq

variable [DecidableEq ι]

/-- Create the direct sum given a family `M` of `R` modules indexed over `ι`. -/
def lmk : ∀ s : Finset ι, (∀ i : (↑s : Set ι), M i.val) →ₗ[R] ⨁ i, M i :=
  DFinsupp.lmk

/-- Inclusion of each component into the direct sum. -/
def lof : ∀ i : ι, M i →ₗ[R] ⨁ i, M i :=
  DFinsupp.lsingle

theorem lof_eq_of (i : ι) (b : M i) : lof R ι M i b = of M i b := rfl

variable {ι M}

theorem single_eq_lof (i : ι) (b : M i) : DFinsupp.single i b = lof R ι M i b := rfl

/-- Scalar multiplication commutes with direct sums. -/
theorem mk_smul (s : Finset ι) (c : R) (x) : mk M s (c • x) = c • mk M s x :=
  (lmk R ι M s).map_smul c x

/-- Scalar multiplication commutes with the inclusion of each component into the direct sum. -/
theorem of_smul (i : ι) (c : R) (x) : of M i (c • x) = c • of M i x :=
  (lof R ι M i).map_smul c x

variable {R}

theorem support_smul [∀ (i : ι) (x : M i), Decidable (x ≠ 0)] (c : R) (v : ⨁ i, M i) :
    (c • v).support ⊆ v.support :=
  DFinsupp.support_smul _ _

variable {N : Type u₁} [AddCommMonoid N] [Module R N]
variable (φ : ∀ i, M i →ₗ[R] N)
variable (R ι N)

/-- The linear map constructed using the universal property of the coproduct. -/
def toModule : (⨁ i, M i) →ₗ[R] N :=
  DFunLike.coe (DFinsupp.lsum ℕ) φ

/-- Coproducts in the categories of modules and additive monoids commute with the forgetful functor
from modules to additive monoids. -/
theorem coe_toModule_eq_coe_toAddMonoid :
    (toModule R ι N φ : (⨁ i, M i) → N) = toAddMonoid fun i ↦ (φ i).toAddMonoidHom := rfl

variable {ι N φ}

/-- The map constructed using the universal property gives back the original maps when
restricted to each component. -/
@[simp]
theorem toModule_lof (i) (x : M i) : toModule R ι N φ (lof R ι M i x) = φ i x :=
  toAddMonoid_of (fun i ↦ (φ i).toAddMonoidHom) i x

variable (ψ : (⨁ i, M i) →ₗ[R] N)

/-- Every linear map from a direct sum agrees with the one obtained by applying
the universal property to each of its components. -/
theorem toModule.unique (f : ⨁ i, M i) : ψ f = toModule R ι N (fun i ↦ ψ.comp <| lof R ι M i) f :=
  toAddMonoid.unique ψ.toAddMonoidHom f

variable {ψ} {ψ' : (⨁ i, M i) →ₗ[R] N}

/-- Two `LinearMap`s out of a direct sum are equal if they agree on the generators.

See note [partially-applied ext lemmas]. -/
@[ext]
theorem linearMap_ext ⦃ψ ψ' : (⨁ i, M i) →ₗ[R] N⦄
    (H : ∀ i, ψ.comp (lof R ι M i) = ψ'.comp (lof R ι M i)) : ψ = ψ' :=
  DFinsupp.lhom_ext' H

/-- The inclusion of a subset of the direct summands
into a larger subset of the direct summands, as a linear map. -/
def lsetToSet (S T : Set ι) (H : S ⊆ T) : (⨁ i : S, M i) →ₗ[R] ⨁ i : T, M i :=
  toModule R _ _ fun i ↦ lof R T (fun i : Subtype T ↦ M i) ⟨i, H i.prop⟩

variable (ι M)

/-- Given `Fintype α`, `linearEquivFunOnFintype R` is the natural `R`-linear equivalence
between `⨁ i, M i` and `∀ i, M i`. -/
@[simps apply]
def linearEquivFunOnFintype [Fintype ι] : (⨁ i, M i) ≃ₗ[R] ∀ i, M i :=
  { DFinsupp.equivFunOnFintype with
    toFun := (↑)
    map_add' := fun f g ↦ by
      ext
      rw [add_apply, Pi.add_apply]
    map_smul' := fun c f ↦ by
      simp_rw [RingHom.id_apply]
      rw [DFinsupp.coe_smul] }

variable {ι M}

@[simp]
theorem linearEquivFunOnFintype_lof [Fintype ι] (i : ι) (m : M i) :
    (linearEquivFunOnFintype R ι M) (lof R ι M i m) = Pi.single i m := by
  ext a
  change (DFinsupp.equivFunOnFintype (lof R ι M i m)) a = _
  convert _root_.congr_fun (DFinsupp.equivFunOnFintype_single i m) a

@[simp]
theorem linearEquivFunOnFintype_symm_single [Fintype ι] (i : ι) (m : M i) :
    (linearEquivFunOnFintype R ι M).symm (Pi.single i m) = lof R ι M i m := by
  change (DFinsupp.equivFunOnFintype.symm (Pi.single i m)) = _
  rw [DFinsupp.equivFunOnFintype_symm_single i m]
  rfl

end DecidableEq

@[simp]
theorem linearEquivFunOnFintype_symm_coe [Fintype ι] (f : ⨁ i, M i) :
    (linearEquivFunOnFintype R ι M).symm f = f := by
  simp [linearEquivFunOnFintype]

/-- The natural linear equivalence between `⨁ _ : ι, M` and `M` when `Unique ι`. -/
protected def lid (M : Type v) (ι : Type* := PUnit) [AddCommMonoid M] [Module R M] [Unique ι] :
    (⨁ _ : ι, M) ≃ₗ[R] M :=
  { DirectSum.id M ι, toModule R ι M fun _ ↦ LinearMap.id with }

/-- The projection map onto one component, as a linear map. -/
def component (i : ι) : (⨁ i, M i) →ₗ[R] M i :=
  DFinsupp.lapply i

variable {ι M}

theorem apply_eq_component (f : ⨁ i, M i) (i : ι) : f i = component R ι M i f := rfl

-- Note(kmill): `@[ext]` cannot prove `ext_iff` because `R` is not determined by `f` or `g`.
-- This is not useful as an `@[ext]` lemma as the `ext` tactic can not infer `R`.
theorem ext_component {f g : ⨁ i, M i} (h : ∀ i, component R ι M i f = component R ι M i g) :
    f = g :=
  DFinsupp.ext h

theorem ext_component_iff {f g : ⨁ i, M i} :
    f = g ↔ ∀ i, component R ι M i f = component R ι M i g :=
  ⟨fun h _ ↦ by rw [h], ext_component R⟩

@[simp]
theorem lof_apply [DecidableEq ι] (i : ι) (b : M i) : ((lof R ι M i) b) i = b :=
  DFinsupp.single_eq_same

@[simp]
theorem component.lof_self [DecidableEq ι] (i : ι) (b : M i) :
    component R ι M i ((lof R ι M i) b) = b :=
  lof_apply R i b

theorem component.of [DecidableEq ι] (i j : ι) (b : M j) :
    component R ι M i ((lof R ι M j) b) = if h : j = i then Eq.recOn h b else 0 :=
  DFinsupp.single_apply

section map

variable {R} {N : ι → Type*} [∀ i, AddCommMonoid (N i)] [∀ i, Module R (N i)]
  (f : Π i, M i →ₗ[R] N i)

/-- The linear map between direct sums induced by a family of linear maps. -/
def lmap : (⨁ i, M i) →ₗ[R] ⨁ i, N i := DFinsupp.mapRange.linearMap f

@[simp] theorem lmap_apply (x i) : lmap f x i = f i (x i) := rfl

@[simp] lemma lmap_of [DecidableEq ι] (i : ι) (x : M i) :
    lmap f (of M i x) = of N i (f i x) :=
  DFinsupp.mapRange_single (hf := fun _ => map_zero _)

@[simp] theorem lmap_lof [DecidableEq ι] (i) (x : M i) :
    lmap f (lof R _ _ _ x) = lof R _ _ _ (f i x) :=
  DFinsupp.mapRange_single (hf := fun _ ↦ map_zero _)

@[simp] lemma lmap_id :
    (lmap (fun i ↦ LinearMap.id (R := R) (M := M i))) = LinearMap.id :=
  DFinsupp.mapRange.linearMap_id

@[simp] lemma lmap_comp {K : ι → Type*} [∀ i, AddCommMonoid (K i)] [∀ i, Module R (K i)]
    (g : ∀ (i : ι), N i →ₗ[R] K i) :
    (lmap (fun i ↦ (g i) ∘ₗ (f i))) = (lmap g) ∘ₗ (lmap f) :=
  DFinsupp.mapRange.linearMap_comp _ _

theorem lmap_injective : Function.Injective (lmap f) ↔ ∀ i, Function.Injective (f i) := by
  classical exact DFinsupp.mapRange_injective (hf := fun _ ↦ map_zero _)

theorem lmap_surjective : Function.Surjective (lmap f) ↔ (∀ i, Function.Surjective (f i)) := by
  classical exact DFinsupp.mapRange_surjective (hf := fun _ ↦ map_zero _)

lemma lmap_eq_iff (x y : ⨁ i, M i) :
    lmap f x = lmap f y ↔ ∀ i, f i (x i) = f i (y i) :=
  map_eq_iff (fun i => (f i).toAddMonoidHom) _ _

lemma toAddMonoidHom_lmap :
    (lmap f).toAddMonoidHom = map (fun i => (f i).toAddMonoidHom) :=
  rfl

lemma lmap_eq_map (x : ⨁ i, M i) : lmap f x = map (fun i => (f i).toAddMonoidHom) x :=
  rfl

section

<<<<<<< HEAD
variable {α : ι → Type*} {β : ι → Type*} [∀ i, AddCommGroup (α i)]
variable [∀ i, AddCommGroup (β i)] (f : ∀(i : ι), α i →+ β i)
=======
variable (f : ∀ i, M i →+ N i)

lemma mker_map : AddMonoidHom.mker (map f) =
    (AddSubmonoid.pi Set.univ (fun i ↦ AddMonoidHom.mker (f i))).comap
    (DirectSum.coeFnAddMonoidHom M) :=
  DFinsupp.mker_mapRangeAddMonoidHom f

lemma mrange_map : AddMonoidHom.mrange (map f) =
    (AddSubmonoid.pi Set.univ (fun i ↦ AddMonoidHom.mrange (f i))).comap
    (DirectSum.coeFnAddMonoidHom N) :=
  DFinsupp.mrange_mapRangeAddMonoidHom f

variable {α : ι → Type*} {β : ι → Type*} [∀ i, AddCommGroup (α i)]
variable [∀ i, AddCommGroup (β i)] (f : ∀ i, α i →+ β i)
>>>>>>> e350e385

lemma ker_map : (map f).ker =
    (AddSubgroup.pi Set.univ (f · |>.ker)).comap (DirectSum.coeFnAddMonoidHom α) :=
  DFinsupp.ker_mapRangeAddMonoidHom f

<<<<<<< HEAD
lemma range_map [DecidableEq ι] [(i : ι) → (x : β i) → Decidable (x ≠ 0)] : (map f).range =
    (AddSubgroup.pi Set.univ (f · |>.range)).comap (DirectSum.coeFnAddMonoidHom β) :=
  DFinsupp.range_map f
=======
lemma range_map : (map f).range =
    (AddSubgroup.pi Set.univ (f · |>.range)).comap (DirectSum.coeFnAddMonoidHom β) := by
  classical
  exact DFinsupp.range_mapRangeAddMonoidHom f
>>>>>>> e350e385

end

end map

section CongrLeft

variable {κ : Type*}

/-- Reindexing terms of a direct sum is linear. -/
def lequivCongrLeft (h : ι ≃ κ) : (⨁ i, M i) ≃ₗ[R] ⨁ k, M (h.symm k) :=
  { equivCongrLeft h with map_smul' := DFinsupp.comapDomain'_smul h.invFun h.right_inv }

@[simp]
theorem lequivCongrLeft_apply (h : ι ≃ κ) (f : ⨁ i, M i) (k : κ) :
    lequivCongrLeft R h f k = f (h.symm k) :=
  equivCongrLeft_apply _ _ _

end CongrLeft

section Sigma

variable {α : ι → Type*} {δ : ∀ i, α i → Type w}
variable [DecidableEq ι] [∀ i j, AddCommMonoid (δ i j)] [∀ i j, Module R (δ i j)]

/-- `curry` as a linear map. -/
def sigmaLcurry : (⨁ i : Σ_, _, δ i.1 i.2) →ₗ[R] ⨁ (i) (j), δ i j :=
  { sigmaCurry with map_smul' := fun r ↦ by convert DFinsupp.sigmaCurry_smul (δ := δ) r }

@[simp]
theorem sigmaLcurry_apply (f : ⨁ i : Σ _, _, δ i.1 i.2) (i : ι) (j : α i) :
    sigmaLcurry R f i j = f ⟨i, j⟩ :=
  sigmaCurry_apply f i j

/-- `uncurry` as a linear map. -/
def sigmaLuncurry : (⨁ (i) (j), δ i j) →ₗ[R] ⨁ i : Σ_, _, δ i.1 i.2 :=
  { sigmaUncurry with map_smul' := DFinsupp.sigmaUncurry_smul }

@[simp]
theorem sigmaLuncurry_apply (f : ⨁ (i) (j), δ i j) (i : ι) (j : α i) :
    sigmaLuncurry R f ⟨i, j⟩ = f i j :=
  sigmaUncurry_apply f i j

/-- `curryEquiv` as a linear equiv. -/
def sigmaLcurryEquiv : (⨁ i : Σ_, _, δ i.1 i.2) ≃ₗ[R] ⨁ (i) (j), δ i j :=
  { sigmaCurryEquiv, sigmaLcurry R with }

end Sigma

section Option

variable {α : Option ι → Type w} [∀ i, AddCommMonoid (α i)] [∀ i, Module R (α i)]

/-- Linear isomorphism obtained by separating the term of index `none` of a direct sum over
`Option ι`. -/
@[simps]
noncomputable def lequivProdDirectSum : (⨁ i, α i) ≃ₗ[R] α none × ⨁ i, α (some i) :=
  { addEquivProdDirectSum with map_smul' := DFinsupp.equivProdDFinsupp_smul }

end Option

end General

section Submodule

section Semiring

variable {R : Type u} [Semiring R]
variable {ι : Type v} [dec_ι : DecidableEq ι]
variable {M : Type*} [AddCommMonoid M] [Module R M]
variable (A : ι → Submodule R M)

/-- The canonical linear map from `⨁ i, A i` to `M` where `A` is a collection of `Submodule R M`
indexed by `ι`. This is `DirectSum.coeAddMonoidHom` as a `LinearMap`. -/
def coeLinearMap : (⨁ i, A i) →ₗ[R] M :=
  toModule R ι M fun i ↦ (A i).subtype

theorem coeLinearMap_eq_dfinsupp_sum [DecidableEq M] (x : DirectSum ι fun i => A i) :
    coeLinearMap A x = DFinsupp.sum x fun i => (fun x : A i => ↑x) := by
  simp only [coeLinearMap, toModule, DFinsupp.lsum, LinearEquiv.coe_mk, LinearMap.coe_mk,
    AddHom.coe_mk]
  rw [DFinsupp.sumAddHom_apply]
  simp only [LinearMap.toAddMonoidHom_coe, Submodule.coe_subtype]

@[simp]
theorem coeLinearMap_of (i : ι) (x : A i) : DirectSum.coeLinearMap A (of (fun i ↦ A i) i x) = x :=
  -- Porting note: spelled out arguments. (I don't know how this works.)
  toAddMonoid_of (β := fun i => A i) (fun i ↦ ((A i).subtype : A i →+ M)) i x

variable {A}

theorem range_coeLinearMap : LinearMap.range (coeLinearMap A) = ⨆ i, A i :=
  (Submodule.iSup_eq_range_dfinsupp_lsum _).symm

@[simp]
theorem IsInternal.ofBijective_coeLinearMap_same (h : IsInternal A)
    {i : ι} (x : A i) :
    (LinearEquiv.ofBijective (coeLinearMap A) h).symm x i = x := by
  rw [← coeLinearMap_of, LinearEquiv.ofBijective_symm_apply_apply, of_eq_same]

@[simp]
theorem IsInternal.ofBijective_coeLinearMap_of_ne (h : IsInternal A)
    {i j : ι} (hij : i ≠ j) (x : A i) :
    (LinearEquiv.ofBijective (coeLinearMap A) h).symm x j = 0 := by
  rw [← coeLinearMap_of, LinearEquiv.ofBijective_symm_apply_apply, of_eq_of_ne i j _ hij]

theorem IsInternal.ofBijective_coeLinearMap_of_mem (h : IsInternal A)
    {i : ι} {x : M} (hx : x ∈ A i) :
    (LinearEquiv.ofBijective (coeLinearMap A) h).symm x i = ⟨x, hx⟩ :=
  h.ofBijective_coeLinearMap_same ⟨x, hx⟩

theorem IsInternal.ofBijective_coeLinearMap_of_mem_ne (h : IsInternal A)
    {i j : ι} (hij : i ≠ j) {x : M} (hx : x ∈ A i) :
    (LinearEquiv.ofBijective (coeLinearMap A) h).symm x j = 0 :=
  h.ofBijective_coeLinearMap_of_ne hij ⟨x, hx⟩

/-- If a direct sum of submodules is internal then the submodules span the module. -/
theorem IsInternal.submodule_iSup_eq_top (h : IsInternal A) : iSup A = ⊤ := by
  rw [Submodule.iSup_eq_range_dfinsupp_lsum, LinearMap.range_eq_top]
  exact Function.Bijective.surjective h

/-- If a direct sum of submodules is internal then the submodules are independent. -/
theorem IsInternal.submodule_iSupIndep (h : IsInternal A) : iSupIndep A :=
  iSupIndep_of_dfinsupp_lsum_injective _ h.injective

@[deprecated (since := "2024-11-24")]
alias IsInternal.submodule_independent := IsInternal.submodule_iSupIndep

/-- Given an internal direct sum decomposition of a module `M`, and a basis for each of the
components of the direct sum, the disjoint union of these bases is a basis for `M`. -/
noncomputable def IsInternal.collectedBasis (h : IsInternal A) {α : ι → Type*}
    (v : ∀ i, Basis (α i) R (A i)) : Basis (Σ i, α i) R M where
  repr :=
    ((LinearEquiv.ofBijective (DirectSum.coeLinearMap A) h).symm ≪≫ₗ
        DFinsupp.mapRange.linearEquiv fun i ↦ (v i).repr) ≪≫ₗ
      (sigmaFinsuppLequivDFinsupp R).symm

@[simp]
theorem IsInternal.collectedBasis_coe (h : IsInternal A) {α : ι → Type*}
    (v : ∀ i, Basis (α i) R (A i)) : ⇑(h.collectedBasis v) = fun a : Σ i, α i ↦ ↑(v a.1 a.2) := by
  funext a
  -- Porting note: was
  -- simp only [IsInternal.collectedBasis, toModule, coeLinearMap, Basis.coe_ofRepr,
  --   Basis.repr_symm_apply, DFinsupp.lsum_apply_apply, DFinsupp.mapRange.linearEquiv_apply,
  --   DFinsupp.mapRange.linearEquiv_symm, DFinsupp.mapRange_single, linearCombination_single,
  --   LinearEquiv.ofBijective_apply, LinearEquiv.symm_symm, LinearEquiv.symm_trans_apply, one_smul,
  --   sigmaFinsuppAddEquivDFinsupp_apply, sigmaFinsuppEquivDFinsupp_single,
  --   sigmaFinsuppLequivDFinsupp_apply]
  -- convert DFinsupp.sumAddHom_single (fun i ↦ (A i).subtype.toAddMonoidHom) a.1 (v a.1 a.2)
  simp only [IsInternal.collectedBasis, coeLinearMap, Basis.coe_ofRepr, LinearEquiv.trans_symm,
    LinearEquiv.symm_symm, LinearEquiv.trans_apply, sigmaFinsuppLequivDFinsupp_apply,
    AddEquiv.toEquiv_eq_coe, Equiv.toFun_as_coe, EquivLike.coe_coe,
    sigmaFinsuppAddEquivDFinsupp_apply, sigmaFinsuppEquivDFinsupp_single,
    LinearEquiv.ofBijective_apply]
  rw [DFinsupp.mapRange.linearEquiv_symm]
  -- `DFunLike.coe (β := fun x ↦ ⨁ (i : ι), ↥(A i))`
  -- appears in the goal, but the lemma is expecting
  -- `DFunLike.coe (β := fun x ↦ Π₀ (i : ι), ↥(A i))`
  erw [DFinsupp.mapRange.linearEquiv_apply]
  simp only [DFinsupp.mapRange_single, Basis.repr_symm_apply, linearCombination_single, one_smul,
    toModule]
  -- Similarly here.
  erw [DFinsupp.lsum_single]
  simp only [Submodule.coe_subtype]

theorem IsInternal.collectedBasis_mem (h : IsInternal A) {α : ι → Type*}
    (v : ∀ i, Basis (α i) R (A i)) (a : Σ i, α i) : h.collectedBasis v a ∈ A a.1 := by simp

theorem IsInternal.collectedBasis_repr_of_mem (h : IsInternal A) {α : ι → Type*}
    (v : ∀ i, Basis (α i) R (A i)) {x : M} {i : ι} {a : α i} (hx : x ∈ A i) :
    (h.collectedBasis v).repr x ⟨i, a⟩ = (v i).repr ⟨x, hx⟩ a := by
  change (sigmaFinsuppLequivDFinsupp R).symm (DFinsupp.mapRange _ (fun i ↦ map_zero _) _) _ = _
  simp [h.ofBijective_coeLinearMap_of_mem hx]

theorem IsInternal.collectedBasis_repr_of_mem_ne (h : IsInternal A) {α : ι → Type*}
    (v : ∀ i, Basis (α i) R (A i)) {x : M} {i j : ι} (hij : i ≠ j) {a : α j} (hx : x ∈ A i) :
    (h.collectedBasis v).repr x ⟨j, a⟩ = 0 := by
  change (sigmaFinsuppLequivDFinsupp R).symm (DFinsupp.mapRange _ (fun i ↦ map_zero _) _) _ = _
  simp [h.ofBijective_coeLinearMap_of_mem_ne hij hx]

/-- When indexed by only two distinct elements, `DirectSum.IsInternal` implies
the two submodules are complementary. Over a `Ring R`, this is true as an iff, as
`DirectSum.isInternal_submodule_iff_isCompl`. -/
theorem IsInternal.isCompl {A : ι → Submodule R M} {i j : ι} (hij : i ≠ j)
    (h : (Set.univ : Set ι) = {i, j}) (hi : IsInternal A) : IsCompl (A i) (A j) :=
  ⟨hi.submodule_iSupIndep.pairwiseDisjoint hij,
    codisjoint_iff.mpr <| Eq.symm <| hi.submodule_iSup_eq_top.symm.trans <| by
      rw [← sSup_pair, iSup, ← Set.image_univ, h, Set.image_insert_eq, Set.image_singleton]⟩

end Semiring

section Ring

variable {R : Type u} [Ring R]
variable {ι : Type v} [dec_ι : DecidableEq ι]
variable {M : Type*} [AddCommGroup M] [Module R M]

/-- Note that this is not generally true for `[Semiring R]`; see
`iSupIndep.dfinsupp_lsum_injective` for details. -/
theorem isInternal_submodule_of_iSupIndep_of_iSup_eq_top {A : ι → Submodule R M}
    (hi : iSupIndep A) (hs : iSup A = ⊤) : IsInternal A :=
  ⟨hi.dfinsupp_lsum_injective,
    -- Note: https://github.com/leanprover-community/mathlib4/pull/8386 had to specify value of `f`
    (LinearMap.range_eq_top (f := DFinsupp.lsum _ _)).1 <|
      (Submodule.iSup_eq_range_dfinsupp_lsum _).symm.trans hs⟩

@[deprecated (since := "2024-11-24")]
alias isInternal_submodule_of_independent_of_iSup_eq_top :=
  isInternal_submodule_of_iSupIndep_of_iSup_eq_top

/-- `iff` version of `DirectSum.isInternal_submodule_of_iSupIndep_of_iSup_eq_top`,
`DirectSum.IsInternal.iSupIndep`, and `DirectSum.IsInternal.submodule_iSup_eq_top`. -/
theorem isInternal_submodule_iff_iSupIndep_and_iSup_eq_top (A : ι → Submodule R M) :
    IsInternal A ↔ iSupIndep A ∧ iSup A = ⊤ :=
  ⟨fun i ↦ ⟨i.submodule_iSupIndep, i.submodule_iSup_eq_top⟩,
    And.rec isInternal_submodule_of_iSupIndep_of_iSup_eq_top⟩

@[deprecated (since := "2024-11-24")]
alias isInternal_submodule_iff_independent_and_iSup_eq_top :=
  isInternal_submodule_iff_iSupIndep_and_iSup_eq_top

/-- If a collection of submodules has just two indices, `i` and `j`, then
`DirectSum.IsInternal` is equivalent to `isCompl`. -/
theorem isInternal_submodule_iff_isCompl (A : ι → Submodule R M) {i j : ι} (hij : i ≠ j)
    (h : (Set.univ : Set ι) = {i, j}) : IsInternal A ↔ IsCompl (A i) (A j) := by
  have : ∀ k, k = i ∨ k = j := fun k ↦ by simpa using Set.ext_iff.mp h k
  rw [isInternal_submodule_iff_iSupIndep_and_iSup_eq_top, iSup, ← Set.image_univ, h,
    Set.image_insert_eq, Set.image_singleton, sSup_pair, iSupIndep_pair hij this]
  exact ⟨fun ⟨hd, ht⟩ ↦ ⟨hd, codisjoint_iff.mpr ht⟩, fun ⟨hd, ht⟩ ↦ ⟨hd, ht.eq_top⟩⟩

@[simp]
theorem isInternal_ne_bot_iff {A : ι → Submodule R M} :
    IsInternal (fun i : {i // A i ≠ ⊥} ↦ A i) ↔ IsInternal A := by
  simp [isInternal_submodule_iff_iSupIndep_and_iSup_eq_top]

lemma isInternal_biSup_submodule_of_iSupIndep {A : ι → Submodule R M} (s : Set ι)
    (h : iSupIndep <| fun i : s ↦ A i) :
    IsInternal <| fun (i : s) ↦ (A i).comap (⨆ i ∈ s, A i).subtype := by
  refine (isInternal_submodule_iff_iSupIndep_and_iSup_eq_top _).mpr ⟨?_, by simp [iSup_subtype]⟩
  let p := ⨆ i ∈ s, A i
  have hp : ∀ i ∈ s, A i ≤ p := fun i hi ↦ le_biSup A hi
  let e : Submodule R p ≃o Set.Iic p := p.mapIic
  suffices (e ∘ fun i : s ↦ (A i).comap p.subtype) = fun i ↦ ⟨A i, hp i i.property⟩ by
    rw [← iSupIndep_map_orderIso_iff e, this]
    exact .of_coe_Iic_comp h
  ext i m
  change m ∈ ((A i).comap p.subtype).map p.subtype ↔ _
  rw [Submodule.map_comap_subtype, inf_of_le_right (hp i i.property)]

@[deprecated (since := "2024-11-24")]
alias isInternal_biSup_submodule_of_independent := isInternal_biSup_submodule_of_iSupIndep

/-! Now copy the lemmas for subgroup and submonoids. -/


theorem IsInternal.addSubmonoid_iSupIndep {M : Type*} [AddCommMonoid M] {A : ι → AddSubmonoid M}
    (h : IsInternal A) : iSupIndep A :=
  iSupIndep_of_dfinsupp_sumAddHom_injective _ h.injective

@[deprecated (since := "2024-11-24")]
alias IsInternal.addSubmonoid_independent := IsInternal.addSubmonoid_iSupIndep

theorem IsInternal.addSubgroup_iSupIndep {G : Type*} [AddCommGroup G] {A : ι → AddSubgroup G}
    (h : IsInternal A) : iSupIndep A :=
  iSupIndep_of_dfinsupp_sumAddHom_injective' _ h.injective

@[deprecated (since := "2024-11-24")]
alias IsInternal.addSubgroup_independent := IsInternal.addSubgroup_iSupIndep

end Ring

end Submodule

end DirectSum<|MERGE_RESOLUTION|>--- conflicted
+++ resolved
@@ -25,13 +25,6 @@
 
 section
 
-<<<<<<< HEAD
-variable {ι : Type*} {M : ι → Type*} {N : ι → Type*} [∀ i, AddCommGroup (M i)]
-variable [∀ i, AddCommGroup (N i)] (f : ∀(i : ι), M i →+ N i)
-
-namespace DFinsupp
-
-=======
 variable {ι : Type*} {M : ι → Type*} {N : ι → Type*}
 
 namespace DFinsupp
@@ -67,21 +60,14 @@
 
 variable [∀ i, AddCommGroup (M i)] [∀ i, AddCommGroup (N i)] (f : ∀(i : ι), M i →+ N i)
 
->>>>>>> e350e385
 lemma ker_mapRangeAddMonoidHom : (mapRange.addMonoidHom f).ker =
     (AddSubgroup.pi Set.univ (f · |>.ker)).comap DFinsupp.coeFnAddMonoidHom := by
   ext
   simp [AddSubgroup.mem_pi, DFinsupp.ext_iff]
 
-<<<<<<< HEAD
-lemma range_map [DecidableEq ι] [(i : ι) → (x : N i) → Decidable (x ≠ 0)] :
-    (mapRange.addMonoidHom f).range =
-    (AddSubgroup.pi Set.univ (f · |>.range)).comap DFinsupp.coeFnAddMonoidHom := by
-=======
 lemma range_mapRangeAddMonoidHom : (mapRange.addMonoidHom f).range =
     (AddSubgroup.pi Set.univ (f · |>.range)).comap DFinsupp.coeFnAddMonoidHom := by
   classical
->>>>>>> e350e385
   ext x
   simp only [AddSubgroup.mem_comap, AddSubgroup.mem_pi, DirectSum.ext_iff]
   refine ⟨fun ⟨y, hy⟩ i hi ↦ ?_, fun h ↦ ?_⟩
@@ -325,10 +311,6 @@
 
 section
 
-<<<<<<< HEAD
-variable {α : ι → Type*} {β : ι → Type*} [∀ i, AddCommGroup (α i)]
-variable [∀ i, AddCommGroup (β i)] (f : ∀(i : ι), α i →+ β i)
-=======
 variable (f : ∀ i, M i →+ N i)
 
 lemma mker_map : AddMonoidHom.mker (map f) =
@@ -343,22 +325,15 @@
 
 variable {α : ι → Type*} {β : ι → Type*} [∀ i, AddCommGroup (α i)]
 variable [∀ i, AddCommGroup (β i)] (f : ∀ i, α i →+ β i)
->>>>>>> e350e385
 
 lemma ker_map : (map f).ker =
     (AddSubgroup.pi Set.univ (f · |>.ker)).comap (DirectSum.coeFnAddMonoidHom α) :=
   DFinsupp.ker_mapRangeAddMonoidHom f
 
-<<<<<<< HEAD
-lemma range_map [DecidableEq ι] [(i : ι) → (x : β i) → Decidable (x ≠ 0)] : (map f).range =
-    (AddSubgroup.pi Set.univ (f · |>.range)).comap (DirectSum.coeFnAddMonoidHom β) :=
-  DFinsupp.range_map f
-=======
 lemma range_map : (map f).range =
     (AddSubgroup.pi Set.univ (f · |>.range)).comap (DirectSum.coeFnAddMonoidHom β) := by
   classical
   exact DFinsupp.range_mapRangeAddMonoidHom f
->>>>>>> e350e385
 
 end
 
