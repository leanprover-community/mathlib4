--- conflicted
+++ resolved
@@ -251,13 +251,8 @@
 variable [∀ i j, AddCommMonoid (δ i j)] [∀ i j, Module R (δ i j)]
 
 /-- `curry` as a linear map. -/
-<<<<<<< HEAD
 def sigmaLcurry : (⨁ i : Σi, _, δ i.1 i.2) →ₗ[R] ⨁ (i) (j), δ i j :=
-  { sigmaCurry with map_smul' := fun r ↦ by convert Dfinsupp.sigmaCurry_smul (δ := δ) r }
-=======
-noncomputable def sigmaLcurry : (⨁ i : Σi, _, δ i.1 i.2) →ₗ[R] ⨁ (i) (j), δ i j :=
-  { sigmaCurry with map_smul' := fun r ↦ by convert @DFinsupp.sigmaCurry_smul _ _ _ δ _ _ _ r }
->>>>>>> dc893739
+  { sigmaCurry with map_smul' := fun r ↦ by convert DFinsupp.sigmaCurry_smul (δ := δ) r }
 #align direct_sum.sigma_lcurry DirectSum.sigmaLcurry
 
 @[simp]
