--- conflicted
+++ resolved
@@ -35,25 +35,12 @@
   | mul_right _ h => rw [star_mul, star_mul]
                      exact Rel.mul_left h
 
-<<<<<<< HEAD
-set_option backward.privateInPublic true in
-private irreducible_def star' (hr : ∀ a b, r a b → r (star a) (star b)) : RingQuot r → RingQuot r
-  | ⟨a⟩ => ⟨Quot.map (star : R → R) (Rel.star r hr) a⟩
-
-set_option backward.privateInPublic true in
-set_option backward.privateInPublic.warn false in
-theorem star'_quot (hr : ∀ a b, r a b → r (star a) (star b)) {a} :
-    (star' r hr ⟨Quot.mk _ a⟩ : RingQuot r) = ⟨Quot.mk _ (star a)⟩ := star'_def _ _ _
-=======
 private def star' (hr : ∀ a b, r a b → r (star a) (star b)) : RingQuot r → RingQuot r
   | ⟨a⟩ => ⟨Quot.map (star : R → R) (Rel.star r hr) a⟩
 
 private theorem star'_quot (hr : ∀ a b, r a b → r (star a) (star b)) {a} :
     (star' r hr ⟨Quot.mk _ a⟩ : RingQuot r) = ⟨Quot.mk _ (star a)⟩ := rfl
->>>>>>> 8c38971b
 
-set_option backward.privateInPublic true in
-set_option backward.privateInPublic.warn false in
 /-- Transfer a star_ring instance through a quotient, if the quotient is invariant to `star` -/
 def starRing {R : Type u} [Semiring R] [StarRing R] (r : R → R → Prop)
     (hr : ∀ a b, r a b → r (star a) (star b)) : StarRing (RingQuot r) where
