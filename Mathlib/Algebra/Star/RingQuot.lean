--- conflicted
+++ resolved
@@ -24,11 +24,7 @@
 
 variable [StarRing R]
 
-<<<<<<< HEAD
-set_option linter.style.commandStart false in -- manual alignment is not recognised by the linter
-=======
 set_option linter.style.commandStart false -- linter does not recognise manual alignment
->>>>>>> 4975ee7e
 theorem Rel.star (hr : ∀ a b, r a b → r (star a) (star b))
     ⦃a b : R⦄ (h : Rel r a b) : Rel r (star a) (star b) := by
   induction h with
