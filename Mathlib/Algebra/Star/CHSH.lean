/-
Copyright (c) 2020 Scott Morrison. All rights reserved.
Released under Apache 2.0 license as described in the file LICENSE.
Authors: Scott Morrison
-/
import Mathlib.Algebra.CharP.Invertible
import Mathlib.Data.Real.Sqrt
import Mathlib.Tactic.Polyrith

#align_import algebra.star.chsh from "leanprover-community/mathlib"@"31c24aa72e7b3e5ed97a8412470e904f82b81004"

/-!
# The Clauser-Horne-Shimony-Holt inequality and Tsirelson's inequality.

We establish a version of the Clauser-Horne-Shimony-Holt (CHSH) inequality
(which is a generalization of Bell's inequality).
This is a foundational result which implies that
quantum mechanics is not a local hidden variable theory.

As usually stated the CHSH inequality requires substantial language from physics and probability,
but it is possible to give a statement that is purely about ordered `*`-algebras.
We do that here, to avoid as many practical and logical dependencies as possible.
Since the algebra of observables of any quantum system is an ordered `*`-algebra
(in particular a von Neumann algebra) this is a strict generalization of the usual statement.

Let `R` be a `*`-ring.

A CHSH tuple in `R` consists of
* four elements `A₀ A₁ B₀ B₁ : R`, such that
* each `Aᵢ` and `Bⱼ` is a self-adjoint involution, and
* the `Aᵢ` commute with the `Bⱼ`.

The physical interpretation is that the four elements are observables (hence self-adjoint)
that take values ±1 (hence involutions), and that the `Aᵢ` are spacelike separated from the `Bⱼ`
(and hence commute).

The CHSH inequality says that when `R` is an ordered `*`-ring
(that is, a `*`-ring which is ordered, and for every `r : R`, `0 ≤ star r * r`),
which is moreover *commutative*, we have
`A₀ * B₀ + A₀ * B₁ + A₁ * B₀ - A₁ * B₁ ≤ 2`

On the other hand, Tsirelson's inequality says that for any ordered `*`-ring we have
`A₀ * B₀ + A₀ * B₁ + A₁ * B₀ - A₁ * B₁ ≤ 2√2`

(A caveat: in the commutative case we need 2⁻¹ in the ring,
and in the noncommutative case we need √2 and √2⁻¹.
To keep things simple we just assume our rings are ℝ-algebras.)

The proofs I've seen in the literature either
assume a significant framework for quantum mechanics,
or assume the ring is a `C^*`-algebra.
In the `C^*`-algebra case,
the order structure is completely determined by the `*`-algebra structure:
`0 ≤ A` iff there exists some `B` so `A = star B * B`.
There's a nice proof of both bounds in this setting at
https://en.wikipedia.org/wiki/Tsirelson%27s_bound
The proof given here is purely algebraic.

## Future work

One can show that Tsirelson's inequality is tight.
In the `*`-ring of n-by-n complex matrices, if `A ≤ λ I` for some `λ : ℝ`,
then every eigenvalue has absolute value at most `λ`.
There is a CHSH tuple in 4-by-4 matrices such that
`A₀ * B₀ + A₀ * B₁ + A₁ * B₀ - A₁ * B₁` has `2√2` as an eigenvalue.

## References

* [Clauser, Horne, Shimony, Holt,
  *Proposed experiment to test local hidden-variable theories*][zbMATH06785026]
* [Bell, *On the Einstein Podolsky Rosen Paradox*][MR3790629]
* [Tsirelson, *Quantum generalizations of Bell's inequality*][MR577178]

-/


universe u

/-- A CHSH tuple in a *-monoid consists of 4 self-adjoint involutions `A₀ A₁ B₀ B₁` such that
the `Aᵢ` commute with the `Bⱼ`.

The physical interpretation is that `A₀` and `A₁` are a pair of boolean observables which
are spacelike separated from another pair `B₀` and `B₁` of boolean observables.
-/
--@[nolint has_nonempty_instance] Porting note: linter does not exist
structure IsCHSHTuple {R} [Monoid R] [StarMul R] (A₀ A₁ B₀ B₁ : R) : Prop where
  A₀_inv : A₀ ^ 2 = 1
  A₁_inv : A₁ ^ 2 = 1
  B₀_inv : B₀ ^ 2 = 1
  B₁_inv : B₁ ^ 2 = 1
  A₀_sa : star A₀ = A₀
  A₁_sa : star A₁ = A₁
  B₀_sa : star B₀ = B₀
  B₁_sa : star B₁ = B₁
  A₀B₀_commutes : A₀ * B₀ = B₀ * A₀
  A₀B₁_commutes : A₀ * B₁ = B₁ * A₀
  A₁B₀_commutes : A₁ * B₀ = B₀ * A₁
  A₁B₁_commutes : A₁ * B₁ = B₁ * A₁
set_option linter.uppercaseLean3 false in
#align is_CHSH_tuple IsCHSHTuple

variable {R : Type u}

theorem CHSH_id [CommRing R] {A₀ A₁ B₀ B₁ : R} (A₀_inv : A₀ ^ 2 = 1) (A₁_inv : A₁ ^ 2 = 1)
    (B₀_inv : B₀ ^ 2 = 1) (B₁_inv : B₁ ^ 2 = 1) :
    (2 - A₀ * B₀ - A₀ * B₁ - A₁ * B₀ + A₁ * B₁) * (2 - A₀ * B₀ - A₀ * B₁ - A₁ * B₀ + A₁ * B₁) =
      4 * (2 - A₀ * B₀ - A₀ * B₁ - A₁ * B₀ + A₁ * B₁) := by
  -- polyrith suggests:
  linear_combination
    (2 * B₀ * B₁ + 2) * A₀_inv + (B₀ ^ 2 - 2 * B₀ * B₁ + B₁ ^ 2) * A₁_inv +
        (A₀ ^ 2 + 2 * A₀ * A₁ + 1) * B₀_inv +
      (A₀ ^ 2 - 2 * A₀ * A₁ + 1) * B₁_inv
set_option linter.uppercaseLean3 false in
#align CHSH_id CHSH_id

/-- Given a CHSH tuple (A₀, A₁, B₀, B₁) in a *commutative* ordered `*`-algebra over ℝ,
`A₀ * B₀ + A₀ * B₁ + A₁ * B₀ - A₁ * B₁ ≤ 2`.

(We could work over ℤ[⅟2] if we wanted to!)
-/
theorem CHSH_inequality_of_comm [OrderedCommRing R] [StarRing R] [StarOrderedRing R] [Algebra ℝ R]
    [OrderedSMul ℝ R] (A₀ A₁ B₀ B₁ : R) (T : IsCHSHTuple A₀ A₁ B₀ B₁) :
    A₀ * B₀ + A₀ * B₁ + A₁ * B₀ - A₁ * B₁ ≤ 2 := by
  let P := 2 - A₀ * B₀ - A₀ * B₁ - A₁ * B₀ + A₁ * B₁
  have i₁ : 0 ≤ P := by
    have idem : P * P = 4 * P := CHSH_id T.A₀_inv T.A₁_inv T.B₀_inv T.B₁_inv
    have idem' : P = (1 / 4 : ℝ) • (P * P) := by
      have h : 4 * P = (4 : ℝ) • P := by simp [Algebra.smul_def]
      rw [idem, h, ← mul_smul]
      norm_num
    have sa : star P = P := by
      dsimp [P]
      simp only [star_add, star_sub, star_mul, star_ofNat, star_one, T.A₀_sa, T.A₁_sa, T.B₀_sa,
        T.B₁_sa, mul_comm B₀, mul_comm B₁]
    simpa only [← idem', sa]
      using smul_nonneg (by norm_num : (0 : ℝ) ≤ 1 / 4) (star_mul_self_nonneg P)
  apply le_of_sub_nonneg
  simpa only [sub_add_eq_sub_sub, ← sub_add] using i₁
set_option linter.uppercaseLean3 false in
#align CHSH_inequality_of_comm CHSH_inequality_of_comm

/-!
We now prove some rather specialized lemmas in preparation for the Tsirelson inequality,
which we hide in a namespace as they are unlikely to be useful elsewhere.
-/


local notation "√2" => (Real.sqrt 2 : ℝ)

namespace TsirelsonInequality

/-!
Before proving Tsirelson's bound,
we prepare some easy lemmas about √2.
-/


-- This calculation, which we need for Tsirelson's bound,
-- defeated me. Thanks for the rescue from Shing Tak Lam!
theorem tsirelson_inequality_aux : √2 * √2 ^ 3 = √2 * (2 * √2⁻¹ + 4 * (√2⁻¹ * 2⁻¹)) := by
  ring_nf
  rw [mul_inv_cancel (ne_of_gt (Real.sqrt_pos.2 (show (2 : ℝ) > 0 by norm_num)))]
  convert congr_arg (· ^ 2) (@Real.sq_sqrt 2 (by norm_num)) using 1 <;>
    (try simp only [← pow_mul]) <;> norm_num
#align tsirelson_inequality.tsirelson_inequality_aux TsirelsonInequality.tsirelson_inequality_aux

theorem sqrt_two_inv_mul_self : √2⁻¹ * √2⁻¹ = (2⁻¹ : ℝ) := by
  rw [← mul_inv]
  norm_num
#align tsirelson_inequality.sqrt_two_inv_mul_self TsirelsonInequality.sqrt_two_inv_mul_self

end TsirelsonInequality

open TsirelsonInequality

/-- In a noncommutative ordered `*`-algebra over ℝ,
Tsirelson's bound for a CHSH tuple (A₀, A₁, B₀, B₁) is
`A₀ * B₀ + A₀ * B₁ + A₁ * B₀ - A₁ * B₁ ≤ 2^(3/2) • 1`.

We prove this by providing an explicit sum-of-squares decomposition
of the difference.

(We could work over `ℤ[2^(1/2), 2^(-1/2)]` if we really wanted to!)
-/
theorem tsirelson_inequality [OrderedRing R] [StarRing R] [StarOrderedRing R] [Algebra ℝ R]
    [OrderedSMul ℝ R] [StarModule ℝ R] (A₀ A₁ B₀ B₁ : R) (T : IsCHSHTuple A₀ A₁ B₀ B₁) :
    A₀ * B₀ + A₀ * B₁ + A₁ * B₀ - A₁ * B₁ ≤ √2 ^ 3 • (1 : R) := by
  -- abel will create `ℤ` multiplication. We will `simp` them away to `ℝ` multiplication.
  have M : ∀ (m : ℤ) (a : ℝ) (x : R), m • a • x = ((m : ℝ) * a) • x := fun m a x => by
    rw [zsmul_eq_smul_cast ℝ, ← mul_smul]
  let P := √2⁻¹ • (A₁ + A₀) - B₀
  let Q := √2⁻¹ • (A₁ - A₀) + B₁
  have w : √2 ^ 3 • (1 : R) - A₀ * B₀ - A₀ * B₁ - A₁ * B₀ + A₁ * B₁ = √2⁻¹ • (P ^ 2 + Q ^ 2) := by
    dsimp [P, Q]
    -- distribute out all the powers and products appearing on the RHS
    simp only [sq, sub_mul, mul_sub, add_mul, mul_add, smul_add, smul_sub]
    -- pull all coefficients out to the front, and combine `√2`s where possible
    simp only [Algebra.mul_smul_comm, Algebra.smul_mul_assoc, ← mul_smul, sqrt_two_inv_mul_self]
    -- replace Aᵢ * Aᵢ = 1 and Bᵢ * Bᵢ = 1
    simp only [← sq, T.A₀_inv, T.A₁_inv, T.B₀_inv, T.B₁_inv]
    -- move Aᵢ to the left of Bᵢ
    simp only [← T.A₀B₀_commutes, ← T.A₀B₁_commutes, ← T.A₁B₀_commutes, ← T.A₁B₁_commutes]
    -- collect terms, simplify coefficients, and collect terms again:
    abel_nf
    -- all terms coincide, but the last one. Simplify all other terms
    simp only [M]
    simp only [neg_mul, one_mul, mul_inv_cancel_of_invertible, Int.cast_one, add_assoc, add_comm,
<<<<<<< HEAD
      add_left_comm, one_smul, Int.cast_neg, neg_smul, Int.intCast_ofNat]
=======
      add_left_comm, one_smul, Int.cast_neg, neg_smul, Int.cast_ofNat]
>>>>>>> 141a2461
    simp only [← add_assoc, ← add_smul]
    -- just look at the coefficients now:
    congr
    exact mul_left_cancel₀ (by norm_num) tsirelson_inequality_aux
  have pos : 0 ≤ √2⁻¹ • (P ^ 2 + Q ^ 2) := by
    have P_sa : star P = P := by
      simp only [P, star_smul, star_add, star_sub, star_id_of_comm, T.A₀_sa, T.A₁_sa, T.B₀_sa,
        T.B₁_sa]
    have Q_sa : star Q = Q := by
      simp only [Q, star_smul, star_add, star_sub, star_id_of_comm, T.A₀_sa, T.A₁_sa, T.B₀_sa,
        T.B₁_sa]
    have P2_nonneg : 0 ≤ P ^ 2 := by simpa only [P_sa, sq] using star_mul_self_nonneg P
    have Q2_nonneg : 0 ≤ Q ^ 2 := by simpa only [Q_sa, sq] using star_mul_self_nonneg Q
    exact smul_nonneg (by positivity) (add_nonneg P2_nonneg Q2_nonneg)
  apply le_of_sub_nonneg
  simpa only [sub_add_eq_sub_sub, ← sub_add, w, Nat.cast_zero] using pos
#align tsirelson_inequality tsirelson_inequality<|MERGE_RESOLUTION|>--- conflicted
+++ resolved
@@ -205,11 +205,7 @@
     -- all terms coincide, but the last one. Simplify all other terms
     simp only [M]
     simp only [neg_mul, one_mul, mul_inv_cancel_of_invertible, Int.cast_one, add_assoc, add_comm,
-<<<<<<< HEAD
-      add_left_comm, one_smul, Int.cast_neg, neg_smul, Int.intCast_ofNat]
-=======
-      add_left_comm, one_smul, Int.cast_neg, neg_smul, Int.cast_ofNat]
->>>>>>> 141a2461
+      add_left_comm, one_smul, Int.cast_neg, neg_smul, Int.cast_natCast]
     simp only [← add_assoc, ← add_smul]
     -- just look at the coefficients now:
     congr
