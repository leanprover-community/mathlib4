--- conflicted
+++ resolved
@@ -406,7 +406,6 @@
 variable {F R A B : Type*} [CommSemiring R] [StarRing R]
 variable [Semiring A] [Algebra R A] [StarRing A] [StarModule R A]
 variable [Semiring B] [Algebra R B] [StarRing B] [StarModule R B]
-
 variable (R)
 
 /-- The minimal star subalgebra that contains `s`. -/
@@ -424,20 +423,6 @@
 theorem adjoin_toSubalgebra (s : Set A) :
     (adjoin R s).toSubalgebra = Algebra.adjoin R (s ∪ star s) := rfl
 
-<<<<<<< HEAD
-@[simp, aesop safe 20 apply (rule_sets := [SetLike])]
-theorem subset_adjoin (s : Set A) : s ⊆ adjoin R s :=
-  Set.subset_union_left.trans Algebra.subset_adjoin
-
-@[simp, aesop safe 20 apply (rule_sets := [SetLike])]
-theorem star_subset_adjoin (s : Set A) : star s ⊆ adjoin R s :=
-  Set.subset_union_right.trans Algebra.subset_adjoin
-
-@[aesop unsafe 80% apply (rule_sets := [SetLike])]
-theorem mem_adjoin_of_mem {s : Set A} {x : A} (hx : x ∈ s) : x ∈ adjoin R s := subset_adjoin R s hx
-
-@[aesop unsafe 80% apply (rule_sets := [SetLike])]
-=======
 @[simp, aesop safe 20 (rule_sets := [SetLike])]
 theorem subset_adjoin (s : Set A) : s ⊆ adjoin R s :=
   Set.subset_union_left.trans Algebra.subset_adjoin
@@ -450,7 +435,6 @@
 theorem mem_adjoin_of_mem {s : Set A} {x : A} (hx : x ∈ s) : x ∈ adjoin R s := subset_adjoin R s hx
 
 @[aesop 80% (rule_sets := [SetLike])]
->>>>>>> 01e7adaa
 theorem mem_adjoin_of_star_mem {s : Set A} {x : A} (hx : star x ∈ s) : x ∈ adjoin R s :=
   star_subset_adjoin R s hx
 
