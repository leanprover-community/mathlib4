/-
Copyright (c) 2022 Scott Morrison. All rights reserved.
Released under Apache 2.0 license as described in the file LICENSE.
Authors: Scott Morrison, Jireh Loreaux
-/
import Mathlib.Algebra.Star.Center
import Mathlib.Algebra.Star.StarAlgHom
import Mathlib.Algebra.Algebra.Subalgebra.Basic
import Mathlib.Algebra.Star.Pointwise
import Mathlib.Algebra.Star.Module
import Mathlib.RingTheory.Adjoin.Basic

#align_import algebra.star.subalgebra from "leanprover-community/mathlib"@"160ef3e338a2a4f21a280e4c152d4016156e516d"

/-!
# Star subalgebras

A *-subalgebra is a subalgebra of a *-algebra which is closed under *.

The centralizer of a *-closed set is a *-subalgebra.
-/


universe u v

/-- A *-subalgebra is a subalgebra of a *-algebra which is closed under *. -/
structure StarSubalgebra (R : Type u) (A : Type v) [CommSemiring R] [StarRing R] [Semiring A]
  [StarRing A] [Algebra R A] [StarModule R A] extends Subalgebra R A : Type v where
  /-- The `carrier` is closed under the `star` operation. -/
  star_mem' {a} : a ∈ carrier → star a ∈ carrier
#align star_subalgebra StarSubalgebra

namespace StarSubalgebra

/-- Forgetting that a *-subalgebra is closed under *.
-/
add_decl_doc StarSubalgebra.toSubalgebra

variable {F R A B C : Type*} [CommSemiring R] [StarRing R]

variable [Semiring A] [StarRing A] [Algebra R A] [StarModule R A]

variable [Semiring B] [StarRing B] [Algebra R B] [StarModule R B]

variable [Semiring C] [StarRing C] [Algebra R C] [StarModule R C]

instance setLike : SetLike (StarSubalgebra R A) A where
  coe S := S.carrier
  coe_injective' p q h := by obtain ⟨⟨⟨⟨⟨_, _⟩, _⟩, _⟩, _⟩, _⟩ := p; cases q; congr

instance starMemClass : StarMemClass (StarSubalgebra R A) A where
  star_mem {s} := s.star_mem'


instance subsemiringClass : SubsemiringClass (StarSubalgebra R A) A where
  add_mem {s} := s.add_mem'
  mul_mem {s} := s.mul_mem'
  one_mem {s} := s.one_mem'
  zero_mem {s} := s.zero_mem'

instance smulMemClass : SMulMemClass (StarSubalgebra R A) R A where
  smul_mem {s} r a (ha : a ∈ s.toSubalgebra) :=
    (SMulMemClass.smul_mem r ha : r • a ∈ s.toSubalgebra)

instance subringClass {R A} [CommRing R] [StarRing R] [Ring A] [StarRing A] [Algebra R A]
    [StarModule R A] : SubringClass (StarSubalgebra R A) A where
  neg_mem {s a} ha := show -a ∈ s.toSubalgebra from neg_mem ha

-- this uses the `Star` instance `s` inherits from `StarMemClass (StarSubalgebra R A) A`
instance starRing (s : StarSubalgebra R A) : StarRing s :=
  { StarMemClass.instStar s with
    star_involutive := fun r => Subtype.ext (star_star (r : A))
    star_mul := fun r₁ r₂ => Subtype.ext (star_mul (r₁ : A) (r₂ : A))
    star_add := fun r₁ r₂ => Subtype.ext (star_add (r₁ : A) (r₂ : A)) }

instance algebra (s : StarSubalgebra R A) : Algebra R s :=
  s.toSubalgebra.algebra'

instance starModule (s : StarSubalgebra R A) : StarModule R s where
  star_smul r a := Subtype.ext (star_smul r (a : A))

@[simp, nolint simpNF] -- porting note (#10618): `simpNF` says `simp` can prove this, but it can't
theorem mem_carrier {s : StarSubalgebra R A} {x : A} : x ∈ s.carrier ↔ x ∈ s :=
  Iff.rfl
#align star_subalgebra.mem_carrier StarSubalgebra.mem_carrier

@[ext]
theorem ext {S T : StarSubalgebra R A} (h : ∀ x : A, x ∈ S ↔ x ∈ T) : S = T :=
  SetLike.ext h
#align star_subalgebra.ext StarSubalgebra.ext

@[simp]
lemma coe_mk (S : Subalgebra R A) (h) : ((⟨S, h⟩ : StarSubalgebra R A) : Set A) = S := rfl

@[simp]
theorem mem_toSubalgebra {S : StarSubalgebra R A} {x} : x ∈ S.toSubalgebra ↔ x ∈ S :=
  Iff.rfl
#align star_subalgebra.mem_to_subalgebra StarSubalgebra.mem_toSubalgebra

@[simp]
theorem coe_toSubalgebra (S : StarSubalgebra R A) : (S.toSubalgebra : Set A) = S :=
  rfl
#align star_subalgebra.coe_to_subalgebra StarSubalgebra.coe_toSubalgebra

theorem toSubalgebra_injective :
    Function.Injective (toSubalgebra : StarSubalgebra R A → Subalgebra R A) := fun S T h =>
  ext fun x => by rw [← mem_toSubalgebra, ← mem_toSubalgebra, h]
#align star_subalgebra.to_subalgebra_injective StarSubalgebra.toSubalgebra_injective

theorem toSubalgebra_inj {S U : StarSubalgebra R A} : S.toSubalgebra = U.toSubalgebra ↔ S = U :=
  toSubalgebra_injective.eq_iff
#align star_subalgebra.to_subalgebra_inj StarSubalgebra.toSubalgebra_inj

theorem toSubalgebra_le_iff {S₁ S₂ : StarSubalgebra R A} :
    S₁.toSubalgebra ≤ S₂.toSubalgebra ↔ S₁ ≤ S₂ :=
  Iff.rfl
#align star_subalgebra.to_subalgebra_le_iff StarSubalgebra.toSubalgebra_le_iff

/-- Copy of a star subalgebra with a new `carrier` equal to the old one. Useful to fix definitional
equalities. -/
protected def copy (S : StarSubalgebra R A) (s : Set A) (hs : s = ↑S) : StarSubalgebra R A where
  toSubalgebra := Subalgebra.copy S.toSubalgebra s hs
  star_mem' := @fun a ha => hs ▸ (S.star_mem' (by simpa [hs] using ha) : star a ∈ (S : Set A))
  -- Porting note: the old proof kept crashing Lean
#align star_subalgebra.copy StarSubalgebra.copy

@[simp]
theorem coe_copy (S : StarSubalgebra R A) (s : Set A) (hs : s = ↑S) : (S.copy s hs : Set A) = s :=
  rfl
#align star_subalgebra.coe_copy StarSubalgebra.coe_copy

theorem copy_eq (S : StarSubalgebra R A) (s : Set A) (hs : s = ↑S) : S.copy s hs = S :=
  SetLike.coe_injective hs
#align star_subalgebra.copy_eq StarSubalgebra.copy_eq

variable (S : StarSubalgebra R A)

theorem algebraMap_mem (r : R) : algebraMap R A r ∈ S :=
  S.algebraMap_mem' r
#align star_subalgebra.algebra_map_mem StarSubalgebra.algebraMap_mem

theorem rangeS_le : (algebraMap R A).rangeS ≤ S.toSubalgebra.toSubsemiring := fun _x ⟨r, hr⟩ =>
  hr ▸ S.algebraMap_mem r
#align star_subalgebra.srange_le StarSubalgebra.rangeS_le

theorem range_subset : Set.range (algebraMap R A) ⊆ S := fun _x ⟨r, hr⟩ => hr ▸ S.algebraMap_mem r
#align star_subalgebra.range_subset StarSubalgebra.range_subset

theorem range_le : Set.range (algebraMap R A) ≤ S :=
  S.range_subset
#align star_subalgebra.range_le StarSubalgebra.range_le

protected theorem smul_mem {x : A} (hx : x ∈ S) (r : R) : r • x ∈ S :=
  (Algebra.smul_def r x).symm ▸ mul_mem (S.algebraMap_mem r) hx
#align star_subalgebra.smul_mem StarSubalgebra.smul_mem

/-- Embedding of a subalgebra into the algebra. -/
def subtype : S →⋆ₐ[R] A := by refine' { toFun := ((↑) : S → A), .. } <;> intros <;> rfl
#align star_subalgebra.subtype StarSubalgebra.subtype

@[simp]
theorem coe_subtype : (S.subtype : S → A) = Subtype.val :=
  rfl
#align star_subalgebra.coe_subtype StarSubalgebra.coe_subtype

theorem subtype_apply (x : S) : S.subtype x = (x : A) :=
  rfl
#align star_subalgebra.subtype_apply StarSubalgebra.subtype_apply

@[simp]
theorem toSubalgebra_subtype : S.toSubalgebra.val = S.subtype.toAlgHom :=
  rfl
#align star_subalgebra.to_subalgebra_subtype StarSubalgebra.toSubalgebra_subtype

/-- The inclusion map between `StarSubalgebra`s given by `Subtype.map id` as a `StarAlgHom`. -/
@[simps]
def inclusion {S₁ S₂ : StarSubalgebra R A} (h : S₁ ≤ S₂) : S₁ →⋆ₐ[R] S₂ where
  toFun := Subtype.map id h
  map_one' := rfl
  map_mul' _ _ := rfl
  map_zero' := rfl
  map_add' _ _ := rfl
  commutes' _ := rfl
  map_star' _ := rfl
#align star_subalgebra.inclusion StarSubalgebra.inclusion

theorem inclusion_injective {S₁ S₂ : StarSubalgebra R A} (h : S₁ ≤ S₂) :
    Function.Injective <| inclusion h :=
  Set.inclusion_injective h
#align star_subalgebra.inclusion_injective StarSubalgebra.inclusion_injective

@[simp]
theorem subtype_comp_inclusion {S₁ S₂ : StarSubalgebra R A} (h : S₁ ≤ S₂) :
    S₂.subtype.comp (inclusion h) = S₁.subtype :=
  rfl
#align star_subalgebra.subtype_comp_inclusion StarSubalgebra.subtype_comp_inclusion

section Map

/-- Transport a star subalgebra via a star algebra homomorphism. -/
def map (f : A →⋆ₐ[R] B) (S : StarSubalgebra R A) : StarSubalgebra R B :=
  { S.toSubalgebra.map f.toAlgHom with
    star_mem' := by
      rintro _ ⟨a, ha, rfl⟩
      exact map_star f a ▸ Set.mem_image_of_mem _ (S.star_mem' ha) }
#align star_subalgebra.map StarSubalgebra.map

theorem map_mono {S₁ S₂ : StarSubalgebra R A} {f : A →⋆ₐ[R] B} : S₁ ≤ S₂ → S₁.map f ≤ S₂.map f :=
  Set.image_subset f
#align star_subalgebra.map_mono StarSubalgebra.map_mono

theorem map_injective {f : A →⋆ₐ[R] B} (hf : Function.Injective f) : Function.Injective (map f) :=
  fun _S₁ _S₂ ih =>
  ext <| Set.ext_iff.1 <| Set.image_injective.2 hf <| Set.ext <| SetLike.ext_iff.mp ih
#align star_subalgebra.map_injective StarSubalgebra.map_injective

@[simp]
theorem map_id (S : StarSubalgebra R A) : S.map (StarAlgHom.id R A) = S :=
  SetLike.coe_injective <| Set.image_id _
#align star_subalgebra.map_id StarSubalgebra.map_id

theorem map_map (S : StarSubalgebra R A) (g : B →⋆ₐ[R] C) (f : A →⋆ₐ[R] B) :
    (S.map f).map g = S.map (g.comp f) :=
  SetLike.coe_injective <| Set.image_image _ _ _
#align star_subalgebra.map_map StarSubalgebra.map_map

@[simp]
theorem mem_map {S : StarSubalgebra R A} {f : A →⋆ₐ[R] B} {y : B} :
    y ∈ map f S ↔ ∃ x ∈ S, f x = y :=
  Subsemiring.mem_map
#align star_subalgebra.mem_map StarSubalgebra.mem_map

theorem map_toSubalgebra {S : StarSubalgebra R A} {f : A →⋆ₐ[R] B} :
    (S.map f).toSubalgebra = S.toSubalgebra.map f.toAlgHom :=
  SetLike.coe_injective rfl
#align star_subalgebra.map_to_subalgebra StarSubalgebra.map_toSubalgebra

@[simp]
theorem coe_map (S : StarSubalgebra R A) (f : A →⋆ₐ[R] B) : (S.map f : Set B) = f '' S :=
  rfl
#align star_subalgebra.coe_map StarSubalgebra.coe_map

/-- Preimage of a star subalgebra under a star algebra homomorphism. -/
def comap (f : A →⋆ₐ[R] B) (S : StarSubalgebra R B) : StarSubalgebra R A :=
  { S.toSubalgebra.comap f.toAlgHom with
    star_mem' := @fun a ha => show f (star a) ∈ S from (map_star f a).symm ▸ star_mem ha }
#align star_subalgebra.comap StarSubalgebra.comap

theorem map_le_iff_le_comap {S : StarSubalgebra R A} {f : A →⋆ₐ[R] B} {U : StarSubalgebra R B} :
    map f S ≤ U ↔ S ≤ comap f U :=
  Set.image_subset_iff
#align star_subalgebra.map_le_iff_le_comap StarSubalgebra.map_le_iff_le_comap

theorem gc_map_comap (f : A →⋆ₐ[R] B) : GaloisConnection (map f) (comap f) := fun _S _U =>
  map_le_iff_le_comap
#align star_subalgebra.gc_map_comap StarSubalgebra.gc_map_comap

theorem comap_mono {S₁ S₂ : StarSubalgebra R B} {f : A →⋆ₐ[R] B} :
    S₁ ≤ S₂ → S₁.comap f ≤ S₂.comap f :=
  Set.preimage_mono
#align star_subalgebra.comap_mono StarSubalgebra.comap_mono

theorem comap_injective {f : A →⋆ₐ[R] B} (hf : Function.Surjective f) :
    Function.Injective (comap f) := fun _S₁ _S₂ h =>
  ext fun b =>
    let ⟨x, hx⟩ := hf b
    let this := SetLike.ext_iff.1 h x
    hx ▸ this
#align star_subalgebra.comap_injective StarSubalgebra.comap_injective

@[simp]
theorem comap_id (S : StarSubalgebra R A) : S.comap (StarAlgHom.id R A) = S :=
  SetLike.coe_injective <| Set.preimage_id
#align star_subalgebra.comap_id StarSubalgebra.comap_id

theorem comap_comap (S : StarSubalgebra R C) (g : B →⋆ₐ[R] C) (f : A →⋆ₐ[R] B) :
    (S.comap g).comap f = S.comap (g.comp f) :=
  SetLike.coe_injective <| by exact Set.preimage_preimage
  -- Porting note: the `by exact` trick still works sometimes
#align star_subalgebra.comap_comap StarSubalgebra.comap_comap

@[simp]
theorem mem_comap (S : StarSubalgebra R B) (f : A →⋆ₐ[R] B) (x : A) : x ∈ S.comap f ↔ f x ∈ S :=
  Iff.rfl
#align star_subalgebra.mem_comap StarSubalgebra.mem_comap

@[simp, norm_cast]
theorem coe_comap (S : StarSubalgebra R B) (f : A →⋆ₐ[R] B) :
    (S.comap f : Set A) = f ⁻¹' (S : Set B) :=
  rfl
#align star_subalgebra.coe_comap StarSubalgebra.coe_comap

end Map

section Centralizer

variable (R) -- Porting note: redundant binder annotation update

/-- The centralizer, or commutant, of the star-closure of a set as a star subalgebra. -/
def centralizer (s : Set A) : StarSubalgebra R A where
  toSubalgebra := Subalgebra.centralizer R (s ∪ star s)
  star_mem' := Set.star_mem_centralizer
#align star_subalgebra.centralizer StarSubalgebra.centralizer

@[simp, norm_cast]
theorem coe_centralizer (s : Set A) : (centralizer R s : Set A) = (s ∪ star s).centralizer :=
  rfl
#align star_subalgebra.coe_centralizer StarSubalgebra.coe_centralizer

theorem mem_centralizer_iff {s : Set A} {z : A} :
    z ∈ centralizer R s ↔ ∀ g ∈ s, g * z = z * g ∧ star g * z = z * star g := by
  show (∀ g ∈ s ∪ star s, g * z = z * g) ↔ ∀ g ∈ s, g * z = z * g ∧ star g * z = z * star g
  simp only [Set.mem_union, or_imp, forall_and, and_congr_right_iff]
  exact fun _ =>
    ⟨fun hz a ha => hz _ (Set.star_mem_star.mpr ha), fun hz a ha => star_star a ▸ hz _ ha⟩
#align star_subalgebra.mem_centralizer_iff StarSubalgebra.mem_centralizer_iff

theorem centralizer_le (s t : Set A) (h : s ⊆ t) : centralizer R t ≤ centralizer R s :=
  Set.centralizer_subset (Set.union_subset_union h <| Set.preimage_mono h)
#align star_subalgebra.centralizer_le StarSubalgebra.centralizer_le

end Centralizer

end StarSubalgebra

/-! ### The star closure of a subalgebra -/


namespace Subalgebra

open Pointwise

variable {F R A B : Type*} [CommSemiring R] [StarRing R]

variable [Semiring A] [Algebra R A] [StarRing A] [StarModule R A]

variable [Semiring B] [Algebra R B] [StarRing B] [StarModule R B]

/-- The pointwise `star` of a subalgebra is a subalgebra. -/
instance involutiveStar : InvolutiveStar (Subalgebra R A) where
  star S :=
    { carrier := star S.carrier
      mul_mem' := fun {x y} hx hy => by
        simp only [Set.mem_star, Subalgebra.mem_carrier] at *
        exact (star_mul x y).symm ▸ mul_mem hy hx
      one_mem' := Set.mem_star.mp ((star_one A).symm ▸ one_mem S : star (1 : A) ∈ S)
      add_mem' := fun {x y} hx hy => by
        simp only [Set.mem_star, Subalgebra.mem_carrier] at *
        exact (star_add x y).symm ▸ add_mem hx hy
      zero_mem' := Set.mem_star.mp ((star_zero A).symm ▸ zero_mem S : star (0 : A) ∈ S)
      algebraMap_mem' := fun r => by
        simpa only [Set.mem_star, Subalgebra.mem_carrier, ← algebraMap_star_comm] using
          S.algebraMap_mem (star r) }
  star_involutive S :=
    Subalgebra.ext fun x =>
      ⟨fun hx => star_star x ▸ hx, fun hx => ((star_star x).symm ▸ hx : star (star x) ∈ S)⟩

@[simp]
theorem mem_star_iff (S : Subalgebra R A) (x : A) : x ∈ star S ↔ star x ∈ S :=
  Iff.rfl
#align subalgebra.mem_star_iff Subalgebra.mem_star_iff

-- Porting note: removed `@[simp]` tag because `simp` can prove this
theorem star_mem_star_iff (S : Subalgebra R A) (x : A) : star x ∈ star S ↔ x ∈ S := by
  simp only [mem_star_iff, star_star]
#align subalgebra.star_mem_star_iff Subalgebra.star_mem_star_iff

@[simp]
theorem coe_star (S : Subalgebra R A) : ((star S : Subalgebra R A) : Set A) = star (S : Set A) :=
  rfl
#align subalgebra.coe_star Subalgebra.coe_star

theorem star_mono : Monotone (star : Subalgebra R A → Subalgebra R A) := fun _ _ h _ hx => h hx
#align subalgebra.star_mono Subalgebra.star_mono

variable (R)

/-- The star operation on `Subalgebra` commutes with `Algebra.adjoin`. -/
theorem star_adjoin_comm (s : Set A) : star (Algebra.adjoin R s) = Algebra.adjoin R (star s) :=
  have this : ∀ t : Set A, Algebra.adjoin R (star t) ≤ star (Algebra.adjoin R t) := fun t =>
    Algebra.adjoin_le fun x hx => Algebra.subset_adjoin hx
  le_antisymm (by simpa only [star_star] using Subalgebra.star_mono (this (star s))) (this s)
#align subalgebra.star_adjoin_comm Subalgebra.star_adjoin_comm

variable {R}

/-- The `StarSubalgebra` obtained from `S : Subalgebra R A` by taking the smallest subalgebra
containing both `S` and `star S`. -/
@[simps!]
def starClosure (S : Subalgebra R A) : StarSubalgebra R A where
  toSubalgebra := S ⊔ star S
  star_mem' := fun {a} ha => by
    simp only [Subalgebra.mem_carrier, ← (@Algebra.gi R A _ _ _).l_sup_u _ _] at *
    rw [← mem_star_iff _ a, star_adjoin_comm, sup_comm]
    simpa using ha
#align subalgebra.star_closure Subalgebra.starClosure

theorem starClosure_toSubalgebra (S : Subalgebra R A) : S.starClosure.toSubalgebra = S ⊔ star S :=
  rfl

theorem starClosure_le {S₁ : Subalgebra R A} {S₂ : StarSubalgebra R A} (h : S₁ ≤ S₂.toSubalgebra) :
    S₁.starClosure ≤ S₂ :=
  StarSubalgebra.toSubalgebra_le_iff.1 <|
    sup_le h fun x hx =>
      (star_star x ▸ star_mem (show star x ∈ S₂ from h <| (S₁.mem_star_iff _).1 hx) : x ∈ S₂)
#align subalgebra.star_closure_le Subalgebra.starClosure_le

theorem starClosure_le_iff {S₁ : Subalgebra R A} {S₂ : StarSubalgebra R A} :
    S₁.starClosure ≤ S₂ ↔ S₁ ≤ S₂.toSubalgebra :=
  ⟨fun h => le_sup_left.trans h, starClosure_le⟩
#align subalgebra.star_closure_le_iff Subalgebra.starClosure_le_iff

end Subalgebra

/-! ### The star subalgebra generated by a set -/


namespace StarSubalgebra

variable {F R A B : Type*} [CommSemiring R] [StarRing R]

variable [Semiring A] [Algebra R A] [StarRing A] [StarModule R A]

variable [Semiring B] [Algebra R B] [StarRing B] [StarModule R B]

variable (R)

/-- The minimal star subalgebra that contains `s`. -/
@[simps!]
def adjoin (s : Set A) : StarSubalgebra R A :=
  { Algebra.adjoin R (s ∪ star s) with
    star_mem' := fun hx => by
      rwa [Subalgebra.mem_carrier, ← Subalgebra.mem_star_iff, Subalgebra.star_adjoin_comm,
        Set.union_star, star_star, Set.union_comm] }
#align star_subalgebra.adjoin StarSubalgebra.adjoin

theorem adjoin_eq_starClosure_adjoin (s : Set A) : adjoin R s = (Algebra.adjoin R s).starClosure :=
  toSubalgebra_injective <|
    show Algebra.adjoin R (s ∪ star s) = Algebra.adjoin R s ⊔ star (Algebra.adjoin R s) from
      (Subalgebra.star_adjoin_comm R s).symm ▸ Algebra.adjoin_union s (star s)
#align star_subalgebra.adjoin_eq_star_closure_adjoin StarSubalgebra.adjoin_eq_starClosure_adjoin

theorem adjoin_toSubalgebra (s : Set A) :
    (adjoin R s).toSubalgebra = Algebra.adjoin R (s ∪ star s) :=
  rfl
#align star_subalgebra.adjoin_to_subalgebra StarSubalgebra.adjoin_toSubalgebra

@[aesop safe 20 apply (rule_sets := [SetLike])]
theorem subset_adjoin (s : Set A) : s ⊆ adjoin R s :=
  (Set.subset_union_left s (star s)).trans Algebra.subset_adjoin
#align star_subalgebra.subset_adjoin StarSubalgebra.subset_adjoin

theorem star_subset_adjoin (s : Set A) : star s ⊆ adjoin R s :=
  (Set.subset_union_right s (star s)).trans Algebra.subset_adjoin
#align star_subalgebra.star_subset_adjoin StarSubalgebra.star_subset_adjoin

theorem self_mem_adjoin_singleton (x : A) : x ∈ adjoin R ({x} : Set A) :=
  Algebra.subset_adjoin <| Set.mem_union_left _ (Set.mem_singleton x)
#align star_subalgebra.self_mem_adjoin_singleton StarSubalgebra.self_mem_adjoin_singleton

theorem star_self_mem_adjoin_singleton (x : A) : star x ∈ adjoin R ({x} : Set A) :=
  star_mem <| self_mem_adjoin_singleton R x
#align star_subalgebra.star_self_mem_adjoin_singleton StarSubalgebra.star_self_mem_adjoin_singleton

variable {R}

protected theorem gc : GaloisConnection (adjoin R : Set A → StarSubalgebra R A) (↑) := by
  intro s S
  rw [← toSubalgebra_le_iff, adjoin_toSubalgebra, Algebra.adjoin_le_iff, coe_toSubalgebra]
  exact
    ⟨fun h => (Set.subset_union_left s _).trans h, fun h =>
      Set.union_subset h fun x hx => star_star x ▸ star_mem (show star x ∈ S from h hx)⟩
#align star_subalgebra.gc StarSubalgebra.gc

/-- Galois insertion between `adjoin` and `coe`. -/
protected def gi : GaloisInsertion (adjoin R : Set A → StarSubalgebra R A) (↑) where
  choice s hs := (adjoin R s).copy s <| le_antisymm (StarSubalgebra.gc.le_u_l s) hs
  gc := StarSubalgebra.gc
  le_l_u S := (StarSubalgebra.gc (S : Set A) (adjoin R S)).1 <| le_rfl
  choice_eq _ _ := StarSubalgebra.copy_eq _ _ _
#align star_subalgebra.gi StarSubalgebra.gi

theorem adjoin_le {S : StarSubalgebra R A} {s : Set A} (hs : s ⊆ S) : adjoin R s ≤ S :=
  StarSubalgebra.gc.l_le hs
#align star_subalgebra.adjoin_le StarSubalgebra.adjoin_le

theorem adjoin_le_iff {S : StarSubalgebra R A} {s : Set A} : adjoin R s ≤ S ↔ s ⊆ S :=
  StarSubalgebra.gc _ _
#align star_subalgebra.adjoin_le_iff StarSubalgebra.adjoin_le_iff

theorem _root_.Subalgebra.starClosure_eq_adjoin (S : Subalgebra R A) :
    S.starClosure = adjoin R (S : Set A) :=
  le_antisymm (Subalgebra.starClosure_le_iff.2 <| subset_adjoin R (S : Set A))
    (adjoin_le (le_sup_left : S ≤ S ⊔ star S))
#align subalgebra.star_closure_eq_adjoin Subalgebra.starClosure_eq_adjoin

/-- If some predicate holds for all `x ∈ (s : Set A)` and this predicate is closed under the
`algebraMap`, addition, multiplication and star operations, then it holds for `a ∈ adjoin R s`. -/
@[elab_as_elim]
theorem adjoin_induction {s : Set A} {p : A → Prop} {a : A} (h : a ∈ adjoin R s)
    (mem : ∀ x : A, x ∈ s → p x) (algebraMap : ∀ r : R, p (algebraMap R A r))
    (add : ∀ x y : A, p x → p y → p (x + y)) (mul : ∀ x y : A, p x → p y → p (x * y))
    (star : ∀ x : A, p x → p (star x)) : p a :=
  Algebra.adjoin_induction h
    (fun x hx => hx.elim (fun hx => mem x hx) fun hx => star_star x ▸ star _ (mem _ hx))
    algebraMap add mul
#align star_subalgebra.adjoin_induction StarSubalgebra.adjoin_induction

@[elab_as_elim]
theorem adjoin_induction₂ {s : Set A} {p : A → A → Prop} {a b : A} (ha : a ∈ adjoin R s)
    (hb : b ∈ adjoin R s) (Hs : ∀ x : A, x ∈ s → ∀ y : A, y ∈ s → p x y)
    (Halg : ∀ r₁ r₂ : R, p (algebraMap R A r₁) (algebraMap R A r₂))
    (Halg_left : ∀ (r : R) (x : A), x ∈ s → p (algebraMap R A r) x)
    (Halg_right : ∀ (r : R) (x : A), x ∈ s → p x (algebraMap R A r))
    (Hadd_left : ∀ x₁ x₂ y : A, p x₁ y → p x₂ y → p (x₁ + x₂) y)
    (Hadd_right : ∀ x y₁ y₂ : A, p x y₁ → p x y₂ → p x (y₁ + y₂))
    (Hmul_left : ∀ x₁ x₂ y : A, p x₁ y → p x₂ y → p (x₁ * x₂) y)
    (Hmul_right : ∀ x y₁ y₂ : A, p x y₁ → p x y₂ → p x (y₁ * y₂))
    (Hstar : ∀ x y : A, p x y → p (star x) (star y)) (Hstar_left : ∀ x y : A, p x y → p (star x) y)
    (Hstar_right : ∀ x y : A, p x y → p x (star y)) : p a b := by
  refine'
    Algebra.adjoin_induction₂ ha hb (fun x hx y hy => _) Halg (fun r x hx => _) (fun r x hx => _)
      Hadd_left Hadd_right Hmul_left Hmul_right
  · cases' hx with hx hx <;> cases' hy with hy hy
    · exact Hs x hx y hy
    · exact star_star y ▸ Hstar_right _ _ (Hs _ hx _ hy)
    · exact star_star x ▸ Hstar_left _ _ (Hs _ hx _ hy)
    · exact star_star x ▸ star_star y ▸ Hstar _ _ (Hs _ hx _ hy)
  · cases' hx with hx hx
    · exact Halg_left _ _ hx
    · exact star_star x ▸ Hstar_right _ _ (Halg_left r _ hx)
  · cases' hx with hx hx
    · exact Halg_right _ _ hx
    · exact star_star x ▸ Hstar_left _ _ (Halg_right r _ hx)
#align star_subalgebra.adjoin_induction₂ StarSubalgebra.adjoin_induction₂

/-- The difference with `StarSubalgebra.adjoin_induction` is that this acts on the subtype. -/
@[elab_as_elim]
theorem adjoin_induction' {s : Set A} {p : adjoin R s → Prop} (a : adjoin R s)
    (mem : ∀ (x) (h : x ∈ s), p ⟨x, subset_adjoin R s h⟩) (algebraMap : ∀ r, p (algebraMap R _ r))
    (add : ∀ x y, p x → p y → p (x + y)) (mul : ∀ x y, p x → p y → p (x * y))
    (star : ∀ x, p x → p (star x)) : p a :=
  Subtype.recOn a fun b hb => by
    refine' Exists.elim _ fun (hb : b ∈ adjoin R s) (hc : p ⟨b, hb⟩) => hc
<<<<<<< HEAD
    apply adjoin_induction hb
    exacts [fun x hx => ⟨subset_adjoin R s hx, mem x hx⟩, fun r =>
      ⟨StarSubalgebra.algebraMap_mem _ r, algebraMap r⟩, fun x y hx hy =>
      Exists.elim hx fun hx' hx => Exists.elim hy fun hy' hy => ⟨add_mem hx' hy', add _ _ hx hy⟩,
=======
    refine adjoin_induction hb ?_ ?_ ?_ ?_ ?_
    exacts [fun x hx => ⟨subset_adjoin R s hx, Hs x hx⟩, fun r =>
      ⟨StarSubalgebra.algebraMap_mem _ r, Halg r⟩, fun x y hx hy =>
      Exists.elim hx fun hx' hx => Exists.elim hy fun hy' hy => ⟨add_mem hx' hy', Hadd _ _ hx hy⟩,
>>>>>>> 0a75699a
      fun x y hx hy =>
      Exists.elim hx fun hx' hx => Exists.elim hy fun hy' hy => ⟨mul_mem hx' hy', mul _ _ hx hy⟩,
      fun x hx => Exists.elim hx fun hx' hx => ⟨star_mem hx', star _ hx⟩]
#align star_subalgebra.adjoin_induction' StarSubalgebra.adjoin_induction'

variable (R)

/-- If all elements of `s : Set A` commute pairwise and also commute pairwise with elements of
`star s`, then `StarSubalgebra.adjoin R s` is commutative. See note [reducible non-instances]. -/
@[reducible]
def adjoinCommSemiringOfComm {s : Set A} (hcomm : ∀ a : A, a ∈ s → ∀ b : A, b ∈ s → a * b = b * a)
    (hcomm_star : ∀ a : A, a ∈ s → ∀ b : A, b ∈ s → a * star b = star b * a) :
    CommSemiring (adjoin R s) :=
  { (adjoin R s).toSubalgebra.toSemiring with
    mul_comm := by
      rintro ⟨x, hx⟩ ⟨y, hy⟩
      ext
      simp only [MulMemClass.mk_mul_mk]
      rw [← mem_toSubalgebra, adjoin_toSubalgebra] at hx hy
      letI : CommSemiring (Algebra.adjoin R (s ∪ star s)) :=
        Algebra.adjoinCommSemiringOfComm R
          (by
            intro a ha b hb
            cases' ha with ha ha <;> cases' hb with hb hb
            · exact hcomm _ ha _ hb
            · exact star_star b ▸ hcomm_star _ ha _ hb
            · exact star_star a ▸ (hcomm_star _ hb _ ha).symm
            · simpa only [star_mul, star_star] using congr_arg star (hcomm _ hb _ ha))
      exact congr_arg Subtype.val (mul_comm (⟨x, hx⟩ : Algebra.adjoin R (s ∪ star s)) ⟨y, hy⟩) }
#align star_subalgebra.adjoin_comm_semiring_of_comm StarSubalgebra.adjoinCommSemiringOfComm

/-- If all elements of `s : Set A` commute pairwise and also commute pairwise with elements of
`star s`, then `StarSubalgebra.adjoin R s` is commutative. See note [reducible non-instances]. -/
@[reducible]
def adjoinCommRingOfComm (R : Type u) {A : Type v} [CommRing R] [StarRing R] [Ring A] [Algebra R A]
    [StarRing A] [StarModule R A] {s : Set A}
    (hcomm : ∀ a : A, a ∈ s → ∀ b : A, b ∈ s → a * b = b * a)
    (hcomm_star : ∀ a : A, a ∈ s → ∀ b : A, b ∈ s → a * star b = star b * a) :
    CommRing (adjoin R s) :=
  { StarSubalgebra.adjoinCommSemiringOfComm R hcomm hcomm_star,
    (adjoin R s).toSubalgebra.toRing with }
#align star_subalgebra.adjoin_comm_ring_of_comm StarSubalgebra.adjoinCommRingOfComm

/-- The star subalgebra `StarSubalgebra.adjoin R {x}` generated by a single `x : A` is commutative
if `x` is normal. -/
instance adjoinCommSemiringOfIsStarNormal (x : A) [IsStarNormal x] :
    CommSemiring (adjoin R ({x} : Set A)) :=
  adjoinCommSemiringOfComm R
    (fun a ha b hb => by
      rw [Set.mem_singleton_iff] at ha hb
      rw [ha, hb])
    fun a ha b hb => by
    rw [Set.mem_singleton_iff] at ha hb
    simpa only [ha, hb] using (star_comm_self' x).symm
#align star_subalgebra.adjoin_comm_semiring_of_is_star_normal StarSubalgebra.adjoinCommSemiringOfIsStarNormal

/-- The star subalgebra `StarSubalgebra.adjoin R {x}` generated by a single `x : A` is commutative
if `x` is normal. -/
instance adjoinCommRingOfIsStarNormal (R : Type u) {A : Type v} [CommRing R] [StarRing R] [Ring A]
    [Algebra R A] [StarRing A] [StarModule R A] (x : A) [IsStarNormal x] :
    CommRing (adjoin R ({x} : Set A)) :=
  { (adjoin R ({x} : Set A)).toSubalgebra.toRing with mul_comm := mul_comm }
#align star_subalgebra.adjoin_comm_ring_of_is_star_normal StarSubalgebra.adjoinCommRingOfIsStarNormal

/-! ### Complete lattice structure -/


variable {R} -- Porting note: redundant binder annotation update

instance completeLattice : CompleteLattice (StarSubalgebra R A) where
  __ := GaloisInsertion.liftCompleteLattice StarSubalgebra.gi
  bot := { toSubalgebra := ⊥, star_mem' := fun ⟨r, hr⟩ => ⟨star r, hr ▸ algebraMap_star_comm _⟩ }
  bot_le S := (bot_le : ⊥ ≤ S.toSubalgebra)

instance inhabited : Inhabited (StarSubalgebra R A) :=
  ⟨⊤⟩

@[simp]
theorem coe_top : (↑(⊤ : StarSubalgebra R A) : Set A) = Set.univ :=
  rfl
#align star_subalgebra.coe_top StarSubalgebra.coe_top

@[simp]
theorem mem_top {x : A} : x ∈ (⊤ : StarSubalgebra R A) :=
  Set.mem_univ x
#align star_subalgebra.mem_top StarSubalgebra.mem_top

@[simp]
theorem top_toSubalgebra : (⊤ : StarSubalgebra R A).toSubalgebra = ⊤ := by ext; simp
-- Porting note: Lean can no longer prove this by `rfl`, it times out
#align star_subalgebra.top_to_subalgebra StarSubalgebra.top_toSubalgebra

@[simp]
theorem toSubalgebra_eq_top {S : StarSubalgebra R A} : S.toSubalgebra = ⊤ ↔ S = ⊤ :=
  StarSubalgebra.toSubalgebra_injective.eq_iff' top_toSubalgebra
#align star_subalgebra.to_subalgebra_eq_top StarSubalgebra.toSubalgebra_eq_top

theorem mem_sup_left {S T : StarSubalgebra R A} : ∀ {x : A}, x ∈ S → x ∈ S ⊔ T :=
  have : S ≤ S ⊔ T := le_sup_left; (this ·) -- Porting note: need `have` instead of `show`
#align star_subalgebra.mem_sup_left StarSubalgebra.mem_sup_left

theorem mem_sup_right {S T : StarSubalgebra R A} : ∀ {x : A}, x ∈ T → x ∈ S ⊔ T :=
  have : T ≤ S ⊔ T := le_sup_right; (this ·) -- Porting note: need `have` instead of `show`
#align star_subalgebra.mem_sup_right StarSubalgebra.mem_sup_right

theorem mul_mem_sup {S T : StarSubalgebra R A} {x y : A} (hx : x ∈ S) (hy : y ∈ T) :
    x * y ∈ S ⊔ T :=
  mul_mem (mem_sup_left hx) (mem_sup_right hy)
#align star_subalgebra.mul_mem_sup StarSubalgebra.mul_mem_sup

theorem map_sup (f : A →⋆ₐ[R] B) (S T : StarSubalgebra R A) : map f (S ⊔ T) = map f S ⊔ map f T :=
  (StarSubalgebra.gc_map_comap f).l_sup
#align star_subalgebra.map_sup StarSubalgebra.map_sup

@[simp, norm_cast]
theorem coe_inf (S T : StarSubalgebra R A) : (↑(S ⊓ T) : Set A) = (S : Set A) ∩ T :=
  rfl
#align star_subalgebra.coe_inf StarSubalgebra.coe_inf

@[simp]
theorem mem_inf {S T : StarSubalgebra R A} {x : A} : x ∈ S ⊓ T ↔ x ∈ S ∧ x ∈ T :=
  Iff.rfl
#align star_subalgebra.mem_inf StarSubalgebra.mem_inf

@[simp]
theorem inf_toSubalgebra (S T : StarSubalgebra R A) :
    (S ⊓ T).toSubalgebra = S.toSubalgebra ⊓ T.toSubalgebra := by
  ext; simp
-- Porting note: Lean can no longer prove this by `rfl`, it times out
#align star_subalgebra.inf_to_subalgebra StarSubalgebra.inf_toSubalgebra

@[simp, norm_cast]
theorem coe_sInf (S : Set (StarSubalgebra R A)) : (↑(sInf S) : Set A) = ⋂ s ∈ S, ↑s :=
  sInf_image
#align star_subalgebra.coe_Inf StarSubalgebra.coe_sInf

theorem mem_sInf {S : Set (StarSubalgebra R A)} {x : A} : x ∈ sInf S ↔ ∀ p ∈ S, x ∈ p := by
  simp only [← SetLike.mem_coe, coe_sInf, Set.mem_iInter₂]
#align star_subalgebra.mem_Inf StarSubalgebra.mem_sInf

@[simp]
theorem sInf_toSubalgebra (S : Set (StarSubalgebra R A)) :
    (sInf S).toSubalgebra = sInf (StarSubalgebra.toSubalgebra '' S) :=
  SetLike.coe_injective <| by simp
#align star_subalgebra.Inf_to_subalgebra StarSubalgebra.sInf_toSubalgebra

@[simp, norm_cast]
theorem coe_iInf {ι : Sort*} {S : ι → StarSubalgebra R A} : (↑(⨅ i, S i) : Set A) = ⋂ i, S i := by
  simp [iInf]
#align star_subalgebra.coe_infi StarSubalgebra.coe_iInf

theorem mem_iInf {ι : Sort*} {S : ι → StarSubalgebra R A} {x : A} :
    (x ∈ ⨅ i, S i) ↔ ∀ i, x ∈ S i := by simp only [iInf, mem_sInf, Set.forall_mem_range]
#align star_subalgebra.mem_infi StarSubalgebra.mem_iInf

@[simp]
theorem iInf_toSubalgebra {ι : Sort*} (S : ι → StarSubalgebra R A) :
    (⨅ i, S i).toSubalgebra = ⨅ i, (S i).toSubalgebra :=
  SetLike.coe_injective <| by simp
#align star_subalgebra.infi_to_subalgebra StarSubalgebra.iInf_toSubalgebra

theorem bot_toSubalgebra : (⊥ : StarSubalgebra R A).toSubalgebra = ⊥ := rfl
#align star_subalgebra.bot_to_subalgebra StarSubalgebra.bot_toSubalgebra

theorem mem_bot {x : A} : x ∈ (⊥ : StarSubalgebra R A) ↔ x ∈ Set.range (algebraMap R A) := Iff.rfl
#align star_subalgebra.mem_bot StarSubalgebra.mem_bot

@[simp]
theorem coe_bot : ((⊥ : StarSubalgebra R A) : Set A) = Set.range (algebraMap R A) := rfl
#align star_subalgebra.coe_bot StarSubalgebra.coe_bot

theorem eq_top_iff {S : StarSubalgebra R A} : S = ⊤ ↔ ∀ x : A, x ∈ S :=
  ⟨fun h x => by rw [h]; exact mem_top,
  fun h => by ext x; exact ⟨fun _ => mem_top, fun _ => h x⟩⟩
#align star_subalgebra.eq_top_iff StarSubalgebra.eq_top_iff

end StarSubalgebra

namespace StarAlgHom

open StarSubalgebra

variable {F R A B : Type*} [CommSemiring R] [StarRing R]

variable [Semiring A] [Algebra R A] [StarRing A] [StarModule R A]

variable [Semiring B] [Algebra R B] [StarRing B] [StarModule R B]

variable [FunLike F A B] [AlgHomClass F R A B] [StarAlgHomClass F R A B] (f g : F)

/-- The equalizer of two star `R`-algebra homomorphisms. -/
def equalizer : StarSubalgebra R A :=
  { toSubalgebra := AlgHom.equalizer (f : A →ₐ[R] B) g
    star_mem' := @fun a (ha : f a = g a) => by simpa only [← map_star] using congrArg star ha }
-- Porting note: much like `StarSubalgebra.copy` the old proof was broken and hard to fix
#align star_alg_hom.equalizer StarAlgHom.equalizer

@[simp]
theorem mem_equalizer (x : A) : x ∈ StarAlgHom.equalizer f g ↔ f x = g x :=
  Iff.rfl
#align star_alg_hom.mem_equalizer StarAlgHom.mem_equalizer

theorem adjoin_le_equalizer {s : Set A} (h : s.EqOn f g) : adjoin R s ≤ StarAlgHom.equalizer f g :=
  adjoin_le h
#align star_alg_hom.adjoin_le_equalizer StarAlgHom.adjoin_le_equalizer

theorem ext_of_adjoin_eq_top {s : Set A} (h : adjoin R s = ⊤) ⦃f g : F⦄ (hs : s.EqOn f g) : f = g :=
  DFunLike.ext f g fun _x => StarAlgHom.adjoin_le_equalizer f g hs <| h.symm ▸ trivial
#align star_alg_hom.ext_of_adjoin_eq_top StarAlgHom.ext_of_adjoin_eq_top

theorem map_adjoin [StarModule R B] (f : A →⋆ₐ[R] B) (s : Set A) :
    map f (adjoin R s) = adjoin R (f '' s) :=
  GaloisConnection.l_comm_of_u_comm Set.image_preimage (gc_map_comap f) StarSubalgebra.gc
    StarSubalgebra.gc fun _ => rfl
#align star_alg_hom.map_adjoin StarAlgHom.map_adjoin

theorem ext_adjoin {s : Set A} [FunLike F (adjoin R s) B]
    [AlgHomClass F R (adjoin R s) B] [StarAlgHomClass F R (adjoin R s) B] {f g : F}
    (h : ∀ x : adjoin R s, (x : A) ∈ s → f x = g x) : f = g := by
  refine' DFunLike.ext f g fun a =>
    adjoin_induction' (p := fun y => f y = g y) a (fun x hx => _) (fun r => _)
    (fun x y hx hy => _) (fun x y hx hy => _) fun x hx => _
  · exact h ⟨x, subset_adjoin R s hx⟩ hx
  · simp only [AlgHomClass.commutes]
  · simp only [map_add, map_add, hx, hy]
  · simp only [map_mul, map_mul, hx, hy]
  · simp only [map_star, hx]
#align star_alg_hom.ext_adjoin StarAlgHom.ext_adjoin

theorem ext_adjoin_singleton {a : A} [FunLike F (adjoin R ({a} : Set A)) B]
    [AlgHomClass F R (adjoin R ({a} : Set A)) B] [StarAlgHomClass F R (adjoin R ({a} : Set A)) B]
    {f g : F} (h : f ⟨a, self_mem_adjoin_singleton R a⟩ = g ⟨a, self_mem_adjoin_singleton R a⟩) :
    f = g :=
  ext_adjoin fun x hx =>
    (show x = ⟨a, self_mem_adjoin_singleton R a⟩ from
          Subtype.ext <| Set.mem_singleton_iff.mp hx).symm ▸
      h
#align star_alg_hom.ext_adjoin_singleton StarAlgHom.ext_adjoin_singleton

/-- Range of a `StarAlgHom` as a star subalgebra. -/
protected def range
    (φ : A →⋆ₐ[R] B) : StarSubalgebra R B where
  toSubalgebra := φ.toAlgHom.range
  star_mem' := by rintro _ ⟨b, rfl⟩; exact ⟨star b, map_star φ b⟩

theorem range_eq_map_top (φ : A →⋆ₐ[R] B) : φ.range = (⊤ : StarSubalgebra R A).map φ :=
  StarSubalgebra.ext fun x =>
    ⟨by rintro ⟨a, ha⟩; exact ⟨a, by simp, ha⟩, by rintro ⟨a, -, ha⟩; exact ⟨a, ha⟩⟩

/-- Restriction of the codomain of a `StarAlgHom` to a star subalgebra containing the range. -/
protected def codRestrict (f : A →⋆ₐ[R] B) (S : StarSubalgebra R B) (hf : ∀ x, f x ∈ S) :
    A →⋆ₐ[R] S where
  toAlgHom := AlgHom.codRestrict f.toAlgHom S.toSubalgebra hf
  map_star' := fun x => Subtype.ext (map_star f x)

@[simp]
theorem coe_codRestrict (f : A →⋆ₐ[R] B) (S : StarSubalgebra R B) (hf : ∀ x, f x ∈ S) (x : A) :
    ↑(f.codRestrict S hf x) = f x :=
  rfl

@[simp]
theorem subtype_comp_codRestrict (f : A →⋆ₐ[R] B) (S : StarSubalgebra R B)
    (hf : ∀ x : A, f x ∈ S) : S.subtype.comp (f.codRestrict S hf) = f :=
  StarAlgHom.ext <| coe_codRestrict _ S hf

theorem injective_codRestrict (f : A →⋆ₐ[R] B) (S : StarSubalgebra R B) (hf : ∀ x : A, f x ∈ S) :
    Function.Injective (StarAlgHom.codRestrict f S hf) ↔ Function.Injective f :=
  ⟨fun H _x _y hxy => H <| Subtype.eq hxy, fun H _x _y hxy => H (congr_arg Subtype.val hxy : _)⟩

/-- Restriction of the codomain of a `StarAlgHom` to its range. -/
def rangeRestrict (f : A →⋆ₐ[R] B) : A →⋆ₐ[R] f.range :=
  StarAlgHom.codRestrict f _ fun x => ⟨x, rfl⟩

/-- The `StarAlgEquiv` onto the range corresponding to an injective `StarAlgHom`. -/
@[simps]
noncomputable def _root_.StarAlgEquiv.ofInjective (f : A →⋆ₐ[R] B)
    (hf : Function.Injective f) : A ≃⋆ₐ[R] f.range :=
  { AlgEquiv.ofInjective (f : A →ₐ[R] B) hf with
    toFun := f.rangeRestrict
    map_star' := fun a => Subtype.ext (map_star f a)
    map_smul' := fun r a => Subtype.ext (map_smul f r a) }
end StarAlgHom


section RestrictScalars

variable (R : Type*) {S A B : Type*} [CommSemiring R]
  [CommSemiring S] [Semiring A] [Semiring B] [Algebra R S] [Algebra S A] [Algebra S B]
  [Algebra R A] [Algebra R B] [IsScalarTower R S A] [IsScalarTower R S B] [Star A] [Star B]

@[simps!]
def StarAlgHom.restrictScalars (f : A →⋆ₐ[S] B) : A →⋆ₐ[R] B where
  toAlgHom := f.toAlgHom.restrictScalars R
  map_star' := map_star f

theorem StarAlgHom.restrictScalars_injective :
    Function.Injective (StarAlgHom.restrictScalars R : (A →⋆ₐ[S] B) → A →⋆ₐ[R] B) :=
  fun f g h => StarAlgHom.ext fun x =>
    show f.restrictScalars R x = g.restrictScalars R x from DFunLike.congr_fun h x

@[simps]
def StarAlgEquiv.restrictScalars (f : A ≃⋆ₐ[S] B) : A ≃⋆ₐ[R] B :=
  { (f : A →⋆ₐ[S] B).restrictScalars R, f with
    toFun := f
    map_smul' := map_smul ((f : A →⋆ₐ[S] B).restrictScalars R) }

theorem StarAlgEquiv.restrictScalars_injective :
    Function.Injective (StarAlgEquiv.restrictScalars R : (A ≃⋆ₐ[S] B) → A ≃⋆ₐ[R] B) :=
  fun f g h => StarAlgEquiv.ext fun x =>
    show f.restrictScalars R x = g.restrictScalars R x from DFunLike.congr_fun h x

end RestrictScalars<|MERGE_RESOLUTION|>--- conflicted
+++ resolved
@@ -542,17 +542,10 @@
     (star : ∀ x, p x → p (star x)) : p a :=
   Subtype.recOn a fun b hb => by
     refine' Exists.elim _ fun (hb : b ∈ adjoin R s) (hc : p ⟨b, hb⟩) => hc
-<<<<<<< HEAD
-    apply adjoin_induction hb
+    refine adjoin_induction hb ?_ ?_ ?_ ?_ ?_
     exacts [fun x hx => ⟨subset_adjoin R s hx, mem x hx⟩, fun r =>
       ⟨StarSubalgebra.algebraMap_mem _ r, algebraMap r⟩, fun x y hx hy =>
       Exists.elim hx fun hx' hx => Exists.elim hy fun hy' hy => ⟨add_mem hx' hy', add _ _ hx hy⟩,
-=======
-    refine adjoin_induction hb ?_ ?_ ?_ ?_ ?_
-    exacts [fun x hx => ⟨subset_adjoin R s hx, Hs x hx⟩, fun r =>
-      ⟨StarSubalgebra.algebraMap_mem _ r, Halg r⟩, fun x y hx hy =>
-      Exists.elim hx fun hx' hx => Exists.elim hy fun hy' hy => ⟨add_mem hx' hy', Hadd _ _ hx hy⟩,
->>>>>>> 0a75699a
       fun x y hx hy =>
       Exists.elim hx fun hx' hx => Exists.elim hy fun hy' hy => ⟨mul_mem hx' hy', mul _ _ hx hy⟩,
       fun x hx => Exists.elim hx fun hx' hx => ⟨star_mem hx', star _ hx⟩]
