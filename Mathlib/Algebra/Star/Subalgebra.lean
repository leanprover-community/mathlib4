--- conflicted
+++ resolved
@@ -430,11 +430,7 @@
 theorem subset_adjoin (s : Set A) : s ⊆ adjoin R s :=
   Set.subset_union_left.trans Algebra.subset_adjoin
 
-<<<<<<< HEAD
 @[simp, aesop safe 20 apply (rule_sets := [SetLike])]
-=======
-@[aesop safe 20 apply (rule_sets := [SetLike])]
->>>>>>> 108ee02a
 theorem star_subset_adjoin (s : Set A) : star s ⊆ adjoin R s :=
   Set.subset_union_right.trans Algebra.subset_adjoin
 
