--- conflicted
+++ resolved
@@ -91,12 +91,8 @@
   · simpa only [star_mul, hx.star_eq, hy.star_eq] using h.symm
 
 /-- Functions in a `StarHomClass` preserve self-adjoint elements. -/
-<<<<<<< HEAD
 @[aesop 10% apply]
-theorem starHom_apply {F R S : Type*} [Star R] [Star S] [FunLike F R S] [StarHomClass F R S]
-=======
 theorem map {F R S : Type*} [Star R] [Star S] [FunLike F R S] [StarHomClass F R S]
->>>>>>> 12972e5e
     {x : R} (hx : IsSelfAdjoint x) (f : F) : IsSelfAdjoint (f x) :=
   show star (f x) = f x from map_star f x ▸ congr_arg f hx
 
