/-
Copyright (c) 2021 Frédéric Dupuis. All rights reserved.
Released under Apache 2.0 license as described in the file LICENSE.
Authors: Frédéric Dupuis
-/
<<<<<<< HEAD
import Mathlib.Algebra.Module.Basic
=======
import Mathlib.Algebra.Group.Subgroup.Basic
import Mathlib.Algebra.Module.Defs
>>>>>>> 59de845a
import Mathlib.Algebra.Star.Pi
import Mathlib.Algebra.Star.Rat

/-!
# Self-adjoint, skew-adjoint and normal elements of a star additive group

This file defines `selfAdjoint R` (resp. `skewAdjoint R`), where `R` is a star additive group,
as the additive subgroup containing the elements that satisfy `star x = x` (resp. `star x = -x`).
This includes, for instance, (skew-)Hermitian operators on Hilbert spaces.

We also define `IsStarNormal R`, a `Prop` that states that an element `x` satisfies
`star x * x = x * star x`.

## Implementation notes

* When `R` is a `StarModule R₂ R`, then `selfAdjoint R` has a natural
  `Module (selfAdjoint R₂) (selfAdjoint R)` structure. However, doing this literally would be
  undesirable since in the main case of interest (`R₂ = ℂ`) we want `Module ℝ (selfAdjoint R)`
  and not `Module (selfAdjoint ℂ) (selfAdjoint R)`. We solve this issue by adding the typeclass
  `[TrivialStar R₃]`, of which `ℝ` is an instance (registered in `Data/Real/Basic`), and then
  add a `[Module R₃ (selfAdjoint R)]` instance whenever we have
  `[Module R₃ R] [TrivialStar R₃]`. (Another approach would have been to define
  `[StarInvariantScalars R₃ R]` to express the fact that `star (x • v) = x • star v`, but
  this typeclass would have the disadvantage of taking two type arguments.)

## TODO

* Define `IsSkewAdjoint` to match `IsSelfAdjoint`.
* Define `fun z x => z * x * star z` (i.e. conjugation by `z`) as a monoid action of `R` on `R`
  (similar to the existing `ConjAct` for groups), and then state the fact that `selfAdjoint R` is
  invariant under it.

-/

open Function

variable {R A : Type*}

/-- An element is self-adjoint if it is equal to its star. -/
def IsSelfAdjoint [Star R] (x : R) : Prop :=
  star x = x

/-- An element of a star monoid is normal if it commutes with its adjoint. -/
@[mk_iff]
class IsStarNormal [Mul R] [Star R] (x : R) : Prop where
  /-- A normal element of a star monoid commutes with its adjoint. -/
  star_comm_self : Commute (star x) x

export IsStarNormal (star_comm_self)

theorem star_comm_self' [Mul R] [Star R] (x : R) [IsStarNormal x] : star x * x = x * star x :=
  IsStarNormal.star_comm_self

namespace IsSelfAdjoint

-- named to match `Commute.allₓ`
/-- All elements are self-adjoint when `star` is trivial. -/
theorem all [Star R] [TrivialStar R] (r : R) : IsSelfAdjoint r :=
  star_trivial _

theorem star_eq [Star R] {x : R} (hx : IsSelfAdjoint x) : star x = x :=
  hx

theorem _root_.isSelfAdjoint_iff [Star R] {x : R} : IsSelfAdjoint x ↔ star x = x :=
  Iff.rfl

@[simp]
theorem star_iff [InvolutiveStar R] {x : R} : IsSelfAdjoint (star x) ↔ IsSelfAdjoint x := by
  simpa only [IsSelfAdjoint, star_star] using eq_comm

@[simp]
theorem star_mul_self [Mul R] [StarMul R] (x : R) : IsSelfAdjoint (star x * x) := by
  simp only [IsSelfAdjoint, star_mul, star_star]

@[simp]
theorem mul_star_self [Mul R] [StarMul R] (x : R) : IsSelfAdjoint (x * star x) := by
  simpa only [star_star] using star_mul_self (star x)

/-- Self-adjoint elements commute if and only if their product is self-adjoint. -/
lemma commute_iff {R : Type*} [Mul R] [StarMul R] {x y : R}
    (hx : IsSelfAdjoint x) (hy : IsSelfAdjoint y) : Commute x y ↔ IsSelfAdjoint (x * y) := by
  refine ⟨fun h ↦ ?_, fun h ↦ ?_⟩
  · rw [isSelfAdjoint_iff, star_mul, hx.star_eq, hy.star_eq, h.eq]
  · simpa only [star_mul, hx.star_eq, hy.star_eq] using h.symm

/-- Functions in a `StarHomClass` preserve self-adjoint elements. -/
theorem starHom_apply {F R S : Type*} [Star R] [Star S] [FunLike F R S] [StarHomClass F R S]
    {x : R} (hx : IsSelfAdjoint x) (f : F) : IsSelfAdjoint (f x) :=
  show star (f x) = f x from map_star f x ▸ congr_arg f hx

/- note: this lemma is *not* marked as `simp` so that Lean doesn't look for a `[TrivialStar R]`
instance every time it sees `⊢ IsSelfAdjoint (f x)`, which will likely occur relatively often. -/
theorem _root_.isSelfAdjoint_starHom_apply {F R S : Type*} [Star R] [Star S] [FunLike F R S]
    [StarHomClass F R S] [TrivialStar R] (f : F) (x : R) : IsSelfAdjoint (f x) :=
  (IsSelfAdjoint.all x).starHom_apply f

section AddMonoid

variable [AddMonoid R] [StarAddMonoid R]
variable (R)

@[simp] protected theorem zero : IsSelfAdjoint (0 : R) := star_zero R

variable {R}

@[aesop 90% apply]
theorem add {x y : R} (hx : IsSelfAdjoint x) (hy : IsSelfAdjoint y) : IsSelfAdjoint (x + y) := by
  simp only [isSelfAdjoint_iff, star_add, hx.star_eq, hy.star_eq]

end AddMonoid

section AddGroup

variable [AddGroup R] [StarAddMonoid R]

@[aesop safe apply]
theorem neg {x : R} (hx : IsSelfAdjoint x) : IsSelfAdjoint (-x) := by
  simp only [isSelfAdjoint_iff, star_neg, hx.star_eq]

@[aesop 90% apply]
theorem sub {x y : R} (hx : IsSelfAdjoint x) (hy : IsSelfAdjoint y) : IsSelfAdjoint (x - y) := by
  simp only [isSelfAdjoint_iff, star_sub, hx.star_eq, hy.star_eq]

end AddGroup

section AddCommMonoid

variable [AddCommMonoid R] [StarAddMonoid R]

@[simp]
theorem add_star_self (x : R) : IsSelfAdjoint (x + star x) := by
  simp only [isSelfAdjoint_iff, add_comm, star_add, star_star]

@[simp]
theorem star_add_self (x : R) : IsSelfAdjoint (star x + x) := by
  simp only [isSelfAdjoint_iff, add_comm, star_add, star_star]

end AddCommMonoid

section Semigroup

variable [Semigroup R] [StarMul R]

@[aesop safe apply]
theorem conjugate {x : R} (hx : IsSelfAdjoint x) (z : R) : IsSelfAdjoint (z * x * star z) := by
  simp only [isSelfAdjoint_iff, star_mul, star_star, mul_assoc, hx.star_eq]

@[aesop safe apply]
theorem conjugate' {x : R} (hx : IsSelfAdjoint x) (z : R) : IsSelfAdjoint (star z * x * z) := by
  simp only [isSelfAdjoint_iff, star_mul, star_star, mul_assoc, hx.star_eq]

@[aesop 10% apply]
theorem isStarNormal {x : R} (hx : IsSelfAdjoint x) : IsStarNormal x :=
  ⟨by simp only [Commute, SemiconjBy, hx.star_eq]⟩

end Semigroup

section MulOneClass

variable [MulOneClass R] [StarMul R]
variable (R)

@[simp] protected theorem one : IsSelfAdjoint (1 : R) :=
  star_one R

end MulOneClass

section Monoid

variable [Monoid R] [StarMul R]

@[aesop safe apply]
theorem pow {x : R} (hx : IsSelfAdjoint x) (n : ℕ) : IsSelfAdjoint (x ^ n) := by
  simp only [isSelfAdjoint_iff, star_pow, hx.star_eq]

end Monoid

section Semiring

variable [Semiring R] [StarRing R]

@[simp]
protected theorem natCast (n : ℕ) : IsSelfAdjoint (n : R) :=
  star_natCast _

-- See note [no_index around OfNat.ofNat]
@[simp]
protected theorem ofNat (n : ℕ) [n.AtLeastTwo] :
    IsSelfAdjoint (no_index (OfNat.ofNat n : R)) :=
  .natCast n

end Semiring

section CommSemigroup

variable [CommSemigroup R] [StarMul R]

theorem mul {x y : R} (hx : IsSelfAdjoint x) (hy : IsSelfAdjoint y) : IsSelfAdjoint (x * y) := by
  simp only [isSelfAdjoint_iff, star_mul', hx.star_eq, hy.star_eq]

end CommSemigroup

section CommSemiring
variable {α : Type*} [CommSemiring α] [StarRing α] {a : α}

open scoped ComplexConjugate

lemma conj_eq (ha : IsSelfAdjoint a) : conj a = a := ha.star_eq

end CommSemiring

section Ring

variable [Ring R] [StarRing R]

@[simp]
protected theorem intCast (z : ℤ) : IsSelfAdjoint (z : R) :=
  star_intCast _

end Ring

section DivisionSemiring

variable [DivisionSemiring R] [StarRing R]

@[aesop safe apply]
theorem inv {x : R} (hx : IsSelfAdjoint x) : IsSelfAdjoint x⁻¹ := by
  simp only [isSelfAdjoint_iff, star_inv', hx.star_eq]

@[aesop safe apply]
theorem zpow {x : R} (hx : IsSelfAdjoint x) (n : ℤ) : IsSelfAdjoint (x ^ n) := by
  simp only [isSelfAdjoint_iff, star_zpow₀, hx.star_eq]

@[simp]
protected lemma nnratCast (q : ℚ≥0) : IsSelfAdjoint (q : R) := star_nnratCast _

end DivisionSemiring

section DivisionRing

variable [DivisionRing R] [StarRing R]

@[simp]
protected theorem ratCast (x : ℚ) : IsSelfAdjoint (x : R) :=
  star_ratCast _

end DivisionRing

section Semifield

variable [Semifield R] [StarRing R]

theorem div {x y : R} (hx : IsSelfAdjoint x) (hy : IsSelfAdjoint y) : IsSelfAdjoint (x / y) := by
  simp only [isSelfAdjoint_iff, star_div', hx.star_eq, hy.star_eq]

end Semifield

section SMul

variable [Star R] [AddMonoid A] [StarAddMonoid A] [SMul R A] [StarModule R A]

@[aesop safe apply]
theorem smul {r : R} (hr : IsSelfAdjoint r) {x : A} (hx : IsSelfAdjoint x) :
    IsSelfAdjoint (r • x) := by simp only [isSelfAdjoint_iff, star_smul, hr.star_eq, hx.star_eq]

end SMul

end IsSelfAdjoint

variable (R)

/-- The self-adjoint elements of a star additive group, as an additive subgroup. -/
def selfAdjoint [AddGroup R] [StarAddMonoid R] : AddSubgroup R where
  carrier := { x | IsSelfAdjoint x }
  zero_mem' := star_zero R
  add_mem' hx := hx.add
  neg_mem' hx := hx.neg

/-- The skew-adjoint elements of a star additive group, as an additive subgroup. -/
def skewAdjoint [AddCommGroup R] [StarAddMonoid R] : AddSubgroup R where
  carrier := { x | star x = -x }
  zero_mem' := show star (0 : R) = -0 by simp only [star_zero, neg_zero]
  add_mem' := @fun x y (hx : star x = -x) (hy : star y = -y) =>
    show star (x + y) = -(x + y) by rw [star_add x y, hx, hy, neg_add]
  neg_mem' := @fun x (hx : star x = -x) => show star (-x) = - -x by simp only [hx, star_neg]

variable {R}

namespace selfAdjoint

section AddGroup

variable [AddGroup R] [StarAddMonoid R]

theorem mem_iff {x : R} : x ∈ selfAdjoint R ↔ star x = x := by
  rw [← AddSubgroup.mem_carrier]
  exact Iff.rfl

@[simp, norm_cast]
theorem star_val_eq {x : selfAdjoint R} : star (x : R) = x :=
  x.prop

instance : Inhabited (selfAdjoint R) :=
  ⟨0⟩

end AddGroup

instance isStarNormal [NonUnitalRing R] [StarRing R] (x : selfAdjoint R) :
    IsStarNormal (x : R) :=
  x.prop.isStarNormal

section Ring

variable [Ring R] [StarRing R]

instance : One (selfAdjoint R) :=
  ⟨⟨1, .one R⟩⟩

@[simp, norm_cast]
theorem val_one : ↑(1 : selfAdjoint R) = (1 : R) :=
  rfl

instance [Nontrivial R] : Nontrivial (selfAdjoint R) :=
  ⟨⟨0, 1, ne_of_apply_ne Subtype.val zero_ne_one⟩⟩

instance : NatCast (selfAdjoint R) where
  natCast n := ⟨n, .natCast _⟩

instance : IntCast (selfAdjoint R) where
  intCast n := ⟨n, .intCast _⟩

instance : Pow (selfAdjoint R) ℕ where
  pow x n := ⟨(x : R) ^ n, x.prop.pow n⟩

@[simp, norm_cast]
theorem val_pow (x : selfAdjoint R) (n : ℕ) : ↑(x ^ n) = (x : R) ^ n :=
  rfl

end Ring

section NonUnitalCommRing

variable [NonUnitalCommRing R] [StarRing R]

instance : Mul (selfAdjoint R) where
  mul x y := ⟨(x : R) * y, x.prop.mul y.prop⟩

@[simp, norm_cast]
theorem val_mul (x y : selfAdjoint R) : ↑(x * y) = (x : R) * y :=
  rfl

end NonUnitalCommRing

section CommRing

variable [CommRing R] [StarRing R]

instance : CommRing (selfAdjoint R) :=
  Function.Injective.commRing _ Subtype.coe_injective (selfAdjoint R).coe_zero val_one
    (selfAdjoint R).coe_add val_mul (selfAdjoint R).coe_neg (selfAdjoint R).coe_sub
    (by intros; rfl) (by intros; rfl) val_pow
    (fun _ => rfl) fun _ => rfl

end CommRing

section Field

variable [Field R] [StarRing R]

instance : Inv (selfAdjoint R) where
  inv x := ⟨x.val⁻¹, x.prop.inv⟩

@[simp, norm_cast]
theorem val_inv (x : selfAdjoint R) : ↑x⁻¹ = (x : R)⁻¹ :=
  rfl

instance : Div (selfAdjoint R) where
  div x y := ⟨x / y, x.prop.div y.prop⟩

@[simp, norm_cast]
theorem val_div (x y : selfAdjoint R) : ↑(x / y) = (x / y : R) :=
  rfl

instance : Pow (selfAdjoint R) ℤ where
  pow x z := ⟨(x : R) ^ z, x.prop.zpow z⟩

@[simp, norm_cast]
theorem val_zpow (x : selfAdjoint R) (z : ℤ) : ↑(x ^ z) = (x : R) ^ z :=
  rfl

<<<<<<< HEAD
instance instRatCast : RatCast (selfAdjoint R) where
  ratCast q := ⟨q, isSelfAdjoint_ratCast q⟩

@[simp, norm_cast] lemma val_ratCast (q : ℚ) : (q : selfAdjoint R) = (q : R) := rfl
#align self_adjoint.coe_rat_cast selfAdjoint.val_ratCast

instance instSMulRat : SMul ℚ (selfAdjoint R) where
  smul a x := ⟨a • (x : R), by rw [Rat.smul_def]; exact (isSelfAdjoint_ratCast a).mul x.prop⟩
#align self_adjoint.has_qsmul selfAdjoint.instSMulRat

@[simp, norm_cast] lemma val_qsmul (q : ℚ) (x : selfAdjoint R) : ↑(q • x) = q • (x : R) := rfl
#align self_adjoint.coe_rat_smul selfAdjoint.val_qsmul

instance instField : Field (selfAdjoint R) :=
  Subtype.coe_injective.field _  (selfAdjoint R).coe_zero val_one
    (selfAdjoint R).coe_add val_mul (selfAdjoint R).coe_neg (selfAdjoint R).coe_sub
    val_inv val_div (swap (selfAdjoint R).coe_nsmul) (by intros; rfl)
    val_qsmul val_pow val_zpow (fun _ => rfl) (fun _ => rfl) val_ratCast
=======
instance instNNRatCast : NNRatCast (selfAdjoint R) where
  nnratCast q := ⟨q, .nnratCast q⟩

instance instRatCast : RatCast (selfAdjoint R) where
  ratCast q := ⟨q, .ratCast q⟩

@[simp, norm_cast] lemma val_nnratCast (q : ℚ≥0) : (q : selfAdjoint R) = (q : R) := rfl
@[simp, norm_cast] lemma val_ratCast (q : ℚ) : (q : selfAdjoint R) = (q : R) := rfl

instance instSMulNNRat : SMul ℚ≥0 (selfAdjoint R) where
  smul a x := ⟨a • (x : R), by rw [NNRat.smul_def]; exact .mul (.nnratCast a) x.prop⟩

instance instSMulRat : SMul ℚ (selfAdjoint R) where
  smul a x := ⟨a • (x : R), by rw [Rat.smul_def]; exact .mul (.ratCast a) x.prop⟩

@[simp, norm_cast] lemma val_nnqsmul (q : ℚ≥0) (x : selfAdjoint R) : ↑(q • x) = q • (x : R) := rfl
@[simp, norm_cast] lemma val_qsmul (q : ℚ) (x : selfAdjoint R) : ↑(q • x) = q • (x : R) := rfl

instance instField : Field (selfAdjoint R) :=
  Subtype.coe_injective.field _  (selfAdjoint R).coe_zero val_one
    (selfAdjoint R).coe_add val_mul (selfAdjoint R).coe_neg (selfAdjoint R).coe_sub
    val_inv val_div (swap (selfAdjoint R).coe_nsmul) (by intros; rfl) val_nnqsmul
    val_qsmul val_pow val_zpow (fun _ => rfl) (fun _ => rfl) val_nnratCast val_ratCast
>>>>>>> 59de845a

end Field

section SMul

variable [Star R] [TrivialStar R] [AddGroup A] [StarAddMonoid A]

instance [SMul R A] [StarModule R A] : SMul R (selfAdjoint A) where
  smul r x := ⟨r • (x : A), (IsSelfAdjoint.all _).smul x.prop⟩

@[simp, norm_cast]
theorem val_smul [SMul R A] [StarModule R A] (r : R) (x : selfAdjoint A) : ↑(r • x) = r • (x : A) :=
  rfl

instance [Monoid R] [MulAction R A] [StarModule R A] : MulAction R (selfAdjoint A) :=
  Function.Injective.mulAction (↑) Subtype.coe_injective val_smul

instance [Monoid R] [DistribMulAction R A] [StarModule R A] : DistribMulAction R (selfAdjoint A) :=
  Function.Injective.distribMulAction (selfAdjoint A).subtype Subtype.coe_injective val_smul

end SMul

section Module

variable [Star R] [TrivialStar R] [AddCommGroup A] [StarAddMonoid A]

instance [Semiring R] [Module R A] [StarModule R A] : Module R (selfAdjoint A) :=
  Function.Injective.module R (selfAdjoint A).subtype Subtype.coe_injective val_smul

end Module

end selfAdjoint

namespace skewAdjoint

section AddGroup

variable [AddCommGroup R] [StarAddMonoid R]

theorem mem_iff {x : R} : x ∈ skewAdjoint R ↔ star x = -x := by
  rw [← AddSubgroup.mem_carrier]
  exact Iff.rfl

@[simp, norm_cast]
theorem star_val_eq {x : skewAdjoint R} : star (x : R) = -x :=
  x.prop

instance : Inhabited (skewAdjoint R) :=
  ⟨0⟩

end AddGroup

section Ring

variable [Ring R] [StarRing R]

theorem conjugate {x : R} (hx : x ∈ skewAdjoint R) (z : R) : z * x * star z ∈ skewAdjoint R := by
  simp only [mem_iff, star_mul, star_star, mem_iff.mp hx, neg_mul, mul_neg, mul_assoc]

theorem conjugate' {x : R} (hx : x ∈ skewAdjoint R) (z : R) : star z * x * z ∈ skewAdjoint R := by
  simp only [mem_iff, star_mul, star_star, mem_iff.mp hx, neg_mul, mul_neg, mul_assoc]

theorem isStarNormal_of_mem {x : R} (hx : x ∈ skewAdjoint R) : IsStarNormal x :=
  ⟨by
    simp only [mem_iff] at hx
    simp only [hx, Commute.neg_left, Commute.refl]⟩

instance (x : skewAdjoint R) : IsStarNormal (x : R) :=
  isStarNormal_of_mem (SetLike.coe_mem _)

end Ring

section SMul

variable [Star R] [TrivialStar R] [AddCommGroup A] [StarAddMonoid A]

@[aesop safe apply (rule_sets := [SetLike])]
theorem smul_mem [Monoid R] [DistribMulAction R A] [StarModule R A] (r : R) {x : A}
    (h : x ∈ skewAdjoint A) : r • x ∈ skewAdjoint A := by
  rw [mem_iff, star_smul, star_trivial, mem_iff.mp h, smul_neg r]

instance [Monoid R] [DistribMulAction R A] [StarModule R A] : SMul R (skewAdjoint A) where
  smul r x := ⟨r • (x : A), smul_mem r x.prop⟩

@[simp, norm_cast]
theorem val_smul [Monoid R] [DistribMulAction R A] [StarModule R A] (r : R) (x : skewAdjoint A) :
    ↑(r • x) = r • (x : A) :=
  rfl

instance [Monoid R] [DistribMulAction R A] [StarModule R A] : DistribMulAction R (skewAdjoint A) :=
  Function.Injective.distribMulAction (skewAdjoint A).subtype Subtype.coe_injective val_smul

instance [Semiring R] [Module R A] [StarModule R A] : Module R (skewAdjoint A) :=
  Function.Injective.module R (skewAdjoint A).subtype Subtype.coe_injective val_smul

end SMul

end skewAdjoint

/-- Scalar multiplication of a self-adjoint element by a skew-adjoint element produces a
skew-adjoint element. -/
theorem IsSelfAdjoint.smul_mem_skewAdjoint [Ring R] [AddCommGroup A] [Module R A] [StarAddMonoid R]
    [StarAddMonoid A] [StarModule R A] {r : R} (hr : r ∈ skewAdjoint R) {a : A}
    (ha : IsSelfAdjoint a) : r • a ∈ skewAdjoint A :=
  (star_smul _ _).trans <| (congr_arg₂ _ hr ha).trans <| neg_smul _ _

/-- Scalar multiplication of a skew-adjoint element by a skew-adjoint element produces a
self-adjoint element. -/
theorem isSelfAdjoint_smul_of_mem_skewAdjoint [Ring R] [AddCommGroup A] [Module R A]
    [StarAddMonoid R] [StarAddMonoid A] [StarModule R A] {r : R} (hr : r ∈ skewAdjoint R) {a : A}
    (ha : a ∈ skewAdjoint A) : IsSelfAdjoint (r • a) :=
  (star_smul _ _).trans <| (congr_arg₂ _ hr ha).trans <| neg_smul_neg _ _

instance isStarNormal_zero [Semiring R] [StarRing R] : IsStarNormal (0 : R) :=
  ⟨by simp only [Commute.refl, star_comm_self, star_zero]⟩

instance isStarNormal_one [MulOneClass R] [StarMul R] : IsStarNormal (1 : R) :=
  ⟨by simp only [Commute.refl, star_comm_self, star_one]⟩

protected instance IsStarNormal.star [Mul R] [StarMul R] {x : R} [IsStarNormal x] :
    IsStarNormal (star x) :=
  ⟨show star (star x) * star x = star x * star (star x) by rw [star_star, star_comm_self']⟩

protected instance IsStarNormal.neg [Ring R] [StarAddMonoid R] {x : R} [IsStarNormal x] :
    IsStarNormal (-x) :=
  ⟨show star (-x) * -x = -x * star (-x) by simp_rw [star_neg, neg_mul_neg, star_comm_self']⟩

protected instance IsStarNormal.map {F R S : Type*} [Mul R] [Star R] [Mul S] [Star S]
    [FunLike F R S] [MulHomClass F R S] [StarHomClass F R S] (f : F) (r : R) [hr : IsStarNormal r] :
    IsStarNormal (f r) where
  star_comm_self := by simpa [map_star] using congr(f $(hr.star_comm_self))

-- see Note [lower instance priority]
instance (priority := 100) TrivialStar.isStarNormal [Mul R] [StarMul R] [TrivialStar R]
    {x : R} : IsStarNormal x :=
  ⟨by rw [star_trivial]⟩

-- see Note [lower instance priority]
instance (priority := 100) CommMonoid.isStarNormal [CommMonoid R] [StarMul R] {x : R} :
    IsStarNormal x :=
  ⟨mul_comm _ _⟩


namespace Pi
variable {ι : Type*} {α : ι → Type*} [∀ i, Star (α i)] {f : ∀ i, α i}

protected lemma isSelfAdjoint : IsSelfAdjoint f ↔ ∀ i, IsSelfAdjoint (f i) := funext_iff

alias ⟨_root_.IsSelfAdjoint.apply, _⟩ := Pi.isSelfAdjoint

end Pi<|MERGE_RESOLUTION|>--- conflicted
+++ resolved
@@ -3,12 +3,8 @@
 Released under Apache 2.0 license as described in the file LICENSE.
 Authors: Frédéric Dupuis
 -/
-<<<<<<< HEAD
-import Mathlib.Algebra.Module.Basic
-=======
 import Mathlib.Algebra.Group.Subgroup.Basic
 import Mathlib.Algebra.Module.Defs
->>>>>>> 59de845a
 import Mathlib.Algebra.Star.Pi
 import Mathlib.Algebra.Star.Rat
 
@@ -399,26 +395,6 @@
 theorem val_zpow (x : selfAdjoint R) (z : ℤ) : ↑(x ^ z) = (x : R) ^ z :=
   rfl
 
-<<<<<<< HEAD
-instance instRatCast : RatCast (selfAdjoint R) where
-  ratCast q := ⟨q, isSelfAdjoint_ratCast q⟩
-
-@[simp, norm_cast] lemma val_ratCast (q : ℚ) : (q : selfAdjoint R) = (q : R) := rfl
-#align self_adjoint.coe_rat_cast selfAdjoint.val_ratCast
-
-instance instSMulRat : SMul ℚ (selfAdjoint R) where
-  smul a x := ⟨a • (x : R), by rw [Rat.smul_def]; exact (isSelfAdjoint_ratCast a).mul x.prop⟩
-#align self_adjoint.has_qsmul selfAdjoint.instSMulRat
-
-@[simp, norm_cast] lemma val_qsmul (q : ℚ) (x : selfAdjoint R) : ↑(q • x) = q • (x : R) := rfl
-#align self_adjoint.coe_rat_smul selfAdjoint.val_qsmul
-
-instance instField : Field (selfAdjoint R) :=
-  Subtype.coe_injective.field _  (selfAdjoint R).coe_zero val_one
-    (selfAdjoint R).coe_add val_mul (selfAdjoint R).coe_neg (selfAdjoint R).coe_sub
-    val_inv val_div (swap (selfAdjoint R).coe_nsmul) (by intros; rfl)
-    val_qsmul val_pow val_zpow (fun _ => rfl) (fun _ => rfl) val_ratCast
-=======
 instance instNNRatCast : NNRatCast (selfAdjoint R) where
   nnratCast q := ⟨q, .nnratCast q⟩
 
@@ -442,7 +418,6 @@
     (selfAdjoint R).coe_add val_mul (selfAdjoint R).coe_neg (selfAdjoint R).coe_sub
     val_inv val_div (swap (selfAdjoint R).coe_nsmul) (by intros; rfl) val_nnqsmul
     val_qsmul val_pow val_zpow (fun _ => rfl) (fun _ => rfl) val_nnratCast val_ratCast
->>>>>>> 59de845a
 
 end Field
 
