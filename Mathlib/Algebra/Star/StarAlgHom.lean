--- conflicted
+++ resolved
@@ -70,7 +70,7 @@
   -- These instances are `outParam`s for efficiency.
   {_ : outParam <| Monoid R} [Star A] [Star B]
   {_ : outParam <| NonUnitalNonAssocSemiring A} {_ : outParam <| NonUnitalNonAssocSemiring B}
-  [DistribMulAction R A] [DistribMulAction R B] [NDFunLike F A B] [NonUnitalAlgHomClass F R A B]
+  [DistribMulAction R A] [DistribMulAction R B] [FunLike F A B] [NonUnitalAlgHomClass F R A B]
   extends StarHomClass F A B : Prop
 #align non_unital_star_alg_hom_class NonUnitalStarAlgHomClass
 
@@ -82,7 +82,7 @@
 
 variable [NonUnitalNonAssocSemiring B] [DistribMulAction R B] [Star B]
 
-variable [NDFunLike F A B] [NonUnitalAlgHomClass F R A B]
+variable [FunLike F A B] [NonUnitalAlgHomClass F R A B]
 
 /-- Turn an element of a type `F` satisfying `NonUnitalStarAlgHomClass F R A B` into an actual
 `NonUnitalStarAlgHom`. This is declared as the default coercion from `F` to `A →⋆ₙₐ[R] B`. -/
@@ -110,7 +110,7 @@
 
 variable [NonUnitalNonAssocSemiring D] [DistribMulAction R D] [Star D]
 
-instance : NDFunLike (A →⋆ₙₐ[R] B) A B
+instance : FunLike (A →⋆ₙₐ[R] B) A B
     where
   coe f := f.toFun
   coe_injective' := by rintro ⟨⟨⟨⟨f, _⟩, _⟩, _⟩, _⟩ ⟨⟨⟨⟨g, _⟩, _⟩, _⟩, _⟩ h; congr
@@ -122,17 +122,9 @@
   map_zero f := f.map_zero'
   map_mul f := f.map_mul'
 
-<<<<<<< HEAD
 instance : NonUnitalStarAlgHomClass (A →⋆ₙₐ[R] B) R A B
     where
   map_star f := f.map_star'
-=======
--- Porting note: this is no longer useful
---/-- Helper instance for when there's too many metavariables to apply `DFunLike.CoeFun`
---directly. -/
---instance : CoeFun (A →⋆ₙₐ[R] B) fun _ => A → B :=
---  DFunLike.hasCoeToFun
->>>>>>> d695407a
 
 -- Porting note: in mathlib3 we didn't need the `Simps.apply` hint.
 /-- See Note [custom simps projection] -/
@@ -142,7 +134,7 @@
   (toFun → apply)
 
 @[simp]
-protected theorem coe_coe {F : Type*} [NDFunLike F A B] [NonUnitalAlgHomClass F R A B]
+protected theorem coe_coe {F : Type*} [FunLike F A B] [NonUnitalAlgHomClass F R A B]
     [NonUnitalStarAlgHomClass F R A B] (f : F) :
     ⇑(f : A →⋆ₙₐ[R] B) = f := rfl
 #align non_unital_star_alg_hom.coe_coe NonUnitalStarAlgHom.coe_coe
@@ -329,7 +321,7 @@
 class StarAlgHomClass (F : Type*) (R A B : outParam Type*)
     {_ : outParam <| CommSemiring R} {_ : outParam <| Semiring A} [Algebra R A] [Star A]
     {_ : outParam <| Semiring B} [Algebra R B] [Star B]
-    [NDFunLike F A B] [AlgHomClass F R A B]
+    [FunLike F A B] [AlgHomClass F R A B]
     extends StarHomClass F A B : Prop
 #align star_alg_hom_class StarAlgHomClass
 
@@ -344,14 +336,14 @@
 -- See note [lower instance priority]
 instance (priority := 100) toNonUnitalStarAlgHomClass {_ : CommSemiring R} {_ : Semiring A}
   [Algebra R A] [Star A] {_ : Semiring B} [Algebra R B] [Star B]
-  [NDFunLike F A B] [AlgHomClass F R A B] [StarAlgHomClass F R A B] :
+  [FunLike F A B] [AlgHomClass F R A B] [StarAlgHomClass F R A B] :
   NonUnitalStarAlgHomClass F R A B :=
   { }
 #align star_alg_hom_class.to_non_unital_star_alg_hom_class StarAlgHomClass.toNonUnitalStarAlgHomClass
 
 variable [CommSemiring R] [Semiring A] [Algebra R A] [Star A]
 
-variable [Semiring B] [Algebra R B] [Star B] [NDFunLike F A B] [AlgHomClass F R A B]
+variable [Semiring B] [Algebra R B] [Star B] [FunLike F A B] [AlgHomClass F R A B]
 variable [StarAlgHomClass F R A B]
 
 variable {F R A B} in
@@ -372,7 +364,7 @@
 variable {F R A B C D : Type*} [CommSemiring R] [Semiring A] [Algebra R A] [Star A] [Semiring B]
   [Algebra R B] [Star B] [Semiring C] [Algebra R C] [Star C] [Semiring D] [Algebra R D] [Star D]
 
-instance : NDFunLike (A →⋆ₐ[R] B) A B
+instance : FunLike (A →⋆ₐ[R] B) A B
     where
   coe f := f.toFun
   coe_injective' := by rintro ⟨⟨⟨⟨⟨f, _⟩, _⟩, _⟩, _⟩, _⟩ ⟨⟨⟨⟨⟨g, _⟩, _⟩, _⟩, _⟩, _⟩ h; congr
@@ -390,7 +382,7 @@
   map_star f := f.map_star'
 
 @[simp]
-protected theorem coe_coe {F : Type*} [NDFunLike F A B] [AlgHomClass F R A B]
+protected theorem coe_coe {F : Type*} [FunLike F A B] [AlgHomClass F R A B]
     [StarAlgHomClass F R A B] (f : F) :
     ⇑(f : A →⋆ₐ[R] B) = f :=
   rfl
@@ -756,7 +748,6 @@
     [EquivLike F A B]  [NonUnitalAlgEquivClass F R A B]
     [hF : StarAlgEquivClass F R A B] :
     StarHomClass F A B :=
-<<<<<<< HEAD
   { hF with }
 
 -- See note [lower instance priority]
@@ -765,27 +756,6 @@
     [DistribMulAction R B] [EquivLike F A B] [NonUnitalAlgEquivClass F R A B] :
     NonUnitalAlgHomClass F R A B :=
   { }
-=======
-  { hF with
-    coe := fun f => f
-    coe_injective' := DFunLike.coe_injective }
-
--- Porting note: no longer needed
----- `R` becomes a metavariable but that's fine because it's an `outParam`
--- attribute [nolint dangerousInstance] StarAlgEquivClass.instStarHomClass
-
--- See note [lower instance priority]
-instance (priority := 50) {F R A B : Type*} [Add A] [Mul A] [Star A] [SMul R A]
-    [Add B] [Mul B] [SMul R B] [Star B] [hF : StarAlgEquivClass F R A B] :
-    SMulHomClass F R A B :=
-  { hF with
-    coe := fun f => f
-    coe_injective' := DFunLike.coe_injective }
-
--- Porting note: no longer needed
----- `R` becomes a metavariable but that's fine because it's an `outParam`
---attribute [nolint dangerous_instance] StarAlgEquivClass.smulHomClass
->>>>>>> d695407a
 
 -- See note [lower instance priority]
 instance (priority := 100) {F R A B : Type*} {_ : Monoid R} {_ : NonUnitalNonAssocSemiring A}
@@ -793,7 +763,6 @@
     [DistribMulAction R B] {_ : Star B} [EquivLike F A B] [NonUnitalAlgEquivClass F R A B]
     [StarAlgEquivClass F R A B] :
     NonUnitalStarAlgHomClass F R A B :=
-<<<<<<< HEAD
   { }
 
 -- See note [lower instance priority]
@@ -802,23 +771,6 @@
     [EquivLike F A B] [NonUnitalAlgEquivClass F R A B] :
     AlgEquivClass F R A B :=
   { commutes := fun f r => by simp only [Algebra.algebraMap_eq_smul_one, map_smul, map_one] }
-=======
-  { hF with
-    coe := fun f => f
-    coe_injective' := DFunLike.coe_injective
-    map_zero := map_zero }
-
--- See note [lower instance priority]
-instance (priority := 100) instStarAlgHomClass (F R A B : Type*) [CommSemiring R] [Semiring A]
-    [Algebra R A] [Star A] [Semiring B] [Algebra R B] [Star B]
-    [hF : StarAlgEquivClass F R A B] : StarAlgHomClass F R A B :=
-  { hF with
-    coe := fun f => f
-    coe_injective' := DFunLike.coe_injective
-    map_one := map_one
-    map_zero := map_zero
-    commutes := fun f r => by simp only [Algebra.algebraMap_eq_smul_one, map_smul, map_one] }
->>>>>>> d695407a
 
 -- See note [lower instance priority]
 instance (priority := 100) instStarAlgHomClass (F R A B : Type*) {_ : CommSemiring R}
@@ -858,24 +810,15 @@
   map_star := map_star'
 
 /-- Helper instance for cases where the inference via `EquivLike` is too hard. -/
-instance : NDFunLike (A ≃⋆ₐ[R] B) A B
+instance : FunLike (A ≃⋆ₐ[R] B) A B
     where
   coe f := f.toFun
-  coe_injective' := FunLike.coe_injective
+  coe_injective' := DFunLike.coe_injective
 
 @[simp]
 theorem toRingEquiv_eq_coe (e : A ≃⋆ₐ[R] B) : e.toRingEquiv = e :=
   rfl
 
-<<<<<<< HEAD
-=======
--- Porting note: this is no longer useful
---/-- Helper instance for when there's too many metavariables to apply
---`DFunLike.CoeFun` directly. -/
---instance : CoeFun (A ≃⋆ₐ[R] B) fun _ => A → B :=
---  ⟨StarAlgEquiv.toFun⟩
-
->>>>>>> d695407a
 @[ext]
 theorem ext {f g : A ≃⋆ₐ[R] B} (h : ∀ a, f a = g a) : f = g :=
   DFunLike.ext f g h
@@ -1030,8 +973,8 @@
 
 variable [NonUnitalNonAssocSemiring B] [DistribMulAction R B] [Star B]
 
-variable [NDFunLike F A B] [NonUnitalAlgHomClass F R A B] [NonUnitalStarAlgHomClass F R A B]
-variable [NDFunLike G B A] [NonUnitalAlgHomClass G R B A] [NonUnitalStarAlgHomClass G R B A]
+variable [FunLike F A B] [NonUnitalAlgHomClass F R A B] [NonUnitalStarAlgHomClass F R A B]
+variable [FunLike G B A] [NonUnitalAlgHomClass G R B A] [NonUnitalStarAlgHomClass G R B A]
 
 /-- If a (unital or non-unital) star algebra morphism has an inverse, it is an isomorphism of
 star algebras. -/
