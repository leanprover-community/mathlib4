--- conflicted
+++ resolved
@@ -620,29 +620,19 @@
 multiplication and the star operation, which allows for considering both unital and non-unital
 equivalences with a single structure. -/
 structure StarAlgEquiv (R A B : Type*) [Add A] [Add B] [Mul A] [Mul B] [SMul R A] [SMul R B]
-<<<<<<< HEAD
-  [Star A] [Star B] extends A ≃ₐ[R] B where
-  /-- By definition, a ⋆-algebra equivalence preserves the `star` operation. -/
-  map_star' : ∀ a : A, toFun (star a) = star (toFun a)
-=======
-  [Star A] [Star B] extends A ≃⋆+* B where
-  /-- By definition, a ⋆-algebra equivalence commutes with the action of scalars. -/
-  map_smul' : ∀ (r : R) (a : A), toFun (r • a) = r • toFun a
->>>>>>> 377a3b70
+  [Star A] [Star B] extends A ≃⋆+* B, A ≃ₐ[R] B
 
 @[inherit_doc StarAlgEquiv] infixr:25 " ≃⋆ₐ " => StarAlgEquiv _
 
 @[inherit_doc] notation:25 A " ≃⋆ₐ[" R "] " B => StarAlgEquiv R A B
 
-<<<<<<< HEAD
 /-- Reinterpret a ⋆-algebra equivalence as an `AlgEquiv` by forgetting the interaction with
 the star operation. -/
 add_decl_doc StarAlgEquiv.toAlgEquiv
-=======
+
 /-- Reinterpret a star algebra equivalence as a `StarRingEquiv` by forgetting the interaction with
 the scalar multiplication. -/
 add_decl_doc StarAlgEquiv.toStarRingEquiv
->>>>>>> 377a3b70
 
 /-- The class that directly extends `RingEquivClass` and `SMulHomClass`.
 
@@ -661,17 +651,6 @@
     NonUnitalAlgHomClass F R A B :=
   { }
 
-<<<<<<< HEAD
-=======
--- See note [lower instance priority]
-instance (priority := 100) (F R A B : Type*) [CommSemiring R] [Semiring A]
-    [Algebra R A] [Semiring B] [Algebra R B] [EquivLike F A B] [NonUnitalAlgEquivClass F R A B] :
-    AlgEquivClass F R A B :=
-  { commutes := fun f r => by simp only [Algebra.algebraMap_eq_smul_one, map_smul, map_one] }
-
-namespace StarAlgEquivClass
-
->>>>>>> 377a3b70
 /-- Turn an element of a type `F` satisfying `AlgEquivClass F R A B` and `StarHomClass F A B` into
 an actual `StarAlgEquiv`. This is declared as the default coercion from `F` to `A ≃⋆ₐ[R] B`. -/
 @[coe]
@@ -720,16 +699,13 @@
   coe f := f.toFun
   coe_injective' := DFunLike.coe_injective
 
-<<<<<<< HEAD
 theorem toAlgEquiv_eq_coe (e : A ≃⋆ₐ[R] B) : e.toAlgEquiv = e := rfl
-theorem toRingEquiv_eq_coe (e : A ≃⋆ₐ[R] B) : e.toRingEquiv = e := rfl
-=======
+
 @[simp]
 theorem toStarRingEquiv_eq_coe (e : A ≃⋆ₐ[R] B) : e.toStarRingEquiv = e := rfl
 
 theorem toRingEquiv_eq_coe (e : A ≃⋆ₐ[R] B) : e.toRingEquiv = e :=
   rfl
->>>>>>> 377a3b70
 
 @[ext]
 theorem ext {f g : A ≃⋆ₐ[R] B} (h : ∀ a, f a = g a) : f = g :=
@@ -738,13 +714,8 @@
 /-- The identity map is a star algebra isomorphism. -/
 @[refl]
 def refl : A ≃⋆ₐ[R] A :=
-<<<<<<< HEAD
-  { AlgEquiv.refl (R := R) (A₁ := A) with
-    map_star' := fun _ => rfl }
-=======
   { StarRingEquiv.refl (A := A) with
     map_smul' := fun _ _ => rfl }
->>>>>>> 377a3b70
 
 instance : Inhabited (A ≃⋆ₐ[R] A) :=
   ⟨refl⟩
@@ -757,15 +728,9 @@
 @[symm]
 nonrec def symm (e : A ≃⋆ₐ[R] B) : B ≃⋆ₐ[R] A :=
   { e.symm with
-<<<<<<< HEAD
-    map_star' b := by
-      simpa only [apply_inv_apply, inv_apply_apply] using
-        congr_arg (inv e) (map_star e (inv e b)).symm }
-=======
     map_smul' := fun r b => by
       simpa only [apply_inv_apply, inv_apply_apply] using
         congr_arg (inv e) (map_smul e r (inv e b)).symm }
->>>>>>> 377a3b70
 
 /-- See Note [custom simps projection] -/
 def Simps.symm_apply (e : A ≃⋆ₐ[R] B) : B → A :=
@@ -788,17 +753,6 @@
 
 @[simp]
 theorem mk_coe (e : A ≃⋆ₐ[R] B) (e' h₁ h₂ h₃ h₄ h₅ h₆) :
-<<<<<<< HEAD
-    (⟨⟨⟨e, e', h₁, h₂⟩, h₃, h₄, h₅⟩, h₆⟩ : A ≃⋆ₐ[R] B) = e := ext fun _ => rfl
-
-/-- Auxiliary definition to avoid looping in `dsimp` with `StarAlgEquiv.symm_mk`. -/
-protected def symm_mk.aux (f f') (h₁ h₂ h₃ h₄ h₅ h₆) :=
-  (⟨⟨⟨f, f', h₁, h₂⟩, h₃, h₄, h₅⟩, h₆⟩ : A ≃⋆ₐ[R] B).symm
-
-@[simp]
-theorem symm_mk (f f') (h₁ h₂ h₃ h₄ h₅ h₆) :
-    (⟨⟨⟨f, f', h₁, h₂⟩, h₃, h₄, h₅⟩, h₆⟩ : A ≃⋆ₐ[R] B).symm =
-=======
     (⟨⟨⟨⟨e, e', h₁, h₂⟩, h₃, h₄⟩, h₅⟩, h₆⟩ : A ≃⋆ₐ[R] B) = e := ext fun _ => rfl
 
 /-- Auxiliary definition to avoid looping in `dsimp` with `StarAlgEquiv.symm_mk`. -/
@@ -808,7 +762,6 @@
 @[simp]
 theorem symm_mk (f f') (h₁ h₂ h₃ h₄ h₅ h₆) :
     (⟨⟨⟨⟨f, f', h₁, h₂⟩, h₃, h₄⟩, h₅⟩, h₆⟩ : A ≃⋆ₐ[R] B).symm =
->>>>>>> 377a3b70
       { symm_mk.aux f f' h₁ h₂ h₃ h₄ h₅ h₆ with
         toFun := f'
         invFun := f } :=
@@ -832,17 +785,10 @@
 /-- Transitivity of `StarAlgEquiv`. -/
 @[trans]
 def trans (e₁ : A ≃⋆ₐ[R] B) (e₂ : B ≃⋆ₐ[R] C) : A ≃⋆ₐ[R] C :=
-<<<<<<< HEAD
-  { e₁.toAlgEquiv.trans e₂.toAlgEquiv with
-    map_star' a :=
-      show e₂.toFun (e₁.toFun (star a)) = star (e₂.toFun (e₁.toFun a)) by
-        rw [e₁.map_star', e₂.map_star'] }
-=======
   { e₁.toStarRingEquiv.trans e₂.toStarRingEquiv with
     map_smul' := fun r a =>
       show e₂.toFun (e₁.toFun (r • a)) = r • e₂.toFun (e₁.toFun a) by
         rw [e₁.map_smul', e₂.map_smul'] }
->>>>>>> 377a3b70
 
 @[simp]
 theorem apply_symm_apply (e : A ≃⋆ₐ[R] B) : ∀ x, e (e.symm x) = x :=
