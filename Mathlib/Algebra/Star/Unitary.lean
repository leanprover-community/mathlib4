--- conflicted
+++ resolved
@@ -140,26 +140,14 @@
 /-- For unitary `U` in a star-monoid `R`, `x * U = y * U` if and only if `x = y`
 for all `x` and `y` in `R`. -/
 protected theorem mul_left_inj {x y : R} (U : unitary R) :
-<<<<<<< HEAD
-    x * U = y * U ↔ x = y := by
-  refine ⟨fun h => ?_, fun h => h ▸ rfl⟩
-  simpa [mul_assoc] using congr($h * star U)
-=======
     x * U = y * U ↔ x = y :=
   unitary.val_toUnits_apply U ▸ Units.mul_left_inj _
->>>>>>> 7679b3b2
 
 /-- For unitary `U` in a star-monoid `R`, `U * x = U * y` if and only if `x = y`
 for all `x` and `y` in `R`. -/
 protected theorem mul_right_inj {x y : R} (U : unitary R) :
-<<<<<<< HEAD
-    U * x = U * y ↔ x = y := by
-  refine ⟨fun h => ?_, fun h => h ▸ rfl⟩
-  simpa [← mul_assoc] using congr(star U * $h)
-=======
     U * x = U * y ↔ x = y :=
   unitary.val_toUnits_apply U ▸ Units.mul_right_inj _
->>>>>>> 7679b3b2
 
 lemma mul_inv_mem_iff {G : Type*} [Group G] [StarMul G] (a b : G) :
     a * b⁻¹ ∈ unitary G ↔ star a * a = star b * b := by
