/-
Copyright (c) 2022 Frédéric Dupuis. All rights reserved.
Released under Apache 2.0 license as described in the file LICENSE.
Authors: Shing Tak Lam, Frédéric Dupuis
-/
import Mathlib.Algebra.Group.Submonoid.Operations
import Mathlib.Algebra.Star.SelfAdjoint
import Mathlib.Algebra.Algebra.Spectrum.Basic
import Mathlib.Tactic.ContinuousFunctionalCalculus
import Mathlib.Algebra.Star.StarProjection

/-!
# Unitary elements of a star monoid

This file defines `unitary R`, where `R` is a star monoid, as the submonoid made of the elements
that satisfy `star U * U = 1` and `U * star U = 1`, and these form a group.
This includes, for instance, unitary operators on Hilbert spaces.

See also `Matrix.UnitaryGroup` for specializations to `unitary (Matrix n n R)`.

## Tags

unitary
-/


/-- In a *-monoid, `unitary R` is the submonoid consisting of all the elements `U` of
`R` such that `star U * U = 1` and `U * star U = 1`.
-/
def unitary (R : Type*) [Monoid R] [StarMul R] : Submonoid R where
  carrier := { U | star U * U = 1 ∧ U * star U = 1 }
  one_mem' := by simp only [mul_one, and_self_iff, Set.mem_setOf_eq, star_one]
  mul_mem' := @fun U B ⟨hA₁, hA₂⟩ ⟨hB₁, hB₂⟩ => by
    refine ⟨?_, ?_⟩
    · calc
        star (U * B) * (U * B) = star B * star U * U * B := by simp only [mul_assoc, star_mul]
        _ = star B * (star U * U) * B := by rw [← mul_assoc]
        _ = 1 := by rw [hA₁, mul_one, hB₁]
    · calc
        U * B * star (U * B) = U * B * (star B * star U) := by rw [star_mul]
        _ = U * (B * star B) * star U := by simp_rw [← mul_assoc]
        _ = 1 := by rw [hB₂, mul_one, hA₂]

variable {R : Type*}

namespace unitary

section Monoid

variable [Monoid R] [StarMul R]

theorem mem_iff {U : R} : U ∈ unitary R ↔ star U * U = 1 ∧ U * star U = 1 :=
  Iff.rfl

@[simp]
theorem star_mul_self_of_mem {U : R} (hU : U ∈ unitary R) : star U * U = 1 :=
  hU.1

@[simp]
theorem mul_star_self_of_mem {U : R} (hU : U ∈ unitary R) : U * star U = 1 :=
  hU.2

theorem star_mem {U : R} (hU : U ∈ unitary R) : star U ∈ unitary R :=
  ⟨by rw [star_star, mul_star_self_of_mem hU], by rw [star_star, star_mul_self_of_mem hU]⟩

@[simp]
theorem star_mem_iff {U : R} : star U ∈ unitary R ↔ U ∈ unitary R :=
  ⟨fun h => star_star U ▸ star_mem h, star_mem⟩

instance : Star (unitary R) :=
  ⟨fun U => ⟨star U, star_mem U.prop⟩⟩

@[simp, norm_cast]
theorem coe_star {U : unitary R} : ↑(star U) = (star U : R) :=
  rfl

theorem coe_star_mul_self (U : unitary R) : (star U : R) * U = 1 :=
  star_mul_self_of_mem U.prop

theorem coe_mul_star_self (U : unitary R) : (U : R) * star U = 1 :=
  mul_star_self_of_mem U.prop

@[simp]
theorem star_mul_self (U : unitary R) : star U * U = 1 :=
  Subtype.ext <| coe_star_mul_self U

@[simp]
theorem mul_star_self (U : unitary R) : U * star U = 1 :=
  Subtype.ext <| coe_mul_star_self U

instance : Group (unitary R) :=
  { Submonoid.toMonoid _ with
    inv := star
    inv_mul_cancel := star_mul_self }

instance : InvolutiveStar (unitary R) :=
  ⟨by
    intro x
    ext
    rw [coe_star, coe_star, star_star]⟩

instance : StarMul (unitary R) :=
  ⟨by
    intro x y
    ext
    rw [coe_star, Submonoid.coe_mul, Submonoid.coe_mul, coe_star, coe_star, star_mul]⟩

instance : Inhabited (unitary R) :=
  ⟨1⟩

theorem star_eq_inv (U : unitary R) : star U = U⁻¹ :=
  rfl

theorem star_eq_inv' : (star : unitary R → unitary R) = Inv.inv :=
  rfl

/-- The unitary elements embed into the units. -/
@[simps]
def toUnits : unitary R →* Rˣ where
  toFun x := ⟨x, ↑x⁻¹, coe_mul_star_self x, coe_star_mul_self x⟩
  map_one' := Units.ext rfl
  map_mul' _ _ := Units.ext rfl

theorem toUnits_injective : Function.Injective (toUnits : unitary R → Rˣ) := fun _ _ h =>
  Subtype.ext <| Units.ext_iff.mp h

theorem _root_.IsUnit.mem_unitary_iff_star_mul_self {u : R} (hu : IsUnit u) :
    u ∈ unitary R ↔ star u * u = 1 := by
  rw [unitary.mem_iff, and_iff_left_of_imp fun h_mul => ?_]
  lift u to Rˣ using hu
  exact left_inv_eq_right_inv h_mul u.mul_inv ▸ u.mul_inv

theorem _root_.IsUnit.mem_unitary_iff_mul_star_self {u : R} (hu : IsUnit u) :
    u ∈ unitary R ↔ u * star u = 1 := by
  rw [← star_mem_iff, hu.star.mem_unitary_iff_star_mul_self, star_star]

alias ⟨_, _root_.IsUnit.mem_unitary_of_star_mul_self⟩ := IsUnit.mem_unitary_iff_star_mul_self
alias ⟨_, _root_.IsUnit.mem_unitary_of_mul_star_self⟩ := IsUnit.mem_unitary_iff_mul_star_self

/-- For unitary `U` in a star-monoid `R`, `x * U = y * U` if and only if `x = y`
for all `x` and `y` in `R`. -/
protected theorem mul_left_inj {x y : R} (U : unitary R) :
    x * U = y * U ↔ x = y :=
  unitary.val_toUnits_apply U ▸ Units.mul_left_inj _

/-- For unitary `U` in a star-monoid `R`, `U * x = U * y` if and only if `x = y`
for all `x` and `y` in `R`. -/
protected theorem mul_right_inj {x y : R} (U : unitary R) :
    U * x = U * y ↔ x = y :=
  unitary.val_toUnits_apply U ▸ Units.mul_right_inj _

lemma mul_inv_mem_iff {G : Type*} [Group G] [StarMul G] (a b : G) :
    a * b⁻¹ ∈ unitary G ↔ star a * a = star b * b := by
  rw [(Group.isUnit _).mem_unitary_iff_star_mul_self, star_mul, star_inv, mul_assoc,
    inv_mul_eq_iff_eq_mul, mul_one, ← mul_assoc, mul_inv_eq_iff_eq_mul]

lemma inv_mul_mem_iff {G : Type*} [Group G] [StarMul G] (a b : G) :
    a⁻¹ * b ∈ unitary G ↔ a * star a = b * star b := by
  simpa [← mul_inv_rev] using mul_inv_mem_iff a⁻¹ b⁻¹

theorem _root_.Units.unitary_eq : unitary Rˣ = (unitary R).comap (Units.coeHom R) := by
  ext
  simp [unitary.mem_iff, Units.ext_iff]

/-- In a star monoid, the product `a * b⁻¹` of units is unitary if `star a * a = star b * b`. -/
protected lemma _root_.Units.mul_inv_mem_unitary (a b : Rˣ) :
    (a * b⁻¹ : R) ∈ unitary R ↔ star a * a = star b * b := by
  simp [← mul_inv_mem_iff, Units.unitary_eq]

/-- In a star monoid, the product `a⁻¹ * b` of units is unitary if `a * star a = b * star b`. -/
protected lemma _root_.Units.inv_mul_mem_unitary (a b : Rˣ) :
    (a⁻¹ * b : R) ∈ unitary R ↔ a * star a = b * star b := by
  simp [← inv_mul_mem_iff, Units.unitary_eq]

instance instIsStarNormal (u : unitary R) : IsStarNormal u where
  star_comm_self := star_mul_self u |>.trans <| (mul_star_self u).symm

instance coe_isStarNormal (u : unitary R) : IsStarNormal (u : R) where
  star_comm_self := congr(Subtype.val $(star_comm_self' u))

@[aesop 10% apply (rule_sets := [CStarAlgebra])]
lemma _root_.isStarNormal_of_mem_unitary {u : R} (hu : u ∈ unitary R) : IsStarNormal u :=
  coe_isStarNormal ⟨u, hu⟩

end Monoid

section SMul

section

variable {A : Type*}
  [Monoid R] [Monoid A] [MulAction R A] [SMulCommClass R A A]
  [IsScalarTower R A A] [StarMul R] [StarMul A] [StarModule R A]

lemma smul_mem_of_mem {r : R} {a : A} (hr : r ∈ unitary R) (ha : a ∈ unitary A) :
    r • a ∈ unitary A := by
  simp [mem_iff, smul_smul, mul_smul_comm, smul_mul_assoc, hr, ha]

lemma smul_mem (r : unitary R) {a : A} (ha : a ∈ unitary A) :
    r • a ∈ unitary A :=
  smul_mem_of_mem (R := R) r.prop ha

instance : SMul (unitary R) (unitary A) where
  smul r a := ⟨r • a, smul_mem r a.prop⟩

@[simp, norm_cast]
lemma coe_smul (r : unitary R) (a : unitary A) : ↑(r • a) = r • (a : A) := rfl

instance : MulAction (unitary R) (unitary A) where
  one_smul _ := Subtype.ext <| one_smul ..
  mul_smul _ _ _ := Subtype.ext <| mul_smul ..

instance : StarModule (unitary R) (unitary A) where
  star_smul _ _ := Subtype.ext <| star_smul (_ : R) _

end

section

variable {S A : Type*}
  [Monoid R] [Monoid S] [Monoid A] [StarMul R] [StarMul S] [StarMul A]
  [MulAction R S] [MulAction R A] [MulAction S A]
  [StarModule R S] [StarModule R A] [StarModule S A]
  [IsScalarTower R A A] [IsScalarTower S A A]
  [SMulCommClass R A A] [SMulCommClass S A A]

instance [SMulCommClass R S A] : SMulCommClass (unitary R) (unitary S) (unitary A) where
  smul_comm _ _ _ := Subtype.ext <| smul_comm _ (_ : S) (_ : A)

instance [IsScalarTower R S S] [SMulCommClass R S S] [IsScalarTower R S A] :
    IsScalarTower (unitary R) (unitary S) (unitary A) where
  smul_assoc _ _ _ := Subtype.ext <| smul_assoc _ (_ : S) (_ : A)

end

end SMul

section Map

variable {F R S : Type*} [Monoid R] [StarMul R] [Monoid S] [StarMul S]
variable [FunLike F R S] [StarHomClass F R S] [MonoidHomClass F R S] (f : F)

lemma map_mem {r : R} (hr : r ∈ unitary R) : f r ∈ unitary S := by
  rw [unitary.mem_iff] at hr
  simpa [map_star, map_mul] using And.intro congr(f $(hr.1)) congr(f $(hr.2))

/-- The group homomorphism between unitary subgroups of star monoids induced by a star
homomorphism -/
@[simps]
def map : unitary R →* unitary S where
  toFun := Subtype.map f (fun _ ↦ map_mem f)
  map_one' := Subtype.ext <| map_one f
  map_mul' _ _ := Subtype.ext <| map_mul f _ _

lemma toUnits_comp_map : toUnits.comp (map f) = (Units.map f).comp toUnits := by ext; rfl

end Map

section CommMonoid

variable [CommMonoid R] [StarMul R]

instance : CommGroup (unitary R) :=
  { inferInstanceAs (Group (unitary R)), Submonoid.toCommMonoid _ with }

theorem mem_iff_star_mul_self {U : R} : U ∈ unitary R ↔ star U * U = 1 :=
  mem_iff.trans <| and_iff_left_of_imp fun h => mul_comm (star U) U ▸ h

theorem mem_iff_self_mul_star {U : R} : U ∈ unitary R ↔ U * star U = 1 :=
  mem_iff.trans <| and_iff_right_of_imp fun h => mul_comm U (star U) ▸ h

end CommMonoid

section GroupWithZero

variable [GroupWithZero R] [StarMul R]

@[norm_cast]
theorem coe_inv (U : unitary R) : ↑U⁻¹ = (U⁻¹ : R) :=
  eq_inv_of_mul_eq_one_right <| coe_mul_star_self _

@[norm_cast]
theorem coe_div (U₁ U₂ : unitary R) : ↑(U₁ / U₂) = (U₁ / U₂ : R) := by
  simp only [div_eq_mul_inv, coe_inv, Submonoid.coe_mul]

@[norm_cast]
theorem coe_zpow (U : unitary R) (z : ℤ) : ↑(U ^ z) = (U : R) ^ z := by
  cases z
  · simp [SubmonoidClass.coe_pow]
  · simp [coe_inv]

end GroupWithZero

section Ring

variable [Ring R] [StarRing R]

instance : Neg (unitary R) where
  neg U :=
    ⟨-U, by simp [mem_iff, star_neg]⟩

@[norm_cast]
theorem coe_neg (U : unitary R) : ↑(-U) = (-U : R) :=
  rfl

instance : HasDistribNeg (unitary R) :=
  Subtype.coe_injective.hasDistribNeg _ coe_neg (unitary R).coe_mul

end Ring

section UnitaryConjugate

universe u

variable {R A : Type*} [CommSemiring R] [Ring A] [Algebra R A] [StarMul A]

/-- Unitary conjugation preserves the spectrum, star on left. -/
@[simp]
lemma spectrum.unitary_conjugate {a : A} {u : unitary A} :
    spectrum R (u * a * (star u : A)) = spectrum R a :=
  spectrum.units_conjugate (u := unitary.toUnits u)

/-- Unitary conjugation preserves the spectrum, star on right. -/
@[simp]
lemma spectrum.unitary_conjugate' {a : A} {u : unitary A} :
    spectrum R ((star u : A) * a * u) = spectrum R a := by
  simpa using spectrum.unitary_conjugate (u := star u)

end UnitaryConjugate

end unitary

<<<<<<< HEAD
lemma IsSelfAdjoint.unitary_conjugate_iff [Monoid R] [StarMul R] {a : R} (u : unitary R) :
    IsSelfAdjoint (u * a * (star u : R)) ↔ IsSelfAdjoint a := by
  simp [IsSelfAdjoint, mul_assoc, unitary.mul_right_inj, ← unitary.coe_star, unitary.mul_left_inj]

lemma IsSelfAdjoint.unitary_conjugate_iff' [Monoid R] [StarMul R] {a : R} (u : unitary R) :
    IsSelfAdjoint ((star u : R) * a * u) ↔ IsSelfAdjoint a := by
  simpa using IsSelfAdjoint.unitary_conjugate_iff (star u)
=======
@[simp]
lemma isSelfAdjoint_unitary_conjugate_iff [Monoid R] [StarMul R] {a : R} (u : unitary R) :
    IsSelfAdjoint (u * a * (star u : R)) ↔ IsSelfAdjoint a := by
  simp [IsSelfAdjoint, mul_assoc, unitary.mul_right_inj, ← unitary.coe_star, unitary.mul_left_inj]

@[simp]
lemma isSelfAdjoint_unitary_conjugate_iff' [Monoid R] [StarMul R] {a : R} (u : unitary R) :
    IsSelfAdjoint ((star u : R) * a * u) ↔ IsSelfAdjoint a := by
  simpa using isSelfAdjoint_unitary_conjugate_iff (star u)
>>>>>>> 7220ef71

theorem IsStarProjection.two_mul_sub_one_mem_unitary {R : Type*} [Ring R] [StarRing R] {p : R}
    (hp : IsStarProjection p) : 2 * p - 1 ∈ unitary R := by
  simp only [two_mul, unitary.mem_iff, star_sub, star_add,
    hp.isSelfAdjoint.star_eq, star_one, mul_sub, mul_add,
    sub_mul, add_mul, hp.isIdempotentElem.eq, one_mul, add_sub_cancel_right,
    mul_one, sub_sub_cancel, and_self]<|MERGE_RESOLUTION|>--- conflicted
+++ resolved
@@ -330,15 +330,6 @@
 
 end unitary
 
-<<<<<<< HEAD
-lemma IsSelfAdjoint.unitary_conjugate_iff [Monoid R] [StarMul R] {a : R} (u : unitary R) :
-    IsSelfAdjoint (u * a * (star u : R)) ↔ IsSelfAdjoint a := by
-  simp [IsSelfAdjoint, mul_assoc, unitary.mul_right_inj, ← unitary.coe_star, unitary.mul_left_inj]
-
-lemma IsSelfAdjoint.unitary_conjugate_iff' [Monoid R] [StarMul R] {a : R} (u : unitary R) :
-    IsSelfAdjoint ((star u : R) * a * u) ↔ IsSelfAdjoint a := by
-  simpa using IsSelfAdjoint.unitary_conjugate_iff (star u)
-=======
 @[simp]
 lemma isSelfAdjoint_unitary_conjugate_iff [Monoid R] [StarMul R] {a : R} (u : unitary R) :
     IsSelfAdjoint (u * a * (star u : R)) ↔ IsSelfAdjoint a := by
@@ -348,7 +339,6 @@
 lemma isSelfAdjoint_unitary_conjugate_iff' [Monoid R] [StarMul R] {a : R} (u : unitary R) :
     IsSelfAdjoint ((star u : R) * a * u) ↔ IsSelfAdjoint a := by
   simpa using isSelfAdjoint_unitary_conjugate_iff (star u)
->>>>>>> 7220ef71
 
 theorem IsStarProjection.two_mul_sub_one_mem_unitary {R : Type*} [Ring R] [StarRing R] {p : R}
     (hp : IsStarProjection p) : 2 * p - 1 ∈ unitary R := by
