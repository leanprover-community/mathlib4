/-
Copyright (c) 2020 Scott Morrison. All rights reserved.
Released under Apache 2.0 license as described in the file LICENSE.
Authors: Scott Morrison
-/
import Mathlib.Algebra.Field.Opposite
import Mathlib.Algebra.Invertible.Defs
import Mathlib.Algebra.Ring.Aut
import Mathlib.Algebra.Ring.CompTypeclasses
import Mathlib.Algebra.Field.Opposite
import Mathlib.Algebra.Invertible.Defs
import Mathlib.GroupTheory.GroupAction.Opposite
import Mathlib.Data.Rat.Cast.Defs
import Mathlib.Data.SetLike.Basic

#align_import algebra.star.basic from "leanprover-community/mathlib"@"31c24aa72e7b3e5ed97a8412470e904f82b81004"

/-!
# Star monoids, rings, and modules

We introduce the basic algebraic notions of star monoids, star rings, and star modules.
A star algebra is simply a star ring that is also a star module.

These are implemented as "mixin" typeclasses, so to summon a star ring (for example)
one needs to write `(R : Type*) [Ring R] [StarRing R]`.
This avoids difficulties with diamond inheritance.

For now we simply do not introduce notations,
as different users are expected to feel strongly about the relative merits of
`r^*`, `r†`, `rᘁ`, and so on.

Our star rings are actually star non-unital, non-associative, semirings, but of course we can prove
`star_neg : star (-r) = - star r` when the underlying semiring is a ring.
-/

assert_not_exists Finset
assert_not_exists Subgroup

universe u v w

open MulOpposite

/-- Notation typeclass (with no default notation!) for an algebraic structure with a star operation.
-/
class Star (R : Type u) where
  star : R → R
#align has_star Star

-- https://github.com/leanprover/lean4/issues/2096
compile_def% Star.star

variable {R : Type u}

export Star (star)

/-- A star operation (e.g. complex conjugate).
-/
add_decl_doc star

/-- `StarMemClass S G` states `S` is a type of subsets `s ⊆ G` closed under star. -/
class StarMemClass (S R : Type*) [Star R] [SetLike S R] : Prop where
  /-- Closure under star. -/
  star_mem : ∀ {s : S} {r : R}, r ∈ s → star r ∈ s
#align star_mem_class StarMemClass

export StarMemClass (star_mem)

attribute [aesop safe apply (rule_sets [SetLike])] star_mem

namespace StarMemClass

variable {S : Type w} [Star R] [SetLike S R] [hS : StarMemClass S R] (s : S)

instance instStar : Star s where
  star r := ⟨star (r : R), star_mem r.prop⟩

@[simp] lemma coe_star (x : s) : star x = star (x : R) := rfl

end StarMemClass

/-- Typeclass for a star operation with is involutive.
-/
class InvolutiveStar (R : Type u) extends Star R where
  /-- Involutive condition. -/
  star_involutive : Function.Involutive star
#align has_involutive_star InvolutiveStar

export InvolutiveStar (star_involutive)

@[simp]
theorem star_star [InvolutiveStar R] (r : R) : star (star r) = r :=
  star_involutive _
#align star_star star_star

theorem star_injective [InvolutiveStar R] : Function.Injective (star : R → R) :=
  Function.Involutive.injective star_involutive
#align star_injective star_injective

@[simp]
theorem star_inj [InvolutiveStar R] {x y : R} : star x = star y ↔ x = y :=
  star_injective.eq_iff
#align star_inj star_inj

/-- `star` as an equivalence when it is involutive. -/
protected def Equiv.star [InvolutiveStar R] : Equiv.Perm R :=
  star_involutive.toPerm _
#align equiv.star Equiv.star

theorem eq_star_of_eq_star [InvolutiveStar R] {r s : R} (h : r = star s) : s = star r := by
  simp [h]
#align eq_star_of_eq_star eq_star_of_eq_star

theorem eq_star_iff_eq_star [InvolutiveStar R] {r s : R} : r = star s ↔ s = star r :=
  ⟨eq_star_of_eq_star, eq_star_of_eq_star⟩
#align eq_star_iff_eq_star eq_star_iff_eq_star

theorem star_eq_iff_star_eq [InvolutiveStar R] {r s : R} : star r = s ↔ star s = r :=
  eq_comm.trans <| eq_star_iff_eq_star.trans eq_comm
#align star_eq_iff_star_eq star_eq_iff_star_eq

/-- Typeclass for a trivial star operation. This is mostly meant for `ℝ`.
-/
class TrivialStar (R : Type u) [Star R] : Prop where
  /-- Condition that star is trivial-/
  star_trivial : ∀ r : R, star r = r
#align has_trivial_star TrivialStar

export TrivialStar (star_trivial)

attribute [simp] star_trivial

/-- A `*`-magma is a magma `R` with an involutive operation `star`
such that `star (r * s) = star s * star r`.
-/
class StarMul (R : Type u) [Mul R] extends InvolutiveStar R where
  /-- `star` skew-distributes over multiplication. -/
  star_mul : ∀ r s : R, star (r * s) = star s * star r
#align star_semigroup StarMul

export StarMul (star_mul)

attribute [simp 900] star_mul

section StarMul

variable [Mul R] [StarMul R]

theorem star_star_mul (x y : R) : star (star x * y) = star y * x := by rw [star_mul, star_star]
#align star_star_mul star_star_mul

theorem star_mul_star (x y : R) : star (x * star y) = y * star x := by rw [star_mul, star_star]
#align star_mul_star star_mul_star

@[simp]
theorem semiconjBy_star_star_star {x y z : R} :
    SemiconjBy (star x) (star z) (star y) ↔ SemiconjBy x y z := by
  simp_rw [SemiconjBy, ← star_mul, star_inj, eq_comm]
#align semiconj_by_star_star_star semiconjBy_star_star_star

alias ⟨_, SemiconjBy.star_star_star⟩ := semiconjBy_star_star_star
#align semiconj_by.star_star_star SemiconjBy.star_star_star

@[simp]
theorem commute_star_star {x y : R} : Commute (star x) (star y) ↔ Commute x y :=
  semiconjBy_star_star_star
#align commute_star_star commute_star_star

alias ⟨_, Commute.star_star⟩ := commute_star_star
#align commute.star_star Commute.star_star

theorem commute_star_comm {x y : R} : Commute (star x) y ↔ Commute x (star y) := by
  rw [← commute_star_star, star_star]
#align commute_star_comm commute_star_comm

end StarMul

/-- In a commutative ring, make `simp` prefer leaving the order unchanged. -/
@[simp]
theorem star_mul' [CommSemigroup R] [StarMul R] (x y : R) : star (x * y) = star x * star y :=
  (star_mul x y).trans (mul_comm _ _)
#align star_mul' star_mul'

/-- `star` as a `MulEquiv` from `R` to `Rᵐᵒᵖ` -/
@[simps apply]
def starMulEquiv [Mul R] [StarMul R] : R ≃* Rᵐᵒᵖ :=
  { (InvolutiveStar.star_involutive.toPerm star).trans opEquiv with
    toFun := fun x => MulOpposite.op (star x)
    map_mul' := fun x y => by simp only [star_mul, op_mul] }
#align star_mul_equiv starMulEquiv
#align star_mul_equiv_apply starMulEquiv_apply

/-- `star` as a `MulAut` for commutative `R`. -/
@[simps apply]
def starMulAut [CommSemigroup R] [StarMul R] : MulAut R :=
  { InvolutiveStar.star_involutive.toPerm star with
    toFun := star
    map_mul' := star_mul' }
#align star_mul_aut starMulAut
#align star_mul_aut_apply starMulAut_apply

variable (R)

@[simp]
theorem star_one [MulOneClass R] [StarMul R] : star (1 : R) = 1 :=
  op_injective <| (starMulEquiv : R ≃* Rᵐᵒᵖ).map_one.trans (op_one _).symm
#align star_one star_one

variable {R}

@[simp]
theorem star_pow [Monoid R] [StarMul R] (x : R) (n : ℕ) : star (x ^ n) = star x ^ n :=
  op_injective <|
    ((starMulEquiv : R ≃* Rᵐᵒᵖ).toMonoidHom.map_pow x n).trans (op_pow (star x) n).symm
#align star_pow star_pow

@[simp]
theorem star_inv [Group R] [StarMul R] (x : R) : star x⁻¹ = (star x)⁻¹ :=
  op_injective <| ((starMulEquiv : R ≃* Rᵐᵒᵖ).toMonoidHom.map_inv x).trans (op_inv (star x)).symm
#align star_inv star_inv

@[simp]
theorem star_zpow [Group R] [StarMul R] (x : R) (z : ℤ) : star (x ^ z) = star x ^ z :=
  op_injective <|
    ((starMulEquiv : R ≃* Rᵐᵒᵖ).toMonoidHom.map_zpow x z).trans (op_zpow (star x) z).symm
#align star_zpow star_zpow

/-- When multiplication is commutative, `star` preserves division. -/
@[simp]
theorem star_div [CommGroup R] [StarMul R] (x y : R) : star (x / y) = star x / star y :=
  map_div (starMulAut : R ≃* R) _ _
#align star_div star_div

/-- Any commutative monoid admits the trivial `*`-structure.

See note [reducible non-instances].
-/
@[reducible]
def starMulOfComm {R : Type*} [CommMonoid R] : StarMul R where
  star := id
  star_involutive _ := rfl
  star_mul := mul_comm
#align star_semigroup_of_comm starMulOfComm

section

attribute [local instance] starMulOfComm

/-- Note that since `starMulOfComm` is reducible, `simp` can already prove this. -/
theorem star_id_of_comm {R : Type*} [CommSemiring R] {x : R} : star x = x :=
  rfl
#align star_id_of_comm star_id_of_comm

end

/-- A `*`-additive monoid `R` is an additive monoid with an involutive `star` operation which
preserves addition.  -/
class StarAddMonoid (R : Type u) [AddMonoid R] extends InvolutiveStar R where
  /-- `star` commutes with addition -/
  star_add : ∀ r s : R, star (r + s) = star r + star s
#align star_add_monoid StarAddMonoid

export StarAddMonoid (star_add)

attribute [simp] star_add

/-- `star` as an `AddEquiv` -/
@[simps apply]
def starAddEquiv [AddMonoid R] [StarAddMonoid R] : R ≃+ R :=
  { InvolutiveStar.star_involutive.toPerm star with
    toFun := star
    map_add' := star_add }
#align star_add_equiv starAddEquiv
#align star_add_equiv_apply starAddEquiv_apply

variable (R)

@[simp]
theorem star_zero [AddMonoid R] [StarAddMonoid R] : star (0 : R) = 0 :=
  (starAddEquiv : R ≃+ R).map_zero
#align star_zero star_zero

variable {R}

@[simp]
theorem star_eq_zero [AddMonoid R] [StarAddMonoid R] {x : R} : star x = 0 ↔ x = 0 :=
  starAddEquiv.map_eq_zero_iff (M := R)
#align star_eq_zero star_eq_zero

theorem star_ne_zero [AddMonoid R] [StarAddMonoid R] {x : R} : star x ≠ 0 ↔ x ≠ 0 := by
  simp only [ne_eq, star_eq_zero]
#align star_ne_zero star_ne_zero

@[simp]
theorem star_neg [AddGroup R] [StarAddMonoid R] (r : R) : star (-r) = -star r :=
  (starAddEquiv : R ≃+ R).map_neg _
#align star_neg star_neg

@[simp]
theorem star_sub [AddGroup R] [StarAddMonoid R] (r s : R) : star (r - s) = star r - star s :=
  (starAddEquiv : R ≃+ R).map_sub _ _
#align star_sub star_sub

@[simp]
theorem star_nsmul [AddMonoid R] [StarAddMonoid R] (x : R) (n : ℕ) : star (n • x) = n • star x :=
  (starAddEquiv : R ≃+ R).toAddMonoidHom.map_nsmul _ _
#align star_nsmul star_nsmul

@[simp]
theorem star_zsmul [AddGroup R] [StarAddMonoid R] (x : R) (n : ℤ) : star (n • x) = n • star x :=
  (starAddEquiv : R ≃+ R).toAddMonoidHom.map_zsmul _ _
#align star_zsmul star_zsmul

/-- A `*`-ring `R` is a non-unital, non-associative (semi)ring with an involutive `star` operation
which is additive which makes `R` with its multiplicative structure into a `*`-multiplication
(i.e. `star (r * s) = star s * star r`).  -/
class StarRing (R : Type u) [NonUnitalNonAssocSemiring R] extends StarMul R where
  /-- `star` commutes with addition -/
  star_add : ∀ r s : R, star (r + s) = star r + star s
#align star_ring StarRing

instance (priority := 100) StarRing.toStarAddMonoid [NonUnitalNonAssocSemiring R] [StarRing R] :
    StarAddMonoid R where
  star_add := StarRing.star_add
#align star_ring.to_star_add_monoid StarRing.toStarAddMonoid

/-- `star` as a `RingEquiv` from `R` to `Rᵐᵒᵖ` -/
@[simps apply]
def starRingEquiv [NonUnitalNonAssocSemiring R] [StarRing R] : R ≃+* Rᵐᵒᵖ :=
  { starAddEquiv.trans (MulOpposite.opAddEquiv : R ≃+ Rᵐᵒᵖ), starMulEquiv with
    toFun := fun x => MulOpposite.op (star x) }
#align star_ring_equiv starRingEquiv
#align star_ring_equiv_apply starRingEquiv_apply

@[simp, norm_cast]
theorem star_natCast [NonAssocSemiring R] [StarRing R] (n : ℕ) : star (n : R) = n :=
  (congr_arg unop (map_natCast (starRingEquiv : R ≃+* Rᵐᵒᵖ) n)).trans (unop_natCast _)
#align star_nat_cast star_natCast

--Porting note: new theorem
@[simp]
theorem star_ofNat [NonAssocSemiring R] [StarRing R] (n : ℕ) [n.AtLeastTwo] :
    star (no_index (OfNat.ofNat n) : R) = OfNat.ofNat n :=
  star_natCast _

section

@[simp, norm_cast]
theorem star_intCast [Ring R] [StarRing R] (z : ℤ) : star (z : R) = z :=
  (congr_arg unop <| map_intCast (starRingEquiv : R ≃+* Rᵐᵒᵖ) z).trans (unop_intCast _)
#align star_int_cast star_intCast

@[simp, norm_cast]
theorem star_ratCast [DivisionRing R] [StarRing R] (r : ℚ) : star (r : R) = r :=
  (congr_arg unop <| map_ratCast (starRingEquiv : R ≃+* Rᵐᵒᵖ) r).trans (unop_ratCast _)
#align star_rat_cast star_ratCast

end

section CommSemiring
variable [CommSemiring R] [StarRing R]

/-- `star` as a ring automorphism, for commutative `R`. -/
@[simps apply]
def starRingAut : RingAut R := { starAddEquiv, starMulAut (R := R) with toFun := star }
#align star_ring_aut starRingAut
#align star_ring_aut_apply starRingAut_apply

variable (R)

/-- `star` as a ring endomorphism, for commutative `R`. This is used to denote complex
conjugation, and is available under the notation `conj` in the locale `ComplexConjugate`.

Note that this is the preferred form (over `starRingAut`, available under the same hypotheses)
because the notation `E →ₗ⋆[R] F` for an `R`-conjugate-linear map (short for
`E →ₛₗ[starRingEnd R] F`) does not pretty-print if there is a coercion involved, as would be the
case for `(↑starRingAut : R →* R)`. -/
def starRingEnd : R →+* R := @starRingAut R _ _
#align star_ring_end starRingEnd

variable {R}

@[inherit_doc]
scoped[ComplexConjugate] notation "conj" => starRingEnd _

/-- This is not a simp lemma, since we usually want simp to keep `starRingEnd` bundled.
 For example, for complex conjugation, we don't want simp to turn `conj x`
 into the bare function `star x` automatically since most lemmas are about `conj x`. -/
theorem starRingEnd_apply (x : R) : starRingEnd R x = star x := rfl
#align star_ring_end_apply starRingEnd_apply

/- Porting note: removed `simp` attribute due to report by linter:

simp can prove this:
  by simp only [RingHomCompTriple.comp_apply, RingHom.id_apply]
One of the lemmas above could be a duplicate.
If that's not the case try reordering lemmas or adding @[priority].
 -/
-- @[simp]
theorem starRingEnd_self_apply (x : R) : starRingEnd R (starRingEnd R x) = x := star_star x
#align star_ring_end_self_apply starRingEnd_self_apply

instance RingHom.involutiveStar {S : Type*} [NonAssocSemiring S] : InvolutiveStar (S →+* R) where
  toStar := { star := fun f => RingHom.comp (starRingEnd R) f }
  star_involutive := by
    intro
    ext
    simp only [RingHom.coe_comp, Function.comp_apply, starRingEnd_self_apply]
#align ring_hom.has_involutive_star RingHom.involutiveStar

theorem RingHom.star_def {S : Type*} [NonAssocSemiring S] (f : S →+* R) :
    Star.star f = RingHom.comp (starRingEnd R) f := rfl
#align ring_hom.star_def RingHom.star_def

theorem RingHom.star_apply {S : Type*} [NonAssocSemiring S] (f : S →+* R) (s : S) :
    star f s = star (f s) := rfl
#align ring_hom.star_apply RingHom.star_apply

-- A more convenient name for complex conjugation
alias Complex.conj_conj := starRingEnd_self_apply
#align complex.conj_conj Complex.conj_conj

alias IsROrC.conj_conj := starRingEnd_self_apply
set_option linter.uppercaseLean3 false in
#align is_R_or_C.conj_conj IsROrC.conj_conj

open scoped ComplexConjugate

@[simp] lemma conj_trivial [TrivialStar R] (a : R) : conj a = a := star_trivial _

end CommSemiring

@[simp]
theorem star_inv' [DivisionSemiring R] [StarRing R] (x : R) : star x⁻¹ = (star x)⁻¹ :=
  op_injective <| (map_inv₀ (starRingEquiv : R ≃+* Rᵐᵒᵖ) x).trans (op_inv (star x)).symm
#align star_inv' star_inv'

@[simp]
theorem star_zpow₀ [DivisionSemiring R] [StarRing R] (x : R) (z : ℤ) : star (x ^ z) = star x ^ z :=
  op_injective <| (map_zpow₀ (starRingEquiv : R ≃+* Rᵐᵒᵖ) x z).trans (op_zpow (star x) z).symm
#align star_zpow₀ star_zpow₀

/-- When multiplication is commutative, `star` preserves division. -/
@[simp]
theorem star_div' [Semifield R] [StarRing R] (x y : R) : star (x / y) = star x / star y := by
  apply op_injective
  rw [division_def, op_div, mul_comm, star_mul, star_inv', op_mul, op_inv]
#align star_div' star_div'

section

set_option linter.deprecated false

@[simp]
theorem star_bit0 [AddMonoid R] [StarAddMonoid R] (r : R) : star (bit0 r) = bit0 (star r) := by
  simp [bit0]
#align star_bit0 star_bit0

@[simp]
theorem star_bit1 [Semiring R] [StarRing R] (r : R) : star (bit1 r) = bit1 (star r) := by
  simp [bit1]
#align star_bit1 star_bit1

end

/-- Any commutative semiring admits the trivial `*`-structure.

See note [reducible non-instances].
-/
@[reducible]
def starRingOfComm {R : Type*} [CommSemiring R] : StarRing R :=
  { starMulOfComm with
    star_add := fun _ _ => rfl }
#align star_ring_of_comm starRingOfComm

instance Nat.instStarRing : StarRing ℕ := starRingOfComm
instance Rat.instStarRing : StarRing ℚ := starRingOfComm
instance Nat.instTrivialStar : TrivialStar ℕ := ⟨fun _ ↦ rfl⟩
instance Rat.instTrivialStar : TrivialStar ℚ := ⟨fun _ ↦ rfl⟩

/-- A star module `A` over a star ring `R` is a module which is a star add monoid,
and the two star structures are compatible in the sense
`star (r • a) = star r • star a`.

Note that it is up to the user of this typeclass to enforce
`[Semiring R] [StarRing R] [AddCommMonoid A] [StarAddMonoid A] [Module R A]`, and that
the statement only requires `[Star R] [Star A] [SMul R A]`.

If used as `[CommRing R] [StarRing R] [Semiring A] [StarRing A] [Algebra R A]`, this represents a
star algebra.
-/

class StarModule (R : Type u) (A : Type v) [Star R] [Star A] [SMul R A] : Prop where
  /-- `star` commutes with scalar multiplication -/
  star_smul : ∀ (r : R) (a : A), star (r • a) = star r • star a
#align star_module StarModule

export StarModule (star_smul)

attribute [simp] star_smul

/-- A commutative star monoid is a star module over itself via `Monoid.toMulAction`. -/
instance StarMul.toStarModule [CommMonoid R] [StarMul R] : StarModule R R :=
  ⟨star_mul'⟩
#align star_semigroup.to_star_module StarMul.toStarModule

instance StarAddMonoid.toStarModuleNat {α} [AddCommMonoid α] [StarAddMonoid α] : StarModule ℕ α :=
  ⟨fun n a ↦ by rw [star_nsmul, star_trivial n]⟩

namespace RingHomInvPair

/-- Instance needed to define star-linear maps over a commutative star ring
(ex: conjugate-linear maps when R = ℂ).  -/
instance [CommSemiring R] [StarRing R] : RingHomInvPair (starRingEnd R) (starRingEnd R) :=
  ⟨RingHom.ext star_star, RingHom.ext star_star⟩

end RingHomInvPair

section

/-- `StarHomClass F R S` states that `F` is a type of `star`-preserving maps from `R` to `S`. -/
<<<<<<< HEAD
class StarHomClass (F : Type*) (R S : outParam Type*) [Star R] [Star S] [NDFunLike F R S] : Prop
  where
=======
class StarHomClass (F : Type*) (R S : outParam (Type*)) [Star R] [Star S] extends
  DFunLike F R fun _ => S where
>>>>>>> d695407a
  /-- the maps preserve star -/
  map_star : ∀ (f : F) (r : R), f (star r) = star (f r)
#align star_hom_class StarHomClass

export StarHomClass (map_star)

end

/-! ### Instances -/


namespace Units

variable [Monoid R] [StarMul R]

instance : StarMul Rˣ where
  star u :=
    { val := star u
      inv := star ↑u⁻¹
      val_inv := (star_mul _ _).symm.trans <| (congr_arg star u.inv_val).trans <| star_one _
      inv_val := (star_mul _ _).symm.trans <| (congr_arg star u.val_inv).trans <| star_one _ }
  star_involutive _ := Units.ext (star_involutive _)
  star_mul _ _ := Units.ext (star_mul _ _)

@[simp]
theorem coe_star (u : Rˣ) : ↑(star u) = (star ↑u : R) :=
  rfl
#align units.coe_star Units.coe_star

@[simp]
theorem coe_star_inv (u : Rˣ) : ↑(star u)⁻¹ = (star ↑u⁻¹ : R) :=
  rfl
#align units.coe_star_inv Units.coe_star_inv

instance {A : Type*} [Star A] [SMul R A] [StarModule R A] : StarModule Rˣ A :=
  ⟨fun u a => star_smul (u : R) a⟩

end Units

theorem IsUnit.star [Monoid R] [StarMul R] {a : R} : IsUnit a → IsUnit (star a)
  | ⟨u, hu⟩ => ⟨Star.star u, hu ▸ rfl⟩
#align is_unit.star IsUnit.star

@[simp]
theorem isUnit_star [Monoid R] [StarMul R] {a : R} : IsUnit (star a) ↔ IsUnit a :=
  ⟨fun h => star_star a ▸ h.star, IsUnit.star⟩
#align is_unit_star isUnit_star

theorem Ring.inverse_star [Semiring R] [StarRing R] (a : R) :
    Ring.inverse (star a) = star (Ring.inverse a) := by
  by_cases ha : IsUnit a
  · obtain ⟨u, rfl⟩ := ha
    rw [Ring.inverse_unit, ← Units.coe_star, Ring.inverse_unit, ← Units.coe_star_inv]
  rw [Ring.inverse_non_unit _ ha, Ring.inverse_non_unit _ (mt isUnit_star.mp ha), star_zero]
#align ring.inverse_star Ring.inverse_star

instance Invertible.star {R : Type*} [MulOneClass R] [StarMul R] (r : R) [Invertible r] :
    Invertible (star r) where
  invOf := Star.star (⅟ r)
  invOf_mul_self := by rw [← star_mul, mul_invOf_self, star_one]
  mul_invOf_self := by rw [← star_mul, invOf_mul_self, star_one]
#align invertible.star Invertible.star

theorem star_invOf {R : Type*} [Monoid R] [StarMul R] (r : R) [Invertible r]
    [Invertible (star r)] : star (⅟ r) = ⅟ (star r) := by
  have : star (⅟ r) = star (⅟ r) * ((star r) * ⅟ (star r)) := by
    simp only [mul_invOf_self, mul_one]
  rw [this, ← mul_assoc]
  have : (star (⅟ r)) * (star r) = star 1 := by rw [← star_mul, mul_invOf_self]
  rw [this, star_one, one_mul]
#align star_inv_of star_invOf

namespace MulOpposite

/-- The opposite type carries the same star operation. -/
instance [Star R] : Star Rᵐᵒᵖ where star r := op (star r.unop)

@[simp]
theorem unop_star [Star R] (r : Rᵐᵒᵖ) : unop (star r) = star (unop r) :=
  rfl
#align mul_opposite.unop_star MulOpposite.unop_star

@[simp]
theorem op_star [Star R] (r : R) : op (star r) = star (op r) :=
  rfl
#align mul_opposite.op_star MulOpposite.op_star

instance [InvolutiveStar R] : InvolutiveStar Rᵐᵒᵖ where
  star_involutive r := unop_injective (star_star r.unop)

instance [Mul R] [StarMul R] : StarMul Rᵐᵒᵖ where
  star_mul x y := unop_injective (star_mul y.unop x.unop)

instance [AddMonoid R] [StarAddMonoid R] : StarAddMonoid Rᵐᵒᵖ where
  star_add x y := unop_injective (star_add x.unop y.unop)

instance [Semiring R] [StarRing R] : StarRing Rᵐᵒᵖ where
  star_add x y := unop_injective (star_add x.unop y.unop)

end MulOpposite

/-- A commutative star monoid is a star module over its opposite via
`Monoid.toOppositeMulAction`. -/
instance StarSemigroup.toOpposite_starModule [CommMonoid R] [StarMul R] :
    StarModule Rᵐᵒᵖ R :=
  ⟨fun r s => star_mul' s r.unop⟩
#align star_semigroup.to_opposite_star_module StarSemigroup.toOpposite_starModule<|MERGE_RESOLUTION|>--- conflicted
+++ resolved
@@ -518,13 +518,8 @@
 section
 
 /-- `StarHomClass F R S` states that `F` is a type of `star`-preserving maps from `R` to `S`. -/
-<<<<<<< HEAD
-class StarHomClass (F : Type*) (R S : outParam Type*) [Star R] [Star S] [NDFunLike F R S] : Prop
+class StarHomClass (F : Type*) (R S : outParam Type*) [Star R] [Star S] [FunLike F R S] : Prop
   where
-=======
-class StarHomClass (F : Type*) (R S : outParam (Type*)) [Star R] [Star S] extends
-  DFunLike F R fun _ => S where
->>>>>>> d695407a
   /-- the maps preserve star -/
   map_star : ∀ (f : F) (r : R), f (star r) = star (f r)
 #align star_hom_class StarHomClass
