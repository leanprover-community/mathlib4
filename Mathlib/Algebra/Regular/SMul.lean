/-
Copyright (c) 2021 Damiano Testa. All rights reserved.
Released under Apache 2.0 license as described in the file LICENSE.
Authors: Damiano Testa
-/
import Mathlib.Algebra.SMulWithZero
import Mathlib.Algebra.Regular.Basic

#align_import algebra.regular.smul from "leanprover-community/mathlib"@"550b58538991c8977703fdeb7c9d51a5aa27df11"

/-!
# Action of regular elements on a module

We introduce `M`-regular elements, in the context of an `R`-module `M`.  The corresponding
predicate is called `IsSMulRegular`.

There are very limited typeclass assumptions on `R` and `M`, but the "mathematical" case of interest
is a commutative ring `R` acting on a module `M`. Since the properties are "multiplicative", there
is no actual requirement of having an addition, but there is a zero in both `R` and `M`.
SMultiplications involving `0` are, of course, all trivial.

The defining property is that an element `a ∈ R` is `M`-regular if the smultiplication map
`M → M`, defined by `m ↦ a • m`, is injective.

This property is the direct generalization to modules of the property `IsLeftRegular` defined in
`Algebra/Regular`.  Lemma `isLeftRegular_iff` shows that indeed the two notions
coincide.
-/


variable {R S : Type*} (M : Type*) {a b : R} {s : S}

/-- An `M`-regular element is an element `c` such that multiplication on the left by `c` is an
injective map `M → M`. -/
def IsSMulRegular [SMul R M] (c : R) :=
  Function.Injective ((c • ·) : M → M)
#align is_smul_regular IsSMulRegular

theorem IsLeftRegular.isSMulRegular [Mul R] {c : R} (h : IsLeftRegular c) : IsSMulRegular R c :=
  h
#align is_left_regular.is_smul_regular IsLeftRegular.isSMulRegular

/-- Left-regular multiplication on `R` is equivalent to `R`-regularity of `R` itself. -/
theorem isLeftRegular_iff [Mul R] {a : R} : IsLeftRegular a ↔ IsSMulRegular R a :=
  Iff.rfl
#align is_left_regular_iff isLeftRegular_iff

theorem IsRightRegular.isSMulRegular [Mul R] {c : R} (h : IsRightRegular c) :
    IsSMulRegular R (MulOpposite.op c) :=
  h
#align is_right_regular.is_smul_regular IsRightRegular.isSMulRegular

/-- Right-regular multiplication on `R` is equivalent to `Rᵐᵒᵖ`-regularity of `R` itself. -/
theorem isRightRegular_iff [Mul R] {a : R} :
    IsRightRegular a ↔ IsSMulRegular R (MulOpposite.op a) :=
  Iff.rfl
#align is_right_regular_iff isRightRegular_iff

namespace IsSMulRegular

variable {M}

section SMul

variable [SMul R M] [SMul R S] [SMul S M] [IsScalarTower R S M]

/-- The product of `M`-regular elements is `M`-regular. -/
theorem smul (ra : IsSMulRegular M a) (rs : IsSMulRegular M s) : IsSMulRegular M (a • s) :=
  fun _ _ ab => rs (ra ((smul_assoc _ _ _).symm.trans (ab.trans (smul_assoc _ _ _))))
#align is_smul_regular.smul IsSMulRegular.smul

/-- If an element `b` becomes `M`-regular after multiplying it on the left by an `M`-regular
element, then `b` is `M`-regular. -/
theorem of_smul (a : R) (ab : IsSMulRegular M (a • s)) : IsSMulRegular M s :=
  @Function.Injective.of_comp _ _ _ (fun m : M => a • m) _ fun c d cd => by
<<<<<<< HEAD
  dsimp only [Function.comp] at cd
  rw [← smul_assoc, ← smul_assoc] at cd
=======
  dsimp only [Function.comp_def] at cd
  rw [←smul_assoc, ←smul_assoc] at cd
>>>>>>> 909a2b4a
  exact ab cd
#align is_smul_regular.of_smul IsSMulRegular.of_smul

/-- An element is `M`-regular if and only if multiplying it on the left by an `M`-regular element
is `M`-regular. -/
@[simp]
theorem smul_iff (b : S) (ha : IsSMulRegular M a) : IsSMulRegular M (a • b) ↔ IsSMulRegular M b :=
  ⟨of_smul _, ha.smul⟩
#align is_smul_regular.smul_iff IsSMulRegular.smul_iff

theorem isLeftRegular [Mul R] {a : R} (h : IsSMulRegular R a) : IsLeftRegular a :=
  h
#align is_smul_regular.is_left_regular IsSMulRegular.isLeftRegular

theorem isRightRegular [Mul R] {a : R} (h : IsSMulRegular R (MulOpposite.op a)) :
    IsRightRegular a :=
  h
#align is_smul_regular.is_right_regular IsSMulRegular.isRightRegular

theorem mul [Mul R] [IsScalarTower R R M] (ra : IsSMulRegular M a) (rb : IsSMulRegular M b) :
    IsSMulRegular M (a * b) :=
  ra.smul rb
#align is_smul_regular.mul IsSMulRegular.mul

theorem of_mul [Mul R] [IsScalarTower R R M] (ab : IsSMulRegular M (a * b)) :
    IsSMulRegular M b := by
  rw [← smul_eq_mul] at ab
  exact ab.of_smul _
#align is_smul_regular.of_mul IsSMulRegular.of_mul

@[simp]
theorem mul_iff_right [Mul R] [IsScalarTower R R M] (ha : IsSMulRegular M a) :
    IsSMulRegular M (a * b) ↔ IsSMulRegular M b :=
  ⟨of_mul, ha.mul⟩
#align is_smul_regular.mul_iff_right IsSMulRegular.mul_iff_right

/-- Two elements `a` and `b` are `M`-regular if and only if both products `a * b` and `b * a`
are `M`-regular. -/
theorem mul_and_mul_iff [Mul R] [IsScalarTower R R M] :
    IsSMulRegular M (a * b) ∧ IsSMulRegular M (b * a) ↔ IsSMulRegular M a ∧ IsSMulRegular M b := by
  refine' ⟨_, _⟩
  · rintro ⟨ab, ba⟩
    refine' ⟨ba.of_mul, ab.of_mul⟩
  · rintro ⟨ha, hb⟩
    exact ⟨ha.mul hb, hb.mul ha⟩
#align is_smul_regular.mul_and_mul_iff IsSMulRegular.mul_and_mul_iff

end SMul

section Monoid

variable [Monoid R] [MulAction R M]

variable (M)

/-- One is always `M`-regular. -/
@[simp]
theorem one : IsSMulRegular M (1 : R) := fun a b ab => by
  dsimp only [Function.comp_def] at ab
  rw [one_smul, one_smul] at ab
  assumption
#align is_smul_regular.one IsSMulRegular.one

variable {M}

/-- An element of `R` admitting a left inverse is `M`-regular. -/
theorem of_mul_eq_one (h : a * b = 1) : IsSMulRegular M b :=
  of_mul
    (by
      rw [h]
      exact one M)
#align is_smul_regular.of_mul_eq_one IsSMulRegular.of_mul_eq_one

/-- Any power of an `M`-regular element is `M`-regular. -/
theorem pow (n : ℕ) (ra : IsSMulRegular M a) : IsSMulRegular M (a ^ n) := by
  induction' n with n hn
  · rw [pow_zero]; simp only [one]
  · rw [pow_succ]
    exact (ra.smul_iff (a ^ n)).mpr hn
#align is_smul_regular.pow IsSMulRegular.pow

/-- An element `a` is `M`-regular if and only if a positive power of `a` is `M`-regular. -/
theorem pow_iff {n : ℕ} (n0 : 0 < n) : IsSMulRegular M (a ^ n) ↔ IsSMulRegular M a := by
  refine' ⟨_, pow n⟩
  rw [← Nat.succ_pred_eq_of_pos n0, pow_succ', ← smul_eq_mul]
  exact of_smul _
#align is_smul_regular.pow_iff IsSMulRegular.pow_iff

end Monoid

section MonoidSMul

variable [Monoid S] [SMul R M] [SMul R S] [MulAction S M] [IsScalarTower R S M]

/-- An element of `S` admitting a left inverse in `R` is `M`-regular. -/
theorem of_smul_eq_one (h : a • s = 1) : IsSMulRegular M s :=
  of_smul a
    (by
      rw [h]
      exact one M)
#align is_smul_regular.of_smul_eq_one IsSMulRegular.of_smul_eq_one

end MonoidSMul

section MonoidWithZero

variable [MonoidWithZero R] [MonoidWithZero S] [Zero M] [MulActionWithZero R M]
  [MulActionWithZero R S] [MulActionWithZero S M] [IsScalarTower R S M]

/-- The element `0` is `M`-regular if and only if `M` is trivial. -/
protected theorem subsingleton (h : IsSMulRegular M (0 : R)) : Subsingleton M :=
  ⟨fun a b => h (by dsimp only [Function.comp_def]; repeat' rw [MulActionWithZero.zero_smul])⟩
#align is_smul_regular.subsingleton IsSMulRegular.subsingleton

/-- The element `0` is `M`-regular if and only if `M` is trivial. -/
theorem zero_iff_subsingleton : IsSMulRegular M (0 : R) ↔ Subsingleton M :=
  ⟨fun h => h.subsingleton, fun H a b _ => @Subsingleton.elim _ H a b⟩
#align is_smul_regular.zero_iff_subsingleton IsSMulRegular.zero_iff_subsingleton

/-- The `0` element is not `M`-regular, on a non-trivial module. -/
theorem not_zero_iff : ¬IsSMulRegular M (0 : R) ↔ Nontrivial M := by
  rw [nontrivial_iff, not_iff_comm, zero_iff_subsingleton, subsingleton_iff]
  push_neg
  exact Iff.rfl
#align is_smul_regular.not_zero_iff IsSMulRegular.not_zero_iff

/-- The element `0` is `M`-regular when `M` is trivial. -/
theorem zero [sM : Subsingleton M] : IsSMulRegular M (0 : R) :=
  zero_iff_subsingleton.mpr sM
#align is_smul_regular.zero IsSMulRegular.zero

/-- The `0` element is not `M`-regular, on a non-trivial module. -/
theorem not_zero [nM : Nontrivial M] : ¬IsSMulRegular M (0 : R) :=
  not_zero_iff.mpr nM
#align is_smul_regular.not_zero IsSMulRegular.not_zero

end MonoidWithZero

section CommSemigroup

variable [CommSemigroup R] [SMul R M] [IsScalarTower R R M]

/-- A product is `M`-regular if and only if the factors are. -/
theorem mul_iff : IsSMulRegular M (a * b) ↔ IsSMulRegular M a ∧ IsSMulRegular M b := by
  rw [← mul_and_mul_iff]
  exact ⟨fun ab => ⟨ab, by rwa [mul_comm]⟩, fun rab => rab.1⟩
#align is_smul_regular.mul_iff IsSMulRegular.mul_iff

end CommSemigroup

end IsSMulRegular

section Group

variable {G : Type*} [Group G]

/-- An element of a group acting on a Type is regular. This relies on the availability
of the inverse given by groups, since there is no `LeftCancelSMul` typeclass. -/
theorem isSMulRegular_of_group [MulAction G R] (g : G) : IsSMulRegular R g := by
  intro x y h
  convert congr_arg (g⁻¹ • ·) h using 1 <;> simp [← smul_assoc]
#align is_smul_regular_of_group isSMulRegular_of_group

end Group

section Units

variable [Monoid R] [MulAction R M]

/-- Any element in `Rˣ` is `M`-regular. -/
theorem Units.isSMulRegular (a : Rˣ) : IsSMulRegular M (a : R) :=
  IsSMulRegular.of_mul_eq_one a.inv_val
#align units.is_smul_regular Units.isSMulRegular

/-- A unit is `M`-regular. -/
theorem IsUnit.isSMulRegular (ua : IsUnit a) : IsSMulRegular M a := by
  rcases ua with ⟨a, rfl⟩
  exact a.isSMulRegular M
#align is_unit.is_smul_regular IsUnit.isSMulRegular

end Units<|MERGE_RESOLUTION|>--- conflicted
+++ resolved
@@ -73,13 +73,8 @@
 element, then `b` is `M`-regular. -/
 theorem of_smul (a : R) (ab : IsSMulRegular M (a • s)) : IsSMulRegular M s :=
   @Function.Injective.of_comp _ _ _ (fun m : M => a • m) _ fun c d cd => by
-<<<<<<< HEAD
-  dsimp only [Function.comp] at cd
-  rw [← smul_assoc, ← smul_assoc] at cd
-=======
   dsimp only [Function.comp_def] at cd
   rw [←smul_assoc, ←smul_assoc] at cd
->>>>>>> 909a2b4a
   exact ab cd
 #align is_smul_regular.of_smul IsSMulRegular.of_smul
 
