--- conflicted
+++ resolved
@@ -97,20 +97,12 @@
   normalize_gcd := by intros; rfl
   normalize_lcm := by intros; rfl
 
-<<<<<<< HEAD
---porting notes (#10618): simpNF lint: simp can prove this @[simp]
-=======
---Porting note: simpNF lint: simp can prove this @[simp]
->>>>>>> 0f21e517
+-- Porting notes (#10618): simpNF lint: simp can prove this @[simp]
 theorem gcd_eq : gcd x y = unit :=
   rfl
 #align punit.gcd_eq PUnit.gcd_eq
 
-<<<<<<< HEAD
---porting notes (#10618): simpNF lint: simp can prove this @[simp]
-=======
---Porting note: simpNF lint: simp can prove this @[simp]
->>>>>>> 0f21e517
+-- Porting notes (#10618): simpNF lint: simp can prove this @[simp]
 theorem lcm_eq : lcm x y = unit :=
   rfl
 #align punit.lcm_eq PUnit.lcm_eq
