--- conflicted
+++ resolved
@@ -217,15 +217,9 @@
     Squarefree (∏ i ∈ s, f i) := by
   induction s using Finset.cons_induction with
   | empty => simp
-<<<<<<< HEAD
-  | @insert a s ha ih =>
-    rw [Finset.prod_insert ha, squarefree_mul_iff]
-    rw [toSet, Finset.coe_insert, Set.pairwise_insert] at hs
-=======
   | cons a s ha ih =>
     rw [Finset.prod_cons, squarefree_mul_iff]
-    rw [Finset.coe_cons, Set.pairwise_insert] at hs
->>>>>>> 3cf53880
+    rw [toSet, Finset.coe_cons, Set.pairwise_insert] at hs
     refine ⟨.prod_right fun i hi ↦ ?_, hs' a (by simp), ?_⟩
     · exact (hs.right i (by simp [hi]) fun h ↦ ha (h ▸ hi)).left
     · exact ih hs.left fun i hi ↦ hs' i <| Finset.mem_cons_of_mem hi
