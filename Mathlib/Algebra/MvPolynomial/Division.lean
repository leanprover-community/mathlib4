--- conflicted
+++ resolved
@@ -233,19 +233,12 @@
   simpa using hr _ hn
 
 instance [IsLeftCancelAdd R] :
-<<<<<<< HEAD
-    IsLeftCancelAdd (MvPolynomial σ R) where
-  add_left_cancel := fun f g h H ↦ by
-    ext d
-    simpa using congr_arg (coeff d) H
-=======
     IsCancelAdd (MvPolynomial σ R) := by
   suffices IsLeftCancelAdd (MvPolynomial σ R) from
     AddCommMagma.IsLeftCancelAdd.toIsCancelAdd _
   refine { add_left_cancel := fun f g h H ↦ ?_ }
   ext d
   simpa using congr_arg (coeff d) H
->>>>>>> 90f5d6d9
 
 theorem eq_modMonomial_single [IsLeftCancelAdd R]
     {σ : Type*} {i : σ} {p q r : MvPolynomial σ R}
@@ -258,10 +251,7 @@
 section CommRing
 
 variable {R : Type*} [CommRing R] {i : σ} {p q r : MvPolynomial σ R}
-<<<<<<< HEAD
-=======
-
->>>>>>> 90f5d6d9
+
 theorem eq_modMonomial_single_iff (h : X i ∣ p - r) :
     r = p.modMonomial (Finsupp.single i 1) ↔
       ∀ n ∈ r.support, n i = 0 := by
@@ -305,39 +295,6 @@
         simpa [← Nat.one_le_iff_ne_zero] using hn
     · nth_rewrite 1 [← hp]
       nth_rewrite 1 [← hq]
-<<<<<<< HEAD
-      simp  only [add_mul, mul_add, add_assoc, add_sub_cancel_left]
-      simp only [← mul_assoc, mul_comm _ (X i)]
-      simp only [mul_assoc, ← mul_add (X i)]
-      apply dvd_mul_right
-  · intro h
-    rcases h with h | h
-    · exact dvd_mul_of_dvd_left h q
-    · exact dvd_mul_of_dvd_right h p
-
-theorem dvd_X_mul_iff [IsCancelMulZero R] :
-    p ∣ X i * q ↔ p ∣ q ∨ (X i ∣ p ∧ p.divMonomial (Finsupp.single i 1) ∣ q) := by
-  constructor
-  · intro hp
-    obtain ⟨r, hp⟩ := hp
-    have := p.modMonomial_add_divMonomial_single i
-    have : X i ∣ p ∨ X i ∣ r := by simp [← X_dvd_mul_iff, ← hp]
-    rcases this with hip | hir
-    · right
-      refine ⟨hip, ?_⟩
-      rw [X_dvd_iff_modMonomial_eq_zero] at hip
-      rw [hip, zero_add] at this
-      rw [← this, mul_assoc, X_mul_cancel_left_iff] at hp
-      use r
-    · obtain ⟨r, rfl⟩ := hir
-      replace hp : q = p * r := by
-        rwa [← mul_assoc, mul_comm p, mul_assoc, X_mul_cancel_left_iff] at hp
-      left
-      rw [hp]
-      exact dvd_mul_right p r
-  · rintro hp
-    rcases hp with hp | ⟨hi, hq⟩
-=======
       simp only [add_mul, mul_add, add_assoc, add_sub_cancel_left]
       simp only [← mul_assoc, mul_comm _ (X i)]
       simp only [mul_assoc, ← mul_add (X i)]
@@ -370,7 +327,6 @@
         zero_add, mul_assoc, X_mul_cancel_left_iff] at hp
       use r
   · rintro (hp | ⟨hi, hq⟩)
->>>>>>> 90f5d6d9
     · exact dvd_mul_of_dvd_right hp (X i)
     · suffices p = X i * p.divMonomial (Finsupp.single i 1) by
         rw [this]
@@ -382,20 +338,10 @@
 theorem dvd_monomial_mul_iff_exists [IsCancelMulZero R] {n : σ →₀ ℕ} :
     p ∣ monomial n 1 * q ↔ ∃ m r, m ≤ n ∧ r ∣ q ∧ p = monomial m 1 * r := by
   rcases subsingleton_or_nontrivial R with hR | hR
-<<<<<<< HEAD
-  · have : Subsingleton (MvPolynomial σ R) := by
-      exact Unique.instSubsingleton
-    simp only [this.allEq _ p, dvd_refl, and_self, and_true, exists_const, true_iff]
-    refine ⟨n, le_refl n⟩
-  suffices ∀ (d) (n : σ →₀ ℕ) (hd : n.degree = d) (p q : MvPolynomial σ R),
-    p ∣ monomial n 1 * q ↔ ∃ m r, m ≤ n ∧ r ∣ q ∧ p = monomial m 1 * r by
-    apply this n.degree n rfl
-=======
   · simp only [Subsingleton.elim _ p, dvd_refl, and_self, and_true, exists_const, true_iff]
     refine ⟨n, le_refl n⟩
   suffices ∀ (d) (n : σ →₀ ℕ) (hd : n.degree = d) (p q : MvPolynomial σ R),
     p ∣ monomial n 1 * q ↔ ∃ m r, m ≤ n ∧ r ∣ q ∧ p = monomial m 1 * r from this n.degree n rfl p q
->>>>>>> 90f5d6d9
   classical
   intro d
   induction d with
@@ -407,18 +353,10 @@
   | succ d hd =>
     intro n hn p q
     refine ⟨fun hp ↦ ?_, fun ⟨m, r, hmn, hrq, hp⟩ ↦ ?_⟩
-<<<<<<< HEAD
-    · have : n.support.Nonempty := by
-        rw [Finsupp.support_nonempty_iff]
-        intro hn'
-        simp [hn'] at hn
-      obtain ⟨i, hi⟩ := this
-=======
     · obtain ⟨i, hi⟩ : n.support.Nonempty := by
         rw [Finsupp.support_nonempty_iff]
         intro hn'
         simp [hn'] at hn
->>>>>>> 90f5d6d9
       let n' := n - Finsupp.single i 1
       have hn' : n' + Finsupp.single i 1 = n := by
         apply Finsupp.sub_add_single_one_cancel
@@ -431,18 +369,10 @@
       rcases hp with hp | hp
       · obtain ⟨m, r, hm, hr, hp⟩ := (hd n' hd' p q).mp hp
         exact ⟨m, r, le_trans hm hnn', hr, hp⟩
-<<<<<<< HEAD
-      · obtain ⟨p', hp'⟩ := hp.1
-        obtain ⟨m, r, hm, hr, hp⟩ := (hd n' hd' _ _).mp hp.2
-        use m + Finsupp.single i 1, r, ?_, hr
-        · simp [monomial_add_single, pow_one, mul_comm _ (X i), mul_assoc, ← hp,
-          hp']
-=======
       · obtain ⟨p', rfl⟩ := hp.1
         obtain ⟨m, r, hm, hr, hp⟩ := (hd n' hd' _ _).mp hp.2
         use m + Finsupp.single i 1, r, ?_, hr
         · simp [monomial_add_single, pow_one, mul_comm _ (X i), mul_assoc, ← hp]
->>>>>>> 90f5d6d9
         · simpa [← hn'] using hm
     · rw [hp, ← add_tsub_cancel_of_le hmn, ← mul_one 1, ← monomial_mul, mul_one, mul_assoc]
       apply mul_dvd_mul dvd_rfl
