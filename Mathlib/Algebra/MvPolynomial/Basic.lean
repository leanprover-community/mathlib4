--- conflicted
+++ resolved
@@ -188,13 +188,8 @@
   rfl
 
 theorem C_mul_monomial : C a * monomial s a' = monomial s (a * a') := by
-<<<<<<< HEAD
-  -- Porting note: this `show` feels like defeq abuse, but I can't find the appropriate lemmas
-  show AddMonoidAlgebra.single _ _ * AddMonoidAlgebra.single _ _ = AddMonoidAlgebra.single _ _
-=======
   -- Porting note: this `change` feels like defeq abuse, but I can't find the appropriate lemmas
   change AddMonoidAlgebra.single _ _ * AddMonoidAlgebra.single _ _ = AddMonoidAlgebra.single _ _
->>>>>>> 9c4952c5
   simp [single_mul_single]
 
 @[simp]
