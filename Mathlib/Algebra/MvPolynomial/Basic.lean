/-
Copyright (c) 2017 Johannes Hölzl. All rights reserved.
Released under Apache 2.0 license as described in the file LICENSE.
Authors: Johannes Hölzl, Johan Commelin, Mario Carneiro
-/
import Mathlib.Algebra.Algebra.Subalgebra.Lattice
import Mathlib.Algebra.Algebra.Tower
import Mathlib.Algebra.GroupWithZero.Divisibility
import Mathlib.Algebra.MonoidAlgebra.Basic
import Mathlib.Algebra.MonoidAlgebra.NoZeroDivisors
import Mathlib.Algebra.MonoidAlgebra.Support
import Mathlib.Algebra.Regular.Pow
import Mathlib.Data.Finsupp.Antidiagonal
import Mathlib.Order.SymmDiff

/-!
# Multivariate polynomials

This file defines polynomial rings over a base ring (or even semiring),
with variables from a general type `σ` (which could be infinite).

## Important definitions

Let `R` be a commutative ring (or a semiring) and let `σ` be an arbitrary
type. This file creates the type `MvPolynomial σ R`, which mathematicians
might denote $R[X_i : i \in σ]$. It is the type of multivariate
(a.k.a. multivariable) polynomials, with variables
corresponding to the terms in `σ`, and coefficients in `R`.

### Notation

In the definitions below, we use the following notation:

+ `σ : Type*` (indexing the variables)
+ `R : Type*` `[CommSemiring R]` (the coefficients)
+ `s : σ →₀ ℕ`, a function from `σ` to `ℕ` which is zero away from a finite set.
  This will give rise to a monomial in `MvPolynomial σ R` which mathematicians might call `X^s`
+ `a : R`
+ `i : σ`, with corresponding monomial `X i`, often denoted `X_i` by mathematicians
+ `p : MvPolynomial σ R`

### Definitions

* `MvPolynomial σ R` : the type of polynomials with variables of type `σ` and coefficients
  in the commutative semiring `R`
* `monomial s a` : the monomial which mathematically would be denoted `a * X^s`
* `C a` : the constant polynomial with value `a`
* `X i` : the degree one monomial corresponding to i; mathematically this might be denoted `Xᵢ`.
* `coeff s p` : the coefficient of `s` in `p`.

## Implementation notes

Recall that if `Y` has a zero, then `X →₀ Y` is the type of functions from `X` to `Y` with finite
support, i.e. such that only finitely many elements of `X` get sent to non-zero terms in `Y`.
The definition of `MvPolynomial σ R` is `(σ →₀ ℕ) →₀ R`; here `σ →₀ ℕ` denotes the space of all
monomials in the variables, and the function to `R` sends a monomial to its coefficient in
the polynomial being represented.

## Tags

polynomial, multivariate polynomial, multivariable polynomial

-/

noncomputable section

open Set Function Finsupp AddMonoidAlgebra
open scoped Pointwise

universe u v w x

variable {R : Type u} {S₁ : Type v} {S₂ : Type w} {S₃ : Type x}

/-- Multivariate polynomial, where `σ` is the index set of the variables and
  `R` is the coefficient ring -/
def MvPolynomial (σ : Type*) (R : Type*) [CommSemiring R] :=
  AddMonoidAlgebra R (σ →₀ ℕ)

namespace MvPolynomial

variable {σ : Type*} {a a' a₁ a₂ : R} {e : ℕ} {n m : σ} {s : σ →₀ ℕ}

section CommSemiring

section Instances

instance decidableEqMvPolynomial [CommSemiring R] [DecidableEq σ] [DecidableEq R] :
    DecidableEq (MvPolynomial σ R) :=
  Finsupp.instDecidableEq

instance commSemiring [CommSemiring R] : CommSemiring (MvPolynomial σ R) :=
  AddMonoidAlgebra.commSemiring

instance inhabited [CommSemiring R] : Inhabited (MvPolynomial σ R) :=
  ⟨0⟩

instance distribuMulAction [Monoid R] [CommSemiring S₁] [DistribMulAction R S₁] :
    DistribMulAction R (MvPolynomial σ S₁) :=
  AddMonoidAlgebra.distribMulAction

instance smulZeroClass [CommSemiring S₁] [SMulZeroClass R S₁] :
    SMulZeroClass R (MvPolynomial σ S₁) :=
  AddMonoidAlgebra.smulZeroClass

instance faithfulSMul [CommSemiring S₁] [SMulZeroClass R S₁] [FaithfulSMul R S₁] :
    FaithfulSMul R (MvPolynomial σ S₁) :=
  AddMonoidAlgebra.faithfulSMul

instance module [Semiring R] [CommSemiring S₁] [Module R S₁] : Module R (MvPolynomial σ S₁) :=
  AddMonoidAlgebra.module

instance isScalarTower [CommSemiring S₂] [SMul R S₁] [SMulZeroClass R S₂] [SMulZeroClass S₁ S₂]
    [IsScalarTower R S₁ S₂] : IsScalarTower R S₁ (MvPolynomial σ S₂) :=
  AddMonoidAlgebra.isScalarTower

instance smulCommClass [CommSemiring S₂] [SMulZeroClass R S₂] [SMulZeroClass S₁ S₂]
    [SMulCommClass R S₁ S₂] : SMulCommClass R S₁ (MvPolynomial σ S₂) :=
  AddMonoidAlgebra.smulCommClass

instance isCentralScalar [CommSemiring S₁] [SMulZeroClass R S₁] [SMulZeroClass Rᵐᵒᵖ S₁]
    [IsCentralScalar R S₁] : IsCentralScalar R (MvPolynomial σ S₁) :=
  AddMonoidAlgebra.isCentralScalar

instance algebra [CommSemiring R] [CommSemiring S₁] [Algebra R S₁] :
    Algebra R (MvPolynomial σ S₁) :=
  AddMonoidAlgebra.algebra

instance isScalarTower_right [CommSemiring S₁] [DistribSMul R S₁] [IsScalarTower R S₁ S₁] :
    IsScalarTower R (MvPolynomial σ S₁) (MvPolynomial σ S₁) :=
  AddMonoidAlgebra.isScalarTower_self _

instance smulCommClass_right [CommSemiring S₁] [DistribSMul R S₁] [SMulCommClass R S₁ S₁] :
    SMulCommClass R (MvPolynomial σ S₁) (MvPolynomial σ S₁) :=
  AddMonoidAlgebra.smulCommClass_self _

/-- If `R` is a subsingleton, then `MvPolynomial σ R` has a unique element -/
instance unique [CommSemiring R] [Subsingleton R] : Unique (MvPolynomial σ R) :=
  AddMonoidAlgebra.unique

end Instances

variable [CommSemiring R] [CommSemiring S₁] {p q : MvPolynomial σ R}

/-- `monomial s a` is the monomial with coefficient `a` and exponents given by `s` -/
def monomial (s : σ →₀ ℕ) : R →ₗ[R] MvPolynomial σ R :=
  AddMonoidAlgebra.lsingle s

theorem one_def : (1 : MvPolynomial σ R) = monomial 0 1 := rfl

theorem single_eq_monomial (s : σ →₀ ℕ) (a : R) : Finsupp.single s a = monomial s a :=
  rfl

theorem mul_def : p * q = p.sum fun m a => q.sum fun n b => monomial (m + n) (a * b) :=
  AddMonoidAlgebra.mul_def

/-- `C a` is the constant polynomial with value `a` -/
def C : R →+* MvPolynomial σ R :=
  { singleZeroRingHom with toFun := monomial 0 }

variable (R σ)

@[simp]
theorem algebraMap_eq : algebraMap R (MvPolynomial σ R) = C :=
  rfl

variable {R σ}

@[simp]
theorem algebraMap_apply [Algebra R S₁] (r : R) :
    algebraMap R (MvPolynomial σ S₁) r = C (algebraMap R S₁ r) :=
  rfl

/-- `X n` is the degree `1` monomial $X_n$. -/
def X (n : σ) : MvPolynomial σ R :=
  monomial (Finsupp.single n 1) 1

theorem monomial_left_injective {r : R} (hr : r ≠ 0) :
    Function.Injective fun s : σ →₀ ℕ => monomial s r :=
  Finsupp.single_left_injective hr

@[simp]
theorem monomial_left_inj {s t : σ →₀ ℕ} {r : R} (hr : r ≠ 0) :
    monomial s r = monomial t r ↔ s = t :=
  Finsupp.single_left_inj hr

theorem C_apply : (C a : MvPolynomial σ R) = monomial 0 a :=
  rfl

@[simp]
theorem C_0 : C 0 = (0 : MvPolynomial σ R) := map_zero _

@[simp]
theorem C_1 : C 1 = (1 : MvPolynomial σ R) :=
  rfl

theorem C_mul_monomial : C a * monomial s a' = monomial s (a * a') := by
  -- Porting note: this `change` feels like defeq abuse, but I can't find the appropriate lemmas
  change AddMonoidAlgebra.single _ _ * AddMonoidAlgebra.single _ _ = AddMonoidAlgebra.single _ _
  simp [single_mul_single]

@[simp]
theorem C_add : (C (a + a') : MvPolynomial σ R) = C a + C a' :=
  Finsupp.single_add _ _ _

@[simp]
theorem C_mul : (C (a * a') : MvPolynomial σ R) = C a * C a' :=
  C_mul_monomial.symm

@[simp]
theorem C_pow (a : R) (n : ℕ) : (C (a ^ n) : MvPolynomial σ R) = C a ^ n :=
  map_pow _ _ _

theorem C_injective (σ : Type*) (R : Type*) [CommSemiring R] :
    Function.Injective (C : R → MvPolynomial σ R) :=
  Finsupp.single_injective _

theorem C_surjective {R : Type*} [CommSemiring R] (σ : Type*) [IsEmpty σ] :
    Function.Surjective (C : R → MvPolynomial σ R) := by
  refine fun p => ⟨p.toFun 0, Finsupp.ext fun a => ?_⟩
  simp only [C_apply, ← single_eq_monomial, (Finsupp.ext isEmptyElim (α := σ) : a = 0),
    single_eq_same]
  rfl

@[simp]
theorem C_inj {σ : Type*} (R : Type*) [CommSemiring R] (r s : R) :
    (C r : MvPolynomial σ R) = C s ↔ r = s :=
  (C_injective σ R).eq_iff

@[simp] lemma C_eq_zero : (C a : MvPolynomial σ R) = 0 ↔ a = 0 := by rw [← map_zero C, C_inj]

lemma C_ne_zero : (C a : MvPolynomial σ R) ≠ 0 ↔ a ≠ 0 :=
  C_eq_zero.ne

instance nontrivial_of_nontrivial (σ : Type*) (R : Type*) [CommSemiring R] [Nontrivial R] :
    Nontrivial (MvPolynomial σ R) :=
  inferInstanceAs (Nontrivial <| AddMonoidAlgebra R (σ →₀ ℕ))

instance infinite_of_infinite (σ : Type*) (R : Type*) [CommSemiring R] [Infinite R] :
    Infinite (MvPolynomial σ R) :=
  Infinite.of_injective C (C_injective _ _)

instance infinite_of_nonempty (σ : Type*) (R : Type*) [Nonempty σ] [CommSemiring R]
    [Nontrivial R] : Infinite (MvPolynomial σ R) :=
  Infinite.of_injective ((fun s : σ →₀ ℕ => monomial s 1) ∘ Finsupp.single (Classical.arbitrary σ))
    <| (monomial_left_injective one_ne_zero).comp (Finsupp.single_injective _)

<<<<<<< HEAD
instance noZeroDivisors [CommSemiring R] [NoZeroDivisors R] : NoZeroDivisors (MvPolynomial σ R) :=
  inferInstanceAs (NoZeroDivisors (AddMonoidAlgebra ..))

instance isCancelMulZero [CommSemiring R] [IsCancelAdd R] [IsCancelMulZero R] :
=======
instance [CommSemiring R] [NoZeroDivisors R] : NoZeroDivisors (MvPolynomial σ R) :=
  inferInstanceAs (NoZeroDivisors (AddMonoidAlgebra ..))

instance [CommSemiring R] [IsCancelAdd R] [IsCancelMulZero R] :
>>>>>>> 05e1c7ab
    IsCancelMulZero (MvPolynomial σ R) :=
  inferInstanceAs (IsCancelMulZero (AddMonoidAlgebra ..))

/-- The multivariate polynomial ring over an integral domain is an integral domain. -/
<<<<<<< HEAD
instance isDomain [CommSemiring R] [IsCancelAdd R] [IsDomain R] : IsDomain (MvPolynomial σ R) where
=======
instance [CommSemiring R] [IsCancelAdd R] [IsDomain R] : IsDomain (MvPolynomial σ R) where
>>>>>>> 05e1c7ab

theorem C_eq_coe_nat (n : ℕ) : (C ↑n : MvPolynomial σ R) = n := by
  induction n <;> simp [*]

theorem C_mul' : MvPolynomial.C a * p = a • p :=
  (Algebra.smul_def a p).symm

theorem smul_eq_C_mul (p : MvPolynomial σ R) (a : R) : a • p = C a * p :=
  C_mul'.symm

theorem C_eq_smul_one : (C a : MvPolynomial σ R) = a • (1 : MvPolynomial σ R) := by
  rw [← C_mul', mul_one]

theorem smul_monomial {S₁ : Type*} [SMulZeroClass S₁ R] (r : S₁) :
    r • monomial s a = monomial s (r • a) :=
  Finsupp.smul_single _ _ _

theorem X_injective [Nontrivial R] : Function.Injective (X : σ → MvPolynomial σ R) :=
  (monomial_left_injective one_ne_zero).comp (Finsupp.single_left_injective one_ne_zero)

@[simp]
theorem X_inj [Nontrivial R] (m n : σ) : X m = (X n : MvPolynomial σ R) ↔ m = n :=
  X_injective.eq_iff

theorem monomial_pow : monomial s a ^ e = monomial (e • s) (a ^ e) :=
  AddMonoidAlgebra.single_pow e

@[simp]
theorem monomial_mul {s s' : σ →₀ ℕ} {a b : R} :
    monomial s a * monomial s' b = monomial (s + s') (a * b) :=
  AddMonoidAlgebra.single_mul_single

variable (σ R)

/-- `fun s ↦ monomial s 1` as a homomorphism. -/
def monomialOneHom : Multiplicative (σ →₀ ℕ) →* MvPolynomial σ R :=
  AddMonoidAlgebra.of _ _

variable {σ R}

@[simp]
theorem monomialOneHom_apply : monomialOneHom R σ s = (monomial s 1 : MvPolynomial σ R) :=
  rfl

theorem X_pow_eq_monomial : X n ^ e = monomial (Finsupp.single n e) (1 : R) := by
  simp [X, monomial_pow]

theorem monomial_add_single : monomial (s + Finsupp.single n e) a = monomial s a * X n ^ e := by
  rw [X_pow_eq_monomial, monomial_mul, mul_one]

theorem monomial_single_add : monomial (Finsupp.single n e + s) a = X n ^ e * monomial s a := by
  rw [X_pow_eq_monomial, monomial_mul, one_mul]

theorem C_mul_X_pow_eq_monomial {s : σ} {a : R} {n : ℕ} :
    C a * X s ^ n = monomial (Finsupp.single s n) a := by
  rw [← zero_add (Finsupp.single s n), monomial_add_single, C_apply]

theorem C_mul_X_eq_monomial {s : σ} {a : R} : C a * X s = monomial (Finsupp.single s 1) a := by
  rw [← C_mul_X_pow_eq_monomial, pow_one]

@[simp]
theorem monomial_zero {s : σ →₀ ℕ} : monomial s (0 : R) = 0 :=
  Finsupp.single_zero _

@[simp]
theorem monomial_zero' : (monomial (0 : σ →₀ ℕ) : R → MvPolynomial σ R) = C :=
  rfl

@[simp]
theorem monomial_eq_zero {s : σ →₀ ℕ} {b : R} : monomial s b = 0 ↔ b = 0 :=
  Finsupp.single_eq_zero

@[simp]
theorem sum_monomial_eq {A : Type*} [AddCommMonoid A] {u : σ →₀ ℕ} {r : R} {b : (σ →₀ ℕ) → R → A}
    (w : b u 0 = 0) : sum (monomial u r) b = b u r :=
  Finsupp.sum_single_index w

@[simp]
theorem sum_C {A : Type*} [AddCommMonoid A] {b : (σ →₀ ℕ) → R → A} (w : b 0 0 = 0) :
    sum (C a) b = b 0 a :=
  sum_monomial_eq w

theorem monomial_sum_one {α : Type*} (s : Finset α) (f : α → σ →₀ ℕ) :
    (monomial (∑ i ∈ s, f i) 1 : MvPolynomial σ R) = ∏ i ∈ s, monomial (f i) 1 :=
  map_prod (monomialOneHom R σ) (fun i => Multiplicative.ofAdd (f i)) s

theorem monomial_sum_index {α : Type*} (s : Finset α) (f : α → σ →₀ ℕ) (a : R) :
    monomial (∑ i ∈ s, f i) a = C a * ∏ i ∈ s, monomial (f i) 1 := by
  rw [← monomial_sum_one, C_mul', ← (monomial _).map_smul, smul_eq_mul, mul_one]

theorem monomial_finsupp_sum_index {α β : Type*} [Zero β] (f : α →₀ β) (g : α → β → σ →₀ ℕ)
    (a : R) : monomial (f.sum g) a = C a * f.prod fun a b => monomial (g a b) 1 :=
  monomial_sum_index _ _ _

theorem monomial_eq_monomial_iff {α : Type*} (a₁ a₂ : α →₀ ℕ) (b₁ b₂ : R) :
    monomial a₁ b₁ = monomial a₂ b₂ ↔ a₁ = a₂ ∧ b₁ = b₂ ∨ b₁ = 0 ∧ b₂ = 0 :=
  Finsupp.single_eq_single_iff _ _ _ _

theorem monomial_eq : monomial s a = C a * (s.prod fun n e => X n ^ e : MvPolynomial σ R) := by
  simp only [X_pow_eq_monomial, ← monomial_finsupp_sum_index, Finsupp.sum_single]

@[simp]
lemma prod_X_pow_eq_monomial : ∏ x ∈ s.support, X x ^ s x = monomial s (1 : R) := by
  simp only [monomial_eq, map_one, one_mul, Finsupp.prod]

@[elab_as_elim]
theorem induction_on_monomial {motive : MvPolynomial σ R → Prop}
    (C : ∀ a, motive (C a))
    (mul_X : ∀ p n, motive p → motive (p * X n)) : ∀ s a, motive (monomial s a) := by
  intro s a
  apply @Finsupp.induction σ ℕ _ _ s
  · change motive (monomial 0 a)
    exact C a
  · intro n e p _hpn _he ih
    have : ∀ e : ℕ, motive (monomial p a * X n ^ e) := by
      intro e
      induction e with
      | zero => simp [ih]
      | succ e e_ih => simp [pow_succ, (mul_assoc _ _ _).symm, mul_X, e_ih]
    simp [add_comm, monomial_add_single, this]

/-- Analog of `Polynomial.induction_on'`.
To prove something about mv_polynomials,
it suffices to show the condition is closed under taking sums,
and it holds for monomials. -/
@[elab_as_elim]
theorem induction_on' {P : MvPolynomial σ R → Prop} (p : MvPolynomial σ R)
    (monomial : ∀ (u : σ →₀ ℕ) (a : R), P (monomial u a))
    (add : ∀ p q : MvPolynomial σ R, P p → P q → P (p + q)) : P p :=
  Finsupp.induction p
    (suffices P (MvPolynomial.monomial 0 0) by rwa [monomial_zero] at this
    show P (MvPolynomial.monomial 0 0) from monomial 0 0)
    fun _ _ _ _ha _hb hPf => add _ _ (monomial _ _) hPf

/--
Similar to `MvPolynomial.induction_on` but only a weak form of `h_add` is required.
In particular, this version only requires us to show
that `motive` is closed under addition of nontrivial monomials not present in the support.
-/
@[elab_as_elim]
theorem monomial_add_induction_on {motive : MvPolynomial σ R → Prop} (p : MvPolynomial σ R)
    (C : ∀ a, motive (C a))
    (monomial_add :
      ∀ (a : σ →₀ ℕ) (b : R) (f : MvPolynomial σ R),
        a ∉ f.support → b ≠ 0 → motive f → motive ((monomial a b) + f)) :
    motive p :=
  Finsupp.induction p (C_0.rec <| C 0) monomial_add

@[deprecated (since := "2025-03-11")]
alias induction_on''' := monomial_add_induction_on

/--
Similar to `MvPolynomial.induction_on` but only a yet weaker form of `h_add` is required.
In particular, this version only requires us to show
that `motive` is closed under addition of monomials not present in the support
for which `motive` is already known to hold.
-/
theorem induction_on'' {motive : MvPolynomial σ R → Prop} (p : MvPolynomial σ R)
    (C : ∀ a, motive (C a))
    (monomial_add :
      ∀ (a : σ →₀ ℕ) (b : R) (f : MvPolynomial σ R),
        a ∉ f.support → b ≠ 0 → motive f → motive (monomial a b) →
          motive ((monomial a b) + f))
    (mul_X : ∀ (p : MvPolynomial σ R) (n : σ), motive p → motive (p * MvPolynomial.X n)) :
    motive p :=
  monomial_add_induction_on p C fun a b f ha hb hf =>
    monomial_add a b f ha hb hf <| induction_on_monomial C mul_X a b

/--
Analog of `Polynomial.induction_on`.
If a property holds for any constant polynomial
and is preserved under addition and multiplication by variables
then it holds for all multivariate polynomials.
-/
@[recursor 5]
theorem induction_on {motive : MvPolynomial σ R → Prop} (p : MvPolynomial σ R)
    (C : ∀ a, motive (C a))
    (add : ∀ p q, motive p → motive q → motive (p + q))
    (mul_X : ∀ p n, motive p → motive (p * X n)) : motive p :=
  induction_on'' p C (fun a b f _ha _hb hf hm => add (monomial a b) f hm hf) mul_X

theorem ringHom_ext {A : Type*} [Semiring A] {f g : MvPolynomial σ R →+* A}
    (hC : ∀ r, f (C r) = g (C r)) (hX : ∀ i, f (X i) = g (X i)) : f = g := by
  refine AddMonoidAlgebra.ringHom_ext' ?_ ?_
  -- Porting note (https://github.com/leanprover-community/mathlib4/issues/11041): this has high priority, but Lean still chooses `RingHom.ext`, why?
  -- probably because of the type synonym
  · ext x
    exact hC _
  · apply Finsupp.mulHom_ext'; intros x
    -- Porting note (https://github.com/leanprover-community/mathlib4/issues/11041): `Finsupp.mulHom_ext'` needs to have increased priority
    apply MonoidHom.ext_mnat
    exact hX _

/-- See note [partially-applied ext lemmas]. -/
@[ext 1100]
theorem ringHom_ext' {A : Type*} [Semiring A] {f g : MvPolynomial σ R →+* A}
    (hC : f.comp C = g.comp C) (hX : ∀ i, f (X i) = g (X i)) : f = g :=
  ringHom_ext (RingHom.ext_iff.1 hC) hX

theorem hom_eq_hom [Semiring S₂] (f g : MvPolynomial σ R →+* S₂) (hC : f.comp C = g.comp C)
    (hX : ∀ n : σ, f (X n) = g (X n)) (p : MvPolynomial σ R) : f p = g p :=
  RingHom.congr_fun (ringHom_ext' hC hX) p

theorem is_id (f : MvPolynomial σ R →+* MvPolynomial σ R) (hC : f.comp C = C)
    (hX : ∀ n : σ, f (X n) = X n) (p : MvPolynomial σ R) : f p = p :=
  hom_eq_hom f (RingHom.id _) hC hX p

@[ext 1100]
theorem algHom_ext' {A B : Type*} [CommSemiring A] [CommSemiring B] [Algebra R A] [Algebra R B]
    {f g : MvPolynomial σ A →ₐ[R] B}
    (h₁ :
      f.comp (IsScalarTower.toAlgHom R A (MvPolynomial σ A)) =
        g.comp (IsScalarTower.toAlgHom R A (MvPolynomial σ A)))
    (h₂ : ∀ i, f (X i) = g (X i)) : f = g :=
  AlgHom.coe_ringHom_injective (MvPolynomial.ringHom_ext' (congr_arg AlgHom.toRingHom h₁) h₂)

@[ext 1200]
theorem algHom_ext {A : Type*} [Semiring A] [Algebra R A] {f g : MvPolynomial σ R →ₐ[R] A}
    (hf : ∀ i : σ, f (X i) = g (X i)) : f = g :=
  AddMonoidAlgebra.algHom_ext' (mulHom_ext' fun X : σ => MonoidHom.ext_mnat (hf X))

@[simp]
theorem algHom_C {A : Type*} [Semiring A] [Algebra R A] (f : MvPolynomial σ R →ₐ[R] A) (r : R) :
    f (C r) = algebraMap R A r :=
  f.commutes r

@[simp]
theorem adjoin_range_X : Algebra.adjoin R (range (X : σ → MvPolynomial σ R)) = ⊤ := by
  set S := Algebra.adjoin R (range (X : σ → MvPolynomial σ R))
  refine top_unique fun p hp => ?_; clear hp
  induction p using MvPolynomial.induction_on with
  | C => exact S.algebraMap_mem _
  | add p q hp hq => exact S.add_mem hp hq
  | mul_X p i hp => exact S.mul_mem hp (Algebra.subset_adjoin <| mem_range_self _)

@[ext]
theorem linearMap_ext {M : Type*} [AddCommMonoid M] [Module R M] {f g : MvPolynomial σ R →ₗ[R] M}
    (h : ∀ s, f ∘ₗ monomial s = g ∘ₗ monomial s) : f = g :=
  Finsupp.lhom_ext' h

section Support

/-- The finite set of all `m : σ →₀ ℕ` such that `X^m` has a non-zero coefficient. -/
def support (p : MvPolynomial σ R) : Finset (σ →₀ ℕ) :=
  Finsupp.support p

theorem finsupp_support_eq_support (p : MvPolynomial σ R) : Finsupp.support p = p.support :=
  rfl

theorem support_monomial [h : Decidable (a = 0)] :
    (monomial s a).support = if a = 0 then ∅ else {s} := by
  rw [← Subsingleton.elim (Classical.decEq R a 0) h]
  rfl

theorem support_monomial_subset : (monomial s a).support ⊆ {s} :=
  support_single_subset

theorem support_add [DecidableEq σ] : (p + q).support ⊆ p.support ∪ q.support :=
  Finsupp.support_add

theorem support_X [Nontrivial R] : (X n : MvPolynomial σ R).support = {Finsupp.single n 1} := by
  classical rw [X, support_monomial, if_neg]; exact one_ne_zero

theorem support_X_pow [Nontrivial R] (s : σ) (n : ℕ) :
    (X s ^ n : MvPolynomial σ R).support = {Finsupp.single s n} := by
  classical
    rw [X_pow_eq_monomial, support_monomial, if_neg (one_ne_zero' R)]

@[simp]
theorem support_zero : (0 : MvPolynomial σ R).support = ∅ :=
  rfl

theorem support_smul {S₁ : Type*} [SMulZeroClass S₁ R] {a : S₁} {f : MvPolynomial σ R} :
    (a • f).support ⊆ f.support :=
  Finsupp.support_smul

theorem support_sum {α : Type*} [DecidableEq σ] {s : Finset α} {f : α → MvPolynomial σ R} :
    (∑ x ∈ s, f x).support ⊆ s.biUnion fun x => (f x).support :=
  Finsupp.support_finset_sum

end Support

section Coeff

/-- The coefficient of the monomial `m` in the multi-variable polynomial `p`. -/
def coeff (m : σ →₀ ℕ) (p : MvPolynomial σ R) : R :=
  @DFunLike.coe ((σ →₀ ℕ) →₀ R) _ _ _ p m

@[simp]
theorem mem_support_iff {p : MvPolynomial σ R} {m : σ →₀ ℕ} : m ∈ p.support ↔ p.coeff m ≠ 0 := by
  simp [support, coeff]

theorem notMem_support_iff {p : MvPolynomial σ R} {m : σ →₀ ℕ} : m ∉ p.support ↔ p.coeff m = 0 :=
  by simp

@[deprecated (since := "2025-05-23")] alias not_mem_support_iff := notMem_support_iff

theorem sum_def {A} [AddCommMonoid A] {p : MvPolynomial σ R} {b : (σ →₀ ℕ) → R → A} :
    p.sum b = ∑ m ∈ p.support, b m (p.coeff m) := by simp [support, Finsupp.sum, coeff]

theorem support_mul [DecidableEq σ] (p q : MvPolynomial σ R) :
    (p * q).support ⊆ p.support + q.support :=
  AddMonoidAlgebra.support_mul p q

lemma disjoint_support_monomial {a : σ →₀ ℕ} {p : MvPolynomial σ R} {s : R}
    (ha : a ∉ p.support) (hs : s ≠ 0) : Disjoint (monomial a s).support p.support := by
  classical
  simpa [support_monomial, hs] using notMem_support_iff.mp ha

@[ext]
theorem ext (p q : MvPolynomial σ R) : (∀ m, coeff m p = coeff m q) → p = q :=
  Finsupp.ext

@[simp]
theorem coeff_add (m : σ →₀ ℕ) (p q : MvPolynomial σ R) : coeff m (p + q) = coeff m p + coeff m q :=
  add_apply p q m

@[simp]
theorem coeff_smul {S₁ : Type*} [SMulZeroClass S₁ R] (m : σ →₀ ℕ) (C : S₁) (p : MvPolynomial σ R) :
    coeff m (C • p) = C • coeff m p :=
  smul_apply C p m

@[simp]
theorem coeff_zero (m : σ →₀ ℕ) : coeff m (0 : MvPolynomial σ R) = 0 :=
  rfl

@[simp]
theorem coeff_zero_X (i : σ) : coeff 0 (X i : MvPolynomial σ R) = 0 :=
  single_eq_of_ne fun h => by cases Finsupp.single_eq_zero.1 h

/-- `MvPolynomial.coeff m` but promoted to an `AddMonoidHom`. -/
@[simps]
def coeffAddMonoidHom (m : σ →₀ ℕ) : MvPolynomial σ R →+ R where
  toFun := coeff m
  map_zero' := coeff_zero m
  map_add' := coeff_add m

variable (R) in
/-- `MvPolynomial.coeff m` but promoted to a `LinearMap`. -/
@[simps]
def lcoeff (m : σ →₀ ℕ) : MvPolynomial σ R →ₗ[R] R where
  toFun := coeff m
  map_add' := coeff_add m
  map_smul' := coeff_smul m

theorem coeff_sum {X : Type*} (s : Finset X) (f : X → MvPolynomial σ R) (m : σ →₀ ℕ) :
    coeff m (∑ x ∈ s, f x) = ∑ x ∈ s, coeff m (f x) :=
  map_sum (@coeffAddMonoidHom R σ _ _) _ s

theorem monic_monomial_eq (m) :
    monomial m (1 : R) = (m.prod fun n e => X n ^ e : MvPolynomial σ R) := by simp [monomial_eq]

@[simp]
theorem coeff_monomial [DecidableEq σ] (m n) (a) :
    coeff m (monomial n a : MvPolynomial σ R) = if n = m then a else 0 :=
  Finsupp.single_apply

@[simp]
theorem coeff_C [DecidableEq σ] (m) (a) :
    coeff m (C a : MvPolynomial σ R) = if 0 = m then a else 0 :=
  Finsupp.single_apply

lemma eq_C_of_isEmpty [IsEmpty σ] (p : MvPolynomial σ R) :
    p = C (p.coeff 0) := by
  obtain ⟨x, rfl⟩ := C_surjective σ p
  simp

theorem coeff_one [DecidableEq σ] (m) : coeff m (1 : MvPolynomial σ R) = if 0 = m then 1 else 0 :=
  coeff_C m 1

@[simp]
theorem coeff_zero_C (a) : coeff 0 (C a : MvPolynomial σ R) = a :=
  single_eq_same

@[simp]
theorem coeff_zero_one : coeff 0 (1 : MvPolynomial σ R) = 1 :=
  coeff_zero_C 1

theorem coeff_X_pow [DecidableEq σ] (i : σ) (m) (k : ℕ) :
    coeff m (X i ^ k : MvPolynomial σ R) = if Finsupp.single i k = m then 1 else 0 := by
  have := coeff_monomial m (Finsupp.single i k) (1 : R)
  rwa [@monomial_eq _ _ (1 : R) (Finsupp.single i k) _, C_1, one_mul, Finsupp.prod_single_index]
    at this
  exact pow_zero _

theorem coeff_X' [DecidableEq σ] (i : σ) (m) :
    coeff m (X i : MvPolynomial σ R) = if Finsupp.single i 1 = m then 1 else 0 := by
  rw [← coeff_X_pow, pow_one]

@[simp]
theorem coeff_X (i : σ) : coeff (Finsupp.single i 1) (X i : MvPolynomial σ R) = 1 := by
  classical rw [coeff_X', if_pos rfl]

@[simp]
theorem coeff_C_mul (m) (a : R) (p : MvPolynomial σ R) : coeff m (C a * p) = a * coeff m p := by
  classical
  rw [mul_def, sum_C]
  · simp +contextual [sum_def, coeff_sum]
  simp

theorem coeff_mul [DecidableEq σ] (p q : MvPolynomial σ R) (n : σ →₀ ℕ) :
    coeff n (p * q) = ∑ x ∈ Finset.antidiagonal n, coeff x.1 p * coeff x.2 q :=
  AddMonoidAlgebra.mul_apply_antidiagonal p q _ _ Finset.mem_antidiagonal

@[simp]
theorem coeff_mul_monomial (m) (s : σ →₀ ℕ) (r : R) (p : MvPolynomial σ R) :
    coeff (m + s) (p * monomial s r) = coeff m p * r :=
  AddMonoidAlgebra.mul_single_apply_aux p _ _ _ _ fun _a _ => add_left_inj _

@[simp]
theorem coeff_monomial_mul (m) (s : σ →₀ ℕ) (r : R) (p : MvPolynomial σ R) :
    coeff (s + m) (monomial s r * p) = r * coeff m p :=
  AddMonoidAlgebra.single_mul_apply_aux p _ _ _ _ fun _a _ => add_right_inj _

@[simp]
theorem coeff_mul_X (m) (s : σ) (p : MvPolynomial σ R) :
    coeff (m + Finsupp.single s 1) (p * X s) = coeff m p :=
  (coeff_mul_monomial _ _ _ _).trans (mul_one _)

@[simp]
theorem coeff_X_mul (m) (s : σ) (p : MvPolynomial σ R) :
    coeff (Finsupp.single s 1 + m) (X s * p) = coeff m p :=
  (coeff_monomial_mul _ _ _ _).trans (one_mul _)

lemma coeff_single_X_pow [DecidableEq σ] (s s' : σ) (n n' : ℕ) :
    (X (R := R) s ^ n).coeff (Finsupp.single s' n')
    = if s = s' ∧ n = n' ∨ n = 0 ∧ n' = 0 then 1 else 0 := by
  simp only [coeff_X_pow, single_eq_single_iff]

@[simp]
lemma coeff_single_X [DecidableEq σ] (s s' : σ) (n : ℕ) :
    (X s).coeff (R := R) (Finsupp.single s' n) = if n = 1 ∧ s = s' then 1 else 0 := by
  simpa [eq_comm, and_comm] using coeff_single_X_pow s s' 1 n

@[simp]
theorem support_mul_X (s : σ) (p : MvPolynomial σ R) :
    (p * X s).support = p.support.map (addRightEmbedding (Finsupp.single s 1)) :=
  AddMonoidAlgebra.support_mul_single p _ (by simp) _

@[simp]
theorem support_X_mul (s : σ) (p : MvPolynomial σ R) :
    (X s * p).support = p.support.map (addLeftEmbedding (Finsupp.single s 1)) :=
  AddMonoidAlgebra.support_single_mul p _ (by simp) _

@[simp]
theorem support_smul_eq {S₁ : Type*} [Semiring S₁] [Module S₁ R] [NoZeroSMulDivisors S₁ R] {a : S₁}
    (h : a ≠ 0) (p : MvPolynomial σ R) : (a • p).support = p.support :=
  Finsupp.support_smul_eq h

theorem support_sdiff_support_subset_support_add [DecidableEq σ] (p q : MvPolynomial σ R) :
    p.support \ q.support ⊆ (p + q).support := by
  intro m hm
  simp only [Classical.not_not, mem_support_iff, Finset.mem_sdiff, Ne] at hm
  simp [hm.2, hm.1]

open scoped symmDiff in
theorem support_symmDiff_support_subset_support_add [DecidableEq σ] (p q : MvPolynomial σ R) :
    p.support ∆ q.support ⊆ (p + q).support := by
  rw [symmDiff_def, Finset.sup_eq_union]
  apply Finset.union_subset
  · exact support_sdiff_support_subset_support_add p q
  · rw [add_comm]
    exact support_sdiff_support_subset_support_add q p

theorem coeff_mul_monomial' (m) (s : σ →₀ ℕ) (r : R) (p : MvPolynomial σ R) :
    coeff m (p * monomial s r) = if s ≤ m then coeff (m - s) p * r else 0 := by
  classical
  split_ifs with h
  · conv_rhs => rw [← coeff_mul_monomial _ s]
    congr with t
    rw [tsub_add_cancel_of_le h]
  · contrapose! h
    rw [← mem_support_iff] at h
    obtain ⟨j, -, rfl⟩ : ∃ j ∈ support p, j + s = m := by
      simpa [Finset.mem_add]
        using Finset.add_subset_add_left support_monomial_subset <| support_mul _ _ h
    exact le_add_left le_rfl

theorem coeff_monomial_mul' (m) (s : σ →₀ ℕ) (r : R) (p : MvPolynomial σ R) :
    coeff m (monomial s r * p) = if s ≤ m then r * coeff (m - s) p else 0 := by
  -- note that if we allow `R` to be non-commutative we will have to duplicate the proof above.
  rw [mul_comm, mul_comm r]
  exact coeff_mul_monomial' _ _ _ _

theorem coeff_mul_X' [DecidableEq σ] (m) (s : σ) (p : MvPolynomial σ R) :
    coeff m (p * X s) = if s ∈ m.support then coeff (m - Finsupp.single s 1) p else 0 := by
  refine (coeff_mul_monomial' _ _ _ _).trans ?_
  simp_rw [Finsupp.single_le_iff, Finsupp.mem_support_iff, Nat.succ_le_iff, pos_iff_ne_zero,
    mul_one]

theorem coeff_X_mul' [DecidableEq σ] (m) (s : σ) (p : MvPolynomial σ R) :
    coeff m (X s * p) = if s ∈ m.support then coeff (m - Finsupp.single s 1) p else 0 := by
  refine (coeff_monomial_mul' _ _ _ _).trans ?_
  simp_rw [Finsupp.single_le_iff, Finsupp.mem_support_iff, Nat.succ_le_iff, pos_iff_ne_zero,
    one_mul]

theorem eq_zero_iff {p : MvPolynomial σ R} : p = 0 ↔ ∀ d, coeff d p = 0 := by
  rw [MvPolynomial.ext_iff]
  simp only [coeff_zero]

theorem ne_zero_iff {p : MvPolynomial σ R} : p ≠ 0 ↔ ∃ d, coeff d p ≠ 0 := by
  rw [Ne, eq_zero_iff]
  push_neg
  rfl

@[simp]
theorem X_ne_zero [Nontrivial R] (s : σ) :
    X (R := R) s ≠ 0 := by
  rw [ne_zero_iff]
  use Finsupp.single s 1
  simp only [coeff_X, ne_eq, one_ne_zero, not_false_eq_true]

@[simp]
theorem support_eq_empty {p : MvPolynomial σ R} : p.support = ∅ ↔ p = 0 :=
  Finsupp.support_eq_empty

@[simp]
lemma support_nonempty {p : MvPolynomial σ R} : p.support.Nonempty ↔ p ≠ 0 := by
  rw [Finset.nonempty_iff_ne_empty, ne_eq, support_eq_empty]

theorem exists_coeff_ne_zero {p : MvPolynomial σ R} (h : p ≠ 0) : ∃ d, coeff d p ≠ 0 :=
  ne_zero_iff.mp h

theorem C_dvd_iff_dvd_coeff (r : R) (φ : MvPolynomial σ R) : C r ∣ φ ↔ ∀ i, r ∣ φ.coeff i := by
  constructor
  · rintro ⟨φ, rfl⟩ c
    rw [coeff_C_mul]
    apply dvd_mul_right
  · intro h
    choose C hc using h
    classical
      let c' : (σ →₀ ℕ) → R := fun i => if i ∈ φ.support then C i else 0
      let ψ : MvPolynomial σ R := ∑ i ∈ φ.support, monomial i (c' i)
      use ψ
      apply MvPolynomial.ext
      intro i
      simp only [ψ, c', coeff_C_mul, coeff_sum, coeff_monomial, Finset.sum_ite_eq']
      split_ifs with hi
      · rw [hc]
      · rw [notMem_support_iff] at hi
        rwa [mul_zero]

@[simp] lemma isRegular_X : IsRegular (X n : MvPolynomial σ R) := by
  suffices IsLeftRegular (X n : MvPolynomial σ R) from
    ⟨this, this.right_of_commute <| Commute.all _⟩
  intro P Q (hPQ : (X n) * P = (X n) * Q)
  ext i
  rw [← coeff_X_mul i n P, hPQ, coeff_X_mul i n Q]

@[simp] lemma isRegular_X_pow (k : ℕ) : IsRegular (X n ^ k : MvPolynomial σ R) := isRegular_X.pow k

@[simp] lemma isRegular_prod_X (s : Finset σ) :
    IsRegular (∏ n ∈ s, X n : MvPolynomial σ R) :=
  IsRegular.prod fun _ _ ↦ isRegular_X

/-- The finset of nonzero coefficients of a multivariate polynomial. -/
def coeffs (p : MvPolynomial σ R) : Finset R :=
  letI := Classical.decEq R
  Finset.image p.coeff p.support

@[simp]
lemma coeffs_zero : coeffs (0 : MvPolynomial σ R) = ∅ :=
  rfl

lemma coeffs_one : coeffs (1 : MvPolynomial σ R) ⊆ {1} := by
  classical
    rw [coeffs, Finset.image_subset_iff]
    simp_all [coeff_one]

@[nontriviality]
lemma coeffs_eq_empty_of_subsingleton [Subsingleton R] (p : MvPolynomial σ R) : p.coeffs = ∅ := by
  simpa [coeffs] using Subsingleton.eq_zero p

@[simp]
lemma coeffs_one_of_nontrivial [Nontrivial R] : coeffs (1 : MvPolynomial σ R) = {1} := by
  apply Finset.Subset.antisymm coeffs_one
  simp only [coeffs, Finset.singleton_subset_iff, Finset.mem_image]
  exact ⟨0, by simp⟩

lemma mem_coeffs_iff {p : MvPolynomial σ R} {c : R} :
    c ∈ p.coeffs ↔ ∃ n ∈ p.support, c = p.coeff n := by
  simp [coeffs, eq_comm, (Finset.mem_image)]

lemma coeff_mem_coeffs {p : MvPolynomial σ R} (m : σ →₀ ℕ)
    (h : p.coeff m ≠ 0) : p.coeff m ∈ p.coeffs :=
  letI := Classical.decEq R
  Finset.mem_image_of_mem p.coeff (mem_support_iff.mpr h)

lemma zero_notMem_coeffs (p : MvPolynomial σ R) : 0 ∉ p.coeffs := by
  intro hz
  obtain ⟨n, hnsupp, hn⟩ := mem_coeffs_iff.mp hz
  exact (mem_support_iff.mp hnsupp) hn.symm

@[deprecated (since := "2025-05-23")] alias zero_not_mem_coeffs := zero_notMem_coeffs

lemma coeffs_C [DecidableEq R] (r : R) : (C (σ := σ) r).coeffs = if r = 0 then ∅ else {r} := by
  classical
  aesop (add simp mem_coeffs_iff)

lemma coeffs_C_subset (r : R) : (C (σ := σ) r).coeffs ⊆ {r} := by
  classical
  rw [coeffs_C]
  split <;> simp

@[simp]
lemma coeffs_mul_X (p : MvPolynomial σ R) (n : σ) : (p * X n).coeffs = p.coeffs := by
  classical
  aesop (add simp mem_coeffs_iff)

@[simp]
lemma coeffs_X_mul (p : MvPolynomial σ R) (n : σ) : (X n * p).coeffs = p.coeffs := by
  classical
  aesop (add simp mem_coeffs_iff)

lemma coeffs_add [DecidableEq R] {p q : MvPolynomial σ R} (h : Disjoint p.support q.support) :
    (p + q).coeffs = p.coeffs ∪ q.coeffs := by
  ext r
  simp only [mem_coeffs_iff, mem_support_iff, coeff_add, ne_eq, Finset.mem_union]
  have hl (n : σ →₀ ℕ) (hne : p.coeff n ≠ 0) : q.coeff n = 0 :=
    notMem_support_iff.mp <| h.notMem_of_mem_left_finset (mem_support_iff.mpr hne)
  have hr (n : σ →₀ ℕ) (hne : q.coeff n ≠ 0) : p.coeff n = 0 :=
    notMem_support_iff.mp <| h.notMem_of_mem_right_finset (mem_support_iff.mpr hne)
  have hor (n) (h : ¬coeff n p + coeff n q = 0) : coeff n p ≠ 0 ∨ coeff n q ≠ 0 := by
    by_cases hp : coeff n p = 0 <;> simp_all
  refine ⟨fun ⟨n, hn1, hn2⟩ ↦ ?_, ?_⟩
  · obtain (h | h) := hor n hn1
    · exact Or.inl ⟨n, by simp [h, hn2, hl n h]⟩
    · exact Or.inr ⟨n, by simp [h, hn2, hr n h]⟩
  · rintro (⟨n, hn, rfl⟩ | ⟨n, hn, rfl⟩)
    · exact ⟨n, by simp [hl n hn, hn]⟩
    · exact ⟨n, by simp [hr n hn, hn]⟩

end Coeff

section ConstantCoeff

/-- `constantCoeff p` returns the constant term of the polynomial `p`, defined as `coeff 0 p`.
This is a ring homomorphism.
-/
def constantCoeff : MvPolynomial σ R →+* R where
  toFun := coeff 0
  map_one' := by simp
  map_mul' := by classical simp [coeff_mul]
  map_zero' := coeff_zero _
  map_add' := coeff_add _

theorem constantCoeff_eq : (constantCoeff : MvPolynomial σ R → R) = coeff 0 :=
  rfl

variable (σ) in
@[simp]
theorem constantCoeff_C (r : R) : constantCoeff (C r : MvPolynomial σ R) = r := by
  classical simp [constantCoeff_eq]

variable (R) in
@[simp]
theorem constantCoeff_X (i : σ) : constantCoeff (X i : MvPolynomial σ R) = 0 := by
  simp [constantCoeff_eq]

@[simp]
theorem constantCoeff_smul {R : Type*} [SMulZeroClass R S₁] (a : R) (f : MvPolynomial σ S₁) :
    constantCoeff (a • f) = a • constantCoeff f :=
  rfl

theorem constantCoeff_monomial [DecidableEq σ] (d : σ →₀ ℕ) (r : R) :
    constantCoeff (monomial d r) = if d = 0 then r else 0 := by
  rw [constantCoeff_eq, coeff_monomial]

variable (σ R)

@[simp]
theorem constantCoeff_comp_C : constantCoeff.comp (C : R →+* MvPolynomial σ R) = RingHom.id R := by
  ext x
  exact constantCoeff_C σ x

theorem constantCoeff_comp_algebraMap :
    constantCoeff.comp (algebraMap R (MvPolynomial σ R)) = RingHom.id R :=
  constantCoeff_comp_C _ _

end ConstantCoeff

section AsSum

@[simp]
theorem support_sum_monomial_coeff (p : MvPolynomial σ R) :
    (∑ v ∈ p.support, monomial v (coeff v p)) = p :=
  Finsupp.sum_single p

theorem as_sum (p : MvPolynomial σ R) : p = ∑ v ∈ p.support, monomial v (coeff v p) :=
  (support_sum_monomial_coeff p).symm

end AsSum

section coeffsIn
variable {R S σ : Type*} [CommSemiring R] [CommSemiring S]

section Module
variable [Module R S] {M N : Submodule R S} {p : MvPolynomial σ S} {s : σ} {i : σ →₀ ℕ} {x : S}
  {n : ℕ}

variable (σ M) in
/-- The `R`-submodule of multivariate polynomials whose coefficients lie in a `R`-submodule `M`. -/
@[simps]
def coeffsIn : Submodule R (MvPolynomial σ S) where
  carrier := {p | ∀ i, p.coeff i ∈ M}
  add_mem' := by simp+contextual [add_mem]
  zero_mem' := by simp
  smul_mem' := by simp+contextual [Submodule.smul_mem]

lemma mem_coeffsIn : p ∈ coeffsIn σ M ↔ ∀ i, p.coeff i ∈ M := .rfl

@[simp]
lemma monomial_mem_coeffsIn : monomial i x ∈ coeffsIn σ M ↔ x ∈ M := by
  classical
  simp only [mem_coeffsIn, coeff_monomial]
  exact ⟨fun h ↦ by simpa using h i, fun hs j ↦ by split <;> simp [hs]⟩

@[simp]
lemma C_mem_coeffsIn : C x ∈ coeffsIn σ M ↔ x ∈ M := by simpa using monomial_mem_coeffsIn (i := 0)

@[simp]
lemma one_coeffsIn : 1 ∈ coeffsIn σ M ↔ 1 ∈ M := by simpa using C_mem_coeffsIn (x := (1 : S))

@[simp]
lemma mul_monomial_mem_coeffsIn : p * monomial i 1 ∈ coeffsIn σ M ↔ p ∈ coeffsIn σ M := by
  classical
  simp only [mem_coeffsIn, coeff_mul_monomial']
  constructor
  · rintro hp j
    simpa using hp (j + i)
  · rintro hp i
    split <;> simp [hp]

@[simp]
lemma monomial_mul_mem_coeffsIn : monomial i 1 * p ∈ coeffsIn σ M ↔ p ∈ coeffsIn σ M := by
  simp [mul_comm]

@[simp]
lemma mul_X_mem_coeffsIn : p * X s ∈ coeffsIn σ M ↔ p ∈ coeffsIn σ M := by
  simpa [-mul_monomial_mem_coeffsIn] using mul_monomial_mem_coeffsIn (i := .single s 1)

@[simp]
lemma X_mul_mem_coeffsIn : X s * p ∈ coeffsIn σ M ↔ p ∈ coeffsIn σ M := by simp [mul_comm]

variable (M) in
lemma coeffsIn_eq_span_monomial : coeffsIn σ M = .span R {monomial i m | (m ∈ M) (i : σ →₀ ℕ)} := by
  classical
  refine le_antisymm ?_ <| Submodule.span_le.2 ?_
  · rintro p hp
    rw [p.as_sum]
    exact sum_mem fun i hi ↦ Submodule.subset_span ⟨_, hp i, _, rfl⟩
  · rintro _ ⟨m, hm, s, n, rfl⟩ i
    simp
    split <;> simp [hm]

lemma coeffsIn_le {N : Submodule R (MvPolynomial σ S)} :
    coeffsIn σ M ≤ N ↔ ∀ m ∈ M, ∀ i, monomial i m ∈ N := by
  simp [coeffsIn_eq_span_monomial, Submodule.span_le, Set.subset_def,
    forall_swap (α := MvPolynomial σ S)]

lemma mem_coeffsIn_iff_coeffs_subset : p ∈ coeffsIn σ M ↔ (p.coeffs : Set S) ⊆ M := by
  simp only [mem_coeffsIn, coeffs, Finset.coe_image, image_subset_iff]
  refine ⟨fun h x _ ↦ h x, fun h i ↦ ?_⟩
  by_cases hp : i ∈ p.support
  · exact h hp
  · convert M.zero_mem
    simpa using hp

end Module

section Algebra
variable [Algebra R S] {M : Submodule R S}

lemma coeffsIn_mul (M N : Submodule R S) : coeffsIn σ (M * N) = coeffsIn σ M * coeffsIn σ N := by
  classical
  refine le_antisymm (coeffsIn_le.2 ?_) ?_
  · intros r hr s
    induction hr using Submodule.mul_induction_on' with
    | mem_mul_mem m hm n hn =>
      rw [← add_zero s, ← monomial_mul]
      apply Submodule.mul_mem_mul <;> simpa
    | add x _ y _ hx hy =>
      simpa [map_add] using add_mem hx hy
  · rw [Submodule.mul_le]
    intros x hx y hy k
    rw [MvPolynomial.coeff_mul]
    exact sum_mem fun c hc ↦ Submodule.mul_mem_mul (hx _) (hy _)

lemma coeffsIn_pow : ∀ {n}, n ≠ 0 → ∀ M : Submodule R S, coeffsIn σ (M ^ n) = coeffsIn σ M ^ n
  | 1, _, M => by simp
  | n + 2, _, M => by rw [pow_succ, coeffsIn_mul, coeffsIn_pow, ← pow_succ]; exact n.succ_ne_zero

lemma le_coeffsIn_pow : ∀ {n}, coeffsIn σ M ^ n ≤ coeffsIn σ (M ^ n)
  | 0 => by simpa using ⟨1, map_one _⟩
  | n + 1 => (coeffsIn_pow n.succ_ne_zero _).ge

end Algebra
end coeffsIn

end CommSemiring

end MvPolynomial<|MERGE_RESOLUTION|>--- conflicted
+++ resolved
@@ -244,26 +244,15 @@
   Infinite.of_injective ((fun s : σ →₀ ℕ => monomial s 1) ∘ Finsupp.single (Classical.arbitrary σ))
     <| (monomial_left_injective one_ne_zero).comp (Finsupp.single_injective _)
 
-<<<<<<< HEAD
-instance noZeroDivisors [CommSemiring R] [NoZeroDivisors R] : NoZeroDivisors (MvPolynomial σ R) :=
-  inferInstanceAs (NoZeroDivisors (AddMonoidAlgebra ..))
-
-instance isCancelMulZero [CommSemiring R] [IsCancelAdd R] [IsCancelMulZero R] :
-=======
 instance [CommSemiring R] [NoZeroDivisors R] : NoZeroDivisors (MvPolynomial σ R) :=
   inferInstanceAs (NoZeroDivisors (AddMonoidAlgebra ..))
 
 instance [CommSemiring R] [IsCancelAdd R] [IsCancelMulZero R] :
->>>>>>> 05e1c7ab
     IsCancelMulZero (MvPolynomial σ R) :=
   inferInstanceAs (IsCancelMulZero (AddMonoidAlgebra ..))
 
 /-- The multivariate polynomial ring over an integral domain is an integral domain. -/
-<<<<<<< HEAD
-instance isDomain [CommSemiring R] [IsCancelAdd R] [IsDomain R] : IsDomain (MvPolynomial σ R) where
-=======
 instance [CommSemiring R] [IsCancelAdd R] [IsDomain R] : IsDomain (MvPolynomial σ R) where
->>>>>>> 05e1c7ab
 
 theorem C_eq_coe_nat (n : ℕ) : (C ↑n : MvPolynomial σ R) = n := by
   induction n <;> simp [*]
