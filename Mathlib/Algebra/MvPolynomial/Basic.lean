/-
Copyright (c) 2017 Johannes Hölzl. All rights reserved.
Released under Apache 2.0 license as described in the file LICENSE.
Authors: Johannes Hölzl, Johan Commelin, Mario Carneiro
-/
module

public import Mathlib.Algebra.Algebra.Subalgebra.Lattice
public import Mathlib.Algebra.Algebra.Tower
public import Mathlib.Algebra.GroupWithZero.Divisibility
public import Mathlib.Algebra.MonoidAlgebra.Basic
public import Mathlib.Algebra.MonoidAlgebra.NoZeroDivisors
public import Mathlib.Algebra.MonoidAlgebra.Support
public import Mathlib.Algebra.Regular.Pow
public import Mathlib.Data.Finsupp.Antidiagonal
public import Mathlib.Data.Finsupp.Order
public import Mathlib.Order.SymmDiff

/-!
# Multivariate polynomials

This file defines polynomial rings over a base ring (or even semiring),
with variables from a general type `σ` (which could be infinite).

## Important definitions

Let `R` be a commutative ring (or a semiring) and let `σ` be an arbitrary
type. This file creates the type `MvPolynomial σ R`, which mathematicians
might denote $R[X_i : i \in σ]$. It is the type of multivariate
(a.k.a. multivariable) polynomials, with variables
corresponding to the terms in `σ`, and coefficients in `R`.

### Notation

In the definitions below, we use the following notation:

+ `σ : Type*` (indexing the variables)
+ `R : Type*` `[CommSemiring R]` (the coefficients)
+ `s : σ →₀ ℕ`, a function from `σ` to `ℕ` which is zero away from a finite set.
  This will give rise to a monomial in `MvPolynomial σ R` which mathematicians might call `X^s`
+ `a : R`
+ `i : σ`, with corresponding monomial `X i`, often denoted `X_i` by mathematicians
+ `p : MvPolynomial σ R`

### Definitions

* `MvPolynomial σ R` : the type of polynomials with variables of type `σ` and coefficients
  in the commutative semiring `R`
* `monomial s a` : the monomial which mathematically would be denoted `a * X^s`
* `C a` : the constant polynomial with value `a`
* `X i` : the degree one monomial corresponding to i; mathematically this might be denoted `Xᵢ`.
* `coeff s p` : the coefficient of `s` in `p`.

## Implementation notes

Recall that if `Y` has a zero, then `X →₀ Y` is the type of functions from `X` to `Y` with finite
support, i.e. such that only finitely many elements of `X` get sent to non-zero terms in `Y`.
The definition of `MvPolynomial σ R` is `(σ →₀ ℕ) →₀ R`; here `σ →₀ ℕ` denotes the space of all
monomials in the variables, and the function to `R` sends a monomial to its coefficient in
the polynomial being represented.

## Tags

polynomial, multivariate polynomial, multivariable polynomial

-/

@[expose] public section

noncomputable section

open Set Function Finsupp AddMonoidAlgebra
open scoped Pointwise

universe u v w x

variable {R : Type u} {S₁ : Type v} {S₂ : Type w} {S₃ : Type x}

/-- Multivariate polynomial, where `σ` is the index set of the variables and
  `R` is the coefficient ring -/
def MvPolynomial (σ : Type*) (R : Type*) [CommSemiring R] :=
  AddMonoidAlgebra R (σ →₀ ℕ)

namespace MvPolynomial

variable {σ : Type*} {a a' a₁ a₂ : R} {e : ℕ} {n m : σ} {s : σ →₀ ℕ}

section CommSemiring

section Instances

instance decidableEqMvPolynomial [CommSemiring R] [DecidableEq σ] [DecidableEq R] :
    DecidableEq (MvPolynomial σ R) :=
  Finsupp.instDecidableEq

instance commSemiring [CommSemiring R] : CommSemiring (MvPolynomial σ R) :=
  AddMonoidAlgebra.commSemiring

instance inhabited [CommSemiring R] : Inhabited (MvPolynomial σ R) :=
  ⟨0⟩

instance distribuMulAction [Monoid R] [CommSemiring S₁] [DistribMulAction R S₁] :
    DistribMulAction R (MvPolynomial σ S₁) :=
  AddMonoidAlgebra.distribMulAction

instance smulZeroClass [CommSemiring S₁] [SMulZeroClass R S₁] :
    SMulZeroClass R (MvPolynomial σ S₁) :=
  AddMonoidAlgebra.smulZeroClass

instance faithfulSMul [CommSemiring S₁] [SMulZeroClass R S₁] [FaithfulSMul R S₁] :
    FaithfulSMul R (MvPolynomial σ S₁) :=
  AddMonoidAlgebra.faithfulSMul

instance module [Semiring R] [CommSemiring S₁] [Module R S₁] : Module R (MvPolynomial σ S₁) :=
  AddMonoidAlgebra.module

instance isScalarTower [CommSemiring S₂] [SMul R S₁] [SMulZeroClass R S₂] [SMulZeroClass S₁ S₂]
    [IsScalarTower R S₁ S₂] : IsScalarTower R S₁ (MvPolynomial σ S₂) :=
  AddMonoidAlgebra.isScalarTower

instance smulCommClass [CommSemiring S₂] [SMulZeroClass R S₂] [SMulZeroClass S₁ S₂]
    [SMulCommClass R S₁ S₂] : SMulCommClass R S₁ (MvPolynomial σ S₂) :=
  AddMonoidAlgebra.smulCommClass

instance isCentralScalar [CommSemiring S₁] [SMulZeroClass R S₁] [SMulZeroClass Rᵐᵒᵖ S₁]
    [IsCentralScalar R S₁] : IsCentralScalar R (MvPolynomial σ S₁) :=
  AddMonoidAlgebra.isCentralScalar

instance algebra [CommSemiring R] [CommSemiring S₁] [Algebra R S₁] :
    Algebra R (MvPolynomial σ S₁) :=
  AddMonoidAlgebra.algebra

instance isScalarTower_right [CommSemiring S₁] [DistribSMul R S₁] [IsScalarTower R S₁ S₁] :
    IsScalarTower R (MvPolynomial σ S₁) (MvPolynomial σ S₁) :=
  AddMonoidAlgebra.isScalarTower_self _

instance smulCommClass_right [CommSemiring S₁] [DistribSMul R S₁] [SMulCommClass R S₁ S₁] :
    SMulCommClass R (MvPolynomial σ S₁) (MvPolynomial σ S₁) :=
  AddMonoidAlgebra.smulCommClass_self _

/-- If `R` is a subsingleton, then `MvPolynomial σ R` has a unique element -/
instance unique [CommSemiring R] [Subsingleton R] : Unique (MvPolynomial σ R) :=
  AddMonoidAlgebra.unique

end Instances

variable [CommSemiring R] [CommSemiring S₁] {p q : MvPolynomial σ R}

/-- `monomial s a` is the monomial with coefficient `a` and exponents given by `s` -/
def monomial (s : σ →₀ ℕ) : R →ₗ[R] MvPolynomial σ R :=
  AddMonoidAlgebra.lsingle s

theorem one_def : (1 : MvPolynomial σ R) = monomial 0 1 := rfl

theorem single_eq_monomial (s : σ →₀ ℕ) (a : R) : Finsupp.single s a = monomial s a :=
  rfl

theorem mul_def : p * q = p.sum fun m a => q.sum fun n b => monomial (m + n) (a * b) :=
  AddMonoidAlgebra.mul_def ..

/-- `C a` is the constant polynomial with value `a` -/
def C : R →+* MvPolynomial σ R :=
  { singleZeroRingHom with toFun := monomial 0 }

variable (R σ)

@[simp]
theorem algebraMap_eq : algebraMap R (MvPolynomial σ R) = C :=
  rfl

variable {R σ}

@[simp]
theorem algebraMap_apply [Algebra R S₁] (r : R) :
    algebraMap R (MvPolynomial σ S₁) r = C (algebraMap R S₁ r) :=
  rfl

/-- `X n` is the degree `1` monomial $X_n$. -/
def X (n : σ) : MvPolynomial σ R :=
  monomial (Finsupp.single n 1) 1

theorem monomial_left_injective {r : R} (hr : r ≠ 0) :
    Function.Injective fun s : σ →₀ ℕ => monomial s r :=
  Finsupp.single_left_injective hr

@[simp]
theorem monomial_left_inj {s t : σ →₀ ℕ} {r : R} (hr : r ≠ 0) :
    monomial s r = monomial t r ↔ s = t :=
  Finsupp.single_left_inj hr

theorem C_apply : (C a : MvPolynomial σ R) = monomial 0 a :=
  rfl

@[simp]
theorem C_0 : C 0 = (0 : MvPolynomial σ R) := map_zero _

@[simp]
theorem C_1 : C 1 = (1 : MvPolynomial σ R) :=
  rfl

theorem C_mul_monomial : C a * monomial s a' = monomial s (a * a') := by
  -- Porting note: this `change` feels like defeq abuse, but I can't find the appropriate lemmas
  change AddMonoidAlgebra.single _ _ * AddMonoidAlgebra.single _ _ = AddMonoidAlgebra.single _ _
  simp [single_mul_single]

@[simp]
theorem C_add : (C (a + a') : MvPolynomial σ R) = C a + C a' :=
  Finsupp.single_add _ _ _

@[simp]
theorem C_mul : (C (a * a') : MvPolynomial σ R) = C a * C a' :=
  C_mul_monomial.symm

@[simp]
theorem C_pow (a : R) (n : ℕ) : (C (a ^ n) : MvPolynomial σ R) = C a ^ n :=
  map_pow _ _ _

theorem C_injective (σ : Type*) (R : Type*) [CommSemiring R] :
    Function.Injective (C : R → MvPolynomial σ R) :=
  Finsupp.single_injective _

theorem C_surjective {R : Type*} [CommSemiring R] (σ : Type*) [IsEmpty σ] :
    Function.Surjective (C : R → MvPolynomial σ R) := by
  refine fun p => ⟨p.toFun 0, Finsupp.ext fun a => ?_⟩
  simp only [C_apply, ← single_eq_monomial, (Finsupp.ext isEmptyElim (α := σ) : a = 0),
    single_eq_same]
  rfl

@[simp]
theorem C_inj {σ : Type*} (R : Type*) [CommSemiring R] (r s : R) :
    (C r : MvPolynomial σ R) = C s ↔ r = s :=
  (C_injective σ R).eq_iff

@[simp] lemma C_eq_zero : (C a : MvPolynomial σ R) = 0 ↔ a = 0 := by rw [← map_zero C, C_inj]

lemma C_ne_zero : (C a : MvPolynomial σ R) ≠ 0 ↔ a ≠ 0 :=
  C_eq_zero.ne

instance nontrivial_of_nontrivial (σ : Type*) (R : Type*) [CommSemiring R] [Nontrivial R] :
    Nontrivial (MvPolynomial σ R) :=
  inferInstanceAs (Nontrivial <| AddMonoidAlgebra R (σ →₀ ℕ))

instance infinite_of_infinite (σ : Type*) (R : Type*) [CommSemiring R] [Infinite R] :
    Infinite (MvPolynomial σ R) :=
  Infinite.of_injective C (C_injective _ _)

instance infinite_of_nonempty (σ : Type*) (R : Type*) [Nonempty σ] [CommSemiring R]
    [Nontrivial R] : Infinite (MvPolynomial σ R) :=
  Infinite.of_injective ((fun s : σ →₀ ℕ => monomial s 1) ∘ Finsupp.single (Classical.arbitrary σ))
    <| (monomial_left_injective one_ne_zero).comp (Finsupp.single_injective _)

instance [CommSemiring R] [NoZeroDivisors R] : NoZeroDivisors (MvPolynomial σ R) :=
  inferInstanceAs (NoZeroDivisors (AddMonoidAlgebra ..))

instance [CommSemiring R] [IsCancelAdd R] [IsCancelMulZero R] :
    IsCancelMulZero (MvPolynomial σ R) :=
  inferInstanceAs (IsCancelMulZero (AddMonoidAlgebra ..))

/-- The multivariate polynomial ring over an integral domain is an integral domain. -/
instance [CommSemiring R] [IsCancelAdd R] [IsDomain R] : IsDomain (MvPolynomial σ R) where

theorem C_eq_coe_nat (n : ℕ) : (C ↑n : MvPolynomial σ R) = n := by
  induction n <;> simp [*]

theorem C_mul' : MvPolynomial.C a * p = a • p :=
  (Algebra.smul_def a p).symm

theorem smul_eq_C_mul (p : MvPolynomial σ R) (a : R) : a • p = C a * p :=
  C_mul'.symm

theorem C_eq_smul_one : (C a : MvPolynomial σ R) = a • (1 : MvPolynomial σ R) := by
  rw [← C_mul', mul_one]

theorem smul_monomial {S₁ : Type*} [SMulZeroClass S₁ R] (r : S₁) :
    r • monomial s a = monomial s (r • a) :=
  Finsupp.smul_single _ _ _

theorem X_injective [Nontrivial R] : Function.Injective (X : σ → MvPolynomial σ R) :=
  (monomial_left_injective one_ne_zero).comp (Finsupp.single_left_injective one_ne_zero)

@[simp]
theorem X_inj [Nontrivial R] (m n : σ) : X m = (X n : MvPolynomial σ R) ↔ m = n :=
  X_injective.eq_iff

theorem monomial_pow : monomial s a ^ e = monomial (e • s) (a ^ e) :=
  AddMonoidAlgebra.single_pow ..

@[simp]
theorem monomial_mul {s s' : σ →₀ ℕ} {a b : R} :
    monomial s a * monomial s' b = monomial (s + s') (a * b) :=
  AddMonoidAlgebra.single_mul_single ..

variable (σ R)

/-- `fun s ↦ monomial s 1` as a homomorphism. -/
def monomialOneHom : Multiplicative (σ →₀ ℕ) →* MvPolynomial σ R :=
  AddMonoidAlgebra.of _ _

variable {σ R}

@[simp]
theorem monomialOneHom_apply : monomialOneHom R σ s = (monomial s 1 : MvPolynomial σ R) :=
  rfl

theorem X_pow_eq_monomial : X n ^ e = monomial (Finsupp.single n e) (1 : R) := by
  simp [X, monomial_pow]

theorem monomial_add_single : monomial (s + Finsupp.single n e) a = monomial s a * X n ^ e := by
  rw [X_pow_eq_monomial, monomial_mul, mul_one]

theorem monomial_single_add : monomial (Finsupp.single n e + s) a = X n ^ e * monomial s a := by
  rw [X_pow_eq_monomial, monomial_mul, one_mul]

theorem C_mul_X_pow_eq_monomial {s : σ} {a : R} {n : ℕ} :
    C a * X s ^ n = monomial (Finsupp.single s n) a := by
  rw [← zero_add (Finsupp.single s n), monomial_add_single, C_apply]

theorem C_mul_X_eq_monomial {s : σ} {a : R} : C a * X s = monomial (Finsupp.single s 1) a := by
  rw [← C_mul_X_pow_eq_monomial, pow_one]

@[simp]
theorem monomial_zero {s : σ →₀ ℕ} : monomial s (0 : R) = 0 :=
  Finsupp.single_zero _

@[simp]
theorem monomial_zero' : (monomial (0 : σ →₀ ℕ) : R → MvPolynomial σ R) = C :=
  rfl

@[simp]
theorem monomial_eq_zero {s : σ →₀ ℕ} {b : R} : monomial s b = 0 ↔ b = 0 :=
  Finsupp.single_eq_zero

@[simp]
theorem sum_monomial_eq {A : Type*} [AddCommMonoid A] {u : σ →₀ ℕ} {r : R} {b : (σ →₀ ℕ) → R → A}
    (w : b u 0 = 0) : sum (monomial u r) b = b u r :=
  Finsupp.sum_single_index w

@[simp]
theorem sum_C {A : Type*} [AddCommMonoid A] {b : (σ →₀ ℕ) → R → A} (w : b 0 0 = 0) :
    sum (C a) b = b 0 a :=
  sum_monomial_eq w

theorem monomial_sum_one {α : Type*} (s : Finset α) (f : α → σ →₀ ℕ) :
    (monomial (∑ i ∈ s, f i) 1 : MvPolynomial σ R) = ∏ i ∈ s, monomial (f i) 1 :=
  map_prod (monomialOneHom R σ) (fun i => Multiplicative.ofAdd (f i)) s

theorem monomial_sum_index {α : Type*} (s : Finset α) (f : α → σ →₀ ℕ) (a : R) :
    monomial (∑ i ∈ s, f i) a = C a * ∏ i ∈ s, monomial (f i) 1 := by
  rw [← monomial_sum_one, C_mul', ← (monomial _).map_smul, smul_eq_mul, mul_one]

theorem monomial_finsupp_sum_index {α β : Type*} [Zero β] (f : α →₀ β) (g : α → β → σ →₀ ℕ)
    (a : R) : monomial (f.sum g) a = C a * f.prod fun a b => monomial (g a b) 1 :=
  monomial_sum_index _ _ _

theorem monomial_eq_monomial_iff {α : Type*} (a₁ a₂ : α →₀ ℕ) (b₁ b₂ : R) :
    monomial a₁ b₁ = monomial a₂ b₂ ↔ a₁ = a₂ ∧ b₁ = b₂ ∨ b₁ = 0 ∧ b₂ = 0 :=
  Finsupp.single_eq_single_iff _ _ _ _

theorem monomial_eq : monomial s a = C a * (s.prod fun n e => X n ^ e : MvPolynomial σ R) := by
  simp only [X_pow_eq_monomial, ← monomial_finsupp_sum_index, Finsupp.sum_single]

@[simp]
lemma prod_X_pow_eq_monomial : ∏ x ∈ s.support, X x ^ s x = monomial s (1 : R) := by
  simp only [monomial_eq, map_one, one_mul, Finsupp.prod]

@[elab_as_elim]
theorem induction_on_monomial {motive : MvPolynomial σ R → Prop}
    (C : ∀ a, motive (C a))
    (mul_X : ∀ p n, motive p → motive (p * X n)) : ∀ s a, motive (monomial s a) := by
  intro s a
  apply @Finsupp.induction σ ℕ _ _ s
  · change motive (monomial 0 a)
    exact C a
  · intro n e p _hpn _he ih
    have : ∀ e : ℕ, motive (monomial p a * X n ^ e) := by
      intro e
      induction e with
      | zero => simp [ih]
      | succ e e_ih => simp [pow_succ, (mul_assoc _ _ _).symm, mul_X, e_ih]
    simp [add_comm, monomial_add_single, this]

/-- Analog of `Polynomial.induction_on'`.
To prove something about mv_polynomials,
it suffices to show the condition is closed under taking sums,
and it holds for monomials. -/
@[elab_as_elim]
theorem induction_on' {P : MvPolynomial σ R → Prop} (p : MvPolynomial σ R)
    (monomial : ∀ (u : σ →₀ ℕ) (a : R), P (monomial u a))
    (add : ∀ p q : MvPolynomial σ R, P p → P q → P (p + q)) : P p :=
  Finsupp.induction p
    (suffices P (MvPolynomial.monomial 0 0) by rwa [monomial_zero] at this
    show P (MvPolynomial.monomial 0 0) from monomial 0 0)
    fun _ _ _ _ha _hb hPf => add _ _ (monomial _ _) hPf

/--
Similar to `MvPolynomial.induction_on` but only a weak form of `h_add` is required.
In particular, this version only requires us to show
that `motive` is closed under addition of nontrivial monomials not present in the support.
-/
@[elab_as_elim]
theorem monomial_add_induction_on {motive : MvPolynomial σ R → Prop} (p : MvPolynomial σ R)
    (C : ∀ a, motive (C a))
    (monomial_add :
      ∀ (a : σ →₀ ℕ) (b : R) (f : MvPolynomial σ R),
        a ∉ f.support → b ≠ 0 → motive f → motive ((monomial a b) + f)) :
    motive p :=
  Finsupp.induction p (C_0.rec <| C 0) monomial_add

/--
Similar to `MvPolynomial.induction_on` but only a yet weaker form of `h_add` is required.
In particular, this version only requires us to show
that `motive` is closed under addition of monomials not present in the support
for which `motive` is already known to hold.
-/
theorem induction_on'' {motive : MvPolynomial σ R → Prop} (p : MvPolynomial σ R)
    (C : ∀ a, motive (C a))
    (monomial_add :
      ∀ (a : σ →₀ ℕ) (b : R) (f : MvPolynomial σ R),
        a ∉ f.support → b ≠ 0 → motive f → motive (monomial a b) →
          motive ((monomial a b) + f))
    (mul_X : ∀ (p : MvPolynomial σ R) (n : σ), motive p → motive (p * MvPolynomial.X n)) :
    motive p :=
  monomial_add_induction_on p C fun a b f ha hb hf =>
    monomial_add a b f ha hb hf <| induction_on_monomial C mul_X a b

/--
Analog of `Polynomial.induction_on`.
If a property holds for any constant polynomial
and is preserved under addition and multiplication by variables
then it holds for all multivariate polynomials.
-/
@[recursor 5]
theorem induction_on {motive : MvPolynomial σ R → Prop} (p : MvPolynomial σ R)
    (C : ∀ a, motive (C a))
    (add : ∀ p q, motive p → motive q → motive (p + q))
    (mul_X : ∀ p n, motive p → motive (p * X n)) : motive p :=
  induction_on'' p C (fun a b f _ha _hb hf hm => add (monomial a b) f hm hf) mul_X

theorem ringHom_ext {A : Type*} [Semiring A] {f g : MvPolynomial σ R →+* A}
    (hC : ∀ r, f (C r) = g (C r)) (hX : ∀ i, f (X i) = g (X i)) : f = g := by
  refine AddMonoidAlgebra.ringHom_ext' ?_ ?_
  -- Porting note (https://github.com/leanprover-community/mathlib4/issues/11041): this has high priority, but Lean still chooses `RingHom.ext`, why?
  -- probably because of the type synonym
  · ext x
    exact hC _
  · apply Finsupp.mulHom_ext'; intro x
    -- Porting note (https://github.com/leanprover-community/mathlib4/issues/11041): `Finsupp.mulHom_ext'` needs to have increased priority
    apply MonoidHom.ext_mnat
    exact hX _

/-- See note [partially-applied ext lemmas]. -/
@[ext 1100]
theorem ringHom_ext' {A : Type*} [Semiring A] {f g : MvPolynomial σ R →+* A}
    (hC : f.comp C = g.comp C) (hX : ∀ i, f (X i) = g (X i)) : f = g :=
  ringHom_ext (RingHom.ext_iff.1 hC) hX

theorem hom_eq_hom [Semiring S₂] (f g : MvPolynomial σ R →+* S₂) (hC : f.comp C = g.comp C)
    (hX : ∀ n : σ, f (X n) = g (X n)) (p : MvPolynomial σ R) : f p = g p :=
  RingHom.congr_fun (ringHom_ext' hC hX) p

theorem is_id (f : MvPolynomial σ R →+* MvPolynomial σ R) (hC : f.comp C = C)
    (hX : ∀ n : σ, f (X n) = X n) (p : MvPolynomial σ R) : f p = p :=
  hom_eq_hom f (RingHom.id _) hC hX p

@[ext 1100]
theorem algHom_ext' {A B : Type*} [CommSemiring A] [CommSemiring B] [Algebra R A] [Algebra R B]
    {f g : MvPolynomial σ A →ₐ[R] B}
    (h₁ :
      f.comp (IsScalarTower.toAlgHom R A (MvPolynomial σ A)) =
        g.comp (IsScalarTower.toAlgHom R A (MvPolynomial σ A)))
    (h₂ : ∀ i, f (X i) = g (X i)) : f = g :=
  AlgHom.coe_ringHom_injective (MvPolynomial.ringHom_ext' (congr_arg AlgHom.toRingHom h₁) h₂)

@[ext 1200]
theorem algHom_ext {A : Type*} [Semiring A] [Algebra R A] {f g : MvPolynomial σ R →ₐ[R] A}
    (hf : ∀ i : σ, f (X i) = g (X i)) : f = g :=
  AddMonoidAlgebra.algHom_ext' (mulHom_ext' fun X : σ => MonoidHom.ext_mnat (hf X))

@[simp]
theorem algHom_C {A : Type*} [Semiring A] [Algebra R A] (f : MvPolynomial σ R →ₐ[R] A) (r : R) :
    f (C r) = algebraMap R A r :=
  f.commutes r

@[simp]
theorem adjoin_range_X : Algebra.adjoin R (range (X : σ → MvPolynomial σ R)) = ⊤ := by
  set S := Algebra.adjoin R (range (X : σ → MvPolynomial σ R))
  refine top_unique fun p hp => ?_; clear hp
  induction p using MvPolynomial.induction_on with
  | C => exact S.algebraMap_mem _
  | add p q hp hq => exact S.add_mem hp hq
  | mul_X p i hp => exact S.mul_mem hp (Algebra.subset_adjoin <| mem_range_self _)

@[ext]
theorem linearMap_ext {M : Type*} [AddCommMonoid M] [Module R M] {f g : MvPolynomial σ R →ₗ[R] M}
    (h : ∀ s, f ∘ₗ monomial s = g ∘ₗ monomial s) : f = g :=
  Finsupp.lhom_ext' h

section Support

/-- The finite set of all `m : σ →₀ ℕ` such that `X^m` has a non-zero coefficient. -/
def support (p : MvPolynomial σ R) : Finset (σ →₀ ℕ) :=
  Finsupp.support p

theorem finsupp_support_eq_support (p : MvPolynomial σ R) : Finsupp.support p = p.support :=
  rfl

theorem support_monomial [h : Decidable (a = 0)] :
    (monomial s a).support = if a = 0 then ∅ else {s} := by
  rw [← Subsingleton.elim (Classical.decEq R a 0) h]
  rfl

theorem support_monomial_subset : (monomial s a).support ⊆ {s} :=
  support_single_subset

theorem support_add [DecidableEq σ] : (p + q).support ⊆ p.support ∪ q.support :=
  Finsupp.support_add

theorem support_X [Nontrivial R] : (X n : MvPolynomial σ R).support = {Finsupp.single n 1} := by
  classical rw [X, support_monomial, if_neg]; exact one_ne_zero

theorem support_X_pow [Nontrivial R] (s : σ) (n : ℕ) :
    (X s ^ n : MvPolynomial σ R).support = {Finsupp.single s n} := by
  classical
    rw [X_pow_eq_monomial, support_monomial, if_neg (one_ne_zero' R)]

@[simp]
theorem support_zero : (0 : MvPolynomial σ R).support = ∅ :=
  rfl

theorem support_smul {S₁ : Type*} [SMulZeroClass S₁ R] {a : S₁} {f : MvPolynomial σ R} :
    (a • f).support ⊆ f.support :=
  Finsupp.support_smul

theorem support_sum {α : Type*} [DecidableEq σ] {s : Finset α} {f : α → MvPolynomial σ R} :
    (∑ x ∈ s, f x).support ⊆ s.biUnion fun x => (f x).support :=
  Finsupp.support_finset_sum

end Support

section Coeff

/-- The coefficient of the monomial `m` in the multi-variable polynomial `p`. -/
def coeff (m : σ →₀ ℕ) (p : MvPolynomial σ R) : R :=
  @DFunLike.coe ((σ →₀ ℕ) →₀ R) _ _ _ p m

@[simp]
theorem mem_support_iff {p : MvPolynomial σ R} {m : σ →₀ ℕ} : m ∈ p.support ↔ p.coeff m ≠ 0 := by
  simp [support, coeff]

theorem notMem_support_iff {p : MvPolynomial σ R} {m : σ →₀ ℕ} : m ∉ p.support ↔ p.coeff m = 0 :=
  by simp

@[deprecated (since := "2025-05-23")] alias not_mem_support_iff := notMem_support_iff

theorem sum_def {A} [AddCommMonoid A] {p : MvPolynomial σ R} {b : (σ →₀ ℕ) → R → A} :
    p.sum b = ∑ m ∈ p.support, b m (p.coeff m) := by simp [support, Finsupp.sum, coeff]

theorem support_mul [DecidableEq σ] (p q : MvPolynomial σ R) :
    (p * q).support ⊆ p.support + q.support :=
  AddMonoidAlgebra.support_mul p q

lemma disjoint_support_monomial {a : σ →₀ ℕ} {p : MvPolynomial σ R} {s : R}
    (ha : a ∉ p.support) (hs : s ≠ 0) : Disjoint (monomial a s).support p.support := by
  classical
  simpa [support_monomial, hs] using notMem_support_iff.mp ha

@[ext]
theorem ext (p q : MvPolynomial σ R) : (∀ m, coeff m p = coeff m q) → p = q :=
  Finsupp.ext

@[simp]
theorem coeff_add (m : σ →₀ ℕ) (p q : MvPolynomial σ R) : coeff m (p + q) = coeff m p + coeff m q :=
  add_apply p q m

@[simp]
theorem coeff_smul {S₁ : Type*} [SMulZeroClass S₁ R] (m : σ →₀ ℕ) (C : S₁) (p : MvPolynomial σ R) :
    coeff m (C • p) = C • coeff m p :=
  smul_apply C p m

@[simp]
theorem coeff_zero (m : σ →₀ ℕ) : coeff m (0 : MvPolynomial σ R) = 0 :=
  rfl

@[simp]
theorem coeff_zero_X (i : σ) : coeff 0 (X i : MvPolynomial σ R) = 0 :=
  single_eq_of_ne' fun h => by cases Finsupp.single_eq_zero.1 h

@[simp]
theorem coeff_mapRange (g : S₁ → R) (hg : g 0 = 0) (φ : MvPolynomial σ S₁) (m) :
    coeff m (mapRange g hg φ) = g (coeff m φ) := by
  simp [mapRange, coeff]

/-- `MvPolynomial.coeff m` but promoted to an `AddMonoidHom`. -/
@[simps]
def coeffAddMonoidHom (m : σ →₀ ℕ) : MvPolynomial σ R →+ R where
  toFun := coeff m
  map_zero' := coeff_zero m
  map_add' := coeff_add m

variable (R) in
/-- `MvPolynomial.coeff m` but promoted to a `LinearMap`. -/
@[simps]
def lcoeff (m : σ →₀ ℕ) : MvPolynomial σ R →ₗ[R] R where
  toFun := coeff m
  map_add' := coeff_add m
  map_smul' := coeff_smul m

theorem coeff_sum {X : Type*} (s : Finset X) (f : X → MvPolynomial σ R) (m : σ →₀ ℕ) :
    coeff m (∑ x ∈ s, f x) = ∑ x ∈ s, coeff m (f x) :=
  map_sum (@coeffAddMonoidHom R σ _ _) _ s

theorem monic_monomial_eq (m) :
    monomial m (1 : R) = (m.prod fun n e => X n ^ e : MvPolynomial σ R) := by simp [monomial_eq]

@[simp]
theorem coeff_monomial [DecidableEq σ] (m n) (a) :
    coeff m (monomial n a : MvPolynomial σ R) = if n = m then a else 0 :=
  Finsupp.single_apply

@[simp]
theorem coeff_C [DecidableEq σ] (m) (a) :
    coeff m (C a : MvPolynomial σ R) = if 0 = m then a else 0 :=
  Finsupp.single_apply

lemma eq_C_of_isEmpty [IsEmpty σ] (p : MvPolynomial σ R) :
    p = C (p.coeff 0) := by
  obtain ⟨x, rfl⟩ := C_surjective σ p
  simp

theorem coeff_one [DecidableEq σ] (m) : coeff m (1 : MvPolynomial σ R) = if 0 = m then 1 else 0 :=
  coeff_C m 1

@[simp]
theorem coeff_zero_C (a) : coeff 0 (C a : MvPolynomial σ R) = a :=
  single_eq_same

@[simp]
theorem coeff_zero_one : coeff 0 (1 : MvPolynomial σ R) = 1 :=
  coeff_zero_C 1

theorem coeff_X_pow [DecidableEq σ] (i : σ) (m) (k : ℕ) :
    coeff m (X i ^ k : MvPolynomial σ R) = if Finsupp.single i k = m then 1 else 0 := by
  have := coeff_monomial m (Finsupp.single i k) (1 : R)
  rwa [@monomial_eq _ _ (1 : R) (Finsupp.single i k) _, C_1, one_mul, Finsupp.prod_single_index]
    at this
  exact pow_zero _

theorem coeff_X' [DecidableEq σ] (i : σ) (m) :
    coeff m (X i : MvPolynomial σ R) = if Finsupp.single i 1 = m then 1 else 0 := by
  rw [← coeff_X_pow, pow_one]

@[simp]
theorem coeff_X (i : σ) : coeff (Finsupp.single i 1) (X i : MvPolynomial σ R) = 1 := by
  classical rw [coeff_X', if_pos rfl]

@[simp]
theorem coeff_C_mul (m) (a : R) (p : MvPolynomial σ R) : coeff m (C a * p) = a * coeff m p := by
  classical
  rw [mul_def, sum_C]
  · simp +contextual [sum_def, coeff_sum]
  simp

theorem coeff_mul [DecidableEq σ] (p q : MvPolynomial σ R) (n : σ →₀ ℕ) :
    coeff n (p * q) = ∑ x ∈ Finset.antidiagonal n, coeff x.1 p * coeff x.2 q :=
  AddMonoidAlgebra.mul_apply_antidiagonal p q _ _ Finset.mem_antidiagonal

@[simp]
theorem coeff_mul_monomial (m) (s : σ →₀ ℕ) (r : R) (p : MvPolynomial σ R) :
    coeff (m + s) (p * monomial s r) = coeff m p * r :=
  AddMonoidAlgebra.mul_single_apply_aux fun _a _ => add_left_inj _

@[simp]
theorem coeff_monomial_mul (m) (s : σ →₀ ℕ) (r : R) (p : MvPolynomial σ R) :
    coeff (s + m) (monomial s r * p) = r * coeff m p :=
  AddMonoidAlgebra.single_mul_apply_aux fun _a _ => add_right_inj _

@[simp]
theorem coeff_mul_X (m) (s : σ) (p : MvPolynomial σ R) :
    coeff (m + Finsupp.single s 1) (p * X s) = coeff m p :=
  (coeff_mul_monomial _ _ _ _).trans (mul_one _)

@[simp]
theorem coeff_X_mul (m) (s : σ) (p : MvPolynomial σ R) :
    coeff (Finsupp.single s 1 + m) (X s * p) = coeff m p :=
  (coeff_monomial_mul _ _ _ _).trans (one_mul _)

lemma coeff_single_X_pow [DecidableEq σ] (s s' : σ) (n n' : ℕ) :
    (X (R := R) s ^ n).coeff (Finsupp.single s' n')
    = if s = s' ∧ n = n' ∨ n = 0 ∧ n' = 0 then 1 else 0 := by
  simp only [coeff_X_pow, single_eq_single_iff]

@[simp]
lemma coeff_single_X [DecidableEq σ] (s s' : σ) (n : ℕ) :
    (X s).coeff (R := R) (Finsupp.single s' n) = if n = 1 ∧ s = s' then 1 else 0 := by
  simpa [eq_comm, and_comm] using coeff_single_X_pow s s' 1 n

@[simp]
theorem support_mul_X (s : σ) (p : MvPolynomial σ R) :
    (p * X s).support = p.support.map (addRightEmbedding (Finsupp.single s 1)) :=
  AddMonoidAlgebra.support_mul_single p _ (by simp) _

@[simp]
theorem support_X_mul (s : σ) (p : MvPolynomial σ R) :
    (X s * p).support = p.support.map (addLeftEmbedding (Finsupp.single s 1)) :=
  AddMonoidAlgebra.support_single_mul p _ (by simp) _

@[simp]
theorem support_smul_eq {S₁ : Type*} [Semiring S₁] [Module S₁ R] [NoZeroSMulDivisors S₁ R] {a : S₁}
    (h : a ≠ 0) (p : MvPolynomial σ R) : (a • p).support = p.support :=
  Finsupp.support_smul_eq h

theorem support_sdiff_support_subset_support_add [DecidableEq σ] (p q : MvPolynomial σ R) :
    p.support \ q.support ⊆ (p + q).support := by
  intro m hm
  simp only [Classical.not_not, mem_support_iff, Finset.mem_sdiff, Ne] at hm
  simp [hm.2, hm.1]

open scoped symmDiff in
theorem support_symmDiff_support_subset_support_add [DecidableEq σ] (p q : MvPolynomial σ R) :
    p.support ∆ q.support ⊆ (p + q).support := by
  rw [symmDiff_def, Finset.sup_eq_union]
  apply Finset.union_subset
  · exact support_sdiff_support_subset_support_add p q
  · rw [add_comm]
    exact support_sdiff_support_subset_support_add q p

theorem coeff_mul_monomial' (m) (s : σ →₀ ℕ) (r : R) (p : MvPolynomial σ R) :
    coeff m (p * monomial s r) = if s ≤ m then coeff (m - s) p * r else 0 := by
  classical
  split_ifs with h
  · conv_rhs => rw [← coeff_mul_monomial _ s]
    rw [tsub_add_cancel_of_le h]
  · contrapose! h
    rw [← mem_support_iff] at h
    obtain ⟨j, -, rfl⟩ : ∃ j ∈ support p, j + s = m := by
      simpa [Finset.mem_add]
        using Finset.add_subset_add_left support_monomial_subset <| support_mul _ _ h
    exact le_add_left le_rfl

theorem coeff_monomial_mul' (m) (s : σ →₀ ℕ) (r : R) (p : MvPolynomial σ R) :
    coeff m (monomial s r * p) = if s ≤ m then r * coeff (m - s) p else 0 := by
  -- note that if we allow `R` to be non-commutative we will have to duplicate the proof above.
  rw [mul_comm, mul_comm r]
  exact coeff_mul_monomial' _ _ _ _

theorem coeff_mul_X' [DecidableEq σ] (m) (s : σ) (p : MvPolynomial σ R) :
    coeff m (p * X s) = if s ∈ m.support then coeff (m - Finsupp.single s 1) p else 0 := by
  refine (coeff_mul_monomial' _ _ _ _).trans ?_
  simp_rw [Finsupp.single_le_iff, Finsupp.mem_support_iff, Nat.succ_le_iff, pos_iff_ne_zero,
    mul_one]

theorem coeff_X_mul' [DecidableEq σ] (m) (s : σ) (p : MvPolynomial σ R) :
    coeff m (X s * p) = if s ∈ m.support then coeff (m - Finsupp.single s 1) p else 0 := by
  refine (coeff_monomial_mul' _ _ _ _).trans ?_
  simp_rw [Finsupp.single_le_iff, Finsupp.mem_support_iff, Nat.succ_le_iff, pos_iff_ne_zero,
    one_mul]

theorem eq_zero_iff {p : MvPolynomial σ R} : p = 0 ↔ ∀ d, coeff d p = 0 := by
  rw [MvPolynomial.ext_iff]
  simp only [coeff_zero]

theorem ne_zero_iff {p : MvPolynomial σ R} : p ≠ 0 ↔ ∃ d, coeff d p ≠ 0 := by
  rw [Ne, eq_zero_iff]
  push_neg
  rfl

@[simp]
theorem X_ne_zero [Nontrivial R] (s : σ) :
    X (R := R) s ≠ 0 := by
  rw [ne_zero_iff]
  use Finsupp.single s 1
  simp only [coeff_X, ne_eq, one_ne_zero, not_false_eq_true]

@[simp]
theorem support_eq_empty {p : MvPolynomial σ R} : p.support = ∅ ↔ p = 0 :=
  Finsupp.support_eq_empty

@[simp]
lemma support_nonempty {p : MvPolynomial σ R} : p.support.Nonempty ↔ p ≠ 0 := by
  rw [Finset.nonempty_iff_ne_empty, ne_eq, support_eq_empty]

theorem exists_coeff_ne_zero {p : MvPolynomial σ R} (h : p ≠ 0) : ∃ d, coeff d p ≠ 0 :=
  ne_zero_iff.mp h

<<<<<<< HEAD
theorem monomial_mul_cancel_left {m : σ →₀ ℕ} {a : R}
    (ha : IsRegular a) (h : monomial m a * p = monomial m a * q) :
    p = q := by
=======
theorem _root_.IsRegular.monomial {m : σ →₀ ℕ} {a : R}
    (ha : IsRegular a) :
    IsRegular (monomial m a) := by
  rw [← isLeftRegular_iff_isRegular]
  intro p q h
>>>>>>> 90f5d6d9
  ext d
  have h' := congr_arg  (coeff (m + d)) h
  simp only [coeff_monomial_mul] at h'
  rw [← ha.left.eq_iff, h']

<<<<<<< HEAD
theorem monomial_mul_cancel_left_iff {m : σ →₀ ℕ} {a : R}
    (ha : IsRegular a) :
    monomial m a * p = monomial m a * q ↔ p = q := by
  refine ⟨monomial_mul_cancel_left ha, fun h ↦ by simp [h]⟩

theorem monomial_one_mul_cancel_left {m : σ →₀ ℕ}
    (h : monomial m 1 * p = monomial m 1 * q) :
    p = q :=
  monomial_mul_cancel_left isRegular_one h

theorem monomial_one_mul_cancel_left_iff {m : σ →₀ ℕ} :
    monomial m 1 * p = monomial m 1 * q ↔ p = q :=
  monomial_mul_cancel_left_iff isRegular_one

theorem X_mul_cancel_left_iff {i : σ} :
    X i * p = X i * q ↔ p = q :=
  monomial_one_mul_cancel_left_iff (m := Finsupp.single i 1)

theorem monomial_mul_cancel_right {m : σ →₀ ℕ} {a : R}
    (ha : IsRegular a) (h : p * monomial m a = q * monomial m a) :
    p = q := by
  simp only [mul_comm _ (monomial m a)] at h
  apply monomial_mul_cancel_left ha h

theorem monomial_mul_cancel_right_iff {m : σ →₀ ℕ} {a : R}
    (ha : IsRegular a) :
    p * monomial m a = q * monomial m a ↔ p = q := by
  refine ⟨monomial_mul_cancel_right ha, fun h ↦ by simp [h]⟩

theorem monomial_one_mul_cancel_right {m : σ →₀ ℕ}
    (h : p * monomial m 1 = q * monomial m 1) :
    p = q :=
  monomial_mul_cancel_right isRegular_one h

theorem monomial_one_mul_cancel_right_iff {m : σ →₀ ℕ} :
    p * monomial m 1 = q * monomial m 1 ↔ p = q :=
  monomial_mul_cancel_right_iff isRegular_one

theorem X_mul_cancel_right_iff {i : σ} :
    p * X i = q * X i ↔ p = q :=
  monomial_one_mul_cancel_right_iff (m := Finsupp.single i 1)
=======
@[simp]
theorem monomial_one_mul_cancel_left_iff {m : σ →₀ ℕ} :
    monomial m 1 * p = monomial m 1 * q ↔ p = q :=
  isRegular_one.monomial.left.eq_iff

@[simp]
theorem X_mul_cancel_left_iff {i : σ} :
    X i * p = X i * q ↔ p = q :=
  monomial_one_mul_cancel_left_iff

@[simp]
theorem monomial_one_mul_cancel_right_iff {m : σ →₀ ℕ} :
    p * monomial m 1 = q * monomial m 1 ↔ p = q :=
  isRegular_one.monomial.right.eq_iff

@[simp]
theorem X_mul_cancel_right_iff {i : σ} :
    p * X i = q * X i ↔ p = q :=
  monomial_one_mul_cancel_right_iff
>>>>>>> 90f5d6d9

theorem C_dvd_iff_dvd_coeff (r : R) (φ : MvPolynomial σ R) : C r ∣ φ ↔ ∀ i, r ∣ φ.coeff i := by
  constructor
  · rintro ⟨φ, rfl⟩ c
    rw [coeff_C_mul]
    apply dvd_mul_right
  · intro h
    choose C hc using h
    classical
      let c' : (σ →₀ ℕ) → R := fun i => if i ∈ φ.support then C i else 0
      let ψ : MvPolynomial σ R := ∑ i ∈ φ.support, monomial i (c' i)
      use ψ
      apply MvPolynomial.ext
      intro i
      simp only [ψ, c', coeff_C_mul, coeff_sum, coeff_monomial, Finset.sum_ite_eq']
      split_ifs with hi
      · rw [hc]
      · rw [notMem_support_iff] at hi
        rwa [mul_zero]

@[simp] lemma isRegular_X : IsRegular (X n : MvPolynomial σ R) := by
  suffices IsLeftRegular (X n : MvPolynomial σ R) from
    ⟨this, this.right_of_commute <| Commute.all _⟩
  intro P Q (hPQ : (X n) * P = (X n) * Q)
  ext i
  rw [← coeff_X_mul i n P, hPQ, coeff_X_mul i n Q]

@[simp] lemma isRegular_X_pow (k : ℕ) : IsRegular (X n ^ k : MvPolynomial σ R) := isRegular_X.pow k

@[simp] lemma isRegular_prod_X (s : Finset σ) :
    IsRegular (∏ n ∈ s, X n : MvPolynomial σ R) :=
  IsRegular.prod fun _ _ ↦ isRegular_X

/-- The finset of nonzero coefficients of a multivariate polynomial. -/
def coeffs (p : MvPolynomial σ R) : Finset R :=
  letI := Classical.decEq R
  Finset.image p.coeff p.support

@[simp]
lemma coeffs_zero : coeffs (0 : MvPolynomial σ R) = ∅ :=
  rfl

lemma coeffs_one : coeffs (1 : MvPolynomial σ R) ⊆ {1} := by
  classical
    rw [coeffs, Finset.image_subset_iff]
    simp_all [coeff_one]

@[nontriviality]
lemma coeffs_eq_empty_of_subsingleton [Subsingleton R] (p : MvPolynomial σ R) : p.coeffs = ∅ := by
  simpa [coeffs] using Subsingleton.eq_zero p

@[simp]
lemma coeffs_one_of_nontrivial [Nontrivial R] : coeffs (1 : MvPolynomial σ R) = {1} := by
  apply Finset.Subset.antisymm coeffs_one
  simp only [coeffs, Finset.singleton_subset_iff, Finset.mem_image]
  exact ⟨0, by simp⟩

lemma mem_coeffs_iff {p : MvPolynomial σ R} {c : R} :
    c ∈ p.coeffs ↔ ∃ n ∈ p.support, c = p.coeff n := by
  simp [coeffs, eq_comm, (Finset.mem_image)]

lemma coeff_mem_coeffs {p : MvPolynomial σ R} (m : σ →₀ ℕ)
    (h : p.coeff m ≠ 0) : p.coeff m ∈ p.coeffs :=
  letI := Classical.decEq R
  Finset.mem_image_of_mem p.coeff (mem_support_iff.mpr h)

lemma zero_notMem_coeffs (p : MvPolynomial σ R) : 0 ∉ p.coeffs := by
  intro hz
  obtain ⟨n, hnsupp, hn⟩ := mem_coeffs_iff.mp hz
  exact (mem_support_iff.mp hnsupp) hn.symm

@[deprecated (since := "2025-05-23")] alias zero_not_mem_coeffs := zero_notMem_coeffs

lemma coeffs_C [DecidableEq R] (r : R) : (C (σ := σ) r).coeffs = if r = 0 then ∅ else {r} := by
  classical
  aesop (add simp mem_coeffs_iff)

lemma coeffs_C_subset (r : R) : (C (σ := σ) r).coeffs ⊆ {r} := by
  classical
  rw [coeffs_C]
  split <;> simp

@[simp]
lemma coeffs_mul_X (p : MvPolynomial σ R) (n : σ) : (p * X n).coeffs = p.coeffs := by
  classical
  aesop (add simp mem_coeffs_iff)

@[simp]
lemma coeffs_X_mul (p : MvPolynomial σ R) (n : σ) : (X n * p).coeffs = p.coeffs := by
  classical
  aesop (add simp mem_coeffs_iff)

lemma coeffs_add [DecidableEq R] {p q : MvPolynomial σ R} (h : Disjoint p.support q.support) :
    (p + q).coeffs = p.coeffs ∪ q.coeffs := by
  ext r
  simp only [mem_coeffs_iff, mem_support_iff, coeff_add, ne_eq, Finset.mem_union]
  have hl (n : σ →₀ ℕ) (hne : p.coeff n ≠ 0) : q.coeff n = 0 :=
    notMem_support_iff.mp <| h.notMem_of_mem_left_finset (mem_support_iff.mpr hne)
  have hr (n : σ →₀ ℕ) (hne : q.coeff n ≠ 0) : p.coeff n = 0 :=
    notMem_support_iff.mp <| h.notMem_of_mem_right_finset (mem_support_iff.mpr hne)
  have hor (n) (h : ¬coeff n p + coeff n q = 0) : coeff n p ≠ 0 ∨ coeff n q ≠ 0 := by
    by_cases hp : coeff n p = 0 <;> simp_all
  refine ⟨fun ⟨n, hn1, hn2⟩ ↦ ?_, ?_⟩
  · obtain (h | h) := hor n hn1
    · exact Or.inl ⟨n, by simp [h, hn2, hl n h]⟩
    · exact Or.inr ⟨n, by simp [h, hn2, hr n h]⟩
  · rintro (⟨n, hn, rfl⟩ | ⟨n, hn, rfl⟩)
    · exact ⟨n, by simp [hl n hn, hn]⟩
    · exact ⟨n, by simp [hr n hn, hn]⟩

end Coeff

section ConstantCoeff

/-- `constantCoeff p` returns the constant term of the polynomial `p`, defined as `coeff 0 p`.
This is a ring homomorphism.
-/
def constantCoeff : MvPolynomial σ R →+* R where
  toFun := coeff 0
  map_one' := by simp
  map_mul' := by classical simp [coeff_mul]
  map_zero' := coeff_zero _
  map_add' := coeff_add _

theorem constantCoeff_eq : (constantCoeff : MvPolynomial σ R → R) = coeff 0 :=
  rfl

variable (σ) in
@[simp]
theorem constantCoeff_C (r : R) : constantCoeff (C r : MvPolynomial σ R) = r := by
  classical simp [constantCoeff_eq]

variable (R) in
@[simp]
theorem constantCoeff_X (i : σ) : constantCoeff (X i : MvPolynomial σ R) = 0 := by
  simp [constantCoeff_eq]

@[simp]
theorem constantCoeff_smul {R : Type*} [SMulZeroClass R S₁] (a : R) (f : MvPolynomial σ S₁) :
    constantCoeff (a • f) = a • constantCoeff f :=
  rfl

theorem constantCoeff_monomial [DecidableEq σ] (d : σ →₀ ℕ) (r : R) :
    constantCoeff (monomial d r) = if d = 0 then r else 0 := by
  rw [constantCoeff_eq, coeff_monomial]

variable (σ R)

@[simp]
theorem constantCoeff_comp_C : constantCoeff.comp (C : R →+* MvPolynomial σ R) = RingHom.id R := by
  ext x
  exact constantCoeff_C σ x

theorem constantCoeff_comp_algebraMap :
    constantCoeff.comp (algebraMap R (MvPolynomial σ R)) = RingHom.id R :=
  constantCoeff_comp_C _ _

end ConstantCoeff

section AsSum

@[simp]
theorem support_sum_monomial_coeff (p : MvPolynomial σ R) :
    (∑ v ∈ p.support, monomial v (coeff v p)) = p :=
  Finsupp.sum_single p

theorem as_sum (p : MvPolynomial σ R) : p = ∑ v ∈ p.support, monomial v (coeff v p) :=
  (support_sum_monomial_coeff p).symm

end AsSum

section coeffsIn
variable {R S σ : Type*} [CommSemiring R] [CommSemiring S]

section Module
variable [Module R S] {M N : Submodule R S} {p : MvPolynomial σ S} {s : σ} {i : σ →₀ ℕ} {x : S}
  {n : ℕ}

variable (σ M) in
/-- The `R`-submodule of multivariate polynomials whose coefficients lie in a `R`-submodule `M`. -/
@[simps]
def coeffsIn : Submodule R (MvPolynomial σ S) where
  carrier := {p | ∀ i, p.coeff i ∈ M}
  add_mem' := by simp+contextual [add_mem]
  zero_mem' := by simp
  smul_mem' := by simp+contextual [Submodule.smul_mem]

lemma mem_coeffsIn : p ∈ coeffsIn σ M ↔ ∀ i, p.coeff i ∈ M := .rfl

@[simp]
lemma monomial_mem_coeffsIn : monomial i x ∈ coeffsIn σ M ↔ x ∈ M := by
  classical
  simp only [mem_coeffsIn, coeff_monomial]
  exact ⟨fun h ↦ by simpa using h i, fun hs j ↦ by split <;> simp [hs]⟩

@[simp]
lemma C_mem_coeffsIn : C x ∈ coeffsIn σ M ↔ x ∈ M := by simpa using monomial_mem_coeffsIn (i := 0)

@[simp]
lemma one_coeffsIn : 1 ∈ coeffsIn σ M ↔ 1 ∈ M := by simpa using C_mem_coeffsIn (x := (1 : S))

@[simp]
lemma mul_monomial_mem_coeffsIn : p * monomial i 1 ∈ coeffsIn σ M ↔ p ∈ coeffsIn σ M := by
  classical
  simp only [mem_coeffsIn, coeff_mul_monomial']
  constructor
  · rintro hp j
    simpa using hp (j + i)
  · rintro hp i
    split <;> simp [hp]

@[simp]
lemma monomial_mul_mem_coeffsIn : monomial i 1 * p ∈ coeffsIn σ M ↔ p ∈ coeffsIn σ M := by
  simp [mul_comm]

@[simp]
lemma mul_X_mem_coeffsIn : p * X s ∈ coeffsIn σ M ↔ p ∈ coeffsIn σ M := by
  simpa [-mul_monomial_mem_coeffsIn] using mul_monomial_mem_coeffsIn (i := .single s 1)

@[simp]
lemma X_mul_mem_coeffsIn : X s * p ∈ coeffsIn σ M ↔ p ∈ coeffsIn σ M := by simp [mul_comm]

variable (M) in
lemma coeffsIn_eq_span_monomial : coeffsIn σ M = .span R {monomial i m | (m ∈ M) (i : σ →₀ ℕ)} := by
  classical
  refine le_antisymm ?_ <| Submodule.span_le.2 ?_
  · rintro p hp
    rw [p.as_sum]
    exact sum_mem fun i hi ↦ Submodule.subset_span ⟨_, hp i, _, rfl⟩
  · rintro _ ⟨m, hm, s, n, rfl⟩ i
    simp
    split <;> simp [hm]

lemma coeffsIn_le {N : Submodule R (MvPolynomial σ S)} :
    coeffsIn σ M ≤ N ↔ ∀ m ∈ M, ∀ i, monomial i m ∈ N := by
  simp [coeffsIn_eq_span_monomial, Submodule.span_le, Set.subset_def,
    forall_swap (α := MvPolynomial σ S)]

lemma mem_coeffsIn_iff_coeffs_subset : p ∈ coeffsIn σ M ↔ (p.coeffs : Set S) ⊆ M := by
  simp only [mem_coeffsIn, coeffs, Finset.coe_image, image_subset_iff]
  refine ⟨fun h x _ ↦ h x, fun h i ↦ ?_⟩
  by_cases hp : i ∈ p.support
  · exact h hp
  · convert M.zero_mem
    simpa using hp

end Module

section Algebra
variable [Algebra R S] {M : Submodule R S}

lemma coeffsIn_mul (M N : Submodule R S) : coeffsIn σ (M * N) = coeffsIn σ M * coeffsIn σ N := by
  classical
  refine le_antisymm (coeffsIn_le.2 ?_) ?_
  · intro r hr s
    induction hr using Submodule.mul_induction_on' with
    | mem_mul_mem m hm n hn =>
      rw [← add_zero s, ← monomial_mul]
      apply Submodule.mul_mem_mul <;> simpa
    | add x _ y _ hx hy =>
      simpa [map_add] using add_mem hx hy
  · rw [Submodule.mul_le]
    intro x hx y hy k
    rw [MvPolynomial.coeff_mul]
    exact sum_mem fun c hc ↦ Submodule.mul_mem_mul (hx _) (hy _)

lemma coeffsIn_pow : ∀ {n}, n ≠ 0 → ∀ M : Submodule R S, coeffsIn σ (M ^ n) = coeffsIn σ M ^ n
  | 1, _, M => by simp
  | n + 2, _, M => by rw [pow_succ, coeffsIn_mul, coeffsIn_pow, ← pow_succ]; exact n.succ_ne_zero

lemma le_coeffsIn_pow : ∀ {n}, coeffsIn σ M ^ n ≤ coeffsIn σ (M ^ n)
  | 0 => by simpa using ⟨1, map_one _⟩
  | n + 1 => (coeffsIn_pow n.succ_ne_zero _).ge

end Algebra
end coeffsIn

end CommSemiring

end MvPolynomial<|MERGE_RESOLUTION|>--- conflicted
+++ resolved
@@ -782,65 +782,16 @@
 theorem exists_coeff_ne_zero {p : MvPolynomial σ R} (h : p ≠ 0) : ∃ d, coeff d p ≠ 0 :=
   ne_zero_iff.mp h
 
-<<<<<<< HEAD
-theorem monomial_mul_cancel_left {m : σ →₀ ℕ} {a : R}
-    (ha : IsRegular a) (h : monomial m a * p = monomial m a * q) :
-    p = q := by
-=======
 theorem _root_.IsRegular.monomial {m : σ →₀ ℕ} {a : R}
     (ha : IsRegular a) :
     IsRegular (monomial m a) := by
   rw [← isLeftRegular_iff_isRegular]
   intro p q h
->>>>>>> 90f5d6d9
   ext d
   have h' := congr_arg  (coeff (m + d)) h
   simp only [coeff_monomial_mul] at h'
   rw [← ha.left.eq_iff, h']
 
-<<<<<<< HEAD
-theorem monomial_mul_cancel_left_iff {m : σ →₀ ℕ} {a : R}
-    (ha : IsRegular a) :
-    monomial m a * p = monomial m a * q ↔ p = q := by
-  refine ⟨monomial_mul_cancel_left ha, fun h ↦ by simp [h]⟩
-
-theorem monomial_one_mul_cancel_left {m : σ →₀ ℕ}
-    (h : monomial m 1 * p = monomial m 1 * q) :
-    p = q :=
-  monomial_mul_cancel_left isRegular_one h
-
-theorem monomial_one_mul_cancel_left_iff {m : σ →₀ ℕ} :
-    monomial m 1 * p = monomial m 1 * q ↔ p = q :=
-  monomial_mul_cancel_left_iff isRegular_one
-
-theorem X_mul_cancel_left_iff {i : σ} :
-    X i * p = X i * q ↔ p = q :=
-  monomial_one_mul_cancel_left_iff (m := Finsupp.single i 1)
-
-theorem monomial_mul_cancel_right {m : σ →₀ ℕ} {a : R}
-    (ha : IsRegular a) (h : p * monomial m a = q * monomial m a) :
-    p = q := by
-  simp only [mul_comm _ (monomial m a)] at h
-  apply monomial_mul_cancel_left ha h
-
-theorem monomial_mul_cancel_right_iff {m : σ →₀ ℕ} {a : R}
-    (ha : IsRegular a) :
-    p * monomial m a = q * monomial m a ↔ p = q := by
-  refine ⟨monomial_mul_cancel_right ha, fun h ↦ by simp [h]⟩
-
-theorem monomial_one_mul_cancel_right {m : σ →₀ ℕ}
-    (h : p * monomial m 1 = q * monomial m 1) :
-    p = q :=
-  monomial_mul_cancel_right isRegular_one h
-
-theorem monomial_one_mul_cancel_right_iff {m : σ →₀ ℕ} :
-    p * monomial m 1 = q * monomial m 1 ↔ p = q :=
-  monomial_mul_cancel_right_iff isRegular_one
-
-theorem X_mul_cancel_right_iff {i : σ} :
-    p * X i = q * X i ↔ p = q :=
-  monomial_one_mul_cancel_right_iff (m := Finsupp.single i 1)
-=======
 @[simp]
 theorem monomial_one_mul_cancel_left_iff {m : σ →₀ ℕ} :
     monomial m 1 * p = monomial m 1 * q ↔ p = q :=
@@ -860,7 +811,6 @@
 theorem X_mul_cancel_right_iff {i : σ} :
     p * X i = q * X i ↔ p = q :=
   monomial_one_mul_cancel_right_iff
->>>>>>> 90f5d6d9
 
 theorem C_dvd_iff_dvd_coeff (r : R) (φ : MvPolynomial σ R) : C r ∣ φ ↔ ∀ i, r ∣ φ.coeff i := by
   constructor
