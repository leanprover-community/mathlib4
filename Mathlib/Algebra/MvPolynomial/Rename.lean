/-
Copyright (c) 2017 Johannes Hölzl. All rights reserved.
Released under Apache 2.0 license as described in the file LICENSE.
Authors: Johannes Hölzl, Johan Commelin, Mario Carneiro
-/
import Mathlib.Algebra.MvPolynomial.Eval

/-!
# Renaming variables of polynomials

This file establishes the `rename` operation on multivariate polynomials,
which modifies the set of variables.

## Main declarations

* `MvPolynomial.rename`
* `MvPolynomial.renameEquiv`

## Notation

As in other polynomial files, we typically use the notation:

+ `σ τ α : Type*` (indexing the variables)

+ `R S : Type*` `[CommSemiring R]` `[CommSemiring S]` (the coefficients)

+ `s : σ →₀ ℕ`, a function from `σ` to `ℕ` which is zero away from a finite set.
This will give rise to a monomial in `MvPolynomial σ R` which mathematicians might call `X^s`

+ `r : R` elements of the coefficient ring

+ `i : σ`, with corresponding monomial `X i`, often denoted `X_i` by mathematicians

+ `p : MvPolynomial σ α`

-/


noncomputable section

open Set Function Finsupp AddMonoidAlgebra

variable {σ τ α R S : Type*} [CommSemiring R] [CommSemiring S]

namespace MvPolynomial

section Rename

/-- Rename all the variables in a multivariable polynomial. -/
def rename (f : σ → τ) : MvPolynomial σ R →ₐ[R] MvPolynomial τ R :=
  aeval (X ∘ f)

theorem rename_C (f : σ → τ) (r : R) : rename f (C r) = C r :=
  eval₂_C _ _ _

@[simp]
theorem rename_X (f : σ → τ) (i : σ) : rename f (X i : MvPolynomial σ R) = X (f i) :=
  eval₂_X _ _ _

theorem map_rename (f : R →+* S) (g : σ → τ) (p : MvPolynomial σ R) :
    map f (rename g p) = rename g (map f p) := by
  apply MvPolynomial.induction_on p
    (fun a => by simp only [map_C, rename_C])
    (fun p q hp hq => by simp only [hp, hq, map_add]) fun p n hp => by
    simp only [hp, rename_X, map_X, map_mul]

lemma map_comp_rename (f : R →+* S) (g : σ → τ) :
<<<<<<< HEAD
    (map f).comp (rename g).toRingHom = (rename g).toRingHom.comp (map f) := by
  apply RingHom.ext
  simp [map_rename]
=======
    (map f).comp (rename g).toRingHom = (rename g).toRingHom.comp (map f) :=
  RingHom.ext fun p ↦ map_rename f g p
>>>>>>> abeb840f

@[simp]
theorem rename_rename (f : σ → τ) (g : τ → α) (p : MvPolynomial σ R) :
    rename g (rename f p) = rename (g ∘ f) p :=
  show rename g (eval₂ C (X ∘ f) p) = _ by
    simp only [rename, aeval_eq_eval₂Hom]
    -- Porting note: the Lean 3 proof of this was very fragile and included a nonterminal `simp`.
    -- Hopefully this is less prone to breaking
    rw [eval₂_comp_left (eval₂Hom (algebraMap R (MvPolynomial α R)) (X ∘ g)) C (X ∘ f) p]
    simp only [comp_def, eval₂Hom_X']
    refine eval₂Hom_congr ?_ rfl rfl
    ext1; simp only [comp_apply, RingHom.coe_comp, eval₂Hom_C]

lemma rename_comp_rename (f : σ → τ) (g : τ → α) :
<<<<<<< HEAD
    (rename (R := R) g).comp (rename f) = rename (g ∘ f) := by
  ext
  simp

@[simp]
theorem rename_id : rename id = AlgHom.id R (MvPolynomial σ R) := by
  ext
=======
    (rename (R := R) g).comp (rename f) = rename (g ∘ f) :=
  AlgHom.ext fun p ↦ rename_rename f g p

@[simp]
theorem rename_id : rename id = AlgHom.id R (MvPolynomial σ R) :=
  AlgHom.ext fun p ↦ eval₂_eta p

lemma rename_id_apply (p : MvPolynomial σ R) : rename id p = p := by
>>>>>>> abeb840f
  simp

theorem rename_monomial (f : σ → τ) (d : σ →₀ ℕ) (r : R) :
    rename f (monomial d r) = monomial (d.mapDomain f) r := by
  rw [rename, aeval_monomial, monomial_eq (s := Finsupp.mapDomain f d),
    Finsupp.prod_mapDomain_index]
  · rfl
  · exact fun n => pow_zero _
  · exact fun n i₁ i₂ => pow_add _ _ _

theorem rename_eq (f : σ → τ) (p : MvPolynomial σ R) :
    rename f p = Finsupp.mapDomain (Finsupp.mapDomain f) p := by
  simp only [rename, aeval_def, eval₂, Finsupp.mapDomain, algebraMap_eq, comp_apply,
    X_pow_eq_monomial, ← monomial_finsupp_sum_index]
  rfl

theorem rename_injective (f : σ → τ) (hf : Function.Injective f) :
    Function.Injective (rename f : MvPolynomial σ R → MvPolynomial τ R) := by
  have :
    (rename f : MvPolynomial σ R → MvPolynomial τ R) = Finsupp.mapDomain (Finsupp.mapDomain f) :=
    funext (rename_eq f)
  rw [this]
  exact Finsupp.mapDomain_injective (Finsupp.mapDomain_injective hf)

section

variable {f : σ → τ} (hf : Function.Injective f)

open Classical in
/-- Given a function between sets of variables `f : σ → τ` that is injective with proof `hf`,
  `MvPolynomial.killCompl hf` is the `AlgHom` from `R[τ]` to `R[σ]` that is left inverse to
  `rename f : R[σ] → R[τ]` and sends the variables in the complement of the range of `f` to `0`. -/
def killCompl : MvPolynomial τ R →ₐ[R] MvPolynomial σ R :=
  aeval fun i => if h : i ∈ Set.range f then X <| (Equiv.ofInjective f hf).symm ⟨i, h⟩ else 0

theorem killCompl_C (r : R) : killCompl hf (C r) = C r := algHom_C _ _

theorem killCompl_comp_rename : (killCompl hf).comp (rename f) = AlgHom.id R _ :=
  algHom_ext fun i => by
    dsimp
    rw [rename, killCompl, aeval_X, comp_apply, aeval_X, dif_pos, Equiv.ofInjective_symm_apply]

@[simp]
theorem killCompl_rename_app (p : MvPolynomial σ R) : killCompl hf (rename f p) = p :=
  AlgHom.congr_fun (killCompl_comp_rename hf) p

end

section

variable (R)

/-- `MvPolynomial.rename e` is an equivalence when `e` is. -/
@[simps apply]
def renameEquiv (f : σ ≃ τ) : MvPolynomial σ R ≃ₐ[R] MvPolynomial τ R :=
  { rename f with
    toFun := rename f
    invFun := rename f.symm
<<<<<<< HEAD
    left_inv := fun p => by simp [rename_rename, f.symm_comp_self]
    right_inv := fun p => by simp [rename_rename, f.self_comp_symm] }
=======
    left_inv := fun p => by rw [rename_rename, f.symm_comp_self, rename_id_apply]
    right_inv := fun p => by rw [rename_rename, f.self_comp_symm, rename_id_apply] }
>>>>>>> abeb840f

@[simp]
theorem renameEquiv_refl : renameEquiv R (Equiv.refl σ) = AlgEquiv.refl :=
  AlgEquiv.ext (by simp)

@[simp]
theorem renameEquiv_symm (f : σ ≃ τ) : (renameEquiv R f).symm = renameEquiv R f.symm :=
  rfl

@[simp]
theorem renameEquiv_trans (e : σ ≃ τ) (f : τ ≃ α) :
    (renameEquiv R e).trans (renameEquiv R f) = renameEquiv R (e.trans f) :=
  AlgEquiv.ext (rename_rename e f)

end

section

variable (f : R →+* S) (k : σ → τ) (g : τ → S) (p : MvPolynomial σ R)

theorem eval₂_rename : (rename k p).eval₂ f g = p.eval₂ f (g ∘ k) := by
  apply MvPolynomial.induction_on p <;>
    · intros
      simp [*]

theorem eval_rename (g : τ → R) (p : MvPolynomial σ R) : eval g (rename k p) = eval (g ∘ k) p :=
  eval₂_rename _ _ _ _

theorem eval₂Hom_rename : eval₂Hom f g (rename k p) = eval₂Hom f (g ∘ k) p :=
  eval₂_rename _ _ _ _

theorem aeval_rename [Algebra R S] : aeval g (rename k p) = aeval (g ∘ k) p :=
  eval₂Hom_rename _ _ _ _

lemma aeval_comp_rename [Algebra R S] :
<<<<<<< HEAD
    (aeval (R := R) g).comp (rename k) = MvPolynomial.aeval (g ∘ k) := by
  ext
  simp
=======
    (aeval (R := R) g).comp (rename k) = MvPolynomial.aeval (g ∘ k) :=
  AlgHom.ext fun p ↦ aeval_rename k g p
>>>>>>> abeb840f

theorem rename_eval₂ (g : τ → MvPolynomial σ R) :
    rename k (p.eval₂ C (g ∘ k)) = (rename k p).eval₂ C (rename k ∘ g) := by
  apply MvPolynomial.induction_on p <;>
    · intros
      simp [*]

theorem rename_prod_mk_eval₂ (j : τ) (g : σ → MvPolynomial σ R) :
    rename (Prod.mk j) (p.eval₂ C g) = p.eval₂ C fun x => rename (Prod.mk j) (g x) := by
  apply MvPolynomial.induction_on p <;>
    · intros
      simp [*]

theorem eval₂_rename_prod_mk (g : σ × τ → S) (i : σ) (p : MvPolynomial τ R) :
    (rename (Prod.mk i) p).eval₂ f g = eval₂ f (fun j => g (i, j)) p := by
  apply MvPolynomial.induction_on p <;>
    · intros
      simp [*]

theorem eval_rename_prod_mk (g : σ × τ → R) (i : σ) (p : MvPolynomial τ R) :
    eval g (rename (Prod.mk i) p) = eval (fun j => g (i, j)) p :=
  eval₂_rename_prod_mk (RingHom.id _) _ _ _

end

/-- Every polynomial is a polynomial in finitely many variables. -/
theorem exists_finset_rename (p : MvPolynomial σ R) :
    ∃ (s : Finset σ) (q : MvPolynomial { x // x ∈ s } R), p = rename (↑) q := by
  classical
  apply induction_on p
  · intro r
    exact ⟨∅, C r, by rw [rename_C]⟩
  · rintro p q ⟨s, p, rfl⟩ ⟨t, q, rfl⟩
    refine ⟨s ∪ t, ⟨?_, ?_⟩⟩
    · refine rename (Subtype.map id ?_) p + rename (Subtype.map id ?_) q <;>
        simp +contextual only [id, true_or, or_true,
          Finset.mem_union, forall_true_iff]
    · simp only [rename_rename, map_add]
      rfl
  · rintro p n ⟨s, p, rfl⟩
    refine ⟨insert n s, ⟨?_, ?_⟩⟩
    · refine rename (Subtype.map id ?_) p * X ⟨n, s.mem_insert_self n⟩
      simp +contextual only [id, or_true, Finset.mem_insert, forall_true_iff]
    · simp only [rename_rename, rename_X, Subtype.coe_mk, map_mul]
      rfl

/-- `exists_finset_rename` for two polynomials at once: for any two polynomials `p₁`, `p₂` in a
  polynomial semiring `R[σ]` of possibly infinitely many variables, `exists_finset_rename₂` yields
  a finite subset `s` of `σ` such that both `p₁` and `p₂` are contained in the polynomial semiring
  `R[s]` of finitely many variables. -/
theorem exists_finset_rename₂ (p₁ p₂ : MvPolynomial σ R) :
    ∃ (s : Finset σ) (q₁ q₂ : MvPolynomial s R), p₁ = rename (↑) q₁ ∧ p₂ = rename (↑) q₂ := by
  obtain ⟨s₁, q₁, rfl⟩ := exists_finset_rename p₁
  obtain ⟨s₂, q₂, rfl⟩ := exists_finset_rename p₂
  classical
    use s₁ ∪ s₂
    use rename (Set.inclusion s₁.subset_union_left) q₁
    use rename (Set.inclusion s₁.subset_union_right) q₂
    constructor -- Porting note: was `<;> simp <;> rfl` but Lean couldn't infer the arguments
    · -- This used to be `rw`, but we need `erw` after https://github.com/leanprover/lean4/pull/2644
      erw [rename_rename (Set.inclusion s₁.subset_union_left)]
      rfl
    · -- This used to be `rw`, but we need `erw` after https://github.com/leanprover/lean4/pull/2644
      erw [rename_rename (Set.inclusion s₁.subset_union_right)]
      rfl

/-- Every polynomial is a polynomial in finitely many variables. -/
theorem exists_fin_rename (p : MvPolynomial σ R) :
    ∃ (n : ℕ) (f : Fin n → σ) (_hf : Injective f) (q : MvPolynomial (Fin n) R), p = rename f q := by
  obtain ⟨s, q, rfl⟩ := exists_finset_rename p
  let n := Fintype.card { x // x ∈ s }
  let e := Fintype.equivFin { x // x ∈ s }
  refine ⟨n, (↑) ∘ e.symm, Subtype.val_injective.comp e.symm.injective, rename e q, ?_⟩
  rw [← rename_rename, rename_rename e]
  simp only [Function.comp_def, Equiv.symm_apply_apply, rename_rename]

end Rename

theorem eval₂_cast_comp (f : σ → τ) (c : ℤ →+* R) (g : τ → R) (p : MvPolynomial σ ℤ) :
    eval₂ c (g ∘ f) p = eval₂ c g (rename f p) := by
  apply MvPolynomial.induction_on p (fun n => by simp only [eval₂_C, rename_C])
    (fun p q hp hq => by simp only [hp, hq, rename, eval₂_add, map_add])
    fun p n hp => by simp only [eval₂_mul, hp, eval₂_X, comp_apply, map_mul, rename_X, eval₂_mul]

section Coeff

@[simp]
theorem coeff_rename_mapDomain (f : σ → τ) (hf : Injective f) (φ : MvPolynomial σ R) (d : σ →₀ ℕ) :
    (rename f φ).coeff (d.mapDomain f) = φ.coeff d := by
  classical
  apply φ.induction_on' (P := fun ψ => coeff (Finsupp.mapDomain f d) ((rename f) ψ) = coeff d ψ)
  -- Lean could no longer infer the motive
  · intro u r
    rw [rename_monomial, coeff_monomial, coeff_monomial]
    simp only [(Finsupp.mapDomain_injective hf).eq_iff]
  · intros
    simp only [*, map_add, coeff_add]

@[simp]
theorem coeff_rename_embDomain (f : σ ↪ τ) (φ : MvPolynomial σ R) (d : σ →₀ ℕ) :
    (rename f φ).coeff (d.embDomain f) = φ.coeff d := by
  rw [Finsupp.embDomain_eq_mapDomain f, coeff_rename_mapDomain f f.injective]

theorem coeff_rename_eq_zero (f : σ → τ) (φ : MvPolynomial σ R) (d : τ →₀ ℕ)
    (h : ∀ u : σ →₀ ℕ, u.mapDomain f = d → φ.coeff u = 0) : (rename f φ).coeff d = 0 := by
  classical
  rw [rename_eq, ← not_mem_support_iff]
  intro H
  replace H := mapDomain_support H
  rw [Finset.mem_image] at H
  obtain ⟨u, hu, rfl⟩ := H
  specialize h u rfl
  simp? at h hu says simp only [Finsupp.mem_support_iff, ne_eq] at h hu
  contradiction

theorem coeff_rename_ne_zero (f : σ → τ) (φ : MvPolynomial σ R) (d : τ →₀ ℕ)
    (h : (rename f φ).coeff d ≠ 0) : ∃ u : σ →₀ ℕ, u.mapDomain f = d ∧ φ.coeff u ≠ 0 := by
  contrapose! h
  apply coeff_rename_eq_zero _ _ _ h

@[simp]
theorem constantCoeff_rename {τ : Type*} (f : σ → τ) (φ : MvPolynomial σ R) :
    constantCoeff (rename f φ) = constantCoeff φ := by
  apply φ.induction_on
  · intro a
    simp only [constantCoeff_C, rename_C]
  · intro p q hp hq
    simp only [hp, hq, map_add]
  · intro p n hp
    simp only [hp, rename_X, constantCoeff_X, map_mul]

end Coeff

section Support

theorem support_rename_of_injective {p : MvPolynomial σ R} {f : σ → τ} [DecidableEq τ]
    (h : Function.Injective f) :
    (rename f p).support = Finset.image (Finsupp.mapDomain f) p.support := by
  rw [rename_eq]
  exact Finsupp.mapDomain_support_of_injective (mapDomain_injective h) _

end Support

end MvPolynomial<|MERGE_RESOLUTION|>--- conflicted
+++ resolved
@@ -65,14 +65,8 @@
     simp only [hp, rename_X, map_X, map_mul]
 
 lemma map_comp_rename (f : R →+* S) (g : σ → τ) :
-<<<<<<< HEAD
-    (map f).comp (rename g).toRingHom = (rename g).toRingHom.comp (map f) := by
-  apply RingHom.ext
-  simp [map_rename]
-=======
     (map f).comp (rename g).toRingHom = (rename g).toRingHom.comp (map f) :=
   RingHom.ext fun p ↦ map_rename f g p
->>>>>>> abeb840f
 
 @[simp]
 theorem rename_rename (f : σ → τ) (g : τ → α) (p : MvPolynomial σ R) :
@@ -87,15 +81,6 @@
     ext1; simp only [comp_apply, RingHom.coe_comp, eval₂Hom_C]
 
 lemma rename_comp_rename (f : σ → τ) (g : τ → α) :
-<<<<<<< HEAD
-    (rename (R := R) g).comp (rename f) = rename (g ∘ f) := by
-  ext
-  simp
-
-@[simp]
-theorem rename_id : rename id = AlgHom.id R (MvPolynomial σ R) := by
-  ext
-=======
     (rename (R := R) g).comp (rename f) = rename (g ∘ f) :=
   AlgHom.ext fun p ↦ rename_rename f g p
 
@@ -104,7 +89,6 @@
   AlgHom.ext fun p ↦ eval₂_eta p
 
 lemma rename_id_apply (p : MvPolynomial σ R) : rename id p = p := by
->>>>>>> abeb840f
   simp
 
 theorem rename_monomial (f : σ → τ) (d : σ →₀ ℕ) (r : R) :
@@ -163,13 +147,8 @@
   { rename f with
     toFun := rename f
     invFun := rename f.symm
-<<<<<<< HEAD
-    left_inv := fun p => by simp [rename_rename, f.symm_comp_self]
-    right_inv := fun p => by simp [rename_rename, f.self_comp_symm] }
-=======
     left_inv := fun p => by rw [rename_rename, f.symm_comp_self, rename_id_apply]
     right_inv := fun p => by rw [rename_rename, f.self_comp_symm, rename_id_apply] }
->>>>>>> abeb840f
 
 @[simp]
 theorem renameEquiv_refl : renameEquiv R (Equiv.refl σ) = AlgEquiv.refl :=
@@ -205,14 +184,8 @@
   eval₂Hom_rename _ _ _ _
 
 lemma aeval_comp_rename [Algebra R S] :
-<<<<<<< HEAD
-    (aeval (R := R) g).comp (rename k) = MvPolynomial.aeval (g ∘ k) := by
-  ext
-  simp
-=======
     (aeval (R := R) g).comp (rename k) = MvPolynomial.aeval (g ∘ k) :=
   AlgHom.ext fun p ↦ aeval_rename k g p
->>>>>>> abeb840f
 
 theorem rename_eval₂ (g : τ → MvPolynomial σ R) :
     rename k (p.eval₂ C (g ∘ k)) = (rename k p).eval₂ C (rename k ∘ g) := by
