/-
Copyright (c) 2021 Justus Springer. All rights reserved.
Released under Apache 2.0 license as described in the file LICENSE.
Authors: Justus Springer
-/
import Mathlib.CategoryTheory.Limits.Preserves.Filtered
import Mathlib.CategoryTheory.ConcreteCategory.Elementwise
import Mathlib.CategoryTheory.Limits.Types.Filtered
import Mathlib.Algebra.Category.MonCat.Basic

/-!
# The forgetful functor from (commutative) (additive) monoids preserves filtered colimits.

Forgetful functors from algebraic categories usually don't preserve colimits. However, they tend
to preserve _filtered_ colimits.

In this file, we start with a small filtered category `J` and a functor `F : J ⥤ MonCat`.
We then construct a monoid structure on the colimit of `F ⋙ forget MonCat` (in `Type`), thereby
showing that the forgetful functor `forget MonCat` preserves filtered colimits. Similarly for
`AddMonCat`, `CommMonCat` and `AddCommMonCat`.

-/


universe v u

noncomputable section

open CategoryTheory Limits

open IsFiltered renaming max → max' -- avoid name collision with `_root_.max`.

namespace MonCat.FilteredColimits

section

-- Porting note: mathlib 3 used `parameters` here, mainly so we can have the abbreviations `M` and
-- `M.mk` below, without passing around `F` all the time.
variable {J : Type v} [SmallCategory J] (F : J ⥤ MonCat.{max v u})

/-- The colimit of `F ⋙ forget MonCat` in the category of types.
In the following, we will construct a monoid structure on `M`.
-/
@[to_additive
      "The colimit of `F ⋙ forget AddMon` in the category of types.
      In the following, we will construct an additive monoid structure on `M`."]
abbrev M := (F ⋙ forget MonCat).ColimitType

/-- The canonical projection into the colimit, as a quotient type. -/
@[to_additive "The canonical projection into the colimit, as a quotient type."]
noncomputable abbrev M.mk : (Σ j, F.obj j) → M.{v, u} F :=
  fun x ↦ (F ⋙ forget MonCat).ιColimitType x.1 x.2

@[to_additive]
theorem M.mk_eq (x y : Σ j, F.obj j)
    (h : ∃ (k : J) (f : x.1 ⟶ k) (g : y.1 ⟶ k), F.map f x.2 = F.map g y.2) :
    M.mk.{v, u} F x = M.mk F y :=
  Quot.eqvGen_sound (Types.FilteredColimit.eqvGen_colimitTypeRel_of_rel (F ⋙ forget MonCat) x y h)

variable [IsFiltered J]

/-- As `J` is nonempty, we can pick an arbitrary object `j₀ : J`. We use this object to define the
"one" in the colimit as the equivalence class of `⟨j₀, 1 : F.obj j₀⟩`.
-/
@[to_additive
  "As `J` is nonempty, we can pick an arbitrary object `j₀ : J`. We use this object to
  define the \"zero\" in the colimit as the equivalence class of `⟨j₀, 0 : F.obj j₀⟩`."]
noncomputable instance colimitOne :
  One (M.{v, u} F) where one := M.mk F ⟨IsFiltered.nonempty.some,1⟩

/-- The definition of the "one" in the colimit is independent of the chosen object of `J`.
In particular, this lemma allows us to "unfold" the definition of `colimit_one` at a custom chosen
object `j`.
-/
@[to_additive
      "The definition of the \"zero\" in the colimit is independent of the chosen object
      of `J`. In particular, this lemma allows us to \"unfold\" the definition of `colimit_zero` at
      a custom chosen object `j`."]
theorem colimit_one_eq (j : J) : (1 : M.{v, u} F) = M.mk F ⟨j, 1⟩ := by
  apply M.mk_eq
  refine ⟨max' _ j, IsFiltered.leftToMax _ j, IsFiltered.rightToMax _ j, ?_⟩
  simp

/-- The "unlifted" version of multiplication in the colimit. To multiply two dependent pairs
`⟨j₁, x⟩` and `⟨j₂, y⟩`, we pass to a common successor of `j₁` and `j₂` (given by `IsFiltered.max`)
and multiply them there.
-/
@[to_additive
      "The \"unlifted\" version of addition in the colimit. To add two dependent pairs
      `⟨j₁, x⟩` and `⟨j₂, y⟩`, we pass to a common successor of `j₁` and `j₂`
      (given by `IsFiltered.max`) and add them there."]
noncomputable def colimitMulAux (x y : Σ j, F.obj j) : M.{v, u} F :=
  M.mk F ⟨IsFiltered.max x.fst y.fst, F.map (IsFiltered.leftToMax x.1 y.1) x.2 *
    F.map (IsFiltered.rightToMax x.1 y.1) y.2⟩

/-- Multiplication in the colimit is well-defined in the left argument. -/
@[to_additive "Addition in the colimit is well-defined in the left argument."]
theorem colimitMulAux_eq_of_rel_left {x x' y : Σ j, F.obj j}
    (hxx' : Types.FilteredColimit.Rel (F ⋙ forget MonCat) x x') :
    colimitMulAux.{v, u} F x y = colimitMulAux.{v, u} F x' y := by
  obtain ⟨j₁, x⟩ := x; obtain ⟨j₂, y⟩ := y; obtain ⟨j₃, x'⟩ := x'
  obtain ⟨l, f, g, hfg⟩ := hxx'
  simp? at hfg says
    simp only [Functor.comp_obj, Functor.comp_map, ConcreteCategory.forget_map_eq_coe] at hfg
  obtain ⟨s, α, β, γ, h₁, h₂, h₃⟩ :=
    IsFiltered.tulip (IsFiltered.leftToMax j₁ j₂) (IsFiltered.rightToMax j₁ j₂)
      (IsFiltered.rightToMax j₃ j₂) (IsFiltered.leftToMax j₃ j₂) f g
  apply M.mk_eq
  use s, α, γ
  simp_rw [MonoidHom.map_mul, ← ConcreteCategory.comp_apply, ← F.map_comp, h₁, h₂, h₃, F.map_comp,
    ConcreteCategory.comp_apply, hfg]

/-- Multiplication in the colimit is well-defined in the right argument. -/
@[to_additive "Addition in the colimit is well-defined in the right argument."]
theorem colimitMulAux_eq_of_rel_right {x y y' : Σ j, F.obj j}
    (hyy' : Types.FilteredColimit.Rel (F ⋙ forget MonCat) y y') :
    colimitMulAux.{v, u} F x y = colimitMulAux.{v, u} F x y' := by
  obtain ⟨j₁, y⟩ := y; obtain ⟨j₂, x⟩ := x; obtain ⟨j₃, y'⟩ := y'
  obtain ⟨l, f, g, hfg⟩ := hyy'
  simp only [Functor.comp_obj, Functor.comp_map, forget_map] at hfg
  obtain ⟨s, α, β, γ, h₁, h₂, h₃⟩ :=
    IsFiltered.tulip (IsFiltered.rightToMax j₂ j₁) (IsFiltered.leftToMax j₂ j₁)
      (IsFiltered.leftToMax j₂ j₃) (IsFiltered.rightToMax j₂ j₃) f g
  apply M.mk_eq
  use s, α, γ
  dsimp
  simp_rw [MonoidHom.map_mul, ← ConcreteCategory.comp_apply, ← F.map_comp, h₁, h₂, h₃, F.map_comp,
    ConcreteCategory.comp_apply, hfg]

/-- Multiplication in the colimit. See also `colimitMulAux`. -/
@[to_additive "Addition in the colimit. See also `colimitAddAux`."]
noncomputable instance colimitMul : Mul (M.{v, u} F) :=
{ mul := fun x y => by
    refine Quot.lift₂ (colimitMulAux F) ?_ ?_ x y
    · intro x y y' h
      apply colimitMulAux_eq_of_rel_right
      apply Types.FilteredColimit.rel_of_colimitTypeRel
      exact h
    · intro x x' y h
      apply colimitMulAux_eq_of_rel_left
      apply Types.FilteredColimit.rel_of_colimitTypeRel
      exact h }

/-- Multiplication in the colimit is independent of the chosen "maximum" in the filtered category.
In particular, this lemma allows us to "unfold" the definition of the multiplication of `x` and `y`,
using a custom object `k` and morphisms `f : x.1 ⟶ k` and `g : y.1 ⟶ k`.
-/
@[to_additive
      "Addition in the colimit is independent of the chosen \"maximum\" in the filtered
      category. In particular, this lemma allows us to \"unfold\" the definition of the addition of
      `x` and `y`, using a custom object `k` and morphisms `f : x.1 ⟶ k` and `g : y.1 ⟶ k`."]
theorem colimit_mul_mk_eq (x y : Σ j, F.obj j) (k : J) (f : x.1 ⟶ k) (g : y.1 ⟶ k) :
    M.mk.{v, u} F x * M.mk F y = M.mk F ⟨k, F.map f x.2 * F.map g y.2⟩ := by
  obtain ⟨j₁, x⟩ := x; obtain ⟨j₂, y⟩ := y
  obtain ⟨s, α, β, h₁, h₂⟩ := IsFiltered.bowtie (IsFiltered.leftToMax j₁ j₂) f
    (IsFiltered.rightToMax j₁ j₂) g
  refine M.mk_eq F _ _ ?_
  use s, α, β
  dsimp
  simp_rw [MonoidHom.map_mul, ← ConcreteCategory.comp_apply, ← F.map_comp, h₁, h₂]

@[to_additive]
noncomputable instance colimitMulOneClass : MulOneClass (M.{v, u} F) :=
  { colimitOne F,
    colimitMul F with
    one_mul := fun x => by
      refine Quot.inductionOn x ?_
      intro x
      change 1 * M.mk _ _ = M.mk _ _
      obtain ⟨j, x⟩ := x
      rw [colimit_one_eq F j, colimit_mul_mk_eq F ⟨j, 1⟩ ⟨j, x⟩ j (𝟙 j) (𝟙 j), MonoidHom.map_one,
        one_mul, F.map_id, id_apply]
    mul_one := fun x => by
      refine Quot.inductionOn x ?_
      intro x
      change M.mk _ _ * 1 = M.mk _ _
      obtain ⟨j, x⟩ := x
      rw [colimit_one_eq F j, colimit_mul_mk_eq F ⟨j, x⟩ ⟨j, 1⟩ j (𝟙 j) (𝟙 j), MonoidHom.map_one,
        mul_one, F.map_id, id_apply] }

@[to_additive]
noncomputable instance colimitMonoid : Monoid (M.{v, u} F) :=
  { colimitMulOneClass F with
    mul_assoc := fun x y z => by
      refine Quot.induction_on₃ x y z ?_
      clear x y z
      intro x y z
      change M.mk _ _ * M.mk _ _ * M.mk _ _ = M.mk _ _ * M.mk _ _
      obtain ⟨j₁, x⟩ := x
      obtain ⟨j₂, y⟩ := y
      obtain ⟨j₃, z⟩ := z
      dsimp
      rw [colimit_mul_mk_eq F ⟨j₁, x⟩ ⟨j₂, y⟩ (IsFiltered.max j₁ (IsFiltered.max j₂ j₃))
          (IsFiltered.leftToMax j₁ (IsFiltered.max j₂ j₃))
          (IsFiltered.leftToMax j₂ j₃ ≫ IsFiltered.rightToMax _ _),
        colimit_mul_mk_eq F ⟨(IsFiltered.max j₁ (IsFiltered.max j₂ j₃)), _⟩ ⟨j₃, z⟩
          (IsFiltered.max j₁ (IsFiltered.max j₂ j₃)) (𝟙 _)
          (IsFiltered.rightToMax j₂ j₃ ≫ IsFiltered.rightToMax _ _),
        colimit_mul_mk_eq.{v, u} F ⟨j₁, x⟩ ⟨IsFiltered.max j₂ j₃, _⟩ _
          (IsFiltered.leftToMax _ _) (IsFiltered.rightToMax _ _)]
      congr 2
      dsimp only
      rw [F.map_id, show ∀ x, (𝟙 (F.obj (IsFiltered.max j₁ (IsFiltered.max j₂ j₃)))) x = x
        from fun _ => rfl, mul_assoc, MonoidHom.map_mul, F.map_comp, F.map_comp]
      rfl }

/-- The bundled monoid giving the filtered colimit of a diagram. -/
@[to_additive
  "The bundled additive monoid giving the filtered colimit of a diagram."]
noncomputable def colimit : MonCat.{max v u} :=
  MonCat.of (M.{v, u} F)

/-- The monoid homomorphism from a given monoid in the diagram to the colimit monoid. -/
@[to_additive
      "The additive monoid homomorphism from a given additive monoid in the diagram to the
      colimit additive monoid."]
noncomputable def coconeMorphism (j : J) : F.obj j ⟶ colimit F :=
  ofHom
  { toFun := (Types.TypeMax.colimitCocone.{v, max v u, v} (F ⋙ forget MonCat)).ι.app j
    map_one' := (colimit_one_eq F j).symm
    map_mul' x y := by
      convert (colimit_mul_mk_eq F ⟨j, x⟩ ⟨j, y⟩ j (𝟙 j) (𝟙 j)).symm
      rw [F.map_id]
      rfl }

@[to_additive (attr := simp)]
theorem cocone_naturality {j j' : J} (f : j ⟶ j') :
    F.map f ≫ coconeMorphism.{v, u} F j' = coconeMorphism F j :=
  MonCat.ext fun x =>
    congr_fun ((Types.TypeMax.colimitCocone (F ⋙ forget MonCat)).ι.naturality f) x

/-- The cocone over the proposed colimit monoid. -/
@[to_additive "The cocone over the proposed colimit additive monoid."]
noncomputable def colimitCocone : Cocone F where
  pt := colimit.{v, u} F
  ι := { app := coconeMorphism F }

/-- Given a cocone `t` of `F`, the induced monoid homomorphism from the colimit to the cocone point.
As a function, this is simply given by the induced map of the corresponding cocone in `Type`.
The only thing left to see is that it is a monoid homomorphism.
-/
@[to_additive
      "Given a cocone `t` of `F`, the induced additive monoid homomorphism from the colimit
      to the cocone point. As a function, this is simply given by the induced map of the
      corresponding cocone in `Type`. The only thing left to see is that it is an additive monoid
      homomorphism."]
noncomputable def colimitDesc (t : Cocone F) : colimit.{v, u} F ⟶ t.pt :=
  ofHom
  { toFun := (F ⋙ forget MonCat).descColimitType
        ((F ⋙ forget MonCat).coconeTypesEquiv.symm ((forget MonCat).mapCocone t))
    map_one' := by
      rw [colimit_one_eq F IsFiltered.nonempty.some]
      exact MonoidHom.map_one _
    map_mul' x y := by
      refine Quot.induction_on₂ x y ?_
      clear x y
      intro x y
      dsimp
      obtain ⟨i, x⟩ := x
      obtain ⟨j, y⟩ := y
      change (F ⋙ forget MonCat).descColimitType _ (M.mk _ ⟨i, x⟩ * M.mk _ ⟨j, y⟩) = _
      rw [colimit_mul_mk_eq F ⟨i, x⟩ ⟨j, y⟩ (max' i j) (IsFiltered.leftToMax i j)
        (IsFiltered.rightToMax i j)]
      dsimp
      rw [MonoidHom.map_mul, t.w_apply, t.w_apply]
      rfl }

/-- The proposed colimit cocone is a colimit in `MonCat`. -/
@[to_additive "The proposed colimit cocone is a colimit in `AddMonCat`."]
noncomputable def colimitCoconeIsColimit : IsColimit (colimitCocone.{v, u} F) where
  desc := colimitDesc.{v, u} F
  fac t j := rfl
  uniq t m h := MonCat.ext (fun y ↦ by
    obtain ⟨j, y, rfl⟩ := Functor.ιColimitType_jointly_surjective _ y
    exact ConcreteCategory.congr_hom (h j) y )

@[to_additive]
instance forget_preservesFilteredColimits :
    PreservesFilteredColimits (forget MonCat.{u}) :=
  ⟨fun J hJ1 _ => letI hJ1' : Category J := hJ1
    ⟨fun {F} => preservesColimit_of_preserves_colimit_cocone (colimitCoconeIsColimit.{u, u} F)
      (Types.TypeMax.colimitCoconeIsColimit (F ⋙ forget MonCat.{u}))⟩⟩
end

end MonCat.FilteredColimits

namespace CommMonCat.FilteredColimits

open MonCat.FilteredColimits (colimit_mul_mk_eq)

section

-- We use parameters here, mainly so we can have the abbreviation `M` below, without
-- passing around `F` all the time.
variable {J : Type v} [SmallCategory J] [IsFiltered J] (F : J ⥤ CommMonCat.{max v u})

/-- The colimit of `F ⋙ forget₂ CommMonCat MonCat` in the category `MonCat`.
In the following, we will show that this has the structure of a _commutative_ monoid.
-/
@[to_additive
      "The colimit of `F ⋙ forget₂ AddCommMonCat AddMonCat` in the category `AddMonCat`. In the
      following, we will show that this has the structure of a _commutative_ additive monoid."]
noncomputable abbrev M : MonCat.{max v u} :=
  MonCat.FilteredColimits.colimit.{v, u} (F ⋙ forget₂ CommMonCat MonCat.{max v u})

@[to_additive]
noncomputable instance colimitCommMonoid : CommMonoid.{max v u} (M.{v, u} F) :=
  { (M.{v, u} F) with
    mul_comm := fun x y => by
      refine Quot.induction_on₂ x y ?_
      clear x y
      intro x y
      let k := max' x.1 y.1
      let f := IsFiltered.leftToMax x.1 y.1
      let g := IsFiltered.rightToMax x.1 y.1
      change MonCat.FilteredColimits.M.mk _ x * MonCat.FilteredColimits.M.mk _ y =
        MonCat.FilteredColimits.M.mk _ y * MonCat.FilteredColimits.M.mk _ x
      rw [colimit_mul_mk_eq.{v, u} (F ⋙ forget₂ CommMonCat MonCat) x y k f g,
        colimit_mul_mk_eq.{v, u} (F ⋙ forget₂ CommMonCat MonCat) y x k g f]
      dsimp
      rw [mul_comm] }

/-- The bundled commutative monoid giving the filtered colimit of a diagram. -/
@[to_additive "The bundled additive commutative monoid giving the filtered colimit of a diagram."]
noncomputable def colimit : CommMonCat.{max v u} :=
  CommMonCat.of (M.{v, u} F)

/-- The cocone over the proposed colimit commutative monoid. -/
@[to_additive "The cocone over the proposed colimit additive commutative monoid."]
noncomputable def colimitCocone : Cocone F where
  pt := colimit.{v, u} F
  ι.app j := ofHom ((MonCat.FilteredColimits.colimitCocone.{v, u}
    (F ⋙ forget₂ CommMonCat MonCat.{max v u})).ι.app j).hom
  ι.naturality _ _ f := hom_ext <| congr_arg (MonCat.Hom.hom)
    ((MonCat.FilteredColimits.colimitCocone.{v, u}
      (F ⋙ forget₂ CommMonCat MonCat.{max v u})).ι.naturality f)

/-- The proposed colimit cocone is a colimit in `CommMonCat`. -/
@[to_additive "The proposed colimit cocone is a colimit in `AddCommMonCat`."]
<<<<<<< HEAD
noncomputable def colimitCoconeIsColimit : IsColimit (colimitCocone.{v, u} F) :=
  isColimitOfReflects (forget₂ CommMonCat MonCat)
    (by exact MonCat.FilteredColimits.colimitCoconeIsColimit (F ⋙ forget₂ _ _))
=======
noncomputable def colimitCoconeIsColimit : IsColimit (colimitCocone.{v, u} F) where
  desc t := ofHom
    (MonCat.FilteredColimits.colimitDesc.{v, u} (F ⋙ forget₂ CommMonCat MonCat.{max v u})
      ((forget₂ CommMonCat MonCat.{max v u}).mapCocone t)).hom
  fac t j :=
    ConcreteCategory.coe_ext <|
      (Types.TypeMax.colimitCoconeIsColimit.{v, u} (F ⋙ forget CommMonCat.{max v u})).fac
        ((forget CommMonCat).mapCocone t) j
  uniq t m h :=
    ConcreteCategory.coe_ext <|
      (Types.TypeMax.colimitCoconeIsColimit.{v, u} (F ⋙ forget CommMonCat.{max v u})).uniq
        ((forget CommMonCat.{max v u}).mapCocone t)
        ⇑(ConcreteCategory.hom m) fun j => funext fun x =>
          CategoryTheory.congr_fun (h j) x
>>>>>>> 73531d6d

@[to_additive forget₂AddMonPreservesFilteredColimits]
noncomputable instance forget₂Mon_preservesFilteredColimits :
  PreservesFilteredColimits (forget₂ CommMonCat MonCat.{u}) :=
⟨fun J hJ1 _ => letI hJ3 : Category J := hJ1
  ⟨fun {F} => preservesColimit_of_preserves_colimit_cocone (colimitCoconeIsColimit.{u, u} F)
    (MonCat.FilteredColimits.colimitCoconeIsColimit (F ⋙ forget₂ CommMonCat MonCat.{u}))⟩⟩

@[to_additive]
noncomputable instance forget_preservesFilteredColimits :
    PreservesFilteredColimits (forget CommMonCat.{u}) :=
  Limits.comp_preservesFilteredColimits (forget₂ CommMonCat MonCat) (forget MonCat)

end

end CommMonCat.FilteredColimits<|MERGE_RESOLUTION|>--- conflicted
+++ resolved
@@ -337,26 +337,9 @@
 
 /-- The proposed colimit cocone is a colimit in `CommMonCat`. -/
 @[to_additive "The proposed colimit cocone is a colimit in `AddCommMonCat`."]
-<<<<<<< HEAD
 noncomputable def colimitCoconeIsColimit : IsColimit (colimitCocone.{v, u} F) :=
   isColimitOfReflects (forget₂ CommMonCat MonCat)
     (by exact MonCat.FilteredColimits.colimitCoconeIsColimit (F ⋙ forget₂ _ _))
-=======
-noncomputable def colimitCoconeIsColimit : IsColimit (colimitCocone.{v, u} F) where
-  desc t := ofHom
-    (MonCat.FilteredColimits.colimitDesc.{v, u} (F ⋙ forget₂ CommMonCat MonCat.{max v u})
-      ((forget₂ CommMonCat MonCat.{max v u}).mapCocone t)).hom
-  fac t j :=
-    ConcreteCategory.coe_ext <|
-      (Types.TypeMax.colimitCoconeIsColimit.{v, u} (F ⋙ forget CommMonCat.{max v u})).fac
-        ((forget CommMonCat).mapCocone t) j
-  uniq t m h :=
-    ConcreteCategory.coe_ext <|
-      (Types.TypeMax.colimitCoconeIsColimit.{v, u} (F ⋙ forget CommMonCat.{max v u})).uniq
-        ((forget CommMonCat.{max v u}).mapCocone t)
-        ⇑(ConcreteCategory.hom m) fun j => funext fun x =>
-          CategoryTheory.congr_fun (h j) x
->>>>>>> 73531d6d
 
 @[to_additive forget₂AddMonPreservesFilteredColimits]
 noncomputable instance forget₂Mon_preservesFilteredColimits :
