--- conflicted
+++ resolved
@@ -25,14 +25,6 @@
 
 universe v u w
 
-<<<<<<< HEAD
-/-- An alias for `MonCat.{max u v}`, to deal around unification issues. -/
-@[to_additive (attr := nolint checkUnivs) AddMonCatMax
-  "An alias for `AddMonCat.{max u v}`, to deal around unification issues."]
-abbrev MonCatMax.{u1, u2} := MonCat.{max u1 u2}
-
-=======
->>>>>>> 3f72c0fe
 namespace MonCat
 
 variable {J : Type v} [Category.{w} J] (F : J ⥤ MonCat.{u})
