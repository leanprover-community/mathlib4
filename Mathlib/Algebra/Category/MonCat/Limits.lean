/-
Copyright (c) 2020 Kim Morrison. All rights reserved.
Released under Apache 2.0 license as described in the file LICENSE.
Authors: Kim Morrison
-/
import Mathlib.Algebra.Category.MonCat.Basic
import Mathlib.Algebra.Group.Pi.Basic
import Mathlib.Algebra.Group.Shrink
import Mathlib.Algebra.Group.Submonoid.Defs
import Mathlib.CategoryTheory.Limits.Creates
import Mathlib.CategoryTheory.Limits.Types.Limits

/-!
# The category of (commutative) (additive) monoids has all limits

Further, these limits are preserved by the forgetful functor --- that is,
the underlying types are just the limits in the category of types.

-/

assert_not_exists MonoidWithZero

noncomputable section

open CategoryTheory

open CategoryTheory.Limits

universe v u w

namespace MonCat

variable {J : Type v} [Category.{w} J] (F : J ⥤ MonCat.{u})

@[to_additive]
instance monoidObj (j) : Monoid ((F ⋙ forget MonCat).obj j) :=
  inferInstanceAs <| Monoid (F.obj j)

/-- The flat sections of a functor into `MonCat` form a submonoid of all sections. -/
@[to_additive
/-- The flat sections of a functor into `AddMonCat` form an additive submonoid of all sections. -/]
def sectionsSubmonoid : Submonoid (∀ j, F.obj j) where
  carrier := (F ⋙ forget MonCat).sections
  one_mem' {j} {j'} f := by simp
  mul_mem' {a} {b} ah bh {j} {j'} f := by
    simp only [Functor.comp_map, Pi.mul_apply]
    dsimp [Functor.sections] at ah bh
    rw [← ah f, ← bh f, forget_map, map_mul]

@[to_additive]
instance sectionsMonoid : Monoid (F ⋙ forget MonCat.{u}).sections :=
  (sectionsSubmonoid F).toMonoid

variable [Small.{u} (Functor.sections (F ⋙ forget MonCat))]

@[to_additive]
noncomputable instance limitMonoid :
    Monoid (Types.Small.limitCone.{v, u} (F ⋙ forget MonCat.{u})).pt :=
  inferInstanceAs <| Monoid (Shrink (F ⋙ forget MonCat.{u}).sections)

/-- `limit.π (F ⋙ forget MonCat) j` as a `MonoidHom`. -/
@[to_additive /-- `limit.π (F ⋙ forget AddMonCat) j` as an `AddMonoidHom`. -/]
noncomputable def limitπMonoidHom (j : J) :
    (Types.Small.limitCone.{v, u} (F ⋙ forget MonCat.{u})).pt →*
      ((F ⋙ forget MonCat.{u}).obj j) where
  toFun := (Types.Small.limitCone.{v, u} (F ⋙ forget MonCat.{u})).π.app j
  map_one' := by
    simp only [Types.Small.limitCone_pt, Types.Small.limitCone_π_app, equivShrink_symm_one]
    rfl
  map_mul' _ _ := by
    simp only [Types.Small.limitCone_pt, Types.Small.limitCone_π_app, equivShrink_symm_mul]
    rfl

namespace HasLimits

-- The next two definitions are used in the construction of `HasLimits MonCat`.
-- After that, the limits should be constructed using the generic limits API,
-- e.g. `limit F`, `limit.cone F`, and `limit.isLimit F`.
/-- Construction of a limit cone in `MonCat`.
(Internal use only; use the limits API.)
-/
@[to_additive /-- (Internal use only; use the limits API.) -/]
noncomputable def limitCone : Cone F :=
  { pt := MonCat.of (Types.Small.limitCone (F ⋙ forget _)).pt
    π :=
    { app j := ofHom (limitπMonoidHom F j)
      naturality := fun _ _ f => MonCat.ext fun x =>
        CategoryTheory.congr_hom ((Types.Small.limitCone (F ⋙ forget _)).π.naturality f) x } }

/-- Witness that the limit cone in `MonCat` is a limit cone.
(Internal use only; use the limits API.)
-/
@[to_additive /-- (Internal use only; use the limits API.) -/]
noncomputable def limitConeIsLimit : IsLimit (limitCone F) := by
  refine IsLimit.ofFaithful (forget MonCat) (Types.Small.limitConeIsLimit.{v,u} _)
    (fun s => ofHom { toFun := _, map_one' := ?_, map_mul' := ?_ }) (fun s => rfl)
  · simp only [Functor.mapCone_π_app, forget_map, map_one]
    rfl
  · intro x y
    simp only [EquivLike.coe_apply, Functor.mapCone_π_app, forget_map, map_mul]
    rw [← equivShrink_mul]
    rfl

/-- If `(F ⋙ forget MonCat).sections` is `u`-small, `F` has a limit. -/
@[to_additive /-- If `(F ⋙ forget AddMonCat).sections` is `u`-small, `F` has a limit. -/]
instance hasLimit : HasLimit F :=
  HasLimit.mk {
    cone := limitCone F
    isLimit := limitConeIsLimit F
  }

/-- If `J` is `u`-small, `MonCat.{u}` has limits of shape `J`. -/
@[to_additive /-- If `J` is `u`-small, `AddMonCat.{u}` has limits of shape `J`. -/]
instance hasLimitsOfShape [Small.{u} J] : HasLimitsOfShape J MonCat.{u} where
  has_limit _ := inferInstance

end HasLimits

open HasLimits

/-- The category of monoids has all limits. -/
<<<<<<< HEAD
@[to_additive /-- The category of additive monoids has all limits. -/,
  to_additive_relevant_arg 2]
=======
@[to_additive (relevant_arg := 100) /-- The category of additive monoids has all limits. -/]
>>>>>>> c07d348d
instance hasLimitsOfSize [UnivLE.{v, u}] : HasLimitsOfSize.{w, v} MonCat.{u} where
  has_limits_of_shape _ _ := { }

@[to_additive]
instance hasLimits : HasLimits MonCat.{u} :=
  MonCat.hasLimitsOfSize.{u, u}

/-- If `J` is `u`-small, the forgetful functor from `MonCat.{u}` preserves limits of shape `J`. -/
@[to_additive /-- If `J` is `u`-small, the forgetful functor from `AddMonCat.{u}` preserves limits
of shape `J`. -/]
noncomputable instance forget_preservesLimitsOfShape [Small.{u} J] :
    PreservesLimitsOfShape J (forget MonCat.{u}) where
  preservesLimit {F} := preservesLimit_of_preserves_limit_cone (limitConeIsLimit F)
    (Types.Small.limitConeIsLimit (F ⋙ forget _))

/-- The forgetful functor from monoids to types preserves all limits.

This means the underlying type of a limit can be computed as a limit in the category of types. -/
<<<<<<< HEAD
@[to_additive
  /-- The forgetful functor from additive monoids to types preserves all limits.

  This means the underlying type of a limit can be computed as a limit in the category of types. -/,
  to_additive_relevant_arg 2]
=======
@[to_additive (relevant_arg := 100)
  /-- The forgetful functor from additive monoids to types preserves all limits.

  This means the underlying type of a limit can be computed as a limit in the category of types. -/]
>>>>>>> c07d348d
noncomputable instance forget_preservesLimitsOfSize [UnivLE.{v, u}] :
    PreservesLimitsOfSize.{w, v} (forget MonCat.{u}) where
  preservesLimitsOfShape := { }

@[to_additive]
noncomputable instance forget_preservesLimits : PreservesLimits (forget MonCat.{u}) :=
  MonCat.forget_preservesLimitsOfSize.{u, u}

@[to_additive]
noncomputable instance forget_createsLimit :
    CreatesLimit F (forget MonCat.{u}) := by
  apply createsLimitOfReflectsIso
  intro c t
  have : Small.{u} (Functor.sections (F ⋙ forget MonCat)) :=
    (Types.hasLimit_iff_small_sections _).mp (HasLimit.mk {cone := c, isLimit := t})
  refine LiftsToLimit.mk (LiftableCone.mk
    { pt := MonCat.of (Types.Small.limitCone (F ⋙ forget MonCat)).pt,
      π := NatTrans.mk
        (fun j => ofHom (limitπMonoidHom F j))
        (MonCat.HasLimits.limitCone F).π.naturality }
    (Cones.ext
      ((Types.isLimitEquivSections t).trans (equivShrink _)).symm.toIso
      (fun _ ↦ funext (fun _ ↦ by simp; rfl)))) ?_
  refine IsLimit.ofFaithful (forget MonCat.{u}) (Types.Small.limitConeIsLimit.{v,u} _) ?_ ?_
  · intro _
    refine ofHom
      { toFun := (Types.Small.limitConeIsLimit.{v,u} _).lift ((forget MonCat).mapCone _),
        map_one' := by simp; rfl, map_mul' := ?_ }
    · intro x y
      simp only [Types.Small.limitConeIsLimit_lift, Functor.comp_obj, Functor.mapCone_pt,
          Functor.mapCone_π_app, forget_map, map_mul]
      congr
      simp only [Functor.comp_obj, Equiv.symm_apply_apply]
      rfl
  · exact fun _ ↦ rfl

@[to_additive]
noncomputable instance forget_createsLimitsOfShape :
    CreatesLimitsOfShape J (forget MonCat.{u}) where
      CreatesLimit := inferInstance

/-- The forgetful functor from monoids to types preserves all limits. -/
@[to_additive /-- The forgetful functor from additive monoids to types preserves all limits. -/]
noncomputable instance forget_createsLimitsOfSize :
    CreatesLimitsOfSize.{w,v} (forget MonCat.{u}) where
      CreatesLimitsOfShape := inferInstance

@[to_additive]
noncomputable instance forget_createsLimits :
    CreatesLimits (forget MonCat.{u}) := MonCat.forget_createsLimitsOfSize.{u,u}

end MonCat

open MonCat

namespace CommMonCat

variable {J : Type v} [Category.{w} J] (F : J ⥤ CommMonCat.{u})

@[to_additive]
instance commMonoidObj (j) : CommMonoid ((F ⋙ forget CommMonCat.{u}).obj j) :=
  inferInstanceAs <| CommMonoid (F.obj j)

variable [Small.{u} (Functor.sections (F ⋙ forget CommMonCat))]

@[to_additive]
noncomputable instance limitCommMonoid :
    CommMonoid (Types.Small.limitCone (F ⋙ forget CommMonCat.{u})).pt :=
  letI : CommMonoid (F ⋙ forget CommMonCat.{u}).sections :=
    @Submonoid.toCommMonoid (∀ j, F.obj j) _
      (MonCat.sectionsSubmonoid (F ⋙ forget₂ CommMonCat.{u} MonCat.{u}))
  inferInstanceAs <| CommMonoid (Shrink (F ⋙ forget CommMonCat.{u}).sections)

@[to_additive]
instance : Small.{u} (Functor.sections ((F ⋙ forget₂ CommMonCat MonCat) ⋙ forget MonCat)) :=
  inferInstanceAs <| Small.{u} (Functor.sections (F ⋙ forget CommMonCat))

/-- We show that the forgetful functor `CommMonCat ⥤ MonCat` creates limits.

All we need to do is notice that the limit point has a `CommMonoid` instance available,
and then reuse the existing limit. -/
@[to_additive /-- We show that the forgetful functor `AddCommMonCat ⥤ AddMonCat` creates limits.

All we need to do is notice that the limit point has an `AddCommMonoid` instance available,
and then reuse the existing limit. -/]
noncomputable instance forget₂CreatesLimit : CreatesLimit F (forget₂ CommMonCat MonCat.{u}) :=
  createsLimitOfReflectsIso fun c' t =>
    { liftedCone :=
        { pt := CommMonCat.of (Types.Small.limitCone (F ⋙ forget CommMonCat)).pt
          π :=
            { app j := ofHom (MonCat.limitπMonoidHom (F ⋙ forget₂ CommMonCat.{u} MonCat.{u}) j)
              naturality _ _ j := ext <| fun x => congr_hom
                ((MonCat.HasLimits.limitCone
                  (F ⋙ forget₂ CommMonCat MonCat.{u})).π.naturality j) x } }
      validLift := by apply IsLimit.uniqueUpToIso (MonCat.HasLimits.limitConeIsLimit _) t
      makesLimit :=
        IsLimit.ofFaithful (forget₂ CommMonCat MonCat.{u})
          (MonCat.HasLimits.limitConeIsLimit _) (fun _ => _) fun _ => rfl }

/-- A choice of limit cone for a functor into `CommMonCat`.
(Generally, you'll just want to use `limit F`.)
-/
@[to_additive /-- A choice of limit cone for a functor into `AddCommMonCat`.
(Generally, you'll just want to use `limit F`.) -/]
noncomputable def limitCone : Cone F :=
  liftLimit (limit.isLimit (F ⋙ forget₂ CommMonCat.{u} MonCat.{u}))

/-- The chosen cone is a limit cone.
(Generally, you'll just want to use `limit.cone F`.)
-/
@[to_additive
      /-- The chosen cone is a limit cone. (Generally, you'll just want to use
`limit.cone F`.) -/]
noncomputable def limitConeIsLimit : IsLimit (limitCone F) :=
  liftedLimitIsLimit _

/-- If `(F ⋙ forget CommMonCat).sections` is `u`-small, `F` has a limit. -/
@[to_additive /-- If `(F ⋙ forget AddCommMonCat).sections` is `u`-small, `F` has a limit. -/]
instance hasLimit : HasLimit F :=
  HasLimit.mk {
    cone := limitCone F
    isLimit := limitConeIsLimit F
  }

/-- If `J` is `u`-small, `CommMonCat.{u}` has limits of shape `J`. -/
@[to_additive /-- If `J` is `u`-small, `AddCommMonCat.{u}` has limits of shape `J`. -/]
instance hasLimitsOfShape [Small.{u} J] : HasLimitsOfShape J CommMonCat.{u} where
  has_limit _ := inferInstance

/-- The category of commutative monoids has all limits. -/
<<<<<<< HEAD
@[to_additive /-- The category of additive commutative monoids has all limits. -/,
  to_additive_relevant_arg 2]
=======
@[to_additive (relevant_arg := 100)
  /-- The category of additive commutative monoids has all limits. -/]
>>>>>>> c07d348d
instance hasLimitsOfSize [UnivLE.{v, u}] : HasLimitsOfSize.{w, v} CommMonCat.{u} where
  has_limits_of_shape _ _ := { }

@[to_additive]
instance hasLimits : HasLimits CommMonCat.{u} :=
  CommMonCat.hasLimitsOfSize.{u, u}

/-- The forgetful functor from commutative monoids to monoids preserves all limits.

This means the underlying type of a limit can be computed as a limit in the category of monoids. -/
<<<<<<< HEAD
@[to_additive AddCommMonCat.forget₂AddMonPreservesLimitsOfSize /-- The forgetful functor from
  additive commutative monoids to additive monoids preserves all limits.

  This means the underlying type of a limit can be computed as a limit in the category of additive
  monoids. -/,
  to_additive_relevant_arg 2]
=======
@[to_additive (relevant_arg := 100) AddCommMonCat.forget₂AddMonPreservesLimitsOfSize
  /-- The forgetful functor from
  additive commutative monoids to additive monoids preserves all limits.

  This means the underlying type of a limit can be computed as a limit in the category of additive
  monoids. -/]
>>>>>>> c07d348d
instance forget₂Mon_preservesLimitsOfSize [UnivLE.{v, u}] :
    PreservesLimitsOfSize.{w, v} (forget₂ CommMonCat.{u} MonCat.{u}) where
  preservesLimitsOfShape {J} 𝒥 := { }

@[to_additive]
instance forget₂Mon_preservesLimits :
    PreservesLimits (forget₂ CommMonCat.{u} MonCat.{u}) :=
  CommMonCat.forget₂Mon_preservesLimitsOfSize.{u, u}

/-- If `J` is `u`-small, the forgetful functor from `CommMonCat.{u}` preserves limits of
shape `J`. -/
@[to_additive /-- If `J` is `u`-small, the forgetful functor from `AddCommMonCat.{u}`
preserves limits of shape `J`. -/]
instance forget_preservesLimitsOfShape [Small.{u} J] :
    PreservesLimitsOfShape J (forget CommMonCat.{u}) where
  preservesLimit {F} := preservesLimit_of_preserves_limit_cone (limitConeIsLimit F)
    (Types.Small.limitConeIsLimit (F ⋙ forget _))

/-- The forgetful functor from commutative monoids to types preserves all limits.

This means the underlying type of a limit can be computed as a limit in the category of types. -/
@[to_additive /-- The forgetful functor from additive commutative monoids to types preserves all
limits.

This means the underlying type of a limit can be computed as a limit in the category of types. -/]
instance forget_preservesLimitsOfSize [UnivLE.{v, u}] :
    PreservesLimitsOfSize.{v, v} (forget CommMonCat.{u}) where
  preservesLimitsOfShape {_} _ := { }

instance _root_.AddCommMonCat.forget_preservesLimits :
    PreservesLimits (forget AddCommMonCat.{u}) :=
  AddCommMonCat.forget_preservesLimitsOfSize.{u, u}

@[to_additive existing]
instance forget_preservesLimits : PreservesLimits (forget CommMonCat.{u}) :=
  CommMonCat.forget_preservesLimitsOfSize.{u, u}

@[to_additive]
noncomputable instance forget_createsLimit :
    CreatesLimit F (forget CommMonCat.{u}) := by
  set e : forget CommMonCat.{u} ≅ forget₂ CommMonCat.{u} MonCat.{u} ⋙ forget MonCat.{u} :=
    NatIso.ofComponents (fun _ ↦ Iso.refl _) (fun _ ↦ rfl)
  exact createsLimitOfNatIso e.symm

@[to_additive]
noncomputable instance forget_createsLimitsOfShape :
    CreatesLimitsOfShape J (forget MonCat.{u}) where
      CreatesLimit := inferInstance

/-- The forgetful functor from commutative monoids to types preserves all limits. -/
@[to_additive
/-- The forgetful functor from commutative additive monoids to types preserves all limits. -/]
noncomputable instance forget_createsLimitsOfSize :
    CreatesLimitsOfSize.{w,v} (forget MonCat.{u}) where
      CreatesLimitsOfShape := inferInstance

@[to_additive]
noncomputable instance forget_createsLimits :
    CreatesLimits (forget MonCat.{u}) := CommMonCat.forget_createsLimitsOfSize.{u,u}

end CommMonCat<|MERGE_RESOLUTION|>--- conflicted
+++ resolved
@@ -119,12 +119,7 @@
 open HasLimits
 
 /-- The category of monoids has all limits. -/
-<<<<<<< HEAD
-@[to_additive /-- The category of additive monoids has all limits. -/,
-  to_additive_relevant_arg 2]
-=======
 @[to_additive (relevant_arg := 100) /-- The category of additive monoids has all limits. -/]
->>>>>>> c07d348d
 instance hasLimitsOfSize [UnivLE.{v, u}] : HasLimitsOfSize.{w, v} MonCat.{u} where
   has_limits_of_shape _ _ := { }
 
@@ -143,18 +138,10 @@
 /-- The forgetful functor from monoids to types preserves all limits.
 
 This means the underlying type of a limit can be computed as a limit in the category of types. -/
-<<<<<<< HEAD
-@[to_additive
-  /-- The forgetful functor from additive monoids to types preserves all limits.
-
-  This means the underlying type of a limit can be computed as a limit in the category of types. -/,
-  to_additive_relevant_arg 2]
-=======
 @[to_additive (relevant_arg := 100)
   /-- The forgetful functor from additive monoids to types preserves all limits.
 
   This means the underlying type of a limit can be computed as a limit in the category of types. -/]
->>>>>>> c07d348d
 noncomputable instance forget_preservesLimitsOfSize [UnivLE.{v, u}] :
     PreservesLimitsOfSize.{w, v} (forget MonCat.{u}) where
   preservesLimitsOfShape := { }
@@ -285,13 +272,8 @@
   has_limit _ := inferInstance
 
 /-- The category of commutative monoids has all limits. -/
-<<<<<<< HEAD
-@[to_additive /-- The category of additive commutative monoids has all limits. -/,
-  to_additive_relevant_arg 2]
-=======
 @[to_additive (relevant_arg := 100)
   /-- The category of additive commutative monoids has all limits. -/]
->>>>>>> c07d348d
 instance hasLimitsOfSize [UnivLE.{v, u}] : HasLimitsOfSize.{w, v} CommMonCat.{u} where
   has_limits_of_shape _ _ := { }
 
@@ -302,21 +284,12 @@
 /-- The forgetful functor from commutative monoids to monoids preserves all limits.
 
 This means the underlying type of a limit can be computed as a limit in the category of monoids. -/
-<<<<<<< HEAD
-@[to_additive AddCommMonCat.forget₂AddMonPreservesLimitsOfSize /-- The forgetful functor from
-  additive commutative monoids to additive monoids preserves all limits.
-
-  This means the underlying type of a limit can be computed as a limit in the category of additive
-  monoids. -/,
-  to_additive_relevant_arg 2]
-=======
 @[to_additive (relevant_arg := 100) AddCommMonCat.forget₂AddMonPreservesLimitsOfSize
   /-- The forgetful functor from
   additive commutative monoids to additive monoids preserves all limits.
 
   This means the underlying type of a limit can be computed as a limit in the category of additive
   monoids. -/]
->>>>>>> c07d348d
 instance forget₂Mon_preservesLimitsOfSize [UnivLE.{v, u}] :
     PreservesLimitsOfSize.{w, v} (forget₂ CommMonCat.{u} MonCat.{u}) where
   preservesLimitsOfShape {J} 𝒥 := { }
