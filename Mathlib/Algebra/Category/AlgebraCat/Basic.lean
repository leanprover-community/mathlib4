--- conflicted
+++ resolved
@@ -250,11 +250,7 @@
   reflects {X Y} f _ := by
     let i := asIso ((forget (AlgebraCat.{u} R)).map f)
     let e : X ≃ₐ[R] Y := { f, i.toEquiv with }
-<<<<<<< HEAD
     exact e.toAlgebraIso.isIso_hom
-#align Algebra.forget_reflects_isos AlgebraCat.forget_reflects_isos
-=======
-    exact ⟨(IsIso.of_iso e.toAlgebraIso).1⟩
 #align Algebra.forget_reflects_isos AlgebraCat.forget_reflects_isos
 
 /-!
@@ -268,5 +264,4 @@
 @[simp] theorem AlgHom.id_algebraCat_comp
     {R} [CommRing R] {G : Type u} [Ring G] [Algebra R G] {H : AlgebraCat.{u} R} (f : G →ₐ[R] H) :
     AlgHom.comp (𝟙 H) f = f :=
-  Category.comp_id (AlgebraCat.ofHom f)
->>>>>>> 9f012931
+  Category.comp_id (AlgebraCat.ofHom f)