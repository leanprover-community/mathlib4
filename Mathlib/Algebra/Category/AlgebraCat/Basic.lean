--- conflicted
+++ resolved
@@ -153,12 +153,7 @@
 instance hasForgetToModule : HasForget₂ (AlgebraCat.{v} R) (ModuleCat.{v} R) where
   forget₂ :=
     { obj := fun M => ModuleCat.of R M
-<<<<<<< HEAD
-      map := fun f => ModuleCat.ofHom f.hom.toLinearMap
-      map_id := by intros; ext; simp }
-=======
       map := fun f => ModuleCat.ofHom f.hom.toLinearMap }
->>>>>>> a38db992
 
 @[simp]
 lemma forget₂_module_obj (X : AlgebraCat.{v} R) :
