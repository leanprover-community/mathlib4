/-
Copyright (c) 2020 Kim Morrison. All rights reserved.
Released under Apache 2.0 license as described in the file LICENSE.
Authors: Kim Morrison
-/
import Mathlib.Algebra.Algebra.Subalgebra.Basic
import Mathlib.Algebra.FreeAlgebra
import Mathlib.Algebra.Category.Ring.Basic
import Mathlib.Algebra.Category.ModuleCat.Basic

/-!
# Category instance for algebras over a commutative ring

We introduce the bundled category `AlgebraCat` of algebras over a fixed commutative ring `R` along
with the forgetful functors to `RingCat` and `ModuleCat`. We furthermore show that the functor
associating to a type the free `R`-algebra on that type is left adjoint to the forgetful functor.
-/

open CategoryTheory Limits

universe v u

variable (R : Type u) [CommRing R]

/-- The category of R-algebras and their morphisms. -/
structure AlgebraCat where
  private mk ::
  /-- The underlying type. -/
  carrier : Type v
  [isRing : Ring carrier]
  [isAlgebra : Algebra R carrier]

<<<<<<< HEAD
/-- An alias for `AlgebraCat.{max u₁ u₂}`, to deal around unification issues.
Since the universe the ring lives in can be inferred, we put that last. -/
@[nolint checkUnivs]
abbrev AlgebraCatMax.{v₁, v₂, u₁} (R : Type u₁) [CommRing R] := AlgebraCat.{max v₁ v₂} R

=======
>>>>>>> 3f72c0fe
attribute [instance] AlgebraCat.isRing AlgebraCat.isAlgebra

initialize_simps_projections AlgebraCat (-isRing, -isAlgebra)

namespace AlgebraCat

instance : CoeSort (AlgebraCat R) (Type v) :=
  ⟨AlgebraCat.carrier⟩

attribute [coe] AlgebraCat.carrier

/-- The object in the category of R-algebras associated to a type equipped with the appropriate
typeclasses. This is the preferred way to construct a term of `AlgebraCat R`. -/
abbrev of (X : Type v) [Ring X] [Algebra R X] : AlgebraCat.{v} R :=
  ⟨X⟩

lemma coe_of (X : Type v) [Ring X] [Algebra R X] : (of R X : Type v) = X :=
  rfl

variable {R} in
/-- The type of morphisms in `AlgebraCat R`. -/
@[ext]
structure Hom (A B : AlgebraCat.{v} R) where
  private mk ::
  /-- The underlying algebra map. -/
  hom' : A →ₐ[R] B

instance : Category (AlgebraCat.{v} R) where
  Hom A B := Hom A B
  id A := ⟨AlgHom.id R A⟩
  comp f g := ⟨g.hom'.comp f.hom'⟩

instance : ConcreteCategory (AlgebraCat.{v} R) (· →ₐ[R] ·) where
  hom := Hom.hom'
  ofHom := Hom.mk

variable {R} in
/-- Turn a morphism in `AlgebraCat` back into an `AlgHom`. -/
abbrev Hom.hom {A B : AlgebraCat.{v} R} (f : Hom A B) :=
  ConcreteCategory.hom (C := AlgebraCat R) f

variable {R} in
/-- Typecheck an `AlgHom` as a morphism in `AlgebraCat`. -/
abbrev ofHom {A B : Type v} [Ring A] [Ring B] [Algebra R A] [Algebra R B] (f : A →ₐ[R] B) :
    of R A ⟶ of R B :=
  ConcreteCategory.ofHom (C := AlgebraCat R) f

variable {R} in
/-- Use the `ConcreteCategory.hom` projection for `@[simps]` lemmas. -/
def Hom.Simps.hom (A B : AlgebraCat.{v} R) (f : Hom A B) :=
  f.hom

initialize_simps_projections Hom (hom' → hom)

/-!
The results below duplicate the `ConcreteCategory` simp lemmas, but we can keep them for `dsimp`.
-/

@[simp]
lemma hom_id {A : AlgebraCat.{v} R} : (𝟙 A : A ⟶ A).hom = AlgHom.id R A := rfl

/- Provided for rewriting. -/
lemma id_apply (A : AlgebraCat.{v} R) (a : A) :
    (𝟙 A : A ⟶ A) a = a := by simp

@[simp]
lemma hom_comp {A B C : AlgebraCat.{v} R} (f : A ⟶ B) (g : B ⟶ C) :
    (f ≫ g).hom = g.hom.comp f.hom := rfl

/- Provided for rewriting. -/
lemma comp_apply {A B C : AlgebraCat.{v} R} (f : A ⟶ B) (g : B ⟶ C) (a : A) :
    (f ≫ g) a = g (f a) := by simp

@[ext]
lemma hom_ext {A B : AlgebraCat.{v} R} {f g : A ⟶ B} (hf : f.hom = g.hom) : f = g :=
  Hom.ext hf

@[simp]
lemma hom_ofHom {R : Type u} [CommRing R] {X Y : Type v} [Ring X] [Algebra R X] [Ring Y]
    [Algebra R Y] (f : X →ₐ[R] Y) : (ofHom f).hom = f := rfl

@[simp]
lemma ofHom_hom {A B : AlgebraCat.{v} R} (f : A ⟶ B) :
    ofHom (Hom.hom f) = f := rfl

@[simp]
lemma ofHom_id {X : Type v} [Ring X] [Algebra R X] : ofHom (AlgHom.id R X) = 𝟙 (of R X) := rfl

@[simp]
lemma ofHom_comp {X Y Z : Type v} [Ring X] [Ring Y] [Ring Z] [Algebra R X] [Algebra R Y]
    [Algebra R Z] (f : X →ₐ[R] Y) (g : Y →ₐ[R] Z) :
    ofHom (g.comp f) = ofHom f ≫ ofHom g :=
  rfl

lemma ofHom_apply {R : Type u} [CommRing R] {X Y : Type v} [Ring X] [Algebra R X] [Ring Y]
    [Algebra R Y] (f : X →ₐ[R] Y) (x : X) : ofHom f x = f x := rfl

lemma inv_hom_apply {A B : AlgebraCat.{v} R} (e : A ≅ B) (x : A) : e.inv (e.hom x) = x := by
  rw [← comp_apply]
  simp

lemma hom_inv_apply {A B : AlgebraCat.{v} R} (e : A ≅ B) (x : B) : e.hom (e.inv x) = x := by
  rw [← comp_apply]
  simp

instance : Inhabited (AlgebraCat R) :=
  ⟨of R R⟩

lemma forget_obj {A : AlgebraCat.{v} R} : (forget (AlgebraCat.{v} R)).obj A = A := rfl

lemma forget_map {A B : AlgebraCat.{v} R} (f : A ⟶ B) :
    (forget (AlgebraCat.{v} R)).map f = f :=
  rfl

instance {S : AlgebraCat.{v} R} : Ring ((forget (AlgebraCat R)).obj S) :=
  (inferInstance : Ring S.carrier)

instance {S : AlgebraCat.{v} R} : Algebra R ((forget (AlgebraCat R)).obj S) :=
  (inferInstance : Algebra R S.carrier)

instance hasForgetToRing : HasForget₂ (AlgebraCat.{v} R) RingCat.{v} where
  forget₂ :=
    { obj := fun A => RingCat.of A
      map := fun f => RingCat.ofHom f.hom.toRingHom }

instance hasForgetToModule : HasForget₂ (AlgebraCat.{v} R) (ModuleCat.{v} R) where
  forget₂ :=
    { obj := fun M => ModuleCat.of R M
      map := fun f => ModuleCat.ofHom f.hom.toLinearMap }

@[simp]
lemma forget₂_module_obj (X : AlgebraCat.{v} R) :
    (forget₂ (AlgebraCat.{v} R) (ModuleCat.{v} R)).obj X = ModuleCat.of R X :=
  rfl

@[simp]
lemma forget₂_module_map {X Y : AlgebraCat.{v} R} (f : X ⟶ Y) :
    (forget₂ (AlgebraCat.{v} R) (ModuleCat.{v} R)).map f = ModuleCat.ofHom f.hom.toLinearMap :=
  rfl

variable {R} in
/-- Forgetting to the underlying type and then building the bundled object returns the original
algebra. -/
@[simps]
def ofSelfIso (M : AlgebraCat.{v} R) : AlgebraCat.of R M ≅ M where
  hom := 𝟙 M
  inv := 𝟙 M

/-- The "free algebra" functor, sending a type `S` to the free algebra on `S`. -/
@[simps! obj map]
def free : Type u ⥤ AlgebraCat.{u} R where
  obj S := of R (FreeAlgebra R S)
  map f := ofHom <| FreeAlgebra.lift _ <| FreeAlgebra.ι _ ∘ f

/-- The free/forget adjunction for `R`-algebras. -/
def adj : free.{u} R ⊣ forget (AlgebraCat.{u} R) :=
  Adjunction.mkOfHomEquiv
    { homEquiv := fun _ _ =>
        { toFun := fun f ↦ (FreeAlgebra.lift _).symm f.hom
          invFun := fun f ↦ ofHom <| (FreeAlgebra.lift _) f
          left_inv := fun f ↦ by aesop
          right_inv := fun f ↦ by simp [forget_obj, forget_map] } }

instance : (forget (AlgebraCat.{u} R)).IsRightAdjoint := (adj R).isRightAdjoint

end AlgebraCat

variable {R}
variable {X₁ X₂ : Type u}

/-- Build an isomorphism in the category `AlgebraCat R` from a `AlgEquiv` between `Algebra`s. -/
@[simps]
def AlgEquiv.toAlgebraIso {g₁ : Ring X₁} {g₂ : Ring X₂} {m₁ : Algebra R X₁} {m₂ : Algebra R X₂}
    (e : X₁ ≃ₐ[R] X₂) : AlgebraCat.of R X₁ ≅ AlgebraCat.of R X₂ where
  hom := AlgebraCat.ofHom (e : X₁ →ₐ[R] X₂)
  inv := AlgebraCat.ofHom (e.symm : X₂ →ₐ[R] X₁)

namespace CategoryTheory.Iso

/-- Build a `AlgEquiv` from an isomorphism in the category `AlgebraCat R`. -/
@[simps]
def toAlgEquiv {X Y : AlgebraCat R} (i : X ≅ Y) : X ≃ₐ[R] Y :=
  { i.hom.hom with
    toFun := i.hom
    invFun := i.inv
    left_inv := fun x ↦ by simp
    right_inv := fun x ↦ by simp }

end CategoryTheory.Iso

/-- Algebra equivalences between `Algebra`s are the same as (isomorphic to) isomorphisms in
`AlgebraCat`. -/
@[simps]
def algEquivIsoAlgebraIso {X Y : Type u} [Ring X] [Ring Y] [Algebra R X] [Algebra R Y] :
    (X ≃ₐ[R] Y) ≅ AlgebraCat.of R X ≅ AlgebraCat.of R Y where
  hom e := e.toAlgebraIso
  inv i := i.toAlgEquiv

instance AlgebraCat.forget_reflects_isos : (forget (AlgebraCat.{u} R)).ReflectsIsomorphisms where
  reflects {X Y} f _ := by
    let i := asIso ((forget (AlgebraCat.{u} R)).map f)
    let e : X ≃ₐ[R] Y := { f.hom, i.toEquiv with }
    exact e.toAlgebraIso.isIso_hom<|MERGE_RESOLUTION|>--- conflicted
+++ resolved
@@ -30,14 +30,6 @@
   [isRing : Ring carrier]
   [isAlgebra : Algebra R carrier]
 
-<<<<<<< HEAD
-/-- An alias for `AlgebraCat.{max u₁ u₂}`, to deal around unification issues.
-Since the universe the ring lives in can be inferred, we put that last. -/
-@[nolint checkUnivs]
-abbrev AlgebraCatMax.{v₁, v₂, u₁} (R : Type u₁) [CommRing R] := AlgebraCat.{max v₁ v₂} R
-
-=======
->>>>>>> 3f72c0fe
 attribute [instance] AlgebraCat.isRing AlgebraCat.isAlgebra
 
 initialize_simps_projections AlgebraCat (-isRing, -isAlgebra)
