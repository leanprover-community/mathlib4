--- conflicted
+++ resolved
@@ -150,16 +150,10 @@
       = Coalgebra.comul (A := M ⊗[R] N) := by
   rw [ofComonObjCoalgebraStruct_comul]
   dsimp only [Equivalence.symm_inverse, comonEquivalence_functor, toComon_obj,
-<<<<<<< HEAD
-    instCoalgebraStruct_comul]
+    TensorProduct.comul_def]
   simp only [Comon_.monoidal_tensorObj_comon_comul, Equivalence.symm_inverse,
     comonEquivalence_functor, toComon_obj, toComonObj_X, tensorμ_eq_tensorTensorTensorComm,
     ModuleCat.hom_comp, ModuleCat.hom_ofHom, LinearEquiv.comp_toLinearMap_eq_iff]
-=======
-    comul_def]
-  simp only [Comon_.monoidal_tensorObj_comul, toComonObj_X,
-    toComonObj_comul, tensorμ_eq_tensorTensorTensorComm]
->>>>>>> 989d4ee7
   rfl
 
 theorem comul_tensorObj_tensorObj_right :
@@ -168,16 +162,9 @@
       = Coalgebra.comul (A := M ⊗[R] N ⊗[R] P) := by
   rw [ofComonObjCoalgebraStruct_comul]
   dsimp only [Equivalence.symm_inverse, comonEquivalence_functor, toComon_obj,
-<<<<<<< HEAD
-    instCoalgebraStruct_comul]
+    comul_def]
   simp only [Comon_.monoidal_tensorObj_comon_comul, Equivalence.symm_inverse,
     comonEquivalence_functor, toComon_obj, toComonObj_X, ModuleCat.of_coe, ModuleCat.hom_comp]
-=======
-    comul_def]
-  simp only [Comon_.monoidal_tensorObj_comul, toComonObj_X, ModuleCat.of_coe, toComonObj_comul]
-  rw [ofComonObjCoalgebraStruct_comul]
-  dsimp only [Equivalence.symm_inverse, comonEquivalence_functor, toComon_obj]
->>>>>>> 989d4ee7
   simp only [instMonoidalCategoryStruct_tensorObj, ModuleCat.MonoidalCategory.tensorObj,
     ModuleCat.coe_of, tensorμ_eq_tensorTensorTensorComm, ModuleCat.hom_ofHom]
   rfl
@@ -188,16 +175,9 @@
       = Coalgebra.comul (A := (M ⊗[R] N) ⊗[R] P) := by
   rw [ofComonObjCoalgebraStruct_comul]
   dsimp only [Equivalence.symm_inverse, comonEquivalence_functor, toComon_obj,
-<<<<<<< HEAD
-    instCoalgebraStruct_comul]
+    comul_def]
   simp only [Comon_.monoidal_tensorObj_comon_comul, Equivalence.symm_inverse,
     comonEquivalence_functor, toComon_obj, toComonObj_X, ModuleCat.of_coe, ModuleCat.hom_comp]
-=======
-    comul_def]
-  simp only [Comon_.monoidal_tensorObj_comul, toComonObj_X, ModuleCat.of_coe, toComonObj_comul]
-  rw [ofComonObjCoalgebraStruct_comul]
-  dsimp only [Equivalence.symm_inverse, comonEquivalence_functor, toComon_obj]
->>>>>>> 989d4ee7
   simp only [instMonoidalCategoryStruct_tensorObj, ModuleCat.MonoidalCategory.tensorObj,
     ModuleCat.coe_of, tensorμ_eq_tensorTensorTensorComm, ModuleCat.hom_ofHom]
   rfl
