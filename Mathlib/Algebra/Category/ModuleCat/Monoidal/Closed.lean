/-
Copyright (c) 2020 Scott Morrison. All rights reserved.
Released under Apache 2.0 license as described in the file LICENSE.
Authors: Kevin Buzzard, Scott Morrison, Jakob von Raumer
-/
import Mathlib.CategoryTheory.Closed.Monoidal
import Mathlib.CategoryTheory.Linear.Yoneda
import Mathlib.Algebra.Category.ModuleCat.Monoidal.Symmetric

#align_import algebra.category.Module.monoidal.closed from "leanprover-community/mathlib"@"74403a3b2551b0970855e14ef5e8fd0d6af1bfc2"

/-!
# The monoidal closed structure on `Module R`.
-/

suppress_compilation

universe v w x u

open CategoryTheory Opposite

namespace ModuleCat

variable {R : Type u} [CommRing R]

-- porting note: removed @[simps] as the simpNF linter complains
/-- Auxiliary definition for the `MonoidalClosed` instance on `Module R`.
(This is only a separate definition in order to speed up typechecking. )
-/
def monoidalClosedHomEquiv (M N P : ModuleCat.{u} R) :
    ((MonoidalCategory.tensorLeft M).obj N ⟶ P) ≃
      (N ⟶ ((linearCoyoneda R (ModuleCat R)).obj (op M)).obj P) where
  toFun f := LinearMap.compr₂ (TensorProduct.mk R N M) ((β_ N M).hom ≫ f)
  invFun f := (β_ M N).hom ≫ TensorProduct.lift f
  left_inv f := by
    apply TensorProduct.ext'
    intro m n
    -- This used to be `rw`, but we need `erw` after leanprover/lean4#2644
    erw [coe_comp]
    rw [Function.comp_apply]
    -- This used to be `rw` and was longer (?), but we need `erw` after leanprover/lean4#2644
    erw [MonoidalCategory.braiding_hom_apply, TensorProduct.lift.tmul]
  right_inv f := rfl
set_option linter.uppercaseLean3 false in
#align Module.monoidal_closed_hom_equiv ModuleCat.monoidalClosedHomEquiv

instance : MonoidalClosed (ModuleCat.{u} R) where
  closed M :=
    { isAdj :=
        { right := (linearCoyoneda R (ModuleCat.{u} R)).obj (op M)
          adj := Adjunction.mkOfHomEquiv
            { homEquiv := fun N P => monoidalClosedHomEquiv M N P
              -- porting note: this proof was automatic in mathlib3
              homEquiv_naturality_left_symm := by
                intros
                apply TensorProduct.ext'
                intro m n
                rfl } } }

theorem ihom_map_apply {M N P : ModuleCat.{u} R} (f : N ⟶ P) (g : ModuleCat.of R (M ⟶ N)) :
    (ihom M).map f g = g ≫ f :=
  rfl
set_option linter.uppercaseLean3 false in
#align Module.ihom_map_apply ModuleCat.ihom_map_apply

open MonoidalCategory

-- porting note: `CoeFun` was replaced by `DFunLike`
-- I can't seem to express the function coercion here without writing `@DFunLike.coe`.
theorem monoidalClosed_curry {M N P : ModuleCat.{u} R} (f : M ⊗ N ⟶ P) (x : M) (y : N) :
<<<<<<< HEAD
    @FunLike.coe _ _ _ LinearMap.ndFunLike
=======
    @DFunLike.coe _ _ _ LinearMap.instFunLike
>>>>>>> d695407a
      ((MonoidalClosed.curry f : N →ₗ[R] M →ₗ[R] P) y) x = f (x ⊗ₜ[R] y) :=
  rfl
set_option linter.uppercaseLean3 false in
#align Module.monoidal_closed_curry ModuleCat.monoidalClosed_curry

@[simp]
theorem monoidalClosed_uncurry
    {M N P : ModuleCat.{u} R} (f : N ⟶ M ⟶[ModuleCat.{u} R] P) (x : M) (y : N) :
    MonoidalClosed.uncurry f (x ⊗ₜ[R] y) =
<<<<<<< HEAD
      @FunLike.coe _ _ _ LinearMap.ndFunLike (f y) x :=
=======
      @DFunLike.coe _ _ _ LinearMap.instFunLike (f y) x :=
>>>>>>> d695407a
  rfl
set_option linter.uppercaseLean3 false in
#align Module.monoidal_closed_uncurry ModuleCat.monoidalClosed_uncurry

/-- Describes the counit of the adjunction `M ⊗ - ⊣ Hom(M, -)`. Given an `R`-module `N` this
should give a map `M ⊗ Hom(M, N) ⟶ N`, so we flip the order of the arguments in the identity map
`Hom(M, N) ⟶ (M ⟶ N)` and uncurry the resulting map `M ⟶ Hom(M, N) ⟶ N.` -/
theorem ihom_ev_app (M N : ModuleCat.{u} R) :
    (ihom.ev M).app N = TensorProduct.uncurry _ _ _ _ LinearMap.id.flip := by
  apply TensorProduct.ext'
  apply ModuleCat.monoidalClosed_uncurry
set_option linter.uppercaseLean3 false in
#align Module.ihom_ev_app ModuleCat.ihom_ev_app

/-- Describes the unit of the adjunction `M ⊗ - ⊣ Hom(M, -)`. Given an `R`-module `N` this should
define a map `N ⟶ Hom(M, M ⊗ N)`, which is given by flipping the arguments in the natural
`R`-bilinear map `M ⟶ N ⟶ M ⊗ N`. -/
theorem ihom_coev_app (M N : ModuleCat.{u} R) :
    (ihom.coev M).app N = (TensorProduct.mk _ _ _).flip :=
  rfl
set_option linter.uppercaseLean3 false in
#align Module.ihom_coev_app ModuleCat.ihom_coev_app

theorem monoidalClosed_pre_app {M N : ModuleCat.{u} R} (P : ModuleCat.{u} R) (f : N ⟶ M) :
    (MonoidalClosed.pre f).app P = LinearMap.lcomp R _ f :=
  rfl
set_option linter.uppercaseLean3 false in
#align Module.monoidal_closed_pre_app ModuleCat.monoidalClosed_pre_app

end ModuleCat<|MERGE_RESOLUTION|>--- conflicted
+++ resolved
@@ -68,11 +68,7 @@
 -- porting note: `CoeFun` was replaced by `DFunLike`
 -- I can't seem to express the function coercion here without writing `@DFunLike.coe`.
 theorem monoidalClosed_curry {M N P : ModuleCat.{u} R} (f : M ⊗ N ⟶ P) (x : M) (y : N) :
-<<<<<<< HEAD
-    @FunLike.coe _ _ _ LinearMap.ndFunLike
-=======
-    @DFunLike.coe _ _ _ LinearMap.instFunLike
->>>>>>> d695407a
+    @DFunLike.coe _ _ _ LinearMap.ndFunLike
       ((MonoidalClosed.curry f : N →ₗ[R] M →ₗ[R] P) y) x = f (x ⊗ₜ[R] y) :=
   rfl
 set_option linter.uppercaseLean3 false in
@@ -82,11 +78,7 @@
 theorem monoidalClosed_uncurry
     {M N P : ModuleCat.{u} R} (f : N ⟶ M ⟶[ModuleCat.{u} R] P) (x : M) (y : N) :
     MonoidalClosed.uncurry f (x ⊗ₜ[R] y) =
-<<<<<<< HEAD
-      @FunLike.coe _ _ _ LinearMap.ndFunLike (f y) x :=
-=======
-      @DFunLike.coe _ _ _ LinearMap.instFunLike (f y) x :=
->>>>>>> d695407a
+      @DFunLike.coe _ _ _ LinearMap.ndFunLike (f y) x :=
   rfl
 set_option linter.uppercaseLean3 false in
 #align Module.monoidal_closed_uncurry ModuleCat.monoidalClosed_uncurry
