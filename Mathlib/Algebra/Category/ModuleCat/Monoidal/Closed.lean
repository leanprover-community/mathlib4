/-
Copyright (c) 2020 Kim Morrison. All rights reserved.
Released under Apache 2.0 license as described in the file LICENSE.
Authors: Kevin Buzzard, Kim Morrison, Jakob von Raumer
-/
import Mathlib.CategoryTheory.Closed.Monoidal
import Mathlib.CategoryTheory.Linear.Yoneda
import Mathlib.Algebra.Category.ModuleCat.Monoidal.Symmetric

/-!
# The monoidal closed structure on `Module R`.
-/

suppress_compilation

universe v w x u

open CategoryTheory Opposite

namespace ModuleCat

variable {R : Type u} [CommRing R]

/-- Auxiliary definition for the `MonoidalClosed` instance on `Module R`.
(This is only a separate definition in order to speed up typechecking. )
-/
def monoidalClosedHomEquiv (M N P : ModuleCat.{u} R) :
    ((MonoidalCategory.tensorLeft M).obj N ⟶ P) ≃
      (N ⟶ ((linearCoyoneda R (ModuleCat R)).obj (op M)).obj P) where
  toFun f := ofHom₂ <| LinearMap.compr₂ (TensorProduct.mk R N M) ((β_ N M).hom ≫ f).hom
  invFun f := (β_ M N).hom ≫ ofHom (TensorProduct.lift f.hom₂)
  left_inv f := by
    ext : 1
    apply TensorProduct.ext'
    intro m n
    simp only [Hom.hom₂_ofHom₂, LinearMap.comp_apply, hom_comp, MonoidalCategory.tensorLeft_obj]
    erw [MonoidalCategory.braiding_hom_apply, TensorProduct.lift.tmul]
  right_inv _ := rfl

instance : MonoidalClosed (ModuleCat.{u} R) where
  closed M :=
    { rightAdj := (linearCoyoneda R (ModuleCat.{u} R)).obj (op M)
      adj := Adjunction.mkOfHomEquiv
            { homEquiv := fun N P => monoidalClosedHomEquiv M N P
              -- Porting note: this proof was automatic in mathlib3
              homEquiv_naturality_left_symm := by
                intros
                ext : 1
                apply TensorProduct.ext'
                intro m n
                rfl } }

theorem ihom_map_apply {M N P : ModuleCat.{u} R} (f : N ⟶ P) (g : ModuleCat.of R (M ⟶ N)) :
    (ihom M).map f g = g ≫ f :=
  rfl

open MonoidalCategory

<<<<<<< HEAD
-- I can't seem to express the function coercion here without writing `@DFunLike.coe`.
=======
>>>>>>> b202b867
theorem monoidalClosed_curry {M N P : ModuleCat.{u} R} (f : M ⊗ N ⟶ P) (x : M) (y : N) :
    ((MonoidalClosed.curry f).hom y).hom x = f (x ⊗ₜ[R] y) :=
  rfl

@[simp]
theorem monoidalClosed_uncurry
    {M N P : ModuleCat.{u} R} (f : N ⟶ M ⟶[ModuleCat.{u} R] P) (x : M) (y : N) :
    MonoidalClosed.uncurry f (x ⊗ₜ[R] y) = (f y).hom x :=
  rfl

/-- Describes the counit of the adjunction `M ⊗ - ⊣ Hom(M, -)`. Given an `R`-module `N` this
should give a map `M ⊗ Hom(M, N) ⟶ N`, so we flip the order of the arguments in the identity map
`Hom(M, N) ⟶ (M ⟶ N)` and uncurry the resulting map `M ⟶ Hom(M, N) ⟶ N.` -/
theorem ihom_ev_app (M N : ModuleCat.{u} R) :
    (ihom.ev M).app N = ModuleCat.ofHom (TensorProduct.uncurry R M ((ihom M).obj N) N
      (LinearMap.lcomp _ _ homLinearEquiv.toLinearMap ∘ₗ LinearMap.id.flip)) := by
  rw [← MonoidalClosed.uncurry_id_eq_ev]
  ext : 1
  apply TensorProduct.ext'
  apply monoidalClosed_uncurry

/-- Describes the unit of the adjunction `M ⊗ - ⊣ Hom(M, -)`. Given an `R`-module `N` this should
define a map `N ⟶ Hom(M, M ⊗ N)`, which is given by flipping the arguments in the natural
`R`-bilinear map `M ⟶ N ⟶ M ⊗ N`. -/
theorem ihom_coev_app (M N : ModuleCat.{u} R) :
    (ihom.coev M).app N = ModuleCat.ofHom₂ (TensorProduct.mk _ _ _).flip :=
  rfl

theorem monoidalClosed_pre_app {M N : ModuleCat.{u} R} (P : ModuleCat.{u} R) (f : N ⟶ M) :
    (MonoidalClosed.pre f).app P = ofHom (homLinearEquiv.symm.toLinearMap ∘ₗ
      LinearMap.lcomp _ _ f.hom ∘ₗ homLinearEquiv.toLinearMap) :=
  rfl

end ModuleCat<|MERGE_RESOLUTION|>--- conflicted
+++ resolved
@@ -56,10 +56,6 @@
 
 open MonoidalCategory
 
-<<<<<<< HEAD
--- I can't seem to express the function coercion here without writing `@DFunLike.coe`.
-=======
->>>>>>> b202b867
 theorem monoidalClosed_curry {M N P : ModuleCat.{u} R} (f : M ⊗ N ⟶ P) (x : M) (y : N) :
     ((MonoidalClosed.curry f).hom y).hom x = f (x ⊗ₜ[R] y) :=
   rfl
