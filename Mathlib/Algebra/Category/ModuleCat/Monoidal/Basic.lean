--- conflicted
+++ resolved
@@ -27,10 +27,6 @@
 use this as an interface and not need to interact much with the implementation details.
 -/
 
-<<<<<<< HEAD
-
-=======
->>>>>>> 4ed2ceba
 universe v w x u
 
 open CategoryTheory
