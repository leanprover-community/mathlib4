/-
Copyright (c) 2023 Dagur Asgeirsson. All rights reserved.
Released under Apache 2.0 license as described in the file LICENSE.
Authors: Dagur Asgeirsson
-/
import Mathlib.Algebra.Category.ModuleCat.Abelian
import Mathlib.Algebra.Category.ModuleCat.Adjunctions
import Mathlib.Algebra.Homology.ShortExact.Preadditive
import Mathlib.LinearAlgebra.FreeModule.Basic
import Mathlib.LinearAlgebra.FreeModule.Finite.Rank
import Mathlib.LinearAlgebra.Dimension
import Mathlib.LinearAlgebra.Finrank

/-!
# Exact sequences with free modules

This file proves results about linear independence and span in exact sequences of modules.

## Main theorems

* `linearIndependent_shortExact`: Given a short exact sequence `0 ⟶ N ⟶ M ⟶ P ⟶ 0` of
  `R`-modules and linearly independent families `v : ι → N` and `w : ι' → M`, we get a linearly
  independent family `ι ⊕ ι' → M`
* `span_rightExact`: Given an exact sequence `N ⟶ M ⟶ P ⟶ 0` of `R`-modules and spanning
  families `v : ι → N` and `w : ι' → M`, we get a spanning family `ι ⊕ ι' → M`
* Using `linearIndependent_shortExact` and `span_rightExact`, we prove `free_shortExact`: In a
  short exact sequence `0 ⟶ N ⟶ M ⟶ P ⟶ 0` where `N` and `P` are free, `M` is free as well.

## Tags
linear algebra, module, free

-/

namespace ModuleCat

<<<<<<< HEAD
variable {ι ι' R : Type _} [Ring R] {N P : ModuleCat R} {v : ι → N}
=======
variable {ι ι' R : Type*}[Ring R] {N P : ModuleCat R} {v : ι → N}
>>>>>>> b44650d7

open CategoryTheory Submodule Set

section LinearIndependent

variable (hv : LinearIndependent R v) {M : ModuleCat R}
  {u : ι ⊕ ι' → M} {f : N ⟶ M} {g : M ⟶ P}
  (hw : LinearIndependent R (g ∘ u ∘ Sum.inr))
  (hm : Mono f) (he : Exact f g) (huv : u ∘ Sum.inl = f ∘ v)

theorem disjoint_span_sum : Disjoint (span R (range (u ∘ Sum.inl)))
    (span R (range (u ∘ Sum.inr))) := by
  rw [huv, disjoint_comm]
  refine' Disjoint.mono_right (span_mono (range_comp_subset_range _ _)) _
  rw [← LinearMap.range_coe, (span_eq (LinearMap.range f)), (exact_iff _ _).mp he]
  exact range_ker_disjoint hw

/-- In the commutative diagram
```
             f     g
    0 --→ N --→ M --→  P
          ↑     ↑      ↑
         v|    u|     w|
          ι → ι ⊕ ι' ← ι'
```
where the top row is an exact sequence of modules and the maps on the bottom are `Sum.inl` and
`Sum.inr`. If `u` is injective and `v` and `w` are linearly independent, then `u` is linearly
independent. -/
theorem linearIndependent_leftExact : LinearIndependent R u :=
  linearIndependent_sum.mpr
  ⟨(congr_arg (fun f ↦ LinearIndependent R f) huv).mpr
    ((LinearMap.linearIndependent_iff (f : N →ₗ[R] M)
    (LinearMap.ker_eq_bot.mpr ((mono_iff_injective _).mp hm))).mpr hv),
    LinearIndependent.of_comp g hw, disjoint_span_sum hw he huv⟩

/-- Given a short exact sequence `0 ⟶ N ⟶ M ⟶ P ⟶ 0` of `R`-modules and linearly independent
    families `v : ι → N` and `w : ι' → P`, we get a linearly independent family `ι ⊕ ι' → M` -/
theorem linearIndependent_shortExact {w : ι' → P}
    (hw : LinearIndependent R w) (hse : ShortExact f g) :
    LinearIndependent R (Sum.elim (f ∘ v) (g.toFun.invFun ∘ w)) := by
  refine' linearIndependent_leftExact hv _ hse.mono hse.exact _
  · simp only [AddHom.toFun_eq_coe, LinearMap.coe_toAddHom, Sum.elim_comp_inr]
    rwa [← Function.comp.assoc, Function.RightInverse.comp_eq_id (Function.rightInverse_invFun
      ((epi_iff_surjective _).mp hse.epi)),
      Function.comp.left_id]
  · simp only [AddHom.toFun_eq_coe, LinearMap.coe_toAddHom, Sum.elim_comp_inl]

end LinearIndependent

section Span

variable {M : ModuleCat R} {u : ι⊕ ι' → M} {f : N ⟶ M} {g : M ⟶ P}

/-- In the commutative diagram
```
    f     g
 N --→ M --→  P
 ↑     ↑      ↑
v|    u|     w|
 ι → ι ⊕ ι' ← ι'
```
where the top row is an exact sequence of modules and the maps on the bottom are `Sum.inl` and
`Sum.inr`. If `v` spans `N` and `w` spans `P`, then `u` spans `M`. -/
theorem span_exact (he : Exact f g) (huv : u ∘ Sum.inl = f ∘ v)
    (hv : ⊤ ≤ span R (range v))
    (hw : ⊤ ≤ span R (range (g ∘ u ∘ Sum.inr))) :
    ⊤ ≤ span R (range u) := by
  intro m _
  have hgm : g m ∈ span R (range (g ∘ u ∘ Sum.inr)) := hw mem_top
  rw [Finsupp.mem_span_range_iff_exists_finsupp] at hgm
  obtain ⟨cm, hm⟩ := hgm
  let m' : M := Finsupp.sum cm fun j a ↦ a • (u (Sum.inr j))
  have hsub : m - m' ∈ LinearMap.range f
  · rw [(exact_iff _ _).mp he]
    simp only [LinearMap.mem_ker, map_sub, sub_eq_zero]
    rw [← hm, map_finsupp_sum]
    simp only [Function.comp_apply, SMulHomClass.map_smul]
  obtain ⟨n, hnm⟩ := hsub
  have hn : n ∈ span R (range v) := hv mem_top
  rw [Finsupp.mem_span_range_iff_exists_finsupp] at hn
  obtain ⟨cn, hn⟩ := hn
  rw [← hn, map_finsupp_sum] at hnm
  rw [← sub_add_cancel m m', ← hnm,]
  simp only [SMulHomClass.map_smul]
  have hn' : (Finsupp.sum cn fun a b ↦ b • f (v a)) =
      (Finsupp.sum cn fun a b ↦ b • u (Sum.inl a)) :=
    by congr; ext a b; change b • (f ∘ v) a = _; rw [← huv]; rfl
  rw [hn']
  apply add_mem
  · rw [Finsupp.mem_span_range_iff_exists_finsupp]
    use cn.mapDomain (Sum.inl)
    rw [Finsupp.sum_mapDomain_index_inj Sum.inl_injective]
  · rw [Finsupp.mem_span_range_iff_exists_finsupp]
    use cm.mapDomain (Sum.inr)
    rw [Finsupp.sum_mapDomain_index_inj Sum.inr_injective]

/-- Given an exact sequence `N ⟶ M ⟶ P ⟶ 0` of `R`-modules and spanning
    families `v : ι → N` and `w : ι' → P`, we get a spanning family `ι ⊕ ι' → M` -/
theorem span_rightExact {w : ι' → P} (hv : ⊤ ≤ span R (range v))
    (hw : ⊤ ≤ span R (range w)) (hE : Epi g) (he : Exact f g) :
    ⊤ ≤ span R (range (Sum.elim (f ∘ v) (g.toFun.invFun ∘ w))) := by
  refine' span_exact he _ hv _
  · simp only [AddHom.toFun_eq_coe, LinearMap.coe_toAddHom, Sum.elim_comp_inl]
  · convert hw
    simp only [AddHom.toFun_eq_coe, LinearMap.coe_toAddHom, Sum.elim_comp_inr]
    rw [ModuleCat.epi_iff_surjective] at hE
    rw [← Function.comp.assoc, Function.RightInverse.comp_eq_id (Function.rightInverse_invFun hE),
      Function.comp.left_id]

end Span

noncomputable
def Basis.ofShortExact {M : ModuleCat R} {f : N ⟶ M} {g : M ⟶ P} (h : ShortExact f g)
    (bN : Basis ι R N) (bP : Basis ι' R P) : Basis (ι ⊕ ι') R M :=
  Basis.mk (linearIndependent_shortExact bN.linearIndependent bP.linearIndependent h)
    (span_rightExact (le_of_eq (bN.span_eq.symm)) (le_of_eq (bP.span_eq.symm)) h.epi h.exact)

/-- In a short exact sequence `0 ⟶ N ⟶ M ⟶ P ⟶ 0`, if `N` and `P` are free, then `M` is free.-/
theorem free_shortExact {M : ModuleCat R} {f : N ⟶ M}
    {g : M ⟶ P} (h : ShortExact f g) [Module.Free R N] [Module.Free R P] :
    Module.Free R M :=
  Module.Free.of_basis (Basis.ofShortExact h (Module.Free.chooseBasis R N)
    (Module.Free.chooseBasis R P))

theorem free_shortExact_rank_add {M : ModuleCat R} {f : N ⟶ M}
    {g : M ⟶ P} (h : ShortExact f g) [Module.Free R N] [Module.Free R P] [StrongRankCondition R] :
    Module.rank R M = Module.rank R N + Module.rank R P := by
  haveI := free_shortExact h
  rw [Module.Free.rank_eq_card_chooseBasisIndex, Module.Free.rank_eq_card_chooseBasisIndex R N,
    Module.Free.rank_eq_card_chooseBasisIndex R P, Cardinal.add_def, Cardinal.eq]
  exact ⟨Basis.indexEquiv (Module.Free.chooseBasis R M) (Basis.ofShortExact h
    (Module.Free.chooseBasis R N) (Module.Free.chooseBasis R P))⟩

theorem free_shortExact_finrank_add {M : ModuleCat R} {f : N ⟶ M}
    {g : M ⟶ P} (h : ShortExact f g) [Module.Free R N] [Module.Finite R N]
    [Module.Free R P] [Module.Finite R P]
    (hN : FiniteDimensional.finrank R N = n)
    (hP : FiniteDimensional.finrank R P = p)
    [StrongRankCondition R]:
    FiniteDimensional.finrank R M = n + p := by
  apply FiniteDimensional.finrank_eq_of_rank_eq
  rw [free_shortExact_rank_add h, ← hN, ← hP]
  simp only [Nat.cast_add, FiniteDimensional.finrank_eq_rank]

end ModuleCat<|MERGE_RESOLUTION|>--- conflicted
+++ resolved
@@ -33,11 +33,7 @@
 
 namespace ModuleCat
 
-<<<<<<< HEAD
-variable {ι ι' R : Type _} [Ring R] {N P : ModuleCat R} {v : ι → N}
-=======
 variable {ι ι' R : Type*}[Ring R] {N P : ModuleCat R} {v : ι → N}
->>>>>>> b44650d7
 
 open CategoryTheory Submodule Set
 
