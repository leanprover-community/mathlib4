/-
Copyright (c) 2024 Joël Riou. All rights reserved.
Released under Apache 2.0 license as described in the file LICENSE.
Authors: Joël Riou
-/

import Mathlib.Algebra.Category.ModuleCat.Presheaf
import Mathlib.CategoryTheory.Sites.LocallyBijective
import Mathlib.CategoryTheory.Sites.Whiskering

/-!
# Sheaves of modules over a sheaf of rings

In this file, we define the category `SheafOfModules R` when `R : Sheaf J RingCat`
is a sheaf of rings on a category `C` equipped with a Grothendieck topology `J`.

## TODO
* construct the associated sheaf: more precisely, given a morphism of `α : P ⟶ R.val`
where `P` is a presheaf of rings and `R` a sheaf of rings such that `α` identifies
`R` to the associated sheaf of `P`, then construct a sheafification functor
`PresheafOfModules P ⥤ SheafOfModules R`.

-/

universe v v₁ u₁ u

open CategoryTheory

variable {C : Type u₁} [Category.{v₁} C] {J : GrothendieckTopology C}
  (R : Sheaf J RingCat.{u})

/-- A sheaf of modules is a presheaf of modules such that the underlying presheaf
of abelian groups is a sheaf. -/
structure SheafOfModules where
  /-- the underlying presheaf of modules of a sheaf of modules -/
  val : PresheafOfModules.{v} R.val
  isSheaf : Presheaf.IsSheaf J val.presheaf

namespace SheafOfModules

variable {R}

/-- A morphism between sheaves of modules is a morphism between the underlying
presheaves of modules. -/
@[ext]
structure Hom (X Y : SheafOfModules.{v} R) where
  /-- a morphism between the underlying presheaves of modules -/
  val : X.val ⟶ Y.val

instance : Category (SheafOfModules.{v} R) where
  Hom := Hom
  id _ := ⟨𝟙 _⟩
  comp f g := ⟨f.val ≫ g.val⟩

@[ext]
lemma hom_ext {X Y : SheafOfModules.{v} R} {f g : X ⟶ Y} (h : f.val = g.val) : f = g :=
  Hom.ext _ _ h

@[simp]
lemma id_val (X : SheafOfModules.{v} R) : Hom.val (𝟙 X) = 𝟙 X.val := rfl

@[simp, reassoc]
lemma comp_val {X Y Z : SheafOfModules.{v} R} (f : X ⟶ Y) (g : Y ⟶ Z) :
    (f ≫ g).val = f.val ≫ g.val := rfl

variable (R)
/-- The forgetful functor `SheafOfModules.{v} R ⥤ PresheafOfModules R.val`. -/
@[simps]
def forget : SheafOfModules.{v} R ⥤ PresheafOfModules R.val where
  obj F := F.val
  map φ := φ.val

/-- The forget functor `SheafOfModules R ⥤ PresheafOfModules R.val` is fully faithful. -/
@[simps]
def fullyFaithfulForget : (forget.{v} R).FullyFaithful where
  preimage φ := ⟨φ⟩

instance : (forget.{v} R).Faithful := (fullyFaithfulForget R).faithful

instance : (forget.{v} R).Full := (fullyFaithfulForget R).full

/-- Evaluation on an object `X` gives a functor
`SheafOfModules R ⥤ ModuleCat (R.val.obj X)`. -/
def evaluation (X : Cᵒᵖ) : SheafOfModules.{v} R ⥤ ModuleCat.{v} (R.val.obj X) :=
  forget _ ⋙ PresheafOfModules.evaluation _ X

/-- The forget functor `SheafOfModules R ⥤ Sheaf J AddCommGroupCat`. -/
@[simps]
def toSheaf : SheafOfModules.{v} R ⥤ Sheaf J AddCommGroupCat.{v} where
  obj M := ⟨_, M.isSheaf⟩
  map f := { val := f.val.hom }

<<<<<<< HEAD
instance (M N : SheafOfModules.{v} R) : AddCommGroup (M ⟶ N) :=
  (fullyFaithfulForget R).homEquiv.addCommGroup

@[simp]
lemma add_val {M N : SheafOfModules.{v} R} (f g : M ⟶ N) :
    (f + g).val = f.val + g.val := rfl

instance : Preadditive (SheafOfModules.{v} R) where
  add_comp := by intros; ext1; dsimp; simp only [Preadditive.add_comp]
  comp_add := by intros; ext1; dsimp; simp only [Preadditive.comp_add]

instance : (forget R).Additive where

instance : (toSheaf R).Additive where
=======
/-- The canonical isomorphism between
`SheafOfModules.toSheaf R ⋙ sheafToPresheaf J AddCommGroupCat.{v}`
and `SheafOfModules.forget R ⋙ PresheafOfModules.toPresheaf R.val`. -/
def toSheafCompSheafToPresheafIso :
    toSheaf R ⋙ sheafToPresheaf J AddCommGroupCat.{v} ≅
      forget R ⋙ PresheafOfModules.toPresheaf R.val := Iso.refl _

instance : (toSheaf.{v} R).Faithful :=
  Functor.Faithful.of_comp_iso (toSheafCompSheafToPresheafIso.{v} R)
>>>>>>> 8f5aa2dd

/-- The type of sections of a sheaf of modules. -/
abbrev sections (M : SheafOfModules.{v} R) : Type _ := M.val.sections

variable [J.HasSheafCompose (forget₂ RingCat.{u} AddCommGroupCat.{u})]

/-- The obvious free sheaf of modules of rank `1`. -/
@[simps]
def unit : SheafOfModules R where
  val := PresheafOfModules.unit R.val
  isSheaf := ((sheafCompose J (forget₂ RingCat.{u} AddCommGroupCat.{u})).obj R).cond

variable {R}

/-- The bijection `(unit R ⟶ M) ≃ M.sections` for `M : SheafOfModules R`. -/
def unitHomEquiv (M : SheafOfModules R) :
    (unit R ⟶ M) ≃ M.sections :=
  (fullyFaithfulForget R).homEquiv.trans M.val.unitHomEquiv

@[simp]
lemma unitHomEquiv_apply_coe (M : SheafOfModules R) (f : unit R ⟶ M) (X : Cᵒᵖ) :
    (M.unitHomEquiv f).val X = f.val.app X (1 : R.val.obj X) := rfl

end SheafOfModules

namespace PresheafOfModules

variable {R : Cᵒᵖ ⥤ RingCat.{u}} {M₁ M₂ : PresheafOfModules.{v} R}
    (f : M₁ ⟶ M₂) {N : PresheafOfModules.{v} R}
    (hN : Presheaf.IsSheaf J N.presheaf)
    [J.WEqualsLocallyBijective AddCommGroupCat.{v}]
    [Presheaf.IsLocallySurjective J f.hom]
    [Presheaf.IsLocallyInjective J f.hom]

/-- The bijection `(M₂ ⟶ N) ≃ (M₁ ⟶ N)` induced by a locally bijective morphism
`f : M₁ ⟶ M₂` of presheaves of modules, when `N` is a sheaf. -/
@[simps]
noncomputable def homEquivOfIsLocallyBijective : (M₂ ⟶ N) ≃ (M₁ ⟶ N) where
  toFun φ := f ≫ φ
  invFun ψ :=
    { hom := ((J.W_of_isLocallyBijective f.hom).homEquiv _ hN).symm ψ.hom
      map_smul := by
        obtain ⟨φ, hφ⟩ := ((J.W_of_isLocallyBijective f.hom).homEquiv _ hN).surjective ψ.hom
        simp only [← hφ, Equiv.symm_apply_apply]
        dsimp at hφ
        intro X r y
        apply hN.isSeparated _ _ (Presheaf.imageSieve_mem J f.hom y)
        rintro Y p ⟨x, hx⟩
        have eq := ψ.map_smul _ (R.map p.op r) x
        simp only [← hφ] at eq
        dsimp at eq
        erw [← NatTrans.naturality_apply φ p.op (r • y), N.map_smul, M₂.map_smul,
          ← NatTrans.naturality_apply φ p.op y, ← hx, ← eq, f.map_smul]
        rfl }
  left_inv φ := (toPresheaf _).map_injective
    (((J.W_of_isLocallyBijective f.hom).homEquiv _ hN).left_inv φ.hom)
  right_inv ψ := (toPresheaf _).map_injective
    (((J.W_of_isLocallyBijective f.hom).homEquiv _ hN).right_inv ψ.hom)

end PresheafOfModules<|MERGE_RESOLUTION|>--- conflicted
+++ resolved
@@ -90,7 +90,6 @@
   obj M := ⟨_, M.isSheaf⟩
   map f := { val := f.val.hom }
 
-<<<<<<< HEAD
 instance (M N : SheafOfModules.{v} R) : AddCommGroup (M ⟶ N) :=
   (fullyFaithfulForget R).homEquiv.addCommGroup
 
@@ -105,7 +104,7 @@
 instance : (forget R).Additive where
 
 instance : (toSheaf R).Additive where
-=======
+
 /-- The canonical isomorphism between
 `SheafOfModules.toSheaf R ⋙ sheafToPresheaf J AddCommGroupCat.{v}`
 and `SheafOfModules.forget R ⋙ PresheafOfModules.toPresheaf R.val`. -/
@@ -115,7 +114,6 @@
 
 instance : (toSheaf.{v} R).Faithful :=
   Functor.Faithful.of_comp_iso (toSheafCompSheafToPresheafIso.{v} R)
->>>>>>> 8f5aa2dd
 
 /-- The type of sections of a sheaf of modules. -/
 abbrev sections (M : SheafOfModules.{v} R) : Type _ := M.val.sections
