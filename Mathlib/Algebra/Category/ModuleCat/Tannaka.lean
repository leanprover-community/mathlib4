--- conflicted
+++ resolved
@@ -18,6 +18,8 @@
 
 open CategoryTheory
 
+attribute [local simp] add_smul mul_smul in
+attribute [local ext] End.ext in
 /-- An ingredient of Tannaka duality for rings:
 A ring `R` is equivalent to
 the endomorphisms of the additive forgetful functor `Module R ⥤ AddCommGroup`.
@@ -25,49 +27,15 @@
 def ringEquivEndForget₂ (R : Type u) [Ring R] :
     R ≃+* End (AdditiveFunctor.of (forget₂ (ModuleCat.{u} R) AddCommGrpCat.{u})) where
   toFun r :=
-<<<<<<< HEAD
     ObjectProperty.homMk
-      { app M := @AddCommGrp.ofHom M.carrier M.carrier _ _ (DistribMulAction.toAddMonoidHom M r) }
+      { app M := @AddCommGrpCat.ofHom M.carrier M.carrier _ _
+          (DistribMulAction.toAddMonoidHom M r) }
   invFun φ := φ.hom.app (ModuleCat.of R R) (1 : R)
-=======
-    { app := fun M =>
-        @AddCommGrpCat.ofHom M.carrier M.carrier _ _ (DistribMulAction.toAddMonoidHom M r) }
-  invFun φ := φ.app (ModuleCat.of R R) (1 : R)
->>>>>>> 3dc2bc1f
-  left_inv := by
-    intro r
-    simp
-  right_inv := by
-    intro φ
-    apply ObjectProperty.hom_ext
-    apply NatTrans.ext
+  left_inv _ := by simp
+  right_inv φ := by
     ext M (x : M)
     have w := CategoryTheory.congr_fun
       (φ.hom.naturality (ModuleCat.ofHom (LinearMap.toSpanSingleton R M x))) (1 : R)
     exact w.symm.trans (congr_arg (φ.hom.app M) (one_smul R x))
-  map_add' := by
-    intros
-    apply ObjectProperty.hom_ext
-    apply NatTrans.ext
-    dsimp
-    ext
-<<<<<<< HEAD
-    simp only [DistribMulAction.toAddMonoidHom_apply, add_smul, AddCommGrp.hom_ofHom]
-=======
-    simp only [AdditiveFunctor.of_fst, ModuleCat.forget₂_obj, DistribMulAction.toAddMonoidHom_apply,
-      add_smul, AddCommGrpCat.hom_ofHom]
->>>>>>> 3dc2bc1f
-    rfl
-  map_mul' := by
-    intros
-    apply ObjectProperty.hom_ext
-    apply NatTrans.ext
-    dsimp
-    ext
-<<<<<<< HEAD
-    simp only [DistribMulAction.toAddMonoidHom_apply, mul_smul, AddCommGrp.hom_ofHom]
-=======
-    simp only [AdditiveFunctor.of_fst, ModuleCat.forget₂_obj, DistribMulAction.toAddMonoidHom_apply,
-      mul_smul, AddCommGrpCat.hom_ofHom]
->>>>>>> 3dc2bc1f
-    rfl+  map_add' := by cat_disch
+  map_mul' := by cat_disch