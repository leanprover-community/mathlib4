--- conflicted
+++ resolved
@@ -162,15 +162,9 @@
     congr_fun ((forget _).congr_map (h.fac ((forget₂ _ _).mapCocone t) j)) x
   ofHom
     { f with
-<<<<<<< HEAD
-    map_smul' := fun r x => by
-      obtain ⟨j, x, rfl⟩ := M.mk_surjective F x
-      simp [hf] }
-=======
       map_smul' := fun r x => by
         obtain ⟨j, x, rfl⟩ := M.mk_surjective F x
         simp [hf] }
->>>>>>> 2ab7d6ed
 
 @[reassoc (attr := simp)]
 lemma ι_colimitDesc (t : Cocone F) (j : J) :
