--- conflicted
+++ resolved
@@ -91,12 +91,9 @@
   preserves _ h := by rwa [mono_iff_injective] at h ⊢
 
 -- Porting note: this should be automatic
-<<<<<<< HEAD
-=======
 -- TODO: this instance gives diamonds if `f : S →+* S`, see `PresheafOfModules.pushforward₀`.
 -- The correct solution is probably to define explicit maps between `M` and
 -- `(restrictScalars f).obj M`.
->>>>>>> b202b867
 instance {R : Type u₁} {S : Type u₂} [Ring R] [Ring S] {f : R →+* S}
     {M : ModuleCat.{v} S} : Module S <| (restrictScalars f).obj M :=
   inferInstanceAs <| Module S M
@@ -404,18 +401,11 @@
 /-- If `M, M'` are `R`-modules, then any `R`-linear map `g : M ⟶ M'` induces an `S`-linear map
 `(S →ₗ[R] M) ⟶ (S →ₗ[R] M')` defined by `h ↦ g ∘ h`-/
 @[simps]
-<<<<<<< HEAD
-def map' {M M' : ModuleCat R} (g : M ⟶ M') : obj' f M ⟶ obj' f M' where
-  toFun h := g.comp h
-  map_add' _ _ := LinearMap.comp_add _ _ _
-  map_smul' s h := LinearMap.ext fun t : S => by simp [smul_apply' _]
-=======
 def map' {M M' : ModuleCat R} (g : M ⟶ M') : obj' f M ⟶ obj' f M' :=
   ofHom
   { toFun := fun h => g.hom.comp h
     map_add' := fun _ _ => LinearMap.comp_add _ _ _
-    map_smul' := fun s h => by ext; simp }
->>>>>>> b202b867
+    map_smul' := fun s h => by ext; simp? }
 
 end CoextendScalars
 
