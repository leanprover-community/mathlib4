--- conflicted
+++ resolved
@@ -660,12 +660,7 @@
         rw [map_add, smul_add] }
     (by
       intro r x
-<<<<<<< HEAD
-      rw [AddHom.toFun_eq_coe, AddHom.coe_mk, RingHom.id_apply,
-        LinearMap.map_smul, smul_comm r s (g x : Y)])
-=======
       rw [AddHom.toFun_eq_coe, AddHom.coe_mk, RingHom.id_apply, map_smul, smul_comm r s (g x : Y)])
->>>>>>> c00849e5
 
 /--
 Given `R`-module X and `S`-module Y and a map `X ⟶ (restrictScalars f).obj Y`, i.e `R`-linear map
