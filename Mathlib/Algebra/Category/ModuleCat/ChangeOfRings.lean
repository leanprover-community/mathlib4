--- conflicted
+++ resolved
@@ -291,15 +291,9 @@
 variable (M : Type v) [AddCommMonoid M] [Module R M]
 
 -- This notation is necessary because we need to reason about `s ⊗ₜ m` where `s : S` and `m : M`;
-<<<<<<< HEAD
--- without this notation, one need to work with `s : (restrictScalars f).obj ⟨S⟩`.
+-- without this notation, one needs to work with `s : (restrictScalars f).obj ⟨S⟩`.
 scoped[ChangeOfRings] notation:100 s:101 "⊗ₜ[" R "," f "]" m:100 =>
   @TensorProduct.tmul R _ _ _ _ _ (Module.compHom _ f) _ s m
-=======
--- without this notation, one needs to work with `s : (restrictScalars f).obj ⟨S⟩`.
-scoped[ChangeOfRings]
-  notation s "⊗ₜ[" R "," f "]" m => @TensorProduct.tmul R _ _ _ _ _ (Module.compHom _ f) _ s m
->>>>>>> 6003a5ef
 
 end Unbundled
 
