/-
Copyright (c) 2022 Jujian Zhang. All rights reserved.
Released under Apache 2.0 license as described in the file LICENSE.
Authors: Jujian Zhang
-/
import Mathlib.Algebra.Category.ModuleCat.EpiMono
import Mathlib.Algebra.Category.ModuleCat.Colimits
import Mathlib.Algebra.Category.ModuleCat.Limits
import Mathlib.RingTheory.TensorProduct.Basic
import Mathlib.CategoryTheory.Adjunction.Mates

/-!
# Change Of Rings

## Main definitions

* `ModuleCat.restrictScalars`: given rings `R, S` and a ring homomorphism `R ⟶ S`,
  then `restrictScalars : ModuleCat S ⥤ ModuleCat R` is defined by `M ↦ M` where an `S`-module `M`
  is seen as an `R`-module by `r • m := f r • m` and `S`-linear map `l : M ⟶ M'` is `R`-linear as
  well.

* `ModuleCat.extendScalars`: given **commutative** rings `R, S` and ring homomorphism
  `f : R ⟶ S`, then `extendScalars : ModuleCat R ⥤ ModuleCat S` is defined by `M ↦ S ⨂ M` where the
  module structure is defined by `s • (s' ⊗ m) := (s * s') ⊗ m` and `R`-linear map `l : M ⟶ M'`
  is sent to `S`-linear map `s ⊗ m ↦ s ⊗ l m : S ⨂ M ⟶ S ⨂ M'`.

* `ModuleCat.coextendScalars`: given rings `R, S` and a ring homomorphism `R ⟶ S`
  then `coextendScalars : ModuleCat R ⥤ ModuleCat S` is defined by `M ↦ (S →ₗ[R] M)` where `S` is
  seen as an `R`-module by restriction of scalars and `l ↦ l ∘ _`.

## Main results

* `ModuleCat.extendRestrictScalarsAdj`: given commutative rings `R, S` and a ring
  homomorphism `f : R →+* S`, the extension and restriction of scalars by `f` are adjoint functors.
* `ModuleCat.restrictCoextendScalarsAdj`: given rings `R, S` and a ring homomorphism
  `f : R ⟶ S` then `coextendScalars f` is the right adjoint of `restrictScalars f`.

## List of notations
Let `R, S` be rings and `f : R →+* S`
* if `M` is an `R`-module, `s : S` and `m : M`, then `s ⊗ₜ[R, f] m` is the pure tensor
  `s ⊗ m : S ⊗[R, f] M`.
-/

suppress_compilation


open CategoryTheory Limits

namespace ModuleCat

universe v u₁ u₂ u₃ w

namespace RestrictScalars

variable {R : Type u₁} {S : Type u₂} [Ring R] [Ring S] (f : R →+* S)
variable (M : ModuleCat.{v} S)

/-- Any `S`-module M is also an `R`-module via a ring homomorphism `f : R ⟶ S` by defining
    `r • m := f r • m` (`Module.compHom`). This is called restriction of scalars. -/
def obj' : ModuleCat R where
  carrier := M
  isModule := Module.compHom M f

/-- Given an `S`-linear map `g : M → M'` between `S`-modules, `g` is also `R`-linear between `M` and
`M'` by means of restriction of scalars.
-/
def map' {M M' : ModuleCat.{v} S} (g : M ⟶ M') : obj' f M ⟶ obj' f M' :=
  { g with map_smul' := fun r => g.map_smul (f r) }

end RestrictScalars

/-- The restriction of scalars operation is functorial. For any `f : R →+* S` a ring homomorphism,
* an `S`-module `M` can be considered as `R`-module by `r • m = f r • m`
* an `S`-linear map is also `R`-linear
-/
def restrictScalars {R : Type u₁} {S : Type u₂} [Ring R] [Ring S] (f : R →+* S) :
    ModuleCat.{v} S ⥤ ModuleCat.{v} R where
  obj := RestrictScalars.obj' f
  map := RestrictScalars.map' f
  map_id _ := LinearMap.ext fun _ => rfl
  map_comp _ _ := LinearMap.ext fun _ => rfl

instance {R : Type u₁} {S : Type u₂} [Ring R] [Ring S] (f : R →+* S) :
    (restrictScalars.{v} f).Faithful where
  map_injective h :=
    LinearMap.ext fun x => by simpa only using DFunLike.congr_fun h x

instance {R : Type u₁} {S : Type u₂} [Ring R] [Ring S] (f : R →+* S) :
    (restrictScalars.{v} f).PreservesMonomorphisms where
  preserves _ h := by rwa [mono_iff_injective] at h ⊢

-- Porting note: this should be automatic
instance {R : Type u₁} {S : Type u₂} [Ring R] [Ring S] {f : R →+* S}
    {M : ModuleCat.{v} S} : Module R <| (restrictScalars f).obj M :=
  inferInstanceAs <| Module R <| RestrictScalars.obj' f M

-- Porting note: this should be automatic
instance {R : Type u₁} {S : Type u₂} [Ring R] [Ring S] {f : R →+* S}
    {M : ModuleCat.{v} S} : Module S <| (restrictScalars f).obj M :=
  inferInstanceAs <| Module S M

@[simp]
theorem restrictScalars.map_apply {R : Type u₁} {S : Type u₂} [Ring R] [Ring S] (f : R →+* S)
    {M M' : ModuleCat.{v} S} (g : M ⟶ M') (x) : (restrictScalars f).map g x = g x :=
  rfl

@[simp]
theorem restrictScalars.smul_def {R : Type u₁} {S : Type u₂} [Ring R] [Ring S] (f : R →+* S)
    {M : ModuleCat.{v} S} (r : R) (m : (restrictScalars f).obj M) : r • m = (f r • m : M) :=
  rfl

theorem restrictScalars.smul_def' {R : Type u₁} {S : Type u₂} [Ring R] [Ring S] (f : R →+* S)
    {M : ModuleCat.{v} S} (r : R) (m : M) :
    -- Porting note: clumsy way to coerce
    let m' : (restrictScalars f).obj M := m
    (r • m' : (restrictScalars f).obj M) = (f r • m : M) :=
  rfl


instance (priority := 100) sMulCommClass_mk {R : Type u₁} {S : Type u₂} [Ring R] [CommRing S]
    (f : R →+* S) (M : Type v) [I : AddCommGroup M] [Module S M] :
    haveI : SMul R M := (RestrictScalars.obj' f (ModuleCat.mk M)).isModule.toSMul
    SMulCommClass R S M :=
  @SMulCommClass.mk R S M (_) _
   fun r s m => (by simp [← mul_smul, mul_comm] : f r • s • m = s • f r • m)

/-- Semilinear maps `M →ₛₗ[f] N` identify to
morphisms `M ⟶ (ModuleCat.restrictScalars f).obj N`. -/
@[simps]
def semilinearMapAddEquiv {R : Type u₁} {S : Type u₂} [Ring R] [Ring S] (f : R →+* S)
    (M : ModuleCat.{v} R) (N : ModuleCat.{v} S) :
    (M →ₛₗ[f] N) ≃+ (M ⟶ (ModuleCat.restrictScalars f).obj N) where
  toFun g :=
    { toFun := g
      map_add' := by simp
      map_smul' := by simp }
  invFun g :=
    { toFun := g
      map_add' := by simp
      map_smul' := g.map_smul }
  left_inv _ := rfl
  right_inv _ := rfl
  map_add' _ _ := rfl

section

variable {R : Type u₁} [Ring R] (f : R →+* R)

/-- For a `R`-module `M`, the restriction of scalars of `M` by the identity morphisms identifies
to `M`. -/
def restrictScalarsId'App (hf : f = RingHom.id R) (M : ModuleCat R) :
    (restrictScalars f).obj M ≅ M :=
  LinearEquiv.toModuleIso' <|
    @AddEquiv.toLinearEquiv _ _ _ _ _ _ (((restrictScalars f).obj M).isModule) _
      (by rfl) (fun r x ↦ by subst hf; rfl)

variable (hf : f = RingHom.id R)

@[simp] lemma restrictScalarsId'App_hom_apply (M : ModuleCat R) (x : M) :
    (restrictScalarsId'App f hf M).hom x = x :=
  rfl

@[simp] lemma restrictScalarsId'App_inv_apply (M : ModuleCat R) (x : M) :
    (restrictScalarsId'App f hf M).inv x = x :=
  rfl

/-- The restriction of scalars by a ring morphism that is the identity identify to the
identity functor. -/
@[simps! hom_app inv_app]
def restrictScalarsId' : ModuleCat.restrictScalars.{v} f ≅ 𝟭 _ :=
    NatIso.ofComponents <| fun M ↦ restrictScalarsId'App f hf M

@[reassoc]
lemma restrictScalarsId'App_hom_naturality {M N : ModuleCat R} (φ : M ⟶ N) :
    (restrictScalars f).map φ ≫ (restrictScalarsId'App f hf N).hom =
      (restrictScalarsId'App f hf M).hom ≫ φ :=
  (restrictScalarsId' f hf).hom.naturality φ

@[reassoc]
lemma restrictScalarsId'App_inv_naturality {M N : ModuleCat R} (φ : M ⟶ N) :
    φ ≫ (restrictScalarsId'App f hf N).inv =
      (restrictScalarsId'App f hf M).inv ≫ (restrictScalars f).map φ :=
  (restrictScalarsId' f hf).inv.naturality φ

variable (R)

/-- The restriction of scalars by the identity morphisms identify to the
identity functor. -/
abbrev restrictScalarsId := restrictScalarsId'.{v} (RingHom.id R) rfl

end

section

variable {R₁ : Type u₁} {R₂ : Type u₂} {R₃ : Type u₃} [Ring R₁] [Ring R₂] [Ring R₃]
  (f : R₁ →+* R₂) (g : R₂ →+* R₃) (gf : R₁ →+* R₃)

/-- For each `R₃`-module `M`, restriction of scalars of `M` by a composition of ring morphisms
identifies to successively restricting scalars. -/
def restrictScalarsComp'App (hgf : gf = g.comp f) (M : ModuleCat R₃) :
    (restrictScalars gf).obj M ≅ (restrictScalars f).obj ((restrictScalars g).obj M) :=
  (AddEquiv.toLinearEquiv (by rfl) (fun r x ↦ by subst hgf; rfl)).toModuleIso'

variable (hgf : gf = g.comp f)

@[simp] lemma restrictScalarsComp'App_hom_apply (M : ModuleCat R₃) (x : M) :
    (restrictScalarsComp'App f g gf hgf M).hom x = x :=
  rfl

@[simp] lemma restrictScalarsComp'App_inv_apply (M : ModuleCat R₃) (x : M) :
    (restrictScalarsComp'App f g gf hgf M).inv x = x :=
  rfl

/-- The restriction of scalars by a composition of ring morphisms identify to the
composition of the restriction of scalars functors. -/
@[simps! hom_app inv_app]
def restrictScalarsComp' :
    ModuleCat.restrictScalars.{v} gf ≅
      ModuleCat.restrictScalars g ⋙ ModuleCat.restrictScalars f :=
  NatIso.ofComponents <| fun M ↦ restrictScalarsComp'App f g gf hgf M

@[reassoc]
lemma restrictScalarsComp'App_hom_naturality {M N : ModuleCat R₃} (φ : M ⟶ N) :
    (restrictScalars gf).map φ ≫ (restrictScalarsComp'App f g gf hgf N).hom =
      (restrictScalarsComp'App f g gf hgf M).hom ≫
        (restrictScalars f).map ((restrictScalars g).map φ) :=
  (restrictScalarsComp' f g gf hgf).hom.naturality φ

@[reassoc]
lemma restrictScalarsComp'App_inv_naturality {M N : ModuleCat R₃} (φ : M ⟶ N) :
    (restrictScalars f).map ((restrictScalars g).map φ) ≫
        (restrictScalarsComp'App f g gf hgf N).inv =
      (restrictScalarsComp'App f g gf hgf M).inv ≫ (restrictScalars gf).map φ :=
  (restrictScalarsComp' f g gf hgf).inv.naturality φ

/-- The restriction of scalars by a composition of ring morphisms identify to the
composition of the restriction of scalars functors. -/
abbrev restrictScalarsComp := restrictScalarsComp'.{v} f g _ rfl

end

/-- The equivalence of categories `ModuleCat S ≌ ModuleCat R` induced by `e : R ≃+* S`. -/
def restrictScalarsEquivalenceOfRingEquiv {R S} [Ring R] [Ring S] (e : R ≃+* S) :
    ModuleCat S ≌ ModuleCat R where
  functor := ModuleCat.restrictScalars e.toRingHom
  inverse := ModuleCat.restrictScalars e.symm
  unitIso := NatIso.ofComponents (fun M ↦ LinearEquiv.toModuleIso'
    { __ := AddEquiv.refl M
      map_smul' := fun s m ↦ congr_arg (· • m) (e.right_inv s).symm }) (by intros; rfl)
  counitIso := NatIso.ofComponents (fun M ↦ LinearEquiv.toModuleIso'
    { __ := AddEquiv.refl M
      map_smul' := fun r _ ↦ congr_arg (· • (_ : M)) (e.left_inv r)}) (by intros; rfl)
  functor_unitIso_comp := by intros; rfl

instance restrictScalars_isEquivalence_of_ringEquiv {R S} [Ring R] [Ring S] (e : R ≃+* S) :
    (ModuleCat.restrictScalars e.toRingHom).IsEquivalence :=
  (restrictScalarsEquivalenceOfRingEquiv e).isEquivalence_functor

open TensorProduct

variable {R : Type u₁} {S : Type u₂} [CommRing R] [CommRing S] (f : R →+* S)

section ModuleCat.Unbundled

variable (M : Type v) [AddCommMonoid M] [Module R M]

-- This notation is necessary because we need to reason about `s ⊗ₜ m` where `s : S` and `m : M`;
-- without this notation, one need to work with `s : (restrictScalars f).obj ⟨S⟩`.
scoped[ChangeOfRings]
  notation s "⊗ₜ[" R "," f "]" m => @TensorProduct.tmul R _ _ _ _ _ (Module.compHom _ f) _ s m

end Unbundled

open ChangeOfRings

namespace ExtendScalars

variable (M : ModuleCat.{v} R)

/-- Extension of scalars turn an `R`-module into `S`-module by M ↦ S ⨂ M
-/
def obj' : ModuleCat S :=
  ⟨TensorProduct R ((restrictScalars f).obj ⟨S⟩) M⟩

/-- Extension of scalars is a functor where an `R`-module `M` is sent to `S ⊗ M` and
`l : M1 ⟶ M2` is sent to `s ⊗ m ↦ s ⊗ l m`
-/
def map' {M1 M2 : ModuleCat.{v} R} (l : M1 ⟶ M2) : obj' f M1 ⟶ obj' f M2 :=
  by-- The "by apply" part makes this require 75% fewer heartbeats to process (https://github.com/leanprover-community/mathlib4/pull/16371).
  apply @LinearMap.baseChange R S M1 M2 _ _ ((algebraMap S _).comp f).toAlgebra _ _ _ _ l

theorem map'_id {M : ModuleCat.{v} R} : map' f (𝟙 M) = 𝟙 _ :=
  LinearMap.ext fun x : obj' f M => by
    dsimp only [map']
    rw [ModuleCat.id_apply] -- Porting note: this got put in the dsimp by mathport
    induction x using TensorProduct.induction_on with
    | zero => rw [map_zero]
    | tmul => -- Porting note: issues with synthesizing Algebra R S
      erw [@LinearMap.baseChange_tmul R S M M _ _ (_), ModuleCat.id_apply]
    | add _ _ ihx ihy => rw [map_add, ihx, ihy]

theorem map'_comp {M₁ M₂ M₃ : ModuleCat.{v} R} (l₁₂ : M₁ ⟶ M₂) (l₂₃ : M₂ ⟶ M₃) :
    map' f (l₁₂ ≫ l₂₃) = map' f l₁₂ ≫ map' f l₂₃ :=
  LinearMap.ext fun x : obj' f M₁ => by
    dsimp only [map']
    induction x using TensorProduct.induction_on with
    | zero => rfl
    | tmul => rfl
    | add _ _ ihx ihy => rw [map_add, map_add, ihx, ihy]

end ExtendScalars

/-- Extension of scalars is a functor where an `R`-module `M` is sent to `S ⊗ M` and
`l : M1 ⟶ M2` is sent to `s ⊗ m ↦ s ⊗ l m`
-/
def extendScalars {R : Type u₁} {S : Type u₂} [CommRing R] [CommRing S] (f : R →+* S) :
    ModuleCat R ⥤ ModuleCat S where
  obj M := ExtendScalars.obj' f M
  map l := ExtendScalars.map' f l
  map_id _ := ExtendScalars.map'_id f
  map_comp := ExtendScalars.map'_comp f

namespace ExtendScalars

variable {R : Type u₁} {S : Type u₂} [CommRing R] [CommRing S] (f : R →+* S)

@[simp]
protected theorem smul_tmul {M : ModuleCat.{v} R} (s s' : S) (m : M) :
    s • (s'⊗ₜ[R,f]m : (extendScalars f).obj M) = (s * s')⊗ₜ[R,f]m :=
  rfl

@[simp]
theorem map_tmul {M M' : ModuleCat.{v} R} (g : M ⟶ M') (s : S) (m : M) :
    (extendScalars f).map g (s⊗ₜ[R,f]m) = s⊗ₜ[R,f]g m :=
  rfl

variable {f}

@[ext]
lemma hom_ext {M : ModuleCat R} {N : ModuleCat S}
    {α β : (extendScalars f).obj M ⟶ N}
    (h : ∀ (m : M), α ((1 : S) ⊗ₜ m) = β ((1 : S) ⊗ₜ m)) : α = β := by
  letI := f.toAlgebra
  apply (restrictScalars f).map_injective
  apply TensorProduct.ext'
  intro (s : S) m
  change α (s ⊗ₜ m) = β (s ⊗ₜ m)
  have : s ⊗ₜ[R] (m : M) = s • (1 : S) ⊗ₜ[R] m := by
    rw [ExtendScalars.smul_tmul, mul_one]
  simp only [this, map_smul, h]

end ExtendScalars

namespace CoextendScalars

variable {R : Type u₁} {S : Type u₂} [Ring R] [Ring S] (f : R →+* S)

section Unbundled

variable (M : Type v) [AddCommMonoid M] [Module R M]

-- We use `S'` to denote `S` viewed as `R`-module, via the map `f`.
-- Porting note: this seems to cause problems related to lack of reducibility
-- local notation "S'" => (restrictScalars f).obj ⟨S⟩

/-- Given an `R`-module M, consider Hom(S, M) -- the `R`-linear maps between S (as an `R`-module by
 means of restriction of scalars) and M. `S` acts on Hom(S, M) by `s • g = x ↦ g (x • s)`
 -/
instance hasSMul : SMul S <| (restrictScalars f).obj ⟨S⟩ →ₗ[R] M where
  smul s g :=
    { toFun := fun s' : S => g (s' * s : S)
      map_add' := fun x y : S => by dsimp; rw [add_mul, map_add]
      map_smul' := fun r (t : S) => by
        -- Porting note: needed some erw's even after dsimp to clean things up
        dsimp
        rw [← LinearMap.map_smul]
        erw [smul_eq_mul, smul_eq_mul, mul_assoc] }

@[simp]
theorem smul_apply' (s : S) (g : (restrictScalars f).obj ⟨S⟩ →ₗ[R] M) (s' : S) :
    (s • g) s' = g (s' * s : S) :=
  rfl

instance mulAction : MulAction S <| (restrictScalars f).obj ⟨S⟩ →ₗ[R] M :=
  { CoextendScalars.hasSMul f _ with
    one_smul := fun g => LinearMap.ext fun s : S => by simp
    mul_smul := fun (s t : S) g => LinearMap.ext fun x : S => by simp [mul_assoc] }

instance distribMulAction : DistribMulAction S <| (restrictScalars f).obj ⟨S⟩ →ₗ[R] M :=
  { CoextendScalars.mulAction f _ with
    smul_add := fun s g h => LinearMap.ext fun _ : S => by simp
    smul_zero := fun _ => LinearMap.ext fun _ : S => by simp }

/-- `S` acts on Hom(S, M) by `s • g = x ↦ g (x • s)`, this action defines an `S`-module structure on
Hom(S, M).
 -/
instance isModule : Module S <| (restrictScalars f).obj ⟨S⟩ →ₗ[R] M :=
  { CoextendScalars.distribMulAction f _ with
    add_smul := fun s1 s2 g => LinearMap.ext fun x : S => by simp [mul_add, LinearMap.map_add]
    zero_smul := fun g => LinearMap.ext fun x : S => by simp [LinearMap.map_zero] }

end Unbundled

variable (M : ModuleCat.{v} R)

/-- If `M` is an `R`-module, then the set of `R`-linear maps `S →ₗ[R] M` is an `S`-module with
scalar multiplication defined by `s • l := x ↦ l (x • s)`-/
def obj' : ModuleCat S :=
  ⟨(restrictScalars f).obj ⟨S⟩ →ₗ[R] M⟩

instance : CoeFun (obj' f M) fun _ => S → M where coe g := g.toFun

/-- If `M, M'` are `R`-modules, then any `R`-linear map `g : M ⟶ M'` induces an `S`-linear map
`(S →ₗ[R] M) ⟶ (S →ₗ[R] M')` defined by `h ↦ g ∘ h`-/
@[simps]
def map' {M M' : ModuleCat R} (g : M ⟶ M') : obj' f M ⟶ obj' f M' where
  toFun h := g.comp h
  map_add' _ _ := LinearMap.comp_add _ _ _
  map_smul' s h := LinearMap.ext fun t : S => by dsimp; rw [smul_apply',smul_apply']; simp
  -- Porting note: smul_apply' not working in simp

end CoextendScalars

/--
For any rings `R, S` and a ring homomorphism `f : R →+* S`, there is a functor from `R`-module to
`S`-module defined by `M ↦ (S →ₗ[R] M)` where `S` is considered as an `R`-module via restriction of
scalars and `g : M ⟶ M'` is sent to `h ↦ g ∘ h`.
-/
def coextendScalars {R : Type u₁} {S : Type u₂} [Ring R] [Ring S] (f : R →+* S) :
    ModuleCat R ⥤ ModuleCat S where
  obj := CoextendScalars.obj' f
  map := CoextendScalars.map' f
  map_id _ := LinearMap.ext fun _ => LinearMap.ext fun _ => rfl
  map_comp _ _ := LinearMap.ext fun _ => LinearMap.ext fun _ => rfl

namespace CoextendScalars

variable {R : Type u₁} {S : Type u₂} [Ring R] [Ring S] (f : R →+* S)

-- Porting note: this coercion doesn't line up well with task below
instance (M : ModuleCat R) : CoeFun ((coextendScalars f).obj M) fun _ => S → M :=
  inferInstanceAs <| CoeFun (CoextendScalars.obj' f M) _

theorem smul_apply (M : ModuleCat R) (g : (coextendScalars f).obj M) (s s' : S) :
    (s • g) s' = g (s' * s) :=
  rfl

@[simp]
theorem map_apply {M M' : ModuleCat R} (g : M ⟶ M') (x) (s : S) :
    (coextendScalars f).map g x s = g (x s) :=
  rfl

end CoextendScalars

namespace RestrictionCoextensionAdj

variable {R : Type u₁} {S : Type u₂} [Ring R] [Ring S] (f : R →+* S)

/-- Given `R`-module X and `S`-module Y, any `g : (restrictScalars f).obj Y ⟶ X`
corresponds to `Y ⟶ (coextendScalars f).obj X` by sending `y ↦ (s ↦ g (s • y))`
-/
@[simps apply_apply]
def HomEquiv.fromRestriction {X : ModuleCat R} {Y : ModuleCat S}
    (g : (restrictScalars f).obj Y ⟶ X) : Y ⟶ (coextendScalars f).obj X where
  toFun := fun y : Y =>
    { toFun := fun s : S => g <| (s • y : Y)
      map_add' := fun s1 s2 : S => by simp only [add_smul]; rw [LinearMap.map_add]
      map_smul' := fun r (s : S) => by
        -- Porting note: dsimp clears out some rw's but less eager to apply others with Lean 4
        dsimp
        rw [← g.map_smul]
        erw [smul_eq_mul, mul_smul]
        rfl}
  map_add' := fun y1 y2 : Y =>
    LinearMap.ext fun s : S => by
      -- Porting note: double dsimp seems odd
      dsimp only [id_eq, eq_mpr_eq_cast, AddHom.toFun_eq_coe, AddHom.coe_mk, RingHom.id_apply,
        RingHom.toMonoidHom_eq_coe, OneHom.toFun_eq_coe,
        MonoidHom.toOneHom_coe, MonoidHom.coe_coe, ZeroHom.coe_mk, smul_eq_mul, cast_eq,
        LinearMap.coe_mk]
      rw [LinearMap.add_apply, LinearMap.coe_mk, LinearMap.coe_mk]
      dsimp only [AddHom.coe_mk]
      rw [smul_add, map_add]
  map_smul' := fun (s : S) (y : Y) => LinearMap.ext fun t : S => by
      -- Porting note: used to be simp [mul_smul]
      simp only [LinearMap.coe_mk, AddHom.coe_mk, RingHom.id_apply]
      rw [ModuleCat.CoextendScalars.smul_apply', LinearMap.coe_mk]
      dsimp
      rw [mul_smul]

/-- Given `R`-module X and `S`-module Y, any `g : Y ⟶ (coextendScalars f).obj X`
corresponds to `(restrictScalars f).obj Y ⟶ X` by `y ↦ g y 1`
-/
@[simps apply]
def HomEquiv.toRestriction {X Y} (g : Y ⟶ (coextendScalars f).obj X) :
    (restrictScalars f).obj Y ⟶ X where
  toFun := fun y : Y => (g y) (1 : S)
  map_add' x y := by dsimp; rw [g.map_add, LinearMap.add_apply]
  map_smul' r (y : Y) := by
    dsimp
    rw [← LinearMap.map_smul]
    erw [smul_eq_mul, mul_one, LinearMap.map_smul]
    -- Porting note: should probably change CoeFun for obj above
    rw [← LinearMap.coe_toAddHom, ← AddHom.toFun_eq_coe]
    rw [CoextendScalars.smul_apply (s := f r) (g := g y) (s' := 1), one_mul]
    simp

-- Porting note: add to address timeout in unit'
/-- Auxiliary definition for `unit'` -/
def app' (Y : ModuleCat S) : Y →ₗ[S] (restrictScalars f ⋙ coextendScalars f).obj Y :=
  { toFun := fun y : Y =>
      { toFun := fun s : S => (s • y : Y)
        map_add' := fun _ _ => add_smul _ _ _
        map_smul' := fun r (s : S) => by
          dsimp only [AddHom.toFun_eq_coe, AddHom.coe_mk, RingHom.id_apply]
          erw [smul_eq_mul, mul_smul]
          simp }
    map_add' := fun y1 y2 =>
      LinearMap.ext fun s : S => by
        -- Porting note: double dsimp seems odd
        dsimp only [AddHom.toFun_eq_coe, AddHom.coe_mk, RingHom.id_apply,
          RingHom.toMonoidHom_eq_coe, OneHom.toFun_eq_coe, MonoidHom.toOneHom_coe,
          MonoidHom.coe_coe, ZeroHom.coe_mk, smul_eq_mul, id_eq, eq_mpr_eq_cast, cast_eq,
          Functor.comp_obj]
        rw [LinearMap.add_apply, LinearMap.coe_mk, LinearMap.coe_mk, LinearMap.coe_mk]
        dsimp
        rw [smul_add]
    map_smul' := fun s (y : Y) => LinearMap.ext fun t : S => by
      -- Porting note: used to be simp [mul_smul]
      rw [RingHom.id_apply, LinearMap.coe_mk, CoextendScalars.smul_apply', LinearMap.coe_mk]
      dsimp
      rw [mul_smul] }

/--
The natural transformation from identity functor to the composition of restriction and coextension
of scalars.
-/
-- @[simps] Porting note: not in normal form and not used
protected def unit' : 𝟭 (ModuleCat S) ⟶ restrictScalars f ⋙ coextendScalars f where
  app Y := app' f Y
  naturality Y Y' g :=
    LinearMap.ext fun y : Y => LinearMap.ext fun s : S => by
      -- Porting note (https://github.com/leanprover-community/mathlib4/pull/10745): previously simp [CoextendScalars.map_apply]
      simp only [ModuleCat.coe_comp, Functor.id_map, Functor.id_obj, Functor.comp_obj,
        Functor.comp_map]
      rw [coe_comp, coe_comp, Function.comp, Function.comp]
      conv_rhs => rw [← LinearMap.coe_toAddHom, ← AddHom.toFun_eq_coe]
      rw [CoextendScalars.map_apply, AddHom.toFun_eq_coe, LinearMap.coe_toAddHom,
        restrictScalars.map_apply f]
      change s • (g y) = g (s • y)
      rw [map_smul]

/-- The natural transformation from the composition of coextension and restriction of scalars to
identity functor.
-/
-- @[simps] Porting note: not in normal form and not used
protected def counit' : coextendScalars f ⋙ restrictScalars f ⟶ 𝟭 (ModuleCat R) where
  app X :=
    { toFun := fun g => g.toFun (1 : S)
      map_add' := fun x1 x2 => by
        dsimp
        rw [LinearMap.add_apply]
      map_smul' := fun r (g : (restrictScalars f).obj ((coextendScalars f).obj X)) => by
        dsimp
        rw [← LinearMap.coe_toAddHom, ← AddHom.toFun_eq_coe]
        rw [CoextendScalars.smul_apply (s := f r) (g := g) (s' := 1), one_mul, ← LinearMap.map_smul]
        rw [← LinearMap.coe_toAddHom, ← AddHom.toFun_eq_coe]
        congr
        change f r = (f r) • (1 : S)
        rw [smul_eq_mul (a := f r) (a' := 1), mul_one] }
  naturality X X' g := LinearMap.ext fun h => by
    rw [ModuleCat.coe_comp]
    rfl

end RestrictionCoextensionAdj

-- Porting note: very fiddly universes
/-- Restriction of scalars is left adjoint to coextension of scalars. -/
-- @[simps] Porting note: not in normal form and not used
def restrictCoextendScalarsAdj {R : Type u₁} {S : Type u₂} [Ring R] [Ring S] (f : R →+* S) :
    restrictScalars.{max v u₂,u₁,u₂} f ⊣ coextendScalars f :=
  Adjunction.mk' {
    homEquiv := fun X Y ↦
      { toFun := RestrictionCoextensionAdj.HomEquiv.fromRestriction.{u₁,u₂,v} f
        invFun := RestrictionCoextensionAdj.HomEquiv.toRestriction.{u₁,u₂,v} f
        left_inv := fun g => LinearMap.ext fun x : X => by
          -- Porting note (https://github.com/leanprover-community/mathlib4/pull/10745): once just simp
          rw [RestrictionCoextensionAdj.HomEquiv.toRestriction_apply, AddHom.toFun_eq_coe,
            LinearMap.coe_toAddHom, RestrictionCoextensionAdj.HomEquiv.fromRestriction_apply_apply,
            one_smul]
        right_inv := fun g => LinearMap.ext fun x => LinearMap.ext fun s : S => by
          -- Porting note (https://github.com/leanprover-community/mathlib4/pull/10745): once just simp
          rw [RestrictionCoextensionAdj.HomEquiv.fromRestriction_apply_apply,
            RestrictionCoextensionAdj.HomEquiv.toRestriction_apply, AddHom.toFun_eq_coe,
            LinearMap.coe_toAddHom, LinearMap.map_smulₛₗ, RingHom.id_apply,
            CoextendScalars.smul_apply', one_mul] }
    unit := RestrictionCoextensionAdj.unit'.{u₁,u₂,v} f
    counit := RestrictionCoextensionAdj.counit'.{u₁,u₂,v} f
    homEquiv_unit := LinearMap.ext fun _ => rfl
    homEquiv_counit := fun {X Y g} => LinearMap.ext <| by
      -- Porting note (https://github.com/leanprover-community/mathlib4/pull/10745): previously simp [RestrictionCoextensionAdj.counit']
      intro x; dsimp
      rw [coe_comp, Function.comp]
      change _ = (((restrictScalars f).map g) x).toFun (1 : S)
      rw [AddHom.toFun_eq_coe, LinearMap.coe_toAddHom, restrictScalars.map_apply] }

instance {R : Type u₁} {S : Type u₂} [Ring R] [Ring S] (f : R →+* S) :
    (restrictScalars.{max u₂ w} f).IsLeftAdjoint  :=
  (restrictCoextendScalarsAdj f).isLeftAdjoint

instance {R : Type u₁} {S : Type u₂} [Ring R] [Ring S] (f : R →+* S) :
    (coextendScalars.{u₁, u₂, max u₂ w} f).IsRightAdjoint  :=
  (restrictCoextendScalarsAdj f).isRightAdjoint

namespace ExtendRestrictScalarsAdj

open TensorProduct

variable {R : Type u₁} {S : Type u₂} [CommRing R] [CommRing S] (f : R →+* S)

/--
Given `R`-module X and `S`-module Y and a map `g : (extendScalars f).obj X ⟶ Y`, i.e. `S`-linear
map `S ⨂ X → Y`, there is a `X ⟶ (restrictScalars f).obj Y`, i.e. `R`-linear map `X ⟶ Y` by
`x ↦ g (1 ⊗ x)`.
-/
@[simps apply]
def HomEquiv.toRestrictScalars {X Y} (g : (extendScalars f).obj X ⟶ Y) :
    X ⟶ (restrictScalars f).obj Y where
  toFun x := g <| (1 : S)⊗ₜ[R,f]x
  map_add' _ _ := by dsimp; rw [tmul_add, map_add]
  map_smul' r x := by
    letI : Module R S := Module.compHom S f
    letI : Module R Y := Module.compHom Y f
    dsimp
    erw [RestrictScalars.smul_def, ← LinearMap.map_smul, tmul_smul]
    congr

-- Porting note: forced to break apart fromExtendScalars due to timeouts
/--
The map `S → X →ₗ[R] Y` given by `fun s x => s • (g x)`
-/
@[simps]
def HomEquiv.evalAt {X : ModuleCat R} {Y : ModuleCat S} (s : S)
    (g : X ⟶ (restrictScalars f).obj Y) : have : Module R Y := Module.compHom Y f
    X →ₗ[R] Y :=
  @LinearMap.mk _ _ _ _ (RingHom.id R) X Y _ _ _ (_)
    { toFun := fun x => s • (g x : Y)
      map_add' := by
        intros
        dsimp only
        rw [map_add,smul_add] }
    (by
      intros r x
      rw [AddHom.toFun_eq_coe, AddHom.coe_mk, RingHom.id_apply,
        LinearMap.map_smul, smul_comm r s (g x : Y)] )

/--
Given `R`-module X and `S`-module Y and a map `X ⟶ (restrictScalars f).obj Y`, i.e `R`-linear map
`X ⟶ Y`, there is a map `(extend_scalars f).obj X ⟶ Y`, i.e `S`-linear map `S ⨂ X → Y` by
`s ⊗ x ↦ s • g x`.
-/
@[simps apply]
def HomEquiv.fromExtendScalars {X Y} (g : X ⟶ (restrictScalars f).obj Y) :
    (extendScalars f).obj X ⟶ Y := by
  letI m1 : Module R S := Module.compHom S f; letI m2 : Module R Y := Module.compHom Y f
  refine {toFun := fun z => TensorProduct.lift ?_ z, map_add' := ?_, map_smul' := ?_}
  · refine
    {toFun := fun s => HomEquiv.evalAt f s g, map_add' := fun (s₁ s₂ : S) => ?_,
      map_smul' := fun (r : R) (s : S) => ?_}
    · ext
      dsimp only [evalAt_apply, LinearMap.add_apply]
      rw [← add_smul]
    · ext x
      apply mul_smul (f r) s (g x)
  · intros z₁ z₂
    change lift _ (z₁ + z₂) = lift _ z₁ + lift _ z₂
    rw [map_add]
  · intro s z
    change lift _ (s • z) = s • lift _ z
    induction z using TensorProduct.induction_on with
    | zero => rw [smul_zero, map_zero, smul_zero]
    | tmul s' x =>
      rw [LinearMap.coe_mk, ExtendScalars.smul_tmul]
      erw [lift.tmul, lift.tmul]
      set s' : S := s'
      change (s * s') • (g x) = s • s' • (g x)
      rw [mul_smul]
    | add _ _ ih1 ih2 => rw [smul_add, map_add, ih1, ih2, map_add, smul_add]

/-- Given `R`-module X and `S`-module Y, `S`-linear linear maps `(extendScalars f).obj X ⟶ Y`
bijectively correspond to `R`-linear maps `X ⟶ (restrictScalars f).obj Y`.
-/
@[simps symm_apply]
def homEquiv {X Y} :
    ((extendScalars f).obj X ⟶ Y) ≃ (X ⟶ (restrictScalars.{max v u₂,u₁,u₂} f).obj Y) where
  toFun := HomEquiv.toRestrictScalars.{u₁,u₂,v} f
  invFun := HomEquiv.fromExtendScalars.{u₁,u₂,v} f
  left_inv g := by
    letI m1 : Module R S := Module.compHom S f; letI m2 : Module R Y := Module.compHom Y f
    apply LinearMap.ext; intro z
    induction z using TensorProduct.induction_on with
    | zero => rw [map_zero, map_zero]
    | tmul x s =>
      erw [TensorProduct.lift.tmul]
      simp only [LinearMap.coe_mk]
      change S at x
      dsimp
      erw [← LinearMap.map_smul, ExtendScalars.smul_tmul, mul_one x]
      rfl
    | add _ _ ih1 ih2 => rw [map_add, map_add, ih1, ih2]
  right_inv g := by
    letI m1 : Module R S := Module.compHom S f; letI m2 : Module R Y := Module.compHom Y f
    apply LinearMap.ext; intro x
    rw [HomEquiv.toRestrictScalars_apply, HomEquiv.fromExtendScalars_apply, lift.tmul,
      LinearMap.coe_mk, LinearMap.coe_mk]
    dsimp
    rw [one_smul]

/--
For any `R`-module X, there is a natural `R`-linear map from `X` to `X ⨂ S` by sending `x ↦ x ⊗ 1`
-/
-- @[simps] Porting note: not in normal form and not used
def Unit.map {X} : X ⟶ (extendScalars f ⋙ restrictScalars f).obj X where
  toFun x := (1 : S)⊗ₜ[R,f]x
  map_add' x x' := by dsimp; rw [TensorProduct.tmul_add]
  map_smul' r x := by
    letI m1 : Module R S := Module.compHom S f
    -- Porting note: used to be rfl
    dsimp; rw [← TensorProduct.smul_tmul,TensorProduct.smul_tmul']

/--
The natural transformation from identity functor on `R`-module to the composition of extension and
restriction of scalars.
-/
@[simps]
def unit : 𝟭 (ModuleCat R) ⟶ extendScalars f ⋙ restrictScalars.{max v u₂,u₁,u₂} f where
  app _ := Unit.map.{u₁,u₂,v} f

/-- For any `S`-module Y, there is a natural `R`-linear map from `S ⨂ Y` to `Y` by
`s ⊗ y ↦ s • y` -/
@[simps apply]
def Counit.map {Y} : (restrictScalars f ⋙ extendScalars f).obj Y ⟶ Y where
  toFun :=
    letI m1 : Module R S := Module.compHom S f
    letI m2 : Module R Y := Module.compHom Y f
    TensorProduct.lift
    { toFun := fun s : S =>
      { toFun := fun y : Y => s • y,
        map_add' := smul_add _
        map_smul' := fun r y => by
          change s • f r • y = f r • s • y
          rw [← mul_smul, mul_comm, mul_smul] },
      map_add' := fun s₁ s₂ => by
        ext y
        change (s₁ + s₂) • y = s₁ • y + s₂ • y
        rw [add_smul]
      map_smul' := fun r s => by
        ext y
        change (f r • s) • y = (f r) • s • y
        rw [smul_eq_mul, mul_smul] }
  map_add' _ _ := by rw [map_add]
  map_smul' s z := by
    letI m1 : Module R S := Module.compHom S f
    letI m2 : Module R Y := Module.compHom Y f
    dsimp only
    induction z using TensorProduct.induction_on with
    | zero => rw [smul_zero, map_zero, smul_zero]
    | tmul s' y =>
      rw [ExtendScalars.smul_tmul, LinearMap.coe_mk]
      erw [TensorProduct.lift.tmul, TensorProduct.lift.tmul]
      set s' : S := s'
      change (s * s') • y = s • s' • y
      rw [mul_smul]
    | add _ _ ih1 ih2 => rw [smul_add, map_add, map_add, ih1, ih2, smul_add]

-- Porting note: this file has to probably be reworked when
-- coercions and instance synthesis are fixed for concrete categories
-- so I say nolint now and move on
attribute [nolint simpNF] Counit.map_apply

/-- The natural transformation from the composition of restriction and extension of scalars to the
identity functor on `S`-module.
-/
@[simps app]
def counit : restrictScalars.{max v u₂,u₁,u₂} f ⋙ extendScalars f ⟶ 𝟭 (ModuleCat S) where
  app _ := Counit.map.{u₁,u₂,v} f
  naturality Y Y' g := by
    -- Porting note: this is very annoying; fix instances in concrete categories
    letI m1 : Module R S := Module.compHom S f
    letI m2 : Module R Y := Module.compHom Y f
    letI m2 : Module R Y' := Module.compHom Y' f
    apply LinearMap.ext; intro z
    induction z using TensorProduct.induction_on with
    | zero => rw [map_zero, map_zero]
    | tmul s' y =>
      dsimp
      rw [ModuleCat.coe_comp, ModuleCat.coe_comp, Function.comp_apply, Function.comp_apply,
        ExtendScalars.map_tmul, restrictScalars.map_apply]
      -- This used to be `rw`, but we need `erw` after https://github.com/leanprover/lean4/pull/2644
      erw [Counit.map_apply]
      rw [lift.tmul, LinearMap.coe_mk, LinearMap.coe_mk]
      set s' : S := s'
      change s' • g y = g (s' • y)
      rw [map_smul]
    | add _ _ ih₁ ih₂ => rw [map_add, map_add]; congr 1
end ExtendRestrictScalarsAdj

/-- Given commutative rings `R, S` and a ring hom `f : R →+* S`, the extension and restriction of
scalars by `f` are adjoint to each other.
-/
-- @[simps] -- Porting note: removed not in normal form and not used
def extendRestrictScalarsAdj {R : Type u₁} {S : Type u₂} [CommRing R] [CommRing S] (f : R →+* S) :
    extendScalars.{u₁,u₂,max v u₂} f ⊣ restrictScalars.{max v u₂,u₁,u₂} f :=
  Adjunction.mk' {
    homEquiv := fun _ _ ↦ ExtendRestrictScalarsAdj.homEquiv.{v,u₁,u₂} f
    unit := ExtendRestrictScalarsAdj.unit.{v,u₁,u₂} f
    counit := ExtendRestrictScalarsAdj.counit.{v,u₁,u₂} f
    homEquiv_unit := fun {X Y g} ↦ LinearMap.ext fun x => by
      dsimp
      rw [ModuleCat.coe_comp, Function.comp_apply, restrictScalars.map_apply]
      rfl
    homEquiv_counit := fun {X Y g} ↦ LinearMap.ext fun x => by
        induction x using TensorProduct.induction_on with
        | zero => rw [map_zero, map_zero]
        | tmul =>
          rw [ExtendRestrictScalarsAdj.homEquiv_symm_apply]
          dsimp
          rw [ModuleCat.coe_comp, Function.comp_apply]
          -- This used to be `rw`, but we need `erw` after https://github.com/leanprover/lean4/pull/2644
          erw [ExtendRestrictScalarsAdj.Counit.map_apply]
          dsimp
        | add => rw [map_add, map_add]; congr 1 }

lemma extendRestrictScalarsAdj_homEquiv_apply
    {R : Type u₁} {S : Type u₂} [CommRing R] [CommRing S]
    {f : R →+* S} {M : ModuleCat.{max v u₂} R} {N : ModuleCat S}
    (φ : (extendScalars f).obj M ⟶ N) (m : M):
    (extendRestrictScalarsAdj f).homEquiv _ _ φ m = φ ((1 : S) ⊗ₜ m) :=
  rfl

lemma extendRestrictScalarsAdj_unit_app_apply
    {R : Type u₁} {S : Type u₂} [CommRing R] [CommRing S]
    (f : R →+* S) (M : ModuleCat.{max v u₂} R) (m : M):
    (extendRestrictScalarsAdj f).unit.app M m = (1 : S) ⊗ₜ[R,f] m :=
  rfl

instance {R : Type u₁} {S : Type u₂} [CommRing R] [CommRing S] (f : R →+* S) :
    (extendScalars.{u₁, u₂, max u₂ w} f).IsLeftAdjoint :=
  (extendRestrictScalarsAdj f).isLeftAdjoint

instance {R : Type u₁} {S : Type u₂} [CommRing R] [CommRing S] (f : R →+* S) :
    (restrictScalars.{max u₂ w, u₁, u₂} f).IsRightAdjoint :=
  (extendRestrictScalarsAdj f).isRightAdjoint

noncomputable instance preservesLimit_restrictScalars
    {R : Type*} {S : Type*} [Ring R] [Ring S] (f : R →+* S) {J : Type*} [Category J]
    (F : J ⥤ ModuleCat.{v} S) [Small.{v} (F ⋙ forget _).sections] :
    PreservesLimit F (restrictScalars f) :=
  ⟨fun {c} hc => ⟨by
    have hc' := isLimitOfPreserves (forget₂ _ AddCommGrp) hc
    exact isLimitOfReflects (forget₂ _ AddCommGrp) hc'⟩⟩

instance preservesColimit_restrictScalars {R S : Type*} [Ring R] [Ring S]
    (f : R →+* S) {J : Type*} [Category J] (F : J ⥤ ModuleCat.{v} S)
    [HasColimit (F ⋙ forget₂ _ AddCommGrp)] :
    PreservesColimit F (ModuleCat.restrictScalars.{v} f) := by
  have : HasColimit ((F ⋙ restrictScalars f) ⋙ forget₂ (ModuleCat R) AddCommGrp) :=
    inferInstanceAs (HasColimit (F ⋙ forget₂ _ AddCommGrp))
  apply preservesColimit_of_preserves_colimit_cocone (HasColimit.isColimitColimitCocone F)
  apply isColimitOfReflects (forget₂ _ AddCommGrp)
  apply isColimitOfPreserves (forget₂ (ModuleCat.{v} S) AddCommGrp.{v})
  exact HasColimit.isColimitColimitCocone F

<<<<<<< HEAD
variable (R) in
/-- The extension of scalars by the identity of a ring is isomorphic to the
identity functor. -/
noncomputable def extendScalarsId : extendScalars (RingHom.id R) ≅ 𝟭 _ :=
  ((conjugateIsoEquiv (extendRestrictScalarsAdj (RingHom.id R)) Adjunction.id).symm
    (restrictScalarsId R)).symm

lemma extendScalarsId_inv_app_apply (M : ModuleCat R) (m : M):
    (extendScalarsId R).inv.app M m = (1 : R) ⊗ₜ m := rfl

lemma homEquiv_extendScalarsId (M : ModuleCat R) :
    (extendRestrictScalarsAdj (RingHom.id R)).homEquiv _ _ ((extendScalarsId R).hom.app M) =
      (restrictScalarsId R).inv.app M := by
  ext m
  rw [extendRestrictScalarsAdj_homEquiv_apply, ← extendScalarsId_inv_app_apply]
  erw [← comp_apply]
  simp

lemma extendScalarsId_hom_app_one_tmul (M : ModuleCat R) (m : M) :
    (extendScalarsId R).hom.app M ((1 : R) ⊗ₜ m) = m := by
  rw [← extendRestrictScalarsAdj_homEquiv_apply,
    homEquiv_extendScalarsId]
  dsimp

section

variable {R₁ R₂ R₃ R₄ : Type u₁} [CommRing R₁] [CommRing R₂] [CommRing R₃] [CommRing R₄]
  (f₁₂ : R₁ →+* R₂) (f₂₃ : R₂ →+* R₃) (f₃₄ : R₃ →+* R₄)

/-- The extension of scalars by a composition of commutative ring morphisms
identify to the composition of the extension of scalars functors. -/
noncomputable def extendScalarsComp :
    extendScalars (f₂₃.comp f₁₂) ≅ extendScalars f₁₂ ⋙ extendScalars f₂₃ :=
  (conjugateIsoEquiv
    ((extendRestrictScalarsAdj f₁₂).comp (extendRestrictScalarsAdj f₂₃))
    (extendRestrictScalarsAdj (f₂₃.comp f₁₂))).symm (restrictScalarsComp f₁₂ f₂₃).symm

lemma homEquiv_extendScalarsComp (M : ModuleCat R₁) :
    (extendRestrictScalarsAdj (f₂₃.comp f₁₂)).homEquiv _ _
      ((extendScalarsComp f₁₂ f₂₃).hom.app M) =
      (extendRestrictScalarsAdj f₁₂).unit.app M ≫
        (restrictScalars f₁₂).map ((extendRestrictScalarsAdj f₂₃).unit.app _) ≫
        (restrictScalarsComp f₁₂ f₂₃).inv.app _ := by
  dsimp [extendScalarsComp, conjugateIsoEquiv, conjugateEquiv]
  simp only [Category.assoc, Category.id_comp, Category.comp_id,
    Adjunction.comp_unit_app, Adjunction.homEquiv_unit,
    Functor.map_comp, Adjunction.unit_naturality_assoc,
    Adjunction.right_triangle_components]
  rfl

lemma extendScalarsComp_hom_app_one_tmul (M : ModuleCat R₁) (m : M) :
    (extendScalarsComp f₁₂ f₂₃).hom.app M ((1 : R₃) ⊗ₜ m) =
      (1 : R₃) ⊗ₜ[R₂,f₂₃] ((1 : R₂) ⊗ₜ[R₁,f₁₂] m) := by
  rw [← extendRestrictScalarsAdj_homEquiv_apply, homEquiv_extendScalarsComp]
  rfl

@[reassoc]
lemma extendScalars_assoc :
    (extendScalarsComp (f₂₃.comp f₁₂) f₃₄).hom ≫ whiskerRight (extendScalarsComp f₁₂ f₂₃).hom _ =
      (extendScalarsComp f₁₂ (f₃₄.comp f₂₃)).hom ≫ whiskerLeft _ (extendScalarsComp f₂₃ f₃₄).hom ≫
        (Functor.associator _ _ _).inv := by
  ext M m
  dsimp
  have := extendScalarsComp_hom_app_one_tmul (f₂₃.comp f₁₂) f₃₄ M m
  erw [this, extendScalarsComp_hom_app_one_tmul f₁₂ (f₃₄.comp f₂₃) M m,
    extendScalarsComp_hom_app_one_tmul f₂₃ f₃₄, ExtendScalars.map_tmul,
    extendScalarsComp_hom_app_one_tmul f₁₂ f₂₃]

/-- The associativity compatibility for the extension of scalars, in the exact form
that is needed in the definition `CommRingCat.moduleCatExtendScalarsPseudofunctor`
in the file `Algebra.Category.ModuleCat.Pseudofunctor` -/
lemma extendScalars_assoc' :
    (extendScalarsComp (f₂₃.comp f₁₂) f₃₄).hom ≫ whiskerRight (extendScalarsComp f₁₂ f₂₃).hom _ ≫
      (Functor.associator _ _ _).hom ≫ whiskerLeft _ (extendScalarsComp f₂₃ f₃₄).inv ≫
        (extendScalarsComp f₁₂ (f₃₄.comp f₂₃)).inv = 𝟙 _ := by
  rw [extendScalars_assoc_assoc]
  simp only [Iso.inv_hom_id_assoc, ← whiskerLeft_comp_assoc, Iso.hom_inv_id,
    whiskerLeft_id', Category.id_comp]

@[reassoc]
lemma extendScalars_id_comp :
    (extendScalarsComp (RingHom.id R₁) f₁₂).hom ≫ whiskerRight (extendScalarsId R₁).hom _ ≫
      (Functor.leftUnitor _).hom = 𝟙 _ := by
  ext M m
  dsimp
  erw [extendScalarsComp_hom_app_one_tmul (RingHom.id R₁) f₁₂ M m]
  rw [ExtendScalars.map_tmul]
  erw [extendScalarsId_hom_app_one_tmul]
  rfl

@[reassoc]
lemma extendScalars_comp_id :
    (extendScalarsComp f₁₂ (RingHom.id R₂)).hom ≫ whiskerLeft _ (extendScalarsId R₂).hom ≫
      (Functor.rightUnitor _).hom = 𝟙 _ := by
  ext M m
  dsimp
  erw [extendScalarsComp_hom_app_one_tmul f₁₂ (RingHom.id R₂) M m,
    extendScalarsId_hom_app_one_tmul]
  rfl

end

=======
>>>>>>> 7727e723
end ModuleCat

end ModuleCat<|MERGE_RESOLUTION|>--- conflicted
+++ resolved
@@ -871,7 +871,6 @@
   apply isColimitOfPreserves (forget₂ (ModuleCat.{v} S) AddCommGrp.{v})
   exact HasColimit.isColimitColimitCocone F
 
-<<<<<<< HEAD
 variable (R) in
 /-- The extension of scalars by the identity of a ring is isomorphic to the
 identity functor. -/
@@ -974,8 +973,6 @@
 
 end
 
-=======
->>>>>>> 7727e723
 end ModuleCat
 
 end ModuleCat