/-
Copyright (c) 2022 Jujian Zhang. All rights reserved.
Released under Apache 2.0 license as described in the file LICENSE.
Authors: Jujian Zhang
-/
import Mathlib.Algebra.Category.ModuleCat.EpiMono
import Mathlib.RingTheory.TensorProduct.Basic

#align_import algebra.category.Module.change_of_rings from "leanprover-community/mathlib"@"56b71f0b55c03f70332b862e65c3aa1aa1249ca1"

/-!
# Change Of Rings

## Main definitions

* `ModuleCat.restrictScalars`: given rings `R, S` and a ring homomorphism `R ⟶ S`,
  then `restrictScalars : ModuleCat S ⥤ ModuleCat R` is defined by `M ↦ M` where an `S`-module `M`
  is seen as an `R`-module by `r • m := f r • m` and `S`-linear map `l : M ⟶ M'` is `R`-linear as
  well.

* `ModuleCat.extendScalars`: given **commutative** rings `R, S` and ring homomorphism
  `f : R ⟶ S`, then `extendScalars : ModuleCat R ⥤ ModuleCat S` is defined by `M ↦ S ⨂ M` where the
  module structure is defined by `s • (s' ⊗ m) := (s * s') ⊗ m` and `R`-linear map `l : M ⟶ M'`
  is sent to `S`-linear map `s ⊗ m ↦ s ⊗ l m : S ⨂ M ⟶ S ⨂ M'`.

* `ModuleCat.coextendScalars`: given rings `R, S` and a ring homomorphism `R ⟶ S`
  then `coextendScalars : ModuleCat R ⥤ ModuleCat S` is defined by `M ↦ (S →ₗ[R] M)` where `S` is
  seen as an `R`-module by restriction of scalars and `l ↦ l ∘ _`.

## Main results

* `ModuleCat.extendRestrictScalarsAdj`: given commutative rings `R, S` and a ring
  homomorphism `f : R →+* S`, the extension and restriction of scalars by `f` are adjoint functors.
* `ModuleCat.restrictCoextendScalarsAdj`: given rings `R, S` and a ring homomorphism
  `f : R ⟶ S` then `coextendScalars f` is the right adjoint of `restrictScalars f`.

## List of notations
Let `R, S` be rings and `f : R →+* S`
* if `M` is an `R`-module, `s : S` and `m : M`, then `s ⊗ₜ[R, f] m` is the pure tensor
  `s ⊗ m : S ⊗[R, f] M`.
-/

suppress_compilation

set_option linter.uppercaseLean3 false -- Porting note: Module

open CategoryTheory
<<<<<<< HEAD

namespace ModuleCat

=======

namespace ModuleCat

>>>>>>> 66c16514
universe v u₁ u₂ u₃

namespace RestrictScalars

variable {R : Type u₁} {S : Type u₂} [Ring R] [Ring S] (f : R →+* S)
variable (M : ModuleCat.{v} S)

/-- Any `S`-module M is also an `R`-module via a ring homomorphism `f : R ⟶ S` by defining
    `r • m := f r • m` (`Module.compHom`). This is called restriction of scalars. -/
def obj' : ModuleCat R where
  carrier := M
  isModule := Module.compHom M f
#align category_theory.Module.restrict_scalars.obj' ModuleCat.RestrictScalars.obj'

/-- Given an `S`-linear map `g : M → M'` between `S`-modules, `g` is also `R`-linear between `M` and
`M'` by means of restriction of scalars.
-/
def map' {M M' : ModuleCat.{v} S} (g : M ⟶ M') : obj' f M ⟶ obj' f M' :=
  { g with map_smul' := fun r => g.map_smul (f r) }
#align category_theory.Module.restrict_scalars.map' ModuleCat.RestrictScalars.map'

end RestrictScalars

/-- The restriction of scalars operation is functorial. For any `f : R →+* S` a ring homomorphism,
* an `S`-module `M` can be considered as `R`-module by `r • m = f r • m`
* an `S`-linear map is also `R`-linear
-/
def restrictScalars {R : Type u₁} {S : Type u₂} [Ring R] [Ring S] (f : R →+* S) :
    ModuleCat.{v} S ⥤ ModuleCat.{v} R where
  obj := RestrictScalars.obj' f
  map := RestrictScalars.map' f
  map_id _ := LinearMap.ext fun _ => rfl
  map_comp _ _ := LinearMap.ext fun _ => rfl
#align category_theory.Module.restrict_scalars ModuleCat.restrictScalars

instance {R : Type u₁} {S : Type u₂} [Ring R] [Ring S] (f : R →+* S) :
    (restrictScalars.{v} f).Faithful where
  map_injective h :=
    LinearMap.ext fun x => by simpa only using DFunLike.congr_fun h x

instance {R : Type u₁} {S : Type u₂} [Ring R] [Ring S] (f : R →+* S) :
    (restrictScalars.{v} f).PreservesMonomorphisms where
  preserves _ h := by rwa [mono_iff_injective] at h ⊢

-- Porting note: this should be automatic
instance {R : Type u₁} {S : Type u₂} [Ring R] [Ring S] {f : R →+* S}
    {M : ModuleCat.{v} S} : Module R <| (restrictScalars f).obj M :=
  inferInstanceAs <| Module R <| RestrictScalars.obj' f M

-- Porting note: this should be automatic
instance {R : Type u₁} {S : Type u₂} [Ring R] [Ring S] {f : R →+* S}
    {M : ModuleCat.{v} S} : Module S <| (restrictScalars f).obj M :=
  inferInstanceAs <| Module S M

@[simp]
theorem restrictScalars.map_apply {R : Type u₁} {S : Type u₂} [Ring R] [Ring S] (f : R →+* S)
    {M M' : ModuleCat.{v} S} (g : M ⟶ M') (x) : (restrictScalars f).map g x = g x :=
  rfl
#align category_theory.Module.restrict_scalars.map_apply ModuleCat.restrictScalars.map_apply

@[simp]
theorem restrictScalars.smul_def {R : Type u₁} {S : Type u₂} [Ring R] [Ring S] (f : R →+* S)
    {M : ModuleCat.{v} S} (r : R) (m : (restrictScalars f).obj M) : r • m = (f r • m : M) :=
  rfl
#align category_theory.Module.restrict_scalars.smul_def ModuleCat.restrictScalars.smul_def

theorem restrictScalars.smul_def' {R : Type u₁} {S : Type u₂} [Ring R] [Ring S] (f : R →+* S)
    {M : ModuleCat.{v} S} (r : R) (m : M) :
    -- Porting note: clumsy way to coerce
    let m' : (restrictScalars f).obj M := m
    (r • m' : (restrictScalars f).obj M) = (f r • m : M) :=
  rfl
#align category_theory.Module.restrict_scalars.smul_def' ModuleCat.restrictScalars.smul_def'


instance (priority := 100) sMulCommClass_mk {R : Type u₁} {S : Type u₂} [Ring R] [CommRing S]
    (f : R →+* S) (M : Type v) [I : AddCommGroup M] [Module S M] :
    haveI : SMul R M := (RestrictScalars.obj' f (ModuleCat.mk M)).isModule.toSMul
    SMulCommClass R S M :=
  @SMulCommClass.mk R S M (_) _
<<<<<<< HEAD
   <| fun r s m => (by simp [← mul_smul, mul_comm] : f r • s • m = s • f r • m)
=======
   fun r s m => (by simp [← mul_smul, mul_comm] : f r • s • m = s • f r • m)
>>>>>>> 66c16514
#align category_theory.Module.smul_comm_class_mk ModuleCat.sMulCommClass_mk

/-- Semilinear maps `M →ₛₗ[f] N` identify to
morphisms `M ⟶ (ModuleCat.restrictScalars f).obj N`. -/
@[simps]
def semilinearMapAddEquiv {R : Type u₁} {S : Type u₂} [Ring R] [Ring S] (f : R →+* S)
    (M : ModuleCat.{v} R) (N : ModuleCat.{v} S) :
    (M →ₛₗ[f] N) ≃+ (M ⟶ (ModuleCat.restrictScalars f).obj N) where
  toFun g :=
    { toFun := g
      map_add' := by simp
      map_smul' := by simp }
  invFun g :=
    { toFun := g
      map_add' := by simp
      map_smul' := g.map_smul }
  left_inv g := rfl
  right_inv g := rfl
  map_add' g₁ g₂ := rfl

section

variable {R : Type u₁} [Ring R] (f : R →+* R) (hf : f = RingHom.id R)

<<<<<<< HEAD
/-- The restriction of scalars by a ring morphism that is the identity identify to the
identity functor. -/
def restrictScalarsId' : ModuleCat.restrictScalars.{v} f ≅ 𝟭 _ := by subst hf; rfl

@[simp]
lemma restrictScalarsId'_inv_apply (M : ModuleCat R) (x : M) :
    (restrictScalarsId' f hf).inv.app M x = x := by subst hf; rfl

@[simp]
lemma restrictScalarsId'_hom_apply (M : ModuleCat R) (x : M) :
    (restrictScalarsId' f hf).hom.app M x = x := by subst hf; rfl
=======
/-- For a `R`-module `M`, the restriction of scalars of `M` by the identity morphisms identifies
to `M`. -/
def restrictScalarsId'App (M : ModuleCat R) : (restrictScalars f).obj M ≅ M :=
  LinearEquiv.toModuleIso' <|
    @AddEquiv.toLinearEquiv _ _ _ _ _ _ (((restrictScalars f).obj M).isModule) _
      (by rfl) (fun r x ↦ by subst hf; rfl)

lemma restrictScalarsId'App_hom_apply (M : ModuleCat R) (x : M) :
    (restrictScalarsId'App f hf M).hom x = x :=
  rfl

lemma restrictScalarsId'App_inv_apply (M : ModuleCat R) (x : M) :
    (restrictScalarsId'App f hf M).inv x = x :=
  rfl

/-- The restriction of scalars by a ring morphism that is the identity identify to the
identity functor. -/
@[simps! hom_app inv_app]
def restrictScalarsId' : ModuleCat.restrictScalars.{v} f ≅ 𝟭 _ :=
    NatIso.ofComponents <| fun M ↦ restrictScalarsId'App f hf M
>>>>>>> 66c16514

variable (R)

/-- The restriction of scalars by the identity morphisms identify to the
identity functor. -/
abbrev restrictScalarsId := restrictScalarsId'.{v} (RingHom.id R) rfl

end

section

variable {R₁ : Type u₁} {R₂ : Type u₂} {R₃ : Type u₃} [Ring R₁] [Ring R₂] [Ring R₃]
  (f : R₁ →+* R₂) (g : R₂ →+* R₃) (gf : R₁ →+* R₃) (hgf : gf = g.comp f)

<<<<<<< HEAD
/-- The restriction of scalars by a composition of ring morphisms identify to the
composition of the restriction of scalars functors. -/
def restrictScalarsComp' :
    ModuleCat.restrictScalars.{v} gf ≅
      ModuleCat.restrictScalars g ⋙ ModuleCat.restrictScalars f := by subst hgf; rfl
@[simp]
lemma restrictScalarsComp'_hom_apply (M : ModuleCat R₃) (x : M) :
    (restrictScalarsComp' f g gf hgf).hom.app M x = x := by subst hgf; rfl

@[simp]
lemma restrictScalarsComp'_inv_apply (M : ModuleCat R₃) (x : M) :
    (restrictScalarsComp' f g gf hgf).inv.app M x = x := by subst hgf; rfl
=======
/-- For each `R₃`-module `M`, restriction of scalars of `M` by a composition of ring morphisms
identifies to successively restricting scalars. -/
def restrictScalarsComp'App (M : ModuleCat R₃) :
    (restrictScalars gf).obj M ≅ (restrictScalars f).obj ((restrictScalars g).obj M) :=
  (AddEquiv.toLinearEquiv (by rfl) (fun r x ↦ by subst hgf; rfl)).toModuleIso'

lemma restrictScalarsComp'App_hom_apply (M : ModuleCat R₃) (x : M) :
    (restrictScalarsComp'App f g gf hgf M).hom x = x :=
  rfl

lemma restrictScalarsComp'App_inv_apply (M : ModuleCat R₃) (x : M) :
    (restrictScalarsComp'App f g gf hgf M).inv x = x :=
  rfl

/-- The restriction of scalars by a composition of ring morphisms identify to the
composition of the restriction of scalars functors. -/
@[simps! hom_app inv_app]
def restrictScalarsComp' :
    ModuleCat.restrictScalars.{v} gf ≅
      ModuleCat.restrictScalars g ⋙ ModuleCat.restrictScalars f :=
  NatIso.ofComponents <| fun M ↦ restrictScalarsComp'App f g gf hgf M
>>>>>>> 66c16514

/-- The restriction of scalars by a composition of ring morphisms identify to the
composition of the restriction of scalars functors. -/
abbrev restrictScalarsComp := restrictScalarsComp'.{v} f g _ rfl

end
<<<<<<< HEAD
=======

instance restrictScalarsIsEquivalenceOfRingEquiv {R S} [Ring R] [Ring S] (e : R ≃+* S) :
    (ModuleCat.restrictScalars e.toRingHom).IsEquivalence where
  inverse := ModuleCat.restrictScalars e.symm
  unitIso := NatIso.ofComponents (fun M ↦ LinearEquiv.toModuleIso'
    { __ := AddEquiv.refl M
      map_smul' := fun s m ↦ congr_arg (· • m) (e.right_inv s).symm }) (by intros; rfl)
  counitIso := NatIso.ofComponents (fun M ↦ LinearEquiv.toModuleIso'
    { __ := AddEquiv.refl M
      map_smul' := fun r m ↦ congr_arg (· • (_ : M)) (e.left_inv r)}) (by intros; rfl)
  functor_unitIso_comp := by intros; rfl
>>>>>>> 66c16514

open TensorProduct

variable {R : Type u₁} {S : Type u₂} [CommRing R] [CommRing S] (f : R →+* S)

section ModuleCat.Unbundled

variable (M : Type v) [AddCommMonoid M] [Module R M]

-- This notation is necessary because we need to reason about `s ⊗ₜ m` where `s : S` and `m : M`;
-- without this notation, one need to work with `s : (restrictScalars f).obj ⟨S⟩`.
scoped[ChangeOfRings]
  notation s "⊗ₜ[" R "," f "]" m => @TensorProduct.tmul R _ _ _ _ _ (Module.compHom _ f) _ s m

end Unbundled

namespace ExtendScalars

open ChangeOfRings

variable (M : ModuleCat.{v} R)

/-- Extension of scalars turn an `R`-module into `S`-module by M ↦ S ⨂ M
-/
def obj' : ModuleCat S :=
  ⟨TensorProduct R ((restrictScalars f).obj ⟨S⟩) M⟩
#align category_theory.Module.extend_scalars.obj' ModuleCat.ExtendScalars.obj'

/-- Extension of scalars is a functor where an `R`-module `M` is sent to `S ⊗ M` and
`l : M1 ⟶ M2` is sent to `s ⊗ m ↦ s ⊗ l m`
-/
def map' {M1 M2 : ModuleCat.{v} R} (l : M1 ⟶ M2) : obj' f M1 ⟶ obj' f M2 :=
  by-- The "by apply" part makes this require 75% fewer heartbeats to process (#16371).
  apply @LinearMap.baseChange R S M1 M2 _ _ ((algebraMap S _).comp f).toAlgebra _ _ _ _ l
#align category_theory.Module.extend_scalars.map' ModuleCat.ExtendScalars.map'

theorem map'_id {M : ModuleCat.{v} R} : map' f (𝟙 M) = 𝟙 _ :=
  LinearMap.ext fun x : obj' f M => by
    dsimp only [map']
    -- Porting note: this got put in the dsimp by mathport
    rw [ModuleCat.id_apply]
    induction' x using TensorProduct.induction_on with _ _ m s ihx ihy
    · rw [map_zero] -- Porting note: simp only [map_zero] failed
    · -- Porting note: issues with synthesizing Algebra R S
      erw [@LinearMap.baseChange_tmul R S M M _ _ (_), ModuleCat.id_apply]
    · rw [map_add, ihx, ihy]
#align category_theory.Module.extend_scalars.map'_id ModuleCat.ExtendScalars.map'_id

theorem map'_comp {M₁ M₂ M₃ : ModuleCat.{v} R} (l₁₂ : M₁ ⟶ M₂) (l₂₃ : M₂ ⟶ M₃) :
    map' f (l₁₂ ≫ l₂₃) = map' f l₁₂ ≫ map' f l₂₃ :=
  LinearMap.ext fun x : obj' f M₁ => by
    dsimp only [map']
    induction' x using TensorProduct.induction_on with _ _ x y ihx ihy
    · rfl
    · rfl
    · rw [map_add, map_add, ihx, ihy] -- Porting note: simp again failing where rw succeeds
#align category_theory.Module.extend_scalars.map'_comp ModuleCat.ExtendScalars.map'_comp

end ExtendScalars

/-- Extension of scalars is a functor where an `R`-module `M` is sent to `S ⊗ M` and
`l : M1 ⟶ M2` is sent to `s ⊗ m ↦ s ⊗ l m`
-/
def extendScalars {R : Type u₁} {S : Type u₂} [CommRing R] [CommRing S] (f : R →+* S) :
    ModuleCat R ⥤ ModuleCat S where
  obj M := ExtendScalars.obj' f M
  map l := ExtendScalars.map' f l
  map_id _ := ExtendScalars.map'_id f
  map_comp := ExtendScalars.map'_comp f
#align category_theory.Module.extend_scalars ModuleCat.extendScalars

namespace ExtendScalars

open ChangeOfRings

variable {R : Type u₁} {S : Type u₂} [CommRing R] [CommRing S] (f : R →+* S)

@[simp]
protected theorem smul_tmul {M : ModuleCat.{v} R} (s s' : S) (m : M) :
    s • (s'⊗ₜ[R,f]m : (extendScalars f).obj M) = (s * s')⊗ₜ[R,f]m :=
  rfl
#align category_theory.Module.extend_scalars.smul_tmul ModuleCat.ExtendScalars.smul_tmul

@[simp]
theorem map_tmul {M M' : ModuleCat.{v} R} (g : M ⟶ M') (s : S) (m : M) :
    (extendScalars f).map g (s⊗ₜ[R,f]m) = s⊗ₜ[R,f]g m :=
  rfl
#align category_theory.Module.extend_scalars.map_tmul ModuleCat.ExtendScalars.map_tmul

end ExtendScalars

namespace CoextendScalars

variable {R : Type u₁} {S : Type u₂} [Ring R] [Ring S] (f : R →+* S)

section Unbundled

variable (M : Type v) [AddCommMonoid M] [Module R M]

-- We use `S'` to denote `S` viewed as `R`-module, via the map `f`.
-- Porting note: this seems to cause problems related to lack of reducibility
-- local notation "S'" => (restrictScalars f).obj ⟨S⟩

/-- Given an `R`-module M, consider Hom(S, M) -- the `R`-linear maps between S (as an `R`-module by
 means of restriction of scalars) and M. `S` acts on Hom(S, M) by `s • g = x ↦ g (x • s)`
 -/
instance hasSMul : SMul S <| (restrictScalars f).obj ⟨S⟩ →ₗ[R] M where
  smul s g :=
    { toFun := fun s' : S => g (s' * s : S)
      map_add' := fun x y : S => by dsimp; rw [add_mul, map_add]
      map_smul' := fun r (t : S) => by
        -- Porting note: needed some erw's even after dsimp to clean things up
        dsimp
        rw [← LinearMap.map_smul]
        erw [smul_eq_mul, smul_eq_mul, mul_assoc] }
#align category_theory.Module.coextend_scalars.has_smul ModuleCat.CoextendScalars.hasSMul

@[simp]
theorem smul_apply' (s : S) (g : (restrictScalars f).obj ⟨S⟩ →ₗ[R] M) (s' : S) :
    (s • g) s' = g (s' * s : S) :=
  rfl
#align category_theory.Module.coextend_scalars.smul_apply' ModuleCat.CoextendScalars.smul_apply'

instance mulAction : MulAction S <| (restrictScalars f).obj ⟨S⟩ →ₗ[R] M :=
  { CoextendScalars.hasSMul f _ with
    one_smul := fun g => LinearMap.ext fun s : S => by simp
    mul_smul := fun (s t : S) g => LinearMap.ext fun x : S => by simp [mul_assoc] }
#align category_theory.Module.coextend_scalars.mul_action ModuleCat.CoextendScalars.mulAction

instance distribMulAction : DistribMulAction S <| (restrictScalars f).obj ⟨S⟩ →ₗ[R] M :=
  { CoextendScalars.mulAction f _ with
<<<<<<< HEAD
    smul_add := fun s g h => LinearMap.ext fun t : S => by simp
    smul_zero := fun s => LinearMap.ext fun t : S => by simp }
=======
    smul_add := fun s g h => LinearMap.ext fun _ : S => by simp
    smul_zero := fun s => LinearMap.ext fun _ : S => by simp }
>>>>>>> 66c16514
#align category_theory.Module.coextend_scalars.distrib_mul_action ModuleCat.CoextendScalars.distribMulAction

/-- `S` acts on Hom(S, M) by `s • g = x ↦ g (x • s)`, this action defines an `S`-module structure on
Hom(S, M).
 -/
instance isModule : Module S <| (restrictScalars f).obj ⟨S⟩ →ₗ[R] M :=
  { CoextendScalars.distribMulAction f _ with
    add_smul := fun s1 s2 g => LinearMap.ext fun x : S => by simp [mul_add, LinearMap.map_add]
    zero_smul := fun g => LinearMap.ext fun x : S => by simp [LinearMap.map_zero] }
#align category_theory.Module.coextend_scalars.is_module ModuleCat.CoextendScalars.isModule

end Unbundled

variable (M : ModuleCat.{v} R)

/-- If `M` is an `R`-module, then the set of `R`-linear maps `S →ₗ[R] M` is an `S`-module with
scalar multiplication defined by `s • l := x ↦ l (x • s)`-/
def obj' : ModuleCat S :=
  ⟨(restrictScalars f).obj ⟨S⟩ →ₗ[R] M⟩
#align category_theory.Module.coextend_scalars.obj' ModuleCat.CoextendScalars.obj'

instance : CoeFun (obj' f M) fun _ => S → M where coe g := g.toFun

/-- If `M, M'` are `R`-modules, then any `R`-linear map `g : M ⟶ M'` induces an `S`-linear map
`(S →ₗ[R] M) ⟶ (S →ₗ[R] M')` defined by `h ↦ g ∘ h`-/
@[simps]
def map' {M M' : ModuleCat R} (g : M ⟶ M') : obj' f M ⟶ obj' f M' where
  toFun h := g.comp h
  map_add' _ _ := LinearMap.comp_add _ _ _
  map_smul' s h := LinearMap.ext fun t : S => by dsimp; rw [smul_apply',smul_apply']; simp
  -- Porting note: smul_apply' not working in simp
#align category_theory.Module.coextend_scalars.map' ModuleCat.CoextendScalars.map'

end CoextendScalars

/--
For any rings `R, S` and a ring homomorphism `f : R →+* S`, there is a functor from `R`-module to
`S`-module defined by `M ↦ (S →ₗ[R] M)` where `S` is considered as an `R`-module via restriction of
scalars and `g : M ⟶ M'` is sent to `h ↦ g ∘ h`.
-/
def coextendScalars {R : Type u₁} {S : Type u₂} [Ring R] [Ring S] (f : R →+* S) :
    ModuleCat R ⥤ ModuleCat S where
  obj := CoextendScalars.obj' f
  map := CoextendScalars.map' f
  map_id _ := LinearMap.ext fun _ => LinearMap.ext fun _ => rfl
  map_comp _ _ := LinearMap.ext fun _ => LinearMap.ext fun _ => rfl
#align category_theory.Module.coextend_scalars ModuleCat.coextendScalars

namespace CoextendScalars

variable {R : Type u₁} {S : Type u₂} [Ring R] [Ring S] (f : R →+* S)

-- Porting note: this coercion doesn't line up well with task below
instance (M : ModuleCat R) : CoeFun ((coextendScalars f).obj M) fun _ => S → M :=
  inferInstanceAs <| CoeFun (CoextendScalars.obj' f M) _

theorem smul_apply (M : ModuleCat R) (g : (coextendScalars f).obj M) (s s' : S) :
    (s • g) s' = g (s' * s) :=
  rfl
#align category_theory.Module.coextend_scalars.smul_apply ModuleCat.CoextendScalars.smul_apply

@[simp]
theorem map_apply {M M' : ModuleCat R} (g : M ⟶ M') (x) (s : S) :
    (coextendScalars f).map g x s = g (x s) :=
  rfl
#align category_theory.Module.coextend_scalars.map_apply ModuleCat.CoextendScalars.map_apply

end CoextendScalars

namespace RestrictionCoextensionAdj

variable {R : Type u₁} {S : Type u₂} [Ring R] [Ring S] (f : R →+* S)

/-- Given `R`-module X and `S`-module Y, any `g : (restrictScalars f).obj Y ⟶ X`
corresponds to `Y ⟶ (coextendScalars f).obj X` by sending `y ↦ (s ↦ g (s • y))`
-/
@[simps apply_apply]
def HomEquiv.fromRestriction {X : ModuleCat R} {Y : ModuleCat S}
    (g : (restrictScalars f).obj Y ⟶ X) : Y ⟶ (coextendScalars f).obj X where
  toFun := fun y : Y =>
    { toFun := fun s : S => g <| (s • y : Y)
      map_add' := fun s1 s2 : S => by simp only [add_smul]; rw [LinearMap.map_add]
      map_smul' := fun r (s : S) => by
        -- Porting note: dsimp clears out some rw's but less eager to apply others with Lean 4
        dsimp
        rw [← g.map_smul]
        erw [smul_eq_mul, mul_smul]
        rfl}
  map_add' := fun y1 y2 : Y =>
    LinearMap.ext fun s : S => by
      -- Porting note: double dsimp seems odd
      dsimp only [id_eq, eq_mpr_eq_cast, AddHom.toFun_eq_coe, AddHom.coe_mk, RingHom.id_apply,
        RingHom.toMonoidHom_eq_coe, OneHom.toFun_eq_coe,
        MonoidHom.toOneHom_coe, MonoidHom.coe_coe, ZeroHom.coe_mk, smul_eq_mul, cast_eq,
        LinearMap.coe_mk]
      rw [LinearMap.add_apply, LinearMap.coe_mk, LinearMap.coe_mk]
      dsimp only [AddHom.coe_mk]
      rw [smul_add, map_add]
  map_smul' := fun (s : S) (y : Y) => LinearMap.ext fun t : S => by
      -- Porting note: used to be simp [mul_smul]
<<<<<<< HEAD
      rw [RingHom.id_apply, LinearMap.coe_mk, ModuleCat.CoextendScalars.smul_apply',
        LinearMap.coe_mk]
=======
      simp only [LinearMap.coe_mk, AddHom.coe_mk, RingHom.id_apply]
      rw [ModuleCat.CoextendScalars.smul_apply', LinearMap.coe_mk]
>>>>>>> 66c16514
      dsimp
      rw [mul_smul]
#align category_theory.Module.restriction_coextension_adj.hom_equiv.from_restriction ModuleCat.RestrictionCoextensionAdj.HomEquiv.fromRestriction

/-- Given `R`-module X and `S`-module Y, any `g : Y ⟶ (coextendScalars f).obj X`
corresponds to `(restrictScalars f).obj Y ⟶ X` by `y ↦ g y 1`
-/
@[simps apply]
def HomEquiv.toRestriction {X Y} (g : Y ⟶ (coextendScalars f).obj X) : (restrictScalars f).obj Y ⟶ X
    where
  toFun := fun y : Y => (g y) (1 : S)
  map_add' x y := by dsimp; rw [g.map_add, LinearMap.add_apply]
  map_smul' r (y : Y) := by
    dsimp
    rw [← LinearMap.map_smul]
    erw [smul_eq_mul, mul_one, LinearMap.map_smul]
    -- Porting note: should probably change CoeFun for obj above
    rw [← LinearMap.coe_toAddHom, ← AddHom.toFun_eq_coe]
    rw [CoextendScalars.smul_apply (s := f r) (g := g y) (s' := 1), one_mul]
<<<<<<< HEAD
    rw [AddHom.toFun_eq_coe, LinearMap.coe_toAddHom]
=======
    simp
>>>>>>> 66c16514
#align category_theory.Module.restriction_coextension_adj.hom_equiv.to_restriction ModuleCat.RestrictionCoextensionAdj.HomEquiv.toRestriction

-- Porting note: add to address timeout in unit'
/-- Auxiliary definition for `unit'` -/
def app' (Y : ModuleCat S) : Y →ₗ[S] (restrictScalars f ⋙ coextendScalars f).obj Y :=
  { toFun := fun y : Y =>
      { toFun := fun s : S => (s • y : Y)
        map_add' := fun s s' => add_smul _ _ _
        map_smul' := fun r (s : S) => by
          dsimp only [AddHom.toFun_eq_coe, AddHom.coe_mk, RingHom.id_apply]
          erw [smul_eq_mul, mul_smul]
          simp }
    map_add' := fun y1 y2 =>
      LinearMap.ext fun s : S => by
        -- Porting note: double dsimp seems odd
        set_option tactic.skipAssignedInstances false in
        dsimp only [AddHom.toFun_eq_coe, AddHom.coe_mk, RingHom.id_apply,
          RingHom.toMonoidHom_eq_coe, OneHom.toFun_eq_coe, MonoidHom.toOneHom_coe,
          MonoidHom.coe_coe, ZeroHom.coe_mk, smul_eq_mul, id_eq, eq_mpr_eq_cast, cast_eq,
          Functor.comp_obj]
        rw [LinearMap.add_apply, LinearMap.coe_mk, LinearMap.coe_mk, LinearMap.coe_mk]
        dsimp
        rw [smul_add]
    map_smul' := fun s (y : Y) => LinearMap.ext fun t : S => by
      -- Porting note: used to be simp [mul_smul]
      rw [RingHom.id_apply, LinearMap.coe_mk, CoextendScalars.smul_apply', LinearMap.coe_mk]
      dsimp
      rw [mul_smul] }

/--
The natural transformation from identity functor to the composition of restriction and coextension
of scalars.
-/
-- @[simps] Porting note: not in normal form and not used
protected def unit' : 𝟭 (ModuleCat S) ⟶ restrictScalars f ⋙ coextendScalars f where
  app Y := app' f Y
  naturality Y Y' g :=
    LinearMap.ext fun y : Y => LinearMap.ext fun s : S => by
      -- Porting note (#10745): previously simp [CoextendScalars.map_apply]
      simp only [ModuleCat.coe_comp, Functor.id_map, Functor.id_obj, Functor.comp_obj,
        Functor.comp_map]
      rw [coe_comp, coe_comp, Function.comp, Function.comp]
      conv_rhs => rw [← LinearMap.coe_toAddHom, ← AddHom.toFun_eq_coe]
      erw [CoextendScalars.map_apply, AddHom.toFun_eq_coe, LinearMap.coe_toAddHom,
        restrictScalars.map_apply f]
      change s • (g y) = g (s • y)
      rw [map_smul]
#align category_theory.Module.restriction_coextension_adj.unit' ModuleCat.RestrictionCoextensionAdj.unit'

/-- The natural transformation from the composition of coextension and restriction of scalars to
identity functor.
-/
-- @[simps] Porting note: not in normal form and not used
protected def counit' : coextendScalars f ⋙ restrictScalars f ⟶ 𝟭 (ModuleCat R) where
  app X :=
    { toFun := fun g => g.toFun (1 : S)
      map_add' := fun x1 x2 => by
        dsimp
        rw [LinearMap.add_apply]
      map_smul' := fun r (g : (restrictScalars f).obj ((coextendScalars f).obj X)) => by
        dsimp
        rw [← LinearMap.coe_toAddHom, ← AddHom.toFun_eq_coe]
        rw [CoextendScalars.smul_apply (s := f r) (g := g) (s' := 1), one_mul, ← LinearMap.map_smul]
        rw [← LinearMap.coe_toAddHom, ← AddHom.toFun_eq_coe]
        congr
        change f r = (f r) • (1 : S)
        rw [smul_eq_mul (a := f r) (a' := 1), mul_one] }
  naturality X X' g := LinearMap.ext fun h => by
    rw [ModuleCat.coe_comp]
    rfl
#align category_theory.Module.restriction_coextension_adj.counit' ModuleCat.RestrictionCoextensionAdj.counit'

end RestrictionCoextensionAdj

-- Porting note: very fiddly universes
/-- Restriction of scalars is left adjoint to coextension of scalars. -/
-- @[simps] Porting note: not in normal form and not used
def restrictCoextendScalarsAdj {R : Type u₁} {S : Type u₂} [Ring R] [Ring S] (f : R →+* S) :
    restrictScalars.{max v u₂,u₁,u₂} f ⊣ coextendScalars f where
  homEquiv X Y :=
    { toFun := RestrictionCoextensionAdj.HomEquiv.fromRestriction.{u₁,u₂,v} f
      invFun := RestrictionCoextensionAdj.HomEquiv.toRestriction.{u₁,u₂,v} f
      left_inv := fun g => LinearMap.ext fun x : X => by
        -- Porting note (#10745): once just simp
        rw [RestrictionCoextensionAdj.HomEquiv.toRestriction_apply, AddHom.toFun_eq_coe,
          LinearMap.coe_toAddHom, RestrictionCoextensionAdj.HomEquiv.fromRestriction_apply_apply,
          one_smul]
      right_inv := fun g => LinearMap.ext fun x => LinearMap.ext fun s : S => by
        -- Porting note (#10745): once just simp
        rw [RestrictionCoextensionAdj.HomEquiv.fromRestriction_apply_apply,
          RestrictionCoextensionAdj.HomEquiv.toRestriction_apply, AddHom.toFun_eq_coe,
          LinearMap.coe_toAddHom, LinearMap.map_smulₛₗ, RingHom.id_apply,
          CoextendScalars.smul_apply', one_mul] }
  unit := RestrictionCoextensionAdj.unit'.{u₁,u₂,v} f
  counit := RestrictionCoextensionAdj.counit'.{u₁,u₂,v} f
  homEquiv_unit := LinearMap.ext fun y => rfl
  homEquiv_counit := fun {X Y g} => LinearMap.ext <| by
    -- Porting note (#10745): previously simp [RestrictionCoextensionAdj.counit']
    intro x; dsimp
    rw [coe_comp, Function.comp]
    change _ = (((restrictScalars f).map g) x).toFun (1 : S)
    rw [AddHom.toFun_eq_coe, LinearMap.coe_toAddHom, restrictScalars.map_apply]
#align category_theory.Module.restrict_coextend_scalars_adj ModuleCat.restrictCoextendScalarsAdj

instance {R : Type u₁} {S : Type u₂} [Ring R] [Ring S] (f : R →+* S) :
    CategoryTheory.IsLeftAdjoint (restrictScalars f) :=
  ⟨_, restrictCoextendScalarsAdj f⟩

instance {R : Type u₁} {S : Type u₂} [Ring R] [Ring S] (f : R →+* S) :
    CategoryTheory.IsRightAdjoint (coextendScalars f) :=
  ⟨_, restrictCoextendScalarsAdj f⟩

namespace ExtendRestrictScalarsAdj

open ChangeOfRings

open TensorProduct

variable {R : Type u₁} {S : Type u₂} [CommRing R] [CommRing S] (f : R →+* S)

/--
Given `R`-module X and `S`-module Y and a map `g : (extendScalars f).obj X ⟶ Y`, i.e. `S`-linear
map `S ⨂ X → Y`, there is a `X ⟶ (restrictScalars f).obj Y`, i.e. `R`-linear map `X ⟶ Y` by
`x ↦ g (1 ⊗ x)`.
-/
@[simps apply]
def HomEquiv.toRestrictScalars {X Y} (g : (extendScalars f).obj X ⟶ Y) :
    X ⟶ (restrictScalars f).obj Y where
  toFun x := g <| (1 : S)⊗ₜ[R,f]x
  map_add' _ _ := by dsimp; rw [tmul_add, map_add]
  map_smul' r x := by
    letI : Module R S := Module.compHom S f
    letI : Module R Y := Module.compHom Y f
    dsimp
    erw [RestrictScalars.smul_def, ← LinearMap.map_smul, tmul_smul]
    congr
#align category_theory.Module.extend_restrict_scalars_adj.hom_equiv.to_restrict_scalars ModuleCat.ExtendRestrictScalarsAdj.HomEquiv.toRestrictScalars

-- Porting note: forced to break apart fromExtendScalars due to timeouts
/--
The map `S → X →ₗ[R] Y` given by `fun s x => s • (g x)`
-/
@[simps]
def HomEquiv.evalAt {X : ModuleCat R} {Y : ModuleCat S} (s : S)
    (g : X ⟶ (restrictScalars f).obj Y) : have : Module R Y := Module.compHom Y f
    X →ₗ[R] Y :=
  @LinearMap.mk _ _ _ _ (RingHom.id R) X Y _ _ _ (_)
    { toFun := fun x => s • (g x : Y)
      map_add' := by
        intros
        dsimp only
        rw [map_add,smul_add] }
    (by
      intros r x
      rw [AddHom.toFun_eq_coe, AddHom.coe_mk, RingHom.id_apply,
        LinearMap.map_smul, smul_comm r s (g x : Y)] )

/--
Given `R`-module X and `S`-module Y and a map `X ⟶ (restrictScalars f).obj Y`, i.e `R`-linear map
`X ⟶ Y`, there is a map `(extend_scalars f).obj X ⟶ Y`, i.e `S`-linear map `S ⨂ X → Y` by
`s ⊗ x ↦ s • g x`.
-/
@[simps apply]
def HomEquiv.fromExtendScalars {X Y} (g : X ⟶ (restrictScalars f).obj Y) :
    (extendScalars f).obj X ⟶ Y := by
  letI m1 : Module R S := Module.compHom S f; letI m2 : Module R Y := Module.compHom Y f
  refine {toFun := fun z => TensorProduct.lift ?_ z, map_add' := ?_, map_smul' := ?_}
  · refine
    {toFun := fun s => HomEquiv.evalAt f s g, map_add' := fun (s₁ s₂ : S) => ?_,
      map_smul' := fun (r : R) (s : S) => ?_}
    · ext
      dsimp only [evalAt_apply, LinearMap.add_apply]
      rw [← add_smul]
    · ext x
      apply mul_smul (f r) s (g x)
  · intros z₁ z₂
    change lift _ (z₁ + z₂) = lift _ z₁ + lift _ z₂
    rw [map_add]
  · intro s z
    change lift _ (s • z) = s • lift _ z
    induction' z using TensorProduct.induction_on with s' x x y ih1 ih2
    · rw [smul_zero, map_zero, smul_zero]
    · rw [LinearMap.coe_mk, ExtendScalars.smul_tmul]
      erw [lift.tmul, lift.tmul]
      set s' : S := s'
      change (s * s') • (g x) = s • s' • (g x)
      rw [mul_smul]
    · rw [smul_add, map_add, ih1, ih2, map_add, smul_add]
#align category_theory.Module.extend_restrict_scalars_adj.hom_equiv.from_extend_scalars ModuleCat.ExtendRestrictScalarsAdj.HomEquiv.fromExtendScalars

/-- Given `R`-module X and `S`-module Y, `S`-linear linear maps `(extendScalars f).obj X ⟶ Y`
bijectively correspond to `R`-linear maps `X ⟶ (restrictScalars f).obj Y`.
-/
@[simps symm_apply]
def homEquiv {X Y} :
    ((extendScalars f).obj X ⟶ Y) ≃ (X ⟶ (restrictScalars.{max v u₂,u₁,u₂} f).obj Y) where
  toFun := HomEquiv.toRestrictScalars.{u₁,u₂,v} f
  invFun := HomEquiv.fromExtendScalars.{u₁,u₂,v} f
  left_inv g := by
    letI m1 : Module R S := Module.compHom S f; letI m2 : Module R Y := Module.compHom Y f
    apply LinearMap.ext; intro z
    induction' z using TensorProduct.induction_on with x s z1 z2 ih1 ih2
    · rw [map_zero, map_zero]
    · erw [TensorProduct.lift.tmul]
      simp only [LinearMap.coe_mk]
      change S at x
      dsimp
      erw [← LinearMap.map_smul, ExtendScalars.smul_tmul, mul_one x]
      rfl
    · rw [map_add, map_add, ih1, ih2]
  right_inv g := by
    letI m1 : Module R S := Module.compHom S f; letI m2 : Module R Y := Module.compHom Y f
    apply LinearMap.ext; intro x
    rw [HomEquiv.toRestrictScalars_apply, HomEquiv.fromExtendScalars_apply, lift.tmul,
      LinearMap.coe_mk, LinearMap.coe_mk]
    dsimp
    rw [one_smul]
#align category_theory.Module.extend_restrict_scalars_adj.hom_equiv ModuleCat.ExtendRestrictScalarsAdj.homEquiv

/--
For any `R`-module X, there is a natural `R`-linear map from `X` to `X ⨂ S` by sending `x ↦ x ⊗ 1`
-/
-- @[simps] Porting note: not in normal form and not used
def Unit.map {X} : X ⟶ (extendScalars f ⋙ restrictScalars f).obj X where
  toFun x := (1 : S)⊗ₜ[R,f]x
  map_add' x x' := by dsimp; rw [TensorProduct.tmul_add]
  map_smul' r x := by
    letI m1 : Module R S := Module.compHom S f
    -- Porting note: used to be rfl
<<<<<<< HEAD
    dsimp; rw [←TensorProduct.smul_tmul,TensorProduct.smul_tmul']
=======
    dsimp; rw [← TensorProduct.smul_tmul,TensorProduct.smul_tmul']
>>>>>>> 66c16514
#align category_theory.Module.extend_restrict_scalars_adj.unit.map ModuleCat.ExtendRestrictScalarsAdj.Unit.map

/--
The natural transformation from identity functor on `R`-module to the composition of extension and
restriction of scalars.
-/
@[simps]
def unit : 𝟭 (ModuleCat R) ⟶ extendScalars f ⋙ restrictScalars.{max v u₂,u₁,u₂} f where
  app _ := Unit.map.{u₁,u₂,v} f
#align category_theory.Module.extend_restrict_scalars_adj.unit ModuleCat.ExtendRestrictScalarsAdj.unit

/-- For any `S`-module Y, there is a natural `R`-linear map from `S ⨂ Y` to `Y` by
`s ⊗ y ↦ s • y`
-/
@[simps apply]
def Counit.map {Y} : (restrictScalars f ⋙ extendScalars f).obj Y ⟶ Y := by
  letI m1 : Module R S := Module.compHom S f
  letI m2 : Module R Y := Module.compHom Y f
  refine'
    {toFun := TensorProduct.lift
      {toFun := fun s : S => {toFun := fun y : Y => s • y, map_add' := smul_add _, map_smul' := _},
        map_add' := _, map_smul' := _}, map_add' := _, map_smul' := _}
  · intros r y
    dsimp
    change s • f r • y = f r • s • y
    rw [← mul_smul, mul_comm, mul_smul]
  · intros s₁ s₂
    ext y
    change (s₁ + s₂) • y = s₁ • y + s₂ • y
    rw [add_smul]
  · intros r s
    ext y
    change (f r • s) • y = (f r) • s • y
    rw [smul_eq_mul,mul_smul]
  · intros
    rw [map_add]
  · intro s z
    dsimp
    induction' z using TensorProduct.induction_on with s' y z1 z2 ih1 ih2
    · rw [smul_zero, map_zero, smul_zero]
    · rw [ExtendScalars.smul_tmul, LinearMap.coe_mk]
      erw [TensorProduct.lift.tmul, TensorProduct.lift.tmul]
      set s' : S := s'
      change (s * s') • y = s • s' • y
      rw [mul_smul]
    · rw [smul_add, map_add, map_add, ih1, ih2, smul_add]
#align category_theory.Module.extend_restrict_scalars_adj.counit.map ModuleCat.ExtendRestrictScalarsAdj.Counit.map

-- Porting note: this file has to probably be reworked when
-- coercions and instance synthesis are fixed for concrete categories
-- so I say nolint now and move on
attribute [nolint simpNF] Counit.map_apply

/-- The natural transformation from the composition of restriction and extension of scalars to the
identity functor on `S`-module.
-/
@[simps app]
def counit : restrictScalars.{max v u₂,u₁,u₂} f ⋙ extendScalars f ⟶ 𝟭 (ModuleCat S) where
  app _ := Counit.map.{u₁,u₂,v} f
  naturality Y Y' g := by
    -- Porting note: this is very annoying; fix instances in concrete categories
    letI m1 : Module R S := Module.compHom S f
    letI m2 : Module R Y := Module.compHom Y f
    letI m2 : Module R Y' := Module.compHom Y' f
    apply LinearMap.ext; intro z
    induction' z using TensorProduct.induction_on with s' y z₁ z₂ ih₁ ih₂
    · rw [map_zero, map_zero]
    · dsimp
      rw [ModuleCat.coe_comp, ModuleCat.coe_comp, Function.comp_apply, Function.comp_apply,
        ExtendScalars.map_tmul, restrictScalars.map_apply]
      -- This used to be `rw`, but we need `erw` after leanprover/lean4#2644
      erw [Counit.map_apply]
      rw [lift.tmul, LinearMap.coe_mk, LinearMap.coe_mk]
      set s' : S := s'
      change s' • g y = g (s' • y)
      rw [map_smul]
    · rw [map_add,map_add]
      congr 1
#align category_theory.Module.extend_restrict_scalars_adj.counit ModuleCat.ExtendRestrictScalarsAdj.counit
end ExtendRestrictScalarsAdj

/-- Given commutative rings `R, S` and a ring hom `f : R →+* S`, the extension and restriction of
scalars by `f` are adjoint to each other.
-/
-- @[simps] -- Porting note: removed not in normal form and not used
def extendRestrictScalarsAdj {R : Type u₁} {S : Type u₂} [CommRing R] [CommRing S] (f : R →+* S) :
    extendScalars.{u₁,u₂,max v u₂} f ⊣ restrictScalars.{max v u₂,u₁,u₂} f where
  homEquiv _ _ := ExtendRestrictScalarsAdj.homEquiv.{v,u₁,u₂} f
  unit := ExtendRestrictScalarsAdj.unit.{v,u₁,u₂} f
  counit := ExtendRestrictScalarsAdj.counit.{v,u₁,u₂} f
  homEquiv_unit {X Y g} := LinearMap.ext fun x => by
    dsimp
    rw [ModuleCat.coe_comp, Function.comp_apply, restrictScalars.map_apply]
    rfl
  homEquiv_counit {X Y g} := LinearMap.ext fun x => by
      -- Porting note: once again reminding Lean of the instances
      letI m1 : Module R S := Module.compHom S f
      letI m2 : Module R Y := Module.compHom Y f
      induction' x using TensorProduct.induction_on with s x _ _ _ _
      · rw [map_zero, map_zero]
      · rw [ExtendRestrictScalarsAdj.homEquiv_symm_apply]
        -- This used to be `rw`, but we need `erw` after leanprover/lean4#2644
        erw [ModuleCat.coe_comp]
        rw [Function.comp_apply, ExtendRestrictScalarsAdj.counit_app]
        -- This used to be `rw`, but we need `erw` after leanprover/lean4#2644
        erw [ExtendRestrictScalarsAdj.Counit.map_apply]
        set_option tactic.skipAssignedInstances false in dsimp
        rw [TensorProduct.lift.tmul]
        rfl
      · rw [map_add,map_add]
        congr 1
#align category_theory.Module.extend_restrict_scalars_adj ModuleCat.extendRestrictScalarsAdj

instance {R : Type u₁} {S : Type u₂} [CommRing R] [CommRing S] (f : R →+* S) :
    CategoryTheory.IsLeftAdjoint (extendScalars f) :=
  ⟨_, extendRestrictScalarsAdj f⟩

instance {R : Type u₁} {S : Type u₂} [CommRing R] [CommRing S] (f : R →+* S) :
    CategoryTheory.IsRightAdjoint (restrictScalars f) :=
  ⟨_, extendRestrictScalarsAdj f⟩

end ModuleCat<|MERGE_RESOLUTION|>--- conflicted
+++ resolved
@@ -45,15 +45,9 @@
 set_option linter.uppercaseLean3 false -- Porting note: Module
 
 open CategoryTheory
-<<<<<<< HEAD
 
 namespace ModuleCat
 
-=======
-
-namespace ModuleCat
-
->>>>>>> 66c16514
 universe v u₁ u₂ u₃
 
 namespace RestrictScalars
@@ -134,11 +128,7 @@
     haveI : SMul R M := (RestrictScalars.obj' f (ModuleCat.mk M)).isModule.toSMul
     SMulCommClass R S M :=
   @SMulCommClass.mk R S M (_) _
-<<<<<<< HEAD
-   <| fun r s m => (by simp [← mul_smul, mul_comm] : f r • s • m = s • f r • m)
-=======
    fun r s m => (by simp [← mul_smul, mul_comm] : f r • s • m = s • f r • m)
->>>>>>> 66c16514
 #align category_theory.Module.smul_comm_class_mk ModuleCat.sMulCommClass_mk
 
 /-- Semilinear maps `M →ₛₗ[f] N` identify to
@@ -163,19 +153,6 @@
 
 variable {R : Type u₁} [Ring R] (f : R →+* R) (hf : f = RingHom.id R)
 
-<<<<<<< HEAD
-/-- The restriction of scalars by a ring morphism that is the identity identify to the
-identity functor. -/
-def restrictScalarsId' : ModuleCat.restrictScalars.{v} f ≅ 𝟭 _ := by subst hf; rfl
-
-@[simp]
-lemma restrictScalarsId'_inv_apply (M : ModuleCat R) (x : M) :
-    (restrictScalarsId' f hf).inv.app M x = x := by subst hf; rfl
-
-@[simp]
-lemma restrictScalarsId'_hom_apply (M : ModuleCat R) (x : M) :
-    (restrictScalarsId' f hf).hom.app M x = x := by subst hf; rfl
-=======
 /-- For a `R`-module `M`, the restriction of scalars of `M` by the identity morphisms identifies
 to `M`. -/
 def restrictScalarsId'App (M : ModuleCat R) : (restrictScalars f).obj M ≅ M :=
@@ -196,7 +173,6 @@
 @[simps! hom_app inv_app]
 def restrictScalarsId' : ModuleCat.restrictScalars.{v} f ≅ 𝟭 _ :=
     NatIso.ofComponents <| fun M ↦ restrictScalarsId'App f hf M
->>>>>>> 66c16514
 
 variable (R)
 
@@ -211,20 +187,6 @@
 variable {R₁ : Type u₁} {R₂ : Type u₂} {R₃ : Type u₃} [Ring R₁] [Ring R₂] [Ring R₃]
   (f : R₁ →+* R₂) (g : R₂ →+* R₃) (gf : R₁ →+* R₃) (hgf : gf = g.comp f)
 
-<<<<<<< HEAD
-/-- The restriction of scalars by a composition of ring morphisms identify to the
-composition of the restriction of scalars functors. -/
-def restrictScalarsComp' :
-    ModuleCat.restrictScalars.{v} gf ≅
-      ModuleCat.restrictScalars g ⋙ ModuleCat.restrictScalars f := by subst hgf; rfl
-@[simp]
-lemma restrictScalarsComp'_hom_apply (M : ModuleCat R₃) (x : M) :
-    (restrictScalarsComp' f g gf hgf).hom.app M x = x := by subst hgf; rfl
-
-@[simp]
-lemma restrictScalarsComp'_inv_apply (M : ModuleCat R₃) (x : M) :
-    (restrictScalarsComp' f g gf hgf).inv.app M x = x := by subst hgf; rfl
-=======
 /-- For each `R₃`-module `M`, restriction of scalars of `M` by a composition of ring morphisms
 identifies to successively restricting scalars. -/
 def restrictScalarsComp'App (M : ModuleCat R₃) :
@@ -246,15 +208,12 @@
     ModuleCat.restrictScalars.{v} gf ≅
       ModuleCat.restrictScalars g ⋙ ModuleCat.restrictScalars f :=
   NatIso.ofComponents <| fun M ↦ restrictScalarsComp'App f g gf hgf M
->>>>>>> 66c16514
 
 /-- The restriction of scalars by a composition of ring morphisms identify to the
 composition of the restriction of scalars functors. -/
 abbrev restrictScalarsComp := restrictScalarsComp'.{v} f g _ rfl
 
 end
-<<<<<<< HEAD
-=======
 
 instance restrictScalarsIsEquivalenceOfRingEquiv {R S} [Ring R] [Ring S] (e : R ≃+* S) :
     (ModuleCat.restrictScalars e.toRingHom).IsEquivalence where
@@ -266,7 +225,6 @@
     { __ := AddEquiv.refl M
       map_smul' := fun r m ↦ congr_arg (· • (_ : M)) (e.left_inv r)}) (by intros; rfl)
   functor_unitIso_comp := by intros; rfl
->>>>>>> 66c16514
 
 open TensorProduct
 
@@ -398,13 +356,8 @@
 
 instance distribMulAction : DistribMulAction S <| (restrictScalars f).obj ⟨S⟩ →ₗ[R] M :=
   { CoextendScalars.mulAction f _ with
-<<<<<<< HEAD
-    smul_add := fun s g h => LinearMap.ext fun t : S => by simp
-    smul_zero := fun s => LinearMap.ext fun t : S => by simp }
-=======
     smul_add := fun s g h => LinearMap.ext fun _ : S => by simp
     smul_zero := fun s => LinearMap.ext fun _ : S => by simp }
->>>>>>> 66c16514
 #align category_theory.Module.coextend_scalars.distrib_mul_action ModuleCat.CoextendScalars.distribMulAction
 
 /-- `S` acts on Hom(S, M) by `s • g = x ↦ g (x • s)`, this action defines an `S`-module structure on
@@ -505,13 +458,8 @@
       rw [smul_add, map_add]
   map_smul' := fun (s : S) (y : Y) => LinearMap.ext fun t : S => by
       -- Porting note: used to be simp [mul_smul]
-<<<<<<< HEAD
-      rw [RingHom.id_apply, LinearMap.coe_mk, ModuleCat.CoextendScalars.smul_apply',
-        LinearMap.coe_mk]
-=======
       simp only [LinearMap.coe_mk, AddHom.coe_mk, RingHom.id_apply]
       rw [ModuleCat.CoextendScalars.smul_apply', LinearMap.coe_mk]
->>>>>>> 66c16514
       dsimp
       rw [mul_smul]
 #align category_theory.Module.restriction_coextension_adj.hom_equiv.from_restriction ModuleCat.RestrictionCoextensionAdj.HomEquiv.fromRestriction
@@ -531,11 +479,7 @@
     -- Porting note: should probably change CoeFun for obj above
     rw [← LinearMap.coe_toAddHom, ← AddHom.toFun_eq_coe]
     rw [CoextendScalars.smul_apply (s := f r) (g := g y) (s' := 1), one_mul]
-<<<<<<< HEAD
-    rw [AddHom.toFun_eq_coe, LinearMap.coe_toAddHom]
-=======
     simp
->>>>>>> 66c16514
 #align category_theory.Module.restriction_coextension_adj.hom_equiv.to_restriction ModuleCat.RestrictionCoextensionAdj.HomEquiv.toRestriction
 
 -- Porting note: add to address timeout in unit'
@@ -765,11 +709,7 @@
   map_smul' r x := by
     letI m1 : Module R S := Module.compHom S f
     -- Porting note: used to be rfl
-<<<<<<< HEAD
-    dsimp; rw [←TensorProduct.smul_tmul,TensorProduct.smul_tmul']
-=======
     dsimp; rw [← TensorProduct.smul_tmul,TensorProduct.smul_tmul']
->>>>>>> 66c16514
 #align category_theory.Module.extend_restrict_scalars_adj.unit.map ModuleCat.ExtendRestrictScalarsAdj.Unit.map
 
 /--
