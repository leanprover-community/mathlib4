/-
Copyright (c) 2021 Kim Morrison. All rights reserved.
Released under Apache 2.0 license as described in the file LICENSE.
Authors: Kim Morrison, Johan Commelin
-/
import Mathlib.Algebra.Category.ModuleCat.Monoidal.Basic
import Mathlib.CategoryTheory.Monoidal.Functorial
import Mathlib.CategoryTheory.Monoidal.Types.Basic
import Mathlib.LinearAlgebra.DirectSum.Finsupp
import Mathlib.CategoryTheory.Linear.LinearFunctor

/-!
The functor of forming finitely supported functions on a type with values in a `[Ring R]`
is the left adjoint of
the forgetful functor from `R`-modules to types.
-/


noncomputable section

open CategoryTheory

namespace ModuleCat

universe u

variable (R : Type u)

section

variable [Ring R]

/-- The free functor `Type u ⥤ ModuleCat R` sending a type `X` to the
free `R`-module with generators `x : X`, implemented as the type `X →₀ R`.
-/
def free : Type u ⥤ ModuleCat R where
  obj X := ModuleCat.of R (X →₀ R)
  map {_ _} f := Finsupp.lmapDomain _ _ f
  map_id := by intros; exact Finsupp.lmapDomain_id _ _
  map_comp := by intros; exact Finsupp.lmapDomain_comp _ _ _ _

variable {R}

/-- Constructor for elements in the module `(free R).obj X`. -/
noncomputable def freeMk {X : Type u} (x : X) : (free R).obj X := Finsupp.single x 1

@[ext 1200]
lemma free_hom_ext {X : Type u} {M : ModuleCat.{u} R} {f g : (free R).obj X ⟶ M}
    (h : ∀ (x : X), f (freeMk x) = g (freeMk x)) :
    f = g :=
  (Finsupp.lhom_ext' (fun x ↦ LinearMap.ext_ring (h x)))

/-- The morphism of modules `(free R).obj X ⟶ M` corresponding
to a map `f : X ⟶ M`. -/
noncomputable def freeDesc {X : Type u} {M : ModuleCat.{u} R} (f : X ⟶ M) :
    (free R).obj X ⟶ M :=
  Finsupp.lift M R X f

@[simp]
lemma freeDesc_apply {X : Type u} {M : ModuleCat.{u} R} (f : X ⟶ M) (x : X) :
    freeDesc f (freeMk x) = f x := by
  dsimp [freeDesc]
  erw [Finsupp.lift_apply, Finsupp.sum_single_index]
  all_goals simp

@[simp]
lemma free_map_apply {X Y : Type u} (f : X → Y) (x : X) :
    (free R).map f (freeMk x) = freeMk (f x) := by
  apply Finsupp.mapDomain_single

/-- The bijection `((free R).obj X ⟶ M) ≃ (X → M)` when `X` is a type and `M` a module. -/
@[simps]
def freeHomEquiv {X : Type u} {M : ModuleCat.{u} R} :
    ((free R).obj X ⟶ M) ≃ (X ⟶ M) where
  toFun φ x := φ (freeMk x)
  invFun ψ := freeDesc ψ
  left_inv _ := by ext; simp
  right_inv _ := by ext; simp

variable (R)

/-- The free-forgetful adjunction for R-modules.
-/
def adj : free R ⊣ forget (ModuleCat.{u} R) :=
  Adjunction.mkOfHomEquiv
<<<<<<< HEAD
    { homEquiv := fun _ _ => freeHomEquiv
      homEquiv_naturality_left_symm := fun {X Y M} f g ↦ by ext; simp [freeHomEquiv] }

@[simp]
lemma adj_homEquiv (X : Type u) (M : ModuleCat.{u} R) :
    (adj R).homEquiv X M = freeHomEquiv := by
  simp only [adj, Adjunction.mkOfHomEquiv_homEquiv]
=======
    { homEquiv := fun X M => (Finsupp.lift M R X).toEquiv.symm
      homEquiv_naturality_left_symm := fun {_ _} M _ g =>
        Finsupp.lhom_ext' fun _ =>
          LinearMap.ext_ring
            (Finsupp.sum_mapDomain_index_addMonoidHom fun y => (smulAddHom R M).flip (g y)).symm }
>>>>>>> ede77585

instance : (forget (ModuleCat.{u} R)).IsRightAdjoint  :=
  (adj R).isRightAdjoint

end

namespace Free

open MonoidalCategory

variable [CommRing R]

attribute [local ext] TensorProduct.ext

/-- (Implementation detail) The unitor for `Free R`. -/
def ε : 𝟙_ (ModuleCat.{u} R) ⟶ (free R).obj (𝟙_ (Type u)) :=
  Finsupp.lsingle PUnit.unit

-- This lemma has always been bad, but lean4#2644 made `simp` start noticing
@[simp, nolint simpNF]
theorem ε_apply (r : R) : ε R r = Finsupp.single PUnit.unit r :=
  rfl

/-- (Implementation detail) The tensorator for `Free R`. -/
def μ (α β : Type u) : (free R).obj α ⊗ (free R).obj β ≅ (free R).obj (α ⊗ β) :=
  (finsuppTensorFinsupp' R α β).toModuleIso

theorem μ_natural {X Y X' Y' : Type u} (f : X ⟶ Y) (g : X' ⟶ Y') :
    ((free R).map f ⊗ (free R).map g) ≫ (μ R Y Y').hom = (μ R X X').hom ≫ (free R).map (f ⊗ g) := by
  -- Porting note (#11041): broken ext
  apply TensorProduct.ext
  apply Finsupp.lhom_ext'
  intro x
  apply LinearMap.ext_ring
  apply Finsupp.lhom_ext'
  intro x'
  apply LinearMap.ext_ring
  apply Finsupp.ext
  intro ⟨y, y'⟩
  -- Porting note (#10934): used to be dsimp [μ]
  change (finsuppTensorFinsupp' R Y Y')
    (Finsupp.mapDomain f (Finsupp.single x 1) ⊗ₜ[R] Finsupp.mapDomain g (Finsupp.single x' 1)) _
    = (Finsupp.mapDomain (f ⊗ g) (finsuppTensorFinsupp' R X X'
    (Finsupp.single x 1 ⊗ₜ[R] Finsupp.single x' 1))) _

  -- extra `rfl` after leanprover/lean4#2466
  simp_rw [Finsupp.mapDomain_single, finsuppTensorFinsupp'_single_tmul_single, mul_one,
    Finsupp.mapDomain_single, CategoryTheory.tensor_apply]; rfl

theorem left_unitality (X : Type u) :
    (λ_ ((free R).obj X)).hom =
      (ε R ⊗ 𝟙 ((free R).obj X)) ≫ (μ R (𝟙_ (Type u)) X).hom ≫ map (free R).obj (λ_ X).hom := by
  -- Porting note (#11041): broken ext
  apply TensorProduct.ext
  apply LinearMap.ext_ring
  apply Finsupp.lhom_ext'
  intro x
  apply LinearMap.ext_ring
  apply Finsupp.ext
  intro x'
  -- Porting note (#10934): used to be dsimp [ε, μ]
  let q : X →₀ R := ((λ_ (of R (X →₀ R))).hom) (1 ⊗ₜ[R] Finsupp.single x 1)
  change q x' = Finsupp.mapDomain (λ_ X).hom (finsuppTensorFinsupp' R (𝟙_ (Type u)) X
    (Finsupp.single PUnit.unit 1 ⊗ₜ[R] Finsupp.single x 1)) x'
  simp_rw [q, finsuppTensorFinsupp'_single_tmul_single,
    ModuleCat.MonoidalCategory.leftUnitor_hom_apply, mul_one,
    Finsupp.mapDomain_single, CategoryTheory.leftUnitor_hom_apply, one_smul]

theorem right_unitality (X : Type u) :
    (ρ_ ((free R).obj X)).hom =
      (𝟙 ((free R).obj X) ⊗ ε R) ≫ (μ R X (𝟙_ (Type u))).hom ≫ map (free R).obj (ρ_ X).hom := by
  -- Porting note (#11041): broken ext
  apply TensorProduct.ext
  apply Finsupp.lhom_ext'
  intro x
  apply LinearMap.ext_ring
  apply LinearMap.ext_ring
  apply Finsupp.ext
  intro x'
  -- Porting note (#10934): used to be dsimp [ε, μ]
  let q : X →₀ R := ((ρ_ (of R (X →₀ R))).hom) (Finsupp.single x 1 ⊗ₜ[R] 1)
  change q x' = Finsupp.mapDomain (ρ_ X).hom (finsuppTensorFinsupp' R X (𝟙_ (Type u))
    (Finsupp.single x 1 ⊗ₜ[R] Finsupp.single PUnit.unit 1)) x'
  simp_rw [q, finsuppTensorFinsupp'_single_tmul_single,
    ModuleCat.MonoidalCategory.rightUnitor_hom_apply, mul_one,
    Finsupp.mapDomain_single, CategoryTheory.rightUnitor_hom_apply, one_smul]

theorem associativity (X Y Z : Type u) :
    ((μ R X Y).hom ⊗ 𝟙 ((free R).obj Z)) ≫ (μ R (X ⊗ Y) Z).hom ≫ map (free R).obj (α_ X Y Z).hom =
      (α_ ((free R).obj X) ((free R).obj Y) ((free R).obj Z)).hom ≫
        (𝟙 ((free R).obj X) ⊗ (μ R Y Z).hom) ≫ (μ R X (Y ⊗ Z)).hom := by
  -- Porting note (#11041): broken ext
  apply TensorProduct.ext
  apply TensorProduct.ext
  apply Finsupp.lhom_ext'
  intro x
  apply LinearMap.ext_ring
  apply Finsupp.lhom_ext'
  intro y
  apply LinearMap.ext_ring
  apply Finsupp.lhom_ext'
  intro z
  apply LinearMap.ext_ring
  apply Finsupp.ext
  intro a
  -- Porting note (#10934): used to be dsimp [μ]
  change Finsupp.mapDomain (α_ X Y Z).hom (finsuppTensorFinsupp' R (X ⊗ Y) Z
    (finsuppTensorFinsupp' R X Y
    (Finsupp.single x 1 ⊗ₜ[R] Finsupp.single y 1) ⊗ₜ[R] Finsupp.single z 1)) a =
    finsuppTensorFinsupp' R X (Y ⊗ Z)
    (Finsupp.single x 1 ⊗ₜ[R]
      finsuppTensorFinsupp' R Y Z (Finsupp.single y 1 ⊗ₜ[R] Finsupp.single z 1)) a
  -- extra `rfl` after leanprover/lean4#2466
  simp_rw [finsuppTensorFinsupp'_single_tmul_single, Finsupp.mapDomain_single, mul_one,
    CategoryTheory.associator_hom_apply]; rfl

-- In fact, it's strong monoidal, but we don't yet have a typeclass for that.
/-- The free R-module functor is lax monoidal. -/
@[simps]
instance : LaxMonoidal.{u} (free R).obj := .ofTensorHom
  -- Send `R` to `PUnit →₀ R`
  (ε := ε R)
  -- Send `(α →₀ R) ⊗ (β →₀ R)` to `α × β →₀ R`
  (μ := fun X Y => (μ R X Y).hom)
  (μ_natural := fun {_} {_} {_} {_} f g ↦ μ_natural R f g)
  (left_unitality := left_unitality R)
  (right_unitality := right_unitality R)
  (associativity := associativity R)

instance : IsIso (@LaxMonoidal.ε _ _ _ _ _ _ (free R).obj _ _) := by
  refine ⟨⟨Finsupp.lapply PUnit.unit, ⟨?_, ?_⟩⟩⟩
  · -- Porting note (#11041): broken ext
    apply LinearMap.ext_ring
    -- Porting note (#10959): simp used to be able to close this goal
    dsimp
    erw [ModuleCat.comp_def, LinearMap.comp_apply, ε_apply, Finsupp.lapply_apply,
      Finsupp.single_eq_same, id_apply]
  · -- Porting note (#11041): broken ext
    apply Finsupp.lhom_ext'
    intro ⟨⟩
    apply LinearMap.ext_ring
    apply Finsupp.ext
    intro ⟨⟩
    -- Porting note (#10959): simp used to be able to close this goal
    dsimp
    erw [ModuleCat.comp_def, LinearMap.comp_apply, ε_apply, Finsupp.lapply_apply,
      Finsupp.single_eq_same]

end Free

open MonoidalCategory

variable [CommRing R]

/-- The free functor `Type u ⥤ ModuleCat R`, as a monoidal functor. -/
def monoidalFree : MonoidalFunctor (Type u) (ModuleCat.{u} R) :=
  { LaxMonoidalFunctor.of (free R).obj with
    -- Porting note (#10934): used to be dsimp
    ε_isIso := (by infer_instance : IsIso (@LaxMonoidal.ε _ _ _ _ _ _ (free R).obj _ _))
    μ_isIso := fun X Y => by dsimp; infer_instance }

example (X Y : Type u) : (free R).obj (X × Y) ≅ (free R).obj X ⊗ (free R).obj Y :=
  ((monoidalFree R).μIso X Y).symm

end ModuleCat

namespace CategoryTheory

universe v u

/-- `Free R C` is a type synonym for `C`, which, given `[CommRing R]` and `[Category C]`,
we will equip with a category structure where the morphisms are formal `R`-linear combinations
of the morphisms in `C`.
-/
-- Porting note(#5171): Removed has_nonempty_instance nolint; linter not ported yet
@[nolint unusedArguments]
def Free (_ : Type*) (C : Type u) :=
  C

/-- Consider an object of `C` as an object of the `R`-linear completion.

It may be preferable to use `(Free.embedding R C).obj X` instead;
this functor can also be used to lift morphisms.
-/
def Free.of (R : Type*) {C : Type u} (X : C) : Free R C :=
  X

variable (R : Type*) [CommRing R] (C : Type u) [Category.{v} C]

open Finsupp

-- Conceptually, it would be nice to construct this via "transport of enrichment",
-- using the fact that `ModuleCat.Free R : Type ⥤ ModuleCat R` and `ModuleCat.forget` are both lax
-- monoidal. This still seems difficult, so we just do it by hand.
instance categoryFree : Category (Free R C) where
  Hom := fun X Y : C => (X ⟶ Y) →₀ R
  id := fun X : C => Finsupp.single (𝟙 X) 1
  comp {X _ Z : C} f g :=
    (f.sum (fun f' s => g.sum (fun g' t => Finsupp.single (f' ≫ g') (s * t))) : (X ⟶ Z) →₀ R)
  assoc {W X Y Z} f g h := by
    dsimp
    -- This imitates the proof of associativity for `MonoidAlgebra`.
    simp only [sum_sum_index, sum_single_index, single_zero, single_add, eq_self_iff_true,
      forall_true_iff, forall₃_true_iff, add_mul, mul_add, Category.assoc, mul_assoc,
      zero_mul, mul_zero, sum_zero, sum_add]

namespace Free

section

-- Porting note: removed local reducible attribute for categoryFree, adjusted dsimp invocations
-- accordingly

instance : Preadditive (Free R C) where
  homGroup _ _ := Finsupp.instAddCommGroup
  add_comp X Y Z f f' g := by
    dsimp [CategoryTheory.categoryFree]
    rw [Finsupp.sum_add_index'] <;> · simp [add_mul]
  comp_add X Y Z f g g' := by
    dsimp [CategoryTheory.categoryFree]
    rw [← Finsupp.sum_add]
    congr; ext r h
    rw [Finsupp.sum_add_index'] <;> · simp [mul_add]

instance : Linear R (Free R C) where
  homModule _ _ := Finsupp.module _ R
  smul_comp X Y Z r f g := by
    dsimp [CategoryTheory.categoryFree]
    rw [Finsupp.sum_smul_index] <;> simp [Finsupp.smul_sum, mul_assoc]
  comp_smul X Y Z f r g := by
    dsimp [CategoryTheory.categoryFree]
    simp_rw [Finsupp.smul_sum]
    congr; ext h s
    rw [Finsupp.sum_smul_index] <;> simp [Finsupp.smul_sum, mul_left_comm]

theorem single_comp_single {X Y Z : C} (f : X ⟶ Y) (g : Y ⟶ Z) (r s : R) :
    (single f r ≫ single g s : Free.of R X ⟶ Free.of R Z) = single (f ≫ g) (r * s) := by
  dsimp [CategoryTheory.categoryFree]; simp

end

attribute [local simp] single_comp_single

/-- A category embeds into its `R`-linear completion.
-/
@[simps]
def embedding : C ⥤ Free R C where
  obj X := X
  map {_ _} f := Finsupp.single f 1
  map_id _ := rfl
  map_comp {X Y Z} f g := by
    -- Porting note (#10959): simp used to be able to close this goal
    dsimp only []
    rw [single_comp_single, one_mul]

variable {C} {D : Type u} [Category.{v} D] [Preadditive D] [Linear R D]

open Preadditive Linear

/-- A functor to an `R`-linear category lifts to a functor from its `R`-linear completion.
-/
@[simps]
def lift (F : C ⥤ D) : Free R C ⥤ D where
  obj X := F.obj X
  map {_ _} f := f.sum fun f' r => r • F.map f'
  map_id := by dsimp [CategoryTheory.categoryFree]; simp
  map_comp {X Y Z} f g := by
    apply Finsupp.induction_linear f
    · -- Porting note (#10959): simp used to be able to close this goal
      dsimp
      rw [Limits.zero_comp, sum_zero_index, Limits.zero_comp]
    · intro f₁ f₂ w₁ w₂
      rw [add_comp]
      dsimp at *
      rw [Finsupp.sum_add_index', Finsupp.sum_add_index']
      · simp only [w₁, w₂, add_comp]
      · intros; rw [zero_smul]
      · intros; simp only [add_smul]
      · intros; rw [zero_smul]
      · intros; simp only [add_smul]
    · intro f' r
      apply Finsupp.induction_linear g
      · -- Porting note (#10959): simp used to be able to close this goal
        dsimp
        rw [Limits.comp_zero, sum_zero_index, Limits.comp_zero]
      · intro f₁ f₂ w₁ w₂
        rw [comp_add]
        dsimp at *
        rw [Finsupp.sum_add_index', Finsupp.sum_add_index']
        · simp only [w₁, w₂, comp_add]
        · intros; rw [zero_smul]
        · intros; simp only [add_smul]
        · intros; rw [zero_smul]
        · intros; simp only [add_smul]
      · intro g' s
        rw [single_comp_single _ _ f' g' r s]
        simp [mul_comm r s, mul_smul]

theorem lift_map_single (F : C ⥤ D) {X Y : C} (f : X ⟶ Y) (r : R) :
    (lift R F).map (single f r) = r • F.map f := by simp

instance lift_additive (F : C ⥤ D) : (lift R F).Additive where
  map_add {X Y} f g := by
    dsimp
    rw [Finsupp.sum_add_index'] <;> simp [add_smul]

instance lift_linear (F : C ⥤ D) : (lift R F).Linear R where
  map_smul {X Y} f r := by
    dsimp
    rw [Finsupp.sum_smul_index] <;> simp [Finsupp.smul_sum, mul_smul]

/-- The embedding into the `R`-linear completion, followed by the lift,
is isomorphic to the original functor.
-/
def embeddingLiftIso (F : C ⥤ D) : embedding R C ⋙ lift R F ≅ F :=
  NatIso.ofComponents fun _ => Iso.refl _

/-- Two `R`-linear functors out of the `R`-linear completion are isomorphic iff their
compositions with the embedding functor are isomorphic.
-/
-- Porting note (#11182): used to be @[ext]
def ext {F G : Free R C ⥤ D} [F.Additive] [F.Linear R] [G.Additive] [G.Linear R]
    (α : embedding R C ⋙ F ≅ embedding R C ⋙ G) : F ≅ G :=
  NatIso.ofComponents (fun X => α.app X)
    (by
      intro X Y f
      apply Finsupp.induction_linear f
      · -- Porting note (#10959): simp used to be able to close this goal
        rw [Functor.map_zero, Limits.zero_comp, Functor.map_zero, Limits.comp_zero]
      · intro f₁ f₂ w₁ w₂
        -- Porting note: Using rw instead of simp
        rw [Functor.map_add, add_comp, w₁, w₂, Functor.map_add, comp_add]
      · intro f' r
        rw [Iso.app_hom, Iso.app_hom, ← smul_single_one, F.map_smul, G.map_smul, smul_comp,
          comp_smul]
        change r • (embedding R C ⋙ F).map f' ≫ _ = r • _ ≫ (embedding R C ⋙ G).map f'
        rw [α.hom.naturality f'])

/-- `Free.lift` is unique amongst `R`-linear functors `Free R C ⥤ D`
which compose with `embedding ℤ C` to give the original functor.
-/
def liftUnique (F : C ⥤ D) (L : Free R C ⥤ D) [L.Additive] [L.Linear R]
    (α : embedding R C ⋙ L ≅ F) : L ≅ lift R F :=
  ext R (α.trans (embeddingLiftIso R F).symm)

end Free
end CategoryTheory<|MERGE_RESOLUTION|>--- conflicted
+++ resolved
@@ -71,7 +71,7 @@
 /-- The bijection `((free R).obj X ⟶ M) ≃ (X → M)` when `X` is a type and `M` a module. -/
 @[simps]
 def freeHomEquiv {X : Type u} {M : ModuleCat.{u} R} :
-    ((free R).obj X ⟶ M) ≃ (X ⟶ M) where
+    ((free R).obj X ⟶ M) ≃ (X → M) where
   toFun φ x := φ (freeMk x)
   invFun ψ := freeDesc ψ
   left_inv _ := by ext; simp
@@ -83,7 +83,6 @@
 -/
 def adj : free R ⊣ forget (ModuleCat.{u} R) :=
   Adjunction.mkOfHomEquiv
-<<<<<<< HEAD
     { homEquiv := fun _ _ => freeHomEquiv
       homEquiv_naturality_left_symm := fun {X Y M} f g ↦ by ext; simp [freeHomEquiv] }
 
@@ -91,13 +90,6 @@
 lemma adj_homEquiv (X : Type u) (M : ModuleCat.{u} R) :
     (adj R).homEquiv X M = freeHomEquiv := by
   simp only [adj, Adjunction.mkOfHomEquiv_homEquiv]
-=======
-    { homEquiv := fun X M => (Finsupp.lift M R X).toEquiv.symm
-      homEquiv_naturality_left_symm := fun {_ _} M _ g =>
-        Finsupp.lhom_ext' fun _ =>
-          LinearMap.ext_ring
-            (Finsupp.sum_mapDomain_index_addMonoidHom fun y => (smulAddHom R M).flip (g y)).symm }
->>>>>>> ede77585
 
 instance : (forget (ModuleCat.{u} R)).IsRightAdjoint  :=
   (adj R).isRightAdjoint
