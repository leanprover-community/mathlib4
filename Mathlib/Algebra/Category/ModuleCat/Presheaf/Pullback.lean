/-
Copyright (c) 2024 Joël Riou. All rights reserved.
Released under Apache 2.0 license as described in the file LICENSE.
Authors: Joël Riou
-/
<<<<<<< HEAD
import Mathlib.Algebra.Category.ModuleCat.Presheaf.Generator
import Mathlib.Algebra.Category.ModuleCat.Presheaf.Pushforward
import Mathlib.CategoryTheory.Adjunction.PartialAdjoint
import Mathlib.CategoryTheory.Adjunction.CompositionIso
=======
module

public import Mathlib.Algebra.Category.ModuleCat.Presheaf.Generator
public import Mathlib.Algebra.Category.ModuleCat.Presheaf.Pushforward
public import Mathlib.CategoryTheory.Adjunction.PartialAdjoint
public import Mathlib.CategoryTheory.Adjunction.CompositionIso
>>>>>>> d7b5141c

/-!
# Pullback of presheaves of modules

Let `F : C ⥤ D` be a functor, `R : Dᵒᵖ ⥤ RingCat` and `S : Cᵒᵖ ⥤ RingCat` be presheaves
of rings, and `φ : S ⟶ F.op ⋙ R` be a morphism of presheaves of rings,
we introduce the pullback functor `pullback : PresheafOfModules S ⥤ PresheafOfModules R`
as the left adjoint of `pushforward : PresheafOfModules R ⥤ PresheafOfModules S`.
The existence of this left adjoint functor is obtained under suitable universe assumptions.

From the compatibility of `pushforward` with respect to composition, we deduce
similar pseudofunctor-like properties of the `pullback` functors.

-/

<<<<<<< HEAD
universe v v₁ v₂ v₃ v₄ u₁ u₂ u₃ u₄ u

=======
@[expose] public section

universe v v₁ v₂ v₃ v₄ u₁ u₂ u₃ u₄ u

>>>>>>> d7b5141c
open CategoryTheory Limits Opposite Functor

namespace PresheafOfModules

section

variable {C : Type u₁} [Category.{v₁} C] {D : Type u₂} [Category.{v₂} D]
  {F : C ⥤ D} {R : Dᵒᵖ ⥤ RingCat.{u}} {S : Cᵒᵖ ⥤ RingCat.{u}} (φ : S ⟶ F.op ⋙ R)
  [(pushforward.{v} φ).IsRightAdjoint]

/-- The pullback functor `PresheafOfModules S ⥤ PresheafOfModules R` induced by
a morphism of presheaves of rings `S ⟶ F.op ⋙ R`, defined as the left adjoint
functor to the pushforward, when it exists. -/
noncomputable def pullback : PresheafOfModules.{v} S ⥤ PresheafOfModules.{v} R :=
  (pushforward.{v} φ).leftAdjoint

/-- Given a morphism of presheaves of rings `S ⟶ F.op ⋙ R`, this is the adjunction
between associated pullback and pushforward functors on the categories
of presheaves of modules. -/
noncomputable def pullbackPushforwardAdjunction : pullback.{v} φ ⊣ pushforward.{v} φ :=
  Adjunction.ofIsRightAdjoint (pushforward φ)

/-- Given a morphism of presheaves of rings `φ : S ⟶ F.op ⋙ R`, this is the property
that the (partial) left adjoint functor of `pushforward φ` is defined
on a certain object `M : PresheafOfModules S`. -/
abbrev pullbackObjIsDefined : ObjectProperty (PresheafOfModules.{v} S) :=
  (pushforward φ).leftAdjointObjIsDefined

end

section

variable {C D : Type u} [SmallCategory C] [SmallCategory D]
  {F : C ⥤ D} {R : Dᵒᵖ ⥤ RingCat.{u}} {S : Cᵒᵖ ⥤ RingCat.{u}} (φ : S ⟶ F.op ⋙ R)

/-- Given a morphism of presheaves of rings `φ : S ⟶ F.op ⋙ R`, where `F : C ⥤ D`,
`S : Cᵒᵖ ⥤ RingCat`, `R : Dᵒᵖ ⥤ RingCat` and `X : C`, the (partial) left adjoint
functor of `pushforward φ` is defined on the object `(free S).obj (yoneda.obj X)`:
this object shall be mapped to `(free R).obj (yoneda.obj (F.obj X))`. -/
noncomputable def pushforwardCompCoyonedaFreeYonedaCorepresentableBy (X : C) :
    (pushforward φ ⋙ coyoneda.obj (op ((free S).obj (yoneda.obj X)))).CorepresentableBy
      ((free R).obj (yoneda.obj (F.obj X))) where
  homEquiv {M} := (freeYonedaEquiv).trans
    (freeYonedaEquiv (M := (pushforward φ).obj M)).symm
  homEquiv_comp {M N} g f := freeYonedaEquiv.injective (by
    dsimp
    erw [Equiv.apply_symm_apply, freeYonedaEquiv_comp]
    conv_rhs => erw [freeYonedaEquiv_comp]
    erw [Equiv.apply_symm_apply]
    rfl)

lemma pullbackObjIsDefined_free_yoneda (X : C) :
    pullbackObjIsDefined φ ((free S).obj (yoneda.obj X)) :=
  (pushforwardCompCoyonedaFreeYonedaCorepresentableBy φ X).isCorepresentable

lemma pullbackObjIsDefined_eq_top :
    pullbackObjIsDefined.{u} φ = ⊤ := by
  ext M
  simp only [Pi.top_apply, Prop.top_eq_true, iff_true]
  apply leftAdjointObjIsDefined_of_isColimit
    M.isColimitFreeYonedaCoproductsCokernelCofork
  rintro (_ | _)
  all_goals
    apply leftAdjointObjIsDefined_colimit _
      (fun _ ↦ pullbackObjIsDefined_free_yoneda _ _)

instance : (pushforward.{u} φ).IsRightAdjoint :=
  isRightAdjoint_of_leftAdjointObjIsDefined_eq_top
    (pullbackObjIsDefined_eq_top φ)

end

section

variable {C : Type u₁} [Category.{v₁} C] {D : Type u₂} [Category.{v₂} D]
  {E : Type u₃} [Category.{v₃} E] {E' : Type u₄} [Category.{v₄} E']

variable {F : C ⥤ D} {R : Dᵒᵖ ⥤ RingCat.{u}} {S : Cᵒᵖ ⥤ RingCat.{u}} (φ : S ⟶ F.op ⋙ R)
  {G : D ⥤ E} {T : Eᵒᵖ ⥤ RingCat.{u}} (ψ : R ⟶ G.op ⋙ T)

instance : (pushforward.{v} (F := 𝟭 C) (𝟙 S)).IsRightAdjoint :=
  isRightAdjoint_of_iso (pushforwardId.{v} S).symm

variable (S) in
/-- The pullback by the identity morphism identifies to the identity functor of the
category of presheaves of modules. -/
noncomputable def pullbackId : pullback.{v} (F := 𝟭 C) (𝟙 S) ≅ 𝟭 _ :=
  ((pullbackPushforwardAdjunction.{v} (F := 𝟭 C) (𝟙 S))).leftAdjointIdIso (pushforwardId S)

variable [(pushforward.{v} φ).IsRightAdjoint]

section

variable [(pushforward.{v} ψ).IsRightAdjoint]

instance : (pushforward.{v} (F := F ⋙ G) (φ ≫ whiskerLeft F.op ψ)).IsRightAdjoint :=
  isRightAdjoint_of_iso (pushforwardComp.{v} φ ψ)

/-- The composition of two pullback functors on presheaves of modules identifies
to the pullback for the composition. -/
noncomputable def pullbackComp :
    pullback.{v} φ ⋙ pullback.{v} ψ ≅
      pullback.{v} (F := F ⋙ G) (φ ≫ whiskerLeft F.op ψ) :=
  Adjunction.leftAdjointCompIso
    (pullbackPushforwardAdjunction.{v} φ) (pullbackPushforwardAdjunction.{v} ψ)
    (pullbackPushforwardAdjunction.{v} (F := F ⋙ G) (φ ≫ whiskerLeft F.op ψ))
    (pushforwardComp φ ψ)

variable {T' : E'ᵒᵖ ⥤ RingCat.{u}} {G' : E ⥤ E'} (ψ' : T ⟶ G'.op ⋙ T')
  [(pushforward.{v} ψ').IsRightAdjoint]

lemma pullback_assoc :
    isoWhiskerLeft _ (pullbackComp.{v} ψ ψ') ≪≫
      pullbackComp.{v} (G := G ⋙ G') φ (ψ ≫ whiskerLeft G.op ψ') =
    (associator _ _ _).symm ≪≫ isoWhiskerRight (pullbackComp.{v} φ ψ) _ ≪≫
        pullbackComp.{v} (F := F ⋙ G) (φ ≫ whiskerLeft F.op ψ) ψ' :=
  Adjunction.leftAdjointCompIso_assoc _ _ _ _ _ _ _ _ _ _ (pushforward_assoc φ ψ ψ')

end

lemma pullback_id_comp :
    pullbackComp.{v} (F := 𝟭 C) (𝟙 S) φ =
      isoWhiskerRight (pullbackId S) (pullback φ) ≪≫ Functor.leftUnitor _ :=
  Adjunction.leftAdjointCompIso_id_comp _ _ _ _ (pushforward_comp_id φ)

lemma pullback_comp_id :
    pullbackComp.{v} (G := 𝟭 _) φ (𝟙 R) =
      isoWhiskerLeft _ (pullbackId R) ≪≫ Functor.rightUnitor _ :=
  Adjunction.leftAdjointCompIso_comp_id _ _ _ _ (pushforward_id_comp φ)

end

end PresheafOfModules<|MERGE_RESOLUTION|>--- conflicted
+++ resolved
@@ -3,19 +3,12 @@
 Released under Apache 2.0 license as described in the file LICENSE.
 Authors: Joël Riou
 -/
-<<<<<<< HEAD
-import Mathlib.Algebra.Category.ModuleCat.Presheaf.Generator
-import Mathlib.Algebra.Category.ModuleCat.Presheaf.Pushforward
-import Mathlib.CategoryTheory.Adjunction.PartialAdjoint
-import Mathlib.CategoryTheory.Adjunction.CompositionIso
-=======
 module
 
 public import Mathlib.Algebra.Category.ModuleCat.Presheaf.Generator
 public import Mathlib.Algebra.Category.ModuleCat.Presheaf.Pushforward
 public import Mathlib.CategoryTheory.Adjunction.PartialAdjoint
 public import Mathlib.CategoryTheory.Adjunction.CompositionIso
->>>>>>> d7b5141c
 
 /-!
 # Pullback of presheaves of modules
@@ -31,15 +24,10 @@
 
 -/
 
-<<<<<<< HEAD
-universe v v₁ v₂ v₃ v₄ u₁ u₂ u₃ u₄ u
-
-=======
 @[expose] public section
 
 universe v v₁ v₂ v₃ v₄ u₁ u₂ u₃ u₄ u
 
->>>>>>> d7b5141c
 open CategoryTheory Limits Opposite Functor
 
 namespace PresheafOfModules
