/-
Copyright (c) 2024 Joël Riou. All rights reserved.
Released under Apache 2.0 license as described in the file LICENSE.
Authors: Joël Riou
-/
import Mathlib.Algebra.Category.ModuleCat.ChangeOfRings
import Mathlib.Algebra.Category.Ring.Basic
import Mathlib.RingTheory.Kaehler.Basic

/-!
# The differentials of a morphism in the category of commutative rings

In this file, given a morphism `f : A ⟶ B` in the category `CommRingCat`,
and `M : ModuleCat B`, we define the type `M.Derivation f` of
derivations with values in `M` relative to `f`.
We also construct the module of differentials
`CommRingCat.KaehlerDifferential f : ModuleCat B` and the corresponding derivation.

-/

universe v u

open CategoryTheory

attribute [local instance] IsScalarTower.of_compHom SMulCommClass.of_commMonoid

namespace ModuleCat

variable {A B : CommRingCat.{u}} (M : ModuleCat.{v} B) (f : A ⟶ B)

/-- The type of derivations with values in a `B`-module `M` relative
to a morphism `f : A ⟶ B` in the category `CommRingCat`. -/
nonrec def Derivation : Type _ :=
  letI := f.hom.toAlgebra
  letI := Module.compHom M f.hom
  Derivation A B M

namespace Derivation

variable {M f}

/-- Constructor for `ModuleCat.Derivation`. -/
def mk (d : B → M) (d_add : ∀ (b b' : B), d (b + b') = d b + d b' := by simp)
    (d_mul : ∀ (b b' : B), d (b * b') = b • d b' + b' • d b := by simp)
    (d_map : ∀ (a : A), d (f a) = 0 := by simp) :
    M.Derivation f :=
  letI := f.hom.toAlgebra
  letI := Module.compHom M f.hom
  { toFun := d
    map_add' := d_add
    map_smul' := fun a b ↦ by
      dsimp
      erw [d_mul, d_map, smul_zero, add_zero]
      rfl
    map_one_eq_zero' := by
      dsimp
      rw [← f.hom.map_one, d_map]
    leibniz' := d_mul }

variable (D : M.Derivation f)

/-- The underlying map `B → M` of a derivation `M.Derivation f` when `M : ModuleCat B`
and `f : A ⟶ B` is a morphism in `CommRingCat`. -/
def d (b : B) : M :=
  letI := f.hom.toAlgebra
  letI := Module.compHom M f.hom
  _root_.Derivation.toLinearMap D b

@[simp]
lemma d_add (b b' : B) : D.d (b + b') = D.d b + D.d b' := by simp [d]

@[simp]
lemma d_mul (b b' : B) : D.d (b * b') = b • D.d b' + b' • D.d b := by simp [d]

@[simp]
lemma d_map (a : A) : D.d (f a) = 0 :=
  letI := f.hom.toAlgebra
  letI := Module.compHom M f.hom
  D.map_algebraMap a

end Derivation

end ModuleCat

namespace CommRingCat

variable {A B A' B' : CommRingCat.{u}} {f : A ⟶ B} {f' : A' ⟶ B'}
  {g : A ⟶ A'} {g' : B ⟶ B'} (fac : g ≫ f' = f ≫ g')

variable (f) in
/-- The module of differentials of a morphism `f : A ⟶ B` in the category `CommRingCat`. -/
noncomputable def KaehlerDifferential : ModuleCat.{u} B :=
  letI := f.hom.toAlgebra
  ModuleCat.of B (_root_.KaehlerDifferential A B)

namespace KaehlerDifferential

variable (f) in
/-- The (universal) derivation in `(KaehlerDifferential f).Derivation f`
when `f : A ⟶ B` is a morphism in the category `CommRingCat`. -/
noncomputable def D : (KaehlerDifferential f).Derivation f :=
<<<<<<< HEAD
  letI := f.hom.toAlgebra
=======
  letI algebra := f.toAlgebra
>>>>>>> bfdd6039
  ModuleCat.Derivation.mk
    (fun b ↦ _root_.KaehlerDifferential.D A B b) (by simp [algebra]) (by simp [algebra])
      (_root_.KaehlerDifferential.D A B).map_algebraMap

/-- When `f : A ⟶ B` is a morphism in the category `CommRingCat`, this is the
differential map `B → KaehlerDifferential f`. -/
noncomputable abbrev d (b : B) : KaehlerDifferential f := (D f).d b

@[ext]
lemma ext {M : ModuleCat B} {α β : KaehlerDifferential f ⟶ M}
    (h : ∀ (b : B), α (d b) = β (d b)) : α = β := by
  rw [← sub_eq_zero]
  have : ⊤ ≤ LinearMap.ker (α - β).hom := by
    rw [← KaehlerDifferential.span_range_derivation, Submodule.span_le]
    rintro _ ⟨y, rfl⟩
    rw [SetLike.mem_coe, LinearMap.mem_ker, ModuleCat.hom_sub, LinearMap.sub_apply, sub_eq_zero]
    apply h
  rw [top_le_iff, LinearMap.ker_eq_top] at this
  ext : 1
  exact this

/-- The map `KaehlerDifferential f ⟶ (ModuleCat.restrictScalars g').obj (KaehlerDifferential f')`
induced by a commutative square (given by an equality `g ≫ f' = f ≫ g'`)
in the category `CommRingCat`. -/
noncomputable def map :
    KaehlerDifferential f ⟶
      (ModuleCat.restrictScalars g'.hom).obj (KaehlerDifferential f') :=
  letI := f.hom.toAlgebra
  letI := f'.hom.toAlgebra
  letI := g.hom.toAlgebra
  letI := g'.hom.toAlgebra
  letI := (g ≫ f').hom.toAlgebra
  have : IsScalarTower A A' B' := IsScalarTower.of_algebraMap_eq' rfl
  have := IsScalarTower.of_algebraMap_eq' (congrArg Hom.hom fac)
  -- TODO: after https://github.com/leanprover-community/mathlib4/pull/19511 we need to hint `(Y := ...)`.
  -- This suggests `restrictScalars` needs to be redesigned.
  ModuleCat.ofHom (Y := (ModuleCat.restrictScalars g'.hom).obj (KaehlerDifferential f'))
  { toFun := fun x ↦ _root_.KaehlerDifferential.map A A' B B' x
    map_add' := by simp
    map_smul' := by simp }

@[simp]
lemma map_d (b : B) : map fac (d b) = d (g' b) := by
  algebraize [f.hom, f'.hom, g.hom, g'.hom, f'.hom.comp g.hom]
  have := IsScalarTower.of_algebraMap_eq' (congrArg Hom.hom fac)
  exact _root_.KaehlerDifferential.map_D A A' B B' b

end KaehlerDifferential

end CommRingCat

namespace ModuleCat.Derivation

variable {A B : CommRingCat.{u}} {f : A ⟶ B}
  {M : ModuleCat.{u} B} (D : M.Derivation f)

/-- Given `f : A ⟶ B` a morphism in the category `CommRingCat`, `M : ModuleCat B`,
and `D : M.Derivation f`, this is the induced
morphism `CommRingCat.KaehlerDifferential f ⟶ M`. -/
noncomputable def desc : CommRingCat.KaehlerDifferential f ⟶ M :=
  letI := f.hom.toAlgebra
  letI := Module.compHom M f.hom
  ofHom D.liftKaehlerDifferential

@[simp]
lemma desc_d (b : B) : D.desc (CommRingCat.KaehlerDifferential.d b) = D.d b := by
  letI := f.hom.toAlgebra
  letI := Module.compHom M f.hom
  apply D.liftKaehlerDifferential_comp_D

end ModuleCat.Derivation<|MERGE_RESOLUTION|>--- conflicted
+++ resolved
@@ -99,11 +99,7 @@
 /-- The (universal) derivation in `(KaehlerDifferential f).Derivation f`
 when `f : A ⟶ B` is a morphism in the category `CommRingCat`. -/
 noncomputable def D : (KaehlerDifferential f).Derivation f :=
-<<<<<<< HEAD
   letI := f.hom.toAlgebra
-=======
-  letI algebra := f.toAlgebra
->>>>>>> bfdd6039
   ModuleCat.Derivation.mk
     (fun b ↦ _root_.KaehlerDifferential.D A B b) (by simp [algebra]) (by simp [algebra])
       (_root_.KaehlerDifferential.D A B).map_algebraMap
