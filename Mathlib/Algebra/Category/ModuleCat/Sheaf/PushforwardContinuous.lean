--- conflicted
+++ resolved
@@ -21,11 +21,8 @@
 
 -/
 
-<<<<<<< HEAD
-=======
 @[expose] public section
 
->>>>>>> d7b5141c
 universe v v₁ v₂ v₃ v₄ u₁ u₂ u₃ u₄ u
 
 open CategoryTheory Functor
