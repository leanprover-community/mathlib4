--- conflicted
+++ resolved
@@ -28,13 +28,9 @@
 
 -/
 
-<<<<<<< HEAD
+@[expose] public section
+
 universe v v₁ v₂ v₃ v₄ u₁ u₂ u₃ u₄ u
-=======
-@[expose] public section
-
-universe v v₁ v₂ u₁ u₂ u
->>>>>>> b6580c43
 
 open CategoryTheory Functor
 
