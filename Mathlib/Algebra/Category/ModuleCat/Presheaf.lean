/-
Copyright (c) 2023 Scott Morrison. All rights reserved.
Released under Apache 2.0 license as described in the file LICENSE.
Authors: Scott Morrison
-/
<<<<<<< HEAD
=======
import Mathlib.Algebra.Category.ModuleCat.ChangeOfRings
>>>>>>> 24939415
import Mathlib.Algebra.Category.Ring.Basic
import Mathlib.Algebra.Category.ModuleCat.ChangeOfRings

/-!
# Presheaves of modules over a presheaf of rings.

We give a hands-on description of a presheaf of modules over a fixed presheaf of rings `R`,
as a presheaf of abelian groups with additional data.

We also provide two alternative constructors :
<<<<<<< HEAD
* `mk' : CorePresheafOfModules R → PresheafOfModules R` where `M : CorePresheafOfModules R`
consists of a family of unbundled modules over `R.obj X` for all `X`
* `mk'' : BundledCorePresheafOfModules R → PresheafOfModules R`
where `M : BundledCorePresheafOfModules R` consists of a family of objects in
`ModuleCat (R.obj X)` for all `X`
=======
* When `M : CorePresheafOfModules R` consists of a family of unbundled modules over `R.obj X`
for all `X`, the corresponding presheaf of modules is `M.toPresheafOfModules`.
* When `M : BundledCorePresheafOfModules R` consists of a family of objects in
`ModuleCat (R.obj X)` for all `X`, the corresponding presheaf of modules
is `M.toPresheafOfModules`.
>>>>>>> 24939415

## Future work

* Compare this to the definition as a presheaf of pairs `(R, M)` with specified first part.
* Compare this to the definition as a module object of the presheaf of rings
  thought of as a monoid object.
* (Pre)sheaves of modules over a given sheaf of rings are an abelian category.
* Presheaves of modules over a presheaf of commutative rings form a monoidal category.
* Pushforward and pullback.
-/

universe v v₁ u₁ u

open CategoryTheory LinearMap Opposite

variable {C : Type u₁} [Category.{v₁} C]

/-- A presheaf of modules over a given presheaf of rings,
described as a presheaf of abelian groups, and the extra data of the action at each object,
and a condition relating functoriality and scalar multiplication. -/
structure PresheafOfModules (R : Cᵒᵖ ⥤ RingCat.{u}) where
  presheaf : Cᵒᵖ ⥤ AddCommGroupCat.{v}
  module : ∀ X : Cᵒᵖ, Module (R.obj X) (presheaf.obj X) := by infer_instance
  map_smul : ∀ {X Y : Cᵒᵖ} (f : X ⟶ Y) (r : R.obj X) (x : presheaf.obj X),
    presheaf.map f (r • x) = R.map f r • presheaf.map f x := by aesop_cat

variable {R : Cᵒᵖ ⥤ RingCat.{u}}

namespace PresheafOfModules

attribute [instance] PresheafOfModules.module

/-- The bundled module over an object `X`. -/
def obj (P : PresheafOfModules R) (X : Cᵒᵖ) : ModuleCat (R.obj X) :=
  ModuleCat.of _ (P.presheaf.obj X)

/--
If `P` is a presheaf of modules over a presheaf of rings `R`, both over some category `C`,
and `f : X ⟶ Y` is a morphism in `Cᵒᵖ`, we construct the `R.map f`-semilinear map
from the `R.obj X`-module `P.presheaf.obj X` to the `R.obj Y`-module `P.presheaf.obj Y`.
 -/
def map (P : PresheafOfModules R) {X Y : Cᵒᵖ} (f : X ⟶ Y) :
    P.obj X →ₛₗ[R.map f] P.obj Y :=
  { toAddHom := (P.presheaf.map f).toAddHom,
    map_smul' := P.map_smul f, }

@[simp]
theorem map_apply (P : PresheafOfModules R) {X Y : Cᵒᵖ} (f : X ⟶ Y) (x) :
    P.map f x = (P.presheaf.map f) x :=
  rfl

instance (X : Cᵒᵖ) : RingHomId (R.map (𝟙 X)) where
  eq_id := R.map_id X

instance {X Y Z : Cᵒᵖ} (f : X ⟶ Y) (g : Y ⟶ Z) :
    RingHomCompTriple (R.map f) (R.map g) (R.map (f ≫ g)) where
  comp_eq := (R.map_comp f g).symm

@[simp]
theorem map_id (P : PresheafOfModules R) (X : Cᵒᵖ) :
    P.map (𝟙 X) = LinearMap.id' := by
  ext
  simp

@[simp]
theorem map_comp (P : PresheafOfModules R) {X Y Z : Cᵒᵖ} (f : X ⟶ Y) (g : Y ⟶ Z) :
    P.map (f ≫ g) = (P.map g).comp (P.map f) := by
  ext
  simp

/-- A morphism of presheaves of modules. -/
structure Hom (P Q : PresheafOfModules R) where
  hom : P.presheaf ⟶ Q.presheaf
  map_smul : ∀ (X : Cᵒᵖ) (r : R.obj X) (x : P.presheaf.obj X), hom.app X (r • x) = r • hom.app X x

namespace Hom

/-- The identity morphism on a presheaf of modules. -/
def id (P : PresheafOfModules R) : Hom P P where
  hom := 𝟙 _
  map_smul _ _ _ := rfl

/-- Composition of morphisms of presheaves of modules. -/
def comp {P Q R : PresheafOfModules R} (f : Hom P Q) (g : Hom Q R) : Hom P R where
  hom := f.hom ≫ g.hom
  map_smul _ _ _ := by simp [Hom.map_smul]

end Hom

instance : Category (PresheafOfModules R) where
  Hom := Hom
  id := Hom.id
  comp f g := Hom.comp f g

namespace Hom

variable {P Q T : PresheafOfModules R}

/--
The `(X : Cᵒᵖ)`-component of morphism between presheaves of modules
over a presheaf of rings `R`, as an `R.obj X`-linear map. -/
def app (f : Hom P Q) (X : Cᵒᵖ) : P.obj X →ₗ[R.obj X] Q.obj X :=
  { toAddHom := (f.hom.app X).toAddHom
    map_smul' := f.map_smul X }

@[simp]
lemma comp_app (f : P ⟶ Q) (g : Q ⟶ T) (X : Cᵒᵖ) :
    (f ≫ g).app X = (g.app X).comp (f.app X) := rfl

@[ext]
theorem ext {f g : P ⟶ Q} (w : ∀ X, f.app X = g.app X) : f = g := by
  cases f; cases g
  congr
  ext X x
  exact LinearMap.congr_fun (w X) x

section

variable (app : ∀ X, P.obj X →ₗ[R.obj X] Q.obj X)
  (naturality : ∀ ⦃X Y : Cᵒᵖ⦄ (f : X ⟶ Y) (x : P.obj X),
    app Y (P.map f x) = Q.map f (app X x))

/-- A constructor for morphisms in `PresheafOfModules R` that is based on the data
of a family of linear maps over the various rings `R.obj X`. -/
def mk' : P ⟶ Q where
  hom :=
    { app := fun X => (app X).toAddMonoidHom
      naturality := fun X Y f => by ext x; apply naturality }
  map_smul X := (app X).map_smul

@[simp]
lemma mk'_app : (mk' app naturality).app = app := rfl

end

instance : Zero (P ⟶ Q) := ⟨mk 0 (by
  intros
  simp only [Limits.zero_app, AddMonoidHom.zero_apply, smul_zero])⟩

variable (P Q)

@[simp]
lemma zero_app (X : Cᵒᵖ) : (0 : P ⟶ Q).app X = 0 := rfl

variable {P Q}

instance : Add (P ⟶ Q) := ⟨fun f g => mk (f.hom + g.hom) (by
  intros
  simp only [NatTrans.app_add, AddCommGroupCat.hom_add_apply, map_smul, smul_add])⟩

@[simp]
lemma add_app (f g : P ⟶ Q) (X : Cᵒᵖ) : (f + g).app X = f.app X + g.app X := rfl

instance : Sub (P ⟶ Q) := ⟨fun f g => mk (f.hom - g.hom) (by
  intros
  rw [NatTrans.app_sub, AddMonoidHom.sub_apply, AddMonoidHom.sub_apply,
    smul_sub, map_smul, map_smul])⟩

@[simp]
lemma sub_app (f g : P ⟶ Q) (X : Cᵒᵖ) : (f - g).app X = f.app X - g.app X := rfl

instance : Neg (P ⟶ Q) := ⟨fun f => mk (-f.hom) (by
  intros
  rw [NatTrans.app_neg, AddMonoidHom.neg_apply, AddMonoidHom.neg_apply,
    map_smul, smul_neg])⟩

@[simp]
lemma neg_app (f : P ⟶ Q) (X : Cᵒᵖ): (-f).app X = -f.app X := rfl

instance : AddCommGroup (P ⟶ Q) where
  add_assoc := by intros; ext1; simp only [add_app, add_assoc]
  zero_add := by intros; ext1; simp only [add_app, zero_app, zero_add]
  add_left_neg := by intros; ext1; simp only [add_app, neg_app, add_left_neg, zero_app]
  add_zero := by intros; ext1; simp only [add_app, zero_app, add_zero]
  add_comm := by intros; ext1; simp only [add_app]; apply add_comm
  sub_eq_add_neg := by intros; ext1; simp only [add_app, sub_app, neg_app, sub_eq_add_neg]
  nsmul := nsmulRec
  zsmul := zsmulRec

instance : Preadditive (PresheafOfModules R) where
  add_comp := by intros; ext1; simp only [comp_app, add_app, comp_add]
  comp_add := by intros; ext1; simp only [comp_app, add_app, add_comp]

end Hom

lemma naturality_apply {P Q : PresheafOfModules R} (f : P ⟶ Q)
    {X Y : Cᵒᵖ} (g : X ⟶ Y) (x : P.obj X) :
    f.app Y (P.presheaf.map g x) = Q.presheaf.map g (f.app X x) :=
  congr_fun ((forget _).congr_map (f.hom.naturality g)) x

variable (R)

/-- The functor from presheaves of modules over a specified presheaf of rings,
to presheaves of abelian groups.
-/
@[simps obj]
def toPresheaf : PresheafOfModules.{v} R ⥤ (Cᵒᵖ ⥤ AddCommGroupCat.{v}) where
  obj P := P.presheaf
  map f := f.hom

variable {R}

@[simp]
lemma toPresheaf_map_app {P Q : PresheafOfModules R}
    (f : P ⟶ Q) (X : Cᵒᵖ) :
    ((toPresheaf R).map f).app X = (f.app X).toAddMonoidHom := rfl

instance : (toPresheaf R).Additive where

instance : (toPresheaf R).Faithful where
  map_injective {P Q} f g h := by
    ext X x
    have eq := congr_app h X
    simp only [toPresheaf_obj, toPresheaf_map_app] at eq
    simp only [← toAddMonoidHom_coe, eq]

variable (R)

/-- Evaluation on an object `X` gives a functor
`PresheafOfModules R ⥤ ModuleCat (R.obj X)`. -/
@[simps]
def evaluation (X : Cᵒᵖ) : PresheafOfModules.{v} R ⥤ ModuleCat (R.obj X) where
  obj M := M.obj X
  map f := f.app X

<<<<<<< HEAD
/-- The restriction natural transformation on presheaves of modules, considered as linear maps
to restriction of scalars. -/
noncomputable def restriction {X Y : Cᵒᵖ} (f : X ⟶ Y) :
    evaluation R X ⟶ evaluation R Y ⋙ ModuleCat.restrictScalars (R.map f) where
  app M := ModuleCat.semilinearMapAddEquiv (R.map f) _ _ (M.map f)
=======
instance (X : Cᵒᵖ) : (evaluation R X).Additive where

variable {R}

/-- Given a presheaf of modules `M` on a category `C` and `f : X ⟶ Y` in `Cᵒᵖ`, this
is the restriction map `M.obj X ⟶ M.obj Y`, considered as a linear map to
the restriction of scalars of `M.obj Y`. -/
noncomputable def restrictionApp {X Y : Cᵒᵖ} (f : X ⟶ Y) (M : PresheafOfModules.{v} R) :
    M.obj X ⟶ (ModuleCat.restrictScalars (R.map f)).obj (M.obj Y) :=
  ModuleCat.semilinearMapAddEquiv (R.map f) _ _ (M.map f)

lemma restrictionApp_apply {X Y : Cᵒᵖ} (f : X ⟶ Y) (M : PresheafOfModules R) (x : M.obj X) :
    restrictionApp f M x = M.map f x := by
  rfl

variable (R)

/-- The restriction natural transformation on presheaves of modules, considered as linear maps
to restriction of scalars. -/
@[simps]
noncomputable def restriction {X Y : Cᵒᵖ} (f : X ⟶ Y) :
    evaluation R X ⟶ evaluation R Y ⋙ ModuleCat.restrictScalars (R.map f) where
  app := restrictionApp f
>>>>>>> 24939415
  naturality := fun M N φ => by
    ext x
    exact (congr_hom (φ.hom.naturality f) x).symm

variable {R}

<<<<<<< HEAD
lemma restriction_app_apply {X Y : Cᵒᵖ} (f : X ⟶ Y) (M : PresheafOfModules R) (x : M.obj X) :
    (restriction R f).app M x = M.map f x := by
  rfl

lemma restriction_app_id (M : PresheafOfModules R) (X : Cᵒᵖ) :
    (restriction R (𝟙 X)).app M =
      (ModuleCat.restrictScalarsId' (R.map (𝟙 X)) (R.map_id X)).inv.app (M.obj X) := by
  ext x
  rw [restriction_app_apply, map_id, id'_apply]
  erw [ModuleCat.restrictScalarsId'_inv_apply]

lemma restriction_app_comp (M : PresheafOfModules R) {X Y Z : Cᵒᵖ} (f : X ⟶ Y) (g : Y ⟶ Z) :
    (restriction R (f ≫ g)).app M =
      (restriction R f).app M ≫
        (ModuleCat.restrictScalars (R.map f)).map ((restriction R g).app M) ≫
        (ModuleCat.restrictScalarsComp' _ _ _ (R.map_comp f g)).inv.app (M.obj Z) := by
  ext x
  dsimp
  erw [ModuleCat.restrictScalarsComp'_inv_apply, M.restriction_app_apply f,
    M.restriction_app_apply g, M.restriction_app_apply (f ≫ g), map_comp]
  rfl
=======
@[reassoc (attr := simp)]
lemma restrictionApp_naturality {X Y : Cᵒᵖ} (f : X ⟶ Y)
    {M N : PresheafOfModules R} (φ : M ⟶ N) :
    restrictionApp f M ≫ (ModuleCat.restrictScalars (R.map f)).map (Hom.app φ Y) =
      ModuleCat.ofHom (Hom.app φ X) ≫ restrictionApp f N :=
  ((restriction R f).naturality φ).symm

attribute [local simp] restrictionApp_apply

lemma restrictionApp_id (M : PresheafOfModules R) (X : Cᵒᵖ) :
    restrictionApp (𝟙 X) M =
      (ModuleCat.restrictScalarsId' (R.map (𝟙 X)) (R.map_id X)).inv.app (M.obj X) := by aesop

lemma restrictionApp_comp (M : PresheafOfModules R) {X Y Z : Cᵒᵖ} (f : X ⟶ Y) (g : Y ⟶ Z) :
    restrictionApp (f ≫ g) M =
      restrictionApp f M ≫
        (ModuleCat.restrictScalars (R.map f)).map (restrictionApp g M) ≫
        (ModuleCat.restrictScalarsComp' _ _ _ (R.map_comp f g)).inv.app (M.obj Z) := by aesop

namespace Hom

variable {P Q : PresheafOfModules R} (app : ∀ X, P.obj X →ₗ[R.obj X] Q.obj X)

section

variable (naturality : ∀ ⦃X Y : Cᵒᵖ⦄ (f : X ⟶ Y) (x : P.obj X),
  app Y (P.map f x) = Q.map f (app X x))

/-- A constructor for morphisms in `PresheafOfModules R` that is based on the data
of a family of linear maps over the various rings `R.obj X`. -/
def mk' : P ⟶ Q where
  hom :=
    { app := fun X => (app X).toAddMonoidHom
      naturality := fun X Y f => by ext x; apply naturality }
  map_smul X := (app X).map_smul

@[simp]
lemma mk'_app : (mk' app naturality).app = app := rfl

end

/-- A constructor for morphisms in `PresheafOfModules R` that is based on the data
of a family of linear maps over the various rings `R.obj X`, and for which the
naturality condition is stated using the restriction of scalars. -/
abbrev mk''
    (naturality : ∀ ⦃X Y : Cᵒᵖ⦄ (f : X ⟶ Y),
      restrictionApp f P ≫ (ModuleCat.restrictScalars (R.map f)).map (app Y) =
        ModuleCat.ofHom (app X) ≫ restrictionApp f Q) :
    P ⟶ Q :=
  mk' app (fun _ _ f x => congr_hom (naturality f) x)

end Hom
>>>>>>> 24939415

end PresheafOfModules

variable (R) in
/-- This structure contains the data and axioms in order to
produce a `PresheafOfModules R` from a collection of types
equipped with module structures over the various rings `R.obj X`.
(See the constructor `PresheafOfModules.mk'`.) -/
structure CorePresheafOfModules where
  /-- the datum of a type for each object in `Cᵒᵖ` -/
  obj (X : Cᵒᵖ) : Type v
  /-- the abelian group structure on the types `obj X` -/
  addCommGroup (X : Cᵒᵖ) : AddCommGroup (obj X) := by infer_instance
  /-- the module structure on the types `obj X` over the various rings `R.obj X` -/
  module (X : Cᵒᵖ) : Module (R.obj X) (obj X) := by infer_instance
  /-- the semi-linear restriction maps -/
  map {X Y : Cᵒᵖ} (f : X ⟶ Y) : obj X →ₛₗ[R.map f] obj Y
  /-- `map` is compatible with the identities -/
  map_id (X : Cᵒᵖ) (x : obj X) : map (𝟙 X) x = x := by aesop_cat
  /-- `map` is compatible with the composition -/
  map_comp {X Y Z : Cᵒᵖ} (f : X ⟶ Y) (g : Y ⟶ Z) (x : obj X) :
    map (f ≫ g) x = map g (map f x) := by aesop_cat

-- this example is meant to test automation: the axioms for `CorePresheafOfModules` are
-- automatically found if we use the data from `M : PresheafOfModules R`
example (M : PresheafOfModules R) : CorePresheafOfModules R where
  obj X := M.obj X
  map f := M.map f

namespace CorePresheafOfModules

attribute [instance] addCommGroup module
attribute [simp] map_id map_comp

variable (M : CorePresheafOfModules R)

/-- The presheaf of abelian groups attached to a `CorePresheafOfModules R`. -/
@[simps]
def presheaf : Cᵒᵖ ⥤ AddCommGroupCat.{v} where
  obj X := AddCommGroupCat.of (M.obj X)
  map f := AddCommGroupCat.ofHom (M.map f).toAddMonoidHom

instance (X : Cᵒᵖ) : Module (R.obj X) (M.presheaf.obj X) := M.module X

<<<<<<< HEAD
end CorePresheafOfModules

namespace PresheafOfModules

/-- Constructor for `PresheafOfModules R` based on a collection of types
equipped with module structures over the various rings `R.obj X`, see
the structure `CorePresheafOfModules`. -/
def mk' (M : CorePresheafOfModules R) : PresheafOfModules R where
  presheaf := M.presheaf

@[simp]
lemma mk'_obj (M : CorePresheafOfModules R) (X : Cᵒᵖ) :
    (mk' M).obj X = ModuleCat.of _ (M.obj X) := rfl

end PresheafOfModules
=======
/-- Constructor for `PresheafOfModules R` based on a collection of types
equipped with module structures over the various rings `R.obj X`, see
the structure `CorePresheafOfModules`. -/
def toPresheafOfModules : PresheafOfModules R where
  presheaf := M.presheaf

@[simp]
lemma toPresheafOfModules_obj (X : Cᵒᵖ) :
    M.toPresheafOfModules.obj X = ModuleCat.of _ (M.obj X) := rfl

@[simp]
lemma toPresheafOfModules_presheaf_map_apply {X Y : Cᵒᵖ} (f : X ⟶ Y) (x : M.obj X) :
    M.toPresheafOfModules.presheaf.map f x = M.map f x := rfl

end CorePresheafOfModules
>>>>>>> 24939415

variable (R) in
/-- This structure contains the data and axioms in order to
produce a `PresheafOfModules R` from a collection of objects
of type `ModuleCat (R.obj X)` for all `X`, and restriction
maps expressed as linear maps to restriction of scalars.
(See the constructor `PresheafOfModules.mk''`.) -/
structure BundledCorePresheafOfModules where
  /-- the datum of a `ModuleCat (R.obj X)` for each object in `Cᵒᵖ` -/
  obj (X : Cᵒᵖ) : ModuleCat.{v} (R.obj X)
  /-- the restriction maps as linear maps to restriction of scalars -/
  map {X Y : Cᵒᵖ} (f : X ⟶ Y) : obj X ⟶ (ModuleCat.restrictScalars (R.map f)).obj (obj Y)
  /-- `map` is compatible with the identities -/
  map_id (X : Cᵒᵖ) :
    map (𝟙 X) = (ModuleCat.restrictScalarsId' (R.map (𝟙 X)) (R.map_id X)).inv.app (obj X)
  /-- `map` is compatible with the composition -/
  map_comp {X Y Z : Cᵒᵖ} (f : X ⟶ Y) (g : Y ⟶ Z) :
    map (f ≫ g) = map f ≫ (ModuleCat.restrictScalars (R.map f)).map (map g) ≫
      (ModuleCat.restrictScalarsComp' (R.map f) (R.map g) (R.map (f ≫ g))
        (R.map_comp f g)).inv.app (obj Z)

namespace BundledCorePresheafOfModules

variable (M : BundledCorePresheafOfModules R)

<<<<<<< HEAD
=======
attribute [local simp] map_id map_comp

>>>>>>> 24939415
/-- The obvious map `BundledCorePresheafOfModules R → CorePresheafOfModules R`. -/
noncomputable def toCorePresheafOfModules : CorePresheafOfModules R where
  obj X := (M.obj X).carrier
  map {X Y} f := (ModuleCat.semilinearMapAddEquiv (R.map f) (M.obj X) (M.obj Y)).symm (M.map f)
<<<<<<< HEAD
  map_id X x := by
    dsimp
    erw [M.map_id, ModuleCat.restrictScalarsId'_inv_apply]
  map_comp {X Y Z} f g x := by
    dsimp
    erw [M.map_comp, ModuleCat.restrictScalarsComp'_inv_apply]
    rfl

end BundledCorePresheafOfModules

namespace PresheafOfModules
=======
>>>>>>> 24939415

/-- Constructor for `PresheafOfModules R` based on a collection of objects
of type `ModuleCat (R.obj X)` for all `X`, and restriction maps expressed
as linear maps to restriction of scalars, see
the structure `BundledCorePresheafOfModules`. -/
<<<<<<< HEAD
noncomputable def mk'' (M : BundledCorePresheafOfModules R) : PresheafOfModules R :=
  mk' M.toCorePresheafOfModules

@[simp]
lemma mk''_obj (M : BundledCorePresheafOfModules R) (X : Cᵒᵖ) :
    (mk'' M).obj X = (M.obj X).carrier := rfl

@[simp]
lemma restriction_app_mk'' (M : BundledCorePresheafOfModules R) {X Y : Cᵒᵖ} (f : X ⟶ Y) :
    (restriction R f).app (mk'' M) = M.map f := rfl

@[simp]
lemma mk''_presheaf_map_apply (M : BundledCorePresheafOfModules R) {X Y : Cᵒᵖ} (f : X ⟶ Y)
    (x : M.obj X) :
    (mk'' M).presheaf.map f x = M.map f x := rfl

namespace Hom

variable {P Q : PresheafOfModules R}
  (app : ∀ X, P.obj X →ₗ[R.obj X] Q.obj X)
  (naturality : ∀ ⦃X Y : Cᵒᵖ⦄ (f : X ⟶ Y),
    (restriction R f).app P ≫ (ModuleCat.restrictScalars (R.map f)).map (app Y) =
      ModuleCat.ofHom (app X) ≫ (restriction R f).app Q)

/-- A constructor for morphisms in `PresheafOfModules R` that is based on the data
of a family of linear maps over the various rings `R.obj X`, and for which the
naturality condition is stated using the restriction of scalars. -/
def mk'' : P ⟶ Q where
  hom :=
    { app := fun X => (app X).toAddMonoidHom
      naturality := fun X Y f => by
        ext x
        exact congr_hom (naturality f) x }
  map_smul X := (app X).map_smul

@[simp]
lemma mk''_app : (mk'' app naturality).app = app := rfl

end Hom

variable {R' : Cᵒᵖ ⥤ RingCat.{u}} (M' M'' : PresheafOfModules.{v} R') (ψ : M' ⟶ M'') (φ : R ⟶ R')

@[simps]
noncomputable def restrictScalarsBundledCore : BundledCorePresheafOfModules.{v} R where
  obj X := (ModuleCat.restrictScalars (φ.app X)).obj (M'.obj X)
  map {X Y} f := (ModuleCat.restrictScalars (φ.app X)).map ((restriction R' f).app M') ≫
    (ModuleCat.restrictScalarsComp' _ _ _ (φ.naturality f)).inv.app _
  map_id X := by
    ext x
    dsimp
    erw [ModuleCat.restrictScalarsId'_inv_apply, ModuleCat.restrictScalarsComp'_inv_apply,
      restriction_app_apply, map_id]
    rfl
  map_comp f g := by
    ext x
    dsimp
    erw [ModuleCat.restrictScalarsComp'_inv_apply, ModuleCat.restrictScalarsComp'_inv_apply,
      ModuleCat.restrictScalarsComp'_inv_apply, ModuleCat.restrictScalarsComp'_inv_apply,
      restriction_app_apply f, restriction_app_apply g, restriction_app_apply, map_comp]
    rfl

noncomputable abbrev restrictScalars : PresheafOfModules.{v} R :=
  mk'' (restrictScalarsBundledCore M' φ)

noncomputable def restrictScalarsPresheafIso :
    (M'.restrictScalars φ).presheaf ≅ M'.presheaf :=
  NatIso.ofComponents (fun X => Iso.refl _) (fun {X Y} f => by
    ext x
    dsimp
    erw [ModuleCat.restrictScalarsComp'_inv_apply]
    rfl)

variable {M' M''}

noncomputable def restrictScalarsMap : M'.restrictScalars φ ⟶ M''.restrictScalars φ :=
  Hom.mk'' (fun X => (ModuleCat.restrictScalars (φ.app X)).map (ψ.app X)) (fun X Y f => by
    ext x
    dsimp
    erw [ModuleCat.coe_comp, ModuleCat.coe_comp]
    dsimp
    erw [ModuleCat.restrictScalarsComp'_inv_apply,
      ModuleCat.restrictScalars.map_apply,
      ModuleCat.restrictScalarsComp'_inv_apply,
      ModuleCat.restrictScalars.map_apply]
    rw [ModuleCat.ofHom_apply, ModuleCat.restrictScalars.map_apply]
    erw [restriction_app_apply f, NatTrans.naturality_apply ψ.hom f,
      restriction_app_apply])

@[simp]
lemma restrictScalarsMap_app_apply {X : Cᵒᵖ} (x : M'.obj X) :
    (restrictScalarsMap ψ φ).app X x = ψ.app X x := rfl

@[simps]
noncomputable def restrictScalarsFunctor :
    PresheafOfModules.{v} R' ⥤ PresheafOfModules.{v} R where
  obj M' := M'.restrictScalars φ
  map ψ := restrictScalarsMap ψ φ

end PresheafOfModules
=======
noncomputable def toPresheafOfModules : PresheafOfModules R :=
  M.toCorePresheafOfModules.toPresheafOfModules

@[simp]
lemma toPresheafOfModules_obj (X : Cᵒᵖ) :
    M.toPresheafOfModules.obj X = (M.obj X).carrier := rfl

@[simp]
lemma toPresheafOfModules_presheaf_map_apply {X Y : Cᵒᵖ} (f : X ⟶ Y) (x : M.obj X) :
    M.toPresheafOfModules.presheaf.map f x = M.map f x := rfl

@[simp]
lemma restrictionApp_toPresheafOfModules {X Y : Cᵒᵖ} (f : X ⟶ Y) :
    PresheafOfModules.restrictionApp f M.toPresheafOfModules = M.map f := rfl

end BundledCorePresheafOfModules
>>>>>>> 24939415
<|MERGE_RESOLUTION|>--- conflicted
+++ resolved
@@ -3,10 +3,7 @@
 Released under Apache 2.0 license as described in the file LICENSE.
 Authors: Scott Morrison
 -/
-<<<<<<< HEAD
-=======
 import Mathlib.Algebra.Category.ModuleCat.ChangeOfRings
->>>>>>> 24939415
 import Mathlib.Algebra.Category.Ring.Basic
 import Mathlib.Algebra.Category.ModuleCat.ChangeOfRings
 
@@ -17,19 +14,11 @@
 as a presheaf of abelian groups with additional data.
 
 We also provide two alternative constructors :
-<<<<<<< HEAD
-* `mk' : CorePresheafOfModules R → PresheafOfModules R` where `M : CorePresheafOfModules R`
-consists of a family of unbundled modules over `R.obj X` for all `X`
-* `mk'' : BundledCorePresheafOfModules R → PresheafOfModules R`
-where `M : BundledCorePresheafOfModules R` consists of a family of objects in
-`ModuleCat (R.obj X)` for all `X`
-=======
 * When `M : CorePresheafOfModules R` consists of a family of unbundled modules over `R.obj X`
 for all `X`, the corresponding presheaf of modules is `M.toPresheafOfModules`.
 * When `M : BundledCorePresheafOfModules R` consists of a family of objects in
 `ModuleCat (R.obj X)` for all `X`, the corresponding presheaf of modules
 is `M.toPresheafOfModules`.
->>>>>>> 24939415
 
 ## Future work
 
@@ -255,13 +244,6 @@
   obj M := M.obj X
   map f := f.app X
 
-<<<<<<< HEAD
-/-- The restriction natural transformation on presheaves of modules, considered as linear maps
-to restriction of scalars. -/
-noncomputable def restriction {X Y : Cᵒᵖ} (f : X ⟶ Y) :
-    evaluation R X ⟶ evaluation R Y ⋙ ModuleCat.restrictScalars (R.map f) where
-  app M := ModuleCat.semilinearMapAddEquiv (R.map f) _ _ (M.map f)
-=======
 instance (X : Cᵒᵖ) : (evaluation R X).Additive where
 
 variable {R}
@@ -285,36 +267,12 @@
 noncomputable def restriction {X Y : Cᵒᵖ} (f : X ⟶ Y) :
     evaluation R X ⟶ evaluation R Y ⋙ ModuleCat.restrictScalars (R.map f) where
   app := restrictionApp f
->>>>>>> 24939415
   naturality := fun M N φ => by
     ext x
     exact (congr_hom (φ.hom.naturality f) x).symm
 
 variable {R}
 
-<<<<<<< HEAD
-lemma restriction_app_apply {X Y : Cᵒᵖ} (f : X ⟶ Y) (M : PresheafOfModules R) (x : M.obj X) :
-    (restriction R f).app M x = M.map f x := by
-  rfl
-
-lemma restriction_app_id (M : PresheafOfModules R) (X : Cᵒᵖ) :
-    (restriction R (𝟙 X)).app M =
-      (ModuleCat.restrictScalarsId' (R.map (𝟙 X)) (R.map_id X)).inv.app (M.obj X) := by
-  ext x
-  rw [restriction_app_apply, map_id, id'_apply]
-  erw [ModuleCat.restrictScalarsId'_inv_apply]
-
-lemma restriction_app_comp (M : PresheafOfModules R) {X Y Z : Cᵒᵖ} (f : X ⟶ Y) (g : Y ⟶ Z) :
-    (restriction R (f ≫ g)).app M =
-      (restriction R f).app M ≫
-        (ModuleCat.restrictScalars (R.map f)).map ((restriction R g).app M) ≫
-        (ModuleCat.restrictScalarsComp' _ _ _ (R.map_comp f g)).inv.app (M.obj Z) := by
-  ext x
-  dsimp
-  erw [ModuleCat.restrictScalarsComp'_inv_apply, M.restriction_app_apply f,
-    M.restriction_app_apply g, M.restriction_app_apply (f ≫ g), map_comp]
-  rfl
-=======
 @[reassoc (attr := simp)]
 lemma restrictionApp_naturality {X Y : Cᵒᵖ} (f : X ⟶ Y)
     {M N : PresheafOfModules R} (φ : M ⟶ N) :
@@ -367,7 +325,6 @@
   mk' app (fun _ _ f x => congr_hom (naturality f) x)
 
 end Hom
->>>>>>> 24939415
 
 end PresheafOfModules
 
@@ -412,23 +369,6 @@
 
 instance (X : Cᵒᵖ) : Module (R.obj X) (M.presheaf.obj X) := M.module X
 
-<<<<<<< HEAD
-end CorePresheafOfModules
-
-namespace PresheafOfModules
-
-/-- Constructor for `PresheafOfModules R` based on a collection of types
-equipped with module structures over the various rings `R.obj X`, see
-the structure `CorePresheafOfModules`. -/
-def mk' (M : CorePresheafOfModules R) : PresheafOfModules R where
-  presheaf := M.presheaf
-
-@[simp]
-lemma mk'_obj (M : CorePresheafOfModules R) (X : Cᵒᵖ) :
-    (mk' M).obj X = ModuleCat.of _ (M.obj X) := rfl
-
-end PresheafOfModules
-=======
 /-- Constructor for `PresheafOfModules R` based on a collection of types
 equipped with module structures over the various rings `R.obj X`, see
 the structure `CorePresheafOfModules`. -/
@@ -444,7 +384,6 @@
     M.toPresheafOfModules.presheaf.map f x = M.map f x := rfl
 
 end CorePresheafOfModules
->>>>>>> 24939415
 
 variable (R) in
 /-- This structure contains the data and axioms in order to
@@ -470,135 +409,17 @@
 
 variable (M : BundledCorePresheafOfModules R)
 
-<<<<<<< HEAD
-=======
 attribute [local simp] map_id map_comp
 
->>>>>>> 24939415
 /-- The obvious map `BundledCorePresheafOfModules R → CorePresheafOfModules R`. -/
 noncomputable def toCorePresheafOfModules : CorePresheafOfModules R where
   obj X := (M.obj X).carrier
   map {X Y} f := (ModuleCat.semilinearMapAddEquiv (R.map f) (M.obj X) (M.obj Y)).symm (M.map f)
-<<<<<<< HEAD
-  map_id X x := by
-    dsimp
-    erw [M.map_id, ModuleCat.restrictScalarsId'_inv_apply]
-  map_comp {X Y Z} f g x := by
-    dsimp
-    erw [M.map_comp, ModuleCat.restrictScalarsComp'_inv_apply]
-    rfl
-
-end BundledCorePresheafOfModules
-
-namespace PresheafOfModules
-=======
->>>>>>> 24939415
 
 /-- Constructor for `PresheafOfModules R` based on a collection of objects
 of type `ModuleCat (R.obj X)` for all `X`, and restriction maps expressed
 as linear maps to restriction of scalars, see
 the structure `BundledCorePresheafOfModules`. -/
-<<<<<<< HEAD
-noncomputable def mk'' (M : BundledCorePresheafOfModules R) : PresheafOfModules R :=
-  mk' M.toCorePresheafOfModules
-
-@[simp]
-lemma mk''_obj (M : BundledCorePresheafOfModules R) (X : Cᵒᵖ) :
-    (mk'' M).obj X = (M.obj X).carrier := rfl
-
-@[simp]
-lemma restriction_app_mk'' (M : BundledCorePresheafOfModules R) {X Y : Cᵒᵖ} (f : X ⟶ Y) :
-    (restriction R f).app (mk'' M) = M.map f := rfl
-
-@[simp]
-lemma mk''_presheaf_map_apply (M : BundledCorePresheafOfModules R) {X Y : Cᵒᵖ} (f : X ⟶ Y)
-    (x : M.obj X) :
-    (mk'' M).presheaf.map f x = M.map f x := rfl
-
-namespace Hom
-
-variable {P Q : PresheafOfModules R}
-  (app : ∀ X, P.obj X →ₗ[R.obj X] Q.obj X)
-  (naturality : ∀ ⦃X Y : Cᵒᵖ⦄ (f : X ⟶ Y),
-    (restriction R f).app P ≫ (ModuleCat.restrictScalars (R.map f)).map (app Y) =
-      ModuleCat.ofHom (app X) ≫ (restriction R f).app Q)
-
-/-- A constructor for morphisms in `PresheafOfModules R` that is based on the data
-of a family of linear maps over the various rings `R.obj X`, and for which the
-naturality condition is stated using the restriction of scalars. -/
-def mk'' : P ⟶ Q where
-  hom :=
-    { app := fun X => (app X).toAddMonoidHom
-      naturality := fun X Y f => by
-        ext x
-        exact congr_hom (naturality f) x }
-  map_smul X := (app X).map_smul
-
-@[simp]
-lemma mk''_app : (mk'' app naturality).app = app := rfl
-
-end Hom
-
-variable {R' : Cᵒᵖ ⥤ RingCat.{u}} (M' M'' : PresheafOfModules.{v} R') (ψ : M' ⟶ M'') (φ : R ⟶ R')
-
-@[simps]
-noncomputable def restrictScalarsBundledCore : BundledCorePresheafOfModules.{v} R where
-  obj X := (ModuleCat.restrictScalars (φ.app X)).obj (M'.obj X)
-  map {X Y} f := (ModuleCat.restrictScalars (φ.app X)).map ((restriction R' f).app M') ≫
-    (ModuleCat.restrictScalarsComp' _ _ _ (φ.naturality f)).inv.app _
-  map_id X := by
-    ext x
-    dsimp
-    erw [ModuleCat.restrictScalarsId'_inv_apply, ModuleCat.restrictScalarsComp'_inv_apply,
-      restriction_app_apply, map_id]
-    rfl
-  map_comp f g := by
-    ext x
-    dsimp
-    erw [ModuleCat.restrictScalarsComp'_inv_apply, ModuleCat.restrictScalarsComp'_inv_apply,
-      ModuleCat.restrictScalarsComp'_inv_apply, ModuleCat.restrictScalarsComp'_inv_apply,
-      restriction_app_apply f, restriction_app_apply g, restriction_app_apply, map_comp]
-    rfl
-
-noncomputable abbrev restrictScalars : PresheafOfModules.{v} R :=
-  mk'' (restrictScalarsBundledCore M' φ)
-
-noncomputable def restrictScalarsPresheafIso :
-    (M'.restrictScalars φ).presheaf ≅ M'.presheaf :=
-  NatIso.ofComponents (fun X => Iso.refl _) (fun {X Y} f => by
-    ext x
-    dsimp
-    erw [ModuleCat.restrictScalarsComp'_inv_apply]
-    rfl)
-
-variable {M' M''}
-
-noncomputable def restrictScalarsMap : M'.restrictScalars φ ⟶ M''.restrictScalars φ :=
-  Hom.mk'' (fun X => (ModuleCat.restrictScalars (φ.app X)).map (ψ.app X)) (fun X Y f => by
-    ext x
-    dsimp
-    erw [ModuleCat.coe_comp, ModuleCat.coe_comp]
-    dsimp
-    erw [ModuleCat.restrictScalarsComp'_inv_apply,
-      ModuleCat.restrictScalars.map_apply,
-      ModuleCat.restrictScalarsComp'_inv_apply,
-      ModuleCat.restrictScalars.map_apply]
-    rw [ModuleCat.ofHom_apply, ModuleCat.restrictScalars.map_apply]
-    erw [restriction_app_apply f, NatTrans.naturality_apply ψ.hom f,
-      restriction_app_apply])
-
-@[simp]
-lemma restrictScalarsMap_app_apply {X : Cᵒᵖ} (x : M'.obj X) :
-    (restrictScalarsMap ψ φ).app X x = ψ.app X x := rfl
-
-@[simps]
-noncomputable def restrictScalarsFunctor :
-    PresheafOfModules.{v} R' ⥤ PresheafOfModules.{v} R where
-  obj M' := M'.restrictScalars φ
-  map ψ := restrictScalarsMap ψ φ
-
-end PresheafOfModules
-=======
 noncomputable def toPresheafOfModules : PresheafOfModules R :=
   M.toCorePresheafOfModules.toPresheafOfModules
 
@@ -614,5 +435,4 @@
 lemma restrictionApp_toPresheafOfModules {X Y : Cᵒᵖ} (f : X ⟶ Y) :
     PresheafOfModules.restrictionApp f M.toPresheafOfModules = M.map f := rfl
 
-end BundledCorePresheafOfModules
->>>>>>> 24939415
+end BundledCorePresheafOfModules