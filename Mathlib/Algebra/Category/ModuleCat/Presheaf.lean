--- conflicted
+++ resolved
@@ -368,14 +368,8 @@
   { toFun := fun x => M.map f x
     map_add' := by simp
     map_smul' := fun r x => by
-<<<<<<< HEAD
-      simp only [ModuleCat.restrictScalars.smul_def (R := R.obj X), AddHom.toFun_eq_coe,
-        AddHom.coe_mk, RingHom.id_apply, M.map_smul]
-      rw [← CategoryTheory.comp_apply, ← R.map_comp]
-=======
-      simp only [ModuleCat.restrictScalars.smul_def, RingHom.id_apply, M.map_smul]
+      simp only [ModuleCat.restrictScalars.smul_def (R := R.obj X), RingHom.id_apply, M.map_smul]
       rw [← RingCat.comp_apply, ← R.map_comp]
->>>>>>> c85ad754
       congr
       apply hX.hom_ext }
 
