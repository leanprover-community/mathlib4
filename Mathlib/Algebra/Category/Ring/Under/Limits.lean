--- conflicted
+++ resolved
@@ -211,11 +211,7 @@
 lemma preservesFiniteLimits_of_flat (hf : RingHom.Flat f.hom) :
     PreservesFiniteLimits (Under.pushout f) where
   preservesFiniteLimits _ :=
-<<<<<<< HEAD
-    letI : Algebra R S := RingHom.toAlgebra f
-=======
     letI : Algebra R S := f.hom.toAlgebra
->>>>>>> 21a4ad33
     haveI : Module.Flat R S := hf
     preservesLimitsOfShape_of_natIso (tensorProdIsoPushout R S)
 
