/-
Copyright (c) 2021 Andrew Yang. All rights reserved.
Released under Apache 2.0 license as described in the file LICENSE.
Authors: Andrew Yang
-/
import Mathlib.Algebra.Category.Ring.Instances
import Mathlib.Algebra.Category.Ring.Limits
import Mathlib.CategoryTheory.Limits.Shapes.Pullback.CommSq
import Mathlib.CategoryTheory.Limits.Shapes.StrictInitial
import Mathlib.RingTheory.TensorProduct.Basic
import Mathlib.RingTheory.IsTensorProduct

/-!
# Constructions of (co)limits in `CommRingCat`

In this file we provide the explicit (co)cones for various (co)limits in `CommRingCat`, including
* tensor product is the pushout
* tensor product over `Z` is the binary coproduct
* `Z` is the initial object
* `0` is the strict terminal object
* cartesian product is the product
* arbitrary direct product of a family of rings is the product object (Pi object)
* `RingHom.eqLocus` is the equalizer

-/

suppress_compilation

universe u u'

open CategoryTheory Limits TensorProduct

namespace CommRingCat

section Pushout

variable (R A B : Type u) [CommRing R] [CommRing A] [CommRing B]
variable [Algebra R A] [Algebra R B]

/-- The explicit cocone with tensor products as the fibered product in `CommRingCat`. -/
def pushoutCocone : Limits.PushoutCocone
    (CommRingCat.ofHom (algebraMap R A)) (CommRingCat.ofHom (algebraMap R B)) := by
  fapply Limits.PushoutCocone.mk
  · exact CommRingCat.of (A ⊗[R] B)
  · exact ofHom <| Algebra.TensorProduct.includeLeftRingHom (A := A)
  · exact ofHom <| Algebra.TensorProduct.includeRight.toRingHom (A := B)
  · ext r
    trans algebraMap R (A ⊗[R] B) r
    · exact Algebra.TensorProduct.includeLeft.commutes (R := R) r
    · exact (Algebra.TensorProduct.includeRight.commutes (R := R) r).symm

@[simp]
theorem pushoutCocone_inl :
    (pushoutCocone R A B).inl = ofHom (Algebra.TensorProduct.includeLeftRingHom (A := A)) :=
  rfl

@[simp]
theorem pushoutCocone_inr :
    (pushoutCocone R A B).inr = ofHom (Algebra.TensorProduct.includeRight.toRingHom (A := B)) :=
  rfl

@[simp]
theorem pushoutCocone_pt :
    (pushoutCocone R A B).pt = CommRingCat.of (A ⊗[R] B) :=
  rfl

/-- Verify that the `pushout_cocone` is indeed the colimit. -/
def pushoutCoconeIsColimit : Limits.IsColimit (pushoutCocone R A B) :=
  Limits.PushoutCocone.isColimitAux' _ fun s => by
    letI := RingHom.toAlgebra (s.inl.hom.comp (algebraMap R A))
    let f' : A →ₐ[R] s.pt :=
      { s.inl.hom with
        commutes' := fun r => rfl }
    let g' : B →ₐ[R] s.pt :=
      { s.inr.hom with
        commutes' := DFunLike.congr_fun <| congrArg Hom.hom
          ((s.ι.naturality Limits.WalkingSpan.Hom.snd).trans
            (s.ι.naturality Limits.WalkingSpan.Hom.fst).symm) }
    letI : Algebra R (pushoutCocone R A B).pt := show Algebra R (A ⊗[R] B) by infer_instance
    -- The factor map is a ⊗ b ↦ f(a) * g(b).
    use ofHom (AlgHom.toRingHom (Algebra.TensorProduct.productMap f' g'))
    simp only [pushoutCocone_inl, pushoutCocone_inr]
    constructor
    · ext x
      exact Algebra.TensorProduct.productMap_left_apply (A := A) _ _ x
    constructor
    · ext x
      exact Algebra.TensorProduct.productMap_right_apply (B := B) _ _ x
    intro h eq1 eq2
    let h' : A ⊗[R] B →ₐ[R] s.pt :=
      { h.hom with
        commutes' := fun r => by
          change h (algebraMap R A r ⊗ₜ[R] 1) = s.inl (algebraMap R A r)
          rw [← eq1]
          simp only [pushoutCocone_pt, coe_of, AlgHom.toRingHom_eq_coe]
          rfl }
    suffices h' = Algebra.TensorProduct.productMap f' g' by
      ext x
      change h' x = Algebra.TensorProduct.productMap f' g' x
      rw [this]
    apply Algebra.TensorProduct.ext'
    intro a b
    simp only [f', g', ← eq1, pushoutCocone_pt, ← eq2, AlgHom.toRingHom_eq_coe,
      Algebra.TensorProduct.productMap_apply_tmul, AlgHom.coe_mk]
    change _ = h (a ⊗ₜ 1) * h (1 ⊗ₜ b)
    rw [← h.hom.map_mul, Algebra.TensorProduct.tmul_mul_tmul, mul_one, one_mul]
    rfl

lemma isPushout_tensorProduct (R A B : Type u) [CommRing R] [CommRing A] [CommRing B]
    [Algebra R A] [Algebra R B] :
    IsPushout (ofHom <| algebraMap R A) (ofHom <| algebraMap R B)
      (ofHom (S := A ⊗[R] B) <| Algebra.TensorProduct.includeLeftRingHom)
      (ofHom (S := A ⊗[R] B) <| Algebra.TensorProduct.includeRight.toRingHom) where
  w := by
    ext
    simp
  isColimit' := ⟨pushoutCoconeIsColimit R A B⟩

lemma isPushout_of_isPushout (R S A B : Type u) [CommRing R] [CommRing S]
    [CommRing A] [CommRing B] [Algebra R S] [Algebra S B] [Algebra R A] [Algebra A B] [Algebra R B]
    [IsScalarTower R A B] [IsScalarTower R S B] [Algebra.IsPushout R S A B] :
    IsPushout (ofHom (algebraMap R S)) (ofHom (algebraMap R A))
      (ofHom (algebraMap S B)) (ofHom (algebraMap A B)) :=
  (isPushout_tensorProduct R S A).of_iso (Iso.refl _) (Iso.refl _) (Iso.refl _)
    (Algebra.IsPushout.equiv R S A B).toCommRingCatIso (by simp) (by simp)
    (by ext; simp [Algebra.IsPushout.equiv_tmul]) (by ext; simp [Algebra.IsPushout.equiv_tmul])

end Pushout

section BinaryCoproduct

variable (A B : CommRingCat.{u})

/-- The tensor product `A ⊗[ℤ] B` forms a cocone for `A` and `B`. -/
@[simps! pt ι]
def coproductCocone : BinaryCofan A B :=
  BinaryCofan.mk
    (ofHom (Algebra.TensorProduct.includeLeft (S := ℤ)).toRingHom : A ⟶  of (A ⊗[ℤ] B))
    (ofHom (Algebra.TensorProduct.includeRight (R := ℤ)).toRingHom : B ⟶  of (A ⊗[ℤ] B))

@[simp]
theorem coproductCocone_inl : (coproductCocone A B).inl =
  ofHom (Algebra.TensorProduct.includeLeft (S := ℤ)).toRingHom := rfl

@[simp]
theorem coproductCocone_inr : (coproductCocone A B).inr =
  ofHom (Algebra.TensorProduct.includeRight (R := ℤ)).toRingHom := rfl

/-- The tensor product `A ⊗[ℤ] B` is a coproduct for `A` and `B`. -/
@[simps]
def coproductCoconeIsColimit : IsColimit (coproductCocone A B) where
  desc (s : BinaryCofan A B) :=
    ofHom (Algebra.TensorProduct.lift s.inl.hom.toIntAlgHom s.inr.hom.toIntAlgHom
      (fun _ _ => by apply Commute.all)).toRingHom
  fac (s : BinaryCofan A B) := fun ⟨j⟩ => by cases j <;> ext a <;> simp
  uniq (s : BinaryCofan A B) := by
    rintro ⟨m : A ⊗[ℤ] B →+* s.pt⟩ hm
    apply CommRingCat.hom_ext
    apply RingHom.toIntAlgHom_injective
    apply Algebra.TensorProduct.liftEquiv.symm.injective
    apply Subtype.ext
    rw [Algebra.TensorProduct.liftEquiv_symm_apply_coe, Prod.mk.injEq]
    constructor
    · ext a
      simp [map_one, mul_one, ←hm (Discrete.mk WalkingPair.left)]
    · ext b
      simp [map_one, mul_one, ←hm (Discrete.mk WalkingPair.right)]

/-- The limit cone of the tensor product `A ⊗[ℤ] B` in `CommRingCat`. -/
def coproductColimitCocone : Limits.ColimitCocone (pair A B) :=
  ⟨_, coproductCoconeIsColimit A B⟩

end BinaryCoproduct


section Terminal

instance (X : CommRingCat.{u}) : Unique (X ⟶ CommRingCat.of.{u} PUnit) :=
  ⟨⟨ofHom <| ⟨1, rfl, by simp⟩⟩, fun f ↦ by ext⟩

/-- The trivial ring is the (strict) terminal object of `CommRingCat`. -/
def punitIsTerminal : IsTerminal (CommRingCat.of.{u} PUnit) :=
  IsTerminal.ofUnique _

instance commRingCat_hasStrictTerminalObjects : HasStrictTerminalObjects CommRingCat.{u} := by
  apply hasStrictTerminalObjects_of_terminal_is_strict (CommRingCat.of PUnit)
  intro X f
  refine ⟨ofHom ⟨1, rfl, by simp⟩, ?_, ?_⟩
  · ext
  · ext x
    have e : (0 : X) = 1 := by
      rw [← f.hom.map_one, ← f.hom.map_zero]
    replace e : 0 * x = 1 * x := congr_arg (· * x) e
    rw [one_mul, zero_mul, ← f.hom.map_zero] at e
    exact e

theorem subsingleton_of_isTerminal {X : CommRingCat} (hX : IsTerminal X) : Subsingleton X :=
  (hX.uniqueUpToIso punitIsTerminal).commRingCatIsoToRingEquiv.toEquiv.subsingleton_congr.mpr
    (show Subsingleton PUnit by infer_instance)

/-- `ℤ` is the initial object of `CommRingCat`. -/
def zIsInitial : IsInitial (CommRingCat.of ℤ) :=
  IsInitial.ofUnique (h := fun R => ⟨⟨ofHom <| Int.castRingHom R⟩,
    fun a => hom_ext <| a.hom.ext_int _⟩)

/-- `ULift.{u} ℤ` is initial in `CommRingCat`. -/
def isInitial : IsInitial (CommRingCat.of (ULift.{u} ℤ)) :=
  IsInitial.ofUnique (h := fun R ↦ ⟨⟨ofHom <| (Int.castRingHom R).comp ULift.ringEquiv.toRingHom⟩,
    fun _ ↦ by
      ext : 1
      rw [← RingHom.cancel_right (f := (ULift.ringEquiv.{0, u} (α := ℤ)).symm.toRingHom)
        (hf := ULift.ringEquiv.symm.surjective)]
      apply RingHom.ext_int⟩)

end Terminal

section Product

variable (A B : CommRingCat.{u})

/-- The product in `CommRingCat` is the cartesian product. This is the binary fan. -/
@[simps! pt]
def prodFan : BinaryFan A B :=
  BinaryFan.mk (CommRingCat.ofHom <| RingHom.fst A B) (CommRingCat.ofHom <| RingHom.snd A B)

/-- The product in `CommRingCat` is the cartesian product. -/
def prodFanIsLimit : IsLimit (prodFan A B) where
  lift c := ofHom <| RingHom.prod (c.π.app ⟨WalkingPair.left⟩).hom (c.π.app ⟨WalkingPair.right⟩).hom
  fac c j := by
    ext
    rcases j with ⟨⟨⟩⟩ <;>
    simp only [pair_obj_left, prodFan_pt, BinaryFan.π_app_left, BinaryFan.π_app_right,
      FunctorToTypes.map_comp_apply, forget_map, coe_of, RingHom.prod_apply] <;>
    rfl
  uniq s m h := by
    ext x
    change m x = (BinaryFan.fst s x, BinaryFan.snd s x)
    have eq1 : (m ≫ (A.prodFan B).fst) x = (BinaryFan.fst s) x :=
      congr_hom (h ⟨WalkingPair.left⟩) x
    have eq2 : (m ≫ (A.prodFan B).snd) x = (BinaryFan.snd s) x :=
      congr_hom (h ⟨WalkingPair.right⟩) x
    rw [← eq1, ← eq2]
    simp [prodFan]

end Product

section Pi

variable {ι : Type u} (R : ι → CommRingCat.{u})

/--
The categorical product of rings is the cartesian product of rings. This is its `Fan`.
-/
@[simps! pt]
def piFan : Fan R :=
  Fan.mk (CommRingCat.of ((i : ι) → R i)) (fun i ↦ ofHom <| Pi.evalRingHom _ i)

/--
The categorical product of rings is the cartesian product of rings.
-/
def piFanIsLimit : IsLimit (piFan R) where
  lift s := ofHom <| Pi.ringHom fun i ↦ (s.π.1 ⟨i⟩).hom
  fac s i := by rfl
  uniq _ _ h := hom_ext <| DFunLike.ext _ _ fun x ↦ funext fun i ↦
    DFunLike.congr_fun (congrArg Hom.hom <| h ⟨i⟩) x

/--
The categorical product and the usual product agrees
-/
def piIsoPi : ∏ᶜ R ≅ CommRingCat.of ((i : ι) → R i) :=
  limit.isoLimitCone ⟨_, piFanIsLimit R⟩

/--
The categorical product and the usual product agrees
-/
def _root_.RingEquiv.piEquivPi (R : ι → Type u) [∀ i, CommRing (R i)] :
    (∏ᶜ (fun i : ι ↦ CommRingCat.of (R i)) : CommRingCat.{u}) ≃+* ((i : ι) → R i) :=
  (piIsoPi (CommRingCat.of <| R ·)).commRingCatIsoToRingEquiv

end Pi

section Equalizer

variable {A B : CommRingCat.{u}} (f g : A ⟶ B)

/-- The equalizer in `CommRingCat` is the equalizer as sets. This is the equalizer fork. -/
def equalizerFork : Fork f g :=
  Fork.ofι (CommRingCat.ofHom (RingHom.eqLocus f.hom g.hom).subtype) <| by
      ext ⟨x, e⟩
      simpa using e

/-- The equalizer in `CommRingCat` is the equalizer as sets. -/
def equalizerForkIsLimit : IsLimit (equalizerFork f g) := by
  fapply Fork.IsLimit.mk'
  intro s
  use ofHom <| s.ι.hom.codRestrict _ fun x => (ConcreteCategory.congr_hom s.condition x :)
  constructor
  · ext
    rfl
  · intro m hm
    ext x
    exact Subtype.ext <| RingHom.congr_fun (congrArg Hom.hom hm) x

instance : IsLocalHom (equalizerFork f g).ι.hom := by
  constructor
  rintro ⟨a, h₁ : _ = _⟩ (⟨⟨x, y, h₃, h₄⟩, rfl : x = _⟩ : IsUnit a)
  have : y ∈ RingHom.eqLocus f.hom g.hom := by
    apply (f.hom.isUnit_map ⟨⟨x, y, h₃, h₄⟩, rfl⟩ : IsUnit (f x)).mul_left_inj.mp
    conv_rhs => rw [h₁]
    rw [← f.hom.map_mul, ← g.hom.map_mul, h₄, f.hom.map_one, g.hom.map_one]
  rw [isUnit_iff_exists_inv]
  exact ⟨⟨y, this⟩, Subtype.eq h₃⟩

@[instance]
theorem equalizer_ι_isLocalHom (F : WalkingParallelPair ⥤ CommRingCat.{u}) :
    IsLocalHom (limit.π F WalkingParallelPair.zero).hom := by
  have := limMap_π (diagramIsoParallelPair F).hom WalkingParallelPair.zero
  rw [← IsIso.comp_inv_eq] at this
  rw [← this]
  rw [← limit.isoLimitCone_hom_π
      ⟨_,
        equalizerForkIsLimit (F.map WalkingParallelPairHom.left)
          (F.map WalkingParallelPairHom.right)⟩
      WalkingParallelPair.zero]
  change IsLocalHom ((lim.map _ ≫ _ ≫ (equalizerFork _ _).ι) ≫ _).hom
  infer_instance

@[deprecated (since := "2024-10-10")]
alias equalizer_ι_isLocalRingHom := equalizer_ι_isLocalHom

open CategoryTheory.Limits.WalkingParallelPair Opposite

open CategoryTheory.Limits.WalkingParallelPairHom

<<<<<<< HEAD
instance equalizer_ι_isLocalHom' (F : WalkingParallelPairᵒᵖ ⥤ CommRingCat.{u}) :
    IsLocalHom (limit.π F (Opposite.op WalkingParallelPair.one)) := by
=======
instance equalizer_ι_is_local_ring_hom' (F : WalkingParallelPairᵒᵖ ⥤ CommRingCat.{u}) :
    IsLocalHom (limit.π F (Opposite.op WalkingParallelPair.one)).hom := by
>>>>>>> 943d1380
  have : _ = limit.π F (walkingParallelPairOpEquiv.functor.obj _) :=
    (limit.isoLimitCone_inv_π
        ⟨_, IsLimit.whiskerEquivalence (limit.isLimit F) walkingParallelPairOpEquiv⟩
        WalkingParallelPair.zero :)
  erw [← this]
  -- note: this was not needed before https://github.com/leanprover-community/mathlib4/pull/19757
  haveI : IsLocalHom (limit.π (walkingParallelPairOpEquiv.functor ⋙ F) zero).hom := by
    infer_instance
  infer_instance

end Equalizer

section Pullback

/-- In the category of `CommRingCat`, the pullback of `f : A ⟶ C` and `g : B ⟶ C` is the `eqLocus`
of the two maps `A × B ⟶ C`. This is the constructed pullback cone.
-/
def pullbackCone {A B C : CommRingCat.{u}} (f : A ⟶ C) (g : B ⟶ C) : PullbackCone f g :=
  PullbackCone.mk
    (CommRingCat.ofHom <|
      (RingHom.fst A B).comp
        (RingHom.eqLocus (f.hom.comp (RingHom.fst A B)) (g.hom.comp (RingHom.snd A B))).subtype)
    (CommRingCat.ofHom <|
      (RingHom.snd A B).comp
        (RingHom.eqLocus (f.hom.comp (RingHom.fst A B)) (g.hom.comp (RingHom.snd A B))).subtype)
    (by
      ext ⟨x, e⟩
      simpa [CommRingCat.ofHom] using e)

/-- The constructed pullback cone is indeed the limit. -/
def pullbackConeIsLimit {A B C : CommRingCat.{u}} (f : A ⟶ C) (g : B ⟶ C) :
    IsLimit (pullbackCone f g) := by
  fapply PullbackCone.IsLimit.mk
  · intro s
    refine ofHom ((s.fst.hom.prod s.snd.hom).codRestrict _ ?_)
    intro x
    exact congr_arg (fun f : s.pt →+* C => f x) (congrArg Hom.hom s.condition)
  · intro s
    ext x
    rfl
  · intro s
    ext x
    rfl
  · intro s m e₁ e₂
    refine hom_ext <| RingHom.ext fun (x : s.pt) => Subtype.ext ?_
    change (m x).1 = (_, _)
    have eq1 := (congr_arg (fun f : s.pt →+* A => f x) (congrArg Hom.hom e₁) :)
    have eq2 := (congr_arg (fun f : s.pt →+* B => f x) (congrArg Hom.hom e₂) :)
    rw [← eq1, ← eq2]
    rfl

end Pullback

end CommRingCat<|MERGE_RESOLUTION|>--- conflicted
+++ resolved
@@ -332,13 +332,8 @@
 
 open CategoryTheory.Limits.WalkingParallelPairHom
 
-<<<<<<< HEAD
 instance equalizer_ι_isLocalHom' (F : WalkingParallelPairᵒᵖ ⥤ CommRingCat.{u}) :
-    IsLocalHom (limit.π F (Opposite.op WalkingParallelPair.one)) := by
-=======
-instance equalizer_ι_is_local_ring_hom' (F : WalkingParallelPairᵒᵖ ⥤ CommRingCat.{u}) :
     IsLocalHom (limit.π F (Opposite.op WalkingParallelPair.one)).hom := by
->>>>>>> 943d1380
   have : _ = limit.π F (walkingParallelPairOpEquiv.functor.obj _) :=
     (limit.isoLimitCone_inv_π
         ⟨_, IsLimit.whiskerEquivalence (limit.isLimit F) walkingParallelPairOpEquiv⟩
