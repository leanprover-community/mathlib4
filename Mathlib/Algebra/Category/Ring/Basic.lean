/-
Copyright (c) 2018 Kim Morrison. All rights reserved.
Released under Apache 2.0 license as described in the file LICENSE.
Authors: Kim Morrison, Johannes Hölzl, Yury Kudryashov
-/
import Mathlib.Algebra.Category.Grp.Basic
import Mathlib.Algebra.Ring.Equiv
import Mathlib.Algebra.Ring.PUnit
import Mathlib.CategoryTheory.ConcreteCategory.ReflectsIso

/-!
# Category instances for `Semiring`, `Ring`, `CommSemiring`, and `CommRing`.

We introduce the bundled categories:
* `SemiRingCat`
* `RingCat`
* `CommSemiRingCat`
* `CommRingCat`

along with the relevant forgetful functors between them.
-/

universe u v

open CategoryTheory

/-- The category of semirings. -/
structure SemiRingCat where
  private mk ::
  /-- The underlying type. -/
  carrier : Type u
  [semiring : Semiring carrier]

attribute [instance] SemiRingCat.semiring

initialize_simps_projections SemiRingCat (-semiring)

namespace SemiRingCat

instance : CoeSort (SemiRingCat) (Type u) :=
  ⟨SemiRingCat.carrier⟩

attribute [coe] SemiRingCat.carrier

/-- The object in the category of R-algebras associated to a type equipped with the appropriate
typeclasses. This is the preferred way to construct a term of `SemiRingCat`. -/
abbrev of (R : Type u) [Semiring R] : SemiRingCat :=
  ⟨R⟩

lemma coe_of (R : Type u) [Semiring R] : (of R : Type u) = R :=
  rfl

lemma of_carrier (R : SemiRingCat.{u}) : of R = R := rfl

variable {R} in
/-- The type of morphisms in `SemiRingCat`. -/
@[ext]
structure Hom (R S : SemiRingCat.{u}) where
  private mk ::
  /-- The underlying ring hom. -/
  hom' : R →+* S

instance : Category SemiRingCat where
  Hom R S := Hom R S
  id R := ⟨RingHom.id R⟩
  comp f g := ⟨g.hom'.comp f.hom'⟩

instance : ConcreteCategory.{u} SemiRingCat (fun R S => R →+* S) where
  hom := Hom.hom'
  ofHom f := ⟨f⟩

/-- Turn a morphism in `SemiRingCat` back into a `RingHom`. -/
abbrev Hom.hom {R S : SemiRingCat.{u}} (f : Hom R S) :=
  ConcreteCategory.hom (C := SemiRingCat) f

/-- Typecheck a `RingHom` as a morphism in `SemiRingCat`. -/
abbrev ofHom {R S : Type u} [Semiring R] [Semiring S] (f : R →+* S) : of R ⟶ of S :=
  ConcreteCategory.ofHom (C := SemiRingCat) f

/-- Use the `ConcreteCategory.hom` projection for `@[simps]` lemmas. -/
def Hom.Simps.hom (R S : SemiRingCat) (f : Hom R S) :=
  f.hom

initialize_simps_projections Hom (hom' → hom)

/-!
The results below duplicate the `ConcreteCategory` simp lemmas, but we can keep them for `dsimp`.
-/

@[simp]
lemma hom_id {R : SemiRingCat} : (𝟙 R : R ⟶ R).hom = RingHom.id R := rfl

/- Provided for rewriting. -/
lemma id_apply (R : SemiRingCat) (r : R) :
    (𝟙 R : R ⟶ R) r = r := by simp

@[simp]
lemma hom_comp {R S T : SemiRingCat} (f : R ⟶ S) (g : S ⟶ T) :
    (f ≫ g).hom = g.hom.comp f.hom := rfl

/- Provided for rewriting. -/
lemma comp_apply {R S T : SemiRingCat} (f : R ⟶ S) (g : S ⟶ T) (r : R) :
    (f ≫ g) r = g (f r) := by simp

@[ext]
lemma hom_ext {R S : SemiRingCat} {f g : R ⟶ S} (hf : f.hom = g.hom) : f = g :=
  Hom.ext hf

@[simp]
lemma hom_ofHom {R S : Type u} [Semiring R] [Semiring S] (f : R →+* S) : (ofHom f).hom = f := rfl

@[simp]
lemma ofHom_hom {R S : SemiRingCat} (f : R ⟶ S) :
    ofHom (Hom.hom f) = f := rfl

@[simp]
lemma ofHom_id {R : Type u} [Semiring R] : ofHom (RingHom.id R) = 𝟙 (of R) := rfl

@[simp]
lemma ofHom_comp {R S T : Type u} [Semiring R] [Semiring S] [Semiring T]
    (f : R →+* S) (g : S →+* T) :
    ofHom (g.comp f) = ofHom f ≫ ofHom g :=
  rfl

lemma ofHom_apply {R S : Type u} [Semiring R] [Semiring S]
    (f : R →+* S) (r : R) : ofHom f r = f r := rfl

lemma inv_hom_apply {R S : SemiRingCat} (e : R ≅ S) (r : R) : e.inv (e.hom r) = r := by
  simp

lemma hom_inv_apply {R S : SemiRingCat} (e : R ≅ S) (s : S) : e.hom (e.inv s) = s := by
  simp

instance : Inhabited SemiRingCat :=
  ⟨of PUnit⟩

/-- This unification hint helps with problems of the form `(forget ?C).obj R =?= carrier R'`. -/
unif_hint forget_obj_eq_coe (R R' : SemiRingCat) where
  R ≟ R' ⊢
  (forget SemiRingCat).obj R ≟ SemiRingCat.carrier R'

lemma forget_obj {R : SemiRingCat} : (forget SemiRingCat).obj R = R := rfl

lemma forget_map {R S : SemiRingCat} (f : R ⟶ S) :
    (forget SemiRingCat).map f = f :=
  rfl

instance {R : SemiRingCat} : Semiring ((forget SemiRingCat).obj R) :=
  (inferInstance : Semiring R.carrier)

instance hasForgetToMonCat : HasForget₂ SemiRingCat MonCat where
  forget₂ :=
    { obj := fun R ↦ MonCat.of R
      map := fun f ↦ MonCat.ofHom f.hom.toMonoidHom }

instance hasForgetToAddCommMonCat : HasForget₂ SemiRingCat AddCommMonCat where
  forget₂ :=
    { obj := fun R ↦ AddCommMonCat.of R
      map := fun f ↦ AddCommMonCat.ofHom f.hom.toAddMonoidHom }

/-- Ring equivalence are isomorphisms in category of semirings -/
@[simps]
def _root_.RingEquiv.toSemiRingCatIso {R S : Type u} [Semiring R] [Semiring S] (e : R ≃+* S) :
    of R ≅ of S where
  hom := ofHom e
  inv := ofHom e.symm

instance forgetReflectIsos : (forget SemiRingCat).ReflectsIsomorphisms where
  reflects {X Y} f _ := by
    let i := asIso ((forget SemiRingCat).map f)
    let ff : X →+* Y := f.hom
    let e : X ≃+* Y := { ff, i.toEquiv with }
    exact e.toSemiRingCatIso.isIso_hom

end SemiRingCat

/-- The category of rings. -/
structure RingCat where
  private mk ::
  /-- The underlying type. -/
  carrier : Type u
  [ring : Ring carrier]

attribute [instance] RingCat.ring

initialize_simps_projections RingCat (-ring)

namespace RingCat

instance : CoeSort (RingCat) (Type u) :=
  ⟨RingCat.carrier⟩

attribute [coe] RingCat.carrier

/-- The object in the category of R-algebras associated to a type equipped with the appropriate
typeclasses. This is the preferred way to construct a term of `RingCat`. -/
abbrev of (R : Type u) [Ring R] : RingCat :=
  ⟨R⟩

lemma coe_of (R : Type u) [Ring R] : (of R : Type u) = R :=
  rfl

lemma of_carrier (R : RingCat.{u}) : of R = R := rfl

variable {R} in
/-- The type of morphisms in `RingCat`. -/
@[ext]
structure Hom (R S : RingCat.{u}) where
  private mk ::
  /-- The underlying ring hom. -/
  hom' : R →+* S

instance : Category RingCat where
  Hom R S := Hom R S
  id R := ⟨RingHom.id R⟩
  comp f g := ⟨g.hom'.comp f.hom'⟩

instance : ConcreteCategory.{u} RingCat (fun R S => R →+* S) where
  hom := Hom.hom'
  ofHom f := ⟨f⟩

/-- Turn a morphism in `RingCat` back into a `RingHom`. -/
abbrev Hom.hom {R S : RingCat.{u}} (f : Hom R S) :=
  ConcreteCategory.hom (C := RingCat) f

/-- Typecheck a `RingHom` as a morphism in `RingCat`. -/
abbrev ofHom {R S : Type u} [Ring R] [Ring S] (f : R →+* S) : of R ⟶ of S :=
  ConcreteCategory.ofHom (C := RingCat) f

/-- Use the `ConcreteCategory.hom` projection for `@[simps]` lemmas. -/
def Hom.Simps.hom (R S : RingCat) (f : Hom R S) :=
  f.hom

initialize_simps_projections Hom (hom' → hom)

/-!
The results below duplicate the `ConcreteCategory` simp lemmas, but we can keep them for `dsimp`.
-/

@[simp]
lemma hom_id {R : RingCat} : (𝟙 R : R ⟶ R).hom = RingHom.id R := rfl

/- Provided for rewriting. -/
lemma id_apply (R : RingCat) (r : R) :
    (𝟙 R : R ⟶ R) r = r := by simp

@[simp]
lemma hom_comp {R S T : RingCat} (f : R ⟶ S) (g : S ⟶ T) :
    (f ≫ g).hom = g.hom.comp f.hom := rfl

/- Provided for rewriting. -/
lemma comp_apply {R S T : RingCat} (f : R ⟶ S) (g : S ⟶ T) (r : R) :
    (f ≫ g) r = g (f r) := by simp

@[ext]
lemma hom_ext {R S : RingCat} {f g : R ⟶ S} (hf : f.hom = g.hom) : f = g :=
  Hom.ext hf

@[simp]
lemma hom_ofHom {R S : Type u} [Ring R] [Ring S] (f : R →+* S) : (ofHom f).hom = f := rfl

@[simp]
lemma ofHom_hom {R S : RingCat} (f : R ⟶ S) :
    ofHom (Hom.hom f) = f := rfl

@[simp]
lemma ofHom_id {R : Type u} [Ring R] : ofHom (RingHom.id R) = 𝟙 (of R) := rfl

@[simp]
lemma ofHom_comp {R S T : Type u} [Ring R] [Ring S] [Ring T]
    (f : R →+* S) (g : S →+* T) :
    ofHom (g.comp f) = ofHom f ≫ ofHom g :=
  rfl

lemma ofHom_apply {R S : Type u} [Ring R] [Ring S]
    (f : R →+* S) (r : R) : ofHom f r = f r := rfl

lemma inv_hom_apply {R S : RingCat} (e : R ≅ S) (r : R) : e.inv (e.hom r) = r := by
  simp

lemma hom_inv_apply {R S : RingCat} (e : R ≅ S) (s : S) : e.hom (e.inv s) = s := by
  simp

instance : Inhabited RingCat :=
  ⟨of PUnit⟩

/-- This unification hint helps with problems of the form `(forget ?C).obj R =?= carrier R'`.

An example where this is needed is in applying
`PresheafOfModules.Sheafify.app_eq_of_isLocallyInjective`.
-/
unif_hint forget_obj_eq_coe (R R' : RingCat) where
  R ≟ R' ⊢
  (forget RingCat).obj R ≟ RingCat.carrier R'

lemma forget_obj {R : RingCat} : (forget RingCat).obj R = R := rfl

lemma forget_map {R S : RingCat} (f : R ⟶ S) :
    (forget RingCat).map f = f :=
  rfl

instance {R : RingCat} : Ring ((forget RingCat).obj R) :=
  (inferInstance : Ring R.carrier)

instance hasForgetToSemiRingCat : HasForget₂ RingCat SemiRingCat where
  forget₂ :=
    { obj := fun R ↦ SemiRingCat.of R
      map := fun f ↦ SemiRingCat.ofHom f.hom }

<<<<<<< HEAD
/-- The forget functor from `RingCat` to `SemiRingCat` is fully faithful. -/
=======
/-- The forgetful functor from `RingCat` to `SemiRingCat` is fully faithful. -/
>>>>>>> d79bad3a
def fullyFaithfulForget₂ToSemiRingCat :
    (forget₂ RingCat SemiRingCat).FullyFaithful where
  preimage f := ofHom f.hom

instance : (forget₂ RingCat SemiRingCat).Full :=
  fullyFaithfulForget₂ToSemiRingCat.full

instance hasForgetToAddCommGrp : HasForget₂ RingCat AddCommGrp where
  forget₂ :=
    { obj := fun R ↦ AddCommGrp.of R
      map := fun f ↦ AddCommGrp.ofHom f.hom.toAddMonoidHom }

/-- Ring equivalence are isomorphisms in category of semirings -/
@[simps]
def _root_.RingEquiv.toRingCatIso {R S : Type u} [Ring R] [Ring S] (e : R ≃+* S) :
    of R ≅ of S where
  hom := ofHom e
  inv := ofHom e.symm

instance forgetReflectIsos : (forget RingCat).ReflectsIsomorphisms where
  reflects {X Y} f _ := by
    let i := asIso ((forget RingCat).map f)
    let ff : X →+* Y := f.hom
    let e : X ≃+* Y := { ff, i.toEquiv with }
    exact e.toRingCatIso.isIso_hom

end RingCat

/-- The category of commutative semirings. -/
structure CommSemiRingCat where
  private mk ::
  /-- The underlying type. -/
  carrier : Type u
  [commSemiring : CommSemiring carrier]

attribute [instance] CommSemiRingCat.commSemiring

initialize_simps_projections CommSemiRingCat (-commSemiring)

namespace CommSemiRingCat

instance : CoeSort (CommSemiRingCat) (Type u) :=
  ⟨CommSemiRingCat.carrier⟩

attribute [coe] CommSemiRingCat.carrier

/-- The object in the category of R-algebras associated to a type equipped with the appropriate
typeclasses. This is the preferred way to construct a term of `CommSemiRingCat`. -/
abbrev of (R : Type u) [CommSemiring R] : CommSemiRingCat :=
  ⟨R⟩

lemma coe_of (R : Type u) [CommSemiring R] : (of R : Type u) = R :=
  rfl

lemma of_carrier (R : CommSemiRingCat.{u}) : of R = R := rfl

variable {R} in
/-- The type of morphisms in `CommSemiRingCat`. -/
@[ext]
structure Hom (R S : CommSemiRingCat.{u}) where
  private mk ::
  /-- The underlying ring hom. -/
  hom' : R →+* S

instance : Category CommSemiRingCat where
  Hom R S := Hom R S
  id R := ⟨RingHom.id R⟩
  comp f g := ⟨g.hom'.comp f.hom'⟩

instance : ConcreteCategory.{u} CommSemiRingCat (fun R S => R →+* S) where
  hom := Hom.hom'
  ofHom f := ⟨f⟩

/-- Turn a morphism in `CommSemiRingCat` back into a `RingHom`. -/
abbrev Hom.hom {R S : CommSemiRingCat.{u}} (f : Hom R S) :=
  ConcreteCategory.hom (C := CommSemiRingCat) f

/-- Typecheck a `RingHom` as a morphism in `CommSemiRingCat`. -/
abbrev ofHom {R S : Type u} [CommSemiring R] [CommSemiring S] (f : R →+* S) : of R ⟶ of S :=
  ConcreteCategory.ofHom (C := CommSemiRingCat) f

/-- Use the `ConcreteCategory.hom` projection for `@[simps]` lemmas. -/
def Hom.Simps.hom (R S : CommSemiRingCat) (f : Hom R S) :=
  f.hom

initialize_simps_projections Hom (hom' → hom)

/-!
The results below duplicate the `ConcreteCategory` simp lemmas, but we can keep them for `dsimp`.
-/

@[simp]
lemma hom_id {R : CommSemiRingCat} : (𝟙 R : R ⟶ R).hom = RingHom.id R := rfl

/- Provided for rewriting. -/
lemma id_apply (R : CommSemiRingCat) (r : R) :
    (𝟙 R : R ⟶ R) r = r := by simp

@[simp]
lemma hom_comp {R S T : CommSemiRingCat} (f : R ⟶ S) (g : S ⟶ T) :
    (f ≫ g).hom = g.hom.comp f.hom := rfl

/- Provided for rewriting. -/
lemma comp_apply {R S T : CommSemiRingCat} (f : R ⟶ S) (g : S ⟶ T) (r : R) :
    (f ≫ g) r = g (f r) := by simp

@[ext]
lemma hom_ext {R S : CommSemiRingCat} {f g : R ⟶ S} (hf : f.hom = g.hom) : f = g :=
  Hom.ext hf

@[simp]
lemma hom_ofHom {R S : Type u} [CommSemiring R] [CommSemiring S] (f : R →+* S) :
  (ofHom f).hom = f := rfl

@[simp]
lemma ofHom_hom {R S : CommSemiRingCat} (f : R ⟶ S) :
    ofHom (Hom.hom f) = f := rfl

@[simp]
lemma ofHom_id {R : Type u} [CommSemiring R] : ofHom (RingHom.id R) = 𝟙 (of R) := rfl

@[simp]
lemma ofHom_comp {R S T : Type u} [CommSemiring R] [CommSemiring S] [CommSemiring T]
    (f : R →+* S) (g : S →+* T) :
    ofHom (g.comp f) = ofHom f ≫ ofHom g :=
  rfl

lemma ofHom_apply {R S : Type u} [CommSemiring R] [CommSemiring S]
    (f : R →+* S) (r : R) : ofHom f r = f r := rfl

lemma inv_hom_apply {R S : CommSemiRingCat} (e : R ≅ S) (r : R) : e.inv (e.hom r) = r := by
  simp

lemma hom_inv_apply {R S : CommSemiRingCat} (e : R ≅ S) (s : S) : e.hom (e.inv s) = s := by
  simp

instance : Inhabited CommSemiRingCat :=
  ⟨of PUnit⟩

/-- This unification hint helps with problems of the form `(forget ?C).obj R =?= carrier R'`. -/
unif_hint forget_obj_eq_coe (R R' : CommSemiRingCat) where
  R ≟ R' ⊢
  (forget CommSemiRingCat).obj R ≟ CommSemiRingCat.carrier R'

lemma forget_obj {R : CommSemiRingCat} : (forget CommSemiRingCat).obj R = R := rfl

lemma forget_map {R S : CommSemiRingCat} (f : R ⟶ S) :
    (forget CommSemiRingCat).map f = f :=
  rfl

instance {R : CommSemiRingCat} : CommSemiring ((forget CommSemiRingCat).obj R) :=
  (inferInstance : CommSemiring R.carrier)

instance hasForgetToSemiRingCat : HasForget₂ CommSemiRingCat SemiRingCat where
  forget₂ :=
    { obj := fun R ↦ ⟨R⟩
      map := fun f ↦ ⟨f.hom⟩ }

<<<<<<< HEAD
/-- The forget functor from `CommSemiRingCat` to `SemiRingCat` is fully faithful. -/
=======
/-- The forgetful functor from `CommSemiRingCat` to `SemiRingCat` is fully faithful. -/
>>>>>>> d79bad3a
def fullyFaithfulForget₂ToSemiRingCat :
    (forget₂ CommSemiRingCat SemiRingCat).FullyFaithful where
  preimage f := ofHom f.hom

instance : (forget₂ CommSemiRingCat SemiRingCat).Full :=
  fullyFaithfulForget₂ToSemiRingCat.full

/-- The forgetful functor from commutative rings to (multiplicative) commutative monoids. -/
instance hasForgetToCommMonCat : HasForget₂ CommSemiRingCat CommMonCat where
  forget₂ :=
    { obj := fun R ↦ CommMonCat.of R
      map := fun f ↦ CommMonCat.ofHom f.hom.toMonoidHom }

/-- Ring equivalence are isomorphisms in category of semirings -/
@[simps]
def _root_.RingEquiv.toCommSemiRingCatIso
    {R S : Type u} [CommSemiring R] [CommSemiring S] (e : R ≃+* S) :
    of R ≅ of S where
  hom := ofHom e
  inv := ofHom e.symm

instance forgetReflectIsos : (forget CommSemiRingCat).ReflectsIsomorphisms where
  reflects {X Y} f _ := by
    let i := asIso ((forget CommSemiRingCat).map f)
    let ff : X →+* Y := f.hom
    let e : X ≃+* Y := { ff, i.toEquiv with }
    exact e.toCommSemiRingCatIso.isIso_hom

end CommSemiRingCat

/-- The category of commutative rings. -/
structure CommRingCat where
  private mk ::
  /-- The underlying type. -/
  carrier : Type u
  [commRing : CommRing carrier]

attribute [instance] CommRingCat.commRing

initialize_simps_projections CommRingCat (-commRing)

namespace CommRingCat

instance : CoeSort (CommRingCat) (Type u) :=
  ⟨CommRingCat.carrier⟩

attribute [coe] CommRingCat.carrier

/-- The object in the category of R-algebras associated to a type equipped with the appropriate
typeclasses. This is the preferred way to construct a term of `CommRingCat`. -/
abbrev of (R : Type u) [CommRing R] : CommRingCat :=
  ⟨R⟩

lemma coe_of (R : Type u) [CommRing R] : (of R : Type u) = R :=
  rfl

lemma of_carrier (R : CommRingCat.{u}) : of R = R := rfl

variable {R} in
/-- The type of morphisms in `CommRingCat`. -/
@[ext]
structure Hom (R S : CommRingCat.{u}) where
  private mk ::
  /-- The underlying ring hom. -/
  hom' : R →+* S

instance : Category CommRingCat where
  Hom R S := Hom R S
  id R := ⟨RingHom.id R⟩
  comp f g := ⟨g.hom'.comp f.hom'⟩

instance : ConcreteCategory.{u} CommRingCat (fun R S => R →+* S) where
  hom := Hom.hom'
  ofHom f := ⟨f⟩

/-- The underlying ring hom. -/
abbrev Hom.hom {R S : CommRingCat.{u}} (f : Hom R S) :=
  ConcreteCategory.hom (C := CommRingCat) f

/-- Typecheck a `RingHom` as a morphism in `CommRingCat`. -/
abbrev ofHom {R S : Type u} [CommRing R] [CommRing S] (f : R →+* S) : of R ⟶ of S :=
  ConcreteCategory.ofHom (C := CommRingCat) f

/-- Use the `ConcreteCategory.hom` projection for `@[simps]` lemmas. -/
def Hom.Simps.hom (R S : CommRingCat) (f : Hom R S) :=
  f.hom

initialize_simps_projections Hom (hom' → hom)

/-!
The results below duplicate the `ConcreteCategory` simp lemmas, but we can keep them for `dsimp`.
-/

@[simp]
lemma hom_id {R : CommRingCat} : (𝟙 R : R ⟶ R).hom = RingHom.id R := rfl

/- Provided for rewriting. -/
lemma id_apply (R : CommRingCat) (r : R) :
    (𝟙 R : R ⟶ R) r = r := by simp

@[simp]
lemma hom_comp {R S T : CommRingCat} (f : R ⟶ S) (g : S ⟶ T) :
    (f ≫ g).hom = g.hom.comp f.hom := rfl

/- Provided for rewriting. -/
lemma comp_apply {R S T : CommRingCat} (f : R ⟶ S) (g : S ⟶ T) (r : R) :
    (f ≫ g) r = g (f r) := by simp

@[ext]
lemma hom_ext {R S : CommRingCat} {f g : R ⟶ S} (hf : f.hom = g.hom) : f = g :=
  Hom.ext hf

@[simp]
lemma hom_ofHom {R S : Type u} [CommRing R] [CommRing S] (f : R →+* S) :
  (ofHom f).hom = f := rfl

@[simp]
lemma ofHom_hom {R S : CommRingCat} (f : R ⟶ S) :
    ofHom (Hom.hom f) = f := rfl

@[simp]
lemma ofHom_id {R : Type u} [CommRing R] : ofHom (RingHom.id R) = 𝟙 (of R) := rfl

@[simp]
lemma ofHom_comp {R S T : Type u} [CommRing R] [CommRing S] [CommRing T]
    (f : R →+* S) (g : S →+* T) :
    ofHom (g.comp f) = ofHom f ≫ ofHom g :=
  rfl

lemma ofHom_apply {R S : Type u} [CommRing R] [CommRing S]
    (f : R →+* S) (r : R) : ofHom f r = f r := rfl

lemma inv_hom_apply {R S : CommRingCat} (e : R ≅ S) (r : R) : e.inv (e.hom r) = r := by
  simp

lemma hom_inv_apply {R S : CommRingCat} (e : R ≅ S) (s : S) : e.hom (e.inv s) = s := by
  simp

instance : Inhabited CommRingCat :=
  ⟨of PUnit⟩

lemma forget_obj {R : CommRingCat} : (forget CommRingCat).obj R = R := rfl

/-- This unification hint helps with problems of the form `(forget ?C).obj R =?= carrier R'`.

An example where this is needed is in applying `TopCat.Presheaf.restrictOpen` to commutative rings.
-/
unif_hint forget_obj_eq_coe (R R' : CommRingCat) where
  R ≟ R' ⊢
  (forget CommRingCat).obj R ≟ CommRingCat.carrier R'

lemma forget_map {R S : CommRingCat} (f : R ⟶ S) :
    (forget CommRingCat).map f = f :=
  rfl

instance {R : CommRingCat} : CommRing ((forget CommRingCat).obj R) :=
  (inferInstance : CommRing R.carrier)

instance hasForgetToRingCat : HasForget₂ CommRingCat RingCat where
  forget₂ :=
    { obj := fun R ↦ RingCat.of R
      map := fun f ↦ RingCat.ofHom f.hom }

<<<<<<< HEAD
/-- The forget functor from `CommRingCat` to `RingCat` is fully faithful. -/
=======
/-- The forgetful functor from `CommRingCat` to `RingCat` is fully faithful. -/
>>>>>>> d79bad3a
def fullyFaithfulForget₂ToRingCat :
    (forget₂ CommRingCat RingCat).FullyFaithful where
  preimage f := ofHom f.hom

instance : (forget₂ CommRingCat RingCat).Full :=
  fullyFaithfulForget₂ToRingCat.full

@[simp] lemma forgetToRingCat_map_hom {R S : CommRingCat} (f : R ⟶ S) :
    ((forget₂ CommRingCat RingCat).map f).hom = f.hom :=
  rfl

@[simp] lemma forgetToRingCat_obj {R : CommRingCat} :
    (((forget₂ CommRingCat RingCat).obj R) : Type u) = R :=
  rfl

instance hasForgetToAddCommMonCat : HasForget₂ CommRingCat CommSemiRingCat where
  forget₂ :=
    { obj := fun R ↦ CommSemiRingCat.of R
      map := fun f ↦ CommSemiRingCat.ofHom f.hom }

@[simps]
instance : HasForget₂ CommRingCat CommMonCat where
  forget₂ := { obj M := .of M, map f := CommMonCat.ofHom f.hom }
  forget_comp := rfl

/-- Ring equivalence are isomorphisms in category of semirings -/
@[simps]
def _root_.RingEquiv.toCommRingCatIso
    {R S : Type u} [CommRing R] [CommRing S] (e : R ≃+* S) :
    of R ≅ of S where
  hom := ofHom e
  inv := ofHom e.symm

instance forgetReflectIsos : (forget CommRingCat).ReflectsIsomorphisms where
  reflects {X Y} f _ := by
    let i := asIso ((forget CommRingCat).map f)
    let ff : X →+* Y := f.hom
    let e : X ≃+* Y := { ff, i.toEquiv with }
    exact e.toCommRingCatIso.isIso_hom

end CommRingCat

namespace CategoryTheory.Iso

/-- Build a `RingEquiv` from an isomorphism in the category `SemiRingCat`. -/
def semiRingCatIsoToRingEquiv {R S : SemiRingCat.{u}} (e : R ≅ S) : R ≃+* S :=
  RingEquiv.ofHomInv e.hom.hom e.inv.hom (by ext; simp) (by ext; simp)

/-- Build a `RingEquiv` from an isomorphism in the category `RingCat`. -/
def ringCatIsoToRingEquiv {R S : RingCat.{u}} (e : R ≅ S) : R ≃+* S :=
  RingEquiv.ofHomInv e.hom.hom e.inv.hom (by ext; simp) (by ext; simp)

/-- Build a `RingEquiv` from an isomorphism in the category `CommSemiRingCat`. -/
def commSemiRingCatIsoToRingEquiv {R S : CommSemiRingCat.{u}} (e : R ≅ S) : R ≃+* S :=
  RingEquiv.ofHomInv e.hom.hom e.inv.hom (by ext; simp) (by ext; simp)

/-- Build a `RingEquiv` from an isomorphism in the category `CommRingCat`. -/
def commRingCatIsoToRingEquiv {R S : CommRingCat.{u}} (e : R ≅ S) : R ≃+* S :=
  RingEquiv.ofHomInv e.hom.hom e.inv.hom (by ext; simp) (by ext; simp)

@[simp] lemma semiRingCatIsoToRingEquiv_toRingHom {R S : SemiRingCat.{u}} (e : R ≅ S) :
  (e.semiRingCatIsoToRingEquiv : R →+* S) = e.hom.hom := rfl

@[simp] lemma ringCatIsoToRingEquiv_toRingHom {R S : RingCat.{u}} (e : R ≅ S) :
  (e.ringCatIsoToRingEquiv : R →+* S) = e.hom.hom := rfl

@[simp] lemma commSemiRingCatIsoToRingEquiv_toRingHom {R S : CommSemiRingCat.{u}} (e : R ≅ S) :
  (e.commSemiRingCatIsoToRingEquiv : R →+* S) = e.hom.hom := rfl

@[simp] lemma commRingCatIsoToRingEquiv_toRingHom {R S : CommRingCat.{u}} (e : R ≅ S) :
  (e.commRingCatIsoToRingEquiv : R →+* S) = e.hom.hom := rfl

end CategoryTheory.Iso

lemma RingCat.forget_map_apply {R S : RingCat} (f : R ⟶ S)
    (x : (CategoryTheory.forget RingCat).obj R) :
    (forget _).map f x = f x :=
  rfl

lemma CommRingCat.forget_map_apply {R S : CommRingCat} (f : R ⟶ S)
    (x : (CategoryTheory.forget CommRingCat).obj R) :
    (forget _).map f x = f x :=
  rfl<|MERGE_RESOLUTION|>--- conflicted
+++ resolved
@@ -307,11 +307,7 @@
     { obj := fun R ↦ SemiRingCat.of R
       map := fun f ↦ SemiRingCat.ofHom f.hom }
 
-<<<<<<< HEAD
-/-- The forget functor from `RingCat` to `SemiRingCat` is fully faithful. -/
-=======
 /-- The forgetful functor from `RingCat` to `SemiRingCat` is fully faithful. -/
->>>>>>> d79bad3a
 def fullyFaithfulForget₂ToSemiRingCat :
     (forget₂ RingCat SemiRingCat).FullyFaithful where
   preimage f := ofHom f.hom
@@ -470,11 +466,7 @@
     { obj := fun R ↦ ⟨R⟩
       map := fun f ↦ ⟨f.hom⟩ }
 
-<<<<<<< HEAD
-/-- The forget functor from `CommSemiRingCat` to `SemiRingCat` is fully faithful. -/
-=======
 /-- The forgetful functor from `CommSemiRingCat` to `SemiRingCat` is fully faithful. -/
->>>>>>> d79bad3a
 def fullyFaithfulForget₂ToSemiRingCat :
     (forget₂ CommSemiRingCat SemiRingCat).FullyFaithful where
   preimage f := ofHom f.hom
@@ -638,11 +630,7 @@
     { obj := fun R ↦ RingCat.of R
       map := fun f ↦ RingCat.ofHom f.hom }
 
-<<<<<<< HEAD
-/-- The forget functor from `CommRingCat` to `RingCat` is fully faithful. -/
-=======
 /-- The forgetful functor from `CommRingCat` to `RingCat` is fully faithful. -/
->>>>>>> d79bad3a
 def fullyFaithfulForget₂ToRingCat :
     (forget₂ CommRingCat RingCat).FullyFaithful where
   preimage f := ofHom f.hom
