--- conflicted
+++ resolved
@@ -140,11 +140,7 @@
 instance : Inhabited SemiRingCat :=
   ⟨of PUnit⟩
 
-<<<<<<< HEAD
-set_option linter.style.commandStart false in -- TODO fix linter/pretty-printing!
-=======
 set_option linter.style.commandStart false in -- unification hints are printed wrongly, lean4#11780
->>>>>>> 4975ee7e
 /-- This unification hint helps with problems of the form `(forget ?C).obj R =?= carrier R'`. -/
 unif_hint forget_obj_eq_coe (R R' : SemiRingCat) where
   R ≟ R' ⊢
@@ -297,11 +293,7 @@
 instance : Inhabited RingCat :=
   ⟨of PUnit⟩
 
-<<<<<<< HEAD
-set_option linter.style.commandStart false in -- TODO investigate and fix!
-=======
 set_option linter.style.commandStart false in -- unification hints are printed wrongly, lean4#11780
->>>>>>> 4975ee7e
 /-- This unification hint helps with problems of the form `(forget ?C).obj R =?= carrier R'`.
 
 An example where this is needed is in applying
@@ -467,11 +459,7 @@
 instance : Inhabited CommSemiRingCat :=
   ⟨of PUnit⟩
 
-<<<<<<< HEAD
-set_option linter.style.commandStart false in -- TODO investigate and fix!
-=======
 set_option linter.style.commandStart false in -- unification hints are printed wrongly, lean4#11780
->>>>>>> 4975ee7e
 /-- This unification hint helps with problems of the form `(forget ?C).obj R =?= carrier R'`. -/
 unif_hint forget_obj_eq_coe (R R' : CommSemiRingCat) where
   R ≟ R' ⊢
@@ -638,11 +626,7 @@
 
 lemma forget_obj {R : CommRingCat} : (forget CommRingCat).obj R = R := rfl
 
-<<<<<<< HEAD
-set_option linter.style.commandStart false in -- TODO fix linter/pretty-printing!
-=======
 set_option linter.style.commandStart false in -- unification hints are printed wrongly, lean4#11780
->>>>>>> 4975ee7e
 /-- This unification hint helps with problems of the form `(forget ?C).obj R =?= carrier R'`.
 
 An example where this is needed is in applying `TopCat.Presheaf.restrictOpen` to commutative rings.
