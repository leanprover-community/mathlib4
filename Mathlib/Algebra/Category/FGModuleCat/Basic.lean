--- conflicted
+++ resolved
@@ -86,13 +86,8 @@
 
 variable (R : Type u) [Ring R]
 
-<<<<<<< HEAD
-@[simp] lemma hom_hom_comp (A B C : FGModuleCat.{v} R) (f : A ⟶ B) (g : B ⟶ C) :
+@[simp] lemma hom_hom_comp {A B C : FGModuleCat.{v} R} (f : A ⟶ B) (g : B ⟶ C) :
   (f ≫ g).hom.hom = g.hom.hom.comp f.hom.hom := rfl
-=======
-@[simp] lemma hom_comp (A B C : FGModuleCat.{v} R) (f : A ⟶ B) (g : B ⟶ C) :
-    (f ≫ g).hom = g.hom.comp f.hom := rfl
->>>>>>> 3dc2bc1f
 
 @[simp] lemma hom_hom_id (A : FGModuleCat.{v} R) : (𝟙 A : A ⟶ A).hom.hom = LinearMap.id := rfl
 
