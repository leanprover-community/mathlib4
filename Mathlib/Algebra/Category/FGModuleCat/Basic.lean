/-
Copyright (c) 2021 Jakob von Raumer. All rights reserved.
Released under Apache 2.0 license as described in the file LICENSE.
Authors: Jakob von Raumer
-/
import Mathlib.Algebra.Category.ModuleCat.Monoidal.Closed
import Mathlib.CategoryTheory.Monoidal.Rigid.Basic
import Mathlib.CategoryTheory.Monoidal.Subcategory
import Mathlib.LinearAlgebra.Coevaluation
import Mathlib.LinearAlgebra.FreeModule.Finite.Matrix
import Mathlib.RingTheory.TensorProduct.Finite

/-!
# The category of finitely generated modules over a ring

This introduces `FGModuleCat R`, the category of finitely generated modules over a ring `R`.
It is implemented as a full subcategory on a subtype of `ModuleCat R`.

When `K` is a field,
`FGModuleCatCat K` is the category of finite dimensional vector spaces over `K`.

We first create the instance as a preadditive category.
When `R` is commutative we then give the structure as an `R`-linear monoidal category.
When `R` is a field we give it the structure of a closed monoidal category
and then as a right-rigid monoidal category.

## Future work

* Show that `FGModuleCat R` is abelian when `R` is (left)-noetherian.

-/


noncomputable section

<<<<<<< HEAD
open CategoryTheory ModuleCat.MonoidalCategory
=======
open CategoryTheory
>>>>>>> 7c7049eb

universe u

section Ring

variable (R : Type u) [Ring R]

/-- Define `FGModuleCat` as the subtype of `ModuleCat.{u} R` of finitely generated modules. -/
def FGModuleCat :=
  FullSubcategory fun V : ModuleCat.{u} R => Module.Finite R V
-- The `LargeCategory, HasForget, Preadditive` instances should be constructed by a deriving
-- handler.
-- https://github.com/leanprover-community/mathlib4/issues/380

variable {R}

/-- A synonym for `M.obj.carrier`, which we can mark with `@[coe]`. -/
def FGModuleCat.carrier (M : FGModuleCat R) : Type u := M.obj.carrier

instance : CoeSort (FGModuleCat R) (Type u) :=
  ⟨FGModuleCat.carrier⟩

attribute [coe] FGModuleCat.carrier

@[simp] lemma FGModuleCat.obj_carrier (M : FGModuleCat R) : M.obj.carrier = M.carrier := rfl

instance (M : FGModuleCat R) : AddCommGroup M := by
  change AddCommGroup M.obj
  infer_instance

instance (M : FGModuleCat R) : Module R M := by
  change Module R M.obj
  infer_instance

instance : LargeCategory (FGModuleCat R) := by
  dsimp [FGModuleCat]
  infer_instance

instance : ConcreteCategory (FGModuleCat R) (· →ₗ[R] ·) := by
  dsimp [FGModuleCat]
  infer_instance

instance : Preadditive (FGModuleCat R) := by
  dsimp [FGModuleCat]
  infer_instance

end Ring

namespace FGModuleCat

section Ring

variable (R : Type u) [Ring R]

@[simp] lemma hom_comp (A B C : FGModuleCat R) (f : A ⟶ B) (g : B ⟶ C) :
  (f ≫ g).hom = g.hom.comp f.hom := rfl

@[simp] lemma hom_id (A : FGModuleCat R) : (𝟙 A : A ⟶ A).hom = LinearMap.id := rfl

instance finite (V : FGModuleCat R) : Module.Finite R V :=
  V.property

instance : Inhabited (FGModuleCat R) :=
  ⟨⟨ModuleCat.of R R, Module.Finite.self R⟩⟩

/-- Lift an unbundled finitely generated module to `FGModuleCat R`. -/
abbrev of (V : Type u) [AddCommGroup V] [Module R V] [Module.Finite R V] : FGModuleCat R :=
  ⟨ModuleCat.of R V, by change Module.Finite R V; infer_instance⟩

@[simp]
lemma of_carrier (V : Type u) [AddCommGroup V] [Module R V] [Module.Finite R V] :
  of R V = V := rfl

variable {R} in
/-- Lift a linear map between finitely generated modules to `FGModuleCat R`. -/
abbrev ofHom {V W : Type u} [AddCommGroup V] [Module R V] [Module.Finite R V]
    [AddCommGroup W] [Module R W] [Module.Finite R W]
    (f : V →ₗ[R] W) : of R V ⟶ of R W :=
  ModuleCat.ofHom f

variable {R} in
@[ext] lemma hom_ext {V W : FGModuleCat R} {f g : V ⟶ W} (h : f.hom = g.hom) : f = g :=
  ModuleCat.hom_ext h

instance (V : FGModuleCat R) : Module.Finite R V :=
  V.property

instance : HasForget₂ (FGModuleCat.{u} R) (ModuleCat.{u} R) := by
  dsimp [FGModuleCat]
  infer_instance

instance : (forget₂ (FGModuleCat R) (ModuleCat.{u} R)).Full where
  map_surjective f := ⟨f, rfl⟩

variable {R}

/-- Converts and isomorphism in the category `FGModuleCat R` to
a `LinearEquiv` between the underlying modules. -/
def isoToLinearEquiv {V W : FGModuleCat R} (i : V ≅ W) : V ≃ₗ[R] W :=
  ((forget₂ (FGModuleCat.{u} R) (ModuleCat.{u} R)).mapIso i).toLinearEquiv

/-- Converts a `LinearEquiv` to an isomorphism in the category `FGModuleCat R`. -/
@[simps]
def _root_.LinearEquiv.toFGModuleCatIso
    {V W : Type u} [AddCommGroup V] [Module R V] [Module.Finite R V]
    [AddCommGroup W] [Module R W] [Module.Finite R W] (e : V ≃ₗ[R] W) :
    FGModuleCat.of R V ≅ FGModuleCat.of R W where
  hom := ModuleCat.ofHom e.toLinearMap
  inv := ModuleCat.ofHom e.symm.toLinearMap
  hom_inv_id := by ext x; exact e.left_inv x
  inv_hom_id := by ext x; exact e.right_inv x

end Ring

section CommRing

variable (R : Type u) [CommRing R]

instance : Linear R (FGModuleCat R) := by
  dsimp [FGModuleCat]
  infer_instance

instance monoidalPredicate_module_finite :
    MonoidalCategory.MonoidalPredicate fun V : ModuleCat.{u} R => Module.Finite R V where
  prop_id := Module.Finite.self R
  prop_tensor := @fun X Y _ _ => Module.Finite.tensorProduct R X Y

instance instMonoidalCategory : MonoidalCategory (FGModuleCat R) := by
  dsimp [FGModuleCat]
  infer_instance

open MonoidalCategory

@[simp] lemma tensorUnit_obj : (𝟙_ (FGModuleCat R)).obj = 𝟙_ (ModuleCat R) := rfl
@[simp] lemma tensorObj_obj (M N : FGModuleCat.{u} R) : (M ⊗ N).obj = (M.obj ⊗ N.obj) := rfl

instance : SymmetricCategory (FGModuleCat R) := by
  dsimp [FGModuleCat]
  infer_instance

instance : MonoidalPreadditive (FGModuleCat R) := by
  dsimp [FGModuleCat]
  infer_instance

instance : MonoidalLinear R (FGModuleCat R) := by
  dsimp [FGModuleCat]
  infer_instance

/-- The forgetful functor `FGModuleCat R ⥤ Module R` is a monoidal functor. -/
instance : (forget₂ (FGModuleCat.{u} R) (ModuleCat.{u} R)).Monoidal :=
  fullSubcategoryInclusionMonoidal _

instance : (forget₂ (FGModuleCat.{u} R) (ModuleCat.{u} R)).Additive where
instance : (forget₂ (FGModuleCat.{u} R) (ModuleCat.{u} R)).Linear R where

theorem Iso.conj_eq_conj {V W : FGModuleCat R} (i : V ≅ W) (f : End V) :
    Iso.conj i f = FGModuleCat.ofHom (LinearEquiv.conj (isoToLinearEquiv i) f.hom) :=
  rfl

theorem Iso.conj_hom_eq_conj {V W : FGModuleCat R} (i : V ≅ W) (f : End V) :
    (Iso.conj i f).hom = (LinearEquiv.conj (isoToLinearEquiv i) f.hom) :=
  rfl

end CommRing

section Field

variable (K : Type u) [Field K]

instance (V W : FGModuleCat K) : Module.Finite K (V ⟶ W) :=
  (inferInstanceAs <| Module.Finite K (V →ₗ[K] W)).equiv ModuleCat.homLinearEquiv.symm

instance closedPredicateModuleFinite :
    MonoidalCategory.ClosedPredicate fun V : ModuleCat.{u} K ↦ Module.Finite K V where
  prop_ihom {X Y} _ _ :=
    (inferInstanceAs <| Module.Finite K (X →ₗ[K] Y)).equiv ModuleCat.homLinearEquiv.symm

instance : MonoidalClosed (FGModuleCat K) := by
  dsimp [FGModuleCat]
  infer_instance

variable (V W : FGModuleCat K)

@[simp]
theorem ihom_obj : (ihom V).obj W = FGModuleCat.of K (V ⟶ W) :=
  rfl

/-- The dual module is the dual in the rigid monoidal category `FGModuleCat K`. -/
def FGModuleCatDual : FGModuleCat K :=
  ⟨ModuleCat.of K (Module.Dual K V), Subspace.instModuleDualFiniteDimensional⟩

@[simp] lemma FGModuleCatDual_obj : (FGModuleCatDual K V).obj = ModuleCat.of K (Module.Dual K V) :=
  rfl
@[simp] lemma FGModuleCatDual_coe : (FGModuleCatDual K V : Type u) = Module.Dual K V := rfl

open CategoryTheory.MonoidalCategory

/-- The coevaluation map is defined in `LinearAlgebra.coevaluation`. -/
def FGModuleCatCoevaluation : 𝟙_ (FGModuleCat K) ⟶ V ⊗ FGModuleCatDual K V :=
  ModuleCat.ofHom <| coevaluation K V

theorem FGModuleCatCoevaluation_apply_one :
    (FGModuleCatCoevaluation K V).hom (1 : K) =
      ∑ i : Basis.ofVectorSpaceIndex K V,
        (Basis.ofVectorSpace K V) i ⊗ₜ[K] (Basis.ofVectorSpace K V).coord i :=
  coevaluation_apply_one K V

/-- The evaluation morphism is given by the contraction map. -/
def FGModuleCatEvaluation : FGModuleCatDual K V ⊗ V ⟶ 𝟙_ (FGModuleCat K) :=
  ModuleCat.ofHom <| contractLeft K V

theorem FGModuleCatEvaluation_apply (f : FGModuleCatDual K V) (x : V) :
    (FGModuleCatEvaluation K V).hom (f ⊗ₜ x) = f.toFun x :=
  contractLeft_apply f x

/-- `@[simp]`-normal form of `FGModuleCatEvaluation_apply`, where the carriers have been unfolded.
-/
@[simp]
theorem FGModuleCatEvaluation_apply' (f : FGModuleCatDual K V) (x : V) :
    DFunLike.coe
      (F := ((ModuleCat.of K (Module.Dual K V) ⊗ V.obj).carrier →ₗ[K] (𝟙_ (ModuleCat K))))
      (FGModuleCatEvaluation K V).hom (f ⊗ₜ x) = f.toFun x :=
  contractLeft_apply f x

private theorem coevaluation_evaluation :
    letI V' : FGModuleCat K := FGModuleCatDual K V
    V' ◁ FGModuleCatCoevaluation K V ≫ (α_ V' V V').inv ≫ FGModuleCatEvaluation K V ▷ V' =
      (ρ_ V').hom ≫ (λ_ V').inv := by
  ext : 1
  apply contractLeft_assoc_coevaluation K V

private theorem evaluation_coevaluation :
    FGModuleCatCoevaluation K V ▷ V ≫
        (α_ V (FGModuleCatDual K V) V).hom ≫ V ◁ FGModuleCatEvaluation K V =
      (λ_ V).hom ≫ (ρ_ V).inv := by
  ext : 1
  apply contractLeft_assoc_coevaluation' K V

instance exactPairing : ExactPairing V (FGModuleCatDual K V) where
  coevaluation' := FGModuleCatCoevaluation K V
  evaluation' := FGModuleCatEvaluation K V
  coevaluation_evaluation' := coevaluation_evaluation K V
  evaluation_coevaluation' := evaluation_coevaluation K V

instance rightDual : HasRightDual V :=
  ⟨FGModuleCatDual K V⟩

instance rightRigidCategory : RightRigidCategory (FGModuleCat K) where

end Field

end FGModuleCat

/-!
`@[simp]` lemmas for `LinearMap.comp` and categorical identities.
-/

@[simp] theorem LinearMap.comp_id_fgModuleCat
    {R} [Ring R] {G : FGModuleCat.{u} R} {H : Type u} [AddCommGroup H] [Module R H]
    (f : G →ₗ[R] H) : f.comp (ModuleCat.Hom.hom (𝟙 G)) = f :=
  ModuleCat.hom_ext_iff.mp <| Category.id_comp (ModuleCat.ofHom f)

@[simp] theorem LinearMap.id_fgModuleCat_comp
    {R} [Ring R] {G : Type u} [AddCommGroup G] [Module R G] {H : FGModuleCat.{u} R}
    (f : G →ₗ[R] H) : LinearMap.comp (ModuleCat.Hom.hom (𝟙 H)) f = f :=
  ModuleCat.hom_ext_iff.mp <| Category.comp_id (ModuleCat.ofHom f)<|MERGE_RESOLUTION|>--- conflicted
+++ resolved
@@ -33,11 +33,7 @@
 
 noncomputable section
 
-<<<<<<< HEAD
-open CategoryTheory ModuleCat.MonoidalCategory
-=======
 open CategoryTheory
->>>>>>> 7c7049eb
 
 universe u
 
