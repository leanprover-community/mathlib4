--- conflicted
+++ resolved
@@ -60,13 +60,8 @@
     preservesLimitsOfShape_of_reflects_of_preserves _ (forget AddCommGrpCat)
 
 /-- Implementation, see `leftExactFunctorForgetEquivalence`. -/
-<<<<<<< HEAD
 noncomputable def inverse : (C ⥤ₗ Type v) ⥤ (C ⥤ₗ AddCommGrp.{v}) :=
   ObjectProperty.lift _ inverseAux (by simp only [leftExactFunctor_iff]; infer_instance)
-=======
-noncomputable def inverse : (C ⥤ₗ Type v) ⥤ (C ⥤ₗ AddCommGrpCat.{v}) :=
-  ObjectProperty.lift _ inverseAux inferInstance
->>>>>>> 3dc2bc1f
 
 open scoped MonObj
 
