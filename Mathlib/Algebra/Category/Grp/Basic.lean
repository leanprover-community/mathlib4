/-
Copyright (c) 2018 Johan Commelin. All rights reserved.
Released under Apache 2.0 license as described in the file LICENSE.
Authors: Johan Commelin
-/
import Mathlib.Algebra.Category.MonCat.Basic
import Mathlib.Algebra.Group.End
import Mathlib.CategoryTheory.Endomorphism
import Mathlib.Data.Int.Cast.Lemmas

/-!
# Category instances for Group, AddGroup, CommGroup, and AddCommGroup.

We introduce the bundled categories:
* `Grp`
* `AddGrp`
* `CommGrp`
* `AddCommGrp`

along with the relevant forgetful functors between them, and to the bundled monoid categories.
-/

universe u v

open CategoryTheory

/-- The category of additive groups and group morphisms. -/
structure AddGrp : Type (u + 1) where
  /-- The underlying type. -/
  (carrier : Type u)
  [str : AddGroup carrier]

/-- The category of groups and group morphisms. -/
@[to_additive]
structure Grp : Type (u + 1) where
  /-- The underlying type. -/
  (carrier : Type u)
  [str : Group carrier]

attribute [instance] AddGrp.str Grp.str
attribute [to_additive existing] Grp.carrier Grp.str

initialize_simps_projections AddGrp (carrier → coe, -str)
initialize_simps_projections Grp (carrier → coe, -str)

namespace Grp

@[to_additive]
instance : CoeSort Grp (Type u) :=
  ⟨Grp.carrier⟩

attribute [coe] AddGrp.carrier Grp.carrier

/-- Construct a bundled `Grp` from the underlying type and typeclass. -/
@[to_additive "Construct a bundled `AddGrp` from the underlying type and typeclass."]
abbrev of (M : Type u) [Group M] : Grp := ⟨M⟩

end Grp

/-- The type of morphisms in `AddGrp R`. -/
@[ext]
structure AddGrp.Hom (A B : AddGrp.{u}) where
  private mk ::
  /-- The underlying monoid homomorphism. -/
  hom' : A →+ B

/-- The type of morphisms in `Grp R`. -/
@[to_additive, ext]
structure Grp.Hom (A B : Grp.{u}) where
  private mk ::
  /-- The underlying monoid homomorphism. -/
  hom' : A →* B

attribute [to_additive existing AddGrp.Hom.mk] Grp.Hom.mk

namespace Grp

@[to_additive]
instance : Category Grp.{u} where
  Hom X Y := Hom X Y
  id X := ⟨MonoidHom.id X⟩
  comp f g := ⟨g.hom'.comp f.hom'⟩

@[to_additive]
instance : ConcreteCategory Grp (· →* ·) where
  hom := Hom.hom'
  ofHom := Hom.mk

/-- Turn a morphism in `Grp` back into a `MonoidHom`. -/
@[to_additive "Turn a morphism in `AddGrp` back into an `AddMonoidHom`."]
abbrev Hom.hom {X Y : Grp.{u}} (f : Hom X Y) :=
  ConcreteCategory.hom (C := Grp) f

/-- Typecheck a `MonoidHom` as a morphism in `Grp`. -/
@[to_additive "Typecheck an `AddMonoidHom` as a morphism in `AddGrp`. "]
abbrev ofHom {X Y : Type u} [Group X] [Group Y] (f : X →* Y) : of X ⟶ of Y :=
  ConcreteCategory.ofHom (C := Grp) f

variable {R} in
/-- Use the `ConcreteCategory.hom` projection for `@[simps]` lemmas. -/
def Hom.Simps.hom (X Y : Grp.{u}) (f : Hom X Y) :=
  f.hom

initialize_simps_projections Hom (hom' → hom)
initialize_simps_projections AddGrp.Hom (hom' → hom)

/-!
The results below duplicate the `ConcreteCategory` simp lemmas, but we can keep them for `dsimp`.
-/

@[to_additive (attr := simp)]
lemma coe_id {X : Grp} : (𝟙 X : X → X) = id := rfl

@[to_additive (attr := simp)]
lemma coe_comp {X Y Z : Grp} {f : X ⟶ Y} {g : Y ⟶ Z} : (f ≫ g : X → Z) = g ∘ f := rfl

@[to_additive (attr := deprecated "Use hom_comp instead" (since := "2025-01-28"))]
lemma comp_def {X Y Z : Grp} {f : X ⟶ Y} {g : Y ⟶ Z} : (f ≫ g).hom = g.hom.comp f.hom := rfl

@[simp] lemma forget_map {X Y : Grp} (f : X ⟶ Y) : (forget Grp).map f = (f : X → Y) := rfl

@[to_additive (attr := ext)]
lemma ext {X Y : Grp} {f g : X ⟶ Y} (w : ∀ x : X, f x = g x) : f = g :=
  ConcreteCategory.hom_ext _ _ w

@[to_additive]
-- This is not `simp` to avoid rewriting in types of terms.
theorem coe_of (R : Type u) [Group R] : ↑(Grp.of R) = R :=
  rfl

@[to_additive (attr := simp)]
lemma hom_id {X : Grp} : (𝟙 X : X ⟶ X).hom = MonoidHom.id X := rfl

/- Provided for rewriting. -/
@[to_additive]
lemma id_apply (X : Grp) (x : X) :
    (𝟙 X : X ⟶ X) x = x := by simp

@[to_additive (attr := simp)]
lemma hom_comp {X Y T : Grp} (f : X ⟶ Y) (g : Y ⟶ T) :
    (f ≫ g).hom = g.hom.comp f.hom := rfl

/- Provided for rewriting. -/
@[to_additive]
lemma comp_apply {X Y T : Grp} (f : X ⟶ Y) (g : Y ⟶ T) (x : X) :
    (f ≫ g) x = g (f x) := by simp

@[to_additive (attr := ext)]
lemma hom_ext {X Y : Grp} {f g : X ⟶ Y} (hf : f.hom = g.hom) : f = g :=
  Hom.ext hf

@[to_additive (attr := simp)]
lemma hom_ofHom {R S : Type u} [Group R] [Group S] (f : R →* S) : (ofHom f).hom = f := rfl

@[to_additive (attr := simp)]
lemma ofHom_hom {X Y : Grp} (f : X ⟶ Y) :
    ofHom (Hom.hom f) = f := rfl

@[to_additive (attr := simp)]
lemma ofHom_id {X : Type u} [Group X] : ofHom (MonoidHom.id X) = 𝟙 (of X) := rfl

@[to_additive (attr := simp)]
lemma ofHom_comp {X Y Z : Type u} [Group X] [Group Y] [Group Z]
    (f : X →* Y) (g : Y →* Z) :
    ofHom (g.comp f) = ofHom f ≫ ofHom g :=
  rfl

@[to_additive]
lemma ofHom_apply {X Y : Type u} [Group X] [Group Y] (f : X →* Y) (x : X) :
    (ofHom f) x = f x := rfl

-- This is essentially an alias for `Iso.hom_inv_id_apply`; consider deprecation?
@[to_additive]
lemma inv_hom_apply {X Y : Grp} (e : X ≅ Y) (x : X) : e.inv (e.hom x) = x := by
  simp

-- This is essentially an alias for `Iso.inv_hom_id_apply`; consider deprecation?
@[to_additive]
lemma hom_inv_apply {X Y : Grp} (e : X ≅ Y) (s : Y) : e.hom (e.inv s) = s := by
  simp

@[to_additive (attr := deprecated "use `coe_comp` instead" (since := "2025-01-28"))]
alias coe_comp' := coe_comp

@[to_additive (attr := deprecated "use `coe_id` instead" (since := "2025-01-28"))]
alias coe_id' := coe_id

@[to_additive]
instance : Inhabited Grp :=
  ⟨Grp.of PUnit⟩

@[to_additive hasForgetToAddMonCat]
instance hasForgetToMonCat : HasForget₂ Grp MonCat where
  forget₂.obj X := MonCat.of X
  forget₂.map f := MonCat.ofHom f.hom

@[to_additive (attr := simp)] lemma forget₂_map_ofHom {X Y : Type u} [Group X] [Group Y]
    (f : X →* Y) :
    (forget₂ Grp MonCat).map (ofHom f) = MonCat.ofHom f := rfl

@[to_additive]
instance : Coe Grp.{u} MonCat.{u} where coe := (forget₂ Grp MonCat).obj

@[to_additive]
instance (G H : Grp) : One (G ⟶ H) where
  one := ofHom 1

@[to_additive (attr := simp)]
theorem one_apply (G H : Grp) (g : G) : ((1 : G ⟶ H) : G → H) g = 1 :=
  rfl

@[to_additive]
lemma ofHom_injective {X Y : Type u} [Group X] [Group Y] :
    Function.Injective (fun (f : X →* Y) ↦ ofHom f) := by
  intro _ _ h
  ext
  apply ConcreteCategory.congr_hom h

<<<<<<< HEAD
/-- The forget functor from groups to monoids is fully faithful. -/
@[to_additive fullyFaihtfulForget₂ToAddMonCat
  "The forget functor from additive groups to additive monoids is fully faithful."]
=======
/-- The forgetful functor from groups to monoids is fully faithful. -/
@[to_additive fullyFaihtfulForget₂ToAddMonCat
  "The forgetful functor from additive groups to additive monoids is fully faithful."]
>>>>>>> d79bad3a
def fullyFaithfulForget₂ToMonCat : (forget₂ Grp.{u} MonCat).FullyFaithful where
  preimage f := ofHom f.hom

@[to_additive]
instance : (forget₂ Grp.{u} MonCat).Full :=
  fullyFaithfulForget₂ToMonCat.full

-- We verify that simp lemmas apply when coercing morphisms to functions.
@[to_additive]
example {R S : Grp} (i : R ⟶ S) (r : R) (h : r = 1) : i r = 1 := by simp [h]

/-- Universe lift functor for groups. -/
@[to_additive (attr := simps obj map)
  "Universe lift functor for additive groups."]
def uliftFunctor : Grp.{v} ⥤ Grp.{max v u} where
  obj X := Grp.of (ULift.{u, v} X)
  map {_ _} f := Grp.ofHom <|
    MulEquiv.ulift.symm.toMonoidHom.comp <| f.hom.comp MulEquiv.ulift.toMonoidHom
  map_id X := by rfl
  map_comp {X Y Z} f g := by rfl

end Grp

/-- The category of additive groups and group morphisms. -/
structure AddCommGrp : Type (u + 1) where
  /-- The underlying type. -/
  (carrier : Type u)
  [str : AddCommGroup carrier]

/-- The category of groups and group morphisms. -/
@[to_additive]
structure CommGrp : Type (u + 1) where
  /-- The underlying type. -/
  (carrier : Type u)
  [str : CommGroup carrier]

attribute [instance] AddCommGrp.str CommGrp.str
attribute [to_additive existing] CommGrp.carrier CommGrp.str

initialize_simps_projections AddCommGrp (carrier → coe, -str)
initialize_simps_projections CommGrp (carrier → coe, -str)

/-- `Ab` is an abbreviation for `AddCommGroup`, for the sake of mathematicians' sanity. -/
abbrev Ab := AddCommGrp

namespace CommGrp

@[to_additive]
instance : CoeSort CommGrp (Type u) :=
  ⟨CommGrp.carrier⟩

attribute [coe] AddCommGrp.carrier CommGrp.carrier

/-- Construct a bundled `CommGrp` from the underlying type and typeclass. -/
@[to_additive "Construct a bundled `AddCommGrp` from the underlying type and typeclass."]
abbrev of (M : Type u) [CommGroup M] : CommGrp := ⟨M⟩

end CommGrp

/-- The type of morphisms in `AddCommGrp R`. -/
@[ext]
structure AddCommGrp.Hom (A B : AddCommGrp.{u}) where
  private mk ::
  /-- The underlying monoid homomorphism. -/
  hom' : A →+ B

/-- The type of morphisms in `CommGrp R`. -/
@[to_additive, ext]
structure CommGrp.Hom (A B : CommGrp.{u}) where
  private mk ::
  /-- The underlying monoid homomorphism. -/
  hom' : A →* B

attribute [to_additive existing AddCommGrp.Hom.mk] CommGrp.Hom.mk

namespace CommGrp

@[to_additive]
instance : Category CommGrp.{u} where
  Hom X Y := Hom X Y
  id X := ⟨MonoidHom.id X⟩
  comp f g := ⟨g.hom'.comp f.hom'⟩

@[to_additive]
instance : ConcreteCategory CommGrp (· →* ·) where
  hom := Hom.hom'
  ofHom := Hom.mk

/-- Turn a morphism in `CommGrp` back into a `MonoidHom`. -/
@[to_additive "Turn a morphism in `AddCommGrp` back into an `AddMonoidHom`."]
abbrev Hom.hom {X Y : CommGrp.{u}} (f : Hom X Y) :=
  ConcreteCategory.hom (C := CommGrp) f

/-- Typecheck a `MonoidHom` as a morphism in `CommGrp`. -/
@[to_additive "Typecheck an `AddMonoidHom` as a morphism in `AddCommGrp`. "]
abbrev ofHom {X Y : Type u} [CommGroup X] [CommGroup Y] (f : X →* Y) : of X ⟶ of Y :=
  ConcreteCategory.ofHom (C := CommGrp) f

/-- Use the `ConcreteCategory.hom` projection for `@[simps]` lemmas. -/
@[to_additive "Use the `ConcreteCategory.hom` projection for `@[simps]` lemmas."]
def Hom.Simps.hom (X Y : CommGrp.{u}) (f : Hom X Y) :=
  f.hom

initialize_simps_projections Hom (hom' → hom)
initialize_simps_projections AddCommGrp.Hom (hom' → hom)

/-!
The results below duplicate the `ConcreteCategory` simp lemmas, but we can keep them for `dsimp`.
-/

@[to_additive (attr := simp)]
lemma coe_id {X : CommGrp} : (𝟙 X : X → X) = id := rfl

@[to_additive (attr := simp)]
lemma coe_comp {X Y Z : CommGrp} {f : X ⟶ Y} {g : Y ⟶ Z} : (f ≫ g : X → Z) = g ∘ f := rfl

@[to_additive (attr := deprecated "Use hom_comp instead" (since := "2025-01-28"))]
lemma comp_def {X Y Z : CommGrp} {f : X ⟶ Y} {g : Y ⟶ Z} : (f ≫ g).hom = g.hom.comp f.hom := rfl

@[to_additive (attr := simp)]
lemma forget_map {X Y : CommGrp} (f : X ⟶ Y) :
    (forget CommGrp).map f = (f : X → Y) :=
  rfl

@[to_additive (attr := ext)]
lemma ext {X Y : CommGrp} {f g : X ⟶ Y} (w : ∀ x : X, f x = g x) : f = g :=
  ConcreteCategory.hom_ext _ _ w

@[to_additive]
instance : Inhabited CommGrp :=
  ⟨CommGrp.of PUnit⟩

@[to_additive]
-- This is not `simp` to avoid rewriting in types of terms.
theorem coe_of (R : Type u) [CommGroup R] : ↑(CommGrp.of R) = R :=
  rfl

@[to_additive (attr := simp)]
lemma hom_id {X : CommGrp} : (𝟙 X : X ⟶ X).hom = MonoidHom.id X := rfl

/- Provided for rewriting. -/
@[to_additive]
lemma id_apply (X : CommGrp) (x : X) :
    (𝟙 X : X ⟶ X) x = x := by simp

@[to_additive (attr := simp)]
lemma hom_comp {X Y T : CommGrp} (f : X ⟶ Y) (g : Y ⟶ T) :
    (f ≫ g).hom = g.hom.comp f.hom := rfl

/- Provided for rewriting. -/
@[to_additive]
lemma comp_apply {X Y T : CommGrp} (f : X ⟶ Y) (g : Y ⟶ T) (x : X) :
    (f ≫ g) x = g (f x) := by simp

@[to_additive (attr := ext)]
lemma hom_ext {X Y : CommGrp} {f g : X ⟶ Y} (hf : f.hom = g.hom) : f = g :=
  Hom.ext hf

@[to_additive (attr := simp)]
lemma hom_ofHom {X Y : Type u} [CommGroup X] [CommGroup Y] (f : X →* Y) :
  (ofHom f).hom = f := rfl

@[to_additive (attr := simp)]
lemma ofHom_hom {X Y : CommGrp} (f : X ⟶ Y) :
    ofHom (Hom.hom f) = f := rfl

@[to_additive (attr := simp)]
lemma ofHom_id {X : Type u} [CommGroup X] : ofHom (MonoidHom.id X) = 𝟙 (of X) := rfl

@[to_additive (attr := simp)]
lemma ofHom_comp {X Y Z : Type u} [CommGroup X] [CommGroup Y] [CommGroup Z]
    (f : X →* Y) (g : Y →* Z) :
    ofHom (g.comp f) = ofHom f ≫ ofHom g :=
  rfl

@[to_additive]
lemma ofHom_apply {X Y : Type u} [CommGroup X] [CommGroup Y] (f : X →* Y) (x : X) :
    (ofHom f) x = f x := rfl

-- This is essentially an alias for `Iso.hom_inv_id_apply`; consider deprecation?
@[to_additive]
lemma inv_hom_apply {X Y : CommGrp} (e : X ≅ Y) (x : X) : e.inv (e.hom x) = x := by
  simp

-- This is essentially an alias for `Iso.inv_hom_id_apply`; consider deprecation?
@[to_additive]
lemma hom_inv_apply {X Y : CommGrp} (e : X ≅ Y) (s : Y) : e.hom (e.inv s) = s := by
  simp

@[to_additive (attr := deprecated "use `coe_comp` instead" (since := "2025-01-28"))]
alias coe_comp' := coe_comp

@[to_additive (attr := deprecated "use `coe_id` instead" (since := "2025-01-28"))]
alias coe_id' := coe_id

@[to_additive]
instance hasForgetToGroup : HasForget₂ CommGrp Grp where
  forget₂.obj X := Grp.of X
  forget₂.map f := Grp.ofHom f.hom

@[to_additive (attr := simp)] lemma forget₂_grp_map_ofHom {X Y : Type u} [CommGroup X] [CommGroup Y]
    (f : X →* Y) :
    (forget₂ CommGrp Grp).map (ofHom f) = Grp.ofHom f := rfl

@[to_additive]
instance : Coe CommGrp.{u} Grp.{u} where coe := (forget₂ CommGrp Grp).obj

<<<<<<< HEAD
/-- The forget functor from commutative groups to groups is fully faithful. -/
@[to_additive fullyFaihtfulForget₂ToAddGrp
  "The forget functor from additive commutative groups to additive groups is fully faithful."]
=======
/-- The forgetful functor from commutative groups to groups is fully faithful. -/
@[to_additive fullyFaihtfulForget₂ToAddGrp
  "The forgetful functor from additive commutative groups to additive groups is fully faithful."]
>>>>>>> d79bad3a
def fullyFaithfulForget₂ToGrp : (forget₂ CommGrp.{u} Grp).FullyFaithful where
  preimage f := ofHom f.hom

@[to_additive]
instance : (forget₂ CommGrp.{u} Grp).Full :=
  fullyFaithfulForget₂ToGrp.full

@[to_additive hasForgetToAddCommMonCat]
instance hasForgetToCommMonCat : HasForget₂ CommGrp CommMonCat where
  forget₂.obj X := CommMonCat.of X
  forget₂.map f := CommMonCat.ofHom f.hom

@[to_additive (attr := simp)] lemma forget₂_commMonCat_map_ofHom {X Y : Type u}
    [CommGroup X] [CommGroup Y] (f : X →* Y) :
    (forget₂ CommGrp CommMonCat).map (ofHom f) = CommMonCat.ofHom f := rfl

@[to_additive]
instance : Coe CommGrp.{u} CommMonCat.{u} where coe := (forget₂ CommGrp CommMonCat).obj

@[to_additive]
instance (G H : CommGrp) : One (G ⟶ H) where
  one := ofHom 1

@[to_additive (attr := simp)]
theorem one_apply (G H : CommGrp) (g : G) : ((1 : G ⟶ H) : G → H) g = 1 :=
  rfl

@[to_additive]
lemma ofHom_injective {X Y : Type u} [CommGroup X] [CommGroup Y] :
    Function.Injective (fun (f : X →* Y) ↦ ofHom f) := by
  intro _ _ h
  ext
  apply ConcreteCategory.congr_hom h

-- We verify that simp lemmas apply when coercing morphisms to functions.
@[to_additive]
example {R S : CommGrp} (i : R ⟶ S) (r : R) (h : r = 1) : i r = 1 := by simp [h]

/-- Universe lift functor for commutative groups. -/
@[to_additive (attr := simps obj map)
  "Universe lift functor for additive commutative groups."]
def uliftFunctor : CommGrp.{v} ⥤ CommGrp.{max v u} where
  obj X := CommGrp.of (ULift.{u, v} X)
  map {_ _} f := CommGrp.ofHom <|
    MulEquiv.ulift.symm.toMonoidHom.comp <| f.hom.comp MulEquiv.ulift.toMonoidHom
  map_id X := by rfl
  map_comp {X Y Z} f g := by rfl

end CommGrp

namespace AddCommGrp

-- Note that because `ℤ : Type 0`, this forces `G : AddCommGroup.{0}`,
-- so we write this explicitly to be clear.
-- TODO generalize this, requiring a `ULiftInstances.lean` file
/-- Any element of an abelian group gives a unique morphism from `ℤ` sending
`1` to that element. -/
@[simps!]
def asHom {G : AddCommGrp.{0}} (g : G) : AddCommGrp.of ℤ ⟶ G :=
  ofHom (zmultiplesHom G g)

theorem asHom_injective {G : AddCommGrp.{0}} : Function.Injective (@asHom G) := fun h k w => by
  simpa using CategoryTheory.congr_fun w 1

@[ext]
theorem int_hom_ext {G : AddCommGrp.{0}} (f g : AddCommGrp.of ℤ ⟶ G)
    (w : f (1 : ℤ) = g (1 : ℤ)) : f = g :=
  hom_ext (AddMonoidHom.ext_int w)

-- TODO: this argument should be generalised to the situation where
-- the forgetful functor is representable.
theorem injective_of_mono {G H : AddCommGrp.{0}} (f : G ⟶ H) [Mono f] : Function.Injective f :=
  fun g₁ g₂ h => by
  have t0 : asHom g₁ ≫ f = asHom g₂ ≫ f := by aesop_cat
  have t1 : asHom g₁ = asHom g₂ := (cancel_mono _).1 t0
  apply asHom_injective t1

end AddCommGrp

/-- Build an isomorphism in the category `Grp` from a `MulEquiv` between `Group`s. -/
@[to_additive (attr := simps)]
def MulEquiv.toGrpIso {X Y : Grp} (e : X ≃* Y) : X ≅ Y where
  hom := Grp.ofHom e.toMonoidHom
  inv := Grp.ofHom e.symm.toMonoidHom

/-- Build an isomorphism in the category `AddGroup` from an `AddEquiv` between `AddGroup`s. -/
add_decl_doc AddEquiv.toAddGrpIso

/-- Build an isomorphism in the category `CommGrp` from a `MulEquiv`
between `CommGroup`s. -/
@[to_additive (attr := simps)]
def MulEquiv.toCommGrpIso {X Y : CommGrp} (e : X ≃* Y) : X ≅ Y where
  hom := CommGrp.ofHom e.toMonoidHom
  inv := CommGrp.ofHom e.symm.toMonoidHom

/-- Build an isomorphism in the category `AddCommGrp` from an `AddEquiv`
between `AddCommGroup`s. -/
add_decl_doc AddEquiv.toAddCommGrpIso

namespace CategoryTheory.Iso

/-- Build a `MulEquiv` from an isomorphism in the category `Grp`. -/
@[to_additive (attr := simp)]
def groupIsoToMulEquiv {X Y : Grp} (i : X ≅ Y) : X ≃* Y :=
  MonoidHom.toMulEquiv i.hom.hom i.inv.hom (by ext; simp) (by ext; simp)

/-- Build an `addEquiv` from an isomorphism in the category `AddGroup` -/
add_decl_doc addGroupIsoToAddEquiv

/-- Build a `MulEquiv` from an isomorphism in the category `CommGroup`. -/
@[to_additive (attr := simps!)]
def commGroupIsoToMulEquiv {X Y : CommGrp} (i : X ≅ Y) : X ≃* Y :=
  MonoidHom.toMulEquiv i.hom.hom i.inv.hom (by ext; simp) (by ext; simp)

/-- Build an `AddEquiv` from an isomorphism in the category `AddCommGroup`. -/
add_decl_doc addCommGroupIsoToAddEquiv

end CategoryTheory.Iso

/-- multiplicative equivalences between `Group`s are the same as (isomorphic to) isomorphisms
in `Grp` -/
@[to_additive]
def mulEquivIsoGroupIso {X Y : Grp.{u}} : X ≃* Y ≅ X ≅ Y where
  hom e := e.toGrpIso
  inv i := i.groupIsoToMulEquiv

/-- Additive equivalences between `AddGroup`s are the same
as (isomorphic to) isomorphisms in `AddGrp`. -/
add_decl_doc addEquivIsoAddGroupIso

/-- Multiplicative equivalences between `CommGroup`s are the same as (isomorphic to) isomorphisms
in `CommGrp`. -/
@[to_additive]
def mulEquivIsoCommGroupIso {X Y : CommGrp.{u}} : X ≃* Y ≅ X ≅ Y where
  hom e := e.toCommGrpIso
  inv i := i.commGroupIsoToMulEquiv

/-- Additive equivalences between `AddCommGroup`s are
the same as (isomorphic to) isomorphisms in `AddCommGrp`. -/
add_decl_doc addEquivIsoAddCommGroupIso

namespace CategoryTheory.Aut

/-- The (bundled) group of automorphisms of a type is isomorphic to the (bundled) group
of permutations. -/
def isoPerm {α : Type u} : Grp.of (Aut α) ≅ Grp.of (Equiv.Perm α) where
  hom := Grp.ofHom
    { toFun := fun g => g.toEquiv
      map_one' := by aesop
      map_mul' := by aesop }
  inv := Grp.ofHom
    { toFun := fun g => g.toIso
      map_one' := by aesop
      map_mul' := by aesop }

/-- The (unbundled) group of automorphisms of a type is `MulEquiv` to the (unbundled) group
of permutations. -/
def mulEquivPerm {α : Type u} : Aut α ≃* Equiv.Perm α :=
  isoPerm.groupIsoToMulEquiv

end CategoryTheory.Aut

@[to_additive]
instance Grp.forget_reflects_isos : (forget Grp.{u}).ReflectsIsomorphisms where
  reflects {X Y} f _ := by
    let i := asIso ((forget Grp).map f)
    let e : X ≃* Y := { i.toEquiv with map_mul' := map_mul _ }
    exact e.toGrpIso.isIso_hom

@[to_additive]
instance CommGrp.forget_reflects_isos : (forget CommGrp.{u}).ReflectsIsomorphisms where
  reflects {X Y} f _ := by
    let i := asIso ((forget CommGrp).map f)
    let e : X ≃* Y := { i.toEquiv with map_mul' := map_mul _}
    exact e.toCommGrpIso.isIso_hom

-- note: in the following definitions, there is a problem with `@[to_additive]`
-- as the `Category` instance is not found on the additive variant
-- this variant is then renamed with a `Aux` suffix

/-- An alias for `Grp.{max u v}`, to deal around unification issues. -/
@[to_additive (attr := nolint checkUnivs) GrpMaxAux
  "An alias for `AddGrp.{max u v}`, to deal around unification issues."]
abbrev GrpMax.{u1, u2} := Grp.{max u1 u2}
/-- An alias for `AddGrp.{max u v}`, to deal around unification issues. -/
@[nolint checkUnivs]
abbrev AddGrpMax.{u1, u2} := AddGrp.{max u1 u2}

/-- An alias for `CommGrp.{max u v}`, to deal around unification issues. -/
@[to_additive (attr := nolint checkUnivs) AddCommGrpMaxAux
  "An alias for `AddCommGrp.{max u v}`, to deal around unification issues."]
abbrev CommGrpMax.{u1, u2} := CommGrp.{max u1 u2}
/-- An alias for `AddCommGrp.{max u v}`, to deal around unification issues. -/
@[nolint checkUnivs]
abbrev AddCommGrpMax.{u1, u2} := AddCommGrp.{max u1 u2}

/-!
Deprecated lemmas for `MonoidHom.comp` and categorical identities.
-/

@[to_additive (attr := deprecated
  "Proven by `simp only [Grp.hom_id, comp_id]`"
  (since := "2025-01-28"))]
theorem MonoidHom.comp_id_grp {G : Grp.{u}} {H : Type u} [Monoid H] (f : G →* H) :
    f.comp (Grp.Hom.hom (𝟙 G)) = f := by simp
@[to_additive (attr := deprecated
  "Proven by `simp only [Grp.hom_id, id_comp]`"
  (since := "2025-01-28"))]
theorem MonoidHom.id_grp_comp {G : Type u} [Monoid G] {H : Grp.{u}} (f : G →* H) :
    MonoidHom.comp (Grp.Hom.hom (𝟙 H)) f = f := by simp

@[to_additive (attr := deprecated
  "Proven by `simp only [CommGrp.hom_id, comp_id]`"
  (since := "2025-01-28"))]
theorem MonoidHom.comp_id_commGrp {G : CommGrp.{u}} {H : Type u} [Monoid H] (f : G →* H) :
    f.comp (CommGrp.Hom.hom (𝟙 G)) = f := by
  simp
@[to_additive (attr := deprecated
  "Proven by `simp only [CommGrp.hom_id, id_comp]`"
  (since := "2025-01-28"))]
theorem MonoidHom.id_commGrp_comp {G : Type u} [Monoid G] {H : CommGrp.{u}} (f : G →* H) :
    MonoidHom.comp (CommGrp.Hom.hom (𝟙 H)) f = f := by
  simp<|MERGE_RESOLUTION|>--- conflicted
+++ resolved
@@ -216,15 +216,9 @@
   ext
   apply ConcreteCategory.congr_hom h
 
-<<<<<<< HEAD
-/-- The forget functor from groups to monoids is fully faithful. -/
-@[to_additive fullyFaihtfulForget₂ToAddMonCat
-  "The forget functor from additive groups to additive monoids is fully faithful."]
-=======
 /-- The forgetful functor from groups to monoids is fully faithful. -/
 @[to_additive fullyFaihtfulForget₂ToAddMonCat
   "The forgetful functor from additive groups to additive monoids is fully faithful."]
->>>>>>> d79bad3a
 def fullyFaithfulForget₂ToMonCat : (forget₂ Grp.{u} MonCat).FullyFaithful where
   preimage f := ofHom f.hom
 
@@ -432,15 +426,9 @@
 @[to_additive]
 instance : Coe CommGrp.{u} Grp.{u} where coe := (forget₂ CommGrp Grp).obj
 
-<<<<<<< HEAD
-/-- The forget functor from commutative groups to groups is fully faithful. -/
-@[to_additive fullyFaihtfulForget₂ToAddGrp
-  "The forget functor from additive commutative groups to additive groups is fully faithful."]
-=======
 /-- The forgetful functor from commutative groups to groups is fully faithful. -/
 @[to_additive fullyFaihtfulForget₂ToAddGrp
   "The forgetful functor from additive commutative groups to additive groups is fully faithful."]
->>>>>>> d79bad3a
 def fullyFaithfulForget₂ToGrp : (forget₂ CommGrp.{u} Grp).FullyFaithful where
   preimage f := ofHom f.hom
 
