/-
Copyright (c) 2020 Markus Himmel. All rights reserved.
Released under Apache 2.0 license as described in the file LICENSE.
Authors: Markus Himmel
-/
import Mathlib.Algebra.Category.Grp.Basic
import Mathlib.CategoryTheory.Preadditive.Basic

/-!
# The category of additive commutative groups is preadditive.
-/

assert_not_exists Subgroup

open CategoryTheory

universe u

namespace AddCommGrpCat

variable {M N : AddCommGrpCat.{u}}

instance : Add (M ⟶ N) where
  add f g := ofHom (f.hom + g.hom)

@[simp] lemma hom_add (f g : M ⟶ N) : (f + g).hom = f.hom + g.hom := rfl

lemma hom_add_apply {P Q : AddCommGrpCat} (f g : P ⟶ Q) (x : P) : (f + g) x = f x + g x := rfl

instance : Zero (M ⟶ N) where
  zero := ofHom 0

@[simp] lemma hom_zero : (0 : M ⟶ N).hom = 0 := rfl

instance : SMul ℕ (M ⟶ N) where
  smul n f := ofHom (n • f.hom)

@[simp] lemma hom_nsmul (n : ℕ) (f : M ⟶ N) : (n • f).hom = n • f.hom := rfl

instance : Neg (M ⟶ N) where
  neg f := ofHom (-f.hom)

@[simp] lemma hom_neg (f : M ⟶ N) : (-f).hom = -f.hom := rfl

instance : Sub (M ⟶ N) where
  sub f g := ofHom (f.hom - g.hom)

@[simp] lemma hom_sub (f g : M ⟶ N) : (f - g).hom = f.hom - g.hom := rfl

instance : SMul ℤ (M ⟶ N) where
  smul n f := ofHom (n • f.hom)

@[simp] lemma hom_zsmul (n : ℕ) (f : M ⟶ N) : (n • f).hom = n • f.hom := rfl

instance (P Q : AddCommGrpCat) : AddCommGroup (P ⟶ Q) :=
  Function.Injective.addCommGroup (Hom.hom) ConcreteCategory.hom_injective
    rfl (fun _ _ => rfl) (fun _ => rfl) (fun _ _ => rfl) (fun _ _ => rfl) (fun _ _ => rfl)

instance : Preadditive AddCommGrpCat where

/-- `AddCommGrpCat.Hom.hom` bundled as an additive equivalence. -/
@[simps!]
def homAddEquiv : (M ⟶ N) ≃+ (M →+ N) :=
  { ConcreteCategory.homEquiv (C := AddCommGrpCat) with
    map_add' _ _ := rfl }

<<<<<<< HEAD
lemma subsingleton_of_isZero {G : AddCommGrp} (h : Limits.IsZero G) :
    Subsingleton G := by
  apply subsingleton_of_forall_eq 0 (fun g ↦ ?_)
  rw [← AddMonoidHom.id_apply G g, ← AddCommGrp.hom_id]
  simp [(CategoryTheory.Limits.IsZero.iff_id_eq_zero G).mp h]

end AddCommGrp
=======
lemma subsingleton_of_isZero {G : AddCommGrpCat} (h : Limits.IsZero G) :
    Subsingleton G := by
  apply subsingleton_of_forall_eq 0 (fun g ↦ ?_)
  rw [← AddMonoidHom.id_apply G g, ← AddCommGrpCat.hom_id]
  simp [(CategoryTheory.Limits.IsZero.iff_id_eq_zero G).mp h]

end AddCommGrpCat
>>>>>>> d4d0f252
<|MERGE_RESOLUTION|>--- conflicted
+++ resolved
@@ -64,20 +64,10 @@
   { ConcreteCategory.homEquiv (C := AddCommGrpCat) with
     map_add' _ _ := rfl }
 
-<<<<<<< HEAD
-lemma subsingleton_of_isZero {G : AddCommGrp} (h : Limits.IsZero G) :
-    Subsingleton G := by
-  apply subsingleton_of_forall_eq 0 (fun g ↦ ?_)
-  rw [← AddMonoidHom.id_apply G g, ← AddCommGrp.hom_id]
-  simp [(CategoryTheory.Limits.IsZero.iff_id_eq_zero G).mp h]
-
-end AddCommGrp
-=======
 lemma subsingleton_of_isZero {G : AddCommGrpCat} (h : Limits.IsZero G) :
     Subsingleton G := by
   apply subsingleton_of_forall_eq 0 (fun g ↦ ?_)
   rw [← AddMonoidHom.id_apply G g, ← AddCommGrpCat.hom_id]
   simp [(CategoryTheory.Limits.IsZero.iff_id_eq_zero G).mp h]
 
-end AddCommGrpCat
->>>>>>> d4d0f252
+end AddCommGrpCat