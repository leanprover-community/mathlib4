--- conflicted
+++ resolved
@@ -277,13 +277,8 @@
   rw [LinearMap.pow_apply, LinearMap.zero_apply, ← LieSubmodule.mem_bot (R := R) (L := L), ← hM]
   exact iterate_toEnd_mem_lowerCentralSeries₂ R L M x y m k
 
-<<<<<<< HEAD
-@[simp] lemma maxGenEigenSpace_toEndomorphism_eq_top [IsNilpotent R L M] (x : L) :
-    ((toEndomorphism R L M x).maxGenEigenspace 0) = ⊤ := by
-=======
 @[simp] lemma maxGenEigenSpace_toEnd_eq_top [IsNilpotent R L M] (x : L) :
     ((toEnd R L M x).maximalGeneralizedEigenspace 0) = ⊤ := by
->>>>>>> 27b3df77
   ext m
   simp only [Module.End.mem_maxGenEigenspace, zero_smul, sub_zero, Submodule.mem_top,
     iff_true]
