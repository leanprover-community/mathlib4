--- conflicted
+++ resolved
@@ -619,53 +619,9 @@
 
 variable [LieModule R L M]
 variable {L₂ M₂ : Type*} [LieRing L₂] [LieAlgebra R L₂]
-variable [AddCommGroup M₂] [Module R M₂] [LieRingModule L₂ M₂]
+variable [AddCommGroup M₂] [Module R M₂] [LieRingModule L₂ M₂] [LieModule R L₂ M₂]
 variable {f : L →ₗ⁅R⁆ L₂} {g : M →ₗ[R] M₂}
-<<<<<<< HEAD
-variable (hf : Surjective f) (hg : Surjective g) (hfg : ∀ x m, ⁅f x, g m⁆ = g ⁅x, m⁆)
-variable (hg_inj : Injective g)
-
-section
-
-include hfg in
-theorem lieModule_lcs_map_le (k : ℕ) :
-    (lowerCentralSeries R L M k : Submodule R M).map g ≤
-    (lowerCentralSeries R L₂ M₂ k : Submodule R M₂) := by
-  induction k with
-  | zero =>
-    simp [LinearMap.range_eq_top, Submodule.map_top]
-  | succ k ih =>
-    rw [lowerCentralSeries_succ, LieSubmodule.lieIdeal_oper_eq_linear_span', Submodule.map_span]
-    apply Submodule.span_le.mpr
-    rintro m₂ ⟨m, ⟨x, n, m_n, h⟩, rfl⟩
-    simp
-    have : ∃ y : L₂, ∃ n : lowerCentralSeries R L₂ M₂ k, ⁅y, n⁆ = g m := by
-      use f x
-      use ⟨g m_n, ih (Submodule.mem_map_of_mem h.1)⟩
-      simp_all only [LieSubmodule.mem_top, LieSubmodule.coe_bracket]
-    obtain ⟨y, n, hn⟩ := this
-    rw [← hn]
-    apply LieSubmodule.lie_mem_lie
-    · simp_all only [LieSubmodule.mem_top, LieSubmodule.coe_bracket]
-    · exact SetLike.coe_mem n
-
-end
-
-variable [LieModule R L₂ M₂]
-
-include hg_inj hfg in
-theorem Function.Injective.lieModuleIsNilpotent [IsNilpotent L₂ M₂] : IsNilpotent L M := by
-  obtain ⟨k, hk⟩ := IsNilpotent.nilpotent R L₂ M₂
-  rw [isNilpotent_iff R]
-  use k
-  rw [← LieSubmodule.toSubmodule_inj] at hk ⊢
-  apply Submodule.map_injective_of_injective hg_inj
-  have := lieModule_lcs_map_le hfg k
-  rw [hk] at this
-  simp_all only [LieSubmodule.bot_toSubmodule, le_bot_iff, Submodule.map_bot]
-=======
 variable (hfg : ∀ x m, ⁅f x, g m⁆ = g ⁅x, m⁆)
->>>>>>> 4f137c30
 
 include hfg in
 theorem lieModule_lcs_map_le (k : ℕ) :
@@ -752,27 +708,15 @@
 
 namespace LieModule
 
-<<<<<<< HEAD
-open LieAlgebra
-
 variable (R L M)
-
-section
-
 variable [LieModule R L M]
 
-theorem nilpotent_submodule_nilpotent (M₁ M₂ : LieSubmodule R L M)
-    (h₁ : M₁ ≤ M₂) (h₂ : IsNilpotent L M₂) : IsNilpotent L M₁ := by
-  let f : L →ₗ⁅R⁆ L := 1
+theorem isNilpotent_of_le (M₁ M₂ : LieSubmodule R L M) (h₁ : M₁ ≤ M₂) (h₂ : IsNilpotent L M₂) :
+    IsNilpotent L M₁ := by
+  let f : L →ₗ⁅R⁆ L := LieHom.id
   let g : M₁ →ₗ[R] M₂ := Submodule.inclusion h₁
-  have hfg : ∀ x m, ⁅f x, g m⁆ = g ⁅x, m⁆ := by
-    intro x m
-    simp_all only [LieHom.coe_one, id_eq, f, g]
-    obtain ⟨val, property⟩ := m
-    rfl
-  have hg_inj : Function.Injective g := by
-    apply Submodule.inclusion_injective
-  exact Function.Injective.lieModuleIsNilpotent hfg hg_inj
+  have hfg : ∀ x m, ⁅f x, g m⁆ = g ⁅x, m⁆ := by aesop
+  exact (Submodule.inclusion_injective h₁).lieModuleIsNilpotent hfg
 
 /-- The largest nilpotent submodule is the `sSup` of all nilpotent submodules. -/
 def largestNilpotentSubmodule :=
@@ -797,18 +741,6 @@
   intro h
   exact nilpotent_submodule_nilpotent R L M N
     (largestNilpotentSubmodule R L M) h (largestNilpotentSubmoduleIsNilpotent R L M)
-end
-=======
-variable (R L M)
-variable [LieModule R L M]
-
-theorem isNilpotent_of_le (M₁ M₂ : LieSubmodule R L M) (h₁ : M₁ ≤ M₂) (h₂ : IsNilpotent L M₂) :
-    IsNilpotent L M₁ := by
-  let f : L →ₗ⁅R⁆ L := LieHom.id
-  let g : M₁ →ₗ[R] M₂ := Submodule.inclusion h₁
-  have hfg : ∀ x m, ⁅f x, g m⁆ = g ⁅x, m⁆ := by aesop
-  exact (Submodule.inclusion_injective h₁).lieModuleIsNilpotent hfg
->>>>>>> 4f137c30
 
 end LieModule
 
