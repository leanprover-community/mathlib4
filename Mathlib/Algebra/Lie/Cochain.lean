--- conflicted
+++ resolved
@@ -61,16 +61,15 @@
   map_smulₛₗ a := a.1.map_smul
 
 @[simp]
-<<<<<<< HEAD
-lemma twoCochain_alt (a : twoCochain R L M) (x : L) : a x x = 0 := a.2 x
-=======
+lemma mem_twoCochain_iff {c : L →ₗ[R] L →ₗ[R] M} : c ∈ twoCochain R L M ↔ ∀ x, c x x = 0 := Iff.rfl
+
+@[simp]
 lemma mem_twoCochain_iff {c : L →ₗ[R] L →ₗ[R] M} : c ∈ twoCochain R L M ↔ ∀ x, c x x = 0 := Iff.rfl
 
 @[simp]
 lemma twoCochain_alt (a : twoCochain R L M) (x : L) :
     a x x = 0 :=
   a.2 x
->>>>>>> d723d48a
 
 lemma twoCochain_skew (a : twoCochain R L M) (x y : L) : - a x y = a y x := by
   rw [neg_eq_iff_add_eq_zero, add_comm]
