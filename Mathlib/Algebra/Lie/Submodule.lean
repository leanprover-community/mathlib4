/-
Copyright (c) 2021 Oliver Nash. All rights reserved.
Released under Apache 2.0 license as described in the file LICENSE.
Authors: Oliver Nash
-/
import Mathlib.Algebra.Lie.Subalgebra
import Mathlib.RingTheory.Noetherian
import Mathlib.RingTheory.Artinian

#align_import algebra.lie.submodule from "leanprover-community/mathlib"@"9822b65bfc4ac74537d77ae318d27df1df662471"

/-!
# Lie submodules of a Lie algebra

In this file we define Lie submodules and Lie ideals, we construct the lattice structure on Lie
submodules and we use it to define various important operations, notably the Lie span of a subset
of a Lie module.

## Main definitions

  * `LieSubmodule`
  * `LieSubmodule.wellFounded_of_noetherian`
  * `LieSubmodule.lieSpan`
  * `LieSubmodule.map`
  * `LieSubmodule.comap`
  * `LieIdeal`
  * `LieIdeal.map`
  * `LieIdeal.comap`

## Tags

lie algebra, lie submodule, lie ideal, lattice structure
-/


universe u v w w₁ w₂

section LieSubmodule

variable (R : Type u) (L : Type v) (M : Type w)

variable [CommRing R] [LieRing L] [LieAlgebra R L] [AddCommGroup M] [Module R M]

variable [LieRingModule L M] [LieModule R L M]

/-- A Lie submodule of a Lie module is a submodule that is closed under the Lie bracket.
This is a sufficient condition for the subset itself to form a Lie module. -/
structure LieSubmodule extends Submodule R M where
  lie_mem : ∀ {x : L} {m : M}, m ∈ carrier → ⁅x, m⁆ ∈ carrier
#align lie_submodule LieSubmodule

attribute [nolint docBlame] LieSubmodule.toSubmodule
attribute [coe] LieSubmodule.toSubmodule

namespace LieSubmodule

variable {R L M}
variable (N N' : LieSubmodule R L M)

instance : SetLike (LieSubmodule R L M) M where
  coe s := s.carrier
  coe_injective' N O h := by cases N; cases O; congr; exact SetLike.coe_injective' h

instance : AddSubgroupClass (LieSubmodule R L M) M where
  add_mem {N} _ _ := N.add_mem'
  zero_mem N := N.zero_mem'
  neg_mem {N} x hx := show -x ∈ N.toSubmodule from neg_mem hx

instance instSmulMemClass : SMulMemClass (LieSubmodule R L M) R M where
  smul_mem {s} c _ h := s.smul_mem'  c h

/-- The zero module is a Lie submodule of any Lie module. -/
instance : Zero (LieSubmodule R L M) :=
  ⟨{ (0 : Submodule R M) with
      lie_mem := fun {x m} h ↦ by rw [(Submodule.mem_bot R).1 h]; apply lie_zero }⟩

instance : Inhabited (LieSubmodule R L M) :=
  ⟨0⟩

instance coeSubmodule : CoeOut (LieSubmodule R L M) (Submodule R M) :=
  ⟨toSubmodule⟩
#align lie_submodule.coe_submodule LieSubmodule.coeSubmodule

-- Syntactic tautology
#noalign lie_submodule.to_submodule_eq_coe

@[norm_cast]
theorem coe_toSubmodule : ((N : Submodule R M) : Set M) = N :=
  rfl
#align lie_submodule.coe_to_submodule LieSubmodule.coe_toSubmodule

-- Porting note (#10618): `simp` can prove this after `mem_coeSubmodule` is added to the simp set,
-- but `dsimp` can't.
@[simp, nolint simpNF]
theorem mem_carrier {x : M} : x ∈ N.carrier ↔ x ∈ (N : Set M) :=
  Iff.rfl
#align lie_submodule.mem_carrier LieSubmodule.mem_carrier

theorem mem_mk_iff (S : Set M) (h₁ h₂ h₃ h₄) {x : M} :
    x ∈ (⟨⟨⟨⟨S, h₁⟩, h₂⟩, h₃⟩, h₄⟩ : LieSubmodule R L M) ↔ x ∈ S :=
  Iff.rfl
#align lie_submodule.mem_mk_iff LieSubmodule.mem_mk_iff

@[simp]
theorem mem_mk_iff' (p : Submodule R M) (h) {x : M} :
    x ∈ (⟨p, h⟩ : LieSubmodule R L M) ↔ x ∈ p :=
  Iff.rfl

@[simp]
theorem mem_coeSubmodule {x : M} : x ∈ (N : Submodule R M) ↔ x ∈ N :=
  Iff.rfl
#align lie_submodule.mem_coe_submodule LieSubmodule.mem_coeSubmodule

theorem mem_coe {x : M} : x ∈ (N : Set M) ↔ x ∈ N :=
  Iff.rfl
#align lie_submodule.mem_coe LieSubmodule.mem_coe

@[simp]
protected theorem zero_mem : (0 : M) ∈ N :=
  zero_mem N
#align lie_submodule.zero_mem LieSubmodule.zero_mem

-- Porting note (#10618): @[simp] can prove this
theorem mk_eq_zero {x} (h : x ∈ N) : (⟨x, h⟩ : N) = 0 ↔ x = 0 :=
  Subtype.ext_iff_val
#align lie_submodule.mk_eq_zero LieSubmodule.mk_eq_zero

@[simp]
theorem coe_toSet_mk (S : Set M) (h₁ h₂ h₃ h₄) :
    ((⟨⟨⟨⟨S, h₁⟩, h₂⟩, h₃⟩, h₄⟩ : LieSubmodule R L M) : Set M) = S :=
  rfl
#align lie_submodule.coe_to_set_mk LieSubmodule.coe_toSet_mk

theorem coe_toSubmodule_mk (p : Submodule R M) (h) :
    (({ p with lie_mem := h } : LieSubmodule R L M) : Submodule R M) = p := by cases p; rfl
#align lie_submodule.coe_to_submodule_mk LieSubmodule.coe_toSubmodule_mk

theorem coeSubmodule_injective :
    Function.Injective (toSubmodule : LieSubmodule R L M → Submodule R M) := fun x y h ↦ by
  cases x; cases y; congr
#align lie_submodule.coe_submodule_injective LieSubmodule.coeSubmodule_injective

@[ext]
theorem ext (h : ∀ m, m ∈ N ↔ m ∈ N') : N = N' :=
  SetLike.ext h
#align lie_submodule.ext LieSubmodule.ext

@[simp]
theorem coe_toSubmodule_eq_iff : (N : Submodule R M) = (N' : Submodule R M) ↔ N = N' :=
  coeSubmodule_injective.eq_iff
#align lie_submodule.coe_to_submodule_eq_iff LieSubmodule.coe_toSubmodule_eq_iff

/-- Copy of a `LieSubmodule` with a new `carrier` equal to the old one. Useful to fix definitional
equalities. -/
protected def copy (s : Set M) (hs : s = ↑N) : LieSubmodule R L M where
  carrier := s
  -- Porting note: all the proofs below were in term mode
  zero_mem' := by exact hs.symm ▸ N.zero_mem'
  add_mem' x y := by rw [hs] at x y ⊢; exact N.add_mem' x y
  smul_mem' := by exact hs.symm ▸ N.smul_mem'
  lie_mem := by exact hs.symm ▸ N.lie_mem
#align lie_submodule.copy LieSubmodule.copy

@[simp]
theorem coe_copy (S : LieSubmodule R L M) (s : Set M) (hs : s = ↑S) : (S.copy s hs : Set M) = s :=
  rfl
#align lie_submodule.coe_copy LieSubmodule.coe_copy

theorem copy_eq (S : LieSubmodule R L M) (s : Set M) (hs : s = ↑S) : S.copy s hs = S :=
  SetLike.coe_injective hs
#align lie_submodule.copy_eq LieSubmodule.copy_eq

instance : LieRingModule L N where
  bracket (x : L) (m : N) := ⟨⁅x, m.val⁆, N.lie_mem m.property⟩
  add_lie := by intro x y m; apply SetCoe.ext; apply add_lie
  lie_add := by intro x m n; apply SetCoe.ext; apply lie_add
  leibniz_lie := by intro x y m; apply SetCoe.ext; apply leibniz_lie

instance module' {S : Type*} [Semiring S] [SMul S R] [Module S M] [IsScalarTower S R M] :
    Module S N :=
  N.toSubmodule.module'
#align lie_submodule.module' LieSubmodule.module'

instance : Module R N :=
  N.toSubmodule.module

instance {S : Type*} [Semiring S] [SMul S R] [SMul Sᵐᵒᵖ R] [Module S M] [Module Sᵐᵒᵖ M]
    [IsScalarTower S R M] [IsScalarTower Sᵐᵒᵖ R M] [IsCentralScalar S M] : IsCentralScalar S N :=
  N.toSubmodule.isCentralScalar

instance instLieModule : LieModule R L N where
  lie_smul := by intro t x y; apply SetCoe.ext; apply lie_smul
  smul_lie := by intro t x y; apply SetCoe.ext; apply smul_lie

@[simp, norm_cast]
theorem coe_zero : ((0 : N) : M) = (0 : M) :=
  rfl
#align lie_submodule.coe_zero LieSubmodule.coe_zero

@[simp, norm_cast]
theorem coe_add (m m' : N) : (↑(m + m') : M) = (m : M) + (m' : M) :=
  rfl
#align lie_submodule.coe_add LieSubmodule.coe_add

@[simp, norm_cast]
theorem coe_neg (m : N) : (↑(-m) : M) = -(m : M) :=
  rfl
#align lie_submodule.coe_neg LieSubmodule.coe_neg

@[simp, norm_cast]
theorem coe_sub (m m' : N) : (↑(m - m') : M) = (m : M) - (m' : M) :=
  rfl
#align lie_submodule.coe_sub LieSubmodule.coe_sub

@[simp, norm_cast]
theorem coe_smul (t : R) (m : N) : (↑(t • m) : M) = t • (m : M) :=
  rfl
#align lie_submodule.coe_smul LieSubmodule.coe_smul

@[simp, norm_cast]
theorem coe_bracket (x : L) (m : N) : (↑⁅x, m⁆ : M) = ⁅x, ↑m⁆ :=
  rfl
#align lie_submodule.coe_bracket LieSubmodule.coe_bracket

end LieSubmodule

section LieIdeal

/-- An ideal of a Lie algebra is a Lie submodule of the Lie algebra as a Lie module over itself. -/
abbrev LieIdeal :=
  LieSubmodule R L L
#align lie_ideal LieIdeal

theorem lie_mem_right (I : LieIdeal R L) (x y : L) (h : y ∈ I) : ⁅x, y⁆ ∈ I :=
  I.lie_mem h
#align lie_mem_right lie_mem_right

theorem lie_mem_left (I : LieIdeal R L) (x y : L) (h : x ∈ I) : ⁅x, y⁆ ∈ I := by
  rw [← lie_skew, ← neg_lie]; apply lie_mem_right; assumption
#align lie_mem_left lie_mem_left

/-- An ideal of a Lie algebra is a Lie subalgebra. -/
def lieIdealSubalgebra (I : LieIdeal R L) : LieSubalgebra R L :=
  { I.toSubmodule with lie_mem' := by intro x y _ hy; apply lie_mem_right; exact hy }
#align lie_ideal_subalgebra lieIdealSubalgebra

instance : Coe (LieIdeal R L) (LieSubalgebra R L) :=
  ⟨lieIdealSubalgebra R L⟩

@[simp]
theorem LieIdeal.coe_toSubalgebra (I : LieIdeal R L) : ((I : LieSubalgebra R L) : Set L) = I :=
  rfl
#align lie_ideal.coe_to_subalgebra LieIdeal.coe_toSubalgebra

@[simp]
theorem LieIdeal.coe_to_lieSubalgebra_to_submodule (I : LieIdeal R L) :
    ((I : LieSubalgebra R L) : Submodule R L) = LieSubmodule.toSubmodule I :=
  rfl
#align lie_ideal.coe_to_lie_subalgebra_to_submodule LieIdeal.coe_to_lieSubalgebra_to_submodule

/-- An ideal of `L` is a Lie subalgebra of `L`, so it is a Lie ring. -/
instance LieIdeal.lieRing (I : LieIdeal R L) : LieRing I :=
  LieSubalgebra.lieRing R L ↑I
#align lie_ideal.lie_ring LieIdeal.lieRing

/-- Transfer the `LieAlgebra` instance from the coercion `LieIdeal → LieSubalgebra`. -/
instance LieIdeal.lieAlgebra (I : LieIdeal R L) : LieAlgebra R I :=
  LieSubalgebra.lieAlgebra R L ↑I
#align lie_ideal.lie_algebra LieIdeal.lieAlgebra

/-- Transfer the `LieRingModule` instance from the coercion `LieIdeal → LieSubalgebra`. -/
instance LieIdeal.lieRingModule {R L : Type*} [CommRing R] [LieRing L] [LieAlgebra R L]
    (I : LieIdeal R L) [LieRingModule L M] : LieRingModule I M :=
  LieSubalgebra.lieRingModule (I : LieSubalgebra R L)
#align lie_ideal.lie_ring_module LieIdeal.lieRingModule

@[simp]
theorem LieIdeal.coe_bracket_of_module {R L : Type*} [CommRing R] [LieRing L] [LieAlgebra R L]
    (I : LieIdeal R L) [LieRingModule L M] (x : I) (m : M) : ⁅x, m⁆ = ⁅(↑x : L), m⁆ :=
  LieSubalgebra.coe_bracket_of_module (I : LieSubalgebra R L) x m
#align lie_ideal.coe_bracket_of_module LieIdeal.coe_bracket_of_module

/-- Transfer the `LieModule` instance from the coercion `LieIdeal → LieSubalgebra`. -/
instance LieIdeal.lieModule (I : LieIdeal R L) : LieModule R I M :=
  LieSubalgebra.lieModule (I : LieSubalgebra R L)
#align lie_ideal.lie_module LieIdeal.lieModule

end LieIdeal

variable {R M}

theorem Submodule.exists_lieSubmodule_coe_eq_iff (p : Submodule R M) :
    (∃ N : LieSubmodule R L M, ↑N = p) ↔ ∀ (x : L) (m : M), m ∈ p → ⁅x, m⁆ ∈ p := by
  constructor
  · rintro ⟨N, rfl⟩ _ _; exact N.lie_mem
  · intro h; use { p with lie_mem := @h }
#align submodule.exists_lie_submodule_coe_eq_iff Submodule.exists_lieSubmodule_coe_eq_iff

namespace LieSubalgebra

variable {L}
variable (K : LieSubalgebra R L)

/-- Given a Lie subalgebra `K ⊆ L`, if we view `L` as a `K`-module by restriction, it contains
a distinguished Lie submodule for the action of `K`, namely `K` itself. -/
def toLieSubmodule : LieSubmodule R K L :=
  { (K : Submodule R L) with lie_mem := fun {x _} hy ↦ K.lie_mem x.property hy }
#align lie_subalgebra.to_lie_submodule LieSubalgebra.toLieSubmodule

@[simp]
theorem coe_toLieSubmodule : (K.toLieSubmodule : Submodule R L) = K := rfl
#align lie_subalgebra.coe_to_lie_submodule LieSubalgebra.coe_toLieSubmodule

variable {K}

@[simp]
theorem mem_toLieSubmodule (x : L) : x ∈ K.toLieSubmodule ↔ x ∈ K :=
  Iff.rfl
#align lie_subalgebra.mem_to_lie_submodule LieSubalgebra.mem_toLieSubmodule

theorem exists_lieIdeal_coe_eq_iff :
    (∃ I : LieIdeal R L, ↑I = K) ↔ ∀ x y : L, y ∈ K → ⁅x, y⁆ ∈ K := by
  simp only [← coe_to_submodule_eq_iff, LieIdeal.coe_to_lieSubalgebra_to_submodule,
    Submodule.exists_lieSubmodule_coe_eq_iff L]
  exact Iff.rfl
#align lie_subalgebra.exists_lie_ideal_coe_eq_iff LieSubalgebra.exists_lieIdeal_coe_eq_iff

theorem exists_nested_lieIdeal_coe_eq_iff {K' : LieSubalgebra R L} (h : K ≤ K') :
    (∃ I : LieIdeal R K', ↑I = ofLe h) ↔ ∀ x y : L, x ∈ K' → y ∈ K → ⁅x, y⁆ ∈ K := by
  simp only [exists_lieIdeal_coe_eq_iff, coe_bracket, mem_ofLe]
  constructor
  · intro h' x y hx hy; exact h' ⟨x, hx⟩ ⟨y, h hy⟩ hy
  · rintro h' ⟨x, hx⟩ ⟨y, hy⟩ hy'; exact h' x y hx hy'
#align lie_subalgebra.exists_nested_lie_ideal_coe_eq_iff LieSubalgebra.exists_nested_lieIdeal_coe_eq_iff

end LieSubalgebra

end LieSubmodule

namespace LieSubmodule

variable {R : Type u} {L : Type v} {M : Type w}

variable [CommRing R] [LieRing L] [LieAlgebra R L] [AddCommGroup M] [Module R M]

variable [LieRingModule L M] [LieModule R L M]

variable (N N' : LieSubmodule R L M) (I J : LieIdeal R L)

section LatticeStructure

open Set

theorem coe_injective : Function.Injective ((↑) : LieSubmodule R L M → Set M) :=
  SetLike.coe_injective
#align lie_submodule.coe_injective LieSubmodule.coe_injective

@[simp, norm_cast]
theorem coeSubmodule_le_coeSubmodule : (N : Submodule R M) ≤ N' ↔ N ≤ N' :=
  Iff.rfl
#align lie_submodule.coe_submodule_le_coe_submodule LieSubmodule.coeSubmodule_le_coeSubmodule

instance : Bot (LieSubmodule R L M) :=
  ⟨0⟩

@[simp]
theorem bot_coe : ((⊥ : LieSubmodule R L M) : Set M) = {0} :=
  rfl
#align lie_submodule.bot_coe LieSubmodule.bot_coe

@[simp]
theorem bot_coeSubmodule : ((⊥ : LieSubmodule R L M) : Submodule R M) = ⊥ :=
  rfl
#align lie_submodule.bot_coe_submodule LieSubmodule.bot_coeSubmodule

@[simp]
theorem coeSubmodule_eq_bot_iff : (N : Submodule R M) = ⊥ ↔ N = ⊥ := by
  rw [← coe_toSubmodule_eq_iff, bot_coeSubmodule]

@[simp]
theorem mem_bot (x : M) : x ∈ (⊥ : LieSubmodule R L M) ↔ x = 0 :=
  mem_singleton_iff
#align lie_submodule.mem_bot LieSubmodule.mem_bot

instance : Top (LieSubmodule R L M) :=
  ⟨{ (⊤ : Submodule R M) with lie_mem := fun {x m} _ ↦ mem_univ ⁅x, m⁆ }⟩

@[simp]
theorem top_coe : ((⊤ : LieSubmodule R L M) : Set M) = univ :=
  rfl
#align lie_submodule.top_coe LieSubmodule.top_coe

@[simp]
theorem top_coeSubmodule : ((⊤ : LieSubmodule R L M) : Submodule R M) = ⊤ :=
  rfl
#align lie_submodule.top_coe_submodule LieSubmodule.top_coeSubmodule

@[simp]
theorem coeSubmodule_eq_top_iff : (N : Submodule R M) = ⊤ ↔ N = ⊤ := by
  rw [← coe_toSubmodule_eq_iff, top_coeSubmodule]

@[simp]
theorem mem_top (x : M) : x ∈ (⊤ : LieSubmodule R L M) :=
  mem_univ x
#align lie_submodule.mem_top LieSubmodule.mem_top

instance : Inf (LieSubmodule R L M) :=
  ⟨fun N N' ↦
    { (N ⊓ N' : Submodule R M) with
      lie_mem := fun h ↦ mem_inter (N.lie_mem h.1) (N'.lie_mem h.2) }⟩

instance : InfSet (LieSubmodule R L M) :=
  ⟨fun S ↦
    { toSubmodule := sInf {(s : Submodule R M) | s ∈ S}
      lie_mem := fun {x m} h ↦ by
        simp only [Submodule.mem_carrier, mem_iInter, Submodule.sInf_coe, mem_setOf_eq,
          forall_apply_eq_imp_iff₂, forall_exists_index, and_imp] at h ⊢
        intro N hN; apply N.lie_mem (h N hN) }⟩

@[simp]
theorem inf_coe : (↑(N ⊓ N') : Set M) = ↑N ∩ ↑N' :=
  rfl
#align lie_submodule.inf_coe LieSubmodule.inf_coe

@[norm_cast, simp]
theorem inf_coe_toSubmodule :
    (↑(N ⊓ N') : Submodule R M) = (N : Submodule R M) ⊓ (N' : Submodule R M) :=
  rfl
#align lie_submodule.inf_coe_to_submodule LieSubmodule.inf_coe_toSubmodule

@[simp]
theorem sInf_coe_toSubmodule (S : Set (LieSubmodule R L M)) :
    (↑(sInf S) : Submodule R M) = sInf {(s : Submodule R M) | s ∈ S} :=
  rfl
#align lie_submodule.Inf_coe_to_submodule LieSubmodule.sInf_coe_toSubmodule

theorem sInf_coe_toSubmodule' (S : Set (LieSubmodule R L M)) :
    (↑(sInf S) : Submodule R M) = ⨅ N ∈ S, (N : Submodule R M) := by
  rw [sInf_coe_toSubmodule, ← Set.image, sInf_image]

@[simp]
theorem iInf_coe_toSubmodule {ι} (p : ι → LieSubmodule R L M) :
    (↑(⨅ i, p i) : Submodule R M) = ⨅ i, (p i : Submodule R M) := by
  rw [iInf, sInf_coe_toSubmodule]; ext; simp

@[simp]
theorem sInf_coe (S : Set (LieSubmodule R L M)) : (↑(sInf S) : Set M) = ⋂ s ∈ S, (s : Set M) := by
  rw [← LieSubmodule.coe_toSubmodule, sInf_coe_toSubmodule, Submodule.sInf_coe]
  ext m
  simp only [mem_iInter, mem_setOf_eq, forall_apply_eq_imp_iff₂, exists_imp,
    and_imp, SetLike.mem_coe, mem_coeSubmodule]
#align lie_submodule.Inf_coe LieSubmodule.sInf_coe

@[simp]
theorem iInf_coe {ι} (p : ι → LieSubmodule R L M) : (↑(⨅ i, p i) : Set M) = ⋂ i, ↑(p i) := by
  rw [iInf, sInf_coe]; simp only [Set.mem_range, Set.iInter_exists, Set.iInter_iInter_eq']

@[simp]
theorem mem_iInf {ι} (p : ι → LieSubmodule R L M) {x} : (x ∈ ⨅ i, p i) ↔ ∀ i, x ∈ p i := by
  rw [← SetLike.mem_coe, iInf_coe, Set.mem_iInter]; rfl

instance : Sup (LieSubmodule R L M) where
  sup N N' :=
    { toSubmodule := (N : Submodule R M) ⊔ (N' : Submodule R M)
      lie_mem := by
        rintro x m (hm : m ∈ (N : Submodule R M) ⊔ (N' : Submodule R M))
        change ⁅x, m⁆ ∈ (N : Submodule R M) ⊔ (N' : Submodule R M)
        rw [Submodule.mem_sup] at hm ⊢
        obtain ⟨y, hy, z, hz, rfl⟩ := hm
        exact ⟨⁅x, y⁆, N.lie_mem hy, ⁅x, z⁆, N'.lie_mem hz, (lie_add _ _ _).symm⟩ }

instance : SupSet (LieSubmodule R L M) where
  sSup S :=
    { toSubmodule := sSup {(p : Submodule R M) | p ∈ S}
      lie_mem := by
        intro x m (hm : m ∈ sSup {(p : Submodule R M) | p ∈ S})
        change ⁅x, m⁆ ∈ sSup {(p : Submodule R M) | p ∈ S}
        obtain ⟨s, hs, hsm⟩ := Submodule.mem_sSup_iff_exists_finset.mp hm
        clear hm
        classical
        induction' s using Finset.induction_on with q t hqt ih generalizing m
        · replace hsm : m = 0 := by simpa using hsm
          simp [hsm]
        · rw [Finset.iSup_insert] at hsm
          obtain ⟨m', hm', u, hu, rfl⟩ := Submodule.mem_sup.mp hsm
          rw [lie_add]
          refine add_mem ?_ (ih (Subset.trans (by simp) hs) hu)
          obtain ⟨p, hp, rfl⟩ : ∃ p ∈ S, ↑p = q := hs (Finset.mem_insert_self q t)
          suffices p ≤ sSup {(p : Submodule R M) | p ∈ S} by exact this (p.lie_mem hm')
          exact le_sSup ⟨p, hp, rfl⟩ }

@[norm_cast, simp]
theorem sup_coe_toSubmodule :
    (↑(N ⊔ N') : Submodule R M) = (N : Submodule R M) ⊔ (N' : Submodule R M) := by
  rfl
#align lie_submodule.sup_coe_to_submodule LieSubmodule.sup_coe_toSubmodule

@[simp]
theorem sSup_coe_toSubmodule (S : Set (LieSubmodule R L M)) :
    (↑(sSup S) : Submodule R M) = sSup {(s : Submodule R M) | s ∈ S} :=
  rfl

theorem sSup_coe_toSubmodule' (S : Set (LieSubmodule R L M)) :
    (↑(sSup S) : Submodule R M) = ⨆ N ∈ S, (N : Submodule R M) := by
  rw [sSup_coe_toSubmodule, ← Set.image, sSup_image]

@[simp]
theorem iSup_coe_toSubmodule {ι} (p : ι → LieSubmodule R L M) :
    (↑(⨆ i, p i) : Submodule R M) = ⨆ i, (p i : Submodule R M) := by
  rw [iSup, sSup_coe_toSubmodule]; ext; simp [Submodule.mem_sSup, Submodule.mem_iSup]

/-- The set of Lie submodules of a Lie module form a complete lattice. -/
instance : CompleteLattice (LieSubmodule R L M) :=
  { coeSubmodule_injective.completeLattice toSubmodule sup_coe_toSubmodule inf_coe_toSubmodule
      sSup_coe_toSubmodule' sInf_coe_toSubmodule' rfl rfl with
    toPartialOrder := SetLike.instPartialOrder }

theorem mem_iSup_of_mem {ι} {b : M} {N : ι → LieSubmodule R L M} (i : ι) (h : b ∈ N i) :
    b ∈ ⨆ i, N i :=
  (le_iSup N i) h

lemma iSup_induction {ι} (N : ι → LieSubmodule R L M) {C : M → Prop} {x : M}
    (hx : x ∈ ⨆ i, N i) (hN : ∀ i, ∀ y ∈ N i, C y) (h0 : C 0)
    (hadd : ∀ y z, C y → C z → C (y + z)) : C x := by
  rw [← LieSubmodule.mem_coeSubmodule, LieSubmodule.iSup_coe_toSubmodule] at hx
  exact Submodule.iSup_induction (C := C) (fun i ↦ (N i : Submodule R M)) hx hN h0 hadd

@[elab_as_elim]
theorem iSup_induction' {ι} (N : ι → LieSubmodule R L M) {C : (x : M) → (x ∈ ⨆ i, N i) → Prop}
    (hN : ∀ (i) (x) (hx : x ∈ N i), C x (mem_iSup_of_mem i hx)) (h0 : C 0 (zero_mem _))
    (hadd : ∀ x y hx hy, C x hx → C y hy → C (x + y) (add_mem ‹_› ‹_›)) {x : M}
    (hx : x ∈ ⨆ i, N i) : C x hx := by
  refine' Exists.elim _ fun (hx : x ∈ ⨆ i, N i) (hc : C x hx) => hc
  refine' iSup_induction N (C := fun x : M ↦ ∃ (hx : x ∈ ⨆ i, N i), C x hx) hx
    (fun i x hx => _) _ fun x y => _
  · exact ⟨_, hN _ _ hx⟩
  · exact ⟨_, h0⟩
  · rintro ⟨_, Cx⟩ ⟨_, Cy⟩
    exact ⟨_, hadd _ _ _ _ Cx Cy⟩

theorem disjoint_iff_coe_toSubmodule :
    Disjoint N N' ↔ Disjoint (N : Submodule R M) (N' : Submodule R M) := by
  rw [disjoint_iff, disjoint_iff, ← coe_toSubmodule_eq_iff, inf_coe_toSubmodule, bot_coeSubmodule,
    ← disjoint_iff]

theorem codisjoint_iff_coe_toSubmodule :
    Codisjoint N N' ↔ Codisjoint (N : Submodule R M) (N' : Submodule R M) := by
  rw [codisjoint_iff, codisjoint_iff, ← coe_toSubmodule_eq_iff, sup_coe_toSubmodule,
    top_coeSubmodule, ← codisjoint_iff]

theorem independent_iff_coe_toSubmodule {ι : Type*} {N : ι → LieSubmodule R L M} :
    CompleteLattice.Independent N ↔ CompleteLattice.Independent fun i ↦ (N i : Submodule R M) := by
  simp [CompleteLattice.independent_def, disjoint_iff_coe_toSubmodule]

theorem iSup_eq_top_iff_coe_toSubmodule {ι : Type*} {N : ι → LieSubmodule R L M} :
    ⨆ i, N i = ⊤ ↔ ⨆ i, (N i : Submodule R M) = ⊤ := by
  rw [← iSup_coe_toSubmodule, ← top_coeSubmodule (L := L), coe_toSubmodule_eq_iff]

instance : Add (LieSubmodule R L M) where add := Sup.sup
instance : Zero (LieSubmodule R L M) where zero := ⊥

instance : AddCommMonoid (LieSubmodule R L M) where
<<<<<<< HEAD
  add_assoc _ _ _ := sup_assoc
  zero_add _ := bot_sup_eq
  add_zero _ := sup_bot_eq
  add_comm _ _ := sup_comm
  nsmul := nsmulRec
=======
  add := (· ⊔ ·)
  add_assoc := sup_assoc
  zero := ⊥
  zero_add := bot_sup_eq
  add_zero := sup_bot_eq
  add_comm := sup_comm
>>>>>>> cb921c1c

@[simp]
theorem add_eq_sup : N + N' = N ⊔ N' :=
  rfl
#align lie_submodule.add_eq_sup LieSubmodule.add_eq_sup

@[simp]
theorem mem_inf (x : M) : x ∈ N ⊓ N' ↔ x ∈ N ∧ x ∈ N' := by
  rw [← mem_coeSubmodule, ← mem_coeSubmodule, ← mem_coeSubmodule, inf_coe_toSubmodule,
    Submodule.mem_inf]
#align lie_submodule.mem_inf LieSubmodule.mem_inf

theorem mem_sup (x : M) : x ∈ N ⊔ N' ↔ ∃ y ∈ N, ∃ z ∈ N', y + z = x := by
  rw [← mem_coeSubmodule, sup_coe_toSubmodule, Submodule.mem_sup]; exact Iff.rfl
#align lie_submodule.mem_sup LieSubmodule.mem_sup

nonrec theorem eq_bot_iff : N = ⊥ ↔ ∀ m : M, m ∈ N → m = 0 := by rw [eq_bot_iff]; exact Iff.rfl
#align lie_submodule.eq_bot_iff LieSubmodule.eq_bot_iff

instance subsingleton_of_bot : Subsingleton (LieSubmodule R L ↑(⊥ : LieSubmodule R L M)) := by
  apply subsingleton_of_bot_eq_top
  ext ⟨x, hx⟩; change x ∈ ⊥ at hx; rw [Submodule.mem_bot] at hx; subst hx
  simp only [true_iff_iff, eq_self_iff_true, Submodule.mk_eq_zero, LieSubmodule.mem_bot, mem_top]
#align lie_submodule.subsingleton_of_bot LieSubmodule.subsingleton_of_bot

instance : IsModularLattice (LieSubmodule R L M) where
  sup_inf_le_assoc_of_le _ _ := by
    simp only [← coeSubmodule_le_coeSubmodule, sup_coe_toSubmodule, inf_coe_toSubmodule]
    exact IsModularLattice.sup_inf_le_assoc_of_le _

variable (R L M)

/-- The natural functor that forgets the action of `L` as an order embedding. -/
@[simps] def toSubmodule_orderEmbedding : LieSubmodule R L M ↪o Submodule R M :=
  { toFun := (↑)
    inj' := coeSubmodule_injective
    map_rel_iff' := Iff.rfl }

theorem wellFounded_of_noetherian [IsNoetherian R M] :
    WellFounded ((· > ·) : LieSubmodule R L M → LieSubmodule R L M → Prop) :=
  RelHomClass.wellFounded (toSubmodule_orderEmbedding R L M).dual.ltEmbedding <|
    isNoetherian_iff_wellFounded.mp inferInstance
#align lie_submodule.well_founded_of_noetherian LieSubmodule.wellFounded_of_noetherian

theorem wellFounded_of_isArtinian [IsArtinian R M] :
    WellFounded ((· < ·) : LieSubmodule R L M → LieSubmodule R L M → Prop) :=
  RelHomClass.wellFounded (toSubmodule_orderEmbedding R L M).ltEmbedding <|
    IsArtinian.wellFounded_submodule_lt R M

@[simp]
theorem subsingleton_iff : Subsingleton (LieSubmodule R L M) ↔ Subsingleton M :=
  have h : Subsingleton (LieSubmodule R L M) ↔ Subsingleton (Submodule R M) := by
    rw [← subsingleton_iff_bot_eq_top, ← subsingleton_iff_bot_eq_top, ← coe_toSubmodule_eq_iff,
      top_coeSubmodule, bot_coeSubmodule]
  h.trans <| Submodule.subsingleton_iff R
#align lie_submodule.subsingleton_iff LieSubmodule.subsingleton_iff

@[simp]
theorem nontrivial_iff : Nontrivial (LieSubmodule R L M) ↔ Nontrivial M :=
  not_iff_not.mp
    ((not_nontrivial_iff_subsingleton.trans <| subsingleton_iff R L M).trans
      not_nontrivial_iff_subsingleton.symm)
#align lie_submodule.nontrivial_iff LieSubmodule.nontrivial_iff

instance [Nontrivial M] : Nontrivial (LieSubmodule R L M) :=
  (nontrivial_iff R L M).mpr ‹_›

theorem nontrivial_iff_ne_bot {N : LieSubmodule R L M} : Nontrivial N ↔ N ≠ ⊥ := by
  constructor <;> contrapose!
  · rintro rfl
      ⟨⟨m₁, h₁ : m₁ ∈ (⊥ : LieSubmodule R L M)⟩, ⟨m₂, h₂ : m₂ ∈ (⊥ : LieSubmodule R L M)⟩, h₁₂⟩
    simp [(LieSubmodule.mem_bot _).mp h₁, (LieSubmodule.mem_bot _).mp h₂] at h₁₂
  · rw [not_nontrivial_iff_subsingleton, LieSubmodule.eq_bot_iff]
    rintro ⟨h⟩ m hm
    simpa using h ⟨m, hm⟩ ⟨_, N.zero_mem⟩
#align lie_submodule.nontrivial_iff_ne_bot LieSubmodule.nontrivial_iff_ne_bot

variable {R L M}

section InclusionMaps

/-- The inclusion of a Lie submodule into its ambient space is a morphism of Lie modules. -/
def incl : N →ₗ⁅R,L⁆ M :=
  { Submodule.subtype (N : Submodule R M) with map_lie' := fun {_ _} ↦ rfl }
#align lie_submodule.incl LieSubmodule.incl

@[simp]
theorem incl_coe : (N.incl : N →ₗ[R] M) = (N : Submodule R M).subtype :=
  rfl
#align lie_submodule.incl_coe LieSubmodule.incl_coe

@[simp]
theorem incl_apply (m : N) : N.incl m = m :=
  rfl
#align lie_submodule.incl_apply LieSubmodule.incl_apply

theorem incl_eq_val : (N.incl : N → M) = Subtype.val :=
  rfl
#align lie_submodule.incl_eq_val LieSubmodule.incl_eq_val

theorem injective_incl : Function.Injective N.incl := Subtype.coe_injective

variable {N N'} (h : N ≤ N')

/-- Given two nested Lie submodules `N ⊆ N'`, the inclusion `N ↪ N'` is a morphism of Lie modules.-/
def inclusion : N →ₗ⁅R,L⁆ N' where
  __ := Submodule.inclusion (show N.toSubmodule ≤ N'.toSubmodule from h)
  map_lie' := rfl
#align lie_submodule.hom_of_le LieSubmodule.inclusion

@[simp]
theorem coe_inclusion (m : N) : (inclusion h m : M) = m :=
  rfl
#align lie_submodule.coe_hom_of_le LieSubmodule.coe_inclusion

theorem inclusion_apply (m : N) : inclusion h m = ⟨m.1, h m.2⟩ :=
  rfl
#align lie_submodule.hom_of_le_apply LieSubmodule.inclusion_apply

theorem inclusion_injective : Function.Injective (inclusion h) := fun x y ↦ by
  simp only [inclusion_apply, imp_self, Subtype.mk_eq_mk, SetLike.coe_eq_coe]
#align lie_submodule.hom_of_le_injective LieSubmodule.inclusion_injective

end InclusionMaps

section LieSpan

variable (R L) (s : Set M)

/-- The `lieSpan` of a set `s ⊆ M` is the smallest Lie submodule of `M` that contains `s`. -/
def lieSpan : LieSubmodule R L M :=
  sInf { N | s ⊆ N }
#align lie_submodule.lie_span LieSubmodule.lieSpan

variable {R L s}

theorem mem_lieSpan {x : M} : x ∈ lieSpan R L s ↔ ∀ N : LieSubmodule R L M, s ⊆ N → x ∈ N := by
  change x ∈ (lieSpan R L s : Set M) ↔ _; erw [sInf_coe]; exact mem_iInter₂
#align lie_submodule.mem_lie_span LieSubmodule.mem_lieSpan

theorem subset_lieSpan : s ⊆ lieSpan R L s := by
  intro m hm
  erw [mem_lieSpan]
  intro N hN
  exact hN hm
#align lie_submodule.subset_lie_span LieSubmodule.subset_lieSpan

theorem submodule_span_le_lieSpan : Submodule.span R s ≤ lieSpan R L s := by
  rw [Submodule.span_le]
  apply subset_lieSpan
#align lie_submodule.submodule_span_le_lie_span LieSubmodule.submodule_span_le_lieSpan

@[simp]
theorem lieSpan_le {N} : lieSpan R L s ≤ N ↔ s ⊆ N := by
  constructor
  · exact Subset.trans subset_lieSpan
  · intro hs m hm; rw [mem_lieSpan] at hm; exact hm _ hs
#align lie_submodule.lie_span_le LieSubmodule.lieSpan_le

theorem lieSpan_mono {t : Set M} (h : s ⊆ t) : lieSpan R L s ≤ lieSpan R L t := by
  rw [lieSpan_le]
  exact Subset.trans h subset_lieSpan
#align lie_submodule.lie_span_mono LieSubmodule.lieSpan_mono

theorem lieSpan_eq : lieSpan R L (N : Set M) = N :=
  le_antisymm (lieSpan_le.mpr rfl.subset) subset_lieSpan
#align lie_submodule.lie_span_eq LieSubmodule.lieSpan_eq

theorem coe_lieSpan_submodule_eq_iff {p : Submodule R M} :
    (lieSpan R L (p : Set M) : Submodule R M) = p ↔ ∃ N : LieSubmodule R L M, ↑N = p := by
  rw [p.exists_lieSubmodule_coe_eq_iff L]; constructor <;> intro h
  · intro x m hm; rw [← h, mem_coeSubmodule]; exact lie_mem _ (subset_lieSpan hm)
  · rw [← coe_toSubmodule_mk p @h, coe_toSubmodule, coe_toSubmodule_eq_iff, lieSpan_eq]
#align lie_submodule.coe_lie_span_submodule_eq_iff LieSubmodule.coe_lieSpan_submodule_eq_iff

variable (R L M)

/-- `lieSpan` forms a Galois insertion with the coercion from `LieSubmodule` to `Set`. -/
protected def gi : GaloisInsertion (lieSpan R L : Set M → LieSubmodule R L M) (↑) where
  choice s _ := lieSpan R L s
  gc _ _ := lieSpan_le
  le_l_u _ := subset_lieSpan
  choice_eq _ _ := rfl
#align lie_submodule.gi LieSubmodule.gi

@[simp]
theorem span_empty : lieSpan R L (∅ : Set M) = ⊥ :=
  (LieSubmodule.gi R L M).gc.l_bot
#align lie_submodule.span_empty LieSubmodule.span_empty

@[simp]
theorem span_univ : lieSpan R L (Set.univ : Set M) = ⊤ :=
  eq_top_iff.2 <| SetLike.le_def.2 <| subset_lieSpan
#align lie_submodule.span_univ LieSubmodule.span_univ

theorem lieSpan_eq_bot_iff : lieSpan R L s = ⊥ ↔ ∀ m ∈ s, m = (0 : M) := by
  rw [_root_.eq_bot_iff, lieSpan_le, bot_coe, subset_singleton_iff]
#align lie_submodule.lie_span_eq_bot_iff LieSubmodule.lieSpan_eq_bot_iff

variable {M}

theorem span_union (s t : Set M) : lieSpan R L (s ∪ t) = lieSpan R L s ⊔ lieSpan R L t :=
  (LieSubmodule.gi R L M).gc.l_sup
#align lie_submodule.span_union LieSubmodule.span_union

theorem span_iUnion {ι} (s : ι → Set M) : lieSpan R L (⋃ i, s i) = ⨆ i, lieSpan R L (s i) :=
  (LieSubmodule.gi R L M).gc.l_iSup
#align lie_submodule.span_Union LieSubmodule.span_iUnion

lemma isCompactElement_lieSpan_singleton (m : M) :
    CompleteLattice.IsCompactElement (lieSpan R L {m}) := by
  rw [CompleteLattice.isCompactElement_iff_le_of_directed_sSup_le]
  intro s hne hdir hsup
  replace hsup : m ∈ (↑(sSup s) : Set M) := (SetLike.le_def.mp hsup) (subset_lieSpan rfl)
  suffices (↑(sSup s) : Set M) = ⋃ N ∈ s, ↑N by
    obtain ⟨N : LieSubmodule R L M, hN : N ∈ s, hN' : m ∈ N⟩ := by
      simp_rw [this, Set.mem_iUnion, SetLike.mem_coe, exists_prop] at hsup; assumption
    exact ⟨N, hN, by simpa⟩
  replace hne : Nonempty s := Set.nonempty_coe_sort.mpr hne
  have := Submodule.coe_iSup_of_directed _ hdir.directed_val
  simp_rw [← iSup_coe_toSubmodule, Set.iUnion_coe_set, coe_toSubmodule] at this
  rw [← this, SetLike.coe_set_eq, sSup_eq_iSup, iSup_subtype]

@[simp]
lemma sSup_image_lieSpan_singleton : sSup ((fun x ↦ lieSpan R L {x}) '' N) = N := by
  refine le_antisymm (sSup_le <| by simp) ?_
  simp_rw [← coeSubmodule_le_coeSubmodule, sSup_coe_toSubmodule, Set.mem_image, SetLike.mem_coe]
  refine fun m hm ↦ Submodule.mem_sSup.mpr fun N' hN' ↦ ?_
  replace hN' : ∀ m ∈ N, lieSpan R L {m} ≤ N' := by simpa using hN'
  exact hN' _ hm (subset_lieSpan rfl)

instance instIsCompactlyGenerated : IsCompactlyGenerated (LieSubmodule R L M) :=
  ⟨fun N ↦ ⟨(fun x ↦ lieSpan R L {x}) '' N, fun _ ⟨m, _, hm⟩ ↦
    hm ▸ isCompactElement_lieSpan_singleton R L m, N.sSup_image_lieSpan_singleton⟩⟩

end LieSpan

end LatticeStructure

end LieSubmodule

section LieSubmoduleMapAndComap

variable {R : Type u} {L : Type v} {L' : Type w₂} {M : Type w} {M' : Type w₁}

variable [CommRing R] [LieRing L] [LieAlgebra R L] [LieRing L'] [LieAlgebra R L']

variable [AddCommGroup M] [Module R M] [LieRingModule L M] [LieModule R L M]

variable [AddCommGroup M'] [Module R M'] [LieRingModule L M'] [LieModule R L M']

namespace LieSubmodule

variable (f : M →ₗ⁅R,L⁆ M') (N N₂ : LieSubmodule R L M) (N' : LieSubmodule R L M')

/-- A morphism of Lie modules `f : M → M'` pushes forward Lie submodules of `M` to Lie submodules
of `M'`. -/
def map : LieSubmodule R L M' :=
  { (N : Submodule R M).map (f : M →ₗ[R] M') with
    lie_mem := fun {x m'} h ↦ by
      rcases h with ⟨m, hm, hfm⟩; use ⁅x, m⁆; constructor
      · apply N.lie_mem hm
      · norm_cast at hfm; simp [hfm] }
#align lie_submodule.map LieSubmodule.map

@[simp] theorem coe_map : (N.map f : Set M') = f '' N := rfl

@[simp]
theorem coeSubmodule_map : (N.map f : Submodule R M') = (N : Submodule R M).map (f : M →ₗ[R] M') :=
  rfl
#align lie_submodule.coe_submodule_map LieSubmodule.coeSubmodule_map

/-- A morphism of Lie modules `f : M → M'` pulls back Lie submodules of `M'` to Lie submodules of
`M`. -/
def comap : LieSubmodule R L M :=
  { (N' : Submodule R M').comap (f : M →ₗ[R] M') with
    lie_mem := fun {x m} h ↦ by
      suffices ⁅x, f m⁆ ∈ N' by simp [this]
      apply N'.lie_mem h }
#align lie_submodule.comap LieSubmodule.comap

@[simp]
theorem coeSubmodule_comap :
    (N'.comap f : Submodule R M) = (N' : Submodule R M').comap (f : M →ₗ[R] M') :=
  rfl
#align lie_submodule.coe_submodule_comap LieSubmodule.coeSubmodule_comap

variable {f N N₂ N'}

theorem map_le_iff_le_comap : map f N ≤ N' ↔ N ≤ comap f N' :=
  Set.image_subset_iff
#align lie_submodule.map_le_iff_le_comap LieSubmodule.map_le_iff_le_comap

variable (f)

theorem gc_map_comap : GaloisConnection (map f) (comap f) := fun _ _ ↦ map_le_iff_le_comap
#align lie_submodule.gc_map_comap LieSubmodule.gc_map_comap

variable {f}

theorem map_inf_le : (N ⊓ N₂).map f ≤ N.map f ⊓ N₂.map f :=
  Set.image_inter_subset f N N₂

theorem map_inf (hf : Function.Injective f) :
    (N ⊓ N₂).map f = N.map f ⊓ N₂.map f :=
  SetLike.coe_injective <| Set.image_inter hf

@[simp]
theorem map_sup : (N ⊔ N₂).map f = N.map f ⊔ N₂.map f :=
  (gc_map_comap f).l_sup
#align lie_submodule.map_sup LieSubmodule.map_sup

@[simp]
theorem comap_inf {N₂' : LieSubmodule R L M'} :
    (N' ⊓ N₂').comap f = N'.comap f ⊓ N₂'.comap f :=
  rfl

@[simp]
theorem map_iSup {ι : Sort*} (N : ι → LieSubmodule R L M) :
    (⨆ i, N i).map f = ⨆ i, (N i).map f :=
  (gc_map_comap f : GaloisConnection (map f) (comap f)).l_iSup

@[simp]
theorem mem_map (m' : M') : m' ∈ N.map f ↔ ∃ m, m ∈ N ∧ f m = m' :=
  Submodule.mem_map
#align lie_submodule.mem_map LieSubmodule.mem_map

theorem mem_map_of_mem {m : M} (h : m ∈ N) : f m ∈ N.map f :=
  Set.mem_image_of_mem _ h

@[simp]
theorem mem_comap {m : M} : m ∈ comap f N' ↔ f m ∈ N' :=
  Iff.rfl
#align lie_submodule.mem_comap LieSubmodule.mem_comap

theorem comap_incl_eq_top : N₂.comap N.incl = ⊤ ↔ N ≤ N₂ := by
  rw [← LieSubmodule.coe_toSubmodule_eq_iff, LieSubmodule.coeSubmodule_comap, LieSubmodule.incl_coe,
    LieSubmodule.top_coeSubmodule, Submodule.comap_subtype_eq_top, coeSubmodule_le_coeSubmodule]
#align lie_submodule.comap_incl_eq_top LieSubmodule.comap_incl_eq_top

theorem comap_incl_eq_bot : N₂.comap N.incl = ⊥ ↔ N ⊓ N₂ = ⊥ := by
  simp only [← LieSubmodule.coe_toSubmodule_eq_iff, LieSubmodule.coeSubmodule_comap,
    LieSubmodule.incl_coe, LieSubmodule.bot_coeSubmodule, ← Submodule.disjoint_iff_comap_eq_bot,
    disjoint_iff, inf_coe_toSubmodule]
#align lie_submodule.comap_incl_eq_bot LieSubmodule.comap_incl_eq_bot

@[mono]
theorem map_mono (h : N ≤ N₂) : N.map f ≤ N₂.map f :=
  Set.image_subset _ h

theorem map_comp
    {M'' : Type*} [AddCommGroup M''] [Module R M''] [LieRingModule L M''] {g : M' →ₗ⁅R,L⁆ M''} :
    N.map (g.comp f) = (N.map f).map g :=
  SetLike.coe_injective <| by
    simp only [← Set.image_comp, coe_map, LinearMap.coe_comp, LieModuleHom.coe_comp]

@[simp]
theorem map_id : N.map LieModuleHom.id = N := by ext; simp

@[simp] theorem map_bot :
    (⊥ : LieSubmodule R L M).map f = ⊥ := by
  ext m; simp [eq_comm]

lemma map_le_map_iff (hf : Function.Injective f) :
    N.map f ≤ N₂.map f ↔ N ≤ N₂ :=
  Set.image_subset_image_iff hf

lemma map_injective_of_injective (hf : Function.Injective f) :
    Function.Injective (map f) := fun {N N'} h ↦
  SetLike.coe_injective <| hf.image_injective <| by simp only [← coe_map, h]

/-- An injective morphism of Lie modules embeds the lattice of submodules of the domain into that
of the target. -/
@[simps] def mapOrderEmbedding {f : M →ₗ⁅R,L⁆ M'} (hf : Function.Injective f) :
  LieSubmodule R L M ↪o LieSubmodule R L M' where
    toFun := LieSubmodule.map f
    inj' := map_injective_of_injective hf
    map_rel_iff' := Set.image_subset_image_iff hf

variable (N) in
/-- For an injective morphism of Lie modules, any Lie submodule is equivalent to its image. -/
noncomputable def equivMapOfInjective (hf : Function.Injective f) :
    N ≃ₗ⁅R,L⁆ N.map f :=
  { Submodule.equivMapOfInjective (f : M →ₗ[R] M') hf N with
    -- Note: #8386 had to specify `invFun` explicitly this way, otherwise we'd get a type mismatch
    invFun := by exact DFunLike.coe (Submodule.equivMapOfInjective (f : M →ₗ[R] M') hf N).symm
    map_lie' := by rintro x ⟨m, hm : m ∈ N⟩; ext; exact f.map_lie x m }

/-- An equivalence of Lie modules yields an order-preserving equivalence of their lattices of Lie
Submodules. -/
@[simps] def orderIsoMapComap (e : M ≃ₗ⁅R,L⁆ M') :
    LieSubmodule R L M ≃o LieSubmodule R L M' where
  toFun := map e
  invFun := comap e
  left_inv := fun N ↦ by ext; simp
  right_inv := fun N ↦ by ext; simp [e.apply_eq_iff_eq_symm_apply]
  map_rel_iff' := fun {N N'} ↦ Set.image_subset_image_iff e.injective

end LieSubmodule

namespace LieIdeal

variable (f : L →ₗ⁅R⁆ L') (I I₂ : LieIdeal R L) (J : LieIdeal R L')

@[simp]
theorem top_coe_lieSubalgebra : ((⊤ : LieIdeal R L) : LieSubalgebra R L) = ⊤ :=
  rfl
#align lie_ideal.top_coe_lie_subalgebra LieIdeal.top_coe_lieSubalgebra

/-- A morphism of Lie algebras `f : L → L'` pushes forward Lie ideals of `L` to Lie ideals of `L'`.

Note that unlike `LieSubmodule.map`, we must take the `lieSpan` of the image. Mathematically
this is because although `f` makes `L'` into a Lie module over `L`, in general the `L` submodules of
`L'` are not the same as the ideals of `L'`. -/
def map : LieIdeal R L' :=
  LieSubmodule.lieSpan R L' <| (I : Submodule R L).map (f : L →ₗ[R] L')
#align lie_ideal.map LieIdeal.map

/-- A morphism of Lie algebras `f : L → L'` pulls back Lie ideals of `L'` to Lie ideals of `L`.

Note that `f` makes `L'` into a Lie module over `L` (turning `f` into a morphism of Lie modules)
and so this is a special case of `LieSubmodule.comap` but we do not exploit this fact. -/
def comap : LieIdeal R L :=
  { (J : Submodule R L').comap (f : L →ₗ[R] L') with
    lie_mem := fun {x y} h ↦ by
      suffices ⁅f x, f y⁆ ∈ J by
        simp only [AddSubsemigroup.mem_carrier, AddSubmonoid.mem_toSubsemigroup,
          Submodule.mem_toAddSubmonoid, Submodule.mem_comap, LieHom.coe_toLinearMap, LieHom.map_lie,
          LieSubalgebra.mem_coe_submodule]
        exact this
      apply J.lie_mem h }
#align lie_ideal.comap LieIdeal.comap

@[simp]
theorem map_coeSubmodule (h : ↑(map f I) = f '' I) :
    LieSubmodule.toSubmodule (map f I) = (LieSubmodule.toSubmodule I).map (f : L →ₗ[R] L') := by
  rw [SetLike.ext'_iff, LieSubmodule.coe_toSubmodule, h, Submodule.map_coe]; rfl
#align lie_ideal.map_coe_submodule LieIdeal.map_coeSubmodule

@[simp]
theorem comap_coeSubmodule :
    (LieSubmodule.toSubmodule (comap f J)) = (LieSubmodule.toSubmodule J).comap (f : L →ₗ[R] L') :=
  rfl
#align lie_ideal.comap_coe_submodule LieIdeal.comap_coeSubmodule

theorem map_le : map f I ≤ J ↔ f '' I ⊆ J :=
  LieSubmodule.lieSpan_le
#align lie_ideal.map_le LieIdeal.map_le

variable {f I I₂ J}

theorem mem_map {x : L} (hx : x ∈ I) : f x ∈ map f I := by
  apply LieSubmodule.subset_lieSpan
  use x
  exact ⟨hx, rfl⟩
#align lie_ideal.mem_map LieIdeal.mem_map

@[simp]
theorem mem_comap {x : L} : x ∈ comap f J ↔ f x ∈ J :=
  Iff.rfl
#align lie_ideal.mem_comap LieIdeal.mem_comap

theorem map_le_iff_le_comap : map f I ≤ J ↔ I ≤ comap f J := by
  rw [map_le]
  exact Set.image_subset_iff
#align lie_ideal.map_le_iff_le_comap LieIdeal.map_le_iff_le_comap

variable (f)

theorem gc_map_comap : GaloisConnection (map f) (comap f) := fun _ _ ↦ map_le_iff_le_comap
#align lie_ideal.gc_map_comap LieIdeal.gc_map_comap

variable {f}

@[simp]
theorem map_sup : (I ⊔ I₂).map f = I.map f ⊔ I₂.map f :=
  (gc_map_comap f).l_sup
#align lie_ideal.map_sup LieIdeal.map_sup

theorem map_comap_le : map f (comap f J) ≤ J := by rw [map_le_iff_le_comap]
#align lie_ideal.map_comap_le LieIdeal.map_comap_le

/-- See also `LieIdeal.map_comap_eq`. -/
theorem comap_map_le : I ≤ comap f (map f I) := by rw [← map_le_iff_le_comap]
#align lie_ideal.comap_map_le LieIdeal.comap_map_le

@[mono]
theorem map_mono : Monotone (map f) := fun I₁ I₂ h ↦ by
  rw [SetLike.le_def] at h
  apply LieSubmodule.lieSpan_mono (Set.image_subset (⇑f) h)
#align lie_ideal.map_mono LieIdeal.map_mono

@[mono]
theorem comap_mono : Monotone (comap f) := fun J₁ J₂ h ↦ by
  rw [← SetLike.coe_subset_coe] at h ⊢
  dsimp only [SetLike.coe]
  exact Set.preimage_mono h
#align lie_ideal.comap_mono LieIdeal.comap_mono

theorem map_of_image (h : f '' I = J) : I.map f = J := by
  apply le_antisymm
  · erw [LieSubmodule.lieSpan_le, Submodule.map_coe, h]
  · rw [← SetLike.coe_subset_coe, ← h]; exact LieSubmodule.subset_lieSpan
#align lie_ideal.map_of_image LieIdeal.map_of_image

/-- Note that this is not a special case of `LieSubmodule.subsingleton_of_bot`. Indeed, given
`I : LieIdeal R L`, in general the two lattices `LieIdeal R I` and `LieSubmodule R L I` are
different (though the latter does naturally inject into the former).

In other words, in general, ideals of `I`, regarded as a Lie algebra in its own right, are not the
same as ideals of `L` contained in `I`. -/
instance subsingleton_of_bot : Subsingleton (LieIdeal R (⊥ : LieIdeal R L)) := by
  apply subsingleton_of_bot_eq_top
  ext ⟨x, hx⟩
  rw [LieSubmodule.bot_coeSubmodule, Submodule.mem_bot] at hx
  subst hx
  simp only [Submodule.mk_eq_zero, LieSubmodule.mem_bot, LieSubmodule.mem_top]
#align lie_ideal.subsingleton_of_bot LieIdeal.subsingleton_of_bot

end LieIdeal

namespace LieHom

variable (f : L →ₗ⁅R⁆ L') (I : LieIdeal R L) (J : LieIdeal R L')

/-- The kernel of a morphism of Lie algebras, as an ideal in the domain. -/
def ker : LieIdeal R L :=
  LieIdeal.comap f ⊥
#align lie_hom.ker LieHom.ker

/-- The range of a morphism of Lie algebras as an ideal in the codomain. -/
def idealRange : LieIdeal R L' :=
  LieSubmodule.lieSpan R L' f.range
#align lie_hom.ideal_range LieHom.idealRange

theorem idealRange_eq_lieSpan_range : f.idealRange = LieSubmodule.lieSpan R L' f.range :=
  rfl
#align lie_hom.ideal_range_eq_lie_span_range LieHom.idealRange_eq_lieSpan_range

theorem idealRange_eq_map : f.idealRange = LieIdeal.map f ⊤ := by
  ext
  simp only [idealRange, range_eq_map]
  rfl
#align lie_hom.ideal_range_eq_map LieHom.idealRange_eq_map

/-- The condition that the image of a morphism of Lie algebras is an ideal. -/
def IsIdealMorphism : Prop :=
  (f.idealRange : LieSubalgebra R L') = f.range
#align lie_hom.is_ideal_morphism LieHom.IsIdealMorphism

@[simp]
theorem isIdealMorphism_def : f.IsIdealMorphism ↔ (f.idealRange : LieSubalgebra R L') = f.range :=
  Iff.rfl
#align lie_hom.is_ideal_morphism_def LieHom.isIdealMorphism_def

theorem isIdealMorphism_iff : f.IsIdealMorphism ↔ ∀ (x : L') (y : L), ∃ z : L, ⁅x, f y⁆ = f z := by
  simp only [isIdealMorphism_def, idealRange_eq_lieSpan_range, ←
    LieSubalgebra.coe_to_submodule_eq_iff, ← f.range.coe_to_submodule,
    LieIdeal.coe_to_lieSubalgebra_to_submodule, LieSubmodule.coe_lieSpan_submodule_eq_iff,
    LieSubalgebra.mem_coe_submodule, mem_range, exists_imp,
    Submodule.exists_lieSubmodule_coe_eq_iff]
  constructor
  · intro h x y; obtain ⟨z, hz⟩ := h x (f y) y rfl; use z; exact hz.symm
  · intro h x y z hz; obtain ⟨w, hw⟩ := h x z; use w; rw [← hw, hz]
#align lie_hom.is_ideal_morphism_iff LieHom.isIdealMorphism_iff

theorem range_subset_idealRange : (f.range : Set L') ⊆ f.idealRange :=
  LieSubmodule.subset_lieSpan
#align lie_hom.range_subset_ideal_range LieHom.range_subset_idealRange

theorem map_le_idealRange : I.map f ≤ f.idealRange := by
  rw [f.idealRange_eq_map]
  exact LieIdeal.map_mono le_top
#align lie_hom.map_le_ideal_range LieHom.map_le_idealRange

theorem ker_le_comap : f.ker ≤ J.comap f :=
  LieIdeal.comap_mono bot_le
#align lie_hom.ker_le_comap LieHom.ker_le_comap

@[simp]
theorem ker_coeSubmodule : LieSubmodule.toSubmodule (ker f) = LinearMap.ker (f : L →ₗ[R] L') :=
  rfl
#align lie_hom.ker_coe_submodule LieHom.ker_coeSubmodule

@[simp]
theorem mem_ker {x : L} : x ∈ ker f ↔ f x = 0 :=
  show x ∈ LieSubmodule.toSubmodule (f.ker) ↔ _ by
    simp only [ker_coeSubmodule, LinearMap.mem_ker, coe_toLinearMap]
#align lie_hom.mem_ker LieHom.mem_ker

theorem mem_idealRange {x : L} : f x ∈ idealRange f := by
  rw [idealRange_eq_map]
  exact LieIdeal.mem_map (LieSubmodule.mem_top x)
#align lie_hom.mem_ideal_range LieHom.mem_idealRange

@[simp]
theorem mem_idealRange_iff (h : IsIdealMorphism f) {y : L'} :
    y ∈ idealRange f ↔ ∃ x : L, f x = y := by
  rw [f.isIdealMorphism_def] at h
  rw [← LieSubmodule.mem_coe, ← LieIdeal.coe_toSubalgebra, h, f.range_coe, Set.mem_range]
#align lie_hom.mem_ideal_range_iff LieHom.mem_idealRange_iff

theorem le_ker_iff : I ≤ f.ker ↔ ∀ x, x ∈ I → f x = 0 := by
  constructor <;> intro h x hx
  · specialize h hx; rw [mem_ker] at h; exact h
  · rw [mem_ker]; apply h x hx
#align lie_hom.le_ker_iff LieHom.le_ker_iff

theorem ker_eq_bot : f.ker = ⊥ ↔ Function.Injective f := by
  rw [← LieSubmodule.coe_toSubmodule_eq_iff, ker_coeSubmodule, LieSubmodule.bot_coeSubmodule,
    LinearMap.ker_eq_bot, coe_toLinearMap]
#align lie_hom.ker_eq_bot LieHom.ker_eq_bot

@[simp]
theorem range_coeSubmodule : (f.range : Submodule R L') = LinearMap.range (f : L →ₗ[R] L') :=
  rfl
#align lie_hom.range_coe_submodule LieHom.range_coeSubmodule

theorem range_eq_top : f.range = ⊤ ↔ Function.Surjective f := by
  rw [← LieSubalgebra.coe_to_submodule_eq_iff, range_coeSubmodule, LieSubalgebra.top_coe_submodule]
  exact LinearMap.range_eq_top
#align lie_hom.range_eq_top LieHom.range_eq_top

@[simp]
theorem idealRange_eq_top_of_surjective (h : Function.Surjective f) : f.idealRange = ⊤ := by
  rw [← f.range_eq_top] at h
  rw [idealRange_eq_lieSpan_range, h, ← LieSubalgebra.coe_to_submodule, ←
    LieSubmodule.coe_toSubmodule_eq_iff, LieSubmodule.top_coeSubmodule,
    LieSubalgebra.top_coe_submodule, LieSubmodule.coe_lieSpan_submodule_eq_iff]
  use ⊤
  exact LieSubmodule.top_coeSubmodule
#align lie_hom.ideal_range_eq_top_of_surjective LieHom.idealRange_eq_top_of_surjective

theorem isIdealMorphism_of_surjective (h : Function.Surjective f) : f.IsIdealMorphism := by
  rw [isIdealMorphism_def, f.idealRange_eq_top_of_surjective h, f.range_eq_top.mpr h,
    LieIdeal.top_coe_lieSubalgebra]
#align lie_hom.is_ideal_morphism_of_surjective LieHom.isIdealMorphism_of_surjective

end LieHom

namespace LieIdeal

variable {f : L →ₗ⁅R⁆ L'} {I : LieIdeal R L} {J : LieIdeal R L'}

@[simp]
theorem map_eq_bot_iff : I.map f = ⊥ ↔ I ≤ f.ker := by
  rw [← le_bot_iff]
  exact LieIdeal.map_le_iff_le_comap
#align lie_ideal.map_eq_bot_iff LieIdeal.map_eq_bot_iff

theorem coe_map_of_surjective (h : Function.Surjective f) :
    LieSubmodule.toSubmodule (I.map f) = (LieSubmodule.toSubmodule I).map (f : L →ₗ[R] L') := by
  let J : LieIdeal R L' :=
    { (I : Submodule R L).map (f : L →ₗ[R] L') with
      lie_mem := fun {x y} hy ↦ by
        have hy' : ∃ x : L, x ∈ I ∧ f x = y := by simpa [hy]
        obtain ⟨z₂, hz₂, rfl⟩ := hy'
        obtain ⟨z₁, rfl⟩ := h x
        simp only [LieHom.coe_toLinearMap, SetLike.mem_coe, Set.mem_image,
          LieSubmodule.mem_coeSubmodule, Submodule.mem_carrier, Submodule.map_coe]
        use ⁅z₁, z₂⁆
        exact ⟨I.lie_mem hz₂, f.map_lie z₁ z₂⟩ }
  erw [LieSubmodule.coe_lieSpan_submodule_eq_iff]
  use J
#align lie_ideal.coe_map_of_surjective LieIdeal.coe_map_of_surjective

theorem mem_map_of_surjective {y : L'} (h₁ : Function.Surjective f) (h₂ : y ∈ I.map f) :
    ∃ x : I, f x = y := by
  rw [← LieSubmodule.mem_coeSubmodule, coe_map_of_surjective h₁, Submodule.mem_map] at h₂
  obtain ⟨x, hx, rfl⟩ := h₂
  use ⟨x, hx⟩
  rw [LieHom.coe_toLinearMap]
#align lie_ideal.mem_map_of_surjective LieIdeal.mem_map_of_surjective

theorem bot_of_map_eq_bot {I : LieIdeal R L} (h₁ : Function.Injective f) (h₂ : I.map f = ⊥) :
    I = ⊥ := by
  rw [← f.ker_eq_bot, LieHom.ker] at h₁
  rw [eq_bot_iff, map_le_iff_le_comap, h₁] at h₂
  rw [eq_bot_iff]; exact h₂
#align lie_ideal.bot_of_map_eq_bot LieIdeal.bot_of_map_eq_bot

/-- Given two nested Lie ideals `I₁ ⊆ I₂`, the inclusion `I₁ ↪ I₂` is a morphism of Lie algebras. -/
def inclusion {I₁ I₂ : LieIdeal R L} (h : I₁ ≤ I₂) : I₁ →ₗ⁅R⁆ I₂ where
  __ := Submodule.inclusion (show I₁.toSubmodule ≤ I₂.toSubmodule from h)
  map_lie' := rfl
#align lie_ideal.hom_of_le LieIdeal.inclusion

@[simp]
theorem coe_inclusion {I₁ I₂ : LieIdeal R L} (h : I₁ ≤ I₂) (x : I₁) : (inclusion h x : L) = x :=
  rfl
#align lie_ideal.coe_hom_of_le LieIdeal.coe_inclusion

theorem inclusion_apply {I₁ I₂ : LieIdeal R L} (h : I₁ ≤ I₂) (x : I₁) :
    inclusion h x = ⟨x.1, h x.2⟩ :=
  rfl
#align lie_ideal.hom_of_le_apply LieIdeal.inclusion_apply

theorem inclusion_injective {I₁ I₂ : LieIdeal R L} (h : I₁ ≤ I₂) :
    Function.Injective (inclusion h) :=
  fun x y ↦ by
  simp only [inclusion_apply, imp_self, Subtype.mk_eq_mk, SetLike.coe_eq_coe]
#align lie_ideal.hom_of_le_injective LieIdeal.inclusion_injective

-- Porting note: LHS simplifies, so moved @[simp] to new theorem `map_sup_ker_eq_map'`
theorem map_sup_ker_eq_map : LieIdeal.map f (I ⊔ f.ker) = LieIdeal.map f I := by
  suffices LieIdeal.map f (I ⊔ f.ker) ≤ LieIdeal.map f I by
    exact le_antisymm this (LieIdeal.map_mono le_sup_left)
  apply LieSubmodule.lieSpan_mono
  rintro x ⟨y, hy₁, hy₂⟩; rw [← hy₂]
  erw [LieSubmodule.mem_sup] at hy₁;obtain ⟨z₁, hz₁, z₂, hz₂, hy⟩ := hy₁; rw [← hy]
  rw [f.coe_toLinearMap, f.map_add, f.mem_ker.mp hz₂, add_zero]; exact ⟨z₁, hz₁, rfl⟩
#align lie_ideal.map_sup_ker_eq_map LieIdeal.map_sup_ker_eq_map

@[simp]
theorem map_sup_ker_eq_map' :
    LieIdeal.map f I ⊔ LieIdeal.map f (LieHom.ker f) = LieIdeal.map f I := by
  simpa using map_sup_ker_eq_map (f := f)

@[simp]
theorem map_comap_eq (h : f.IsIdealMorphism) : map f (comap f J) = f.idealRange ⊓ J := by
  apply le_antisymm
  · rw [le_inf_iff]; exact ⟨f.map_le_idealRange _, map_comap_le⟩
  · rw [f.isIdealMorphism_def] at h
    rw [← SetLike.coe_subset_coe, LieSubmodule.inf_coe, ← coe_toSubalgebra, h]
    rintro y ⟨⟨x, h₁⟩, h₂⟩; rw [← h₁] at h₂ ⊢; exact mem_map h₂
#align lie_ideal.map_comap_eq LieIdeal.map_comap_eq

@[simp]
theorem comap_map_eq (h : ↑(map f I) = f '' I) : comap f (map f I) = I ⊔ f.ker := by
  rw [← LieSubmodule.coe_toSubmodule_eq_iff, comap_coeSubmodule, I.map_coeSubmodule f h,
    LieSubmodule.sup_coe_toSubmodule, f.ker_coeSubmodule, Submodule.comap_map_eq]
#align lie_ideal.comap_map_eq LieIdeal.comap_map_eq

variable (f I J)

/-- Regarding an ideal `I` as a subalgebra, the inclusion map into its ambient space is a morphism
of Lie algebras. -/
def incl : I →ₗ⁅R⁆ L :=
  (I : LieSubalgebra R L).incl
#align lie_ideal.incl LieIdeal.incl

@[simp]
theorem incl_range : I.incl.range = I :=
  (I : LieSubalgebra R L).incl_range
#align lie_ideal.incl_range LieIdeal.incl_range

@[simp]
theorem incl_apply (x : I) : I.incl x = x :=
  rfl
#align lie_ideal.incl_apply LieIdeal.incl_apply

@[simp]
theorem incl_coe : (I.incl.toLinearMap : I →ₗ[R] L) = (I : Submodule R L).subtype :=
  rfl
#align lie_ideal.incl_coe LieIdeal.incl_coe

@[simp]
theorem comap_incl_self : comap I.incl I = ⊤ := by ext; simp
  --  porting note: `ext; simp` works also in mathlib3, though the proof used to be
  --  rw [← LieSubmodule.coe_toSubmodule_eq_iff, LieSubmodule.top_coeSubmodule,
  --    LieIdeal.comap_coeSubmodule, LieIdeal.incl_coe, Submodule.comap_subtype_self]
#align lie_ideal.comap_incl_self LieIdeal.comap_incl_self

@[simp]
theorem ker_incl : I.incl.ker = ⊥ := by ext; simp
  --  porting note: `ext; simp` works also in mathlib3, though the proof used to be
  --  rw [← LieSubmodule.coe_toSubmodule_eq_iff, I.incl.ker_coeSubmodule,
  --    LieSubmodule.bot_coeSubmodule, incl_coe, Submodule.ker_subtype]
#align lie_ideal.ker_incl LieIdeal.ker_incl

@[simp]
theorem incl_idealRange : I.incl.idealRange = I := by
  rw [LieHom.idealRange_eq_lieSpan_range, ← LieSubalgebra.coe_to_submodule, ←
    LieSubmodule.coe_toSubmodule_eq_iff, incl_range, coe_to_lieSubalgebra_to_submodule,
    LieSubmodule.coe_lieSpan_submodule_eq_iff]
  use I
#align lie_ideal.incl_ideal_range LieIdeal.incl_idealRange

theorem incl_isIdealMorphism : I.incl.IsIdealMorphism := by
  rw [I.incl.isIdealMorphism_def, incl_idealRange]
  exact (I : LieSubalgebra R L).incl_range.symm
#align lie_ideal.incl_is_ideal_morphism LieIdeal.incl_isIdealMorphism

end LieIdeal

end LieSubmoduleMapAndComap

namespace LieModuleHom

variable {R : Type u} {L : Type v} {M : Type w} {N : Type w₁}

variable [CommRing R] [LieRing L] [LieAlgebra R L]

variable [AddCommGroup M] [Module R M] [LieRingModule L M] [LieModule R L M]

variable [AddCommGroup N] [Module R N] [LieRingModule L N] [LieModule R L N]

variable (f : M →ₗ⁅R,L⁆ N)

/-- The kernel of a morphism of Lie algebras, as an ideal in the domain. -/
def ker : LieSubmodule R L M :=
  LieSubmodule.comap f ⊥
#align lie_module_hom.ker LieModuleHom.ker

@[simp]
theorem ker_coeSubmodule : (f.ker : Submodule R M) = LinearMap.ker (f : M →ₗ[R] N) :=
  rfl
#align lie_module_hom.ker_coe_submodule LieModuleHom.ker_coeSubmodule

theorem ker_eq_bot : f.ker = ⊥ ↔ Function.Injective f := by
  rw [← LieSubmodule.coe_toSubmodule_eq_iff, ker_coeSubmodule, LieSubmodule.bot_coeSubmodule,
    LinearMap.ker_eq_bot, coe_toLinearMap]
#align lie_module_hom.ker_eq_bot LieModuleHom.ker_eq_bot

variable {f}

@[simp]
theorem mem_ker (m : M) : m ∈ f.ker ↔ f m = 0 :=
  Iff.rfl
#align lie_module_hom.mem_ker LieModuleHom.mem_ker

@[simp]
theorem ker_id : (LieModuleHom.id : M →ₗ⁅R,L⁆ M).ker = ⊥ :=
  rfl
#align lie_module_hom.ker_id LieModuleHom.ker_id

@[simp]
theorem comp_ker_incl : f.comp f.ker.incl = 0 := by ext ⟨m, hm⟩; exact (mem_ker m).mp hm
#align lie_module_hom.comp_ker_incl LieModuleHom.comp_ker_incl

theorem le_ker_iff_map (M' : LieSubmodule R L M) : M' ≤ f.ker ↔ LieSubmodule.map f M' = ⊥ := by
  rw [ker, eq_bot_iff, LieSubmodule.map_le_iff_le_comap]
#align lie_module_hom.le_ker_iff_map LieModuleHom.le_ker_iff_map

variable (f)

/-- The range of a morphism of Lie modules `f : M → N` is a Lie submodule of `N`.
See Note [range copy pattern]. -/
def range : LieSubmodule R L N :=
  (LieSubmodule.map f ⊤).copy (Set.range f) Set.image_univ.symm
#align lie_module_hom.range LieModuleHom.range

@[simp]
theorem coe_range : (f.range : Set N) = Set.range f :=
  rfl
#align lie_module_hom.coe_range LieModuleHom.coe_range

@[simp]
theorem coeSubmodule_range : (f.range : Submodule R N) = LinearMap.range (f : M →ₗ[R] N) :=
  rfl
#align lie_module_hom.coe_submodule_range LieModuleHom.coeSubmodule_range

@[simp]
theorem mem_range (n : N) : n ∈ f.range ↔ ∃ m, f m = n :=
  Iff.rfl
#align lie_module_hom.mem_range LieModuleHom.mem_range

@[simp]
theorem map_top : LieSubmodule.map f ⊤ = f.range := by ext; simp [LieSubmodule.mem_map]
#align lie_module_hom.map_top LieModuleHom.map_top

theorem range_eq_top : f.range = ⊤ ↔ Function.Surjective f := by
  rw [SetLike.ext'_iff, coe_range, LieSubmodule.top_coe, Set.range_iff_surjective]

/-- A morphism of Lie modules `f : M → N` whose values lie in a Lie submodule `P ⊆ N` can be
restricted to a morphism of Lie modules `M → P`. -/
def codRestrict (P : LieSubmodule R L N) (f : M →ₗ⁅R,L⁆ N) (h : ∀ m, f m ∈ P) :
    M →ₗ⁅R,L⁆ P where
  toFun := f.toLinearMap.codRestrict P h
  __ := f.toLinearMap.codRestrict P h
  map_lie' {x m} := by ext; simp

@[simp]
lemma codRestrict_apply (P : LieSubmodule R L N) (f : M →ₗ⁅R,L⁆ N) (h : ∀ m, f m ∈ P) (m : M) :
    (f.codRestrict P h m : N) = f m :=
  rfl

end LieModuleHom

namespace LieSubmodule

variable {R : Type u} {L : Type v} {M : Type w}

variable [CommRing R] [LieRing L] [LieAlgebra R L]

variable [AddCommGroup M] [Module R M] [LieRingModule L M] [LieModule R L M]

variable (N : LieSubmodule R L M)

@[simp]
theorem ker_incl : N.incl.ker = ⊥ := by simp [← LieSubmodule.coe_toSubmodule_eq_iff]
#align lie_submodule.ker_incl LieSubmodule.ker_incl

@[simp]
theorem range_incl : N.incl.range = N := by simp [← LieSubmodule.coe_toSubmodule_eq_iff]
#align lie_submodule.range_incl LieSubmodule.range_incl

@[simp]
theorem comap_incl_self : comap N.incl N = ⊤ := by simp [← LieSubmodule.coe_toSubmodule_eq_iff]
#align lie_submodule.comap_incl_self LieSubmodule.comap_incl_self

theorem map_incl_top : (⊤ : LieSubmodule R L N).map N.incl = N := by simp

variable {N}

@[simp]
lemma map_le_range {M' : Type*}
    [AddCommGroup M'] [Module R M'] [LieRingModule L M'] (f : M →ₗ⁅R,L⁆ M') :
    N.map f ≤ f.range := by
  rw [← LieModuleHom.map_top]
  exact LieSubmodule.map_mono le_top

@[simp]
lemma map_incl_lt_iff_lt_top {N' : LieSubmodule R L N} :
    N'.map (LieSubmodule.incl N) < N ↔ N' < ⊤ := by
  convert (LieSubmodule.mapOrderEmbedding (f := N.incl) Subtype.coe_injective).lt_iff_lt
  simp

@[simp]
lemma map_incl_le {N' : LieSubmodule R L N} :
    N'.map N.incl ≤ N := by
  conv_rhs => rw [← N.map_incl_top]
  exact LieSubmodule.map_mono le_top

end LieSubmodule

section TopEquiv

variable {R : Type u} {L : Type v}

variable [CommRing R] [LieRing L] [LieAlgebra R L]

/-- The natural equivalence between the 'top' Lie subalgebra and the enclosing Lie algebra.

This is the Lie subalgebra version of `Submodule.topEquiv`. -/
def LieSubalgebra.topEquiv : (⊤ : LieSubalgebra R L) ≃ₗ⁅R⁆ L :=
  { (⊤ : LieSubalgebra R L).incl with
    invFun := fun x ↦ ⟨x, Set.mem_univ x⟩
    left_inv := fun x ↦ by ext; rfl
    right_inv := fun x ↦ rfl }
#align lie_subalgebra.top_equiv LieSubalgebra.topEquiv

@[simp]
theorem LieSubalgebra.topEquiv_apply (x : (⊤ : LieSubalgebra R L)) : LieSubalgebra.topEquiv x = x :=
  rfl
#align lie_subalgebra.top_equiv_apply LieSubalgebra.topEquiv_apply

/-- The natural equivalence between the 'top' Lie ideal and the enclosing Lie algebra.

This is the Lie ideal version of `Submodule.topEquiv`. -/
def LieIdeal.topEquiv : (⊤ : LieIdeal R L) ≃ₗ⁅R⁆ L :=
  LieSubalgebra.topEquiv
#align lie_ideal.top_equiv LieIdeal.topEquiv

-- This lemma has always been bad, but leanprover/lean4#2644 made `simp` start noticing
@[simp, nolint simpNF]
theorem LieIdeal.topEquiv_apply (x : (⊤ : LieIdeal R L)) : LieIdeal.topEquiv x = x :=
  rfl
#align lie_ideal.top_equiv_apply LieIdeal.topEquiv_apply

variable (R L)
variable (M : Type*) [AddCommGroup M] [Module R M] [LieRingModule L M] [LieModule R L M]

/-- The natural equivalence between the 'top' Lie submodule and the enclosing Lie module. -/
def LieModuleEquiv.ofTop : (⊤ : LieSubmodule R L M) ≃ₗ⁅R,L⁆ M :=
  { LinearEquiv.ofTop ⊤ rfl with
    map_lie' := rfl }

-- This lemma has always been bad, but leanprover/lean4#2644 made `simp` start noticing
@[simp, nolint simpNF] lemma LieModuleEquiv.ofTop_apply (x : (⊤ : LieSubmodule R L M)) :
    LieModuleEquiv.ofTop R L M x = x :=
  rfl

@[simp] lemma LieModuleEquiv.range_coe {M' : Type*}
    [AddCommGroup M'] [Module R M'] [LieRingModule L M'] (e : M ≃ₗ⁅R,L⁆ M') :
    LieModuleHom.range (e : M →ₗ⁅R,L⁆ M') = ⊤ := by
  rw [LieModuleHom.range_eq_top]
  exact e.surjective

end TopEquiv<|MERGE_RESOLUTION|>--- conflicted
+++ resolved
@@ -557,23 +557,15 @@
   rw [← iSup_coe_toSubmodule, ← top_coeSubmodule (L := L), coe_toSubmodule_eq_iff]
 
 instance : Add (LieSubmodule R L M) where add := Sup.sup
+
 instance : Zero (LieSubmodule R L M) where zero := ⊥
 
 instance : AddCommMonoid (LieSubmodule R L M) where
-<<<<<<< HEAD
   add_assoc _ _ _ := sup_assoc
   zero_add _ := bot_sup_eq
   add_zero _ := sup_bot_eq
   add_comm _ _ := sup_comm
   nsmul := nsmulRec
-=======
-  add := (· ⊔ ·)
-  add_assoc := sup_assoc
-  zero := ⊥
-  zero_add := bot_sup_eq
-  add_zero := sup_bot_eq
-  add_comm := sup_comm
->>>>>>> cb921c1c
 
 @[simp]
 theorem add_eq_sup : N + N' = N ⊔ N' :=
