--- conflicted
+++ resolved
@@ -455,30 +455,18 @@
 theorem mem_iInf {ι} (p : ι → LieSubmodule R L M) {x} : (x ∈ ⨅ i, p i) ↔ ∀ i, x ∈ p i := by
   rw [← SetLike.mem_coe, iInf_coe, Set.mem_iInter]; rfl
 
-<<<<<<< HEAD
-instance : Sup (LieSubmodule R L M) :=
-  ⟨fun N N' ↦
-=======
 instance : Sup (LieSubmodule R L M) where
   sup N N' :=
->>>>>>> 7b2163ce
     { toSubmodule := (N : Submodule R M) ⊔ (N' : Submodule R M)
       lie_mem := by
         rintro x m (hm : m ∈ (N : Submodule R M) ⊔ (N' : Submodule R M))
         change ⁅x, m⁆ ∈ (N : Submodule R M) ⊔ (N' : Submodule R M)
         rw [Submodule.mem_sup] at hm ⊢
         obtain ⟨y, hy, z, hz, rfl⟩ := hm
-<<<<<<< HEAD
-        exact ⟨⁅x, y⁆, N.lie_mem hy, ⁅x, z⁆, N'.lie_mem hz, (lie_add _ _ _).symm⟩ }⟩
-
-instance : SupSet (LieSubmodule R L M) :=
-  ⟨fun S ↦
-=======
         exact ⟨⁅x, y⁆, N.lie_mem hy, ⁅x, z⁆, N'.lie_mem hz, (lie_add _ _ _).symm⟩ }
 
 instance : SupSet (LieSubmodule R L M) where
   sSup S :=
->>>>>>> 7b2163ce
     { toSubmodule := sSup {(p : Submodule R M) | p ∈ S}
       lie_mem := by
         intro x m (hm : m ∈ sSup {(p : Submodule R M) | p ∈ S})
@@ -495,48 +483,6 @@
           refine add_mem ?_ (ih (Subset.trans (by simp) hs) hu)
           obtain ⟨p, hp, rfl⟩ : ∃ p ∈ S, ↑p = q := hs (Finset.mem_insert_self q t)
           suffices p ≤ sSup {(p : Submodule R M) | p ∈ S} by exact this (p.lie_mem hm')
-<<<<<<< HEAD
-          exact le_sSup ⟨p, hp, rfl⟩ }⟩
-
-@[norm_cast, simp]
-theorem sup_coe_toSubmodule :
-    (↑(N ⊔ N') : Submodule R M) = (N : Submodule R M) ⊔ (N' : Submodule R M) := by
-  rfl
-#align lie_submodule.sup_coe_to_submodule LieSubmodule.sup_coe_toSubmodule
-
-@[simp]
-theorem sSup_coe_toSubmodule (S : Set (LieSubmodule R L M)) :
-    (↑(sSup S) : Submodule R M) = sSup {(s : Submodule R M) | s ∈ S} :=
-  rfl
-
-@[simp]
-theorem iSup_coe_toSubmodule {ι} (p : ι → LieSubmodule R L M) :
-    (↑(⨆ i, p i) : Submodule R M) = ⨆ i, (p i : Submodule R M) := by
-  rw [iSup, sSup_coe_toSubmodule]; ext; simp [Submodule.mem_sSup, Submodule.mem_iSup]
-
-lemma iSup_induction {ι} (N : ι → LieSubmodule R L M) {C : M → Prop} {x : M}
-    (hx : x ∈ ⨆ i, N i) (hN : ∀ i, ∀ y ∈ N i, C y) (h0 : C 0)
-    (hadd : ∀ y z, C y → C z → C (y + z)) : C x := by
-  rw [← LieSubmodule.mem_coeSubmodule, LieSubmodule.iSup_coe_toSubmodule] at hx
-  exact Submodule.iSup_induction (C := C) (fun i ↦ (N i : Submodule R M)) hx hN h0 hadd
-
-/-- The set of Lie submodules of a Lie module form a complete lattice. -/
-instance : CompleteLattice (LieSubmodule R L M) :=
-  { sInf_le := fun s a ha ↦ by
-      rw [← coeSubmodule_le_coeSubmodule, sInf_coe_toSubmodule]; exact sInf_le ⟨a, ha, rfl⟩
-    le_sInf := fun s a ha ↦ by rw [← coeSubmodule_le_coeSubmodule, sInf_coe_toSubmodule]; simpa
-    le_top := fun _ _ _ ↦ trivial
-    bot_le := fun N _ h ↦ by rw [mem_bot] at h; rw [h]; exact N.zero_mem'
-    sup_le := fun _ _ _ ↦ sup_le (α := Submodule R M)
-    le_sup_right := fun _ _ ↦ le_sup_right (α := Submodule R M)
-    le_sup_left := fun _ _ ↦ le_sup_left (α := Submodule R M)
-    sSup_le := fun s a ha ↦ by rw [← coeSubmodule_le_coeSubmodule, sSup_coe_toSubmodule]; simpa
-    le_sSup := fun s a ha ↦ by
-      rw [← coeSubmodule_le_coeSubmodule, sSup_coe_toSubmodule]; exact le_sSup ⟨a, ha, rfl⟩
-    le_inf := fun N₁ N₂ N₃ h₁₂ h₁₃ m hm ↦ ⟨h₁₂ hm, h₁₃ hm⟩
-    inf_le_left := fun _ _ _ ↦ And.left
-    inf_le_right := fun _ _ _ ↦ And.right }
-=======
           exact le_sSup ⟨p, hp, rfl⟩ }
 
 @[norm_cast, simp]
@@ -587,7 +533,6 @@
   · exact ⟨_, h0⟩
   · rintro ⟨_, Cx⟩ ⟨_, Cy⟩
     refine' ⟨_, hadd _ _ _ _ Cx Cy⟩
->>>>>>> 7b2163ce
 
 instance : AddCommMonoid (LieSubmodule R L M) where
   add := (· ⊔ ·)
