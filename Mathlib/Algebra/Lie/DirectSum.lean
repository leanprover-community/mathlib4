--- conflicted
+++ resolved
@@ -196,40 +196,6 @@
   DFinsupp.ext h
 #align direct_sum.lie_algebra_ext DirectSum.lieAlgebra_ext
 
-<<<<<<< HEAD
-theorem lie_of_of_ne [DecidableEq ι] {i j : ι} (hij : j ≠ i) (x : L i) (y : L j) :
-    ⁅of L i x, of L j y⁆ = 0 := by
-  apply lieAlgebra_ext R ι L; intro k
-  rw [LieHom.map_lie]
-  simp only [of, singleAddHom, AddMonoidHom.coe_mk, ZeroHom.coe_mk, lieAlgebraComponent_apply,
-    component, lapply, LinearMap.coe_mk, AddHom.coe_mk, single_apply, LieHom.map_zero]
-  -- The next four lines were not needed before leanprover/lean4#2644
-  erw [AddMonoidHom.coe_mk, AddHom.coe_mk, ZeroHom.coe_mk]
-  rotate_left
-  intros; erw [single_add]
-  erw [single_apply, single_apply]
-  by_cases hik : i = k
-  · simp only [dif_neg, not_false_iff, lie_zero, hik.symm, hij]
-  · simp only [dif_neg, not_false_iff, zero_lie, hik]
-#align direct_sum.lie_of_of_ne DirectSum.lie_of_of_ne
-
-theorem lie_of_of_eq [DecidableEq ι] {i j : ι} (hij : j = i) (x : L i) (y : L j) :
-    ⁅of L i x, of L j y⁆ = of L i ⁅x, hij.recOn y⁆ := by
-  have : of L j y = of L i (hij.recOn y) := Eq.rec (Eq.refl _) hij
-  rw [this, ← lieAlgebraOf_apply R ι L i ⁅x, hij.recOn y⁆, LieHom.map_lie, lieAlgebraOf_apply,
-    lieAlgebraOf_apply]
-#align direct_sum.lie_of_of_eq DirectSum.lie_of_of_eq
-
--- @[simp] -- LHS doesn't simplify after #7905
-theorem lie_of [DecidableEq ι] {i j : ι} (x : L i) (y : L j) :
-    ⁅of L i x, of L j y⁆ = if hij : j = i then lieAlgebraOf R ι L i ⁅x, hij.recOn y⁆ else 0 := by
-  by_cases hij : j = i
-  · simp only [lie_of_of_eq R ι L hij x y, hij, dif_pos, not_false_iff, lieAlgebraOf_apply]
-  · simp only [lie_of_of_ne R ι L hij x y, hij, dif_neg, not_false_iff]
-#align direct_sum.lie_of DirectSum.lie_of
-
-=======
->>>>>>> 91e2d026
 variable {R L ι}
 
 /-- Given a family of Lie algebras `L i`, together with a family of morphisms of Lie algebras
