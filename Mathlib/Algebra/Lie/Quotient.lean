--- conflicted
+++ resolved
@@ -218,18 +218,11 @@
   { (f : L →ₗ[R] L').quotKerEquivRange with
     toFun := (f : L →ₗ[R] L').quotKerEquivRange
     map_lie' := by
-<<<<<<< HEAD
-      rintro ⟨x⟩ ⟨y⟩
-      rw [← SetLike.coe_eq_coe, LieSubalgebra.coe_bracket f.range]
-      simp only [Submodule.Quotient.quot_mk_eq_mk, LinearMap.quotKerEquivRange_apply_mk, ←
-        LieSubmodule.Quotient.mk_bracket, coe_toLinearMap, map_lie] }
-=======
       intro x y
       induction x using Submodule.Quotient.induction_on
       induction y using Submodule.Quotient.induction_on
       rw [← SetLike.coe_eq_coe, LieSubalgebra.coe_bracket f.range]
       simp only [← LieSubmodule.Quotient.mk_bracket, LinearMap.quotKerEquivRange_apply_mk,
         coe_toLinearMap, map_lie] }
->>>>>>> aed9d747
 
 end LieHom