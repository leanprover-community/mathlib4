/-
Copyright (c) 2024 Andrew Yang. All rights reserved.
Released under Apache 2.0 license as described in the file LICENSE.
Authors: Andrew Yang
-/
import Mathlib.Algebra.Lie.Weights.Killing
import Mathlib.LinearAlgebra.RootSystem.Basic
import Mathlib.LinearAlgebra.RootSystem.Reduced
import Mathlib.LinearAlgebra.RootSystem.Finite.CanonicalBilinear
import Mathlib.Algebra.Algebra.Rat

/-!
# The root system associated with a Lie algebra

We show that the roots of a finite-dimensional splitting semisimple Lie algebra over a field of
characteristic 0 form a root system. We achieve this by studying root chains.

## Main results

- `LieAlgebra.IsKilling.apply_coroot_eq_cast`:
  If `β - qα ... β ... β + rα` is the `α`-chain through `β`, then
  `β (coroot α) = q - r`. In particular, it is an integer.

- `LieAlgebra.IsKilling.rootSpace_zsmul_add_ne_bot_iff`:
  The `α`-chain through `β` (`β - qα ... β ... β + rα`) are the only roots of the form `β + kα`.

- `LieAlgebra.IsKilling.eq_neg_or_eq_of_eq_smul`:
  `±α` are the only `K`-multiples of a root `α` that are also (non-zero) roots.

- `LieAlgebra.IsKilling.rootSystem`: The root system of a finite-dimensional Lie algebra with
  non-degenerate Killing form over a field of characteristic zero,
  relative to a splitting Cartan subalgebra.

-/

noncomputable section

namespace LieAlgebra.IsKilling

open LieModule Module

variable {K L : Type*} [Field K] [CharZero K] [LieRing L] [LieAlgebra K L]
  [IsKilling K L] [FiniteDimensional K L]
  {H : LieSubalgebra K L} [H.IsCartanSubalgebra] [IsTriangularizable K H L]

variable (α β : Weight K H L)

private lemma chainLength_aux (hα : α.IsNonZero) {x} (hx : x ∈ rootSpace H (chainTop α β)) :
    ∃ n : ℕ, n • x = ⁅coroot α, x⁆ := by
  by_cases hx' : x = 0
  · exact ⟨0, by simp [hx']⟩
  obtain ⟨h, e, f, isSl2, he, hf⟩ := exists_isSl2Triple_of_weight_isNonZero hα
  obtain rfl := isSl2.h_eq_coroot hα he hf
  have : isSl2.HasPrimitiveVectorWith x (chainTop α β (coroot α)) :=
    have := lie_mem_genWeightSpace_of_mem_genWeightSpace he hx
    ⟨hx', by rw [← lie_eq_smul_of_mem_rootSpace hx]; rfl,
      by rwa [genWeightSpace_add_chainTop α β hα] at this⟩
  obtain ⟨μ, hμ⟩ := this.exists_nat
  exact ⟨μ, by rw [← Nat.cast_smul_eq_nsmul K, ← hμ, lie_eq_smul_of_mem_rootSpace hx]⟩

/-- The length of the `α`-chain through `β`. See `chainBotCoeff_add_chainTopCoeff`. -/
def chainLength (α β : Weight K H L) : ℕ :=
  letI := Classical.propDecidable
  if hα : α.IsZero then 0 else
    (chainLength_aux α β hα (chainTop α β).exists_ne_zero.choose_spec.1).choose

lemma chainLength_of_isZero (hα : α.IsZero) : chainLength α β = 0 := dif_pos hα

lemma chainLength_nsmul {x} (hx : x ∈ rootSpace H (chainTop α β)) :
    chainLength α β • x = ⁅coroot α, x⁆ := by
  by_cases hα : α.IsZero
  · rw [coroot_eq_zero_iff.mpr hα, chainLength_of_isZero _ _ hα, zero_smul, zero_lie]
  let x' := (chainTop α β).exists_ne_zero.choose
  have h : x' ∈ rootSpace H (chainTop α β) ∧ x' ≠ 0 :=
    (chainTop α β).exists_ne_zero.choose_spec
  obtain ⟨k, rfl⟩ : ∃ k : K, k • x' = x := by
    simpa using (finrank_eq_one_iff_of_nonzero' ⟨x', h.1⟩ (by simpa using h.2)).mp
      (finrank_rootSpace_eq_one _ (chainTop_isNonZero α β hα)) ⟨_, hx⟩
  rw [lie_smul, smul_comm, chainLength, dif_neg hα, (chainLength_aux α β hα h.1).choose_spec]

lemma chainLength_smul {x} (hx : x ∈ rootSpace H (chainTop α β)) :
    (chainLength α β : K) • x = ⁅coroot α, x⁆ := by
  rw [Nat.cast_smul_eq_nsmul, chainLength_nsmul _ _ hx]

lemma apply_coroot_eq_cast' :
    β (coroot α) = ↑(chainLength α β - 2 * chainTopCoeff α β : ℤ) := by
  by_cases hα : α.IsZero
  · rw [coroot_eq_zero_iff.mpr hα, chainLength, dif_pos hα, hα.eq, chainTopCoeff_zero, map_zero,
      CharP.cast_eq_zero, mul_zero, sub_self, Int.cast_zero]
  obtain ⟨x, hx, x_ne0⟩ := (chainTop α β).exists_ne_zero
  have := chainLength_smul _ _ hx
  rw [lie_eq_smul_of_mem_rootSpace hx, ← sub_eq_zero, ← sub_smul,
    smul_eq_zero_iff_left x_ne0, sub_eq_zero, coe_chainTop', nsmul_eq_mul, Pi.natCast_def,
    Pi.add_apply, Pi.mul_apply, root_apply_coroot hα] at this
  simp only [Int.cast_sub, Int.cast_natCast, Int.cast_mul, Int.cast_ofNat, eq_sub_iff_add_eq',
    this, mul_comm (2 : K)]

lemma rootSpace_neg_nsmul_add_chainTop_of_le {n : ℕ} (hn : n ≤ chainLength α β) :
    rootSpace H (- (n • α) + chainTop α β) ≠ ⊥ := by
  by_cases hα : α.IsZero
  · simpa only [hα.eq, smul_zero, neg_zero, chainTop_zero, zero_add, ne_eq] using β.2
  obtain ⟨x, hx, x_ne0⟩ := (chainTop α β).exists_ne_zero
  obtain ⟨h, e, f, isSl2, he, hf⟩ := exists_isSl2Triple_of_weight_isNonZero hα
  obtain rfl := isSl2.h_eq_coroot hα he hf
  have prim : isSl2.HasPrimitiveVectorWith x (chainLength α β : K) :=
    have := lie_mem_genWeightSpace_of_mem_genWeightSpace he hx
    ⟨x_ne0, (chainLength_smul _ _ hx).symm, by rwa [genWeightSpace_add_chainTop _ _ hα] at this⟩
  simp only [← smul_neg, ne_eq, LieSubmodule.eq_bot_iff, not_forall]
  exact ⟨_, toEnd_pow_apply_mem hf hx n, prim.pow_toEnd_f_ne_zero_of_eq_nat rfl hn⟩

lemma rootSpace_neg_nsmul_add_chainTop_of_lt (hα : α.IsNonZero) {n : ℕ} (hn : chainLength α β < n) :
    rootSpace H (- (n • α) + chainTop α β) = ⊥ := by
  by_contra e
  let W : Weight K H L := ⟨_, e⟩
  have hW : (W : H → K) = - (n • α) + chainTop α β := rfl
  have H₁ : 1 + n + chainTopCoeff (-α) W ≤ chainLength (-α) W := by
    have := apply_coroot_eq_cast' (-α) W
    simp only [coroot_neg, map_neg, hW, nsmul_eq_mul, Pi.natCast_def, coe_chainTop, zsmul_eq_mul,
      Int.cast_natCast, Pi.add_apply, Pi.neg_apply, Pi.mul_apply, root_apply_coroot hα, mul_two,
      apply_coroot_eq_cast' α β, Int.cast_sub, Int.cast_mul, Int.cast_ofNat, mul_comm (2 : K),
      add_sub_cancel, add_sub, Nat.cast_inj, eq_sub_iff_add_eq, ← Nat.cast_add, ← sub_eq_neg_add,
      sub_eq_iff_eq_add] at this
    omega
  have H₂ : ((1 + n + chainTopCoeff (-α) W) • α + chainTop (-α) W : H → K) =
      (chainTopCoeff α β + 1) • α + β := by
    simp only [Weight.coe_neg, ← Nat.cast_smul_eq_nsmul ℤ, Nat.cast_add, Nat.cast_one, coe_chainTop,
      smul_neg, ← neg_smul, hW, ← add_assoc, ← add_smul, ← sub_eq_add_neg]
    congr 2
    ring
  have := rootSpace_neg_nsmul_add_chainTop_of_le (-α) W H₁
  rw [Weight.coe_neg, ← smul_neg, neg_neg, ← Weight.coe_neg, H₂] at this
  exact this (genWeightSpace_chainTopCoeff_add_one_nsmul_add α β hα)

lemma chainTopCoeff_le_chainLength : chainTopCoeff α β ≤ chainLength α β := by
  by_cases hα : α.IsZero
  · simp only [hα.eq, chainTopCoeff_zero, zero_le]
  rw [← not_lt, ← Nat.succ_le]
  intro e
  apply genWeightSpace_nsmul_add_ne_bot_of_le α β
    (Nat.sub_le (chainTopCoeff α β) (chainLength α β).succ)
  rw [← Nat.cast_smul_eq_nsmul ℤ, Nat.cast_sub e, sub_smul, sub_eq_neg_add,
    add_assoc, ← coe_chainTop, Nat.cast_smul_eq_nsmul]
  exact rootSpace_neg_nsmul_add_chainTop_of_lt α β hα (Nat.lt_succ_self _)

lemma chainBotCoeff_add_chainTopCoeff :
    chainBotCoeff α β + chainTopCoeff α β = chainLength α β := by
  by_cases hα : α.IsZero
  · rw [hα.eq, chainTopCoeff_zero, chainBotCoeff_zero, zero_add, chainLength_of_isZero α β hα]
  apply le_antisymm
  · rw [← Nat.le_sub_iff_add_le (chainTopCoeff_le_chainLength α β),
      ← not_lt, ← Nat.succ_le, chainBotCoeff, ← Weight.coe_neg]
    intro e
    apply genWeightSpace_nsmul_add_ne_bot_of_le _ _ e
    rw [← Nat.cast_smul_eq_nsmul ℤ, Nat.cast_succ, Nat.cast_sub (chainTopCoeff_le_chainLength α β),
      LieModule.Weight.coe_neg, smul_neg, ← neg_smul, neg_add_rev, neg_sub, sub_eq_neg_add,
      ← add_assoc, ← neg_add_rev, add_smul, add_assoc, ← coe_chainTop, neg_smul,
      ← @Nat.cast_one ℤ, ← Nat.cast_add, Nat.cast_smul_eq_nsmul]
    exact rootSpace_neg_nsmul_add_chainTop_of_lt α β hα (Nat.lt_succ_self _)
  · rw [← not_lt]
    intro e
    apply rootSpace_neg_nsmul_add_chainTop_of_le α β e
    rw [← Nat.succ_add, ← Nat.cast_smul_eq_nsmul ℤ, ← neg_smul, coe_chainTop, ← add_assoc,
      ← add_smul, Nat.cast_add, neg_add, add_assoc, neg_add_cancel, add_zero, neg_smul, ← smul_neg,
      Nat.cast_smul_eq_nsmul]
    exact genWeightSpace_chainTopCoeff_add_one_nsmul_add (-α) β (Weight.IsNonZero.neg hα)

lemma chainTopCoeff_add_chainBotCoeff :
    chainTopCoeff α β + chainBotCoeff α β = chainLength α β := by
  rw [add_comm, chainBotCoeff_add_chainTopCoeff]

lemma chainBotCoeff_le_chainLength : chainBotCoeff α β ≤ chainLength α β :=
  (Nat.le_add_left _ _).trans_eq (chainTopCoeff_add_chainBotCoeff α β)

@[simp]
lemma chainLength_neg :
    chainLength (-α) β = chainLength α β := by
  rw [← chainBotCoeff_add_chainTopCoeff, ← chainBotCoeff_add_chainTopCoeff, add_comm,
    Weight.coe_neg, chainTopCoeff_neg, chainBotCoeff_neg]

@[simp]
lemma chainLength_zero [Nontrivial L] : chainLength 0 β = 0 := by
  simp [← chainBotCoeff_add_chainTopCoeff]

/-- If `β - qα ... β ... β + rα` is the `α`-chain through `β`, then
  `β (coroot α) = q - r`. In particular, it is an integer. -/
lemma apply_coroot_eq_cast :
    β (coroot α) = (chainBotCoeff α β - chainTopCoeff α β : ℤ) := by
  rw [apply_coroot_eq_cast', ← chainTopCoeff_add_chainBotCoeff]; congr 1; cutsat

lemma le_chainBotCoeff_of_rootSpace_ne_top
    (hα : α.IsNonZero) (n : ℤ) (hn : rootSpace H (-n • α + β) ≠ ⊥) :
    n ≤ chainBotCoeff α β := by
  contrapose! hn
  lift n to ℕ using (Nat.cast_nonneg _).trans hn.le
  rw [Nat.cast_lt, ← @Nat.add_lt_add_iff_right (chainTopCoeff α β),
    chainBotCoeff_add_chainTopCoeff] at hn
  have := rootSpace_neg_nsmul_add_chainTop_of_lt α β hα hn
  rwa [← Nat.cast_smul_eq_nsmul ℤ, ← neg_smul, coe_chainTop, ← add_assoc,
    ← add_smul, Nat.cast_add, neg_add, add_assoc, neg_add_cancel, add_zero] at this

/-- Members of the `α`-chain through `β` are the only roots of the form `β - kα`. -/
lemma rootSpace_zsmul_add_ne_bot_iff (hα : α.IsNonZero) (n : ℤ) :
    rootSpace H (n • α + β) ≠ ⊥ ↔ n ≤ chainTopCoeff α β ∧ -n ≤ chainBotCoeff α β := by
  constructor
  · refine (fun hn ↦ ⟨?_, le_chainBotCoeff_of_rootSpace_ne_top α β hα _ (by rwa [neg_neg])⟩)
    rw [← chainBotCoeff_neg, ← Weight.coe_neg]
    apply le_chainBotCoeff_of_rootSpace_ne_top _ _ hα.neg
    rwa [neg_smul, Weight.coe_neg, smul_neg, neg_neg]
  · rintro ⟨h₁, h₂⟩
    set k := chainTopCoeff α β - n with hk; clear_value k
    lift k to ℕ using (by rw [hk, le_sub_iff_add_le, zero_add]; exact h₁)
    rw [eq_sub_iff_add_eq, ← eq_sub_iff_add_eq'] at hk
    subst hk
    simp only [neg_sub, tsub_le_iff_right, ← Nat.cast_add, Nat.cast_le,
      chainBotCoeff_add_chainTopCoeff] at h₂
    have := rootSpace_neg_nsmul_add_chainTop_of_le α β h₂
    rwa [coe_chainTop, ← Nat.cast_smul_eq_nsmul ℤ, ← neg_smul,
      ← add_assoc, ← add_smul, ← sub_eq_neg_add] at this

lemma rootSpace_zsmul_add_ne_bot_iff_mem (hα : α.IsNonZero) (n : ℤ) :
    rootSpace H (n • α + β) ≠ ⊥ ↔ n ∈ Finset.Icc (-chainBotCoeff α β : ℤ) (chainTopCoeff α β) := by
  rw [rootSpace_zsmul_add_ne_bot_iff α β hα n, Finset.mem_Icc, and_comm, neg_le]

lemma chainTopCoeff_of_eq_zsmul_add
    (hα : α.IsNonZero) (β' : Weight K H L) (n : ℤ) (hβ' : (β' : H → K) = n • α + β) :
    chainTopCoeff α β' = chainTopCoeff α β - n := by
  apply le_antisymm
  · refine le_sub_iff_add_le.mpr ((rootSpace_zsmul_add_ne_bot_iff α β hα _).mp ?_).1
    rw [add_smul, add_assoc, ← hβ', ← coe_chainTop]
    exact (chainTop α β').2
  · refine ((rootSpace_zsmul_add_ne_bot_iff α β' hα _).mp ?_).1
    rw [hβ', ← add_assoc, ← add_smul, sub_add_cancel, ← coe_chainTop]
    exact (chainTop α β).2

lemma chainBotCoeff_of_eq_zsmul_add
    (hα : α.IsNonZero) (β' : Weight K H L) (n : ℤ) (hβ' : (β' : H → K) = n • α + β) :
    chainBotCoeff α β' = chainBotCoeff α β + n := by
  have : (β' : H → K) = -n • (-α) + β := by rwa [neg_smul, smul_neg, neg_neg]
  rw [chainBotCoeff, chainBotCoeff, ← Weight.coe_neg,
    chainTopCoeff_of_eq_zsmul_add (-α) β hα.neg β' (-n) this, sub_neg_eq_add]

lemma chainLength_of_eq_zsmul_add (β' : Weight K H L) (n : ℤ) (hβ' : (β' : H → K) = n • α + β) :
    chainLength α β' = chainLength α β := by
  by_cases hα : α.IsZero
  · rw [chainLength_of_isZero _ _ hα, chainLength_of_isZero _ _ hα]
  · apply Nat.cast_injective (R := ℤ)
    rw [← chainTopCoeff_add_chainBotCoeff, ← chainTopCoeff_add_chainBotCoeff,
      Nat.cast_add, Nat.cast_add, chainTopCoeff_of_eq_zsmul_add α β hα β' n hβ',
      chainBotCoeff_of_eq_zsmul_add α β hα β' n hβ', sub_eq_add_neg, add_add_add_comm,
      neg_add_cancel, add_zero]

lemma chainTopCoeff_zero_right [Nontrivial L] (hα : α.IsNonZero) :
    chainTopCoeff α (0 : Weight K H L) = 1 := by
  symm
  apply eq_of_le_of_not_lt
  · rw [Nat.one_le_iff_ne_zero]
    intro e
    exact α.2 (by simpa [e, Weight.coe_zero] using
      genWeightSpace_chainTopCoeff_add_one_nsmul_add α (0 : Weight K H L) hα)
  obtain ⟨x, hx, x_ne0⟩ := (chainTop α (0 : Weight K H L)).exists_ne_zero
  obtain ⟨h, e, f, isSl2, he, hf⟩ := exists_isSl2Triple_of_weight_isNonZero hα
  obtain rfl := isSl2.h_eq_coroot hα he hf
  have prim : isSl2.HasPrimitiveVectorWith x (chainLength α (0 : Weight K H L) : K) :=
    have := lie_mem_genWeightSpace_of_mem_genWeightSpace he hx
    ⟨x_ne0, (chainLength_smul _ _ hx).symm, by rwa [genWeightSpace_add_chainTop _ _ hα] at this⟩
  obtain ⟨k, hk⟩ : ∃ k : K, k • f =
      (toEnd K L L f ^ (chainTopCoeff α (0 : Weight K H L) + 1)) x := by
    have : (toEnd K L L f ^ (chainTopCoeff α (0 : Weight K H L) + 1)) x ∈ rootSpace H (-α) := by
      convert toEnd_pow_apply_mem hf hx (chainTopCoeff α (0 : Weight K H L) + 1) using 2
      rw [coe_chainTop', Weight.coe_zero, add_zero, succ_nsmul',
        add_assoc, smul_neg, neg_add_cancel, add_zero]
    simpa using (finrank_eq_one_iff_of_nonzero' ⟨f, hf⟩ (by simpa using isSl2.f_ne_zero)).mp
      (finrank_rootSpace_eq_one _ hα.neg) ⟨_, this⟩
  apply_fun (⁅f, ·⁆) at hk
  simp only [lie_smul, lie_self, smul_zero, prim.lie_f_pow_toEnd_f] at hk
  intro e
  refine prim.pow_toEnd_f_ne_zero_of_eq_nat rfl ?_ hk.symm
  have := (apply_coroot_eq_cast' α 0).symm
  simp only [← @Nat.cast_two ℤ, ← Nat.cast_mul, Weight.zero_apply, Int.cast_eq_zero, sub_eq_zero,
    Nat.cast_inj] at this
  rwa [this, Nat.succ_le, two_mul, add_lt_add_iff_left]

lemma chainBotCoeff_zero_right [Nontrivial L] (hα : α.IsNonZero) :
    chainBotCoeff α (0 : Weight K H L) = 1 :=
  chainTopCoeff_zero_right (-α) hα.neg

lemma chainLength_zero_right [Nontrivial L] (hα : α.IsNonZero) : chainLength α 0 = 2 := by
  rw [← chainBotCoeff_add_chainTopCoeff, chainTopCoeff_zero_right α hα,
    chainBotCoeff_zero_right α hα]

lemma rootSpace_two_smul (hα : α.IsNonZero) : rootSpace H (2 • α) = ⊥ := by
  cases subsingleton_or_nontrivial L
  · exact IsEmpty.elim inferInstance α
  simpa [chainTopCoeff_zero_right α hα] using
    genWeightSpace_chainTopCoeff_add_one_nsmul_add α (0 : Weight K H L) hα

lemma rootSpace_one_div_two_smul (hα : α.IsNonZero) : rootSpace H ((2⁻¹ : K) • α) = ⊥ := by
  by_contra h
  let W : Weight K H L := ⟨_, h⟩
  have hW : 2 • (W : H → K) = α := by
    change 2 • (2⁻¹ : K) • (α : H → K) = α
    rw [← Nat.cast_smul_eq_nsmul K, smul_smul]; simp
  apply α.genWeightSpace_ne_bot
  have := rootSpace_two_smul W (fun (e : (W : H → K) = 0) ↦ hα <| by
    apply_fun (2 • ·) at e; simpa [hW] using e)
  rwa [hW] at this

lemma eq_neg_one_or_eq_zero_or_eq_one_of_eq_smul
    (hα : α.IsNonZero) (k : K) (h : (β : H → K) = k • α) :
    k = -1 ∨ k = 0 ∨ k = 1 := by
  cases subsingleton_or_nontrivial L
  · exact IsEmpty.elim inferInstance α
  have H := apply_coroot_eq_cast' α β
  rw [h] at H
  simp only [Pi.smul_apply, root_apply_coroot hα] at H
  rcases (chainLength α β).even_or_odd with (⟨n, hn⟩|⟨n, hn⟩)
  · rw [hn, ← two_mul] at H
    simp only [smul_eq_mul, Nat.cast_mul, Nat.cast_ofNat, ← mul_sub, ← mul_comm (2 : K),
      Int.cast_sub, Int.cast_mul, Int.cast_ofNat, Int.cast_natCast,
      mul_eq_mul_left_iff, OfNat.ofNat_ne_zero, or_false] at H
    rw [← Int.cast_natCast, ← Int.cast_natCast (chainTopCoeff α β), ← Int.cast_sub] at H
    have := (rootSpace_zsmul_add_ne_bot_iff_mem α 0 hα (n - chainTopCoeff α β)).mp
      (by rw [← Int.cast_smul_eq_zsmul K, ← H, ← h, Weight.coe_zero, add_zero]; exact β.2)
    rw [chainTopCoeff_zero_right α hα, chainBotCoeff_zero_right α hα, Nat.cast_one] at this
    set k' : ℤ := n - chainTopCoeff α β
    subst H
    have : k' ∈ ({-1, 0, 1} : Finset ℤ) := by
      change k' ∈ Finset.Icc (-1 : ℤ) (1 : ℤ)
      exact this
    simpa only [Int.reduceNeg, Finset.mem_insert, Finset.mem_singleton, ← @Int.cast_inj K,
      Int.cast_zero, Int.cast_neg, Int.cast_one] using this
  · apply_fun (· / 2) at H
    rw [hn, smul_eq_mul] at H
    have hk : k = n + 2⁻¹ - chainTopCoeff α β := by simpa [sub_div, add_div] using H
    have := (rootSpace_zsmul_add_ne_bot_iff α β hα (chainTopCoeff α β - n)).mpr ?_
    swap
    · simp only [tsub_le_iff_right, le_add_iff_nonneg_right, Nat.cast_nonneg, neg_sub, true_and]
      rw [← Nat.cast_add, chainBotCoeff_add_chainTopCoeff, hn]
      cutsat
    rw [h, hk, ← Int.cast_smul_eq_zsmul K, ← add_smul] at this
    simp only [Int.cast_sub, Int.cast_natCast,
      sub_add_sub_cancel', add_sub_cancel_left, ne_eq] at this
    cases this (rootSpace_one_div_two_smul α hα)

/-- `±α` are the only `K`-multiples of a root `α` that are also (non-zero) roots. -/
lemma eq_neg_or_eq_of_eq_smul (hβ : β.IsNonZero) (k : K) (h : (β : H → K) = k • α) :
    β = -α ∨ β = α := by
  by_cases hα : α.IsZero
  · rw [hα, smul_zero] at h; cases hβ h
  rcases eq_neg_one_or_eq_zero_or_eq_one_of_eq_smul α β hα k h with (rfl | rfl | rfl)
  · exact .inl (by ext; rw [h, neg_one_smul]; rfl)
  · cases hβ (by rwa [zero_smul] at h)
  · exact .inr (by ext; rw [h, one_smul])

/-- The reflection of a root along another. -/
def reflectRoot (α β : Weight K H L) : Weight K H L where
  toFun := β - β (coroot α) • α
  genWeightSpace_ne_bot' := by
    by_cases hα : α.IsZero
    · simpa [hα.eq] using β.genWeightSpace_ne_bot
    rw [sub_eq_neg_add, apply_coroot_eq_cast α β, ← neg_smul, ← Int.cast_neg,
      Int.cast_smul_eq_zsmul, rootSpace_zsmul_add_ne_bot_iff α β hα]
    omega

lemma reflectRoot_isNonZero (α β : Weight K H L) (hβ : β.IsNonZero) :
    (reflectRoot α β).IsNonZero := by
  intro e
  have : β (coroot α) = 0 := by
    by_cases hα : α.IsZero
    · simp [coroot_eq_zero_iff.mpr hα]
    simpa [root_apply_coroot hα, mul_two] using congr_fun (sub_eq_zero.mp e) (coroot α)
  have : reflectRoot α β = β := by ext; simp [reflectRoot, this]
  exact hβ (this ▸ e)

variable (H)

/-- The root system of a finite-dimensional Lie algebra with non-degenerate Killing form over a
field of characteristic zero, relative to a splitting Cartan subalgebra. -/
def rootSystem :
    RootSystem H.root K (Dual K H) H :=
  RootSystem.mk'
    .id
    { toFun := (↑)
      inj' := by
        intro α β h; ext x; simpa using LinearMap.congr_fun h x  }
    { toFun := coroot ∘ (↑)
      inj' := by rintro ⟨α, hα⟩ ⟨β, hβ⟩ h; simpa using h }
    (fun ⟨α, hα⟩ ↦ by simpa using root_apply_coroot <| by simpa using hα)
    (by
      rintro ⟨α, hα⟩ - ⟨⟨β, hβ⟩, rfl⟩
      simpa using
        ⟨reflectRoot α β, by simpa using reflectRoot_isNonZero α β <| by simpa using hβ, rfl⟩)
    (by convert span_weight_isNonZero_eq_top K L H; ext; simp)
    (fun α β ↦
      ⟨chainBotCoeff β.1 α.1 - chainTopCoeff β.1 α.1, by simp [apply_coroot_eq_cast β.1 α.1]⟩)

@[simp]
lemma corootForm_rootSystem_eq_killing :
    (rootSystem H).CorootForm = (killingForm K L).restrict H := by
  rw [restrict_killingForm_eq_sum, RootPairing.CorootForm, ← Finset.sum_coe_sort (s := H.root)]
  rfl

@[simp] lemma rootSystem_toLinearMap_apply (f x) : (rootSystem H).toLinearMap f x = f x := rfl
@[simp] lemma rootSystem_pairing_apply (α β) : (rootSystem H).pairing β α = β.1 (coroot α.1) := rfl
@[simp] lemma rootSystem_root_apply (α) : (rootSystem H).root α = α := rfl
@[simp] lemma rootSystem_coroot_apply (α) : (rootSystem H).coroot α = coroot α := rfl

instance : (rootSystem H).IsCrystallographic where
  exists_value α β :=
    ⟨chainBotCoeff β.1 α.1 - chainTopCoeff β.1 α.1, by simp [apply_coroot_eq_cast β.1 α.1]⟩

instance : (rootSystem H).IsReduced where
  eq_or_eq_neg := by
    intro ⟨α, hα⟩ ⟨β, hβ⟩ e
    rw [LinearIndependent.pair_iff' ((rootSystem H).ne_zero _), not_forall] at e
    simp only [rootSystem_root_apply, ne_eq, not_not] at e
    obtain ⟨u, hu⟩ := e
    obtain (h | h) := eq_neg_or_eq_of_eq_smul α β (by simpa using hβ) u
      (by ext x; exact DFunLike.congr_fun hu.symm x)
    · right; ext x; simpa [neg_eq_iff_eq_neg] using DFunLike.congr_fun h.symm x
    · left; ext x; simpa using DFunLike.congr_fun h.symm x

<<<<<<< HEAD
section IsSimple

-- Note that after https://github.com/leanprover-community/mathlib4/issues/10068 (Cartan's criterion) is complete we can omit `[IsKilling K L]`
variable [IsSimple K L]

open Weight in
lemma eq_top_of_invtSubmodule_ne_bot (q : Submodule K (Dual K H))
    (h₀ : ∀ (i : H.root), q ∈ End.invtSubmodule ((rootSystem H).reflection i))
    (h₁ : q ≠ ⊥) : q = ⊤ := by
  have _i := nontrivial_of_isIrreducible K L L
  let S := rootSystem H
  by_contra h₃
  suffices h₂ : ∀ Φ, Φ.Nonempty → S.root '' Φ ⊆ q → (∀ i ∉ Φ, q ≤ LinearMap.ker (S.coroot' i)) →
      Φ = Set.univ by
    have := (S.eq_top_of_mem_invtSubmodule_of_forall_eq_univ q h₁ h₀) h₂
    apply False.elim (h₃ this)
  intro Φ hΦ₁ hΦ₂ hΦ₃
  by_contra hc
  have hΦ₂' : ∀ i ∈ Φ, (S.root i) ∈ q := by
    intro i hi
    apply hΦ₂
    exact Set.mem_image_of_mem S.root hi
  have s₁ (i j : H.root) (h₁ : i ∈ Φ) (h₂ : j ∉ Φ) : S.root i (S.coroot j) = 0 :=
    (hΦ₃ j h₂) (hΦ₂' i h₁)
  have s₁' (i j : H.root) (h₁ : i ∈ Φ) (h₂ : j ∉ Φ) : S.root j (S.coroot i) = 0 :=
    (S.pairing_eq_zero_iff (i := i) (j := j)).1 (s₁ i j h₁ h₂)
  have s₂ (i j : H.root) (h₁ : i ∈ Φ) (h₂ : j ∉ Φ) : i.1 (coroot j) = 0 := s₁ i j h₁ h₂
  have s₂' (i j : H.root) (h₁ : i ∈ Φ) (h₂ : j ∉ Φ) : j.1 (coroot i) = 0 := s₁' i j h₁ h₂
  have s₃ (i j : H.root) (h₁ : i ∈ Φ) (h₂ : j ∉ Φ) : genWeightSpace L (i.1.1 + j.1.1) = ⊥ := by
    by_contra h
    have i_non_zero : i.1.IsNonZero := by grind
    have j_non_zero : j.1.IsNonZero := by grind
    let r := Weight.mk (R := K) (L := H) (M := L) (i.1.1 + j.1.1) h
    have r₁ : r ≠ 0 := by
      intro a
      have h_eq : i.1 = -j.1 := Weight.ext <| congrFun (eq_neg_of_add_eq_zero_left
        (congr_arg Weight.toFun a))
      have := s₂ i j h₁ h₂
      rw [h_eq, coe_neg, Pi.neg_apply, root_apply_coroot j_non_zero] at this
      simp at this
    have r₂ : r ∈ H.root := by simp [isNonZero_iff_ne_zero, r₁]
    cases Classical.em (⟨r, r₂⟩ ∈ Φ) with
    | inl hl =>
      have e₁ : i.1.1 (coroot j) = 0 := s₂ i j h₁ h₂
      have e₂ : j.1.1 (coroot j) = 2 := root_apply_coroot j_non_zero
      have : (0 : K) = 2 := calc
        0 = (i.1.1 + j.1.1) (coroot j) := (s₂ ⟨r, r₂⟩ j hl h₂).symm
        _ = i.1.1 (coroot j) + j.1.1 (coroot j) := rfl
        _ = 2 := by rw [e₁, e₂, zero_add]
      simp at this
    | inr hr =>
      have e₁ : j.1.1 (coroot i) = 0 := s₂' i j h₁ h₂
      have e₂ : i.1.1 (coroot i) = 2 := root_apply_coroot i_non_zero
      have : (0 : K) = 2 := calc
        0 = (i.1.1 + j.1.1) (coroot i) := (s₂' i ⟨r, r₂⟩ h₁ hr).symm
        _ = i.1.1 (coroot i) + j.1.1 (coroot i) := rfl
        _ = 2 := by rw [e₁, e₂, add_zero]
      simp at this
  have s₄ (i j : H.root) (h1 : i ∈ Φ) (h2 : j ∉ Φ) (li : rootSpace H i.1.1)
      (lj : rootSpace H j.1.1) : ⁅li.1, lj.1⁆ = 0 := by
    have h₃ := lie_mem_genWeightSpace_of_mem_genWeightSpace li.2 lj.2
    rw [s₃ i j h1 h2] at h₃
    exact h₃
  let g := ⋃ i ∈ Φ, (rootSpace H i : Set L)
  let I := LieSubalgebra.lieSpan K L g
  have s₅ : I ≠ ⊤ := by
    obtain ⟨j, hj⟩ := (Set.ne_univ_iff_exists_notMem Φ).mp hc
    obtain ⟨z, hz₁, hz₂⟩ := exists_ne_zero (R := K) (L := H) (M := L) j
    by_contra! hI
    have center_element : z ∈ center K L := by
      have commutes_with_all (x : L) : ⁅x, z⁆ = 0 := by
        have x_mem_I : x ∈ I := by rw [hI]; exact trivial
        induction x_mem_I using LieSubalgebra.lieSpan_induction with
        | mem x hx =>
          obtain ⟨i, hi, hx1_mem⟩ := Set.mem_iUnion₂.mp hx
          have := s₄ i j hi hj
          simp only [Subtype.forall] at this
          exact (this x hx1_mem) z hz₁
        | zero => exact zero_lie z
        | add _ _ _ _ e f => rw [add_lie, e, f, add_zero]
        | smul _ _ _ d =>
          simp only [smul_lie, smul_eq_zero]
          right
          exact d
        | lie _ _ _ _ e f => rw [lie_lie, e, f, lie_zero, lie_zero, sub_self]
      exact commutes_with_all
    rw [center_eq_bot] at center_element
    exact hz₂ center_element
  have s₆ : I ≠ ⊥ := by
    obtain ⟨r, hr⟩ := Set.nonempty_def.mp hΦ₁
    obtain ⟨x, hx₁, hx₂⟩ := exists_ne_zero (R := K) (L := H) (M := L) r
    have x_in_g : x ∈ g := by
      apply Set.mem_iUnion_of_mem r
      simp only [Set.mem_iUnion]
      exact ⟨hr, hx₁⟩
    have x_mem_I : x ∈ I := LieSubalgebra.mem_lieSpan.mpr (fun _ a ↦ a x_in_g)
    by_contra h
    exact hx₂ (I.eq_bot_iff.mp h x x_mem_I)
  have s₇ : ∀ x y : L, y ∈ I → ⁅x, y⁆ ∈ I := by
    have gen : ⨆ χ : Weight K H L, (genWeightSpace L χ).toSubmodule = ⊤ := by
      simp only [LieSubmodule.iSup_toSubmodule_eq_top]
      exact iSup_genWeightSpace_eq_top' K H L
    intro x y hy
    have hx : x ∈ ⨆ χ : Weight K H L, (genWeightSpace L χ).toSubmodule := by
      simp only [gen, Submodule.mem_top]
    induction hx using Submodule.iSup_induction' with
    | mem j x hx =>
      induction hy using LieSubalgebra.lieSpan_induction with
      | mem x₁ hx₁ =>
        obtain ⟨i, hi, x₁_mem⟩ := Set.mem_iUnion₂.mp hx₁
        have r₁ (j : Weight K H L) : j = 0 ∨ j ∈ H.root := by
          rcases (eq_or_ne j 0) with h | h
          · left
            exact h
          · right
            refine Finset.mem_filter.mpr ?_
            exact ⟨Finset.mem_univ j, isNonZero_iff_ne_zero.mpr h⟩
        rcases (r₁ j) with h | h
        have h₁ : ⁅x, x₁⁆ ∈ g := by
          have h₂ := lie_mem_genWeightSpace_of_mem_genWeightSpace hx x₁_mem
          rw [h, coe_zero, zero_add] at h₂
          exact Set.mem_biUnion hi h₂
        exact LieSubalgebra.mem_lieSpan.mpr fun _ a ↦ a h₁
        rcases (Classical.em (⟨j, h⟩ ∈ Φ)) with h₁ | h₁
        exact I.lie_mem
          (LieSubalgebra.mem_lieSpan.mpr fun _ a ↦ a (Set.mem_biUnion h₁ hx))
          (LieSubalgebra.mem_lieSpan.mpr fun _ a ↦ a hx₁)
        have : ⁅x, x₁⁆ = 0 := by
          rw [← neg_eq_zero, lie_skew x₁ x, (s₄ i ⟨j, h⟩ hi h₁ ⟨x₁, x₁_mem⟩ ⟨x, hx⟩)]
        rw [this]
        exact I.zero_mem
      | zero => simp only [lie_zero, zero_mem, I]
      | add _ _ _ _ e f =>
        simp only [lie_add]
        exact add_mem e f
      | smul a _ _ d =>
        simp only [lie_smul]
        exact I.smul_mem a d
      | lie a b c d e f =>
        have : ⁅x, ⁅a, b⁆⁆ = ⁅⁅x, a⁆, b⁆ + ⁅a, ⁅x, b⁆⁆ := by
          simp only [lie_lie, sub_add_cancel]
        rw [this]
        exact add_mem (I.lie_mem e d) (I.lie_mem c f)
    | zero => simp only [zero_lie, zero_mem]
    | add x1 y1 _ _ hx hy =>
      simp only [add_lie]
      exact add_mem hx hy
  obtain ⟨I', h⟩ := (LieSubalgebra.exists_lieIdeal_coe_eq_iff (K := I)).2 s₇
  have : IsSimple K L := inferInstance
  have : I' = ⊥ ∨ I' = ⊤ := this.eq_bot_or_eq_top I'
  have c₁ : I' ≠ ⊤ := by
    rw [← h] at s₅
    exact ne_of_apply_ne (LieIdeal.toLieSubalgebra K L) s₅
  have c₂ : I' ≠ ⊥ := by
    rw [← h] at s₆
    exact ne_of_apply_ne (LieIdeal.toLieSubalgebra K L) s₆
  grind

instance : (rootSystem H).IsIrreducible := by
  have _i := nontrivial_of_isIrreducible K L L
  exact RootPairing.IsIrreducible.mk' (rootSystem H).toRootPairing <|
    eq_top_of_invtSubmodule_ne_bot H

end IsSimple

=======
>>>>>>> b744c7ba
end LieAlgebra.IsKilling<|MERGE_RESOLUTION|>--- conflicted
+++ resolved
@@ -420,172 +420,4 @@
     · right; ext x; simpa [neg_eq_iff_eq_neg] using DFunLike.congr_fun h.symm x
     · left; ext x; simpa using DFunLike.congr_fun h.symm x
 
-<<<<<<< HEAD
-section IsSimple
-
--- Note that after https://github.com/leanprover-community/mathlib4/issues/10068 (Cartan's criterion) is complete we can omit `[IsKilling K L]`
-variable [IsSimple K L]
-
-open Weight in
-lemma eq_top_of_invtSubmodule_ne_bot (q : Submodule K (Dual K H))
-    (h₀ : ∀ (i : H.root), q ∈ End.invtSubmodule ((rootSystem H).reflection i))
-    (h₁ : q ≠ ⊥) : q = ⊤ := by
-  have _i := nontrivial_of_isIrreducible K L L
-  let S := rootSystem H
-  by_contra h₃
-  suffices h₂ : ∀ Φ, Φ.Nonempty → S.root '' Φ ⊆ q → (∀ i ∉ Φ, q ≤ LinearMap.ker (S.coroot' i)) →
-      Φ = Set.univ by
-    have := (S.eq_top_of_mem_invtSubmodule_of_forall_eq_univ q h₁ h₀) h₂
-    apply False.elim (h₃ this)
-  intro Φ hΦ₁ hΦ₂ hΦ₃
-  by_contra hc
-  have hΦ₂' : ∀ i ∈ Φ, (S.root i) ∈ q := by
-    intro i hi
-    apply hΦ₂
-    exact Set.mem_image_of_mem S.root hi
-  have s₁ (i j : H.root) (h₁ : i ∈ Φ) (h₂ : j ∉ Φ) : S.root i (S.coroot j) = 0 :=
-    (hΦ₃ j h₂) (hΦ₂' i h₁)
-  have s₁' (i j : H.root) (h₁ : i ∈ Φ) (h₂ : j ∉ Φ) : S.root j (S.coroot i) = 0 :=
-    (S.pairing_eq_zero_iff (i := i) (j := j)).1 (s₁ i j h₁ h₂)
-  have s₂ (i j : H.root) (h₁ : i ∈ Φ) (h₂ : j ∉ Φ) : i.1 (coroot j) = 0 := s₁ i j h₁ h₂
-  have s₂' (i j : H.root) (h₁ : i ∈ Φ) (h₂ : j ∉ Φ) : j.1 (coroot i) = 0 := s₁' i j h₁ h₂
-  have s₃ (i j : H.root) (h₁ : i ∈ Φ) (h₂ : j ∉ Φ) : genWeightSpace L (i.1.1 + j.1.1) = ⊥ := by
-    by_contra h
-    have i_non_zero : i.1.IsNonZero := by grind
-    have j_non_zero : j.1.IsNonZero := by grind
-    let r := Weight.mk (R := K) (L := H) (M := L) (i.1.1 + j.1.1) h
-    have r₁ : r ≠ 0 := by
-      intro a
-      have h_eq : i.1 = -j.1 := Weight.ext <| congrFun (eq_neg_of_add_eq_zero_left
-        (congr_arg Weight.toFun a))
-      have := s₂ i j h₁ h₂
-      rw [h_eq, coe_neg, Pi.neg_apply, root_apply_coroot j_non_zero] at this
-      simp at this
-    have r₂ : r ∈ H.root := by simp [isNonZero_iff_ne_zero, r₁]
-    cases Classical.em (⟨r, r₂⟩ ∈ Φ) with
-    | inl hl =>
-      have e₁ : i.1.1 (coroot j) = 0 := s₂ i j h₁ h₂
-      have e₂ : j.1.1 (coroot j) = 2 := root_apply_coroot j_non_zero
-      have : (0 : K) = 2 := calc
-        0 = (i.1.1 + j.1.1) (coroot j) := (s₂ ⟨r, r₂⟩ j hl h₂).symm
-        _ = i.1.1 (coroot j) + j.1.1 (coroot j) := rfl
-        _ = 2 := by rw [e₁, e₂, zero_add]
-      simp at this
-    | inr hr =>
-      have e₁ : j.1.1 (coroot i) = 0 := s₂' i j h₁ h₂
-      have e₂ : i.1.1 (coroot i) = 2 := root_apply_coroot i_non_zero
-      have : (0 : K) = 2 := calc
-        0 = (i.1.1 + j.1.1) (coroot i) := (s₂' i ⟨r, r₂⟩ h₁ hr).symm
-        _ = i.1.1 (coroot i) + j.1.1 (coroot i) := rfl
-        _ = 2 := by rw [e₁, e₂, add_zero]
-      simp at this
-  have s₄ (i j : H.root) (h1 : i ∈ Φ) (h2 : j ∉ Φ) (li : rootSpace H i.1.1)
-      (lj : rootSpace H j.1.1) : ⁅li.1, lj.1⁆ = 0 := by
-    have h₃ := lie_mem_genWeightSpace_of_mem_genWeightSpace li.2 lj.2
-    rw [s₃ i j h1 h2] at h₃
-    exact h₃
-  let g := ⋃ i ∈ Φ, (rootSpace H i : Set L)
-  let I := LieSubalgebra.lieSpan K L g
-  have s₅ : I ≠ ⊤ := by
-    obtain ⟨j, hj⟩ := (Set.ne_univ_iff_exists_notMem Φ).mp hc
-    obtain ⟨z, hz₁, hz₂⟩ := exists_ne_zero (R := K) (L := H) (M := L) j
-    by_contra! hI
-    have center_element : z ∈ center K L := by
-      have commutes_with_all (x : L) : ⁅x, z⁆ = 0 := by
-        have x_mem_I : x ∈ I := by rw [hI]; exact trivial
-        induction x_mem_I using LieSubalgebra.lieSpan_induction with
-        | mem x hx =>
-          obtain ⟨i, hi, hx1_mem⟩ := Set.mem_iUnion₂.mp hx
-          have := s₄ i j hi hj
-          simp only [Subtype.forall] at this
-          exact (this x hx1_mem) z hz₁
-        | zero => exact zero_lie z
-        | add _ _ _ _ e f => rw [add_lie, e, f, add_zero]
-        | smul _ _ _ d =>
-          simp only [smul_lie, smul_eq_zero]
-          right
-          exact d
-        | lie _ _ _ _ e f => rw [lie_lie, e, f, lie_zero, lie_zero, sub_self]
-      exact commutes_with_all
-    rw [center_eq_bot] at center_element
-    exact hz₂ center_element
-  have s₆ : I ≠ ⊥ := by
-    obtain ⟨r, hr⟩ := Set.nonempty_def.mp hΦ₁
-    obtain ⟨x, hx₁, hx₂⟩ := exists_ne_zero (R := K) (L := H) (M := L) r
-    have x_in_g : x ∈ g := by
-      apply Set.mem_iUnion_of_mem r
-      simp only [Set.mem_iUnion]
-      exact ⟨hr, hx₁⟩
-    have x_mem_I : x ∈ I := LieSubalgebra.mem_lieSpan.mpr (fun _ a ↦ a x_in_g)
-    by_contra h
-    exact hx₂ (I.eq_bot_iff.mp h x x_mem_I)
-  have s₇ : ∀ x y : L, y ∈ I → ⁅x, y⁆ ∈ I := by
-    have gen : ⨆ χ : Weight K H L, (genWeightSpace L χ).toSubmodule = ⊤ := by
-      simp only [LieSubmodule.iSup_toSubmodule_eq_top]
-      exact iSup_genWeightSpace_eq_top' K H L
-    intro x y hy
-    have hx : x ∈ ⨆ χ : Weight K H L, (genWeightSpace L χ).toSubmodule := by
-      simp only [gen, Submodule.mem_top]
-    induction hx using Submodule.iSup_induction' with
-    | mem j x hx =>
-      induction hy using LieSubalgebra.lieSpan_induction with
-      | mem x₁ hx₁ =>
-        obtain ⟨i, hi, x₁_mem⟩ := Set.mem_iUnion₂.mp hx₁
-        have r₁ (j : Weight K H L) : j = 0 ∨ j ∈ H.root := by
-          rcases (eq_or_ne j 0) with h | h
-          · left
-            exact h
-          · right
-            refine Finset.mem_filter.mpr ?_
-            exact ⟨Finset.mem_univ j, isNonZero_iff_ne_zero.mpr h⟩
-        rcases (r₁ j) with h | h
-        have h₁ : ⁅x, x₁⁆ ∈ g := by
-          have h₂ := lie_mem_genWeightSpace_of_mem_genWeightSpace hx x₁_mem
-          rw [h, coe_zero, zero_add] at h₂
-          exact Set.mem_biUnion hi h₂
-        exact LieSubalgebra.mem_lieSpan.mpr fun _ a ↦ a h₁
-        rcases (Classical.em (⟨j, h⟩ ∈ Φ)) with h₁ | h₁
-        exact I.lie_mem
-          (LieSubalgebra.mem_lieSpan.mpr fun _ a ↦ a (Set.mem_biUnion h₁ hx))
-          (LieSubalgebra.mem_lieSpan.mpr fun _ a ↦ a hx₁)
-        have : ⁅x, x₁⁆ = 0 := by
-          rw [← neg_eq_zero, lie_skew x₁ x, (s₄ i ⟨j, h⟩ hi h₁ ⟨x₁, x₁_mem⟩ ⟨x, hx⟩)]
-        rw [this]
-        exact I.zero_mem
-      | zero => simp only [lie_zero, zero_mem, I]
-      | add _ _ _ _ e f =>
-        simp only [lie_add]
-        exact add_mem e f
-      | smul a _ _ d =>
-        simp only [lie_smul]
-        exact I.smul_mem a d
-      | lie a b c d e f =>
-        have : ⁅x, ⁅a, b⁆⁆ = ⁅⁅x, a⁆, b⁆ + ⁅a, ⁅x, b⁆⁆ := by
-          simp only [lie_lie, sub_add_cancel]
-        rw [this]
-        exact add_mem (I.lie_mem e d) (I.lie_mem c f)
-    | zero => simp only [zero_lie, zero_mem]
-    | add x1 y1 _ _ hx hy =>
-      simp only [add_lie]
-      exact add_mem hx hy
-  obtain ⟨I', h⟩ := (LieSubalgebra.exists_lieIdeal_coe_eq_iff (K := I)).2 s₇
-  have : IsSimple K L := inferInstance
-  have : I' = ⊥ ∨ I' = ⊤ := this.eq_bot_or_eq_top I'
-  have c₁ : I' ≠ ⊤ := by
-    rw [← h] at s₅
-    exact ne_of_apply_ne (LieIdeal.toLieSubalgebra K L) s₅
-  have c₂ : I' ≠ ⊥ := by
-    rw [← h] at s₆
-    exact ne_of_apply_ne (LieIdeal.toLieSubalgebra K L) s₆
-  grind
-
-instance : (rootSystem H).IsIrreducible := by
-  have _i := nontrivial_of_isIrreducible K L L
-  exact RootPairing.IsIrreducible.mk' (rootSystem H).toRootPairing <|
-    eq_top_of_invtSubmodule_ne_bot H
-
-end IsSimple
-
-=======
->>>>>>> b744c7ba
 end LieAlgebra.IsKilling