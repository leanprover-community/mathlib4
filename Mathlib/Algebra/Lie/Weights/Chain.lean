--- conflicted
+++ resolved
@@ -176,13 +176,8 @@
   · rw [LieModuleHom.map_add, LieHom.map_add, map_add, h₁, h₂, zero_add]
 
 /-- Given a (potential) root `α` relative to a Cartan subalgebra `H`, if we restrict to the ideal
-<<<<<<< HEAD
-`I = (rootSpaceProductNegSelf α).range` of `H`, we may find an integral linear combination between
-`α` and any weight `χ` of a representation.
-=======
 `I = (rootSpaceProductNegSelf α).range` of `H` (informally, `I = ⁅H(α), H(-α)⁆`), we may find an
 integral linear combination between `α` and any weight `χ` of a representation.
->>>>>>> 3718a428
 
 This is Proposition 4.4 from [carter2005] and is a key step in the proof that the roots of a
 semisimple Lie algebra form a root system. It shows that the restriction of `α` to `I` vanishes iff
