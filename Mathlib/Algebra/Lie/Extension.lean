/-
Copyright (c) 2024 Scott Carnahan. All rights reserved.
Released under Apache 2.0 license as described in the file LICENSE.
Authors: Scott Carnahan
-/
module

public import Mathlib.Algebra.Exact
public import Mathlib.Algebra.Lie.Cochain

/-!
# Extensions of Lie algebras
This file defines extensions of Lie algebras, given by short exact sequences of Lie algebra
homomorphisms. They are implemented in two ways: `IsExtension` is a `Prop`-valued class taking two
homomorphisms as parameters, and `Extension` is a structure that includes the middle Lie algebra.

Because our sign convention for differentials is opposite that of Chevalley-Eilenberg, there is a
change of signs in the "action" part of the Lie bracket.

## Main definitions
* `LieAlgebra.IsExtension`: A `Prop`-valued class characterizing an extension of Lie algebras.
* `LieAlgebra.Extension`: A bundled structure giving an extension of Lie algebras.
* `LieAlgebra.IsExtension.extension`: A function that builds the bundled structure from the class.
* `LieAlgebra.ofTwoCocycle`: The Lie algebra built from a direct product, but whose bracket product
  is sheared by a 2-cocycle.
* `LieAlgebra.Extension.ofTwoCocycle`: The Lie algebra extension constructed from a 2-cocycle.
* `LieAlgebra.Extension.ringModuleOf`: Given an extension whose kernel is abelian, we obtain a Lie
  action of the target on the kernel.
* `LieAlgebra.Extension.twoCocycle`: The 2-cocycle attached to an extension with a linear section.

## TODO
<<<<<<< HEAD
=======
* `IsCentral` - central extensions
* `Equiv` - equivalence of extensions
* The 2-coboundary from two linear splittings of an extension.
>>>>>>> d723d48a

## References
* [Chevalley, Eilenberg, *Cohomology Theory of Lie Groups and Lie
  Algebras*](chevalley_eilenberg_1948)
* [N. Bourbaki, *Lie Groups and Lie Algebras, Chapters 1--3*](bourbaki1975)

-/

@[expose] public section

noncomputable section

namespace LieAlgebra

variable {R N L M : Type*}

section IsExtension

variable [CommRing R] [LieRing L] [LieAlgebra R L] [LieRing N] [LieAlgebra R N] [LieRing M]
  [LieAlgebra R M]

/-- A sequence of two Lie algebra homomorphisms is an extension if it is short exact. -/
class IsExtension (i : N →ₗ⁅R⁆ L) (p : L →ₗ⁅R⁆ M) : Prop where
  ker_eq_bot : i.ker = ⊥
  range_eq_top : p.range = ⊤
  exact : i.range = p.ker

lemma _root_.LieHom.range_eq_ker_iff (i : N →ₗ⁅R⁆ L) (p : L →ₗ⁅R⁆ M) :
    i.range = p.ker ↔ Function.Exact i p :=
  ⟨fun h x ↦ by simp [← LieHom.coe_range, h], fun h ↦ (p.ker.toLieSubalgebra.ext i.range h).symm⟩

/-- The equivalence from the kernel of the projection. -/
def IsExtension.kerEquivRange (i : N →ₗ⁅R⁆ L) (p : L →ₗ⁅R⁆ M) [IsExtension i p] :
    p.ker ≃ₗ[R] i.range :=
  .ofEq (R := R) (M := L) p.ker i.range <| by simp [exact (i := i) (p := p)]

variable (R N M) in
/-- The type of all Lie extensions of `M` by `N`.  That is, short exact sequences of `R`-Lie algebra
homomorphisms `0 → N → L → M → 0` where `R`, `M`, and `N` are fixed. -/
structure Extension where
  /-- The middle object in the sequence. -/
  L : Type*
  /-- `L` is a Lie ring. -/
  instLieRing : LieRing L
  /-- `L` is a Lie algebra over `R`. -/
  instLieAlgebra : LieAlgebra R L
  /-- The inclusion homomorphism `N →ₗ⁅R⁆ L` -/
  incl : N →ₗ⁅R⁆ L
  /-- The projection homomorphism `L →ₗ⁅R⁆ M` -/
  proj : L →ₗ⁅R⁆ M
  IsExtension : IsExtension incl proj

instance (E : Extension R M N) : LieRing E.L := E.instLieRing
instance (E : Extension R M N) : LieAlgebra R E.L := E.instLieAlgebra
<<<<<<< HEAD
=======

/-- The bundled `LieAlgebra.Extension` corresponding to `LieAlgebra.IsExtension` -/
@[simps] def IsExtension.extension {i : N →ₗ⁅R⁆ L} {p : L →ₗ⁅R⁆ M} (h : IsExtension i p) :
    Extension R N M :=
  ⟨L, _, _, i, p, h⟩
>>>>>>> d723d48a

/-- A surjective Lie algebra homomorphism yields an extension. -/
lemma isExtension_of_surjective (f : L →ₗ⁅R⁆ M) (hf : Function.Surjective f) :
    IsExtension f.ker.incl f where
  ker_eq_bot := LieIdeal.ker_incl f.ker
  range_eq_top := (LieHom.range_eq_top f).mpr hf
  exact := LieIdeal.incl_range f.ker

lemma IsExtension.range_eq_ker (i : N →ₗ⁅R⁆ L) (p : L →ₗ⁅R⁆ M) (h : IsExtension i p) :
    LinearMap.range i.toLinearMap = p.ker := by
  have := h.exact
  rw [← LieSubalgebra.coe_set_eq] at this
  exact Submodule.ext fun x ↦ Eq.to_iff (congrFun this x)

/-- The bundled `LieAlgebra.Extension` corresponding to `LieAlgebra.IsExtension` -/
@[simps] def IsExtension.extension {i : N →ₗ⁅R⁆ L} {p : L →ₗ⁅R⁆ M} (h : IsExtension i p) :
    Extension R N M :=
  ⟨L, _, _, i, p, h⟩

end IsExtension

namespace Extension

variable [CommRing R] [LieRing L] [LieAlgebra R L] [LieRing M] [LieAlgebra R M]

lemma incl_apply_mem_ker (E : Extension R M L) (x : M) :
    E.incl x ∈ E.proj.ker :=
  Function.Exact.apply_apply_eq_zero ((E.incl.range_eq_ker_iff E.proj).mp E.IsExtension.exact) x

@[simp] lemma proj_incl (E : Extension R M L) (x : M) :
    E.proj (E.incl x) = 0 :=
  LieHom.mem_ker.mp (incl_apply_mem_ker E x)

lemma incl_injective (E : Extension R M L) :
    Function.Injective E.incl :=
  (LieHom.ker_eq_bot E.incl).mp E.IsExtension.ker_eq_bot

lemma proj_surjective (E : Extension R M L) :
    Function.Surjective E.proj :=
  (LieHom.range_eq_top E.proj).mp E.IsExtension.range_eq_top

end Extension

section Algebra

variable [CommRing R] [LieRing L] [LieAlgebra R L]

open LieModule.Cohomology

/-- A one-field structure giving a type synonym for a direct product. We use this to describe an
alternative Lie algebra structure on the product, where the bracket is shifted by a 2-cocycle. -/
structure ofTwoCocycle {R L M} [CommRing R] [LieRing L] [LieAlgebra R L] [AddCommGroup M]
    [Module R M] [LieRingModule L M] [LieModule R L M]
    (c : twoCocycle R L M) where
  /-- The underlying type. -/
  carrier : L × M

variable [AddCommGroup M] [Module R M] [LieRingModule L M] [LieModule R L M]
  (c : twoCocycle R L M)

/-- An equivalence between the direct product and the corresponding one-field structure. This is
used to transfer the additive and scalar-multiple structure on the direct product to the type
synonym. -/
def ofProd : L × M ≃ ofTwoCocycle c where
  toFun a := ⟨a⟩
  invFun a := a.carrier

-- transport instances along the equivalence
instance : AddCommGroup (ofTwoCocycle c) := (ofProd c).symm.addCommGroup
instance : Module R (ofTwoCocycle c) := (ofProd c).symm.module R

@[simp] lemma of_zero : ofProd c (0 : L × M) = 0 := rfl
@[simp] lemma of_add (x y : L × M) : ofProd c (x + y) = ofProd c x + ofProd c y := rfl
@[simp] lemma of_smul (r : R) (x : L × M) : (ofProd c) (r • x) = r • ofProd c x := rfl

@[simp] lemma of_symm_zero : (ofProd c).symm (0 : ofTwoCocycle c) = 0 := rfl
@[simp] lemma of_symm_add (x y : ofTwoCocycle c) :
  (ofProd c).symm (x + y) = (ofProd c).symm x + (ofProd c).symm y := rfl
@[simp] lemma of_symm_smul (r : R) (x : ofTwoCocycle c) :
  (ofProd c).symm (r • x) = r • (ofProd c).symm x := rfl

@[simp] lemma of_nsmul (n : ℕ) (x : L × M) : (ofProd c) (n • x) = n • (ofProd c) x := rfl
@[simp] lemma of_symm_nsmul (n : ℕ) (x : ofTwoCocycle c) :
  (ofProd c).symm (n • x) = n • (ofProd c).symm x := rfl

instance : LieRing (ofTwoCocycle c) where
  bracket x y :=
    letI x₁ := ((ofProd c).symm x).1; letI x₂ := ((ofProd c).symm x).2
    letI y₁ := ((ofProd c).symm y).1; letI y₂ := ((ofProd c).symm y).2
    ofProd c (⁅x₁, y₁⁆, (c : L →ₗ[R] L →ₗ[R] M) x₁ y₁ + ⁅x₁, y₂⁆ - ⁅y₁, x₂⁆)
  add_lie x y z := by
    rw [← of_add]
    refine Equiv.congr_arg ?_
    simp only [of_symm_add, Prod.fst_add, add_lie, twoCochain_val_apply, map_add,
      LinearMap.add_apply, Prod.snd_add, lie_add, Prod.mk_add_mk, Prod.mk.injEq, true_and]
    abel
  lie_add x y z := by
    rw [← of_add]
    exact Equiv.congr_arg (by simp; abel)
  lie_self x := by
    rw [← of_zero, c.1.2]
    exact Equiv.congr_arg (by simp)
  leibniz_lie x y z := by
    rw [← of_add]
    refine Equiv.congr_arg ?_
    simp only [twoCochain_val_apply, Equiv.symm_apply_apply, lie_lie, Prod.mk_add_mk,
      sub_add_cancel, Prod.mk.injEq, true_and, lie_add, lie_sub]
    have hc := c.2
    rw [mem_twoCocycle_iff] at hc
    have := d₂₃_apply R L M c ((ofProd c).symm x).1 ((ofProd c).symm y).1 ((ofProd c).symm z).1
    simp only [hc, LinearMap.zero_apply] at this
    rw [← twoCochain_skew _ _ ⁅((ofProd c).symm x).1, ((ofProd c).symm z).1⁆,
      ← twoCochain_skew _ _ ⁅((ofProd c).symm y).1, ((ofProd c).symm z).1⁆, eq_sub_iff_add_eq,
      zero_add, neg_eq_iff_eq_neg] at this
    rw [this]
    abel

lemma bracket_ofTwoCocycle {c : twoCocycle R L M} (x y : ofTwoCocycle c) :
    letI x₁ := ((ofProd c).symm x).1; letI x₂ := ((ofProd c).symm x).2
    letI y₁ := ((ofProd c).symm y).1; letI y₂ := ((ofProd c).symm y).2
    ⁅x, y⁆ = ofProd c (⁅x₁, y₁⁆, (c : L →ₗ[R] L →ₗ[R] M) x₁ y₁ + ⁅x₁, y₂⁆ - ⁅y₁, x₂⁆) :=
  rfl

instance : LieAlgebra R (ofTwoCocycle c) where
  lie_smul r x y := by
    simp only [bracket_ofTwoCocycle]
    exact Equiv.congr_arg (by simp [← smul_add, smul_sub])

end Algebra

namespace Extension

open LieModule.Cohomology

variable [CommRing R] [LieRing L] [LieAlgebra R L] [LieRing M] [LieAlgebra R M]

section TwoCocycle

variable [IsLieAbelian M] [LieRingModule L M] [LieModule R L M] (c : twoCocycle R L M)

/-- The extension of Lie algebras defined by a 2-cocycle. -/
def ofTwoCocycle : Extension R M L where
  L := LieAlgebra.ofTwoCocycle c
  instLieRing := inferInstance
  instLieAlgebra := inferInstance
  incl :=
    { toFun x := ofProd c (0, x)
      map_add' _ _ := by simp [← of_add]
      map_smul' _ _ := by simp [← of_smul]
      map_lie' {_ _} := by simp [bracket_ofTwoCocycle] }
  proj :=
    { toFun x := ((ofProd c).symm x).1
      map_add' _ _ := by simp
      map_smul' _ _ := by simp
      map_lie' {_ _} := by simp [bracket_ofTwoCocycle] }
  IsExtension :=
    { ker_eq_bot := by
        rw [LieHom.ker_eq_bot]
        intro x y
        simp
      range_eq_top := by
        rw [LieHom.range_eq_top]
        intro x
        use (ofProd c (x, 0))
        simp
      exact := by
        ext x
        constructor
        · intro hx
          obtain ⟨n, h⟩ := hx
          rw [← h]
          rfl
        · intro hx
          have : ((ofProd c).symm x).1 = 0 := hx
          simp only [LieHom.mem_range, LieHom.coe_mk]
          use ((ofProd c).symm x).2
          nth_rw 2 [← Equiv.apply_symm_apply (ofProd c) x]
          rw [← this] }

/-- The Lie algebra isomorphism given by the type synonym. -/
def ofAlg : LieAlgebra.ofTwoCocycle c ≃ₗ⁅R⁆ (ofTwoCocycle c).L := LieEquiv.refl

lemma bracket (x y : (ofTwoCocycle c).L) :
    ⁅x, y⁆ = ofAlg c ⁅(ofAlg c).symm x, (ofAlg c).symm y⁆ :=
  rfl
<<<<<<< HEAD

@[simp]
lemma ofTwoCocycle_incl_apply (x : M) : (ofTwoCocycle c).incl x = ⟨(0, x)⟩ :=
  rfl

@[simp]
lemma ofTwoCocycle_proj_apply (x : (ofTwoCocycle c).L) : (ofTwoCocycle c).proj x = x.carrier.1 :=
  rfl

end TwoCocycle

lemma lie_incl_mem_ker {E : Extension R M L} (x : E.L) (y : M) :
    ⁅x, E.incl y⁆ ∈ E.proj.ker := by
  rw [LieHom.mem_ker, LieHom.map_lie, proj_incl, lie_zero]

variable [LieRing N] [LieAlgebra R N] (E : Extension R N M)

/-- The Lie algebra isomorphism from the kernel of an extension to the kernel of the projection. -/
noncomputable def toKer (E : Extension R M L) :
    M ≃ₗ⁅R⁆ E.proj.ker where
  toFun m := ⟨E.incl m, E.incl_apply_mem_ker m⟩
  map_add' _ _ := by simp
  map_smul' _ _ := by simp
  map_lie' {x y} := by ext; simp [← LieHom.map_lie]
  invFun := (Equiv.ofInjective E.incl E.incl_injective).symm ∘ E.IsExtension.kerEquivRange
  left_inv _ := by
    simp [IsExtension.kerEquivRange, Equiv.symm_apply_eq]
    rfl
  right_inv x := by simpa [Subtype.ext_iff] using Equiv.apply_ofInjective_symm E.incl_injective _


@[simp] lemma lie_toKer_apply (E : Extension R M L) (x : M) (y : E.L) :
    ⁅y, (E.toKer x : E.L)⁆ = ⁅y, E.incl x⁆ := by
  rfl

instance [IsLieAbelian M] (E : Extension R M L) : IsLieAbelian E.proj.ker :=
  (lie_abelian_iff_equiv_lie_abelian E.toKer.symm).mpr inferInstance

/-- Given an extension of `L` by `M` whose kernel `M` is abelian, the kernel `M` gets an `L`-module
structure. We do not make this an instance, because we may have to work with more than one
extension. -/
@[simps]
def ringModuleOf [IsLieAbelian M] (E : Extension R M L) : LieRingModule L M where
  bracket x y := E.toKer.symm ⁅E.proj_surjective.hasRightInverse.choose x, E.toKer y⁆
  add_lie x y m := by
    set h := E.proj_surjective.hasRightInverse
    rw [← map_add, ← add_lie, eq_comm, EquivLike.apply_eq_iff_eq, ← sub_eq_zero, ← sub_lie]
    exact trivial_lie_zero E.proj.ker _ ⟨_, by simp [h.choose_spec _]⟩ (E.toKer m)
  lie_add x m n := by simp [← map_add, ← lie_add]
  leibniz_lie x y m := by
    set h := E.proj_surjective.hasRightInverse
    have aux (z : E.proj.ker) : ⁅⁅h.choose x, h.choose y⁆, z⁆ = ⁅h.choose ⁅x, y⁆, z⁆ := by
      rw [← sub_eq_zero, ← sub_lie]
      exact trivial_lie_zero E.proj.ker _ ⟨_, by simp [h.choose_spec _]⟩ z
    rw [← map_add, EquivLike.apply_eq_iff_eq, LieEquiv.apply_symm_apply, LieEquiv.apply_symm_apply,
      leibniz_lie, aux]

/-- Given an extension of `L` by `M` whose kernel `M` is abelian, the kernel `M` gets an `R`-linear
`L`-module structure. We do not make this an instance, because we may have to work with more than
one extension. -/
lemma lieModuleOf [IsLieAbelian M] (E : Extension R M L) :
    letI := E.ringModuleOf
    LieModule R L M := by
  letI := E.ringModuleOf
  set h := E.proj_surjective.hasRightInverse
  exact
    { smul_lie r x m := by
        rw [ringModuleOf_bracket, ringModuleOf_bracket, ← map_smul, ← smul_lie,
          EquivLike.apply_eq_iff_eq, ← sub_eq_zero, ← sub_lie]
        exact trivial_lie_zero E.proj.ker _ ⟨_, by simp [h.choose_spec _]⟩ (E.toKer m)
      lie_smul r x m := by simp }

lemma toKer_bracket [IsLieAbelian M] (E : Extension R M L) (x : E.proj.ker) (y : L) :
    letI := E.ringModuleOf
    E.toKer ⁅y, E.toKer.symm x⁆ = ⁅E.proj_surjective.hasRightInverse.choose y, x⁆ := by
  simp

/-- A preparatory function for making a 2-cocycle from a linear splitting of an extension. -/
@[simps]
private def twoCocycleAux (E : Extension R M L) {s : L →ₗ[R] E.L}
    (hs : Function.LeftInverse E.proj s) :
    L →ₗ[R] L →ₗ[R] E.proj.ker where
  toFun x := {
    toFun y := ⟨⁅s x, s y⁆ - s ⁅x, y⁆, by simp [hs _]⟩
    map_add' _ _ := by simp; abel
    map_smul' _ _ := by simp [smul_sub] }
  map_add' x y := by ext; simp; abel
  map_smul' _ _ := by ext; simp [smul_sub]

lemma bracket_choose [IsLieAbelian M] (E : Extension R M L) {s : L →ₗ[R] E.L}
    (hs : Function.LeftInverse E.proj s) (x : L) (y : E.proj.ker) :
    ⁅E.proj_surjective.hasRightInverse.choose x, y⁆ =
      ⁅s x, y⁆ := by
  rw [← sub_eq_zero, ← sub_lie]
  have := (lie_abelian_iff_equiv_lie_abelian E.toKer.symm).mpr inferInstance
  exact LieModule.IsTrivial.trivial (L := E.proj.ker)
    ⟨_, (by simp [E.proj_surjective.hasRightInverse.choose_spec _, hs _])⟩ y

open LieModule.Cohomology

/-- The 2-cocycle attached to an extension with a linear section. -/
def twoCocycleOf [IsLieAbelian M] (E : Extension R M L) {s : L →ₗ[R] E.L}
    (hs : Function.LeftInverse E.proj s) :
    letI := E.ringModuleOf
    have := E.lieModuleOf
    twoCocycle R L M where
  val := {
    val := (E.twoCocycleAux hs).compr₂ E.toKer.symm
    property := by simp [twoCocycleAux, twoCochain] }
  property := by
    ext x y z
    simp only [d₂₃_apply, ← twoCochain_val_apply, LinearMap.compr₂_apply, LinearEquiv.coe_coe,
      LieEquiv.coe_toLinearEquiv, ringModuleOf_bracket, LieEquiv.apply_symm_apply,
      E.bracket_choose hs, LinearMap.zero_apply]
    simp only [twoCocycleAux, LinearMap.coe_mk, AddHom.coe_mk, lie_lie, map_sub]
    simp only [← map_sub, ← map_add, EmbeddingLike.map_eq_zero_iff, Subtype.ext_iff]
    simp only [map_sub, AddSubgroupClass.coe_sub, LieSubmodule.coe_add, LieSubmodule.coe_bracket,
      lie_sub, ZeroMemClass.coe_zero]
    have hjac := lie_lie (s x) (s y) (s z)
    rw [← lie_skew, neg_eq_iff_eq_neg] at hjac
    have hja := congr_arg s (lie_lie x y z)
    rw [← lie_skew, map_neg, neg_eq_iff_eq_neg] at hja
    have hj := congr_arg s (lie_lie y x z)
    rw [← lie_skew, map_neg, neg_eq_iff_eq_neg] at hj
    rw [hjac, hj, hja, ← lie_skew y z, ← lie_skew _ (s (-⁅z, y⁆)), ← lie_skew (s ⁅x, z⁆),
      ← lie_skew (s ⁅x, y⁆), ← lie_skew x z]
    simp only [map_neg, neg_lie, neg_neg, neg_sub, lie_neg, sub_neg_eq_add,
      sub_add_cancel_right, map_add, neg_add_rev]
    abel_nf

/- The equivalence between the range of the inclusion and the source.
def sectLeft (E : Extension R N M) : E.incl.range ≃ₗ[R] N :=
  (LinearEquiv.ofInjective E.incl.toLinearMap E.incl_injective).symm

@[simp]
lemma incl_sectLeft (E : Extension R N M) (x : E.incl.range) :
    E.incl (E.sectLeft x) = x.val := by
  rw [sectLeft, ← LieHom.coe_toLinearMap, ← LinearEquiv.ofInjective_apply (h := E.incl_injective)]
  exact Subtype.eq_iff.mp <| LinearEquiv.apply_symm_apply _ x
 -/
lemma eq_of_proj_eq (E : Extension R N M) {p : E.L →ₗ[R] N} {x y : E.L} (h : p x = p y)
    (hp : Function.LeftInverse p E.incl) (hE : E.proj x = E.proj y) : x = y := by
  have : x - y ∈ LinearMap.ker E.proj.toLinearMap := LinearMap.sub_mem_ker_iff.mpr hE
  have : ∃ z : N, E.incl z = x - y := by
    rw [← LieHom.ker_toSubmodule] at this
    rw [← LieHom.mem_range, E.IsExtension.exact]
    exact this
  obtain ⟨z, hz⟩ := this
  have : p (x - y) = 0 := by rw [LinearMap.map_sub, h, sub_eq_zero]
  have : z = 0 := by rw [← hp z, hz, this]
  rw [this, map_zero] at hz
  rw [← sub_eq_zero, ← hz]

/-- `Extension`s are equivalent iff there is a homomorphism making a commuting diagram. -/
@[ext] structure Equiv (E' : Extension R N M) where
  /-- The homomorphism -/
  toLieEquiv : E.L ≃ₗ⁅R⁆ E'.L
  /-- The left-hand side of the diagram commutes. -/
  incl_comm : toLieEquiv.comp E.incl = E'.incl
  /-- The right-hand side of the diagram commutes. -/
  proj_comm : E'.proj.comp toLieEquiv = E.proj

namespace Equiv

instance : Mul (E.Equiv E) where
  mul x y := {
    toLieEquiv := x.toLieEquiv.trans y.toLieEquiv
    incl_comm := by
      ext z
      rw [LieHom.comp_apply, LieEquiv.trans, LieHom.comp_apply, ← LieHom.comp_apply _ _ z,
        x.incl_comm, ← LieHom.comp_apply, y.incl_comm]
    proj_comm := by
      ext z
      rw [LieHom.comp_apply, LieEquiv.trans, LieHom.comp_apply,
        ← LieHom.comp_apply _ _ (x.toLieEquiv.toLieHom z), y.proj_comm, ← LieHom.comp_apply,
        x.proj_comm] }

@[simp]
lemma mul_eq (x y : E.Equiv E) : (x * y).toLieEquiv = x.toLieEquiv.trans y.toLieEquiv :=
  rfl

instance : One (E.Equiv E) where
  one := {
    toLieEquiv := LieEquiv.refl
    incl_comm := by ext; simp
    proj_comm := by ext; simp }

@[simp] lemma one_eq : (1 : E.Equiv E).toLieEquiv = LieEquiv.refl := rfl

instance : Inv (E.Equiv E) where
  inv x := {
    toLieEquiv := x.toLieEquiv.symm
    incl_comm := by
      ext y
      simp only [LieHom.coe_comp, LieEquiv.coe_coe, Function.comp_apply]
      nth_rw 2 [show E.incl y = x.toLieEquiv.symm (x.toLieEquiv (E.incl y)) by simp]
      have : (x.toLieEquiv (E.incl y)) = (x.toLieEquiv.comp E.incl) y := by
        rw [LieHom.comp_apply, LieEquiv.coe_toLieHom]
      rw [this, x.incl_comm]
    proj_comm := by
      ext y
      simp only [LieHom.coe_comp, LieEquiv.coe_coe, Function.comp_apply]
      rw [show E.proj y = E.proj.comp x.toLieEquiv (x.toLieEquiv.symm y) by simp, x.proj_comm]
  }

@[simp] lemma inv_eq (x : E.Equiv E) : x⁻¹.toLieEquiv = x.toLieEquiv.symm := rfl

instance : Group (E.Equiv E) where
  mul_assoc _ _ _ := rfl
  one_mul _ := rfl
  mul_one _ := rfl
  inv_mul_cancel x := by ext; simp

end Equiv

end Extension

section Algebra

open LieModule.Cohomology

variable [CommRing R] [LieRing L] [LieAlgebra R L]

variable [AddCommGroup M] [Module R M] [LieRingModule L M] [LieModule R L M]
(c : twoCocycle R L M)

/-- The Lie algebra map from a central extension derived from a 2-cocycle. -/
@[simps]
def twoCocycleProj : (ofTwoCocycle c) →ₗ⁅R⁆ L where
  toLinearMap := {
    toFun x := ((ofProd c).symm x).1
    map_add' _ _ := by simp
    map_smul' _ _ := by simp }
  map_lie' {x y} := by simp [bracket_ofTwoCocycle]

lemma surjective_of_cocycle : Function.Surjective (twoCocycleProj c) :=
  fun x ↦ Exists.intro ((ofProd c) (x, 0)) rfl

/-- An equivalence of extended Lie algebras induced by translation by a coboundary. -/
@[simps]
def LieEquiv.ofCoboundary (c' : twoCocycle R L M) (x : oneCochain R L M)
    (h : c' = c + d₁₂ R L M x) :
    LieEquiv R (ofTwoCocycle c) (ofTwoCocycle c') where
  toFun y := ofProd c' (((ofProd c).symm y).1, ((ofProd c).symm y).2 - x ((ofProd c).symm y).1)
  map_add' _ _ := by
    simp only [← of_add]
    exact Equiv.congr_arg (by simp; abel)
  map_smul' _ _ := by
    simp only [← of_smul]
    simp [smul_sub]
  map_lie' {a b} := by
    refine (Equiv.apply_eq_iff_eq_symm_apply (ofProd c')).mpr ?_
    simp only [bracket_ofTwoCocycle, Equiv.symm_apply_apply, h, Submodule.coe_add,
      LinearMap.add_apply, Prod.mk.injEq, true_and]
    simp only [twoCochain_val_apply (d₁₂ R L M x), d₁₂_apply_apply, lie_sub]
    abel
  invFun z := ofProd c (((ofProd c').symm z).1, ((ofProd c').symm z).2 + x ((ofProd c').symm z).1)
  left_inv y := by simp
  right_inv z := by simp

end Algebra

namespace Extension

section ofTwoCocycle

open LieModule.Cohomology

variable [CommRing R] [LieRing L] [LieAlgebra R L] [LieRing M] [LieAlgebra R M] [IsLieAbelian M]
[LieRingModule L M] [LieModule R L M] (c : twoCocycle R L M)

lemma bracket_ofTwoCocycle (x y : (ofTwoCocycle c).L) :
    ⁅x, y⁆ = ofAlg c ⁅(ofAlg c).symm x, (ofAlg c).symm y⁆ := rfl

end ofTwoCocycle

variable [CommRing R] [LieRing L] [LieAlgebra R L] [LieRing M] [LieAlgebra R M]

open LieModule.Cohomology

lemma apply_sub_apply_mem_ker (E : Extension R M L) {s₁ s₂ : L →ₗ[R] E.L}
    (hs₁ : Function.LeftInverse E.proj s₁) (hs₂ : Function.LeftInverse E.proj s₂)
    (a : L) :
    (s₁ a) - (s₂ a) ∈ LinearMap.ker E.proj.toLinearMap := by
  rw [LinearMap.mem_ker, LieHom.coe_toLinearMap, map_sub, hs₁, hs₂, sub_eq_zero]

/-- The 1-cochain attached to a pair of splittings of an extension. -/
@[simps]
def oneCochain_of_two_splitting (E : Extension R M L) {s₁ s₂ : L →ₗ[R] E.L}
    (hs₁ : Function.LeftInverse E.proj s₁) (hs₂ : Function.LeftInverse E.proj s₂) :
    oneCochain R L M where
  toFun x := E.toKer.symm ⟨(s₁ x) - (s₂ x), E.apply_sub_apply_mem_ker hs₁ hs₂ x⟩
  map_add' _ _ := by
    rw [← map_add, AddMemClass.mk_add_mk, EquivLike.apply_eq_iff_eq]
    refine Subtype.mk_eq_mk.mpr ?_
    rw [map_add, map_add, add_sub_add_comm]
  map_smul' _ _ := by
    rw [RingHom.id_apply, ← map_smul, EquivLike.apply_eq_iff_eq, SetLike.mk_smul_of_tower_mk]
    refine Subtype.mk_eq_mk.mpr ?_
    rw [LinearMap.map_smul_of_tower, smul_sub, LinearMap.map_smul_of_tower]

end Extension
=======

@[simp]
lemma ofTwoCocycle_incl_apply (x : M) : (ofTwoCocycle c).incl x = ⟨(0, x)⟩ :=
  rfl

@[simp]
lemma ofTwoCocycle_proj_apply (x : (ofTwoCocycle c).L) : (ofTwoCocycle c).proj x = x.carrier.1 :=
  rfl

end TwoCocycle

lemma lie_incl_mem_ker {E : Extension R M L} (x : E.L) (y : M) :
    ⁅x, E.incl y⁆ ∈ E.proj.ker := by
  rw [LieHom.mem_ker, LieHom.map_lie, proj_incl, lie_zero]

/-- The Lie algebra isomorphism from the kernel of an extension to the kernel of the projection. -/
noncomputable def toKer (E : Extension R M L) :
    M ≃ₗ⁅R⁆ E.proj.ker where
  toFun m := ⟨E.incl m, E.incl_apply_mem_ker m⟩
  map_add' _ _ := by simp
  map_smul' _ _ := by simp
  map_lie' {x y} := by ext; simp [← LieHom.map_lie]
  invFun := (Equiv.ofInjective E.incl E.incl_injective).symm ∘ E.IsExtension.kerEquivRange
  left_inv _ := by
    simp [IsExtension.kerEquivRange, Equiv.symm_apply_eq]
    rfl
  right_inv x := by simpa [Subtype.ext_iff] using Equiv.apply_ofInjective_symm E.incl_injective _

@[simp] lemma lie_toKer_apply (E : Extension R M L) (x : M) (y : E.L) :
    ⁅y, (E.toKer x : E.L)⁆ = ⁅y, E.incl x⁆ := by
  rfl
>>>>>>> d723d48a

instance [IsLieAbelian M] (E : Extension R M L) : IsLieAbelian E.proj.ker :=
  (lie_abelian_iff_equiv_lie_abelian E.toKer.symm).mpr inferInstance

/-- Given an extension of `L` by `M` whose kernel `M` is abelian, the kernel `M` gets an `L`-module
structure. We do not make this an instance, because we may have to work with more than one
extension. -/
@[simps]
noncomputable def ringModuleOf [IsLieAbelian M] (E : Extension R M L) : LieRingModule L M where
  bracket x y := E.toKer.symm ⁅E.proj_surjective.hasRightInverse.choose x, E.toKer y⁆
  add_lie x y m := by
    set h := E.proj_surjective.hasRightInverse
    rw [← map_add, ← add_lie, eq_comm, EquivLike.apply_eq_iff_eq, ← sub_eq_zero, ← sub_lie]
    exact trivial_lie_zero E.proj.ker _ ⟨_, by simp [h.choose_spec _]⟩ (E.toKer m)
  lie_add x m n := by simp [← map_add, ← lie_add]
  leibniz_lie x y m := by
    set h := E.proj_surjective.hasRightInverse
    have aux (z : E.proj.ker) : ⁅⁅h.choose x, h.choose y⁆, z⁆ = ⁅h.choose ⁅x, y⁆, z⁆ := by
      rw [← sub_eq_zero, ← sub_lie]
      exact trivial_lie_zero E.proj.ker _ ⟨_, by simp [h.choose_spec _]⟩ z
    rw [← map_add, EquivLike.apply_eq_iff_eq, LieEquiv.apply_symm_apply, LieEquiv.apply_symm_apply,
      leibniz_lie, aux]

/-- Given an extension of `L` by `M` whose kernel `M` is abelian, the kernel `M` gets an `R`-linear
`L`-module structure. We do not make this an instance, because we may have to work with more than
one extension. -/
lemma lieModuleOf [IsLieAbelian M] (E : Extension R M L) :
    letI := E.ringModuleOf
    LieModule R L M := by
  letI := E.ringModuleOf
  set h := E.proj_surjective.hasRightInverse
  exact
    { smul_lie r x m := by
        rw [ringModuleOf_bracket, ringModuleOf_bracket, ← map_smul, ← smul_lie,
          EquivLike.apply_eq_iff_eq, ← sub_eq_zero, ← sub_lie]
        exact trivial_lie_zero E.proj.ker _ ⟨_, by simp [h.choose_spec _]⟩ (E.toKer m)
      lie_smul r x m := by simp }

lemma toKer_bracket [IsLieAbelian M] (E : Extension R M L) (x : E.proj.ker) (y : L) :
    letI := E.ringModuleOf
    E.toKer ⁅y, E.toKer.symm x⁆ = ⁅E.proj_surjective.hasRightInverse.choose y, x⁆ := by
  simp

lemma lie_apply_proj_of_leftInverse_eq [IsLieAbelian M] (E : Extension R M L) {s : L →ₗ[R] E.L}
    (hs : Function.LeftInverse E.proj s) (x : E.L) (y : E.proj.ker) :
    ⁅s (E.proj x), y⁆ = ⁅x, y⁆ := by
  rw [← sub_eq_zero, ← sub_lie]
  exact trivial_lie_zero E.proj.ker E.proj.ker ⟨_, (by simp [hs.eq])⟩ y

/-- A preparatory function for making a 2-cocycle from a linear splitting of an extension. -/
private abbrev twoCocycleAux (E : Extension R M L) {s : L →ₗ[R] E.L}
    (hs : Function.LeftInverse E.proj s) :
    L →ₗ[R] L →ₗ[R] E.proj.ker where
  toFun x :=
    { toFun y := ⟨⁅s x, s y⁆ - s ⁅x, y⁆, by simp [hs.eq]⟩
      map_add' _ _ := by simp; abel
      map_smul' _ _ := by simp [smul_sub] }
  map_add' x y := by ext; simp; abel
  map_smul' _ _ := by ext; simp [smul_sub]

/-- The 2-cocycle attached to an extension with a linear section. -/
@[simps]
noncomputable def twoCocycleOf [IsLieAbelian M] (E : Extension R M L) {s : L →ₗ[R] E.L}
    (hs : Function.LeftInverse E.proj s) :
    letI := E.ringModuleOf
    have := E.lieModuleOf
    twoCocycle R L M where
  val := ⟨(E.twoCocycleAux hs).compr₂ E.toKer.symm, by simp⟩
  property := by
    -- TODO Try to golf this after https://github.com/leanprover-community/mathlib4/pull/27306 lands
    ext x y z
    suffices ⁅s x, ⁅s y, s z⁆⁆ - ⁅s x, s ⁅y, z⁆⁆ -
        (⁅s y, ⁅s x, s z⁆⁆ - ⁅s y, s ⁅x, z⁆⁆) + (⁅s z, ⁅s x, s y⁆⁆ - ⁅s z, s ⁅x, y⁆⁆) -
          (⁅s ⁅x, y⁆, s z⁆ - (s ⁅x, ⁅y, z⁆⁆ - s ⁅y, ⁅x, z⁆⁆)) +
        (⁅s ⁅x, z⁆, s y⁆ - (s ⁅x, ⁅z, y⁆⁆ - s ⁅z, ⁅x, y⁆⁆)) -
        (⁅s ⁅y, z⁆, s x⁆ - (s ⁅y, ⁅z, x⁆⁆ - s ⁅z, ⁅y, x⁆⁆)) = 0 by
      set h := E.proj_surjective.hasRightInverse
      have aux (u : L) (v : E.proj.ker) : ⁅h.choose u, v⁆ = ⁅s u, v⁆ := by
        rw [← E.lie_apply_proj_of_leftInverse_eq hs, h.choose_spec _]
      simpa [← map_sub, ← map_add, ← twoCochain_val_apply, Subtype.ext_iff, twoCocycleAux, aux]
    have hjac := lie_lie (s x) (s y) (s z)
    rw [← lie_skew, neg_eq_iff_eq_neg] at hjac
    have hja := congr_arg s (lie_lie x y z)
    rw [← lie_skew, map_neg, neg_eq_iff_eq_neg] at hja
    have hj := congr_arg s (lie_lie y x z)
    rw [← lie_skew, map_neg, neg_eq_iff_eq_neg] at hj
    rw [hjac, hj, hja, ← lie_skew y z, ← lie_skew _ (s (-⁅z, y⁆)), ← lie_skew (s ⁅x, z⁆),
      ← lie_skew (s ⁅x, y⁆), ← lie_skew x z]
    simp only [map_neg, neg_lie, neg_neg, neg_sub, lie_neg, sub_neg_eq_add,
      sub_add_cancel_right, map_add, neg_add_rev]
    abel_nf

end LieAlgebra.Extension<|MERGE_RESOLUTION|>--- conflicted
+++ resolved
@@ -29,12 +29,9 @@
 * `LieAlgebra.Extension.twoCocycle`: The 2-cocycle attached to an extension with a linear section.
 
 ## TODO
-<<<<<<< HEAD
-=======
 * `IsCentral` - central extensions
 * `Equiv` - equivalence of extensions
 * The 2-coboundary from two linear splittings of an extension.
->>>>>>> d723d48a
 
 ## References
 * [Chevalley, Eilenberg, *Cohomology Theory of Lie Groups and Lie
@@ -89,14 +86,11 @@
 
 instance (E : Extension R M N) : LieRing E.L := E.instLieRing
 instance (E : Extension R M N) : LieAlgebra R E.L := E.instLieAlgebra
-<<<<<<< HEAD
-=======
 
 /-- The bundled `LieAlgebra.Extension` corresponding to `LieAlgebra.IsExtension` -/
 @[simps] def IsExtension.extension {i : N →ₗ⁅R⁆ L} {p : L →ₗ⁅R⁆ M} (h : IsExtension i p) :
     Extension R N M :=
   ⟨L, _, _, i, p, h⟩
->>>>>>> d723d48a
 
 /-- A surjective Lie algebra homomorphism yields an extension. -/
 lemma isExtension_of_surjective (f : L →ₗ⁅R⁆ M) (hf : Function.Surjective f) :
@@ -282,7 +276,6 @@
 lemma bracket (x y : (ofTwoCocycle c).L) :
     ⁅x, y⁆ = ofAlg c ⁅(ofAlg c).symm x, (ofAlg c).symm y⁆ :=
   rfl
-<<<<<<< HEAD
 
 @[simp]
 lemma ofTwoCocycle_incl_apply (x : M) : (ofTwoCocycle c).incl x = ⟨(0, x)⟩ :=
@@ -585,7 +578,10 @@
     rw [LinearMap.map_smul_of_tower, smul_sub, LinearMap.map_smul_of_tower]
 
 end Extension
-=======
+
+end LieAlgebra
+    ⁅x, y⁆ = ofAlg c ⁅(ofAlg c).symm x, (ofAlg c).symm y⁆ :=
+  rfl
 
 @[simp]
 lemma ofTwoCocycle_incl_apply (x : M) : (ofTwoCocycle c).incl x = ⟨(0, x)⟩ :=
@@ -617,7 +613,6 @@
 @[simp] lemma lie_toKer_apply (E : Extension R M L) (x : M) (y : E.L) :
     ⁅y, (E.toKer x : E.L)⁆ = ⁅y, E.incl x⁆ := by
   rfl
->>>>>>> d723d48a
 
 instance [IsLieAbelian M] (E : Extension R M L) : IsLieAbelian E.proj.ker :=
   (lie_abelian_iff_equiv_lie_abelian E.toKer.symm).mpr inferInstance
