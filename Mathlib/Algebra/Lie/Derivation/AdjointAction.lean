--- conflicted
+++ resolved
@@ -3,18 +3,12 @@
 Released under Apache 2.0 license as described in the file LICENSE.
 Authors: Frédéric Marbach
 -/
-<<<<<<< HEAD
-import Mathlib.Algebra.Lie.Abelian
-import Mathlib.Algebra.Lie.Derivation.Basic
-import Mathlib.Algebra.Lie.OfAssociative
-import Mathlib.Tactic.LieAlgebra.Basic
-=======
 module
 
 public import Mathlib.Algebra.Lie.Abelian
 public import Mathlib.Algebra.Lie.Derivation.Basic
 public import Mathlib.Algebra.Lie.OfAssociative
->>>>>>> 7cc87f6a
+public import Mathlib.Tactic.LieAlgebra.Basic
 
 /-!
 # Adjoint action of a Lie algebra on itself
@@ -56,8 +50,7 @@
       ext z
       simp only [AddHom.toFun_eq_coe, LinearMap.coe_toAddHom, LinearMap.neg_apply, coe_neg,
         Pi.neg_apply, inner_apply_apply, commutator_apply]
-      lie_ring
-      }
+      lie_ring }
 
 variable {R L}
 
