--- conflicted
+++ resolved
@@ -397,11 +397,7 @@
   erw [LieSubmodule.mem_sup] at hy₁
   obtain ⟨z₁, hz₁, z₂, hz₂, hy⟩ := hy₁
   rw [← hy]
-<<<<<<< HEAD
-  rw [f.coe_toLinearMap, map_add f, LieHom.mem_ker.mp hz₂, add_zero]; exact ⟨z₁, hz₁, rfl⟩
-=======
   rw [map_add, f.coe_toLinearMap, LieHom.mem_ker.mp hz₂, add_zero]; exact ⟨z₁, hz₁, rfl⟩
->>>>>>> 8a1a1e3f
 
 @[simp]
 theorem map_sup_ker_eq_map' :
