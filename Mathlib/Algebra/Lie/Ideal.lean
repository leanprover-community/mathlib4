/-
Copyright (c) 2021 Oliver Nash. All rights reserved.
Released under Apache 2.0 license as described in the file LICENSE.
Authors: Oliver Nash
-/
import Mathlib.Algebra.Lie.Submodule

/-!
# Lie Ideals

This file defines Lie ideals, which are Lie submodules of a Lie algebra over itself.
They are defined as a special case of `LieSubmodule`, and inherit much of their structure from it.

We also prove some basic properties of Lie ideals, including how they behave under
Lie algebra homomorphisms (`map`, `comap`) and how they relate to the lattice structure
on Lie submodules.

## Main definitions

* `LieIdeal`
* `LieIdeal.map`
* `LieIdeal.comap`

## Tags

Lie algebra, ideal, submodule, Lie submodule
-/


universe u v w w₁ w₂

section LieSubmodule

variable (R : Type u) (L : Type v) (M : Type w)
variable [CommRing R] [LieRing L] [AddCommGroup M] [Module R M]
variable [LieRingModule L M]

section LieIdeal
variable [LieAlgebra R L] [LieModule R L M]

/-- An ideal of a Lie algebra is a Lie submodule of the Lie algebra as a Lie module over itself. -/
abbrev LieIdeal :=
  LieSubmodule R L L

theorem lie_mem_right (I : LieIdeal R L) (x y : L) (h : y ∈ I) : ⁅x, y⁆ ∈ I :=
  I.lie_mem h

theorem lie_mem_left (I : LieIdeal R L) (x y : L) (h : x ∈ I) : ⁅x, y⁆ ∈ I := by
  rw [← lie_skew, ← neg_lie]; apply lie_mem_right; assumption

/-- An ideal of a Lie algebra is a Lie subalgebra. -/
def LieIdeal.toLieSubalgebra (I : LieIdeal R L) : LieSubalgebra R L :=
  { I.toSubmodule with lie_mem' := by intro x y _ hy; apply lie_mem_right; exact hy }

@[deprecated (since := "2025-01-02")] alias lieIdealSubalgebra := LieIdeal.toLieSubalgebra

instance : Coe (LieIdeal R L) (LieSubalgebra R L) :=
  ⟨LieIdeal.toLieSubalgebra R L⟩

@[simp]
theorem LieIdeal.coe_toLieSubalgebra (I : LieIdeal R L) : ((I : LieSubalgebra R L) : Set L) = I :=
  rfl

@[deprecated (since := "2024-12-30")]
alias LieIdeal.coe_toSubalgebra := LieIdeal.coe_toLieSubalgebra

@[simp]
theorem LieIdeal.toLieSubalgebra_toSubmodule (I : LieIdeal R L) :
    ((I : LieSubalgebra R L) : Submodule R L) = LieSubmodule.toSubmodule I :=
  rfl

@[deprecated (since := "2025-01-02")]
alias LieIdeal.coe_toLieSubalgebra_toSubmodule := LieIdeal.toLieSubalgebra_toSubmodule

@[deprecated (since := "2024-12-30")]
alias LieIdeal.coe_to_lieSubalgebra_to_submodule := LieIdeal.toLieSubalgebra_toSubmodule

/-- An ideal of `L` is a Lie subalgebra of `L`, so it is a Lie ring. -/
instance LieIdeal.lieRing (I : LieIdeal R L) : LieRing I :=
  LieSubalgebra.lieRing R L ↑I

/-- Transfer the `LieAlgebra` instance from the coercion `LieIdeal → LieSubalgebra`. -/
instance LieIdeal.lieAlgebra (I : LieIdeal R L) : LieAlgebra R I :=
  LieSubalgebra.lieAlgebra R L ↑I

/-- Transfer the `LieRingModule` instance from the coercion `LieIdeal → LieSubalgebra`. -/
instance LieIdeal.lieRingModule {R L : Type*} [CommRing R] [LieRing L] [LieAlgebra R L]
    (I : LieIdeal R L) [LieRingModule L M] : LieRingModule I M :=
  LieSubalgebra.lieRingModule (I : LieSubalgebra R L)

@[simp]
theorem LieIdeal.coe_bracket_of_module {R L : Type*} [CommRing R] [LieRing L] [LieAlgebra R L]
    (I : LieIdeal R L) [LieRingModule L M] (x : I) (m : M) :
    ⁅x, m⁆ = ⁅(↑x : L), m⁆ :=
  LieSubalgebra.coe_bracket_of_module (I : LieSubalgebra R L) x m

/-- Transfer the `LieModule` instance from the coercion `LieIdeal → LieSubalgebra`. -/
instance LieIdeal.lieModule (I : LieIdeal R L) : LieModule R I M :=
  LieSubalgebra.lieModule (I : LieSubalgebra R L)

instance (I : LieIdeal R L) : IsLieTower I L M where
  leibniz_lie x y m := leibniz_lie x.val y m

instance (I : LieIdeal R L) : IsLieTower L I M where
  leibniz_lie x y m := leibniz_lie x y.val m

end LieIdeal

namespace LieSubalgebra

variable {L}
variable [LieAlgebra R L]
variable (K : LieSubalgebra R L)

theorem exists_lieIdeal_coe_eq_iff :
    (∃ I : LieIdeal R L, ↑I = K) ↔ ∀ x y : L, y ∈ K → ⁅x, y⁆ ∈ K := by
  simp only [← toSubmodule_inj, LieIdeal.toLieSubalgebra_toSubmodule,
    Submodule.exists_lieSubmodule_coe_eq_iff L, mem_toSubmodule]

theorem exists_nested_lieIdeal_coe_eq_iff {K' : LieSubalgebra R L} (h : K ≤ K') :
    (∃ I : LieIdeal R K', ↑I = ofLe h) ↔ ∀ x y : L, x ∈ K' → y ∈ K → ⁅x, y⁆ ∈ K := by
  simp only [exists_lieIdeal_coe_eq_iff, coe_bracket, mem_ofLe]
  constructor
  · intro h' x y hx hy; exact h' ⟨x, hx⟩ ⟨y, h hy⟩ hy
  · rintro h' ⟨x, hx⟩ ⟨y, hy⟩ hy'; exact h' x y hx hy'

end LieSubalgebra

end LieSubmodule

section LieSubmoduleMapAndComap

variable {R : Type u} {L : Type v} {L' : Type w₂} {M : Type w} {M' : Type w₁}
variable [CommRing R] [LieRing L] [LieRing L'] [LieAlgebra R L']
variable [AddCommGroup M] [Module R M] [LieRingModule L M]
variable [AddCommGroup M'] [Module R M'] [LieRingModule L M']

namespace LieIdeal

variable [LieAlgebra R L] [LieModule R L M] [LieModule R L M']
variable (f : L →ₗ⁅R⁆ L') (I I₂ : LieIdeal R L) (J : LieIdeal R L')

@[simp]
theorem top_toLieSubalgebra : ((⊤ : LieIdeal R L) : LieSubalgebra R L) = ⊤ :=
  rfl

@[deprecated (since := "2024-12-30")] alias top_coe_lieSubalgebra := top_toLieSubalgebra

/-- A morphism of Lie algebras `f : L → L'` pushes forward Lie ideals of `L` to Lie ideals of `L'`.

Note that unlike `LieSubmodule.map`, we must take the `lieSpan` of the image. Mathematically
this is because although `f` makes `L'` into a Lie module over `L`, in general the `L` submodules of
`L'` are not the same as the ideals of `L'`. -/
def map : LieIdeal R L' :=
  LieSubmodule.lieSpan R L' <| (I : Submodule R L).map (f : L →ₗ[R] L')

/-- A morphism of Lie algebras `f : L → L'` pulls back Lie ideals of `L'` to Lie ideals of `L`.

Note that `f` makes `L'` into a Lie module over `L` (turning `f` into a morphism of Lie modules)
and so this is a special case of `LieSubmodule.comap` but we do not exploit this fact. -/
def comap : LieIdeal R L :=
  { (J : Submodule R L').comap (f : L →ₗ[R] L') with
    lie_mem := fun {x y} h ↦ by
      suffices ⁅f x, f y⁆ ∈ J by
        simp only [AddSubsemigroup.mem_carrier, AddSubmonoid.mem_toSubsemigroup,
          Submodule.mem_toAddSubmonoid, Submodule.mem_comap, LieHom.coe_toLinearMap, LieHom.map_lie,
          LieSubalgebra.mem_toSubmodule]
        exact this
      apply J.lie_mem h }

@[simp]
theorem map_toSubmodule (h : ↑(map f I) = f '' I) :
    LieSubmodule.toSubmodule (map f I) = (LieSubmodule.toSubmodule I).map (f : L →ₗ[R] L') := by
  rw [SetLike.ext'_iff, LieSubmodule.coe_toSubmodule, h, Submodule.map_coe]; rfl

@[deprecated (since := "2024-12-30")] alias map_coeSubmodule := map_toSubmodule

@[simp]
theorem comap_toSubmodule :
    (LieSubmodule.toSubmodule (comap f J)) = (LieSubmodule.toSubmodule J).comap (f : L →ₗ[R] L') :=
  rfl

@[deprecated (since := "2024-12-30")] alias comap_coeSubmodule := comap_toSubmodule

theorem map_le : map f I ≤ J ↔ f '' I ⊆ J :=
  LieSubmodule.lieSpan_le

variable {f I I₂ J}

theorem mem_map {x : L} (hx : x ∈ I) : f x ∈ map f I := by
  apply LieSubmodule.subset_lieSpan
  use x
  exact ⟨hx, rfl⟩

@[simp]
theorem mem_comap {x : L} : x ∈ comap f J ↔ f x ∈ J :=
  Iff.rfl

theorem map_le_iff_le_comap : map f I ≤ J ↔ I ≤ comap f J := by
  rw [map_le]
  exact Set.image_subset_iff

variable (f) in
theorem gc_map_comap : GaloisConnection (map f) (comap f) := fun _ _ ↦ map_le_iff_le_comap

@[simp]
theorem map_sup : (I ⊔ I₂).map f = I.map f ⊔ I₂.map f :=
  (gc_map_comap f).l_sup

theorem map_comap_le : map f (comap f J) ≤ J := by rw [map_le_iff_le_comap]

/-- See also `LieIdeal.map_comap_eq`. -/
theorem comap_map_le : I ≤ comap f (map f I) := by rw [← map_le_iff_le_comap]

@[mono]
theorem map_mono : Monotone (map f) := fun I₁ I₂ h ↦ by
  rw [SetLike.le_def] at h
  apply LieSubmodule.lieSpan_mono (Set.image_subset (⇑f) h)

@[mono]
theorem comap_mono : Monotone (comap f) := fun J₁ J₂ h ↦ by
  rw [← SetLike.coe_subset_coe] at h ⊢
  dsimp only [SetLike.coe]
  exact Set.preimage_mono h

theorem map_of_image (h : f '' I = J) : I.map f = J := by
  apply le_antisymm
  · rw [map, LieSubmodule.lieSpan_le, Submodule.map_coe]
    /- I'm uncertain how to best resolve this `erw`.
    ```
    have : (↑(toLieSubalgebra R L I).toSubmodule : Set L) = I := rfl
    rw [this]
    simp [h]
    ```
    works, but still feels awkward. There are missing `simp` lemmas here.`
    -/
    erw [h]
  · rw [← SetLike.coe_subset_coe, ← h]; exact LieSubmodule.subset_lieSpan

/-- Note that this is not a special case of `LieSubmodule.subsingleton_of_bot`. Indeed, given
`I : LieIdeal R L`, in general the two lattices `LieIdeal R I` and `LieSubmodule R L I` are
different (though the latter does naturally inject into the former).

In other words, in general, ideals of `I`, regarded as a Lie algebra in its own right, are not the
same as ideals of `L` contained in `I`. -/
instance subsingleton_of_bot : Subsingleton (LieIdeal R (⊥ : LieIdeal R L)) := by
  apply subsingleton_of_bot_eq_top
  ext ⟨x, hx⟩
  rw [LieSubmodule.mem_bot] at hx
  subst hx
  simp only [LieSubmodule.mk_eq_zero, LieSubmodule.mem_bot, LieSubmodule.mem_top]

end LieIdeal

namespace LieHom
variable [LieAlgebra R L] [LieModule R L M] [LieModule R L M']
variable (f : L →ₗ⁅R⁆ L') (I : LieIdeal R L) (J : LieIdeal R L')

/-- The kernel of a morphism of Lie algebras, as an ideal in the domain. -/
def ker : LieIdeal R L :=
  LieIdeal.comap f ⊥

/-- The range of a morphism of Lie algebras as an ideal in the codomain. -/
def idealRange : LieIdeal R L' :=
  LieSubmodule.lieSpan R L' f.range

theorem idealRange_eq_lieSpan_range : f.idealRange = LieSubmodule.lieSpan R L' f.range :=
  rfl

theorem idealRange_eq_map : f.idealRange = LieIdeal.map f ⊤ := by
  ext
  simp only [idealRange, range_eq_map]
  rfl

/-- The condition that the range of a morphism of Lie algebras is an ideal. -/
def IsIdealMorphism : Prop :=
  (f.idealRange : LieSubalgebra R L') = f.range

theorem isIdealMorphism_def : f.IsIdealMorphism ↔ (f.idealRange : LieSubalgebra R L') = f.range :=
  Iff.rfl

variable {f} in
theorem IsIdealMorphism.eq (hf : f.IsIdealMorphism) : f.idealRange = f.range := hf

theorem isIdealMorphism_iff : f.IsIdealMorphism ↔ ∀ (x : L') (y : L), ∃ z : L, ⁅x, f y⁆ = f z := by
  simp only [isIdealMorphism_def, idealRange_eq_lieSpan_range, ←
    LieSubalgebra.toSubmodule_inj, ← f.range.coe_toSubmodule,
    LieIdeal.toLieSubalgebra_toSubmodule, LieSubmodule.coe_lieSpan_submodule_eq_iff,
    LieSubalgebra.mem_toSubmodule, mem_range, exists_imp,
    Submodule.exists_lieSubmodule_coe_eq_iff]
  constructor
  · intro h x y; obtain ⟨z, hz⟩ := h x (f y) y rfl; use z; exact hz.symm
  · intro h x y z hz; obtain ⟨w, hw⟩ := h x z; use w; rw [← hw, hz]

theorem range_subset_idealRange : (f.range : Set L') ⊆ f.idealRange :=
  LieSubmodule.subset_lieSpan

theorem map_le_idealRange : I.map f ≤ f.idealRange := by
  rw [f.idealRange_eq_map]
  exact LieIdeal.map_mono le_top

theorem ker_le_comap : f.ker ≤ J.comap f :=
  LieIdeal.comap_mono bot_le

@[simp]
theorem ker_toSubmodule : LieSubmodule.toSubmodule (ker f) = LinearMap.ker (f : L →ₗ[R] L') :=
  rfl

@[deprecated (since := "2024-12-30")] alias ker_coeSubmodule := ker_toSubmodule

variable {f} in
@[simp]
theorem mem_ker {x : L} : x ∈ ker f ↔ f x = 0 :=
  show x ∈ LieSubmodule.toSubmodule (f.ker) ↔ _ by
    simp only [ker_toSubmodule, LinearMap.mem_ker, coe_toLinearMap]

theorem mem_idealRange (x : L) : f x ∈ idealRange f := by
  rw [idealRange_eq_map]
  exact LieIdeal.mem_map (LieSubmodule.mem_top x)

@[simp]
theorem mem_idealRange_iff (h : IsIdealMorphism f) {y : L'} :
    y ∈ idealRange f ↔ ∃ x : L, f x = y := by
  rw [f.isIdealMorphism_def] at h
  rw [← LieSubmodule.mem_coe, ← LieIdeal.coe_toLieSubalgebra, h, f.range_coe, Set.mem_range]

theorem le_ker_iff : I ≤ f.ker ↔ ∀ x, x ∈ I → f x = 0 := by
  constructor <;> intro h x hx
  · specialize h hx; rw [mem_ker] at h; exact h
  · rw [mem_ker]; apply h x hx

theorem ker_eq_bot : f.ker = ⊥ ↔ Function.Injective f := by
  rw [← LieSubmodule.toSubmodule_inj, ker_toSubmodule, LieSubmodule.bot_toSubmodule,
    LinearMap.ker_eq_bot, coe_toLinearMap]

@[simp]
theorem range_toSubmodule : (f.range : Submodule R L') = LinearMap.range (f : L →ₗ[R] L') :=
  rfl

@[deprecated (since := "2024-12-30")] alias range_coeSubmodule := range_toSubmodule

theorem range_eq_top : f.range = ⊤ ↔ Function.Surjective f := by
  rw [← LieSubalgebra.toSubmodule_inj, range_toSubmodule, LieSubalgebra.top_toSubmodule]
  exact LinearMap.range_eq_top

@[simp]
theorem idealRange_eq_top_of_surjective (h : Function.Surjective f) : f.idealRange = ⊤ := by
  rw [← f.range_eq_top] at h
  rw [idealRange_eq_lieSpan_range, h, ← LieSubalgebra.coe_toSubmodule, ←
    LieSubmodule.toSubmodule_inj, LieSubmodule.top_toSubmodule,
    LieSubalgebra.top_toSubmodule, LieSubmodule.coe_lieSpan_submodule_eq_iff]
  use ⊤
  exact LieSubmodule.top_toSubmodule

theorem isIdealMorphism_of_surjective (h : Function.Surjective f) : f.IsIdealMorphism := by
  rw [isIdealMorphism_def, f.idealRange_eq_top_of_surjective h, f.range_eq_top.mpr h,
    LieIdeal.top_toLieSubalgebra]

end LieHom

namespace LieIdeal
variable [LieAlgebra R L] [LieModule R L M] [LieModule R L M']
variable {f : L →ₗ⁅R⁆ L'} {I I₂ : LieIdeal R L} {J : LieIdeal R L'}

@[simp]
theorem map_eq_bot_iff : I.map f = ⊥ ↔ I ≤ f.ker := by
  rw [← le_bot_iff]
  exact LieIdeal.map_le_iff_le_comap

theorem coe_map_of_surjective (h : Function.Surjective f) :
    LieSubmodule.toSubmodule (I.map f) = (LieSubmodule.toSubmodule I).map (f : L →ₗ[R] L') := by
  let J : LieIdeal R L' :=
    { (I : Submodule R L).map (f : L →ₗ[R] L') with
      lie_mem := fun {x y} hy ↦ by
        have hy' : ∃ x : L, x ∈ I ∧ f x = y := by simpa [hy]
        obtain ⟨z₂, hz₂, rfl⟩ := hy'
        obtain ⟨z₁, rfl⟩ := h x
        simp only [LieHom.coe_toLinearMap, SetLike.mem_coe, Set.mem_image,
          LieSubmodule.mem_toSubmodule, Submodule.mem_carrier, Submodule.map_coe]
        use ⁅z₁, z₂⁆
        exact ⟨I.lie_mem hz₂, f.map_lie z₁ z₂⟩ }
  rw [map, toLieSubalgebra_toSubmodule, LieSubmodule.coe_lieSpan_submodule_eq_iff]
  exact ⟨J, rfl⟩

theorem mem_map_of_surjective {y : L'} (h₁ : Function.Surjective f) (h₂ : y ∈ I.map f) :
    ∃ x : I, f x = y := by
  rw [← LieSubmodule.mem_toSubmodule, coe_map_of_surjective h₁, Submodule.mem_map] at h₂
  obtain ⟨x, hx, rfl⟩ := h₂
  use ⟨x, hx⟩
  rw [LieHom.coe_toLinearMap]

theorem bot_of_map_eq_bot {I : LieIdeal R L} (h₁ : Function.Injective f) (h₂ : I.map f = ⊥) :
    I = ⊥ := by
  rw [← f.ker_eq_bot, LieHom.ker] at h₁
  rw [eq_bot_iff, map_le_iff_le_comap, h₁] at h₂
  rw [eq_bot_iff]; exact h₂

/-- Given two nested Lie ideals `I₁ ⊆ I₂`, the inclusion `I₁ ↪ I₂` is a morphism of Lie algebras. -/
def inclusion {I₁ I₂ : LieIdeal R L} (h : I₁ ≤ I₂) : I₁ →ₗ⁅R⁆ I₂ where
  __ := Submodule.inclusion (show I₁.toSubmodule ≤ I₂.toSubmodule from h)
  map_lie' := rfl

@[simp]
theorem coe_inclusion {I₁ I₂ : LieIdeal R L} (h : I₁ ≤ I₂) (x : I₁) : (inclusion h x : L) = x :=
  rfl

theorem inclusion_apply {I₁ I₂ : LieIdeal R L} (h : I₁ ≤ I₂) (x : I₁) :
    inclusion h x = ⟨x.1, h x.2⟩ :=
  rfl

theorem inclusion_injective {I₁ I₂ : LieIdeal R L} (h : I₁ ≤ I₂) :
    Function.Injective (inclusion h) :=
  fun x y ↦ by
  simp only [inclusion_apply, imp_self, Subtype.mk_eq_mk, SetLike.coe_eq_coe]

theorem map_sup_ker_eq_map : LieIdeal.map f (I ⊔ f.ker) = LieIdeal.map f I := by
  suffices LieIdeal.map f (I ⊔ f.ker) ≤ LieIdeal.map f I by
    exact le_antisymm this (LieIdeal.map_mono le_sup_left)
  apply LieSubmodule.lieSpan_mono
  rintro x ⟨y, hy₁, hy₂⟩
  rw [← hy₂]
  erw [LieSubmodule.mem_sup] at hy₁
  obtain ⟨z₁, hz₁, z₂, hz₂, hy⟩ := hy₁
  rw [← hy]
  rw [f.coe_toLinearMap, f.map_add, LieHom.mem_ker.mp hz₂, add_zero]; exact ⟨z₁, hz₁, rfl⟩

@[simp]
theorem map_sup_ker_eq_map' :
    LieIdeal.map f I ⊔ LieIdeal.map f (LieHom.ker f) = LieIdeal.map f I := by
  simpa using map_sup_ker_eq_map (f := f)

@[simp]
theorem map_comap_eq (h : f.IsIdealMorphism) : map f (comap f J) = f.idealRange ⊓ J := by
  apply le_antisymm
  · rw [le_inf_iff]; exact ⟨f.map_le_idealRange _, map_comap_le⟩
  · rw [f.isIdealMorphism_def] at h
    rw [← SetLike.coe_subset_coe, LieSubmodule.inf_coe, ← coe_toLieSubalgebra, h]
    rintro y ⟨⟨x, h₁⟩, h₂⟩; rw [← h₁] at h₂ ⊢; exact mem_map h₂

@[simp]
theorem comap_map_eq (h : ↑(map f I) = f '' I) : comap f (map f I) = I ⊔ f.ker := by
  rw [← LieSubmodule.toSubmodule_inj, comap_toSubmodule, I.map_toSubmodule f h,
    LieSubmodule.sup_toSubmodule, f.ker_toSubmodule, Submodule.comap_map_eq]

variable (f I J)

/-- Regarding an ideal `I` as a subalgebra, the inclusion map into its ambient space is a morphism
of Lie algebras. -/
def incl : I →ₗ⁅R⁆ L :=
  (I : LieSubalgebra R L).incl

@[simp]
theorem incl_range : I.incl.range = I :=
  (I : LieSubalgebra R L).incl_range

@[simp]
theorem incl_apply (x : I) : I.incl x = x :=
  rfl

@[simp]
theorem incl_coe : (I.incl.toLinearMap : I →ₗ[R] L) = (I : Submodule R L).subtype :=
  rfl

lemma incl_injective (I : LieIdeal R L) : Function.Injective I.incl :=
  Subtype.val_injective

@[simp]
theorem comap_incl_self : comap I.incl I = ⊤ := by ext; simp

@[simp]
theorem ker_incl : I.incl.ker = ⊥ := by ext; simp

@[simp]
theorem incl_idealRange : I.incl.idealRange = I := by
  rw [LieHom.idealRange_eq_lieSpan_range, ← LieSubalgebra.coe_toSubmodule, ←
    LieSubmodule.toSubmodule_inj, incl_range, toLieSubalgebra_toSubmodule,
    LieSubmodule.coe_lieSpan_submodule_eq_iff]
  use I

theorem incl_isIdealMorphism : I.incl.IsIdealMorphism := by
  rw [I.incl.isIdealMorphism_def, incl_idealRange]
  exact (I : LieSubalgebra R L).incl_range.symm

variable {I}
/- begin contributions -/
theorem comap_bot_le_of_injective (hf : Function.Injective f) : comap f ⊥ ≤ I := by
  refine le_trans (fun x hx => ?_) bot_le
  rw [mem_comap, LieSubmodule.mem_bot, ← f.map_zero] at hx
  exact Eq.symm (hf hx) ▸ Submodule.zero_mem ⊥

<<<<<<< HEAD
theorem comap_incl_eq_bot (h : I₂ ≤ I) : comap I.incl I₂ = ⊥ ↔ I₂ = ⊥ := by
  unfold comap
=======
theorem comap_bot_of_injective (hf : Function.Injective f) : comap f ⊥ = ⊥ :=
  le_bot_iff.mp (comap_bot_le_of_injective f hf)

theorem comap_incl_eq_bot (h : I₂ ≤ I) : (comap I.incl I₂) = ⊥ ↔ I₂ = ⊥ := by
>>>>>>> 4dbdba7a
  constructor
  · intro hI₂
    rw [eq_bot_iff]
    intro x hx
<<<<<<< HEAD
    rw [LieSubmodule.mem_bot]
    rw [LieSubmodule.mk_eq_bot_iff, toLieSubalgebra_toSubmodule, incl_coe,
      Submodule.eq_bot_iff] at hI₂
    exact (LieSubmodule.mk_eq_zero _ _).mp (hI₂ ⟨x, h hx⟩ hx)
  · intro hI₂
    rw [hI₂, eq_bot_iff]
    intro x hx
    rw [LieSubmodule.mem_mk_iff', toLieSubalgebra_toSubmodule, LieSubmodule.bot_toSubmodule,
      Submodule.comap_bot, LinearMap.mem_ker, incl_coe] at hx
    exact (LieSubmodule.mem_bot x).mpr ((LieSubmodule.mk_eq_zero _ _).mpr hx)

=======
    simp only [comap, incl_coe, toLieSubalgebra_toSubmodule, le_bot_iff,
      LieSubmodule.mk_eq_bot_iff, Submodule.eq_bot_iff] at hI₂
    rw [LieSubmodule.mem_bot]
    exact (LieSubmodule.mk_eq_zero _ _).mp (hI₂ ⟨x, h hx⟩ hx)
  · rintro ⟨_⟩
    exact comap_bot_of_injective I.incl I.incl_injective
/- end contributions -/
>>>>>>> 4dbdba7a
end LieIdeal

end LieSubmoduleMapAndComap

section TopEquiv

variable (R : Type u) (L : Type v)
variable [CommRing R] [LieRing L]
variable (M : Type*) [AddCommGroup M] [Module R M] [LieRingModule L M]
variable {R L}
variable [LieAlgebra R L] [LieModule R L M]

/-- The natural equivalence between the 'top' Lie ideal and the enclosing Lie algebra.
This is the Lie ideal version of `Submodule.topEquiv`. -/
def LieIdeal.topEquiv : (⊤ : LieIdeal R L) ≃ₗ⁅R⁆ L :=
  LieSubalgebra.topEquiv

theorem LieIdeal.topEquiv_apply (x : (⊤ : LieIdeal R L)) : LieIdeal.topEquiv x = x :=
  rfl

end TopEquiv<|MERGE_RESOLUTION|>--- conflicted
+++ resolved
@@ -488,40 +488,22 @@
   rw [mem_comap, LieSubmodule.mem_bot, ← f.map_zero] at hx
   exact Eq.symm (hf hx) ▸ Submodule.zero_mem ⊥
 
-<<<<<<< HEAD
-theorem comap_incl_eq_bot (h : I₂ ≤ I) : comap I.incl I₂ = ⊥ ↔ I₂ = ⊥ := by
-  unfold comap
-=======
 theorem comap_bot_of_injective (hf : Function.Injective f) : comap f ⊥ = ⊥ :=
   le_bot_iff.mp (comap_bot_le_of_injective f hf)
 
 theorem comap_incl_eq_bot (h : I₂ ≤ I) : (comap I.incl I₂) = ⊥ ↔ I₂ = ⊥ := by
->>>>>>> 4dbdba7a
   constructor
   · intro hI₂
     rw [eq_bot_iff]
     intro x hx
-<<<<<<< HEAD
     rw [LieSubmodule.mem_bot]
+    unfold comap at hI₂
     rw [LieSubmodule.mk_eq_bot_iff, toLieSubalgebra_toSubmodule, incl_coe,
       Submodule.eq_bot_iff] at hI₂
-    exact (LieSubmodule.mk_eq_zero _ _).mp (hI₂ ⟨x, h hx⟩ hx)
-  · intro hI₂
-    rw [hI₂, eq_bot_iff]
-    intro x hx
-    rw [LieSubmodule.mem_mk_iff', toLieSubalgebra_toSubmodule, LieSubmodule.bot_toSubmodule,
-      Submodule.comap_bot, LinearMap.mem_ker, incl_coe] at hx
-    exact (LieSubmodule.mem_bot x).mpr ((LieSubmodule.mk_eq_zero _ _).mpr hx)
-
-=======
-    simp only [comap, incl_coe, toLieSubalgebra_toSubmodule, le_bot_iff,
-      LieSubmodule.mk_eq_bot_iff, Submodule.eq_bot_iff] at hI₂
-    rw [LieSubmodule.mem_bot]
-    exact (LieSubmodule.mk_eq_zero _ _).mp (hI₂ ⟨x, h hx⟩ hx)
+    exact (LieSubmodule.mk_eq_zero _ _).mp <| hI₂ ⟨x, h hx⟩ hx
   · rintro ⟨_⟩
     exact comap_bot_of_injective I.incl I.incl_injective
 /- end contributions -/
->>>>>>> 4dbdba7a
 end LieIdeal
 
 end LieSubmoduleMapAndComap
