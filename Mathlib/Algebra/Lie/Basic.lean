--- conflicted
+++ resolved
@@ -59,10 +59,7 @@
 -- adds unnecessary clutter to later code
 /-- A Lie ring is an additive group with compatible product, known as the bracket, satisfying the
 Jacobi identity. -/
-<<<<<<< HEAD
 -- @[protect_proj] -- Porting note: Not implemented yet
-=======
->>>>>>> 0fdeb7ed
 class LieRing (L : Type v) extends AddCommGroup L, Bracket L L where
   add_lie : ∀ x y z : L, ⁅x + y, z⁆ = ⁅x, z⁆ + ⁅y, z⁆
   lie_add : ∀ x y z : L, ⁅x, y + z⁆ = ⁅x, y⁆ + ⁅x, z⁆
@@ -74,10 +71,7 @@
 -- adds unnecessary clutter to later code
 /-- A Lie algebra is a module with compatible product, known as the bracket, satisfying the Jacobi
 identity. Forgetting the scalar multiplication, every Lie algebra is a Lie ring. -/
-<<<<<<< HEAD
 -- @[protect_proj] -- Porting note: Not implemented yet
-=======
->>>>>>> 0fdeb7ed
 class LieAlgebra (R : Type u) (L : Type v) [CommRing R] [LieRing L] extends Module R L where
   lie_smul : ∀ (t : R) (x y : L), ⁅x, t • y⁆ = t • ⁅x, y⁆
 #align lie_algebra LieAlgebra
@@ -87,10 +81,7 @@
 /-- A Lie ring module is an additive group, together with an additive action of a
 Lie ring on this group, such that the Lie bracket acts as the commutator of endomorphisms.
 (For representations of Lie *algebras* see `lie_module`.) -/
-<<<<<<< HEAD
 -- @[protect_proj] -- Porting note: Not implemented yet
-=======
->>>>>>> 0fdeb7ed
 class LieRingModule (L : Type v) (M : Type w) [LieRing L] [AddCommGroup M] extends Bracket L M where
   add_lie : ∀ (x y : L) (m : M), ⁅x + y, m⁆ = ⁅x, m⁆ + ⁅y, m⁆
   lie_add : ∀ (x : L) (m n : M), ⁅x, m + n⁆ = ⁅x, m⁆ + ⁅x, n⁆
@@ -101,10 +92,7 @@
 -- adds unnecessary clutter to later code
 /-- A Lie module is a module over a commutative ring, together with a linear action of a Lie
 algebra on this module, such that the Lie bracket acts as the commutator of endomorphisms. -/
-<<<<<<< HEAD
 -- @[protect_proj] -- Porting note: Not implemented yet
-=======
->>>>>>> 0fdeb7ed
 class LieModule (R : Type u) (L : Type v) (M : Type w) [CommRing R] [LieRing L] [LieAlgebra R L]
   [AddCommGroup M] [Module R M] [LieRingModule L M] where
   smul_lie : ∀ (t : R) (x : L) (m : M), ⁅t • x, m⁆ = t • ⁅x, m⁆
@@ -201,11 +189,7 @@
 
 @[simp]
 theorem nsmul_lie (n : ℕ) : ⁅n • x, m⁆ = n • ⁅x, m⁆ :=
-<<<<<<< HEAD
-  AddMonoidHom.map_nsmul ⟨⟨fun (x : L) => ⁅x, m⁆, zero_lie m⟩, fun _ _ => add_lie _ _ _⟩ _ _
-=======
   AddMonoidHom.map_nsmul ⟨⟨fun x : L => ⁅x, m⁆, zero_lie m⟩, fun _ _ => add_lie _ _ _⟩ _ _
->>>>>>> 0fdeb7ed
 #align nsmul_lie nsmul_lie
 
 @[simp]
