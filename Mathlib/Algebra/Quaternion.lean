/-
Copyright (c) 2020 Yury Kudryashov. All rights reserved.
Released under Apache 2.0 license as described in the file LICENSE.
Authors: Yury Kudryashov
-/
import Mathlib.Algebra.Algebra.Equiv
import Mathlib.LinearAlgebra.Finrank
import Mathlib.LinearAlgebra.FreeModule.Basic
import Mathlib.LinearAlgebra.FreeModule.Finite.Basic
import Mathlib.SetTheory.Cardinal.Ordinal

#align_import algebra.quaternion from "leanprover-community/mathlib"@"cf7a7252c1989efe5800e0b3cdfeb4228ac6b40e"

/-!
# Quaternions

In this file we define quaternions `ℍ[R]` over a commutative ring `R`, and define some
algebraic structures on `ℍ[R]`.

## Main definitions

* `QuaternionAlgebra R a b`, `ℍ[R, a, b]` :
  [quaternion algebra](https://en.wikipedia.org/wiki/Quaternion_algebra) with coefficients `a`, `b`
* `Quaternion R`, `ℍ[R]` : the space of quaternions, a.k.a. `QuaternionAlgebra R (-1) (-1)`;
* `Quaternion.normSq` : square of the norm of a quaternion;

We also define the following algebraic structures on `ℍ[R]`:

* `Ring ℍ[R, a, b]`, `StarRing ℍ[R, a, b]`, and `Algebra R ℍ[R, a, b]` : for any commutative ring
  `R`;
* `Ring ℍ[R]`, `StarRing ℍ[R]`, and `Algebra R ℍ[R]` : for any commutative ring `R`;
* `IsDomain ℍ[R]` : for a linear ordered commutative ring `R`;
* `DivisionRing ℍ[R]` : for a linear ordered field `R`.

## Notation

The following notation is available with `open Quaternion` or `open scoped Quaternion`.

* `ℍ[R, c₁, c₂]` : `QuaternionAlgebra R c₁ c₂`
* `ℍ[R]` : quaternions over `R`.

## Implementation notes

We define quaternions over any ring `R`, not just `ℝ` to be able to deal with, e.g., integer
or rational quaternions without using real numbers. In particular, all definitions in this file
are computable.

## Tags

quaternion
-/


/-- Quaternion algebra over a type with fixed coefficients $a=i^2$ and $b=j^2$.
Implemented as a structure with four fields: `re`, `imI`, `imJ`, and `imK`. -/
@[ext]
structure QuaternionAlgebra (R : Type*) (a b : R) where
  /-- Real part of a quaternion. -/
  re : R
  imI : R
  imJ : R
  imK : R
#align quaternion_algebra QuaternionAlgebra
#align quaternion_algebra.re QuaternionAlgebra.re
#align quaternion_algebra.im_i QuaternionAlgebra.imI
#align quaternion_algebra.im_j QuaternionAlgebra.imJ
#align quaternion_algebra.im_k QuaternionAlgebra.imK

@[inherit_doc]
scoped[Quaternion] notation "ℍ[" R "," a "," b "]" => QuaternionAlgebra R a b
open Quaternion

namespace QuaternionAlgebra

/-- The equivalence between a quaternion algebra over `R` and `R × R × R × R`. -/
@[simps]
def equivProd {R : Type*} (c₁ c₂ : R) : ℍ[R,c₁,c₂] ≃ R × R × R × R where
  toFun a := ⟨a.1, a.2, a.3, a.4⟩
  invFun a := ⟨a.1, a.2.1, a.2.2.1, a.2.2.2⟩
  left_inv _ := rfl
  right_inv _ := rfl
#align quaternion_algebra.equiv_prod QuaternionAlgebra.equivProd

/-- The equivalence between a quaternion algebra over `R` and `Fin 4 → R`. -/
@[simps symm_apply]
def equivTuple {R : Type*} (c₁ c₂ : R) : ℍ[R,c₁,c₂] ≃ (Fin 4 → R) where
  toFun a := ![a.1, a.2, a.3, a.4]
  invFun a := ⟨a 0, a 1, a 2, a 3⟩
  left_inv _ := rfl
  right_inv f := by ext ⟨_, _ | _ | _ | _ | _ | ⟨⟩⟩ <;> rfl
#align quaternion_algebra.equiv_tuple QuaternionAlgebra.equivTuple

@[simp]
theorem equivTuple_apply {R : Type*} (c₁ c₂ : R) (x : ℍ[R,c₁,c₂]) :
    equivTuple c₁ c₂ x = ![x.re, x.imI, x.imJ, x.imK] :=
  rfl
#align quaternion_algebra.equiv_tuple_apply QuaternionAlgebra.equivTuple_apply

@[simp]
theorem mk.eta {R : Type*} {c₁ c₂} (a : ℍ[R,c₁,c₂]) : mk a.1 a.2 a.3 a.4 = a := rfl
#align quaternion_algebra.mk.eta QuaternionAlgebra.mk.eta

variable {S T R : Type*} [CommRing R] {c₁ c₂ : R} (r x y z : R) (a b c : ℍ[R,c₁,c₂])

instance [Subsingleton R] : Subsingleton ℍ[R, c₁, c₂] := (equivTuple c₁ c₂).subsingleton
instance [Nontrivial R] : Nontrivial ℍ[R, c₁, c₂] := (equivTuple c₁ c₂).surjective.nontrivial

/-- The imaginary part of a quaternion. -/
def im (x : ℍ[R,c₁,c₂]) : ℍ[R,c₁,c₂] :=
  ⟨0, x.imI, x.imJ, x.imK⟩
#align quaternion_algebra.im QuaternionAlgebra.im

@[simp]
theorem im_re : a.im.re = 0 :=
  rfl
#align quaternion_algebra.im_re QuaternionAlgebra.im_re

@[simp]
theorem im_imI : a.im.imI = a.imI :=
  rfl
#align quaternion_algebra.im_im_i QuaternionAlgebra.im_imI

@[simp]
theorem im_imJ : a.im.imJ = a.imJ :=
  rfl
#align quaternion_algebra.im_im_j QuaternionAlgebra.im_imJ

@[simp]
theorem im_imK : a.im.imK = a.imK :=
  rfl
#align quaternion_algebra.im_im_k QuaternionAlgebra.im_imK

@[simp]
theorem im_idem : a.im.im = a.im :=
  rfl
#align quaternion_algebra.im_idem QuaternionAlgebra.im_idem

/-- Coercion `R → ℍ[R,c₁,c₂]`. -/
@[coe] def coe (x : R) : ℍ[R,c₁,c₂] := ⟨x, 0, 0, 0⟩

instance : CoeTC R ℍ[R,c₁,c₂] := ⟨coe⟩

@[simp, norm_cast]
theorem coe_re : (x : ℍ[R,c₁,c₂]).re = x := rfl
#align quaternion_algebra.coe_re QuaternionAlgebra.coe_re

@[simp, norm_cast]
theorem coe_imI : (x : ℍ[R,c₁,c₂]).imI = 0 := rfl
#align quaternion_algebra.coe_im_i QuaternionAlgebra.coe_imI

@[simp, norm_cast]
theorem coe_imJ : (x : ℍ[R,c₁,c₂]).imJ = 0 := rfl
#align quaternion_algebra.coe_im_j QuaternionAlgebra.coe_imJ

@[simp, norm_cast]
theorem coe_imK : (x : ℍ[R,c₁,c₂]).imK = 0 := rfl
#align quaternion_algebra.coe_im_k QuaternionAlgebra.coe_imK

theorem coe_injective : Function.Injective (coe : R → ℍ[R,c₁,c₂]) := fun _ _ h => congr_arg re h
#align quaternion_algebra.coe_injective QuaternionAlgebra.coe_injective

@[simp]
theorem coe_inj {x y : R} : (x : ℍ[R,c₁,c₂]) = y ↔ x = y :=
  coe_injective.eq_iff
#align quaternion_algebra.coe_inj QuaternionAlgebra.coe_inj

-- porting note: removed `simps`, added simp lemmas manually
instance : Zero ℍ[R,c₁,c₂] := ⟨⟨0, 0, 0, 0⟩⟩

@[simp] theorem zero_re : (0 : ℍ[R,c₁,c₂]).re = 0 := rfl
#align quaternion_algebra.has_zero_zero_re QuaternionAlgebra.zero_re

@[simp] theorem zero_imI : (0 : ℍ[R,c₁,c₂]).imI = 0 := rfl
#align quaternion_algebra.has_zero_zero_im_i QuaternionAlgebra.zero_imI

@[simp] theorem zero_imJ : (0 : ℍ[R,c₁,c₂]).imJ = 0 := rfl
#align quaternion_algebra.zero_zero_im_j QuaternionAlgebra.zero_imJ

@[simp] theorem zero_imK : (0 : ℍ[R,c₁,c₂]).imK = 0 := rfl
#align quaternion_algebra.zero_zero_im_k QuaternionAlgebra.zero_imK

@[simp] theorem zero_im : (0 : ℍ[R,c₁,c₂]).im = 0 := rfl

@[simp, norm_cast]
theorem coe_zero : ((0 : R) : ℍ[R,c₁,c₂]) = 0 := rfl
#align quaternion_algebra.coe_zero QuaternionAlgebra.coe_zero

instance : Inhabited ℍ[R,c₁,c₂] := ⟨0⟩

-- porting note: removed `simps`, added simp lemmas manually
instance : One ℍ[R,c₁,c₂] := ⟨⟨1, 0, 0, 0⟩⟩

@[simp] theorem one_re : (1 : ℍ[R,c₁,c₂]).re = 1 := rfl
#align quaternion_algebra.has_one_one_re QuaternionAlgebra.one_re

@[simp] theorem one_imI : (1 : ℍ[R,c₁,c₂]).imI = 0 := rfl
#align quaternion_algebra.has_one_one_im_i QuaternionAlgebra.one_imI

@[simp] theorem one_imJ : (1 : ℍ[R,c₁,c₂]).imJ = 0 := rfl
#align quaternion_algebra.one_one_im_j QuaternionAlgebra.one_imJ

@[simp] theorem one_imK : (1 : ℍ[R,c₁,c₂]).imK = 0 := rfl
#align quaternion_algebra.one_one_im_k QuaternionAlgebra.one_imK

@[simp] theorem one_im : (1 : ℍ[R,c₁,c₂]).im = 0 := rfl

@[simp, norm_cast]
theorem coe_one : ((1 : R) : ℍ[R,c₁,c₂]) = 1 := rfl
#align quaternion_algebra.coe_one QuaternionAlgebra.coe_one

-- porting note: removed `simps`, added simp lemmas manually
instance : Add ℍ[R,c₁,c₂] :=
  ⟨fun a b => ⟨a.1 + b.1, a.2 + b.2, a.3 + b.3, a.4 + b.4⟩⟩

@[simp] theorem add_re : (a + b).re = a.re + b.re := rfl
#align quaternion_algebra.has_add_add_re QuaternionAlgebra.add_re

@[simp] theorem add_imI : (a + b).imI = a.imI + b.imI := rfl
#align quaternion_algebra.has_add_add_im_i QuaternionAlgebra.add_imI

@[simp] theorem add_imJ : (a + b).imJ = a.imJ + b.imJ := rfl
#align quaternion_algebra.has_add_add_im_j QuaternionAlgebra.add_imJ

@[simp] theorem add_imK : (a + b).imK = a.imK + b.imK := rfl
#align quaternion_algebra.has_add_add_im_k QuaternionAlgebra.add_imK

@[simp] theorem add_im : (a + b).im = a.im + b.im :=
  QuaternionAlgebra.ext _ _ (zero_add _).symm rfl rfl rfl

@[simp]
theorem mk_add_mk (a₁ a₂ a₃ a₄ b₁ b₂ b₃ b₄ : R) :
    (mk a₁ a₂ a₃ a₄ : ℍ[R,c₁,c₂]) + mk b₁ b₂ b₃ b₄ = mk (a₁ + b₁) (a₂ + b₂) (a₃ + b₃) (a₄ + b₄) :=
  rfl
#align quaternion_algebra.mk_add_mk QuaternionAlgebra.mk_add_mk

@[simp, norm_cast]
theorem coe_add : ((x + y : R) : ℍ[R,c₁,c₂]) = x + y := by ext <;> simp
#align quaternion_algebra.coe_add QuaternionAlgebra.coe_add

-- porting note: removed `simps`, added simp lemmas manually
instance : Neg ℍ[R,c₁,c₂] := ⟨fun a => ⟨-a.1, -a.2, -a.3, -a.4⟩⟩

@[simp] theorem neg_re : (-a).re = -a.re := rfl
#align quaternion_algebra.has_neg_neg_re QuaternionAlgebra.neg_re

@[simp] theorem neg_imI : (-a).imI = -a.imI := rfl
#align quaternion_algebra.has_neg_neg_im_i QuaternionAlgebra.neg_imI

@[simp] theorem neg_imJ : (-a).imJ = -a.imJ := rfl
#align quaternion_algebra.has_neg_neg_im_j QuaternionAlgebra.neg_imJ

@[simp] theorem neg_imK : (-a).imK = -a.imK := rfl
#align quaternion_algebra.has_neg_neg_im_k QuaternionAlgebra.neg_imK

@[simp] theorem neg_im : (-a).im = -a.im :=
  QuaternionAlgebra.ext _ _ neg_zero.symm rfl rfl rfl

@[simp]
theorem neg_mk (a₁ a₂ a₃ a₄ : R) : -(mk a₁ a₂ a₃ a₄ : ℍ[R,c₁,c₂]) = ⟨-a₁, -a₂, -a₃, -a₄⟩ :=
  rfl
#align quaternion_algebra.neg_mk QuaternionAlgebra.neg_mk

@[simp, norm_cast]
theorem coe_neg : ((-x : R) : ℍ[R,c₁,c₂]) = -x := by ext <;> simp
#align quaternion_algebra.coe_neg QuaternionAlgebra.coe_neg

instance : Sub ℍ[R,c₁,c₂] :=
  ⟨fun a b => ⟨a.1 - b.1, a.2 - b.2, a.3 - b.3, a.4 - b.4⟩⟩

@[simp] theorem sub_re : (a - b).re = a.re - b.re := rfl
#align quaternion_algebra.has_sub_sub_re QuaternionAlgebra.sub_re

@[simp] theorem sub_imI : (a - b).imI = a.imI - b.imI := rfl
#align quaternion_algebra.has_sub_sub_im_i QuaternionAlgebra.sub_imI

@[simp] theorem sub_imJ : (a - b).imJ = a.imJ - b.imJ := rfl
#align quaternion_algebra.has_sub_sub_im_j QuaternionAlgebra.sub_imJ

@[simp] theorem sub_imK : (a - b).imK = a.imK - b.imK := rfl
#align quaternion_algebra.has_sub_sub_im_k QuaternionAlgebra.sub_imK

@[simp] theorem sub_im : (a - b).im = a.im - b.im :=
  QuaternionAlgebra.ext _ _ (sub_zero _).symm rfl rfl rfl

@[simp]
theorem mk_sub_mk (a₁ a₂ a₃ a₄ b₁ b₂ b₃ b₄ : R) :
    (mk a₁ a₂ a₃ a₄ : ℍ[R,c₁,c₂]) - mk b₁ b₂ b₃ b₄ = mk (a₁ - b₁) (a₂ - b₂) (a₃ - b₃) (a₄ - b₄) :=
  rfl
#align quaternion_algebra.mk_sub_mk QuaternionAlgebra.mk_sub_mk

@[simp, norm_cast]
theorem coe_im : (x : ℍ[R,c₁,c₂]).im = 0 :=
  rfl
#align quaternion_algebra.coe_im QuaternionAlgebra.coe_im

@[simp]
theorem re_add_im : ↑a.re + a.im = a :=
  QuaternionAlgebra.ext _ _ (add_zero _) (zero_add _) (zero_add _) (zero_add _)
#align quaternion_algebra.re_add_im QuaternionAlgebra.re_add_im

@[simp]
theorem sub_self_im : a - a.im = a.re :=
  QuaternionAlgebra.ext _ _ (sub_zero _) (sub_self _) (sub_self _) (sub_self _)
#align quaternion_algebra.sub_self_im QuaternionAlgebra.sub_self_im

@[simp]
theorem sub_self_re : a - a.re = a.im :=
  QuaternionAlgebra.ext _ _ (sub_self _) (sub_zero _) (sub_zero _) (sub_zero _)
#align quaternion_algebra.sub_self_re QuaternionAlgebra.sub_self_re

/-- Multiplication is given by

* `1 * x = x * 1 = x`;
* `i * i = c₁`;
* `j * j = c₂`;
* `i * j = k`, `j * i = -k`;
* `k * k = -c₁ * c₂`;
* `i * k = c₁ * j`, `k * i = -c₁ * j`;
* `j * k = -c₂ * i`, `k * j = c₂ * i`.  -/
instance : Mul ℍ[R,c₁,c₂] :=
  ⟨fun a b =>
    ⟨a.1 * b.1 + c₁ * a.2 * b.2 + c₂ * a.3 * b.3 - c₁ * c₂ * a.4 * b.4,
      a.1 * b.2 + a.2 * b.1 - c₂ * a.3 * b.4 + c₂ * a.4 * b.3,
      a.1 * b.3 + c₁ * a.2 * b.4 + a.3 * b.1 - c₁ * a.4 * b.2,
      a.1 * b.4 + a.2 * b.3 - a.3 * b.2 + a.4 * b.1⟩⟩

@[simp]
theorem mul_re : (a * b).re = a.1 * b.1 + c₁ * a.2 * b.2 + c₂ * a.3 * b.3 - c₁ * c₂ * a.4 * b.4 :=
  rfl
#align quaternion_algebra.has_mul_mul_re QuaternionAlgebra.mul_re

@[simp]
theorem mul_imI : (a * b).imI = a.1 * b.2 + a.2 * b.1 - c₂ * a.3 * b.4 + c₂ * a.4 * b.3 := rfl
#align quaternion_algebra.has_mul_mul_im_i QuaternionAlgebra.mul_imI

@[simp]
theorem mul_imJ : (a * b).imJ = a.1 * b.3 + c₁ * a.2 * b.4 + a.3 * b.1 - c₁ * a.4 * b.2 := rfl
#align quaternion_algebra.has_mul_mul_im_j QuaternionAlgebra.mul_imJ

@[simp] theorem mul_imK : (a * b).imK = a.1 * b.4 + a.2 * b.3 - a.3 * b.2 + a.4 * b.1 := rfl
#align quaternion_algebra.has_mul_mul_im_k QuaternionAlgebra.mul_imK

@[simp]
theorem mk_mul_mk (a₁ a₂ a₃ a₄ b₁ b₂ b₃ b₄ : R) :
    (mk a₁ a₂ a₃ a₄ : ℍ[R,c₁,c₂]) * mk b₁ b₂ b₃ b₄ =
      ⟨a₁ * b₁ + c₁ * a₂ * b₂ + c₂ * a₃ * b₃ - c₁ * c₂ * a₄ * b₄,
        a₁ * b₂ + a₂ * b₁ - c₂ * a₃ * b₄ + c₂ * a₄ * b₃,
        a₁ * b₃ + c₁ * a₂ * b₄ + a₃ * b₁ - c₁ * a₄ * b₂, a₁ * b₄ + a₂ * b₃ - a₃ * b₂ + a₄ * b₁⟩ :=
  rfl
#align quaternion_algebra.mk_mul_mk QuaternionAlgebra.mk_mul_mk

section

variable [SMul S R] [SMul T R] (s : S)

-- porting note: Lean 4 auto drops the unused `[Ring R]` argument
instance : SMul S ℍ[R,c₁,c₂] where smul s a := ⟨s • a.1, s • a.2, s • a.3, s • a.4⟩

instance [SMul S T] [IsScalarTower S T R] : IsScalarTower S T ℍ[R,c₁,c₂] where
  smul_assoc s t x := by ext <;> exact smul_assoc _ _ _

instance [SMulCommClass S T R] : SMulCommClass S T ℍ[R,c₁,c₂] where
  smul_comm s t x := by ext <;> exact smul_comm _ _ _

@[simp] theorem smul_re : (s • a).re = s • a.re := rfl
#align quaternion_algebra.smul_re QuaternionAlgebra.smul_re

@[simp] theorem smul_imI : (s • a).imI = s • a.imI := rfl
#align quaternion_algebra.smul_im_i QuaternionAlgebra.smul_imI

@[simp] theorem smul_imJ : (s • a).imJ = s • a.imJ := rfl
#align quaternion_algebra.smul_im_j QuaternionAlgebra.smul_imJ

@[simp] theorem smul_imK : (s • a).imK = s • a.imK := rfl
#align quaternion_algebra.smul_im_k QuaternionAlgebra.smul_imK

@[simp] theorem smul_im {S} [SMulZeroClass S R] (s : S) : (s • a).im = s • a.im :=
  QuaternionAlgebra.ext _ _ (smul_zero s).symm rfl rfl rfl

@[simp]
theorem smul_mk (re im_i im_j im_k : R) :
    s • (⟨re, im_i, im_j, im_k⟩ : ℍ[R,c₁,c₂]) = ⟨s • re, s • im_i, s • im_j, s • im_k⟩ :=
  rfl
#align quaternion_algebra.smul_mk QuaternionAlgebra.smul_mk

end

@[simp, norm_cast]
theorem coe_smul [SMulZeroClass S R] (s : S) (r : R) :
    (↑(s • r) : ℍ[R,c₁,c₂]) = s • (r : ℍ[R,c₁,c₂]) :=
  QuaternionAlgebra.ext _ _ rfl (smul_zero s).symm (smul_zero s).symm (smul_zero s).symm
#align quaternion_algebra.coe_smul QuaternionAlgebra.coe_smul

instance : AddCommGroup ℍ[R,c₁,c₂] :=
  (equivProd c₁ c₂).injective.addCommGroup _ rfl (fun _ _ ↦ rfl) (fun _ ↦ rfl) (fun _ _ ↦ rfl)
    (λ _ _ ↦ rfl) (λ _ _ ↦ rfl)

instance : AddCommGroupWithOne ℍ[R,c₁,c₂] where
  natCast n := ((n : R) : ℍ[R,c₁,c₂])
  natCast_zero := by simp
  natCast_succ := by simp
  intCast n := ((n : R) : ℍ[R,c₁,c₂])
  intCast_ofNat _ := congr_arg coe (Int.cast_ofNat _)
  intCast_negSucc n := by
    change coe _ = -coe _
    rw [Int.cast_negSucc, coe_neg]

@[simp, norm_cast]
theorem nat_cast_re (n : ℕ) : (n : ℍ[R,c₁,c₂]).re = n :=
  rfl
#align quaternion_algebra.nat_cast_re QuaternionAlgebra.nat_cast_re

@[simp, norm_cast]
theorem nat_cast_imI (n : ℕ) : (n : ℍ[R,c₁,c₂]).imI = 0 :=
  rfl
#align quaternion_algebra.nat_cast_im_i QuaternionAlgebra.nat_cast_imI

@[simp, norm_cast]
theorem nat_cast_imJ (n : ℕ) : (n : ℍ[R,c₁,c₂]).imJ = 0 :=
  rfl
#align quaternion_algebra.nat_cast_im_j QuaternionAlgebra.nat_cast_imJ

@[simp, norm_cast]
theorem nat_cast_imK (n : ℕ) : (n : ℍ[R,c₁,c₂]).imK = 0 :=
  rfl
#align quaternion_algebra.nat_cast_im_k QuaternionAlgebra.nat_cast_imK

@[simp, norm_cast]
theorem nat_cast_im (n : ℕ) : (n : ℍ[R,c₁,c₂]).im = 0 :=
  rfl
#align quaternion_algebra.nat_cast_im QuaternionAlgebra.nat_cast_im

@[norm_cast]
theorem coe_nat_cast (n : ℕ) : ↑(n : R) = (n : ℍ[R,c₁,c₂]) :=
  rfl
#align quaternion_algebra.coe_nat_cast QuaternionAlgebra.coe_nat_cast

@[simp, norm_cast]
theorem int_cast_re (z : ℤ) : (z : ℍ[R,c₁,c₂]).re = z :=
  rfl
#align quaternion_algebra.int_cast_re QuaternionAlgebra.int_cast_re

@[simp, norm_cast]
theorem int_cast_imI (z : ℤ) : (z : ℍ[R,c₁,c₂]).imI = 0 :=
  rfl
#align quaternion_algebra.int_cast_im_i QuaternionAlgebra.int_cast_imI

@[simp, norm_cast]
theorem int_cast_imJ (z : ℤ) : (z : ℍ[R,c₁,c₂]).imJ = 0 :=
  rfl
#align quaternion_algebra.int_cast_im_j QuaternionAlgebra.int_cast_imJ

@[simp, norm_cast]
theorem int_cast_imK (z : ℤ) : (z : ℍ[R,c₁,c₂]).imK = 0 :=
  rfl
#align quaternion_algebra.int_cast_im_k QuaternionAlgebra.int_cast_imK

@[simp, norm_cast]
theorem int_cast_im (z : ℤ) : (z : ℍ[R,c₁,c₂]).im = 0 :=
  rfl
#align quaternion_algebra.int_cast_im QuaternionAlgebra.int_cast_im

@[norm_cast]
theorem coe_int_cast (z : ℤ) : ↑(z : R) = (z : ℍ[R,c₁,c₂]) :=
  rfl
#align quaternion_algebra.coe_int_cast QuaternionAlgebra.coe_int_cast

instance instRing : Ring ℍ[R,c₁,c₂] where
  __ := inferInstanceAs (AddCommGroupWithOne ℍ[R,c₁,c₂])
  left_distrib _ _ _ := by ext <;> simp <;> ring
  right_distrib _ _ _ := by ext <;> simp <;> ring
  zero_mul _ := by ext <;> simp
  mul_zero _ := by ext <;> simp
  mul_assoc _ _ _ := by ext <;> simp <;> ring
  one_mul _ := by ext <;> simp
  mul_one _ := by ext <;> simp

@[norm_cast, simp]
theorem coe_mul : ((x * y : R) : ℍ[R,c₁,c₂]) = x * y := by ext <;> simp
#align quaternion_algebra.coe_mul QuaternionAlgebra.coe_mul

-- TODO: add weaker `MulAction`, `DistribMulAction`, and `Module` instances (and repeat them
-- for `ℍ[R]`)
instance [CommSemiring S] [Algebra S R] : Algebra S ℍ[R,c₁,c₂] where
  smul := (· • ·)
  toFun s := coe (algebraMap S R s)
  map_one' := by simp only [map_one, coe_one]
  map_zero' := by simp only [map_zero, coe_zero]
  map_mul' x y := by simp only [map_mul, coe_mul]
  map_add' x y := by simp only [map_add, coe_add]
  smul_def' s x := by ext <;> simp [Algebra.smul_def]
  commutes' s x := by ext <;> simp [Algebra.commutes]

theorem algebraMap_eq (r : R) : algebraMap R ℍ[R,c₁,c₂] r = ⟨r, 0, 0, 0⟩ :=
  rfl
#align quaternion_algebra.algebra_map_eq QuaternionAlgebra.algebraMap_eq

theorem algebraMap_injective : (algebraMap R ℍ[R,c₁,c₂] : _ → _).Injective :=
  fun _ _ ↦ by simp [algebraMap_eq]

instance [NoZeroDivisors R] : NoZeroSMulDivisors R ℍ[R,c₁,c₂] := ⟨by
  rintro t ⟨a, b, c, d⟩ h
  rw [or_iff_not_imp_left]
  intro ht
  simpa [QuaternionAlgebra.ext_iff, ht] using h⟩

section

variable (c₁ c₂)

/-- `QuaternionAlgebra.re` as a `LinearMap`-/
@[simps]
def reₗ : ℍ[R,c₁,c₂] →ₗ[R] R where
  toFun := re
  map_add' _ _ := rfl
  map_smul' _ _ := rfl
#align quaternion_algebra.re_lm QuaternionAlgebra.reₗ

/-- `QuaternionAlgebra.imI` as a `LinearMap`-/
@[simps]
def imIₗ : ℍ[R,c₁,c₂] →ₗ[R] R where
  toFun := imI
  map_add' _ _ := rfl
  map_smul' _ _ := rfl
#align quaternion_algebra.im_i_lm QuaternionAlgebra.imIₗ

/-- `QuaternionAlgebra.imJ` as a `LinearMap`-/
@[simps]
def imJₗ : ℍ[R,c₁,c₂] →ₗ[R] R where
  toFun := imJ
  map_add' _ _ := rfl
  map_smul' _ _ := rfl
#align quaternion_algebra.im_j_lm QuaternionAlgebra.imJₗ

/-- `QuaternionAlgebra.imK` as a `LinearMap`-/
@[simps]
def imKₗ : ℍ[R,c₁,c₂] →ₗ[R] R where
  toFun := imK
  map_add' _ _ := rfl
  map_smul' _ _ := rfl
#align quaternion_algebra.im_k_lm QuaternionAlgebra.imKₗ

/-- `QuaternionAlgebra.equivTuple` as a linear equivalence. -/
def linearEquivTuple : ℍ[R,c₁,c₂] ≃ₗ[R] Fin 4 → R :=
  LinearEquiv.symm -- proofs are not `rfl` in the forward direction
    { (equivTuple c₁ c₂).symm with
      toFun := (equivTuple c₁ c₂).symm
      invFun := equivTuple c₁ c₂
      map_add' := fun _ _ => rfl
      map_smul' := fun _ _ => rfl }
#align quaternion_algebra.linear_equiv_tuple QuaternionAlgebra.linearEquivTuple

@[simp]
theorem coe_linearEquivTuple : ⇑(linearEquivTuple c₁ c₂) = equivTuple c₁ c₂ :=
  rfl
#align quaternion_algebra.coe_linear_equiv_tuple QuaternionAlgebra.coe_linearEquivTuple

@[simp]
theorem coe_linearEquivTuple_symm : ⇑(linearEquivTuple c₁ c₂).symm = (equivTuple c₁ c₂).symm :=
  rfl
#align quaternion_algebra.coe_linear_equiv_tuple_symm QuaternionAlgebra.coe_linearEquivTuple_symm

/-- `ℍ[R, c₁, c₂]` has a basis over `R` given by `1`, `i`, `j`, and `k`. -/
noncomputable def basisOneIJK : Basis (Fin 4) R ℍ[R,c₁,c₂] :=
  .ofEquivFun <| linearEquivTuple c₁ c₂
#align quaternion_algebra.basis_one_i_j_k QuaternionAlgebra.basisOneIJK

@[simp]
theorem coe_basisOneIJK_repr (q : ℍ[R,c₁,c₂]) :
    ⇑((basisOneIJK c₁ c₂).repr q) = ![q.re, q.imI, q.imJ, q.imK] :=
  rfl
#align quaternion_algebra.coe_basis_one_i_j_k_repr QuaternionAlgebra.coe_basisOneIJK_repr

instance : Module.Finite R ℍ[R,c₁,c₂] := .of_basis (basisOneIJK c₁ c₂)

instance : Module.Free R ℍ[R,c₁,c₂] := .of_basis (basisOneIJK c₁ c₂)

theorem rank_eq_four [StrongRankCondition R] : Module.rank R ℍ[R,c₁,c₂] = 4 := by
  rw [rank_eq_card_basis (basisOneIJK c₁ c₂), Fintype.card_fin]
  norm_num
#align quaternion_algebra.rank_eq_four QuaternionAlgebra.rank_eq_four

theorem finrank_eq_four [StrongRankCondition R] : FiniteDimensional.finrank R ℍ[R,c₁,c₂] = 4 := by
  rw [FiniteDimensional.finrank, rank_eq_four, Cardinal.toNat_ofNat]
#align quaternion_algebra.finrank_eq_four QuaternionAlgebra.finrank_eq_four

/-- There is a natural equivalence when swapping the coefficients of a quaternion algebra. -/
@[simps]
def swapEquiv : ℍ[R,c₁,c₂] ≃ₐ[R] ℍ[R, c₂, c₁] where
  toFun t := ⟨t.1, t.3, t.2, -t.4⟩
  invFun t := ⟨t.1, t.3, t.2, -t.4⟩
  left_inv _ := by simp
  right_inv _ := by simp
  map_mul' _ _ := by
    ext
      <;> simp only [mul_re, mul_imJ, mul_imI, add_left_inj, mul_imK, neg_mul, neg_add_rev,
                     neg_sub, mk_mul_mk, mul_neg, neg_neg, sub_neg_eq_add]
      <;> ring
  map_add' _ _ := by ext <;> simp [add_comm]
  commutes' _ := by simp [algebraMap_eq]

end

@[norm_cast, simp]
theorem coe_sub : ((x - y : R) : ℍ[R,c₁,c₂]) = x - y :=
  (algebraMap R ℍ[R,c₁,c₂]).map_sub x y
#align quaternion_algebra.coe_sub QuaternionAlgebra.coe_sub

@[norm_cast, simp]
theorem coe_pow (n : ℕ) : (↑(x ^ n) : ℍ[R,c₁,c₂]) = (x : ℍ[R,c₁,c₂]) ^ n :=
  (algebraMap R ℍ[R,c₁,c₂]).map_pow x n
#align quaternion_algebra.coe_pow QuaternionAlgebra.coe_pow

theorem coe_commutes : ↑r * a = a * r :=
  Algebra.commutes r a
#align quaternion_algebra.coe_commutes QuaternionAlgebra.coe_commutes

theorem coe_commute : Commute (↑r) a :=
  coe_commutes r a
#align quaternion_algebra.coe_commute QuaternionAlgebra.coe_commute

theorem coe_mul_eq_smul : ↑r * a = r • a :=
  (Algebra.smul_def r a).symm
#align quaternion_algebra.coe_mul_eq_smul QuaternionAlgebra.coe_mul_eq_smul

theorem mul_coe_eq_smul : a * r = r • a := by rw [← coe_commutes, coe_mul_eq_smul]
#align quaternion_algebra.mul_coe_eq_smul QuaternionAlgebra.mul_coe_eq_smul

@[norm_cast, simp]
theorem coe_algebraMap : ⇑(algebraMap R ℍ[R,c₁,c₂]) = coe :=
  rfl
#align quaternion_algebra.coe_algebra_map QuaternionAlgebra.coe_algebraMap

theorem smul_coe : x • (y : ℍ[R,c₁,c₂]) = ↑(x * y) := by rw [coe_mul, coe_mul_eq_smul]
#align quaternion_algebra.smul_coe QuaternionAlgebra.smul_coe

/-- Quaternion conjugate. -/
instance instStarQuaternionAlgebra : Star ℍ[R,c₁,c₂] where star a := ⟨a.1, -a.2, -a.3, -a.4⟩

@[simp] theorem re_star : (star a).re = a.re := rfl
#align quaternion_algebra.re_star QuaternionAlgebra.re_star

@[simp]
theorem imI_star : (star a).imI = -a.imI :=
  rfl
#align quaternion_algebra.im_i_star QuaternionAlgebra.imI_star

@[simp]
theorem imJ_star : (star a).imJ = -a.imJ :=
  rfl
#align quaternion_algebra.im_j_star QuaternionAlgebra.imJ_star

@[simp]
theorem imK_star : (star a).imK = -a.imK :=
  rfl
#align quaternion_algebra.im_k_star QuaternionAlgebra.imK_star

@[simp]
theorem im_star : (star a).im = -a.im :=
  QuaternionAlgebra.ext _ _ neg_zero.symm rfl rfl rfl
#align quaternion_algebra.im_star QuaternionAlgebra.im_star

@[simp]
theorem star_mk (a₁ a₂ a₃ a₄ : R) : star (mk a₁ a₂ a₃ a₄ : ℍ[R,c₁,c₂]) = ⟨a₁, -a₂, -a₃, -a₄⟩ :=
  rfl
#align quaternion_algebra.star_mk QuaternionAlgebra.star_mk

instance instStarRing : StarRing ℍ[R,c₁,c₂] where
  star_involutive x := by simp [Star.star]
  star_add a b := by ext <;> simp [add_comm]
  star_mul a b := by ext <;> simp <;> ring

theorem self_add_star' : a + star a = ↑(2 * a.re) := by ext <;> simp [two_mul]
#align quaternion_algebra.self_add_star' QuaternionAlgebra.self_add_star'

theorem self_add_star : a + star a = 2 * a.re := by simp only [self_add_star', two_mul, coe_add]
#align quaternion_algebra.self_add_star QuaternionAlgebra.self_add_star

theorem star_add_self' : star a + a = ↑(2 * a.re) := by rw [add_comm, self_add_star']
#align quaternion_algebra.star_add_self' QuaternionAlgebra.star_add_self'

theorem star_add_self : star a + a = 2 * a.re := by rw [add_comm, self_add_star]
#align quaternion_algebra.star_add_self QuaternionAlgebra.star_add_self

theorem star_eq_two_re_sub : star a = ↑(2 * a.re) - a :=
  eq_sub_iff_add_eq.2 a.star_add_self'
#align quaternion_algebra.star_eq_two_re_sub QuaternionAlgebra.star_eq_two_re_sub

instance : IsStarNormal a :=
  ⟨by
    rw [a.star_eq_two_re_sub]
    exact (coe_commute (2 * a.re) a).sub_left (Commute.refl a)⟩

@[simp, norm_cast]
theorem star_coe : star (x : ℍ[R,c₁,c₂]) = x := by ext <;> simp
#align quaternion_algebra.star_coe QuaternionAlgebra.star_coe

@[simp] theorem star_im : star a.im = -a.im := im_star _
#align quaternion_algebra.star_im QuaternionAlgebra.star_im

@[simp]
theorem star_smul [Monoid S] [DistribMulAction S R] (s : S) (a : ℍ[R,c₁,c₂]) :
    star (s • a) = s • star a :=
  QuaternionAlgebra.ext _ _ rfl (smul_neg _ _).symm (smul_neg _ _).symm (smul_neg _ _).symm
#align quaternion_algebra.star_smul QuaternionAlgebra.star_smul

theorem eq_re_of_eq_coe {a : ℍ[R,c₁,c₂]} {x : R} (h : a = x) : a = a.re := by rw [h, coe_re]
#align quaternion_algebra.eq_re_of_eq_coe QuaternionAlgebra.eq_re_of_eq_coe

theorem eq_re_iff_mem_range_coe {a : ℍ[R,c₁,c₂]} :
    a = a.re ↔ a ∈ Set.range (coe : R → ℍ[R,c₁,c₂]) :=
  ⟨fun h => ⟨a.re, h.symm⟩, fun ⟨_, h⟩ => eq_re_of_eq_coe h.symm⟩
#align quaternion_algebra.eq_re_iff_mem_range_coe QuaternionAlgebra.eq_re_iff_mem_range_coe

section CharZero

variable [NoZeroDivisors R] [CharZero R]

@[simp]
theorem star_eq_self {c₁ c₂ : R} {a : ℍ[R,c₁,c₂]} : star a = a ↔ a = a.re := by
  simp [QuaternionAlgebra.ext_iff, neg_eq_iff_add_eq_zero, add_self_eq_zero]
#align quaternion_algebra.star_eq_self QuaternionAlgebra.star_eq_self

theorem star_eq_neg {c₁ c₂ : R} {a : ℍ[R,c₁,c₂]} : star a = -a ↔ a.re = 0 := by
  simp [QuaternionAlgebra.ext_iff, eq_neg_iff_add_eq_zero]
#align quaternion_algebra.star_eq_neg QuaternionAlgebra.star_eq_neg

end CharZero

-- Can't use `rw ← star_eq_self` in the proof without additional assumptions
theorem star_mul_eq_coe : star a * a = (star a * a).re := by ext <;> simp <;> ring
#align quaternion_algebra.star_mul_eq_coe QuaternionAlgebra.star_mul_eq_coe

theorem mul_star_eq_coe : a * star a = (a * star a).re := by
  rw [← star_comm_self']
  exact a.star_mul_eq_coe
#align quaternion_algebra.mul_star_eq_coe QuaternionAlgebra.mul_star_eq_coe

open MulOpposite

/-- Quaternion conjugate as an `AlgEquiv` to the opposite ring. -/
def starAe : ℍ[R,c₁,c₂] ≃ₐ[R] ℍ[R,c₁,c₂]ᵐᵒᵖ :=
  { starAddEquiv.trans opAddEquiv with
    toFun := op ∘ star
    invFun := star ∘ unop
    map_mul' := fun x y => by simp
    commutes' := fun r => by simp }
#align quaternion_algebra.star_ae QuaternionAlgebra.starAe

@[simp]
theorem coe_starAe : ⇑(starAe : ℍ[R,c₁,c₂] ≃ₐ[R] _) = op ∘ star :=
  rfl
#align quaternion_algebra.coe_star_ae QuaternionAlgebra.coe_starAe

end QuaternionAlgebra

/-- Space of quaternions over a type. Implemented as a structure with four fields:
`re`, `im_i`, `im_j`, and `im_k`. -/
def Quaternion (R : Type*) [One R] [Neg R] :=
  QuaternionAlgebra R (-1) (-1)
#align quaternion Quaternion

-- mathport name: quaternion
scoped[Quaternion] notation "ℍ[" R "]" => Quaternion R

/-- The equivalence between the quaternions over `R` and `R × R × R × R`. -/
@[simps!]
def Quaternion.equivProd (R : Type*) [One R] [Neg R] : ℍ[R] ≃ R × R × R × R :=
  QuaternionAlgebra.equivProd _ _
#align quaternion.equiv_prod Quaternion.equivProd

/-- The equivalence between the quaternions over `R` and `Fin 4 → R`. -/
@[simps! symm_apply]
def Quaternion.equivTuple (R : Type*) [One R] [Neg R] : ℍ[R] ≃ (Fin 4 → R) :=
  QuaternionAlgebra.equivTuple _ _
#align quaternion.equiv_tuple Quaternion.equivTuple

@[simp]
theorem Quaternion.equivTuple_apply (R : Type*) [One R] [Neg R] (x : ℍ[R]) :
    Quaternion.equivTuple R x = ![x.re, x.imI, x.imJ, x.imK] :=
  rfl
#align quaternion.equiv_tuple_apply Quaternion.equivTuple_apply

instance {R : Type*} [One R] [Neg R] [Subsingleton R] : Subsingleton ℍ[R] :=
  inferInstanceAs (Subsingleton <| ℍ[R, -1, -1])
instance {R : Type*} [One R] [Neg R] [Nontrivial R] : Nontrivial ℍ[R] :=
  inferInstanceAs (Nontrivial <| ℍ[R, -1, -1])

namespace Quaternion

variable {S T R : Type*} [CommRing R] (r x y z : R) (a b c : ℍ[R])

export QuaternionAlgebra (re imI imJ imK)

/-- Coercion `R → ℍ[R]`. -/
@[coe] def coe : R → ℍ[R] := QuaternionAlgebra.coe

instance : CoeTC R ℍ[R] := ⟨coe⟩

instance instRing : Ring ℍ[R] := QuaternionAlgebra.instRing

instance : Inhabited ℍ[R] := inferInstanceAs <| Inhabited ℍ[R,-1,-1]

instance [SMul S R] : SMul S ℍ[R] := inferInstanceAs <| SMul S ℍ[R,-1,-1]

instance [SMul S T] [SMul S R] [SMul T R] [IsScalarTower S T R] : IsScalarTower S T ℍ[R] :=
  inferInstanceAs <| IsScalarTower S T ℍ[R,-1,-1]

instance [SMul S R] [SMul T R] [SMulCommClass S T R] : SMulCommClass S T ℍ[R] :=
  inferInstanceAs <| SMulCommClass S T ℍ[R,-1,-1]

protected instance algebra [CommSemiring S] [Algebra S R] : Algebra S ℍ[R] :=
  inferInstanceAs <| Algebra S ℍ[R,-1,-1]

-- porting note: added shortcut
instance : Star ℍ[R] := QuaternionAlgebra.instStarQuaternionAlgebra
instance : StarRing ℍ[R] := QuaternionAlgebra.instStarRing
instance : IsStarNormal a := inferInstanceAs <| IsStarNormal (R := ℍ[R,-1,-1]) a

@[ext]
theorem ext : a.re = b.re → a.imI = b.imI → a.imJ = b.imJ → a.imK = b.imK → a = b :=
  QuaternionAlgebra.ext a b
#align quaternion.ext Quaternion.ext

theorem ext_iff {a b : ℍ[R]} :
    a = b ↔ a.re = b.re ∧ a.imI = b.imI ∧ a.imJ = b.imJ ∧ a.imK = b.imK :=
  QuaternionAlgebra.ext_iff a b
#align quaternion.ext_iff Quaternion.ext_iff

/-- The imaginary part of a quaternion. -/
nonrec def im (x : ℍ[R]) : ℍ[R] := x.im
#align quaternion.im Quaternion.im

@[simp] theorem im_re : a.im.re = 0 := rfl
#align quaternion.im_re Quaternion.im_re

@[simp] theorem im_imI : a.im.imI = a.imI := rfl
#align quaternion.im_im_i Quaternion.im_imI

@[simp] theorem im_imJ : a.im.imJ = a.imJ := rfl
#align quaternion.im_im_j Quaternion.im_imJ

@[simp] theorem im_imK : a.im.imK = a.imK := rfl
#align quaternion.im_im_k Quaternion.im_imK

@[simp] theorem im_idem : a.im.im = a.im := rfl
#align quaternion.im_idem Quaternion.im_idem

@[simp] nonrec theorem re_add_im : ↑a.re + a.im = a := a.re_add_im
#align quaternion.re_add_im Quaternion.re_add_im

@[simp] nonrec theorem sub_self_im : a - a.im = a.re := a.sub_self_im
#align quaternion.sub_self_im Quaternion.sub_self_im

@[simp] nonrec theorem sub_self_re : a - ↑a.re = a.im := a.sub_self_re
#align quaternion.sub_self_re Quaternion.sub_self_re

@[simp, norm_cast]
theorem coe_re : (x : ℍ[R]).re = x := rfl
#align quaternion.coe_re Quaternion.coe_re

@[simp, norm_cast]
theorem coe_imI : (x : ℍ[R]).imI = 0 := rfl
#align quaternion.coe_im_i Quaternion.coe_imI

@[simp, norm_cast]
theorem coe_imJ : (x : ℍ[R]).imJ = 0 := rfl
#align quaternion.coe_im_j Quaternion.coe_imJ

@[simp, norm_cast]
theorem coe_imK : (x : ℍ[R]).imK = 0 := rfl
#align quaternion.coe_im_k Quaternion.coe_imK

@[simp, norm_cast]
theorem coe_im : (x : ℍ[R]).im = 0 := rfl
#align quaternion.coe_im Quaternion.coe_im

@[simp] theorem zero_re : (0 : ℍ[R]).re = 0 := rfl
#align quaternion.zero_re Quaternion.zero_re

@[simp] theorem zero_imI : (0 : ℍ[R]).imI = 0 := rfl
#align quaternion.zero_im_i Quaternion.zero_imI

@[simp] theorem zero_imJ : (0 : ℍ[R]).imJ = 0 := rfl
#align quaternion.zero_im_j Quaternion.zero_imJ

@[simp] theorem zero_imK : (0 : ℍ[R]).imK = 0 := rfl
#align quaternion.zero_im_k Quaternion.zero_imK

@[simp] theorem zero_im : (0 : ℍ[R]).im = 0 := rfl
#align quaternion.zero_im Quaternion.zero_im

@[simp, norm_cast]
theorem coe_zero : ((0 : R) : ℍ[R]) = 0 := rfl
#align quaternion.coe_zero Quaternion.coe_zero

@[simp] theorem one_re : (1 : ℍ[R]).re = 1 := rfl
#align quaternion.one_re Quaternion.one_re

@[simp] theorem one_imI : (1 : ℍ[R]).imI = 0 := rfl
#align quaternion.one_im_i Quaternion.one_imI

@[simp] theorem one_imJ : (1 : ℍ[R]).imJ = 0 := rfl
#align quaternion.one_im_j Quaternion.one_imJ

@[simp] theorem one_imK : (1 : ℍ[R]).imK = 0 := rfl
#align quaternion.one_im_k Quaternion.one_imK

@[simp] theorem one_im : (1 : ℍ[R]).im = 0 := rfl
#align quaternion.one_im Quaternion.one_im

@[simp, norm_cast]
theorem coe_one : ((1 : R) : ℍ[R]) = 1 := rfl
#align quaternion.coe_one Quaternion.coe_one

@[simp] theorem add_re : (a + b).re = a.re + b.re := rfl
#align quaternion.add_re Quaternion.add_re

@[simp] theorem add_imI : (a + b).imI = a.imI + b.imI := rfl
#align quaternion.add_im_i Quaternion.add_imI

@[simp] theorem add_imJ : (a + b).imJ = a.imJ + b.imJ := rfl
#align quaternion.add_im_j Quaternion.add_imJ

@[simp] theorem add_imK : (a + b).imK = a.imK + b.imK := rfl
#align quaternion.add_im_k Quaternion.add_imK

@[simp] nonrec theorem add_im : (a + b).im = a.im + b.im := a.add_im b
#align quaternion.add_im Quaternion.add_im

@[simp, norm_cast]
theorem coe_add : ((x + y : R) : ℍ[R]) = x + y :=
  QuaternionAlgebra.coe_add x y
#align quaternion.coe_add Quaternion.coe_add

@[simp] theorem neg_re : (-a).re = -a.re := rfl
#align quaternion.neg_re Quaternion.neg_re

@[simp] theorem neg_imI : (-a).imI = -a.imI := rfl
#align quaternion.neg_im_i Quaternion.neg_imI

@[simp] theorem neg_imJ : (-a).imJ = -a.imJ := rfl
#align quaternion.neg_im_j Quaternion.neg_imJ

@[simp] theorem neg_imK : (-a).imK = -a.imK := rfl
#align quaternion.neg_im_k Quaternion.neg_imK

@[simp] nonrec theorem neg_im : (-a).im = -a.im := a.neg_im
#align quaternion.neg_im Quaternion.neg_im

@[simp, norm_cast]
theorem coe_neg : ((-x : R) : ℍ[R]) = -x :=
  QuaternionAlgebra.coe_neg x
#align quaternion.coe_neg Quaternion.coe_neg

@[simp] theorem sub_re : (a - b).re = a.re - b.re := rfl
#align quaternion.sub_re Quaternion.sub_re

@[simp] theorem sub_imI : (a - b).imI = a.imI - b.imI := rfl
#align quaternion.sub_im_i Quaternion.sub_imI

@[simp] theorem sub_imJ : (a - b).imJ = a.imJ - b.imJ := rfl
#align quaternion.sub_im_j Quaternion.sub_imJ

@[simp] theorem sub_imK : (a - b).imK = a.imK - b.imK := rfl
#align quaternion.sub_im_k Quaternion.sub_imK

@[simp] nonrec theorem sub_im : (a - b).im = a.im - b.im := a.sub_im b
#align quaternion.sub_im Quaternion.sub_im

@[simp, norm_cast]
theorem coe_sub : ((x - y : R) : ℍ[R]) = x - y :=
  QuaternionAlgebra.coe_sub x y
#align quaternion.coe_sub Quaternion.coe_sub

@[simp]
theorem mul_re : (a * b).re = a.re * b.re - a.imI * b.imI - a.imJ * b.imJ - a.imK * b.imK :=
  (QuaternionAlgebra.mul_re a b).trans <| by simp only [one_mul, neg_mul, sub_eq_add_neg, neg_neg]
#align quaternion.mul_re Quaternion.mul_re

@[simp]
theorem mul_imI : (a * b).imI = a.re * b.imI + a.imI * b.re + a.imJ * b.imK - a.imK * b.imJ :=
  (QuaternionAlgebra.mul_imI a b).trans <| by simp only [one_mul, neg_mul, sub_eq_add_neg, neg_neg]
#align quaternion.mul_im_i Quaternion.mul_imI

@[simp]
theorem mul_imJ : (a * b).imJ = a.re * b.imJ - a.imI * b.imK + a.imJ * b.re + a.imK * b.imI :=
  (QuaternionAlgebra.mul_imJ a b).trans <| by simp only [one_mul, neg_mul, sub_eq_add_neg, neg_neg]
#align quaternion.mul_im_j Quaternion.mul_imJ

@[simp]
theorem mul_imK : (a * b).imK = a.re * b.imK + a.imI * b.imJ - a.imJ * b.imI + a.imK * b.re :=
  (QuaternionAlgebra.mul_imK a b).trans <| by simp only [one_mul, neg_mul, sub_eq_add_neg, neg_neg]
#align quaternion.mul_im_k Quaternion.mul_imK

@[simp, norm_cast]
theorem coe_mul : ((x * y : R) : ℍ[R]) = x * y := QuaternionAlgebra.coe_mul x y
#align quaternion.coe_mul Quaternion.coe_mul

@[norm_cast, simp]
theorem coe_pow (n : ℕ) : (↑(x ^ n) : ℍ[R]) = (x : ℍ[R]) ^ n :=
  QuaternionAlgebra.coe_pow x n
#align quaternion.coe_pow Quaternion.coe_pow

@[simp, norm_cast]
theorem nat_cast_re (n : ℕ) : (n : ℍ[R]).re = n := rfl
#align quaternion.nat_cast_re Quaternion.nat_cast_re

@[simp, norm_cast]
theorem nat_cast_imI (n : ℕ) : (n : ℍ[R]).imI = 0 := rfl
#align quaternion.nat_cast_im_i Quaternion.nat_cast_imI

@[simp, norm_cast]
theorem nat_cast_imJ (n : ℕ) : (n : ℍ[R]).imJ = 0 := rfl
#align quaternion.nat_cast_im_j Quaternion.nat_cast_imJ

@[simp, norm_cast]
theorem nat_cast_imK (n : ℕ) : (n : ℍ[R]).imK = 0 := rfl
#align quaternion.nat_cast_im_k Quaternion.nat_cast_imK

@[simp, norm_cast]
theorem nat_cast_im (n : ℕ) : (n : ℍ[R]).im = 0 := rfl
#align quaternion.nat_cast_im Quaternion.nat_cast_im

@[norm_cast]
theorem coe_nat_cast (n : ℕ) : ↑(n : R) = (n : ℍ[R]) := rfl
#align quaternion.coe_nat_cast Quaternion.coe_nat_cast

@[simp, norm_cast]
theorem int_cast_re (z : ℤ) : (z : ℍ[R]).re = z := rfl
#align quaternion.int_cast_re Quaternion.int_cast_re

@[simp, norm_cast]
theorem int_cast_imI (z : ℤ) : (z : ℍ[R]).imI = 0 := rfl
#align quaternion.int_cast_im_i Quaternion.int_cast_imI

@[simp, norm_cast]
theorem int_cast_imJ (z : ℤ) : (z : ℍ[R]).imJ = 0 := rfl
#align quaternion.int_cast_im_j Quaternion.int_cast_imJ

@[simp, norm_cast]
theorem int_cast_imK (z : ℤ) : (z : ℍ[R]).imK = 0 := rfl
#align quaternion.int_cast_im_k Quaternion.int_cast_imK

@[simp, norm_cast]
theorem int_cast_im (z : ℤ) : (z : ℍ[R]).im = 0 := rfl
#align quaternion.int_cast_im Quaternion.int_cast_im

@[norm_cast]
theorem coe_int_cast (z : ℤ) : ↑(z : R) = (z : ℍ[R]) := rfl
#align quaternion.coe_int_cast Quaternion.coe_int_cast

theorem coe_injective : Function.Injective (coe : R → ℍ[R]) :=
  QuaternionAlgebra.coe_injective
#align quaternion.coe_injective Quaternion.coe_injective

@[simp]
theorem coe_inj {x y : R} : (x : ℍ[R]) = y ↔ x = y :=
  coe_injective.eq_iff
#align quaternion.coe_inj Quaternion.coe_inj

@[simp]
theorem smul_re [SMul S R] (s : S) : (s • a).re = s • a.re :=
  rfl
#align quaternion.smul_re Quaternion.smul_re

@[simp] theorem smul_imI [SMul S R] (s : S) : (s • a).imI = s • a.imI := rfl
#align quaternion.smul_im_i Quaternion.smul_imI

@[simp] theorem smul_imJ [SMul S R] (s : S) : (s • a).imJ = s • a.imJ := rfl
#align quaternion.smul_im_j Quaternion.smul_imJ

@[simp] theorem smul_imK [SMul S R] (s : S) : (s • a).imK = s • a.imK := rfl
#align quaternion.smul_im_k Quaternion.smul_imK

@[simp]
nonrec theorem smul_im [SMulZeroClass S R] (s : S) : (s • a).im = s • a.im :=
  a.smul_im s
#align quaternion.smul_im Quaternion.smul_im

@[simp, norm_cast]
theorem coe_smul [SMulZeroClass S R] (s : S) (r : R) : (↑(s • r) : ℍ[R]) = s • (r : ℍ[R]) :=
  QuaternionAlgebra.coe_smul _ _
#align quaternion.coe_smul Quaternion.coe_smul

theorem coe_commutes : ↑r * a = a * r :=
  QuaternionAlgebra.coe_commutes r a
#align quaternion.coe_commutes Quaternion.coe_commutes

theorem coe_commute : Commute (↑r) a :=
  QuaternionAlgebra.coe_commute r a
#align quaternion.coe_commute Quaternion.coe_commute

theorem coe_mul_eq_smul : ↑r * a = r • a :=
  QuaternionAlgebra.coe_mul_eq_smul r a
#align quaternion.coe_mul_eq_smul Quaternion.coe_mul_eq_smul

theorem mul_coe_eq_smul : a * r = r • a :=
  QuaternionAlgebra.mul_coe_eq_smul r a
#align quaternion.mul_coe_eq_smul Quaternion.mul_coe_eq_smul

@[simp]
theorem algebraMap_def : ⇑(algebraMap R ℍ[R]) = coe :=
  rfl
#align quaternion.algebra_map_def Quaternion.algebraMap_def

theorem algebraMap_injective : (algebraMap R ℍ[R] : _ → _).Injective :=
  QuaternionAlgebra.algebraMap_injective

theorem smul_coe : x • (y : ℍ[R]) = ↑(x * y) :=
  QuaternionAlgebra.smul_coe x y
#align quaternion.smul_coe Quaternion.smul_coe

instance : Module.Finite R ℍ[R] := inferInstanceAs <| Module.Finite R ℍ[R,-1,-1]
instance : Module.Free R ℍ[R] := inferInstanceAs <| Module.Free R ℍ[R,-1,-1]

theorem rank_eq_four [StrongRankCondition R] : Module.rank R ℍ[R] = 4 :=
  QuaternionAlgebra.rank_eq_four _ _
#align quaternion.rank_eq_four Quaternion.rank_eq_four

theorem finrank_eq_four [StrongRankCondition R] : FiniteDimensional.finrank R ℍ[R] = 4 :=
  QuaternionAlgebra.finrank_eq_four _ _
#align quaternion.finrank_eq_four Quaternion.finrank_eq_four

@[simp] theorem star_re : (star a).re = a.re := rfl
#align quaternion.star_re Quaternion.star_re

@[simp] theorem star_imI : (star a).imI = -a.imI := rfl
#align quaternion.star_im_i Quaternion.star_imI

@[simp] theorem star_imJ : (star a).imJ = -a.imJ := rfl
#align quaternion.star_im_j Quaternion.star_imJ

@[simp] theorem star_imK : (star a).imK = -a.imK := rfl
#align quaternion.star_im_k Quaternion.star_imK

@[simp] theorem star_im : (star a).im = -a.im := a.im_star
#align quaternion.star_im Quaternion.star_im

nonrec theorem self_add_star' : a + star a = ↑(2 * a.re) :=
  a.self_add_star'
#align quaternion.self_add_star' Quaternion.self_add_star'

nonrec theorem self_add_star : a + star a = 2 * a.re :=
  a.self_add_star
#align quaternion.self_add_star Quaternion.self_add_star

nonrec theorem star_add_self' : star a + a = ↑(2 * a.re) :=
  a.star_add_self'
#align quaternion.star_add_self' Quaternion.star_add_self'

nonrec theorem star_add_self : star a + a = 2 * a.re :=
  a.star_add_self
#align quaternion.star_add_self Quaternion.star_add_self

nonrec theorem star_eq_two_re_sub : star a = ↑(2 * a.re) - a :=
  a.star_eq_two_re_sub
#align quaternion.star_eq_two_re_sub Quaternion.star_eq_two_re_sub

@[simp, norm_cast]
theorem star_coe : star (x : ℍ[R]) = x :=
  QuaternionAlgebra.star_coe x
#align quaternion.star_coe Quaternion.star_coe

@[simp]
theorem im_star : star a.im = -a.im :=
  QuaternionAlgebra.im_star _
#align quaternion.im_star Quaternion.im_star

@[simp]
theorem star_smul [Monoid S] [DistribMulAction S R] (s : S) (a : ℍ[R]) :
    star (s • a) = s • star a :=
  QuaternionAlgebra.star_smul _ _
#align quaternion.star_smul Quaternion.star_smul

theorem eq_re_of_eq_coe {a : ℍ[R]} {x : R} (h : a = x) : a = a.re :=
  QuaternionAlgebra.eq_re_of_eq_coe h
#align quaternion.eq_re_of_eq_coe Quaternion.eq_re_of_eq_coe

theorem eq_re_iff_mem_range_coe {a : ℍ[R]} : a = a.re ↔ a ∈ Set.range (coe : R → ℍ[R]) :=
  QuaternionAlgebra.eq_re_iff_mem_range_coe
#align quaternion.eq_re_iff_mem_range_coe Quaternion.eq_re_iff_mem_range_coe

section CharZero

variable [NoZeroDivisors R] [CharZero R]

@[simp]
theorem star_eq_self {a : ℍ[R]} : star a = a ↔ a = a.re :=
  QuaternionAlgebra.star_eq_self
#align quaternion.star_eq_self Quaternion.star_eq_self

@[simp]
theorem star_eq_neg {a : ℍ[R]} : star a = -a ↔ a.re = 0 :=
  QuaternionAlgebra.star_eq_neg
#align quaternion.star_eq_neg Quaternion.star_eq_neg

end CharZero

nonrec theorem star_mul_eq_coe : star a * a = (star a * a).re :=
  a.star_mul_eq_coe
#align quaternion.star_mul_eq_coe Quaternion.star_mul_eq_coe

nonrec theorem mul_star_eq_coe : a * star a = (a * star a).re :=
  a.mul_star_eq_coe
#align quaternion.mul_star_eq_coe Quaternion.mul_star_eq_coe

open MulOpposite

/-- Quaternion conjugate as an `AlgEquiv` to the opposite ring. -/
def starAe : ℍ[R] ≃ₐ[R] ℍ[R]ᵐᵒᵖ :=
  QuaternionAlgebra.starAe
#align quaternion.star_ae Quaternion.starAe

@[simp]
theorem coe_starAe : ⇑(starAe : ℍ[R] ≃ₐ[R] ℍ[R]ᵐᵒᵖ) = op ∘ star :=
  rfl
#align quaternion.coe_star_ae Quaternion.coe_starAe

/-- Square of the norm. -/
def normSq : ℍ[R] →*₀ R where
  toFun a := (a * star a).re
  map_zero' := by simp only [star_zero, zero_mul, zero_re]
  map_one' := by simp only [star_one, one_mul, one_re]
  map_mul' x y := coe_injective <| by
    conv_lhs => rw [← mul_star_eq_coe, star_mul, mul_assoc, ← mul_assoc y, y.mul_star_eq_coe,
      coe_commutes, ← mul_assoc, x.mul_star_eq_coe, ← coe_mul]
#align quaternion.norm_sq Quaternion.normSq

theorem normSq_def : normSq a = (a * star a).re := rfl
#align quaternion.norm_sq_def Quaternion.normSq_def

theorem normSq_def' : normSq a = a.1 ^ 2 + a.2 ^ 2 + a.3 ^ 2 + a.4 ^ 2 := by
  simp only [normSq_def, sq, mul_neg, sub_neg_eq_add, mul_re, star_re, star_imI, star_imJ,
    star_imK]
#align quaternion.norm_sq_def' Quaternion.normSq_def'

theorem normSq_coe : normSq (x : ℍ[R]) = x ^ 2 := by
  rw [normSq_def, star_coe, ← coe_mul, coe_re, sq]
#align quaternion.norm_sq_coe Quaternion.normSq_coe

@[simp]
theorem normSq_star : normSq (star a) = normSq a := by simp [normSq_def']
#align quaternion.norm_sq_star Quaternion.normSq_star

@[norm_cast]
theorem normSq_nat_cast (n : ℕ) : normSq (n : ℍ[R]) = (n : R) ^ 2 := by
  rw [← coe_nat_cast, normSq_coe]
#align quaternion.norm_sq_nat_cast Quaternion.normSq_nat_cast

@[norm_cast]
theorem normSq_int_cast (z : ℤ) : normSq (z : ℍ[R]) = (z : R) ^ 2 := by
  rw [← coe_int_cast, normSq_coe]
#align quaternion.norm_sq_int_cast Quaternion.normSq_int_cast

@[simp]
theorem normSq_neg : normSq (-a) = normSq a := by simp only [normSq_def, star_neg, neg_mul_neg]
#align quaternion.norm_sq_neg Quaternion.normSq_neg

theorem self_mul_star : a * star a = normSq a := by rw [mul_star_eq_coe, normSq_def]
#align quaternion.self_mul_star Quaternion.self_mul_star

theorem star_mul_self : star a * a = normSq a := by rw [star_comm_self, self_mul_star]
#align quaternion.star_mul_self Quaternion.star_mul_self

theorem im_sq : a.im ^ 2 = -normSq a.im := by
  simp_rw [sq, ← star_mul_self, im_star, neg_mul, neg_neg]
#align quaternion.im_sq Quaternion.im_sq

<<<<<<< HEAD
theorem coe_normSq_add :
    (normSq (a + b) : ℍ[R]) = normSq a + a * star b + b * star a + normSq b := by
  simp only [star_add, ← self_mul_star, mul_add, add_mul, add_assoc, add_left_comm]
=======
theorem coe_normSq_add : normSq (a + b) = normSq a + a * star b + b * star a + normSq b :=
  by simp only [star_add, ← self_mul_star, mul_add, add_mul, add_assoc, add_left_comm]
>>>>>>> 7c434b46
#align quaternion.coe_norm_sq_add Quaternion.coe_normSq_add

theorem normSq_smul (r : R) (q : ℍ[R]) : normSq (r • q) = r ^ 2 * normSq q := by
  simp only [normSq_def', smul_re, smul_imI, smul_imJ, smul_imK, mul_pow, mul_add, smul_eq_mul]
#align quaternion.norm_sq_smul Quaternion.normSq_smul

theorem normSq_add (a b : ℍ[R]) : normSq (a + b) = normSq a + normSq b + 2 * (a * star b).re :=
  calc
    normSq (a + b) = normSq a + (a * star b).re + ((b * star a).re + normSq b) := by
      simp_rw [normSq_def, star_add, add_mul, mul_add, add_re]
    _ = normSq a + normSq b + ((a * star b).re + (b * star a).re) := by abel
    _ = normSq a + normSq b + 2 * (a * star b).re := by
      rw [← add_re, ← star_mul_star a b, self_add_star', coe_re]
#align quaternion.norm_sq_add Quaternion.normSq_add

end Quaternion

namespace Quaternion

variable {R : Type*}

section LinearOrderedCommRing

variable [LinearOrderedCommRing R] {a : ℍ[R]}

@[simp]
theorem normSq_eq_zero : normSq a = 0 ↔ a = 0 := by
  refine' ⟨fun h => _, fun h => h.symm ▸ normSq.map_zero⟩
  rw [normSq_def', add_eq_zero_iff', add_eq_zero_iff', add_eq_zero_iff'] at h
  exact ext a 0 (pow_eq_zero h.1.1.1) (pow_eq_zero h.1.1.2) (pow_eq_zero h.1.2) (pow_eq_zero h.2)
  all_goals apply_rules [sq_nonneg, add_nonneg]
#align quaternion.norm_sq_eq_zero Quaternion.normSq_eq_zero

theorem normSq_ne_zero : normSq a ≠ 0 ↔ a ≠ 0 := normSq_eq_zero.not
#align quaternion.norm_sq_ne_zero Quaternion.normSq_ne_zero

@[simp]
theorem normSq_nonneg : 0 ≤ normSq a := by
  rw [normSq_def']
  apply_rules [sq_nonneg, add_nonneg]
#align quaternion.norm_sq_nonneg Quaternion.normSq_nonneg

@[simp]
theorem normSq_le_zero : normSq a ≤ 0 ↔ a = 0 :=
  normSq_nonneg.le_iff_eq.trans normSq_eq_zero
#align quaternion.norm_sq_le_zero Quaternion.normSq_le_zero

instance instNontrivial : Nontrivial ℍ[R] where
  exists_pair_ne := ⟨0, 1, mt (congr_arg re) zero_ne_one⟩

instance : NoZeroDivisors ℍ[R] where
  eq_zero_or_eq_zero_of_mul_eq_zero {a b} hab :=
    have : normSq a * normSq b = 0 := by rwa [← map_mul, normSq_eq_zero]
    (eq_zero_or_eq_zero_of_mul_eq_zero this).imp normSq_eq_zero.1 normSq_eq_zero.1

instance : IsDomain ℍ[R] := NoZeroDivisors.to_isDomain _

theorem sq_eq_normSq : a ^ 2 = normSq a ↔ a = a.re := by
  rw [← star_eq_self, ← star_mul_self, sq, mul_eq_mul_right_iff, eq_comm]
  exact or_iff_left_of_imp fun ha ↦ ha.symm ▸ star_zero _
#align quaternion.sq_eq_norm_sq Quaternion.sq_eq_normSq

theorem sq_eq_neg_normSq : a ^ 2 = -normSq a ↔ a.re = 0 := by
  simp_rw [← star_eq_neg]
  obtain rfl | hq0 := eq_or_ne a 0
  · simp
  · rw [← star_mul_self, ← mul_neg, ← neg_sq, sq, mul_left_inj' (neg_ne_zero.mpr hq0), eq_comm]
#align quaternion.sq_eq_neg_norm_sq Quaternion.sq_eq_neg_normSq

end LinearOrderedCommRing

section Field

variable [LinearOrderedField R] (a b : ℍ[R])

@[simps (config := .lemmasOnly)]
instance instInv : Inv ℍ[R] :=
  ⟨fun a => (normSq a)⁻¹ • star a⟩

instance instGroupWithZero : GroupWithZero ℍ[R] :=
  { Quaternion.instNontrivial,
    (by infer_instance : MonoidWithZero ℍ[R]) with
    inv := Inv.inv
    inv_zero := by rw [instInv_inv, star_zero, smul_zero]
    mul_inv_cancel := fun a ha => by
      -- porting note: the aliased definition confuse TC search
      letI : Semiring ℍ[R] := inferInstanceAs (Semiring ℍ[R,-1,-1])
      rw [instInv_inv, Algebra.mul_smul_comm (normSq a)⁻¹ a (star a), self_mul_star, smul_coe,
        inv_mul_cancel (normSq_ne_zero.2 ha), coe_one] }

@[norm_cast, simp]
theorem coe_inv (x : R) : ((x⁻¹ : R) : ℍ[R]) = (↑x)⁻¹ :=
  map_inv₀ (algebraMap R ℍ[R]) _
#align quaternion.coe_inv Quaternion.coe_inv

@[norm_cast, simp]
theorem coe_div (x y : R) : ((x / y : R) : ℍ[R]) = x / y :=
  map_div₀ (algebraMap R ℍ[R]) x y
#align quaternion.coe_div Quaternion.coe_div

@[norm_cast, simp]
theorem coe_zpow (x : R) (z : ℤ) : ((x ^ z : R) : ℍ[R]) = (x : ℍ[R]) ^ z :=
  map_zpow₀ (algebraMap R ℍ[R]) x z
#align quaternion.coe_zpow Quaternion.coe_zpow

-- porting note: split from `DivisionRing` instance
instance : RatCast ℍ[R] where
  ratCast := fun q => ↑(q : R)

@[simp, norm_cast]
theorem rat_cast_re (q : ℚ) : (q : ℍ[R]).re = q :=
  rfl
#align quaternion.rat_cast_re Quaternion.rat_cast_re

@[simp, norm_cast]
theorem rat_cast_imI (q : ℚ) : (q : ℍ[R]).imI = 0 :=
  rfl
#align quaternion.rat_cast_im_i Quaternion.rat_cast_imI

@[simp, norm_cast]
theorem rat_cast_imJ (q : ℚ) : (q : ℍ[R]).imJ = 0 :=
  rfl
#align quaternion.rat_cast_im_j Quaternion.rat_cast_imJ

@[simp, norm_cast]
theorem rat_cast_imK (q : ℚ) : (q : ℍ[R]).imK = 0 :=
  rfl
#align quaternion.rat_cast_im_k Quaternion.rat_cast_imK

@[simp, norm_cast]
theorem rat_cast_im (q : ℚ) : (q : ℍ[R]).im = 0 :=
  rfl
#align quaternion.rat_cast_im Quaternion.rat_cast_im

@[norm_cast]
theorem coe_rat_cast (q : ℚ) : ↑(q : R) = (q : ℍ[R]) :=
  rfl
#align quaternion.coe_rat_cast Quaternion.coe_rat_cast

-- porting note: moved below `coe_rat_cast`, as `coe_rat_cast` is needed in the `rw`s
instance : DivisionRing ℍ[R] :=
  { Quaternion.instGroupWithZero,
    Quaternion.instRing with
    ratCast_mk := fun n d hd h => by
      rw [←coe_rat_cast, Rat.cast_mk', coe_mul, coe_int_cast, coe_inv, coe_nat_cast]
    qsmul := (· • ·)
    qsmul_eq_mul' := fun q x => by
      rw [←coe_rat_cast, coe_mul_eq_smul]
      ext <;> exact DivisionRing.qsmul_eq_mul' _ _ }

--@[simp] Porting note: `simp` can prove it
theorem normSq_inv : normSq a⁻¹ = (normSq a)⁻¹ :=
  map_inv₀ normSq _
#align quaternion.norm_sq_inv Quaternion.normSq_inv

--@[simp] Porting note: `simp` can prove it
theorem normSq_div : normSq (a / b) = normSq a / normSq b :=
  map_div₀ normSq a b
#align quaternion.norm_sq_div Quaternion.normSq_div

--@[simp] Porting note: `simp` can prove it
theorem normSq_zpow (z : ℤ) : normSq (a ^ z) = normSq a ^ z :=
  map_zpow₀ normSq a z
#align quaternion.norm_sq_zpow Quaternion.normSq_zpow

@[norm_cast]
theorem normSq_rat_cast (q : ℚ) : normSq (q : ℍ[R]) = (q : ℍ[R]) ^ 2 := by
  rw [← coe_rat_cast, normSq_coe, coe_pow]
#align quaternion.norm_sq_rat_cast Quaternion.normSq_rat_cast

end Field

end Quaternion

namespace Cardinal

open Quaternion

local infixr:80 " ^ℕ " => @HPow.hPow Cardinal ℕ Cardinal _

section QuaternionAlgebra

variable {R : Type*} (c₁ c₂ : R)

private theorem pow_four [Infinite R] : #R ^ℕ 4 = #R :=
  power_nat_eq (aleph0_le_mk R) <| by simp

/-- The cardinality of a quaternion algebra, as a type. -/
theorem mk_quaternionAlgebra : #(ℍ[R,c₁,c₂]) = #R ^ℕ 4 := by
  rw [mk_congr (QuaternionAlgebra.equivProd c₁ c₂)]
  simp only [mk_prod, lift_id]
  ring
#align cardinal.mk_quaternion_algebra Cardinal.mk_quaternionAlgebra

@[simp]
theorem mk_quaternionAlgebra_of_infinite [Infinite R] : #(ℍ[R,c₁,c₂]) = #R := by
  rw [mk_quaternionAlgebra, pow_four]
#align cardinal.mk_quaternion_algebra_of_infinite Cardinal.mk_quaternionAlgebra_of_infinite

/-- The cardinality of a quaternion algebra, as a set. -/
theorem mk_univ_quaternionAlgebra : #(Set.univ : Set ℍ[R,c₁,c₂]) = #R ^ℕ 4 := by
  rw [mk_univ, mk_quaternionAlgebra]
#align cardinal.mk_univ_quaternion_algebra Cardinal.mk_univ_quaternionAlgebra

--@[simp] Porting note: `simp` can prove it
theorem mk_univ_quaternionAlgebra_of_infinite [Infinite R] :
    #(Set.univ : Set ℍ[R,c₁,c₂]) = #R := by rw [mk_univ_quaternionAlgebra, pow_four]
#align cardinal.mk_univ_quaternion_algebra_of_infinite Cardinal.mk_univ_quaternionAlgebra_of_infinite

end QuaternionAlgebra

section Quaternion

variable (R : Type*) [One R] [Neg R]

/-- The cardinality of the quaternions, as a type. -/
@[simp]
theorem mk_quaternion : #(ℍ[R]) = #R ^ℕ 4 :=
  mk_quaternionAlgebra _ _
#align cardinal.mk_quaternion Cardinal.mk_quaternion

--@[simp] Porting note: LHS can be simplified to `#R^4`
theorem mk_quaternion_of_infinite [Infinite R] : #(ℍ[R]) = #R :=
  mk_quaternionAlgebra_of_infinite _ _
#align cardinal.mk_quaternion_of_infinite Cardinal.mk_quaternion_of_infinite

/-- The cardinality of the quaternions, as a set. -/
--@[simp] Porting note: `simp` can prove it
theorem mk_univ_quaternion : #(Set.univ : Set ℍ[R]) = #R ^ℕ 4 :=
  mk_univ_quaternionAlgebra _ _
#align cardinal.mk_univ_quaternion Cardinal.mk_univ_quaternion

--@[simp] Porting note: LHS can be simplified to `#R^4`
theorem mk_univ_quaternion_of_infinite [Infinite R] : #(Set.univ : Set ℍ[R]) = #R :=
  mk_univ_quaternionAlgebra_of_infinite _ _
#align cardinal.mk_univ_quaternion_of_infinite Cardinal.mk_univ_quaternion_of_infinite

end Quaternion

end Cardinal<|MERGE_RESOLUTION|>--- conflicted
+++ resolved
@@ -1267,14 +1267,8 @@
   simp_rw [sq, ← star_mul_self, im_star, neg_mul, neg_neg]
 #align quaternion.im_sq Quaternion.im_sq
 
-<<<<<<< HEAD
-theorem coe_normSq_add :
-    (normSq (a + b) : ℍ[R]) = normSq a + a * star b + b * star a + normSq b := by
+theorem coe_normSq_add : normSq (a + b) = normSq a + a * star b + b * star a + normSq b := by
   simp only [star_add, ← self_mul_star, mul_add, add_mul, add_assoc, add_left_comm]
-=======
-theorem coe_normSq_add : normSq (a + b) = normSq a + a * star b + b * star a + normSq b :=
-  by simp only [star_add, ← self_mul_star, mul_add, add_mul, add_assoc, add_left_comm]
->>>>>>> 7c434b46
 #align quaternion.coe_norm_sq_add Quaternion.coe_normSq_add
 
 theorem normSq_smul (r : R) (q : ℍ[R]) : normSq (r • q) = r ^ 2 * normSq q := by
