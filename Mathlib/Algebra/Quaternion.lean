--- conflicted
+++ resolved
@@ -1203,23 +1203,6 @@
 theorem coe_zpow (x : R) (z : ℤ) : ((x ^ z : R) : ℍ[R]) = (x : ℍ[R]) ^ z :=
   map_zpow₀ (algebraMap R ℍ[R]) x z
 
-<<<<<<< HEAD
-instance instRatCast : RatCast ℍ[R] where ratCast q := (q : R)
-
-@[simp, norm_cast] lemma rat_cast_re (q : ℚ) : (q : ℍ[R]).re = q := rfl
-@[simp, norm_cast] lemma rat_cast_im (q : ℚ) : (q : ℍ[R]).im = 0 := rfl
-@[simp, norm_cast] lemma rat_cast_imI (q : ℚ) : (q : ℍ[R]).imI = 0 := rfl
-@[simp, norm_cast] lemma rat_cast_imJ (q : ℚ) : (q : ℍ[R]).imJ = 0 := rfl
-@[simp, norm_cast] lemma rat_cast_imK (q : ℚ) : (q : ℍ[R]).imK = 0 := rfl
-#align quaternion.rat_cast_re Quaternion.rat_cast_re
-#align quaternion.rat_cast_im Quaternion.rat_cast_im
-#align quaternion.rat_cast_im_i Quaternion.rat_cast_imI
-#align quaternion.rat_cast_im_j Quaternion.rat_cast_imJ
-#align quaternion.rat_cast_im_k Quaternion.rat_cast_imK
-
-@[norm_cast] lemma coe_rat_cast (q : ℚ) : ↑(q : R) = (q : ℍ[R]) := rfl
-#align quaternion.coe_rat_cast Quaternion.coe_rat_cast
-=======
 instance instNNRatCast : NNRatCast ℍ[R] where nnratCast q := (q : R)
 instance instRatCast : RatCast ℍ[R] where ratCast q := (q : R)
 
@@ -1249,23 +1232,16 @@
 
 @[deprecated (since := "2024-04-17")]
 alias coe_rat_cast := coe_ratCast
->>>>>>> 59de845a
 
 instance instDivisionRing : DivisionRing ℍ[R] where
   __ := Quaternion.instGroupWithZero
   __ := Quaternion.instRing
-<<<<<<< HEAD
-  ratCast_def q := by rw [← coe_rat_cast, Rat.cast_def, coe_div, coe_int_cast, coe_nat_cast]
-  qsmul := (· • ·)
-  qsmul_def q x := by rw [← coe_rat_cast, coe_mul_eq_smul]; ext <;> exact Rat.smul_def _ _
-=======
   nnqsmul := (· • ·)
   qsmul := (· • ·)
   nnratCast_def q := by rw [← coe_nnratCast, NNRat.cast_def, coe_div, coe_natCast, coe_natCast]
   ratCast_def q := by rw [← coe_ratCast, Rat.cast_def, coe_div, coe_intCast, coe_natCast]
   nnqsmul_def q x := by rw [← coe_nnratCast, coe_mul_eq_smul]; ext <;> exact NNRat.smul_def _ _
   qsmul_def q x := by rw [← coe_ratCast, coe_mul_eq_smul]; ext <;> exact Rat.smul_def _ _
->>>>>>> 59de845a
 
 --@[simp] Porting note (#10618): `simp` can prove it
 theorem normSq_inv : normSq a⁻¹ = (normSq a)⁻¹ :=
