/-
Copyright (c) 2020 Yury Kudryashov. All rights reserved.
Released under Apache 2.0 license as described in the file LICENSE.
Authors: Yury Kudryashov
-/
import Mathlib.Algebra.Star.SelfAdjoint
import Mathlib.LinearAlgebra.Dimension.StrongRankCondition
import Mathlib.LinearAlgebra.FreeModule.Finite.Basic

/-!
# Quaternions

In this file we define quaternions `ℍ[R]` over a commutative ring `R`, and define some
algebraic structures on `ℍ[R]`.

## Main definitions

* `QuaternionAlgebra R a b c`, `ℍ[R, a, b, c]` :
  [Bourbaki, *Algebra I*][bourbaki1989] with coefficients `a`, `b`, `c`
  (Many other references such as Wikipedia assume charR ≠ 2 therefore one can complete
  the square and WLOG assume $b = 0$.)
* `Quaternion R`, `ℍ[R]` : the space of quaternions, a.k.a.
  `QuaternionAlgebra R (-1) (0) (-1)`;
* `Quaternion.normSq` : square of the norm of a quaternion;

We also define the following algebraic structures on `ℍ[R]`:

* `Ring ℍ[R, a, b, c]`, `StarRing ℍ[R, a, b, c]`, and `Algebra R ℍ[R, a, b, c]` :
  for any commutative ring `R`;
* `Ring ℍ[R]`, `StarRing ℍ[R]`, and `Algebra R ℍ[R]` : for any commutative ring `R`;
* `IsDomain ℍ[R]` : for a linear ordered commutative ring `R`;
* `DivisionRing ℍ[R]` : for a linear ordered field `R`.

## Notation

The following notation is available with `open Quaternion` or `open scoped Quaternion`.

* `ℍ[R, c₁, c₂, c₃]` : `QuaternionAlgebra R c₁ c₂ c₃`
* `ℍ[R]` : quaternions over `R`.

## Implementation notes

We define quaternions over any ring `R`, not just `ℝ` to be able to deal with, e.g., integer
or rational quaternions without using real numbers. In particular, all definitions in this file
are computable.

## Tags

quaternion
-/


/-- Quaternion algebra over a type with fixed coefficients where $i^2 = a + bi$ and $j^2 = c$.
Implemented as a structure with four fields: `re`, `imI`, `imJ`, and `imK`. -/
@[ext]
structure QuaternionAlgebra (R : Type*) (a b c : R) where
  /-- Real part of a quaternion. -/
  re : R
  /-- First imaginary part (i) of a quaternion. -/
  imI : R
  /-- Second imaginary part (j) of a quaternion. -/
  imJ : R
  /-- Third imaginary part (k) of a quaternion. -/
  imK : R

@[inherit_doc]
scoped[Quaternion] notation "ℍ[" R "," a "," b "," c "]" =>
    QuaternionAlgebra R a b c

@[inherit_doc, deprecated "Use ℍ[R,a,0,b] instead of ℍ[R,a,b]." (since := "2025-01-15")]
scoped[Quaternion] notation "ℍ[" R "," a "," b "]" => QuaternionAlgebra R a 0 b

namespace QuaternionAlgebra
open Quaternion

/-- The equivalence between a quaternion algebra over `R` and `R × R × R × R`. -/
@[simps]
def equivProd {R : Type*} (c₁ c₂ c₃: R) : ℍ[R,c₁,c₂,c₃] ≃ R × R × R × R where
  toFun a := ⟨a.1, a.2, a.3, a.4⟩
  invFun a := ⟨a.1, a.2.1, a.2.2.1, a.2.2.2⟩
  left_inv _ := rfl
  right_inv _ := rfl

/-- The equivalence between a quaternion algebra over `R` and `Fin 4 → R`. -/
@[simps symm_apply]
def equivTuple {R : Type*} (c₁ c₂ c₃: R) : ℍ[R,c₁,c₂,c₃] ≃ (Fin 4 → R) where
  toFun a := ![a.1, a.2, a.3, a.4]
  invFun a := ⟨a 0, a 1, a 2, a 3⟩
  left_inv _ := rfl
  right_inv f := by ext ⟨_, _ | _ | _ | _ | _ | ⟨⟩⟩ <;> rfl

@[simp]
theorem equivTuple_apply {R : Type*} (c₁ c₂ c₃: R) (x : ℍ[R,c₁,c₂,c₃]) :
    equivTuple c₁ c₂ _ x = ![x.re, x.imI, x.imJ, x.imK] :=
  rfl

@[simp]
theorem mk.eta {R : Type*} {c₁ c₂ c₃} (a : ℍ[R,c₁,c₂,c₃]) : mk a.1 a.2 a.3 a.4 = a := rfl

variable {S T R : Type*} {c₁ c₂ c₃ : R} (r x y : R) (a b : ℍ[R,c₁,c₂,c₃])

instance [Subsingleton R] : Subsingleton ℍ[R, c₁, c₂, c₃] := (equivTuple c₁ c₂ _).subsingleton
instance [Nontrivial R] : Nontrivial ℍ[R, c₁, c₂, c₃] := (equivTuple c₁ c₂ _).surjective.nontrivial

section Zero
variable [Zero R]

/-- The imaginary part of a quaternion (which doesn't behave well unless c₂ = 0). -/
def im (x : ℍ[R,c₁,c₂,c₃]) : ℍ[R,c₁,c₂,c₃] :=
  ⟨0, x.imI, x.imJ, x.imK⟩

@[simp]
theorem im_re : a.im.re = 0 :=
  rfl

@[simp]
theorem im_imI : a.im.imI = a.imI :=
  rfl

@[simp]
theorem im_imJ : a.im.imJ = a.imJ :=
  rfl

@[simp]
theorem im_imK : a.im.imK = a.imK :=
  rfl

@[simp]
theorem im_idem : a.im.im = a.im :=
  rfl

/-- Coercion `R → ℍ[R,c₁,c₂,c₃]`. -/
@[coe] def coe (x : R) : ℍ[R,c₁,c₂,c₃] := ⟨x, 0, 0, 0⟩

instance : CoeTC R ℍ[R,c₁,c₂,c₃] := ⟨coe⟩

@[simp, norm_cast]
theorem coe_re : (x : ℍ[R,c₁,c₂,c₃]).re = x := rfl

@[simp, norm_cast]
theorem coe_imI : (x : ℍ[R,c₁,c₂,c₃]).imI = 0 := rfl

@[simp, norm_cast]
theorem coe_imJ : (x : ℍ[R,c₁,c₂,c₃]).imJ = 0 := rfl

@[simp, norm_cast]
theorem coe_imK : (x : ℍ[R,c₁,c₂,c₃]).imK = 0 := rfl

theorem coe_injective : Function.Injective (coe : R → ℍ[R,c₁,c₂,c₃]) := fun _ _ h => congr_arg re h

@[simp]
theorem coe_inj {x y : R} : (x : ℍ[R,c₁,c₂,c₃]) = y ↔ x = y :=
  coe_injective.eq_iff

<<<<<<< HEAD
-- Porting note: removed `simps`, added simp lemmas manually. Should adjust `simps` to name properly
instance : Zero ℍ[R,c₁,c₂,c₃] := ⟨⟨0, 0, 0, 0⟩⟩
=======
-- Porting note: removed `simps`, added simp lemmas manually.
-- Should adjust `simps` to name properly, i.e. as `zero_re` rather than `instZero_zero_re`.
instance : Zero ℍ[R,c₁,c₂] := ⟨⟨0, 0, 0, 0⟩⟩
>>>>>>> 0d378462

@[simp] theorem zero_re : (0 : ℍ[R,c₁,c₂,c₃]).re = 0 := rfl

@[simp] theorem zero_imI : (0 : ℍ[R,c₁,c₂,c₃]).imI = 0 := rfl

@[simp] theorem zero_imJ : (0 : ℍ[R,c₁,c₂,c₃]).imJ = 0 := rfl

@[simp] theorem zero_imK : (0 : ℍ[R,c₁,c₂,c₃]).imK = 0 := rfl

@[simp] theorem zero_im : (0 : ℍ[R,c₁,c₂,c₃]).im = 0 := rfl

@[simp, norm_cast]
theorem coe_zero : ((0 : R) : ℍ[R,c₁,c₂,c₃]) = 0 := rfl

instance : Inhabited ℍ[R,c₁,c₂,c₃] := ⟨0⟩

section One
variable [One R]

-- Porting note: removed `simps`, added simp lemmas manually. Should adjust `simps` to name properly
instance : One ℍ[R,c₁,c₂,c₃] := ⟨⟨1, 0, 0, 0⟩⟩

@[simp] theorem one_re : (1 : ℍ[R,c₁,c₂,c₃]).re = 1 := rfl

@[simp] theorem one_imI : (1 : ℍ[R,c₁,c₂,c₃]).imI = 0 := rfl

@[simp] theorem one_imJ : (1 : ℍ[R,c₁,c₂,c₃]).imJ = 0 := rfl

@[simp] theorem one_imK : (1 : ℍ[R,c₁,c₂,c₃]).imK = 0 := rfl

@[simp] theorem one_im : (1 : ℍ[R,c₁,c₂,c₃]).im = 0 := rfl

@[simp, norm_cast]
theorem coe_one : ((1 : R) : ℍ[R,c₁,c₂,c₃]) = 1 := rfl

end One
end Zero
section Add
variable [Add R]

-- Porting note: removed `simps`, added simp lemmas manually. Should adjust `simps` to name properly
instance : Add ℍ[R,c₁,c₂,c₃] :=
  ⟨fun a b => ⟨a.1 + b.1, a.2 + b.2, a.3 + b.3, a.4 + b.4⟩⟩

@[simp] theorem add_re : (a + b).re = a.re + b.re := rfl

@[simp] theorem add_imI : (a + b).imI = a.imI + b.imI := rfl

@[simp] theorem add_imJ : (a + b).imJ = a.imJ + b.imJ := rfl

@[simp] theorem add_imK : (a + b).imK = a.imK + b.imK := rfl

@[simp]
theorem mk_add_mk (a₁ a₂ a₃ a₄ b₁ b₂ b₃ b₄ : R) :
    (mk a₁ a₂ a₃ a₄ : ℍ[R,c₁,c₂,c₃]) + mk b₁ b₂ b₃ b₄ =
    mk (a₁ + b₁) (a₂ + b₂) (a₃ + b₃) (a₄ + b₄) :=
  rfl

end Add

section AddZeroClass
variable [AddZeroClass R]

@[simp] theorem add_im : (a + b).im = a.im + b.im :=
  QuaternionAlgebra.ext (zero_add _).symm rfl rfl rfl

@[simp, norm_cast]
theorem coe_add : ((x + y : R) : ℍ[R,c₁,c₂,c₃]) = x + y := by ext <;> simp

end AddZeroClass

section Neg
variable [Neg R]

-- Porting note: removed `simps`, added simp lemmas manually. Should adjust `simps` to name properly
instance : Neg ℍ[R,c₁,c₂,c₃] := ⟨fun a => ⟨-a.1, -a.2, -a.3, -a.4⟩⟩

@[simp] theorem neg_re : (-a).re = -a.re := rfl

@[simp] theorem neg_imI : (-a).imI = -a.imI := rfl

@[simp] theorem neg_imJ : (-a).imJ = -a.imJ := rfl

@[simp] theorem neg_imK : (-a).imK = -a.imK := rfl

@[simp]
theorem neg_mk (a₁ a₂ a₃ a₄ : R) : -(mk a₁ a₂ a₃ a₄ : ℍ[R,c₁,c₂,c₃]) = ⟨-a₁, -a₂, -a₃, -a₄⟩ :=
  rfl

end Neg

section AddGroup
variable [AddGroup R]

@[simp] theorem neg_im : (-a).im = -a.im :=
  QuaternionAlgebra.ext neg_zero.symm rfl rfl rfl

@[simp, norm_cast]
theorem coe_neg : ((-x : R) : ℍ[R,c₁,c₂,c₃]) = -x := by ext <;> simp

instance : Sub ℍ[R,c₁,c₂,c₃] :=
  ⟨fun a b => ⟨a.1 - b.1, a.2 - b.2, a.3 - b.3, a.4 - b.4⟩⟩

@[simp] theorem sub_re : (a - b).re = a.re - b.re := rfl

@[simp] theorem sub_imI : (a - b).imI = a.imI - b.imI := rfl

@[simp] theorem sub_imJ : (a - b).imJ = a.imJ - b.imJ := rfl

@[simp] theorem sub_imK : (a - b).imK = a.imK - b.imK := rfl

@[simp] theorem sub_im : (a - b).im = a.im - b.im :=
  QuaternionAlgebra.ext (sub_zero _).symm rfl rfl rfl

@[simp]
theorem mk_sub_mk (a₁ a₂ a₃ a₄ b₁ b₂ b₃ b₄ : R) :
    (mk a₁ a₂ a₃ a₄ : ℍ[R,c₁,c₂,c₃]) - mk b₁ b₂ b₃ b₄ =
    mk (a₁ - b₁) (a₂ - b₂) (a₃ - b₃) (a₄ - b₄) :=
  rfl

@[simp, norm_cast]
theorem coe_im : (x : ℍ[R,c₁,c₂,c₃]).im = 0 :=
  rfl

@[simp]
theorem re_add_im : ↑a.re + a.im = a :=
  QuaternionAlgebra.ext (add_zero _) (zero_add _) (zero_add _) (zero_add _)

@[simp]
theorem sub_self_im : a - a.im = a.re :=
  QuaternionAlgebra.ext (sub_zero _) (sub_self _) (sub_self _) (sub_self _)

@[simp]
theorem sub_self_re : a - a.re = a.im :=
  QuaternionAlgebra.ext (sub_self _) (sub_zero _) (sub_zero _) (sub_zero _)

end AddGroup

section Ring
variable [Ring R]

/-- Multiplication is given by

* `1 * x = x * 1 = x`;
* `i * i = c₁ + c₂ * i`;
* `j * j = c₃`;
* `i * j = k`, `j * i = c₂ * j - k`;
* `k * k = - c₁ * c₃`;
* `i * k = c₁ * j + c₂ * k`, `k * i = -c₁ * j`;
* `j * k = c₂ * c₃ - c₃ * i`, `k * j = c₂ * i`. -/
instance : Mul ℍ[R,c₁,c₂,c₃] :=
  ⟨fun a b =>
    ⟨a.1 * b.1 + c₁ * a.2 * b.2 + c₃ * a.3 * b.3 + c₂ * c₃ * a.3 * b.4 - c₁ * c₃ * a.4 * b.4,
      a.1 * b.2 + a.2 * b.1 + c₂ * a.2 * b.2 - c₃ * a.3 * b.4 + c₃ * a.4 * b.3,
      a.1 * b.3 + c₁ * a.2 * b.4 + a.3 * b.1 + c₂ * a.3 * b.2 - c₁ * a.4 * b.2,
      a.1 * b.4 + a.2 * b.3 + c₂ * a.2 * b.4 - a.3 * b.2 + a.4 * b.1⟩⟩

@[simp]
theorem mul_re : (a * b).re = a.1 * b.1 + c₁ * a.2 * b.2 + c₃ * a.3 * b.3 +
    c₂ * c₃ * a.3 * b.4 - c₁ * c₃ * a.4 * b.4 := rfl

@[simp]
theorem mul_imI : (a * b).imI = a.1 * b.2 + a.2 * b.1 +
    c₂ * a.2 * b.2 - c₃ * a.3 * b.4 + c₃ * a.4 * b.3 := rfl

@[simp]
theorem mul_imJ : (a * b).imJ = a.1 * b.3 + c₁ * a.2 * b.4 + a.3 * b.1 +
    c₂ * a.3 * b.2 - c₁ * a.4 * b.2 := rfl

@[simp]
theorem mul_imK : (a * b).imK = a.1 * b.4 + a.2 * b.3 +
    c₂ * a.2 * b.4 - a.3 * b.2 + a.4 * b.1 := rfl

@[simp]
theorem mk_mul_mk (a₁ a₂ a₃ a₄ b₁ b₂ b₃ b₄ : R) :
    (mk a₁ a₂ a₃ a₄ : ℍ[R,c₁,c₂,c₃]) * mk b₁ b₂ b₃ b₄ =
    mk
      (a₁ * b₁ + c₁ * a₂ * b₂ + c₃ * a₃ * b₃ + c₂ * c₃ * a₃ * b₄ - c₁ * c₃ * a₄ * b₄)
      (a₁ * b₂ + a₂ * b₁ + c₂ * a₂ * b₂ - c₃ * a₃ * b₄ + c₃ * a₄ * b₃)
      (a₁ * b₃ + c₁ * a₂ * b₄ + a₃ * b₁ + c₂ * a₃ * b₂ - c₁ * a₄ * b₂)
      (a₁ * b₄ + a₂ * b₃ + c₂ * a₂ * b₄ - a₃ * b₂ + a₄ * b₁) :=
  rfl

end Ring
section SMul

variable [SMul S R] [SMul T R] (s : S)

instance : SMul S ℍ[R,c₁,c₂,c₃] where smul s a := ⟨s • a.1, s • a.2, s • a.3, s • a.4⟩

instance [SMul S T] [IsScalarTower S T R] : IsScalarTower S T ℍ[R,c₁,c₂,c₃] where
  smul_assoc s t x := by ext <;> exact smul_assoc _ _ _

instance [SMulCommClass S T R] : SMulCommClass S T ℍ[R,c₁,c₂,c₃] where
  smul_comm s t x := by ext <;> exact smul_comm _ _ _

@[simp] theorem smul_re : (s • a).re = s • a.re := rfl

@[simp] theorem smul_imI : (s • a).imI = s • a.imI := rfl

@[simp] theorem smul_imJ : (s • a).imJ = s • a.imJ := rfl

@[simp] theorem smul_imK : (s • a).imK = s • a.imK := rfl

@[simp] theorem smul_im {S} [CommRing R] [SMulZeroClass S R] (s : S) : (s • a).im = s • a.im :=
  QuaternionAlgebra.ext (smul_zero s).symm rfl rfl rfl

@[simp]
theorem smul_mk (re im_i im_j im_k : R) :
    s • (⟨re, im_i, im_j, im_k⟩ : ℍ[R,c₁,c₂,c₃]) = ⟨s • re, s • im_i, s • im_j, s • im_k⟩ :=
  rfl

end SMul

@[simp, norm_cast]
theorem coe_smul [Zero R] [SMulZeroClass S R] (s : S) (r : R) :
    (↑(s • r) : ℍ[R,c₁,c₂,c₃]) = s • (r : ℍ[R,c₁,c₂,c₃]) :=
  QuaternionAlgebra.ext rfl (smul_zero _).symm (smul_zero _).symm (smul_zero _).symm

instance [AddCommGroup R] : AddCommGroup ℍ[R,c₁,c₂,c₃] :=
  (equivProd c₁ c₂ _).injective.addCommGroup _ rfl (fun _ _ ↦ rfl) (fun _ ↦ rfl) (fun _ _ ↦ rfl)
    (fun _ _ ↦ rfl) (fun _ _ ↦ rfl)

section AddCommGroupWithOne
variable [AddCommGroupWithOne R]

instance : AddCommGroupWithOne ℍ[R,c₁,c₂,c₃] where
  natCast n := ((n : R) : ℍ[R,c₁,c₂,c₃])
  natCast_zero := by simp
  natCast_succ := by simp
  intCast n := ((n : R) : ℍ[R,c₁,c₂,c₃])
  intCast_ofNat _ := congr_arg coe (Int.cast_natCast _)
  intCast_negSucc n := by
    change coe _ = -coe _
    rw [Int.cast_negSucc, coe_neg]

@[simp, norm_cast]
theorem natCast_re (n : ℕ) : (n : ℍ[R,c₁,c₂,c₃]).re = n :=
  rfl

@[deprecated (since := "2024-04-17")]
alias nat_cast_re := natCast_re

@[simp, norm_cast]
theorem natCast_imI (n : ℕ) : (n : ℍ[R,c₁,c₂,c₃]).imI = 0 :=
  rfl

@[deprecated (since := "2024-04-17")]
alias nat_cast_imI := natCast_imI

@[simp, norm_cast]
theorem natCast_imJ (n : ℕ) : (n : ℍ[R,c₁,c₂,c₃]).imJ = 0 :=
  rfl

@[deprecated (since := "2024-04-17")]
alias nat_cast_imJ := natCast_imJ

@[simp, norm_cast]
theorem natCast_imK (n : ℕ) : (n : ℍ[R,c₁,c₂,c₃]).imK = 0 :=
  rfl

@[deprecated (since := "2024-04-17")]
alias nat_cast_imK := natCast_imK

@[simp, norm_cast]
theorem natCast_im (n : ℕ) : (n : ℍ[R,c₁,c₂,c₃]).im = 0 :=
  rfl

@[deprecated (since := "2024-04-17")]
alias nat_cast_im := natCast_im

@[norm_cast]
theorem coe_natCast (n : ℕ) : ↑(n : R) = (n : ℍ[R,c₁,c₂,c₃]) :=
  rfl

@[deprecated (since := "2024-04-17")]
alias coe_nat_cast := coe_natCast

@[simp, norm_cast]
theorem intCast_re (z : ℤ) : (z : ℍ[R,c₁,c₂,c₃]).re = z :=
  rfl

@[deprecated (since := "2024-04-17")]
alias int_cast_re := intCast_re

@[simp, norm_cast]
theorem intCast_imI (z : ℤ) : (z : ℍ[R,c₁,c₂,c₃]).imI = 0 :=
  rfl

@[deprecated (since := "2024-04-17")]
alias int_cast_imI := intCast_imI

@[simp, norm_cast]
theorem intCast_imJ (z : ℤ) : (z : ℍ[R,c₁,c₂,c₃]).imJ = 0 :=
  rfl

@[deprecated (since := "2024-04-17")]
alias int_cast_imJ := intCast_imJ

@[simp, norm_cast]
theorem intCast_imK (z : ℤ) : (z : ℍ[R,c₁,c₂,c₃]).imK = 0 :=
  rfl

@[deprecated (since := "2024-04-17")]
alias int_cast_imK := intCast_imK

@[simp, norm_cast]
theorem intCast_im (z : ℤ) : (z : ℍ[R,c₁,c₂,c₃]).im = 0 :=
  rfl

@[deprecated (since := "2024-04-17")]
alias int_cast_im := intCast_im

@[norm_cast]
theorem coe_intCast (z : ℤ) : ↑(z : R) = (z : ℍ[R,c₁,c₂,c₃]) :=
  rfl

@[deprecated (since := "2024-04-17")]
alias coe_int_cast := coe_intCast

end AddCommGroupWithOne

-- For the remainder of the file we assume `CommRing R`.
variable [CommRing R]

instance instRing : Ring ℍ[R,c₁,c₂,c₃] where
  __ := inferInstanceAs (AddCommGroupWithOne ℍ[R,c₁,c₂,c₃])
  left_distrib _ _ _ := by ext <;> simp <;> ring
  right_distrib _ _ _ := by ext <;> simp <;> ring
  zero_mul _ := by ext <;> simp
  mul_zero _ := by ext <;> simp
  mul_assoc _ _ _ := by ext <;> simp <;> ring
  one_mul _ := by ext <;> simp
  mul_one _ := by ext <;> simp

@[norm_cast, simp]
theorem coe_mul : ((x * y : R) : ℍ[R,c₁,c₂,c₃]) = x * y := by ext <;> simp

instance [Monoid S] [MulAction S R] : MulAction S ℍ[R,c₁,c₂,c₃] where
  one_smul _ := by ext <;> simp
  mul_smul _ _ _ := by ext <;> simp [mul_smul]

instance [Monoid S] [DistribMulAction S R] : DistribMulAction S ℍ[R,c₁,c₂,c₃] where
  smul_add _ _ _ := by ext <;> simp [smul_add]
  smul_zero _ := by ext <;> simp [smul_zero]

instance [Semiring S] [Module S R] : Module S ℍ[R,c₁,c₂,c₃] where
  add_smul _ _ _ := by ext <;> simp [add_smul]
  zero_smul _ := by ext <;> simp [zero_smul]

instance [CommSemiring S] [Algebra S R] : Algebra S ℍ[R,c₁,c₂,c₃] where
  algebraMap := {
    toFun s := coe (algebraMap S R s)
    map_one' := by simp
    map_mul' := by simp
    map_zero' := by simp
    map_add' := by simp
  }
  commutes' s x := by ext <;> simp [Algebra.commutes]
  smul_def' s x := by ext <;> simp [Algebra.smul_def]

theorem algebraMap_eq (r : R) : algebraMap R ℍ[R,c₁,c₂,c₃] r = ⟨r, 0, 0, 0⟩ :=
  rfl

theorem algebraMap_injective : (algebraMap R ℍ[R,c₁,c₂,c₃] : _ → _).Injective :=
  fun _ _ ↦ by simp [algebraMap_eq]

instance [NoZeroDivisors R] : NoZeroSMulDivisors R ℍ[R,c₁,c₂,c₃] := ⟨by
  rintro t ⟨a, b, c, d⟩ h
  rw [or_iff_not_imp_left]
  intro ht
  simpa [QuaternionAlgebra.ext_iff, ht] using h⟩

section

variable (c₁ c₂ c₃)

/-- `QuaternionAlgebra.re` as a `LinearMap`-/
@[simps]
def reₗ : ℍ[R,c₁,c₂,c₃] →ₗ[R] R where
  toFun := re
  map_add' _ _ := rfl
  map_smul' _ _ := rfl

/-- `QuaternionAlgebra.imI` as a `LinearMap`-/
@[simps]
def imIₗ : ℍ[R,c₁,c₂,c₃] →ₗ[R] R where
  toFun := imI
  map_add' _ _ := rfl
  map_smul' _ _ := rfl

/-- `QuaternionAlgebra.imJ` as a `LinearMap`-/
@[simps]
def imJₗ : ℍ[R,c₁,c₂,c₃] →ₗ[R] R where
  toFun := imJ
  map_add' _ _ := rfl
  map_smul' _ _ := rfl

/-- `QuaternionAlgebra.imK` as a `LinearMap`-/
@[simps]
def imKₗ : ℍ[R,c₁,c₂,c₃] →ₗ[R] R where
  toFun := imK
  map_add' _ _ := rfl
  map_smul' _ _ := rfl

/-- `QuaternionAlgebra.equivTuple` as a linear equivalence. -/
def linearEquivTuple : ℍ[R,c₁,c₂,c₃] ≃ₗ[R] Fin 4 → R :=
  LinearEquiv.symm -- proofs are not `rfl` in the forward direction
    { (equivTuple c₁ c₂ _).symm with
      toFun := (equivTuple c₁ c₂ _).symm
      invFun := equivTuple c₁ c₂ _
      map_add' := fun _ _ => rfl
      map_smul' := fun _ _ => rfl }

@[simp]
theorem coe_linearEquivTuple : ⇑(linearEquivTuple c₁ c₂ c₃) = equivTuple c₁ c₂ c₃ :=
  rfl

@[simp]
theorem coe_linearEquivTuple_symm : ⇑(linearEquivTuple c₁ c₂ c₃).symm =
    (equivTuple c₁ c₂ _).symm := rfl

/-- `ℍ[R, c₁, c₂, c₃]` has a basis over `R` given by `1`, `i`, `j`, and `k`. -/
noncomputable def basisOneIJK : Basis (Fin 4) R ℍ[R,c₁,c₂,c₃] :=
  .ofEquivFun <| linearEquivTuple c₁ c₂ _

@[simp]
theorem coe_basisOneIJK_repr (q : ℍ[R,c₁,c₂,c₃]) :
    ((basisOneIJK c₁ c₂ c₃).repr q) = ![q.re, q.imI, q.imJ, q.imK] :=
  rfl

instance : Module.Finite R ℍ[R,c₁,c₂,c₃] := .of_basis (basisOneIJK c₁ c₂ _)

instance : Module.Free R ℍ[R,c₁,c₂,c₃] := .of_basis (basisOneIJK c₁ c₂ _)

theorem rank_eq_four [StrongRankCondition R] : Module.rank R ℍ[R,c₁,c₂,c₃] = 4 := by
  rw [rank_eq_card_basis (basisOneIJK c₁ c₂ _), Fintype.card_fin]
  norm_num

theorem finrank_eq_four [StrongRankCondition R] : Module.finrank R ℍ[R,c₁,c₂,c₃] = 4 := by
  rw [Module.finrank, rank_eq_four, Cardinal.toNat_ofNat]

/-- There is a natural equivalence when swapping the first and third coefficients of a
  quaternion algebra if `c₂` is 0. -/
@[simps]
def swapEquiv : ℍ[R,c₁,0,c₃] ≃ₐ[R] ℍ[R,c₃,0,c₁] where
  toFun t := ⟨t.1, t.3, t.2, -t.4⟩
  invFun t := ⟨t.1, t.3, t.2, -t.4⟩
  left_inv _ := by simp
  right_inv _ := by simp
  map_mul' _ _ := by ext <;> simp <;> ring
  map_add' _ _ := by ext <;> simp [add_comm]
  commutes' _ := by simp [algebraMap_eq]

end

@[norm_cast, simp]
theorem coe_sub : ((x - y : R) : ℍ[R,c₁,c₂,c₃]) = x - y :=
  (algebraMap R ℍ[R,c₁,c₂,c₃]).map_sub x y

@[norm_cast, simp]
theorem coe_pow (n : ℕ) : (↑(x ^ n) : ℍ[R,c₁,c₂,c₃]) = (x : ℍ[R,c₁,c₂,c₃]) ^ n :=
  (algebraMap R ℍ[R,c₁,c₂,c₃]).map_pow x n

theorem coe_commutes : ↑r * a = a * r :=
  Algebra.commutes r a

theorem coe_commute : Commute (↑r) a :=
  coe_commutes r a

theorem coe_mul_eq_smul : ↑r * a = r • a :=
  (Algebra.smul_def r a).symm

theorem mul_coe_eq_smul : a * r = r • a := by rw [← coe_commutes, coe_mul_eq_smul]

@[norm_cast, simp]
theorem coe_algebraMap : ⇑(algebraMap R ℍ[R,c₁,c₂,c₃]) = coe :=
  rfl

theorem smul_coe : x • (y : ℍ[R,c₁,c₂,c₃]) = ↑(x * y) := by rw [coe_mul, coe_mul_eq_smul]

/-- Quaternion conjugate. -/
instance instStarQuaternionAlgebra : Star ℍ[R,c₁,c₂,c₃] where star a :=
  ⟨a.1 + c₂ * a.2, -a.2, -a.3, -a.4⟩

@[simp] theorem re_star : (star a).re = a.re + c₂ * a.imI := rfl

@[simp]
theorem imI_star : (star a).imI = -a.imI :=
  rfl

@[simp]
theorem imJ_star : (star a).imJ = -a.imJ :=
  rfl

@[simp]
theorem imK_star : (star a).imK = -a.imK :=
  rfl

@[simp]
theorem im_star : (star a).im = -a.im :=
  QuaternionAlgebra.ext neg_zero.symm rfl rfl rfl

@[simp]
theorem star_mk (a₁ a₂ a₃ a₄ : R) : star (mk a₁ a₂ a₃ a₄ : ℍ[R,c₁,c₂,c₃]) =
    ⟨a₁ + c₂ * a₂, -a₂, -a₃, -a₄⟩ := rfl

instance instStarRing : StarRing ℍ[R,c₁,c₂,c₃] where
  star_involutive x := by simp [Star.star]
  star_add a b := by ext <;> simp [add_comm] ; ring
  star_mul a b := by ext <;> simp <;> ring

theorem self_add_star' : a + star a = ↑(2 * a.re + c₂ * a.imI) := by ext <;> simp [two_mul]; ring

theorem self_add_star : a + star a = 2 * a.re + c₂ * a.imI := by
  simp [self_add_star']; rfl

theorem star_add_self' : star a + a = ↑(2 * a.re + c₂ * a.imI) := by rw [add_comm, self_add_star']

theorem star_add_self : star a + a = 2 * a.re + c₂ * a.imI := by rw [add_comm, self_add_star]

theorem star_eq_two_re_sub : star a = ↑(2 * a.re + c₂ * a.imI) - a :=
  eq_sub_iff_add_eq.2 a.star_add_self'

instance : IsStarNormal a :=
  ⟨by
    rw [commute_iff_eq, a.star_eq_two_re_sub]
    ext <;> simp <;> ring⟩

@[simp, norm_cast]
theorem star_coe : star (x : ℍ[R,c₁,c₂,c₃]) = x := by ext <;> simp

@[simp] theorem star_im : star a.im = -a.im + c₂ * a.imI := by ext <;> simp

@[simp]
theorem star_smul [CommSemiring S] [Algebra S R] (s : S) (a : ℍ[R,c₁,c₂,c₃]) :
    star (s • a) = s • star a :=
  QuaternionAlgebra.ext (by simp) (smul_neg _ _).symm (smul_neg _ _).symm (smul_neg _ _).symm

theorem star_smul' [Monoid S] [DistribMulAction S R] (s : S) (a : ℍ[R,c₁,0,c₃]) :
    star (s • a) = s • star a :=
  QuaternionAlgebra.ext (by simp) (smul_neg _ _).symm (smul_neg _ _).symm (smul_neg _ _).symm

theorem eq_re_of_eq_coe {a : ℍ[R,c₁,c₂,c₃]} {x : R} (h : a = x) : a = a.re := by rw [h, coe_re]

theorem eq_re_iff_mem_range_coe {a : ℍ[R,c₁,c₂,c₃]} :
    a = a.re ↔ a ∈ Set.range (coe : R → ℍ[R,c₁,c₂,c₃]) :=
  ⟨fun h => ⟨a.re, h.symm⟩, fun ⟨_, h⟩ => eq_re_of_eq_coe h.symm⟩

section CharZero

variable [NoZeroDivisors R] [CharZero R]

@[simp]
theorem star_eq_self {c₁ c₂ : R} {a : ℍ[R,c₁,c₂,c₃]} : star a = a ↔ a = a.re := by
  simp_all [QuaternionAlgebra.ext_iff, neg_eq_iff_add_eq_zero, add_self_eq_zero]

theorem star_eq_neg {c₁ : R} {a : ℍ[R,c₁,0,c₃]} : star a = -a ↔ a.re = 0 := by
  simp [QuaternionAlgebra.ext_iff, eq_neg_iff_add_eq_zero]

end CharZero

-- Can't use `rw ← star_eq_self` in the proof without additional assumptions
theorem star_mul_eq_coe : star a * a = (star a * a).re := by ext <;> simp <;> ring

theorem mul_star_eq_coe : a * star a = (a * star a).re := by
  rw [← star_comm_self']
  exact a.star_mul_eq_coe

open MulOpposite

/-- Quaternion conjugate as an `AlgEquiv` to the opposite ring. -/
def starAe : ℍ[R,c₁,c₂,c₃] ≃ₐ[R] ℍ[R,c₁,c₂,c₃]ᵐᵒᵖ :=
  { starAddEquiv.trans opAddEquiv with
    toFun := op ∘ star
    invFun := star ∘ unop
    map_mul' := fun x y => by simp
    commutes' := fun r => by simp }

@[simp]
theorem coe_starAe : ⇑(starAe : ℍ[R,c₁,c₂,c₃] ≃ₐ[R] _) = op ∘ star :=
  rfl

end QuaternionAlgebra

/-- Space of quaternions over a type. Implemented as a structure with four fields:
`re`, `im_i`, `im_j`, and `im_k`. -/
def Quaternion (R : Type*) [Zero R] [One R] [Neg R] :=
  QuaternionAlgebra R (-1) (0) (-1)

@[inherit_doc]
scoped[Quaternion] notation "ℍ[" R "]" => Quaternion R

open Quaternion

/-- The equivalence between the quaternions over `R` and `R × R × R × R`. -/
@[simps!]
def Quaternion.equivProd (R : Type*) [Zero R] [One R] [Neg R] : ℍ[R] ≃ R × R × R × R :=
  QuaternionAlgebra.equivProd _ _ _

/-- The equivalence between the quaternions over `R` and `Fin 4 → R`. -/
@[simps! symm_apply]
def Quaternion.equivTuple (R : Type*) [Zero R] [One R] [Neg R] : ℍ[R] ≃ (Fin 4 → R) :=
  QuaternionAlgebra.equivTuple _ _ _

@[simp]
theorem Quaternion.equivTuple_apply (R : Type*) [Zero R] [One R] [Neg R] (x : ℍ[R]) :
    Quaternion.equivTuple R x = ![x.re, x.imI, x.imJ, x.imK] :=
  rfl

instance {R : Type*} [Zero R] [One R] [Neg R] [Subsingleton R] : Subsingleton ℍ[R] :=
  inferInstanceAs (Subsingleton <| ℍ[R, -1, 0, -1])
instance {R : Type*} [Zero R] [One R] [Neg R] [Nontrivial R] : Nontrivial ℍ[R] :=
  inferInstanceAs (Nontrivial <| ℍ[R, -1, 0, -1])

namespace Quaternion

variable {S T R : Type*} [CommRing R] (r x y : R) (a b : ℍ[R])

/-- Coercion `R → ℍ[R]`. -/
@[coe] def coe : R → ℍ[R] := QuaternionAlgebra.coe

instance : CoeTC R ℍ[R] := ⟨coe⟩

instance instRing : Ring ℍ[R] := QuaternionAlgebra.instRing

instance : Inhabited ℍ[R] := inferInstanceAs <| Inhabited ℍ[R,-1, 0, -1]

instance [SMul S R] : SMul S ℍ[R] := inferInstanceAs <| SMul S ℍ[R,-1, 0, -1]

instance [SMul S T] [SMul S R] [SMul T R] [IsScalarTower S T R] : IsScalarTower S T ℍ[R] :=
  inferInstanceAs <| IsScalarTower S T ℍ[R,-1,0,-1]

instance [SMul S R] [SMul T R] [SMulCommClass S T R] : SMulCommClass S T ℍ[R] :=
  inferInstanceAs <| SMulCommClass S T ℍ[R,-1,0,-1]

protected instance algebra [CommSemiring S] [Algebra S R] : Algebra S ℍ[R] :=
  inferInstanceAs <| Algebra S ℍ[R,-1,0,-1]

-- Porting note: added shortcut
instance : Star ℍ[R] := QuaternionAlgebra.instStarQuaternionAlgebra
instance : StarRing ℍ[R] := QuaternionAlgebra.instStarRing
instance : IsStarNormal a := inferInstanceAs <| IsStarNormal (R := ℍ[R,-1,0,-1]) a

@[ext]
theorem ext : a.re = b.re → a.imI = b.imI → a.imJ = b.imJ → a.imK = b.imK → a = b :=
  QuaternionAlgebra.ext

/-- The imaginary part of a quaternion. -/
nonrec def im (x : ℍ[R]) : ℍ[R] := x.im

@[simp] theorem im_re : a.im.re = 0 := rfl

@[simp] theorem im_imI : a.im.imI = a.imI := rfl

@[simp] theorem im_imJ : a.im.imJ = a.imJ := rfl

@[simp] theorem im_imK : a.im.imK = a.imK := rfl

@[simp] theorem im_idem : a.im.im = a.im := rfl

@[simp] nonrec theorem re_add_im : ↑a.re + a.im = a := a.re_add_im

@[simp] nonrec theorem sub_self_im : a - a.im = a.re := a.sub_self_im

@[simp] nonrec theorem sub_self_re : a - ↑a.re = a.im := a.sub_self_re

@[simp] lemma coe_eq : QuaternionAlgebra.coe = coe (R := R) := rfl

@[simp, norm_cast]
theorem coe_re : (x : ℍ[R]).re = x := rfl

@[simp, norm_cast]
theorem coe_imI : (x : ℍ[R]).imI = 0 := rfl

@[simp, norm_cast]
theorem coe_imJ : (x : ℍ[R]).imJ = 0 := rfl

@[simp, norm_cast]
theorem coe_imK : (x : ℍ[R]).imK = 0 := rfl

@[simp, norm_cast]
theorem coe_im : (x : ℍ[R]).im = 0 := rfl

@[simp] theorem zero_re : (0 : ℍ[R]).re = 0 := rfl

@[simp] theorem zero_imI : (0 : ℍ[R]).imI = 0 := rfl

@[simp] theorem zero_imJ : (0 : ℍ[R]).imJ = 0 := rfl

@[simp] theorem zero_imK : (0 : ℍ[R]).imK = 0 := rfl

@[simp] theorem zero_im : (0 : ℍ[R]).im = 0 := rfl

@[simp, norm_cast]
theorem coe_zero : ((0 : R) : ℍ[R]) = 0 := rfl

@[simp] theorem one_re : (1 : ℍ[R]).re = 1 := rfl

@[simp] theorem one_imI : (1 : ℍ[R]).imI = 0 := rfl

@[simp] theorem one_imJ : (1 : ℍ[R]).imJ = 0 := rfl

@[simp] theorem one_imK : (1 : ℍ[R]).imK = 0 := rfl

@[simp] theorem one_im : (1 : ℍ[R]).im = 0 := rfl

@[simp, norm_cast]
theorem coe_one : ((1 : R) : ℍ[R]) = 1 := rfl

@[simp] theorem add_re : (a + b).re = a.re + b.re := rfl

@[simp] theorem add_imI : (a + b).imI = a.imI + b.imI := rfl

@[simp] theorem add_imJ : (a + b).imJ = a.imJ + b.imJ := rfl

@[simp] theorem add_imK : (a + b).imK = a.imK + b.imK := rfl

@[simp] nonrec theorem add_im : (a + b).im = a.im + b.im := a.add_im b

@[simp, norm_cast]
theorem coe_add : ((x + y : R) : ℍ[R]) = x + y :=
  QuaternionAlgebra.coe_add x y

@[simp] theorem neg_re : (-a).re = -a.re := rfl

@[simp] theorem neg_imI : (-a).imI = -a.imI := rfl

@[simp] theorem neg_imJ : (-a).imJ = -a.imJ := rfl

@[simp] theorem neg_imK : (-a).imK = -a.imK := rfl

@[simp] nonrec theorem neg_im : (-a).im = -a.im := a.neg_im

@[simp, norm_cast]
theorem coe_neg : ((-x : R) : ℍ[R]) = -x :=
  QuaternionAlgebra.coe_neg x

@[simp] theorem sub_re : (a - b).re = a.re - b.re := rfl

@[simp] theorem sub_imI : (a - b).imI = a.imI - b.imI := rfl

@[simp] theorem sub_imJ : (a - b).imJ = a.imJ - b.imJ := rfl

@[simp] theorem sub_imK : (a - b).imK = a.imK - b.imK := rfl

@[simp] nonrec theorem sub_im : (a - b).im = a.im - b.im := a.sub_im b

@[simp, norm_cast]
theorem coe_sub : ((x - y : R) : ℍ[R]) = x - y :=
  QuaternionAlgebra.coe_sub x y

@[simp]
theorem mul_re : (a * b).re = a.re * b.re - a.imI * b.imI - a.imJ * b.imJ - a.imK * b.imK :=
  (QuaternionAlgebra.mul_re a b).trans <| by simp [one_mul, neg_mul, sub_eq_add_neg, neg_neg]

@[simp]
theorem mul_imI : (a * b).imI = a.re * b.imI + a.imI * b.re + a.imJ * b.imK - a.imK * b.imJ :=
  (QuaternionAlgebra.mul_imI a b).trans <| by ring

@[simp]
theorem mul_imJ : (a * b).imJ = a.re * b.imJ - a.imI * b.imK + a.imJ * b.re + a.imK * b.imI :=
  (QuaternionAlgebra.mul_imJ a b).trans <| by ring

@[simp]
theorem mul_imK : (a * b).imK = a.re * b.imK + a.imI * b.imJ - a.imJ * b.imI + a.imK * b.re :=
  (QuaternionAlgebra.mul_imK a b).trans <| by ring

@[simp, norm_cast]
theorem coe_mul : ((x * y : R) : ℍ[R]) = x * y := QuaternionAlgebra.coe_mul x y

@[norm_cast, simp]
theorem coe_pow (n : ℕ) : (↑(x ^ n) : ℍ[R]) = (x : ℍ[R]) ^ n :=
  QuaternionAlgebra.coe_pow x n

@[simp, norm_cast]
theorem natCast_re (n : ℕ) : (n : ℍ[R]).re = n := rfl

@[deprecated (since := "2024-04-17")]
alias nat_cast_re := natCast_re

@[simp, norm_cast]
theorem natCast_imI (n : ℕ) : (n : ℍ[R]).imI = 0 := rfl

@[deprecated (since := "2024-04-17")]
alias nat_cast_imI := natCast_imI

@[simp, norm_cast]
theorem natCast_imJ (n : ℕ) : (n : ℍ[R]).imJ = 0 := rfl

@[deprecated (since := "2024-04-17")]
alias nat_cast_imJ := natCast_imJ

@[simp, norm_cast]
theorem natCast_imK (n : ℕ) : (n : ℍ[R]).imK = 0 := rfl

@[deprecated (since := "2024-04-17")]
alias nat_cast_imK := natCast_imK

@[simp, norm_cast]
theorem natCast_im (n : ℕ) : (n : ℍ[R]).im = 0 := rfl

@[deprecated (since := "2024-04-17")]
alias nat_cast_im := natCast_im

@[norm_cast]
theorem coe_natCast (n : ℕ) : ↑(n : R) = (n : ℍ[R]) := rfl

@[deprecated (since := "2024-04-17")]
alias coe_nat_cast := coe_natCast

@[simp, norm_cast]
theorem intCast_re (z : ℤ) : (z : ℍ[R]).re = z := rfl

@[deprecated (since := "2024-04-17")]
alias int_cast_re := intCast_re

@[simp, norm_cast]
theorem intCast_imI (z : ℤ) : (z : ℍ[R]).imI = 0 := rfl

@[deprecated (since := "2024-04-17")]
alias int_cast_imI := intCast_imI

@[simp, norm_cast]
theorem intCast_imJ (z : ℤ) : (z : ℍ[R]).imJ = 0 := rfl

@[deprecated (since := "2024-04-17")]
alias int_cast_imJ := intCast_imJ

@[simp, norm_cast]
theorem intCast_imK (z : ℤ) : (z : ℍ[R]).imK = 0 := rfl

@[deprecated (since := "2024-04-17")]
alias int_cast_imK := intCast_imK

@[simp, norm_cast]
theorem intCast_im (z : ℤ) : (z : ℍ[R]).im = 0 := rfl

@[deprecated (since := "2024-04-17")]
alias int_cast_im := intCast_im

@[norm_cast]
theorem coe_intCast (z : ℤ) : ↑(z : R) = (z : ℍ[R]) := rfl

@[deprecated (since := "2024-04-17")]
alias coe_int_cast := coe_intCast

theorem coe_injective : Function.Injective (coe : R → ℍ[R]) :=
  QuaternionAlgebra.coe_injective

@[simp]
theorem coe_inj {x y : R} : (x : ℍ[R]) = y ↔ x = y :=
  coe_injective.eq_iff

@[simp]
theorem smul_re [SMul S R] (s : S) : (s • a).re = s • a.re :=
  rfl

@[simp] theorem smul_imI [SMul S R] (s : S) : (s • a).imI = s • a.imI := rfl

@[simp] theorem smul_imJ [SMul S R] (s : S) : (s • a).imJ = s • a.imJ := rfl

@[simp] theorem smul_imK [SMul S R] (s : S) : (s • a).imK = s • a.imK := rfl

@[simp]
nonrec theorem smul_im [SMulZeroClass S R] (s : S) : (s • a).im = s • a.im :=
  a.smul_im s

@[simp, norm_cast]
theorem coe_smul [SMulZeroClass S R] (s : S) (r : R) : (↑(s • r) : ℍ[R]) = s • (r : ℍ[R]) :=
  QuaternionAlgebra.coe_smul _ _

theorem coe_commutes : ↑r * a = a * r :=
  QuaternionAlgebra.coe_commutes r a

theorem coe_commute : Commute (↑r) a :=
  QuaternionAlgebra.coe_commute r a

theorem coe_mul_eq_smul : ↑r * a = r • a :=
  QuaternionAlgebra.coe_mul_eq_smul r a

theorem mul_coe_eq_smul : a * r = r • a :=
  QuaternionAlgebra.mul_coe_eq_smul r a

@[simp]
theorem algebraMap_def : ⇑(algebraMap R ℍ[R]) = coe :=
  rfl

theorem algebraMap_injective : (algebraMap R ℍ[R] : _ → _).Injective :=
  QuaternionAlgebra.algebraMap_injective

theorem smul_coe : x • (y : ℍ[R]) = ↑(x * y) :=
  QuaternionAlgebra.smul_coe x y

instance : Module.Finite R ℍ[R] := inferInstanceAs <| Module.Finite R ℍ[R,-1,0,-1]
instance : Module.Free R ℍ[R] := inferInstanceAs <| Module.Free R ℍ[R,-1,0,-1]

theorem rank_eq_four [StrongRankCondition R] : Module.rank R ℍ[R] = 4 :=
  QuaternionAlgebra.rank_eq_four _ _ _

theorem finrank_eq_four [StrongRankCondition R] : Module.finrank R ℍ[R] = 4 :=
  QuaternionAlgebra.finrank_eq_four _ _ _

@[simp] theorem star_re : (star a).re = a.re := by
  rw [QuaternionAlgebra.re_star, zero_mul, add_zero]

@[simp] theorem star_imI : (star a).imI = -a.imI := rfl

@[simp] theorem star_imJ : (star a).imJ = -a.imJ := rfl

@[simp] theorem star_imK : (star a).imK = -a.imK := rfl

@[simp] theorem star_im : (star a).im = -a.im := a.im_star

nonrec theorem self_add_star' : a + star a = ↑(2 * a.re) := by
  simp [a.self_add_star']

nonrec theorem self_add_star : a + star a = 2 * a.re := by
  simp [a.self_add_star]

nonrec theorem star_add_self' : star a + a = ↑(2 * a.re) := by
  simp [a.star_add_self']

nonrec theorem star_add_self : star a + a = 2 * a.re := by
  simp [a.star_add_self]

nonrec theorem star_eq_two_re_sub : star a = ↑(2 * a.re) - a := by
  simp [a.star_eq_two_re_sub]

@[simp, norm_cast]
theorem star_coe : star (x : ℍ[R]) = x :=
  QuaternionAlgebra.star_coe x

@[simp]
theorem im_star : star a.im = -a.im := by ext <;> simp

@[simp]
theorem star_smul [Monoid S] [DistribMulAction S R] (s : S) (a : ℍ[R]) :
    star (s • a) = s • star a := QuaternionAlgebra.star_smul' s a

theorem eq_re_of_eq_coe {a : ℍ[R]} {x : R} (h : a = x) : a = a.re :=
  QuaternionAlgebra.eq_re_of_eq_coe h

theorem eq_re_iff_mem_range_coe {a : ℍ[R]} : a = a.re ↔ a ∈ Set.range (coe : R → ℍ[R]) :=
  QuaternionAlgebra.eq_re_iff_mem_range_coe

section CharZero

variable [NoZeroDivisors R] [CharZero R]

@[simp]
theorem star_eq_self {a : ℍ[R]} : star a = a ↔ a = a.re :=
  QuaternionAlgebra.star_eq_self

@[simp]
theorem star_eq_neg {a : ℍ[R]} : star a = -a ↔ a.re = 0 :=
  QuaternionAlgebra.star_eq_neg

end CharZero

nonrec theorem star_mul_eq_coe : star a * a = (star a * a).re :=
  a.star_mul_eq_coe

nonrec theorem mul_star_eq_coe : a * star a = (a * star a).re :=
  a.mul_star_eq_coe

open MulOpposite

/-- Quaternion conjugate as an `AlgEquiv` to the opposite ring. -/
def starAe : ℍ[R] ≃ₐ[R] ℍ[R]ᵐᵒᵖ :=
  QuaternionAlgebra.starAe

@[simp]
theorem coe_starAe : ⇑(starAe : ℍ[R] ≃ₐ[R] ℍ[R]ᵐᵒᵖ) = op ∘ star :=
  rfl

/-- Square of the norm. -/
def normSq : ℍ[R] →*₀ R where
  toFun a := (a * star a).re
  map_zero' := by simp only [star_zero, zero_mul, zero_re]
  map_one' := by simp only [star_one, one_mul, one_re]
  map_mul' x y := coe_injective <| by
    conv_lhs => rw [← mul_star_eq_coe, star_mul, mul_assoc, ← mul_assoc y, y.mul_star_eq_coe,
      coe_commutes, ← mul_assoc, x.mul_star_eq_coe, ← coe_mul]

theorem normSq_def : normSq a = (a * star a).re := rfl

theorem normSq_def' : normSq a = a.1 ^ 2 + a.2 ^ 2 + a.3 ^ 2 + a.4 ^ 2 := by
  simp only [normSq_def, sq, mul_neg, sub_neg_eq_add, mul_re, star_re, star_imI, star_imJ,
    star_imK]

theorem normSq_coe : normSq (x : ℍ[R]) = x ^ 2 := by
  rw [normSq_def, star_coe, ← coe_mul, coe_re, sq]

@[simp]
theorem normSq_star : normSq (star a) = normSq a := by simp [normSq_def']

@[norm_cast]
theorem normSq_natCast (n : ℕ) : normSq (n : ℍ[R]) = (n : R) ^ 2 := by
  rw [← coe_natCast, normSq_coe]

@[deprecated (since := "2024-04-17")]
alias normSq_nat_cast := normSq_natCast

@[norm_cast]
theorem normSq_intCast (z : ℤ) : normSq (z : ℍ[R]) = (z : R) ^ 2 := by
  rw [← coe_intCast, normSq_coe]

@[deprecated (since := "2024-04-17")]
alias normSq_int_cast := normSq_intCast

@[simp]
theorem normSq_neg : normSq (-a) = normSq a := by simp only [normSq_def, star_neg, neg_mul_neg]

theorem self_mul_star : a * star a = normSq a := by rw [mul_star_eq_coe, normSq_def]

theorem star_mul_self : star a * a = normSq a := by rw [star_comm_self, self_mul_star]

theorem im_sq : a.im ^ 2 = -normSq a.im := by
  simp_rw [sq, ← star_mul_self, im_star, neg_mul, neg_neg]

theorem coe_normSq_add : normSq (a + b) = normSq a + a * star b + b * star a + normSq b := by
  simp only [star_add, ← self_mul_star, mul_add, add_mul, add_assoc, add_left_comm]

theorem normSq_smul (r : R) (q : ℍ[R]) : normSq (r • q) = r ^ 2 * normSq q := by
  simp only [normSq_def', smul_re, smul_imI, smul_imJ, smul_imK, mul_pow, mul_add, smul_eq_mul]

theorem normSq_add (a b : ℍ[R]) : normSq (a + b) = normSq a + normSq b + 2 * (a * star b).re :=
  calc
    normSq (a + b) = normSq a + (a * star b).re + ((b * star a).re + normSq b) := by
      simp_rw [normSq_def, star_add, add_mul, mul_add, add_re]
    _ = normSq a + normSq b + ((a * star b).re + (b * star a).re) := by abel
    _ = normSq a + normSq b + 2 * (a * star b).re := by
      rw [← add_re, ← star_mul_star a b, self_add_star', coe_re]

end Quaternion

namespace Quaternion

variable {R : Type*}

section LinearOrderedCommRing

variable [LinearOrderedCommRing R] {a : ℍ[R]}

@[simp]
theorem normSq_eq_zero : normSq a = 0 ↔ a = 0 := by
  refine ⟨fun h => ?_, fun h => h.symm ▸ normSq.map_zero⟩
  rw [normSq_def', add_eq_zero_iff_of_nonneg, add_eq_zero_iff_of_nonneg, add_eq_zero_iff_of_nonneg]
    at h
  · exact ext a 0 (pow_eq_zero h.1.1.1) (pow_eq_zero h.1.1.2) (pow_eq_zero h.1.2) (pow_eq_zero h.2)
  all_goals apply_rules [sq_nonneg, add_nonneg]

theorem normSq_ne_zero : normSq a ≠ 0 ↔ a ≠ 0 := normSq_eq_zero.not

@[simp]
theorem normSq_nonneg : 0 ≤ normSq a := by
  rw [normSq_def']
  apply_rules [sq_nonneg, add_nonneg]

@[simp]
theorem normSq_le_zero : normSq a ≤ 0 ↔ a = 0 :=
  normSq_nonneg.le_iff_eq.trans normSq_eq_zero

instance instNontrivial : Nontrivial ℍ[R] where
  exists_pair_ne := ⟨0, 1, mt (congr_arg QuaternionAlgebra.re) zero_ne_one⟩

instance : NoZeroDivisors ℍ[R] where
  eq_zero_or_eq_zero_of_mul_eq_zero {a b} hab :=
    have : normSq a * normSq b = 0 := by rwa [← map_mul, normSq_eq_zero]
    (eq_zero_or_eq_zero_of_mul_eq_zero this).imp normSq_eq_zero.1 normSq_eq_zero.1

instance : IsDomain ℍ[R] := NoZeroDivisors.to_isDomain _

theorem sq_eq_normSq : a ^ 2 = normSq a ↔ a = a.re := by
  rw [← star_eq_self, ← star_mul_self, sq, mul_eq_mul_right_iff, eq_comm]
  exact or_iff_left_of_imp fun ha ↦ ha.symm ▸ star_zero _

theorem sq_eq_neg_normSq : a ^ 2 = -normSq a ↔ a.re = 0 := by
  simp_rw [← star_eq_neg]
  obtain rfl | hq0 := eq_or_ne a 0
  · simp
  · rw [← star_mul_self, ← mul_neg, ← neg_sq, sq, mul_left_inj' (neg_ne_zero.mpr hq0), eq_comm]

end LinearOrderedCommRing

section Field

variable [LinearOrderedField R] (a b : ℍ[R])

@[simps (config := .lemmasOnly)]
instance instInv : Inv ℍ[R] :=
  ⟨fun a => (normSq a)⁻¹ • star a⟩

instance instGroupWithZero : GroupWithZero ℍ[R] :=
  { Quaternion.instNontrivial,
    (by infer_instance : MonoidWithZero ℍ[R]) with
    inv := Inv.inv
    inv_zero := by rw [instInv_inv, star_zero, smul_zero]
    mul_inv_cancel := fun a ha => by
      rw [instInv_inv, Algebra.mul_smul_comm (normSq a)⁻¹ a (star a), self_mul_star, smul_coe,
        inv_mul_cancel₀ (normSq_ne_zero.2 ha), coe_one] }

@[norm_cast, simp]
theorem coe_inv (x : R) : ((x⁻¹ : R) : ℍ[R]) = (↑x)⁻¹ :=
  map_inv₀ (algebraMap R ℍ[R]) _

@[norm_cast, simp]
theorem coe_div (x y : R) : ((x / y : R) : ℍ[R]) = x / y :=
  map_div₀ (algebraMap R ℍ[R]) x y

@[norm_cast, simp]
theorem coe_zpow (x : R) (z : ℤ) : ((x ^ z : R) : ℍ[R]) = (x : ℍ[R]) ^ z :=
  map_zpow₀ (algebraMap R ℍ[R]) x z

instance instNNRatCast : NNRatCast ℍ[R] where nnratCast q := (q : R)
instance instRatCast : RatCast ℍ[R] where ratCast q := (q : R)

@[simp, norm_cast] lemma re_nnratCast (q : ℚ≥0) : (q : ℍ[R]).re = q := rfl
@[simp, norm_cast] lemma im_nnratCast (q : ℚ≥0) : (q : ℍ[R]).im = 0 := rfl
@[simp, norm_cast] lemma imI_nnratCast (q : ℚ≥0) : (q : ℍ[R]).imI = 0 := rfl
@[simp, norm_cast] lemma imJ_nnratCast (q : ℚ≥0) : (q : ℍ[R]).imJ = 0 := rfl
@[simp, norm_cast] lemma imK_nnratCast (q : ℚ≥0) : (q : ℍ[R]).imK = 0 := rfl
@[simp, norm_cast] lemma ratCast_re (q : ℚ) : (q : ℍ[R]).re = q := rfl
@[simp, norm_cast] lemma ratCast_im (q : ℚ) : (q : ℍ[R]).im = 0 := rfl
@[simp, norm_cast] lemma ratCast_imI (q : ℚ) : (q : ℍ[R]).imI = 0 := rfl
@[simp, norm_cast] lemma ratCast_imJ (q : ℚ) : (q : ℍ[R]).imJ = 0 := rfl
@[simp, norm_cast] lemma ratCast_imK (q : ℚ) : (q : ℍ[R]).imK = 0 := rfl

@[deprecated (since := "2024-04-17")]
alias rat_cast_imI := ratCast_imI

@[deprecated (since := "2024-04-17")]
alias rat_cast_imJ := ratCast_imJ

@[deprecated (since := "2024-04-17")]
alias rat_cast_imK := ratCast_imK

@[norm_cast] lemma coe_nnratCast (q : ℚ≥0) : ↑(q : R) = (q : ℍ[R]) := rfl

@[norm_cast] lemma coe_ratCast (q : ℚ) : ↑(q : R) = (q : ℍ[R]) := rfl

@[deprecated (since := "2024-04-17")]
alias coe_rat_cast := coe_ratCast

instance instDivisionRing : DivisionRing ℍ[R] where
  __ := Quaternion.instGroupWithZero
  __ := Quaternion.instRing
  nnqsmul := (· • ·)
  qsmul := (· • ·)
  nnratCast_def q := by rw [← coe_nnratCast, NNRat.cast_def, coe_div, coe_natCast, coe_natCast]
  ratCast_def q := by rw [← coe_ratCast, Rat.cast_def, coe_div, coe_intCast, coe_natCast]
  nnqsmul_def q x := by rw [← coe_nnratCast, coe_mul_eq_smul]; ext <;> exact NNRat.smul_def _ _
  qsmul_def q x := by rw [← coe_ratCast, coe_mul_eq_smul]; ext <;> exact Rat.smul_def _ _

theorem normSq_inv : normSq a⁻¹ = (normSq a)⁻¹ :=
  map_inv₀ normSq _

theorem normSq_div : normSq (a / b) = normSq a / normSq b :=
  map_div₀ normSq a b

theorem normSq_zpow (z : ℤ) : normSq (a ^ z) = normSq a ^ z :=
  map_zpow₀ normSq a z

@[norm_cast]
theorem normSq_ratCast (q : ℚ) : normSq (q : ℍ[R]) = (q : ℍ[R]) ^ 2 := by
  rw [← coe_ratCast, normSq_coe, coe_pow]

@[deprecated (since := "2024-04-17")]
alias normSq_rat_cast := normSq_ratCast

end Field

end Quaternion

namespace Cardinal

open Quaternion

section QuaternionAlgebra

variable {R : Type*} (c₁ c₂ c₃ : R)

private theorem pow_four [Infinite R] : #R ^ 4 = #R :=
  power_nat_eq (aleph0_le_mk R) <| by decide

/-- The cardinality of a quaternion algebra, as a type. -/
theorem mk_quaternionAlgebra : #(ℍ[R,c₁,c₂,c₃]) = #R ^ 4 := by
  rw [mk_congr (QuaternionAlgebra.equivProd c₁ c₂ _)]
  simp only [mk_prod, lift_id]
  ring

@[simp]
theorem mk_quaternionAlgebra_of_infinite [Infinite R] : #(ℍ[R,c₁,c₂,c₃]) = #R := by
  rw [mk_quaternionAlgebra, pow_four]

/-- The cardinality of a quaternion algebra, as a set. -/
theorem mk_univ_quaternionAlgebra : #(Set.univ : Set ℍ[R,c₁,c₂,c₃]) = #R ^ 4 := by
  rw [mk_univ, mk_quaternionAlgebra]

theorem mk_univ_quaternionAlgebra_of_infinite [Infinite R] :
    #(Set.univ : Set ℍ[R,c₁,c₂,c₃]) = #R := by rw [mk_univ_quaternionAlgebra, pow_four]

/-- Show the quaternion ⟨w, x, y, z⟩ as a string "{ re := w, imI := x, imJ := y, imK := z }".

For the typical case of quaternions over ℝ, each component will show as a Cauchy sequence due to
the way Real numbers are represented.
-/
instance [Repr R] {a b c : R} : Repr ℍ[R, a, b, c] where
  reprPrec q _ :=
    s!"\{ re := {repr q.re}, imI := {repr q.imI}, imJ := {repr q.imJ}, imK := {repr q.imK} }"

end QuaternionAlgebra

section Quaternion

variable (R : Type*) [Zero R] [One R] [Neg R]

/-- The cardinality of the quaternions, as a type. -/
@[simp]
theorem mk_quaternion : #(ℍ[R]) = #R ^ 4 :=
  mk_quaternionAlgebra _ _ _

theorem mk_quaternion_of_infinite [Infinite R] : #(ℍ[R]) = #R :=
  mk_quaternionAlgebra_of_infinite _ _ _

/-- The cardinality of the quaternions, as a set. -/
theorem mk_univ_quaternion : #(Set.univ : Set ℍ[R]) = #R ^ 4 :=
  mk_univ_quaternionAlgebra _ _ _

theorem mk_univ_quaternion_of_infinite [Infinite R] : #(Set.univ : Set ℍ[R]) = #R :=
  mk_univ_quaternionAlgebra_of_infinite _ _ _

end Quaternion

end Cardinal<|MERGE_RESOLUTION|>--- conflicted
+++ resolved
@@ -152,14 +152,9 @@
 theorem coe_inj {x y : R} : (x : ℍ[R,c₁,c₂,c₃]) = y ↔ x = y :=
   coe_injective.eq_iff
 
-<<<<<<< HEAD
--- Porting note: removed `simps`, added simp lemmas manually. Should adjust `simps` to name properly
-instance : Zero ℍ[R,c₁,c₂,c₃] := ⟨⟨0, 0, 0, 0⟩⟩
-=======
 -- Porting note: removed `simps`, added simp lemmas manually.
 -- Should adjust `simps` to name properly, i.e. as `zero_re` rather than `instZero_zero_re`.
 instance : Zero ℍ[R,c₁,c₂] := ⟨⟨0, 0, 0, 0⟩⟩
->>>>>>> 0d378462
 
 @[simp] theorem zero_re : (0 : ℍ[R,c₁,c₂,c₃]).re = 0 := rfl
 
