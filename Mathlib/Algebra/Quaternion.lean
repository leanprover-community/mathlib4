/-
Copyright (c) 2020 Yury Kudryashov. All rights reserved.
Released under Apache 2.0 license as described in the file LICENSE.
Authors: Yury Kudryashov
-/
import Mathlib.Algebra.Algebra.Equiv
import Mathlib.LinearAlgebra.Dimension.StrongRankCondition
import Mathlib.LinearAlgebra.FreeModule.Basic
import Mathlib.LinearAlgebra.FreeModule.Finite.Basic
import Mathlib.SetTheory.Cardinal.Ordinal

/-!
# Quaternions

In this file we define quaternions `ℍ[R]` over a commutative ring `R`, and define some
algebraic structures on `ℍ[R]`.

## Main definitions

* `QuaternionAlgebra R a b`, `ℍ[R, a, b]` :
  [quaternion algebra](https://en.wikipedia.org/wiki/Quaternion_algebra) with coefficients `a`, `b`
* `Quaternion R`, `ℍ[R]` : the space of quaternions, a.k.a. `QuaternionAlgebra R (-1) (-1)`;
* `Quaternion.normSq` : square of the norm of a quaternion;

We also define the following algebraic structures on `ℍ[R]`:

* `Ring ℍ[R, a, b]`, `StarRing ℍ[R, a, b]`, and `Algebra R ℍ[R, a, b]` : for any commutative ring
  `R`;
* `Ring ℍ[R]`, `StarRing ℍ[R]`, and `Algebra R ℍ[R]` : for any commutative ring `R`;
* `IsDomain ℍ[R]` : for a linear ordered commutative ring `R`;
* `DivisionRing ℍ[R]` : for a linear ordered field `R`.

## Notation

The following notation is available with `open Quaternion` or `open scoped Quaternion`.

* `ℍ[R, c₁, c₂]` : `QuaternionAlgebra R c₁ c₂`
* `ℍ[R]` : quaternions over `R`.

## Implementation notes

We define quaternions over any ring `R`, not just `ℝ` to be able to deal with, e.g., integer
or rational quaternions without using real numbers. In particular, all definitions in this file
are computable.

## Tags

quaternion
-/


/-- Quaternion algebra over a type with fixed coefficients $a=i^2$ and $b=j^2$.
Implemented as a structure with four fields: `re`, `imI`, `imJ`, and `imK`. -/
@[ext]
structure QuaternionAlgebra (R : Type*) (a b : R) where
  /-- Real part of a quaternion. -/
  re : R
  imI : R
  imJ : R
  imK : R

@[inherit_doc]
scoped[Quaternion] notation "ℍ[" R "," a "," b "]" => QuaternionAlgebra R a b
open Quaternion

namespace QuaternionAlgebra

/-- The equivalence between a quaternion algebra over `R` and `R × R × R × R`. -/
@[simps]
def equivProd {R : Type*} (c₁ c₂ : R) : ℍ[R,c₁,c₂] ≃ R × R × R × R where
  toFun a := ⟨a.1, a.2, a.3, a.4⟩
  invFun a := ⟨a.1, a.2.1, a.2.2.1, a.2.2.2⟩
  left_inv _ := rfl
  right_inv _ := rfl

/-- The equivalence between a quaternion algebra over `R` and `Fin 4 → R`. -/
@[simps symm_apply]
def equivTuple {R : Type*} (c₁ c₂ : R) : ℍ[R,c₁,c₂] ≃ (Fin 4 → R) where
  toFun a := ![a.1, a.2, a.3, a.4]
  invFun a := ⟨a 0, a 1, a 2, a 3⟩
  left_inv _ := rfl
  right_inv f := by ext ⟨_, _ | _ | _ | _ | _ | ⟨⟩⟩ <;> rfl

@[simp]
theorem equivTuple_apply {R : Type*} (c₁ c₂ : R) (x : ℍ[R,c₁,c₂]) :
    equivTuple c₁ c₂ x = ![x.re, x.imI, x.imJ, x.imK] :=
  rfl

@[simp]
theorem mk.eta {R : Type*} {c₁ c₂} (a : ℍ[R,c₁,c₂]) : mk a.1 a.2 a.3 a.4 = a := rfl

variable {S T R : Type*} [CommRing R] {c₁ c₂ : R} (r x y z : R) (a b c : ℍ[R,c₁,c₂])

instance [Subsingleton R] : Subsingleton ℍ[R, c₁, c₂] := (equivTuple c₁ c₂).subsingleton
instance [Nontrivial R] : Nontrivial ℍ[R, c₁, c₂] := (equivTuple c₁ c₂).surjective.nontrivial

/-- The imaginary part of a quaternion. -/
def im (x : ℍ[R,c₁,c₂]) : ℍ[R,c₁,c₂] :=
  ⟨0, x.imI, x.imJ, x.imK⟩

@[simp]
theorem im_re : a.im.re = 0 :=
  rfl

@[simp]
theorem im_imI : a.im.imI = a.imI :=
  rfl

@[simp]
theorem im_imJ : a.im.imJ = a.imJ :=
  rfl

@[simp]
theorem im_imK : a.im.imK = a.imK :=
  rfl

@[simp]
theorem im_idem : a.im.im = a.im :=
  rfl

/-- Coercion `R → ℍ[R,c₁,c₂]`. -/
@[coe] def coe (x : R) : ℍ[R,c₁,c₂] := ⟨x, 0, 0, 0⟩

instance : CoeTC R ℍ[R,c₁,c₂] := ⟨coe⟩

@[simp, norm_cast]
theorem coe_re : (x : ℍ[R,c₁,c₂]).re = x := rfl

@[simp, norm_cast]
theorem coe_imI : (x : ℍ[R,c₁,c₂]).imI = 0 := rfl

@[simp, norm_cast]
theorem coe_imJ : (x : ℍ[R,c₁,c₂]).imJ = 0 := rfl

@[simp, norm_cast]
theorem coe_imK : (x : ℍ[R,c₁,c₂]).imK = 0 := rfl

theorem coe_injective : Function.Injective (coe : R → ℍ[R,c₁,c₂]) := fun _ _ h => congr_arg re h

@[simp]
theorem coe_inj {x y : R} : (x : ℍ[R,c₁,c₂]) = y ↔ x = y :=
  coe_injective.eq_iff

-- Porting note: removed `simps`, added simp lemmas manually
instance : Zero ℍ[R,c₁,c₂] := ⟨⟨0, 0, 0, 0⟩⟩

@[simp] theorem zero_re : (0 : ℍ[R,c₁,c₂]).re = 0 := rfl

@[simp] theorem zero_imI : (0 : ℍ[R,c₁,c₂]).imI = 0 := rfl

@[simp] theorem zero_imJ : (0 : ℍ[R,c₁,c₂]).imJ = 0 := rfl

@[simp] theorem zero_imK : (0 : ℍ[R,c₁,c₂]).imK = 0 := rfl

@[simp] theorem zero_im : (0 : ℍ[R,c₁,c₂]).im = 0 := rfl

@[simp, norm_cast]
theorem coe_zero : ((0 : R) : ℍ[R,c₁,c₂]) = 0 := rfl

instance : Inhabited ℍ[R,c₁,c₂] := ⟨0⟩

-- Porting note: removed `simps`, added simp lemmas manually
instance : One ℍ[R,c₁,c₂] := ⟨⟨1, 0, 0, 0⟩⟩

@[simp] theorem one_re : (1 : ℍ[R,c₁,c₂]).re = 1 := rfl

@[simp] theorem one_imI : (1 : ℍ[R,c₁,c₂]).imI = 0 := rfl

@[simp] theorem one_imJ : (1 : ℍ[R,c₁,c₂]).imJ = 0 := rfl

@[simp] theorem one_imK : (1 : ℍ[R,c₁,c₂]).imK = 0 := rfl

@[simp] theorem one_im : (1 : ℍ[R,c₁,c₂]).im = 0 := rfl

@[simp, norm_cast]
theorem coe_one : ((1 : R) : ℍ[R,c₁,c₂]) = 1 := rfl

-- Porting note: removed `simps`, added simp lemmas manually
instance : Add ℍ[R,c₁,c₂] :=
  ⟨fun a b => ⟨a.1 + b.1, a.2 + b.2, a.3 + b.3, a.4 + b.4⟩⟩

@[simp] theorem add_re : (a + b).re = a.re + b.re := rfl

@[simp] theorem add_imI : (a + b).imI = a.imI + b.imI := rfl

@[simp] theorem add_imJ : (a + b).imJ = a.imJ + b.imJ := rfl

@[simp] theorem add_imK : (a + b).imK = a.imK + b.imK := rfl

@[simp] theorem add_im : (a + b).im = a.im + b.im :=
  QuaternionAlgebra.ext (zero_add _).symm rfl rfl rfl

@[simp]
theorem mk_add_mk (a₁ a₂ a₃ a₄ b₁ b₂ b₃ b₄ : R) :
    (mk a₁ a₂ a₃ a₄ : ℍ[R,c₁,c₂]) + mk b₁ b₂ b₃ b₄ = mk (a₁ + b₁) (a₂ + b₂) (a₃ + b₃) (a₄ + b₄) :=
  rfl

@[simp, norm_cast]
theorem coe_add : ((x + y : R) : ℍ[R,c₁,c₂]) = x + y := by ext <;> simp

-- Porting note: removed `simps`, added simp lemmas manually
instance : Neg ℍ[R,c₁,c₂] := ⟨fun a => ⟨-a.1, -a.2, -a.3, -a.4⟩⟩

@[simp] theorem neg_re : (-a).re = -a.re := rfl

@[simp] theorem neg_imI : (-a).imI = -a.imI := rfl

@[simp] theorem neg_imJ : (-a).imJ = -a.imJ := rfl

@[simp] theorem neg_imK : (-a).imK = -a.imK := rfl

@[simp] theorem neg_im : (-a).im = -a.im :=
  QuaternionAlgebra.ext neg_zero.symm rfl rfl rfl

@[simp]
theorem neg_mk (a₁ a₂ a₃ a₄ : R) : -(mk a₁ a₂ a₃ a₄ : ℍ[R,c₁,c₂]) = ⟨-a₁, -a₂, -a₃, -a₄⟩ :=
  rfl

@[simp, norm_cast]
theorem coe_neg : ((-x : R) : ℍ[R,c₁,c₂]) = -x := by ext <;> simp

instance : Sub ℍ[R,c₁,c₂] :=
  ⟨fun a b => ⟨a.1 - b.1, a.2 - b.2, a.3 - b.3, a.4 - b.4⟩⟩

@[simp] theorem sub_re : (a - b).re = a.re - b.re := rfl

@[simp] theorem sub_imI : (a - b).imI = a.imI - b.imI := rfl

@[simp] theorem sub_imJ : (a - b).imJ = a.imJ - b.imJ := rfl

@[simp] theorem sub_imK : (a - b).imK = a.imK - b.imK := rfl

@[simp] theorem sub_im : (a - b).im = a.im - b.im :=
  QuaternionAlgebra.ext (sub_zero _).symm rfl rfl rfl

@[simp]
theorem mk_sub_mk (a₁ a₂ a₃ a₄ b₁ b₂ b₃ b₄ : R) :
    (mk a₁ a₂ a₃ a₄ : ℍ[R,c₁,c₂]) - mk b₁ b₂ b₃ b₄ = mk (a₁ - b₁) (a₂ - b₂) (a₃ - b₃) (a₄ - b₄) :=
  rfl

@[simp, norm_cast]
theorem coe_im : (x : ℍ[R,c₁,c₂]).im = 0 :=
  rfl

@[simp]
theorem re_add_im : ↑a.re + a.im = a :=
<<<<<<< HEAD
  QuaternionAlgebra.ext (add_zero _) (zero_add _) (zero_add _) (zero_add _)
#align quaternion_algebra.re_add_im QuaternionAlgebra.re_add_im

@[simp]
theorem sub_self_im : a - a.im = a.re :=
  QuaternionAlgebra.ext (sub_zero _) (sub_self _) (sub_self _) (sub_self _)
#align quaternion_algebra.sub_self_im QuaternionAlgebra.sub_self_im

@[simp]
theorem sub_self_re : a - a.re = a.im :=
  QuaternionAlgebra.ext (sub_self _) (sub_zero _) (sub_zero _) (sub_zero _)
#align quaternion_algebra.sub_self_re QuaternionAlgebra.sub_self_re
=======
  QuaternionAlgebra.ext _ _ (add_zero _) (zero_add _) (zero_add _) (zero_add _)

@[simp]
theorem sub_self_im : a - a.im = a.re :=
  QuaternionAlgebra.ext _ _ (sub_zero _) (sub_self _) (sub_self _) (sub_self _)

@[simp]
theorem sub_self_re : a - a.re = a.im :=
  QuaternionAlgebra.ext _ _ (sub_self _) (sub_zero _) (sub_zero _) (sub_zero _)
>>>>>>> 2fc87a94

/-- Multiplication is given by

* `1 * x = x * 1 = x`;
* `i * i = c₁`;
* `j * j = c₂`;
* `i * j = k`, `j * i = -k`;
* `k * k = -c₁ * c₂`;
* `i * k = c₁ * j`, `k * i = -c₁ * j`;
* `j * k = -c₂ * i`, `k * j = c₂ * i`.  -/
instance : Mul ℍ[R,c₁,c₂] :=
  ⟨fun a b =>
    ⟨a.1 * b.1 + c₁ * a.2 * b.2 + c₂ * a.3 * b.3 - c₁ * c₂ * a.4 * b.4,
      a.1 * b.2 + a.2 * b.1 - c₂ * a.3 * b.4 + c₂ * a.4 * b.3,
      a.1 * b.3 + c₁ * a.2 * b.4 + a.3 * b.1 - c₁ * a.4 * b.2,
      a.1 * b.4 + a.2 * b.3 - a.3 * b.2 + a.4 * b.1⟩⟩

@[simp]
theorem mul_re : (a * b).re = a.1 * b.1 + c₁ * a.2 * b.2 + c₂ * a.3 * b.3 - c₁ * c₂ * a.4 * b.4 :=
  rfl

@[simp]
theorem mul_imI : (a * b).imI = a.1 * b.2 + a.2 * b.1 - c₂ * a.3 * b.4 + c₂ * a.4 * b.3 := rfl

@[simp]
theorem mul_imJ : (a * b).imJ = a.1 * b.3 + c₁ * a.2 * b.4 + a.3 * b.1 - c₁ * a.4 * b.2 := rfl

@[simp] theorem mul_imK : (a * b).imK = a.1 * b.4 + a.2 * b.3 - a.3 * b.2 + a.4 * b.1 := rfl

@[simp]
theorem mk_mul_mk (a₁ a₂ a₃ a₄ b₁ b₂ b₃ b₄ : R) :
    (mk a₁ a₂ a₃ a₄ : ℍ[R,c₁,c₂]) * mk b₁ b₂ b₃ b₄ =
      ⟨a₁ * b₁ + c₁ * a₂ * b₂ + c₂ * a₃ * b₃ - c₁ * c₂ * a₄ * b₄,
        a₁ * b₂ + a₂ * b₁ - c₂ * a₃ * b₄ + c₂ * a₄ * b₃,
        a₁ * b₃ + c₁ * a₂ * b₄ + a₃ * b₁ - c₁ * a₄ * b₂, a₁ * b₄ + a₂ * b₃ - a₃ * b₂ + a₄ * b₁⟩ :=
  rfl

section

variable [SMul S R] [SMul T R] (s : S)

-- Porting note: Lean 4 auto drops the unused `[Ring R]` argument
instance : SMul S ℍ[R,c₁,c₂] where smul s a := ⟨s • a.1, s • a.2, s • a.3, s • a.4⟩

instance [SMul S T] [IsScalarTower S T R] : IsScalarTower S T ℍ[R,c₁,c₂] where
  smul_assoc s t x := by ext <;> exact smul_assoc _ _ _

instance [SMulCommClass S T R] : SMulCommClass S T ℍ[R,c₁,c₂] where
  smul_comm s t x := by ext <;> exact smul_comm _ _ _

@[simp] theorem smul_re : (s • a).re = s • a.re := rfl

@[simp] theorem smul_imI : (s • a).imI = s • a.imI := rfl

@[simp] theorem smul_imJ : (s • a).imJ = s • a.imJ := rfl

@[simp] theorem smul_imK : (s • a).imK = s • a.imK := rfl

@[simp] theorem smul_im {S} [SMulZeroClass S R] (s : S) : (s • a).im = s • a.im :=
  QuaternionAlgebra.ext (smul_zero s).symm rfl rfl rfl

@[simp]
theorem smul_mk (re im_i im_j im_k : R) :
    s • (⟨re, im_i, im_j, im_k⟩ : ℍ[R,c₁,c₂]) = ⟨s • re, s • im_i, s • im_j, s • im_k⟩ :=
  rfl

end

@[simp, norm_cast]
theorem coe_smul [SMulZeroClass S R] (s : S) (r : R) :
    (↑(s • r) : ℍ[R,c₁,c₂]) = s • (r : ℍ[R,c₁,c₂]) :=
<<<<<<< HEAD
  QuaternionAlgebra.ext rfl (smul_zero s).symm (smul_zero s).symm (smul_zero s).symm
#align quaternion_algebra.coe_smul QuaternionAlgebra.coe_smul
=======
  QuaternionAlgebra.ext _ _ rfl (smul_zero s).symm (smul_zero s).symm (smul_zero s).symm
>>>>>>> 2fc87a94

instance : AddCommGroup ℍ[R,c₁,c₂] :=
  (equivProd c₁ c₂).injective.addCommGroup _ rfl (fun _ _ ↦ rfl) (fun _ ↦ rfl) (fun _ _ ↦ rfl)
    (fun _ _ ↦ rfl) (fun _ _ ↦ rfl)

instance : AddCommGroupWithOne ℍ[R,c₁,c₂] where
  natCast n := ((n : R) : ℍ[R,c₁,c₂])
  natCast_zero := by simp
  natCast_succ := by simp
  intCast n := ((n : R) : ℍ[R,c₁,c₂])
  intCast_ofNat _ := congr_arg coe (Int.cast_natCast _)
  intCast_negSucc n := by
    change coe _ = -coe _
    rw [Int.cast_negSucc, coe_neg]

@[simp, norm_cast]
theorem natCast_re (n : ℕ) : (n : ℍ[R,c₁,c₂]).re = n :=
  rfl

@[deprecated (since := "2024-04-17")]
alias nat_cast_re := natCast_re

@[simp, norm_cast]
theorem natCast_imI (n : ℕ) : (n : ℍ[R,c₁,c₂]).imI = 0 :=
  rfl

@[deprecated (since := "2024-04-17")]
alias nat_cast_imI := natCast_imI

@[simp, norm_cast]
theorem natCast_imJ (n : ℕ) : (n : ℍ[R,c₁,c₂]).imJ = 0 :=
  rfl

@[deprecated (since := "2024-04-17")]
alias nat_cast_imJ := natCast_imJ

@[simp, norm_cast]
theorem natCast_imK (n : ℕ) : (n : ℍ[R,c₁,c₂]).imK = 0 :=
  rfl

@[deprecated (since := "2024-04-17")]
alias nat_cast_imK := natCast_imK

@[simp, norm_cast]
theorem natCast_im (n : ℕ) : (n : ℍ[R,c₁,c₂]).im = 0 :=
  rfl

@[deprecated (since := "2024-04-17")]
alias nat_cast_im := natCast_im

@[norm_cast]
theorem coe_natCast (n : ℕ) : ↑(n : R) = (n : ℍ[R,c₁,c₂]) :=
  rfl

@[deprecated (since := "2024-04-17")]
alias coe_nat_cast := coe_natCast

@[simp, norm_cast]
theorem intCast_re (z : ℤ) : (z : ℍ[R,c₁,c₂]).re = z :=
  rfl

@[deprecated (since := "2024-04-17")]
alias int_cast_re := intCast_re

@[simp, norm_cast]
theorem intCast_imI (z : ℤ) : (z : ℍ[R,c₁,c₂]).imI = 0 :=
  rfl

@[deprecated (since := "2024-04-17")]
alias int_cast_imI := intCast_imI

@[simp, norm_cast]
theorem intCast_imJ (z : ℤ) : (z : ℍ[R,c₁,c₂]).imJ = 0 :=
  rfl

@[deprecated (since := "2024-04-17")]
alias int_cast_imJ := intCast_imJ

@[simp, norm_cast]
theorem intCast_imK (z : ℤ) : (z : ℍ[R,c₁,c₂]).imK = 0 :=
  rfl

@[deprecated (since := "2024-04-17")]
alias int_cast_imK := intCast_imK

@[simp, norm_cast]
theorem intCast_im (z : ℤ) : (z : ℍ[R,c₁,c₂]).im = 0 :=
  rfl

@[deprecated (since := "2024-04-17")]
alias int_cast_im := intCast_im

@[norm_cast]
theorem coe_intCast (z : ℤ) : ↑(z : R) = (z : ℍ[R,c₁,c₂]) :=
  rfl

@[deprecated (since := "2024-04-17")]
alias coe_int_cast := coe_intCast

instance instRing : Ring ℍ[R,c₁,c₂] where
  __ := inferInstanceAs (AddCommGroupWithOne ℍ[R,c₁,c₂])
  left_distrib _ _ _ := by ext <;> simp <;> ring
  right_distrib _ _ _ := by ext <;> simp <;> ring
  zero_mul _ := by ext <;> simp
  mul_zero _ := by ext <;> simp
  mul_assoc _ _ _ := by ext <;> simp <;> ring
  one_mul _ := by ext <;> simp
  mul_one _ := by ext <;> simp

@[norm_cast, simp]
theorem coe_mul : ((x * y : R) : ℍ[R,c₁,c₂]) = x * y := by ext <;> simp

-- TODO: add weaker `MulAction`, `DistribMulAction`, and `Module` instances (and repeat them
-- for `ℍ[R]`)
instance [CommSemiring S] [Algebra S R] : Algebra S ℍ[R,c₁,c₂] where
  smul := (· • ·)
  toFun s := coe (algebraMap S R s)
  map_one' := by simp only [map_one, coe_one]
  map_zero' := by simp only [map_zero, coe_zero]
  map_mul' x y := by simp only [map_mul, coe_mul]
  map_add' x y := by simp only [map_add, coe_add]
  smul_def' s x := by ext <;> simp [Algebra.smul_def]
  commutes' s x := by ext <;> simp [Algebra.commutes]

theorem algebraMap_eq (r : R) : algebraMap R ℍ[R,c₁,c₂] r = ⟨r, 0, 0, 0⟩ :=
  rfl

theorem algebraMap_injective : (algebraMap R ℍ[R,c₁,c₂] : _ → _).Injective :=
  fun _ _ ↦ by simp [algebraMap_eq]

instance [NoZeroDivisors R] : NoZeroSMulDivisors R ℍ[R,c₁,c₂] := ⟨by
  rintro t ⟨a, b, c, d⟩ h
  rw [or_iff_not_imp_left]
  intro ht
  simpa [QuaternionAlgebra.ext_iff, ht] using h⟩

section

variable (c₁ c₂)

/-- `QuaternionAlgebra.re` as a `LinearMap`-/
@[simps]
def reₗ : ℍ[R,c₁,c₂] →ₗ[R] R where
  toFun := re
  map_add' _ _ := rfl
  map_smul' _ _ := rfl

/-- `QuaternionAlgebra.imI` as a `LinearMap`-/
@[simps]
def imIₗ : ℍ[R,c₁,c₂] →ₗ[R] R where
  toFun := imI
  map_add' _ _ := rfl
  map_smul' _ _ := rfl

/-- `QuaternionAlgebra.imJ` as a `LinearMap`-/
@[simps]
def imJₗ : ℍ[R,c₁,c₂] →ₗ[R] R where
  toFun := imJ
  map_add' _ _ := rfl
  map_smul' _ _ := rfl

/-- `QuaternionAlgebra.imK` as a `LinearMap`-/
@[simps]
def imKₗ : ℍ[R,c₁,c₂] →ₗ[R] R where
  toFun := imK
  map_add' _ _ := rfl
  map_smul' _ _ := rfl

/-- `QuaternionAlgebra.equivTuple` as a linear equivalence. -/
def linearEquivTuple : ℍ[R,c₁,c₂] ≃ₗ[R] Fin 4 → R :=
  LinearEquiv.symm -- proofs are not `rfl` in the forward direction
    { (equivTuple c₁ c₂).symm with
      toFun := (equivTuple c₁ c₂).symm
      invFun := equivTuple c₁ c₂
      map_add' := fun _ _ => rfl
      map_smul' := fun _ _ => rfl }

@[simp]
theorem coe_linearEquivTuple : ⇑(linearEquivTuple c₁ c₂) = equivTuple c₁ c₂ :=
  rfl

@[simp]
theorem coe_linearEquivTuple_symm : ⇑(linearEquivTuple c₁ c₂).symm = (equivTuple c₁ c₂).symm :=
  rfl

/-- `ℍ[R, c₁, c₂]` has a basis over `R` given by `1`, `i`, `j`, and `k`. -/
noncomputable def basisOneIJK : Basis (Fin 4) R ℍ[R,c₁,c₂] :=
  .ofEquivFun <| linearEquivTuple c₁ c₂

@[simp]
theorem coe_basisOneIJK_repr (q : ℍ[R,c₁,c₂]) :
    ⇑((basisOneIJK c₁ c₂).repr q) = ![q.re, q.imI, q.imJ, q.imK] :=
  rfl

instance : Module.Finite R ℍ[R,c₁,c₂] := .of_basis (basisOneIJK c₁ c₂)

instance : Module.Free R ℍ[R,c₁,c₂] := .of_basis (basisOneIJK c₁ c₂)

theorem rank_eq_four [StrongRankCondition R] : Module.rank R ℍ[R,c₁,c₂] = 4 := by
  rw [rank_eq_card_basis (basisOneIJK c₁ c₂), Fintype.card_fin]
  norm_num

theorem finrank_eq_four [StrongRankCondition R] : FiniteDimensional.finrank R ℍ[R,c₁,c₂] = 4 := by
  rw [FiniteDimensional.finrank, rank_eq_four, Cardinal.toNat_ofNat]

/-- There is a natural equivalence when swapping the coefficients of a quaternion algebra. -/
@[simps]
def swapEquiv : ℍ[R,c₁,c₂] ≃ₐ[R] ℍ[R, c₂, c₁] where
  toFun t := ⟨t.1, t.3, t.2, -t.4⟩
  invFun t := ⟨t.1, t.3, t.2, -t.4⟩
  left_inv _ := by simp
  right_inv _ := by simp
  map_mul' _ _ := by
    ext
      <;> simp only [mul_re, mul_imJ, mul_imI, add_left_inj, mul_imK, neg_mul, neg_add_rev,
                     neg_sub, mk_mul_mk, mul_neg, neg_neg, sub_neg_eq_add]
      <;> ring
  map_add' _ _ := by ext <;> simp [add_comm]
  commutes' _ := by simp [algebraMap_eq]

end

@[norm_cast, simp]
theorem coe_sub : ((x - y : R) : ℍ[R,c₁,c₂]) = x - y :=
  (algebraMap R ℍ[R,c₁,c₂]).map_sub x y

@[norm_cast, simp]
theorem coe_pow (n : ℕ) : (↑(x ^ n) : ℍ[R,c₁,c₂]) = (x : ℍ[R,c₁,c₂]) ^ n :=
  (algebraMap R ℍ[R,c₁,c₂]).map_pow x n

theorem coe_commutes : ↑r * a = a * r :=
  Algebra.commutes r a

theorem coe_commute : Commute (↑r) a :=
  coe_commutes r a

theorem coe_mul_eq_smul : ↑r * a = r • a :=
  (Algebra.smul_def r a).symm

theorem mul_coe_eq_smul : a * r = r • a := by rw [← coe_commutes, coe_mul_eq_smul]

@[norm_cast, simp]
theorem coe_algebraMap : ⇑(algebraMap R ℍ[R,c₁,c₂]) = coe :=
  rfl

theorem smul_coe : x • (y : ℍ[R,c₁,c₂]) = ↑(x * y) := by rw [coe_mul, coe_mul_eq_smul]

/-- Quaternion conjugate. -/
instance instStarQuaternionAlgebra : Star ℍ[R,c₁,c₂] where star a := ⟨a.1, -a.2, -a.3, -a.4⟩

@[simp] theorem re_star : (star a).re = a.re := rfl

@[simp]
theorem imI_star : (star a).imI = -a.imI :=
  rfl

@[simp]
theorem imJ_star : (star a).imJ = -a.imJ :=
  rfl

@[simp]
theorem imK_star : (star a).imK = -a.imK :=
  rfl

@[simp]
theorem im_star : (star a).im = -a.im :=
<<<<<<< HEAD
  QuaternionAlgebra.ext neg_zero.symm rfl rfl rfl
#align quaternion_algebra.im_star QuaternionAlgebra.im_star
=======
  QuaternionAlgebra.ext _ _ neg_zero.symm rfl rfl rfl
>>>>>>> 2fc87a94

@[simp]
theorem star_mk (a₁ a₂ a₃ a₄ : R) : star (mk a₁ a₂ a₃ a₄ : ℍ[R,c₁,c₂]) = ⟨a₁, -a₂, -a₃, -a₄⟩ :=
  rfl

instance instStarRing : StarRing ℍ[R,c₁,c₂] where
  star_involutive x := by simp [Star.star]
  star_add a b := by ext <;> simp [add_comm]
  star_mul a b := by ext <;> simp <;> ring

theorem self_add_star' : a + star a = ↑(2 * a.re) := by ext <;> simp [two_mul]

theorem self_add_star : a + star a = 2 * a.re := by simp only [self_add_star', two_mul, coe_add]

theorem star_add_self' : star a + a = ↑(2 * a.re) := by rw [add_comm, self_add_star']

theorem star_add_self : star a + a = 2 * a.re := by rw [add_comm, self_add_star]

theorem star_eq_two_re_sub : star a = ↑(2 * a.re) - a :=
  eq_sub_iff_add_eq.2 a.star_add_self'

instance : IsStarNormal a :=
  ⟨by
    rw [a.star_eq_two_re_sub]
    exact (coe_commute (2 * a.re) a).sub_left (Commute.refl a)⟩

@[simp, norm_cast]
theorem star_coe : star (x : ℍ[R,c₁,c₂]) = x := by ext <;> simp

@[simp] theorem star_im : star a.im = -a.im := im_star _

@[simp]
theorem star_smul [Monoid S] [DistribMulAction S R] (s : S) (a : ℍ[R,c₁,c₂]) :
    star (s • a) = s • star a :=
<<<<<<< HEAD
  QuaternionAlgebra.ext rfl (smul_neg _ _).symm (smul_neg _ _).symm (smul_neg _ _).symm
#align quaternion_algebra.star_smul QuaternionAlgebra.star_smul
=======
  QuaternionAlgebra.ext _ _ rfl (smul_neg _ _).symm (smul_neg _ _).symm (smul_neg _ _).symm
>>>>>>> 2fc87a94

theorem eq_re_of_eq_coe {a : ℍ[R,c₁,c₂]} {x : R} (h : a = x) : a = a.re := by rw [h, coe_re]

theorem eq_re_iff_mem_range_coe {a : ℍ[R,c₁,c₂]} :
    a = a.re ↔ a ∈ Set.range (coe : R → ℍ[R,c₁,c₂]) :=
  ⟨fun h => ⟨a.re, h.symm⟩, fun ⟨_, h⟩ => eq_re_of_eq_coe h.symm⟩

section CharZero

variable [NoZeroDivisors R] [CharZero R]

@[simp]
theorem star_eq_self {c₁ c₂ : R} {a : ℍ[R,c₁,c₂]} : star a = a ↔ a = a.re := by
  simp [QuaternionAlgebra.ext_iff, neg_eq_iff_add_eq_zero, add_self_eq_zero]

theorem star_eq_neg {c₁ c₂ : R} {a : ℍ[R,c₁,c₂]} : star a = -a ↔ a.re = 0 := by
  simp [QuaternionAlgebra.ext_iff, eq_neg_iff_add_eq_zero]

end CharZero

-- Can't use `rw ← star_eq_self` in the proof without additional assumptions
theorem star_mul_eq_coe : star a * a = (star a * a).re := by ext <;> simp <;> ring

theorem mul_star_eq_coe : a * star a = (a * star a).re := by
  rw [← star_comm_self']
  exact a.star_mul_eq_coe

open MulOpposite

/-- Quaternion conjugate as an `AlgEquiv` to the opposite ring. -/
def starAe : ℍ[R,c₁,c₂] ≃ₐ[R] ℍ[R,c₁,c₂]ᵐᵒᵖ :=
  { starAddEquiv.trans opAddEquiv with
    toFun := op ∘ star
    invFun := star ∘ unop
    map_mul' := fun x y => by simp
    commutes' := fun r => by simp }

@[simp]
theorem coe_starAe : ⇑(starAe : ℍ[R,c₁,c₂] ≃ₐ[R] _) = op ∘ star :=
  rfl

end QuaternionAlgebra

/-- Space of quaternions over a type. Implemented as a structure with four fields:
`re`, `im_i`, `im_j`, and `im_k`. -/
def Quaternion (R : Type*) [One R] [Neg R] :=
  QuaternionAlgebra R (-1) (-1)

scoped[Quaternion] notation "ℍ[" R "]" => Quaternion R

/-- The equivalence between the quaternions over `R` and `R × R × R × R`. -/
@[simps!]
def Quaternion.equivProd (R : Type*) [One R] [Neg R] : ℍ[R] ≃ R × R × R × R :=
  QuaternionAlgebra.equivProd _ _

/-- The equivalence between the quaternions over `R` and `Fin 4 → R`. -/
@[simps! symm_apply]
def Quaternion.equivTuple (R : Type*) [One R] [Neg R] : ℍ[R] ≃ (Fin 4 → R) :=
  QuaternionAlgebra.equivTuple _ _

@[simp]
theorem Quaternion.equivTuple_apply (R : Type*) [One R] [Neg R] (x : ℍ[R]) :
    Quaternion.equivTuple R x = ![x.re, x.imI, x.imJ, x.imK] :=
  rfl

instance {R : Type*} [One R] [Neg R] [Subsingleton R] : Subsingleton ℍ[R] :=
  inferInstanceAs (Subsingleton <| ℍ[R, -1, -1])
instance {R : Type*} [One R] [Neg R] [Nontrivial R] : Nontrivial ℍ[R] :=
  inferInstanceAs (Nontrivial <| ℍ[R, -1, -1])

namespace Quaternion

variable {S T R : Type*} [CommRing R] (r x y z : R) (a b c : ℍ[R])

export QuaternionAlgebra (re imI imJ imK)

/-- Coercion `R → ℍ[R]`. -/
@[coe] def coe : R → ℍ[R] := QuaternionAlgebra.coe

instance : CoeTC R ℍ[R] := ⟨coe⟩

instance instRing : Ring ℍ[R] := QuaternionAlgebra.instRing

instance : Inhabited ℍ[R] := inferInstanceAs <| Inhabited ℍ[R,-1,-1]

instance [SMul S R] : SMul S ℍ[R] := inferInstanceAs <| SMul S ℍ[R,-1,-1]

instance [SMul S T] [SMul S R] [SMul T R] [IsScalarTower S T R] : IsScalarTower S T ℍ[R] :=
  inferInstanceAs <| IsScalarTower S T ℍ[R,-1,-1]

instance [SMul S R] [SMul T R] [SMulCommClass S T R] : SMulCommClass S T ℍ[R] :=
  inferInstanceAs <| SMulCommClass S T ℍ[R,-1,-1]

protected instance algebra [CommSemiring S] [Algebra S R] : Algebra S ℍ[R] :=
  inferInstanceAs <| Algebra S ℍ[R,-1,-1]

-- Porting note: added shortcut
instance : Star ℍ[R] := QuaternionAlgebra.instStarQuaternionAlgebra
instance : StarRing ℍ[R] := QuaternionAlgebra.instStarRing
instance : IsStarNormal a := inferInstanceAs <| IsStarNormal (R := ℍ[R,-1,-1]) a

@[ext]
theorem ext : a.re = b.re → a.imI = b.imI → a.imJ = b.imJ → a.imK = b.imK → a = b :=
<<<<<<< HEAD
  QuaternionAlgebra.ext
#align quaternion.ext Quaternion.ext
#align quaternion.ext_iff Quaternion.ext_iff
=======
  QuaternionAlgebra.ext a b

theorem ext_iff {a b : ℍ[R]} :
    a = b ↔ a.re = b.re ∧ a.imI = b.imI ∧ a.imJ = b.imJ ∧ a.imK = b.imK :=
  QuaternionAlgebra.ext_iff a b
>>>>>>> 2fc87a94

/-- The imaginary part of a quaternion. -/
nonrec def im (x : ℍ[R]) : ℍ[R] := x.im

@[simp] theorem im_re : a.im.re = 0 := rfl

@[simp] theorem im_imI : a.im.imI = a.imI := rfl

@[simp] theorem im_imJ : a.im.imJ = a.imJ := rfl

@[simp] theorem im_imK : a.im.imK = a.imK := rfl

@[simp] theorem im_idem : a.im.im = a.im := rfl

@[simp] nonrec theorem re_add_im : ↑a.re + a.im = a := a.re_add_im

@[simp] nonrec theorem sub_self_im : a - a.im = a.re := a.sub_self_im

@[simp] nonrec theorem sub_self_re : a - ↑a.re = a.im := a.sub_self_re

@[simp, norm_cast]
theorem coe_re : (x : ℍ[R]).re = x := rfl

@[simp, norm_cast]
theorem coe_imI : (x : ℍ[R]).imI = 0 := rfl

@[simp, norm_cast]
theorem coe_imJ : (x : ℍ[R]).imJ = 0 := rfl

@[simp, norm_cast]
theorem coe_imK : (x : ℍ[R]).imK = 0 := rfl

@[simp, norm_cast]
theorem coe_im : (x : ℍ[R]).im = 0 := rfl

@[simp] theorem zero_re : (0 : ℍ[R]).re = 0 := rfl

@[simp] theorem zero_imI : (0 : ℍ[R]).imI = 0 := rfl

@[simp] theorem zero_imJ : (0 : ℍ[R]).imJ = 0 := rfl

@[simp] theorem zero_imK : (0 : ℍ[R]).imK = 0 := rfl

@[simp] theorem zero_im : (0 : ℍ[R]).im = 0 := rfl

@[simp, norm_cast]
theorem coe_zero : ((0 : R) : ℍ[R]) = 0 := rfl

@[simp] theorem one_re : (1 : ℍ[R]).re = 1 := rfl

@[simp] theorem one_imI : (1 : ℍ[R]).imI = 0 := rfl

@[simp] theorem one_imJ : (1 : ℍ[R]).imJ = 0 := rfl

@[simp] theorem one_imK : (1 : ℍ[R]).imK = 0 := rfl

@[simp] theorem one_im : (1 : ℍ[R]).im = 0 := rfl

@[simp, norm_cast]
theorem coe_one : ((1 : R) : ℍ[R]) = 1 := rfl

@[simp] theorem add_re : (a + b).re = a.re + b.re := rfl

@[simp] theorem add_imI : (a + b).imI = a.imI + b.imI := rfl

@[simp] theorem add_imJ : (a + b).imJ = a.imJ + b.imJ := rfl

@[simp] theorem add_imK : (a + b).imK = a.imK + b.imK := rfl

@[simp] nonrec theorem add_im : (a + b).im = a.im + b.im := a.add_im b

@[simp, norm_cast]
theorem coe_add : ((x + y : R) : ℍ[R]) = x + y :=
  QuaternionAlgebra.coe_add x y

@[simp] theorem neg_re : (-a).re = -a.re := rfl

@[simp] theorem neg_imI : (-a).imI = -a.imI := rfl

@[simp] theorem neg_imJ : (-a).imJ = -a.imJ := rfl

@[simp] theorem neg_imK : (-a).imK = -a.imK := rfl

@[simp] nonrec theorem neg_im : (-a).im = -a.im := a.neg_im

@[simp, norm_cast]
theorem coe_neg : ((-x : R) : ℍ[R]) = -x :=
  QuaternionAlgebra.coe_neg x

@[simp] theorem sub_re : (a - b).re = a.re - b.re := rfl

@[simp] theorem sub_imI : (a - b).imI = a.imI - b.imI := rfl

@[simp] theorem sub_imJ : (a - b).imJ = a.imJ - b.imJ := rfl

@[simp] theorem sub_imK : (a - b).imK = a.imK - b.imK := rfl

@[simp] nonrec theorem sub_im : (a - b).im = a.im - b.im := a.sub_im b

@[simp, norm_cast]
theorem coe_sub : ((x - y : R) : ℍ[R]) = x - y :=
  QuaternionAlgebra.coe_sub x y

@[simp]
theorem mul_re : (a * b).re = a.re * b.re - a.imI * b.imI - a.imJ * b.imJ - a.imK * b.imK :=
  (QuaternionAlgebra.mul_re a b).trans <| by simp only [one_mul, neg_mul, sub_eq_add_neg, neg_neg]

@[simp]
theorem mul_imI : (a * b).imI = a.re * b.imI + a.imI * b.re + a.imJ * b.imK - a.imK * b.imJ :=
  (QuaternionAlgebra.mul_imI a b).trans <| by simp only [one_mul, neg_mul, sub_eq_add_neg, neg_neg]

@[simp]
theorem mul_imJ : (a * b).imJ = a.re * b.imJ - a.imI * b.imK + a.imJ * b.re + a.imK * b.imI :=
  (QuaternionAlgebra.mul_imJ a b).trans <| by simp only [one_mul, neg_mul, sub_eq_add_neg, neg_neg]

@[simp]
theorem mul_imK : (a * b).imK = a.re * b.imK + a.imI * b.imJ - a.imJ * b.imI + a.imK * b.re :=
  (QuaternionAlgebra.mul_imK a b).trans <| by simp only [one_mul, neg_mul, sub_eq_add_neg, neg_neg]

@[simp, norm_cast]
theorem coe_mul : ((x * y : R) : ℍ[R]) = x * y := QuaternionAlgebra.coe_mul x y

@[norm_cast, simp]
theorem coe_pow (n : ℕ) : (↑(x ^ n) : ℍ[R]) = (x : ℍ[R]) ^ n :=
  QuaternionAlgebra.coe_pow x n

@[simp, norm_cast]
theorem natCast_re (n : ℕ) : (n : ℍ[R]).re = n := rfl

@[deprecated (since := "2024-04-17")]
alias nat_cast_re := natCast_re

@[simp, norm_cast]
theorem natCast_imI (n : ℕ) : (n : ℍ[R]).imI = 0 := rfl

@[deprecated (since := "2024-04-17")]
alias nat_cast_imI := natCast_imI

@[simp, norm_cast]
theorem natCast_imJ (n : ℕ) : (n : ℍ[R]).imJ = 0 := rfl

@[deprecated (since := "2024-04-17")]
alias nat_cast_imJ := natCast_imJ

@[simp, norm_cast]
theorem natCast_imK (n : ℕ) : (n : ℍ[R]).imK = 0 := rfl

@[deprecated (since := "2024-04-17")]
alias nat_cast_imK := natCast_imK

@[simp, norm_cast]
theorem natCast_im (n : ℕ) : (n : ℍ[R]).im = 0 := rfl

@[deprecated (since := "2024-04-17")]
alias nat_cast_im := natCast_im

@[norm_cast]
theorem coe_natCast (n : ℕ) : ↑(n : R) = (n : ℍ[R]) := rfl

@[deprecated (since := "2024-04-17")]
alias coe_nat_cast := coe_natCast

@[simp, norm_cast]
theorem intCast_re (z : ℤ) : (z : ℍ[R]).re = z := rfl

@[deprecated (since := "2024-04-17")]
alias int_cast_re := intCast_re

@[simp, norm_cast]
theorem intCast_imI (z : ℤ) : (z : ℍ[R]).imI = 0 := rfl

@[deprecated (since := "2024-04-17")]
alias int_cast_imI := intCast_imI

@[simp, norm_cast]
theorem intCast_imJ (z : ℤ) : (z : ℍ[R]).imJ = 0 := rfl

@[deprecated (since := "2024-04-17")]
alias int_cast_imJ := intCast_imJ

@[simp, norm_cast]
theorem intCast_imK (z : ℤ) : (z : ℍ[R]).imK = 0 := rfl

@[deprecated (since := "2024-04-17")]
alias int_cast_imK := intCast_imK

@[simp, norm_cast]
theorem intCast_im (z : ℤ) : (z : ℍ[R]).im = 0 := rfl

@[deprecated (since := "2024-04-17")]
alias int_cast_im := intCast_im

@[norm_cast]
theorem coe_intCast (z : ℤ) : ↑(z : R) = (z : ℍ[R]) := rfl

@[deprecated (since := "2024-04-17")]
alias coe_int_cast := coe_intCast

theorem coe_injective : Function.Injective (coe : R → ℍ[R]) :=
  QuaternionAlgebra.coe_injective

@[simp]
theorem coe_inj {x y : R} : (x : ℍ[R]) = y ↔ x = y :=
  coe_injective.eq_iff

@[simp]
theorem smul_re [SMul S R] (s : S) : (s • a).re = s • a.re :=
  rfl

@[simp] theorem smul_imI [SMul S R] (s : S) : (s • a).imI = s • a.imI := rfl

@[simp] theorem smul_imJ [SMul S R] (s : S) : (s • a).imJ = s • a.imJ := rfl

@[simp] theorem smul_imK [SMul S R] (s : S) : (s • a).imK = s • a.imK := rfl

@[simp]
nonrec theorem smul_im [SMulZeroClass S R] (s : S) : (s • a).im = s • a.im :=
  a.smul_im s

@[simp, norm_cast]
theorem coe_smul [SMulZeroClass S R] (s : S) (r : R) : (↑(s • r) : ℍ[R]) = s • (r : ℍ[R]) :=
  QuaternionAlgebra.coe_smul _ _

theorem coe_commutes : ↑r * a = a * r :=
  QuaternionAlgebra.coe_commutes r a

theorem coe_commute : Commute (↑r) a :=
  QuaternionAlgebra.coe_commute r a

theorem coe_mul_eq_smul : ↑r * a = r • a :=
  QuaternionAlgebra.coe_mul_eq_smul r a

theorem mul_coe_eq_smul : a * r = r • a :=
  QuaternionAlgebra.mul_coe_eq_smul r a

@[simp]
theorem algebraMap_def : ⇑(algebraMap R ℍ[R]) = coe :=
  rfl

theorem algebraMap_injective : (algebraMap R ℍ[R] : _ → _).Injective :=
  QuaternionAlgebra.algebraMap_injective

theorem smul_coe : x • (y : ℍ[R]) = ↑(x * y) :=
  QuaternionAlgebra.smul_coe x y

instance : Module.Finite R ℍ[R] := inferInstanceAs <| Module.Finite R ℍ[R,-1,-1]
instance : Module.Free R ℍ[R] := inferInstanceAs <| Module.Free R ℍ[R,-1,-1]

theorem rank_eq_four [StrongRankCondition R] : Module.rank R ℍ[R] = 4 :=
  QuaternionAlgebra.rank_eq_four _ _

theorem finrank_eq_four [StrongRankCondition R] : FiniteDimensional.finrank R ℍ[R] = 4 :=
  QuaternionAlgebra.finrank_eq_four _ _

@[simp] theorem star_re : (star a).re = a.re := rfl

@[simp] theorem star_imI : (star a).imI = -a.imI := rfl

@[simp] theorem star_imJ : (star a).imJ = -a.imJ := rfl

@[simp] theorem star_imK : (star a).imK = -a.imK := rfl

@[simp] theorem star_im : (star a).im = -a.im := a.im_star

nonrec theorem self_add_star' : a + star a = ↑(2 * a.re) :=
  a.self_add_star'

nonrec theorem self_add_star : a + star a = 2 * a.re :=
  a.self_add_star

nonrec theorem star_add_self' : star a + a = ↑(2 * a.re) :=
  a.star_add_self'

nonrec theorem star_add_self : star a + a = 2 * a.re :=
  a.star_add_self

nonrec theorem star_eq_two_re_sub : star a = ↑(2 * a.re) - a :=
  a.star_eq_two_re_sub

@[simp, norm_cast]
theorem star_coe : star (x : ℍ[R]) = x :=
  QuaternionAlgebra.star_coe x

@[simp]
theorem im_star : star a.im = -a.im :=
  QuaternionAlgebra.im_star _

@[simp]
theorem star_smul [Monoid S] [DistribMulAction S R] (s : S) (a : ℍ[R]) :
    star (s • a) = s • star a :=
  QuaternionAlgebra.star_smul _ _

theorem eq_re_of_eq_coe {a : ℍ[R]} {x : R} (h : a = x) : a = a.re :=
  QuaternionAlgebra.eq_re_of_eq_coe h

theorem eq_re_iff_mem_range_coe {a : ℍ[R]} : a = a.re ↔ a ∈ Set.range (coe : R → ℍ[R]) :=
  QuaternionAlgebra.eq_re_iff_mem_range_coe

section CharZero

variable [NoZeroDivisors R] [CharZero R]

@[simp]
theorem star_eq_self {a : ℍ[R]} : star a = a ↔ a = a.re :=
  QuaternionAlgebra.star_eq_self

@[simp]
theorem star_eq_neg {a : ℍ[R]} : star a = -a ↔ a.re = 0 :=
  QuaternionAlgebra.star_eq_neg

end CharZero

nonrec theorem star_mul_eq_coe : star a * a = (star a * a).re :=
  a.star_mul_eq_coe

nonrec theorem mul_star_eq_coe : a * star a = (a * star a).re :=
  a.mul_star_eq_coe

open MulOpposite

/-- Quaternion conjugate as an `AlgEquiv` to the opposite ring. -/
def starAe : ℍ[R] ≃ₐ[R] ℍ[R]ᵐᵒᵖ :=
  QuaternionAlgebra.starAe

@[simp]
theorem coe_starAe : ⇑(starAe : ℍ[R] ≃ₐ[R] ℍ[R]ᵐᵒᵖ) = op ∘ star :=
  rfl

/-- Square of the norm. -/
def normSq : ℍ[R] →*₀ R where
  toFun a := (a * star a).re
  map_zero' := by simp only [star_zero, zero_mul, zero_re]
  map_one' := by simp only [star_one, one_mul, one_re]
  map_mul' x y := coe_injective <| by
    conv_lhs => rw [← mul_star_eq_coe, star_mul, mul_assoc, ← mul_assoc y, y.mul_star_eq_coe,
      coe_commutes, ← mul_assoc, x.mul_star_eq_coe, ← coe_mul]

theorem normSq_def : normSq a = (a * star a).re := rfl

theorem normSq_def' : normSq a = a.1 ^ 2 + a.2 ^ 2 + a.3 ^ 2 + a.4 ^ 2 := by
  simp only [normSq_def, sq, mul_neg, sub_neg_eq_add, mul_re, star_re, star_imI, star_imJ,
    star_imK]

theorem normSq_coe : normSq (x : ℍ[R]) = x ^ 2 := by
  rw [normSq_def, star_coe, ← coe_mul, coe_re, sq]

@[simp]
theorem normSq_star : normSq (star a) = normSq a := by simp [normSq_def']

@[norm_cast]
theorem normSq_natCast (n : ℕ) : normSq (n : ℍ[R]) = (n : R) ^ 2 := by
  rw [← coe_natCast, normSq_coe]

@[deprecated (since := "2024-04-17")]
alias normSq_nat_cast := normSq_natCast

@[norm_cast]
theorem normSq_intCast (z : ℤ) : normSq (z : ℍ[R]) = (z : R) ^ 2 := by
  rw [← coe_intCast, normSq_coe]

@[deprecated (since := "2024-04-17")]
alias normSq_int_cast := normSq_intCast

@[simp]
theorem normSq_neg : normSq (-a) = normSq a := by simp only [normSq_def, star_neg, neg_mul_neg]

theorem self_mul_star : a * star a = normSq a := by rw [mul_star_eq_coe, normSq_def]

theorem star_mul_self : star a * a = normSq a := by rw [star_comm_self, self_mul_star]

theorem im_sq : a.im ^ 2 = -normSq a.im := by
  simp_rw [sq, ← star_mul_self, im_star, neg_mul, neg_neg]

theorem coe_normSq_add : normSq (a + b) = normSq a + a * star b + b * star a + normSq b := by
  simp only [star_add, ← self_mul_star, mul_add, add_mul, add_assoc, add_left_comm]

theorem normSq_smul (r : R) (q : ℍ[R]) : normSq (r • q) = r ^ 2 * normSq q := by
  simp only [normSq_def', smul_re, smul_imI, smul_imJ, smul_imK, mul_pow, mul_add, smul_eq_mul]

theorem normSq_add (a b : ℍ[R]) : normSq (a + b) = normSq a + normSq b + 2 * (a * star b).re :=
  calc
    normSq (a + b) = normSq a + (a * star b).re + ((b * star a).re + normSq b) := by
      simp_rw [normSq_def, star_add, add_mul, mul_add, add_re]
    _ = normSq a + normSq b + ((a * star b).re + (b * star a).re) := by abel
    _ = normSq a + normSq b + 2 * (a * star b).re := by
      rw [← add_re, ← star_mul_star a b, self_add_star', coe_re]

end Quaternion

namespace Quaternion

variable {R : Type*}

section LinearOrderedCommRing

variable [LinearOrderedCommRing R] {a : ℍ[R]}

@[simp]
theorem normSq_eq_zero : normSq a = 0 ↔ a = 0 := by
  refine ⟨fun h => ?_, fun h => h.symm ▸ normSq.map_zero⟩
  rw [normSq_def', add_eq_zero_iff', add_eq_zero_iff', add_eq_zero_iff'] at h
  · exact ext a 0 (pow_eq_zero h.1.1.1) (pow_eq_zero h.1.1.2) (pow_eq_zero h.1.2) (pow_eq_zero h.2)
  all_goals apply_rules [sq_nonneg, add_nonneg]

theorem normSq_ne_zero : normSq a ≠ 0 ↔ a ≠ 0 := normSq_eq_zero.not

@[simp]
theorem normSq_nonneg : 0 ≤ normSq a := by
  rw [normSq_def']
  apply_rules [sq_nonneg, add_nonneg]

@[simp]
theorem normSq_le_zero : normSq a ≤ 0 ↔ a = 0 :=
  normSq_nonneg.le_iff_eq.trans normSq_eq_zero

instance instNontrivial : Nontrivial ℍ[R] where
  exists_pair_ne := ⟨0, 1, mt (congr_arg re) zero_ne_one⟩

instance : NoZeroDivisors ℍ[R] where
  eq_zero_or_eq_zero_of_mul_eq_zero {a b} hab :=
    have : normSq a * normSq b = 0 := by rwa [← map_mul, normSq_eq_zero]
    (eq_zero_or_eq_zero_of_mul_eq_zero this).imp normSq_eq_zero.1 normSq_eq_zero.1

instance : IsDomain ℍ[R] := NoZeroDivisors.to_isDomain _

theorem sq_eq_normSq : a ^ 2 = normSq a ↔ a = a.re := by
  rw [← star_eq_self, ← star_mul_self, sq, mul_eq_mul_right_iff, eq_comm]
  exact or_iff_left_of_imp fun ha ↦ ha.symm ▸ star_zero _

theorem sq_eq_neg_normSq : a ^ 2 = -normSq a ↔ a.re = 0 := by
  simp_rw [← star_eq_neg]
  obtain rfl | hq0 := eq_or_ne a 0
  · simp
  · rw [← star_mul_self, ← mul_neg, ← neg_sq, sq, mul_left_inj' (neg_ne_zero.mpr hq0), eq_comm]

end LinearOrderedCommRing

section Field

variable [LinearOrderedField R] (a b : ℍ[R])

@[simps (config := .lemmasOnly)]
instance instInv : Inv ℍ[R] :=
  ⟨fun a => (normSq a)⁻¹ • star a⟩

instance instGroupWithZero : GroupWithZero ℍ[R] :=
  { Quaternion.instNontrivial,
    (by infer_instance : MonoidWithZero ℍ[R]) with
    inv := Inv.inv
    inv_zero := by rw [instInv_inv, star_zero, smul_zero]
    mul_inv_cancel := fun a ha => by
      -- Porting note: the aliased definition confuse TC search
      letI : Semiring ℍ[R] := inferInstanceAs (Semiring ℍ[R,-1,-1])
      rw [instInv_inv, Algebra.mul_smul_comm (normSq a)⁻¹ a (star a), self_mul_star, smul_coe,
        inv_mul_cancel (normSq_ne_zero.2 ha), coe_one] }

@[norm_cast, simp]
theorem coe_inv (x : R) : ((x⁻¹ : R) : ℍ[R]) = (↑x)⁻¹ :=
  map_inv₀ (algebraMap R ℍ[R]) _

@[norm_cast, simp]
theorem coe_div (x y : R) : ((x / y : R) : ℍ[R]) = x / y :=
  map_div₀ (algebraMap R ℍ[R]) x y

@[norm_cast, simp]
theorem coe_zpow (x : R) (z : ℤ) : ((x ^ z : R) : ℍ[R]) = (x : ℍ[R]) ^ z :=
  map_zpow₀ (algebraMap R ℍ[R]) x z

instance instNNRatCast : NNRatCast ℍ[R] where nnratCast q := (q : R)
instance instRatCast : RatCast ℍ[R] where ratCast q := (q : R)

@[simp, norm_cast] lemma re_nnratCast (q : ℚ≥0) : (q : ℍ[R]).re = q := rfl
@[simp, norm_cast] lemma im_nnratCast (q : ℚ≥0) : (q : ℍ[R]).im = 0 := rfl
@[simp, norm_cast] lemma imI_nnratCast (q : ℚ≥0) : (q : ℍ[R]).imI = 0 := rfl
@[simp, norm_cast] lemma imJ_nnratCast (q : ℚ≥0) : (q : ℍ[R]).imJ = 0 := rfl
@[simp, norm_cast] lemma imK_nnratCast (q : ℚ≥0) : (q : ℍ[R]).imK = 0 := rfl
@[simp, norm_cast] lemma ratCast_re (q : ℚ) : (q : ℍ[R]).re = q := rfl
@[simp, norm_cast] lemma ratCast_im (q : ℚ) : (q : ℍ[R]).im = 0 := rfl
@[simp, norm_cast] lemma ratCast_imI (q : ℚ) : (q : ℍ[R]).imI = 0 := rfl
@[simp, norm_cast] lemma ratCast_imJ (q : ℚ) : (q : ℍ[R]).imJ = 0 := rfl
@[simp, norm_cast] lemma ratCast_imK (q : ℚ) : (q : ℍ[R]).imK = 0 := rfl

@[deprecated (since := "2024-04-17")]
alias rat_cast_imI := ratCast_imI

@[deprecated (since := "2024-04-17")]
alias rat_cast_imJ := ratCast_imJ

@[deprecated (since := "2024-04-17")]
alias rat_cast_imK := ratCast_imK

@[norm_cast] lemma coe_nnratCast (q : ℚ≥0) : ↑(q : R) = (q : ℍ[R]) := rfl

@[norm_cast] lemma coe_ratCast (q : ℚ) : ↑(q : R) = (q : ℍ[R]) := rfl

@[deprecated (since := "2024-04-17")]
alias coe_rat_cast := coe_ratCast

instance instDivisionRing : DivisionRing ℍ[R] where
  __ := Quaternion.instGroupWithZero
  __ := Quaternion.instRing
  nnqsmul := (· • ·)
  qsmul := (· • ·)
  nnratCast_def q := by rw [← coe_nnratCast, NNRat.cast_def, coe_div, coe_natCast, coe_natCast]
  ratCast_def q := by rw [← coe_ratCast, Rat.cast_def, coe_div, coe_intCast, coe_natCast]
  nnqsmul_def q x := by rw [← coe_nnratCast, coe_mul_eq_smul]; ext <;> exact NNRat.smul_def _ _
  qsmul_def q x := by rw [← coe_ratCast, coe_mul_eq_smul]; ext <;> exact Rat.smul_def _ _

--@[simp] Porting note (#10618): `simp` can prove it
theorem normSq_inv : normSq a⁻¹ = (normSq a)⁻¹ :=
  map_inv₀ normSq _

--@[simp] Porting note (#10618): `simp` can prove it
theorem normSq_div : normSq (a / b) = normSq a / normSq b :=
  map_div₀ normSq a b

--@[simp] Porting note (#10618): `simp` can prove it
theorem normSq_zpow (z : ℤ) : normSq (a ^ z) = normSq a ^ z :=
  map_zpow₀ normSq a z

@[norm_cast]
theorem normSq_ratCast (q : ℚ) : normSq (q : ℍ[R]) = (q : ℍ[R]) ^ 2 := by
  rw [← coe_ratCast, normSq_coe, coe_pow]

@[deprecated (since := "2024-04-17")]
alias normSq_rat_cast := normSq_ratCast

end Field

end Quaternion

namespace Cardinal

open Quaternion

section QuaternionAlgebra

variable {R : Type*} (c₁ c₂ : R)

private theorem pow_four [Infinite R] : #R ^ 4 = #R :=
  power_nat_eq (aleph0_le_mk R) <| by decide

/-- The cardinality of a quaternion algebra, as a type. -/
theorem mk_quaternionAlgebra : #(ℍ[R,c₁,c₂]) = #R ^ 4 := by
  rw [mk_congr (QuaternionAlgebra.equivProd c₁ c₂)]
  simp only [mk_prod, lift_id]
  ring

@[simp]
theorem mk_quaternionAlgebra_of_infinite [Infinite R] : #(ℍ[R,c₁,c₂]) = #R := by
  rw [mk_quaternionAlgebra, pow_four]

/-- The cardinality of a quaternion algebra, as a set. -/
theorem mk_univ_quaternionAlgebra : #(Set.univ : Set ℍ[R,c₁,c₂]) = #R ^ 4 := by
  rw [mk_univ, mk_quaternionAlgebra]

--@[simp] Porting note (#10618): `simp` can prove it
theorem mk_univ_quaternionAlgebra_of_infinite [Infinite R] :
    #(Set.univ : Set ℍ[R,c₁,c₂]) = #R := by rw [mk_univ_quaternionAlgebra, pow_four]

/-- Show the quaternion ⟨w, x, y, z⟩ as a string "{ re := w, imI := x, imJ := y, imK := z }".

For the typical case of quaternions over ℝ, each component will show as a Cauchy sequence due to
the way Real numbers are represented.
-/
instance [Repr R] {a b : R} : Repr ℍ[R, a, b] where
  reprPrec q _ :=
    s!"\{ re := {repr q.re}, imI := {repr q.imI}, imJ := {repr q.imJ}, imK := {repr q.imK} }"

end QuaternionAlgebra

section Quaternion

variable (R : Type*) [One R] [Neg R]

/-- The cardinality of the quaternions, as a type. -/
@[simp]
theorem mk_quaternion : #(ℍ[R]) = #R ^ 4 :=
  mk_quaternionAlgebra _ _

--@[simp] Porting note: LHS can be simplified to `#R^4`
theorem mk_quaternion_of_infinite [Infinite R] : #(ℍ[R]) = #R :=
  mk_quaternionAlgebra_of_infinite _ _

/-- The cardinality of the quaternions, as a set. -/
--@[simp] Porting note (#10618): `simp` can prove it
theorem mk_univ_quaternion : #(Set.univ : Set ℍ[R]) = #R ^ 4 :=
  mk_univ_quaternionAlgebra _ _

--@[simp] Porting note: LHS can be simplified to `#R^4`
theorem mk_univ_quaternion_of_infinite [Infinite R] : #(Set.univ : Set ℍ[R]) = #R :=
  mk_univ_quaternionAlgebra_of_infinite _ _

end Quaternion

end Cardinal<|MERGE_RESOLUTION|>--- conflicted
+++ resolved
@@ -244,20 +244,6 @@
 
 @[simp]
 theorem re_add_im : ↑a.re + a.im = a :=
-<<<<<<< HEAD
-  QuaternionAlgebra.ext (add_zero _) (zero_add _) (zero_add _) (zero_add _)
-#align quaternion_algebra.re_add_im QuaternionAlgebra.re_add_im
-
-@[simp]
-theorem sub_self_im : a - a.im = a.re :=
-  QuaternionAlgebra.ext (sub_zero _) (sub_self _) (sub_self _) (sub_self _)
-#align quaternion_algebra.sub_self_im QuaternionAlgebra.sub_self_im
-
-@[simp]
-theorem sub_self_re : a - a.re = a.im :=
-  QuaternionAlgebra.ext (sub_self _) (sub_zero _) (sub_zero _) (sub_zero _)
-#align quaternion_algebra.sub_self_re QuaternionAlgebra.sub_self_re
-=======
   QuaternionAlgebra.ext _ _ (add_zero _) (zero_add _) (zero_add _) (zero_add _)
 
 @[simp]
@@ -267,7 +253,6 @@
 @[simp]
 theorem sub_self_re : a - a.re = a.im :=
   QuaternionAlgebra.ext _ _ (sub_self _) (sub_zero _) (sub_zero _) (sub_zero _)
->>>>>>> 2fc87a94
 
 /-- Multiplication is given by
 
@@ -339,12 +324,7 @@
 @[simp, norm_cast]
 theorem coe_smul [SMulZeroClass S R] (s : S) (r : R) :
     (↑(s • r) : ℍ[R,c₁,c₂]) = s • (r : ℍ[R,c₁,c₂]) :=
-<<<<<<< HEAD
-  QuaternionAlgebra.ext rfl (smul_zero s).symm (smul_zero s).symm (smul_zero s).symm
-#align quaternion_algebra.coe_smul QuaternionAlgebra.coe_smul
-=======
   QuaternionAlgebra.ext _ _ rfl (smul_zero s).symm (smul_zero s).symm (smul_zero s).symm
->>>>>>> 2fc87a94
 
 instance : AddCommGroup ℍ[R,c₁,c₂] :=
   (equivProd c₁ c₂).injective.addCommGroup _ rfl (fun _ _ ↦ rfl) (fun _ ↦ rfl) (fun _ _ ↦ rfl)
@@ -611,12 +591,7 @@
 
 @[simp]
 theorem im_star : (star a).im = -a.im :=
-<<<<<<< HEAD
-  QuaternionAlgebra.ext neg_zero.symm rfl rfl rfl
-#align quaternion_algebra.im_star QuaternionAlgebra.im_star
-=======
   QuaternionAlgebra.ext _ _ neg_zero.symm rfl rfl rfl
->>>>>>> 2fc87a94
 
 @[simp]
 theorem star_mk (a₁ a₂ a₃ a₄ : R) : star (mk a₁ a₂ a₃ a₄ : ℍ[R,c₁,c₂]) = ⟨a₁, -a₂, -a₃, -a₄⟩ :=
@@ -651,12 +626,7 @@
 @[simp]
 theorem star_smul [Monoid S] [DistribMulAction S R] (s : S) (a : ℍ[R,c₁,c₂]) :
     star (s • a) = s • star a :=
-<<<<<<< HEAD
-  QuaternionAlgebra.ext rfl (smul_neg _ _).symm (smul_neg _ _).symm (smul_neg _ _).symm
-#align quaternion_algebra.star_smul QuaternionAlgebra.star_smul
-=======
   QuaternionAlgebra.ext _ _ rfl (smul_neg _ _).symm (smul_neg _ _).symm (smul_neg _ _).symm
->>>>>>> 2fc87a94
 
 theorem eq_re_of_eq_coe {a : ℍ[R,c₁,c₂]} {x : R} (h : a = x) : a = a.re := by rw [h, coe_re]
 
@@ -760,17 +730,11 @@
 
 @[ext]
 theorem ext : a.re = b.re → a.imI = b.imI → a.imJ = b.imJ → a.imK = b.imK → a = b :=
-<<<<<<< HEAD
-  QuaternionAlgebra.ext
-#align quaternion.ext Quaternion.ext
-#align quaternion.ext_iff Quaternion.ext_iff
-=======
   QuaternionAlgebra.ext a b
 
 theorem ext_iff {a b : ℍ[R]} :
     a = b ↔ a.re = b.re ∧ a.imI = b.imI ∧ a.imJ = b.imJ ∧ a.imK = b.imK :=
   QuaternionAlgebra.ext_iff a b
->>>>>>> 2fc87a94
 
 /-- The imaginary part of a quaternion. -/
 nonrec def im (x : ℍ[R]) : ℍ[R] := x.im
