--- conflicted
+++ resolved
@@ -312,13 +312,8 @@
 
 @[simp] theorem smul_imK : (s • a).imK = s • a.imK := rfl
 
-<<<<<<< HEAD
 @[simp] theorem smul_im {S} [CommRing R] [SMulZeroClass S R] (s : S) : (s • a).im = s • a.im :=
-  QuaternionAlgebra.ext _ _ (smul_zero s).symm rfl rfl rfl
-=======
-@[simp] theorem smul_im {S} [SMulZeroClass S R] (s : S) : (s • a).im = s • a.im :=
   QuaternionAlgebra.ext (smul_zero s).symm rfl rfl rfl
->>>>>>> c2f3c7e4
 
 @[simp]
 theorem smul_mk (re im_i im_j im_k : R) :
