/-
Copyright (c) 2020 Yury Kudryashov. All rights reserved.
Released under Apache 2.0 license as described in the file LICENSE.
Authors: Yury Kudryashov
-/
import Mathlib.Algebra.Star.SelfAdjoint
import Mathlib.LinearAlgebra.Dimension.StrongRankCondition
import Mathlib.LinearAlgebra.FreeModule.Finite.Basic

/-!
# Quaternions

In this file we define quaternions `ℍ[R]` over a commutative ring `R`, and define some
algebraic structures on `ℍ[R]`.

## Main definitions

* `QuaternionAlgebra R a b c`, `ℍ[R, a, b, c]` :
  [Bourbaki, *Algebra I*][bourbaki1989] with coefficients `a`, `b`, `c`
  (Many other references such as Wikipedia assume $\operatorname{char} R ≠ 2$ therefore one can
  complete the square and WLOG assume $b = 0$.)
* `Quaternion R`, `ℍ[R]` : the space of quaternions, a.k.a.
  `QuaternionAlgebra R (-1) (0) (-1)`;
* `Quaternion.normSq` : square of the norm of a quaternion;

We also define the following algebraic structures on `ℍ[R]`:

* `Ring ℍ[R, a, b, c]`, `StarRing ℍ[R, a, b, c]`, and `Algebra R ℍ[R, a, b, c]` :
  for any commutative ring `R`;
* `Ring ℍ[R]`, `StarRing ℍ[R]`, and `Algebra R ℍ[R]` : for any commutative ring `R`;
* `IsDomain ℍ[R]` : for a linear ordered commutative ring `R`;
* `DivisionRing ℍ[R]` : for a linear ordered field `R`.

## Notation

The following notation is available with `open Quaternion` or `open scoped Quaternion`.

* `ℍ[R, c₁, c₂, c₃]` : `QuaternionAlgebra R c₁ c₂ c₃`
* `ℍ[R, c₁, c₂]` : `QuaternionAlgebra R c₁ 0 c₂`
* `ℍ[R]` : quaternions over `R`.

## Implementation notes

We define quaternions over any ring `R`, not just `ℝ` to be able to deal with, e.g., integer
or rational quaternions without using real numbers. In particular, all definitions in this file
are computable.

## Tags

quaternion
-/

open Module

/-- Quaternion algebra over a type with fixed coefficients where $i^2 = a + bi$ and $j^2 = c$,
denoted as `ℍ[R,a,b]`.
Implemented as a structure with four fields: `re`, `imI`, `imJ`, and `imK`. -/
@[ext]
structure QuaternionAlgebra (R : Type*) (a b c : R) where
  /-- Real part of a quaternion. -/
  re : R
  /-- First imaginary part (i) of a quaternion. -/
  imI : R
  /-- Second imaginary part (j) of a quaternion. -/
  imJ : R
  /-- Third imaginary part (k) of a quaternion. -/
  imK : R

initialize_simps_projections QuaternionAlgebra
  (as_prefix re, as_prefix imI, as_prefix imJ, as_prefix imK)

@[inherit_doc]
scoped[Quaternion] notation "ℍ[" R "," a "," b "," c "]" =>
    QuaternionAlgebra R a b c

@[inherit_doc]
scoped[Quaternion] notation "ℍ[" R "," a "," b "]" => QuaternionAlgebra R a 0 b

namespace QuaternionAlgebra
open Quaternion

/-- The equivalence between a quaternion algebra over `R` and `R × R × R × R`. -/
@[simps]
def equivProd {R : Type*} (c₁ c₂ c₃ : R) : ℍ[R,c₁,c₂,c₃] ≃ R × R × R × R where
  toFun a := ⟨a.1, a.2, a.3, a.4⟩
  invFun a := ⟨a.1, a.2.1, a.2.2.1, a.2.2.2⟩

/-- The equivalence between a quaternion algebra over `R` and `Fin 4 → R`. -/
@[simps symm_apply]
def equivTuple {R : Type*} (c₁ c₂ c₃ : R) : ℍ[R,c₁,c₂,c₃] ≃ (Fin 4 → R) where
  toFun a := ![a.1, a.2, a.3, a.4]
  invFun a := ⟨a 0, a 1, a 2, a 3⟩
  right_inv _ := by ext ⟨_, _ | _ | _ | _ | _ | ⟨⟩⟩ <;> rfl

@[simp]
theorem equivTuple_apply {R : Type*} (c₁ c₂ c₃ : R) (x : ℍ[R,c₁,c₂,c₃]) :
    equivTuple c₁ c₂ c₃ x = ![x.re, x.imI, x.imJ, x.imK] :=
  rfl

@[simp]
theorem mk.eta {R : Type*} {c₁ c₂ c₃} (a : ℍ[R,c₁,c₂,c₃]) : mk a.1 a.2 a.3 a.4 = a := rfl

variable {S T R : Type*} {c₁ c₂ c₃ : R} (r x y : R) (a b : ℍ[R,c₁,c₂,c₃])

instance [Subsingleton R] : Subsingleton ℍ[R, c₁, c₂, c₃] := (equivTuple c₁ c₂ c₃).subsingleton
instance [Nontrivial R] : Nontrivial ℍ[R, c₁, c₂, c₃] := (equivTuple c₁ c₂ c₃).surjective.nontrivial

section Zero
variable [Zero R]

/-- The imaginary part of a quaternion.

Note that unless `c₂ = 0`, this definition is not particularly well-behaved;
for instance, `QuaternionAlgebra.star_im` only says that the star of an imaginary quaternion
is imaginary under this condition. -/
def im (x : ℍ[R,c₁,c₂,c₃]) : ℍ[R,c₁,c₂,c₃] :=
  ⟨0, x.imI, x.imJ, x.imK⟩

@[simp]
theorem re_im : a.im.re = 0 :=
  rfl

@[deprecated (since := "2025-08-31")] alias im_re := re_im

@[simp]
theorem imI_im : a.im.imI = a.imI :=
  rfl

@[deprecated (since := "2025-08-31")] alias im_imI := imI_im

@[simp]
theorem imJ_im : a.im.imJ = a.imJ :=
  rfl

@[deprecated (since := "2025-08-31")] alias im_imJ := imJ_im

@[simp]
theorem imK_im : a.im.imK = a.imK :=
  rfl

@[deprecated (since := "2025-08-31")] alias im_imK := imK_im

@[simp]
theorem im_idem : a.im.im = a.im :=
  rfl

/-- Coercion `R → ℍ[R,c₁,c₂,c₃]`. -/
@[coe] def coe (x : R) : ℍ[R,c₁,c₂,c₃] := ⟨x, 0, 0, 0⟩

instance : CoeTC R ℍ[R,c₁,c₂,c₃] := ⟨coe⟩

@[simp, norm_cast]
theorem re_coe : (x : ℍ[R,c₁,c₂,c₃]).re = x := rfl

@[deprecated (since := "2025-08-31")] alias coe_re := re_coe

@[simp, norm_cast]
theorem imI_coe : (x : ℍ[R,c₁,c₂,c₃]).imI = 0 := rfl

@[deprecated (since := "2025-08-31")] alias coe_imI := imI_coe

@[simp, norm_cast]
theorem imJ_coe : (x : ℍ[R,c₁,c₂,c₃]).imJ = 0 := rfl

@[deprecated (since := "2025-08-31")] alias coe_imJ := imJ_coe

@[simp, norm_cast]
theorem imK_coe : (x : ℍ[R,c₁,c₂,c₃]).imK = 0 := rfl

@[deprecated (since := "2025-08-31")] alias coe_imK := imK_coe

theorem coe_injective : Function.Injective (coe : R → ℍ[R,c₁,c₂,c₃]) := fun _ _ h => congr_arg re h

@[simp]
theorem coe_inj {x y : R} : (x : ℍ[R,c₁,c₂,c₃]) = y ↔ x = y :=
  coe_injective.eq_iff

@[simps]
instance : Zero ℍ[R,c₁,c₂,c₃] := ⟨⟨0, 0, 0, 0⟩⟩

@[scoped simp] theorem im_zero : (0 : ℍ[R,c₁,c₂,c₃]).im = 0 := rfl

@[deprecated (since := "2025-08-31")] alias zero_im := im_zero

@[simp, norm_cast]
theorem coe_zero : ((0 : R) : ℍ[R,c₁,c₂,c₃]) = 0 := rfl

instance : Inhabited ℍ[R,c₁,c₂,c₃] := ⟨0⟩

section One
variable [One R]

@[simps]
instance : One ℍ[R,c₁,c₂,c₃] := ⟨⟨1, 0, 0, 0⟩⟩

@[scoped simp] theorem im_one : (1 : ℍ[R,c₁,c₂,c₃]).im = 0 := rfl

@[deprecated (since := "2025-08-31")] alias one_im := im_one

@[simp, norm_cast]
theorem coe_one : ((1 : R) : ℍ[R,c₁,c₂,c₃]) = 1 := rfl

end One
end Zero
section Add
variable [Add R]

@[simps]
instance : Add ℍ[R,c₁,c₂,c₃] :=
  ⟨fun a b => ⟨a.1 + b.1, a.2 + b.2, a.3 + b.3, a.4 + b.4⟩⟩

@[simp]
theorem mk_add_mk (a₁ a₂ a₃ a₄ b₁ b₂ b₃ b₄ : R) :
    (mk a₁ a₂ a₃ a₄ : ℍ[R,c₁,c₂,c₃]) + mk b₁ b₂ b₃ b₄ =
    mk (a₁ + b₁) (a₂ + b₂) (a₃ + b₃) (a₄ + b₄) :=
  rfl

end Add

section AddZeroClass
variable [AddZeroClass R]

@[simp] theorem im_add : (a + b).im = a.im + b.im :=
  QuaternionAlgebra.ext (zero_add _).symm rfl rfl rfl

@[deprecated (since := "2025-08-31")] alias add_im := im_add

@[simp, norm_cast]
theorem coe_add : ((x + y : R) : ℍ[R,c₁,c₂,c₃]) = x + y := by ext <;> simp

end AddZeroClass

section Neg
variable [Neg R]

@[simps]
instance : Neg ℍ[R,c₁,c₂,c₃] := ⟨fun a => ⟨-a.1, -a.2, -a.3, -a.4⟩⟩

@[simp]
theorem neg_mk (a₁ a₂ a₃ a₄ : R) : -(mk a₁ a₂ a₃ a₄ : ℍ[R,c₁,c₂,c₃]) = ⟨-a₁, -a₂, -a₃, -a₄⟩ :=
  rfl

end Neg

section AddGroup
variable [AddGroup R]

@[simp] theorem im_neg : (-a).im = -a.im :=
  QuaternionAlgebra.ext neg_zero.symm rfl rfl rfl

@[deprecated (since := "2025-08-31")] alias neg_im := im_neg

@[simp, norm_cast]
theorem coe_neg : ((-x : R) : ℍ[R,c₁,c₂,c₃]) = -x := by ext <;> simp

@[simps]
instance : Sub ℍ[R,c₁,c₂,c₃] :=
  ⟨fun a b => ⟨a.1 - b.1, a.2 - b.2, a.3 - b.3, a.4 - b.4⟩⟩

@[simp] theorem im_sub : (a - b).im = a.im - b.im :=
  QuaternionAlgebra.ext (sub_zero _).symm rfl rfl rfl

@[deprecated (since := "2025-08-31")] alias sub_im := im_sub

@[simp]
theorem mk_sub_mk (a₁ a₂ a₃ a₄ b₁ b₂ b₃ b₄ : R) :
    (mk a₁ a₂ a₃ a₄ : ℍ[R,c₁,c₂,c₃]) - mk b₁ b₂ b₃ b₄ =
    mk (a₁ - b₁) (a₂ - b₂) (a₃ - b₃) (a₄ - b₄) :=
  rfl

@[simp, norm_cast]
theorem im_coe : (x : ℍ[R,c₁,c₂,c₃]).im = 0 :=
  rfl

@[deprecated (since := "2025-08-31")] alias coe_im := im_coe

@[simp]
theorem re_add_im : ↑a.re + a.im = a :=
  QuaternionAlgebra.ext (add_zero _) (zero_add _) (zero_add _) (zero_add _)

@[simp]
theorem sub_im_self : a - a.im = a.re :=
  QuaternionAlgebra.ext (sub_zero _) (sub_self _) (sub_self _) (sub_self _)

@[deprecated (since := "2025-08-31")] alias sub_self_im := sub_im_self

@[simp]
theorem sub_re_self : a - a.re = a.im :=
  QuaternionAlgebra.ext (sub_self _) (sub_zero _) (sub_zero _) (sub_zero _)

@[deprecated (since := "2025-08-31")] alias sub_self_re := sub_re_self

end AddGroup

section Ring
variable [Ring R]

/-- Multiplication is given by

* `1 * x = x * 1 = x`;
* `i * i = c₁ + c₂ * i`;
* `j * j = c₃`;
* `i * j = k`, `j * i = c₂ * j - k`;
* `k * k = - c₁ * c₃`;
* `i * k = c₁ * j + c₂ * k`, `k * i = -c₁ * j`;
* `j * k = c₂ * c₃ - c₃ * i`, `k * j = c₃ * i`. -/
@[simps]
instance : Mul ℍ[R,c₁,c₂,c₃] :=
  ⟨fun a b =>
    ⟨a.1 * b.1 + c₁ * a.2 * b.2 + c₃ * a.3 * b.3 + c₂ * c₃ * a.3 * b.4 - c₁ * c₃ * a.4 * b.4,
      a.1 * b.2 + a.2 * b.1 + c₂ * a.2 * b.2 - c₃ * a.3 * b.4 + c₃ * a.4 * b.3,
      a.1 * b.3 + c₁ * a.2 * b.4 + a.3 * b.1 + c₂ * a.3 * b.2 - c₁ * a.4 * b.2,
      a.1 * b.4 + a.2 * b.3 + c₂ * a.2 * b.4 - a.3 * b.2 + a.4 * b.1⟩⟩

@[simp]
theorem mk_mul_mk (a₁ a₂ a₃ a₄ b₁ b₂ b₃ b₄ : R) :
    (mk a₁ a₂ a₃ a₄ : ℍ[R,c₁,c₂,c₃]) * mk b₁ b₂ b₃ b₄ =
    mk
      (a₁ * b₁ + c₁ * a₂ * b₂ + c₃ * a₃ * b₃ + c₂ * c₃ * a₃ * b₄ - c₁ * c₃ * a₄ * b₄)
      (a₁ * b₂ + a₂ * b₁ + c₂ * a₂ * b₂ - c₃ * a₃ * b₄ + c₃ * a₄ * b₃)
      (a₁ * b₃ + c₁ * a₂ * b₄ + a₃ * b₁ + c₂ * a₃ * b₂ - c₁ * a₄ * b₂)
      (a₁ * b₄ + a₂ * b₃ + c₂ * a₂ * b₄ - a₃ * b₂ + a₄ * b₁) :=
  rfl

end Ring
section SMul

variable [SMul S R] [SMul T R] (s : S)

@[simps]
instance : SMul S ℍ[R,c₁,c₂,c₃] where smul s a := ⟨s • a.1, s • a.2, s • a.3, s • a.4⟩

instance [SMul S T] [IsScalarTower S T R] : IsScalarTower S T ℍ[R,c₁,c₂,c₃] where
  smul_assoc s t x := by ext <;> exact smul_assoc _ _ _

instance [SMulCommClass S T R] : SMulCommClass S T ℍ[R,c₁,c₂,c₃] where
  smul_comm s t x := by ext <;> exact smul_comm _ _ _

@[simp] theorem im_smul {S} [CommRing R] [SMulZeroClass S R] (s : S) : (s • a).im = s • a.im :=
  QuaternionAlgebra.ext (smul_zero s).symm rfl rfl rfl

@[deprecated (since := "2025-08-31")] alias smul_im := im_smul

@[simp]
theorem smul_mk (re im_i im_j im_k : R) :
    s • (⟨re, im_i, im_j, im_k⟩ : ℍ[R,c₁,c₂,c₃]) = ⟨s • re, s • im_i, s • im_j, s • im_k⟩ :=
  rfl

end SMul

@[simp, norm_cast]
theorem coe_smul [Zero R] [SMulZeroClass S R] (s : S) (r : R) :
    (↑(s • r) : ℍ[R,c₁,c₂,c₃]) = s • (r : ℍ[R,c₁,c₂,c₃]) :=
  QuaternionAlgebra.ext rfl (smul_zero _).symm (smul_zero _).symm (smul_zero _).symm

instance [AddCommGroup R] : AddCommGroup ℍ[R,c₁,c₂,c₃] :=
  (equivProd c₁ c₂ c₃).injective.addCommGroup _ rfl (fun _ _ ↦ rfl) (fun _ ↦ rfl) (fun _ _ ↦ rfl)
    (fun _ _ ↦ rfl) (fun _ _ ↦ rfl)

section AddCommGroupWithOne
variable [AddCommGroupWithOne R]

instance : AddCommGroupWithOne ℍ[R,c₁,c₂,c₃] where
  natCast n := ((n : R) : ℍ[R,c₁,c₂,c₃])
  natCast_zero := by simp
  natCast_succ := by simp
  intCast n := ((n : R) : ℍ[R,c₁,c₂,c₃])
  intCast_ofNat _ := congr_arg coe (Int.cast_natCast _)
  intCast_negSucc n := by
    change coe _ = -coe _
    rw [Int.cast_negSucc, coe_neg]

@[simp, norm_cast]
theorem re_natCast (n : ℕ) : (n : ℍ[R,c₁,c₂,c₃]).re = n :=
  rfl

@[deprecated (since := "2025-08-31")] alias natCast_re := re_natCast

@[simp, norm_cast]
theorem imI_natCast (n : ℕ) : (n : ℍ[R,c₁,c₂,c₃]).imI = 0 :=
  rfl

@[deprecated (since := "2025-08-31")] alias natCast_imI := imI_natCast

@[simp, norm_cast]
theorem imJ_natCast (n : ℕ) : (n : ℍ[R,c₁,c₂,c₃]).imJ = 0 :=
  rfl

@[deprecated (since := "2025-08-31")] alias natCast_imJ := imJ_natCast

@[simp, norm_cast]
theorem imK_natCast (n : ℕ) : (n : ℍ[R,c₁,c₂,c₃]).imK = 0 :=
  rfl

@[deprecated (since := "2025-08-31")] alias natCast_imK := imK_natCast

@[simp, norm_cast]
theorem im_natCast (n : ℕ) : (n : ℍ[R,c₁,c₂,c₃]).im = 0 :=
  rfl

@[deprecated (since := "2025-08-31")] alias natCast_im := im_natCast

@[norm_cast]
theorem coe_natCast (n : ℕ) : ↑(n : R) = (n : ℍ[R,c₁,c₂,c₃]) :=
  rfl

@[simp, norm_cast]
theorem re_intCast (z : ℤ) : (z : ℍ[R,c₁,c₂,c₃]).re = z :=
  rfl

@[deprecated (since := "2025-08-31")] alias intCast_re := re_intCast

@[scoped simp]
theorem re_ofNat (n : ℕ) [n.AtLeastTwo] : (ofNat(n) : ℍ[R,c₁,c₂,c₃]).re = ofNat(n) := rfl

@[deprecated (since := "2025-08-31")] alias ofNat_re := re_ofNat

@[scoped simp]
theorem imI_ofNat (n : ℕ) [n.AtLeastTwo] : (ofNat(n) : ℍ[R,c₁,c₂,c₃]).imI = 0 := rfl

@[deprecated (since := "2025-08-31")] alias ofNat_imI := imI_ofNat

@[scoped simp]
theorem imJ_ofNat (n : ℕ) [n.AtLeastTwo] : (ofNat(n) : ℍ[R,c₁,c₂,c₃]).imJ = 0 := rfl

@[deprecated (since := "2025-08-31")] alias ofNat_imJ := imJ_ofNat

@[scoped simp]
theorem imK_ofNat (n : ℕ) [n.AtLeastTwo] : (ofNat(n) : ℍ[R,c₁,c₂,c₃]).imK = 0 := rfl

@[deprecated (since := "2025-08-31")] alias ofNat_imK := imK_ofNat

@[scoped simp]
theorem im_ofNat (n : ℕ) [n.AtLeastTwo] : (ofNat(n) : ℍ[R,c₁,c₂,c₃]).im = 0 := rfl

@[deprecated (since := "2025-08-31")] alias ofNat_im := im_ofNat

@[simp, norm_cast]
theorem imI_intCast (z : ℤ) : (z : ℍ[R,c₁,c₂,c₃]).imI = 0 :=
  rfl

@[deprecated (since := "2025-08-31")] alias intCast_imI := imI_intCast

@[simp, norm_cast]
theorem imJ_intCast (z : ℤ) : (z : ℍ[R,c₁,c₂,c₃]).imJ = 0 :=
  rfl

@[deprecated (since := "2025-08-31")] alias intCast_imJ := imJ_intCast

@[simp, norm_cast]
theorem imK_intCast (z : ℤ) : (z : ℍ[R,c₁,c₂,c₃]).imK = 0 :=
  rfl

@[deprecated (since := "2025-08-31")] alias intCast_imK := imK_intCast

@[simp, norm_cast]
theorem im_intCast (z : ℤ) : (z : ℍ[R,c₁,c₂,c₃]).im = 0 :=
  rfl

@[deprecated (since := "2025-08-31")] alias intCast_im := im_intCast

@[norm_cast]
theorem coe_intCast (z : ℤ) : ↑(z : R) = (z : ℍ[R,c₁,c₂,c₃]) :=
  rfl

end AddCommGroupWithOne

-- For the remainder of the file we assume `CommRing R`.
variable [CommRing R]

instance instRing : Ring ℍ[R,c₁,c₂,c₃] where
  __ := inferInstanceAs (AddCommGroupWithOne ℍ[R,c₁,c₂,c₃])
  left_distrib _ _ _ := by ext <;> simp <;> ring
  right_distrib _ _ _ := by ext <;> simp <;> ring
  zero_mul _ := by ext <;> simp
  mul_zero _ := by ext <;> simp
  mul_assoc _ _ _ := by ext <;> simp <;> ring
  one_mul _ := by ext <;> simp
  mul_one _ := by ext <;> simp

@[norm_cast, simp]
theorem coe_mul : ((x * y : R) : ℍ[R,c₁,c₂,c₃]) = x * y := by ext <;> simp

@[norm_cast, simp]
lemma coe_ofNat {n : ℕ} [n.AtLeastTwo] :
    ((ofNat(n) : R) : ℍ[R,c₁,c₂,c₃]) = (ofNat(n) : ℍ[R,c₁,c₂,c₃]) :=
  rfl

-- TODO: add weaker `MulAction`, `DistribMulAction`, and `Module` instances (and repeat them
-- for `ℍ[R]`)
instance [CommSemiring S] [Algebra S R] : Algebra S ℍ[R,c₁,c₂,c₃] where
  smul := (· • ·)
  algebraMap :=
  { toFun s := coe (algebraMap S R s)
    map_one' := by simp only [map_one, coe_one]
    map_zero' := by simp only [map_zero, coe_zero]
    map_mul' x y := by simp only [map_mul, coe_mul]
    map_add' x y := by simp only [map_add, coe_add] }
  smul_def' s x := by ext <;> simp [Algebra.smul_def]
  commutes' s x := by ext <;> simp [Algebra.commutes]

theorem algebraMap_eq (r : R) : algebraMap R ℍ[R,c₁,c₂,c₃] r = ⟨r, 0, 0, 0⟩ :=
  rfl

theorem algebraMap_injective : (algebraMap R ℍ[R,c₁,c₂,c₃] : _ → _).Injective :=
  fun _ _ ↦ by simp [algebraMap_eq]

instance [NoZeroDivisors R] : NoZeroSMulDivisors R ℍ[R,c₁,c₂,c₃] := ⟨by
  rintro t ⟨a, b, c, d⟩ h
  rw [or_iff_not_imp_left]
  intro ht
  simpa [QuaternionAlgebra.ext_iff, ht] using h⟩

section

variable (c₁ c₂ c₃)

/-- `QuaternionAlgebra.re` as a `LinearMap` -/
@[simps]
def reₗ : ℍ[R,c₁,c₂,c₃] →ₗ[R] R where
  toFun := re
  map_add' _ _ := rfl
  map_smul' _ _ := rfl

/-- `QuaternionAlgebra.imI` as a `LinearMap` -/
@[simps]
def imIₗ : ℍ[R,c₁,c₂,c₃] →ₗ[R] R where
  toFun := imI
  map_add' _ _ := rfl
  map_smul' _ _ := rfl

/-- `QuaternionAlgebra.imJ` as a `LinearMap` -/
@[simps]
def imJₗ : ℍ[R,c₁,c₂,c₃] →ₗ[R] R where
  toFun := imJ
  map_add' _ _ := rfl
  map_smul' _ _ := rfl

/-- `QuaternionAlgebra.imK` as a `LinearMap` -/
@[simps]
def imKₗ : ℍ[R,c₁,c₂,c₃] →ₗ[R] R where
  toFun := imK
  map_add' _ _ := rfl
  map_smul' _ _ := rfl

/-- `QuaternionAlgebra.equivTuple` as a linear equivalence. -/
def linearEquivTuple : ℍ[R,c₁,c₂,c₃] ≃ₗ[R] Fin 4 → R :=
  LinearEquiv.symm -- proofs are not `rfl` in the forward direction
    { (equivTuple c₁ c₂ c₃).symm with
      toFun := (equivTuple c₁ c₂ c₃).symm
      invFun := equivTuple c₁ c₂ c₃
      map_add' := fun _ _ => rfl
      map_smul' := fun _ _ => rfl }

@[simp]
theorem coe_linearEquivTuple :
    ⇑(linearEquivTuple c₁ c₂ c₃) = equivTuple c₁ c₂ c₃ := rfl

@[simp]
theorem coe_linearEquivTuple_symm :
    ⇑(linearEquivTuple c₁ c₂ c₃).symm = (equivTuple c₁ c₂ c₃).symm := rfl

/-- `ℍ[R, c₁, c₂, c₃]` has a basis over `R` given by `1`, `i`, `j`, and `k`. -/
noncomputable def basisOneIJK : Basis (Fin 4) R ℍ[R,c₁,c₂,c₃] :=
  .ofEquivFun <| linearEquivTuple c₁ c₂ c₃

@[simp]
theorem coe_basisOneIJK_repr (q : ℍ[R,c₁,c₂,c₃]) :
    ((basisOneIJK c₁ c₂ c₃).repr q) = ![q.re, q.imI, q.imJ, q.imK] :=
  rfl

instance : Module.Finite R ℍ[R,c₁,c₂,c₃] := .of_basis (basisOneIJK c₁ c₂ c₃)

instance : Module.Free R ℍ[R,c₁,c₂,c₃] := .of_basis (basisOneIJK c₁ c₂ c₃)

theorem rank_eq_four [StrongRankCondition R] : Module.rank R ℍ[R,c₁,c₂,c₃] = 4 := by
  rw [rank_eq_card_basis (basisOneIJK c₁ c₂ c₃), Fintype.card_fin]
  norm_num

theorem finrank_eq_four [StrongRankCondition R] : Module.finrank R ℍ[R,c₁,c₂,c₃] = 4 := by
  rw [Module.finrank, rank_eq_four, Cardinal.toNat_ofNat]

/-- There is a natural equivalence when swapping the first and third coefficients of a
  quaternion algebra if `c₂` is 0. -/
@[simps]
def swapEquiv : ℍ[R,c₁,0,c₃] ≃ₐ[R] ℍ[R,c₃,0,c₁] where
  toFun t := ⟨t.1, t.3, t.2, -t.4⟩
  invFun t := ⟨t.1, t.3, t.2, -t.4⟩
  left_inv _ := by simp
  right_inv _ := by simp
  map_mul' _ _ := by ext <;> simp <;> ring
  map_add' _ _ := by ext <;> simp [add_comm]
  commutes' _ := by simp [algebraMap_eq]

end

@[norm_cast, simp]
theorem coe_sub : ((x - y : R) : ℍ[R,c₁,c₂,c₃]) = x - y :=
  (algebraMap R ℍ[R,c₁,c₂,c₃]).map_sub x y

@[norm_cast, simp]
theorem coe_pow (n : ℕ) : (↑(x ^ n) : ℍ[R,c₁,c₂,c₃]) = (x : ℍ[R,c₁,c₂,c₃]) ^ n :=
  (algebraMap R ℍ[R,c₁,c₂,c₃]).map_pow x n

theorem coe_commutes : ↑r * a = a * r :=
  Algebra.commutes r a

theorem coe_commute : Commute (↑r) a :=
  coe_commutes r a

theorem coe_mul_eq_smul : ↑r * a = r • a :=
  (Algebra.smul_def r a).symm

theorem mul_coe_eq_smul : a * r = r • a := by rw [← coe_commutes, coe_mul_eq_smul]

@[norm_cast, simp]
theorem coe_algebraMap : ⇑(algebraMap R ℍ[R,c₁,c₂,c₃]) = coe :=
  rfl

theorem smul_coe : x • (y : ℍ[R,c₁,c₂,c₃]) = ↑(x * y) := by rw [coe_mul, coe_mul_eq_smul]

/-- Quaternion conjugate. -/
instance instStarQuaternionAlgebra : Star ℍ[R,c₁,c₂,c₃] where star a :=
  ⟨a.1 + c₂ * a.2, -a.2, -a.3, -a.4⟩

@[simp] theorem re_star : (star a).re = a.re + c₂ * a.imI := rfl

@[simp]
theorem imI_star : (star a).imI = -a.imI :=
  rfl

@[simp]
theorem imJ_star : (star a).imJ = -a.imJ :=
  rfl

@[simp]
theorem imK_star : (star a).imK = -a.imK :=
  rfl

@[simp]
theorem im_star : (star a).im = -a.im :=
  QuaternionAlgebra.ext neg_zero.symm rfl rfl rfl

@[simp]
theorem star_mk (a₁ a₂ a₃ a₄ : R) : star (mk a₁ a₂ a₃ a₄ : ℍ[R,c₁,c₂,c₃]) =
    ⟨a₁ + c₂ * a₂, -a₂, -a₃, -a₄⟩ := rfl

instance instStarRing : StarRing ℍ[R,c₁,c₂,c₃] where
  star_involutive x := by simp [Star.star]
  star_add a b := by ext <;> simp [add_comm] ; ring
  star_mul a b := by ext <;> simp <;> ring

theorem self_add_star' : a + star a = ↑(2 * a.re + c₂ * a.imI) := by ext <;> simp [two_mul]; ring

theorem self_add_star : a + star a = 2 * a.re + c₂ * a.imI := by simp [self_add_star']

theorem star_add_self' : star a + a = ↑(2 * a.re + c₂ * a.imI) := by rw [add_comm, self_add_star']

theorem star_add_self : star a + a = 2 * a.re + c₂ * a.imI := by rw [add_comm, self_add_star]

theorem star_eq_two_re_sub : star a = ↑(2 * a.re + c₂ * a.imI) - a :=
  eq_sub_iff_add_eq.2 a.star_add_self'

lemma comm (r : R) (x : ℍ[R,c₁,c₂,c₃]) : r * x = x * r := by
  ext <;> simp [mul_comm]

instance : IsStarNormal a :=
  ⟨by
    rw [commute_iff_eq, a.star_eq_two_re_sub];
    ext <;> simp <;> ring⟩

@[simp, norm_cast]
theorem star_coe : star (x : ℍ[R,c₁,c₂,c₃]) = x := by ext <;> simp

@[simp] theorem star_im : star a.im = -a.im + c₂ * a.imI := by ext <;> simp

@[simp]
theorem star_smul [Monoid S] [DistribMulAction S R] [SMulCommClass S R R]
    (s : S) (a : ℍ[R,c₁,c₂,c₃]) :
    star (s • a) = s • star a :=
  QuaternionAlgebra.ext
    (by simp [mul_smul_comm]) (smul_neg _ _).symm (smul_neg _ _).symm (smul_neg _ _).symm

/-- A version of `star_smul` for the special case when `c₂ = 0`, without `SMulCommClass S R R`. -/
theorem star_smul' [Monoid S] [DistribMulAction S R] (s : S) (a : ℍ[R,c₁,0,c₃]) :
    star (s • a) = s • star a :=
  QuaternionAlgebra.ext (by simp) (smul_neg _ _).symm (smul_neg _ _).symm (smul_neg _ _).symm

theorem eq_re_of_eq_coe {a : ℍ[R,c₁,c₂,c₃]} {x : R} (h : a = x) : a = a.re := by rw [h, re_coe]

theorem eq_re_iff_mem_range_coe {a : ℍ[R,c₁,c₂,c₃]} :
    a = a.re ↔ a ∈ Set.range (coe : R → ℍ[R,c₁,c₂,c₃]) :=
  ⟨fun h => ⟨a.re, h.symm⟩, fun ⟨_, h⟩ => eq_re_of_eq_coe h.symm⟩

section CharZero

variable [NoZeroDivisors R] [CharZero R]

@[simp]
theorem star_eq_self {c₁ c₂ : R} {a : ℍ[R,c₁,c₂,c₃]} : star a = a ↔ a = a.re := by
  simp_all [QuaternionAlgebra.ext_iff, neg_eq_iff_add_eq_zero, add_self_eq_zero]

theorem star_eq_neg {c₁ : R} {a : ℍ[R,c₁,0,c₃]} : star a = -a ↔ a.re = 0 := by
  simp [QuaternionAlgebra.ext_iff, eq_neg_iff_add_eq_zero]

end CharZero

-- Can't use `rw ← star_eq_self` in the proof without additional assumptions
theorem star_mul_eq_coe : star a * a = (star a * a).re := by ext <;> simp <;> ring

theorem mul_star_eq_coe : a * star a = (a * star a).re := by
  rw [← star_comm_self']
  exact a.star_mul_eq_coe

open MulOpposite

/-- Quaternion conjugate as an `AlgEquiv` to the opposite ring. -/
def starAe : ℍ[R,c₁,c₂,c₃] ≃ₐ[R] ℍ[R,c₁,c₂,c₃]ᵐᵒᵖ :=
  { starAddEquiv.trans opAddEquiv with
    toFun := op ∘ star
    invFun := star ∘ unop
    map_mul' := fun x y => by simp
    commutes' := fun r => by simp }

@[simp]
theorem coe_starAe : ⇑(starAe : ℍ[R,c₁,c₂,c₃] ≃ₐ[R] _) = op ∘ star :=
  rfl

end QuaternionAlgebra

/-- Space of quaternions over a type, denoted as `ℍ[R]`.
Implemented as a structure with four fields: `re`, `im_i`, `im_j`, and `im_k`. -/
def Quaternion (R : Type*) [Zero R] [One R] [Neg R] :=
  QuaternionAlgebra R (-1) (0) (-1)

@[inherit_doc]
scoped[Quaternion] notation "ℍ[" R "]" => Quaternion R

open Quaternion

/-- The equivalence between the quaternions over `R` and `R × R × R × R`. -/
@[simps!]
def Quaternion.equivProd (R : Type*) [Zero R] [One R] [Neg R] : ℍ[R] ≃ R × R × R × R :=
  QuaternionAlgebra.equivProd _ _ _

/-- The equivalence between the quaternions over `R` and `Fin 4 → R`. -/
@[simps! symm_apply]
def Quaternion.equivTuple (R : Type*) [Zero R] [One R] [Neg R] : ℍ[R] ≃ (Fin 4 → R) :=
  QuaternionAlgebra.equivTuple _ _ _

@[simp]
theorem Quaternion.equivTuple_apply (R : Type*) [Zero R] [One R] [Neg R] (x : ℍ[R]) :
    Quaternion.equivTuple R x = ![x.re, x.imI, x.imJ, x.imK] :=
  rfl

instance {R : Type*} [Zero R] [One R] [Neg R] [Subsingleton R] : Subsingleton ℍ[R] :=
  inferInstanceAs (Subsingleton <| ℍ[R, -1, 0, -1])
instance {R : Type*} [Zero R] [One R] [Neg R] [Nontrivial R] : Nontrivial ℍ[R] :=
  inferInstanceAs (Nontrivial <| ℍ[R, -1, 0, -1])

namespace Quaternion

variable {S T R : Type*} [CommRing R] (r x y : R) (a b : ℍ[R])

/-- Coercion `R → ℍ[R]`. -/
@[coe] def coe : R → ℍ[R] := QuaternionAlgebra.coe

instance : CoeTC R ℍ[R] := ⟨coe⟩

instance instRing : Ring ℍ[R] := QuaternionAlgebra.instRing

instance : Inhabited ℍ[R] := inferInstanceAs <| Inhabited ℍ[R,-1, 0, -1]

instance [SMul S R] : SMul S ℍ[R] := inferInstanceAs <| SMul S ℍ[R,-1, 0, -1]

instance [SMul S T] [SMul S R] [SMul T R] [IsScalarTower S T R] : IsScalarTower S T ℍ[R] :=
  inferInstanceAs <| IsScalarTower S T ℍ[R,-1,0,-1]

instance [SMul S R] [SMul T R] [SMulCommClass S T R] : SMulCommClass S T ℍ[R] :=
  inferInstanceAs <| SMulCommClass S T ℍ[R,-1,0,-1]

protected instance algebra [CommSemiring S] [Algebra S R] : Algebra S ℍ[R] :=
  inferInstanceAs <| Algebra S ℍ[R,-1,0,-1]

instance : Star ℍ[R] := QuaternionAlgebra.instStarQuaternionAlgebra
instance : StarRing ℍ[R] := QuaternionAlgebra.instStarRing
instance : IsStarNormal a := inferInstanceAs <| IsStarNormal (R := ℍ[R,-1,0,-1]) a

@[ext]
theorem ext : a.re = b.re → a.imI = b.imI → a.imJ = b.imJ → a.imK = b.imK → a = b :=
  QuaternionAlgebra.ext

/-- The imaginary part of a quaternion. -/
def im (x : ℍ[R]) : ℍ[R] := QuaternionAlgebra.im x

@[simp] theorem re_im : a.im.re = 0 := rfl

@[deprecated (since := "2025-08-31")] alias im_re := re_im

@[simp] theorem imI_im : a.im.imI = a.imI := rfl

@[deprecated (since := "2025-08-31")] alias im_imI := imI_im

@[simp] theorem imJ_im : a.im.imJ = a.imJ := rfl

@[deprecated (since := "2025-08-31")] alias im_imJ := imJ_im

@[simp] theorem imK_im : a.im.imK = a.imK := rfl

@[deprecated (since := "2025-08-31")] alias im_imK := imK_im

@[simp] theorem im_idem : a.im.im = a.im := rfl

@[simp] theorem re_add_im : ↑a.re + a.im = a := QuaternionAlgebra.re_add_im a

<<<<<<< HEAD
@[simp] theorem sub_self_im : a - a.im = a.re := QuaternionAlgebra.sub_self_im a

@[simp] theorem sub_self_re : a - ↑a.re = a.im := QuaternionAlgebra.sub_self_re a
=======
@[simp] nonrec theorem sub_im_self : a - a.im = a.re := a.sub_im_self

@[deprecated (since := "2025-08-31")] alias sub_self_im := sub_im_self

@[simp] nonrec theorem sub_re_self : a - ↑a.re = a.im := a.sub_re_self

@[deprecated (since := "2025-08-31")] alias sub_self_re := sub_re_self
>>>>>>> fcfc098c

@[simp, norm_cast]
theorem re_coe : (x : ℍ[R]).re = x := rfl

@[deprecated (since := "2025-08-31")] alias coe_re := re_coe

@[simp, norm_cast]
theorem imI_coe : (x : ℍ[R]).imI = 0 := rfl

@[deprecated (since := "2025-08-31")] alias coe_imI := imI_coe

@[simp, norm_cast]
theorem imJ_coe : (x : ℍ[R]).imJ = 0 := rfl

@[deprecated (since := "2025-08-31")] alias coe_imJ := imJ_coe

@[simp, norm_cast]
theorem imK_coe : (x : ℍ[R]).imK = 0 := rfl

@[deprecated (since := "2025-08-31")] alias coe_imK := imK_coe

@[simp, norm_cast]
theorem im_coe : (x : ℍ[R]).im = 0 := rfl

@[deprecated (since := "2025-08-31")] alias coe_im := im_coe

@[scoped simp] theorem re_zero : (0 : ℍ[R]).re = 0 := rfl

@[deprecated (since := "2025-08-31")] alias zero_re := re_zero

@[scoped simp] theorem imI_zero : (0 : ℍ[R]).imI = 0 := rfl

@[deprecated (since := "2025-08-31")] alias zero_imI := imI_zero

@[scoped simp] theorem imJ_zero : (0 : ℍ[R]).imJ = 0 := rfl

@[deprecated (since := "2025-08-31")] alias zero_imJ := imJ_zero

@[scoped simp] theorem imK_zero : (0 : ℍ[R]).imK = 0 := rfl

@[deprecated (since := "2025-08-31")] alias zero_imK := imK_zero

@[scoped simp] theorem im_zero : (0 : ℍ[R]).im = 0 := rfl

@[deprecated (since := "2025-08-31")] alias zero_im := im_zero

@[simp, norm_cast]
theorem coe_zero : ((0 : R) : ℍ[R]) = 0 := rfl

@[scoped simp] theorem re_one : (1 : ℍ[R]).re = 1 := rfl

@[deprecated (since := "2025-08-31")] alias one_re := re_one

@[scoped simp] theorem imI_one : (1 : ℍ[R]).imI = 0 := rfl

@[deprecated (since := "2025-08-31")] alias one_imI := imI_one

@[scoped simp] theorem imJ_one : (1 : ℍ[R]).imJ = 0 := rfl

@[deprecated (since := "2025-08-31")] alias one_imJ := imJ_one

@[scoped simp] theorem imK_one : (1 : ℍ[R]).imK = 0 := rfl

@[deprecated (since := "2025-08-31")] alias one_imK := imK_one

@[scoped simp] theorem im_one : (1 : ℍ[R]).im = 0 := rfl

@[deprecated (since := "2025-08-31")] alias one_im := im_one

@[simp, norm_cast]
theorem coe_one : ((1 : R) : ℍ[R]) = 1 := rfl

@[simp] theorem re_add : (a + b).re = a.re + b.re := rfl

@[deprecated (since := "2025-08-31")] alias add_re := re_add

@[simp] theorem imI_add : (a + b).imI = a.imI + b.imI := rfl

@[deprecated (since := "2025-08-31")] alias add_imI := imI_add

@[simp] theorem imJ_add : (a + b).imJ = a.imJ + b.imJ := rfl

<<<<<<< HEAD
@[simp] theorem add_im : (a + b).im = a.im + b.im := QuaternionAlgebra.add_im a b
=======
@[deprecated (since := "2025-08-31")] alias add_imJ := imJ_add

@[simp] theorem imK_add : (a + b).imK = a.imK + b.imK := rfl

@[deprecated (since := "2025-08-31")] alias add_imK := imK_add

@[simp] nonrec theorem im_add : (a + b).im = a.im + b.im := a.im_add b

@[deprecated (since := "2025-08-31")] alias add_im := im_add
>>>>>>> fcfc098c

@[simp, norm_cast]
theorem coe_add : ((x + y : R) : ℍ[R]) = x + y :=
  QuaternionAlgebra.coe_add x y

@[simp] theorem re_neg : (-a).re = -a.re := rfl

@[deprecated (since := "2025-08-31")] alias neg_re := re_neg

@[simp] theorem imI_neg : (-a).imI = -a.imI := rfl

@[deprecated (since := "2025-08-31")] alias neg_imI := imI_neg

@[simp] theorem imJ_neg : (-a).imJ = -a.imJ := rfl

<<<<<<< HEAD
@[simp] theorem neg_im : (-a).im = -a.im := QuaternionAlgebra.neg_im a
=======
@[deprecated (since := "2025-08-31")] alias neg_imJ := imJ_neg

@[simp] theorem imK_neg : (-a).imK = -a.imK := rfl

@[deprecated (since := "2025-08-31")] alias neg_imK := imK_neg

@[simp] nonrec theorem im_neg : (-a).im = -a.im := a.im_neg

@[deprecated (since := "2025-08-31")] alias neg_im := im_neg
>>>>>>> fcfc098c

@[simp, norm_cast]
theorem coe_neg : ((-x : R) : ℍ[R]) = -x :=
  QuaternionAlgebra.coe_neg x

@[simp] theorem re_sub : (a - b).re = a.re - b.re := rfl

@[deprecated (since := "2025-08-31")] alias sub_re := re_sub

@[simp] theorem imI_sub : (a - b).imI = a.imI - b.imI := rfl

@[deprecated (since := "2025-08-31")] alias sub_imI := imI_sub

@[simp] theorem imJ_sub : (a - b).imJ = a.imJ - b.imJ := rfl

<<<<<<< HEAD
@[simp] theorem sub_im : (a - b).im = a.im - b.im := QuaternionAlgebra.sub_im a b
=======
@[deprecated (since := "2025-08-31")] alias sub_imJ := imJ_sub

@[simp] theorem imK_sub : (a - b).imK = a.imK - b.imK := rfl

@[deprecated (since := "2025-08-31")] alias sub_imK := imK_sub

@[simp] nonrec theorem im_sub : (a - b).im = a.im - b.im := a.im_sub b

@[deprecated (since := "2025-08-31")] alias sub_im := im_sub
>>>>>>> fcfc098c

@[simp, norm_cast]
theorem coe_sub : ((x - y : R) : ℍ[R]) = x - y :=
  QuaternionAlgebra.coe_sub x y

@[simp]
theorem re_mul : (a * b).re = a.re * b.re - a.imI * b.imI - a.imJ * b.imJ - a.imK * b.imK :=
  (QuaternionAlgebra.re_mul a b).trans <| by simp [one_mul, neg_mul, sub_eq_add_neg, neg_neg]

@[deprecated (since := "2025-08-31")] alias mul_re := re_mul

@[simp]
theorem imI_mul : (a * b).imI = a.re * b.imI + a.imI * b.re + a.imJ * b.imK - a.imK * b.imJ :=
  (QuaternionAlgebra.imI_mul a b).trans <| by ring

@[deprecated (since := "2025-08-31")] alias mul_imI := imI_mul

@[simp]
theorem imJ_mul : (a * b).imJ = a.re * b.imJ - a.imI * b.imK + a.imJ * b.re + a.imK * b.imI :=
  (QuaternionAlgebra.imJ_mul a b).trans <| by ring

@[deprecated (since := "2025-08-31")] alias mul_imJ := imJ_mul

@[simp]
theorem imK_mul : (a * b).imK = a.re * b.imK + a.imI * b.imJ - a.imJ * b.imI + a.imK * b.re :=
  (QuaternionAlgebra.imK_mul a b).trans <| by ring

@[deprecated (since := "2025-08-31")] alias mul_imK := imK_mul

@[simp, norm_cast]
theorem coe_mul : ((x * y : R) : ℍ[R]) = x * y := QuaternionAlgebra.coe_mul x y

@[norm_cast, simp]
theorem coe_pow (n : ℕ) : (↑(x ^ n) : ℍ[R]) = (x : ℍ[R]) ^ n :=
  QuaternionAlgebra.coe_pow x n

@[simp, norm_cast]
theorem re_natCast (n : ℕ) : (n : ℍ[R]).re = n := rfl

@[deprecated (since := "2025-08-31")] alias natCast_re := re_natCast

@[simp, norm_cast]
theorem imI_natCast (n : ℕ) : (n : ℍ[R]).imI = 0 := rfl

@[deprecated (since := "2025-08-31")] alias natCast_imI := imI_natCast

@[simp, norm_cast]
theorem imJ_natCast (n : ℕ) : (n : ℍ[R]).imJ = 0 := rfl

@[deprecated (since := "2025-08-31")] alias natCast_imJ := imJ_natCast

@[simp, norm_cast]
theorem imK_natCast (n : ℕ) : (n : ℍ[R]).imK = 0 := rfl

@[deprecated (since := "2025-08-31")] alias natCast_imK := imK_natCast

@[simp, norm_cast]
theorem im_natCast (n : ℕ) : (n : ℍ[R]).im = 0 := rfl

@[deprecated (since := "2025-08-31")] alias natCast_im := im_natCast

@[norm_cast]
theorem coe_natCast (n : ℕ) : ↑(n : R) = (n : ℍ[R]) := rfl

@[simp, norm_cast]
theorem re_intCast (z : ℤ) : (z : ℍ[R]).re = z := rfl

@[deprecated (since := "2025-08-31")] alias intCast_re := re_intCast

@[simp, norm_cast]
theorem imI_intCast (z : ℤ) : (z : ℍ[R]).imI = 0 := rfl

@[deprecated (since := "2025-08-31")] alias intCast_imI := imI_intCast

@[simp, norm_cast]
theorem imJ_intCast (z : ℤ) : (z : ℍ[R]).imJ = 0 := rfl

@[deprecated (since := "2025-08-31")] alias intCast_imJ := imJ_intCast

@[simp, norm_cast]
theorem imK_intCast (z : ℤ) : (z : ℍ[R]).imK = 0 := rfl

@[deprecated (since := "2025-08-31")] alias intCast_imK := imK_intCast

@[simp, norm_cast]
theorem im_intCast (z : ℤ) : (z : ℍ[R]).im = 0 := rfl

@[deprecated (since := "2025-08-31")] alias intCast_im := im_intCast

@[norm_cast]
theorem coe_intCast (z : ℤ) : ↑(z : R) = (z : ℍ[R]) := rfl

theorem coe_injective : Function.Injective (coe : R → ℍ[R]) :=
  QuaternionAlgebra.coe_injective

@[simp]
theorem coe_inj {x y : R} : (x : ℍ[R]) = y ↔ x = y :=
  coe_injective.eq_iff

@[simp]
theorem re_smul [SMul S R] (s : S) : (s • a).re = s • a.re :=
  rfl

@[deprecated (since := "2025-08-31")] alias smul_re := re_smul

@[simp] theorem imI_smul [SMul S R] (s : S) : (s • a).imI = s • a.imI := rfl

@[deprecated (since := "2025-08-31")] alias smul_imI := imI_smul

@[simp] theorem imJ_smul [SMul S R] (s : S) : (s • a).imJ = s • a.imJ := rfl

@[deprecated (since := "2025-08-31")] alias smul_imJ := imJ_smul

@[simp] theorem imK_smul [SMul S R] (s : S) : (s • a).imK = s • a.imK := rfl

@[deprecated (since := "2025-08-31")] alias smul_imK := imK_smul

@[simp]
<<<<<<< HEAD
theorem smul_im [SMulZeroClass S R] (s : S) : (s • a).im = s • a.im :=
  QuaternionAlgebra.smul_im a s
=======
nonrec theorem im_smul [SMulZeroClass S R] (s : S) : (s • a).im = s • a.im :=
  a.im_smul s

@[deprecated (since := "2025-08-31")] alias smul_im := im_smul
>>>>>>> fcfc098c

@[simp, norm_cast]
theorem coe_smul [SMulZeroClass S R] (s : S) (r : R) : (↑(s • r) : ℍ[R]) = s • (r : ℍ[R]) :=
  QuaternionAlgebra.coe_smul _ _

theorem coe_commutes : ↑r * a = a * r :=
  QuaternionAlgebra.coe_commutes r a

theorem coe_commute : Commute (↑r) a :=
  QuaternionAlgebra.coe_commute r a

theorem coe_mul_eq_smul : ↑r * a = r • a :=
  QuaternionAlgebra.coe_mul_eq_smul r a

theorem mul_coe_eq_smul : a * r = r • a :=
  QuaternionAlgebra.mul_coe_eq_smul r a

@[simp]
theorem algebraMap_def : ⇑(algebraMap R ℍ[R]) = coe :=
  rfl

theorem algebraMap_injective : (algebraMap R ℍ[R] : _ → _).Injective :=
  QuaternionAlgebra.algebraMap_injective

theorem smul_coe : x • (y : ℍ[R]) = ↑(x * y) :=
  QuaternionAlgebra.smul_coe x y

instance : Module.Finite R ℍ[R] := inferInstanceAs <| Module.Finite R ℍ[R,-1,0,-1]
instance : Module.Free R ℍ[R] := inferInstanceAs <| Module.Free R ℍ[R,-1,0,-1]

theorem rank_eq_four [StrongRankCondition R] : Module.rank R ℍ[R] = 4 :=
  QuaternionAlgebra.rank_eq_four _ _ _

theorem finrank_eq_four [StrongRankCondition R] : Module.finrank R ℍ[R] = 4 :=
  QuaternionAlgebra.finrank_eq_four _ _ _

@[simp] theorem re_star : (star a).re = a.re := by
  rw [QuaternionAlgebra.re_star, zero_mul, add_zero]

@[deprecated (since := "2025-08-31")] alias star_re := re_star

@[simp] theorem imI_star : (star a).imI = -a.imI := rfl

@[deprecated (since := "2025-08-31")] alias star_imI := imI_star

@[simp] theorem imJ_star : (star a).imJ = -a.imJ := rfl

@[deprecated (since := "2025-08-31")] alias star_imJ := imJ_star

@[simp] theorem imK_star : (star a).imK = -a.imK := rfl

@[deprecated (since := "2025-08-31")] alias star_imK := imK_star

@[simp] theorem im_star : (star a).im = -a.im := QuaternionAlgebra.im_star a

theorem self_add_star' : a + star a = ↑(2 * a.re) :=
  QuaternionAlgebra.self_add_star' a

theorem self_add_star : a + star a = 2 * a.re :=
  QuaternionAlgebra.self_add_star a

theorem star_add_self' : star a + a = ↑(2 * a.re) :=
  QuaternionAlgebra.star_add_self' a

theorem star_add_self : star a + a = 2 * a.re :=
  QuaternionAlgebra.star_add_self a

theorem star_eq_two_re_sub : star a = ↑(2 * a.re) - a :=
  QuaternionAlgebra.star_eq_two_re_sub a

@[simp, norm_cast]
theorem star_coe : star (x : ℍ[R]) = x :=
  QuaternionAlgebra.star_coe x

@[simp]
theorem star_im : star a.im = -a.im := by ext <;> simp

@[simp]
theorem star_smul [Monoid S] [DistribMulAction S R] (s : S) (a : ℍ[R]) :
    star (s • a) = s • star a := QuaternionAlgebra.star_smul' s a

theorem eq_re_of_eq_coe {a : ℍ[R]} {x : R} (h : a = x) : a = a.re :=
  QuaternionAlgebra.eq_re_of_eq_coe h

theorem eq_re_iff_mem_range_coe {a : ℍ[R]} : a = a.re ↔ a ∈ Set.range (coe : R → ℍ[R]) :=
  QuaternionAlgebra.eq_re_iff_mem_range_coe

section CharZero

variable [NoZeroDivisors R] [CharZero R]

@[simp]
theorem star_eq_self {a : ℍ[R]} : star a = a ↔ a = a.re :=
  QuaternionAlgebra.star_eq_self

@[simp]
theorem star_eq_neg {a : ℍ[R]} : star a = -a ↔ a.re = 0 :=
  QuaternionAlgebra.star_eq_neg

end CharZero

theorem star_mul_eq_coe : star a * a = (star a * a).re :=
  QuaternionAlgebra.star_mul_eq_coe a

theorem mul_star_eq_coe : a * star a = (a * star a).re :=
  QuaternionAlgebra.mul_star_eq_coe a

open MulOpposite

/-- Quaternion conjugate as an `AlgEquiv` to the opposite ring. -/
def starAe : ℍ[R] ≃ₐ[R] ℍ[R]ᵐᵒᵖ :=
  QuaternionAlgebra.starAe

@[simp]
theorem coe_starAe : ⇑(starAe : ℍ[R] ≃ₐ[R] ℍ[R]ᵐᵒᵖ) = op ∘ star :=
  rfl

/-- Square of the norm. -/
def normSq : ℍ[R] →*₀ R where
  toFun a := (a * star a).re
  map_zero' := by simp only [star_zero, zero_mul, re_zero]
  map_one' := by simp only [star_one, one_mul, re_one]
  map_mul' x y := coe_injective <| by
    conv_lhs => rw [← mul_star_eq_coe, star_mul, mul_assoc, ← mul_assoc y, y.mul_star_eq_coe,
      coe_commutes, ← mul_assoc, x.mul_star_eq_coe, ← coe_mul]

theorem normSq_def : normSq a = (a * star a).re := rfl

theorem normSq_def' : normSq a = a.1 ^ 2 + a.2 ^ 2 + a.3 ^ 2 + a.4 ^ 2 := by
  simp only [normSq_def, sq, mul_neg, sub_neg_eq_add, re_mul, re_star, imI_star, imJ_star,
    imK_star]

theorem normSq_coe : normSq (x : ℍ[R]) = x ^ 2 := by
  rw [normSq_def, star_coe, ← coe_mul, re_coe, sq]

@[simp]
theorem normSq_star : normSq (star a) = normSq a := by simp [normSq_def']

@[norm_cast]
theorem normSq_natCast (n : ℕ) : normSq (n : ℍ[R]) = (n : R) ^ 2 := by
  rw [← coe_natCast, normSq_coe]

@[norm_cast]
theorem normSq_intCast (z : ℤ) : normSq (z : ℍ[R]) = (z : R) ^ 2 := by
  rw [← coe_intCast, normSq_coe]

@[simp]
theorem normSq_neg : normSq (-a) = normSq a := by simp only [normSq_def, star_neg, neg_mul_neg]

theorem self_mul_star : a * star a = normSq a := by rw [mul_star_eq_coe, normSq_def]

theorem star_mul_self : star a * a = normSq a := by rw [star_comm_self, self_mul_star]

theorem im_sq : a.im ^ 2 = -normSq a.im := by
  simp_rw [sq, ← star_mul_self, star_im, neg_mul, neg_neg]

theorem coe_normSq_add : normSq (a + b) = normSq a + a * star b + b * star a + normSq b := by
  simp only [star_add, ← self_mul_star, mul_add, add_mul, add_assoc, add_left_comm]

theorem normSq_smul (r : R) (q : ℍ[R]) : normSq (r • q) = r ^ 2 * normSq q := by
  simp only [normSq_def', re_smul, imI_smul, imJ_smul, imK_smul, mul_pow, mul_add, smul_eq_mul]

theorem normSq_add (a b : ℍ[R]) : normSq (a + b) = normSq a + normSq b + 2 * (a * star b).re :=
  calc
    normSq (a + b) = normSq a + (a * star b).re + ((b * star a).re + normSq b) := by
      simp_rw [normSq_def, star_add, add_mul, mul_add, re_add]
    _ = normSq a + normSq b + ((a * star b).re + (b * star a).re) := by abel
    _ = normSq a + normSq b + 2 * (a * star b).re := by
      rw [← re_add, ← star_mul_star a b, self_add_star', re_coe]

end Quaternion

namespace Quaternion

variable {R : Type*}

section LinearOrderedCommRing

variable [CommRing R] [LinearOrder R] [IsStrictOrderedRing R] {a : ℍ[R]}

@[simp]
theorem normSq_eq_zero : normSq a = 0 ↔ a = 0 := by
  refine ⟨fun h => ?_, fun h => h.symm ▸ normSq.map_zero⟩
  rw [normSq_def', add_eq_zero_iff_of_nonneg, add_eq_zero_iff_of_nonneg, add_eq_zero_iff_of_nonneg]
    at h
  · exact ext a 0 (pow_eq_zero h.1.1.1) (pow_eq_zero h.1.1.2) (pow_eq_zero h.1.2) (pow_eq_zero h.2)
  all_goals apply_rules [sq_nonneg, add_nonneg]

theorem normSq_ne_zero : normSq a ≠ 0 ↔ a ≠ 0 := normSq_eq_zero.not

@[simp]
theorem normSq_nonneg : 0 ≤ normSq a := by
  rw [normSq_def']
  apply_rules [sq_nonneg, add_nonneg]

@[simp]
theorem normSq_le_zero : normSq a ≤ 0 ↔ a = 0 :=
  normSq_nonneg.ge_iff_eq'.trans normSq_eq_zero

instance instNontrivial : Nontrivial ℍ[R] where
  exists_pair_ne := ⟨0, 1, mt (congr_arg QuaternionAlgebra.re) zero_ne_one⟩

instance : NoZeroDivisors ℍ[R] where
  eq_zero_or_eq_zero_of_mul_eq_zero {a b} hab :=
    have : normSq a * normSq b = 0 := by rwa [← map_mul, normSq_eq_zero]
    (eq_zero_or_eq_zero_of_mul_eq_zero this).imp normSq_eq_zero.1 normSq_eq_zero.1

instance : IsDomain ℍ[R] := NoZeroDivisors.to_isDomain _

theorem sq_eq_normSq : a ^ 2 = normSq a ↔ a = a.re := by
  rw [← star_eq_self, ← star_mul_self, sq, mul_eq_mul_right_iff, eq_comm]
  exact or_iff_left_of_imp fun ha ↦ ha.symm ▸ star_zero _

theorem sq_eq_neg_normSq : a ^ 2 = -normSq a ↔ a.re = 0 := by
  simp_rw [← star_eq_neg]
  obtain rfl | hq0 := eq_or_ne a 0
  · simp
  · rw [← star_mul_self, ← mul_neg, ← neg_sq, sq, mul_left_inj' (neg_ne_zero.mpr hq0), eq_comm]

end LinearOrderedCommRing

section Field

variable [Field R] (a b : ℍ[R])

instance instNNRatCast : NNRatCast ℍ[R] where nnratCast q := (q : R)
instance instRatCast : RatCast ℍ[R] where ratCast q := (q : R)

@[simp, norm_cast] lemma re_nnratCast (q : ℚ≥0) : (q : ℍ[R]).re = q := rfl
@[simp, norm_cast] lemma im_nnratCast (q : ℚ≥0) : (q : ℍ[R]).im = 0 := rfl
@[simp, norm_cast] lemma imI_nnratCast (q : ℚ≥0) : (q : ℍ[R]).imI = 0 := rfl
@[simp, norm_cast] lemma imJ_nnratCast (q : ℚ≥0) : (q : ℍ[R]).imJ = 0 := rfl
@[simp, norm_cast] lemma imK_nnratCast (q : ℚ≥0) : (q : ℍ[R]).imK = 0 := rfl
@[simp, norm_cast] lemma re_ratCast (q : ℚ) : (q : ℍ[R]).re = q := rfl
@[simp, norm_cast] lemma im_ratCast (q : ℚ) : (q : ℍ[R]).im = 0 := rfl
@[simp, norm_cast] lemma imI_ratCast (q : ℚ) : (q : ℍ[R]).imI = 0 := rfl
@[simp, norm_cast] lemma imJ_ratCast (q : ℚ) : (q : ℍ[R]).imJ = 0 := rfl
@[simp, norm_cast] lemma imK_ratCast (q : ℚ) : (q : ℍ[R]).imK = 0 := rfl

@[deprecated (since := "2025-08-31")] alias ratCast_re := re_ratCast
@[deprecated (since := "2025-08-31")] alias ratCast_im := im_ratCast
@[deprecated (since := "2025-08-31")] alias ratCast_imI := imI_ratCast
@[deprecated (since := "2025-08-31")] alias ratCast_imJ := imJ_ratCast
@[deprecated (since := "2025-08-31")] alias ratCast_imK := imK_ratCast

@[norm_cast] lemma coe_nnratCast (q : ℚ≥0) : ↑(q : R) = (q : ℍ[R]) := rfl

@[norm_cast] lemma coe_ratCast (q : ℚ) : ↑(q : R) = (q : ℍ[R]) := rfl

variable [LinearOrder R] [IsStrictOrderedRing R] (a b : ℍ[R])

@[simps -isSimp]
instance instInv : Inv ℍ[R] :=
  ⟨fun a => (normSq a)⁻¹ • star a⟩

instance instGroupWithZero : GroupWithZero ℍ[R] :=
  { Quaternion.instNontrivial with
    inv := Inv.inv
    inv_zero := by rw [inv_def, star_zero, smul_zero]
    mul_inv_cancel := fun a ha => by
      rw [inv_def, Algebra.mul_smul_comm (normSq a)⁻¹ a (star a), self_mul_star, smul_coe,
        inv_mul_cancel₀ (normSq_ne_zero.2 ha), coe_one] }

@[norm_cast, simp]
theorem coe_inv (x : R) : ((x⁻¹ : R) : ℍ[R]) = (↑x)⁻¹ :=
  map_inv₀ (algebraMap R ℍ[R]) _

@[norm_cast, simp]
theorem coe_div (x y : R) : ((x / y : R) : ℍ[R]) = x / y :=
  map_div₀ (algebraMap R ℍ[R]) x y

@[norm_cast, simp]
theorem coe_zpow (x : R) (z : ℤ) : ((x ^ z : R) : ℍ[R]) = (x : ℍ[R]) ^ z :=
  map_zpow₀ (algebraMap R ℍ[R]) x z

instance instDivisionRing : DivisionRing ℍ[R] where
  __ := Quaternion.instRing
  __ := Quaternion.instGroupWithZero
  nnqsmul := (· • ·)
  qsmul := (· • ·)
  nnratCast_def _ := by rw [← coe_nnratCast, NNRat.cast_def, coe_div, coe_natCast, coe_natCast]
  ratCast_def _ := by rw [← coe_ratCast, Rat.cast_def, coe_div, coe_intCast, coe_natCast]
  nnqsmul_def _ _ := by rw [← coe_nnratCast, coe_mul_eq_smul]; ext <;> exact NNRat.smul_def ..
  qsmul_def _ _ := by rw [← coe_ratCast, coe_mul_eq_smul]; ext <;> exact Rat.smul_def ..

theorem normSq_inv : normSq a⁻¹ = (normSq a)⁻¹ :=
  map_inv₀ normSq _

theorem normSq_div : normSq (a / b) = normSq a / normSq b :=
  map_div₀ normSq a b

theorem normSq_zpow (z : ℤ) : normSq (a ^ z) = normSq a ^ z :=
  map_zpow₀ normSq a z

@[norm_cast]
theorem normSq_ratCast (q : ℚ) : normSq (q : ℍ[R]) = (q : ℍ[R]) ^ 2 := by
  rw [← coe_ratCast, normSq_coe, coe_pow]

end Field

end Quaternion

namespace Cardinal

open Quaternion

section QuaternionAlgebra

variable {R : Type*} (c₁ c₂ c₃ : R)

private theorem pow_four [Infinite R] : #R ^ 4 = #R :=
  power_nat_eq (aleph0_le_mk R) <| by decide

/-- The cardinality of a quaternion algebra, as a type. -/
theorem mk_quaternionAlgebra : #(ℍ[R,c₁,c₂,c₃]) = #R ^ 4 := by
  rw [mk_congr (QuaternionAlgebra.equivProd c₁ c₂ c₃)]
  simp only [mk_prod, lift_id]
  ring

@[simp]
theorem mk_quaternionAlgebra_of_infinite [Infinite R] : #(ℍ[R,c₁,c₂,c₃]) = #R := by
  rw [mk_quaternionAlgebra, pow_four]

/-- The cardinality of a quaternion algebra, as a set. -/
theorem mk_univ_quaternionAlgebra : #(Set.univ : Set ℍ[R,c₁,c₂,c₃]) = #R ^ 4 := by
  rw [mk_univ, mk_quaternionAlgebra]

theorem mk_univ_quaternionAlgebra_of_infinite [Infinite R] :
    #(Set.univ : Set ℍ[R,c₁,c₂,c₃]) = #R := by rw [mk_univ_quaternionAlgebra, pow_four]

/-- Show the quaternion ⟨w, x, y, z⟩ as a string "{ re := w, imI := x, imJ := y, imK := z }".

For the typical case of quaternions over ℝ, each component will show as a Cauchy sequence due to
the way Real numbers are represented.
-/
instance [Repr R] {a b c : R} : Repr ℍ[R, a, b, c] where
  reprPrec q _ :=
    s!"\{ re := {repr q.re}, imI := {repr q.imI}, imJ := {repr q.imJ}, imK := {repr q.imK} }"

end QuaternionAlgebra

section Quaternion

variable (R : Type*) [Zero R] [One R] [Neg R]

/-- The cardinality of the quaternions, as a type. -/
@[simp]
theorem mk_quaternion : #(ℍ[R]) = #R ^ 4 :=
  mk_quaternionAlgebra _ _ _

theorem mk_quaternion_of_infinite [Infinite R] : #(ℍ[R]) = #R :=
  mk_quaternionAlgebra_of_infinite _ _ _

/-- The cardinality of the quaternions, as a set. -/
theorem mk_univ_quaternion : #(Set.univ : Set ℍ[R]) = #R ^ 4 :=
  mk_univ_quaternionAlgebra _ _ _

theorem mk_univ_quaternion_of_infinite [Infinite R] : #(Set.univ : Set ℍ[R]) = #R :=
  mk_univ_quaternionAlgebra_of_infinite _ _ _

end Quaternion

end Cardinal<|MERGE_RESOLUTION|>--- conflicted
+++ resolved
@@ -813,19 +813,13 @@
 
 @[simp] theorem re_add_im : ↑a.re + a.im = a := QuaternionAlgebra.re_add_im a
 
-<<<<<<< HEAD
-@[simp] theorem sub_self_im : a - a.im = a.re := QuaternionAlgebra.sub_self_im a
-
-@[simp] theorem sub_self_re : a - ↑a.re = a.im := QuaternionAlgebra.sub_self_re a
-=======
-@[simp] nonrec theorem sub_im_self : a - a.im = a.re := a.sub_im_self
+@[simp] theorem sub_im_self : a - a.im = a.re := QuaternionAlgebra.sub_self_im a
 
 @[deprecated (since := "2025-08-31")] alias sub_self_im := sub_im_self
 
-@[simp] nonrec theorem sub_re_self : a - ↑a.re = a.im := a.sub_re_self
+@[simp] theorem sub_re_self : a - ↑a.re = a.im := QuaternionAlgebra.sub_self_re a
 
 @[deprecated (since := "2025-08-31")] alias sub_self_re := sub_re_self
->>>>>>> fcfc098c
 
 @[simp, norm_cast]
 theorem re_coe : (x : ℍ[R]).re = x := rfl
@@ -908,19 +902,15 @@
 
 @[simp] theorem imJ_add : (a + b).imJ = a.imJ + b.imJ := rfl
 
-<<<<<<< HEAD
-@[simp] theorem add_im : (a + b).im = a.im + b.im := QuaternionAlgebra.add_im a b
-=======
 @[deprecated (since := "2025-08-31")] alias add_imJ := imJ_add
 
 @[simp] theorem imK_add : (a + b).imK = a.imK + b.imK := rfl
 
 @[deprecated (since := "2025-08-31")] alias add_imK := imK_add
 
-@[simp] nonrec theorem im_add : (a + b).im = a.im + b.im := a.im_add b
+@[simp] theorem im_add : (a + b).im = a.im + b.im := QuaternionAlgebra.add_im a b
 
 @[deprecated (since := "2025-08-31")] alias add_im := im_add
->>>>>>> fcfc098c
 
 @[simp, norm_cast]
 theorem coe_add : ((x + y : R) : ℍ[R]) = x + y :=
@@ -936,19 +926,15 @@
 
 @[simp] theorem imJ_neg : (-a).imJ = -a.imJ := rfl
 
-<<<<<<< HEAD
-@[simp] theorem neg_im : (-a).im = -a.im := QuaternionAlgebra.neg_im a
-=======
 @[deprecated (since := "2025-08-31")] alias neg_imJ := imJ_neg
 
 @[simp] theorem imK_neg : (-a).imK = -a.imK := rfl
 
 @[deprecated (since := "2025-08-31")] alias neg_imK := imK_neg
 
-@[simp] nonrec theorem im_neg : (-a).im = -a.im := a.im_neg
+@[simp] theorem im_neg : (-a).im = -a.im := QuaternionAlgebra.im_neg a
 
 @[deprecated (since := "2025-08-31")] alias neg_im := im_neg
->>>>>>> fcfc098c
 
 @[simp, norm_cast]
 theorem coe_neg : ((-x : R) : ℍ[R]) = -x :=
@@ -964,19 +950,15 @@
 
 @[simp] theorem imJ_sub : (a - b).imJ = a.imJ - b.imJ := rfl
 
-<<<<<<< HEAD
-@[simp] theorem sub_im : (a - b).im = a.im - b.im := QuaternionAlgebra.sub_im a b
-=======
 @[deprecated (since := "2025-08-31")] alias sub_imJ := imJ_sub
 
 @[simp] theorem imK_sub : (a - b).imK = a.imK - b.imK := rfl
 
 @[deprecated (since := "2025-08-31")] alias sub_imK := imK_sub
 
-@[simp] nonrec theorem im_sub : (a - b).im = a.im - b.im := a.im_sub b
+@[simp] theorem im_sub : (a - b).im = a.im - b.im := QuaternionAlgebra.im_sub a b
 
 @[deprecated (since := "2025-08-31")] alias sub_im := im_sub
->>>>>>> fcfc098c
 
 @[simp, norm_cast]
 theorem coe_sub : ((x - y : R) : ℍ[R]) = x - y :=
@@ -1095,15 +1077,10 @@
 @[deprecated (since := "2025-08-31")] alias smul_imK := imK_smul
 
 @[simp]
-<<<<<<< HEAD
-theorem smul_im [SMulZeroClass S R] (s : S) : (s • a).im = s • a.im :=
-  QuaternionAlgebra.smul_im a s
-=======
-nonrec theorem im_smul [SMulZeroClass S R] (s : S) : (s • a).im = s • a.im :=
-  a.im_smul s
+theorem im_smul [SMulZeroClass S R] (s : S) : (s • a).im = s • a.im :=
+  QuaternionAlgebra.im_smul a s
 
 @[deprecated (since := "2025-08-31")] alias smul_im := im_smul
->>>>>>> fcfc098c
 
 @[simp, norm_cast]
 theorem coe_smul [SMulZeroClass S R] (s : S) (r : R) : (↑(s • r) : ℍ[R]) = s • (r : ℍ[R]) :=
