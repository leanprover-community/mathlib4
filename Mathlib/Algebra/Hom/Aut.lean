/-
Copyright (c) 2018 Johannes Hölzl. All rights reserved.
Released under Apache 2.0 license as described in the file LICENSE.
Authors: Johannes Hölzl, Callum Sutton, Yury Kudryashov

! This file was ported from Lean 3 source module algebra.hom.aut
! leanprover-community/mathlib commit d4f69d96f3532729da8ebb763f4bc26fcf640f06
! Please do not edit these lines, except to modify the commit id
! if you have ported upstream changes.
-/
import Mathlib.GroupTheory.Perm.Basic

/-!
# Multiplicative and additive group automorphisms

This file defines the automorphism group structure on `AddAut R := AddEquiv R R` and
`MulAut R := MulEquiv R R`.

## Implementation notes

The definition of multiplication in the automorphism groups agrees with function composition,
multiplication in `Equiv.Perm`, and multiplication in `CategoryTheory.End`, but not with
`CategoryTheory.comp`.

This file is kept separate from `Data/Equiv/MulAdd` so that `GroupTheory.Perm` is free to use
equivalences (and other files that use them) before the group structure is defined.

## Tags

mul_aut, add_aut
-/


variable {A : Type _} {M : Type _} {G : Type _}

/-- The group of multiplicative automorphisms. -/
@[reducible, to_additive "The group of additive automorphisms."]
def MulAut (M : Type _) [Mul M] :=
  M ≃* M
#align mul_aut MulAut

attribute [reducible] AddAut

namespace MulAut

variable (M) [Mul M]

/-- The group operation on multiplicative automorphisms is defined by `g h => MulEquiv.trans h g`.
This means that multiplication agrees with composition, `(g*h)(x) = g (h x)`.
-/
instance : Group (MulAut M) := by
  refine'
            { mul := fun g h => MulEquiv.trans h g
              one := MulEquiv.refl M
              inv := MulEquiv.symm
              div := fun g h => MulEquiv.trans h.symm g
              npow := @npowRec _ ⟨MulEquiv.refl M⟩ ⟨fun g h => MulEquiv.trans h g⟩
              zpow := @zpowRec _ ⟨MulEquiv.refl M⟩ ⟨fun g h => MulEquiv.trans h g⟩ ⟨MulEquiv.symm⟩
              .. } <;>
  intros <;>
  ext <;>
  try rfl
  apply Equiv.left_inv

instance : Inhabited (MulAut M) :=
  ⟨1⟩

@[simp]
theorem coe_mul (e₁ e₂ : MulAut M) : ⇑(e₁ * e₂) = e₁ ∘ e₂ :=
  rfl
#align mul_aut.coe_mul MulAut.coe_mul

@[simp]
theorem coe_one : ⇑(1 : MulAut M) = id :=
  rfl
#align mul_aut.coe_one MulAut.coe_one

theorem mul_def (e₁ e₂ : MulAut M) : e₁ * e₂ = e₂.trans e₁ :=
  rfl
#align mul_aut.mul_def MulAut.mul_def

theorem one_def : (1 : MulAut M) = MulEquiv.refl _ :=
  rfl
#align mul_aut.one_def MulAut.one_def

theorem inv_def (e₁ : MulAut M) : e₁⁻¹ = e₁.symm :=
  rfl
#align mul_aut.inv_def MulAut.inv_def

@[simp]
theorem mul_apply (e₁ e₂ : MulAut M) (m : M) : (e₁ * e₂) m = e₁ (e₂ m) :=
  rfl
#align mul_aut.mul_apply MulAut.mul_apply

@[simp]
theorem one_apply (m : M) : (1 : MulAut M) m = m :=
  rfl
#align mul_aut.one_apply MulAut.one_apply

@[simp]
theorem apply_inv_self (e : MulAut M) (m : M) : e (e⁻¹ m) = m :=
  MulEquiv.apply_symm_apply _ _
#align mul_aut.apply_inv_self MulAut.apply_inv_self

@[simp]
theorem inv_apply_self (e : MulAut M) (m : M) : e⁻¹ (e m) = m :=
  MulEquiv.apply_symm_apply _ _
#align mul_aut.inv_apply_self MulAut.inv_apply_self

/-- Monoid hom from the group of multiplicative automorphisms to the group of permutations. -/
def toPerm : MulAut M →* Equiv.Perm M := by
  refine' { toFun := MulEquiv.toEquiv, ..} <;> intros <;> rfl
#align mul_aut.to_perm MulAut.toPerm

/-- The tautological action by `MulAut M` on `M`.

This generalizes `Function.End.applyMulAction`. -/
instance applyMulDistribMulAction {M} [Monoid M] :
    MulDistribMulAction (MulAut M) M where
  smul := (· <| ·)
  one_smul _ := rfl
  mul_smul _ _ _ := rfl
  smul_one := MulEquiv.map_one
  smul_mul := MulEquiv.map_mul
#align mul_aut.apply_mul_distrib_mul_action MulAut.applyMulDistribMulAction

@[simp]
protected theorem smul_def {M} [Monoid M] (f : MulAut M) (a : M) : f • a = f a :=
  rfl
#align mul_aut.smul_def MulAut.smul_def

/-- `MulAut.applyDistribMulAction` is faithful. -/
instance apply_has_faithful_smul {M} [Monoid M] : FaithfulSMul (MulAut M) M :=
  ⟨ fun h => MulEquiv.ext h ⟩
#align mul_aut.apply_has_faithful_smul MulAut.apply_has_faithful_smul

/-- Group conjugation, `MulAut.conj g h = g * h * g⁻¹`, as a monoid homomorphism
mapping multiplication in `G` into multiplication in the automorphism group `MulAut G`.
See also the type `ConjAct G` for any group `G`, which has a `MulAction (ConjAct G) G` instance
where `conj G` acts on `G` by conjugation. -/
def conj [Group G] : G →* MulAut G where
  toFun g :=
    { toFun := fun h => g * h * g⁻¹
      invFun := fun h => g⁻¹ * h * g
<<<<<<< HEAD
      left_inv := fun _ => by simp [mul_assoc]
      right_inv := fun _ => by simp [mul_assoc]
      map_mul' := by simp [mul_assoc] }
  map_mul' _ _ := by
    ext
    simp only [mul_assoc, eq_self_iff_true, MulAut.mul_apply, mul_left_inj]
    sorry
  map_one' := by
    ext
    simp [mul_assoc]
    rfl
=======
      left_inv := fun _ => by simp only [mul_assoc, inv_mul_cancel_left, mul_left_inv, mul_one]
      right_inv := fun _ => by simp only [mul_assoc, mul_inv_cancel_left, mul_right_inv, mul_one]
      map_mul' := by simp only [mul_assoc, inv_mul_cancel_left, forall_const] }
  map_mul' g₁ g₂ := by
    ext h
    show g₁ * g₂ * h * (g₁ * g₂)⁻¹ = g₁ * (g₂ * h * g₂⁻¹) * g₁⁻¹
    simp only [mul_assoc, mul_inv_rev]
  map_one' := by ext; simp only [one_mul, inv_one, mul_one, one_apply]; rfl
>>>>>>> 7095a92e
#align mul_aut.conj MulAut.conj

@[simp]
theorem conj_apply [Group G] (g h : G) : conj g h = g * h * g⁻¹ :=
  rfl
#align mul_aut.conj_apply MulAut.conj_apply

@[simp]
theorem conj_symm_apply [Group G] (g h : G) : (conj g).symm h = g⁻¹ * h * g :=
  rfl
#align mul_aut.conj_symm_apply MulAut.conj_symm_apply

@[simp]
theorem conj_inv_apply [Group G] (g h : G) : (conj g)⁻¹ h = g⁻¹ * h * g :=
  rfl
#align mul_aut.conj_inv_apply MulAut.conj_inv_apply

end MulAut

namespace AddAut

variable (A) [Add A]

/-- The group operation on additive automorphisms is defined by `g h => AddEquiv.trans h g`.
This means that multiplication agrees with composition, `(g*h)(x) = g (h x)`.
-/
instance group : Group (AddAut A) := by
  refine'
            { mul := fun g h => AddEquiv.trans h g
              one := AddEquiv.refl A
              inv := AddEquiv.symm
              div := fun g h => AddEquiv.trans h.symm g
              npow := @npowRec _ ⟨AddEquiv.refl A⟩ ⟨fun g h => AddEquiv.trans h g⟩
              zpow := @zpowRec _ ⟨AddEquiv.refl A⟩ ⟨fun g h => AddEquiv.trans h g⟩ ⟨AddEquiv.symm⟩
              .. } <;>
  intros <;>
  ext <;>
  try rfl
  apply Equiv.left_inv
#align add_aut.group AddAut.group

instance : Inhabited (AddAut A) :=
  ⟨1⟩

@[simp]
theorem coe_mul (e₁ e₂ : AddAut A) : ⇑(e₁ * e₂) = e₁ ∘ e₂ :=
  rfl
#align add_aut.coe_mul AddAut.coe_mul

@[simp]
theorem coe_one : ⇑(1 : AddAut A) = id :=
  rfl
#align add_aut.coe_one AddAut.coe_one

theorem mul_def (e₁ e₂ : AddAut A) : e₁ * e₂ = e₂.trans e₁ :=
  rfl
#align add_aut.mul_def AddAut.mul_def

theorem one_def : (1 : AddAut A) = AddEquiv.refl _ :=
  rfl
#align add_aut.one_def AddAut.one_def

theorem inv_def (e₁ : AddAut A) : e₁⁻¹ = e₁.symm :=
  rfl
#align add_aut.inv_def AddAut.inv_def

@[simp]
theorem mul_apply (e₁ e₂ : AddAut A) (a : A) : (e₁ * e₂) a = e₁ (e₂ a) :=
  rfl
#align add_aut.mul_apply AddAut.mul_apply

@[simp]
theorem one_apply (a : A) : (1 : AddAut A) a = a :=
  rfl
#align add_aut.one_apply AddAut.one_apply

@[simp]
theorem apply_inv_self (e : AddAut A) (a : A) : e⁻¹ (e a) = a :=
  AddEquiv.apply_symm_apply _ _
#align add_aut.apply_inv_self AddAut.apply_inv_self

@[simp]
theorem inv_apply_self (e : AddAut A) (a : A) : e (e⁻¹ a) = a :=
  AddEquiv.apply_symm_apply _ _
#align add_aut.inv_apply_self AddAut.inv_apply_self

/-- Monoid hom from the group of multiplicative automorphisms to the group of permutations. -/
def toPerm : AddAut A →* Equiv.Perm A := by
  refine' { toFun := AddEquiv.toEquiv, .. } <;> intros <;> rfl
#align add_aut.to_perm AddAut.toPerm

/-- The tautological action by `AddAut A` on `A`.

This generalizes `Function.End.applyMulAction`. -/
instance applyDistribMulAction {A} [AddMonoid A] :
    DistribMulAction (AddAut A) A where
  smul := (· <| ·)
  smul_zero := AddEquiv.map_zero
  smul_add := AddEquiv.map_add
  one_smul _ := rfl
  mul_smul _ _ _ := rfl
#align add_aut.apply_distrib_mul_action AddAut.applyDistribMulAction

@[simp]
protected theorem smul_def {A} [AddMonoid A] (f : AddAut A) (a : A) : f • a = f a :=
  rfl
#align add_aut.smul_def AddAut.smul_def

/-- `AddAut.applyDistribMulAction` is faithful. -/
instance apply_has_faithful_smul {A} [AddMonoid A] : FaithfulSMul (AddAut A) A :=
  ⟨fun h => AddEquiv.ext h ⟩
#align add_aut.apply_has_faithful_smul AddAut.apply_has_faithful_smul

/-- Additive group conjugation, `AddAut.conj g h = g + h - g`, as an additive monoid
homomorphism mapping addition in `G` into multiplication in the automorphism group `AddAut G`
(written additively in order to define the map). -/
def conj [AddGroup G] : G →+ Additive (AddAut G) where
  toFun g :=
    @Additive.ofMul (AddAut G)
      { toFun := fun h => g + h + -g
        -- this definition is chosen to match `MulAut.conj`
        invFun := fun h => -g + h + g
        left_inv := fun _ => by simp only [add_assoc, neg_add_cancel_left, add_left_neg, add_zero]
        right_inv := fun _ => by simp only [add_assoc, add_neg_cancel_left, add_right_neg, add_zero]
        map_add' := by simp only [add_assoc, neg_add_cancel_left, forall_const] }
  map_add' g₁ g₂ := by
    apply Additive.toMul.injective; ext h
    show g₁ + g₂ + h + -(g₁ + g₂) = g₁ + (g₂ + h + -g₂) + -g₁
    simp only [add_assoc, neg_add_rev]
  map_zero' := by
    apply Additive.toMul.injective; ext
    simp only [zero_add, neg_zero, add_zero, toMul_ofMul, toMul_zero, one_apply]
    rfl
#align add_aut.conj AddAut.conj

@[simp]
theorem conj_apply [AddGroup G] (g h : G) : conj g h = g + h + -g :=
  rfl
#align add_aut.conj_apply AddAut.conj_apply

@[simp]
theorem conj_symm_apply [AddGroup G] (g h : G) : (conj g).symm h = -g + h + g :=
  rfl
#align add_aut.conj_symm_apply AddAut.conj_symm_apply

@[simp]
theorem conj_inv_apply [AddGroup G] (g h : G) : (-conj g) h = -g + h + g :=
  rfl
#align add_aut.conj_inv_apply AddAut.conj_inv_apply

end AddAut<|MERGE_RESOLUTION|>--- conflicted
+++ resolved
@@ -142,19 +142,6 @@
   toFun g :=
     { toFun := fun h => g * h * g⁻¹
       invFun := fun h => g⁻¹ * h * g
-<<<<<<< HEAD
-      left_inv := fun _ => by simp [mul_assoc]
-      right_inv := fun _ => by simp [mul_assoc]
-      map_mul' := by simp [mul_assoc] }
-  map_mul' _ _ := by
-    ext
-    simp only [mul_assoc, eq_self_iff_true, MulAut.mul_apply, mul_left_inj]
-    sorry
-  map_one' := by
-    ext
-    simp [mul_assoc]
-    rfl
-=======
       left_inv := fun _ => by simp only [mul_assoc, inv_mul_cancel_left, mul_left_inv, mul_one]
       right_inv := fun _ => by simp only [mul_assoc, mul_inv_cancel_left, mul_right_inv, mul_one]
       map_mul' := by simp only [mul_assoc, inv_mul_cancel_left, forall_const] }
@@ -163,7 +150,6 @@
     show g₁ * g₂ * h * (g₁ * g₂)⁻¹ = g₁ * (g₂ * h * g₂⁻¹) * g₁⁻¹
     simp only [mul_assoc, mul_inv_rev]
   map_one' := by ext; simp only [one_mul, inv_one, mul_one, one_apply]; rfl
->>>>>>> 7095a92e
 #align mul_aut.conj MulAut.conj
 
 @[simp]
