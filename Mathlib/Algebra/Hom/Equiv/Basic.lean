--- conflicted
+++ resolved
@@ -157,13 +157,6 @@
 
 end MulEquivClass
 
-<<<<<<< HEAD
-@[coe, to_additive]
-def MulEquivClass.toMulEquiv [Mul α] [Mul β] [MulEquivClass F α β] (f : F) : α ≃* β :=
-{ (f : α ≃ β), (f : α →ₙ* β) with }
-
-@[to_additive]
-=======
 /-- Turn an element of a type `F` satisfying `MulEquivClass F α β` into an actual
 `MulEquiv`. This is declared as the default coercion from `F` to `α ≃* β`. -/
 @[coe, to_additive "Turn an element of a type `F` satisfying `AddEquivClass F α β` into an actual
@@ -175,7 +168,6 @@
 `MulEquivClass.toMulEquiv`. -/
 @[to_additive "Any type satisfying `AddEquivClass` can be cast into `AddEquiv` via
 `AddEquivClass.toAddEquiv`. "]
->>>>>>> 1cd86c91
 instance [Mul α] [Mul β] [MulEquivClass F α β] : CoeTC F (α ≃* β) :=
   ⟨MulEquivClass.toMulEquiv⟩
 
