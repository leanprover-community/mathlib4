/-
Copyright (c) 2019 Amelia Livingston. All rights reserved.
Released under Apache 2.0 license as described in the file LICENSE.
Authors: Amelia Livingston, Jireh Loreaux
Ported by: Winston Yin

! This file was ported from Lean 3 source module algebra.hom.ring
! leanprover-community/mathlib commit cf9386b56953fb40904843af98b7a80757bbe7f9
! Please do not edit these lines, except to modify the commit id
! if you have ported upstream changes.
-/
import Mathlib.Algebra.GroupWithZero.InjSurj
import Mathlib.Algebra.Ring.Basic
import Mathlib.Algebra.Divisibility.Basic
import Mathlib.Data.Pi.Algebra
import Mathlib.Algebra.Hom.Units
import Mathlib.Data.Set.Image

/-!
# Homomorphisms of semirings and rings

This file defines bundled homomorphisms of (non-unital) semirings and rings. As with monoid and
groups, we use the same structure `RingHom a β`, a.k.a. `α →+* β`, for both types of homomorphisms.

## Main definitions

* `NonUnitalRingHom`: Non-unital (semi)ring homomorphisms. Additive monoid homomorphism which
  preserve multiplication.
* `RingHom`: (Semi)ring homomorphisms. Monoid homomorphisms which are also additive monoid
  homomorphism.

## Notations

* `→ₙ+*`: Non-unital (semi)ring homs
* `→+*`: (Semi)ring homs

## Implementation notes

* There's a coercion from bundled homs to fun, and the canonical notation is to
  use the bundled hom as a function via this coercion.

* There is no `SemiringHom` -- the idea is that `RingHom` is used.
  The constructor for a `RingHom` between semirings needs a proof of `map_zero`,
  `map_one` and `map_add` as well as `map_mul`; a separate constructor
  `RingHom.mk'` will construct ring homs between rings from monoid homs given
  only a proof that addition is preserved.

## Tags

`RingHom`, `SemiringHom`
-/


open Function

variable {F α β γ : Type _}

/-- Bundled non-unital semiring homomorphisms `α →ₙ+* β`; use this for bundled non-unital ring
homomorphisms too.

When possible, instead of parametrizing results over `(f : α →ₙ+* β)`,
you should parametrize over `(F : Type _) [NonUnitalRingHomClass F α β] (f : F)`.

When you extend this structure, make sure to extend `NonUnitalRingHomClass`. -/
structure NonUnitalRingHom (α β : Type _) [NonUnitalNonAssocSemiring α]
  [NonUnitalNonAssocSemiring β] extends α →ₙ* β, α →+ β
#align non_unital_ring_hom NonUnitalRingHom

/-- `α →ₙ+* β` denotes the type of non-unital ring homomorphisms from `α` to `β`. -/
infixr:25 " →ₙ+* " => NonUnitalRingHom

/-- Reinterpret a non-unital ring homomorphism `f : α →ₙ+* β` as a semigroup
homomorphism `α →ₙ* β`. The `simp`-normal form is `(f : α →ₙ* β)`. -/
add_decl_doc NonUnitalRingHom.toMulHom

/-- Reinterpret a non-unital ring homomorphism `f : α →ₙ+* β` as an additive
monoid homomorphism `α →+ β`. The `simp`-normal form is `(f : α →+ β)`. -/
add_decl_doc NonUnitalRingHom.toAddMonoidHom

section NonUnitalRingHomClass

/-- `NonUnitalRingHomClass F α β` states that `F` is a type of non-unital (semi)ring
homomorphisms. You should extend this class when you extend `NonUnitalRingHom`. -/
class NonUnitalRingHomClass (F : Type _) (α β : outParam (Type _)) [NonUnitalNonAssocSemiring α]
  [NonUnitalNonAssocSemiring β] extends MulHomClass F α β, AddMonoidHomClass F α β
#align non_unital_ring_hom_class NonUnitalRingHomClass

variable [NonUnitalNonAssocSemiring α] [NonUnitalNonAssocSemiring β] [NonUnitalRingHomClass F α β]

<<<<<<< HEAD
=======
/-- Turn an element of a type `F` satisfying `NonUnitalRingHomClass F α β` into an actual
`NonUnitalRingHom`. This is declared as the default coercion from `F` to `α →ₙ+* β`. -/
>>>>>>> 1cd86c91
@[coe]
def NonUnitalRingHomClass.toNonUnitalRingHom (f : F) : α →ₙ+* β :=
{ (f : α →ₙ* β), (f : α →+ β) with }

<<<<<<< HEAD
=======
/-- Any type satisfying `NonUnitalRingHomClass` can be cast into `NonUnitalRingHom` via
`NonUnitalRingHomClass.toNonUnitalRingHom`. -/
>>>>>>> 1cd86c91
instance : CoeTC F (α →ₙ+* β) :=
  ⟨NonUnitalRingHomClass.toNonUnitalRingHom⟩

end NonUnitalRingHomClass

namespace NonUnitalRingHom

section coe

/-!
Throughout this section, some `Semiring` arguments are specified with `{}` instead of `[]`.
See note [implicit instance arguments].
-/


variable {_ : NonUnitalNonAssocSemiring α} {_ : NonUnitalNonAssocSemiring β}

instance : NonUnitalRingHomClass (α →ₙ+* β) α β where
  coe f := f.toFun
  coe_injective' f g h := by
    cases f
    cases g
    congr
    apply FunLike.coe_injective'
    exact h
  map_add := NonUnitalRingHom.map_add'
  map_zero := NonUnitalRingHom.map_zero'
  map_mul f := f.map_mul'

-- Porting note:
-- These helper instances are unhelpful in Lean 4, so omitting:
-- /-- Helper instance for when there's too many metavariables to apply `fun_like.has_coe_to_fun`
-- directly. -/
-- instance : CoeFun (α →ₙ+* β) fun _ => α → β :=
--   ⟨fun f => f.toFun⟩

-- Porting note: removed due to new `coe` in Lean4
#noalign non_unital_ring_hom.to_fun_eq_coe
#noalign non_unital_ring_hom.coe_mk
#noalign non_unital_ring_hom.coe_coe

/-- See Note [custom simps projection] -/
def Simps.apply {α β : Type _} [NonUnitalNonAssocSemiring α]
  [NonUnitalNonAssocSemiring β] (f : α →ₙ+* β) : α → β := f

initialize_simps_projections NonUnitalRingHom (toMulHom_toFun → apply, -toMulHom)

@[simp]
theorem coe_toMulHom (f : α →ₙ+* β) : ⇑f.toMulHom = f :=
  rfl
#align non_unital_ring_hom.coe_to_mul_hom NonUnitalRingHom.coe_toMulHom

@[simp]
theorem coe_mulHom_mk (f : α → β) (h₁ h₂ h₃) :
    ((⟨⟨f, h₁⟩, h₂, h₃⟩ : α →ₙ+* β) : α →ₙ* β) = ⟨f, h₁⟩ :=
  rfl
#align non_unital_ring_hom.coe_mul_hom_mk NonUnitalRingHom.coe_mulHom_mk

@[simp]
theorem coe_toAddMonoidHom (f : α →ₙ+* β) : ↑(f.toMulHom) = ↑f :=
  rfl
#align non_unital_ring_hom.coe_to_add_monoid_hom NonUnitalRingHom.coe_toAddMonoidHom

@[simp]
theorem coe_addMonoidHom_mk (f : α → β) (h₁ h₂ h₃) :
    ((⟨⟨f, h₁⟩, h₂, h₃⟩ : α →ₙ+* β) : α →+ β) = ⟨⟨f, h₂⟩, h₃⟩ :=
  rfl
#align non_unital_ring_hom.coe_add_monoid_hom_mk NonUnitalRingHom.coe_addMonoidHom_mk

/-- Copy of a `RingHom` with a new `toFun` equal to the old one. Useful to fix definitional
equalities. -/
protected def copy (f : α →ₙ+* β) (f' : α → β) (h : f' = f) : α →ₙ+* β :=
  { f.toMulHom.copy f' h, f.toAddMonoidHom.copy f' h with }
#align non_unital_ring_hom.copy NonUnitalRingHom.copy

@[simp]
theorem coe_copy (f : α →ₙ+* β) (f' : α → β) (h : f' = f) : ⇑(f.copy f' h) = f' :=
  rfl
#align non_unital_ring_hom.coe_copy NonUnitalRingHom.coe_copy

theorem copy_eq (f : α →ₙ+* β) (f' : α → β) (h : f' = f) : f.copy f' h = f :=
  FunLike.ext' h
#align non_unital_ring_hom.copy_eq NonUnitalRingHom.copy_eq

end coe

section

variable {_ : NonUnitalNonAssocSemiring α} {_ : NonUnitalNonAssocSemiring β}
variable (f : α →ₙ+* β) {x y : α}

@[ext]
theorem ext ⦃f g : α →ₙ+* β⦄ : (∀ x, f x = g x) → f = g :=
  FunLike.ext _ _
#align non_unital_ring_hom.ext NonUnitalRingHom.ext

theorem ext_iff {f g : α →ₙ+* β} : f = g ↔ ∀ x, f x = g x :=
  FunLike.ext_iff
#align non_unital_ring_hom.ext_iff NonUnitalRingHom.ext_iff

@[simp]
theorem mk_coe (f : α →ₙ+* β) (h₁ h₂ h₃) : NonUnitalRingHom.mk (MulHom.mk f h₁) h₂ h₃ = f :=
  ext fun _ => rfl
#align non_unital_ring_hom.mk_coe NonUnitalRingHom.mk_coe

theorem coe_addMonoidHom_injective : Injective fun f : α →ₙ+* β => (f : α →+ β) :=
  fun _ _ h => ext <| AddMonoidHom.congr_fun h
#align
  non_unital_ring_hom.coe_add_monoid_hom_injective NonUnitalRingHom.coe_addMonoidHom_injective

set_option linter.deprecated false in
theorem coe_mulHom_injective : Injective fun f : α →ₙ+* β => (f : α →ₙ* β) := fun _ _ h =>
  ext <| MulHom.congr_fun h
#align non_unital_ring_hom.coe_mul_hom_injective NonUnitalRingHom.coe_mulHom_injective

end

variable [NonUnitalNonAssocSemiring α] [NonUnitalNonAssocSemiring β]

/-- The identity non-unital ring homomorphism from a non-unital semiring to itself. -/
protected def id (α : Type _) [NonUnitalNonAssocSemiring α] : α →ₙ+* α := by
  refine' { toFun := id.. } <;> intros <;> rfl
#align non_unital_ring_hom.id NonUnitalRingHom.id

instance : Zero (α →ₙ+* β) :=
  ⟨{ toFun := 0, map_mul' := fun _ _ => (mul_zero (0 : β)).symm, map_zero' := rfl,
      map_add' := fun _ _ => (add_zero (0 : β)).symm }⟩

instance : Inhabited (α →ₙ+* β) :=
  ⟨0⟩

@[simp]
theorem coe_zero : ⇑(0 : α →ₙ+* β) = 0 :=
  rfl
#align non_unital_ring_hom.coe_zero NonUnitalRingHom.coe_zero

@[simp]
theorem zero_apply (x : α) : (0 : α →ₙ+* β) x = 0 :=
  rfl
#align non_unital_ring_hom.zero_apply NonUnitalRingHom.zero_apply

@[simp]
theorem id_apply (x : α) : NonUnitalRingHom.id α x = x :=
  rfl
#align non_unital_ring_hom.id_apply NonUnitalRingHom.id_apply

@[simp]
theorem coe_addMonoidHom_id : (NonUnitalRingHom.id α : α →+ α) = AddMonoidHom.id α :=
  rfl
#align non_unital_ring_hom.coe_add_monoid_hom_id NonUnitalRingHom.coe_addMonoidHom_id

@[simp]
theorem coe_mulHom_id : (NonUnitalRingHom.id α : α →ₙ* α) = MulHom.id α :=
  rfl
#align non_unital_ring_hom.coe_mul_hom_id NonUnitalRingHom.coe_mulHom_id

variable {_ : NonUnitalNonAssocSemiring γ}

/-- Composition of non-unital ring homomorphisms is a non-unital ring homomorphism. -/
def comp (g : β →ₙ+* γ) (f : α →ₙ+* β) : α →ₙ+* γ :=
  { g.toMulHom.comp f.toMulHom, g.toAddMonoidHom.comp f.toAddMonoidHom with }
#align non_unital_ring_hom.comp NonUnitalRingHom.comp

/-- Composition of non-unital ring homomorphisms is associative. -/
theorem comp_assoc {δ} {_ : NonUnitalNonAssocSemiring δ} (f : α →ₙ+* β) (g : β →ₙ+* γ)
    (h : γ →ₙ+* δ) : (h.comp g).comp f = h.comp (g.comp f) :=
  rfl
#align non_unital_ring_hom.comp_assoc NonUnitalRingHom.comp_assoc

@[simp]
theorem coe_comp (g : β →ₙ+* γ) (f : α →ₙ+* β) : ⇑(g.comp f) = g ∘ f :=
  rfl
#align non_unital_ring_hom.coe_comp NonUnitalRingHom.coe_comp

@[simp]
theorem comp_apply (g : β →ₙ+* γ) (f : α →ₙ+* β) (x : α) : g.comp f x = g (f x) :=
  rfl
#align non_unital_ring_hom.comp_apply NonUnitalRingHom.comp_apply
variable (g : β →ₙ+* γ) (f : α →ₙ+* β)

@[simp]
theorem coe_comp_addMonoidHom (g : β →ₙ+* γ) (f : α →ₙ+* β) :
    AddMonoidHom.mk ⟨g ∘ f, (g.comp f).map_zero'⟩ (g.comp f).map_add' = (g : β →+ γ).comp f :=
  rfl
#align non_unital_ring_hom.coe_comp_add_monoid_hom NonUnitalRingHom.coe_comp_addMonoidHom

@[simp]
theorem coe_comp_mulHom (g : β →ₙ+* γ) (f : α →ₙ+* β) :
    MulHom.mk (g ∘ f) (g.comp f).map_mul' = (g : β →ₙ* γ).comp f :=
  rfl
#align non_unital_ring_hom.coe_comp_mul_hom NonUnitalRingHom.coe_comp_mulHom

@[simp]
theorem comp_zero (g : β →ₙ+* γ) : g.comp (0 : α →ₙ+* β) = 0 := by
  ext
  simp
#align non_unital_ring_hom.comp_zero NonUnitalRingHom.comp_zero

@[simp]
theorem zero_comp (f : α →ₙ+* β) : (0 : β →ₙ+* γ).comp f = 0 := by
  ext
  rfl
#align non_unital_ring_hom.zero_comp NonUnitalRingHom.zero_comp

@[simp]
theorem comp_id (f : α →ₙ+* β) : f.comp (NonUnitalRingHom.id α) = f :=
  ext fun _ => rfl
#align non_unital_ring_hom.comp_id NonUnitalRingHom.comp_id

@[simp]
theorem id_comp (f : α →ₙ+* β) : (NonUnitalRingHom.id β).comp f = f :=
  ext fun _ => rfl
#align non_unital_ring_hom.id_comp NonUnitalRingHom.id_comp

instance : MonoidWithZero (α →ₙ+* α) where
  one := NonUnitalRingHom.id α
  mul := comp
  mul_one := comp_id
  one_mul := id_comp
  mul_assoc f g h := comp_assoc _ _ _
  zero := 0
  mul_zero := comp_zero
  zero_mul := zero_comp

theorem one_def : (1 : α →ₙ+* α) = NonUnitalRingHom.id α :=
  rfl
#align non_unital_ring_hom.one_def NonUnitalRingHom.one_def

@[simp]
theorem coe_one : ⇑(1 : α →ₙ+* α) = id :=
  rfl
#align non_unital_ring_hom.coe_one NonUnitalRingHom.coe_one

theorem mul_def (f g : α →ₙ+* α) : f * g = f.comp g :=
  rfl
#align non_unital_ring_hom.mul_def NonUnitalRingHom.mul_def

@[simp]
theorem coe_mul (f g : α →ₙ+* α) : ⇑(f * g) = f ∘ g :=
  rfl
#align non_unital_ring_hom.coe_mul NonUnitalRingHom.coe_mul

theorem cancel_right {g₁ g₂ : β →ₙ+* γ} {f : α →ₙ+* β} (hf : Surjective f) :
    g₁.comp f = g₂.comp f ↔ g₁ = g₂ :=
  ⟨fun h => ext <| hf.forall.2 (ext_iff.1 h), fun h => h ▸ rfl⟩
#align non_unital_ring_hom.cancel_right NonUnitalRingHom.cancel_right

theorem cancel_left {g : β →ₙ+* γ} {f₁ f₂ : α →ₙ+* β} (hg : Injective g) :
    g.comp f₁ = g.comp f₂ ↔ f₁ = f₂ :=
  ⟨fun h => ext fun x => hg <| by rw [← comp_apply, h, comp_apply], fun h => h ▸ rfl⟩
#align non_unital_ring_hom.cancel_left NonUnitalRingHom.cancel_left

end NonUnitalRingHom

/-- Bundled semiring homomorphisms; use this for bundled ring homomorphisms too.

This extends from both `MonoidHom` and `MonoidWithZeroHom` in order to put the fields in a
sensible order, even though `MonoidWithZeroHom` already extends `MonoidHom`. -/
structure RingHom (α : Type _) (β : Type _) [NonAssocSemiring α] [NonAssocSemiring β] extends
  α →* β, α →+ β, α →ₙ+* β, α →*₀ β
#align ring_hom RingHom

/-- `α →+* β` denotes the type of ring homomorphisms from `α` to `β`. -/
infixr:25 " →+* " => RingHom

/-- Reinterpret a ring homomorphism `f : α →+* β` as a monoid with zero homomorphism `α →*₀ β`.
The `simp`-normal form is `(f : α →*₀ β)`. -/
add_decl_doc RingHom.toMonoidWithZeroHom

/-- Reinterpret a ring homomorphism `f : α →+* β` as a monoid homomorphism `α →* β`.
The `simp`-normal form is `(f : α →* β)`. -/
add_decl_doc RingHom.toMonoidHom

/-- Reinterpret a ring homomorphism `f : α →+* β` as an additive monoid homomorphism `α →+ β`.
The `simp`-normal form is `(f : α →+ β)`. -/
add_decl_doc RingHom.toAddMonoidHom

/-- Reinterpret a ring homomorphism `f : α →+* β` as a non-unital ring homomorphism `α →ₙ+* β`. The
`simp`-normal form is `(f : α →ₙ+* β)`. -/
add_decl_doc RingHom.toNonUnitalRingHom

section RingHomClass

/-- `RingHomClass F α β` states that `F` is a type of (semi)ring homomorphisms.
You should extend this class when you extend `RingHom`.

This extends from both `MonoidHomClass` and `MonoidWithZeroHomClass` in
order to put the fields in a sensible order, even though
`MonoidWithZeroHomClass` already extends `MonoidHomClass`. -/
class RingHomClass (F : Type _) (α β : outParam (Type _)) [NonAssocSemiring α]
  [NonAssocSemiring β] extends MonoidHomClass F α β, AddMonoidHomClass F α β,
  MonoidWithZeroHomClass F α β
#align ring_hom_class RingHomClass

-- Porting note: marked `{}` rather than `[]` to prevent dangerous instances
variable {_ : NonAssocSemiring α} {_ : NonAssocSemiring β} [RingHomClass F α β]

<<<<<<< HEAD
=======
/-- Turn an element of a type `F` satisfying `RingHomClass F α β` into an actual
`RingHom`. This is declared as the default coercion from `F` to `α →+* β`. -/
>>>>>>> 1cd86c91
@[coe]
def RingHomClass.toRingHom (f : F) : α →+* β :=
{ (f : α →* β), (f : α →+ β) with }

<<<<<<< HEAD
=======
/-- Any type satisfying `RingHomClass` can be cast into `RingHom` via `RingHomClass.toRingHom`. -/
>>>>>>> 1cd86c91
instance : CoeTC F (α →+* β) :=
  ⟨RingHomClass.toRingHom⟩

instance (priority := 100) RingHomClass.toNonUnitalRingHomClass : NonUnitalRingHomClass F α β :=
  { ‹RingHomClass F α β› with }
#align ring_hom_class.to_non_unital_ring_hom_class RingHomClass.toNonUnitalRingHomClass

end RingHomClass

namespace RingHom

section coe

/-!
Throughout this section, some `Semiring` arguments are specified with `{}` instead of `[]`.
See note [implicit instance arguments].
-/

variable {_ : NonAssocSemiring α} {_ : NonAssocSemiring β}

instance : RingHomClass (α →+* β) α β where
  coe f := f.toFun
  coe_injective' f g h := by
    cases f
    cases g
    congr
    apply FunLike.coe_injective'
    exact h
  map_add := RingHom.map_add'
  map_zero := RingHom.map_zero'
  map_mul f := f.map_mul'
  map_one f := f.map_one'

-- Porting note:
-- These helper instances are unhelpful in Lean 4, so omitting:
-- /-- Helper instance for when there's too many metavariables to apply `fun_like.has_coe_to_fun`
-- directly.
-- -/
-- instance : CoeFun (α →+* β) fun _ => α → β :=
--   ⟨RingHom.toFun⟩

/-- See Note [custom simps projection] -/
def Simps.apply {α β : Type _} [NonAssocSemiring α] [NonAssocSemiring β] (f : α →+* β) : α → β := f

initialize_simps_projections RingHom (toMonoidHom_toOneHom_toFun → apply, -toMonoidHom)

-- Porting note: is this lemma still needed in Lean4?
-- Porting note: because `f.toFun` really means `f.toMonoidHom.toOneHom.toFun` and
-- `toMonoidHom_eq_coe` wants to simplify `f.toMonoidHom` to `(↑f : M →* N)`, this can't
-- be a simp lemma anymore
-- @[simp]
theorem toFun_eq_coe (f : α →+* β) : f.toFun = f :=
  rfl
#align ring_hom.to_fun_eq_coe RingHom.toFun_eq_coe

@[simp]
theorem coe_mk (f : α → β) (h₁ h₂ h₃ h₄) : ⇑(⟨⟨⟨f, h₁⟩, h₂⟩, h₃, h₄⟩ : α →+* β) = f :=
  rfl
#align ring_hom.coe_mk RingHom.coe_mk

@[simp]
theorem coe_coe {F : Type _} [RingHomClass F α β] (f : F) : ((f : α →+* β) : α → β) = f :=
  rfl
#align ring_hom.coe_coe RingHom.coe_coe

attribute [coe] RingHom.toMonoidHom

instance coeToMonoidHom : Coe (α →+* β) (α →* β) :=
  ⟨RingHom.toMonoidHom⟩
#align ring_hom.has_coe_monoid_hom RingHom.coeToMonoidHom

-- Porting note: `dsimp only` can prove this
#noalign ring_hom.coe_monoid_hom

@[simp]
theorem toMonoidHom_eq_coe (f : α →+* β) : f.toMonoidHom = f :=
  rfl
#align ring_hom.to_monoid_hom_eq_coe RingHom.toMonoidHom_eq_coe

-- Porting note: this can't be a simp lemma anymore
-- @[simp]
theorem toMonoidWithZeroHom_eq_coe (f : α →+* β) : (f.toMonoidWithZeroHom : α → β) = f := by
  rfl
#align ring_hom.to_monoid_with_zero_hom_eq_coe RingHom.toMonoidWithZeroHom_eq_coe

@[simp]
theorem coe_monoidHom_mk (f : α → β) (h₁ h₂ h₃ h₄) :
    ((⟨⟨⟨f, h₁⟩, h₂⟩, h₃, h₄⟩ : α →+* β) : α →* β) = ⟨⟨f, h₁⟩, h₂⟩ :=
  rfl
#align ring_hom.coe_monoid_hom_mk RingHom.coe_monoidHom_mk

-- Porting note: `dsimp only` can prove this
#noalign ring_hom.coe_add_monoid_hom

@[simp]
theorem toAddMonoidHom_eq_coe (f : α →+* β) : f.toAddMonoidHom = f :=
  rfl
#align ring_hom.to_add_monoid_hom_eq_coe RingHom.toAddMonoidHom_eq_coe

@[simp]
theorem coe_addMonoidHom_mk (f : α → β) (h₁ h₂ h₃ h₄) :
    ((⟨⟨⟨f, h₁⟩, h₂⟩, h₃, h₄⟩ : α →+* β) : α →+ β) = ⟨⟨f, h₃⟩, h₄⟩ :=
  rfl
#align ring_hom.coe_add_monoid_hom_mk RingHom.coe_addMonoidHom_mk

/-- Copy of a `RingHom` with a new `toFun` equal to the old one. Useful to fix definitional
equalities. -/
def copy (f : α →+* β) (f' : α → β) (h : f' = f) : α →+* β :=
  { f.toMonoidWithZeroHom.copy f' h, f.toAddMonoidHom.copy f' h with }
#align ring_hom.copy RingHom.copy

@[simp]
theorem coe_copy (f : α →+* β) (f' : α → β) (h : f' = f) : ⇑(f.copy f' h) = f' :=
  rfl
#align ring_hom.coe_copy RingHom.coe_copy

theorem copy_eq (f : α →+* β) (f' : α → β) (h : f' = f) : f.copy f' h = f :=
  FunLike.ext' h
#align ring_hom.copy_eq RingHom.copy_eq

end coe

section

variable {_ : NonAssocSemiring α} {_ : NonAssocSemiring β} (f : α →+* β) {x y : α}

theorem congr_fun {f g : α →+* β} (h : f = g) (x : α) : f x = g x :=
  FunLike.congr_fun h x
#align ring_hom.congr_fun RingHom.congr_fun

theorem congr_arg (f : α →+* β) {x y : α} (h : x = y) : f x = f y :=
  FunLike.congr_arg f h
#align ring_hom.congr_arg RingHom.congr_arg

theorem coe_inj ⦃f g : α →+* β⦄ (h : (f : α → β) = g) : f = g :=
  FunLike.coe_injective h
#align ring_hom.coe_inj RingHom.coe_inj

@[ext]
theorem ext ⦃f g : α →+* β⦄ : (∀ x, f x = g x) → f = g :=
  FunLike.ext _ _
#align ring_hom.ext RingHom.ext

theorem ext_iff {f g : α →+* β} : f = g ↔ ∀ x, f x = g x :=
  FunLike.ext_iff
#align ring_hom.ext_iff RingHom.ext_iff

@[simp]
theorem mk_coe (f : α →+* β) (h₁ h₂ h₃ h₄) : RingHom.mk ⟨⟨f, h₁⟩, h₂⟩ h₃ h₄ = f :=
  ext fun _ => rfl
#align ring_hom.mk_coe RingHom.mk_coe

theorem coe_addMonoidHom_injective : Injective (fun f : α →+* β => (f : α →+ β)) := fun _ _ h =>
  ext <| AddMonoidHom.congr_fun h
#align ring_hom.coe_add_monoid_hom_injective RingHom.coe_addMonoidHom_injective

set_option linter.deprecated false in
theorem coe_monoidHom_injective : Injective (fun f : α →+* β => (f : α →* β)) := fun _ _ h =>
  ext <| MonoidHom.congr_fun h
#align ring_hom.coe_monoid_hom_injective RingHom.coe_monoidHom_injective

/-- Ring homomorphisms map zero to zero. -/
protected theorem map_zero (f : α →+* β) : f 0 = 0 :=
  map_zero f
#align ring_hom.map_zero RingHom.map_zero

/-- Ring homomorphisms map one to one. -/
protected theorem map_one (f : α →+* β) : f 1 = 1 :=
  map_one f
#align ring_hom.map_one RingHom.map_one

/-- Ring homomorphisms preserve addition. -/
protected theorem map_add (f : α →+* β) : ∀ a b, f (a + b) = f a + f b :=
  map_add f
#align ring_hom.map_add RingHom.map_add

/-- Ring homomorphisms preserve multiplication. -/
protected theorem map_mul (f : α →+* β) : ∀ a b, f (a * b) = f a * f b :=
  map_mul f
#align ring_hom.map_mul RingHom.map_mul

@[simp]
theorem map_ite_zero_one {F : Type _} [RingHomClass F α β] (f : F) (p : Prop) [Decidable p] :
    f (ite p 0 1) = ite p 0 1 := by
  split_ifs with h
  · simp only [h, ite_true]
    rw [map_zero]
  · simp only [h, ite_false]
    rw [map_one] -- Porting note: `simp` is unable to apply `map_zero` or `map_one`!?
#align ring_hom.map_ite_zero_one RingHom.map_ite_zero_one

@[simp]
theorem map_ite_one_zero {F : Type _} [RingHomClass F α β] (f : F) (p : Prop) [Decidable p] :
    f (ite p 1 0) = ite p 1 0 := by
  split_ifs with h
  · simp only [h, ite_true]
    rw [map_one]
  · simp only [h, ite_false]
    rw [map_zero] -- Porting note: `simp` is unable to apply `map_zero` or `map_one`!?
#align ring_hom.map_ite_one_zero RingHom.map_ite_one_zero

/-- `f : α →+* β` has a trivial codomain iff `f 1 = 0`. -/
theorem codomain_trivial_iff_map_one_eq_zero : (0 : β) = 1 ↔ f 1 = 0 := by rw [map_one, eq_comm]
#align ring_hom.codomain_trivial_iff_map_one_eq_zero RingHom.codomain_trivial_iff_map_one_eq_zero

/-- `f : α →+* β` has a trivial codomain iff it has a trivial range. -/
theorem codomain_trivial_iff_range_trivial : (0 : β) = 1 ↔ ∀ x, f x = 0 :=
  f.codomain_trivial_iff_map_one_eq_zero.trans
    ⟨fun h x => by rw [← mul_one x, map_mul, h, mul_zero], fun h => h 1⟩
#align ring_hom.codomain_trivial_iff_range_trivial RingHom.codomain_trivial_iff_range_trivial

/-- `f : α →+* β` has a trivial codomain iff its range is `{0}`. -/
theorem codomain_trivial_iff_range_eq_singleton_zero : (0 : β) = 1 ↔ Set.range f = {0} :=
  f.codomain_trivial_iff_range_trivial.trans
    ⟨fun h =>
      Set.ext fun y => ⟨fun ⟨x, hx⟩ => by simp [← hx, h x], fun hy => ⟨0, by simpa using hy.symm⟩⟩,
      fun h x => Set.mem_singleton_iff.mp (h ▸ Set.mem_range_self x)⟩
#align
  ring_hom.codomain_trivial_iff_range_eq_singleton_zero
  RingHom.codomain_trivial_iff_range_eq_singleton_zero

/-- `f : α →+* β` doesn't map `1` to `0` if `β` is nontrivial -/
theorem map_one_ne_zero [Nontrivial β] : f 1 ≠ 0 :=
  mt f.codomain_trivial_iff_map_one_eq_zero.mpr zero_ne_one
#align ring_hom.map_one_ne_zero RingHom.map_one_ne_zero

/-- If there is a homomorphism `f : α →+* β` and `β` is nontrivial, then `α` is nontrivial. -/
theorem domain_nontrivial [Nontrivial β] : Nontrivial α :=
  ⟨⟨1, 0, mt (fun h => show f 1 = 0 by rw [h, map_zero]) f.map_one_ne_zero⟩⟩
#align ring_hom.domain_nontrivial RingHom.domain_nontrivial

theorem codomain_trivial (f : α →+* β) [h : Subsingleton α] : Subsingleton β :=
  (subsingleton_or_nontrivial β).resolve_right fun _ =>
    not_nontrivial_iff_subsingleton.mpr h f.domain_nontrivial
#align ring_hom.codomain_trivial RingHom.codomain_trivial

end

/-- Ring homomorphisms preserve additive inverse. -/
protected theorem map_neg [NonAssocRing α] [NonAssocRing β] (f : α →+* β) (x : α) : f (-x) = -f x :=
  map_neg f x
#align ring_hom.map_neg RingHom.map_neg

/-- Ring homomorphisms preserve subtraction. -/
protected theorem map_sub [NonAssocRing α] [NonAssocRing β] (f : α →+* β) (x y : α) :
    f (x - y) = f x - f y :=
  map_sub f x y
#align ring_hom.map_sub RingHom.map_sub

/-- Makes a ring homomorphism from a monoid homomorphism of rings which preserves addition. -/
def mk' [NonAssocSemiring α] [NonAssocRing β] (f : α →* β)
    (map_add : ∀ a b, f (a + b) = f a + f b) : α →+* β :=
  { AddMonoidHom.mk' f map_add, f with }
#align ring_hom.mk' RingHom.mk'

section Semiring

variable [Semiring α] [Semiring β]

theorem isUnit_map (f : α →+* β) {a : α} : IsUnit a → IsUnit (f a) :=
  IsUnit.map f
#align ring_hom.is_unit_map RingHom.isUnit_map

protected theorem map_dvd (f : α →+* β) {a b : α} : a ∣ b → f a ∣ f b :=
  map_dvd f
#align ring_hom.map_dvd RingHom.map_dvd

end Semiring

variable {_ : NonAssocSemiring α} {_ : NonAssocSemiring β}

/-- The identity ring homomorphism from a semiring to itself. -/
def id (α : Type _) [NonAssocSemiring α] : α →+* α := by
  refine' { toFun := _root_.id.. } <;> intros <;> rfl
#align ring_hom.id RingHom.id

instance : Inhabited (α →+* α) :=
  ⟨id α⟩

@[simp]
theorem id_apply (x : α) : RingHom.id α x = x :=
  rfl
#align ring_hom.id_apply RingHom.id_apply

@[simp]
theorem coe_addMonoidHom_id : (id α : α →+ α) = AddMonoidHom.id α :=
  rfl
#align ring_hom.coe_add_monoid_hom_id RingHom.coe_addMonoidHom_id

@[simp]
theorem coe_monoidHom_id : (id α : α →* α) = MonoidHom.id α :=
  rfl
#align ring_hom.coe_monoid_hom_id RingHom.coe_monoidHom_id

variable {_ : NonAssocSemiring γ}

/-- Composition of ring homomorphisms is a ring homomorphism. -/
def comp (g : β →+* γ) (f : α →+* β) : α →+* γ :=
  { g.toNonUnitalRingHom.comp f.toNonUnitalRingHom with toFun := g ∘ f, map_one' := by simp }
#align ring_hom.comp RingHom.comp

/-- Composition of semiring homomorphisms is associative. -/
theorem comp_assoc {δ} {_ : NonAssocSemiring δ} (f : α →+* β) (g : β →+* γ) (h : γ →+* δ) :
    (h.comp g).comp f = h.comp (g.comp f) :=
  rfl
#align ring_hom.comp_assoc RingHom.comp_assoc

@[simp]
theorem coe_comp (hnp : β →+* γ) (hmn : α →+* β) : (hnp.comp hmn : α → γ) = hnp ∘ hmn :=
  rfl
#align ring_hom.coe_comp RingHom.coe_comp

theorem comp_apply (hnp : β →+* γ) (hmn : α →+* β) (x : α) :
    (hnp.comp hmn : α → γ) x = hnp (hmn x) :=
  rfl
#align ring_hom.comp_apply RingHom.comp_apply

@[simp]
theorem comp_id (f : α →+* β) : f.comp (id α) = f :=
  ext fun _ => rfl
#align ring_hom.comp_id RingHom.comp_id

@[simp]
theorem id_comp (f : α →+* β) : (id β).comp f = f :=
  ext fun _ => rfl
#align ring_hom.id_comp RingHom.id_comp

instance : Monoid (α →+* α) where
  one := id α
  mul := comp
  mul_one := comp_id
  one_mul := id_comp
  mul_assoc f g h := comp_assoc _ _ _

theorem one_def : (1 : α →+* α) = id α :=
  rfl
#align ring_hom.one_def RingHom.one_def

theorem mul_def (f g : α →+* α) : f * g = f.comp g :=
  rfl
#align ring_hom.mul_def RingHom.mul_def

@[simp]
theorem coe_one : ⇑(1 : α →+* α) = _root_.id :=
  rfl
#align ring_hom.coe_one RingHom.coe_one

@[simp]
theorem coe_mul (f g : α →+* α) : ⇑(f * g) = f ∘ g :=
  rfl
#align ring_hom.coe_mul RingHom.coe_mul

theorem cancel_right {g₁ g₂ : β →+* γ} {f : α →+* β} (hf : Surjective f) :
    g₁.comp f = g₂.comp f ↔ g₁ = g₂ :=
  ⟨fun h => RingHom.ext <| hf.forall.2 (ext_iff.1 h), fun h => h ▸ rfl⟩
#align ring_hom.cancel_right RingHom.cancel_right

theorem cancel_left {g : β →+* γ} {f₁ f₂ : α →+* β} (hg : Injective g) :
    g.comp f₁ = g.comp f₂ ↔ f₁ = f₂ :=
  ⟨fun h => RingHom.ext fun x => hg <| by rw [← comp_apply, h, comp_apply], fun h => h ▸ rfl⟩
#align ring_hom.cancel_left RingHom.cancel_left

end RingHom

/-- Pullback `IsDomain` instance along an injective function. -/
protected theorem Function.Injective.isDomain [Ring α] [IsDomain α] [Ring β] (f : β →+* α)
    (hf : Injective f) : IsDomain β := by
  haveI := pullback_nonzero f f.map_zero f.map_one
  haveI := IsRightCancelMulZero.toNoZeroDivisors α
  haveI := hf.noZeroDivisors f f.map_zero f.map_mul
  exact NoZeroDivisors.toIsDomain β
#align function.injective.is_domain Function.Injective.isDomain

namespace AddMonoidHom

variable [CommRing α] [IsDomain α] [CommRing β] (f : β →+ α)

-- Porting note: there's some disagreement over the naming scheme here.
-- This could perhaps be `mkRingHom_of_mul_self_of_two_ne_zero`.
-- See https://leanprover.zulipchat.com/#narrow/stream/287929-mathlib4/topic/naming.20conventions/near/315558410
/-- Make a ring homomorphism from an additive group homomorphism from a commutative ring to an
integral domain that commutes with self multiplication, assumes that two is nonzero and `1` is sent
to `1`. -/
def mkRingHomOfMulSelfOfTwoNeZero (h : ∀ x, f (x * x) = f x * f x) (h_two : (2 : α) ≠ 0)
    (h_one : f 1 = 1) : β →+* α :=
  { f with
    map_one' := h_one,
    map_mul' := fun x y => by
      have hxy := h (x + y)
      rw [mul_add, add_mul, add_mul, f.map_add, f.map_add, f.map_add, f.map_add, h x, h y, add_mul,
        mul_add, mul_add, ← sub_eq_zero, add_comm (f x * f x + f (y * x)), ← sub_sub, ← sub_sub,
        ← sub_sub, mul_comm y x, mul_comm (f y) (f x)] at hxy
      simp only [add_assoc, add_sub_assoc, add_sub_cancel'_right] at hxy
      rw [sub_sub, ← two_mul, ← add_sub_assoc, ← two_mul, ← mul_sub, mul_eq_zero (M₀ := α),
        sub_eq_zero, or_iff_not_imp_left] at hxy
      exact hxy h_two }
#align
  add_monoid_hom.mk_ring_hom_of_mul_self_of_two_ne_zero AddMonoidHom.mkRingHomOfMulSelfOfTwoNeZero

@[simp]
theorem coe_fn_mkRingHomOfMulSelfOfTwoNeZero (h h_two h_one) :
    (f.mkRingHomOfMulSelfOfTwoNeZero h h_two h_one : β → α) = f :=
  rfl
#align
  add_monoid_hom.coe_fn_mk_ring_hom_of_mul_self_of_two_ne_zero
  AddMonoidHom.coe_fn_mkRingHomOfMulSelfOfTwoNeZero

-- Porting note: `simp` can prove this
-- @[simp]
theorem coe_addMonoidHom_mkRingHomOfMulSelfOfTwoNeZero (h h_two h_one) :
    (f.mkRingHomOfMulSelfOfTwoNeZero h h_two h_one : β →+ α) = f := by
  apply AddMonoidHom.ext -- Porting note: why isn't `ext` picking up this lemma?
  intro
  rfl
#align
  add_monoid_hom.coe_add_monoid_hom_mk_ring_hom_of_mul_self_of_two_ne_zero
  AddMonoidHom.coe_addMonoidHom_mkRingHomOfMulSelfOfTwoNeZero

end AddMonoidHom<|MERGE_RESOLUTION|>--- conflicted
+++ resolved
@@ -87,20 +87,14 @@
 
 variable [NonUnitalNonAssocSemiring α] [NonUnitalNonAssocSemiring β] [NonUnitalRingHomClass F α β]
 
-<<<<<<< HEAD
-=======
 /-- Turn an element of a type `F` satisfying `NonUnitalRingHomClass F α β` into an actual
 `NonUnitalRingHom`. This is declared as the default coercion from `F` to `α →ₙ+* β`. -/
->>>>>>> 1cd86c91
 @[coe]
 def NonUnitalRingHomClass.toNonUnitalRingHom (f : F) : α →ₙ+* β :=
 { (f : α →ₙ* β), (f : α →+ β) with }
 
-<<<<<<< HEAD
-=======
 /-- Any type satisfying `NonUnitalRingHomClass` can be cast into `NonUnitalRingHom` via
 `NonUnitalRingHomClass.toNonUnitalRingHom`. -/
->>>>>>> 1cd86c91
 instance : CoeTC F (α →ₙ+* β) :=
   ⟨NonUnitalRingHomClass.toNonUnitalRingHom⟩
 
@@ -398,19 +392,13 @@
 -- Porting note: marked `{}` rather than `[]` to prevent dangerous instances
 variable {_ : NonAssocSemiring α} {_ : NonAssocSemiring β} [RingHomClass F α β]
 
-<<<<<<< HEAD
-=======
 /-- Turn an element of a type `F` satisfying `RingHomClass F α β` into an actual
 `RingHom`. This is declared as the default coercion from `F` to `α →+* β`. -/
->>>>>>> 1cd86c91
 @[coe]
 def RingHomClass.toRingHom (f : F) : α →+* β :=
 { (f : α →* β), (f : α →+ β) with }
 
-<<<<<<< HEAD
-=======
 /-- Any type satisfying `RingHomClass` can be cast into `RingHom` via `RingHomClass.toRingHom`. -/
->>>>>>> 1cd86c91
 instance : CoeTC F (α →+* β) :=
   ⟨RingHomClass.toRingHom⟩
 
