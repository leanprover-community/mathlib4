/-
Copyright (c) 2018 Patrick Massot. All rights reserved.
Released under Apache 2.0 license as described in the file LICENSE.
Authors: Patrick Massot, Kevin Buzzard, Scott Morrison, Johan Commelin, Chris Hughes,
  Johannes Hölzl, Yury Kudryashov

! This file was ported from Lean 3 source module algebra.hom.group_instances
! leanprover-community/mathlib commit 2ed7e4aec72395b6a7c3ac4ac7873a7a43ead17c
! Please do not edit these lines, except to modify the commit id
! if you have ported upstream changes.
-/
import Mathlib.Algebra.GroupPower.Basic
import Mathlib.Algebra.Ring.Basic

/-!
# Instances on spaces of monoid and group morphisms

We endow the space of monoid morphisms `M →* N` with a `CommMonoid` structure when the target is
commutative, through pointwise multiplication, and with a `CommGroup` structure when the target
is a commutative group. We also prove the same instances for additive situations.

Since these structures permit morphisms of morphisms, we also provide some composition-like
operations.

Finally, we provide the `Ring` structure on `AddMonoid.End`.
-/


universe uM uN uP uQ

variable {M : Type uM} {N : Type uN} {P : Type uP} {Q : Type uQ}

/-- `(M →* N)` is a `CommMonoid` if `N` is commutative. -/
@[to_additive "`(M →+ N)` is an `AddCommMonoid` if `N` is commutative."]
instance MonoidHom.commMonoid [MulOneClass M] [CommMonoid N] :
    CommMonoid (M →* N) where
  mul := (· * ·)
  mul_assoc := by intros; ext; apply mul_assoc
  one := 1
  one_mul := by intros; ext; apply one_mul
  mul_one := by intros; ext; apply mul_one
  mul_comm := by intros; ext; apply mul_comm
  npow n f :=
    { toFun := fun x => f x ^ n, map_one' := by simp, map_mul' := fun x y => by simp [mul_pow] }
  npow_zero f := by
    ext x
    simp
  npow_succ n f := by
    ext x
    simp [pow_succ]

/-- If `G` is a commutative group, then `M →* G` is a commutative group too. -/
@[to_additive AddMonoidHom.addCommGroup
      "If `G` is an additive commutative group, then `M →+ G` is an additive commutative
      group too."]
instance MonoidHom.commGroup {M G} [MulOneClass M] [CommGroup G] : CommGroup (M →* G) :=
  { MonoidHom.commMonoid with
    inv := Inv.inv,
    div := Div.div,
    div_eq_mul_inv := by
      intros
      ext
      apply div_eq_mul_inv,
    mul_left_inv := by intros; ext; apply mul_left_inv,
    zpow := fun n f =>
      { toFun := fun x => f x ^ n,
        map_one' := by simp,
        map_mul' := fun x y => by simp [mul_zpow] },
    zpow_zero' := fun f => by
      ext x
      simp,
    zpow_succ' := fun n f => by
      ext x
      simp [zpow_ofNat, pow_succ],
    zpow_neg' := fun n f => by
      ext x
      simp [Nat.succ_eq_add_one, zpow_ofNat] }

instance [AddCommMonoid M] : AddCommMonoid (AddMonoid.End M) :=
  AddMonoidHom.addCommMonoid

instance AddMonoid.End.semiring [AddCommMonoid M] : Semiring (AddMonoid.End M) :=
  { AddMonoid.End.monoid M, AddMonoidHom.addCommMonoid with
    zero_mul := fun _ => AddMonoidHom.ext fun _ => rfl,
    mul_zero := fun _ => AddMonoidHom.ext fun _ => AddMonoidHom.map_zero _,
    left_distrib := fun _ _ _ => AddMonoidHom.ext fun _ => AddMonoidHom.map_add _ _ _,
    right_distrib := fun _ _ _ => AddMonoidHom.ext fun _ => rfl,
    natCast := fun n => n • (1 : AddMonoid.End M),
    natCast_zero := AddMonoid.nsmul_zero _,
    natCast_succ := fun n => (AddMonoid.nsmul_succ n 1).trans (add_comm _ _) }

/-- See also `AddMonoid.End.natCast_def`. -/
@[simp]
theorem AddMonoid.End.natCast_apply [AddCommMonoid M] (n : ℕ) (m : M) :
    (↑n : AddMonoid.End M) m = n • m :=
  rfl
#align add_monoid.End.nat_cast_apply AddMonoid.End.natCast_apply

instance [AddCommGroup M] : AddCommGroup (AddMonoid.End M) :=
  AddMonoidHom.addCommGroup

instance [AddCommGroup M] : Ring (AddMonoid.End M) :=
  { AddMonoid.End.semiring, AddMonoidHom.addCommGroup with
    intCast := fun z => z • (1 : AddMonoid.End M),
    intCast_ofNat := ofNat_zsmul _,
    intCast_negSucc := negSucc_zsmul _ }

/-- See also `AddMonoid.End.intCast_def`. -/
@[simp]
theorem AddMonoid.End.int_cast_apply [AddCommGroup M] (z : ℤ) (m : M) :
    (↑z : AddMonoid.End M) m = z • m :=
  rfl
#align add_monoid.End.int_cast_apply AddMonoid.End.int_cast_apply

/-!
### Morphisms of morphisms

The structures above permit morphisms that themselves produce morphisms, provided the codomain
is commutative.
-/


namespace MonoidHom

@[to_additive]
theorem ext_iff₂ {_ : MulOneClass M} {_ : MulOneClass N} {_ : CommMonoid P} {f g : M →* N →* P} :
    f = g ↔ ∀ x y, f x y = g x y :=
  FunLike.ext_iff.trans <| forall_congr' fun _ => FunLike.ext_iff
#align monoid_hom.ext_iff₂ MonoidHom.ext_iff₂
#align add_monoid_hom.ext_iff₂ AddMonoidHom.ext_iff₂

/-- `flip` arguments of `f : M →* N →* P` -/
@[to_additive "`flip` arguments of `f : M →+ N →+ P`"]
def flip {mM : MulOneClass M} {mN : MulOneClass N} {mP : CommMonoid P} (f : M →* N →* P) :
    N →* M →* P where
  toFun y :=
    { toFun := fun x => f x y,
      map_one' := by simp [f.map_one, one_apply],
      map_mul' := fun x₁ x₂ => by simp [f.map_mul, mul_apply] }
  map_one' := ext fun x => (f x).map_one
  map_mul' y₁ y₂ := ext fun x => (f x).map_mul y₁ y₂
#align monoid_hom.flip MonoidHom.flip
#align add_monoid_hom.flip AddMonoidHom.flip

@[to_additive (attr := simp)]
theorem flip_apply {_ : MulOneClass M} {_ : MulOneClass N} {_ : CommMonoid P} (f : M →* N →* P)
    (x : M) (y : N) : f.flip y x = f x y :=
  rfl
#align monoid_hom.flip_apply MonoidHom.flip_apply
#align add_monoid_hom.flip_apply AddMonoidHom.flip_apply

@[to_additive]
theorem map_one₂ {_ : MulOneClass M} {_ : MulOneClass N} {_ : CommMonoid P} (f : M →* N →* P)
    (n : N) : f 1 n = 1 :=
  (flip f n).map_one
#align monoid_hom.map_one₂ MonoidHom.map_one₂
#align add_monoid_hom.map_one₂ AddMonoidHom.map_one₂

@[to_additive]
theorem map_mul₂ {_ : MulOneClass M} {_ : MulOneClass N} {_ : CommMonoid P} (f : M →* N →* P)
    (m₁ m₂ : M) (n : N) : f (m₁ * m₂) n = f m₁ n * f m₂ n :=
  (flip f n).map_mul _ _
#align monoid_hom.map_mul₂ MonoidHom.map_mul₂
#align add_monoid_hom.map_mul₂ AddMonoidHom.map_mul₂

@[to_additive]
theorem map_inv₂ {_ : Group M} {_ : MulOneClass N} {_ : CommGroup P} (f : M →* N →* P) (m : M)
    (n : N) : f m⁻¹ n = (f m n)⁻¹ :=
  (flip f n).map_inv _
#align monoid_hom.map_inv₂ MonoidHom.map_inv₂
#align add_monoid_hom.map_inv₂ AddMonoidHom.map_inv₂

@[to_additive]
theorem map_div₂ {_ : Group M} {_ : MulOneClass N} {_ : CommGroup P} (f : M →* N →* P)
    (m₁ m₂ : M) (n : N) : f (m₁ / m₂) n = f m₁ n / f m₂ n :=
  (flip f n).map_div _ _
#align monoid_hom.map_div₂ MonoidHom.map_div₂
#align add_monoid_hom.map_div₂ AddMonoidHom.map_div₂

/-- Evaluation of a `MonoidHom` at a point as a monoid homomorphism. See also `MonoidHom.apply`
for the evaluation of any function at a point. -/
@[to_additive (attr := simps)
      "Evaluation of an `AddMonoidHom` at a point as an additive monoid homomorphism.
<<<<<<< HEAD
      See also `AddMonoidHom.apply` for the evaluation of any function at a point.",
  simps!]
=======
      See also `AddMonoidHom.apply` for the evaluation of any function at a point."]
>>>>>>> 9ed3b239
def eval [MulOneClass M] [CommMonoid N] : M →* (M →* N) →* N :=
  (MonoidHom.id (M →* N)).flip
#align monoid_hom.eval MonoidHom.eval
#align add_monoid_hom.eval AddMonoidHom.eval
#align monoid_hom.eval_apply_apply MonoidHom.eval_apply_apply
#align add_monoid_hom.eval_apply_apply AddMonoidHom.eval_apply_apply

/-- The expression `λ g m, g (f m)` as a `MonoidHom`.
Equivalently, `(λ g, MonoidHom.comp g f)` as a `MonoidHom`. -/
@[to_additive (attr := simps)
      "The expression `λ g m, g (f m)` as a `AddMonoidHom`.
      Equivalently, `(λ g, AddMonoidHom.comp g f)` as a `AddMonoidHom`.

<<<<<<< HEAD
      This also exists in a `LinearMap` version, `LinearMap.lcomp`.",
  simps!]
=======
      This also exists in a `LinearMap` version, `LinearMap.lcomp`."]
>>>>>>> 9ed3b239
def compHom' [MulOneClass M] [MulOneClass N] [CommMonoid P] (f : M →* N) : (N →* P) →* M →* P :=
  flip <| eval.comp f
#align monoid_hom.comp_hom' MonoidHom.compHom'
#align add_monoid_hom.comp_hom' AddMonoidHom.compHom'
#align monoid_hom.comp_hom'_apply_apply MonoidHom.compHom'_apply_apply
#align add_monoid_hom.comp_hom'_apply_apply AddMonoidHom.compHom'_apply_apply

/-- Composition of monoid morphisms (`MonoidHom.comp`) as a monoid morphism.

Note that unlike `MonoidHom.comp_hom'` this requires commutativity of `N`. -/
@[to_additive (attr := simps)
      "Composition of additive monoid morphisms (`AddMonoidHom.comp`) as an additive
      monoid morphism.

      Note that unlike `AddMonoidHom.comp_hom'` this requires commutativity of `N`.

      This also exists in a `LinearMap` version, `LinearMap.llcomp`."]
def compHom [MulOneClass M] [CommMonoid N] [CommMonoid P] :
    (N →* P) →* (M →* N) →* M →* P where
  toFun g := { toFun := g.comp, map_one' := comp_one g, map_mul' := comp_mul g }
  map_one' := by
    ext1 f
    exact one_comp f
  map_mul' g₁ g₂ := by
    ext1 f
    exact mul_comp g₁ g₂ f
#align monoid_hom.comp_hom MonoidHom.compHom
#align add_monoid_hom.comp_hom AddMonoidHom.compHom
#align monoid_hom.comp_hom_apply_apply MonoidHom.compHom_apply_apply
#align add_monoid_hom.comp_hom_apply_apply AddMonoidHom.compHom_apply_apply

/-- Flipping arguments of monoid morphisms (`MonoidHom.flip`) as a monoid morphism. -/
@[to_additive (attr := simps)
      "Flipping arguments of additive monoid morphisms (`AddMonoidHom.flip`)
      as an additive monoid morphism."]
def flipHom {_ : MulOneClass M} {_ : MulOneClass N} {_ : CommMonoid P} :
    (M →* N →* P) →* N →* M →* P where
  toFun := MonoidHom.flip
  map_one' := rfl
  map_mul' _ _ := rfl
#align monoid_hom.flip_hom MonoidHom.flipHom
#align add_monoid_hom.flip_hom AddMonoidHom.flipHom
#align monoid_hom.flip_hom_apply MonoidHom.flipHom_apply
#align add_monoid_hom.flip_hom_apply AddMonoidHom.flipHom_apply

/-- The expression `λ m q, f m (g q)` as a `MonoidHom`.

Note that the expression `λ q n, f (g q) n` is simply `MonoidHom.comp`. -/
@[to_additive
      "The expression `λ m q, f m (g q)` as an `AddMonoidHom`.

      Note that the expression `λ q n, f (g q) n` is simply `AddMonoidHom.comp`.

      This also exists as a `LinearMap` version, `LinearMap.compl₂`"]
def compl₂ [MulOneClass M] [MulOneClass N] [CommMonoid P] [MulOneClass Q] (f : M →* N →* P)
    (g : Q →* N) : M →* Q →* P :=
  (compHom' g).comp f
#align monoid_hom.compl₂ MonoidHom.compl₂
#align add_monoid_hom.compl₂ AddMonoidHom.compl₂

@[to_additive (attr := simp)]
theorem compl₂_apply [MulOneClass M] [MulOneClass N] [CommMonoid P] [MulOneClass Q]
    (f : M →* N →* P) (g : Q →* N) (m : M) (q : Q) : (compl₂ f g) m q = f m (g q) :=
  rfl
#align monoid_hom.compl₂_apply MonoidHom.compl₂_apply
#align add_monoid_hom.compl₂_apply AddMonoidHom.compl₂_apply

/-- The expression `λ m n, g (f m n)` as a `MonoidHom`. -/
@[to_additive
      "The expression `λ m n, g (f m n)` as an `AddMonoidHom`.

      This also exists as a `LinearMap` version, `LinearMap.compr₂`"]
def compr₂ [MulOneClass M] [MulOneClass N] [CommMonoid P] [CommMonoid Q] (f : M →* N →* P)
    (g : P →* Q) : M →* N →* Q :=
  (compHom g).comp f
#align monoid_hom.compr₂ MonoidHom.compr₂
#align add_monoid_hom.compr₂ AddMonoidHom.compr₂

@[to_additive (attr := simp)]
theorem compr₂_apply [MulOneClass M] [MulOneClass N] [CommMonoid P] [CommMonoid Q] (f : M →* N →* P)
    (g : P →* Q) (m : M) (n : N) : (compr₂ f g) m n = g (f m n) :=
  rfl
#align monoid_hom.compr₂_apply MonoidHom.compr₂_apply
#align add_monoid_hom.compr₂_apply AddMonoidHom.compr₂_apply

end MonoidHom

/-!
### Miscellaneous definitions

Due to the fact this file imports `Algebra.GroupPower.Basic`, it is not possible to import it in
some of the lower-level files like `Algebra.Ring.Basic`. The following lemmas should be rehomed
if the import structure permits them to be.
-/


section Semiring

variable {R S : Type _} [NonUnitalNonAssocSemiring R] [NonUnitalNonAssocSemiring S]

/-- Multiplication of an element of a (semi)ring is an `AddMonoidHom` in both arguments.

This is a more-strongly bundled version of `AddMonoidHom.mulLeft` and `AddMonoidHom.mulRight`.

Stronger versions of this exists for algebras as `LinearMap.mul`, `NonUnitalAlgHom.mul`
and `Algebra.lmul`.
-/
def AddMonoidHom.mul : R →+ R →+ R where
  toFun := AddMonoidHom.mulLeft
  map_zero' := AddMonoidHom.ext <| zero_mul
  map_add' a b := AddMonoidHom.ext <| add_mul a b
#align add_monoid_hom.mul AddMonoidHom.mul

theorem AddMonoidHom.mul_apply (x y : R) : AddMonoidHom.mul x y = x * y :=
  rfl
#align add_monoid_hom.mul_apply AddMonoidHom.mul_apply

@[simp]
theorem AddMonoidHom.coe_mul : ⇑(AddMonoidHom.mul : R →+ R →+ R) = AddMonoidHom.mulLeft :=
  rfl
#align add_monoid_hom.coe_mul AddMonoidHom.coe_mul

@[simp]
theorem AddMonoidHom.coe_flip_mul :
    ⇑(AddMonoidHom.mul : R →+ R →+ R).flip = AddMonoidHom.mulRight :=
  rfl
#align add_monoid_hom.coe_flip_mul AddMonoidHom.coe_flip_mul

/-- An `AddMonoidHom` preserves multiplication if pre- and post- composition with
`AddMonoidHom.mul` are equivalent. By converting the statement into an equality of
`AddMonoidHom`s, this lemma allows various specialized `ext` lemmas about `→+` to then be applied.
-/
theorem AddMonoidHom.map_mul_iff (f : R →+ S) :
    (∀ x y, f (x * y) = f x * f y) ↔
      (AddMonoidHom.mul : R →+ R →+ R).compr₂ f = (AddMonoidHom.mul.comp f).compl₂ f :=
  Iff.symm AddMonoidHom.ext_iff₂
#align add_monoid_hom.map_mul_iff AddMonoidHom.map_mul_iff

/-- The left multiplication map: `(a, b) ↦ a * b`. See also `AddMonoidHom.mulLeft`. -/
@[simps!]
def AddMonoid.End.mulLeft : R →+ AddMonoid.End R :=
  AddMonoidHom.mul
#align add_monoid.End.mul_left AddMonoid.End.mulLeft
#align add_monoid.End.mul_left_apply_apply AddMonoid.End.mulLeft_apply_apply

/-- The right multiplication map: `(a, b) ↦ b * a`. See also `AddMonoidHom.mulRight`. -/
@[simps!]
def AddMonoid.End.mulRight : R →+ AddMonoid.End R :=
  (AddMonoidHom.mul : R →+ AddMonoid.End R).flip
#align add_monoid.End.mul_right AddMonoid.End.mulRight
#align add_monoid.End.mul_right_apply_apply AddMonoid.End.mulRight_apply_apply

end Semiring<|MERGE_RESOLUTION|>--- conflicted
+++ resolved
@@ -179,14 +179,9 @@
 
 /-- Evaluation of a `MonoidHom` at a point as a monoid homomorphism. See also `MonoidHom.apply`
 for the evaluation of any function at a point. -/
-@[to_additive (attr := simps)
+@[to_additive (attr := simps!)
       "Evaluation of an `AddMonoidHom` at a point as an additive monoid homomorphism.
-<<<<<<< HEAD
-      See also `AddMonoidHom.apply` for the evaluation of any function at a point.",
-  simps!]
-=======
       See also `AddMonoidHom.apply` for the evaluation of any function at a point."]
->>>>>>> 9ed3b239
 def eval [MulOneClass M] [CommMonoid N] : M →* (M →* N) →* N :=
   (MonoidHom.id (M →* N)).flip
 #align monoid_hom.eval MonoidHom.eval
@@ -196,16 +191,11 @@
 
 /-- The expression `λ g m, g (f m)` as a `MonoidHom`.
 Equivalently, `(λ g, MonoidHom.comp g f)` as a `MonoidHom`. -/
-@[to_additive (attr := simps)
+@[to_additive (attr := simps!)
       "The expression `λ g m, g (f m)` as a `AddMonoidHom`.
       Equivalently, `(λ g, AddMonoidHom.comp g f)` as a `AddMonoidHom`.
 
-<<<<<<< HEAD
-      This also exists in a `LinearMap` version, `LinearMap.lcomp`.",
-  simps!]
-=======
       This also exists in a `LinearMap` version, `LinearMap.lcomp`."]
->>>>>>> 9ed3b239
 def compHom' [MulOneClass M] [MulOneClass N] [CommMonoid P] (f : M →* N) : (N →* P) →* M →* P :=
   flip <| eval.comp f
 #align monoid_hom.comp_hom' MonoidHom.compHom'
