/-
Copyright (c) 2015 Jeremy Avigad. All rights reserved.
Released under Apache 2.0 license as described in the file LICENSE.
Authors: Jeremy Avigad, Robert Y. Lewis
-/
import Mathlib.Algebra.GroupWithZero.Divisibility
import Mathlib.Algebra.GroupWithZero.Hom
import Mathlib.Algebra.Ring.Defs

#align_import algebra.group_power.ring from "leanprover-community/mathlib"@"fc2ed6f838ce7c9b7c7171e58d78eaf7b438fb0e"

/-!
# Power operations on monoids with zero, semirings, and rings

This file provides additional lemmas about the natural power operator on rings and semirings.
Further lemmas about ordered semirings and rings can be found in `Algebra.GroupPower.Order`.
-/

variable {R S M : Type*}

section CommMonoidWithZero

variable [CommMonoidWithZero M] {n : ℕ} (hn : n ≠ 0)

/-- We define `x ↦ x^n` (for positive `n : ℕ`) as a `MonoidWithZeroHom` -/
def powMonoidWithZeroHom : M →*₀ M :=
  { powMonoidHom n with map_zero' := zero_pow hn }
#align pow_monoid_with_zero_hom powMonoidWithZeroHom

@[simp]
theorem coe_powMonoidWithZeroHom : (powMonoidWithZeroHom hn : M → M) = fun x ↦ (x^n : M) := rfl
#align coe_pow_monoid_with_zero_hom coe_powMonoidWithZeroHom

@[simp]
theorem powMonoidWithZeroHom_apply (a : M) : powMonoidWithZeroHom hn a = a ^ n :=
  rfl
#align pow_monoid_with_zero_hom_apply powMonoidWithZeroHom_apply

end CommMonoidWithZero

theorem pow_dvd_pow_iff [CancelCommMonoidWithZero R] {x : R} {n m : ℕ} (h0 : x ≠ 0)
    (h1 : ¬IsUnit x) : x ^ n ∣ x ^ m ↔ n ≤ m := by
  constructor
  · intro h
    rw [← not_lt]
    intro hmn
    apply h1
    have : x ^ m * x ∣ x ^ m * 1 := by
      rw [← pow_succ, mul_one]
      exact (pow_dvd_pow _ (Nat.succ_le_of_lt hmn)).trans h
    rwa [mul_dvd_mul_iff_left, ← isUnit_iff_dvd_one] at this
    apply pow_ne_zero m h0
  · apply pow_dvd_pow
#align pow_dvd_pow_iff pow_dvd_pow_iff

<<<<<<< HEAD
section Semiring

variable [Semiring R] [Semiring S]

protected theorem RingHom.map_pow (f : R →+* S) (a) : ∀ n : ℕ, f (a ^ n) = f a ^ n :=
  map_pow f a
#align ring_hom.map_pow RingHom.map_pow

theorem min_pow_dvd_add {n m : ℕ} {a b c : R} (ha : c ^ n ∣ a) (hb : c ^ m ∣ b) :
    c ^ min n m ∣ a + b := by
  replace ha := (pow_dvd_pow c (min_le_left n m)).trans ha
  replace hb := (pow_dvd_pow c (min_le_right n m)).trans hb
  exact dvd_add ha hb
#align min_pow_dvd_add min_pow_dvd_add

end Semiring

section CommSemiring

variable [CommSemiring R]

theorem add_sq (a b : R) : (a + b) ^ 2 = a ^ 2 + 2 * a * b + b ^ 2 := by
  simp only [sq, add_mul_self_eq]
#align add_sq add_sq

theorem add_sq' (a b : R) : (a + b) ^ 2 = a ^ 2 + b ^ 2 + 2 * a * b := by
  rw [add_sq, add_assoc, add_comm _ (b ^ 2), add_assoc]
#align add_sq' add_sq'

alias add_pow_two := add_sq
#align add_pow_two add_pow_two

end CommSemiring

section HasDistribNeg

variable [Monoid R] [HasDistribNeg R]
variable (R)

theorem neg_one_pow_eq_or : ∀ n : ℕ, (-1 : R) ^ n = 1 ∨ (-1 : R) ^ n = -1
  | 0 => Or.inl (pow_zero _)
  | n + 1 => (neg_one_pow_eq_or n).symm.imp
    (fun h ↦ by rw [pow_succ, h, neg_one_mul, neg_neg])
    (fun h ↦ by rw [pow_succ, h, one_mul])
#align neg_one_pow_eq_or neg_one_pow_eq_or

variable {R}

theorem neg_pow (a : R) (n : ℕ) : (-a) ^ n = (-1) ^ n * a ^ n :=
  neg_one_mul a ▸ (Commute.neg_one_left a).mul_pow n
#align neg_pow neg_pow

theorem neg_pow' (a : R) (n : ℕ) : (-a) ^ n = a ^ n * (-1) ^ n :=
  mul_neg_one a ▸ (Commute.neg_one_right a).mul_pow n

section
set_option linter.deprecated false

theorem neg_pow_bit0 (a : R) (n : ℕ) : (-a) ^ bit0 n = a ^ bit0 n := by
  rw [pow_bit0', neg_mul_neg, pow_bit0']
#align neg_pow_bit0 neg_pow_bit0

@[simp]
theorem neg_pow_bit1 (a : R) (n : ℕ) : (-a) ^ bit1 n = -a ^ bit1 n := by
  simp only [bit1, pow_succ', neg_pow_bit0, neg_mul_eq_neg_mul]
#align neg_pow_bit1 neg_pow_bit1

end

theorem neg_sq (a : R) : (-a) ^ 2 = a ^ 2 := by simp [sq]
#align neg_sq neg_sq

-- Porting note: removed the simp attribute to please the simpNF linter
theorem neg_one_sq : (-1 : R) ^ 2 = 1 := by simp [neg_sq, one_pow]
#align neg_one_sq neg_one_sq

alias neg_pow_two := neg_sq
#align neg_pow_two neg_pow_two

alias neg_one_pow_two := neg_one_sq
#align neg_one_pow_two neg_one_pow_two

end HasDistribNeg

section Ring

variable [Ring R] {a b : R}

protected theorem Commute.sq_sub_sq (h : Commute a b) : a ^ 2 - b ^ 2 = (a + b) * (a - b) := by
  rw [sq, sq, h.mul_self_sub_mul_self_eq]
#align commute.sq_sub_sq Commute.sq_sub_sq

@[simp]
theorem neg_one_pow_mul_eq_zero_iff {n : ℕ} {r : R} : (-1) ^ n * r = 0 ↔ r = 0 := by
  rcases neg_one_pow_eq_or R n with h | h <;> simp [h]
#align neg_one_pow_mul_eq_zero_iff neg_one_pow_mul_eq_zero_iff

@[simp]
theorem mul_neg_one_pow_eq_zero_iff {n : ℕ} {r : R} : r * (-1) ^ n = 0 ↔ r = 0 := by
  rcases neg_one_pow_eq_or R n with h | h <;> simp [h]
#align mul_neg_one_pow_eq_zero_iff mul_neg_one_pow_eq_zero_iff

variable [NoZeroDivisors R]

protected theorem Commute.sq_eq_sq_iff_eq_or_eq_neg (h : Commute a b) :
    a ^ 2 = b ^ 2 ↔ a = b ∨ a = -b := by
  rw [← sub_eq_zero, h.sq_sub_sq, mul_eq_zero, add_eq_zero_iff_eq_neg, sub_eq_zero, or_comm]
#align commute.sq_eq_sq_iff_eq_or_eq_neg Commute.sq_eq_sq_iff_eq_or_eq_neg

@[simp]
theorem sq_eq_one_iff : a ^ 2 = 1 ↔ a = 1 ∨ a = -1 := by
  rw [← (Commute.one_right a).sq_eq_sq_iff_eq_or_eq_neg, one_pow]
#align sq_eq_one_iff sq_eq_one_iff

theorem sq_ne_one_iff : a ^ 2 ≠ 1 ↔ a ≠ 1 ∧ a ≠ -1 :=
  sq_eq_one_iff.not.trans not_or
#align sq_ne_one_iff sq_ne_one_iff

lemma neg_one_pow_eq_pow_mod_two (n : ℕ) : (-1 : R) ^ n = (-1) ^ (n % 2) := by
  rw [← Nat.mod_add_div n 2, pow_add, pow_mul]; simp [sq]
#align neg_one_pow_eq_pow_mod_two neg_one_pow_eq_pow_mod_two

end Ring

section CommRing

variable [CommRing R]

theorem sq_sub_sq (a b : R) : a ^ 2 - b ^ 2 = (a + b) * (a - b) :=
  (Commute.all a b).sq_sub_sq
#align sq_sub_sq sq_sub_sq

alias pow_two_sub_pow_two := sq_sub_sq
#align pow_two_sub_pow_two pow_two_sub_pow_two

theorem sub_sq (a b : R) : (a - b) ^ 2 = a ^ 2 - 2 * a * b + b ^ 2 := by
  rw [sub_eq_add_neg, add_sq, neg_sq, mul_neg, ← sub_eq_add_neg]
#align sub_sq sub_sq

alias sub_pow_two := sub_sq
#align sub_pow_two sub_pow_two

theorem sub_sq' (a b : R) : (a - b) ^ 2 = a ^ 2 + b ^ 2 - 2 * a * b := by
  rw [sub_eq_add_neg, add_sq', neg_sq, mul_neg, ← sub_eq_add_neg]
#align sub_sq' sub_sq'

variable [NoZeroDivisors R] {a b : R}

theorem sq_eq_sq_iff_eq_or_eq_neg : a ^ 2 = b ^ 2 ↔ a = b ∨ a = -b :=
  (Commute.all a b).sq_eq_sq_iff_eq_or_eq_neg
#align sq_eq_sq_iff_eq_or_eq_neg sq_eq_sq_iff_eq_or_eq_neg

theorem eq_or_eq_neg_of_sq_eq_sq (a b : R) : a ^ 2 = b ^ 2 → a = b ∨ a = -b :=
  sq_eq_sq_iff_eq_or_eq_neg.1
#align eq_or_eq_neg_of_sq_eq_sq eq_or_eq_neg_of_sq_eq_sq

-- Copies of the above CommRing lemmas for `Units R`.
namespace Units

protected theorem sq_eq_sq_iff_eq_or_eq_neg {a b : Rˣ} : a ^ 2 = b ^ 2 ↔ a = b ∨ a = -b := by
  simp_rw [ext_iff, val_pow_eq_pow_val, sq_eq_sq_iff_eq_or_eq_neg, Units.val_neg]
#align units.sq_eq_sq_iff_eq_or_eq_neg Units.sq_eq_sq_iff_eq_or_eq_neg

protected theorem eq_or_eq_neg_of_sq_eq_sq (a b : Rˣ) (h : a ^ 2 = b ^ 2) : a = b ∨ a = -b :=
  Units.sq_eq_sq_iff_eq_or_eq_neg.1 h
#align units.eq_or_eq_neg_of_sq_eq_sq Units.eq_or_eq_neg_of_sq_eq_sq

end Units

end CommRing
=======
section DivisionMonoid
variable [DivisionMonoid R] [HasDistribNeg R]

set_option linter.deprecated false in
@[simp] lemma zpow_bit0_neg (a : R) (n : ℤ) : (-a) ^ bit0 n = a ^ bit0 n := by
  rw [zpow_bit0', zpow_bit0', neg_mul_neg]
#align zpow_bit0_neg zpow_bit0_neg

end DivisionMonoid
>>>>>>> b8d7525d
<|MERGE_RESOLUTION|>--- conflicted
+++ resolved
@@ -51,187 +51,4 @@
     rwa [mul_dvd_mul_iff_left, ← isUnit_iff_dvd_one] at this
     apply pow_ne_zero m h0
   · apply pow_dvd_pow
-#align pow_dvd_pow_iff pow_dvd_pow_iff
-
-<<<<<<< HEAD
-section Semiring
-
-variable [Semiring R] [Semiring S]
-
-protected theorem RingHom.map_pow (f : R →+* S) (a) : ∀ n : ℕ, f (a ^ n) = f a ^ n :=
-  map_pow f a
-#align ring_hom.map_pow RingHom.map_pow
-
-theorem min_pow_dvd_add {n m : ℕ} {a b c : R} (ha : c ^ n ∣ a) (hb : c ^ m ∣ b) :
-    c ^ min n m ∣ a + b := by
-  replace ha := (pow_dvd_pow c (min_le_left n m)).trans ha
-  replace hb := (pow_dvd_pow c (min_le_right n m)).trans hb
-  exact dvd_add ha hb
-#align min_pow_dvd_add min_pow_dvd_add
-
-end Semiring
-
-section CommSemiring
-
-variable [CommSemiring R]
-
-theorem add_sq (a b : R) : (a + b) ^ 2 = a ^ 2 + 2 * a * b + b ^ 2 := by
-  simp only [sq, add_mul_self_eq]
-#align add_sq add_sq
-
-theorem add_sq' (a b : R) : (a + b) ^ 2 = a ^ 2 + b ^ 2 + 2 * a * b := by
-  rw [add_sq, add_assoc, add_comm _ (b ^ 2), add_assoc]
-#align add_sq' add_sq'
-
-alias add_pow_two := add_sq
-#align add_pow_two add_pow_two
-
-end CommSemiring
-
-section HasDistribNeg
-
-variable [Monoid R] [HasDistribNeg R]
-variable (R)
-
-theorem neg_one_pow_eq_or : ∀ n : ℕ, (-1 : R) ^ n = 1 ∨ (-1 : R) ^ n = -1
-  | 0 => Or.inl (pow_zero _)
-  | n + 1 => (neg_one_pow_eq_or n).symm.imp
-    (fun h ↦ by rw [pow_succ, h, neg_one_mul, neg_neg])
-    (fun h ↦ by rw [pow_succ, h, one_mul])
-#align neg_one_pow_eq_or neg_one_pow_eq_or
-
-variable {R}
-
-theorem neg_pow (a : R) (n : ℕ) : (-a) ^ n = (-1) ^ n * a ^ n :=
-  neg_one_mul a ▸ (Commute.neg_one_left a).mul_pow n
-#align neg_pow neg_pow
-
-theorem neg_pow' (a : R) (n : ℕ) : (-a) ^ n = a ^ n * (-1) ^ n :=
-  mul_neg_one a ▸ (Commute.neg_one_right a).mul_pow n
-
-section
-set_option linter.deprecated false
-
-theorem neg_pow_bit0 (a : R) (n : ℕ) : (-a) ^ bit0 n = a ^ bit0 n := by
-  rw [pow_bit0', neg_mul_neg, pow_bit0']
-#align neg_pow_bit0 neg_pow_bit0
-
-@[simp]
-theorem neg_pow_bit1 (a : R) (n : ℕ) : (-a) ^ bit1 n = -a ^ bit1 n := by
-  simp only [bit1, pow_succ', neg_pow_bit0, neg_mul_eq_neg_mul]
-#align neg_pow_bit1 neg_pow_bit1
-
-end
-
-theorem neg_sq (a : R) : (-a) ^ 2 = a ^ 2 := by simp [sq]
-#align neg_sq neg_sq
-
--- Porting note: removed the simp attribute to please the simpNF linter
-theorem neg_one_sq : (-1 : R) ^ 2 = 1 := by simp [neg_sq, one_pow]
-#align neg_one_sq neg_one_sq
-
-alias neg_pow_two := neg_sq
-#align neg_pow_two neg_pow_two
-
-alias neg_one_pow_two := neg_one_sq
-#align neg_one_pow_two neg_one_pow_two
-
-end HasDistribNeg
-
-section Ring
-
-variable [Ring R] {a b : R}
-
-protected theorem Commute.sq_sub_sq (h : Commute a b) : a ^ 2 - b ^ 2 = (a + b) * (a - b) := by
-  rw [sq, sq, h.mul_self_sub_mul_self_eq]
-#align commute.sq_sub_sq Commute.sq_sub_sq
-
-@[simp]
-theorem neg_one_pow_mul_eq_zero_iff {n : ℕ} {r : R} : (-1) ^ n * r = 0 ↔ r = 0 := by
-  rcases neg_one_pow_eq_or R n with h | h <;> simp [h]
-#align neg_one_pow_mul_eq_zero_iff neg_one_pow_mul_eq_zero_iff
-
-@[simp]
-theorem mul_neg_one_pow_eq_zero_iff {n : ℕ} {r : R} : r * (-1) ^ n = 0 ↔ r = 0 := by
-  rcases neg_one_pow_eq_or R n with h | h <;> simp [h]
-#align mul_neg_one_pow_eq_zero_iff mul_neg_one_pow_eq_zero_iff
-
-variable [NoZeroDivisors R]
-
-protected theorem Commute.sq_eq_sq_iff_eq_or_eq_neg (h : Commute a b) :
-    a ^ 2 = b ^ 2 ↔ a = b ∨ a = -b := by
-  rw [← sub_eq_zero, h.sq_sub_sq, mul_eq_zero, add_eq_zero_iff_eq_neg, sub_eq_zero, or_comm]
-#align commute.sq_eq_sq_iff_eq_or_eq_neg Commute.sq_eq_sq_iff_eq_or_eq_neg
-
-@[simp]
-theorem sq_eq_one_iff : a ^ 2 = 1 ↔ a = 1 ∨ a = -1 := by
-  rw [← (Commute.one_right a).sq_eq_sq_iff_eq_or_eq_neg, one_pow]
-#align sq_eq_one_iff sq_eq_one_iff
-
-theorem sq_ne_one_iff : a ^ 2 ≠ 1 ↔ a ≠ 1 ∧ a ≠ -1 :=
-  sq_eq_one_iff.not.trans not_or
-#align sq_ne_one_iff sq_ne_one_iff
-
-lemma neg_one_pow_eq_pow_mod_two (n : ℕ) : (-1 : R) ^ n = (-1) ^ (n % 2) := by
-  rw [← Nat.mod_add_div n 2, pow_add, pow_mul]; simp [sq]
-#align neg_one_pow_eq_pow_mod_two neg_one_pow_eq_pow_mod_two
-
-end Ring
-
-section CommRing
-
-variable [CommRing R]
-
-theorem sq_sub_sq (a b : R) : a ^ 2 - b ^ 2 = (a + b) * (a - b) :=
-  (Commute.all a b).sq_sub_sq
-#align sq_sub_sq sq_sub_sq
-
-alias pow_two_sub_pow_two := sq_sub_sq
-#align pow_two_sub_pow_two pow_two_sub_pow_two
-
-theorem sub_sq (a b : R) : (a - b) ^ 2 = a ^ 2 - 2 * a * b + b ^ 2 := by
-  rw [sub_eq_add_neg, add_sq, neg_sq, mul_neg, ← sub_eq_add_neg]
-#align sub_sq sub_sq
-
-alias sub_pow_two := sub_sq
-#align sub_pow_two sub_pow_two
-
-theorem sub_sq' (a b : R) : (a - b) ^ 2 = a ^ 2 + b ^ 2 - 2 * a * b := by
-  rw [sub_eq_add_neg, add_sq', neg_sq, mul_neg, ← sub_eq_add_neg]
-#align sub_sq' sub_sq'
-
-variable [NoZeroDivisors R] {a b : R}
-
-theorem sq_eq_sq_iff_eq_or_eq_neg : a ^ 2 = b ^ 2 ↔ a = b ∨ a = -b :=
-  (Commute.all a b).sq_eq_sq_iff_eq_or_eq_neg
-#align sq_eq_sq_iff_eq_or_eq_neg sq_eq_sq_iff_eq_or_eq_neg
-
-theorem eq_or_eq_neg_of_sq_eq_sq (a b : R) : a ^ 2 = b ^ 2 → a = b ∨ a = -b :=
-  sq_eq_sq_iff_eq_or_eq_neg.1
-#align eq_or_eq_neg_of_sq_eq_sq eq_or_eq_neg_of_sq_eq_sq
-
--- Copies of the above CommRing lemmas for `Units R`.
-namespace Units
-
-protected theorem sq_eq_sq_iff_eq_or_eq_neg {a b : Rˣ} : a ^ 2 = b ^ 2 ↔ a = b ∨ a = -b := by
-  simp_rw [ext_iff, val_pow_eq_pow_val, sq_eq_sq_iff_eq_or_eq_neg, Units.val_neg]
-#align units.sq_eq_sq_iff_eq_or_eq_neg Units.sq_eq_sq_iff_eq_or_eq_neg
-
-protected theorem eq_or_eq_neg_of_sq_eq_sq (a b : Rˣ) (h : a ^ 2 = b ^ 2) : a = b ∨ a = -b :=
-  Units.sq_eq_sq_iff_eq_or_eq_neg.1 h
-#align units.eq_or_eq_neg_of_sq_eq_sq Units.eq_or_eq_neg_of_sq_eq_sq
-
-end Units
-
-end CommRing
-=======
-section DivisionMonoid
-variable [DivisionMonoid R] [HasDistribNeg R]
-
-set_option linter.deprecated false in
-@[simp] lemma zpow_bit0_neg (a : R) (n : ℤ) : (-a) ^ bit0 n = a ^ bit0 n := by
-  rw [zpow_bit0', zpow_bit0', neg_mul_neg]
-#align zpow_bit0_neg zpow_bit0_neg
-
-end DivisionMonoid
->>>>>>> b8d7525d
+#align pow_dvd_pow_iff pow_dvd_pow_iff