/-
Copyright (c) 2015 Jeremy Avigad. All rights reserved.
Released under Apache 2.0 license as described in the file LICENSE.
Authors: Jeremy Avigad, Robert Y. Lewis
-/
import Mathlib.Algebra.GroupPower.CovariantClass
import Mathlib.Algebra.GroupPower.Ring

#align_import algebra.group_power.order from "leanprover-community/mathlib"@"00f91228655eecdcd3ac97a7fd8dbcb139fe990a"

/-!
# Lemmas about the interaction of power operations with order

Note that some lemmas are in `Algebra/GroupPower/Lemmas.lean` as they import files which
depend on this file.
-/

open Function Int

variable {α M R : Type*}

section OrderedCommGroup
variable [OrderedCommGroup α] {m n : ℤ} {a b : α}

@[to_additive zsmul_pos] lemma one_lt_zpow' (ha : 1 < a) (hn : 0 < n) : 1 < a ^ n := by
  obtain ⟨n, rfl⟩ := Int.eq_ofNat_of_zero_le hn.le
  rw [zpow_natCast]
  refine' one_lt_pow' ha ?_
  rintro rfl
  simp at hn
#align one_lt_zpow' one_lt_zpow'
#align zsmul_pos zsmul_pos

@[to_additive zsmul_strictMono_left]
lemma zpow_right_strictMono (ha : 1 < a) : StrictMono fun n : ℤ ↦ a ^ n := fun m n h ↦
  calc
    a ^ m = a ^ m * 1 := (mul_one _).symm
    _ < a ^ m * a ^ (n - m) := mul_lt_mul_left' (one_lt_zpow' ha <| Int.sub_pos_of_lt h) _
    _ = a ^ n := by simp [← zpow_add, m.add_comm]
#align zpow_strict_mono_right zpow_right_strictMono
#align zsmul_strict_mono_left zsmul_strictMono_left

@[to_additive zsmul_mono_left]
lemma zpow_mono_right (ha : 1 ≤ a) : Monotone fun n : ℤ ↦ a ^ n := fun m n h ↦
  calc
    a ^ m = a ^ m * 1 := (mul_one _).symm
    _ ≤ a ^ m * a ^ (n - m) := mul_le_mul_left' (one_le_zpow ha <| Int.sub_nonneg_of_le h) _
    _ = a ^ n := by simp [← zpow_add, m.add_comm]
#align zpow_mono_right zpow_mono_right
#align zsmul_mono_left zsmul_mono_left

@[to_additive (attr := gcongr)]
lemma zpow_le_zpow (ha : 1 ≤ a) (h : m ≤ n) : a ^ m ≤ a ^ n := zpow_mono_right ha h
#align zpow_le_zpow zpow_le_zpow
#align zsmul_le_zsmul zsmul_le_zsmul

@[to_additive (attr := gcongr)]
lemma zpow_lt_zpow (ha : 1 < a) (h : m < n) : a ^ m < a ^ n := zpow_right_strictMono ha h
#align zpow_lt_zpow zpow_lt_zpow
#align zsmul_lt_zsmul zsmul_lt_zsmul

@[to_additive]
lemma zpow_le_zpow_iff (ha : 1 < a) : a ^ m ≤ a ^ n ↔ m ≤ n := (zpow_right_strictMono ha).le_iff_le
#align zpow_le_zpow_iff zpow_le_zpow_iff
#align zsmul_le_zsmul_iff zsmul_le_zsmul_iff

@[to_additive]
lemma zpow_lt_zpow_iff (ha : 1 < a) : a ^ m < a ^ n ↔ m < n := (zpow_right_strictMono ha).lt_iff_lt
#align zpow_lt_zpow_iff zpow_lt_zpow_iff
#align zsmul_lt_zsmul_iff zsmul_lt_zsmul_iff

variable (α)

@[to_additive zsmul_strictMono_right]
lemma zpow_strictMono_left (hn : 0 < n) : StrictMono ((· ^ n) : α → α) := fun a b hab => by
  rw [← one_lt_div', ← div_zpow]; exact one_lt_zpow' (one_lt_div'.2 hab) hn
#align zpow_strict_mono_left zpow_strictMono_left
#align zsmul_strict_mono_right zsmul_strictMono_right

@[to_additive zsmul_mono_right]
lemma zpow_mono_left (hn : 0 ≤ n) : Monotone ((· ^ n) : α → α) := fun a b hab => by
  rw [← one_le_div', ← div_zpow]; exact one_le_zpow (one_le_div'.2 hab) hn
#align zpow_mono_left zpow_mono_left
#align zsmul_mono_right zsmul_mono_right

variable {α}

@[to_additive (attr := gcongr)]
lemma zpow_le_zpow' (hn : 0 ≤ n) (h : a ≤ b) : a ^ n ≤ b ^ n := zpow_mono_left α hn h
#align zpow_le_zpow' zpow_le_zpow'
#align zsmul_le_zsmul' zsmul_le_zsmul'

@[to_additive (attr := gcongr)]
lemma zpow_lt_zpow' (hn : 0 < n) (h : a < b) : a ^ n < b ^ n := zpow_strictMono_left α hn h
#align zpow_lt_zpow' zpow_lt_zpow'
#align zsmul_lt_zsmul' zsmul_lt_zsmul'

end OrderedCommGroup

section LinearOrderedCommGroup

variable [LinearOrderedCommGroup α] {n : ℤ} {a b : α}

@[to_additive] lemma zpow_le_zpow_iff' (hn : 0 < n) : a ^ n ≤ b ^ n ↔ a ≤ b :=
  (zpow_strictMono_left α hn).le_iff_le
#align zpow_le_zpow_iff' zpow_le_zpow_iff'
#align zsmul_le_zsmul_iff' zsmul_le_zsmul_iff'

@[to_additive] lemma zpow_lt_zpow_iff' (hn : 0 < n) : a ^ n < b ^ n ↔ a < b :=
  (zpow_strictMono_left α hn).lt_iff_lt
#align zpow_lt_zpow_iff' zpow_lt_zpow_iff'
#align zsmul_lt_zsmul_iff' zsmul_lt_zsmul_iff'

@[to_additive zsmul_right_injective
"See also `smul_right_injective`. TODO: provide a `NoZeroSMulDivisors` instance. We can't do
that here because importing that definition would create import cycles."]
lemma zpow_left_injective (hn : n ≠ 0) : Injective ((· ^ n) : α → α) := by
  obtain hn | hn := hn.lt_or_lt
  · refine fun a b (hab : a ^ n = b ^ n) ↦
      (zpow_strictMono_left _ $ Int.neg_pos_of_neg hn).injective ?_
    rw [zpow_neg, zpow_neg, hab]
  · exact (zpow_strictMono_left _ hn).injective
#align zpow_left_injective zpow_left_injective
#align zsmul_right_injective zsmul_right_injective

@[to_additive zsmul_right_inj]
lemma zpow_left_inj (hn : n ≠ 0) : a ^ n = b ^ n ↔ a = b := (zpow_left_injective hn).eq_iff
#align zpow_left_inj zpow_left_inj
#align zsmul_right_inj zsmul_right_inj

/-- Alias of `zpow_left_inj`, for ease of discovery alongside `zsmul_le_zsmul_iff'` and
`zsmul_lt_zsmul_iff'`. -/
@[to_additive "Alias of `zsmul_right_inj`, for ease of discovery alongside `zsmul_le_zsmul_iff'` and
`zsmul_lt_zsmul_iff'`."]
lemma zpow_eq_zpow_iff' (hn : n ≠ 0) : a ^ n = b ^ n ↔ a = b := zpow_left_inj hn
#align zpow_eq_zpow_iff' zpow_eq_zpow_iff'
#align zsmul_eq_zsmul_iff' zsmul_eq_zsmul_iff'

end LinearOrderedCommGroup

namespace CanonicallyOrderedCommSemiring

variable [CanonicallyOrderedCommSemiring R]

theorem pow_pos {a : R} (H : 0 < a) (n : ℕ) : 0 < a ^ n :=
  pos_iff_ne_zero.2 <| pow_ne_zero _ H.ne'
#align canonically_ordered_comm_semiring.pow_pos CanonicallyOrderedCommSemiring.pow_pos

end CanonicallyOrderedCommSemiring

section OrderedSemiring

variable [OrderedSemiring R] {a b x y : R} {n m : ℕ}

theorem zero_pow_le_one : ∀ n : ℕ, (0 : R) ^ n ≤ 1
  | 0 => (pow_zero _).le
  | n + 1 => by rw [zero_pow n.succ_ne_zero]; exact zero_le_one
#align zero_pow_le_one zero_pow_le_one

theorem pow_add_pow_le (hx : 0 ≤ x) (hy : 0 ≤ y) (hn : n ≠ 0) : x ^ n + y ^ n ≤ (x + y) ^ n := by
  rcases Nat.exists_eq_succ_of_ne_zero hn with ⟨k, rfl⟩
  induction' k with k ih;
  · have eqn : Nat.succ Nat.zero = 1 := rfl
    rw [eqn]
    simp only [pow_one, le_refl]
  · let n := k.succ
    have h1 := add_nonneg (mul_nonneg hx (pow_nonneg hy n)) (mul_nonneg hy (pow_nonneg hx n))
    have h2 := add_nonneg hx hy
    calc
      x ^ n.succ + y ^ n.succ ≤ x * x ^ n + y * y ^ n + (x * y ^ n + y * x ^ n) := by
        rw [pow_succ' _ n, pow_succ' _ n]
        exact le_add_of_nonneg_right h1
      _ = (x + y) * (x ^ n + y ^ n) := by
        rw [add_mul, mul_add, mul_add, add_comm (y * x ^ n), ← add_assoc, ← add_assoc,
          add_assoc (x * x ^ n) (x * y ^ n), add_comm (x * y ^ n) (y * y ^ n), ← add_assoc]
      _ ≤ (x + y) ^ n.succ := by
        rw [pow_succ' _ n]
        exact mul_le_mul_of_nonneg_left (ih (Nat.succ_ne_zero k)) h2
#align pow_add_pow_le pow_add_pow_le

theorem pow_le_one : ∀ n : ℕ, 0 ≤ a → a ≤ 1 → a ^ n ≤ 1
  | 0, _, _ => (pow_zero a).le
  | n + 1, h₀, h₁ => (pow_succ a n).le.trans (mul_le_one (pow_le_one n h₀ h₁) h₀ h₁)
#align pow_le_one pow_le_one

theorem pow_lt_one (h₀ : 0 ≤ a) (h₁ : a < 1) : ∀ {n : ℕ}, n ≠ 0 → a ^ n < 1
  | 0, h => (h rfl).elim
  | n + 1, _ => by
    rw [pow_succ']
    exact mul_lt_one_of_nonneg_of_lt_one_left h₀ h₁ (pow_le_one _ h₀ h₁.le)
#align pow_lt_one pow_lt_one

theorem one_le_pow_of_one_le (H : 1 ≤ a) : ∀ n : ℕ, 1 ≤ a ^ n
  | 0 => by rw [pow_zero]
  | n + 1 => by
    rw [pow_succ']
    simpa only [mul_one] using
      mul_le_mul H (one_le_pow_of_one_le H n) zero_le_one (le_trans zero_le_one H)
#align one_le_pow_of_one_le one_le_pow_of_one_le

theorem pow_right_mono (h : 1 ≤ a) : Monotone (a ^ ·) :=
  monotone_nat_of_le_succ fun n => by
    rw [pow_succ']
    exact le_mul_of_one_le_left (pow_nonneg (zero_le_one.trans h) _) h
#align pow_mono pow_right_mono

@[gcongr]
theorem pow_le_pow_right (ha : 1 ≤ a) (h : n ≤ m) : a ^ n ≤ a ^ m := pow_right_mono ha h
#align pow_le_pow pow_le_pow_right

theorem le_self_pow (ha : 1 ≤ a) (h : m ≠ 0) : a ≤ a ^ m := by
  simpa only [pow_one] using pow_le_pow_right ha <| pos_iff_ne_zero.2 h
#align self_le_pow le_self_pow
#align le_self_pow le_self_pow

@[mono, gcongr]
theorem pow_le_pow_left {a b : R} (ha : 0 ≤ a) (hab : a ≤ b) : ∀ n, a ^ n ≤ b ^ n
  | 0 => by simp
  | n + 1 => by simpa only [pow_succ']
      using mul_le_mul hab (pow_le_pow_left ha hab _) (pow_nonneg ha _) (ha.trans hab)
#align pow_le_pow_of_le_left pow_le_pow_left

theorem one_lt_pow (ha : 1 < a) : ∀ {n : ℕ} (_ : n ≠ 0), 1 < a ^ n
  | 0, h => (h rfl).elim
  | n + 1, _ => by
    rw [pow_succ']
    exact one_lt_mul_of_lt_of_le ha (one_le_pow_of_one_le ha.le _)
#align one_lt_pow one_lt_pow

lemma pow_add_pow_le' (ha : 0 ≤ a) (hb : 0 ≤ b) : a ^ n + b ^ n ≤ 2 * (a + b) ^ n := by
  rw [two_mul]
  exact add_le_add (pow_le_pow_left ha (le_add_of_nonneg_right hb) _)
    (pow_le_pow_left hb (le_add_of_nonneg_left ha) _)

end OrderedSemiring

section StrictOrderedSemiring

variable [StrictOrderedSemiring R] {a x y : R} {n m : ℕ}

@[gcongr]
theorem pow_lt_pow_left (h : x < y) (hx : 0 ≤ x) : ∀ {n : ℕ}, n ≠ 0 → x ^ n < y ^ n
  | 0, hn => by contradiction
  | n + 1, _ => by
    simpa only [pow_succ] using
      mul_lt_mul_of_le_of_le' (pow_le_pow_left hx h.le _) h (pow_pos (hx.trans_lt h) _) hx
#align pow_lt_pow_of_lt_left pow_lt_pow_left

/-- See also `pow_left_strictMono` and `Nat.pow_left_strictMono`. -/
lemma pow_left_strictMonoOn (hn : n ≠ 0) : StrictMonoOn (· ^ n : R → R) {a | 0 ≤ a} :=
  fun _a ha _b _ hab ↦ pow_lt_pow_left hab ha hn
#align strict_mono_on_pow pow_left_strictMonoOn

/-- See also `pow_right_strictMono'`. -/
lemma pow_right_strictMono (h : 1 < a) : StrictMono (a ^ ·) :=
  have : 0 < a := zero_le_one.trans_lt h
  strictMono_nat_of_lt_succ fun n => by
    simpa only [one_mul, pow_succ'] using mul_lt_mul h (le_refl (a ^ n)) (pow_pos this _) this.le
#align pow_strict_mono_right pow_right_strictMono

@[gcongr]
theorem pow_lt_pow_right (h : 1 < a) (hmn : m < n) : a ^ m < a ^ n := pow_right_strictMono h hmn
#align pow_lt_pow_right pow_lt_pow_right

lemma pow_lt_pow_iff_right (h : 1 < a) : a ^ n < a ^ m ↔ n < m := (pow_right_strictMono h).lt_iff_lt
#align pow_lt_pow_iff_ pow_lt_pow_iff_right

lemma pow_le_pow_iff_right (h : 1 < a) : a ^ n ≤ a ^ m ↔ n ≤ m := (pow_right_strictMono h).le_iff_le
#align pow_le_pow_iff pow_le_pow_iff_right

theorem lt_self_pow (h : 1 < a) (hm : 1 < m) : a < a ^ m := by
  simpa only [pow_one] using pow_lt_pow_right h hm

theorem pow_right_strictAnti (h₀ : 0 < a) (h₁ : a < 1) : StrictAnti (a ^ ·) :=
  strictAnti_nat_of_succ_lt fun n => by
    simpa only [pow_succ', one_mul] using mul_lt_mul h₁ le_rfl (pow_pos h₀ n) zero_le_one
#align strict_anti_pow pow_right_strictAnti

theorem pow_lt_pow_iff_right_of_lt_one (h₀ : 0 < a) (h₁ : a < 1) : a ^ m < a ^ n ↔ n < m :=
  (pow_right_strictAnti h₀ h₁).lt_iff_lt
#align pow_lt_pow_iff_of_lt_one pow_lt_pow_iff_right_of_lt_one

theorem pow_lt_pow_right_of_lt_one (h₀ : 0 < a) (h₁ : a < 1) (hmn : m < n) : a ^ n < a ^ m :=
  (pow_lt_pow_iff_right_of_lt_one h₀ h₁).2 hmn
#align pow_lt_pow_of_lt_one pow_lt_pow_right_of_lt_one

theorem pow_lt_self_of_lt_one (h₀ : 0 < a) (h₁ : a < 1) (hn : 1 < n) : a ^ n < a := by
  simpa only [pow_one] using pow_lt_pow_right_of_lt_one h₀ h₁ hn
#align pow_lt_self_of_lt_one pow_lt_self_of_lt_one

theorem sq_pos_of_pos (ha : 0 < a) : 0 < a ^ 2 := pow_pos ha _
#align sq_pos_of_pos sq_pos_of_pos

end StrictOrderedSemiring

section StrictOrderedRing
set_option linter.deprecated false

variable [StrictOrderedRing R] {a : R}

theorem pow_bit0_pos_of_neg (ha : a < 0) (n : ℕ) : 0 < a ^ bit0 n := by
  rw [pow_bit0']
  exact pow_pos (mul_pos_of_neg_of_neg ha ha) _
#align pow_bit0_pos_of_neg pow_bit0_pos_of_neg

theorem pow_bit1_neg (ha : a < 0) (n : ℕ) : a ^ bit1 n < 0 := by
  rw [bit1, pow_succ']
  exact mul_neg_of_neg_of_pos ha (pow_bit0_pos_of_neg ha n)
#align pow_bit1_neg pow_bit1_neg

theorem sq_pos_of_neg (ha : a < 0) : 0 < a ^ 2 :=
  pow_bit0_pos_of_neg ha 1
#align sq_pos_of_neg sq_pos_of_neg

end StrictOrderedRing

section LinearOrderedSemiring
variable [LinearOrderedSemiring R] {a b : R} {m n : ℕ}

lemma pow_le_pow_iff_left (ha : 0 ≤ a) (hb : 0 ≤ b) (hn : n ≠ 0) : a ^ n ≤ b ^ n ↔ a ≤ b :=
  (pow_left_strictMonoOn hn).le_iff_le ha hb

lemma pow_lt_pow_iff_left (ha : 0 ≤ a) (hb : 0 ≤ b) (hn : n ≠ 0) : a ^ n < b ^ n ↔ a < b :=
  (pow_left_strictMonoOn hn).lt_iff_lt ha hb

@[simp]
lemma pow_left_inj (ha : 0 ≤ a) (hb : 0 ≤ b) (hn : n ≠ 0) : a ^ n = b ^ n ↔ a = b :=
  (pow_left_strictMonoOn hn).eq_iff_eq ha hb
#align pow_left_inj pow_left_inj

lemma pow_right_injective (ha₀ : 0 < a) (ha₁ : a ≠ 1) : Injective (a ^ ·) := by
  obtain ha₁ | ha₁ := ha₁.lt_or_lt
  · exact (pow_right_strictAnti ha₀ ha₁).injective
  · exact (pow_right_strictMono ha₁).injective

@[simp]
lemma pow_right_inj (ha₀ : 0 < a) (ha₁ : a ≠ 1) : a ^ m = a ^ n ↔ m = n :=
  (pow_right_injective ha₀ ha₁).eq_iff

theorem pow_le_one_iff_of_nonneg (ha : 0 ≤ a) (hn : n ≠ 0) : a ^ n ≤ 1 ↔ a ≤ 1 := by
  simpa only [one_pow] using pow_le_pow_iff_left ha zero_le_one hn
#align pow_le_one_iff_of_nonneg pow_le_one_iff_of_nonneg

theorem one_le_pow_iff_of_nonneg (ha : 0 ≤ a) (hn : n ≠ 0) : 1 ≤ a ^ n ↔ 1 ≤ a := by
  simpa only [one_pow] using pow_le_pow_iff_left (zero_le_one' R) ha hn
#align one_le_pow_iff_of_nonneg one_le_pow_iff_of_nonneg

theorem pow_lt_one_iff_of_nonneg (ha : 0 ≤ a) (hn : n ≠ 0) : a ^ n < 1 ↔ a < 1 :=
  lt_iff_lt_of_le_iff_le (one_le_pow_iff_of_nonneg ha hn)
#align pow_lt_one_iff_of_nonneg pow_lt_one_iff_of_nonneg

theorem one_lt_pow_iff_of_nonneg (ha : 0 ≤ a) (hn : n ≠ 0) : 1 < a ^ n ↔ 1 < a := by
  simpa only [one_pow] using pow_lt_pow_iff_left (zero_le_one' R) ha hn
#align one_lt_pow_iff_of_nonneg one_lt_pow_iff_of_nonneg

lemma pow_eq_one_iff_of_nonneg (ha : 0 ≤ a) (hn : n ≠ 0) : a ^ n = 1 ↔ a = 1 := by
  simpa only [one_pow] using pow_left_inj ha zero_le_one hn

theorem sq_le_one_iff {a : R} (ha : 0 ≤ a) : a ^ 2 ≤ 1 ↔ a ≤ 1 :=
  pow_le_one_iff_of_nonneg ha (Nat.succ_ne_zero _)
#align sq_le_one_iff sq_le_one_iff

theorem sq_lt_one_iff {a : R} (ha : 0 ≤ a) : a ^ 2 < 1 ↔ a < 1 :=
  pow_lt_one_iff_of_nonneg ha (Nat.succ_ne_zero _)
#align sq_lt_one_iff sq_lt_one_iff

theorem one_le_sq_iff {a : R} (ha : 0 ≤ a) : 1 ≤ a ^ 2 ↔ 1 ≤ a :=
  one_le_pow_iff_of_nonneg ha (Nat.succ_ne_zero _)
#align one_le_sq_iff one_le_sq_iff

theorem one_lt_sq_iff {a : R} (ha : 0 ≤ a) : 1 < a ^ 2 ↔ 1 < a :=
  one_lt_pow_iff_of_nonneg ha (Nat.succ_ne_zero _)
#align one_lt_sq_iff one_lt_sq_iff

theorem lt_of_pow_lt_pow_left (n : ℕ) (hb : 0 ≤ b) (h : a ^ n < b ^ n) : a < b :=
  lt_of_not_ge fun hn => not_lt_of_ge (pow_le_pow_left hb hn _) h
#align lt_of_pow_lt_pow lt_of_pow_lt_pow_left

theorem le_of_pow_le_pow_left (hn : n ≠ 0) (hb : 0 ≤ b) (h : a ^ n ≤ b ^ n) : a ≤ b :=
  le_of_not_lt fun h1 => not_le_of_lt (pow_lt_pow_left h1 hb hn) h
#align le_of_pow_le_pow le_of_pow_le_pow_left

@[simp]
theorem sq_eq_sq {a b : R} (ha : 0 ≤ a) (hb : 0 ≤ b) : a ^ 2 = b ^ 2 ↔ a = b :=
  pow_left_inj ha hb (by decide)
#align sq_eq_sq sq_eq_sq

theorem lt_of_mul_self_lt_mul_self (hb : 0 ≤ b) : a * a < b * b → a < b := by
  simp_rw [← sq]
  exact lt_of_pow_lt_pow_left _ hb
#align lt_of_mul_self_lt_mul_self lt_of_mul_self_lt_mul_self

variable [ExistsAddOfLE R]

lemma add_sq_le : (a + b) ^ 2 ≤ 2 * (a ^ 2 + b ^ 2) := by
  calc
    (a + b) ^ 2 = a ^ 2 + b ^ 2 + (a * b + b * a) := by
        simp_rw [pow_succ', pow_zero, mul_one, add_mul, mul_add, add_comm (b * a), add_add_add_comm]
    _ ≤ a ^ 2 + b ^ 2 + (a * a + b * b) := add_le_add_left ?_ _
    _ = _ := by simp_rw [pow_succ', pow_zero, mul_one, two_mul]
  cases le_total a b
  · exact mul_add_mul_le_mul_add_mul ‹_› ‹_›
  · exact mul_add_mul_le_mul_add_mul' ‹_› ‹_›

-- TODO: Use `gcongr`, `positivity`, `ring` once those tactics are made available here
lemma add_pow_le (ha : 0 ≤ a) (hb : 0 ≤ b) : ∀ n, (a + b) ^ n ≤ 2 ^ (n - 1) * (a ^ n + b ^ n)
  | 0 => by simp
  | 1 => by simp
  | n + 2 => by
    rw [pow_succ]
    calc
      _ ≤ 2 ^ n * (a ^ (n + 1) + b ^ (n + 1)) * (a + b) :=
          mul_le_mul_of_nonneg_right (add_pow_le ha hb (n + 1)) $ add_nonneg ha hb
      _ = 2 ^ n * (a ^ (n + 2) + b ^ (n + 2) + (a ^ (n + 1) * b + b ^ (n + 1) * a)) := by
          rw [mul_assoc, mul_add, add_mul, add_mul, ← pow_succ, ← pow_succ, add_comm _ (b ^ _),
            add_add_add_comm, add_comm (_ * a)]
      _ ≤ 2 ^ n * (a ^ (n + 2) + b ^ (n + 2) + (a ^ (n + 1) * a + b ^ (n + 1) * b)) :=
          mul_le_mul_of_nonneg_left (add_le_add_left ?_ _) $ pow_nonneg (zero_le_two (α := R)) _
      _ = _ := by simp only [← pow_succ, ← two_mul, ← mul_assoc]; rfl
    · obtain hab | hba := le_total a b
      · exact mul_add_mul_le_mul_add_mul (pow_le_pow_left ha hab _) hab
      · exact mul_add_mul_le_mul_add_mul' (pow_le_pow_left hb hba _) hba

-- TODO: State using `Even`
protected lemma Even.add_pow_le (hn : ∃ k, 2 * k = n) :
    (a + b) ^ n ≤ 2 ^ (n - 1) * (a ^ n + b ^ n) := by
  obtain ⟨n, rfl⟩ := hn
  rw [pow_mul]
  calc
    _ ≤ (2 * (a ^ 2 + b ^ 2)) ^ n := pow_le_pow_left (sq_nonneg _) add_sq_le _
    _ = 2 ^ n * (a ^ 2 + b ^ 2) ^ n := by -- TODO: Should be `Nat.cast_commute`
        rw [Commute.mul_pow]; simp [Commute, SemiconjBy, two_mul, mul_two]
    _ ≤ 2 ^ n * (2 ^ (n - 1) * ((a ^ 2) ^ n + (b ^ 2) ^ n)) := mul_le_mul_of_nonneg_left
          (add_pow_le (sq_nonneg _) (sq_nonneg _) _) $ pow_nonneg (zero_le_two (α := R)) _
    _ = _ := by simp only [← mul_assoc, ← pow_add, ← pow_mul]; cases n; rfl; simp [two_mul]

end LinearOrderedSemiring

section LinearOrderedRing
variable [LinearOrderedRing R] {a b : R} {n : ℕ}

section deprecated
set_option linter.deprecated false

theorem pow_bit0_nonneg (a : R) (n : ℕ) : 0 ≤ a ^ bit0 n := by
  rw [pow_bit0]
  exact mul_self_nonneg _
#align pow_bit0_nonneg pow_bit0_nonneg

alias pow_two_nonneg := sq_nonneg
#align pow_two_nonneg pow_two_nonneg

theorem pow_bit0_pos {a : R} (h : a ≠ 0) (n : ℕ) : 0 < a ^ bit0 n :=
  (pow_bit0_nonneg a n).lt_of_ne (pow_ne_zero _ h).symm
#align pow_bit0_pos pow_bit0_pos

theorem sq_pos_of_ne_zero (a : R) (h : a ≠ 0) : 0 < a ^ 2 :=
  pow_bit0_pos h 1
#align sq_pos_of_ne_zero sq_pos_of_ne_zero

alias pow_two_pos_of_ne_zero := sq_pos_of_ne_zero
#align pow_two_pos_of_ne_zero pow_two_pos_of_ne_zero

theorem pow_bit0_pos_iff (a : R) {n : ℕ} (hn : n ≠ 0) : 0 < a ^ bit0 n ↔ a ≠ 0 := by
  refine' ⟨fun h => _, fun h => pow_bit0_pos h n⟩
  rintro rfl
  rw [zero_pow (Nat.bit0_ne_zero hn)] at h
  exact lt_irrefl _ h
#align pow_bit0_pos_iff pow_bit0_pos_iff

@[simp]
lemma pow_bit1_neg_iff : a ^ bit1 n < 0 ↔ a < 0 :=
  ⟨fun h ↦ not_le.1 fun h' => not_le.2 h <| pow_nonneg h' _, fun ha ↦ pow_bit1_neg ha n⟩
#align pow_bit1_neg_iff pow_bit1_neg_iff

@[simp]
lemma pow_bit1_nonneg_iff : 0 ≤ a ^ bit1 n ↔ 0 ≤ a := le_iff_le_iff_lt_iff_lt.2 pow_bit1_neg_iff
#align pow_bit1_nonneg_iff pow_bit1_nonneg_iff

@[simp]
lemma pow_bit1_nonpos_iff : a ^ bit1 n ≤ 0 ↔ a ≤ 0 := by
  simp only [le_iff_lt_or_eq, pow_bit1_neg_iff, pow_eq_zero_iff']; simp [bit1]
#align pow_bit1_nonpos_iff pow_bit1_nonpos_iff

@[simp]
lemma pow_bit1_pos_iff : 0 < a ^ bit1 n ↔ 0 < a := lt_iff_lt_of_le_iff_le pow_bit1_nonpos_iff
#align pow_bit1_pos_iff pow_bit1_pos_iff

lemma strictMono_pow_bit1 (n : ℕ) : StrictMono (· ^ bit1 n : R → R) := by
  intro a b hab
  rcases le_total a 0 with ha | ha
  · rcases le_or_lt b 0 with hb | hb
    · rw [← neg_lt_neg_iff, ← neg_pow_bit1, ← neg_pow_bit1]
      exact pow_lt_pow_left (neg_lt_neg hab) (neg_nonneg.2 hb) n.bit1_ne_zero
    · exact (pow_bit1_nonpos_iff.2 ha).trans_lt (pow_bit1_pos_iff.2 hb)
  · exact pow_lt_pow_left hab ha n.bit1_ne_zero
#align strict_mono_pow_bit1 strictMono_pow_bit1

end deprecated

lemma sq_pos_iff (a : R) : 0 < a ^ 2 ↔ a ≠ 0 := pow_bit0_pos_iff a one_ne_zero
#align sq_pos_iff sq_pos_iff

lemma pow_four_le_pow_two_of_pow_two_le (h : a ^ 2 ≤ b) : a ^ 4 ≤ b ^ 2 :=
  (pow_mul a 2 2).symm ▸ pow_le_pow_left (sq_nonneg a) h 2
#align pow_four_le_pow_two_of_pow_two_le pow_four_le_pow_two_of_pow_two_le

end LinearOrderedRing

<<<<<<< HEAD
section LinearOrderedCommMonoidWithZero

variable [LinearOrderedCommMonoidWithZero M] [NoZeroDivisors M] {a : M} {n : ℕ}

theorem pow_pos_iff (hn : n ≠ 0) : 0 < a ^ n ↔ 0 < a := by simp_rw [zero_lt_iff, pow_ne_zero_iff hn]
#align pow_pos_iff pow_pos_iff

end LinearOrderedCommMonoidWithZero

section LinearOrderedCommGroupWithZero

variable [LinearOrderedCommGroupWithZero M] {a : M} {m n : ℕ}

theorem pow_lt_pow_succ (ha : 1 < a) : a ^ n < a ^ n.succ := by
  rw [← one_mul (a ^ n), pow_succ']
  exact mul_lt_right₀ _ ha (pow_ne_zero _ (zero_lt_one.trans ha).ne')
#align pow_lt_pow_succ pow_lt_pow_succ

theorem pow_lt_pow_right₀ (ha : 1 < a) (hmn : m < n) : a ^ m < a ^ n := by
  induction' hmn with n _ ih
  exacts [pow_lt_pow_succ ha, lt_trans ih (pow_lt_pow_succ ha)]
#align pow_lt_pow₀ pow_lt_pow_right₀

end LinearOrderedCommGroupWithZero

=======
>>>>>>> 0f2c3bc0
namespace MonoidHom

variable [Ring R] [Monoid M] [LinearOrder M] [CovariantClass M M (· * ·) (· ≤ ·)] (f : R →* M)

theorem map_neg_one : f (-1) = 1 :=
  (pow_eq_one_iff (Nat.succ_ne_zero 1)).1 <| by rw [← map_pow, neg_one_sq, map_one]
#align monoid_hom.map_neg_one MonoidHom.map_neg_one

@[simp]
theorem map_neg (x : R) : f (-x) = f x := by rw [← neg_one_mul, map_mul, map_neg_one, one_mul]
#align monoid_hom.map_neg MonoidHom.map_neg

theorem map_sub_swap (x y : R) : f (x - y) = f (y - x) := by rw [← map_neg, neg_sub]
#align monoid_hom.map_sub_swap MonoidHom.map_sub_swap

end MonoidHom

/-!
### Deprecated lemmas

Those lemmas have been deprecated on 2023-12-23.
-/

@[deprecated] alias pow_mono := pow_right_mono
@[deprecated] alias pow_le_pow := pow_le_pow_right
@[deprecated] alias pow_le_pow_of_le_left := pow_le_pow_left
@[deprecated] alias pow_lt_pow_of_lt_left := pow_lt_pow_left
@[deprecated] alias strictMonoOn_pow := pow_left_strictMonoOn
@[deprecated] alias pow_strictMono_right := pow_right_strictMono
@[deprecated] alias pow_lt_pow := pow_lt_pow_right
@[deprecated] alias pow_lt_pow_iff := pow_lt_pow_iff_right
@[deprecated] alias pow_le_pow_iff := pow_le_pow_iff_right
@[deprecated] alias self_lt_pow := lt_self_pow
@[deprecated] alias strictAnti_pow := pow_right_strictAnti
@[deprecated] alias pow_lt_pow_iff_of_lt_one := pow_lt_pow_iff_right_of_lt_one
@[deprecated] alias pow_lt_pow_of_lt_one := pow_lt_pow_right_of_lt_one
@[deprecated] alias lt_of_pow_lt_pow := lt_of_pow_lt_pow_left
@[deprecated] alias le_of_pow_le_pow := le_of_pow_le_pow_left
@[deprecated] alias self_le_pow := le_self_pow<|MERGE_RESOLUTION|>--- conflicted
+++ resolved
@@ -507,34 +507,6 @@
 
 end LinearOrderedRing
 
-<<<<<<< HEAD
-section LinearOrderedCommMonoidWithZero
-
-variable [LinearOrderedCommMonoidWithZero M] [NoZeroDivisors M] {a : M} {n : ℕ}
-
-theorem pow_pos_iff (hn : n ≠ 0) : 0 < a ^ n ↔ 0 < a := by simp_rw [zero_lt_iff, pow_ne_zero_iff hn]
-#align pow_pos_iff pow_pos_iff
-
-end LinearOrderedCommMonoidWithZero
-
-section LinearOrderedCommGroupWithZero
-
-variable [LinearOrderedCommGroupWithZero M] {a : M} {m n : ℕ}
-
-theorem pow_lt_pow_succ (ha : 1 < a) : a ^ n < a ^ n.succ := by
-  rw [← one_mul (a ^ n), pow_succ']
-  exact mul_lt_right₀ _ ha (pow_ne_zero _ (zero_lt_one.trans ha).ne')
-#align pow_lt_pow_succ pow_lt_pow_succ
-
-theorem pow_lt_pow_right₀ (ha : 1 < a) (hmn : m < n) : a ^ m < a ^ n := by
-  induction' hmn with n _ ih
-  exacts [pow_lt_pow_succ ha, lt_trans ih (pow_lt_pow_succ ha)]
-#align pow_lt_pow₀ pow_lt_pow_right₀
-
-end LinearOrderedCommGroupWithZero
-
-=======
->>>>>>> 0f2c3bc0
 namespace MonoidHom
 
 variable [Ring R] [Monoid M] [LinearOrder M] [CovariantClass M M (· * ·) (· ≤ ·)] (f : R →* M)
