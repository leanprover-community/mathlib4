--- conflicted
+++ resolved
@@ -5,10 +5,6 @@
 -/
 import Mathlib.Algebra.GroupPower.CovariantClass
 import Mathlib.Algebra.GroupPower.Ring
-<<<<<<< HEAD
-import Mathlib.Algebra.Order.Group.Abs
-=======
->>>>>>> 9d89f498
 import Mathlib.Algebra.Order.WithZero
 
 #align_import algebra.group_power.order from "leanprover-community/mathlib"@"00f91228655eecdcd3ac97a7fd8dbcb139fe990a"
@@ -21,15 +17,9 @@
 -/
 
 open Function Int
-<<<<<<< HEAD
 
 variable {α M R : Type*}
 
-=======
-
-variable {α M R : Type*}
-
->>>>>>> 9d89f498
 section OrderedCommGroup
 variable [OrderedCommGroup α] {m n : ℤ} {a b : α}
 
@@ -146,41 +136,6 @@
 #align zpow_eq_zpow_iff' zpow_eq_zpow_iff'
 #align zsmul_eq_zsmul_iff' zsmul_eq_zsmul_iff'
 
-<<<<<<< HEAD
-@[to_additive] lemma mabs_pow (n : ℕ) (a : α) : |a ^ n|ₘ = |a|ₘ ^ n := by
-  obtain ha | ha := le_total a 1
-  · rw [mabs_of_le_one ha, ← mabs_inv, ← inv_pow, mabs_of_one_le]
-    exact one_le_pow_of_one_le' (one_le_inv'.2 ha) n
-  · rw [mabs_of_one_le ha, mabs_of_one_le (one_le_pow_of_one_le' ha n)]
-#align abs_nsmul abs_nsmul
-
-@[to_additive] private lemma mabs_mul_eq_mul_mabs_le (hab : a ≤ b) :
-    |a * b|ₘ = |a|ₘ * |b|ₘ ↔ 1 ≤ a ∧ 1 ≤ b ∨ a ≤ 1 ∧ b ≤ 1 := by
-  obtain ha | ha := le_or_lt 1 a <;> obtain hb | hb := le_or_lt 1 b
-  · simp [ha, hb, mabs_of_one_le, one_le_mul ha hb]
-  · exact (lt_irrefl (1 : α) <| ha.trans_lt <| hab.trans_lt hb).elim
-  any_goals simp [ha.le, hb.le, mabs_of_le_one, mul_le_one', mul_comm]
-  have : (|a * b|ₘ = a⁻¹ * b ↔ b ≤ 1) ↔
-    (|a * b|ₘ = |a|ₘ * |b|ₘ ↔ 1 ≤ a ∧ 1 ≤ b ∨ a ≤ 1 ∧ b ≤ 1) := by
-    simp [ha.le, ha.not_le, hb, mabs_of_le_one, mabs_of_one_le]
-  refine this.mp ⟨fun h ↦ ?_, fun h ↦ by simp only [h.antisymm hb, mabs_of_lt_one ha, mul_one]⟩
-  obtain ab | ab := le_or_lt (a * b) 1
-  · refine (eq_one_of_inv_eq' ?_).le
-    rwa [mabs_of_le_one ab, mul_inv_rev, mul_comm, mul_right_inj] at h
-  · rw [mabs_of_one_lt ab, mul_left_inj] at h
-    rw [eq_one_of_inv_eq' h.symm] at ha
-    cases ha.false
-#noalign abs_add_eq_add_abs_le
-
-@[to_additive] lemma mabs_mul_eq_mul_mabs_iff (a b : α) :
-    |a * b|ₘ = |a|ₘ * |b|ₘ ↔ 1 ≤ a ∧ 1 ≤ b ∨ a ≤ 1 ∧ b ≤ 1 := by
-  obtain ab | ab := le_total a b
-  · exact mabs_mul_eq_mul_mabs_le ab
-  · simpa only [mul_comm, and_comm] using mabs_mul_eq_mul_mabs_le ab
-#align abs_add_eq_add_abs_iff abs_add_eq_add_abs_iff
-
-=======
->>>>>>> 9d89f498
 end LinearOrderedCommGroup
 
 namespace CanonicallyOrderedCommSemiring
@@ -468,7 +423,6 @@
   exact lt_irrefl _ h
 #align pow_bit0_pos_iff pow_bit0_pos_iff
 
-<<<<<<< HEAD
 @[simp]
 lemma pow_bit1_neg_iff : a ^ bit1 n < 0 ↔ a < 0 :=
   ⟨fun h ↦ not_le.1 fun h' => not_le.2 h <| pow_nonneg h' _, fun ha ↦ pow_bit1_neg ha n⟩
@@ -499,174 +453,9 @@
 
 end deprecated
 
-@[simp] lemma abs_one : |(1 : R)| = 1 := abs_of_pos zero_lt_one
-#align abs_one abs_one
-
-@[simp] lemma abs_two : |(2 : R)| = 2 := abs_of_pos zero_lt_two
-#align abs_two abs_two
-
-lemma abs_mul (a b : R) : |a * b| = |a| * |b| := by
-  rw [abs_eq (mul_nonneg (abs_nonneg a) (abs_nonneg b))]
-  rcases le_total a 0 with ha | ha <;> rcases le_total b 0 with hb | hb <;>
-    simp only [abs_of_nonpos, abs_of_nonneg, true_or_iff, or_true_iff, eq_self_iff_true, neg_mul,
-      mul_neg, neg_neg, *]
-#align abs_mul abs_mul
-
-/-- `abs` as a `MonoidWithZeroHom`. -/
-def absHom : R →*₀ R where
-  toFun := abs
-  map_zero' := abs_zero
-  map_one' := abs_one
-  map_mul' := abs_mul
-#align abs_hom absHom
-
-@[simp]
-lemma abs_pow (a : R) (n : ℕ) : |a ^ n| = |a| ^ n := (absHom.toMonoidHom : R →* R).map_pow _ _
-#align abs_pow abs_pow
-
-lemma pow_abs (a : R) (n : ℕ) : |a| ^ n = |a ^ n| := (abs_pow a n).symm
-#align pow_abs pow_abs
-
-lemma abs_neg_one_pow (n : ℕ) : |(-1 : R) ^ n| = 1 := by rw [← pow_abs, abs_neg, abs_one, one_pow]
-#align abs_neg_one_pow abs_neg_one_pow
-
-lemma abs_pow_eq_one (a : R) {n : ℕ} (h : n ≠ 0) : |a ^ n| = 1 ↔ |a| = 1 := by
-  convert pow_left_inj (abs_nonneg a) zero_le_one h
-  exacts [(pow_abs _ _).symm, (one_pow _).symm]
-#align abs_pow_eq_one abs_pow_eq_one
-
-@[simp]
-lemma abs_mul_abs_self (a : R) : |a| * |a| = a * a :=
-  abs_by_cases (fun x => x * x = a * a) rfl (neg_mul_neg a a)
-#align abs_mul_abs_self abs_mul_abs_self
-
-@[simp]
-lemma abs_mul_self (a : R) : |a * a| = a * a := by rw [abs_mul, abs_mul_abs_self]
-#align abs_mul_self abs_mul_self
-
-lemma abs_eq_iff_mul_self_eq : |a| = |b| ↔ a * a = b * b := by
-  rw [← abs_mul_abs_self, ← abs_mul_abs_self b]
-  exact (mul_self_inj (abs_nonneg a) (abs_nonneg b)).symm
-#align abs_eq_iff_mul_self_eq abs_eq_iff_mul_self_eq
-
-lemma abs_lt_iff_mul_self_lt : |a| < |b| ↔ a * a < b * b := by
-  rw [← abs_mul_abs_self, ← abs_mul_abs_self b]
-  exact mul_self_lt_mul_self_iff (abs_nonneg a) (abs_nonneg b)
-#align abs_lt_iff_mul_self_lt abs_lt_iff_mul_self_lt
-
-lemma abs_le_iff_mul_self_le : |a| ≤ |b| ↔ a * a ≤ b * b := by
-  rw [← abs_mul_abs_self, ← abs_mul_abs_self b]
-  exact mul_self_le_mul_self_iff (abs_nonneg a) (abs_nonneg b)
-#align abs_le_iff_mul_self_le abs_le_iff_mul_self_le
-
-lemma abs_le_one_iff_mul_self_le_one : |a| ≤ 1 ↔ a * a ≤ 1 := by
-  simpa only [abs_one, one_mul] using @abs_le_iff_mul_self_le R _ a 1
-#align abs_le_one_iff_mul_self_le_one abs_le_one_iff_mul_self_le_one
-
--- Porting note: added `simp` to replace `pow_bit0_abs`
-@[simp]
-lemma sq_abs (a : R) : |a| ^ 2 = a ^ 2 := by simpa only [sq] using abs_mul_abs_self a
-#align sq_abs sq_abs
-
-theorem abs_sq (x : R) : |x ^ 2| = x ^ 2 := by simpa only [sq] using abs_mul_self x
-#align abs_sq abs_sq
-
-lemma sq_lt_sq : a ^ 2 < b ^ 2 ↔ |a| < |b| := by
-  simpa only [sq_abs] using
-    (pow_left_strictMonoOn two_ne_zero).lt_iff_lt (abs_nonneg a) (abs_nonneg b)
-#align sq_lt_sq sq_lt_sq
-
-lemma sq_lt_sq' (h1 : -b < a) (h2 : a < b) : a ^ 2 < b ^ 2 :=
-  sq_lt_sq.2 (lt_of_lt_of_le (abs_lt.2 ⟨h1, h2⟩) (le_abs_self _))
-#align sq_lt_sq' sq_lt_sq'
-
-lemma sq_le_sq : a ^ 2 ≤ b ^ 2 ↔ |a| ≤ |b| := by
-  simpa only [sq_abs] using
-    (pow_left_strictMonoOn two_ne_zero).le_iff_le (abs_nonneg a) (abs_nonneg b)
-#align sq_le_sq sq_le_sq
-
-lemma sq_le_sq' (h1 : -b ≤ a) (h2 : a ≤ b) : a ^ 2 ≤ b ^ 2 :=
-  sq_le_sq.2 (le_trans (abs_le.mpr ⟨h1, h2⟩) (le_abs_self _))
-#align sq_le_sq' sq_le_sq'
-
-lemma abs_lt_of_sq_lt_sq (h : a ^ 2 < b ^ 2) (hy : 0 ≤ b) : |a| < b := by
-  rwa [← abs_of_nonneg hy, ← sq_lt_sq]
-#align abs_lt_of_sq_lt_sq abs_lt_of_sq_lt_sq
-
-lemma abs_lt_of_sq_lt_sq' (h : a ^ 2 < b ^ 2) (hy : 0 ≤ b) : -b < a ∧ a < b :=
-  abs_lt.mp <| abs_lt_of_sq_lt_sq h hy
-#align abs_lt_of_sq_lt_sq' abs_lt_of_sq_lt_sq'
-
-lemma abs_le_of_sq_le_sq (h : a ^ 2 ≤ b ^ 2) (hy : 0 ≤ b) : |a| ≤ b := by
-  rwa [← abs_of_nonneg hy, ← sq_le_sq]
-#align abs_le_of_sq_le_sq abs_le_of_sq_le_sq
-
-lemma abs_le_of_sq_le_sq' (h : a ^ 2 ≤ b ^ 2) (hy : 0 ≤ b) : -b ≤ a ∧ a ≤ b :=
-  abs_le.mp <| abs_le_of_sq_le_sq h hy
-#align abs_le_of_sq_le_sq' abs_le_of_sq_le_sq'
-
-lemma sq_eq_sq_iff_abs_eq_abs (a b : R) : a ^ 2 = b ^ 2 ↔ |a| = |b| := by
-  simp only [le_antisymm_iff, sq_le_sq]
-#align sq_eq_sq_iff_abs_eq_abs sq_eq_sq_iff_abs_eq_abs
-
-@[simp]
-lemma sq_le_one_iff_abs_le_one (a : R) : a ^ 2 ≤ 1 ↔ |a| ≤ 1 := by
-  simpa only [one_pow, abs_one] using @sq_le_sq _ _ a 1
-#align sq_le_one_iff_abs_le_one sq_le_one_iff_abs_le_one
-
-@[simp]
-lemma sq_lt_one_iff_abs_lt_one (a : R) : a ^ 2 < 1 ↔ |a| < 1 := by
-  simpa only [one_pow, abs_one] using @sq_lt_sq _ _ a 1
-#align sq_lt_one_iff_abs_lt_one sq_lt_one_iff_abs_lt_one
-
-@[simp]
-lemma one_le_sq_iff_one_le_abs (a : R) : 1 ≤ a ^ 2 ↔ 1 ≤ |a| := by
-  simpa only [one_pow, abs_one] using @sq_le_sq _ _ 1 a
-#align one_le_sq_iff_one_le_abs one_le_sq_iff_one_le_abs
-
-@[simp]
-lemma one_lt_sq_iff_one_lt_abs (a : R) : 1 < a ^ 2 ↔ 1 < |a| := by
-  simpa only [one_pow, abs_one] using @sq_lt_sq _ _ 1 a
-#align one_lt_sq_iff_one_lt_abs one_lt_sq_iff_one_lt_abs
-
 lemma sq_pos_iff (a : R) : 0 < a ^ 2 ↔ a ≠ 0 := pow_bit0_pos_iff a one_ne_zero
 #align sq_pos_iff sq_pos_iff
 
-=======
-@[simp]
-lemma pow_bit1_neg_iff : a ^ bit1 n < 0 ↔ a < 0 :=
-  ⟨fun h ↦ not_le.1 fun h' => not_le.2 h <| pow_nonneg h' _, fun ha ↦ pow_bit1_neg ha n⟩
-#align pow_bit1_neg_iff pow_bit1_neg_iff
-
-@[simp]
-lemma pow_bit1_nonneg_iff : 0 ≤ a ^ bit1 n ↔ 0 ≤ a := le_iff_le_iff_lt_iff_lt.2 pow_bit1_neg_iff
-#align pow_bit1_nonneg_iff pow_bit1_nonneg_iff
-
-@[simp]
-lemma pow_bit1_nonpos_iff : a ^ bit1 n ≤ 0 ↔ a ≤ 0 := by
-  simp only [le_iff_lt_or_eq, pow_bit1_neg_iff, pow_eq_zero_iff']; simp [bit1]
-#align pow_bit1_nonpos_iff pow_bit1_nonpos_iff
-
-@[simp]
-lemma pow_bit1_pos_iff : 0 < a ^ bit1 n ↔ 0 < a := lt_iff_lt_of_le_iff_le pow_bit1_nonpos_iff
-#align pow_bit1_pos_iff pow_bit1_pos_iff
-
-lemma strictMono_pow_bit1 (n : ℕ) : StrictMono (· ^ bit1 n : R → R) := by
-  intro a b hab
-  rcases le_total a 0 with ha | ha
-  · rcases le_or_lt b 0 with hb | hb
-    · rw [← neg_lt_neg_iff, ← neg_pow_bit1, ← neg_pow_bit1]
-      exact pow_lt_pow_left (neg_lt_neg hab) (neg_nonneg.2 hb) n.bit1_ne_zero
-    · exact (pow_bit1_nonpos_iff.2 ha).trans_lt (pow_bit1_pos_iff.2 hb)
-  · exact pow_lt_pow_left hab ha n.bit1_ne_zero
-#align strict_mono_pow_bit1 strictMono_pow_bit1
-
-end deprecated
-
-lemma sq_pos_iff (a : R) : 0 < a ^ 2 ↔ a ≠ 0 := pow_bit0_pos_iff a one_ne_zero
-#align sq_pos_iff sq_pos_iff
-
->>>>>>> 9d89f498
 lemma pow_four_le_pow_two_of_pow_two_le (h : a ^ 2 ≤ b) : a ^ 4 ≤ b ^ 2 :=
   (pow_mul a 2 2).symm ▸ pow_le_pow_left (sq_nonneg a) h 2
 #align pow_four_le_pow_two_of_pow_two_le pow_four_le_pow_two_of_pow_two_le
