--- conflicted
+++ resolved
@@ -425,11 +425,7 @@
 
 @[to_additive add_one_zsmul]
 lemma zpow_add_one (a : G) : ∀ n : ℤ, a ^ (n + 1) = a ^ n * a
-<<<<<<< HEAD
-  | (n : ℕ) => by simp only [← Int.ofNat_succ, zpow_coe_nat, pow_succ]
-=======
   | (n : ℕ) => by simp only [← Int.ofNat_succ, zpow_natCast, pow_succ']
->>>>>>> 0f2c3bc0
   | -[0+1] => by simp [Int.negSucc_eq', Int.add_left_neg]
   | -[n + 1+1] => by
     rw [zpow_negSucc, pow_succ', mul_inv_rev, inv_mul_cancel_right]
