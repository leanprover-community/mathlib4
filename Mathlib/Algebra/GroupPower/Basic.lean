--- conflicted
+++ resolved
@@ -33,12 +33,6 @@
 
 variable [Monoid M]
 
-<<<<<<< HEAD
-@[simp] theorem pow_one (a : M) : a ^ 1 = a := by rw [pow_succ, pow_zero, mul_one]
-
-@[simp] theorem one_pow (n : ℕ) : (1 : M) ^ n = 1 := by
-  induction n <;> simp [*, pow_succ]
-=======
 @[to_additive nsmul_zero, simp] theorem one_pow (n : ℕ) : (1 : M)^n = 1 := by
   induction' n with n ih
   · exact pow_zero _
@@ -46,7 +40,6 @@
 
 @[simp, to_additive one_nsmul]
 theorem pow_one (a : M) : a ^ 1 = a := by rw [pow_succ, pow_zero, mul_one]
->>>>>>> 50ba914c
 
 @[to_additive add_nsmul]
 theorem pow_add (a : M) (m n : ℕ) : a ^ (m + n) = a ^ m * a ^ n := by
