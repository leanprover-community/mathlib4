/-
Copyright (c) 2015 Jeremy Avigad. All rights reserved.
Released under Apache 2.0 license as described in the file LICENSE.
Authors: Jeremy Avigad, Robert Y. Lewis
-/
import Mathlib.Algebra.Invertible.Basic
import Mathlib.Data.Nat.Cast.Basic
import Mathlib.Algebra.GroupPower.Ring
import Mathlib.Algebra.Order.Monoid.WithTop
import Mathlib.Data.Nat.Pow
import Mathlib.Data.Int.Cast.Lemmas
import Mathlib.Algebra.Group.Opposite
import Mathlib.GroupTheory.GroupAction.Ring

#align_import algebra.group_power.lemmas from "leanprover-community/mathlib"@"a07d750983b94c530ab69a726862c2ab6802b38c"

/-!
# Lemmas about power operations on monoids and groups

This file contains lemmas about `Monoid.pow`, `Group.pow`, `nsmul`, and `zsmul`
which require additional imports besides those available in `Mathlib.Algebra.GroupPower.Basic`.
-/

open Int

universe u v w x y z u₁ u₂

variable {α : Type*} {M : Type u} {N : Type v} {G : Type w} {H : Type x} {A : Type y} {B : Type z}
  {R : Type u₁} {S : Type u₂}

/-!
### (Additive) monoid
-/

section Monoid

<<<<<<< HEAD
variable [Monoid M] [Monoid N] [AddMonoid A] [AddMonoid B]

theorem smul_pow [MulAction M N] [IsScalarTower M N N] [SMulCommClass M N N] (k : M) (x : N)
    (p : ℕ) : (k • x) ^ p = k ^ p • x ^ p := by
  induction' p with p IH
  · simp
  · rw [pow_succ', IH, smul_mul_smul, ← pow_succ', ← pow_succ']
#align smul_pow smul_pow

@[simp]
theorem smul_pow' [MulDistribMulAction M N] (x : M) (m : N) (n : ℕ) : x • m ^ n = (x • m) ^ n := by
  induction' n with n ih
  · rw [pow_zero, pow_zero]
    exact smul_one x
  · rw [pow_succ, pow_succ]
    exact (smul_mul' x m (m ^ n)).trans (congr_arg _ ih)
#align smul_pow' smul_pow'
=======
@[simp]
theorem nsmul_one [AddMonoidWithOne A] : ∀ n : ℕ, n • (1 : A) = n := by
  let f : ℕ →+ A :=
  { toFun := fun n ↦ n • (1 : A),
    map_zero' := by simp [zero_nsmul],
    map_add' := by simp [add_nsmul] }
  refine' eq_natCast' f _
  simp
#align nsmul_one nsmul_one
>>>>>>> f880f9c4

end Monoid

section DivisionMonoid

variable [DivisionMonoid α]

-- Note that `mul_zsmul` and `zpow_mul` have the primes swapped
-- when additivised since their argument order,
-- and therefore the more "natural" choice of lemma, is reversed.
@[to_additive mul_zsmul']
theorem zpow_mul (a : α) : ∀ m n : ℤ, a ^ (m * n) = (a ^ m) ^ n
  | (m : ℕ), (n : ℕ) => by
    rw [zpow_ofNat, zpow_ofNat, ← pow_mul, ← zpow_ofNat]
    rfl
  | (m : ℕ), -[n+1] => by
    rw [zpow_ofNat, zpow_negSucc, ← pow_mul, ofNat_mul_negSucc, zpow_neg, inv_inj, ← zpow_ofNat]
  | -[m+1], (n : ℕ) => by
    rw [zpow_ofNat, zpow_negSucc, ← inv_pow, ← pow_mul, negSucc_mul_ofNat, zpow_neg, inv_pow,
      inv_inj, ← zpow_ofNat]
  | -[m+1], -[n+1] => by
    rw [zpow_negSucc, zpow_negSucc, negSucc_mul_negSucc, inv_pow, inv_inv, ← pow_mul, ←
      zpow_ofNat]
    rfl
#align zpow_mul zpow_mul
#align mul_zsmul' mul_zsmul'

@[to_additive mul_zsmul]
theorem zpow_mul' (a : α) (m n : ℤ) : a ^ (m * n) = (a ^ n) ^ m := by rw [mul_comm, zpow_mul]
#align zpow_mul' zpow_mul'
#align mul_zsmul mul_zsmul

section bit0

set_option linter.deprecated false

@[to_additive bit0_zsmul]
theorem zpow_bit0 (a : α) : ∀ n : ℤ, a ^ bit0 n = a ^ n * a ^ n
  | (n : ℕ) => by simp only [zpow_ofNat, ← Int.ofNat_bit0, pow_bit0]
  | -[n+1] => by
    simp only [zpow_negSucc, <-mul_inv_rev, <-pow_bit0]
    rw [negSucc_eq, bit0_neg, zpow_neg]
    norm_cast
#align zpow_bit0 zpow_bit0
#align bit0_zsmul bit0_zsmul

@[to_additive bit0_zsmul']
theorem zpow_bit0' (a : α) (n : ℤ) : a ^ bit0 n = (a * a) ^ n :=
  (zpow_bit0 a n).trans ((Commute.refl a).mul_zpow n).symm
#align zpow_bit0' zpow_bit0'
#align bit0_zsmul' bit0_zsmul'

@[simp]
theorem zpow_bit0_neg [HasDistribNeg α] (x : α) (n : ℤ) : (-x) ^ bit0 n = x ^ bit0 n := by
  rw [zpow_bit0', zpow_bit0', neg_mul_neg]
#align zpow_bit0_neg zpow_bit0_neg

end bit0

end DivisionMonoid

section Group

variable [Group G]

@[to_additive add_one_zsmul]
theorem zpow_add_one (a : G) : ∀ n : ℤ, a ^ (n + 1) = a ^ n * a
  | (n : ℕ) => by simp only [← Int.ofNat_succ, zpow_ofNat, pow_succ']
  | -[0+1] => by erw [zpow_zero, zpow_negSucc, pow_one, mul_left_inv]
  | -[n + 1+1] => by
    rw [zpow_negSucc, pow_succ, mul_inv_rev, inv_mul_cancel_right]
    rw [Int.negSucc_eq, neg_add, add_assoc, neg_add_self, add_zero]
    exact zpow_negSucc _ _
#align zpow_add_one zpow_add_one
#align add_one_zsmul add_one_zsmul

@[to_additive sub_one_zsmul]
theorem zpow_sub_one (a : G) (n : ℤ) : a ^ (n - 1) = a ^ n * a⁻¹ :=
  calc
    a ^ (n - 1) = a ^ (n - 1) * a * a⁻¹ := (mul_inv_cancel_right _ _).symm
    _ = a ^ n * a⁻¹ := by rw [← zpow_add_one, sub_add_cancel]
#align zpow_sub_one zpow_sub_one
#align sub_one_zsmul sub_one_zsmul

@[to_additive add_zsmul]
theorem zpow_add (a : G) (m n : ℤ) : a ^ (m + n) = a ^ m * a ^ n := by
  induction n using Int.induction_on with
  | hz => simp
  | hp n ihn => simp only [← add_assoc, zpow_add_one, ihn, mul_assoc]
  | hn n ihn => rw [zpow_sub_one, ← mul_assoc, ← ihn, ← zpow_sub_one, add_sub_assoc]
#align zpow_add zpow_add
#align add_zsmul add_zsmul

@[to_additive add_zsmul_self]
theorem mul_self_zpow (b : G) (m : ℤ) : b * b ^ m = b ^ (m + 1) := by
  conv_lhs =>
    congr
    rw [← zpow_one b]
  rw [← zpow_add, add_comm]
#align mul_self_zpow mul_self_zpow
#align add_zsmul_self add_zsmul_self

@[to_additive add_self_zsmul]
theorem mul_zpow_self (b : G) (m : ℤ) : b ^ m * b = b ^ (m + 1) := by
  conv_lhs =>
    congr
    · skip
    rw [← zpow_one b]
  rw [← zpow_add, add_comm]
#align mul_zpow_self mul_zpow_self
#align add_self_zsmul add_self_zsmul

@[to_additive sub_zsmul]
theorem zpow_sub (a : G) (m n : ℤ) : a ^ (m - n) = a ^ m * (a ^ n)⁻¹ := by
  rw [sub_eq_add_neg, zpow_add, zpow_neg]
#align zpow_sub zpow_sub
#align sub_zsmul sub_zsmul

@[to_additive one_add_zsmul]
theorem zpow_one_add (a : G) (i : ℤ) : a ^ (1 + i) = a * a ^ i := by rw [zpow_add, zpow_one]
#align zpow_one_add zpow_one_add
#align one_add_zsmul one_add_zsmul

@[to_additive]
theorem zpow_mul_comm (a : G) (i j : ℤ) : a ^ i * a ^ j = a ^ j * a ^ i :=
  (Commute.refl _).zpow_zpow _ _
#align zpow_mul_comm zpow_mul_comm
#align zsmul_add_comm zsmul_add_comm

section bit1

set_option linter.deprecated false

@[to_additive bit1_zsmul]
theorem zpow_bit1 (a : G) (n : ℤ) : a ^ bit1 n = a ^ n * a ^ n * a := by
  rw [bit1, zpow_add, zpow_bit0, zpow_one]
#align zpow_bit1 zpow_bit1
#align bit1_zsmul bit1_zsmul

end bit1

/-- To show a property of all powers of `g` it suffices to show it is closed under multiplication
by `g` and `g⁻¹` on the left. For subgroups generated by more than one element, see
`Subgroup.closure_induction_left`. -/
@[to_additive "To show a property of all multiples of `g` it suffices to show it is closed under
addition by `g` and `-g` on the left. For additive subgroups generated by more than one element, see
`AddSubgroup.closure_induction_left`."]
theorem zpow_induction_left {g : G} {P : G → Prop} (h_one : P (1 : G))
    (h_mul : ∀ a, P a → P (g * a)) (h_inv : ∀ a, P a → P (g⁻¹ * a)) (n : ℤ) : P (g ^ n) := by
  induction' n using Int.induction_on with n ih n ih
  · rwa [zpow_zero]
  · rw [add_comm, zpow_add, zpow_one]
    exact h_mul _ ih
  · rw [sub_eq_add_neg, add_comm, zpow_add, zpow_neg_one]
    exact h_inv _ ih
#align zpow_induction_left zpow_induction_left
#align zsmul_induction_left zsmul_induction_left

/-- To show a property of all powers of `g` it suffices to show it is closed under multiplication
by `g` and `g⁻¹` on the right. For subgroups generated by more than one element, see
`Subgroup.closure_induction_right`. -/
@[to_additive "To show a property of all multiples of `g` it suffices to show it is closed under
addition by `g` and `-g` on the right. For additive subgroups generated by more than one element,
see `AddSubgroup.closure_induction_right`."]
theorem zpow_induction_right {g : G} {P : G → Prop} (h_one : P (1 : G))
    (h_mul : ∀ a, P a → P (a * g)) (h_inv : ∀ a, P a → P (a * g⁻¹)) (n : ℤ) : P (g ^ n) := by
  induction' n using Int.induction_on with n ih n ih
  · rwa [zpow_zero]
  · rw [zpow_add_one]
    exact h_mul _ ih
  · rw [zpow_sub_one]
    exact h_inv _ ih
#align zpow_induction_right zpow_induction_right
#align zsmul_induction_right zsmul_induction_right

end Group

/-!
### `zpow`/`zsmul` and an order

Those lemmas are placed here
(rather than in `Mathlib.Algebra.GroupPower.Order` with their friends)
because they require facts from `Mathlib.Data.Int.Basic`.
-/

section OrderedAddCommGroup

variable [OrderedCommGroup α] {m n : ℤ} {a b : α}

@[to_additive zsmul_pos]
theorem one_lt_zpow' (ha : 1 < a) {k : ℤ} (hk : (0 : ℤ) < k) : 1 < a ^ k := by
  obtain ⟨n, hn⟩ := Int.eq_ofNat_of_zero_le hk.le
  rw [hn, zpow_ofNat]
  refine' one_lt_pow' ha (coe_nat_pos.mp _).ne'
  rwa [← hn]
#align one_lt_zpow' one_lt_zpow'
#align zsmul_pos zsmul_pos

@[to_additive zsmul_strictMono_left]
theorem zpow_right_strictMono (ha : 1 < a) : StrictMono fun n : ℤ => a ^ n := fun m n h =>
  calc
    a ^ m = a ^ m * 1 := (mul_one _).symm
    _ < a ^ m * a ^ (n - m) := mul_lt_mul_left' (one_lt_zpow' ha <| sub_pos_of_lt h) _
    _ = a ^ n := by rw [← zpow_add]; simp
#align zpow_strict_mono_right zpow_right_strictMono
#align zsmul_strict_mono_left zsmul_strictMono_left

@[to_additive zsmul_mono_left]
theorem zpow_mono_right (ha : 1 ≤ a) : Monotone fun n : ℤ => a ^ n := fun m n h =>
  calc
    a ^ m = a ^ m * 1 := (mul_one _).symm
    _ ≤ a ^ m * a ^ (n - m) := mul_le_mul_left' (one_le_zpow ha <| sub_nonneg_of_le h) _
    _ = a ^ n := by rw [← zpow_add]; simp
#align zpow_mono_right zpow_mono_right
#align zsmul_mono_left zsmul_mono_left

@[to_additive]
theorem zpow_le_zpow (ha : 1 ≤ a) (h : m ≤ n) : a ^ m ≤ a ^ n :=
  zpow_mono_right ha h
#align zpow_le_zpow zpow_le_zpow
#align zsmul_le_zsmul zsmul_le_zsmul

@[to_additive]
theorem zpow_lt_zpow (ha : 1 < a) (h : m < n) : a ^ m < a ^ n :=
  zpow_right_strictMono ha h
#align zpow_lt_zpow zpow_lt_zpow
#align zsmul_lt_zsmul zsmul_lt_zsmul

@[to_additive]
theorem zpow_le_zpow_iff (ha : 1 < a) : a ^ m ≤ a ^ n ↔ m ≤ n :=
  (zpow_right_strictMono ha).le_iff_le
#align zpow_le_zpow_iff zpow_le_zpow_iff
#align zsmul_le_zsmul_iff zsmul_le_zsmul_iff

@[to_additive]
theorem zpow_lt_zpow_iff (ha : 1 < a) : a ^ m < a ^ n ↔ m < n :=
  (zpow_right_strictMono ha).lt_iff_lt
#align zpow_lt_zpow_iff zpow_lt_zpow_iff
#align zsmul_lt_zsmul_iff zsmul_lt_zsmul_iff

variable (α)

@[to_additive zsmul_strictMono_right]
theorem zpow_strictMono_left (hn : 0 < n) : StrictMono ((· ^ n) : α → α) := fun a b hab => by
  rw [← one_lt_div', ← div_zpow]
  exact one_lt_zpow' (one_lt_div'.2 hab) hn
#align zpow_strict_mono_left zpow_strictMono_left
#align zsmul_strict_mono_right zsmul_strictMono_right

@[to_additive zsmul_mono_right]
theorem zpow_mono_left (hn : 0 ≤ n) : Monotone ((· ^ n) : α → α) := fun a b hab => by
  rw [← one_le_div', ← div_zpow]
  exact one_le_zpow (one_le_div'.2 hab) hn
#align zpow_mono_left zpow_mono_left
#align zsmul_mono_right zsmul_mono_right

variable {α}

@[to_additive]
theorem zpow_le_zpow' (hn : 0 ≤ n) (h : a ≤ b) : a ^ n ≤ b ^ n :=
  zpow_mono_left α hn h
#align zpow_le_zpow' zpow_le_zpow'
#align zsmul_le_zsmul' zsmul_le_zsmul'

@[to_additive]
theorem zpow_lt_zpow' (hn : 0 < n) (h : a < b) : a ^ n < b ^ n :=
  zpow_strictMono_left α hn h
#align zpow_lt_zpow' zpow_lt_zpow'
#align zsmul_lt_zsmul' zsmul_lt_zsmul'

end OrderedAddCommGroup

section LinearOrderedCommGroup

variable [LinearOrderedCommGroup α] {n : ℤ} {a b : α}

@[to_additive]
theorem zpow_le_zpow_iff' (hn : 0 < n) {a b : α} : a ^ n ≤ b ^ n ↔ a ≤ b :=
  (zpow_strictMono_left α hn).le_iff_le
#align zpow_le_zpow_iff' zpow_le_zpow_iff'
#align zsmul_le_zsmul_iff' zsmul_le_zsmul_iff'

@[to_additive]
theorem zpow_lt_zpow_iff' (hn : 0 < n) {a b : α} : a ^ n < b ^ n ↔ a < b :=
  (zpow_strictMono_left α hn).lt_iff_lt
#align zpow_lt_zpow_iff' zpow_lt_zpow_iff'
#align zsmul_lt_zsmul_iff' zsmul_lt_zsmul_iff'

@[to_additive zsmul_right_injective
      "See also `smul_right_injective`. TODO: provide a `NoZeroSMulDivisors` instance. We can't do
      that here because importing that definition would create import cycles."]
theorem zpow_left_injective (hn : n ≠ 0) : Function.Injective ((· ^ n) : α → α) := by
  rcases hn.symm.lt_or_lt with (h | h)
  · exact (zpow_strictMono_left α h).injective
  · refine' fun a b (hab : a ^ n = b ^ n) => (zpow_strictMono_left α (neg_pos.mpr h)).injective _
    rw [zpow_neg, zpow_neg, hab]
#align zpow_left_injective zpow_left_injective
#align zsmul_right_injective zsmul_right_injective

@[to_additive zsmul_right_inj]
theorem zpow_left_inj (hn : n ≠ 0) : a ^ n = b ^ n ↔ a = b :=
  (zpow_left_injective hn).eq_iff
#align zpow_left_inj zpow_left_inj
#align zsmul_right_inj zsmul_right_inj

/-- Alias of `zsmul_right_inj`, for ease of discovery alongside `zsmul_le_zsmul_iff'` and
`zsmul_lt_zsmul_iff'`. -/
@[to_additive
      "Alias of `zsmul_right_inj`, for ease of discovery alongside
      `zsmul_le_zsmul_iff'` and `zsmul_lt_zsmul_iff'`."]
theorem zpow_eq_zpow_iff' (hn : n ≠ 0) : a ^ n = b ^ n ↔ a = b :=
  zpow_left_inj hn
#align zpow_eq_zpow_iff' zpow_eq_zpow_iff'
#align zsmul_eq_zsmul_iff' zsmul_eq_zsmul_iff'

end LinearOrderedCommGroup

section LinearOrderedAddCommGroup

variable [LinearOrderedAddCommGroup α] {a b : α}

theorem abs_nsmul (n : ℕ) (a : α) : |n • a| = n • |a| := by
  rcases le_total a 0 with hneg | hpos
  · rw [abs_of_nonpos hneg, ← abs_neg, ← neg_nsmul, abs_of_nonneg]
    exact nsmul_nonneg (neg_nonneg.mpr hneg) n
  · rw [abs_of_nonneg hpos, abs_of_nonneg]
    exact nsmul_nonneg hpos n
#align abs_nsmul abs_nsmul

theorem abs_zsmul (n : ℤ) (a : α) : |n • a| = |n| • |a| := by
  obtain n0 | n0 := le_total 0 n
  · obtain ⟨n, rfl⟩ := Int.eq_ofNat_of_zero_le n0
    simp only [abs_nsmul, coe_nat_zsmul, Nat.abs_cast]
  · obtain ⟨m, h⟩ := Int.eq_ofNat_of_zero_le (neg_nonneg.2 n0)
    rw [← abs_neg, ← neg_zsmul, ← abs_neg n, h, coe_nat_zsmul, Nat.abs_cast, coe_nat_zsmul]
    exact abs_nsmul m _
#align abs_zsmul abs_zsmul

theorem abs_add_eq_add_abs_le (hle : a ≤ b) :
    |a + b| = |a| + |b| ↔ 0 ≤ a ∧ 0 ≤ b ∨ a ≤ 0 ∧ b ≤ 0 := by
  obtain a0 | a0 := le_or_lt 0 a <;> obtain b0 | b0 := le_or_lt 0 b
  · simp [a0, b0, abs_of_nonneg, add_nonneg a0 b0]
  · exact (lt_irrefl (0 : α) <| a0.trans_lt <| hle.trans_lt b0).elim
  any_goals simp [a0.le, b0.le, abs_of_nonpos, add_nonpos, add_comm]
  have : (|a + b| = -a + b ↔ b ≤ 0) ↔ (|a + b| = |a| + |b| ↔ 0 ≤ a ∧ 0 ≤ b ∨ a ≤ 0 ∧ b ≤ 0) := by
    simp [a0, a0.le, a0.not_le, b0, abs_of_neg, abs_of_nonneg]
  refine' this.mp ⟨fun h => _, fun h => by simp only [le_antisymm h b0, abs_of_neg a0, add_zero]⟩
  obtain ab | ab := le_or_lt (a + b) 0
  · refine' le_of_eq (eq_zero_of_neg_eq _)
    rwa [abs_of_nonpos ab, neg_add_rev, add_comm, add_right_inj] at h
  · refine' (lt_irrefl (0 : α) _).elim
    rw [abs_of_pos ab, add_left_inj] at h
    rwa [eq_zero_of_neg_eq h.symm] at a0
#align abs_add_eq_add_abs_le abs_add_eq_add_abs_le

theorem abs_add_eq_add_abs_iff (a b : α) : |a + b| = |a| + |b| ↔ 0 ≤ a ∧ 0 ≤ b ∨ a ≤ 0 ∧ b ≤ 0 := by
  obtain ab | ab := le_total a b
  · exact abs_add_eq_add_abs_le ab
  · rw [add_comm a, add_comm (abs _), abs_add_eq_add_abs_le ab, and_comm, @and_comm (b ≤ 0)]
#align abs_add_eq_add_abs_iff abs_add_eq_add_abs_iff

end LinearOrderedAddCommGroup

<<<<<<< HEAD
@[simp]
theorem WithBot.coe_nsmul [AddMonoid A] (a : A) (n : ℕ) : ↑(n • a) = n • (a : WithBot A) :=
  AddMonoidHom.map_nsmul
    { toFun := fun a : A => (a : WithBot A),
      map_zero' := WithBot.coe_zero,
      map_add' := WithBot.coe_add }
    a n
#align with_bot.coe_nsmul WithBot.coe_nsmul
=======
theorem nsmul_eq_mul' [NonAssocSemiring R] (a : R) (n : ℕ) : n • a = a * n := by
  induction' n with n ih <;> [rw [zero_nsmul, Nat.cast_zero, mul_zero];
    rw [succ_nsmul', ih, Nat.cast_succ, mul_add, mul_one]]
#align nsmul_eq_mul' nsmul_eq_mul'ₓ
-- typeclasses do not match up exactly.

@[simp]
theorem nsmul_eq_mul [NonAssocSemiring R] (n : ℕ) (a : R) : n • a = n * a := by
  rw [nsmul_eq_mul', (n.cast_commute a).eq]
#align nsmul_eq_mul nsmul_eq_mulₓ
-- typeclasses do not match up exactly.

@[simp, norm_cast]
theorem Nat.cast_pow [Semiring R] (n m : ℕ) : (↑(n ^ m) : R) = (↑n : R) ^ m := by
  induction' m with m ih
  · simp
  · rw [_root_.pow_succ', _root_.pow_succ', Nat.cast_mul, ih]
#align nat.cast_pow Nat.cast_pow

-- Porting note: `norm_cast` attribute removed.
/- Porting note `simp` attribute removed as suggested by linter:
simp can prove this:
  by simp only [Nat.cast_pow]
-/
-- -- @[simp]
theorem Int.coe_nat_pow (n m : ℕ) : ((n ^ m : ℕ) : ℤ) = (n : ℤ) ^ m := by
  induction' m with m _ <;> simp
#align int.coe_nat_pow Int.coe_nat_pow

theorem Int.natAbs_pow (n : ℤ) (k : ℕ) : Int.natAbs (n ^ k) = Int.natAbs n ^ k := by
  induction' k with k ih <;> [rfl; rw [pow_succ', Int.natAbs_mul, pow_succ', ih]]
#align int.nat_abs_pow Int.natAbs_pow
>>>>>>> f880f9c4

section bit0_bit1

set_option linter.deprecated false

-- The next four lemmas allow us to replace multiplication by a numeral with a `zsmul` expression.
-- They are used by the `noncomm_ring` tactic, to normalise expressions before passing to `abel`.
theorem bit0_mul [NonUnitalNonAssocRing R] {n r : R} : bit0 n * r = (2 : ℤ) • (n * r) := by
  dsimp [bit0]
  rw [add_mul, ← one_add_one_eq_two, add_zsmul, one_zsmul]
#align bit0_mul bit0_mul

theorem mul_bit0 [NonUnitalNonAssocRing R] {n r : R} : r * bit0 n = (2 : ℤ) • (r * n) := by
  dsimp [bit0]
  rw [mul_add, ← one_add_one_eq_two, add_zsmul, one_zsmul]
#align mul_bit0 mul_bit0

theorem bit1_mul [NonAssocRing R] {n r : R} : bit1 n * r = (2 : ℤ) • (n * r) + r := by
  dsimp [bit1]
  rw [add_mul, bit0_mul, one_mul]
#align bit1_mul bit1_mul

theorem mul_bit1 [NonAssocRing R] {n r : R} : r * bit1 n = (2 : ℤ) • (r * n) + r := by
  dsimp [bit1]
  rw [mul_add, mul_bit0, mul_one]
#align mul_bit1 mul_bit1

end bit0_bit1

/-- Note this holds in marginally more generality than `Int.cast_mul` -/
theorem Int.cast_mul_eq_zsmul_cast [AddCommGroupWithOne α] :
    ∀ m n, ((m * n : ℤ) : α) = m • (n : α) :=
  fun m =>
  Int.inductionOn' m 0 (by simp) (fun k _ ih n => by simp [add_mul, add_zsmul, ih]) fun k _ ih n =>
    by simp [sub_mul, sub_zsmul, ih, ← sub_eq_add_neg]
#align int.cast_mul_eq_zsmul_cast Int.cast_mul_eq_zsmul_cast

theorem neg_one_pow_eq_pow_mod_two [Ring R] {n : ℕ} : (-1 : R) ^ n = (-1) ^ (n % 2) := by
  rw [← Nat.mod_add_div n 2, pow_add, pow_mul]; simp [sq]
#align neg_one_pow_eq_pow_mod_two neg_one_pow_eq_pow_mod_two

section OrderedSemiring

variable [OrderedSemiring R] {a : R}

/-- Bernoulli's inequality. This version works for semirings but requires
additional hypotheses `0 ≤ a * a` and `0 ≤ (1 + a) * (1 + a)`. -/
theorem one_add_mul_le_pow' (Hsq : 0 ≤ a * a) (Hsq' : 0 ≤ (1 + a) * (1 + a)) (H : 0 ≤ 2 + a) :
    ∀ n : ℕ, 1 + (n : R) * a ≤ (1 + a) ^ n
  | 0 => by simp
  | 1 => by simp
  | n + 2 =>
    have : 0 ≤ (n : R) * (a * a * (2 + a)) + a * a :=
      add_nonneg (mul_nonneg n.cast_nonneg (mul_nonneg Hsq H)) Hsq
    calc
      1 + (↑(n + 2) : R) * a ≤ 1 + ↑(n + 2) * a + (n * (a * a * (2 + a)) + a * a) :=
        le_add_of_nonneg_right this
      _ = (1 + a) * (1 + a) * (1 + n * a) := by {
          simp only [Nat.cast_add, add_mul, mul_add, one_mul, mul_one, ← one_add_one_eq_two,
            Nat.cast_one, add_assoc, add_right_inj]
          simp only [← add_assoc, add_comm _ (↑n * a)]
          simp only [add_assoc, (n.cast_commute (_ : R)).left_comm]
          simp only [add_comm, add_left_comm] }
      _ ≤ (1 + a) * (1 + a) * (1 + a) ^ n :=
        mul_le_mul_of_nonneg_left (one_add_mul_le_pow' Hsq Hsq' H _) Hsq'
      _ = (1 + a) ^ (n + 2) := by simp only [pow_succ, mul_assoc]
#align one_add_mul_le_pow' one_add_mul_le_pow'

theorem pow_le_pow_of_le_one_aux (h : 0 ≤ a) (ha : a ≤ 1) (i : ℕ) :
    ∀ k : ℕ, a ^ (i + k) ≤ a ^ i
  | 0 => by simp
  | k + 1 => by
    rw [← add_assoc, ← one_mul (a ^ i), pow_succ]
    exact mul_le_mul ha (pow_le_pow_of_le_one_aux h ha _ _) (pow_nonneg h _) zero_le_one
-- Porting note: no #align because private in Lean 3

theorem pow_le_pow_of_le_one (h : 0 ≤ a) (ha : a ≤ 1) {i j : ℕ} (hij : i ≤ j) : a ^ j ≤ a ^ i := by
  let ⟨k, hk⟩ := Nat.exists_eq_add_of_le hij
  rw [hk]; exact pow_le_pow_of_le_one_aux h ha _ _
#align pow_le_pow_of_le_one pow_le_pow_of_le_one

theorem pow_le_of_le_one (h₀ : 0 ≤ a) (h₁ : a ≤ 1) {n : ℕ} (hn : n ≠ 0) : a ^ n ≤ a :=
  (pow_one a).subst (pow_le_pow_of_le_one h₀ h₁ (Nat.pos_of_ne_zero hn))
#align pow_le_of_le_one pow_le_of_le_one

theorem sq_le (h₀ : 0 ≤ a) (h₁ : a ≤ 1) : a ^ 2 ≤ a :=
  pow_le_of_le_one h₀ h₁ two_ne_zero
#align sq_le sq_le

end OrderedSemiring

section LinearOrderedSemiring

variable [LinearOrderedSemiring R]

theorem sign_cases_of_C_mul_pow_nonneg {C r : R} (h : ∀ n : ℕ, 0 ≤ C * r ^ n) :
    C = 0 ∨ 0 < C ∧ 0 ≤ r := by
  have : 0 ≤ C := by simpa only [pow_zero, mul_one] using h 0
  refine' this.eq_or_lt.elim (fun h => Or.inl h.symm) fun hC => Or.inr ⟨hC, _⟩
  refine' nonneg_of_mul_nonneg_right _ hC
  simpa only [pow_one] using h 1
set_option linter.uppercaseLean3 false in
#align sign_cases_of_C_mul_pow_nonneg sign_cases_of_C_mul_pow_nonneg

end LinearOrderedSemiring

section LinearOrderedRing

variable [LinearOrderedRing R] {a : R} {n : ℕ}

@[simp]
theorem abs_pow (a : R) (n : ℕ) : |a ^ n| = |a| ^ n :=
  (pow_abs a n).symm
#align abs_pow abs_pow

section bit1

set_option linter.deprecated false

@[simp]
theorem pow_bit1_neg_iff : a ^ bit1 n < 0 ↔ a < 0 :=
  ⟨fun h => not_le.1 fun h' => not_le.2 h <| pow_nonneg h' _, fun ha => pow_bit1_neg ha n⟩
#align pow_bit1_neg_iff pow_bit1_neg_iff

@[simp]
theorem pow_bit1_nonneg_iff : 0 ≤ a ^ bit1 n ↔ 0 ≤ a :=
  le_iff_le_iff_lt_iff_lt.2 pow_bit1_neg_iff
#align pow_bit1_nonneg_iff pow_bit1_nonneg_iff

@[simp]
theorem pow_bit1_nonpos_iff : a ^ bit1 n ≤ 0 ↔ a ≤ 0 := by
  simp only [le_iff_lt_or_eq, pow_bit1_neg_iff]
  refine' ⟨_, _⟩
  · rintro (hpos | hz)
    · left
      exact hpos
    · right
      exact (pow_eq_zero_iff'.1 hz).1
  · rintro (hneg | hz)
    · left
      exact hneg
    · right
      simp [hz, bit1]
#align pow_bit1_nonpos_iff pow_bit1_nonpos_iff

@[simp]
theorem pow_bit1_pos_iff : 0 < a ^ bit1 n ↔ 0 < a :=
  lt_iff_lt_of_le_iff_le pow_bit1_nonpos_iff
#align pow_bit1_pos_iff pow_bit1_pos_iff

theorem strictMono_pow_bit1 (n : ℕ) : StrictMono fun a : R => a ^ bit1 n := by
  intro a b hab
  rcases le_total a 0 with ha | ha
  · rcases le_or_lt b 0 with hb | hb
    · rw [← neg_lt_neg_iff, ← neg_pow_bit1, ← neg_pow_bit1]
      exact pow_lt_pow_left (neg_lt_neg hab) (neg_nonneg.2 hb) n.bit1_ne_zero
    · exact (pow_bit1_nonpos_iff.2 ha).trans_lt (pow_bit1_pos_iff.2 hb)
  · exact pow_lt_pow_left hab ha n.bit1_ne_zero
#align strict_mono_pow_bit1 strictMono_pow_bit1

end bit1

/-- Bernoulli's inequality for `n : ℕ`, `-2 ≤ a`. -/
theorem one_add_mul_le_pow (H : -2 ≤ a) (n : ℕ) : 1 + (n : R) * a ≤ (1 + a) ^ n :=
  one_add_mul_le_pow' (mul_self_nonneg _) (mul_self_nonneg _) (neg_le_iff_add_nonneg'.1 H) _
#align one_add_mul_le_pow one_add_mul_le_pow

/-- Bernoulli's inequality reformulated to estimate `a^n`. -/
theorem one_add_mul_sub_le_pow (H : -1 ≤ a) (n : ℕ) : 1 + (n : R) * (a - 1) ≤ a ^ n := by
  have : -2 ≤ a - 1 := by
    rwa [← one_add_one_eq_two, neg_add, ← sub_eq_add_neg, sub_le_sub_iff_right]
  simpa only [add_sub_cancel'_right] using one_add_mul_le_pow this n
#align one_add_mul_sub_le_pow one_add_mul_sub_le_pow

end LinearOrderedRing

namespace Int

lemma natAbs_sq (x : ℤ) : (x.natAbs : ℤ) ^ 2 = x ^ 2 := by rw [sq, Int.natAbs_mul_self', sq]
#align int.nat_abs_sq Int.natAbs_sq

alias natAbs_pow_two := natAbs_sq
#align int.nat_abs_pow_two Int.natAbs_pow_two

theorem natAbs_le_self_sq (a : ℤ) : (Int.natAbs a : ℤ) ≤ a ^ 2 := by
  rw [← Int.natAbs_sq a, sq]
  norm_cast
  apply Nat.le_mul_self
#align int.abs_le_self_sq Int.natAbs_le_self_sq

alias natAbs_le_self_pow_two := natAbs_le_self_sq

theorem le_self_sq (b : ℤ) : b ≤ b ^ 2 :=
  le_trans le_natAbs (natAbs_le_self_sq _)
#align int.le_self_sq Int.le_self_sq

alias le_self_pow_two := le_self_sq
#align int.le_self_pow_two Int.le_self_pow_two

theorem pow_right_injective {x : ℤ} (h : 1 < x.natAbs) :
    Function.Injective ((x ^ ·) : ℕ → ℤ) := by
  suffices Function.Injective (natAbs ∘ (x ^ · : ℕ → ℤ)) by
    exact Function.Injective.of_comp this
  convert Nat.pow_right_injective h using 2
  rw [Function.comp_apply, natAbs_pow]
#align int.pow_right_injective Int.pow_right_injective

end Int

variable (M G A)

/-- Additive homomorphisms from `ℤ` are defined by the image of `1`. -/
def zmultiplesHom [AddGroup A] :
    A ≃ (ℤ →+ A) where
  toFun x :=
  { toFun := fun n => n • x
    map_zero' := zero_zsmul x
    map_add' := fun _ _ => add_zsmul _ _ _ }
  invFun f := f 1
  left_inv := one_zsmul
  right_inv f := AddMonoidHom.ext_int <| one_zsmul (f 1)
#align zmultiples_hom zmultiplesHom

/-- Monoid homomorphisms from `Multiplicative ℤ` are defined by the image
of `Multiplicative.ofAdd 1`. -/
def zpowersHom [Group G] : G ≃ (Multiplicative ℤ →* G) :=
  Additive.ofMul.trans <| (zmultiplesHom _).trans <| AddMonoidHom.toMultiplicative''
#align zpowers_hom zpowersHom

attribute [to_additive existing zmultiplesHom] zpowersHom

variable {M G A}

theorem zpowersHom_apply [Group G] (x : G) (n : Multiplicative ℤ) :
    zpowersHom G x n = x ^ (Multiplicative.toAdd n) :=
  rfl
#align zpowers_hom_apply zpowersHom_apply

theorem zpowersHom_symm_apply [Group G] (f : Multiplicative ℤ →* G) :
    (zpowersHom G).symm f = f (Multiplicative.ofAdd 1) :=
  rfl
#align zpowers_hom_symm_apply zpowersHom_symm_apply

-- todo: can `to_additive` generate the following lemmas automatically?

theorem zmultiplesHom_apply [AddGroup A] (x : A) (n : ℤ) : zmultiplesHom A x n = n • x :=
  rfl
#align zmultiples_hom_apply zmultiplesHom_apply

attribute [to_additive existing (attr := simp) zmultiplesHom_apply] zpowersHom_apply

theorem zmultiplesHom_symm_apply [AddGroup A] (f : ℤ →+ A) : (zmultiplesHom A).symm f = f 1 :=
  rfl
#align zmultiples_hom_symm_apply zmultiplesHom_symm_apply

attribute [to_additive existing (attr := simp) zmultiplesHom_symm_apply] zpowersHom_symm_apply

theorem MonoidHom.apply_mint [Group M] (f : Multiplicative ℤ →* M) (n : Multiplicative ℤ) :
    f n = f (Multiplicative.ofAdd 1) ^ (Multiplicative.toAdd n) := by
  rw [← zpowersHom_symm_apply, ← zpowersHom_apply, Equiv.apply_symm_apply]
#align monoid_hom.apply_mint MonoidHom.apply_mint

/-! `MonoidHom.ext_mint` is defined in `Data.Int.Cast` -/

/-! `AddMonoidHom.ext_nat` is defined in `Data.Nat.Cast` -/

theorem AddMonoidHom.apply_int [AddGroup M] (f : ℤ →+ M) (n : ℤ) : f n = n • f 1 := by
  rw [← zmultiplesHom_symm_apply, ← zmultiplesHom_apply, Equiv.apply_symm_apply]
#align add_monoid_hom.apply_int AddMonoidHom.apply_int

/-! `AddMonoidHom.ext_int` is defined in `Data.Int.Cast` -/

variable (M G A)

/-- If `M` is commutative, `zpowersHom` is a multiplicative equivalence. -/
def zpowersMulHom [CommGroup G] : G ≃* (Multiplicative ℤ →* G) :=
  { zpowersHom G with map_mul' := fun a b => MonoidHom.ext fun n => by simp [mul_zpow] }
#align zpowers_mul_hom zpowersMulHom

/-- If `M` is commutative, `zmultiplesHom` is an additive equivalence. -/
def zmultiplesAddHom [AddCommGroup A] : A ≃+ (ℤ →+ A) :=
  { zmultiplesHom A with map_add' := fun a b => AddMonoidHom.ext fun n => by simp [zsmul_add] }
#align zmultiples_add_hom zmultiplesAddHom

variable {M G A}

@[simp]
theorem zpowersMulHom_apply [CommGroup G] (x : G) (n : Multiplicative ℤ) :
    zpowersMulHom G x n = x ^ (Multiplicative.toAdd n) :=
  rfl
#align zpowers_mul_hom_apply zpowersMulHom_apply

@[simp]
theorem zpowersMulHom_symm_apply [CommGroup G] (f : Multiplicative ℤ →* G) :
    (zpowersMulHom G).symm f = f (Multiplicative.ofAdd 1) :=
  rfl
#align zpowers_mul_hom_symm_apply zpowersMulHom_symm_apply

@[simp]
theorem zmultiplesAddHom_apply [AddCommGroup A] (x : A) (n : ℤ) :
    zmultiplesAddHom A x n = n • x :=
  rfl
#align zmultiples_add_hom_apply zmultiplesAddHom_apply

@[simp]
theorem zmultiplesAddHom_symm_apply [AddCommGroup A] (f : ℤ →+ A) :
    (zmultiplesAddHom A).symm f = f 1 :=
  rfl
#align zmultiples_add_hom_symm_apply zmultiplesAddHom_symm_apply
@[simp] theorem pow_eq {m : ℤ} {n : ℕ} : m.pow n = m ^ n := by simp<|MERGE_RESOLUTION|>--- conflicted
+++ resolved
@@ -31,40 +31,6 @@
 /-!
 ### (Additive) monoid
 -/
-
-section Monoid
-
-<<<<<<< HEAD
-variable [Monoid M] [Monoid N] [AddMonoid A] [AddMonoid B]
-
-theorem smul_pow [MulAction M N] [IsScalarTower M N N] [SMulCommClass M N N] (k : M) (x : N)
-    (p : ℕ) : (k • x) ^ p = k ^ p • x ^ p := by
-  induction' p with p IH
-  · simp
-  · rw [pow_succ', IH, smul_mul_smul, ← pow_succ', ← pow_succ']
-#align smul_pow smul_pow
-
-@[simp]
-theorem smul_pow' [MulDistribMulAction M N] (x : M) (m : N) (n : ℕ) : x • m ^ n = (x • m) ^ n := by
-  induction' n with n ih
-  · rw [pow_zero, pow_zero]
-    exact smul_one x
-  · rw [pow_succ, pow_succ]
-    exact (smul_mul' x m (m ^ n)).trans (congr_arg _ ih)
-#align smul_pow' smul_pow'
-=======
-@[simp]
-theorem nsmul_one [AddMonoidWithOne A] : ∀ n : ℕ, n • (1 : A) = n := by
-  let f : ℕ →+ A :=
-  { toFun := fun n ↦ n • (1 : A),
-    map_zero' := by simp [zero_nsmul],
-    map_add' := by simp [add_nsmul] }
-  refine' eq_natCast' f _
-  simp
-#align nsmul_one nsmul_one
->>>>>>> f880f9c4
-
-end Monoid
 
 section DivisionMonoid
 
@@ -425,50 +391,6 @@
 #align abs_add_eq_add_abs_iff abs_add_eq_add_abs_iff
 
 end LinearOrderedAddCommGroup
-
-<<<<<<< HEAD
-@[simp]
-theorem WithBot.coe_nsmul [AddMonoid A] (a : A) (n : ℕ) : ↑(n • a) = n • (a : WithBot A) :=
-  AddMonoidHom.map_nsmul
-    { toFun := fun a : A => (a : WithBot A),
-      map_zero' := WithBot.coe_zero,
-      map_add' := WithBot.coe_add }
-    a n
-#align with_bot.coe_nsmul WithBot.coe_nsmul
-=======
-theorem nsmul_eq_mul' [NonAssocSemiring R] (a : R) (n : ℕ) : n • a = a * n := by
-  induction' n with n ih <;> [rw [zero_nsmul, Nat.cast_zero, mul_zero];
-    rw [succ_nsmul', ih, Nat.cast_succ, mul_add, mul_one]]
-#align nsmul_eq_mul' nsmul_eq_mul'ₓ
--- typeclasses do not match up exactly.
-
-@[simp]
-theorem nsmul_eq_mul [NonAssocSemiring R] (n : ℕ) (a : R) : n • a = n * a := by
-  rw [nsmul_eq_mul', (n.cast_commute a).eq]
-#align nsmul_eq_mul nsmul_eq_mulₓ
--- typeclasses do not match up exactly.
-
-@[simp, norm_cast]
-theorem Nat.cast_pow [Semiring R] (n m : ℕ) : (↑(n ^ m) : R) = (↑n : R) ^ m := by
-  induction' m with m ih
-  · simp
-  · rw [_root_.pow_succ', _root_.pow_succ', Nat.cast_mul, ih]
-#align nat.cast_pow Nat.cast_pow
-
--- Porting note: `norm_cast` attribute removed.
-/- Porting note `simp` attribute removed as suggested by linter:
-simp can prove this:
-  by simp only [Nat.cast_pow]
--/
--- -- @[simp]
-theorem Int.coe_nat_pow (n m : ℕ) : ((n ^ m : ℕ) : ℤ) = (n : ℤ) ^ m := by
-  induction' m with m _ <;> simp
-#align int.coe_nat_pow Int.coe_nat_pow
-
-theorem Int.natAbs_pow (n : ℤ) (k : ℕ) : Int.natAbs (n ^ k) = Int.natAbs n ^ k := by
-  induction' k with k ih <;> [rfl; rw [pow_succ', Int.natAbs_mul, pow_succ', ih]]
-#align int.nat_abs_pow Int.natAbs_pow
->>>>>>> f880f9c4
 
 section bit0_bit1
 
