--- conflicted
+++ resolved
@@ -3,11 +3,6 @@
 Released under Apache 2.0 license as described in the file LICENSE.
 Authors: Jeremy Avigad, Robert Y. Lewis
 -/
-<<<<<<< HEAD
-import Mathlib.Data.Nat.Cast.Basic
-import Mathlib.Algebra.GroupPower.Ring
-=======
->>>>>>> 1872765c
 import Mathlib.Data.Nat.Pow
 import Mathlib.Data.Int.Cast.Lemmas
 
