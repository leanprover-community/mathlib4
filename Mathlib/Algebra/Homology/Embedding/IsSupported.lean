/-
Copyright (c) 2024 Joël Riou. All rights reserved.
Released under Apache 2.0 license as described in the file LICENSE.
Authors: Joël Riou
-/
module

public import Mathlib.Algebra.Homology.Embedding.Basic
public import Mathlib.Algebra.Homology.Opposite
public import Mathlib.Algebra.Homology.ShortComplex.HomologicalComplex

/-! # Support of homological complexes

Given an embedding `e : c.Embedding c'` of complex shapes, we say
that `K : HomologicalComplex C c'` is supported (resp. strictly supported) on `e`
if `K` is exact in degree `i'` (resp. `K.X i'` is zero) whenever `i'` is
not of the form `e.f i`. This defines two typeclasses `K.IsSupported e`
and `K.IsStrictlySupported e`.

We also define predicates `K.IsSupportedOutside e` and `K.IsStrictlySupportedOutside e`
when the conditions above are satisfied for those `i'` that are of the form `e.f i`.
(These two predicates are not made typeclasses because in most practical applications,
they are equivalent to `K.IsSupported e'` or `K.IsStrictlySupported e'` for a
complementary embedding `e'`.)

-/

@[expose] public section

open CategoryTheory Limits ZeroObject

variable {ι ι' : Type*} {c : ComplexShape ι} {c' : ComplexShape ι'}

namespace HomologicalComplex

section

<<<<<<< HEAD
variable {C : Type*} [Category C] [HasZeroMorphisms C]
=======
variable {C : Type*} [Category* C] [HasZeroMorphisms C]
>>>>>>> 33b4728c
  (K L : HomologicalComplex C c') (e' : K ≅ L) (φ : K ⟶ L) (e : c.Embedding c')

/-- If `K : HomologicalComplex C c'`, then `K.IsStrictlySupported e` holds for
an embedding `e : c.Embedding c'` of complex shapes if `K.X i'` is zero
whenever `i'` is not of the form `e.f i` for some `i`. -/
class IsStrictlySupported : Prop where
  isZero (i' : ι') (hi' : ∀ i, e.f i ≠ i') : IsZero (K.X i')

lemma isZero_X_of_isStrictlySupported [K.IsStrictlySupported e]
    (i' : ι') (hi' : ∀ i, e.f i ≠ i') :
    IsZero (K.X i') :=
  IsStrictlySupported.isZero i' hi'

include e' in
variable {K L} in
lemma isStrictlySupported_of_iso [K.IsStrictlySupported e] : L.IsStrictlySupported e where
  isZero i' hi' := (K.isZero_X_of_isStrictlySupported e i' hi').of_iso
    ((eval _ _ i').mapIso e'.symm)

@[simp]
lemma isStrictlySupported_op_iff :
    K.op.IsStrictlySupported e.op ↔ K.IsStrictlySupported e :=
  ⟨(fun _ ↦ ⟨fun i' hi' ↦ (K.op.isZero_X_of_isStrictlySupported e.op i' hi').unop⟩),
    (fun _ ↦ ⟨fun i' hi' ↦ (K.isZero_X_of_isStrictlySupported e i' hi').op⟩)⟩

instance [K.IsStrictlySupported e] : K.op.IsStrictlySupported e.op := by
  rw [isStrictlySupported_op_iff]
  infer_instance

/-- If `K : HomologicalComplex C c'`, then `K.IsStrictlySupported e` holds for
an embedding `e : c.Embedding c'` of complex shapes if `K` is exact at `i'`
whenever `i'` is not of the form `e.f i` for some `i`. -/
@[mk_iff]
class IsSupported : Prop where
  exactAt (i' : ι') (hi' : ∀ i, e.f i ≠ i') : K.ExactAt i'

lemma exactAt_of_isSupported [K.IsSupported e] (i' : ι') (hi' : ∀ i, e.f i ≠ i') :
    K.ExactAt i' :=
  IsSupported.exactAt i' hi'

include e' in
variable {K L} in
lemma isSupported_of_iso [K.IsSupported e] : L.IsSupported e where
  exactAt i' hi' :=
    (K.exactAt_of_isSupported e i' hi').of_iso e'

variable {K L} in
lemma isSupported_iff_of_quasiIso [∀ i, K.HasHomology i] [∀ i, L.HasHomology i]
    [QuasiIso φ] :
    K.IsSupported e ↔ L.IsSupported e := by
<<<<<<< HEAD
  simp only [isSupported_iff]
  exact forall_congr' (fun i' ↦ forall_congr'
    (fun hi' ↦ exactAt_iff_of_quasiIsoAt φ _))
=======
  simp [isSupported_iff, exactAt_iff_of_quasiIsoAt φ]
>>>>>>> 33b4728c

instance [K.IsStrictlySupported e] : K.IsSupported e where
  exactAt i' hi' := by
    rw [exactAt_iff]
    exact ShortComplex.exact_of_isZero_X₂ _ (K.isZero_X_of_isStrictlySupported e i' hi')

@[simp]
lemma isSupported_op_iff :
    K.op.IsSupported e.op ↔ K.IsSupported e :=
  ⟨fun _ ↦ ⟨fun i' hi' ↦ (K.op.exactAt_of_isSupported e.op i' hi').unop⟩,
    fun _ ↦ ⟨fun i' hi' ↦ (K.exactAt_of_isSupported e i' hi').op⟩⟩

/-- If `K : HomologicalComplex C c'`, then `K.IsStrictlySupportedOutside e` holds for
an embedding `e : c.Embedding c'` of complex shapes if `K.X (e.f i)` is zero for all `i`. -/
structure IsStrictlySupportedOutside : Prop where
  isZero (i : ι) : IsZero (K.X (e.f i))

@[simp]
lemma isStrictlySupportedOutside_op_iff :
    K.op.IsStrictlySupportedOutside e.op ↔ K.IsStrictlySupportedOutside e :=
  ⟨fun h ↦ ⟨fun i ↦ (h.isZero i).unop⟩, fun h ↦ ⟨fun i ↦ (h.isZero i).op⟩⟩

/-- If `K : HomologicalComplex C c'`, then `K.IsSupportedOutside e` holds for
an embedding `e : c.Embedding c'` of complex shapes if `K` is exact at `e.f i` for all `i`. -/
structure IsSupportedOutside : Prop where
  exactAt (i : ι) : K.ExactAt (e.f i)

@[simp]
lemma isSupportedOutside_op_iff :
    K.op.IsSupportedOutside e.op ↔ K.IsSupportedOutside e :=
  ⟨fun h ↦ ⟨fun i ↦ (h.exactAt i).unop⟩, fun h ↦ ⟨fun i ↦ (h.exactAt i).op⟩⟩

variable {K e} in
lemma IsStrictlySupportedOutside.isSupportedOutside (h : K.IsStrictlySupportedOutside e) :
    K.IsSupportedOutside e where
  exactAt i := ShortComplex.exact_of_isZero_X₂ _ (h.isZero i)

instance [HasZeroObject C] : (0 : HomologicalComplex C c').IsStrictlySupported e where
  isZero i _ := (eval _ _ i).map_isZero (Limits.isZero_zero _)

lemma isZero_iff_isStrictlySupported_and_isStrictlySupportedOutside :
    IsZero K ↔ K.IsStrictlySupported e ∧ K.IsStrictlySupportedOutside e := by
  constructor
  · intro hK
    constructor
    all_goals
      constructor
      intros
      exact (eval _ _ _).map_isZero hK
  · rintro ⟨h₁, h₂⟩
    rw [IsZero.iff_id_eq_zero]
    ext n
    apply IsZero.eq_of_src
    by_cases hn : ∃ i, e.f i = n
    · obtain ⟨i, rfl⟩ := hn
      exact h₂.isZero i
    · exact K.isZero_X_of_isStrictlySupported e _ (by simpa using hn)

end

section

variable {C D : Type*} [Category* C] [Category* D] [HasZeroMorphisms C] [HasZeroMorphisms D]
  (K : HomologicalComplex C c') (F : C ⥤ D) [F.PreservesZeroMorphisms] (e : c.Embedding c')

instance map_isStrictlySupported [K.IsStrictlySupported e] :
    ((F.mapHomologicalComplex c').obj K).IsStrictlySupported e where
  isZero i' hi' := by
    rw [IsZero.iff_id_eq_zero]
    dsimp
    rw [← F.map_id, (K.isZero_X_of_isStrictlySupported e i' hi').eq_of_src (𝟙 _) 0, F.map_zero]

end

end HomologicalComplex<|MERGE_RESOLUTION|>--- conflicted
+++ resolved
@@ -35,11 +35,7 @@
 
 section
 
-<<<<<<< HEAD
-variable {C : Type*} [Category C] [HasZeroMorphisms C]
-=======
 variable {C : Type*} [Category* C] [HasZeroMorphisms C]
->>>>>>> 33b4728c
   (K L : HomologicalComplex C c') (e' : K ≅ L) (φ : K ⟶ L) (e : c.Embedding c')
 
 /-- If `K : HomologicalComplex C c'`, then `K.IsStrictlySupported e` holds for
@@ -90,13 +86,7 @@
 lemma isSupported_iff_of_quasiIso [∀ i, K.HasHomology i] [∀ i, L.HasHomology i]
     [QuasiIso φ] :
     K.IsSupported e ↔ L.IsSupported e := by
-<<<<<<< HEAD
-  simp only [isSupported_iff]
-  exact forall_congr' (fun i' ↦ forall_congr'
-    (fun hi' ↦ exactAt_iff_of_quasiIsoAt φ _))
-=======
   simp [isSupported_iff, exactAt_iff_of_quasiIsoAt φ]
->>>>>>> 33b4728c
 
 instance [K.IsStrictlySupported e] : K.IsSupported e where
   exactAt i' hi' := by
