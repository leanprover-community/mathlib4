--- conflicted
+++ resolved
@@ -107,11 +107,7 @@
       (K.restrictionXIso e hj').inv ≫ (K.restriction e).pOpcycles j := by
   simp [restrictionOpcyclesIso]
 
-<<<<<<< HEAD
-/-- The isomorphism `(K.restriction e).opcycles j ≅ K.opcycles j'` when `e.f j = j'`,
-=======
 /-- The isomorphism `(K.restriction e).homology j ≅ K.homology j'` when `e.f j = j'`,
->>>>>>> 00c9085f
 the predecessors `i` and `i'` of `j` and `j'` satisfy `e.f i = i'`,
 and the successors `k` and `k'` of `j` and `j'` satisfy `e.f k = k'` -/
 noncomputable def restrictionHomologyIso :
