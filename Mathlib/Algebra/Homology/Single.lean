--- conflicted
+++ resolved
@@ -474,12 +474,7 @@
           . dsimp
             rw [Category.id_comp]
             rfl })
-<<<<<<< HEAD
-    fun f => by ext; aesop_cat
-
-=======
     fun f => by ext; simp
->>>>>>> 85dbf1ac
 #align cochain_complex.single₀_iso_single CochainComplex.single₀IsoSingle
 
 instance : Faithful (single₀ V) :=
