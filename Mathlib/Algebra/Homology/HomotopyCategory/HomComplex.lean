/-
Copyright (c) 2023 Joël Riou. All rights reserved.
Released under Apache 2.0 license as described in the file LICENSE.
Authors: Joël Riou
-/
import Mathlib.Algebra.Category.Grp.Preadditive
import Mathlib.Algebra.Homology.Homotopy
import Mathlib.Algebra.Module.Pi
import Mathlib.Algebra.Ring.NegOnePow
import Mathlib.CategoryTheory.Linear.LinearFunctor
import Mathlib.Tactic.Linarith

/-! The cochain complex of homomorphisms between cochain complexes

If `F` and `G` are cochain complexes (indexed by `ℤ`) in a preadditive category,
there is a cochain complex of abelian groups whose `0`-cocycles identify to
morphisms `F ⟶ G`. Informally, in degree `n`, this complex shall consist of
cochains of degree `n` from `F` to `G`, i.e. arbitrary families for morphisms
`F.X p ⟶ G.X (p + n)`. This complex shall be denoted `HomComplex F G`.

In order to avoid type-theoretic issues, a cochain of degree `n : ℤ`
(i.e. a term of type of `Cochain F G n`) shall be defined here
as the data of a morphism `F.X p ⟶ G.X q` for all triplets
`⟨p, q, hpq⟩` where `p` and `q` are integers and `hpq : p + n = q`.
If `α : Cochain F G n`, we shall define `α.v p q hpq : F.X p ⟶ G.X q`.

We follow the signs conventions appearing in the introduction of
[Brian Conrad's book *Grothendieck duality and base change*][conrad2000].

## References
* [Brian Conrad, Grothendieck duality and base change][conrad2000]

-/

assert_not_exists TwoSidedIdeal

open CategoryTheory Category Limits Preadditive

universe v u

variable {C : Type u} [Category.{v} C] [Preadditive C] {R : Type*} [Ring R] [Linear R C]

namespace CochainComplex

variable {F G K L : CochainComplex C ℤ} (n m : ℤ)

namespace HomComplex

/-- A term of type `HomComplex.Triplet n` consists of two integers `p` and `q`
such that `p + n = q`. (This type is introduced so that the instance
`AddCommGroup (Cochain F G n)` defined below can be found automatically.) -/
structure Triplet (n : ℤ) where
  /-- a first integer -/
  p : ℤ
  /-- a second integer -/
  q : ℤ
  /-- the condition on the two integers -/
  hpq : p + n = q

variable (F G)

/-- A cochain of degree `n : ℤ` between to cochain complexes `F` and `G` consists
of a family of morphisms `F.X p ⟶ G.X q` whenever `p + n = q`, i.e. for all
triplets in `HomComplex.Triplet n`. -/
def Cochain := ∀ (T : Triplet n), F.X T.p ⟶ G.X T.q

instance : AddCommGroup (Cochain F G n) := by
  dsimp only [Cochain]
  infer_instance

instance : Module R (Cochain F G n) := by
  dsimp only [Cochain]
  infer_instance

namespace Cochain

variable {F G n}

/-- A practical constructor for cochains. -/
def mk (v : ∀ (p q : ℤ) (_ : p + n = q), F.X p ⟶ G.X q) : Cochain F G n :=
  fun ⟨p, q, hpq⟩ => v p q hpq

/-- The value of a cochain on a triplet `⟨p, q, hpq⟩`. -/
def v (γ : Cochain F G n) (p q : ℤ) (hpq : p + n = q) :
    F.X p ⟶ G.X q := γ ⟨p, q, hpq⟩

@[simp]
lemma mk_v (v : ∀ (p q : ℤ) (_ : p + n = q), F.X p ⟶ G.X q) (p q : ℤ) (hpq : p + n = q) :
    (Cochain.mk v).v p q hpq = v p q hpq := rfl

lemma congr_v {z₁ z₂ : Cochain F G n} (h : z₁ = z₂) (p q : ℤ) (hpq : p + n = q) :
    z₁.v p q hpq = z₂.v p q hpq := by subst h; rfl

@[ext]
lemma ext (z₁ z₂ : Cochain F G n)
    (h : ∀ (p q hpq), z₁.v p q hpq = z₂.v p q hpq) : z₁ = z₂ := by
  funext ⟨p, q, hpq⟩
  apply h

@[ext 1100]
lemma ext₀ (z₁ z₂ : Cochain F G 0)
    (h : ∀ (p : ℤ), z₁.v p p (add_zero p) = z₂.v p p (add_zero p)) : z₁ = z₂ := by
  ext
  grind

@[simp]
lemma zero_v {n : ℤ} (p q : ℤ) (hpq : p + n = q) :
    (0 : Cochain F G n).v p q hpq = 0 := rfl

@[simp]
lemma add_v {n : ℤ} (z₁ z₂ : Cochain F G n) (p q : ℤ) (hpq : p + n = q) :
    (z₁ + z₂).v p q hpq = z₁.v p q hpq + z₂.v p q hpq := rfl

@[simp]
lemma sub_v {n : ℤ} (z₁ z₂ : Cochain F G n) (p q : ℤ) (hpq : p + n = q) :
    (z₁ - z₂).v p q hpq = z₁.v p q hpq - z₂.v p q hpq := rfl

@[simp]
lemma neg_v {n : ℤ} (z : Cochain F G n) (p q : ℤ) (hpq : p + n = q) :
    (-z).v p q hpq = -(z.v p q hpq) := rfl

@[simp]
lemma smul_v {n : ℤ} (k : R) (z : Cochain F G n) (p q : ℤ) (hpq : p + n = q) :
    (k • z).v p q hpq = k • (z.v p q hpq) := rfl

@[simp]
lemma units_smul_v {n : ℤ} (k : Rˣ) (z : Cochain F G n) (p q : ℤ) (hpq : p + n = q) :
    (k • z).v p q hpq = k • (z.v p q hpq) := rfl

/-- A cochain of degree `0` from `F` to `G` can be constructed from a family
of morphisms `F.X p ⟶ G.X p` for all `p : ℤ`. -/
def ofHoms (ψ : ∀ (p : ℤ), F.X p ⟶ G.X p) : Cochain F G 0 :=
  Cochain.mk (fun p q hpq => ψ p ≫ eqToHom (by rw [← hpq, add_zero]))

@[simp]
lemma ofHoms_v (ψ : ∀ (p : ℤ), F.X p ⟶ G.X p) (p : ℤ) :
    (ofHoms ψ).v p p (add_zero p) = ψ p := by
  simp only [ofHoms, mk_v, eqToHom_refl, comp_id]

@[simp]
lemma ofHoms_zero : ofHoms (fun p => (0 : F.X p ⟶ G.X p)) = 0 := by cat_disch

@[simp]
lemma ofHoms_v_comp_d (ψ : ∀ (p : ℤ), F.X p ⟶ G.X p) (p q q' : ℤ) (hpq : p + 0 = q) :
    (ofHoms ψ).v p q hpq ≫ G.d q q' = ψ p ≫ G.d p q' := by
  rw [add_zero] at hpq
  subst hpq
  rw [ofHoms_v]

@[simp]
lemma d_comp_ofHoms_v (ψ : ∀ (p : ℤ), F.X p ⟶ G.X p) (p' p q : ℤ) (hpq : p + 0 = q) :
    F.d p' p ≫ (ofHoms ψ).v p q hpq = F.d p' q ≫ ψ q := by
  rw [add_zero] at hpq
  subst hpq
  rw [ofHoms_v]

/-- The `0`-cochain attached to a morphism of cochain complexes. -/
def ofHom (φ : F ⟶ G) : Cochain F G 0 := ofHoms (fun p => φ.f p)

variable (F G)

@[simp]
lemma ofHom_zero : ofHom (0 : F ⟶ G) = 0 := by
  simp only [ofHom, HomologicalComplex.zero_f_apply, ofHoms_zero]

variable {F G}

@[simp]
lemma ofHom_v (φ : F ⟶ G) (p : ℤ) : (ofHom φ).v p p (add_zero p) = φ.f p := by
  simp only [ofHom, ofHoms_v]

@[simp]
lemma ofHom_v_comp_d (φ : F ⟶ G) (p q q' : ℤ) (hpq : p + 0 = q) :
    (ofHom φ).v p q hpq ≫ G.d q q' = φ.f p ≫ G.d p q' := by
  simp only [ofHom, ofHoms_v_comp_d]

@[simp]
lemma d_comp_ofHom_v (φ : F ⟶ G) (p' p q : ℤ) (hpq : p + 0 = q) :
    F.d p' p ≫ (ofHom φ).v p q hpq = F.d p' q ≫ φ.f q := by
  simp only [ofHom, d_comp_ofHoms_v]

@[simp]
lemma ofHom_add (φ₁ φ₂ : F ⟶ G) :
    Cochain.ofHom (φ₁ + φ₂) = Cochain.ofHom φ₁ + Cochain.ofHom φ₂ := by cat_disch

@[simp]
lemma ofHom_sub (φ₁ φ₂ : F ⟶ G) :
    Cochain.ofHom (φ₁ - φ₂) = Cochain.ofHom φ₁ - Cochain.ofHom φ₂ := by cat_disch

@[simp]
lemma ofHom_neg (φ : F ⟶ G) :
    Cochain.ofHom (-φ) = -Cochain.ofHom φ := by cat_disch

/-- The cochain of degree `-1` given by an homotopy between two morphism of complexes. -/
def ofHomotopy {φ₁ φ₂ : F ⟶ G} (ho : Homotopy φ₁ φ₂) : Cochain F G (-1) :=
  Cochain.mk (fun p q _ => ho.hom p q)

@[simp]
lemma ofHomotopy_ofEq {φ₁ φ₂ : F ⟶ G} (h : φ₁ = φ₂) :
    ofHomotopy (Homotopy.ofEq h) = 0 := rfl

@[simp]
lemma ofHomotopy_refl (φ : F ⟶ G) :
    ofHomotopy (Homotopy.refl φ) = 0 := rfl

@[reassoc]
lemma v_comp_XIsoOfEq_hom
    (γ : Cochain F G n) (p q q' : ℤ) (hpq : p + n = q) (hq' : q = q') :
    γ.v p q hpq ≫ (HomologicalComplex.XIsoOfEq G hq').hom = γ.v p q' (by rw [← hq', hpq]) := by
  subst hq'
  simp only [HomologicalComplex.XIsoOfEq, eqToIso_refl, Iso.refl_hom, comp_id]

@[reassoc]
lemma v_comp_XIsoOfEq_inv
    (γ : Cochain F G n) (p q q' : ℤ) (hpq : p + n = q) (hq' : q' = q) :
    γ.v p q hpq ≫ (HomologicalComplex.XIsoOfEq G hq').inv = γ.v p q' (by rw [hq', hpq]) := by
  subst hq'
  simp only [HomologicalComplex.XIsoOfEq, eqToIso_refl, Iso.refl_inv, comp_id]

/-- The composition of cochains. -/
def comp {n₁ n₂ n₁₂ : ℤ} (z₁ : Cochain F G n₁) (z₂ : Cochain G K n₂) (h : n₁ + n₂ = n₁₂) :
    Cochain F K n₁₂ :=
  Cochain.mk (fun p q hpq => z₁.v p (p + n₁) rfl ≫ z₂.v (p + n₁) q (by cutsat))

/-! If `z₁` is a cochain of degree `n₁` and `z₂` is a cochain of degree `n₂`, and that
we have a relation `h : n₁ + n₂ = n₁₂`, then `z₁.comp z₂ h` is a cochain of degree `n₁₂`.
The following lemma `comp_v` computes the value of this composition `z₁.comp z₂ h`
on a triplet `⟨p₁, p₃, _⟩` (with `p₁ + n₁₂ = p₃`). In order to use this lemma,
we need to provide an intermediate integer `p₂` such that `p₁ + n₁ = p₂`.
It is advisable to use a `p₂` that has good definitional properties
(i.e. `p₁ + n₁` is not always the best choice.)

When `z₁` or `z₂` is a `0`-cochain, there is a better choice of `p₂`, and this leads
to the two simplification lemmas `comp_zero_cochain_v` and `zero_cochain_comp_v`.

-/

lemma comp_v {n₁ n₂ n₁₂ : ℤ} (z₁ : Cochain F G n₁) (z₂ : Cochain G K n₂) (h : n₁ + n₂ = n₁₂)
    (p₁ p₂ p₃ : ℤ) (h₁ : p₁ + n₁ = p₂) (h₂ : p₂ + n₂ = p₃) :
    (z₁.comp z₂ h).v p₁ p₃ (by rw [← h₂, ← h₁, ← h, add_assoc]) =
      z₁.v p₁ p₂ h₁ ≫ z₂.v p₂ p₃ h₂ := by
  subst h₁; rfl

@[simp]
lemma comp_zero_cochain_v (z₁ : Cochain F G n) (z₂ : Cochain G K 0) (p q : ℤ) (hpq : p + n = q) :
    (z₁.comp z₂ (add_zero n)).v p q hpq = z₁.v p q hpq ≫ z₂.v q q (add_zero q) :=
  comp_v z₁ z₂ (add_zero n) p q q hpq (add_zero q)

@[simp]
lemma zero_cochain_comp_v (z₁ : Cochain F G 0) (z₂ : Cochain G K n) (p q : ℤ) (hpq : p + n = q) :
    (z₁.comp z₂ (zero_add n)).v p q hpq = z₁.v p p (add_zero p) ≫ z₂.v p q hpq :=
  comp_v z₁ z₂ (zero_add n) p p q (add_zero p) hpq

/-- The associativity of the composition of cochains. -/
lemma comp_assoc {n₁ n₂ n₃ n₁₂ n₂₃ n₁₂₃ : ℤ}
    (z₁ : Cochain F G n₁) (z₂ : Cochain G K n₂) (z₃ : Cochain K L n₃)
    (h₁₂ : n₁ + n₂ = n₁₂) (h₂₃ : n₂ + n₃ = n₂₃) (h₁₂₃ : n₁ + n₂ + n₃ = n₁₂₃) :
    (z₁.comp z₂ h₁₂).comp z₃ (show n₁₂ + n₃ = n₁₂₃ by rw [← h₁₂, h₁₂₃]) =
      z₁.comp (z₂.comp z₃ h₂₃) (by rw [← h₂₃, ← h₁₂₃, add_assoc]) := by
  substs h₁₂ h₂₃ h₁₂₃
  ext p q hpq
  rw [comp_v _ _ rfl p (p + n₁ + n₂) q (add_assoc _ _ _).symm (by cutsat),
    comp_v z₁ z₂ rfl p (p + n₁) (p + n₁ + n₂) (by cutsat) (by cutsat),
    comp_v z₁ (z₂.comp z₃ rfl) (add_assoc n₁ n₂ n₃).symm p (p + n₁) q (by cutsat) (by cutsat),
    comp_v z₂ z₃ rfl (p + n₁) (p + n₁ + n₂) q (by cutsat) (by cutsat), assoc]

/-! The formulation of the associativity of the composition of cochains given by the
lemma `comp_assoc` often requires a careful selection of degrees with good definitional
properties. In a few cases, like when one of the three cochains is a `0`-cochain,
there are better choices, which provides the following simplification lemmas. -/

@[simp]
lemma comp_assoc_of_first_is_zero_cochain {n₂ n₃ n₂₃ : ℤ}
    (z₁ : Cochain F G 0) (z₂ : Cochain G K n₂) (z₃ : Cochain K L n₃)
    (h₂₃ : n₂ + n₃ = n₂₃) :
    (z₁.comp z₂ (zero_add n₂)).comp z₃ h₂₃ = z₁.comp (z₂.comp z₃ h₂₃) (zero_add n₂₃) :=
  comp_assoc _ _ _ _ _ (by cutsat)

@[simp]
lemma comp_assoc_of_second_is_zero_cochain {n₁ n₃ n₁₃ : ℤ}
    (z₁ : Cochain F G n₁) (z₂ : Cochain G K 0) (z₃ : Cochain K L n₃) (h₁₃ : n₁ + n₃ = n₁₃) :
    (z₁.comp z₂ (add_zero n₁)).comp z₃ h₁₃ = z₁.comp (z₂.comp z₃ (zero_add n₃)) h₁₃ :=
  comp_assoc _ _ _ _ _ (by cutsat)

@[simp]
lemma comp_assoc_of_third_is_zero_cochain {n₁ n₂ n₁₂ : ℤ}
    (z₁ : Cochain F G n₁) (z₂ : Cochain G K n₂) (z₃ : Cochain K L 0) (h₁₂ : n₁ + n₂ = n₁₂) :
    (z₁.comp z₂ h₁₂).comp z₃ (add_zero n₁₂) = z₁.comp (z₂.comp z₃ (add_zero n₂)) h₁₂ :=
  comp_assoc _ _ _ _ _ (by cutsat)

@[simp]
lemma comp_assoc_of_second_degree_eq_neg_third_degree {n₁ n₂ n₁₂ : ℤ}
    (z₁ : Cochain F G n₁) (z₂ : Cochain G K (-n₂)) (z₃ : Cochain K L n₂) (h₁₂ : n₁ + (-n₂) = n₁₂) :
    (z₁.comp z₂ h₁₂).comp z₃
      (show n₁₂ + n₂ = n₁ by rw [← h₁₂, add_assoc, neg_add_cancel, add_zero]) =
      z₁.comp (z₂.comp z₃ (neg_add_cancel n₂)) (add_zero n₁) :=
  comp_assoc _ _ _ _ _ (by cutsat)

@[simp]
protected lemma zero_comp {n₁ n₂ n₁₂ : ℤ} (z₂ : Cochain G K n₂)
    (h : n₁ + n₂ = n₁₂) : (0 : Cochain F G n₁).comp z₂ h = 0 := by
  ext p q hpq
  simp only [comp_v _ _ h p _ q rfl (by cutsat), zero_v, zero_comp]

@[simp]
protected lemma add_comp {n₁ n₂ n₁₂ : ℤ} (z₁ z₁' : Cochain F G n₁) (z₂ : Cochain G K n₂)
    (h : n₁ + n₂ = n₁₂) : (z₁ + z₁').comp z₂ h = z₁.comp z₂ h + z₁'.comp z₂ h := by
  ext p q hpq
  simp only [comp_v _ _ h p _ q rfl (by cutsat), add_v, add_comp]

@[simp]
protected lemma sub_comp {n₁ n₂ n₁₂ : ℤ} (z₁ z₁' : Cochain F G n₁) (z₂ : Cochain G K n₂)
    (h : n₁ + n₂ = n₁₂) : (z₁ - z₁').comp z₂ h = z₁.comp z₂ h - z₁'.comp z₂ h := by
  ext p q hpq
  simp only [comp_v _ _ h p _ q rfl (by cutsat), sub_v, sub_comp]

@[simp]
protected lemma neg_comp {n₁ n₂ n₁₂ : ℤ} (z₁ : Cochain F G n₁) (z₂ : Cochain G K n₂)
    (h : n₁ + n₂ = n₁₂) : (-z₁).comp z₂ h = -z₁.comp z₂ h := by
  ext p q hpq
  simp only [comp_v _ _ h p _ q rfl (by cutsat), neg_v, neg_comp]

@[simp]
protected lemma smul_comp {n₁ n₂ n₁₂ : ℤ} (k : R) (z₁ : Cochain F G n₁) (z₂ : Cochain G K n₂)
    (h : n₁ + n₂ = n₁₂) : (k • z₁).comp z₂ h = k • (z₁.comp z₂ h) := by
  ext p q hpq
  simp only [comp_v _ _ h p _ q rfl (by cutsat), smul_v, Linear.smul_comp]

@[simp]
lemma units_smul_comp {n₁ n₂ n₁₂ : ℤ} (k : Rˣ) (z₁ : Cochain F G n₁) (z₂ : Cochain G K n₂)
    (h : n₁ + n₂ = n₁₂) : (k • z₁).comp z₂ h = k • (z₁.comp z₂ h) := by
  apply Cochain.smul_comp

@[simp]
protected lemma id_comp {n : ℤ} (z₂ : Cochain F G n) :
    (Cochain.ofHom (𝟙 F)).comp z₂ (zero_add n) = z₂ := by
  ext p q hpq
  simp only [zero_cochain_comp_v, ofHom_v, HomologicalComplex.id_f, id_comp]

@[simp]
protected lemma comp_zero {n₁ n₂ n₁₂ : ℤ} (z₁ : Cochain F G n₁)
    (h : n₁ + n₂ = n₁₂) : z₁.comp (0 : Cochain G K n₂) h = 0 := by
  ext p q hpq
  simp only [comp_v _ _ h p _ q rfl (by cutsat), zero_v, comp_zero]

@[simp]
protected lemma comp_add {n₁ n₂ n₁₂ : ℤ} (z₁ : Cochain F G n₁) (z₂ z₂' : Cochain G K n₂)
    (h : n₁ + n₂ = n₁₂) : z₁.comp (z₂ + z₂') h = z₁.comp z₂ h + z₁.comp z₂' h := by
  ext p q hpq
  simp only [comp_v _ _ h p _ q rfl (by cutsat), add_v, comp_add]

@[simp]
protected lemma comp_sub {n₁ n₂ n₁₂ : ℤ} (z₁ : Cochain F G n₁) (z₂ z₂' : Cochain G K n₂)
    (h : n₁ + n₂ = n₁₂) : z₁.comp (z₂ - z₂') h = z₁.comp z₂ h - z₁.comp z₂' h := by
  ext p q hpq
  simp only [comp_v _ _ h p _ q rfl (by cutsat), sub_v, comp_sub]

@[simp]
protected lemma comp_neg {n₁ n₂ n₁₂ : ℤ} (z₁ : Cochain F G n₁) (z₂ : Cochain G K n₂)
    (h : n₁ + n₂ = n₁₂) : z₁.comp (-z₂) h = -z₁.comp z₂ h := by
  ext p q hpq
  simp only [comp_v _ _ h p _ q rfl (by cutsat), neg_v, comp_neg]

@[simp]
protected lemma comp_smul {n₁ n₂ n₁₂ : ℤ} (z₁ : Cochain F G n₁) (k : R) (z₂ : Cochain G K n₂)
    (h : n₁ + n₂ = n₁₂) : z₁.comp (k • z₂) h = k • (z₁.comp z₂ h) := by
  ext p q hpq
  simp only [comp_v _ _ h p _ q rfl (by cutsat), smul_v, Linear.comp_smul]

@[simp]
lemma comp_units_smul {n₁ n₂ n₁₂ : ℤ} (z₁ : Cochain F G n₁) (k : Rˣ) (z₂ : Cochain G K n₂)
    (h : n₁ + n₂ = n₁₂) : z₁.comp (k • z₂) h = k • (z₁.comp z₂ h) := by
  apply Cochain.comp_smul

@[simp]
protected lemma comp_id {n : ℤ} (z₁ : Cochain F G n) :
    z₁.comp (Cochain.ofHom (𝟙 G)) (add_zero n) = z₁ := by
  ext p q hpq
  simp only [comp_zero_cochain_v, ofHom_v, HomologicalComplex.id_f, comp_id]

@[simp]
lemma ofHoms_comp (φ : ∀ (p : ℤ), F.X p ⟶ G.X p) (ψ : ∀ (p : ℤ), G.X p ⟶ K.X p) :
    (ofHoms φ).comp (ofHoms ψ) (zero_add 0) = ofHoms (fun p => φ p ≫ ψ p) := by cat_disch

@[simp]
lemma ofHom_comp (f : F ⟶ G) (g : G ⟶ K) :
    ofHom (f ≫ g) = (ofHom f).comp (ofHom g) (zero_add 0) := by
  simp only [ofHom, HomologicalComplex.comp_f, ofHoms_comp]

variable (K)

/-- The differential on a cochain complex, as a cochain of degree `1`. -/
def diff : Cochain K K 1 := Cochain.mk (fun p q _ => K.d p q)

@[simp]
lemma diff_v (p q : ℤ) (hpq : p + 1 = q) : (diff K).v p q hpq = K.d p q := rfl

end Cochain

variable {F G}

/-- The differential on the complex of morphisms between cochain complexes. -/
def δ (z : Cochain F G n) : Cochain F G m :=
  Cochain.mk (fun p q hpq => z.v p (p + n) rfl ≫ G.d (p + n) q +
    m.negOnePow • F.d p (p + m - n) ≫ z.v (p + m - n) q (by rw [hpq, sub_add_cancel]))

/-! Similarly as for the composition of cochains, if `z : Cochain F G n`,
we usually need to carefully select intermediate indices with
good definitional properties in order to obtain a suitable expansion of the
morphisms which constitute `δ n m z : Cochain F G m` (when `n + 1 = m`, otherwise
it shall be zero). The basic equational lemma is `δ_v` below. -/

lemma δ_v (hnm : n + 1 = m) (z : Cochain F G n) (p q : ℤ) (hpq : p + m = q) (q₁ q₂ : ℤ)
    (hq₁ : q₁ = q - 1) (hq₂ : p + 1 = q₂) : (δ n m z).v p q hpq =
    z.v p q₁ (by rw [hq₁, ← hpq, ← hnm, ← add_assoc, add_sub_cancel_right]) ≫ G.d q₁ q
      + m.negOnePow • F.d p q₂ ≫ z.v q₂ q
          (by rw [← hq₂, add_assoc, add_comm 1, hnm, hpq]) := by
  obtain rfl : q₁ = p + n := by cutsat
  obtain rfl : q₂ = p + m - n := by cutsat
  rfl

lemma δ_shape (hnm : ¬ n + 1 = m) (z : Cochain F G n) : δ n m z = 0 := by
  ext p q hpq
  dsimp only [δ]
  rw [Cochain.mk_v, Cochain.zero_v, F.shape, G.shape, comp_zero, zero_add, zero_comp, smul_zero]
  all_goals
    simp only [ComplexShape.up_Rel]
    exact fun _ => hnm (by cutsat)

variable (F G) (R)

/-- The differential on the complex of morphisms between cochain complexes, as a linear map. -/
@[simps!]
def δ_hom : Cochain F G n →ₗ[R] Cochain F G m where
  toFun := δ n m
  map_add' α β := by
    by_cases h : n + 1 = m
    · ext p q hpq
      dsimp
      simp only [δ_v n m h _ p q hpq _ _ rfl rfl, Cochain.add_v, add_comp, comp_add, smul_add]
      abel
    · simp only [δ_shape _ _ h, add_zero]
  map_smul' r a := by
    by_cases h : n + 1 = m
    · ext p q hpq
      dsimp
      simp only [δ_v n m h _ p q hpq _ _ rfl rfl, Cochain.smul_v, Linear.comp_smul,
        Linear.smul_comp, smul_add, smul_comm m.negOnePow r]
    · simp only [δ_shape _ _ h, smul_zero]

variable {F G R}

@[simp] lemma δ_add (z₁ z₂ : Cochain F G n) : δ n m (z₁ + z₂) = δ n m z₁ + δ n m z₂ :=
  (δ_hom ℤ F G n m).map_add z₁ z₂

@[simp] lemma δ_sub (z₁ z₂ : Cochain F G n) : δ n m (z₁ - z₂) = δ n m z₁ - δ n m z₂ :=
  (δ_hom ℤ F G n m).map_sub z₁ z₂

@[simp] lemma δ_zero : δ n m (0 : Cochain F G n) = 0 := (δ_hom ℤ F G n m).map_zero

@[simp] lemma δ_neg (z : Cochain F G n) : δ n m (-z) = -δ n m z :=
  (δ_hom ℤ F G n m).map_neg z

@[simp] lemma δ_smul (k : R) (z : Cochain F G n) : δ n m (k • z) = k • δ n m z :=
  (δ_hom R F G n m).map_smul k z

@[simp] lemma δ_units_smul (k : Rˣ) (z : Cochain F G n) : δ n m (k • z) = k • δ n m z :=
  δ_smul ..

lemma δ_δ (n₀ n₁ n₂ : ℤ) (z : Cochain F G n₀) : δ n₁ n₂ (δ n₀ n₁ z) = 0 := by
  by_cases h₁₂ : n₁ + 1 = n₂; swap
  · rw [δ_shape _ _ h₁₂]
  by_cases h₀₁ : n₀ + 1 = n₁; swap
  · rw [δ_shape _ _ h₀₁, δ_zero]
  ext p q hpq
  dsimp
  simp only [δ_v n₁ n₂ h₁₂ _ p q hpq _ _ rfl rfl,
<<<<<<< HEAD
    δ_v n₀ n₁ h₀₁ z p (q - 1) (by omega) (q - 2) _ (by omega) rfl,
    δ_v n₀ n₁ h₀₁ z (p + 1) q (by omega) _ (p + 2) rfl (by omega),
=======
    δ_v n₀ n₁ h₀₁ z p (q-1) (by cutsat) (q-2) _ (by cutsat) rfl,
    δ_v n₀ n₁ h₀₁ z (p+1) q (by cutsat) _ (p+2) rfl (by cutsat),
>>>>>>> 60413e18
    ← h₁₂, Int.negOnePow_succ, add_comp, assoc,
    HomologicalComplex.d_comp_d, comp_zero, zero_add, comp_add,
    HomologicalComplex.d_comp_d_assoc, zero_comp, smul_zero,
    add_zero, add_neg_cancel, Units.neg_smul,
    Linear.units_smul_comp, Linear.comp_units_smul]

lemma δ_comp {n₁ n₂ n₁₂ : ℤ} (z₁ : Cochain F G n₁) (z₂ : Cochain G K n₂) (h : n₁ + n₂ = n₁₂)
    (m₁ m₂ m₁₂ : ℤ) (h₁₂ : n₁₂ + 1 = m₁₂) (h₁ : n₁ + 1 = m₁) (h₂ : n₂ + 1 = m₂) :
    δ n₁₂ m₁₂ (z₁.comp z₂ h) = z₁.comp (δ n₂ m₂ z₂) (by rw [← h₁₂, ← h₂, ← h, add_assoc]) +
      n₂.negOnePow • (δ n₁ m₁ z₁).comp z₂
        (by rw [← h₁₂, ← h₁, ← h, add_assoc, add_comm 1, add_assoc]) := by
  subst h₁₂ h₁ h₂ h
  ext p q hpq
  dsimp
<<<<<<< HEAD
  rw [z₁.comp_v _ (add_assoc n₁ n₂ 1).symm p _ q rfl (by omega),
    Cochain.comp_v _ _ (show n₁ + 1 + n₂ = n₁ + n₂ + 1 by omega) p (p + n₁ + 1) q
      (by omega) (by omega),
    δ_v (n₁ + n₂) _ rfl (z₁.comp z₂ rfl) p q hpq (p + n₁ + n₂) _ (by omega) rfl,
    z₁.comp_v z₂ rfl p _ _ rfl rfl,
    z₁.comp_v z₂ rfl (p + 1) (p + n₁ + 1) q (by omega) (by omega),
    δ_v n₂ (n₂ + 1) rfl z₂ (p + n₁) q (by omega) (p + n₁ + n₂) _ (by omega) rfl,
    δ_v n₁ (n₁ + 1) rfl z₁ p (p + n₁ + 1) (by omega) (p + n₁) _ (by omega) rfl]
=======
  rw [z₁.comp_v _ (add_assoc n₁ n₂ 1).symm p _ q rfl (by cutsat),
    Cochain.comp_v _ _ (show n₁ + 1 + n₂ = n₁ + n₂ + 1 by cutsat) p (p+n₁+1) q
      (by cutsat) (by cutsat),
    δ_v (n₁ + n₂) _ rfl (z₁.comp z₂ rfl) p q hpq (p + n₁ + n₂) _ (by cutsat) rfl,
    z₁.comp_v z₂ rfl p _ _ rfl rfl,
    z₁.comp_v z₂ rfl (p+1) (p+n₁+1) q (by cutsat) (by cutsat),
    δ_v n₂ (n₂+1) rfl z₂ (p+n₁) q (by cutsat) (p+n₁+n₂) _ (by cutsat) rfl,
    δ_v n₁ (n₁+1) rfl z₁ p (p+n₁+1) (by cutsat) (p+n₁) _ (by cutsat) rfl]
>>>>>>> 60413e18
  simp only [assoc, comp_add, add_comp, Int.negOnePow_succ, Int.negOnePow_add n₁ n₂,
    Units.neg_smul, comp_neg, neg_comp, smul_neg, smul_smul, Linear.units_smul_comp,
    mul_comm n₁.negOnePow n₂.negOnePow, Linear.comp_units_smul, smul_add]
  abel

lemma δ_zero_cochain_comp {n₂ : ℤ} (z₁ : Cochain F G 0) (z₂ : Cochain G K n₂)
    (m₂ : ℤ) (h₂ : n₂ + 1 = m₂) :
    δ n₂ m₂ (z₁.comp z₂ (zero_add n₂)) =
      z₁.comp (δ n₂ m₂ z₂) (zero_add m₂) +
      n₂.negOnePow • ((δ 0 1 z₁).comp z₂ (by rw [add_comm, h₂])) :=
  δ_comp z₁ z₂ (zero_add n₂) 1 m₂ m₂ h₂ (zero_add 1) h₂

lemma δ_comp_zero_cochain {n₁ : ℤ} (z₁ : Cochain F G n₁) (z₂ : Cochain G K 0)
    (m₁ : ℤ) (h₁ : n₁ + 1 = m₁) :
    δ n₁ m₁ (z₁.comp z₂ (add_zero n₁)) =
      z₁.comp (δ 0 1 z₂) h₁ + (δ n₁ m₁ z₁).comp z₂ (add_zero m₁) := by
  simp only [δ_comp z₁ z₂ (add_zero n₁) m₁ 1 m₁ h₁ h₁ (zero_add 1), one_smul,
    Int.negOnePow_zero]

@[simp]
lemma δ_zero_cochain_v (z : Cochain F G 0) (p q : ℤ) (hpq : p + 1 = q) :
    (δ 0 1 z).v p q hpq = z.v p p (add_zero p) ≫ G.d p q - F.d p q ≫ z.v q q (add_zero q) := by
  simp only [δ_v 0 1 (zero_add 1) z p q hpq p q (by cutsat) hpq, Int.negOnePow_one, Units.neg_smul,
    one_smul, sub_eq_add_neg]

@[simp]
lemma δ_ofHom {p : ℤ} (φ : F ⟶ G) : δ 0 p (Cochain.ofHom φ) = 0 := by
  by_cases h : p = 1
  · subst h
    ext
    simp
  · rw [δ_shape]
    cutsat

@[simp]
lemma δ_ofHomotopy {φ₁ φ₂ : F ⟶ G} (h : Homotopy φ₁ φ₂) :
    δ (-1) 0 (Cochain.ofHomotopy h) = Cochain.ofHom φ₁ - Cochain.ofHom φ₂ := by
  ext p
  have eq := h.comm p
  rw [dNext_eq h.hom (show (ComplexShape.up ℤ).Rel p (p + 1) by simp),
    prevD_eq h.hom (show (ComplexShape.up ℤ).Rel (p - 1) p by simp)] at eq
  rw [Cochain.ofHomotopy, δ_v (-1) 0 (neg_add_cancel 1) _ p p (add_zero p) (p - 1) (p + 1) rfl rfl]
  simp only [Cochain.mk_v, one_smul, Int.negOnePow_zero, Cochain.sub_v, Cochain.ofHom_v, eq]
  abel

lemma δ_neg_one_cochain (z : Cochain F G (-1)) :
    δ (-1) 0 z = Cochain.ofHom (Homotopy.nullHomotopicMap'
      (fun i j hij => z.v i j (by dsimp at hij; rw [← hij, add_neg_cancel_right]))) := by
  ext p
  rw [δ_v (-1) 0 (neg_add_cancel 1) _ p p (add_zero p) (p - 1) (p + 1) rfl rfl]
  simp only [one_smul, Cochain.ofHom_v, Int.negOnePow_zero]
  rw [Homotopy.nullHomotopicMap'_f (show (ComplexShape.up ℤ).Rel (p - 1) p by simp)
    (show (ComplexShape.up ℤ).Rel p (p + 1) by simp)]
  abel

end HomComplex

variable (F G)

open HomComplex

/-- The cochain complex of homomorphisms between two cochain complexes `F` and `G`.
In degree `n : ℤ`, it consists of the abelian group `HomComplex.Cochain F G n`. -/
@[simps! X d_hom_apply]
def HomComplex : CochainComplex AddCommGrpCat ℤ where
  X i := AddCommGrpCat.of (Cochain F G i)
  d i j := AddCommGrpCat.ofHom (δ_hom ℤ F G i j)
  shape _ _ hij := by ext; simp [δ_shape _ _ hij]
  d_comp_d' _ _ _ _ _  := by ext; simp [δ_δ]

namespace HomComplex

/-- The subgroup of cocycles in `Cochain F G n`. -/
def cocycle : AddSubgroup (Cochain F G n) :=
  AddMonoidHom.ker (δ_hom ℤ F G n (n + 1)).toAddMonoidHom

/-- The type of `n`-cocycles, as a subtype of `Cochain F G n`. -/
def Cocycle : Type v := cocycle F G n

instance : AddCommGroup (Cocycle F G n) := by
  dsimp only [Cocycle]
  infer_instance

namespace Cocycle

variable {F G}

lemma mem_iff (hnm : n + 1 = m) (z : Cochain F G n) :
    z ∈ cocycle F G n ↔ δ n m z = 0 := by subst hnm; rfl

variable {n}

instance : Coe (Cocycle F G n) (Cochain F G n) where
  coe x := x.1

@[ext]
lemma ext (z₁ z₂ : Cocycle F G n) (h : (z₁ : Cochain F G n) = z₂) : z₁ = z₂ :=
  Subtype.ext h

instance : SMul R (Cocycle F G n) where
  smul r z := ⟨r • z.1, by
    have hz := z.2
    rw [mem_iff n (n + 1) rfl] at hz ⊢
    simp only [δ_smul, hz, smul_zero]⟩

variable (F G n)

@[simp]
lemma coe_zero : (↑(0 : Cocycle F G n) : Cochain F G n) = 0 := by rfl

variable {F G n}

@[simp]
lemma coe_add (z₁ z₂ : Cocycle F G n) :
    (↑(z₁ + z₂) : Cochain F G n) = (z₁ : Cochain F G n) + (z₂ : Cochain F G n) := rfl

@[simp]
lemma coe_neg (z : Cocycle F G n) :
    (↑(-z) : Cochain F G n) = -(z : Cochain F G n) := rfl

@[simp]
lemma coe_smul (z : Cocycle F G n) (x : R) :
    (↑(x • z) : Cochain F G n) = x • (z : Cochain F G n) := rfl

@[simp]
lemma coe_units_smul (z : Cocycle F G n) (x : Rˣ) :
    (↑(x • z) : Cochain F G n) = x • (z : Cochain F G n) := rfl

@[simp]
lemma coe_sub (z₁ z₂ : Cocycle F G n) :
    (↑(z₁ - z₂) : Cochain F G n) = (z₁ : Cochain F G n) - (z₂ : Cochain F G n) := rfl

instance : Module R (Cocycle F G n) where
  one_smul _ := by aesop
  mul_smul _ _ _ := by ext; dsimp; rw [smul_smul]
  smul_zero _ := by aesop
  smul_add _ _ _ := by aesop
  add_smul _ _ _ := by ext; dsimp; rw [add_smul]
  zero_smul := by aesop

/-- Constructor for `Cocycle F G n`, taking as inputs `z : Cochain F G n`, an integer
`m : ℤ` such that `n + 1 = m`, and the relation `δ n m z = 0`. -/
@[simps]
def mk (z : Cochain F G n) (m : ℤ) (hnm : n + 1 = m) (h : δ n m z = 0) : Cocycle F G n :=
  ⟨z, by simpa only [mem_iff n m hnm z] using h⟩

@[simp]
lemma δ_eq_zero {n : ℤ} (z : Cocycle F G n) (m : ℤ) : δ n m (z : Cochain F G n) = 0 := by
  by_cases h : n + 1 = m
  · rw [← mem_iff n m h]
    exact z.2
  · exact δ_shape n m h _

/-- The `0`-cocycle associated to a morphism in `CochainComplex C ℤ`. -/
@[simps!]
def ofHom (φ : F ⟶ G) : Cocycle F G 0 := mk (Cochain.ofHom φ) 1 (zero_add 1) (by simp)

/-- The morphism in `CochainComplex C ℤ` associated to a `0`-cocycle. -/
@[simps]
def homOf (z : Cocycle F G 0) : F ⟶ G where
  f i := (z : Cochain _ _ _).v i i (add_zero i)
  comm' := by
    rintro i j rfl
    rcases z with ⟨z, hz⟩
    dsimp
    rw [mem_iff 0 1 (zero_add 1)] at hz
    simpa only [δ_zero_cochain_v, Cochain.zero_v, sub_eq_zero]
      using Cochain.congr_v hz i (i + 1) rfl

@[simp]
lemma homOf_ofHom_eq_self (φ : F ⟶ G) : homOf (ofHom φ) = φ := by cat_disch

@[simp]
lemma ofHom_homOf_eq_self (z : Cocycle F G 0) : ofHom (homOf z) = z := by cat_disch

@[simp]
lemma cochain_ofHom_homOf_eq_coe (z : Cocycle F G 0) :
    Cochain.ofHom (homOf z) = (z : Cochain F G 0) := by
  simpa only [Cocycle.ext_iff] using ofHom_homOf_eq_self z

variable (F G)

/-- The additive equivalence between morphisms in `CochainComplex C ℤ` and `0`-cocycles. -/
@[simps]
def equivHom : (F ⟶ G) ≃+ Cocycle F G 0 where
  toFun := ofHom
  invFun := homOf
  left_inv := homOf_ofHom_eq_self
  right_inv := ofHom_homOf_eq_self
  map_add' := by cat_disch

variable (K)

/-- The `1`-cocycle given by the differential on a cochain complex. -/
@[simps!]
def diff : Cocycle K K 1 :=
  Cocycle.mk (Cochain.diff K) 2 rfl (by
    ext p q hpq
    simp only [Cochain.zero_v, δ_v 1 2 rfl _ p q hpq _ _ rfl rfl, Cochain.diff_v,
      HomologicalComplex.d_comp_d, smul_zero, add_zero])

end Cocycle

variable {F G}

@[simp]
lemma δ_comp_zero_cocycle {n : ℤ} (z₁ : Cochain F G n) (z₂ : Cocycle G K 0) (m : ℤ) :
    δ n m (z₁.comp z₂.1 (add_zero n)) =
      (δ n m z₁).comp z₂.1 (add_zero m) := by
  by_cases hnm : n + 1 = m
  · simp [δ_comp_zero_cochain _ _ _ hnm]
  · simp [δ_shape _ _ hnm]

@[simp]
lemma δ_comp_ofHom {n : ℤ} (z₁ : Cochain F G n) (f : G ⟶ K) (m : ℤ) :
    δ n m (z₁.comp (Cochain.ofHom f) (add_zero n)) =
      (δ n m z₁).comp (Cochain.ofHom f) (add_zero m) := by
  rw [← Cocycle.ofHom_coe, δ_comp_zero_cocycle]


@[simp]
lemma δ_zero_cocycle_comp {n : ℤ} (z₁ : Cocycle F G 0) (z₂ : Cochain G K n) (m : ℤ) :
    δ n m (z₁.1.comp z₂ (zero_add n)) =
      z₁.1.comp (δ n m z₂) (zero_add m) := by
  by_cases hnm : n + 1 = m
  · simp [δ_zero_cochain_comp _ _ _ hnm]
  · simp [δ_shape _ _ hnm]

@[simp]
lemma δ_ofHom_comp {n : ℤ} (f : F ⟶ G) (z : Cochain G K n) (m : ℤ) :
    δ n m ((Cochain.ofHom f).comp z (zero_add n)) =
      (Cochain.ofHom f).comp (δ n m z) (zero_add m) := by
  rw [← Cocycle.ofHom_coe, δ_zero_cocycle_comp]

namespace Cochain

/-- Given two morphisms of complexes `φ₁ φ₂ : F ⟶ G`, the datum of an homotopy between `φ₁` and
`φ₂` is equivalent to the datum of a `1`-cochain `z` such that `δ (-1) 0 z` is the difference
of the zero cochains associated to `φ₂` and `φ₁`. -/
@[simps]
def equivHomotopy (φ₁ φ₂ : F ⟶ G) :
    Homotopy φ₁ φ₂ ≃
      { z : Cochain F G (-1) // Cochain.ofHom φ₁ = δ (-1) 0 z + Cochain.ofHom φ₂ } where
  toFun ho := ⟨Cochain.ofHomotopy ho, by simp only [δ_ofHomotopy, sub_add_cancel]⟩
  invFun z :=
    { hom := fun i j => if hij : i + (-1) = j then z.1.v i j hij else 0
      zero := fun i j (hij : j + 1 ≠ i) => dif_neg (fun _ => hij (by omega))
      comm := fun p => by
        have eq := Cochain.congr_v z.2 p p (add_zero p)
        have h₁ : (ComplexShape.up ℤ).Rel (p - 1) p := by simp
        have h₂ : (ComplexShape.up ℤ).Rel p (p + 1) := by simp
        simp only [δ_neg_one_cochain, Cochain.ofHom_v, ComplexShape.up_Rel, Cochain.add_v,
          Homotopy.nullHomotopicMap'_f h₁ h₂] at eq
        rw [dNext_eq _ h₂, prevD_eq _ h₁, eq, dif_pos, dif_pos] }
  left_inv := fun ho => by
    ext i j
    dsimp
    split_ifs with h
    · rfl
    · rw [ho.zero i j (fun h' => h (by dsimp at h'; omega))]
  right_inv := fun z => by
    ext p q hpq
    dsimp [Cochain.ofHomotopy]
    rw [dif_pos hpq]

@[simp]
lemma equivHomotopy_apply_of_eq {φ₁ φ₂ : F ⟶ G} (h : φ₁ = φ₂) :
    (equivHomotopy _ _ (Homotopy.ofEq h)).1 = 0 := rfl

lemma ofHom_injective {f₁ f₂ : F ⟶ G} (h : ofHom f₁ = ofHom f₂) : f₁ = f₂ :=
  (Cocycle.equivHom F G).injective (by ext1; exact h)

end Cochain

section

variable {n} {D : Type*} [Category D] [Preadditive D] (z z' : Cochain K L n) (f : K ⟶ L)
  (Φ : C ⥤ D) [Φ.Additive]

namespace Cochain

/-- If `Φ : C ⥤ D` is an additive functor, a cochain `z : Cochain K L n` between
cochain complexes in `C` can be mapped to a cochain between the cochain complexes
in `D` obtained by applying the functor
`Φ.mapHomologicalComplex _ : CochainComplex C ℤ ⥤ CochainComplex D ℤ`. -/
def map : Cochain ((Φ.mapHomologicalComplex _).obj K) ((Φ.mapHomologicalComplex _).obj L) n :=
  Cochain.mk (fun p q hpq => Φ.map (z.v p q hpq))

@[simp]
lemma map_v (p q : ℤ) (hpq : p + n = q) : (z.map Φ).v p q hpq = Φ.map (z.v p q hpq) := rfl

@[simp]
protected lemma map_add : (z + z').map Φ = z.map Φ + z'.map Φ := by cat_disch

@[simp]
protected lemma map_neg : (-z).map Φ = -z.map Φ := by cat_disch

@[simp]
protected lemma map_sub : (z - z').map Φ = z.map Φ - z'.map Φ := by cat_disch

variable (K L n)

@[simp]
protected lemma map_zero : (0 : Cochain K L n).map Φ = 0 := by cat_disch

@[simp]
lemma map_comp {n₁ n₂ n₁₂ : ℤ} (z₁ : Cochain F G n₁) (z₂ : Cochain G K n₂) (h : n₁ + n₂ = n₁₂)
    (Φ : C ⥤ D) [Φ.Additive] :
    (Cochain.comp z₁ z₂ h).map Φ = Cochain.comp (z₁.map Φ) (z₂.map Φ) h := by
  ext p q hpq
  dsimp
  simp only [map_v, comp_v _ _ h p _ q rfl (by cutsat), Φ.map_comp]

@[simp]
lemma map_ofHom :
    (Cochain.ofHom f).map Φ = Cochain.ofHom ((Φ.mapHomologicalComplex _).map f) := by cat_disch

end Cochain

variable (n)

@[simp]
lemma δ_map : δ n m (z.map Φ) = (δ n m z).map Φ := by
  by_cases hnm : n + 1 = m
  · ext p q hpq
    dsimp
    simp only [δ_v n m hnm _ p q hpq (q - 1) (p + 1) rfl rfl,
      Functor.map_add, Functor.map_comp, Functor.map_units_smul,
      Cochain.map_v, Functor.mapHomologicalComplex_obj_d]
  · simp only [δ_shape _ _ hnm, Cochain.map_zero]

end

end HomComplex

end CochainComplex<|MERGE_RESOLUTION|>--- conflicted
+++ resolved
@@ -475,13 +475,8 @@
   ext p q hpq
   dsimp
   simp only [δ_v n₁ n₂ h₁₂ _ p q hpq _ _ rfl rfl,
-<<<<<<< HEAD
-    δ_v n₀ n₁ h₀₁ z p (q - 1) (by omega) (q - 2) _ (by omega) rfl,
-    δ_v n₀ n₁ h₀₁ z (p + 1) q (by omega) _ (p + 2) rfl (by omega),
-=======
-    δ_v n₀ n₁ h₀₁ z p (q-1) (by cutsat) (q-2) _ (by cutsat) rfl,
-    δ_v n₀ n₁ h₀₁ z (p+1) q (by cutsat) _ (p+2) rfl (by cutsat),
->>>>>>> 60413e18
+    δ_v n₀ n₁ h₀₁ z p (q - 1) (by cutsat) (q - 2) _ (by cutsat) rfl,
+    δ_v n₀ n₁ h₀₁ z (p + 1) q (by cutsat) _ (p + 2) rfl (by cutsat),
     ← h₁₂, Int.negOnePow_succ, add_comp, assoc,
     HomologicalComplex.d_comp_d, comp_zero, zero_add, comp_add,
     HomologicalComplex.d_comp_d_assoc, zero_comp, smul_zero,
@@ -496,25 +491,14 @@
   subst h₁₂ h₁ h₂ h
   ext p q hpq
   dsimp
-<<<<<<< HEAD
-  rw [z₁.comp_v _ (add_assoc n₁ n₂ 1).symm p _ q rfl (by omega),
-    Cochain.comp_v _ _ (show n₁ + 1 + n₂ = n₁ + n₂ + 1 by omega) p (p + n₁ + 1) q
-      (by omega) (by omega),
-    δ_v (n₁ + n₂) _ rfl (z₁.comp z₂ rfl) p q hpq (p + n₁ + n₂) _ (by omega) rfl,
-    z₁.comp_v z₂ rfl p _ _ rfl rfl,
-    z₁.comp_v z₂ rfl (p + 1) (p + n₁ + 1) q (by omega) (by omega),
-    δ_v n₂ (n₂ + 1) rfl z₂ (p + n₁) q (by omega) (p + n₁ + n₂) _ (by omega) rfl,
-    δ_v n₁ (n₁ + 1) rfl z₁ p (p + n₁ + 1) (by omega) (p + n₁) _ (by omega) rfl]
-=======
   rw [z₁.comp_v _ (add_assoc n₁ n₂ 1).symm p _ q rfl (by cutsat),
-    Cochain.comp_v _ _ (show n₁ + 1 + n₂ = n₁ + n₂ + 1 by cutsat) p (p+n₁+1) q
+    Cochain.comp_v _ _ (show n₁ + 1 + n₂ = n₁ + n₂ + 1 by cutsat) p (p + n₁ + 1) q
       (by cutsat) (by cutsat),
     δ_v (n₁ + n₂) _ rfl (z₁.comp z₂ rfl) p q hpq (p + n₁ + n₂) _ (by cutsat) rfl,
     z₁.comp_v z₂ rfl p _ _ rfl rfl,
-    z₁.comp_v z₂ rfl (p+1) (p+n₁+1) q (by cutsat) (by cutsat),
-    δ_v n₂ (n₂+1) rfl z₂ (p+n₁) q (by cutsat) (p+n₁+n₂) _ (by cutsat) rfl,
-    δ_v n₁ (n₁+1) rfl z₁ p (p+n₁+1) (by cutsat) (p+n₁) _ (by cutsat) rfl]
->>>>>>> 60413e18
+    z₁.comp_v z₂ rfl (p + 1) (p + n₁ + 1) q (by cutsat) (by cutsat),
+    δ_v n₂ (n₂ + 1) rfl z₂ (p + n₁) q (by cutsat) (p + n₁ + n₂) _ (by cutsat) rfl,
+    δ_v n₁ (n₁ + 1) rfl z₁ p (p + n₁ + 1) (by cutsat) (p + n₁) _ (by cutsat) rfl]
   simp only [assoc, comp_add, add_comp, Int.negOnePow_succ, Int.negOnePow_add n₁ n₂,
     Units.neg_smul, comp_neg, neg_comp, smul_neg, smul_smul, Linear.units_smul_comp,
     mul_comm n₁.negOnePow n₂.negOnePow, Linear.comp_units_smul, smul_add]
