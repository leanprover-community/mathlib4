/-
Copyright (c) 2023 Joël Riou. All rights reserved.
Released under Apache 2.0 license as described in the file LICENSE.
Authors: Joël Riou
-/
module

public import Mathlib.Algebra.Category.Grp.Preadditive
public import Mathlib.Algebra.Homology.Homotopy
public import Mathlib.Algebra.Module.Pi
public import Mathlib.Algebra.Ring.NegOnePow
public import Mathlib.CategoryTheory.Linear.LinearFunctor
public import Mathlib.Tactic.Linarith

/-! The cochain complex of homomorphisms between cochain complexes

If `F` and `G` are cochain complexes (indexed by `ℤ`) in a preadditive category,
there is a cochain complex of abelian groups whose `0`-cocycles identify to
morphisms `F ⟶ G`. Informally, in degree `n`, this complex shall consist of
cochains of degree `n` from `F` to `G`, i.e. arbitrary families for morphisms
`F.X p ⟶ G.X (p + n)`. This complex shall be denoted `HomComplex F G`.

In order to avoid type-theoretic issues, a cochain of degree `n : ℤ`
(i.e. a term of type of `Cochain F G n`) shall be defined here
as the data of a morphism `F.X p ⟶ G.X q` for all triplets
`⟨p, q, hpq⟩` where `p` and `q` are integers and `hpq : p + n = q`.
If `α : Cochain F G n`, we shall define `α.v p q hpq : F.X p ⟶ G.X q`.

We follow the signs conventions appearing in the introduction of
[Brian Conrad's book *Grothendieck duality and base change*][conrad2000].

## References
* [Brian Conrad, Grothendieck duality and base change][conrad2000]

-/

@[expose] public section

assert_not_exists TwoSidedIdeal

open CategoryTheory Category Limits Preadditive

universe v u

variable {C : Type u} [Category.{v} C] [Preadditive C] {R : Type*} [Ring R] [Linear R C]

namespace CochainComplex

variable {F G K L : CochainComplex C ℤ} (n m : ℤ)

namespace HomComplex

/-- A term of type `HomComplex.Triplet n` consists of two integers `p` and `q`
such that `p + n = q`. (This type is introduced so that the instance
`AddCommGroup (Cochain F G n)` defined below can be found automatically.) -/
structure Triplet (n : ℤ) where
  /-- a first integer -/
  p : ℤ
  /-- a second integer -/
  q : ℤ
  /-- the condition on the two integers -/
  hpq : p + n = q

variable (F G)

/-- A cochain of degree `n : ℤ` between two cochain complexes `F` and `G` consists
of a family of morphisms `F.X p ⟶ G.X q` whenever `p + n = q`, i.e. for all
triplets in `HomComplex.Triplet n`. -/
def Cochain := ∀ (T : Triplet n), F.X T.p ⟶ G.X T.q

instance : AddCommGroup (Cochain F G n) := by
  dsimp only [Cochain]
  infer_instance

instance : Module R (Cochain F G n) := by
  dsimp only [Cochain]
  infer_instance

namespace Cochain

variable {F G n}

/-- A practical constructor for cochains. -/
def mk (v : ∀ (p q : ℤ) (_ : p + n = q), F.X p ⟶ G.X q) : Cochain F G n :=
  fun ⟨p, q, hpq⟩ => v p q hpq

/-- The value of a cochain on a triplet `⟨p, q, hpq⟩`. -/
def v (γ : Cochain F G n) (p q : ℤ) (hpq : p + n = q) :
    F.X p ⟶ G.X q := γ ⟨p, q, hpq⟩

@[simp]
lemma mk_v (v : ∀ (p q : ℤ) (_ : p + n = q), F.X p ⟶ G.X q) (p q : ℤ) (hpq : p + n = q) :
    (Cochain.mk v).v p q hpq = v p q hpq := rfl

lemma congr_v {z₁ z₂ : Cochain F G n} (h : z₁ = z₂) (p q : ℤ) (hpq : p + n = q) :
    z₁.v p q hpq = z₂.v p q hpq := by subst h; rfl

@[ext]
lemma ext (z₁ z₂ : Cochain F G n)
    (h : ∀ (p q hpq), z₁.v p q hpq = z₂.v p q hpq) : z₁ = z₂ := by
  funext ⟨p, q, hpq⟩
  apply h

@[ext 1100]
lemma ext₀ (z₁ z₂ : Cochain F G 0)
    (h : ∀ (p : ℤ), z₁.v p p (add_zero p) = z₂.v p p (add_zero p)) : z₁ = z₂ := by
  ext
  grind

@[simp]
lemma zero_v {n : ℤ} (p q : ℤ) (hpq : p + n = q) :
    (0 : Cochain F G n).v p q hpq = 0 := rfl

@[simp]
lemma add_v {n : ℤ} (z₁ z₂ : Cochain F G n) (p q : ℤ) (hpq : p + n = q) :
    (z₁ + z₂).v p q hpq = z₁.v p q hpq + z₂.v p q hpq := rfl

@[simp]
lemma sub_v {n : ℤ} (z₁ z₂ : Cochain F G n) (p q : ℤ) (hpq : p + n = q) :
    (z₁ - z₂).v p q hpq = z₁.v p q hpq - z₂.v p q hpq := rfl

@[simp]
lemma neg_v {n : ℤ} (z : Cochain F G n) (p q : ℤ) (hpq : p + n = q) :
    (-z).v p q hpq = -(z.v p q hpq) := rfl

@[simp]
lemma smul_v {n : ℤ} (k : R) (z : Cochain F G n) (p q : ℤ) (hpq : p + n = q) :
    (k • z).v p q hpq = k • (z.v p q hpq) := rfl

@[simp]
lemma units_smul_v {n : ℤ} (k : Rˣ) (z : Cochain F G n) (p q : ℤ) (hpq : p + n = q) :
    (k • z).v p q hpq = k • (z.v p q hpq) := rfl

/-- A cochain of degree `0` from `F` to `G` can be constructed from a family
of morphisms `F.X p ⟶ G.X p` for all `p : ℤ`. -/
def ofHoms (ψ : ∀ (p : ℤ), F.X p ⟶ G.X p) : Cochain F G 0 :=
  Cochain.mk (fun p q hpq => ψ p ≫ eqToHom (by rw [← hpq, add_zero]))

@[simp]
lemma ofHoms_v (ψ : ∀ (p : ℤ), F.X p ⟶ G.X p) (p : ℤ) :
    (ofHoms ψ).v p p (add_zero p) = ψ p := by
  simp only [ofHoms, mk_v, eqToHom_refl, comp_id]

@[simp]
lemma ofHoms_zero : ofHoms (fun p => (0 : F.X p ⟶ G.X p)) = 0 := by cat_disch

@[simp]
lemma ofHoms_v_comp_d (ψ : ∀ (p : ℤ), F.X p ⟶ G.X p) (p q q' : ℤ) (hpq : p + 0 = q) :
    (ofHoms ψ).v p q hpq ≫ G.d q q' = ψ p ≫ G.d p q' := by
  rw [add_zero] at hpq
  subst hpq
  rw [ofHoms_v]

@[simp]
lemma d_comp_ofHoms_v (ψ : ∀ (p : ℤ), F.X p ⟶ G.X p) (p' p q : ℤ) (hpq : p + 0 = q) :
    F.d p' p ≫ (ofHoms ψ).v p q hpq = F.d p' q ≫ ψ q := by
  rw [add_zero] at hpq
  subst hpq
  rw [ofHoms_v]

/-- The `0`-cochain attached to a morphism of cochain complexes. -/
def ofHom (φ : F ⟶ G) : Cochain F G 0 := ofHoms (fun p => φ.f p)

variable (F G)

@[simp]
lemma ofHom_zero : ofHom (0 : F ⟶ G) = 0 := by
  simp only [ofHom, HomologicalComplex.zero_f_apply, ofHoms_zero]

variable {F G}

@[simp]
lemma ofHom_v (φ : F ⟶ G) (p : ℤ) : (ofHom φ).v p p (add_zero p) = φ.f p := by
  simp only [ofHom, ofHoms_v]

@[simp]
lemma ofHom_v_comp_d (φ : F ⟶ G) (p q q' : ℤ) (hpq : p + 0 = q) :
    (ofHom φ).v p q hpq ≫ G.d q q' = φ.f p ≫ G.d p q' := by
  simp only [ofHom, ofHoms_v_comp_d]

@[simp]
lemma d_comp_ofHom_v (φ : F ⟶ G) (p' p q : ℤ) (hpq : p + 0 = q) :
    F.d p' p ≫ (ofHom φ).v p q hpq = F.d p' q ≫ φ.f q := by
  simp only [ofHom, d_comp_ofHoms_v]

@[simp]
lemma ofHom_add (φ₁ φ₂ : F ⟶ G) :
    Cochain.ofHom (φ₁ + φ₂) = Cochain.ofHom φ₁ + Cochain.ofHom φ₂ := by cat_disch

@[simp]
lemma ofHom_sub (φ₁ φ₂ : F ⟶ G) :
    Cochain.ofHom (φ₁ - φ₂) = Cochain.ofHom φ₁ - Cochain.ofHom φ₂ := by cat_disch

@[simp]
lemma ofHom_neg (φ : F ⟶ G) :
    Cochain.ofHom (-φ) = -Cochain.ofHom φ := by cat_disch

/-- The cochain of degree `-1` given by a homotopy between two morphisms of complexes. -/
def ofHomotopy {φ₁ φ₂ : F ⟶ G} (ho : Homotopy φ₁ φ₂) : Cochain F G (-1) :=
  Cochain.mk (fun p q _ => ho.hom p q)

@[simp]
lemma ofHomotopy_ofEq {φ₁ φ₂ : F ⟶ G} (h : φ₁ = φ₂) :
    ofHomotopy (Homotopy.ofEq h) = 0 := rfl

@[simp]
lemma ofHomotopy_refl (φ : F ⟶ G) :
    ofHomotopy (Homotopy.refl φ) = 0 := rfl

@[reassoc]
lemma v_comp_XIsoOfEq_hom
    (γ : Cochain F G n) (p q q' : ℤ) (hpq : p + n = q) (hq' : q = q') :
    γ.v p q hpq ≫ (HomologicalComplex.XIsoOfEq G hq').hom = γ.v p q' (by rw [← hq', hpq]) := by
  subst hq'
  simp only [HomologicalComplex.XIsoOfEq, eqToIso_refl, Iso.refl_hom, comp_id]

@[reassoc]
lemma v_comp_XIsoOfEq_inv
    (γ : Cochain F G n) (p q q' : ℤ) (hpq : p + n = q) (hq' : q' = q) :
    γ.v p q hpq ≫ (HomologicalComplex.XIsoOfEq G hq').inv = γ.v p q' (by rw [hq', hpq]) := by
  subst hq'
  simp only [HomologicalComplex.XIsoOfEq, eqToIso_refl, Iso.refl_inv, comp_id]

/-- The composition of cochains. -/
def comp {n₁ n₂ n₁₂ : ℤ} (z₁ : Cochain F G n₁) (z₂ : Cochain G K n₂) (h : n₁ + n₂ = n₁₂) :
    Cochain F K n₁₂ :=
  Cochain.mk (fun p q hpq => z₁.v p (p + n₁) rfl ≫ z₂.v (p + n₁) q (by lia))

/-! If `z₁` is a cochain of degree `n₁` and `z₂` is a cochain of degree `n₂`, and we
have a relation `h : n₁ + n₂ = n₁₂`, then `z₁.comp z₂ h` is a cochain of degree `n₁₂`.
The following lemma `comp_v` computes the value of this composition `z₁.comp z₂ h`
on a triplet `⟨p₁, p₃, _⟩` (with `p₁ + n₁₂ = p₃`). In order to use this lemma,
we need to provide an intermediate integer `p₂` such that `p₁ + n₁ = p₂`.
It is advisable to use a `p₂` that has good definitional properties
(i.e. `p₁ + n₁` is not always the best choice.)

When `z₁` or `z₂` is a `0`-cochain, there is a better choice of `p₂`, and this leads
to the two simplification lemmas `comp_zero_cochain_v` and `zero_cochain_comp_v`.

-/

lemma comp_v {n₁ n₂ n₁₂ : ℤ} (z₁ : Cochain F G n₁) (z₂ : Cochain G K n₂) (h : n₁ + n₂ = n₁₂)
    (p₁ p₂ p₃ : ℤ) (h₁ : p₁ + n₁ = p₂) (h₂ : p₂ + n₂ = p₃) :
    (z₁.comp z₂ h).v p₁ p₃ (by rw [← h₂, ← h₁, ← h, add_assoc]) =
      z₁.v p₁ p₂ h₁ ≫ z₂.v p₂ p₃ h₂ := by
  subst h₁; rfl

@[simp]
lemma comp_zero_cochain_v (z₁ : Cochain F G n) (z₂ : Cochain G K 0) (p q : ℤ) (hpq : p + n = q) :
    (z₁.comp z₂ (add_zero n)).v p q hpq = z₁.v p q hpq ≫ z₂.v q q (add_zero q) :=
  comp_v z₁ z₂ (add_zero n) p q q hpq (add_zero q)

@[simp]
lemma zero_cochain_comp_v (z₁ : Cochain F G 0) (z₂ : Cochain G K n) (p q : ℤ) (hpq : p + n = q) :
    (z₁.comp z₂ (zero_add n)).v p q hpq = z₁.v p p (add_zero p) ≫ z₂.v p q hpq :=
  comp_v z₁ z₂ (zero_add n) p p q (add_zero p) hpq

/-- The associativity of the composition of cochains. -/
lemma comp_assoc {n₁ n₂ n₃ n₁₂ n₂₃ n₁₂₃ : ℤ}
    (z₁ : Cochain F G n₁) (z₂ : Cochain G K n₂) (z₃ : Cochain K L n₃)
    (h₁₂ : n₁ + n₂ = n₁₂) (h₂₃ : n₂ + n₃ = n₂₃) (h₁₂₃ : n₁ + n₂ + n₃ = n₁₂₃) :
    (z₁.comp z₂ h₁₂).comp z₃ (show n₁₂ + n₃ = n₁₂₃ by rw [← h₁₂, h₁₂₃]) =
      z₁.comp (z₂.comp z₃ h₂₃) (by rw [← h₂₃, ← h₁₂₃, add_assoc]) := by
  substs h₁₂ h₂₃ h₁₂₃
  ext p q hpq
  rw [comp_v _ _ rfl p (p + n₁ + n₂) q (add_assoc _ _ _).symm (by lia),
    comp_v z₁ z₂ rfl p (p + n₁) (p + n₁ + n₂) (by lia) (by lia),
    comp_v z₁ (z₂.comp z₃ rfl) (add_assoc n₁ n₂ n₃).symm p (p + n₁) q (by lia) (by lia),
    comp_v z₂ z₃ rfl (p + n₁) (p + n₁ + n₂) q (by lia) (by lia), assoc]

/-! The formulation of the associativity of the composition of cochains given by the
lemma `comp_assoc` often requires a careful selection of degrees with good definitional
properties. In a few cases, like when one of the three cochains is a `0`-cochain,
there are better choices, which provides the following simplification lemmas. -/

@[simp]
lemma comp_assoc_of_first_is_zero_cochain {n₂ n₃ n₂₃ : ℤ}
    (z₁ : Cochain F G 0) (z₂ : Cochain G K n₂) (z₃ : Cochain K L n₃)
    (h₂₃ : n₂ + n₃ = n₂₃) :
    (z₁.comp z₂ (zero_add n₂)).comp z₃ h₂₃ = z₁.comp (z₂.comp z₃ h₂₃) (zero_add n₂₃) :=
  comp_assoc _ _ _ _ _ (by lia)

@[simp]
lemma comp_assoc_of_second_is_zero_cochain {n₁ n₃ n₁₃ : ℤ}
    (z₁ : Cochain F G n₁) (z₂ : Cochain G K 0) (z₃ : Cochain K L n₃) (h₁₃ : n₁ + n₃ = n₁₃) :
    (z₁.comp z₂ (add_zero n₁)).comp z₃ h₁₃ = z₁.comp (z₂.comp z₃ (zero_add n₃)) h₁₃ :=
  comp_assoc _ _ _ _ _ (by lia)

@[simp]
lemma comp_assoc_of_third_is_zero_cochain {n₁ n₂ n₁₂ : ℤ}
    (z₁ : Cochain F G n₁) (z₂ : Cochain G K n₂) (z₃ : Cochain K L 0) (h₁₂ : n₁ + n₂ = n₁₂) :
    (z₁.comp z₂ h₁₂).comp z₃ (add_zero n₁₂) = z₁.comp (z₂.comp z₃ (add_zero n₂)) h₁₂ :=
  comp_assoc _ _ _ _ _ (by lia)

@[simp]
lemma comp_assoc_of_second_degree_eq_neg_third_degree {n₁ n₂ n₁₂ : ℤ}
    (z₁ : Cochain F G n₁) (z₂ : Cochain G K (-n₂)) (z₃ : Cochain K L n₂) (h₁₂ : n₁ + (-n₂) = n₁₂) :
    (z₁.comp z₂ h₁₂).comp z₃
      (show n₁₂ + n₂ = n₁ by rw [← h₁₂, add_assoc, neg_add_cancel, add_zero]) =
      z₁.comp (z₂.comp z₃ (neg_add_cancel n₂)) (add_zero n₁) :=
  comp_assoc _ _ _ _ _ (by lia)

@[simp]
protected lemma zero_comp {n₁ n₂ n₁₂ : ℤ} (z₂ : Cochain G K n₂)
    (h : n₁ + n₂ = n₁₂) : (0 : Cochain F G n₁).comp z₂ h = 0 := by
  ext p q hpq
  simp only [comp_v _ _ h p _ q rfl (by lia), zero_v, zero_comp]

@[simp]
protected lemma add_comp {n₁ n₂ n₁₂ : ℤ} (z₁ z₁' : Cochain F G n₁) (z₂ : Cochain G K n₂)
    (h : n₁ + n₂ = n₁₂) : (z₁ + z₁').comp z₂ h = z₁.comp z₂ h + z₁'.comp z₂ h := by
  ext p q hpq
  simp only [comp_v _ _ h p _ q rfl (by lia), add_v, add_comp]

@[simp]
protected lemma sub_comp {n₁ n₂ n₁₂ : ℤ} (z₁ z₁' : Cochain F G n₁) (z₂ : Cochain G K n₂)
    (h : n₁ + n₂ = n₁₂) : (z₁ - z₁').comp z₂ h = z₁.comp z₂ h - z₁'.comp z₂ h := by
  ext p q hpq
  simp only [comp_v _ _ h p _ q rfl (by lia), sub_v, sub_comp]

@[simp]
protected lemma neg_comp {n₁ n₂ n₁₂ : ℤ} (z₁ : Cochain F G n₁) (z₂ : Cochain G K n₂)
    (h : n₁ + n₂ = n₁₂) : (-z₁).comp z₂ h = -z₁.comp z₂ h := by
  ext p q hpq
  simp only [comp_v _ _ h p _ q rfl (by lia), neg_v, neg_comp]

@[simp]
protected lemma smul_comp {n₁ n₂ n₁₂ : ℤ} (k : R) (z₁ : Cochain F G n₁) (z₂ : Cochain G K n₂)
    (h : n₁ + n₂ = n₁₂) : (k • z₁).comp z₂ h = k • (z₁.comp z₂ h) := by
  ext p q hpq
  simp only [comp_v _ _ h p _ q rfl (by lia), smul_v, Linear.smul_comp]

@[simp]
lemma units_smul_comp {n₁ n₂ n₁₂ : ℤ} (k : Rˣ) (z₁ : Cochain F G n₁) (z₂ : Cochain G K n₂)
    (h : n₁ + n₂ = n₁₂) : (k • z₁).comp z₂ h = k • (z₁.comp z₂ h) := by
  apply Cochain.smul_comp

@[simp]
protected lemma id_comp {n : ℤ} (z₂ : Cochain F G n) :
    (Cochain.ofHom (𝟙 F)).comp z₂ (zero_add n) = z₂ := by
  ext p q hpq
  simp only [zero_cochain_comp_v, ofHom_v, HomologicalComplex.id_f, id_comp]

@[simp]
protected lemma comp_zero {n₁ n₂ n₁₂ : ℤ} (z₁ : Cochain F G n₁)
    (h : n₁ + n₂ = n₁₂) : z₁.comp (0 : Cochain G K n₂) h = 0 := by
  ext p q hpq
  simp only [comp_v _ _ h p _ q rfl (by lia), zero_v, comp_zero]

@[simp]
protected lemma comp_add {n₁ n₂ n₁₂ : ℤ} (z₁ : Cochain F G n₁) (z₂ z₂' : Cochain G K n₂)
    (h : n₁ + n₂ = n₁₂) : z₁.comp (z₂ + z₂') h = z₁.comp z₂ h + z₁.comp z₂' h := by
  ext p q hpq
  simp only [comp_v _ _ h p _ q rfl (by lia), add_v, comp_add]

@[simp]
protected lemma comp_sub {n₁ n₂ n₁₂ : ℤ} (z₁ : Cochain F G n₁) (z₂ z₂' : Cochain G K n₂)
    (h : n₁ + n₂ = n₁₂) : z₁.comp (z₂ - z₂') h = z₁.comp z₂ h - z₁.comp z₂' h := by
  ext p q hpq
  simp only [comp_v _ _ h p _ q rfl (by lia), sub_v, comp_sub]

@[simp]
protected lemma comp_neg {n₁ n₂ n₁₂ : ℤ} (z₁ : Cochain F G n₁) (z₂ : Cochain G K n₂)
    (h : n₁ + n₂ = n₁₂) : z₁.comp (-z₂) h = -z₁.comp z₂ h := by
  ext p q hpq
  simp only [comp_v _ _ h p _ q rfl (by lia), neg_v, comp_neg]

@[simp]
protected lemma comp_smul {n₁ n₂ n₁₂ : ℤ} (z₁ : Cochain F G n₁) (k : R) (z₂ : Cochain G K n₂)
    (h : n₁ + n₂ = n₁₂) : z₁.comp (k • z₂) h = k • (z₁.comp z₂ h) := by
  ext p q hpq
  simp only [comp_v _ _ h p _ q rfl (by lia), smul_v, Linear.comp_smul]

@[simp]
lemma comp_units_smul {n₁ n₂ n₁₂ : ℤ} (z₁ : Cochain F G n₁) (k : Rˣ) (z₂ : Cochain G K n₂)
    (h : n₁ + n₂ = n₁₂) : z₁.comp (k • z₂) h = k • (z₁.comp z₂ h) := by
  apply Cochain.comp_smul

@[simp]
protected lemma comp_id {n : ℤ} (z₁ : Cochain F G n) :
    z₁.comp (Cochain.ofHom (𝟙 G)) (add_zero n) = z₁ := by
  ext p q hpq
  simp only [comp_zero_cochain_v, ofHom_v, HomologicalComplex.id_f, comp_id]

@[simp]
lemma ofHoms_comp (φ : ∀ (p : ℤ), F.X p ⟶ G.X p) (ψ : ∀ (p : ℤ), G.X p ⟶ K.X p) :
    (ofHoms φ).comp (ofHoms ψ) (zero_add 0) = ofHoms (fun p => φ p ≫ ψ p) := by cat_disch

@[simp]
lemma ofHom_comp (f : F ⟶ G) (g : G ⟶ K) :
    ofHom (f ≫ g) = (ofHom f).comp (ofHom g) (zero_add 0) := by
  simp only [ofHom, HomologicalComplex.comp_f, ofHoms_comp]

variable (K)

/-- The differential on a cochain complex, as a cochain of degree `1`. -/
def diff : Cochain K K 1 := Cochain.mk (fun p q _ => K.d p q)

@[simp]
lemma diff_v (p q : ℤ) (hpq : p + 1 = q) : (diff K).v p q hpq = K.d p q := rfl

end Cochain

variable {F G}

/-- The differential on the complex of morphisms between cochain complexes. -/
def δ (z : Cochain F G n) : Cochain F G m :=
  Cochain.mk (fun p q hpq => z.v p (p + n) rfl ≫ G.d (p + n) q +
    m.negOnePow • F.d p (p + m - n) ≫ z.v (p + m - n) q (by rw [hpq, sub_add_cancel]))

/-! Similarly as for the composition of cochains, if `z : Cochain F G n`,
we usually need to carefully select intermediate indices with
good definitional properties in order to obtain a suitable expansion of the
morphisms which constitute `δ n m z : Cochain F G m` (when `n + 1 = m`, otherwise
it shall be zero). The basic equational lemma is `δ_v` below. -/

lemma δ_v (hnm : n + 1 = m) (z : Cochain F G n) (p q : ℤ) (hpq : p + m = q) (q₁ q₂ : ℤ)
    (hq₁ : q₁ = q - 1) (hq₂ : p + 1 = q₂) : (δ n m z).v p q hpq =
    z.v p q₁ (by rw [hq₁, ← hpq, ← hnm, ← add_assoc, add_sub_cancel_right]) ≫ G.d q₁ q
      + m.negOnePow • F.d p q₂ ≫ z.v q₂ q
          (by rw [← hq₂, add_assoc, add_comm 1, hnm, hpq]) := by
  obtain rfl : q₁ = p + n := by lia
  obtain rfl : q₂ = p + m - n := by lia
  rfl

lemma δ_shape (hnm : ¬ n + 1 = m) (z : Cochain F G n) : δ n m z = 0 := by
  ext p q hpq
  dsimp only [δ]
  rw [Cochain.mk_v, Cochain.zero_v, F.shape, G.shape, comp_zero, zero_add, zero_comp, smul_zero]
  all_goals
    simp only [ComplexShape.up_Rel]
    exact fun _ => hnm (by lia)

variable (F G) (R)

/-- The differential on the complex of morphisms between cochain complexes, as a linear map. -/
@[simps!]
def δ_hom : Cochain F G n →ₗ[R] Cochain F G m where
  toFun := δ n m
  map_add' α β := by
    by_cases h : n + 1 = m
    · ext p q hpq
      dsimp
      simp only [δ_v n m h _ p q hpq _ _ rfl rfl, Cochain.add_v, add_comp, comp_add, smul_add]
      abel
    · simp only [δ_shape _ _ h, add_zero]
  map_smul' r a := by
    by_cases h : n + 1 = m
    · ext p q hpq
      dsimp
      simp only [δ_v n m h _ p q hpq _ _ rfl rfl, Cochain.smul_v, Linear.comp_smul,
        Linear.smul_comp, smul_add, smul_comm m.negOnePow r]
    · simp only [δ_shape _ _ h, smul_zero]

variable {F G R}

@[simp] lemma δ_add (z₁ z₂ : Cochain F G n) : δ n m (z₁ + z₂) = δ n m z₁ + δ n m z₂ :=
  (δ_hom ℤ F G n m).map_add z₁ z₂

@[simp] lemma δ_sub (z₁ z₂ : Cochain F G n) : δ n m (z₁ - z₂) = δ n m z₁ - δ n m z₂ :=
  (δ_hom ℤ F G n m).map_sub z₁ z₂

@[simp] lemma δ_zero : δ n m (0 : Cochain F G n) = 0 := (δ_hom ℤ F G n m).map_zero

@[simp] lemma δ_neg (z : Cochain F G n) : δ n m (-z) = -δ n m z :=
  (δ_hom ℤ F G n m).map_neg z

@[simp] lemma δ_smul (k : R) (z : Cochain F G n) : δ n m (k • z) = k • δ n m z :=
  (δ_hom R F G n m).map_smul k z

@[simp] lemma δ_units_smul (k : Rˣ) (z : Cochain F G n) : δ n m (k • z) = k • δ n m z :=
  δ_smul ..

lemma δ_δ (n₀ n₁ n₂ : ℤ) (z : Cochain F G n₀) : δ n₁ n₂ (δ n₀ n₁ z) = 0 := by
  by_cases h₁₂ : n₁ + 1 = n₂; swap
  · rw [δ_shape _ _ h₁₂]
  by_cases h₀₁ : n₀ + 1 = n₁; swap
  · rw [δ_shape _ _ h₀₁, δ_zero]
  ext p q hpq
  dsimp
  simp only [δ_v n₁ n₂ h₁₂ _ p q hpq _ _ rfl rfl,
<<<<<<< HEAD
    δ_v n₀ n₁ h₀₁ z p (q - 1) (by cutsat) (q - 2) _ (by cutsat) rfl,
    δ_v n₀ n₁ h₀₁ z (p + 1) q (by cutsat) _ (p + 2) rfl (by cutsat),
=======
    δ_v n₀ n₁ h₀₁ z p (q - 1) (by lia) (q - 2) _ (by lia) rfl,
    δ_v n₀ n₁ h₀₁ z (p + 1) q (by lia) _ (p + 2) rfl (by lia),
>>>>>>> c00849e5
    ← h₁₂, Int.negOnePow_succ, add_comp, assoc,
    HomologicalComplex.d_comp_d, comp_zero, zero_add, comp_add,
    HomologicalComplex.d_comp_d_assoc, zero_comp, smul_zero,
    add_zero, add_neg_cancel, Units.neg_smul,
    Linear.units_smul_comp, Linear.comp_units_smul]

lemma δ_comp {n₁ n₂ n₁₂ : ℤ} (z₁ : Cochain F G n₁) (z₂ : Cochain G K n₂) (h : n₁ + n₂ = n₁₂)
    (m₁ m₂ m₁₂ : ℤ) (h₁₂ : n₁₂ + 1 = m₁₂) (h₁ : n₁ + 1 = m₁) (h₂ : n₂ + 1 = m₂) :
    δ n₁₂ m₁₂ (z₁.comp z₂ h) = z₁.comp (δ n₂ m₂ z₂) (by rw [← h₁₂, ← h₂, ← h, add_assoc]) +
      n₂.negOnePow • (δ n₁ m₁ z₁).comp z₂
        (by rw [← h₁₂, ← h₁, ← h, add_assoc, add_comm 1, add_assoc]) := by
  subst h₁₂ h₁ h₂ h
  ext p q hpq
  dsimp
<<<<<<< HEAD
  rw [z₁.comp_v _ (add_assoc n₁ n₂ 1).symm p _ q rfl (by cutsat),
    Cochain.comp_v _ _ (show n₁ + 1 + n₂ = n₁ + n₂ + 1 by cutsat) p (p + n₁ + 1) q
      (by cutsat) (by cutsat),
    δ_v (n₁ + n₂) _ rfl (z₁.comp z₂ rfl) p q hpq (p + n₁ + n₂) _ (by cutsat) rfl,
    z₁.comp_v z₂ rfl p _ _ rfl rfl,
    z₁.comp_v z₂ rfl (p + 1) (p + n₁ + 1) q (by cutsat) (by cutsat),
    δ_v n₂ (n₂ + 1) rfl z₂ (p + n₁) q (by cutsat) (p + n₁ + n₂) _ (by cutsat) rfl,
    δ_v n₁ (n₁ + 1) rfl z₁ p (p + n₁ + 1) (by cutsat) (p + n₁) _ (by cutsat) rfl]
=======
  rw [z₁.comp_v _ (add_assoc n₁ n₂ 1).symm p _ q rfl (by lia),
    Cochain.comp_v _ _ (show n₁ + 1 + n₂ = n₁ + n₂ + 1 by lia) p (p + n₁ + 1) q
      (by lia) (by lia),
    δ_v (n₁ + n₂) _ rfl (z₁.comp z₂ rfl) p q hpq (p + n₁ + n₂) _ (by lia) rfl,
    z₁.comp_v z₂ rfl p _ _ rfl rfl,
    z₁.comp_v z₂ rfl (p + 1) (p + n₁ + 1) q (by lia) (by lia),
    δ_v n₂ (n₂ + 1) rfl z₂ (p + n₁) q (by lia) (p + n₁ + n₂) _ (by lia) rfl,
    δ_v n₁ (n₁ + 1) rfl z₁ p (p + n₁ + 1) (by lia) (p + n₁) _ (by lia) rfl]
>>>>>>> c00849e5
  simp only [assoc, comp_add, add_comp, Int.negOnePow_succ, Int.negOnePow_add n₁ n₂,
    Units.neg_smul, comp_neg, neg_comp, smul_neg, smul_smul, Linear.units_smul_comp,
    mul_comm n₁.negOnePow n₂.negOnePow, Linear.comp_units_smul, smul_add]
  abel

lemma δ_zero_cochain_comp {n₂ : ℤ} (z₁ : Cochain F G 0) (z₂ : Cochain G K n₂)
    (m₂ : ℤ) (h₂ : n₂ + 1 = m₂) :
    δ n₂ m₂ (z₁.comp z₂ (zero_add n₂)) =
      z₁.comp (δ n₂ m₂ z₂) (zero_add m₂) +
      n₂.negOnePow • ((δ 0 1 z₁).comp z₂ (by rw [add_comm, h₂])) :=
  δ_comp z₁ z₂ (zero_add n₂) 1 m₂ m₂ h₂ (zero_add 1) h₂

lemma δ_comp_zero_cochain {n₁ : ℤ} (z₁ : Cochain F G n₁) (z₂ : Cochain G K 0)
    (m₁ : ℤ) (h₁ : n₁ + 1 = m₁) :
    δ n₁ m₁ (z₁.comp z₂ (add_zero n₁)) =
      z₁.comp (δ 0 1 z₂) h₁ + (δ n₁ m₁ z₁).comp z₂ (add_zero m₁) := by
  simp only [δ_comp z₁ z₂ (add_zero n₁) m₁ 1 m₁ h₁ h₁ (zero_add 1), one_smul,
    Int.negOnePow_zero]

@[simp]
lemma δ_zero_cochain_v (z : Cochain F G 0) (p q : ℤ) (hpq : p + 1 = q) :
    (δ 0 1 z).v p q hpq = z.v p p (add_zero p) ≫ G.d p q - F.d p q ≫ z.v q q (add_zero q) := by
  simp only [δ_v 0 1 (zero_add 1) z p q hpq p q (by lia) hpq, Int.negOnePow_one, Units.neg_smul,
    one_smul, sub_eq_add_neg]

@[simp]
lemma δ_ofHom {p : ℤ} (φ : F ⟶ G) : δ 0 p (Cochain.ofHom φ) = 0 := by
  by_cases h : p = 1
  · subst h
    ext
    simp
  · rw [δ_shape]
    lia

@[simp]
lemma δ_ofHomotopy {φ₁ φ₂ : F ⟶ G} (h : Homotopy φ₁ φ₂) :
    δ (-1) 0 (Cochain.ofHomotopy h) = Cochain.ofHom φ₁ - Cochain.ofHom φ₂ := by
  ext p
  have eq := h.comm p
  rw [dNext_eq h.hom (show (ComplexShape.up ℤ).Rel p (p + 1) by simp),
    prevD_eq h.hom (show (ComplexShape.up ℤ).Rel (p - 1) p by simp)] at eq
  rw [Cochain.ofHomotopy, δ_v (-1) 0 (neg_add_cancel 1) _ p p (add_zero p) (p - 1) (p + 1) rfl rfl]
  simp only [Cochain.mk_v, one_smul, Int.negOnePow_zero, Cochain.sub_v, Cochain.ofHom_v, eq]
  abel

lemma δ_neg_one_cochain (z : Cochain F G (-1)) :
    δ (-1) 0 z = Cochain.ofHom (Homotopy.nullHomotopicMap'
      (fun i j hij => z.v i j (by dsimp at hij; rw [← hij, add_neg_cancel_right]))) := by
  ext p
  rw [δ_v (-1) 0 (neg_add_cancel 1) _ p p (add_zero p) (p - 1) (p + 1) rfl rfl]
  simp only [one_smul, Cochain.ofHom_v, Int.negOnePow_zero]
  rw [Homotopy.nullHomotopicMap'_f (show (ComplexShape.up ℤ).Rel (p - 1) p by simp)
    (show (ComplexShape.up ℤ).Rel p (p + 1) by simp)]
  abel

end HomComplex

variable (F G)

open HomComplex

/-- The cochain complex of homomorphisms between two cochain complexes `F` and `G`.
In degree `n : ℤ`, it consists of the abelian group `HomComplex.Cochain F G n`. -/
@[simps! X d_hom_apply]
def HomComplex : CochainComplex AddCommGrpCat ℤ where
  X i := AddCommGrpCat.of (Cochain F G i)
  d i j := AddCommGrpCat.ofHom (δ_hom ℤ F G i j)
  shape _ _ hij := by ext; simp [δ_shape _ _ hij]
  d_comp_d' _ _ _ _ _  := by ext; simp [δ_δ]

namespace HomComplex

/-- The subgroup of cocycles in `Cochain F G n`. -/
def cocycle : AddSubgroup (Cochain F G n) :=
  AddMonoidHom.ker (δ_hom ℤ F G n (n + 1)).toAddMonoidHom

/-- The type of `n`-cocycles, as a subtype of `Cochain F G n`. -/
def Cocycle : Type v := cocycle F G n

instance : AddCommGroup (Cocycle F G n) := by
  dsimp only [Cocycle]
  infer_instance

namespace Cocycle

variable {F G}

lemma mem_iff (hnm : n + 1 = m) (z : Cochain F G n) :
    z ∈ cocycle F G n ↔ δ n m z = 0 := by subst hnm; rfl

variable {n}

instance : Coe (Cocycle F G n) (Cochain F G n) where
  coe x := x.1

@[ext]
lemma ext {z₁ z₂ : Cocycle F G n} (h : (z₁ : Cochain F G n) = z₂) : z₁ = z₂ :=
  Subtype.ext h

instance : SMul R (Cocycle F G n) where
  smul r z := ⟨r • z.1, by
    have hz := z.2
    rw [mem_iff n (n + 1) rfl] at hz ⊢
    simp only [δ_smul, hz, smul_zero]⟩

variable (F G n)

@[simp]
lemma coe_zero : (↑(0 : Cocycle F G n) : Cochain F G n) = 0 := by rfl

variable {F G n}

@[simp]
lemma coe_add (z₁ z₂ : Cocycle F G n) :
    (↑(z₁ + z₂) : Cochain F G n) = (z₁ : Cochain F G n) + (z₂ : Cochain F G n) := rfl

@[simp]
lemma coe_neg (z : Cocycle F G n) :
    (↑(-z) : Cochain F G n) = -(z : Cochain F G n) := rfl

@[simp]
lemma coe_smul (z : Cocycle F G n) (x : R) :
    (↑(x • z) : Cochain F G n) = x • (z : Cochain F G n) := rfl

@[simp]
lemma coe_units_smul (z : Cocycle F G n) (x : Rˣ) :
    (↑(x • z) : Cochain F G n) = x • (z : Cochain F G n) := rfl

@[simp]
lemma coe_sub (z₁ z₂ : Cocycle F G n) :
    (↑(z₁ - z₂) : Cochain F G n) = (z₁ : Cochain F G n) - (z₂ : Cochain F G n) := rfl

instance : Module R (Cocycle F G n) where
  one_smul _ := by aesop
  mul_smul _ _ _ := by ext; dsimp; rw [smul_smul]
  smul_zero _ := by aesop
  smul_add _ _ _ := by aesop
  add_smul _ _ _ := by ext; dsimp; rw [add_smul]
  zero_smul := by aesop

/-- Constructor for `Cocycle F G n`, taking as inputs `z : Cochain F G n`, an integer
`m : ℤ` such that `n + 1 = m`, and the relation `δ n m z = 0`. -/
@[simps]
def mk (z : Cochain F G n) (m : ℤ) (hnm : n + 1 = m) (h : δ n m z = 0) : Cocycle F G n :=
  ⟨z, by simpa only [mem_iff n m hnm z] using h⟩

@[simp]
lemma δ_eq_zero {n : ℤ} (z : Cocycle F G n) (m : ℤ) : δ n m (z : Cochain F G n) = 0 := by
  by_cases h : n + 1 = m
  · rw [← mem_iff n m h]
    exact z.2
  · exact δ_shape n m h _

/-- The `0`-cocycle associated to a morphism in `CochainComplex C ℤ`. -/
@[simps!]
def ofHom (φ : F ⟶ G) : Cocycle F G 0 := mk (Cochain.ofHom φ) 1 (zero_add 1) (by simp)

/-- The morphism in `CochainComplex C ℤ` associated to a `0`-cocycle. -/
@[simps]
def homOf (z : Cocycle F G 0) : F ⟶ G where
  f i := (z : Cochain _ _ _).v i i (add_zero i)
  comm' := by
    rintro i j rfl
    rcases z with ⟨z, hz⟩
    dsimp
    rw [mem_iff 0 1 (zero_add 1)] at hz
    simpa only [δ_zero_cochain_v, Cochain.zero_v, sub_eq_zero]
      using Cochain.congr_v hz i (i + 1) rfl

@[simp]
lemma homOf_ofHom_eq_self (φ : F ⟶ G) : homOf (ofHom φ) = φ := by cat_disch

@[simp]
lemma ofHom_homOf_eq_self (z : Cocycle F G 0) : ofHom (homOf z) = z := by cat_disch

@[simp]
lemma cochain_ofHom_homOf_eq_coe (z : Cocycle F G 0) :
    Cochain.ofHom (homOf z) = (z : Cochain F G 0) := by
  simpa only [Cocycle.ext_iff] using ofHom_homOf_eq_self z

variable (F G)

/-- The additive equivalence between morphisms in `CochainComplex C ℤ` and `0`-cocycles. -/
@[simps]
def equivHom : (F ⟶ G) ≃+ Cocycle F G 0 where
  toFun := ofHom
  invFun := homOf
  left_inv := homOf_ofHom_eq_self
  right_inv := ofHom_homOf_eq_self
  map_add' := by cat_disch

variable (K)

/-- The `1`-cocycle given by the differential on a cochain complex. -/
@[simps!]
def diff : Cocycle K K 1 :=
  Cocycle.mk (Cochain.diff K) 2 rfl (by
    ext p q hpq
    simp only [Cochain.zero_v, δ_v 1 2 rfl _ p q hpq _ _ rfl rfl, Cochain.diff_v,
      HomologicalComplex.d_comp_d, smul_zero, add_zero])

variable (L n) in
/-- The inclusion `Cocycle K L n →+ Cochain K L n`. -/
@[simps]
def toCochainAddMonoidHom : Cocycle K L n →+ Cochain K L n where
  toFun x := x
  map_zero' := by simp
  map_add' := by simp

variable (L n) in
/-- `Cocycle K L n` is the kernel of the differential on `HomComplex K L`. -/
def isKernel (hm : n + 1 = m) :
    IsLimit ((KernelFork.ofι (f := (HomComplex K L).d n m)
      (AddCommGrpCat.ofHom (toCochainAddMonoidHom K L n))) (by cat_disch)) :=
  Fork.IsLimit.mk _
    (fun s ↦ AddCommGrpCat.ofHom
      { toFun x := ⟨s.ι x, by
          rw [mem_iff _ _ hm]
          exact ConcreteCategory.congr_hom s.condition x⟩
        map_zero' := by cat_disch
        map_add' := by cat_disch })
    (by cat_disch) (fun s l hl ↦ by ext : 3; simp [← hl])

end Cocycle

variable {F G}

@[simp]
lemma δ_comp_zero_cocycle {n : ℤ} (z₁ : Cochain F G n) (z₂ : Cocycle G K 0) (m : ℤ) :
    δ n m (z₁.comp z₂.1 (add_zero n)) =
      (δ n m z₁).comp z₂.1 (add_zero m) := by
  by_cases hnm : n + 1 = m
  · simp [δ_comp_zero_cochain _ _ _ hnm]
  · simp [δ_shape _ _ hnm]

@[simp]
lemma δ_comp_ofHom {n : ℤ} (z₁ : Cochain F G n) (f : G ⟶ K) (m : ℤ) :
    δ n m (z₁.comp (Cochain.ofHom f) (add_zero n)) =
      (δ n m z₁).comp (Cochain.ofHom f) (add_zero m) := by
  rw [← Cocycle.ofHom_coe, δ_comp_zero_cocycle]


@[simp]
lemma δ_zero_cocycle_comp {n : ℤ} (z₁ : Cocycle F G 0) (z₂ : Cochain G K n) (m : ℤ) :
    δ n m (z₁.1.comp z₂ (zero_add n)) =
      z₁.1.comp (δ n m z₂) (zero_add m) := by
  by_cases hnm : n + 1 = m
  · simp [δ_zero_cochain_comp _ _ _ hnm]
  · simp [δ_shape _ _ hnm]

@[simp]
lemma δ_ofHom_comp {n : ℤ} (f : F ⟶ G) (z : Cochain G K n) (m : ℤ) :
    δ n m ((Cochain.ofHom f).comp z (zero_add n)) =
      (Cochain.ofHom f).comp (δ n m z) (zero_add m) := by
  rw [← Cocycle.ofHom_coe, δ_zero_cocycle_comp]

namespace Cochain

/-- Given two morphisms of complexes `φ₁ φ₂ : F ⟶ G`, the datum of a homotopy between `φ₁` and
`φ₂` is equivalent to the datum of a `1`-cochain `z` such that `δ (-1) 0 z` is the difference
of the zero cochains associated to `φ₂` and `φ₁`. -/
@[simps]
def equivHomotopy (φ₁ φ₂ : F ⟶ G) :
    Homotopy φ₁ φ₂ ≃
      { z : Cochain F G (-1) // Cochain.ofHom φ₁ = δ (-1) 0 z + Cochain.ofHom φ₂ } where
  toFun ho := ⟨Cochain.ofHomotopy ho, by simp only [δ_ofHomotopy, sub_add_cancel]⟩
  invFun z :=
    { hom := fun i j => if hij : i + (-1) = j then z.1.v i j hij else 0
      zero := fun i j (hij : j + 1 ≠ i) => dif_neg (fun _ => hij (by lia))
      comm := fun p => by
        have eq := Cochain.congr_v z.2 p p (add_zero p)
        have h₁ : (ComplexShape.up ℤ).Rel (p - 1) p := by simp
        have h₂ : (ComplexShape.up ℤ).Rel p (p + 1) := by simp
        simp only [δ_neg_one_cochain, Cochain.ofHom_v, ComplexShape.up_Rel, Cochain.add_v,
          Homotopy.nullHomotopicMap'_f h₁ h₂] at eq
        rw [dNext_eq _ h₂, prevD_eq _ h₁, eq, dif_pos, dif_pos] }
  left_inv := fun ho => by
    ext i j
    dsimp
    split_ifs with h
    · rfl
    · rw [ho.zero i j (fun h' => h (by dsimp at h'; lia))]
  right_inv := fun z => by
    ext p q hpq
    dsimp [Cochain.ofHomotopy]
    rw [dif_pos hpq]

@[simp]
lemma equivHomotopy_apply_of_eq {φ₁ φ₂ : F ⟶ G} (h : φ₁ = φ₂) :
    (equivHomotopy _ _ (Homotopy.ofEq h)).1 = 0 := rfl

lemma ofHom_injective {f₁ f₂ : F ⟶ G} (h : ofHom f₁ = ofHom f₂) : f₁ = f₂ :=
  (Cocycle.equivHom F G).injective (by ext1; exact h)

/-- The cochain in `Cochain K L n` that is given by a single
morphism `K.X p ⟶ L.X q` and is zero otherwise. (As we do not check
that `p + n = q`, this will be the zero cochain when `p + n ≠ q`.) -/
def single {p q : ℤ} (f : K.X p ⟶ L.X q) (n : ℤ) :
    Cochain K L n :=
  Cochain.mk (fun p' q' _ =>
    if h : p = p' ∧ q = q'
      then (K.XIsoOfEq h.1).inv ≫ f ≫ (L.XIsoOfEq h.2).hom
      else 0)

@[simp]
lemma single_v {p q : ℤ} (f : K.X p ⟶ L.X q) (n : ℤ) (hpq : p + n = q) :
    (single f n).v p q hpq = f := by
  dsimp [single]
  rw [if_pos, id_comp, comp_id]
  tauto

lemma single_v_eq_zero {p q : ℤ} (f : K.X p ⟶ L.X q) (n : ℤ) (p' q' : ℤ) (hpq' : p' + n = q')
    (hp' : p' ≠ p) :
    (single f n).v p' q' hpq' = 0 := by
  dsimp [single]
  rw [dif_neg]
  intro h
  exact hp' (by lia)

/-- Variant of `single_v_eq_zero` where the assumption is `q' ≠ q` rather than `p' ≠ p`. -/
lemma single_v_eq_zero' {p q : ℤ} (f : K.X p ⟶ L.X q) (n : ℤ) (p' q' : ℤ) (hpq' : p' + n = q')
    (hq' : q' ≠ q) :
    (single f n).v p' q' hpq' = 0 := by
  dsimp [single]
  grind

variable (K L) in
@[simp]
lemma single_zero (p q n : ℤ) :
    (single (p := p) (q := q) 0 n : Cochain K L n) = 0 := by
  ext p' q' hpq'
  by_cases hp : p' = p
  · subst hp
    by_cases hq : q' = q
    · subst hq
      simp
    · simp [single_v_eq_zero' _ _ _ _ _ hq]
  · simp [single_v_eq_zero _ _ _ _ _ hp]

lemma δ_single {p q : ℤ} (f : K.X p ⟶ L.X q) (n m : ℤ) (hm : n + 1 = m)
    (p' q' : ℤ) (hp' : p' + 1 = p) (hq' : q + 1 = q') :
    δ n m (single f n) = single (f ≫ L.d q q') m + m.negOnePow • single (K.d p' p ≫ f) m := by
  ext p'' q'' hpq''
  rw [δ_v n m hm (single f n) p'' q'' (by lia) (q'' - 1) (p'' + 1) rfl (by lia),
    add_v, units_smul_v]
  congr 1
  · by_cases h : p'' = p
    · subst h
      by_cases h : q = q'' - 1
      · subst h
        obtain rfl : q' = q'' := by lia
        simp only [single_v]
      · rw [single_v_eq_zero', single_v_eq_zero', zero_comp]
        all_goals lia
    · rw [single_v_eq_zero _ _ _ _ _ h, single_v_eq_zero _ _ _ _ _ h, zero_comp]
  · subst hm
    by_cases h : q'' = q
    · subst h
      by_cases h : p'' = p'
      · subst h
        obtain rfl : p = p'' + 1 := by lia
        simp
      · rw [single_v_eq_zero _ _ _ _ _ h, single_v_eq_zero, comp_zero, smul_zero]
        lia
    · simp [single_v_eq_zero' _ _ _ _ _ h]

end Cochain

section

variable {n} {D : Type*} [Category D] [Preadditive D] (z z' : Cochain K L n) (f : K ⟶ L)
  (Φ : C ⥤ D) [Φ.Additive]

namespace Cochain

/-- If `Φ : C ⥤ D` is an additive functor, a cochain `z : Cochain K L n` between
cochain complexes in `C` can be mapped to a cochain between the cochain complexes
in `D` obtained by applying the functor
`Φ.mapHomologicalComplex _ : CochainComplex C ℤ ⥤ CochainComplex D ℤ`. -/
def map : Cochain ((Φ.mapHomologicalComplex _).obj K) ((Φ.mapHomologicalComplex _).obj L) n :=
  Cochain.mk (fun p q hpq => Φ.map (z.v p q hpq))

@[simp]
lemma map_v (p q : ℤ) (hpq : p + n = q) : (z.map Φ).v p q hpq = Φ.map (z.v p q hpq) := rfl

@[simp]
protected lemma map_add : (z + z').map Φ = z.map Φ + z'.map Φ := by cat_disch

@[simp]
protected lemma map_neg : (-z).map Φ = -z.map Φ := by cat_disch

@[simp]
protected lemma map_sub : (z - z').map Φ = z.map Φ - z'.map Φ := by cat_disch

variable (K L n)

@[simp]
protected lemma map_zero : (0 : Cochain K L n).map Φ = 0 := by cat_disch

@[simp]
lemma map_comp {n₁ n₂ n₁₂ : ℤ} (z₁ : Cochain F G n₁) (z₂ : Cochain G K n₂) (h : n₁ + n₂ = n₁₂)
    (Φ : C ⥤ D) [Φ.Additive] :
    (Cochain.comp z₁ z₂ h).map Φ = Cochain.comp (z₁.map Φ) (z₂.map Φ) h := by
  ext p q hpq
  dsimp
  simp only [map_v, comp_v _ _ h p _ q rfl (by lia), Φ.map_comp]

@[simp]
lemma map_ofHom :
    (Cochain.ofHom f).map Φ = Cochain.ofHom ((Φ.mapHomologicalComplex _).map f) := by cat_disch

end Cochain

variable (n)

@[simp]
lemma δ_map : δ n m (z.map Φ) = (δ n m z).map Φ := by
  by_cases hnm : n + 1 = m
  · ext p q hpq
    dsimp
    simp only [δ_v n m hnm _ p q hpq (q - 1) (p + 1) rfl rfl,
      Functor.map_add, Functor.map_comp, Functor.map_units_smul,
      Cochain.map_v, Functor.mapHomologicalComplex_obj_d]
  · simp only [δ_shape _ _ hnm, Cochain.map_zero]

end

end HomComplex

end CochainComplex<|MERGE_RESOLUTION|>--- conflicted
+++ resolved
@@ -479,13 +479,8 @@
   ext p q hpq
   dsimp
   simp only [δ_v n₁ n₂ h₁₂ _ p q hpq _ _ rfl rfl,
-<<<<<<< HEAD
-    δ_v n₀ n₁ h₀₁ z p (q - 1) (by cutsat) (q - 2) _ (by cutsat) rfl,
-    δ_v n₀ n₁ h₀₁ z (p + 1) q (by cutsat) _ (p + 2) rfl (by cutsat),
-=======
     δ_v n₀ n₁ h₀₁ z p (q - 1) (by lia) (q - 2) _ (by lia) rfl,
     δ_v n₀ n₁ h₀₁ z (p + 1) q (by lia) _ (p + 2) rfl (by lia),
->>>>>>> c00849e5
     ← h₁₂, Int.negOnePow_succ, add_comp, assoc,
     HomologicalComplex.d_comp_d, comp_zero, zero_add, comp_add,
     HomologicalComplex.d_comp_d_assoc, zero_comp, smul_zero,
@@ -500,16 +495,6 @@
   subst h₁₂ h₁ h₂ h
   ext p q hpq
   dsimp
-<<<<<<< HEAD
-  rw [z₁.comp_v _ (add_assoc n₁ n₂ 1).symm p _ q rfl (by cutsat),
-    Cochain.comp_v _ _ (show n₁ + 1 + n₂ = n₁ + n₂ + 1 by cutsat) p (p + n₁ + 1) q
-      (by cutsat) (by cutsat),
-    δ_v (n₁ + n₂) _ rfl (z₁.comp z₂ rfl) p q hpq (p + n₁ + n₂) _ (by cutsat) rfl,
-    z₁.comp_v z₂ rfl p _ _ rfl rfl,
-    z₁.comp_v z₂ rfl (p + 1) (p + n₁ + 1) q (by cutsat) (by cutsat),
-    δ_v n₂ (n₂ + 1) rfl z₂ (p + n₁) q (by cutsat) (p + n₁ + n₂) _ (by cutsat) rfl,
-    δ_v n₁ (n₁ + 1) rfl z₁ p (p + n₁ + 1) (by cutsat) (p + n₁) _ (by cutsat) rfl]
-=======
   rw [z₁.comp_v _ (add_assoc n₁ n₂ 1).symm p _ q rfl (by lia),
     Cochain.comp_v _ _ (show n₁ + 1 + n₂ = n₁ + n₂ + 1 by lia) p (p + n₁ + 1) q
       (by lia) (by lia),
@@ -518,7 +503,6 @@
     z₁.comp_v z₂ rfl (p + 1) (p + n₁ + 1) q (by lia) (by lia),
     δ_v n₂ (n₂ + 1) rfl z₂ (p + n₁) q (by lia) (p + n₁ + n₂) _ (by lia) rfl,
     δ_v n₁ (n₁ + 1) rfl z₁ p (p + n₁ + 1) (by lia) (p + n₁) _ (by lia) rfl]
->>>>>>> c00849e5
   simp only [assoc, comp_add, add_comp, Int.negOnePow_succ, Int.negOnePow_add n₁ n₂,
     Units.neg_smul, comp_neg, neg_comp, smul_neg, smul_smul, Linear.units_smul_comp,
     mul_comm n₁.negOnePow n₂.negOnePow, Linear.comp_units_smul, smul_add]
