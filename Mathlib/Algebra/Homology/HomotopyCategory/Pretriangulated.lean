--- conflicted
+++ resolved
@@ -167,16 +167,9 @@
     CochainComplex.mappingCone.map φ₁ φ₂ a b comm ≫
     (CochainComplex.mappingCone.triangle φ₂).mor₃ := by
   ext n
-<<<<<<< HEAD
-  simp [CochainComplex.mappingCone.map]
-  apply CochainComplex.mappingCone.ext_from _ (n + 1) n rfl
-  · simp
-  · simp
-=======
   apply CochainComplex.mappingCone.ext_from _ (n + 1) n rfl
   · simp [CochainComplex.mappingCone.map]
   · simp [CochainComplex.mappingCone.map]
->>>>>>> e54e1f0f
 
 variable (a' : K₂ ⟶ K₃) (b' : L₂ ⟶ L₃)
 
