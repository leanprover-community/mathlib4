/-
Copyright (c) 2025 Joël Riou. All rights reserved.
Released under Apache 2.0 license as described in the file LICENSE.
Authors: Joël Riou
-/
module

public import Mathlib.Algebra.Homology.ShortComplex.Ab
public import Mathlib.Algebra.Homology.HomotopyCategory.HomComplexShift

/-!
# Cohomology of the hom complex

Given `ℤ`-indexed cochain complexes `K` and `L`, and `n : ℤ`, we introduce
a type `HomComplex.CohomologyClass K L n` which is the quotient
of `HomComplex.Cocycle K L n` which identifies cohomologous cocycles.
We construct this type of cohomology classes instead of using
the homology API because `Cochain K L` can be considered both
as a complex of abelian groups or as a complex of `R`-modules
when the category is `R`-linear. This also complements the API
around `HomComplex` which is centered on terms in types
`Cochain` or `Cocycle` which are suitable for computations.

We also show that `HomComplex.CohomologyClass K L n` identifies to
the type of morphisms between `K` and `L⟦n⟧` in the homotopy category.
-/

@[expose] public section

assert_not_exists TwoSidedIdeal

open CategoryTheory Category Limits Preadditive

universe v u

variable {C : Type u} [Category.{v} C] [Preadditive C] {R : Type*} [Ring R] [Linear R C]

namespace CochainComplex

variable (K L : CochainComplex C ℤ) (n m p : ℤ)

namespace HomComplex

/-- The subgroup of `Cocycle K L n` consisting of coboundaries. -/
def coboundaries : AddSubgroup (Cocycle K L n) where
  carrier := setOf (fun α ↦ ∃ (m : ℤ) (hm : m + 1 = n) (β : Cochain K L m), δ m n β = α)
  zero_mem' := ⟨n - 1, by simp, 0, by simp⟩
  add_mem' := by
    rintro α₁ α₂ ⟨m, hm, β₁, hβ₁⟩ ⟨m', hm', β₂, hβ₂⟩
    obtain rfl : m = m' := by lia
    exact ⟨m, hm, β₁ + β₂, by aesop⟩
  neg_mem' := by
    rintro α ⟨m, hm, β, hβ⟩
    exact ⟨m, hm, -β, by aesop⟩

variable {K L n} in
lemma mem_coboundaries_iff (α : Cocycle K L n) (m : ℤ) (hm : m + 1 = n) :
    α ∈ coboundaries K L n ↔ ∃ (β : Cochain K L m), δ m n β = α := by
  simp only [coboundaries, exists_prop, AddSubgroup.mem_mk, AddSubmonoid.mem_mk,
    AddSubsemigroup.mem_mk, Set.mem_setOf_eq]
  constructor
  · rintro ⟨m', hm', β, hβ⟩
<<<<<<< HEAD
    obtain rfl : m = m' := by cutsat
=======
    obtain rfl : m = m' := by lia
>>>>>>> 50a5c453
    exact ⟨β, hβ⟩
  · rintro ⟨β, hβ⟩
    exact ⟨m, hm, β, hβ⟩

/-- The type of cohomology classes of degree `n` in the complex of morphisms
from `K` to `L`. -/
def CohomologyClass : Type v := Cocycle K L n ⧸ coboundaries K L n

instance : AddCommGroup (CohomologyClass K L n) :=
  inferInstanceAs (AddCommGroup (Cocycle K L n ⧸ coboundaries K L n))

namespace CohomologyClass

variable {K L n}

/-- The cohomology class of a cocycle. -/
def mk (x : Cocycle K L n) : CohomologyClass K L n :=
  Quotient.mk _ x

lemma mk_surjective : Function.Surjective (mk : Cocycle K L n → _) :=
  Quotient.mk_surjective

variable (K L n) in
@[simp]
lemma mk_zero :
    mk (0 : Cocycle K L n) = 0 := rfl

@[simp]
lemma mk_add (x y : Cocycle K L n) :
    mk (x + y) = mk x + mk y := rfl

@[simp]
lemma mk_sub (x y : Cocycle K L n) :
    mk (x - y) = mk x - mk y := rfl

@[simp]
lemma mk_neg (x : Cocycle K L n) :
    mk (-x) = - mk x := rfl

lemma mk_eq_zero_iff (x : Cocycle K L n) :
    mk x = 0 ↔ x ∈ coboundaries K L n :=
  QuotientAddGroup.eq_zero_iff x

variable (K L n) in
/-- The projection map `Cocycle K L n →+ CohomologyClass K L n`. -/
@[simps]
def mkAddMonoidHom : Cocycle K L n →+ CohomologyClass K L n where
  toFun := mk
  map_zero' := by simp
  map_add' := by simp

section

variable {G : Type*} [AddCommGroup G]
  (f : Cocycle K L n →+ G) (hf : coboundaries K L n ≤ f.ker)

/-- Constructor for additive morphisms from `CohomologyClass K L n`. -/
def descAddMonoidHom :
    CohomologyClass K L n →+ G :=
  QuotientAddGroup.lift _ f hf

@[simp]
lemma descAddMonoidHom_cohomologyClass (x : Cocycle K L n) :
    descAddMonoidHom f hf (mk x) = f x := rfl

end

/-- The additive map which sends a cohomology class to the corresponding morphism
in the homotopy category. -/
def toHom :
    CohomologyClass K L n →+
      ((HomotopyCategory.quotient C _).obj K ⟶ (HomotopyCategory.quotient C _).obj (L⟦n⟧)) :=
  descAddMonoidHom ((Functor.mapAddHom _).comp Cocycle.equivHomShift.symm.toAddMonoidHom) (by
    rintro ⟨x, _⟩ ⟨m, hm, β, rfl⟩
    simp only [AddMonoidHom.mem_ker, AddMonoidHom.coe_comp, AddMonoidHom.coe_coe,
      AddEquiv.toAddMonoidHom_eq_coe, Function.comp_apply, Cocycle.equivHomShift_symm_apply,
      Functor.mapAddHom_apply, HomotopyCategory.quotient_map_eq_zero_iff]
    exact ⟨(Cochain.equivHomotopy _ _).symm ⟨n.negOnePow • β.rightShift _ _ (by lia),
      by simp [Cochain.δ_rightShift _ _ _ _ _ _ (zero_add n), smul_smul]⟩⟩)

lemma toHom_mk (x : Cocycle K L n) :
    toHom (mk x) = (HomotopyCategory.quotient C _).map (Cocycle.equivHomShift.symm x) := rfl

lemma toHom_mk_eq_zero_iff (x : Cocycle K L n) :
    toHom (mk x) = 0 ↔ x ∈ coboundaries K L n := by
  refine ⟨fun h ↦ ?_, fun h ↦ ?_⟩
  · simp only [coboundaries, exists_prop, AddSubgroup.mem_mk, AddSubmonoid.mem_mk,
      AddSubsemigroup.mem_mk, Set.mem_setOf_eq]
    rw [toHom_mk, HomotopyCategory.quotient_map_eq_zero_iff] at h
    obtain ⟨γ, h⟩ := Cochain.equivHomotopy _ _ h.some
    simp only [Cochain.ofHom_zero, add_zero, Cocycle.equivHomShift_symm_apply,
      Cocycle.cochain_ofHom_homOf_eq_coe, Cocycle.rightShift_coe] at h
    exact ⟨n - 1, by simp, n.negOnePow • γ.rightUnshift _ (by lia),
      by simp [Cochain.δ_rightUnshift _ _ _ _ _ (zero_add n), smul_smul, ← h]⟩
  · rw [← mk_eq_zero_iff] at h
    rw [h, map_zero]

variable (K L n) in
lemma toHom_bijective : Function.Bijective (toHom : CohomologyClass K L n → _) := by
  refine ⟨fun x y h ↦ ?_, fun f ↦ ?_⟩
  · obtain ⟨x, rfl⟩ := x.mk_surjective
    obtain ⟨y, rfl⟩ := y.mk_surjective
    rw [← sub_eq_zero, ← mk_sub, mk_eq_zero_iff, ← toHom_mk_eq_zero_iff,
      mk_sub, map_sub, h, sub_self]
  · obtain ⟨f, rfl⟩ := Functor.map_surjective _ f
    exact ⟨mk (Cocycle.equivHomShift f), by simp [toHom_mk]⟩

/-- Cohomology classes identify to morphisms in the homotopy category. -/
@[simps! apply]
noncomputable def homAddEquiv :
    CohomologyClass K L n ≃+
      ((HomotopyCategory.quotient C _).obj K ⟶ (HomotopyCategory.quotient C _).obj (L⟦n⟧)) :=
  AddEquiv.ofBijective toHom (toHom_bijective _ _ _)

end CohomologyClass

/-- `CohomologyClass K L m` identifies to the cohomology of the complex `HomComplex K L`
in degree `m`. -/
@[simps]
def leftHomologyData' (hm : n + 1 = m) (hp : m + 1 = p) :
    ((HomComplex K L).sc' n m p).LeftHomologyData where
  K := .of (Cocycle K L m)
  H := .of (CohomologyClass K L m)
  i := AddCommGrpCat.ofHom (Cocycle.toCochainAddMonoidHom K L m)
  π := AddCommGrpCat.ofHom (CohomologyClass.mkAddMonoidHom K L m)
  wi := by cat_disch
  hi := Cocycle.isKernel K L _ _ hp
  wπ := by
    ext x
    dsimp
    rw [CohomologyClass.mk_eq_zero_iff]
    exact ⟨n, hm, x, rfl⟩
  hπ :=
    Cofork.IsColimit.mk _
      (fun s ↦ AddCommGrpCat.ofHom (CohomologyClass.descAddMonoidHom s.π.hom
        (by
          rintro ⟨_, _⟩ ⟨q, hq, y, rfl⟩
          obtain rfl : n = q := by lia
          simpa only [zero_comp] using ConcreteCategory.congr_hom s.condition y)))
      (fun s ↦ rfl)
      (fun s l hl ↦ by
        ext x
        obtain ⟨y, rfl⟩ := x.mk_surjective
        simpa using ConcreteCategory.congr_hom hl y)

/-- `CohomologyClass K L m` identifies to the cohomology of the complex `HomComplex K L`
in degree `m`. -/
@[simps!]
noncomputable def leftHomologyData :
    ((HomComplex K L).sc n).LeftHomologyData :=
  leftHomologyData' K L _ n _ (by simp) (by simp)

/-- The homology of `HomComplex K L` in degree `n` identifies to `CohomologyClass K L n`. -/
noncomputable def homologyAddEquiv :
    (HomComplex K L).homology n ≃+ CohomologyClass K L n :=
  (leftHomologyData K L n).homologyIso.addCommGroupIsoToAddEquiv

end HomComplex

end CochainComplex<|MERGE_RESOLUTION|>--- conflicted
+++ resolved
@@ -60,11 +60,7 @@
     AddSubsemigroup.mem_mk, Set.mem_setOf_eq]
   constructor
   · rintro ⟨m', hm', β, hβ⟩
-<<<<<<< HEAD
-    obtain rfl : m = m' := by cutsat
-=======
     obtain rfl : m = m' := by lia
->>>>>>> 50a5c453
     exact ⟨β, hβ⟩
   · rintro ⟨β, hβ⟩
     exact ⟨m, hm, β, hβ⟩
