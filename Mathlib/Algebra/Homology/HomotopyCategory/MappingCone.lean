/-
Copyright (c) 2023 Joël Riou. All rights reserved.
Released under Apache 2.0 license as described in the file LICENSE.
Authors: Joël Riou
-/
module

public import Mathlib.Algebra.Homology.HomotopyCategory.HomComplex
public import Mathlib.Algebra.Homology.HomotopyCofiber

/-! # The mapping cone of a morphism of cochain complexes

In this file, we study the homotopy cofiber `HomologicalComplex.homotopyCofiber`
of a morphism `φ : F ⟶ G` of cochain complexes indexed by `ℤ`. In this case,
we redefine it as `CochainComplex.mappingCone φ`. The API involves definitions
- `mappingCone.inl φ : Cochain F (mappingCone φ) (-1)`,
- `mappingCone.inr φ : G ⟶ mappingCone φ`,
- `mappingCone.fst φ : Cocycle (mappingCone φ) F 1` and
- `mappingCone.snd φ : Cochain (mappingCone φ) G 0`.

-/

@[expose] public section

assert_not_exists TwoSidedIdeal

open CategoryTheory Limits

-- Explicit universe annotations were used in this file to improve performance https://github.com/leanprover-community/mathlib4/issues/12737

universe v v'

variable {C D : Type*} [Category.{v} C] [Category.{v'} D] [Preadditive C] [Preadditive D]

namespace CochainComplex

open HomologicalComplex

section

variable {ι : Type*} [AddRightCancelSemigroup ι] [One ι]
    {F G : CochainComplex C ι} (φ : F ⟶ G)

instance [∀ p, HasBinaryBiproduct (F.X (p + 1)) (G.X p)] :
    HasHomotopyCofiber φ where
  hasBinaryBiproduct := by
    rintro i _ rfl
    infer_instance

end

variable {F G : CochainComplex C ℤ} (φ : F ⟶ G)
variable [HasHomotopyCofiber φ]

/-- The mapping cone of a morphism of cochain complexes indexed by `ℤ`. -/
noncomputable def mappingCone : CochainComplex C ℤ := homotopyCofiber φ

namespace mappingCone

open HomComplex

@[simp]
lemma isZero_X_iff (i : ℤ) :
    IsZero ((mappingCone φ).X i) ↔ IsZero (F.X (i + 1)) ∧ IsZero (G.X i) := by
  have := HasHomotopyCofiber.hasBinaryBiproduct φ i (i + 1) rfl
  rw [← biprod_isZero_iff]
  exact (homotopyCofiber.XIsoBiprod φ i (i + 1) rfl).isZero_iff

/-- The left inclusion in the mapping cone, as a cochain of degree `-1`. -/
noncomputable def inl : Cochain F (mappingCone φ) (-1) :=
  Cochain.mk (fun p q hpq => homotopyCofiber.inlX φ p q (by dsimp; lia))

/-- The right inclusion in the mapping cone. -/
noncomputable def inr : G ⟶ mappingCone φ := homotopyCofiber.inr φ

/-- The first projection from the mapping cone, as a cocycle of degree `1`. -/
noncomputable def fst : Cocycle (mappingCone φ) F 1 :=
  Cocycle.mk (Cochain.mk (fun p q hpq => homotopyCofiber.fstX φ p q hpq)) 2 (by lia) (by
    ext p _ rfl
    simp [δ_v 1 2 (by lia) _ p (p + 2) (by lia) (p + 1) (p + 1) (by lia) rfl,
      homotopyCofiber.d_fstX φ p (p + 1) (p + 2) rfl, mappingCone,
      show Int.negOnePow 2 = 1 by rfl])

/-- The second projection from the mapping cone, as a cochain of degree `0`. -/
noncomputable def snd : Cochain (mappingCone φ) G 0 :=
  Cochain.ofHoms (homotopyCofiber.sndX φ)

@[reassoc (attr := simp)]
lemma inl_v_fst_v (p q : ℤ) (hpq : q + 1 = p) :
    (inl φ).v p q (by rw [← hpq, add_neg_cancel_right]) ≫
      (fst φ : Cochain (mappingCone φ) F 1).v q p hpq = 𝟙 _ := by
  simp [inl, fst]

@[reassoc (attr := simp)]
lemma inl_v_snd_v (p q : ℤ) (hpq : p + (-1) = q) :
    (inl φ).v p q hpq ≫ (snd φ).v q q (add_zero q) = 0 := by
  simp [inl, snd]

@[reassoc (attr := simp)]
lemma inr_f_fst_v (p q : ℤ) (hpq : p + 1 = q) :
    (inr φ).f p ≫ (fst φ).1.v p q hpq = 0 := by
  simp [inr, fst]

@[reassoc (attr := simp)]
lemma inr_f_snd_v (p : ℤ) :
    (inr φ).f p ≫ (snd φ).v p p (add_zero p) = 𝟙 _ := by
  simp [inr, snd]

@[simp]
lemma inl_fst :
    (inl φ).comp (fst φ).1 (neg_add_cancel 1) = Cochain.ofHom (𝟙 F) := by
  ext p
  simp [Cochain.comp_v _ _ (neg_add_cancel 1) p (p-1) p rfl (by lia)]

@[simp]
lemma inl_snd :
    (inl φ).comp (snd φ) (add_zero (-1)) = 0 := by
  ext
  simp

@[simp]
lemma inr_fst :
    (Cochain.ofHom (inr φ)).comp (fst φ).1 (zero_add 1) = 0 := by
  ext
  simp

@[simp]
lemma inr_snd :
    (Cochain.ofHom (inr φ)).comp (snd φ) (zero_add 0) = Cochain.ofHom (𝟙 G) := by cat_disch

/-! In order to obtain identities of cochains involving `inl`, `inr`, `fst` and `snd`,
it is often convenient to use an `ext` lemma, and use simp lemmas like `inl_v_f_fst_v`,
but it is sometimes possible to get identities of cochains by using rewrites of
identities of cochains like `inl_fst`. Then, similarly as in category theory,
if we associate the compositions of cochains to the right as much as possible,
it is also interesting to have `reassoc` variants of lemmas, like `inl_fst_assoc`. -/

@[simp]
lemma inl_fst_assoc {K : CochainComplex C ℤ} {d e : ℤ} (γ : Cochain F K d) (he : 1 + d = e) :
    (inl φ).comp ((fst φ).1.comp γ he) (by rw [← he, neg_add_cancel_left]) = γ := by
  rw [← Cochain.comp_assoc _ _ _ (neg_add_cancel 1) (by lia) (by lia), inl_fst,
    Cochain.id_comp]

@[simp]
lemma inl_snd_assoc {K : CochainComplex C ℤ} {d e f : ℤ} (γ : Cochain G K d)
    (he : 0 + d = e) (hf : -1 + e = f) :
    (inl φ).comp ((snd φ).comp γ he) hf = 0 := by
  obtain rfl : e = d := by lia
  rw [← Cochain.comp_assoc_of_second_is_zero_cochain, inl_snd, Cochain.zero_comp]

@[simp]
lemma inr_fst_assoc {K : CochainComplex C ℤ} {d e f : ℤ} (γ : Cochain F K d)
    (he : 1 + d = e) (hf : 0 + e = f) :
    (Cochain.ofHom (inr φ)).comp ((fst φ).1.comp γ he) hf = 0 := by
  obtain rfl : e = f := by lia
  rw [← Cochain.comp_assoc_of_first_is_zero_cochain, inr_fst, Cochain.zero_comp]

@[simp]
lemma inr_snd_assoc {K : CochainComplex C ℤ} {d e : ℤ} (γ : Cochain G K d) (he : 0 + d = e) :
    (Cochain.ofHom (inr φ)).comp ((snd φ).comp γ he) (by simp only [← he, zero_add]) = γ := by
  obtain rfl : d = e := by lia
  rw [← Cochain.comp_assoc_of_first_is_zero_cochain, inr_snd, Cochain.id_comp]

lemma ext_to (i j : ℤ) (hij : i + 1 = j) {A : C} {f g : A ⟶ (mappingCone φ).X i}
    (h₁ : f ≫ (fst φ).1.v i j hij = g ≫ (fst φ).1.v i j hij)
    (h₂ : f ≫ (snd φ).v i i (add_zero i) = g ≫ (snd φ).v i i (add_zero i)) :
    f = g :=
  homotopyCofiber.ext_to_X φ i j hij h₁ (by simpa [snd] using h₂)

lemma ext_to_iff (i j : ℤ) (hij : i + 1 = j) {A : C} (f g : A ⟶ (mappingCone φ).X i) :
    f = g ↔ f ≫ (fst φ).1.v i j hij = g ≫ (fst φ).1.v i j hij ∧
      f ≫ (snd φ).v i i (add_zero i) = g ≫ (snd φ).v i i (add_zero i) := by
  constructor
  · rintro rfl
    tauto
  · rintro ⟨h₁, h₂⟩
    exact ext_to φ i j hij h₁ h₂

lemma ext_from (i j : ℤ) (hij : j + 1 = i) {A : C} {f g : (mappingCone φ).X j ⟶ A}
    (h₁ : (inl φ).v i j (by lia) ≫ f = (inl φ).v i j (by lia) ≫ g)
    (h₂ : (inr φ).f j ≫ f = (inr φ).f j ≫ g) :
    f = g :=
  homotopyCofiber.ext_from_X φ i j hij h₁ h₂

lemma ext_from_iff (i j : ℤ) (hij : j + 1 = i) {A : C} (f g : (mappingCone φ).X j ⟶ A) :
    f = g ↔ (inl φ).v i j (by lia) ≫ f = (inl φ).v i j (by lia) ≫ g ∧
      (inr φ).f j ≫ f = (inr φ).f j ≫ g := by
  constructor
  · rintro rfl
    tauto
  · rintro ⟨h₁, h₂⟩
    exact ext_from φ i j hij h₁ h₂

lemma decomp_to {i : ℤ} {A : C} (f : A ⟶ (mappingCone φ).X i) (j : ℤ) (hij : i + 1 = j) :
    ∃ (a : A ⟶ F.X j) (b : A ⟶ G.X i), f = a ≫ (inl φ).v j i (by lia) + b ≫ (inr φ).f i :=
  ⟨f ≫ (fst φ).1.v i j hij, f ≫ (snd φ).v i i (add_zero i),
    by apply ext_to φ i j hij <;> simp⟩

lemma decomp_from {j : ℤ} {A : C} (f : (mappingCone φ).X j ⟶ A) (i : ℤ) (hij : j + 1 = i) :
    ∃ (a : F.X i ⟶ A) (b : G.X j ⟶ A),
      f = (fst φ).1.v j i hij ≫ a + (snd φ).v j j (add_zero j) ≫ b :=
  ⟨(inl φ).v i j (by lia) ≫ f, (inr φ).f j ≫ f,
    by apply ext_from φ i j hij <;> simp⟩

lemma ext_cochain_to_iff (i j : ℤ) (hij : i + 1 = j)
    {K : CochainComplex C ℤ} {γ₁ γ₂ : Cochain K (mappingCone φ) i} :
    γ₁ = γ₂ ↔ γ₁.comp (fst φ).1 hij = γ₂.comp (fst φ).1 hij ∧
      γ₁.comp (snd φ) (add_zero i) = γ₂.comp (snd φ) (add_zero i) := by
  constructor
  · rintro rfl
    tauto
  · rintro ⟨h₁, h₂⟩
    ext p q hpq
    rw [ext_to_iff φ q (q + 1) rfl]
    replace h₁ := Cochain.congr_v h₁ p (q + 1) (by lia)
    replace h₂ := Cochain.congr_v h₂ p q hpq
    simp only [Cochain.comp_v _ _ _ p q (q + 1) hpq rfl] at h₁
    simp only [Cochain.comp_zero_cochain_v] at h₂
    exact ⟨h₁, h₂⟩

lemma ext_cochain_from_iff (i j : ℤ) (hij : i + 1 = j)
    {K : CochainComplex C ℤ} {γ₁ γ₂ : Cochain (mappingCone φ) K j} :
    γ₁ = γ₂ ↔
      (inl φ).comp γ₁ (show _ = i by lia) = (inl φ).comp γ₂ (by lia) ∧
        (Cochain.ofHom (inr φ)).comp γ₁ (zero_add j) =
          (Cochain.ofHom (inr φ)).comp γ₂ (zero_add j) := by
  constructor
  · rintro rfl
    tauto
  · rintro ⟨h₁, h₂⟩
    ext p q hpq
    rw [ext_from_iff φ (p + 1) p rfl]
    replace h₁ := Cochain.congr_v h₁ (p + 1) q (by lia)
    replace h₂ := Cochain.congr_v h₂ p q (by lia)
    simp only [Cochain.comp_v (inl φ) _ _ (p + 1) p q (by lia) hpq] at h₁
    simp only [Cochain.zero_cochain_comp_v, Cochain.ofHom_v] at h₂
    exact ⟨h₁, h₂⟩

lemma id :
    (fst φ).1.comp (inl φ) (add_neg_cancel 1) +
      (snd φ).comp (Cochain.ofHom (inr φ)) (add_zero 0) = Cochain.ofHom (𝟙 _) := by
  simp [ext_cochain_from_iff φ (-1) 0 (neg_add_cancel 1)]

lemma id_X (p q : ℤ) (hpq : p + 1 = q) :
    (fst φ).1.v p q hpq ≫ (inl φ).v q p (by lia) +
      (snd φ).v p p (add_zero p) ≫ (inr φ).f p = 𝟙 ((mappingCone φ).X p) := by
  simpa only [Cochain.add_v, Cochain.comp_zero_cochain_v, Cochain.ofHom_v, id_f,
    Cochain.comp_v _ _ (add_neg_cancel 1) p q p hpq (by lia)]
    using Cochain.congr_v (id φ) p p (add_zero p)

@[reassoc]
lemma inl_v_d (i j k : ℤ) (hij : i + (-1) = j) (hik : k + (-1) = i) :
    (inl φ).v i j hij ≫ (mappingCone φ).d j i =
      φ.f i ≫ (inr φ).f i - F.d i k ≫ (inl φ).v _ _ hik := by
  dsimp [mappingCone, inl, inr]
  rw [homotopyCofiber.inlX_d φ j i k (by dsimp; lia) (by dsimp; lia)]
  abel

@[reassoc]
lemma inr_f_d (n₁ n₂ : ℤ) :
    (inr φ).f n₁ ≫ (mappingCone φ).d n₁ n₂ = G.d n₁ n₂ ≫ (inr φ).f n₂ := by
  simp

@[reassoc]
lemma d_fst_v (i j k : ℤ) (hij : i + 1 = j) (hjk : j + 1 = k) :
    (mappingCone φ).d i j ≫ (fst φ).1.v j k hjk =
      -(fst φ).1.v i j hij ≫ F.d j k := by
  apply homotopyCofiber.d_fstX

@[reassoc (attr := simp)]
lemma d_fst_v' (i j : ℤ) (hij : i + 1 = j) :
    (mappingCone φ).d (i - 1) i ≫ (fst φ).1.v i j hij =
      -(fst φ).1.v (i - 1) i (by lia) ≫ F.d i j :=
  d_fst_v φ (i - 1) i j (by lia) hij

@[reassoc]
lemma d_snd_v (i j : ℤ) (hij : i + 1 = j) :
    (mappingCone φ).d i j ≫ (snd φ).v j j (add_zero _) =
      (fst φ).1.v i j hij ≫ φ.f j + (snd φ).v i i (add_zero i) ≫ G.d i j := by
  dsimp [mappingCone, snd, fst]
  simp only [Cochain.ofHoms_v]
  apply homotopyCofiber.d_sndX

@[reassoc (attr := simp)]
lemma d_snd_v' (n : ℤ) :
    (mappingCone φ).d (n - 1) n ≫ (snd φ).v n n (add_zero n) =
    (fst φ : Cochain (mappingCone φ) F 1).v (n - 1) n (by lia) ≫ φ.f n +
      (snd φ).v (n - 1) (n - 1) (add_zero _) ≫ G.d (n - 1) n := by
  apply d_snd_v

@[simp]
lemma δ_inl :
    δ (-1) 0 (inl φ) = Cochain.ofHom (φ ≫ inr φ) := by
  ext p
  simp [δ_v (-1) 0 (neg_add_cancel 1) (inl φ) p p (add_zero p) _ _ rfl rfl,
    inl_v_d φ p (p - 1) (p + 1) (by lia) (by lia)]

@[simp]
lemma δ_snd :
    δ 0 1 (snd φ) = -(fst φ).1.comp (Cochain.ofHom φ) (add_zero 1) := by
  ext p q hpq
  simp [d_snd_v φ p q hpq]

section

variable {K : CochainComplex C ℤ} {n m : ℤ}

/-- Given `φ : F ⟶ G`, this is the cochain in `Cochain (mappingCone φ) K n` that is
constructed from two cochains `α : Cochain F K m` (with `m + 1 = n`) and `β : Cochain F K n`. -/
noncomputable def descCochain (α : Cochain F K m) (β : Cochain G K n) (h : m + 1 = n) :
    Cochain (mappingCone φ) K n :=
  (fst φ).1.comp α (by rw [← h, add_comm]) + (snd φ).comp β (zero_add n)

variable (α : Cochain F K m) (β : Cochain G K n) (h : m + 1 = n)

@[simp]
lemma inl_descCochain :
    (inl φ).comp (descCochain φ α β h) (by lia) = α := by
  simp [descCochain]

@[simp]
lemma inr_descCochain :
    (Cochain.ofHom (inr φ)).comp (descCochain φ α β h) (zero_add n) = β := by
  simp [descCochain]

@[reassoc (attr := simp)]
lemma inl_v_descCochain_v (p₁ p₂ p₃ : ℤ) (h₁₂ : p₁ + (-1) = p₂) (h₂₃ : p₂ + n = p₃) :
    (inl φ).v p₁ p₂ h₁₂ ≫ (descCochain φ α β h).v p₂ p₃ h₂₃ =
        α.v p₁ p₃ (by rw [← h₂₃, ← h₁₂, ← h, add_comm m, add_assoc, neg_add_cancel_left]) := by
  simpa only [Cochain.comp_v _ _ (show -1 + n = m by lia) p₁ p₂ p₃
    (by lia) (by lia)] using
      Cochain.congr_v (inl_descCochain φ α β h) p₁ p₃ (by lia)

@[reassoc (attr := simp)]
lemma inr_f_descCochain_v (p₁ p₂ : ℤ) (h₁₂ : p₁ + n = p₂) :
    (inr φ).f p₁ ≫ (descCochain φ α β h).v p₁ p₂ h₁₂ = β.v p₁ p₂ h₁₂ := by
  simpa only [Cochain.comp_v _ _ (zero_add n) p₁ p₁ p₂ (add_zero p₁) h₁₂, Cochain.ofHom_v]
    using Cochain.congr_v (inr_descCochain φ α β h) p₁ p₂ (by lia)

lemma δ_descCochain (n' : ℤ) (hn' : n + 1 = n') :
    δ n n' (descCochain φ α β h) =
      (fst φ).1.comp (δ m n α +
          n'.negOnePow • (Cochain.ofHom φ).comp β (zero_add n)) (by lia) +
      (snd φ).comp (δ n n' β) (zero_add n') := by
  dsimp only [descCochain]
  simp only [δ_add, Cochain.comp_add, δ_comp (fst φ).1 α _ 2 n n' hn' (by lia) (by lia),
    Cocycle.δ_eq_zero, Cochain.zero_comp, smul_zero, add_zero,
    δ_comp (snd φ) β (zero_add n) 1 n' n' hn' (zero_add 1) hn', δ_snd, Cochain.neg_comp,
    smul_neg, Cochain.comp_assoc_of_second_is_zero_cochain, Cochain.comp_units_smul, ← hn',
    Int.negOnePow_succ, Units.neg_smul, Cochain.comp_neg]
  abel

end

/-- Given `φ : F ⟶ G`, this is the cocycle in `Cocycle (mappingCone φ) K n` that is
constructed from `α : Cochain F K m` (with `m + 1 = n`) and `β : Cocycle F K n`,
when a suitable cocycle relation is satisfied. -/
@[simps!]
noncomputable def descCocycle {K : CochainComplex C ℤ} {n m : ℤ}
    (α : Cochain F K m) (β : Cocycle G K n)
    (h : m + 1 = n) (eq : δ m n α = n.negOnePow • (Cochain.ofHom φ).comp β.1 (zero_add n)) :
    Cocycle (mappingCone φ) K n :=
  Cocycle.mk (descCochain φ α β.1 h) (n + 1) rfl
    (by simp [δ_descCochain _ _ _ _ _ rfl, eq, Int.negOnePow_succ])

section

variable {K : CochainComplex C ℤ}

/-- Given `φ : F ⟶ G`, this is the morphism `mappingCone φ ⟶ K` that is constructed
from a cochain `α : Cochain F K (-1)` and a morphism `β : G ⟶ K` such that
`δ (-1) 0 α = Cochain.ofHom (φ ≫ β)`. -/
noncomputable def desc (α : Cochain F K (-1)) (β : G ⟶ K)
    (eq : δ (-1) 0 α = Cochain.ofHom (φ ≫ β)) : mappingCone φ ⟶ K :=
  Cocycle.homOf (descCocycle φ α (Cocycle.ofHom β) (neg_add_cancel 1) (by simp [eq]))

variable (α : Cochain F K (-1)) (β : G ⟶ K) (eq : δ (-1) 0 α = Cochain.ofHom (φ ≫ β))

@[simp]
lemma ofHom_desc :
    Cochain.ofHom (desc φ α β eq) = descCochain φ α (Cochain.ofHom β) (neg_add_cancel 1) := by
  simp [desc]

@[reassoc (attr := simp)]
lemma inl_v_desc_f (p q : ℤ) (h : p + (-1) = q) :
    (inl φ).v p q h ≫ (desc φ α β eq).f q = α.v p q h := by
  simp [desc]

lemma inl_desc :
    (inl φ).comp (Cochain.ofHom (desc φ α β eq)) (add_zero _) = α := by
  simp

@[reassoc (attr := simp)]
lemma inr_f_desc_f (p : ℤ) :
    (inr φ).f p ≫ (desc φ α β eq).f p = β.f p := by
  simp [desc]

@[reassoc (attr := simp)]
lemma inr_desc : inr φ ≫ desc φ α β eq = β := by cat_disch

lemma desc_f (p q : ℤ) (hpq : p + 1 = q) :
    (desc φ α β eq).f p = (fst φ).1.v p q hpq ≫ α.v q p (by lia) +
      (snd φ).v p p (add_zero p) ≫ β.f p := by
  simp [ext_from_iff _ _ _ hpq]

end

/-- Constructor for homotopies between morphisms from a mapping cone. -/
noncomputable def descHomotopy {K : CochainComplex C ℤ} (f₁ f₂ : mappingCone φ ⟶ K)
    (γ₁ : Cochain F K (-2)) (γ₂ : Cochain G K (-1))
    (h₁ : (inl φ).comp (Cochain.ofHom f₁) (add_zero (-1)) =
      δ (-2) (-1) γ₁ + (Cochain.ofHom φ).comp γ₂ (zero_add (-1)) +
      (inl φ).comp (Cochain.ofHom f₂) (add_zero (-1)))
    (h₂ : Cochain.ofHom (inr φ ≫ f₁) = δ (-1) 0 γ₂ + Cochain.ofHom (inr φ ≫ f₂)) :
    Homotopy f₁ f₂ :=
  (Cochain.equivHomotopy f₁ f₂).symm ⟨descCochain φ γ₁ γ₂ (by simp), by
    simp only [Cochain.ofHom_comp] at h₂
    simp [ext_cochain_from_iff _ _ _ (neg_add_cancel 1),
      δ_descCochain _ _ _ _ _ (neg_add_cancel 1), h₁, h₂]⟩

section

variable {K : CochainComplex C ℤ} {n m : ℤ}

/-- Given `φ : F ⟶ G`, this is the cochain in `Cochain (mappingCone φ) K n` that is
constructed from two cochains `α : Cochain F K m` (with `m + 1 = n`) and `β : Cochain F K n`. -/
noncomputable def liftCochain (α : Cochain K F m) (β : Cochain K G n) (h : n + 1 = m) :
    Cochain K (mappingCone φ) n :=
  α.comp (inl φ) (by lia) + β.comp (Cochain.ofHom (inr φ)) (add_zero n)

variable (α : Cochain K F m) (β : Cochain K G n) (h : n + 1 = m)

@[simp]
lemma liftCochain_fst :
    (liftCochain φ α β h).comp (fst φ).1 h = α := by
  simp [liftCochain]

@[simp]
lemma liftCochain_snd :
    (liftCochain φ α β h).comp (snd φ) (add_zero n) = β := by
  simp [liftCochain]

@[reassoc (attr := simp)]
lemma liftCochain_v_fst_v (p₁ p₂ p₃ : ℤ) (h₁₂ : p₁ + n = p₂) (h₂₃ : p₂ + 1 = p₃) :
    (liftCochain φ α β h).v p₁ p₂ h₁₂ ≫ (fst φ).1.v p₂ p₃ h₂₃ = α.v p₁ p₃ (by lia) := by
  simpa only [Cochain.comp_v _ _ h p₁ p₂ p₃ h₁₂ h₂₃]
    using Cochain.congr_v (liftCochain_fst φ α β h) p₁ p₃ (by lia)

@[reassoc (attr := simp)]
lemma liftCochain_v_snd_v (p₁ p₂ : ℤ) (h₁₂ : p₁ + n = p₂) :
    (liftCochain φ α β h).v p₁ p₂ h₁₂ ≫ (snd φ).v p₂ p₂ (add_zero p₂) = β.v p₁ p₂ h₁₂ := by
  simpa only [Cochain.comp_v _ _ (add_zero n) p₁ p₂ p₂ h₁₂ (add_zero p₂)]
    using Cochain.congr_v (liftCochain_snd φ α β h) p₁ p₂ (by lia)

lemma δ_liftCochain (m' : ℤ) (hm' : m + 1 = m') :
    δ n m (liftCochain φ α β h) = -(δ m m' α).comp (inl φ) (by lia) +
      (δ n m β + α.comp (Cochain.ofHom φ) (add_zero m)).comp
        (Cochain.ofHom (inr φ)) (add_zero m) := by
  dsimp only [liftCochain]
  simp only [δ_add, δ_comp α (inl φ) _ m' _ _ h hm' (neg_add_cancel 1),
    δ_comp_zero_cochain _ _ _ h, δ_inl, Cochain.ofHom_comp,
    Int.negOnePow_neg, Int.negOnePow_one, Units.neg_smul, one_smul,
    δ_ofHom, Cochain.comp_zero, zero_add, Cochain.add_comp,
    Cochain.comp_assoc_of_second_is_zero_cochain]
  abel

end

/-- Given `φ : F ⟶ G`, this is the cocycle in `Cocycle K (mappingCone φ) n` that is
constructed from `α : Cochain K F m` (with `n + 1 = m`) and `β : Cocycle K G n`,
when a suitable cocycle relation is satisfied. -/
@[simps!]
noncomputable def liftCocycle {K : CochainComplex C ℤ} {n m : ℤ}
    (α : Cocycle K F m) (β : Cochain K G n) (h : n + 1 = m)
    (eq : δ n m β + α.1.comp (Cochain.ofHom φ) (add_zero m) = 0) :
    Cocycle K (mappingCone φ) n :=
  Cocycle.mk (liftCochain φ α β h) m h (by
    simp only [δ_liftCochain φ α β h (m+1) rfl, eq,
      Cocycle.δ_eq_zero, Cochain.zero_comp, neg_zero, add_zero])

section

variable {K : CochainComplex C ℤ} (α : Cocycle K F 1) (β : Cochain K G 0)
    (eq : δ 0 1 β + α.1.comp (Cochain.ofHom φ) (add_zero 1) = 0)

/-- Given `φ : F ⟶ G`, this is the morphism `K ⟶ mappingCone φ` that is constructed
from a cocycle `α : Cochain K F 1` and a cochain `β : Cochain K G 0`
when a suitable cocycle relation is satisfied. -/
noncomputable def lift :
    K ⟶ mappingCone φ :=
  Cocycle.homOf (liftCocycle φ α β (zero_add 1) eq)

@[simp]
lemma ofHom_lift :
    Cochain.ofHom (lift φ α β eq) = liftCochain φ α β (zero_add 1) := by
  simp only [lift, Cocycle.cochain_ofHom_homOf_eq_coe, liftCocycle_coe]

@[reassoc (attr := simp)]
lemma lift_f_fst_v (p q : ℤ) (hpq : p + 1 = q) :
    (lift φ α β eq).f p ≫ (fst φ).1.v p q hpq = α.1.v p q hpq := by
  simp [lift]

lemma lift_fst :
    (Cochain.ofHom (lift φ α β eq)).comp (fst φ).1 (zero_add 1) = α.1 := by simp

@[reassoc (attr := simp)]
lemma lift_f_snd_v (p q : ℤ) (hpq : p + 0 = q) :
    (lift φ α β eq).f p ≫ (snd φ).v p q hpq = β.v p q hpq := by
  obtain rfl : q = p := by lia
  simp [lift]

lemma lift_snd :
    (Cochain.ofHom (lift φ α β eq)).comp (snd φ) (zero_add 0) = β := by simp

lemma lift_f (p q : ℤ) (hpq : p + 1 = q) :
    (lift φ α β eq).f p = α.1.v p q hpq ≫
      (inl φ).v q p (by omega) + β.v p p (add_zero p) ≫ (inr φ).f p := by
  simp [ext_to_iff _ _ _ hpq]

end

/-- Constructor for homotopies between morphisms to a mapping cone. -/
noncomputable def liftHomotopy {K : CochainComplex C ℤ} (f₁ f₂ : K ⟶ mappingCone φ)
    (α : Cochain K F 0) (β : Cochain K G (-1))
    (h₁ : (Cochain.ofHom f₁).comp (fst φ).1 (zero_add 1) =
      -δ 0 1 α + (Cochain.ofHom f₂).comp (fst φ).1 (zero_add 1))
    (h₂ : (Cochain.ofHom f₁).comp (snd φ) (zero_add 0) =
      δ (-1) 0 β + α.comp (Cochain.ofHom φ) (zero_add 0) +
        (Cochain.ofHom f₂).comp (snd φ) (zero_add 0)) :
    Homotopy f₁ f₂ :=
  (Cochain.equivHomotopy f₁ f₂).symm ⟨liftCochain φ α β (neg_add_cancel 1), by
    simp [δ_liftCochain _ _ _ _ _ (zero_add 1), ext_cochain_to_iff _ _ _ (zero_add 1), h₁, h₂]⟩

section

variable {K L : CochainComplex C ℤ} {n m : ℤ}
  (α : Cochain K F m) (β : Cochain K G n) {n' m' : ℤ} (α' : Cochain F L m') (β' : Cochain G L n')
  (h : n + 1 = m) (h' : m' + 1 = n') (p : ℤ) (hp : n + n' = p)

@[simp]
lemma liftCochain_descCochain :
    (liftCochain φ α β h).comp (descCochain φ α' β' h') hp =
      α.comp α' (by lia) + β.comp β' (by lia) := by
  simp [liftCochain, descCochain,
    Cochain.comp_assoc α (inl φ) _ _ (show -1 + n' = m' by lia) (by linarith)]

lemma liftCochain_v_descCochain_v (p₁ p₂ p₃ : ℤ) (h₁₂ : p₁ + n = p₂) (h₂₃ : p₂ + n' = p₃)
    (q : ℤ) (hq : p₁ + m = q) :
    (liftCochain φ α β h).v p₁ p₂ h₁₂ ≫ (descCochain φ α' β' h').v p₂ p₃ h₂₃ =
<<<<<<< HEAD
      α.v p₁ q hq ≫ α'.v q p₃ (by grind) + β.v p₁ p₂ h₁₂ ≫ β'.v p₂ p₃ h₂₃ := by
=======
      α.v p₁ q hq ≫ α'.v q p₃ (by lia) + β.v p₁ p₂ h₁₂ ≫ β'.v p₂ p₃ h₂₃ := by
>>>>>>> 1560095c
  have eq := Cochain.congr_v (liftCochain_descCochain φ α β α' β' h h' p hp) p₁ p₃ (by lia)
  simpa only [Cochain.comp_v _ _ hp p₁ p₂ p₃ h₁₂ h₂₃, Cochain.add_v,
    Cochain.comp_v _ _ _ _ _ _ hq (show q + m' = p₃ by lia)] using eq

end

lemma lift_desc_f {K L : CochainComplex C ℤ} (α : Cocycle K F 1) (β : Cochain K G 0)
    (eq : δ 0 1 β + α.1.comp (Cochain.ofHom φ) (add_zero 1) = 0)
    (α' : Cochain F L (-1)) (β' : G ⟶ L)
    (eq' : δ (-1) 0 α' = Cochain.ofHom (φ ≫ β')) (n n' : ℤ) (hnn' : n + 1 = n') :
    (lift φ α β eq).f n ≫ (desc φ α' β' eq').f n =
    α.1.v n n' hnn' ≫ α'.v n' n (by omega) + β.v n n (add_zero n) ≫ β'.f n := by
  simp only [lift, desc, Cocycle.homOf_f, liftCocycle_coe, descCocycle_coe, Cocycle.ofHom_coe,
    liftCochain_v_descCochain_v φ α.1 β α' (Cochain.ofHom β') (zero_add 1) (neg_add_cancel 1) 0
    (add_zero 0) n n n (add_zero n) (add_zero n) n' hnn', Cochain.ofHom_v]


section

open Preadditive Category

variable (H : C ⥤ D) [H.Additive]
  [HasHomotopyCofiber ((H.mapHomologicalComplex (ComplexShape.up ℤ)).map φ)]

/-- If `H : C ⥤ D` is an additive functor and `φ` is a morphism of cochain complexes
in `C`, this is the comparison isomorphism (in each degree `n`) between the image
by `H` of `mappingCone φ` and the mapping cone of the image by `H` of `φ`.
It is an auxiliary definition for `mapHomologicalComplexXIso` and
`mapHomologicalComplexIso`. This definition takes an extra
parameter `m : ℤ` such that `n + 1 = m` which may help getting better
definitional properties. See also the equational lemma `mapHomologicalComplexXIso_eq`. -/
@[simps]
noncomputable def mapHomologicalComplexXIso' (n m : ℤ) (hnm : n + 1 = m) :
    ((H.mapHomologicalComplex (ComplexShape.up ℤ)).obj (mappingCone φ)).X n ≅
      (mappingCone ((H.mapHomologicalComplex (ComplexShape.up ℤ)).map φ)).X n where
  hom := H.map ((fst φ).1.v n m (by lia)) ≫
      (inl ((H.mapHomologicalComplex (ComplexShape.up ℤ)).map φ)).v m n (by lia) +
      H.map ((snd φ).v n n (add_zero n)) ≫
        (inr ((H.mapHomologicalComplex (ComplexShape.up ℤ)).map φ)).f n
  inv := (fst ((H.mapHomologicalComplex (ComplexShape.up ℤ)).map φ)).1.v n m (by lia) ≫
      H.map ((inl φ).v m n (by lia)) +
      (snd ((H.mapHomologicalComplex (ComplexShape.up ℤ)).map φ)).v n n (add_zero n) ≫
        H.map ((inr φ).f n)
  hom_inv_id := by
    simp only [Functor.mapHomologicalComplex_obj_X, comp_add, add_comp, assoc,
      inl_v_fst_v_assoc, inr_f_fst_v_assoc, zero_comp, comp_zero, add_zero,
      inl_v_snd_v_assoc, inr_f_snd_v_assoc, zero_add, ← Functor.map_comp, ← Functor.map_add]
    rw [← H.map_id]
    congr 1
    simp [ext_from_iff  _ _ _ hnm]
  inv_hom_id := by
    simp only [Functor.mapHomologicalComplex_obj_X, comp_add, add_comp, assoc,
      ← H.map_comp_assoc, inl_v_fst_v, CategoryTheory.Functor.map_id, id_comp, inr_f_fst_v,
      inl_v_snd_v, inr_f_snd_v]
    simp [ext_from_iff _ _ _ hnm]

/-- If `H : C ⥤ D` is an additive functor and `φ` is a morphism of cochain complexes
in `C`, this is the comparison isomorphism (in each degree) between the image
by `H` of `mappingCone φ` and the mapping cone of the image by `H` of `φ`. -/
noncomputable def mapHomologicalComplexXIso (n : ℤ) :
    ((H.mapHomologicalComplex (ComplexShape.up ℤ)).obj (mappingCone φ)).X n ≅
      (mappingCone ((H.mapHomologicalComplex (ComplexShape.up ℤ)).map φ)).X n :=
  mapHomologicalComplexXIso' φ H n (n + 1) rfl

lemma mapHomologicalComplexXIso_eq (n m : ℤ) (hnm : n + 1 = m) :
    mapHomologicalComplexXIso φ H n = mapHomologicalComplexXIso' φ H n m hnm := by
  subst hnm
  rfl

/-- If `H : C ⥤ D` is an additive functor and `φ` is a morphism of cochain complexes
in `C`, this is the comparison isomorphism between the image by `H`
of `mappingCone φ` and the mapping cone of the image by `H` of `φ`. -/
noncomputable def mapHomologicalComplexIso :
    (H.mapHomologicalComplex _).obj (mappingCone φ) ≅
      mappingCone ((H.mapHomologicalComplex _).map φ) :=
  HomologicalComplex.Hom.isoOfComponents (mapHomologicalComplexXIso φ H) (by
    rintro n _ rfl
    rw [ext_to_iff _ _ (n + 2) (by lia), assoc, assoc, d_fst_v _ _ _ _ rfl,
      assoc, assoc, d_snd_v _ _ _ rfl]
    simp only [mapHomologicalComplexXIso_eq φ H n (n + 1) rfl,
      mapHomologicalComplexXIso_eq φ H (n + 1) (n + 2) (by lia),
      mapHomologicalComplexXIso'_hom, mapHomologicalComplexXIso'_hom]
    constructor
    · dsimp
      simp only [Functor.mapHomologicalComplex_obj_X, comp_neg, add_comp, assoc, inl_v_fst_v_assoc,
        inr_f_fst_v_assoc, zero_comp, comp_zero, add_zero, inl_v_fst_v, comp_id, inr_f_fst_v,
        ← H.map_comp, d_fst_v φ n (n + 1) (n + 2) rfl (by lia), Functor.map_neg]
    · dsimp
      simp only [comp_add, add_comp, assoc, inl_v_fst_v_assoc, inr_f_fst_v_assoc,
        Functor.mapHomologicalComplex_obj_X, zero_comp, comp_zero, add_zero, inl_v_snd_v_assoc,
        inr_f_snd_v_assoc, zero_add, inl_v_snd_v, inr_f_snd_v, comp_id, ← H.map_comp,
        d_snd_v φ n (n + 1) rfl, Functor.map_add])

lemma map_inr :
    (H.mapHomologicalComplex (ComplexShape.up ℤ)).map (inr φ) ≫
      (mapHomologicalComplexIso φ H).hom =
    inr ((Functor.mapHomologicalComplex H (ComplexShape.up ℤ)).map φ) := by
  ext n
  dsimp [mapHomologicalComplexIso]
  simp only [mapHomologicalComplexXIso_eq φ H n (n + 1) rfl, mappingCone.ext_to_iff _ _ _ rfl,
    Functor.mapHomologicalComplex_obj_X, mapHomologicalComplexXIso'_hom, comp_add,
    add_comp, assoc, inl_v_fst_v, comp_id, inr_f_fst_v, comp_zero, add_zero, inl_v_snd_v,
    inr_f_snd_v, zero_add, ← H.map_comp, H.map_zero, H.map_id, and_self]

end

end mappingCone

end CochainComplex<|MERGE_RESOLUTION|>--- conflicted
+++ resolved
@@ -547,11 +547,7 @@
 lemma liftCochain_v_descCochain_v (p₁ p₂ p₃ : ℤ) (h₁₂ : p₁ + n = p₂) (h₂₃ : p₂ + n' = p₃)
     (q : ℤ) (hq : p₁ + m = q) :
     (liftCochain φ α β h).v p₁ p₂ h₁₂ ≫ (descCochain φ α' β' h').v p₂ p₃ h₂₃ =
-<<<<<<< HEAD
-      α.v p₁ q hq ≫ α'.v q p₃ (by grind) + β.v p₁ p₂ h₁₂ ≫ β'.v p₂ p₃ h₂₃ := by
-=======
       α.v p₁ q hq ≫ α'.v q p₃ (by lia) + β.v p₁ p₂ h₁₂ ≫ β'.v p₂ p₃ h₂₃ := by
->>>>>>> 1560095c
   have eq := Cochain.congr_v (liftCochain_descCochain φ α β α' β' h h' p hp) p₁ p₃ (by lia)
   simpa only [Cochain.comp_v _ _ hp p₁ p₂ p₃ h₁₂ h₂₃, Cochain.add_v,
     Cochain.comp_v _ _ _ _ _ _ hq (show q + m' = p₃ by lia)] using eq
