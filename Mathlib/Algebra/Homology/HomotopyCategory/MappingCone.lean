--- conflicted
+++ resolved
@@ -550,17 +550,12 @@
   [HasHomotopyCofiber ((H.mapHomologicalComplex (ComplexShape.up ℤ)).map φ)]
 
 /-- If `H : C ⥤ D` is an additive functor and `φ` is a morphism of cochain complexes
-<<<<<<< HEAD
-in `C`, this is the comparison isomorphism (in each degree) between the image
-by `H` of `mappingCone φ` and the mapping cone of the image by `H` of `φ`. -/
-=======
 in `C`, this is the comparison isomorphism (in each degree `n`) between the image
 by `H` of `mappingCone φ` and the mapping cone of the image by `H` of `φ`.
 It is an auxiliary definition for `mapHomologicalComplexXIso` and
 `mapHomologicalComplexIso`. This definition takes an extra
 parameter `m : ℤ` such that `n + 1 = m` which may help getting better
 definitional properties. See also the equational lemma `mapHomologicalComplexXIso_eq`. -/
->>>>>>> 1eae226b
 @[simps]
 noncomputable def mapHomologicalComplexXIso' (n m : ℤ) (hnm : n + 1 = m) :
     ((H.mapHomologicalComplex (ComplexShape.up ℤ)).obj (mappingCone φ)).X n ≅
@@ -570,11 +565,7 @@
       H.map ((snd φ).v n n (add_zero n)) ≫
         (inr ((H.mapHomologicalComplex (ComplexShape.up ℤ)).map φ)).f n
   inv := (fst ((H.mapHomologicalComplex (ComplexShape.up ℤ)).map φ)).1.v n m (by omega) ≫
-<<<<<<< HEAD
-      H.map ((inl φ).v m n (by linarith)) +
-=======
       H.map ((inl φ).v m n (by omega)) +
->>>>>>> 1eae226b
       (snd ((H.mapHomologicalComplex (ComplexShape.up ℤ)).map φ)).v n n (add_zero n) ≫
         H.map ((inr φ).f n)
   hom_inv_id := by
@@ -596,11 +587,7 @@
 noncomputable def mapHomologicalComplexXIso (n : ℤ) :
     ((H.mapHomologicalComplex (ComplexShape.up ℤ)).obj (mappingCone φ)).X n ≅
       (mappingCone ((H.mapHomologicalComplex (ComplexShape.up ℤ)).map φ)).X n :=
-<<<<<<< HEAD
-  mapHomologicalComplexXIso' φ H n (n+1) rfl
-=======
   mapHomologicalComplexXIso' φ H n (n + 1) rfl
->>>>>>> 1eae226b
 
 lemma mapHomologicalComplexXIso_eq (n m : ℤ) (hnm : n + 1 = m) :
     mapHomologicalComplexXIso φ H n = mapHomologicalComplexXIso' φ H n m hnm := by
@@ -625,11 +612,7 @@
       simp only [Functor.mapHomologicalComplex_obj_X, Functor.mapHomologicalComplex_obj_d,
         comp_neg, add_comp, assoc, inl_v_fst_v_assoc, inr_f_fst_v_assoc, zero_comp,
         comp_zero, add_zero, comp_add, inl_v_fst_v, comp_id, inr_f_fst_v, ← H.map_comp,
-<<<<<<< HEAD
-        d_fst_v φ n (n + 1) (n + 2) rfl (by linarith), Functor.map_neg]
-=======
         d_fst_v φ n (n + 1) (n + 2) rfl (by omega), Functor.map_neg]
->>>>>>> 1eae226b
     · dsimp
       simp only [comp_add, add_comp, assoc, inl_v_fst_v_assoc, inr_f_fst_v_assoc,
         Functor.mapHomologicalComplex_obj_X, zero_comp, comp_zero, add_zero, inl_v_snd_v_assoc,
