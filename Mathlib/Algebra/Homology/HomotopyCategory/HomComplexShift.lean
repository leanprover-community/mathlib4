/-
Copyright (c) 2023 Joël Riou. All rights reserved.
Released under Apache 2.0 license as described in the file LICENSE.
Authors: Joël Riou
-/
module

public import Mathlib.Algebra.Homology.HomotopyCategory.HomComplex
public import Mathlib.Algebra.Homology.HomotopyCategory.Shift
public import Mathlib.Algebra.Module.Equiv.Basic

/-! Shifting cochains

Let `C` be a preadditive category. Given two cochain complexes (indexed by `ℤ`),
the type of cochains `HomComplex.Cochain K L n` of degree `n` was introduced
in `Mathlib/Algebra/Homology/HomotopyCategory/HomComplex.lean`. In this file, we
study how these cochains behave with respect to the shift on the complexes `K`
and `L`.

When `n`, `a`, `n'` are integers such that `h : n' + a = n`,
we obtain `rightShiftAddEquiv K L n a n' h : Cochain K L n ≃+ Cochain K (L⟦a⟧) n'`.
This definition does not involve signs, but the analogous definition
of `leftShiftAddEquiv K L n a n' h' : Cochain K L n ≃+ Cochain (K⟦a⟧) L n'`
when `h' : n + a = n'` does involve signs, as we follow the conventions
appearing in the introduction of
[Brian Conrad's book *Grothendieck duality and base change*][conrad2000].

## References
* [Brian Conrad, Grothendieck duality and base change][conrad2000]

-/

@[expose] public section

assert_not_exists TwoSidedIdeal

open CategoryTheory Category Limits Preadditive

universe v u

variable {C : Type u} [Category.{v} C] [Preadditive C] {R : Type*} [Ring R] [Linear R C]
  {K L M : CochainComplex C ℤ} {n : ℤ}

namespace CochainComplex.HomComplex

namespace Cochain

variable (γ γ₁ γ₂ : Cochain K L n)

/-- The map `Cochain K L n → Cochain K (L⟦a⟧) n'` when `n' + a = n`. -/
def rightShift (a n' : ℤ) (hn' : n' + a = n) : Cochain K (L⟦a⟧) n' :=
  Cochain.mk (fun p q hpq => γ.v p (p + n) rfl ≫
    (L.shiftFunctorObjXIso a q (p + n) (by lia)).inv)

lemma rightShift_v (a n' : ℤ) (hn' : n' + a = n) (p q : ℤ) (hpq : p + n' = q)
    (p' : ℤ) (hp' : p + n = p') :
    (γ.rightShift a n' hn').v p q hpq = γ.v p p' hp' ≫
      (L.shiftFunctorObjXIso a q p' (by rw [← hp', ← hpq, ← hn', add_assoc])).inv := by
  subst hp'
  dsimp only [rightShift]
  simp only [mk_v]

/-- The map `Cochain K L n → Cochain (K⟦a⟧) L n'` when `n + a = n'`. -/
def leftShift (a n' : ℤ) (hn' : n + a = n') : Cochain (K⟦a⟧) L n' :=
  Cochain.mk (fun p q hpq => (a * n' + ((a * (a-1))/2)).negOnePow •
    (K.shiftFunctorObjXIso a p (p + a) rfl).hom ≫ γ.v (p+a) q (by lia))

lemma leftShift_v (a n' : ℤ) (hn' : n + a = n') (p q : ℤ) (hpq : p + n' = q)
    (p' : ℤ) (hp' : p' + n = q) :
    (γ.leftShift a n' hn').v p q hpq = (a * n' + ((a * (a - 1)) / 2)).negOnePow •
      (K.shiftFunctorObjXIso a p p'
        (by rw [← add_left_inj n, hp', add_assoc, add_comm a, hn', hpq])).hom ≫ γ.v p' q hp' := by
  obtain rfl : p' = p + a := by lia
  dsimp only [leftShift]
  simp only [mk_v]

/-- The map `Cochain K (L⟦a⟧) n' → Cochain K L n` when `n' + a = n`. -/
def rightUnshift {n' a : ℤ} (γ : Cochain K (L⟦a⟧) n') (n : ℤ) (hn : n' + a = n) :
    Cochain K L n :=
  Cochain.mk (fun p q hpq => γ.v p (p + n') rfl ≫
    (L.shiftFunctorObjXIso a (p + n') q (by rw [← hpq, add_assoc, hn])).hom)

lemma rightUnshift_v {n' a : ℤ} (γ : Cochain K (L⟦a⟧) n') (n : ℤ) (hn : n' + a = n)
    (p q : ℤ) (hpq : p + n = q) (p' : ℤ) (hp' : p + n' = p') :
    (γ.rightUnshift n hn).v p q hpq = γ.v p p' hp' ≫
      (L.shiftFunctorObjXIso a p' q (by rw [← hpq, ← hn, ← add_assoc, hp'])).hom := by
  subst hp'
  dsimp only [rightUnshift]
  simp only [mk_v]

/-- The map `Cochain (K⟦a⟧) L n' → Cochain K L n` when `n + a = n'`. -/
def leftUnshift {n' a : ℤ} (γ : Cochain (K⟦a⟧) L n') (n : ℤ) (hn : n + a = n') :
    Cochain K L n :=
  Cochain.mk (fun p q hpq => (a * n' + ((a * (a-1))/2)).negOnePow •
    (K.shiftFunctorObjXIso a (p - a) p (by lia)).inv ≫ γ.v (p-a) q (by lia))

lemma leftUnshift_v {n' a : ℤ} (γ : Cochain (K⟦a⟧) L n') (n : ℤ) (hn : n + a = n')
    (p q : ℤ) (hpq : p + n = q) (p' : ℤ) (hp' : p' + n' = q) :
    (γ.leftUnshift n hn).v p q hpq = (a * n' + ((a * (a-1))/2)).negOnePow •
      (K.shiftFunctorObjXIso a p' p (by lia)).inv ≫ γ.v p' q (by lia) := by
  obtain rfl : p' = p - a := by lia
  rfl

/-- The map `Cochain K L n → Cochain (K⟦a⟧) (L⟦a⟧) n`. -/
def shift (a : ℤ) : Cochain (K⟦a⟧) (L⟦a⟧) n :=
  Cochain.mk (fun p q hpq => (K.shiftFunctorObjXIso a p _ rfl).hom ≫
    γ.v (p + a) (q + a) (by lia) ≫ (L.shiftFunctorObjXIso a q _ rfl).inv)

lemma shift_v (a : ℤ) (p q : ℤ) (hpq : p + n = q) (p' q' : ℤ)
    (hp' : p' = p + a) (hq' : q' = q + a) :
    (γ.shift a).v p q hpq = (K.shiftFunctorObjXIso a p p' hp').hom ≫
      γ.v p' q' (by rw [hp', hq', ← hpq, add_assoc, add_comm a, add_assoc]) ≫
      (L.shiftFunctorObjXIso a q q' hq').inv := by
  subst hp' hq'
  rfl

lemma shift_v' (a : ℤ) (p q : ℤ) (hpq : p + n = q) :
    (γ.shift a).v p q hpq = γ.v (p + a) (q + a) (by lia) := by
  simp only [shift_v γ a p q hpq _ _ rfl rfl, shiftFunctor_obj_X, shiftFunctorObjXIso,
    HomologicalComplex.XIsoOfEq_rfl, Iso.refl_hom, Iso.refl_inv, comp_id, id_comp]

@[simp]
lemma rightUnshift_rightShift (a n' : ℤ) (hn' : n' + a = n) :
    (γ.rightShift a n' hn').rightUnshift n hn' = γ := by
  ext p q hpq
  simp only [rightUnshift_v _ n hn' p q hpq (p + n') rfl,
    γ.rightShift_v _ _ hn' p (p + n') rfl q hpq,
    shiftFunctorObjXIso, assoc, Iso.inv_hom_id, comp_id]

@[simp]
lemma rightShift_rightUnshift {a n' : ℤ} (γ : Cochain K (L⟦a⟧) n') (n : ℤ) (hn' : n' + a = n) :
    (γ.rightUnshift n hn').rightShift a n' hn' = γ := by
  ext p q hpq
  simp only [(γ.rightUnshift n hn').rightShift_v a n' hn' p q hpq (p + n) rfl,
    γ.rightUnshift_v n hn' p (p + n) rfl q hpq,
    shiftFunctorObjXIso, assoc, Iso.hom_inv_id, comp_id]

@[simp]
lemma leftUnshift_leftShift (a n' : ℤ) (hn' : n + a = n') :
    (γ.leftShift a n' hn').leftUnshift n hn' = γ := by
  ext p q hpq
  rw [(γ.leftShift a n' hn').leftUnshift_v n hn' p q hpq (q-n') (by lia),
    γ.leftShift_v a n' hn' (q-n') q (by lia) p hpq, Linear.comp_units_smul,
    Iso.inv_hom_id_assoc, smul_smul, Int.units_mul_self, one_smul]

@[simp]
lemma leftShift_leftUnshift {a n' : ℤ} (γ : Cochain (K⟦a⟧) L n') (n : ℤ) (hn' : n + a = n') :
    (γ.leftUnshift n hn').leftShift a n' hn' = γ := by
  ext p q hpq
  rw [(γ.leftUnshift n hn').leftShift_v a n' hn' p q hpq (q-n) (by lia),
    γ.leftUnshift_v n hn' (q-n) q (by lia) p hpq, Linear.comp_units_smul, smul_smul,
    Iso.hom_inv_id_assoc, Int.units_mul_self, one_smul]

@[simp]
lemma rightShift_add (a n' : ℤ) (hn' : n' + a = n) :
    (γ₁ + γ₂).rightShift a n' hn' = γ₁.rightShift a n' hn' + γ₂.rightShift a n' hn' := by
  ext p q hpq
  dsimp
  simp only [rightShift_v _ a n' hn' p q hpq _ rfl, add_v, add_comp]

@[simp]
lemma leftShift_add (a n' : ℤ) (hn' : n + a = n') :
    (γ₁ + γ₂).leftShift a n' hn' = γ₁.leftShift a n' hn' + γ₂.leftShift a n' hn' := by
  ext p q hpq
  dsimp
  simp only [leftShift_v _ a n' hn' p q hpq (p + a) (by lia), add_v, comp_add, smul_add]

@[simp]
lemma shift_add (a : ℤ) :
    (γ₁ + γ₂).shift a = γ₁.shift a + γ₂.shift a := by
  ext p q hpq
  dsimp
  simp only [shift_v', add_v]

variable (K L)

/-- The additive equivalence `Cochain K L n ≃+ Cochain K L⟦a⟧ n'` when `n' + a = n`. -/
@[simps]
def rightShiftAddEquiv (n a n' : ℤ) (hn' : n' + a = n) :
    Cochain K L n ≃+ Cochain K (L⟦a⟧) n' where
  toFun γ := γ.rightShift a n' hn'
  invFun γ := γ.rightUnshift n hn'
  left_inv γ := by simp only [rightUnshift_rightShift]
  right_inv γ := by simp only [rightShift_rightUnshift]
  map_add' γ γ' := by simp only [rightShift_add]

/-- The additive equivalence `Cochain K L n ≃+ Cochain (K⟦a⟧) L n'` when `n + a = n'`. -/
@[simps]
def leftShiftAddEquiv (n a n' : ℤ) (hn' : n + a = n') :
    Cochain K L n ≃+ Cochain (K⟦a⟧) L n' where
  toFun γ := γ.leftShift a n' hn'
  invFun γ := γ.leftUnshift n hn'
  left_inv γ := by simp only [leftUnshift_leftShift]
  right_inv γ := by simp only [leftShift_leftUnshift]
  map_add' γ γ' := by simp only [leftShift_add]

/-- The additive map `Cochain K L n →+ Cochain (K⟦a⟧) (L⟦a⟧) n`. -/
@[simps!]
def shiftAddHom (n a : ℤ) : Cochain K L n →+ Cochain (K⟦a⟧) (L⟦a⟧) n :=
  AddMonoidHom.mk' (fun γ => γ.shift a) (by intros; dsimp; simp only [shift_add])

variable (n)

@[simp]
lemma rightShift_zero (a n' : ℤ) (hn' : n' + a = n) :
    (0 : Cochain K L n).rightShift a n' hn' = 0 := by
  change rightShiftAddEquiv K L n a n' hn' 0 = 0
  apply map_zero

@[simp]
lemma rightUnshift_zero (a n' : ℤ) (hn' : n' + a = n) :
    (0 : Cochain K (L⟦a⟧) n').rightUnshift n hn' = 0 := by
  change (rightShiftAddEquiv K L n a n' hn').symm 0 = 0
  apply map_zero

@[simp]
lemma leftShift_zero (a n' : ℤ) (hn' : n + a = n') :
    (0 : Cochain K L n).leftShift a n' hn' = 0 := by
  change leftShiftAddEquiv K L n a n' hn' 0 = 0
  apply map_zero

@[simp]
lemma leftUnshift_zero (a n' : ℤ) (hn' : n + a = n') :
    (0 : Cochain (K⟦a⟧) L n').leftUnshift n hn' = 0 := by
  change (leftShiftAddEquiv K L n a n' hn').symm 0 = 0
  apply map_zero

@[simp]
lemma shift_zero (a : ℤ) :
    (0 : Cochain K L n).shift a = 0 := by
  change shiftAddHom K L n a 0 = 0
  apply map_zero

variable {K L n}

@[simp]
lemma rightShift_neg (a n' : ℤ) (hn' : n' + a = n) :
    (-γ).rightShift a n' hn' = -γ.rightShift a n' hn' := by
  change rightShiftAddEquiv K L n a n' hn' (-γ) = _
  apply map_neg

@[simp]
lemma rightUnshift_neg {n' a : ℤ} (γ : Cochain K (L⟦a⟧) n') (n : ℤ) (hn : n' + a = n) :
    (-γ).rightUnshift n hn = -γ.rightUnshift n hn := by
  change (rightShiftAddEquiv K L n a n' hn).symm (-γ) = _
  apply map_neg

@[simp]
lemma leftShift_neg (a n' : ℤ) (hn' : n + a = n') :
    (-γ).leftShift a n' hn' = -γ.leftShift a n' hn' := by
  change leftShiftAddEquiv K L n a n' hn' (-γ) = _
  apply map_neg

@[simp]
lemma leftUnshift_neg {n' a : ℤ} (γ : Cochain (K⟦a⟧) L n') (n : ℤ) (hn : n + a = n') :
    (-γ).leftUnshift n hn = -γ.leftUnshift n hn := by
  change (leftShiftAddEquiv K L n a n' hn).symm (-γ) = _
  apply map_neg

@[simp]
lemma shift_neg (a : ℤ) :
    (-γ).shift a = -γ.shift a := by
  change shiftAddHom K L n a (-γ) = _
  apply map_neg

@[simp]
lemma rightUnshift_add {n' a : ℤ} (γ₁ γ₂ : Cochain K (L⟦a⟧) n') (n : ℤ) (hn : n' + a = n) :
    (γ₁ + γ₂).rightUnshift n hn = γ₁.rightUnshift n hn + γ₂.rightUnshift n hn := by
  change (rightShiftAddEquiv K L n a n' hn).symm (γ₁ + γ₂) = _
  apply map_add

@[simp]
lemma leftUnshift_add {n' a : ℤ} (γ₁ γ₂ : Cochain (K⟦a⟧) L n') (n : ℤ) (hn : n + a = n') :
    (γ₁ + γ₂).leftUnshift n hn = γ₁.leftUnshift n hn + γ₂.leftUnshift n hn := by
  change (leftShiftAddEquiv K L n a n' hn).symm (γ₁ + γ₂) = _
  apply map_add

@[simp]
lemma rightShift_smul (a n' : ℤ) (hn' : n' + a = n) (x : R) :
    (x • γ).rightShift a n' hn' = x • γ.rightShift a n' hn' := by
  ext p q hpq
  dsimp
  simp only [rightShift_v _ a n' hn' p q hpq _ rfl, smul_v, Linear.smul_comp]

@[simp]
lemma leftShift_smul (a n' : ℤ) (hn' : n + a = n') (x : R) :
    (x • γ).leftShift a n' hn' = x • γ.leftShift a n' hn' := by
  ext p q hpq
  dsimp
  simp only [leftShift_v _ a n' hn' p q hpq (p + a) (by lia), smul_v, Linear.comp_smul,
    smul_comm x]

@[simp]
lemma shift_smul (a : ℤ) (x : R) :
    (x • γ).shift a = x • (γ.shift a) := by
  ext p q hpq
  dsimp
  simp only [shift_v', smul_v]

variable (K L R)

/-- The linear equivalence `Cochain K L n ≃+ Cochain K L⟦a⟧ n'` when `n' + a = n` and
the category is `R`-linear. -/
@[simps!]
def rightShiftLinearEquiv (n a n' : ℤ) (hn' : n' + a = n) :
    Cochain K L n ≃ₗ[R] Cochain K (L⟦a⟧) n' :=
  (rightShiftAddEquiv K L n a n' hn').toLinearEquiv
    (fun x γ => by dsimp; simp only [rightShift_smul])

/-- The additive equivalence `Cochain K L n ≃+ Cochain (K⟦a⟧) L n'` when `n + a = n'` and
the category is `R`-linear. -/
@[simps!]
def leftShiftLinearEquiv (n a n' : ℤ) (hn : n + a = n') :
    Cochain K L n ≃ₗ[R] Cochain (K⟦a⟧) L n' :=
  (leftShiftAddEquiv K L n a n' hn).toLinearEquiv
    (fun x γ => by dsimp; simp only [leftShift_smul])

/-- The linear map `Cochain K L n ≃+ Cochain (K⟦a⟧) (L⟦a⟧) n` when the category is `R`-linear. -/
@[simps!]
def shiftLinearMap (n a : ℤ) :
    Cochain K L n →ₗ[R] Cochain (K⟦a⟧) (L⟦a⟧) n where
  toAddHom := shiftAddHom K L n a
  map_smul' _ _ := by dsimp; simp only [shift_smul]

variable {K L R}

@[simp]
lemma rightShift_units_smul (a n' : ℤ) (hn' : n' + a = n) (x : Rˣ) :
    (x • γ).rightShift a n' hn' = x • γ.rightShift a n' hn' := by
  apply rightShift_smul

@[simp]
lemma leftShift_units_smul (a n' : ℤ) (hn' : n + a = n') (x : Rˣ) :
    (x • γ).leftShift a n' hn' = x • γ.leftShift a n' hn' := by
  apply leftShift_smul

@[simp]
lemma shift_units_smul (a : ℤ) (x : Rˣ) :
    (x • γ).shift a = x • (γ.shift a) := by
  ext p q hpq
  dsimp
  simp only [shift_v', units_smul_v]

@[simp]
lemma rightUnshift_smul {n' a : ℤ} (γ : Cochain K (L⟦a⟧) n') (n : ℤ) (hn : n' + a = n) (x : R) :
    (x • γ).rightUnshift n hn = x • γ.rightUnshift n hn := by
  change (rightShiftLinearEquiv R K L n a n' hn).symm (x • γ) = _
  apply map_smul

@[simp]
lemma rightUnshift_units_smul {n' a : ℤ} (γ : Cochain K (L⟦a⟧) n') (n : ℤ)
    (hn : n' + a = n) (x : Rˣ) :
    (x • γ).rightUnshift n hn = x • γ.rightUnshift n hn := by
  apply rightUnshift_smul

@[simp]
lemma leftUnshift_smul {n' a : ℤ} (γ : Cochain (K⟦a⟧) L n') (n : ℤ) (hn : n + a = n') (x : R) :
    (x • γ).leftUnshift n hn = x • γ.leftUnshift n hn := by
  change (leftShiftLinearEquiv R K L n a n' hn).symm (x • γ) = _
  apply map_smul

@[simp]
lemma leftUnshift_units_smul {n' a : ℤ} (γ : Cochain (K⟦a⟧) L n') (n : ℤ)
    (hn : n + a = n') (x : Rˣ) :
    (x • γ).leftUnshift n hn = x • γ.leftUnshift n hn := by
  apply leftUnshift_smul

lemma rightUnshift_comp {m : ℤ} {a : ℤ} (γ' : Cochain L (M⟦a⟧) m) {nm : ℤ} (hnm : n + m = nm)
    (nm' : ℤ) (hnm' : nm + a = nm') (m' : ℤ) (hm' : m + a = m') :
    (γ.comp γ' hnm).rightUnshift nm' hnm' =
      γ.comp (γ'.rightUnshift m' hm') (by lia) := by
  ext p q hpq
  rw [(γ.comp γ' hnm).rightUnshift_v nm' hnm' p q hpq (p + n + m) (by lia),
    γ.comp_v γ' hnm p (p + n) (p + n + m) rfl rfl,
    comp_v _ _ (show n + m' = nm' by lia) p (p + n) q (by lia) (by lia),
    γ'.rightUnshift_v m' hm' (p + n) q (by lia) (p + n + m) rfl, assoc]

lemma leftShift_comp (a n' : ℤ) (hn' : n + a = n') {m t t' : ℤ} (γ' : Cochain L M m)
    (h : n + m = t) (ht' : t + a = t') :
    (γ.comp γ' h).leftShift a t' ht' = (a * m).negOnePow • (γ.leftShift a n' hn').comp γ'
      (by rw [← ht', ← h, ← hn', add_assoc, add_comm a, add_assoc]) := by
  ext p q hpq
  have h' : n' + m = t' := by omega
  dsimp
  simp only [Cochain.comp_v _ _ h' p (p + n') q rfl (by lia),
    γ.leftShift_v a n' hn' p (p + n') rfl (p + a) (by lia),
    (γ.comp γ' h).leftShift_v a t' (by lia) p q hpq (p + a) (by lia),
    smul_smul, Linear.units_smul_comp, assoc, Int.negOnePow_add, ← mul_assoc, ← h',
    comp_v _ _ h (p + a) (p + n') q (by lia) (by lia)]
  congr 2
  rw [add_comm n', mul_add, Int.negOnePow_add]

@[simp]
lemma leftShift_comp_zero_cochain (a n' : ℤ) (hn' : n + a = n') (γ' : Cochain L M 0) :
    (γ.comp γ' (add_zero n)).leftShift a n' hn' =
      (γ.leftShift a n' hn').comp γ' (add_zero n') := by
  rw [leftShift_comp γ a n' hn' γ' (add_zero _) hn', mul_zero, Int.negOnePow_zero, one_smul]

lemma δ_rightShift (a n' m' : ℤ) (hn' : n' + a = n) (m : ℤ) (hm' : m' + a = m) :
    δ n' m' (γ.rightShift a n' hn') = a.negOnePow • (δ n m γ).rightShift a m' hm' := by
  by_cases hnm : n + 1 = m
  · have hnm' : n' + 1 = m' := by omega
    ext p q hpq
    dsimp
    rw [(δ n m γ).rightShift_v a m' hm' p q hpq _ rfl,
      δ_v n m hnm _ p (p+m) rfl (p+n) (p+1) (by lia) rfl,
      δ_v n' m' hnm' _ p q hpq (p+n') (p+1) (by lia) rfl,
      γ.rightShift_v a n' hn' p (p+n') rfl (p+n) rfl,
      γ.rightShift_v a n' hn' (p+1) q _ (p+m) (by lia)]
    simp only [shiftFunctorObjXIso, shiftFunctor_obj_d',
      Linear.comp_units_smul, assoc, HomologicalComplex.XIsoOfEq_inv_comp_d,
      add_comp, HomologicalComplex.d_comp_XIsoOfEq_inv, Linear.units_smul_comp, smul_add,
      add_right_inj, smul_smul]
    simp only [← hm', add_comm m', Int.negOnePow_add, ← mul_assoc,
      Int.units_mul_self, one_mul]
  · have hnm' : ¬ n' + 1 = m' := fun _ => hnm (by lia)
    rw [δ_shape _ _ hnm', δ_shape _ _ hnm, rightShift_zero, smul_zero]

lemma δ_rightUnshift {a n' : ℤ} (γ : Cochain K (L⟦a⟧) n') (n : ℤ) (hn : n' + a = n)
    (m m' : ℤ) (hm' : m' + a = m) :
    δ n m (γ.rightUnshift n hn) = a.negOnePow • (δ n' m' γ).rightUnshift m hm' := by
  obtain ⟨γ', rfl⟩ := (rightShiftAddEquiv K L n a n' hn).surjective γ
  dsimp
  simp only [rightUnshift_rightShift, γ'.δ_rightShift a n' m' hn m hm', rightUnshift_units_smul,
    smul_smul, Int.units_mul_self, one_smul]

lemma δ_leftShift (a n' m' : ℤ) (hn' : n + a = n') (m : ℤ) (hm' : m + a = m') :
    δ n' m' (γ.leftShift a n' hn') = a.negOnePow • (δ n m γ).leftShift a m' hm' := by
  by_cases hnm : n + 1 = m
  · have hnm' : n' + 1 = m' := by omega
    ext p q hpq
    dsimp
    rw [(δ n m γ).leftShift_v a m' hm' p q hpq (p+a) (by lia),
      δ_v n m hnm _ (p+a) q (by lia) (p+n') (p+1+a) (by lia) (by lia),
      δ_v n' m' hnm' _ p q hpq (p+n') (p+1) (by lia) rfl,
      γ.leftShift_v a n' hn' p (p+n') rfl (p+a) (by lia),
      γ.leftShift_v a n' hn' (p+1) q (by lia) (p+1+a) (by lia)]
    simp only [shiftFunctor_obj_X, shiftFunctorObjXIso, HomologicalComplex.XIsoOfEq_rfl,
      Iso.refl_hom, id_comp, Linear.units_smul_comp, shiftFunctor_obj_d',
      Linear.comp_units_smul, smul_add, smul_smul]
    congr 2
    · rw [← hnm', add_comm n', mul_add, mul_one]
      simp only [Int.negOnePow_add, ← mul_assoc, Int.units_mul_self, one_mul]
    · simp only [← Int.negOnePow_add, ← hn', ← hm', ← hnm]
      congr 1
      linarith
  · have hnm' : ¬ n' + 1 = m' := fun _ => hnm (by lia)
    rw [δ_shape _ _ hnm', δ_shape _ _ hnm, leftShift_zero, smul_zero]

lemma δ_leftUnshift {a n' : ℤ} (γ : Cochain (K⟦a⟧) L n') (n : ℤ) (hn : n + a = n')
    (m m' : ℤ) (hm' : m + a = m') :
    δ n m (γ.leftUnshift n hn) = a.negOnePow • (δ n' m' γ).leftUnshift m hm' := by
  obtain ⟨γ', rfl⟩ := (leftShiftAddEquiv K L n a n' hn).surjective γ
  dsimp
  simp only [leftUnshift_leftShift, γ'.δ_leftShift a n' m' hn m hm', leftUnshift_units_smul,
    smul_smul, Int.units_mul_self, one_smul]

@[simp]
lemma δ_shift (a m : ℤ) :
    δ n m (γ.shift a) = a.negOnePow • (δ n m γ).shift a := by
  by_cases hnm : n + 1 = m
  · ext p q hpq
    dsimp
    simp only [shift_v', shiftFunctor_obj_d',
      δ_v n m hnm _ p q hpq (q - 1) (p + 1) rfl rfl,
      δ_v n m hnm _ (p + a) (q + a) (by lia) (q - 1 + a) (p + 1 + a)
        (by lia) (by lia),
      smul_add, Linear.units_smul_comp, Linear.comp_units_smul, add_right_inj]
    rw [smul_comm]
  · rw [δ_shape _ _ hnm, δ_shape _ _ hnm, shift_zero, smul_zero]

lemma leftShift_rightShift (a n' : ℤ) (hn' : n' + a = n) :
    (γ.rightShift a n' hn').leftShift a n hn' =
      (a * n + (a * (a - 1)) / 2).negOnePow • γ.shift a := by
  ext p q hpq
  simp only [leftShift_v _ a n hn' p q hpq (p + a) (by lia),
    rightShift_v _ a n' hn' (p + a) q (by lia) (q + a) (by lia), units_smul_v, shift_v']
  dsimp
  rw [id_comp, comp_id]

lemma rightShift_leftShift (a n' : ℤ) (hn' : n + a = n') :
    (γ.leftShift a n' hn').rightShift a n hn' =
      (a * n' + (a * (a - 1)) / 2).negOnePow • γ.shift a := by
  ext p q hpq
  simp only [rightShift_v _ a n hn' p q hpq (q + a) (by lia),
    leftShift_v _ a n' hn' p (q + a) (by lia) (p + a) (by lia), units_smul_v, shift_v']
  dsimp
  rw [id_comp, comp_id]

/-- The left and right shift of cochains commute only up to a sign. -/
lemma leftShift_rightShift_eq_negOnePow_rightShift_leftShift
    (a n' n'' : ℤ) (hn' : n' + a = n) (hn'' : n + a = n'') :
    (γ.rightShift a n' hn').leftShift a n hn' =
      a.negOnePow • (γ.leftShift a n'' hn'').rightShift a n hn'' := by
  rw [leftShift_rightShift, rightShift_leftShift, smul_smul, ← hn'', add_comm n a, mul_add,
    Int.negOnePow_add, Int.negOnePow_add, Int.negOnePow_add, Int.negOnePow_mul_self,
    ← mul_assoc, ← mul_assoc, Int.units_mul_self, one_mul]

end Cochain

namespace Cocycle

/-- The map `Cocycle K L n → Cocycle K (L⟦a⟧) n'` when `n' + a = n`. -/
@[simps!]
def rightShift (γ : Cocycle K L n) (a n' : ℤ) (hn' : n' + a = n) :
    Cocycle K (L⟦a⟧) n' :=
  Cocycle.mk (γ.1.rightShift a n' hn') _ rfl (by
    simp only [Cochain.δ_rightShift _ a n' (n' + 1) hn' (n + 1) (by lia),
      δ_eq_zero, Cochain.rightShift_zero, smul_zero])

/-- The map `Cocycle K (L⟦a⟧) n' → Cocycle K L n` when `n' + a = n`. -/
@[simps!]
def rightUnshift {n' a : ℤ} (γ : Cocycle K (L⟦a⟧) n') (n : ℤ) (hn : n' + a = n) :
    Cocycle K L n :=
  Cocycle.mk (γ.1.rightUnshift n hn) _ rfl (by
    rw [Cochain.δ_rightUnshift _ n hn (n + 1) (n + 1 - a) (by lia),
      δ_eq_zero, Cochain.rightUnshift_zero, smul_zero])

/-- The map `Cocycle K L n → Cocycle (K⟦a⟧) L n'` when `n + a = n'`. -/
@[simps!]
def leftShift (γ : Cocycle K L n) (a n' : ℤ) (hn' : n + a = n') :
    Cocycle (K⟦a⟧) L n' :=
  Cocycle.mk (γ.1.leftShift a n' hn') _ rfl (by
    simp only [Cochain.δ_leftShift _ a n' (n' + 1) hn' (n + 1) (by lia),
      δ_eq_zero, Cochain.leftShift_zero, smul_zero])

/-- The map `Cocycle (K⟦a⟧) L n' → Cocycle K L n` when `n + a = n'`. -/
@[simps!]
def leftUnshift {n' a : ℤ} (γ : Cocycle (K⟦a⟧) L n') (n : ℤ) (hn : n + a = n') :
    Cocycle K L n :=
  Cocycle.mk (γ.1.leftUnshift n hn) _ rfl (by
    rw [Cochain.δ_leftUnshift _ n hn (n + 1) (n + 1 + a) rfl,
      δ_eq_zero, Cochain.leftUnshift_zero, smul_zero])

/-- The map `Cocycle K L n → Cocycle (K⟦a⟧) (L⟦a⟧) n`. -/
@[simps!]
def shift (γ : Cocycle K L n) (a : ℤ) :
    Cocycle (K⟦a⟧) (L⟦a⟧) n :=
  Cocycle.mk (γ.1.shift a) _ rfl
    (by simp only [Cochain.δ_shift, δ_eq_zero, Cochain.shift_zero, smul_zero])

/-- The additive equivalence `Cocycle K L n ≃+ Cocycle K L⟦a⟧ n'` when `n' + a = n`. -/
@[simps]
def rightShiftAddEquiv (n a n' : ℤ) (hn' : n' + a = n) :
    Cocycle K L n ≃+ Cocycle K (L⟦a⟧) n' where
  toFun γ := γ.rightShift a n' hn'
  invFun γ := γ.rightUnshift n hn'
  left_inv γ := by cat_disch
  right_inv γ := by cat_disch
  map_add' γ γ' := by cat_disch

/-- The additive equivalence `K ⟶ L⟦n⟧ ≃+ Cocycle K L n`. -/
@[simps! -isSimp apply symm_apply]
<<<<<<< HEAD
def equivHomShift : (K ⟶ L⟦n⟧) ≃+ Cocycle K L n :=
  (equivHom _ _).trans (rightShiftAddEquiv _ _ _ (zero_add n)).symm

=======
def equivHomShift :
    (K ⟶ L⟦n⟧) ≃+ Cocycle K L n :=
  (equivHom _ _).trans (rightShiftAddEquiv _ _ _ (zero_add n)).symm

/-- The additive equivalence `Cocycle K L n ≃+ Cocycle K⟦a⟧ L n'` when `n + a = n'`. -/
@[simps]
def leftShiftAddEquiv (n a n' : ℤ) (hn' : n + a = n') :
    Cocycle K L n ≃+ Cocycle (K⟦a⟧) L n' where
  toFun γ := γ.leftShift a n' hn'
  invFun γ := γ.leftUnshift n hn'
  left_inv γ := by cat_disch
  right_inv γ := by cat_disch
  map_add' γ γ' := by cat_disch

/-- The additive equivalence `(K⟦n⟧) ⟶ L ≃+ Cocycle K L m` when `m + n = 0`. -/
@[simps! -isSimp apply symm_apply]
def equivHomShift' (n m : ℤ) (h : m + n = 0) :
    ((K⟦n⟧) ⟶ L) ≃+ Cocycle K L m :=
  (equivHom _ _).trans (leftShiftAddEquiv _ _ _ h).symm

>>>>>>> 9fb098b7
end Cocycle

end CochainComplex.HomComplex<|MERGE_RESOLUTION|>--- conflicted
+++ resolved
@@ -551,11 +551,6 @@
 
 /-- The additive equivalence `K ⟶ L⟦n⟧ ≃+ Cocycle K L n`. -/
 @[simps! -isSimp apply symm_apply]
-<<<<<<< HEAD
-def equivHomShift : (K ⟶ L⟦n⟧) ≃+ Cocycle K L n :=
-  (equivHom _ _).trans (rightShiftAddEquiv _ _ _ (zero_add n)).symm
-
-=======
 def equivHomShift :
     (K ⟶ L⟦n⟧) ≃+ Cocycle K L n :=
   (equivHom _ _).trans (rightShiftAddEquiv _ _ _ (zero_add n)).symm
@@ -576,7 +571,6 @@
     ((K⟦n⟧) ⟶ L) ≃+ Cocycle K L m :=
   (equivHom _ _).trans (leftShiftAddEquiv _ _ _ h).symm
 
->>>>>>> 9fb098b7
 end Cocycle
 
 end CochainComplex.HomComplex