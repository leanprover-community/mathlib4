/-
Copyright (c) 2024 Joël Riou. All rights reserved.
Released under Apache 2.0 license as described in the file LICENSE.
Authors: Joël Riou
-/
module

public import Mathlib.Algebra.Homology.HomotopyCategory.HomologicalFunctor
public import Mathlib.Algebra.Homology.HomotopyCategory.ShiftSequence
public import Mathlib.Algebra.Homology.HomologySequenceLemmas
public import Mathlib.Algebra.Homology.Refinements

/-!
# The mapping cone of a monomorphism, up to a quasi-isomorphism

If `S` is a short exact short complex of cochain complexes in an abelian category,
we construct a quasi-isomorphism `descShortComplex S : mappingCone S.f ⟶ S.X₃`.

We obtain this by comparing the homology sequence of `S` and the homology
sequence of the homology functor on the homotopy category, applied to the
distinguished triangle attached to the mapping cone of `S.f`.

-/

@[expose] public section

assert_not_exists TwoSidedIdeal

open CategoryTheory Category ComplexShape HomotopyCategory Limits
  HomologicalComplex.HomologySequence Pretriangulated Preadditive

variable {C : Type*} [Category* C] [Abelian C]

namespace CochainComplex

@[reassoc]
lemma homologySequenceδ_quotient_mapTriangle_obj
    (T : Triangle (CochainComplex C ℤ)) (n₀ n₁ : ℤ) (h : n₀ + 1 = n₁) :
    (homologyFunctor C (up ℤ) 0).homologySequenceδ
        ((quotient C (up ℤ)).mapTriangle.obj T) n₀ n₁ h =
      (homologyFunctorFactors C (up ℤ) n₀).hom.app _ ≫
        (HomologicalComplex.homologyFunctor C (up ℤ) 0).shiftMap T.mor₃ n₀ n₁ (by lia) ≫
        (homologyFunctorFactors C (up ℤ) n₁).inv.app _ := by
  apply homologyFunctor_shiftMap

namespace mappingCone

variable (S : ShortComplex (CochainComplex C ℤ)) (hS : S.ShortExact)

/-- The canonical morphism `mappingCone S.f ⟶ S.X₃` when `S` is a short complex
of cochain complexes. -/
noncomputable def descShortComplex : mappingCone S.f ⟶ S.X₃ := desc S.f 0 S.g (by simp)

@[reassoc (attr := simp)]
lemma inr_descShortComplex : inr S.f ≫ descShortComplex S = S.g := by
  simp [descShortComplex]

@[reassoc (attr := simp)]
lemma inr_f_descShortComplex_f (n : ℤ) : (inr S.f).f n ≫ (descShortComplex S).f n = S.g.f n := by
  simp [descShortComplex]

@[reassoc (attr := simp)]
lemma inl_v_descShortComplex_f (i j : ℤ) (h : i + (-1) = j) :
    (inl S.f).v i j h ≫ (descShortComplex S).f j = 0 := by
  simp [descShortComplex]

variable {S}

lemma homologySequenceδ_triangleh (n₀ : ℤ) (n₁ : ℤ) (h : n₀ + 1 = n₁) :
    (homologyFunctor C (up ℤ) 0).homologySequenceδ (triangleh S.f) n₀ n₁ h =
      (homologyFunctorFactors C (up ℤ) n₀).hom.app _ ≫
        HomologicalComplex.homologyMap (descShortComplex S) n₀ ≫ hS.δ n₀ n₁ h ≫
          (homologyFunctorFactors C (up ℤ) n₁).inv.app _ := by
  /- We proceed by diagram chase. We test the identity on
     cocycles `x' : A' ⟶ (mappingCone S.f).X n₀` -/
  dsimp
  rw [← cancel_mono ((homologyFunctorFactors C (up ℤ) n₁).hom.app _),
    assoc, assoc, assoc, Iso.inv_hom_id_app,
    ← cancel_epi ((homologyFunctorFactors C (up ℤ) n₀).inv.app _), Iso.inv_hom_id_app_assoc]
  apply yoneda.map_injective
  ext ⟨A⟩ (x : A ⟶ _)
  obtain ⟨A', π, _, x', w, hx'⟩ :=
    (mappingCone S.f).eq_liftCycles_homologyπ_up_to_refinements x n₁ (by simpa using h)
  erw [homologySequenceδ_quotient_mapTriangle_obj_assoc _ _ _ h]
  dsimp
  rw [comp_id, Iso.inv_hom_id_app_assoc, Iso.inv_hom_id_app]
  erw [comp_id]
  rw [← cancel_epi π, reassoc_of% hx', reassoc_of% hx',
    HomologicalComplex.homologyπ_naturality_assoc,
    HomologicalComplex.liftCycles_comp_cyclesMap_assoc]
  /- We decompose the cocycle `x'` into two morphisms `a : A' ⟶ S.X₁.X n₁`
     and `b : A' ⟶ S.X₂.X n₀` satisfying certain relations. -/
  obtain ⟨a, b, hab⟩ := decomp_to _ x' n₁ h
  rw [hab, ext_to_iff _ n₁ (n₁ + 1) rfl, add_comp, assoc, assoc, inr_f_d, add_comp, assoc,
    assoc, assoc, assoc, inr_f_fst_v, comp_zero, comp_zero, add_zero, zero_comp,
    d_fst_v _ _ _ _ h, comp_neg, inl_v_fst_v_assoc, comp_neg, neg_eq_zero,
    add_comp, assoc, assoc, assoc, assoc, inr_f_snd_v, comp_id, zero_comp,
    d_snd_v _ _ _ h, comp_add, inl_v_fst_v_assoc, inl_v_snd_v_assoc, zero_comp, add_zero] at w
  /- We simplify the RHS. -/
  conv_rhs => simp only [hab, add_comp, assoc, inr_f_descShortComplex_f,
    inl_v_descShortComplex_f, comp_zero, zero_add]
  rw [hS.δ_eq n₀ n₁ (by simpa using h) (b ≫ S.g.f n₀) _ b rfl (-a)
    (by simp only [neg_comp, neg_eq_iff_add_eq_zero, w.2]) (n₁ + 1) (by simp)]
  /- We simplify the LHS. -/
  dsimp [Functor.shiftMap, homologyFunctor_shift]
  rw [HomologicalComplex.homologyπ_naturality_assoc,
    HomologicalComplex.liftCycles_comp_cyclesMap_assoc,
    S.X₁.liftCycles_shift_homologyπ_assoc _ _ _ _ n₁ (by lia) (n₁ + 1) (by simp),
    Iso.inv_hom_id_app]
  dsimp [homologyFunctor_shift]
  simp only [hab, add_comp, assoc, inl_v_triangle_mor₃_f_assoc,
    shiftFunctorObjXIso, neg_comp, Iso.inv_hom_id, comp_neg, comp_id,
    inr_f_triangle_mor₃_f_assoc, zero_comp, comp_zero, add_zero]

open ComposableArrows

include hS in
lemma quasiIso_descShortComplex : QuasiIso (descShortComplex S) where
  quasiIsoAt n := by
    rw [quasiIsoAt_iff_isIso_homologyMap]
    let φ : ((homologyFunctor C (up ℤ) 0).homologySequenceComposableArrows₅
        (triangleh S.f) n _ rfl).δlast ⟶ (composableArrows₅ hS n _ rfl).δlast :=
      homMk₄ ((homologyFunctorFactors C (up ℤ) _).hom.app _)
        ((homologyFunctorFactors C (up ℤ) _).hom.app _)
        ((homologyFunctorFactors C (up ℤ) _).hom.app _ ≫
          HomologicalComplex.homologyMap (descShortComplex S) n)
        ((homologyFunctorFactors C (up ℤ) _).hom.app _)
        ((homologyFunctorFactors C (up ℤ) _).hom.app _)
        ((homologyFunctorFactors C (up ℤ) _).hom.naturality S.f)
        (by
          erw [(homologyFunctorFactors C (up ℤ) n).hom.naturality_assoc]
          -- Disable `Fin.reduceFinMk`, otherwise `Precomp.obj_succ` does not fire. (https://github.com/leanprover-community/mathlib4/issues/27382)
          dsimp [-Fin.reduceFinMk]
          rw [← HomologicalComplex.homologyMap_comp, inr_descShortComplex])
        (by
          -- Disable `Fin.reduceFinMk`, otherwise `Precomp.obj_succ` does not fire. (https://github.com/leanprover-community/mathlib4/issues/27382)
          dsimp [-Fin.reduceFinMk]
          erw [homologySequenceδ_triangleh hS]
          simp only [Functor.comp_obj, HomologicalComplex.homologyFunctor_obj, assoc,
            Iso.inv_hom_id_app, comp_id])
        ((homologyFunctorFactors C (up ℤ) _).hom.naturality S.f)
    have : IsIso ((homologyFunctorFactors C (up ℤ) n).hom.app (mappingCone S.f) ≫
        HomologicalComplex.homologyMap (descShortComplex S) n) := by
      apply Abelian.isIso_of_epi_of_isIso_of_isIso_of_mono
        ((homologyFunctor C (up ℤ) 0).homologySequenceComposableArrows₅_exact _
          (mappingCone_triangleh_distinguished S.f) n _ rfl).δlast
        (composableArrows₅_exact hS n _ rfl).δlast φ
      all_goals dsimp [φ]; infer_instance
    apply IsIso.of_isIso_comp_left ((homologyFunctorFactors C (up ℤ) n).hom.app (mappingCone S.f))

lemma descShortComplex_hom {S₁ S₂ : ShortComplex (CochainComplex C ℤ)}
    (f : S₁ ⟶ S₂) : CochainComplex.mappingCone.descShortComplex S₁ ≫ f.τ₃ =
    CochainComplex.mappingCone.map S₁.f S₂.f f.τ₁ f.τ₂ f.comm₁₂.symm ≫
    CochainComplex.mappingCone.descShortComplex S₂ := by
  ext n
<<<<<<< HEAD
  simp [CochainComplex.mappingCone.map, CochainComplex.mappingCone.descShortComplex]
  apply CochainComplex.mappingCone.ext_from _ (n + 1) n rfl
  · simp
  · have : (S₁.g ≫ f.τ₃).f n = (f.τ₂ ≫ S₂.g).f n := by rw [f.comm₂₃]
    simpa
=======
  apply CochainComplex.mappingCone.ext_from _ (n + 1) n rfl
  · simp [CochainComplex.mappingCone.map, CochainComplex.mappingCone.descShortComplex]
  · have : (S₁.g ≫ f.τ₃).f n = (f.τ₂ ≫ S₂.g).f n := by rw [f.comm₂₃]
    simpa [CochainComplex.mappingCone.map, CochainComplex.mappingCone.descShortComplex]
>>>>>>> e54e1f0f

end mappingCone

end CochainComplex<|MERGE_RESOLUTION|>--- conflicted
+++ resolved
@@ -153,18 +153,10 @@
     CochainComplex.mappingCone.map S₁.f S₂.f f.τ₁ f.τ₂ f.comm₁₂.symm ≫
     CochainComplex.mappingCone.descShortComplex S₂ := by
   ext n
-<<<<<<< HEAD
-  simp [CochainComplex.mappingCone.map, CochainComplex.mappingCone.descShortComplex]
-  apply CochainComplex.mappingCone.ext_from _ (n + 1) n rfl
-  · simp
-  · have : (S₁.g ≫ f.τ₃).f n = (f.τ₂ ≫ S₂.g).f n := by rw [f.comm₂₃]
-    simpa
-=======
   apply CochainComplex.mappingCone.ext_from _ (n + 1) n rfl
   · simp [CochainComplex.mappingCone.map, CochainComplex.mappingCone.descShortComplex]
   · have : (S₁.g ≫ f.τ₃).f n = (f.τ₂ ≫ S₂.g).f n := by rw [f.comm₂₃]
     simpa [CochainComplex.mappingCone.map, CochainComplex.mappingCone.descShortComplex]
->>>>>>> e54e1f0f
 
 end mappingCone
 
