/-
Copyright (c) 2023 Joël Riou. All rights reserved.
Released under Apache 2.0 license as described in the file LICENSE.
Authors: Joël Riou
-/
import Mathlib.Algebra.Homology.HomotopyCategory.Pretriangulated

/-! Degreewise split exact sequences of cochain complexes

The main result of this file is the lemma
`HomotopyCategory.distinguished_iff_iso_trianglehOfDegreewiseSplit` which asserts
that a triangle in `HomotopyCategory C (ComplexShape.up ℤ)`
is distinguished iff it is isomorphic to the triangle attached to a
degreewise split short exact sequence of cochain complexes.

-/

open CategoryTheory Category Limits Pretriangulated Preadditive

variable {C : Type*} [Category C] [Preadditive C]

namespace CochainComplex

open HomologicalComplex HomComplex

variable (S : ShortComplex (CochainComplex C ℤ))
  (σ : ∀ n, (S.map (eval C _ n)).Splitting)

/-- The `1`-cocycle attached to a degreewise split short exact sequence of cochain complexes. -/
def cocycleOfDegreewiseSplit : Cocycle S.X₃ S.X₁ 1 :=
  Cocycle.mk
    (Cochain.mk (fun p q _ => (σ p).s ≫ S.X₂.d p q ≫ (σ q).r)) 2 (by omega) (by
      ext p _ rfl
      have := mono_of_mono_fac (σ (p + 2)).f_r
      have r_f := fun n => (σ n).r_f
      have s_g := fun n => (σ n).s_g
      dsimp at this r_f s_g ⊢
      rw [δ_v 1 2 (by omega) _ p (p + 2) (by omega) (p + 1) (p + 1)
        (by omega) (by omega), Cochain.mk_v, Cochain.mk_v,
        show Int.negOnePow 2 = 1 by rfl, one_smul, assoc, assoc,
        ← cancel_mono (S.f.f (p + 2)), add_comp, assoc, assoc, assoc,
        assoc, assoc, assoc, zero_comp, ← S.f.comm, reassoc_of% (r_f (p + 1)),
        sub_comp, comp_sub, comp_sub, assoc, id_comp, d_comp_d, comp_zero, zero_sub,
        ← S.g.comm_assoc, reassoc_of% (s_g p), r_f (p + 2), comp_sub, comp_sub, comp_id,
        comp_sub, ← S.g.comm_assoc, reassoc_of% (s_g (p + 1)), d_comp_d_assoc, zero_comp,
        sub_zero, neg_add_cancel])

/-- The canonical morphism `S.X₃ ⟶ S.X₁⟦(1 : ℤ)⟧` attached to a degreewise split
short exact sequence of cochain complexes. -/
def homOfDegreewiseSplit : S.X₃ ⟶ S.X₁⟦(1 : ℤ)⟧ :=
  ((Cocycle.equivHom _ _).symm ((cocycleOfDegreewiseSplit S σ).rightShift 1 0 (zero_add 1)))

@[simp]
lemma homOfDegreewiseSplit_f (n : ℤ) :
    (homOfDegreewiseSplit S σ).f n =
      (cocycleOfDegreewiseSplit S σ).1.v n (n + 1) rfl := by
  simp [homOfDegreewiseSplit, Cochain.rightShift_v _ _ _ _ _ _ _ _ rfl]

/-- The triangle in `CochainComplex C ℤ` attached to a degreewise split short exact sequence
of cochain complexes. -/
@[simps! obj₁ obj₂ obj₃ mor₁ mor₂ mor₃]
def triangleOfDegreewiseSplit : Triangle (CochainComplex C ℤ) :=
  Triangle.mk S.f S.g (homOfDegreewiseSplit S σ)

/-- The (distinguished) triangle in `HomotopyCategory C (ComplexShape.up ℤ)` attached to a
degreewise split short exact sequence of cochain complexes. -/
noncomputable abbrev trianglehOfDegreewiseSplit :
    Triangle (HomotopyCategory C (ComplexShape.up ℤ)) :=
  (HomotopyCategory.quotient C (ComplexShape.up ℤ)).mapTriangle.obj (triangleOfDegreewiseSplit S σ)

variable [HasBinaryBiproducts C]

/-- The canonical isomorphism `(mappingCone (homOfDegreewiseSplit S σ)).X p ≅ S.X₂.X q`
when `p + 1 = q`. -/
noncomputable def mappingConeHomOfDegreewiseSplitXIso (p q : ℤ) (hpq : p + 1 = q) :
    (mappingCone (homOfDegreewiseSplit S σ)).X p ≅ S.X₂.X q where
  hom := (mappingCone.fst (homOfDegreewiseSplit S σ)).1.v p q hpq ≫ (σ q).s -
    (mappingCone.snd (homOfDegreewiseSplit S σ)).v p p (add_zero p) ≫
      by exact (Cochain.ofHom S.f).v (p + 1) q (by omega)
  inv := S.g.f q ≫ (mappingCone.inl (homOfDegreewiseSplit S σ)).v q p (by omega) -
    by exact (σ q).r ≫ (S.X₁.XIsoOfEq hpq.symm).hom ≫
      (mappingCone.inr (homOfDegreewiseSplit S σ)).f p
  hom_inv_id := by
    subst hpq
    have s_g := (σ (p + 1)).s_g
    have f_r := (σ (p + 1)).f_r
    dsimp at s_g f_r ⊢
    simp? [mappingCone.ext_from_iff _ (p + 1) _ rfl, reassoc_of% f_r, reassoc_of% s_g] says
      simp only [Cochain.ofHom_v, Int.reduceNeg, id_comp, comp_sub, sub_comp, assoc,
        reassoc_of% s_g, ShortComplex.Splitting.s_r_assoc, ShortComplex.map_X₃, eval_obj,
        ShortComplex.map_X₁, zero_comp, comp_zero, reassoc_of% f_r, zero_sub, sub_neg_eq_add,
        mappingCone.ext_from_iff _ (p + 1) _ rfl, comp_add, mappingCone.inl_v_fst_v_assoc,
        mappingCone.inl_v_snd_v_assoc, shiftFunctor_obj_X', sub_zero, add_zero, comp_id,
        mappingCone.inr_f_fst_v_assoc, mappingCone.inr_f_snd_v_assoc, add_left_eq_self, neg_eq_zero,
        true_and]
    rw [← comp_f_assoc, S.zero, zero_f, zero_comp]
  inv_hom_id := by
    subst hpq
    have h := (σ (p + 1)).id
    dsimp at h ⊢
    simp only [id_comp, Cochain.ofHom_v, comp_sub, sub_comp, assoc, mappingCone.inl_v_fst_v_assoc,
      mappingCone.inr_f_fst_v_assoc, shiftFunctor_obj_X', zero_comp, comp_zero, sub_zero,
      mappingCone.inl_v_snd_v_assoc, mappingCone.inr_f_snd_v_assoc, zero_sub, sub_neg_eq_add, ← h]
    abel

<<<<<<< HEAD
-- Works without this `set_option`, but takes about 20% longer.
set_option backward.isDefEq.lazyWhnfCore false in -- See https://github.com/leanprover-community/mathlib4/issues/12534
=======
-- See https://github.com/leanprover-community/mathlib4/issues/12534
-- Removing this adds about 7% to the instruction count in this file.
set_option backward.isDefEq.lazyWhnfCore false in
>>>>>>> 992d67f3
/-- The canonical isomorphism `mappingCone (homOfDegreewiseSplit S σ) ≅ S.X₂⟦(1 : ℤ)⟧`. -/
@[simps!]
noncomputable def mappingConeHomOfDegreewiseSplitIso :
    mappingCone (homOfDegreewiseSplit S σ) ≅ S.X₂⟦(1 : ℤ)⟧ :=
  Hom.isoOfComponents (fun p => mappingConeHomOfDegreewiseSplitXIso S σ p _ rfl) (by
    rintro p _ rfl
    have r_f := (σ (p + 1 + 1)).r_f
    have s_g := (σ (p + 1)).s_g
    dsimp at r_f s_g
    simp [mappingConeHomOfDegreewiseSplitXIso, mappingCone.ext_from_iff _ _ _ rfl,
      mappingCone.inl_v_d_assoc _ (p + 1) _ (p + 1 + 1) (by linarith) (by linarith),
      cocycleOfDegreewiseSplit, r_f]
    rw [← S.g.comm_assoc, reassoc_of% s_g]
    abel)

@[reassoc (attr := simp)]
lemma shift_f_comp_mappingConeHomOfDegreewiseSplitIso_inv :
    S.f⟦(1 : ℤ)⟧' ≫ (mappingConeHomOfDegreewiseSplitIso S σ).inv = -mappingCone.inr _ := by
  ext n
  have h := (σ (n + 1)).f_r
  dsimp at h
  dsimp [mappingConeHomOfDegreewiseSplitXIso]
  rw [id_comp, comp_sub, ← comp_f_assoc, S.zero, zero_f, zero_comp, zero_sub, reassoc_of% h]

@[reassoc (attr := simp)]
lemma mappingConeHomOfDegreewiseSplitIso_inv_comp_triangle_mor₃ :
    (mappingConeHomOfDegreewiseSplitIso S σ).inv ≫
      (mappingCone.triangle (homOfDegreewiseSplit S σ)).mor₃ = -S.g⟦(1 : ℤ)⟧' := by
  ext n
  simp [mappingConeHomOfDegreewiseSplitXIso]

/-- The canonical isomorphism of triangles
`(triangleOfDegreewiseSplit S σ).rotate.rotate ≅ mappingCone.triangle (homOfDegreewiseSplit S σ)`
when `S` is a degreewise split short exact sequence of cochain complexes. -/
noncomputable def triangleOfDegreewiseSplitRotateRotateIso :
    (triangleOfDegreewiseSplit S σ).rotate.rotate ≅
      mappingCone.triangle (homOfDegreewiseSplit S σ) :=
  Triangle.isoMk _ _ (Iso.refl _) (Iso.refl _) (mappingConeHomOfDegreewiseSplitIso S σ).symm
    (by aesop_cat) (by aesop_cat) (by aesop_cat)

/-- The canonical isomorphism between `(trianglehOfDegreewiseSplit S σ).rotate.rotate` and
`mappingCone.triangleh (homOfDegreewiseSplit S σ)` when `S` is a degreewise split
short exact sequence of cochain complexes. -/
noncomputable def trianglehOfDegreewiseSplitRotateRotateIso :
    (trianglehOfDegreewiseSplit S σ).rotate.rotate ≅
      mappingCone.triangleh (homOfDegreewiseSplit S σ) :=
  (rotate _).mapIso ((HomotopyCategory.quotient _ _).mapTriangleRotateIso.app _) ≪≫
    (HomotopyCategory.quotient _ _).mapTriangleRotateIso.app _ ≪≫
    (HomotopyCategory.quotient _ _).mapTriangle.mapIso
      (triangleOfDegreewiseSplitRotateRotateIso S σ)

namespace mappingCone

variable {K L : CochainComplex C ℤ} (φ : K ⟶ L)

/-- Given a morphism of cochain complexes `φ`, this is the short complex
given by `(triangle φ).rotate`. -/
@[simps]
noncomputable def triangleRotateShortComplex : ShortComplex (CochainComplex C ℤ) :=
  ShortComplex.mk (triangle φ).rotate.mor₁ (triangle φ).rotate.mor₂ (by simp)

/-- `triangleRotateShortComplex φ` is a degreewise split short exact sequence of
cochain complexes. -/
@[simps]
noncomputable def triangleRotateShortComplexSplitting (n : ℤ) :
    ((triangleRotateShortComplex φ).map (eval _ _ n)).Splitting where
  s := -(inl φ).v (n + 1) n (by omega)
  r := (snd φ).v n n (add_zero n)
  id := by simp [ext_from_iff φ _ _ rfl]

@[simp]
lemma cocycleOfDegreewiseSplit_triangleRotateShortComplexSplitting_v (p : ℤ) :
    (cocycleOfDegreewiseSplit _ (triangleRotateShortComplexSplitting φ)).1.v p _ rfl =
      -φ.f _ := by
  simp [cocycleOfDegreewiseSplit, d_snd_v φ p (p + 1) rfl]

/-- The triangle `(triangle φ).rotate` is isomorphic to a triangle attached to a
degreewise split short exact sequence of cochain complexes. -/
noncomputable def triangleRotateIsoTriangleOfDegreewiseSplit :
    (triangle φ).rotate ≅
      triangleOfDegreewiseSplit _ (triangleRotateShortComplexSplitting φ) :=
  Triangle.isoMk _ _ (Iso.refl _) (Iso.refl _) (Iso.refl _)
    (by aesop_cat) (by aesop_cat) (by aesop_cat)

/-- The triangle `(triangleh φ).rotate` is isomorphic to a triangle attached to a
degreewise split short exact sequence of cochain complexes. -/
noncomputable def trianglehRotateIsoTrianglehOfDegreewiseSplit :
    (triangleh φ).rotate ≅
      trianglehOfDegreewiseSplit _ (triangleRotateShortComplexSplitting φ) :=
  (HomotopyCategory.quotient _ _).mapTriangleRotateIso.app _ ≪≫
    (HomotopyCategory.quotient _ _).mapTriangle.mapIso
      (triangleRotateIsoTriangleOfDegreewiseSplit φ)

end mappingCone

end CochainComplex

namespace HomotopyCategory

variable [HasZeroObject C] [HasBinaryBiproducts C]

lemma distinguished_iff_iso_trianglehOfDegreewiseSplit
    (T : Triangle (HomotopyCategory C (ComplexShape.up ℤ))) :
    (T ∈ distTriang _) ↔ ∃ (S : ShortComplex (CochainComplex C ℤ))
      (σ : ∀ n, (S.map (HomologicalComplex.eval C _ n)).Splitting),
      Nonempty (T ≅ CochainComplex.trianglehOfDegreewiseSplit S σ) := by
  constructor
  · intro hT
    obtain ⟨K, L, φ, ⟨e⟩⟩ := inv_rot_of_distTriang _ hT
    exact ⟨_, _, ⟨(triangleRotation _).counitIso.symm.app _ ≪≫ (rotate _).mapIso e ≪≫
      CochainComplex.mappingCone.trianglehRotateIsoTrianglehOfDegreewiseSplit φ⟩⟩
  · rintro ⟨S, σ, ⟨e⟩⟩
    rw [rotate_distinguished_triangle, rotate_distinguished_triangle]
    refine isomorphic_distinguished _ ?_ _
      ((rotate _ ⋙ rotate _).mapIso e ≪≫
        CochainComplex.trianglehOfDegreewiseSplitRotateRotateIso S σ)
    exact ⟨_, _, _, ⟨Iso.refl _⟩⟩

end HomotopyCategory<|MERGE_RESOLUTION|>--- conflicted
+++ resolved
@@ -103,14 +103,9 @@
       mappingCone.inl_v_snd_v_assoc, mappingCone.inr_f_snd_v_assoc, zero_sub, sub_neg_eq_add, ← h]
     abel
 
-<<<<<<< HEAD
--- Works without this `set_option`, but takes about 20% longer.
-set_option backward.isDefEq.lazyWhnfCore false in -- See https://github.com/leanprover-community/mathlib4/issues/12534
-=======
 -- See https://github.com/leanprover-community/mathlib4/issues/12534
 -- Removing this adds about 7% to the instruction count in this file.
 set_option backward.isDefEq.lazyWhnfCore false in
->>>>>>> 992d67f3
 /-- The canonical isomorphism `mappingCone (homOfDegreewiseSplit S σ) ≅ S.X₂⟦(1 : ℤ)⟧`. -/
 @[simps!]
 noncomputable def mappingConeHomOfDegreewiseSplitIso :
