--- conflicted
+++ resolved
@@ -20,11 +20,7 @@
 
 open CategoryTheory Category Limits Pretriangulated Preadditive
 
-<<<<<<< HEAD
--- Explicit universe annotations were used in this file to improve perfomance #12737
-=======
 -- Explicit universe annotations were used in this file to improve performance #12737
->>>>>>> c07d348d
 
 universe v
 
