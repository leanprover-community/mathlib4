--- conflicted
+++ resolved
@@ -26,18 +26,10 @@
 
 namespace ComplexShape
 
-<<<<<<< HEAD
-@[simp]
-=======
->>>>>>> 4b3fbc8f
 lemma up_nat_odd_add {i j : ℕ} (h : (ComplexShape.up ℕ).Rel i j) : Odd (i + j) := by
   subst h
   norm_num
 
-<<<<<<< HEAD
-@[simp]
-=======
->>>>>>> 4b3fbc8f
 lemma down_nat_odd_add {i j : ℕ} (h : (ComplexShape.down ℕ).Rel i j) : Odd (i + j) := by
   subst h
   norm_num
@@ -153,21 +145,12 @@
 /-- The chain complex `X ←0- X ←𝟙- X ←0- X ←𝟙- X ⋯`.
 It is exact away from `0` and has homology `X` at `0`. -/
 @[simps]
-<<<<<<< HEAD
-noncomputable def alternatingConstFunctor [HasZeroMorphisms C] : C ⥤ ChainComplex C ℕ where
-=======
 noncomputable def alternatingConst [HasZeroMorphisms C] : C ⥤ ChainComplex C ℕ where
->>>>>>> 4b3fbc8f
   obj X := HomologicalComplex.alternatingConst X (Category.id_comp 0) (Category.comp_id 0)
     (fun _ _ => ComplexShape.down_nat_odd_add)
   map {X Y} f := {
     f _ := f
     comm' i j hij := by by_cases Even i <;> simp_all [-Nat.not_even_iff_odd] }
-<<<<<<< HEAD
-
-@[deprecated (since := "2025-07-22")] alias alternatingConst := alternatingConstFunctor
-=======
->>>>>>> 4b3fbc8f
 
 variable [HasZeroMorphisms C] [HasZeroObject C]
 
@@ -231,13 +214,8 @@
 variable [Preadditive C] [HasZeroObject C]
 
 /-- The alternating face complex of the constant complex is the alternating constant complex. -/
-<<<<<<< HEAD
-noncomputable def AlgebraicTopology.alternatingFaceMapComplexConstFunctor :
-    Functor.const _ ⋙ alternatingFaceMapComplex C ≅ ChainComplex.alternatingConstFunctor :=
-=======
 noncomputable def AlgebraicTopology.alternatingFaceMapComplexConst :
     Functor.const _ ⋙ alternatingFaceMapComplex C ≅ ChainComplex.alternatingConst :=
->>>>>>> 4b3fbc8f
   NatIso.ofComponents (fun X ↦ HomologicalComplex.Hom.isoOfComponents (fun _ ↦ Iso.refl _) <| by
     rintro _ i rfl
     simp [SimplicialObject.δ, ← Finset.sum_smul, Fin.sum_neg_one_pow, Nat.even_add_one,
