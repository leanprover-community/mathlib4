/-
Copyright (c) 2023 Joël Riou. All rights reserved.
Released under Apache 2.0 license as described in the file LICENSE.
Authors: Joël Riou
-/
import Mathlib.CategoryTheory.Limits.Preserves.Shapes.Zero

/-!
# Short complexes

This file defines the category `ShortComplex C` of diagrams
`X₁ ⟶ X₂ ⟶ X₃` such that the composition is zero.

Note: This structure `ShortComplex C` was first introduced in
the Liquid Tensor Experiment.

-/

namespace CategoryTheory

open Category Limits

variable {C D E : Type*} [Category C] [Category D] [Category E]
  [HasZeroMorphisms C] [HasZeroMorphisms D] [HasZeroMorphisms E]

variable (C) in
/-- A short complex in a category `C` with zero morphisms is the datum
of two composable morphisms `f : X₁ ⟶ X₂` and `g : X₂ ⟶ X₃` such that
`f ≫ g = 0`. -/
structure ShortComplex where
  /-- the first (left) object of a `ShortComplex` -/
  {X₁ : C}
  /-- the second (middle) object of a `ShortComplex` -/
  {X₂ : C}
  /-- the third (right) object of a `ShortComplex` -/
  {X₃ : C}
  /-- the first morphism of a `ShortComplex` -/
  f : X₁ ⟶ X₂
  /-- the second morphism of a `ShortComplex` -/
  g : X₂ ⟶ X₃
  /-- the composition of the two given morphisms is zero -/
  zero : f ≫ g = 0

namespace ShortComplex

attribute [reassoc (attr := simp)] ShortComplex.zero

/-- Morphisms of short complexes are the commutative diagrams of the obvious shape. -/
@[ext]
structure Hom (S₁ S₂ : ShortComplex C) where
  /-- the morphism on the left objects -/
  τ₁ : S₁.X₁ ⟶ S₂.X₁
  /-- the morphism on the middle objects -/
  τ₂ : S₁.X₂ ⟶ S₂.X₂
  /-- the morphism on the right objects -/
  τ₃ : S₁.X₃ ⟶ S₂.X₃
  /-- the left commutative square of a morphism in `ShortComplex` -/
  comm₁₂ : τ₁ ≫ S₂.f = S₁.f ≫ τ₂ := by cat_disch
  /-- the right commutative square of a morphism in `ShortComplex` -/
  comm₂₃ : τ₂ ≫ S₂.g = S₁.g ≫ τ₃ := by cat_disch

attribute [reassoc] Hom.comm₁₂ Hom.comm₂₃
attribute [local simp] Hom.comm₁₂ Hom.comm₂₃ Hom.comm₁₂_assoc Hom.comm₂₃_assoc

variable (S : ShortComplex C) {S₁ S₂ S₃ : ShortComplex C}

/-- The identity morphism of a short complex. -/
@[simps]
def Hom.id : Hom S S where
  τ₁ := 𝟙 _
  τ₂ := 𝟙 _
  τ₃ := 𝟙 _

/-- The composition of morphisms of short complexes. -/
@[simps]
def Hom.comp (φ₁₂ : Hom S₁ S₂) (φ₂₃ : Hom S₂ S₃) : Hom S₁ S₃ where
  τ₁ := φ₁₂.τ₁ ≫ φ₂₃.τ₁
  τ₂ := φ₁₂.τ₂ ≫ φ₂₃.τ₂
  τ₃ := φ₁₂.τ₃ ≫ φ₂₃.τ₃

instance : Category (ShortComplex C) where
  Hom := Hom
  id := Hom.id
  comp := Hom.comp

@[ext]
lemma hom_ext (f g : S₁ ⟶ S₂) (h₁ : f.τ₁ = g.τ₁) (h₂ : f.τ₂ = g.τ₂) (h₃ : f.τ₃ = g.τ₃) : f = g :=
  Hom.ext h₁ h₂ h₃

/-- A constructor for morphisms in `ShortComplex C` when the commutativity conditions
are not obvious. -/
@[simps]
def homMk {S₁ S₂ : ShortComplex C} (τ₁ : S₁.X₁ ⟶ S₂.X₁) (τ₂ : S₁.X₂ ⟶ S₂.X₂)
    (τ₃ : S₁.X₃ ⟶ S₂.X₃) (comm₁₂ : τ₁ ≫ S₂.f = S₁.f ≫ τ₂)
    (comm₂₃ : τ₂ ≫ S₂.g = S₁.g ≫ τ₃) : S₁ ⟶ S₂ := ⟨τ₁, τ₂, τ₃, comm₁₂, comm₂₃⟩

@[simp] lemma id_τ₁ : Hom.τ₁ (𝟙 S) = 𝟙 _ := rfl
@[simp] lemma id_τ₂ : Hom.τ₂ (𝟙 S) = 𝟙 _ := rfl
@[simp] lemma id_τ₃ : Hom.τ₃ (𝟙 S) = 𝟙 _ := rfl
@[reassoc] lemma comp_τ₁ (φ₁₂ : S₁ ⟶ S₂) (φ₂₃ : S₂ ⟶ S₃) :
    (φ₁₂ ≫ φ₂₃).τ₁ = φ₁₂.τ₁ ≫ φ₂₃.τ₁ := rfl
@[reassoc] lemma comp_τ₂ (φ₁₂ : S₁ ⟶ S₂) (φ₂₃ : S₂ ⟶ S₃) :
    (φ₁₂ ≫ φ₂₃).τ₂ = φ₁₂.τ₂ ≫ φ₂₃.τ₂ := rfl
@[reassoc] lemma comp_τ₃ (φ₁₂ : S₁ ⟶ S₂) (φ₂₃ : S₂ ⟶ S₃) :
    (φ₁₂ ≫ φ₂₃).τ₃ = φ₁₂.τ₃ ≫ φ₂₃.τ₃ := rfl

attribute [simp] comp_τ₁ comp_τ₂ comp_τ₃

instance : Zero (S₁ ⟶ S₂) := ⟨{ τ₁ := 0, τ₂ := 0, τ₃ := 0 }⟩

variable (S₁ S₂)

@[simp] lemma zero_τ₁ : Hom.τ₁ (0 : S₁ ⟶ S₂) = 0 := rfl
@[simp] lemma zero_τ₂ : Hom.τ₂ (0 : S₁ ⟶ S₂) = 0 := rfl
@[simp] lemma zero_τ₃ : Hom.τ₃ (0 : S₁ ⟶ S₂) = 0 := rfl

variable {S₁ S₂}

instance : HasZeroMorphisms (ShortComplex C) where

/-- The first projection functor `ShortComplex C ⥤ C`. -/
@[simps]
def π₁ : ShortComplex C ⥤ C where
  obj S := S.X₁
  map f := f.τ₁

/-- The second projection functor `ShortComplex C ⥤ C`. -/
@[simps]
def π₂ : ShortComplex C ⥤ C where
  obj S := S.X₂
  map f := f.τ₂

/-- The third projection functor `ShortComplex C ⥤ C`. -/
@[simps]
def π₃ : ShortComplex C ⥤ C where
  obj S := S.X₃
  map f := f.τ₃

instance preservesZeroMorphisms_π₁ : Functor.PreservesZeroMorphisms (π₁ : _ ⥤ C) where
instance preservesZeroMorphisms_π₂ : Functor.PreservesZeroMorphisms (π₂ : _ ⥤ C) where
instance preservesZeroMorphisms_π₃ : Functor.PreservesZeroMorphisms (π₃ : _ ⥤ C) where

instance (f : S₁ ⟶ S₂) [IsIso f] : IsIso f.τ₁ := (inferInstance : IsIso (π₁.mapIso (asIso f)).hom)
instance (f : S₁ ⟶ S₂) [IsIso f] : IsIso f.τ₂ := (inferInstance : IsIso (π₂.mapIso (asIso f)).hom)
instance (f : S₁ ⟶ S₂) [IsIso f] : IsIso f.τ₃ := (inferInstance : IsIso (π₃.mapIso (asIso f)).hom)

/-- The natural transformation `π₁ ⟶ π₂` induced by `S.f` for all `S : ShortComplex C`. -/
@[simps] def π₁Toπ₂ : (π₁ : _ ⥤ C) ⟶ π₂ where
  app S := S.f

/-- The natural transformation `π₂ ⟶ π₃` induced by `S.g` for all `S : ShortComplex C`. -/
@[simps] def π₂Toπ₃ : (π₂ : _ ⥤ C) ⟶ π₃ where
  app S := S.g

@[reassoc (attr := simp)]
lemma π₁Toπ₂_comp_π₂Toπ₃ : (π₁Toπ₂ : (_ : _ ⥤ C) ⟶ _) ≫ π₂Toπ₃ = 0 := by cat_disch

/-- The short complex in `D` obtained by applying a functor `F : C ⥤ D` to a
short complex in `C`, assuming that `F` preserves zero morphisms. -/
@[simps]
def map (F : C ⥤ D) [F.PreservesZeroMorphisms] : ShortComplex D :=
  ShortComplex.mk (F.map S.f) (F.map S.g) (by rw [← F.map_comp, S.zero, F.map_zero])

<<<<<<< HEAD
lemma map_comp {E : Type*} [Category E] [HasZeroMorphisms E]
    (F : C ⥤ D) (G : D ⥤ E) [F.PreservesZeroMorphisms] [G.PreservesZeroMorphisms]
    (S : ShortComplex C) : S.map (F ⋙ G) = (S.map F).map G := rfl
=======
@[simp] lemma map_id (S : ShortComplex C) : S.map (𝟭 C) = S := rfl

@[simp] lemma map_comp (S : ShortComplex C)
    (F : C ⥤ D) [F.PreservesZeroMorphisms] (G : D ⥤ E) [G.PreservesZeroMorphisms] :
    S.map (F ⋙ G) = (S.map F).map G := rfl
>>>>>>> 45c37965

/-- The morphism of short complexes `S.map F ⟶ S.map G` induced by
a natural transformation `F ⟶ G`. -/
@[simps]
def mapNatTrans {F G : C ⥤ D} [F.PreservesZeroMorphisms] [G.PreservesZeroMorphisms] (τ : F ⟶ G) :
    S.map F ⟶ S.map G where
  τ₁ := τ.app _
  τ₂ := τ.app _
  τ₃ := τ.app _

/-- The isomorphism of short complexes `S.map F ≅ S.map G` induced by
a natural isomorphism `F ≅ G`. -/
@[simps]
def mapNatIso {F G : C ⥤ D} [F.PreservesZeroMorphisms] [G.PreservesZeroMorphisms] (τ : F ≅ G) :
    S.map F ≅ S.map G where
  hom := S.mapNatTrans τ.hom
  inv := S.mapNatTrans τ.inv

/-- The functor `ShortComplex C ⥤ ShortComplex D` induced by a functor `C ⥤ D` which
preserves zero morphisms. -/
@[simps]
def _root_.CategoryTheory.Functor.mapShortComplex (F : C ⥤ D) [F.PreservesZeroMorphisms] :
    ShortComplex C ⥤ ShortComplex D where
  obj S := S.map F
  map φ :=
    { τ₁ := F.map φ.τ₁
      τ₂ := F.map φ.τ₂
      τ₃ := F.map φ.τ₃
      comm₁₂ := by
        dsimp
        simp only [← F.map_comp, φ.comm₁₂]
      comm₂₃ := by
        dsimp
        simp only [← F.map_comp, φ.comm₂₃] }

/-- A constructor for isomorphisms in the category `ShortComplex C` -/
@[simps]
def isoMk (e₁ : S₁.X₁ ≅ S₂.X₁) (e₂ : S₁.X₂ ≅ S₂.X₂) (e₃ : S₁.X₃ ≅ S₂.X₃)
    (comm₁₂ : e₁.hom ≫ S₂.f = S₁.f ≫ e₂.hom := by cat_disch)
    (comm₂₃ : e₂.hom ≫ S₂.g = S₁.g ≫ e₃.hom := by cat_disch) :
    S₁ ≅ S₂ where
  hom := ⟨e₁.hom, e₂.hom, e₃.hom, comm₁₂, comm₂₃⟩
  inv := homMk e₁.inv e₂.inv e₃.inv
    (by rw [← cancel_mono e₂.hom, assoc, assoc, e₂.inv_hom_id, comp_id,
          ← comm₁₂, e₁.inv_hom_id_assoc])
    (by rw [← cancel_mono e₃.hom, assoc, assoc, e₃.inv_hom_id, comp_id,
          ← comm₂₃, e₂.inv_hom_id_assoc])

lemma isIso_of_isIso (f : S₁ ⟶ S₂) [IsIso f.τ₁] [IsIso f.τ₂] [IsIso f.τ₃] : IsIso f :=
  (isoMk (asIso f.τ₁) (asIso f.τ₂) (asIso f.τ₃)).isIso_hom

/-- The first map of a short complex, as a functor. -/
@[simps] def fFunctor : ShortComplex C ⥤ Arrow C where
  obj S := .mk S.f
  map {S T} f := Arrow.homMk f.τ₁ f.τ₂ f.comm₁₂

/-- The second map of a short complex, as a functor. -/
@[simps] def gFunctor : ShortComplex C ⥤ Arrow C where
  obj S := .mk S.g
  map {S T} f := Arrow.homMk f.τ₂ f.τ₃ f.comm₂₃

/-- The opposite `ShortComplex` in `Cᵒᵖ` associated to a short complex in `C`. -/
@[simps]
def op : ShortComplex Cᵒᵖ :=
  mk S.g.op S.f.op (by simp only [← op_comp, S.zero]; rfl)

/-- The opposite morphism in `ShortComplex Cᵒᵖ` associated to a morphism in `ShortComplex C` -/
@[simps]
def opMap (φ : S₁ ⟶ S₂) : S₂.op ⟶ S₁.op where
  τ₁ := φ.τ₃.op
  τ₂ := φ.τ₂.op
  τ₃ := φ.τ₁.op
  comm₁₂ := by
    dsimp
    simp only [← op_comp, φ.comm₂₃]
  comm₂₃ := by
    dsimp
    simp only [← op_comp, φ.comm₁₂]

@[simp]
lemma opMap_id : opMap (𝟙 S) = 𝟙 S.op := rfl

/-- The `ShortComplex` in `C` associated to a short complex in `Cᵒᵖ`. -/
@[simps]
def unop (S : ShortComplex Cᵒᵖ) : ShortComplex C :=
  mk S.g.unop S.f.unop (by simp only [← unop_comp, S.zero]; rfl)

/-- The morphism in `ShortComplex C` associated to a morphism in `ShortComplex Cᵒᵖ` -/
@[simps]
def unopMap {S₁ S₂ : ShortComplex Cᵒᵖ} (φ : S₁ ⟶ S₂) : S₂.unop ⟶ S₁.unop where
  τ₁ := φ.τ₃.unop
  τ₂ := φ.τ₂.unop
  τ₃ := φ.τ₁.unop
  comm₁₂ := by
    dsimp
    simp only [← unop_comp, φ.comm₂₃]
  comm₂₃ := by
    dsimp
    simp only [← unop_comp, φ.comm₁₂]

@[simp]
lemma unopMap_id (S : ShortComplex Cᵒᵖ) : unopMap (𝟙 S) = 𝟙 S.unop := rfl

variable (C)

/-- The obvious functor `(ShortComplex C)ᵒᵖ ⥤ ShortComplex Cᵒᵖ`. -/
@[simps]
def opFunctor : (ShortComplex C)ᵒᵖ ⥤ ShortComplex Cᵒᵖ where
  obj S := (Opposite.unop S).op
  map φ := opMap φ.unop

/-- The obvious functor `ShortComplex Cᵒᵖ ⥤ (ShortComplex C)ᵒᵖ`. -/
@[simps]
def unopFunctor : ShortComplex Cᵒᵖ ⥤ (ShortComplex C)ᵒᵖ where
  obj S := Opposite.op (S.unop)
  map φ := (unopMap φ).op

/-- The obvious equivalence of categories `(ShortComplex C)ᵒᵖ ≌ ShortComplex Cᵒᵖ`. -/
@[simps]
def opEquiv : (ShortComplex C)ᵒᵖ ≌ ShortComplex Cᵒᵖ where
  functor := opFunctor C
  inverse := unopFunctor C
  unitIso := Iso.refl _
  counitIso := Iso.refl _

variable {C}

/-- The canonical isomorphism `S.unop.op ≅ S` for a short complex `S` in `Cᵒᵖ` -/
abbrev unopOp (S : ShortComplex Cᵒᵖ) : S.unop.op ≅ S := (opEquiv C).counitIso.app S

/-- The canonical isomorphism `S.op.unop ≅ S` for a short complex `S` -/
abbrev opUnop (S : ShortComplex C) : S.op.unop ≅ S :=
  Iso.unop ((opEquiv C).unitIso.app (Opposite.op S))

end ShortComplex

end CategoryTheory<|MERGE_RESOLUTION|>--- conflicted
+++ resolved
@@ -161,17 +161,11 @@
 def map (F : C ⥤ D) [F.PreservesZeroMorphisms] : ShortComplex D :=
   ShortComplex.mk (F.map S.f) (F.map S.g) (by rw [← F.map_comp, S.zero, F.map_zero])
 
-<<<<<<< HEAD
-lemma map_comp {E : Type*} [Category E] [HasZeroMorphisms E]
-    (F : C ⥤ D) (G : D ⥤ E) [F.PreservesZeroMorphisms] [G.PreservesZeroMorphisms]
-    (S : ShortComplex C) : S.map (F ⋙ G) = (S.map F).map G := rfl
-=======
 @[simp] lemma map_id (S : ShortComplex C) : S.map (𝟭 C) = S := rfl
 
 @[simp] lemma map_comp (S : ShortComplex C)
     (F : C ⥤ D) [F.PreservesZeroMorphisms] (G : D ⥤ E) [G.PreservesZeroMorphisms] :
     S.map (F ⋙ G) = (S.map F).map G := rfl
->>>>>>> 45c37965
 
 /-- The morphism of short complexes `S.map F ⟶ S.map G` induced by
 a natural transformation `F ⟶ G`. -/
