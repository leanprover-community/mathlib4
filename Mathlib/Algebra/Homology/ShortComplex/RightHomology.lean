--- conflicted
+++ resolved
@@ -1128,10 +1128,7 @@
     (rightHomologyFunctor C).op ≅ opFunctor C ⋙ leftHomologyFunctor Cᵒᵖ :=
   NatIso.ofComponents (fun S => (leftHomologyOpIso S.unop).symm)
     (by simp [rightHomologyMap_op])
-<<<<<<< HEAD
-=======
-
->>>>>>> 9f8f772f
+
 /-- The opposite of the left homology functor is the right homology functor. -/
 @[simps!]
 noncomputable def leftHomologyFunctorOpNatIso :
@@ -1239,7 +1236,6 @@
     S.rightHomology ≅ kernel (cokernel.desc S.f S.g S.zero) :=
   (RightHomologyData.ofHasCokernelOfHasKernel S).rightHomologyIso
 
-<<<<<<< HEAD
 /- The following lemmas and instance gives a sufficient condition for a morphism
 of short complexes to induce an isomorphism on opcycles. -/
 
@@ -1263,8 +1259,6 @@
     IsIso (opcyclesMap φ) :=
   isIso_opcyclesMap_of_isIso_of_epi' φ inferInstance inferInstance
 
-=======
->>>>>>> 9f8f772f
 end ShortComplex
 
 end CategoryTheory