/-
Copyright (c) 2023 Joël Riou. All rights reserved.
Released under Apache 2.0 license as described in the file LICENSE.
Authors: Joël Riou
-/

import Mathlib.Algebra.Homology.ShortComplex.LeftHomology
import Mathlib.CategoryTheory.Limits.Opposites

/-! RightHomology of short complexes

In this file, we define the dual notions to those defined in
`Algebra.Homology.ShortComplex.LeftHomology`. In particular, if `S : ShortComplex C` is
a short complex consisting of two composable maps `f : X₁ ⟶ X₂` and `g : X₂ ⟶ X₃` such
that `f ≫ g = 0`, we define `h : S.RightHomologyData` to be the datum of morphisms
`p : X₂ ⟶ Q` and `ι : H ⟶ Q` such that `Q` identifies to the cokernel of `f` and `H`
to the kernel of the induced map `g' : Q ⟶ X₃`.

When such a `S.RightHomologyData` exists, we shall say that `[S.HasRightHomology]`
and (TODO) we define `S.rightHomology` to be the `H` field of a chosen right homology data.
Similarly, we define `S.opcycles` to be the `Q` field.

In `Homology.lean`, when `S` has two compatible left and right homology data
(i.e. they give the same `H` up to a canonical isomorphism), we shall define
`[S.HasHomology]` and `S.homology` (TODO).

-/

namespace CategoryTheory

open Category Limits

namespace ShortComplex

variable {C : Type _} [Category C] [HasZeroMorphisms C]
  (S : ShortComplex C) {S₁ S₂ S₃ : ShortComplex C}

/-- A right homology data for a short complex `S` consists of morphisms `p : S.X₂ ⟶ Q` and
`ι : H ⟶ Q` such that `p` identifies `Q` to the kernel of `f : S.X₁ ⟶ S.X₂`,
and that `ι` identifies `H` to the kernel of the induced map `g' : Q ⟶ S.X₃` --/
structure RightHomologyData where
  /-- a choice of cokernel of `S.f : S.X₁ ⟶ S.X₂`-/
  Q : C
  /-- a choice of kernel of the induced morphism `S.g' : S.Q ⟶ X₃`-/
  H : C
  /-- the projection from `S.X₂` -/
  p : S.X₂ ⟶ Q
  /-- the inclusion of the (right) homology in the chosen cokernel of `S.f` -/
  ι : H ⟶ Q
  /-- the cokernel condition for `p` -/
  wp : S.f ≫ p = 0
  /-- `p : S.X₂ ⟶ Q` is a cokernel of `S.f : S.X₁ ⟶ S.X₂` -/
  hp : IsColimit (CokernelCofork.ofπ p wp)
  /-- the kernel condition for `ι` -/
  wι : ι ≫ hp.desc (CokernelCofork.ofπ _ S.zero) = 0
  /-- `ι : H ⟶ Q` is a kernel of `S.g' : Q ⟶ S.X₃` -/
  hι : IsLimit (KernelFork.ofι ι wι)

initialize_simps_projections RightHomologyData (-hp, -hι)

namespace RightHomologyData

/-- The chosen cokernels and kernels of the limits API give a `RightHomologyData` -/
@[simps]
noncomputable def ofHasCokernelOfHasKernel
    [HasCokernel S.f] [HasKernel (cokernel.desc S.f S.g S.zero)] :
    S.RightHomologyData :=
{ Q := cokernel S.f,
  H := kernel (cokernel.desc S.f S.g S.zero),
  p := cokernel.π _,
  ι := kernel.ι _,
  wp := cokernel.condition _,
  hp := cokernelIsCokernel _,
  wι := kernel.condition _,
  hι := kernelIsKernel _, }

attribute [reassoc (attr := simp)] wp wι

variable {S}
variable (h : S.RightHomologyData) {A : C}

instance : Epi h.p := ⟨fun _ _ => Cofork.IsColimit.hom_ext h.hp⟩

instance : Mono h.ι := ⟨fun _ _ => Fork.IsLimit.hom_ext h.hι⟩

/-- Any morphism `k : S.X₂ ⟶ A` such that `S.f ≫ k = 0` descends
to a morphism `Q ⟶ A` -/
def descQ (k : S.X₂ ⟶ A) (hk : S.f ≫ k = 0) : h.Q ⟶ A :=
  h.hp.desc (CokernelCofork.ofπ k hk)

@[reassoc (attr := simp)]
lemma p_descQ (k : S.X₂ ⟶ A) (hk : S.f ≫ k = 0) :
  h.p ≫ h.descQ k hk = k :=
  h.hp.fac _ WalkingParallelPair.one

/-- The morphism from the (right) homology attached to a morphism
`k : S.X₂ ⟶ A` such that `S.f ≫ k = 0`. -/
@[simp]
def descH (k : S.X₂ ⟶ A) (hk : S.f ≫ k = 0) : h.H ⟶ A :=
  h.ι ≫ h.descQ k hk

/-- The morphism `h.Q ⟶ S.X₃` induced by `S.g : S.X₂ ⟶ S.X₃` and the fact that
`h.Q` is a cokernel of `S.f : S.X₁ ⟶ S.X₂`. -/
def g' : h.Q ⟶ S.X₃ := h.descQ S.g S.zero

@[reassoc (attr := simp)] lemma p_g' : h.p ≫ h.g' = S.g := p_descQ _ _ _

@[reassoc (attr := simp)] lemma ι_g' : h.ι ≫ h.g' = 0 := h.wι

@[reassoc]
lemma ι_descQ_eq_zero_of_boundary (k : S.X₂ ⟶ A) (x : S.X₃ ⟶ A) (hx : k = S.g ≫ x) :
    h.ι ≫ h.descQ k (by rw [hx, S.zero_assoc, zero_comp]) = 0 := by
  rw [show 0 = h.ι ≫ h.g' ≫ x by simp]
  congr 1
  simp only [← cancel_epi h.p, hx, p_descQ, p_g'_assoc]

/-- For `h : S.RightHomologyData`, this is a restatement of `h.hι `, saying that
`ι : h.H ⟶ h.Q` is a kernel of `h.g' : h.Q ⟶ S.X₃`. -/
def hι' : IsLimit (KernelFork.ofι h.ι h.ι_g') := h.hι

/-- The morphism `A ⟶ H` induced by a morphism `k : A ⟶ Q` such that `k ≫ g' = 0` -/
def liftH (k : A ⟶ h.Q) (hk : k ≫ h.g' = 0) : A ⟶ h.H :=
  h.hι.lift (KernelFork.ofι k hk)

@[reassoc (attr := simp)]
lemma liftH_ι (k : A ⟶ h.Q) (hk : k ≫ h.g' = 0) : h.liftH k hk ≫ h.ι = k :=
  h.hι.fac (KernelFork.ofι k hk) WalkingParallelPair.zero

lemma isIso_p (hf : S.f = 0) : IsIso h.p :=
  ⟨h.descQ (𝟙 S.X₂) (by rw [hf, comp_id]), p_descQ _ _ _, by
    simp only [← cancel_epi h.p, p_descQ_assoc, id_comp, comp_id]⟩

lemma isIso_ι (hg : S.g = 0) : IsIso h.ι := by
  have ⟨φ, hφ⟩ := KernelFork.IsLimit.lift' h.hι' (𝟙 _)
    (by rw [← cancel_epi h.p, id_comp, p_g', comp_zero, hg])
  dsimp at hφ
  exact ⟨φ, by rw [← cancel_mono h.ι, assoc, hφ, comp_id, id_comp], hφ⟩

variable (S)

/-- When the first map `S.f` is zero, this is the right homology data on `S` given
by any limit kernel fork of `S.g` -/
@[simps]
def ofIsLimitKernelFork (hf : S.f = 0) (c : KernelFork S.g) (hc : IsLimit c) :
  S.RightHomologyData where
  Q := S.X₂
  H := c.pt
  p := 𝟙 _
  ι := c.ι
  wp := by rw [comp_id, hf]
  hp := CokernelCofork.IsColimit.ofId _ hf
  wι := KernelFork.condition _
  hι := IsLimit.ofIsoLimit hc (Fork.ext (Iso.refl _) (by aesop_cat))

@[simp] lemma ofIsLimitKernelFork_g' (hf : S.f = 0) (c : KernelFork S.g)
    (hc : IsLimit c) : (ofIsLimitKernelFork S hf c hc).g' = S.g := by
  rw [← cancel_epi (ofIsLimitKernelFork S hf c hc).p, p_g',
    ofIsLimitKernelFork_p, id_comp]

/-- When the first map `S.f` is zero, this is the right homology data on `S` given by
the chosen `kernel S.g` -/
@[simps!]
noncomputable def ofHasKernel [HasKernel S.g] (hf : S.f = 0) : S.RightHomologyData :=
ofIsLimitKernelFork S hf _ (kernelIsKernel _)

/-- When the second map `S.g` is zero, this is the right homology data on `S` given
by any colimit cokernel cofork of `S.g` -/
@[simps]
def ofIsColimitCokernelCofork (hg : S.g = 0) (c : CokernelCofork S.f) (hc : IsColimit c) :
  S.RightHomologyData where
  Q := c.pt
  H := c.pt
  p := c.π
  ι := 𝟙 _
  wp := CokernelCofork.condition _
  hp := IsColimit.ofIsoColimit hc (Cofork.ext (Iso.refl _) (by aesop_cat))
  wι := Cofork.IsColimit.hom_ext hc (by simp [hg])
  hι := KernelFork.IsLimit.ofId _ (Cofork.IsColimit.hom_ext hc (by simp [hg]))

@[simp] lemma ofIsColimitCokernelCofork_g' (hg : S.g = 0) (c : CokernelCofork S.f)
  (hc : IsColimit c) : (ofIsColimitCokernelCofork S hg c hc).g' = 0 :=
by rw [← cancel_epi (ofIsColimitCokernelCofork S hg c hc).p, p_g', hg, comp_zero]

/-- When the second map `S.g` is zero, this is the right homology data on `S` given
by the chosen `cokernel S.f` -/
@[simp]
noncomputable def ofHasCokernel [HasCokernel S.f] (hg : S.g = 0) : S.RightHomologyData :=
ofIsColimitCokernelCofork S hg _ (cokernelIsCokernel _)

/-- When both `S.f` and `S.g` are zero, the middle object `S.X₂`
gives a right homology data on S -/
@[simps]
def ofZeros (hf : S.f = 0) (hg : S.g = 0) : S.RightHomologyData where
  Q := S.X₂
  H := S.X₂
  p := 𝟙 _
  ι := 𝟙 _
  wp := by rw [comp_id, hf]
  hp := CokernelCofork.IsColimit.ofId _ hf
  wι := by
    change 𝟙 _ ≫ S.g = 0
    simp only [hg, comp_zero]
  hι := KernelFork.IsLimit.ofId _ hg

@[simp]
lemma ofZeros_g' (hf : S.f = 0) (hg : S.g = 0) :
    (ofZeros S hf hg).g' = 0 := by
  rw [← cancel_epi ((ofZeros S hf hg).p), comp_zero, p_g', hg]

end RightHomologyData

/-- A short complex `S` has right homology when there exists a `S.RightHomologyData` -/
class HasRightHomology : Prop where
  condition : Nonempty S.RightHomologyData

/-- A chosen `S.RightHomologyData` for a short complex `S` that has right homology -/
noncomputable def rightHomologyData [HasRightHomology S] :
  S.RightHomologyData := HasRightHomology.condition.some

variable {S}

namespace HasRightHomology

lemma mk' (h : S.RightHomologyData) : HasRightHomology S := ⟨Nonempty.intro h⟩

instance of_hasCokernel_of_hasKernel
    [HasCokernel S.f] [HasKernel (cokernel.desc S.f S.g S.zero)] :
  S.HasRightHomology := HasRightHomology.mk' (RightHomologyData.ofHasCokernelOfHasKernel S)

instance of_hasKernel {Y Z : C} (g : Y ⟶ Z) (X : C) [HasKernel g] :
    (ShortComplex.mk (0 : X ⟶ Y) g zero_comp).HasRightHomology :=
  HasRightHomology.mk' (RightHomologyData.ofHasKernel _ rfl)

instance of_hasCokernel {X Y : C} (f : X ⟶ Y) (Z : C) [HasCokernel f] :
    (ShortComplex.mk f (0 : Y ⟶ Z) comp_zero).HasRightHomology :=
  HasRightHomology.mk' (RightHomologyData.ofHasCokernel _ rfl)

instance of_zeros (X Y Z : C) :
    (ShortComplex.mk (0 : X ⟶ Y) (0 : Y ⟶ Z) zero_comp).HasRightHomology :=
  HasRightHomology.mk' (RightHomologyData.ofZeros _ rfl rfl)

end HasRightHomology

namespace RightHomologyData

/-- A right homology data for a short complex `S` induces a left homology data for `S.op`. -/
@[simps]
def op (h : S.RightHomologyData) : S.op.LeftHomologyData where
  K := Opposite.op h.Q
  H := Opposite.op h.H
  i := h.p.op
  π := h.ι.op
  wi := Quiver.Hom.unop_inj h.wp
  hi := CokernelCofork.IsColimit.ofπOp _ _ h.hp
  wπ := Quiver.Hom.unop_inj h.wι
  hπ := KernelFork.IsLimit.ofιOp _ _ h.hι

@[simp] lemma op_f' (h : S.RightHomologyData) :
    h.op.f' = h.g'.op := rfl

/-- A right homology data for a short complex `S` in the opposite category
induces a left homology data for `S.unop`. -/
@[simps]
def unop {S : ShortComplex Cᵒᵖ} (h : S.RightHomologyData) : S.unop.LeftHomologyData where
  K := Opposite.unop h.Q
  H := Opposite.unop h.H
  i := h.p.unop
  π := h.ι.unop
  wi := Quiver.Hom.op_inj h.wp
  hi := CokernelCofork.IsColimit.ofπUnop _ _ h.hp
  wπ := Quiver.Hom.op_inj h.wι
  hπ := KernelFork.IsLimit.ofιUnop _ _ h.hι

@[simp] lemma unop_f' {S : ShortComplex Cᵒᵖ} (h : S.RightHomologyData) :
    h.unop.f' = h.g'.unop := rfl

end RightHomologyData

namespace LeftHomologyData

/-- A left homology data for a short complex `S` induces a right homology data for `S.op`. -/
@[simps]
def op (h : S.LeftHomologyData) : S.op.RightHomologyData where
  Q := Opposite.op h.K
  H := Opposite.op h.H
  p := h.i.op
  ι := h.π.op
  wp := Quiver.Hom.unop_inj h.wi
  hp := KernelFork.IsLimit.ofιOp _ _ h.hi
  wι := Quiver.Hom.unop_inj h.wπ
  hι := CokernelCofork.IsColimit.ofπOp _ _ h.hπ

@[simp] lemma op_g' (h : S.LeftHomologyData) :
    h.op.g' = h.f'.op := rfl

/-- A left homology data for a short complex `S` in the opposite category
induces a right homology data for `S.unop`. -/
@[simps]
def unop {S : ShortComplex Cᵒᵖ} (h : S.LeftHomologyData) : S.unop.RightHomologyData where
  Q := Opposite.unop h.K
  H := Opposite.unop h.H
  p := h.i.unop
  ι := h.π.unop
  wp := Quiver.Hom.op_inj h.wi
  hp := KernelFork.IsLimit.ofιUnop _ _ h.hi
  wι := Quiver.Hom.op_inj h.wπ
  hι := CokernelCofork.IsColimit.ofπUnop _ _ h.hπ

@[simp] lemma unop_g' {S : ShortComplex Cᵒᵖ} (h : S.LeftHomologyData) :
    h.unop.g' = h.f'.unop := rfl

end LeftHomologyData

instance [S.HasLeftHomology] : HasRightHomology S.op :=
  HasRightHomology.mk' S.leftHomologyData.op

instance [S.HasRightHomology] : HasLeftHomology S.op :=
  HasLeftHomology.mk' S.rightHomologyData.op

lemma hasLeftHomology_iff_op (S : ShortComplex C) :
    S.HasLeftHomology ↔ S.op.HasRightHomology :=
  ⟨fun _ => inferInstance, fun _ => HasLeftHomology.mk' S.op.rightHomologyData.unop⟩

lemma hasRightHomology_iff_op (S : ShortComplex C) :
    S.HasRightHomology ↔ S.op.HasLeftHomology :=
  ⟨fun _ => inferInstance, fun _ => HasRightHomology.mk' S.op.leftHomologyData.unop⟩

lemma hasLeftHomology_iff_unop (S : ShortComplex Cᵒᵖ) :
    S.HasLeftHomology ↔ S.unop.HasRightHomology :=
  S.unop.hasRightHomology_iff_op.symm

lemma hasRightHomology_iff_unop (S : ShortComplex Cᵒᵖ) :
    S.HasRightHomology ↔ S.unop.HasLeftHomology :=
  S.unop.hasLeftHomology_iff_op.symm

section

variable (φ : S₁ ⟶ S₂) (h₁ : S₁.RightHomologyData) (h₂ : S₂.RightHomologyData)

/-- Given right homology data `h₁` and `h₂` for two short complexes `S₁` and `S₂`,
a `RightHomologyMapData` for a morphism `φ : S₁ ⟶ S₂`
consists of a description of the induced morphisms on the `Q` (opcycles)
and `H` (right homology) fields of `h₁` and `h₂`. -/
structure RightHomologyMapData where
  /-- the induced map on opcycles -/
  φQ : h₁.Q ⟶ h₂.Q
  /-- the induced map on right homology -/
  φH : h₁.H ⟶ h₂.H
  /-- commutation with `p` -/
  commp : h₁.p ≫ φQ = φ.τ₂ ≫ h₂.p := by aesop_cat
  /-- commutation with `g'` -/
  commg' : φQ ≫ h₂.g' = h₁.g' ≫ φ.τ₃ := by aesop_cat
  /-- commutation with `ι` -/
  commι : φH ≫ h₂.ι = h₁.ι ≫ φQ := by aesop_cat

namespace RightHomologyMapData

attribute [reassoc (attr := simp)] commp commg' commι
attribute [nolint simpNF] mk.injEq

/-- The right homology map data associated to the zero morphism between two short complexes. -/
@[simps]
def zero (h₁ : S₁.RightHomologyData) (h₂ : S₂.RightHomologyData) :
  RightHomologyMapData 0 h₁ h₂ where
  φQ := 0
  φH := 0

/-- The right homology map data associated to the identity morphism of a short complex. -/
@[simps]
def id (h : S.RightHomologyData) : RightHomologyMapData (𝟙 S) h h where
  φQ := 𝟙 _
  φH := 𝟙 _

/-- The composition of right homology map data. -/
@[simps]
def comp {φ : S₁ ⟶ S₂} {φ' : S₂ ⟶ S₃} {h₁ : S₁.RightHomologyData}
    {h₂ : S₂.RightHomologyData} {h₃ : S₃.RightHomologyData}
    (ψ : RightHomologyMapData φ h₁ h₂) (ψ' : RightHomologyMapData φ' h₂ h₃) :
    RightHomologyMapData (φ ≫ φ') h₁ h₃ where
  φQ := ψ.φQ ≫ ψ'.φQ
  φH := ψ.φH ≫ ψ'.φH

instance : Subsingleton (RightHomologyMapData φ h₁ h₂) :=
  ⟨fun ψ₁ ψ₂ => by
    have hQ : ψ₁.φQ = ψ₂.φQ := by rw [← cancel_epi h₁.p, commp, commp]
    have hH : ψ₁.φH = ψ₂.φH := by rw [← cancel_mono h₂.ι, commι, commι, hQ]
    cases ψ₁
    cases ψ₂
    congr⟩

instance : Inhabited (RightHomologyMapData φ h₁ h₂) := ⟨by
  let φQ : h₁.Q ⟶ h₂.Q := h₁.descQ (φ.τ₂ ≫ h₂.p) (by rw [← φ.comm₁₂_assoc, h₂.wp, comp_zero])
  have commg' : φQ ≫ h₂.g' = h₁.g' ≫ φ.τ₃ :=
    by rw [← cancel_epi h₁.p, RightHomologyData.p_descQ_assoc, assoc,
      RightHomologyData.p_g', φ.comm₂₃, RightHomologyData.p_g'_assoc]
  let φH : h₁.H ⟶ h₂.H := h₂.liftH (h₁.ι ≫ φQ)
    (by rw [assoc, commg', RightHomologyData.ι_g'_assoc, zero_comp])
  exact ⟨φQ, φH, by simp, commg', by simp⟩⟩

instance : Unique (RightHomologyMapData φ h₁ h₂) := Unique.mk' _

variable {φ h₁ h₂}

lemma congr_φH {γ₁ γ₂ : RightHomologyMapData φ h₁ h₂} (eq : γ₁ = γ₂) : γ₁.φH = γ₂.φH := by rw [eq]
lemma congr_φQ {γ₁ γ₂ : RightHomologyMapData φ h₁ h₂} (eq : γ₁ = γ₂) : γ₁.φQ = γ₂.φQ := by rw [eq]

/-- When `S₁.f`, `S₁.g`, `S₂.f` and `S₂.g` are all zero, the action on right homology of a
morphism `φ : S₁ ⟶ S₂` is given by the action `φ.τ₂` on the middle objects. -/
@[simps]
def ofZeros (φ : S₁ ⟶ S₂) (hf₁ : S₁.f = 0) (hg₁ : S₁.g = 0) (hf₂ : S₂.f = 0) (hg₂ : S₂.g = 0) :
  RightHomologyMapData φ (RightHomologyData.ofZeros S₁ hf₁ hg₁)
    (RightHomologyData.ofZeros S₂ hf₂ hg₂) where
  φQ := φ.τ₂
  φH := φ.τ₂

/-- When `S₁.f` and `S₂.f` are zero and we have chosen limit kernel forks `c₁` and `c₂`
for `S₁.g` and `S₂.g` respectively, the action on right homology of a morphism `φ : S₁ ⟶ S₂` of
short complexes is given by the unique morphism `f : c₁.pt ⟶ c₂.pt` such that
`c₁.ι ≫ φ.τ₂ = f ≫ c₂.ι`. -/
@[simps]
def ofIsLimitKernelFork (φ : S₁ ⟶ S₂)
    (hf₁ : S₁.f = 0) (c₁ : KernelFork S₁.g) (hc₁ : IsLimit c₁)
    (hf₂ : S₂.f = 0) (c₂ : KernelFork S₂.g) (hc₂ : IsLimit c₂) (f : c₁.pt ⟶ c₂.pt)
    (comm : c₁.ι ≫ φ.τ₂ = f ≫ c₂.ι) :
    RightHomologyMapData φ (RightHomologyData.ofIsLimitKernelFork S₁ hf₁ c₁ hc₁)
      (RightHomologyData.ofIsLimitKernelFork S₂ hf₂ c₂ hc₂) where
  φQ := φ.τ₂
  φH := f
  commg' := by simp only [RightHomologyData.ofIsLimitKernelFork_g', φ.comm₂₃]
  commι := comm.symm

/-- When `S₁.g` and `S₂.g` are zero and we have chosen colimit cokernel coforks `c₁` and `c₂`
for `S₁.f` and `S₂.f` respectively, the action on right homology of a morphism `φ : S₁ ⟶ S₂` of
short complexes is given by the unique morphism `f : c₁.pt ⟶ c₂.pt` such that
`φ.τ₂ ≫ c₂.π = c₁.π ≫ f`. -/
@[simps]
def ofIsColimitCokernelCofork (φ : S₁ ⟶ S₂)
    (hg₁ : S₁.g = 0) (c₁ : CokernelCofork S₁.f) (hc₁ : IsColimit c₁)
    (hg₂ : S₂.g = 0) (c₂ : CokernelCofork S₂.f) (hc₂ : IsColimit c₂) (f : c₁.pt ⟶ c₂.pt)
    (comm : φ.τ₂ ≫ c₂.π = c₁.π ≫ f) :
    RightHomologyMapData φ (RightHomologyData.ofIsColimitCokernelCofork S₁ hg₁ c₁ hc₁)
      (RightHomologyData.ofIsColimitCokernelCofork S₂ hg₂ c₂ hc₂) where
  φQ := f
  φH := f
  commp := comm.symm

variable (S)

/-- When both maps `S.f` and `S.g` of a short complex `S` are zero, this is the homology map
data (for the identity of `S`) which relates the right homology data
`RightHomologyData.ofIsLimitKernelFork` and `ofZeros` . -/
@[simps]
def compatibilityOfZerosOfIsLimitKernelFork (hf : S.f = 0) (hg : S.g = 0)
    (c : KernelFork S.g) (hc : IsLimit c) :
    RightHomologyMapData (𝟙 S)
      (RightHomologyData.ofIsLimitKernelFork S hf c hc)
      (RightHomologyData.ofZeros S hf hg) where
  φQ := 𝟙 _
  φH := c.ι

/-- When both maps `S.f` and `S.g` of a short complex `S` are zero, this is the homology map
data (for the identity of `S`) which relates the right homology data `ofZeros` and
`ofIsColimitCokernelCofork`. -/
@[simps]
def compatibilityOfZerosOfIsColimitCokernelCofork (hf : S.f = 0) (hg : S.g = 0)
    (c : CokernelCofork S.f) (hc : IsColimit c) :
    RightHomologyMapData (𝟙 S)
      (RightHomologyData.ofZeros S hf hg)
      (RightHomologyData.ofIsColimitCokernelCofork S hg c hc) where
  φQ := c.π
  φH := c.π

end RightHomologyMapData

end

section

variable (S)
variable [S.HasRightHomology]

<<<<<<< HEAD
/-- The left homology of a short complex,
=======
/-- The right homology of a short complex,
>>>>>>> 6220e1d0
given by the `H` field of a chosen right homology data. -/
noncomputable def rightHomology : C := S.rightHomologyData.H

/-- The "opcycles" of a short complex, given by the `Q` field of a chosen right homology data.
This is the dual notion to cycles. -/
noncomputable def opcycles : C := S.rightHomologyData.Q

/-- The canonical map `S.rightHomology ⟶ S.opcycles`. -/
noncomputable def rightHomologyι : S.rightHomology ⟶ S.opcycles :=
  S.rightHomologyData.ι

/-- The projection `S.X₂ ⟶ S.opcycles`. -/
noncomputable def pOpcycles : S.X₂ ⟶ S.opcycles := S.rightHomologyData.p

/-- The canonical map `S.opcycles ⟶ X₃`. -/
noncomputable def fromOpcycles : S.opcycles ⟶ S.X₃ := S.rightHomologyData.g'

@[reassoc (attr := simp)]
lemma f_pOpcycles : S.f ≫ S.pOpcycles = 0 := S.rightHomologyData.wp

@[reassoc (attr := simp)]
lemma p_fromOpcycles : S.pOpcycles ≫ S.fromOpcycles = S.g := S.rightHomologyData.p_g'

instance : Epi S.pOpcycles := by
  dsimp only [pOpcycles]
  infer_instance

instance : Mono S.rightHomologyι := by
  dsimp only [rightHomologyι]
  infer_instance

lemma rightHomology_ext_iff (f₁ f₂ : A ⟶ S.rightHomology) :
    f₁ = f₂ ↔ f₁ ≫ S.rightHomologyι = f₂ ≫ S.rightHomologyι := by
  rw [cancel_mono]

@[ext]
lemma rightHomology_ext (f₁ f₂ : A ⟶ S.rightHomology)
    (h : f₁ ≫ S.rightHomologyι = f₂ ≫ S.rightHomologyι) : f₁ = f₂ := by
  simpa only [rightHomology_ext_iff]

lemma opcycles_ext_iff (f₁ f₂ : S.opcycles ⟶ A) :
    f₁ = f₂ ↔ S.pOpcycles ≫ f₁ = S.pOpcycles ≫ f₂ := by
  rw [cancel_epi]

@[ext]
lemma opcycles_ext (f₁ f₂ : S.opcycles ⟶ A)
    (h : S.pOpcycles ≫ f₁ = S.pOpcycles ≫ f₂) : f₁ = f₂ := by
  simpa only [opcycles_ext_iff]

lemma isIso_pOpcycles (hf : S.f = 0) : IsIso S.pOpcycles :=
  RightHomologyData.isIso_p _ hf

/-- When `S.f = 0`, this is the canonical isomorphism `S.opcycles ≅ S.X₂`
induced by `S.pOpcycles`. -/
@[simps! inv]
noncomputable def opcyclesIsoX₂ (hf : S.f = 0) : S.opcycles ≅ S.X₂ := by
  have := S.isIso_pOpcycles hf
  exact (asIso S.pOpcycles).symm

@[reassoc (attr := simp)]
lemma opcyclesIsoX₂_inv_hom_id (hf : S.f = 0) :
    S.pOpcycles ≫ (S.opcyclesIsoX₂ hf).hom = 𝟙 _ := (S.opcyclesIsoX₂ hf).inv_hom_id

@[reassoc (attr := simp)]
lemma opcyclesIsoX₂_hom_inv_id (hf : S.f = 0) :
    (S.opcyclesIsoX₂ hf).hom ≫ S.pOpcycles = 𝟙 _ := (S.opcyclesIsoX₂ hf).hom_inv_id

lemma isIso_rightHomologyι (hg : S.g = 0) : IsIso S.rightHomologyι :=
  RightHomologyData.isIso_ι _ hg

/-- When `S.g = 0`, this is the canonical isomorphism `S.opcycles ≅ S.rightHomology` induced
by `S.rightHomologyι`. -/
@[simps! inv]
noncomputable def opcyclesIsoRightHomology (hg : S.g = 0) : S.opcycles ≅ S.rightHomology := by
  have := S.isIso_rightHomologyι hg
  exact (asIso S.rightHomologyι).symm

@[reassoc (attr := simp)]
lemma opcyclesIsoRightHomology_inv_hom_id (hg : S.g = 0) :
    S.rightHomologyι ≫ (S.opcyclesIsoRightHomology hg).hom = 𝟙 _ :=
  (S.opcyclesIsoRightHomology hg).inv_hom_id

@[reassoc (attr := simp)]
lemma opcyclesIsoRightHomology_hom_inv_id (hg : S.g = 0) :
    (S.opcyclesIsoRightHomology hg).hom ≫ S.rightHomologyι  = 𝟙 _ :=
  (S.opcyclesIsoRightHomology hg).hom_inv_id

end

section

variable (φ : S₁ ⟶ S₂) (h₁ : S₁.RightHomologyData) (h₂ : S₂.RightHomologyData)

/-- The (unique) right homology map data associated to a morphism of short complexes that
are both equipped with right homology data. -/
def rightHomologyMapData : RightHomologyMapData φ h₁ h₂ := default

/-- Given a morphism `φ : S₁ ⟶ S₂` of short complexes and right homology data `h₁` and `h₂`
for `S₁` and `S₂` respectively, this is the induced right homology map `h₁.H ⟶ h₁.H`. -/
def rightHomologyMap' : h₁.H ⟶ h₂.H := (rightHomologyMapData φ _ _).φH

/-- Given a morphism `φ : S₁ ⟶ S₂` of short complexes and right homology data `h₁` and `h₂`
for `S₁` and `S₂` respectively, this is the induced morphism `h₁.K ⟶ h₁.K` on opcycles. -/
def opcyclesMap' : h₁.Q ⟶ h₂.Q := (rightHomologyMapData φ _ _).φQ

@[reassoc (attr := simp)]
lemma p_opcyclesMap' : h₁.p ≫ opcyclesMap' φ h₁ h₂ = φ.τ₂ ≫ h₂.p :=
  RightHomologyMapData.commp _

@[reassoc (attr := simp)]
lemma opcyclesMap'_g' : opcyclesMap' φ h₁ h₂ ≫ h₂.g' = h₁.g' ≫ φ.τ₃ := by
  simp only [← cancel_epi h₁.p, assoc, φ.comm₂₃, p_opcyclesMap'_assoc,
    RightHomologyData.p_g'_assoc, RightHomologyData.p_g']

@[reassoc (attr := simp)]
lemma rightHomologyι_naturality' :
    rightHomologyMap' φ h₁ h₂ ≫ h₂.ι = h₁.ι ≫ opcyclesMap' φ h₁ h₂ :=
  RightHomologyMapData.commι _

end

section

variable [HasRightHomology S₁] [HasRightHomology S₂] (φ : S₁ ⟶ S₂)

/-- The (right) homology map `S₁.rightHomology ⟶ S₂.rightHomology` induced by a morphism
`S₁ ⟶ S₂` of short complexes. -/
noncomputable def rightHomologyMap : S₁.rightHomology ⟶ S₂.rightHomology :=
  rightHomologyMap' φ _ _

/-- The morphism `S₁.opcycles ⟶ S₂.opcycles` induced by a morphism `S₁ ⟶ S₂` of short complexes. -/
noncomputable def opcyclesMap : S₁.opcycles ⟶ S₂.opcycles :=
  opcyclesMap' φ _ _

@[reassoc (attr := simp)]
lemma p_opcyclesMap : S₁.pOpcycles ≫ opcyclesMap φ = φ.τ₂ ≫ S₂.pOpcycles :=
  p_opcyclesMap' _ _ _

@[reassoc (attr := simp)]
lemma fromOpcycles_naturality : opcyclesMap φ ≫ S₂.fromOpcycles = S₁.fromOpcycles ≫ φ.τ₃ :=
  opcyclesMap'_g' _ _ _

@[reassoc (attr := simp)]
lemma rightHomologyι_naturality :
    rightHomologyMap φ ≫ S₂.rightHomologyι = S₁.rightHomologyι ≫ opcyclesMap φ :=
  rightHomologyι_naturality' _ _ _

end

namespace RightHomologyMapData

variable {φ : S₁ ⟶ S₂} {h₁ : S₁.RightHomologyData} {h₂ : S₂.RightHomologyData}
  (γ : RightHomologyMapData φ h₁ h₂)

lemma rightHomologyMap'_eq : rightHomologyMap' φ h₁ h₂ = γ.φH :=
  RightHomologyMapData.congr_φH (Subsingleton.elim _ _)

lemma opcyclesMap'_eq : opcyclesMap' φ h₁ h₂ = γ.φQ :=
  RightHomologyMapData.congr_φQ (Subsingleton.elim _ _)

end RightHomologyMapData

@[simp]
lemma rightHomologyMap'_id (h : S.RightHomologyData) :
    rightHomologyMap' (𝟙 S) h h = 𝟙 _ :=
  (RightHomologyMapData.id h).rightHomologyMap'_eq

@[simp]
lemma opcyclesMap'_id (h : S.RightHomologyData) :
    opcyclesMap' (𝟙 S) h h = 𝟙 _ :=
  (RightHomologyMapData.id h).opcyclesMap'_eq

variable (S)

@[simp]
lemma rightHomologyMap_id [HasRightHomology S] :
    rightHomologyMap (𝟙 S) = 𝟙 _ :=
  rightHomologyMap'_id _

@[simp]
lemma opcyclesMap_id [HasRightHomology S] :
    opcyclesMap (𝟙 S) = 𝟙 _ :=
  opcyclesMap'_id _

@[simp]
lemma rightHomologyMap'_zero (h₁ : S₁.RightHomologyData) (h₂ : S₂.RightHomologyData) :
    rightHomologyMap' 0 h₁ h₂ = 0 :=
  (RightHomologyMapData.zero h₁ h₂).rightHomologyMap'_eq

@[simp]
lemma opcyclesMap'_zero (h₁ : S₁.RightHomologyData) (h₂ : S₂.RightHomologyData) :
    opcyclesMap' 0 h₁ h₂ = 0 :=
  (RightHomologyMapData.zero h₁ h₂).opcyclesMap'_eq

variable (S₁ S₂)

@[simp]
lemma rightHomologyMap_zero [HasRightHomology S₁] [HasRightHomology S₂] :
    rightHomologyMap (0 : S₁ ⟶ S₂) = 0 :=
  rightHomologyMap'_zero _ _

@[simp]
lemma opcyclesMap_zero [HasRightHomology S₁] [HasRightHomology S₂] :
  opcyclesMap (0 : S₁ ⟶ S₂) = 0 :=
opcyclesMap'_zero _ _

variable {S₁ S₂}

@[reassoc]
lemma rightHomologyMap'_comp (φ₁ : S₁ ⟶ S₂) (φ₂ : S₂ ⟶ S₃)
    (h₁ : S₁.RightHomologyData) (h₂ : S₂.RightHomologyData) (h₃ : S₃.RightHomologyData) :
    rightHomologyMap' (φ₁ ≫ φ₂) h₁ h₃ = rightHomologyMap' φ₁ h₁ h₂ ≫
      rightHomologyMap' φ₂ h₂ h₃ := by
  let γ₁ := rightHomologyMapData φ₁ h₁ h₂
  let γ₂ := rightHomologyMapData φ₂ h₂ h₃
  rw [γ₁.rightHomologyMap'_eq, γ₂.rightHomologyMap'_eq, (γ₁.comp γ₂).rightHomologyMap'_eq,
    RightHomologyMapData.comp_φH]

@[reassoc]
lemma opcyclesMap'_comp (φ₁ : S₁ ⟶ S₂) (φ₂ : S₂ ⟶ S₃)
    (h₁ : S₁.RightHomologyData) (h₂ : S₂.RightHomologyData) (h₃ : S₃.RightHomologyData) :
    opcyclesMap' (φ₁ ≫ φ₂) h₁ h₃ = opcyclesMap' φ₁ h₁ h₂ ≫ opcyclesMap' φ₂ h₂ h₃ := by
  let γ₁ := rightHomologyMapData φ₁ h₁ h₂
  let γ₂ := rightHomologyMapData φ₂ h₂ h₃
  rw [γ₁.opcyclesMap'_eq, γ₂.opcyclesMap'_eq, (γ₁.comp γ₂).opcyclesMap'_eq,
    RightHomologyMapData.comp_φQ]

@[simp]
lemma rightHomologyMap_comp [HasRightHomology S₁] [HasRightHomology S₂] [HasRightHomology S₃]
    (φ₁ : S₁ ⟶ S₂) (φ₂ : S₂ ⟶ S₃) :
    rightHomologyMap (φ₁ ≫ φ₂) = rightHomologyMap φ₁ ≫ rightHomologyMap φ₂ :=
rightHomologyMap'_comp _ _ _ _ _

@[simp]
lemma opcyclesMap_comp [HasRightHomology S₁] [HasRightHomology S₂] [HasRightHomology S₃]
    (φ₁ : S₁ ⟶ S₂) (φ₂ : S₂ ⟶ S₃) :
    opcyclesMap (φ₁ ≫ φ₂) = opcyclesMap φ₁ ≫ opcyclesMap φ₂ :=
  opcyclesMap'_comp _ _ _ _ _

attribute [simp] rightHomologyMap_comp opcyclesMap_comp

end ShortComplex

end CategoryTheory<|MERGE_RESOLUTION|>--- conflicted
+++ resolved
@@ -479,11 +479,7 @@
 variable (S)
 variable [S.HasRightHomology]
 
-<<<<<<< HEAD
-/-- The left homology of a short complex,
-=======
 /-- The right homology of a short complex,
->>>>>>> 6220e1d0
 given by the `H` field of a chosen right homology data. -/
 noncomputable def rightHomology : C := S.rightHomologyData.H
 
