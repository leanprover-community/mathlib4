/-
Copyright (c) 2023 Joël Riou. All rights reserved.
Released under Apache 2.0 license as described in the file LICENSE.
Authors: Joël Riou
-/

import Mathlib.Algebra.Homology.ShortComplex.RightHomology

/-! Homology of short complexes

In this file, we shall define the homology of short complexes `S`, i.e. diagrams
`f : X₁ ⟶ X₂` and `g : X₂ ⟶ X₃` such that `f ≫ g = 0`. We shall say that
`[S.HasHomology]` when there exists `h : S.HomologyData`. A homology data
for `S` consists of compatible left/right homology data `left` and `right`. The
left homology data `left` involves an object `left.H` that is a cokernel of the canonical
map `S.X₁ ⟶ K` where `K` is a kernel of `g`. On the other hand, the dual notion `right.H`
is a kernel of the canonical morphism `Q ⟶ S.X₃` when `Q` is a cokernel of `f`.
The compatibility that is required involves an isomorphism `left.H ≅ right.H` which
makes a certain pentagon commute.

This definition requires very little assumption on the category (only the existence
of zero morphisms). We shall prove that in abelian categories, all short complexes
have homology data.

Note: This definition arose by the end of the Liquid Tensor Experiment which
contained a structure `has_homology` which is quite similar to `S.HomologyData`.
After the category `ShortComplex C` was introduced by J. Riou, A. Topaz suggested
such a structure could be used as a basis for the *definition* of homology.

-/

universe v u

namespace CategoryTheory

open Category Limits

<<<<<<< HEAD
variable {C : Type _} [Category C] [HasZeroMorphisms C] (S : ShortComplex C)
=======
variable {C : Type u} [Category.{v} C] [HasZeroMorphisms C] (S : ShortComplex C)
>>>>>>> 9615a162
  {S₁ S₂ S₃ S₄ : ShortComplex C}

namespace ShortComplex

/-- A homology data for a short complex consists of two compatible left and
right homology data -/
structure HomologyData where
  /-- a left homology data -/
  left : S.LeftHomologyData
  /-- a right homology data -/
  right : S.RightHomologyData
  /-- the compatibility isomorphism relating the two dual notions of
    `LeftHomologyData` and `RightHomologyData`  -/
  iso : left.H ≅ right.H
  /-- the pentagon relation expressing the compatibility of the left
  and right homology data -/
  comm : left.π ≫ iso.hom ≫ right.ι = left.i ≫ right.p := by aesop_cat

attribute [reassoc (attr := simp)] HomologyData.comm

variable (φ : S₁ ⟶ S₂) (h₁ : S₁.HomologyData) (h₂ : S₂.HomologyData)

<<<<<<< HEAD
/-- An homology map data for a morphism `φ : S₁ ⟶ S₂` where both `S₁` and `S₂` are
equipped with homology data consist of left and right homology map data. -/
=======
/-- A homology map data for a morphism `φ : S₁ ⟶ S₂` where both `S₁` and `S₂` are
equipped with homology data consists of left and right homology map data. -/
>>>>>>> 9615a162
structure HomologyMapData where
  /-- a left homology map data -/
  left : LeftHomologyMapData φ h₁.left h₂.left
  /-- a right homology map data -/
  right : RightHomologyMapData φ h₁.right h₂.right

namespace HomologyMapData

attribute [nolint simpNF] mk.injEq

variable {φ h₁ h₂}

@[reassoc]
lemma comm (h : HomologyMapData φ h₁ h₂) :
    h.left.φH ≫ h₂.iso.hom = h₁.iso.hom ≫ h.right.φH := by
  simp only [← cancel_epi h₁.left.π, ← cancel_mono h₂.right.ι, assoc,
    LeftHomologyMapData.commπ_assoc, HomologyData.comm, LeftHomologyMapData.commi_assoc,
    RightHomologyMapData.commι, HomologyData.comm_assoc, RightHomologyMapData.commp]

instance : Subsingleton (HomologyMapData φ h₁ h₂) := ⟨by
  rintro ⟨left₁, right₁⟩ ⟨left₂, right₂⟩
  simp only [mk.injEq, eq_iff_true_of_subsingleton, and_self]⟩

instance : Inhabited (HomologyMapData φ h₁ h₂) :=
  ⟨⟨default, default⟩⟩

instance : Unique (HomologyMapData φ h₁ h₂) := Unique.mk' _

variable (φ h₁ h₂)

/-- A choice of the (unique) homology map data associated with a morphism
`φ : S₁ ⟶ S₂` where both short complexes `S₁` and `S₂` are equipped with
homology data. -/
def homologyMapData : HomologyMapData φ h₁ h₂ := default

variable {φ h₁ h₂}

lemma congr_left_φH {γ₁ γ₂ : HomologyMapData φ h₁ h₂} (eq : γ₁ = γ₂) :
  γ₁.left.φH = γ₂.left.φH := by rw [eq]

end HomologyMapData

namespace HomologyData

/-- When the first map `S.f` is zero, this is the homology data on `S` given
by any limit kernel fork of `S.g` -/
@[simps]
def ofIsLimitKernelFork (hf : S.f = 0) (c : KernelFork S.g) (hc : IsLimit c) :
    S.HomologyData where
  left := LeftHomologyData.ofIsLimitKernelFork S hf c hc
  right := RightHomologyData.ofIsLimitKernelFork S hf c hc
  iso := Iso.refl _

/-- When the first map `S.f` is zero, this is the homology data on `S` given
by the chosen `kernel S.g` -/
@[simps]
noncomputable def ofHasKernel (hf : S.f = 0) [HasKernel S.g] :
    S.HomologyData where
  left := LeftHomologyData.ofHasKernel S hf
  right := RightHomologyData.ofHasKernel S hf
  iso := Iso.refl _

/-- When the second map `S.g` is zero, this is the homology data on `S` given
by any colimit cokernel cofork of `S.f` -/
@[simps]
def ofIsColimitCokernelCofork (hg : S.g = 0) (c : CokernelCofork S.f) (hc : IsColimit c) :
    S.HomologyData where
  left := LeftHomologyData.ofIsColimitCokernelCofork S hg c hc
  right := RightHomologyData.ofIsColimitCokernelCofork S hg c hc
  iso := Iso.refl _

/-- When the second map `S.g` is zero, this is the homology data on `S` given by
the chosen `cokernel S.f` -/
@[simps]
noncomputable def ofHasCokernel (hg : S.g = 0) [HasCokernel S.f] :
    S.HomologyData where
  left := LeftHomologyData.ofHasCokernel S hg
  right := RightHomologyData.ofHasCokernel S hg
  iso := Iso.refl _

/-- When both `S.f` and `S.g` are zero, the middle object `S.X₂` gives a homology data on S -/
@[simps]
noncomputable def ofZeros (hf : S.f = 0) (hg : S.g = 0) :
    S.HomologyData where
  left := LeftHomologyData.ofZeros S hf hg
  right := RightHomologyData.ofZeros S hf hg
  iso := Iso.refl _

/-- If `φ : S₁ ⟶ S₂` is a morphism of short complexes such that `φ.τ₁` is epi, `φ.τ₂` is an iso
and `φ.τ₃` is mono, then a homology data for `S₁` induces a homology data for `S₂`.
The inverse construction is `ofEpiOfIsIsoOfMono'`. -/
@[simps]
noncomputable def ofEpiOfIsIsoOfMono (φ : S₁ ⟶ S₂) (h : HomologyData S₁)
    [Epi φ.τ₁] [IsIso φ.τ₂] [Mono φ.τ₃] : HomologyData S₂ where
  left := LeftHomologyData.ofEpiOfIsIsoOfMono φ h.left
  right := RightHomologyData.ofEpiOfIsIsoOfMono φ h.right
  iso := h.iso

/-- If `φ : S₁ ⟶ S₂` is a morphism of short complexes such that `φ.τ₁` is epi, `φ.τ₂` is an iso
and `φ.τ₃` is mono, then a homology data for `S₂` induces a homology data for `S₁`.
The inverse construction is `ofEpiOfIsIsoOfMono`. -/
@[simps]
noncomputable def ofEpiOfIsIsoOfMono' (φ : S₁ ⟶ S₂) (h : HomologyData S₂)
    [Epi φ.τ₁] [IsIso φ.τ₂] [Mono φ.τ₃] : HomologyData S₁ where
  left := LeftHomologyData.ofEpiOfIsIsoOfMono' φ h.left
  right := RightHomologyData.ofEpiOfIsIsoOfMono' φ h.right
  iso := h.iso

/-- If `e : S₁ ≅ S₂` is an isomorphism of short complexes and `h₁ : HomologyData S₁`,
this is the homology data for `S₂` deduced from the isomorphism. -/
@[simps!]
noncomputable def ofIso (e : S₁ ≅ S₂) (h : HomologyData S₁) :=
  h.ofEpiOfIsIsoOfMono e.hom

variable {S}

/-- A homology data for a short complex `S` induces a homology data for `S.op`. -/
@[simps]
def op (h : S.HomologyData) : S.op.HomologyData where
  left := h.right.op
  right := h.left.op
  iso := h.iso.op
  comm := Quiver.Hom.unop_inj (by simp)

/-- A homology data for a short complex `S` in the opposite category
induces a homology data for `S.unop`. -/
@[simps]
def unop {S : ShortComplex Cᵒᵖ} (h : S.HomologyData) : S.unop.HomologyData where
  left := h.right.unop
  right := h.left.unop
  iso := h.iso.unop
  comm := Quiver.Hom.op_inj (by simp)

end HomologyData

/-- A short complex `S` has homology when there exists a `S.HomologyData` -/
class HasHomology : Prop where
<<<<<<< HEAD
  /-- the condition that there exists an homology data -/
=======
  /-- the condition that there exists a homology data -/
>>>>>>> 9615a162
  condition : Nonempty S.HomologyData

end ShortComplex

end CategoryTheory<|MERGE_RESOLUTION|>--- conflicted
+++ resolved
@@ -35,11 +35,7 @@
 
 open Category Limits
 
-<<<<<<< HEAD
-variable {C : Type _} [Category C] [HasZeroMorphisms C] (S : ShortComplex C)
-=======
 variable {C : Type u} [Category.{v} C] [HasZeroMorphisms C] (S : ShortComplex C)
->>>>>>> 9615a162
   {S₁ S₂ S₃ S₄ : ShortComplex C}
 
 namespace ShortComplex
@@ -62,13 +58,8 @@
 
 variable (φ : S₁ ⟶ S₂) (h₁ : S₁.HomologyData) (h₂ : S₂.HomologyData)
 
-<<<<<<< HEAD
-/-- An homology map data for a morphism `φ : S₁ ⟶ S₂` where both `S₁` and `S₂` are
-equipped with homology data consist of left and right homology map data. -/
-=======
 /-- A homology map data for a morphism `φ : S₁ ⟶ S₂` where both `S₁` and `S₂` are
 equipped with homology data consists of left and right homology map data. -/
->>>>>>> 9615a162
 structure HomologyMapData where
   /-- a left homology map data -/
   left : LeftHomologyMapData φ h₁.left h₂.left
@@ -206,11 +197,7 @@
 
 /-- A short complex `S` has homology when there exists a `S.HomologyData` -/
 class HasHomology : Prop where
-<<<<<<< HEAD
-  /-- the condition that there exists an homology data -/
-=======
   /-- the condition that there exists a homology data -/
->>>>>>> 9615a162
   condition : Nonempty S.HomologyData
 
 end ShortComplex
