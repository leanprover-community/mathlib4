/-
Copyright (c) 2023 Joël Riou. All rights reserved.
Released under Apache 2.0 license as described in the file LICENSE.
Authors: Joël Riou
-/

import Mathlib.Algebra.Homology.HomotopyCategory
import Mathlib.Algebra.Homology.QuasiIso
<<<<<<< HEAD
import Mathlib.CategoryTheory.Localization.Composition
=======
import Mathlib.Algebra.Homology.HomotopyCofiber
import Mathlib.Algebra.Homology.HomotopyCategory
>>>>>>> c5d1932e
import Mathlib.CategoryTheory.Localization.HasLocalization
import Mathlib.CategoryTheory.Localization.Composition

/-! The category of homological complexes up to quasi-isomorphisms

Given a category `C` with homology and any complex shape `c`, we define
the category `HomologicalComplexUpToQis C c` which is the localized
category of `HomologicalComplex C c` with respect to quasi-isomorphisms.
When `C` is abelian, this will be the derived category of `C` in the
particular case of the complex shape `ComplexShape.up ℤ`.

Under suitable assumptions on `c` (e.g. chain complexes, or cochain
complexes indexed by `ℤ`), we show that `HomologicalComplexUpToQis C c` is also the
localized category of `HomotopyCategory C c` with respect to
the class of quasi-isomorphisms.

-/

open CategoryTheory Limits

section

variable (C : Type*) [Category C] {ι : Type*} (c : ComplexShape ι) [HasZeroMorphisms C]
  [CategoryWithHomology C] [(HomologicalComplex.qis C c).HasLocalization]

/-- The category of homological complexes up to quasi-isomorphisms. -/
abbrev HomologicalComplexUpToQis := (HomologicalComplex.qis C c).Localization'

variable {C c}

/-- The localization functor `HomologicalComplex C c ⥤ HomologicalComplexUpToQis C c`. -/
abbrev HomologicalComplexUpToQis.Q :
    HomologicalComplex C c ⥤ HomologicalComplexUpToQis C c :=
  (HomologicalComplex.qis C c).Q'

variable (C c)

lemma HomologicalComplex.homologyFunctor_inverts_qis (i : ι) :
    (qis C c).IsInvertedBy (homologyFunctor C c i) := fun _ _ _ hf => by
      rw [qis_iff] at hf
      dsimp
      infer_instance

namespace HomologicalComplexUpToQis

/-- The homology functor `HomologicalComplexUpToQis C c ⥤ C` for each `i : ι`. -/
noncomputable def homologyFunctor (i : ι) : HomologicalComplexUpToQis C c ⥤ C :=
  Localization.lift _ (HomologicalComplex.homologyFunctor_inverts_qis C c i) Q

/-- The homology functor on `HomologicalComplexUpToQis C c` is induced by
the homology functor on `HomologicalComplex C c`. -/
noncomputable def homologyFunctorFactors (i : ι) :
    Q ⋙ homologyFunctor C c i ≅ HomologicalComplex.homologyFunctor C c i :=
  Localization.fac _ (HomologicalComplex.homologyFunctor_inverts_qis C c i) Q

variable {C c}

<<<<<<< HEAD
lemma isIso_Q_map_iff {K L : HomologicalComplex C c} (f : K ⟶ L) :
=======
lemma isIso_Q_map_iff_mem_qis {K L : HomologicalComplex C c} (f : K ⟶ L) :
>>>>>>> c5d1932e
    IsIso (Q.map f) ↔ HomologicalComplex.qis C c f := by
  constructor
  · intro h
    rw [HomologicalComplex.qis_iff, quasiIso_iff]
    intro i
    rw [quasiIsoAt_iff_isIso_homologyMap]
    refine' (NatIso.isIso_map_iff (homologyFunctorFactors C c i) f).1 _
    dsimp
    infer_instance
  · intro h
    exact Localization.inverts Q (HomologicalComplex.qis C c) _ h

end HomologicalComplexUpToQis

end

<<<<<<< HEAD
class ComplexShape.QFactorsThroughHomotopy {ι : Type*} (c : ComplexShape ι)
    (C : Type*) [Category C] [Preadditive C]
    [CategoryWithHomology C] [(HomologicalComplex.qis C c).HasLocalization] : Prop where
  factors {K L : HomologicalComplex C c} {f g : K ⟶ L} (h : Homotopy f g) :
    HomologicalComplexUpToQis.Q.map f = HomologicalComplexUpToQis.Q.map g

section

variable (C : Type*) [Category C] {ι : Type*} (c : ComplexShape ι) [Preadditive C]
  [DecidableRel c.Rel]
  [CategoryWithHomology C] [(HomologicalComplex.qis C c).HasLocalization]
  [c.QFactorsThroughHomotopy C]
=======
section

variable (C : Type*) [Category C] {ι : Type*} (c : ComplexShape ι) [Preadditive C]
  [CategoryWithHomology C] [(HomologicalComplex.qis C c).HasLocalization]
>>>>>>> c5d1932e

lemma HomologicalComplexUpToQis.Q_inverts_homotopyEquivalences :
    (HomologicalComplex.homotopyEquivalences C c).IsInvertedBy
      HomologicalComplexUpToQis.Q :=
  MorphismProperty.IsInvertedBy.of_subset _ _ _
    (Localization.inverts Q (HomologicalComplex.qis C c))
    (homotopyEquivalences_subset_qis C c)

namespace HomotopyCategory

<<<<<<< HEAD
def qis : MorphismProperty (HomotopyCategory C c) :=
  fun _ _ f => ∀ (i : ι), IsIso ((HomotopyCategory.homologyFunctor C c i).map f)

def respectsIso_qis : (qis C c).RespectsIso := by
  apply MorphismProperty.RespectsIso.of_respects_arrow_iso
  intro f g e hf i
  exact ((MorphismProperty.RespectsIso.isomorphisms C).arrow_mk_iso_iff
    ((homologyFunctor C c i).mapArrow.mapIso e)).1 (hf i)

lemma homologyFunctor_inverts_qis (i : ι) :
    (qis C c).IsInvertedBy (homologyFunctor C c i) := fun _ _ _ hf => hf i
=======
/-- The class of quasi-isomorphisms in the homotopy category. -/
def qis : MorphismProperty (HomotopyCategory C c) :=
  fun _ _ f => ∀ (i : ι), IsIso ((homologyFunctor C c i).map f)
>>>>>>> c5d1932e

variable {C c}

lemma mem_qis_iff {X Y : HomotopyCategory C c} (f : X ⟶ Y) :
    qis C c f ↔ ∀ (n : ι), IsIso ((homologyFunctor _ _ n).map f) := by
  rfl

lemma quotient_map_mem_qis_iff {K L : HomologicalComplex C c} (f : K ⟶ L) :
    qis C c ((quotient C c).map f) ↔ HomologicalComplex.qis C c f := by
  have eq := fun (i : ι) => NatIso.isIso_map_iff (homologyFunctorFactors C c i) f
  dsimp at eq
  simp only [HomologicalComplex.qis_iff, mem_qis_iff, quasiIso_iff,
    quasiIsoAt_iff_isIso_homologyMap, eq]

variable (C c)

<<<<<<< HEAD
=======
lemma respectsIso_qis : (qis C c).RespectsIso := by
  apply MorphismProperty.RespectsIso.of_respects_arrow_iso
  intro f g e hf i
  exact ((MorphismProperty.RespectsIso.isomorphisms C).arrow_mk_iso_iff
    ((homologyFunctor C c i).mapArrow.mapIso e)).1 (hf i)

lemma homologyFunctor_inverts_qis (i : ι) :
    (qis C c).IsInvertedBy (homologyFunctor C c i) := fun _ _ _ hf => hf i

>>>>>>> c5d1932e
lemma qis_eq_qis_map_quotient :
    qis C c = (HomologicalComplex.qis C c).map (quotient C c) := by
  ext ⟨K⟩ ⟨L⟩ f
  obtain ⟨f, rfl⟩ := (HomotopyCategory.quotient C c).map_surjective f
  constructor
  · intro hf
    rw [quotient_map_mem_qis_iff] at hf
    exact MorphismProperty.map_mem_map _ _ _ hf
  · rintro ⟨K', L', g, h, ⟨e⟩⟩
    rw [← quotient_map_mem_qis_iff] at h
    exact ((respectsIso_qis C c).arrow_mk_iso_iff e).1 h

end HomotopyCategory

<<<<<<< HEAD
namespace HomologicalComplexUpToQis

variable {C c}

def Qh : HomotopyCategory C c ⥤ HomologicalComplexUpToQis C c :=
  CategoryTheory.Quotient.lift _ HomologicalComplexUpToQis.Q (by
    intro K L f g ⟨h⟩
    exact ComplexShape.QFactorsThroughHomotopy.factors h)

variable (C c)

=======
/-- The condition on a complex shape `c` saying that homotopic maps become equal in
the localized category with respect to quasi-isomorphisms. -/
class ComplexShape.QFactorsThroughHomotopy {ι : Type*} (c : ComplexShape ι)
    (C : Type*) [Category C] [Preadditive C]
    [CategoryWithHomology C] : Prop where
  areEqualizedByLocalization {K L : HomologicalComplex C c} {f g : K ⟶ L} (h : Homotopy f g) :
    AreEqualizedByLocalization (HomologicalComplex.qis C c) f g

namespace HomologicalComplexUpToQis

variable {C c}
variable [c.QFactorsThroughHomotopy C]

lemma Q_map_eq_of_homotopy {K L : HomologicalComplex C c} {f g : K ⟶ L} (h : Homotopy f g) :
    Q.map f = Q.map g :=
  (ComplexShape.QFactorsThroughHomotopy.areEqualizedByLocalization h).map_eq Q

/-- The functor `HomotopyCategory C c ⥤ HomologicalComplexUpToQis C c` from the homotopy
category to the localized category with respect to quasi-isomorphisms. -/
def Qh : HomotopyCategory C c ⥤ HomologicalComplexUpToQis C c :=
  CategoryTheory.Quotient.lift _ HomologicalComplexUpToQis.Q (by
    intro K L f g ⟨h⟩
    exact Q_map_eq_of_homotopy h)

variable (C c)

/-- The canonical isomorphism `HomotopyCategory.quotient C c ⋙ Qh ≅ Q`. -/
>>>>>>> c5d1932e
def quotientCompQhIso : HomotopyCategory.quotient C c ⋙ Qh ≅ Q := by
  apply Quotient.lift.isLift

lemma Qh_inverts_qis : (HomotopyCategory.qis C c).IsInvertedBy Qh := by
  rintro ⟨K⟩ ⟨L⟩ φ
  obtain ⟨φ, rfl⟩ := (HomotopyCategory.quotient C c).map_surjective φ
  rw [HomotopyCategory.quotient_map_mem_qis_iff φ,
<<<<<<< HEAD
    ← HomologicalComplexUpToQis.isIso_Q_map_iff]
  exact (NatIso.isIso_map_iff (quotientCompQhIso C c) φ).2

instance :
    (HomotopyCategory.quotient C c ⋙ Qh).IsLocalization (HomologicalComplex.qis C c) :=
  Functor.IsLocalization.of_iso _ (quotientCompQhIso C c).symm

noncomputable def homologyFunctorFactorsh (i : ι ): Qh ⋙ homologyFunctor C c i ≅
    HomotopyCategory.homologyFunctor C c i :=
=======
    ← HomologicalComplexUpToQis.isIso_Q_map_iff_mem_qis]
  exact (NatIso.isIso_map_iff (quotientCompQhIso C c) φ).2

instance : (HomotopyCategory.quotient C c ⋙ Qh).IsLocalization (HomologicalComplex.qis C c) :=
  Functor.IsLocalization.of_iso _ (quotientCompQhIso C c).symm

/-- The homology functor on `HomologicalComplexUpToQis C c` is induced by
the homology functor on `HomotopyCategory C c`. -/
noncomputable def homologyFunctorFactorsh (i : ι ) :
    Qh ⋙ homologyFunctor C c i ≅ HomotopyCategory.homologyFunctor C c i :=
>>>>>>> c5d1932e
  Quotient.natIsoLift _ ((Functor.associator _ _ _).symm ≪≫
    isoWhiskerRight (quotientCompQhIso C c) _ ≪≫
    homologyFunctorFactors C c i  ≪≫ (HomotopyCategory.homologyFunctorFactors C c i).symm)

section

variable [(HomotopyCategory.quotient C c).IsLocalization
  (HomologicalComplex.homotopyEquivalences C c)]

<<<<<<< HEAD
-- this shall apply to cochain complexes because of the main result in
-- `Algebra.Homology.HomotopyCategory.Cylinder`
=======
/-- The category `HomologicalComplexUpToQis C c` which was defined as a localization of
`HomologicalComplex C c` with respect to quasi-isomorphisms also identify to a localization
of the homotopy category with respect ot quasi-isomorphisms. -/
>>>>>>> c5d1932e
instance : HomologicalComplexUpToQis.Qh.IsLocalization (HomotopyCategory.qis C c) :=
  Functor.IsLocalization.of_comp (HomotopyCategory.quotient C c)
    Qh (HomologicalComplex.homotopyEquivalences C c)
    (HomotopyCategory.qis C c) (HomologicalComplex.qis C c)
    (homotopyEquivalences_subset_qis C c)
    (HomotopyCategory.qis_eq_qis_map_quotient C c)

end

end HomologicalComplexUpToQis

<<<<<<< HEAD
end
=======
end

section Cylinder

variable {ι : Type*} (c : ComplexShape ι) (hc : ∀ j, ∃ i, c.Rel i j)
  (C : Type*) [Category C] [Preadditive C] [HasBinaryBiproducts C]

/-- The homotopy category satisfies the universal property of the localized category
with respect to homotopy equivalences. -/
def ComplexShape.strictUniversalPropertyFixedTargetQuotient (E : Type*) [Category E] :
    Localization.StrictUniversalPropertyFixedTarget (HomotopyCategory.quotient C c)
      (HomologicalComplex.homotopyEquivalences C c) E where
  inverts := HomotopyCategory.quotient_inverts_homotopyEquivalences C c
  lift F hF := CategoryTheory.Quotient.lift _ F (by
    intro K L f g ⟨h⟩
    have : DecidableRel c.Rel := by classical infer_instance
    exact h.map_eq_of_inverts_homotopyEquivalences hc F hF)
  fac F hF := rfl
  uniq F₁ F₂ h := Quotient.lift_unique' _ _ _ h

lemma ComplexShape.quotient_isLocalization :
    (HomotopyCategory.quotient C c).IsLocalization
      (HomologicalComplex.homotopyEquivalences _ _) := by
  apply Functor.IsLocalization.mk'
  all_goals apply c.strictUniversalPropertyFixedTargetQuotient hc

lemma ComplexShape.QFactorsThroughHomotopy_of_exists_prev [CategoryWithHomology C] :
    c.QFactorsThroughHomotopy C where
  areEqualizedByLocalization {K L f g} h := by
    have : DecidableRel c.Rel := by classical infer_instance
    exact h.map_eq_of_inverts_homotopyEquivalences hc _
      (MorphismProperty.IsInvertedBy.of_subset _ _ _
        (Localization.inverts _ (HomologicalComplex.qis C _))
        (homotopyEquivalences_subset_qis C _))

end Cylinder

section ChainComplex

variable (C : Type*) [Category C] {ι : Type*} [Preadditive C]
  [AddRightCancelSemigroup ι] [One ι] [HasBinaryBiproducts C]

instance : (HomotopyCategory.quotient C (ComplexShape.down ι)).IsLocalization
    (HomologicalComplex.homotopyEquivalences _ _) :=
  (ComplexShape.down ι).quotient_isLocalization (fun _ => ⟨_, rfl⟩) C

variable [CategoryWithHomology C]

instance : (ComplexShape.down ι).QFactorsThroughHomotopy C :=
  (ComplexShape.down ι).QFactorsThroughHomotopy_of_exists_prev (fun _ => ⟨_, rfl⟩) C

example [(HomologicalComplex.qis C (ComplexShape.down ι)).HasLocalization] :
    HomologicalComplexUpToQis.Qh.IsLocalization (HomotopyCategory.qis C (ComplexShape.down ι)) :=
  inferInstance

/- By duality, the results obtained here for chain complexes could be dualized in
order to obtain similar results for general cochain complexes. However, the case of
interest for the construction of the derived category (cochain complexes indexed by `ℤ`)
can also be obtained directly, which is done below. -/

end ChainComplex

section CochainComplex

variable (C : Type*) [Category C] {ι : Type*} [Preadditive C] [HasBinaryBiproducts C]

instance : (HomotopyCategory.quotient C (ComplexShape.up ℤ)).IsLocalization
    (HomologicalComplex.homotopyEquivalences _ _) :=
  (ComplexShape.up ℤ).quotient_isLocalization (fun n => ⟨n - 1, by simp⟩) C

variable [CategoryWithHomology C]

instance : (ComplexShape.up ℤ).QFactorsThroughHomotopy C :=
  (ComplexShape.up ℤ).QFactorsThroughHomotopy_of_exists_prev (fun n => ⟨n - 1, by simp⟩) C

/-- When we define the derived category as `HomologicalComplexUpToQis C (ComplexShape.up ℤ)`,
i.e. as the localization of cochain complexes with respect to quasi-isomorphisms, this
example shall say that the derived category is also the localization of the homotopy
category with respect to quasi-isomorphisms. -/
example [(HomologicalComplex.qis C (ComplexShape.up ℤ)).HasLocalization] :
    HomologicalComplexUpToQis.Qh.IsLocalization (HomotopyCategory.qis C (ComplexShape.up ℤ)) :=
  inferInstance

end CochainComplex
>>>>>>> c5d1932e
<|MERGE_RESOLUTION|>--- conflicted
+++ resolved
@@ -6,12 +6,8 @@
 
 import Mathlib.Algebra.Homology.HomotopyCategory
 import Mathlib.Algebra.Homology.QuasiIso
-<<<<<<< HEAD
-import Mathlib.CategoryTheory.Localization.Composition
-=======
 import Mathlib.Algebra.Homology.HomotopyCofiber
 import Mathlib.Algebra.Homology.HomotopyCategory
->>>>>>> c5d1932e
 import Mathlib.CategoryTheory.Localization.HasLocalization
 import Mathlib.CategoryTheory.Localization.Composition
 
@@ -69,11 +65,7 @@
 
 variable {C c}
 
-<<<<<<< HEAD
-lemma isIso_Q_map_iff {K L : HomologicalComplex C c} (f : K ⟶ L) :
-=======
 lemma isIso_Q_map_iff_mem_qis {K L : HomologicalComplex C c} (f : K ⟶ L) :
->>>>>>> c5d1932e
     IsIso (Q.map f) ↔ HomologicalComplex.qis C c f := by
   constructor
   · intro h
@@ -90,25 +82,10 @@
 
 end
 
-<<<<<<< HEAD
-class ComplexShape.QFactorsThroughHomotopy {ι : Type*} (c : ComplexShape ι)
-    (C : Type*) [Category C] [Preadditive C]
-    [CategoryWithHomology C] [(HomologicalComplex.qis C c).HasLocalization] : Prop where
-  factors {K L : HomologicalComplex C c} {f g : K ⟶ L} (h : Homotopy f g) :
-    HomologicalComplexUpToQis.Q.map f = HomologicalComplexUpToQis.Q.map g
-
-section
-
-variable (C : Type*) [Category C] {ι : Type*} (c : ComplexShape ι) [Preadditive C]
-  [DecidableRel c.Rel]
-  [CategoryWithHomology C] [(HomologicalComplex.qis C c).HasLocalization]
-  [c.QFactorsThroughHomotopy C]
-=======
 section
 
 variable (C : Type*) [Category C] {ι : Type*} (c : ComplexShape ι) [Preadditive C]
   [CategoryWithHomology C] [(HomologicalComplex.qis C c).HasLocalization]
->>>>>>> c5d1932e
 
 lemma HomologicalComplexUpToQis.Q_inverts_homotopyEquivalences :
     (HomologicalComplex.homotopyEquivalences C c).IsInvertedBy
@@ -119,23 +96,9 @@
 
 namespace HomotopyCategory
 
-<<<<<<< HEAD
-def qis : MorphismProperty (HomotopyCategory C c) :=
-  fun _ _ f => ∀ (i : ι), IsIso ((HomotopyCategory.homologyFunctor C c i).map f)
-
-def respectsIso_qis : (qis C c).RespectsIso := by
-  apply MorphismProperty.RespectsIso.of_respects_arrow_iso
-  intro f g e hf i
-  exact ((MorphismProperty.RespectsIso.isomorphisms C).arrow_mk_iso_iff
-    ((homologyFunctor C c i).mapArrow.mapIso e)).1 (hf i)
-
-lemma homologyFunctor_inverts_qis (i : ι) :
-    (qis C c).IsInvertedBy (homologyFunctor C c i) := fun _ _ _ hf => hf i
-=======
 /-- The class of quasi-isomorphisms in the homotopy category. -/
 def qis : MorphismProperty (HomotopyCategory C c) :=
   fun _ _ f => ∀ (i : ι), IsIso ((homologyFunctor C c i).map f)
->>>>>>> c5d1932e
 
 variable {C c}
 
@@ -152,8 +115,6 @@
 
 variable (C c)
 
-<<<<<<< HEAD
-=======
 lemma respectsIso_qis : (qis C c).RespectsIso := by
   apply MorphismProperty.RespectsIso.of_respects_arrow_iso
   intro f g e hf i
@@ -163,7 +124,6 @@
 lemma homologyFunctor_inverts_qis (i : ι) :
     (qis C c).IsInvertedBy (homologyFunctor C c i) := fun _ _ _ hf => hf i
 
->>>>>>> c5d1932e
 lemma qis_eq_qis_map_quotient :
     qis C c = (HomologicalComplex.qis C c).map (quotient C c) := by
   ext ⟨K⟩ ⟨L⟩ f
@@ -178,19 +138,6 @@
 
 end HomotopyCategory
 
-<<<<<<< HEAD
-namespace HomologicalComplexUpToQis
-
-variable {C c}
-
-def Qh : HomotopyCategory C c ⥤ HomologicalComplexUpToQis C c :=
-  CategoryTheory.Quotient.lift _ HomologicalComplexUpToQis.Q (by
-    intro K L f g ⟨h⟩
-    exact ComplexShape.QFactorsThroughHomotopy.factors h)
-
-variable (C c)
-
-=======
 /-- The condition on a complex shape `c` saying that homotopic maps become equal in
 the localized category with respect to quasi-isomorphisms. -/
 class ComplexShape.QFactorsThroughHomotopy {ι : Type*} (c : ComplexShape ι)
@@ -218,7 +165,6 @@
 variable (C c)
 
 /-- The canonical isomorphism `HomotopyCategory.quotient C c ⋙ Qh ≅ Q`. -/
->>>>>>> c5d1932e
 def quotientCompQhIso : HomotopyCategory.quotient C c ⋙ Qh ≅ Q := by
   apply Quotient.lift.isLift
 
@@ -226,17 +172,6 @@
   rintro ⟨K⟩ ⟨L⟩ φ
   obtain ⟨φ, rfl⟩ := (HomotopyCategory.quotient C c).map_surjective φ
   rw [HomotopyCategory.quotient_map_mem_qis_iff φ,
-<<<<<<< HEAD
-    ← HomologicalComplexUpToQis.isIso_Q_map_iff]
-  exact (NatIso.isIso_map_iff (quotientCompQhIso C c) φ).2
-
-instance :
-    (HomotopyCategory.quotient C c ⋙ Qh).IsLocalization (HomologicalComplex.qis C c) :=
-  Functor.IsLocalization.of_iso _ (quotientCompQhIso C c).symm
-
-noncomputable def homologyFunctorFactorsh (i : ι ): Qh ⋙ homologyFunctor C c i ≅
-    HomotopyCategory.homologyFunctor C c i :=
-=======
     ← HomologicalComplexUpToQis.isIso_Q_map_iff_mem_qis]
   exact (NatIso.isIso_map_iff (quotientCompQhIso C c) φ).2
 
@@ -247,7 +182,6 @@
 the homology functor on `HomotopyCategory C c`. -/
 noncomputable def homologyFunctorFactorsh (i : ι ) :
     Qh ⋙ homologyFunctor C c i ≅ HomotopyCategory.homologyFunctor C c i :=
->>>>>>> c5d1932e
   Quotient.natIsoLift _ ((Functor.associator _ _ _).symm ≪≫
     isoWhiskerRight (quotientCompQhIso C c) _ ≪≫
     homologyFunctorFactors C c i  ≪≫ (HomotopyCategory.homologyFunctorFactors C c i).symm)
@@ -257,14 +191,9 @@
 variable [(HomotopyCategory.quotient C c).IsLocalization
   (HomologicalComplex.homotopyEquivalences C c)]
 
-<<<<<<< HEAD
--- this shall apply to cochain complexes because of the main result in
--- `Algebra.Homology.HomotopyCategory.Cylinder`
-=======
 /-- The category `HomologicalComplexUpToQis C c` which was defined as a localization of
 `HomologicalComplex C c` with respect to quasi-isomorphisms also identify to a localization
 of the homotopy category with respect ot quasi-isomorphisms. -/
->>>>>>> c5d1932e
 instance : HomologicalComplexUpToQis.Qh.IsLocalization (HomotopyCategory.qis C c) :=
   Functor.IsLocalization.of_comp (HomotopyCategory.quotient C c)
     Qh (HomologicalComplex.homotopyEquivalences C c)
@@ -276,9 +205,6 @@
 
 end HomologicalComplexUpToQis
 
-<<<<<<< HEAD
-end
-=======
 end
 
 section Cylinder
@@ -362,5 +288,4 @@
     HomologicalComplexUpToQis.Qh.IsLocalization (HomotopyCategory.qis C (ComplexShape.up ℤ)) :=
   inferInstance
 
-end CochainComplex
->>>>>>> c5d1932e
+end CochainComplex