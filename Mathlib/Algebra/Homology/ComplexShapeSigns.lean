/-
Copyright (c) 2023 Joël Riou. All rights reserved.
Released under Apache 2.0 license as described in the file LICENSE.
Authors: Joël Riou
-/
import Mathlib.Algebra.Homology.ComplexShape
import Mathlib.Algebra.Ring.NegOnePow
import Mathlib.CategoryTheory.GradedObject.Trifunctor

/-! Signs in constructions on homological complexes

In this file, we shall introduce various typeclasses which will allow
the construction of the total complex of a bicomplex and of the
the monoidal category structure on categories of homological complexes (TODO).

The most important definition is that of `TotalComplexShape c₁ c₂ c₁₂` given
three complex shapes `c₁`, `c₂`, `c₁₂`: it allows the definition of a total
complex functor `HomologicalComplex₂ C c₁ c₂ ⥤ HomologicalComplex C c₁₂` (at least
when suitable coproducts exist).

In particular, we construct an instance of `TotalComplexShape c c c` when `c : ComplexShape I`
and `I` is an additive monoid equipped with a group homomorphism `ε' : Multiplicative I → ℤˣ`
satisfying certain properties (see `ComplexShape.TensorSigns`).

-/

variable {I₁ I₂ I₃ I₁₂ I₂₃ J : Type*}
  (c₁ : ComplexShape I₁) (c₂ : ComplexShape I₂) (c₃ : ComplexShape I₃)
  (c₁₂ : ComplexShape I₁₂) (c₂₃ : ComplexShape I₂₃) (c : ComplexShape J)

/-- A total complex shape for three complexes shapes `c₁`, `c₂`, `c₁₂` on three types
`I₁`, `I₂` and `I₁₂` consists of the data and properties that will allow the construction
of a total complex functor `HomologicalComplex₂ C c₁ c₂ ⥤ HomologicalComplex C c₁₂` which
sends `K` to a complex which in degree `i₁₂ : I₁₂` consists of the coproduct
of the `(K.X i₁).X i₂` such that `π ⟨i₁, i₂⟩ = i₁₂`. -/
class TotalComplexShape  where
  /-- a map on indices -/
  π : I₁ × I₂ → I₁₂
  /-- the sign of the horizontal differential in the total complex -/
  ε₁ : I₁ × I₂ → ℤˣ
  /-- the sign of the vertical differential in the total complex -/
  ε₂ : I₁ × I₂ → ℤˣ
  rel₁ {i₁ i₁' : I₁} (h : c₁.Rel i₁ i₁') (i₂ : I₂) : c₁₂.Rel (π ⟨i₁, i₂⟩) (π ⟨i₁', i₂⟩)
  rel₂ (i₁ : I₁) {i₂ i₂' : I₂} (h : c₂.Rel i₂ i₂') : c₁₂.Rel (π ⟨i₁, i₂⟩) (π ⟨i₁, i₂'⟩)
  ε₂_ε₁ {i₁ i₁' : I₁} {i₂ i₂' : I₂} (h₁ : c₁.Rel i₁ i₁') (h₂ : c₂.Rel i₂ i₂') :
    ε₂ ⟨i₁, i₂⟩ * ε₁ ⟨i₁, i₂'⟩ = - ε₁ ⟨i₁, i₂⟩ * ε₂ ⟨i₁', i₂⟩

namespace ComplexShape

variable [TotalComplexShape c₁ c₂ c₁₂]

/-- The map `I₁ × I₂ → I₁₂` on indices given by `TotalComplexShape c₁ c₂ c₁₂`. -/
abbrev π (i : I₁ × I₂) : I₁₂ := TotalComplexShape.π c₁ c₂ c₁₂ i

/-- The sign of the horizontal differential in the total complex. -/
abbrev ε₁ (i : I₁ × I₂) : ℤˣ := TotalComplexShape.ε₁ c₁ c₂ c₁₂ i

/-- The sign of the vertical differential in the total complex. -/
abbrev ε₂ (i : I₁ × I₂) : ℤˣ := TotalComplexShape.ε₂ c₁ c₂ c₁₂ i

variable {c₁}

lemma rel_π₁ {i₁ i₁' : I₁} (h : c₁.Rel i₁ i₁') (i₂ : I₂) :
    c₁₂.Rel (π c₁ c₂ c₁₂ ⟨i₁, i₂⟩) (π c₁ c₂ c₁₂ ⟨i₁', i₂⟩) :=
  TotalComplexShape.rel₁ h i₂

lemma next_π₁ {i₁ i₁' : I₁} (h : c₁.Rel i₁ i₁') (i₂ : I₂) :
    c₁₂.next (π c₁ c₂ c₁₂ ⟨i₁, i₂⟩) = π c₁ c₂ c₁₂ ⟨i₁', i₂⟩ :=
  c₁₂.next_eq' (rel_π₁ c₂ c₁₂ h i₂)

lemma prev_π₁ {i₁ i₁' : I₁} (h : c₁.Rel i₁ i₁') (i₂ : I₂) :
    c₁₂.prev (π c₁ c₂ c₁₂ ⟨i₁', i₂⟩) = π c₁ c₂ c₁₂ ⟨i₁, i₂⟩ :=
  c₁₂.prev_eq' (rel_π₁ c₂ c₁₂ h i₂)

variable (c₁) {c₂}

lemma rel_π₂ (i₁ : I₁) {i₂ i₂' : I₂} (h : c₂.Rel i₂ i₂') :
    c₁₂.Rel (π c₁ c₂ c₁₂ ⟨i₁, i₂⟩) (π c₁ c₂ c₁₂ ⟨i₁, i₂'⟩) :=
  TotalComplexShape.rel₂ i₁ h

lemma next_π₂ (i₁ : I₁) {i₂ i₂' : I₂} (h : c₂.Rel i₂ i₂') :
    c₁₂.next (π c₁ c₂ c₁₂ ⟨i₁, i₂⟩) = π c₁ c₂ c₁₂ ⟨i₁, i₂'⟩ :=
  c₁₂.next_eq' (rel_π₂ c₁ c₁₂ i₁ h)

lemma prev_π₂ (i₁ : I₁) {i₂ i₂' : I₂} (h : c₂.Rel i₂ i₂') :
    c₁₂.prev (π c₁ c₂ c₁₂ ⟨i₁, i₂'⟩) = π c₁ c₂ c₁₂ ⟨i₁, i₂⟩ :=
  c₁₂.prev_eq' (rel_π₂ c₁ c₁₂ i₁ h)

variable {c₁}

lemma ε₂_ε₁ {i₁ i₁' : I₁} {i₂ i₂' : I₂} (h₁ : c₁.Rel i₁ i₁') (h₂ : c₂.Rel i₂ i₂') :
    ε₂ c₁ c₂ c₁₂ ⟨i₁, i₂⟩ * ε₁ c₁ c₂ c₁₂ ⟨i₁, i₂'⟩ =
      - ε₁ c₁ c₂ c₁₂ ⟨i₁, i₂⟩ * ε₂ c₁ c₂ c₁₂ ⟨i₁', i₂⟩ :=
  TotalComplexShape.ε₂_ε₁ h₁ h₂

lemma ε₁_ε₂ {i₁ i₁' : I₁} {i₂ i₂' : I₂} (h₁ : c₁.Rel i₁ i₁') (h₂ : c₂.Rel i₂ i₂') :
    ε₁ c₁ c₂ c₁₂ ⟨i₁, i₂⟩ * ε₂ c₁ c₂ c₁₂ ⟨i₁, i₂⟩ =
      - ε₂ c₁ c₂ c₁₂ ⟨i₁', i₂⟩ * ε₁ c₁ c₂ c₁₂ ⟨i₁, i₂'⟩ :=
  Eq.trans (mul_one _).symm (by
    rw [← Int.units_mul_self (ComplexShape.ε₁ c₁ c₂ c₁₂ (i₁, i₂')), mul_assoc]
    conv_lhs =>
      arg 2
      rw [← mul_assoc, ε₂_ε₁ c₁₂ h₁ h₂]
    rw [neg_mul, neg_mul, neg_mul, mul_neg, neg_inj, ← mul_assoc, ← mul_assoc,
      Int.units_mul_self, one_mul])

section

variable {I : Type*} [AddMonoid I] (c : ComplexShape I)

/-- If `I` is an additive monoid and `c : ComplexShape I`, `c.TensorSigns` contains the data of
map `ε : I → ℤˣ` and properties which allows the construction of a `TotalComplexShape c c c`. -/
class TensorSigns where
  /-- the signs which appear in the vertical differential of the total complex -/
  ε' : Multiplicative I →* ℤˣ
  rel_add (p q r : I) (hpq : c.Rel p q) : c.Rel (p + r) (q + r)
  add_rel (p q r : I) (hpq : c.Rel p q) : c.Rel (r + p) (r + q)
  ε'_succ (p q : I) (hpq : c.Rel p q) : ε' q = - ε' p

variable [TensorSigns c]

/-- The signs which appear in the vertical differential of the total complex. -/
abbrev ε (i : I) : ℤˣ := TensorSigns.ε' c i

lemma rel_add {p q : I} (hpq : c.Rel p q) (r : I) : c.Rel (p + r) (q + r) :=
  TensorSigns.rel_add _ _ _ hpq

lemma add_rel (r : I) {p q : I} (hpq : c.Rel p q) : c.Rel (r + p) (r + q) :=
  TensorSigns.add_rel _ _ _ hpq

@[simp]
lemma ε_zero : c.ε 0 = 1 := by
  apply MonoidHom.map_one

lemma ε_succ {p q : I} (hpq : c.Rel p q) : c.ε q = - c.ε p :=
  TensorSigns.ε'_succ p q hpq

lemma ε_add (p q : I) : c.ε (p + q) = c.ε p * c.ε q := by
  apply MonoidHom.map_mul

lemma next_add (p q : I) (hp : c.Rel p (c.next p)) :
    c.next (p + q) = c.next p + q :=
  c.next_eq' (c.rel_add hp q)

lemma next_add' (p q : I) (hq : c.Rel q (c.next q)) :
    c.next (p + q) = p + c.next q :=
  c.next_eq' (c.add_rel p hq)

@[simps]
instance : TotalComplexShape c c c where
  π := fun ⟨p, q⟩ => p + q
  ε₁ := fun _ => 1
  ε₂ := fun ⟨p, _⟩ => c.ε p
  rel₁ h q := c.rel_add h q
  rel₂ p _ _ h := c.add_rel p h
  ε₂_ε₁ h _ := by
    dsimp
    rw [neg_mul, one_mul, mul_one, c.ε_succ h, neg_neg]

instance : TensorSigns (ComplexShape.down ℕ) where
  ε' := MonoidHom.mk' (fun (i : ℕ) => (-1 : ℤˣ) ^ i) (pow_add (-1 : ℤˣ))
  rel_add p q r (hpq : q + 1 = p) := by dsimp; omega
  add_rel p q r (hpq : q + 1 = p) := by dsimp; omega
  ε'_succ := by
    rintro _ q rfl
    dsimp
    rw [pow_add, pow_one, mul_neg, mul_one, neg_neg]

@[simp]
lemma ε_down_ℕ (n : ℕ) : (ComplexShape.down ℕ).ε n = (-1 : ℤˣ) ^ n := rfl

instance : TensorSigns (ComplexShape.up ℤ) where
  ε' := MonoidHom.mk' Int.negOnePow Int.negOnePow_add
  rel_add p q r (hpq : p + 1 = q) := by dsimp; omega
  add_rel p q r (hpq : p + 1 = q) := by dsimp; omega
  ε'_succ := by
    rintro p _ rfl
    dsimp
    rw [Int.negOnePow_succ]

@[simp]
lemma ε_up_ℤ (n : ℤ) : (ComplexShape.up ℤ).ε n = n.negOnePow := rfl

end

section

variable (c₁ c₂)
variable [TotalComplexShape c₁₂ c₃ c] [TotalComplexShape c₂ c₃ c₂₃] [TotalComplexShape c₁ c₂₃ c]

<<<<<<< HEAD
/-- When we have three complexes shapes `c₁`, `c₂`, `c₃`, `c₁₂`, `c₂₃`, `c`, and total functors
=======
/-- When we have six complex shapes `c₁`, `c₂`, `c₃`, `c₁₂`, `c₂₃`, `c`, and total functors
>>>>>>> aff7b559
`HomologicalComplex₂ C c₁ c₂ ⥤ HomologicalComplex C c₁₂`,
`HomologicalComplex₂ C c₁₂ c₃ ⥤ HomologicalComplex C c`,
`HomologicalComplex₂ C c₂ c₃ ⥤ HomologicalComplex C c₂₃`,
`HomologicalComplex₂ C c₁ c₂₂₃ ⥤ HomologicalComplex C c`, we get two ways to
compute the total complex of a triple complex in `HomologicalComplex₃ C c₁ c₂ c₃`, then
<<<<<<< HEAD
under this assumption `[Associator c₁ c₂ c₃ c₁₂ c₂₃ c]`, these two complexes
canonical identify (without introducing signs). -/
class Associator : Prop where
=======
under this assumption `[Associative c₁ c₂ c₃ c₁₂ c₂₃ c]`, these two complexes
canonically identify (without introducing signs). -/
class Associative : Prop where
>>>>>>> aff7b559
  assoc (i₁ : I₁) (i₂ : I₂) (i₃ : I₃) :
    π c₁₂ c₃ c ⟨π c₁ c₂ c₁₂ ⟨i₁, i₂⟩, i₃⟩ = π c₁ c₂₃ c ⟨i₁, π c₂ c₃ c₂₃ ⟨i₂, i₃⟩⟩
  ε₁_eq_mul (i₁ : I₁) (i₂ : I₂) (i₃ : I₃) :
    ε₁ c₁ c₂₃ c (i₁, π c₂ c₃ c₂₃ (i₂, i₃)) =
      ε₁ c₁₂ c₃ c (π c₁ c₂ c₁₂ (i₁, i₂), i₃) * ε₁ c₁ c₂ c₁₂ (i₁, i₂)
  ε₂_ε₁ (i₁ : I₁) (i₂ : I₂) (i₃ : I₃) :
    ε₂ c₁ c₂₃ c (i₁, π c₂ c₃ c₂₃ (i₂, i₃)) * ε₁ c₂ c₃ c₂₃ (i₂, i₃) =
      ε₁ c₁₂ c₃ c (π c₁ c₂ c₁₂ (i₁, i₂), i₃) * ε₂ c₁ c₂ c₁₂ (i₁, i₂)
  ε₂_eq_mul (i₁ : I₁) (i₂ : I₂) (i₃ : I₃) :
    ε₂ c₁₂ c₃ c (π c₁ c₂ c₁₂ (i₁, i₂), i₃) =
      (ε₂ c₁ c₂₃ c (i₁, π c₂ c₃ c₂₃ (i₂, i₃)) * ε₂ c₂ c₃ c₂₃ (i₂, i₃))

<<<<<<< HEAD
variable [Associator c₁ c₂ c₃ c₁₂ c₂₃ c]

lemma assoc (i₁ : I₁) (i₂ : I₂) (i₃ : I₃) :
    π c₁₂ c₃ c ⟨π c₁ c₂ c₁₂ ⟨i₁, i₂⟩, i₃⟩ = π c₁ c₂₃ c ⟨i₁, π c₂ c₃ c₂₃ ⟨i₂, i₃⟩⟩ := by
  apply Associator.assoc

lemma associator_ε₁_eq_mul (i₁ : I₁) (i₂ : I₂) (i₃ : I₃) :
    ε₁ c₁ c₂₃ c (i₁, π c₂ c₃ c₂₃ (i₂, i₃)) =
      ε₁ c₁₂ c₃ c (π c₁ c₂ c₁₂ (i₁, i₂), i₃) * ε₁ c₁ c₂ c₁₂ (i₁, i₂) := by
  apply Associator.ε₁_eq_mul

lemma associator_ε₂_ε₁ (i₁ : I₁) (i₂ : I₂) (i₃ : I₃) :
    ε₂ c₁ c₂₃ c (i₁, π c₂ c₃ c₂₃ (i₂, i₃)) * ε₁ c₂ c₃ c₂₃ (i₂, i₃) =
      ε₁ c₁₂ c₃ c (π c₁ c₂ c₁₂ (i₁, i₂), i₃) * ε₂ c₁ c₂ c₁₂ (i₁, i₂) := by
  apply Associator.ε₂_ε₁

lemma associator_ε₂_eq_mul (i₁ : I₁) (i₂ : I₂) (i₃ : I₃) :
    ε₂ c₁₂ c₃ c (π c₁ c₂ c₁₂ (i₁, i₂), i₃) =
      (ε₂ c₁ c₂₃ c (i₁, π c₂ c₃ c₂₃ (i₂, i₃)) * ε₂ c₂ c₃ c₂₃ (i₂, i₃)) := by
  apply Associator.ε₂_eq_mul
=======
variable [Associative c₁ c₂ c₃ c₁₂ c₂₃ c]

lemma assoc (i₁ : I₁) (i₂ : I₂) (i₃ : I₃) :
    π c₁₂ c₃ c ⟨π c₁ c₂ c₁₂ ⟨i₁, i₂⟩, i₃⟩ = π c₁ c₂₃ c ⟨i₁, π c₂ c₃ c₂₃ ⟨i₂, i₃⟩⟩ := by
  apply Associative.assoc

lemma associative_ε₁_eq_mul (i₁ : I₁) (i₂ : I₂) (i₃ : I₃) :
    ε₁ c₁ c₂₃ c (i₁, π c₂ c₃ c₂₃ (i₂, i₃)) =
      ε₁ c₁₂ c₃ c (π c₁ c₂ c₁₂ (i₁, i₂), i₃) * ε₁ c₁ c₂ c₁₂ (i₁, i₂) := by
  apply Associative.ε₁_eq_mul

lemma associative_ε₂_ε₁ (i₁ : I₁) (i₂ : I₂) (i₃ : I₃) :
    ε₂ c₁ c₂₃ c (i₁, π c₂ c₃ c₂₃ (i₂, i₃)) * ε₁ c₂ c₃ c₂₃ (i₂, i₃) =
      ε₁ c₁₂ c₃ c (π c₁ c₂ c₁₂ (i₁, i₂), i₃) * ε₂ c₁ c₂ c₁₂ (i₁, i₂) := by
  apply Associative.ε₂_ε₁

lemma associative_ε₂_eq_mul (i₁ : I₁) (i₂ : I₂) (i₃ : I₃) :
    ε₂ c₁₂ c₃ c (π c₁ c₂ c₁₂ (i₁, i₂), i₃) =
      (ε₂ c₁ c₂₃ c (i₁, π c₂ c₃ c₂₃ (i₂, i₃)) * ε₂ c₂ c₃ c₂₃ (i₂, i₃)) := by
  apply Associative.ε₂_eq_mul
>>>>>>> aff7b559

/-- The map `I₁ × I₂ × I₃ → j` that is obtained using `TotalComplexShape c₁ c₂ c₁₂`
and `TotalComplexShape c₁₂ c₃ c` when `c₁ : ComplexShape I₁`, `c₂ : ComplexShape I₂`,
`c₃ : ComplexShape I₃`, `c₁₂ : ComplexShape I₁₂` and `c : ComplexShape J`. -/
def r : I₁ × I₂ × I₃ → J := fun ⟨i₁, i₂, i₃⟩ ↦ π c₁₂ c₃ c ⟨π c₁ c₂ c₁₂ ⟨i₁, i₂⟩, i₃⟩

open CategoryTheory

/-- The `GradedObject.BifunctorComp₁₂IndexData` which arises from complex shapes. -/
@[reducible]
def ρ₁₂ : GradedObject.BifunctorComp₁₂IndexData (r c₁ c₂ c₃ c₁₂ c) where
  I₁₂ := I₁₂
  p := π c₁ c₂ c₁₂
  q := π c₁₂ c₃ c
  hpq _ := rfl

/-- The `GradedObject.BifunctorComp₂₃IndexData` which arises from complex shapes. -/
@[reducible]
def ρ₂₃ : GradedObject.BifunctorComp₂₃IndexData (r c₁ c₂ c₃ c₁₂ c) where
  I₂₃ := I₂₃
  p := π c₂ c₃ c₂₃
  q := π c₁ c₂₃ c
  hpq := fun ⟨i₁, i₂, i₃⟩ ↦ (assoc c₁ c₂ c₃ c₁₂ c₂₃ c i₁ i₂ i₃).symm

end

instance {I : Type*} [AddMonoid I] (c : ComplexShape I) [c.TensorSigns] :
<<<<<<< HEAD
    Associator c c c c c c where
=======
    Associative c c c c c c where
>>>>>>> aff7b559
  assoc := add_assoc
  ε₁_eq_mul _ _ _ := by dsimp; rw [one_mul]
  ε₂_ε₁ _ _ _ := by dsimp; rw [one_mul, mul_one]
  ε₂_eq_mul _ _ _ := by dsimp; rw [ε_add]

end ComplexShape

/-- A total complex shape symmetry contains the data and properties which allow the
identification of the two total complex functors
`HomologicalComplex₂ C c₁ c₂ ⥤ HomologicalComplex C c₁₂`
and `HomologicalComplex₂ C c₂ c₁ ⥤ HomologicalComplex C c₁₂` via the flip. -/
class TotalComplexShapeSymmetry [TotalComplexShape c₁ c₂ c₁₂] [TotalComplexShape c₂ c₁ c₁₂] where
  symm (i₁ : I₁) (i₂ : I₂) : ComplexShape.π c₂ c₁ c₁₂ ⟨i₂, i₁⟩ = ComplexShape.π c₁ c₂ c₁₂ ⟨i₁, i₂⟩
  /-- the signs involved in the symmetry isomorphism of the total complex -/
  σ (i₁ : I₁) (i₂ : I₂) : ℤˣ
  σ_ε₁ {i₁ i₁' : I₁} (h₁ : c₁.Rel i₁ i₁') (i₂ : I₂) :
    σ i₁ i₂ * ComplexShape.ε₁ c₁ c₂ c₁₂ ⟨i₁, i₂⟩ = ComplexShape.ε₂ c₂ c₁ c₁₂ ⟨i₂, i₁⟩ * σ i₁' i₂
  σ_ε₂ (i₁ : I₁) {i₂ i₂' : I₂} (h₂ : c₂.Rel i₂ i₂') :
    σ i₁ i₂ * ComplexShape.ε₂ c₁ c₂ c₁₂ ⟨i₁, i₂⟩ = ComplexShape.ε₁ c₂ c₁ c₁₂ ⟨i₂, i₁⟩ * σ i₁ i₂'

namespace ComplexShape

variable [TotalComplexShape c₁ c₂ c₁₂] [TotalComplexShape c₂ c₁ c₁₂]
  [TotalComplexShapeSymmetry c₁ c₂ c₁₂]

/-- The signs involved in the symmetry isomorphism of the total complex. -/
abbrev σ (i₁ : I₁) (i₂ : I₂) : ℤˣ := TotalComplexShapeSymmetry.σ c₁ c₂ c₁₂ i₁ i₂

lemma π_symm (i₁ : I₁) (i₂ : I₂) :
    π c₂ c₁ c₁₂ ⟨i₂, i₁⟩ = π c₁ c₂ c₁₂ ⟨i₁, i₂⟩ := by
  apply TotalComplexShapeSymmetry.symm

/-- The symmetry bijection `(π c₂ c₁ c₁₂ ⁻¹' {j}) ≃ (π c₁ c₂ c₁₂ ⁻¹' {j})`. -/
@[simps]
def symmetryEquiv (j : I₁₂) :
    (π c₂ c₁ c₁₂ ⁻¹' {j}) ≃ (π c₁ c₂ c₁₂ ⁻¹' {j}) where
  toFun := fun ⟨⟨i₂, i₁⟩, h⟩ => ⟨⟨i₁, i₂⟩, by simpa [π_symm] using h⟩
  invFun := fun ⟨⟨i₁, i₂⟩, h⟩ => ⟨⟨i₂, i₁⟩, by simpa [π_symm] using h⟩
  left_inv _ := rfl
  right_inv _ := rfl

variable {c₁}

lemma σ_ε₁ {i₁ i₁' : I₁} (h₁ : c₁.Rel i₁ i₁') (i₂ : I₂) :
    σ c₁ c₂ c₁₂ i₁ i₂ * ε₁ c₁ c₂ c₁₂ ⟨i₁, i₂⟩ = ε₂ c₂ c₁ c₁₂ ⟨i₂, i₁⟩ * σ c₁ c₂ c₁₂ i₁' i₂ :=
  TotalComplexShapeSymmetry.σ_ε₁ h₁ i₂

variable (c₁) {c₂}

lemma σ_ε₂ (i₁ : I₁) {i₂ i₂' : I₂} (h₂ : c₂.Rel i₂ i₂') :
    σ c₁ c₂ c₁₂ i₁ i₂ * ε₂ c₁ c₂ c₁₂ ⟨i₁, i₂⟩ = ε₁ c₂ c₁ c₁₂ ⟨i₂, i₁⟩ * σ c₁ c₂ c₁₂ i₁ i₂' :=
  TotalComplexShapeSymmetry.σ_ε₂ i₁ h₂

@[simps]
instance : TotalComplexShapeSymmetry (up ℤ) (up ℤ) (up ℤ) where
  symm p q := add_comm q p
  σ p q := (p * q).negOnePow
  σ_ε₁ := by
    rintro p _ rfl q
    dsimp
    rw [mul_one, ← Int.negOnePow_add, add_comm q, add_mul, one_mul, Int.negOnePow_add,
      Int.negOnePow_add, mul_assoc, Int.units_mul_self, mul_one]
  σ_ε₂ := by
    rintro p q _ rfl
    dsimp
    rw [one_mul, ← Int.negOnePow_add, mul_add, mul_one]

end ComplexShape

/-- The obvious `TotalComplexShapeSymmetry c₂ c₁ c₁₂` deduced from a
`TotalComplexShapeSymmetry c₁ c₂ c₁₂`. -/
def TotalComplexShapeSymmetry.symmetry [TotalComplexShape c₁ c₂ c₁₂]
    [TotalComplexShape c₂ c₁ c₁₂] [TotalComplexShapeSymmetry c₁ c₂ c₁₂] :
    TotalComplexShapeSymmetry c₂ c₁ c₁₂ where
  symm i₂ i₁ := (ComplexShape.π_symm c₁ c₂ c₁₂ i₁ i₂).symm
  σ i₂ i₁ := ComplexShape.σ c₁ c₂ c₁₂ i₁ i₂
  σ_ε₁ {i₂ i₂'} h₂ i₁ := by
    dsimp
    apply mul_right_cancel (b := ComplexShape.ε₂ c₁ c₂ c₁₂ (i₁, i₂))
    rw [mul_assoc]
    nth_rw 2 [mul_comm]
    rw [← mul_assoc, ComplexShape.σ_ε₂ c₁ c₁₂ i₁ h₂, mul_comm, ← mul_assoc,
      Int.units_mul_self, one_mul, mul_comm, ← mul_assoc, Int.units_mul_self, one_mul]
  σ_ε₂ i₂ i₁ i₁' h₁ := by
    dsimp
    apply mul_right_cancel (b := ComplexShape.ε₁ c₁ c₂ c₁₂ (i₁, i₂))
    rw [mul_assoc]
    nth_rw 2 [mul_comm]
    rw [← mul_assoc, ComplexShape.σ_ε₁ c₂ c₁₂ h₁ i₂, mul_comm, ← mul_assoc,
      Int.units_mul_self, one_mul, mul_comm, ← mul_assoc, Int.units_mul_self, one_mul]

/-- This typeclass expresses that the signs given by `[TotalComplexShapeSymmetry c₁ c₂ c₁₂]`
and by `[TotalComplexShapeSymmetry c₂ c₁ c₁₂]` are compatible. -/
class TotalComplexShapeSymmetrySymmetry [TotalComplexShape c₁ c₂ c₁₂]
    [TotalComplexShape c₂ c₁ c₁₂] [TotalComplexShapeSymmetry c₁ c₂ c₁₂]
    [TotalComplexShapeSymmetry c₂ c₁ c₁₂] : Prop where
  σ_symm i₁ i₂ : ComplexShape.σ c₂ c₁ c₁₂ i₂ i₁ = ComplexShape.σ c₁ c₂ c₁₂ i₁ i₂

namespace ComplexShape

variable [TotalComplexShape c₁ c₂ c₁₂] [TotalComplexShape c₂ c₁ c₁₂]
  [TotalComplexShapeSymmetry c₁ c₂ c₁₂] [TotalComplexShapeSymmetry c₂ c₁ c₁₂]
  [TotalComplexShapeSymmetrySymmetry c₁ c₂ c₁₂]

lemma σ_symm (i₁ : I₁) (i₂ : I₂) :
    σ c₂ c₁ c₁₂ i₂ i₁ = σ c₁ c₂ c₁₂ i₁ i₂ := by
  apply TotalComplexShapeSymmetrySymmetry.σ_symm

end ComplexShape<|MERGE_RESOLUTION|>--- conflicted
+++ resolved
@@ -188,25 +188,15 @@
 variable (c₁ c₂)
 variable [TotalComplexShape c₁₂ c₃ c] [TotalComplexShape c₂ c₃ c₂₃] [TotalComplexShape c₁ c₂₃ c]
 
-<<<<<<< HEAD
-/-- When we have three complexes shapes `c₁`, `c₂`, `c₃`, `c₁₂`, `c₂₃`, `c`, and total functors
-=======
 /-- When we have six complex shapes `c₁`, `c₂`, `c₃`, `c₁₂`, `c₂₃`, `c`, and total functors
->>>>>>> aff7b559
 `HomologicalComplex₂ C c₁ c₂ ⥤ HomologicalComplex C c₁₂`,
 `HomologicalComplex₂ C c₁₂ c₃ ⥤ HomologicalComplex C c`,
 `HomologicalComplex₂ C c₂ c₃ ⥤ HomologicalComplex C c₂₃`,
 `HomologicalComplex₂ C c₁ c₂₂₃ ⥤ HomologicalComplex C c`, we get two ways to
 compute the total complex of a triple complex in `HomologicalComplex₃ C c₁ c₂ c₃`, then
-<<<<<<< HEAD
-under this assumption `[Associator c₁ c₂ c₃ c₁₂ c₂₃ c]`, these two complexes
-canonical identify (without introducing signs). -/
-class Associator : Prop where
-=======
 under this assumption `[Associative c₁ c₂ c₃ c₁₂ c₂₃ c]`, these two complexes
 canonically identify (without introducing signs). -/
 class Associative : Prop where
->>>>>>> aff7b559
   assoc (i₁ : I₁) (i₂ : I₂) (i₃ : I₃) :
     π c₁₂ c₃ c ⟨π c₁ c₂ c₁₂ ⟨i₁, i₂⟩, i₃⟩ = π c₁ c₂₃ c ⟨i₁, π c₂ c₃ c₂₃ ⟨i₂, i₃⟩⟩
   ε₁_eq_mul (i₁ : I₁) (i₂ : I₂) (i₃ : I₃) :
@@ -219,28 +209,6 @@
     ε₂ c₁₂ c₃ c (π c₁ c₂ c₁₂ (i₁, i₂), i₃) =
       (ε₂ c₁ c₂₃ c (i₁, π c₂ c₃ c₂₃ (i₂, i₃)) * ε₂ c₂ c₃ c₂₃ (i₂, i₃))
 
-<<<<<<< HEAD
-variable [Associator c₁ c₂ c₃ c₁₂ c₂₃ c]
-
-lemma assoc (i₁ : I₁) (i₂ : I₂) (i₃ : I₃) :
-    π c₁₂ c₃ c ⟨π c₁ c₂ c₁₂ ⟨i₁, i₂⟩, i₃⟩ = π c₁ c₂₃ c ⟨i₁, π c₂ c₃ c₂₃ ⟨i₂, i₃⟩⟩ := by
-  apply Associator.assoc
-
-lemma associator_ε₁_eq_mul (i₁ : I₁) (i₂ : I₂) (i₃ : I₃) :
-    ε₁ c₁ c₂₃ c (i₁, π c₂ c₃ c₂₃ (i₂, i₃)) =
-      ε₁ c₁₂ c₃ c (π c₁ c₂ c₁₂ (i₁, i₂), i₃) * ε₁ c₁ c₂ c₁₂ (i₁, i₂) := by
-  apply Associator.ε₁_eq_mul
-
-lemma associator_ε₂_ε₁ (i₁ : I₁) (i₂ : I₂) (i₃ : I₃) :
-    ε₂ c₁ c₂₃ c (i₁, π c₂ c₃ c₂₃ (i₂, i₃)) * ε₁ c₂ c₃ c₂₃ (i₂, i₃) =
-      ε₁ c₁₂ c₃ c (π c₁ c₂ c₁₂ (i₁, i₂), i₃) * ε₂ c₁ c₂ c₁₂ (i₁, i₂) := by
-  apply Associator.ε₂_ε₁
-
-lemma associator_ε₂_eq_mul (i₁ : I₁) (i₂ : I₂) (i₃ : I₃) :
-    ε₂ c₁₂ c₃ c (π c₁ c₂ c₁₂ (i₁, i₂), i₃) =
-      (ε₂ c₁ c₂₃ c (i₁, π c₂ c₃ c₂₃ (i₂, i₃)) * ε₂ c₂ c₃ c₂₃ (i₂, i₃)) := by
-  apply Associator.ε₂_eq_mul
-=======
 variable [Associative c₁ c₂ c₃ c₁₂ c₂₃ c]
 
 lemma assoc (i₁ : I₁) (i₂ : I₂) (i₃ : I₃) :
@@ -261,7 +229,6 @@
     ε₂ c₁₂ c₃ c (π c₁ c₂ c₁₂ (i₁, i₂), i₃) =
       (ε₂ c₁ c₂₃ c (i₁, π c₂ c₃ c₂₃ (i₂, i₃)) * ε₂ c₂ c₃ c₂₃ (i₂, i₃)) := by
   apply Associative.ε₂_eq_mul
->>>>>>> aff7b559
 
 /-- The map `I₁ × I₂ × I₃ → j` that is obtained using `TotalComplexShape c₁ c₂ c₁₂`
 and `TotalComplexShape c₁₂ c₃ c` when `c₁ : ComplexShape I₁`, `c₂ : ComplexShape I₂`,
@@ -289,11 +256,7 @@
 end
 
 instance {I : Type*} [AddMonoid I] (c : ComplexShape I) [c.TensorSigns] :
-<<<<<<< HEAD
-    Associator c c c c c c where
-=======
     Associative c c c c c c where
->>>>>>> aff7b559
   assoc := add_assoc
   ε₁_eq_mul _ _ _ := by dsimp; rw [one_mul]
   ε₂_ε₁ _ _ _ := by dsimp; rw [one_mul, mul_one]
