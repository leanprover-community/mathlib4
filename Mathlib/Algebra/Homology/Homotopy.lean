/-
Copyright (c) 2021 Kim Morrison. All rights reserved.
Released under Apache 2.0 license as described in the file LICENSE.
Authors: Kim Morrison
-/
import Mathlib.Algebra.Homology.Linear
import Mathlib.Algebra.Homology.ShortComplex.HomologicalComplex
import Mathlib.Tactic.Abel

/-!
# Chain homotopies

We define chain homotopies, and prove that homotopic chain maps induce the same map on homology.
-/


universe v u

noncomputable section

open CategoryTheory Category Limits HomologicalComplex

variable {ι : Type*}
variable {V : Type u} [Category.{v} V] [Preadditive V]
variable {c : ComplexShape ι} {C D E : HomologicalComplex V c}
variable (f g : C ⟶ D) (h k : D ⟶ E) (i : ι)

section

/-- The composition of `C.d i (c.next i) ≫ f (c.next i) i`. -/
def dNext (i : ι) : (∀ i j, C.X i ⟶ D.X j) →+ (C.X i ⟶ D.X i) :=
  AddMonoidHom.mk' (fun f => C.d i (c.next i) ≫ f (c.next i) i) fun _ _ =>
    Preadditive.comp_add _ _ _ _ _ _

/-- `f (c.next i) i`. -/
def fromNext (i : ι) : (∀ i j, C.X i ⟶ D.X j) →+ (C.xNext i ⟶ D.X i) :=
  AddMonoidHom.mk' (fun f => f (c.next i) i) fun _ _ => rfl

@[simp]
theorem dNext_eq_dFrom_fromNext (f : ∀ i j, C.X i ⟶ D.X j) (i : ι) :
    dNext i f = C.dFrom i ≫ fromNext i f :=
  rfl

theorem dNext_eq (f : ∀ i j, C.X i ⟶ D.X j) {i i' : ι} (w : c.Rel i i') :
    dNext i f = C.d i i' ≫ f i' i := by
  obtain rfl := c.next_eq' w
  rfl

lemma dNext_eq_zero (f : ∀ i j, C.X i ⟶ D.X j) (i : ι) (hi : ¬ c.Rel i (c.next i)) :
    dNext i f = 0 := by
  dsimp [dNext]
  rw [shape _ _ _ hi, zero_comp]

-- This is not a simp lemma; the LHS already simplifies.
theorem dNext_comp_left (f : C ⟶ D) (g : ∀ i j, D.X i ⟶ E.X j) (i : ι) :
    (dNext i fun i j => f.f i ≫ g i j) = f.f i ≫ dNext i g :=
  (f.comm_assoc _ _ _).symm

-- This is not a simp lemma; the LHS already simplifies.
theorem dNext_comp_right (f : ∀ i j, C.X i ⟶ D.X j) (g : D ⟶ E) (i : ι) :
    (dNext i fun i j => f i j ≫ g.f j) = dNext i f ≫ g.f i :=
  (assoc _ _ _).symm

/-- The composition `f j (c.prev j) ≫ D.d (c.prev j) j`. -/
def prevD (j : ι) : (∀ i j, C.X i ⟶ D.X j) →+ (C.X j ⟶ D.X j) :=
  AddMonoidHom.mk' (fun f => f j (c.prev j) ≫ D.d (c.prev j) j) fun _ _ =>
    Preadditive.add_comp _ _ _ _ _ _

lemma prevD_eq_zero (f : ∀ i j, C.X i ⟶ D.X j) (i : ι) (hi : ¬ c.Rel (c.prev i) i) :
    prevD i f = 0 := by
  dsimp [prevD]
  rw [shape _ _ _ hi, comp_zero]

/-- `f j (c.prev j)`. -/
def toPrev (j : ι) : (∀ i j, C.X i ⟶ D.X j) →+ (C.X j ⟶ D.xPrev j) :=
  AddMonoidHom.mk' (fun f => f j (c.prev j)) fun _ _ => rfl

@[simp]
theorem prevD_eq_toPrev_dTo (f : ∀ i j, C.X i ⟶ D.X j) (j : ι) :
    prevD j f = toPrev j f ≫ D.dTo j :=
  rfl

theorem prevD_eq (f : ∀ i j, C.X i ⟶ D.X j) {j j' : ι} (w : c.Rel j' j) :
    prevD j f = f j j' ≫ D.d j' j := by
  obtain rfl := c.prev_eq' w
  rfl

-- This is not a simp lemma; the LHS already simplifies.
theorem prevD_comp_left (f : C ⟶ D) (g : ∀ i j, D.X i ⟶ E.X j) (j : ι) :
    (prevD j fun i j => f.f i ≫ g i j) = f.f j ≫ prevD j g :=
  assoc _ _ _

-- This is not a simp lemma; the LHS already simplifies.
theorem prevD_comp_right (f : ∀ i j, C.X i ⟶ D.X j) (g : D ⟶ E) (j : ι) :
    (prevD j fun i j => f i j ≫ g.f j) = prevD j f ≫ g.f j := by
  dsimp [prevD]
  simp only [assoc, g.comm]

theorem dNext_nat (C D : ChainComplex V ℕ) (i : ℕ) (f : ∀ i j, C.X i ⟶ D.X j) :
    dNext i f = C.d i (i - 1) ≫ f (i - 1) i := by
  dsimp [dNext]
  cases i
  · simp only [shape, ChainComplex.next_nat_zero, ComplexShape.down_Rel, not_false_iff, zero_comp,
      reduceCtorEq]
  · congr <;> simp

theorem prevD_nat (C D : CochainComplex V ℕ) (i : ℕ) (f : ∀ i j, C.X i ⟶ D.X j) :
    prevD i f = f i (i - 1) ≫ D.d (i - 1) i := by
  dsimp [prevD]
  cases i
  · simp only [shape, CochainComplex.prev_nat_zero, ComplexShape.up_Rel, not_false_iff, comp_zero,
      reduceCtorEq]
  · congr <;> simp

/-- A homotopy `h` between chain maps `f` and `g` consists of components `h i j : C.X i ⟶ D.X j`
which are zero unless `c.Rel j i`, satisfying the homotopy condition.
-/
@[ext]
structure Homotopy (f g : C ⟶ D) where
  hom : ∀ i j, C.X i ⟶ D.X j
  zero : ∀ i j, ¬c.Rel j i → hom i j = 0 := by cat_disch
  comm : ∀ i, f.f i = dNext i hom + prevD i hom + g.f i := by cat_disch

variable {f g}

namespace Homotopy

/-- `f` is homotopic to `g` iff `f - g` is homotopic to `0`.
-/
def equivSubZero : Homotopy f g ≃ Homotopy (f - g) 0 where
  toFun h :=
    { hom := fun i j => h.hom i j
      zero := fun _ _ w => h.zero _ _ w
      comm := fun i => by simp [h.comm] }
  invFun h :=
    { hom := fun i j => h.hom i j
      zero := fun _ _ w => h.zero _ _ w
      comm := fun i => by simpa [sub_eq_iff_eq_add] using h.comm i }
  left_inv := by cat_disch
  right_inv := by cat_disch

/-- Equal chain maps are homotopic. -/
@[simps]
def ofEq (h : f = g) : Homotopy f g where
  hom := 0
  zero _ _ _ := rfl

/-- Every chain map is homotopic to itself. -/
@[simps!, refl]
def refl (f : C ⟶ D) : Homotopy f f :=
  ofEq (rfl : f = f)

/-- `f` is homotopic to `g` iff `g` is homotopic to `f`. -/
@[simps!, symm]
def symm {f g : C ⟶ D} (h : Homotopy f g) : Homotopy g f where
  hom := -h.hom
  zero i j w := by rw [Pi.neg_apply, Pi.neg_apply, h.zero i j w, neg_zero]
  comm i := by
    rw [map_neg, map_neg, h.comm, ← neg_add, ← add_assoc, neg_add_cancel, zero_add]

/-- homotopy is a transitive relation. -/
@[simps!, trans]
def trans {e f g : C ⟶ D} (h : Homotopy e f) (k : Homotopy f g) : Homotopy e g where
  hom := h.hom + k.hom
  zero i j w := by rw [Pi.add_apply, Pi.add_apply, h.zero i j w, k.zero i j w, zero_add]
<<<<<<< HEAD
  comm i := by
    rw [map_add, map_add, h.comm, k.comm]
    abel
=======
  comm i := by grind [Homotopy.comm]
>>>>>>> 79c8606d

/-- the sum of two homotopies is a homotopy between the sum of the respective morphisms. -/
@[simps!]
def add {f₁ g₁ f₂ g₂ : C ⟶ D} (h₁ : Homotopy f₁ g₁) (h₂ : Homotopy f₂ g₂) :
    Homotopy (f₁ + f₂) (g₁ + g₂) where
  hom := h₁.hom + h₂.hom
  zero i j hij := by rw [Pi.add_apply, Pi.add_apply, h₁.zero i j hij, h₂.zero i j hij, add_zero]
<<<<<<< HEAD
  comm i := by
    simp only [HomologicalComplex.add_f_apply, h₁.comm, h₂.comm, map_add]
    abel
=======
  comm i := by grind [HomologicalComplex.add_f_apply, Homotopy.comm]
>>>>>>> 79c8606d

/-- the scalar multiplication of an homotopy -/
@[simps!]
def smul {R : Type*} [Semiring R] [Linear R V] (h : Homotopy f g) (a : R) :
    Homotopy (a • f) (a • g) where
  hom i j := a • h.hom i j
  zero i j hij := by
    rw [h.zero i j hij, smul_zero]
  comm i := by
    dsimp
    rw [h.comm]
    dsimp [fromNext, toPrev]
    simp only [smul_add, Linear.comp_smul, Linear.smul_comp]

/-- homotopy is closed under composition (on the right) -/
@[simps]
def compRight {e f : C ⟶ D} (h : Homotopy e f) (g : D ⟶ E) : Homotopy (e ≫ g) (f ≫ g) where
  hom i j := h.hom i j ≫ g.f j
  zero i j w := by rw [h.zero i j w, zero_comp]
  comm i := by rw [comp_f, h.comm i, dNext_comp_right, prevD_comp_right, Preadditive.add_comp,
    comp_f, Preadditive.add_comp]

/-- homotopy is closed under composition (on the left) -/
@[simps]
def compLeft {f g : D ⟶ E} (h : Homotopy f g) (e : C ⟶ D) : Homotopy (e ≫ f) (e ≫ g) where
  hom i j := e.f i ≫ h.hom i j
  zero i j w := by rw [h.zero i j w, comp_zero]
  comm i := by rw [comp_f, h.comm i, dNext_comp_left, prevD_comp_left, comp_f,
    Preadditive.comp_add, Preadditive.comp_add]

/-- homotopy is closed under composition -/
@[simps!]
def comp {C₁ C₂ C₃ : HomologicalComplex V c} {f₁ g₁ : C₁ ⟶ C₂} {f₂ g₂ : C₂ ⟶ C₃}
    (h₁ : Homotopy f₁ g₁) (h₂ : Homotopy f₂ g₂) : Homotopy (f₁ ≫ f₂) (g₁ ≫ g₂) :=
  (h₁.compRight _).trans (h₂.compLeft _)

/-- a variant of `Homotopy.compRight` useful for dealing with homotopy equivalences. -/
@[simps!]
def compRightId {f : C ⟶ C} (h : Homotopy f (𝟙 C)) (g : C ⟶ D) : Homotopy (f ≫ g) g :=
  (h.compRight g).trans (ofEq <| id_comp _)

/-- a variant of `Homotopy.compLeft` useful for dealing with homotopy equivalences. -/
@[simps!]
def compLeftId {f : D ⟶ D} (h : Homotopy f (𝟙 D)) (g : C ⟶ D) : Homotopy (g ≫ f) g :=
  (h.compLeft g).trans (ofEq <| comp_id _)

/-!
Null homotopic maps can be constructed using the formula `hd+dh`. We show that
these morphisms are homotopic to `0` and provide some convenient simplification
lemmas that give a degreewise description of `hd+dh`, depending on whether we have
two differentials going to and from a certain degree, only one, or none.
-/


/-- The null homotopic map associated to a family `hom` of morphisms `C_i ⟶ D_j`.
This is the same datum as for the field `hom` in the structure `Homotopy`. For
this definition, we do not need the field `zero` of that structure
as this definition uses only the maps `C_i ⟶ C_j` when `c.Rel j i`. -/
def nullHomotopicMap (hom : ∀ i j, C.X i ⟶ D.X j) : C ⟶ D where
  f i := dNext i hom + prevD i hom
  comm' i j hij := by
    have eq1 : prevD i hom ≫ D.d i j = 0 := by
      simp only [prevD, AddMonoidHom.mk'_apply, assoc, d_comp_d, comp_zero]
    have eq2 : C.d i j ≫ dNext j hom = 0 := by
      simp only [dNext, AddMonoidHom.mk'_apply, d_comp_d_assoc, zero_comp]
    rw [dNext_eq hom hij, prevD_eq hom hij, Preadditive.comp_add, Preadditive.add_comp, eq1, eq2,
      add_zero, zero_add, assoc]

open Classical in
/-- Variant of `nullHomotopicMap` where the input consists only of the
relevant maps `C_i ⟶ D_j` such that `c.Rel j i`. -/
def nullHomotopicMap' (h : ∀ i j, c.Rel j i → (C.X i ⟶ D.X j)) : C ⟶ D :=
  nullHomotopicMap fun i j => dite (c.Rel j i) (h i j) fun _ => 0

/-- Compatibility of `nullHomotopicMap` with the postcomposition by a morphism
of complexes. -/
theorem nullHomotopicMap_comp (hom : ∀ i j, C.X i ⟶ D.X j) (g : D ⟶ E) :
    nullHomotopicMap hom ≫ g = nullHomotopicMap fun i j => hom i j ≫ g.f j := by
  ext n
  dsimp [nullHomotopicMap, fromNext, toPrev, AddMonoidHom.mk'_apply]
  simp only [Preadditive.add_comp, assoc, g.comm]

/-- Compatibility of `nullHomotopicMap'` with the postcomposition by a morphism
of complexes. -/
theorem nullHomotopicMap'_comp (hom : ∀ i j, c.Rel j i → (C.X i ⟶ D.X j)) (g : D ⟶ E) :
    nullHomotopicMap' hom ≫ g = nullHomotopicMap' fun i j hij => hom i j hij ≫ g.f j := by
  rw [nullHomotopicMap', nullHomotopicMap_comp]
  congr
  ext i j
  split_ifs
  · rfl
  · rw [zero_comp]

/-- Compatibility of `nullHomotopicMap` with the precomposition by a morphism
of complexes. -/
theorem comp_nullHomotopicMap (f : C ⟶ D) (hom : ∀ i j, D.X i ⟶ E.X j) :
    f ≫ nullHomotopicMap hom = nullHomotopicMap fun i j => f.f i ≫ hom i j := by
  ext n
  dsimp [nullHomotopicMap, fromNext, toPrev, AddMonoidHom.mk'_apply]
  simp only [Preadditive.comp_add, assoc, f.comm_assoc]

/-- Compatibility of `nullHomotopicMap'` with the precomposition by a morphism
of complexes. -/
theorem comp_nullHomotopicMap' (f : C ⟶ D) (hom : ∀ i j, c.Rel j i → (D.X i ⟶ E.X j)) :
    f ≫ nullHomotopicMap' hom = nullHomotopicMap' fun i j hij => f.f i ≫ hom i j hij := by
  rw [nullHomotopicMap', comp_nullHomotopicMap]
  congr
  ext i j
  split_ifs
  · rfl
  · rw [comp_zero]

/-- Compatibility of `nullHomotopicMap` with the application of additive functors -/
theorem map_nullHomotopicMap {W : Type*} [Category W] [Preadditive W] (G : V ⥤ W) [G.Additive]
    (hom : ∀ i j, C.X i ⟶ D.X j) :
    (G.mapHomologicalComplex c).map (nullHomotopicMap hom) =
      nullHomotopicMap (fun i j => by exact G.map (hom i j)) := by
  ext i
  dsimp [nullHomotopicMap, dNext, prevD]
  simp only [G.map_comp, Functor.map_add]

/-- Compatibility of `nullHomotopicMap'` with the application of additive functors -/
theorem map_nullHomotopicMap' {W : Type*} [Category W] [Preadditive W] (G : V ⥤ W) [G.Additive]
    (hom : ∀ i j, c.Rel j i → (C.X i ⟶ D.X j)) :
    (G.mapHomologicalComplex c).map (nullHomotopicMap' hom) =
      nullHomotopicMap' fun i j hij => by exact G.map (hom i j hij) := by
  rw [nullHomotopicMap', map_nullHomotopicMap]
  congr
  ext i j
  split_ifs
  · rfl
  · rw [G.map_zero]

/-- Tautological construction of the `Homotopy` to zero for maps constructed by
`nullHomotopicMap`, at least when we have the `zero` condition. -/
@[simps]
def nullHomotopy (hom : ∀ i j, C.X i ⟶ D.X j) (zero : ∀ i j, ¬c.Rel j i → hom i j = 0) :
    Homotopy (nullHomotopicMap hom) 0 :=
  { hom := hom
    zero := zero
    comm := by
      intro i
      rw [HomologicalComplex.zero_f_apply, add_zero]
      rfl }

open Classical in
/-- Homotopy to zero for maps constructed with `nullHomotopicMap'` -/
@[simps!]
def nullHomotopy' (h : ∀ i j, c.Rel j i → (C.X i ⟶ D.X j)) : Homotopy (nullHomotopicMap' h) 0 := by
  apply nullHomotopy fun i j => dite (c.Rel j i) (h i j) fun _ => 0
  grind

/-! This lemma and the following ones can be used in order to compute
the degreewise morphisms induced by the null homotopic maps constructed
with `nullHomotopicMap` or `nullHomotopicMap'` -/


-- Cannot be @[simp] because `k₀` and `k₂` cannot be inferred by `simp`.
theorem nullHomotopicMap_f {k₂ k₁ k₀ : ι} (r₂₁ : c.Rel k₂ k₁) (r₁₀ : c.Rel k₁ k₀)
    (hom : ∀ i j, C.X i ⟶ D.X j) :
    (nullHomotopicMap hom).f k₁ = C.d k₁ k₀ ≫ hom k₀ k₁ + hom k₁ k₂ ≫ D.d k₂ k₁ := by
  dsimp only [nullHomotopicMap]
  rw [dNext_eq hom r₁₀, prevD_eq hom r₂₁]

-- Cannot be @[simp] because `k₀` and `k₂` cannot be inferred by `simp`.
theorem nullHomotopicMap'_f {k₂ k₁ k₀ : ι} (r₂₁ : c.Rel k₂ k₁) (r₁₀ : c.Rel k₁ k₀)
    (h : ∀ i j, c.Rel j i → (C.X i ⟶ D.X j)) :
    (nullHomotopicMap' h).f k₁ = C.d k₁ k₀ ≫ h k₀ k₁ r₁₀ + h k₁ k₂ r₂₁ ≫ D.d k₂ k₁ := by
  simp only [nullHomotopicMap']
  rw [nullHomotopicMap_f r₂₁ r₁₀]
  split_ifs
  rfl

-- Cannot be @[simp] because `k₁` cannot be inferred by `simp`.
theorem nullHomotopicMap_f_of_not_rel_left {k₁ k₀ : ι} (r₁₀ : c.Rel k₁ k₀)
    (hk₀ : ∀ l : ι, ¬c.Rel k₀ l) (hom : ∀ i j, C.X i ⟶ D.X j) :
    (nullHomotopicMap hom).f k₀ = hom k₀ k₁ ≫ D.d k₁ k₀ := by
  dsimp only [nullHomotopicMap]
  rw [prevD_eq hom r₁₀, dNext, AddMonoidHom.mk'_apply, C.shape, zero_comp, zero_add]
  exact hk₀ _

-- Cannot be @[simp] because `k₁` cannot be inferred by `simp`.
theorem nullHomotopicMap'_f_of_not_rel_left {k₁ k₀ : ι} (r₁₀ : c.Rel k₁ k₀)
    (hk₀ : ∀ l : ι, ¬c.Rel k₀ l) (h : ∀ i j, c.Rel j i → (C.X i ⟶ D.X j)) :
    (nullHomotopicMap' h).f k₀ = h k₀ k₁ r₁₀ ≫ D.d k₁ k₀ := by
  simp only [nullHomotopicMap']
  rw [nullHomotopicMap_f_of_not_rel_left r₁₀ hk₀]
  split_ifs
  rfl

-- Cannot be @[simp] because `k₀` cannot be inferred by `simp`.
theorem nullHomotopicMap_f_of_not_rel_right {k₁ k₀ : ι} (r₁₀ : c.Rel k₁ k₀)
    (hk₁ : ∀ l : ι, ¬c.Rel l k₁) (hom : ∀ i j, C.X i ⟶ D.X j) :
    (nullHomotopicMap hom).f k₁ = C.d k₁ k₀ ≫ hom k₀ k₁ := by
  dsimp only [nullHomotopicMap]
  rw [dNext_eq hom r₁₀, prevD, AddMonoidHom.mk'_apply, D.shape, comp_zero, add_zero]
  exact hk₁ _

-- Cannot be @[simp] because `k₀` cannot be inferred by `simp`.
theorem nullHomotopicMap'_f_of_not_rel_right {k₁ k₀ : ι} (r₁₀ : c.Rel k₁ k₀)
    (hk₁ : ∀ l : ι, ¬c.Rel l k₁) (h : ∀ i j, c.Rel j i → (C.X i ⟶ D.X j)) :
    (nullHomotopicMap' h).f k₁ = C.d k₁ k₀ ≫ h k₀ k₁ r₁₀ := by
  simp only [nullHomotopicMap']
  rw [nullHomotopicMap_f_of_not_rel_right r₁₀ hk₁]
  split_ifs
  rfl

@[simp]
theorem nullHomotopicMap_f_eq_zero {k₀ : ι} (hk₀ : ∀ l : ι, ¬c.Rel k₀ l)
    (hk₀' : ∀ l : ι, ¬c.Rel l k₀) (hom : ∀ i j, C.X i ⟶ D.X j) :
    (nullHomotopicMap hom).f k₀ = 0 := by
  dsimp [nullHomotopicMap, dNext, prevD]
  rw [C.shape, D.shape, zero_comp, comp_zero, add_zero] <;> apply_assumption

@[simp]
theorem nullHomotopicMap'_f_eq_zero {k₀ : ι} (hk₀ : ∀ l : ι, ¬c.Rel k₀ l)
    (hk₀' : ∀ l : ι, ¬c.Rel l k₀) (h : ∀ i j, c.Rel j i → (C.X i ⟶ D.X j)) :
    (nullHomotopicMap' h).f k₀ = 0 := by
  simp only [nullHomotopicMap']
  apply nullHomotopicMap_f_eq_zero hk₀ hk₀'

/-!
`Homotopy.mkInductive` allows us to build a homotopy of chain complexes inductively,
so that as we construct each component, we have available the previous two components,
and the fact that they satisfy the homotopy condition.

To simplify the situation, we only construct homotopies of the form `Homotopy e 0`.
`Homotopy.equivSubZero` can provide the general case.

Notice however, that this construction does not have particularly good definitional properties:
we have to insert `eqToHom` in several places.
Hopefully this is okay in most applications, where we only need to have the existence of some
homotopy.
-/


section MkInductive

variable {P Q : ChainComplex V ℕ}

-- This is not a simp lemma; the LHS already simplifies.
theorem prevD_chainComplex (f : ∀ i j, P.X i ⟶ Q.X j) (j : ℕ) :
    prevD j f = f j (j + 1) ≫ Q.d _ _ := by
  dsimp [prevD]
  have : (ComplexShape.down ℕ).prev j = j + 1 := ChainComplex.prev ℕ j
  congr 2

-- This is not a simp lemma; the LHS already simplifies.
theorem dNext_succ_chainComplex (f : ∀ i j, P.X i ⟶ Q.X j) (i : ℕ) :
    dNext (i + 1) f = P.d _ _ ≫ f i (i + 1) := by
  dsimp [dNext]
  have : (ComplexShape.down ℕ).next (i + 1) = i := ChainComplex.next_nat_succ _
  congr 2

-- This is not a simp lemma; the LHS already simplifies.
theorem dNext_zero_chainComplex (f : ∀ i j, P.X i ⟶ Q.X j) : dNext 0 f = 0 := by
  dsimp [dNext]
  rw [P.shape, zero_comp]
  rw [ChainComplex.next_nat_zero]; dsimp; decide

variable (e : P ⟶ Q) (zero : P.X 0 ⟶ Q.X 1) (comm_zero : e.f 0 = zero ≫ Q.d 1 0)
  (one : P.X 1 ⟶ Q.X 2) (comm_one : e.f 1 = P.d 1 0 ≫ zero + one ≫ Q.d 2 1)
  (succ :
    ∀ (n : ℕ)
      (p :
        Σ' (f : P.X n ⟶ Q.X (n + 1)) (f' : P.X (n + 1) ⟶ Q.X (n + 2)),
          e.f (n + 1) = P.d (n + 1) n ≫ f + f' ≫ Q.d (n + 2) (n + 1)),
      Σ' f'' : P.X (n + 2) ⟶ Q.X (n + 3),
        e.f (n + 2) = P.d (n + 2) (n + 1) ≫ p.2.1 + f'' ≫ Q.d (n + 3) (n + 2))

/-- An auxiliary construction for `mkInductive`.

Here we build by induction a family of diagrams,
but don't require at the type level that these successive diagrams actually agree.
They do in fact agree, and we then capture that at the type level (i.e. by constructing a homotopy)
in `mkInductive`.

At this stage, we don't check the homotopy condition in degree 0,
because it "falls off the end", and is easier to treat using `xNext` and `xPrev`,
which we do in `mkInductiveAux₂`.
-/
@[simp, nolint unusedArguments]
def mkInductiveAux₁ :
    ∀ n,
      Σ' (f : P.X n ⟶ Q.X (n + 1)) (f' : P.X (n + 1) ⟶ Q.X (n + 2)),
        e.f (n + 1) = P.d (n + 1) n ≫ f + f' ≫ Q.d (n + 2) (n + 1)
  | 0 => ⟨zero, one, comm_one⟩
  | 1 => ⟨one, (succ 0 ⟨zero, one, comm_one⟩).1, (succ 0 ⟨zero, one, comm_one⟩).2⟩
  | n + 2 =>
    ⟨(mkInductiveAux₁ (n + 1)).2.1, (succ (n + 1) (mkInductiveAux₁ (n + 1))).1,
      (succ (n + 1) (mkInductiveAux₁ (n + 1))).2⟩

section

/-- An auxiliary construction for `mkInductive`.
-/
def mkInductiveAux₂ :
    ∀ n, Σ' (f : P.xNext n ⟶ Q.X n) (f' : P.X n ⟶ Q.xPrev n), e.f n = P.dFrom n ≫ f + f' ≫ Q.dTo n
  | 0 => ⟨0, zero ≫ (Q.xPrevIso rfl).inv, by simpa using comm_zero⟩
  | n + 1 =>
    let I := mkInductiveAux₁ e zero --comm_zero
      one comm_one succ n
    ⟨(P.xNextIso rfl).hom ≫ I.1, I.2.1 ≫ (Q.xPrevIso rfl).inv, by simpa using I.2.2⟩

@[simp] theorem mkInductiveAux₂_zero :
    mkInductiveAux₂ e zero comm_zero one comm_one succ 0 =
      ⟨0, zero ≫ (Q.xPrevIso rfl).inv, by simpa using comm_zero⟩ :=
  rfl

@[simp] theorem mkInductiveAux₂_add_one (n) :
    mkInductiveAux₂ e zero comm_zero one comm_one succ (n + 1) =
      letI I := mkInductiveAux₁ e zero one comm_one succ n
      ⟨(P.xNextIso rfl).hom ≫ I.1, I.2.1 ≫ (Q.xPrevIso rfl).inv, by simpa using I.2.2⟩ :=
  rfl

theorem mkInductiveAux₃ (i j : ℕ) (h : i + 1 = j) :
    (mkInductiveAux₂ e zero comm_zero one comm_one succ i).2.1 ≫ (Q.xPrevIso h).hom =
      (P.xNextIso h).inv ≫ (mkInductiveAux₂ e zero comm_zero one comm_one succ j).1 := by
  subst j
  rcases i with (_ | _ | i) <;> simp [mkInductiveAux₂]

/-- A constructor for a `Homotopy e 0`, for `e` a chain map between `ℕ`-indexed chain complexes,
working by induction.

You need to provide the components of the homotopy in degrees 0 and 1,
show that these satisfy the homotopy condition,
and then give a construction of each component,
and the fact that it satisfies the homotopy condition,
using as an inductive hypothesis the data and homotopy condition for the previous two components.
-/
def mkInductive : Homotopy e 0 where
  hom i j :=
    if h : i + 1 = j then
      (mkInductiveAux₂ e zero comm_zero one comm_one succ i).2.1 ≫ (Q.xPrevIso h).hom
    else 0
  zero i j w := by rw [dif_neg]; exact w
  comm i := by
    dsimp
    simp only [add_zero]
    refine (mkInductiveAux₂ e zero comm_zero one comm_one succ i).2.2.trans ?_
    congr
    · cases i
      · dsimp [fromNext, mkInductiveAux₂]
      · dsimp [fromNext]
        simp only [ChainComplex.next_nat_succ, dite_true]
        rw [mkInductiveAux₃ e zero comm_zero one comm_one succ]
        dsimp [xNextIso]
        rw [id_comp]
    · dsimp [toPrev]
      rw [dif_pos (by simp only [ChainComplex.prev])]
      simp [xPrevIso, comp_id]

end

end MkInductive

/-!
`Homotopy.mkCoinductive` allows us to build a homotopy of cochain complexes inductively,
so that as we construct each component, we have available the previous two components,
and the fact that they satisfy the homotopy condition.
-/

section MkCoinductive

variable {P Q : CochainComplex V ℕ}

-- This is not a simp lemma; the LHS already simplifies.
theorem dNext_cochainComplex (f : ∀ i j, P.X i ⟶ Q.X j) (j : ℕ) :
    dNext j f = P.d _ _ ≫ f (j + 1) j := by
  dsimp [dNext]
  have : (ComplexShape.up ℕ).next j = j + 1 := CochainComplex.next ℕ j
  congr 2

-- This is not a simp lemma; the LHS already simplifies.
theorem prevD_succ_cochainComplex (f : ∀ i j, P.X i ⟶ Q.X j) (i : ℕ) :
    prevD (i + 1) f = f (i + 1) _ ≫ Q.d i (i + 1) := by
  dsimp [prevD]
  have : (ComplexShape.up ℕ).prev (i + 1) = i := CochainComplex.prev_nat_succ i
  congr 2

-- This is not a simp lemma; the LHS already simplifies.
theorem prevD_zero_cochainComplex (f : ∀ i j, P.X i ⟶ Q.X j) : prevD 0 f = 0 := by
  dsimp [prevD]
  rw [Q.shape, comp_zero]
  rw [CochainComplex.prev_nat_zero]; dsimp; decide

variable (e : P ⟶ Q) (zero : P.X 1 ⟶ Q.X 0) (comm_zero : e.f 0 = P.d 0 1 ≫ zero)
  (one : P.X 2 ⟶ Q.X 1) (comm_one : e.f 1 = zero ≫ Q.d 0 1 + P.d 1 2 ≫ one)
  (succ :
    ∀ (n : ℕ)
      (p :
        Σ' (f : P.X (n + 1) ⟶ Q.X n) (f' : P.X (n + 2) ⟶ Q.X (n + 1)),
          e.f (n + 1) = f ≫ Q.d n (n + 1) + P.d (n + 1) (n + 2) ≫ f'),
      Σ' f'' : P.X (n + 3) ⟶ Q.X (n + 2),
        e.f (n + 2) = p.2.1 ≫ Q.d (n + 1) (n + 2) + P.d (n + 2) (n + 3) ≫ f'')

/-- An auxiliary construction for `mkCoinductive`.

Here we build by induction a family of diagrams,
but don't require at the type level that these successive diagrams actually agree.
They do in fact agree, and we then capture that at the type level (i.e. by constructing a homotopy)
in `mkCoinductive`.

At this stage, we don't check the homotopy condition in degree 0,
because it "falls off the end", and is easier to treat using `xNext` and `xPrev`,
which we do in `mkInductiveAux₂`.
-/
@[simp]
def mkCoinductiveAux₁ :
    ∀ n,
      Σ' (f : P.X (n + 1) ⟶ Q.X n) (f' : P.X (n + 2) ⟶ Q.X (n + 1)),
        e.f (n + 1) = f ≫ Q.d n (n + 1) + P.d (n + 1) (n + 2) ≫ f'
  | 0 => ⟨zero, one, comm_one⟩
  | 1 => ⟨one, (succ 0 ⟨zero, one, comm_one⟩).1, (succ 0 ⟨zero, one, comm_one⟩).2⟩
  | n + 2 =>
    ⟨(mkCoinductiveAux₁ (n + 1)).2.1, (succ (n + 1) (mkCoinductiveAux₁ (n + 1))).1,
      (succ (n + 1) (mkCoinductiveAux₁ (n + 1))).2⟩

section

/-- An auxiliary construction for `mkInductive`.
-/
def mkCoinductiveAux₂ :
    ∀ n, Σ' (f : P.X n ⟶ Q.xPrev n) (f' : P.xNext n ⟶ Q.X n), e.f n = f ≫ Q.dTo n + P.dFrom n ≫ f'
  | 0 => ⟨0, (P.xNextIso rfl).hom ≫ zero, by simpa using comm_zero⟩
  | n + 1 =>
    let I := mkCoinductiveAux₁ e zero one comm_one succ n
    ⟨I.1 ≫ (Q.xPrevIso rfl).inv, (P.xNextIso rfl).hom ≫ I.2.1, by simpa using I.2.2⟩

@[simp] theorem mkCoinductiveAux₂_zero :
    mkCoinductiveAux₂ e zero comm_zero one comm_one succ 0 =
      ⟨0, (P.xNextIso rfl).hom ≫ zero, by simpa using comm_zero⟩ :=
  rfl

@[simp] theorem mkCoinductiveAux₂_add_one (n) :
    mkCoinductiveAux₂ e zero comm_zero one comm_one succ (n + 1) =
      letI I := mkCoinductiveAux₁ e zero one comm_one succ n
      ⟨I.1 ≫ (Q.xPrevIso rfl).inv, (P.xNextIso rfl).hom ≫ I.2.1, by simpa using I.2.2⟩ :=
  rfl

theorem mkCoinductiveAux₃ (i j : ℕ) (h : i + 1 = j) :
    (P.xNextIso h).inv ≫ (mkCoinductiveAux₂ e zero comm_zero one comm_one succ i).2.1 =
      (mkCoinductiveAux₂ e zero comm_zero one comm_one succ j).1 ≫ (Q.xPrevIso h).hom := by
  subst j
  rcases i with (_ | _ | i) <;> simp [mkCoinductiveAux₂]

/-- A constructor for a `Homotopy e 0`, for `e` a chain map between `ℕ`-indexed cochain complexes,
working by induction.

You need to provide the components of the homotopy in degrees 0 and 1,
show that these satisfy the homotopy condition,
and then give a construction of each component,
and the fact that it satisfies the homotopy condition,
using as an inductive hypothesis the data and homotopy condition for the previous two components.
-/
def mkCoinductive : Homotopy e 0 where
  hom i j :=
    if h : j + 1 = i then
      (P.xNextIso h).inv ≫ (mkCoinductiveAux₂ e zero comm_zero one comm_one succ j).2.1
    else 0
  zero i j w := by rw [dif_neg]; exact w
  comm i := by
    dsimp
    simp only [add_zero]
    rw [add_comm]
    refine (mkCoinductiveAux₂ e zero comm_zero one comm_one succ i).2.2.trans ?_
    congr
    · cases i
      · dsimp [toPrev, mkCoinductiveAux₂]
      · dsimp [toPrev]
        simp only [CochainComplex.prev_nat_succ, dite_true]
        rw [mkCoinductiveAux₃ e zero comm_zero one comm_one succ]
        dsimp [xPrevIso]
        rw [comp_id]
    · dsimp [fromNext]
      rw [dif_pos (by simp only [CochainComplex.next])]
      simp [xNextIso, id_comp]

end

end MkCoinductive

end Homotopy

/-- A homotopy equivalence between two chain complexes consists of a chain map each way,
and homotopies from the compositions to the identity chain maps.

Note that this contains data;
arguably it might be more useful for many applications if we truncated it to a Prop.
-/
structure HomotopyEquiv (C D : HomologicalComplex V c) where
  /-- The forward chain map -/
  hom : C ⟶ D
  /-- The backward chain map -/
  inv : D ⟶ C
  /-- A homotopy showing that composing the forward and backward maps is homotopic to the identity
  on C -/
  homotopyHomInvId : Homotopy (hom ≫ inv) (𝟙 C)
  /-- A homotopy showing that composing the backward and forward maps is homotopic to the identity
  on D -/
  homotopyInvHomId : Homotopy (inv ≫ hom) (𝟙 D)

variable (V c) in
/-- The morphism property on `HomologicalComplex V c` given by homotopy equivalences. -/
def HomologicalComplex.homotopyEquivalences :
    MorphismProperty (HomologicalComplex V c) :=
  fun X Y f => ∃ (e : HomotopyEquiv X Y), e.hom = f

namespace HomotopyEquiv

/-- Any complex is homotopy equivalent to itself. -/
@[refl]
def refl (C : HomologicalComplex V c) : HomotopyEquiv C C where
  hom := 𝟙 C
  inv := 𝟙 C
  homotopyHomInvId := Homotopy.ofEq (by simp)
  homotopyInvHomId := Homotopy.ofEq (by simp)

instance : Inhabited (HomotopyEquiv C C) :=
  ⟨refl C⟩

/-- Being homotopy equivalent is a symmetric relation. -/
@[symm]
def symm {C D : HomologicalComplex V c} (f : HomotopyEquiv C D) : HomotopyEquiv D C where
  hom := f.inv
  inv := f.hom
  homotopyHomInvId := f.homotopyInvHomId
  homotopyInvHomId := f.homotopyHomInvId

/-- Homotopy equivalence is a transitive relation. -/
@[trans]
def trans {C D E : HomologicalComplex V c} (f : HomotopyEquiv C D) (g : HomotopyEquiv D E) :
    HomotopyEquiv C E where
  hom := f.hom ≫ g.hom
  inv := g.inv ≫ f.inv
  homotopyHomInvId := by simpa using
    ((g.homotopyHomInvId.compRightId f.inv).compLeft f.hom).trans f.homotopyHomInvId
  homotopyInvHomId := by simpa using
    ((f.homotopyInvHomId.compRightId g.hom).compLeft g.inv).trans g.homotopyInvHomId

/-- An isomorphism of complexes induces a homotopy equivalence. -/
def ofIso {ι : Type*} {V : Type u} [Category.{v} V] [Preadditive V] {c : ComplexShape ι}
    {C D : HomologicalComplex V c} (f : C ≅ D) : HomotopyEquiv C D :=
  ⟨f.hom, f.inv, Homotopy.ofEq f.3, Homotopy.ofEq f.4⟩

end HomotopyEquiv

end

namespace CategoryTheory

variable {W : Type*} [Category W] [Preadditive W]

/-- An additive functor takes homotopies to homotopies. -/
@[simps]
def Functor.mapHomotopy (F : V ⥤ W) [F.Additive] {f g : C ⟶ D} (h : Homotopy f g) :
    Homotopy ((F.mapHomologicalComplex c).map f) ((F.mapHomologicalComplex c).map g) where
  hom i j := F.map (h.hom i j)
  zero i j w := by dsimp; rw [h.zero i j w, F.map_zero]
  comm i := by
    have H := h.comm i
    dsimp [dNext, prevD] at H ⊢
    simp [H]

/-- An additive functor preserves homotopy equivalences. -/
@[simps]
def Functor.mapHomotopyEquiv (F : V ⥤ W) [F.Additive] (h : HomotopyEquiv C D) :
    HomotopyEquiv ((F.mapHomologicalComplex c).obj C) ((F.mapHomologicalComplex c).obj D) where
  hom := (F.mapHomologicalComplex c).map h.hom
  inv := (F.mapHomologicalComplex c).map h.inv
  homotopyHomInvId := by
    rw [← (F.mapHomologicalComplex c).map_comp, ← (F.mapHomologicalComplex c).map_id]
    exact F.mapHomotopy h.homotopyHomInvId
  homotopyInvHomId := by
    rw [← (F.mapHomologicalComplex c).map_comp, ← (F.mapHomologicalComplex c).map_id]
    exact F.mapHomotopy h.homotopyInvHomId

end CategoryTheory

section

open HomologicalComplex CategoryTheory

variable {C : Type*} [Category C] [Preadditive C] {ι : Type _} {c : ComplexShape ι}
  [DecidableRel c.Rel] {K L : HomologicalComplex C c} {f g : K ⟶ L}

/-- A homotopy between morphisms of homological complexes `K ⟶ L` induces a homotopy
between morphisms of short complexes `K.sc i ⟶ L.sc i`. -/
noncomputable def Homotopy.toShortComplex (ho : Homotopy f g) (i : ι) :
    ShortComplex.Homotopy ((shortComplexFunctor C c i).map f)
      ((shortComplexFunctor C c i).map g) where
  h₀ :=
    if c.Rel (c.prev i) i
    then ho.hom _ (c.prev (c.prev i)) ≫ L.d _ _
    else f.f _ - g.f _ - K.d _ i ≫ ho.hom i _
  h₁ := ho.hom _ _
  h₂ := ho.hom _ _
  h₃ :=
    if c.Rel i (c.next i)
    then K.d _ _ ≫ ho.hom (c.next (c.next i)) _
    else f.f _ - g.f _ - ho.hom _ i ≫ L.d _ _
  h₀_f := by
    split_ifs with h
    · dsimp
      simp only [assoc, d_comp_d, comp_zero]
    · dsimp
      rw [L.shape _ _ h, comp_zero]
  g_h₃ := by
    split_ifs with h
    · simp
    · dsimp
      rw [K.shape _ _ h, zero_comp]
  comm₁ := by
    dsimp
    split_ifs with h
    · rw [ho.comm (c.prev i)]
      dsimp [dFrom, dTo, fromNext, toPrev]
      rw [congr_arg (fun j => d K (c.prev i) j ≫ ho.hom j (c.prev i)) (c.next_eq' h)]
    · abel
  comm₂ := ho.comm i
  comm₃ := by
    dsimp
    split_ifs with h
    · rw [ho.comm (c.next i)]
      dsimp [dFrom, dTo, fromNext, toPrev]
      rw [congr_arg (fun j => ho.hom (c.next i) j ≫ L.d j (c.next i)) (c.prev_eq' h)]
    · abel

lemma Homotopy.homologyMap_eq (ho : Homotopy f g) (i : ι) [K.HasHomology i] [L.HasHomology i] :
    homologyMap f i = homologyMap g i :=
  ShortComplex.Homotopy.homologyMap_congr (ho.toShortComplex i)

/-- The isomorphism in homology induced by an homotopy equivalence. -/
noncomputable def HomotopyEquiv.toHomologyIso (h : HomotopyEquiv K L) (i : ι)
    [K.HasHomology i] [L.HasHomology i] : K.homology i ≅ L.homology i where
  hom := homologyMap h.hom i
  inv := homologyMap h.inv i
  hom_inv_id := by rw [← homologyMap_comp, h.homotopyHomInvId.homologyMap_eq, homologyMap_id]
  inv_hom_id := by rw [← homologyMap_comp, h.homotopyInvHomId.homologyMap_eq, homologyMap_id]

end<|MERGE_RESOLUTION|>--- conflicted
+++ resolved
@@ -163,13 +163,7 @@
 def trans {e f g : C ⟶ D} (h : Homotopy e f) (k : Homotopy f g) : Homotopy e g where
   hom := h.hom + k.hom
   zero i j w := by rw [Pi.add_apply, Pi.add_apply, h.zero i j w, k.zero i j w, zero_add]
-<<<<<<< HEAD
-  comm i := by
-    rw [map_add, map_add, h.comm, k.comm]
-    abel
-=======
   comm i := by grind [Homotopy.comm]
->>>>>>> 79c8606d
 
 /-- the sum of two homotopies is a homotopy between the sum of the respective morphisms. -/
 @[simps!]
@@ -177,13 +171,7 @@
     Homotopy (f₁ + f₂) (g₁ + g₂) where
   hom := h₁.hom + h₂.hom
   zero i j hij := by rw [Pi.add_apply, Pi.add_apply, h₁.zero i j hij, h₂.zero i j hij, add_zero]
-<<<<<<< HEAD
-  comm i := by
-    simp only [HomologicalComplex.add_f_apply, h₁.comm, h₂.comm, map_add]
-    abel
-=======
   comm i := by grind [HomologicalComplex.add_f_apply, Homotopy.comm]
->>>>>>> 79c8606d
 
 /-- the scalar multiplication of an homotopy -/
 @[simps!]
