/-
Copyright (c) 2023 Joël Riou. All rights reserved.
Released under Apache 2.0 license as described in the file LICENSE.
Authors: Joël Riou
-/
import Mathlib.CategoryTheory.Linear.Basic
import Mathlib.Algebra.Homology.ComplexShapeSigns
import Mathlib.Algebra.Homology.HomologicalBicomplex

/-!
# The total complex of a bicomplex

Given a preadditive category `C`, two complex shapes `c₁ : ComplexShape I₁`,
`c₂ : ComplexShape I₂`, a bicomplex `K : HomologicalComplex₂ C c₁ c₂`,
and a third complex shape `c₁₂ : ComplexShape I₁₂` equipped
with `[TotalComplexShape c₁ c₂ c₁₂]`, we construct the total complex
`K.total c₁₂ : HomologicalComplex C c₁₂`.

In particular, if `c := ComplexShape.up ℤ` and `K : HomologicalComplex₂ c c`, then for any
`n : ℤ`, `(K.total c).X n` identifies to the coproduct of the `(K.X p).X q` such that
`p + q = n`, and the differential on `(K.total c).X n` is induced by the sum of horizontal
differentials `(K.X p).X q ⟶ (K.X (p + 1)).X q` and `(-1) ^ p` times the vertical
differentials `(K.X p).X q ⟶ (K.X p).X (q + 1)`.

-/

open CategoryTheory Category Limits Preadditive

namespace HomologicalComplex₂

variable {C : Type*} [Category C] [Preadditive C]
  {I₁ I₂ I₁₂ : Type*} {c₁ : ComplexShape I₁} {c₂ : ComplexShape I₂}
  (K L M : HomologicalComplex₂ C c₁ c₂) (φ : K ⟶ L) (e : K ≅ L) (ψ : L ⟶ M)
  (c₁₂ : ComplexShape I₁₂) [DecidableEq I₁₂]
  [TotalComplexShape c₁ c₂ c₁₂]

/-- A bicomplex has a total bicomplex if for any `i₁₂ : I₁₂`, the coproduct
of the objects `(K.X i₁).X i₂` such that `ComplexShape.π c₁ c₂ c₁₂ ⟨i₁, i₂⟩ = i₁₂` exists. -/
abbrev HasTotal := K.toGradedObject.HasMap (ComplexShape.π c₁ c₂ c₁₂)

variable {K L} in
lemma hasTotal_of_iso [K.HasTotal c₁₂] : L.HasTotal c₁₂ :=
  GradedObject.hasMap_of_iso (GradedObject.isoMk K.toGradedObject L.toGradedObject
    (fun ⟨i₁, i₂⟩ =>
      (HomologicalComplex.eval _ _ i₁ ⋙ HomologicalComplex.eval _ _ i₂).mapIso e)) _

variable [K.HasTotal c₁₂]

section

variable (i₁ : I₁) (i₂ : I₂) (i₁₂ : I₁₂)

/-- The horizontal differential in the total complex on a given summand. -/
noncomputable def d₁ :
    (K.X i₁).X i₂ ⟶ (K.toGradedObject.mapObj (ComplexShape.π c₁ c₂ c₁₂)) i₁₂ :=
  ComplexShape.ε₁ c₁ c₂ c₁₂ ⟨i₁, i₂⟩ • ((K.d i₁ (c₁.next i₁)).f i₂ ≫
    K.toGradedObject.ιMapObjOrZero (ComplexShape.π c₁ c₂ c₁₂) ⟨_, i₂⟩ i₁₂)

/-- The vertical differential in the total complex on a given summand. -/
noncomputable def d₂ :
    (K.X i₁).X i₂ ⟶ (K.toGradedObject.mapObj (ComplexShape.π c₁ c₂ c₁₂)) i₁₂ :=
  ComplexShape.ε₂ c₁ c₂ c₁₂ ⟨i₁, i₂⟩ • ((K.X i₁).d i₂ (c₂.next i₂) ≫
    K.toGradedObject.ιMapObjOrZero (ComplexShape.π c₁ c₂ c₁₂) ⟨i₁, _⟩ i₁₂)

lemma d₁_eq_zero (h : ¬ c₁.Rel i₁ (c₁.next i₁)) :
    K.d₁ c₁₂ i₁ i₂ i₁₂ = 0 := by
  dsimp [d₁]
  rw [K.shape_f _ _ h, zero_comp, smul_zero]

lemma d₂_eq_zero (h : ¬ c₂.Rel i₂ (c₂.next i₂)) :
    K.d₂ c₁₂ i₁ i₂ i₁₂ = 0 := by
  dsimp [d₂]
  rw [HomologicalComplex.shape _ _ _ h, zero_comp, smul_zero]

end

namespace totalAux
/-! Lemmas in the `totalAux` namespace should be used only in the internals of
the construction of the total complex `HomologicalComplex₂.total`. Once that
definition is done, similar lemmas shall be restated, but with
terms like `K.toGradedObject.ιMapObj` replaced by `K.ιTotal`. This is done in order
to prevent API leakage from definitions involving graded objects. -/

lemma d₁_eq' {i₁ i₁' : I₁} (h : c₁.Rel i₁ i₁') (i₂ : I₂) (i₁₂ : I₁₂) :
    K.d₁ c₁₂ i₁ i₂ i₁₂ = ComplexShape.ε₁ c₁ c₂ c₁₂ ⟨i₁, i₂⟩ • ((K.d i₁ i₁').f i₂ ≫
      K.toGradedObject.ιMapObjOrZero (ComplexShape.π c₁ c₂ c₁₂) ⟨i₁', i₂⟩ i₁₂) := by
  obtain rfl := c₁.next_eq' h
  rfl

lemma d₁_eq {i₁ i₁' : I₁} (h : c₁.Rel i₁ i₁') (i₂ : I₂) (i₁₂ : I₁₂)
    (h' : ComplexShape.π c₁ c₂ c₁₂ ⟨i₁', i₂⟩ = i₁₂) :
    K.d₁ c₁₂ i₁ i₂ i₁₂ = ComplexShape.ε₁ c₁ c₂ c₁₂ ⟨i₁, i₂⟩ • ((K.d i₁ i₁').f i₂ ≫
      K.toGradedObject.ιMapObj (ComplexShape.π c₁ c₂ c₁₂) ⟨i₁', i₂⟩ i₁₂ h') := by
  rw [d₁_eq' K c₁₂ h i₂ i₁₂, K.toGradedObject.ιMapObjOrZero_eq]

lemma d₂_eq' (i₁ : I₁) {i₂ i₂' : I₂} (h : c₂.Rel i₂ i₂') (i₁₂ : I₁₂) :
    K.d₂ c₁₂ i₁ i₂ i₁₂ = ComplexShape.ε₂ c₁ c₂ c₁₂ ⟨i₁, i₂⟩ • ((K.X i₁).d i₂ i₂' ≫
    K.toGradedObject.ιMapObjOrZero (ComplexShape.π c₁ c₂ c₁₂) ⟨i₁, i₂'⟩ i₁₂) := by
  obtain rfl := c₂.next_eq' h
  rfl

lemma d₂_eq (i₁ : I₁) {i₂ i₂' : I₂} (h : c₂.Rel i₂ i₂') (i₁₂ : I₁₂)
    (h' : ComplexShape.π c₁ c₂ c₁₂ ⟨i₁, i₂'⟩ = i₁₂) :
    K.d₂ c₁₂ i₁ i₂ i₁₂ = ComplexShape.ε₂ c₁ c₂ c₁₂ ⟨i₁, i₂⟩ • ((K.X i₁).d i₂ i₂' ≫
    K.toGradedObject.ιMapObj (ComplexShape.π c₁ c₂ c₁₂) ⟨i₁, i₂'⟩ i₁₂ h') := by
  rw [d₂_eq' K c₁₂ i₁ h i₁₂, K.toGradedObject.ιMapObjOrZero_eq]

end totalAux

lemma d₁_eq_zero' {i₁ i₁' : I₁} (h : c₁.Rel i₁ i₁') (i₂ : I₂) (i₁₂ : I₁₂)
    (h' : ComplexShape.π c₁ c₂ c₁₂ ⟨i₁', i₂⟩ ≠ i₁₂) :
    K.d₁ c₁₂ i₁ i₂ i₁₂ = 0 := by
  rw [totalAux.d₁_eq' K c₁₂ h i₂ i₁₂, K.toGradedObject.ιMapObjOrZero_eq_zero, comp_zero, smul_zero]
  exact h'

lemma d₂_eq_zero' (i₁ : I₁) {i₂ i₂' : I₂} (h : c₂.Rel i₂ i₂') (i₁₂ : I₁₂)
    (h' : ComplexShape.π c₁ c₂ c₁₂ ⟨i₁, i₂'⟩ ≠ i₁₂) :
    K.d₂ c₁₂ i₁ i₂ i₁₂ = 0 := by
  rw [totalAux.d₂_eq' K c₁₂ i₁ h i₁₂, K.toGradedObject.ιMapObjOrZero_eq_zero, comp_zero, smul_zero]
  exact h'

/-- The horizontal differential in the total complex. -/
noncomputable def D₁ (i₁₂ i₁₂' : I₁₂) :
    K.toGradedObject.mapObj (ComplexShape.π c₁ c₂ c₁₂) i₁₂ ⟶
      K.toGradedObject.mapObj (ComplexShape.π c₁ c₂ c₁₂) i₁₂' :=
  GradedObject.descMapObj _ (ComplexShape.π c₁ c₂ c₁₂)
    (fun ⟨i₁, i₂⟩ _ => K.d₁ c₁₂ i₁ i₂ i₁₂')

/-- The vertical differential in the total complex. -/
noncomputable def D₂ (i₁₂ i₁₂' : I₁₂) :
    K.toGradedObject.mapObj (ComplexShape.π c₁ c₂ c₁₂) i₁₂ ⟶
      K.toGradedObject.mapObj (ComplexShape.π c₁ c₂ c₁₂) i₁₂' :=
  GradedObject.descMapObj _ (ComplexShape.π c₁ c₂ c₁₂)
    (fun ⟨i₁, i₂⟩ _ => K.d₂ c₁₂ i₁ i₂ i₁₂')

namespace totalAux

@[reassoc (attr := simp)]
lemma ιMapObj_D₁ (i₁₂ i₁₂' : I₁₂) (i : I₁ × I₂) (h : ComplexShape.π c₁ c₂ c₁₂ i = i₁₂) :
    K.toGradedObject.ιMapObj (ComplexShape.π c₁ c₂ c₁₂) i i₁₂ h ≫ K.D₁ c₁₂ i₁₂ i₁₂' =
      K.d₁ c₁₂ i.1 i.2 i₁₂' := by
  simp [D₁]

@[reassoc (attr := simp)]
lemma ιMapObj_D₂ (i₁₂ i₁₂' : I₁₂) (i : I₁ × I₂) (h : ComplexShape.π c₁ c₂ c₁₂ i = i₁₂) :
    K.toGradedObject.ιMapObj (ComplexShape.π c₁ c₂ c₁₂) i i₁₂ h ≫ K.D₂ c₁₂ i₁₂ i₁₂' =
      K.d₂ c₁₂ i.1 i.2 i₁₂' := by
  simp [D₂]

end totalAux

lemma D₁_shape (i₁₂ i₁₂' : I₁₂) (h₁₂ : ¬ c₁₂.Rel i₁₂ i₁₂') : K.D₁ c₁₂ i₁₂ i₁₂' = 0 := by
  ext ⟨i₁, i₂⟩ h
  simp only [totalAux.ιMapObj_D₁, comp_zero]
  by_cases h₁ : c₁.Rel i₁ (c₁.next i₁)
  · rw [K.d₁_eq_zero' c₁₂ h₁ i₂ i₁₂']
    intro h₂
    exact h₁₂ (by simpa only [← h, ← h₂] using ComplexShape.rel_π₁ c₂ c₁₂ h₁ i₂)
  · exact d₁_eq_zero _ _ _ _ _ h₁

lemma D₂_shape (i₁₂ i₁₂' : I₁₂) (h₁₂ : ¬ c₁₂.Rel i₁₂ i₁₂') : K.D₂ c₁₂ i₁₂ i₁₂' = 0 := by
  ext ⟨i₁, i₂⟩ h
  simp only [totalAux.ιMapObj_D₂, comp_zero]
  by_cases h₂ : c₂.Rel i₂ (c₂.next i₂)
  · rw [K.d₂_eq_zero' c₁₂ i₁ h₂ i₁₂']
    intro h₁
    exact h₁₂ (by simpa only [← h, ← h₁] using ComplexShape.rel_π₂ c₁ c₁₂ i₁ h₂)
  · exact d₂_eq_zero _ _ _ _ _ h₂

@[reassoc (attr := simp)]
lemma D₁_D₁ (i₁₂ i₁₂' i₁₂'' : I₁₂) : K.D₁ c₁₂ i₁₂ i₁₂' ≫ K.D₁ c₁₂ i₁₂' i₁₂'' = 0 := by
  by_cases h₁ : c₁₂.Rel i₁₂ i₁₂'
  · by_cases h₂ : c₁₂.Rel i₁₂' i₁₂''
    · ext ⟨i₁, i₂⟩ h
      simp only [totalAux.ιMapObj_D₁_assoc, comp_zero]
      by_cases h₃ : c₁.Rel i₁ (c₁.next i₁)
      · rw [totalAux.d₁_eq K c₁₂ h₃ i₂ i₁₂']; swap
        · rw [← ComplexShape.next_π₁ c₂ c₁₂ h₃ i₂, ← c₁₂.next_eq' h₁, h]
        simp only [Linear.units_smul_comp, assoc, totalAux.ιMapObj_D₁]
        by_cases h₄ : c₁.Rel (c₁.next i₁) (c₁.next (c₁.next i₁))
        · rw [totalAux.d₁_eq K c₁₂ h₄ i₂ i₁₂'', Linear.comp_units_smul,
            d_f_comp_d_f_assoc, zero_comp, smul_zero, smul_zero]
          rw [← ComplexShape.next_π₁ c₂ c₁₂ h₄, ← ComplexShape.next_π₁ c₂ c₁₂ h₃,
            h, c₁₂.next_eq' h₁, c₁₂.next_eq' h₂]
        · rw [K.d₁_eq_zero _ _ _ _ h₄, comp_zero, smul_zero]
      · rw [K.d₁_eq_zero c₁₂ _ _ _ h₃, zero_comp]
    · rw [K.D₁_shape c₁₂ _ _ h₂, comp_zero]
  · rw [K.D₁_shape c₁₂ _ _ h₁, zero_comp]

@[reassoc (attr := simp)]
lemma D₂_D₂ (i₁₂ i₁₂' i₁₂'' : I₁₂) : K.D₂ c₁₂ i₁₂ i₁₂' ≫ K.D₂ c₁₂ i₁₂' i₁₂'' = 0 := by
  by_cases h₁ : c₁₂.Rel i₁₂ i₁₂'
  · by_cases h₂ : c₁₂.Rel i₁₂' i₁₂''
    · ext ⟨i₁, i₂⟩ h
      simp only [totalAux.ιMapObj_D₂_assoc, comp_zero]
      by_cases h₃ : c₂.Rel i₂ (c₂.next i₂)
      · rw [totalAux.d₂_eq K c₁₂ i₁ h₃ i₁₂']; swap
        · rw [← ComplexShape.next_π₂ c₁ c₁₂ i₁ h₃, ← c₁₂.next_eq' h₁, h]
        simp only [Linear.units_smul_comp, assoc, totalAux.ιMapObj_D₂]
        by_cases h₄ : c₂.Rel (c₂.next i₂) (c₂.next (c₂.next i₂))
        · rw [totalAux.d₂_eq K c₁₂ i₁ h₄ i₁₂'', Linear.comp_units_smul,
            HomologicalComplex.d_comp_d_assoc, zero_comp, smul_zero, smul_zero]
          rw [← ComplexShape.next_π₂ c₁ c₁₂ i₁ h₄, ← ComplexShape.next_π₂ c₁ c₁₂ i₁ h₃,
            h, c₁₂.next_eq' h₁, c₁₂.next_eq' h₂]
        · rw [K.d₂_eq_zero c₁₂ _ _ _ h₄, comp_zero, smul_zero]
      · rw [K.d₂_eq_zero c₁₂ _ _ _ h₃, zero_comp]
    · rw [K.D₂_shape c₁₂ _ _ h₂, comp_zero]
  · rw [K.D₂_shape c₁₂ _ _ h₁, zero_comp]

@[reassoc (attr := simp)]
lemma D₂_D₁ (i₁₂ i₁₂' i₁₂'' : I₁₂) :
    K.D₂ c₁₂ i₁₂ i₁₂' ≫ K.D₁ c₁₂ i₁₂' i₁₂'' = - K.D₁ c₁₂ i₁₂ i₁₂' ≫ K.D₂ c₁₂ i₁₂' i₁₂'' := by
  by_cases h₁ : c₁₂.Rel i₁₂ i₁₂'
  · by_cases h₂ : c₁₂.Rel i₁₂' i₁₂''
    · ext ⟨i₁, i₂⟩ h
      simp only [totalAux.ιMapObj_D₂_assoc, comp_neg, totalAux.ιMapObj_D₁_assoc]
      by_cases h₃ : c₁.Rel i₁ (c₁.next i₁)
      · rw [totalAux.d₁_eq K c₁₂ h₃ i₂ i₁₂']; swap
        · rw [← ComplexShape.next_π₁ c₂ c₁₂ h₃ i₂, ← c₁₂.next_eq' h₁, h]
        simp only [Linear.units_smul_comp, assoc, totalAux.ιMapObj_D₂]
        by_cases h₄ : c₂.Rel i₂ (c₂.next i₂)
        · have h₅ : ComplexShape.π c₁ c₂ c₁₂ (i₁, c₂.next i₂) = i₁₂' := by
            rw [← c₁₂.next_eq' h₁, ← h, ComplexShape.next_π₂ c₁ c₁₂ i₁ h₄]
          have h₆ : ComplexShape.π c₁ c₂ c₁₂ (c₁.next i₁, c₂.next i₂) = i₁₂'' := by
            rw [← c₁₂.next_eq' h₂, ← ComplexShape.next_π₁ c₂ c₁₂ h₃, h₅]
          simp only [totalAux.d₂_eq K c₁₂ _ h₄ _ h₅, totalAux.d₂_eq K c₁₂ _ h₄ _ h₆,
            Linear.units_smul_comp, assoc, totalAux.ιMapObj_D₁, Linear.comp_units_smul,
            totalAux.d₁_eq K c₁₂ h₃ _ _ h₆, HomologicalComplex.Hom.comm_assoc, smul_smul,
            ComplexShape.ε₂_ε₁ c₁₂ h₃ h₄, neg_mul, Units.neg_smul]
        · simp only [K.d₂_eq_zero c₁₂ _ _ _ h₄, zero_comp, comp_zero, smul_zero, neg_zero]
      · rw [K.d₁_eq_zero c₁₂ _ _ _ h₃, zero_comp, neg_zero]
        · by_cases h₄ : c₂.Rel i₂ (c₂.next i₂)
          · rw [totalAux.d₂_eq K c₁₂ i₁ h₄ i₁₂']; swap
            · rw [← ComplexShape.next_π₂ c₁ c₁₂ i₁ h₄, ← c₁₂.next_eq' h₁, h]
            simp only [Linear.units_smul_comp, assoc, totalAux.ιMapObj_D₁]
            rw [K.d₁_eq_zero c₁₂ _ _ _ h₃, comp_zero, smul_zero]
          · rw [K.d₂_eq_zero c₁₂ _ _ _ h₄, zero_comp]
    · rw [K.D₁_shape c₁₂ _ _ h₂, K.D₂_shape c₁₂ _ _ h₂, comp_zero, comp_zero, neg_zero]
  · rw [K.D₁_shape c₁₂ _ _ h₁, K.D₂_shape c₁₂ _ _ h₁, zero_comp, zero_comp, neg_zero]

@[reassoc]
lemma D₁_D₂ (i₁₂ i₁₂' i₁₂'' : I₁₂) :
    K.D₁ c₁₂ i₁₂ i₁₂' ≫ K.D₂ c₁₂ i₁₂' i₁₂'' = - K.D₂ c₁₂ i₁₂ i₁₂' ≫ K.D₁ c₁₂ i₁₂' i₁₂'' := by simp

/-- The total complex of a bicomplex. -/
@[simps d]
noncomputable def total : HomologicalComplex C c₁₂ where
  X := K.toGradedObject.mapObj (ComplexShape.π c₁ c₂ c₁₂)
  d i₁₂ i₁₂' := K.D₁ c₁₂ i₁₂ i₁₂' + K.D₂ c₁₂ i₁₂ i₁₂'
  shape i₁₂ i₁₂' h₁₂ := by
    dsimp
    rw [K.D₁_shape c₁₂ _ _ h₁₂, K.D₂_shape c₁₂ _ _ h₁₂, zero_add]

/-- The inclusion of a summand in the total complex. -/
noncomputable def ιTotal (i₁ : I₁) (i₂ : I₂) (i₁₂ : I₁₂)
    (h : ComplexShape.π c₁ c₂ c₁₂ (i₁, i₂) = i₁₂) :
    (K.X i₁).X i₂ ⟶ (K.total c₁₂).X i₁₂ :=
  K.toGradedObject.ιMapObj (ComplexShape.π c₁ c₂ c₁₂) ⟨i₁, i₂⟩ i₁₂ h

@[reassoc (attr := simp)]
lemma XXIsoOfEq_hom_ιTotal {x₁ y₁ : I₁} (h₁ : x₁ = y₁) {x₂ y₂ : I₂} (h₂ : x₂ = y₂)
    (i₁₂ : I₁₂) (h : ComplexShape.π c₁ c₂ c₁₂ (y₁, y₂) = i₁₂) :
    (K.XXIsoOfEq h₁ h₂).hom ≫ K.ιTotal c₁₂ y₁ y₂ i₁₂ h =
      K.ιTotal c₁₂ x₁ x₂ i₁₂ (by rw [h₁, h₂, h]) := by
  subst h₁ h₂
  simp

@[reassoc (attr := simp)]
lemma XXIsoOfEq_inv_ιTotal {x₁ y₁ : I₁} (h₁ : x₁ = y₁) {x₂ y₂ : I₂} (h₂ : x₂ = y₂)
    (i₁₂ : I₁₂) (h : ComplexShape.π c₁ c₂ c₁₂ (x₁, x₂) = i₁₂) :
    (K.XXIsoOfEq h₁ h₂).inv ≫ K.ιTotal c₁₂ x₁ x₂ i₁₂ h =
      K.ιTotal c₁₂ y₁ y₂ i₁₂ (by rw [← h, h₁, h₂]) := by
  subst h₁ h₂
  simp

/-- The inclusion of a summand in the total complex, or zero if the degrees do not match. -/
noncomputable def ιTotalOrZero (i₁ : I₁) (i₂ : I₂) (i₁₂ : I₁₂) :
    (K.X i₁).X i₂ ⟶ (K.total c₁₂).X i₁₂ :=
  K.toGradedObject.ιMapObjOrZero (ComplexShape.π c₁ c₂ c₁₂) ⟨i₁, i₂⟩ i₁₂

lemma ιTotalOrZero_eq (i₁ : I₁) (i₂ : I₂) (i₁₂ : I₁₂)
    (h : ComplexShape.π c₁ c₂ c₁₂ (i₁, i₂) = i₁₂) :
    K.ιTotalOrZero c₁₂ i₁ i₂ i₁₂ = K.ιTotal c₁₂ i₁ i₂ i₁₂ h := dif_pos h

lemma ιTotalOrZero_eq_zero (i₁ : I₁) (i₂ : I₂) (i₁₂ : I₁₂)
    (h : ComplexShape.π c₁ c₂ c₁₂ (i₁, i₂) ≠ i₁₂) :
    K.ιTotalOrZero c₁₂ i₁ i₂ i₁₂ = 0 := dif_neg h

@[reassoc (attr := simp)]
lemma ι_D₁ (i₁₂ i₁₂' : I₁₂) (i₁ : I₁) (i₂ : I₂) (h : ComplexShape.π c₁ c₂ c₁₂ ⟨i₁, i₂⟩ = i₁₂) :
    K.ιTotal c₁₂ i₁ i₂ i₁₂ h ≫ K.D₁ c₁₂ i₁₂ i₁₂' =
      K.d₁ c₁₂ i₁ i₂ i₁₂' := by
  apply totalAux.ιMapObj_D₁

@[reassoc (attr := simp)]
lemma ι_D₂ (i₁₂ i₁₂' : I₁₂) (i₁ : I₁) (i₂ : I₂)
    (h : ComplexShape.π c₁ c₂ c₁₂ ⟨i₁, i₂⟩ = i₁₂) :
    K.ιTotal c₁₂ i₁ i₂ i₁₂ h ≫ K.D₂ c₁₂ i₁₂ i₁₂' =
      K.d₂ c₁₂ i₁ i₂ i₁₂' := by
  apply totalAux.ιMapObj_D₂

lemma d₁_eq' {i₁ i₁' : I₁} (h : c₁.Rel i₁ i₁') (i₂ : I₂) (i₁₂ : I₁₂) :
    K.d₁ c₁₂ i₁ i₂ i₁₂ = ComplexShape.ε₁ c₁ c₂ c₁₂ ⟨i₁, i₂⟩ • ((K.d i₁ i₁').f i₂ ≫
      K.ιTotalOrZero c₁₂ i₁' i₂ i₁₂) :=
  totalAux.d₁_eq' _ _ h _ _

lemma d₁_eq {i₁ i₁' : I₁} (h : c₁.Rel i₁ i₁') (i₂ : I₂) (i₁₂ : I₁₂)
    (h' : ComplexShape.π c₁ c₂ c₁₂ ⟨i₁', i₂⟩ = i₁₂) :
    K.d₁ c₁₂ i₁ i₂ i₁₂ = ComplexShape.ε₁ c₁ c₂ c₁₂ ⟨i₁, i₂⟩ • ((K.d i₁ i₁').f i₂ ≫
      K.ιTotal c₁₂ i₁' i₂ i₁₂ h') :=
  totalAux.d₁_eq _ _ h _ _ _

lemma d₂_eq' (i₁ : I₁) {i₂ i₂' : I₂} (h : c₂.Rel i₂ i₂') (i₁₂ : I₁₂) :
    K.d₂ c₁₂ i₁ i₂ i₁₂ = ComplexShape.ε₂ c₁ c₂ c₁₂ ⟨i₁, i₂⟩ • ((K.X i₁).d i₂ i₂' ≫
    K.ιTotalOrZero c₁₂ i₁ i₂' i₁₂) :=
  totalAux.d₂_eq' _ _ _ h _

lemma d₂_eq (i₁ : I₁) {i₂ i₂' : I₂} (h : c₂.Rel i₂ i₂') (i₁₂ : I₁₂)
    (h' : ComplexShape.π c₁ c₂ c₁₂ ⟨i₁, i₂'⟩ = i₁₂) :
    K.d₂ c₁₂ i₁ i₂ i₁₂ = ComplexShape.ε₂ c₁ c₂ c₁₂ ⟨i₁, i₂⟩ • ((K.X i₁).d i₂ i₂' ≫
    K.ιTotal c₁₂ i₁ i₂' i₁₂ h') :=
  totalAux.d₂_eq _ _ _ h _ _

section

variable {c₁₂}
variable {A : C} {i₁₂ : I₁₂}
  (f : ∀ (i₁ : I₁) (i₂ : I₂) (_ : ComplexShape.π c₁ c₂ c₁₂ (i₁, i₂) = i₁₂), (K.X i₁).X i₂ ⟶ A)

/-- Given a bicomplex `K`, this is a constructor for morphisms from `(K.total c₁₂).X i₁₂`. -/
noncomputable def totalDesc : (K.total c₁₂).X i₁₂ ⟶ A :=
  K.toGradedObject.descMapObj _ (fun ⟨i₁, i₂⟩ hi => f i₁ i₂ hi)

@[reassoc (attr := simp)]
lemma ι_totalDesc (i₁ : I₁) (i₂ : I₂) (hi : ComplexShape.π c₁ c₂ c₁₂ (i₁, i₂) = i₁₂) :
    K.ιTotal c₁₂ i₁ i₂ i₁₂ hi ≫ K.totalDesc f = f i₁ i₂ hi := by
  simp [totalDesc, ιTotal]

end

namespace total

variable {K L M}

@[ext]
lemma hom_ext {A : C} {i₁₂ : I₁₂} {f g : (K.total c₁₂).X i₁₂ ⟶ A}
    (h : ∀ (i₁ : I₁) (i₂ : I₂) (hi : ComplexShape.π c₁ c₂ c₁₂ (i₁, i₂) = i₁₂),
      K.ιTotal c₁₂ i₁ i₂ i₁₂ hi ≫ f = K.ιTotal c₁₂ i₁ i₂ i₁₂ hi ≫ g) : f = g := by
  apply GradedObject.mapObj_ext
  rintro ⟨i₁, i₂⟩ hi
  exact h i₁ i₂ hi

variable [L.HasTotal c₁₂]

namespace mapAux

@[reassoc (attr := simp)]
lemma d₁_mapMap (i₁ : I₁) (i₂ : I₂) (i₁₂ : I₁₂) :
    K.d₁ c₁₂ i₁ i₂ i₁₂ ≫ GradedObject.mapMap (toGradedObjectMap φ) _ i₁₂ =
    (φ.f i₁).f i₂ ≫ L.d₁ c₁₂ i₁ i₂ i₁₂ := by
  by_cases h : c₁.Rel i₁ (c₁.next i₁)
  · simp [totalAux.d₁_eq' _ c₁₂ h]
  · simp [d₁_eq_zero _ c₁₂ i₁ i₂ i₁₂ h]

@[reassoc (attr := simp)]
lemma d₂_mapMap (i₁ : I₁) (i₂ : I₂) (i₁₂ : I₁₂) :
    K.d₂ c₁₂ i₁ i₂ i₁₂ ≫ GradedObject.mapMap (toGradedObjectMap φ) _ i₁₂ =
    (φ.f i₁).f i₂ ≫ L.d₂ c₁₂ i₁ i₂ i₁₂ := by
  by_cases h : c₂.Rel i₂ (c₂.next i₂)
  · simp [totalAux.d₂_eq' _ c₁₂ i₁ h]
  · simp [d₂_eq_zero _ c₁₂ i₁ i₂ i₁₂ h]

@[reassoc]
lemma mapMap_D₁ (i₁₂ i₁₂' : I₁₂) :
    GradedObject.mapMap (toGradedObjectMap φ) _ i₁₂ ≫ L.D₁ c₁₂ i₁₂ i₁₂' =
      K.D₁ c₁₂ i₁₂ i₁₂' ≫ GradedObject.mapMap (toGradedObjectMap φ) _ i₁₂' := by
  aesop_cat

@[reassoc]
lemma mapMap_D₂ (i₁₂ i₁₂' : I₁₂) :
    GradedObject.mapMap (toGradedObjectMap φ) _ i₁₂ ≫ L.D₂ c₁₂ i₁₂ i₁₂' =
      K.D₂ c₁₂ i₁₂ i₁₂' ≫ GradedObject.mapMap (toGradedObjectMap φ) _ i₁₂' := by
  aesop_cat

end mapAux

/-- The morphism `K.total c₁₂ ⟶ L.total c₁₂` of homological complexes induced
by a morphism of bicomplexes `K ⟶ L`. -/
noncomputable def map : K.total c₁₂ ⟶ L.total c₁₂ where
  f := GradedObject.mapMap (toGradedObjectMap φ) _
  comm' i₁₂ i₁₂' _ := by
    dsimp [total]
    rw [comp_add, add_comp, mapAux.mapMap_D₁, mapAux.mapMap_D₂]

@[simp]
lemma forget_map :
    (HomologicalComplex.forget C c₁₂).map (map φ c₁₂) =
      GradedObject.mapMap (toGradedObjectMap φ) _ := rfl

variable (K) in
@[simp]
lemma map_id : map (𝟙 K) c₁₂ = 𝟙 _ := by
  apply (HomologicalComplex.forget _ _).map_injective
  apply GradedObject.mapMap_id

variable [M.HasTotal c₁₂]

@[simp, reassoc]
lemma map_comp : map (φ ≫ ψ) c₁₂ = map φ c₁₂ ≫ map ψ c₁₂ := by
  apply (HomologicalComplex.forget _ _).map_injective
  exact GradedObject.mapMap_comp (toGradedObjectMap φ) (toGradedObjectMap ψ) _

<<<<<<< HEAD
/-- The morphism `K.total c₁₂ ⟶ L.total c₁₂` of homological complexes induced
by a morphism of bicomplexes `K ⟶ L`. -/
=======
/-- The isomorphism `K.total c₁₂ ≅ L.total c₁₂` of homological complexes induced
by an isomorphism of bicomplexes `K ≅ L`. -/
>>>>>>> 2098023c
@[simps]
noncomputable def mapIso : K.total c₁₂ ≅ L.total c₁₂ where
  hom := map e.hom _
  inv := map e.inv _
  hom_inv_id := by rw [← map_comp, e.hom_inv_id, map_id]
  inv_hom_id := by rw [← map_comp, e.inv_hom_id, map_id]

end total

section

variable [L.HasTotal c₁₂]

@[reassoc (attr := simp)]
lemma ιTotal_map (i₁ : I₁) (i₂ : I₂) (i₁₂ : I₁₂) (h : ComplexShape.π c₁ c₂ c₁₂ (i₁, i₂) = i₁₂) :
    K.ιTotal c₁₂ i₁ i₂ i₁₂ h ≫ (total.map φ c₁₂).f i₁₂ =
      (φ.f i₁).f i₂ ≫ L.ιTotal c₁₂ i₁ i₂ i₁₂ h := by
  simp [total.map, ιTotal]

@[reassoc (attr := simp)]
lemma ιTotalOrZero_map (i₁ : I₁) (i₂ : I₂) (i₁₂ : I₁₂) :
    K.ιTotalOrZero c₁₂ i₁ i₂ i₁₂ ≫ (total.map φ c₁₂).f i₁₂ =
      (φ.f i₁).f i₂ ≫ L.ιTotalOrZero c₁₂ i₁ i₂ i₁₂ := by
  simp [total.map, ιTotalOrZero]

end

variable (C c₁ c₂)
variable [∀ (K : HomologicalComplex₂ C c₁ c₂), K.HasTotal c₁₂]

/-- The functor which sends a bicomplex to its total complex. -/
@[simps]
noncomputable def totalFunctor :
    HomologicalComplex₂ C c₁ c₂ ⥤ HomologicalComplex C c₁₂ where
  obj K := K.total c₁₂
  map φ := total.map φ c₁₂

end HomologicalComplex₂<|MERGE_RESOLUTION|>--- conflicted
+++ resolved
@@ -410,13 +410,8 @@
   apply (HomologicalComplex.forget _ _).map_injective
   exact GradedObject.mapMap_comp (toGradedObjectMap φ) (toGradedObjectMap ψ) _
 
-<<<<<<< HEAD
-/-- The morphism `K.total c₁₂ ⟶ L.total c₁₂` of homological complexes induced
-by a morphism of bicomplexes `K ⟶ L`. -/
-=======
 /-- The isomorphism `K.total c₁₂ ≅ L.total c₁₂` of homological complexes induced
 by an isomorphism of bicomplexes `K ≅ L`. -/
->>>>>>> 2098023c
 @[simps]
 noncomputable def mapIso : K.total c₁₂ ≅ L.total c₁₂ where
   hom := map e.hom _
