/-
Copyright (c) 2024 Joël Riou. All rights reserved.
Released under Apache 2.0 license as described in the file LICENSE.
Authors: Joël Riou
-/
import Mathlib.CategoryTheory.GradedObject.Associator
import Mathlib.CategoryTheory.Linear.LinearFunctor
import Mathlib.Algebra.Homology.Bifunctor

/-!
# The associator for actions of bifunctors on homological complexes

In this file, we shall adapt the results of the file
`CategoryTheory.GradedObject.Associator` to the case of homological complexes.
Given functors `F₁₂ : C₁ ⥤ C₂ ⥤ C₁₂`, `G : C₁₂ ⥤ C₃ ⥤ C₄`,
`F : C₁ ⥤ C₂₃ ⥤ C₄`, `G₂₃ : C₂ ⥤ C₃ ⥤ C₂₃` equipped with an isomorphism
`associator : bifunctorComp₁₂ F₁₂ G ≅ bifunctorComp₂₃ F G₂₃` (which informally means
that we have natural isomorphisms `G(F₁₂(X₁, X₂), X₃) ≅ F(X₁, G₂₃(X₂, X₃))`),
we define an isomorphism `mapBifunctorAssociator` from
`mapBifunctor (mapBifunctor K₁ K₂ F₁₂ c₁₂) K₃ G c₄` to
`mapBifunctor K₁ (mapBifunctor K₂ K₃ G₂₃ c₂₃) F c₄` when
we have three homological complexes `K₁ : HomologicalComplex C₁ c₁`,
`K₂ : HomologicalComplex C₂ c₂` and `K₃ : HomologicalComplex C₃ c₃`,
assumptions `TotalComplexShape c₁ c₂ c₁₂`, `TotalComplexShape c₁₂ c₃ c₄`,
`TotalComplexShape c₂ c₃ c₂₃`, `TotalComplexShape c₁ c₂₃ c₄`,
and `ComplexShape.Associative c₁ c₂ c₃ c₁₂ c₂₃ c₄` about the complex
shapes, and technical assumptions
`[HasGoodTrifunctor₁₂Obj F₁₂ G K₁ K₂ K₃ c₁₂ c₄]` and
`[HasGoodTrifunctor₂₃Obj F G₂₃ K₁ K₂ K₃ c₁₂ c₂₃ c₄]` about the
commutation of certain functors to certain coproducts.

The main application of these results shall be the construction of
the associator for the monoidal category structure on homological complexes.

-/

open CategoryTheory Category Limits

namespace HomologicalComplex

variable {C₁ C₂ C₁₂ C₂₃ C₃ C₄ : Type*}
  [Category C₁] [Category C₂] [Category C₃] [Category C₄] [Category C₁₂] [Category C₂₃]
  [HasZeroMorphisms C₁] [HasZeroMorphisms C₂] [HasZeroMorphisms C₃]
  [Preadditive C₁₂] [Preadditive C₂₃] [Preadditive C₄]
  {F₁₂ : C₁ ⥤ C₂ ⥤ C₁₂} {G : C₁₂ ⥤ C₃ ⥤ C₄}
  {F : C₁ ⥤ C₂₃ ⥤ C₄} {G₂₃ : C₂ ⥤ C₃ ⥤ C₂₃}
  [F₁₂.PreservesZeroMorphisms] [∀ (X₁ : C₁), (F₁₂.obj X₁).PreservesZeroMorphisms]
  [G.Additive] [∀ (X₁₂ : C₁₂), (G.obj X₁₂).PreservesZeroMorphisms]
  [G₂₃.PreservesZeroMorphisms] [∀ (X₂ : C₂), (G₂₃.obj X₂).PreservesZeroMorphisms]
  [F.PreservesZeroMorphisms] [∀ (X₁ : C₁), (F.obj X₁).Additive]
  (associator : bifunctorComp₁₂ F₁₂ G ≅ bifunctorComp₂₃ F G₂₃)
  {ι₁ ι₂ ι₃ ι₁₂ ι₂₃ ι₄ : Type*} [DecidableEq ι₄]
  {c₁ : ComplexShape ι₁} {c₂ : ComplexShape ι₂} {c₃ : ComplexShape ι₃}
  (K₁ : HomologicalComplex C₁ c₁) (K₂ : HomologicalComplex C₂ c₂)
  (K₃ : HomologicalComplex C₃ c₃)
  (c₁₂ : ComplexShape ι₁₂) (c₂₃ : ComplexShape ι₂₃) (c₄ : ComplexShape ι₄)
  [TotalComplexShape c₁ c₂ c₁₂] [TotalComplexShape c₁₂ c₃ c₄]
  [TotalComplexShape c₂ c₃ c₂₃] [TotalComplexShape c₁ c₂₃ c₄]
  [HasMapBifunctor K₁ K₂ F₁₂ c₁₂] [HasMapBifunctor K₂ K₃ G₂₃ c₂₃]
  [ComplexShape.Associative c₁ c₂ c₃ c₁₂ c₂₃ c₄]

variable (F₁₂ G) in
/-- Given bifunctors `F₁₂ : C₁ ⥤ C₂ ⥤ C₁₂`, `G : C₁₂ ⥤ C₃ ⥤ C₄`, homological complexes
`K₁ : HomologicalComplex C₁ c₁`, `K₂ : HomologicalComplex C₂ c₂` and
`K₃ : HomologicalComplex C₃ c₃`, and complexes shapes `c₁₂`, `c₄`, this asserts
that for all `i₁₂ : ι₁₂` and `i₃ : ι₃`, the functor `G(-, K₃.X i₃)` commutes with
the coproducts of the `F₁₂(X₁ i₁, X₂ i₂)` such that `π c₁ c₂ c₁₂ ⟨i₁, i₂⟩ = i₁₂`. -/
abbrev HasGoodTrifunctor₁₂Obj :=
  GradedObject.HasGoodTrifunctor₁₂Obj F₁₂ G
    (ComplexShape.ρ₁₂ c₁ c₂ c₃ c₁₂ c₄) K₁.X K₂.X K₃.X

variable (F G₂₃) in
/-- Given bifunctors `F : C₁ ⥤ C₂₃ ⥤ C₄`, `G₂₃ : C₂ ⥤ C₃ ⥤ C₂₃`, homological complexes
`K₁ : HomologicalComplex C₁ c₁`, `K₂ : HomologicalComplex C₂ c₂` and
`K₃ : HomologicalComplex C₃ c₃`, and complexes shapes `c₁₂`, `c₂₃`, `c₄`
with `ComplexShape.Associative c₁ c₂ c₃ c₁₂ c₂₃ c₄`, this asserts that for
all `i₁ : ι₁` and `i₂₃ : ι₂₃`, the functor `F(K₁.X i₁, _)` commutes with
the coproducts of the `G₂₃(K₂.X i₂, K₃.X i₃)`
such that `π c₂ c₃ c₂₃ ⟨i₂, i₃⟩ = i₂₃`. -/
abbrev HasGoodTrifunctor₂₃Obj :=
  GradedObject.HasGoodTrifunctor₂₃Obj F G₂₃
    (ComplexShape.ρ₂₃ c₁ c₂ c₃ c₁₂ c₂₃ c₄) K₁.X K₂.X K₃.X

instance :
    (((GradedObject.mapBifunctor F₁₂ ι₁ ι₂).obj K₁.X).obj K₂.X).HasMap
      (ComplexShape.π c₁ c₂ c₁₂) :=
  inferInstanceAs (HasMapBifunctor K₁ K₂ F₁₂ c₁₂)

section

variable [DecidableEq ι₁₂] [DecidableEq ι₂₃]
  [HasMapBifunctor (mapBifunctor K₁ K₂ F₁₂ c₁₂) K₃ G c₄]
  [HasMapBifunctor K₁ (mapBifunctor K₂ K₃ G₂₃ c₂₃) F c₄]

<<<<<<< HEAD
instance  :
=======
instance :
>>>>>>> c6da505b
    (((GradedObject.mapBifunctor G ι₁₂ ι₃).obj (GradedObject.mapBifunctorMapObj F₁₂
        (ComplexShape.π c₁ c₂ c₁₂) K₁.X K₂.X)).obj K₃.X).HasMap
          (ComplexShape.π c₁₂ c₃ c₄) :=
  inferInstanceAs (HasMapBifunctor (mapBifunctor K₁ K₂ F₁₂ c₁₂) K₃ G c₄)

instance  :
    (((GradedObject.mapBifunctor F ι₁ ι₂₃).obj K₁.X).obj
      (GradedObject.mapBifunctorMapObj G₂₃
        (ComplexShape.π c₂ c₃ c₂₃) K₂.X K₃.X)).HasMap (ComplexShape.π c₁ c₂₃ c₄) :=
  inferInstanceAs (HasMapBifunctor K₁ (mapBifunctor K₂ K₃ G₂₃ c₂₃) F c₄)

/-- The associator isomorphism for the action of bifunctors
on homological complexes, in each degree. -/
noncomputable def mapBifunctorAssociatorX
    [H₁₂ : HasGoodTrifunctor₁₂Obj F₁₂ G K₁ K₂ K₃ c₁₂ c₄]
    [H₂₃ : HasGoodTrifunctor₂₃Obj F G₂₃ K₁ K₂ K₃ c₁₂ c₂₃ c₄](j : ι₄) :
    (mapBifunctor (mapBifunctor K₁ K₂ F₁₂ c₁₂) K₃ G c₄).X j ≅
      (mapBifunctor K₁ (mapBifunctor K₂ K₃ G₂₃ c₂₃) F c₄).X j :=
  (GradedObject.eval j).mapIso
    (GradedObject.mapBifunctorAssociator (associator := associator)
      (H₁₂ := H₁₂) (H₂₃ := H₂₃))

end

namespace mapBifunctor₁₂

variable [DecidableEq ι₁₂] [HasMapBifunctor (mapBifunctor K₁ K₂ F₁₂ c₁₂) K₃ G c₄]

section

variable (F₁₂ G)

/-- The inclusion of a summand in `mapBifunctor (mapBifunctor K₁ K₂ F₁₂ c₁₂) K₃ G c₄`. -/
noncomputable def ι (i₁ : ι₁) (i₂ : ι₂) (i₃ : ι₃) (j : ι₄)
    (h : ComplexShape.r c₁ c₂ c₃ c₁₂ c₄ (i₁, i₂, i₃) = j) :
    (G.obj ((F₁₂.obj (K₁.X i₁)).obj (K₂.X i₂))).obj (K₃.X i₃) ⟶
      (mapBifunctor (mapBifunctor K₁ K₂ F₁₂ c₁₂) K₃ G c₄).X j :=
  GradedObject.ιMapBifunctor₁₂BifunctorMapObj _ _ (ComplexShape.ρ₁₂ c₁ c₂ c₃ c₁₂ c₄) _ _ _ _ _ _ _ h

lemma ι_eq (i₁ : ι₁) (i₂ : ι₂) (i₃ : ι₃) (i₁₂ : ι₁₂) (j : ι₄)
    (h₁₂ : ComplexShape.π c₁ c₂ c₁₂ ⟨i₁, i₂⟩ = i₁₂)
    (h : ComplexShape.π c₁₂ c₃ c₄ (i₁₂, i₃) = j) :
    ι F₁₂ G K₁ K₂ K₃ c₁₂ c₄ i₁ i₂ i₃ j (by rw [← h, ← h₁₂]; rfl) =
      (G.map (ιMapBifunctor K₁ K₂ F₁₂ c₁₂ i₁ i₂ i₁₂ h₁₂)).app (K₃.X i₃) ≫
        ιMapBifunctor (mapBifunctor K₁ K₂ F₁₂ c₁₂) K₃ G c₄ i₁₂ i₃ j h := by
  subst h₁₂
  rfl

/-- The inclusion of a summand in `mapBifunctor (mapBifunctor K₁ K₂ F₁₂ c₁₂) K₃ G c₄`,
or zero. -/
noncomputable def ιOrZero (i₁ : ι₁) (i₂ : ι₂) (i₃ : ι₃) (j : ι₄) :
    (G.obj ((F₁₂.obj (K₁.X i₁)).obj (K₂.X i₂))).obj (K₃.X i₃) ⟶
      (mapBifunctor (mapBifunctor K₁ K₂ F₁₂ c₁₂) K₃ G c₄).X j :=
  if h : ComplexShape.r c₁ c₂ c₃ c₁₂ c₄ (i₁, i₂, i₃) = j then
    ι F₁₂ G K₁ K₂ K₃ c₁₂ c₄ i₁ i₂ i₃ j h
  else 0

lemma ιOrZero_eq (i₁ : ι₁) (i₂ : ι₂) (i₃ : ι₃) (j : ι₄)
    (h : ComplexShape.r c₁ c₂ c₃ c₁₂ c₄ (i₁, i₂, i₃) = j) :
    ιOrZero F₁₂ G K₁ K₂ K₃ c₁₂ c₄ i₁ i₂ i₃ j =
      ι F₁₂ G K₁ K₂ K₃ c₁₂ c₄ i₁ i₂ i₃ j h := dif_pos h

lemma ιOrZero_eq_zero (i₁ : ι₁) (i₂ : ι₂) (i₃ : ι₃) (j : ι₄)
    (h : ComplexShape.r c₁ c₂ c₃ c₁₂ c₄ (i₁, i₂, i₃) ≠ j) :
    ιOrZero F₁₂ G K₁ K₂ K₃ c₁₂ c₄ i₁ i₂ i₃ j = 0 := dif_neg h

variable {F₁₂ G K₁ K₂ K₃ c₁₂ c₄} in
@[ext]
lemma hom_ext
    [HasGoodTrifunctor₁₂Obj F₁₂ G K₁ K₂ K₃ c₁₂ c₄] {j : ι₄} {A : C₄}
    {f g : (mapBifunctor (mapBifunctor K₁ K₂ F₁₂ c₁₂) K₃ G c₄).X j ⟶ A}
    (hfg : ∀ (i₁ : ι₁) (i₂ : ι₂) (i₃ : ι₃)
      (h : ComplexShape.r c₁ c₂ c₃ c₁₂ c₄ (i₁, i₂, i₃) = j),
      ι F₁₂ G K₁ K₂ K₃ c₁₂ c₄ i₁ i₂ i₃ j h ≫ f =
        ι F₁₂ G K₁ K₂ K₃ c₁₂ c₄ i₁ i₂ i₃ j h ≫ g) :
    f = g :=
  GradedObject.mapBifunctor₁₂BifunctorMapObj_ext hfg

end

section

variable {K₁ K₂ K₃ c₁₂ c₄}
variable [HasGoodTrifunctor₁₂Obj F₁₂ G K₁ K₂ K₃ c₁₂ c₄] {j : ι₄} {A : C₄}
  (f : ∀ (i₁ : ι₁) (i₂ : ι₂) (i₃ : ι₃) (_ : ComplexShape.r c₁ c₂ c₃ c₁₂ c₄ (i₁, i₂, i₃) = j),
        (G.obj ((F₁₂.obj (K₁.X i₁)).obj (K₂.X i₂))).obj (K₃.X i₃) ⟶ A)

/-- Constructor for morphisms from
`(mapBifunctor (mapBifunctor K₁ K₂ F₁₂ c₁₂) K₃ G c₄).X j`. -/
noncomputable def mapBifunctor₁₂Desc :
    (mapBifunctor (mapBifunctor K₁ K₂ F₁₂ c₁₂) K₃ G c₄).X j ⟶ A :=
  GradedObject.mapBifunctor₁₂BifunctorDesc (ρ₁₂ := ComplexShape.ρ₁₂ c₁ c₂ c₃ c₁₂ c₄) f

@[reassoc (attr := simp)]
lemma ι_mapBifunctor₁₂Desc (i₁ : ι₁) (i₂ : ι₂) (i₃ : ι₃)
    (h : ComplexShape.r c₁ c₂ c₃ c₁₂ c₄ (i₁, i₂, i₃) = j) :
    ι F₁₂ G K₁ K₂ K₃ c₁₂ c₄ i₁ i₂ i₃ j h ≫ mapBifunctor₁₂Desc f =
      f i₁ i₂ i₃ h := by
  apply GradedObject.ι_mapBifunctor₁₂BifunctorDesc

end

variable (F₁₂ G)

/-- The first differential on a summand
of `mapBifunctor (mapBifunctor K₁ K₂ F₁₂ c₁₂) K₃ G c₄`. -/
noncomputable def d₁ (i₁ : ι₁) (i₂ : ι₂) (i₃ : ι₃) (j : ι₄) :
    (G.obj ((F₁₂.obj (K₁.X i₁)).obj (K₂.X i₂))).obj (K₃.X i₃) ⟶
      (mapBifunctor (mapBifunctor K₁ K₂ F₁₂ c₁₂) K₃ G c₄).X j :=
  (ComplexShape.ε₁ c₁₂ c₃ c₄ (ComplexShape.π c₁ c₂ c₁₂ ⟨i₁, i₂⟩, i₃) *
    ComplexShape.ε₁ c₁ c₂ c₁₂ (i₁, i₂)) •
  (G.map ((F₁₂.map (K₁.d i₁ (c₁.next i₁))).app (K₂.X i₂))).app (K₃.X i₃) ≫
    ιOrZero F₁₂ G K₁ K₂ K₃ c₁₂ c₄ _ i₂ i₃ j

lemma d₁_eq_zero (i₁ : ι₁) (i₂ : ι₂) (i₃ : ι₃) (j : ι₄) (h : ¬ c₁.Rel i₁ (c₁.next i₁)) :
    d₁ F₁₂ G K₁ K₂ K₃ c₁₂ c₄ i₁ i₂ i₃ j = 0 := by
  dsimp [d₁]
  rw [shape _ _ _ h, Functor.map_zero, zero_app, Functor.map_zero, zero_app, zero_comp, smul_zero]

lemma d₁_eq {i₁ i₁' : ι₁} (h₁ : c₁.Rel i₁ i₁') (i₂ : ι₂) (i₃ : ι₃) (j : ι₄) :
    d₁ F₁₂ G K₁ K₂ K₃ c₁₂ c₄ i₁ i₂ i₃ j =
    (ComplexShape.ε₁ c₁₂ c₃ c₄ (ComplexShape.π c₁ c₂ c₁₂ ⟨i₁, i₂⟩, i₃) *
      ComplexShape.ε₁ c₁ c₂ c₁₂ (i₁, i₂) ) •
    (G.map ((F₁₂.map (K₁.d i₁ i₁')).app (K₂.X i₂))).app (K₃.X i₃) ≫
      ιOrZero F₁₂ G K₁ K₂ K₃ c₁₂ c₄ i₁' i₂ i₃ j := by
  obtain rfl := c₁.next_eq' h₁
  rfl

/-- The second differential on a summand
of `mapBifunctor (mapBifunctor K₁ K₂ F₁₂ c₁₂) K₃ G c₄`. -/
noncomputable def d₂ (i₁ : ι₁) (i₂ : ι₂) (i₃ : ι₃) (j : ι₄) :
    (G.obj ((F₁₂.obj (K₁.X i₁)).obj (K₂.X i₂))).obj (K₃.X i₃) ⟶
      (mapBifunctor (mapBifunctor K₁ K₂ F₁₂ c₁₂) K₃ G c₄).X j :=
  (c₁₂.ε₁ c₃ c₄ (ComplexShape.π c₁ c₂ c₁₂ ⟨i₁, i₂⟩, i₃) * c₁.ε₂ c₂ c₁₂ (i₁, i₂)) •
  (G.map ((F₁₂.obj (K₁.X i₁)).map (K₂.d i₂ (c₂.next i₂)))).app (K₃.X i₃) ≫
    ιOrZero F₁₂ G K₁ K₂ K₃ c₁₂ c₄ i₁ _ i₃ j

lemma d₂_eq_zero (i₁ : ι₁) (i₂ : ι₂) (i₃ : ι₃) (j : ι₄) (h : ¬ c₂.Rel i₂ (c₂.next i₂)) :
    d₂ F₁₂ G K₁ K₂ K₃ c₁₂ c₄ i₁ i₂ i₃ j = 0 := by
  dsimp [d₂]
  rw [shape _ _ _ h, Functor.map_zero, Functor.map_zero, zero_app, zero_comp, smul_zero]

lemma d₂_eq (i₁ : ι₁) {i₂ i₂' : ι₂} (h₂ : c₂.Rel i₂ i₂') (i₃ : ι₃) (j : ι₄) :
    d₂ F₁₂ G K₁ K₂ K₃ c₁₂ c₄ i₁ i₂ i₃ j =
  (c₁₂.ε₁ c₃ c₄ (ComplexShape.π c₁ c₂ c₁₂ ⟨i₁, i₂⟩, i₃) * c₁.ε₂ c₂ c₁₂ (i₁, i₂)) •
    (G.map ((F₁₂.obj (K₁.X i₁)).map (K₂.d i₂ i₂'))).app (K₃.X i₃) ≫
      ιOrZero F₁₂ G K₁ K₂ K₃ c₁₂ c₄ i₁ _ i₃ j := by
  obtain rfl := c₂.next_eq' h₂
  rfl

/-- The third differential on a summand
of `mapBifunctor (mapBifunctor K₁ K₂ F₁₂ c₁₂) K₃ G c₄`. -/
noncomputable def d₃ (i₁ : ι₁) (i₂ : ι₂) (i₃ : ι₃) (j : ι₄) :
    (G.obj ((F₁₂.obj (K₁.X i₁)).obj (K₂.X i₂))).obj (K₃.X i₃) ⟶
      (mapBifunctor (mapBifunctor K₁ K₂ F₁₂ c₁₂) K₃ G c₄).X j :=
  (ComplexShape.ε₂ c₁₂ c₃ c₄ (c₁.π c₂ c₁₂ (i₁, i₂), i₃)) •
    (G.obj ((F₁₂.obj (K₁.X i₁)).obj (K₂.X i₂))).map (K₃.d i₃ (c₃.next i₃)) ≫
      ιOrZero F₁₂ G K₁ K₂ K₃ c₁₂ c₄ i₁ i₂ _ j

lemma d₃_eq_zero (i₁ : ι₁) (i₂ : ι₂) (i₃ : ι₃) (j : ι₄) (h : ¬ c₃.Rel i₃ (c₃.next i₃)) :
    d₃ F₁₂ G K₁ K₂ K₃ c₁₂ c₄ i₁ i₂ i₃ j = 0 := by
  dsimp [d₃]
  rw [shape _ _ _ h, Functor.map_zero, zero_comp, smul_zero]

lemma d₃_eq (i₁ : ι₁) (i₂ : ι₂) {i₃ i₃' : ι₃} (h₃ : c₃.Rel i₃ i₃') (j : ι₄) :
    d₃ F₁₂ G K₁ K₂ K₃ c₁₂ c₄ i₁ i₂ i₃ j =
  (ComplexShape.ε₂ c₁₂ c₃ c₄ (c₁.π c₂ c₁₂ (i₁, i₂), i₃)) •
    (G.obj ((F₁₂.obj (K₁.X i₁)).obj (K₂.X i₂))).map (K₃.d i₃ i₃') ≫
      ιOrZero F₁₂ G K₁ K₂ K₃ c₁₂ c₄ i₁ i₂ _ j := by
  obtain rfl := c₃.next_eq' h₃
  rfl


section

variable [HasGoodTrifunctor₁₂Obj F₁₂ G K₁ K₂ K₃ c₁₂ c₄]
variable (j j' : ι₄)

/-- The first differential on `mapBifunctor (mapBifunctor K₁ K₂ F₁₂ c₁₂) K₃ G c₄`. -/
noncomputable def D₁ :
    (mapBifunctor (mapBifunctor K₁ K₂ F₁₂ c₁₂) K₃ G c₄).X j ⟶
      (mapBifunctor (mapBifunctor K₁ K₂ F₁₂ c₁₂) K₃ G c₄).X j' :=
  mapBifunctor₁₂Desc (fun i₁ i₂ i₃ _ ↦ d₁ F₁₂ G K₁ K₂ K₃ c₁₂ c₄ i₁ i₂ i₃ j')

/-- The second differential on `mapBifunctor (mapBifunctor K₁ K₂ F₁₂ c₁₂) K₃ G c₄`. -/
noncomputable def D₂ :
    (mapBifunctor (mapBifunctor K₁ K₂ F₁₂ c₁₂) K₃ G c₄).X j ⟶
      (mapBifunctor (mapBifunctor K₁ K₂ F₁₂ c₁₂) K₃ G c₄).X j' :=
  mapBifunctor₁₂Desc (fun i₁ i₂ i₃ _ ↦ d₂ F₁₂ G K₁ K₂ K₃ c₁₂ c₄ i₁ i₂ i₃ j')

/-- The third differential on `mapBifunctor (mapBifunctor K₁ K₂ F₁₂ c₁₂) K₃ G c₄`. -/
noncomputable def D₃ :
    (mapBifunctor (mapBifunctor K₁ K₂ F₁₂ c₁₂) K₃ G c₄).X j ⟶
      (mapBifunctor (mapBifunctor K₁ K₂ F₁₂ c₁₂) K₃ G c₄).X j' :=
  mapBifunctor.D₂ _ _ _ _ _ _

end

section

variable (i₁ : ι₁) (i₂ : ι₂) (i₃ : ι₃) (j j' : ι₄)
    (h : ComplexShape.r c₁ c₂ c₃ c₁₂ c₄ (i₁, i₂, i₃) = j)

@[reassoc (attr := simp)]
lemma ι_D₁ [HasGoodTrifunctor₁₂Obj F₁₂ G K₁ K₂ K₃ c₁₂ c₄] :
    ι F₁₂ G K₁ K₂ K₃ c₁₂ c₄ i₁ i₂ i₃ j h ≫ D₁ F₁₂ G K₁ K₂ K₃ c₁₂ c₄ j j' =
      d₁ F₁₂ G K₁ K₂ K₃ c₁₂ c₄ i₁ i₂ i₃ j' := by
  simp [D₁]

@[reassoc (attr := simp)]
lemma ι_D₂ [HasGoodTrifunctor₁₂Obj F₁₂ G K₁ K₂ K₃ c₁₂ c₄] :
    ι F₁₂ G K₁ K₂ K₃ c₁₂ c₄ i₁ i₂ i₃ j h ≫ D₂ F₁₂ G K₁ K₂ K₃ c₁₂ c₄ j j' =
      d₂ F₁₂ G K₁ K₂ K₃ c₁₂ c₄ i₁ i₂ i₃ j' := by
  simp [D₂]

@[reassoc (attr := simp)]
lemma ι_D₃  :
    ι F₁₂ G K₁ K₂ K₃ c₁₂ c₄ i₁ i₂ i₃ j h ≫ D₃ F₁₂ G K₁ K₂ K₃ c₁₂ c₄ j j' =
      d₃ F₁₂ G K₁ K₂ K₃ c₁₂ c₄ i₁ i₂ i₃ j' := by
  simp only [ι_eq _ _ _ _ _ _ _ _ _ _ _ _ rfl h, D₃, assoc, mapBifunctor.ι_D₂]
  by_cases h₁ : c₃.Rel i₃ (c₃.next i₃)
  · rw [d₃_eq _ _ _ _ _ _ _ _ _ h₁]
    by_cases h₂ : ComplexShape.π c₁₂ c₃ c₄ (c₁.π c₂ c₁₂ (i₁, i₂), c₃.next i₃) = j'
    · rw [mapBifunctor.d₂_eq _ _ _ _ _ h₁ _ h₂,
        ιOrZero_eq _ _ _ _ _ _ _ _ _ _ _ h₂,
        Linear.comp_units_smul, smul_left_cancel_iff,
        ι_eq _ _ _ _ _ _ _ _ _ _ _ _ rfl h₂,
        NatTrans.naturality_assoc]
    · rw [mapBifunctor.d₂_eq_zero' _ _ _ _ _ h₁ _ h₂, comp_zero,
        ιOrZero_eq_zero _ _ _ _ _ _ _ _ _ _ _ h₂, comp_zero, smul_zero]
  · rw [mapBifunctor.d₂_eq_zero _ _ _ _ _ _ _ h₁, comp_zero,
      d₃_eq_zero _ _ _ _ _ _ _ _ _ _ _ h₁]

end

lemma d_eq (j j' : ι₄) [HasGoodTrifunctor₁₂Obj F₁₂ G K₁ K₂ K₃ c₁₂ c₄] :
    (mapBifunctor (mapBifunctor K₁ K₂ F₁₂ c₁₂) K₃ G c₄).d j j' =
      D₁ F₁₂ G K₁ K₂ K₃ c₁₂ c₄ j j' + D₂ F₁₂ G K₁ K₂ K₃ c₁₂ c₄ j j' +
        D₃ F₁₂ G K₁ K₂ K₃ c₁₂ c₄ j j' := by
  rw [mapBifunctor.d_eq]
  congr 1
  ext i₁ i₂ i₃ h
  simp only [Preadditive.comp_add, ι_D₁, ι_D₂]
  rw [ι_eq _ _ _ _ _ _ _ _ _ _ _ _ rfl h, assoc, mapBifunctor.ι_D₁]
  set i₁₂ := ComplexShape.π c₁ c₂ c₁₂ ⟨i₁, i₂⟩
  by_cases h₁ : c₁₂.Rel i₁₂ (c₁₂.next i₁₂)
  · by_cases h₂ : ComplexShape.π c₁₂ c₃ c₄ (c₁₂.next i₁₂, i₃) = j'
    · rw [mapBifunctor.d₁_eq _ _ _ _ h₁ _ _ h₂]
      simp only [mapBifunctor.d_eq, Functor.map_add, NatTrans.app_add, Preadditive.add_comp,
        smul_add, Preadditive.comp_add, Linear.comp_units_smul]
      congr 1
      · rw [← NatTrans.comp_app_assoc, ← Functor.map_comp,
          mapBifunctor.ι_D₁]
        by_cases h₃ : c₁.Rel i₁ (c₁.next i₁)
        · have h₄ := (ComplexShape.next_π₁ c₂ c₁₂ h₃ i₂).symm
          rw [mapBifunctor.d₁_eq _ _ _ _ h₃ _ _ h₄,
            d₁_eq _ _ _ _ _ _ _ h₃,
            ιOrZero_eq _ _ _ _ _ _ _ _ _ _ _ (by rw [← h₂, ← h₄]; rfl),
            ι_eq _ _ _ _ _ _ _ _ _ _ (c₁₂.next i₁₂) _ h₄ h₂,
            Functor.map_units_smul, Functor.map_comp, NatTrans.app_units_zsmul,
            NatTrans.comp_app, Linear.units_smul_comp, assoc, smul_smul]
        · rw [d₁_eq_zero _ _ _ _ _ _ _ _ _ _ _ h₃,
            mapBifunctor.d₁_eq_zero _ _ _ _ _ _ _ h₃,
            Functor.map_zero, zero_app, zero_comp, smul_zero]
      · rw [← NatTrans.comp_app_assoc, ← Functor.map_comp,
          mapBifunctor.ι_D₂]
        by_cases h₃ : c₂.Rel i₂ (c₂.next i₂)
        · have h₄ := (ComplexShape.next_π₂ c₁ c₁₂ i₁ h₃).symm
          rw [mapBifunctor.d₂_eq _ _ _ _ _ h₃ _ h₄,
            d₂_eq _ _ _ _ _ _ _ _ h₃,
            ιOrZero_eq _ _ _ _ _ _ _ _ _ _ _ (by rw [← h₂, ← h₄]; rfl),
            ι_eq _ _ _ _ _ _ _ _ _ _ (c₁₂.next i₁₂) _ h₄ h₂,
            Functor.map_units_smul, Functor.map_comp, NatTrans.app_units_zsmul,
            NatTrans.comp_app, Linear.units_smul_comp, assoc, smul_smul]
        · rw [d₂_eq_zero _ _ _ _ _ _ _ _ _ _ _ h₃,
            mapBifunctor.d₂_eq_zero _ _ _ _ _ _ _ h₃,
            Functor.map_zero, zero_app, zero_comp, smul_zero]
    · rw [mapBifunctor.d₁_eq_zero' _ _ _ _ h₁ _ _ h₂, comp_zero]
      trans 0 + 0
      · simp
      · congr 1
        · by_cases h₃ : c₁.Rel i₁ (c₁.next i₁)
          · rw [d₁_eq _ _ _ _ _ _ _ h₃, ιOrZero_eq_zero, comp_zero, smul_zero]
            dsimp [ComplexShape.r]
            intro h₄
            apply h₂
            rw [← h₄, ComplexShape.next_π₁ c₂ c₁₂ h₃ i₂]
          · rw [d₁_eq_zero _ _ _ _ _ _ _ _ _ _ _ h₃]
        · by_cases h₃ : c₂.Rel i₂ (c₂.next i₂)
          · rw [d₂_eq _ _ _ _ _ _ _ _ h₃, ιOrZero_eq_zero, comp_zero, smul_zero]
            dsimp [ComplexShape.r]
            intro h₄
            apply h₂
            rw [← h₄, ComplexShape.next_π₂ c₁ c₁₂ i₁ h₃]
          · rw [d₂_eq_zero _ _ _ _ _ _ _ _ _ _ _ h₃]
  · rw [mapBifunctor.d₁_eq_zero _ _ _ _ _ _ _ h₁, comp_zero,
      d₁_eq_zero, d₂_eq_zero, zero_add]
    · intro h₂
      apply h₁
      have := ComplexShape.rel_π₂ c₁ c₁₂ i₁ h₂
      rw [c₁₂.next_eq' this]
      exact this
    · intro h₂
      apply h₁
      have := ComplexShape.rel_π₁ c₂ c₁₂ h₂ i₂
      rw [c₁₂.next_eq' this]
      exact this

end mapBifunctor₁₂

namespace mapBifunctor₂₃

variable [DecidableEq ι₂₃] [HasMapBifunctor K₁ (mapBifunctor K₂ K₃ G₂₃ c₂₃) F c₄]

section

variable (F G₂₃)

/-- The inclusion of a summand in `mapBifunctor K₁ (mapBifunctor K₂ K₃ G₂₃ c₂₃) F c₄`. -/
noncomputable def ι (i₁ : ι₁) (i₂ : ι₂) (i₃ : ι₃) (j : ι₄)
    (h : ComplexShape.r c₁ c₂ c₃ c₁₂ c₄ (i₁, i₂, i₃) = j) :
    (F.obj (K₁.X i₁)).obj ((G₂₃.obj (K₂.X i₂)).obj (K₃.X i₃)) ⟶
      (mapBifunctor K₁ (mapBifunctor K₂ K₃ G₂₃ c₂₃) F c₄).X j :=
  GradedObject.ιMapBifunctorBifunctor₂₃MapObj _ _ (ComplexShape.ρ₂₃ c₁ c₂ c₃ c₁₂ c₂₃ c₄)
    _ _ _ _ _ _ _ h

lemma ι_eq (i₁ : ι₁) (i₂ : ι₂) (i₃ : ι₃) (i₂₃ : ι₂₃) (j : ι₄)
    (h₂₃ : ComplexShape.π c₂ c₃ c₂₃ ⟨i₂, i₃⟩ = i₂₃)
    (h : ComplexShape.π c₁ c₂₃ c₄ (i₁, i₂₃) = j) :
    ι F G₂₃ K₁ K₂ K₃ c₁₂ c₂₃ c₄ i₁ i₂ i₃ j
      (by rw [← h, ← h₂₃, ← ComplexShape.assoc c₁ c₂ c₃ c₁₂ c₂₃ c₄]; rfl) =
      (F.obj (K₁.X i₁)).map (ιMapBifunctor K₂ K₃ G₂₃ c₂₃ i₂ i₃ i₂₃ h₂₃) ≫
        ιMapBifunctor K₁ (mapBifunctor K₂ K₃ G₂₃ c₂₃) F c₄ i₁ i₂₃ j h := by
  subst h₂₃
  rfl

/-- The inclusion of a summand in `mapBifunctor K₁ (mapBifunctor K₂ K₃ G₂₃ c₂₃) F c₄`,
or zero. -/
noncomputable def ιOrZero (i₁ : ι₁) (i₂ : ι₂) (i₃ : ι₃) (j : ι₄) :
    (F.obj (K₁.X i₁)).obj ((G₂₃.obj (K₂.X i₂)).obj (K₃.X i₃)) ⟶
      (mapBifunctor K₁ (mapBifunctor K₂ K₃ G₂₃ c₂₃) F c₄).X j :=
  if h : ComplexShape.r c₁ c₂ c₃ c₁₂ c₄ (i₁, i₂, i₃) = j then
    ι F G₂₃ K₁ K₂ K₃ c₁₂ c₂₃ c₄ i₁ i₂ i₃ j h
  else 0

lemma ιOrZero_eq (i₁ : ι₁) (i₂ : ι₂) (i₃ : ι₃) (j : ι₄)
    (h : ComplexShape.r c₁ c₂ c₃ c₁₂ c₄ (i₁, i₂, i₃) = j) :
    ιOrZero F G₂₃ K₁ K₂ K₃ c₁₂ c₂₃ c₄ i₁ i₂ i₃ j =
      ι F G₂₃ K₁ K₂ K₃ c₁₂ c₂₃ c₄ i₁ i₂ i₃ j h := dif_pos h

lemma ιOrZero_eq_zero (i₁ : ι₁) (i₂ : ι₂) (i₃ : ι₃) (j : ι₄)
    (h : ComplexShape.r c₁ c₂ c₃ c₁₂ c₄ (i₁, i₂, i₃) ≠ j) :
    ιOrZero F G₂₃ K₁ K₂ K₃ c₁₂ c₂₃ c₄ i₁ i₂ i₃ j = 0 := dif_neg h

variable [HasGoodTrifunctor₂₃Obj F G₂₃ K₁ K₂ K₃ c₁₂ c₂₃ c₄]

-- this is not an ext lemma because Lean cannot guess `c₁₂`
variable {F G₂₃ K₁ K₂ K₃ c₂₃ c₄} in
lemma hom_ext {j : ι₄} {A : C₄}
    {f g : (mapBifunctor K₁ (mapBifunctor K₂ K₃ G₂₃ c₂₃) F c₄).X j ⟶ A}
    (hfg : ∀ (i₁ : ι₁) (i₂ : ι₂) (i₃ : ι₃)
      (h : ComplexShape.r c₁ c₂ c₃ c₁₂ c₄ (i₁, i₂, i₃) = j),
      ι F G₂₃ K₁ K₂ K₃ c₁₂ c₂₃ c₄ i₁ i₂ i₃ j h ≫ f =
        ι F G₂₃ K₁ K₂ K₃ c₁₂ c₂₃ c₄ i₁ i₂ i₃ j h ≫ g) :
    f = g :=
  GradedObject.mapBifunctorBifunctor₂₃MapObj_ext
    (ρ₂₃ := ComplexShape.ρ₂₃ c₁ c₂ c₃ c₁₂ c₂₃ c₄) hfg

variable {F G₂₃ K₁ K₂ K₃ c₂₃ c₄}
variable {j : ι₄} {A : C₄}
  (f : ∀ (i₁ : ι₁) (i₂ : ι₂) (i₃ : ι₃) (_ : ComplexShape.r c₁ c₂ c₃ c₁₂ c₄ (i₁, i₂, i₃) = j),
        (F.obj (K₁.X i₁)).obj ((G₂₃.obj (K₂.X i₂)).obj (K₃.X i₃)) ⟶ A)

/-- Constructor for morphisms from
`(mapBifunctor K₁ (mapBifunctor K₂ K₃ G₂₃ c₂₃) F c₄).X j`. -/
noncomputable def mapBifunctor₂₃Desc :
    (mapBifunctor K₁ (mapBifunctor K₂ K₃ G₂₃ c₂₃) F c₄).X j ⟶ A :=
  GradedObject.mapBifunctorBifunctor₂₃Desc (ρ₂₃ := ComplexShape.ρ₂₃ c₁ c₂ c₃ c₁₂ c₂₃ c₄) f

@[reassoc (attr := simp)]
lemma ι_mapBifunctor₂₃Desc (i₁ : ι₁) (i₂ : ι₂) (i₃ : ι₃)
    (h : ComplexShape.r c₁ c₂ c₃ c₁₂ c₄ (i₁, i₂, i₃) = j) :
    ι F G₂₃ K₁ K₂ K₃ c₁₂ c₂₃ c₄ i₁ i₂ i₃ j h ≫ mapBifunctor₂₃Desc c₁₂ f =
      f i₁ i₂ i₃ h := by
  apply GradedObject.ι_mapBifunctorBifunctor₂₃Desc

end

variable (F G₂₃)

/-- The first differential on a summand
of `mapBifunctor K₁ (mapBifunctor K₂ K₃ G₂₃ c₂₃) F c₄`. -/
noncomputable def d₁ (i₁ : ι₁) (i₂ : ι₂) (i₃ : ι₃) (j : ι₄) :
    (F.obj (K₁.X i₁)).obj ((G₂₃.obj (K₂.X i₂)).obj (K₃.X i₃)) ⟶
      (mapBifunctor K₁ (mapBifunctor K₂ K₃ G₂₃ c₂₃) F c₄).X j :=
  (ComplexShape.ε₁ c₁ c₂₃ c₄ (i₁, ComplexShape.π c₂ c₃ c₂₃ (i₂, i₃))) •
      ((F.map (K₁.d i₁ (c₁.next i₁)))).app ((G₂₃.obj (K₂.X i₂)).obj (K₃.X i₃)) ≫
        ιOrZero F G₂₃ K₁ K₂ K₃ c₁₂ c₂₃ c₄ _ i₂ i₃ j

lemma d₁_eq_zero (i₁ : ι₁) (i₂ : ι₂) (i₃ : ι₃) (j : ι₄) (h : ¬ c₁.Rel i₁ (c₁.next i₁)) :
    d₁ F G₂₃ K₁ K₂ K₃ c₁₂ c₂₃ c₄ i₁ i₂ i₃ j = 0 := by
  dsimp [d₁]
  rw [shape _ _ _ h, Functor.map_zero, zero_app, zero_comp, smul_zero]

lemma d₁_eq {i₁ i₁' : ι₁} (h₁ : c₁.Rel i₁ i₁') (i₂ : ι₂) (i₃ : ι₃) (j : ι₄) :
    d₁ F G₂₃ K₁ K₂ K₃ c₁₂ c₂₃ c₄ i₁ i₂ i₃ j =
  (ComplexShape.ε₁ c₁ c₂₃ c₄ (i₁, ComplexShape.π c₂ c₃ c₂₃ (i₂, i₃))) •
    ((F.map (K₁.d i₁ i₁'))).app ((G₂₃.obj (K₂.X i₂)).obj (K₃.X i₃)) ≫
      ιOrZero F G₂₃ K₁ K₂ K₃ c₁₂ c₂₃ c₄ _ i₂ i₃ j := by
  obtain rfl := c₁.next_eq' h₁
  rfl

/-- The second differential on a summand
of `mapBifunctor K₁ (mapBifunctor K₂ K₃ G₂₃ c₂₃) F c₄`. -/
noncomputable def d₂ (i₁ : ι₁) (i₂ : ι₂) (i₃ : ι₃) (j : ι₄) :
    (F.obj (K₁.X i₁)).obj ((G₂₃.obj (K₂.X i₂)).obj (K₃.X i₃)) ⟶
      (mapBifunctor K₁ (mapBifunctor K₂ K₃ G₂₃ c₂₃) F c₄).X j :=
  (ComplexShape.ε₂ c₁ c₂₃ c₄ (i₁, c₂.π c₃ c₂₃ (i₂, i₃)) * ComplexShape.ε₁ c₂ c₃ c₂₃ (i₂, i₃)) •
    (F.obj (K₁.X i₁)).map ((G₂₃.map (K₂.d i₂ (c₂.next i₂))).app (K₃.X i₃)) ≫
      ιOrZero F G₂₃ K₁ K₂ K₃ c₁₂ c₂₃ c₄ i₁ _ i₃ j

lemma d₂_eq_zero (i₁ : ι₁) (i₂ : ι₂) (i₃ : ι₃) (j : ι₄) (h : ¬ c₂.Rel i₂ (c₂.next i₂)) :
    d₂ F G₂₃ K₁ K₂ K₃ c₁₂ c₂₃ c₄ i₁ i₂ i₃ j = 0 := by
  dsimp [d₂]
  rw [shape _ _ _ h, Functor.map_zero, zero_app, Functor.map_zero, zero_comp, smul_zero]

lemma d₂_eq (i₁ : ι₁) {i₂ i₂' : ι₂} (h₂ : c₂.Rel i₂ i₂') (i₃ : ι₃) (j : ι₄) :
    d₂ F G₂₃ K₁ K₂ K₃ c₁₂ c₂₃ c₄ i₁ i₂ i₃ j =
      (ComplexShape.ε₂ c₁ c₂₃ c₄ (i₁, c₂.π c₃ c₂₃ (i₂, i₃)) * ComplexShape.ε₁ c₂ c₃ c₂₃ (i₂, i₃)) •
        (F.obj (K₁.X i₁)).map ((G₂₃.map (K₂.d i₂ i₂')).app (K₃.X i₃)) ≫
          ιOrZero F G₂₃ K₁ K₂ K₃ c₁₂ c₂₃ c₄ i₁ _ i₃ j := by
  obtain rfl := c₂.next_eq' h₂
  rfl

/-- The third differential on a summand
of `mapBifunctor K₁ (mapBifunctor K₂ K₃ G₂₃ c₂₃) F c₄`. -/
noncomputable def d₃ (i₁ : ι₁) (i₂ : ι₂) (i₃ : ι₃) (j : ι₄) :
    (F.obj (K₁.X i₁)).obj ((G₂₃.obj (K₂.X i₂)).obj (K₃.X i₃)) ⟶
      (mapBifunctor K₁ (mapBifunctor K₂ K₃ G₂₃ c₂₃) F c₄).X j :=
  ((ComplexShape.ε₂ c₁ c₂₃ c₄ (i₁, ComplexShape.π c₂ c₃ c₂₃ (i₂, i₃)) *
      ComplexShape.ε₂ c₂ c₃ c₂₃ (i₂, i₃))) •
    (F.obj (K₁.X i₁)).map ((G₂₃.obj (K₂.X i₂)).map (K₃.d i₃ (c₃.next i₃))) ≫
      ιOrZero F G₂₃ K₁ K₂ K₃ c₁₂ c₂₃ c₄ i₁ i₂ _ j

lemma d₃_eq_zero (i₁ : ι₁) (i₂ : ι₂) (i₃ : ι₃) (j : ι₄) (h : ¬ c₃.Rel i₃ (c₃.next i₃)) :
    d₃ F G₂₃ K₁ K₂ K₃ c₁₂ c₂₃ c₄ i₁ i₂ i₃ j = 0 := by
  dsimp [d₃]
  rw [shape _ _ _ h, Functor.map_zero, Functor.map_zero, zero_comp, smul_zero]

lemma d₃_eq (i₁ : ι₁) (i₂ : ι₂) {i₃ i₃' : ι₃} (h₃ : c₃.Rel i₃ i₃') (j : ι₄) :
    d₃ F G₂₃ K₁ K₂ K₃ c₁₂ c₂₃ c₄ i₁ i₂ i₃ j =
      ((ComplexShape.ε₂ c₁ c₂₃ c₄ (i₁, ComplexShape.π c₂ c₃ c₂₃ (i₂, i₃)) *
          ComplexShape.ε₂ c₂ c₃ c₂₃ (i₂, i₃))) •
        (F.obj (K₁.X i₁)).map ((G₂₃.obj (K₂.X i₂)).map (K₃.d i₃ i₃')) ≫
        ιOrZero F G₂₃ K₁ K₂ K₃ c₁₂ c₂₃ c₄ i₁ i₂ _ j := by
  obtain rfl := c₃.next_eq' h₃
  rfl

section

variable (j j' : ι₄)

/-- The first differential on `mapBifunctor K₁ (mapBifunctor K₂ K₃ G₂₃ c₂₃) F c₄`. -/
noncomputable def D₁ :
    (mapBifunctor K₁ (mapBifunctor K₂ K₃ G₂₃ c₂₃) F c₄).X j ⟶
      (mapBifunctor K₁ (mapBifunctor K₂ K₃ G₂₃ c₂₃) F c₄).X j' :=
  mapBifunctor.D₁ _ _ _ _ _ _

variable [HasGoodTrifunctor₂₃Obj F G₂₃ K₁ K₂ K₃ c₁₂ c₂₃ c₄]

/-- The second differential on `mapBifunctor K₁ (mapBifunctor K₂ K₃ G₂₃ c₂₃) F c₄`. -/
noncomputable def D₂ :
    (mapBifunctor K₁ (mapBifunctor K₂ K₃ G₂₃ c₂₃) F c₄).X j ⟶
      (mapBifunctor K₁ (mapBifunctor K₂ K₃ G₂₃ c₂₃) F c₄).X j' :=
  mapBifunctor₂₃Desc c₁₂ (fun i₁ i₂ i₃ _ ↦ d₂ F G₂₃ K₁ K₂ K₃ c₁₂ c₂₃ c₄ i₁ i₂ i₃ j')

/-- The third differential on `mapBifunctor K₁ (mapBifunctor K₂ K₃ G₂₃ c₂₃) F c₄`. -/
noncomputable def D₃ :
    (mapBifunctor K₁ (mapBifunctor K₂ K₃ G₂₃ c₂₃) F c₄).X j ⟶
      (mapBifunctor K₁ (mapBifunctor K₂ K₃ G₂₃ c₂₃) F c₄).X j' :=
  mapBifunctor₂₃Desc c₁₂ (fun i₁ i₂ i₃ _ ↦ d₃ F G₂₃ K₁ K₂ K₃ c₁₂ c₂₃ c₄ i₁ i₂ i₃ j')

end

section

variable (i₁ : ι₁) (i₂ : ι₂) (i₃ : ι₃) (j j' : ι₄)
    (h : ComplexShape.r c₁ c₂ c₃ c₁₂ c₄ (i₁, i₂, i₃) = j)

@[reassoc (attr := simp)]
lemma ι_D₁ :
    ι F G₂₃ K₁ K₂ K₃ c₁₂ c₂₃ c₄ i₁ i₂ i₃ j h ≫ D₁ F G₂₃ K₁ K₂ K₃ c₂₃ c₄ j j' =
      d₁ F G₂₃ K₁ K₂ K₃ c₁₂ c₂₃ c₄ i₁ i₂ i₃ j' := by
  dsimp only [D₁]
  rw [ι_eq _ _ _ _ _ _ _ _ _ _ _ _ _ rfl
      (by rw [← h, ← ComplexShape.assoc c₁ c₂ c₃ c₁₂ c₂₃ c₄]; rfl),
    assoc, mapBifunctor.ι_D₁]
  by_cases h₁ : c₁.Rel i₁ (c₁.next i₁)
  · rw [d₁_eq _ _ _ _ _ _ _ _ h₁]
    by_cases h₂ : ComplexShape.π c₁ c₂₃ c₄ (c₁.next i₁, ComplexShape.π c₂ c₃ c₂₃ (i₂, i₃)) = j'
    · rw [mapBifunctor.d₁_eq _ _ _ _ h₁ _ _ h₂, ιOrZero_eq,
        Linear.comp_units_smul, NatTrans.naturality_assoc]
      · rfl
      · rw [← h₂, ← ComplexShape.assoc c₁ c₂ c₃ c₁₂ c₂₃ c₄]
        rfl
    · rw [mapBifunctor.d₁_eq_zero' _ _ _ _ h₁ _ _ h₂, comp_zero,
        ιOrZero_eq_zero _ _ _ _ _ _ _ _ _ _ _ _
          (by simpa only [← ComplexShape.assoc c₁ c₂ c₃ c₁₂ c₂₃ c₄] using h₂),
        comp_zero, smul_zero]
  · rw [mapBifunctor.d₁_eq_zero _ _ _ _ _ _ _ h₁,
      d₁_eq_zero _ _ _ _ _ _ _ _ _ _ _ _ h₁, comp_zero]

variable [HasGoodTrifunctor₂₃Obj F G₂₃ K₁ K₂ K₃ c₁₂ c₂₃ c₄]

@[reassoc (attr := simp)]
lemma ι_D₂ :
    ι F G₂₃ K₁ K₂ K₃ c₁₂ c₂₃ c₄ i₁ i₂ i₃ j h ≫ D₂ F G₂₃ K₁ K₂ K₃ c₁₂ c₂₃ c₄ j j' =
      d₂ F G₂₃ K₁ K₂ K₃ c₁₂ c₂₃ c₄ i₁ i₂ i₃ j' := by
  simp [D₂]

@[reassoc (attr := simp)]
lemma ι_D₃ :
    ι F G₂₃ K₁ K₂ K₃ c₁₂ c₂₃ c₄ i₁ i₂ i₃ j h ≫ D₃ F G₂₃ K₁ K₂ K₃ c₁₂ c₂₃ c₄ j j' =
      d₃ F G₂₃ K₁ K₂ K₃ c₁₂ c₂₃ c₄ i₁ i₂ i₃ j' := by
  simp [D₃]

end

variable [HasGoodTrifunctor₂₃Obj F G₂₃ K₁ K₂ K₃ c₁₂ c₂₃ c₄] (j j' : ι₄)

lemma d_eq :
    (mapBifunctor K₁ (mapBifunctor K₂ K₃ G₂₃ c₂₃) F c₄).d j j' =
      D₁ F G₂₃ K₁ K₂ K₃ c₂₃ c₄ j j' + D₂ F G₂₃ K₁ K₂ K₃ c₁₂ c₂₃ c₄ j j' +
      D₃ F G₂₃ K₁ K₂ K₃ c₁₂ c₂₃ c₄ j j' := by
  rw [mapBifunctor.d_eq]
  rw [add_assoc]
  congr 1
  apply mapBifunctor₂₃.hom_ext (c₁₂ := c₁₂)
  intros i₁ i₂ i₃ h
  simp only [Preadditive.comp_add, ι_D₂, ι_D₃]
  rw [ι_eq _ _ _ _ _ _ _ _ _ _ _ _ _ rfl
      (by rw [← h, ← ComplexShape.assoc c₁ c₂ c₃ c₁₂ c₂₃ c₄]; rfl),
    assoc, mapBifunctor.ι_D₂]
  set i₂₃ := ComplexShape.π c₂ c₃ c₂₃ ⟨i₂, i₃⟩
  by_cases h₁ : c₂₃.Rel i₂₃ (c₂₃.next i₂₃)
  · by_cases h₂ : ComplexShape.π c₁ c₂₃ c₄ (i₁, c₂₃.next i₂₃) = j'
    · rw [mapBifunctor.d₂_eq _ _ _ _ _ h₁ _ h₂, mapBifunctor.d_eq,
        Linear.comp_units_smul, Functor.map_add, Preadditive.add_comp,
        Preadditive.comp_add, smul_add]
      congr 1
      · rw [← Functor.map_comp_assoc, mapBifunctor.ι_D₁]
        by_cases h₃ : c₂.Rel i₂ (c₂.next i₂)
        · rw [d₂_eq _ _ _ _ _ _ _ _ _ h₃,
            mapBifunctor.d₁_eq _ _ _ _ h₃ _ _ (ComplexShape.next_π₁ c₃ c₂₃ h₃ i₃).symm,
            Functor.map_units_smul, Functor.map_comp, Linear.units_smul_comp,
            assoc, smul_smul, smul_left_cancel_iff,
            ιOrZero_eq _ _ _ _ _ _ _ _ _ _ _ _ (by
              dsimp [ComplexShape.r]
              rw [← h₂, ComplexShape.assoc c₁ c₂ c₃ c₁₂ c₂₃ c₄,
                ComplexShape.next_π₁ c₃ c₂₃ h₃ i₃]), ι_eq]
        · rw [d₂_eq_zero _ _ _ _ _ _ _ _ _ _ _ _ h₃,
            mapBifunctor.d₁_eq_zero _ _ _ _ _ _ _ h₃,
            Functor.map_zero, zero_comp, smul_zero]
      · rw [← Functor.map_comp_assoc, mapBifunctor.ι_D₂]
        by_cases h₃ : c₃.Rel i₃ (c₃.next i₃)
        · rw [d₃_eq _ _ _ _ _ _ _ _ _ _ h₃,
            mapBifunctor.d₂_eq _ _ _ _ _ h₃ _ (ComplexShape.next_π₂ c₂ c₂₃ i₂ h₃).symm,
            Functor.map_units_smul, Functor.map_comp, Linear.units_smul_comp, assoc,
            smul_smul, smul_left_cancel_iff]
          rw [ιOrZero_eq _ _ _ _ _ _ _ _ _ _ _ _ (by
            dsimp [ComplexShape.r]
            rw [← h₂, ComplexShape.assoc c₁ c₂ c₃ c₁₂ c₂₃ c₄, ComplexShape.next_π₂ c₂ c₂₃ i₂ h₃]),
            ι_eq]
        · rw [d₃_eq_zero _ _ _ _ _ _ _ _ _ _ _ _ h₃,
            mapBifunctor.d₂_eq_zero _ _ _ _ _ _ _ h₃,
            Functor.map_zero, zero_comp, smul_zero]
    · rw [mapBifunctor.d₂_eq_zero' _ _ _ _ _ h₁ _ h₂, comp_zero]
      trans 0 + 0
      · simp
      · congr 1
        · by_cases h₃ : c₂.Rel i₂ (c₂.next i₂)
          · rw [d₂_eq _ _ _ _ _ _ _ _ _ h₃, ιOrZero_eq_zero, comp_zero, smul_zero]
            intro h₄
            apply h₂
            rw [← h₄]
            dsimp [ComplexShape.r]
            rw [ComplexShape.assoc c₁ c₂ c₃ c₁₂ c₂₃ c₄, ComplexShape.next_π₁ c₃ c₂₃ h₃ i₃]
          · rw [d₂_eq_zero _ _ _ _ _ _ _ _ _ _ _ _ h₃]
        · by_cases h₃ : c₃.Rel i₃ (c₃.next i₃)
          · rw [d₃_eq _ _ _ _ _ _ _ _ _ _ h₃, ιOrZero_eq_zero, comp_zero, smul_zero]
            intro h₄
            apply h₂
            rw [← h₄]
            dsimp [ComplexShape.r]
            rw [ComplexShape.assoc c₁ c₂ c₃ c₁₂ c₂₃ c₄, ComplexShape.next_π₂ c₂ c₂₃ i₂ h₃]
          · rw [d₃_eq_zero _ _ _ _ _ _ _ _ _ _ _ _ h₃]
  · rw [mapBifunctor.d₂_eq_zero _ _ _ _ _ _ _ h₁, comp_zero]
    trans 0 + 0
    · simp only [add_zero]
    · congr 1
      · rw [d₂_eq_zero]
        intro h₂
        apply h₁
        simpa only [← ComplexShape.next_π₁ c₃ c₂₃ h₂ i₃]
          using ComplexShape.rel_π₁ c₃ c₂₃ h₂ i₃
      · rw [d₃_eq_zero]
        intro h₂
        apply h₁
        simpa only [ComplexShape.next_π₂ c₂ c₂₃ i₂ h₂] using ComplexShape.rel_π₂ c₂ c₂₃ i₂ h₂

end mapBifunctor₂₃

variable [DecidableEq ι₁₂] [DecidableEq ι₂₃]
  [HasMapBifunctor (mapBifunctor K₁ K₂ F₁₂ c₁₂) K₃ G c₄]
  [HasMapBifunctor K₁ (mapBifunctor K₂ K₃ G₂₃ c₂₃) F c₄]
  [HasGoodTrifunctor₁₂Obj F₁₂ G K₁ K₂ K₃ c₁₂ c₄]
  [HasGoodTrifunctor₂₃Obj F G₂₃ K₁ K₂ K₃ c₁₂ c₂₃ c₄]

@[reassoc (attr := simp)]
lemma ι_mapBifunctorAssociatorX_hom (i₁ : ι₁) (i₂ : ι₂) (i₃ : ι₃) (j : ι₄)
    (h : ComplexShape.r c₁ c₂ c₃ c₁₂ c₄ (i₁, i₂, i₃) = j) :
    mapBifunctor₁₂.ι F₁₂ G K₁ K₂ K₃ c₁₂ c₄ i₁ i₂ i₃ j h ≫
    (mapBifunctorAssociatorX associator K₁ K₂ K₃ c₁₂ c₂₃ c₄ j).hom =
      ((associator.hom.app (K₁.X i₁)).app (K₂.X i₂)).app (K₃.X i₃) ≫
        mapBifunctor₂₃.ι F G₂₃ K₁ K₂ K₃ c₁₂ c₂₃ c₄ i₁ i₂ i₃ j h := by
  apply GradedObject.ι_mapBifunctorAssociator_hom

@[reassoc (attr := simp)]
lemma ιOrZero_mapBifunctorAssociatorX_hom (i₁ : ι₁) (i₂ : ι₂) (i₃ : ι₃) (j : ι₄) :
    mapBifunctor₁₂.ιOrZero F₁₂ G K₁ K₂ K₃ c₁₂ c₄ i₁ i₂ i₃ j ≫
    (mapBifunctorAssociatorX associator K₁ K₂ K₃ c₁₂ c₂₃ c₄ j).hom =
      ((associator.hom.app (K₁.X i₁)).app (K₂.X i₂)).app (K₃.X i₃) ≫
        mapBifunctor₂₃.ιOrZero F G₂₃ K₁ K₂ K₃ c₁₂ c₂₃ c₄ i₁ i₂ i₃ j := by
  by_cases h : ComplexShape.r c₁ c₂ c₃ c₁₂ c₄ (i₁, i₂, i₃) = j
  · rw [mapBifunctor₁₂.ιOrZero_eq _ _ _ _ _ _ _ _ _ _ _ h,
      mapBifunctor₂₃.ιOrZero_eq _ _ _ _ _ _ _ _ _ _ _ _ h,
      ι_mapBifunctorAssociatorX_hom]
  · rw [mapBifunctor₁₂.ιOrZero_eq_zero _ _ _ _ _ _ _ _ _ _ _ h,
      mapBifunctor₂₃.ιOrZero_eq_zero _ _ _ _ _ _ _ _ _ _ _ _ h,
      zero_comp, comp_zero]

@[reassoc]
lemma mapBifunctorAssociatorX_hom_D₁ (j j' : ι₄) :
    (mapBifunctorAssociatorX associator K₁ K₂ K₃ c₁₂ c₂₃ c₄ j).hom ≫
      mapBifunctor₂₃.D₁ F G₂₃ K₁ K₂ K₃ c₂₃ c₄ j j' =
        mapBifunctor₁₂.D₁ F₁₂ G K₁ K₂ K₃ c₁₂ c₄ j j' ≫
        (mapBifunctorAssociatorX associator K₁ K₂ K₃ c₁₂ c₂₃ c₄ j').hom := by
  ext i₁ i₂ i₃ h
  rw [mapBifunctor₁₂.ι_D₁_assoc, ι_mapBifunctorAssociatorX_hom_assoc, mapBifunctor₂₃.ι_D₁]
  by_cases h₁ : c₁.Rel i₁ (c₁.next i₁)
  · have := NatTrans.naturality_app_app associator.hom
      (K₁.d i₁ (c₁.next i₁)) (K₂.X i₂) (K₃.X i₃)
    dsimp at this
    rw [mapBifunctor₁₂.d₁_eq _ _ _ _ _ _ _ h₁, mapBifunctor₂₃.d₁_eq _ _ _ _ _ _ _ _ h₁,
      Linear.comp_units_smul, Linear.units_smul_comp, assoc,
        ComplexShape.associative_ε₁_eq_mul c₁ c₂ c₃ c₁₂ c₂₃ c₄,
      ιOrZero_mapBifunctorAssociatorX_hom, smul_left_cancel_iff,
      reassoc_of% this]
  · rw [mapBifunctor₁₂.d₁_eq_zero _ _ _ _ _ _ _ _ _ _ _ h₁,
      mapBifunctor₂₃.d₁_eq_zero _ _ _ _ _ _ _ _ _ _ _ _ h₁, comp_zero, zero_comp]

@[reassoc]
lemma mapBifunctorAssociatorX_hom_D₂ (j j' : ι₄) :
    (mapBifunctorAssociatorX associator K₁ K₂ K₃ c₁₂ c₂₃ c₄ j).hom ≫
      mapBifunctor₂₃.D₂ F G₂₃ K₁ K₂ K₃ c₁₂ c₂₃ c₄ j j' =
        mapBifunctor₁₂.D₂ F₁₂ G K₁ K₂ K₃ c₁₂ c₄ j j' ≫
        (mapBifunctorAssociatorX associator K₁ K₂ K₃ c₁₂ c₂₃ c₄ j').hom := by
  ext i₁ i₂ i₃ h
  rw [mapBifunctor₁₂.ι_D₂_assoc, ι_mapBifunctorAssociatorX_hom_assoc, mapBifunctor₂₃.ι_D₂]
  by_cases h₁ : c₂.Rel i₂ (c₂.next i₂)
  · have := NatTrans.naturality_app (associator.hom.app (K₁.X i₁)) (K₃.X i₃) (K₂.d i₂ (c₂.next i₂))
    dsimp at this
    rw [mapBifunctor₁₂.d₂_eq _ _ _ _ _ _ _ _ h₁, mapBifunctor₂₃.d₂_eq _ _ _ _ _ _ _ _ _ h₁,
      Linear.units_smul_comp, assoc, ιOrZero_mapBifunctorAssociatorX_hom,
      reassoc_of% this, Linear.comp_units_smul,
      ComplexShape.associative_ε₂_ε₁ c₁ c₂ c₃ c₁₂ c₂₃ c₄]
  · rw [mapBifunctor₁₂.d₂_eq_zero _ _ _ _ _ _ _ _ _ _ _ h₁,
      mapBifunctor₂₃.d₂_eq_zero _ _ _ _ _ _ _ _ _ _ _ _ h₁, comp_zero, zero_comp]

@[reassoc]
lemma mapBifunctorAssociatorX_hom_D₃ (j j' : ι₄) :
    (mapBifunctorAssociatorX associator K₁ K₂ K₃ c₁₂ c₂₃ c₄ j).hom ≫
      mapBifunctor₂₃.D₃ F G₂₃ K₁ K₂ K₃ c₁₂ c₂₃ c₄ j j' =
        mapBifunctor₁₂.D₃ F₁₂ G K₁ K₂ K₃ c₁₂ c₄ j j' ≫
        (mapBifunctorAssociatorX associator K₁ K₂ K₃ c₁₂ c₂₃ c₄ j').hom := by
  ext i₁ i₂ i₃ h
  rw [mapBifunctor₁₂.ι_D₃_assoc, ι_mapBifunctorAssociatorX_hom_assoc, mapBifunctor₂₃.ι_D₃]
  by_cases h₁ : c₃.Rel i₃ (c₃.next i₃)
  · rw [mapBifunctor₁₂.d₃_eq _ _ _ _ _ _ _ _ _ h₁,
      mapBifunctor₂₃.d₃_eq _ _ _ _ _ _ _ _ _ _ h₁,
      Linear.comp_units_smul, Linear.units_smul_comp, assoc,
      ιOrZero_mapBifunctorAssociatorX_hom, NatTrans.naturality_assoc,
      ComplexShape.associative_ε₂_eq_mul c₁ c₂ c₃ c₁₂ c₂₃ c₄]
    dsimp
  · rw [mapBifunctor₁₂.d₃_eq_zero _ _ _ _ _ _ _ _ _ _ _ h₁,
      mapBifunctor₂₃.d₃_eq_zero _ _ _ _ _ _ _ _ _ _ _ _ h₁, comp_zero, zero_comp]

/-- The associator isomorphism for the action of bifunctors
on homological complexes. -/
noncomputable def mapBifunctorAssociator :
    mapBifunctor (mapBifunctor K₁ K₂ F₁₂ c₁₂) K₃ G c₄ ≅
      mapBifunctor K₁ (mapBifunctor K₂ K₃ G₂₃ c₂₃) F c₄ :=
  Hom.isoOfComponents (mapBifunctorAssociatorX associator K₁ K₂ K₃ c₁₂ c₂₃ c₄) (by
    intro j j' _
    simp only [mapBifunctor₁₂.d_eq, mapBifunctor₂₃.d_eq  _ _ _ _ _ c₁₂,
      Preadditive.add_comp, Preadditive.comp_add,
      mapBifunctorAssociatorX_hom_D₁, mapBifunctorAssociatorX_hom_D₂,
      mapBifunctorAssociatorX_hom_D₃])

end HomologicalComplex<|MERGE_RESOLUTION|>--- conflicted
+++ resolved
@@ -92,11 +92,7 @@
   [HasMapBifunctor (mapBifunctor K₁ K₂ F₁₂ c₁₂) K₃ G c₄]
   [HasMapBifunctor K₁ (mapBifunctor K₂ K₃ G₂₃ c₂₃) F c₄]
 
-<<<<<<< HEAD
-instance  :
-=======
 instance :
->>>>>>> c6da505b
     (((GradedObject.mapBifunctor G ι₁₂ ι₃).obj (GradedObject.mapBifunctorMapObj F₁₂
         (ComplexShape.π c₁ c₂ c₁₂) K₁.X K₂.X)).obj K₃.X).HasMap
           (ComplexShape.π c₁₂ c₃ c₄) :=
