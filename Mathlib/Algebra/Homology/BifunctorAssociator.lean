/-
Copyright (c) 2024 Joël Riou. All rights reserved.
Released under Apache 2.0 license as described in the file LICENSE.
Authors: Joël Riou
-/
import Mathlib.CategoryTheory.GradedObject.Associator
import Mathlib.CategoryTheory.Linear.LinearFunctor
import Mathlib.Algebra.Homology.Bifunctor

/-!
# The associator for actions of bifunctors on homological complexes

In this file, we shall adapt the results of the file
`CategoryTheory.GradedObject.Associator` to the case of homological complexes.
Given functors `F₁₂ : C₁ ⥤ C₂ ⥤ C₁₂`, `G : C₁₂ ⥤ C₃ ⥤ C₄`,
`F : C₁ ⥤ C₂₃ ⥤ C₄`, `G₂₃ : C₂ ⥤ C₃ ⥤ C₂₃` equipped with an isomorphism
`associator : bifunctorComp₁₂ F₁₂ G ≅ bifunctorComp₂₃ F G₂₃` (which informally means
that we have natural isomorphisms `G(F₁₂(X₁, X₂), X₃) ≅ F(X₁, G₂₃(X₂, X₃))`),
we define an isomorphism `mapBifunctorAssociator` from
`mapBifunctor (mapBifunctor K₁ K₂ F₁₂ c₁₂) K₃ G c₄` to
`mapBifunctor K₁ (mapBifunctor K₂ K₃ G₂₃ c₂₃) F c₄` when
we have three homological complexes `K₁ : HomologicalComplex C₁ c₁`,
`K₂ : HomologicalComplex C₂ c₂` and `K₃ : HomologicalComplex C₃ c₃`,
assumptions `TotalComplexShape c₁ c₂ c₁₂`, `TotalComplexShape c₁₂ c₃ c₄`,
`TotalComplexShape c₂ c₃ c₂₃`, `TotalComplexShape c₁ c₂₃ c₄`,
and `ComplexShape.Associative c₁ c₂ c₃ c₁₂ c₂₃ c₄` about the complex
shapes, and technical assumptions
`[HasGoodTrifunctor₁₂Obj F₁₂ G K₁ K₂ K₃ c₁₂ c₄]` and
`[HasGoodTrifunctor₂₃Obj F G₂₃ K₁ K₂ K₃ c₁₂ c₂₃ c₄]` about the
commutation of certain functors to certain coproducts.

The main application of these results shall be the construction of
the associator for the monoidal category structure on homological complexes.

-/

open CategoryTheory Category Limits

namespace HomologicalComplex

variable {C₁ C₂ C₁₂ C₂₃ C₃ C₄ : Type*}
  [Category C₁] [Category C₂] [Category C₃] [Category C₄] [Category C₁₂] [Category C₂₃]
  [HasZeroMorphisms C₁] [HasZeroMorphisms C₂] [HasZeroMorphisms C₃]
  [Preadditive C₁₂] [Preadditive C₂₃] [Preadditive C₄]
  {F₁₂ : C₁ ⥤ C₂ ⥤ C₁₂} {G : C₁₂ ⥤ C₃ ⥤ C₄}
  {F : C₁ ⥤ C₂₃ ⥤ C₄} {G₂₃ : C₂ ⥤ C₃ ⥤ C₂₃}
  [F₁₂.PreservesZeroMorphisms] [∀ (X₁ : C₁), (F₁₂.obj X₁).PreservesZeroMorphisms]
  [G.Additive] [∀ (X₁₂ : C₁₂), (G.obj X₁₂).PreservesZeroMorphisms]
  [G₂₃.PreservesZeroMorphisms] [∀ (X₂ : C₂), (G₂₃.obj X₂).PreservesZeroMorphisms]
  [F.PreservesZeroMorphisms] [∀ (X₁ : C₁), (F.obj X₁).Additive]
  (associator : bifunctorComp₁₂ F₁₂ G ≅ bifunctorComp₂₃ F G₂₃)
  {ι₁ ι₂ ι₃ ι₁₂ ι₂₃ ι₄ : Type*} [DecidableEq ι₄]
  {c₁ : ComplexShape ι₁} {c₂ : ComplexShape ι₂} {c₃ : ComplexShape ι₃}
  (K₁ : HomologicalComplex C₁ c₁) (K₂ : HomologicalComplex C₂ c₂)
  (K₃ : HomologicalComplex C₃ c₃)
  (c₁₂ : ComplexShape ι₁₂) (c₂₃ : ComplexShape ι₂₃) (c₄ : ComplexShape ι₄)
  [TotalComplexShape c₁ c₂ c₁₂] [TotalComplexShape c₁₂ c₃ c₄]
  [TotalComplexShape c₂ c₃ c₂₃] [TotalComplexShape c₁ c₂₃ c₄]
  [HasMapBifunctor K₁ K₂ F₁₂ c₁₂] [HasMapBifunctor K₂ K₃ G₂₃ c₂₃]
  [ComplexShape.Associative c₁ c₂ c₃ c₁₂ c₂₃ c₄]

variable (F₁₂ G) in
/-- Given bifunctors `F₁₂ : C₁ ⥤ C₂ ⥤ C₁₂`, `G : C₁₂ ⥤ C₃ ⥤ C₄`, homological complexes
`K₁ : HomologicalComplex C₁ c₁`, `K₂ : HomologicalComplex C₂ c₂` and
`K₃ : HomologicalComplex C₃ c₃`, and complexes shapes `c₁₂`, `c₄`, this asserts
that for all `i₁₂ : ι₁₂` and `i₃ : ι₃`, the functor `G(-, K₃.X i₃)` commutes with
the coproducts of the `F₁₂(X₁ i₁, X₂ i₂)` such that `π c₁ c₂ c₁₂ ⟨i₁, i₂⟩ = i₁₂`. -/
abbrev HasGoodTrifunctor₁₂Obj :=
  GradedObject.HasGoodTrifunctor₁₂Obj F₁₂ G
    (ComplexShape.ρ₁₂ c₁ c₂ c₃ c₁₂ c₄) K₁.X K₂.X K₃.X

variable (F G₂₃) in
/-- Given bifunctors `F : C₁ ⥤ C₂₃ ⥤ C₄`, `G₂₃ : C₂ ⥤ C₃ ⥤ C₂₃`, homological complexes
`K₁ : HomologicalComplex C₁ c₁`, `K₂ : HomologicalComplex C₂ c₂` and
`K₃ : HomologicalComplex C₃ c₃`, and complexes shapes `c₁₂`, `c₂₃`, `c₄`
with `ComplexShape.Associative c₁ c₂ c₃ c₁₂ c₂₃ c₄`, this asserts that for
all `i₁ : ι₁` and `i₂₃ : ι₂₃`, the functor `F(K₁.X i₁, _)` commutes with
the coproducts of the `G₂₃(K₂.X i₂, K₃.X i₃)`
such that `π c₂ c₃ c₂₃ ⟨i₂, i₃⟩ = i₂₃`. -/
abbrev HasGoodTrifunctor₂₃Obj :=
  GradedObject.HasGoodTrifunctor₂₃Obj F G₂₃
    (ComplexShape.ρ₂₃ c₁ c₂ c₃ c₁₂ c₂₃ c₄) K₁.X K₂.X K₃.X

instance :
    (((GradedObject.mapBifunctor F₁₂ ι₁ ι₂).obj K₁.X).obj K₂.X).HasMap
      (ComplexShape.π c₁ c₂ c₁₂) :=
  inferInstanceAs (HasMapBifunctor K₁ K₂ F₁₂ c₁₂)

section

variable [DecidableEq ι₁₂] [DecidableEq ι₂₃]
  [HasMapBifunctor (mapBifunctor K₁ K₂ F₁₂ c₁₂) K₃ G c₄]
  [HasMapBifunctor K₁ (mapBifunctor K₂ K₃ G₂₃ c₂₃) F c₄]

<<<<<<< HEAD
instance  :
=======
instance :
>>>>>>> 73b10f80
    (((GradedObject.mapBifunctor G ι₁₂ ι₃).obj (GradedObject.mapBifunctorMapObj F₁₂
        (ComplexShape.π c₁ c₂ c₁₂) K₁.X K₂.X)).obj K₃.X).HasMap
          (ComplexShape.π c₁₂ c₃ c₄) :=
  inferInstanceAs (HasMapBifunctor (mapBifunctor K₁ K₂ F₁₂ c₁₂) K₃ G c₄)

instance  :
    (((GradedObject.mapBifunctor F ι₁ ι₂₃).obj K₁.X).obj
      (GradedObject.mapBifunctorMapObj G₂₃
        (ComplexShape.π c₂ c₃ c₂₃) K₂.X K₃.X)).HasMap (ComplexShape.π c₁ c₂₃ c₄) :=
  inferInstanceAs (HasMapBifunctor K₁ (mapBifunctor K₂ K₃ G₂₃ c₂₃) F c₄)

/-- The associator isomorphism for the action of bifunctors
on homological complexes, in each degree. -/
noncomputable def mapBifunctorAssociatorX
    [H₁₂ : HasGoodTrifunctor₁₂Obj F₁₂ G K₁ K₂ K₃ c₁₂ c₄]
    [H₂₃ : HasGoodTrifunctor₂₃Obj F G₂₃ K₁ K₂ K₃ c₁₂ c₂₃ c₄](j : ι₄) :
    (mapBifunctor (mapBifunctor K₁ K₂ F₁₂ c₁₂) K₃ G c₄).X j ≅
      (mapBifunctor K₁ (mapBifunctor K₂ K₃ G₂₃ c₂₃) F c₄).X j :=
  (GradedObject.eval j).mapIso
    (GradedObject.mapBifunctorAssociator (associator := associator)
      (H₁₂ := H₁₂) (H₂₃ := H₂₃))

end

namespace mapBifunctor₁₂

variable [DecidableEq ι₁₂] [HasMapBifunctor (mapBifunctor K₁ K₂ F₁₂ c₁₂) K₃ G c₄]

section

variable (F₁₂ G)

/-- The inclusion of a summand in `mapBifunctor (mapBifunctor K₁ K₂ F₁₂ c₁₂) K₃ G c₄`. -/
noncomputable def ι (i₁ : ι₁) (i₂ : ι₂) (i₃ : ι₃) (j : ι₄)
    (h : ComplexShape.r c₁ c₂ c₃ c₁₂ c₄ (i₁, i₂, i₃) = j) :
    (G.obj ((F₁₂.obj (K₁.X i₁)).obj (K₂.X i₂))).obj (K₃.X i₃) ⟶
      (mapBifunctor (mapBifunctor K₁ K₂ F₁₂ c₁₂) K₃ G c₄).X j :=
  GradedObject.ιMapBifunctor₁₂BifunctorMapObj _ _ (ComplexShape.ρ₁₂ c₁ c₂ c₃ c₁₂ c₄) _ _ _ _ _ _ _ h

lemma ι_eq (i₁ : ι₁) (i₂ : ι₂) (i₃ : ι₃) (i₁₂ : ι₁₂) (j : ι₄)
    (h₁₂ : ComplexShape.π c₁ c₂ c₁₂ ⟨i₁, i₂⟩ = i₁₂)
    (h : ComplexShape.π c₁₂ c₃ c₄ (i₁₂, i₃) = j) :
    ι F₁₂ G K₁ K₂ K₃ c₁₂ c₄ i₁ i₂ i₃ j (by rw [← h, ← h₁₂]; rfl) =
      (G.map (ιMapBifunctor K₁ K₂ F₁₂ c₁₂ i₁ i₂ i₁₂ h₁₂)).app (K₃.X i₃) ≫
        ιMapBifunctor (mapBifunctor K₁ K₂ F₁₂ c₁₂) K₃ G c₄ i₁₂ i₃ j h := by
  subst h₁₂
  rfl

/-- The inclusion of a summand in `mapBifunctor (mapBifunctor K₁ K₂ F₁₂ c₁₂) K₃ G c₄`,
or zero. -/
noncomputable def ιOrZero (i₁ : ι₁) (i₂ : ι₂) (i₃ : ι₃) (j : ι₄) :
    (G.obj ((F₁₂.obj (K₁.X i₁)).obj (K₂.X i₂))).obj (K₃.X i₃) ⟶
      (mapBifunctor (mapBifunctor K₁ K₂ F₁₂ c₁₂) K₃ G c₄).X j :=
  if h : ComplexShape.r c₁ c₂ c₃ c₁₂ c₄ (i₁, i₂, i₃) = j then
    ι F₁₂ G K₁ K₂ K₃ c₁₂ c₄ i₁ i₂ i₃ j h
  else 0

lemma ιOrZero_eq (i₁ : ι₁) (i₂ : ι₂) (i₃ : ι₃) (j : ι₄)
    (h : ComplexShape.r c₁ c₂ c₃ c₁₂ c₄ (i₁, i₂, i₃) = j) :
    ιOrZero F₁₂ G K₁ K₂ K₃ c₁₂ c₄ i₁ i₂ i₃ j =
      ι F₁₂ G K₁ K₂ K₃ c₁₂ c₄ i₁ i₂ i₃ j h := dif_pos h

lemma ιOrZero_eq_zero (i₁ : ι₁) (i₂ : ι₂) (i₃ : ι₃) (j : ι₄)
    (h : ComplexShape.r c₁ c₂ c₃ c₁₂ c₄ (i₁, i₂, i₃) ≠ j) :
    ιOrZero F₁₂ G K₁ K₂ K₃ c₁₂ c₄ i₁ i₂ i₃ j = 0 := dif_neg h

variable {F₁₂ G K₁ K₂ K₃ c₁₂ c₄} in
@[ext]
lemma hom_ext
    [HasGoodTrifunctor₁₂Obj F₁₂ G K₁ K₂ K₃ c₁₂ c₄] {j : ι₄} {A : C₄}
    {f g : (mapBifunctor (mapBifunctor K₁ K₂ F₁₂ c₁₂) K₃ G c₄).X j ⟶ A}
    (hfg : ∀ (i₁ : ι₁) (i₂ : ι₂) (i₃ : ι₃)
      (h : ComplexShape.r c₁ c₂ c₃ c₁₂ c₄ (i₁, i₂, i₃) = j),
      ι F₁₂ G K₁ K₂ K₃ c₁₂ c₄ i₁ i₂ i₃ j h ≫ f =
        ι F₁₂ G K₁ K₂ K₃ c₁₂ c₄ i₁ i₂ i₃ j h ≫ g) :
    f = g :=
  GradedObject.mapBifunctor₁₂BifunctorMapObj_ext hfg

end

section

variable {K₁ K₂ K₃ c₁₂ c₄}
variable [HasGoodTrifunctor₁₂Obj F₁₂ G K₁ K₂ K₃ c₁₂ c₄] {j : ι₄} {A : C₄}
  (f : ∀ (i₁ : ι₁) (i₂ : ι₂) (i₃ : ι₃) (_ : ComplexShape.r c₁ c₂ c₃ c₁₂ c₄ (i₁, i₂, i₃) = j),
        (G.obj ((F₁₂.obj (K₁.X i₁)).obj (K₂.X i₂))).obj (K₃.X i₃) ⟶ A)

/-- Constructor for morphisms from
`(mapBifunctor (mapBifunctor K₁ K₂ F₁₂ c₁₂) K₃ G c₄).X j`. -/
noncomputable def mapBifunctor₁₂Desc :
    (mapBifunctor (mapBifunctor K₁ K₂ F₁₂ c₁₂) K₃ G c₄).X j ⟶ A :=
  GradedObject.mapBifunctor₁₂BifunctorDesc (ρ₁₂ := ComplexShape.ρ₁₂ c₁ c₂ c₃ c₁₂ c₄) f

@[reassoc (attr := simp)]
lemma ι_mapBifunctor₁₂Desc (i₁ : ι₁) (i₂ : ι₂) (i₃ : ι₃)
    (h : ComplexShape.r c₁ c₂ c₃ c₁₂ c₄ (i₁, i₂, i₃) = j) :
    ι F₁₂ G K₁ K₂ K₃ c₁₂ c₄ i₁ i₂ i₃ j h ≫ mapBifunctor₁₂Desc f =
      f i₁ i₂ i₃ h := by
  apply GradedObject.ι_mapBifunctor₁₂BifunctorDesc

end

variable (F₁₂ G)

/-- The first differential on a summand
of `mapBifunctor (mapBifunctor K₁ K₂ F₁₂ c₁₂) K₃ G c₄`. -/
noncomputable def d₁ (i₁ : ι₁) (i₂ : ι₂) (i₃ : ι₃) (j : ι₄) :
    (G.obj ((F₁₂.obj (K₁.X i₁)).obj (K₂.X i₂))).obj (K₃.X i₃) ⟶
      (mapBifunctor (mapBifunctor K₁ K₂ F₁₂ c₁₂) K₃ G c₄).X j :=
  (ComplexShape.ε₁ c₁₂ c₃ c₄ (ComplexShape.π c₁ c₂ c₁₂ ⟨i₁, i₂⟩, i₃) *
    ComplexShape.ε₁ c₁ c₂ c₁₂ (i₁, i₂)) •
  (G.map ((F₁₂.map (K₁.d i₁ (c₁.next i₁))).app (K₂.X i₂))).app (K₃.X i₃) ≫
    ιOrZero F₁₂ G K₁ K₂ K₃ c₁₂ c₄ _ i₂ i₃ j

lemma d₁_eq_zero (i₁ : ι₁) (i₂ : ι₂) (i₃ : ι₃) (j : ι₄) (h : ¬ c₁.Rel i₁ (c₁.next i₁)) :
    d₁ F₁₂ G K₁ K₂ K₃ c₁₂ c₄ i₁ i₂ i₃ j = 0 := by
  dsimp [d₁]
  rw [shape _ _ _ h, Functor.map_zero, zero_app, Functor.map_zero, zero_app, zero_comp, smul_zero]

lemma d₁_eq {i₁ i₁' : ι₁} (h₁ : c₁.Rel i₁ i₁') (i₂ : ι₂) (i₃ : ι₃) (j : ι₄) :
    d₁ F₁₂ G K₁ K₂ K₃ c₁₂ c₄ i₁ i₂ i₃ j =
    (ComplexShape.ε₁ c₁₂ c₃ c₄ (ComplexShape.π c₁ c₂ c₁₂ ⟨i₁, i₂⟩, i₃) *
      ComplexShape.ε₁ c₁ c₂ c₁₂ (i₁, i₂) ) •
    (G.map ((F₁₂.map (K₁.d i₁ i₁')).app (K₂.X i₂))).app (K₃.X i₃) ≫
      ιOrZero F₁₂ G K₁ K₂ K₃ c₁₂ c₄ i₁' i₂ i₃ j := by
  obtain rfl := c₁.next_eq' h₁
  rfl

/-- The second differential on a summand
of `mapBifunctor (mapBifunctor K₁ K₂ F₁₂ c₁₂) K₃ G c₄`. -/
noncomputable def d₂ (i₁ : ι₁) (i₂ : ι₂) (i₃ : ι₃) (j : ι₄) :
    (G.obj ((F₁₂.obj (K₁.X i₁)).obj (K₂.X i₂))).obj (K₃.X i₃) ⟶
      (mapBifunctor (mapBifunctor K₁ K₂ F₁₂ c₁₂) K₃ G c₄).X j :=
  (c₁₂.ε₁ c₃ c₄ (ComplexShape.π c₁ c₂ c₁₂ ⟨i₁, i₂⟩, i₃) * c₁.ε₂ c₂ c₁₂ (i₁, i₂)) •
  (G.map ((F₁₂.obj (K₁.X i₁)).map (K₂.d i₂ (c₂.next i₂)))).app (K₃.X i₃) ≫
    ιOrZero F₁₂ G K₁ K₂ K₃ c₁₂ c₄ i₁ _ i₃ j

lemma d₂_eq_zero (i₁ : ι₁) (i₂ : ι₂) (i₃ : ι₃) (j : ι₄) (h : ¬ c₂.Rel i₂ (c₂.next i₂)) :
    d₂ F₁₂ G K₁ K₂ K₃ c₁₂ c₄ i₁ i₂ i₃ j = 0 := by
  dsimp [d₂]
  rw [shape _ _ _ h, Functor.map_zero, Functor.map_zero, zero_app, zero_comp, smul_zero]

lemma d₂_eq (i₁ : ι₁) {i₂ i₂' : ι₂} (h₂ : c₂.Rel i₂ i₂') (i₃ : ι₃) (j : ι₄) :
    d₂ F₁₂ G K₁ K₂ K₃ c₁₂ c₄ i₁ i₂ i₃ j =
  (c₁₂.ε₁ c₃ c₄ (ComplexShape.π c₁ c₂ c₁₂ ⟨i₁, i₂⟩, i₃) * c₁.ε₂ c₂ c₁₂ (i₁, i₂)) •
    (G.map ((F₁₂.obj (K₁.X i₁)).map (K₂.d i₂ i₂'))).app (K₃.X i₃) ≫
      ιOrZero F₁₂ G K₁ K₂ K₃ c₁₂ c₄ i₁ _ i₃ j := by
  obtain rfl := c₂.next_eq' h₂
  rfl

/-- The third differential on a summand
of `mapBifunctor (mapBifunctor K₁ K₂ F₁₂ c₁₂) K₃ G c₄`. -/
noncomputable def d₃ (i₁ : ι₁) (i₂ : ι₂) (i₃ : ι₃) (j : ι₄) :
    (G.obj ((F₁₂.obj (K₁.X i₁)).obj (K₂.X i₂))).obj (K₃.X i₃) ⟶
      (mapBifunctor (mapBifunctor K₁ K₂ F₁₂ c₁₂) K₃ G c₄).X j :=
  (ComplexShape.ε₂ c₁₂ c₃ c₄ (c₁.π c₂ c₁₂ (i₁, i₂), i₃)) •
    (G.obj ((F₁₂.obj (K₁.X i₁)).obj (K₂.X i₂))).map (K₃.d i₃ (c₃.next i₃)) ≫
      ιOrZero F₁₂ G K₁ K₂ K₃ c₁₂ c₄ i₁ i₂ _ j

lemma d₃_eq_zero (i₁ : ι₁) (i₂ : ι₂) (i₃ : ι₃) (j : ι₄) (h : ¬ c₃.Rel i₃ (c₃.next i₃)) :
    d₃ F₁₂ G K₁ K₂ K₃ c₁₂ c₄ i₁ i₂ i₃ j = 0 := by
  dsimp [d₃]
  rw [shape _ _ _ h, Functor.map_zero, zero_comp, smul_zero]

lemma d₃_eq (i₁ : ι₁) (i₂ : ι₂) {i₃ i₃' : ι₃} (h₃ : c₃.Rel i₃ i₃') (j : ι₄) :
    d₃ F₁₂ G K₁ K₂ K₃ c₁₂ c₄ i₁ i₂ i₃ j =
  (ComplexShape.ε₂ c₁₂ c₃ c₄ (c₁.π c₂ c₁₂ (i₁, i₂), i₃)) •
    (G.obj ((F₁₂.obj (K₁.X i₁)).obj (K₂.X i₂))).map (K₃.d i₃ i₃') ≫
      ιOrZero F₁₂ G K₁ K₂ K₃ c₁₂ c₄ i₁ i₂ _ j := by
  obtain rfl := c₃.next_eq' h₃
  rfl


section

variable [HasGoodTrifunctor₁₂Obj F₁₂ G K₁ K₂ K₃ c₁₂ c₄]
variable (j j' : ι₄)

/-- The first differential on `mapBifunctor (mapBifunctor K₁ K₂ F₁₂ c₁₂) K₃ G c₄`. -/
noncomputable def D₁ :
    (mapBifunctor (mapBifunctor K₁ K₂ F₁₂ c₁₂) K₃ G c₄).X j ⟶
      (mapBifunctor (mapBifunctor K₁ K₂ F₁₂ c₁₂) K₃ G c₄).X j' :=
  mapBifunctor₁₂Desc (fun i₁ i₂ i₃ _ ↦ d₁ F₁₂ G K₁ K₂ K₃ c₁₂ c₄ i₁ i₂ i₃ j')

/-- The second differential on `mapBifunctor (mapBifunctor K₁ K₂ F₁₂ c₁₂) K₃ G c₄`. -/
noncomputable def D₂ :
    (mapBifunctor (mapBifunctor K₁ K₂ F₁₂ c₁₂) K₃ G c₄).X j ⟶
      (mapBifunctor (mapBifunctor K₁ K₂ F₁₂ c₁₂) K₃ G c₄).X j' :=
  mapBifunctor₁₂Desc (fun i₁ i₂ i₃ _ ↦ d₂ F₁₂ G K₁ K₂ K₃ c₁₂ c₄ i₁ i₂ i₃ j')

/-- The third differential on `mapBifunctor (mapBifunctor K₁ K₂ F₁₂ c₁₂) K₃ G c₄`. -/
noncomputable def D₃ :
    (mapBifunctor (mapBifunctor K₁ K₂ F₁₂ c₁₂) K₃ G c₄).X j ⟶
      (mapBifunctor (mapBifunctor K₁ K₂ F₁₂ c₁₂) K₃ G c₄).X j' :=
  mapBifunctor.D₂ _ _ _ _ _ _

end

section

variable (i₁ : ι₁) (i₂ : ι₂) (i₃ : ι₃) (j j' : ι₄)
    (h : ComplexShape.r c₁ c₂ c₃ c₁₂ c₄ (i₁, i₂, i₃) = j)

@[reassoc (attr := simp)]
lemma ι_D₁ [HasGoodTrifunctor₁₂Obj F₁₂ G K₁ K₂ K₃ c₁₂ c₄] :
    ι F₁₂ G K₁ K₂ K₃ c₁₂ c₄ i₁ i₂ i₃ j h ≫ D₁ F₁₂ G K₁ K₂ K₃ c₁₂ c₄ j j' =
      d₁ F₁₂ G K₁ K₂ K₃ c₁₂ c₄ i₁ i₂ i₃ j' := by
  simp [D₁]

@[reassoc (attr := simp)]
lemma ι_D₂ [HasGoodTrifunctor₁₂Obj F₁₂ G K₁ K₂ K₃ c₁₂ c₄] :
    ι F₁₂ G K₁ K₂ K₃ c₁₂ c₄ i₁ i₂ i₃ j h ≫ D₂ F₁₂ G K₁ K₂ K₃ c₁₂ c₄ j j' =
      d₂ F₁₂ G K₁ K₂ K₃ c₁₂ c₄ i₁ i₂ i₃ j' := by
  simp [D₂]

@[reassoc (attr := simp)]
lemma ι_D₃  :
    ι F₁₂ G K₁ K₂ K₃ c₁₂ c₄ i₁ i₂ i₃ j h ≫ D₃ F₁₂ G K₁ K₂ K₃ c₁₂ c₄ j j' =
      d₃ F₁₂ G K₁ K₂ K₃ c₁₂ c₄ i₁ i₂ i₃ j' := by
  simp only [ι_eq _ _ _ _ _ _ _ _ _ _ _ _ rfl h, D₃, assoc, mapBifunctor.ι_D₂]
  by_cases h₁ : c₃.Rel i₃ (c₃.next i₃)
  · rw [d₃_eq _ _ _ _ _ _ _ _ _ h₁]
    by_cases h₂ : ComplexShape.π c₁₂ c₃ c₄ (c₁.π c₂ c₁₂ (i₁, i₂), c₃.next i₃) = j'
    · rw [mapBifunctor.d₂_eq _ _ _ _ _ h₁ _ h₂,
        ιOrZero_eq _ _ _ _ _ _ _ _ _ _ _ h₂,
        Linear.comp_units_smul, smul_left_cancel_iff,
        ι_eq _ _ _ _ _ _ _ _ _ _ _ _ rfl h₂,
        NatTrans.naturality_assoc]
    · rw [mapBifunctor.d₂_eq_zero' _ _ _ _ _ h₁ _ h₂, comp_zero,
        ιOrZero_eq_zero _ _ _ _ _ _ _ _ _ _ _ h₂, comp_zero, smul_zero]
  · rw [mapBifunctor.d₂_eq_zero _ _ _ _ _ _ _ h₁, comp_zero,
      d₃_eq_zero _ _ _ _ _ _ _ _ _ _ _ h₁]

end

lemma d_eq (j j' : ι₄) [HasGoodTrifunctor₁₂Obj F₁₂ G K₁ K₂ K₃ c₁₂ c₄] :
    (mapBifunctor (mapBifunctor K₁ K₂ F₁₂ c₁₂) K₃ G c₄).d j j' =
      D₁ F₁₂ G K₁ K₂ K₃ c₁₂ c₄ j j' + D₂ F₁₂ G K₁ K₂ K₃ c₁₂ c₄ j j' +
        D₃ F₁₂ G K₁ K₂ K₃ c₁₂ c₄ j j' := by
  rw [mapBifunctor.d_eq]
  congr 1
  ext i₁ i₂ i₃ h
  simp only [Preadditive.comp_add, ι_D₁, ι_D₂]
  rw [ι_eq _ _ _ _ _ _ _ _ _ _ _ _ rfl h, assoc, mapBifunctor.ι_D₁]
  set i₁₂ := ComplexShape.π c₁ c₂ c₁₂ ⟨i₁, i₂⟩
  by_cases h₁ : c₁₂.Rel i₁₂ (c₁₂.next i₁₂)
  · by_cases h₂ : ComplexShape.π c₁₂ c₃ c₄ (c₁₂.next i₁₂, i₃) = j'
    · rw [mapBifunctor.d₁_eq _ _ _ _ h₁ _ _ h₂]
      simp only [mapBifunctor.d_eq, Functor.map_add, NatTrans.app_add, Preadditive.add_comp,
        smul_add, Preadditive.comp_add, Linear.comp_units_smul]
      congr 1
      · rw [← NatTrans.comp_app_assoc, ← Functor.map_comp,
          mapBifunctor.ι_D₁]
        by_cases h₃ : c₁.Rel i₁ (c₁.next i₁)
        · have h₄ := (ComplexShape.next_π₁ c₂ c₁₂ h₃ i₂).symm
          rw [mapBifunctor.d₁_eq _ _ _ _ h₃ _ _ h₄,
            d₁_eq _ _ _ _ _ _ _ h₃,
            ιOrZero_eq _ _ _ _ _ _ _ _ _ _ _ (by rw [← h₂, ← h₄]; rfl),
            ι_eq _ _ _ _ _ _ _ _ _ _ (c₁₂.next i₁₂) _ h₄ h₂,
            Functor.map_units_smul, Functor.map_comp, NatTrans.app_units_zsmul,
            NatTrans.comp_app, Linear.units_smul_comp, assoc, smul_smul]
        · rw [d₁_eq_zero _ _ _ _ _ _ _ _ _ _ _ h₃,
            mapBifunctor.d₁_eq_zero _ _ _ _ _ _ _ h₃,
            Functor.map_zero, zero_app, zero_comp, smul_zero]
      · rw [← NatTrans.comp_app_assoc, ← Functor.map_comp,
          mapBifunctor.ι_D₂]
        by_cases h₃ : c₂.Rel i₂ (c₂.next i₂)
        · have h₄ := (ComplexShape.next_π₂ c₁ c₁₂ i₁ h₃).symm
          rw [mapBifunctor.d₂_eq _ _ _ _ _ h₃ _ h₄,
            d₂_eq _ _ _ _ _ _ _ _ h₃,
            ιOrZero_eq _ _ _ _ _ _ _ _ _ _ _ (by rw [← h₂, ← h₄]; rfl),
            ι_eq _ _ _ _ _ _ _ _ _ _ (c₁₂.next i₁₂) _ h₄ h₂,
            Functor.map_units_smul, Functor.map_comp, NatTrans.app_units_zsmul,
            NatTrans.comp_app, Linear.units_smul_comp, assoc, smul_smul]
        · rw [d₂_eq_zero _ _ _ _ _ _ _ _ _ _ _ h₃,
            mapBifunctor.d₂_eq_zero _ _ _ _ _ _ _ h₃,
            Functor.map_zero, zero_app, zero_comp, smul_zero]
    · rw [mapBifunctor.d₁_eq_zero' _ _ _ _ h₁ _ _ h₂, comp_zero]
      trans 0 + 0
      · simp
      · congr 1
        · by_cases h₃ : c₁.Rel i₁ (c₁.next i₁)
          · rw [d₁_eq _ _ _ _ _ _ _ h₃, ιOrZero_eq_zero, comp_zero, smul_zero]
            dsimp [ComplexShape.r]
            intro h₄
            apply h₂
            rw [← h₄, ComplexShape.next_π₁ c₂ c₁₂ h₃ i₂]
          · rw [d₁_eq_zero _ _ _ _ _ _ _ _ _ _ _ h₃]
        · by_cases h₃ : c₂.Rel i₂ (c₂.next i₂)
          · rw [d₂_eq _ _ _ _ _ _ _ _ h₃, ιOrZero_eq_zero, comp_zero, smul_zero]
            dsimp [ComplexShape.r]
            intro h₄
            apply h₂
            rw [← h₄, ComplexShape.next_π₂ c₁ c₁₂ i₁ h₃]
          · rw [d₂_eq_zero _ _ _ _ _ _ _ _ _ _ _ h₃]
  · rw [mapBifunctor.d₁_eq_zero _ _ _ _ _ _ _ h₁, comp_zero,
      d₁_eq_zero, d₂_eq_zero, zero_add]
    · intro h₂
      apply h₁
      have := ComplexShape.rel_π₂ c₁ c₁₂ i₁ h₂
      rw [c₁₂.next_eq' this]
      exact this
    · intro h₂
      apply h₁
      have := ComplexShape.rel_π₁ c₂ c₁₂ h₂ i₂
      rw [c₁₂.next_eq' this]
      exact this

end mapBifunctor₁₂

namespace mapBifunctor₂₃

variable [DecidableEq ι₂₃] [HasMapBifunctor K₁ (mapBifunctor K₂ K₃ G₂₃ c₂₃) F c₄]

section

variable (F G₂₃)

/-- The inclusion of a summand in `mapBifunctor K₁ (mapBifunctor K₂ K₃ G₂₃ c₂₃) F c₄`. -/
noncomputable def ι (i₁ : ι₁) (i₂ : ι₂) (i₃ : ι₃) (j : ι₄)
    (h : ComplexShape.r c₁ c₂ c₃ c₁₂ c₄ (i₁, i₂, i₃) = j) :
    (F.obj (K₁.X i₁)).obj ((G₂₃.obj (K₂.X i₂)).obj (K₃.X i₃)) ⟶
      (mapBifunctor K₁ (mapBifunctor K₂ K₃ G₂₃ c₂₃) F c₄).X j :=
  GradedObject.ιMapBifunctorBifunctor₂₃MapObj _ _ (ComplexShape.ρ₂₃ c₁ c₂ c₃ c₁₂ c₂₃ c₄)
    _ _ _ _ _ _ _ h

lemma ι_eq (i₁ : ι₁) (i₂ : ι₂) (i₃ : ι₃) (i₂₃ : ι₂₃) (j : ι₄)
    (h₂₃ : ComplexShape.π c₂ c₃ c₂₃ ⟨i₂, i₃⟩ = i₂₃)
    (h : ComplexShape.π c₁ c₂₃ c₄ (i₁, i₂₃) = j) :
    ι F G₂₃ K₁ K₂ K₃ c₁₂ c₂₃ c₄ i₁ i₂ i₃ j
      (by rw [← h, ← h₂₃, ← ComplexShape.assoc c₁ c₂ c₃ c₁₂ c₂₃ c₄]; rfl) =
      (F.obj (K₁.X i₁)).map (ιMapBifunctor K₂ K₃ G₂₃ c₂₃ i₂ i₃ i₂₃ h₂₃) ≫
        ιMapBifunctor K₁ (mapBifunctor K₂ K₃ G₂₃ c₂₃) F c₄ i₁ i₂₃ j h := by
  subst h₂₃
  rfl

/-- The inclusion of a summand in `mapBifunctor K₁ (mapBifunctor K₂ K₃ G₂₃ c₂₃) F c₄`,
or zero. -/
noncomputable def ιOrZero (i₁ : ι₁) (i₂ : ι₂) (i₃ : ι₃) (j : ι₄) :
    (F.obj (K₁.X i₁)).obj ((G₂₃.obj (K₂.X i₂)).obj (K₃.X i₃)) ⟶
      (mapBifunctor K₁ (mapBifunctor K₂ K₃ G₂₃ c₂₃) F c₄).X j :=
  if h : ComplexShape.r c₁ c₂ c₃ c₁₂ c₄ (i₁, i₂, i₃) = j then
    ι F G₂₃ K₁ K₂ K₃ c₁₂ c₂₃ c₄ i₁ i₂ i₃ j h
  else 0

lemma ιOrZero_eq (i₁ : ι₁) (i₂ : ι₂) (i₃ : ι₃) (j : ι₄)
    (h : ComplexShape.r c₁ c₂ c₃ c₁₂ c₄ (i₁, i₂, i₃) = j) :
    ιOrZero F G₂₃ K₁ K₂ K₃ c₁₂ c₂₃ c₄ i₁ i₂ i₃ j =
      ι F G₂₃ K₁ K₂ K₃ c₁₂ c₂₃ c₄ i₁ i₂ i₃ j h := dif_pos h

lemma ιOrZero_eq_zero (i₁ : ι₁) (i₂ : ι₂) (i₃ : ι₃) (j : ι₄)
    (h : ComplexShape.r c₁ c₂ c₃ c₁₂ c₄ (i₁, i₂, i₃) ≠ j) :
    ιOrZero F G₂₃ K₁ K₂ K₃ c₁₂ c₂₃ c₄ i₁ i₂ i₃ j = 0 := dif_neg h

variable [HasGoodTrifunctor₂₃Obj F G₂₃ K₁ K₂ K₃ c₁₂ c₂₃ c₄]

-- this is not an ext lemma because Lean cannot guess `c₁₂`
variable {F G₂₃ K₁ K₂ K₃ c₂₃ c₄} in
lemma hom_ext {j : ι₄} {A : C₄}
    {f g : (mapBifunctor K₁ (mapBifunctor K₂ K₃ G₂₃ c₂₃) F c₄).X j ⟶ A}
    (hfg : ∀ (i₁ : ι₁) (i₂ : ι₂) (i₃ : ι₃)
      (h : ComplexShape.r c₁ c₂ c₃ c₁₂ c₄ (i₁, i₂, i₃) = j),
      ι F G₂₃ K₁ K₂ K₃ c₁₂ c₂₃ c₄ i₁ i₂ i₃ j h ≫ f =
        ι F G₂₃ K₁ K₂ K₃ c₁₂ c₂₃ c₄ i₁ i₂ i₃ j h ≫ g) :
    f = g :=
  GradedObject.mapBifunctorBifunctor₂₃MapObj_ext
    (ρ₂₃ := ComplexShape.ρ₂₃ c₁ c₂ c₃ c₁₂ c₂₃ c₄) hfg

variable {F G₂₃ K₁ K₂ K₃ c₂₃ c₄}
variable {j : ι₄} {A : C₄}
  (f : ∀ (i₁ : ι₁) (i₂ : ι₂) (i₃ : ι₃) (_ : ComplexShape.r c₁ c₂ c₃ c₁₂ c₄ (i₁, i₂, i₃) = j),
        (F.obj (K₁.X i₁)).obj ((G₂₃.obj (K₂.X i₂)).obj (K₃.X i₃)) ⟶ A)

/-- Constructor for morphisms from
`(mapBifunctor K₁ (mapBifunctor K₂ K₃ G₂₃ c₂₃) F c₄).X j`. -/
noncomputable def mapBifunctor₂₃Desc :
    (mapBifunctor K₁ (mapBifunctor K₂ K₃ G₂₃ c₂₃) F c₄).X j ⟶ A :=
  GradedObject.mapBifunctorBifunctor₂₃Desc (ρ₂₃ := ComplexShape.ρ₂₃ c₁ c₂ c₃ c₁₂ c₂₃ c₄) f

@[reassoc (attr := simp)]
lemma ι_mapBifunctor₂₃Desc (i₁ : ι₁) (i₂ : ι₂) (i₃ : ι₃)
    (h : ComplexShape.r c₁ c₂ c₃ c₁₂ c₄ (i₁, i₂, i₃) = j) :
    ι F G₂₃ K₁ K₂ K₃ c₁₂ c₂₃ c₄ i₁ i₂ i₃ j h ≫ mapBifunctor₂₃Desc c₁₂ f =
      f i₁ i₂ i₃ h := by
  apply GradedObject.ι_mapBifunctorBifunctor₂₃Desc

end

variable (F G₂₃)

/-- The first differential on a summand
of `mapBifunctor K₁ (mapBifunctor K₂ K₃ G₂₃ c₂₃) F c₄`. -/
noncomputable def d₁ (i₁ : ι₁) (i₂ : ι₂) (i₃ : ι₃) (j : ι₄) :
    (F.obj (K₁.X i₁)).obj ((G₂₃.obj (K₂.X i₂)).obj (K₃.X i₃)) ⟶
      (mapBifunctor K₁ (mapBifunctor K₂ K₃ G₂₃ c₂₃) F c₄).X j :=
  (ComplexShape.ε₁ c₁ c₂₃ c₄ (i₁, ComplexShape.π c₂ c₃ c₂₃ (i₂, i₃))) •
      ((F.map (K₁.d i₁ (c₁.next i₁)))).app ((G₂₃.obj (K₂.X i₂)).obj (K₃.X i₃)) ≫
        ιOrZero F G₂₃ K₁ K₂ K₃ c₁₂ c₂₃ c₄ _ i₂ i₃ j

lemma d₁_eq_zero (i₁ : ι₁) (i₂ : ι₂) (i₃ : ι₃) (j : ι₄) (h : ¬ c₁.Rel i₁ (c₁.next i₁)) :
    d₁ F G₂₃ K₁ K₂ K₃ c₁₂ c₂₃ c₄ i₁ i₂ i₃ j = 0 := by
  dsimp [d₁]
  rw [shape _ _ _ h, Functor.map_zero, zero_app, zero_comp, smul_zero]

lemma d₁_eq {i₁ i₁' : ι₁} (h₁ : c₁.Rel i₁ i₁') (i₂ : ι₂) (i₃ : ι₃) (j : ι₄) :
    d₁ F G₂₃ K₁ K₂ K₃ c₁₂ c₂₃ c₄ i₁ i₂ i₃ j =
  (ComplexShape.ε₁ c₁ c₂₃ c₄ (i₁, ComplexShape.π c₂ c₃ c₂₃ (i₂, i₃))) •
    ((F.map (K₁.d i₁ i₁'))).app ((G₂₃.obj (K₂.X i₂)).obj (K₃.X i₃)) ≫
      ιOrZero F G₂₃ K₁ K₂ K₃ c₁₂ c₂₃ c₄ _ i₂ i₃ j := by
  obtain rfl := c₁.next_eq' h₁
  rfl

/-- The second differential on a summand
of `mapBifunctor K₁ (mapBifunctor K₂ K₃ G₂₃ c₂₃) F c₄`. -/
noncomputable def d₂ (i₁ : ι₁) (i₂ : ι₂) (i₃ : ι₃) (j : ι₄) :
    (F.obj (K₁.X i₁)).obj ((G₂₃.obj (K₂.X i₂)).obj (K₃.X i₃)) ⟶
      (mapBifunctor K₁ (mapBifunctor K₂ K₃ G₂₃ c₂₃) F c₄).X j :=
  (ComplexShape.ε₂ c₁ c₂₃ c₄ (i₁, c₂.π c₃ c₂₃ (i₂, i₃)) * ComplexShape.ε₁ c₂ c₃ c₂₃ (i₂, i₃)) •
    (F.obj (K₁.X i₁)).map ((G₂₃.map (K₂.d i₂ (c₂.next i₂))).app (K₃.X i₃)) ≫
      ιOrZero F G₂₃ K₁ K₂ K₃ c₁₂ c₂₃ c₄ i₁ _ i₃ j

lemma d₂_eq_zero (i₁ : ι₁) (i₂ : ι₂) (i₃ : ι₃) (j : ι₄) (h : ¬ c₂.Rel i₂ (c₂.next i₂)) :
    d₂ F G₂₃ K₁ K₂ K₃ c₁₂ c₂₃ c₄ i₁ i₂ i₃ j = 0 := by
  dsimp [d₂]
  rw [shape _ _ _ h, Functor.map_zero, zero_app, Functor.map_zero, zero_comp, smul_zero]

lemma d₂_eq (i₁ : ι₁) {i₂ i₂' : ι₂} (h₂ : c₂.Rel i₂ i₂') (i₃ : ι₃) (j : ι₄) :
    d₂ F G₂₃ K₁ K₂ K₃ c₁₂ c₂₃ c₄ i₁ i₂ i₃ j =
      (ComplexShape.ε₂ c₁ c₂₃ c₄ (i₁, c₂.π c₃ c₂₃ (i₂, i₃)) * ComplexShape.ε₁ c₂ c₃ c₂₃ (i₂, i₃)) •
        (F.obj (K₁.X i₁)).map ((G₂₃.map (K₂.d i₂ i₂')).app (K₃.X i₃)) ≫
          ιOrZero F G₂₃ K₁ K₂ K₃ c₁₂ c₂₃ c₄ i₁ _ i₃ j := by
  obtain rfl := c₂.next_eq' h₂
  rfl

/-- The third differential on a summand
of `mapBifunctor K₁ (mapBifunctor K₂ K₃ G₂₃ c₂₃) F c₄`. -/
noncomputable def d₃ (i₁ : ι₁) (i₂ : ι₂) (i₃ : ι₃) (j : ι₄) :
    (F.obj (K₁.X i₁)).obj ((G₂₃.obj (K₂.X i₂)).obj (K₃.X i₃)) ⟶
      (mapBifunctor K₁ (mapBifunctor K₂ K₃ G₂₃ c₂₃) F c₄).X j :=
  ((ComplexShape.ε₂ c₁ c₂₃ c₄ (i₁, ComplexShape.π c₂ c₃ c₂₃ (i₂, i₃)) *
      ComplexShape.ε₂ c₂ c₃ c₂₃ (i₂, i₃))) •
    (F.obj (K₁.X i₁)).map ((G₂₃.obj (K₂.X i₂)).map (K₃.d i₃ (c₃.next i₃))) ≫
      ιOrZero F G₂₃ K₁ K₂ K₃ c₁₂ c₂₃ c₄ i₁ i₂ _ j

lemma d₃_eq_zero (i₁ : ι₁) (i₂ : ι₂) (i₃ : ι₃) (j : ι₄) (h : ¬ c₃.Rel i₃ (c₃.next i₃)) :
    d₃ F G₂₃ K₁ K₂ K₃ c₁₂ c₂₃ c₄ i₁ i₂ i₃ j = 0 := by
  dsimp [d₃]
  rw [shape _ _ _ h, Functor.map_zero, Functor.map_zero, zero_comp, smul_zero]

lemma d₃_eq (i₁ : ι₁) (i₂ : ι₂) {i₃ i₃' : ι₃} (h₃ : c₃.Rel i₃ i₃') (j : ι₄) :
    d₃ F G₂₃ K₁ K₂ K₃ c₁₂ c₂₃ c₄ i₁ i₂ i₃ j =
      ((ComplexShape.ε₂ c₁ c₂₃ c₄ (i₁, ComplexShape.π c₂ c₃ c₂₃ (i₂, i₃)) *
          ComplexShape.ε₂ c₂ c₃ c₂₃ (i₂, i₃))) •
        (F.obj (K₁.X i₁)).map ((G₂₃.obj (K₂.X i₂)).map (K₃.d i₃ i₃')) ≫
        ιOrZero F G₂₃ K₁ K₂ K₃ c₁₂ c₂₃ c₄ i₁ i₂ _ j := by
  obtain rfl := c₃.next_eq' h₃
  rfl

section

variable (j j' : ι₄)

/-- The first differential on `mapBifunctor K₁ (mapBifunctor K₂ K₃ G₂₃ c₂₃) F c₄`. -/
noncomputable def D₁ :
    (mapBifunctor K₁ (mapBifunctor K₂ K₃ G₂₃ c₂₃) F c₄).X j ⟶
      (mapBifunctor K₁ (mapBifunctor K₂ K₃ G₂₃ c₂₃) F c₄).X j' :=
  mapBifunctor.D₁ _ _ _ _ _ _

variable [HasGoodTrifunctor₂₃Obj F G₂₃ K₁ K₂ K₃ c₁₂ c₂₃ c₄]

/-- The second differential on `mapBifunctor K₁ (mapBifunctor K₂ K₃ G₂₃ c₂₃) F c₄`. -/
noncomputable def D₂ :
    (mapBifunctor K₁ (mapBifunctor K₂ K₃ G₂₃ c₂₃) F c₄).X j ⟶
      (mapBifunctor K₁ (mapBifunctor K₂ K₃ G₂₃ c₂₃) F c₄).X j' :=
  mapBifunctor₂₃Desc c₁₂ (fun i₁ i₂ i₃ _ ↦ d₂ F G₂₃ K₁ K₂ K₃ c₁₂ c₂₃ c₄ i₁ i₂ i₃ j')

/-- The third differential on `mapBifunctor K₁ (mapBifunctor K₂ K₃ G₂₃ c₂₃) F c₄`. -/
noncomputable def D₃ :
    (mapBifunctor K₁ (mapBifunctor K₂ K₃ G₂₃ c₂₃) F c₄).X j ⟶
      (mapBifunctor K₁ (mapBifunctor K₂ K₃ G₂₃ c₂₃) F c₄).X j' :=
  mapBifunctor₂₃Desc c₁₂ (fun i₁ i₂ i₃ _ ↦ d₃ F G₂₃ K₁ K₂ K₃ c₁₂ c₂₃ c₄ i₁ i₂ i₃ j')

end

section

variable (i₁ : ι₁) (i₂ : ι₂) (i₃ : ι₃) (j j' : ι₄)
    (h : ComplexShape.r c₁ c₂ c₃ c₁₂ c₄ (i₁, i₂, i₃) = j)

@[reassoc (attr := simp)]
lemma ι_D₁ :
    ι F G₂₃ K₁ K₂ K₃ c₁₂ c₂₃ c₄ i₁ i₂ i₃ j h ≫ D₁ F G₂₃ K₁ K₂ K₃ c₂₃ c₄ j j' =
      d₁ F G₂₃ K₁ K₂ K₃ c₁₂ c₂₃ c₄ i₁ i₂ i₃ j' := by
  dsimp only [D₁]
  rw [ι_eq _ _ _ _ _ _ _ _ _ _ _ _ _ rfl
      (by rw [← h, ← ComplexShape.assoc c₁ c₂ c₃ c₁₂ c₂₃ c₄]; rfl),
    assoc, mapBifunctor.ι_D₁]
  by_cases h₁ : c₁.Rel i₁ (c₁.next i₁)
  · rw [d₁_eq _ _ _ _ _ _ _ _ h₁]
    by_cases h₂ : ComplexShape.π c₁ c₂₃ c₄ (c₁.next i₁, ComplexShape.π c₂ c₃ c₂₃ (i₂, i₃)) = j'
    · rw [mapBifunctor.d₁_eq _ _ _ _ h₁ _ _ h₂, ιOrZero_eq,
        Linear.comp_units_smul, NatTrans.naturality_assoc]
      · rfl
      · rw [← h₂, ← ComplexShape.assoc c₁ c₂ c₃ c₁₂ c₂₃ c₄]
        rfl
    · rw [mapBifunctor.d₁_eq_zero' _ _ _ _ h₁ _ _ h₂, comp_zero,
        ιOrZero_eq_zero _ _ _ _ _ _ _ _ _ _ _ _
          (by simpa only [← ComplexShape.assoc c₁ c₂ c₃ c₁₂ c₂₃ c₄] using h₂),
        comp_zero, smul_zero]
  · rw [mapBifunctor.d₁_eq_zero _ _ _ _ _ _ _ h₁,
      d₁_eq_zero _ _ _ _ _ _ _ _ _ _ _ _ h₁, comp_zero]

variable [HasGoodTrifunctor₂₃Obj F G₂₃ K₁ K₂ K₃ c₁₂ c₂₃ c₄]

@[reassoc (attr := simp)]
lemma ι_D₂ :
    ι F G₂₃ K₁ K₂ K₃ c₁₂ c₂₃ c₄ i₁ i₂ i₃ j h ≫ D₂ F G₂₃ K₁ K₂ K₃ c₁₂ c₂₃ c₄ j j' =
      d₂ F G₂₃ K₁ K₂ K₃ c₁₂ c₂₃ c₄ i₁ i₂ i₃ j' := by
  simp [D₂]

@[reassoc (attr := simp)]
lemma ι_D₃ :
    ι F G₂₃ K₁ K₂ K₃ c₁₂ c₂₃ c₄ i₁ i₂ i₃ j h ≫ D₃ F G₂₃ K₁ K₂ K₃ c₁₂ c₂₃ c₄ j j' =
      d₃ F G₂₃ K₁ K₂ K₃ c₁₂ c₂₃ c₄ i₁ i₂ i₃ j' := by
  simp [D₃]

end

variable [HasGoodTrifunctor₂₃Obj F G₂₃ K₁ K₂ K₃ c₁₂ c₂₃ c₄] (j j' : ι₄)

lemma d_eq :
    (mapBifunctor K₁ (mapBifunctor K₂ K₃ G₂₃ c₂₃) F c₄).d j j' =
      D₁ F G₂₃ K₁ K₂ K₃ c₂₃ c₄ j j' + D₂ F G₂₃ K₁ K₂ K₃ c₁₂ c₂₃ c₄ j j' +
      D₃ F G₂₃ K₁ K₂ K₃ c₁₂ c₂₃ c₄ j j' := by
  rw [mapBifunctor.d_eq]
  rw [add_assoc]
  congr 1
  apply mapBifunctor₂₃.hom_ext (c₁₂ := c₁₂)
  intros i₁ i₂ i₃ h
  simp only [Preadditive.comp_add, ι_D₂, ι_D₃]
  rw [ι_eq _ _ _ _ _ _ _ _ _ _ _ _ _ rfl
      (by rw [← h, ← ComplexShape.assoc c₁ c₂ c₃ c₁₂ c₂₃ c₄]; rfl),
    assoc, mapBifunctor.ι_D₂]
  set i₂₃ := ComplexShape.π c₂ c₃ c₂₃ ⟨i₂, i₃⟩
  by_cases h₁ : c₂₃.Rel i₂₃ (c₂₃.next i₂₃)
  · by_cases h₂ : ComplexShape.π c₁ c₂₃ c₄ (i₁, c₂₃.next i₂₃) = j'
    · rw [mapBifunctor.d₂_eq _ _ _ _ _ h₁ _ h₂, mapBifunctor.d_eq,
        Linear.comp_units_smul, Functor.map_add, Preadditive.add_comp,
        Preadditive.comp_add, smul_add]
      congr 1
      · rw [← Functor.map_comp_assoc, mapBifunctor.ι_D₁]
        by_cases h₃ : c₂.Rel i₂ (c₂.next i₂)
        · rw [d₂_eq _ _ _ _ _ _ _ _ _ h₃,
            mapBifunctor.d₁_eq _ _ _ _ h₃ _ _ (ComplexShape.next_π₁ c₃ c₂₃ h₃ i₃).symm,
            Functor.map_units_smul, Functor.map_comp, Linear.units_smul_comp,
            assoc, smul_smul, smul_left_cancel_iff,
            ιOrZero_eq _ _ _ _ _ _ _ _ _ _ _ _ (by
              dsimp [ComplexShape.r]
              rw [← h₂, ComplexShape.assoc c₁ c₂ c₃ c₁₂ c₂₃ c₄,
                ComplexShape.next_π₁ c₃ c₂₃ h₃ i₃]), ι_eq]
        · rw [d₂_eq_zero _ _ _ _ _ _ _ _ _ _ _ _ h₃,
            mapBifunctor.d₁_eq_zero _ _ _ _ _ _ _ h₃,
            Functor.map_zero, zero_comp, smul_zero]
      · rw [← Functor.map_comp_assoc, mapBifunctor.ι_D₂]
        by_cases h₃ : c₃.Rel i₃ (c₃.next i₃)
        · rw [d₃_eq _ _ _ _ _ _ _ _ _ _ h₃,
            mapBifunctor.d₂_eq _ _ _ _ _ h₃ _ (ComplexShape.next_π₂ c₂ c₂₃ i₂ h₃).symm,
            Functor.map_units_smul, Functor.map_comp, Linear.units_smul_comp, assoc,
            smul_smul, smul_left_cancel_iff]
          rw [ιOrZero_eq _ _ _ _ _ _ _ _ _ _ _ _ (by
            dsimp [ComplexShape.r]
            rw [← h₂, ComplexShape.assoc c₁ c₂ c₃ c₁₂ c₂₃ c₄, ComplexShape.next_π₂ c₂ c₂₃ i₂ h₃]),
            ι_eq]
        · rw [d₃_eq_zero _ _ _ _ _ _ _ _ _ _ _ _ h₃,
            mapBifunctor.d₂_eq_zero _ _ _ _ _ _ _ h₃,
            Functor.map_zero, zero_comp, smul_zero]
    · rw [mapBifunctor.d₂_eq_zero' _ _ _ _ _ h₁ _ h₂, comp_zero]
      trans 0 + 0
      · simp
      · congr 1
        · by_cases h₃ : c₂.Rel i₂ (c₂.next i₂)
          · rw [d₂_eq _ _ _ _ _ _ _ _ _ h₃, ιOrZero_eq_zero, comp_zero, smul_zero]
            intro h₄
            apply h₂
            rw [← h₄]
            dsimp [ComplexShape.r]
            rw [ComplexShape.assoc c₁ c₂ c₃ c₁₂ c₂₃ c₄, ComplexShape.next_π₁ c₃ c₂₃ h₃ i₃]
          · rw [d₂_eq_zero _ _ _ _ _ _ _ _ _ _ _ _ h₃]
        · by_cases h₃ : c₃.Rel i₃ (c₃.next i₃)
          · rw [d₃_eq _ _ _ _ _ _ _ _ _ _ h₃, ιOrZero_eq_zero, comp_zero, smul_zero]
            intro h₄
            apply h₂
            rw [← h₄]
            dsimp [ComplexShape.r]
            rw [ComplexShape.assoc c₁ c₂ c₃ c₁₂ c₂₃ c₄, ComplexShape.next_π₂ c₂ c₂₃ i₂ h₃]
          · rw [d₃_eq_zero _ _ _ _ _ _ _ _ _ _ _ _ h₃]
  · rw [mapBifunctor.d₂_eq_zero _ _ _ _ _ _ _ h₁, comp_zero]
    trans 0 + 0
    · simp only [add_zero]
    · congr 1
      · rw [d₂_eq_zero]
        intro h₂
        apply h₁
        simpa only [← ComplexShape.next_π₁ c₃ c₂₃ h₂ i₃]
          using ComplexShape.rel_π₁ c₃ c₂₃ h₂ i₃
      · rw [d₃_eq_zero]
        intro h₂
        apply h₁
        simpa only [ComplexShape.next_π₂ c₂ c₂₃ i₂ h₂] using ComplexShape.rel_π₂ c₂ c₂₃ i₂ h₂

end mapBifunctor₂₃

<<<<<<< HEAD
variable [DecidableEq ι₁₂] [DecidableEq ι₂₃]
  [HasMapBifunctor (mapBifunctor K₁ K₂ F₁₂ c₁₂) K₃ G c₄]
  [HasMapBifunctor K₁ (mapBifunctor K₂ K₃ G₂₃ c₂₃) F c₄]
  [HasGoodTrifunctor₁₂Obj F₁₂ G K₁ K₂ K₃ c₁₂ c₄]
  [HasGoodTrifunctor₂₃Obj F G₂₃ K₁ K₂ K₃ c₁₂ c₂₃ c₄]

@[reassoc (attr := simp)]
lemma ι_mapBifunctorAssociatorX_hom (i₁ : ι₁) (i₂ : ι₂) (i₃ : ι₃) (j : ι₄)
    (h : ComplexShape.r c₁ c₂ c₃ c₁₂ c₄ (i₁, i₂, i₃) = j) :
    mapBifunctor₁₂.ι F₁₂ G K₁ K₂ K₃ c₁₂ c₄ i₁ i₂ i₃ j h ≫
    (mapBifunctorAssociatorX associator K₁ K₂ K₃ c₁₂ c₂₃ c₄ j).hom =
      ((associator.hom.app (K₁.X i₁)).app (K₂.X i₂)).app (K₃.X i₃) ≫
        mapBifunctor₂₃.ι F G₂₃ K₁ K₂ K₃ c₁₂ c₂₃ c₄ i₁ i₂ i₃ j h := by
  apply GradedObject.ι_mapBifunctorAssociator_hom

@[reassoc (attr := simp)]
lemma ιOrZero_mapBifunctorAssociatorX_hom (i₁ : ι₁) (i₂ : ι₂) (i₃ : ι₃) (j : ι₄) :
    mapBifunctor₁₂.ιOrZero F₁₂ G K₁ K₂ K₃ c₁₂ c₄ i₁ i₂ i₃ j ≫
    (mapBifunctorAssociatorX associator K₁ K₂ K₃ c₁₂ c₂₃ c₄ j).hom =
      ((associator.hom.app (K₁.X i₁)).app (K₂.X i₂)).app (K₃.X i₃) ≫
        mapBifunctor₂₃.ιOrZero F G₂₃ K₁ K₂ K₃ c₁₂ c₂₃ c₄ i₁ i₂ i₃ j := by
  by_cases h : ComplexShape.r c₁ c₂ c₃ c₁₂ c₄ (i₁, i₂, i₃) = j
  · rw [mapBifunctor₁₂.ιOrZero_eq _ _ _ _ _ _ _ _ _ _ _ h,
      mapBifunctor₂₃.ιOrZero_eq _ _ _ _ _ _ _ _ _ _ _ _ h,
      ι_mapBifunctorAssociatorX_hom]
  · rw [mapBifunctor₁₂.ιOrZero_eq_zero _ _ _ _ _ _ _ _ _ _ _ h,
      mapBifunctor₂₃.ιOrZero_eq_zero _ _ _ _ _ _ _ _ _ _ _ _ h,
      zero_comp, comp_zero]

@[reassoc]
lemma mapBifunctorAssociatorX_hom_D₁ (j j' : ι₄) :
    (mapBifunctorAssociatorX associator K₁ K₂ K₃ c₁₂ c₂₃ c₄ j).hom ≫
      mapBifunctor₂₃.D₁ F G₂₃ K₁ K₂ K₃ c₂₃ c₄ j j' =
        mapBifunctor₁₂.D₁ F₁₂ G K₁ K₂ K₃ c₁₂ c₄ j j' ≫
        (mapBifunctorAssociatorX associator K₁ K₂ K₃ c₁₂ c₂₃ c₄ j').hom := by
  ext i₁ i₂ i₃ h
  rw [mapBifunctor₁₂.ι_D₁_assoc, ι_mapBifunctorAssociatorX_hom_assoc, mapBifunctor₂₃.ι_D₁]
  by_cases h₁ : c₁.Rel i₁ (c₁.next i₁)
  · have := NatTrans.naturality_app_app associator.hom
      (K₁.d i₁ (c₁.next i₁)) (K₂.X i₂) (K₃.X i₃)
    dsimp at this
    rw [mapBifunctor₁₂.d₁_eq _ _ _ _ _ _ _ h₁, mapBifunctor₂₃.d₁_eq _ _ _ _ _ _ _ _ h₁,
      Linear.comp_units_smul, Linear.units_smul_comp, assoc,
        ComplexShape.associative_ε₁_eq_mul c₁ c₂ c₃ c₁₂ c₂₃ c₄,
      ιOrZero_mapBifunctorAssociatorX_hom, smul_left_cancel_iff,
      reassoc_of% this]
  · rw [mapBifunctor₁₂.d₁_eq_zero _ _ _ _ _ _ _ _ _ _ _ h₁,
      mapBifunctor₂₃.d₁_eq_zero _ _ _ _ _ _ _ _ _ _ _ _ h₁, comp_zero, zero_comp]

@[reassoc]
lemma mapBifunctorAssociatorX_hom_D₂ (j j' : ι₄) :
    (mapBifunctorAssociatorX associator K₁ K₂ K₃ c₁₂ c₂₃ c₄ j).hom ≫
      mapBifunctor₂₃.D₂ F G₂₃ K₁ K₂ K₃ c₁₂ c₂₃ c₄ j j' =
        mapBifunctor₁₂.D₂ F₁₂ G K₁ K₂ K₃ c₁₂ c₄ j j' ≫
        (mapBifunctorAssociatorX associator K₁ K₂ K₃ c₁₂ c₂₃ c₄ j').hom := by
  ext i₁ i₂ i₃ h
  rw [mapBifunctor₁₂.ι_D₂_assoc, ι_mapBifunctorAssociatorX_hom_assoc, mapBifunctor₂₃.ι_D₂]
  by_cases h₁ : c₂.Rel i₂ (c₂.next i₂)
  · have := NatTrans.naturality_app (associator.hom.app (K₁.X i₁)) (K₃.X i₃) (K₂.d i₂ (c₂.next i₂))
    dsimp at this
    rw [mapBifunctor₁₂.d₂_eq _ _ _ _ _ _ _ _ h₁, mapBifunctor₂₃.d₂_eq _ _ _ _ _ _ _ _ _ h₁,
      Linear.units_smul_comp, assoc, ιOrZero_mapBifunctorAssociatorX_hom,
      reassoc_of% this, Linear.comp_units_smul,
      ComplexShape.associative_ε₂_ε₁ c₁ c₂ c₃ c₁₂ c₂₃ c₄]
  · rw [mapBifunctor₁₂.d₂_eq_zero _ _ _ _ _ _ _ _ _ _ _ h₁,
      mapBifunctor₂₃.d₂_eq_zero _ _ _ _ _ _ _ _ _ _ _ _ h₁, comp_zero, zero_comp]

@[reassoc]
lemma mapBifunctorAssociatorX_hom_D₃ (j j' : ι₄) :
    (mapBifunctorAssociatorX associator K₁ K₂ K₃ c₁₂ c₂₃ c₄ j).hom ≫
      mapBifunctor₂₃.D₃ F G₂₃ K₁ K₂ K₃ c₁₂ c₂₃ c₄ j j' =
        mapBifunctor₁₂.D₃ F₁₂ G K₁ K₂ K₃ c₁₂ c₄ j j' ≫
        (mapBifunctorAssociatorX associator K₁ K₂ K₃ c₁₂ c₂₃ c₄ j').hom := by
  ext i₁ i₂ i₃ h
  rw [mapBifunctor₁₂.ι_D₃_assoc, ι_mapBifunctorAssociatorX_hom_assoc, mapBifunctor₂₃.ι_D₃]
  by_cases h₁ : c₃.Rel i₃ (c₃.next i₃)
  · rw [mapBifunctor₁₂.d₃_eq _ _ _ _ _ _ _ _ _ h₁,
      mapBifunctor₂₃.d₃_eq _ _ _ _ _ _ _ _ _ _ h₁,
      Linear.comp_units_smul, Linear.units_smul_comp, assoc,
      ιOrZero_mapBifunctorAssociatorX_hom, NatTrans.naturality_assoc,
      ComplexShape.associative_ε₂_eq_mul c₁ c₂ c₃ c₁₂ c₂₃ c₄]
    dsimp
  · rw [mapBifunctor₁₂.d₃_eq_zero _ _ _ _ _ _ _ _ _ _ _ h₁,
      mapBifunctor₂₃.d₃_eq_zero _ _ _ _ _ _ _ _ _ _ _ _ h₁, comp_zero, zero_comp]

/-- The associator isomorphism for the action of bifunctors
on homological complexes. -/
noncomputable def mapBifunctorAssociator :
    mapBifunctor (mapBifunctor K₁ K₂ F₁₂ c₁₂) K₃ G c₄ ≅
      mapBifunctor K₁ (mapBifunctor K₂ K₃ G₂₃ c₂₃) F c₄ :=
  Hom.isoOfComponents (mapBifunctorAssociatorX associator K₁ K₂ K₃ c₁₂ c₂₃ c₄) (by
    intro j j' _
    simp only [mapBifunctor₁₂.d_eq, mapBifunctor₂₃.d_eq  _ _ _ _ _ c₁₂,
      Preadditive.add_comp, Preadditive.comp_add,
      mapBifunctorAssociatorX_hom_D₁, mapBifunctorAssociatorX_hom_D₂,
      mapBifunctorAssociatorX_hom_D₃])

=======
>>>>>>> 73b10f80
end HomologicalComplex<|MERGE_RESOLUTION|>--- conflicted
+++ resolved
@@ -92,11 +92,7 @@
   [HasMapBifunctor (mapBifunctor K₁ K₂ F₁₂ c₁₂) K₃ G c₄]
   [HasMapBifunctor K₁ (mapBifunctor K₂ K₃ G₂₃ c₂₃) F c₄]
 
-<<<<<<< HEAD
-instance  :
-=======
 instance :
->>>>>>> 73b10f80
     (((GradedObject.mapBifunctor G ι₁₂ ι₃).obj (GradedObject.mapBifunctorMapObj F₁₂
         (ComplexShape.π c₁ c₂ c₁₂) K₁.X K₂.X)).obj K₃.X).HasMap
           (ComplexShape.π c₁₂ c₃ c₄) :=
@@ -709,7 +705,6 @@
 
 end mapBifunctor₂₃
 
-<<<<<<< HEAD
 variable [DecidableEq ι₁₂] [DecidableEq ι₂₃]
   [HasMapBifunctor (mapBifunctor K₁ K₂ F₁₂ c₁₂) K₃ G c₄]
   [HasMapBifunctor K₁ (mapBifunctor K₂ K₃ G₂₃ c₂₃) F c₄]
@@ -807,6 +802,4 @@
       mapBifunctorAssociatorX_hom_D₁, mapBifunctorAssociatorX_hom_D₂,
       mapBifunctorAssociatorX_hom_D₃])
 
-=======
->>>>>>> 73b10f80
 end HomologicalComplex