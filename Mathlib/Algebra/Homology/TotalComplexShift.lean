/-
Copyright (c) 2024 Joël Riou. All rights reserved.
Released under Apache 2.0 license as described in the file LICENSE.
Authors: Joël Riou
-/
import Mathlib.Algebra.Homology.HomotopyCategory.Shift
import Mathlib.Algebra.Homology.TotalComplex

/-!
# Behaviour of the total complex with respect to shifts

There are two ways to shift objects in `HomologicalComplex₂ C (up ℤ) (up ℤ)`:
* by shifting the first indices (and changing signs of horizontal differentials),
which corresponds to the shift by `ℤ` on `CochainComplex (CochainComplex C ℤ) ℤ`.
* by shifting the second indices (and changing signs of vertical differentials).

These two sorts of shift functors shall be abbreviated as
`HomologicalComplex₂.shiftFunctor₁ C x` and
`HomologicalComplex₂.shiftFunctor₂ C y`.

In this file, for any `K : HomologicalComplex₂ C (up ℤ) (up ℤ)`, we define an isomorphism
`K.totalShift₁Iso x : ((shiftFunctor₁ C x).obj K).total (up ℤ) ≅ (K.total (up ℤ))⟦x⟧`
for any `x : ℤ` (which does not involve signs) and an isomorphism
`K.totalShift₂Iso y : ((shiftFunctor₂ C y).obj K).total (up ℤ) ≅ (K.total (up ℤ))⟦y⟧`
for any `y : ℤ` (which is given by the multiplication by `(p * y).negOnePow` on the
summand in bidegree `(p, q)` of `K`).

Depending on the order of the "composition" of the two isomorphisms
`totalShift₁Iso` and `totalShift₂Iso`, we get
two ways to identify `((shiftFunctor₁ C x).obj ((shiftFunctor₂ C y).obj K)).total (up ℤ)`
and `(K.total (up ℤ))⟦x + y⟧`. The lemma `totalShift₁Iso_trans_totalShift₂Iso` shows that
these two compositions of isomorphisms differ by the sign `(x * y).negOnePow`.

-/

open CategoryTheory Category ComplexShape Limits

namespace HomologicalComplex₂

variable (C : Type*) [Category C] [Preadditive C]

/-- The shift on bicomplexes obtained by shifting the first indices (and changing the
sign of differentials). -/
abbrev shiftFunctor₁ (x : ℤ) :
    HomologicalComplex₂ C (up ℤ) (up ℤ) ⥤ HomologicalComplex₂ C (up ℤ) (up ℤ) :=
  shiftFunctor _ x

/-- The shift on bicomplexes obtained by shifting the second indices (and changing the
sign of differentials). -/
abbrev shiftFunctor₂ (y : ℤ) :
    HomologicalComplex₂ C (up ℤ) (up ℤ) ⥤ HomologicalComplex₂ C (up ℤ) (up ℤ) :=
  (shiftFunctor _ y).mapHomologicalComplex _

variable {C}
variable (K L : HomologicalComplex₂ C (up ℤ) (up ℤ)) (f : K ⟶ L)

/-- The isomorphism `(((shiftFunctor₁ C x).obj K).X a).X b ≅ (K.X a').X b` when `a' = a + x`. -/
def shiftFunctor₁XXIso (a x a' : ℤ) (h : a' = a + x) (b : ℤ) :
    (((shiftFunctor₁ C x).obj K).X a).X b ≅ (K.X a').X b := eqToIso (by subst h; rfl)

/-- The isomorphism `(((shiftFunctor₂ C y).obj K).X a).X b ≅ (K.X a).X b'` when `b' = b + y`. -/
def shiftFunctor₂XXIso (a b y b' : ℤ) (h : b' = b + y) :
    (((shiftFunctor₂ C y).obj K).X a).X b ≅ (K.X a).X b' := eqToIso (by subst h; rfl)

@[simp]
lemma shiftFunctor₁XXIso_refl (a b x : ℤ) :
    K.shiftFunctor₁XXIso a x (a + x) rfl b = Iso.refl _ := rfl

@[simp]
lemma shiftFunctor₂XXIso_refl (a b y : ℤ) :
    K.shiftFunctor₂XXIso a b y (b + y) rfl = Iso.refl _ := rfl

variable (x y : ℤ) [K.HasTotal (up ℤ)]

instance : ((shiftFunctor₁ C x).obj K).HasTotal (up ℤ) := fun n =>
  hasCoproduct_of_equiv_of_iso (K.toGradedObject.mapObjFun (π (up ℤ) (up ℤ) (up ℤ)) (n + x)) _
    { toFun := fun ⟨⟨a, b⟩, h⟩ => ⟨⟨a + x, b⟩, by
        simp only [Set.mem_preimage, instTotalComplexShape_π, Set.mem_singleton_iff] at h ⊢
        omega⟩
      invFun := fun ⟨⟨a, b⟩, h⟩ => ⟨(a - x, b), by
        simp only [Set.mem_preimage, instTotalComplexShape_π, Set.mem_singleton_iff] at h ⊢
        omega⟩
      left_inv := by
        rintro ⟨⟨a, b⟩, h⟩
        ext
        · dsimp
          omega
        · rfl
      right_inv := by
        intro ⟨⟨a, b⟩, h⟩
        ext
        · dsimp
          omega
        · rfl }
    (fun _ => Iso.refl _)

instance : ((shiftFunctor₂ C y).obj K).HasTotal (up ℤ) := fun n =>
  hasCoproduct_of_equiv_of_iso (K.toGradedObject.mapObjFun (π (up ℤ) (up ℤ) (up ℤ)) (n + y)) _
    { toFun := fun ⟨⟨a, b⟩, h⟩ => ⟨⟨a, b + y⟩, by
        simp only [Set.mem_preimage, instTotalComplexShape_π, Set.mem_singleton_iff] at h ⊢
        omega⟩
      invFun := fun ⟨⟨a, b⟩, h⟩ => ⟨(a, b - y), by
        simp only [Set.mem_preimage, instTotalComplexShape_π, Set.mem_singleton_iff] at h ⊢
        omega⟩
      left_inv := by
        rintro ⟨⟨a, b⟩, h⟩
        ext
        · rfl
        · dsimp
          omega
      right_inv := by
        intro ⟨⟨a, b⟩, h⟩
        ext
        · rfl
        · dsimp
          omega }
    (fun _ => Iso.refl _)

instance : ((shiftFunctor₂ C y ⋙ shiftFunctor₁ C x).obj K).HasTotal (up ℤ) := by
  dsimp
  infer_instance

instance : ((shiftFunctor₁ C x ⋙ shiftFunctor₂ C y).obj K).HasTotal (up ℤ) := by
  dsimp
  infer_instance

/-- Auxiliary definition for `totalShift₁Iso`. -/
noncomputable def totalShift₁XIso (n n' : ℤ) (h : n + x = n') :
    (((shiftFunctor₁ C x).obj K).total (up ℤ)).X n ≅ (K.total (up ℤ)).X n' where
  hom := totalDesc _ (fun p q hpq => K.ιTotal (up ℤ) (p + x) q n' (by dsimp at hpq ⊢; omega))
  inv := totalDesc _ (fun p q hpq =>
    (K.XXIsoOfEq (Int.sub_add_cancel p x) rfl).inv ≫
      ((shiftFunctor₁ C x).obj K).ιTotal (up ℤ) (p - x) q n
        (by dsimp at hpq ⊢; omega))
  hom_inv_id := by
    ext p q h
    dsimp
    simp only [ι_totalDesc_assoc, CochainComplex.shiftFunctor_obj_X', ι_totalDesc, comp_id]
    exact ((shiftFunctor₁ C x).obj K).XXIsoOfEq_inv_ιTotal _ (by omega) rfl _ _

@[reassoc]
lemma D₁_totalShift₁XIso_hom (n₀ n₁ n₀' n₁' : ℤ) (h₀ : n₀ + x = n₀') (h₁ : n₁ + x = n₁') :
    ((shiftFunctor₁ C x).obj K).D₁ (up ℤ) n₀ n₁ ≫ (K.totalShift₁XIso x n₁ n₁' h₁).hom =
      x.negOnePow • ((K.totalShift₁XIso x n₀ n₀' h₀).hom ≫ K.D₁ (up ℤ) n₀' n₁') := by
  by_cases h : (up ℤ).Rel n₀ n₁
  · apply total.hom_ext
    intro p q hpq
    dsimp at h hpq
    dsimp [totalShift₁XIso]
    rw [ι_D₁_assoc, Linear.comp_units_smul, ι_totalDesc_assoc, ι_D₁,
      ((shiftFunctor₁ C x).obj K).d₁_eq _ rfl _ _ (by dsimp; omega),
      K.d₁_eq _ (show p + x + 1 = p + 1 + x by omega) _ _ (by dsimp; omega)]
    dsimp
    rw [one_smul, Category.assoc, ι_totalDesc, one_smul, Linear.units_smul_comp]
  · rw [D₁_shape _ _ _ _ h, zero_comp, D₁_shape, comp_zero, smul_zero]
    intro h'
    apply h
    dsimp at h' ⊢
    omega

@[reassoc]
lemma D₂_totalShift₁XIso_hom (n₀ n₁ n₀' n₁' : ℤ) (h₀ : n₀ + x = n₀') (h₁ : n₁ + x = n₁') :
    ((shiftFunctor₁ C x).obj K).D₂ (up ℤ) n₀ n₁ ≫ (K.totalShift₁XIso x n₁ n₁' h₁).hom =
      x.negOnePow • ((K.totalShift₁XIso x n₀ n₀' h₀).hom ≫ K.D₂ (up ℤ) n₀' n₁') := by
  by_cases h : (up ℤ).Rel n₀ n₁
  · apply total.hom_ext
    intro p q hpq
    dsimp at h hpq
    dsimp [totalShift₁XIso]
    rw [ι_D₂_assoc, Linear.comp_units_smul, ι_totalDesc_assoc, ι_D₂,
      ((shiftFunctor₁ C x).obj K).d₂_eq _ _ rfl _ (by dsimp; omega),
      K.d₂_eq _ _ rfl _ (by dsimp; omega), smul_smul,
      Linear.units_smul_comp, Category.assoc, ι_totalDesc]
    dsimp
    congr 1
    rw [add_comm p, Int.negOnePow_add, ← mul_assoc, Int.units_mul_self, one_mul]
  · rw [D₂_shape _ _ _ _ h, zero_comp, D₂_shape, comp_zero, smul_zero]
    intro h'
    apply h
    dsimp at h' ⊢
    omega

/-- The isomorphism `((shiftFunctor₁ C x).obj K).total (up ℤ) ≅ (K.total (up ℤ))⟦x⟧`
expressing the compatibility of the total complex with the shift on the first indices.
This isomorphism does not involve signs. -/
noncomputable def totalShift₁Iso :
    ((shiftFunctor₁ C x).obj K).total (up ℤ) ≅ (K.total (up ℤ))⟦x⟧ :=
  HomologicalComplex.Hom.isoOfComponents (fun n => K.totalShift₁XIso x n (n + x) rfl)
    (fun n n' _ => by
      dsimp
      simp only [total_d, Preadditive.add_comp, Preadditive.comp_add, smul_add,
        Linear.comp_units_smul, K.D₁_totalShift₁XIso_hom x n n' _ _ rfl rfl,
        K.D₂_totalShift₁XIso_hom x n n' _ _ rfl rfl])

@[reassoc]
lemma ι_totalShift₁Iso_hom_f (a b n : ℤ) (h : a + b = n) (a' : ℤ) (ha' : a' = a + x)
    (n' : ℤ) (hn' : n' = n + x) :
    ((shiftFunctor₁ C x).obj K).ιTotal (up ℤ) a b n h ≫ (K.totalShift₁Iso x).hom.f n =
      (K.shiftFunctor₁XXIso a x a' ha' b).hom ≫ K.ιTotal (up ℤ) a' b n' (by dsimp; omega) ≫
        (CochainComplex.shiftFunctorObjXIso (K.total (up ℤ)) x n n' hn').inv := by
  subst ha' hn'
  simp [totalShift₁Iso, totalShift₁XIso]

@[reassoc]
lemma ι_totalShift₁Iso_inv_f (a b n : ℤ) (h : a + b = n) (a' n' : ℤ)
    (ha' : a' + b = n') (hn' : n' = n + x) :
    K.ιTotal (up ℤ) a' b n' ha' ≫
      (CochainComplex.shiftFunctorObjXIso (K.total (up ℤ)) x n n' hn').inv ≫
        (K.totalShift₁Iso x).inv.f n =
      (K.shiftFunctor₁XXIso a x a' (by omega) b).inv ≫
        ((shiftFunctor₁ C x).obj K).ιTotal (up ℤ) a b n h := by
  subst hn'
  obtain rfl : a = a' - x := by omega
  dsimp [totalShift₁Iso, totalShift₁XIso, shiftFunctor₁XXIso, XXIsoOfEq]
  simp only [id_comp, ι_totalDesc]

variable {K L} in
@[reassoc]
lemma totalShift₁Iso_hom_naturality [L.HasTotal (up ℤ)] :
    total.map ((shiftFunctor₁ C x).map f) (up ℤ) ≫ (L.totalShift₁Iso x).hom =
      (K.totalShift₁Iso x).hom ≫ (total.map f (up ℤ))⟦x⟧' := by
  ext n i₁ i₂ h
  dsimp at h
  dsimp
  rw [ιTotal_map_assoc, L.ι_totalShift₁Iso_hom_f x i₁ i₂ n h _ rfl _ rfl,
    K.ι_totalShift₁Iso_hom_f_assoc x i₁ i₂ n h _ rfl _ rfl]
  dsimp
  rw [id_comp, id_comp, id_comp, comp_id, ιTotal_map]

attribute [local simp] smul_smul

/-- Auxiliary definition for `totalShift₂Iso`. -/
noncomputable def totalShift₂XIso (n n' : ℤ) (h : n + y = n') :
    (((shiftFunctor₂ C y).obj K).total (up ℤ)).X n ≅ (K.total (up ℤ)).X n' where
  hom := totalDesc _ (fun p q hpq => (p * y).negOnePow • K.ιTotal (up ℤ) p (q + y) n'
    (by dsimp at hpq ⊢; omega))
  inv := totalDesc _ (fun p q hpq => (p * y).negOnePow •
    (K.XXIsoOfEq rfl (Int.sub_add_cancel q y)).inv ≫
      ((shiftFunctor₂ C y).obj K).ιTotal (up ℤ) p (q - y) n (by dsimp at hpq ⊢; omega))
  hom_inv_id := by
    ext p q h
    dsimp
    simp only [ι_totalDesc_assoc, Linear.units_smul_comp, ι_totalDesc, smul_smul,
      Int.units_mul_self, one_smul, comp_id]
    exact ((shiftFunctor₂ C y).obj K).XXIsoOfEq_inv_ιTotal _ rfl (by omega) _ _

@[reassoc]
lemma D₁_totalShift₂XIso_hom (n₀ n₁ n₀' n₁' : ℤ) (h₀ : n₀ + y = n₀') (h₁ : n₁ + y = n₁') :
    ((shiftFunctor₂ C y).obj K).D₁ (up ℤ) n₀ n₁ ≫ (K.totalShift₂XIso y n₁ n₁' h₁).hom =
      y.negOnePow • ((K.totalShift₂XIso y n₀ n₀' h₀).hom ≫ K.D₁ (up ℤ) n₀' n₁') := by
  by_cases h : (up ℤ).Rel n₀ n₁
  · apply total.hom_ext
    intro p q hpq
    dsimp at h hpq
    dsimp [totalShift₂XIso]
    rw [ι_D₁_assoc, Linear.comp_units_smul, ι_totalDesc_assoc, Linear.units_smul_comp,
      ι_D₁, smul_smul, ((shiftFunctor₂ C y).obj K).d₁_eq _ rfl _ _ (by dsimp; omega),
      K.d₁_eq _ rfl _ _ (by dsimp; omega)]
    dsimp
    rw [one_smul, one_smul, Category.assoc, ι_totalDesc, Linear.comp_units_smul,
      ← Int.negOnePow_add]
    congr 2
    linarith
  · rw [D₁_shape _ _ _ _ h, zero_comp, D₁_shape, comp_zero, smul_zero]
    intro h'
    apply h
    dsimp at h' ⊢
    omega

@[reassoc]
lemma D₂_totalShift₂XIso_hom (n₀ n₁ n₀' n₁' : ℤ) (h₀ : n₀ + y = n₀') (h₁ : n₁ + y = n₁') :
    ((shiftFunctor₂ C y).obj K).D₂ (up ℤ) n₀ n₁ ≫ (K.totalShift₂XIso y n₁ n₁' h₁).hom =
      y.negOnePow • ((K.totalShift₂XIso y n₀ n₀' h₀).hom ≫ K.D₂ (up ℤ) n₀' n₁') := by
  by_cases h : (up ℤ).Rel n₀ n₁
  · apply total.hom_ext
    intro p q hpq
    dsimp at h hpq
    dsimp [totalShift₂XIso]
    rw [ι_D₂_assoc, Linear.comp_units_smul, ι_totalDesc_assoc, Linear.units_smul_comp,
      smul_smul, ι_D₂, ((shiftFunctor₂ C y).obj K).d₂_eq _ _ rfl _ (by dsimp; omega),
      K.d₂_eq _ _ (show q + y + 1 = q + 1 + y by omega) _ (by dsimp; omega),
      Linear.units_smul_comp, Category.assoc, smul_smul, ι_totalDesc]
    dsimp
    simp only [Linear.units_smul_comp, Category.assoc, ι_totalDesc, Linear.comp_units_smul,
      smul_smul, ← Int.negOnePow_add]
<<<<<<< HEAD
      --, assoc, smul_smul, ι_totalDesc]
=======
>>>>>>> 45ab02c7
    congr 2
    omega
  · rw [D₂_shape _ _ _ _ h, zero_comp, D₂_shape, comp_zero, smul_zero]
    intro h'
    apply h
    dsimp at h' ⊢
    omega

/-- The isomorphism `((shiftFunctor₂ C y).obj K).total (up ℤ) ≅ (K.total (up ℤ))⟦y⟧`
expressing the compatibility of the total complex with the shift on the second indices.
This isomorphism involves signs: on the summand in degree `(p, q)` of `K`, it is given by the
multiplication by `(p * y).negOnePow`. -/
noncomputable def totalShift₂Iso :
    ((shiftFunctor₂ C y).obj K).total (up ℤ) ≅ (K.total (up ℤ))⟦y⟧ :=
  HomologicalComplex.Hom.isoOfComponents (fun n => K.totalShift₂XIso y n (n + y) rfl)
    (fun n n' _ => by
      dsimp
      simp only [total_d, Preadditive.add_comp, Preadditive.comp_add, smul_add,
        Linear.comp_units_smul, K.D₁_totalShift₂XIso_hom y n n' _ _ rfl rfl,
        K.D₂_totalShift₂XIso_hom y n n' _ _ rfl rfl])

@[reassoc]
lemma ι_totalShift₂Iso_hom_f (a b n : ℤ) (h : a + b = n) (b' : ℤ) (hb' : b' = b + y)
    (n' : ℤ) (hn' : n' = n + y) :
    ((shiftFunctor₂ C y).obj K).ιTotal (up ℤ) a b n h ≫ (K.totalShift₂Iso y).hom.f n =
      (a * y).negOnePow • (K.shiftFunctor₂XXIso a b y b' hb').hom ≫
        K.ιTotal (up ℤ) a b' n' (by dsimp; omega) ≫
          (CochainComplex.shiftFunctorObjXIso (K.total (up ℤ)) y n n' hn').inv := by
  subst hb' hn'
  simp [totalShift₂Iso, totalShift₂XIso]

@[reassoc]
lemma ι_totalShift₂Iso_inv_f (a b n : ℤ) (h : a + b = n) (b' n' : ℤ)
    (hb' : a + b' = n') (hn' : n' = n + y) :
    K.ιTotal (up ℤ) a b' n' hb' ≫
      (CochainComplex.shiftFunctorObjXIso (K.total (up ℤ)) y n n' hn').inv ≫
        (K.totalShift₂Iso y).inv.f n =
      (a * y).negOnePow • (K.shiftFunctor₂XXIso a b y b' (by omega)).inv ≫
        ((shiftFunctor₂ C y).obj K).ιTotal (up ℤ) a b n h := by
  subst hn'
  obtain rfl : b = b' - y := by omega
  dsimp [totalShift₂Iso, totalShift₂XIso, shiftFunctor₂XXIso, XXIsoOfEq]
  simp only [id_comp, ι_totalDesc]

variable {K L} in
@[reassoc]
lemma totalShift₂Iso_hom_naturality [L.HasTotal (up ℤ)] :
    total.map ((shiftFunctor₂ C y).map f) (up ℤ) ≫ (L.totalShift₂Iso y).hom =
      (K.totalShift₂Iso y).hom ≫ (total.map f (up ℤ))⟦y⟧' := by
  ext n i₁ i₂ h
  dsimp at h
  dsimp
  rw [ιTotal_map_assoc, L.ι_totalShift₂Iso_hom_f y i₁ i₂ n h _ rfl _ rfl,
    K.ι_totalShift₂Iso_hom_f_assoc y i₁ i₂ n h _ rfl _ rfl]
  dsimp
  rw [id_comp, id_comp, comp_id, comp_id, Linear.comp_units_smul,
    Linear.units_smul_comp, ιTotal_map]

variable (C) in
/-- The shift functors `shiftFunctor₁ C x` and `shiftFunctor₂ C y` on bicomplexes
with respect to both variables commute. -/
def shiftFunctor₁₂CommIso (x y : ℤ) :
    shiftFunctor₂ C y ⋙ shiftFunctor₁ C x ≅ shiftFunctor₁ C x ⋙ shiftFunctor₂ C y :=
  Iso.refl _

/-- The compatibility isomorphisms of the total complex with the shifts
in both variables "commute" only up to a sign `(x * y).negOnePow`. -/
lemma totalShift₁Iso_trans_totalShift₂Iso :
    ((shiftFunctor₂ C y).obj K).totalShift₁Iso x ≪≫
      (shiftFunctor (CochainComplex C ℤ) x).mapIso (K.totalShift₂Iso y) =
    (x * y).negOnePow • (total.mapIso ((shiftFunctor₁₂CommIso C x y).app K) (up ℤ)) ≪≫
      ((shiftFunctor₁ C x).obj K).totalShift₂Iso y ≪≫
      (shiftFunctor _ y).mapIso (K.totalShift₁Iso x) ≪≫
      (shiftFunctorComm (CochainComplex C ℤ) x y).app _ := by
  ext n n₁ n₂ h
  dsimp at h ⊢
  rw [Linear.comp_units_smul,ι_totalShift₁Iso_hom_f_assoc _ x n₁ n₂ n h _ rfl _ rfl,
    ιTotal_map_assoc, ι_totalShift₂Iso_hom_f_assoc _ y n₁ n₂ n h _ rfl _ rfl,
    Linear.units_smul_comp, Linear.comp_units_smul]
  dsimp [shiftFunctor₁₂CommIso]
  rw [id_comp, id_comp, id_comp, id_comp, comp_id,
    ι_totalShift₂Iso_hom_f _ y (n₁ + x) n₂ (n + x) (by omega) _ rfl _ rfl, smul_smul,
    ← Int.negOnePow_add, add_mul, add_comm (x * y)]
  dsimp
  rw [id_comp, comp_id,
    ι_totalShift₁Iso_hom_f_assoc _ x n₁ (n₂ + y) (n + y) (by omega) _ rfl (n + x + y) (by omega),
    CochainComplex.shiftFunctorComm_hom_app_f]
  dsimp
  rw [Iso.inv_hom_id, comp_id, id_comp]

/-- The compatibility isomorphisms of the total complex with the shifts
in both variables "commute" only up to a sign `(x * y).negOnePow`. -/
@[reassoc]
lemma totalShift₁Iso_hom_totalShift₂Iso_hom :
    (((shiftFunctor₂ C y).obj K).totalShift₁Iso x).hom ≫ (K.totalShift₂Iso y).hom⟦x⟧' =
      (x * y).negOnePow • (total.map ((shiftFunctor₁₂CommIso C x y).hom.app K) (up ℤ) ≫
          (((shiftFunctor₁ C x).obj K).totalShift₂Iso y).hom ≫
          (K.totalShift₁Iso x).hom⟦y⟧' ≫
          (shiftFunctorComm (CochainComplex C ℤ) x y).hom.app _) :=
  congr_arg Iso.hom (totalShift₁Iso_trans_totalShift₂Iso K x y)

end HomologicalComplex₂<|MERGE_RESOLUTION|>--- conflicted
+++ resolved
@@ -283,10 +283,6 @@
     dsimp
     simp only [Linear.units_smul_comp, Category.assoc, ι_totalDesc, Linear.comp_units_smul,
       smul_smul, ← Int.negOnePow_add]
-<<<<<<< HEAD
-      --, assoc, smul_smul, ι_totalDesc]
-=======
->>>>>>> 45ab02c7
     congr 2
     omega
   · rw [D₂_shape _ _ _ _ h, zero_comp, D₂_shape, comp_zero, smul_zero]
