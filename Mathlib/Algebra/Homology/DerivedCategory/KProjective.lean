--- conflicted
+++ resolved
@@ -35,11 +35,7 @@
     (K : CochainComplex C ℤ) (L : HomotopyCategory C (ComplexShape.up ℤ))
     [K.IsKProjective] :
     Function.Bijective (DerivedCategory.Qh.map :
-<<<<<<< HEAD
       ((HomotopyCategory.quotient _ _).obj K ⟶ L) → _) :=
-  (CochainComplex.IsKProjective.leftOrthogonal K).map_bijective_of_isTriangulated _ _
-=======
-      ((HomotopyCategory.quotient _ _).obj K ⟶ L) → _ ) :=
   (CochainComplex.IsKProjective.leftOrthogonal K).map_bijective_of_isTriangulated _ _
 
 namespace HomComplex.CohomologyClass
@@ -71,5 +67,4 @@
 
 end HomComplex.CohomologyClass
 
-end CochainComplex
->>>>>>> 665d8616
+end CochainComplex