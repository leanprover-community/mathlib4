/-
Copyright (c) 2025 Nailin Guan, Jingting Wang. All rights reserved.
Released under Apache 2.0 license as described in the file LICENSE.
Authors: Nailin Guan, Jingting Wang
-/
module

public import Mathlib.Algebra.Homology.ShortComplex.ExactFunctor
public import Mathlib.Algebra.Homology.DerivedCategory.Ext.ExtClass
public import Mathlib.Algebra.Homology.DerivedCategory.Ext.Linear
public import Mathlib.Algebra.Homology.DerivedCategory.ExactFunctor

/-!
# Map Between Ext Induced by Exact Functor

In this file, we develope the map `Ext^k (M, N) → Ext^k (F(M), F(N))`,
where `F` is an exact functor between abelian categories.

-/

@[expose] public section

universe t t' w w' u u' v v'

namespace CategoryTheory

open Limits Abelian

variable {C : Type u} [Category.{v} C] [Abelian C]
variable {D : Type u'} [Category.{v'} D] [Abelian D]

variable (F : C ⥤ D) [F.Additive] [PreservesFiniteLimits F] [PreservesFiniteColimits F]

<<<<<<< HEAD
lemma Functor.mapHomologicalComplex_map_exact {ι : Type*} (c : ComplexShape ι)
    (S : ShortComplex (HomologicalComplex C c)) (hS : S.Exact) :
    (S.map (F.mapHomologicalComplex c)).Exact := by
  refine (HomologicalComplex.exact_iff_degreewise_exact _).mpr (fun i ↦ ?_)
  have : (F.mapHomologicalComplex c) ⋙ (HomologicalComplex.eval D c i) =
    (HomologicalComplex.eval C c i) ⋙ F := by aesop_cat
  simp_rw [← ShortComplex.map_comp, this, ShortComplex.map_comp]
  exact ((HomologicalComplex.exact_iff_degreewise_exact S).mp hS i).map F

instance {ι : Type*} (c : ComplexShape ι) : PreservesFiniteLimits (F.mapHomologicalComplex c) := by
  have := ((F.mapHomologicalComplex c).exact_tfae.out 1 3).mp
  exact (this (F.mapHomologicalComplex_map_exact c)).1

instance {ι : Type*} (c : ComplexShape ι) :
    PreservesFiniteColimits (F.mapHomologicalComplex c) := by
  have := ((F.mapHomologicalComplex c).exact_tfae.out 1 3).mp
  exact (this (F.mapHomologicalComplex_map_exact c)).2

section

universe t t'

variable [HasDerivedCategory.{t} C] [HasDerivedCategory.{t'} D]

open DerivedCategory

lemma Functor.mapTriangleOfSESδ {S : ShortComplex (CochainComplex C ℤ)} (hS : S.ShortExact) :
    F.mapDerivedCategory.map (triangleOfSESδ hS) =
    (F.mapDerivedCategoryFactors.hom.app S.X₃) ≫
    triangleOfSESδ (hS.map_of_exact (F.mapHomologicalComplex (ComplexShape.up ℤ))) ≫
    ((shiftFunctor (DerivedCategory D) (1 : ℤ)).map (F.mapDerivedCategoryFactors.inv.app S.X₁)) ≫
    ((F.mapDerivedCategory.commShiftIso (1 : ℤ)).inv.app (Q.obj S.X₁)) := by
  change F.mapDerivedCategory.map (triangleOfSESδ hS) =
    (F.mapDerivedCategoryFactors.hom.app S.X₃) ≫
    triangleOfSESδ (hS.map_of_exact (F.mapHomologicalComplex (ComplexShape.up ℤ))) ≫
    ((shiftFunctor (DerivedCategory D) (1 : ℤ)).mapIso (F.mapDerivedCategoryFactors.app S.X₁)).inv ≫
    ((F.mapDerivedCategory.commShiftIso (1 : ℤ)).app (Q.obj S.X₁)).inv
  rw [← Category.assoc, ← Category.assoc, Iso.eq_comp_inv, Iso.eq_comp_inv]
  conv_lhs => simp only [comp_obj, ShortComplex.map_X₁, triangleOfSESδ,
    CochainComplex.mappingCone.triangle_obj₁, map_comp, map_inv, Iso.app_hom, Category.assoc,
    ← commShiftIso_comp_hom_app, mapIso_hom]
  rw [NatTrans.shift_app_comm]
  simp only [ShortComplex.map_X₁, triangleOfSESδ]
  rw [commShiftIso_comp_hom_app, IsIso.inv_comp_eq]
  simp only [← Category.assoc]
  change _ ≫ ((Q.commShiftIso (1 : ℤ)).app ((F.mapHomologicalComplex (ComplexShape.up ℤ)).obj
    S.X₁)).hom = _ ≫ ((Q.commShiftIso (1 : ℤ)).app ((F.mapHomologicalComplex
    (ComplexShape.up ℤ)).obj S.X₁)).hom
  rw [Iso.cancel_iso_hom_right]
  have eq1 : F.mapDerivedCategory.map (Q.map (CochainComplex.mappingCone.descShortComplex S)) ≫
    F.mapDerivedCategoryFactors.hom.app S.X₃ = F.mapDerivedCategoryFactors.hom.app
    (CochainComplex.mappingCone S.f) ≫ Q.map ((F.mapHomologicalComplex (ComplexShape.up ℤ)).map
    (CochainComplex.mappingCone.descShortComplex S)) := by
    rw [← Functor.comp_map, ← NatIso.naturality_2 F.mapDerivedCategoryFactors]
    simp
  have eq2 : F.mapDerivedCategory.map (Q.map (CochainComplex.mappingCone.triangle S.f).mor₃) ≫
    F.mapDerivedCategoryFactors.hom.app ((shiftFunctor (CochainComplex C ℤ) 1).obj S.X₁) =
    F.mapDerivedCategoryFactors.hom.app (CochainComplex.mappingCone S.f) ≫ Q.map
    ((F.mapHomologicalComplex (ComplexShape.up ℤ)).map
    (CochainComplex.mappingCone.triangle S.f).mor₃) := by
    rw [← Functor.comp_map, ← NatIso.naturality_2 F.mapDerivedCategoryFactors]
    simp
  rw [eq1, eq2]
  simp only [Category.assoc]
  change (F.mapDerivedCategoryFactors.app (CochainComplex.mappingCone S.f)).hom ≫ _ =
    (F.mapDerivedCategoryFactors.app (CochainComplex.mappingCone S.f)).hom ≫ _
  rw [Iso.cancel_iso_hom_left, ← Q.map_comp, CochainComplex.mappingCone.map_δ, ← Category.assoc,
    Q.map_comp]
  congr 1
  rw [IsIso.eq_comp_inv, ← Q.map_comp]
  congr 1
  ext n
  simp [CochainComplex.mappingCone.mapHomologicalComplexIso,
    CochainComplex.mappingCone.descShortComplex,
    CochainComplex.mappingCone.mapHomologicalComplexXIso,
    CochainComplex.mappingCone.mapHomologicalComplexXIso'_hom,
    mapHomologicalComplex_map_f, CochainComplex.mappingCone.desc_f _ _ _ _ n (n + 1) rfl]

lemma Functor.mapShiftedHom_singleδ {S : ShortComplex C} (hS : S.ShortExact) :
    (F.mapDerivedCategorySingleFunctor 0).inv.app S.X₃ ≫
      ShiftedHom.map hS.singleδ F.mapDerivedCategory ≫
        (shiftFunctor (DerivedCategory D) 1).map ((F.mapDerivedCategorySingleFunctor 0).hom.app
          S.X₁) = (hS.map_of_exact F).singleδ := by
  simp only [comp_obj, ShiftedHom.map, ShortComplex.ShortExact.singleδ,
    SingleFunctors.evaluation_obj, SingleFunctors.postcomp_functor, mapIso_hom,
    SingleFunctors.evaluation_map, ShortComplex.map_X₁, mapIso_inv, map_comp, Category.assoc,
    commShiftIso_hom_naturality, ShortComplex.map_X₃]
  rw [F.mapTriangleOfSESδ]
  simp only [ShortComplex.map_X₃, comp_obj, ShortComplex.map_X₁, Category.assoc,
    Iso.inv_hom_id_app_assoc]
  simp only [singleFunctorsPostcompQIso_hom_hom, NatTrans.id_app, map_id,
    singleFunctorsPostcompQIso_inv_hom, SingleFunctors.postcomp_functor, comp_obj, Category.id_comp]
  erw [map_id, map_id, map_id]
  simp only [Category.id_comp, Category.comp_id]
  have eq1 : (F.mapDerivedCategorySingleFunctor 0).inv.app S.X₃ ≫
    F.mapDerivedCategoryFactors.hom.app ((HomologicalComplex.single C (ComplexShape.up ℤ) 0).obj
    S.X₃) = Q.map ((F.mapCochainComplexSingleFunctor 0).inv.app S.X₃) := by
    simp only [comp_obj, mapDerivedCategorySingleFunctor, CochainComplex.singleFunctor,
      CochainComplex.singleFunctors, CochainComplex.shiftFunctor_obj_X', singleFunctorIsoCompQ,
      isoWhiskerRight_refl, isoWhiskerLeft_refl, Iso.refl_symm, Iso.refl_trans, Iso.trans_inv,
      Iso.refl_inv, Category.id_comp, isoWhiskerRight_inv, Iso.symm_inv, Category.assoc,
      isoWhiskerLeft_inv, NatTrans.comp_app, associator_inv_app, whiskerRight_app,
      associator_hom_app, whiskerLeft_app, Category.comp_id, Iso.inv_hom_id_app]
    exact Category.id_comp _
  have eq2 : (F.mapDerivedCategoryFactors.inv.app ((HomologicalComplex.single C (ComplexShape.up ℤ)
    0).obj S.X₁) ≫ (F.mapDerivedCategorySingleFunctor 0).hom.app S.X₁) =
    Q.map ((F.mapCochainComplexSingleFunctor 0).hom.app S.X₁) := by
    simp only [comp_obj, mapDerivedCategorySingleFunctor, CochainComplex.singleFunctor,
      CochainComplex.singleFunctors, CochainComplex.shiftFunctor_obj_X', singleFunctorIsoCompQ,
      isoWhiskerRight_refl, isoWhiskerLeft_refl, Iso.refl_symm, Iso.refl_trans, Iso.trans_hom,
      isoWhiskerLeft_hom, Iso.symm_hom, isoWhiskerRight_hom, Iso.refl_hom, NatTrans.comp_app,
      associator_hom_app, whiskerLeft_app, associator_inv_app, whiskerRight_app, NatTrans.id_app,
      Category.id_comp]
    erw [Category.id_comp]
    simp only [Iso.inv_hom_id_app_assoc]
    exact Category.comp_id _
  rw [← (shiftFunctor (DerivedCategory D) 1).map_comp, eq2, ← Category.assoc, eq1]
  generalize_proofs _ _ _ _ _ _ _ h1 _ h2
  let f : ((S.map (CochainComplex.singleFunctor C 0)).map (F.mapHomologicalComplex
    (ComplexShape.up ℤ))) ⟶ (S.map F).map (CochainComplex.singleFunctor D 0) := {
    τ₁ := (F.mapCochainComplexSingleFunctor 0).hom.app S.X₁
    τ₂ := (F.mapCochainComplexSingleFunctor 0).hom.app S.X₂
    τ₃ := (F.mapCochainComplexSingleFunctor 0).hom.app S.X₃
    comm₁₂ := (NatTrans.naturality _ S.f).symm
    comm₂₃ := (NatTrans.naturality _ S.g).symm }
  change _ ≫ triangleOfSESδ h1 ≫ (shiftFunctor (DerivedCategory D) 1).map (Q.map f.τ₁) = _
  rw [triangleOfSESδ_hom h1 h2 f]
  change Q.map ((F.mapCochainComplexSingleFunctor 0).app S.X₃).inv ≫
    Q.map ((F.mapCochainComplexSingleFunctor 0).app S.X₃).hom ≫ _ = _
  rw [← Category.assoc, ← Q.map_comp]
  simp

end

section Ext

=======
>>>>>>> 9f697a25
open Localization

instance [h : HasExt.{w'} D] (X Y : C) : HasSmallLocalizedShiftedHom.{w'}
    (HomologicalComplex.quasiIso D (ComplexShape.up ℤ)) ℤ
    (((F ⋙ CochainComplex.singleFunctor D 0).obj X))
    (((F ⋙ CochainComplex.singleFunctor D 0).obj Y)) :=
  h (F.obj X) (F.obj Y)

/-- The map between `Ext` induced by `F.mapShiftedHomAddHom`. -/
noncomputable def Abelian.Ext.mapExactFunctor [HasExt.{w} C] [HasExt.{w'} D] {X Y : C} {n : ℕ}
    (f : Ext.{w} X Y n) : Ext.{w'} (F.obj X) (F.obj Y) n :=
  (F.mapHomologicalComplexUpToQuasiIsoLocalizerMorphism
    (ComplexShape.up ℤ)).smallShiftedHomMap
    ((F.mapCochainComplexSingleFunctor 0).app X) ((F.mapCochainComplexSingleFunctor 0).app Y) f

open Functor in
lemma Abelian.Ext.mapExactFunctor_eq_shiftedHom_map
    [HasDerivedCategory.{t} C] [HasDerivedCategory.{t'} D]
    [HasExt.{w} C] [HasExt.{w'} D] {X Y : C} {n : ℕ} (e : Ext X Y n) :
    (e.mapExactFunctor F).hom =
    (F.mapDerivedCategorySingleFunctor 0).inv.app X ≫ e.hom.map F.mapDerivedCategory ≫
    ((F.mapDerivedCategorySingleFunctor 0).hom.app Y)⟦(n : ℤ)⟧' := by
  rw [← ShiftedHom.comp_mk₀ _ 0 rfl, ← ShiftedHom.mk₀_comp 0 rfl]
  simp only [Ext.hom, Ext.homEquiv, comp_obj]
  apply Eq.trans ((F.mapHomologicalComplexUpToQuasiIsoLocalizerMorphism
    (ComplexShape.up ℤ)).equiv_smallShiftedHomMap
    DerivedCategory.Q DerivedCategory.Q
    ((F.mapCochainComplexSingleFunctor 0).app X) ((F.mapCochainComplexSingleFunctor 0).app Y)
    F.mapDerivedCategory F.mapDerivedCategoryFactors.symm e)
  simp only [comp_obj, mapHomologicalComplexUpToQuasiIsoLocalizerMorphism_functor, Iso.app_inv,
    Iso.symm_hom, Iso.symm_inv, Iso.app_hom]
  congr 2
  · simp only [mapCochainComplexSingleFunctor, mapDerivedCategorySingleFunctor,
      DerivedCategory.singleFunctorIsoCompQ, isoWhiskerRight_refl, isoWhiskerLeft_refl,
      Iso.refl_trans, Iso.trans_inv, Iso.refl_inv, Category.id_comp, isoWhiskerRight_inv,
      Iso.symm_inv, Category.assoc, isoWhiskerLeft_inv, NatTrans.comp_app, comp_obj, Iso.refl_symm,
      associator_inv_app, whiskerRight_app, associator_hom_app, whiskerLeft_app, Category.comp_id]
    exact (Category.id_comp _).symm
  · congr 1
    simp only [mapCochainComplexSingleFunctor, mapDerivedCategorySingleFunctor,
      DerivedCategory.singleFunctorIsoCompQ, isoWhiskerRight_refl, isoWhiskerLeft_refl,
      Iso.refl_symm, Iso.refl_trans, Iso.trans_hom, isoWhiskerLeft_hom, Iso.symm_hom,
      isoWhiskerRight_hom, Iso.refl_hom, NatTrans.comp_app, comp_obj, associator_hom_app,
      whiskerLeft_app, associator_inv_app, whiskerRight_app, NatTrans.id_app, Category.id_comp]
    nth_rw 2 [← Category.assoc]
    exact (Category.comp_id _).symm.trans (Category.id_comp _).symm

attribute [local simp] Abelian.Ext.mapExactFunctor_eq_shiftedHom_map
attribute [local simp] ShiftedHom.map_zero ShiftedHom.map_add ShiftedHom.map_smul
attribute [local instance] HasDerivedCategory.standard

@[simp]
lemma Abelian.Ext.mapExactFunctor_zero [HasExt.{w} C] [HasExt.{w'} D] (X Y : C) (n : ℕ) :
    (0 : Ext X Y n).mapExactFunctor F  = 0 := by
  aesop

@[simp]
lemma Abelian.Ext.mapExactFunctor_add [HasExt.{w} C] [HasExt.{w'} D] (X Y : C) (n : ℕ)
    (f g : Ext.{w} X Y n) :
    (f + g).mapExactFunctor F  = f.mapExactFunctor F + g.mapExactFunctor F := by
  aesop

/-- The additive homomorphism between `Ext` induced by `F.mapShiftedHomAddHom`. -/
noncomputable def Functor.mapExtAddHom [HasExt.{w} C] [HasExt.{w'} D] (X Y : C) (n : ℕ) :
    Ext.{w} X Y n →+ Ext.{w'} (F.obj X) (F.obj Y) n where
  toFun e := e.mapExactFunctor F
  map_zero' := by simp
  map_add' := by simp

@[simp]
lemma Functor.mapExtAddHom_coe [HasExt.{w} C] [HasExt.{w'} D] (X Y : C) (n : ℕ) :
    ⇑(F.mapExtAddHom X Y n) = Ext.mapExactFunctor F := rfl

lemma Functor.mapExtAddHom_apply [HasExt.{w} C] [HasExt.{w'} D] (X Y : C) (n : ℕ) (e : Ext X Y n) :
    F.mapExtAddHom X Y n e = e.mapExactFunctor F := rfl

variable (R : Type*) [Ring R] [CategoryTheory.Linear R C] [CategoryTheory.Linear R D] [F.Linear R]

@[simp]
lemma Functor.mapExactFunctor_smul [HasExt.{w} C] [HasExt.{w'} D] (X Y : C) (n : ℕ)
    (r : R) (f : Ext.{w} X Y n) : (r • f).mapExactFunctor F  = r • (f.mapExactFunctor F) := by
  aesop

/-- Upgrade of `F.mapExtAddHom` assuming `F` is linear. -/
noncomputable def Functor.mapExtLinearMap [HasExt.{w} C] [HasExt.{w'} D] (X Y : C) (n : ℕ) :
    Ext.{w} X Y n →ₗ[R] Ext.{w'} (F.obj X) (F.obj Y) n where
  __ := F.mapExtAddHom X Y n
  map_smul' := by simp

@[simp]
lemma Functor.mapExtLinearMap_toAddMonoidHom [HasExt.{w} C] [HasExt.{w'} D] (X Y : C) (n : ℕ) :
    F.mapExtLinearMap R X Y n = F.mapExtAddHom X Y n := rfl

lemma Functor.mapExtLinearMap_coe [HasExt.{w} C] [HasExt.{w'} D] (X Y : C) (n : ℕ) :
    ⇑(F.mapExtLinearMap R X Y n) = Ext.mapExactFunctor F := rfl

lemma Functor.mapExtLinearMap_apply [HasExt.{w} C] [HasExt.{w'} D] (X Y : C) (n : ℕ)
    (e : Ext X Y n) : F.mapExtLinearMap R X Y n e = e.mapExactFunctor F := rfl

<<<<<<< HEAD
namespace Abelian.Ext

lemma mapExt_mk₀_eq_mk₀_map [HasExt.{w} C] [HasExt.{w'} D] {X Y : C} (f : X ⟶ Y) :
    (mk₀ f).mapExactFunctor F = mk₀ (F.map f) := by
  let _ : (F.mapHomologicalComplexUpToQuasiIsoLocalizerMorphism
    (ComplexShape.up ℤ)).functor.CommShift ℤ := F.commShiftMapCochainComplex
  simp only [Ext.mapExactFunctor, Functor.comp_obj, Int.cast_ofNat_Int, mk₀]
  rw [(F.mapHomologicalComplexUpToQuasiIsoLocalizerMorphism
    (ComplexShape.up ℤ)).smallShiftedHomMap_mk₀
    ((F.mapCochainComplexSingleFunctor 0).app X) ((F.mapCochainComplexSingleFunctor 0).app Y)
    (0 : ℤ) rfl ((CochainComplex.singleFunctor C 0).map f)]
  congr
  simp only [Functor.comp_obj, Functor.mapHomologicalComplexUpToQuasiIsoLocalizerMorphism_functor,
    Functor.mapCochainComplexSingleFunctor, Iso.app_inv, Iso.app_hom]
  exact NatIso.naturality_1 _ f

lemma mapExactFunctor₀ [HasExt.{w} C] [HasExt.{w'} D] (X Y : C) :
    Ext.mapExactFunctor F (X := X) (Y := Y) = Ext.homEquiv₀.symm ∘ F.map ∘ Ext.homEquiv₀ := by
  ext x
  rcases (Ext.mk₀_bijective X Y).2 x with ⟨y, hy⟩
  simp [← hy, Ext.mapExt_mk₀_eq_mk₀_map, Ext.homEquiv₀]

lemma mapExt_comp_eq_comp_mapExt [HasExt.{w} C] [HasExt.{w'} D] {X Y Z : C} {a b : ℕ}
    (α : Ext X Y a) (β : Ext Y Z b) {c : ℕ} (h : a + b = c) :
    (α.comp β h).mapExactFunctor F = (α.mapExactFunctor F).comp (β.mapExactFunctor F) h := by
  let _ : (F.mapHomologicalComplexUpToQuasiIsoLocalizerMorphism
    (ComplexShape.up ℤ)).functor.CommShift ℤ := F.commShiftMapCochainComplex
  simp only [mapExactFunctor, Functor.comp_obj, comp]
  have h' : b + a = (c : ℤ) := by simp [← h, add_comm]
  rw [(F.mapHomologicalComplexUpToQuasiIsoLocalizerMorphism
    (ComplexShape.up ℤ)).smallShiftedHomMap_comp
    ((F.mapCochainComplexSingleFunctor 0).app X) ((F.mapCochainComplexSingleFunctor 0).app Y)
    ((F.mapCochainComplexSingleFunctor 0).app Z) α β h']

lemma mapExt_extClass_eq_extClass_map [HasExt.{w} C] [HasExt.{w'} D] {S : ShortComplex C}
    (hS : S.ShortExact) : hS.extClass.mapExactFunctor F = (hS.map_of_exact F).extClass := by
  let _ := HasDerivedCategory.standard C
  let _ := HasDerivedCategory.standard D
  ext
  rw [Ext.mapExactFunctor_eq_shiftedHom_map, hS.extClass_hom]
  exact (F.mapShiftedHom_singleδ hS).trans (hS.map_of_exact F).extClass_hom.symm

end Abelian.Ext

end Ext

=======
>>>>>>> 9f697a25
end CategoryTheory<|MERGE_RESOLUTION|>--- conflicted
+++ resolved
@@ -31,7 +31,6 @@
 
 variable (F : C ⥤ D) [F.Additive] [PreservesFiniteLimits F] [PreservesFiniteColimits F]
 
-<<<<<<< HEAD
 lemma Functor.mapHomologicalComplex_map_exact {ι : Type*} (c : ComplexShape ι)
     (S : ShortComplex (HomologicalComplex C c)) (hS : S.Exact) :
     (S.map (F.mapHomologicalComplex c)).Exact := by
@@ -51,8 +50,6 @@
   exact (this (F.mapHomologicalComplex_map_exact c)).2
 
 section
-
-universe t t'
 
 variable [HasDerivedCategory.{t} C] [HasDerivedCategory.{t'} D]
 
@@ -168,8 +165,6 @@
 
 section Ext
 
-=======
->>>>>>> 9f697a25
 open Localization
 
 instance [h : HasExt.{w'} D] (X Y : C) : HasSmallLocalizedShiftedHom.{w'}
@@ -269,7 +264,6 @@
 lemma Functor.mapExtLinearMap_apply [HasExt.{w} C] [HasExt.{w'} D] (X Y : C) (n : ℕ)
     (e : Ext X Y n) : F.mapExtLinearMap R X Y n e = e.mapExactFunctor F := rfl
 
-<<<<<<< HEAD
 namespace Abelian.Ext
 
 lemma mapExt_mk₀_eq_mk₀_map [HasExt.{w} C] [HasExt.{w'} D] {X Y : C} (f : X ⟶ Y) :
@@ -316,6 +310,4 @@
 
 end Ext
 
-=======
->>>>>>> 9f697a25
 end CategoryTheory