/-
Copyright (c) 2025 Nailin Guan, Jingting Wang. All rights reserved.
Released under Apache 2.0 license as described in the file LICENSE.
Authors: Nailin Guan, Jingting Wang
-/
import Mathlib.Algebra.Homology.ShortComplex.ExactFunctor
import Mathlib.Algebra.Homology.DerivedCategory.Ext.Linear
import Mathlib.Algebra.Homology.DerivedCategory.Ext.ExtClass
import Mathlib.Algebra.Homology.DerivedCategory.ExactFunctor

/-!
# Induced map between Ext

-/

universe w w' u u' v v'

namespace CategoryTheory

open Limits Abelian

variable {C : Type u} [Category.{v} C] [Abelian C]
variable {D : Type u'} [Category.{v'} D] [Abelian D]

variable (F : C ⥤ D) [F.Additive] [PreservesFiniteLimits F] [PreservesFiniteColimits F]

/-- The commute of `CochainComplex.singleFunctor` with `F` and `F.mapDerivedCategory`. -/
noncomputable def Functor.mapCochainComplexSingleFunctor (n : ℤ) :
    (CochainComplex.singleFunctor C n) ⋙ F.mapHomologicalComplex (ComplexShape.up ℤ) ≅
      F ⋙ (CochainComplex.singleFunctor D n) :=
  HomologicalComplex.singleMapHomologicalComplex F (ComplexShape.up ℤ) n

<<<<<<< HEAD
lemma Functor.mapHomologicalComplex_map_exact {ι : Type*} (c : ComplexShape ι)
    (S : ShortComplex (HomologicalComplex C c)) (hS : S.Exact) :
    (S.map (F.mapHomologicalComplex c)).Exact := by
  refine (HomologicalComplex.exact_iff_degreewise_exact _).mpr (fun i ↦ ?_)
  have : (F.mapHomologicalComplex c) ⋙ (HomologicalComplex.eval D c i) =
    (HomologicalComplex.eval C c i) ⋙ F := by aesop_cat
  simp_rw [← ShortComplex.map_comp, this, ShortComplex.map_comp]
  exact ((HomologicalComplex.exact_iff_degreewise_exact S).mp hS i).map F

instance {ι : Type*} (c : ComplexShape ι) : PreservesFiniteLimits (F.mapHomologicalComplex c) := by
  have := ((F.mapHomologicalComplex c).exact_tfae.out 1 3).mp
  exact (this (F.mapHomologicalComplex_map_exact c)).1

instance {ι : Type*} (c : ComplexShape ι) :
    PreservesFiniteColimits (F.mapHomologicalComplex c) := by
  have := ((F.mapHomologicalComplex c).exact_tfae.out 1 3).mp
  exact (this (F.mapHomologicalComplex_map_exact c)).2

section

universe t t'

variable [HasDerivedCategory.{t} C] [HasDerivedCategory.{t'} D]

open DerivedCategory

lemma Functor.mapTriangleOfSESδ {S : ShortComplex (CochainComplex C ℤ)} (hS : S.ShortExact) :
    F.mapDerivedCategory.map (triangleOfSESδ hS) =
    (F.mapDerivedCategoryFactors.hom.app S.X₃) ≫
    triangleOfSESδ (hS.map_of_exact (F.mapHomologicalComplex (ComplexShape.up ℤ))) ≫
    ((shiftFunctor (DerivedCategory D) (1 : ℤ)).map (F.mapDerivedCategoryFactors.inv.app S.X₁)) ≫
    ((F.mapDerivedCategory.commShiftIso (1 : ℤ)).inv.app (Q.obj S.X₁)) := by
  change F.mapDerivedCategory.map (triangleOfSESδ hS) =
    (F.mapDerivedCategoryFactors.hom.app S.X₃) ≫
    triangleOfSESδ (hS.map_of_exact (F.mapHomologicalComplex (ComplexShape.up ℤ))) ≫
    ((shiftFunctor (DerivedCategory D) (1 : ℤ)).mapIso (F.mapDerivedCategoryFactors.app S.X₁)).inv ≫
    ((F.mapDerivedCategory.commShiftIso (1 : ℤ)).app (Q.obj S.X₁)).inv
  rw [← Category.assoc, ← Category.assoc, Iso.eq_comp_inv, Iso.eq_comp_inv]
  conv_lhs => simp only [comp_obj, ShortComplex.map_X₁, triangleOfSESδ,
    CochainComplex.mappingCone.triangle_obj₁, map_comp, map_inv, Iso.app_hom, Category.assoc,
    ← commShiftIso_comp_hom_app, mapIso_hom]
  rw [NatTrans.shift_app_comm]
  simp only [ShortComplex.map_X₁, triangleOfSESδ]
  rw [commShiftIso_comp_hom_app, IsIso.inv_comp_eq]
  simp only [← Category.assoc]
  change _ ≫ ((Q.commShiftIso (1 : ℤ)).app ((F.mapHomologicalComplex (ComplexShape.up ℤ)).obj
    S.X₁)).hom = _ ≫ ((Q.commShiftIso (1 : ℤ)).app ((F.mapHomologicalComplex
    (ComplexShape.up ℤ)).obj S.X₁)).hom
  rw [Iso.cancel_iso_hom_right]
  have eq1 : F.mapDerivedCategory.map (Q.map (CochainComplex.mappingCone.descShortComplex S)) ≫
    F.mapDerivedCategoryFactors.hom.app S.X₃ = F.mapDerivedCategoryFactors.hom.app
    (CochainComplex.mappingCone S.f) ≫ Q.map ((F.mapHomologicalComplex (ComplexShape.up ℤ)).map
    (CochainComplex.mappingCone.descShortComplex S)) := by
    rw [← Functor.comp_map, ← NatIso.naturality_2 F.mapDerivedCategoryFactors]
    simp
  have eq2 : F.mapDerivedCategory.map (Q.map (CochainComplex.mappingCone.triangle S.f).mor₃) ≫
    F.mapDerivedCategoryFactors.hom.app ((shiftFunctor (CochainComplex C ℤ) 1).obj S.X₁) =
    F.mapDerivedCategoryFactors.hom.app (CochainComplex.mappingCone S.f) ≫ Q.map
    ((F.mapHomologicalComplex (ComplexShape.up ℤ)).map
    (CochainComplex.mappingCone.triangle S.f).mor₃) := by
    rw [← Functor.comp_map, ← NatIso.naturality_2 F.mapDerivedCategoryFactors]
    simp
  rw [eq1, eq2]
  simp only [Category.assoc]
  change (F.mapDerivedCategoryFactors.app (CochainComplex.mappingCone S.f)).hom ≫ _ =
    (F.mapDerivedCategoryFactors.app (CochainComplex.mappingCone S.f)).hom ≫ _
  rw [Iso.cancel_iso_hom_left, ← Q.map_comp, CochainComplex.mappingCone.map_δ, ← Category.assoc,
    Q.map_comp]
  congr 1
  rw [IsIso.eq_comp_inv, ← Q.map_comp]
  congr 1
  ext n
  simp [CochainComplex.mappingCone.mapHomologicalComplexIso,
    CochainComplex.mappingCone.descShortComplex,
    CochainComplex.mappingCone.mapHomologicalComplexXIso,
    CochainComplex.mappingCone.mapHomologicalComplexXIso'_hom,
    mapHomologicalComplex_map_f, CochainComplex.mappingCone.desc_f _ _ _ _ n (n + 1) rfl]

lemma Functor.mapShiftedHom_singleδ {S : ShortComplex C} (hS : S.ShortExact) :
    (F.mapDerivedCategorySingleFunctor 0).inv.app S.X₃ ≫
      ShiftedHom.map hS.singleδ F.mapDerivedCategory ≫
        (shiftFunctor (DerivedCategory D) 1).map ((F.mapDerivedCategorySingleFunctor 0).hom.app
          S.X₁) = (hS.map_of_exact F).singleδ := by
  simp only [comp_obj, ShiftedHom.map, ShortComplex.ShortExact.singleδ,
    SingleFunctors.evaluation_obj, SingleFunctors.postcomp_functor, mapIso_hom,
    SingleFunctors.evaluation_map, ShortComplex.map_X₁, mapIso_inv, map_comp, Category.assoc,
    commShiftIso_hom_naturality, ShortComplex.map_X₃]
  rw [F.mapTriangleOfSESδ]
  simp only [ShortComplex.map_X₃, comp_obj, ShortComplex.map_X₁, Category.assoc,
    Iso.inv_hom_id_app_assoc]
  simp only [singleFunctorsPostcompQIso_hom_hom, NatTrans.id_app, map_id,
    singleFunctorsPostcompQIso_inv_hom, SingleFunctors.postcomp_functor, comp_obj, Category.id_comp]
  erw [map_id, map_id, map_id]
  simp only [Category.id_comp, Category.comp_id]
  have eq1 : (F.mapDerivedCategorySingleFunctor 0).inv.app S.X₃ ≫
    F.mapDerivedCategoryFactors.hom.app ((HomologicalComplex.single C (ComplexShape.up ℤ) 0).obj
    S.X₃) = Q.map ((F.mapCochainComplexSingleFunctor 0).inv.app S.X₃) := by
    simp only [comp_obj, mapDerivedCategorySingleFunctor, CochainComplex.singleFunctor,
      CochainComplex.singleFunctors, CochainComplex.shiftFunctor_obj_X', singleFunctorIsoCompQ,
      isoWhiskerRight_refl, isoWhiskerLeft_refl, Iso.refl_symm, Iso.refl_trans, Iso.trans_inv,
      Iso.refl_inv, Category.id_comp, isoWhiskerRight_inv, Iso.symm_inv, Category.assoc,
      isoWhiskerLeft_inv, NatTrans.comp_app, associator_inv_app, whiskerRight_app,
      associator_hom_app, whiskerLeft_app, Category.comp_id, Iso.inv_hom_id_app]
    exact Category.id_comp _
  have eq2 : (F.mapDerivedCategoryFactors.inv.app ((HomologicalComplex.single C (ComplexShape.up ℤ)
    0).obj S.X₁) ≫ (F.mapDerivedCategorySingleFunctor 0).hom.app S.X₁) =
    Q.map ((F.mapCochainComplexSingleFunctor 0).hom.app S.X₁) := by
    simp only [comp_obj, mapDerivedCategorySingleFunctor, CochainComplex.singleFunctor,
      CochainComplex.singleFunctors, CochainComplex.shiftFunctor_obj_X', singleFunctorIsoCompQ,
      isoWhiskerRight_refl, isoWhiskerLeft_refl, Iso.refl_symm, Iso.refl_trans, Iso.trans_hom,
      isoWhiskerLeft_hom, Iso.symm_hom, isoWhiskerRight_hom, Iso.refl_hom, NatTrans.comp_app,
      associator_hom_app, whiskerLeft_app, associator_inv_app, whiskerRight_app, NatTrans.id_app,
      Category.id_comp]
    erw [Category.id_comp]
    simp only [Iso.inv_hom_id_app_assoc]
    exact Category.comp_id _
  rw [← (shiftFunctor (DerivedCategory D) 1).map_comp, eq2, ← Category.assoc, eq1]
  generalize_proofs _ _ _ _ _ _ _ h1 _ h2
  let f : ((S.map (CochainComplex.singleFunctor C 0)).map (F.mapHomologicalComplex
    (ComplexShape.up ℤ))) ⟶ (S.map F).map (CochainComplex.singleFunctor D 0) := {
    τ₁ := (F.mapCochainComplexSingleFunctor 0).hom.app S.X₁
    τ₂ := (F.mapCochainComplexSingleFunctor 0).hom.app S.X₂
    τ₃ := (F.mapCochainComplexSingleFunctor 0).hom.app S.X₃
    comm₁₂ := (NatTrans.naturality _ S.f).symm
    comm₂₃ := (NatTrans.naturality _ S.g).symm }
  change _ ≫ triangleOfSESδ h1 ≫ (shiftFunctor (DerivedCategory D) 1).map (Q.map f.τ₁) = _
  rw [triangleOfSESδ_hom h1 h2 f]
  change Q.map ((F.mapCochainComplexSingleFunctor 0).app S.X₃).inv ≫
    Q.map ((F.mapCochainComplexSingleFunctor 0).app S.X₃).hom ≫ _ = _
  rw [← Category.assoc, ← Q.map_comp]
  simp

end

section ShiftedHom

open DerivedCategory in
/-- The map between `ShiftedHom` induced by `F.mapDerivedCategory` where `F` is exact. -/
noncomputable def Functor.mapShiftedHom
    [HasDerivedCategory.{w} C] [HasDerivedCategory.{w'} D] (X Y : C) (n : ℤ) :
    ShiftedHom ((singleFunctor C 0).obj X) ((singleFunctor C 0).obj Y) n →
    ShiftedHom ((singleFunctor D 0).obj (F.obj X)) ((singleFunctor D 0).obj (F.obj Y)) n :=
  fun f ↦ (F.mapDerivedCategorySingleFunctor 0).inv.app X ≫
    f.map F.mapDerivedCategory ≫ ((F.mapDerivedCategorySingleFunctor 0).hom.app Y)⟦n⟧'

lemma Functor.mapShiftedHom_zero [HasDerivedCategory.{w} C] [HasDerivedCategory.{w'} D]
    (X Y : C) (n : ℤ) : F.mapShiftedHom X Y n 0 = 0 := by simp [mapShiftedHom, ShiftedHom.map]

open DerivedCategory in
lemma Functor.mapShiftedHom_add [HasDerivedCategory.{w} C] [HasDerivedCategory.{w'} D] (X Y : C)
    (n : ℤ) (x y : ShiftedHom ((singleFunctor C 0).obj X) ((singleFunctor C 0).obj Y) n) :
    F.mapShiftedHom X Y n (x + y) = F.mapShiftedHom X Y n x + F.mapShiftedHom X Y n y := by
  rw [mapShiftedHom, ShiftedHom.map, F.mapDerivedCategory.map_add]
  simp [mapShiftedHom, ShiftedHom.map]

open DerivedCategory in
/-- The additive homomorphism between `ShiftedHom` induced by
`F.mapDerivedCategory` where `F` is exact. -/
noncomputable def Functor.mapShiftedHomAddHom
    [HasDerivedCategory.{w} C] [HasDerivedCategory.{w'} D] (X Y : C) (n : ℤ) :
    ShiftedHom ((singleFunctor C 0).obj X) ((singleFunctor C 0).obj Y) n →+
    ShiftedHom ((singleFunctor D 0).obj (F.obj X)) ((singleFunctor D 0).obj (F.obj Y)) n := {
  toFun := F.mapShiftedHom X Y n
  map_zero' := F.mapShiftedHom_zero ..
  map_add' _ _ := F.mapShiftedHom_add .. }

variable (R : Type*) [Ring R] [CategoryTheory.Linear R C] [CategoryTheory.Linear R D] [F.Linear R]

instance [F.Linear R] : Functor.Linear R (F.mapHomotopyCategory (ComplexShape.up ℤ)) where
  map_smul {X Y} f r:= by
    dsimp only [Functor.mapHomotopyCategory]
    have full : (HomotopyCategory.quotient C (ComplexShape.up ℤ)).Full := Quotient.full_functor _
    rcases full.1 f with ⟨g, hg⟩
    rw [← hg, ← Functor.Linear.map_smul]
    simp only [HomotopyCategory.quotient, Quotient.lift_map_functor_map, Functor.comp_map,
      Functor.map_smul]
    rfl

instance [F.Linear R] [HasDerivedCategory.{w} C] [HasDerivedCategory.{w'} D] :
    F.mapDerivedCategory.Linear R := by
  rw [← Localization.functor_linear_iff DerivedCategory.Qh
    (HomotopyCategory.quasiIso C (ComplexShape.up ℤ)) R
    ((F.mapHomotopyCategory (ComplexShape.up ℤ)).comp DerivedCategory.Qh)
    F.mapDerivedCategory]
  infer_instance

open DerivedCategory in
lemma Functor.mapShiftedHomAddHom_linear [HasDerivedCategory.{w} C] [HasDerivedCategory.{w'} D]
    (X Y : C) (n : ℤ) (r : R)
    (x : ShiftedHom ((singleFunctor C 0).obj X) ((singleFunctor C 0).obj Y) (n : ℤ)) :
    (F.mapShiftedHomAddHom X Y n) (r • x) = r • ((F.mapShiftedHomAddHom X Y n) x)  := by
  simp only [mapShiftedHomAddHom, mapShiftedHom, comp_obj, AddMonoidHom.coe_mk, ZeroHom.coe_mk]
  rw [← Linear.comp_smul, ← Linear.smul_comp]
  congr
  simp [ShiftedHom.map, F.mapDerivedCategory.map_smul]

open DerivedCategory in
/-- Upgrade of `F.mapShiftedHomAddHom` assuming `F` is linear. -/
noncomputable def Functor.mapShiftedHomLinearMap
    [HasDerivedCategory.{w} C] [HasDerivedCategory.{w'} D] (X Y : C) (n : ℤ) :
    ShiftedHom ((singleFunctor C 0).obj X) ((singleFunctor C 0).obj Y) n →ₗ[R]
    ShiftedHom ((singleFunctor D 0).obj (F.obj X)) ((singleFunctor D 0).obj (F.obj Y)) n where
  __ := F.mapShiftedHomAddHom X Y n
  map_smul' := F.mapShiftedHomAddHom_linear R X Y n

end ShiftedHom

=======
>>>>>>> ed4ff1de
section Ext

open Localization

instance [h : HasExt.{w'} D] (X Y : C) : HasSmallLocalizedShiftedHom.{w'}
    (HomologicalComplex.quasiIso D (ComplexShape.up ℤ)) ℤ
    (((F ⋙ CochainComplex.singleFunctor D 0).obj X))
    (((F ⋙ CochainComplex.singleFunctor D 0).obj Y)) :=
  h (F.obj X) (F.obj Y)

/-- The map between `Ext` induced by `F.mapShiftedHomAddHom`. -/
noncomputable def Functor.mapExt [HasExt.{w} C] [HasExt.{w'} D] (X Y : C) (n : ℕ)
    (f : Ext.{w} X Y n) : Ext.{w'} (F.obj X) (F.obj Y) n :=
  let _ : (F.mapHomologicalComplexUpToQuasiIsoLocalizerMorphism
    (ComplexShape.up ℤ)).functor.CommShift ℤ := F.commShiftMapCochainComplex
  (F.mapHomologicalComplexUpToQuasiIsoLocalizerMorphism
    (ComplexShape.up ℤ)).smallShiftedHomMap
    ((F.mapCochainComplexSingleFunctor 0).app X) ((F.mapCochainComplexSingleFunctor 0).app Y) f

section

universe t t'

variable [HasDerivedCategory.{t} C] [HasDerivedCategory.{t'} D]

lemma Functor.mapExt_eq_shiftedHom_map [HasExt.{w} C] [HasExt.{w'} D] (X Y : C) (n : ℕ)
    (e : Ext X Y n) : (F.mapExt X Y n e).hom =
    (F.mapDerivedCategorySingleFunctor 0).inv.app X ≫ e.hom.map F.mapDerivedCategory ≫
    ((F.mapDerivedCategorySingleFunctor 0).hom.app Y)⟦(n : ℤ)⟧' := by
  rw [← ShiftedHom.comp_mk₀ _ 0 rfl, ← ShiftedHom.mk₀_comp 0 rfl]
  simp only [Ext.hom, Ext.homEquiv, comp_obj]
  let _ : (F.mapHomologicalComplexUpToQuasiIsoLocalizerMorphism
    (ComplexShape.up ℤ)).functor.CommShift ℤ := F.commShiftMapCochainComplex
  let _ : NatTrans.CommShift F.mapDerivedCategoryFactors.symm.hom ℤ :=
    NatTrans.CommShift.of_iso_inv F.mapDerivedCategoryFactors ℤ
  apply Eq.trans ((F.mapHomologicalComplexUpToQuasiIsoLocalizerMorphism
    (ComplexShape.up ℤ)).equiv_smallShiftedHomMap
    DerivedCategory.Q DerivedCategory.Q
    ((F.mapCochainComplexSingleFunctor 0).app X) ((F.mapCochainComplexSingleFunctor 0).app Y)
    F.mapDerivedCategory F.mapDerivedCategoryFactors.symm e)
  simp only [comp_obj, mapHomologicalComplexUpToQuasiIsoLocalizerMorphism_functor, Iso.app_inv,
    Iso.symm_hom, Iso.symm_inv, Iso.app_hom]
  congr 2
  · simp only [mapCochainComplexSingleFunctor, mapDerivedCategorySingleFunctor,
      DerivedCategory.singleFunctorIsoCompQ, isoWhiskerRight_refl, isoWhiskerLeft_refl,
      Iso.refl_trans, Iso.trans_inv, Iso.refl_inv, Category.id_comp, isoWhiskerRight_inv,
      Iso.symm_inv, Category.assoc, isoWhiskerLeft_inv, NatTrans.comp_app, comp_obj, Iso.refl_symm,
      associator_inv_app, whiskerRight_app, associator_hom_app, whiskerLeft_app, Category.comp_id]
    exact (Category.id_comp _).symm
  · congr 1
    simp only [mapCochainComplexSingleFunctor, mapDerivedCategorySingleFunctor,
      DerivedCategory.singleFunctorIsoCompQ, isoWhiskerRight_refl, isoWhiskerLeft_refl,
      Iso.refl_symm, Iso.refl_trans, Iso.trans_hom, isoWhiskerLeft_hom, Iso.symm_hom,
      isoWhiskerRight_hom, Iso.refl_hom, NatTrans.comp_app, comp_obj, associator_hom_app,
      whiskerLeft_app, associator_inv_app, whiskerRight_app, NatTrans.id_app, Category.id_comp]
    nth_rw 2 [← Category.assoc]
    exact (Category.comp_id _).symm.trans (Category.id_comp _).symm

lemma Functor.mapExt_eq_map [HasExt.{w} C] [HasExt.{w'} D] (X Y : C) (n : ℕ)
  (e : Ext X Y n) : (F.mapExt X Y n e).hom =
      (F.mapDerivedCategorySingleFunctor 0).inv.app X ≫ F.mapDerivedCategory.map e.hom ≫
        (F.mapDerivedCategory.commShiftIso (n : ℤ)).hom.app _ ≫
          ((F.mapDerivedCategorySingleFunctor 0).hom.app Y)⟦(n : ℤ)⟧' := by
  nth_rw 2 [← Category.assoc]
  exact F.mapExt_eq_shiftedHom_map X Y n e

end

lemma Functor.mapExt_zero [HasExt.{w} C] [HasExt.{w'} D] (X Y : C) (n : ℕ) :
    F.mapExt X Y n 0 = 0 := by
  let _ := HasDerivedCategory.standard C
  let _ := HasDerivedCategory.standard D
  ext
  simp [F.mapExt_eq_map]

lemma Functor.mapExt_add [HasExt.{w} C] [HasExt.{w'} D] (X Y : C) (n : ℕ) (f g : Ext.{w} X Y n) :
    F.mapExt X Y n (f + g) = F.mapExt X Y n f + F.mapExt X Y n g := by
  let _ := HasDerivedCategory.standard C
  let _ := HasDerivedCategory.standard D
  ext
  simp [F.mapExt_eq_map, F.mapDerivedCategory.map_add]

/-- The additive homomorphism between `Ext` induced by `F.mapShiftedHomAddHom`. -/
noncomputable def Functor.mapExtAddHom [HasExt.{w} C] [HasExt.{w'} D] (X Y : C) (n : ℕ) :
    Ext.{w} X Y n →+ Ext.{w'} (F.obj X) (F.obj Y) n where
  toFun := F.mapExt X Y n
  map_zero' := F.mapExt_zero X Y n
  map_add' := F.mapExt_add X Y n

@[simp]
lemma Functor.mapExtAddHom_coe [HasExt.{w} C] [HasExt.{w'} D] (X Y : C) (n : ℕ) :
    F.mapExtAddHom X Y n = F.mapExt X Y n := rfl

variable (R : Type*) [Ring R] [CategoryTheory.Linear R C] [CategoryTheory.Linear R D] [F.Linear R]

lemma Functor.mapExtAddHom_linear [HasExt.{w} C] [HasExt.{w'} D] (X Y : C) (n : ℕ)
    (r : R) (f : Ext.{w} X Y n) : F.mapExtAddHom X Y n (r • f) = r • (F.mapExtAddHom X Y n f) := by
  let _ := HasDerivedCategory.standard C
  let _ := HasDerivedCategory.standard D
  ext
  simp [F.mapExt_eq_map, F.mapDerivedCategory.map_smul]

/-- Upgrade of `F.mapExtAddHom` assuming `F` is linear. -/
noncomputable def Functor.mapExtLinearMap [HasExt.{w} C] [HasExt.{w'} D] (X Y : C) (n : ℕ) :
    Ext.{w} X Y n →ₗ[R] Ext.{w'} (F.obj X) (F.obj Y) n where
  __ := F.mapExtAddHom X Y n
  map_smul' := F.mapExtAddHom_linear R X Y n

@[simp]
lemma Functor.mapExtLinearMap_toAddMonoidHom [HasExt.{w} C] [HasExt.{w'} D] (X Y : C) (n : ℕ) :
    F.mapExtLinearMap R X Y n = F.mapExtAddHom X Y n := rfl

lemma Functor.mapExtLinearMap_coe [HasExt.{w} C] [HasExt.{w'} D] (X Y : C) (n : ℕ) :
    F.mapExtLinearMap R X Y n = F.mapExt X Y n := rfl

<<<<<<< HEAD
section

universe t t'

variable [HasDerivedCategory.{t} C] [HasDerivedCategory.{t'} D]

lemma Functor.mapExtLinearMap_eq_mapShiftedHomLinearMap [HasExt.{w} C] [HasExt.{w'} D] (X Y : C)
    (n : ℕ) : F.mapExtLinearMap R X Y n = (Ext.homLinearEquiv.symm.toLinearMap.comp
    (F.mapShiftedHomLinearMap R X Y n)).comp Ext.homLinearEquiv.toLinearMap :=
  LinearMap.ext (fun _ ↦ congr_fun (F.mapExt_eq_mapShiftedHom X Y n) _)

end

namespace Abelian.Ext

lemma mapExt_mk₀_eq_mk₀_map [HasExt.{w} C] [HasExt.{w'} D] {X Y : C} (f : X ⟶ Y) :
    F.mapExt X Y 0 (mk₀ f) = mk₀ (F.map f) := by
  let _ : (F.mapHomologicalComplexUpToQuasiIsoLocalizerMorphism
    (ComplexShape.up ℤ)).functor.CommShift ℤ := F.commShiftMapCochainComplex
  simp only [Functor.mapExt, Functor.comp_obj, Int.cast_ofNat_Int, mk₀]
  rw [(F.mapHomologicalComplexUpToQuasiIsoLocalizerMorphism
    (ComplexShape.up ℤ)).smallShiftedHomMap_mk₀
    ((F.mapCochainComplexSingleFunctor 0).app X) ((F.mapCochainComplexSingleFunctor 0).app Y)
    (0 : ℤ) rfl ((CochainComplex.singleFunctor C 0).map f)]
  congr
  simp only [Functor.comp_obj, Functor.mapHomologicalComplexUpToQuasiIsoLocalizerMorphism_functor,
    Functor.mapCochainComplexSingleFunctor, Iso.app_inv, Iso.app_hom]
  exact NatIso.naturality_1 _ f

lemma mapExt_comp_eq_comp_mapExt [HasExt.{w} C] [HasExt.{w'} D] {X Y Z : C} {a b : ℕ}
    (α : Ext X Y a) (β : Ext Y Z b) {c : ℕ} (h : a + b = c) :
    F.mapExt X Z c (α.comp β h) = (F.mapExt X Y a α).comp (F.mapExt Y Z b β) h := by
  let _ : (F.mapHomologicalComplexUpToQuasiIsoLocalizerMorphism
    (ComplexShape.up ℤ)).functor.CommShift ℤ := F.commShiftMapCochainComplex
  simp [Functor.mapExt, comp]
  have h' : b + a = (c : ℤ) := by simp [← h, add_comm]
  rw [(F.mapHomologicalComplexUpToQuasiIsoLocalizerMorphism
    (ComplexShape.up ℤ)).smallShiftedHomMap_comp
    ((F.mapCochainComplexSingleFunctor 0).app X) ((F.mapCochainComplexSingleFunctor 0).app Y)
    ((F.mapCochainComplexSingleFunctor 0).app Z) α β h']

lemma mapExt_extClass_eq_extClass_map [HasExt.{w} C] [HasExt.{w'} D] {S : ShortComplex C}
    (hS : S.ShortExact) : F.mapExt S.X₃ S.X₁ 1 hS.extClass = (hS.map_of_exact F).extClass := by
  let _ := HasDerivedCategory.standard C
  let _ := HasDerivedCategory.standard D
  /-have : F.mapShiftedHom S.X₃ S.X₁ 1 hS.extClass.hom = (hS.map_of_exact F).extClass.hom := by
    rw [hS.extClass_hom, (hS.map_of_exact F).extClass_hom]

    sorry-/
  --simp [hS.extClass_hom, (hS.map_of_exact F).extClass_hom]
  #check F.mapShiftedHom_singleδ hS
  /-simpa only [F.mapExt_eq_mapShiftedHom, Int.cast_ofNat_Int, Function.comp_apply,
    Equiv.symm_apply_eq]-/
  sorry

end Abelian.Ext

=======
>>>>>>> ed4ff1de
end Ext

end CategoryTheory<|MERGE_RESOLUTION|>--- conflicted
+++ resolved
@@ -30,7 +30,6 @@
       F ⋙ (CochainComplex.singleFunctor D n) :=
   HomologicalComplex.singleMapHomologicalComplex F (ComplexShape.up ℤ) n
 
-<<<<<<< HEAD
 lemma Functor.mapHomologicalComplex_map_exact {ι : Type*} (c : ComplexShape ι)
     (S : ShortComplex (HomologicalComplex C c)) (hS : S.Exact) :
     (S.map (F.mapHomologicalComplex c)).Exact := by
@@ -165,81 +164,6 @@
 
 end
 
-section ShiftedHom
-
-open DerivedCategory in
-/-- The map between `ShiftedHom` induced by `F.mapDerivedCategory` where `F` is exact. -/
-noncomputable def Functor.mapShiftedHom
-    [HasDerivedCategory.{w} C] [HasDerivedCategory.{w'} D] (X Y : C) (n : ℤ) :
-    ShiftedHom ((singleFunctor C 0).obj X) ((singleFunctor C 0).obj Y) n →
-    ShiftedHom ((singleFunctor D 0).obj (F.obj X)) ((singleFunctor D 0).obj (F.obj Y)) n :=
-  fun f ↦ (F.mapDerivedCategorySingleFunctor 0).inv.app X ≫
-    f.map F.mapDerivedCategory ≫ ((F.mapDerivedCategorySingleFunctor 0).hom.app Y)⟦n⟧'
-
-lemma Functor.mapShiftedHom_zero [HasDerivedCategory.{w} C] [HasDerivedCategory.{w'} D]
-    (X Y : C) (n : ℤ) : F.mapShiftedHom X Y n 0 = 0 := by simp [mapShiftedHom, ShiftedHom.map]
-
-open DerivedCategory in
-lemma Functor.mapShiftedHom_add [HasDerivedCategory.{w} C] [HasDerivedCategory.{w'} D] (X Y : C)
-    (n : ℤ) (x y : ShiftedHom ((singleFunctor C 0).obj X) ((singleFunctor C 0).obj Y) n) :
-    F.mapShiftedHom X Y n (x + y) = F.mapShiftedHom X Y n x + F.mapShiftedHom X Y n y := by
-  rw [mapShiftedHom, ShiftedHom.map, F.mapDerivedCategory.map_add]
-  simp [mapShiftedHom, ShiftedHom.map]
-
-open DerivedCategory in
-/-- The additive homomorphism between `ShiftedHom` induced by
-`F.mapDerivedCategory` where `F` is exact. -/
-noncomputable def Functor.mapShiftedHomAddHom
-    [HasDerivedCategory.{w} C] [HasDerivedCategory.{w'} D] (X Y : C) (n : ℤ) :
-    ShiftedHom ((singleFunctor C 0).obj X) ((singleFunctor C 0).obj Y) n →+
-    ShiftedHom ((singleFunctor D 0).obj (F.obj X)) ((singleFunctor D 0).obj (F.obj Y)) n := {
-  toFun := F.mapShiftedHom X Y n
-  map_zero' := F.mapShiftedHom_zero ..
-  map_add' _ _ := F.mapShiftedHom_add .. }
-
-variable (R : Type*) [Ring R] [CategoryTheory.Linear R C] [CategoryTheory.Linear R D] [F.Linear R]
-
-instance [F.Linear R] : Functor.Linear R (F.mapHomotopyCategory (ComplexShape.up ℤ)) where
-  map_smul {X Y} f r:= by
-    dsimp only [Functor.mapHomotopyCategory]
-    have full : (HomotopyCategory.quotient C (ComplexShape.up ℤ)).Full := Quotient.full_functor _
-    rcases full.1 f with ⟨g, hg⟩
-    rw [← hg, ← Functor.Linear.map_smul]
-    simp only [HomotopyCategory.quotient, Quotient.lift_map_functor_map, Functor.comp_map,
-      Functor.map_smul]
-    rfl
-
-instance [F.Linear R] [HasDerivedCategory.{w} C] [HasDerivedCategory.{w'} D] :
-    F.mapDerivedCategory.Linear R := by
-  rw [← Localization.functor_linear_iff DerivedCategory.Qh
-    (HomotopyCategory.quasiIso C (ComplexShape.up ℤ)) R
-    ((F.mapHomotopyCategory (ComplexShape.up ℤ)).comp DerivedCategory.Qh)
-    F.mapDerivedCategory]
-  infer_instance
-
-open DerivedCategory in
-lemma Functor.mapShiftedHomAddHom_linear [HasDerivedCategory.{w} C] [HasDerivedCategory.{w'} D]
-    (X Y : C) (n : ℤ) (r : R)
-    (x : ShiftedHom ((singleFunctor C 0).obj X) ((singleFunctor C 0).obj Y) (n : ℤ)) :
-    (F.mapShiftedHomAddHom X Y n) (r • x) = r • ((F.mapShiftedHomAddHom X Y n) x)  := by
-  simp only [mapShiftedHomAddHom, mapShiftedHom, comp_obj, AddMonoidHom.coe_mk, ZeroHom.coe_mk]
-  rw [← Linear.comp_smul, ← Linear.smul_comp]
-  congr
-  simp [ShiftedHom.map, F.mapDerivedCategory.map_smul]
-
-open DerivedCategory in
-/-- Upgrade of `F.mapShiftedHomAddHom` assuming `F` is linear. -/
-noncomputable def Functor.mapShiftedHomLinearMap
-    [HasDerivedCategory.{w} C] [HasDerivedCategory.{w'} D] (X Y : C) (n : ℤ) :
-    ShiftedHom ((singleFunctor C 0).obj X) ((singleFunctor C 0).obj Y) n →ₗ[R]
-    ShiftedHom ((singleFunctor D 0).obj (F.obj X)) ((singleFunctor D 0).obj (F.obj Y)) n where
-  __ := F.mapShiftedHomAddHom X Y n
-  map_smul' := F.mapShiftedHomAddHom_linear R X Y n
-
-end ShiftedHom
-
-=======
->>>>>>> ed4ff1de
 section Ext
 
 open Localization
@@ -355,20 +279,6 @@
 lemma Functor.mapExtLinearMap_coe [HasExt.{w} C] [HasExt.{w'} D] (X Y : C) (n : ℕ) :
     F.mapExtLinearMap R X Y n = F.mapExt X Y n := rfl
 
-<<<<<<< HEAD
-section
-
-universe t t'
-
-variable [HasDerivedCategory.{t} C] [HasDerivedCategory.{t'} D]
-
-lemma Functor.mapExtLinearMap_eq_mapShiftedHomLinearMap [HasExt.{w} C] [HasExt.{w'} D] (X Y : C)
-    (n : ℕ) : F.mapExtLinearMap R X Y n = (Ext.homLinearEquiv.symm.toLinearMap.comp
-    (F.mapShiftedHomLinearMap R X Y n)).comp Ext.homLinearEquiv.toLinearMap :=
-  LinearMap.ext (fun _ ↦ congr_fun (F.mapExt_eq_mapShiftedHom X Y n) _)
-
-end
-
 namespace Abelian.Ext
 
 lemma mapExt_mk₀_eq_mk₀_map [HasExt.{w} C] [HasExt.{w'} D] {X Y : C} (f : X ⟶ Y) :
@@ -413,8 +323,6 @@
 
 end Abelian.Ext
 
-=======
->>>>>>> ed4ff1de
 end Ext
 
 end CategoryTheory