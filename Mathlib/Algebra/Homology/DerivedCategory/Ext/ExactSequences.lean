--- conflicted
+++ resolved
@@ -13,13 +13,9 @@
 
 In this file, we obtain the covariant long exact sequence of `Ext` when `n₀ + 1 = n₁`:
 `Ext X S.X₁ n₀ → Ext X S.X₂ n₀ → Ext X S.X₃ n₀ → Ext X S.X₁ n₁ → Ext X S.X₂ n₁ → Ext X S.X₃ n₁`
-<<<<<<< HEAD
-when `S` is a short exact short complex in an abelian category `C`
-and `X : C`. Similarly, if `Y : C`, there is a contravariant long exact sequence :
+when `S` is a short exact short complex in an abelian category `C`, `n₀ + 1 = n₁` and `X : C`.
+Similarly, if `Y : C`, there is a contravariant long exact sequence :
 `Ext S.X₃ Y n₀ → Ext S.X₂ Y n₀ → Ext S.X₁ Y n₀ → Ext S.X₃ Y n₁ → Ext S.X₂ Y n₁ → Ext S.X₁ Y n₁`.
-=======
-when `S` is a short exact short complex in an abelian category `C`, `n₀ + 1 = n₁` and `X : C`.
->>>>>>> 884be87e
 
 -/
 
@@ -236,7 +232,8 @@
 
 /-- Given a short exact short complex `S` in an abelian category `C` and an object `Y : C`,
 this is the long exact sequence
-`Ext S.X₃ Y n₀ → Ext S.X₂ Y n₀ → Ext S.X₁ Y n₀ → Ext S.X₃ Y n₁ → Ext S.X₂ Y n₁ → Ext S.X₁ Y n₁`. -/
+`Ext S.X₃ Y n₀ → Ext S.X₂ Y n₀ → Ext S.X₁ Y n₀ → Ext S.X₃ Y n₁ → Ext S.X₂ Y n₁ → Ext S.X₁ Y n₁`
+when `1 + n₀ = n₁`. -/
 noncomputable def contravariantSequence : ComposableArrows AddCommGrp.{w} 5 :=
   mk₅ (AddCommGrp.ofHom ((mk₀ S.g).precomp Y (zero_add n₀)))
     (AddCommGrp.ofHom ((mk₀ S.f).precomp Y (zero_add n₀)))
