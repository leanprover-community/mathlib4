--- conflicted
+++ resolved
@@ -159,20 +159,6 @@
   rw [ShortComplex.ab_exact_iff] at this
   exact this x₃ hx₃
 
-<<<<<<< HEAD
-lemma postcomp_mk₀_injective_of_mono (L M N : C) (f : M ⟶ N) (mono : Mono f) :
-    Function.Injective (((Ext.mk₀ f)).postcomp L (add_zero 0)) := by
-  rw [← AddMonoidHom.ker_eq_bot_iff, AddSubgroup.eq_bot_iff_forall]
-  intro x hx
-  simp only [AddMonoidHom.mem_ker, AddMonoidHom.flip_apply, Ext.bilinearComp_apply_apply] at hx
-  rw [← Ext.mk₀_homEquiv₀_apply x, Ext.mk₀_comp_mk₀] at hx
-  have : (Ext.addEquiv₀ x ≫ f) = 0 := Ext.addEquiv₀.symm.map_eq_zero_iff.mp hx
-  exact Ext.addEquiv₀.map_eq_zero_iff.mp (Limits.zero_of_comp_mono f this)
-
-lemma mono_postcomp_mk₀_of_mono (L M N : C) (f : M ⟶ N) (mono : Mono f) :
-    Mono (AddCommGrpCat.ofHom <| ((Ext.mk₀ f)).postcomp L (add_zero 0)) :=
-  (AddCommGrpCat.mono_iff_injective _).mpr (postcomp_mk₀_injective_of_mono L M N f mono)
-=======
 lemma postcomp_mk₀_injective_of_mono (L : C) {M N : C} (f : M ⟶ N) [hf : Mono f] :
     Function.Injective ((Ext.mk₀ f).postcomp L (add_zero 0)) := by
   rw [← AddMonoidHom.ker_eq_bot_iff, AddSubgroup.eq_bot_iff_forall]
@@ -183,7 +169,6 @@
 lemma mono_postcomp_mk₀_of_mono (L : C) {M N : C} (f : M ⟶ N) [hf : Mono f] :
     Mono (AddCommGrpCat.ofHom <| (Ext.mk₀ f).postcomp L (add_zero 0)) :=
   (AddCommGrpCat.mono_iff_injective _).mpr (postcomp_mk₀_injective_of_mono L f)
->>>>>>> c6e912c3
 
 end CovariantSequence
 
@@ -303,20 +288,6 @@
   rw [ShortComplex.ab_exact_iff] at this
   exact this x₃ hx₃
 
-<<<<<<< HEAD
-lemma precomp_mk₀_injective_of_epi (L M N : C) (g : M ⟶ N) (epi : Epi g) :
-    Function.Injective (((Ext.mk₀ g)).precomp L (zero_add 0)) := by
-  rw [← AddMonoidHom.ker_eq_bot_iff, AddSubgroup.eq_bot_iff_forall]
-  intro x hx
-  simp only [AddMonoidHom.mem_ker, Ext.bilinearComp_apply_apply] at hx
-  rw [← Ext.mk₀_homEquiv₀_apply x, Ext.mk₀_comp_mk₀] at hx
-  have : (g ≫ Ext.addEquiv₀ x) = 0 := Ext.addEquiv₀.symm.map_eq_zero_iff.mp hx
-  exact Ext.addEquiv₀.map_eq_zero_iff.mp (Limits.zero_of_epi_comp g this)
-
-lemma mono_precomp_mk₀_of_epi (L M N : C) (g : M ⟶ N) (epi : Epi g) :
-    Mono (AddCommGrpCat.ofHom <| ((Ext.mk₀ g)).precomp L (zero_add 0)) :=
-  (AddCommGrpCat.mono_iff_injective _).mpr (precomp_mk₀_injective_of_epi L M N g epi)
-=======
 lemma precomp_mk₀_injective_of_epi (L : C) {M N : C} (g : M ⟶ N) [hg : Epi g] :
     Function.Injective ((Ext.mk₀ g).precomp L (zero_add 0)) := by
   rw [← AddMonoidHom.ker_eq_bot_iff, AddSubgroup.eq_bot_iff_forall]
@@ -327,7 +298,6 @@
 lemma mono_precomp_mk₀_of_epi (L : C) {M N : C} (g : M ⟶ N) [hg : Epi g] :
     Mono (AddCommGrpCat.ofHom <| (Ext.mk₀ g).precomp L (zero_add 0)) :=
   (AddCommGrpCat.mono_iff_injective _).mpr (precomp_mk₀_injective_of_epi L g)
->>>>>>> c6e912c3
 
 end ContravariantSequence
 
