--- conflicted
+++ resolved
@@ -249,16 +249,9 @@
       (LinearMap.ext fun s ↦ (LinearMap.ext fun m ↦ (by simp)))
   · exact LinearMap.ext fun φ ↦ TensorProduct.AlgebraTensorModule.curry_injective
       (LinearMap.ext fun s ↦ (LinearMap.ext fun m ↦ (by simp)))
-<<<<<<< HEAD
-  · sorry
-  · sorry
-  · sorry
-  · sorry
-=======
 
   -- Waiting for the left exactness of hom
   all_goals sorry
->>>>>>> 95fc0d35
 
 end
 
