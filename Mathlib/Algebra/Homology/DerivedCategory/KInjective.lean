/-
Copyright (c) 2025 Joël Riou. All rights reserved.
Released under Apache 2.0 license as described in the file LICENSE.
Authors: Joël Riou
-/
module

public import Mathlib.Algebra.Homology.DerivedCategory.SmallShiftedHom
public import Mathlib.Algebra.Homology.HomotopyCategory.KInjective

/-!
# Morphisms to K-injective complexes in the derived category

In this file, we show that if `L : CochainComplex C ℤ` is K-injective,
then for any `K : HomotopyCategory C (.up ℤ)`, the functor `DerivedCategory.Qh`
induces a bijection from the type of morphisms `K ⟶ (HomotopyCategory.quotient _ _).obj L)`
(i.e. homotopy classes of morphisms of cochain complexes) to the type of
morphisms in the derived category.

-/

@[expose] public section

universe w v u

open CategoryTheory

variable {C : Type u} [Category.{v} C] [Abelian C]

open CategoryTheory Localization DerivedCategory

namespace CochainComplex

lemma IsKInjective.Qh_map_bijective [HasDerivedCategory C]
    (K : HomotopyCategory C (ComplexShape.up ℤ))
    (L : CochainComplex C ℤ) [L.IsKInjective] :
    Function.Bijective (DerivedCategory.Qh.map :
<<<<<<< HEAD
      (K ⟶ (HomotopyCategory.quotient _ _).obj L) → _) :=
  (CochainComplex.IsKInjective.rightOrthogonal L).map_bijective_of_isTriangulated _ _
=======
      (K ⟶ (HomotopyCategory.quotient _ _).obj L) → _ ) :=
  (CochainComplex.IsKInjective.rightOrthogonal L).map_bijective_of_isTriangulated _ _

namespace HomComplex.CohomologyClass

variable (K L : CochainComplex C ℤ) (n : ℤ)
  [HasSmallLocalizedShiftedHom.{w} (HomologicalComplex.quasiIso C (.up ℤ)) ℤ K L]

lemma bijective_toSmallShiftedHom_of_isKInjective [L.IsKInjective] :
    Function.Bijective (toSmallShiftedHom.{w} (K := K) (L := L) (n := n)) := by
  letI := HasDerivedCategory.standard C
  rw [← Function.Bijective.of_comp_iff'
      (SmallShiftedHom.equiv _ DerivedCategory.Q).bijective,
    ← Function.Bijective.of_comp_iff' (Iso.homCongr ((quotientCompQhIso C).symm.app K)
      ((Q.commShiftIso n).symm.app L ≪≫ (quotientCompQhIso C).symm.app (L⟦n⟧))).bijective]
  convert (CochainComplex.IsKInjective.Qh_map_bijective _ _).comp (toHom_bijective K L n)
  ext x
  obtain ⟨x, rfl⟩ := x.mk_surjective
  simp [toHom_mk, ShiftedHom.map]

variable {K L n} in
/-- When `L` is a K-injective cochain complex, cohomology classes
in `CohomologyClass K L n` identify to elements in a type `SmallShiftedHom` relatively
to quasi-isomorphisms. -/
@[simps! -isSimp]
noncomputable def equivOfIsKInjective [L.IsKInjective] :
    CohomologyClass K L n ≃
      SmallShiftedHom.{w} (HomologicalComplex.quasiIso C (.up ℤ)) K L n :=
  Equiv.ofBijective _ (bijective_toSmallShiftedHom_of_isKInjective _ _ _)

end HomComplex.CohomologyClass

end CochainComplex
>>>>>>> 665d8616
<|MERGE_RESOLUTION|>--- conflicted
+++ resolved
@@ -35,11 +35,7 @@
     (K : HomotopyCategory C (ComplexShape.up ℤ))
     (L : CochainComplex C ℤ) [L.IsKInjective] :
     Function.Bijective (DerivedCategory.Qh.map :
-<<<<<<< HEAD
       (K ⟶ (HomotopyCategory.quotient _ _).obj L) → _) :=
-  (CochainComplex.IsKInjective.rightOrthogonal L).map_bijective_of_isTriangulated _ _
-=======
-      (K ⟶ (HomotopyCategory.quotient _ _).obj L) → _ ) :=
   (CochainComplex.IsKInjective.rightOrthogonal L).map_bijective_of_isTriangulated _ _
 
 namespace HomComplex.CohomologyClass
@@ -71,5 +67,4 @@
 
 end HomComplex.CohomologyClass
 
-end CochainComplex
->>>>>>> 665d8616
+end CochainComplex