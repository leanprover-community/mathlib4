--- conflicted
+++ resolved
@@ -98,13 +98,10 @@
 instance : F.mapDerivedCategory.IsTriangulated :=
   Functor.isTriangulated_of_precomp_iso F.mapDerivedCategoryFactorsh
 
-<<<<<<< HEAD
-=======
 instance : (F.mapHomologicalComplexUpToQuasiIsoLocalizerMorphism
     (ComplexShape.up ℤ)).functor.CommShift ℤ :=
   inferInstanceAs ((F.mapHomologicalComplex (ComplexShape.up ℤ)).CommShift ℤ)
 
->>>>>>> e54e1f0f
 /-- `DerivedCategory.singleFunctor` commutes with `F` and `F.mapDerivedCategory`. -/
 noncomputable def mapDerivedCategorySingleFunctor (n : ℤ) :
     DerivedCategory.singleFunctor C₁ n ⋙ F.mapDerivedCategory ≅
