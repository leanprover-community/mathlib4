--- conflicted
+++ resolved
@@ -92,19 +92,8 @@
       simp only [id_comp, mapDerivedCategoryFactorsh_hom_app, assoc, comp_id,
         ← Functor.map_comp_assoc, Iso.inv_hom_id_app, map_id, comp_obj])
 
-<<<<<<< HEAD
-/-- The commute of `DerivedCategory.singleFunctor` with `F` and `F.mapDerivedCategory`. -/
-noncomputable def mapDerivedCategorySingleFunctor (n : ℤ) :
-    (DerivedCategory.singleFunctor C₁ n) ⋙ F.mapDerivedCategory ≅
-      F ⋙ (DerivedCategory.singleFunctor C₂ n) :=
-  (isoWhiskerRight (DerivedCategory.singleFunctorIsoCompQ C₁ n) _)
-    ≪≫ associator .. ≪≫ (isoWhiskerLeft _ F.mapDerivedCategoryFactors) ≪≫ (associator ..).symm
-      ≪≫ isoWhiskerRight (HomologicalComplex.singleMapHomologicalComplex F (ComplexShape.up ℤ) n) _
-        ≪≫ (associator ..) ≪≫ (isoWhiskerLeft _ (DerivedCategory.singleFunctorIsoCompQ C₂ n)).symm
-=======
 instance : NatTrans.CommShift F.mapDerivedCategoryFactors.symm.hom ℤ :=
   NatTrans.CommShift.of_iso_inv F.mapDerivedCategoryFactors ℤ
->>>>>>> 641df740
 
 instance : F.mapDerivedCategory.IsTriangulated :=
   Functor.isTriangulated_of_precomp_iso F.mapDerivedCategoryFactorsh
