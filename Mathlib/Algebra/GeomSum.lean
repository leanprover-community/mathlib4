--- conflicted
+++ resolved
@@ -5,7 +5,6 @@
 import Mathlib.Tactic.Abel
 import Mathlib.Tactic.Positivity.Basic
 
-<<<<<<< HEAD
 /-!
 # Partial sums of geometric series
 
@@ -612,6 +611,4 @@
     _ = (m ^ n - 1) / (m - 1) := Nat.geomSum_eq hm _
     _ ≤ m ^ n - 1 := Nat.div_le_self _ _
     _ < m ^ n := tsub_lt_self (by positivity) zero_lt_one
-=======
-deprecated_module (since := "2025-06-19")
->>>>>>> 3fb2e061
+deprecated_module (since := "2025-06-19")