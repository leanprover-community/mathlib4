import Mathlib.Algebra.Group.NatPowAssoc
import Mathlib.Algebra.Order.Field.GeomSum
import Mathlib.Algebra.Order.Ring.GeomSum
import Mathlib.Algebra.Ring.Regular
import Mathlib.Tactic.Abel
import Mathlib.Tactic.Positivity.Basic

<<<<<<< HEAD
/-!
# Partial sums of geometric series

This file determines the values of the geometric series $\sum_{i=0}^{n-1} x^i$ and
$\sum_{i=0}^{n-1} x^i y^{n-1-i}$ and variants thereof. We also provide some bounds on the
"geometric" sum of `a/b^i` where `a b : ℕ`.

## Main statements

* `geom_sum_Ico` proves that $\sum_{i=m}^{n-1} x^i=\frac{x^n-x^m}{x-1}$ in a division ring.
* `geom_sum₂_Ico` proves that $\sum_{i=m}^{n-1} x^iy^{n - 1 - i}=\frac{x^n-y^{n-m}x^m}{x-y}$
  in a field.

Several variants are recorded, generalising in particular to the case of a noncommutative ring in
which `x` and `y` commute. Even versions not using division or subtraction, valid in each semiring,
are recorded.
-/

variable {R K : Type*}

open Finset MulOpposite

section Semiring

variable [Semiring R]

theorem geom_sum_succ {x : R} {n : ℕ} :
    ∑ i ∈ range (n + 1), x ^ i = (x * ∑ i ∈ range n, x ^ i) + 1 := by
  simp only [mul_sum, ← pow_succ', sum_range_succ', pow_zero]

theorem geom_sum_succ' {x : R} {n : ℕ} :
    ∑ i ∈ range (n + 1), x ^ i = x ^ n + ∑ i ∈ range n, x ^ i :=
  (sum_range_succ _ _).trans (add_comm _ _)

theorem geom_sum_zero (x : R) : ∑ i ∈ range 0, x ^ i = 0 :=
  rfl

theorem geom_sum_one (x : R) : ∑ i ∈ range 1, x ^ i = 1 := by simp

@[simp]
theorem geom_sum_two {x : R} : ∑ i ∈ range 2, x ^ i = x + 1 := by simp [geom_sum_succ']

@[simp]
theorem zero_geom_sum : ∀ {n}, ∑ i ∈ range n, (0 : R) ^ i = if n = 0 then 0 else 1
  | 0 => by simp
  | 1 => by simp
  | n + 2 => by
    rw [geom_sum_succ']
    simp [zero_geom_sum]

theorem one_geom_sum (n : ℕ) : ∑ i ∈ range n, (1 : R) ^ i = n := by simp

theorem op_geom_sum (x : R) (n : ℕ) : op (∑ i ∈ range n, x ^ i) = ∑ i ∈ range n, op x ^ i := by
  simp

@[simp]
theorem op_geom_sum₂ (x y : R) (n : ℕ) : ∑ i ∈ range n, op y ^ (n - 1 - i) * op x ^ i =
    ∑ i ∈ range n, op y ^ i * op x ^ (n - 1 - i) := by
  rw [← sum_range_reflect]
  refine sum_congr rfl fun j j_in => ?_
  rw [mem_range, Nat.lt_iff_add_one_le] at j_in
  congr
  apply tsub_tsub_cancel_of_le
  exact le_tsub_of_add_le_right j_in

theorem geom_sum₂_with_one (x : R) (n : ℕ) :
    ∑ i ∈ range n, x ^ i * 1 ^ (n - 1 - i) = ∑ i ∈ range n, x ^ i :=
  sum_congr rfl fun i _ => by rw [one_pow, mul_one]

/-- $x^n-y^n = (x-y) \sum x^ky^{n-1-k}$ reformulated without `-` signs. -/
protected theorem Commute.geom_sum₂_mul_add {x y : R} (h : Commute x y) (n : ℕ) :
    (∑ i ∈ range n, (x + y) ^ i * y ^ (n - 1 - i)) * x + y ^ n = (x + y) ^ n := by
  let f :  ℕ → ℕ → R := fun m i : ℕ => (x + y) ^ i * y ^ (m - 1 - i)
  change (∑ i ∈ range n, (f n) i) * x + y ^ n = (x + y) ^ n
  induction n with
  | zero => rw [range_zero, sum_empty, zero_mul, zero_add, pow_zero, pow_zero]
  | succ n ih =>
    have f_last : f (n + 1) n = (x + y) ^ n := by
      dsimp only [f]
      rw [← tsub_add_eq_tsub_tsub, Nat.add_comm, tsub_self, pow_zero, mul_one]
    have f_succ : ∀ i, i ∈ range n → f (n + 1) i = y * f n i := fun i hi => by
      dsimp only [f]
      have : Commute y ((x + y) ^ i) := (h.symm.add_right (Commute.refl y)).pow_right i
      rw [← mul_assoc, this.eq, mul_assoc, ← pow_succ' y (n - 1 - i), add_tsub_cancel_right,
        ← tsub_add_eq_tsub_tsub, add_comm 1 i]
      have : i + 1 + (n - (i + 1)) = n := add_tsub_cancel_of_le (mem_range.mp hi)
      rw [add_comm (i + 1)] at this
      rw [← this, add_tsub_cancel_right, add_comm i 1, ← add_assoc, add_tsub_cancel_right]
    rw [pow_succ' (x + y), add_mul, sum_range_succ_comm, add_mul, f_last, add_assoc,
      (((Commute.refl x).add_right h).pow_right n).eq, sum_congr rfl f_succ, ← mul_sum,
      pow_succ' y, mul_assoc, ← mul_add y, ih]

end Semiring

@[simp]
theorem neg_one_geom_sum [Ring R] {n : ℕ} :
    ∑ i ∈ range n, (-1 : R) ^ i = if Even n then 0 else 1 := by
  induction n with
  | zero => simp
  | succ k hk =>
    simp only [geom_sum_succ', Nat.even_add_one, hk]
    split_ifs with h
    · rw [h.neg_one_pow, add_zero]
    · rw [(Nat.not_even_iff_odd.1 h).neg_one_pow, neg_add_cancel]

theorem geom_sum₂_self {R : Type*} [Semiring R] (x : R) (n : ℕ) :
    ∑ i ∈ range n, x ^ i * x ^ (n - 1 - i) = n * x ^ (n - 1) :=
  calc
    ∑ i ∈ Finset.range n, x ^ i * x ^ (n - 1 - i) =
        ∑ i ∈ Finset.range n, x ^ (i + (n - 1 - i)) := by
      simp_rw [← pow_add]
    _ = ∑ _i ∈ Finset.range n, x ^ (n - 1) :=
      Finset.sum_congr rfl fun _ hi =>
        congr_arg _ <| add_tsub_cancel_of_le <| Nat.le_sub_one_of_lt <| Finset.mem_range.1 hi
    _ = #(range n) • x ^ (n - 1) := sum_const _
    _ = n * x ^ (n - 1) := by rw [Finset.card_range, nsmul_eq_mul]

/-- $x^n-y^n = (x-y) \sum x^ky^{n-1-k}$ reformulated without `-` signs. -/
theorem geom_sum₂_mul_add [CommSemiring R] (x y : R) (n : ℕ) :
    (∑ i ∈ range n, (x + y) ^ i * y ^ (n - 1 - i)) * x + y ^ n = (x + y) ^ n :=
  (Commute.all x y).geom_sum₂_mul_add n

theorem geom_sum_mul_add [Semiring R] (x : R) (n : ℕ) :
    (∑ i ∈ range n, (x + 1) ^ i) * x + 1 = (x + 1) ^ n := by
  have := (Commute.one_right x).geom_sum₂_mul_add n
  rw [one_pow, geom_sum₂_with_one] at this
  exact this

protected theorem Commute.geom_sum₂_mul [Ring R] {x y : R} (h : Commute x y) (n : ℕ) :
    (∑ i ∈ range n, x ^ i * y ^ (n - 1 - i)) * (x - y) = x ^ n - y ^ n := by
  have := (h.sub_left (Commute.refl y)).geom_sum₂_mul_add n
  rw [sub_add_cancel] at this
  rw [← this, add_sub_cancel_right]

theorem Commute.mul_neg_geom_sum₂ [Ring R] {x y : R} (h : Commute x y) (n : ℕ) :
    ((y - x) * ∑ i ∈ range n, x ^ i * y ^ (n - 1 - i)) = y ^ n - x ^ n := by
  apply op_injective
  simp only [op_mul, op_sub, op_pow]
  simp [(Commute.op h.symm).geom_sum₂_mul n]

theorem Commute.mul_geom_sum₂ [Ring R] {x y : R} (h : Commute x y) (n : ℕ) :
    ((x - y) * ∑ i ∈ range n, x ^ i * y ^ (n - 1 - i)) = x ^ n - y ^ n := by
  rw [← neg_sub (y ^ n), ← h.mul_neg_geom_sum₂, ← neg_mul, neg_sub]

theorem geom_sum₂_mul [CommRing R] (x y : R) (n : ℕ) :
    (∑ i ∈ range n, x ^ i * y ^ (n - 1 - i)) * (x - y) = x ^ n - y ^ n :=
  (Commute.all x y).geom_sum₂_mul n

theorem geom_sum₂_mul_of_ge [CommSemiring R] [PartialOrder R] [AddLeftReflectLE R] [AddLeftMono R]
    [ExistsAddOfLE R] [Sub R] [OrderedSub R] {x y : R} (hxy : y ≤ x) (n : ℕ) :
    (∑ i ∈ range n, x ^ i * y ^ (n - 1 - i)) * (x - y) = x ^ n - y ^ n := by
  apply eq_tsub_of_add_eq
  simpa only [tsub_add_cancel_of_le hxy] using geom_sum₂_mul_add (x - y) y n

theorem geom_sum₂_mul_of_le [CommSemiring R] [PartialOrder R] [AddLeftReflectLE R] [AddLeftMono R]
    [ExistsAddOfLE R] [Sub R] [OrderedSub R] {x y : R} (hxy : x ≤ y) (n : ℕ) :
    (∑ i ∈ range n, x ^ i * y ^ (n - 1 - i)) * (y - x) = y ^ n - x ^ n := by
  rw [← Finset.sum_range_reflect]
  convert geom_sum₂_mul_of_ge hxy n using 3
  simp_all only [Finset.mem_range]
  rw [mul_comm]
  congr
  omega

theorem Commute.sub_dvd_pow_sub_pow [Ring R] {x y : R} (h : Commute x y) (n : ℕ) :
    x - y ∣ x ^ n - y ^ n :=
  Dvd.intro _ <| h.mul_geom_sum₂ _

theorem sub_dvd_pow_sub_pow [CommRing R] (x y : R) (n : ℕ) : x - y ∣ x ^ n - y ^ n :=
  (Commute.all x y).sub_dvd_pow_sub_pow n

theorem nat_sub_dvd_pow_sub_pow (x y n : ℕ) : x - y ∣ x ^ n - y ^ n := by
  rcases le_or_gt y x with h | h
  · have : y ^ n ≤ x ^ n := Nat.pow_le_pow_left h _
    exact mod_cast sub_dvd_pow_sub_pow (x : ℤ) (↑y) n
  · have : x ^ n ≤ y ^ n := Nat.pow_le_pow_left h.le _
    exact (Nat.sub_eq_zero_of_le this).symm ▸ dvd_zero (x - y)

theorem one_sub_dvd_one_sub_pow [Ring R] (x : R) (n : ℕ) :
    1 - x ∣ 1 - x ^ n := by
  conv_rhs => rw [← one_pow n]
  exact (Commute.one_left x).sub_dvd_pow_sub_pow n

theorem sub_one_dvd_pow_sub_one [Ring R] (x : R) (n : ℕ) :
    x - 1 ∣ x ^ n - 1 := by
  conv_rhs => rw [← one_pow n]
  exact (Commute.one_right x).sub_dvd_pow_sub_pow n

lemma pow_one_sub_dvd_pow_mul_sub_one [Ring R] (x : R) (m n : ℕ) :
    ((x ^ m) - 1 : R) ∣ (x ^ (m * n) - 1) := by
  rw [npow_mul]
  exact sub_one_dvd_pow_sub_one (x := x ^ m) (n := n)

lemma nat_pow_one_sub_dvd_pow_mul_sub_one (x m n : ℕ) : x ^ m - 1 ∣ x ^ (m * n) - 1 := by
  nth_rw 2 [← Nat.one_pow n]
  rw [Nat.pow_mul x m n]
  apply nat_sub_dvd_pow_sub_pow (x ^ m) 1

theorem Odd.add_dvd_pow_add_pow [CommRing R] (x y : R) {n : ℕ} (h : Odd n) :
    x + y ∣ x ^ n + y ^ n := by
  have h₁ := geom_sum₂_mul x (-y) n
  rw [Odd.neg_pow h y, sub_neg_eq_add, sub_neg_eq_add] at h₁
  exact Dvd.intro_left _ h₁

theorem Odd.nat_add_dvd_pow_add_pow (x y : ℕ) {n : ℕ} (h : Odd n) : x + y ∣ x ^ n + y ^ n :=
  mod_cast Odd.add_dvd_pow_add_pow (x : ℤ) (↑y) h

theorem geom_sum_mul [Ring R] (x : R) (n : ℕ) : (∑ i ∈ range n, x ^ i) * (x - 1) = x ^ n - 1 := by
  have := (Commute.one_right x).geom_sum₂_mul n
  rw [one_pow, geom_sum₂_with_one] at this
  exact this

theorem geom_sum_mul_of_one_le [CommSemiring R] [PartialOrder R] [AddLeftReflectLE R]
    [AddLeftMono R] [ExistsAddOfLE R] [Sub R] [OrderedSub R] {x : R} (hx : 1 ≤ x) (n : ℕ) :
    (∑ i ∈ range n, x ^ i) * (x - 1) = x ^ n - 1 := by
  simpa using geom_sum₂_mul_of_ge hx n

theorem geom_sum_mul_of_le_one [CommSemiring R] [PartialOrder R] [AddLeftReflectLE R]
    [AddLeftMono R] [ExistsAddOfLE R] [Sub R] [OrderedSub R] {x : R} (hx : x ≤ 1) (n : ℕ) :
    (∑ i ∈ range n, x ^ i) * (1 - x) = 1 - x ^ n := by
  simpa using geom_sum₂_mul_of_le hx n

theorem mul_geom_sum [Ring R] (x : R) (n : ℕ) : ((x - 1) * ∑ i ∈ range n, x ^ i) = x ^ n - 1 :=
  op_injective <| by simpa using geom_sum_mul (op x) n

theorem geom_sum_mul_neg [Ring R] (x : R) (n : ℕ) :
    (∑ i ∈ range n, x ^ i) * (1 - x) = 1 - x ^ n := by
  have := congr_arg Neg.neg (geom_sum_mul x n)
  rw [neg_sub, ← mul_neg, neg_sub] at this
  exact this

theorem mul_neg_geom_sum [Ring R] (x : R) (n : ℕ) : ((1 - x) * ∑ i ∈ range n, x ^ i) = 1 - x ^ n :=
  op_injective <| by simpa using geom_sum_mul_neg (op x) n

protected theorem Commute.geom_sum₂_comm [Semiring R] {x y : R} (n : ℕ)
    (h : Commute x y) :
    ∑ i ∈ range n, x ^ i * y ^ (n - 1 - i) = ∑ i ∈ range n, y ^ i * x ^ (n - 1 - i) := by
  cases n; · simp
  simp only [Nat.add_sub_cancel]
  rw [← Finset.sum_flip]
  refine Finset.sum_congr rfl fun i hi => ?_
  simpa [Nat.sub_sub_self (Nat.succ_le_succ_iff.mp (Finset.mem_range.mp hi))] using h.pow_pow _ _

theorem geom_sum₂_comm [CommSemiring R] (x y : R) (n : ℕ) :
    ∑ i ∈ range n, x ^ i * y ^ (n - 1 - i) = ∑ i ∈ range n, y ^ i * x ^ (n - 1 - i) :=
  (Commute.all x y).geom_sum₂_comm n

protected theorem Commute.geom_sum₂ [DivisionRing K] {x y : K} (h' : Commute x y) (h : x ≠ y)
    (n : ℕ) : ∑ i ∈ range n, x ^ i * y ^ (n - 1 - i) = (x ^ n - y ^ n) / (x - y) := by
  have : x - y ≠ 0 := by simp_all [sub_eq_iff_eq_add]
  rw [← h'.geom_sum₂_mul, mul_div_cancel_right₀ _ this]

theorem geom₂_sum [Field K] {x y : K} (h : x ≠ y) (n : ℕ) :
    ∑ i ∈ range n, x ^ i * y ^ (n - 1 - i) = (x ^ n - y ^ n) / (x - y) :=
  (Commute.all x y).geom_sum₂ h n

theorem geom₂_sum_of_gt [Semifield K] [LinearOrder K] [IsStrictOrderedRing K]
    [CanonicallyOrderedAdd K] [Sub K] [OrderedSub K]
    {x y : K} (h : y < x) (n : ℕ) :
    ∑ i ∈ range n, x ^ i * y ^ (n - 1 - i) = (x ^ n - y ^ n) / (x - y) :=
  eq_div_of_mul_eq (tsub_pos_of_lt h).ne' (geom_sum₂_mul_of_ge h.le n)

theorem geom₂_sum_of_lt [Semifield K] [LinearOrder K] [IsStrictOrderedRing K]
    [CanonicallyOrderedAdd K] [Sub K] [OrderedSub K]
    {x y : K} (h : x < y) (n : ℕ) :
    ∑ i ∈ range n, x ^ i * y ^ (n - 1 - i) = (y ^ n - x ^ n) / (y - x) :=
  eq_div_of_mul_eq (tsub_pos_of_lt h).ne' (geom_sum₂_mul_of_le h.le n)

theorem geom_sum_eq [DivisionRing K] {x : K} (h : x ≠ 1) (n : ℕ) :
    ∑ i ∈ range n, x ^ i = (x ^ n - 1) / (x - 1) := by
  have : x - 1 ≠ 0 := by simp_all [sub_eq_iff_eq_add]
  rw [← geom_sum_mul, mul_div_cancel_right₀ _ this]

lemma geom_sum_of_one_lt {x : K} [Semifield K] [LinearOrder K] [IsStrictOrderedRing K]
    [CanonicallyOrderedAdd K] [Sub K] [OrderedSub K]
    (h : 1 < x) (n : ℕ) :
    ∑ i ∈ Finset.range n, x ^ i = (x ^ n - 1) / (x - 1) :=
  eq_div_of_mul_eq (tsub_pos_of_lt h).ne' (geom_sum_mul_of_one_le h.le n)

lemma geom_sum_of_lt_one {x : K} [Semifield K] [LinearOrder K] [IsStrictOrderedRing K]
    [CanonicallyOrderedAdd K] [Sub K] [OrderedSub K]
    (h : x < 1) (n : ℕ) :
    ∑ i ∈ Finset.range n, x ^ i = (1 - x ^ n) / (1 - x) :=
  eq_div_of_mul_eq (tsub_pos_of_lt h).ne' (geom_sum_mul_of_le_one h.le n)

theorem geom_sum_lt {x : K} [Semifield K] [LinearOrder K] [IsStrictOrderedRing K]
    [CanonicallyOrderedAdd K] [Sub K] [OrderedSub K]
    (h0 : x ≠ 0) (h1 : x < 1) (n : ℕ) : ∑ i ∈ range n, x ^ i < (1 - x)⁻¹ := by
  rw [← pos_iff_ne_zero] at h0
  rw [geom_sum_of_lt_one h1, div_lt_iff₀, inv_mul_cancel₀, tsub_lt_self_iff]
  · exact ⟨h0.trans h1, pow_pos h0 n⟩
  · rwa [ne_eq, tsub_eq_zero_iff_le, not_le]
  · rwa [tsub_pos_iff_lt]

protected theorem Commute.mul_geom_sum₂_Ico [Ring R] {x y : R} (h : Commute x y) {m n : ℕ}
    (hmn : m ≤ n) :
    ((x - y) * ∑ i ∈ Finset.Ico m n, x ^ i * y ^ (n - 1 - i)) = x ^ n - x ^ m * y ^ (n - m) := by
  rw [sum_Ico_eq_sub _ hmn]
  have :
    ∑ k ∈ range m, x ^ k * y ^ (n - 1 - k) =
      ∑ k ∈ range m, x ^ k * (y ^ (n - m) * y ^ (m - 1 - k)) := by
    refine sum_congr rfl fun j j_in => ?_
    rw [← pow_add]
    congr
    rw [mem_range] at j_in
    omega
  rw [this]
  simp_rw [pow_mul_comm y (n - m) _]
  simp_rw [← mul_assoc]
  rw [← sum_mul, mul_sub, h.mul_geom_sum₂, ← mul_assoc, h.mul_geom_sum₂, sub_mul, ← pow_add,
    add_tsub_cancel_of_le hmn, sub_sub_sub_cancel_right (x ^ n) (x ^ m * y ^ (n - m)) (y ^ n)]

protected theorem Commute.geom_sum₂_succ_eq [Ring R] {x y : R} (h : Commute x y) {n : ℕ} :
    ∑ i ∈ range (n + 1), x ^ i * y ^ (n - i) =
      x ^ n + y * ∑ i ∈ range n, x ^ i * y ^ (n - 1 - i) := by
  simp_rw [mul_sum, sum_range_succ_comm, tsub_self, pow_zero, mul_one, add_right_inj, ← mul_assoc,
    (h.symm.pow_right _).eq, mul_assoc, ← pow_succ']
  refine sum_congr rfl fun i hi => ?_
  suffices n - 1 - i + 1 = n - i by rw [this]
  rw [Finset.mem_range] at hi
  omega

theorem geom_sum₂_succ_eq [CommRing R] (x y : R) {n : ℕ} :
    ∑ i ∈ range (n + 1), x ^ i * y ^ (n - i) =
      x ^ n + y * ∑ i ∈ range n, x ^ i * y ^ (n - 1 - i) :=
  (Commute.all x y).geom_sum₂_succ_eq

theorem mul_geom_sum₂_Ico [CommRing R] (x y : R) {m n : ℕ} (hmn : m ≤ n) :
    ((x - y) * ∑ i ∈ Finset.Ico m n, x ^ i * y ^ (n - 1 - i)) = x ^ n - x ^ m * y ^ (n - m) :=
  (Commute.all x y).mul_geom_sum₂_Ico hmn

protected theorem Commute.geom_sum₂_Ico_mul [Ring R] {x y : R} (h : Commute x y) {m n : ℕ}
    (hmn : m ≤ n) :
    (∑ i ∈ Finset.Ico m n, x ^ i * y ^ (n - 1 - i)) * (x - y) = x ^ n - y ^ (n - m) * x ^ m := by
  apply op_injective
  simp only [op_sub, op_mul, op_pow, op_sum]
  have : (∑ k ∈ Ico m n, MulOpposite.op y ^ (n - 1 - k) * MulOpposite.op x ^ k) =
      ∑ k ∈ Ico m n, MulOpposite.op x ^ k * MulOpposite.op y ^ (n - 1 - k) := by
    refine sum_congr rfl fun k _ => ?_
    have hp := Commute.pow_pow (Commute.op h.symm) (n - 1 - k) k
    simpa [Commute, SemiconjBy] using hp
  simp only [this]
  convert (Commute.op h).mul_geom_sum₂_Ico hmn

theorem geom_sum_Ico_mul [Ring R] (x : R) {m n : ℕ} (hmn : m ≤ n) :
    (∑ i ∈ Finset.Ico m n, x ^ i) * (x - 1) = x ^ n - x ^ m := by
  rw [sum_Ico_eq_sub _ hmn, sub_mul, geom_sum_mul, geom_sum_mul, sub_sub_sub_cancel_right]

theorem geom_sum_Ico_mul_neg [Ring R] (x : R) {m n : ℕ} (hmn : m ≤ n) :
    (∑ i ∈ Finset.Ico m n, x ^ i) * (1 - x) = x ^ m - x ^ n := by
  rw [sum_Ico_eq_sub _ hmn, sub_mul, geom_sum_mul_neg, geom_sum_mul_neg, sub_sub_sub_cancel_left]

protected theorem Commute.geom_sum₂_Ico [DivisionRing K] {x y : K} (h : Commute x y) (hxy : x ≠ y)
    {m n : ℕ} (hmn : m ≤ n) :
    (∑ i ∈ Finset.Ico m n, x ^ i * y ^ (n - 1 - i)) = (x ^ n - y ^ (n - m) * x ^ m) / (x - y) := by
  have : x - y ≠ 0 := by simp_all [sub_eq_iff_eq_add]
  rw [← h.geom_sum₂_Ico_mul hmn, mul_div_cancel_right₀ _ this]

theorem geom_sum₂_Ico [Field K] {x y : K} (hxy : x ≠ y) {m n : ℕ} (hmn : m ≤ n) :
    (∑ i ∈ Finset.Ico m n, x ^ i * y ^ (n - 1 - i)) = (x ^ n - y ^ (n - m) * x ^ m) / (x - y) :=
  (Commute.all x y).geom_sum₂_Ico hxy hmn

theorem geom_sum_Ico [DivisionRing K] {x : K} (hx : x ≠ 1) {m n : ℕ} (hmn : m ≤ n) :
    ∑ i ∈ Finset.Ico m n, x ^ i = (x ^ n - x ^ m) / (x - 1) := by
  simp only [sum_Ico_eq_sub _ hmn, geom_sum_eq hx, div_sub_div_same, sub_sub_sub_cancel_right]

theorem geom_sum_Ico' [DivisionRing K] {x : K} (hx : x ≠ 1) {m n : ℕ} (hmn : m ≤ n) :
    ∑ i ∈ Finset.Ico m n, x ^ i = (x ^ m - x ^ n) / (1 - x) := by
  simp only [geom_sum_Ico hx hmn]
  convert neg_div_neg_eq (x ^ m - x ^ n) (1 - x) using 2 <;> abel

theorem geom_sum_Ico_le_of_lt_one [Field K] [LinearOrder K] [IsOrderedRing K]
    {x : K} (hx : 0 ≤ x) (h'x : x < 1)
    {m n : ℕ} : ∑ i ∈ Ico m n, x ^ i ≤ x ^ m / (1 - x) := by
  rcases le_or_gt m n with (hmn | hmn)
  · rw [geom_sum_Ico' h'x.ne hmn]
    apply div_le_div₀ (pow_nonneg hx _) _ (sub_pos.2 h'x) le_rfl
    simpa using pow_nonneg hx _
  · rw [Ico_eq_empty, sum_empty]
    · apply div_nonneg (pow_nonneg hx _)
      simpa using h'x.le
    · simpa using hmn.le

theorem geom_sum_inv [DivisionRing K] {x : K} (hx1 : x ≠ 1) (hx0 : x ≠ 0) (n : ℕ) :
    ∑ i ∈ range n, x⁻¹ ^ i = (x - 1)⁻¹ * (x - x⁻¹ ^ n * x) := by
  have h₁ : x⁻¹ ≠ 1 := by rwa [inv_eq_one_div, Ne, div_eq_iff_mul_eq hx0, one_mul]
  have h₂ : x⁻¹ - 1 ≠ 0 := mt sub_eq_zero.1 h₁
  have h₃ : x - 1 ≠ 0 := mt sub_eq_zero.1 hx1
  have h₄ : x * (x ^ n)⁻¹ = (x ^ n)⁻¹ * x :=
    Nat.recOn n (by simp) fun n h => by
      rw [pow_succ', mul_inv_rev, ← mul_assoc, h, mul_assoc, mul_inv_cancel₀ hx0, mul_assoc,
        inv_mul_cancel₀ hx0]
  rw [geom_sum_eq h₁, div_eq_iff_mul_eq h₂, ← mul_right_inj' h₃, ← mul_assoc, ← mul_assoc,
    mul_inv_cancel₀ h₃]
  simp [mul_add, add_mul, mul_inv_cancel₀ hx0, mul_assoc, h₄, sub_eq_add_neg, add_comm,
    add_left_comm]
  rw [add_comm _ (-x), add_assoc, add_assoc _ _ 1]

variable {S : Type*}

-- TODO: for consistency, the next two lemmas should be moved to the root namespace
theorem RingHom.map_geom_sum [Semiring R] [Semiring S] (x : R) (n : ℕ) (f : R →+* S) :
    f (∑ i ∈ range n, x ^ i) = ∑ i ∈ range n, f x ^ i := by simp [map_sum f]

theorem RingHom.map_geom_sum₂ [Semiring R] [Semiring S] (x y : R) (n : ℕ) (f : R →+* S) :
    f (∑ i ∈ range n, x ^ i * y ^ (n - 1 - i)) = ∑ i ∈ range n, f x ^ i * f y ^ (n - 1 - i) := by
  simp [map_sum f]

/-! ### Geometric sum with `ℕ`-division -/


theorem Nat.pred_mul_geom_sum_le (a b n : ℕ) :
    ((b - 1) * ∑ i ∈ range n.succ, a / b ^ i) ≤ a * b - a / b ^ n :=
  calc
    ((b - 1) * ∑ i ∈ range n.succ, a / b ^ i) =
    (∑ i ∈ range n, a / b ^ (i + 1) * b) + a * b - ((∑ i ∈ range n, a / b ^ i) + a / b ^ n) := by
      rw [Nat.sub_mul, mul_comm, sum_mul, one_mul, sum_range_succ', sum_range_succ, pow_zero,
        Nat.div_one]
    _ ≤ (∑ i ∈ range n, a / b ^ i) + a * b - ((∑ i ∈ range n, a / b ^ i) + a / b ^ n) := by
      gcongr with i hi
      rw [pow_succ, ← Nat.div_div_eq_div_mul]
      exact Nat.div_mul_le_self _ _
    _ = a * b - a / b ^ n := add_tsub_add_eq_tsub_left _ _ _

theorem Nat.geom_sum_le {b : ℕ} (hb : 2 ≤ b) (a n : ℕ) :
    ∑ i ∈ range n, a / b ^ i ≤ a * b / (b - 1) := by
  refine (Nat.le_div_iff_mul_le <| tsub_pos_of_lt hb).2 ?_
  rcases n with - | n
  · rw [sum_range_zero, zero_mul]
    exact Nat.zero_le _
  rw [mul_comm]
  exact (Nat.pred_mul_geom_sum_le a b n).trans tsub_le_self

theorem Nat.geom_sum_Ico_le {b : ℕ} (hb : 2 ≤ b) (a n : ℕ) :
    ∑ i ∈ Ico 1 n, a / b ^ i ≤ a / (b - 1) := by
  rcases n with - | n
  · rw [Ico_eq_empty_of_le (zero_le_one' ℕ), sum_empty]
    exact Nat.zero_le _
  rw [← add_le_add_iff_left a]
  calc
    (a + ∑ i ∈ Ico 1 n.succ, a / b ^ i) = a / b ^ 0 + ∑ i ∈ Ico 1 n.succ, a / b ^ i := by
      rw [pow_zero, Nat.div_one]
    _ = ∑ i ∈ range n.succ, a / b ^ i := by
      rw [range_eq_Ico, ← Finset.insert_Ico_add_one_left_eq_Ico (Nat.succ_pos _), sum_insert]
      · rfl
      exact fun h => zero_lt_one.not_ge (mem_Ico.1 h).1
    _ ≤ a * b / (b - 1) := Nat.geom_sum_le hb a _
    _ = (a * 1 + a * (b - 1)) / (b - 1) := by
      rw [← mul_add, add_tsub_cancel_of_le (one_le_two.trans hb)]
    _ = a + a / (b - 1) := by rw [mul_one, Nat.add_mul_div_right _ _ (tsub_pos_of_lt hb), add_comm]

section Order

variable {n : ℕ} {x : R}

theorem geom_sum_pos [Semiring R] [PartialOrder R] [IsStrictOrderedRing R]
    (hx : 0 ≤ x) (hn : n ≠ 0) :
    0 < ∑ i ∈ range n, x ^ i :=
  sum_pos' (fun _ _ => pow_nonneg hx _) ⟨0, mem_range.2 hn.bot_lt, by simp⟩

theorem geom_sum_pos_and_lt_one [Ring R] [PartialOrder R] [IsStrictOrderedRing R]
    (hx : x < 0) (hx' : 0 < x + 1) (hn : 1 < n) :
    (0 < ∑ i ∈ range n, x ^ i) ∧ ∑ i ∈ range n, x ^ i < 1 := by
  refine Nat.le_induction ?_ ?_ n (show 2 ≤ n from hn)
  · rw [geom_sum_two]
    exact ⟨hx', (add_lt_iff_neg_right _).2 hx⟩
  clear hn
  intro n _ ihn
  rw [geom_sum_succ, add_lt_iff_neg_right, ← neg_lt_iff_pos_add', neg_mul_eq_neg_mul]
  exact
    ⟨mul_lt_one_of_nonneg_of_lt_one_left (neg_nonneg.2 hx.le) (neg_lt_iff_pos_add'.2 hx') ihn.2.le,
      mul_neg_of_neg_of_pos hx ihn.1⟩

theorem geom_sum_alternating_of_le_neg_one [Ring R] [PartialOrder R] [IsOrderedRing R]
    (hx : x + 1 ≤ 0) (n : ℕ) :
    if Even n then (∑ i ∈ range n, x ^ i) ≤ 0 else 1 ≤ ∑ i ∈ range n, x ^ i := by
  have hx0 : x ≤ 0 := (le_add_of_nonneg_right zero_le_one).trans hx
  induction n with
  | zero => simp only [range_zero, sum_empty, le_refl, ite_true, Even.zero]
  | succ n ih =>
    simp only [Nat.even_add_one, geom_sum_succ]
    split_ifs at ih with h
    · rw [if_neg (not_not_intro h), le_add_iff_nonneg_left]
      exact mul_nonneg_of_nonpos_of_nonpos hx0 ih
    · rw [if_pos h]
      refine (add_le_add_right ?_ _).trans hx
      simpa only [mul_one] using mul_le_mul_of_nonpos_left ih hx0

theorem geom_sum_alternating_of_lt_neg_one [Ring R] [PartialOrder R] [IsStrictOrderedRing R]
    (hx : x + 1 < 0) (hn : 1 < n) :
    if Even n then (∑ i ∈ range n, x ^ i) < 0 else 1 < ∑ i ∈ range n, x ^ i := by
  have hx0 : x < 0 := (le_add_of_nonneg_right zero_le_one).trans_lt hx
  refine Nat.le_induction ?_ ?_ n (show 2 ≤ n from hn)
  · simp only [geom_sum_two, lt_add_iff_pos_left, ite_true, hx, even_two]
  clear hn
  intro n _ ihn
  simp only [Nat.even_add_one, geom_sum_succ]
  by_cases hn' : Even n
  · rw [if_pos hn'] at ihn
    rw [if_neg, lt_add_iff_pos_left]
    · exact mul_pos_of_neg_of_neg hx0 ihn
    · exact not_not_intro hn'
  · rw [if_neg hn'] at ihn
    rw [if_pos]
    swap
    · exact hn'
    have := add_lt_add_right (mul_lt_mul_of_neg_left ihn hx0) 1
    rw [mul_one] at this
    exact this.trans hx

theorem geom_sum_pos' [Ring R] [LinearOrder R] [IsStrictOrderedRing R]
    (hx : 0 < x + 1) (hn : n ≠ 0) :
    0 < ∑ i ∈ range n, x ^ i := by
  obtain _ | _ | n := n
  · cases hn rfl
  · simp only [zero_add, range_one, sum_singleton, pow_zero, zero_lt_one]
  obtain hx' | hx' := lt_or_ge x 0
  · exact (geom_sum_pos_and_lt_one hx' hx n.one_lt_succ_succ).1
  · exact geom_sum_pos hx' (by simp only [Nat.succ_ne_zero, Ne, not_false_iff])

theorem Odd.geom_sum_pos [Ring R] [LinearOrder R] [IsStrictOrderedRing R]
    (h : Odd n) : 0 < ∑ i ∈ range n, x ^ i := by
  rcases n with (_ | _ | k)
  · exact (Nat.not_odd_zero h).elim
  · simp only [zero_add, range_one, sum_singleton, pow_zero, zero_lt_one]
  rw [← Nat.not_even_iff_odd] at h
  rcases lt_trichotomy (x + 1) 0 with (hx | hx | hx)
  · have := geom_sum_alternating_of_lt_neg_one hx k.one_lt_succ_succ
    simp only [h, if_false] at this
    exact zero_lt_one.trans this
  · simp only [eq_neg_of_add_eq_zero_left hx, h, neg_one_geom_sum, if_false, zero_lt_one]
  · exact geom_sum_pos' hx k.succ.succ_ne_zero

theorem geom_sum_pos_iff [Ring R] [LinearOrder R] [IsStrictOrderedRing R] (hn : n ≠ 0) :
    (0 < ∑ i ∈ range n, x ^ i) ↔ Odd n ∨ 0 < x + 1 := by
  refine ⟨fun h => ?_, ?_⟩
  · rw [or_iff_not_imp_left, ← not_le, Nat.not_odd_iff_even]
    refine fun hn hx => h.not_ge ?_
    simpa [if_pos hn] using geom_sum_alternating_of_le_neg_one hx n
  · rintro (hn | hx')
    · exact hn.geom_sum_pos
    · exact geom_sum_pos' hx' hn

theorem geom_sum_ne_zero [Ring R] [LinearOrder R] [IsStrictOrderedRing R]
    (hx : x ≠ -1) (hn : n ≠ 0) :
    ∑ i ∈ range n, x ^ i ≠ 0 := by
  obtain _ | _ | n := n
  · cases hn rfl
  · simp only [zero_add, range_one, sum_singleton, pow_zero, ne_eq, one_ne_zero, not_false_eq_true]
  rw [Ne, eq_neg_iff_add_eq_zero, ← Ne] at hx
  obtain h | h := hx.lt_or_gt
  · have := geom_sum_alternating_of_lt_neg_one h n.one_lt_succ_succ
    split_ifs at this
    · exact this.ne
    · exact (zero_lt_one.trans this).ne'
  · exact (geom_sum_pos' h n.succ.succ_ne_zero).ne'

theorem geom_sum_eq_zero_iff_neg_one [Ring R] [LinearOrder R] [IsStrictOrderedRing R] (hn : n ≠ 0) :
    ∑ i ∈ range n, x ^ i = 0 ↔ x = -1 ∧ Even n := by
  refine ⟨fun h => ?_, @fun ⟨h, hn⟩ => by simp only [h, hn, neg_one_geom_sum, if_true]⟩
  contrapose! h
  have hx := eq_or_ne x (-1)
  rcases hx with hx | hx
  · rw [hx, neg_one_geom_sum]
    simp only [h hx, ite_false, ne_eq, one_ne_zero, not_false_eq_true]
  · exact geom_sum_ne_zero hx hn

theorem geom_sum_neg_iff [Ring R] [LinearOrder R] [IsStrictOrderedRing R] (hn : n ≠ 0) :
    ∑ i ∈ range n, x ^ i < 0 ↔ Even n ∧ x + 1 < 0 := by
  rw [← not_iff_not, not_lt, le_iff_lt_or_eq, eq_comm,
    or_congr (geom_sum_pos_iff hn) (geom_sum_eq_zero_iff_neg_one hn), ← Nat.not_even_iff_odd, ←
    add_eq_zero_iff_eq_neg, not_and, not_lt, le_iff_lt_or_eq, eq_comm, ← imp_iff_not_or, or_comm,
    and_comm, Decidable.and_or_imp, or_comm]

end Order

variable {m n : ℕ} {s : Finset ℕ}

/-- Value of a geometric sum over the naturals. Note: see `geom_sum_mul_add` for a formulation
that avoids division and subtraction. -/
lemma Nat.geomSum_eq (hm : 2 ≤ m) (n : ℕ) :
    ∑ k ∈ range n, m ^ k = (m ^ n - 1) / (m - 1) := by
  refine (Nat.div_eq_of_eq_mul_left (tsub_pos_iff_lt.2 hm) <| tsub_eq_of_eq_add ?_).symm
  simpa only [tsub_add_cancel_of_le (one_le_two.trans hm), eq_comm] using geom_sum_mul_add (m - 1) n

/-- If all the elements of a finset of naturals are less than `n`, then the sum of their powers of
`m ≥ 2` is less than `m ^ n`. -/
lemma Nat.geomSum_lt (hm : 2 ≤ m) (hs : ∀ k ∈ s, k < n) : ∑ k ∈ s, m ^ k < m ^ n :=
  calc
    ∑ k ∈ s, m ^ k ≤ ∑ k ∈ range n, m ^ k := sum_le_sum_of_subset fun _ hk ↦
      mem_range.2 <| hs _ hk
    _ = (m ^ n - 1) / (m - 1) := Nat.geomSum_eq hm _
    _ ≤ m ^ n - 1 := Nat.div_le_self _ _
    _ < m ^ n := tsub_lt_self (by positivity) zero_lt_one
=======
deprecated_module (since := "2025-06-19")
>>>>>>> 65b97340
<|MERGE_RESOLUTION|>--- conflicted
+++ resolved
@@ -5,601 +5,4 @@
 import Mathlib.Tactic.Abel
 import Mathlib.Tactic.Positivity.Basic
 
-<<<<<<< HEAD
-/-!
-# Partial sums of geometric series
-
-This file determines the values of the geometric series $\sum_{i=0}^{n-1} x^i$ and
-$\sum_{i=0}^{n-1} x^i y^{n-1-i}$ and variants thereof. We also provide some bounds on the
-"geometric" sum of `a/b^i` where `a b : ℕ`.
-
-## Main statements
-
-* `geom_sum_Ico` proves that $\sum_{i=m}^{n-1} x^i=\frac{x^n-x^m}{x-1}$ in a division ring.
-* `geom_sum₂_Ico` proves that $\sum_{i=m}^{n-1} x^iy^{n - 1 - i}=\frac{x^n-y^{n-m}x^m}{x-y}$
-  in a field.
-
-Several variants are recorded, generalising in particular to the case of a noncommutative ring in
-which `x` and `y` commute. Even versions not using division or subtraction, valid in each semiring,
-are recorded.
--/
-
-variable {R K : Type*}
-
-open Finset MulOpposite
-
-section Semiring
-
-variable [Semiring R]
-
-theorem geom_sum_succ {x : R} {n : ℕ} :
-    ∑ i ∈ range (n + 1), x ^ i = (x * ∑ i ∈ range n, x ^ i) + 1 := by
-  simp only [mul_sum, ← pow_succ', sum_range_succ', pow_zero]
-
-theorem geom_sum_succ' {x : R} {n : ℕ} :
-    ∑ i ∈ range (n + 1), x ^ i = x ^ n + ∑ i ∈ range n, x ^ i :=
-  (sum_range_succ _ _).trans (add_comm _ _)
-
-theorem geom_sum_zero (x : R) : ∑ i ∈ range 0, x ^ i = 0 :=
-  rfl
-
-theorem geom_sum_one (x : R) : ∑ i ∈ range 1, x ^ i = 1 := by simp
-
-@[simp]
-theorem geom_sum_two {x : R} : ∑ i ∈ range 2, x ^ i = x + 1 := by simp [geom_sum_succ']
-
-@[simp]
-theorem zero_geom_sum : ∀ {n}, ∑ i ∈ range n, (0 : R) ^ i = if n = 0 then 0 else 1
-  | 0 => by simp
-  | 1 => by simp
-  | n + 2 => by
-    rw [geom_sum_succ']
-    simp [zero_geom_sum]
-
-theorem one_geom_sum (n : ℕ) : ∑ i ∈ range n, (1 : R) ^ i = n := by simp
-
-theorem op_geom_sum (x : R) (n : ℕ) : op (∑ i ∈ range n, x ^ i) = ∑ i ∈ range n, op x ^ i := by
-  simp
-
-@[simp]
-theorem op_geom_sum₂ (x y : R) (n : ℕ) : ∑ i ∈ range n, op y ^ (n - 1 - i) * op x ^ i =
-    ∑ i ∈ range n, op y ^ i * op x ^ (n - 1 - i) := by
-  rw [← sum_range_reflect]
-  refine sum_congr rfl fun j j_in => ?_
-  rw [mem_range, Nat.lt_iff_add_one_le] at j_in
-  congr
-  apply tsub_tsub_cancel_of_le
-  exact le_tsub_of_add_le_right j_in
-
-theorem geom_sum₂_with_one (x : R) (n : ℕ) :
-    ∑ i ∈ range n, x ^ i * 1 ^ (n - 1 - i) = ∑ i ∈ range n, x ^ i :=
-  sum_congr rfl fun i _ => by rw [one_pow, mul_one]
-
-/-- $x^n-y^n = (x-y) \sum x^ky^{n-1-k}$ reformulated without `-` signs. -/
-protected theorem Commute.geom_sum₂_mul_add {x y : R} (h : Commute x y) (n : ℕ) :
-    (∑ i ∈ range n, (x + y) ^ i * y ^ (n - 1 - i)) * x + y ^ n = (x + y) ^ n := by
-  let f :  ℕ → ℕ → R := fun m i : ℕ => (x + y) ^ i * y ^ (m - 1 - i)
-  change (∑ i ∈ range n, (f n) i) * x + y ^ n = (x + y) ^ n
-  induction n with
-  | zero => rw [range_zero, sum_empty, zero_mul, zero_add, pow_zero, pow_zero]
-  | succ n ih =>
-    have f_last : f (n + 1) n = (x + y) ^ n := by
-      dsimp only [f]
-      rw [← tsub_add_eq_tsub_tsub, Nat.add_comm, tsub_self, pow_zero, mul_one]
-    have f_succ : ∀ i, i ∈ range n → f (n + 1) i = y * f n i := fun i hi => by
-      dsimp only [f]
-      have : Commute y ((x + y) ^ i) := (h.symm.add_right (Commute.refl y)).pow_right i
-      rw [← mul_assoc, this.eq, mul_assoc, ← pow_succ' y (n - 1 - i), add_tsub_cancel_right,
-        ← tsub_add_eq_tsub_tsub, add_comm 1 i]
-      have : i + 1 + (n - (i + 1)) = n := add_tsub_cancel_of_le (mem_range.mp hi)
-      rw [add_comm (i + 1)] at this
-      rw [← this, add_tsub_cancel_right, add_comm i 1, ← add_assoc, add_tsub_cancel_right]
-    rw [pow_succ' (x + y), add_mul, sum_range_succ_comm, add_mul, f_last, add_assoc,
-      (((Commute.refl x).add_right h).pow_right n).eq, sum_congr rfl f_succ, ← mul_sum,
-      pow_succ' y, mul_assoc, ← mul_add y, ih]
-
-end Semiring
-
-@[simp]
-theorem neg_one_geom_sum [Ring R] {n : ℕ} :
-    ∑ i ∈ range n, (-1 : R) ^ i = if Even n then 0 else 1 := by
-  induction n with
-  | zero => simp
-  | succ k hk =>
-    simp only [geom_sum_succ', Nat.even_add_one, hk]
-    split_ifs with h
-    · rw [h.neg_one_pow, add_zero]
-    · rw [(Nat.not_even_iff_odd.1 h).neg_one_pow, neg_add_cancel]
-
-theorem geom_sum₂_self {R : Type*} [Semiring R] (x : R) (n : ℕ) :
-    ∑ i ∈ range n, x ^ i * x ^ (n - 1 - i) = n * x ^ (n - 1) :=
-  calc
-    ∑ i ∈ Finset.range n, x ^ i * x ^ (n - 1 - i) =
-        ∑ i ∈ Finset.range n, x ^ (i + (n - 1 - i)) := by
-      simp_rw [← pow_add]
-    _ = ∑ _i ∈ Finset.range n, x ^ (n - 1) :=
-      Finset.sum_congr rfl fun _ hi =>
-        congr_arg _ <| add_tsub_cancel_of_le <| Nat.le_sub_one_of_lt <| Finset.mem_range.1 hi
-    _ = #(range n) • x ^ (n - 1) := sum_const _
-    _ = n * x ^ (n - 1) := by rw [Finset.card_range, nsmul_eq_mul]
-
-/-- $x^n-y^n = (x-y) \sum x^ky^{n-1-k}$ reformulated without `-` signs. -/
-theorem geom_sum₂_mul_add [CommSemiring R] (x y : R) (n : ℕ) :
-    (∑ i ∈ range n, (x + y) ^ i * y ^ (n - 1 - i)) * x + y ^ n = (x + y) ^ n :=
-  (Commute.all x y).geom_sum₂_mul_add n
-
-theorem geom_sum_mul_add [Semiring R] (x : R) (n : ℕ) :
-    (∑ i ∈ range n, (x + 1) ^ i) * x + 1 = (x + 1) ^ n := by
-  have := (Commute.one_right x).geom_sum₂_mul_add n
-  rw [one_pow, geom_sum₂_with_one] at this
-  exact this
-
-protected theorem Commute.geom_sum₂_mul [Ring R] {x y : R} (h : Commute x y) (n : ℕ) :
-    (∑ i ∈ range n, x ^ i * y ^ (n - 1 - i)) * (x - y) = x ^ n - y ^ n := by
-  have := (h.sub_left (Commute.refl y)).geom_sum₂_mul_add n
-  rw [sub_add_cancel] at this
-  rw [← this, add_sub_cancel_right]
-
-theorem Commute.mul_neg_geom_sum₂ [Ring R] {x y : R} (h : Commute x y) (n : ℕ) :
-    ((y - x) * ∑ i ∈ range n, x ^ i * y ^ (n - 1 - i)) = y ^ n - x ^ n := by
-  apply op_injective
-  simp only [op_mul, op_sub, op_pow]
-  simp [(Commute.op h.symm).geom_sum₂_mul n]
-
-theorem Commute.mul_geom_sum₂ [Ring R] {x y : R} (h : Commute x y) (n : ℕ) :
-    ((x - y) * ∑ i ∈ range n, x ^ i * y ^ (n - 1 - i)) = x ^ n - y ^ n := by
-  rw [← neg_sub (y ^ n), ← h.mul_neg_geom_sum₂, ← neg_mul, neg_sub]
-
-theorem geom_sum₂_mul [CommRing R] (x y : R) (n : ℕ) :
-    (∑ i ∈ range n, x ^ i * y ^ (n - 1 - i)) * (x - y) = x ^ n - y ^ n :=
-  (Commute.all x y).geom_sum₂_mul n
-
-theorem geom_sum₂_mul_of_ge [CommSemiring R] [PartialOrder R] [AddLeftReflectLE R] [AddLeftMono R]
-    [ExistsAddOfLE R] [Sub R] [OrderedSub R] {x y : R} (hxy : y ≤ x) (n : ℕ) :
-    (∑ i ∈ range n, x ^ i * y ^ (n - 1 - i)) * (x - y) = x ^ n - y ^ n := by
-  apply eq_tsub_of_add_eq
-  simpa only [tsub_add_cancel_of_le hxy] using geom_sum₂_mul_add (x - y) y n
-
-theorem geom_sum₂_mul_of_le [CommSemiring R] [PartialOrder R] [AddLeftReflectLE R] [AddLeftMono R]
-    [ExistsAddOfLE R] [Sub R] [OrderedSub R] {x y : R} (hxy : x ≤ y) (n : ℕ) :
-    (∑ i ∈ range n, x ^ i * y ^ (n - 1 - i)) * (y - x) = y ^ n - x ^ n := by
-  rw [← Finset.sum_range_reflect]
-  convert geom_sum₂_mul_of_ge hxy n using 3
-  simp_all only [Finset.mem_range]
-  rw [mul_comm]
-  congr
-  omega
-
-theorem Commute.sub_dvd_pow_sub_pow [Ring R] {x y : R} (h : Commute x y) (n : ℕ) :
-    x - y ∣ x ^ n - y ^ n :=
-  Dvd.intro _ <| h.mul_geom_sum₂ _
-
-theorem sub_dvd_pow_sub_pow [CommRing R] (x y : R) (n : ℕ) : x - y ∣ x ^ n - y ^ n :=
-  (Commute.all x y).sub_dvd_pow_sub_pow n
-
-theorem nat_sub_dvd_pow_sub_pow (x y n : ℕ) : x - y ∣ x ^ n - y ^ n := by
-  rcases le_or_gt y x with h | h
-  · have : y ^ n ≤ x ^ n := Nat.pow_le_pow_left h _
-    exact mod_cast sub_dvd_pow_sub_pow (x : ℤ) (↑y) n
-  · have : x ^ n ≤ y ^ n := Nat.pow_le_pow_left h.le _
-    exact (Nat.sub_eq_zero_of_le this).symm ▸ dvd_zero (x - y)
-
-theorem one_sub_dvd_one_sub_pow [Ring R] (x : R) (n : ℕ) :
-    1 - x ∣ 1 - x ^ n := by
-  conv_rhs => rw [← one_pow n]
-  exact (Commute.one_left x).sub_dvd_pow_sub_pow n
-
-theorem sub_one_dvd_pow_sub_one [Ring R] (x : R) (n : ℕ) :
-    x - 1 ∣ x ^ n - 1 := by
-  conv_rhs => rw [← one_pow n]
-  exact (Commute.one_right x).sub_dvd_pow_sub_pow n
-
-lemma pow_one_sub_dvd_pow_mul_sub_one [Ring R] (x : R) (m n : ℕ) :
-    ((x ^ m) - 1 : R) ∣ (x ^ (m * n) - 1) := by
-  rw [npow_mul]
-  exact sub_one_dvd_pow_sub_one (x := x ^ m) (n := n)
-
-lemma nat_pow_one_sub_dvd_pow_mul_sub_one (x m n : ℕ) : x ^ m - 1 ∣ x ^ (m * n) - 1 := by
-  nth_rw 2 [← Nat.one_pow n]
-  rw [Nat.pow_mul x m n]
-  apply nat_sub_dvd_pow_sub_pow (x ^ m) 1
-
-theorem Odd.add_dvd_pow_add_pow [CommRing R] (x y : R) {n : ℕ} (h : Odd n) :
-    x + y ∣ x ^ n + y ^ n := by
-  have h₁ := geom_sum₂_mul x (-y) n
-  rw [Odd.neg_pow h y, sub_neg_eq_add, sub_neg_eq_add] at h₁
-  exact Dvd.intro_left _ h₁
-
-theorem Odd.nat_add_dvd_pow_add_pow (x y : ℕ) {n : ℕ} (h : Odd n) : x + y ∣ x ^ n + y ^ n :=
-  mod_cast Odd.add_dvd_pow_add_pow (x : ℤ) (↑y) h
-
-theorem geom_sum_mul [Ring R] (x : R) (n : ℕ) : (∑ i ∈ range n, x ^ i) * (x - 1) = x ^ n - 1 := by
-  have := (Commute.one_right x).geom_sum₂_mul n
-  rw [one_pow, geom_sum₂_with_one] at this
-  exact this
-
-theorem geom_sum_mul_of_one_le [CommSemiring R] [PartialOrder R] [AddLeftReflectLE R]
-    [AddLeftMono R] [ExistsAddOfLE R] [Sub R] [OrderedSub R] {x : R} (hx : 1 ≤ x) (n : ℕ) :
-    (∑ i ∈ range n, x ^ i) * (x - 1) = x ^ n - 1 := by
-  simpa using geom_sum₂_mul_of_ge hx n
-
-theorem geom_sum_mul_of_le_one [CommSemiring R] [PartialOrder R] [AddLeftReflectLE R]
-    [AddLeftMono R] [ExistsAddOfLE R] [Sub R] [OrderedSub R] {x : R} (hx : x ≤ 1) (n : ℕ) :
-    (∑ i ∈ range n, x ^ i) * (1 - x) = 1 - x ^ n := by
-  simpa using geom_sum₂_mul_of_le hx n
-
-theorem mul_geom_sum [Ring R] (x : R) (n : ℕ) : ((x - 1) * ∑ i ∈ range n, x ^ i) = x ^ n - 1 :=
-  op_injective <| by simpa using geom_sum_mul (op x) n
-
-theorem geom_sum_mul_neg [Ring R] (x : R) (n : ℕ) :
-    (∑ i ∈ range n, x ^ i) * (1 - x) = 1 - x ^ n := by
-  have := congr_arg Neg.neg (geom_sum_mul x n)
-  rw [neg_sub, ← mul_neg, neg_sub] at this
-  exact this
-
-theorem mul_neg_geom_sum [Ring R] (x : R) (n : ℕ) : ((1 - x) * ∑ i ∈ range n, x ^ i) = 1 - x ^ n :=
-  op_injective <| by simpa using geom_sum_mul_neg (op x) n
-
-protected theorem Commute.geom_sum₂_comm [Semiring R] {x y : R} (n : ℕ)
-    (h : Commute x y) :
-    ∑ i ∈ range n, x ^ i * y ^ (n - 1 - i) = ∑ i ∈ range n, y ^ i * x ^ (n - 1 - i) := by
-  cases n; · simp
-  simp only [Nat.add_sub_cancel]
-  rw [← Finset.sum_flip]
-  refine Finset.sum_congr rfl fun i hi => ?_
-  simpa [Nat.sub_sub_self (Nat.succ_le_succ_iff.mp (Finset.mem_range.mp hi))] using h.pow_pow _ _
-
-theorem geom_sum₂_comm [CommSemiring R] (x y : R) (n : ℕ) :
-    ∑ i ∈ range n, x ^ i * y ^ (n - 1 - i) = ∑ i ∈ range n, y ^ i * x ^ (n - 1 - i) :=
-  (Commute.all x y).geom_sum₂_comm n
-
-protected theorem Commute.geom_sum₂ [DivisionRing K] {x y : K} (h' : Commute x y) (h : x ≠ y)
-    (n : ℕ) : ∑ i ∈ range n, x ^ i * y ^ (n - 1 - i) = (x ^ n - y ^ n) / (x - y) := by
-  have : x - y ≠ 0 := by simp_all [sub_eq_iff_eq_add]
-  rw [← h'.geom_sum₂_mul, mul_div_cancel_right₀ _ this]
-
-theorem geom₂_sum [Field K] {x y : K} (h : x ≠ y) (n : ℕ) :
-    ∑ i ∈ range n, x ^ i * y ^ (n - 1 - i) = (x ^ n - y ^ n) / (x - y) :=
-  (Commute.all x y).geom_sum₂ h n
-
-theorem geom₂_sum_of_gt [Semifield K] [LinearOrder K] [IsStrictOrderedRing K]
-    [CanonicallyOrderedAdd K] [Sub K] [OrderedSub K]
-    {x y : K} (h : y < x) (n : ℕ) :
-    ∑ i ∈ range n, x ^ i * y ^ (n - 1 - i) = (x ^ n - y ^ n) / (x - y) :=
-  eq_div_of_mul_eq (tsub_pos_of_lt h).ne' (geom_sum₂_mul_of_ge h.le n)
-
-theorem geom₂_sum_of_lt [Semifield K] [LinearOrder K] [IsStrictOrderedRing K]
-    [CanonicallyOrderedAdd K] [Sub K] [OrderedSub K]
-    {x y : K} (h : x < y) (n : ℕ) :
-    ∑ i ∈ range n, x ^ i * y ^ (n - 1 - i) = (y ^ n - x ^ n) / (y - x) :=
-  eq_div_of_mul_eq (tsub_pos_of_lt h).ne' (geom_sum₂_mul_of_le h.le n)
-
-theorem geom_sum_eq [DivisionRing K] {x : K} (h : x ≠ 1) (n : ℕ) :
-    ∑ i ∈ range n, x ^ i = (x ^ n - 1) / (x - 1) := by
-  have : x - 1 ≠ 0 := by simp_all [sub_eq_iff_eq_add]
-  rw [← geom_sum_mul, mul_div_cancel_right₀ _ this]
-
-lemma geom_sum_of_one_lt {x : K} [Semifield K] [LinearOrder K] [IsStrictOrderedRing K]
-    [CanonicallyOrderedAdd K] [Sub K] [OrderedSub K]
-    (h : 1 < x) (n : ℕ) :
-    ∑ i ∈ Finset.range n, x ^ i = (x ^ n - 1) / (x - 1) :=
-  eq_div_of_mul_eq (tsub_pos_of_lt h).ne' (geom_sum_mul_of_one_le h.le n)
-
-lemma geom_sum_of_lt_one {x : K} [Semifield K] [LinearOrder K] [IsStrictOrderedRing K]
-    [CanonicallyOrderedAdd K] [Sub K] [OrderedSub K]
-    (h : x < 1) (n : ℕ) :
-    ∑ i ∈ Finset.range n, x ^ i = (1 - x ^ n) / (1 - x) :=
-  eq_div_of_mul_eq (tsub_pos_of_lt h).ne' (geom_sum_mul_of_le_one h.le n)
-
-theorem geom_sum_lt {x : K} [Semifield K] [LinearOrder K] [IsStrictOrderedRing K]
-    [CanonicallyOrderedAdd K] [Sub K] [OrderedSub K]
-    (h0 : x ≠ 0) (h1 : x < 1) (n : ℕ) : ∑ i ∈ range n, x ^ i < (1 - x)⁻¹ := by
-  rw [← pos_iff_ne_zero] at h0
-  rw [geom_sum_of_lt_one h1, div_lt_iff₀, inv_mul_cancel₀, tsub_lt_self_iff]
-  · exact ⟨h0.trans h1, pow_pos h0 n⟩
-  · rwa [ne_eq, tsub_eq_zero_iff_le, not_le]
-  · rwa [tsub_pos_iff_lt]
-
-protected theorem Commute.mul_geom_sum₂_Ico [Ring R] {x y : R} (h : Commute x y) {m n : ℕ}
-    (hmn : m ≤ n) :
-    ((x - y) * ∑ i ∈ Finset.Ico m n, x ^ i * y ^ (n - 1 - i)) = x ^ n - x ^ m * y ^ (n - m) := by
-  rw [sum_Ico_eq_sub _ hmn]
-  have :
-    ∑ k ∈ range m, x ^ k * y ^ (n - 1 - k) =
-      ∑ k ∈ range m, x ^ k * (y ^ (n - m) * y ^ (m - 1 - k)) := by
-    refine sum_congr rfl fun j j_in => ?_
-    rw [← pow_add]
-    congr
-    rw [mem_range] at j_in
-    omega
-  rw [this]
-  simp_rw [pow_mul_comm y (n - m) _]
-  simp_rw [← mul_assoc]
-  rw [← sum_mul, mul_sub, h.mul_geom_sum₂, ← mul_assoc, h.mul_geom_sum₂, sub_mul, ← pow_add,
-    add_tsub_cancel_of_le hmn, sub_sub_sub_cancel_right (x ^ n) (x ^ m * y ^ (n - m)) (y ^ n)]
-
-protected theorem Commute.geom_sum₂_succ_eq [Ring R] {x y : R} (h : Commute x y) {n : ℕ} :
-    ∑ i ∈ range (n + 1), x ^ i * y ^ (n - i) =
-      x ^ n + y * ∑ i ∈ range n, x ^ i * y ^ (n - 1 - i) := by
-  simp_rw [mul_sum, sum_range_succ_comm, tsub_self, pow_zero, mul_one, add_right_inj, ← mul_assoc,
-    (h.symm.pow_right _).eq, mul_assoc, ← pow_succ']
-  refine sum_congr rfl fun i hi => ?_
-  suffices n - 1 - i + 1 = n - i by rw [this]
-  rw [Finset.mem_range] at hi
-  omega
-
-theorem geom_sum₂_succ_eq [CommRing R] (x y : R) {n : ℕ} :
-    ∑ i ∈ range (n + 1), x ^ i * y ^ (n - i) =
-      x ^ n + y * ∑ i ∈ range n, x ^ i * y ^ (n - 1 - i) :=
-  (Commute.all x y).geom_sum₂_succ_eq
-
-theorem mul_geom_sum₂_Ico [CommRing R] (x y : R) {m n : ℕ} (hmn : m ≤ n) :
-    ((x - y) * ∑ i ∈ Finset.Ico m n, x ^ i * y ^ (n - 1 - i)) = x ^ n - x ^ m * y ^ (n - m) :=
-  (Commute.all x y).mul_geom_sum₂_Ico hmn
-
-protected theorem Commute.geom_sum₂_Ico_mul [Ring R] {x y : R} (h : Commute x y) {m n : ℕ}
-    (hmn : m ≤ n) :
-    (∑ i ∈ Finset.Ico m n, x ^ i * y ^ (n - 1 - i)) * (x - y) = x ^ n - y ^ (n - m) * x ^ m := by
-  apply op_injective
-  simp only [op_sub, op_mul, op_pow, op_sum]
-  have : (∑ k ∈ Ico m n, MulOpposite.op y ^ (n - 1 - k) * MulOpposite.op x ^ k) =
-      ∑ k ∈ Ico m n, MulOpposite.op x ^ k * MulOpposite.op y ^ (n - 1 - k) := by
-    refine sum_congr rfl fun k _ => ?_
-    have hp := Commute.pow_pow (Commute.op h.symm) (n - 1 - k) k
-    simpa [Commute, SemiconjBy] using hp
-  simp only [this]
-  convert (Commute.op h).mul_geom_sum₂_Ico hmn
-
-theorem geom_sum_Ico_mul [Ring R] (x : R) {m n : ℕ} (hmn : m ≤ n) :
-    (∑ i ∈ Finset.Ico m n, x ^ i) * (x - 1) = x ^ n - x ^ m := by
-  rw [sum_Ico_eq_sub _ hmn, sub_mul, geom_sum_mul, geom_sum_mul, sub_sub_sub_cancel_right]
-
-theorem geom_sum_Ico_mul_neg [Ring R] (x : R) {m n : ℕ} (hmn : m ≤ n) :
-    (∑ i ∈ Finset.Ico m n, x ^ i) * (1 - x) = x ^ m - x ^ n := by
-  rw [sum_Ico_eq_sub _ hmn, sub_mul, geom_sum_mul_neg, geom_sum_mul_neg, sub_sub_sub_cancel_left]
-
-protected theorem Commute.geom_sum₂_Ico [DivisionRing K] {x y : K} (h : Commute x y) (hxy : x ≠ y)
-    {m n : ℕ} (hmn : m ≤ n) :
-    (∑ i ∈ Finset.Ico m n, x ^ i * y ^ (n - 1 - i)) = (x ^ n - y ^ (n - m) * x ^ m) / (x - y) := by
-  have : x - y ≠ 0 := by simp_all [sub_eq_iff_eq_add]
-  rw [← h.geom_sum₂_Ico_mul hmn, mul_div_cancel_right₀ _ this]
-
-theorem geom_sum₂_Ico [Field K] {x y : K} (hxy : x ≠ y) {m n : ℕ} (hmn : m ≤ n) :
-    (∑ i ∈ Finset.Ico m n, x ^ i * y ^ (n - 1 - i)) = (x ^ n - y ^ (n - m) * x ^ m) / (x - y) :=
-  (Commute.all x y).geom_sum₂_Ico hxy hmn
-
-theorem geom_sum_Ico [DivisionRing K] {x : K} (hx : x ≠ 1) {m n : ℕ} (hmn : m ≤ n) :
-    ∑ i ∈ Finset.Ico m n, x ^ i = (x ^ n - x ^ m) / (x - 1) := by
-  simp only [sum_Ico_eq_sub _ hmn, geom_sum_eq hx, div_sub_div_same, sub_sub_sub_cancel_right]
-
-theorem geom_sum_Ico' [DivisionRing K] {x : K} (hx : x ≠ 1) {m n : ℕ} (hmn : m ≤ n) :
-    ∑ i ∈ Finset.Ico m n, x ^ i = (x ^ m - x ^ n) / (1 - x) := by
-  simp only [geom_sum_Ico hx hmn]
-  convert neg_div_neg_eq (x ^ m - x ^ n) (1 - x) using 2 <;> abel
-
-theorem geom_sum_Ico_le_of_lt_one [Field K] [LinearOrder K] [IsOrderedRing K]
-    {x : K} (hx : 0 ≤ x) (h'x : x < 1)
-    {m n : ℕ} : ∑ i ∈ Ico m n, x ^ i ≤ x ^ m / (1 - x) := by
-  rcases le_or_gt m n with (hmn | hmn)
-  · rw [geom_sum_Ico' h'x.ne hmn]
-    apply div_le_div₀ (pow_nonneg hx _) _ (sub_pos.2 h'x) le_rfl
-    simpa using pow_nonneg hx _
-  · rw [Ico_eq_empty, sum_empty]
-    · apply div_nonneg (pow_nonneg hx _)
-      simpa using h'x.le
-    · simpa using hmn.le
-
-theorem geom_sum_inv [DivisionRing K] {x : K} (hx1 : x ≠ 1) (hx0 : x ≠ 0) (n : ℕ) :
-    ∑ i ∈ range n, x⁻¹ ^ i = (x - 1)⁻¹ * (x - x⁻¹ ^ n * x) := by
-  have h₁ : x⁻¹ ≠ 1 := by rwa [inv_eq_one_div, Ne, div_eq_iff_mul_eq hx0, one_mul]
-  have h₂ : x⁻¹ - 1 ≠ 0 := mt sub_eq_zero.1 h₁
-  have h₃ : x - 1 ≠ 0 := mt sub_eq_zero.1 hx1
-  have h₄ : x * (x ^ n)⁻¹ = (x ^ n)⁻¹ * x :=
-    Nat.recOn n (by simp) fun n h => by
-      rw [pow_succ', mul_inv_rev, ← mul_assoc, h, mul_assoc, mul_inv_cancel₀ hx0, mul_assoc,
-        inv_mul_cancel₀ hx0]
-  rw [geom_sum_eq h₁, div_eq_iff_mul_eq h₂, ← mul_right_inj' h₃, ← mul_assoc, ← mul_assoc,
-    mul_inv_cancel₀ h₃]
-  simp [mul_add, add_mul, mul_inv_cancel₀ hx0, mul_assoc, h₄, sub_eq_add_neg, add_comm,
-    add_left_comm]
-  rw [add_comm _ (-x), add_assoc, add_assoc _ _ 1]
-
-variable {S : Type*}
-
--- TODO: for consistency, the next two lemmas should be moved to the root namespace
-theorem RingHom.map_geom_sum [Semiring R] [Semiring S] (x : R) (n : ℕ) (f : R →+* S) :
-    f (∑ i ∈ range n, x ^ i) = ∑ i ∈ range n, f x ^ i := by simp [map_sum f]
-
-theorem RingHom.map_geom_sum₂ [Semiring R] [Semiring S] (x y : R) (n : ℕ) (f : R →+* S) :
-    f (∑ i ∈ range n, x ^ i * y ^ (n - 1 - i)) = ∑ i ∈ range n, f x ^ i * f y ^ (n - 1 - i) := by
-  simp [map_sum f]
-
-/-! ### Geometric sum with `ℕ`-division -/
-
-
-theorem Nat.pred_mul_geom_sum_le (a b n : ℕ) :
-    ((b - 1) * ∑ i ∈ range n.succ, a / b ^ i) ≤ a * b - a / b ^ n :=
-  calc
-    ((b - 1) * ∑ i ∈ range n.succ, a / b ^ i) =
-    (∑ i ∈ range n, a / b ^ (i + 1) * b) + a * b - ((∑ i ∈ range n, a / b ^ i) + a / b ^ n) := by
-      rw [Nat.sub_mul, mul_comm, sum_mul, one_mul, sum_range_succ', sum_range_succ, pow_zero,
-        Nat.div_one]
-    _ ≤ (∑ i ∈ range n, a / b ^ i) + a * b - ((∑ i ∈ range n, a / b ^ i) + a / b ^ n) := by
-      gcongr with i hi
-      rw [pow_succ, ← Nat.div_div_eq_div_mul]
-      exact Nat.div_mul_le_self _ _
-    _ = a * b - a / b ^ n := add_tsub_add_eq_tsub_left _ _ _
-
-theorem Nat.geom_sum_le {b : ℕ} (hb : 2 ≤ b) (a n : ℕ) :
-    ∑ i ∈ range n, a / b ^ i ≤ a * b / (b - 1) := by
-  refine (Nat.le_div_iff_mul_le <| tsub_pos_of_lt hb).2 ?_
-  rcases n with - | n
-  · rw [sum_range_zero, zero_mul]
-    exact Nat.zero_le _
-  rw [mul_comm]
-  exact (Nat.pred_mul_geom_sum_le a b n).trans tsub_le_self
-
-theorem Nat.geom_sum_Ico_le {b : ℕ} (hb : 2 ≤ b) (a n : ℕ) :
-    ∑ i ∈ Ico 1 n, a / b ^ i ≤ a / (b - 1) := by
-  rcases n with - | n
-  · rw [Ico_eq_empty_of_le (zero_le_one' ℕ), sum_empty]
-    exact Nat.zero_le _
-  rw [← add_le_add_iff_left a]
-  calc
-    (a + ∑ i ∈ Ico 1 n.succ, a / b ^ i) = a / b ^ 0 + ∑ i ∈ Ico 1 n.succ, a / b ^ i := by
-      rw [pow_zero, Nat.div_one]
-    _ = ∑ i ∈ range n.succ, a / b ^ i := by
-      rw [range_eq_Ico, ← Finset.insert_Ico_add_one_left_eq_Ico (Nat.succ_pos _), sum_insert]
-      · rfl
-      exact fun h => zero_lt_one.not_ge (mem_Ico.1 h).1
-    _ ≤ a * b / (b - 1) := Nat.geom_sum_le hb a _
-    _ = (a * 1 + a * (b - 1)) / (b - 1) := by
-      rw [← mul_add, add_tsub_cancel_of_le (one_le_two.trans hb)]
-    _ = a + a / (b - 1) := by rw [mul_one, Nat.add_mul_div_right _ _ (tsub_pos_of_lt hb), add_comm]
-
-section Order
-
-variable {n : ℕ} {x : R}
-
-theorem geom_sum_pos [Semiring R] [PartialOrder R] [IsStrictOrderedRing R]
-    (hx : 0 ≤ x) (hn : n ≠ 0) :
-    0 < ∑ i ∈ range n, x ^ i :=
-  sum_pos' (fun _ _ => pow_nonneg hx _) ⟨0, mem_range.2 hn.bot_lt, by simp⟩
-
-theorem geom_sum_pos_and_lt_one [Ring R] [PartialOrder R] [IsStrictOrderedRing R]
-    (hx : x < 0) (hx' : 0 < x + 1) (hn : 1 < n) :
-    (0 < ∑ i ∈ range n, x ^ i) ∧ ∑ i ∈ range n, x ^ i < 1 := by
-  refine Nat.le_induction ?_ ?_ n (show 2 ≤ n from hn)
-  · rw [geom_sum_two]
-    exact ⟨hx', (add_lt_iff_neg_right _).2 hx⟩
-  clear hn
-  intro n _ ihn
-  rw [geom_sum_succ, add_lt_iff_neg_right, ← neg_lt_iff_pos_add', neg_mul_eq_neg_mul]
-  exact
-    ⟨mul_lt_one_of_nonneg_of_lt_one_left (neg_nonneg.2 hx.le) (neg_lt_iff_pos_add'.2 hx') ihn.2.le,
-      mul_neg_of_neg_of_pos hx ihn.1⟩
-
-theorem geom_sum_alternating_of_le_neg_one [Ring R] [PartialOrder R] [IsOrderedRing R]
-    (hx : x + 1 ≤ 0) (n : ℕ) :
-    if Even n then (∑ i ∈ range n, x ^ i) ≤ 0 else 1 ≤ ∑ i ∈ range n, x ^ i := by
-  have hx0 : x ≤ 0 := (le_add_of_nonneg_right zero_le_one).trans hx
-  induction n with
-  | zero => simp only [range_zero, sum_empty, le_refl, ite_true, Even.zero]
-  | succ n ih =>
-    simp only [Nat.even_add_one, geom_sum_succ]
-    split_ifs at ih with h
-    · rw [if_neg (not_not_intro h), le_add_iff_nonneg_left]
-      exact mul_nonneg_of_nonpos_of_nonpos hx0 ih
-    · rw [if_pos h]
-      refine (add_le_add_right ?_ _).trans hx
-      simpa only [mul_one] using mul_le_mul_of_nonpos_left ih hx0
-
-theorem geom_sum_alternating_of_lt_neg_one [Ring R] [PartialOrder R] [IsStrictOrderedRing R]
-    (hx : x + 1 < 0) (hn : 1 < n) :
-    if Even n then (∑ i ∈ range n, x ^ i) < 0 else 1 < ∑ i ∈ range n, x ^ i := by
-  have hx0 : x < 0 := (le_add_of_nonneg_right zero_le_one).trans_lt hx
-  refine Nat.le_induction ?_ ?_ n (show 2 ≤ n from hn)
-  · simp only [geom_sum_two, lt_add_iff_pos_left, ite_true, hx, even_two]
-  clear hn
-  intro n _ ihn
-  simp only [Nat.even_add_one, geom_sum_succ]
-  by_cases hn' : Even n
-  · rw [if_pos hn'] at ihn
-    rw [if_neg, lt_add_iff_pos_left]
-    · exact mul_pos_of_neg_of_neg hx0 ihn
-    · exact not_not_intro hn'
-  · rw [if_neg hn'] at ihn
-    rw [if_pos]
-    swap
-    · exact hn'
-    have := add_lt_add_right (mul_lt_mul_of_neg_left ihn hx0) 1
-    rw [mul_one] at this
-    exact this.trans hx
-
-theorem geom_sum_pos' [Ring R] [LinearOrder R] [IsStrictOrderedRing R]
-    (hx : 0 < x + 1) (hn : n ≠ 0) :
-    0 < ∑ i ∈ range n, x ^ i := by
-  obtain _ | _ | n := n
-  · cases hn rfl
-  · simp only [zero_add, range_one, sum_singleton, pow_zero, zero_lt_one]
-  obtain hx' | hx' := lt_or_ge x 0
-  · exact (geom_sum_pos_and_lt_one hx' hx n.one_lt_succ_succ).1
-  · exact geom_sum_pos hx' (by simp only [Nat.succ_ne_zero, Ne, not_false_iff])
-
-theorem Odd.geom_sum_pos [Ring R] [LinearOrder R] [IsStrictOrderedRing R]
-    (h : Odd n) : 0 < ∑ i ∈ range n, x ^ i := by
-  rcases n with (_ | _ | k)
-  · exact (Nat.not_odd_zero h).elim
-  · simp only [zero_add, range_one, sum_singleton, pow_zero, zero_lt_one]
-  rw [← Nat.not_even_iff_odd] at h
-  rcases lt_trichotomy (x + 1) 0 with (hx | hx | hx)
-  · have := geom_sum_alternating_of_lt_neg_one hx k.one_lt_succ_succ
-    simp only [h, if_false] at this
-    exact zero_lt_one.trans this
-  · simp only [eq_neg_of_add_eq_zero_left hx, h, neg_one_geom_sum, if_false, zero_lt_one]
-  · exact geom_sum_pos' hx k.succ.succ_ne_zero
-
-theorem geom_sum_pos_iff [Ring R] [LinearOrder R] [IsStrictOrderedRing R] (hn : n ≠ 0) :
-    (0 < ∑ i ∈ range n, x ^ i) ↔ Odd n ∨ 0 < x + 1 := by
-  refine ⟨fun h => ?_, ?_⟩
-  · rw [or_iff_not_imp_left, ← not_le, Nat.not_odd_iff_even]
-    refine fun hn hx => h.not_ge ?_
-    simpa [if_pos hn] using geom_sum_alternating_of_le_neg_one hx n
-  · rintro (hn | hx')
-    · exact hn.geom_sum_pos
-    · exact geom_sum_pos' hx' hn
-
-theorem geom_sum_ne_zero [Ring R] [LinearOrder R] [IsStrictOrderedRing R]
-    (hx : x ≠ -1) (hn : n ≠ 0) :
-    ∑ i ∈ range n, x ^ i ≠ 0 := by
-  obtain _ | _ | n := n
-  · cases hn rfl
-  · simp only [zero_add, range_one, sum_singleton, pow_zero, ne_eq, one_ne_zero, not_false_eq_true]
-  rw [Ne, eq_neg_iff_add_eq_zero, ← Ne] at hx
-  obtain h | h := hx.lt_or_gt
-  · have := geom_sum_alternating_of_lt_neg_one h n.one_lt_succ_succ
-    split_ifs at this
-    · exact this.ne
-    · exact (zero_lt_one.trans this).ne'
-  · exact (geom_sum_pos' h n.succ.succ_ne_zero).ne'
-
-theorem geom_sum_eq_zero_iff_neg_one [Ring R] [LinearOrder R] [IsStrictOrderedRing R] (hn : n ≠ 0) :
-    ∑ i ∈ range n, x ^ i = 0 ↔ x = -1 ∧ Even n := by
-  refine ⟨fun h => ?_, @fun ⟨h, hn⟩ => by simp only [h, hn, neg_one_geom_sum, if_true]⟩
-  contrapose! h
-  have hx := eq_or_ne x (-1)
-  rcases hx with hx | hx
-  · rw [hx, neg_one_geom_sum]
-    simp only [h hx, ite_false, ne_eq, one_ne_zero, not_false_eq_true]
-  · exact geom_sum_ne_zero hx hn
-
-theorem geom_sum_neg_iff [Ring R] [LinearOrder R] [IsStrictOrderedRing R] (hn : n ≠ 0) :
-    ∑ i ∈ range n, x ^ i < 0 ↔ Even n ∧ x + 1 < 0 := by
-  rw [← not_iff_not, not_lt, le_iff_lt_or_eq, eq_comm,
-    or_congr (geom_sum_pos_iff hn) (geom_sum_eq_zero_iff_neg_one hn), ← Nat.not_even_iff_odd, ←
-    add_eq_zero_iff_eq_neg, not_and, not_lt, le_iff_lt_or_eq, eq_comm, ← imp_iff_not_or, or_comm,
-    and_comm, Decidable.and_or_imp, or_comm]
-
-end Order
-
-variable {m n : ℕ} {s : Finset ℕ}
-
-/-- Value of a geometric sum over the naturals. Note: see `geom_sum_mul_add` for a formulation
-that avoids division and subtraction. -/
-lemma Nat.geomSum_eq (hm : 2 ≤ m) (n : ℕ) :
-    ∑ k ∈ range n, m ^ k = (m ^ n - 1) / (m - 1) := by
-  refine (Nat.div_eq_of_eq_mul_left (tsub_pos_iff_lt.2 hm) <| tsub_eq_of_eq_add ?_).symm
-  simpa only [tsub_add_cancel_of_le (one_le_two.trans hm), eq_comm] using geom_sum_mul_add (m - 1) n
-
-/-- If all the elements of a finset of naturals are less than `n`, then the sum of their powers of
-`m ≥ 2` is less than `m ^ n`. -/
-lemma Nat.geomSum_lt (hm : 2 ≤ m) (hs : ∀ k ∈ s, k < n) : ∑ k ∈ s, m ^ k < m ^ n :=
-  calc
-    ∑ k ∈ s, m ^ k ≤ ∑ k ∈ range n, m ^ k := sum_le_sum_of_subset fun _ hk ↦
-      mem_range.2 <| hs _ hk
-    _ = (m ^ n - 1) / (m - 1) := Nat.geomSum_eq hm _
-    _ ≤ m ^ n - 1 := Nat.div_le_self _ _
-    _ < m ^ n := tsub_lt_self (by positivity) zero_lt_one
-=======
-deprecated_module (since := "2025-06-19")
->>>>>>> 65b97340
+deprecated_module (since := "2025-06-19")