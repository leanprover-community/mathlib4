--- conflicted
+++ resolved
@@ -251,14 +251,11 @@
   contrapose! hlt
   exact Finset.le_sup (Finsupp.mem_support_iff.2 hlt)
 
-<<<<<<< HEAD
 theorem supDegree_withBot_some_comp {s : AddMonoidAlgebra R A} (hs : s.support.Nonempty) :
     supDegree (WithBot.some ∘ D) s = supDegree D s := by
   unfold AddMonoidAlgebra.supDegree
   rw [← Finset.coe_sup' hs, Finset.sup'_eq_sup]
 
-=======
->>>>>>> 1f03949a
 variable [AddZeroClass A] {p q : R[A]}
 
 @[simp]
@@ -269,11 +266,7 @@
 theorem ne_zero_of_not_supDegree_le {b : B} (h : ¬ p.supDegree D ≤ b) : p ≠ 0 :=
   ne_zero_of_supDegree_ne_bot (fun he => h <| he ▸ bot_le)
 
-<<<<<<< HEAD
 variable [Add B]
-=======
-variable [Add B] (hadd : ∀ a1 a2, D (a1 + a2) = D a1 + D a2)
->>>>>>> 1f03949a
 
 theorem supDegree_mul_le (hadd : ∀ a1 a2, D (a1 + a2) = D a1 + D a2)
     [CovariantClass B B (· + ·) (· ≤ ·)] [CovariantClass B B (Function.swap (· + ·)) (· ≤ ·)] :
