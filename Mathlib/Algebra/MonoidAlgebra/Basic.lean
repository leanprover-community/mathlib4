--- conflicted
+++ resolved
@@ -286,31 +286,6 @@
 
 end lift
 
-section Linear
-
-variable {A : Type*} [Semiring k] [Semiring A] [Module k A]
-
-variable (k A) in
-/-- Interpret `single i` as a linear map (but with `MonoidAlgebra` in the type, rather than
-`Finsupp`). -/
-def lsingle (i : G) : A →ₗ[k] MonoidAlgebra A G :=
-  Finsupp.lsingle i
-
-lemma lsingle_def (i : G) :
-    lsingle k A i = Finsupp.lsingle i := rfl
-
-@[simp]
-lemma lsingle_apply (i : G) (a : A) :
-    lsingle k A i a = single i a := rfl
-
-@[ext]
-theorem lhom_ext {B : Type*} [AddCommMonoid B] [Module k B]
-    {f g : MonoidAlgebra A G →ₗ[k] B}
-    (h : ∀ a b, f (lsingle k A a b) = g (lsingle k A a b)) : f = g :=
-  Finsupp.lhom_ext h
-
-end Linear
-
 section
 
 -- attribute [local reducible] MonoidAlgebra -- Porting note: `reducible` cannot be `local`.
@@ -526,49 +501,6 @@
 
 end lift
 
-<<<<<<< HEAD
-section Linear
-
-variable {A : Type*} [Semiring k] [Semiring A] [Module k A]
-
-variable (k A) in
-/-- Interpret `single i` as a linear map (but with `AddMonoidAlgebra` in the type, rather than
-`Finsupp`). -/
-def lsingle (i : G) : A →ₗ[k] A[G] :=
-  Finsupp.lsingle i
-
-lemma lsingle_def (i : G) :
-    lsingle k A i = Finsupp.lsingle i := rfl
-
-@[simp]
-lemma lsingle_apply (i : G) (a : A) :
-    lsingle k A i a = single i a := rfl
-
-@[ext]
-theorem lhom_ext {B : Type*} [AddCommMonoid B] [Module k B]
-    {f g : A[G] →ₗ[k] B}
-    (h : ∀ a b, f (lsingle k A a b) = g (lsingle k A a b)) : f = g :=
-  Finsupp.lhom_ext h
-
-end Linear
-
-section
-
--- attribute [local reducible] MonoidAlgebra -- Porting note: `reducible` cannot be `local`.
-
-universe ui
-
-variable {ι : Type ui}
-
-theorem prod_single [CommSemiring k] [AddCommMonoid G] {s : Finset ι} {a : ι → G} {b : ι → k} :
-    (∏ i ∈ s, single (a i) (b i)) = single (∑ i ∈ s, a i) (∏ i ∈ s, b i) :=
-  Finset.cons_induction_on s rfl fun a s has ih => by
-    rw [prod_cons has, ih, single_mul_single, sum_cons has, prod_cons has]
-
-end
-
-=======
->>>>>>> 20d470bd
 theorem mapDomain_algebraMap (A : Type*) {H F : Type*} [CommSemiring k] [Semiring A] [Algebra k A]
     [AddMonoid G] [AddMonoid H] [FunLike F G H] [AddMonoidHomClass F G H]
     (f : F) (r : k) :
