--- conflicted
+++ resolved
@@ -301,7 +301,7 @@
 
 /-- `MonoidAlgebra.domCongr` as a `MonoidHom` from `MulAut`. -/
 @[simps]
-def domCongrAut : MulAut G →* MonoidAlgebra A G ≃ₐ[k] MonoidAlgebra A G where
+def domCongrAut : MulAut G →* A[G] ≃ₐ[k] A[G] where
   toFun := MonoidAlgebra.domCongr k A
   map_one' := by rw [MulAut.one_def, AlgEquiv.aut_one, domCongr_refl]
   map_mul' _ _ := by rw [MulAut.mul_def, AlgEquiv.aut_mul, trans_domCongr_domCongr]
@@ -352,7 +352,6 @@
     mapRangeAlgHom M f (single m a) = single m (f a) := by
   classical ext; simp [single_apply, apply_ite f]
 
-<<<<<<< HEAD
 @[to_additive (attr := simp)]
 lemma mapRangeAlgHom_id {k R G} [CommSemiring k] [Semiring R] [Algebra k R] [Monoid G] :
     mapRangeAlgHom G (AlgHom.id k R) = AlgHom.id k (MonoidAlgebra R G) := by
@@ -364,10 +363,7 @@
     mapRangeAlgHom G (g.comp f) = (mapRangeAlgHom G g).comp (mapRangeAlgHom G f) := by
   ext; simp
 
-variable (M) in
-=======
 variable (R M) in
->>>>>>> 1a6e4fde
 /-- The algebra isomorphism of monoid algebras induced by an isomorphism of the base algebras. -/
 @[to_additive (attr := simps apply)
 /-- The algebra isomorphism of additive monoid algebras induced by an isomorphism of the base
@@ -378,18 +374,16 @@
   left_inv _ := by aesop
   right_inv _ := by aesop
 
-<<<<<<< HEAD
-/-- `MonoidAlgebra.mapRangeAlgEquiv` as a `MonoidHom` from `R ≃ₐ[k] R`. -/
+@[simp] lemma symm_mapRangeAlgEquiv (e : A ≃ₐ[R] B) :
+    (mapRangeAlgEquiv R M e).symm = mapRangeAlgEquiv R M e.symm := rfl
+
+variable (R M) in
+/-- `MonoidAlgebra.mapRangeAlgEquiv` as a `MonoidHom` from `A ≃ₐ[R] A`. -/
 @[simps]
-def mapRangeAlgAut {k R G} [CommSemiring k] [Semiring R] [Algebra k R] [Monoid G] :
-    (R ≃ₐ[k] R) →* MonoidAlgebra R G ≃ₐ[k] MonoidAlgebra R G where
-  toFun f := mapRangeAlgEquiv _ f
+def mapRangeAlgAut : (A ≃ₐ[R] A) →* A[M] ≃ₐ[R] A[M] where
+  toFun f := mapRangeAlgEquiv _ _ f
   map_one' := by ext; simp
   map_mul' x y := by ext; simp
-=======
-@[simp] lemma symm_mapRangeAlgEquiv (e : A ≃ₐ[R] B) :
-    (mapRangeAlgEquiv R M e).symm = mapRangeAlgEquiv R M e.symm := rfl
->>>>>>> 1a6e4fde
 
 end mapRange
 
@@ -572,11 +566,6 @@
 lemma algHom_ext_iff {φ₁ φ₂ : k[G] →ₐ[k] A} : (∀ x, φ₁ (single x 1) = φ₂ (single x 1)) ↔ φ₁ = φ₂ :=
   ⟨fun h => algHom_ext h, by rintro rfl _; rfl⟩
 
-end lift
-
-variable (k A)
-variable [CommSemiring k] [AddMonoid G] [AddMonoid H] [Semiring A] [Algebra k A]
-
 /-- `AddMonoidAlgebra.domCongr` as an `AddMonoidHom` from `AddAut`. -/
 @[simps]
 def domCongrAut : AddAut G →* A[G] ≃ₐ[k] A[G] where
@@ -584,8 +573,9 @@
   map_one' := by ext; simp [AddAut.one_def]
   map_mul' _ _ := by ext; simp [AddAut.mul_def]
 
-theorem lift_mapRangeAlgHom_algebraMap {R S G A}
-    [CommSemiring R] [CommSemiring S]
+end lift
+
+theorem lift_mapRangeAlgHom_algebraMap [CommSemiring R] [CommSemiring S]
     [AddMonoid G] [Semiring A] [Algebra R A] [Algebra S A] [Algebra R S] [IsScalarTower R S A]
     (f : Multiplicative G →* A) (x : R[G]) :
     lift _ _ _ f (mapRangeAlgHom _ (algebraMap R S).toNatAlgHom x) = lift _ _ _ f x := by
@@ -593,11 +583,13 @@
   | zero => simp
   | single_add a b f _ _ ih => simp [ih]
 
+variable [CommSemiring R] [AddMonoid M] [AddMonoid H] [Semiring A] [Algebra R A]
+
+variable (R M) in
 /-- `AddMonoidAlgebra.mapRangeAlgEquiv` as an `AddMonoidHom` from `R ≃ₐ[k] R`. -/
 @[simps]
-def mapRangeAlgAut {k R G} [CommSemiring k] [Semiring R] [Algebra k R] [AddMonoid G] :
-    (R ≃ₐ[k] R) →* R[G] ≃ₐ[k] R[G] where
-  toFun f := mapRangeAlgEquiv _ f
+def mapRangeAlgAut : (A ≃ₐ[R] A) →* A[M] ≃ₐ[R] A[M] where
+  toFun f := mapRangeAlgEquiv _ _ f
   map_one' := by ext; simp
   map_mul' x y := by ext; simp
 
