/-
Copyright (c) 2019 Kenny Lau, Chris Hughes. All rights reserved.
Released under Apache 2.0 license as described in the file LICENSE.
Authors: Kenny Lau, Chris Hughes, Jujian Zhang
-/
import Mathlib.Data.Finset.Order
import Mathlib.Algebra.DirectSum.Module
import Mathlib.RingTheory.FreeCommRing
import Mathlib.RingTheory.Ideal.Quotient
import Mathlib.Tactic.SuppressCompilation

#align_import algebra.direct_limit from "leanprover-community/mathlib"@"f0c8bf9245297a541f468be517f1bde6195105e9"

/-!
# Direct limit of modules, abelian groups, rings, and fields.

See Atiyah-Macdonald PP.32-33, Matsumura PP.269-270

Generalizes the notion of "union", or "gluing", of incomparable modules over the same ring,
or incomparable abelian groups, or rings, or fields.

It is constructed as a quotient of the free module (for the module case) or quotient of
the free commutative ring (for the ring case) instead of a quotient of the disjoint union
so as to make the operations (addition etc.) "computable".

## Main definitions

* `DirectedSystem f`
* `Module.DirectLimit G f`
* `AddCommGroup.DirectLimit G f`
* `Ring.DirectLimit G f`

-/

suppress_compilation

universe u v v' v'' w u₁

open Submodule

variable {R : Type u} [Ring R]

variable {ι : Type v}

variable [dec_ι : DecidableEq ι] [Preorder ι]

variable (G : ι → Type w)

/-- A directed system is a functor from a category (directed poset) to another category. -/
class DirectedSystem (f : ∀ i j, i ≤ j → G i → G j) : Prop where
  map_self' : ∀ i x h, f i i h x = x
  map_map' : ∀ {i j k} (hij hjk x), f j k hjk (f i j hij x) = f i k (le_trans hij hjk) x
#align directed_system DirectedSystem

section

variable {G} (f : ∀ i j, i ≤ j → G i → G j) [DirectedSystem G fun i j h => f i j h]
theorem DirectedSystem.map_self i x h : f i i h x = x :=
  DirectedSystem.map_self' i x h
theorem DirectedSystem.map_map {i j k} (hij hjk x) :
    f j k hjk (f i j hij x) = f i k (le_trans hij hjk) x :=
  DirectedSystem.map_map' hij hjk x

end

namespace Module

variable [∀ i, AddCommGroup (G i)] [∀ i, Module R (G i)]

variable {G} (f : ∀ i j, i ≤ j → G i →ₗ[R] G j)

/-- A copy of `DirectedSystem.map_self` specialized to linear maps, as otherwise the
`fun i j h ↦ f i j h` can confuse the simplifier. -/
nonrec theorem DirectedSystem.map_self [DirectedSystem G fun i j h => f i j h] (i x h) :
    f i i h x = x :=
  DirectedSystem.map_self (fun i j h => f i j h) i x h
#align module.directed_system.map_self Module.DirectedSystem.map_self

/-- A copy of `DirectedSystem.map_map` specialized to linear maps, as otherwise the
`fun i j h ↦ f i j h` can confuse the simplifier. -/
nonrec theorem DirectedSystem.map_map [DirectedSystem G fun i j h => f i j h] {i j k} (hij hjk x) :
    f j k hjk (f i j hij x) = f i k (le_trans hij hjk) x :=
  DirectedSystem.map_map (fun i j h => f i j h) hij hjk x
#align module.directed_system.map_map Module.DirectedSystem.map_map

variable (G)

/-- The direct limit of a directed system is the modules glued together along the maps. -/
def DirectLimit : Type max v w :=
  DirectSum ι G ⧸
    (span R <|
      { a |
        ∃ (i j : _) (H : i ≤ j) (x : _),
          DirectSum.lof R ι G i x - DirectSum.lof R ι G j (f i j H x) = a })
#align module.direct_limit Module.DirectLimit

namespace DirectLimit

instance addCommGroup : AddCommGroup (DirectLimit G f) :=
  Quotient.addCommGroup _

instance module : Module R (DirectLimit G f) :=
  Quotient.module _

instance inhabited : Inhabited (DirectLimit G f) :=
  ⟨0⟩

instance unique [IsEmpty ι] : Unique (DirectLimit G f) :=
  inferInstanceAs <| Unique (Quotient _)

variable (R ι)

/-- The canonical map from a component to the direct limit. -/
def of (i) : G i →ₗ[R] DirectLimit G f :=
  (mkQ _).comp <| DirectSum.lof R ι G i
#align module.direct_limit.of Module.DirectLimit.of

variable {R ι G f}

@[simp]
theorem of_f {i j hij x} : of R ι G f j (f i j hij x) = of R ι G f i x :=
  Eq.symm <| (Submodule.Quotient.eq _).2 <| subset_span ⟨i, j, hij, x, rfl⟩
#align module.direct_limit.of_f Module.DirectLimit.of_f

/-- Every element of the direct limit corresponds to some element in
some component of the directed system. -/
theorem exists_of [Nonempty ι] [IsDirected ι (· ≤ ·)] (z : DirectLimit G f) :
    ∃ i x, of R ι G f i x = z :=
  Nonempty.elim (by infer_instance) fun ind : ι =>
    Quotient.inductionOn' z fun z =>
      DirectSum.induction_on z ⟨ind, 0, LinearMap.map_zero _⟩ (fun i x => ⟨i, x, rfl⟩)
        fun p q ⟨i, x, ihx⟩ ⟨j, y, ihy⟩ =>
        let ⟨k, hik, hjk⟩ := exists_ge_ge i j
        ⟨k, f i k hik x + f j k hjk y, by
          rw [LinearMap.map_add, of_f, of_f, ihx, ihy]
          rfl ⟩
#align module.direct_limit.exists_of Module.DirectLimit.exists_of

@[elab_as_elim]
protected theorem induction_on [Nonempty ι] [IsDirected ι (· ≤ ·)] {C : DirectLimit G f → Prop}
    (z : DirectLimit G f) (ih : ∀ i x, C (of R ι G f i x)) : C z :=
  let ⟨i, x, h⟩ := exists_of z
  h ▸ ih i x
#align module.direct_limit.induction_on Module.DirectLimit.induction_on

variable {P : Type u₁} [AddCommGroup P] [Module R P] (g : ∀ i, G i →ₗ[R] P)

variable (Hg : ∀ i j hij x, g j (f i j hij x) = g i x)

variable (R ι G f)

/-- The universal property of the direct limit: maps from the components to another module
that respect the directed system structure (i.e. make some diagram commute) give rise
to a unique map out of the direct limit. -/
def lift : DirectLimit G f →ₗ[R] P :=
  liftQ _ (DirectSum.toModule R ι P g)
    (span_le.2 fun a ⟨i, j, hij, x, hx⟩ => by
      rw [← hx, SetLike.mem_coe, LinearMap.sub_mem_ker_iff, DirectSum.toModule_lof,
        DirectSum.toModule_lof, Hg])
#align module.direct_limit.lift Module.DirectLimit.lift

variable {R ι G f}

theorem lift_of {i} (x) : lift R ι G f g Hg (of R ι G f i x) = g i x :=
  DirectSum.toModule_lof R _ _
#align module.direct_limit.lift_of Module.DirectLimit.lift_of

theorem lift_unique [IsDirected ι (· ≤ ·)] (F : DirectLimit G f →ₗ[R] P) (x) :
    F x =
      lift R ι G f (fun i => F.comp <| of R ι G f i)
        (fun i j hij x => by rw [LinearMap.comp_apply, of_f]; rfl) x := by
  cases isEmpty_or_nonempty ι
  · simp_rw [Subsingleton.elim x 0, _root_.map_zero]
  · exact DirectLimit.induction_on x fun i x => by rw [lift_of]; rfl
#align module.direct_limit.lift_unique Module.DirectLimit.lift_unique

lemma lift_injective [IsDirected ι (· ≤ ·)]
    (injective : ∀ i, Function.Injective <| g i) :
    Function.Injective (lift R ι G f g Hg) := by
  cases isEmpty_or_nonempty ι
  · apply Function.injective_of_subsingleton
  simp_rw [injective_iff_map_eq_zero] at injective ⊢
  intros z hz
  induction' z using DirectLimit.induction_on with _ g
  rw [lift_of] at hz
  rw [injective _ g hz, _root_.map_zero]

section functorial

variable {G' : ι → Type v'} [∀ i, AddCommGroup (G' i)] [∀ i, Module R (G' i)]
variable {f' : ∀ i j, i ≤ j → G' i →ₗ[R] G' j}

variable {G'' : ι → Type v''} [∀ i, AddCommGroup (G'' i)] [∀ i, Module R (G'' i)]
variable {f'' : ∀ i j, i ≤ j → G'' i →ₗ[R] G'' j}

/--
Consider direct limits `lim G` and `lim G'` with direct system `f` and `f'` respectively, any
family of linear maps `gᵢ : Gᵢ ⟶ G'ᵢ` such that `g ∘ f = f' ∘ g` induces a linear map
`lim G ⟶ lim G'`.
-/
def map (g : (i : ι) → G i →ₗ[R] G' i) (hg : ∀ i j h, g j ∘ₗ f i j h = f' i j h ∘ₗ g i) :
    DirectLimit G f →ₗ[R] DirectLimit G' f' :=
  lift _ _ _ _ (fun i ↦ of _ _ _ _ _ ∘ₗ g i) fun i j h g ↦ by
    cases isEmpty_or_nonempty ι
    · exact Subsingleton.elim _ _
    · have eq1 := LinearMap.congr_fun (hg i j h) g
      simp only [LinearMap.coe_comp, Function.comp_apply] at eq1 ⊢
      rw [eq1, of_f]

@[simp] lemma map_apply_of (g : (i : ι) → G i →ₗ[R] G' i)
    (hg : ∀ i j h, g j ∘ₗ f i j h = f' i j h ∘ₗ g i)
    {i : ι} (x : G i) :
    map g hg (of _ _ G f _ x) = of R ι G' f' i (g i x) :=
  lift_of _ _ _

@[simp] lemma map_id [IsDirected ι (· ≤ ·)] :
    map (fun i ↦ LinearMap.id) (fun _ _ _ ↦ rfl) = LinearMap.id (R := R) (M := DirectLimit G f) :=
  DFunLike.ext _ _ fun x ↦ (isEmpty_or_nonempty ι).elim (fun _ ↦ Subsingleton.elim _ _) fun _ ↦
    x.induction_on fun i g ↦ by simp

lemma map_comp [IsDirected ι (· ≤ ·)]
    (g₁ : (i : ι) → G i →ₗ[R] G' i) (g₂ : (i : ι) → G' i →ₗ[R] G'' i)
    (hg₁ : ∀ i j h, g₁ j ∘ₗ f i j h = f' i j h ∘ₗ g₁ i)
    (hg₂ : ∀ i j h, g₂ j ∘ₗ f' i j h = f'' i j h ∘ₗ g₂ i) :
    (map g₂ hg₂ ∘ₗ map g₁ hg₁ :
      DirectLimit G f →ₗ[R] DirectLimit G'' f'') =
    (map (fun i ↦ g₂ i ∘ₗ g₁ i) fun i j h ↦ by
        rw [LinearMap.comp_assoc, hg₁ i, ← LinearMap.comp_assoc, hg₂ i, LinearMap.comp_assoc] :
      DirectLimit G f →ₗ[R] DirectLimit G'' f'') :=
  DFunLike.ext _ _ fun x ↦ (isEmpty_or_nonempty ι).elim (fun _ ↦ Subsingleton.elim _ _) fun _ ↦
    x.induction_on fun i g ↦ by simp

open LinearEquiv LinearMap in
/--
Consider direct limits `lim G` and `lim G'` with direct system `f` and `f'` respectively, any
family of equivalences `eᵢ : Gᵢ ≅ G'ᵢ` such that `e ∘ f = f' ∘ e` induces an equivalence
`lim G ≅ lim G'`.
-/
def congr [IsDirected ι (· ≤ ·)]
    (e : (i : ι) → G i ≃ₗ[R] G' i) (he : ∀ i j h, e j ∘ₗ f i j h = f' i j h ∘ₗ e i) :
    DirectLimit G f ≃ₗ[R] DirectLimit G' f' :=
  LinearEquiv.ofLinear (map (e ·) he)
    (map (fun i ↦ (e i).symm) fun i j h ↦ by
      rw [toLinearMap_symm_comp_eq, ← comp_assoc, he i, comp_assoc, comp_coe, symm_trans_self,
        refl_toLinearMap, comp_id])
    (by simp [map_comp]) (by simp [map_comp])

lemma congr_apply_of [IsDirected ι (· ≤ ·)]
    (e : (i : ι) → G i ≃ₗ[R] G' i) (he : ∀ i j h, e j ∘ₗ f i j h = f' i j h ∘ₗ e i)
    {i : ι} (g : G i) :
    congr e he (of _ _ G f i g) = of _ _ G' f' i (e i g) :=
  map_apply_of _ he _

open LinearEquiv LinearMap in
lemma congr_symm_apply_of [IsDirected ι (· ≤ ·)]
    (e : (i : ι) → G i ≃ₗ[R] G' i) (he : ∀ i j h, e j ∘ₗ f i j h = f' i j h ∘ₗ e i)
    {i : ι} (g : G' i) :
    (congr e he).symm (of _ _ G' f' i g) = of _ _ G f i ((e i).symm g) :=
  map_apply_of _ (fun i j h ↦ by
    rw [toLinearMap_symm_comp_eq, ← comp_assoc, he i, comp_assoc, comp_coe, symm_trans_self,
      refl_toLinearMap, comp_id]) _

end functorial

section Totalize

open Classical

variable (G f)

/-- `totalize G f i j` is a linear map from `G i` to `G j`, for *every* `i` and `j`.
If `i ≤ j`, then it is the map `f i j` that comes with the directed system `G`,
and otherwise it is the zero map. -/
noncomputable def totalize (i j) : G i →ₗ[R] G j :=
  if h : i ≤ j then f i j h else 0
#align module.direct_limit.totalize Module.DirectLimit.totalize

variable {G f}

theorem totalize_of_le {i j} (h : i ≤ j) : totalize G f i j = f i j h :=
  dif_pos h
#align module.direct_limit.totalize_of_le Module.DirectLimit.totalize_of_le

theorem totalize_of_not_le {i j} (h : ¬i ≤ j) : totalize G f i j = 0 :=
  dif_neg h
#align module.direct_limit.totalize_of_not_le Module.DirectLimit.totalize_of_not_le

end Totalize

variable [DirectedSystem G fun i j h => f i j h]

theorem toModule_totalize_of_le [∀ i (k : G i), Decidable (k ≠ 0)] {x : DirectSum ι G} {i j : ι}
    (hij : i ≤ j) (hx : ∀ k ∈ x.support, k ≤ i) :
    DirectSum.toModule R ι (G j) (fun k => totalize G f k j) x =
      f i j hij (DirectSum.toModule R ι (G i) (fun k => totalize G f k i) x) := by
  rw [← @DFinsupp.sum_single ι G _ _ _ x]
  unfold DFinsupp.sum
  simp only [map_sum]
  refine' Finset.sum_congr rfl fun k hk => _
  rw [DirectSum.single_eq_lof R k (x k), DirectSum.toModule_lof, DirectSum.toModule_lof,
    totalize_of_le (hx k hk), totalize_of_le (le_trans (hx k hk) hij), DirectedSystem.map_map]
#align module.direct_limit.to_module_totalize_of_le Module.DirectLimit.toModule_totalize_of_le

theorem of.zero_exact_aux [∀ i (k : G i), Decidable (k ≠ 0)] [Nonempty ι] [IsDirected ι (· ≤ ·)]
    {x : DirectSum ι G} (H : (Submodule.Quotient.mk x : DirectLimit G f) = (0 : DirectLimit G f)) :
    ∃ j,
      (∀ k ∈ x.support, k ≤ j) ∧
        DirectSum.toModule R ι (G j) (fun i => totalize G f i j) x = (0 : G j) :=
  Nonempty.elim (by infer_instance) fun ind : ι =>
    span_induction ((Quotient.mk_eq_zero _).1 H)
      (fun x ⟨i, j, hij, y, hxy⟩ =>
        let ⟨k, hik, hjk⟩ := exists_ge_ge i j
        ⟨k, by
          subst hxy
          constructor
          · intro i0 hi0
            rw [DFinsupp.mem_support_iff, DirectSum.sub_apply, ← DirectSum.single_eq_lof, ←
              DirectSum.single_eq_lof, DFinsupp.single_apply, DFinsupp.single_apply] at hi0
            split_ifs at hi0 with hi hj hj
            · rwa [hi] at hik
            · rwa [hi] at hik
            · rwa [hj] at hjk
            exfalso
            apply hi0
            rw [sub_zero]
          simp [LinearMap.map_sub, totalize_of_le, hik, hjk, DirectedSystem.map_map,
            DirectSum.apply_eq_component, DirectSum.component.of]⟩)
      ⟨ind, fun _ h => (Finset.not_mem_empty _ h).elim, LinearMap.map_zero _⟩
      (fun x y ⟨i, hi, hxi⟩ ⟨j, hj, hyj⟩ =>
        let ⟨k, hik, hjk⟩ := exists_ge_ge i j
        ⟨k, fun l hl =>
          (Finset.mem_union.1 (DFinsupp.support_add hl)).elim (fun hl => le_trans (hi _ hl) hik)
            fun hl => le_trans (hj _ hl) hjk, by
          -- Porting note: this had been
          -- simp [LinearMap.map_add, hxi, hyj, toModule_totalize_of_le hik hi,
          --   toModule_totalize_of_le hjk hj]
          simp only [map_add]
          rw [toModule_totalize_of_le hik hi, toModule_totalize_of_le hjk hj]
          simp [hxi, hyj]⟩)
      fun a x ⟨i, hi, hxi⟩ =>
      ⟨i, fun k hk => hi k (DirectSum.support_smul _ _ hk), by simp [LinearMap.map_smul, hxi]⟩
#align module.direct_limit.of.zero_exact_aux Module.DirectLimit.of.zero_exact_aux

open Classical in
/-- A component that corresponds to zero in the direct limit is already zero in some
bigger module in the directed system. -/
theorem of.zero_exact [IsDirected ι (· ≤ ·)] {i x} (H : of R ι G f i x = 0) :
    ∃ j hij, f i j hij x = (0 : G j) :=
  haveI : Nonempty ι := ⟨i⟩
  let ⟨j, hj, hxj⟩ := of.zero_exact_aux H
  if hx0 : x = 0 then ⟨i, le_rfl, by simp [hx0]⟩
  else
    have hij : i ≤ j := hj _ <| by simp [DirectSum.apply_eq_component, hx0]
    ⟨j, hij, by
      -- Porting note: this had been
      -- simpa [totalize_of_le hij] using hxj
      simp only [DirectSum.toModule_lof] at hxj
      rwa [totalize_of_le hij] at hxj⟩
#align module.direct_limit.of.zero_exact Module.DirectLimit.of.zero_exact

end DirectLimit

end Module

namespace AddCommGroup

variable [∀ i, AddCommGroup (G i)]

/-- The direct limit of a directed system is the abelian groups glued together along the maps. -/
def DirectLimit (f : ∀ i j, i ≤ j → G i →+ G j) : Type _ :=
  @Module.DirectLimit ℤ _ ι _ _ G _ _ fun i j hij => (f i j hij).toIntLinearMap
#align add_comm_group.direct_limit AddCommGroup.DirectLimit

namespace DirectLimit

variable (f : ∀ i j, i ≤ j → G i →+ G j)

protected theorem directedSystem [h : DirectedSystem G fun i j h => f i j h] :
    DirectedSystem G fun i j hij => (f i j hij).toIntLinearMap :=
  h
#align add_comm_group.direct_limit.directed_system AddCommGroup.DirectLimit.directedSystem

attribute [local instance] DirectLimit.directedSystem

instance : AddCommGroup (DirectLimit G f) :=
  Module.DirectLimit.addCommGroup G fun i j hij => (f i j hij).toIntLinearMap

instance : Inhabited (DirectLimit G f) :=
  ⟨0⟩

instance [IsEmpty ι] : Unique (DirectLimit G f) := Module.DirectLimit.unique _ _

/-- The canonical map from a component to the direct limit. -/
def of (i) : G i →+ DirectLimit G f :=
  (Module.DirectLimit.of ℤ ι G (fun i j hij => (f i j hij).toIntLinearMap) i).toAddMonoidHom
#align add_comm_group.direct_limit.of AddCommGroup.DirectLimit.of

variable {G f}

@[simp]
theorem of_f {i j} (hij) (x) : of G f j (f i j hij x) = of G f i x :=
  Module.DirectLimit.of_f
#align add_comm_group.direct_limit.of_f AddCommGroup.DirectLimit.of_f

@[elab_as_elim]
protected theorem induction_on [Nonempty ι] [IsDirected ι (· ≤ ·)] {C : DirectLimit G f → Prop}
    (z : DirectLimit G f) (ih : ∀ i x, C (of G f i x)) : C z :=
  Module.DirectLimit.induction_on z ih
#align add_comm_group.direct_limit.induction_on AddCommGroup.DirectLimit.induction_on

/-- A component that corresponds to zero in the direct limit is already zero in some
bigger module in the directed system. -/
theorem of.zero_exact [IsDirected ι (· ≤ ·)] [DirectedSystem G fun i j h => f i j h] (i x)
    (h : of G f i x = 0) : ∃ j hij, f i j hij x = 0 :=
  Module.DirectLimit.of.zero_exact h
#align add_comm_group.direct_limit.of.zero_exact AddCommGroup.DirectLimit.of.zero_exact

variable (P : Type u₁) [AddCommGroup P]

variable (g : ∀ i, G i →+ P)

variable (Hg : ∀ i j hij x, g j (f i j hij x) = g i x)

variable (G f)

/-- The universal property of the direct limit: maps from the components to another abelian group
that respect the directed system structure (i.e. make some diagram commute) give rise
to a unique map out of the direct limit. -/
def lift : DirectLimit G f →+ P :=
  (Module.DirectLimit.lift ℤ ι G (fun i j hij => (f i j hij).toIntLinearMap)
    (fun i => (g i).toIntLinearMap) Hg).toAddMonoidHom
#align add_comm_group.direct_limit.lift AddCommGroup.DirectLimit.lift

variable {G f}

@[simp]
theorem lift_of (i x) : lift G f P g Hg (of G f i x) = g i x :=
  Module.DirectLimit.lift_of
    -- Note: had to make these arguments explicit #8386
    (f := (fun i j hij => (f i j hij).toIntLinearMap))
    (fun i => (g i).toIntLinearMap)
    Hg
    x
#align add_comm_group.direct_limit.lift_of AddCommGroup.DirectLimit.lift_of

theorem lift_unique [IsDirected ι (· ≤ ·)] (F : DirectLimit G f →+ P) (x) :
    F x = lift G f P (fun i => F.comp (of G f i)) (fun i j hij x => by simp) x := by
  cases isEmpty_or_nonempty ι
  · simp_rw [Subsingleton.elim x 0, _root_.map_zero]
  · exact DirectLimit.induction_on x fun i x => by simp
#align add_comm_group.direct_limit.lift_unique AddCommGroup.DirectLimit.lift_unique

lemma lift_injective [IsDirected ι (· ≤ ·)]
    (injective : ∀ i, Function.Injective <| g i) :
    Function.Injective (lift G f P g Hg) := by
  cases isEmpty_or_nonempty ι
  · apply Function.injective_of_subsingleton
  simp_rw [injective_iff_map_eq_zero] at injective ⊢
  intros z hz
  induction' z using DirectLimit.induction_on with _ g
  rw [lift_of] at hz
  rw [injective _ g hz, _root_.map_zero]

section functorial

variable {G' : ι → Type v'} [∀ i, AddCommGroup (G' i)]
variable {f' : ∀ i j, i ≤ j → G' i →+ G' j}

variable {G'' : ι → Type v''} [∀ i, AddCommGroup (G'' i)]
variable {f'' : ∀ i j, i ≤ j → G'' i →+ G'' j}

/--
Consider direct limits `lim G` and `lim G'` with direct system `f` and `f'` respectively, any
family of group homomorphisms `gᵢ : Gᵢ ⟶ G'ᵢ` such that `g ∘ f = f' ∘ g` induces a group
homomorphism `lim G ⟶ lim G'`.
-/
def map (g : (i : ι) → G i →+ G' i)
    (hg : ∀ i j h, (g j).comp (f i j h) = (f' i j h).comp (g i)) :
    DirectLimit G f →+ DirectLimit G' f' :=
  lift _ _ _ (fun i ↦ (of _ _ _).comp (g i)) fun i j h g ↦ by
    cases isEmpty_or_nonempty ι
    · exact Subsingleton.elim _ _
    · have eq1 := DFunLike.congr_fun (hg i j h) g
      simp only [AddMonoidHom.coe_comp, Function.comp_apply] at eq1 ⊢
      rw [eq1, of_f]

@[simp] lemma map_apply_of (g : (i : ι) → G i →+ G' i)
    (hg : ∀ i j h, (g j).comp (f i j h) = (f' i j h).comp (g i))
    {i : ι} (x : G i) :
    map g hg (of G f _ x) = of G' f' i (g i x) :=
  lift_of _ _ _ _ _

@[simp] lemma map_id [IsDirected ι (· ≤ ·)] :
    map (fun i ↦ AddMonoidHom.id _) (fun _ _ _ ↦ rfl) = AddMonoidHom.id (DirectLimit G f) :=
  DFunLike.ext _ _ fun x ↦ (isEmpty_or_nonempty ι).elim (fun _ ↦ Subsingleton.elim _ _) fun _ ↦
    x.induction_on fun i g ↦ by simp

lemma map_comp [IsDirected ι (· ≤ ·)]
    (g₁ : (i : ι) → G i →+ G' i) (g₂ : (i : ι) → G' i →+ G'' i)
    (hg₁ : ∀ i j h, (g₁ j).comp (f i j h) = (f' i j h).comp (g₁ i))
    (hg₂ : ∀ i j h, (g₂ j).comp (f' i j h) = (f'' i j h).comp (g₂ i)) :
    ((map g₂ hg₂).comp (map g₁ hg₁) :
      DirectLimit G f →+ DirectLimit G'' f'') =
    (map (fun i ↦ (g₂ i).comp (g₁ i)) fun i j h ↦ by
      rw [AddMonoidHom.comp_assoc, hg₁ i, ← AddMonoidHom.comp_assoc, hg₂ i,
        AddMonoidHom.comp_assoc] :
      DirectLimit G f →+ DirectLimit G'' f'') :=
  DFunLike.ext _ _ fun x ↦ (isEmpty_or_nonempty ι).elim (fun _ ↦ Subsingleton.elim _ _) fun _ ↦
    x.induction_on fun i g ↦ by simp

/--
Consider direct limits `lim G` and `lim G'` with direct system `f` and `f'` respectively, any
family of equivalences `eᵢ : Gᵢ ≅ G'ᵢ` such that `e ∘ f = f' ∘ e` induces an equivalence
`lim G ⟶ lim G'`.
-/
def congr [IsDirected ι (· ≤ ·)]
    (e : (i : ι) → G i ≃+ G' i)
    (he : ∀ i j h, (e j).toAddMonoidHom.comp (f i j h) = (f' i j h).comp (e i)) :
    DirectLimit G f ≃+ DirectLimit G' f' :=
  AddMonoidHom.toAddEquiv (map (e ·) he)
    (map (fun i ↦ (e i).symm) fun i j h ↦ DFunLike.ext _ _ fun x ↦ by
      have eq1 := DFunLike.congr_fun (he i j h) ((e i).symm x)
      simp only [AddMonoidHom.coe_comp, AddEquiv.coe_toAddMonoidHom, Function.comp_apply,
        AddMonoidHom.coe_coe, AddEquiv.apply_symm_apply] at eq1 ⊢
      simp [← eq1, of_f])
    (by rw [map_comp]; convert map_id <;> aesop)
    (by rw [map_comp]; convert map_id <;> aesop)

lemma congr_apply_of [IsDirected ι (· ≤ ·)]
    (e : (i : ι) → G i ≃+ G' i)
    (he : ∀ i j h, (e j).toAddMonoidHom.comp (f i j h) = (f' i j h).comp (e i))
    {i : ι} (g : G i) :
    congr e he (of G f i g) = of G' f' i (e i g) :=
  map_apply_of _ he _

lemma congr_symm_apply_of [IsDirected ι (· ≤ ·)]
    (e : (i : ι) → G i ≃+ G' i)
    (he : ∀ i j h, (e j).toAddMonoidHom.comp (f i j h) = (f' i j h).comp (e i))
    {i : ι} (g : G' i) :
    (congr e he).symm (of G' f' i g) = of G f i ((e i).symm g) := by
  simp only [congr, AddMonoidHom.toAddEquiv_symm_apply, map_apply_of, AddMonoidHom.coe_coe]

end functorial

end DirectLimit

end AddCommGroup

namespace Ring

variable [∀ i, CommRing (G i)]

section

variable (f : ∀ i j, i ≤ j → G i → G j)

open FreeCommRing

/-- The direct limit of a directed system is the rings glued together along the maps. -/
def DirectLimit : Type max v w :=
  FreeCommRing (Σi, G i) ⧸
    Ideal.span
      { a |
        (∃ i j H x, of (⟨j, f i j H x⟩ : Σi, G i) - of ⟨i, x⟩ = a) ∨
          (∃ i, of (⟨i, 1⟩ : Σi, G i) - 1 = a) ∨
            (∃ i x y, of (⟨i, x + y⟩ : Σi, G i) - (of ⟨i, x⟩ + of ⟨i, y⟩) = a) ∨
              ∃ i x y, of (⟨i, x * y⟩ : Σi, G i) - of ⟨i, x⟩ * of ⟨i, y⟩ = a }
#align ring.direct_limit Ring.DirectLimit

namespace DirectLimit

instance commRing : CommRing (DirectLimit G f) :=
  Ideal.Quotient.commRing _

instance ring : Ring (DirectLimit G f) :=
  CommRing.toRing

-- Porting note: Added a `Zero` instance to get rid of `0` errors.
instance zero : Zero (DirectLimit G f) := by
  unfold DirectLimit
  exact ⟨0⟩

instance : Inhabited (DirectLimit G f) :=
  ⟨0⟩

/-- The canonical map from a component to the direct limit. -/
nonrec def of (i) : G i →+* DirectLimit G f :=
  RingHom.mk'
    { toFun := fun x => Ideal.Quotient.mk _ (of (⟨i, x⟩ : Σi, G i))
      map_one' := Ideal.Quotient.eq.2 <| subset_span <| Or.inr <| Or.inl ⟨i, rfl⟩
      map_mul' := fun x y =>
        Ideal.Quotient.eq.2 <| subset_span <| Or.inr <| Or.inr <| Or.inr ⟨i, x, y, rfl⟩ }
    fun x y => Ideal.Quotient.eq.2 <| subset_span <| Or.inr <| Or.inr <| Or.inl ⟨i, x, y, rfl⟩
#align ring.direct_limit.of Ring.DirectLimit.of

variable {G f}

-- Porting note: the @[simp] attribute would trigger a `simpNF` linter error:
-- failed to synthesize CommMonoidWithZero (Ring.DirectLimit G f)
theorem of_f {i j} (hij) (x) : of G f j (f i j hij x) = of G f i x :=
  Ideal.Quotient.eq.2 <| subset_span <| Or.inl ⟨i, j, hij, x, rfl⟩
#align ring.direct_limit.of_f Ring.DirectLimit.of_f

/-- Every element of the direct limit corresponds to some element in
some component of the directed system. -/
theorem exists_of [Nonempty ι] [IsDirected ι (· ≤ ·)] (z : DirectLimit G f) :
    ∃ i x, of G f i x = z :=
  Nonempty.elim (by infer_instance) fun ind : ι =>
    Quotient.inductionOn' z fun x =>
      FreeAbelianGroup.induction_on x ⟨ind, 0, (of _ _ ind).map_zero⟩
        (fun s =>
          Multiset.induction_on s ⟨ind, 1, (of _ _ ind).map_one⟩ fun a s ih =>
            let ⟨i, x⟩ := a
            let ⟨j, y, hs⟩ := ih
            let ⟨k, hik, hjk⟩ := exists_ge_ge i j
            ⟨k, f i k hik x * f j k hjk y, by
              rw [(of G f k).map_mul, of_f, of_f, hs]
              /- porting note: In Lean3, from here, this was `by refl`. I have added
              the lemma `FreeCommRing.of_cons` to fix this proof. -/
              apply congr_arg Quotient.mk''
              symm
              apply FreeCommRing.of_cons⟩)
        (fun s ⟨i, x, ih⟩ => ⟨i, -x, by
          -- Porting note: Lean 3 was `of _ _ _`; Lean 4 is not as good at unification
          -- here as Lean 3 is, for some reason.
          rw [(of G f i).map_neg, ih]
          rfl⟩)
        fun p q ⟨i, x, ihx⟩ ⟨j, y, ihy⟩ =>
        let ⟨k, hik, hjk⟩ := exists_ge_ge i j
        ⟨k, f i k hik x + f j k hjk y, by rw [(of _ _ _).map_add, of_f, of_f, ihx, ihy]; rfl⟩
#align ring.direct_limit.exists_of Ring.DirectLimit.exists_of

section

open Classical

open Polynomial

variable {f' : ∀ i j, i ≤ j → G i →+* G j}

nonrec theorem Polynomial.exists_of [Nonempty ι] [IsDirected ι (· ≤ ·)]
    (q : Polynomial (DirectLimit G fun i j h => f' i j h)) :
    ∃ i p, Polynomial.map (of G (fun i j h => f' i j h) i) p = q :=
  Polynomial.induction_on q
    (fun z =>
      let ⟨i, x, h⟩ := exists_of z
      ⟨i, C x, by rw [map_C, h]⟩)
    (fun q₁ q₂ ⟨i₁, p₁, ih₁⟩ ⟨i₂, p₂, ih₂⟩ =>
      let ⟨i, h1, h2⟩ := exists_ge_ge i₁ i₂
      ⟨i, p₁.map (f' i₁ i h1) + p₂.map (f' i₂ i h2), by
        rw [Polynomial.map_add, map_map, map_map, ← ih₁, ← ih₂]
        congr 2 <;> ext x <;> simp_rw [RingHom.comp_apply, of_f]⟩)
    fun n z _ =>
    let ⟨i, x, h⟩ := exists_of z
    ⟨i, C x * X ^ (n + 1), by rw [Polynomial.map_mul, map_C, h, Polynomial.map_pow, map_X]⟩
#align ring.direct_limit.polynomial.exists_of Ring.DirectLimit.Polynomial.exists_of

end

@[elab_as_elim]
theorem induction_on [Nonempty ι] [IsDirected ι (· ≤ ·)] {C : DirectLimit G f → Prop}
    (z : DirectLimit G f) (ih : ∀ i x, C (of G f i x)) : C z :=
  let ⟨i, x, hx⟩ := exists_of z
  hx ▸ ih i x
#align ring.direct_limit.induction_on Ring.DirectLimit.induction_on

section OfZeroExact

variable (f' : ∀ i j, i ≤ j → G i →+* G j)

variable [DirectedSystem G fun i j h => f' i j h]

variable (G f)

theorem of.zero_exact_aux2 {x : FreeCommRing (Σi, G i)} {s t} [DecidablePred (· ∈ s)]
    [DecidablePred (· ∈ t)] (hxs : IsSupported x s) {j k} (hj : ∀ z : Σi, G i, z ∈ s → z.1 ≤ j)
    (hk : ∀ z : Σi, G i, z ∈ t → z.1 ≤ k) (hjk : j ≤ k) (hst : s ⊆ t) :
    f' j k hjk (lift (fun ix : s => f' ix.1.1 j (hj ix ix.2) ix.1.2) (restriction s x)) =
      lift (fun ix : t => f' ix.1.1 k (hk ix ix.2) ix.1.2) (restriction t x) := by
  refine' Subring.InClosure.recOn hxs _ _ _ _
  · rw [(restriction _).map_one, (FreeCommRing.lift _).map_one, (f' j k hjk).map_one,
      (restriction _).map_one, (FreeCommRing.lift _).map_one]
  · -- Porting note: Lean 3 had `(FreeCommRing.lift _).map_neg` but I needed to replace it with
  -- `RingHom.map_neg` to get the rewrite to compile
    rw [(restriction _).map_neg, (restriction _).map_one, RingHom.map_neg,
      (FreeCommRing.lift _).map_one, (f' j k hjk).map_neg, (f' j k hjk).map_one,
      -- Porting note: similarly here I give strictly less information
      (restriction _).map_neg, (restriction _).map_one, RingHom.map_neg,
      (FreeCommRing.lift _).map_one]
  · rintro _ ⟨p, hps, rfl⟩ n ih
    rw [(restriction _).map_mul, (FreeCommRing.lift _).map_mul, (f' j k hjk).map_mul, ih,
      (restriction _).map_mul, (FreeCommRing.lift _).map_mul, restriction_of, dif_pos hps, lift_of,
      restriction_of, dif_pos (hst hps), lift_of]
    dsimp only
    -- Porting note: Lean 3 could get away with far fewer hints for inputs in the line below
    have := DirectedSystem.map_map (fun i j h => f' i j h) (hj p hps) hjk
    rw [this]
  · rintro x y ihx ihy
    rw [(restriction _).map_add, (FreeCommRing.lift _).map_add, (f' j k hjk).map_add, ihx, ihy,
      (restriction _).map_add, (FreeCommRing.lift _).map_add]
#align ring.direct_limit.of.zero_exact_aux2 Ring.DirectLimit.of.zero_exact_aux2

variable {G f f'}

theorem of.zero_exact_aux [Nonempty ι] [IsDirected ι (· ≤ ·)] {x : FreeCommRing (Σi, G i)}
    (H : (Ideal.Quotient.mk _ x : DirectLimit G fun i j h => f' i j h)
        = (0 : DirectLimit G fun i j h => f' i j h)) :
    ∃ j s,
      ∃ H : ∀ k : Σi, G i, k ∈ s → k.1 ≤ j,
        IsSupported x s ∧
          ∀ [DecidablePred (· ∈ s)],
            lift (fun ix : s => f' ix.1.1 j (H ix ix.2) ix.1.2) (restriction s x) = (0 : G j) := by
  refine' span_induction (Ideal.Quotient.eq_zero_iff_mem.1 H) _ _ _ _
  · rintro x (⟨i, j, hij, x, rfl⟩ | ⟨i, rfl⟩ | ⟨i, x, y, rfl⟩ | ⟨i, x, y, rfl⟩)
    · refine'
        ⟨j, {⟨i, x⟩, ⟨j, f' i j hij x⟩}, _,
          isSupported_sub (isSupported_of.2 <| Or.inr rfl) (isSupported_of.2 <| Or.inl rfl),
            fun [_] => _⟩
      · rintro k (rfl | ⟨rfl | _⟩)
        exact hij
        rfl
      · rw [(restriction _).map_sub, RingHom.map_sub, restriction_of, dif_pos,
          restriction_of, dif_pos, lift_of, lift_of]
        dsimp only
        have := DirectedSystem.map_map (fun i j h => f' i j h) hij (le_refl j : j ≤ j)
        rw [this]
        exact sub_self _
        exacts [Or.inl rfl, Or.inr rfl]
    · refine' ⟨i, {⟨i, 1⟩}, _, isSupported_sub (isSupported_of.2 rfl) isSupported_one, fun [_] => _⟩
      · rintro k (rfl | h)
        rfl
        -- Porting note: the Lean3 proof contained `rw [restriction_of]`, but this
        -- lemma does not seem to work here
      · rw [RingHom.map_sub, RingHom.map_sub]
        erw [lift_of, dif_pos rfl, RingHom.map_one, lift_of, RingHom.map_one, sub_self]
    · refine'
        ⟨i, {⟨i, x + y⟩, ⟨i, x⟩, ⟨i, y⟩}, _,
          isSupported_sub (isSupported_of.2 <| Or.inl rfl)
            (isSupported_add (isSupported_of.2 <| Or.inr <| Or.inl rfl)
              (isSupported_of.2 <| Or.inr <| Or.inr rfl)),
          fun [_] => _⟩
      · rintro k (rfl | ⟨rfl | ⟨rfl | hk⟩⟩) <;> rfl
      · rw [(restriction _).map_sub, (restriction _).map_add, restriction_of, restriction_of,
          restriction_of, dif_pos, dif_pos, dif_pos, RingHom.map_sub,
          (FreeCommRing.lift _).map_add, lift_of, lift_of, lift_of]
        dsimp only
        rw [(f' i i _).map_add]
        exact sub_self _
        all_goals tauto
    · refine'
        ⟨i, {⟨i, x * y⟩, ⟨i, x⟩, ⟨i, y⟩}, _,
          isSupported_sub (isSupported_of.2 <| Or.inl rfl)
            (isSupported_mul (isSupported_of.2 <| Or.inr <| Or.inl rfl)
              (isSupported_of.2 <| Or.inr <| Or.inr rfl)), fun [_] => _⟩
      · rintro k (rfl | ⟨rfl | ⟨rfl | hk⟩⟩) <;> rfl
      · rw [(restriction _).map_sub, (restriction _).map_mul, restriction_of, restriction_of,
          restriction_of, dif_pos, dif_pos, dif_pos, RingHom.map_sub,
          (FreeCommRing.lift _).map_mul, lift_of, lift_of, lift_of]
        dsimp only
        rw [(f' i i _).map_mul]
        exact sub_self _
        all_goals tauto
        -- Porting note: was
        --exacts [sub_self _, Or.inl rfl, Or.inr (Or.inr rfl), Or.inr (Or.inl rfl)]
  · refine' Nonempty.elim (by infer_instance) fun ind : ι => _
<<<<<<< HEAD
    refine' ⟨ind, ∅, fun _ => False.elim, isSupported_zero, fun [_] => _⟩
    -- porting note: `RingHom.map_zero` was `(restriction _).map_zero`
=======
    refine' ⟨ind, ∅, fun _ => False.elim, isSupported_zero, _⟩
    -- Porting note: `RingHom.map_zero` was `(restriction _).map_zero`
>>>>>>> 39f3b00d
    rw [RingHom.map_zero, (FreeCommRing.lift _).map_zero]
  · intro x y ⟨i, s, hi, hxs, ihs⟩ ⟨j, t, hj, hyt, iht⟩
    obtain ⟨k, hik, hjk⟩ := exists_ge_ge i j
    have : ∀ z : Σi, G i, z ∈ s ∪ t → z.1 ≤ k := by
      rintro z (hz | hz)
      exact le_trans (hi z hz) hik
      exact le_trans (hj z hz) hjk
    refine'
      ⟨k, s ∪ t, this,
        isSupported_add (isSupported_upwards hxs <| Set.subset_union_left s t)
<<<<<<< HEAD
          (isSupported_upwards hyt <| Set.subset_union_right s t), fun [_] => _⟩
    · -- porting note: was `(restriction _).map_add`
      classical rw [RingHom.map_add, (FreeCommRing.lift _).map_add, ←
=======
          (isSupported_upwards hyt <| Set.subset_union_right s t), _⟩
    · -- Porting note: was `(restriction _).map_add`
      rw [RingHom.map_add, (FreeCommRing.lift _).map_add, ←
>>>>>>> 39f3b00d
        of.zero_exact_aux2 G f' hxs hi this hik (Set.subset_union_left s t), ←
        of.zero_exact_aux2 G f' hyt hj this hjk (Set.subset_union_right s t), ihs,
        (f' i k hik).map_zero, iht, (f' j k hjk).map_zero, zero_add]
  · rintro x y ⟨j, t, hj, hyt, iht⟩
    rw [smul_eq_mul]
    rcases exists_finset_support x with ⟨s, hxs⟩
    rcases (s.image Sigma.fst).exists_le with ⟨i, hi⟩
    obtain ⟨k, hik, hjk⟩ := exists_ge_ge i j
    have : ∀ z : Σi, G i, z ∈ ↑s ∪ t → z.1 ≤ k := by
      rintro z (hz | hz)
      exacts [(hi z.1 <| Finset.mem_image.2 ⟨z, hz, rfl⟩).trans hik, (hj z hz).trans hjk]
    refine'
      ⟨k, ↑s ∪ t, this,
        isSupported_mul (isSupported_upwards hxs <| Set.subset_union_left (↑s) t)
<<<<<<< HEAD
          (isSupported_upwards hyt <| Set.subset_union_right (↑s) t), fun [_] => _⟩
    -- porting note: RingHom.map_mul was `(restriction _).map_mul`
    classical rw [RingHom.map_mul, (FreeCommRing.lift _).map_mul, ←
=======
          (isSupported_upwards hyt <| Set.subset_union_right (↑s) t), _⟩
    -- Porting note: RingHom.map_mul was `(restriction _).map_mul`
    rw [RingHom.map_mul, (FreeCommRing.lift _).map_mul, ←
>>>>>>> 39f3b00d
      of.zero_exact_aux2 G f' hyt hj this hjk (Set.subset_union_right (↑s) t), iht,
      (f' j k hjk).map_zero, mul_zero]
#align ring.direct_limit.of.zero_exact_aux Ring.DirectLimit.of.zero_exact_aux

/-- A component that corresponds to zero in the direct limit is already zero in some
bigger module in the directed system. -/
theorem of.zero_exact [IsDirected ι (· ≤ ·)] {i x} (hix : of G (fun i j h => f' i j h) i x = 0) :
    ∃ (j : _) (hij : i ≤ j), f' i j hij x = 0 := by
  haveI : Nonempty ι := ⟨i⟩
  let ⟨j, s, H, hxs, hx⟩ := of.zero_exact_aux hix
  have hixs : (⟨i, x⟩ : Σi, G i) ∈ s := isSupported_of.1 hxs
  classical specialize @hx _
  exact ⟨j, H ⟨i, x⟩ hixs, by classical rw [restriction_of, dif_pos hixs, lift_of] at hx; exact hx⟩
#align ring.direct_limit.of.zero_exact Ring.DirectLimit.of.zero_exact

end OfZeroExact

variable (f' : ∀ i j, i ≤ j → G i →+* G j)

/-- If the maps in the directed system are injective, then the canonical maps
from the components to the direct limits are injective. -/
theorem of_injective [IsDirected ι (· ≤ ·)] [DirectedSystem G fun i j h => f' i j h]
    (hf : ∀ i j hij, Function.Injective (f' i j hij)) (i) :
    Function.Injective (of G (fun i j h => f' i j h) i) := by
  suffices ∀ x, of G (fun i j h => f' i j h) i x = 0 → x = 0 by
    intro x y hxy
    rw [← sub_eq_zero]
    apply this
    rw [(of G _ i).map_sub, hxy, sub_self]
  intro x hx
  rcases of.zero_exact hx with ⟨j, hij, hfx⟩
  apply hf i j hij
  rw [hfx, (f' i j hij).map_zero]
#align ring.direct_limit.of_injective Ring.DirectLimit.of_injective

variable (P : Type u₁) [CommRing P]

variable (g : ∀ i, G i →+* P)

variable (Hg : ∀ i j hij x, g j (f i j hij x) = g i x)

open FreeCommRing

variable (G f)

/-- The universal property of the direct limit: maps from the components to another ring
that respect the directed system structure (i.e. make some diagram commute) give rise
to a unique map out of the direct limit.
-/
def lift : DirectLimit G f →+* P :=
  Ideal.Quotient.lift _ (FreeCommRing.lift fun x : Σi, G i => g x.1 x.2)
    (by
      suffices Ideal.span _ ≤
          Ideal.comap (FreeCommRing.lift fun x : Σi : ι, G i => g x.fst x.snd) ⊥ by
        intro x hx
        exact (mem_bot P).1 (this hx)
      rw [Ideal.span_le]
      intro x hx
      rw [SetLike.mem_coe, Ideal.mem_comap, mem_bot]
      rcases hx with (⟨i, j, hij, x, rfl⟩ | ⟨i, rfl⟩ | ⟨i, x, y, rfl⟩ | ⟨i, x, y, rfl⟩) <;>
        simp only [RingHom.map_sub, lift_of, Hg, RingHom.map_one, RingHom.map_add, RingHom.map_mul,
          (g i).map_one, (g i).map_add, (g i).map_mul, sub_self])
#align ring.direct_limit.lift Ring.DirectLimit.lift

variable {G f}

-- Porting note: the @[simp] attribute would trigger a `simpNF` linter error:
-- failed to synthesize CommMonoidWithZero (Ring.DirectLimit G f)
theorem lift_of (i x) : lift G f P g Hg (of G f i x) = g i x :=
  FreeCommRing.lift_of _ _
#align ring.direct_limit.lift_of Ring.DirectLimit.lift_of

theorem lift_unique [IsDirected ι (· ≤ ·)] (F : DirectLimit G f →+* P) (x) :
    F x = lift G f P (fun i => F.comp <| of G f i) (fun i j hij x => by simp [of_f]) x := by
  cases isEmpty_or_nonempty ι
  · apply DFunLike.congr_fun
    apply Ideal.Quotient.ringHom_ext
    refine FreeCommRing.hom_ext fun ⟨i, _⟩ ↦ ?_
    exact IsEmpty.elim' inferInstance i
  · exact DirectLimit.induction_on x fun i x => by simp [lift_of]
#align ring.direct_limit.lift_unique Ring.DirectLimit.lift_unique

lemma lift_injective [Nonempty ι] [IsDirected ι (· ≤ ·)]
    (injective : ∀ i, Function.Injective <| g i) :
    Function.Injective (lift G f P g Hg) := by
  simp_rw [injective_iff_map_eq_zero] at injective ⊢
  intros z hz
  induction' z using DirectLimit.induction_on with _ g
  rw [lift_of] at hz
  rw [injective _ g hz, _root_.map_zero]

section functorial

variable {f : ∀ i j, i ≤ j → G i →+* G j}
variable {G' : ι → Type v'} [∀ i, CommRing (G' i)]
variable {f' : ∀ i j, i ≤ j → G' i →+* G' j}

variable {G'' : ι → Type v''} [∀ i, CommRing (G'' i)]
variable {f'' : ∀ i j, i ≤ j → G'' i →+* G'' j}

variable [Nonempty ι]
/--
Consider direct limits `lim G` and `lim G'` with direct system `f` and `f'` respectively, any
family of ring homomorphisms `gᵢ : Gᵢ ⟶ G'ᵢ` such that `g ∘ f = f' ∘ g` induces a ring
homomorphism `lim G ⟶ lim G'`.
-/
def map (g : (i : ι) → G i →+* G' i)
    (hg : ∀ i j h, (g j).comp (f i j h) = (f' i j h).comp (g i)) :
    DirectLimit G (fun _ _ h ↦ f _ _ h) →+* DirectLimit G' fun _ _ h ↦ f' _ _ h :=
  lift _ _ _ (fun i ↦ (of _ _ _).comp (g i)) fun i j h g ↦ by
      have eq1 := DFunLike.congr_fun (hg i j h) g
      simp only [RingHom.coe_comp, Function.comp_apply] at eq1 ⊢
      rw [eq1, of_f]

@[simp] lemma map_apply_of (g : (i : ι) → G i →+* G' i)
    (hg : ∀ i j h, (g j).comp (f i j h) = (f' i j h).comp (g i))
    {i : ι} (x : G i) :
    map g hg (of G _ _ x) = of G' (fun _ _ h ↦ f' _ _ h) i (g i x) :=
  lift_of _ _ _ _ _

@[simp] lemma map_id [IsDirected ι (· ≤ ·)] :
    map (fun i ↦ RingHom.id _) (fun _ _ _ ↦ rfl) =
    RingHom.id (DirectLimit G fun _ _ h ↦ f _ _ h) :=
  DFunLike.ext _ _ fun x ↦ x.induction_on fun i g ↦ by simp

lemma map_comp [IsDirected ι (· ≤ ·)]
    (g₁ : (i : ι) → G i →+* G' i) (g₂ : (i : ι) → G' i →+* G'' i)
    (hg₁ : ∀ i j h, (g₁ j).comp (f i j h) = (f' i j h).comp (g₁ i))
    (hg₂ : ∀ i j h, (g₂ j).comp (f' i j h) = (f'' i j h).comp (g₂ i)) :
    ((map g₂ hg₂).comp (map g₁ hg₁) :
      DirectLimit G (fun _ _ h ↦ f _ _ h) →+* DirectLimit G'' fun _ _ h ↦ f'' _ _ h) =
    (map (fun i ↦ (g₂ i).comp (g₁ i)) fun i j h ↦ by
      rw [RingHom.comp_assoc, hg₁ i, ← RingHom.comp_assoc, hg₂ i, RingHom.comp_assoc] :
      DirectLimit G (fun _ _ h ↦ f _ _ h) →+* DirectLimit G'' fun _ _ h ↦ f'' _ _ h) :=
  DFunLike.ext _ _ fun x ↦ x.induction_on fun i g ↦ by simp

/--
Consider direct limits `lim G` and `lim G'` with direct system `f` and `f'` respectively, any
family of equivalences `eᵢ : Gᵢ ≅ G'ᵢ` such that `e ∘ f = f' ∘ e` induces an equivalence
`lim G ⟶ lim G'`.
-/
def congr [IsDirected ι (· ≤ ·)]
    (e : (i : ι) → G i ≃+* G' i)
    (he : ∀ i j h, (e j).toRingHom.comp (f i j h) = (f' i j h).comp (e i)) :
    DirectLimit G (fun _ _ h ↦ f _ _ h) ≃+* DirectLimit G' fun _ _ h ↦ f' _ _ h :=
  RingEquiv.ofHomInv
    (map (e ·) he)
    (map (fun i ↦ (e i).symm) fun i j h ↦ DFunLike.ext _ _ fun x ↦ by
      have eq1 := DFunLike.congr_fun (he i j h) ((e i).symm x)
      simp only [RingEquiv.toRingHom_eq_coe, RingHom.coe_comp, RingHom.coe_coe, Function.comp_apply,
        RingEquiv.apply_symm_apply] at eq1 ⊢
      simp [← eq1, of_f])
    (DFunLike.ext _ _ fun x ↦ x.induction_on <| by simp)
    (DFunLike.ext _ _ fun x ↦ x.induction_on <| by simp)

lemma congr_apply_of [IsDirected ι (· ≤ ·)]
    (e : (i : ι) → G i ≃+* G' i)
    (he : ∀ i j h, (e j).toRingHom.comp (f i j h) = (f' i j h).comp (e i))
    {i : ι} (g : G i) :
    congr e he (of G _ i g) = of G' (fun _ _ h ↦ f' _ _ h) i (e i g) :=
  map_apply_of _ he _

lemma congr_symm_apply_of [IsDirected ι (· ≤ ·)]
    (e : (i : ι) → G i ≃+* G' i)
    (he : ∀ i j h, (e j).toRingHom.comp (f i j h) = (f' i j h).comp (e i))
    {i : ι} (g : G' i) :
    (congr e he).symm (of G' _ i g) = of G (fun _ _ h ↦ f _ _ h) i ((e i).symm g) := by
  simp only [congr, RingEquiv.ofHomInv_symm_apply, map_apply_of, RingHom.coe_coe]

end functorial

end DirectLimit

end

end Ring

namespace Field

variable [Nonempty ι] [IsDirected ι (· ≤ ·)] [∀ i, Field (G i)]

variable (f : ∀ i j, i ≤ j → G i → G j)

variable (f' : ∀ i j, i ≤ j → G i →+* G j)

namespace DirectLimit

instance nontrivial [DirectedSystem G fun i j h => f' i j h] :
    Nontrivial (Ring.DirectLimit G fun i j h => f' i j h) :=
  ⟨⟨0, 1,
      Nonempty.elim (by infer_instance) fun i : ι => by
        change (0 : Ring.DirectLimit G fun i j h => f' i j h) ≠ 1
        rw [← (Ring.DirectLimit.of _ _ _).map_one]
        intro H; rcases Ring.DirectLimit.of.zero_exact H.symm with ⟨j, hij, hf⟩
        rw [(f' i j hij).map_one] at hf
        exact one_ne_zero hf⟩⟩
#align field.direct_limit.nontrivial Field.DirectLimit.nontrivial

theorem exists_inv {p : Ring.DirectLimit G f} : p ≠ 0 → ∃ y, p * y = 1 :=
  Ring.DirectLimit.induction_on p fun i x H =>
    ⟨Ring.DirectLimit.of G f i x⁻¹, by
      erw [← (Ring.DirectLimit.of _ _ _).map_mul,
        mul_inv_cancel fun h : x = 0 => H <| by rw [h, (Ring.DirectLimit.of _ _ _).map_zero],
        (Ring.DirectLimit.of _ _ _).map_one]⟩
#align field.direct_limit.exists_inv Field.DirectLimit.exists_inv

section

open Classical

/-- Noncomputable multiplicative inverse in a direct limit of fields. -/
noncomputable def inv (p : Ring.DirectLimit G f) : Ring.DirectLimit G f :=
  if H : p = 0 then 0 else Classical.choose (DirectLimit.exists_inv G f H)
#align field.direct_limit.inv Field.DirectLimit.inv

protected theorem mul_inv_cancel {p : Ring.DirectLimit G f} (hp : p ≠ 0) : p * inv G f p = 1 := by
  rw [inv, dif_neg hp, Classical.choose_spec (DirectLimit.exists_inv G f hp)]
#align field.direct_limit.mul_inv_cancel Field.DirectLimit.mul_inv_cancel

protected theorem inv_mul_cancel {p : Ring.DirectLimit G f} (hp : p ≠ 0) : inv G f p * p = 1 := by
  rw [_root_.mul_comm, DirectLimit.mul_inv_cancel G f hp]
#align field.direct_limit.inv_mul_cancel Field.DirectLimit.inv_mul_cancel

/-- Noncomputable field structure on the direct limit of fields.
See note [reducible non-instances]. -/
@[reducible]
protected noncomputable def field [DirectedSystem G fun i j h => f' i j h] :
    Field (Ring.DirectLimit G fun i j h => f' i j h) :=
  -- This used to include the parent CommRing and Nontrivial instances,
  -- but leaving them implicit avoids a very expensive (2-3 minutes!) eta expansion.
  { inv := inv G fun i j h => f' i j h
    mul_inv_cancel := fun p => DirectLimit.mul_inv_cancel G fun i j h => f' i j h
    inv_zero := dif_pos rfl }
#align field.direct_limit.field Field.DirectLimit.field

end

end DirectLimit

end Field<|MERGE_RESOLUTION|>--- conflicted
+++ resolved
@@ -763,13 +763,8 @@
         -- Porting note: was
         --exacts [sub_self _, Or.inl rfl, Or.inr (Or.inr rfl), Or.inr (Or.inl rfl)]
   · refine' Nonempty.elim (by infer_instance) fun ind : ι => _
-<<<<<<< HEAD
     refine' ⟨ind, ∅, fun _ => False.elim, isSupported_zero, fun [_] => _⟩
-    -- porting note: `RingHom.map_zero` was `(restriction _).map_zero`
-=======
-    refine' ⟨ind, ∅, fun _ => False.elim, isSupported_zero, _⟩
     -- Porting note: `RingHom.map_zero` was `(restriction _).map_zero`
->>>>>>> 39f3b00d
     rw [RingHom.map_zero, (FreeCommRing.lift _).map_zero]
   · intro x y ⟨i, s, hi, hxs, ihs⟩ ⟨j, t, hj, hyt, iht⟩
     obtain ⟨k, hik, hjk⟩ := exists_ge_ge i j
@@ -780,15 +775,9 @@
     refine'
       ⟨k, s ∪ t, this,
         isSupported_add (isSupported_upwards hxs <| Set.subset_union_left s t)
-<<<<<<< HEAD
           (isSupported_upwards hyt <| Set.subset_union_right s t), fun [_] => _⟩
-    · -- porting note: was `(restriction _).map_add`
+    · -- Porting note: was `(restriction _).map_add`
       classical rw [RingHom.map_add, (FreeCommRing.lift _).map_add, ←
-=======
-          (isSupported_upwards hyt <| Set.subset_union_right s t), _⟩
-    · -- Porting note: was `(restriction _).map_add`
-      rw [RingHom.map_add, (FreeCommRing.lift _).map_add, ←
->>>>>>> 39f3b00d
         of.zero_exact_aux2 G f' hxs hi this hik (Set.subset_union_left s t), ←
         of.zero_exact_aux2 G f' hyt hj this hjk (Set.subset_union_right s t), ihs,
         (f' i k hik).map_zero, iht, (f' j k hjk).map_zero, zero_add]
@@ -803,15 +792,9 @@
     refine'
       ⟨k, ↑s ∪ t, this,
         isSupported_mul (isSupported_upwards hxs <| Set.subset_union_left (↑s) t)
-<<<<<<< HEAD
           (isSupported_upwards hyt <| Set.subset_union_right (↑s) t), fun [_] => _⟩
-    -- porting note: RingHom.map_mul was `(restriction _).map_mul`
+    -- Porting note: RingHom.map_mul was `(restriction _).map_mul`
     classical rw [RingHom.map_mul, (FreeCommRing.lift _).map_mul, ←
-=======
-          (isSupported_upwards hyt <| Set.subset_union_right (↑s) t), _⟩
-    -- Porting note: RingHom.map_mul was `(restriction _).map_mul`
-    rw [RingHom.map_mul, (FreeCommRing.lift _).map_mul, ←
->>>>>>> 39f3b00d
       of.zero_exact_aux2 G f' hyt hj this hjk (Set.subset_union_right (↑s) t), iht,
       (f' j k hjk).map_zero, mul_zero]
 #align ring.direct_limit.of.zero_exact_aux Ring.DirectLimit.of.zero_exact_aux
