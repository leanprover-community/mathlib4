--- conflicted
+++ resolved
@@ -290,15 +290,8 @@
 
 variable [DirectedSystem G fun i j h => f i j h]
 
-<<<<<<< HEAD
 theorem toModule_totalize_of_le [∀ i (k : G i), Decidable (k ≠ 0)] {x : DirectSum ι G} {i j : ι}
     (hij : i ≤ j) (hx : ∀ k ∈ x.support, k ≤ i) :
-=======
-open scoped Classical
-
-theorem toModule_totalize_of_le {x : DirectSum ι G} {i j : ι} (hij : i ≤ j)
-    (hx : ∀ k ∈ x.support, k ≤ i) :
->>>>>>> 532c33b8
     DirectSum.toModule R ι (G j) (fun k => totalize G f k j) x =
       f i j hij (DirectSum.toModule R ι (G i) (fun k => totalize G f k i) x) := by
   rw [← @DFinsupp.sum_single ι G _ _ _ x]
@@ -674,11 +667,6 @@
 
 section OfZeroExact
 
-<<<<<<< HEAD
-=======
-open scoped Classical
-
->>>>>>> 532c33b8
 variable (f' : ∀ i j, i ≤ j → G i →+* G j)
 
 variable [DirectedSystem G fun i j h => f' i j h]
@@ -722,6 +710,7 @@
         IsSupported x s ∧
           ∀ [DecidablePred (· ∈ s)],
             lift (fun ix : s => f' ix.1.1 j (H ix ix.2) ix.1.2) (restriction s x) = (0 : G j) := by
+  have := Classical.decEq
   refine' span_induction (Ideal.Quotient.eq_zero_iff_mem.1 H) _ _ _ _
   · rintro x (⟨i, j, hij, x, rfl⟩ | ⟨i, rfl⟩ | ⟨i, x, y, rfl⟩ | ⟨i, x, y, rfl⟩)
     · refine'
