--- conflicted
+++ resolved
@@ -752,7 +752,7 @@
 
 section DivisionSemiring
 variable {R : Type u} {M : Type v}
-variable [DivisionSemiring R] [AddCommGroup M] [Module Rᵐᵒᵖ M] [Module R M]
+variable [DivisionSemiring R] [AddCommGroup M] [Module Rᵐᵒᵖ M] [Module R M] [SMulCommClass R Rᵐᵒᵖ M]
 
 @[simp] theorem invOf_eq_inv (x : tsze R M) [Invertible x] : ⅟x = x⁻¹ := by
   letI := invertibleFstOfInvertible x
@@ -778,31 +778,18 @@
 protected theorem inv_one : (1 : tsze R M)⁻¹ = (1 : tsze R M) := by
   rw [← inl_one, TrivSqZeroExt.inv_inl, inv_one]
 
-<<<<<<< HEAD
+protected theorem inv_mul_cancel {x : tsze R M} (hx : fst x ≠ 0) : x⁻¹ * x = 1 := by
+  have : Invertible x.fst := Units.invertible (.mk0 _ hx)
+  have := invertibleOfInvertibleFst x
+  rw [← invOf_eq_inv, invOf_mul_self]
+
+variable [SMulCommClass R Rᵐᵒᵖ M]
+
 protected theorem mul_inv_cancel {x : tsze R M} (hx : fst x ≠ 0) : x * x⁻¹ = 1 := by
   have : Invertible x.fst := Units.invertible (.mk0 _ hx)
   have := invertibleOfInvertibleFst x
   rw [← invOf_eq_inv, mul_invOf_self]
 
-protected theorem inv_mul_cancel {x : tsze R M} (hx : fst x ≠ 0) : x⁻¹ * x = 1 := by
-  have : Invertible x.fst := Units.invertible (.mk0 _ hx)
-  have := invertibleOfInvertibleFst x
-  rw [← invOf_eq_inv, invOf_mul_self]
-=======
-protected theorem inv_mul_cancel {x : tsze R M} (hx : fst x ≠ 0) : x⁻¹ * x = 1 := by
-  ext
-  · rw [fst_mul, fst_inv, inv_mul_cancel₀ hx, fst_one]
-  · rw [snd_mul, snd_inv, snd_one, smul_neg, op_smul_op_smul, inv_mul_cancel₀ hx, op_one, one_smul,
-      fst_inv, add_neg_cancel]
-
-variable [SMulCommClass R Rᵐᵒᵖ M]
-
-protected theorem mul_inv_cancel {x : tsze R M} (hx : fst x ≠ 0) : x * x⁻¹ = 1 := by
-  ext
-  · rw [fst_mul, fst_inv, fst_one, mul_inv_cancel₀ hx]
-  · rw [snd_mul, snd_inv, snd_one, smul_neg, smul_comm, smul_smul, mul_inv_cancel₀ hx, one_smul,
-      fst_inv, neg_add_cancel]
->>>>>>> 581d005c
 
 protected theorem mul_inv_rev (a b : tsze R M) :
     (a * b)⁻¹ = b⁻¹ * a⁻¹ := by
