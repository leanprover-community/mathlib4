--- conflicted
+++ resolved
@@ -27,17 +27,11 @@
 
 attribute [local instance] ConcreteCategory.instFunLike
 
-attribute [local instance] ConcreteCategory.instFunLike
-
 variable {C : Type u} [Category.{v} C] (G : C ⥤ TopCat.{w})
   (X : Type w') [TopologicalSpace X]
 
 /--
-<<<<<<< HEAD
-An auxiliary lemma to that allows us to use `QuotientMap.lift` in the proof of
-=======
 An auxiliary lemma to that allows us to use `IsQuotientMap.lift` in the proof of
->>>>>>> d0df76bd
 `equalizerCondition_yonedaPresheaf`.
 -/
 theorem factorsThrough_of_pullbackCondition {Z B : C} {π : Z ⟶ B} [HasPullback π π]
@@ -119,11 +113,7 @@
     apply (config := { allowSynthFailures := true }) equalizerCondition_yonedaPresheaf
       (CompHausLike.compHausLikeToTop.{u} P) X
     intro Z B π he
-<<<<<<< HEAD
-    apply QuotientMap.of_surjective_continuous (hs _ he) π.continuous
-=======
     apply IsQuotientMap.of_surjective_continuous (hs _ he) π.continuous
->>>>>>> d0df76bd
 
 /--
 `TopCat.toSheafCompHausLike` yields a functor from `TopCat.{max u w}` to
