--- conflicted
+++ resolved
@@ -46,11 +46,7 @@
 noncomputable instance : Abelian (LightCondMod.{u} R) := sheafIsAbelian
 
 /-- The forgetful functor from light condensed `R`-modules to light condensed sets. -/
-<<<<<<< HEAD
-@[simps! obj_val_map map_val_app]
-=======
 @[simps!]
->>>>>>> 7cb828c1
 def LightCondensed.forget : LightCondMod R ⥤ LightCondSet :=
   sheafCompose _ (CategoryTheory.forget _)
 
