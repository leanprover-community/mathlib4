/-
Copyright (c) 2024 Dagur Asgeirsson. All rights reserved.
Released under Apache 2.0 license as described in the file LICENSE.
Authors: Dagur Asgeirsson
-/
import Mathlib.Algebra.Category.ModuleCat.Abelian
import Mathlib.Algebra.Category.ModuleCat.Adjunctions
import Mathlib.Algebra.Category.ModuleCat.Colimits
import Mathlib.Algebra.Category.ModuleCat.FilteredColimits
import Mathlib.CategoryTheory.Sites.Abelian
import Mathlib.CategoryTheory.Sites.Adjunction
import Mathlib.CategoryTheory.Sites.Equivalence
import Mathlib.CategoryTheory.Sites.LeftExact
import Mathlib.Condensed.Light.Basic
/-!

# Light condensed `R`-modules

This files defines light condensed modules over a ring `R`.

## Main results

* Light condensed `R`-modules form an abelian category.

* The forgetful functor from light condensed `R`-modules to light condensed sets has a left
  adjoint, sending a light condensed set to the corresponding *free* light condensed `R`-module.
-/


universe u

open CategoryTheory

variable (R : Type u) [Ring R]

/--
The category of condensed `R`-modules, defined as sheaves of `R`-modules over
`CompHaus` with respect to the coherent Grothendieck topology.
-/
abbrev LightCondMod := LightCondensed.{u} (ModuleCat.{u} R)

noncomputable instance : Abelian (LightCondMod.{u} R) := sheafIsAbelian

/-- The forgetful functor from condensed `R`-modules to condensed sets. -/
def LightCondensed.forget : LightCondMod R ⥤ LightCondSet :=
  sheafCompose _ (CategoryTheory.forget _)

/--
The left adjoint to the forgetful functor. The *free condensed `R`-module* on a condensed set.
-/
noncomputable
def LightCondensed.free : LightCondSet ⥤ LightCondMod R :=
  Sheaf.composeAndSheafify _ (ModuleCat.free R)

/-- The condensed version of the free-forgetful adjunction. -/
noncomputable
def LightCondensed.freeForgetAdjunction : free R ⊣ forget R :=  Sheaf.adjunction _ (ModuleCat.adj R)

/--
The category of condensed abelian groups, defined as sheaves of abelian groups over
`CompHaus` with respect to the coherent Grothendieck topology.
-/
abbrev LightCondAb := LightCondMod ℤ

noncomputable example : Abelian LightCondAb := inferInstance

namespace LightCondMod

<<<<<<< HEAD
-- Note: `simp` can prove this when stated for `Condensed C` for a concrete category `C`.
-- However, it doesn't seem to see through the abbreviation `CondensedSet`
=======
-- Note: `simp` can prove this when stated for `LightCondensed C` for a concrete category `C`.
-- However, it doesn't seem to see through the abbreviation `LightCondMod`
>>>>>>> 614cbd1b
@[simp]
lemma hom_naturality_apply {X Y : LightCondMod.{u} R} (f : X ⟶ Y)  {S T : LightProfiniteᵒᵖ}
    (g : S ⟶ T) (x : X.val.obj S) : f.val.app T (X.val.map g x) = Y.val.map g (f.val.app S x) :=
  NatTrans.naturality_apply f.val g x

end LightCondMod<|MERGE_RESOLUTION|>--- conflicted
+++ resolved
@@ -66,13 +66,8 @@
 
 namespace LightCondMod
 
-<<<<<<< HEAD
--- Note: `simp` can prove this when stated for `Condensed C` for a concrete category `C`.
--- However, it doesn't seem to see through the abbreviation `CondensedSet`
-=======
 -- Note: `simp` can prove this when stated for `LightCondensed C` for a concrete category `C`.
 -- However, it doesn't seem to see through the abbreviation `LightCondMod`
->>>>>>> 614cbd1b
 @[simp]
 lemma hom_naturality_apply {X Y : LightCondMod.{u} R} (f : X ⟶ Y)  {S T : LightProfiniteᵒᵖ}
     (g : S ⟶ T) (x : X.val.obj S) : f.val.app T (X.val.map g x) = Y.val.map g (f.val.app S x) :=
