/-
Copyright (c) 2024 Dagur Asgeirsson. All rights reserved.
Released under Apache 2.0 license as described in the file LICENSE.
Authors: Dagur Asgeirsson
-/
import Mathlib.Condensed.TopComparison
import Mathlib.Topology.Category.CompactlyGenerated
/-!

# The adjunction between condensed sets and topological spaces

This file defines the functor `condensedSetToTopCat : CondensedSet.{u} ⥤ TopCat.{u+1}` which is
left adjoint to `topCatToCondensedSet : TopCat.{u+1} ⥤ CondensedSet.{u}`. We prove that the counit
is bijective (but not in general an isomorphism) and conclude that the right adjoint is faithful.

The counit is an isomorphism for compactly generated spaces, and we conclude that the functor
`topCatToCondensedSet` is fully faithful when restricted to compactly generated spaces.
-/

universe u

open Condensed CondensedSet CategoryTheory CompHaus

variable (X : CondensedSet.{u})

/-- Auxiliary definition to define the topology on `X(*)` for a condensed set `X`. -/
private def CondensedSet.coinducingCoprod :
    (Σ (i : (S : CompHaus.{u}) × X.val.obj ⟨S⟩), i.fst) → X.val.obj ⟨of PUnit⟩ :=
  fun ⟨⟨_, i⟩, s⟩ ↦ X.val.map ((of PUnit.{u+1}).const s).op i

/-- Let `X` be a condensed set. We define a topology on `X(*)` as the quotient topology of
all the maps from compact Hausdorff `S` spaces to `X(*)`, corresponding to elements of `X(S)`.
In other words, the topology coinduced by the map `CondensedSet.coinducingCoprod` above. -/
local instance : TopologicalSpace (X.val.obj ⟨CompHaus.of PUnit⟩) :=
  TopologicalSpace.coinduced (coinducingCoprod X) inferInstance

/-- The object part of the functor `CondensedSet ⥤ TopCat` -/
abbrev CondensedSet.toTopCat : TopCat.{u+1} := TopCat.of (X.val.obj ⟨of PUnit⟩)

namespace CondensedSet

lemma continuous_coinducingCoprod {S : CompHaus.{u}} (x : X.val.obj ⟨S⟩) :
    Continuous fun a ↦ (X.coinducingCoprod ⟨⟨S, x⟩, a⟩) := by
  suffices ∀ (i : (T : CompHaus.{u}) × X.val.obj ⟨T⟩),
      Continuous (fun (a : i.fst) ↦ X.coinducingCoprod ⟨i, a⟩) from this ⟨_, _⟩
  rw [← continuous_sigma_iff]
  apply continuous_coinduced_rng

variable {X} {Y : CondensedSet} (f : X ⟶ Y)

<<<<<<< HEAD
/-- The map part of the functor `CondensedSet ⥤ TopCat` -/
=======
attribute [local instance] Types.instFunLike Types.instConcreteCategory in
/-- The map part of the functor `CondensedSet ⥤ TopCat`  -/
>>>>>>> b973ae78
@[simps!]
def toTopCatMap : X.toTopCat ⟶ Y.toTopCat :=
  TopCat.ofHom
  { toFun := f.val.app ⟨of PUnit⟩
    continuous_toFun := by
      rw [continuous_coinduced_dom]
      apply continuous_sigma
      intro ⟨S, x⟩
      simp only [Function.comp_apply, coinducingCoprod]
      rw [show (fun (a : S) ↦ f.val.app ⟨of PUnit⟩ (X.val.map ((of PUnit.{u+1}).const a).op x)) = _
        from funext fun a ↦ NatTrans.naturality_apply f.val ((of PUnit.{u+1}).const a).op x]
      exact continuous_coinducingCoprod Y _ }

end CondensedSet

/-- The functor `CondensedSet ⥤ TopCat` -/
@[simps]
def condensedSetToTopCat : CondensedSet.{u} ⥤ TopCat.{u+1} where
  obj X := X.toTopCat
  map f := toTopCatMap f

namespace CondensedSet

/-- The counit of the adjunction `condensedSetToTopCat ⊣ topCatToCondensedSet` -/
def topCatAdjunctionCounit (X : TopCat.{u+1}) : X.toCondensedSet.toTopCat ⟶ X :=
  TopCat.ofHom
  { toFun x := x.1 PUnit.unit
    continuous_toFun := by
      rw [continuous_coinduced_dom]
      continuity }

/-- `simp`-normal form of the lemma that `@[simps]` would generate. -/
@[simp] lemma topCatAdjunctionCounit_hom_apply (X : TopCat) (x) :
    -- We have to specify here to not infer the `TopologicalSpace` instance on `C(PUnit, X)`,
    -- which suggests type synonyms are being unfolded too far somewhere.
    DFunLike.coe (F := @ContinuousMap C(PUnit, X) X (_) _)
        (TopCat.Hom.hom (topCatAdjunctionCounit X)) x =
      x PUnit.unit := rfl

/-- The counit of the adjunction `condensedSetToTopCat ⊣ topCatToCondensedSet` is always bijective,
but not an isomorphism in general (the inverse isn't continuous unless `X` is compactly generated).
-/
def topCatAdjunctionCounitEquiv (X : TopCat.{u+1}) : X.toCondensedSet.toTopCat ≃ X where
  toFun := topCatAdjunctionCounit X
  invFun x := ContinuousMap.const _ x
  left_inv _ := rfl
  right_inv _ := rfl

lemma topCatAdjunctionCounit_bijective (X : TopCat.{u+1}) :
    Function.Bijective (topCatAdjunctionCounit X) :=
  (topCatAdjunctionCounitEquiv X).bijective

/-- The unit of the adjunction `condensedSetToTopCat ⊣ topCatToCondensedSet` -/
@[simps val_app val_app_apply]
def topCatAdjunctionUnit (X : CondensedSet.{u}) : X ⟶ X.toTopCat.toCondensedSet where
  val := {
    app := fun S x ↦ {
      toFun := fun s ↦ X.val.map ((of PUnit.{u+1}).const s).op x
      continuous_toFun := by
        suffices ∀ (i : (T : CompHaus.{u}) × X.val.obj ⟨T⟩),
          Continuous (fun (a : i.fst) ↦ X.coinducingCoprod ⟨i, a⟩) from this ⟨_, _⟩
        rw [← continuous_sigma_iff]
        apply continuous_coinduced_rng }
    naturality := fun _ _ _ ↦ by
      ext
      simp only [TopCat.toSheafCompHausLike_val_obj,
        Opposite.op_unop, types_comp_apply, TopCat.toSheafCompHausLike_val_map,
        ← FunctorToTypes.map_comp_apply]
      rfl }

/-- The adjunction `condensedSetToTopCat ⊣ topCatToCondensedSet` -/
noncomputable def topCatAdjunction : condensedSetToTopCat.{u} ⊣ topCatToCondensedSet where
  unit.app := topCatAdjunctionUnit
  counit.app := topCatAdjunctionCounit
  left_triangle_components Y := by
    ext
    change Y.val.map (𝟙 _) _ = _
    simp

instance (X : TopCat) : Epi (topCatAdjunction.counit.app X) := by
  rw [TopCat.epi_iff_surjective]
  exact (topCatAdjunctionCounit_bijective _).2

instance : topCatToCondensedSet.Faithful := topCatAdjunction.faithful_R_of_epi_counit_app

open CompactlyGenerated

instance (X : CondensedSet.{u}) : UCompactlyGeneratedSpace.{u, u+1} X.toTopCat := by
  apply uCompactlyGeneratedSpace_of_continuous_maps
  intro Y _ f h
  rw [continuous_coinduced_dom, continuous_sigma_iff]
  exact fun ⟨S, s⟩ ↦ h S ⟨_, continuous_coinducingCoprod X _⟩

instance (X : CondensedSet.{u}) : UCompactlyGeneratedSpace.{u, u+1} (condensedSetToTopCat.obj X) :=
  inferInstanceAs (UCompactlyGeneratedSpace.{u, u+1} X.toTopCat)

/-- The functor from condensed sets to topological spaces lands in compactly generated spaces. -/
def condensedSetToCompactlyGenerated : CondensedSet.{u} ⥤ CompactlyGenerated.{u, u+1} where
  obj X := CompactlyGenerated.of (condensedSetToTopCat.obj X)
  map f := toTopCatMap f

/--
The functor from topological spaces to condensed sets restricted to compactly generated spaces.
-/
noncomputable def compactlyGeneratedToCondensedSet :
    CompactlyGenerated.{u, u+1} ⥤ CondensedSet.{u} :=
  compactlyGeneratedToTop ⋙ topCatToCondensedSet


/--
The adjunction `condensedSetToTopCat ⊣ topCatToCondensedSet` restricted to compactly generated
spaces.
-/
noncomputable def compactlyGeneratedAdjunction :
    condensedSetToCompactlyGenerated ⊣ compactlyGeneratedToCondensedSet :=
  topCatAdjunction.restrictFullyFaithful (iC := 𝟭 _) (iD := compactlyGeneratedToTop)
    (Functor.FullyFaithful.id _) fullyFaithfulCompactlyGeneratedToTop
    (Iso.refl _) (Iso.refl _)

/--
The counit of the adjunction `condensedSetToCompactlyGenerated ⊣ compactlyGeneratedToCondensedSet`
is a homeomorphism.
-/
def compactlyGeneratedAdjunctionCounitHomeo (X : TopCat.{u+1}) [UCompactlyGeneratedSpace.{u} X] :
    X.toCondensedSet.toTopCat ≃ₜ X where
  toEquiv := topCatAdjunctionCounitEquiv X
  continuous_toFun := (topCatAdjunctionCounit X).hom.continuous
  continuous_invFun := by
    apply continuous_from_uCompactlyGeneratedSpace
    exact fun _ _ ↦ continuous_coinducingCoprod X.toCondensedSet _

/--
The counit of the adjunction `condensedSetToCompactlyGenerated ⊣ compactlyGeneratedToCondensedSet`
is an isomorphism.
-/
noncomputable def compactlyGeneratedAdjunctionCounitIso (X : CompactlyGenerated.{u, u+1}) :
    condensedSetToCompactlyGenerated.obj (compactlyGeneratedToCondensedSet.obj X) ≅ X :=
  isoOfHomeo (compactlyGeneratedAdjunctionCounitHomeo X.toTop)

instance : IsIso compactlyGeneratedAdjunction.counit := by
  rw [NatTrans.isIso_iff_isIso_app]
  intro X
  exact inferInstanceAs (IsIso (compactlyGeneratedAdjunctionCounitIso X).hom)

/--
The functor from topological spaces to condensed sets restricted to compactly generated spaces
is fully faithful.
-/
noncomputable def fullyFaithfulCompactlyGeneratedToCondensedSet :
    compactlyGeneratedToCondensedSet.FullyFaithful :=
  compactlyGeneratedAdjunction.fullyFaithfulROfIsIsoCounit

end CondensedSet<|MERGE_RESOLUTION|>--- conflicted
+++ resolved
@@ -48,12 +48,8 @@
 
 variable {X} {Y : CondensedSet} (f : X ⟶ Y)
 
-<<<<<<< HEAD
+attribute [local instance] Types.instFunLike Types.instConcreteCategory in
 /-- The map part of the functor `CondensedSet ⥤ TopCat` -/
-=======
-attribute [local instance] Types.instFunLike Types.instConcreteCategory in
-/-- The map part of the functor `CondensedSet ⥤ TopCat`  -/
->>>>>>> b973ae78
 @[simps!]
 def toTopCatMap : X.toTopCat ⟶ Y.toTopCat :=
   TopCat.ofHom
