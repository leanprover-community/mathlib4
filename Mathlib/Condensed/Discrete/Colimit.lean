/-
Copyright (c) 2024 Dagur Asgeirsson. All rights reserved.
Released under Apache 2.0 license as described in the file LICENSE.
Authors: Dagur Asgeirsson
-/
import Mathlib.Condensed.Discrete.LocallyConstant
import Mathlib.Condensed.Equivalence
import Mathlib.Topology.Category.LightProfinite.Extend
/-!

# The condensed set given by left Kan extension from `FintypeCat` to `Profinite`.

This file provides the necessary API to prove that a condensed set `X` is discrete if and only if
for every profinite set `S = limᵢSᵢ`, `X(S) ≅ colimᵢX(Sᵢ)`, and the analogous result for light
condensed sets.
-/

universe u

noncomputable section

open CategoryTheory Functor Limits FintypeCat CompHausLike.LocallyConstant

attribute [local instance] ConcreteCategory.instFunLike

namespace Condensed

section LocallyConstantAsColimit

variable {I : Type u} [Category.{u} I] [IsCofiltered I] {F : I ⥤ FintypeCat.{u}}
  (c : Cone <| F ⋙ toProfinite) (X : Type (u+1))

/-- The presheaf on `Profinite` of locally constant functions to `X`. -/
abbrev locallyConstantPresheaf : Profinite.{u}ᵒᵖ ⥤ Type (u+1) :=
  CompHausLike.LocallyConstant.functorToPresheaves.{u, u+1}.obj X

/--
The functor `locallyConstantPresheaf` takes cofiltered limits of finite sets with surjective
projection maps to colimits.
-/
noncomputable def isColimitLocallyConstantPresheaf (hc : IsLimit c) [∀ i, Epi (c.π.app i)] :
    IsColimit <| (locallyConstantPresheaf X).mapCocone c.op := by
  refine Types.FilteredColimit.isColimitOf _ _ ?_ ?_
  · intro (f : LocallyConstant c.pt X)
    obtain ⟨j, h⟩ := Profinite.exists_locallyConstant.{_, u} c hc f
    exact ⟨⟨j⟩, h⟩
  · intro ⟨i⟩ ⟨j⟩ (fi : LocallyConstant _ _) (fj : LocallyConstant _ _)
      (h : fi.comap (c.π.app i) = fj.comap (c.π.app j))
    obtain ⟨k, ki, kj, _⟩ := IsCofilteredOrEmpty.cone_objs i j
    refine ⟨⟨k⟩, ki.op, kj.op, ?_⟩
    dsimp only [comp_obj, op_obj, functorToPresheaves_obj_obj, CompHausLike.coe_of,
      Functor.comp_map, op_map, Quiver.Hom.unop_op, functorToPresheaves_obj_map]
    -- Note: we might want to remove the `simps` attribute from `FintypeCat.toProfinite`; keeping
    -- `toProfinite_obj` in the `dsimp` block above causes the following `ext` to fail.
    ext x
    obtain ⟨x, hx⟩ := ((Profinite.epi_iff_surjective (c.π.app k)).mp inferInstance) x
    rw [← hx]
    change fi ((c.π.app k ≫ (F ⋙ toProfinite).map _) x) =
      fj ((c.π.app k ≫ (F ⋙ toProfinite).map _) x)
    have h := LocallyConstant.congr_fun h x
    rwa [c.w, c.w]

/-- `isColimitLocallyConstantPresheaf` in the case of `S.asLimit`. -/
noncomputable def isColimitLocallyConstantPresheafDiagram (S : Profinite) :
    IsColimit <| (locallyConstantPresheaf X).mapCocone S.asLimitCone.op :=
  isColimitLocallyConstantPresheaf _ _ S.asLimit

end LocallyConstantAsColimit

/--
Given a presheaf `F` on `Profinite`, `lanPresheaf F` is the left Kan extension of its
restriction to finite sets along the inclusion functor of finite sets into `Profinite`.
-/
abbrev lanPresheaf (F : Profinite.{u}ᵒᵖ ⥤ Type (u+1)) : Profinite.{u}ᵒᵖ ⥤ Type (u+1) :=
  pointwiseLeftKanExtension toProfinite.op (toProfinite.op ⋙ F)

/--
To presheaves on `Profinite` whose restrictions to finite sets are isomorphic have isomorphic left
Kan extensions.
-/
def lanPresheafExt {F G : Profinite.{u}ᵒᵖ ⥤ Type (u+1)}
    (i : toProfinite.op ⋙ F ≅ toProfinite.op ⋙ G) : lanPresheaf F ≅ lanPresheaf G :=
  leftKanExtensionUniqueOfIso _ (pointwiseLeftKanExtensionUnit _ _) i _
    (pointwiseLeftKanExtensionUnit _ _)

@[simp]
lemma lanPresheafExt_hom {F G : Profinite.{u}ᵒᵖ ⥤ Type (u+1)} (S : Profinite.{u}ᵒᵖ)
    (i : toProfinite.op ⋙ F ≅ toProfinite.op ⋙ G) : (lanPresheafExt i).hom.app S =
      colimMap (whiskerLeft (CostructuredArrow.proj toProfinite.op S) i.hom) := by
  simp only [lanPresheaf, pointwiseLeftKanExtension_obj, lanPresheafExt,
    leftKanExtensionUniqueOfIso_hom, pointwiseLeftKanExtension_desc_app]
  apply colimit.hom_ext
  aesop

@[simp]
lemma lanPresheafExt_inv {F G : Profinite.{u}ᵒᵖ ⥤ Type (u+1)} (S : Profinite.{u}ᵒᵖ)
    (i : toProfinite.op ⋙ F ≅ toProfinite.op ⋙ G) : (lanPresheafExt i).inv.app S =
      colimMap (whiskerLeft (CostructuredArrow.proj toProfinite.op S) i.inv) := by
  simp only [lanPresheaf, pointwiseLeftKanExtension_obj, lanPresheafExt,
    leftKanExtensionUniqueOfIso_inv, pointwiseLeftKanExtension_desc_app]
  apply colimit.hom_ext
  aesop

variable {S : Profinite.{u}} {F : Profinite.{u}ᵒᵖ ⥤ Type (u+1)}

instance : Final <| Profinite.Extend.functorOp S.asLimitCone :=
  Profinite.Extend.functorOp_final S.asLimitCone S.asLimit

/--
A presheaf, which takes a profinite set written as a cofiltered limit to the corresponding
colimit, agrees with the left Kan extension of its restriction.
-/
def lanPresheafIso (hF : IsColimit <| F.mapCocone S.asLimitCone.op) :
    (lanPresheaf F).obj ⟨S⟩ ≅ F.obj ⟨S⟩ :=
  (Functor.Final.colimitIso (Profinite.Extend.functorOp S.asLimitCone) _).symm ≪≫
    (colimit.isColimit _).coconePointUniqueUpToIso hF

@[simp]
lemma lanPresheafIso_hom (hF : IsColimit <| F.mapCocone S.asLimitCone.op) :
    (lanPresheafIso hF).hom = colimit.desc _ (Profinite.Extend.cocone _ _) := by
  simp [lanPresheafIso, Final.colimitIso]
  rfl

/-- `lanPresheafIso` is natural in `S`. -/
def lanPresheafNatIso (hF : ∀ S : Profinite, IsColimit <| F.mapCocone S.asLimitCone.op) :
    lanPresheaf F ≅ F :=
  NatIso.ofComponents (fun ⟨S⟩ ↦ (lanPresheafIso (hF S)))
    fun _ ↦ (by simpa using colimit.hom_ext fun _ ↦ (by simp))

@[simp]
lemma lanPresheafNatIso_hom_app (hF : ∀ S : Profinite, IsColimit <| F.mapCocone S.asLimitCone.op)
    (S : Profiniteᵒᵖ) : (lanPresheafNatIso hF).hom.app S =
      colimit.desc _ (Profinite.Extend.cocone _ _) := by
  simp [lanPresheafNatIso]

/--
`lanPresheaf (locallyConstantPresheaf X)` is a sheaf for the coherent topology on `Profinite`.
-/
def lanSheafProfinite (X : Type (u+1)) : Sheaf (coherentTopology Profinite.{u}) (Type (u+1)) where
  val := lanPresheaf (locallyConstantPresheaf X)
  cond := by
    rw [Presheaf.isSheaf_of_iso_iff (lanPresheafNatIso
      fun _ ↦ isColimitLocallyConstantPresheafDiagram _ _)]
    exact ((CompHausLike.LocallyConstant.functor.{u, u+1}
      (hs := fun _ _ _ ↦ ((Profinite.effectiveEpi_tfae _).out 0 2).mp)).obj X).cond

/-- `lanPresheaf (locallyConstantPresheaf X)` as a condensed set. -/
def lanCondensedSet (X : Type (u+1)) : CondensedSet.{u} :=
  (ProfiniteCompHaus.equivalence _).functor.obj (lanSheafProfinite X)

variable (F : Profinite.{u}ᵒᵖ ⥤ Type (u+1))

/--
The functor which takes a finite set to the set of maps into `F(*)` for a presheaf `F` on
`Profinite`.
-/
@[simps]
def finYoneda : FintypeCat.{u}ᵒᵖ ⥤ Type (u+1) where
  obj X := X.unop → F.obj (toProfinite.op.obj ⟨of PUnit.{u+1}⟩)
  map f g := g ∘ f.unop

/-- `locallyConstantPresheaf` restricted to finite sets is isomorphic to `finYoneda F`. -/
@[simps! hom_app]
def locallyConstantIsoFinYoneda :
    toProfinite.op ⋙ (locallyConstantPresheaf (F.obj (toProfinite.op.obj ⟨of PUnit.{u+1}⟩))) ≅
    finYoneda F :=
  NatIso.ofComponents fun Y ↦ {
    hom := fun f ↦ f.1
    inv := fun f ↦ ⟨f, @IsLocallyConstant.of_discrete _ _ _ ⟨rfl⟩ _⟩ }

/-- A finite set as a coproduct cocone in `Profinite` over itself. -/
def fintypeCatAsCofan (X : Profinite) :
    Cofan (fun (_ : X) ↦ (Profinite.of (PUnit.{u+1}))) :=
  Cofan.mk X (fun x ↦ (ContinuousMap.const _ x))

/-- A finite set is the coproduct of its points in `Profinite`. -/
def fintypeCatAsCofanIsColimit (X : Profinite) [Fintype X] :
    IsColimit (fintypeCatAsCofan X) := by
  refine mkCofanColimit _ (fun t ↦ ⟨fun x ↦ t.inj x PUnit.unit, ?_⟩) ?_
    (fun _ _ h ↦ by ext x; exact ContinuousMap.congr_fun (h x) _)
  · convert continuous_bot
    exact (inferInstanceAs (DiscreteTopology X)).1
  · aesop

variable [PreservesFiniteProducts F]

noncomputable instance (X : Profinite) [Fintype X] :
    PreservesLimitsOfShape (Discrete X) F :=
  let X' := (Countable.toSmall.{0} X).equiv_small.choose
  let e : X ≃ X' := (Countable.toSmall X).equiv_small.choose_spec.some
  have : Fintype X' := Fintype.ofEquiv X e
  preservesLimitsOfShapeOfEquiv (Discrete.equivalence e.symm) F

/-- Auxiliary definition for `isoFinYoneda`. -/
def isoFinYonedaComponents (X : Profinite.{u}) [Fintype X] :
    F.obj ⟨X⟩ ≅ (X → F.obj ⟨Profinite.of PUnit.{u+1}⟩) :=
  (isLimitFanMkObjOfIsLimit F _ _
    (Cofan.IsColimit.op (fintypeCatAsCofanIsColimit X))).conePointUniqueUpToIso
      (Types.productLimitCone.{u, u+1} fun _ ↦ F.obj ⟨Profinite.of PUnit.{u+1}⟩).2

lemma isoFinYonedaComponents_hom_apply (X : Profinite.{u}) [Fintype X] (y : F.obj ⟨X⟩) (x : X) :
    (isoFinYonedaComponents F X).hom y x = F.map ((Profinite.of PUnit.{u+1}).const x).op y := rfl

lemma isoFinYonedaComponents_inv_comp {X Y : Profinite.{u}} [Fintype X] [Fintype Y]
    (f : Y → F.obj ⟨Profinite.of PUnit⟩) (g : X ⟶ Y) :
    (isoFinYonedaComponents F X).inv (f ∘ g) = F.map g.op ((isoFinYonedaComponents F Y).inv f) := by
  apply injective_of_mono (isoFinYonedaComponents F X).hom
  simp only [CategoryTheory.inv_hom_id_apply]
  ext x
  rw [isoFinYonedaComponents_hom_apply]
  simp only [← FunctorToTypes.map_comp_apply, ← op_comp, CompHausLike.const_comp,
    ← isoFinYonedaComponents_hom_apply, CategoryTheory.inv_hom_id_apply, Function.comp_apply]

/--
The restriction of a finite product preserving presheaf `F` on `Profinite` to the category of
finite sets is isomorphic to `finYoneda F`.
-/
@[simps!]
def isoFinYoneda : toProfinite.op ⋙ F ≅ finYoneda F :=
  NatIso.ofComponents (fun X ↦ isoFinYonedaComponents F (toProfinite.obj X.unop)) fun _ ↦ by
    simp only [comp_obj, op_obj, finYoneda_obj, Functor.comp_map, op_map]
    ext
    simp only [toProfinite_obj, types_comp_apply, isoFinYonedaComponents_hom_apply, finYoneda_map,
      op_obj, Function.comp_apply, ← FunctorToTypes.map_comp_apply]
    rfl

/--
A presheaf `F`, which takes a profinite set written as a cofiltered limit to the corresponding
colimit, is isomorphic to the presheaf `LocallyConstant - F(*)`.
-/
def isoLocallyConstantOfIsColimit
    (hF : ∀ S : Profinite, IsColimit <| F.mapCocone S.asLimitCone.op) :
    F ≅ (locallyConstantPresheaf (F.obj (toProfinite.op.obj ⟨of PUnit.{u+1}⟩))) :=
  (lanPresheafNatIso hF).symm ≪≫
    lanPresheafExt (isoFinYoneda F ≪≫ (locallyConstantIsoFinYoneda F).symm) ≪≫
      lanPresheafNatIso fun _ ↦ isColimitLocallyConstantPresheafDiagram _ _

lemma isoLocallyConstantOfIsColimit_inv (X : Profinite.{u}ᵒᵖ ⥤ Type (u+1))
    [PreservesFiniteProducts X]
    (hX : ∀ S : Profinite.{u}, (IsColimit <| X.mapCocone S.asLimitCone.op)) :
    (isoLocallyConstantOfIsColimit X hX).inv =
      (CompHausLike.LocallyConstant.counitApp.{u, u+1} X) := by
  dsimp [isoLocallyConstantOfIsColimit]
  simp only [Category.assoc]
  rw [Iso.inv_comp_eq]
  ext S : 2
  apply colimit.hom_ext
  intro ⟨Y, _, g⟩
  simp? [locallyConstantIsoFinYoneda, isoFinYoneda, counitApp] says
    simp only [comp_obj, CostructuredArrow.proj_obj, op_obj, toProfinite_obj,
      functorToPresheaves_obj_obj, CompHausLike.coe_of, isoFinYoneda, locallyConstantIsoFinYoneda,
      finYoneda_obj, LocallyConstant.toFun_eq_coe, NatTrans.comp_app, pointwiseLeftKanExtension_obj,
      lanPresheafExt_inv, Iso.trans_inv, Iso.symm_inv, whiskerLeft_comp, lanPresheafNatIso_hom_app,
      Opposite.op_unop, colimit.map_desc, id_eq, Functor.comp_map, op_map, colimit.ι_desc,
      Cocones.precompose_obj_pt, Profinite.Extend.cocone_pt, Cocones.precompose_obj_ι,
      Category.assoc, const_obj_obj, whiskerLeft_app, NatIso.ofComponents_hom_app,
      NatIso.ofComponents_inv_app, Profinite.Extend.cocone_ι_app, counitApp, colimit.ι_desc_assoc]
  erw [(counitApp.{u, u+1} X).naturality]
  simp only [← Category.assoc]
  congr
  ext f
  simp only [types_comp_apply, isoFinYoneda_inv_app, counitApp_app]
  apply presheaf_ext.{u, u+1} (X := X) (Y := X) (f := f)
  intro x
  erw [incl_of_counitAppApp]
  simp only [counitAppAppImage, CompHausLike.coe_of]
  letI : Fintype (fiber.{u, u+1} f x) :=
    Fintype.ofInjective (sigmaIncl.{u, u+1} f x).1 Subtype.val_injective
  apply injective_of_mono (isoFinYonedaComponents X (fiber.{u, u+1} f x)).hom
  ext y
  simp only [isoFinYonedaComponents_hom_apply, ← FunctorToTypes.map_comp_apply, ← op_comp]
  rw [show (Profinite.of PUnit.{u+1}).const y ≫ IsTerminal.from _ (fiber f x) = 𝟙 _ from rfl]
  simp only [op_comp, FunctorToTypes.map_comp_apply, op_id, FunctorToTypes.map_id_apply]
  rw [← isoFinYonedaComponents_inv_comp X _ (sigmaIncl.{u, u+1} f x)]
  simpa [← isoFinYonedaComponents_hom_apply] using x.map_eq_image f y

end Condensed

namespace LightCondensed

section LocallyConstantAsColimit

variable {F : ℕᵒᵖ ⥤ FintypeCat.{u}} (c : Cone <| F ⋙ toLightProfinite) (X : Type u)

/-- The presheaf on `LightProfinite` of locally constant functions to `X`. -/
abbrev locallyConstantPresheaf : LightProfiniteᵒᵖ ⥤ Type u :=
  CompHausLike.LocallyConstant.functorToPresheaves.{u, u}.obj X

/--
The functor `locallyConstantPresheaf` takes sequential limits of finite sets with surjective
projection maps to colimits.
-/
noncomputable def isColimitLocallyConstantPresheaf (hc : IsLimit c) [∀ i, Epi (c.π.app i)] :
    IsColimit <| (locallyConstantPresheaf X).mapCocone c.op := by
  refine Types.FilteredColimit.isColimitOf _ _ ?_ ?_
  · intro (f : LocallyConstant c.pt X)
    obtain ⟨j, h⟩ := Profinite.exists_locallyConstant.{_, 0} (lightToProfinite.mapCone c)
      (isLimitOfPreserves lightToProfinite hc) f
    exact ⟨⟨j⟩, h⟩
  · intro ⟨i⟩ ⟨j⟩ (fi : LocallyConstant _ _) (fj : LocallyConstant _ _)
      (h : fi.comap (c.π.app i) = fj.comap (c.π.app j))
    obtain ⟨k, ki, kj, _⟩ := IsCofilteredOrEmpty.cone_objs i j
    refine ⟨⟨k⟩, ki.op, kj.op, ?_⟩
    dsimp only [comp_obj, op_obj, functorToPresheaves_obj_obj, CompHausLike.coe_of,
      Functor.comp_map, op_map, Quiver.Hom.unop_op, functorToPresheaves_obj_map]
    ext x
    obtain ⟨x, hx⟩ := ((LightProfinite.epi_iff_surjective (c.π.app k)).mp inferInstance) x
    rw [← hx]
    change fi ((c.π.app k ≫ (F ⋙ toLightProfinite).map _) x) =
      fj ((c.π.app k ≫ (F ⋙ toLightProfinite).map _) x)
    have h := LocallyConstant.congr_fun h x
    rwa [c.w, c.w]

/-- `isColimitLocallyConstantPresheaf` in the case of `S.asLimit`. -/
noncomputable def isColimitLocallyConstantPresheafDiagram (S : LightProfinite) :
    IsColimit <| (locallyConstantPresheaf X).mapCocone (coconeRightOpOfCone S.asLimitCone) :=
  (Functor.Final.isColimitWhiskerEquiv (opOpEquivalence ℕ).inverse _).symm
    (isColimitLocallyConstantPresheaf _ _ S.asLimit)

end LocallyConstantAsColimit

instance (S : LightProfinite.{u}ᵒᵖ) :
    HasColimitsOfShape (CostructuredArrow toLightProfinite.op S) (Type u) :=
  hasColimitsOfShape_of_equivalence (asEquivalence (CostructuredArrow.pre Skeleton.incl.op _ S))

/--
Given a presheaf `F` on `LightProfinite`, `lanPresheaf F` is the left Kan extension of its
restriction to finite sets along the inclusion functor of finite sets into `Profinite`.
-/
abbrev lanPresheaf (F : LightProfinite.{u}ᵒᵖ ⥤ Type u) : LightProfinite.{u}ᵒᵖ ⥤ Type u :=
  pointwiseLeftKanExtension toLightProfinite.op (toLightProfinite.op ⋙ F)

/--
To presheaves on `LightProfinite` whose restrictions to finite sets are isomorphic have isomorphic
left Kan extensions.
-/
def lanPresheafExt {F G : LightProfinite.{u}ᵒᵖ ⥤ Type u}
    (i : toLightProfinite.op ⋙ F ≅ toLightProfinite.op ⋙ G) : lanPresheaf F ≅ lanPresheaf G :=
  leftKanExtensionUniqueOfIso _ (pointwiseLeftKanExtensionUnit _ _) i _
    (pointwiseLeftKanExtensionUnit _ _)

@[simp]
lemma lanPresheafExt_hom {F G : LightProfinite.{u}ᵒᵖ ⥤ Type u} (S : LightProfinite.{u}ᵒᵖ)
    (i : toLightProfinite.op ⋙ F ≅ toLightProfinite.op ⋙ G) : (lanPresheafExt i).hom.app S =
      colimMap (whiskerLeft (CostructuredArrow.proj toLightProfinite.op S) i.hom) := by
  simp only [lanPresheaf, pointwiseLeftKanExtension_obj, lanPresheafExt,
    leftKanExtensionUniqueOfIso_hom, pointwiseLeftKanExtension_desc_app]
  apply colimit.hom_ext
  aesop

@[simp]
lemma lanPresheafExt_inv  {F G : LightProfinite.{u}ᵒᵖ ⥤ Type u} (S : LightProfinite.{u}ᵒᵖ)
    (i : toLightProfinite.op ⋙ F ≅ toLightProfinite.op ⋙ G) : (lanPresheafExt i).inv.app S =
      colimMap (whiskerLeft (CostructuredArrow.proj toLightProfinite.op S) i.inv) := by
  simp only [lanPresheaf, pointwiseLeftKanExtension_obj, lanPresheafExt,
    leftKanExtensionUniqueOfIso_inv, pointwiseLeftKanExtension_desc_app]
  apply colimit.hom_ext
  aesop

variable {S : LightProfinite.{u}} {F : LightProfinite.{u}ᵒᵖ ⥤ Type u}

instance : Final <| LightProfinite.Extend.functorOp S.asLimitCone :=
  LightProfinite.Extend.functorOp_final S.asLimitCone S.asLimit

/--
A presheaf, which takes a light profinite set written as a sequential limit to the corresponding
colimit, agrees with the left Kan extension of its restriction.
-/
def lanPresheafIso (hF : IsColimit <| F.mapCocone (coconeRightOpOfCone S.asLimitCone)) :
    (lanPresheaf F).obj ⟨S⟩ ≅ F.obj ⟨S⟩ :=
  (Functor.Final.colimitIso (LightProfinite.Extend.functorOp S.asLimitCone) _).symm ≪≫
    (colimit.isColimit _).coconePointUniqueUpToIso hF

@[simp]
lemma lanPresheafIso_hom (hF : IsColimit <| F.mapCocone (coconeRightOpOfCone S.asLimitCone)) :
    (lanPresheafIso hF).hom = colimit.desc _ (LightProfinite.Extend.cocone _ _) := by
  simp [lanPresheafIso, Final.colimitIso]
  rfl

/-- `lanPresheafIso` is natural in `S`. -/
def lanPresheafNatIso
    (hF : ∀ S : LightProfinite, IsColimit <| F.mapCocone (coconeRightOpOfCone S.asLimitCone)) :
    lanPresheaf F ≅ F := by
  refine NatIso.ofComponents
    (fun ⟨S⟩ ↦ (lanPresheafIso (hF S))) fun _ ↦ ?_
  simp only [lanPresheaf, pointwiseLeftKanExtension_obj, pointwiseLeftKanExtension_map,
    lanPresheafIso_hom, Opposite.op_unop]
  exact colimit.hom_ext fun _ ↦ (by simp)

@[simp]
lemma lanPresheafNatIso_hom_app
    (hF : ∀ S : LightProfinite, IsColimit <| F.mapCocone (coconeRightOpOfCone S.asLimitCone))
    (S : LightProfiniteᵒᵖ) : (lanPresheafNatIso hF).hom.app S =
      colimit.desc _ (LightProfinite.Extend.cocone _ _) := by
  simp [lanPresheafNatIso]

/--
`lanPresheaf (locallyConstantPresheaf X)` as a light condensed set.
-/
def lanLightCondSet (X : Type u) : LightCondSet.{u} where
  val := lanPresheaf (locallyConstantPresheaf X)
  cond := by
    rw [Presheaf.isSheaf_of_iso_iff (lanPresheafNatIso
      fun _ ↦ isColimitLocallyConstantPresheafDiagram _ _)]
    exact (CompHausLike.LocallyConstant.functor.{u, u}
      (hs := fun _ _ _ ↦ ((LightProfinite.effectiveEpi_iff_surjective _).mp)).obj X).cond

variable (F : LightProfinite.{u}ᵒᵖ ⥤ Type u)

/--
The functor which takes a finite set to the set of maps into `F(*)` for a presheaf `F` on
`LightProfinite`.
-/
@[simps]
def finYoneda : FintypeCat.{u}ᵒᵖ ⥤ Type u where
  obj X := X.unop → F.obj (toLightProfinite.op.obj ⟨of PUnit.{u+1}⟩)
  map f g := g ∘ f.unop

/-- `locallyConstantPresheaf` restricted to finite sets is isomorphic to `finYoneda F`. -/
def locallyConstantIsoFinYoneda : toLightProfinite.op ⋙
    (locallyConstantPresheaf (F.obj (toLightProfinite.op.obj ⟨of PUnit.{u+1}⟩))) ≅ finYoneda F :=
  NatIso.ofComponents fun Y ↦ {
    hom := fun f ↦ f.1
    inv := fun f ↦ ⟨f, @IsLocallyConstant.of_discrete _ _ _ ⟨rfl⟩ _⟩ }

/-- A finite set as a coproduct cocone in `LightProfinite` over itself. -/
def fintypeCatAsCofan (X : LightProfinite) :
    Cofan (fun (_ : X) ↦ (LightProfinite.of (PUnit.{u+1}))) :=
  Cofan.mk X (fun x ↦ (ContinuousMap.const _ x))

/-- A finite set is the coproduct of its points in `LightProfinite`. -/
def fintypeCatAsCofanIsColimit (X : LightProfinite) [Fintype X] :
    IsColimit (fintypeCatAsCofan X) := by
  refine mkCofanColimit _ (fun t ↦ ⟨fun x ↦ t.inj x PUnit.unit, ?_⟩) ?_
    (fun _ _ h ↦ by ext x; exact ContinuousMap.congr_fun (h x) _)
  · convert continuous_bot
    exact (inferInstanceAs (DiscreteTopology X)).1
  · aesop

variable [PreservesFiniteProducts F]

noncomputable instance (X : FintypeCat.{u}) : PreservesLimitsOfShape (Discrete X) F :=
  let X' := (Countable.toSmall.{0} X).equiv_small.choose
  let e : X ≃ X' := (Countable.toSmall X).equiv_small.choose_spec.some
  have : Fintype X' := Fintype.ofEquiv X e
  preservesLimitsOfShapeOfEquiv (Discrete.equivalence e.symm) F

/-- Auxiliary definition for `isoFinYoneda`. -/
def isoFinYonedaComponents (X : LightProfinite.{u}) [Fintype X] :
    F.obj ⟨X⟩ ≅ (X → F.obj ⟨LightProfinite.of PUnit.{u+1}⟩) :=
  (isLimitFanMkObjOfIsLimit F _ _
    (Cofan.IsColimit.op (fintypeCatAsCofanIsColimit X))).conePointUniqueUpToIso
      (Types.productLimitCone.{u, u} fun _ ↦ F.obj ⟨LightProfinite.of PUnit.{u+1}⟩).2

lemma isoFinYonedaComponents_hom_apply (X : LightProfinite.{u}) [Fintype X] (y : F.obj ⟨X⟩)
    (x : X) : (isoFinYonedaComponents F X).hom y x =
      F.map ((LightProfinite.of PUnit.{u+1}).const x).op y := rfl

lemma isoFinYonedaComponents_inv_comp {X Y : LightProfinite.{u}} [Fintype X] [Fintype Y]
    (f : Y → F.obj ⟨LightProfinite.of PUnit⟩) (g : X ⟶ Y) :
    (isoFinYonedaComponents F X).inv (f ∘ g) = F.map g.op ((isoFinYonedaComponents F Y).inv f) := by
  apply injective_of_mono (isoFinYonedaComponents F X).hom
  simp only [CategoryTheory.inv_hom_id_apply]
  ext x
  rw [isoFinYonedaComponents_hom_apply]
  simp only [← FunctorToTypes.map_comp_apply, ← op_comp, CompHausLike.const_comp,
    ← isoFinYonedaComponents_hom_apply, CategoryTheory.inv_hom_id_apply, Function.comp_apply]

/--
The restriction of a finite product preserving presheaf `F` on `Profinite` to the category of
finite sets is isomorphic to `finYoneda F`.
-/
@[simps!]
def isoFinYoneda : toLightProfinite.op ⋙ F ≅ finYoneda F :=
  NatIso.ofComponents (fun X ↦ isoFinYonedaComponents F (toLightProfinite.obj X.unop)) fun _ ↦ by
    simp only [comp_obj, op_obj, finYoneda_obj, Functor.comp_map, op_map]
    ext
    simp only [types_comp_apply, isoFinYonedaComponents_hom_apply, finYoneda_map, op_obj,
      Function.comp_apply, Types.productLimitCone, const_obj_obj, fintypeCatAsCofan, Cofan.mk_pt,
      cofan_mk_inj, Fan.mk_pt, Fan.mk_π_app, ← FunctorToTypes.map_comp_apply]
    rfl

/--
A presheaf `F`, which takes a light profinite set written as a sequential limit to the corresponding
colimit, is isomorphic to the presheaf `LocallyConstant - F(*)`.
-/
def isoLocallyConstantOfIsColimit (hF : ∀ S : LightProfinite, IsColimit <|
    F.mapCocone (coconeRightOpOfCone S.asLimitCone)) :
      F ≅ (locallyConstantPresheaf
        (F.obj (toLightProfinite.op.obj ⟨of PUnit.{u+1}⟩))) :=
  (lanPresheafNatIso hF).symm ≪≫
    lanPresheafExt (isoFinYoneda F ≪≫ (locallyConstantIsoFinYoneda F).symm) ≪≫
      lanPresheafNatIso fun _ ↦ isColimitLocallyConstantPresheafDiagram _ _

lemma isoLocallyConstantOfIsColimit_inv (X : LightProfinite.{u}ᵒᵖ ⥤ Type u)
    [PreservesFiniteProducts X] (hX : ∀ S : LightProfinite.{u}, (IsColimit <|
      X.mapCocone (coconeRightOpOfCone S.asLimitCone))) :
    (isoLocallyConstantOfIsColimit X hX).inv =
      (CompHausLike.LocallyConstant.counitApp.{u, u} X) := by
  dsimp [isoLocallyConstantOfIsColimit]
  simp only [Category.assoc]
  rw [Iso.inv_comp_eq]
  ext S : 2
  apply colimit.hom_ext
  intro ⟨Y, _, g⟩
  simp? [locallyConstantIsoFinYoneda, isoFinYoneda, counitApp] says
<<<<<<< HEAD
    simp only [comp_obj, CostructuredArrow.proj_obj, op_obj, toProfinite_obj,
      functorToPresheaves_obj_obj, CompHausLike.coe_of, isoFinYoneda, locallyConstantIsoFinYoneda,
      finYoneda_obj, LocallyConstant.toFun_eq_coe, NatTrans.comp_app, pointwiseLeftKanExtension_obj,
      lanPresheafExt_inv, Iso.trans_inv, Iso.symm_inv, whiskerLeft_comp, lanPresheafNatIso_hom_app,
      Opposite.op_unop, colimit.map_desc, id_eq, Functor.comp_map, op_map, colimit.ι_desc,
      Cocones.precompose_obj_pt, Profinite.Extend.cocone_pt, Cocones.precompose_obj_ι,
      Category.assoc, const_obj_obj, whiskerLeft_app, NatIso.ofComponents_hom_app,
      NatIso.ofComponents_inv_app, Profinite.Extend.cocone_ι_app, counitApp, colimit.ι_desc_assoc]
=======
    simp only [comp_obj, CostructuredArrow.proj_obj, op_obj, functorToPresheaves_obj_obj,
      toLightProfinite_obj_toTop_α, isoFinYoneda, locallyConstantIsoFinYoneda, finYoneda_obj,
      LocallyConstant.toFun_eq_coe, NatTrans.comp_app, pointwiseLeftKanExtension_obj,
      lanPresheafExt_inv, Iso.trans_inv, Iso.symm_inv, whiskerLeft_comp, lanPresheafNatIso_hom_app,
      Opposite.op_unop, colimit.map_desc, id_eq, Functor.comp_map, op_map, colimit.ι_desc,
      Cocones.precompose_obj_pt, LightProfinite.Extend.cocone_pt, Cocones.precompose_obj_ι,
      Category.assoc, const_obj_obj, whiskerLeft_app, NatIso.ofComponents_hom_app,
      NatIso.ofComponents_inv_app, LightProfinite.Extend.cocone_ι_app, counitApp,
      colimit.ι_desc_assoc]
>>>>>>> f9564ab8
  erw [(counitApp.{u, u} X).naturality]
  simp only [← Category.assoc]
  congr
  ext f
  simp only [types_comp_apply, isoFinYoneda_inv_app, counitApp_app]
  apply presheaf_ext.{u, u} (X := X) (Y := X) (f := f)
  intro x
  erw [incl_of_counitAppApp]
  simp only [counitAppAppImage, CompHausLike.coe_of]
  letI : Fintype (fiber.{u, u} f x) :=
    Fintype.ofInjective (sigmaIncl.{u, u} f x).1 Subtype.val_injective
  apply injective_of_mono (isoFinYonedaComponents X (fiber.{u, u} f x)).hom
  ext y
  simp only [isoFinYonedaComponents_hom_apply, ← FunctorToTypes.map_comp_apply, ← op_comp]
  rw [show (LightProfinite.of PUnit.{u+1}).const y ≫ IsTerminal.from _ (fiber f x) = 𝟙 _ from rfl]
  simp only [op_comp, FunctorToTypes.map_comp_apply, op_id, FunctorToTypes.map_id_apply]
  rw [← isoFinYonedaComponents_inv_comp X _ (sigmaIncl.{u, u} f x)]
  simpa [← isoFinYonedaComponents_hom_apply] using x.map_eq_image f y

end LightCondensed<|MERGE_RESOLUTION|>--- conflicted
+++ resolved
@@ -504,16 +504,6 @@
   apply colimit.hom_ext
   intro ⟨Y, _, g⟩
   simp? [locallyConstantIsoFinYoneda, isoFinYoneda, counitApp] says
-<<<<<<< HEAD
-    simp only [comp_obj, CostructuredArrow.proj_obj, op_obj, toProfinite_obj,
-      functorToPresheaves_obj_obj, CompHausLike.coe_of, isoFinYoneda, locallyConstantIsoFinYoneda,
-      finYoneda_obj, LocallyConstant.toFun_eq_coe, NatTrans.comp_app, pointwiseLeftKanExtension_obj,
-      lanPresheafExt_inv, Iso.trans_inv, Iso.symm_inv, whiskerLeft_comp, lanPresheafNatIso_hom_app,
-      Opposite.op_unop, colimit.map_desc, id_eq, Functor.comp_map, op_map, colimit.ι_desc,
-      Cocones.precompose_obj_pt, Profinite.Extend.cocone_pt, Cocones.precompose_obj_ι,
-      Category.assoc, const_obj_obj, whiskerLeft_app, NatIso.ofComponents_hom_app,
-      NatIso.ofComponents_inv_app, Profinite.Extend.cocone_ι_app, counitApp, colimit.ι_desc_assoc]
-=======
     simp only [comp_obj, CostructuredArrow.proj_obj, op_obj, functorToPresheaves_obj_obj,
       toLightProfinite_obj_toTop_α, isoFinYoneda, locallyConstantIsoFinYoneda, finYoneda_obj,
       LocallyConstant.toFun_eq_coe, NatTrans.comp_app, pointwiseLeftKanExtension_obj,
@@ -523,7 +513,6 @@
       Category.assoc, const_obj_obj, whiskerLeft_app, NatIso.ofComponents_hom_app,
       NatIso.ofComponents_inv_app, LightProfinite.Extend.cocone_ι_app, counitApp,
       colimit.ι_desc_assoc]
->>>>>>> f9564ab8
   erw [(counitApp.{u, u} X).naturality]
   simp only [← Category.assoc]
   congr
