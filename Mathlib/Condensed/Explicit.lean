--- conflicted
+++ resolved
@@ -60,11 +60,7 @@
     Presheaf.IsSheaf (coherentTopology CompHaus) F ↔
     Nonempty (PreservesFiniteProducts (F ⋙ G)) ∧ EqualizerCondition (F ⋙ G) := by
   rw [Presheaf.isSheaf_iff_isSheaf_forget (coherentTopology CompHaus) F G,
-<<<<<<< HEAD
-    isSheaf_iff_isSheaf_of_type, isSheaf_iff_preservesFiniteProducts_and_equalizerCondition]
-=======
     isSheaf_iff_preservesFiniteProducts_and_equalizerCondition]
->>>>>>> 1f25ef62
 
 end CompHaus
 
