--- conflicted
+++ resolved
@@ -353,7 +353,6 @@
   exact Model.isSatisfiable M
 #align first_order.language.Theory.models_bounded_formula.realize_sentence FirstOrder.Language.Theory.ModelsBoundedFormula.realize_sentence
 
-<<<<<<< HEAD
 theorem models_of_models_theory (h : ∀ φ : L.Sentence, φ ∈ T' → T ⊨ᵇ φ)
     {φ : L.Formula α} (hφ : T' ⊨ᵇ φ) : T ⊨ᵇ φ := by
   simp only [models_sentence_iff] at h
@@ -361,7 +360,7 @@
   have hM : M ⊨ T' := T'.model_iff.2 (fun ψ hψ => h ψ hψ M)
   let M' : ModelType T' := ⟨M⟩
   exact hφ M'
-=======
+
 /-- An alternative statement of the Compactness Theorem. A formula `φ` is modeled by a
 theory iff there is a finite subset `T0` of the theory such that `φ` is modeled by `T0` -/
 theorem models_iff_finset_models {φ : L.Sentence} :
@@ -379,7 +378,6 @@
   · intro h T0 hT0
     exact IsSatisfiable.mono (h (T0.erase (Formula.not φ))
       (by simpa using hT0)) (by simp)
->>>>>>> 6b723c04
 
 /-- A theory is complete when it is satisfiable and models each sentence or its negation. -/
 def IsComplete (T : L.Theory) : Prop :=
