/-
Copyright (c) 2024 Gabin Kolly. All rights reserved.
Released under Apache 2.0 license as described in the file LICENSE.
Authors: Aaron Anderson, Gabin Kolly
-/
import Mathlib.ModelTheory.DirectLimit
import Mathlib.Order.Ideal

/-!
# Partial Isomorphisms
This file defines partial isomorphisms between first-order structures.

## Main Definitions
- `FirstOrder.Language.PartialEquiv` is defined so that `L.PartialEquiv M N`, annotated
  `M ≃ₚ[L] N`, is the type of equivalences between substructures of `M` and `N`.
-/

universe u v w w'

namespace FirstOrder

namespace Language

variable (L : Language.{u, v}) (M : Type w) (N : Type w') {P : Type*}
variable [L.Structure M] [L.Structure N] [L.Structure P]

open FirstOrder Structure Substructure

/-- A partial `L`-equivalence, implemented as an equivalence between substructures. -/
structure PartialEquiv where
  /-- The substructure which is the domain of the equivalence. -/
  dom : L.Substructure M
  /-- The substructure which is the codomain of the equivalence. -/
  cod : L.Substructure N
  /-- The equivalence between the two subdomains. -/
  toEquiv : dom ≃[L] cod

@[inherit_doc]
scoped[FirstOrder] notation:25 M " ≃ₚ[" L "] " N =>
  FirstOrder.Language.PartialEquiv L M N

variable {L M N}

namespace PartialEquiv

noncomputable instance instInhabited_self : Inhabited (M ≃ₚ[L] M) :=
  ⟨⊤, ⊤, Equiv.refl L (⊤ : L.Substructure M)⟩

/-- Maps to the symmetric partial equivalence. -/
def symm (f : M ≃ₚ[L] N) : N ≃ₚ[L] M where
  dom := f.cod
  cod := f.dom
  toEquiv := f.toEquiv.symm

@[simp]
theorem symm_symm (f : M ≃ₚ[L] N) : f.symm.symm = f :=
  rfl

@[simp]
theorem symm_apply (f : M ≃ₚ[L] N) (x : f.cod) : f.symm.toEquiv x = f.toEquiv.symm x :=
  rfl

instance : LE (M ≃ₚ[L] N) :=
  ⟨fun f g ↦ ∃h : f.dom ≤ g.dom,
    (subtype _).comp (g.toEquiv.toEmbedding.comp (Substructure.inclusion h)) =
      (subtype _).comp f.toEquiv.toEmbedding⟩

theorem le_def (f g : M ≃ₚ[L] N) : f ≤ g ↔ ∃ h : f.dom ≤ g.dom,
    (subtype _).comp (g.toEquiv.toEmbedding.comp (Substructure.inclusion h)) =
      (subtype _).comp f.toEquiv.toEmbedding :=
  Iff.rfl

@[gcongr] theorem dom_le_dom {f g : M ≃ₚ[L] N} : f ≤ g → f.dom ≤ g.dom := fun ⟨le, _⟩ ↦ le

@[gcongr] theorem cod_le_cod {f g : M ≃ₚ[L] N} : f ≤ g → f.cod ≤ g.cod := by
  rintro ⟨_, eq_fun⟩ n hn
  let m := f.toEquiv.symm ⟨n, hn⟩
  have  : ((subtype _).comp f.toEquiv.toEmbedding) m = n := by simp only [m, Embedding.comp_apply,
    Equiv.coe_toEmbedding, Equiv.apply_symm_apply, coeSubtype]
  rw [← this, ← eq_fun]
  simp only [Embedding.comp_apply, coe_inclusion, Equiv.coe_toEmbedding, coeSubtype,
    SetLike.coe_mem]

theorem subtype_toEquiv_inclusion {f g : M ≃ₚ[L] N} (h : f ≤ g) :
    (subtype _).comp (g.toEquiv.toEmbedding.comp (Substructure.inclusion (dom_le_dom h))) =
      (subtype _).comp f.toEquiv.toEmbedding := by
  let ⟨_, eq⟩ := h; exact eq

theorem toEquiv_inclusion {f g : M ≃ₚ[L] N} (h : f ≤ g) :
    g.toEquiv.toEmbedding.comp (Substructure.inclusion (dom_le_dom h)) =
      (Substructure.inclusion (cod_le_cod h)).comp f.toEquiv.toEmbedding := by
  rw [← (subtype _).comp_inj, subtype_toEquiv_inclusion h]
  rfl

theorem toEquiv_inclusion_apply {f g : M ≃ₚ[L] N} (h : f ≤ g) (x : f.dom) :
    g.toEquiv (Substructure.inclusion (dom_le_dom h) x) =
      Substructure.inclusion (cod_le_cod h) (f.toEquiv x) := by
  apply (subtype _).injective
  change (subtype _).comp (g.toEquiv.toEmbedding.comp (inclusion _)) x = _
  rw [subtype_toEquiv_inclusion h]
  rfl

theorem le_iff {f g : M ≃ₚ[L] N} : f ≤ g ↔
    ∃ dom_le_dom : f.dom ≤ g.dom,
    ∃ cod_le_cod : f.cod ≤ g.cod,
    ∀ x, inclusion cod_le_cod (f.toEquiv x) = g.toEquiv (inclusion dom_le_dom x) := by
  constructor
  · exact fun h ↦ ⟨dom_le_dom h, cod_le_cod h,
      by intro x; apply (subtype _).inj'; rwa [toEquiv_inclusion_apply]⟩
  · rintro ⟨dom_le_dom, le_cod, h_eq⟩
    rw [le_def]
    exact ⟨dom_le_dom, by ext; change subtype _ (g.toEquiv _) = _; rw [← h_eq]; rfl⟩

theorem le_trans (f g h : M ≃ₚ[L] N) : f ≤ g → g ≤ h → f ≤ h := by
  rintro ⟨le_fg, eq_fg⟩ ⟨le_gh, eq_gh⟩
  refine ⟨le_fg.trans le_gh, ?_⟩
  rw [← eq_fg, ← Embedding.comp_assoc (g := g.toEquiv.toEmbedding), ← eq_gh]
  rfl

private theorem le_refl (f : M ≃ₚ[L] N) : f ≤ f := ⟨le_rfl, rfl⟩

private theorem le_antisymm (f g : M ≃ₚ[L] N) (le_fg : f ≤ g) (le_gf : g ≤ f) : f = g := by
  let ⟨dom_f, cod_f, equiv_f⟩ := f
  cases _root_.le_antisymm (dom_le_dom le_fg) (dom_le_dom le_gf)
  cases _root_.le_antisymm (cod_le_cod le_fg) (cod_le_cod le_gf)
  convert rfl
  exact Equiv.injective_toEmbedding ((subtype _).comp_injective (subtype_toEquiv_inclusion le_fg))

instance : PartialOrder (M ≃ₚ[L] N) where
  le_refl := le_refl
  le_trans := le_trans
  le_antisymm := le_antisymm

@[gcongr] lemma symm_le_symm {f g : M ≃ₚ[L] N} (hfg : f ≤ g) : f.symm ≤ g.symm := by
  rw [le_iff]
  refine ⟨cod_le_cod hfg, dom_le_dom hfg, ?_⟩
  intro x
  apply g.toEquiv.injective
  change g.toEquiv (inclusion _ (f.toEquiv.symm x)) = g.toEquiv (g.toEquiv.symm _)
  rw [g.toEquiv.apply_symm_apply, (Equiv.apply_symm_apply f.toEquiv x).symm,
    f.toEquiv.symm_apply_apply]
  exact toEquiv_inclusion_apply hfg _

theorem monotone_symm : Monotone (fun (f : M ≃ₚ[L] N) ↦ f.symm) := fun _ _ => symm_le_symm

theorem symm_le_iff {f : M ≃ₚ[L] N} {g : N ≃ₚ[L] M} : f.symm ≤ g ↔ f ≤ g.symm :=
  ⟨by intro h; rw [← f.symm_symm]; exact monotone_symm h,
    by intro h; rw  [← g.symm_symm]; exact monotone_symm h⟩

theorem ext {f g : M ≃ₚ[L] N} (h_dom : f.dom = g.dom) : (∀ x : M, ∀ h : x ∈ f.dom,
    subtype _ (f.toEquiv ⟨x, h⟩) = subtype _ (g.toEquiv ⟨x, (h_dom ▸ h)⟩)) → f = g := by
  intro h
  rcases f with ⟨dom_f, cod_f, equiv_f⟩
  cases h_dom
  apply le_antisymm <;> (rw [le_def]; use (by rfl); ext ⟨x, hx⟩)
  · exact (h x hx).symm
  · exact h x hx

theorem ext_iff {f g : M ≃ₚ[L] N} : f = g ↔ ∃ h_dom : f.dom = g.dom,
    ∀ x : M, ∀ h : x ∈ f.dom,
    subtype _ (f.toEquiv ⟨x, h⟩) = subtype _ (g.toEquiv ⟨x, (h_dom ▸ h)⟩) := by
  constructor
  · intro h_eq
    rcases f with ⟨dom_f, cod_f, equiv_f⟩
    cases h_eq
    exact ⟨rfl, fun _ _ ↦ rfl⟩
  · rintro ⟨h, H⟩; exact ext h H

theorem monotone_dom : Monotone (fun f : M ≃ₚ[L] N ↦ f.dom) := fun _ _ ↦ dom_le_dom

theorem monotone_cod : Monotone (fun f : M ≃ₚ[L] N ↦ f.cod) := fun _ _ ↦ cod_le_cod

/-- Restriction of a partial equivalence to a substructure of the domain. -/
noncomputable def domRestrict (f : M ≃ₚ[L] N) {A : L.Substructure M} (h : A ≤ f.dom) :
    M ≃ₚ[L] N := by
  let g := (subtype _).comp (f.toEquiv.toEmbedding.comp (A.inclusion h))
  exact {
    dom := A
    cod := g.toHom.range
    toEquiv := g.equivRange
  }

theorem domRestrict_le (f : M ≃ₚ[L] N) {A : L.Substructure M} (h : A ≤ f.dom) :
    f.domRestrict h ≤ f := ⟨h, rfl⟩

theorem le_domRestrict (f g : M ≃ₚ[L] N) {A : L.Substructure M} (hf : f.dom ≤ A)
    (hg : A ≤ g.dom) (hfg : f ≤ g) : f ≤ g.domRestrict hg :=
  ⟨hf, by rw [← (subtype_toEquiv_inclusion hfg)]; rfl⟩

/-- Restriction of a partial equivalence to a substructure of the codomain. -/
noncomputable def codRestrict (f : M ≃ₚ[L] N) {A : L.Substructure N} (h : A ≤ f.cod) :
    M ≃ₚ[L] N :=
  (f.symm.domRestrict h).symm

theorem codRestrict_le (f : M ≃ₚ[L] N) {A : L.Substructure N} (h : A ≤ f.cod) :
    codRestrict f h ≤ f :=
  symm_le_iff.2 (f.symm.domRestrict_le h)

theorem le_codRestrict (f g : M ≃ₚ[L] N) {A : L.Substructure N} (hf : f.cod ≤ A)
    (hg : A ≤ g.cod) (hfg : f ≤ g) : f ≤ g.codRestrict hg :=
  symm_le_iff.1 (le_domRestrict f.symm g.symm hf hg (monotone_symm hfg))

/-- A partial equivalence as an embedding from its domain. -/
def toEmbedding (f : M ≃ₚ[L] N) : f.dom ↪[L] N :=
  (subtype _).comp f.toEquiv.toEmbedding

@[simp]
theorem toEmbedding_apply {f : M ≃ₚ[L] N} (m : f.dom) :
    f.toEmbedding m = f.toEquiv m := by
  rcases f with ⟨dom, cod, g⟩
  rfl

/-- Given a partial equivalence which has the whole structure as domain,
  returns the corresponding embedding. -/
def toEmbeddingOfEqTop {f : M ≃ₚ[L] N} (h : f.dom = ⊤) : M ↪[L] N :=
  (h ▸ f.toEmbedding).comp topEquiv.symm.toEmbedding

@[simp]
theorem toEmbeddingOfEqTop__apply {f : M ≃ₚ[L] N} (h : f.dom = ⊤) (m : M) :
    toEmbeddingOfEqTop h m = f.toEquiv ⟨m, h.symm ▸ mem_top m⟩ := by
  rcases f with ⟨dom, cod, g⟩
  cases h
  rfl

/-- Given a partial equivalence which has the whole structure as domain and
  as codomain, returns the corresponding equivalence. -/
def toEquivOfEqTop {f : M ≃ₚ[L] N} (h_dom : f.dom = ⊤)
    (h_cod : f.cod = ⊤) : M ≃[L] N :=
  (topEquiv (M := N)).comp ((h_dom ▸ h_cod ▸ f.toEquiv).comp (topEquiv (M := M)).symm)

@[simp]
theorem toEquivOfEqTop_toEmbedding {f : M ≃ₚ[L] N} (h_dom : f.dom = ⊤)
    (h_cod : f.cod = ⊤) :
    (toEquivOfEqTop h_dom h_cod).toEmbedding = toEmbeddingOfEqTop h_dom := by
  rcases f with ⟨dom, cod, g⟩
  cases h_dom
  cases h_cod
  rfl

<<<<<<< HEAD
theorem fg_iff {N : Type*} [L.Structure N] (f : M ≃ₚ[L] N) :
=======
theorem dom_fg_iff_cod_fg {N : Type*} [L.Structure N] (f : M ≃ₚ[L] N) :
>>>>>>> e6c08721
    f.dom.FG ↔ f.cod.FG := by
  rw [Substructure.fg_iff_structure_fg, f.toEquiv.fg_iff, Substructure.fg_iff_structure_fg]

end PartialEquiv

namespace Embedding

/-- Given an embedding, returns the corresponding partial equivalence with `⊤` as domain. -/
noncomputable def toPartialEquiv (f : M ↪[L] N) : M ≃ₚ[L] N :=
  ⟨⊤, f.toHom.range, f.equivRange.comp (Substructure.topEquiv)⟩

theorem toPartialEquiv_injective :
    Function.Injective (fun f : M ↪[L] N ↦ f.toPartialEquiv) := by
  intro _ _ h
  ext
  rw [PartialEquiv.ext_iff] at h
  rcases h with ⟨_, H⟩
  exact H _ (Substructure.mem_top _)

@[simp]
theorem toEmbedding_toPartialEquiv (f : M ↪[L] N) :
    PartialEquiv.toEmbeddingOfEqTop (f := f.toPartialEquiv) rfl = f :=
  rfl

@[simp]
theorem toPartialEquiv_toEmbedding {f :  M ≃ₚ[L] N} (h : f.dom = ⊤) :
    (PartialEquiv.toEmbeddingOfEqTop h).toPartialEquiv = f := by
  rcases f with ⟨_, _, _⟩
  cases h
  apply PartialEquiv.ext
  intro _ _
  rfl; rfl

end Embedding

namespace DirectLimit

open PartialEquiv

variable {ι : Type*} [Preorder ι] [Nonempty ι] [IsDirected ι (· ≤ ·)]
variable (S : ι →o M ≃ₚ[L] N)

instance : DirectedSystem (fun i ↦ (S i).dom) (fun _ _ h ↦
  Substructure.inclusion (dom_le_dom (S.monotone h))) where
  map_self' := fun _ _ _ ↦ rfl
  map_map' := fun _ _ _ ↦ rfl

instance : DirectedSystem (fun i ↦ (S i).cod) (fun _ _ h ↦
  Substructure.inclusion (cod_le_cod (S.monotone h))) where
  map_self' := fun _ _ _ ↦ rfl
  map_map' := fun _ _ _ ↦ rfl

<<<<<<< HEAD
/-- The limit of a directed system of PartialEquivs.-/
=======
/-- The limit of a directed system of PartialEquivs. -/
>>>>>>> e6c08721
noncomputable def partialEquivLimit : M ≃ₚ[L] N where
  dom := iSup (fun i ↦ (S i).dom)
  cod := iSup (fun i ↦ (S i).cod)
  toEquiv :=
    (Equiv_iSup {
      toFun := (fun i ↦ (S i).cod)
      monotone' := monotone_cod.comp S.monotone}
    ).comp
      ((DirectLimit.equiv_lift L ι (fun i ↦ (S i).dom)
        (fun _ _ hij ↦ Substructure.inclusion (dom_le_dom (S.monotone hij)))
        (fun i ↦ (S i).cod)
        (fun _ _ hij ↦ Substructure.inclusion (cod_le_cod (S.monotone hij)))
        (fun i ↦ (S i).toEquiv)
        (fun _ _ hij _ ↦ toEquiv_inclusion_apply (S.monotone hij) _)
      ).comp
        (Equiv_iSup {
          toFun := (fun i ↦ (S i).dom)
          monotone' := monotone_dom.comp S.monotone}).symm)

@[simp]
<<<<<<< HEAD
theorem partialEquiv_limit_dom : (partialEquivLimit S).dom = iSup (fun x ↦ (S x).dom) := rfl

@[simp]
theorem partialEquiv_limit_cod : (partialEquivLimit S).cod = iSup (fun x ↦ (S x).cod) := rfl
=======
theorem dom_partialEquivLimit : (partialEquivLimit S).dom = iSup (fun x ↦ (S x).dom) := rfl

@[simp]
theorem cod_partialEquivLimit : (partialEquivLimit S).cod = iSup (fun x ↦ (S x).cod) := rfl
>>>>>>> e6c08721

@[simp]
lemma partialEquivLimit_comp_inclusion {i : ι} :
    (partialEquivLimit S).toEquiv.toEmbedding.comp (Substructure.inclusion (le_iSup _ i)) =
    (Substructure.inclusion (le_iSup _ i)).comp (S i).toEquiv.toEmbedding := by
  simp only [partialEquivLimit, Equiv.comp_toEmbedding, Embedding.comp_assoc]
<<<<<<< HEAD
  rw [Equiv_iSup_symm_inclusion]
=======
  rw [Equiv_isup_symm_inclusion]
>>>>>>> e6c08721
  congr

theorem le_partialEquivLimit : ∀ i, S i ≤ partialEquivLimit S :=
  fun i => ⟨le_iSup (f := fun i ↦ (S i).dom) _, by
<<<<<<< HEAD
    simp only [partialEquiv_limit_cod, partialEquiv_limit_dom, partialEquivLimit_comp_inclusion, ←
=======
    simp only [cod_partialEquivLimit, dom_partialEquivLimit, partialEquivLimit_comp_inclusion, ←
>>>>>>> e6c08721
      Embedding.comp_assoc, subtype_comp_inclusion]⟩

end DirectLimit

<<<<<<< HEAD
section FGPartialEquiv
=======
section FGEquiv
>>>>>>> e6c08721

open PartialEquiv Set DirectLimit

variable (M) (N) (L)

/-- The type of equivalences between finitely generated substructures. -/
<<<<<<< HEAD
abbrev FiniteEquiv := {f : M ≃ₚ[L] N // f.dom.FG}

variable {M} {N} {L}

/-- The cofinal set of finite equivalences with a given element in their domain. -/
def definedAtLeft
    (h : ∀ f : (M ≃ₚ[L] N), ∀ _ : f.dom.FG, ∀ m : M, ∃ g : (M ≃ₚ[L] N), f ≤ g ∧ m ∈ g.dom)
    (m : M) : Order.Cofinal (FiniteEquiv L M N) where
  carrier := {f | m ∈ f.val.dom}
  mem_gt := by
    intro f
    rcases h f.val f.2 m with ⟨g, f_le_g, m_in_dom⟩
    have closure_le_dom : (Substructure.closure L (f.val.dom ∪ {m})) ≤ g.dom := by
      rw [Substructure.closure_le, union_subset_iff]
      exact ⟨dom_le_dom f_le_g, singleton_subset_iff.2 m_in_dom⟩
    have closure_fg : (Substructure.closure L (f.val.dom ∪ {m})).FG := by
      rw [Substructure.closure_union, Substructure.closure_eq]
      exact Substructure.FG.sup f.property (Substructure.fg_closure_singleton _)
    use ⟨domRestrict g closure_le_dom, closure_fg⟩
    constructor
    · simp only [union_singleton]
      exact Substructure.subset_closure <| mem_insert_iff.2 <| Or.inl <| refl m
    · apply le_domRestrict
      rw [Substructure.closure_union]
      simp only [Substructure.closure_eq, ge_iff_le,
        Substructure.closure_le, singleton_subset_iff, le_sup_left]
      exact f_le_g

/-- The cofinal set of finite equivalences with a given element in their codomain. -/
def definedAtRight
    (h : ∀ f : (M ≃ₚ[L] N), ∀ _ : f.dom.FG, ∀ n : N, ∃ g : (M ≃ₚ[L] N), f ≤ g ∧ n ∈ g.cod)
  (n : N) : Order.Cofinal (FiniteEquiv L M N) where
  carrier := {f | n ∈ f.val.cod}
  mem_gt := by
    intro f
    rcases h f.val f.2 n with ⟨g, f_le_g, n_in_cod⟩
    have closure_le_cod : (Substructure.closure L (f.val.cod ∪ {n})) ≤ g.cod := by
      rw [Substructure.closure_le, union_subset_iff]
      exact ⟨cod_le_cod f_le_g, singleton_subset_iff.2 n_in_cod⟩
    have closure_fg : (Substructure.closure L (f.val.cod ∪ {n})).FG := by
      rw [Substructure.closure_union, Substructure.closure_eq]
      exact Substructure.FG.sup ((f.1.fg_iff).1 f.prop) (Substructure.fg_closure_singleton _)
    use ⟨codRestrict g closure_le_cod, (codRestrict g closure_le_cod).fg_iff.2 closure_fg⟩
    constructor
    · simp only [union_singleton]
      exact Substructure.subset_closure <| mem_insert_iff.2 <| Or.inl <| refl n
    · apply le_codRestrict
      rw [Substructure.closure_union]
      simp only [Substructure.closure_eq, ge_iff_le,
        Substructure.closure_le, singleton_subset_iff, le_sup_left]
      exact f_le_g

theorem back_iff_symm_of_forth :
    (∀ f : (M ≃ₚ[L] N), ∀ _ : f.dom.FG, ∀ n : N, ∃ g : (M ≃ₚ[L] N), f ≤ g ∧ n ∈ g.cod) ↔
    ∀ f : (N ≃ₚ[L] M), ∀ _ : f.dom.FG, ∀ n : N, ∃ g : (N ≃ₚ[L] M), f ≤ g ∧ n ∈ g.dom := by
  constructor <;>
  · intro H f fg x
    let ⟨g, g_prop⟩ := H f.symm (f.fg_iff.1 fg) x
    use g.symm
    convert g_prop
    exact symm_le_iff.symm

/-- For a countably generated structure `M` and a structure `N`, if any partial equivalence
  between finitely generated substructures can be extended to any element in the domain,
  then there exists an embedding of `M` in `N`. -/
theorem embedding_from_cg (M_cg : Structure.CG L M) (h : (M ≃ₚ[L] N)) (h_fg : h.dom.FG)
    (H : ∀ f : M ≃ₚ[L] N, ∀ _ : f.dom.FG, ∀ m : M, ∃ g : (M ≃ₚ[L] N), f ≤ g ∧ m ∈ g.dom) :
    ∃ f : M ↪[L] N, h ≤ f.toPartialEquiv := by
  rcases M_cg with ⟨X, _, X_gen⟩
  have _ : Countable (↑X : Type _) := by simpa only [countable_coe_iff]
  have _ : Encodable (↑X : Type _) := Encodable.ofCountable _
  let D : X → Order.Cofinal (FiniteEquiv L M N) := fun x ↦ definedAtLeft H x
  let S : ℕ →o M ≃ₚ[L] N :=
    ⟨Subtype.val ∘ (Order.sequenceOfCofinals ⟨h, h_fg⟩ D),
=======
abbrev FGEquiv := {f : M ≃ₚ[L] N // f.dom.FG}

/-- Two structures `M` and `N` form an extension pair if the domain of any finitely-generated map
from `M` to `N` can be extended to include any element of `M`. -/
def IsExtensionPair : Prop := ∀ (f : L.FGEquiv M N) (m : M), ∃ g, m ∈ g.1.dom ∧ f ≤ g

variable {M N L}

theorem countable_self_fgequiv_of_countable [Countable M] :
    Countable (L.FGEquiv M M) := by
  let g : L.FGEquiv M M →
      Σ U : { S : L.Substructure M // S.FG }, U.val →[L] M :=
    fun f ↦ ⟨⟨f.val.dom, f.prop⟩, (subtype _).toHom.comp f.val.toEquiv.toHom⟩
  have g_inj : Function.Injective g := by
    intro f f' h
    ext
    let ⟨⟨dom_f, cod_f, equiv_f⟩, f_fin⟩ := f
    cases congr_arg (·.1) h
    apply PartialEquiv.ext (by rfl)
    simp only [g, Sigma.mk.inj_iff, heq_eq_eq, true_and] at h
    exact fun x hx ↦ congr_fun (congr_arg (↑) h) ⟨x, hx⟩
  have : ∀ U : { S : L.Substructure M // S.FG }, Structure.FG L U.val :=
    fun U ↦ (U.val.fg_iff_structure_fg.1 U.prop)
  exact Function.Embedding.countable ⟨g, g_inj⟩

instance inhabited_self_FGEquiv : Inhabited (L.FGEquiv M M) :=
  ⟨⟨⟨⊥, ⊥, Equiv.refl L (⊥ : L.Substructure M)⟩, fg_bot⟩⟩

/-- Maps to the symmetric finitely-generated partial equivalence. -/
@[simps]
def FGEquiv.symm (f : L.FGEquiv M N) : L.FGEquiv N M := ⟨f.1.symm, f.1.dom_fg_iff_cod_fg.1 f.2⟩

lemma IsExtensionPair_iff_cod : L.IsExtensionPair M N ↔
    ∀ (f : L.FGEquiv N M) (m : M), ∃ g, m ∈ g.1.cod ∧ f ≤ g := by
  refine Iff.intro ?_ ?_ <;>
  · intro h f m
    obtain ⟨g, h1, h2⟩ := h f.symm m
    exact ⟨g.symm, h1, monotone_symm h2⟩

namespace IsExtensionPair

protected alias ⟨cod, _⟩ := IsExtensionPair_iff_cod

/-- The cofinal set of finite equivalences with a given element in their domain. -/
def definedAtLeft
    (h : L.IsExtensionPair M N) (m : M) : Order.Cofinal (FGEquiv L M N) where
  carrier := {f | m ∈ f.val.dom}
  mem_gt := fun f => h f m

/-- The cofinal set of finite equivalences with a given element in their codomain. -/
def definedAtRight
    (h : L.IsExtensionPair N M) (n : N) : Order.Cofinal (FGEquiv L M N) where
  carrier := {f | n ∈ f.val.cod}
  mem_gt := fun f => h.cod f n

end IsExtensionPair

/-- For a countably generated structure `M` and a structure `N`, if any partial equivalence
between finitely generated substructures can be extended to any element in the domain,
then there exists an embedding of `M` in `N`. -/
theorem embedding_from_cg (M_cg : Structure.CG L M) (g : L.FGEquiv M N)
    (H : L.IsExtensionPair M N) :
    ∃ f : M ↪[L] N, g ≤ f.toPartialEquiv := by
  rcases M_cg with ⟨X, _, X_gen⟩
  have _ : Countable (↑X : Type _) := by simpa only [countable_coe_iff]
  have _ : Encodable (↑X : Type _) := Encodable.ofCountable _
  let D : X → Order.Cofinal (FGEquiv L M N) := fun x ↦ H.definedAtLeft x
  let S : ℕ →o M ≃ₚ[L] N :=
    ⟨Subtype.val ∘ (Order.sequenceOfCofinals g D),
>>>>>>> e6c08721
      (Subtype.mono_coe _).comp (Order.sequenceOfCofinals.monotone _ _)⟩
  let F := DirectLimit.partialEquivLimit S
  have _ : X ⊆ F.dom := by
    intro x hx
<<<<<<< HEAD
    have := Order.sequenceOfCofinals.encode_mem ⟨h, h_fg⟩ D ⟨x, hx⟩
=======
    have := Order.sequenceOfCofinals.encode_mem g D ⟨x, hx⟩
>>>>>>> e6c08721
    exact dom_le_dom
      (le_partialEquivLimit S (Encodable.encode (⟨x, hx⟩ : X) + 1)) this
  have isTop : F.dom = ⊤ := by rwa [← top_le_iff, ← X_gen, Substructure.closure_le]
  exact ⟨toEmbeddingOfEqTop isTop,
        by convert (le_partialEquivLimit S 0); apply Embedding.toPartialEquiv_toEmbedding⟩

/-- For two countably generated structure `M` and `N`, if any PartialEquiv
between finitely generated substructures can be extended to any element in the domain and to
any element in the codomain, then there exists an equivalence between `M` and `N`. -/
theorem equiv_between_cg (M_cg : Structure.CG L M) (N_cg : Structure.CG L N)
<<<<<<< HEAD
    (h : (M ≃ₚ[L] N)) (h_fg : h.dom.FG)
    (ext_dom : ∀ f : M ≃ₚ[L] N, ∀ _ : f.dom.FG, ∀ m : M, ∃ g : (M ≃ₚ[L] N),
      f ≤ g ∧ m ∈ g.dom)
    (ext_cod : ∀ f : M ≃ₚ[L] N, ∀ _ : f.dom.FG, ∀ n : N, ∃ g : (M ≃ₚ[L] N),
      f ≤ g ∧ n ∈ g.cod) :
    ∃ f : M ≃[L] N, h ≤ f.toEmbedding.toPartialEquiv := by
=======
    (g : L.FGEquiv M N)
    (ext_dom : L.IsExtensionPair M N)
    (ext_cod : L.IsExtensionPair N M) :
    ∃ f : M ≃[L] N, g ≤ f.toEmbedding.toPartialEquiv := by
>>>>>>> e6c08721
  rcases M_cg with ⟨X, X_count, X_gen⟩
  rcases N_cg with ⟨Y, Y_count, Y_gen⟩
  have _ : Countable (↑X : Type _) := by simpa only [countable_coe_iff]
  have _ : Encodable (↑X : Type _) := Encodable.ofCountable _
  have _ : Countable (↑Y : Type _) := by simpa only [countable_coe_iff]
  have _ : Encodable (↑Y : Type _) := Encodable.ofCountable _
<<<<<<< HEAD
  let D : Sum X Y → Order.Cofinal (FiniteEquiv L M N) := fun p ↦
    Sum.recOn p (fun x ↦ definedAtLeft ext_dom x) (fun y ↦ definedAtRight ext_cod y)
  let S : ℕ →o M ≃ₚ[L] N :=
    ⟨Subtype.val ∘ (Order.sequenceOfCofinals ⟨h, h_fg⟩ D),
=======
  let D : Sum X Y → Order.Cofinal (FGEquiv L M N) := fun p ↦
    Sum.recOn p (fun x ↦ ext_dom.definedAtLeft x) (fun y ↦ ext_cod.definedAtRight y)
  let S : ℕ →o M ≃ₚ[L] N :=
    ⟨Subtype.val ∘ (Order.sequenceOfCofinals g D),
>>>>>>> e6c08721
      (Subtype.mono_coe _).comp (Order.sequenceOfCofinals.monotone _ _)⟩
  let F := @DirectLimit.partialEquivLimit L M N _ _ ℕ _ _ _ S
  have _ : X ⊆ F.dom := by
    intro x hx
<<<<<<< HEAD
    have := Order.sequenceOfCofinals.encode_mem ⟨h, h_fg⟩ D (Sum.inl ⟨x, hx⟩)
=======
    have := Order.sequenceOfCofinals.encode_mem g D (Sum.inl ⟨x, hx⟩)
>>>>>>> e6c08721
    exact dom_le_dom
      (le_partialEquivLimit S (Encodable.encode (Sum.inl (⟨x, hx⟩ : X)) + 1)) this
  have _ : Y ⊆ F.cod := by
    intro y hy
<<<<<<< HEAD
    have := Order.sequenceOfCofinals.encode_mem ⟨h, h_fg⟩ D (Sum.inr ⟨y, hy⟩)
=======
    have := Order.sequenceOfCofinals.encode_mem g D (Sum.inr ⟨y, hy⟩)
>>>>>>> e6c08721
    exact cod_le_cod
      (le_partialEquivLimit S (Encodable.encode (Sum.inr (⟨y, hy⟩ : Y)) + 1)) this
  have dom_top : F.dom = ⊤ := by rwa [← top_le_iff, ← X_gen, Substructure.closure_le]
  have cod_top : F.cod = ⊤ := by rwa [← top_le_iff, ← Y_gen, Substructure.closure_le]
  refine ⟨toEquivOfEqTop dom_top cod_top, ?_⟩
  convert le_partialEquivLimit S 0
  rw [toEquivOfEqTop_toEmbedding]
  apply Embedding.toPartialEquiv_toEmbedding

<<<<<<< HEAD
theorem Substructure.countable_self_FGPartialEquiv_of_countable [Countable M] :
    Countable { f : M ≃ₚ[L] M // f.dom.FG } := by
  let g : { f : M ≃ₚ[L] M // f.dom.FG } →
      Σ U : { S : L.Substructure M // S.FG }, U.val →[L] M :=
    fun f ↦ ⟨⟨f.val.dom, f.prop⟩, (subtype _).toHom.comp f.val.toEquiv.toHom⟩
  have g_inj : Function.Injective g := by
    intro f f' h
    ext
    let ⟨⟨dom_f, cod_f, equiv_f⟩, f_fin⟩ := f
    cases congr_arg (·.1) h
    apply PartialEquiv.ext (by rfl)
    simp only [g, Sigma.mk.inj_iff, heq_eq_eq, true_and] at h
    exact fun x hx ↦ congr_fun (congr_arg (↑) h) ⟨x, hx⟩
  have : ∀ U : { S : L.Substructure M // S.FG }, Structure.FG L U.val :=
    fun U ↦ (U.val.fg_iff_structure_fg.1 U.prop)
  exact Function.Embedding.countable ⟨g, g_inj⟩

instance inhabited_self_FGPartialEquiv : Inhabited { f : M ≃ₚ[L] M // f.dom.FG } :=
  ⟨⟨⟨⊥, ⊥, Equiv.refl L (⊥ : L.Substructure M)⟩, fg_bot⟩⟩

end FGPartialEquiv
=======
end FGEquiv
>>>>>>> e6c08721

end Language

end FirstOrder<|MERGE_RESOLUTION|>--- conflicted
+++ resolved
@@ -237,11 +237,7 @@
   cases h_cod
   rfl
 
-<<<<<<< HEAD
-theorem fg_iff {N : Type*} [L.Structure N] (f : M ≃ₚ[L] N) :
-=======
 theorem dom_fg_iff_cod_fg {N : Type*} [L.Structure N] (f : M ≃ₚ[L] N) :
->>>>>>> e6c08721
     f.dom.FG ↔ f.cod.FG := by
   rw [Substructure.fg_iff_structure_fg, f.toEquiv.fg_iff, Substructure.fg_iff_structure_fg]
 
@@ -294,11 +290,7 @@
   map_self' := fun _ _ _ ↦ rfl
   map_map' := fun _ _ _ ↦ rfl
 
-<<<<<<< HEAD
-/-- The limit of a directed system of PartialEquivs.-/
-=======
 /-- The limit of a directed system of PartialEquivs. -/
->>>>>>> e6c08721
 noncomputable def partialEquivLimit : M ≃ₚ[L] N where
   dom := iSup (fun i ↦ (S i).dom)
   cod := iSup (fun i ↦ (S i).cod)
@@ -319,128 +311,33 @@
           monotone' := monotone_dom.comp S.monotone}).symm)
 
 @[simp]
-<<<<<<< HEAD
-theorem partialEquiv_limit_dom : (partialEquivLimit S).dom = iSup (fun x ↦ (S x).dom) := rfl
-
-@[simp]
-theorem partialEquiv_limit_cod : (partialEquivLimit S).cod = iSup (fun x ↦ (S x).cod) := rfl
-=======
 theorem dom_partialEquivLimit : (partialEquivLimit S).dom = iSup (fun x ↦ (S x).dom) := rfl
 
 @[simp]
 theorem cod_partialEquivLimit : (partialEquivLimit S).cod = iSup (fun x ↦ (S x).cod) := rfl
->>>>>>> e6c08721
 
 @[simp]
 lemma partialEquivLimit_comp_inclusion {i : ι} :
     (partialEquivLimit S).toEquiv.toEmbedding.comp (Substructure.inclusion (le_iSup _ i)) =
     (Substructure.inclusion (le_iSup _ i)).comp (S i).toEquiv.toEmbedding := by
   simp only [partialEquivLimit, Equiv.comp_toEmbedding, Embedding.comp_assoc]
-<<<<<<< HEAD
-  rw [Equiv_iSup_symm_inclusion]
-=======
   rw [Equiv_isup_symm_inclusion]
->>>>>>> e6c08721
   congr
 
 theorem le_partialEquivLimit : ∀ i, S i ≤ partialEquivLimit S :=
   fun i => ⟨le_iSup (f := fun i ↦ (S i).dom) _, by
-<<<<<<< HEAD
-    simp only [partialEquiv_limit_cod, partialEquiv_limit_dom, partialEquivLimit_comp_inclusion, ←
-=======
     simp only [cod_partialEquivLimit, dom_partialEquivLimit, partialEquivLimit_comp_inclusion, ←
->>>>>>> e6c08721
       Embedding.comp_assoc, subtype_comp_inclusion]⟩
 
 end DirectLimit
 
-<<<<<<< HEAD
-section FGPartialEquiv
-=======
 section FGEquiv
->>>>>>> e6c08721
 
 open PartialEquiv Set DirectLimit
 
 variable (M) (N) (L)
 
 /-- The type of equivalences between finitely generated substructures. -/
-<<<<<<< HEAD
-abbrev FiniteEquiv := {f : M ≃ₚ[L] N // f.dom.FG}
-
-variable {M} {N} {L}
-
-/-- The cofinal set of finite equivalences with a given element in their domain. -/
-def definedAtLeft
-    (h : ∀ f : (M ≃ₚ[L] N), ∀ _ : f.dom.FG, ∀ m : M, ∃ g : (M ≃ₚ[L] N), f ≤ g ∧ m ∈ g.dom)
-    (m : M) : Order.Cofinal (FiniteEquiv L M N) where
-  carrier := {f | m ∈ f.val.dom}
-  mem_gt := by
-    intro f
-    rcases h f.val f.2 m with ⟨g, f_le_g, m_in_dom⟩
-    have closure_le_dom : (Substructure.closure L (f.val.dom ∪ {m})) ≤ g.dom := by
-      rw [Substructure.closure_le, union_subset_iff]
-      exact ⟨dom_le_dom f_le_g, singleton_subset_iff.2 m_in_dom⟩
-    have closure_fg : (Substructure.closure L (f.val.dom ∪ {m})).FG := by
-      rw [Substructure.closure_union, Substructure.closure_eq]
-      exact Substructure.FG.sup f.property (Substructure.fg_closure_singleton _)
-    use ⟨domRestrict g closure_le_dom, closure_fg⟩
-    constructor
-    · simp only [union_singleton]
-      exact Substructure.subset_closure <| mem_insert_iff.2 <| Or.inl <| refl m
-    · apply le_domRestrict
-      rw [Substructure.closure_union]
-      simp only [Substructure.closure_eq, ge_iff_le,
-        Substructure.closure_le, singleton_subset_iff, le_sup_left]
-      exact f_le_g
-
-/-- The cofinal set of finite equivalences with a given element in their codomain. -/
-def definedAtRight
-    (h : ∀ f : (M ≃ₚ[L] N), ∀ _ : f.dom.FG, ∀ n : N, ∃ g : (M ≃ₚ[L] N), f ≤ g ∧ n ∈ g.cod)
-  (n : N) : Order.Cofinal (FiniteEquiv L M N) where
-  carrier := {f | n ∈ f.val.cod}
-  mem_gt := by
-    intro f
-    rcases h f.val f.2 n with ⟨g, f_le_g, n_in_cod⟩
-    have closure_le_cod : (Substructure.closure L (f.val.cod ∪ {n})) ≤ g.cod := by
-      rw [Substructure.closure_le, union_subset_iff]
-      exact ⟨cod_le_cod f_le_g, singleton_subset_iff.2 n_in_cod⟩
-    have closure_fg : (Substructure.closure L (f.val.cod ∪ {n})).FG := by
-      rw [Substructure.closure_union, Substructure.closure_eq]
-      exact Substructure.FG.sup ((f.1.fg_iff).1 f.prop) (Substructure.fg_closure_singleton _)
-    use ⟨codRestrict g closure_le_cod, (codRestrict g closure_le_cod).fg_iff.2 closure_fg⟩
-    constructor
-    · simp only [union_singleton]
-      exact Substructure.subset_closure <| mem_insert_iff.2 <| Or.inl <| refl n
-    · apply le_codRestrict
-      rw [Substructure.closure_union]
-      simp only [Substructure.closure_eq, ge_iff_le,
-        Substructure.closure_le, singleton_subset_iff, le_sup_left]
-      exact f_le_g
-
-theorem back_iff_symm_of_forth :
-    (∀ f : (M ≃ₚ[L] N), ∀ _ : f.dom.FG, ∀ n : N, ∃ g : (M ≃ₚ[L] N), f ≤ g ∧ n ∈ g.cod) ↔
-    ∀ f : (N ≃ₚ[L] M), ∀ _ : f.dom.FG, ∀ n : N, ∃ g : (N ≃ₚ[L] M), f ≤ g ∧ n ∈ g.dom := by
-  constructor <;>
-  · intro H f fg x
-    let ⟨g, g_prop⟩ := H f.symm (f.fg_iff.1 fg) x
-    use g.symm
-    convert g_prop
-    exact symm_le_iff.symm
-
-/-- For a countably generated structure `M` and a structure `N`, if any partial equivalence
-  between finitely generated substructures can be extended to any element in the domain,
-  then there exists an embedding of `M` in `N`. -/
-theorem embedding_from_cg (M_cg : Structure.CG L M) (h : (M ≃ₚ[L] N)) (h_fg : h.dom.FG)
-    (H : ∀ f : M ≃ₚ[L] N, ∀ _ : f.dom.FG, ∀ m : M, ∃ g : (M ≃ₚ[L] N), f ≤ g ∧ m ∈ g.dom) :
-    ∃ f : M ↪[L] N, h ≤ f.toPartialEquiv := by
-  rcases M_cg with ⟨X, _, X_gen⟩
-  have _ : Countable (↑X : Type _) := by simpa only [countable_coe_iff]
-  have _ : Encodable (↑X : Type _) := Encodable.ofCountable _
-  let D : X → Order.Cofinal (FiniteEquiv L M N) := fun x ↦ definedAtLeft H x
-  let S : ℕ →o M ≃ₚ[L] N :=
-    ⟨Subtype.val ∘ (Order.sequenceOfCofinals ⟨h, h_fg⟩ D),
-=======
 abbrev FGEquiv := {f : M ≃ₚ[L] N // f.dom.FG}
 
 /-- Two structures `M` and `N` form an extension pair if the domain of any finitely-generated map
@@ -510,16 +407,11 @@
   let D : X → Order.Cofinal (FGEquiv L M N) := fun x ↦ H.definedAtLeft x
   let S : ℕ →o M ≃ₚ[L] N :=
     ⟨Subtype.val ∘ (Order.sequenceOfCofinals g D),
->>>>>>> e6c08721
       (Subtype.mono_coe _).comp (Order.sequenceOfCofinals.monotone _ _)⟩
   let F := DirectLimit.partialEquivLimit S
   have _ : X ⊆ F.dom := by
     intro x hx
-<<<<<<< HEAD
-    have := Order.sequenceOfCofinals.encode_mem ⟨h, h_fg⟩ D ⟨x, hx⟩
-=======
     have := Order.sequenceOfCofinals.encode_mem g D ⟨x, hx⟩
->>>>>>> e6c08721
     exact dom_le_dom
       (le_partialEquivLimit S (Encodable.encode (⟨x, hx⟩ : X) + 1)) this
   have isTop : F.dom = ⊤ := by rwa [← top_le_iff, ← X_gen, Substructure.closure_le]
@@ -530,54 +422,30 @@
 between finitely generated substructures can be extended to any element in the domain and to
 any element in the codomain, then there exists an equivalence between `M` and `N`. -/
 theorem equiv_between_cg (M_cg : Structure.CG L M) (N_cg : Structure.CG L N)
-<<<<<<< HEAD
-    (h : (M ≃ₚ[L] N)) (h_fg : h.dom.FG)
-    (ext_dom : ∀ f : M ≃ₚ[L] N, ∀ _ : f.dom.FG, ∀ m : M, ∃ g : (M ≃ₚ[L] N),
-      f ≤ g ∧ m ∈ g.dom)
-    (ext_cod : ∀ f : M ≃ₚ[L] N, ∀ _ : f.dom.FG, ∀ n : N, ∃ g : (M ≃ₚ[L] N),
-      f ≤ g ∧ n ∈ g.cod) :
-    ∃ f : M ≃[L] N, h ≤ f.toEmbedding.toPartialEquiv := by
-=======
     (g : L.FGEquiv M N)
     (ext_dom : L.IsExtensionPair M N)
     (ext_cod : L.IsExtensionPair N M) :
     ∃ f : M ≃[L] N, g ≤ f.toEmbedding.toPartialEquiv := by
->>>>>>> e6c08721
   rcases M_cg with ⟨X, X_count, X_gen⟩
   rcases N_cg with ⟨Y, Y_count, Y_gen⟩
   have _ : Countable (↑X : Type _) := by simpa only [countable_coe_iff]
   have _ : Encodable (↑X : Type _) := Encodable.ofCountable _
   have _ : Countable (↑Y : Type _) := by simpa only [countable_coe_iff]
   have _ : Encodable (↑Y : Type _) := Encodable.ofCountable _
-<<<<<<< HEAD
-  let D : Sum X Y → Order.Cofinal (FiniteEquiv L M N) := fun p ↦
-    Sum.recOn p (fun x ↦ definedAtLeft ext_dom x) (fun y ↦ definedAtRight ext_cod y)
-  let S : ℕ →o M ≃ₚ[L] N :=
-    ⟨Subtype.val ∘ (Order.sequenceOfCofinals ⟨h, h_fg⟩ D),
-=======
   let D : Sum X Y → Order.Cofinal (FGEquiv L M N) := fun p ↦
     Sum.recOn p (fun x ↦ ext_dom.definedAtLeft x) (fun y ↦ ext_cod.definedAtRight y)
   let S : ℕ →o M ≃ₚ[L] N :=
     ⟨Subtype.val ∘ (Order.sequenceOfCofinals g D),
->>>>>>> e6c08721
       (Subtype.mono_coe _).comp (Order.sequenceOfCofinals.monotone _ _)⟩
   let F := @DirectLimit.partialEquivLimit L M N _ _ ℕ _ _ _ S
   have _ : X ⊆ F.dom := by
     intro x hx
-<<<<<<< HEAD
-    have := Order.sequenceOfCofinals.encode_mem ⟨h, h_fg⟩ D (Sum.inl ⟨x, hx⟩)
-=======
     have := Order.sequenceOfCofinals.encode_mem g D (Sum.inl ⟨x, hx⟩)
->>>>>>> e6c08721
     exact dom_le_dom
       (le_partialEquivLimit S (Encodable.encode (Sum.inl (⟨x, hx⟩ : X)) + 1)) this
   have _ : Y ⊆ F.cod := by
     intro y hy
-<<<<<<< HEAD
-    have := Order.sequenceOfCofinals.encode_mem ⟨h, h_fg⟩ D (Sum.inr ⟨y, hy⟩)
-=======
     have := Order.sequenceOfCofinals.encode_mem g D (Sum.inr ⟨y, hy⟩)
->>>>>>> e6c08721
     exact cod_le_cod
       (le_partialEquivLimit S (Encodable.encode (Sum.inr (⟨y, hy⟩ : Y)) + 1)) this
   have dom_top : F.dom = ⊤ := by rwa [← top_le_iff, ← X_gen, Substructure.closure_le]
@@ -587,31 +455,7 @@
   rw [toEquivOfEqTop_toEmbedding]
   apply Embedding.toPartialEquiv_toEmbedding
 
-<<<<<<< HEAD
-theorem Substructure.countable_self_FGPartialEquiv_of_countable [Countable M] :
-    Countable { f : M ≃ₚ[L] M // f.dom.FG } := by
-  let g : { f : M ≃ₚ[L] M // f.dom.FG } →
-      Σ U : { S : L.Substructure M // S.FG }, U.val →[L] M :=
-    fun f ↦ ⟨⟨f.val.dom, f.prop⟩, (subtype _).toHom.comp f.val.toEquiv.toHom⟩
-  have g_inj : Function.Injective g := by
-    intro f f' h
-    ext
-    let ⟨⟨dom_f, cod_f, equiv_f⟩, f_fin⟩ := f
-    cases congr_arg (·.1) h
-    apply PartialEquiv.ext (by rfl)
-    simp only [g, Sigma.mk.inj_iff, heq_eq_eq, true_and] at h
-    exact fun x hx ↦ congr_fun (congr_arg (↑) h) ⟨x, hx⟩
-  have : ∀ U : { S : L.Substructure M // S.FG }, Structure.FG L U.val :=
-    fun U ↦ (U.val.fg_iff_structure_fg.1 U.prop)
-  exact Function.Embedding.countable ⟨g, g_inj⟩
-
-instance inhabited_self_FGPartialEquiv : Inhabited { f : M ≃ₚ[L] M // f.dom.FG } :=
-  ⟨⟨⟨⊥, ⊥, Equiv.refl L (⊥ : L.Substructure M)⟩, fg_bot⟩⟩
-
-end FGPartialEquiv
-=======
 end FGEquiv
->>>>>>> e6c08721
 
 end Language
 
