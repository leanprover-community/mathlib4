--- conflicted
+++ resolved
@@ -481,12 +481,7 @@
 
 @[simp]
 theorem map_id (S : L.Substructure M) : S.map (Hom.id L M) = S :=
-<<<<<<< HEAD
   SetLike.coe_injective <| Set.image_id _
-#align first_order.language.substructure.map_id FirstOrder.Language.Substructure.map_id
-=======
-  ext fun _ => ⟨fun ⟨_, h, rfl⟩ => h, fun h => ⟨_, h, rfl⟩⟩
->>>>>>> 5f2879ac
 
 theorem map_closure (f : M →[L] N) (s : Set M) : (closure L s).map f = closure L (f '' s) :=
   Eq.symm <|
