/-
Copyright (c) 2021 Aaron Anderson, Jesse Michael Han, Floris van Doorn. All rights reserved.
Released under Apache 2.0 license as described in the file LICENSE.
Authors: Aaron Anderson, Jesse Michael Han, Floris van Doorn
-/
import Mathlib.Data.Set.Prod
import Mathlib.Logic.Equiv.Fin.Basic
import Mathlib.ModelTheory.LanguageMap
import Mathlib.Algebra.Order.Group.Nat
import Mathlib.Algebra.BigOperators.Fin

/-!
# Basics on First-Order Syntax

This file defines first-order terms, formulas, sentences, and theories in a style inspired by the
[Flypitch project](https://flypitch.github.io/).

## Main Definitions

- A `FirstOrder.Language.Term` is defined so that `L.Term α` is the type of `L`-terms with free
  variables indexed by `α`.
- A `FirstOrder.Language.Formula` is defined so that `L.Formula α` is the type of `L`-formulas with
  free variables indexed by `α`.
- A `FirstOrder.Language.Sentence` is a formula with no free variables.
- A `FirstOrder.Language.Theory` is a set of sentences.
- The variables of terms and formulas can be relabelled with `FirstOrder.Language.Term.relabel`,
  `FirstOrder.Language.BoundedFormula.relabel`, and `FirstOrder.Language.Formula.relabel`.
- Given an operation on terms and an operation on relations,
  `FirstOrder.Language.BoundedFormula.mapTermRel` gives an operation on formulas.
- `FirstOrder.Language.BoundedFormula.castLE` adds more bound variables.
- `FirstOrder.Language.BoundedFormula.liftAt` raises the indexes of the bound variables above a
  particular index.
- `FirstOrder.Language.Term.subst` and `FirstOrder.Language.BoundedFormula.subst` substitute
  variables with given terms.
- `FirstOrder.Language.Term.substFunc` instead substitutes function definitions with given terms.
- Language maps can act on syntactic objects with functions such as
  `FirstOrder.Language.LHom.onFormula`.
- `FirstOrder.Language.Term.constantsVarsEquiv` and
  `FirstOrder.Language.BoundedFormula.constantsVarsEquiv` switch terms and formulas between having
<<<<<<< HEAD
  constants in the language and having extra variables indexed by the same type.
- `Formula.subst_definitions` rewrites a formula into another language, given definitions of
   functions and relations into the other language.
=======
  constants in the language and having extra free variables indexed by the same type.
>>>>>>> 12fc3dac

## Implementation Notes

- `BoundedFormula` uses a locally nameless representation with bound variables as well-scoped de
  Bruijn levels (the variable bounded by the outermost quantifier is indexed by `0`). Specifically,
  a `L.BoundedFormula α n` is a formula with free variables indexed by a type `α`, which cannot be
  quantified over, and bound variables indexed by `Fin n`, which can. For any
  `φ : L.BoundedFormula α (n + 1)`, we define the formula `∀' φ : L.BoundedFormula α n` by
  universally quantifying over the variable indexed by `n : Fin (n + 1)`.

## References

For the Flypitch project:
- [J. Han, F. van Doorn, *A formal proof of the independence of the continuum hypothesis*]
  [flypitch_cpp]
- [J. Han, F. van Doorn, *A formalization of forcing and the unprovability of
  the continuum hypothesis*][flypitch_itp]
-/


universe u v w u' v'

namespace FirstOrder

namespace Language

variable (L : Language.{u, v}) {L' : Language}
variable {M : Type w} {α : Type u'} {β : Type v'} {γ : Type*}

open FirstOrder

open Structure Fin

/-- A term on `α` is either a variable indexed by an element of `α` or a function symbol applied to
simpler terms. -/
inductive Term (α : Type u') : Type max u u'
  | var : α → Term α
  | func : ∀ {l : ℕ} (_f : L.Functions l) (_ts : Fin l → Term α), Term α
export Term (var func)

variable {L}

namespace Term

instance instDecidableEq [DecidableEq α] [∀ n, DecidableEq (L.Functions n)] : DecidableEq (L.Term α)
  | .var a, .var b => decidable_of_iff (a = b) <| by simp
  | @Term.func _ _ m f xs, @Term.func _ _ n g ys =>
      if h : m = n then
        letI : DecidableEq (L.Term α) := instDecidableEq
        decidable_of_iff (f = h ▸ g ∧ ∀ i : Fin m, xs i = ys (Fin.cast h i)) <| by
          subst h
          simp [funext_iff]
      else
        .isFalse <| by simp [h]
  | .var _, .func _ _ | .func _ _, .var _ => .isFalse <| by simp

open Finset

/-- The `Finset` of variables used in a given term. -/
@[simp]
def varFinset [DecidableEq α] : L.Term α → Finset α
  | var i => {i}
  | func _f ts => univ.biUnion fun i => (ts i).varFinset

/-- The `Finset` of variables from the left side of a sum used in a given term. -/
@[simp]
def varFinsetLeft [DecidableEq α] : L.Term (α ⊕ β) → Finset α
  | var (Sum.inl i) => {i}
  | var (Sum.inr _i) => ∅
  | func _f ts => univ.biUnion fun i => (ts i).varFinsetLeft

/-- Relabels a term's variables along a particular function. -/
@[simp]
def relabel (g : α → β) : L.Term α → L.Term β
  | var i => var (g i)
  | func f ts => func f fun {i} => (ts i).relabel g

theorem relabel_id (t : L.Term α) : t.relabel id = t := by
  induction t with
  | var => rfl
  | func _ _ ih => simp [ih]

@[simp]
theorem relabel_id_eq_id : (Term.relabel id : L.Term α → L.Term α) = id :=
  funext relabel_id

@[simp]
theorem relabel_relabel (f : α → β) (g : β → γ) (t : L.Term α) :
    (t.relabel f).relabel g = t.relabel (g ∘ f) := by
  induction t with
  | var => rfl
  | func _ _ ih => simp [ih]

@[simp]
theorem relabel_comp_relabel (f : α → β) (g : β → γ) :
    (Term.relabel g ∘ Term.relabel f : L.Term α → L.Term γ) = Term.relabel (g ∘ f) :=
  funext (relabel_relabel f g)

/-- Relabels a term's variables along a bijection. -/
@[simps]
def relabelEquiv (g : α ≃ β) : L.Term α ≃ L.Term β :=
  ⟨relabel g, relabel g.symm, fun t => by simp, fun t => by simp⟩

/-- Restricts a term to use only a set of the given variables. -/
def restrictVar [DecidableEq α] : ∀ (t : L.Term α) (_f : t.varFinset → β), L.Term β
  | var a, f => var (f ⟨a, mem_singleton_self a⟩)
  | func F ts, f =>
    func F fun i => (ts i).restrictVar (f ∘ Set.inclusion
      (subset_biUnion_of_mem (fun i => varFinset (ts i)) (mem_univ i)))

/-- Restricts a term to use only a set of the given variables on the left side of a sum. -/
def restrictVarLeft [DecidableEq α] {γ : Type*} :
    ∀ (t : L.Term (α ⊕ γ)) (_f : t.varFinsetLeft → β), L.Term (β ⊕ γ)
  | var (Sum.inl a), f => var (Sum.inl (f ⟨a, mem_singleton_self a⟩))
  | var (Sum.inr a), _f => var (Sum.inr a)
  | func F ts, f =>
    func F fun i =>
      (ts i).restrictVarLeft (f ∘ Set.inclusion (subset_biUnion_of_mem
        (fun i => varFinsetLeft (ts i)) (mem_univ i)))

end Term

/-- The representation of a constant symbol as a term. -/
def Constants.term (c : L.Constants) : L.Term α :=
  func c default

/-- Applies a unary function to a term. -/
def Functions.apply₁ (f : L.Functions 1) (t : L.Term α) : L.Term α :=
  func f ![t]

/-- Applies a binary function to two terms. -/
def Functions.apply₂ (f : L.Functions 2) (t₁ t₂ : L.Term α) : L.Term α :=
  func f ![t₁, t₂]

/-- The representation of a function symbol as a term, on fresh variables indexed by Fin. -/
def Functions.term {n : ℕ} (f : L.Functions n) : L.Term (Fin n) :=
  func f Term.var

namespace Term

/-- Sends a term with constants to a term with extra variables. -/
@[simp]
def constantsToVars : L[[γ]].Term α → L.Term (γ ⊕ α)
  | var a => var (Sum.inr a)
  | @func _ _ 0 f ts =>
    Sum.casesOn f (fun f => func f fun i => (ts i).constantsToVars) fun c => var (Sum.inl c)
  | @func _ _ (_n + 1) f ts =>
    Sum.casesOn f (fun f => func f fun i => (ts i).constantsToVars) fun c => isEmptyElim c

/-- Sends a term with extra variables to a term with constants. -/
@[simp]
def varsToConstants : L.Term (γ ⊕ α) → L[[γ]].Term α
  | var (Sum.inr a) => var a
  | var (Sum.inl c) => Constants.term (Sum.inr c)
  | func f ts => func (Sum.inl f) fun i => (ts i).varsToConstants

/-- A bijection between terms with constants and terms with extra variables. -/
@[simps]
def constantsVarsEquiv : L[[γ]].Term α ≃ L.Term (γ ⊕ α) :=
  ⟨constantsToVars, varsToConstants, by
    intro t
    induction t with
    | var => rfl
    | @func n f _ ih =>
      cases n
      · cases f
        · simp [constantsToVars, varsToConstants, ih]
        · simp [constantsToVars, varsToConstants, Constants.term, eq_iff_true_of_subsingleton]
      · obtain - | f := f
        · simp [constantsToVars, varsToConstants, ih]
        · exact isEmptyElim f, by
    intro t
    induction t with
    | var x => cases x <;> rfl
    | @func n f _ ih => cases n <;> · simp [varsToConstants, constantsToVars, ih]⟩

/-- A bijection between terms with constants and terms with extra variables. -/
def constantsVarsEquivLeft : L[[γ]].Term (α ⊕ β) ≃ L.Term ((γ ⊕ α) ⊕ β) :=
  constantsVarsEquiv.trans (relabelEquiv (Equiv.sumAssoc _ _ _)).symm

@[simp]
theorem constantsVarsEquivLeft_apply (t : L[[γ]].Term (α ⊕ β)) :
    constantsVarsEquivLeft t = (constantsToVars t).relabel (Equiv.sumAssoc _ _ _).symm :=
  rfl

@[simp]
theorem constantsVarsEquivLeft_symm_apply (t : L.Term ((γ ⊕ α) ⊕ β)) :
    constantsVarsEquivLeft.symm t = varsToConstants (t.relabel (Equiv.sumAssoc _ _ _)) :=
  rfl

instance inhabitedOfVar [Inhabited α] : Inhabited (L.Term α) :=
  ⟨var default⟩

instance inhabitedOfConstant [Inhabited L.Constants] : Inhabited (L.Term α) :=
  ⟨(default : L.Constants).term⟩

/-- Raises all of the `Fin`-indexed variables of a term greater than or equal to `m` by `n'`. -/
def liftAt {n : ℕ} (n' m : ℕ) : L.Term (α ⊕ (Fin n)) → L.Term (α ⊕ (Fin (n + n'))) :=
  relabel (Sum.map id fun i => if ↑i < m then Fin.castAdd n' i else Fin.addNat i n')

/-- Substitutes the variables in a given term with terms. -/
@[simp]
def subst : L.Term α → (α → L.Term β) → L.Term β
  | var a, tf => tf a
  | func f ts, tf => func f fun i => (ts i).subst tf

/-- Substitutes the functions in a given term with expressions. -/
@[simp]
def substFunc : L.Term α → (∀ {n : ℕ}, L.Functions n → L'.Term (Fin n)) → L'.Term α
  | var a, _ => var a
  | func f ts, tf => (tf f).subst fun i ↦ (ts i).substFunc tf

@[simp]
theorem substFunc_term (t : L.Term α) : t.substFunc Functions.term = t := by
  induction t
  · rfl
  · simp only [substFunc, Functions.term, subst, ‹∀ _, _›]

end Term

/-- `&n` is notation for the bound variable indexed by `n` in a bounded formula. -/
scoped[FirstOrder] prefix:arg "&" => FirstOrder.Language.Term.var ∘ Sum.inr

namespace LHom

open Term

/-- Maps a term's symbols along a language map. -/
@[simp]
def onTerm (φ : L →ᴸ L') : L.Term α → L'.Term α
  | var i => var i
  | func f ts => func (φ.onFunction f) fun i => onTerm φ (ts i)

@[simp]
theorem id_onTerm : ((LHom.id L).onTerm : L.Term α → L.Term α) = id := by
  ext t
  induction t with
  | var => rfl
  | func _ _ ih => simp_rw [onTerm, ih]; rfl

@[simp]
theorem comp_onTerm {L'' : Language} (φ : L' →ᴸ L'') (ψ : L →ᴸ L') :
    ((φ.comp ψ).onTerm : L.Term α → L''.Term α) = φ.onTerm ∘ ψ.onTerm := by
  ext t
  induction t with
  | var => rfl
  | func _ _ ih => simp_rw [onTerm, ih]; rfl

end LHom

/-- Maps a term's symbols along a language equivalence. -/
@[simps]
def LEquiv.onTerm (φ : L ≃ᴸ L') : L.Term α ≃ L'.Term α where
  toFun := φ.toLHom.onTerm
  invFun := φ.invLHom.onTerm
  left_inv := by
    rw [Function.leftInverse_iff_comp, ← LHom.comp_onTerm, φ.left_inv, LHom.id_onTerm]
  right_inv := by
    rw [Function.rightInverse_iff_comp, ← LHom.comp_onTerm, φ.right_inv, LHom.id_onTerm]

theorem LEquiv.onTerm_symm (φ : L ≃ᴸ L') : (φ.onTerm.symm : L'.Term α ≃ L.Term α) = φ.symm.onTerm :=
  rfl

/-- Maps a term's symbols along a language equivalence. Deprecated in favor of `LEquiv.onTerm`. -/
@[deprecated LEquiv.onTerm (since := "2025-03-31")] alias Lequiv.onTerm := LEquiv.onTerm

variable (L) (α)

/-- `BoundedFormula α n` is the type of formulas with free variables indexed by `α` and `n` in-scope
bound variables indexed by `Fin n`. -/
inductive BoundedFormula : ℕ → Type max u v u'
  | falsum {n} : BoundedFormula n
  | equal {n} (t₁ t₂ : L.Term (α ⊕ (Fin n))) : BoundedFormula n
  | rel {n l : ℕ} (R : L.Relations l) (ts : Fin l → L.Term (α ⊕ (Fin n))) : BoundedFormula n
  /-- The implication between two bounded formulas. -/
  | imp {n} (f₁ f₂ : BoundedFormula n) : BoundedFormula n
  /-- The universal quantifier over bounded formulas. -/
  | all {n} (f : BoundedFormula (n + 1)) : BoundedFormula n

/-- `Formula α` is the type of formulas with free variables indexed by `α` and no bound variables in
scope. -/
abbrev Formula :=
  L.BoundedFormula α 0

/-- A sentence is a formula with no free variables. -/
abbrev Sentence :=
  L.Formula Empty

/-- A theory is a set of sentences. -/
abbrev Theory :=
  Set L.Sentence

variable {L} {α} {n : ℕ}

/-- Applies a relation to terms as a bounded formula. -/
def Relations.boundedFormula {l : ℕ} (R : L.Relations n) (ts : Fin n → L.Term (α ⊕ (Fin l))) :
    L.BoundedFormula α l :=
  BoundedFormula.rel R ts

/-- Applies a unary relation to a term as a bounded formula. -/
def Relations.boundedFormula₁ (r : L.Relations 1) (t : L.Term (α ⊕ (Fin n))) :
    L.BoundedFormula α n :=
  r.boundedFormula ![t]

/-- Applies a binary relation to two terms as a bounded formula. -/
def Relations.boundedFormula₂ (r : L.Relations 2) (t₁ t₂ : L.Term (α ⊕ (Fin n))) :
    L.BoundedFormula α n :=
  r.boundedFormula ![t₁, t₂]

/-- The equality of two terms as a bounded formula. -/
def Term.bdEqual (t₁ t₂ : L.Term (α ⊕ (Fin n))) : L.BoundedFormula α n :=
  BoundedFormula.equal t₁ t₂

/-- Applies a relation to terms as a formula. -/
def Relations.formula (R : L.Relations n) (ts : Fin n → L.Term α) : L.Formula α :=
  R.boundedFormula fun i => (ts i).relabel Sum.inl

/-- Applies a unary relation to a term as a formula. -/
def Relations.formula₁ (r : L.Relations 1) (t : L.Term α) : L.Formula α :=
  r.formula ![t]

/-- Applies a binary relation to two terms as a formula. -/
def Relations.formula₂ (r : L.Relations 2) (t₁ t₂ : L.Term α) : L.Formula α :=
  r.formula ![t₁, t₂]

/-- The equality of two terms as a first-order formula. -/
def Term.equal (t₁ t₂ : L.Term α) : L.Formula α :=
  (t₁.relabel Sum.inl).bdEqual (t₂.relabel Sum.inl)

namespace BoundedFormula

instance : Inhabited (L.BoundedFormula α n) :=
  ⟨falsum⟩

instance : Bot (L.BoundedFormula α n) :=
  ⟨falsum⟩

/-- The negation of a bounded formula is also a bounded formula. -/
@[match_pattern]
protected def not (φ : L.BoundedFormula α n) : L.BoundedFormula α n :=
  φ.imp ⊥

/-- Puts an `∃` quantifier on a bounded formula. -/
@[match_pattern]
protected def ex (φ : L.BoundedFormula α (n + 1)) : L.BoundedFormula α n :=
  φ.not.all.not

instance : Top (L.BoundedFormula α n) :=
  ⟨BoundedFormula.not ⊥⟩

instance : Min (L.BoundedFormula α n) :=
  ⟨fun f g => (f.imp g.not).not⟩

instance : Max (L.BoundedFormula α n) :=
  ⟨fun f g => f.not.imp g⟩

/-- The biimplication between two bounded formulas. -/
protected def iff (φ ψ : L.BoundedFormula α n) :=
  φ.imp ψ ⊓ ψ.imp φ

open Finset

/-- The `Finset` of free variables used in a given formula. -/
@[simp]
def freeVarFinset [DecidableEq α] : ∀ {n}, L.BoundedFormula α n → Finset α
  | _n, falsum => ∅
  | _n, equal t₁ t₂ => t₁.varFinsetLeft ∪ t₂.varFinsetLeft
  | _n, rel _R ts => univ.biUnion fun i => (ts i).varFinsetLeft
  | _n, imp f₁ f₂ => f₁.freeVarFinset ∪ f₂.freeVarFinset
  | _n, all f => f.freeVarFinset

/-- Casts `L.BoundedFormula α m` as `L.BoundedFormula α n`, where `m ≤ n`. -/
@[simp]
def castLE : ∀ {m n : ℕ} (_h : m ≤ n), L.BoundedFormula α m → L.BoundedFormula α n
  | _m, _n, _h, falsum => falsum
  | _m, _n, h, equal t₁ t₂ =>
    equal (t₁.relabel (Sum.map id (Fin.castLE h))) (t₂.relabel (Sum.map id (Fin.castLE h)))
  | _m, _n, h, rel R ts => rel R (Term.relabel (Sum.map id (Fin.castLE h)) ∘ ts)
  | _m, _n, h, imp f₁ f₂ => (f₁.castLE h).imp (f₂.castLE h)
  | _m, _n, h, all f => (f.castLE (add_le_add_right h 1)).all

@[simp]
theorem castLE_rfl {n} (h : n ≤ n) (φ : L.BoundedFormula α n) : φ.castLE h = φ := by
  induction φ with
  | falsum => rfl
  | equal => simp
  | rel => simp
  | imp _ _ ih1 ih2 => simp [ih1, ih2]
  | all _ ih3 => simp [ih3]

@[simp]
theorem castLE_castLE {k m n} (km : k ≤ m) (mn : m ≤ n) (φ : L.BoundedFormula α k) :
    (φ.castLE km).castLE mn = φ.castLE (km.trans mn) := by
  revert m n
  induction φ with
  | falsum => intros; rfl
  | equal => simp
  | rel =>
    intros
    simp only [castLE]
    rw [← Function.comp_assoc, Term.relabel_comp_relabel]
    simp
  | imp _ _ ih1 ih2 => simp [ih1, ih2]
  | all _ ih3 => intros; simp only [castLE, ih3]

@[simp]
theorem castLE_comp_castLE {k m n} (km : k ≤ m) (mn : m ≤ n) :
    (BoundedFormula.castLE mn ∘ BoundedFormula.castLE km :
        L.BoundedFormula α k → L.BoundedFormula α n) =
      BoundedFormula.castLE (km.trans mn) :=
  funext (castLE_castLE km mn)

/-- Restricts a bounded formula to only use a particular set of free variables. -/
def restrictFreeVar [DecidableEq α] :
    ∀ {n : ℕ} (φ : L.BoundedFormula α n) (_f : φ.freeVarFinset → β), L.BoundedFormula β n
  | _n, falsum, _f => falsum
  | _n, equal t₁ t₂, f =>
    equal (t₁.restrictVarLeft (f ∘ Set.inclusion subset_union_left))
      (t₂.restrictVarLeft (f ∘ Set.inclusion subset_union_right))
  | _n, rel R ts, f =>
    rel R fun i => (ts i).restrictVarLeft (f ∘ Set.inclusion
      (subset_biUnion_of_mem (fun i => Term.varFinsetLeft (ts i)) (mem_univ i)))
  | _n, imp φ₁ φ₂, f =>
    (φ₁.restrictFreeVar (f ∘ Set.inclusion subset_union_left)).imp
      (φ₂.restrictFreeVar (f ∘ Set.inclusion subset_union_right))
  | _n, all φ, f => (φ.restrictFreeVar f).all

/-- Places universal quantifiers on all in-scope bound variables of a bounded formula. -/
def alls : ∀ {n}, L.BoundedFormula α n → L.Formula α
  | 0, φ => φ
  | _n + 1, φ => φ.all.alls

/-- Places existential quantifiers on all in-scope bound variables of a bounded formula. -/
def exs : ∀ {n}, L.BoundedFormula α n → L.Formula α
  | 0, φ => φ
  | _n + 1, φ => φ.ex.exs

/-- Maps bounded formulas along a map of terms and a map of relations. -/
def mapTermRel {g : ℕ → ℕ} (ft : ∀ n, L.Term (α ⊕ (Fin n)) → L'.Term (β ⊕ (Fin (g n))))
    (fr : ∀ n, L.Relations n → L'.Relations n)
    (h : ∀ n, L'.BoundedFormula β (g (n + 1)) → L'.BoundedFormula β (g n + 1)) :
    ∀ {n}, L.BoundedFormula α n → L'.BoundedFormula β (g n)
  | _n, falsum => falsum
  | _n, equal t₁ t₂ => equal (ft _ t₁) (ft _ t₂)
  | _n, rel R ts => rel (fr _ R) fun i => ft _ (ts i)
  | _n, imp φ₁ φ₂ => (φ₁.mapTermRel ft fr h).imp (φ₂.mapTermRel ft fr h)
  | n, all φ => (h n (φ.mapTermRel ft fr h)).all

/-- Raises all of the bound variables of a formula greater than or equal to `m` by `n'`. -/
def liftAt : ∀ {n : ℕ} (n' _m : ℕ), L.BoundedFormula α n → L.BoundedFormula α (n + n') :=
  fun {_} n' m φ =>
  φ.mapTermRel (fun _ t => t.liftAt n' m) (fun _ => id) fun _ =>
    castLE (by rw [add_assoc, add_comm 1, add_assoc])

@[simp]
theorem mapTermRel_mapTermRel {L'' : Language}
    (ft : ∀ n, L.Term (α ⊕ (Fin n)) → L'.Term (β ⊕ (Fin n)))
    (fr : ∀ n, L.Relations n → L'.Relations n)
    (ft' : ∀ n, L'.Term (β ⊕ Fin n) → L''.Term (γ ⊕ (Fin n)))
    (fr' : ∀ n, L'.Relations n → L''.Relations n) {n} (φ : L.BoundedFormula α n) :
    ((φ.mapTermRel ft fr fun _ => id).mapTermRel ft' fr' fun _ => id) =
      φ.mapTermRel (fun _ => ft' _ ∘ ft _) (fun _ => fr' _ ∘ fr _) fun _ => id := by
  induction φ with
  | falsum => rfl
  | equal => simp [mapTermRel]
  | rel => simp [mapTermRel]
  | imp _ _ ih1 ih2 => simp [mapTermRel, ih1, ih2]
  | all _ ih3 => simp [mapTermRel, ih3]

@[simp]
theorem mapTermRel_id_id_id {n} (φ : L.BoundedFormula α n) :
    (φ.mapTermRel (fun _ => id) (fun _ => id) fun _ => id) = φ := by
  induction φ with
  | falsum => rfl
  | equal => simp [mapTermRel]
  | rel => simp [mapTermRel]
  | imp _ _ ih1 ih2 => simp [mapTermRel, ih1, ih2]
  | all _ ih3 => simp [mapTermRel, ih3]

/-- An equivalence of bounded formulas given by an equivalence of terms and an equivalence of
relations. -/
@[simps]
def mapTermRelEquiv (ft : ∀ n, L.Term (α ⊕ (Fin n)) ≃ L'.Term (β ⊕ (Fin n)))
    (fr : ∀ n, L.Relations n ≃ L'.Relations n) {n} : L.BoundedFormula α n ≃ L'.BoundedFormula β n :=
  ⟨mapTermRel (fun n => ft n) (fun n => fr n) fun _ => id,
    mapTermRel (fun n => (ft n).symm) (fun n => (fr n).symm) fun _ => id, fun φ => by simp, fun φ =>
    by simp⟩

/-- A function to help relabel the variables in bounded formulas. -/
def relabelAux (g : α → β ⊕ (Fin n)) (k : ℕ) : α ⊕ (Fin k) → β ⊕ (Fin (n + k)) :=
  Sum.map id finSumFinEquiv ∘ Equiv.sumAssoc _ _ _ ∘ Sum.map g id

@[simp]
theorem sumElim_comp_relabelAux {m : ℕ} {g : α → β ⊕ (Fin n)} {v : β → M}
    {xs : Fin (n + m) → M} : Sum.elim v xs ∘ relabelAux g m =
    Sum.elim (Sum.elim v (xs ∘ castAdd m) ∘ g) (xs ∘ natAdd n) := by
  ext x
  rcases x with x | x
  · simp only [BoundedFormula.relabelAux, Function.comp_apply, Sum.map_inl, Sum.elim_inl]
    rcases g x with l | r <;> simp
  · simp [BoundedFormula.relabelAux]

@[simp]
theorem relabelAux_sumInl (k : ℕ) :
    relabelAux (Sum.inl : α → α ⊕ (Fin n)) k = Sum.map id (natAdd n) := by
  ext x
  cases x <;> · simp [relabelAux]

/-- Relabels a bounded formula's variables along a particular function. -/
def relabel (g : α → β ⊕ (Fin n)) {k} (φ : L.BoundedFormula α k) : L.BoundedFormula β (n + k) :=
  φ.mapTermRel (fun _ t => t.relabel (relabelAux g _)) (fun _ => id) fun _ =>
    castLE (ge_of_eq (add_assoc _ _ _))

/-- Relabels a bounded formula's free variables along a bijection. -/
def relabelEquiv (g : α ≃ β) {k} : L.BoundedFormula α k ≃ L.BoundedFormula β k :=
  mapTermRelEquiv (fun _n => Term.relabelEquiv (g.sumCongr (_root_.Equiv.refl _)))
    fun _n => _root_.Equiv.refl _

@[simp]
theorem relabel_falsum (g : α → β ⊕ (Fin n)) {k} :
    (falsum : L.BoundedFormula α k).relabel g = falsum :=
  rfl

@[simp]
theorem relabel_bot (g : α → β ⊕ (Fin n)) {k} : (⊥ : L.BoundedFormula α k).relabel g = ⊥ :=
  rfl

@[simp]
theorem relabel_imp (g : α → β ⊕ (Fin n)) {k} (φ ψ : L.BoundedFormula α k) :
    (φ.imp ψ).relabel g = (φ.relabel g).imp (ψ.relabel g) :=
  rfl

@[simp]
theorem relabel_not (g : α → β ⊕ (Fin n)) {k} (φ : L.BoundedFormula α k) :
    φ.not.relabel g = (φ.relabel g).not := by simp [BoundedFormula.not]

@[simp]
theorem relabel_all (g : α → β ⊕ (Fin n)) {k} (φ : L.BoundedFormula α (k + 1)) :
    φ.all.relabel g = (φ.relabel g).all := by
  rw [relabel, mapTermRel, relabel]
  simp

@[simp]
theorem relabel_ex (g : α → β ⊕ (Fin n)) {k} (φ : L.BoundedFormula α (k + 1)) :
    φ.ex.relabel g = (φ.relabel g).ex := by simp [BoundedFormula.ex]

@[simp]
theorem relabel_sumInl (φ : L.BoundedFormula α n) :
    (φ.relabel Sum.inl : L.BoundedFormula α (0 + n)) = φ.castLE (ge_of_eq (zero_add n)) := by
  simp only [relabel, relabelAux_sumInl]
  induction φ with
  | falsum => rfl
  | equal => simp [Fin.natAdd_zero, castLE_of_eq, mapTermRel]
  | rel => simp [Fin.natAdd_zero, castLE_of_eq, mapTermRel]; rfl
  | imp _ _ ih1 ih2 => simp_all [mapTermRel]
  | all _ ih3 => simp_all [mapTermRel]

/-- Substitutes the free variables in a bounded formula with terms, leaving bound variables
unchanged. -/
def subst {n : ℕ} (φ : L.BoundedFormula α n) (f : α → L.Term β) : L.BoundedFormula β n :=
  φ.mapTermRel (fun _ t => t.subst (Sum.elim (Term.relabel Sum.inl ∘ f) (var ∘ Sum.inr)))
    (fun _ => id) fun _ => id

/-- A bijection sending formulas with constants to formulas with extra free variables. -/
def constantsVarsEquiv : L[[γ]].BoundedFormula α n ≃ L.BoundedFormula (γ ⊕ α) n :=
  mapTermRelEquiv (fun _ => Term.constantsVarsEquivLeft) fun _ => Equiv.sumEmpty _ _

/-- Turns all the in-scope bound variables into free variables. -/
@[simp]
def toFormula : ∀ {n : ℕ}, L.BoundedFormula α n → L.Formula (α ⊕ (Fin n))
  | _n, falsum => falsum
  | _n, equal t₁ t₂ => t₁.equal t₂
  | _n, rel R ts => R.formula ts
  | _n, imp φ₁ φ₂ => φ₁.toFormula.imp φ₂.toFormula
  | _n, all φ =>
    (φ.toFormula.relabel
        (Sum.elim (Sum.inl ∘ Sum.inl) (Sum.map Sum.inr id ∘ finSumFinEquiv.symm))).all

/-- Take the disjunction of a finite set of formulas.

Note that this is an arbitrary formula defined using the axiom of choice. It is only well-defined up
to equivalence of formulas. -/
noncomputable def iSup [Finite β] (f : β → L.BoundedFormula α n) : L.BoundedFormula α n :=
  let _ := Fintype.ofFinite β
  ((Finset.univ : Finset β).toList.map f).foldr (· ⊔ ·) ⊥

/-- Take the conjunction of a finite set of formulas.

Note that this is an arbitrary formula defined using the axiom of choice. It is only well-defined up
to equivalence of formulas. -/
noncomputable def iInf [Finite β] (f : β → L.BoundedFormula α n) : L.BoundedFormula α n :=
  let _ := Fintype.ofFinite β
  ((Finset.univ : Finset β).toList.map f).foldr (· ⊓ ·) ⊤

end BoundedFormula

namespace LHom

open BoundedFormula

/-- Maps a bounded formula's symbols along a language map. -/
@[simp]
def onBoundedFormula (g : L →ᴸ L') : ∀ {k : ℕ}, L.BoundedFormula α k → L'.BoundedFormula α k
  | _k, falsum => falsum
  | _k, equal t₁ t₂ => (g.onTerm t₁).bdEqual (g.onTerm t₂)
  | _k, rel R ts => (g.onRelation R).boundedFormula (g.onTerm ∘ ts)
  | _k, imp f₁ f₂ => (onBoundedFormula g f₁).imp (onBoundedFormula g f₂)
  | _k, all f => (onBoundedFormula g f).all

@[simp]
theorem id_onBoundedFormula :
    ((LHom.id L).onBoundedFormula : L.BoundedFormula α n → L.BoundedFormula α n) = id := by
  ext f
  induction f with
  | falsum => rfl
  | equal => rw [onBoundedFormula, LHom.id_onTerm, id, id, id, Term.bdEqual]
  | rel => rw [onBoundedFormula, LHom.id_onTerm]; rfl
  | imp _ _ ih1 ih2 => rw [onBoundedFormula, ih1, ih2, id, id, id]
  | all _ ih3 => rw [onBoundedFormula, ih3, id, id]

@[simp]
theorem comp_onBoundedFormula {L'' : Language} (φ : L' →ᴸ L'') (ψ : L →ᴸ L') :
    ((φ.comp ψ).onBoundedFormula : L.BoundedFormula α n → L''.BoundedFormula α n) =
      φ.onBoundedFormula ∘ ψ.onBoundedFormula := by
  ext f
  induction f with
  | falsum => rfl
  | equal => simp [Term.bdEqual]
  | rel => simp only [onBoundedFormula, comp_onRelation, comp_onTerm, Function.comp_apply]; rfl
  | imp _ _ ih1 ih2 =>
    simp only [onBoundedFormula, Function.comp_apply, ih1, ih2]
  | all _ ih3 => simp only [ih3, onBoundedFormula, Function.comp_apply]

/-- Maps a formula's symbols along a language map. -/
def onFormula (g : L →ᴸ L') : L.Formula α → L'.Formula α :=
  g.onBoundedFormula

/-- Maps a sentence's symbols along a language map. -/
def onSentence (g : L →ᴸ L') : L.Sentence → L'.Sentence :=
  g.onFormula

/-- Maps a theory's symbols along a language map. -/
def onTheory (g : L →ᴸ L') (T : L.Theory) : L'.Theory :=
  g.onSentence '' T

@[simp]
theorem mem_onTheory {g : L →ᴸ L'} {T : L.Theory} {φ : L'.Sentence} :
    φ ∈ g.onTheory T ↔ ∃ φ₀, φ₀ ∈ T ∧ g.onSentence φ₀ = φ :=
  Set.mem_image _ _ _

end LHom

namespace LEquiv

/-- Maps a bounded formula's symbols along a language equivalence. -/
@[simps]
def onBoundedFormula (φ : L ≃ᴸ L') : L.BoundedFormula α n ≃ L'.BoundedFormula α n where
  toFun := φ.toLHom.onBoundedFormula
  invFun := φ.invLHom.onBoundedFormula
  left_inv := by
    rw [Function.leftInverse_iff_comp, ← LHom.comp_onBoundedFormula, φ.left_inv,
      LHom.id_onBoundedFormula]
  right_inv := by
    rw [Function.rightInverse_iff_comp, ← LHom.comp_onBoundedFormula, φ.right_inv,
      LHom.id_onBoundedFormula]

theorem onBoundedFormula_symm (φ : L ≃ᴸ L') :
    (φ.onBoundedFormula.symm : L'.BoundedFormula α n ≃ L.BoundedFormula α n) =
      φ.symm.onBoundedFormula :=
  rfl

/-- Maps a formula's symbols along a language equivalence. -/
def onFormula (φ : L ≃ᴸ L') : L.Formula α ≃ L'.Formula α :=
  φ.onBoundedFormula

@[simp]
theorem onFormula_apply (φ : L ≃ᴸ L') :
    (φ.onFormula : L.Formula α → L'.Formula α) = φ.toLHom.onFormula :=
  rfl

@[simp]
theorem onFormula_symm (φ : L ≃ᴸ L') :
    (φ.onFormula.symm : L'.Formula α ≃ L.Formula α) = φ.symm.onFormula :=
  rfl

/-- Maps a sentence's symbols along a language equivalence. -/
@[simps!]
def onSentence (φ : L ≃ᴸ L') : L.Sentence ≃ L'.Sentence :=
  φ.onFormula

end LEquiv

@[inherit_doc] scoped[FirstOrder] infixl:88 " =' " => FirstOrder.Language.Term.bdEqual
-- input \~- or \simeq

@[inherit_doc] scoped[FirstOrder] infixr:62 " ⟹ " => FirstOrder.Language.BoundedFormula.imp
-- input \==>

@[inherit_doc] scoped[FirstOrder] prefix:110 "∀'" => FirstOrder.Language.BoundedFormula.all

@[inherit_doc] scoped[FirstOrder] prefix:arg "∼" => FirstOrder.Language.BoundedFormula.not
-- input \~, the ASCII character ~ has too low precedence

@[inherit_doc] scoped[FirstOrder] infixl:61 " ⇔ " => FirstOrder.Language.BoundedFormula.iff
-- input \<=>

@[inherit_doc] scoped[FirstOrder] prefix:110 "∃'" => FirstOrder.Language.BoundedFormula.ex
-- input \ex

namespace Formula

/-- Relabels a formula's variables along a particular function. -/
def relabel (g : α → β) : L.Formula α → L.Formula β :=
  @BoundedFormula.relabel _ _ _ 0 (Sum.inl ∘ g) 0

/-- The graph of a function as a first-order formula. -/
def graph (f : L.Functions n) : L.Formula (Fin (n + 1)) :=
  Term.equal (var 0) (func f fun i => var i.succ)

/-- The negation of a formula. -/
protected nonrec abbrev not (φ : L.Formula α) : L.Formula α :=
  φ.not

/-- The implication between formulas, as a formula. -/
protected abbrev imp : L.Formula α → L.Formula α → L.Formula α :=
  BoundedFormula.imp

variable (β) in
/-- `iAlls f φ` transforms a `L.Formula (α ⊕ β)` into a `L.Formula α` by universally
quantifying over all variables `Sum.inr _`. -/
noncomputable def iAlls [Finite β] (φ : L.Formula (α ⊕ β)) : L.Formula α :=
  let e := Classical.choice (Classical.choose_spec (Finite.exists_equiv_fin β))
  (BoundedFormula.relabel (fun a => Sum.map id e a) φ).alls

variable (β) in
/-- `iExs f φ` transforms a `L.Formula (α ⊕ β)` into a `L.Formula α` by existentially
quantifying over all variables `Sum.inr _`. -/
noncomputable def iExs [Finite β] (φ : L.Formula (α ⊕ β)) : L.Formula α :=
  let e := Classical.choice (Classical.choose_spec (Finite.exists_equiv_fin β))
  (BoundedFormula.relabel (fun a => Sum.map id e a) φ).exs

variable (β) in
/-- `iExsUnique f φ` transforms a `L.Formula (α ⊕ β)` into a `L.Formula α` by existentially
quantifying over all variables `Sum.inr _` and asserting that the solution should be unique -/
noncomputable def iExsUnique [Finite β] (φ : L.Formula (α ⊕ β)) : L.Formula α :=
  iExs β <| φ ⊓ iAlls β
    ((φ.relabel (fun a => Sum.elim (.inl ∘ .inl) .inr a)).imp <|
      .iInf fun g => Term.equal (var (.inr g)) (var (.inl (.inr g))))

/-- The biimplication between formulas, as a formula. -/
protected nonrec abbrev iff (φ ψ : L.Formula α) : L.Formula α :=
  φ.iff ψ

/-- Take the disjunction of finitely many formulas.

Note that this is an arbitrary formula defined using the axiom of choice. It is only well-defined up
to equivalence of formulas. -/
noncomputable def iSup [Finite α] (f : α → L.Formula β) : L.Formula β :=
  BoundedFormula.iSup f

/-- Take the conjunction of finitely many formulas.

Note that this is an arbitrary formula defined using the axiom of choice. It is only well-defined up
to equivalence of formulas. -/
noncomputable def iInf [Finite α] (f : α → L.Formula β) : L.Formula β :=
  BoundedFormula.iInf f

/-- A bijection sending formulas to sentences with constants. -/
def equivSentence : L.Formula α ≃ L[[α]].Sentence :=
  (BoundedFormula.constantsVarsEquiv.trans (BoundedFormula.relabelEquiv (Equiv.sumEmpty _ _))).symm

theorem equivSentence_not (φ : L.Formula α) : equivSentence φ.not = (equivSentence φ).not :=
  rfl

theorem equivSentence_inf (φ ψ : L.Formula α) :
    equivSentence (φ ⊓ ψ) = equivSentence φ ⊓ equivSentence ψ :=
  rfl

end Formula

namespace Relations

variable (r : L.Relations 2)

/-- The sentence indicating that a basic relation symbol is reflexive. -/
protected def reflexive : L.Sentence :=
  ∀'r.boundedFormula₂ (&0) &0

/-- The sentence indicating that a basic relation symbol is irreflexive. -/
protected def irreflexive : L.Sentence :=
  ∀'∼(r.boundedFormula₂ (&0) &0)

/-- The sentence indicating that a basic relation symbol is symmetric. -/
protected def symmetric : L.Sentence :=
  ∀'∀'(r.boundedFormula₂ (&0) &1 ⟹ r.boundedFormula₂ (&1) &0)

/-- The sentence indicating that a basic relation symbol is antisymmetric. -/
protected def antisymmetric : L.Sentence :=
  ∀'∀'(r.boundedFormula₂ (&0) &1 ⟹ r.boundedFormula₂ (&1) &0 ⟹ Term.bdEqual (&0) &1)

/-- The sentence indicating that a basic relation symbol is transitive. -/
protected def transitive : L.Sentence :=
  ∀'∀'∀'(r.boundedFormula₂ (&0) &1 ⟹ r.boundedFormula₂ (&1) &2 ⟹ r.boundedFormula₂ (&0) &2)

/-- The sentence indicating that a basic relation symbol is total. -/
protected def total : L.Sentence :=
  ∀'∀'(r.boundedFormula₂ (&0) &1 ⊔ r.boundedFormula₂ (&1) &0)

end Relations

section Definability
--Notions of "substituting" one expression in another that are useful for definability of sets.

/-- Given a term in language L, and a set of formulas that define L in terms of another language L'
on a structure M, this produces a term in L' that will evaluate to the same value on that structure.
It comes with a type `β` of extra variables to use, and a list of side conditions that must be
fulfilled. This proof of that this evaluation is correct is `Term.subst_definitions_eq`. -/
def Term.subst_definitions
    (t : L.Term α) (Fs : ∀ {n} (_ : L.Functions n), L'.Formula (Fin n ⊕ Unit))
    : (c : ℕ) × (L'.Term (α ⊕ Fin c)) × List (L'.Formula (α ⊕ Fin c)) :=
  match t with
  | var a => ⟨0, var (Sum.inl a), []⟩
  | @func _ _ n f args =>
      --Map all subexpressions
      let subExprs := fun i ↦ subst_definitions (args i) Fs
      --The side-type is the union of all the subexpression side-types, plus one new symbol
      let cTot := ∑ i, (subExprs i).1
      --The function that will re-map the subexpressions to the new side-type α ⊕ β
      let remapper {i} : (α ⊕ Fin (subExprs i).1) → (α ⊕ Fin _) :=
        Sum.map id fun βi ↦ finSumFinEquiv <| Sum.inl <| finSigmaFinEquiv ⟨i,βi⟩
      --We represent the output of the function with the new symbol
      let thisVar := var <| Sum.inr <| finSumFinEquiv <| Sum.inr 0
      --We have our own side condition to express that we're the output of this function
      let thisCond : L'.Formula (α ⊕ Fin (cTot + 1)) :=
        (Fs f).subst <| Sum.elim (fun i ↦ (subExprs i).2.1.relabel remapper) (fun () ↦ thisVar)
      --And we add all of the subexpressions' side conditions,
      --appropriately re-indexed to use the new side-type β
      let subConds := (List.finRange n).flatMap fun i ↦
        (subExprs i).2.2.map (Formula.relabel remapper)
      ⟨cTot + 1, thisVar, thisCond :: subConds⟩

/-- Given a bounded formula in language L, and a set of formulas that define L in terms of another
language L' on a structure M, this produces a term in L' that will evaluate to the same value on
that structure. This proof of this evaluation is `BoundedFormula.subst_definitions_eq`. -/
def BoundedFormula.subst_definitions {k : ℕ} (f : L.BoundedFormula α k)
    (Fs : ∀ {n} (_ : L.Functions n), L'.Formula (Fin n ⊕ Unit))
    (Rs : ∀ {n} (_ : L.Relations n), L'.Formula (Fin n))
    : (L'.BoundedFormula α k) :=
  match f with
  | falsum => falsum
  | equal t₁ t₂ =>
    let t₁s := t₁.subst_definitions Fs
    let t₂s := t₂.subst_definitions Fs
    let relabel₁ := Sum.elim Sum.inl fun j ↦ Sum.inr <| finSumFinEquiv <| Sum.inl j
    let relabel₂ := Sum.elim Sum.inl fun j ↦ Sum.inr <| finSumFinEquiv <| Sum.inr j
    let t₁r := t₁s.2.1.relabel relabel₁
    let t₂r := t₂s.2.1.relabel relabel₂
    let feq := equal t₁r t₂r
    let sideConds₁ := t₁s.2.2.map (relabel relabel₁)
    let sideConds₂ := t₂s.2.2.map (relabel relabel₂)
    let fullConds := (sideConds₁ ++ sideConds₂).foldr BoundedFormula.imp feq
    BoundedFormula.relabel id fullConds.alls
  | imp f₁ f₂ =>
      imp (f₁.subst_definitions Fs Rs) (f₂.subst_definitions Fs Rs)
  | all f =>
      all (f.subst_definitions Fs Rs)
  | rel R ts =>
    let tss := fun i ↦ (ts i).subst_definitions Fs
    let relabels := fun i ↦ Sum.elim Sum.inl fun j ↦ Sum.inr <| finSigmaFinEquiv ⟨i,j⟩
    let tsr : (i : Fin _) → L'.Term ((α ⊕ Fin k) ⊕ Fin (∑ i, (tss i).1)) :=
      fun i ↦ (tss i).2.1.relabel (relabels i)
    let newRel := ((Rs R).subst tsr).relabel id
    let sideConds := fun i ↦ (tss i).2.2.map (relabel (relabels i))
    let fullConds := (List.ofFn sideConds).flatten.foldr BoundedFormula.imp newRel
    BoundedFormula.relabel id fullConds.alls

/-- See `BoundedFormula.subst_definitions`, but this is specialized to `Formula`. -/
def Formula.subst_definitions (f : L.Formula α)
    (Fs : ∀ {n} (_ : L.Functions n), L'.Formula (Fin n ⊕ Unit))
    (Rs : ∀ {n} (_ : L.Relations n), L'.Formula (Fin n))
    : (L'.Formula α) :=
  BoundedFormula.subst_definitions f Fs Rs

end Definability

section Cardinality

variable (L)

/-- A sentence indicating that a structure has `n` distinct elements. -/
protected def Sentence.cardGe (n : ℕ) : L.Sentence :=
  ((((List.finRange n ×ˢ List.finRange n).filter fun ij : _ × _ => ij.1 ≠ ij.2).map
          fun ij : _ × _ => ∼((&ij.1).bdEqual &ij.2)).foldr
      (· ⊓ ·) ⊤).exs

/-- A theory indicating that a structure is infinite. -/
def infiniteTheory : L.Theory :=
  Set.range (Sentence.cardGe L)

/-- A theory that indicates a structure is nonempty. -/
def nonemptyTheory : L.Theory :=
  {Sentence.cardGe L 1}

/-- A theory indicating that each of a set of constants is distinct. -/
def distinctConstantsTheory (s : Set α) : L[[α]].Theory :=
  (fun ab : α × α => ((L.con ab.1).term.equal (L.con ab.2).term).not) ''
  (s ×ˢ s ∩ (Set.diagonal α)ᶜ)

variable {L}

open Set

theorem distinctConstantsTheory_mono {s t : Set α} (h : s ⊆ t) :
    L.distinctConstantsTheory s ⊆ L.distinctConstantsTheory t := by
  unfold distinctConstantsTheory; gcongr

theorem monotone_distinctConstantsTheory :
    Monotone (L.distinctConstantsTheory : Set α → L[[α]].Theory) := fun _s _t st =>
  L.distinctConstantsTheory_mono st

theorem directed_distinctConstantsTheory :
    Directed (· ⊆ ·) (L.distinctConstantsTheory : Set α → L[[α]].Theory) :=
  Monotone.directed_le monotone_distinctConstantsTheory

theorem distinctConstantsTheory_eq_iUnion (s : Set α) :
    L.distinctConstantsTheory s =
      ⋃ t : Finset s,
        L.distinctConstantsTheory (t.map (Function.Embedding.subtype fun x => x ∈ s)) := by
  classical
    simp only [distinctConstantsTheory]
    rw [← image_iUnion, ← iUnion_inter]
    refine congr(_ '' ($(?_) ∩ _))
    ext ⟨i, j⟩
    simp only [prodMk_mem_set_prod_eq, Finset.coe_map, Function.Embedding.coe_subtype, mem_iUnion,
      mem_image, Finset.mem_coe, Subtype.exists, exists_and_right, exists_eq_right]
    refine ⟨fun h => ⟨{⟨i, h.1⟩, ⟨j, h.2⟩}, ⟨h.1, ?_⟩, ⟨h.2, ?_⟩⟩, ?_⟩
    · simp
    · simp
    · rintro ⟨t, ⟨is, _⟩, ⟨js, _⟩⟩
      exact ⟨is, js⟩

end Cardinality

end Language

end FirstOrder<|MERGE_RESOLUTION|>--- conflicted
+++ resolved
@@ -37,13 +37,9 @@
   `FirstOrder.Language.LHom.onFormula`.
 - `FirstOrder.Language.Term.constantsVarsEquiv` and
   `FirstOrder.Language.BoundedFormula.constantsVarsEquiv` switch terms and formulas between having
-<<<<<<< HEAD
-  constants in the language and having extra variables indexed by the same type.
+  constants in the language and having extra free variables indexed by the same type.
 - `Formula.subst_definitions` rewrites a formula into another language, given definitions of
    functions and relations into the other language.
-=======
-  constants in the language and having extra free variables indexed by the same type.
->>>>>>> 12fc3dac
 
 ## Implementation Notes
 
