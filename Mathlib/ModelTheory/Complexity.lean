--- conflicted
+++ resolved
@@ -92,16 +92,6 @@
 theorem inf {φ ψ : L.BoundedFormula α n} (hφ : IsQF φ) (hψ : IsQF ψ) : IsQF (φ ⊓ ψ) :=
   (hφ.imp hψ.not).not
 
-<<<<<<< HEAD
-theorem relabel {m : ℕ} {φ : L.BoundedFormula α m} (h : φ.IsQF) (f : α → β ⊕ (Fin n)) :
-    (φ.relabel f).IsQF :=
-  IsQF.recOn h isQF_bot (fun h => (h.relabel f).isQF) fun _ _ h1 h2 => h1.imp h2
-
-theorem liftAt {k m : ℕ} (h : IsQF φ) : (φ.liftAt k m).IsQF :=
-  IsQF.recOn h isQF_bot (fun ih => ih.liftAt.isQF) fun _ _ ih1 ih2 => ih1.imp ih2
-
-theorem castLE {h : l ≤ n} (hφ : IsQF φ) : (φ.castLE h).IsQF :=
-=======
 protected theorem relabel {m : ℕ} {φ : L.BoundedFormula α m} (h : φ.IsQF) (f : α → β ⊕ (Fin n)) :
     (φ.relabel f).IsQF :=
   IsQF.recOn h isQF_bot (fun h => (h.relabel f).isQF) fun _ _ h1 h2 => h1.imp h2
@@ -110,7 +100,6 @@
   IsQF.recOn h isQF_bot (fun ih => ih.liftAt.isQF) fun _ _ ih1 ih2 => ih1.imp ih2
 
 protected theorem castLE {h : l ≤ n} (hφ : IsQF φ) : (φ.castLE h).IsQF :=
->>>>>>> cbe86e0d
   IsQF.recOn hφ isQF_bot (fun ih => ih.castLE.isQF) fun _ _ ih1 ih2 => ih1.imp ih2
 
 end IsQF
@@ -338,7 +327,6 @@
     (fun {_ φ} hφ => (hse φ.all_semanticallyEquivalent_not_ex_not).2 (hnot (hex (hnot hφ))))
     (fun {_ _} => hex) fun {_ _ _} => hse
 
-<<<<<<< HEAD
 /-- A universal formula is a formula defined by applying only universal quantifiers to a
 quantifier-free formula. -/
 inductive IsUniversal : ∀ {n}, L.BoundedFormula α n → Prop
@@ -363,8 +351,6 @@
 lemma IsAtomic.isExistential {φ : L.BoundedFormula α n} (h : IsAtomic φ) : IsExistential φ :=
   h.isQF.isExistential
 
-=======
->>>>>>> cbe86e0d
 section Preservation
 
 variable {M : Type*} [L.Structure M] {N : Type*} [L.Structure N]
@@ -385,15 +371,10 @@
     φ.Realize v xs → φ.Realize (f ∘ v) (f ∘ xs) :=
   hA.realize_comp_of_injective (EmbeddingLike.injective f)
 
-<<<<<<< HEAD
 variable [EmbeddingLike F M N] [L.StrongHomClass F M N]
 
 lemma IsQF.realize_embedding {φ : L.BoundedFormula α n} (hQF : φ.IsQF)
     (f : F) {v : α → M} {xs : Fin n → M} :
-=======
-lemma IsQF.realize_embedding {φ : L.BoundedFormula α n} (hQF : φ.IsQF)
-    [EmbeddingLike F M N] [L.StrongHomClass F M N] (f : F) {v : α → M} {xs : Fin n → M} :
->>>>>>> cbe86e0d
     φ.Realize (f ∘ v) (f ∘ xs) ↔ φ.Realize v xs := by
   induction hQF with
   | falsum => rfl
@@ -405,7 +386,6 @@
       exact StrongHomClass.map_rel f R (fun i => Term.realize (Sum.elim v xs) (ts i))
   | imp _ _ ihφ ihψ => simp only [realize_imp, ihφ, ihψ]
 
-<<<<<<< HEAD
 lemma IsUniversal.realize_embedding {φ : L.BoundedFormula α n} (hU : φ.IsUniversal)
     (f : F) {v : α → M} {xs : Fin n → M} :
     φ.Realize (f ∘ v) (f ∘ xs) → φ.Realize v xs := by
@@ -428,8 +408,6 @@
     rw [← Fin.comp_snoc]
     exact ih ha
 
-=======
->>>>>>> cbe86e0d
 end Preservation
 
 end BoundedFormula
