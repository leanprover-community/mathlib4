/-
Copyright (c) 2022 Aaron Anderson. All rights reserved.
Released under Apache 2.0 license as described in the file LICENSE.
Authors: Aaron Anderson
-/
import Mathlib.ModelTheory.Satisfiability
import Mathlib.Combinatorics.SimpleGraph.Basic

/-!
# First-Order Structures in Graph Theory

This file defines first-order languages, structures, and theories in graph theory.

## Main Definitions

- `FirstOrder.Language.graph` is the language consisting of a single relation representing
  adjacency.
- `SimpleGraph.structure` is the first-order structure corresponding to a given simple graph.
- `FirstOrder.Language.Theory.simpleGraph` is the theory of simple graphs.
- `FirstOrder.Language.simpleGraphOfStructure` gives the simple graph corresponding to a model
  of the theory of simple graphs.
-/

universe u v

namespace FirstOrder

namespace Language

open FirstOrder

open Structure

variable {α : Type u} {V : Type v} {n : ℕ}

/-! ### Simple Graphs -/

/-- The type of relations for the language of graphs, consisting of a single binary relation `adj`.
-/
inductive graphRel : ℕ → Type
  | adj : graphRel 2
  deriving DecidableEq

/-- The language consisting of a single relation representing adjacency. -/
protected def graph : Language := ⟨fun _ => Empty, graphRel⟩
  deriving IsRelational

/-- The symbol representing the adjacency relation. -/
abbrev adj : Language.graph.Relations 2 := .adj

/-- Any simple graph can be thought of as a structure in the language of graphs. -/
def _root_.SimpleGraph.structure (G : SimpleGraph V) : Language.graph.Structure V where
  RelMap | .adj => (fun x => G.Adj (x 0) (x 1))

namespace graph

instance instSubsingleton : Subsingleton (Language.graph.Relations n) :=
  ⟨by rintro ⟨⟩ ⟨⟩; rfl⟩

end graph

/-- The theory of simple graphs. -/
protected def Theory.simpleGraph : Language.graph.Theory :=
  {adj.irreflexive, adj.symmetric}

@[simp]
theorem Theory.simpleGraph_model_iff [Language.graph.Structure V] :
    V ⊨ Theory.simpleGraph ↔
      (Irreflexive fun x y : V => RelMap adj ![x, y]) ∧
        Symmetric fun x y : V => RelMap adj ![x, y] := by
  simp [Theory.simpleGraph]

instance simpleGraph_model (G : SimpleGraph V) :
    @Theory.Model _ V G.structure Theory.simpleGraph := by
  letI := G.structure
<<<<<<< HEAD
  simp only [Theory.simpleGraph_model_iff]
=======
  rw [Theory.simpleGraph_model_iff]
>>>>>>> 38f99ad9
  exact ⟨G.loopless, G.symm⟩

variable (V)

/-- Any model of the theory of simple graphs represents a simple graph. -/
@[simps]
def simpleGraphOfStructure [Language.graph.Structure V] [V ⊨ Theory.simpleGraph] :
    SimpleGraph V where
  Adj x y := RelMap adj ![x, y]
  symm :=
    Relations.realize_symmetric.1
      (Theory.realize_sentence_of_mem Theory.simpleGraph
        (Set.mem_insert_of_mem _ (Set.mem_singleton _)))
  loopless :=
    Relations.realize_irreflexive.1
      (Theory.realize_sentence_of_mem Theory.simpleGraph (Set.mem_insert _ _))

variable {V}

@[simp]
theorem _root_.SimpleGraph.simpleGraphOfStructure (G : SimpleGraph V) :
    @simpleGraphOfStructure V G.structure _ = G := by
  ext
  rfl

@[simp]
theorem structure_simpleGraphOfStructure [S : Language.graph.Structure V] [V ⊨ Theory.simpleGraph] :
    (simpleGraphOfStructure V).structure = S := by
  ext
  case funMap n f xs =>
    exact isEmptyElim f
  case RelMap n r xs =>
    match n, r with
    | 2, .adj =>
      rw [iff_eq_eq]
      change RelMap adj ![xs 0, xs 1] = _
      refine congr rfl (funext ?_)
      simp [Fin.forall_fin_two]

theorem Theory.simpleGraph_isSatisfiable : Theory.IsSatisfiable Theory.simpleGraph :=
  ⟨@Theory.ModelType.of _ _ Unit (SimpleGraph.structure ⊥) _ _⟩

end Language

end FirstOrder<|MERGE_RESOLUTION|>--- conflicted
+++ resolved
@@ -73,11 +73,7 @@
 instance simpleGraph_model (G : SimpleGraph V) :
     @Theory.Model _ V G.structure Theory.simpleGraph := by
   letI := G.structure
-<<<<<<< HEAD
-  simp only [Theory.simpleGraph_model_iff]
-=======
   rw [Theory.simpleGraph_model_iff]
->>>>>>> 38f99ad9
   exact ⟨G.loopless, G.symm⟩
 
 variable (V)
