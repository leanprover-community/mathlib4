/-
Copyright (c) 2022 Aaron Anderson. All rights reserved.
Released under Apache 2.0 license as described in the file LICENSE.
Authors: Aaron Anderson
-/
import Mathlib.ModelTheory.Satisfiability
import Mathlib.Combinatorics.SimpleGraph.Basic

/-!
# First-Order Structures in Graph Theory

This file defines first-order languages, structures, and theories in graph theory.

## Main Definitions

- `FirstOrder.Language.graph` is the language consisting of a single relation representing
  adjacency.
- `SimpleGraph.structure` is the first-order structure corresponding to a given simple graph.
- `FirstOrder.Language.Theory.simpleGraph` is the theory of simple graphs.
- `FirstOrder.Language.simpleGraphOfStructure` gives the simple graph corresponding to a model
  of the theory of simple graphs.
-/

universe u v

namespace FirstOrder

namespace Language

open FirstOrder

open Structure

variable {α : Type u} {V : Type v} {n : ℕ}

/-! ### Simple Graphs -/

/-- The type of relations for the language of graphs, consisting of a single binary relation `adj`.
-/
inductive graphRel : ℕ → Type
  | adj : graphRel 2
  deriving DecidableEq

/-- The language consisting of a single relation representing adjacency. -/
protected def graph : Language := ⟨fun _ => Empty, graphRel⟩
  deriving IsRelational

/-- The symbol representing the adjacency relation. -/
abbrev adj : Language.graph.Relations 2 := .adj

/-- Any simple graph can be thought of as a structure in the language of graphs. -/
def _root_.SimpleGraph.structure (G : SimpleGraph V) : Language.graph.Structure V where
  RelMap | .adj => (fun x => G.Adj (x 0) (x 1))

namespace graph

instance instSubsingleton : Subsingleton (Language.graph.Relations n) :=
  ⟨by rintro ⟨⟩ ⟨⟩; rfl⟩

end graph

/-- The theory of simple graphs. -/
protected def Theory.simpleGraph : Language.graph.Theory :=
  {adj.irreflexive, adj.symmetric}

@[simp]
theorem Theory.simpleGraph_model_iff [Language.graph.Structure V] :
    V ⊨ Theory.simpleGraph ↔
      (Irreflexive fun x y : V => RelMap adj ![x, y]) ∧
        Symmetric fun x y : V => RelMap adj ![x, y] := by
  simp [Theory.simpleGraph]

instance simpleGraph_model (G : SimpleGraph V) :
    @Theory.Model _ V G.structure Theory.simpleGraph := by
  simp only [@Theory.simpleGraph_model_iff _ G.structure, relMap_apply₂]
  exact ⟨G.loopless, G.symm⟩

variable (V)

/-- Any model of the theory of simple graphs represents a simple graph. -/
@[simps]
def simpleGraphOfStructure [Language.graph.Structure V] [V ⊨ Theory.simpleGraph] :
    SimpleGraph V where
  Adj x y := RelMap adj ![x, y]
  symm :=
    Relations.realize_symmetric.1
      (Theory.realize_sentence_of_mem Theory.simpleGraph
        (Set.mem_insert_of_mem _ (Set.mem_singleton _)))
  loopless :=
    Relations.realize_irreflexive.1
      (Theory.realize_sentence_of_mem Theory.simpleGraph (Set.mem_insert _ _))

variable {V}

@[simp]
theorem _root_.SimpleGraph.simpleGraphOfStructure (G : SimpleGraph V) :
    @simpleGraphOfStructure V G.structure _ = G := by
  ext
  rfl

@[simp]
theorem structure_simpleGraphOfStructure [S : Language.graph.Structure V] [V ⊨ Theory.simpleGraph] :
    (simpleGraphOfStructure V).structure = S := by
  ext
  case funMap n f xs =>
<<<<<<< HEAD
    exact Empty.elim f
=======
    exact isEmptyElim f
>>>>>>> d20a8d91
  case RelMap n r xs =>
    match n, r with
    | 2, .adj =>
      rw [iff_eq_eq]
      change RelMap adj ![xs 0, xs 1] = _
      refine congr rfl (funext ?_)
      simp [Fin.forall_fin_two]

theorem Theory.simpleGraph_isSatisfiable : Theory.IsSatisfiable Theory.simpleGraph :=
  ⟨@Theory.ModelType.of _ _ Unit (SimpleGraph.structure ⊥) _ _⟩

end Language

end FirstOrder<|MERGE_RESOLUTION|>--- conflicted
+++ resolved
@@ -103,11 +103,7 @@
     (simpleGraphOfStructure V).structure = S := by
   ext
   case funMap n f xs =>
-<<<<<<< HEAD
-    exact Empty.elim f
-=======
     exact isEmptyElim f
->>>>>>> d20a8d91
   case RelMap n r xs =>
     match n, r with
     | 2, .adj =>
