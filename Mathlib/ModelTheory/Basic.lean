--- conflicted
+++ resolved
@@ -960,28 +960,11 @@
   _root_.trans ⟨Nonempty.map fun f => f.toEquiv, Nonempty.map fun f => { toEquiv := f }⟩
     Cardinal.lift_mk_eq'.symm
 
-<<<<<<< HEAD
-end
-
-/-- Any type can be made uniquely into a structure over the empty language. -/
-def emptyStructure : Language.empty.Structure M :=
-  ⟨Empty.elim, Empty.elim⟩
-
-instance : Unique (Language.empty.Structure M) :=
-  ⟨⟨Language.emptyStructure⟩, fun a => by
-    ext _ f <;> exact Empty.elim f⟩
-
-instance (priority := 100) strongHomClassEmpty {F M N}
-    [Language.empty.Structure M] [Language.empty.Structure N] [FunLike F M N] :
-    StrongHomClass Language.empty F M N :=
-  ⟨fun _ _ f => Empty.elim f, fun _ _ r => Empty.elim r⟩
-=======
 /-- Makes a `Language.empty.Hom` out of any function.
 This is only needed because there is no instance of `FunLike (M → N) M N`, and thus no instance of
 `Language.empty.HomClass M N`. -/
 @[simps]
 def _root_.Function.emptyHom (f : M → N) : M →[Language.empty] N where toFun := f
->>>>>>> efd3fa04
 
 end Empty
 
