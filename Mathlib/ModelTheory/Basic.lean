--- conflicted
+++ resolved
@@ -526,12 +526,7 @@
 end Hom
 
 /-- Any element of a `HomClass` can be realized as a first_order homomorphism. -/
-<<<<<<< HEAD
-@[simps]
-def HomClass.toHom {F M N} [L.Structure M] [L.Structure N] [FunLike F M N]
-=======
 @[simps] def HomClass.toHom {F M N} [L.Structure M] [L.Structure N] [FunLike F M N]
->>>>>>> 9651be47
     [HomClass L F M N] : F → M →[L] N := fun φ =>
   ⟨φ, HomClass.map_fun φ, HomClass.map_rel φ⟩
 
@@ -686,12 +681,7 @@
 end Embedding
 
 /-- Any element of an injective `StrongHomClass` can be realized as a first_order embedding. -/
-<<<<<<< HEAD
-@[simps]
-def StrongHomClass.toEmbedding {F M N} [L.Structure M] [L.Structure N] [FunLike F M N]
-=======
 @[simps] def StrongHomClass.toEmbedding {F M N} [L.Structure M] [L.Structure N] [FunLike F M N]
->>>>>>> 9651be47
     [EmbeddingLike F M N] [StrongHomClass L F M N] : F → M ↪[L] N := fun φ =>
   ⟨⟨φ, EmbeddingLike.injective φ⟩, StrongHomClass.map_fun φ, StrongHomClass.map_rel φ⟩
 
@@ -905,12 +895,7 @@
 end Equiv
 
 /-- Any element of a bijective `StrongHomClass` can be realized as a first_order isomorphism. -/
-<<<<<<< HEAD
-@[simps]
-def StrongHomClass.toEquiv {F M N} [L.Structure M] [L.Structure N] [EquivLike F M N]
-=======
 @[simps] def StrongHomClass.toEquiv {F M N} [L.Structure M] [L.Structure N] [EquivLike F M N]
->>>>>>> 9651be47
     [StrongHomClass L F M N] : F → M ≃[L] N := fun φ =>
   ⟨⟨φ, EquivLike.inv φ, EquivLike.left_inv φ, EquivLike.right_inv φ⟩, StrongHomClass.map_fun φ,
     StrongHomClass.map_rel φ⟩
