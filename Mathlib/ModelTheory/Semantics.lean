/-
Copyright (c) 2021 Aaron Anderson, Jesse Michael Han, Floris van Doorn. All rights reserved.
Released under Apache 2.0 license as described in the file LICENSE.
Authors: Aaron Anderson, Jesse Michael Han, Floris van Doorn
-/
import Mathlib.Data.Finset.Basic
import Mathlib.ModelTheory.Syntax

#align_import model_theory.semantics from "leanprover-community/mathlib"@"d565b3df44619c1498326936be16f1a935df0728"

/-!
# Basics on First-Order Semantics
This file defines the interpretations of first-order terms, formulas, sentences, and theories
in a style inspired by the [Flypitch project](https://flypitch.github.io/).

## Main Definitions
* `FirstOrder.Language.Term.realize` is defined so that `t.realize v` is the term `t` evaluated at
variables `v`.
* `FirstOrder.Language.BoundedFormula.Realize` is defined so that `φ.Realize v xs` is the bounded
formula `φ` evaluated at tuples of variables `v` and `xs`.
* `FirstOrder.Language.Formula.Realize` is defined so that `φ.Realize v` is the formula `φ`
evaluated at variables `v`.
* `FirstOrder.Language.Sentence.Realize` is defined so that `φ.Realize M` is the sentence `φ`
evaluated in the structure `M`. Also denoted `M ⊨ φ`.
* `FirstOrder.Language.Theory.Model` is defined so that `T.Model M` is true if and only if every
sentence of `T` is realized in `M`. Also denoted `T ⊨ φ`.

## Main Results
* `FirstOrder.Language.BoundedFormula.realize_toPrenex` shows that the prenex normal form of a
formula has the same realization as the original formula.
* Several results in this file show that syntactic constructions such as `relabel`, `castLE`,
`liftAt`, `subst`, and the actions of language maps commute with realization of terms, formulas,
sentences, and theories.

## Implementation Notes
* Formulas use a modified version of de Bruijn variables. Specifically, a `L.BoundedFormula α n`
is a formula with some variables indexed by a type `α`, which cannot be quantified over, and some
indexed by `Fin n`, which can. For any `φ : L.BoundedFormula α (n + 1)`, we define the formula
`∀' φ : L.BoundedFormula α n` by universally quantifying over the variable indexed by
`n : Fin (n + 1)`.

## References
For the Flypitch project:
- [J. Han, F. van Doorn, *A formal proof of the independence of the continuum hypothesis*]
[flypitch_cpp]
- [J. Han, F. van Doorn, *A formalization of forcing and the unprovability of
the continuum hypothesis*][flypitch_itp]

-/


universe u v w u' v'

namespace FirstOrder

namespace Language

variable {L : Language.{u, v}} {L' : Language}

variable {M : Type w} {N P : Type*} [L.Structure M] [L.Structure N] [L.Structure P]

variable {α : Type u'} {β : Type v'}

open FirstOrder Cardinal

open Structure Cardinal Fin

namespace Term

--Porting note: universes in different order
/-- A term `t` with variables indexed by `α` can be evaluated by giving a value to each variable. -/
def realize (v : α → M) : ∀ _t : L.Term α, M
  | var k => v k
  | func f ts => funMap f fun i => (ts i).realize v
#align first_order.language.term.realize FirstOrder.Language.Term.realize

/- Porting note: The equation lemma of `realize` is too strong; it simplifies terms like the LHS of
`realize_functions_apply₁`. Even `eqns` can't fix this. We removed `simp` attr from `realize` and
prepare new simp lemmas for `realize`. -/

@[simp]
theorem realize_var (v : α → M) (k) : realize v (var k : L.Term α) = v k := rfl

@[simp]
theorem realize_func (v : α → M) {n} (f : L.Functions n) (ts) :
    realize v (func f ts : L.Term α) = funMap f fun i => (ts i).realize v := rfl

@[simp]
theorem realize_relabel {t : L.Term α} {g : α → β} {v : β → M} :
    (t.relabel g).realize v = t.realize (v ∘ g) := by
  induction' t with _ n f ts ih
  · rfl
  · simp [ih]
#align first_order.language.term.realize_relabel FirstOrder.Language.Term.realize_relabel

@[simp]
theorem realize_liftAt {n n' m : ℕ} {t : L.Term (Sum α (Fin n))} {v : Sum α (Fin (n + n')) → M} :
    (t.liftAt n' m).realize v =
      t.realize (v ∘ Sum.map id fun i : Fin _ =>
        if ↑i < m then Fin.castAdd n' i else Fin.addNat i n') :=
  realize_relabel
#align first_order.language.term.realize_lift_at FirstOrder.Language.Term.realize_liftAt

@[simp]
theorem realize_constants {c : L.Constants} {v : α → M} : c.term.realize v = c :=
  funMap_eq_coe_constants
#align first_order.language.term.realize_constants FirstOrder.Language.Term.realize_constants

@[simp]
theorem realize_functions_apply₁ {f : L.Functions 1} {t : L.Term α} {v : α → M} :
    (f.apply₁ t).realize v = funMap f ![t.realize v] := by
  rw [Functions.apply₁, Term.realize]
  refine' congr rfl (funext fun i => _)
  simp only [Matrix.cons_val_fin_one]
#align first_order.language.term.realize_functions_apply₁ FirstOrder.Language.Term.realize_functions_apply₁

@[simp]
theorem realize_functions_apply₂ {f : L.Functions 2} {t₁ t₂ : L.Term α} {v : α → M} :
    (f.apply₂ t₁ t₂).realize v = funMap f ![t₁.realize v, t₂.realize v] := by
  rw [Functions.apply₂, Term.realize]
  refine' congr rfl (funext (Fin.cases _ _))
  · simp only [Matrix.cons_val_zero]
  · simp only [Matrix.cons_val_succ, Matrix.cons_val_fin_one, forall_const]
#align first_order.language.term.realize_functions_apply₂ FirstOrder.Language.Term.realize_functions_apply₂

theorem realize_con {A : Set M} {a : A} {v : α → M} : (L.con a).term.realize v = a :=
  rfl
#align first_order.language.term.realize_con FirstOrder.Language.Term.realize_con

@[simp]
theorem realize_subst {t : L.Term α} {tf : α → L.Term β} {v : β → M} :
    (t.subst tf).realize v = t.realize fun a => (tf a).realize v := by
  induction' t with _ _ _ _ ih
  · rfl
  · simp [ih]
#align first_order.language.term.realize_subst FirstOrder.Language.Term.realize_subst

@[simp]
theorem realize_restrictVar [DecidableEq α] {t : L.Term α} {s : Set α} (h : ↑t.varFinset ⊆ s)
    {v : α → M} : (t.restrictVar (Set.inclusion h)).realize (v ∘ (↑)) = t.realize v := by
  induction' t with _ _ _ _ ih
  · rfl
  · simp_rw [varFinset, Finset.coe_biUnion, Set.iUnion_subset_iff] at h
    exact congr rfl (funext fun i => ih i (h i (Finset.mem_univ i)))
#align first_order.language.term.realize_restrict_var FirstOrder.Language.Term.realize_restrictVar

@[simp]
theorem realize_restrictVarLeft [DecidableEq α] {γ : Type*} {t : L.Term (Sum α γ)} {s : Set α}
    (h : ↑t.varFinsetLeft ⊆ s) {v : α → M} {xs : γ → M} :
    (t.restrictVarLeft (Set.inclusion h)).realize (Sum.elim (v ∘ (↑)) xs) =
      t.realize (Sum.elim v xs) := by
  induction' t with a _ _ _ ih
  · cases a <;> rfl
  · simp_rw [varFinsetLeft, Finset.coe_biUnion, Set.iUnion_subset_iff] at h
    exact congr rfl (funext fun i => ih i (h i (Finset.mem_univ i)))
#align first_order.language.term.realize_restrict_var_left FirstOrder.Language.Term.realize_restrictVarLeft

@[simp]
theorem realize_constantsToVars [L[[α]].Structure M] [(lhomWithConstants L α).IsExpansionOn M]
    {t : L[[α]].Term β} {v : β → M} :
    t.constantsToVars.realize (Sum.elim (fun a => ↑(L.con a)) v) = t.realize v := by
  induction' t with _ n f ts ih
  · simp
  · cases n
    · cases f
      · simp only [realize, ih, Nat.zero_eq, constantsOn, mk₂_Functions]
        --Porting note: below lemma does not work with simp for some reason
        rw [withConstants_funMap_sum_inl]
      · simp only [realize, constantsToVars, Sum.elim_inl, funMap_eq_coe_constants]
        rfl
    · cases' f with _ f
      · simp only [realize, ih, constantsOn, mk₂_Functions]
        --Porting note: below lemma does not work with simp for some reason
        rw [withConstants_funMap_sum_inl]
      · exact isEmptyElim f
#align first_order.language.term.realize_constants_to_vars FirstOrder.Language.Term.realize_constantsToVars

@[simp]
theorem realize_varsToConstants [L[[α]].Structure M] [(lhomWithConstants L α).IsExpansionOn M]
    {t : L.Term (Sum α β)} {v : β → M} :
    t.varsToConstants.realize v = t.realize (Sum.elim (fun a => ↑(L.con a)) v) := by
  induction' t with ab n f ts ih
  · cases' ab with a b
    --Porting note: both cases were `simp [Language.con]`
    · simp [Language.con, realize, constantMap, funMap_eq_coe_constants]
    · simp [realize, constantMap]
  · simp only [realize, constantsOn, mk₂_Functions, ih]
    --Porting note: below lemma does not work with simp for some reason
    rw [withConstants_funMap_sum_inl]
#align first_order.language.term.realize_vars_to_constants FirstOrder.Language.Term.realize_varsToConstants

theorem realize_constantsVarsEquivLeft [L[[α]].Structure M]
    [(lhomWithConstants L α).IsExpansionOn M] {n} {t : L[[α]].Term (Sum β (Fin n))} {v : β → M}
    {xs : Fin n → M} :
    (constantsVarsEquivLeft t).realize (Sum.elim (Sum.elim (fun a => ↑(L.con a)) v) xs) =
      t.realize (Sum.elim v xs) := by
  simp only [constantsVarsEquivLeft, realize_relabel, Equiv.coe_trans, Function.comp_apply,
    constantsVarsEquiv_apply, relabelEquiv_symm_apply]
  refine' _root_.trans _ realize_constantsToVars
  rcongr x
  rcases x with (a | (b | i)) <;> simp
#align first_order.language.term.realize_constants_vars_equiv_left FirstOrder.Language.Term.realize_constantsVarsEquivLeft

end Term

namespace LHom

@[simp]
theorem realize_onTerm [L'.Structure M] (φ : L →ᴸ L') [φ.IsExpansionOn M] (t : L.Term α)
    (v : α → M) : (φ.onTerm t).realize v = t.realize v := by
  induction' t with _ n f ts ih
  · rfl
  · simp only [Term.realize, LHom.onTerm, LHom.map_onFunction, ih]
set_option linter.uppercaseLean3 false in
#align first_order.language.Lhom.realize_on_term FirstOrder.Language.LHom.realize_onTerm

end LHom

@[simp]
theorem Hom.realize_term (g : M →[L] N) {t : L.Term α} {v : α → M} :
    t.realize (g ∘ v) = g (t.realize v) := by
  induction t
  · rfl
  · rw [Term.realize, Term.realize, g.map_fun]
    refine' congr rfl _
    ext x
    simp [*]
#align first_order.language.hom.realize_term FirstOrder.Language.Hom.realize_term

@[simp]
theorem Embedding.realize_term {v : α → M} (t : L.Term α) (g : M ↪[L] N) :
    t.realize (g ∘ v) = g (t.realize v) :=
  g.toHom.realize_term
#align first_order.language.embedding.realize_term FirstOrder.Language.Embedding.realize_term

@[simp]
theorem Equiv.realize_term {v : α → M} (t : L.Term α) (g : M ≃[L] N) :
    t.realize (g ∘ v) = g (t.realize v) :=
  g.toHom.realize_term
#align first_order.language.equiv.realize_term FirstOrder.Language.Equiv.realize_term

variable {n : ℕ}

namespace BoundedFormula

open Term

--Porting note: universes in different order
/-- A bounded formula can be evaluated as true or false by giving values to each free variable. -/
def Realize : ∀ {l} (_f : L.BoundedFormula α l) (_v : α → M) (_xs : Fin l → M), Prop
  | _, falsum, _v, _xs => False
  | _, equal t₁ t₂, v, xs => t₁.realize (Sum.elim v xs) = t₂.realize (Sum.elim v xs)
  | _, rel R ts, v, xs => RelMap R fun i => (ts i).realize (Sum.elim v xs)
  | _, imp f₁ f₂, v, xs => Realize f₁ v xs → Realize f₂ v xs
  | _, all f, v, xs => ∀ x : M, Realize f v (snoc xs x)
#align first_order.language.bounded_formula.realize FirstOrder.Language.BoundedFormula.Realize

variable {l : ℕ} {φ ψ : L.BoundedFormula α l} {θ : L.BoundedFormula α l.succ}

variable {v : α → M} {xs : Fin l → M}

@[simp]
theorem realize_bot : (⊥ : L.BoundedFormula α l).Realize v xs ↔ False :=
  Iff.rfl
#align first_order.language.bounded_formula.realize_bot FirstOrder.Language.BoundedFormula.realize_bot

@[simp]
theorem realize_not : φ.not.Realize v xs ↔ ¬φ.Realize v xs :=
  Iff.rfl
#align first_order.language.bounded_formula.realize_not FirstOrder.Language.BoundedFormula.realize_not

@[simp]
theorem realize_bdEqual (t₁ t₂ : L.Term (Sum α (Fin l))) :
    (t₁.bdEqual t₂).Realize v xs ↔ t₁.realize (Sum.elim v xs) = t₂.realize (Sum.elim v xs) :=
  Iff.rfl
#align first_order.language.bounded_formula.realize_bd_equal FirstOrder.Language.BoundedFormula.realize_bdEqual

@[simp]
theorem realize_top : (⊤ : L.BoundedFormula α l).Realize v xs ↔ True := by simp [Top.top]
#align first_order.language.bounded_formula.realize_top FirstOrder.Language.BoundedFormula.realize_top

@[simp]
theorem realize_inf : (φ ⊓ ψ).Realize v xs ↔ φ.Realize v xs ∧ ψ.Realize v xs := by
  simp [Inf.inf, Realize]; tauto
#align first_order.language.bounded_formula.realize_inf FirstOrder.Language.BoundedFormula.realize_inf

@[simp]
theorem realize_foldr_inf (l : List (L.BoundedFormula α n)) (v : α → M) (xs : Fin n → M) :
    (l.foldr (· ⊓ ·) ⊤).Realize v xs ↔ ∀ φ ∈ l, BoundedFormula.Realize φ v xs := by
  induction' l with φ l ih
  · simp
  · simp [ih]
#align first_order.language.bounded_formula.realize_foldr_inf FirstOrder.Language.BoundedFormula.realize_foldr_inf

@[simp]
theorem realize_imp : (φ.imp ψ).Realize v xs ↔ φ.Realize v xs → ψ.Realize v xs := by
  simp only [Realize]
#align first_order.language.bounded_formula.realize_imp FirstOrder.Language.BoundedFormula.realize_imp

@[simp]
theorem realize_rel {k : ℕ} {R : L.Relations k} {ts : Fin k → L.Term _} :
    (R.boundedFormula ts).Realize v xs ↔ RelMap R fun i => (ts i).realize (Sum.elim v xs) :=
  Iff.rfl
#align first_order.language.bounded_formula.realize_rel FirstOrder.Language.BoundedFormula.realize_rel

@[simp]
theorem realize_rel₁ {R : L.Relations 1} {t : L.Term _} :
    (R.boundedFormula₁ t).Realize v xs ↔ RelMap R ![t.realize (Sum.elim v xs)] := by
  rw [Relations.boundedFormula₁, realize_rel, iff_eq_eq]
  refine' congr rfl (funext fun _ => _)
  simp only [Matrix.cons_val_fin_one]
#align first_order.language.bounded_formula.realize_rel₁ FirstOrder.Language.BoundedFormula.realize_rel₁

@[simp]
theorem realize_rel₂ {R : L.Relations 2} {t₁ t₂ : L.Term _} :
    (R.boundedFormula₂ t₁ t₂).Realize v xs ↔
      RelMap R ![t₁.realize (Sum.elim v xs), t₂.realize (Sum.elim v xs)] := by
  rw [Relations.boundedFormula₂, realize_rel, iff_eq_eq]
  refine' congr rfl (funext (Fin.cases _ _))
  · simp only [Matrix.cons_val_zero]
  · simp only [Matrix.cons_val_succ, Matrix.cons_val_fin_one, forall_const]
#align first_order.language.bounded_formula.realize_rel₂ FirstOrder.Language.BoundedFormula.realize_rel₂

@[simp]
theorem realize_sup : (φ ⊔ ψ).Realize v xs ↔ φ.Realize v xs ∨ ψ.Realize v xs := by
  simp only [realize, Sup.sup, realize_not, eq_iff_iff]
  tauto
#align first_order.language.bounded_formula.realize_sup FirstOrder.Language.BoundedFormula.realize_sup

@[simp]
theorem realize_foldr_sup (l : List (L.BoundedFormula α n)) (v : α → M) (xs : Fin n → M) :
    (l.foldr (· ⊔ ·) ⊥).Realize v xs ↔ ∃ φ ∈ l, BoundedFormula.Realize φ v xs := by
  induction' l with φ l ih
  · simp
  · simp_rw [List.foldr_cons, realize_sup, ih, exists_prop, List.mem_cons, or_and_right, exists_or,
      exists_eq_left]
#align first_order.language.bounded_formula.realize_foldr_sup FirstOrder.Language.BoundedFormula.realize_foldr_sup

@[simp]
theorem realize_all : (all θ).Realize v xs ↔ ∀ a : M, θ.Realize v (Fin.snoc xs a) :=
  Iff.rfl
#align first_order.language.bounded_formula.realize_all FirstOrder.Language.BoundedFormula.realize_all

@[simp]
theorem realize_ex : θ.ex.Realize v xs ↔ ∃ a : M, θ.Realize v (Fin.snoc xs a) := by
  rw [BoundedFormula.ex, realize_not, realize_all, not_forall]
  simp_rw [realize_not, Classical.not_not]
#align first_order.language.bounded_formula.realize_ex FirstOrder.Language.BoundedFormula.realize_ex

@[simp]
theorem realize_iff : (φ.iff ψ).Realize v xs ↔ (φ.Realize v xs ↔ ψ.Realize v xs) := by
  simp only [BoundedFormula.iff, realize_inf, realize_imp, and_imp, ← iff_def]
#align first_order.language.bounded_formula.realize_iff FirstOrder.Language.BoundedFormula.realize_iff

<<<<<<< HEAD
theorem realize_castLe_of_eq {m n : ℕ} (h : m = n) {h' : m ≤ n} {φ : L.BoundedFormula α m}
    {v : α → M} {xs : Fin n → M} : (φ.castLE h').Realize v xs ↔ φ.Realize v (xs ∘ cast h) := by
  subst h
  simp only [castLE_rfl, cast_refl, OrderIso.coe_refl, Function.comp.right_id]
#align first_order.language.bounded_formula.realize_cast_le_of_eq FirstOrder.Language.BoundedFormula.realize_castLe_of_eqₓ
=======
theorem realize_castLE_of_eq {m n : ℕ} (h : m = n) {h' : m ≤ n} {φ : L.BoundedFormula α m}
    {v : α → M} {xs : Fin n → M} : (φ.castLE h').Realize v xs ↔ φ.Realize v (xs ∘ castIso h) := by
  subst h
  simp only [castLE_rfl, castIso_refl, OrderIso.coe_refl, Function.comp.right_id]
#align first_order.language.bounded_formula.realize_cast_le_of_eq FirstOrder.Language.BoundedFormula.realize_castLE_of_eq
>>>>>>> c532d7b8

theorem realize_mapTermRel_id [L'.Structure M]
    {ft : ∀ n, L.Term (Sum α (Fin n)) → L'.Term (Sum β (Fin n))}
    {fr : ∀ n, L.Relations n → L'.Relations n} {n} {φ : L.BoundedFormula α n} {v : α → M}
    {v' : β → M} {xs : Fin n → M}
    (h1 :
      ∀ (n) (t : L.Term (Sum α (Fin n))) (xs : Fin n → M),
        (ft n t).realize (Sum.elim v' xs) = t.realize (Sum.elim v xs))
    (h2 : ∀ (n) (R : L.Relations n) (x : Fin n → M), RelMap (fr n R) x = RelMap R x) :
    (φ.mapTermRel ft fr fun _ => id).Realize v' xs ↔ φ.Realize v xs := by
  induction' φ with _ _ _ _ _ _ _ _ _ _ _ ih1 ih2 _ _ ih
  · rfl
  · simp [mapTermRel, Realize, h1]
  · simp [mapTermRel, Realize, h1, h2]
  · simp [mapTermRel, Realize, ih1, ih2]
  · simp only [mapTermRel, Realize, ih, id.def]
#align first_order.language.bounded_formula.realize_map_term_rel_id FirstOrder.Language.BoundedFormula.realize_mapTermRel_id

theorem realize_mapTermRel_add_castLe [L'.Structure M] {k : ℕ}
    {ft : ∀ n, L.Term (Sum α (Fin n)) → L'.Term (Sum β (Fin (k + n)))}
    {fr : ∀ n, L.Relations n → L'.Relations n} {n} {φ : L.BoundedFormula α n}
    (v : ∀ {n}, (Fin (k + n) → M) → α → M) {v' : β → M} (xs : Fin (k + n) → M)
    (h1 :
      ∀ (n) (t : L.Term (Sum α (Fin n))) (xs' : Fin (k + n) → M),
        (ft n t).realize (Sum.elim v' xs') = t.realize (Sum.elim (v xs') (xs' ∘ Fin.natAdd _)))
    (h2 : ∀ (n) (R : L.Relations n) (x : Fin n → M), RelMap (fr n R) x = RelMap R x)
    (hv : ∀ (n) (xs : Fin (k + n) → M) (x : M), @v (n + 1) (snoc xs x : Fin _ → M) = v xs) :
    (φ.mapTermRel ft fr fun n => castLE (add_assoc _ _ _).symm.le).Realize v' xs ↔
      φ.Realize (v xs) (xs ∘ Fin.natAdd _) := by
  induction' φ with _ _ _ _ _ _ _ _ _ _ _ ih1 ih2 _ _ ih
  · rfl
  · simp [mapTermRel, Realize, h1]
  · simp [mapTermRel, Realize, h1, h2]
  · simp [mapTermRel, Realize, ih1, ih2]
  · simp [mapTermRel, Realize, ih, hv]
#align first_order.language.bounded_formula.realize_map_term_rel_add_cast_le FirstOrder.Language.BoundedFormula.realize_mapTermRel_add_castLe

theorem realize_relabel {m n : ℕ} {φ : L.BoundedFormula α n} {g : α → Sum β (Fin m)} {v : β → M}
    {xs : Fin (m + n) → M} :
    (φ.relabel g).Realize v xs ↔
      φ.Realize (Sum.elim v (xs ∘ Fin.castAdd n) ∘ g) (xs ∘ Fin.natAdd m) :=
  by rw [relabel, realize_mapTermRel_add_castLe] <;> intros <;> simp
#align first_order.language.bounded_formula.realize_relabel FirstOrder.Language.BoundedFormula.realize_relabel

theorem realize_liftAt {n n' m : ℕ} {φ : L.BoundedFormula α n} {v : α → M} {xs : Fin (n + n') → M}
    (hmn : m + n' ≤ n + 1) :
    (φ.liftAt n' m).Realize v xs ↔
      φ.Realize v (xs ∘ fun i => if ↑i < m then Fin.castAdd n' i else Fin.addNat i n') := by
  rw [liftAt]
  induction' φ with _ _ _ _ _ _ _ _ _ _ _ ih1 ih2 k _ ih3
  · simp [mapTermRel, Realize]
  · simp [mapTermRel, Realize, realize_rel, realize_liftAt, Sum.elim_comp_map]
  · simp [mapTermRel, Realize, realize_rel, realize_liftAt, Sum.elim_comp_map]
  · simp only [mapTermRel, Realize, ih1 hmn, ih2 hmn]
  · have h : k + 1 + n' = k + n' + 1 := by rw [add_assoc, add_comm 1 n', ← add_assoc]
    simp only [mapTermRel, Realize, realize_castLE_of_eq h, ih3 (hmn.trans k.succ.le_succ)]
    refine' forall_congr' fun x => iff_eq_eq.mpr (congr rfl (funext (Fin.lastCases _ fun i => _)))
    · simp only [Function.comp_apply, val_last, snoc_last]
      by_cases h : k < m
      · rw [if_pos h]
        refine' (congr rfl (ext _)).trans (snoc_last _ _)
        simp only [coe_cast, coe_castAdd, val_last, self_eq_add_right]
        refine'
          le_antisymm (le_of_add_le_add_left ((hmn.trans (Nat.succ_le_of_lt h)).trans _)) n'.zero_le
        rw [add_zero]
      · rw [if_neg h]
        refine' (congr rfl (ext _)).trans (snoc_last _ _)
        simp
    · simp only [Function.comp_apply, Fin.snoc_castSucc]
      refine' (congr rfl (ext _)).trans (snoc_castSucc _ _ _)
      simp only [coe_castSucc, coe_cast]
      split_ifs <;> simp
#align first_order.language.bounded_formula.realize_lift_at FirstOrder.Language.BoundedFormula.realize_liftAt

theorem realize_liftAt_one {n m : ℕ} {φ : L.BoundedFormula α n} {v : α → M} {xs : Fin (n + 1) → M}
    (hmn : m ≤ n) :
    (φ.liftAt 1 m).Realize v xs ↔
      φ.Realize v (xs ∘ fun i => if ↑i < m then castSucc i else i.succ) := by
  simp [realize_liftAt (add_le_add_right hmn 1), castSucc]
#align first_order.language.bounded_formula.realize_lift_at_one FirstOrder.Language.BoundedFormula.realize_liftAt_one

@[simp]
theorem realize_liftAt_one_self {n : ℕ} {φ : L.BoundedFormula α n} {v : α → M}
    {xs : Fin (n + 1) → M} : (φ.liftAt 1 n).Realize v xs ↔ φ.Realize v (xs ∘ castSucc) := by
  rw [realize_liftAt_one (refl n), iff_eq_eq]
  refine' congr rfl (congr rfl (funext fun i => _))
  rw [if_pos i.is_lt]
#align first_order.language.bounded_formula.realize_lift_at_one_self FirstOrder.Language.BoundedFormula.realize_liftAt_one_self

theorem realize_subst {φ : L.BoundedFormula α n} {tf : α → L.Term β} {v : β → M} {xs : Fin n → M} :
    (φ.subst tf).Realize v xs ↔ φ.Realize (fun a => (tf a).realize v) xs :=
  realize_mapTermRel_id
    (fun n t x => by
      rw [Term.realize_subst]
      rcongr a
      · cases a
        · simp only [Sum.elim_inl, Function.comp_apply, Term.realize_relabel, Sum.elim_comp_inl]
        · rfl)
    (by simp)
#align first_order.language.bounded_formula.realize_subst FirstOrder.Language.BoundedFormula.realize_subst

@[simp]
theorem realize_restrictFreeVar [DecidableEq α] {n : ℕ} {φ : L.BoundedFormula α n} {s : Set α}
    (h : ↑φ.freeVarFinset ⊆ s) {v : α → M} {xs : Fin n → M} :
    (φ.restrictFreeVar (Set.inclusion h)).Realize (v ∘ (↑)) xs ↔ φ.Realize v xs := by
  induction' φ with _ _ _ _ _ _ _ _ _ _ _ ih1 ih2 _ _ ih3
  · rfl
  · simp [restrictFreeVar, Realize]
  · simp [restrictFreeVar, Realize]
  · simp [restrictFreeVar, Realize, ih1, ih2]
  · simp [restrictFreeVar, Realize, ih3]
#align first_order.language.bounded_formula.realize_restrict_free_var FirstOrder.Language.BoundedFormula.realize_restrictFreeVar

theorem realize_constantsVarsEquiv [L[[α]].Structure M] [(lhomWithConstants L α).IsExpansionOn M]
    {n} {φ : L[[α]].BoundedFormula β n} {v : β → M} {xs : Fin n → M} :
    (constantsVarsEquiv φ).Realize (Sum.elim (fun a => ↑(L.con a)) v) xs ↔ φ.Realize v xs := by
  refine' realize_mapTermRel_id (fun n t xs => realize_constantsVarsEquivLeft) fun n R xs => _
  rw [← (lhomWithConstants L α).map_onRelation
      (Equiv.sumEmpty (L.Relations n) ((constantsOn α).Relations n) R) xs]
  rcongr
  cases' R with R R
  · simp
  · exact isEmptyElim R
#align first_order.language.bounded_formula.realize_constants_vars_equiv FirstOrder.Language.BoundedFormula.realize_constantsVarsEquiv

@[simp]
theorem realize_relabelEquiv {g : α ≃ β} {k} {φ : L.BoundedFormula α k} {v : β → M}
    {xs : Fin k → M} : (relabelEquiv g φ).Realize v xs ↔ φ.Realize (v ∘ g) xs := by
  simp only [relabelEquiv, mapTermRelEquiv_apply, Equiv.coe_refl]
  refine' realize_mapTermRel_id (fun n t xs => _) fun _ _ _ => rfl
  simp only [relabelEquiv_apply, Term.realize_relabel]
  refine' congr (congr rfl _) rfl
  ext (i | i) <;> rfl
#align first_order.language.bounded_formula.realize_relabel_equiv FirstOrder.Language.BoundedFormula.realize_relabelEquiv

variable [Nonempty M]

theorem realize_all_liftAt_one_self {n : ℕ} {φ : L.BoundedFormula α n} {v : α → M}
    {xs : Fin n → M} : (φ.liftAt 1 n).all.Realize v xs ↔ φ.Realize v xs := by
  inhabit M
  simp only [realize_all, realize_liftAt_one_self]
  refine' ⟨fun h => _, fun h a => _⟩
  · refine' (congr rfl (funext fun i => _)).mp (h default)
    simp
  · refine' (congr rfl (funext fun i => _)).mp h
    simp
#align first_order.language.bounded_formula.realize_all_lift_at_one_self FirstOrder.Language.BoundedFormula.realize_all_liftAt_one_self

theorem realize_toPrenexImpRight {φ ψ : L.BoundedFormula α n} (hφ : IsQF φ) (hψ : IsPrenex ψ)
    {v : α → M} {xs : Fin n → M} :
    (φ.toPrenexImpRight ψ).Realize v xs ↔ (φ.imp ψ).Realize v xs := by
  induction' hψ with _ _ hψ _ _ _hψ ih _ _ _hψ ih
  · rw [hψ.toPrenexImpRight]
  · refine' _root_.trans (forall_congr' fun _ => ih hφ.liftAt) _
    simp only [realize_imp, realize_liftAt_one_self, snoc_comp_castSucc, realize_all]
    exact ⟨fun h1 a h2 => h1 h2 a, fun h1 h2 a => h1 a h2⟩
  · unfold toPrenexImpRight
    rw [realize_ex]
    refine' _root_.trans (exists_congr fun _ => ih hφ.liftAt) _
    simp only [realize_imp, realize_liftAt_one_self, snoc_comp_castSucc, realize_ex]
    refine' ⟨_, fun h' => _⟩
    · rintro ⟨a, ha⟩ h
      exact ⟨a, ha h⟩
    · by_cases φ.Realize v xs
      · obtain ⟨a, ha⟩ := h' h
        exact ⟨a, fun _ => ha⟩
      · inhabit M
        exact ⟨default, fun h'' => (h h'').elim⟩
#align first_order.language.bounded_formula.realize_to_prenex_imp_right FirstOrder.Language.BoundedFormula.realize_toPrenexImpRight

theorem realize_toPrenexImp {φ ψ : L.BoundedFormula α n} (hφ : IsPrenex φ) (hψ : IsPrenex ψ)
    {v : α → M} {xs : Fin n → M} : (φ.toPrenexImp ψ).Realize v xs ↔ (φ.imp ψ).Realize v xs := by
  revert ψ
  induction' hφ with _ _ hφ _ _ _hφ ih _ _ _hφ ih <;> intro ψ hψ
  · rw [hφ.toPrenexImp]
    exact realize_toPrenexImpRight hφ hψ
  · unfold toPrenexImp
    rw [realize_ex]
    refine' _root_.trans (exists_congr fun _ => ih hψ.liftAt) _
    simp only [realize_imp, realize_liftAt_one_self, snoc_comp_castSucc, realize_all]
    refine' ⟨_, fun h' => _⟩
    · rintro ⟨a, ha⟩ h
      exact ha (h a)
    · by_cases ψ.Realize v xs
      · inhabit M
        exact ⟨default, fun _h'' => h⟩
      · obtain ⟨a, ha⟩ := not_forall.1 (h ∘ h')
        exact ⟨a, fun h => (ha h).elim⟩
  · refine' _root_.trans (forall_congr' fun _ => ih hψ.liftAt) _
    simp
#align first_order.language.bounded_formula.realize_to_prenex_imp FirstOrder.Language.BoundedFormula.realize_toPrenexImp

@[simp]
theorem realize_toPrenex (φ : L.BoundedFormula α n) {v : α → M} :
    ∀ {xs : Fin n → M}, φ.toPrenex.Realize v xs ↔ φ.Realize v xs := by
  induction' φ with _ _ _ _ _ _ _ _ _ f1 f2 h1 h2 _ _ h
  · exact Iff.rfl
  · exact Iff.rfl
  · exact Iff.rfl
  · intros
    rw [toPrenex, realize_toPrenexImp f1.toPrenex_isPrenex f2.toPrenex_isPrenex, realize_imp,
      realize_imp, h1, h2]
  · intros
    rw [realize_all, toPrenex, realize_all]
    exact forall_congr' fun a => h
#align first_order.language.bounded_formula.realize_to_prenex FirstOrder.Language.BoundedFormula.realize_toPrenex

end BoundedFormula


--Porting note: no `protected` attribute in Lean4
-- attribute [protected] bounded_formula.falsum bounded_formula.equal bounded_formula.rel

-- attribute [protected] bounded_formula.imp bounded_formula.all

namespace LHom

open BoundedFormula

@[simp]
theorem realize_onBoundedFormula [L'.Structure M] (φ : L →ᴸ L') [φ.IsExpansionOn M] {n : ℕ}
    (ψ : L.BoundedFormula α n) {v : α → M} {xs : Fin n → M} :
    (φ.onBoundedFormula ψ).Realize v xs ↔ ψ.Realize v xs := by
  induction' ψ with _ _ _ _ _ _ _ _ _ _ _ ih1 ih2 _ _ ih3
  · rfl
  · simp only [onBoundedFormula, realize_bdEqual, realize_onTerm]
    rfl
  · simp only [onBoundedFormula, realize_rel, LHom.map_onRelation,
      Function.comp_apply, realize_onTerm]
    rfl
  · simp only [onBoundedFormula, ih1, ih2, realize_imp]
  · simp only [onBoundedFormula, ih3, realize_all]
set_option linter.uppercaseLean3 false in
#align first_order.language.Lhom.realize_on_bounded_formula FirstOrder.Language.LHom.realize_onBoundedFormula

end LHom

--Porting note: no `protected` attribute in Lean4
-- attribute [protected] bounded_formula.falsum bounded_formula.equal bounded_formula.rel

-- attribute [protected] bounded_formula.imp bounded_formula.all

namespace Formula

/-- A formula can be evaluated as true or false by giving values to each free variable. -/
nonrec def Realize (φ : L.Formula α) (v : α → M) : Prop :=
  φ.Realize v default
#align first_order.language.formula.realize FirstOrder.Language.Formula.Realize

variable {φ ψ : L.Formula α} {v : α → M}

@[simp]
theorem realize_not : φ.not.Realize v ↔ ¬φ.Realize v :=
  Iff.rfl
#align first_order.language.formula.realize_not FirstOrder.Language.Formula.realize_not

@[simp]
theorem realize_bot : (⊥ : L.Formula α).Realize v ↔ False :=
  Iff.rfl
#align first_order.language.formula.realize_bot FirstOrder.Language.Formula.realize_bot

@[simp]
theorem realize_top : (⊤ : L.Formula α).Realize v ↔ True :=
  BoundedFormula.realize_top
#align first_order.language.formula.realize_top FirstOrder.Language.Formula.realize_top

@[simp]
theorem realize_inf : (φ ⊓ ψ).Realize v ↔ φ.Realize v ∧ ψ.Realize v :=
  BoundedFormula.realize_inf
#align first_order.language.formula.realize_inf FirstOrder.Language.Formula.realize_inf

@[simp]
theorem realize_imp : (φ.imp ψ).Realize v ↔ φ.Realize v → ψ.Realize v :=
  BoundedFormula.realize_imp
#align first_order.language.formula.realize_imp FirstOrder.Language.Formula.realize_imp

@[simp]
theorem realize_rel {k : ℕ} {R : L.Relations k} {ts : Fin k → L.Term α} :
    (R.formula ts).Realize v ↔ RelMap R fun i => (ts i).realize v :=
  BoundedFormula.realize_rel.trans (by simp)
#align first_order.language.formula.realize_rel FirstOrder.Language.Formula.realize_rel

@[simp]
theorem realize_rel₁ {R : L.Relations 1} {t : L.Term _} :
    (R.formula₁ t).Realize v ↔ RelMap R ![t.realize v] := by
  rw [Relations.formula₁, realize_rel, iff_eq_eq]
  refine' congr rfl (funext fun _ => _)
  simp only [Matrix.cons_val_fin_one]
#align first_order.language.formula.realize_rel₁ FirstOrder.Language.Formula.realize_rel₁

@[simp]
theorem realize_rel₂ {R : L.Relations 2} {t₁ t₂ : L.Term _} :
    (R.formula₂ t₁ t₂).Realize v ↔ RelMap R ![t₁.realize v, t₂.realize v] := by
  rw [Relations.formula₂, realize_rel, iff_eq_eq]
  refine' congr rfl (funext (Fin.cases _ _))
  · simp only [Matrix.cons_val_zero]
  · simp only [Matrix.cons_val_succ, Matrix.cons_val_fin_one, forall_const]
#align first_order.language.formula.realize_rel₂ FirstOrder.Language.Formula.realize_rel₂

@[simp]
theorem realize_sup : (φ ⊔ ψ).Realize v ↔ φ.Realize v ∨ ψ.Realize v :=
  BoundedFormula.realize_sup
#align first_order.language.formula.realize_sup FirstOrder.Language.Formula.realize_sup

@[simp]
theorem realize_iff : (φ.iff ψ).Realize v ↔ (φ.Realize v ↔ ψ.Realize v) :=
  BoundedFormula.realize_iff
#align first_order.language.formula.realize_iff FirstOrder.Language.Formula.realize_iff

@[simp]
theorem realize_relabel {φ : L.Formula α} {g : α → β} {v : β → M} :
    (φ.relabel g).Realize v ↔ φ.Realize (v ∘ g) := by
  rw [Realize, Realize, relabel, BoundedFormula.realize_relabel, iff_eq_eq, Fin.castAdd_zero]
  exact congr rfl (funext finZeroElim)
#align first_order.language.formula.realize_relabel FirstOrder.Language.Formula.realize_relabel

theorem realize_relabel_sum_inr (φ : L.Formula (Fin n)) {v : Empty → M} {x : Fin n → M} :
    (BoundedFormula.relabel Sum.inr φ).Realize v x ↔ φ.Realize x := by
  rw [BoundedFormula.realize_relabel, Formula.Realize, Sum.elim_comp_inr, Fin.castAdd_zero,
    cast_refl, Function.comp.right_id,
    Subsingleton.elim (x ∘ (natAdd n : Fin 0 → Fin n)) default]
#align first_order.language.formula.realize_relabel_sum_inr FirstOrder.Language.Formula.realize_relabel_sum_inr

@[simp]
theorem realize_equal {t₁ t₂ : L.Term α} {x : α → M} :
    (t₁.equal t₂).Realize x ↔ t₁.realize x = t₂.realize x := by simp [Term.equal, Realize]
#align first_order.language.formula.realize_equal FirstOrder.Language.Formula.realize_equal

@[simp]
theorem realize_graph {f : L.Functions n} {x : Fin n → M} {y : M} :
    (Formula.graph f).Realize (Fin.cons y x : _ → M) ↔ funMap f x = y := by
  simp only [Formula.graph, Term.realize, realize_equal, Fin.cons_zero, Fin.cons_succ]
  rw [eq_comm]
#align first_order.language.formula.realize_graph FirstOrder.Language.Formula.realize_graph

end Formula

@[simp]
theorem LHom.realize_onFormula [L'.Structure M] (φ : L →ᴸ L') [φ.IsExpansionOn M] (ψ : L.Formula α)
    {v : α → M} : (φ.onFormula ψ).Realize v ↔ ψ.Realize v :=
  φ.realize_onBoundedFormula ψ
set_option linter.uppercaseLean3 false in
#align first_order.language.Lhom.realize_on_formula FirstOrder.Language.LHom.realize_onFormula

@[simp]
theorem LHom.setOf_realize_onFormula [L'.Structure M] (φ : L →ᴸ L') [φ.IsExpansionOn M]
    (ψ : L.Formula α) : (setOf (φ.onFormula ψ).Realize : Set (α → M)) = setOf ψ.Realize := by
  ext
  simp
set_option linter.uppercaseLean3 false in
#align first_order.language.Lhom.set_of_realize_on_formula FirstOrder.Language.LHom.setOf_realize_onFormula

variable (M)

/-- A sentence can be evaluated as true or false in a structure. -/
nonrec def Sentence.Realize (φ : L.Sentence) : Prop :=
  φ.Realize (default : _ → M)
#align first_order.language.sentence.realize FirstOrder.Language.Sentence.Realize

-- input using \|= or \vDash, but not using \models
@[inherit_doc Sentence.Realize]
infixl:51 " ⊨ " => Sentence.Realize

@[simp]
theorem Sentence.realize_not {φ : L.Sentence} : M ⊨ φ.not ↔ ¬M ⊨ φ :=
  Iff.rfl
#align first_order.language.sentence.realize_not FirstOrder.Language.Sentence.realize_not

namespace Formula

@[simp]
theorem realize_equivSentence_symm_con [L[[α]].Structure M]
    [(L.lhomWithConstants α).IsExpansionOn M] (φ : L[[α]].Sentence) :
    ((equivSentence.symm φ).Realize fun a => (L.con a : M)) ↔ φ.Realize M := by
  simp only [equivSentence, Equiv.symm_symm, Equiv.coe_trans, Realize,
    BoundedFormula.realize_relabelEquiv, Function.comp]
  refine' _root_.trans _ BoundedFormula.realize_constantsVarsEquiv
  rw [iff_iff_eq]
  congr with (_ | a)
  · simp
  · cases a
#align first_order.language.formula.realize_equiv_sentence_symm_con FirstOrder.Language.Formula.realize_equivSentence_symm_con

@[simp]
theorem realize_equivSentence [L[[α]].Structure M] [(L.lhomWithConstants α).IsExpansionOn M]
    (φ : L.Formula α) : (equivSentence φ).Realize M ↔ φ.Realize fun a => (L.con a : M) := by
  rw [← realize_equivSentence_symm_con M (equivSentence φ), _root_.Equiv.symm_apply_apply]
#align first_order.language.formula.realize_equiv_sentence FirstOrder.Language.Formula.realize_equivSentence

theorem realize_equivSentence_symm (φ : L[[α]].Sentence) (v : α → M) :
    (equivSentence.symm φ).Realize v ↔
      @Sentence.Realize _ M (@Language.withConstantsStructure L M _ α (constantsOn.structure v))
        φ :=
  letI := constantsOn.structure v
  realize_equivSentence_symm_con M φ
#align first_order.language.formula.realize_equiv_sentence_symm FirstOrder.Language.Formula.realize_equivSentence_symm

end Formula

@[simp]
theorem LHom.realize_onSentence [L'.Structure M] (φ : L →ᴸ L') [φ.IsExpansionOn M]
    (ψ : L.Sentence) : M ⊨ φ.onSentence ψ ↔ M ⊨ ψ :=
  φ.realize_onFormula ψ
set_option linter.uppercaseLean3 false in
#align first_order.language.Lhom.realize_on_sentence FirstOrder.Language.LHom.realize_onSentence

variable (L)

/-- The complete theory of a structure `M` is the set of all sentences `M` satisfies. -/
def completeTheory : L.Theory :=
  { φ | M ⊨ φ }
#align first_order.language.complete_theory FirstOrder.Language.completeTheory

variable (N)

/-- Two structures are elementarily equivalent when they satisfy the same sentences. -/
def ElementarilyEquivalent : Prop :=
  L.completeTheory M = L.completeTheory N
#align first_order.language.elementarily_equivalent FirstOrder.Language.ElementarilyEquivalent

@[inherit_doc FirstOrder.Language.ElementarilyEquivalent]
scoped[FirstOrder]
  notation:25 A " ≅[" L "] " B:50 => FirstOrder.Language.ElementarilyEquivalent L A B

variable {L} {M} {N}

@[simp]
theorem mem_completeTheory {φ : Sentence L} : φ ∈ L.completeTheory M ↔ M ⊨ φ :=
  Iff.rfl
#align first_order.language.mem_complete_theory FirstOrder.Language.mem_completeTheory

theorem elementarilyEquivalent_iff : M ≅[L] N ↔ ∀ φ : L.Sentence, M ⊨ φ ↔ N ⊨ φ := by
  simp only [ElementarilyEquivalent, Set.ext_iff, completeTheory, Set.mem_setOf_eq]
#align first_order.language.elementarily_equivalent_iff FirstOrder.Language.elementarilyEquivalent_iff

variable (M)

/-- A model of a theory is a structure in which every sentence is realized as true. -/
class Theory.Model (T : L.Theory) : Prop where
  realize_of_mem : ∀ φ ∈ T, M ⊨ φ
set_option linter.uppercaseLean3 false in
#align first_order.language.Theory.model FirstOrder.Language.Theory.Model

-- input using \|= or \vDash, but not using \models
@[inherit_doc Theory.Model]
infixl:51 " ⊨ " => Theory.Model

variable {M} (T : L.Theory)

@[simp default-10]
theorem Theory.model_iff : M ⊨ T ↔ ∀ φ ∈ T, M ⊨ φ :=
  ⟨fun h => h.realize_of_mem, fun h => ⟨h⟩⟩
set_option linter.uppercaseLean3 false in
#align first_order.language.Theory.model_iff FirstOrder.Language.Theory.model_iff

theorem Theory.realize_sentence_of_mem [M ⊨ T] {φ : L.Sentence} (h : φ ∈ T) : M ⊨ φ :=
  Theory.Model.realize_of_mem φ h
set_option linter.uppercaseLean3 false in
#align first_order.language.Theory.realize_sentence_of_mem FirstOrder.Language.Theory.realize_sentence_of_mem

@[simp]
theorem LHom.onTheory_model [L'.Structure M] (φ : L →ᴸ L') [φ.IsExpansionOn M] (T : L.Theory) :
    M ⊨ φ.onTheory T ↔ M ⊨ T := by simp [Theory.model_iff, LHom.onTheory]
set_option linter.uppercaseLean3 false in
#align first_order.language.Lhom.on_Theory_model FirstOrder.Language.LHom.onTheory_model

variable {T}

instance model_empty : M ⊨ (∅ : L.Theory) :=
  ⟨fun φ hφ => (Set.not_mem_empty φ hφ).elim⟩
#align first_order.language.model_empty FirstOrder.Language.model_empty

namespace Theory

theorem Model.mono {T' : L.Theory} (_h : M ⊨ T') (hs : T ⊆ T') : M ⊨ T :=
  ⟨fun _φ hφ => T'.realize_sentence_of_mem (hs hφ)⟩
set_option linter.uppercaseLean3 false in
#align first_order.language.Theory.model.mono FirstOrder.Language.Theory.Model.mono

theorem Model.union {T' : L.Theory} (h : M ⊨ T) (h' : M ⊨ T') : M ⊨ T ∪ T' := by
  simp only [model_iff, Set.mem_union] at *
  exact fun φ hφ => hφ.elim (h _) (h' _)
set_option linter.uppercaseLean3 false in
#align first_order.language.Theory.model.union FirstOrder.Language.Theory.Model.union

@[simp]
theorem model_union_iff {T' : L.Theory} : M ⊨ T ∪ T' ↔ M ⊨ T ∧ M ⊨ T' :=
  ⟨fun h => ⟨h.mono (T.subset_union_left T'), h.mono (T.subset_union_right T')⟩, fun h =>
    h.1.union h.2⟩
set_option linter.uppercaseLean3 false in
#align first_order.language.Theory.model_union_iff FirstOrder.Language.Theory.model_union_iff

theorem model_singleton_iff {φ : L.Sentence} : M ⊨ ({φ} : L.Theory) ↔ M ⊨ φ := by simp
set_option linter.uppercaseLean3 false in
#align first_order.language.Theory.model_singleton_iff FirstOrder.Language.Theory.model_singleton_iff

theorem model_iff_subset_completeTheory : M ⊨ T ↔ T ⊆ L.completeTheory M :=
  T.model_iff
set_option linter.uppercaseLean3 false in
#align first_order.language.Theory.model_iff_subset_complete_theory FirstOrder.Language.Theory.model_iff_subset_completeTheory

theorem completeTheory.subset [MT : M ⊨ T] : T ⊆ L.completeTheory M :=
  model_iff_subset_completeTheory.1 MT
set_option linter.uppercaseLean3 false in
#align first_order.language.Theory.complete_theory.subset FirstOrder.Language.Theory.completeTheory.subset

end Theory

instance model_completeTheory : M ⊨ L.completeTheory M :=
  Theory.model_iff_subset_completeTheory.2 (subset_refl _)
#align first_order.language.model_complete_theory FirstOrder.Language.model_completeTheory

variable (M N)

theorem realize_iff_of_model_completeTheory [N ⊨ L.completeTheory M] (φ : L.Sentence) :
    N ⊨ φ ↔ M ⊨ φ := by
  refine' ⟨fun h => _, (L.completeTheory M).realize_sentence_of_mem⟩
  contrapose! h
  rw [← Sentence.realize_not] at *
  exact (L.completeTheory M).realize_sentence_of_mem (mem_completeTheory.2 h)
#align first_order.language.realize_iff_of_model_complete_theory FirstOrder.Language.realize_iff_of_model_completeTheory

variable {M N}

namespace BoundedFormula

@[simp]
theorem realize_alls {φ : L.BoundedFormula α n} {v : α → M} :
    φ.alls.Realize v ↔ ∀ xs : Fin n → M, φ.Realize v xs := by
  induction' n with n ih
  · exact Unique.forall_iff.symm
  · simp only [alls, ih, Realize]
    exact ⟨fun h xs => Fin.snoc_init_self xs ▸ h _ _, fun h xs x => h (Fin.snoc xs x)⟩
#align first_order.language.bounded_formula.realize_alls FirstOrder.Language.BoundedFormula.realize_alls

@[simp]
theorem realize_exs {φ : L.BoundedFormula α n} {v : α → M} :
    φ.exs.Realize v ↔ ∃ xs : Fin n → M, φ.Realize v xs := by
  induction' n with n ih
  · exact Unique.exists_iff.symm
  · simp only [BoundedFormula.exs, ih, realize_ex]
    constructor
    · rintro ⟨xs, x, h⟩
      exact ⟨_, h⟩
    · rintro ⟨xs, h⟩
      rw [← Fin.snoc_init_self xs] at h
      exact ⟨_, _, h⟩
#align first_order.language.bounded_formula.realize_exs FirstOrder.Language.BoundedFormula.realize_exs

@[simp]
theorem realize_toFormula (φ : L.BoundedFormula α n) (v : Sum α (Fin n) → M) :
    φ.toFormula.Realize v ↔ φ.Realize (v ∘ Sum.inl) (v ∘ Sum.inr) := by
  induction' φ with _ _ _ _ _ _ _ _ _ _ _ ih1 ih2 _ _ ih3 a8 a9 a0
  · rfl
  · simp [BoundedFormula.Realize]
  · simp [BoundedFormula.Realize]
  · rw [toFormula, Formula.Realize, realize_imp, ← Formula.Realize, ih1, ← Formula.Realize, ih2,
      realize_imp]
  · rw [toFormula, Formula.Realize, realize_all, realize_all]
    refine' forall_congr' fun a => _
    have h := ih3 (Sum.elim (v ∘ Sum.inl) (snoc (v ∘ Sum.inr) a))
    simp only [Sum.elim_comp_inl, Sum.elim_comp_inr] at h
    rw [← h, realize_relabel, Formula.Realize, iff_iff_eq]
    simp only [Function.comp]
    congr with x
    · cases' x with _ x
      · simp
      · refine' Fin.lastCases _ _ x
        · rw [Sum.elim_inr, Sum.elim_inr,
            finSumFinEquiv_symm_last, Sum.map_inr, Sum.elim_inr]
          simp [Fin.snoc]
        · simp only [castSucc, Function.comp_apply, Sum.elim_inr,
            finSumFinEquiv_symm_apply_castAdd, Sum.map_inl, Sum.elim_inl]
          rw [← castSucc]
          simp
    · exact Fin.elim0 x
#align first_order.language.bounded_formula.realize_to_formula FirstOrder.Language.BoundedFormula.realize_toFormula

end BoundedFormula

namespace Equiv

@[simp]
theorem realize_boundedFormula (g : M ≃[L] N) (φ : L.BoundedFormula α n) {v : α → M}
    {xs : Fin n → M} : φ.Realize (g ∘ v) (g ∘ xs) ↔ φ.Realize v xs := by
  induction' φ with _ _ _ _ _ _ _ _ _ _ _ ih1 ih2 _ _ ih3
  · rfl
  · simp only [BoundedFormula.Realize, ← Sum.comp_elim, Equiv.realize_term, g.injective.eq_iff]
  · simp only [BoundedFormula.Realize, ← Sum.comp_elim, Equiv.realize_term]
    exact g.map_rel _ _
  · rw [BoundedFormula.Realize, ih1, ih2, BoundedFormula.Realize]
  · rw [BoundedFormula.Realize, BoundedFormula.Realize]
    constructor
    · intro h a
      have h' := h (g a)
      rw [← Fin.comp_snoc, ih3] at h'
      exact h'
    · intro h a
      have h' := h (g.symm a)
      rw [← ih3, Fin.comp_snoc, g.apply_symm_apply] at h'
      exact h'
#align first_order.language.equiv.realize_bounded_formula FirstOrder.Language.Equiv.realize_boundedFormula

@[simp]
theorem realize_formula (g : M ≃[L] N) (φ : L.Formula α) {v : α → M} :
    φ.Realize (g ∘ v) ↔ φ.Realize v := by
  rw [Formula.Realize, Formula.Realize, ← g.realize_boundedFormula φ, iff_eq_eq,
    Unique.eq_default (g ∘ default)]
#align first_order.language.equiv.realize_formula FirstOrder.Language.Equiv.realize_formula

theorem realize_sentence (g : M ≃[L] N) (φ : L.Sentence) : M ⊨ φ ↔ N ⊨ φ := by
  rw [Sentence.Realize, Sentence.Realize, ← g.realize_formula, Unique.eq_default (g ∘ default)]
#align first_order.language.equiv.realize_sentence FirstOrder.Language.Equiv.realize_sentence

theorem theory_model (g : M ≃[L] N) [M ⊨ T] : N ⊨ T :=
  ⟨fun φ hφ => (g.realize_sentence φ).1 (Theory.realize_sentence_of_mem T hφ)⟩
set_option linter.uppercaseLean3 false in
#align first_order.language.equiv.Theory_model FirstOrder.Language.Equiv.theory_model

theorem elementarilyEquivalent (g : M ≃[L] N) : M ≅[L] N :=
  elementarilyEquivalent_iff.2 g.realize_sentence
#align first_order.language.equiv.elementarily_equivalent FirstOrder.Language.Equiv.elementarilyEquivalent

end Equiv

namespace Relations

open BoundedFormula

variable {r : L.Relations 2}

@[simp]
theorem realize_reflexive : M ⊨ r.reflexive ↔ Reflexive fun x y : M => RelMap r ![x, y] :=
  forall_congr' fun _ => realize_rel₂
#align first_order.language.relations.realize_reflexive FirstOrder.Language.Relations.realize_reflexive

@[simp]
theorem realize_irreflexive : M ⊨ r.irreflexive ↔ Irreflexive fun x y : M => RelMap r ![x, y] :=
  forall_congr' fun _ => not_congr realize_rel₂
#align first_order.language.relations.realize_irreflexive FirstOrder.Language.Relations.realize_irreflexive

@[simp]
theorem realize_symmetric : M ⊨ r.symmetric ↔ Symmetric fun x y : M => RelMap r ![x, y] :=
  forall_congr' fun _ => forall_congr' fun _ => imp_congr realize_rel₂ realize_rel₂
#align first_order.language.relations.realize_symmetric FirstOrder.Language.Relations.realize_symmetric

@[simp]
theorem realize_antisymmetric :
    M ⊨ r.antisymmetric ↔ AntiSymmetric fun x y : M => RelMap r ![x, y] :=
  forall_congr' fun _ =>
    forall_congr' fun _ => imp_congr realize_rel₂ (imp_congr realize_rel₂ Iff.rfl)
#align first_order.language.relations.realize_antisymmetric FirstOrder.Language.Relations.realize_antisymmetric

@[simp]
theorem realize_transitive : M ⊨ r.transitive ↔ Transitive fun x y : M => RelMap r ![x, y] :=
  forall_congr' fun _ =>
    forall_congr' fun _ =>
      forall_congr' fun _ => imp_congr realize_rel₂ (imp_congr realize_rel₂ realize_rel₂)
#align first_order.language.relations.realize_transitive FirstOrder.Language.Relations.realize_transitive

@[simp]
theorem realize_total : M ⊨ r.total ↔ Total fun x y : M => RelMap r ![x, y] :=
  forall_congr' fun _ =>
    forall_congr' fun _ => realize_sup.trans (or_congr realize_rel₂ realize_rel₂)
#align first_order.language.relations.realize_total FirstOrder.Language.Relations.realize_total

end Relations

section Cardinality

variable (L)
@[simp]
theorem Sentence.realize_cardGe (n) : M ⊨ Sentence.cardGe L n ↔ ↑n ≤ #M := by
  rw [← lift_mk_fin, ← lift_le.{0}, lift_lift, lift_mk_le, Sentence.cardGe, Sentence.Realize,
    BoundedFormula.realize_exs]
  simp_rw [BoundedFormula.realize_foldr_inf]
  simp only [Function.comp_apply, List.mem_map, Prod.exists, Ne.def, List.mem_product,
    List.mem_finRange, forall_exists_index, and_imp, List.mem_filter, true_and_iff]
  refine' ⟨_, fun xs => ⟨xs.some, _⟩⟩
  · rintro ⟨xs, h⟩
    refine' ⟨⟨xs, fun i j ij => _⟩⟩
    contrapose! ij
    have hij := h _ i j (by simpa using ij) rfl
    simp only [BoundedFormula.realize_not, Term.realize, BoundedFormula.realize_bdEqual,
      Sum.elim_inr] at hij
    exact hij
  · rintro _ i j ij rfl
    simpa using ij
#align first_order.language.sentence.realize_card_ge FirstOrder.Language.Sentence.realize_cardGe

@[simp]
theorem model_infiniteTheory_iff : M ⊨ L.infiniteTheory ↔ Infinite M := by
  simp [infiniteTheory, infinite_iff, aleph0_le]
#align first_order.language.model_infinite_theory_iff FirstOrder.Language.model_infiniteTheory_iff

instance model_infiniteTheory [h : Infinite M] : M ⊨ L.infiniteTheory :=
  L.model_infiniteTheory_iff.2 h
#align first_order.language.model_infinite_theory FirstOrder.Language.model_infiniteTheory

@[simp]
theorem model_nonemptyTheory_iff : M ⊨ L.nonemptyTheory ↔ Nonempty M := by
  simp only [nonemptyTheory, Theory.model_iff, Set.mem_singleton_iff, forall_eq,
    Sentence.realize_cardGe, Nat.cast_one, one_le_iff_ne_zero, mk_ne_zero_iff]
#align first_order.language.model_nonempty_theory_iff FirstOrder.Language.model_nonemptyTheory_iff

instance model_nonempty [h : Nonempty M] : M ⊨ L.nonemptyTheory :=
  L.model_nonemptyTheory_iff.2 h
#align first_order.language.model_nonempty FirstOrder.Language.model_nonempty

theorem model_distinctConstantsTheory {M : Type w} [L[[α]].Structure M] (s : Set α) :
    M ⊨ L.distinctConstantsTheory s ↔ Set.InjOn (fun i : α => (L.con i : M)) s := by
  simp only [distinctConstantsTheory, Theory.model_iff, Set.mem_image, Set.mem_inter,
    Set.mem_prod, Set.mem_compl, Prod.exists, forall_exists_index, and_imp]
  refine' ⟨fun h a as b bs ab => _, _⟩
  · contrapose! ab
    have h' := h _ a b ⟨⟨as, bs⟩, ab⟩ rfl
    simp only [Sentence.Realize, Formula.realize_not, Formula.realize_equal,
      Term.realize_constants] at h'
    exact h'
  · rintro h φ a b ⟨⟨as, bs⟩, ab⟩ rfl
    simp only [Sentence.Realize, Formula.realize_not, Formula.realize_equal, Term.realize_constants]
    exact fun contra => ab (h as bs contra)
#align first_order.language.model_distinct_constants_theory FirstOrder.Language.model_distinctConstantsTheory

theorem card_le_of_model_distinctConstantsTheory (s : Set α) (M : Type w) [L[[α]].Structure M]
    [h : M ⊨ L.distinctConstantsTheory s] : Cardinal.lift.{w} #s ≤ Cardinal.lift.{u'} #M :=
  lift_mk_le'.2 ⟨⟨_, Set.injOn_iff_injective.1 ((L.model_distinctConstantsTheory s).1 h)⟩⟩
#align first_order.language.card_le_of_model_distinct_constants_theory FirstOrder.Language.card_le_of_model_distinctConstantsTheory

end Cardinality

namespace ElementarilyEquivalent

@[symm]
nonrec theorem symm (h : M ≅[L] N) : N ≅[L] M :=
  h.symm
#align first_order.language.elementarily_equivalent.symm FirstOrder.Language.ElementarilyEquivalent.symm

@[trans]
nonrec theorem trans (MN : M ≅[L] N) (NP : N ≅[L] P) : M ≅[L] P :=
  MN.trans NP
#align first_order.language.elementarily_equivalent.trans FirstOrder.Language.ElementarilyEquivalent.trans

theorem completeTheory_eq (h : M ≅[L] N) : L.completeTheory M = L.completeTheory N :=
  h
#align first_order.language.elementarily_equivalent.complete_theory_eq FirstOrder.Language.ElementarilyEquivalent.completeTheory_eq

theorem realize_sentence (h : M ≅[L] N) (φ : L.Sentence) : M ⊨ φ ↔ N ⊨ φ :=
  (elementarilyEquivalent_iff.1 h) φ
#align first_order.language.elementarily_equivalent.realize_sentence FirstOrder.Language.ElementarilyEquivalent.realize_sentence

theorem theory_model_iff (h : M ≅[L] N) : M ⊨ T ↔ N ⊨ T := by
  rw [Theory.model_iff_subset_completeTheory, Theory.model_iff_subset_completeTheory,
    h.completeTheory_eq]
set_option linter.uppercaseLean3 false in
#align first_order.language.elementarily_equivalent.Theory_model_iff FirstOrder.Language.ElementarilyEquivalent.theory_model_iff

theorem theory_model [MT : M ⊨ T] (h : M ≅[L] N) : N ⊨ T :=
  h.theory_model_iff.1 MT
set_option linter.uppercaseLean3 false in
#align first_order.language.elementarily_equivalent.Theory_model FirstOrder.Language.ElementarilyEquivalent.theory_model

theorem nonempty_iff (h : M ≅[L] N) : Nonempty M ↔ Nonempty N :=
  (model_nonemptyTheory_iff L).symm.trans (h.theory_model_iff.trans (model_nonemptyTheory_iff L))
#align first_order.language.elementarily_equivalent.nonempty_iff FirstOrder.Language.ElementarilyEquivalent.nonempty_iff

theorem nonempty [Mn : Nonempty M] (h : M ≅[L] N) : Nonempty N :=
  h.nonempty_iff.1 Mn
#align first_order.language.elementarily_equivalent.nonempty FirstOrder.Language.ElementarilyEquivalent.nonempty

theorem infinite_iff (h : M ≅[L] N) : Infinite M ↔ Infinite N :=
  (model_infiniteTheory_iff L).symm.trans (h.theory_model_iff.trans (model_infiniteTheory_iff L))
#align first_order.language.elementarily_equivalent.infinite_iff FirstOrder.Language.ElementarilyEquivalent.infinite_iff

theorem infinite [Mi : Infinite M] (h : M ≅[L] N) : Infinite N :=
  h.infinite_iff.1 Mi
#align first_order.language.elementarily_equivalent.infinite FirstOrder.Language.ElementarilyEquivalent.infinite

end ElementarilyEquivalent

end Language

end FirstOrder<|MERGE_RESOLUTION|>--- conflicted
+++ resolved
@@ -352,19 +352,11 @@
   simp only [BoundedFormula.iff, realize_inf, realize_imp, and_imp, ← iff_def]
 #align first_order.language.bounded_formula.realize_iff FirstOrder.Language.BoundedFormula.realize_iff
 
-<<<<<<< HEAD
-theorem realize_castLe_of_eq {m n : ℕ} (h : m = n) {h' : m ≤ n} {φ : L.BoundedFormula α m}
+theorem realize_castLE_of_eq {m n : ℕ} (h : m = n) {h' : m ≤ n} {φ : L.BoundedFormula α m}
     {v : α → M} {xs : Fin n → M} : (φ.castLE h').Realize v xs ↔ φ.Realize v (xs ∘ cast h) := by
   subst h
   simp only [castLE_rfl, cast_refl, OrderIso.coe_refl, Function.comp.right_id]
-#align first_order.language.bounded_formula.realize_cast_le_of_eq FirstOrder.Language.BoundedFormula.realize_castLe_of_eqₓ
-=======
-theorem realize_castLE_of_eq {m n : ℕ} (h : m = n) {h' : m ≤ n} {φ : L.BoundedFormula α m}
-    {v : α → M} {xs : Fin n → M} : (φ.castLE h').Realize v xs ↔ φ.Realize v (xs ∘ castIso h) := by
-  subst h
-  simp only [castLE_rfl, castIso_refl, OrderIso.coe_refl, Function.comp.right_id]
-#align first_order.language.bounded_formula.realize_cast_le_of_eq FirstOrder.Language.BoundedFormula.realize_castLE_of_eq
->>>>>>> c532d7b8
+#align first_order.language.bounded_formula.realize_cast_le_of_eq FirstOrder.Language.BoundedFormula.realize_castLE_of_eqₓ
 
 theorem realize_mapTermRel_id [L'.Structure M]
     {ft : ∀ n, L.Term (Sum α (Fin n)) → L'.Term (Sum β (Fin n))}
