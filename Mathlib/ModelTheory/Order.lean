/-
Copyright (c) 2022 Aaron Anderson. All rights reserved.
Released under Apache 2.0 license as described in the file LICENSE.
Authors: Aaron Anderson
-/
import Mathlib.ModelTheory.Complexity

/-!
# Ordered First-Ordered Structures

This file defines ordered first-order languages and structures, as well as their theories.

## Main Definitions

- `FirstOrder.Language.order` is the language consisting of a single relation representing `≤`.
- `FirstOrder.Language.IsOrdered` points out a specific symbol in a language as representing `≤`.
- `FirstOrder.Language.OrderedStructure` indicates that the `≤` symbol in an ordered language
  is interpreted as the actual relation `≤` in a particular structure.
- `FirstOrder.Language.linearOrderTheory` and similar define the theories of preorders,
  partial orders, and linear orders.
- `FirstOrder.Language.dlo` defines the theory of dense linear orders without endpoints, a
  particularly useful example in model theory.
- `FirstOrder.Language.orderStructure` is the structure on an ordered type, assigning the symbol
  representing `≤` to the actual relation `≤`.
- Conversely, `FirstOrder.Language.LEOfStructure`, `FirstOrder.Language.preorderOfModels`,
  `FirstOrder.Language.partialOrderOfModels`, and `FirstOrder.Language.linearOrderOfModels`
  are the orders induced by first-order structures modelling the relevant theory.

## Main Results

- `PartialOrder`s model the theory of partial orders, `LinearOrder`s model the theory of
  linear orders, and dense linear orders without endpoints model `Language.dlo`.
- Under `L.orderedStructure` assumptions, elements of any `L.HomClass M N` are monotone, and
  strictly monotone if injective.
- Under `Language.order.orderedStructure` assumptions, any `OrderHomClass` has an instance of
  `L.HomClass M N`, while `M ↪o N` and any `OrderIsoClass` have an instance of
  `L.StrongHomClass M N`.

-/


universe u v w w'

namespace FirstOrder

namespace Language

open FirstOrder Structure

variable {L : Language.{u, v}} {α : Type w} {M : Type w'} {n : ℕ}

/-- The type of relations for the language of orders, consisting of a single binary relation `le`.
-/
inductive orderRel : ℕ → Type
  | le : orderRel 2
  deriving DecidableEq

/-- The relational language consisting of a single relation representing `≤`. -/
protected def order : Language := ⟨fun _ => Empty, orderRel⟩
  deriving IsRelational

namespace order

@[simp]
lemma forall_relations {P : ∀ (n) (_ : Language.order.Relations n), Prop} :
    (∀ {n} (R), P n R) ↔ P 2 .le := ⟨fun h => h _, fun h n R =>
      match n, R with
      | 2, .le => h⟩

instance instSubsingleton : Subsingleton (Language.order.Relations n) :=
  ⟨by rintro ⟨⟩ ⟨⟩; rfl⟩

end order

/-- A language is ordered if it has a symbol representing `≤`. -/
class IsOrdered (L : Language.{u, v}) where
  /-- The relation symbol representing `≤`. -/
  leSymb : L.Relations 2

export IsOrdered (leSymb)

instance : IsOrdered Language.order :=
  ⟨.le⟩

<<<<<<< HEAD
lemma order.relation_eq_leSymb : {R : Language.order.Relations 2} → R = leSymb
=======
lemma order.relation_eq_leSymb : (R : Language.order.Relations 2) → R = leSymb
>>>>>>> 14a255bf
  | .le => rfl

section IsOrdered

variable [IsOrdered L]

/-- Joins two terms `t₁, t₂` in a formula representing `t₁ ≤ t₂`. -/
def Term.le (t₁ t₂ : L.Term (α ⊕ (Fin n))) : L.BoundedFormula α n :=
  leSymb.boundedFormula₂ t₁ t₂

/-- Joins two terms `t₁, t₂` in a formula representing `t₁ < t₂`. -/
def Term.lt (t₁ t₂ : L.Term (α ⊕ (Fin n))) : L.BoundedFormula α n :=
  t₁.le t₂ ⊓ ∼(t₂.le t₁)

variable (L)

/-- The language homomorphism sending the unique symbol `≤` of `Language.order` to `≤` in an ordered
 language. -/
@[simps] def orderLHom : Language.order →ᴸ L where
  onRelation | _, .le => leSymb

@[simp]
theorem orderLHom_leSymb :
    (orderLHom L).onRelation leSymb = (leSymb : L.Relations 2) :=
  rfl

@[simp]
theorem orderLHom_order : orderLHom Language.order = LHom.id Language.order :=
  LHom.funext (Subsingleton.elim _ _) (Subsingleton.elim _ _)

/-- The theory of preorders. -/
def preorderTheory : L.Theory :=
  {leSymb.reflexive, leSymb.transitive}

instance : Theory.IsUniversal L.preorderTheory := ⟨by
  simp only [preorderTheory, Set.mem_insert_iff, Set.mem_singleton_iff, forall_eq_or_imp, forall_eq]
  exact ⟨leSymb.isUniversal_reflexive, leSymb.isUniversal_transitive⟩⟩

/-- The theory of partial orders. -/
def partialOrderTheory : L.Theory :=
  insert leSymb.antisymmetric L.preorderTheory

instance : Theory.IsUniversal L.partialOrderTheory :=
  Theory.IsUniversal.insert leSymb.isUniversal_antisymmetric

/-- The theory of linear orders. -/
def linearOrderTheory : L.Theory :=
  insert leSymb.total L.partialOrderTheory

instance : Theory.IsUniversal L.linearOrderTheory :=
  Theory.IsUniversal.insert leSymb.isUniversal_total

example [L.Structure M] [M ⊨ L.linearOrderTheory] (S : L.Substructure M) :
    S ⊨ L.linearOrderTheory := inferInstance

/-- A sentence indicating that an order has no top element:
$\forall x, \exists y, \neg y \le x$.   -/
def noTopOrderSentence : L.Sentence :=
  ∀'∃'∼((&1).le &0)

/-- A sentence indicating that an order has no bottom element:
$\forall x, \exists y, \neg x \le y$. -/
def noBotOrderSentence : L.Sentence :=
  ∀'∃'∼((&0).le &1)

/-- A sentence indicating that an order is dense:
$\forall x, \forall y, x < y \to \exists z, x < z \wedge z < y$. -/
def denselyOrderedSentence : L.Sentence :=
  ∀'∀'((&0).lt &1 ⟹ ∃'((&0).lt &2 ⊓ (&2).lt &1))

/-- The theory of dense linear orders without endpoints. -/
def dlo : L.Theory :=
  L.linearOrderTheory ∪ {L.noTopOrderSentence, L.noBotOrderSentence, L.denselyOrderedSentence}

variable [L.Structure M]

instance [h : M ⊨ L.dlo] : M ⊨ L.linearOrderTheory := h.mono Set.subset_union_left

instance [h : M ⊨ L.linearOrderTheory] : M ⊨ L.partialOrderTheory := h.mono (Set.subset_insert _ _)

instance [h : M ⊨ L.partialOrderTheory] : M ⊨ L.preorderTheory := h.mono (Set.subset_insert _ _)

end IsOrdered

instance sum.instIsOrdered : IsOrdered (L.sum Language.order) :=
  ⟨Sum.inr IsOrdered.leSymb⟩

variable (L M)

/-- Any linearly-ordered type is naturally a structure in the language `Language.order`.
This is not an instance, because sometimes the `Language.order.Structure` is defined first. -/
def orderStructure [LE M] : Language.order.Structure M where
  RelMap | .le => (fun x => x 0 ≤ x 1)

/-- A structure is ordered if its language has a `≤` symbol whose interpretation is `≤`. -/
class OrderedStructure [L.IsOrdered] [LE M] [L.Structure M] : Prop where
  relMap_leSymb : ∀ (x : Fin 2 → M), RelMap (leSymb : L.Relations 2) x ↔ (x 0 ≤ x 1)

export OrderedStructure (relMap_leSymb)

attribute [simp] relMap_leSymb

variable {L M}

section order_to_structure

variable [IsOrdered L] [L.Structure M]

section LE

variable [LE M]
<<<<<<< HEAD

instance [Language.order.Structure M] [Language.order.OrderedStructure M]
    [(orderLHom L).IsExpansionOn M] : L.OrderedStructure M where
  relMap_leSymb := fun x => by
    rw [← orderLHom_leSymb L, LHom.IsExpansionOn.map_onRelation, relMap_leSymb]

=======

instance [Language.order.Structure M] [Language.order.OrderedStructure M]
    [(orderLHom L).IsExpansionOn M] : L.OrderedStructure M where
  relMap_leSymb x := by
    rw [← orderLHom_leSymb L, LHom.IsExpansionOn.map_onRelation, relMap_leSymb]

>>>>>>> 14a255bf
variable [L.OrderedStructure M]

instance [Language.order.Structure M] [Language.order.OrderedStructure M] :
    LHom.IsExpansionOn (orderLHom L) M where
  map_onRelation := by simp [order.relation_eq_leSymb]

@[simp]
theorem Term.realize_le {t₁ t₂ : L.Term (α ⊕ (Fin n))} {v : α → M}
    {xs : Fin n → M} :
    (t₁.le t₂).Realize v xs ↔ t₁.realize (Sum.elim v xs) ≤ t₂.realize (Sum.elim v xs) := by
  simp [Term.le]

theorem realize_noTopOrder_iff : M ⊨ L.noTopOrderSentence ↔ NoTopOrder M := by
  simp only [noTopOrderSentence, Sentence.Realize, Formula.Realize, BoundedFormula.realize_all,
    BoundedFormula.realize_ex, BoundedFormula.realize_not, Term.realize, Term.realize_le,
    Sum.elim_inr]
  refine ⟨fun h => ⟨fun a => h a⟩, ?_⟩
  intro h a
  exact exists_not_le a

theorem realize_noBotOrder_iff : M ⊨ L.noBotOrderSentence ↔ NoBotOrder M := by
  simp only [noBotOrderSentence, Sentence.Realize, Formula.Realize, BoundedFormula.realize_all,
    BoundedFormula.realize_ex, BoundedFormula.realize_not, Term.realize, Term.realize_le,
    Sum.elim_inr]
  refine ⟨fun h => ⟨fun a => h a⟩, ?_⟩
  intro h a
  exact exists_not_ge a

variable (L)

@[simp]
theorem realize_noTopOrder [h : NoTopOrder M] : M ⊨ L.noTopOrderSentence :=
  realize_noTopOrder_iff.2 h

@[simp]
theorem realize_noBotOrder [h : NoBotOrder M] : M ⊨ L.noBotOrderSentence :=
  realize_noBotOrder_iff.2 h

end LE

@[simp]
theorem orderedStructure_iff
    [LE M] [Language.order.Structure M] [Language.order.OrderedStructure M] :
    L.OrderedStructure M ↔ LHom.IsExpansionOn (orderLHom L) M :=
  ⟨fun _ => inferInstance, fun _ => inferInstance⟩

section Preorder

variable [Preorder M] [L.OrderedStructure M]

instance model_preorder : M ⊨ L.preorderTheory := by
  simp only [preorderTheory, Theory.model_insert_iff, Relations.realize_reflexive, relMap_leSymb,
    Theory.model_singleton_iff, Relations.realize_transitive]
  exact ⟨le_refl, fun _ _ _ => le_trans⟩

@[simp]
theorem Term.realize_lt {t₁ t₂ : L.Term (α ⊕ (Fin n))}
    {v : α → M} {xs : Fin n → M} :
    (t₁.lt t₂).Realize v xs ↔ t₁.realize (Sum.elim v xs) < t₂.realize (Sum.elim v xs) := by
  simp [Term.lt, lt_iff_le_not_le]

theorem realize_denselyOrdered_iff :
    M ⊨ L.denselyOrderedSentence ↔ DenselyOrdered M := by
  simp only [denselyOrderedSentence, Sentence.Realize, Formula.Realize,
    BoundedFormula.realize_imp, BoundedFormula.realize_all, Term.realize, Term.realize_lt,
    Sum.elim_inr, BoundedFormula.realize_ex, BoundedFormula.realize_inf]
  refine ⟨fun h => ⟨fun a b ab => h a b ab⟩, ?_⟩
  intro h a b ab
  exact exists_between ab

@[simp]
theorem realize_denselyOrdered [h : DenselyOrdered M] :
    M ⊨ L.denselyOrderedSentence :=
  realize_denselyOrdered_iff.2 h

end Preorder

instance model_partialOrder [PartialOrder M] [L.OrderedStructure M] :
    M ⊨ L.partialOrderTheory := by
  simp only [partialOrderTheory, Theory.model_insert_iff, Relations.realize_antisymmetric,
    relMap_leSymb, Fin.isValue, Matrix.cons_val_zero, Matrix.cons_val_one, Matrix.head_cons,
    model_preorder, and_true]
  exact fun _ _ => le_antisymm

section LinearOrder

variable [LinearOrder M] [L.OrderedStructure M]

instance model_linearOrder : M ⊨ L.linearOrderTheory := by
  simp only [linearOrderTheory, Theory.model_insert_iff, Relations.realize_total, relMap_leSymb,
    Fin.isValue, Matrix.cons_val_zero, Matrix.cons_val_one, Matrix.head_cons, model_partialOrder,
    and_true]
  exact le_total

instance model_dlo [DenselyOrdered M] [NoTopOrder M] [NoBotOrder M] :
    M ⊨ L.dlo := by
  simp [dlo, model_linearOrder, Theory.model_insert_iff]

end LinearOrder

end order_to_structure

section structure_to_order

variable (L) [IsOrdered L] (M) [L.Structure M]

/-- Any structure in an ordered language can be ordered correspondingly. -/
def leOfStructure : LE M where
<<<<<<< HEAD
  le := fun a b => Structure.RelMap (leSymb : L.Relations 2) ![a,b]
=======
  le a b := Structure.RelMap (leSymb : L.Relations 2) ![a,b]
>>>>>>> 14a255bf

instance : @OrderedStructure L M _ (L.leOfStructure M) _ := by
  letI := L.leOfStructure M
  constructor
  simp only [Fin.forall_fin_succ_pi, Fin.cons_zero, Fin.forall_fin_zero_pi]
  intros
  rfl

instance [h : DecidableRel (fun (a b : M) => Structure.RelMap (leSymb : L.Relations 2) ![a,b])] :
    DecidableRel (@LE.le M (L.leOfStructure M)) := by
  letI := L.leOfStructure M
  exact h

/-- Any model of a theory of preorders is a preorder. -/
def preorderOfModels [h : M ⊨ L.preorderTheory] : Preorder M where
  __ := L.leOfStructure M
  le_refl := Relations.realize_reflexive.1 ((Theory.model_iff _).1 h _
    (by simp only [preorderTheory, Set.mem_insert_iff, Set.mem_singleton_iff, true_or]))
  le_trans := Relations.realize_transitive.1 ((Theory.model_iff _).1 h _
    (by simp only [preorderTheory, Set.mem_insert_iff, Set.mem_singleton_iff, or_true]))

/-- Any model of a theory of partial orders is a partial order. -/
def partialOrderOfModels [h : M ⊨ L.partialOrderTheory] : PartialOrder M where
  __ := L.preorderOfModels M
  le_antisymm := Relations.realize_antisymmetric.1 ((Theory.model_iff _).1 h _
    (by simp only [partialOrderTheory, Set.mem_insert_iff, Set.mem_singleton_iff, true_or]))

/-- Any model of a theory of linear orders is a linear order. -/
def linearOrderOfModels [h : M ⊨ L.linearOrderTheory]
    [DecidableRel (fun (a b : M) => Structure.RelMap (leSymb : L.Relations 2) ![a,b])] :
    LinearOrder M where
  __ := L.partialOrderOfModels M
  le_total := Relations.realize_total.1 ((Theory.model_iff _).1 h _
    (by simp only [linearOrderTheory, Set.mem_insert_iff, Set.mem_singleton_iff, true_or]))
  decidableLE := inferInstance

end structure_to_order

<<<<<<< HEAD
namespace order

variable [Language.order.Structure M] [LE M] [Language.order.OrderedStructure M]
  {N : Type*} [Language.order.Structure N] [LE N] [Language.order.OrderedStructure N]
  {F : Type*}

instance [FunLike F M N] [OrderHomClass F M N] : Language.order.HomClass F M N :=
  ⟨fun _ => isEmptyElim, by
    simp only [forall_relations, relation_eq_leSymb, relMap_leSymb, Fin.isValue,
      Function.comp_apply]
    exact fun φ x => map_rel φ⟩

-- If `OrderEmbeddingClass` or `RelEmbeddingClass` is defined, this should be generalized.
instance : Language.order.StrongHomClass (M ↪o N) M N :=
  ⟨fun _ => isEmptyElim,
    by simp only [order.forall_relations, order.relation_eq_leSymb, relMap_leSymb, Fin.isValue,
    Function.comp_apply, RelEmbedding.map_rel_iff, implies_true]⟩

instance [EquivLike F M N] [OrderIsoClass F M N] : Language.order.StrongHomClass F M N :=
  ⟨fun _ => isEmptyElim,
    by simp only [order.forall_relations, order.relation_eq_leSymb, relMap_leSymb, Fin.isValue,
      Function.comp_apply, map_le_map_iff, implies_true]⟩

end order

namespace HomClass

variable [L.IsOrdered] [L.Structure M] {N : Type*} [L.Structure N]
  {F : Type*} [FunLike F M N] [L.HomClass F M N]

lemma monotone [Preorder M] [L.OrderedStructure M] [Preorder N] [L.OrderedStructure N] (f : F) :
    Monotone f := fun a b => by
  have h := HomClass.map_rel f leSymb ![a,b]
  simp only [relMap_leSymb, Fin.isValue, Matrix.cons_val_zero, Matrix.cons_val_one,
    Matrix.head_cons, Function.comp_apply] at h
  exact h

lemma strictMono [EmbeddingLike F M N] [PartialOrder M] [L.OrderedStructure M]
    [PartialOrder N] [L.OrderedStructure N] (f : F) :
    StrictMono f :=
  (HomClass.monotone f).strictMono_of_injective (EmbeddingLike.injective f)

end HomClass

=======
>>>>>>> 14a255bf
end Language

end FirstOrder<|MERGE_RESOLUTION|>--- conflicted
+++ resolved
@@ -82,11 +82,7 @@
 instance : IsOrdered Language.order :=
   ⟨.le⟩
 
-<<<<<<< HEAD
-lemma order.relation_eq_leSymb : {R : Language.order.Relations 2} → R = leSymb
-=======
 lemma order.relation_eq_leSymb : (R : Language.order.Relations 2) → R = leSymb
->>>>>>> 14a255bf
   | .le => rfl
 
 section IsOrdered
@@ -198,21 +194,12 @@
 section LE
 
 variable [LE M]
-<<<<<<< HEAD
-
-instance [Language.order.Structure M] [Language.order.OrderedStructure M]
-    [(orderLHom L).IsExpansionOn M] : L.OrderedStructure M where
-  relMap_leSymb := fun x => by
-    rw [← orderLHom_leSymb L, LHom.IsExpansionOn.map_onRelation, relMap_leSymb]
-
-=======
 
 instance [Language.order.Structure M] [Language.order.OrderedStructure M]
     [(orderLHom L).IsExpansionOn M] : L.OrderedStructure M where
   relMap_leSymb x := by
     rw [← orderLHom_leSymb L, LHom.IsExpansionOn.map_onRelation, relMap_leSymb]
 
->>>>>>> 14a255bf
 variable [L.OrderedStructure M]
 
 instance [Language.order.Structure M] [Language.order.OrderedStructure M] :
@@ -321,11 +308,7 @@
 
 /-- Any structure in an ordered language can be ordered correspondingly. -/
 def leOfStructure : LE M where
-<<<<<<< HEAD
-  le := fun a b => Structure.RelMap (leSymb : L.Relations 2) ![a,b]
-=======
   le a b := Structure.RelMap (leSymb : L.Relations 2) ![a,b]
->>>>>>> 14a255bf
 
 instance : @OrderedStructure L M _ (L.leOfStructure M) _ := by
   letI := L.leOfStructure M
@@ -364,7 +347,6 @@
 
 end structure_to_order
 
-<<<<<<< HEAD
 namespace order
 
 variable [Language.order.Structure M] [LE M] [Language.order.OrderedStructure M]
@@ -409,8 +391,6 @@
 
 end HomClass
 
-=======
->>>>>>> 14a255bf
 end Language
 
 end FirstOrder