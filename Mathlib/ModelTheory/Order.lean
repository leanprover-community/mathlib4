/-
Copyright (c) 2022 Aaron Anderson. All rights reserved.
Released under Apache 2.0 license as described in the file LICENSE.
Authors: Aaron Anderson
-/
import Mathlib.ModelTheory.Complexity

/-!
# Ordered First-Ordered Structures

This file defines ordered first-order languages and structures, as well as their theories.

## Main Definitions

- `FirstOrder.Language.order` is the language consisting of a single relation representing `≤`.
- `FirstOrder.Language.IsOrdered` points out a specific symbol in a language as representing `≤`.
- `FirstOrder.Language.OrderedStructure` indicates that the `≤` symbol in an ordered language
  is interpreted as the actual relation `≤` in a particular structure.
- `FirstOrder.Language.linearOrderTheory` and similar define the theories of preorders,
  partial orders, and linear orders.
- `FirstOrder.Language.dlo` defines the theory of dense linear orders without endpoints, a
  particularly useful example in model theory.
- `FirstOrder.Language.orderStructure` is the structure on an ordered type, assigning the symbol
  representing `≤` to the actual relation `≤`.
- Conversely, `FirstOrder.Language.LEOfStructure`, `FirstOrder.Language.preorderOfModels`,
  `FirstOrder.Language.partialOrderOfModels`, and `FirstOrder.Language.linearOrderOfModels`
  are the orders induced by first-order structures modelling the relevant theory.

## Main Results

- `PartialOrder`s model the theory of partial orders, `LinearOrder`s model the theory of
  linear orders, and dense linear orders without endpoints model `Language.dlo`.
-/


universe u v w w'

namespace FirstOrder

namespace Language

open FirstOrder Structure

variable {L : Language.{u, v}} {α : Type w} {M : Type w'} {n : ℕ}

/-- The type of relations for the language of orders, consisting of a single binary relation `le`.
-/
inductive orderRel : ℕ → Type
  | le : orderRel 2
  deriving DecidableEq

/-- The relational language consisting of a single relation representing `≤`. -/
protected def order : Language := ⟨fun _ => Empty, orderRel⟩
  deriving IsRelational

namespace order

@[simp]
lemma forall_relations {P : ∀ (n) (_ : Language.order.Relations n), Prop} :
    (∀ {n} (R), P n R) ↔ P 2 .le := ⟨fun h => h _, fun h n R =>
      match n, R with
      | 2, .le => h⟩

instance instSubsingleton : Subsingleton (Language.order.Relations n) :=
  ⟨by rintro ⟨⟩ ⟨⟩; rfl⟩

end order

/-- A language is ordered if it has a symbol representing `≤`. -/
class IsOrdered (L : Language.{u, v}) where
  /-- The relation symbol representing `≤`. -/
  leSymb : L.Relations 2

export IsOrdered (leSymb)

instance : IsOrdered Language.order :=
  ⟨.le⟩

lemma order.relation_eq_leSymb : {R : Language.order.Relations 2} → R = leSymb
  | .le => rfl

section IsOrdered

variable [IsOrdered L]

/-- Joins two terms `t₁, t₂` in a formula representing `t₁ ≤ t₂`. -/
def Term.le (t₁ t₂ : L.Term (α ⊕ (Fin n))) : L.BoundedFormula α n :=
  leSymb.boundedFormula₂ t₁ t₂

/-- Joins two terms `t₁, t₂` in a formula representing `t₁ < t₂`. -/
def Term.lt (t₁ t₂ : L.Term (α ⊕ (Fin n))) : L.BoundedFormula α n :=
  t₁.le t₂ ⊓ ∼(t₂.le t₁)

variable (L)

/-- The language homomorphism sending the unique symbol `≤` of `Language.order` to `≤` in an ordered
 language. -/
@[simps] def orderLHom : Language.order →ᴸ L where
  onRelation | _, .le => leSymb

@[simp]
theorem orderLHom_leSymb :
    (orderLHom L).onRelation leSymb = (leSymb : L.Relations 2) :=
  rfl

@[simp]
theorem orderLHom_order : orderLHom Language.order = LHom.id Language.order :=
  LHom.funext (Subsingleton.elim _ _) (Subsingleton.elim _ _)

/-- The theory of preorders. -/
def preorderTheory : L.Theory :=
  {leSymb.reflexive, leSymb.transitive}

instance : Theory.IsUniversal L.preorderTheory := ⟨by
  simp only [preorderTheory, Set.mem_insert_iff, Set.mem_singleton_iff, forall_eq_or_imp, forall_eq]
  exact ⟨leSymb.isUniversal_reflexive, leSymb.isUniversal_transitive⟩⟩

/-- The theory of partial orders. -/
def partialOrderTheory : L.Theory :=
  insert leSymb.antisymmetric L.preorderTheory

instance : Theory.IsUniversal L.partialOrderTheory :=
  Theory.IsUniversal.insert leSymb.isUniversal_antisymmetric

/-- The theory of linear orders. -/
def linearOrderTheory : L.Theory :=
  insert leSymb.total L.partialOrderTheory

instance : Theory.IsUniversal L.linearOrderTheory :=
  Theory.IsUniversal.insert leSymb.isUniversal_total

example [L.Structure M] [M ⊨ L.linearOrderTheory] (S : L.Substructure M) :
    S ⊨ L.linearOrderTheory := inferInstance

/-- A sentence indicating that an order has no top element:
$\forall x, \exists y, \neg y \le x$.   -/
def noTopOrderSentence : L.Sentence :=
  ∀'∃'∼((&1).le &0)

/-- A sentence indicating that an order has no bottom element:
$\forall x, \exists y, \neg x \le y$. -/
def noBotOrderSentence : L.Sentence :=
  ∀'∃'∼((&0).le &1)

/-- A sentence indicating that an order is dense:
$\forall x, \forall y, x < y \to \exists z, x < z \wedge z < y$. -/
def denselyOrderedSentence : L.Sentence :=
  ∀'∀'((&0).lt &1 ⟹ ∃'((&0).lt &2 ⊓ (&2).lt &1))

/-- The theory of dense linear orders without endpoints. -/
def dlo : L.Theory :=
  L.linearOrderTheory ∪ {L.noTopOrderSentence, L.noBotOrderSentence, L.denselyOrderedSentence}

variable [L.Structure M]

instance [h : M ⊨ L.dlo] : M ⊨ L.linearOrderTheory := h.mono Set.subset_union_left

instance [h : M ⊨ L.linearOrderTheory] : M ⊨ L.partialOrderTheory := h.mono (Set.subset_insert _ _)

instance [h : M ⊨ L.partialOrderTheory] : M ⊨ L.preorderTheory := h.mono (Set.subset_insert _ _)

end IsOrdered

instance sum.instIsOrdered : IsOrdered (L.sum Language.order) :=
  ⟨Sum.inr IsOrdered.leSymb⟩

variable (L M)

/-- Any linearly-ordered type is naturally a structure in the language `Language.order`.
This is not an instance, because sometimes the `Language.order.Structure` is defined first. -/
def orderStructure [LE M] : Language.order.Structure M where
  RelMap | .le => (fun x => x 0 ≤ x 1)

/-- A structure is ordered if its language has a `≤` symbol whose interpretation is `≤`. -/
class OrderedStructure [L.IsOrdered] [LE M] [L.Structure M] : Prop where
  relMap_leSymb : ∀ (x : Fin 2 → M), RelMap (leSymb : L.Relations 2) x ↔ (x 0 ≤ x 1)

export OrderedStructure (relMap_leSymb)

attribute [simp] relMap_leSymb

variable {L M}

section order_to_structure

variable [IsOrdered L] [L.Structure M]

section LE

variable [LE M]

instance [Language.order.Structure M] [Language.order.OrderedStructure M]
    [(orderLHom L).IsExpansionOn M] : L.OrderedStructure M where
  relMap_leSymb := fun x => by
    rw [← orderLHom_leSymb L, LHom.IsExpansionOn.map_onRelation, relMap_leSymb]

variable [L.OrderedStructure M]

instance [Language.order.Structure M] [Language.order.OrderedStructure M] :
    LHom.IsExpansionOn (orderLHom L) M where
  map_onRelation := by simp [order.relation_eq_leSymb]

@[simp]
theorem Term.realize_le {t₁ t₂ : L.Term (α ⊕ (Fin n))} {v : α → M}
    {xs : Fin n → M} :
    (t₁.le t₂).Realize v xs ↔ t₁.realize (Sum.elim v xs) ≤ t₂.realize (Sum.elim v xs) := by
  simp [Term.le]

theorem realize_noTopOrder_iff : M ⊨ L.noTopOrderSentence ↔ NoTopOrder M := by
  simp only [noTopOrderSentence, Sentence.Realize, Formula.Realize, BoundedFormula.realize_all,
    BoundedFormula.realize_ex, BoundedFormula.realize_not, Term.realize, Term.realize_le,
    Sum.elim_inr]
  refine ⟨fun h => ⟨fun a => h a⟩, ?_⟩
  intro h a
  exact exists_not_le a

@[simp]
theorem realize_noTopOrder [h : NoTopOrder M] : M ⊨ L.noTopOrderSentence :=
  realize_noTopOrder_iff.2 h

theorem realize_noBotOrder_iff : M ⊨ L.noBotOrderSentence ↔ NoBotOrder M := by
  simp only [noBotOrderSentence, Sentence.Realize, Formula.Realize, BoundedFormula.realize_all,
    BoundedFormula.realize_ex, BoundedFormula.realize_not, Term.realize, Term.realize_le,
    Sum.elim_inr]
  refine ⟨fun h => ⟨fun a => h a⟩, ?_⟩
  intro h a
  exact exists_not_ge a

@[simp]
theorem realize_noBotOrder [h : NoBotOrder M] : M ⊨ L.noBotOrderSentence :=
  realize_noBotOrder_iff.2 h

end LE

@[simp]
theorem orderedStructure_iff
    [LE M] [Language.order.Structure M] [Language.order.OrderedStructure M] :
    L.OrderedStructure M ↔ LHom.IsExpansionOn (orderLHom L) M :=
  ⟨fun _ => inferInstance, fun _ => inferInstance⟩

section Preorder

variable [Preorder M] [L.OrderedStructure M]

<<<<<<< HEAD
instance model_preorder : M ⊨ L.preorderTheory := by
  simp only [preorderTheory, Theory.model_insert_iff, Relations.realize_reflexive, relMap_leSymb,
=======
instance model_preorder : M ⊨ Language.order.preorderTheory := by
  simp only [preorderTheory, Theory.model_insert_iff, Relations.realize_reflexive, relMap_apply₂,
>>>>>>> af3822bb
    Theory.model_singleton_iff, Relations.realize_transitive]
  exact ⟨le_refl, fun _ _ _ => le_trans⟩

@[simp]
theorem Term.realize_lt {t₁ t₂ : L.Term (α ⊕ (Fin n))}
    {v : α → M} {xs : Fin n → M} :
    (t₁.lt t₂).Realize v xs ↔ t₁.realize (Sum.elim v xs) < t₂.realize (Sum.elim v xs) := by
  simp [Term.lt, lt_iff_le_not_le]

theorem realize_denselyOrdered_iff :
    M ⊨ L.denselyOrderedSentence ↔ DenselyOrdered M := by
  simp only [denselyOrderedSentence, Sentence.Realize, Formula.Realize,
    BoundedFormula.realize_imp, BoundedFormula.realize_all, Term.realize, Term.realize_lt,
    Sum.elim_inr, BoundedFormula.realize_ex, BoundedFormula.realize_inf]
  refine ⟨fun h => ⟨fun a b ab => h a b ab⟩, ?_⟩
  intro h a b ab
  exact exists_between ab

@[simp]
theorem realize_denselyOrdered [h : DenselyOrdered M] :
    M ⊨ L.denselyOrderedSentence :=
  realize_denselyOrdered_iff.2 h

end Preorder

<<<<<<< HEAD
instance model_partialOrder [PartialOrder M] [L.OrderedStructure M] :
    M ⊨ L.partialOrderTheory := by
=======
instance model_partialOrder [PartialOrder M] : M ⊨ Language.order.partialOrderTheory := by
>>>>>>> af3822bb
  simp only [partialOrderTheory, Theory.model_insert_iff, Relations.realize_antisymmetric,
    relMap_leSymb, model_preorder, and_true]
  exact fun _ _ => le_antisymm

section LinearOrder

variable [LinearOrder M] [L.OrderedStructure M]

<<<<<<< HEAD
instance model_linearOrder : M ⊨ L.linearOrderTheory := by
=======
instance model_linearOrder : M ⊨ Language.order.linearOrderTheory := by
>>>>>>> af3822bb
  simp only [linearOrderTheory, Theory.model_insert_iff, Relations.realize_total, relMap_leSymb,
    model_partialOrder, and_true]
  exact le_total

instance model_dlo [DenselyOrdered M] [NoTopOrder M] [NoBotOrder M] :
<<<<<<< HEAD
    M ⊨ L.dlo := by
=======
    M ⊨ Language.order.dlo := by
>>>>>>> af3822bb
  simp [dlo, model_linearOrder, Theory.model_insert_iff]

end LinearOrder

end order_to_structure

section structure_to_order

variable (L) [IsOrdered L] (M) [L.Structure M]

/-- Any structure in an ordered language can be ordered correspondingly. -/
def leOfStructure : LE M where
  le := fun a b => Structure.RelMap (leSymb : L.Relations 2) ![a,b]

instance : @OrderedStructure L M _ (L.leOfStructure M) _ := by
  letI := L.leOfStructure M
  constructor
  simp only [Fin.forall_fin_succ_pi, Fin.cons_zero, Fin.forall_fin_zero_pi]
  intros
  rfl

instance [h : DecidableRel (fun (a b : M) => Structure.RelMap (leSymb : L.Relations 2) ![a,b])] :
    DecidableRel (@LE.le M (L.leOfStructure M)) := by
  letI := L.leOfStructure M
  exact h

/-- Any model of a theory of preorders is a preorder. -/
def preorderOfModels [h : M ⊨ L.preorderTheory] : Preorder M where
  __ := L.leOfStructure M
  le_refl := Relations.realize_reflexive.1 ((Theory.model_iff _).1 h _
    (by simp only [preorderTheory, Set.mem_insert_iff, Set.mem_singleton_iff, true_or]))
  le_trans := Relations.realize_transitive.1 ((Theory.model_iff _).1 h _
    (by simp only [preorderTheory, Set.mem_insert_iff, Set.mem_singleton_iff, or_true]))

/-- Any model of a theory of partial orders is a partial order. -/
def partialOrderOfModels [h : M ⊨ L.partialOrderTheory] : PartialOrder M where
  __ := L.preorderOfModels M
  le_antisymm := Relations.realize_antisymmetric.1 ((Theory.model_iff _).1 h _
    (by simp only [partialOrderTheory, Set.mem_insert_iff, Set.mem_singleton_iff, true_or]))

/-- Any model of a theory of linear orders is a linear order. -/
def linearOrderOfModels [h : M ⊨ L.linearOrderTheory]
    [DecidableRel (fun (a b : M) => Structure.RelMap (leSymb : L.Relations 2) ![a,b])] :
    LinearOrder M where
  __ := L.partialOrderOfModels M
  le_total := Relations.realize_total.1 ((Theory.model_iff _).1 h _
    (by simp only [linearOrderTheory, Set.mem_insert_iff, Set.mem_singleton_iff, true_or]))
  decidableLE := inferInstance

end structure_to_order

end Language

end FirstOrder<|MERGE_RESOLUTION|>--- conflicted
+++ resolved
@@ -242,13 +242,8 @@
 
 variable [Preorder M] [L.OrderedStructure M]
 
-<<<<<<< HEAD
-instance model_preorder : M ⊨ L.preorderTheory := by
-  simp only [preorderTheory, Theory.model_insert_iff, Relations.realize_reflexive, relMap_leSymb,
-=======
 instance model_preorder : M ⊨ Language.order.preorderTheory := by
   simp only [preorderTheory, Theory.model_insert_iff, Relations.realize_reflexive, relMap_apply₂,
->>>>>>> af3822bb
     Theory.model_singleton_iff, Relations.realize_transitive]
   exact ⟨le_refl, fun _ _ _ => le_trans⟩
 
@@ -274,12 +269,7 @@
 
 end Preorder
 
-<<<<<<< HEAD
-instance model_partialOrder [PartialOrder M] [L.OrderedStructure M] :
-    M ⊨ L.partialOrderTheory := by
-=======
 instance model_partialOrder [PartialOrder M] : M ⊨ Language.order.partialOrderTheory := by
->>>>>>> af3822bb
   simp only [partialOrderTheory, Theory.model_insert_iff, Relations.realize_antisymmetric,
     relMap_leSymb, model_preorder, and_true]
   exact fun _ _ => le_antisymm
@@ -288,21 +278,13 @@
 
 variable [LinearOrder M] [L.OrderedStructure M]
 
-<<<<<<< HEAD
-instance model_linearOrder : M ⊨ L.linearOrderTheory := by
-=======
 instance model_linearOrder : M ⊨ Language.order.linearOrderTheory := by
->>>>>>> af3822bb
   simp only [linearOrderTheory, Theory.model_insert_iff, Relations.realize_total, relMap_leSymb,
     model_partialOrder, and_true]
   exact le_total
 
 instance model_dlo [DenselyOrdered M] [NoTopOrder M] [NoBotOrder M] :
-<<<<<<< HEAD
     M ⊨ L.dlo := by
-=======
-    M ⊨ Language.order.dlo := by
->>>>>>> af3822bb
   simp [dlo, model_linearOrder, Theory.model_insert_iff]
 
 end LinearOrder
