/-
Copyright (c) 2022 Aaron Anderson. All rights reserved.
Released under Apache 2.0 license as described in the file LICENSE.
Authors: Aaron Anderson
-/
import Mathlib.ModelTheory.Complexity

/-!
# Ordered First-Ordered Structures

This file defines ordered first-order languages and structures, as well as their theories.

## Main Definitions

- `FirstOrder.Language.order` is the language consisting of a single relation representing `≤`.
- `FirstOrder.Language.IsOrdered` points out a specific symbol in a language as representing `≤`.
- `FirstOrder.Language.OrderedStructure` indicates that the `≤` symbol in an ordered language
  is interpreted as the actual relation `≤` in a particular structure.
- `FirstOrder.Language.linearOrderTheory` and similar define the theories of preorders,
  partial orders, and linear orders.
- `FirstOrder.Language.dlo` defines the theory of dense linear orders without endpoints, a
  particularly useful example in model theory.
- `FirstOrder.Language.orderStructure` is the structure on an ordered type, assigning the symbol
  representing `≤` to the actual relation `≤`.
- Conversely, `FirstOrder.Language.LEOfStructure`, `FirstOrder.Language.preorderOfModels`,
  `FirstOrder.Language.partialOrderOfModels`, and `FirstOrder.Language.linearOrderOfModels`
  are the orders induced by first-order structures modelling the relevant theory.

## Main Results

- `PartialOrder`s model the theory of partial orders, `LinearOrder`s model the theory of
  linear orders, and dense linear orders without endpoints model `Language.dlo`.
- Under `L.orderedStructure` assumptions, elements of any `L.HomClass M N` are monotone, and
  strictly monotone if injective.
- Under `Language.order.orderedStructure` assumptions, any `OrderHomClass` has an instance of
  `L.HomClass M N`, while `M ↪o N` and any `OrderIsoClass` have an instance of
  `L.StrongHomClass M N`.

-/


universe u v w w'

namespace FirstOrder

namespace Language

open FirstOrder Structure

variable {L : Language.{u, v}} {α : Type w} {M : Type w'} {n : ℕ}

/-- The type of relations for the language of orders, consisting of a single binary relation `le`.
-/
inductive orderRel : ℕ → Type
  | le : orderRel 2
  deriving DecidableEq

/-- The relational language consisting of a single relation representing `≤`. -/
protected def order : Language := ⟨fun _ => Empty, orderRel⟩
  deriving IsRelational

namespace order

@[simp]
lemma forall_relations {P : ∀ (n) (_ : Language.order.Relations n), Prop} :
    (∀ {n} (R), P n R) ↔ P 2 .le := ⟨fun h => h _, fun h n R =>
      match n, R with
      | 2, .le => h⟩

instance instSubsingleton : Subsingleton (Language.order.Relations n) :=
  ⟨by rintro ⟨⟩ ⟨⟩; rfl⟩

end order

/-- A language is ordered if it has a symbol representing `≤`. -/
class IsOrdered (L : Language.{u, v}) where
  /-- The relation symbol representing `≤`. -/
  leSymb : L.Relations 2

export IsOrdered (leSymb)

instance : IsOrdered Language.order :=
  ⟨.le⟩

lemma order.relation_eq_leSymb : {R : Language.order.Relations 2} → R = leSymb
  | .le => rfl

section IsOrdered

variable [IsOrdered L]

/-- Joins two terms `t₁, t₂` in a formula representing `t₁ ≤ t₂`. -/
def Term.le (t₁ t₂ : L.Term (α ⊕ (Fin n))) : L.BoundedFormula α n :=
  leSymb.boundedFormula₂ t₁ t₂

/-- Joins two terms `t₁, t₂` in a formula representing `t₁ < t₂`. -/
def Term.lt (t₁ t₂ : L.Term (α ⊕ (Fin n))) : L.BoundedFormula α n :=
  t₁.le t₂ ⊓ ∼(t₂.le t₁)

variable (L)

/-- The language homomorphism sending the unique symbol `≤` of `Language.order` to `≤` in an ordered
 language. -/
@[simps] def orderLHom : Language.order →ᴸ L where
  onRelation | _, .le => leSymb

@[simp]
theorem orderLHom_leSymb :
    (orderLHom L).onRelation leSymb = (leSymb : L.Relations 2) :=
  rfl

@[simp]
theorem orderLHom_order : orderLHom Language.order = LHom.id Language.order :=
  LHom.funext (Subsingleton.elim _ _) (Subsingleton.elim _ _)

/-- The theory of preorders. -/
def preorderTheory : L.Theory :=
  {leSymb.reflexive, leSymb.transitive}

instance : Theory.IsUniversal L.preorderTheory := ⟨by
  simp only [preorderTheory, Set.mem_insert_iff, Set.mem_singleton_iff, forall_eq_or_imp, forall_eq]
  exact ⟨leSymb.isUniversal_reflexive, leSymb.isUniversal_transitive⟩⟩

/-- The theory of partial orders. -/
def partialOrderTheory : L.Theory :=
  insert leSymb.antisymmetric L.preorderTheory

instance : Theory.IsUniversal L.partialOrderTheory :=
  Theory.IsUniversal.insert leSymb.isUniversal_antisymmetric

/-- The theory of linear orders. -/
def linearOrderTheory : L.Theory :=
  insert leSymb.total L.partialOrderTheory

instance : Theory.IsUniversal L.linearOrderTheory :=
  Theory.IsUniversal.insert leSymb.isUniversal_total

example [L.Structure M] [M ⊨ L.linearOrderTheory] (S : L.Substructure M) :
    S ⊨ L.linearOrderTheory := inferInstance

/-- A sentence indicating that an order has no top element:
$\forall x, \exists y, \neg y \le x$.   -/
def noTopOrderSentence : L.Sentence :=
  ∀'∃'∼((&1).le &0)

/-- A sentence indicating that an order has no bottom element:
$\forall x, \exists y, \neg x \le y$. -/
def noBotOrderSentence : L.Sentence :=
  ∀'∃'∼((&0).le &1)

/-- A sentence indicating that an order is dense:
$\forall x, \forall y, x < y \to \exists z, x < z \wedge z < y$. -/
def denselyOrderedSentence : L.Sentence :=
  ∀'∀'((&0).lt &1 ⟹ ∃'((&0).lt &2 ⊓ (&2).lt &1))

/-- The theory of dense linear orders without endpoints. -/
def dlo : L.Theory :=
  L.linearOrderTheory ∪ {L.noTopOrderSentence, L.noBotOrderSentence, L.denselyOrderedSentence}

variable [L.Structure M]

instance [h : M ⊨ L.dlo] : M ⊨ L.linearOrderTheory := h.mono Set.subset_union_left

instance [h : M ⊨ L.linearOrderTheory] : M ⊨ L.partialOrderTheory := h.mono (Set.subset_insert _ _)

instance [h : M ⊨ L.partialOrderTheory] : M ⊨ L.preorderTheory := h.mono (Set.subset_insert _ _)

end IsOrdered

instance sum.instIsOrdered : IsOrdered (L.sum Language.order) :=
  ⟨Sum.inr IsOrdered.leSymb⟩

variable (L M)

/-- Any linearly-ordered type is naturally a structure in the language `Language.order`.
This is not an instance, because sometimes the `Language.order.Structure` is defined first. -/
def orderStructure [LE M] : Language.order.Structure M where
  RelMap | .le => (fun x => x 0 ≤ x 1)

/-- A structure is ordered if its language has a `≤` symbol whose interpretation is `≤`. -/
class OrderedStructure [L.IsOrdered] [LE M] [L.Structure M] : Prop where
  relMap_leSymb : ∀ (x : Fin 2 → M), RelMap (leSymb : L.Relations 2) x ↔ (x 0 ≤ x 1)

export OrderedStructure (relMap_leSymb)

attribute [simp] relMap_leSymb

variable {L M}

section order_to_structure

variable [IsOrdered L] [L.Structure M]

section LE

variable [LE M]
<<<<<<< HEAD

instance [Language.order.Structure M] [Language.order.OrderedStructure M]
    [(orderLHom L).IsExpansionOn M] : L.OrderedStructure M where
  relMap_leSymb := fun x => by
    rw [← orderLHom_leSymb L, LHom.IsExpansionOn.map_onRelation, relMap_leSymb]

=======

instance [Language.order.Structure M] [Language.order.OrderedStructure M]
    [(orderLHom L).IsExpansionOn M] : L.OrderedStructure M where
  relMap_leSymb := fun x => by
    rw [← orderLHom_leSymb L, LHom.IsExpansionOn.map_onRelation, relMap_leSymb]

>>>>>>> f8969354
variable [L.OrderedStructure M]

instance [Language.order.Structure M] [Language.order.OrderedStructure M] :
    LHom.IsExpansionOn (orderLHom L) M where
  map_onRelation := by simp [order.relation_eq_leSymb]

@[simp]
theorem Term.realize_le {t₁ t₂ : L.Term (α ⊕ (Fin n))} {v : α → M}
    {xs : Fin n → M} :
    (t₁.le t₂).Realize v xs ↔ t₁.realize (Sum.elim v xs) ≤ t₂.realize (Sum.elim v xs) := by
  simp [Term.le]

theorem realize_noTopOrder_iff : M ⊨ L.noTopOrderSentence ↔ NoTopOrder M := by
  simp only [noTopOrderSentence, Sentence.Realize, Formula.Realize, BoundedFormula.realize_all,
    BoundedFormula.realize_ex, BoundedFormula.realize_not, Term.realize, Term.realize_le,
    Sum.elim_inr]
  refine ⟨fun h => ⟨fun a => h a⟩, ?_⟩
  intro h a
  exact exists_not_le a

theorem realize_noBotOrder_iff : M ⊨ L.noBotOrderSentence ↔ NoBotOrder M := by
  simp only [noBotOrderSentence, Sentence.Realize, Formula.Realize, BoundedFormula.realize_all,
    BoundedFormula.realize_ex, BoundedFormula.realize_not, Term.realize, Term.realize_le,
    Sum.elim_inr]
  refine ⟨fun h => ⟨fun a => h a⟩, ?_⟩
  intro h a
  exact exists_not_ge a

variable (L)

@[simp]
theorem realize_noTopOrder [h : NoTopOrder M] : M ⊨ L.noTopOrderSentence :=
  realize_noTopOrder_iff.2 h

@[simp]
theorem realize_noBotOrder [h : NoBotOrder M] : M ⊨ L.noBotOrderSentence :=
  realize_noBotOrder_iff.2 h

end LE

@[simp]
theorem orderedStructure_iff
    [LE M] [Language.order.Structure M] [Language.order.OrderedStructure M] :
    L.OrderedStructure M ↔ LHom.IsExpansionOn (orderLHom L) M :=
  ⟨fun _ => inferInstance, fun _ => inferInstance⟩

section Preorder

variable [Preorder M] [L.OrderedStructure M]

instance model_preorder : M ⊨ L.preorderTheory := by
  simp only [preorderTheory, Theory.model_insert_iff, Relations.realize_reflexive, relMap_leSymb,
    Theory.model_singleton_iff, Relations.realize_transitive]
  exact ⟨le_refl, fun _ _ _ => le_trans⟩

@[simp]
theorem Term.realize_lt {t₁ t₂ : L.Term (α ⊕ (Fin n))}
    {v : α → M} {xs : Fin n → M} :
    (t₁.lt t₂).Realize v xs ↔ t₁.realize (Sum.elim v xs) < t₂.realize (Sum.elim v xs) := by
  simp [Term.lt, lt_iff_le_not_le]

theorem realize_denselyOrdered_iff :
    M ⊨ L.denselyOrderedSentence ↔ DenselyOrdered M := by
  simp only [denselyOrderedSentence, Sentence.Realize, Formula.Realize,
    BoundedFormula.realize_imp, BoundedFormula.realize_all, Term.realize, Term.realize_lt,
    Sum.elim_inr, BoundedFormula.realize_ex, BoundedFormula.realize_inf]
  refine ⟨fun h => ⟨fun a b ab => h a b ab⟩, ?_⟩
  intro h a b ab
  exact exists_between ab

@[simp]
theorem realize_denselyOrdered [h : DenselyOrdered M] :
    M ⊨ L.denselyOrderedSentence :=
  realize_denselyOrdered_iff.2 h

end Preorder

instance model_partialOrder [PartialOrder M] [L.OrderedStructure M] :
    M ⊨ L.partialOrderTheory := by
  simp only [partialOrderTheory, Theory.model_insert_iff, Relations.realize_antisymmetric,
    relMap_leSymb, Fin.isValue, Matrix.cons_val_zero, Matrix.cons_val_one, Matrix.head_cons,
    model_preorder, and_true]
  exact fun _ _ => le_antisymm

section LinearOrder

variable [LinearOrder M] [L.OrderedStructure M]

instance model_linearOrder : M ⊨ L.linearOrderTheory := by
  simp only [linearOrderTheory, Theory.model_insert_iff, Relations.realize_total, relMap_leSymb,
    Fin.isValue, Matrix.cons_val_zero, Matrix.cons_val_one, Matrix.head_cons, model_partialOrder,
    and_true]
  exact le_total

instance model_dlo [DenselyOrdered M] [NoTopOrder M] [NoBotOrder M] :
    M ⊨ L.dlo := by
  simp [dlo, model_linearOrder, Theory.model_insert_iff]

end LinearOrder

end order_to_structure

section structure_to_order

variable (L) [IsOrdered L] (M) [L.Structure M]

/-- Any structure in an ordered language can be ordered correspondingly. -/
def leOfStructure : LE M where
  le := fun a b => Structure.RelMap (leSymb : L.Relations 2) ![a,b]

instance : @OrderedStructure L M _ (L.leOfStructure M) _ := by
  letI := L.leOfStructure M
  constructor
  simp only [Fin.forall_fin_succ_pi, Fin.cons_zero, Fin.forall_fin_zero_pi]
  intros
  rfl

instance [h : DecidableRel (fun (a b : M) => Structure.RelMap (leSymb : L.Relations 2) ![a,b])] :
    DecidableRel (@LE.le M (L.leOfStructure M)) := by
  letI := L.leOfStructure M
  exact h

/-- Any model of a theory of preorders is a preorder. -/
def preorderOfModels [h : M ⊨ L.preorderTheory] : Preorder M where
  __ := L.leOfStructure M
  le_refl := Relations.realize_reflexive.1 ((Theory.model_iff _).1 h _
    (by simp only [preorderTheory, Set.mem_insert_iff, Set.mem_singleton_iff, true_or]))
  le_trans := Relations.realize_transitive.1 ((Theory.model_iff _).1 h _
    (by simp only [preorderTheory, Set.mem_insert_iff, Set.mem_singleton_iff, or_true]))

/-- Any model of a theory of partial orders is a partial order. -/
def partialOrderOfModels [h : M ⊨ L.partialOrderTheory] : PartialOrder M where
  __ := L.preorderOfModels M
  le_antisymm := Relations.realize_antisymmetric.1 ((Theory.model_iff _).1 h _
    (by simp only [partialOrderTheory, Set.mem_insert_iff, Set.mem_singleton_iff, true_or]))

/-- Any model of a theory of linear orders is a linear order. -/
def linearOrderOfModels [h : M ⊨ L.linearOrderTheory]
    [DecidableRel (fun (a b : M) => Structure.RelMap (leSymb : L.Relations 2) ![a,b])] :
    LinearOrder M where
  __ := L.partialOrderOfModels M
  le_total := Relations.realize_total.1 ((Theory.model_iff _).1 h _
    (by simp only [linearOrderTheory, Set.mem_insert_iff, Set.mem_singleton_iff, true_or]))
  decidableLE := inferInstance

end structure_to_order

<<<<<<< HEAD
namespace order

variable [Language.order.Structure M] [LE M] [Language.order.OrderedStructure M]
  {N : Type*} [Language.order.Structure N] [LE N] [Language.order.OrderedStructure N]
  {F : Type*}

instance [FunLike F M N] [OrderHomClass F M N] : Language.order.HomClass F M N :=
  ⟨fun _ => isEmptyElim, by
    simp only [forall_relations, relation_eq_leSymb, relMap_leSymb, Fin.isValue,
      Function.comp_apply]
    exact fun φ x => map_rel φ⟩

-- If `OrderEmbeddingClass` or `RelEmbeddingClass` is defined, this should be generalized.
instance : Language.order.StrongHomClass (M ↪o N) M N :=
  ⟨fun _ => isEmptyElim,
    by simp only [order.forall_relations, order.relation_eq_leSymb, relMap_leSymb, Fin.isValue,
    Function.comp_apply, RelEmbedding.map_rel_iff, implies_true]⟩

instance [EquivLike F M N] [OrderIsoClass F M N] : Language.order.StrongHomClass F M N :=
  ⟨fun _ => isEmptyElim,
    by simp only [order.forall_relations, order.relation_eq_leSymb, relMap_leSymb, Fin.isValue,
      Function.comp_apply, map_le_map_iff, implies_true]⟩

end order

namespace HomClass

variable [L.IsOrdered] [L.Structure M] {N : Type*} [L.Structure N]
  {F : Type*} [FunLike F M N] [L.HomClass F M N]

lemma monotone [Preorder M] [L.OrderedStructure M] [Preorder N] [L.OrderedStructure N] (f : F) :
    Monotone f := fun a b => by
  have h := HomClass.map_rel f leSymb ![a,b]
  simp only [relMap_leSymb, Fin.isValue, Matrix.cons_val_zero, Matrix.cons_val_one,
    Matrix.head_cons, Function.comp_apply] at h
  exact h

lemma strictMono [EmbeddingLike F M N] [PartialOrder M] [L.OrderedStructure M]
    [PartialOrder N] [L.OrderedStructure N] (f : F) :
    StrictMono f :=
  (HomClass.monotone f).strictMono_of_injective (EmbeddingLike.injective f)

end HomClass

=======
>>>>>>> f8969354
end Language

end FirstOrder<|MERGE_RESOLUTION|>--- conflicted
+++ resolved
@@ -194,21 +194,12 @@
 section LE
 
 variable [LE M]
-<<<<<<< HEAD
 
 instance [Language.order.Structure M] [Language.order.OrderedStructure M]
     [(orderLHom L).IsExpansionOn M] : L.OrderedStructure M where
   relMap_leSymb := fun x => by
     rw [← orderLHom_leSymb L, LHom.IsExpansionOn.map_onRelation, relMap_leSymb]
 
-=======
-
-instance [Language.order.Structure M] [Language.order.OrderedStructure M]
-    [(orderLHom L).IsExpansionOn M] : L.OrderedStructure M where
-  relMap_leSymb := fun x => by
-    rw [← orderLHom_leSymb L, LHom.IsExpansionOn.map_onRelation, relMap_leSymb]
-
->>>>>>> f8969354
 variable [L.OrderedStructure M]
 
 instance [Language.order.Structure M] [Language.order.OrderedStructure M] :
@@ -356,7 +347,6 @@
 
 end structure_to_order
 
-<<<<<<< HEAD
 namespace order
 
 variable [Language.order.Structure M] [LE M] [Language.order.OrderedStructure M]
@@ -401,8 +391,6 @@
 
 end HomClass
 
-=======
->>>>>>> f8969354
 end Language
 
 end FirstOrder