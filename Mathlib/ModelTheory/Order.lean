/-
Copyright (c) 2022 Aaron Anderson. All rights reserved.
Released under Apache 2.0 license as described in the file LICENSE.
Authors: Aaron Anderson
-/
import Mathlib.ModelTheory.Complexity

/-!
# Ordered First-Ordered Structures

This file defines ordered first-order languages and structures, as well as their theories.

## Main Definitions

- `FirstOrder.Language.order` is the language consisting of a single relation representing `≤`.
- `FirstOrder.Language.orderStructure` is the structure on an ordered type, assigning the symbol
  representing `≤` to the actual relation `≤`.
- `FirstOrder.Language.IsOrdered` points out a specific symbol in a language as representing `≤`.
- `FirstOrder.Language.OrderedStructure` indicates that the `≤` symbol in an ordered language
  is interpreted as the actual relation `≤` in a particular structure.
- `FirstOrder.Language.linearOrderTheory` and similar define the theories of preorders,
  partial orders, and linear orders.
- `FirstOrder.Language.dlo` defines the theory of dense linear orders without endpoints, a
  particularly useful example in model theory.

## Main Results

- `PartialOrder`s model the theory of partial orders, `LinearOrder`s model the theory of
  linear orders, and dense linear orders without endpoints model `Language.dlo`.
-/


universe u v w w'

namespace FirstOrder

namespace Language

open FirstOrder Structure

variable {L : Language.{u, v}} {α : Type w} {M : Type w'} {n : ℕ}

/-- The language consisting of a single relation representing `≤`. -/
protected def order : Language :=
  Language.mk₂ Empty Empty Empty Empty Unit

namespace Order

instance Language.instIsRelational : IsRelational Language.order :=
  Language.isRelational_mk₂

instance Language.instSubsingleton : Subsingleton (Language.order.Relations n) :=
  Language.subsingleton_mk₂_relations

end Order

/-- A language is ordered if it has a symbol representing `≤`. -/
class IsOrdered (L : Language.{u, v}) where
  /-- The relation symbol representing `≤`. -/
  leSymb : L.Relations 2

export IsOrdered (leSymb)

instance : IsOrdered Language.order :=
  ⟨Unit.unit⟩

section IsOrdered

variable [IsOrdered L]

/-- Joins two terms `t₁, t₂` in a formula representing `t₁ ≤ t₂`. -/
def Term.le (t₁ t₂ : L.Term (α ⊕ (Fin n))) : L.BoundedFormula α n :=
  leSymb.boundedFormula₂ t₁ t₂

/-- Joins two terms `t₁, t₂` in a formula representing `t₁ < t₂`. -/
def Term.lt (t₁ t₂ : L.Term (α ⊕ (Fin n))) : L.BoundedFormula α n :=
  t₁.le t₂ ⊓ ∼(t₂.le t₁)

variable (L)

/-- The language homomorphism sending the unique symbol `≤` of `Language.order` to `≤` in an ordered
 language. -/
def orderLHom : Language.order →ᴸ L :=
  LHom.mk₂ Empty.elim Empty.elim Empty.elim Empty.elim fun _ => leSymb

<<<<<<< HEAD
instance : IsOrdered Language.order :=
  ⟨Unit.unit⟩

=======
>>>>>>> 836a0227
@[simp]
theorem orderLHom_leSymb :
    (orderLHom L).onRelation leSymb = (leSymb : L.Relations 2) :=
  rfl

@[simp]
theorem orderLHom_order : orderLHom Language.order = LHom.id Language.order :=
  LHom.funext (Subsingleton.elim _ _) (Subsingleton.elim _ _)

/-- The theory of preorders. -/
def preorderTheory : L.Theory :=
  {leSymb.reflexive, leSymb.transitive}

instance : Theory.IsUniversal L.preorderTheory := ⟨by
  simp only [preorderTheory, Set.mem_insert_iff, Set.mem_singleton_iff, forall_eq_or_imp, forall_eq]
  exact ⟨leSymb.isUniversal_reflexive, leSymb.isUniversal_transitive⟩⟩

/-- The theory of partial orders. -/
def partialOrderTheory : L.Theory :=
  insert leSymb.antisymmetric L.preorderTheory

instance : Theory.IsUniversal L.partialOrderTheory :=
  Theory.IsUniversal.insert leSymb.isUniversal_antisymmetric

/-- The theory of linear orders. -/
def linearOrderTheory : L.Theory :=
  insert leSymb.total L.partialOrderTheory

instance : Theory.IsUniversal L.linearOrderTheory :=
  Theory.IsUniversal.insert leSymb.isUniversal_total

example [L.Structure M] [M ⊨ L.linearOrderTheory] (S : L.Substructure M) :
    S ⊨ L.linearOrderTheory := inferInstance

/-- A sentence indicating that an order has no top element:
$\forall x, \exists y, \neg y \le x$.   -/
def noTopOrderSentence : L.Sentence :=
  ∀'∃'∼((&1).le &0)

/-- A sentence indicating that an order has no bottom element:
$\forall x, \exists y, \neg x \le y$. -/
def noBotOrderSentence : L.Sentence :=
  ∀'∃'∼((&0).le &1)

/-- A sentence indicating that an order is dense:
$\forall x, \forall y, x < y \to \exists z, x < z \wedge z < y$. -/
def denselyOrderedSentence : L.Sentence :=
  ∀'∀'((&0).lt &1 ⟹ ∃'((&0).lt &2 ⊓ (&2).lt &1))

/-- The theory of dense linear orders without endpoints. -/
def dlo : L.Theory :=
  L.linearOrderTheory ∪ {L.noTopOrderSentence, L.noBotOrderSentence, L.denselyOrderedSentence}

<<<<<<< HEAD
variable [L.Structure M]

instance [h : M ⊨ L.dlo] : M ⊨ L.linearOrderTheory := h.mono Set.subset_union_left

instance [h : M ⊨ L.linearOrderTheory] : M ⊨ L.partialOrderTheory := h.mono (Set.subset_insert _ _)

instance [h : M ⊨ L.partialOrderTheory] : M ⊨ L.preorderTheory := h.mono (Set.subset_insert _ _)

=======
>>>>>>> 836a0227
end IsOrdered

instance sum.instIsOrdered : IsOrdered (L.sum Language.order) :=
  ⟨Sum.inr IsOrdered.leSymb⟩

variable (L M)

instance orderStructure [LE M] : Language.order.Structure M :=
  Structure.mk₂ Empty.elim Empty.elim Empty.elim Empty.elim fun _ => (· ≤ ·)

/-- A structure is ordered if its language has a `≤` symbol whose interpretation is -/
abbrev OrderedStructure [IsOrdered L] [LE M] [L.Structure M] : Prop :=
  LHom.IsExpansionOn (orderLHom L) M

variable {L M}

@[simp]
theorem relMap_leSymb [IsOrdered L] [LE M] [L.Structure M] [L.OrderedStructure M] {a b : M} :
    RelMap (leSymb : L.Relations 2) ![a, b] ↔ a ≤ b := by
  rw [← orderLHom_leSymb, LHom.map_onRelation]
  rfl

@[simp]
theorem orderedStructure_iff [IsOrdered L] [LE M] [L.Structure M] :
    L.OrderedStructure M ↔ LHom.IsExpansionOn (orderLHom L) M :=
  Iff.rfl

section order_to_structure

variable [IsOrdered L] [L.Structure M]

section LE

variable [LE M] [L.OrderedStructure M]

instance orderedStructure_LE [LE M] : OrderedStructure Language.order M := by
  rw [orderedStructure_iff, orderLHom_order]
  exact LHom.id_isExpansionOn M

@[simp]
theorem Term.realize_le {t₁ t₂ : L.Term (α ⊕ (Fin n))} {v : α → M}
    {xs : Fin n → M} :
    (t₁.le t₂).Realize v xs ↔ t₁.realize (Sum.elim v xs) ≤ t₂.realize (Sum.elim v xs) := by
  simp [Term.le]

theorem realize_noTopOrder_iff : M ⊨ Language.order.noTopOrderSentence ↔ NoTopOrder M := by
  simp only [noTopOrderSentence, Sentence.Realize, Formula.Realize, BoundedFormula.realize_all,
    BoundedFormula.realize_ex, BoundedFormula.realize_not, Term.realize, Term.realize_le,
    Sum.elim_inr]
  refine ⟨fun h => ⟨fun a => h a⟩, ?_⟩
  intro h a
  exact exists_not_le a

@[simp]
theorem realize_noTopOrder [h : NoTopOrder M] : M ⊨ Language.order.noTopOrderSentence :=
  realize_noTopOrder_iff.2 h

theorem realize_noBotOrder_iff : M ⊨ Language.order.noBotOrderSentence ↔ NoBotOrder M := by
  simp only [noBotOrderSentence, Sentence.Realize, Formula.Realize, BoundedFormula.realize_all,
    BoundedFormula.realize_ex, BoundedFormula.realize_not, Term.realize, Term.realize_le,
    Sum.elim_inr]
  refine ⟨fun h => ⟨fun a => h a⟩, ?_⟩
  intro h a
  exact exists_not_ge a

@[simp]
theorem realize_noBotOrder [h : NoBotOrder M] : M ⊨ Language.order.noBotOrderSentence :=
  realize_noBotOrder_iff.2 h

end LE

section Preorder

variable [Preorder M]

instance model_preorder : M ⊨ Language.order.preorderTheory := by
<<<<<<< HEAD
  simp only [preorderTheory, Theory.model_insert_iff, Relations.realize_reflexive, relMap_apply₂,
    Theory.model_singleton_iff, Relations.realize_transitive]
=======
  simp only [preorderTheory, Theory.model_iff, Set.mem_insert_iff, Set.mem_singleton_iff,
    forall_eq_or_imp, Relations.realize_reflexive, relMap_apply₂, forall_eq,
    Relations.realize_transitive]
>>>>>>> 836a0227
  exact ⟨le_refl, fun _ _ _ => le_trans⟩

@[simp]
theorem Term.realize_lt [L.OrderedStructure M] {t₁ t₂ : L.Term (α ⊕ (Fin n))}
    {v : α → M} {xs : Fin n → M} :
    (t₁.lt t₂).Realize v xs ↔ t₁.realize (Sum.elim v xs) < t₂.realize (Sum.elim v xs) := by
  simp [Term.lt, lt_iff_le_not_le]

theorem realize_denselyOrdered_iff :
    M ⊨ Language.order.denselyOrderedSentence ↔ DenselyOrdered M := by
  simp only [denselyOrderedSentence, Sentence.Realize, Formula.Realize,
    BoundedFormula.realize_imp, BoundedFormula.realize_all, Term.realize, Term.realize_lt,
    Sum.elim_inr, BoundedFormula.realize_ex, BoundedFormula.realize_inf]
  refine ⟨fun h => ⟨fun a b ab => h a b ab⟩, ?_⟩
  intro h a b ab
  exact exists_between ab

@[simp]
theorem realize_denselyOrdered [h : DenselyOrdered M] :
    M ⊨ Language.order.denselyOrderedSentence :=
  realize_denselyOrdered_iff.2 h

end Preorder

instance model_partialOrder [PartialOrder M] : M ⊨ Language.order.partialOrderTheory := by
<<<<<<< HEAD
  simp only [partialOrderTheory, Theory.model_insert_iff, Relations.realize_antisymmetric,
    relMap_apply₂, model_preorder, and_true]
  exact fun _ _ => le_antisymm
=======
  simp only [partialOrderTheory, Theory.model_iff, Set.mem_insert_iff, Set.mem_singleton_iff,
    forall_eq_or_imp, Relations.realize_reflexive, relMap_apply₂, Relations.realize_antisymmetric,
    forall_eq, Relations.realize_transitive]
  exact ⟨le_refl, fun _ _ => le_antisymm, fun _ _ _ => le_trans⟩
>>>>>>> 836a0227

section LinearOrder

variable [LinearOrder M]

instance model_linearOrder : M ⊨ Language.order.linearOrderTheory := by
<<<<<<< HEAD
  simp only [linearOrderTheory, Theory.model_insert_iff, Relations.realize_total, relMap_apply₂,
    model_partialOrder, and_true]
  exact le_total
=======
  simp only [linearOrderTheory, Theory.model_iff, Set.mem_insert_iff, Set.mem_singleton_iff,
    forall_eq_or_imp, Relations.realize_reflexive, relMap_apply₂, Relations.realize_antisymmetric,
    Relations.realize_transitive, forall_eq, Relations.realize_total]
  exact ⟨le_refl, fun _ _ => le_antisymm, fun _ _ _ => le_trans, le_total⟩
>>>>>>> 836a0227

instance model_dlo [DenselyOrdered M] [NoTopOrder M] [NoBotOrder M] :
    M ⊨ Language.order.dlo := by
  simp [dlo, model_linearOrder]

end LinearOrder

end order_to_structure

end LinearOrder

end order_to_structure

end Language

end FirstOrder<|MERGE_RESOLUTION|>--- conflicted
+++ resolved
@@ -83,12 +83,6 @@
 def orderLHom : Language.order →ᴸ L :=
   LHom.mk₂ Empty.elim Empty.elim Empty.elim Empty.elim fun _ => leSymb
 
-<<<<<<< HEAD
-instance : IsOrdered Language.order :=
-  ⟨Unit.unit⟩
-
-=======
->>>>>>> 836a0227
 @[simp]
 theorem orderLHom_leSymb :
     (orderLHom L).onRelation leSymb = (leSymb : L.Relations 2) :=
@@ -142,7 +136,6 @@
 def dlo : L.Theory :=
   L.linearOrderTheory ∪ {L.noTopOrderSentence, L.noBotOrderSentence, L.denselyOrderedSentence}
 
-<<<<<<< HEAD
 variable [L.Structure M]
 
 instance [h : M ⊨ L.dlo] : M ⊨ L.linearOrderTheory := h.mono Set.subset_union_left
@@ -151,14 +144,15 @@
 
 instance [h : M ⊨ L.partialOrderTheory] : M ⊨ L.preorderTheory := h.mono (Set.subset_insert _ _)
 
-=======
->>>>>>> 836a0227
 end IsOrdered
 
 instance sum.instIsOrdered : IsOrdered (L.sum Language.order) :=
   ⟨Sum.inr IsOrdered.leSymb⟩
 
 variable (L M)
+
+instance orderStructure [LE M] : Language.order.Structure M :=
+  Structure.mk₂ Empty.elim Empty.elim Empty.elim Empty.elim fun _ => (· ≤ ·)
 
 instance orderStructure [LE M] : Language.order.Structure M :=
   Structure.mk₂ Empty.elim Empty.elim Empty.elim Empty.elim fun _ => (· ≤ ·)
@@ -176,9 +170,23 @@
   rfl
 
 @[simp]
+theorem relMap_leSymb [IsOrdered L] [LE M] [L.Structure M] [L.OrderedStructure M] {a b : M} :
+    RelMap (leSymb : L.Relations 2) ![a, b] ↔ a ≤ b := by
+  rw [← orderLHom_leSymb, LHom.map_onRelation]
+  rfl
+
+@[simp]
 theorem orderedStructure_iff [IsOrdered L] [LE M] [L.Structure M] :
     L.OrderedStructure M ↔ LHom.IsExpansionOn (orderLHom L) M :=
   Iff.rfl
+
+section order_to_structure
+
+variable [IsOrdered L] [L.Structure M]
+
+section LE
+
+variable [LE M] [L.OrderedStructure M]
 
 section order_to_structure
 
@@ -229,14 +237,8 @@
 variable [Preorder M]
 
 instance model_preorder : M ⊨ Language.order.preorderTheory := by
-<<<<<<< HEAD
   simp only [preorderTheory, Theory.model_insert_iff, Relations.realize_reflexive, relMap_apply₂,
     Theory.model_singleton_iff, Relations.realize_transitive]
-=======
-  simp only [preorderTheory, Theory.model_iff, Set.mem_insert_iff, Set.mem_singleton_iff,
-    forall_eq_or_imp, Relations.realize_reflexive, relMap_apply₂, forall_eq,
-    Relations.realize_transitive]
->>>>>>> 836a0227
   exact ⟨le_refl, fun _ _ _ => le_trans⟩
 
 @[simp]
@@ -262,32 +264,18 @@
 end Preorder
 
 instance model_partialOrder [PartialOrder M] : M ⊨ Language.order.partialOrderTheory := by
-<<<<<<< HEAD
   simp only [partialOrderTheory, Theory.model_insert_iff, Relations.realize_antisymmetric,
     relMap_apply₂, model_preorder, and_true]
   exact fun _ _ => le_antisymm
-=======
-  simp only [partialOrderTheory, Theory.model_iff, Set.mem_insert_iff, Set.mem_singleton_iff,
-    forall_eq_or_imp, Relations.realize_reflexive, relMap_apply₂, Relations.realize_antisymmetric,
-    forall_eq, Relations.realize_transitive]
-  exact ⟨le_refl, fun _ _ => le_antisymm, fun _ _ _ => le_trans⟩
->>>>>>> 836a0227
 
 section LinearOrder
 
 variable [LinearOrder M]
 
 instance model_linearOrder : M ⊨ Language.order.linearOrderTheory := by
-<<<<<<< HEAD
   simp only [linearOrderTheory, Theory.model_insert_iff, Relations.realize_total, relMap_apply₂,
     model_partialOrder, and_true]
   exact le_total
-=======
-  simp only [linearOrderTheory, Theory.model_iff, Set.mem_insert_iff, Set.mem_singleton_iff,
-    forall_eq_or_imp, Relations.realize_reflexive, relMap_apply₂, Relations.realize_antisymmetric,
-    Relations.realize_transitive, forall_eq, Relations.realize_total]
-  exact ⟨le_refl, fun _ _ => le_antisymm, fun _ _ _ => le_trans, le_total⟩
->>>>>>> 836a0227
 
 instance model_dlo [DenselyOrdered M] [NoTopOrder M] [NoBotOrder M] :
     M ⊨ Language.order.dlo := by
@@ -297,10 +285,6 @@
 
 end order_to_structure
 
-end LinearOrder
-
-end order_to_structure
-
 end Language
 
 end FirstOrder