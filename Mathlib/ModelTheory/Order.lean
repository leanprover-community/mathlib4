--- conflicted
+++ resolved
@@ -250,11 +250,7 @@
 
 variable [Preorder M] [L.OrderedStructure M]
 
-<<<<<<< HEAD
-instance model_preorder : M ⊨ L.preorderTheory := by
-=======
 instance model_preorder : M ⊨ Language.order.preorderTheory := by
->>>>>>> ff38cf1a
   simp only [preorderTheory, Theory.model_insert_iff, Relations.realize_reflexive, relMap_leSymb,
     Theory.model_singleton_iff, Relations.realize_transitive]
   exact ⟨le_refl, fun _ _ _ => le_trans⟩
@@ -281,24 +277,17 @@
 
 end Preorder
 
-<<<<<<< HEAD
 instance model_partialOrder [PartialOrder M] [L.OrderedStructure M] :
     M ⊨ L.partialOrderTheory := by
   simp only [partialOrderTheory, Theory.model_insert_iff, Relations.realize_antisymmetric,
     relMap_leSymb, Fin.isValue, Matrix.cons_val_zero, Matrix.cons_val_one, Matrix.head_cons,
     model_preorder, and_true]
-=======
-instance model_partialOrder [PartialOrder M] : M ⊨ Language.order.partialOrderTheory := by
-  simp only [partialOrderTheory, Theory.model_insert_iff, Relations.realize_antisymmetric,
-    relMap_leSymb, model_preorder, and_true]
->>>>>>> ff38cf1a
   exact fun _ _ => le_antisymm
 
 section LinearOrder
 
 variable [LinearOrder M] [L.OrderedStructure M]
 
-<<<<<<< HEAD
 instance model_linearOrder : M ⊨ L.linearOrderTheory := by
   simp only [linearOrderTheory, Theory.model_insert_iff, Relations.realize_total, relMap_leSymb,
     Fin.isValue, Matrix.cons_val_zero, Matrix.cons_val_one, Matrix.head_cons, model_partialOrder,
@@ -307,15 +296,6 @@
 
 instance model_dlo [DenselyOrdered M] [NoTopOrder M] [NoBotOrder M] :
     M ⊨ L.dlo := by
-=======
-instance model_linearOrder : M ⊨ Language.order.linearOrderTheory := by
-  simp only [linearOrderTheory, Theory.model_insert_iff, Relations.realize_total, relMap_leSymb,
-    model_partialOrder, and_true]
-  exact le_total
-
-instance model_dlo [DenselyOrdered M] [NoTopOrder M] [NoBotOrder M] :
-    M ⊨ Language.order.dlo := by
->>>>>>> ff38cf1a
   simp [dlo, model_linearOrder, Theory.model_insert_iff]
 
 end LinearOrder
