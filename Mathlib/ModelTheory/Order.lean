--- conflicted
+++ resolved
@@ -46,15 +46,11 @@
   | le : orderRel 2
   deriving DecidableEq
 
-<<<<<<< HEAD
 /-- The relational language consisting of a single relation representing `≤`. -/
 protected def order : Language := ⟨fun _ => Empty, orderRel⟩
   deriving IsRelational
 
 namespace order
-=======
-namespace Order
->>>>>>> 836a0227
 
 @[simp]
 lemma forall_relations {P : ∀ (n) (_ : Language.order.Relations n), Prop} :
@@ -75,11 +71,7 @@
 export IsOrdered (leSymb)
 
 instance : IsOrdered Language.order :=
-<<<<<<< HEAD
   ⟨.le⟩
-=======
-  ⟨Unit.unit⟩
->>>>>>> 836a0227
 
 section IsOrdered
 
@@ -100,13 +92,10 @@
 def orderLHom : Language.order →ᴸ L where
   onRelation | _, .le => leSymb
 
-<<<<<<< HEAD
 @[simp]
 lemma orderLHom_apply : (R : Language.order.Relations 2) → L.orderLHom.onRelation R = leSymb
   | .le => rfl
 
-=======
->>>>>>> 836a0227
 @[simp]
 theorem orderLHom_leSymb :
     (orderLHom L).onRelation leSymb = (leSymb : L.Relations 2) :=
@@ -173,13 +162,8 @@
 
 variable (L M)
 
-<<<<<<< HEAD
 instance orderStructure [LE M] : Language.order.Structure M where
   RelMap | .le => (fun x => x 0 ≤ x 1)
-=======
-instance orderStructure [LE M] : Language.order.Structure M :=
-  Structure.mk₂ Empty.elim Empty.elim Empty.elim Empty.elim fun _ => (· ≤ ·)
->>>>>>> 836a0227
 
 /-- A structure is ordered if its language has a `≤` symbol whose interpretation is -/
 abbrev OrderedStructure [IsOrdered L] [LE M] [L.Structure M] : Prop :=
@@ -248,11 +232,24 @@
 
 instance model_preorder : M ⊨ Language.order.preorderTheory := by
   simp only [preorderTheory, Theory.model_iff, Set.mem_insert_iff, Set.mem_singleton_iff,
-<<<<<<< HEAD
+    forall_eq_or_imp, Relations.realize_reflexive, relMap_apply₂, forall_eq,
+    Relations.realize_transitive]
+  exact ⟨le_refl, fun _ _ _ => le_trans⟩
+
+@[simp]
+theorem Term.realize_lt [L.OrderedStructure M] {t₁ t₂ : L.Term (α ⊕ (Fin n))}
+    {v : α → M} {xs : Fin n → M} :
+    (t₁.lt t₂).Realize v xs ↔ t₁.realize (Sum.elim v xs) < t₂.realize (Sum.elim v xs) := by
+  simp [Term.lt, lt_iff_le_not_le]
+
+theorem realize_denselyOrdered_iff :
+section Preorder
+
+variable [Preorder M]
+
+instance model_preorder : M ⊨ Language.order.preorderTheory := by
+  simp only [preorderTheory, Theory.model_iff, Set.mem_insert_iff, Set.mem_singleton_iff,
     forall_eq_or_imp, Relations.realize_reflexive, relMap_leSymb, forall_eq,
-=======
-    forall_eq_or_imp, Relations.realize_reflexive, relMap_apply₂, forall_eq,
->>>>>>> 836a0227
     Relations.realize_transitive]
   exact ⟨le_refl, fun _ _ _ => le_trans⟩
 
@@ -280,11 +277,7 @@
 
 instance model_partialOrder [PartialOrder M] : M ⊨ Language.order.partialOrderTheory := by
   simp only [partialOrderTheory, Theory.model_iff, Set.mem_insert_iff, Set.mem_singleton_iff,
-<<<<<<< HEAD
-    forall_eq_or_imp, Relations.realize_reflexive, relMap_leSymb, Relations.realize_antisymmetric,
-=======
     forall_eq_or_imp, Relations.realize_reflexive, relMap_apply₂, Relations.realize_antisymmetric,
->>>>>>> 836a0227
     forall_eq, Relations.realize_transitive]
   exact ⟨le_refl, fun _ _ => le_antisymm, fun _ _ _ => le_trans⟩
 
@@ -294,11 +287,26 @@
 
 instance model_linearOrder : M ⊨ Language.order.linearOrderTheory := by
   simp only [linearOrderTheory, Theory.model_iff, Set.mem_insert_iff, Set.mem_singleton_iff,
-<<<<<<< HEAD
+    forall_eq_or_imp, Relations.realize_reflexive, relMap_apply₂, Relations.realize_antisymmetric,
+    Relations.realize_transitive, forall_eq, Relations.realize_total]
+  exact ⟨le_refl, fun _ _ => le_antisymm, fun _ _ _ => le_trans, le_total⟩
+
+instance model_dlo [DenselyOrdered M] [NoTopOrder M] [NoBotOrder M] :
+end Preorder
+
+instance model_partialOrder [PartialOrder M] : M ⊨ Language.order.partialOrderTheory := by
+  simp only [partialOrderTheory, Theory.model_iff, Set.mem_insert_iff, Set.mem_singleton_iff,
     forall_eq_or_imp, Relations.realize_reflexive, relMap_leSymb, Relations.realize_antisymmetric,
-=======
-    forall_eq_or_imp, Relations.realize_reflexive, relMap_apply₂, Relations.realize_antisymmetric,
->>>>>>> 836a0227
+    forall_eq, Relations.realize_transitive]
+  exact ⟨le_refl, fun _ _ => le_antisymm, fun _ _ _ => le_trans⟩
+
+section LinearOrder
+
+variable [LinearOrder M]
+
+instance model_linearOrder : M ⊨ Language.order.linearOrderTheory := by
+  simp only [linearOrderTheory, Theory.model_iff, Set.mem_insert_iff, Set.mem_singleton_iff,
+    forall_eq_or_imp, Relations.realize_reflexive, relMap_leSymb, Relations.realize_antisymmetric,
     Relations.realize_transitive, forall_eq, Relations.realize_total]
   exact ⟨le_refl, fun _ _ => le_antisymm, fun _ _ _ => le_trans, le_total⟩
 
