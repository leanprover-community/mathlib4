--- conflicted
+++ resolved
@@ -61,11 +61,7 @@
 theorem fg_bot : (⊥ : L.Substructure M).FG :=
   ⟨∅, by rw [Finset.coe_empty, closure_empty]⟩
 
-<<<<<<< HEAD
-instance instInhabited_finiteEquiv : Inhabited { S : L.Substructure M // S.FG } := ⟨⊥, fg_bot⟩
-=======
 instance instInhabited_fg : Inhabited { S : L.Substructure M // S.FG } := ⟨⊥, fg_bot⟩
->>>>>>> e6c08721
 
 theorem fg_closure {s : Set M} (hs : s.Finite) : FG (closure L s) :=
   ⟨hs.toFinset, by rw [hs.coe_toFinset]⟩
@@ -169,10 +165,7 @@
 
 theorem cg_of_countable {s : L.Substructure M} [h : Countable s] : s.CG :=
   ⟨s, h.to_set, s.closure_eq⟩
-<<<<<<< HEAD
-=======
-
->>>>>>> e6c08721
+
 end Substructure
 
 open Substructure
@@ -209,11 +202,7 @@
   rw [fg_def, ← hs]
   exact h.range f
 
-<<<<<<< HEAD
-theorem FG.countable_Hom_to_countable (N : Type*) [L.Structure N] [Countable N] (h : FG L M) :
-=======
 theorem FG.countable_hom (N : Type*) [L.Structure N] [Countable N] (h : FG L M) :
->>>>>>> e6c08721
     Countable (M →[L] N) := by
   let ⟨S, finite_S, closure_S⟩ := fg_iff.1 h
   let g : (M →[L] N) → (S → N) :=
@@ -226,19 +215,6 @@
   have : Finite ↑S := (S.finite_coe_iff).2 finite_S
   exact Function.Embedding.countable ⟨g, g_inj⟩
 
-<<<<<<< HEAD
-instance FG.instCountable_Hom_to_countable (N : Type*) [L.Structure N] [Countable N] [h : FG L M] :
-    Countable (M →[L] N) :=
-  FG.countable_Hom_to_countable N h
-
-theorem FG.countable_Embedding_to_countable (N : Type*) [L.Structure N] [Countable N] (_ : FG L M) :
-    Countable (M ↪[L] N) :=
-  Function.Embedding.countable ⟨Embedding.toHom, Embedding.toHom_injective⟩
-
-instance Fg.instCountable_Embedding_to_countable (N : Type*) [L.Structure N]
-    [Countable N] [h : FG L M] : Countable (M ↪[L] N) :=
-  FG.countable_Embedding_to_countable N h
-=======
 instance FG.instCountable_hom (N : Type*) [L.Structure N] [Countable N] [h : FG L M] :
     Countable (M →[L] N) :=
   FG.countable_hom N h
@@ -250,7 +226,6 @@
 instance Fg.instCountable_embedding (N : Type*) [L.Structure N]
     [Countable N] [h : FG L M] : Countable (M ↪[L] N) :=
   FG.countable_embedding N h
->>>>>>> e6c08721
 
 theorem cg_def : CG L M ↔ (⊤ : L.Substructure M).CG :=
   ⟨fun h => h.1, fun h => ⟨h⟩⟩
