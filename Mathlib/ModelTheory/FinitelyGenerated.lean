--- conflicted
+++ resolved
@@ -5,6 +5,8 @@
 -/
 import Mathlib.ModelTheory.Substructures
 import Mathlib.Order.Ideal
+
+#align_import model_theory.finitely_generated from "leanprover-community/mathlib"@"0602c59878ff3d5f71dea69c2d32ccf2e93e5398"
 
 /-!
 # Finitely Generated First-Order Structures
@@ -58,10 +60,6 @@
 
 theorem fg_bot : (⊥ : L.Substructure M).FG :=
   ⟨∅, by rw [Finset.coe_empty, closure_empty]⟩
-
-theorem inhabited_finiteEquiv : Inhabited { S : L.Substructure M // S.FG } := ⟨⊥, fg_bot⟩
-
-instance instInhabited_finiteEquiv : Inhabited { S : L.Substructure M // S.FG } := ⟨⊥, fg_bot⟩
 
 theorem inhabited_finiteEquiv : Inhabited { S : L.Substructure M // S.FG } := ⟨⊥, fg_bot⟩
 
@@ -167,12 +165,9 @@
   rintro ⟨s, h, rfl⟩
   exact h.substructure_closure L
 
-<<<<<<< HEAD
-theorem cg_if_countable {s : L.Substructure M} [h : Countable s] : s.CG :=
-=======
 theorem cg_of_countable {s : L.Substructure M} [h : Countable s] : s.CG :=
->>>>>>> 1500b4fb
   ⟨s, h.to_set, s.closure_eq⟩
+
 end Substructure
 
 open Substructure
@@ -234,31 +229,6 @@
     [Countable N] [h : FG L M] : Countable (M ↪[L] N) :=
   FG.countable_Embedding_to_countable N h
 
-theorem FG.countable_Hom_to_countable (N : Type*) [L.Structure N] [Countable N] (h : FG L M) :
-    Countable (M →[L] N) := by
-  let ⟨S, finite_S, closure_S⟩ := fg_iff.1 h
-  let g : (M →[L] N) → (S → N) :=
-    fun f ↦ f ∘ (↑)
-  have g_inj : Function.Injective g := by
-    intro f f' h
-    apply Hom.eq_of_eqOn_dense closure_S
-    intro x x_in_S
-    exact congr_fun h ⟨x, x_in_S⟩
-  have : Finite ↑S := (S.finite_coe_iff).2 finite_S
-  exact Function.Embedding.countable ⟨g, g_inj⟩
-
-instance FG.instCountable_Hom_to_countable (N : Type*) [L.Structure N] [Countable N] [h : FG L M] :
-    Countable (M →[L] N) :=
-  FG.countable_Hom_to_countable N h
-
-theorem FG.countable_Embedding_to_countable (N : Type*) [L.Structure N] [Countable N] (_ : FG L M) :
-    Countable (M ↪[L] N) :=
-  Function.Embedding.countable ⟨Embedding.toHom, Embedding.toHom_injective⟩
-
-instance Fg.instCountable_Embedding_to_countable (N : Type*) [L.Structure N]
-    [Countable N] [h : FG L M] : Countable (M ↪[L] N) :=
-  FG.countable_Embedding_to_countable N h
-
 theorem cg_def : CG L M ↔ (⊤ : L.Substructure M).CG :=
   ⟨fun h => h.1, fun h => ⟨h⟩⟩
 
@@ -281,9 +251,6 @@
 
 theorem cg_of_countable [Countable M] : CG L M := by
   simp only [cg_def, Substructure.cg_of_countable, topEquiv.toEquiv.countable_iff]
-
-theorem cg_if_countable [Countable M] : CG L M := by
-  simp only [cg_def, Substructure.cg_if_countable, topEquiv.toEquiv.countable_iff]
 
 theorem FG.cg (h : FG L M) : CG L M :=
   cg_def.2 (fg_def.1 h).cg
@@ -363,47 +330,5 @@
 noncomputable instance instInhabited_self_finiteEquiv :
     Inhabited { f : M ≃ₚ[L] M // f.sub_dom.FG } := inhabited_self_finiteEquiv
 
-theorem Substructure.SubEquivalence.fg_iff {N : Type*} [L.Structure N] (f : M ≃ₚ[L] N) :
-    f.sub_dom.FG ↔ f.sub_cod.FG := by
-  rw [Substructure.fg_iff_structure_fg, f.equiv.fg_iff, Substructure.fg_iff_structure_fg]
-
-theorem Substructure.countable_fg_substructures_if_countable [Countable M] :
-    Countable { S : L.Substructure M // S.FG } := by
-  let g : { S : L.Substructure M // S.FG } → Finset M :=
-    fun S ↦ Exists.choose S.prop
-  have g_inj : Function.Injective g := by
-    intro S S' h
-    apply Subtype.eq
-    rw [(Exists.choose_spec S.prop).symm, (Exists.choose_spec S'.prop).symm]
-    exact congr_arg ((closure L) ∘ Finset.toSet) h
-  exact Function.Embedding.countable ⟨g, g_inj⟩
-
-instance Substructure.instCountable_fg_substructures_if_countable [Countable M] :
-    Countable { S : L.Substructure M // S.FG } :=
-  countable_fg_substructures_if_countable
-
-theorem Substructure.countable_self_finiteEquiv_if_countable [Countable M] :
-    Countable { f : M ≃ₚ[L] M // f.sub_dom.FG } := by
-  let g : { f : M ≃ₚ[L] M // f.sub_dom.FG } →
-      Σ U : { S : L.Substructure M // S.FG }, U.val →[L] M :=
-    fun f ↦ ⟨⟨f.val.sub_dom, f.prop⟩, (subtype _).toHom.comp f.val.equiv.toHom⟩
-  have g_inj : Function.Injective g := by
-    intro f f' h
-    ext
-    let ⟨⟨dom_f, cod_f, equiv_f⟩, f_fin⟩ := f
-    cases congr_arg (·.1) h
-    apply SubEquivalence.ext (by rfl)
-    simp only [Sigma.mk.inj_iff, heq_eq_eq, true_and] at h
-    exact fun x hx ↦ congr_fun (congr_arg (↑) h) ⟨x, hx⟩
-  have : ∀ U : { S : L.Substructure M // S.FG }, Structure.FG L U.val :=
-    fun U ↦ (U.val.fg_iff_structure_fg.1 U.prop)
-  exact Function.Embedding.countable ⟨g, g_inj⟩
-
-theorem inhabited_self_finiteEquiv : Inhabited { f : M ≃ₚ[L] M // f.sub_dom.FG } :=
-  ⟨⟨⟨⊥, ⊥, Equiv.refl L (⊥ : L.Substructure M)⟩, fg_bot⟩⟩
-
-noncomputable instance instInhabited_self_finiteEquiv :
-    Inhabited { f : M ≃ₚ[L] M // f.sub_dom.FG } := inhabited_self_finiteEquiv
-
 end Language
 end FirstOrder