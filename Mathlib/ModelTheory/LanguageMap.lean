/-
Copyright (c) 2021 Aaron Anderson, Jesse Michael Han, Floris van Doorn. All rights reserved.
Released under Apache 2.0 license as described in the file LICENSE.
Authors: Aaron Anderson, Jesse Michael Han, Floris van Doorn
-/
import Mathlib.ModelTheory.Basic

/-!
# Language Maps

Maps between first-order languages in the style of the
[Flypitch project](https://flypitch.github.io/), as well as several important maps between
structures.

## Main Definitions

- A `FirstOrder.Language.LHom`, denoted `L →ᴸ L'`, is a map between languages, sending the symbols
  of one to symbols of the same kind and arity in the other.
- A `FirstOrder.Language.LEquiv`, denoted `L ≃ᴸ L'`, is an invertible language homomorphism.
- `FirstOrder.Language.withConstants` is defined so that if `M` is an `L.Structure` and
  `A : Set M`, `L.withConstants A`, denoted `L[[A]]`, is a language which adds constant symbols for
  elements of `A` to `L`.

## References

For the Flypitch project:
- [J. Han, F. van Doorn, *A formal proof of the independence of the continuum hypothesis*]
  [flypitch_cpp]
- [J. Han, F. van Doorn, *A formalization of forcing and the unprovability of
  the continuum hypothesis*][flypitch_itp]

-/


universe u v u' v' w w'

namespace FirstOrder


namespace Language

open Structure Cardinal

open Cardinal

variable (L : Language.{u, v}) (L' : Language.{u', v'}) {M : Type w} [L.Structure M]

/-- A language homomorphism maps the symbols of one language to symbols of another. -/
structure LHom where
  onFunction : ∀ ⦃n⦄, L.Functions n → L'.Functions n := by
<<<<<<< HEAD
    exact fun {n} => (IsRelational.empty_functions n).elim
  onRelation : ∀ ⦃n⦄, L.Relations n → L'.Relations n :=by
    exact fun {n} => (IsAlgebraic.empty_relations n).elim
=======
    exact fun {n} => isEmptyElim
  onRelation : ∀ ⦃n⦄, L.Relations n → L'.Relations n :=by
    exact fun {n} => isEmptyElim
>>>>>>> 3518d105

@[inherit_doc FirstOrder.Language.LHom]
infixl:10 " →ᴸ " => LHom

-- \^L
variable {L L'}

namespace LHom

/-- Defines a map between languages defined with `Language.mk₂`. -/
protected def mk₂ {c f₁ f₂ : Type u} {r₁ r₂ : Type v} (φ₀ : c → L'.Constants)
    (φ₁ : f₁ → L'.Functions 1) (φ₂ : f₂ → L'.Functions 2) (φ₁' : r₁ → L'.Relations 1)
    (φ₂' : r₂ → L'.Relations 2) : Language.mk₂ c f₁ f₂ r₁ r₂ →ᴸ L' :=
  ⟨fun n =>
    Nat.casesOn n φ₀ fun n => Nat.casesOn n φ₁ fun n => Nat.casesOn n φ₂ fun _ => PEmpty.elim,
    fun n =>
    Nat.casesOn n PEmpty.elim fun n =>
      Nat.casesOn n φ₁' fun n => Nat.casesOn n φ₂' fun _ => PEmpty.elim⟩

variable (ϕ : L →ᴸ L')

/-- Pulls a structure back along a language map. -/
def reduct (M : Type*) [L'.Structure M] : L.Structure M where
  funMap f xs := funMap (ϕ.onFunction f) xs
  RelMap r xs := RelMap (ϕ.onRelation r) xs

/-- The identity language homomorphism. -/
@[simps]
protected def id (L : Language) : L →ᴸ L :=
  ⟨fun _n => id, fun _n => id⟩

instance : Inhabited (L →ᴸ L) :=
  ⟨LHom.id L⟩

/-- The inclusion of the left factor into the sum of two languages. -/
@[simps]
protected def sumInl : L →ᴸ L.sum L' :=
  ⟨fun _n => Sum.inl, fun _n => Sum.inl⟩

/-- The inclusion of the right factor into the sum of two languages. -/
@[simps]
protected def sumInr : L' →ᴸ L.sum L' :=
  ⟨fun _n => Sum.inr, fun _n => Sum.inr⟩

variable (L L')

/-- The inclusion of an empty language into any other language. -/
@[simps]
protected def ofIsEmpty [L.IsAlgebraic] [L.IsRelational] : L →ᴸ L' where

variable {L L'} {L'' : Language}

@[ext]
protected theorem funext {F G : L →ᴸ L'} (h_fun : F.onFunction = G.onFunction)
    (h_rel : F.onRelation = G.onRelation) : F = G := by
  cases' F with Ff Fr
  cases' G with Gf Gr
  simp only [mk.injEq]
  exact And.intro h_fun h_rel

instance [L.IsAlgebraic] [L.IsRelational] : Unique (L →ᴸ L') :=
  ⟨⟨LHom.ofIsEmpty L L'⟩, fun _ => LHom.funext (Subsingleton.elim _ _) (Subsingleton.elim _ _)⟩

theorem mk₂_funext {c f₁ f₂ : Type u} {r₁ r₂ : Type v} {F G : Language.mk₂ c f₁ f₂ r₁ r₂ →ᴸ L'}
    (h0 : ∀ c : (Language.mk₂ c f₁ f₂ r₁ r₂).Constants, F.onFunction c = G.onFunction c)
    (h1 : ∀ f : (Language.mk₂ c f₁ f₂ r₁ r₂).Functions 1, F.onFunction f = G.onFunction f)
    (h2 : ∀ f : (Language.mk₂ c f₁ f₂ r₁ r₂).Functions 2, F.onFunction f = G.onFunction f)
    (h1' : ∀ r : (Language.mk₂ c f₁ f₂ r₁ r₂).Relations 1, F.onRelation r = G.onRelation r)
    (h2' : ∀ r : (Language.mk₂ c f₁ f₂ r₁ r₂).Relations 2, F.onRelation r = G.onRelation r) :
    F = G :=
  LHom.funext
    (funext fun n =>
      Nat.casesOn n (funext h0) fun n =>
        Nat.casesOn n (funext h1) fun n =>
          Nat.casesOn n (funext h2) fun _n => funext fun f => PEmpty.elim f)
    (funext fun n =>
      Nat.casesOn n (funext fun r => PEmpty.elim r) fun n =>
        Nat.casesOn n (funext h1') fun n =>
          Nat.casesOn n (funext h2') fun _n => funext fun r => PEmpty.elim r)

/-- The composition of two language homomorphisms. -/
@[simps]
def comp (g : L' →ᴸ L'') (f : L →ᴸ L') : L →ᴸ L'' :=
  ⟨fun _n F => g.1 (f.1 F), fun _ R => g.2 (f.2 R)⟩

-- Porting note: added ᴸ to avoid clash with function composition
@[inherit_doc]
local infixl:60 " ∘ᴸ " => LHom.comp

@[simp]
theorem id_comp (F : L →ᴸ L') : LHom.id L' ∘ᴸ F = F := by
  cases F
  rfl

@[simp]
theorem comp_id (F : L →ᴸ L') : F ∘ᴸ LHom.id L = F := by
  cases F
  rfl

theorem comp_assoc {L3 : Language} (F : L'' →ᴸ L3) (G : L' →ᴸ L'') (H : L →ᴸ L') :
    F ∘ᴸ G ∘ᴸ H = F ∘ᴸ (G ∘ᴸ H) :=
  rfl

section SumElim

variable (ψ : L'' →ᴸ L')

/-- A language map defined on two factors of a sum. -/
@[simps]
protected def sumElim : L.sum L'' →ᴸ L' where
  onFunction _n := Sum.elim (fun f => ϕ.onFunction f) fun f => ψ.onFunction f
  onRelation _n := Sum.elim (fun f => ϕ.onRelation f) fun f => ψ.onRelation f

theorem sumElim_comp_inl (ψ : L'' →ᴸ L') : ϕ.sumElim ψ ∘ᴸ LHom.sumInl = ϕ :=
  LHom.funext (funext fun _ => rfl) (funext fun _ => rfl)

theorem sumElim_comp_inr (ψ : L'' →ᴸ L') : ϕ.sumElim ψ ∘ᴸ LHom.sumInr = ψ :=
  LHom.funext (funext fun _ => rfl) (funext fun _ => rfl)

theorem sumElim_inl_inr : LHom.sumInl.sumElim LHom.sumInr = LHom.id (L.sum L') :=
  LHom.funext (funext fun _ => Sum.elim_inl_inr) (funext fun _ => Sum.elim_inl_inr)

theorem comp_sumElim {L3 : Language} (θ : L' →ᴸ L3) :
    θ ∘ᴸ ϕ.sumElim ψ = (θ ∘ᴸ ϕ).sumElim (θ ∘ᴸ ψ) :=
  LHom.funext (funext fun _n => Sum.comp_elim _ _ _) (funext fun _n => Sum.comp_elim _ _ _)

end SumElim

section SumMap

variable {L₁ L₂ : Language} (ψ : L₁ →ᴸ L₂)

/-- The map between two sum-languages induced by maps on the two factors. -/
@[simps]
def sumMap : L.sum L₁ →ᴸ L'.sum L₂ where
  onFunction _n := Sum.map (fun f => ϕ.onFunction f) fun f => ψ.onFunction f
  onRelation _n := Sum.map (fun f => ϕ.onRelation f) fun f => ψ.onRelation f

@[simp]
theorem sumMap_comp_inl : ϕ.sumMap ψ ∘ᴸ LHom.sumInl = LHom.sumInl ∘ᴸ ϕ :=
  LHom.funext (funext fun _ => rfl) (funext fun _ => rfl)

@[simp]
theorem sumMap_comp_inr : ϕ.sumMap ψ ∘ᴸ LHom.sumInr = LHom.sumInr ∘ᴸ ψ :=
  LHom.funext (funext fun _ => rfl) (funext fun _ => rfl)

end SumMap

/-- A language homomorphism is injective when all the maps between symbol types are. -/
protected structure Injective : Prop where
  onFunction {n} : Function.Injective fun f : L.Functions n => onFunction ϕ f
  onRelation {n} : Function.Injective fun R : L.Relations n => onRelation ϕ R

/-- Pulls an `L`-structure along a language map `ϕ : L →ᴸ L'`, and then expands it
  to an `L'`-structure arbitrarily. -/
noncomputable def defaultExpansion (ϕ : L →ᴸ L')
    [∀ (n) (f : L'.Functions n), Decidable (f ∈ Set.range fun f : L.Functions n => onFunction ϕ f)]
    [∀ (n) (r : L'.Relations n), Decidable (r ∈ Set.range fun r : L.Relations n => onRelation ϕ r)]
    (M : Type*) [Inhabited M] [L.Structure M] : L'.Structure M where
  funMap {n} f xs :=
    if h' : f ∈ Set.range fun f : L.Functions n => onFunction ϕ f then funMap h'.choose xs
    else default
  RelMap {n} r xs :=
    if h' : r ∈ Set.range fun r : L.Relations n => onRelation ϕ r then RelMap h'.choose xs
    else default

/-- A language homomorphism is an expansion on a structure if it commutes with the interpretation of
all symbols on that structure. -/
class IsExpansionOn (M : Type*) [L.Structure M] [L'.Structure M] : Prop where
  map_onFunction :
    ∀ {n} (f : L.Functions n) (x : Fin n → M), funMap (ϕ.onFunction f) x = funMap f x := by
<<<<<<< HEAD
      exact fun {n} => (IsRelational.empty_functions _).elim
  map_onRelation :
    ∀ {n} (R : L.Relations n) (x : Fin n → M), RelMap (ϕ.onRelation R) x = RelMap R x := by
      exact fun {n} => (IsAlgebraic.empty_relations _).elim
=======
      exact fun {n} => isEmptyElim
  map_onRelation :
    ∀ {n} (R : L.Relations n) (x : Fin n → M), RelMap (ϕ.onRelation R) x = RelMap R x := by
      exact fun {n} => isEmptyElim
>>>>>>> 3518d105

@[simp]
theorem map_onFunction {M : Type*} [L.Structure M] [L'.Structure M] [ϕ.IsExpansionOn M] {n}
    (f : L.Functions n) (x : Fin n → M) : funMap (ϕ.onFunction f) x = funMap f x :=
  IsExpansionOn.map_onFunction f x

@[simp]
theorem map_onRelation {M : Type*} [L.Structure M] [L'.Structure M] [ϕ.IsExpansionOn M] {n}
    (R : L.Relations n) (x : Fin n → M) : RelMap (ϕ.onRelation R) x = RelMap R x :=
  IsExpansionOn.map_onRelation R x

instance id_isExpansionOn (M : Type*) [L.Structure M] : IsExpansionOn (LHom.id L) M :=
  ⟨fun _ _ => rfl, fun _ _ => rfl⟩

instance ofIsEmpty_isExpansionOn (M : Type*) [L.Structure M] [L'.Structure M] [L.IsAlgebraic]
    [L.IsRelational] : IsExpansionOn (LHom.ofIsEmpty L L') M where

instance sumElim_isExpansionOn {L'' : Language} (ψ : L'' →ᴸ L') (M : Type*) [L.Structure M]
    [L'.Structure M] [L''.Structure M] [ϕ.IsExpansionOn M] [ψ.IsExpansionOn M] :
    (ϕ.sumElim ψ).IsExpansionOn M :=
  ⟨fun f _ => Sum.casesOn f (by simp) (by simp), fun R _ => Sum.casesOn R (by simp) (by simp)⟩

instance sumMap_isExpansionOn {L₁ L₂ : Language} (ψ : L₁ →ᴸ L₂) (M : Type*) [L.Structure M]
    [L'.Structure M] [L₁.Structure M] [L₂.Structure M] [ϕ.IsExpansionOn M] [ψ.IsExpansionOn M] :
    (ϕ.sumMap ψ).IsExpansionOn M :=
  ⟨fun f _ => Sum.casesOn f (by simp) (by simp), fun R _ => Sum.casesOn R (by simp) (by simp)⟩

instance sumInl_isExpansionOn (M : Type*) [L.Structure M] [L'.Structure M] :
    (LHom.sumInl : L →ᴸ L.sum L').IsExpansionOn M :=
  ⟨fun _f _ => rfl, fun _R _ => rfl⟩

instance sumInr_isExpansionOn (M : Type*) [L.Structure M] [L'.Structure M] :
    (LHom.sumInr : L' →ᴸ L.sum L').IsExpansionOn M :=
  ⟨fun _f _ => rfl, fun _R _ => rfl⟩

@[simp]
theorem funMap_sumInl [(L.sum L').Structure M] [(LHom.sumInl : L →ᴸ L.sum L').IsExpansionOn M] {n}
    {f : L.Functions n} {x : Fin n → M} : @funMap (L.sum L') M _ n (Sum.inl f) x = funMap f x :=
  (LHom.sumInl : L →ᴸ L.sum L').map_onFunction f x

@[simp]
theorem funMap_sumInr [(L'.sum L).Structure M] [(LHom.sumInr : L →ᴸ L'.sum L).IsExpansionOn M] {n}
    {f : L.Functions n} {x : Fin n → M} : @funMap (L'.sum L) M _ n (Sum.inr f) x = funMap f x :=
  (LHom.sumInr : L →ᴸ L'.sum L).map_onFunction f x

theorem sumInl_injective : (LHom.sumInl : L →ᴸ L.sum L').Injective :=
  ⟨fun h => Sum.inl_injective h, fun h => Sum.inl_injective h⟩

theorem sumInr_injective : (LHom.sumInr : L' →ᴸ L.sum L').Injective :=
  ⟨fun h => Sum.inr_injective h, fun h => Sum.inr_injective h⟩

instance (priority := 100) isExpansionOn_reduct (ϕ : L →ᴸ L') (M : Type*) [L'.Structure M] :
    @IsExpansionOn L L' ϕ M (ϕ.reduct M) _ :=
  letI := ϕ.reduct M
  ⟨fun _f _ => rfl, fun _R _ => rfl⟩

theorem Injective.isExpansionOn_default {ϕ : L →ᴸ L'}
    [∀ (n) (f : L'.Functions n), Decidable (f ∈ Set.range fun f : L.Functions n => ϕ.onFunction f)]
    [∀ (n) (r : L'.Relations n), Decidable (r ∈ Set.range fun r : L.Relations n => ϕ.onRelation r)]
    (h : ϕ.Injective) (M : Type*) [Inhabited M] [L.Structure M] :
    @IsExpansionOn L L' ϕ M _ (ϕ.defaultExpansion M) := by
  letI := ϕ.defaultExpansion M
  refine ⟨fun {n} f xs => ?_, fun {n} r xs => ?_⟩
  · have hf : ϕ.onFunction f ∈ Set.range fun f : L.Functions n => ϕ.onFunction f := ⟨f, rfl⟩
    refine (dif_pos hf).trans ?_
    rw [h.onFunction hf.choose_spec]
  · have hr : ϕ.onRelation r ∈ Set.range fun r : L.Relations n => ϕ.onRelation r := ⟨r, rfl⟩
    refine (dif_pos hr).trans ?_
    rw [h.onRelation hr.choose_spec]

end LHom

/-- A language equivalence maps the symbols of one language to symbols of another bijectively. -/
structure LEquiv (L L' : Language) where
  toLHom : L →ᴸ L'
  invLHom : L' →ᴸ L
  left_inv : invLHom.comp toLHom = LHom.id L
  right_inv : toLHom.comp invLHom = LHom.id L'

infixl:10 " ≃ᴸ " => LEquiv

-- \^L
namespace LEquiv

variable (L)

/-- The identity equivalence from a first-order language to itself. -/
@[simps]
protected def refl : L ≃ᴸ L :=
  ⟨LHom.id L, LHom.id L, LHom.comp_id _, LHom.comp_id _⟩

variable {L}

instance : Inhabited (L ≃ᴸ L) :=
  ⟨LEquiv.refl L⟩

variable {L'' : Language} (e' : L' ≃ᴸ L'') (e : L ≃ᴸ L')

/-- The inverse of an equivalence of first-order languages. -/
@[simps]
protected def symm : L' ≃ᴸ L :=
  ⟨e.invLHom, e.toLHom, e.right_inv, e.left_inv⟩

/-- The composition of equivalences of first-order languages. -/
@[simps, trans]
protected def trans (e : L ≃ᴸ L') (e' : L' ≃ᴸ L'') : L ≃ᴸ L'' :=
  ⟨e'.toLHom.comp e.toLHom, e.invLHom.comp e'.invLHom, by
    rw [LHom.comp_assoc, ← LHom.comp_assoc e'.invLHom, e'.left_inv, LHom.id_comp, e.left_inv], by
    rw [LHom.comp_assoc, ← LHom.comp_assoc e.toLHom, e.right_inv, LHom.id_comp, e'.right_inv]⟩

end LEquiv

section ConstantsOn

variable (α : Type u')

/-- A language with constants indexed by a type. -/
@[simp]
def constantsOn : Language.{u', 0} :=
  Language.mk₂ α PEmpty PEmpty PEmpty PEmpty

variable {α}

theorem constantsOn_constants : (constantsOn α).Constants = α :=
  rfl

instance isAlgebraic_constantsOn : IsAlgebraic (constantsOn α) :=
  Language.isAlgebraic_mk₂

instance isRelational_constantsOn [_ie : IsEmpty α] : IsRelational (constantsOn α) :=
  Language.isRelational_mk₂

instance isEmpty_functions_constantsOn_succ {n : ℕ} : IsEmpty ((constantsOn α).Functions (n + 1)) :=
  Nat.casesOn n (inferInstanceAs (IsEmpty PEmpty))
    fun n => Nat.casesOn n (inferInstanceAs (IsEmpty PEmpty))
    fun _ => (inferInstanceAs (IsEmpty PEmpty))

theorem card_constantsOn : (constantsOn α).card = #α := by simp

/-- Gives a `constantsOn α` structure to a type by assigning each constant a value. -/
def constantsOn.structure (f : α → M) : (constantsOn α).Structure M :=
  Structure.mk₂ f PEmpty.elim PEmpty.elim PEmpty.elim PEmpty.elim

variable {β : Type v'}

/-- A map between index types induces a map between constant languages. -/
def LHom.constantsOnMap (f : α → β) : constantsOn α →ᴸ constantsOn β :=
  LHom.mk₂ f PEmpty.elim PEmpty.elim PEmpty.elim PEmpty.elim

theorem constantsOnMap_isExpansionOn {f : α → β} {fα : α → M} {fβ : β → M} (h : fβ ∘ f = fα) :
    @LHom.IsExpansionOn _ _ (LHom.constantsOnMap f) M (constantsOn.structure fα)
      (constantsOn.structure fβ) := by
  letI := constantsOn.structure fα
  letI := constantsOn.structure fβ
  exact
    ⟨fun {n} => Nat.casesOn n (fun F _x => (congr_fun h F : _)) fun n F => isEmptyElim F, fun R =>
      isEmptyElim R⟩

end ConstantsOn

section WithConstants

variable (L)

section

variable (α : Type w')

/-- Extends a language with a constant for each element of a parameter set in `M`. -/
def withConstants : Language.{max u w', v} :=
  L.sum (constantsOn α)

@[inherit_doc FirstOrder.Language.withConstants]
scoped[FirstOrder] notation:95 L "[[" α "]]" => Language.withConstants L α

@[simp]
theorem card_withConstants :
    L[[α]].card = Cardinal.lift.{w'} L.card + Cardinal.lift.{max u v} #α := by
  rw [withConstants, card_sum, card_constantsOn]

/-- The language map adding constants. -/
@[simps!] -- Porting note: add `!` to `simps`
def lhomWithConstants : L →ᴸ L[[α]] :=
  LHom.sumInl

theorem lhomWithConstants_injective : (L.lhomWithConstants α).Injective :=
  LHom.sumInl_injective

variable {α}

/-- The constant symbol indexed by a particular element. -/
protected def con (a : α) : L[[α]].Constants :=
  Sum.inr a

variable {L} (α)

/-- Adds constants to a language map. -/
def LHom.addConstants {L' : Language} (φ : L →ᴸ L') : L[[α]] →ᴸ L'[[α]] :=
  φ.sumMap (LHom.id _)

instance paramsStructure (A : Set α) : (constantsOn A).Structure α :=
  constantsOn.structure (↑)

variable (L)

/-- The language map removing an empty constant set. -/
@[simps]
def LEquiv.addEmptyConstants [ie : IsEmpty α] : L ≃ᴸ L[[α]] where
  toLHom := lhomWithConstants L α
  invLHom := LHom.sumElim (LHom.id L) (LHom.ofIsEmpty (constantsOn α) L)
  left_inv := by rw [lhomWithConstants, LHom.sumElim_comp_inl]
  right_inv := by
    simp only [LHom.comp_sumElim, lhomWithConstants, LHom.comp_id]
    exact _root_.trans (congr rfl (Subsingleton.elim _ _)) LHom.sumElim_inl_inr

variable {α} {β : Type*}

@[simp]
theorem withConstants_funMap_sum_inl [L[[α]].Structure M] [(lhomWithConstants L α).IsExpansionOn M]
    {n} {f : L.Functions n} {x : Fin n → M} : @funMap (L[[α]]) M _ n (Sum.inl f) x = funMap f x :=
  (lhomWithConstants L α).map_onFunction f x

@[simp]
theorem withConstants_relMap_sum_inl [L[[α]].Structure M] [(lhomWithConstants L α).IsExpansionOn M]
    {n} {R : L.Relations n} {x : Fin n → M} : @RelMap (L[[α]]) M _ n (Sum.inl R) x = RelMap R x :=
  (lhomWithConstants L α).map_onRelation R x

/-- The language map extending the constant set. -/
def lhomWithConstantsMap (f : α → β) : L[[α]] →ᴸ L[[β]] :=
  LHom.sumMap (LHom.id L) (LHom.constantsOnMap f)

@[simp]
theorem LHom.map_constants_comp_sumInl {f : α → β} :
    (L.lhomWithConstantsMap f).comp LHom.sumInl = L.lhomWithConstants β := by ext <;> rfl

end

open FirstOrder

instance constantsOnSelfStructure : (constantsOn M).Structure M :=
  constantsOn.structure id

instance withConstantsSelfStructure : L[[M]].Structure M :=
  Language.sumStructure _ _ M

instance withConstants_self_expansion : (lhomWithConstants L M).IsExpansionOn M :=
  ⟨fun _ _ => rfl, fun _ _ => rfl⟩

variable (α : Type*) [(constantsOn α).Structure M]

instance withConstantsStructure : L[[α]].Structure M :=
  Language.sumStructure _ _ _

instance withConstants_expansion : (L.lhomWithConstants α).IsExpansionOn M :=
  ⟨fun _ _ => rfl, fun _ _ => rfl⟩

instance addEmptyConstants_is_expansion_on' :
    (LEquiv.addEmptyConstants L (∅ : Set M)).toLHom.IsExpansionOn M :=
  L.withConstants_expansion _

instance addEmptyConstants_symm_isExpansionOn :
    (LEquiv.addEmptyConstants L (∅ : Set M)).symm.toLHom.IsExpansionOn M :=
  LHom.sumElim_isExpansionOn _ _ _

instance addConstants_expansion {L' : Language} [L'.Structure M] (φ : L →ᴸ L') [φ.IsExpansionOn M] :
    (φ.addConstants α).IsExpansionOn M :=
  LHom.sumMap_isExpansionOn _ _ M

@[simp]
theorem withConstants_funMap_sum_inr {a : α} {x : Fin 0 → M} :
    @funMap (L[[α]]) M _ 0 (Sum.inr a : L[[α]].Functions 0) x = L.con a := by
  rw [Unique.eq_default x]
  exact (LHom.sumInr : constantsOn α →ᴸ L.sum _).map_onFunction _ _

variable {α} (A : Set M)

@[simp]
theorem coe_con {a : A} : (L.con a : M) = a :=
  rfl

variable {A} {B : Set M} (h : A ⊆ B)

instance constantsOnMap_inclusion_isExpansionOn :
    (LHom.constantsOnMap (Set.inclusion h)).IsExpansionOn M :=
  constantsOnMap_isExpansionOn rfl

instance map_constants_inclusion_isExpansionOn :
    (L.lhomWithConstantsMap (Set.inclusion h)).IsExpansionOn M :=
  LHom.sumMap_isExpansionOn _ _ _

end WithConstants

end Language

end FirstOrder<|MERGE_RESOLUTION|>--- conflicted
+++ resolved
@@ -48,15 +48,9 @@
 /-- A language homomorphism maps the symbols of one language to symbols of another. -/
 structure LHom where
   onFunction : ∀ ⦃n⦄, L.Functions n → L'.Functions n := by
-<<<<<<< HEAD
-    exact fun {n} => (IsRelational.empty_functions n).elim
-  onRelation : ∀ ⦃n⦄, L.Relations n → L'.Relations n :=by
-    exact fun {n} => (IsAlgebraic.empty_relations n).elim
-=======
     exact fun {n} => isEmptyElim
   onRelation : ∀ ⦃n⦄, L.Relations n → L'.Relations n :=by
     exact fun {n} => isEmptyElim
->>>>>>> 3518d105
 
 @[inherit_doc FirstOrder.Language.LHom]
 infixl:10 " →ᴸ " => LHom
@@ -228,17 +222,10 @@
 class IsExpansionOn (M : Type*) [L.Structure M] [L'.Structure M] : Prop where
   map_onFunction :
     ∀ {n} (f : L.Functions n) (x : Fin n → M), funMap (ϕ.onFunction f) x = funMap f x := by
-<<<<<<< HEAD
-      exact fun {n} => (IsRelational.empty_functions _).elim
-  map_onRelation :
-    ∀ {n} (R : L.Relations n) (x : Fin n → M), RelMap (ϕ.onRelation R) x = RelMap R x := by
-      exact fun {n} => (IsAlgebraic.empty_relations _).elim
-=======
       exact fun {n} => isEmptyElim
   map_onRelation :
     ∀ {n} (R : L.Relations n) (x : Fin n → M), RelMap (ϕ.onRelation R) x = RelMap R x := by
       exact fun {n} => isEmptyElim
->>>>>>> 3518d105
 
 @[simp]
 theorem map_onFunction {M : Type*} [L.Structure M] [L'.Structure M] [ϕ.IsExpansionOn M] {n}
