--- conflicted
+++ resolved
@@ -73,33 +73,6 @@
     induction' l with t l lih
     · rfl
     · rw [cons_bind, h t (l.bind listEncode), lih, List.map]
-<<<<<<< HEAD
-  · intro t
-    induction' t with a n f ts ih <;> intro l
-    · rw [listEncode, singleton_append, listDecode]
-    · rw [listEncode, cons_append, listDecode]
-      have h : listDecode (((finRange n).bind fun i : Fin n => (ts i).listEncode) ++ l) =
-          (finRange n).map (Option.some ∘ ts) ++ listDecode l := by
-        induction' finRange n with i l' l'ih
-        · rfl
-        · rw [cons_bind, List.append_assoc, ih, map_cons, l'ih, cons_append, Function.comp]
-      have h' : ∀ i : Fin n,
-          (listDecode (((finRange n).bind fun i : Fin n => (ts i).listEncode) ++ l)).get? ↑i =
-            some (some (ts i)) := by
-        intro i
-        rw [h, get?_append, get?_map]
-        · simp only [Option.map_eq_some', Function.comp_apply, get?_eq_some]
-          refine' ⟨i, ⟨lt_of_lt_of_le i.2 (ge_of_eq (length_finRange _)), _⟩, rfl⟩
-          rw [get_finRange]
-        · refine' lt_of_lt_of_le i.2 _
-          simp
-      refine' (dif_pos fun i => Option.isSome_iff_exists.2 ⟨ts i, _⟩).trans _
-      · rw [Option.join_eq_some, h']
-      refine' congr (congr rfl (congr rfl (congr rfl (funext fun i => Option.get_of_mem _ _)))) _
-      · simp [h']
-      · rw [h, drop_left']
-        rw [length_map, length_finRange]
-=======
   intro t
   induction' t with a n f ts ih <;> intro l
   · rw [listEncode, singleton_append, listDecode]
@@ -116,7 +89,7 @@
       rw [h, get?_append, get?_map]
       · simp only [Option.map_eq_some', Function.comp_apply, get?_eq_some]
         refine' ⟨i, ⟨lt_of_lt_of_le i.2 (ge_of_eq (length_finRange _)), _⟩, rfl⟩
-        rw [get_finRange, Fin.eta]
+        rw [get_finRange]
       · refine' lt_of_lt_of_le i.2 _
         simp
     refine' (dif_pos fun i => Option.isSome_iff_exists.2 ⟨ts i, _⟩).trans _
@@ -125,7 +98,6 @@
     · simp [h']
     · rw [h, drop_left']
       rw [length_map, length_finRange]
->>>>>>> d475374f
 #align first_order.language.term.list_decode_encode_list FirstOrder.Language.Term.listDecode_encode_list
 
 /-- An encoding of terms as lists. -/
