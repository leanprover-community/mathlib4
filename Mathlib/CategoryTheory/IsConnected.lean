/-
Copyright (c) 2020 Bhavik Mehta. All rights reserved.
Released under Apache 2.0 license as described in the file LICENSE.
Authors: Bhavik Mehta, Jakob von Raumer
-/
import Mathlib.Data.List.Chain
import Mathlib.CategoryTheory.PUnit
import Mathlib.CategoryTheory.Groupoid
import Mathlib.CategoryTheory.Category.ULift

#align_import category_theory.is_connected from "leanprover-community/mathlib"@"024a4231815538ac739f52d08dd20a55da0d6b23"

/-!
# Connected category

Define a connected category as a _nonempty_ category for which every functor
to a discrete category is isomorphic to the constant functor.

NB. Some authors include the empty category as connected, we do not.
We instead are interested in categories with exactly one 'connected
component'.

We give some equivalent definitions:
- A nonempty category for which every functor to a discrete category is
  constant on objects.
  See `any_functor_const_on_obj` and `Connected.of_any_functor_const_on_obj`.
- A nonempty category for which every function `F` for which the presence of a
  morphism `f : j₁ ⟶ j₂` implies `F j₁ = F j₂` must be constant everywhere.
  See `constant_of_preserves_morphisms` and `Connected.of_constant_of_preserves_morphisms`.
- A nonempty category for which any subset of its elements containing the
  default and closed under morphisms is everything.
  See `induct_on_objects` and `Connected.of_induct`.
- A nonempty category for which every object is related under the reflexive
  transitive closure of the relation "there is a morphism in some direction
  from `j₁` to `j₂`".
  See `connected_zigzag` and `zigzag_connected`.
- A nonempty category for which for any two objects there is a sequence of
  morphisms (some reversed) from one to the other.
  See `exists_zigzag'` and `connected_of_zigzag`.

We also prove the result that the functor given by `(X × -)` preserves any
connected limit. That is, any limit of shape `J` where `J` is a connected
category is preserved by the functor `(X × -)`. This appears in `CategoryTheory.Limits.Connected`.
-/


universe v₁ v₂ u₁ u₂

noncomputable section

open CategoryTheory.Category

open Opposite

namespace CategoryTheory

/-- A possibly empty category for which every functor to a discrete category is constant.
-/
class IsPreconnected (J : Type u₁) [Category.{v₁} J] : Prop where
  iso_constant :
    ∀ {α : Type u₁} (F : J ⥤ Discrete α) (j : J), Nonempty (F ≅ (Functor.const J).obj (F.obj j))
#align category_theory.is_preconnected CategoryTheory.IsPreconnected

attribute [inherit_doc IsPreconnected] IsPreconnected.iso_constant

/-- We define a connected category as a _nonempty_ category for which every
functor to a discrete category is constant.

NB. Some authors include the empty category as connected, we do not.
We instead are interested in categories with exactly one 'connected
component'.

This allows us to show that the functor X ⨯ - preserves connected limits.

See <https://stacks.math.columbia.edu/tag/002S>
-/
class IsConnected (J : Type u₁) [Category.{v₁} J] extends IsPreconnected J : Prop where
  [is_nonempty : Nonempty J]
#align category_theory.is_connected CategoryTheory.IsConnected

attribute [instance 100] IsConnected.is_nonempty

variable {J : Type u₁} [Category.{v₁} J]
variable {K : Type u₂} [Category.{v₂} K]

namespace IsPreconnected.IsoConstantAux

/-- Implementation detail of `isoConstant`. -/
private def liftToDiscrete {α : Type u₂} (F : J ⥤ Discrete α) : J ⥤ Discrete J where
  obj j := have := Nonempty.intro j
    Discrete.mk (Function.invFun F.obj (F.obj j))
  map {j _} f := have := Nonempty.intro j
    ⟨⟨congr_arg (Function.invFun F.obj) (Discrete.ext _ _ (Discrete.eq_of_hom (F.map f)))⟩⟩

/-- Implementation detail of `isoConstant`. -/
private def factorThroughDiscrete {α : Type u₂} (F : J ⥤ Discrete α) :
    liftToDiscrete F ⋙ Discrete.functor F.obj ≅ F :=
  NatIso.ofComponents (fun j => eqToIso Function.apply_invFun_apply) (by aesop_cat)

end IsPreconnected.IsoConstantAux

/-- If `J` is connected, any functor `F : J ⥤ Discrete α` is isomorphic to
the constant functor with value `F.obj j` (for any choice of `j`).
-/
def isoConstant [IsPreconnected J] {α : Type u₂} (F : J ⥤ Discrete α) (j : J) :
    F ≅ (Functor.const J).obj (F.obj j) :=
  (IsPreconnected.IsoConstantAux.factorThroughDiscrete F).symm
    ≪≫ isoWhiskerRight (IsPreconnected.iso_constant _ j).some _
    ≪≫ NatIso.ofComponents (fun j' => eqToIso Function.apply_invFun_apply) (by aesop_cat)
#align category_theory.iso_constant CategoryTheory.isoConstant

/-- If `J` is connected, any functor to a discrete category is constant on objects.
The converse is given in `IsConnected.of_any_functor_const_on_obj`.
-/
theorem any_functor_const_on_obj [IsPreconnected J] {α : Type u₂} (F : J ⥤ Discrete α) (j j' : J) :
    F.obj j = F.obj j' := by
  ext; exact ((isoConstant F j').hom.app j).down.1
#align category_theory.any_functor_const_on_obj CategoryTheory.any_functor_const_on_obj

/-- If any functor to a discrete category is constant on objects, J is connected.
The converse of `any_functor_const_on_obj`.
-/
theorem IsPreconnected.of_any_functor_const_on_obj (h : ∀ {α : Type u₁} (F : J ⥤ Discrete α),
    ∀ j j' : J, F.obj j = F.obj j') : IsPreconnected J where
  iso_constant := fun F j' => ⟨NatIso.ofComponents fun j => eqToIso (h F j j')⟩

/-- If any functor to a discrete category is constant on objects, J is connected.
The converse of `any_functor_const_on_obj`.
-/
theorem IsConnected.of_any_functor_const_on_obj [Nonempty J]
    (h : ∀ {α : Type u₁} (F : J ⥤ Discrete α), ∀ j j' : J, F.obj j = F.obj j') : IsConnected J :=
  { IsPreconnected.of_any_functor_const_on_obj h with }
#align category_theory.is_connected.of_any_functor_const_on_obj CategoryTheory.IsConnected.of_any_functor_const_on_obj

/-- If `J` is connected, then given any function `F` such that the presence of a
morphism `j₁ ⟶ j₂` implies `F j₁ = F j₂`, we have that `F` is constant.
This can be thought of as a local-to-global property.

The converse is shown in `IsConnected.of_constant_of_preserves_morphisms`
-/
theorem constant_of_preserves_morphisms [IsPreconnected J] {α : Type u₂} (F : J → α)
    (h : ∀ (j₁ j₂ : J) (_ : j₁ ⟶ j₂), F j₁ = F j₂) (j j' : J) : F j = F j' := by
  simpa using
    any_functor_const_on_obj
      { obj := Discrete.mk ∘ F
        map := @fun _ _ f =>
          eqToHom
            (by
              ext
              exact h _ _ f) }
      j j'
#align category_theory.constant_of_preserves_morphisms CategoryTheory.constant_of_preserves_morphisms

/-- `J` is connected if: given any function `F : J → α` which is constant for any
`j₁, j₂` for which there is a morphism `j₁ ⟶ j₂`, then `F` is constant.
This can be thought of as a local-to-global property.

The converse of `constant_of_preserves_morphisms`.
-/
theorem IsPreconnected.of_constant_of_preserves_morphisms
    (h : ∀ {α : Type u₁} (F : J → α),
      (∀ {j₁ j₂ : J} (_ : j₁ ⟶ j₂), F j₁ = F j₂) → ∀ j j' : J, F j = F j') :
    IsPreconnected J :=
  IsPreconnected.of_any_functor_const_on_obj @fun _ F =>
    h F.obj fun f => by ext; exact Discrete.eq_of_hom (F.map f)

/-- `J` is connected if: given any function `F : J → α` which is constant for any
`j₁, j₂` for which there is a morphism `j₁ ⟶ j₂`, then `F` is constant.
This can be thought of as a local-to-global property.

The converse of `constant_of_preserves_morphisms`.
-/
theorem IsConnected.of_constant_of_preserves_morphisms [Nonempty J]
    (h : ∀ {α : Type u₁} (F : J → α),
      (∀ {j₁ j₂ : J} (_ : j₁ ⟶ j₂), F j₁ = F j₂) → ∀ j j' : J, F j = F j') :
    IsConnected J :=
  { IsPreconnected.of_constant_of_preserves_morphisms h with }
#align category_theory.is_connected.of_constant_of_preserves_morphisms CategoryTheory.IsConnected.of_constant_of_preserves_morphisms

/-- An inductive-like property for the objects of a connected category.
If the set `p` is nonempty, and `p` is closed under morphisms of `J`,
then `p` contains all of `J`.

The converse is given in `IsConnected.of_induct`.
-/
theorem induct_on_objects [IsPreconnected J] (p : Set J) {j₀ : J} (h0 : j₀ ∈ p)
    (h1 : ∀ {j₁ j₂ : J} (_ : j₁ ⟶ j₂), j₁ ∈ p ↔ j₂ ∈ p) (j : J) : j ∈ p := by
  let aux (j₁ j₂ : J) (f : j₁ ⟶ j₂) := congrArg ULift.up <| (h1 f).eq
  injection constant_of_preserves_morphisms (fun k => ULift.up.{u₁} (k ∈ p)) aux j j₀ with i
  rwa [i]
#align category_theory.induct_on_objects CategoryTheory.induct_on_objects

/--
If any maximal connected component containing some element j₀ of J is all of J, then J is connected.

The converse of `induct_on_objects`.
-/
theorem IsConnected.of_induct [Nonempty J] {j₀ : J}
    (h : ∀ p : Set J, j₀ ∈ p → (∀ {j₁ j₂ : J} (_ : j₁ ⟶ j₂), j₁ ∈ p ↔ j₂ ∈ p) → ∀ j : J, j ∈ p) :
    IsConnected J :=
  IsConnected.of_constant_of_preserves_morphisms fun {α} F a => by
    have w := h { j | F j = F j₀ } rfl (fun {j₁} {j₂} f => by
      change F j₁ = F j₀ ↔ F j₂ = F j₀
      simp [a f];)
    intro j j'
    rw [w j, w j']
#align category_theory.is_connected.of_induct CategoryTheory.IsConnected.of_induct

/-- Lifting the universe level of morphisms and objects preserves connectedness. -/
instance [hc : IsConnected J] : IsConnected (ULiftHom.{v₂} (ULift.{u₂} J)) := by
  have : Nonempty (ULiftHom.{v₂} (ULift.{u₂} J)) := by simp [ULiftHom, hc.is_nonempty]
  apply IsConnected.of_induct
  · rintro p hj₀ h ⟨j⟩
    let p' : Set J := {j : J | p ⟨j⟩}
    have hj₀' : Classical.choice hc.is_nonempty ∈ p' := by
      simp only [p', (eq_self p')]
      exact hj₀
    apply induct_on_objects p' hj₀' @fun _ _ f =>
      h ((ULiftHomULiftCategory.equiv J).functor.map f)

/-- Another induction principle for `IsPreconnected J`:
given a type family `Z : J → Sort*` and
a rule for transporting in *both* directions along a morphism in `J`,
we can transport an `x : Z j₀` to a point in `Z j` for any `j`.
-/
theorem isPreconnected_induction [IsPreconnected J] (Z : J → Sort*)
    (h₁ : ∀ {j₁ j₂ : J} (_ : j₁ ⟶ j₂), Z j₁ → Z j₂) (h₂ : ∀ {j₁ j₂ : J} (_ : j₁ ⟶ j₂), Z j₂ → Z j₁)
    {j₀ : J} (x : Z j₀) (j : J) : Nonempty (Z j) :=
  (induct_on_objects { j | Nonempty (Z j) } ⟨x⟩
      (fun f =>
        ⟨by
          rintro ⟨y⟩
          exact ⟨h₁ f y⟩, by
          rintro ⟨y⟩
          exact ⟨h₂ f y⟩⟩)
      j :
    _)
#align category_theory.is_preconnected_induction CategoryTheory.isPreconnected_induction

/-- If `J` and `K` are equivalent, then if `J` is preconnected then `K` is as well. -/
theorem isPreconnected_of_equivalent {K : Type u₂} [Category.{v₂} K] [IsPreconnected J]
    (e : J ≌ K) : IsPreconnected K where
  iso_constant F k :=
    ⟨calc
        F ≅ e.inverse ⋙ e.functor ⋙ F := (e.invFunIdAssoc F).symm
        _ ≅ e.inverse ⋙ (Functor.const J).obj ((e.functor ⋙ F).obj (e.inverse.obj k)) :=
          isoWhiskerLeft e.inverse (isoConstant (e.functor ⋙ F) (e.inverse.obj k))
        _ ≅ e.inverse ⋙ (Functor.const J).obj (F.obj k) :=
          isoWhiskerLeft _ ((F ⋙ Functor.const J).mapIso (e.counitIso.app k))
        _ ≅ (Functor.const K).obj (F.obj k) := NatIso.ofComponents fun X => Iso.refl _⟩
#align category_theory.is_preconnected_of_equivalent CategoryTheory.isPreconnected_of_equivalent

lemma isPreconnected_iff_of_equivalence {K : Type u₂} [Category.{v₂} K] (e : J ≌ K) :
    IsPreconnected J ↔ IsPreconnected K :=
  ⟨fun _ => isPreconnected_of_equivalent e, fun _ => isPreconnected_of_equivalent e.symm⟩

/-- If `J` and `K` are equivalent, then if `J` is connected then `K` is as well. -/
theorem isConnected_of_equivalent {K : Type u₂} [Category.{v₂} K] (e : J ≌ K) [IsConnected J] :
    IsConnected K :=
  { is_nonempty := Nonempty.map e.functor.obj (by infer_instance)
    toIsPreconnected := isPreconnected_of_equivalent e }
#align category_theory.is_connected_of_equivalent CategoryTheory.isConnected_of_equivalent

lemma isConnected_iff_of_equivalence {K : Type u₂} [Category.{v₂} K] (e : J ≌ K) :
    IsConnected J ↔ IsConnected K :=
  ⟨fun _ => isConnected_of_equivalent e, fun _ => isConnected_of_equivalent e.symm⟩

/-- If `J` is preconnected, then `Jᵒᵖ` is preconnected as well. -/
instance isPreconnected_op [IsPreconnected J] : IsPreconnected Jᵒᵖ where
  iso_constant := fun {α} F X =>
    ⟨NatIso.ofComponents fun Y =>
      eqToIso (Discrete.ext _ _ (Discrete.eq_of_hom ((Nonempty.some
        (IsPreconnected.iso_constant (F.rightOp ⋙ (Discrete.opposite α).functor) (unop X))).app
          (unop Y)).hom))⟩
#align category_theory.is_preconnected_op CategoryTheory.isPreconnected_op

/-- If `J` is connected, then `Jᵒᵖ` is connected as well. -/
instance isConnected_op [IsConnected J] : IsConnected Jᵒᵖ where
  is_nonempty := Nonempty.intro (op (Classical.arbitrary J))
#align category_theory.is_connected_op CategoryTheory.isConnected_op

theorem isPreconnected_of_isPreconnected_op [IsPreconnected Jᵒᵖ] : IsPreconnected J :=
  isPreconnected_of_equivalent (opOpEquivalence J)
#align category_theory.is_preconnected_of_is_preconnected_op CategoryTheory.isPreconnected_of_isPreconnected_op

theorem isConnected_of_isConnected_op [IsConnected Jᵒᵖ] : IsConnected J :=
  isConnected_of_equivalent (opOpEquivalence J)
#align category_theory.is_connected_of_is_connected_op CategoryTheory.isConnected_of_isConnected_op

/-- j₁ and j₂ are related by `Zag` if there is a morphism between them. -/
def Zag (j₁ j₂ : J) : Prop :=
  Nonempty (j₁ ⟶ j₂) ∨ Nonempty (j₂ ⟶ j₁)
#align category_theory.zag CategoryTheory.Zag

theorem Zag.refl (X : J) : Zag X X := Or.inl ⟨𝟙 _⟩

theorem zag_symmetric : Symmetric (@Zag J _) := fun _ _ h => h.symm
#align category_theory.zag_symmetric CategoryTheory.zag_symmetric

theorem Zag.symm {j₁ j₂ : J} (h : Zag j₁ j₂) : Zag j₂ j₁ := zag_symmetric h

theorem Zag.of_hom {j₁ j₂ : J} (f : j₁ ⟶ j₂) : Zag j₁ j₂ := Or.inl ⟨f⟩

theorem Zag.of_inv {j₁ j₂ : J} (f : j₂ ⟶ j₁) : Zag j₁ j₂ := Or.inr ⟨f⟩

/-- `j₁` and `j₂` are related by `Zigzag` if there is a chain of
morphisms from `j₁` to `j₂`, with backward morphisms allowed.
-/
def Zigzag : J → J → Prop :=
  Relation.ReflTransGen Zag
#align category_theory.zigzag CategoryTheory.Zigzag

theorem zigzag_symmetric : Symmetric (@Zigzag J _) :=
  Relation.ReflTransGen.symmetric zag_symmetric
#align category_theory.zigzag_symmetric CategoryTheory.zigzag_symmetric

theorem zigzag_equivalence : _root_.Equivalence (@Zigzag J _) :=
  _root_.Equivalence.mk Relation.reflexive_reflTransGen (fun h => zigzag_symmetric h)
  (fun h g => Relation.transitive_reflTransGen h g)
#align category_theory.zigzag_equivalence CategoryTheory.zigzag_equivalence

theorem Zigzag.refl (X : J) : Zigzag X X := zigzag_equivalence.refl _

theorem Zigzag.symm {j₁ j₂ : J} (h : Zigzag j₁ j₂) : Zigzag j₂ j₁ := zigzag_symmetric h

theorem Zigzag.trans {j₁ j₂ j₃ : J} (h₁ : Zigzag j₁ j₂) (h₂ : Zigzag j₂ j₃) : Zigzag j₁ j₃ :=
  zigzag_equivalence.trans h₁ h₂

theorem Zigzag.of_zag {j₁ j₂ : J} (h : Zag j₁ j₂) : Zigzag j₁ j₂ :=
  Relation.ReflTransGen.single h

theorem Zigzag.of_hom {j₁ j₂ : J} (f : j₁ ⟶ j₂) : Zigzag j₁ j₂ :=
  of_zag (Zag.of_hom f)

theorem Zigzag.of_inv {j₁ j₂ : J} (f : j₂ ⟶ j₁) : Zigzag j₁ j₂ :=
  of_zag (Zag.of_inv f)

theorem Zigzag.of_zag_trans {j₁ j₂ j₃ : J} (h₁ : Zag j₁ j₂) (h₂ : Zag j₂ j₃) : Zigzag j₁ j₃ :=
  trans (of_zag h₁) (of_zag h₂)

theorem Zigzag.of_hom_hom {j₁ j₂ j₃ : J} (f₁₂ : j₁ ⟶ j₂) (f₂₃ : j₂ ⟶ j₃) : Zigzag j₁ j₃ :=
  (of_hom f₁₂).trans (of_hom f₂₃)

theorem Zigzag.of_hom_inv {j₁ j₂ j₃ : J} (f₁₂ : j₁ ⟶ j₂) (f₃₂ : j₃ ⟶ j₂) : Zigzag j₁ j₃ :=
  (of_hom f₁₂).trans (of_inv f₃₂)

theorem Zigzag.of_inv_hom {j₁ j₂ j₃ : J} (f₂₁ : j₂ ⟶ j₁) (f₂₃ : j₂ ⟶ j₃) : Zigzag j₁ j₃ :=
  (of_inv f₂₁).trans (of_hom f₂₃)

theorem Zigzag.of_inv_inv {j₁ j₂ j₃ : J} (f₂₁ : j₂ ⟶ j₁) (f₃₂ : j₃ ⟶ j₂) : Zigzag j₁ j₃ :=
  (of_inv f₂₁).trans (of_inv f₃₂)

/-- The setoid given by the equivalence relation `Zigzag`. A quotient for this
setoid is a connected component of the category.
-/
def Zigzag.setoid (J : Type u₂) [Category.{v₁} J] : Setoid J where
  r := Zigzag
  iseqv := zigzag_equivalence
#align category_theory.zigzag.setoid CategoryTheory.Zigzag.setoid

/-- If there is a zigzag from `j₁` to `j₂`, then there is a zigzag from `F j₁` to
`F j₂` as long as `F` is a functor.
-/
theorem zigzag_obj_of_zigzag (F : J ⥤ K) {j₁ j₂ : J} (h : Zigzag j₁ j₂) :
    Zigzag (F.obj j₁) (F.obj j₂) :=
  h.lift _ fun _ _ => Or.imp (Nonempty.map fun f => F.map f) (Nonempty.map fun f => F.map f)
#align category_theory.zigzag_obj_of_zigzag CategoryTheory.zigzag_obj_of_zigzag

-- TODO: figure out the right way to generalise this to `Zigzag`.
theorem zag_of_zag_obj (F : J ⥤ K) [F.Full] {j₁ j₂ : J} (h : Zag (F.obj j₁) (F.obj j₂)) :
    Zag j₁ j₂ :=
  Or.imp (Nonempty.map F.preimage) (Nonempty.map F.preimage) h
#align category_theory.zag_of_zag_obj CategoryTheory.zag_of_zag_obj

/-- Any equivalence relation containing (⟶) holds for all pairs of a connected category. -/
theorem equiv_relation [IsPreconnected J] (r : J → J → Prop) (hr : _root_.Equivalence r)
    (h : ∀ {j₁ j₂ : J} (_ : j₁ ⟶ j₂), r j₁ j₂) : ∀ j₁ j₂ : J, r j₁ j₂ := by
  intros j₁ j₂
  have z : ∀ j : J, r j₁ j :=
    induct_on_objects {k | r j₁ k} (hr.1 j₁)
      fun f => ⟨fun t => hr.3 t (h f), fun t => hr.3 t (hr.2 (h f))⟩
  exact z j₂
#align category_theory.equiv_relation CategoryTheory.equiv_relation

/-- In a connected category, any two objects are related by `Zigzag`. -/
theorem isPreconnected_zigzag [IsPreconnected J] (j₁ j₂ : J) : Zigzag j₁ j₂ :=
  equiv_relation _ zigzag_equivalence
    (@fun _ _ f => Relation.ReflTransGen.single (Or.inl (Nonempty.intro f))) _ _
#align category_theory.is_connected_zigzag CategoryTheory.isPreconnected_zigzag

<<<<<<< HEAD
@[deprecated] alias isConnected_zigzag := isPreconnected_zigzag -- 2024-02-19
=======
@[deprecated (since := "2024-02-19")] alias isConnected_zigzag := isPreconnected_zigzag
>>>>>>> 8932a3d6

theorem zigzag_isPreconnected (h : ∀ j₁ j₂ : J, Zigzag j₁ j₂) : IsPreconnected J := by
  apply IsPreconnected.of_constant_of_preserves_morphisms
  intro α F hF j j'
  specialize h j j'
  induction' h with j₁ j₂ _ hj ih
  · rfl
  · rw [ih]
    rcases hj with (⟨⟨hj⟩⟩|⟨⟨hj⟩⟩)
    exacts [hF hj, (hF hj).symm]

/-- If any two objects in a nonempty category are related by `Zigzag`, the category is connected.
-/
theorem zigzag_isConnected [Nonempty J] (h : ∀ j₁ j₂ : J, Zigzag j₁ j₂) : IsConnected J :=
  { zigzag_isPreconnected h with }
#align category_theory.zigzag_is_connected CategoryTheory.zigzag_isConnected

theorem exists_zigzag' [IsConnected J] (j₁ j₂ : J) :
    ∃ l, List.Chain Zag j₁ l ∧ List.getLast (j₁ :: l) (List.cons_ne_nil _ _) = j₂ :=
  List.exists_chain_of_relationReflTransGen (isPreconnected_zigzag _ _)
#align category_theory.exists_zigzag' CategoryTheory.exists_zigzag'

/-- If any two objects in a nonempty category are linked by a sequence of (potentially reversed)
morphisms, then J is connected.

The converse of `exists_zigzag'`.
-/
theorem isPreconnected_of_zigzag (h : ∀ j₁ j₂ : J, ∃ l,
    List.Chain Zag j₁ l ∧ List.getLast (j₁ :: l) (List.cons_ne_nil _ _) = j₂) :
    IsPreconnected J := by
  apply zigzag_isPreconnected
  intro j₁ j₂
  rcases h j₁ j₂ with ⟨l, hl₁, hl₂⟩
  apply List.relationReflTransGen_of_exists_chain l hl₁ hl₂

/-- If any two objects in a nonempty category are linked by a sequence of (potentially reversed)
morphisms, then J is connected.

The converse of `exists_zigzag'`.
-/
theorem isConnected_of_zigzag [Nonempty J] (h : ∀ j₁ j₂ : J, ∃ l,
    List.Chain Zag j₁ l ∧ List.getLast (j₁ :: l) (List.cons_ne_nil _ _) = j₂) :
    IsConnected J :=
  { isPreconnected_of_zigzag h with }
#align category_theory.is_connected_of_zigzag CategoryTheory.isConnected_of_zigzag

/-- If `Discrete α` is connected, then `α` is (type-)equivalent to `PUnit`. -/
def discreteIsConnectedEquivPUnit {α : Type u₁} [IsConnected (Discrete α)] : α ≃ PUnit :=
  Discrete.equivOfEquivalence.{u₁, u₁}
    { functor := Functor.star (Discrete α)
      inverse := Discrete.functor fun _ => Classical.arbitrary _
      unitIso := isoConstant _ (Classical.arbitrary _)
      counitIso := Functor.punitExt _ _ }
#align category_theory.discrete_is_connected_equiv_punit CategoryTheory.discreteIsConnectedEquivPUnit

variable {C : Type u₂} [Category.{u₁} C]

/-- For objects `X Y : C`, any natural transformation `α : const X ⟶ const Y` from a connected
category must be constant.
This is the key property of connected categories which we use to establish properties about limits.
-/
theorem nat_trans_from_is_connected [IsPreconnected J] {X Y : C}
    (α : (Functor.const J).obj X ⟶ (Functor.const J).obj Y) :
    ∀ j j' : J, α.app j = (α.app j' : X ⟶ Y) :=
  @constant_of_preserves_morphisms _ _ _ (X ⟶ Y) (fun j => α.app j) fun _ _ f => by
    have := α.naturality f
    erw [id_comp, comp_id] at this
    exact this.symm
#align category_theory.nat_trans_from_is_connected CategoryTheory.nat_trans_from_is_connected

instance [IsConnected J] : (Functor.const J : C ⥤ J ⥤ C).Full where
  map_surjective f := ⟨f.app (Classical.arbitrary J), by
    ext j
    apply nat_trans_from_is_connected f (Classical.arbitrary J) j⟩

theorem nonempty_hom_of_preconnected_groupoid {G} [Groupoid G] [IsPreconnected G] :
    ∀ x y : G, Nonempty (x ⟶ y) := by
  refine' equiv_relation _ _ @fun j₁ j₂ => Nonempty.intro
  exact
    ⟨fun j => ⟨𝟙 _⟩, @fun j₁ j₂ => Nonempty.map fun f => inv f, @fun _ _ _ => Nonempty.map2 (· ≫ ·)⟩
#align category_theory.nonempty_hom_of_connected_groupoid CategoryTheory.nonempty_hom_of_preconnected_groupoid

attribute [instance] nonempty_hom_of_preconnected_groupoid

-- deprecated on 2024-02-19
@[deprecated] alias nonempty_hom_of_connected_groupoid := nonempty_hom_of_preconnected_groupoid

end CategoryTheory<|MERGE_RESOLUTION|>--- conflicted
+++ resolved
@@ -388,11 +388,7 @@
     (@fun _ _ f => Relation.ReflTransGen.single (Or.inl (Nonempty.intro f))) _ _
 #align category_theory.is_connected_zigzag CategoryTheory.isPreconnected_zigzag
 
-<<<<<<< HEAD
-@[deprecated] alias isConnected_zigzag := isPreconnected_zigzag -- 2024-02-19
-=======
 @[deprecated (since := "2024-02-19")] alias isConnected_zigzag := isPreconnected_zigzag
->>>>>>> 8932a3d6
 
 theorem zigzag_isPreconnected (h : ∀ j₁ j₂ : J, Zigzag j₁ j₂) : IsPreconnected J := by
   apply IsPreconnected.of_constant_of_preserves_morphisms
