/-
Copyright (c) 2020 Bhavik Mehta. All rights reserved.
Released under Apache 2.0 license as described in the file LICENSE.
Authors: Bhavik Mehta, Jakob von Raumer
-/
import Mathlib.Data.List.Chain
import Mathlib.CategoryTheory.PUnit
import Mathlib.CategoryTheory.Groupoid
import Mathlib.CategoryTheory.Category.ULift

#align_import category_theory.is_connected from "leanprover-community/mathlib"@"024a4231815538ac739f52d08dd20a55da0d6b23"

/-!
# Connected category

Define a connected category as a _nonempty_ category for which every functor
to a discrete category is isomorphic to the constant functor.

NB. Some authors include the empty category as connected, we do not.
We instead are interested in categories with exactly one 'connected
component'.

We give some equivalent definitions:
- A nonempty category for which every functor to a discrete category is
  constant on objects.
  See `any_functor_const_on_obj` and `Connected.of_any_functor_const_on_obj`.
- A nonempty category for which every function `F` for which the presence of a
  morphism `f : j₁ ⟶ j₂` implies `F j₁ = F j₂` must be constant everywhere.
  See `constant_of_preserves_morphisms` and `Connected.of_constant_of_preserves_morphisms`.
- A nonempty category for which any subset of its elements containing the
  default and closed under morphisms is everything.
  See `induct_on_objects` and `Connected.of_induct`.
- A nonempty category for which every object is related under the reflexive
  transitive closure of the relation "there is a morphism in some direction
  from `j₁` to `j₂`".
  See `connected_zigzag` and `zigzag_connected`.
- A nonempty category for which for any two objects there is a sequence of
  morphisms (some reversed) from one to the other.
  See `exists_zigzag'` and `connected_of_zigzag`.

We also prove the result that the functor given by `(X × -)` preserves any
connected limit. That is, any limit of shape `J` where `J` is a connected
category is preserved by the functor `(X × -)`. This appears in `CategoryTheory.Limits.Connected`.
-/


universe v₁ v₂ u₁ u₂

noncomputable section

open CategoryTheory.Category

open Opposite

namespace CategoryTheory

/-- A possibly empty category for which every functor to a discrete category is constant.
-/
class IsPreconnected (J : Type u₁) [Category.{v₁} J] : Prop where
  iso_constant :
    ∀ {α : Type u₁} (F : J ⥤ Discrete α) (j : J), Nonempty (F ≅ (Functor.const J).obj (F.obj j))
#align category_theory.is_preconnected CategoryTheory.IsPreconnected

attribute [inherit_doc IsPreconnected] IsPreconnected.iso_constant

/-- We define a connected category as a _nonempty_ category for which every
functor to a discrete category is constant.

NB. Some authors include the empty category as connected, we do not.
We instead are interested in categories with exactly one 'connected
component'.

This allows us to show that the functor X ⨯ - preserves connected limits.

See <https://stacks.math.columbia.edu/tag/002S>
-/
class IsConnected (J : Type u₁) [Category.{v₁} J] extends IsPreconnected J : Prop where
  [is_nonempty : Nonempty J]
#align category_theory.is_connected CategoryTheory.IsConnected

attribute [instance 100] IsConnected.is_nonempty

variable {J : Type u₁} [Category.{v₁} J]
variable {K : Type u₂} [Category.{v₂} K]

namespace IsPreconnected.IsoConstantAux

/-- Implementation detail of `isoConstant`. -/
private def liftToDiscrete {α : Type u₂} (F : J ⥤ Discrete α) : J ⥤ Discrete J where
  obj j := have := Nonempty.intro j
    Discrete.mk (Function.invFun F.obj (F.obj j))
  map {j _} f := have := Nonempty.intro j
    ⟨⟨congr_arg (Function.invFun F.obj) (Discrete.ext _ _ (Discrete.eq_of_hom (F.map f)))⟩⟩

/-- Implementation detail of `isoConstant`. -/
private def factorThroughDiscrete {α : Type u₂} (F : J ⥤ Discrete α) :
    liftToDiscrete F ⋙ Discrete.functor F.obj ≅ F :=
  NatIso.ofComponents (fun j => eqToIso Function.apply_invFun_apply) (by aesop_cat)

end IsPreconnected.IsoConstantAux

/-- If `J` is connected, any functor `F : J ⥤ Discrete α` is isomorphic to
the constant functor with value `F.obj j` (for any choice of `j`).
-/
def isoConstant [IsPreconnected J] {α : Type u₂} (F : J ⥤ Discrete α) (j : J) :
    F ≅ (Functor.const J).obj (F.obj j) :=
  (IsPreconnected.IsoConstantAux.factorThroughDiscrete F).symm
    ≪≫ isoWhiskerRight (IsPreconnected.iso_constant _ j).some _
    ≪≫ NatIso.ofComponents (fun j' => eqToIso Function.apply_invFun_apply) (by aesop_cat)
#align category_theory.iso_constant CategoryTheory.isoConstant

/-- If `J` is connected, any functor to a discrete category is constant on objects.
The converse is given in `IsConnected.of_any_functor_const_on_obj`.
-/
theorem any_functor_const_on_obj [IsPreconnected J] {α : Type u₂} (F : J ⥤ Discrete α) (j j' : J) :
    F.obj j = F.obj j' := by
  ext; exact ((isoConstant F j').hom.app j).down.1
#align category_theory.any_functor_const_on_obj CategoryTheory.any_functor_const_on_obj

/-- If any functor to a discrete category is constant on objects, J is connected.
The converse of `any_functor_const_on_obj`.
-/
theorem IsPreconnected.of_any_functor_const_on_obj (h : ∀ {α : Type u₁} (F : J ⥤ Discrete α),
    ∀ j j' : J, F.obj j = F.obj j') : IsPreconnected J where
  iso_constant := fun F j' => ⟨NatIso.ofComponents fun j => eqToIso (h F j j')⟩

/-- If any functor to a discrete category is constant on objects, J is connected.
The converse of `any_functor_const_on_obj`.
-/
theorem IsConnected.of_any_functor_const_on_obj [Nonempty J]
    (h : ∀ {α : Type u₁} (F : J ⥤ Discrete α), ∀ j j' : J, F.obj j = F.obj j') : IsConnected J :=
  { IsPreconnected.of_any_functor_const_on_obj h with }
#align category_theory.is_connected.of_any_functor_const_on_obj CategoryTheory.IsConnected.of_any_functor_const_on_obj

/-- If `J` is connected, then given any function `F` such that the presence of a
morphism `j₁ ⟶ j₂` implies `F j₁ = F j₂`, we have that `F` is constant.
This can be thought of as a local-to-global property.

The converse is shown in `IsConnected.of_constant_of_preserves_morphisms`
-/
theorem constant_of_preserves_morphisms [IsPreconnected J] {α : Type u₂} (F : J → α)
    (h : ∀ (j₁ j₂ : J) (_ : j₁ ⟶ j₂), F j₁ = F j₂) (j j' : J) : F j = F j' := by
  simpa using
    any_functor_const_on_obj
      { obj := Discrete.mk ∘ F
        map := @fun _ _ f =>
          eqToHom
            (by
              ext
              exact h _ _ f) }
      j j'
#align category_theory.constant_of_preserves_morphisms CategoryTheory.constant_of_preserves_morphisms

/-- `J` is connected if: given any function `F : J → α` which is constant for any
`j₁, j₂` for which there is a morphism `j₁ ⟶ j₂`, then `F` is constant.
This can be thought of as a local-to-global property.

The converse of `constant_of_preserves_morphisms`.
-/
theorem IsPreconnected.of_constant_of_preserves_morphisms
    (h : ∀ {α : Type u₁} (F : J → α),
      (∀ {j₁ j₂ : J} (_ : j₁ ⟶ j₂), F j₁ = F j₂) → ∀ j j' : J, F j = F j') :
    IsPreconnected J :=
  IsPreconnected.of_any_functor_const_on_obj @fun _ F =>
    h F.obj fun f => by ext; exact Discrete.eq_of_hom (F.map f)

/-- `J` is connected if: given any function `F : J → α` which is constant for any
`j₁, j₂` for which there is a morphism `j₁ ⟶ j₂`, then `F` is constant.
This can be thought of as a local-to-global property.

The converse of `constant_of_preserves_morphisms`.
-/
theorem IsConnected.of_constant_of_preserves_morphisms [Nonempty J]
    (h : ∀ {α : Type u₁} (F : J → α),
      (∀ {j₁ j₂ : J} (_ : j₁ ⟶ j₂), F j₁ = F j₂) → ∀ j j' : J, F j = F j') :
    IsConnected J :=
  { IsPreconnected.of_constant_of_preserves_morphisms h with }
#align category_theory.is_connected.of_constant_of_preserves_morphisms CategoryTheory.IsConnected.of_constant_of_preserves_morphisms

/-- An inductive-like property for the objects of a connected category.
If the set `p` is nonempty, and `p` is closed under morphisms of `J`,
then `p` contains all of `J`.

The converse is given in `IsConnected.of_induct`.
-/
theorem induct_on_objects [IsPreconnected J] (p : Set J) {j₀ : J} (h0 : j₀ ∈ p)
    (h1 : ∀ {j₁ j₂ : J} (_ : j₁ ⟶ j₂), j₁ ∈ p ↔ j₂ ∈ p) (j : J) : j ∈ p := by
  let aux (j₁ j₂ : J) (f : j₁ ⟶ j₂) := congrArg ULift.up <| (h1 f).eq
  injection constant_of_preserves_morphisms (fun k => ULift.up.{u₁} (k ∈ p)) aux j j₀ with i
  rwa [i]
#align category_theory.induct_on_objects CategoryTheory.induct_on_objects

/--
If any maximal connected component containing some element j₀ of J is all of J, then J is connected.

The converse of `induct_on_objects`.
-/
theorem IsConnected.of_induct [Nonempty J] {j₀ : J}
    (h : ∀ p : Set J, j₀ ∈ p → (∀ {j₁ j₂ : J} (_ : j₁ ⟶ j₂), j₁ ∈ p ↔ j₂ ∈ p) → ∀ j : J, j ∈ p) :
    IsConnected J :=
  IsConnected.of_constant_of_preserves_morphisms fun {α} F a => by
    have w := h { j | F j = F j₀ } rfl (fun {j₁} {j₂} f => by
      change F j₁ = F j₀ ↔ F j₂ = F j₀
      simp [a f];)
    intro j j'
    rw [w j, w j']
#align category_theory.is_connected.of_induct CategoryTheory.IsConnected.of_induct

/-- Lifting the universe level of morphisms and objects preserves connectedness. -/
instance [hc : IsConnected J] : IsConnected (ULiftHom.{v₂} (ULift.{u₂} J)) := by
  have : Nonempty (ULiftHom.{v₂} (ULift.{u₂} J)) := by simp [ULiftHom, hc.is_nonempty]
  apply IsConnected.of_induct
  rintro p hj₀ h ⟨j⟩
  let p' : Set J := {j : J | p ⟨j⟩}
  have hj₀' : Classical.choice hc.is_nonempty ∈ p' := by
    simp only [p', (eq_self p')]
    exact hj₀
  apply induct_on_objects p' hj₀' @fun _ _ f =>
    h ((ULiftHomULiftCategory.equiv J).functor.map f)

/-- Another induction principle for `IsPreconnected J`:
given a type family `Z : J → Sort*` and
a rule for transporting in *both* directions along a morphism in `J`,
we can transport an `x : Z j₀` to a point in `Z j` for any `j`.
-/
theorem isPreconnected_induction [IsPreconnected J] (Z : J → Sort*)
    (h₁ : ∀ {j₁ j₂ : J} (_ : j₁ ⟶ j₂), Z j₁ → Z j₂) (h₂ : ∀ {j₁ j₂ : J} (_ : j₁ ⟶ j₂), Z j₂ → Z j₁)
    {j₀ : J} (x : Z j₀) (j : J) : Nonempty (Z j) :=
  (induct_on_objects { j | Nonempty (Z j) } ⟨x⟩
      (fun f =>
        ⟨by
          rintro ⟨y⟩
          exact ⟨h₁ f y⟩, by
          rintro ⟨y⟩
          exact ⟨h₂ f y⟩⟩)
      j :
    _)
#align category_theory.is_preconnected_induction CategoryTheory.isPreconnected_induction

/-- If `J` and `K` are equivalent, then if `J` is preconnected then `K` is as well. -/
theorem isPreconnected_of_equivalent {K : Type u₂} [Category.{v₂} K] [IsPreconnected J]
    (e : J ≌ K) : IsPreconnected K where
  iso_constant F k :=
    ⟨calc
        F ≅ e.inverse ⋙ e.functor ⋙ F := (e.invFunIdAssoc F).symm
        _ ≅ e.inverse ⋙ (Functor.const J).obj ((e.functor ⋙ F).obj (e.inverse.obj k)) :=
          isoWhiskerLeft e.inverse (isoConstant (e.functor ⋙ F) (e.inverse.obj k))
        _ ≅ e.inverse ⋙ (Functor.const J).obj (F.obj k) :=
          isoWhiskerLeft _ ((F ⋙ Functor.const J).mapIso (e.counitIso.app k))
        _ ≅ (Functor.const K).obj (F.obj k) := NatIso.ofComponents fun X => Iso.refl _⟩
#align category_theory.is_preconnected_of_equivalent CategoryTheory.isPreconnected_of_equivalent

lemma isPreconnected_iff_of_equivalence {K : Type u₂} [Category.{v₂} K] (e : J ≌ K) :
    IsPreconnected J ↔ IsPreconnected K :=
  ⟨fun _ => isPreconnected_of_equivalent e, fun _ => isPreconnected_of_equivalent e.symm⟩

/-- If `J` and `K` are equivalent, then if `J` is connected then `K` is as well. -/
theorem isConnected_of_equivalent {K : Type u₂} [Category.{v₂} K] (e : J ≌ K) [IsConnected J] :
    IsConnected K :=
  { is_nonempty := Nonempty.map e.functor.obj (by infer_instance)
    toIsPreconnected := isPreconnected_of_equivalent e }
#align category_theory.is_connected_of_equivalent CategoryTheory.isConnected_of_equivalent

lemma isConnected_iff_of_equivalence {K : Type u₂} [Category.{v₂} K] (e : J ≌ K) :
    IsConnected J ↔ IsConnected K :=
  ⟨fun _ => isConnected_of_equivalent e, fun _ => isConnected_of_equivalent e.symm⟩

/-- If `J` is preconnected, then `Jᵒᵖ` is preconnected as well. -/
instance isPreconnected_op [IsPreconnected J] : IsPreconnected Jᵒᵖ where
  iso_constant := fun {α} F X =>
    ⟨NatIso.ofComponents fun Y =>
      eqToIso (Discrete.ext _ _ (Discrete.eq_of_hom ((Nonempty.some
        (IsPreconnected.iso_constant (F.rightOp ⋙ (Discrete.opposite α).functor) (unop X))).app
          (unop Y)).hom))⟩
#align category_theory.is_preconnected_op CategoryTheory.isPreconnected_op

/-- If `J` is connected, then `Jᵒᵖ` is connected as well. -/
instance isConnected_op [IsConnected J] : IsConnected Jᵒᵖ where
  is_nonempty := Nonempty.intro (op (Classical.arbitrary J))
#align category_theory.is_connected_op CategoryTheory.isConnected_op

theorem isPreconnected_of_isPreconnected_op [IsPreconnected Jᵒᵖ] : IsPreconnected J :=
  isPreconnected_of_equivalent (opOpEquivalence J)
#align category_theory.is_preconnected_of_is_preconnected_op CategoryTheory.isPreconnected_of_isPreconnected_op

theorem isConnected_of_isConnected_op [IsConnected Jᵒᵖ] : IsConnected J :=
  isConnected_of_equivalent (opOpEquivalence J)
#align category_theory.is_connected_of_is_connected_op CategoryTheory.isConnected_of_isConnected_op

/-- j₁ and j₂ are related by `Zag` if there is a morphism between them. -/
def Zag (j₁ j₂ : J) : Prop :=
  Nonempty (j₁ ⟶ j₂) ∨ Nonempty (j₂ ⟶ j₁)
#align category_theory.zag CategoryTheory.Zag

theorem Zag.refl (X : J) : Zag X X := Or.inl ⟨𝟙 _⟩

theorem zag_symmetric : Symmetric (@Zag J _) := fun _ _ h => h.symm
#align category_theory.zag_symmetric CategoryTheory.zag_symmetric

<<<<<<< HEAD
/-- Objects connected by a morphism are related by a `Zag`. -/
theorem zag_of_hom {c d : J} (h : c ⟶ d) : Zag c d := Or.inl <| Nonempty.intro h
=======
theorem Zag.symm {j₁ j₂ : J} (h : Zag j₁ j₂) : Zag j₂ j₁ := zag_symmetric h

theorem Zag.of_hom {j₁ j₂ : J} (f : j₁ ⟶ j₂) : Zag j₁ j₂ := Or.inl ⟨f⟩

theorem Zag.of_inv {j₁ j₂ : J} (f : j₂ ⟶ j₁) : Zag j₁ j₂ := Or.inr ⟨f⟩
>>>>>>> bec5207f

/-- `j₁` and `j₂` are related by `Zigzag` if there is a chain of
morphisms from `j₁` to `j₂`, with backward morphisms allowed.
-/
def Zigzag : J → J → Prop :=
  Relation.ReflTransGen Zag
#align category_theory.zigzag CategoryTheory.Zigzag

theorem zigzag_symmetric : Symmetric (@Zigzag J _) :=
  Relation.ReflTransGen.symmetric zag_symmetric
#align category_theory.zigzag_symmetric CategoryTheory.zigzag_symmetric

theorem zigzag_equivalence : _root_.Equivalence (@Zigzag J _) :=
  _root_.Equivalence.mk Relation.reflexive_reflTransGen (fun h => zigzag_symmetric h)
  (fun h g => Relation.transitive_reflTransGen h g)
#align category_theory.zigzag_equivalence CategoryTheory.zigzag_equivalence

<<<<<<< HEAD
/-- Objects connected by a morphism are related by a `Zigzag`. -/
theorem zigzag_of_hom {c d : J} (h : c ⟶ d) : Zigzag c d :=
    Relation.ReflTransGen.single <| zag_of_hom h
=======
theorem Zigzag.refl (X : J) : Zigzag X X := zigzag_equivalence.refl _

theorem Zigzag.symm {j₁ j₂ : J} (h : Zigzag j₁ j₂) : Zigzag j₂ j₁ := zigzag_symmetric h

theorem Zigzag.trans {j₁ j₂ j₃ : J} (h₁ : Zigzag j₁ j₂) (h₂ : Zigzag j₂ j₃) : Zigzag j₁ j₃ :=
  zigzag_equivalence.trans h₁ h₂

theorem Zigzag.of_zag {j₁ j₂ : J} (h : Zag j₁ j₂) : Zigzag j₁ j₂ :=
  Relation.ReflTransGen.single h

theorem Zigzag.of_hom {j₁ j₂ : J} (f : j₁ ⟶ j₂) : Zigzag j₁ j₂ :=
  of_zag (Zag.of_hom f)

theorem Zigzag.of_inv {j₁ j₂ : J} (f : j₂ ⟶ j₁) : Zigzag j₁ j₂ :=
  of_zag (Zag.of_inv f)

theorem Zigzag.of_zag_trans {j₁ j₂ j₃ : J} (h₁ : Zag j₁ j₂) (h₂ : Zag j₂ j₃) : Zigzag j₁ j₃ :=
  trans (of_zag h₁) (of_zag h₂)

theorem Zigzag.of_hom_hom {j₁ j₂ j₃ : J} (f₁₂ : j₁ ⟶ j₂) (f₂₃ : j₂ ⟶ j₃) : Zigzag j₁ j₃ :=
  (of_hom f₁₂).trans (of_hom f₂₃)

theorem Zigzag.of_hom_inv {j₁ j₂ j₃ : J} (f₁₂ : j₁ ⟶ j₂) (f₃₂ : j₃ ⟶ j₂) : Zigzag j₁ j₃ :=
  (of_hom f₁₂).trans (of_inv f₃₂)

theorem Zigzag.of_inv_hom {j₁ j₂ j₃ : J} (f₂₁ : j₂ ⟶ j₁) (f₂₃ : j₂ ⟶ j₃) : Zigzag j₁ j₃ :=
  (of_inv f₂₁).trans (of_hom f₂₃)

theorem Zigzag.of_inv_inv {j₁ j₂ j₃ : J} (f₂₁ : j₂ ⟶ j₁) (f₃₂ : j₃ ⟶ j₂) : Zigzag j₁ j₃ :=
  (of_inv f₂₁).trans (of_inv f₃₂)
>>>>>>> bec5207f

/-- The setoid given by the equivalence relation `Zigzag`. A quotient for this
setoid is a connected component of the category.
-/
def Zigzag.setoid (J : Type u₂) [Category.{v₁} J] : Setoid J where
  r := Zigzag
  iseqv := zigzag_equivalence
#align category_theory.zigzag.setoid CategoryTheory.Zigzag.setoid

/-- If there is a zigzag from `j₁` to `j₂`, then there is a zigzag from `F j₁` to
`F j₂` as long as `F` is a functor.
-/
theorem zigzag_obj_of_zigzag (F : J ⥤ K) {j₁ j₂ : J} (h : Zigzag j₁ j₂) :
    Zigzag (F.obj j₁) (F.obj j₂) :=
  h.lift _ fun _ _ => Or.imp (Nonempty.map fun f => F.map f) (Nonempty.map fun f => F.map f)
#align category_theory.zigzag_obj_of_zigzag CategoryTheory.zigzag_obj_of_zigzag

-- TODO: figure out the right way to generalise this to `Zigzag`.
theorem zag_of_zag_obj (F : J ⥤ K) [F.Full] {j₁ j₂ : J} (h : Zag (F.obj j₁) (F.obj j₂)) :
    Zag j₁ j₂ :=
  Or.imp (Nonempty.map F.preimage) (Nonempty.map F.preimage) h
#align category_theory.zag_of_zag_obj CategoryTheory.zag_of_zag_obj

/-- Any equivalence relation containing (⟶) holds for all pairs of a connected category. -/
theorem equiv_relation [IsPreconnected J] (r : J → J → Prop) (hr : _root_.Equivalence r)
    (h : ∀ {j₁ j₂ : J} (_ : j₁ ⟶ j₂), r j₁ j₂) : ∀ j₁ j₂ : J, r j₁ j₂ := by
  intros j₁ j₂
  have z : ∀ j : J, r j₁ j :=
    induct_on_objects {k | r j₁ k} (hr.1 j₁)
      fun f => ⟨fun t => hr.3 t (h f), fun t => hr.3 t (hr.2 (h f))⟩
  exact z j₂
#align category_theory.equiv_relation CategoryTheory.equiv_relation

/-- In a connected category, any two objects are related by `Zigzag`. -/
theorem isPreconnected_zigzag [IsPreconnected J] (j₁ j₂ : J) : Zigzag j₁ j₂ :=
  equiv_relation _ zigzag_equivalence
    (@fun _ _ f => Relation.ReflTransGen.single (Or.inl (Nonempty.intro f))) _ _
#align category_theory.is_connected_zigzag CategoryTheory.isPreconnected_zigzag

-- deprecated on 2024-02-19
@[deprecated] alias isConnected_zigzag := isPreconnected_zigzag

theorem zigzag_isPreconnected (h : ∀ j₁ j₂ : J, Zigzag j₁ j₂) : IsPreconnected J := by
  apply IsPreconnected.of_constant_of_preserves_morphisms
  intro α F hF j j'
  specialize h j j'
  induction' h with j₁ j₂ _ hj ih
  · rfl
  · rw [ih]
    rcases hj with (⟨⟨hj⟩⟩|⟨⟨hj⟩⟩)
    exacts [hF hj, (hF hj).symm]

/-- If any two objects in a nonempty category are related by `Zigzag`, the category is connected.
-/
theorem zigzag_isConnected [Nonempty J] (h : ∀ j₁ j₂ : J, Zigzag j₁ j₂) : IsConnected J :=
  { zigzag_isPreconnected h with }
#align category_theory.zigzag_is_connected CategoryTheory.zigzag_isConnected

theorem exists_zigzag' [IsConnected J] (j₁ j₂ : J) :
    ∃ l, List.Chain Zag j₁ l ∧ List.getLast (j₁ :: l) (List.cons_ne_nil _ _) = j₂ :=
  List.exists_chain_of_relationReflTransGen (isPreconnected_zigzag _ _)
#align category_theory.exists_zigzag' CategoryTheory.exists_zigzag'

/-- If any two objects in a nonempty category are linked by a sequence of (potentially reversed)
morphisms, then J is connected.

The converse of `exists_zigzag'`.
-/
theorem isPreconnected_of_zigzag (h : ∀ j₁ j₂ : J, ∃ l,
    List.Chain Zag j₁ l ∧ List.getLast (j₁ :: l) (List.cons_ne_nil _ _) = j₂) :
    IsPreconnected J := by
  apply zigzag_isPreconnected
  intro j₁ j₂
  rcases h j₁ j₂ with ⟨l, hl₁, hl₂⟩
  apply List.relationReflTransGen_of_exists_chain l hl₁ hl₂

/-- If any two objects in a nonempty category are linked by a sequence of (potentially reversed)
morphisms, then J is connected.

The converse of `exists_zigzag'`.
-/
theorem isConnected_of_zigzag [Nonempty J] (h : ∀ j₁ j₂ : J, ∃ l,
    List.Chain Zag j₁ l ∧ List.getLast (j₁ :: l) (List.cons_ne_nil _ _) = j₂) :
    IsConnected J :=
  { isPreconnected_of_zigzag h with }
#align category_theory.is_connected_of_zigzag CategoryTheory.isConnected_of_zigzag

/-- If `Discrete α` is connected, then `α` is (type-)equivalent to `PUnit`. -/
def discreteIsConnectedEquivPUnit {α : Type u₁} [IsConnected (Discrete α)] : α ≃ PUnit :=
  Discrete.equivOfEquivalence.{u₁, u₁}
    { functor := Functor.star (Discrete α)
      inverse := Discrete.functor fun _ => Classical.arbitrary _
      unitIso := isoConstant _ (Classical.arbitrary _)
      counitIso := Functor.punitExt _ _ }
#align category_theory.discrete_is_connected_equiv_punit CategoryTheory.discreteIsConnectedEquivPUnit

variable {C : Type u₂} [Category.{u₁} C]

/-- For objects `X Y : C`, any natural transformation `α : const X ⟶ const Y` from a connected
category must be constant.
This is the key property of connected categories which we use to establish properties about limits.
-/
theorem nat_trans_from_is_connected [IsPreconnected J] {X Y : C}
    (α : (Functor.const J).obj X ⟶ (Functor.const J).obj Y) :
    ∀ j j' : J, α.app j = (α.app j' : X ⟶ Y) :=
  @constant_of_preserves_morphisms _ _ _ (X ⟶ Y) (fun j => α.app j) fun _ _ f => by
    have := α.naturality f
    erw [id_comp, comp_id] at this
    exact this.symm
#align category_theory.nat_trans_from_is_connected CategoryTheory.nat_trans_from_is_connected

instance [IsConnected J] : (Functor.const J : C ⥤ J ⥤ C).Full where
  preimage f := f.app (Classical.arbitrary J)
  witness f := by
    ext j
    apply nat_trans_from_is_connected f (Classical.arbitrary J) j

theorem nonempty_hom_of_preconnected_groupoid {G} [Groupoid G] [IsPreconnected G] :
    ∀ x y : G, Nonempty (x ⟶ y) := by
  refine' equiv_relation _ _ @fun j₁ j₂ => Nonempty.intro
  exact
    ⟨fun j => ⟨𝟙 _⟩, @fun j₁ j₂ => Nonempty.map fun f => inv f, @fun _ _ _ => Nonempty.map2 (· ≫ ·)⟩
#align category_theory.nonempty_hom_of_connected_groupoid CategoryTheory.nonempty_hom_of_preconnected_groupoid

attribute [instance] nonempty_hom_of_preconnected_groupoid

-- deprecated on 2024-02-19
@[deprecated] alias nonempty_hom_of_connected_groupoid := nonempty_hom_of_preconnected_groupoid

end CategoryTheory<|MERGE_RESOLUTION|>--- conflicted
+++ resolved
@@ -297,16 +297,11 @@
 theorem zag_symmetric : Symmetric (@Zag J _) := fun _ _ h => h.symm
 #align category_theory.zag_symmetric CategoryTheory.zag_symmetric
 
-<<<<<<< HEAD
-/-- Objects connected by a morphism are related by a `Zag`. -/
-theorem zag_of_hom {c d : J} (h : c ⟶ d) : Zag c d := Or.inl <| Nonempty.intro h
-=======
 theorem Zag.symm {j₁ j₂ : J} (h : Zag j₁ j₂) : Zag j₂ j₁ := zag_symmetric h
 
 theorem Zag.of_hom {j₁ j₂ : J} (f : j₁ ⟶ j₂) : Zag j₁ j₂ := Or.inl ⟨f⟩
 
 theorem Zag.of_inv {j₁ j₂ : J} (f : j₂ ⟶ j₁) : Zag j₁ j₂ := Or.inr ⟨f⟩
->>>>>>> bec5207f
 
 /-- `j₁` and `j₂` are related by `Zigzag` if there is a chain of
 morphisms from `j₁` to `j₂`, with backward morphisms allowed.
@@ -324,11 +319,6 @@
   (fun h g => Relation.transitive_reflTransGen h g)
 #align category_theory.zigzag_equivalence CategoryTheory.zigzag_equivalence
 
-<<<<<<< HEAD
-/-- Objects connected by a morphism are related by a `Zigzag`. -/
-theorem zigzag_of_hom {c d : J} (h : c ⟶ d) : Zigzag c d :=
-    Relation.ReflTransGen.single <| zag_of_hom h
-=======
 theorem Zigzag.refl (X : J) : Zigzag X X := zigzag_equivalence.refl _
 
 theorem Zigzag.symm {j₁ j₂ : J} (h : Zigzag j₁ j₂) : Zigzag j₂ j₁ := zigzag_symmetric h
@@ -359,7 +349,6 @@
 
 theorem Zigzag.of_inv_inv {j₁ j₂ j₃ : J} (f₂₁ : j₂ ⟶ j₁) (f₃₂ : j₃ ⟶ j₂) : Zigzag j₁ j₃ :=
   (of_inv f₂₁).trans (of_inv f₃₂)
->>>>>>> bec5207f
 
 /-- The setoid given by the equivalence relation `Zigzag`. A quotient for this
 setoid is a connected component of the category.
