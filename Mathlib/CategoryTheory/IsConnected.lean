/-
Copyright (c) 2020 Bhavik Mehta. All rights reserved.
Released under Apache 2.0 license as described in the file LICENSE.
Authors: Bhavik Mehta, Jakob von Raumer
-/
import Mathlib.Data.List.Chain
import Mathlib.CategoryTheory.PUnit
import Mathlib.CategoryTheory.Groupoid
import Mathlib.CategoryTheory.Category.ULift

#align_import category_theory.is_connected from "leanprover-community/mathlib"@"024a4231815538ac739f52d08dd20a55da0d6b23"

/-!
# Connected category

Define a connected category as a _nonempty_ category for which every functor
to a discrete category is isomorphic to the constant functor.

NB. Some authors include the empty category as connected, we do not.
We instead are interested in categories with exactly one 'connected
component'.

We give some equivalent definitions:
- A nonempty category for which every functor to a discrete category is
  constant on objects.
  See `any_functor_const_on_obj` and `Connected.of_any_functor_const_on_obj`.
- A nonempty category for which every function `F` for which the presence of a
  morphism `f : j₁ ⟶ j₂` implies `F j₁ = F j₂` must be constant everywhere.
  See `constant_of_preserves_morphisms` and `Connected.of_constant_of_preserves_morphisms`.
- A nonempty category for which any subset of its elements containing the
  default and closed under morphisms is everything.
  See `induct_on_objects` and `Connected.of_induct`.
- A nonempty category for which every object is related under the reflexive
  transitive closure of the relation "there is a morphism in some direction
  from `j₁` to `j₂`".
  See `connected_zigzag` and `zigzag_connected`.
- A nonempty category for which for any two objects there is a sequence of
  morphisms (some reversed) from one to the other.
  See `exists_zigzag'` and `connected_of_zigzag`.

We also prove the result that the functor given by `(X × -)` preserves any
connected limit. That is, any limit of shape `J` where `J` is a connected
category is preserved by the functor `(X × -)`. This appears in `CategoryTheory.Limits.Connected`.
-/


universe v₁ v₂ u₁ u₂

noncomputable section

open CategoryTheory.Category

open Opposite

namespace CategoryTheory

/-- A possibly empty category for which every functor to a discrete category is constant.
-/
class IsPreconnected (J : Type u₁) [Category.{v₁} J] : Prop where
  iso_constant :
    ∀ {α : Type u₁} (F : J ⥤ Discrete α) (j : J), Nonempty (F ≅ (Functor.const J).obj (F.obj j))
#align category_theory.is_preconnected CategoryTheory.IsPreconnected

attribute [inherit_doc IsPreconnected] IsPreconnected.iso_constant

/-- We define a connected category as a _nonempty_ category for which every
functor to a discrete category is constant.

NB. Some authors include the empty category as connected, we do not.
We instead are interested in categories with exactly one 'connected
component'.

This allows us to show that the functor X ⨯ - preserves connected limits.

See <https://stacks.math.columbia.edu/tag/002S>
-/
class IsConnected (J : Type u₁) [Category.{v₁} J] extends IsPreconnected J : Prop where
  [is_nonempty : Nonempty J]
#align category_theory.is_connected CategoryTheory.IsConnected

attribute [instance 100] IsConnected.is_nonempty

variable {J : Type u₁} [Category.{v₁} J]

variable {K : Type u₂} [Category.{v₂} K]

namespace IsPreconnected.IsoConstantAux

/-- Implementation detail of `isoConstant`. -/
private def liftToDiscrete {α : Type u₂} (F : J ⥤ Discrete α) : J ⥤ Discrete J where
  obj j := have := Nonempty.intro j
    Discrete.mk (Function.invFun F.obj (F.obj j))
  map {j _} f := have := Nonempty.intro j
    ⟨⟨congr_arg (Function.invFun F.obj) (Discrete.ext _ _ (Discrete.eq_of_hom (F.map f)))⟩⟩

/-- Implementation detail of `isoConstant`. -/
private def factorThroughDiscrete {α : Type u₂} (F : J ⥤ Discrete α) :
    liftToDiscrete F ⋙ Discrete.functor F.obj ≅ F :=
  NatIso.ofComponents (fun j => eqToIso Function.apply_invFun_apply) (by aesop_cat)

end IsPreconnected.IsoConstantAux

/-- If `J` is connected, any functor `F : J ⥤ Discrete α` is isomorphic to
the constant functor with value `F.obj j` (for any choice of `j`).
-/
def isoConstant [IsPreconnected J] {α : Type u₂} (F : J ⥤ Discrete α) (j : J) :
    F ≅ (Functor.const J).obj (F.obj j) :=
  (IsPreconnected.IsoConstantAux.factorThroughDiscrete F).symm
    ≪≫ isoWhiskerRight (IsPreconnected.iso_constant _ j).some _
    ≪≫ NatIso.ofComponents (fun j' => eqToIso Function.apply_invFun_apply) (by aesop_cat)
#align category_theory.iso_constant CategoryTheory.isoConstant

/-- If `J` is connected, any functor to a discrete category is constant on objects.
The converse is given in `IsConnected.of_any_functor_const_on_obj`.
-/
theorem any_functor_const_on_obj [IsPreconnected J] {α : Type u₂} (F : J ⥤ Discrete α) (j j' : J) :
    F.obj j = F.obj j' := by
  ext; exact ((isoConstant F j').hom.app j).down.1
#align category_theory.any_functor_const_on_obj CategoryTheory.any_functor_const_on_obj

/-- If any functor to a discrete category is constant on objects, J is connected.
The converse of `any_functor_const_on_obj`.
-/
theorem IsPreconnected.of_any_functor_const_on_obj (h : ∀ {α : Type u₁} (F : J ⥤ Discrete α),
    ∀ j j' : J, F.obj j = F.obj j') : IsPreconnected J where
  iso_constant := fun F j' => ⟨NatIso.ofComponents fun j => eqToIso (h F j j')⟩

/-- If any functor to a discrete category is constant on objects, J is connected.
The converse of `any_functor_const_on_obj`.
-/
theorem IsConnected.of_any_functor_const_on_obj [Nonempty J]
    (h : ∀ {α : Type u₁} (F : J ⥤ Discrete α), ∀ j j' : J, F.obj j = F.obj j') : IsConnected J :=
  { IsPreconnected.of_any_functor_const_on_obj h with }
#align category_theory.is_connected.of_any_functor_const_on_obj CategoryTheory.IsConnected.of_any_functor_const_on_obj

/-- If `J` is connected, then given any function `F` such that the presence of a
morphism `j₁ ⟶ j₂` implies `F j₁ = F j₂`, we have that `F` is constant.
This can be thought of as a local-to-global property.

The converse is shown in `IsConnected.of_constant_of_preserves_morphisms`
-/
theorem constant_of_preserves_morphisms [IsPreconnected J] {α : Type u₂} (F : J → α)
    (h : ∀ (j₁ j₂ : J) (_ : j₁ ⟶ j₂), F j₁ = F j₂) (j j' : J) : F j = F j' := by
  simpa using
    any_functor_const_on_obj
      { obj := Discrete.mk ∘ F
        map := @fun _ _ f =>
          eqToHom
            (by
              ext
              exact h _ _ f) }
      j j'
#align category_theory.constant_of_preserves_morphisms CategoryTheory.constant_of_preserves_morphisms

/-- `J` is connected if: given any function `F : J → α` which is constant for any
`j₁, j₂` for which there is a morphism `j₁ ⟶ j₂`, then `F` is constant.
This can be thought of as a local-to-global property.

The converse of `constant_of_preserves_morphisms`.
-/
theorem IsPreconnected.of_constant_of_preserves_morphisms
    (h : ∀ {α : Type u₁} (F : J → α),
      (∀ {j₁ j₂ : J} (_ : j₁ ⟶ j₂), F j₁ = F j₂) → ∀ j j' : J, F j = F j') :
    IsPreconnected J :=
  IsPreconnected.of_any_functor_const_on_obj @fun _ F =>
    h F.obj fun f => by ext; exact Discrete.eq_of_hom (F.map f)

/-- `J` is connected if: given any function `F : J → α` which is constant for any
`j₁, j₂` for which there is a morphism `j₁ ⟶ j₂`, then `F` is constant.
This can be thought of as a local-to-global property.

The converse of `constant_of_preserves_morphisms`.
-/
theorem IsConnected.of_constant_of_preserves_morphisms [Nonempty J]
    (h : ∀ {α : Type u₁} (F : J → α),
      (∀ {j₁ j₂ : J} (_ : j₁ ⟶ j₂), F j₁ = F j₂) → ∀ j j' : J, F j = F j') :
    IsConnected J :=
  { IsPreconnected.of_constant_of_preserves_morphisms h with }
#align category_theory.is_connected.of_constant_of_preserves_morphisms CategoryTheory.IsConnected.of_constant_of_preserves_morphisms

/-- An inductive-like property for the objects of a connected category.
If the set `p` is nonempty, and `p` is closed under morphisms of `J`,
then `p` contains all of `J`.

The converse is given in `IsConnected.of_induct`.
-/
theorem induct_on_objects [IsPreconnected J] (p : Set J) {j₀ : J} (h0 : j₀ ∈ p)
    (h1 : ∀ {j₁ j₂ : J} (_ : j₁ ⟶ j₂), j₁ ∈ p ↔ j₂ ∈ p) (j : J) : j ∈ p := by
  let aux (j₁ j₂ : J) (f : j₁ ⟶ j₂) := congrArg ULift.up <| (h1 f).to_eq
  injection constant_of_preserves_morphisms (fun k => ULift.up.{u₁} (k ∈ p)) aux j j₀ with i
  rwa [i]
#align category_theory.induct_on_objects CategoryTheory.induct_on_objects

/--
If any maximal connected component containing some element j₀ of J is all of J, then J is connected.

The converse of `induct_on_objects`.
-/
theorem IsConnected.of_induct [Nonempty J] {j₀ : J}
    (h : ∀ p : Set J, j₀ ∈ p → (∀ {j₁ j₂ : J} (_ : j₁ ⟶ j₂), j₁ ∈ p ↔ j₂ ∈ p) → ∀ j : J, j ∈ p) :
    IsConnected J :=
  IsConnected.of_constant_of_preserves_morphisms fun {α} F a => by
    have w := h { j | F j = F j₀ } rfl (fun {j₁} {j₂} f => by
      change F j₁ = F j₀ ↔ F j₂ = F j₀
      simp [a f];)
    intro j j'
    rw [w j, w j']
#align category_theory.is_connected.of_induct CategoryTheory.IsConnected.of_induct

/-- Lifting the universe level of morphisms and objects preserves connectedness. -/
instance [hc : IsConnected J] : IsConnected (ULiftHom.{v₂} (ULift.{u₂} J)) := by
  have : Nonempty (ULiftHom.{v₂} (ULift.{u₂} J)) := by simp [ULiftHom, hc.is_nonempty]
  apply IsConnected.of_induct
  rintro p hj₀ h ⟨j⟩
  let p' : Set J := {j : J | p ⟨j⟩}
  have hj₀' : Classical.choice hc.is_nonempty ∈ p' := by
    simp only [(eq_self p')]
    exact hj₀
  apply induct_on_objects p' hj₀' @fun _ _ f =>
    h ((ULiftHomULiftCategory.equiv J).functor.map f)

/-- Another induction principle for `IsPreconnected J`:
given a type family `Z : J → Sort*` and
a rule for transporting in *both* directions along a morphism in `J`,
we can transport an `x : Z j₀` to a point in `Z j` for any `j`.
-/
theorem isPreconnected_induction [IsPreconnected J] (Z : J → Sort*)
    (h₁ : ∀ {j₁ j₂ : J} (_ : j₁ ⟶ j₂), Z j₁ → Z j₂) (h₂ : ∀ {j₁ j₂ : J} (_ : j₁ ⟶ j₂), Z j₂ → Z j₁)
    {j₀ : J} (x : Z j₀) (j : J) : Nonempty (Z j) :=
  (induct_on_objects { j | Nonempty (Z j) } ⟨x⟩
      (fun f =>
        ⟨by
          rintro ⟨y⟩
          exact ⟨h₁ f y⟩, by
          rintro ⟨y⟩
          exact ⟨h₂ f y⟩⟩)
      j :
    _)
#align category_theory.is_preconnected_induction CategoryTheory.isPreconnected_induction

/-- If `J` and `K` are equivalent, then if `J` is preconnected then `K` is as well. -/
theorem isPreconnected_of_equivalent {K : Type u₂} [Category.{v₂} K] [IsPreconnected J]
    (e : J ≌ K) : IsPreconnected K where
  iso_constant F k :=
    ⟨calc
        F ≅ e.inverse ⋙ e.functor ⋙ F := (e.invFunIdAssoc F).symm
        _ ≅ e.inverse ⋙ (Functor.const J).obj ((e.functor ⋙ F).obj (e.inverse.obj k)) :=
          isoWhiskerLeft e.inverse (isoConstant (e.functor ⋙ F) (e.inverse.obj k))
        _ ≅ e.inverse ⋙ (Functor.const J).obj (F.obj k) :=
          isoWhiskerLeft _ ((F ⋙ Functor.const J).mapIso (e.counitIso.app k))
        _ ≅ (Functor.const K).obj (F.obj k) := NatIso.ofComponents fun X => Iso.refl _⟩
#align category_theory.is_preconnected_of_equivalent CategoryTheory.isPreconnected_of_equivalent

lemma isPreconnected_iff_of_equivalence {K : Type u₂} [Category.{v₂} K] (e : J ≌ K) :
    IsPreconnected J ↔ IsPreconnected K :=
  ⟨fun _ => isPreconnected_of_equivalent e, fun _ => isPreconnected_of_equivalent e.symm⟩

/-- If `J` and `K` are equivalent, then if `J` is connected then `K` is as well. -/
theorem isConnected_of_equivalent {K : Type u₂} [Category.{v₂} K] (e : J ≌ K) [IsConnected J] :
    IsConnected K :=
  { is_nonempty := Nonempty.map e.functor.obj (by infer_instance)
    toIsPreconnected := isPreconnected_of_equivalent e }
#align category_theory.is_connected_of_equivalent CategoryTheory.isConnected_of_equivalent

lemma isConnected_iff_of_equivalence {K : Type u₂} [Category.{v₂} K] (e : J ≌ K) :
    IsConnected J ↔ IsConnected K :=
  ⟨fun _ => isConnected_of_equivalent e, fun _ => isConnected_of_equivalent e.symm⟩

/-- If `J` is preconnected, then `Jᵒᵖ` is preconnected as well. -/
instance isPreconnected_op [IsPreconnected J] : IsPreconnected Jᵒᵖ where
  iso_constant := fun {α} F X =>
    ⟨NatIso.ofComponents fun Y =>
      eqToIso (Discrete.ext _ _ (Discrete.eq_of_hom ((Nonempty.some
        (IsPreconnected.iso_constant (F.rightOp ⋙ (Discrete.opposite α).functor) (unop X))).app
          (unop Y)).hom))⟩
#align category_theory.is_preconnected_op CategoryTheory.isPreconnected_op

/-- If `J` is connected, then `Jᵒᵖ` is connected as well. -/
instance isConnected_op [IsConnected J] : IsConnected Jᵒᵖ where
  is_nonempty := Nonempty.intro (op (Classical.arbitrary J))
#align category_theory.is_connected_op CategoryTheory.isConnected_op

theorem isPreconnected_of_isPreconnected_op [IsPreconnected Jᵒᵖ] : IsPreconnected J :=
  isPreconnected_of_equivalent (opOpEquivalence J)
#align category_theory.is_preconnected_of_is_preconnected_op CategoryTheory.isPreconnected_of_isPreconnected_op

theorem isConnected_of_isConnected_op [IsConnected Jᵒᵖ] : IsConnected J :=
  isConnected_of_equivalent (opOpEquivalence J)
#align category_theory.is_connected_of_is_connected_op CategoryTheory.isConnected_of_isConnected_op

/-- j₁ and j₂ are related by `Zag` if there is a morphism between them. -/
@[reducible]
def Zag (j₁ j₂ : J) : Prop :=
  Nonempty (j₁ ⟶ j₂) ∨ Nonempty (j₂ ⟶ j₁)
#align category_theory.zag CategoryTheory.Zag

theorem zag_symmetric : Symmetric (@Zag J _) := fun _ _ h => h.symm
#align category_theory.zag_symmetric CategoryTheory.zag_symmetric

/-- `j₁` and `j₂` are related by `Zigzag` if there is a chain of
morphisms from `j₁` to `j₂`, with backward morphisms allowed.
-/
@[reducible]
def Zigzag : J → J → Prop :=
  Relation.ReflTransGen Zag
#align category_theory.zigzag CategoryTheory.Zigzag

theorem zigzag_symmetric : Symmetric (@Zigzag J _) :=
  Relation.ReflTransGen.symmetric zag_symmetric
#align category_theory.zigzag_symmetric CategoryTheory.zigzag_symmetric

theorem zigzag_equivalence : _root_.Equivalence (@Zigzag J _) :=
  _root_.Equivalence.mk Relation.reflexive_reflTransGen (fun h => zigzag_symmetric h)
  (fun h g => Relation.transitive_reflTransGen h g)
#align category_theory.zigzag_equivalence CategoryTheory.zigzag_equivalence

/-- The setoid given by the equivalence relation `Zigzag`. A quotient for this
setoid is a connected component of the category.
-/
def Zigzag.setoid (J : Type u₂) [Category.{v₁} J] : Setoid J where
  r := Zigzag
  iseqv := zigzag_equivalence
#align category_theory.zigzag.setoid CategoryTheory.Zigzag.setoid

/-- If there is a zigzag from `j₁` to `j₂`, then there is a zigzag from `F j₁` to
`F j₂` as long as `F` is a functor.
-/
theorem zigzag_obj_of_zigzag (F : J ⥤ K) {j₁ j₂ : J} (h : Zigzag j₁ j₂) :
    Zigzag (F.obj j₁) (F.obj j₂) :=
  h.lift _ fun _ _ => Or.imp (Nonempty.map fun f => F.map f) (Nonempty.map fun f => F.map f)
#align category_theory.zigzag_obj_of_zigzag CategoryTheory.zigzag_obj_of_zigzag

-- TODO: figure out the right way to generalise this to `Zigzag`.
theorem zag_of_zag_obj (F : J ⥤ K) [Full F] {j₁ j₂ : J} (h : Zag (F.obj j₁) (F.obj j₂)) :
    Zag j₁ j₂ :=
  Or.imp (Nonempty.map F.preimage) (Nonempty.map F.preimage) h
#align category_theory.zag_of_zag_obj CategoryTheory.zag_of_zag_obj

/-- Any equivalence relation containing (⟶) holds for all pairs of a connected category. -/
theorem equiv_relation [IsPreconnected J] (r : J → J → Prop) (hr : _root_.Equivalence r)
    (h : ∀ {j₁ j₂ : J} (_ : j₁ ⟶ j₂), r j₁ j₂) : ∀ j₁ j₂ : J, r j₁ j₂ := by
  intros j₁ j₂
  have z : ∀ j : J, r j₁ j :=
    induct_on_objects {k | r j₁ k} (hr.1 j₁)
      fun f => ⟨fun t => hr.3 t (h f), fun t => hr.3 t (hr.2 (h f))⟩
  exact z j₂
#align category_theory.equiv_relation CategoryTheory.equiv_relation

/-- In a connected category, any two objects are related by `Zigzag`. -/
<<<<<<< HEAD
theorem isConnected_zigzag [IsPreconnected J] (j₁ j₂ : J) : Zigzag j₁ j₂ :=
=======
theorem isPreconnected_zigzag [IsPreconnected J] (j₁ j₂ : J) : Zigzag j₁ j₂ :=
>>>>>>> 8a5cead1
  equiv_relation _ zigzag_equivalence
    (@fun _ _ f => Relation.ReflTransGen.single (Or.inl (Nonempty.intro f))) _ _
#align category_theory.is_connected_zigzag CategoryTheory.isPreconnected_zigzag

-- deprecated on 2024-02-19
@[deprecated] alias isConnected_zigzag := isPreconnected_zigzag

theorem zigzag_isPreconnected (h : ∀ j₁ j₂ : J, Zigzag j₁ j₂) : IsPreconnected J := by
  apply IsPreconnected.of_constant_of_preserves_morphisms
  intro α F hF j j'
  specialize h j j'
  induction' h with j₁ j₂ _ hj ih
  · rfl
  · rw [ih]
    rcases hj with (⟨⟨hj⟩⟩|⟨⟨hj⟩⟩)
    exacts [hF hj, (hF hj).symm]

theorem zigzag_isPreconnected (h : ∀ j₁ j₂ : J, Zigzag j₁ j₂) : IsPreconnected J := by
  apply IsPreconnected.of_constant_of_preserves_morphisms
  intro α F hF j j'
  specialize h j j'
  induction' h with j₁ j₂ _ hj ih
  · rfl
  · rw [ih]
    rcases hj with (⟨⟨hj⟩⟩|⟨⟨hj⟩⟩)
    exacts [hF hj, (hF hj).symm]

/-- If any two objects in a nonempty category are related by `Zigzag`, the category is connected.
-/
theorem zigzag_isConnected [Nonempty J] (h : ∀ j₁ j₂ : J, Zigzag j₁ j₂) : IsConnected J :=
  { zigzag_isPreconnected h with }
#align category_theory.zigzag_is_connected CategoryTheory.zigzag_isConnected

theorem exists_zigzag' [IsConnected J] (j₁ j₂ : J) :
    ∃ l, List.Chain Zag j₁ l ∧ List.getLast (j₁ :: l) (List.cons_ne_nil _ _) = j₂ :=
  List.exists_chain_of_relationReflTransGen (isPreconnected_zigzag _ _)
#align category_theory.exists_zigzag' CategoryTheory.exists_zigzag'

/-- If any two objects in a nonempty category are linked by a sequence of (potentially reversed)
morphisms, then J is connected.

The converse of `exists_zigzag'`.
-/
theorem isPreconnected_of_zigzag (h : ∀ j₁ j₂ : J, ∃ l,
    List.Chain Zag j₁ l ∧ List.getLast (j₁ :: l) (List.cons_ne_nil _ _) = j₂) :
    IsPreconnected J := by
  apply zigzag_isPreconnected
  intro j₁ j₂
  rcases h j₁ j₂ with ⟨l, hl₁, hl₂⟩
  apply List.relationReflTransGen_of_exists_chain l hl₁ hl₂

/-- If any two objects in a nonempty category are linked by a sequence of (potentially reversed)
morphisms, then J is connected.

The converse of `exists_zigzag'`.
-/
theorem isConnected_of_zigzag [Nonempty J] (h : ∀ j₁ j₂ : J, ∃ l,
    List.Chain Zag j₁ l ∧ List.getLast (j₁ :: l) (List.cons_ne_nil _ _) = j₂) :
    IsConnected J :=
  { isPreconnected_of_zigzag h with }
#align category_theory.is_connected_of_zigzag CategoryTheory.isConnected_of_zigzag

/-- If `Discrete α` is connected, then `α` is (type-)equivalent to `PUnit`. -/
def discreteIsConnectedEquivPUnit {α : Type u₁} [IsConnected (Discrete α)] : α ≃ PUnit :=
  Discrete.equivOfEquivalence.{u₁, u₁}
    { functor := Functor.star (Discrete α)
      inverse := Discrete.functor fun _ => Classical.arbitrary _
      unitIso := isoConstant _ (Classical.arbitrary _)
      counitIso := Functor.punitExt _ _ }
#align category_theory.discrete_is_connected_equiv_punit CategoryTheory.discreteIsConnectedEquivPUnit

variable {C : Type u₂} [Category.{u₁} C]

/-- For objects `X Y : C`, any natural transformation `α : const X ⟶ const Y` from a connected
category must be constant.
This is the key property of connected categories which we use to establish properties about limits.
-/
theorem nat_trans_from_is_connected [IsPreconnected J] {X Y : C}
    (α : (Functor.const J).obj X ⟶ (Functor.const J).obj Y) :
    ∀ j j' : J, α.app j = (α.app j' : X ⟶ Y) :=
  @constant_of_preserves_morphisms _ _ _ (X ⟶ Y) (fun j => α.app j) fun _ _ f => by
    have := α.naturality f
    erw [id_comp, comp_id] at this
    exact this.symm
#align category_theory.nat_trans_from_is_connected CategoryTheory.nat_trans_from_is_connected

instance [IsConnected J] : Full (Functor.const J : C ⥤ J ⥤ C) where
  preimage f := f.app (Classical.arbitrary J)
  witness f := by
    ext j
    apply nat_trans_from_is_connected f (Classical.arbitrary J) j

<<<<<<< HEAD
instance nonempty_hom_of_connected_groupoid {G} [Groupoid G] [IsPreconnected G] :
=======
theorem nonempty_hom_of_preconnected_groupoid {G} [Groupoid G] [IsPreconnected G] :
>>>>>>> 8a5cead1
    ∀ x y : G, Nonempty (x ⟶ y) := by
  refine' equiv_relation _ _ @fun j₁ j₂ => Nonempty.intro
  exact
    ⟨fun j => ⟨𝟙 _⟩, @fun j₁ j₂ => Nonempty.map fun f => inv f, @fun _ _ _ => Nonempty.map2 (· ≫ ·)⟩
#align category_theory.nonempty_hom_of_connected_groupoid CategoryTheory.nonempty_hom_of_preconnected_groupoid

attribute [instance] nonempty_hom_of_preconnected_groupoid

-- deprecated on 2024-02-19
@[deprecated] alias nonempty_hom_of_connected_groupoid := nonempty_hom_of_preconnected_groupoid

end CategoryTheory<|MERGE_RESOLUTION|>--- conflicted
+++ resolved
@@ -347,11 +347,7 @@
 #align category_theory.equiv_relation CategoryTheory.equiv_relation
 
 /-- In a connected category, any two objects are related by `Zigzag`. -/
-<<<<<<< HEAD
-theorem isConnected_zigzag [IsPreconnected J] (j₁ j₂ : J) : Zigzag j₁ j₂ :=
-=======
 theorem isPreconnected_zigzag [IsPreconnected J] (j₁ j₂ : J) : Zigzag j₁ j₂ :=
->>>>>>> 8a5cead1
   equiv_relation _ zigzag_equivalence
     (@fun _ _ f => Relation.ReflTransGen.single (Or.inl (Nonempty.intro f))) _ _
 #align category_theory.is_connected_zigzag CategoryTheory.isPreconnected_zigzag
@@ -444,11 +440,7 @@
     ext j
     apply nat_trans_from_is_connected f (Classical.arbitrary J) j
 
-<<<<<<< HEAD
-instance nonempty_hom_of_connected_groupoid {G} [Groupoid G] [IsPreconnected G] :
-=======
 theorem nonempty_hom_of_preconnected_groupoid {G} [Groupoid G] [IsPreconnected G] :
->>>>>>> 8a5cead1
     ∀ x y : G, Nonempty (x ⟶ y) := by
   refine' equiv_relation _ _ @fun j₁ j₂ => Nonempty.intro
   exact
