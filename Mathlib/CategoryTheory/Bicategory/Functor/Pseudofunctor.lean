--- conflicted
+++ resolved
@@ -82,18 +82,9 @@
       map₂ (ρ_ f).hom = (mapComp f (𝟙 b)).hom ≫ map f ◁ (mapId b).hom ≫ (ρ_ (map f)).hom := by
     cat_disch
 
-<<<<<<< HEAD
-
-/-- Notation for a pseudofunctor between bicategories. -/
--- Given similar precedence as ⥤ (26).
--- For example, `C × D ⥤ E` should parse as `(C × D) ⥤ E` not `C × (D ⥤ E)`.
-scoped[CategoryTheory.Bicategory] infixr:26 " ⥤ᵖ " => Pseudofunctor -- type as \func
-
-=======
 /-- Notation for a pseudofunctor between bicategories. -/
 -- Given similar precedence as ⥤ (26).
 scoped[CategoryTheory.Bicategory] infixr:26 " ⥤ᵖ " => Pseudofunctor -- type as \func\^p
->>>>>>> 1aa6c6d0
 
 initialize_simps_projections Pseudofunctor (+toPrelaxFunctor, -obj, -map, -map₂)
 
@@ -127,11 +118,7 @@
   mapId := fun a => (F.mapId a).hom
   mapComp := fun f g => (F.mapComp f g).hom
 
-<<<<<<< HEAD
-instance hasCoeToOplax : Coe (B ⥤ᵖ C) (OplaxFunctor B C) :=
-=======
 instance hasCoeToOplax : Coe (B ⥤ᵖ C) (B ⥤ᵒᵖᴸ C) :=
->>>>>>> 1aa6c6d0
   ⟨toOplax⟩
 
 /-- The Lax functor associated with a pseudofunctor. -/
@@ -147,11 +134,7 @@
     rw [← F.map₂Iso_inv, eq_inv_comp, comp_inv_eq]
     simp
 
-<<<<<<< HEAD
-instance hasCoeToLax : Coe (B ⥤ᵖ C) (LaxFunctor B C) :=
-=======
 instance hasCoeToLax : Coe (B ⥤ᵖ C) (B ⥤ᴸ C) :=
->>>>>>> 1aa6c6d0
   ⟨toLax⟩
 
 /-- The identity pseudofunctor. -/
@@ -312,11 +295,7 @@
 
 /-- Construct a pseudofunctor from an oplax functor whose `mapId` and `mapComp` are isomorphisms. -/
 @[simps]
-<<<<<<< HEAD
-def mkOfOplax (F : OplaxFunctor B C) (F' : F.PseudoCore) : B ⥤ᵖ C where
-=======
 def mkOfOplax (F : B ⥤ᵒᵖᴸ C) (F' : F.PseudoCore) : B ⥤ᵖ C where
->>>>>>> 1aa6c6d0
   toPrelaxFunctor := F.toPrelaxFunctor
   mapId := F'.mapIdIso
   mapComp := F'.mapCompIso
@@ -333,11 +312,7 @@
 
 /-- Construct a pseudofunctor from an oplax functor whose `mapId` and `mapComp` are isomorphisms. -/
 @[simps!]
-<<<<<<< HEAD
-noncomputable def mkOfOplax' (F : OplaxFunctor B C) [∀ a, IsIso (F.mapId a)]
-=======
 noncomputable def mkOfOplax' (F : B ⥤ᵒᵖᴸ C) [∀ a, IsIso (F.mapId a)]
->>>>>>> 1aa6c6d0
     [∀ {a b c} (f : a ⟶ b) (g : b ⟶ c), IsIso (F.mapComp f g)] : B ⥤ᵖ C where
   toPrelaxFunctor := F.toPrelaxFunctor
   mapId := fun a => asIso (F.mapId a)
@@ -356,11 +331,7 @@
 
 /-- Construct a pseudofunctor from a lax functor whose `mapId` and `mapComp` are isomorphisms. -/
 @[simps]
-<<<<<<< HEAD
-def mkOfLax (F : LaxFunctor B C) (F' : F.PseudoCore) : B ⥤ᵖ C where
-=======
 def mkOfLax (F : B ⥤ᴸ C) (F' : F.PseudoCore) : B ⥤ᵖ C where
->>>>>>> 1aa6c6d0
   toPrelaxFunctor := F.toPrelaxFunctor
   mapId := F'.mapIdIso
   mapComp := F'.mapCompIso
@@ -378,11 +349,7 @@
 
 /-- Construct a pseudofunctor from a lax functor whose `mapId` and `mapComp` are isomorphisms. -/
 @[simps!]
-<<<<<<< HEAD
-noncomputable def mkOfLax' (F : LaxFunctor B C) [∀ a, IsIso (F.mapId a)]
-=======
 noncomputable def mkOfLax' (F : B ⥤ᴸ C) [∀ a, IsIso (F.mapId a)]
->>>>>>> 1aa6c6d0
     [∀ {a b c} (f : a ⟶ b) (g : b ⟶ c), IsIso (F.mapComp f g)] : B ⥤ᵖ C :=
   mkOfLax F
   { mapIdIso := fun a => (asIso (F.mapId a)).symm
