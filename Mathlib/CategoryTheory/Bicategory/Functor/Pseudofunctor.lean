/-
Copyright (c) 2022 Yuma Mizuno. All rights reserved.
Released under Apache 2.0 license as described in the file LICENSE.
Authors: Yuma Mizuno, Calle Sönne
-/
import Mathlib.CategoryTheory.Bicategory.Functor.Oplax
import Mathlib.CategoryTheory.Bicategory.Functor.Lax

#align_import category_theory.bicategory.functor from "leanprover-community/mathlib"@"369525b73f229ccd76a6ec0e0e0bf2be57599768"

/-!
# Pseudofunctors

A pseudofunctor is an oplax (or lax) functor whose `mapId` and `mapComp` are isomorphisms.
We provide several constructors for pseudofunctors:
* `Pseudofunctor.mk` : the default constructor, which requires `map₂_whiskerLeft` and
  `map₂_whiskerRight` instead of naturality of `mapComp`.

* `Pseudofunctor.mkOfOplax` : construct a pseudofunctor from an oplax functor whose
  `mapId` and `mapComp` are isomorphisms. This constructor uses `Iso` to describe isomorphisms.
* `pseudofunctor.mkOfOplax'` : similar to `mkOfOplax`, but uses `IsIso` to describe isomorphisms.

* `Pseudofunctor.mkOfLax` : construct a pseudofunctor from a lax functor whose
  `mapId` and `mapComp` are isomorphisms. This constructor uses `Iso` to describe isomorphisms.
* `pseudofunctor.mkOfLax'` : similar to `mkOfLax`, but uses `IsIso` to describe isomorphisms.

## Main definitions

* `CategoryTheory.Pseudofunctor B C` : a pseudofunctor between bicategories `B` and `C`
* `CategoryTheory.Pseudofunctor.comp F G` : the composition of pseudofunctors

-/

namespace CategoryTheory

open Category Bicategory

open Bicategory

universe w₁ w₂ w₃ v₁ v₂ v₃ u₁ u₂ u₃

variable {B : Type u₁} [Bicategory.{w₁, v₁} B] {C : Type u₂} [Bicategory.{w₂, v₂} C]
variable {D : Type u₃} [Bicategory.{w₃, v₃} D]

-- Porting note: this auxiliary def was introduced in Lean 3 and only used once, in this file,
-- to avoid a timeout. In Lean 4 the timeout isn't present and the definition causes other
-- things to break (simp proofs) so I removed it.
-- def Pseudofunctor.Map₂AssociatorAux (obj : B → C) (map : ∀ {X Y : B}, (X ⟶ Y) → (obj X ⟶ obj Y))
--     (map₂ : ∀ {a b : B} {f g : a ⟶ b}, (f ⟶ g) → (map f ⟶ map g))
--    (map_comp : ∀ {a b c : B} (f : a ⟶ b) (g : b ⟶ c), map (f ≫ g) ≅ map f ≫ map g) {a b c d : B}
--     (f : a ⟶ b) (g : b ⟶ c) (h : c ⟶ d) : Prop :=
--   map₂ (α_ f g h).hom =
--     (map_comp (f ≫ g) h).hom ≫
--       (map_comp f g).hom ▷ map h ≫
--        (α_ (map f) (map g) (map h)).hom ≫ map f ◁ (map_comp g h).inv ≫ (map_comp f (g ≫ h)).inv
#noalign category_theory.pseudofunctor.map₂_associator_aux

/-- A pseudofunctor `F` between bicategories `B` and `C` consists of a function between objects
`F.obj`, a function between 1-morphisms `F.map`, and a function between 2-morphisms `F.map₂`.

Unlike functors between categories, `F.map` do not need to strictly commute with the compositions,
and do not need to strictly preserve the identity. Instead, there are specified 2-isomorphisms
`F.map (𝟙 a) ≅ 𝟙 (F.obj a)` and `F.map (f ≫ g) ≅ F.map f ≫ F.map g`.

`F.map₂` strictly commute with compositions and preserve the identity. They also preserve the
associator, the left unitor, and the right unitor modulo some adjustments of domains and codomains
of 2-morphisms.
-/
structure Pseudofunctor (B : Type u₁) [Bicategory.{w₁, v₁} B] (C : Type u₂)
    [Bicategory.{w₂, v₂} C] extends PrelaxFunctor B C where
  mapId (a : B) : map (𝟙 a) ≅ 𝟙 (obj a)
  mapComp {a b c : B} (f : a ⟶ b) (g : b ⟶ c) : map (f ≫ g) ≅ map f ≫ map g
  map₂_whisker_left :
    ∀ {a b c : B} (f : a ⟶ b) {g h : b ⟶ c} (η : g ⟶ h),
      map₂ (f ◁ η) = (mapComp f g).hom ≫ map f ◁ map₂ η ≫ (mapComp f h).inv := by
    aesop_cat
  map₂_whisker_right :
    ∀ {a b c : B} {f g : a ⟶ b} (η : f ⟶ g) (h : b ⟶ c),
      map₂ (η ▷ h) = (mapComp f h).hom ≫ map₂ η ▷ map h ≫ (mapComp g h).inv := by
    aesop_cat
  map₂_associator :
    ∀ {a b c d : B} (f : a ⟶ b) (g : b ⟶ c) (h : c ⟶ d),
      map₂ (α_ f g h).hom = (mapComp (f ≫ g) h).hom ≫ (mapComp f g).hom ▷ map h ≫
      (α_ (map f) (map g) (map h)).hom ≫ map f ◁ (mapComp g h).inv ≫
      (mapComp f (g ≫ h)).inv := by
    aesop_cat
  map₂_left_unitor :
    ∀ {a b : B} (f : a ⟶ b),
      map₂ (λ_ f).hom = (mapComp (𝟙 a) f).hom ≫ (mapId a).hom ▷ map f ≫ (λ_ (map f)).hom := by
    aesop_cat
  map₂_right_unitor :
    ∀ {a b : B} (f : a ⟶ b),
      map₂ (ρ_ f).hom = (mapComp f (𝟙 b)).hom ≫ map f ◁ (mapId b).hom ≫ (ρ_ (map f)).hom := by
    aesop_cat
#align category_theory.pseudofunctor CategoryTheory.Pseudofunctor

initialize_simps_projections Pseudofunctor (+toPrelaxFunctor, -obj, -map, -map₂)

namespace Pseudofunctor

attribute [reassoc]
  map₂_whisker_left map₂_whisker_right map₂_associator map₂_left_unitor map₂_right_unitor

attribute [simp]
  map₂_whisker_left map₂_whisker_right map₂_associator map₂_left_unitor map₂_right_unitor
<<<<<<< HEAD
=======

section

open Iso
>>>>>>> 15203ecc

/-- The underlying prelax functor. -/
add_decl_doc Pseudofunctor.toPrelaxFunctor


attribute [nolint docBlame] CategoryTheory.Pseudofunctor.mapId
  CategoryTheory.Pseudofunctor.mapComp
  CategoryTheory.Pseudofunctor.map₂_whisker_left
  CategoryTheory.Pseudofunctor.map₂_whisker_right
  CategoryTheory.Pseudofunctor.map₂_associator
  CategoryTheory.Pseudofunctor.map₂_left_unitor
  CategoryTheory.Pseudofunctor.map₂_right_unitor

#noalign category_theory.pseudofunctor.has_coe_to_prelax_functor

variable (F : Pseudofunctor B C)

-- Porting note: `toPrelaxFunctor_eq_coe` and `to_prelaxFunctor_obj`
-- are syntactic tautologies in lean 4
#noalign category_theory.pseudofunctor.to_prelax_functor_eq_coe
#noalign category_theory.pseudofunctor.to_prelax_functor_obj

-- Porting note: removed lemma `to_prelaxFunctor_map` relating the now
-- nonexistent `PrelaxFunctor.map` and the now nonexistent `Pseudofunctor.map`
#noalign category_theory.pseudofunctor.to_prelax_functor_map

-- Porting note: removed lemma `to_prelaxFunctor_map₂` relating
-- `PrelaxFunctor.map₂` to nonexistent `Pseudofunctor.map₂`
#noalign category_theory.pseudofunctor.to_prelax_functor_map₂

/-- The oplax functor associated with a pseudofunctor. -/
<<<<<<< HEAD
@[simps]
def toOplax : OplaxFunctor B C where
  toPrelaxFunctor := F.toPrelaxFunctor
  mapId a := (F.mapId a).hom
  mapComp f g := (F.mapComp f g).hom
=======
def toOplax : OplaxFunctor B C where
  toPrelaxFunctor := F.toPrelaxFunctor
  mapId := fun a => (F.mapId a).hom
  mapComp := fun f g => (F.mapComp f g).hom
>>>>>>> 15203ecc
#align category_theory.pseudofunctor.to_oplax CategoryTheory.Pseudofunctor.toOplax

instance hasCoeToOplax : Coe (Pseudofunctor B C) (OplaxFunctor B C) :=
  ⟨toOplax⟩
#align category_theory.pseudofunctor.has_coe_to_oplax CategoryTheory.Pseudofunctor.hasCoeToOplax

-- Porting note: `toOplax_eq_coe` is a syntactic tautology in lean 4
#noalign category_theory.pseudofunctor.to_oplax_eq_coe

<<<<<<< HEAD
/-- The lax functor associated with a pseudofunctor. -/
@[simps]
def toLax : LaxFunctor B C where
  toPrelaxFunctor := F.toPrelaxFunctor
  mapId a := (F.mapId a).inv
  mapComp f g := (F.mapComp f g).inv
  map₂_leftUnitor {a b} f := by rw [← IsIso.inv_eq_inv, ← F.map₂_inv]; simp
  map₂_rightUnitor {a b} f := by rw [← IsIso.inv_eq_inv, ← F.map₂_inv]; simp

instance hasCoeToLax : Coe (Pseudofunctor B C) (LaxFunctor B C) :=
  ⟨toLax⟩
=======
@[simp]
theorem to_oplax_obj : (F : OplaxFunctor B C).obj = F.obj :=
  rfl
#align category_theory.pseudofunctor.to_oplax_obj CategoryTheory.Pseudofunctor.to_oplax_obj

@[simp]
theorem to_oplax_map {a b : B} (f : a ⟶ b) : (F : OplaxFunctor B C).map f = F.map f :=
  rfl
#align category_theory.pseudofunctor.to_oplax_map CategoryTheory.Pseudofunctor.to_oplax_map

@[simp]
theorem to_oplax_map₂ {a b : B} {f g : a ⟶ b} (η : f ⟶ g) :
    (F : OplaxFunctor B C).map₂ η = F.map₂ η :=
  rfl

-- Porting note: to_oplax_map₂ related `OplaxFunctor.map₂` to `Pseudofunctor.map₂` but neither
-- of these exist
#noalign category_theory.pseudofunctor.to_oplax_map₂

@[simp]
theorem to_oplax_mapId (a : B) : (F : OplaxFunctor B C).mapId a = (F.mapId a).hom :=
  rfl
#align category_theory.pseudofunctor.to_oplax_map_id CategoryTheory.Pseudofunctor.to_oplax_mapId

@[simp]
theorem to_oplax_mapComp {a b c : B} (f : a ⟶ b) (g : b ⟶ c) :
    (F : OplaxFunctor B C).mapComp f g = (F.mapComp f g).hom :=
  rfl
#align category_theory.pseudofunctor.to_oplax_map_comp CategoryTheory.Pseudofunctor.to_oplax_mapComp
>>>>>>> 15203ecc

/-- The identity pseudofunctor. -/
@[simps]
def id (B : Type u₁) [Bicategory.{w₁, v₁} B] : Pseudofunctor B B where
  toPrelaxFunctor := PrelaxFunctor.id B
  mapId := fun a => Iso.refl (𝟙 a)
  mapComp := fun f g => Iso.refl (f ≫ g)
#align category_theory.pseudofunctor.id CategoryTheory.Pseudofunctor.id

instance : Inhabited (Pseudofunctor B B) :=
  ⟨id B⟩

/-- Composition of pseudofunctors. -/
@[simps]
def comp (F : Pseudofunctor B C) (G : Pseudofunctor C D) : Pseudofunctor B D where
  toPrelaxFunctor := F.toPrelaxFunctor.comp G.toPrelaxFunctor
  mapId := fun a => G.map₂Iso (F.mapId a) ≪≫ G.mapId (F.obj a)
  mapComp := fun f g => (G.map₂Iso (F.mapComp f g)) ≪≫ G.mapComp (F.map f) (F.map g)
  -- Note: whilst these are all provable by `aesop_cat`, the proof is very slow
  map₂_whisker_left f η := by dsimp; simp
  map₂_whisker_right η h := by dsimp; simp
  map₂_associator f g h := by dsimp; simp
  map₂_left_unitor f := by dsimp; simp
  map₂_right_unitor f := by dsimp; simp
#align category_theory.pseudofunctor.comp CategoryTheory.Pseudofunctor.comp

<<<<<<< HEAD
section

open Iso

=======
>>>>>>> 15203ecc
/-- Construct a pseudofunctor from an oplax functor whose `mapId` and `mapComp` are isomorphisms. -/
@[simps]
def mkOfOplax (F : OplaxFunctor B C) (F' : F.PseudoCore) : Pseudofunctor B C where
  toPrelaxFunctor := F.toPrelaxFunctor
  mapId := F'.mapIdIso
  mapComp := F'.mapCompIso
<<<<<<< HEAD
  map₂_whisker_left f g h η := by
    rw [F'.mapCompIso_hom f g, ← F.mapComp_naturality_right_assoc, ← F'.mapCompIso_hom f h,
      hom_inv_id, comp_id]
  map₂_whisker_right η h := by
    rw [F'.mapCompIso_hom _ h, ← F.mapComp_naturality_left_assoc, ← F'.mapCompIso_hom _ h,
      hom_inv_id, comp_id]
  map₂_associator f g h := by
=======
  map₂_whisker_left := fun f g h η => by
    dsimp
    rw [F'.mapCompIso_hom f g, ← F.mapComp_naturality_right_assoc, ← F'.mapCompIso_hom f h,
      hom_inv_id, comp_id]
  map₂_whisker_right := fun η h => by
    dsimp
    rw [F'.mapCompIso_hom _ h, ← F.mapComp_naturality_left_assoc, ← F'.mapCompIso_hom _ h,
      hom_inv_id, comp_id]
  map₂_associator := fun f g h => by
    dsimp
>>>>>>> 15203ecc
    rw [F'.mapCompIso_hom (f ≫ g) h, F'.mapCompIso_hom f g, ← F.map₂_associator_assoc, ←
      F'.mapCompIso_hom f (g ≫ h), ← F'.mapCompIso_hom g h, whiskerLeft_hom_inv_assoc,
      hom_inv_id, comp_id]
#align category_theory.pseudofunctor.mk_of_oplax CategoryTheory.Pseudofunctor.mkOfOplax

/-- Construct a pseudofunctor from an oplax functor whose `mapId` and `mapComp` are isomorphisms. -/
@[simps!]
noncomputable def mkOfOplax' (F : OplaxFunctor B C) [∀ a, IsIso (F.mapId a)]
<<<<<<< HEAD
    [∀ {a b c} (f : a ⟶ b) (g : b ⟶ c), IsIso (F.mapComp f g)] : Pseudofunctor B C :=
  mkOfOplax F {
    mapIdIso := fun a ↦ asIso (F.mapId a),
    mapCompIso := fun f g ↦ asIso (F.mapComp f g) }
=======
    [∀ {a b c} (f : a ⟶ b) (g : b ⟶ c), IsIso (F.mapComp f g)] : Pseudofunctor B C where
  toPrelaxFunctor := F.toPrelaxFunctor
  mapId := fun a => asIso (F.mapId a)
  mapComp := fun f g => asIso (F.mapComp f g)
  map₂_whisker_left := fun f g h η => by
    dsimp
    rw [← assoc, IsIso.eq_comp_inv, F.mapComp_naturality_right]
  map₂_whisker_right := fun η h => by
    dsimp
    rw [← assoc, IsIso.eq_comp_inv, F.mapComp_naturality_left]
  map₂_associator := fun f g h => by
    dsimp
    simp only [← assoc]
    rw [IsIso.eq_comp_inv, ← inv_whiskerLeft, IsIso.eq_comp_inv]
    simp only [assoc, F.map₂_associator]
>>>>>>> 15203ecc
#align category_theory.pseudofunctor.mk_of_oplax' CategoryTheory.Pseudofunctor.mkOfOplax'

/-- Construct a pseudofunctor from a lax functor whose `mapId` and `mapComp` are isomorphisms. -/
@[simps]
def mkOfLax (F : LaxFunctor B C) (F' : F.PseudoCore): Pseudofunctor B C where
  toPrelaxFunctor := F.toPrelaxFunctor
  mapId := F'.mapIdIso
  mapComp := F'.mapCompIso
  map₂_whisker_left f g h η := by
    rw [F'.mapCompIso_inv, ← LaxFunctor.mapComp_naturality_right, ← F'.mapCompIso_inv,
      hom_inv_id_assoc]
  map₂_whisker_right η h := by
    rw [F'.mapCompIso_inv, ← LaxFunctor.mapComp_naturality_left, ← F'.mapCompIso_inv,
      hom_inv_id_assoc]
  map₂_associator {a b c d} f g h := by
    rw [F'.mapCompIso_inv, F'.mapCompIso_inv, ← inv_comp_eq, ← IsIso.inv_comp_eq]
    simp
  map₂_left_unitor {a b} f := by rw [← IsIso.inv_eq_inv, ← F.map₂_inv]; simp
  map₂_right_unitor {a b} f := by rw [← IsIso.inv_eq_inv, ← F.map₂_inv]; simp

/-- Construct a pseudofunctor from a lax functor whose `mapId` and `mapComp` are isomorphisms. -/
@[simps!]
noncomputable def mkOfLax' (F : LaxFunctor B C) [∀ a, IsIso (F.mapId a)]
    [∀ {a b c} (f : a ⟶ b) (g : b ⟶ c), IsIso (F.mapComp f g)] : Pseudofunctor B C :=
  mkOfLax F
  { mapIdIso := fun a => (asIso (F.mapId a)).symm
    mapCompIso := fun f g => (asIso (F.mapComp f g)).symm }

end

end Pseudofunctor

end CategoryTheory<|MERGE_RESOLUTION|>--- conflicted
+++ resolved
@@ -103,13 +103,10 @@
 
 attribute [simp]
   map₂_whisker_left map₂_whisker_right map₂_associator map₂_left_unitor map₂_right_unitor
-<<<<<<< HEAD
-=======
 
 section
 
 open Iso
->>>>>>> 15203ecc
 
 /-- The underlying prelax functor. -/
 add_decl_doc Pseudofunctor.toPrelaxFunctor
@@ -141,18 +138,10 @@
 #noalign category_theory.pseudofunctor.to_prelax_functor_map₂
 
 /-- The oplax functor associated with a pseudofunctor. -/
-<<<<<<< HEAD
-@[simps]
-def toOplax : OplaxFunctor B C where
-  toPrelaxFunctor := F.toPrelaxFunctor
-  mapId a := (F.mapId a).hom
-  mapComp f g := (F.mapComp f g).hom
-=======
 def toOplax : OplaxFunctor B C where
   toPrelaxFunctor := F.toPrelaxFunctor
   mapId := fun a => (F.mapId a).hom
   mapComp := fun f g => (F.mapComp f g).hom
->>>>>>> 15203ecc
 #align category_theory.pseudofunctor.to_oplax CategoryTheory.Pseudofunctor.toOplax
 
 instance hasCoeToOplax : Coe (Pseudofunctor B C) (OplaxFunctor B C) :=
@@ -162,19 +151,6 @@
 -- Porting note: `toOplax_eq_coe` is a syntactic tautology in lean 4
 #noalign category_theory.pseudofunctor.to_oplax_eq_coe
 
-<<<<<<< HEAD
-/-- The lax functor associated with a pseudofunctor. -/
-@[simps]
-def toLax : LaxFunctor B C where
-  toPrelaxFunctor := F.toPrelaxFunctor
-  mapId a := (F.mapId a).inv
-  mapComp f g := (F.mapComp f g).inv
-  map₂_leftUnitor {a b} f := by rw [← IsIso.inv_eq_inv, ← F.map₂_inv]; simp
-  map₂_rightUnitor {a b} f := by rw [← IsIso.inv_eq_inv, ← F.map₂_inv]; simp
-
-instance hasCoeToLax : Coe (Pseudofunctor B C) (LaxFunctor B C) :=
-  ⟨toLax⟩
-=======
 @[simp]
 theorem to_oplax_obj : (F : OplaxFunctor B C).obj = F.obj :=
   rfl
@@ -204,7 +180,6 @@
     (F : OplaxFunctor B C).mapComp f g = (F.mapComp f g).hom :=
   rfl
 #align category_theory.pseudofunctor.to_oplax_map_comp CategoryTheory.Pseudofunctor.to_oplax_mapComp
->>>>>>> 15203ecc
 
 /-- The identity pseudofunctor. -/
 @[simps]
@@ -231,28 +206,12 @@
   map₂_right_unitor f := by dsimp; simp
 #align category_theory.pseudofunctor.comp CategoryTheory.Pseudofunctor.comp
 
-<<<<<<< HEAD
-section
-
-open Iso
-
-=======
->>>>>>> 15203ecc
 /-- Construct a pseudofunctor from an oplax functor whose `mapId` and `mapComp` are isomorphisms. -/
 @[simps]
 def mkOfOplax (F : OplaxFunctor B C) (F' : F.PseudoCore) : Pseudofunctor B C where
   toPrelaxFunctor := F.toPrelaxFunctor
   mapId := F'.mapIdIso
   mapComp := F'.mapCompIso
-<<<<<<< HEAD
-  map₂_whisker_left f g h η := by
-    rw [F'.mapCompIso_hom f g, ← F.mapComp_naturality_right_assoc, ← F'.mapCompIso_hom f h,
-      hom_inv_id, comp_id]
-  map₂_whisker_right η h := by
-    rw [F'.mapCompIso_hom _ h, ← F.mapComp_naturality_left_assoc, ← F'.mapCompIso_hom _ h,
-      hom_inv_id, comp_id]
-  map₂_associator f g h := by
-=======
   map₂_whisker_left := fun f g h η => by
     dsimp
     rw [F'.mapCompIso_hom f g, ← F.mapComp_naturality_right_assoc, ← F'.mapCompIso_hom f h,
@@ -263,7 +222,6 @@
       hom_inv_id, comp_id]
   map₂_associator := fun f g h => by
     dsimp
->>>>>>> 15203ecc
     rw [F'.mapCompIso_hom (f ≫ g) h, F'.mapCompIso_hom f g, ← F.map₂_associator_assoc, ←
       F'.mapCompIso_hom f (g ≫ h), ← F'.mapCompIso_hom g h, whiskerLeft_hom_inv_assoc,
       hom_inv_id, comp_id]
@@ -272,12 +230,6 @@
 /-- Construct a pseudofunctor from an oplax functor whose `mapId` and `mapComp` are isomorphisms. -/
 @[simps!]
 noncomputable def mkOfOplax' (F : OplaxFunctor B C) [∀ a, IsIso (F.mapId a)]
-<<<<<<< HEAD
-    [∀ {a b c} (f : a ⟶ b) (g : b ⟶ c), IsIso (F.mapComp f g)] : Pseudofunctor B C :=
-  mkOfOplax F {
-    mapIdIso := fun a ↦ asIso (F.mapId a),
-    mapCompIso := fun f g ↦ asIso (F.mapComp f g) }
-=======
     [∀ {a b c} (f : a ⟶ b) (g : b ⟶ c), IsIso (F.mapComp f g)] : Pseudofunctor B C where
   toPrelaxFunctor := F.toPrelaxFunctor
   mapId := fun a => asIso (F.mapId a)
@@ -293,7 +245,6 @@
     simp only [← assoc]
     rw [IsIso.eq_comp_inv, ← inv_whiskerLeft, IsIso.eq_comp_inv]
     simp only [assoc, F.map₂_associator]
->>>>>>> 15203ecc
 #align category_theory.pseudofunctor.mk_of_oplax' CategoryTheory.Pseudofunctor.mkOfOplax'
 
 /-- Construct a pseudofunctor from a lax functor whose `mapId` and `mapComp` are isomorphisms. -/
