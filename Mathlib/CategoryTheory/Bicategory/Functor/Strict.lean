<<<<<<< HEAD
/-
Copyright (c) 2025 Calle Sönne. All rights reserved.
Released under Apache 2.0 license as described in the file LICENSE.
Authors: Calle Sönne
-/
=======
module

public import Mathlib.CategoryTheory.Bicategory.Strict.Pseudofunctor
>>>>>>> 1aa6c6d0

import Mathlib.CategoryTheory.Bicategory.Functor.StrictlyUnitary

/-!
# Strict pseudofunctors

In this file we introduce the notion of strict pseudofunctors, which are pseudofunctors such
that `mapId` and `mapComp` are given by `eqToIso _`.

To a strict pseudofunctor between strict bicategories we can associate a functor between the
underlying categories, see `StrictPseudofunctor.toFunctor`.

-/

namespace CategoryTheory

open Bicategory

universe w₁ w₂ w₃ w₄ v₁ v₂ v₃ v₄ u₁ u₂ u₃ u₄

variable {B : Type u₁} [Bicategory.{w₁, v₁} B]
  {C : Type u₂} [Bicategory.{w₂, v₂} C]
  {D : Type u₃} [Bicategory.{w₃, v₃} D]

variable (B C)

/-- A strict pseudofunctor `F` between bicategories `B` and `C` is a
pseudofunctor `F` from `B` to `C` such that `mapId` and `mapComp` are given by `eqToIso _`. -/
@[kerodon 008H]
structure StrictPseudofunctor extends StrictlyUnitaryPseudofunctor B C where
  map_comp : ∀ {a b c : B} (f : a ⟶ b) (g : b ⟶ c), map (f ≫ g) = map f ≫ map g := by
    cat_disch
  mapComp_eq_eqToIso : ∀ {a b c : B} (f : a ⟶ b) (g : b ⟶ c),
    mapComp f g = eqToIso (map_comp f g) := by cat_disch

/-- A helper structure that bundles the necessary data to
construct a `StrictPseudofunctor`.

`StrictPseudofunctorPreCore` does not construct a Pseudofunctor in general,
since it does not include the compatibility conditoins on the associator
and unitors. However, when the underlying bicategories are strict, a
`StrictPseudofunctorPreCore` does induce a `StrictPseudofunctor`. -/
structure StrictPseudofunctorPreCore extends PrelaxFunctor B C where
  map_id (X : B) : map (𝟙 X) = 𝟙 (obj X) := by cat_disch
  map_comp : ∀ {a b c : B} (f : a ⟶ b) (g : b ⟶ c), map (f ≫ g) = map f ≫ map g := by
    cat_disch
  map₂_whisker_left :
    ∀ {a b c : B} (f : a ⟶ b) {g g' : b ⟶ c} (η : g ⟶ g'),
      map₂ (f ◁ η) = eqToHom (map_comp f g) ≫
        map f ◁ map₂ η ≫ eqToHom (map_comp f g').symm := by cat_disch
  map₂_whisker_right :
      ∀ {a b c : B} {f f' : a ⟶ b} (η : f ⟶ f') (g : b ⟶ c),
        map₂ (η ▷ g) = eqToHom (map_comp f g) ≫
          map₂ η ▷ map g ≫ eqToHom (map_comp f' g).symm := by cat_disch

/-- A helper structure that bundles the necessary data to
construct a `StrictPseudofunctor` without specifying the redundant
fields `mapId` and `mapComp`. -/
structure StrictPseudofunctorCore extends StrictPseudofunctorPreCore B C where
  map₂_left_unitor :
      ∀ {a b : B} (f : a ⟶ b),
        map₂ (λ_ f).hom =
        eqToHom (by rw [map_comp (𝟙 a) f, map_id a]) ≫
          (λ_ (map f)).hom := by
    cat_disch
  map₂_right_unitor :
      ∀ {a b : B} (f : a ⟶ b),
        map₂ (ρ_ f).hom =
         eqToHom (by rw [map_comp f (𝟙 b), map_id b]) ≫
          (ρ_ (map f)).hom := by
    cat_disch
  map₂_associator :
      ∀ {a b c d : B} (f : a ⟶ b) (g : b ⟶ c) (h : c ⟶ d),
        map₂ (α_ f g h).hom = eqToHom (by simp only [map_comp]) ≫
          (α_ (map f) (map g) (map h)).hom ≫ eqToHom (by simp only [map_comp]) := by
    cat_disch

namespace StrictPseudofunctor

instance hasCoeToStrictlyUnitary :
    Coe (StrictPseudofunctor B C) (StrictlyUnitaryPseudofunctor B C) :=
  ⟨toStrictlyUnitaryPseudofunctor⟩

variable {B C}

/-- An alternate constructor for strictly unitary lax functors that does not
require the `mapId` or `mapComp` fields, and that adapts the compatability conditions
to the fact that the pseudofunctor is strict -/
@[simps]
def mk' (S : StrictPseudofunctorCore B C) : StrictPseudofunctor B C where
  obj := S.obj
  map := S.map
  map_id := S.map_id
  mapId x := eqToIso (S.map_id x)
  mapId_eq_eqToIso x := rfl
  map₂ := S.map₂
  map₂_id := S.map₂_id
  map₂_comp := S.map₂_comp
  map_comp := S.map_comp
  mapComp f g := eqToIso <| S.map_comp f g
  map₂_left_unitor f := by
    simpa using S.map₂_left_unitor f
  map₂_right_unitor f := by
    simpa using S.map₂_right_unitor f
  map₂_associator f g h := by
    simpa using S.map₂_associator f g h
  map₂_whisker_left f _ _ η := by
    simpa using S.map₂_whisker_left f η
  map₂_whisker_right η f := by
    simpa using S.map₂_whisker_right η f

section

variable (F : StrictPseudofunctor B C)

variable (B) in
/-- The identity `StrictPseudofunctor`. -/
@[simps!]
def id : StrictPseudofunctor B B where
  __ := StrictlyUnitaryPseudofunctor.id B

/-- Composition of `StrictPseudofunctor`. -/
@[simps!]
def comp (F : StrictPseudofunctor B C)
    (G : StrictPseudofunctor C D) :
    StrictPseudofunctor B D where
  __ := StrictlyUnitaryPseudofunctor.comp
    F.toStrictlyUnitaryPseudofunctor G.toStrictlyUnitaryPseudofunctor
  map_comp _ := by simp [StrictPseudofunctor.map_comp]
  mapComp_eq_eqToIso _ _ := by
    ext
    simp [StrictPseudofunctor.mapComp_eq_eqToIso,
      PrelaxFunctor.map₂_eqToHom]

end

section

variable [Strict B] [Strict C]

attribute [local simp] Strict.leftUnitor_eqToIso Strict.rightUnitor_eqToIso
  Strict.associator_eqToIso PrelaxFunctor.map₂_eqToHom in
/-- An alternate constructor for strict pseudofunctors between strict bicategories, that
only requires the data bundled in `StrictPseudofunctorPreCore`. -/
@[simps]
def mk'' (S : StrictPseudofunctorPreCore B C) : StrictPseudofunctor B C where
  obj := S.obj
  map := S.map
  map_id := S.map_id
  mapId x := eqToIso (S.map_id x)
  mapId_eq_eqToIso x := rfl
  map₂ := S.map₂
  map₂_id := S.map₂_id
  map₂_comp := S.map₂_comp
  map_comp := S.map_comp
  mapComp f g := eqToIso <| S.map_comp f g
  map₂_whisker_left f _ _ η := by
    simpa using S.map₂_whisker_left f η
  map₂_whisker_right η f := by
    simpa using S.map₂_whisker_right η f

/-- A strict pseudofunctor between strict bicategories induces a functor on the underlying
categories. -/
def toFunctor (F : StrictPseudofunctor B C) : Functor B C where
  obj := F.obj
  map := F.map
  map_id := F.map_id
  map_comp := F.map_comp

end

end StrictPseudofunctor

end CategoryTheory<|MERGE_RESOLUTION|>--- conflicted
+++ resolved
@@ -1,14 +1,6 @@
-<<<<<<< HEAD
-/-
-Copyright (c) 2025 Calle Sönne. All rights reserved.
-Released under Apache 2.0 license as described in the file LICENSE.
-Authors: Calle Sönne
--/
-=======
 module
 
 public import Mathlib.CategoryTheory.Bicategory.Strict.Pseudofunctor
->>>>>>> 1aa6c6d0
 
 import Mathlib.CategoryTheory.Bicategory.Functor.StrictlyUnitary
 
