--- conflicted
+++ resolved
@@ -68,8 +68,6 @@
 
 namespace LaxPreFunctor
 
-<<<<<<< HEAD
-=======
 /-- Construct a lax prefunctor from a map on objects, and prefunctors between the corresponding
 hom types. -/
 @[simps]
@@ -79,7 +77,6 @@
   map {a b} := (F' a b).obj
   map₂ {a b} := (F' a b).map
 
->>>>>>> be8ab4be
 variable (F : LaxPreFunctor B C)
 
 -- Porting note: deleted syntactic tautologies `toPrefunctor_eq_coe : F.toPrefunctor = F`
@@ -134,9 +131,6 @@
 variable {B : Type u₁} [Bicategory.{w₁, v₁} B] {C : Type u₂} [Bicategory.{w₂, v₂} C]
 variable {D : Type u₃} [Bicategory.{w₃, v₃} D]
 
-<<<<<<< HEAD
--- TODO: what simps to include here...?
-=======
 /-- Construct a prelax functor from a map on objects, and functors between the corresponding
 hom types. -/
 @[simps]
@@ -146,7 +140,6 @@
   map₂_id {a b} := (F' a b).map_id
   map₂_comp {a b} := (F' a b).map_comp
 
->>>>>>> be8ab4be
 /-- The identity prelax functor. -/
 @[simps]
 def id (B : Type u₁) [Bicategory.{w₁, v₁} B] : PrelaxFunctor B B where
