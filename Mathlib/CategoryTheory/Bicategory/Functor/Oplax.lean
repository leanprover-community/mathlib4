/-
Copyright (c) 2022 Yuma Mizuno. All rights reserved.
Released under Apache 2.0 license as described in the file LICENSE.
Authors: Yuma Mizuno
-/
import Mathlib.CategoryTheory.Bicategory.Functor.Prelax

#align_import category_theory.bicategory.functor from "leanprover-community/mathlib"@"369525b73f229ccd76a6ec0e0e0bf2be57599768"

/-!
# Oplax functors

An oplax functor `F` between bicategories `B` and `C` consists of
* a function between objects `F.obj : B ⟶ C`,
* a family of functions between 1-morphisms `F.map : (a ⟶ b) → (F.obj a ⟶ F.obj b)`,
* a family of functions between 2-morphisms `F.map₂ : (f ⟶ g) → (F.map f ⟶ F.map g)`,
* a family of 2-morphisms `F.mapId a : F.map (𝟙 a) ⟶ 𝟙 (F.obj a)`,
* a family of 2-morphisms `F.mapComp f g : F.map (f ≫ g) ⟶ F.map f ≫ F.map g`, and
* certain consistency conditions on them.

## Main definitions

* `CategoryTheory.OplaxFunctor B C` : an oplax functor between bicategories `B` and `C`
* `CategoryTheory.OplaxFunctor.comp F G` : the composition of oplax functors

-/

namespace CategoryTheory

open Category Bicategory

open Bicategory

universe w₁ w₂ w₃ v₁ v₂ v₃ u₁ u₂ u₃

section

variable {B : Type u₁} [Bicategory.{w₁, v₁} B] {C : Type u₂} [Bicategory.{w₂, v₂} C]
variable {D : Type u₃} [Bicategory.{w₃, v₃} D]

-- Porting note: in Lean 3 the below auxiliary definition was only used once, in the definition
-- of oplax functor, with a comment that it had to be used to fix a timeout. The timeout is
-- not present in Lean 4, however Lean 4 is not as good at seeing through the definition,
-- meaning that `simp` wasn't functioning as well as it should. I have hence removed
-- the auxiliary definition.
--@[simp]
--def OplaxFunctor.Map₂AssociatorAux (obj : B → C) (map : ∀ {X Y : B}, (X ⟶ Y) → (obj X ⟶ obj Y))
--    (map₂ : ∀ {a b : B} {f g : a ⟶ b}, (f ⟶ g) → (map f ⟶ map g))
--    (map_comp : ∀ {a b c : B} (f : a ⟶ b) (g : b ⟶ c), map (f ≫ g) ⟶ map f ≫ map g) {a b c d : B}
--    (f : a ⟶ b) (g : b ⟶ c) (h : c ⟶ d) : Prop := ...

#noalign category_theory.oplax_functor.map₂_associator_aux

/-- An oplax functor `F` between bicategories `B` and `C` consists of a function between objects
`F.obj`, a function between 1-morphisms `F.map`, and a function between 2-morphisms `F.map₂`.

Unlike functors between categories, `F.map` do not need to strictly commute with the composition,
and do not need to strictly preserve the identity. Instead, there are specified 2-morphisms
`F.map (𝟙 a) ⟶ 𝟙 (F.obj a)` and `F.map (f ≫ g) ⟶ F.map f ≫ F.map g`.

`F.map₂` strictly commute with compositions and preserve the identity. They also preserve the
associator, the left unitor, and the right unitor modulo some adjustments of domains and codomains
of 2-morphisms.
-/
structure OplaxFunctor (B : Type u₁) [Bicategory.{w₁, v₁} B] (C : Type u₂)
  [Bicategory.{w₂, v₂} C] extends PrelaxFunctor B C where
  mapId (a : B) : map (𝟙 a) ⟶ 𝟙 (obj a)
  mapComp {a b c : B} (f : a ⟶ b) (g : b ⟶ c) : map (f ≫ g) ⟶ map f ≫ map g
  mapComp_naturality_left :
    ∀ {a b c : B} {f f' : a ⟶ b} (η : f ⟶ f') (g : b ⟶ c),
      map₂ (η ▷ g) ≫ mapComp f' g = mapComp f g ≫ map₂ η ▷ map g := by
    aesop_cat
  mapComp_naturality_right :
    ∀ {a b c : B} (f : a ⟶ b) {g g' : b ⟶ c} (η : g ⟶ g'),
      map₂ (f ◁ η) ≫ mapComp f g' = mapComp f g ≫ map f ◁ map₂ η := by
    aesop_cat
  -- Porting note: `map₂_associator_aux` was used here in lean 3, but this was a hack
  -- to avoid a timeout; we revert this hack here (because it was causing other problems
  -- and was not necessary in lean 4)
  map₂_associator :
    ∀ {a b c d : B} (f : a ⟶ b) (g : b ⟶ c) (h : c ⟶ d),
      map₂ (α_ f g h).hom ≫ mapComp f (g ≫ h) ≫ map f ◁ mapComp g h =
    mapComp (f ≫ g) h ≫ mapComp f g ▷ map h ≫ (α_ (map f) (map g) (map h)).hom := by
    aesop_cat
  map₂_leftUnitor :
    ∀ {a b : B} (f : a ⟶ b),
      map₂ (λ_ f).hom = mapComp (𝟙 a) f ≫ mapId a ▷ map f ≫ (λ_ (map f)).hom := by
    aesop_cat
  map₂_rightUnitor :
    ∀ {a b : B} (f : a ⟶ b),
      map₂ (ρ_ f).hom = mapComp f (𝟙 b) ≫ map f ◁ mapId b ≫ (ρ_ (map f)).hom := by
    aesop_cat
#align category_theory.oplax_functor CategoryTheory.OplaxFunctor
#align category_theory.oplax_functor.map_id CategoryTheory.OplaxFunctor.mapId
#align category_theory.oplax_functor.map_comp CategoryTheory.OplaxFunctor.mapComp
#align category_theory.oplax_functor.map_comp_naturality_left' CategoryTheory.OplaxFunctor.mapComp_naturality_left
#align category_theory.oplax_functor.map_comp_naturality_left CategoryTheory.OplaxFunctor.mapComp_naturality_left
#align category_theory.oplax_functor.map_comp_naturality_right' CategoryTheory.OplaxFunctor.mapComp_naturality_right
#align category_theory.oplax_functor.map_comp_naturality_right CategoryTheory.OplaxFunctor.mapComp_naturality_right
-- #align category_theory.oplax_functor.map₂_id' CategoryTheory.OplaxFunctor.map₂_id
-- #align category_theory.oplax_functor.map₂_comp' CategoryTheory.OplaxFunctor.map₂_comp
#align category_theory.oplax_functor.map₂_associator' CategoryTheory.OplaxFunctor.map₂_associator
#align category_theory.oplax_functor.map₂_left_unitor CategoryTheory.OplaxFunctor.map₂_leftUnitor
#align category_theory.oplax_functor.map₂_left_unitor' CategoryTheory.OplaxFunctor.map₂_leftUnitor
#align category_theory.oplax_functor.map₂_right_unitor CategoryTheory.OplaxFunctor.map₂_rightUnitor
#align category_theory.oplax_functor.map₂_right_unitor' CategoryTheory.OplaxFunctor.map₂_rightUnitor

initialize_simps_projections OplaxFunctor (+toPrelaxFunctor, -obj, -map, -map₂)

namespace OplaxFunctor

attribute [reassoc (attr := simp)]
  mapComp_naturality_left mapComp_naturality_right map₂_associator

-- the simpNF linter complains that `map₂_leftUnitor_assoc` etc can be
-- proved with `simp` so I move them here
attribute [reassoc] map₂_leftUnitor map₂_rightUnitor
attribute [simp] map₂_leftUnitor map₂_rightUnitor

section

/-- The underlying prelax functor. -/
add_decl_doc OplaxFunctor.toPrelaxFunctor

attribute [nolint docBlame] CategoryTheory.OplaxFunctor.mapId
  CategoryTheory.OplaxFunctor.mapComp
  CategoryTheory.OplaxFunctor.mapComp_naturality_left
  CategoryTheory.OplaxFunctor.mapComp_naturality_right
  CategoryTheory.OplaxFunctor.map₂_associator
  CategoryTheory.OplaxFunctor.map₂_leftUnitor
  CategoryTheory.OplaxFunctor.map₂_rightUnitor

#noalign category_theory.oplax_functor.has_coe_to_prelax

variable (F : OplaxFunctor B C)

-- Porting note: `to_prelax_eq_coe` and `to_prelaxFunctor_obj` are
-- syntactic tautologies in lean 4
#noalign category_theory.oplax_functor.to_prelax_eq_coe
#noalign category_theory.oplax_functor.to_prelax_functor_obj

-- Porting note: removed lemma `to_prelaxFunctor_map` relating the now
-- nonexistent `PrelaxFunctor.map` and `OplaxFunctor.map`
#noalign CategoryTheory.OplaxFunctor.to_prelaxFunctor_map

-- Porting note: removed lemma `to_prelaxFunctor_map₂` relating
-- `PrelaxFunctor.map₂` to nonexistent `OplaxFunctor.map₂`
#noalign category_theory.oplax_functor.to_prelax_functor_map₂

/-- The identity oplax functor. -/
@[simps]
def id (B : Type u₁) [Bicategory.{w₁, v₁} B] : OplaxFunctor B B where
  toPrelaxFunctor := PrelaxFunctor.id B
  mapId := fun a => 𝟙 (𝟙 a)
  mapComp := fun f g => 𝟙 (f ≫ g)
#align category_theory.oplax_functor.id CategoryTheory.OplaxFunctor.id

instance : Inhabited (OplaxFunctor B B) :=
  ⟨id B⟩

/-- Composition of oplax functors. -/
--@[simps]
def comp (F : OplaxFunctor B C) (G : OplaxFunctor C D) : OplaxFunctor B D where
<<<<<<< HEAD
  toPrelaxFunctor := PrelaxFunctor.comp F.toPrelaxFunctor G.toPrelaxFunctor
  mapId := fun a => G.map₂ (F.mapId a) ≫ G.mapId (F.obj a)
  mapComp := fun f g => G.map₂ (F.mapComp f g) ≫ G.mapComp (F.map f) (F.map g)
=======
  toPrelaxFunctor := F.toPrelaxFunctor.comp G.toPrelaxFunctor
  mapId := fun a => (G.mapFunctor _ _).map (F.mapId a) ≫ G.mapId (F.obj a)
  mapComp := fun f g => (G.mapFunctor _ _).map (F.mapComp f g) ≫ G.mapComp (F.map f) (F.map g)
>>>>>>> cc45f48f
  mapComp_naturality_left := fun η g => by
    dsimp
    rw [← G.map₂_comp_assoc, mapComp_naturality_left, G.map₂_comp_assoc, mapComp_naturality_left,
      assoc]
  mapComp_naturality_right := fun η => by
    dsimp
    intros
    rw [← G.map₂_comp_assoc, mapComp_naturality_right, G.map₂_comp_assoc,
      mapComp_naturality_right, assoc]
  map₂_associator := fun f g h => by
    dsimp
    -- Porting note: if you use the `map₂_associator_aux` hack in the definition of
    -- `map₂_associator` then the `simp only` call below does not seem to apply `map₂_associator`
    simp only [map₂_associator, ← PrelaxFunctor.map₂_comp_assoc, ← mapComp_naturality_right_assoc,
      whiskerLeft_comp, assoc]
    simp only [map₂_associator, PrelaxFunctor.map₂_comp, mapComp_naturality_left_assoc,
      comp_whiskerRight, assoc]
  map₂_leftUnitor := fun f => by
    dsimp
    simp only [map₂_leftUnitor, PrelaxFunctor.map₂_comp, mapComp_naturality_left_assoc,
      comp_whiskerRight, assoc]
  map₂_rightUnitor := fun f => by
    dsimp
    simp only [map₂_rightUnitor, PrelaxFunctor.map₂_comp, mapComp_naturality_right_assoc,
      whiskerLeft_comp, assoc]
#align category_theory.oplax_functor.comp CategoryTheory.OplaxFunctor.comp

/-- A structure on an oplax functor that promotes an oplax functor to a pseudofunctor.
See `Pseudofunctor.mkOfOplax`.
-/
-- Porting note(#5171): linter not ported yet
-- @[nolint has_nonempty_instance]
-- Porting note: removing primes in structure name because
-- my understanding is that they're no longer needed
structure PseudoCore (F : OplaxFunctor B C) where
  mapIdIso (a : B) : F.map (𝟙 a) ≅ 𝟙 (F.obj a)
  mapCompIso {a b c : B} (f : a ⟶ b) (g : b ⟶ c) : F.map (f ≫ g) ≅ F.map f ≫ F.map g
  mapIdIso_hom : ∀ {a : B}, (mapIdIso a).hom = F.mapId a := by aesop_cat
  mapCompIso_hom :
    ∀ {a b c : B} (f : a ⟶ b) (g : b ⟶ c), (mapCompIso f g).hom = F.mapComp f g := by aesop_cat
#align category_theory.oplax_functor.pseudo_core CategoryTheory.OplaxFunctor.PseudoCore

attribute [nolint docBlame] CategoryTheory.OplaxFunctor.PseudoCore.mapIdIso
  CategoryTheory.OplaxFunctor.PseudoCore.mapCompIso
  CategoryTheory.OplaxFunctor.PseudoCore.mapIdIso_hom
  CategoryTheory.OplaxFunctor.PseudoCore.mapCompIso_hom

attribute [simp] PseudoCore.mapIdIso_hom PseudoCore.mapCompIso_hom

end

end OplaxFunctor

end<|MERGE_RESOLUTION|>--- conflicted
+++ resolved
@@ -161,15 +161,9 @@
 /-- Composition of oplax functors. -/
 --@[simps]
 def comp (F : OplaxFunctor B C) (G : OplaxFunctor C D) : OplaxFunctor B D where
-<<<<<<< HEAD
-  toPrelaxFunctor := PrelaxFunctor.comp F.toPrelaxFunctor G.toPrelaxFunctor
-  mapId := fun a => G.map₂ (F.mapId a) ≫ G.mapId (F.obj a)
-  mapComp := fun f g => G.map₂ (F.mapComp f g) ≫ G.mapComp (F.map f) (F.map g)
-=======
   toPrelaxFunctor := F.toPrelaxFunctor.comp G.toPrelaxFunctor
   mapId := fun a => (G.mapFunctor _ _).map (F.mapId a) ≫ G.mapId (F.obj a)
   mapComp := fun f g => (G.mapFunctor _ _).map (F.mapComp f g) ≫ G.mapComp (F.map f) (F.map g)
->>>>>>> cc45f48f
   mapComp_naturality_left := fun η g => by
     dsimp
     rw [← G.map₂_comp_assoc, mapComp_naturality_left, G.map₂_comp_assoc, mapComp_naturality_left,
