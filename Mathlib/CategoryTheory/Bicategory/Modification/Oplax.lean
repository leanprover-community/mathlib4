/-
Copyright (c) 2024 Yuma Mizuno. All rights reserved.
Released under Apache 2.0 license as described in the file LICENSE.
Authors: Yuma Mizuno, Calle Sönne
-/
module

public import Mathlib.CategoryTheory.Bicategory.NaturalTransformation.Oplax

/-!
# Modifications between transformations of oplax functors

In this file we define modifications of oplax and strong transformations of oplax functors.

A modification `Γ` between oplax transformations `η` and `θ` (of oplax functors) consists of a
family of 2-morphisms `Γ.app a : η.app a ⟶ θ.app a`, which for all 1-morphisms `f : a ⟶ b`
satisfies the equation `(F.map f ◁ app b) ≫ θ.naturality f = η.naturality f ≫ (app a ▷ G.map f)`.

Modifications between strong transformations are defined similarly.

## Main definitions

Given two oplax functors `F` and `G`, we define:

* `OplaxTrans.Modification η θ`: modifications between oplax transformations `η` and `θ` between
  `F` and `G`.
* `OplaxTrans.homCategory F G`: the category structure on the oplax transformations
  between `F` and `G`, where composition is given by vertical composition. Note that this a scoped
  instance in the `Oplax.OplaxTrans` namespace, so you need to run `open scoped Oplax.OplaxTrans`
  to access it.

* `StrongTrans.Modification η θ`: modifications between strong transformations `η` and `θ` between
  `F` and `G`.
* `StrongTrans.homCategory F G`: the category structure on the strong transformations
  between `F` and `G`, where composition is given by vertical composition. Note that this a scoped
  instance in the `Oplax.StrongTrans` namespace, so you need to run `open scoped Oplax.StrongTrans`
  to access it.

-/

@[expose] public section

namespace CategoryTheory.Oplax

open Category Bicategory

universe w₁ w₂ v₁ v₂ u₁ u₂

variable {B : Type u₁} [Bicategory.{w₁, v₁} B] {C : Type u₂} [Bicategory.{w₂, v₂} C]
  {F G : B ⥤ᵒᵖᴸ C}

namespace OplaxTrans

variable (η θ : F ⟶ G)

/-- A modification `Γ` between oplax natural transformations `η` and `θ` consists of a family of
2-morphisms `Γ.app a : η.app a ⟶ θ.app a`, which satisfies the equation
`(F.map f ◁ app b) ≫ θ.naturality f = η.naturality f ≫ (app a ▷ G.map f)`
for each 1-morphism `f : a ⟶ b`.
-/
@[ext]
structure Modification where
  /-- The underlying family of 2-morphisms. -/
  app (a : B) : η.app a ⟶ θ.app a
  /-- The naturality condition. -/
  naturality :
    ∀ {a b : B} (f : a ⟶ b),
      F.map f ◁ app b ≫ θ.naturality f = η.naturality f ≫ app a ▷ G.map f := by
    cat_disch

attribute [reassoc (attr := simp)] Modification.naturality

variable {η θ}

namespace Modification

section

variable (Γ : Modification η θ) {a b c : B} {a' : C}

@[reassoc (attr := simp)]
theorem whiskerLeft_naturality (f : a' ⟶ F.obj b) (g : b ⟶ c) :
    f ◁ F.map g ◁ Γ.app c ≫ f ◁ θ.naturality g =
      f ◁ η.naturality g ≫ f ◁ Γ.app b ▷ G.map g := by
  simp_rw [← Bicategory.whiskerLeft_comp, naturality]

@[reassoc (attr := simp)]
theorem whiskerRight_naturality (f : a ⟶ b) (g : G.obj b ⟶ a') :
    F.map f ◁ Γ.app b ▷ g ≫ (α_ _ _ _).inv ≫ θ.naturality f ▷ g =
      (α_ _ _ _).inv ≫ η.naturality f ▷ g ≫ Γ.app a ▷ G.map f ▷ g := by
  simp_rw [associator_inv_naturality_middle_assoc, ← comp_whiskerRight, naturality]

end

variable (η) in
/-- The identity modification. -/
@[simps]
def id : Modification η η where app a := 𝟙 (η.app a)

instance : Inhabited (Modification η η) :=
  ⟨Modification.id η⟩

/-- Vertical composition of modifications. -/
@[simps]
def vcomp {ι : F ⟶ G} (Γ : Modification η θ) (Δ : Modification θ ι) : Modification η ι where
  app a := Γ.app a ≫ Δ.app a

end Modification

variable (η θ) in
/-- Type-alias for modifications between oplax transformations of oplax functors. This is the type
used for the 2-homomorphisms in the bicategory of oplax functors equipped with oplax
transformations. -/
@[ext]
structure Hom where
  of ::
<<<<<<< HEAD
=======
  /-- The underlying modification of oplax transformations. -/
>>>>>>> 38597409
  as : Modification η θ

/-- Category structure on the oplax natural transformations between OplaxFunctors.

Note that this a scoped instance in the `Oplax.OplaxTrans` namespace. -/
@[simps!]
scoped instance homCategory : Category (F ⟶ G) where
  Hom := Hom
  id Γ := ⟨Modification.id Γ⟩
  comp Γ Δ := ⟨Modification.vcomp Γ.as Δ.as⟩

instance : Inhabited (η ⟶ η) :=
  ⟨𝟙 η⟩

@[ext]
lemma homCategory.ext {m n : η ⟶ θ} (w : ∀ b, m.as.app b = n.as.app b) : m = n :=
  Hom.ext <| Modification.ext <| funext w

/-- Construct a modification isomorphism between oplax natural transformations
by giving object level isomorphisms, and checking naturality only in the forward direction.
-/
@[simps]
def isoMk (app : ∀ a, η.app a ≅ θ.app a)
    (naturality :
      ∀ {a b} (f : a ⟶ b),
        F.map f ◁ (app b).hom ≫ θ.naturality f =
          η.naturality f ≫ (app a).hom ▷ G.map f := by cat_disch) :
    η ≅ θ where
  hom := ⟨{ app a := (app a).hom }⟩
  inv := ⟨{
      app a := (app a).inv
      naturality {a b} f := by
        simpa using _ ◁ (app b).inv ≫= (naturality f).symm =≫ (app a).inv ▷ _ }⟩

@[deprecated (since := "2025-11-11")] alias ModificationIso.ofComponents := isoMk

end OplaxTrans

namespace StrongTrans

variable (η θ : F ⟶ G)

/-- A modification `Γ` between strong natural transformations `η` and `θ` (between oplax functors)
consists of a family of 2-morphisms `Γ.app a : η.app a ⟶ θ.app a`, which satisfies the equation
`(F.map f ◁ app b) ≫ (θ.naturality f).hom = (η.naturality f).hom ≫ (app a ▷ G.map f)`
for each 1-morphism `f : a ⟶ b`.
-/
@[ext]
structure Modification where
  /-- The underlying family of 2-morphisms. -/
  app (a : B) : η.app a ⟶ θ.app a
  /-- The naturality condition. -/
  naturality {a b : B} (f : a ⟶ b) :
    F.map f ◁ app b ≫ (θ.naturality f).hom =
      (η.naturality f).hom ≫ app a ▷ G.map f := by cat_disch

attribute [reassoc (attr := simp)] Modification.naturality

variable {η θ}

namespace Modification

variable (Γ : Modification η θ)

/-- The modification between the underlying strong transformations of oplax functors -/
@[simps]
def toOplax : OplaxTrans.Modification η.toOplax θ.toOplax where
  app a := Γ.app a

instance hasCoeToOplax :
    Coe (Modification η θ) (OplaxTrans.Modification η.toOplax θ.toOplax) :=
  ⟨toOplax⟩

/-- The modification between strong transformations of oplax functors associated to a modification
between the underlying oplax transformations. -/
@[simps]
def mkOfOplax (Γ : OplaxTrans.Modification η.toOplax θ.toOplax) : Modification η θ where
  app a := Γ.app a
  naturality f := by simpa using Γ.naturality f

/-- Modifications between strong transformations of oplax functors are equivalent to modifications
between the underlying oplax transformations. -/
@[simps]
def equivOplax : (OplaxTrans.Modification η.toOplax θ.toOplax) ≃ Modification η θ where
  toFun := mkOfOplax
  invFun := toOplax
  left_inv _ := rfl
  right_inv _ := rfl

section

variable (Γ : Modification η θ) {a b c : B} {a' : C}

@[reassoc (attr := simp)]
theorem whiskerLeft_naturality (f : a' ⟶ F.obj b) (g : b ⟶ c) :
    f ◁ F.map g ◁ Γ.app c ≫ f ◁ (θ.naturality g).hom =
      f ◁ (η.naturality g).hom ≫ f ◁ Γ.app b ▷ G.map g :=
  OplaxTrans.Modification.whiskerLeft_naturality Γ.toOplax _ _

@[reassoc (attr := simp)]
theorem whiskerRight_naturality (f : a ⟶ b) (g : G.obj b ⟶ a') :
    F.map f ◁ Γ.app b ▷ g ≫ (α_ _ _ _).inv ≫ (θ.naturality f).hom ▷ g =
      (α_ _ _ _).inv ≫ (η.naturality f).hom ▷ g ≫ Γ.app a ▷ G.map f ▷ g :=
  OplaxTrans.Modification.whiskerRight_naturality Γ.toOplax _ _

end

variable (η) in
/-- The identity modification. -/
@[simps]
def id : Modification η η where app a := 𝟙 (η.app a)

instance : Inhabited (Modification η η) :=
  ⟨Modification.id η⟩

/-- Vertical composition of modifications. -/
@[simps]
def vcomp {ι : F ⟶ G} (Γ : Modification η θ) (Δ : Modification θ ι) : Modification η ι where
  app a := Γ.app a ≫ Δ.app a

end Modification

variable (η θ) in
/-- Type-alias for modifications between strong transformations of oplax functors. This is the type
used for the 2-homomorphisms in the bicategory of oplax functors equipped with strong
transformations. -/
@[ext]
structure Hom where
  of ::
<<<<<<< HEAD
=======
  /-- The underlying modification of strong transformations. -/
>>>>>>> 38597409
  as : Modification η θ

/-- Category structure on the strong natural transformations between oplax functors.

Note that this a scoped instance in the `Oplax.StrongTrans` namespace. -/
@[simps!]
scoped instance homCategory : Category (F ⟶ G) where
  Hom := Hom
  id Γ := ⟨Modification.id Γ⟩
  comp Γ Δ := ⟨Modification.vcomp Γ.as Δ.as⟩

instance : Inhabited (η ⟶ η) :=
  ⟨𝟙 η⟩

@[ext]
lemma homCategory.ext {m n : η ⟶ θ} (w : ∀ b, m.as.app b = n.as.app b) : m = n :=
  Hom.ext <| Modification.ext <| funext w

/-- Construct a modification isomorphism between strong natural transformations (of oplax functors)
by giving object level isomorphisms, and checking naturality only in the forward direction.
-/
@[simps]
def isoMk (app : ∀ a, η.app a ≅ θ.app a)
    (naturality : ∀ {a b} (f : a ⟶ b),
      F.map f ◁ (app b).hom ≫ (θ.naturality f).hom =
        (η.naturality f).hom ≫ (app a).hom ▷ G.map f := by cat_disch) :
    η ≅ θ where
  hom := ⟨{ app a := (app a).hom }⟩
  inv := ⟨{
      app a := (app a).inv
      naturality {a b} f := by
        simpa using _ ◁ (app b).inv ≫= (naturality f).symm =≫ (app a).inv ▷ _ }⟩

end StrongTrans

end CategoryTheory.Oplax<|MERGE_RESOLUTION|>--- conflicted
+++ resolved
@@ -114,10 +114,7 @@
 @[ext]
 structure Hom where
   of ::
-<<<<<<< HEAD
-=======
   /-- The underlying modification of oplax transformations. -/
->>>>>>> 38597409
   as : Modification η θ
 
 /-- Category structure on the oplax natural transformations between OplaxFunctors.
@@ -247,10 +244,7 @@
 @[ext]
 structure Hom where
   of ::
-<<<<<<< HEAD
-=======
   /-- The underlying modification of strong transformations. -/
->>>>>>> 38597409
   as : Modification η θ
 
 /-- Category structure on the strong natural transformations between oplax functors.
