/-
Copyright (c) 2024 Yuma Mizuno. All rights reserved.
Released under Apache 2.0 license as described in the file LICENSE.
Authors: Yuma Mizuno, Calle Sönne
-/
module

public import Mathlib.CategoryTheory.Bicategory.NaturalTransformation.Oplax

/-!
# Modifications between transformations of oplax functors

In this file we define modifications of oplax and strong transformations of oplax functors.

A modification `Γ` between oplax transformations `η` and `θ` (of oplax functors) consists of a
family of 2-morphisms `Γ.app a : η.app a ⟶ θ.app a`, which for all 1-morphisms `f : a ⟶ b`
satisfies the equation `(F.map f ◁ app b) ≫ θ.naturality f = η.naturality f ≫ (app a ▷ G.map f)`.

Modifications between strong transformations are defined similarly.

## Main definitions

Given two oplax functors `F` and `G`, we define:

* `OplaxTrans.Modification η θ`: modifications between oplax transformations `η` and `θ` between
  `F` and `G`.
* `OplaxTrans.homCategory F G`: the category structure on the oplax transformations
<<<<<<< HEAD
  between `F` and `G`, where composition is given by vertical composition.
=======
  between `F` and `G`, where composition is given by vertical composition. Note that this a scoped
  instance in the `Oplax.OplaxTrans` namespace, so you need to run `open scoped Oplax.OplaxTrans`
  to access it.
>>>>>>> eeda3205

* `StrongTrans.Modification η θ`: modifications between strong transformations `η` and `θ` between
  `F` and `G`.
* `StrongTrans.homCategory F G`: the category structure on the strong transformations
  between `F` and `G`, where composition is given by vertical composition. Note that this a scoped
<<<<<<< HEAD
  instance in the `Oplax.OplaxTrans` namespace, so you need to run `open scoped Oplax.OplaxTrans`
  to access it.

## Note

The category structure in


## TODO
* Once lax transformations between oplax functors are defined, we should also define
  modifications between lax transformations.

-/

=======
  instance in the `Oplax.StrongTrans` namespace, so you need to run `open scoped Oplax.StrongTrans`
  to access it.

-/

@[expose] public section

>>>>>>> eeda3205
namespace CategoryTheory.Oplax

open Category Bicategory

universe w₁ w₂ v₁ v₂ u₁ u₂

variable {B : Type u₁} [Bicategory.{w₁, v₁} B] {C : Type u₂} [Bicategory.{w₂, v₂} C]
<<<<<<< HEAD
  {F G : OplaxFunctor B C}
=======
  {F G : B ⥤ᵒᵖᴸ C}
>>>>>>> eeda3205

namespace OplaxTrans

variable (η θ : F ⟶ G)

/-- A modification `Γ` between oplax natural transformations `η` and `θ` consists of a family of
2-morphisms `Γ.app a : η.app a ⟶ θ.app a`, which satisfies the equation
`(F.map f ◁ app b) ≫ θ.naturality f = η.naturality f ≫ (app a ▷ G.map f)`
for each 1-morphism `f : a ⟶ b`.
-/
@[ext]
structure Modification where
  /-- The underlying family of 2-morphisms. -/
  app (a : B) : η.app a ⟶ θ.app a
  /-- The naturality condition. -/
  naturality :
    ∀ {a b : B} (f : a ⟶ b),
      F.map f ◁ app b ≫ θ.naturality f = η.naturality f ≫ app a ▷ G.map f := by
    cat_disch

attribute [reassoc (attr := simp)] Modification.naturality

variable {η θ}

namespace Modification

section

variable (Γ : Modification η θ) {a b c : B} {a' : C}

@[reassoc (attr := simp)]
theorem whiskerLeft_naturality (f : a' ⟶ F.obj b) (g : b ⟶ c) :
    f ◁ F.map g ◁ Γ.app c ≫ f ◁ θ.naturality g =
      f ◁ η.naturality g ≫ f ◁ Γ.app b ▷ G.map g := by
  simp_rw [← Bicategory.whiskerLeft_comp, naturality]

@[reassoc (attr := simp)]
theorem whiskerRight_naturality (f : a ⟶ b) (g : G.obj b ⟶ a') :
    F.map f ◁ Γ.app b ▷ g ≫ (α_ _ _ _).inv ≫ θ.naturality f ▷ g =
      (α_ _ _ _).inv ≫ η.naturality f ▷ g ≫ Γ.app a ▷ G.map f ▷ g := by
  simp_rw [associator_inv_naturality_middle_assoc, ← comp_whiskerRight, naturality]

end

variable (η) in
/-- The identity modification. -/
@[simps]
def id : Modification η η where app a := 𝟙 (η.app a)

instance : Inhabited (Modification η η) :=
  ⟨Modification.id η⟩

/-- Vertical composition of modifications. -/
@[simps]
def vcomp {ι : F ⟶ G} (Γ : Modification η θ) (Δ : Modification θ ι) : Modification η ι where
  app a := Γ.app a ≫ Δ.app a

end Modification

<<<<<<< HEAD
/-- Category structure on the oplax natural transformations between OplaxFunctors. -/
@[simps!]
scoped instance homCategory (F G : OplaxFunctor B C) : Category (F ⟶ G) where
=======
/-- Category structure on the oplax natural transformations between OplaxFunctors.

Note that this a scoped instance in the `Oplax.OplaxTrans` namespace. -/
@[simps!]
scoped instance homCategory (F G : B ⥤ᵒᵖᴸ C) : Category (F ⟶ G) where
>>>>>>> eeda3205
  Hom := Modification
  id := Modification.id
  comp := Modification.vcomp

@[ext]
<<<<<<< HEAD
lemma homCategory.ext {Γ Δ : η ⟶ θ} (w : ∀ b, Γ.app b = Δ.app b) : Γ = Δ :=
  Modification.ext (funext w)
=======
lemma homCategory.ext {F G : B ⥤ᵒᵖᴸ C} {α β : F ⟶ G} {m n : α ⟶ β}
    (w : ∀ b, m.app b = n.app b) : m = n :=
  Modification.ext (funext w)

/-- Version of `Modification.id_app` using category notation -/
@[simp]
lemma Modification.id_app' {X : B} {F G : B ⥤ᵒᵖᴸ C} (α : F ⟶ G) :
    Modification.app (𝟙 α) X = 𝟙 (α.app X) := rfl

/-- Version of `Modification.comp_app` using category notation -/
@[simp]
lemma Modification.comp_app' {X : B} {F G : B ⥤ᵒᵖᴸ C} {α β γ : F ⟶ G}
    (m : α ⟶ β) (n : β ⟶ γ) : (m ≫ n).app X = m.app X ≫ n.app X :=
  rfl
>>>>>>> eeda3205

/-- Construct a modification isomorphism between oplax natural transformations
by giving object level isomorphisms, and checking naturality only in the forward direction.
-/
@[simps]
def isoMk (app : ∀ a, η.app a ≅ θ.app a)
    (naturality :
      ∀ {a b} (f : a ⟶ b),
        F.map f ◁ (app b).hom ≫ θ.naturality f =
<<<<<<< HEAD
          η.naturality f ≫ (app a).hom ▷ G.map f := by aesop_cat) :
=======
          η.naturality f ≫ (app a).hom ▷ G.map f := by cat_disch) :
>>>>>>> eeda3205
    η ≅ θ where
  hom := { app := fun a => (app a).hom }
  inv :=
    { app := fun a => (app a).inv
      naturality := fun {a b} f => by
        simpa using _ ◁ (app b).inv ≫= (naturality f).symm =≫ (app a).inv ▷ _ }

<<<<<<< HEAD
=======
@[deprecated (since := "2025-11-11")] alias ModificationIso.ofComponents := isoMk

>>>>>>> eeda3205
end OplaxTrans

namespace StrongTrans

variable (η θ : F ⟶ G)

/-- A modification `Γ` between strong natural transformations `η` and `θ` (between oplax functors)
consists of a family of 2-morphisms `Γ.app a : η.app a ⟶ θ.app a`, which satisfies the equation
`(F.map f ◁ app b) ≫ (θ.naturality f).hom = (η.naturality f).hom ≫ (app a ▷ G.map f)`
for each 1-morphism `f : a ⟶ b`.
-/
@[ext]
structure Modification where
  /-- The underlying family of 2-morphisms. -/
  app (a : B) : η.app a ⟶ θ.app a
  /-- The naturality condition. -/
  naturality {a b : B} (f : a ⟶ b) :
    F.map f ◁ app b ≫ (θ.naturality f).hom =
<<<<<<< HEAD
      (η.naturality f).hom ≫ app a ▷ G.map f := by aesop_cat
=======
      (η.naturality f).hom ≫ app a ▷ G.map f := by cat_disch
>>>>>>> eeda3205

attribute [reassoc (attr := simp)] Modification.naturality

variable {η θ}

namespace Modification

variable (Γ : Modification η θ)

/-- The modification between the underlying strong transformations of oplax functors -/
@[simps]
def toOplax : OplaxTrans.Modification η.toOplax θ.toOplax where
  app a := Γ.app a

instance hasCoeToOplax :
    Coe (Modification η θ) (OplaxTrans.Modification η.toOplax θ.toOplax) :=
  ⟨toOplax⟩

/-- The modification between strong transformations of oplax functors associated to a modification
between the underlying oplax transformations. -/
@[simps]
def mkOfOplax (Γ : OplaxTrans.Modification η.toOplax θ.toOplax) : Modification η θ where
  app a := Γ.app a
  naturality f := by simpa using Γ.naturality f

/-- Modifications between strong transformations of oplax functors are equivalent to modifications
between the underlying oplax transformations. -/
@[simps]
def equivOplax : (OplaxTrans.Modification η.toOplax θ.toOplax) ≃ Modification η θ where
  toFun := mkOfOplax
  invFun := toOplax
  left_inv _ := rfl
  right_inv _ := rfl

section

variable (Γ : Modification η θ) {a b c : B} {a' : C}

@[reassoc (attr := simp)]
theorem whiskerLeft_naturality (f : a' ⟶ F.obj b) (g : b ⟶ c) :
    f ◁ F.map g ◁ Γ.app c ≫ f ◁ (θ.naturality g).hom =
      f ◁ (η.naturality g).hom ≫ f ◁ Γ.app b ▷ G.map g :=
  OplaxTrans.Modification.whiskerLeft_naturality Γ.toOplax _ _

@[reassoc (attr := simp)]
theorem whiskerRight_naturality (f : a ⟶ b) (g : G.obj b ⟶ a') :
    F.map f ◁ Γ.app b ▷ g ≫ (α_ _ _ _).inv ≫ (θ.naturality f).hom ▷ g =
      (α_ _ _ _).inv ≫ (η.naturality f).hom ▷ g ≫ Γ.app a ▷ G.map f ▷ g :=
  OplaxTrans.Modification.whiskerRight_naturality Γ.toOplax _ _

end

variable (η) in
/-- The identity modification. -/
@[simps]
def id : Modification η η where app a := 𝟙 (η.app a)

instance : Inhabited (Modification η η) :=
  ⟨Modification.id η⟩

/-- Vertical composition of modifications. -/
@[simps]
def vcomp {ι : F ⟶ G} (Γ : Modification η θ) (Δ : Modification θ ι) : Modification η ι where
  app a := Γ.app a ≫ Δ.app a

end Modification

<<<<<<< HEAD
/-- Category structure on the strong natural transformations between oplax functors. -/
=======
/-- Category structure on the strong natural transformations between oplax functors.

Note that this a scoped instance in the `Oplax.StrongTrans` namespace. -/
>>>>>>> eeda3205
@[simps!]
scoped instance homCategory : Category (F ⟶ G) where
  Hom := Modification
  id := Modification.id
  comp := Modification.vcomp

instance : Inhabited (Modification η η) :=
  ⟨𝟙 η⟩

@[ext]
<<<<<<< HEAD
lemma homCategory.ext {Γ Δ : η ⟶ θ} (w : ∀ b, Γ.app b = Δ.app b) : Γ = Δ :=
=======
lemma homCategory.ext {m n : η ⟶ θ} (w : ∀ b, m.app b = n.app b) : m = n :=
>>>>>>> eeda3205
  Modification.ext (funext w)

/-- Construct a modification isomorphism between strong natural transformations (of oplax functors)
by giving object level isomorphisms, and checking naturality only in the forward direction.
-/
@[simps]
def isoMk (app : ∀ a, η.app a ≅ θ.app a)
    (naturality :
      ∀ {a b} (f : a ⟶ b),
        F.map f ◁ (app b).hom ≫ (θ.naturality f).hom =
<<<<<<< HEAD
          (η.naturality f).hom ≫ (app a).hom ▷ G.map f := by aesop_cat) : η ≅ θ where
=======
          (η.naturality f).hom ≫ (app a).hom ▷ G.map f := by cat_disch) : η ≅ θ where
>>>>>>> eeda3205
  hom := { app a := (app a).hom }
  inv :=
    { app a := (app a).inv
      naturality {a b} f := by
        simpa using _ ◁ (app b).inv ≫= (naturality f).symm =≫ (app a).inv ▷ _ }

end StrongTrans

end CategoryTheory.Oplax<|MERGE_RESOLUTION|>--- conflicted
+++ resolved
@@ -25,34 +25,14 @@
 * `OplaxTrans.Modification η θ`: modifications between oplax transformations `η` and `θ` between
   `F` and `G`.
 * `OplaxTrans.homCategory F G`: the category structure on the oplax transformations
-<<<<<<< HEAD
-  between `F` and `G`, where composition is given by vertical composition.
-=======
   between `F` and `G`, where composition is given by vertical composition. Note that this a scoped
   instance in the `Oplax.OplaxTrans` namespace, so you need to run `open scoped Oplax.OplaxTrans`
   to access it.
->>>>>>> eeda3205
 
 * `StrongTrans.Modification η θ`: modifications between strong transformations `η` and `θ` between
   `F` and `G`.
 * `StrongTrans.homCategory F G`: the category structure on the strong transformations
   between `F` and `G`, where composition is given by vertical composition. Note that this a scoped
-<<<<<<< HEAD
-  instance in the `Oplax.OplaxTrans` namespace, so you need to run `open scoped Oplax.OplaxTrans`
-  to access it.
-
-## Note
-
-The category structure in
-
-
-## TODO
-* Once lax transformations between oplax functors are defined, we should also define
-  modifications between lax transformations.
-
--/
-
-=======
   instance in the `Oplax.StrongTrans` namespace, so you need to run `open scoped Oplax.StrongTrans`
   to access it.
 
@@ -60,7 +40,6 @@
 
 @[expose] public section
 
->>>>>>> eeda3205
 namespace CategoryTheory.Oplax
 
 open Category Bicategory
@@ -68,11 +47,7 @@
 universe w₁ w₂ v₁ v₂ u₁ u₂
 
 variable {B : Type u₁} [Bicategory.{w₁, v₁} B] {C : Type u₂} [Bicategory.{w₂, v₂} C]
-<<<<<<< HEAD
-  {F G : OplaxFunctor B C}
-=======
   {F G : B ⥤ᵒᵖᴸ C}
->>>>>>> eeda3205
 
 namespace OplaxTrans
 
@@ -132,26 +107,16 @@
 
 end Modification
 
-<<<<<<< HEAD
-/-- Category structure on the oplax natural transformations between OplaxFunctors. -/
-@[simps!]
-scoped instance homCategory (F G : OplaxFunctor B C) : Category (F ⟶ G) where
-=======
 /-- Category structure on the oplax natural transformations between OplaxFunctors.
 
 Note that this a scoped instance in the `Oplax.OplaxTrans` namespace. -/
 @[simps!]
 scoped instance homCategory (F G : B ⥤ᵒᵖᴸ C) : Category (F ⟶ G) where
->>>>>>> eeda3205
   Hom := Modification
   id := Modification.id
   comp := Modification.vcomp
 
 @[ext]
-<<<<<<< HEAD
-lemma homCategory.ext {Γ Δ : η ⟶ θ} (w : ∀ b, Γ.app b = Δ.app b) : Γ = Δ :=
-  Modification.ext (funext w)
-=======
 lemma homCategory.ext {F G : B ⥤ᵒᵖᴸ C} {α β : F ⟶ G} {m n : α ⟶ β}
     (w : ∀ b, m.app b = n.app b) : m = n :=
   Modification.ext (funext w)
@@ -166,7 +131,6 @@
 lemma Modification.comp_app' {X : B} {F G : B ⥤ᵒᵖᴸ C} {α β γ : F ⟶ G}
     (m : α ⟶ β) (n : β ⟶ γ) : (m ≫ n).app X = m.app X ≫ n.app X :=
   rfl
->>>>>>> eeda3205
 
 /-- Construct a modification isomorphism between oplax natural transformations
 by giving object level isomorphisms, and checking naturality only in the forward direction.
@@ -176,11 +140,7 @@
     (naturality :
       ∀ {a b} (f : a ⟶ b),
         F.map f ◁ (app b).hom ≫ θ.naturality f =
-<<<<<<< HEAD
-          η.naturality f ≫ (app a).hom ▷ G.map f := by aesop_cat) :
-=======
           η.naturality f ≫ (app a).hom ▷ G.map f := by cat_disch) :
->>>>>>> eeda3205
     η ≅ θ where
   hom := { app := fun a => (app a).hom }
   inv :=
@@ -188,11 +148,8 @@
       naturality := fun {a b} f => by
         simpa using _ ◁ (app b).inv ≫= (naturality f).symm =≫ (app a).inv ▷ _ }
 
-<<<<<<< HEAD
-=======
 @[deprecated (since := "2025-11-11")] alias ModificationIso.ofComponents := isoMk
 
->>>>>>> eeda3205
 end OplaxTrans
 
 namespace StrongTrans
@@ -211,11 +168,7 @@
   /-- The naturality condition. -/
   naturality {a b : B} (f : a ⟶ b) :
     F.map f ◁ app b ≫ (θ.naturality f).hom =
-<<<<<<< HEAD
-      (η.naturality f).hom ≫ app a ▷ G.map f := by aesop_cat
-=======
       (η.naturality f).hom ≫ app a ▷ G.map f := by cat_disch
->>>>>>> eeda3205
 
 attribute [reassoc (attr := simp)] Modification.naturality
 
@@ -283,13 +236,9 @@
 
 end Modification
 
-<<<<<<< HEAD
-/-- Category structure on the strong natural transformations between oplax functors. -/
-=======
 /-- Category structure on the strong natural transformations between oplax functors.
 
 Note that this a scoped instance in the `Oplax.StrongTrans` namespace. -/
->>>>>>> eeda3205
 @[simps!]
 scoped instance homCategory : Category (F ⟶ G) where
   Hom := Modification
@@ -300,11 +249,7 @@
   ⟨𝟙 η⟩
 
 @[ext]
-<<<<<<< HEAD
-lemma homCategory.ext {Γ Δ : η ⟶ θ} (w : ∀ b, Γ.app b = Δ.app b) : Γ = Δ :=
-=======
 lemma homCategory.ext {m n : η ⟶ θ} (w : ∀ b, m.app b = n.app b) : m = n :=
->>>>>>> eeda3205
   Modification.ext (funext w)
 
 /-- Construct a modification isomorphism between strong natural transformations (of oplax functors)
@@ -315,11 +260,7 @@
     (naturality :
       ∀ {a b} (f : a ⟶ b),
         F.map f ◁ (app b).hom ≫ (θ.naturality f).hom =
-<<<<<<< HEAD
-          (η.naturality f).hom ≫ (app a).hom ▷ G.map f := by aesop_cat) : η ≅ θ where
-=======
           (η.naturality f).hom ≫ (app a).hom ▷ G.map f := by cat_disch) : η ≅ θ where
->>>>>>> eeda3205
   hom := { app a := (app a).hom }
   inv :=
     { app a := (app a).inv
