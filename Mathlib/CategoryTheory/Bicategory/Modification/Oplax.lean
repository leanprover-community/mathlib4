/-
Copyright (c) 2024 Yuma Mizuno. All rights reserved.
Released under Apache 2.0 license as described in the file LICENSE.
Authors: Yuma Mizuno, Calle Sönne
-/
module

public import Mathlib.CategoryTheory.Bicategory.NaturalTransformation.Oplax

/-!
# Modifications between transformations of oplax functors

In this file we define modifications of oplax and strong transformations of oplax functors.

A modification `Γ` between oplax transformations `η` and `θ` (of oplax functors) consists of a
family of 2-morphisms `Γ.app a : η.app a ⟶ θ.app a`, which for all 1-morphisms `f : a ⟶ b`
satisfies the equation `(F.map f ◁ app b) ≫ θ.naturality f = η.naturality f ≫ (app a ▷ G.map f)`.

Modifications between strong transformations are defined similarly.

## Main definitions

Given two oplax functors `F` and `G`, we define:

* `OplaxTrans.Modification η θ`: modifications between oplax transformations `η` and `θ` between
  `F` and `G`.
* `OplaxTrans.homCategory F G`: the category structure on the oplax transformations
<<<<<<< HEAD
  between `F` and `G`, where composition is given by vertical composition.
=======
  between `F` and `G`, where composition is given by vertical composition. Note that this a scoped
  instance in the `Oplax.OplaxTrans` namespace, so you need to run `open scoped Oplax.OplaxTrans`
  to access it.
>>>>>>> 1aa6c6d0

* `StrongTrans.Modification η θ`: modifications between strong transformations `η` and `θ` between
  `F` and `G`.
* `StrongTrans.homCategory F G`: the category structure on the strong transformations
  between `F` and `G`, where composition is given by vertical composition. Note that this a scoped
<<<<<<< HEAD
  instance in the `Oplax.OplaxTrans` namespace, so you need to run `open scoped Oplax.OplaxTrans`
  to access it.

## Note

The category structure in


## TODO
* Once lax transformations between oplax functors are defined, we should also define
  modifications between lax transformations.

-/

=======
  instance in the `Oplax.StrongTrans` namespace, so you need to run `open scoped Oplax.StrongTrans`
  to access it.

-/

@[expose] public section

>>>>>>> 1aa6c6d0
namespace CategoryTheory.Oplax

open Category Bicategory

universe w₁ w₂ v₁ v₂ u₁ u₂

variable {B : Type u₁} [Bicategory.{w₁, v₁} B] {C : Type u₂} [Bicategory.{w₂, v₂} C]
<<<<<<< HEAD
  {F G : OplaxFunctor B C}
=======
  {F G : B ⥤ᵒᵖᴸ C}
>>>>>>> 1aa6c6d0

namespace OplaxTrans

variable (η θ : F ⟶ G)

/-- A modification `Γ` between oplax natural transformations `η` and `θ` consists of a family of
2-morphisms `Γ.app a : η.app a ⟶ θ.app a`, which satisfies the equation
`(F.map f ◁ app b) ≫ θ.naturality f = η.naturality f ≫ (app a ▷ G.map f)`
for each 1-morphism `f : a ⟶ b`.
-/
@[ext]
structure Modification where
  /-- The underlying family of 2-morphisms. -/
  app (a : B) : η.app a ⟶ θ.app a
  /-- The naturality condition. -/
  naturality :
    ∀ {a b : B} (f : a ⟶ b),
      F.map f ◁ app b ≫ θ.naturality f = η.naturality f ≫ app a ▷ G.map f := by
    cat_disch

attribute [reassoc (attr := simp)] Modification.naturality

variable {η θ}

namespace Modification

<<<<<<< HEAD
=======
section

variable (Γ : Modification η θ) {a b c : B} {a' : C}

@[reassoc (attr := simp)]
theorem whiskerLeft_naturality (f : a' ⟶ F.obj b) (g : b ⟶ c) :
    f ◁ F.map g ◁ Γ.app c ≫ f ◁ θ.naturality g =
      f ◁ η.naturality g ≫ f ◁ Γ.app b ▷ G.map g := by
  simp_rw [← Bicategory.whiskerLeft_comp, naturality]

@[reassoc (attr := simp)]
theorem whiskerRight_naturality (f : a ⟶ b) (g : G.obj b ⟶ a') :
    F.map f ◁ Γ.app b ▷ g ≫ (α_ _ _ _).inv ≫ θ.naturality f ▷ g =
      (α_ _ _ _).inv ≫ η.naturality f ▷ g ≫ Γ.app a ▷ G.map f ▷ g := by
  simp_rw [associator_inv_naturality_middle_assoc, ← comp_whiskerRight, naturality]

end

variable (η) in
/-- The identity modification. -/
@[simps]
def id : Modification η η where app a := 𝟙 (η.app a)

instance : Inhabited (Modification η η) :=
  ⟨Modification.id η⟩

/-- Vertical composition of modifications. -/
@[simps]
def vcomp {ι : F ⟶ G} (Γ : Modification η θ) (Δ : Modification θ ι) : Modification η ι where
  app a := Γ.app a ≫ Δ.app a

end Modification

variable (η θ) in
/-- Type-alias for modifications between oplax transformations of oplax functors. This is the type
used for the 2-homomorphisms in the bicategory of oplax functors equipped with oplax
transformations. -/
@[ext]
structure Hom where
  of ::
  /-- The underlying modification of oplax transformations. -/
  as : Modification η θ

/-- Category structure on the oplax natural transformations between OplaxFunctors.

Note that this a scoped instance in the `Oplax.OplaxTrans` namespace. -/
@[simps!]
scoped instance homCategory : Category (F ⟶ G) where
  Hom := Hom
  id Γ := ⟨Modification.id Γ⟩
  comp Γ Δ := ⟨Modification.vcomp Γ.as Δ.as⟩

instance : Inhabited (η ⟶ η) :=
  ⟨𝟙 η⟩

@[ext]
lemma homCategory.ext {m n : η ⟶ θ} (w : ∀ b, m.as.app b = n.as.app b) : m = n :=
  Hom.ext <| Modification.ext <| funext w

/-- Construct a modification isomorphism between oplax natural transformations
by giving object level isomorphisms, and checking naturality only in the forward direction.
-/
@[simps]
def isoMk (app : ∀ a, η.app a ≅ θ.app a)
    (naturality :
      ∀ {a b} (f : a ⟶ b),
        F.map f ◁ (app b).hom ≫ θ.naturality f =
          η.naturality f ≫ (app a).hom ▷ G.map f := by cat_disch) :
    η ≅ θ where
  hom := ⟨{ app a := (app a).hom }⟩
  inv := ⟨{
      app a := (app a).inv
      naturality {a b} f := by
        simpa using _ ◁ (app b).inv ≫= (naturality f).symm =≫ (app a).inv ▷ _ }⟩

@[deprecated (since := "2025-11-11")] alias ModificationIso.ofComponents := isoMk

end OplaxTrans

namespace StrongTrans

variable (η θ : F ⟶ G)

/-- A modification `Γ` between strong natural transformations `η` and `θ` (between oplax functors)
consists of a family of 2-morphisms `Γ.app a : η.app a ⟶ θ.app a`, which satisfies the equation
`(F.map f ◁ app b) ≫ (θ.naturality f).hom = (η.naturality f).hom ≫ (app a ▷ G.map f)`
for each 1-morphism `f : a ⟶ b`.
-/
@[ext]
structure Modification where
  /-- The underlying family of 2-morphisms. -/
  app (a : B) : η.app a ⟶ θ.app a
  /-- The naturality condition. -/
  naturality {a b : B} (f : a ⟶ b) :
    F.map f ◁ app b ≫ (θ.naturality f).hom =
      (η.naturality f).hom ≫ app a ▷ G.map f := by cat_disch

attribute [reassoc (attr := simp)] Modification.naturality

variable {η θ}

namespace Modification

variable (Γ : Modification η θ)

/-- The modification between the underlying strong transformations of oplax functors -/
@[simps]
def toOplax : OplaxTrans.Modification η.toOplax θ.toOplax where
  app a := Γ.app a

instance hasCoeToOplax :
    Coe (Modification η θ) (OplaxTrans.Modification η.toOplax θ.toOplax) :=
  ⟨toOplax⟩

/-- The modification between strong transformations of oplax functors associated to a modification
between the underlying oplax transformations. -/
@[simps]
def mkOfOplax (Γ : OplaxTrans.Modification η.toOplax θ.toOplax) : Modification η θ where
  app a := Γ.app a
  naturality f := by simpa using Γ.naturality f

/-- Modifications between strong transformations of oplax functors are equivalent to modifications
between the underlying oplax transformations. -/
@[simps]
def equivOplax : (OplaxTrans.Modification η.toOplax θ.toOplax) ≃ Modification η θ where
  toFun := mkOfOplax
  invFun := toOplax
  left_inv _ := rfl
  right_inv _ := rfl

>>>>>>> 1aa6c6d0
section

variable (Γ : Modification η θ) {a b c : B} {a' : C}

@[reassoc (attr := simp)]
theorem whiskerLeft_naturality (f : a' ⟶ F.obj b) (g : b ⟶ c) :
<<<<<<< HEAD
    f ◁ F.map g ◁ Γ.app c ≫ f ◁ θ.naturality g =
      f ◁ η.naturality g ≫ f ◁ Γ.app b ▷ G.map g := by
  simp_rw [← Bicategory.whiskerLeft_comp, naturality]
=======
    f ◁ F.map g ◁ Γ.app c ≫ f ◁ (θ.naturality g).hom =
      f ◁ (η.naturality g).hom ≫ f ◁ Γ.app b ▷ G.map g :=
  OplaxTrans.Modification.whiskerLeft_naturality Γ.toOplax _ _
>>>>>>> 1aa6c6d0

@[reassoc (attr := simp)]
theorem whiskerRight_naturality (f : a ⟶ b) (g : G.obj b ⟶ a') :
    F.map f ◁ Γ.app b ▷ g ≫ (α_ _ _ _).inv ≫ (θ.naturality f).hom ▷ g =
      (α_ _ _ _).inv ≫ (η.naturality f).hom ▷ g ≫ Γ.app a ▷ G.map f ▷ g :=
  OplaxTrans.Modification.whiskerRight_naturality Γ.toOplax _ _

end

variable (η) in
/-- The identity modification. -/
@[simps]
def id : Modification η η where app a := 𝟙 (η.app a)

instance : Inhabited (Modification η η) :=
  ⟨Modification.id η⟩

/-- Vertical composition of modifications. -/
@[simps]
def vcomp {ι : F ⟶ G} (Γ : Modification η θ) (Δ : Modification θ ι) : Modification η ι where
  app a := Γ.app a ≫ Δ.app a

end Modification

<<<<<<< HEAD
/-- Category structure on the oplax natural transformations between OplaxFunctors. -/
@[simps!]
scoped instance homCategory (F G : OplaxFunctor B C) : Category (F ⟶ G) where
  Hom := Modification
  id := Modification.id
  comp := Modification.vcomp

@[ext]
lemma homCategory.ext {Γ Δ : η ⟶ θ} (w : ∀ b, Γ.app b = Δ.app b) : Γ = Δ :=
  Modification.ext (funext w)
=======
variable (η θ) in
/-- Type-alias for modifications between strong transformations of oplax functors. This is the type
used for the 2-homomorphisms in the bicategory of oplax functors equipped with strong
transformations. -/
@[ext]
structure Hom where
  of ::
  /-- The underlying modification of strong transformations. -/
  as : Modification η θ

/-- Category structure on the strong natural transformations between oplax functors.

Note that this a scoped instance in the `Oplax.StrongTrans` namespace. -/
@[simps!]
scoped instance homCategory : Category (F ⟶ G) where
  Hom := Hom
  id Γ := ⟨Modification.id Γ⟩
  comp Γ Δ := ⟨Modification.vcomp Γ.as Δ.as⟩

instance : Inhabited (η ⟶ η) :=
  ⟨𝟙 η⟩

@[ext]
lemma homCategory.ext {m n : η ⟶ θ} (w : ∀ b, m.as.app b = n.as.app b) : m = n :=
  Hom.ext <| Modification.ext <| funext w
>>>>>>> 1aa6c6d0

/-- Construct a modification isomorphism between strong natural transformations (of oplax functors)
by giving object level isomorphisms, and checking naturality only in the forward direction.
-/
@[simps]
def isoMk (app : ∀ a, η.app a ≅ θ.app a)
<<<<<<< HEAD
    (naturality :
      ∀ {a b} (f : a ⟶ b),
        F.map f ◁ (app b).hom ≫ θ.naturality f =
          η.naturality f ≫ (app a).hom ▷ G.map f := by aesop_cat) :
    η ≅ θ where
  hom := { app := fun a => (app a).hom }
  inv :=
    { app := fun a => (app a).inv
      naturality := fun {a b} f => by
        simpa using _ ◁ (app b).inv ≫= (naturality f).symm =≫ (app a).inv ▷ _ }

end OplaxTrans

namespace StrongTrans

variable (η θ : F ⟶ G)

/-- A modification `Γ` between strong natural transformations `η` and `θ` (between oplax functors)
consists of a family of 2-morphisms `Γ.app a : η.app a ⟶ θ.app a`, which satisfies the equation
`(F.map f ◁ app b) ≫ (θ.naturality f).hom = (η.naturality f).hom ≫ (app a ▷ G.map f)`
for each 1-morphism `f : a ⟶ b`.
-/
@[ext]
structure Modification where
  /-- The underlying family of 2-morphisms. -/
  app (a : B) : η.app a ⟶ θ.app a
  /-- The naturality condition. -/
  naturality {a b : B} (f : a ⟶ b) :
    F.map f ◁ app b ≫ (θ.naturality f).hom =
      (η.naturality f).hom ≫ app a ▷ G.map f := by aesop_cat

attribute [reassoc (attr := simp)] Modification.naturality

variable {η θ}

namespace Modification

variable (Γ : Modification η θ)

/-- The modification between the underlying strong transformations of oplax functors -/
@[simps]
def toOplax : OplaxTrans.Modification η.toOplax θ.toOplax where
  app a := Γ.app a

instance hasCoeToOplax :
    Coe (Modification η θ) (OplaxTrans.Modification η.toOplax θ.toOplax) :=
  ⟨toOplax⟩

/-- The modification between strong transformations of oplax functors associated to a modification
between the underlying oplax transformations. -/
@[simps]
def mkOfOplax (Γ : OplaxTrans.Modification η.toOplax θ.toOplax) : Modification η θ where
  app a := Γ.app a
  naturality f := by simpa using Γ.naturality f

/-- Modifications between strong transformations of oplax functors are equivalent to modifications
between the underlying oplax transformations. -/
@[simps]
def equivOplax : (OplaxTrans.Modification η.toOplax θ.toOplax) ≃ Modification η θ where
  toFun := mkOfOplax
  invFun := toOplax
  left_inv _ := rfl
  right_inv _ := rfl

section

variable (Γ : Modification η θ) {a b c : B} {a' : C}

@[reassoc (attr := simp)]
theorem whiskerLeft_naturality (f : a' ⟶ F.obj b) (g : b ⟶ c) :
    f ◁ F.map g ◁ Γ.app c ≫ f ◁ (θ.naturality g).hom =
      f ◁ (η.naturality g).hom ≫ f ◁ Γ.app b ▷ G.map g :=
  OplaxTrans.Modification.whiskerLeft_naturality Γ.toOplax _ _

@[reassoc (attr := simp)]
theorem whiskerRight_naturality (f : a ⟶ b) (g : G.obj b ⟶ a') :
    F.map f ◁ Γ.app b ▷ g ≫ (α_ _ _ _).inv ≫ (θ.naturality f).hom ▷ g =
      (α_ _ _ _).inv ≫ (η.naturality f).hom ▷ g ≫ Γ.app a ▷ G.map f ▷ g :=
  OplaxTrans.Modification.whiskerRight_naturality Γ.toOplax _ _

end

variable (η) in
/-- The identity modification. -/
@[simps]
def id : Modification η η where app a := 𝟙 (η.app a)

instance : Inhabited (Modification η η) :=
  ⟨Modification.id η⟩

/-- Vertical composition of modifications. -/
@[simps]
def vcomp {ι : F ⟶ G} (Γ : Modification η θ) (Δ : Modification θ ι) : Modification η ι where
  app a := Γ.app a ≫ Δ.app a

end Modification

/-- Category structure on the strong natural transformations between oplax functors. -/
@[simps!]
scoped instance homCategory : Category (F ⟶ G) where
  Hom := Modification
  id := Modification.id
  comp := Modification.vcomp

instance : Inhabited (Modification η η) :=
  ⟨𝟙 η⟩

@[ext]
lemma homCategory.ext {Γ Δ : η ⟶ θ} (w : ∀ b, Γ.app b = Δ.app b) : Γ = Δ :=
  Modification.ext (funext w)

/-- Construct a modification isomorphism between strong natural transformations (of oplax functors)
by giving object level isomorphisms, and checking naturality only in the forward direction.
-/
@[simps]
def isoMk (app : ∀ a, η.app a ≅ θ.app a)
    (naturality :
      ∀ {a b} (f : a ⟶ b),
        F.map f ◁ (app b).hom ≫ (θ.naturality f).hom =
          (η.naturality f).hom ≫ (app a).hom ▷ G.map f := by aesop_cat) : η ≅ θ where
  hom := { app a := (app a).hom }
  inv :=
    { app a := (app a).inv
      naturality {a b} f := by
        simpa using _ ◁ (app b).inv ≫= (naturality f).symm =≫ (app a).inv ▷ _ }
=======
    (naturality : ∀ {a b} (f : a ⟶ b),
      F.map f ◁ (app b).hom ≫ (θ.naturality f).hom =
        (η.naturality f).hom ≫ (app a).hom ▷ G.map f := by cat_disch) :
    η ≅ θ where
  hom := ⟨{ app a := (app a).hom }⟩
  inv := ⟨{
      app a := (app a).inv
      naturality {a b} f := by
        simpa using _ ◁ (app b).inv ≫= (naturality f).symm =≫ (app a).inv ▷ _ }⟩
>>>>>>> 1aa6c6d0

end StrongTrans

end CategoryTheory.Oplax<|MERGE_RESOLUTION|>--- conflicted
+++ resolved
@@ -25,34 +25,14 @@
 * `OplaxTrans.Modification η θ`: modifications between oplax transformations `η` and `θ` between
   `F` and `G`.
 * `OplaxTrans.homCategory F G`: the category structure on the oplax transformations
-<<<<<<< HEAD
-  between `F` and `G`, where composition is given by vertical composition.
-=======
   between `F` and `G`, where composition is given by vertical composition. Note that this a scoped
   instance in the `Oplax.OplaxTrans` namespace, so you need to run `open scoped Oplax.OplaxTrans`
   to access it.
->>>>>>> 1aa6c6d0
 
 * `StrongTrans.Modification η θ`: modifications between strong transformations `η` and `θ` between
   `F` and `G`.
 * `StrongTrans.homCategory F G`: the category structure on the strong transformations
   between `F` and `G`, where composition is given by vertical composition. Note that this a scoped
-<<<<<<< HEAD
-  instance in the `Oplax.OplaxTrans` namespace, so you need to run `open scoped Oplax.OplaxTrans`
-  to access it.
-
-## Note
-
-The category structure in
-
-
-## TODO
-* Once lax transformations between oplax functors are defined, we should also define
-  modifications between lax transformations.
-
--/
-
-=======
   instance in the `Oplax.StrongTrans` namespace, so you need to run `open scoped Oplax.StrongTrans`
   to access it.
 
@@ -60,7 +40,6 @@
 
 @[expose] public section
 
->>>>>>> 1aa6c6d0
 namespace CategoryTheory.Oplax
 
 open Category Bicategory
@@ -68,11 +47,7 @@
 universe w₁ w₂ v₁ v₂ u₁ u₂
 
 variable {B : Type u₁} [Bicategory.{w₁, v₁} B] {C : Type u₂} [Bicategory.{w₂, v₂} C]
-<<<<<<< HEAD
-  {F G : OplaxFunctor B C}
-=======
   {F G : B ⥤ᵒᵖᴸ C}
->>>>>>> 1aa6c6d0
 
 namespace OplaxTrans
 
@@ -99,8 +74,6 @@
 
 namespace Modification
 
-<<<<<<< HEAD
-=======
 section
 
 variable (Γ : Modification η θ) {a b c : B} {a' : C}
@@ -231,22 +204,15 @@
   left_inv _ := rfl
   right_inv _ := rfl
 
->>>>>>> 1aa6c6d0
 section
 
 variable (Γ : Modification η θ) {a b c : B} {a' : C}
 
 @[reassoc (attr := simp)]
 theorem whiskerLeft_naturality (f : a' ⟶ F.obj b) (g : b ⟶ c) :
-<<<<<<< HEAD
-    f ◁ F.map g ◁ Γ.app c ≫ f ◁ θ.naturality g =
-      f ◁ η.naturality g ≫ f ◁ Γ.app b ▷ G.map g := by
-  simp_rw [← Bicategory.whiskerLeft_comp, naturality]
-=======
     f ◁ F.map g ◁ Γ.app c ≫ f ◁ (θ.naturality g).hom =
       f ◁ (η.naturality g).hom ≫ f ◁ Γ.app b ▷ G.map g :=
   OplaxTrans.Modification.whiskerLeft_naturality Γ.toOplax _ _
->>>>>>> 1aa6c6d0
 
 @[reassoc (attr := simp)]
 theorem whiskerRight_naturality (f : a ⟶ b) (g : G.obj b ⟶ a') :
@@ -271,18 +237,6 @@
 
 end Modification
 
-<<<<<<< HEAD
-/-- Category structure on the oplax natural transformations between OplaxFunctors. -/
-@[simps!]
-scoped instance homCategory (F G : OplaxFunctor B C) : Category (F ⟶ G) where
-  Hom := Modification
-  id := Modification.id
-  comp := Modification.vcomp
-
-@[ext]
-lemma homCategory.ext {Γ Δ : η ⟶ θ} (w : ∀ b, Γ.app b = Δ.app b) : Γ = Δ :=
-  Modification.ext (funext w)
-=======
 variable (η θ) in
 /-- Type-alias for modifications between strong transformations of oplax functors. This is the type
 used for the 2-homomorphisms in the bicategory of oplax functors equipped with strong
@@ -308,140 +262,12 @@
 @[ext]
 lemma homCategory.ext {m n : η ⟶ θ} (w : ∀ b, m.as.app b = n.as.app b) : m = n :=
   Hom.ext <| Modification.ext <| funext w
->>>>>>> 1aa6c6d0
 
 /-- Construct a modification isomorphism between strong natural transformations (of oplax functors)
 by giving object level isomorphisms, and checking naturality only in the forward direction.
 -/
 @[simps]
 def isoMk (app : ∀ a, η.app a ≅ θ.app a)
-<<<<<<< HEAD
-    (naturality :
-      ∀ {a b} (f : a ⟶ b),
-        F.map f ◁ (app b).hom ≫ θ.naturality f =
-          η.naturality f ≫ (app a).hom ▷ G.map f := by aesop_cat) :
-    η ≅ θ where
-  hom := { app := fun a => (app a).hom }
-  inv :=
-    { app := fun a => (app a).inv
-      naturality := fun {a b} f => by
-        simpa using _ ◁ (app b).inv ≫= (naturality f).symm =≫ (app a).inv ▷ _ }
-
-end OplaxTrans
-
-namespace StrongTrans
-
-variable (η θ : F ⟶ G)
-
-/-- A modification `Γ` between strong natural transformations `η` and `θ` (between oplax functors)
-consists of a family of 2-morphisms `Γ.app a : η.app a ⟶ θ.app a`, which satisfies the equation
-`(F.map f ◁ app b) ≫ (θ.naturality f).hom = (η.naturality f).hom ≫ (app a ▷ G.map f)`
-for each 1-morphism `f : a ⟶ b`.
--/
-@[ext]
-structure Modification where
-  /-- The underlying family of 2-morphisms. -/
-  app (a : B) : η.app a ⟶ θ.app a
-  /-- The naturality condition. -/
-  naturality {a b : B} (f : a ⟶ b) :
-    F.map f ◁ app b ≫ (θ.naturality f).hom =
-      (η.naturality f).hom ≫ app a ▷ G.map f := by aesop_cat
-
-attribute [reassoc (attr := simp)] Modification.naturality
-
-variable {η θ}
-
-namespace Modification
-
-variable (Γ : Modification η θ)
-
-/-- The modification between the underlying strong transformations of oplax functors -/
-@[simps]
-def toOplax : OplaxTrans.Modification η.toOplax θ.toOplax where
-  app a := Γ.app a
-
-instance hasCoeToOplax :
-    Coe (Modification η θ) (OplaxTrans.Modification η.toOplax θ.toOplax) :=
-  ⟨toOplax⟩
-
-/-- The modification between strong transformations of oplax functors associated to a modification
-between the underlying oplax transformations. -/
-@[simps]
-def mkOfOplax (Γ : OplaxTrans.Modification η.toOplax θ.toOplax) : Modification η θ where
-  app a := Γ.app a
-  naturality f := by simpa using Γ.naturality f
-
-/-- Modifications between strong transformations of oplax functors are equivalent to modifications
-between the underlying oplax transformations. -/
-@[simps]
-def equivOplax : (OplaxTrans.Modification η.toOplax θ.toOplax) ≃ Modification η θ where
-  toFun := mkOfOplax
-  invFun := toOplax
-  left_inv _ := rfl
-  right_inv _ := rfl
-
-section
-
-variable (Γ : Modification η θ) {a b c : B} {a' : C}
-
-@[reassoc (attr := simp)]
-theorem whiskerLeft_naturality (f : a' ⟶ F.obj b) (g : b ⟶ c) :
-    f ◁ F.map g ◁ Γ.app c ≫ f ◁ (θ.naturality g).hom =
-      f ◁ (η.naturality g).hom ≫ f ◁ Γ.app b ▷ G.map g :=
-  OplaxTrans.Modification.whiskerLeft_naturality Γ.toOplax _ _
-
-@[reassoc (attr := simp)]
-theorem whiskerRight_naturality (f : a ⟶ b) (g : G.obj b ⟶ a') :
-    F.map f ◁ Γ.app b ▷ g ≫ (α_ _ _ _).inv ≫ (θ.naturality f).hom ▷ g =
-      (α_ _ _ _).inv ≫ (η.naturality f).hom ▷ g ≫ Γ.app a ▷ G.map f ▷ g :=
-  OplaxTrans.Modification.whiskerRight_naturality Γ.toOplax _ _
-
-end
-
-variable (η) in
-/-- The identity modification. -/
-@[simps]
-def id : Modification η η where app a := 𝟙 (η.app a)
-
-instance : Inhabited (Modification η η) :=
-  ⟨Modification.id η⟩
-
-/-- Vertical composition of modifications. -/
-@[simps]
-def vcomp {ι : F ⟶ G} (Γ : Modification η θ) (Δ : Modification θ ι) : Modification η ι where
-  app a := Γ.app a ≫ Δ.app a
-
-end Modification
-
-/-- Category structure on the strong natural transformations between oplax functors. -/
-@[simps!]
-scoped instance homCategory : Category (F ⟶ G) where
-  Hom := Modification
-  id := Modification.id
-  comp := Modification.vcomp
-
-instance : Inhabited (Modification η η) :=
-  ⟨𝟙 η⟩
-
-@[ext]
-lemma homCategory.ext {Γ Δ : η ⟶ θ} (w : ∀ b, Γ.app b = Δ.app b) : Γ = Δ :=
-  Modification.ext (funext w)
-
-/-- Construct a modification isomorphism between strong natural transformations (of oplax functors)
-by giving object level isomorphisms, and checking naturality only in the forward direction.
--/
-@[simps]
-def isoMk (app : ∀ a, η.app a ≅ θ.app a)
-    (naturality :
-      ∀ {a b} (f : a ⟶ b),
-        F.map f ◁ (app b).hom ≫ (θ.naturality f).hom =
-          (η.naturality f).hom ≫ (app a).hom ▷ G.map f := by aesop_cat) : η ≅ θ where
-  hom := { app a := (app a).hom }
-  inv :=
-    { app a := (app a).inv
-      naturality {a b} f := by
-        simpa using _ ◁ (app b).inv ≫= (naturality f).symm =≫ (app a).inv ▷ _ }
-=======
     (naturality : ∀ {a b} (f : a ⟶ b),
       F.map f ◁ (app b).hom ≫ (θ.naturality f).hom =
         (η.naturality f).hom ≫ (app a).hom ▷ G.map f := by cat_disch) :
@@ -451,7 +277,6 @@
       app a := (app a).inv
       naturality {a b} f := by
         simpa using _ ◁ (app b).inv ≫= (naturality f).symm =≫ (app a).inv ▷ _ }⟩
->>>>>>> 1aa6c6d0
 
 end StrongTrans
 
