--- conflicted
+++ resolved
@@ -13,11 +13,7 @@
 
 A modification `Γ` between oplax transformations `η` and `θ` (of oplax functors) consists of a
 family of 2-morphisms `Γ.app a : η.app a ⟶ θ.app a`, which for all 1-morphisms `f : a ⟶ b`
-<<<<<<< HEAD
-satisfies the equation `(F.map f ◁ app b) ≫ θ.naturality f = η.naturality f ≫ app a ▷ G.map f`.
-=======
 satisfies the equation `(F.map f ◁ app b) ≫ θ.naturality f = η.naturality f ≫ (app a ▷ G.map f)`.
->>>>>>> 0a34c595
 
 Modifications between strong transformations are defined similarly.
 
@@ -30,12 +26,6 @@
 * `OplaxTrans.homCategory F G`: the category structure on the oplax transformations
   between `F` and `G`, where composition is given by vertical composition.
 
-<<<<<<< HEAD
-* `StrongTrans.Modification η θ`: modifications between oplax transformations `η` and `θ` between
-  `F` and `G`.
-* `StrongTrans.homCategory F G`: the category structure on the strong transformations
-  between `F` and `G`, where composition is given by vertical composition.
-=======
 * `StrongTrans.Modification η θ`: modifications between strong transformations `η` and `θ` between
   `F` and `G`.
 * `StrongTrans.homCategory F G`: the category structure on the strong transformations
@@ -47,7 +37,6 @@
 
 The category structure in
 
->>>>>>> 0a34c595
 
 ## TODO
 * Once lax transformations between oplax functors are defined, we should also define
@@ -63,15 +52,9 @@
 
 variable {B : Type u₁} [Bicategory.{w₁, v₁} B] {C : Type u₂} [Bicategory.{w₂, v₂} C]
   {F G : OplaxFunctor B C}
-<<<<<<< HEAD
 
 namespace OplaxTrans
 
-=======
-
-namespace OplaxTrans
-
->>>>>>> 0a34c595
 variable (η θ : F ⟶ G)
 
 /-- A modification `Γ` between oplax natural transformations `η` and `θ` consists of a family of
@@ -113,12 +96,6 @@
 
 end
 
-<<<<<<< HEAD
-end Modification
-
-/-- Category structure on the oplax natural transformations between OplaxFunctors. -/
-@[simps]
-=======
 variable (η) in
 /-- The identity modification. -/
 @[simps]
@@ -136,14 +113,10 @@
 
 /-- Category structure on the oplax natural transformations between OplaxFunctors. -/
 @[simps!]
->>>>>>> 0a34c595
 scoped instance homCategory (F G : OplaxFunctor B C) : Category (F ⟶ G) where
   Hom := Modification
-  id η := { app := fun a ↦ 𝟙 (η.app a) }
-  comp Γ Δ := { app := fun a => Γ.app a ≫ Δ.app a }
-
-instance : Inhabited (Modification η η) :=
-  ⟨𝟙 η⟩
+  id := Modification.id
+  comp := Modification.vcomp
 
 @[ext]
 lemma homCategory.ext {Γ Δ : η ⟶ θ} (w : ∀ b, Γ.app b = Δ.app b) : Γ = Δ :=
@@ -153,129 +126,18 @@
 by giving object level isomorphisms, and checking naturality only in the forward direction.
 -/
 @[simps]
-<<<<<<< HEAD
-def ModificationIso.ofComponents (app : ∀ a, η.app a ≅ θ.app a)
-    (naturality : ∀ {a b} (f : a ⟶ b),
-      F.map f ◁ (app b).hom ≫ θ.naturality f =
-        η.naturality f ≫ (app a).hom ▷ G.map f := by aesop_cat) : η ≅ θ where
-  hom := { app := fun a => (app a).hom }
-  inv :=
-    { app := fun a => (app a).inv
-      naturality := fun {a b} f => by
-        simpa using _ ◁ (app b).inv ≫= (naturality f).symm =≫ (app a).inv ▷ _ }
-
-end OplaxTrans
-
-namespace StrongTrans
-
-variable (η θ : F ⟶ G)
-
-/-- A modification `Γ` between strong natural transformations `η` and `θ` (between oplax functors)
-consists of a family of 2-morphisms `Γ.app a : η.app a ⟶ θ.app a`, which satisfies the equation
-`(F.map f ◁ app b) ≫ (θ.naturality f).hom = (η.naturality f).hom ≫ (app a ▷ G.map f)`
-for each 1-morphism `f : a ⟶ b`.
--/
-@[ext]
-structure Modification where
-  /-- The underlying family of 2-morphisms. -/
-  app (a : B) : η.app a ⟶ θ.app a
-  /-- The naturality condition. -/
-  naturality {a b : B} (f : a ⟶ b) :
-    F.map f ◁ app b ≫ (θ.naturality f).hom =
-      (η.naturality f).hom ≫ app a ▷ G.map f := by aesop_cat
-
-attribute [reassoc (attr := simp)] Modification.naturality
-
-variable {η θ}
-
-namespace Modification
-
-variable (Γ : Modification η θ)
-
-/-- The modification between the underlying strong transformations of oplax functors -/
-@[simps]
-def toOplax : OplaxTrans.Modification η.toOplax θ.toOplax where
-  app a := Γ.app a
-
-instance hasCoeToOplax :
-    Coe (Modification η θ) (OplaxTrans.Modification η.toOplax θ.toOplax) :=
-  ⟨toOplax⟩
-
-/-- The modification between strong transformations of oplax functors associated to a modification
-between the underlying oplax transformations. -/
-@[simps]
-def mkOfOplax (Γ : OplaxTrans.Modification η.toOplax θ.toOplax) : Modification η θ where
-  app a := Γ.app a
-  naturality f := by simpa using Γ.naturality f
-
-/-- Modifications between strong transformations of oplax functors are equivalent to modifications
-between the underlying oplax transformations. -/
-@[simps]
-def equivOplax : (OplaxTrans.Modification η.toOplax θ.toOplax) ≃ Modification η θ where
-  toFun := mkOfOplax
-  invFun := toOplax
-  left_inv _ := rfl
-  right_inv _ := rfl
-
-section
-
-variable (Γ : Modification η θ) {a b c : B} {a' : C}
-
-@[reassoc (attr := simp)]
-theorem whiskerLeft_naturality (f : a' ⟶ F.obj b) (g : b ⟶ c) :
-    f ◁ F.map g ◁ Γ.app c ≫ f ◁ (θ.naturality g).hom =
-      f ◁ (η.naturality g).hom ≫ f ◁ Γ.app b ▷ G.map g :=
-  OplaxTrans.Modification.whiskerLeft_naturality Γ.toOplax _ _
-
-@[reassoc (attr := simp)]
-theorem whiskerRight_naturality (f : a ⟶ b) (g : G.obj b ⟶ a') :
-    F.map f ◁ Γ.app b ▷ g ≫ (α_ _ _ _).inv ≫ (θ.naturality f).hom ▷ g =
-      (α_ _ _ _).inv ≫ (η.naturality f).hom ▷ g ≫ Γ.app a ▷ G.map f ▷ g :=
-  OplaxTrans.Modification.whiskerRight_naturality Γ.toOplax _ _
-
-end
-
-end Modification
-
-/-- Category structure on the strong natural transformations between oplax functors. -/
-@[simps]
-scoped instance homCategory : Category (F ⟶ G) where
-  Hom := Modification
-  id η := { app := fun a ↦ 𝟙 (η.app a) }
-  comp Γ Δ := { app := fun a => Γ.app a ≫ Δ.app a }
-
-instance : Inhabited (Modification η η) :=
-  ⟨𝟙 η⟩
-
-@[ext]
-lemma homCategory.ext {Γ Δ : η ⟶ θ} (w : ∀ b, Γ.app b = Δ.app b) : Γ = Δ :=
-  Modification.ext (funext w)
-
-/-- Construct a modification isomorphism between strong natural transformations (of oplax functors)
-by giving object level isomorphisms, and checking naturality only in the forward direction.
--/
-@[simps]
-def ModificationIso.ofComponents (app : ∀ a, η.app a ≅ θ.app a)
-    (naturality :
-      ∀ {a b} (f : a ⟶ b),
-        F.map f ◁ (app b).hom ≫ (θ.naturality f).hom =
-          (η.naturality f).hom ≫ (app a).hom ▷ G.map f := by aesop_cat) : η ≅ θ where
-=======
 def isoMk (app : ∀ a, η.app a ≅ θ.app a)
     (naturality :
       ∀ {a b} (f : a ⟶ b),
         F.map f ◁ (app b).hom ≫ θ.naturality f =
           η.naturality f ≫ (app a).hom ▷ G.map f := by aesop_cat) :
     η ≅ θ where
->>>>>>> 0a34c595
   hom := { app := fun a => (app a).hom }
   inv :=
     { app := fun a => (app a).inv
       naturality := fun {a b} f => by
         simpa using _ ◁ (app b).inv ≫= (naturality f).symm =≫ (app a).inv ▷ _ }
 
-<<<<<<< HEAD
-=======
 end OplaxTrans
 
 namespace StrongTrans
@@ -391,7 +253,6 @@
       naturality {a b} f := by
         simpa using _ ◁ (app b).inv ≫= (naturality f).symm =≫ (app a).inv ▷ _ }
 
->>>>>>> 0a34c595
 end StrongTrans
 
 end CategoryTheory.Oplax