--- conflicted
+++ resolved
@@ -51,17 +51,11 @@
 universe w₁ w₂ v₁ v₂ u₁ u₂
 
 variable {B : Type u₁} [Bicategory.{w₁, v₁} B] {C : Type u₂} [Bicategory.{w₂, v₂} C]
-<<<<<<< HEAD
-  {F G : OplaxFunctor B C}
+  {F G : B ⥤ᵒᵖᴸ C}
 
 namespace OplaxTrans
 
 variable (η θ : F ⟶ G)
-=======
-  {F G : B ⥤ᵒᵖᴸ C} (η θ : F ⟶ G)
-
-variable {F G : B ⥤ᵒᵖᴸ C}
->>>>>>> 67d9c26c
 
 /-- A modification `Γ` between oplax natural transformations `η` and `θ` consists of a family of
 2-morphisms `Γ.app a : η.app a ⟶ θ.app a`, which satisfies the equation
@@ -118,28 +112,16 @@
 end Modification
 
 /-- Category structure on the oplax natural transformations between OplaxFunctors. -/
-<<<<<<< HEAD
 @[simps!]
-scoped instance homCategory (F G : OplaxFunctor B C) : Category (F ⟶ G) where
-=======
-@[simps]
-scoped instance category (F G : B ⥤ᵒᵖᴸ C) : Category (F ⟶ G) where
->>>>>>> 67d9c26c
+scoped instance homCategory (F G : B ⥤ᵒᵖᴸ C) : Category (F ⟶ G) where
   Hom := Modification
   id := Modification.id
   comp := Modification.vcomp
 
 @[ext]
-<<<<<<< HEAD
-lemma homCategory.ext {F G : OplaxFunctor B C} {α β : F ⟶ G} {m n : α ⟶ β}
+lemma homCategory.ext {F G : B ⥤ᵒᵖᴸ C} {α β : F ⟶ G} {m n : α ⟶ β}
     (w : ∀ b, m.app b = n.app b) : m = n :=
   Modification.ext (funext w)
-=======
-lemma ext {F G : B ⥤ᵒᵖᴸ C} {α β : F ⟶ G} {m n : α ⟶ β} (w : ∀ b, m.app b = n.app b) :
-    m = n := by
-  apply Modification.ext
-  ext
-  apply w
 
 /-- Version of `Modification.id_app` using category notation -/
 @[simp]
@@ -151,7 +133,6 @@
 lemma Modification.comp_app' {X : B} {F G : B ⥤ᵒᵖᴸ C} {α β γ : F ⟶ G}
     (m : α ⟶ β) (n : β ⟶ γ) : (m ≫ n).app X = m.app X ≫ n.app X :=
   rfl
->>>>>>> 67d9c26c
 
 /-- Construct a modification isomorphism between oplax natural transformations
 by giving object level isomorphisms, and checking naturality only in the forward direction.
