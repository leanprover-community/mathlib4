--- conflicted
+++ resolved
@@ -36,13 +36,9 @@
 
 -/
 
-<<<<<<< HEAD
+@[expose] public section
+
 namespace CategoryTheory.Oplax
-=======
-@[expose] public section
-
-namespace CategoryTheory.Oplax.OplaxTrans
->>>>>>> b7543c7c
 
 open Category Bicategory
 
@@ -267,7 +263,6 @@
 
 @[deprecated (since := "2025-11-11")] alias ModificationIso.ofComponents := isoMk
 
-
 end StrongTrans
 
 end CategoryTheory.Oplax