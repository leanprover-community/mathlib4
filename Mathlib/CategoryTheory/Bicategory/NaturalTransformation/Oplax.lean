/-
Copyright (c) 2022 Yuma Mizuno. All rights reserved.
Released under Apache 2.0 license as described in the file LICENSE.
Authors: Yuma Mizuno, Calle Sönne
-/
module

public import Mathlib.CategoryTheory.Bicategory.Functor.Oplax
public import Mathlib.Tactic.CategoryTheory.Bicategory.Basic

/-!
# Transformations between oplax functors

Just as there are natural transformations between functors, there are transformations
between oplax functors. The equality in the naturality condition of a natural transformation gets
replaced by a specified 2-morphism. Now, there are three possible types of transformations (between
oplax functors):
* Oplax natural transformations;
* Lax natural transformations;
* Strong natural transformations.
These differ in the direction (and invertibility) of the 2-morphisms involved in the naturality
condition.

## Main definitions

* `Oplax.LaxTrans F G`: oplax transformations between oplax functors `F` and `G`. The naturality
  condition is given by a 2-morphism `app a ≫ G.map f ⟶ F.map f ≫ app b` for each 1-morphism
  `f : a ⟶ b`.
* `Oplax.OplaxTrans F G`: oplax transformations between oplax functors `F` and `G`. The naturality
  condition is given by a 2-morphism `F.map f ≫ app b ⟶ app a ≫ G.map f` for each 1-morphism
  `f : a ⟶ b`.
* `Oplax.StrongTrans F G`: Strong transformations between oplax functors `F` and `G`. The naturality
  condition is given by a 2-isomorphism `F.map f ≫ app b ≅ app a ≫ G.map f` for each 1-morphism
  `f : a ⟶ b`.

Using these, we define three `CategoryStruct` (scoped) instances on `B ⥤ᵒᵖᴸ C`, in the
`Oplax.LaxTrans`, `Oplax.OplaxTrans`, and `Oplax.StrongTrans` namespaces. The arrows in these
CategoryStruct's are given by lax transformations, oplax transformations, and strong
transformations respectively.

We also provide API for going between oplax transformations and strong transformations:
* `Oplax.StrongCore F G`: a structure on an oplax transformation between oplax functors that
  promotes it to a strong transformation.
* `Oplax.mkOfOplax η η'`: given an oplax transformation `η` such that each component
  2-morphism is an isomorphism, `mkOfOplax` gives the corresponding strong transformation.

## References
* [Niles Johnson, Donald Yau, *2-Dimensional Categories*](https://arxiv.org/abs/2002.06055)

-/

@[expose] public section

namespace CategoryTheory.Oplax

open Category Bicategory

universe w₁ w₂ v₁ v₂ u₁ u₂

variable {B : Type u₁} [Bicategory.{w₁, v₁} B] {C : Type u₂} [Bicategory.{w₂, v₂} C]

/-- If `η` is a lax transformation between `F` and `G`, we have a 1-morphism
`η.app a : F.obj a ⟶ G.obj a` for each object `a : B`. We also have a 2-morphism
`η.naturality f : app a ≫ G.map f ⟶ F.map f ≫ app b` for each 1-morphism `f : a ⟶ b`.
These 2-morphisms satisfy the naturality condition, and preserve the identities and
the compositions modulo some adjustments of domains and codomains of 2-morphisms.
-/
structure LaxTrans (F G : OplaxFunctor B C) where
  /-- The component 1-morphisms of an oplax transformation. -/
  app (a : B) : F.obj a ⟶ G.obj a
  /-- The 2-morphisms underlying the oplax naturality constraint. -/
  naturality {a b : B} (f : a ⟶ b) : app a ≫ G.map f ⟶ F.map f ≫ app b
  naturality_naturality {a b : B} {f g : a ⟶ b} (η : f ⟶ g) :
      naturality f ≫ F.map₂ η ▷ app b = app a ◁ G.map₂ η ≫ naturality g := by
    cat_disch
  naturality_id (a : B):
      naturality (𝟙 a) ≫ F.mapId a ▷ app a =
        app a ◁ G.mapId a ≫ (ρ_ (app a)).hom ≫ (λ_ (app a)).inv := by
    cat_disch
  naturality_comp {a b c : B} (f : a ⟶ b) (g : b ⟶ c) :
      naturality (f ≫ g) ≫ F.mapComp f g ▷ app c =
        app a ◁ G.mapComp f g ≫ (α_ _ _ _).inv ≫
          naturality f ▷ G.map g ≫ (α_ _ _ _).hom ≫
            F.map f ◁ naturality g ≫ (α_ _ _ _).inv := by
    cat_disch

namespace LaxTrans

attribute [reassoc (attr := simp)] naturality_naturality naturality_id naturality_comp

variable {F G H : OplaxFunctor B C}
variable (η : LaxTrans F G) (θ : LaxTrans G H)

variable (F) in
/-- The identity lax transformation. -/
def id : LaxTrans F F where
  app a := 𝟙 (F.obj a)
  naturality {_ _} f := (λ_ (F.map f)).hom ≫ (ρ_ (F.map f)).inv

instance : Inhabited (LaxTrans F F ) :=
  ⟨id F⟩

/-- Auxiliary definition for `vComp`. -/
abbrev vCompApp (a : B) : F.obj a ⟶ H.obj a :=
  η.app a ≫ θ.app a

/-- Auxiliary definition for `vComp`. -/
abbrev vCompNaturality {a b : B} (f : a ⟶ b) :
    (η.app a ≫ θ.app a) ≫ H.map f ⟶ F.map f ≫ η.app b ≫ θ.app b :=
  (α_ _ _ _).hom ≫ η.app a ◁ θ.naturality f ≫ (α_ _ _ _).inv ≫
    η.naturality f ▷ θ.app b ≫ (α_ _ _ _).hom

theorem vComp_naturality_naturality {a b : B} {f g : a ⟶ b} (β : f ⟶ g) :
    η.vCompNaturality θ f ≫ F.map₂ β ▷ η.vCompApp θ b =
      η.vCompApp θ a ◁ H.map₂ β ≫ η.vCompNaturality θ g :=
  calc
    _ = 𝟙 _ ⊗≫ η.app a ◁ θ.naturality f ⊗≫
          (η.naturality f ≫ F.map₂ β ▷ η.app b) ▷ θ.app b ⊗≫ 𝟙 _ := by
      bicategory
    _ = 𝟙 _ ⊗≫ η.app a ◁ (θ.naturality f ≫ G.map₂ β ▷ θ.app b) ⊗≫
          η.naturality g ▷ θ.app b ⊗≫ 𝟙 _ := by
      rw [naturality_naturality]
      bicategory
    _ = _ := by
      rw [naturality_naturality]
      bicategory

theorem vComp_naturality_id (a : B) :
    η.vCompNaturality θ (𝟙 a) ≫ F.mapId a ▷ η.vCompApp θ a =
      η.vCompApp θ a ◁ H.mapId a ≫ (ρ_ (η.vCompApp θ a)).hom ≫ (λ_ (η.vCompApp θ a)).inv := by
  calc
    _ = 𝟙 _ ⊗≫ η.app a ◁ θ.naturality (𝟙 a) ⊗≫
          (η.naturality (𝟙 a) ≫ F.mapId a ▷ η.app a) ▷ θ.app a ⊗≫ 𝟙 _ := by
      bicategory
    _ = 𝟙 _ ⊗≫ η.app a ◁ (θ.naturality (𝟙 a) ≫ G.mapId a ▷ θ.app a) ⊗≫ 𝟙 _ := by
      rw [η.naturality_id]
      bicategory
    _ = _ := by
      rw [θ.naturality_id]
      bicategory

theorem vComp_naturality_comp {a b c : B} (f : a ⟶ b) (g : b ⟶ c) :
    η.vCompNaturality θ (f ≫ g) ≫ F.mapComp f g ▷ η.vCompApp θ c =
      η.vCompApp θ a ◁ H.mapComp f g ≫
        (α_ (η.vCompApp θ a) (H.map f) (H.map g)).inv ≫
          η.vCompNaturality θ f ▷ H.map g ≫
            (α_ (F.map f) (η.vCompApp θ b) (H.map g)).hom ≫
              F.map f ◁ η.vCompNaturality θ g ≫ (α_ (F.map f) (F.map g) (η.vCompApp θ c)).inv := by
  calc
    _ = 𝟙 _ ⊗≫ η.app a ◁ θ.naturality (f ≫ g) ⊗≫
          (η.naturality (f ≫ g) ≫ F.mapComp f g ▷ η.app c) ▷ θ.app c ⊗≫ 𝟙 _ := by
      bicategory
    _ = 𝟙 _ ⊗≫ η.app a ◁ (θ.naturality (f ≫ g) ≫ G.mapComp f g ▷ θ.app c) ⊗≫
          (η.naturality f ▷ G.map g ⊗≫ F.map f ◁ η.naturality g) ▷ θ.app c ⊗≫ 𝟙 _ := by
      rw [η.naturality_comp]
      bicategory
    _ = 𝟙 _ ⊗≫ η.app a ◁ (θ.app a ◁ H.mapComp f g ⊗≫ θ.naturality f ▷ H.map g) ⊗≫
          ((η.app a ≫ G.map f) ◁ θ.naturality g ≫ η.naturality f ▷ (G.map g ≫ θ.app c)) ⊗≫
            F.map f ◁ η.naturality g ▷ θ.app c ⊗≫ 𝟙 _ := by
      rw [θ.naturality_comp]
      bicategory
    _ = _ := by
      rw [whisker_exchange]
      bicategory

/-- Vertical composition of lax transformations. -/
def vComp (η : LaxTrans F G) (θ : LaxTrans G H) : LaxTrans F H where
  app a := vCompApp η θ a
  naturality := vCompNaturality η θ
  naturality_naturality := vComp_naturality_naturality η θ
  naturality_id := vComp_naturality_id η θ
  naturality_comp := vComp_naturality_comp η θ

/-- `CategoryStruct` on `OplaxFunctor B C` where the (1-)morphisms are given by lax
transformations. -/
@[simps! id_app id_naturality comp_app comp_naturality]
scoped instance : CategoryStruct (OplaxFunctor B C) where
  Hom := LaxTrans
  id := LaxTrans.id
  comp := LaxTrans.vComp

end LaxTrans

/-- If `η` is an oplax transformation between `F` and `G`, we have a 1-morphism
`η.app a : F.obj a ⟶ G.obj a` for each object `a : B`. We also have a 2-morphism
`η.naturality f : F.map f ≫ app b ⟶ app a ≫ G.map f` for each 1-morphism `f : a ⟶ b`.
These 2-morphisms satisfies the naturality condition, and preserve the identities and
the compositions modulo some adjustments of domains and codomains of 2-morphisms.
-/
structure OplaxTrans (F G : B ⥤ᵒᵖᴸ C) where
  /-- The component 1-morphisms of an oplax transformation. -/
  app (a : B) : F.obj a ⟶ G.obj a
  /-- The 2-morphisms underlying the oplax naturality constraint. -/
  naturality {a b : B} (f : a ⟶ b) : F.map f ≫ app b ⟶ app a ≫ G.map f
  naturality_naturality {a b : B} {f g : a ⟶ b} (η : f ⟶ g) :
      F.map₂ η ▷ app b ≫ naturality g = naturality f ≫ app a ◁ G.map₂ η := by
    cat_disch
  naturality_id (a : B) :
      naturality (𝟙 a) ≫ app a ◁ G.mapId a =
        F.mapId a ▷ app a ≫ (λ_ (app a)).hom ≫ (ρ_ (app a)).inv := by
    cat_disch
  naturality_comp {a b c : B} (f : a ⟶ b) (g : b ⟶ c) :
      naturality (f ≫ g) ≫ app a ◁ G.mapComp f g =
        F.mapComp f g ▷ app c ≫ (α_ _ _ _).hom ≫ F.map f ◁ naturality g ≫
          (α_ _ _ _).inv ≫ naturality f ▷ G.map g ≫ (α_ _ _ _).hom := by
    cat_disch

attribute [reassoc (attr := simp)] OplaxTrans.naturality_naturality OplaxTrans.naturality_id
  OplaxTrans.naturality_comp

@[deprecated (since := "2025-04-23")] alias _root_.CategoryTheory.OplaxNatTrans := OplaxTrans

namespace OplaxTrans

variable {F : B ⥤ᵒᵖᴸ C} {G H : B ⥤ᵒᵖᴸ C} (η : OplaxTrans F G) (θ : OplaxTrans G H)

section

variable {a b c : B} {a' : C}

@[reassoc (attr := simp)]
theorem whiskerLeft_naturality_naturality (f : a' ⟶ G.obj a) {g h : a ⟶ b} (β : g ⟶ h) :
    f ◁ G.map₂ β ▷ θ.app b ≫ f ◁ θ.naturality h =
      f ◁ θ.naturality g ≫ f ◁ θ.app a ◁ H.map₂ β := by
  simp_rw [← whiskerLeft_comp, naturality_naturality]

@[reassoc (attr := simp)]
theorem whiskerRight_naturality_naturality {f g : a ⟶ b} (β : f ⟶ g) (h : G.obj b ⟶ a') :
    F.map₂ β ▷ η.app b ▷ h ≫ η.naturality g ▷ h =
      η.naturality f ▷ h ≫ (α_ _ _ _).hom ≫ η.app a ◁ G.map₂ β ▷ h ≫ (α_ _ _ _).inv := by
  rw [← comp_whiskerRight, naturality_naturality, comp_whiskerRight, whisker_assoc]

@[reassoc (attr := simp)]
theorem whiskerLeft_naturality_comp (f : a' ⟶ G.obj a) (g : a ⟶ b) (h : b ⟶ c) :
    f ◁ θ.naturality (g ≫ h) ≫ f ◁ θ.app a ◁ H.mapComp g h =
      f ◁ G.mapComp g h ▷ θ.app c ≫
        f ◁ (α_ _ _ _).hom ≫
          f ◁ G.map g ◁ θ.naturality h ≫
            f ◁ (α_ _ _ _).inv ≫ f ◁ θ.naturality g ▷ H.map h ≫ f ◁ (α_ _ _ _).hom := by
  simp_rw [← whiskerLeft_comp, naturality_comp]

@[reassoc (attr := simp)]
theorem whiskerRight_naturality_comp (f : a ⟶ b) (g : b ⟶ c) (h : G.obj c ⟶ a') :
    η.naturality (f ≫ g) ▷ h ≫ (α_ _ _ _).hom ≫ η.app a ◁ G.mapComp f g ▷ h =
      F.mapComp f g ▷ η.app c ▷ h ≫
        (α_ _ _ _).hom ▷ h ≫
          (α_ _ _ _).hom ≫
            F.map f ◁ η.naturality g ▷ h ≫
              (α_ _ _ _).inv ≫
                (α_ _ _ _).inv ▷ h ≫
                  η.naturality f ▷ G.map g ▷ h ≫ (α_ _ _ _).hom ▷ h ≫ (α_ _ _ _).hom := by
  rw [← associator_naturality_middle, ← comp_whiskerRight_assoc, naturality_comp]; simp

@[reassoc (attr := simp)]
theorem whiskerLeft_naturality_id (f : a' ⟶ G.obj a) :
    f ◁ θ.naturality (𝟙 a) ≫ f ◁ θ.app a ◁ H.mapId a =
      f ◁ G.mapId a ▷ θ.app a ≫ f ◁ (λ_ (θ.app a)).hom ≫ f ◁ (ρ_ (θ.app a)).inv := by
  simp_rw [← whiskerLeft_comp, naturality_id]

@[reassoc (attr := simp)]
theorem whiskerRight_naturality_id (f : G.obj a ⟶ a') :
    η.naturality (𝟙 a) ▷ f ≫ (α_ _ _ _).hom ≫ η.app a ◁ G.mapId a ▷ f =
    F.mapId a ▷ η.app a ▷ f ≫ (λ_ (η.app a)).hom ▷ f ≫ (ρ_ (η.app a)).inv ▷ f ≫ (α_ _ _ _).hom := by
  rw [← associator_naturality_middle, ← comp_whiskerRight_assoc, naturality_id]; simp

end

variable (F) in
/-- The identity oplax transformation. -/
def id : OplaxTrans F F where
  app a := 𝟙 (F.obj a)
  naturality {_ _} f := (ρ_ (F.map f)).hom ≫ (λ_ (F.map f)).inv

instance : Inhabited (OplaxTrans F F) :=
  ⟨id F⟩

/-- Vertical composition of oplax transformations. -/
def vcomp : OplaxTrans F H where
  app a := η.app a ≫ θ.app a
  naturality {a b} f :=
    (α_ _ _ _).inv ≫
      η.naturality f ▷ θ.app b ≫ (α_ _ _ _).hom ≫ η.app a ◁ θ.naturality f ≫ (α_ _ _ _).inv
  naturality_comp {a b c} f g :=
    calc
      _ =
        (α_ _ _ _).inv ≫
          F.mapComp f g ▷ η.app c ▷ θ.app c ≫
            (α_ _ _ _).hom ▷ _ ≫ (α_ _ _ _).hom ≫
              F.map f ◁ η.naturality g ▷ θ.app c ≫
                _ ◁ (α_ _ _ _).hom ≫ (α_ _ _ _).inv ≫
                  (F.map f ≫ η.app b) ◁ θ.naturality g ≫
                    η.naturality f ▷ (θ.app b ≫ H.map g) ≫
                      (α_ _ _ _).hom ≫ _ ◁ (α_ _ _ _).inv ≫
                        η.app a ◁ θ.naturality f ▷ H.map g ≫
                          _ ◁ (α_ _ _ _).hom ≫ (α_ _ _ _).inv := by
        rw [whisker_exchange_assoc]; simp
      _ = _ := by simp

/-- `CategoryStruct` on `B ⥤ᵒᵖᴸ C` where the (1-)morphisms are given by oplax
transformations. -/
@[simps! id_app id_naturality comp_app comp_naturality]
<<<<<<< HEAD
scoped instance categoryStruct : CategoryStruct (OplaxFunctor B C) where
=======
scoped instance categoryStruct : CategoryStruct (B ⥤ᵒᵖᴸ C) where
>>>>>>> 1aa6c6d0
  Hom := OplaxTrans
  id := OplaxTrans.id
  comp := OplaxTrans.vcomp

end OplaxTrans

/-- A strong natural transformation between oplax functors `F` and `G` is a natural transformation
that is "natural up to 2-isomorphisms".

More precisely, it consists of the following:
* a 1-morphism `η.app a : F.obj a ⟶ G.obj a` for each object `a : B`.
* a 2-isomorphism `η.naturality f : F.map f ≫ app b ⟶ app a ≫ G.map f` for each 1-morphism
  `f : a ⟶ b`.
* These 2-isomorphisms satisfy the naturality condition, and preserve the identities and the
  compositions modulo some adjustments of domains and codomains of 2-morphisms.
-/
structure StrongTrans (F G : B ⥤ᵒᵖᴸ C) where
  app (a : B) : F.obj a ⟶ G.obj a
  naturality {a b : B} (f : a ⟶ b) : F.map f ≫ app b ≅ app a ≫ G.map f
  naturality_naturality {a b : B} {f g : a ⟶ b} (η : f ⟶ g) :
      F.map₂ η ▷ app b ≫ (naturality g).hom = (naturality f).hom ≫ app a ◁ G.map₂ η := by
    cat_disch
  naturality_id (a : B) :
      (naturality (𝟙 a)).hom ≫ app a ◁ G.mapId a =
        F.mapId a ▷ app a ≫ (λ_ (app a)).hom ≫ (ρ_ (app a)).inv := by
    cat_disch
  naturality_comp {a b c : B} (f : a ⟶ b) (g : b ⟶ c) :
      (naturality (f ≫ g)).hom ≫ app a ◁ G.mapComp f g =
        F.mapComp f g ▷ app c ≫ (α_ _ _ _).hom ≫ F.map f ◁ (naturality g).hom ≫
        (α_ _ _ _).inv ≫ (naturality f).hom ▷ G.map g ≫ (α_ _ _ _).hom := by
    cat_disch

@[deprecated (since := "2025-04-23")] alias StrongOplaxNatTrans := StrongTrans

attribute [nolint docBlame] CategoryTheory.Oplax.StrongTrans.app
  CategoryTheory.Oplax.StrongTrans.naturality

attribute [reassoc (attr := simp)] StrongTrans.naturality_naturality
  StrongTrans.naturality_id StrongTrans.naturality_comp

/-- A structure on an oplax transformation that promotes it to a strong transformation.

See `Pseudofunctor.StrongTrans.mkOfOplax`. -/
structure OplaxTrans.StrongCore {F G : B ⥤ᵒᵖᴸ C} (η : F ⟶ G) where
  /-- The underlying 2-isomorphisms of the naturality constraint. -/
  naturality {a b : B} (f : a ⟶ b) : F.map f ≫ η.app b ≅ η.app a ≫ G.map f
  /-- The 2-isomorphisms agree with the underlying 2-morphism of the oplax transformation. -/
  naturality_hom {a b : B} (f : a ⟶ b) : (naturality f).hom = η.naturality f := by cat_disch

attribute [simp] OplaxTrans.StrongCore.naturality_hom

namespace StrongTrans

/-- The underlying oplax natural transformation of a strong natural transformation. -/
@[simps]
def toOplax {F G : B ⥤ᵒᵖᴸ C} (η : StrongTrans F G) : OplaxTrans F G where
  app := η.app
  naturality f := (η.naturality f).hom

/-- Construct a strong natural transformation from an oplax natural transformation whose
naturality 2-morphism is an isomorphism. -/
def mkOfOplax {F G : B ⥤ᵒᵖᴸ C} (η : OplaxTrans F G) (η' : OplaxTrans.StrongCore η) :
    StrongTrans F G where
  app := η.app
  naturality := η'.naturality

/-- Construct a strong natural transformation from an oplax natural transformation whose
naturality 2-morphism is an isomorphism. -/
noncomputable def mkOfOplax' {F G : B ⥤ᵒᵖᴸ C} (η : OplaxTrans F G)
    [∀ a b (f : a ⟶ b), IsIso (η.naturality f)] : StrongTrans F G where
  app := η.app
  naturality _ := asIso (η.naturality _)

variable (F : B ⥤ᵒᵖᴸ C)


/-- The identity strong natural transformation. -/
@[simps!]
def id : StrongTrans F F :=
  mkOfOplax (OplaxTrans.id F) { naturality := fun f ↦ (ρ_ (F.map f)) ≪≫ (λ_ (F.map f)).symm }

@[simp]
lemma id.toOplax : (id F).toOplax = OplaxTrans.id F :=
  rfl

instance : Inhabited (StrongTrans F F) :=
  ⟨id F⟩


variable {F} {G H : B ⥤ᵒᵖᴸ C} (η : StrongTrans F G) (θ : StrongTrans G H)

/-- Vertical composition of strong natural transformations. -/
@[simps!]
def vcomp : StrongTrans F H :=
  mkOfOplax (OplaxTrans.vcomp η.toOplax θ.toOplax)
    { naturality := fun {a b} f ↦
        (α_ _ _ _).symm ≪≫ whiskerRightIso (η.naturality f) (θ.app b) ≪≫
        (α_ _ _ _) ≪≫ whiskerLeftIso (η.app a) (θ.naturality f) ≪≫ (α_ _ _ _).symm }

/-- `CategoryStruct` on `B ⥤ᵒᵖᴸ C` where the (1-)morphisms are given by strong
transformations. -/
@[simps! id_app id_naturality comp_app comp_naturality]
<<<<<<< HEAD
scoped instance categoryStruct : CategoryStruct (OplaxFunctor B C) where
=======
scoped instance categoryStruct : CategoryStruct (B ⥤ᵒᵖᴸ C) where
>>>>>>> 1aa6c6d0
  Hom := StrongTrans
  id := StrongTrans.id
  comp := StrongTrans.vcomp

section

variable {a b c : B} {a' : C}

@[reassoc (attr := simp), to_app]
theorem whiskerLeft_naturality_naturality (f : a' ⟶ G.obj a) {g h : a ⟶ b} (β : g ⟶ h) :
    f ◁ G.map₂ β ▷ θ.app b ≫ f ◁ (θ.naturality h).hom =
      f ◁ (θ.naturality g).hom ≫ f ◁ θ.app a ◁ H.map₂ β := by
  apply θ.toOplax.whiskerLeft_naturality_naturality

@[reassoc (attr := simp), to_app]
theorem whiskerRight_naturality_naturality {f g : a ⟶ b} (β : f ⟶ g) (h : G.obj b ⟶ a') :
    F.map₂ β ▷ η.app b ▷ h ≫ (η.naturality g).hom ▷ h =
      (η.naturality f).hom ▷ h ≫ (α_ _ _ _).hom ≫ η.app a ◁ G.map₂ β ▷ h ≫ (α_ _ _ _).inv :=
  η.toOplax.whiskerRight_naturality_naturality _ _

@[reassoc (attr := simp), to_app]
theorem whiskerLeft_naturality_comp (f : a' ⟶ G.obj a) (g : a ⟶ b) (h : b ⟶ c) :
    f ◁ (θ.naturality (g ≫ h)).hom ≫ f ◁ θ.app a ◁ H.mapComp g h =
      f ◁ G.mapComp g h ▷ θ.app c ≫
        f ◁ (α_ _ _ _).hom ≫
          f ◁ G.map g ◁ (θ.naturality h).hom ≫
            f ◁ (α_ _ _ _).inv ≫ f ◁ (θ.naturality g).hom ▷ H.map h ≫ f ◁ (α_ _ _ _).hom :=
  θ.toOplax.whiskerLeft_naturality_comp _ _ _

@[reassoc (attr := simp), to_app]
theorem whiskerRight_naturality_comp (f : a ⟶ b) (g : b ⟶ c) (h : G.obj c ⟶ a') :
    (η.naturality (f ≫ g)).hom ▷ h ≫ (α_ _ _ _).hom ≫ η.app a ◁ G.mapComp f g ▷ h =
      F.mapComp f g ▷ η.app c ▷ h ≫
        (α_ _ _ _).hom ▷ h ≫
          (α_ _ _ _).hom ≫
            F.map f ◁ (η.naturality g).hom ▷ h ≫
              (α_ _ _ _).inv ≫
                (α_ _ _ _).inv ▷ h ≫
                 (η.naturality f).hom ▷ G.map g ▷ h ≫ (α_ _ _ _).hom ▷ h ≫ (α_ _ _ _).hom :=
  η.toOplax.whiskerRight_naturality_comp _ _ _

@[reassoc (attr := simp), to_app]
theorem whiskerLeft_naturality_id (f : a' ⟶ G.obj a) :
    f ◁ (θ.naturality (𝟙 a)).hom ≫ f ◁ θ.app a ◁ H.mapId a =
      f ◁ G.mapId a ▷ θ.app a ≫ f ◁ (λ_ (θ.app a)).hom ≫ f ◁ (ρ_ (θ.app a)).inv :=
  θ.toOplax.whiskerLeft_naturality_id _

@[reassoc (attr := simp), to_app]
theorem whiskerRight_naturality_id (f : G.obj a ⟶ a') :
    (η.naturality (𝟙 a)).hom ▷ f ≫ (α_ _ _ _).hom ≫ η.app a ◁ G.mapId a ▷ f =
    F.mapId a ▷ η.app a ▷ f ≫ (λ_ (η.app a)).hom ▷ f ≫ (ρ_ (η.app a)).inv ▷ f ≫
    (α_ _ _ _).hom :=
  η.toOplax.whiskerRight_naturality_id _

end

end StrongTrans

end CategoryTheory.Oplax<|MERGE_RESOLUTION|>--- conflicted
+++ resolved
@@ -299,11 +299,7 @@
 /-- `CategoryStruct` on `B ⥤ᵒᵖᴸ C` where the (1-)morphisms are given by oplax
 transformations. -/
 @[simps! id_app id_naturality comp_app comp_naturality]
-<<<<<<< HEAD
-scoped instance categoryStruct : CategoryStruct (OplaxFunctor B C) where
-=======
 scoped instance categoryStruct : CategoryStruct (B ⥤ᵒᵖᴸ C) where
->>>>>>> 1aa6c6d0
   Hom := OplaxTrans
   id := OplaxTrans.id
   comp := OplaxTrans.vcomp
@@ -406,11 +402,7 @@
 /-- `CategoryStruct` on `B ⥤ᵒᵖᴸ C` where the (1-)morphisms are given by strong
 transformations. -/
 @[simps! id_app id_naturality comp_app comp_naturality]
-<<<<<<< HEAD
-scoped instance categoryStruct : CategoryStruct (OplaxFunctor B C) where
-=======
 scoped instance categoryStruct : CategoryStruct (B ⥤ᵒᵖᴸ C) where
->>>>>>> 1aa6c6d0
   Hom := StrongTrans
   id := StrongTrans.id
   comp := StrongTrans.vcomp
