/-
Copyright (c) 2024 Calle Sönne. All rights reserved.
Released under Apache 2.0 license as described in the file LICENSE.
Authors: Calle Sönne
-/
module

public import Mathlib.CategoryTheory.Bicategory.Functor.Pseudofunctor
public import Mathlib.CategoryTheory.Bicategory.NaturalTransformation.Oplax

/-!

# Strong transformations of pseudofunctors

There are three types of transformations between pseudofunctors, depending on the direction
or invertibility of the 2-morphism witnessing the naturality condition.

In this file we define strong transformations, which require the 2-morphism to be invertible.

## Main definitions

* `Pseudofunctor.StrongTrans F G`: strong transformations between pseudofunctors `F` and `G`.
* `Pseudofunctor.mkOfOplax η η'`: Given two pseudofunctors, and a strong transformation `η` between
  their underlying oplax functors, `mkOfOplax` lifts this to a strong transformation between the
  pseudofunctors.
* `Pseudofunctor.StrongTrans.vcomp η θ`: the vertical composition of strong transformations `η`
  and `θ`.

Using this we obtain a (scoped) `CategoryStruct` on pseudofunctors, where the arrows are given by
strong transformations. To access this instance, run `open scoped Pseudofunctor.StrongTrans`.
See `Pseudofunctor.StrongTrans.categoryStruct`.

## References
* [Niles Johnson, Donald Yau, *2-Dimensional Categories*](https://arxiv.org/abs/2002.06055)

-/

@[expose] public section

namespace CategoryTheory.Pseudofunctor

open Category Bicategory Oplax

universe w₁ w₂ v₁ v₂ u₁ u₂

variable {B : Type u₁} [Bicategory.{w₁, v₁} B] {C : Type u₂} [Bicategory.{w₂, v₂} C]

/-- A strong transformation between pseudofunctors `F` and `G` is a natural transformation
that is "natural up to 2-isomorphisms".
More precisely, it consists of the following:
* a 1-morphism `η.app a : F.obj a ⟶ G.obj a` for each object `a : B`.
* a 2-isomorphism `η.naturality f : F.map f ≫ app b ≅ app a ≫ G.map f` for each 1-morphism
  `f : a ⟶ b`.
* These 2-isomorphisms satisfy the naturality condition, and preserve the identities and the
  compositions modulo some adjustments of domains and codomains of 2-morphisms.
-/
structure StrongTrans (F G : Pseudofunctor B C) where
  /-- The component 1-morphisms of a strong transformation. -/
  app (a : B) : F.obj a ⟶ G.obj a
  /-- The 2-isomorphisms underlying the strong naturality constraint. -/
  naturality {a b : B} (f : a ⟶ b) : F.map f ≫ app b ≅ app a ≫ G.map f
  /-- Naturality of the strong naturality constraint. -/
  naturality_naturality {a b : B} {f g : a ⟶ b} (η : f ⟶ g) :
      F.map₂ η ▷ app b ≫ (naturality g).hom = (naturality f).hom ≫ app a ◁ G.map₂ η := by
    cat_disch
  /-- Oplax unity. -/
  naturality_id (a : B) :
      (naturality (𝟙 a)).hom ≫ app a ◁ (G.mapId a).hom =
        (F.mapId a).hom ▷ app a ≫ (λ_ (app a)).hom ≫ (ρ_ (app a)).inv := by
    cat_disch
  /-- Oplax functoriality. -/
  naturality_comp {a b c : B} (f : a ⟶ b) (g : b ⟶ c) :
      (naturality (f ≫ g)).hom ≫ app a ◁ (G.mapComp f g).hom =
        (F.mapComp f g).hom ▷ app c ≫ (α_ _ _ _).hom ≫ F.map f ◁ (naturality g).hom ≫
        (α_ _ _ _).inv ≫ (naturality f).hom ▷ G.map g ≫ (α_ _ _ _).hom := by
    cat_disch

attribute [reassoc (attr := simp)] StrongTrans.naturality_naturality
  StrongTrans.naturality_id StrongTrans.naturality_comp

namespace StrongTrans

variable {F G : B ⥤ᵖ C}

<<<<<<< HEAD
/-- The strong transformation between underlying pseudofunctors. -/
=======
/-- The strong transformation of oplax functors induced by a strong transformation of
pseudofunctors. -/
>>>>>>> eeda3205
@[simps]
def toOplax (η : StrongTrans F G) : Oplax.StrongTrans F.toOplax G.toOplax where
  app := η.app
  naturality f := η.naturality f

instance hasCoeToOplax : Coe (StrongTrans F G) (Oplax.StrongTrans F.toOplax G.toOplax) :=
  ⟨toOplax⟩

/-- Construct a strong transformation of pseudofunctors from a strong transformation of the
underlying oplax functors. -/
@[simps]
def mkOfOplax (η : Oplax.StrongTrans F.toOplax G.toOplax) :
    StrongTrans F G where
  app := η.app
  naturality := η.naturality
  naturality_naturality θ := η.naturality_naturality θ
  naturality_id a := η.naturality_id a
  naturality_comp f g := η.naturality_comp f g

variable (F) in
/-- The identity strong transformation. -/
def id : StrongTrans F F where
  app a := 𝟙 (F.obj a)
  naturality {a b} f := (ρ_ (F.map f)) ≪≫ (λ_ (F.map f)).symm

instance : Inhabited (StrongTrans F F) :=
  ⟨id F⟩

variable {H : B ⥤ᵖ C}

/-- Vertical composition of strong transformations. -/
def vcomp (η : StrongTrans F G) (θ : StrongTrans G H) : StrongTrans F H :=
  mkOfOplax (Oplax.StrongTrans.vcomp η.toOplax θ.toOplax)

/-- `CategoryStruct` on `B ⥤ᵖ C` where the (1-)morphisms are given by strong
transformations. -/
@[simps! id_app id_naturality_hom id_naturality_inv comp_naturality_hom
comp_naturality_inv]
scoped instance categoryStruct : CategoryStruct (B ⥤ᵖ C) where
  Hom F G := StrongTrans F G
  id F := StrongTrans.id F
  comp := StrongTrans.vcomp

variable (η : F ⟶ G) (θ : G ⟶ H)

@[simp]
lemma comp_app (η : F ⟶ G) (θ : G ⟶ H) (a : B) :
    (η ≫ θ).app a = η.app a ≫ θ.app a :=
  rfl

variable (F) in
@[simp]
lemma id.toOplax : Oplax.StrongTrans.id F.toOplax = 𝟙 F :=
  rfl

section

variable {a b c : B} {a' : C}

@[reassoc (attr := simp), to_app]
theorem whiskerLeft_naturality_naturality (f : a' ⟶ G.obj a) {g h : a ⟶ b} (β : g ⟶ h) :
    f ◁ G.map₂ β ▷ θ.app b ≫ f ◁ (θ.naturality h).hom =
      f ◁ (θ.naturality g).hom ≫ f ◁ θ.app a ◁ H.map₂ β :=
  θ.toOplax.whiskerLeft_naturality_naturality _ _

@[reassoc (attr := simp), to_app]
theorem whiskerRight_naturality_naturality {f g : a ⟶ b} (β : f ⟶ g) (h : G.obj b ⟶ a') :
    F.map₂ β ▷ η.app b ▷ h ≫ (η.naturality g).hom ▷ h =
      (η.naturality f).hom ▷ h ≫ (α_ _ _ _).hom ≫ η.app a ◁ G.map₂ β ▷ h ≫ (α_ _ _ _).inv :=
  η.toOplax.whiskerRight_naturality_naturality _ _

@[reassoc (attr := simp), to_app]
theorem whiskerLeft_naturality_comp (f : a' ⟶ G.obj a) (g : a ⟶ b) (h : b ⟶ c) :
    f ◁ (θ.naturality (g ≫ h)).hom ≫ f ◁ θ.app a ◁ (H.mapComp g h).hom =
      f ◁ (G.mapComp g h).hom ▷ θ.app c ≫
        f ◁ (α_ _ _ _).hom ≫
          f ◁ G.map g ◁ (θ.naturality h).hom ≫
            f ◁ (α_ _ _ _).inv ≫ f ◁ (θ.naturality g).hom ▷ H.map h ≫ f ◁ (α_ _ _ _).hom :=
  θ.toOplax.whiskerLeft_naturality_comp _ _ _

@[reassoc (attr := simp), to_app]
theorem whiskerRight_naturality_comp (f : a ⟶ b) (g : b ⟶ c) (h : G.obj c ⟶ a') :
    (η.naturality (f ≫ g)).hom ▷ h ≫ (α_ _ _ _).hom ≫ η.app a ◁ (G.mapComp f g).hom ▷ h =
      (F.mapComp f g).hom ▷ η.app c ▷ h ≫
        (α_ _ _ _).hom ▷ h ≫
          (α_ _ _ _).hom ≫
            F.map f ◁ (η.naturality g).hom ▷ h ≫
              (α_ _ _ _).inv ≫
                (α_ _ _ _).inv ▷ h ≫
                 (η.naturality f).hom ▷ G.map g ▷ h ≫ (α_ _ _ _).hom ▷ h ≫ (α_ _ _ _).hom :=
  η.toOplax.whiskerRight_naturality_comp _ _ _

@[reassoc (attr := simp), to_app]
theorem whiskerLeft_naturality_id (f : a' ⟶ G.obj a) :
    f ◁ (θ.naturality (𝟙 a)).hom ≫ f ◁ θ.app a ◁ (H.mapId a).hom =
      f ◁ (G.mapId a).hom ▷ θ.app a ≫ f ◁ (λ_ (θ.app a)).hom ≫ f ◁ (ρ_ (θ.app a)).inv :=
  θ.toOplax.whiskerLeft_naturality_id _

@[reassoc (attr := simp), to_app]
theorem whiskerRight_naturality_id (f : G.obj a ⟶ a') :
    (η.naturality (𝟙 a)).hom ▷ f ≫ (α_ _ _ _).hom ≫ η.app a ◁ (G.mapId a).hom ▷ f =
    (F.mapId a).hom ▷ η.app a ▷ f ≫ (λ_ (η.app a)).hom ▷ f ≫ (ρ_ (η.app a)).inv ▷ f ≫
    (α_ _ _ _).hom :=
  η.toOplax.whiskerRight_naturality_id _

@[reassoc, to_app]
lemma naturality_id_hom (α : F ⟶ G) (a : B) :
    (α.naturality (𝟙 a)).hom = (F.mapId a).hom ▷ α.app a ≫
      (λ_ (α.app a)).hom ≫ (ρ_ (α.app a)).inv ≫ α.app a ◁ (G.mapId a).inv := by
  simp [← assoc, ← IsIso.comp_inv_eq]

lemma naturality_id_iso (α : F ⟶ G) (a : B) :
    α.naturality (𝟙 a) = whiskerRightIso (F.mapId a) (α.app a) ≪≫
      (λ_ (α.app a)) ≪≫ (ρ_ (α.app a)).symm ≪≫ whiskerLeftIso (α.app a) (G.mapId a).symm := by
  ext
  simp [naturality_id_hom]

@[reassoc, to_app]
lemma naturality_id_inv (α : F ⟶ G) (a : B) :
    (α.naturality (𝟙 a)).inv = α.app a ◁ (G.mapId a).hom ≫ (ρ_ (α.app a)).hom ≫
      (λ_ (α.app a)).inv ≫ (F.mapId a).inv ▷ α.app a := by
  simp [naturality_id_iso]

@[reassoc, to_app]
lemma naturality_naturality_hom (α : F ⟶ G) {a b : B} {f g : a ⟶ b} (η : f ≅ g) :
    (α.naturality g).hom =
     (F.map₂ η.inv) ▷ α.app b ≫ (α.naturality f).hom ≫ α.app a ◁ G.map₂ η.hom := by
  simp [← IsIso.inv_comp_eq, ← G.map₂_inv η.inv]

lemma naturality_naturality_iso (α : F ⟶ G) {a b : B} {f g : a ⟶ b} (η : f ≅ g) :
    α.naturality g = whiskerRightIso (F.map₂Iso η.symm) (α.app b) ≪≫
      (α.naturality f) ≪≫ whiskerLeftIso (α.app a) (G.map₂Iso η) := by
  ext
  rw [naturality_naturality_hom α η]
  simp

lemma naturality_naturality_inv (α : F ⟶ G) {a b : B} {f g : a ⟶ b} (η : f ≅ g) :
    (α.naturality g).inv =
      α.app a ◁ G.map₂ η.inv ≫ (α.naturality f).inv ≫ F.map₂ η.hom ▷ α.app b := by
  simp [naturality_naturality_iso α η]

@[reassoc, to_app]
lemma naturality_comp_hom (α : F ⟶ G) {a b c : B} (f : a ⟶ b) (g : b ⟶ c) :
    (α.naturality (f ≫ g)).hom =
      (F.mapComp f g).hom ▷ α.app c ≫ (α_ _ _ _).hom ≫ F.map f ◁ (α.naturality g).hom ≫
      (α_ _ _ _).inv ≫ (α.naturality f).hom ▷ G.map g ≫ (α_ _ _ _).hom ≫
      α.app a ◁ (G.mapComp f g).inv := by
  simp [← assoc, ← IsIso.comp_inv_eq]

lemma naturality_comp_iso (α : F ⟶ G) {a b c : B} (f : a ⟶ b) (g : b ⟶ c) :
    α.naturality (f ≫ g) = whiskerRightIso (F.mapComp f g) (α.app c) ≪≫ (α_ _ _ _) ≪≫
      whiskerLeftIso (F.map f) (α.naturality g) ≪≫ (α_ _ _ _).symm ≪≫
      whiskerRightIso (α.naturality f) (G.map g) ≪≫ α_ _ _ _ ≪≫
      whiskerLeftIso (α.app a) (G.mapComp f g).symm := by
  ext
  simp [naturality_comp_hom α f g]

@[reassoc, to_app]
lemma naturality_comp_inv (α : F ⟶ G) {a b c : B} (f : a ⟶ b) (g : b ⟶ c) :
    (α.naturality (f ≫ g)).inv =
      α.app a ◁ (G.mapComp f g).hom ≫ (α_ _ _ _).inv ≫  (α.naturality f).inv ▷ G.map g ≫
      (α_ _ _ _).hom ≫ F.map f ◁ (α.naturality g).inv ≫ (α_ _ _ _).inv ≫
      (F.mapComp f g).inv ▷ α.app c := by
  simp [naturality_comp_iso α f g]

end

end CategoryTheory.Pseudofunctor.StrongTrans<|MERGE_RESOLUTION|>--- conflicted
+++ resolved
@@ -82,12 +82,8 @@
 
 variable {F G : B ⥤ᵖ C}
 
-<<<<<<< HEAD
-/-- The strong transformation between underlying pseudofunctors. -/
-=======
 /-- The strong transformation of oplax functors induced by a strong transformation of
 pseudofunctors. -/
->>>>>>> eeda3205
 @[simps]
 def toOplax (η : StrongTrans F G) : Oplax.StrongTrans F.toOplax G.toOplax where
   app := η.app
