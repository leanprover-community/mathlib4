/-
Copyright (c) 2022 Yuma Mizuno. All rights reserved.
Released under Apache 2.0 license as described in the file LICENSE.
Authors: Yuma Mizuno, Junyan Xu
-/
module

public import Mathlib.CategoryTheory.PathCategory.Basic
public import Mathlib.CategoryTheory.Functor.FullyFaithful
public import Mathlib.CategoryTheory.Bicategory.Free
public import Mathlib.CategoryTheory.Bicategory.LocallyDiscrete

/-!
# The coherence theorem for bicategories

In this file, we prove the coherence theorem for bicategories, stated in the following form: the
free bicategory over any quiver is locally thin.

The proof is almost the same as the proof of the coherence theorem for monoidal categories that
has been previously formalized in mathlib, which is based on the proof described by Ilya Beylin
and Peter Dybjer. The idea is to view a path on a quiver as a normal form of a 1-morphism in the
free bicategory on the same quiver. A normalization procedure is then described by
<<<<<<< HEAD
`normalize : (FreeBicategory B) ⥤ᵖ (LocallyDiscrete (Paths B))`, which is a
=======
`normalize : FreeBicategory B ⥤ᵖ (LocallyDiscrete (Paths B))`, which is a
>>>>>>> 1aa6c6d0
pseudofunctor from the free bicategory to the locally discrete bicategory on the path category.
It turns out that this pseudofunctor is locally an equivalence of categories, and the coherence
theorem follows immediately from this fact.

## Main statements

* `locally_thin` : the free bicategory is locally thin, that is, there is at most one
  2-morphism between two fixed 1-morphisms.

## References

* [Ilya Beylin and Peter Dybjer, Extracting a proof of coherence for monoidal categories from a
  proof of normalization for monoids][beylin1996]
-/

@[expose] public section


open Quiver (Path)

open Quiver.Path

namespace CategoryTheory

open Bicategory Category

universe v u

namespace FreeBicategory

variable {B : Type u} [Quiver.{v + 1} B]

/-- Auxiliary definition for `inclusionPath`. -/
@[simp]
def inclusionPathAux {a : B} : ∀ {b : B}, Path a b → Hom a b
  | _, nil => Hom.id a
  | _, cons p f => (inclusionPathAux p).comp (Hom.of f)

/-- Category structure on `Hom a b`. In this file, we will use `Hom a b` for `a b : B`
(precisely, `FreeBicategory.Hom a b`) instead of the definitionally equal expression
`a ⟶ b` for `a b : FreeBicategory B`. The main reason is that we have to annoyingly write
`@Quiver.Hom (FreeBicategory B) _ a b` to get the latter expression when given `a b : B`. -/
local instance homCategory' (a b : B) : Category (Hom a b) :=
  homCategory a b

/-- The discrete category on the paths includes into the category of 1-morphisms in the free
bicategory.
-/
def inclusionPath (a b : B) : Discrete (Path.{v + 1} a b) ⥤ Hom a b :=
  Discrete.functor inclusionPathAux

/-- The inclusion from the locally discrete bicategory on the path category into the free bicategory
as a prelax functor. This will be promoted to a pseudofunctor after proving the coherence theorem.
See `inclusion`.
-/
def preinclusion (B : Type u) [Quiver.{v + 1} B] :
    PrelaxFunctor (LocallyDiscrete (Paths B)) (FreeBicategory B) where
  obj a := a.as
  map {a b} f := (@inclusionPath B _ a.as b.as).obj f
  map₂ η := (inclusionPath _ _).map η

@[simp]
theorem preinclusion_obj (a : B) : (preinclusion B).obj ⟨a⟩ = a :=
  rfl

@[simp]
theorem preinclusion_map₂ {a b : B} (f g : Discrete (Path.{v + 1} a b)) (η : f ⟶ g) :
    (preinclusion B).map₂ η = eqToHom (congr_arg _ (Discrete.ext (Discrete.eq_of_hom η))) :=
  rfl

/-- The normalization of the composition of `p : Path a b` and `f : Hom b c`.
`p` will eventually be taken to be `nil` and we then get the normalization
of `f` alone, but the auxiliary `p` is necessary for Lean to accept the definition of
`normalizeIso` and the `whisker_left` case of `normalizeAux_congr` and `normalize_naturality`.
-/
@[simp]
def normalizeAux {a : B} : ∀ {b c : B}, Path a b → Hom b c → Path a c
  | _, _, p, Hom.of f => p.cons f
  | _, _, p, Hom.id _ => p
  | _, _, p, Hom.comp f g => normalizeAux (normalizeAux p f) g

/-
We may define
```
def normalizeAux' : ∀ {a b : B}, Hom a b → Path a b
  | _, _, (Hom.of f) => f.toPath
  | _, _, (Hom.id b) => nil
  | _, _, (Hom.comp f g) => (normalizeAux' f).comp (normalizeAux' g)
```
and define `normalizeAux p f` to be `p.comp (normalizeAux' f)` and this will be
equal to the above definition, but the equality proof requires `comp_assoc`, and it
thus lacks the correct definitional property to make the definition of `normalizeIso`
typecheck.
```
example {a b c : B} (p : Path a b) (f : Hom b c) :
    normalizeAux p f = p.comp (normalizeAux' f) := by
  induction f; rfl; rfl;
  case comp _ _ _ _ _ ihf ihg => rw [normalizeAux, ihf, ihg]; apply comp_assoc
```
-/
/-- A 2-isomorphism between a partially-normalized 1-morphism in the free bicategory to the
fully-normalized 1-morphism.
-/
@[simp]
def normalizeIso {a : B} :
    ∀ {b c : B} (p : Path a b) (f : Hom b c),
      (preinclusion B).map ⟨p⟩ ≫ f ≅ (preinclusion B).map ⟨normalizeAux p f⟩
  | _, _, _, Hom.of _ => Iso.refl _
  | _, _, _, Hom.id b => ρ_ _
  | _, _, p, Hom.comp f g =>
    (α_ _ _ _).symm ≪≫ whiskerRightIso (normalizeIso p f) g ≪≫ normalizeIso (normalizeAux p f) g

/-- Given a 2-morphism between `f` and `g` in the free bicategory, we have the equality
`normalizeAux p f = normalizeAux p g`.
-/
theorem normalizeAux_congr {a b c : B} (p : Path a b) {f g : Hom b c} (η : f ⟶ g) :
    normalizeAux p f = normalizeAux p g := by
  rcases η with ⟨η'⟩
  apply @congr_fun _ _ fun p => normalizeAux p f
  clear p η
  induction η' with
  | vcomp _ _ _ _ => apply Eq.trans <;> assumption
  | whisker_left _ _ ih => funext; apply congr_fun ih
  | whisker_right _ _ ih => funext; apply congr_arg₂ _ (congr_fun ih _) rfl
  | _ => funext; rfl

/-- The 2-isomorphism `normalizeIso p f` is natural in `f`. -/
theorem normalize_naturality {a b c : B} (p : Path a b) {f g : Hom b c} (η : f ⟶ g) :
    (preinclusion B).map ⟨p⟩ ◁ η ≫ (normalizeIso p g).hom =
      (normalizeIso p f).hom ≫
        (preinclusion B).map₂ (eqToHom (Discrete.ext (normalizeAux_congr p η))) := by
  rcases η with ⟨η'⟩; clear η
  induction η' with
  | id => simp
  | vcomp η θ ihf ihg =>
    simp only [mk_vcomp, whiskerLeft_comp]
    slice_lhs 2 3 => rw [ihg]
    slice_lhs 1 2 => rw [ihf]
    simp
  -- p ≠ nil required! See the docstring of `normalizeAux`.
  | whisker_left _ _ ih =>
    dsimp
    rw [associator_inv_naturality_right_assoc, whisker_exchange_assoc, ih]
    simp
  | whisker_right h η' ih =>
    dsimp
    rw [associator_inv_naturality_middle_assoc, ← comp_whiskerRight_assoc, ih, comp_whiskerRight]
    have := dcongr_arg (fun x => (normalizeIso x h).hom) (normalizeAux_congr p (Quot.mk _ η'))
    dsimp at this; simp [this]
  | _ => simp

-- Not `@[simp]` because it is not in `simp`-normal form.
theorem normalizeAux_nil_comp {a b c : B} (f : Hom a b) (g : Hom b c) :
    normalizeAux nil (f.comp g) = (normalizeAux nil f).comp (normalizeAux nil g) := by
  induction g generalizing a with
  | id => rfl
  | of => rfl
  | comp g _ ihf ihg => erw [ihg (f.comp g), ihf f, ihg g, comp_assoc]

/-- The normalization pseudofunctor for the free bicategory on a quiver `B`. -/
def normalize (B : Type u) [Quiver.{v + 1} B] :
<<<<<<< HEAD
    (FreeBicategory B) ⥤ᵖ (LocallyDiscrete (Paths B)) where
=======
    FreeBicategory B ⥤ᵖ (LocallyDiscrete (Paths B)) where
>>>>>>> 1aa6c6d0
  obj a := ⟨a⟩
  map f := ⟨normalizeAux nil f⟩
  map₂ η := eqToHom <| Discrete.ext <| normalizeAux_congr nil η
  mapId _ := eqToIso <| Discrete.ext rfl
  mapComp f g := eqToIso <| Discrete.ext <| normalizeAux_nil_comp f g

/-- Auxiliary definition for `normalizeEquiv`. -/
def normalizeUnitIso (a b : FreeBicategory B) :
    𝟭 (a ⟶ b) ≅ (normalize B).mapFunctor a b ⋙ @inclusionPath B _ a b :=
  NatIso.ofComponents (fun f => (λ_ f).symm ≪≫ normalizeIso nil f)
    (by
      intro f g η
      erw [leftUnitor_inv_naturality_assoc, assoc]
      congr 1
      exact normalize_naturality nil η)

/-- Normalization as an equivalence of categories. -/
def normalizeEquiv (a b : B) : Hom a b ≌ Discrete (Path.{v + 1} a b) :=
  Equivalence.mk ((normalize _).mapFunctor a b) (inclusionPath a b) (normalizeUnitIso a b)
    (Discrete.natIso fun f => eqToIso (by
      obtain ⟨f⟩ := f
      induction f with
      | nil => rfl
      | cons _ _ ih =>
        ext1 -- Porting note: `tidy` closes the goal in mathlib3 but `aesop` doesn't here.
        injection ih with ih
        conv_rhs => rw [← ih]
        rfl))

/-- The coherence theorem for bicategories. -/
instance locally_thin {a b : FreeBicategory B} : Quiver.IsThin (a ⟶ b) := fun _ _ =>
  ⟨fun _ _ =>
    (@normalizeEquiv B _ a b).functor.map_injective (Subsingleton.elim _ _)⟩

/-- Auxiliary definition for `inclusion`. -/
def inclusionMapCompAux {a b : B} :
    ∀ {c : B} (f : Path a b) (g : Path b c),
      (preinclusion _).map (⟨f⟩ ≫ ⟨g⟩) ≅ (preinclusion _).map ⟨f⟩ ≫ (preinclusion _).map ⟨g⟩
  | _, f, nil => (ρ_ ((preinclusion _).map ⟨f⟩)).symm
  | _, f, cons g₁ g₂ => whiskerRightIso (inclusionMapCompAux f g₁) (Hom.of g₂) ≪≫ α_ _ _ _

/-- The inclusion pseudofunctor from the locally discrete bicategory on the path category into the
free bicategory.
-/
def inclusion (B : Type u) [Quiver.{v + 1} B] :
<<<<<<< HEAD
    (LocallyDiscrete (Paths B)) ⥤ᵖ (FreeBicategory B) :=
=======
    LocallyDiscrete (Paths B) ⥤ᵖ (FreeBicategory B) :=
>>>>>>> 1aa6c6d0
  { -- All the conditions for 2-morphisms are trivial thanks to the coherence theorem!
    preinclusion B with
    mapId := fun _ => Iso.refl _
    mapComp := fun f g => inclusionMapCompAux f.as g.as }

end FreeBicategory

end CategoryTheory<|MERGE_RESOLUTION|>--- conflicted
+++ resolved
@@ -20,11 +20,7 @@
 has been previously formalized in mathlib, which is based on the proof described by Ilya Beylin
 and Peter Dybjer. The idea is to view a path on a quiver as a normal form of a 1-morphism in the
 free bicategory on the same quiver. A normalization procedure is then described by
-<<<<<<< HEAD
-`normalize : (FreeBicategory B) ⥤ᵖ (LocallyDiscrete (Paths B))`, which is a
-=======
 `normalize : FreeBicategory B ⥤ᵖ (LocallyDiscrete (Paths B))`, which is a
->>>>>>> 1aa6c6d0
 pseudofunctor from the free bicategory to the locally discrete bicategory on the path category.
 It turns out that this pseudofunctor is locally an equivalence of categories, and the coherence
 theorem follows immediately from this fact.
@@ -186,11 +182,7 @@
 
 /-- The normalization pseudofunctor for the free bicategory on a quiver `B`. -/
 def normalize (B : Type u) [Quiver.{v + 1} B] :
-<<<<<<< HEAD
-    (FreeBicategory B) ⥤ᵖ (LocallyDiscrete (Paths B)) where
-=======
     FreeBicategory B ⥤ᵖ (LocallyDiscrete (Paths B)) where
->>>>>>> 1aa6c6d0
   obj a := ⟨a⟩
   map f := ⟨normalizeAux nil f⟩
   map₂ η := eqToHom <| Discrete.ext <| normalizeAux_congr nil η
@@ -236,11 +228,7 @@
 free bicategory.
 -/
 def inclusion (B : Type u) [Quiver.{v + 1} B] :
-<<<<<<< HEAD
-    (LocallyDiscrete (Paths B)) ⥤ᵖ (FreeBicategory B) :=
-=======
     LocallyDiscrete (Paths B) ⥤ᵖ (FreeBicategory B) :=
->>>>>>> 1aa6c6d0
   { -- All the conditions for 2-morphisms are trivial thanks to the coherence theorem!
     preinclusion B with
     mapId := fun _ => Iso.refl _
