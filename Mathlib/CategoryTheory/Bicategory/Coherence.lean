--- conflicted
+++ resolved
@@ -187,11 +187,7 @@
   obj a := ⟨a⟩
   map f := ⟨normalizeAux nil f⟩
   map₂ η := eqToHom <| Discrete.ext <| normalizeAux_congr nil η
-<<<<<<< HEAD
-  mapId a := eqToIso <| Discrete.ext rfl
-=======
   mapId _ := eqToIso <| Discrete.ext rfl
->>>>>>> d0df76bd
   mapComp f g := eqToIso <| Discrete.ext <| normalizeAux_nil_comp f g
 
 /-- Auxiliary definition for `normalizeEquiv`. -/
