--- conflicted
+++ resolved
@@ -181,11 +181,7 @@
 
 /-- The forget pseudofunctor from `Adj B` to `B`. -/
 @[simps]
-<<<<<<< HEAD
-def forget₁ : (Adj B) ⥤ᵖ B where
-=======
 def forget₁ : Adj B ⥤ᵖ B where
->>>>>>> 1aa6c6d0
   obj a := a.obj
   map x := x.l
   map₂ α := α.τl
