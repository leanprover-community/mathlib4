/-
Copyright (c) 2024 Calle Sönne. All rights reserved.
Released under Apache 2.0 license as described in the file LICENSE.
Authors: Calle Sönne, Joseph Hua
-/
module

public import Mathlib.CategoryTheory.Bicategory.LocallyDiscrete
public import Mathlib.CategoryTheory.Bicategory.NaturalTransformation.Pseudo

/-!
# The Grothendieck and CoGrothendieck constructions

## The Grothendieck construction

Given a category `𝒮` and any pseudofunctor `F` from `𝒮` to `Cat`, we associate to it a category
`∫ F`, defined as follows:
* Objects: pairs `(S, a)` where `S` is an object of the base category and `a` is an object of the
  category `F(S)`.
* Morphisms: morphisms `(R, b) ⟶ (S, a)` are defined as pairs `(f, h)` where `f : R ⟶ S` is a
  morphism in `𝒮` and `h : F(f)(a) ⟶ b`

The category `∫ F` is equipped with a projection functor `∫ F ⥤ 𝒮`,
given by projecting to the first factors, i.e.
* On objects, it sends `(S, a)` to `S`
* On morphisms, it sends `(f, h)` to `f`

## The CoGrothendieck construction

Given a category `𝒮` and any pseudofunctor `F` from `𝒮ᵒᵖ` to `Cat`,
we associate to it a category `∫ᶜ F`, defined as follows:
* Objects: pairs `(S, a)` where `S` is an object of the base category and `a` is an object of the
  category `F(S)`.
* Morphisms: morphisms `(R, b) ⟶ (S, a)` are defined as pairs `(f, h)` where `f : R ⟶ S` is a
  morphism in `𝒮` and `h : b ⟶ F(f)(a)`

The category `∫ᶜ F` is equipped with a functor `∫ᶜ F ⥤ 𝒮`,
given by projecting to the first factors, i.e.
* On objects, it sends `(S, a)` to `S`
* On morphisms, it sends `(f, h)` to `f`

## Naming conventions

The name `Grothendieck` is reserved for the construction on covariant pseudofunctors from `𝒮` to
`Cat`, whereas the word `CoGrothendieck` is used for the contravariant construction.
This is consistent with the convention for the Grothendieck construction on 1-functors
`CategoryTheory.Grothendieck`.

## Future work / TODO

1. Once the bicategory of pseudofunctors has been defined, show that this construction forms a
<<<<<<< HEAD
pseudofunctor from `(LocallyDiscrete 𝒮) ⥤ᵖ Catᵒᵖ` to `Cat`.
=======
pseudofunctor from `LocallyDiscrete 𝒮 ⥤ᵖ Catᵒᵖ` to `Cat`.
>>>>>>> 1aa6c6d0
2. Deduce the results in `CategoryTheory.Grothendieck` as a specialization of
   `Pseudofunctor.Grothendieck`.

## References
[Vistoli2008] "Notes on Grothendieck Topologies, Fibered Categories and Descent Theory" by
Angelo Vistoli

-/

@[expose] public section

namespace CategoryTheory.Pseudofunctor

universe w v₁ v₂ v₃ u₁ u₂ u₃

open Functor Category Opposite Discrete Bicategory StrongTrans

variable {𝒮 : Type u₁} [Category.{v₁} 𝒮]

/-- The type of objects in the fibered category associated to a pseudofunctor from a
1-category to Cat. -/
@[ext]
<<<<<<< HEAD
structure Grothendieck (F : (LocallyDiscrete 𝒮) ⥤ᵖ Cat.{v₂, u₂}) where
=======
structure Grothendieck (F : LocallyDiscrete 𝒮 ⥤ᵖ Cat.{v₂, u₂}) where
>>>>>>> 1aa6c6d0
  /-- The underlying object in the base category. -/
  base : 𝒮
  /-- The object in the fiber of the base object. -/
  fiber : F.obj ⟨base⟩

namespace Grothendieck

<<<<<<< HEAD
variable {F : (LocallyDiscrete 𝒮) ⥤ᵖ Cat.{v₂, u₂}}
=======
variable {F : LocallyDiscrete 𝒮 ⥤ᵖ Cat.{v₂, u₂}}
>>>>>>> 1aa6c6d0

/-- Notation for the Grothendieck category associated to a pseudofunctor `F`. -/
scoped prefix:75 "∫ " => Grothendieck

/-- A morphism in the Grothendieck construction `∫ F` between two points `X Y : ∫ F` consists of
a morphism in the base category `base : X.base ⟶ Y.base` and
a morphism in a fiber `f.fiber : (F.map base).obj X.fiber ⟶ Y.fiber`. -/
structure Hom (X Y : ∫ F) where
  /-- The morphism between base objects. -/
  base : X.base ⟶ Y.base
  /-- The morphism in the fiber over the domain. -/
  fiber : (F.map base.toLoc).obj X.fiber ⟶ Y.fiber

@[simps! id_base id_fiber comp_base comp_fiber]
instance categoryStruct : CategoryStruct (∫ F) where
  Hom X Y := Hom X Y
  id X := {
    base := 𝟙 X.base
    fiber := (F.mapId ⟨X.base⟩).hom.app X.fiber }
  comp {X _ _} f g := {
    base := f.base ≫ g.base
    fiber := (F.mapComp f.base.toLoc g.base.toLoc).hom.app X.fiber ≫
      (F.map g.base.toLoc).map f.fiber ≫ g.fiber }

instance (X : ∫ F) : Inhabited (Hom X X) :=
  ⟨𝟙 X⟩

section

variable {a b : ∫ F}

@[ext (iff := false)]
lemma Hom.ext (f g : a ⟶ b) (hfg₁ : f.base = g.base)
    (hfg₂ : eqToHom (hfg₁ ▸ rfl) ≫ f.fiber = g.fiber) : f = g := by
  cases f; cases g
  dsimp at hfg₁ hfg₂
  cat_disch

lemma Hom.ext_iff (f g : a ⟶ b) :
    f = g ↔ ∃ (hfg : f.base = g.base), eqToHom (hfg ▸ rfl) ≫ f.fiber = g.fiber where
  mp hfg := by subst hfg; simp
  mpr := fun ⟨hfg₁, hfg₂⟩ => Hom.ext f g hfg₁ hfg₂

lemma Hom.congr {a b : ∫ F} {f g : a ⟶ b} (h : f = g) :
    f.fiber = eqToHom (h ▸ rfl) ≫ g.fiber := by
  subst h
  simp

end

attribute [local simp] PrelaxFunctor.map₂_eqToHom in
/-- The category structure on `∫ F`. -/
instance category : Category (∫ F) where
  toCategoryStruct := Pseudofunctor.Grothendieck.categoryStruct
  id_comp {a b} f := by
    ext
    · simp
    · simp [F.mapComp_id_left_hom_app, Strict.leftUnitor_eqToIso, ← Functor.map_comp_assoc]
  comp_id {a b} f := by
    ext
    · simp
    · simp [F.mapComp_id_right_hom_app, Strict.rightUnitor_eqToIso]
  assoc f g h := by
    ext
    · simp
    · simp [mapComp_assoc_right_hom_app_assoc, Strict.associator_eqToIso]

variable (F)

/-- The projection `∫ F ⥤ 𝒮` given by projecting both objects and homs to the first factor. -/
@[simps]
def forget (F : Pseudofunctor (LocallyDiscrete 𝒮) Cat.{v₂, u₂}) : ∫ F ⥤ 𝒮 where
  obj X := X.base
  map f := f.base

section

attribute [local simp]
  Strict.leftUnitor_eqToIso Strict.rightUnitor_eqToIso Strict.associator_eqToIso

variable {F} {G : Pseudofunctor (LocallyDiscrete 𝒮) Cat.{v₂, u₂}}
  {H : Pseudofunctor (LocallyDiscrete 𝒮) Cat.{v₂, u₂}}

/-- The Grothendieck construction is functorial: a strong natural transformation `α : F ⟶ G`
induces a functor `Grothendieck.map : ∫ F ⥤ ∫ G`. -/
@[simps!]
def map (α : F ⟶ G) : ∫ F ⥤ ∫ G where
  obj a := {
    base := a.base
    fiber := (α.app ⟨a.base⟩).obj a.fiber }
  map {a b} f := {
    base := f.1
    fiber := (α.naturality f.1.toLoc).inv.app a.fiber ≫ (α.app ⟨b.base⟩).map f.2 }
  map_id a := by
    ext
    · dsimp
    · simp [StrongTrans.naturality_id_inv_app, ← map_comp]
  map_comp {a b c} f g := by
    ext
    · dsimp
    · dsimp
      simp only [map_comp, assoc, ← Cat.comp_map, NatTrans.naturality_assoc]
      simp [naturality_comp_inv_app, ← map_comp]

@[simp]
lemma map_id_map {x y : ∫ F} (f : x ⟶ y) : (map (𝟙 F)).map f = f := by
  ext <;> simp

@[simp]
theorem map_comp_forget (α : F ⟶ G) : map α ⋙ forget G = forget F := rfl

section

variable (F)

/-- The natural isomorphism witnessing the pseudo-unity constraint of `Grothendieck.map`. -/
def mapIdIso : map (𝟙 F) ≅ 𝟭 (∫ F) :=
  NatIso.ofComponents (fun _ ↦ eqToIso (by cat_disch))

lemma map_id_eq : map (𝟙 F) = 𝟭 (∫ F) :=
  Functor.ext_of_iso (mapIdIso F) (fun x ↦ by simp [map]) (fun x ↦ by simp [mapIdIso])

end

/-- The natural isomorphism witnessing the pseudo-functoriality of `Grothendieck.map`. -/
def mapCompIso (α : F ⟶ G) (β : G ⟶ H) : map (α ≫ β) ≅ map α ⋙ map β :=
  NatIso.ofComponents (fun _ ↦ eqToIso (by cat_disch)) (fun f ↦ by
    dsimp
    simp only [comp_id, id_comp]
    ext <;> simp)

lemma map_comp_eq (α : F ⟶ G) (β : G ⟶ H) : map (α ≫ β) = map α ⋙ map β :=
  Functor.ext_of_iso (mapCompIso α β) (fun _ ↦ by simp [map]) (fun _ ↦ by simp [mapCompIso])

end

end Grothendieck

/-- The type of objects in the fibered category associated to a contravariant
pseudofunctor from a 1-category to Cat. -/
@[ext]
<<<<<<< HEAD
structure CoGrothendieck (F : (LocallyDiscrete 𝒮ᵒᵖ) ⥤ᵖ Cat.{v₂, u₂}) where
=======
structure CoGrothendieck (F : LocallyDiscrete 𝒮ᵒᵖ ⥤ᵖ Cat.{v₂, u₂}) where
>>>>>>> 1aa6c6d0
  /-- The underlying object in the base category. -/
  base : 𝒮
  /-- The object in the fiber of the base object. -/
  fiber : F.obj ⟨op base⟩

namespace CoGrothendieck

<<<<<<< HEAD
variable {F : (LocallyDiscrete 𝒮ᵒᵖ) ⥤ᵖ Cat.{v₂, u₂}}
=======
variable {F : LocallyDiscrete 𝒮ᵒᵖ ⥤ᵖ Cat.{v₂, u₂}}
>>>>>>> 1aa6c6d0

/-- Notation for the CoGrothendieck category associated to a pseudofunctor `F`. -/
scoped prefix:75 "∫ᶜ " => CoGrothendieck

/-- A morphism in the CoGrothendieck construction `∫ᶜ F` between two points `X Y : ∫ᶜ F` consists of
a morphism in the base category `base : X.base ⟶ Y.base` and
a morphism in a fiber `f.fiber : X.fiber ⟶ (F.map base.op.toLoc).obj Y.fiber`. -/
structure Hom (X Y : ∫ᶜ F) where
  /-- The morphism between base objects. -/
  base : X.base ⟶ Y.base
  /-- The morphism in the fiber over the domain. -/
  fiber : X.fiber ⟶ (F.map base.op.toLoc).obj Y.fiber

@[simps! id_base id_fiber comp_base comp_fiber]
instance categoryStruct : CategoryStruct (∫ᶜ F) where
  Hom X Y := Hom X Y
  id X := {
    base := 𝟙 X.base
    fiber := (F.mapId ⟨op X.base⟩).inv.app X.fiber }
  comp {_ _ Z} f g := {
    base := f.base ≫ g.base
    fiber := f.fiber ≫ (F.map f.base.op.toLoc).map g.fiber ≫
      (F.mapComp g.base.op.toLoc f.base.op.toLoc).inv.app Z.fiber }

instance (X : ∫ᶜ F) : Inhabited (Hom X X) :=
  ⟨𝟙 X⟩

section

variable {a b : ∫ᶜ F}

@[ext (iff := false)]
lemma Hom.ext (f g : a ⟶ b) (hfg₁ : f.base = g.base)
    (hfg₂ : f.fiber = g.fiber ≫ eqToHom (hfg₁ ▸ rfl)) : f = g := by
  cases f; cases g
  dsimp at hfg₁
  cat_disch

lemma Hom.ext_iff (f g : a ⟶ b) :
    f = g ↔ ∃ (hfg : f.base = g.base), f.fiber = g.fiber ≫ eqToHom (hfg ▸ rfl) where
  mp hfg := ⟨by rw [hfg], by simp [hfg]⟩
  mpr := fun ⟨hfg₁, hfg₂⟩ => Hom.ext f g hfg₁ hfg₂

lemma Hom.congr {a b : ∫ᶜ F} {f g : a ⟶ b} (h : f = g) :
    f.fiber = g.fiber ≫ eqToHom (h ▸ rfl) := by
  simp [h]

end

attribute [local simp] PrelaxFunctor.map₂_eqToHom in
/-- The category structure on `∫ᶜ F`. -/
instance category : Category (∫ᶜ F) where
  toCategoryStruct := Pseudofunctor.CoGrothendieck.categoryStruct
  id_comp {a b} f := by
    ext
    · simp
    · simp [F.mapComp_id_right_inv_app, Strict.rightUnitor_eqToIso, ← NatTrans.naturality_assoc]
  comp_id {a b} f := by
    ext
    · simp
    · simp [F.mapComp_id_left_inv_app, ← Functor.map_comp_assoc, Strict.leftUnitor_eqToIso]
  assoc f g h := by
    ext
    · simp
    · simp [← NatTrans.naturality_assoc, F.mapComp_assoc_right_inv_app, Strict.associator_eqToIso]

variable (F)

/-- The projection `∫ᶜ F ⥤ 𝒮` given by projecting both objects and homs to the first factor. -/
@[simps]
<<<<<<< HEAD
def forget (F : (LocallyDiscrete 𝒮ᵒᵖ) ⥤ᵖ Cat.{v₂, u₂}) : ∫ᶜ F ⥤ 𝒮 where
=======
def forget (F : LocallyDiscrete 𝒮ᵒᵖ ⥤ᵖ Cat.{v₂, u₂}) : ∫ᶜ F ⥤ 𝒮 where
>>>>>>> 1aa6c6d0
  obj X := X.base
  map f := f.base

section

attribute [local simp]
  Strict.leftUnitor_eqToIso Strict.rightUnitor_eqToIso Strict.associator_eqToIso

<<<<<<< HEAD
variable {F} {G : (LocallyDiscrete 𝒮ᵒᵖ) ⥤ᵖ Cat.{v₂, u₂}}
  {H : (LocallyDiscrete 𝒮ᵒᵖ) ⥤ᵖ Cat.{v₂, u₂}}
=======
variable {F} {G : LocallyDiscrete 𝒮ᵒᵖ ⥤ᵖ Cat.{v₂, u₂}}
  {H : LocallyDiscrete 𝒮ᵒᵖ ⥤ᵖ Cat.{v₂, u₂}}
>>>>>>> 1aa6c6d0

/-- The CoGrothendieck construction is functorial: a strong natural transformation `α : F ⟶ G`
induces a functor `CoGrothendieck.map : ∫ᶜ F ⥤ ∫ᶜ G`. -/
@[simps!]
def map (α : F ⟶ G) : ∫ᶜ F ⥤ ∫ᶜ G where
  obj a := {
    base := a.base
    fiber := (α.app ⟨op a.base⟩).obj a.fiber }
  map {a b} f := {
    base := f.1
    fiber := (α.app ⟨op a.base⟩).map f.2 ≫ (α.naturality f.1.op.toLoc).hom.app b.fiber }
  map_id a := by
    ext1
    · dsimp
    · simp [StrongTrans.naturality_id_hom_app, ← Functor.map_comp_assoc]
  map_comp {a b c} f g := by
    ext
    · dsimp
    · dsimp
      simp only [StrongTrans.naturality_comp_hom_app, map_comp, assoc, comp_id]
      slice_lhs 2 4 => simp only [← Functor.map_comp, Iso.inv_hom_id_app, Cat.comp_obj, comp_id]
      simp [← Functor.comp_map]

@[simp]
lemma map_id_map {x y : ∫ᶜ F} (f : x ⟶ y) : (map (𝟙 F)).map f = f := by
  ext <;> simp

@[simp]
theorem map_comp_forget (α : F ⟶ G) : map α ⋙ forget G = forget F := rfl

section

variable (F)

/-- The natural isomorphism witnessing the pseudo-unity constraint of `CoGrothendieck.map`. -/
def mapIdIso : map (𝟙 F) ≅ 𝟭 (∫ᶜ F) :=
  NatIso.ofComponents (fun _ ↦ eqToIso (by cat_disch))

lemma map_id_eq : map (𝟙 F) = 𝟭 (∫ᶜ F) :=
  Functor.ext_of_iso (mapIdIso F) (fun x ↦ by simp [map]) (fun x ↦ by simp [mapIdIso])

end

/-- The natural isomorphism witnessing the pseudo-functoriality of `CoGrothendieck.map`. -/
def mapCompIso (α : F ⟶ G) (β : G ⟶ H) : map (α ≫ β) ≅ map α ⋙ map β :=
  NatIso.ofComponents (fun _ ↦ eqToIso (by cat_disch)) (fun f ↦ by
    dsimp
    simp only [comp_id, id_comp]
    ext <;> simp)

lemma map_comp_eq (α : F ⟶ G) (β : G ⟶ H) : map (α ≫ β) = map α ⋙ map β :=
  Functor.ext_of_iso (mapCompIso α β) (fun _ ↦ by simp [map]) (fun _ ↦ by simp [mapCompIso])

end

end Pseudofunctor.CoGrothendieck

end CategoryTheory<|MERGE_RESOLUTION|>--- conflicted
+++ resolved
@@ -49,11 +49,7 @@
 ## Future work / TODO
 
 1. Once the bicategory of pseudofunctors has been defined, show that this construction forms a
-<<<<<<< HEAD
-pseudofunctor from `(LocallyDiscrete 𝒮) ⥤ᵖ Catᵒᵖ` to `Cat`.
-=======
 pseudofunctor from `LocallyDiscrete 𝒮 ⥤ᵖ Catᵒᵖ` to `Cat`.
->>>>>>> 1aa6c6d0
 2. Deduce the results in `CategoryTheory.Grothendieck` as a specialization of
    `Pseudofunctor.Grothendieck`.
 
@@ -76,11 +72,7 @@
 /-- The type of objects in the fibered category associated to a pseudofunctor from a
 1-category to Cat. -/
 @[ext]
-<<<<<<< HEAD
-structure Grothendieck (F : (LocallyDiscrete 𝒮) ⥤ᵖ Cat.{v₂, u₂}) where
-=======
 structure Grothendieck (F : LocallyDiscrete 𝒮 ⥤ᵖ Cat.{v₂, u₂}) where
->>>>>>> 1aa6c6d0
   /-- The underlying object in the base category. -/
   base : 𝒮
   /-- The object in the fiber of the base object. -/
@@ -88,11 +80,7 @@
 
 namespace Grothendieck
 
-<<<<<<< HEAD
-variable {F : (LocallyDiscrete 𝒮) ⥤ᵖ Cat.{v₂, u₂}}
-=======
 variable {F : LocallyDiscrete 𝒮 ⥤ᵖ Cat.{v₂, u₂}}
->>>>>>> 1aa6c6d0
 
 /-- Notation for the Grothendieck category associated to a pseudofunctor `F`. -/
 scoped prefix:75 "∫ " => Grothendieck
@@ -234,11 +222,7 @@
 /-- The type of objects in the fibered category associated to a contravariant
 pseudofunctor from a 1-category to Cat. -/
 @[ext]
-<<<<<<< HEAD
-structure CoGrothendieck (F : (LocallyDiscrete 𝒮ᵒᵖ) ⥤ᵖ Cat.{v₂, u₂}) where
-=======
 structure CoGrothendieck (F : LocallyDiscrete 𝒮ᵒᵖ ⥤ᵖ Cat.{v₂, u₂}) where
->>>>>>> 1aa6c6d0
   /-- The underlying object in the base category. -/
   base : 𝒮
   /-- The object in the fiber of the base object. -/
@@ -246,11 +230,7 @@
 
 namespace CoGrothendieck
 
-<<<<<<< HEAD
-variable {F : (LocallyDiscrete 𝒮ᵒᵖ) ⥤ᵖ Cat.{v₂, u₂}}
-=======
 variable {F : LocallyDiscrete 𝒮ᵒᵖ ⥤ᵖ Cat.{v₂, u₂}}
->>>>>>> 1aa6c6d0
 
 /-- Notation for the CoGrothendieck category associated to a pseudofunctor `F`. -/
 scoped prefix:75 "∫ᶜ " => CoGrothendieck
@@ -321,11 +301,7 @@
 
 /-- The projection `∫ᶜ F ⥤ 𝒮` given by projecting both objects and homs to the first factor. -/
 @[simps]
-<<<<<<< HEAD
-def forget (F : (LocallyDiscrete 𝒮ᵒᵖ) ⥤ᵖ Cat.{v₂, u₂}) : ∫ᶜ F ⥤ 𝒮 where
-=======
 def forget (F : LocallyDiscrete 𝒮ᵒᵖ ⥤ᵖ Cat.{v₂, u₂}) : ∫ᶜ F ⥤ 𝒮 where
->>>>>>> 1aa6c6d0
   obj X := X.base
   map f := f.base
 
@@ -334,13 +310,8 @@
 attribute [local simp]
   Strict.leftUnitor_eqToIso Strict.rightUnitor_eqToIso Strict.associator_eqToIso
 
-<<<<<<< HEAD
-variable {F} {G : (LocallyDiscrete 𝒮ᵒᵖ) ⥤ᵖ Cat.{v₂, u₂}}
-  {H : (LocallyDiscrete 𝒮ᵒᵖ) ⥤ᵖ Cat.{v₂, u₂}}
-=======
 variable {F} {G : LocallyDiscrete 𝒮ᵒᵖ ⥤ᵖ Cat.{v₂, u₂}}
   {H : LocallyDiscrete 𝒮ᵒᵖ ⥤ᵖ Cat.{v₂, u₂}}
->>>>>>> 1aa6c6d0
 
 /-- The CoGrothendieck construction is functorial: a strong natural transformation `α : F ⟶ G`
 induces a functor `CoGrothendieck.map : ∫ᶜ F ⥤ ∫ᶜ G`. -/
