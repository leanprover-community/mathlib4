--- conflicted
+++ resolved
@@ -178,15 +178,9 @@
 
 variable (F)
 
-<<<<<<< HEAD
-/-- The natural isomorphism witnessing the pseudo-unity constraint of `CoGrothendieck.map`. -/
+/-- The natural isomorphism witnessing the pseudo-unity constraint of `Grothendieck.map`. -/
 def mapIdIso : map (𝟙 F) ≅ 𝟭 (∫ᶜ F) :=
-  NatIso.ofComponents (fun _ ↦ eqToIso (by aesop_cat))
-=======
-/-- The natural isomorphism witnessing the pseudo-unity constraint of `Grothendieck.map`. -/
-def mapIdIso : map (𝟙 F) ≅ 𝟭 (∫ F) :=
   NatIso.ofComponents (fun _ ↦ eqToIso (by cat_disch))
->>>>>>> 2e1c3baf
 
 lemma map_id_eq : map (𝟙 F) = 𝟭 (∫ᶜ F) :=
   Functor.ext_of_iso (mapIdIso F) (fun x ↦ by simp [map]) (fun x ↦ by simp [mapIdIso])
