--- conflicted
+++ resolved
@@ -110,15 +110,9 @@
 end
 
 attribute [local simp] PrelaxFunctor.map₂_eqToHom in
-<<<<<<< HEAD
-/-- The category structure on `∫ F`. -/
-instance category : Category (∫ F) where
-  toCategoryStruct := Pseudofunctor.Grothendieck.categoryStruct
-=======
 /-- The category structure on `∫ᶜ F`. -/
 instance category : Category (∫ᶜ F) where
   toCategoryStruct := Pseudofunctor.CoGrothendieck.categoryStruct
->>>>>>> 9045a8d3
   id_comp {a b} f := by
     ext
     · simp
