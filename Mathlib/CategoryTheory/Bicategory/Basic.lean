--- conflicted
+++ resolved
@@ -232,11 +232,7 @@
 @[simp]
 theorem inv_whiskerLeft (f : a ⟶ b) {g h : b ⟶ c} (η : g ⟶ h) [IsIso η] :
   inv (f ◁ η) = f ◁ inv η := by
-<<<<<<< HEAD
   aesop_cat_nonterminal
-=======
-  aesop_cat
->>>>>>> 1e94701f
   simp only [← whiskerLeft_comp, whiskerLeft_id, IsIso.hom_inv_id]
 #align category_theory.bicategory.inv_whisker_left CategoryTheory.Bicategory.inv_whiskerLeft
 
@@ -256,11 +252,7 @@
 @[simp]
 theorem inv_whiskerRight {f g : a ⟶ b} (η : f ⟶ g) (h : b ⟶ c) [IsIso η] :
     inv (η ▷ h) = inv η ▷ h := by
-<<<<<<< HEAD
   aesop_cat_nonterminal
-=======
-  aesop_cat
->>>>>>> 1e94701f
   simp only [← comp_whiskerRight, id_whiskerRight, IsIso.hom_inv_id]
 #align category_theory.bicategory.inv_whisker_right CategoryTheory.Bicategory.inv_whiskerRight
 
