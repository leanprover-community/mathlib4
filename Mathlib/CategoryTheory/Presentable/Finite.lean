/-
Copyright (c) 2025 Andrew Yang. All rights reserved.
Released under Apache 2.0 license as described in the file LICENSE.
Authors: Andrew Yang
-/
import Mathlib.CategoryTheory.Limits.Filtered
import Mathlib.CategoryTheory.Limits.Preserves.Filtered
import Mathlib.CategoryTheory.Limits.Types.Filtered
import Mathlib.CategoryTheory.Presentable.Basic

/-!
# Finitely Presentable Objects

We define finitely presentable objects as a synonym for `ℵ₀`-presentable objects,
and link this definition with the preservation of filtered colimits.

-/


universe w v' v u' u

namespace CategoryTheory

open Limits Opposite Cardinal

variable {C : Type u} [Category.{v} C] {D : Type u'} [Category.{v'} D]

attribute [local instance] fact_isRegular_aleph0

/-- A functor `F : C ⥤ D` is finitely accessible if it is `ℵ₀`-accessible.
Equivalently, it preserves all filtered colimits.
See `CategoryTheory.Functor.IsFinitelyAccessible_iff_preservesFilteredColimits`. -/
abbrev Functor.IsFinitelyAccessible (F : C ⥤ D) : Prop := IsCardinalAccessible.{w} F ℵ₀

lemma Functor.IsFinitelyAccessible_iff_preservesFilteredColimitsOfSize {F : C ⥤ D} :
    IsFinitelyAccessible.{w} F ↔ PreservesFilteredColimitsOfSize.{w, w} F := by
  refine ⟨fun ⟨H⟩ ↦ ⟨?_⟩, fun ⟨H⟩ ↦ ⟨?_⟩⟩ <;>
    simp only [isCardinalFiltered_aleph0_iff] at * <;>
    exact H

lemma Functor.isFinitelyAccessible_iff_preservesFilteredColimits {F : C ⥤ D} :
    IsFinitelyAccessible.{v'} F ↔ PreservesFilteredColimits F :=
  IsFinitelyAccessible_iff_preservesFilteredColimitsOfSize

/-- An object `X` is finitely presentable if `Hom(X, -)` preserves all filtered colimits. -/
abbrev IsFinitelyPresentable (X : C) : Prop :=
  IsCardinalPresentable.{w} X ℵ₀

lemma isFinitelyPresentable_iff_preservesFilteredColimitsOfSize {X : C} :
    IsFinitelyPresentable.{w} X ↔ PreservesFilteredColimitsOfSize.{w, w} (coyoneda.obj (op X)) :=
  Functor.IsFinitelyAccessible_iff_preservesFilteredColimitsOfSize

lemma isFinitelyPresentable_iff_preservesFilteredColimits {X : C} :
    IsFinitelyPresentable.{v} X ↔ PreservesFilteredColimits (coyoneda.obj (op X)) :=
  Functor.IsFinitelyAccessible_iff_preservesFilteredColimitsOfSize

<<<<<<< HEAD
lemma IsFinitelyPresentable.exists_hom_of_isColimit {J : Type w} [SmallCategory J] [IsFiltered J]
    {D : J ⥤ C} {c : Cocone D} (hc : IsColimit c) {X : C} [IsFinitelyPresentable.{w} X]
    (f : X ⟶ c.pt) :
    ∃ (j : J) (p : X ⟶ D.obj j), p ≫ c.ι.app j = f := by
  have : PreservesFilteredColimitsOfSize.{w, w} (coyoneda.obj (op X)) := by
    rw [← isFinitelyPresentable_iff_preservesFilteredColimitsOfSize]
    infer_instance
  exact Types.jointly_surjective_of_isColimit (isColimitOfPreserves (coyoneda.obj (op X)) hc) f
=======
instance (X : C) [IsFinitelyPresentable.{w} X] :
    PreservesFilteredColimitsOfSize.{w, w} (coyoneda.obj (op X)) := by
  rw [← isFinitelyPresentable_iff_preservesFilteredColimitsOfSize]
  infer_instance

lemma IsFinitelyPresentable.exists_hom_of_isColimit {J : Type w} [SmallCategory J] [IsFiltered J]
    {D : J ⥤ C} {c : Cocone D} (hc : IsColimit c) {X : C} [IsFinitelyPresentable.{w} X]
    (f : X ⟶ c.pt) :
    ∃ (j : J) (p : X ⟶ D.obj j), p ≫ c.ι.app j = f :=
  Types.jointly_surjective_of_isColimit (isColimitOfPreserves (coyoneda.obj (op X)) hc) f
>>>>>>> f810beb8

lemma IsFinitelyPresentable.exists_eq_of_isColimit {J : Type w} [SmallCategory J] [IsFiltered J]
    {D : J ⥤ C} {c : Cocone D} (hc : IsColimit c) {X : C} [IsFinitelyPresentable.{w} X]
    {i j : J} (f : X ⟶ D.obj i) (g : X ⟶ D.obj j) (h : f ≫ c.ι.app i = g ≫ c.ι.app j) :
<<<<<<< HEAD
    ∃ (k : J) (u : i ⟶ k) (v : j ⟶ k), f ≫ D.map u = g ≫ D.map v := by
  have : PreservesFilteredColimitsOfSize.{w, w} (coyoneda.obj (op X)) := by
    rw [← isFinitelyPresentable_iff_preservesFilteredColimitsOfSize]
    infer_instance
  exact
    (Types.FilteredColimit.isColimit_eq_iff _ (isColimitOfPreserves (coyoneda.obj (op X)) hc)).mp h
=======
    ∃ (k : J) (u : i ⟶ k) (v : j ⟶ k), f ≫ D.map u = g ≫ D.map v :=
  (Types.FilteredColimit.isColimit_eq_iff _ (isColimitOfPreserves (coyoneda.obj (op X)) hc)).mp h
>>>>>>> f810beb8

lemma IsFinitelyPresentable.exists_hom_of_isColimit_under
    {J : Type w} [SmallCategory J] [IsFiltered J] {D : J ⥤ C} {c : Cocone D} (hc : IsColimit c)
    {X A : C} (p : X ⟶ A) (s : (Functor.const J).obj X ⟶ D)
    [IsFinitelyPresentable.{w} (Under.mk p)]
    (f : A ⟶ c.pt) (h : ∀ (j : J), s.app j ≫ c.ι.app j = p ≫ f) :
    ∃ (j : J) (q : A ⟶ D.obj j), p ≫ q = s.app j ∧ q ≫ c.ι.app j = f := by
  have : Nonempty J := IsFiltered.nonempty
  let hc' := Under.isColimitLiftCocone D s c (p ≫ f) h hc
  obtain ⟨j, q, hq⟩ := exists_hom_of_isColimit (X := Under.mk p) hc' (Under.homMk f rfl)
  use j, q.right, Under.w q, congr($(hq).right)

lemma HasCardinalFilteredColimits_iff_hasFilteredColimitsOfSize :
    HasCardinalFilteredColimits.{w} C ℵ₀ ↔ HasFilteredColimitsOfSize.{w, w} C := by
  refine ⟨fun ⟨H⟩ ↦ ⟨?_⟩, fun ⟨H⟩ ↦ ⟨?_⟩⟩ <;>
    simp only [isCardinalFiltered_aleph0_iff] at * <;>
    exact H

lemma HasCardinalFilteredColimits_iff_hasFilteredColimits :
    HasCardinalFilteredColimits.{v} C ℵ₀ ↔ HasFilteredColimits C :=
  HasCardinalFilteredColimits_iff_hasFilteredColimitsOfSize

end CategoryTheory<|MERGE_RESOLUTION|>--- conflicted
+++ resolved
@@ -54,16 +54,6 @@
     IsFinitelyPresentable.{v} X ↔ PreservesFilteredColimits (coyoneda.obj (op X)) :=
   Functor.IsFinitelyAccessible_iff_preservesFilteredColimitsOfSize
 
-<<<<<<< HEAD
-lemma IsFinitelyPresentable.exists_hom_of_isColimit {J : Type w} [SmallCategory J] [IsFiltered J]
-    {D : J ⥤ C} {c : Cocone D} (hc : IsColimit c) {X : C} [IsFinitelyPresentable.{w} X]
-    (f : X ⟶ c.pt) :
-    ∃ (j : J) (p : X ⟶ D.obj j), p ≫ c.ι.app j = f := by
-  have : PreservesFilteredColimitsOfSize.{w, w} (coyoneda.obj (op X)) := by
-    rw [← isFinitelyPresentable_iff_preservesFilteredColimitsOfSize]
-    infer_instance
-  exact Types.jointly_surjective_of_isColimit (isColimitOfPreserves (coyoneda.obj (op X)) hc) f
-=======
 instance (X : C) [IsFinitelyPresentable.{w} X] :
     PreservesFilteredColimitsOfSize.{w, w} (coyoneda.obj (op X)) := by
   rw [← isFinitelyPresentable_iff_preservesFilteredColimitsOfSize]
@@ -74,22 +64,12 @@
     (f : X ⟶ c.pt) :
     ∃ (j : J) (p : X ⟶ D.obj j), p ≫ c.ι.app j = f :=
   Types.jointly_surjective_of_isColimit (isColimitOfPreserves (coyoneda.obj (op X)) hc) f
->>>>>>> f810beb8
 
 lemma IsFinitelyPresentable.exists_eq_of_isColimit {J : Type w} [SmallCategory J] [IsFiltered J]
     {D : J ⥤ C} {c : Cocone D} (hc : IsColimit c) {X : C} [IsFinitelyPresentable.{w} X]
     {i j : J} (f : X ⟶ D.obj i) (g : X ⟶ D.obj j) (h : f ≫ c.ι.app i = g ≫ c.ι.app j) :
-<<<<<<< HEAD
-    ∃ (k : J) (u : i ⟶ k) (v : j ⟶ k), f ≫ D.map u = g ≫ D.map v := by
-  have : PreservesFilteredColimitsOfSize.{w, w} (coyoneda.obj (op X)) := by
-    rw [← isFinitelyPresentable_iff_preservesFilteredColimitsOfSize]
-    infer_instance
-  exact
-    (Types.FilteredColimit.isColimit_eq_iff _ (isColimitOfPreserves (coyoneda.obj (op X)) hc)).mp h
-=======
     ∃ (k : J) (u : i ⟶ k) (v : j ⟶ k), f ≫ D.map u = g ≫ D.map v :=
   (Types.FilteredColimit.isColimit_eq_iff _ (isColimitOfPreserves (coyoneda.obj (op X)) hc)).mp h
->>>>>>> f810beb8
 
 lemma IsFinitelyPresentable.exists_hom_of_isColimit_under
     {J : Type w} [SmallCategory J] [IsFiltered J] {D : J ⥤ C} {c : Cocone D} (hc : IsColimit c)
