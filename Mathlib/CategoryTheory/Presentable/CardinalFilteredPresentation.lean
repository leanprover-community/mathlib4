--- conflicted
+++ resolved
@@ -101,12 +101,7 @@
   ⟨fun h ↦ h.of_le_isoClosure (by rfl) (P.le_isoClosure.trans h.le_isCardinalPresentable),
     isoClosure⟩
 
-<<<<<<< HEAD
-include h
-
-=======
 include h in
->>>>>>> 50b21b3a
 lemma presentable [LocallySmall.{w} C] (X : C) :
     IsPresentable.{w} X := by
   obtain ⟨J, _, _, ⟨hX⟩⟩ := h.exists_colimitsOfShape X
@@ -120,16 +115,13 @@
   have := hX.isCardinalPresentable h.le_isCardinalPresentable _ le hκ'
   exact isPresentable_of_isCardinalPresentable _ κ'
 
-<<<<<<< HEAD
-=======
 include h in
->>>>>>> 50b21b3a
 lemma isStrongGenerator : P.IsStrongGenerator :=
   IsStrongGenerator.mk_of_exists_colimitsOfShape.{w} (fun X ↦ by
     obtain ⟨_, _, _, hX⟩ := h.exists_colimitsOfShape X
     exact ⟨_, _, hX⟩)
-<<<<<<< HEAD
 
+include h in
 lemma isPresentable_eq_retractClosure :
     isCardinalPresentable C κ = P.retractClosure := by
   refine le_antisymm (fun X hX ↦ ?_) ?_
@@ -140,13 +132,12 @@
     exact ⟨_, p.prop_diag_obj j, ⟨{ i := _, r := _, retract := hf}⟩⟩
   · simpa only [ObjectProperty.retractClosure_le_iff] using h.le_isCardinalPresentable
 
+include h in
 lemma essentiallySmall_isPresentable
     [ObjectProperty.EssentiallySmall.{w} P] [LocallySmall.{w} C] :
     ObjectProperty.EssentiallySmall.{w} (isCardinalPresentable C κ) := by
   rw [h.isPresentable_eq_retractClosure]
   infer_instance
-=======
->>>>>>> 50b21b3a
 
 end IsCardinalFilteredGenerator
 
@@ -176,15 +167,12 @@
   obtain ⟨Q, _, h₁, h₂⟩ := ObjectProperty.EssentiallySmall.exists_small_le P
   exact ⟨Q, inferInstance, hP.of_le_isoClosure h₂ (h₁.trans hP.le_isCardinalPresentable)⟩
 
-<<<<<<< HEAD
 instance (C : Type u) [Category.{v} C]
     (κ : Cardinal.{w}) [Fact κ.IsRegular] [HasCardinalFilteredGenerator C κ] :
     ObjectProperty.EssentiallySmall.{w} (isCardinalPresentable C κ) := by
   obtain ⟨P, _, hP⟩ := HasCardinalFilteredGenerator.exists_generator C κ
   exact hP.essentiallySmall_isPresentable
 
-=======
->>>>>>> 50b21b3a
 @[deprecated (since := "2025-10-12")] alias AreCardinalFilteredGenerators :=
   ObjectProperty.IsCardinalFilteredGenerator
 @[deprecated (since := "2025-10-12")] alias HasCardinalFilteredGenerators :=
