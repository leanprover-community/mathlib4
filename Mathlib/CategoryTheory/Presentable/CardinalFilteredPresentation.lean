/-
Copyright (c) 2025 Joël Riou. All rights reserved.
Released under Apache 2.0 license as described in the file LICENSE.
Authors: Joël Riou
-/
import Mathlib.CategoryTheory.Presentable.Limits
import Mathlib.CategoryTheory.Generator.StrongGenerator

/-!
# Presentable generators

Let `C` be a category, `G : ι → C` a family of objects and `κ` a regular cardinal
(with `ι` and `κ` both in the same universe `w`). In this file, we
introduce a property `h : AreCardinalFilteredGenerators G κ`:
this property says that the objects `G i` are all `κ`-presentable and that
any object in `C` identifies as a `κ`-filtered colimit of these objects.
We show in the lemma `AreCardinalFilteredGenerators.presentable` that it
follows that any object `X` is presentable (relatively to a possibly
larger regular cardinal `κ'`). The lemma `AreCardinalFilteredGenerators.isStrongGenerator`
shows that the objects `G i` form a strong generator of the category `C`.

Finally, we define a typeclass `HasCardinalFilteredGenerators C κ` saying
that `C` is locally `w`-small and that there exists a family `G : ι → C`
indexed by `ι : Type w` such that `AreCardinalFilteredGenerators G κ` holds.
This is used in the definition of locally presentable and accessible
categories in the file `CategoryTheory.Presentable.LocallyPresentable`.

## References
* [Adámek, J. and Rosický, J., *Locally presentable and accessible categories*][Adamek_Rosicky_1994]

-/

universe w v u

namespace CategoryTheory

variable {C : Type u} [Category.{v} C]

namespace Limits.ColimitPresentation

lemma isCardinalPresentable {X : C} {J : Type w} [SmallCategory J]
    (p : ColimitPresentation J X) (κ : Cardinal.{w}) [Fact κ.IsRegular]
    (h : ∀ (j : J), IsCardinalPresentable (p.diag.obj j) κ) [LocallySmall.{w} C]
    (κ' : Cardinal.{w}) [Fact κ'.IsRegular] (h : κ ≤ κ')
    (hJ : HasCardinalLT (Arrow J) κ') :
    IsCardinalPresentable X κ' :=
  have (k : J) : IsCardinalPresentable (p.diag.obj k) κ' := isCardinalPresentable_of_le _ h
  isCardinalPresentable_of_isColimit _ p.isColimit κ' hJ

end Limits.ColimitPresentation

open Limits

section

variable {ι : Type w} (G : ι → C) (κ : Cardinal.{w}) [Fact κ.IsRegular]

/-- Given a regular cardinal `κ`, this is the property that a family
of objects `G : ι → C` consists of `κ`-presentable objects and that any
object in `C` identifies to a `κ`-filtered colimit of these objects. -/
structure AreCardinalFilteredGenerators : Prop where
  isCardinalPresentable (i : ι) : IsCardinalPresentable (G i) κ
  exists_colimitPresentation (X : C) :
    ∃ (J : Type w) (_ : SmallCategory J) (_ : IsCardinalFiltered J κ)
      (p : ColimitPresentation J X),
        ∀ (j : J), ∃ (i : ι), Nonempty (p.diag.obj j ≅ G i)

namespace AreCardinalFilteredGenerators

variable {G κ} (h : AreCardinalFilteredGenerators G κ) (X : C)

/-- When `G : ι → C` is a family of objects such that `AreCardinalFilteredGenerators G κ`
holds, and `X : C`, this is the index category of a presentation of `X`
as a `κ`-filtered colimit of objects in the family `G`. -/
def J : Type w := (h.exists_colimitPresentation X).choose

noncomputable instance : SmallCategory (h.J X) :=
  (h.exists_colimitPresentation X).choose_spec.choose

noncomputable instance : IsCardinalFiltered (h.J X) κ :=
  (h.exists_colimitPresentation X).choose_spec.choose_spec.choose

/-- A choice of a presentation of an object `X` in a category `C`
as a `κ`-filtered colimit of objects in the family `G : ι → C`
when `h : AreCardinalFilteredGenerators G κ`. -/
noncomputable def colimitPresentation : ColimitPresentation (h.J X) X :=
  (h.exists_colimitPresentation X).choose_spec.choose_spec.choose_spec.choose

lemma exists_colimitPresentation_diag_obj_iso (j : h.J X) :
    ∃ (i : ι), Nonempty ((h.colimitPresentation X).diag.obj j ≅ G i) :=
  (h.exists_colimitPresentation X).choose_spec.choose_spec.choose_spec.choose_spec j

instance (j : h.J X) :
    IsCardinalPresentable.{w} ((h.colimitPresentation X).diag.obj j) κ := by
  obtain ⟨i, ⟨e⟩⟩ := h.exists_colimitPresentation_diag_obj_iso X j
  have := h.isCardinalPresentable
  exact isCardinalPresentable_of_iso e.symm κ

include h in
lemma isPresentable (i : ι) : IsPresentable.{w} (G i) :=
  have := h.isCardinalPresentable
  isPresentable_of_isCardinalPresentable _ κ

instance (j : h.J X) : IsPresentable.{w} ((h.colimitPresentation X).diag.obj j) :=
  isPresentable_of_isCardinalPresentable _ κ

include h in
lemma presentable [LocallySmall.{w} C] (X : C) : IsPresentable.{w} X := by
  obtain ⟨κ', _, le, hκ'⟩ : ∃ (κ' : Cardinal.{w}) (_ : Fact κ'.IsRegular) (_ : κ ≤ κ'),
      HasCardinalLT (Arrow (h.J X)) κ' := by
    obtain ⟨κ', h₁, h₂⟩ := HasCardinalLT.exists_regular_cardinal_forall.{w}
      (Sum.elim (fun (_ : Unit) ↦ Arrow (h.J X)) (fun (_ : Unit) ↦ κ.ord.toType))
    exact ⟨κ', ⟨h₁⟩,
      le_of_lt (by simpa [hasCardinalLT_iff_cardinal_mk_lt] using h₂ (Sum.inr ⟨⟩)),
      h₂ (Sum.inl ⟨⟩)⟩
  have := (h.colimitPresentation X).isCardinalPresentable κ (by infer_instance) κ' le hκ'
  exact isPresentable_of_isCardinalPresentable _ κ'

-- TODO: Move `AreCardinalFilteredGenerators` to the `ObjectProperty` namespace
include h in
lemma isStrongGenerator :
<<<<<<< HEAD
    ObjectProperty.IsStrongGenerator (Set.range G : ObjectProperty C) :=
  .mk_of_exists_colimitsOfShape (fun X ↦ ⟨h.J X, inferInstance, by
    change ObjectProperty.colimitsOfShape (Set.range G) (h.J X) X
    rw [← ObjectProperty.colimitsOfShape_isoClosure]
    refine ⟨h.colimitPresentation X, fun j ↦ ?_⟩
    obtain ⟨i, ⟨e⟩⟩ := h.exists_colimitPresentation_diag_obj_iso X j
    exact ⟨_, ⟨i, rfl⟩, ⟨e⟩⟩⟩)
=======
    ObjectProperty.IsStrongGenerator (.ofObj G) :=
  .mk_of_exists_colimitsOfShape (fun X ↦ ⟨h.J X, inferInstance, by
    rw [← ObjectProperty.colimitsOfShape_isoClosure]
    refine ⟨h.colimitPresentation X, fun j ↦ ?_⟩
    obtain ⟨i, e⟩ := h.exists_colimitPresentation_diag_obj_iso X j
    exact ⟨_, .mk i, e⟩⟩)
>>>>>>> 4055dfea

end AreCardinalFilteredGenerators

end

/-- The property that a category `C` and a regular cardinal `κ`
satisfy `AreCardinalFilteredGenerators G κ` for a suitable family
of objects `G : ι → C`. -/
class HasCardinalFilteredGenerators (C : Type u) [hC : Category.{v} C]
    (κ : Cardinal.{w}) [hκ : Fact κ.IsRegular] : Prop extends LocallySmall.{w} C where
  exists_generators (C κ) [hC] [hκ] : ∃ (ι : Type w) (G : ι → C),
    AreCardinalFilteredGenerators G κ

end CategoryTheory<|MERGE_RESOLUTION|>--- conflicted
+++ resolved
@@ -119,22 +119,12 @@
 -- TODO: Move `AreCardinalFilteredGenerators` to the `ObjectProperty` namespace
 include h in
 lemma isStrongGenerator :
-<<<<<<< HEAD
-    ObjectProperty.IsStrongGenerator (Set.range G : ObjectProperty C) :=
-  .mk_of_exists_colimitsOfShape (fun X ↦ ⟨h.J X, inferInstance, by
-    change ObjectProperty.colimitsOfShape (Set.range G) (h.J X) X
-    rw [← ObjectProperty.colimitsOfShape_isoClosure]
-    refine ⟨h.colimitPresentation X, fun j ↦ ?_⟩
-    obtain ⟨i, ⟨e⟩⟩ := h.exists_colimitPresentation_diag_obj_iso X j
-    exact ⟨_, ⟨i, rfl⟩, ⟨e⟩⟩⟩)
-=======
     ObjectProperty.IsStrongGenerator (.ofObj G) :=
   .mk_of_exists_colimitsOfShape (fun X ↦ ⟨h.J X, inferInstance, by
     rw [← ObjectProperty.colimitsOfShape_isoClosure]
     refine ⟨h.colimitPresentation X, fun j ↦ ?_⟩
     obtain ⟨i, e⟩ := h.exists_colimitPresentation_diag_obj_iso X j
     exact ⟨_, .mk i, e⟩⟩)
->>>>>>> 4055dfea
 
 end AreCardinalFilteredGenerators
 
