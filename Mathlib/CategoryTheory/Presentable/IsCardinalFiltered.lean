--- conflicted
+++ resolved
@@ -306,8 +306,6 @@
     (fun i ↦ IsFiltered.coeqHom (f₁ i) (f₂ i)) hι
   exact ⟨l, b, fun i ↦ by rw [← h i, IsFiltered.coeq_condition_assoc]⟩
 
-<<<<<<< HEAD
-=======
 /-- If `F : J₁ ⥤ J₂` is final and `J₁` is `κ`-filtered, then
 `J₂` is also `κ`-filtered. See also `IsFiltered.of_final`
 (in `CategoryTheory.Limits.Final`) for the particular case of
@@ -339,7 +337,6 @@
       exact ⟨F.obj (IsFiltered.max j' k'), b ≫ F.map (IsFiltered.rightToMax _ _),
         a ≫ F.map (IsFiltered.leftToMax _ _), by simp⟩
 
->>>>>>> 5f557c4f
 lemma Limits.IsTerminal.isCardinalFiltered {J : Type u} [Category.{v} J]
     {X : J} (hX : IsTerminal X) (κ : Cardinal.{w}) [Fact κ.IsRegular] :
     IsCardinalFiltered J κ where
