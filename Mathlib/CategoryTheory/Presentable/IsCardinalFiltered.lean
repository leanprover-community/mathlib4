--- conflicted
+++ resolved
@@ -185,10 +185,6 @@
               ext
               have := c.w f
               dsimp at this ⊢
-<<<<<<< HEAD
-              simp only [reassoc_of% this, Category.assoc, Category.comp_id]} }⟩
-=======
               simp only [reassoc_of% this, Category.assoc, Category.comp_id] } }⟩
->>>>>>> 4721f583
 
 end CategoryTheory