/-
Copyright (c) 2024 Joël Riou. All rights reserved.
Released under Apache 2.0 license as described in the file LICENSE.
Authors: Joël Riou
-/
import Mathlib.CategoryTheory.Filtered.Basic
import Mathlib.CategoryTheory.Limits.Shapes.WideEqualizers
import Mathlib.CategoryTheory.Comma.CardinalArrow
import Mathlib.SetTheory.Cardinal.Cofinality
import Mathlib.SetTheory.Cardinal.HasCardinalLT
import Mathlib.SetTheory.Cardinal.Arithmetic

/-! # κ-filtered category

If `κ` is a regular cardinal, we introduce the notion of `κ`-filtered
category `J`: it means that any functor `A ⥤ J` from a small category such
that `Arrow A` is of cardinality `< κ` admits a cocone.
This generalizes the notion of filtered category.
Indeed, we obtain the equivalence `IsCardinalFiltered J ℵ₀ ↔ IsFiltered J`.
The API is mostly parallel to that of filtered categories.

A preordered type `J` is a `κ`-filtered category (i.e. `κ`-directed set)
if any subset of `J` of cardinality `< κ` has an upper bound.

## References
* [Adámek, J. and Rosický, J., *Locally presentable and accessible categories*][Adamek_Rosicky_1994]

-/

universe w v' v u' u

namespace CategoryTheory

open Limits Opposite

/-- A category `J` is `κ`-filtered (for a regular cardinal `κ`) if
any functor `F : A ⥤ J` from a category `A` such that `HasCardinalLT (Arrow A) κ`
admits a cocone. See `isCardinalFiltered_iff` for a more
concrete characterization of `κ`-filtered categories. -/
class IsCardinalFiltered (J : Type u) [Category.{v} J]
    (κ : Cardinal.{w}) [Fact κ.IsRegular] : Prop where
  nonempty_cocone {A : Type w} [SmallCategory A] (F : A ⥤ J)
    (hA : HasCardinalLT (Arrow A) κ) : Nonempty (Cocone F)

lemma hasCardinalLT_arrow_walkingParallelFamily {T : Type u}
    {κ : Cardinal.{w}} (hT : HasCardinalLT T κ) (hκ : Cardinal.aleph0 ≤ κ) :
    HasCardinalLT (Arrow (WalkingParallelFamily T)) κ := by
  simpa only [hasCardinalLT_iff_of_equiv (WalkingParallelFamily.arrowEquiv T),
    hasCardinalLT_option_iff _ _ hκ] using hT

namespace IsCardinalFiltered

variable {J : Type u} [Category.{v} J] {κ : Cardinal.{w}} [hκ : Fact κ.IsRegular]
  [IsCardinalFiltered J κ]

/-- A choice of cocone for a functor `F : A ⥤ J` such that `HasCardinalLT (Arrow A) κ`
when `J` is a `κ`-filtered category, and `Arrow A` has cardinality `< κ`. -/
noncomputable def cocone {A : Type v'} [Category.{u'} A]
    (F : A ⥤ J) (hA : HasCardinalLT (Arrow A) κ) :
    Cocone F := by
  have := hA.small
  have := small_of_small_arrow.{w} A
  have := locallySmall_of_small_arrow.{w} A
  let e := (Shrink.equivalence.{w} A).trans (ShrinkHoms.equivalence.{w} (Shrink.{w} A))
  exact (Cocones.equivalenceOfReindexing e.symm (Iso.refl _)).inverse.obj
    (nonempty_cocone (κ := κ) (e.inverse ⋙ F) (by simpa)).some

variable (J) in
lemma of_le {κ' : Cardinal.{w}} [Fact κ'.IsRegular] (h : κ' ≤ κ) :
    IsCardinalFiltered J κ' where
  nonempty_cocone F hA := ⟨cocone F (hA.of_le h)⟩

variable (κ) in
lemma of_equivalence {J' : Type u'} [Category.{v'} J'] (e : J ≌ J') :
    IsCardinalFiltered J' κ where
  nonempty_cocone F hA := ⟨e.inverse.mapCoconeInv (cocone (F ⋙ e.inverse) hA)⟩

section max

variable {K : Type u'} (S : K → J) (hS : HasCardinalLT K κ)

/-- If `S : K → J` is a family of objects of cardinality `< κ` in a `κ`-filtered category,
this is a choice of objects in `J` which is the target of a map from any of
the objects `S k`. -/
noncomputable def max : J :=
  (cocone (Discrete.functor S) (by simpa using hS)).pt

/-- If `S : K → J` is a family of objects of cardinality `< κ` in a `κ`-filtered category,
this is a choice of map `S k ⟶ max S hS` for any `k : K`. -/
noncomputable def toMax (k : K) :
    S k ⟶ max S hS :=
  (cocone (Discrete.functor S) (by simpa using hS)).ι.app ⟨k⟩

end max

section coeq

variable {K : Type v'} {j j' : J} (f : K → (j ⟶ j')) (hK : HasCardinalLT K κ)

/-- Given a family of maps `f : K → (j ⟶ j')` in a `κ`-filtered category `J`,
with `HasCardinalLT K κ`, this is an object of `J` where these morphisms
shall be equalized. -/
noncomputable def coeq : J :=
  (cocone (parallelFamily f)
    (hasCardinalLT_arrow_walkingParallelFamily hK hκ.out.aleph0_le)).pt

/-- Given a family of maps `f : K → (j ⟶ j')` in a `κ`-filtered category `J`,
with `HasCardinalLT K κ`, and `k : K`, this is a choice of morphism `j' ⟶ coeq f hK`. -/
noncomputable def coeqHom : j' ⟶ coeq f hK :=
  (cocone (parallelFamily f)
    (hasCardinalLT_arrow_walkingParallelFamily hK hκ.out.aleph0_le)).ι.app .one

/-- Given a family of maps `f : K → (j ⟶ j')` in a `κ`-filtered category `J`,
with `HasCardinalLT K κ`, this is a morphism `j ⟶ coeq f hK` which is equal
to all compositions `f k ≫ coeqHom f hK` for `k : K`. -/
noncomputable def toCoeq : j ⟶ coeq f hK :=
  (cocone (parallelFamily f)
    (hasCardinalLT_arrow_walkingParallelFamily hK hκ.out.aleph0_le)).ι.app .zero

@[reassoc]
lemma coeq_condition (k : K) : f k ≫ coeqHom f hK = toCoeq f hK :=
  (cocone (parallelFamily f)
    (hasCardinalLT_arrow_walkingParallelFamily hK hκ.out.aleph0_le)).w
    (.line k)

end coeq

/-- Variant of `IsFiltered.span` for `κ`-filtered categories. -/
lemma wideSpan {ι : Type v'} {j : J} {k : ι → J}
    (f : ∀ i, j ⟶ k i) (hι : HasCardinalLT ι κ) :
    ∃ (m : J) (a : ∀ i, k i ⟶ m) (b : j ⟶ m), ∀ i, f i ≫ a i = b := by
  let φ (i : ι) := f i ≫ toMax k hι i
  exact ⟨coeq φ hι, fun i ↦ toMax k hι i ≫ coeqHom φ hι,
    toCoeq φ hι, by simpa [φ] using coeq_condition φ hι⟩

end IsCardinalFiltered

open IsCardinalFiltered in
lemma isFiltered_of_isCardinalFiltered (J : Type u) [Category.{v} J]
    (κ : Cardinal.{w}) [hκ : Fact κ.IsRegular] [IsCardinalFiltered J κ] :
    IsFiltered J := by
  rw [IsFiltered.iff_cocone_nonempty.{w}]
  intro A _ _ F
  have hA : HasCardinalLT (Arrow A) κ := by
    refine HasCardinalLT.of_le ?_ hκ.out.aleph0_le
    simp only [hasCardinalLT_aleph0_iff]
    infer_instance
  exact ⟨cocone F hA⟩

@[deprecated (since := "2025-10-07")] alias isFiltered_of_isCardinalDirected :=
  isFiltered_of_isCardinalFiltered

attribute [local instance] Cardinal.fact_isRegular_aleph0

lemma isCardinalFiltered_aleph0_iff (J : Type u) [Category.{v} J] :
    IsCardinalFiltered J Cardinal.aleph0.{w} ↔ IsFiltered J := by
  constructor
  · intro
    exact isFiltered_of_isCardinalFiltered J Cardinal.aleph0
  · intro
    constructor
    intro A _ F hA
    rw [hasCardinalLT_aleph0_iff] at hA
    have := ((Arrow.finite_iff A).1 hA).some
    exact ⟨IsFiltered.cocone F⟩

lemma isCardinalFiltered_preorder (J : Type w) [Preorder J]
    (κ : Cardinal.{w}) [Fact κ.IsRegular]
    (h : ∀ ⦃K : Type w⦄ (s : K → J) (_ : Cardinal.mk K < κ),
      ∃ (j : J), ∀ (k : K), s k ≤ j) :
    IsCardinalFiltered J κ where
  nonempty_cocone {A _ F hA} := by
    obtain ⟨j, hj⟩ := h F.obj (by simpa only [hasCardinalLT_iff_cardinal_mk_lt] using
        hasCardinalLT_of_hasCardinalLT_arrow hA)
    exact ⟨Cocone.mk j
      { app a := homOfLE (hj a)
        naturality _ _ _ := rfl }⟩

instance (κ : Cardinal.{w}) [hκ : Fact κ.IsRegular] :
    IsCardinalFiltered κ.ord.toType κ :=
  isCardinalFiltered_preorder _ _ (fun ι f hs ↦ by
    have h : Function.Surjective (fun i ↦ (⟨f i, i, rfl⟩ : Set.range f)) := fun _ ↦ by aesop
    obtain ⟨j, hj⟩ := Ordinal.lt_cof_type
      (α := κ.ord.toType) (r := (· < ·)) (S := Set.range f)
      (lt_of_le_of_lt (Cardinal.mk_le_of_surjective h)
        (lt_of_lt_of_le hs (by simp [hκ.out.cof_eq])))
    exact ⟨j, fun i ↦ (hj (f i) (by simp)).le⟩)

open IsCardinalFiltered

instance isCardinalFiltered_under
    (J : Type u) [Category.{v} J] (κ : Cardinal.{w}) [Fact κ.IsRegular]
    [IsCardinalFiltered J κ] (j₀ : J) : IsCardinalFiltered (Under j₀) κ where
  nonempty_cocone {A _} F hA := ⟨by
    have := isFiltered_of_isCardinalFiltered J κ
    let c := cocone (F ⋙ Under.forget j₀) hA
    let x (a : A) : j₀ ⟶ IsFiltered.max j₀ c.pt := (F.obj a).hom ≫ c.ι.app a ≫
      IsFiltered.rightToMax j₀ c.pt
    have hκ' : HasCardinalLT A κ := hasCardinalLT_of_hasCardinalLT_arrow hA
    exact
      { pt := Under.mk (toCoeq x hκ')
        ι :=
          { app a := Under.homMk (c.ι.app a ≫ IsFiltered.rightToMax j₀ c.pt ≫ coeqHom x hκ')
              (by simpa [x] using coeq_condition x hκ' a)
            naturality a b f := by
              ext
              have := c.w f
              dsimp at this ⊢
              simp only [reassoc_of% this, Category.comp_id] } }⟩

instance isCardinalFiltered_prod (J₁ : Type u) (J₂ : Type u')
    [Category.{v} J₁] [Category.{v'} J₂] (κ : Cardinal.{w}) [Fact κ.IsRegular]
    [IsCardinalFiltered J₁ κ] [IsCardinalFiltered J₂ κ] :
    IsCardinalFiltered (J₁ × J₂) κ where
  nonempty_cocone F hC := ⟨by
    let c₁ := cocone (F ⋙ Prod.fst _ _) hC
    let c₂ := cocone (F ⋙ Prod.snd _ _) hC
    exact
      { pt := (c₁.pt, c₂.pt)
        ι.app i := (c₁.ι.app i, c₂.ι.app i)
<<<<<<< HEAD
        ι.naturality i j f := by
          ext
          · simpa using c₁.w f
          · simpa using c₂.w f}⟩
=======
        ι.naturality {i j} f := by
          ext
          · simpa using c₁.w f
          · simpa using c₂.w f }⟩
>>>>>>> 29692a96

instance isCardinalFiltered_pi {ι : Type u'} (J : ι → Type u) [∀ i, Category.{v} (J i)]
    (κ : Cardinal.{w}) [Fact κ.IsRegular] [∀ i, IsCardinalFiltered (J i) κ] :
    IsCardinalFiltered (∀ i, J i) κ where
<<<<<<< HEAD
  nonempty_cocone {C _} F hC := ⟨by
=======
  nonempty_cocone F hC := ⟨by
>>>>>>> 29692a96
    let c (i : ι) := cocone (F ⋙ Pi.eval J i) hC
    exact
      { pt i := (c i).pt
        ι.app X i := (c i).ι.app X
        ι.naturality {X Y} f := by
          ext i
          simpa using (c i).ι.naturality f }⟩

<<<<<<< HEAD
=======
section

variable {J : Type u} [Category.{v} J] {κ : Cardinal.{w}} [Fact κ.IsRegular]
  (h₁ : (∀ ⦃ι : Type w⦄ (j : ι → J) (_ : HasCardinalLT ι κ),
          ∃ (k : J), ∀ (i : ι), Nonempty (j i ⟶ k)))
  (h₂ : ∀ ⦃ι : Type w⦄ ⦃j k : J⦄ (f : ι → (j ⟶ k)) (_ : HasCardinalLT ι κ),
      ∃ (l : J) (a : k ⟶ l) (b : j ⟶ l), ∀ (i : ι), f i ≫ a = b)

include h₁ h₂ in
omit [Fact κ.IsRegular] in
lemma isCardinalFiltered_iff_aux₁ {ι : Type w} {j : J} {k : ι → J}
    (f : ∀ i, j ⟶ k i) (hι : HasCardinalLT ι κ) :
    ∃ (m : J) (a : ∀ i, k i ⟶ m) (b : j ⟶ m), ∀ i, f i ≫ a i = b := by
  obtain ⟨l, hl⟩ := h₁ k hι
  let a (i : ι) := (hl i).some
  obtain ⟨m, b, c, hm⟩ := h₂ (fun i ↦ f i ≫ a i) hι
  exact ⟨m, fun i ↦ a i ≫ b, c, by grind⟩

include h₁ h₂ in
lemma isCardinalFiltered_iff_aux₂ {ι : Type w} {j : ι → J} {k : J}
    (f₁ f₂ : ∀ i, j i ⟶ k) (hι : HasCardinalLT ι κ) :
    ∃ (l : J) (a : k ⟶ l), ∀ i, f₁ i ≫ a = f₂ i ≫ a := by
  have (i : ι) : ∃ (l : J) (p : k ⟶ l), f₁ i ≫ p = f₂ i ≫ p := by
    obtain ⟨l, a, b, hl⟩ := h₂ (Sum.elim (fun (_ : PUnit.{w + 1}) ↦ f₁ i)
      (fun (_ : PUnit.{w + 1}) ↦ f₂ i))
        (hasCardinalLT_of_finite _ _ (Cardinal.IsRegular.aleph0_le Fact.out))
    exact ⟨l, a, (hl (Sum.inl .unit)).trans (hl (Sum.inr .unit)).symm⟩
  choose l p hp using this
  obtain ⟨l, a, b, h⟩ := isCardinalFiltered_iff_aux₁ h₁ h₂ p hι
  exact ⟨l, b, fun i ↦ by grind⟩

variable (J κ) in
/-- A category is `κ`-filtered iff
1) any family of objects of cardinality `< κ` admits a map towards a common object, and
2) any family of morphisms `j ⟶ k` of cardinality `< κ` (between *fixed* objects
`j` and `k`) can be coequalized by a suitable morphism `k ⟶ l`. -/
lemma isCardinalFiltered_iff :
    IsCardinalFiltered J κ ↔
      (∀ ⦃ι : Type w⦄ (j : ι → J) (_ : HasCardinalLT ι κ),
        ∃ (k : J), ∀ (i : ι), Nonempty (j i ⟶ k)) ∧
      ∀ ⦃ι : Type w⦄ ⦃j k : J⦄ (f : ι → (j ⟶ k)) (_ : HasCardinalLT ι κ),
        ∃ (l : J) (a : k ⟶ l) (b : j ⟶ l), ∀ (i : ι), f i ≫ a = b := by
  refine ⟨fun _ ↦ ⟨fun ι j hι ↦ ⟨_, fun i ↦ ⟨toMax j hι i⟩⟩,
    fun ι j k f hι ↦ ⟨_, _, _, coeq_condition f hι⟩⟩,
    fun ⟨h₁, h₂⟩ ↦ ⟨fun {A _} F hA ↦ ?_⟩⟩
  obtain ⟨j, hj⟩ := h₁ F.obj (hasCardinalLT_of_hasCardinalLT_arrow hA)
  let a (i : A) : F.obj i ⟶ j := (hj i).some
  obtain ⟨l, b, hb⟩ := isCardinalFiltered_iff_aux₂ h₁ h₂
    (fun (f : Arrow A) ↦ F.map f.hom ≫ a f.right)
    (fun (f : Arrow A) ↦ a f.left) hA
  exact ⟨{
    pt := l
    ι.app i := a i ≫ b
    ι.naturality _ _ f := by simpa using hb (Arrow.mk f) }⟩

end

lemma IsCardinalFiltered.multicoequalizer
    {J : Type u} [Category.{v} J] {κ : Cardinal.{w}} [Fact κ.IsRegular]
    [IsCardinalFiltered J κ] {ι : Type v'} {j : ι → J} {k : J}
    (f₁ f₂ : ∀ i, j i ⟶ k) (hι : HasCardinalLT ι κ) :
    ∃ (l : J) (a : k ⟶ l), ∀ i, f₁ i ≫ a = f₂ i ≫ a := by
  have := isFiltered_of_isCardinalFiltered J κ
  obtain ⟨l, a, b, h⟩ := IsCardinalFiltered.wideSpan
    (fun i ↦ IsFiltered.coeqHom (f₁ i) (f₂ i)) hι
  exact ⟨l, b, fun i ↦ by rw [← h i, IsFiltered.coeq_condition_assoc]⟩

>>>>>>> 29692a96
end CategoryTheory<|MERGE_RESOLUTION|>--- conflicted
+++ resolved
@@ -218,26 +218,15 @@
     exact
       { pt := (c₁.pt, c₂.pt)
         ι.app i := (c₁.ι.app i, c₂.ι.app i)
-<<<<<<< HEAD
-        ι.naturality i j f := by
-          ext
-          · simpa using c₁.w f
-          · simpa using c₂.w f}⟩
-=======
         ι.naturality {i j} f := by
           ext
           · simpa using c₁.w f
           · simpa using c₂.w f }⟩
->>>>>>> 29692a96
 
 instance isCardinalFiltered_pi {ι : Type u'} (J : ι → Type u) [∀ i, Category.{v} (J i)]
     (κ : Cardinal.{w}) [Fact κ.IsRegular] [∀ i, IsCardinalFiltered (J i) κ] :
     IsCardinalFiltered (∀ i, J i) κ where
-<<<<<<< HEAD
-  nonempty_cocone {C _} F hC := ⟨by
-=======
   nonempty_cocone F hC := ⟨by
->>>>>>> 29692a96
     let c (i : ι) := cocone (F ⋙ Pi.eval J i) hC
     exact
       { pt i := (c i).pt
@@ -246,8 +235,6 @@
           ext i
           simpa using (c i).ι.naturality f }⟩
 
-<<<<<<< HEAD
-=======
 section
 
 variable {J : Type u} [Category.{v} J] {κ : Cardinal.{w}} [Fact κ.IsRegular]
@@ -315,5 +302,4 @@
     (fun i ↦ IsFiltered.coeqHom (f₁ i) (f₂ i)) hι
   exact ⟨l, b, fun i ↦ by rw [← h i, IsFiltered.coeq_condition_assoc]⟩
 
->>>>>>> 29692a96
 end CategoryTheory