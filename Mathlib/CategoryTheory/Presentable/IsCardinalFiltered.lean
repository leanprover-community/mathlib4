--- conflicted
+++ resolved
@@ -3,14 +3,6 @@
 Released under Apache 2.0 license as described in the file LICENSE.
 Authors: Joël Riou
 -/
-<<<<<<< HEAD
-import Mathlib.CategoryTheory.Filtered.Final
-import Mathlib.CategoryTheory.Limits.Shapes.WideEqualizers
-import Mathlib.CategoryTheory.Comma.CardinalArrow
-import Mathlib.SetTheory.Cardinal.Cofinality
-import Mathlib.SetTheory.Cardinal.HasCardinalLT
-import Mathlib.SetTheory.Cardinal.Arithmetic
-=======
 module
 
 public import Mathlib.CategoryTheory.Filtered.Final
@@ -19,7 +11,6 @@
 public import Mathlib.SetTheory.Cardinal.Cofinality
 public import Mathlib.SetTheory.Cardinal.HasCardinalLT
 public import Mathlib.SetTheory.Cardinal.Arithmetic
->>>>>>> 067a1196
 
 /-! # κ-filtered category
 
@@ -315,13 +306,10 @@
     (fun i ↦ IsFiltered.coeqHom (f₁ i) (f₂ i)) hι
   exact ⟨l, b, fun i ↦ by rw [← h i, IsFiltered.coeq_condition_assoc]⟩
 
-<<<<<<< HEAD
-=======
 /-- If `F : J₁ ⥤ J₂` is final and `J₁` is `κ`-filtered, then
 `J₂` is also `κ`-filtered. See also `IsFiltered.of_final`
 (in `CategoryTheory.Limits.Final`) for the particular case of
 filtered categories (`κ = ℵ₀`). -/
->>>>>>> 067a1196
 lemma IsCardinalFiltered.of_final
     {J₁ : Type u} [Category.{v} J₁] {J₂ : Type u'} [Category.{v'} J₂]
     (F : J₁ ⥤ J₂) [F.Final] (κ : Cardinal.{w}) [Fact κ.IsRegular]
@@ -349,8 +337,6 @@
       exact ⟨F.obj (IsFiltered.max j' k'), b ≫ F.map (IsFiltered.rightToMax _ _),
         a ≫ F.map (IsFiltered.leftToMax _ _), by simp⟩
 
-<<<<<<< HEAD
-=======
 lemma Limits.IsTerminal.isCardinalFiltered {J : Type u} [Category.{v} J]
     {X : J} (hX : IsTerminal X) (κ : Cardinal.{w}) [Fact κ.IsRegular] :
     IsCardinalFiltered J κ where
@@ -361,5 +347,4 @@
     IsCardinalFiltered J κ :=
   terminalIsTerminal.isCardinalFiltered _
 
->>>>>>> 067a1196
 end CategoryTheory