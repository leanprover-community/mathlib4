/-
Copyright (c) 2025 Joël Riou. All rights reserved.
Released under Apache 2.0 license as described in the file LICENSE.
Authors: Joël Riou
-/
<<<<<<< HEAD
import Mathlib.CategoryTheory.Presentable.Adjunction
import Mathlib.CategoryTheory.Limits.Shapes.Multiequalizer
import Mathlib.CategoryTheory.Limits.Shapes.RegularMono
import Mathlib.CategoryTheory.Localization.BousfieldTransfiniteComposition
import Mathlib.CategoryTheory.ObjectProperty.ColimitsOfShape
import Mathlib.CategoryTheory.SmallObject.TransfiniteIteration
import Mathlib.CategoryTheory.Adjunction.PartialAdjoint
import Mathlib.CategoryTheory.MorphismProperty.IsSmall
=======
import Mathlib.CategoryTheory.Presentable.Basic
import Mathlib.CategoryTheory.Limits.Shapes.Multiequalizer
import Mathlib.CategoryTheory.Localization.Bousfield
import Mathlib.CategoryTheory.ObjectProperty.ColimitsOfShape
import Mathlib.CategoryTheory.SmallObject.Iteration.Basic
>>>>>>> 08d99997

/-!
# The Orthogonal-reflection construction

Given `W : MorphismProperty C` (which should be small) and assuming the existence
of certain colimits in `C`, we construct a morphism `toSucc W Z : Z ⟶ succ W Z` for
any `Z : C`. This morphism belongs to `LeftBousfield.W W.isLocal` and
is an isomorphism iff `Z` belongs to `W.isLocal` (see the lemma `isIso_toSucc_iff`).
The morphism `toSucc W Z : Z ⟶ succ W Z` is defined as a composition
of two morphisms that are roughly described as follows:
* `toStep W Z : Z ⟶ step W Z`: for any morphism `f : X ⟶ Y` satisfying `W`
and any morphism `X ⟶ Z`, we "attach" a morphism `Y ⟶ step W Z` (using
coproducts and a pushout in essentially the same way as it is done in
the file `CategoryTheory.SmallObject.Construction` for the small object
argument);
* `fromStep W Z : step W Z ⟶ succ W Z`: this morphism coequalizes all pairs
of morphisms `g₁ g₂ : Y ⟶ step W Z` such that there is a `f : X ⟶ Y`
satisfying `W` such that `f ≫ g₁ = f ≫ g₂`.

The morphism `toSucc W Z : Z ⟶ succ W Z` is a variant of the (wrong) definition
p. 32 in the book by Adámek and Rosický. In this book, a slightly different object
as `succ W Z` is defined directly as a colimit of an intricate diagram, but
contrary to what is stated on p. 33, it does not satisfy `isIso_toSucc_iff`.
The author of this file was unable to not understand the attempt of the authors
to fix this mistake in the errata to this book. This led to the definition
in two steps outlined above.

## Main results

The morphisms described above `toSucc W Z : Z ⟶ succ W Z` for all `Z : C` allow to
define `succStruct W Z₀ : SuccStruct C` for any `Z₀ : C`. By applying
a transfinite iteration to this `SuccStruct`, we obtain the following results
under the assumption that `W : MorphismProperty C` is a `w`-small property
of morphisms in a locally `κ`-presentable category `C` (with `κ : Cardinal.{w}`
a regular cardinal) such that the domains and domains of the morphisms
satisfying `W` are `κ`-presentable :
* `MorphismProperty.isRightAdjoint_ι_isLocal`: existence of the left adjoint
of the inclusion `W.isLocal ⥤ C`;
* `MorphismProperty.isLocallyPresentable_isLocal`: the fullsubcategory
`W.isLocal` is locally presentable.

This is essentially the implication (i) → (ii) in Theorem 1.39 (and the corollary 1.40)
in the book by Adámek and Rosický (note that according to the
errata to this book, the implication (ii) → (i) is wrong when `κ = ℵ₀`).

## References
* [Adámek, J. and Rosický, J., *Locally presentable and accessible categories*][Adamek_Rosicky_1994]

-/

universe w v' u' v u

namespace CategoryTheory

open Limits Localization Opposite

variable {C : Type u} [Category.{v} C] (W : MorphismProperty C)

<<<<<<< HEAD
example (D : Type w) [SmallCategory.{w} D] : EssentiallySmall.{w} D :=
  inferInstance

-- why is it not synthetized automatically???
instance (D : Type w) [SmallCategory.{w} D] : EssentiallySmall.{w} D :=
  essentiallySmallSelf D

=======
>>>>>>> 08d99997
lemma MorphismProperty.isClosedUnderColimitsOfShape_isLocal
    (J : Type u') [Category.{v'} J] [EssentiallySmall.{w} J]
    (κ : Cardinal.{w}) [Fact κ.IsRegular] [IsCardinalFiltered J κ]
    (hW : ∀ ⦃X Y : C⦄ (f : X ⟶ Y), W f → IsCardinalPresentable X κ ∧ IsCardinalPresentable Y κ) :
    W.isLocal.IsClosedUnderColimitsOfShape J where
  colimitsOfShape_le := fun Z ⟨p⟩ X Y f hf ↦ by
    obtain ⟨_, _⟩ := hW f hf
    refine ⟨fun g₁ g₂ h ↦ ?_, fun g ↦ ?_⟩
    · obtain ⟨j₁, g₁, rfl⟩ := IsCardinalPresentable.exists_hom_of_isColimit κ p.isColimit g₁
      obtain ⟨j₂, g₂, rfl⟩ := IsCardinalPresentable.exists_hom_of_isColimit κ p.isColimit g₂
      dsimp at h ⊢
      obtain ⟨j₃, u, v, huv⟩ :=
        IsCardinalPresentable.exists_eq_of_isColimit κ p.isColimit (f ≫ g₁) (f ≫ g₂)
          (by simpa)
      simp only [Category.assoc] at huv
      rw [← p.w u, ← p.w v, reassoc_of% ((p.prop_diag_obj j₃ _ hf).1 huv)]
    · obtain ⟨j, g, rfl⟩ := IsCardinalPresentable.exists_hom_of_isColimit κ p.isColimit g
      obtain ⟨g, rfl⟩ := (p.prop_diag_obj j _ hf).2 g
      exact ⟨g ≫ p.ι.app j, by simp⟩

<<<<<<< HEAD
lemma MorphismProperty.isCardinalAccessible_ι_isLocal
    (κ : Cardinal.{w}) [Fact κ.IsRegular]
    [HasCardinalFilteredColimits C κ]
    (hW : ∀ ⦃X Y : C⦄ (f : X ⟶ Y), W f → IsCardinalPresentable X κ ∧ IsCardinalPresentable Y κ) :
    W.isLocal.ι.IsCardinalAccessible κ where
  preservesColimitOfShape J _ _ := by
    have := W.isClosedUnderColimitsOfShape_isLocal J κ hW
    infer_instance

=======
>>>>>>> 08d99997
namespace OrthogonalReflection

variable (Z : C)

/-- Given `W : MorphismProperty C` and `Z : C`, this is the index type
parametrising the data of a morphism `f : X ⟶ Y` satisfying `W`
and a morphism `X ⟶ Z`. -/
def D₁ : Type _ := Σ (f : W.toSet), f.1.left ⟶ Z

instance [MorphismProperty.IsSmall.{w} W] [LocallySmall.{w} C] :
    Small.{w} (D₁ (W := W) (Z := Z)) := by
  dsimp [D₁]
  infer_instance

lemma D₁.hasCoproductsOfShape [MorphismProperty.IsSmall.{w} W]
    [LocallySmall.{w} C] [HasCoproducts.{w} C] :
    HasCoproductsOfShape (D₁ (W := W) (Z := Z)) C :=
  hasColimitsOfShape_of_equivalence
    (Discrete.equivalence (equivShrink.{w} _).symm)

variable {W Z} in
/-- If `d : D₁ W Z` corresponds to the data of `f : X ⟶ Y` satisfying `W` and
of a morphism `X ⟶ Z`, this is the object `X`. -/
def D₁.obj₁ (d : D₁ W Z) : C := d.1.1.left

variable {W Z} in
/-- If `d : D₁ W Z` corresponds to the data of `f : X ⟶ Y` satisfying `W` and
of a morphism `X ⟶ Z`, this is the object `Y`. -/
def D₁.obj₂ (d : D₁ W Z) : C := d.1.1.right

section

variable [HasCoproduct (D₁.obj₁ (W := W) (Z := Z))]

/-- Considering all diagrams consisting of a morphism `f : X ⟶ Y` satisfying `W`
and of a morphism `d : X ⟶ Z`, this is the morphism from the coproduct of
all these `X` objects to `Z` given by these morphisms `d`. -/
noncomputable abbrev D₁.l : ∐ (obj₁ (W := W) (Z := Z)) ⟶ Z :=
  Sigma.desc (fun d ↦ d.2)

variable {W Z} in
/-- The inclusion of a summand in `∐ obj₁`. -/
noncomputable abbrev D₁.ιLeft {X Y : C} (f : X ⟶ Y) (hf : W f) (g : X ⟶ Z) :
    X ⟶ ∐ obj₁ (W := W) (Z := Z) :=
  Sigma.ι (obj₁ (W := W) (Z := Z)) ⟨⟨Arrow.mk f, hf⟩, g⟩

variable {W Z} in
@[reassoc]
lemma D₁.ιLeft_comp_l {X Y : C} (f : X ⟶ Y) (hf : W f) (g : X ⟶ Z) :
    D₁.ιLeft f hf g ≫ D₁.l W Z = g :=
  Sigma.ι_desc _ _

variable [HasCoproduct (D₁.obj₂ (W := W) (Z := Z))]

/-- The coproduct of all the morphisms `f` indexed by all diagrams
consisting of a morphism `f : X ⟶ Y` satisfying `W` and of a morphism `d : X ⟶ Z`. -/
noncomputable abbrev D₁.t : ∐ (obj₁ (W := W) (Z := Z)) ⟶ ∐ (obj₂ (W := W) (Z := Z)) :=
  Limits.Sigma.map (fun d ↦ d.1.1.hom)

variable {W Z} in
/-- The inclusion of a summand in `∐ obj₂`. -/
noncomputable abbrev D₁.ιRight {X Y : C} (f : X ⟶ Y) (hf : W f) (g : X ⟶ Z) :
    Y ⟶ ∐ (obj₂ (W := W) (Z := Z)) :=
  Sigma.ι (obj₂ (W := W) (Z := Z)) ⟨⟨Arrow.mk f, hf⟩, g⟩

variable {W Z} in
@[reassoc]
lemma D₁.ι_comp_t (d : D₁ W Z) :
    Sigma.ι _ d ≫ D₁.t W Z = d.1.1.hom ≫ Sigma.ι obj₂ d := by
  apply ι_colimMap

variable {W Z} in
@[reassoc]
lemma D₁.ιLeft_comp_t {X Y : C} (f : X ⟶ Y) (hf : W f) (g : X ⟶ Z) :
    D₁.ιLeft f hf g ≫ D₁.t W Z = f ≫ D₁.ιRight f hf g := by
  apply ι_colimMap

variable [HasPushouts C]

/-- The intermediate object in the definition of the morphism `toSucc W Z : Z ⟶ succ W Z`.
It is the pushout of the following square:
```lean
∐ D₁.obj₁ ⟶ ∐ D₁.obj₂
   |           |
   v           v
   Z      ⟶   step W Z
```
where the coproduct is taken over all the diagram consisting of a morphism `f : X ⟶ Y`
satisfying `W` and a morphism `X ⟶ Z`. The top map is the coproduct of all of these `f`.
-/
noncomputable abbrev step := pushout (D₁.t W Z) (D₁.l W Z)

/-- The canonical map from `Z` to the pushout of `D₁.t W Z` and `D₁.l W Z`. -/
noncomputable abbrev toStep : Z ⟶ step W Z := pushout.inr _ _

/-- The index type parametrising the data of two morphisms `g₁ g₂ : Y ⟶ step W Z`, and
a map `f : X ⟶ Y` satisfying `W` such that `f ≫ g₁ = f ≫ g₂`. -/
def D₂ : Type _ :=
  Σ (f : W.toSet),
    { pq : (f.1.right ⟶ step W Z) × (f.1.right ⟶ step W Z) // f.1.hom ≫ pq.1 = f.1.hom ≫ pq.2 }

/-- The shape of the multicoequalizer of all pairs of morphisms `g₁ g₂ : Y ⟶ step W Z` with
a `f : X ⟶ Y` satisfying `W` such that `f ≫ g₁ = f ≫ g₂`. -/
@[simps]
def D₂.multispanShape : MultispanShape where
  L := D₂ W Z
  R := Unit
  fst _ := .unit
  snd _ := .unit

section

variable [MorphismProperty.IsSmall.{w} W] [LocallySmall.{w} C]

instance : Small.{w} (D₂ (W := W) (Z := Z)) := by
  dsimp [D₂]
  infer_instance

instance : Small.{w} (D₂.multispanShape W Z).L := by dsimp; infer_instance

attribute [local instance] essentiallySmall_of_small_of_locallySmall in
lemma D₂.hasColimitsOfShape [HasColimitsOfSize.{w, w} C] :
    HasColimitsOfShape (WalkingMultispan (multispanShape W Z)) C :=
  hasColimitsOfShape_of_equivalence (equivSmallModel.{w} _).symm

end

/-- The diagram of the multicoequalizer of all pair of morphisms `g₁ g₂ : Y ⟶ step W Z` with
a `f : X ⟶ Y` satisfying `W` such that `f ≫ g₁ = f ≫ g₂`. -/
@[simps]
noncomputable def D₂.multispanIndex : MultispanIndex (multispanShape W Z) C where
  left d := d.1.1.right
  right _ := step W Z
  fst d := d.2.1.1
  snd d := d.2.1.2

variable [HasMulticoequalizer (D₂.multispanIndex W Z)]

/-- The object `succ W Z` is the multicoequalizer of all pairs of morphisms
 `g₁ g₂ : Y ⟶ step W Z` with a `f : X ⟶ Y` satisfying `W` such that `f ≫ g₁ = f ≫ g₂`. -/
noncomputable abbrev succ := multicoequalizer (D₂.multispanIndex W Z)

/-- The projection from `Z` to the multicoequalizer of all morphisms `g₁ g₂ : Y ⟶ step W Z` with
a `f : X ⟶ Y` satisfying `W` such that `f ≫ g₁ = f ≫ g₂`. -/
noncomputable abbrev fromStep : step W Z ⟶ succ W Z :=
  Multicoequalizer.π (D₂.multispanIndex W Z) .unit

variable {W Z} in
@[reassoc]
lemma D₂.condition {X Y : C} (f : X ⟶ Y) (hf : W f)
    {g₁ g₂ : Y ⟶ step W Z} (h : f ≫ g₁ = f ≫ g₂) :
      g₁ ≫ fromStep W Z = g₂ ≫ fromStep W Z :=
  Multicoequalizer.condition (D₂.multispanIndex W Z)
    ⟨⟨Arrow.mk f, hf⟩, ⟨g₁, g₂⟩, h⟩

/-- The morphism `Z ⟶ succ W Z`. -/
noncomputable abbrev toSucc : Z ⟶ succ W Z := toStep W Z ≫ fromStep W Z

variable {W Z} in
lemma toSucc_injectivity {X Y : C} (f : X ⟶ Y) (hf : W f)
    (g₁ g₂ : Y ⟶ Z) (hg : f ≫ g₁ = f ≫ g₂) :
    g₁ ≫ toSucc W Z = g₂ ≫ toSucc W Z := by
  simpa using D₂.condition f hf (g₁ := g₁ ≫ toStep W Z) (g₂ := g₂ ≫ toStep W Z)
    (by simp [reassoc_of% hg])

variable {W Z} in
lemma toSucc_surjectivity {X Y : C} (f : X ⟶ Y) (hf : W f) (g : X ⟶ Z) :
    ∃ (g' : Y ⟶ succ W Z), f ≫ g' = g ≫ toSucc W Z :=
  ⟨D₁.ιRight f hf g ≫ pushout.inl _ _ ≫ fromStep W Z, by
    simp [← D₁.ιLeft_comp_t_assoc, pushout.condition_assoc]⟩

lemma leftBousfieldW_isLocal_toSucc :
    LeftBousfield.W W.isLocal (toSucc W Z) := by
  refine fun T hT ↦ ⟨fun φ₁ φ₂ h ↦ ?_, fun g ↦ ?_⟩
  · ext ⟨⟩
    simp only [Category.assoc] at h
    dsimp
    ext d
    · apply (hT d.1.1.hom d.1.2).1
      simp only [← D₁.ι_comp_t_assoc, pushout.condition_assoc, h]
    · exact h
  · choose f hf using fun (d : D₁ W Z) ↦ (hT d.1.1.hom d.1.2).2 (d.2 ≫ g)
    exact ⟨Multicoequalizer.desc _ _ (fun ⟨⟩ ↦ pushout.desc (Sigma.desc f) g)
      (fun d ↦ (hT d.1.1.hom d.1.2).1 (by simp [reassoc_of% d.2.2])), by simp⟩

lemma isIso_toSucc_iff :
    IsIso (toSucc W Z) ↔ W.isLocal Z := by
  refine ⟨fun _ X Y f hf ↦ ?_, fun hZ ↦ ?_⟩
  · refine ⟨fun g₁ g₂ h ↦ ?_, fun g ↦ ?_⟩
    · simpa [← cancel_mono (toSucc W Z)] using
        D₂.condition f hf (g₁ := g₁ ≫ toStep W Z) (g₂ := g₂ ≫ toStep W Z)
          (by simp [reassoc_of% h])
    · have hZ := IsIso.hom_inv_id (toSucc W Z)
      simp only [Category.assoc] at hZ
      exact ⟨D₁.ιRight f hf g ≫ pushout.inl _ _ ≫ fromStep W Z ≫ inv (toSucc W Z),
        by simp [← D₁.ιLeft_comp_t_assoc, pushout.condition_assoc, hZ]⟩
  · obtain ⟨f, hf⟩ := (leftBousfieldW_isLocal_toSucc W Z _ hZ).2 (𝟙 _)
    dsimp at hf
    refine ⟨f, hf, ?_⟩
    ext ⟨⟩
    dsimp
    ext d
    · simp only [Category.assoc] at hf
      simp only [Category.comp_id, ← Category.assoc]
      refine D₂.condition _ d.1.2 ?_
      rw [Category.assoc, Category.assoc, Category.assoc,
        ← D₁.ι_comp_t_assoc, pushout.condition_assoc, reassoc_of% hf,
        ← D₁.ι_comp_t_assoc, pushout.condition]
    · simp [reassoc_of% hf]

end

open SmallObject

variable [HasPushouts C]
  [∀ Z, HasCoproduct (D₁.obj₁ (W := W) (Z := Z))]
  [∀ Z, HasCoproduct (D₁.obj₂ (W := W) (Z := Z))]
  [∀ Z, HasMulticoequalizer (D₂.multispanIndex W Z)]

/-- The successor structure of the orthogonal-reflection construction. -/
noncomputable def succStruct (Z₀ : C) : SuccStruct C where
  X₀ := Z₀
  succ Z := succ W Z
  toSucc Z := toSucc W Z

variable (κ : Cardinal.{w}) [OrderBot κ.ord.toType]
  [HasIterationOfShape κ.ord.toType C]

/-- The transfinite iteration of `succStruct W Z` to the power `κ.ord.toType`. -/
noncomputable def reflectionObj : C := (succStruct W Z).iteration κ.ord.toType

/-- The map which shall exhibit `reflectionObj W Z κ` as the image of `Z` by
the left adjoint of the inclusion of `W.isLocal`, see `corepresentableBy`. -/
noncomputable def reflection : Z ⟶ reflectionObj W Z κ :=
  (succStruct W Z).ιIteration κ.ord.toType

/-- The morphism `reflection W Z κ : Z ⟶ reflectionObj W Z κ` is a transfinite
compositions of morphisms in `LeftBousfield.W W.isLocal`. -/
noncomputable def transfiniteCompositionOfShapeReflection :
    (LeftBousfield.W W.isLocal).TransfiniteCompositionOfShape κ.ord.toType
      (reflection W Z κ) :=
  ((succStruct W Z).transfiniteCompositionOfShapeιIteration κ.ord.toType).ofLE (by
    rintro Z₀ _ _ ⟨_⟩
    exact leftBousfieldW_isLocal_toSucc W Z₀)

/-- The functor `κ.ord.toType ⥤ C` that is the diagram of the
transfinite composition `transfiniteCompositionOfShapeReflection`. -/
noncomputable abbrev iteration : κ.ord.toType ⥤ C :=
  (transfiniteCompositionOfShapeReflection W Z κ).F

section

variable [Fact κ.IsRegular]

/-- `(iteration W Z κ).obj (Order.succ j)` identifies to the image of
`(iteration W Z κ).obj j` by `succ`. -/
noncomputable def iterationObjSuccIso (j : κ.ord.toType) :
  (iteration W Z κ).obj (Order.succ j) ≅ succ W ((iteration W Z κ).obj j) :=
    (succStruct W Z).iterationFunctorObjSuccIso j (by
      have := Cardinal.noMaxOrder (Fact.elim inferInstance : κ.IsRegular).aleph0_le
      exact not_isMax j)

@[reassoc]
lemma iteration_map_succ (j : κ.ord.toType) :
    (iteration W Z κ).map (homOfLE (Order.le_succ j)) =
      toSucc W _ ≫ (iterationObjSuccIso W Z κ j).inv :=
  (succStruct W Z).iterationFunctor_map_succ _ _

variable {κ W Z} in
lemma iteration_map_succ_injectivity {X Y : C} (f : X ⟶ Y) (hf : W f) {j : κ.ord.toType}
    (g₁ g₂ : Y ⟶ (iteration W Z κ).obj j) (hg : f ≫ g₁ = f ≫ g₂) :
    g₁ ≫ (iteration W Z κ).map (homOfLE (Order.le_succ j)) =
      g₂ ≫ (iteration W Z κ).map (homOfLE (Order.le_succ j)) := by
  simp [iteration_map_succ, reassoc_of% (toSucc_injectivity f hf _ _ hg)]

variable {κ W Z} in
lemma iteration_map_succ_surjectivity {X Y : C} (f : X ⟶ Y) (hf : W f) {j : κ.ord.toType}
    (g : X ⟶ (iteration W Z κ).obj j) :
    ∃ (g' : Y ⟶ (iteration W Z κ).obj (Order.succ j)),
      f ≫ g' = g ≫ (iteration W Z κ).map (homOfLE (Order.le_succ j)) := by
  simp only [iteration_map_succ]
  obtain ⟨g', hg'⟩ := toSucc_surjectivity f hf g
  exact ⟨g' ≫ (iterationObjSuccIso W Z κ j).inv, by simp [reassoc_of% hg']⟩

end

lemma leftBousfieldW_isLocal_reflection :
     LeftBousfield.W W.isLocal (reflection W Z κ) :=
  (LeftBousfield.W W.isLocal).transfiniteCompositionsOfShape_le κ.ord.toType _
    ⟨transfiniteCompositionOfShapeReflection W Z κ⟩

variable {W} {κ} [Fact κ.IsRegular]
  (hW : ∀ ⦃X Y : C⦄ (f : X ⟶ Y), W f → IsCardinalPresentable X κ ∧ IsCardinalPresentable Y κ)

include hW

lemma isLocal_reflectionObj :
    W.isLocal (reflectionObj W Z κ) := by
  let H := transfiniteCompositionOfShapeReflection W Z κ
  intro X Y f hf
  obtain ⟨_, _⟩ := hW f hf
  refine ⟨fun g₁ g₂ h ↦ ?_, fun g ↦ ?_⟩
  · obtain ⟨j, g₁, g₂, rfl, rfl⟩ :
      ∃ (j : κ.ord.toType) (g₁' g₂' : Y ⟶ H.F.obj j), g₁' ≫ H.incl.app j = g₁ ∧
        g₂' ≫ H.incl.app j = g₂ := by
      obtain ⟨j₁, g₁, rfl⟩ := IsCardinalPresentable.exists_hom_of_isColimit κ H.isColimit g₁
      obtain ⟨j₂, g₂, rfl⟩ := IsCardinalPresentable.exists_hom_of_isColimit κ H.isColimit g₂
      exact ⟨max j₁ j₂, g₁ ≫ H.F.map (homOfLE (le_max_left _ _)),
        g₂ ≫ H.F.map (homOfLE (le_max_right _ _)), by simp⟩
    dsimp at h
    obtain ⟨k, u, hk⟩ := IsCardinalPresentable.exists_eq_of_isColimit' κ H.isColimit
      (f ≫ g₁) (f ≫ g₂) (by simpa)
    have hg := iteration_map_succ_injectivity f hf
      (g₁ ≫ H.F.map u) (g₂ ≫ H.F.map u) (by simpa using hk)
    simp only [homOfLE_leOfHom, Category.assoc] at hg
    have := H.incl.naturality (u ≫ homOfLE (Order.le_succ k))
    simp only [Functor.const_obj_obj, Functor.const_obj_map, Category.comp_id] at this
    simp only [← this, Functor.map_comp, Category.assoc]
    rw [reassoc_of% hg]
  · obtain ⟨j, g, rfl⟩ := IsCardinalPresentable.exists_hom_of_isColimit κ H.isColimit g
    obtain ⟨g', hg'⟩ := iteration_map_succ_surjectivity f hf g
    exact ⟨g' ≫ H.incl.app (Order.succ j), by simp [reassoc_of% hg']⟩

/-- The morphism `reflection W Z κ : Z ⟶ reflectionObj W Z κ` exhibits `reflectionObj W Z κ`
as the image of `Z` by the left adjoint of the inclusion `W.isLocal.ι`. -/
noncomputable def corepresentableBy :
  (W.isLocal.ι ⋙ coyoneda.obj (op Z)).CorepresentableBy
    ⟨_, isLocal_reflectionObj Z hW⟩ where
  homEquiv {A} := Equiv.ofBijective _ (leftBousfieldW_isLocal_reflection W Z κ _ A.2)

variable (W κ)

lemma isRightAdjoint_ι :
    W.isLocal.ι.IsRightAdjoint := by
  rw [Functor.isRightAdjoint_iff_leftAdjointObjIsDefined_eq_top]
  ext Z
  simpa using (corepresentableBy Z hW).isCorepresentable

end OrthogonalReflection

namespace MorphismProperty

open OrthogonalReflection in
lemma isRightAdjoint_ι_isLocal
    (κ : Cardinal.{w}) [Fact κ.IsRegular]
    [MorphismProperty.IsSmall.{w} W] [LocallySmall.{w} C]
    (hW : ∀ ⦃X Y : C⦄ (f : X ⟶ Y), W f → IsCardinalPresentable X κ ∧ IsCardinalPresentable Y κ)
    [HasColimitsOfSize.{w, w} C] :
    W.isLocal.ι.IsRightAdjoint := by
  have : OrderBot κ.ord.toType :=
    Cardinal.toTypeOrderBot (Cardinal.IsRegular.ne_zero Fact.out)
  have := D₁.hasCoproductsOfShape.{w} W
  have := D₂.hasColimitsOfShape.{w} W
  exact isRightAdjoint_ι W κ hW

lemma isLocallyPresentable_isLocal
    (κ : Cardinal.{w}) [Fact κ.IsRegular] [IsCardinalLocallyPresentable C κ]
    [MorphismProperty.IsSmall.{w} W]
    (hW : ∀ ⦃X Y : C⦄ (f : X ⟶ Y), W f → IsCardinalPresentable X κ ∧ IsCardinalPresentable Y κ) :
  IsCardinalLocallyPresentable W.isLocal.FullSubcategory κ := by
    have := isRightAdjoint_ι_isLocal W κ hW
    have := MorphismProperty.isCardinalAccessible_ι_isLocal W κ hW
    exact (Adjunction.ofIsRightAdjoint W.isLocal.ι).isCardinalLocallyPresentable κ

end MorphismProperty

end CategoryTheory<|MERGE_RESOLUTION|>--- conflicted
+++ resolved
@@ -3,8 +3,8 @@
 Released under Apache 2.0 license as described in the file LICENSE.
 Authors: Joël Riou
 -/
-<<<<<<< HEAD
 import Mathlib.CategoryTheory.Presentable.Adjunction
+import Mathlib.CategoryTheory.Presentable.Basic
 import Mathlib.CategoryTheory.Limits.Shapes.Multiequalizer
 import Mathlib.CategoryTheory.Limits.Shapes.RegularMono
 import Mathlib.CategoryTheory.Localization.BousfieldTransfiniteComposition
@@ -12,13 +12,6 @@
 import Mathlib.CategoryTheory.SmallObject.TransfiniteIteration
 import Mathlib.CategoryTheory.Adjunction.PartialAdjoint
 import Mathlib.CategoryTheory.MorphismProperty.IsSmall
-=======
-import Mathlib.CategoryTheory.Presentable.Basic
-import Mathlib.CategoryTheory.Limits.Shapes.Multiequalizer
-import Mathlib.CategoryTheory.Localization.Bousfield
-import Mathlib.CategoryTheory.ObjectProperty.ColimitsOfShape
-import Mathlib.CategoryTheory.SmallObject.Iteration.Basic
->>>>>>> 08d99997
 
 /-!
 # The Orthogonal-reflection construction
@@ -77,16 +70,6 @@
 
 variable {C : Type u} [Category.{v} C] (W : MorphismProperty C)
 
-<<<<<<< HEAD
-example (D : Type w) [SmallCategory.{w} D] : EssentiallySmall.{w} D :=
-  inferInstance
-
--- why is it not synthetized automatically???
-instance (D : Type w) [SmallCategory.{w} D] : EssentiallySmall.{w} D :=
-  essentiallySmallSelf D
-
-=======
->>>>>>> 08d99997
 lemma MorphismProperty.isClosedUnderColimitsOfShape_isLocal
     (J : Type u') [Category.{v'} J] [EssentiallySmall.{w} J]
     (κ : Cardinal.{w}) [Fact κ.IsRegular] [IsCardinalFiltered J κ]
@@ -107,7 +90,6 @@
       obtain ⟨g, rfl⟩ := (p.prop_diag_obj j _ hf).2 g
       exact ⟨g ≫ p.ι.app j, by simp⟩
 
-<<<<<<< HEAD
 lemma MorphismProperty.isCardinalAccessible_ι_isLocal
     (κ : Cardinal.{w}) [Fact κ.IsRegular]
     [HasCardinalFilteredColimits C κ]
@@ -117,8 +99,6 @@
     have := W.isClosedUnderColimitsOfShape_isLocal J κ hW
     infer_instance
 
-=======
->>>>>>> 08d99997
 namespace OrthogonalReflection
 
 variable (Z : C)
