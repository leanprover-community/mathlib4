--- conflicted
+++ resolved
@@ -7,17 +7,10 @@
 
 public import Mathlib.CategoryTheory.Adjunction.PartialAdjoint
 public import Mathlib.CategoryTheory.Limits.Shapes.Multiequalizer
-<<<<<<< HEAD
 public import Mathlib.CategoryTheory.Localization.BousfieldTransfiniteComposition
 public import Mathlib.CategoryTheory.MorphismProperty.IsSmall
 public import Mathlib.CategoryTheory.Presentable.Adjunction
 public import Mathlib.CategoryTheory.SmallObject.TransfiniteIteration
-=======
-public import Mathlib.CategoryTheory.Localization.Bousfield
-public import Mathlib.CategoryTheory.ObjectProperty.ColimitsOfShape
-public import Mathlib.CategoryTheory.SmallObject.Iteration.Basic
-public import Mathlib.CategoryTheory.MorphismProperty.IsSmall
->>>>>>> 12dc97be
 
 /-!
 # The Orthogonal-reflection construction
@@ -459,7 +452,7 @@
     (hW : ∀ ⦃X Y : C⦄ (f : X ⟶ Y), W f → IsCardinalPresentable X κ ∧ IsCardinalPresentable Y κ)
     [HasColimitsOfSize.{w, w} C] :
     W.isLocal.ι.IsRightAdjoint := by
-  have : OrderBot κ.ord.toType :=
+  let : OrderBot κ.ord.toType :=
     Cardinal.toTypeOrderBot (Cardinal.IsRegular.ne_zero Fact.out)
   have := D₁.hasCoproductsOfShape.{w} W
   have := D₂.hasColimitsOfShape.{w} W
