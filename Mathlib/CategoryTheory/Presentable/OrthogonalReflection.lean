/-
Copyright (c) 2025 Joël Riou. All rights reserved.
Released under Apache 2.0 license as described in the file LICENSE.
Authors: Joël Riou
-/
module

public import Mathlib.CategoryTheory.Presentable.Basic
public import Mathlib.CategoryTheory.Presentable.Adjunction
public import Mathlib.CategoryTheory.Limits.Shapes.Multiequalizer
public import Mathlib.CategoryTheory.Limits.Shapes.RegularMono
public import Mathlib.CategoryTheory.Localization.BousfieldTransfiniteComposition
public import Mathlib.CategoryTheory.ObjectProperty.ColimitsOfShape
<<<<<<< HEAD
public import Mathlib.CategoryTheory.SmallObject.TransfiniteIteration
public import Mathlib.CategoryTheory.Adjunction.PartialAdjoint
=======
public import Mathlib.CategoryTheory.SmallObject.Iteration.Basic
>>>>>>> 8c92d6a1
public import Mathlib.CategoryTheory.MorphismProperty.IsSmall

/-!
# The Orthogonal-reflection construction

Given `W : MorphismProperty C` (which should be small) and assuming the existence
of certain colimits in `C`, we construct a morphism `toSucc W Z : Z ⟶ succ W Z` for
any `Z : C`. This morphism belongs to `W.isLocal.isLocal` and
is an isomorphism iff `Z` belongs to `W.isLocal` (see the lemma `isIso_toSucc_iff`).
The morphism `toSucc W Z : Z ⟶ succ W Z` is defined as a composition
of two morphisms that are roughly described as follows:
* `toStep W Z : Z ⟶ step W Z`: for any morphism `f : X ⟶ Y` satisfying `W`
and any morphism `X ⟶ Z`, we "attach" a morphism `Y ⟶ step W Z` (using
coproducts and a pushout in essentially the same way as it is done in
the file `CategoryTheory.SmallObject.Construction` for the small object
argument);
* `fromStep W Z : step W Z ⟶ succ W Z`: this morphism coequalizes all pairs
of morphisms `g₁ g₂ : Y ⟶ step W Z` such that there is a `f : X ⟶ Y`
satisfying `W` such that `f ≫ g₁ = f ≫ g₂`.

The morphism `toSucc W Z : Z ⟶ succ W Z` is a variant of the (wrong) definition
p. 32 in the book by Adámek and Rosický. In this book, a slightly different object
as `succ W Z` is defined directly as a colimit of an intricate diagram, but
contrary to what is stated on p. 33, it does not satisfy `isIso_toSucc_iff`.
The author of this file was unable to not understand the attempt of the authors
to fix this mistake in the errata to this book. This led to the definition
in two steps outlined above.

## Main results

The morphisms described above `toSucc W Z : Z ⟶ succ W Z` for all `Z : C` allow to
define `succStruct W Z₀ : SuccStruct C` for any `Z₀ : C`. By applying
a transfinite iteration to this `SuccStruct`, we obtain the following results
under the assumption that `W : MorphismProperty C` is a `w`-small property
of morphisms in a locally `κ`-presentable category `C` (with `κ : Cardinal.{w}`
a regular cardinal) such that the domains and domains of the morphisms
satisfying `W` are `κ`-presentable :
* `MorphismProperty.isRightAdjoint_ι_isLocal`: existence of the left adjoint
of the inclusion `W.isLocal ⥤ C`;
* `MorphismProperty.isLocallyPresentable_isLocal`: the fullsubcategory
`W.isLocal` is locally presentable.

This is essentially the implication (i) → (ii) in Theorem 1.39 (and the corollary 1.40)
in the book by Adámek and Rosický (note that according to the
errata to this book, the implication (ii) → (i) is wrong when `κ = ℵ₀`).

## References
* [Adámek, J. and Rosický, J., *Locally presentable and accessible categories*][Adamek_Rosicky_1994]

-/

@[expose] public section

universe w v' u' v u

namespace CategoryTheory

open Limits Localization Opposite

variable {C : Type u} [Category.{v} C] (W : MorphismProperty C)

lemma MorphismProperty.isClosedUnderColimitsOfShape_isLocal
    (J : Type u') [Category.{v'} J] [EssentiallySmall.{w} J]
    (κ : Cardinal.{w}) [Fact κ.IsRegular] [IsCardinalFiltered J κ]
    (hW : ∀ ⦃X Y : C⦄ (f : X ⟶ Y), W f → IsCardinalPresentable X κ ∧ IsCardinalPresentable Y κ) :
    W.isLocal.IsClosedUnderColimitsOfShape J where
  colimitsOfShape_le := fun Z ⟨p⟩ X Y f hf ↦ by
    obtain ⟨_, _⟩ := hW f hf
    refine ⟨fun g₁ g₂ h ↦ ?_, fun g ↦ ?_⟩
    · obtain ⟨j₁, g₁, rfl⟩ := IsCardinalPresentable.exists_hom_of_isColimit κ p.isColimit g₁
      obtain ⟨j₂, g₂, rfl⟩ := IsCardinalPresentable.exists_hom_of_isColimit κ p.isColimit g₂
      dsimp at h ⊢
      obtain ⟨j₃, u, v, huv⟩ :=
        IsCardinalPresentable.exists_eq_of_isColimit κ p.isColimit (f ≫ g₁) (f ≫ g₂)
          (by simpa)
      simp only [Category.assoc] at huv
      rw [← p.w u, ← p.w v, reassoc_of% ((p.prop_diag_obj j₃ _ hf).1 huv)]
    · obtain ⟨j, g, rfl⟩ := IsCardinalPresentable.exists_hom_of_isColimit κ p.isColimit g
      obtain ⟨g, rfl⟩ := (p.prop_diag_obj j _ hf).2 g
      exact ⟨g ≫ p.ι.app j, by simp⟩

lemma MorphismProperty.isCardinalAccessible_ι_isLocal
    (κ : Cardinal.{w}) [Fact κ.IsRegular]
    [HasCardinalFilteredColimits C κ]
    (hW : ∀ ⦃X Y : C⦄ (f : X ⟶ Y), W f → IsCardinalPresentable X κ ∧ IsCardinalPresentable Y κ) :
    W.isLocal.ι.IsCardinalAccessible κ where
  preservesColimitOfShape J _ _ := by
    have := W.isClosedUnderColimitsOfShape_isLocal J κ hW
    infer_instance

namespace OrthogonalReflection

variable (Z : C)

/-- Given `W : MorphismProperty C` and `Z : C`, this is the index type
parametrising the data of a morphism `f : X ⟶ Y` satisfying `W`
and a morphism `X ⟶ Z`. -/
def D₁ : Type _ := Σ (f : W.toSet), f.1.left ⟶ Z

instance [MorphismProperty.IsSmall.{w} W] [LocallySmall.{w} C] :
    Small.{w} (D₁ (W := W) (Z := Z)) := by
  dsimp [D₁]
  infer_instance

lemma D₁.hasCoproductsOfShape [MorphismProperty.IsSmall.{w} W]
    [LocallySmall.{w} C] [HasCoproducts.{w} C] :
    HasCoproductsOfShape (D₁ (W := W) (Z := Z)) C :=
  hasColimitsOfShape_of_equivalence
    (Discrete.equivalence (equivShrink.{w} _).symm)

variable {W Z} in
/-- If `d : D₁ W Z` corresponds to the data of `f : X ⟶ Y` satisfying `W` and
of a morphism `X ⟶ Z`, this is the object `X`. -/
def D₁.obj₁ (d : D₁ W Z) : C := d.1.1.left

variable {W Z} in
/-- If `d : D₁ W Z` corresponds to the data of `f : X ⟶ Y` satisfying `W` and
of a morphism `X ⟶ Z`, this is the object `Y`. -/
def D₁.obj₂ (d : D₁ W Z) : C := d.1.1.right

section

variable [HasCoproduct (D₁.obj₁ (W := W) (Z := Z))]

/-- Considering all diagrams consisting of a morphism `f : X ⟶ Y` satisfying `W`
and of a morphism `d : X ⟶ Z`, this is the morphism from the coproduct of
all these `X` objects to `Z` given by these morphisms `d`. -/
noncomputable abbrev D₁.l : ∐ (obj₁ (W := W) (Z := Z)) ⟶ Z :=
  Sigma.desc (fun d ↦ d.2)

variable {W Z} in
/-- The inclusion of a summand in `∐ obj₁`. -/
noncomputable abbrev D₁.ιLeft {X Y : C} (f : X ⟶ Y) (hf : W f) (g : X ⟶ Z) :
    X ⟶ ∐ obj₁ (W := W) (Z := Z) :=
  Sigma.ι (obj₁ (W := W) (Z := Z)) ⟨⟨Arrow.mk f, hf⟩, g⟩

variable {W Z} in
@[reassoc]
lemma D₁.ιLeft_comp_l {X Y : C} (f : X ⟶ Y) (hf : W f) (g : X ⟶ Z) :
    D₁.ιLeft f hf g ≫ D₁.l W Z = g :=
  Sigma.ι_desc _ _

variable [HasCoproduct (D₁.obj₂ (W := W) (Z := Z))]

/-- The coproduct of all the morphisms `f` indexed by all diagrams
consisting of a morphism `f : X ⟶ Y` satisfying `W` and of a morphism `d : X ⟶ Z`. -/
noncomputable abbrev D₁.t : ∐ (obj₁ (W := W) (Z := Z)) ⟶ ∐ (obj₂ (W := W) (Z := Z)) :=
  Limits.Sigma.map (fun d ↦ d.1.1.hom)

variable {W Z} in
/-- The inclusion of a summand in `∐ obj₂`. -/
noncomputable abbrev D₁.ιRight {X Y : C} (f : X ⟶ Y) (hf : W f) (g : X ⟶ Z) :
    Y ⟶ ∐ (obj₂ (W := W) (Z := Z)) :=
  Sigma.ι (obj₂ (W := W) (Z := Z)) ⟨⟨Arrow.mk f, hf⟩, g⟩

variable {W Z} in
@[reassoc]
lemma D₁.ι_comp_t (d : D₁ W Z) :
    Sigma.ι _ d ≫ D₁.t W Z = d.1.1.hom ≫ Sigma.ι obj₂ d := by
  apply ι_colimMap

variable {W Z} in
@[reassoc]
lemma D₁.ιLeft_comp_t {X Y : C} (f : X ⟶ Y) (hf : W f) (g : X ⟶ Z) :
    D₁.ιLeft f hf g ≫ D₁.t W Z = f ≫ D₁.ιRight f hf g := by
  apply ι_colimMap

variable [HasPushouts C]

/-- The intermediate object in the definition of the morphism `toSucc W Z : Z ⟶ succ W Z`.
It is the pushout of the following square:
```lean
∐ D₁.obj₁ ⟶ ∐ D₁.obj₂
   |           |
   v           v
   Z      ⟶   step W Z
```
where the coproduct is taken over all the diagram consisting of a morphism `f : X ⟶ Y`
satisfying `W` and a morphism `X ⟶ Z`. The top map is the coproduct of all of these `f`.
-/
noncomputable abbrev step := pushout (D₁.t W Z) (D₁.l W Z)

/-- The canonical map from `Z` to the pushout of `D₁.t W Z` and `D₁.l W Z`. -/
noncomputable abbrev toStep : Z ⟶ step W Z := pushout.inr _ _

/-- The index type parametrising the data of two morphisms `g₁ g₂ : Y ⟶ step W Z`, and
a map `f : X ⟶ Y` satisfying `W` such that `f ≫ g₁ = f ≫ g₂`. -/
def D₂ : Type _ :=
  Σ (f : W.toSet),
    { pq : (f.1.right ⟶ step W Z) × (f.1.right ⟶ step W Z) // f.1.hom ≫ pq.1 = f.1.hom ≫ pq.2 }

/-- The shape of the multicoequalizer of all pairs of morphisms `g₁ g₂ : Y ⟶ step W Z` with
a `f : X ⟶ Y` satisfying `W` such that `f ≫ g₁ = f ≫ g₂`. -/
@[simps]
def D₂.multispanShape : MultispanShape where
  L := D₂ W Z
  R := Unit
  fst _ := .unit
  snd _ := .unit

section

variable [MorphismProperty.IsSmall.{w} W] [LocallySmall.{w} C]

instance : Small.{w} (D₂ (W := W) (Z := Z)) := by
  dsimp [D₂]
  infer_instance

instance : Small.{w} (D₂.multispanShape W Z).L := by dsimp; infer_instance

attribute [local instance] essentiallySmall_of_small_of_locallySmall in
lemma D₂.hasColimitsOfShape [HasColimitsOfSize.{w, w} C] :
    HasColimitsOfShape (WalkingMultispan (multispanShape W Z)) C :=
  hasColimitsOfShape_of_equivalence (equivSmallModel.{w} _).symm

end

/-- The diagram of the multicoequalizer of all pair of morphisms `g₁ g₂ : Y ⟶ step W Z` with
a `f : X ⟶ Y` satisfying `W` such that `f ≫ g₁ = f ≫ g₂`. -/
@[simps]
noncomputable def D₂.multispanIndex : MultispanIndex (multispanShape W Z) C where
  left d := d.1.1.right
  right _ := step W Z
  fst d := d.2.1.1
  snd d := d.2.1.2

variable [HasMulticoequalizer (D₂.multispanIndex W Z)]

/-- The object `succ W Z` is the multicoequalizer of all pairs of morphisms
 `g₁ g₂ : Y ⟶ step W Z` with a `f : X ⟶ Y` satisfying `W` such that `f ≫ g₁ = f ≫ g₂`. -/
noncomputable abbrev succ := multicoequalizer (D₂.multispanIndex W Z)

/-- The projection from `Z` to the multicoequalizer of all morphisms `g₁ g₂ : Y ⟶ step W Z` with
a `f : X ⟶ Y` satisfying `W` such that `f ≫ g₁ = f ≫ g₂`. -/
noncomputable abbrev fromStep : step W Z ⟶ succ W Z :=
  Multicoequalizer.π (D₂.multispanIndex W Z) .unit

variable {W Z} in
@[reassoc]
lemma D₂.condition {X Y : C} (f : X ⟶ Y) (hf : W f)
    {g₁ g₂ : Y ⟶ step W Z} (h : f ≫ g₁ = f ≫ g₂) :
      g₁ ≫ fromStep W Z = g₂ ≫ fromStep W Z :=
  Multicoequalizer.condition (D₂.multispanIndex W Z)
    ⟨⟨Arrow.mk f, hf⟩, ⟨g₁, g₂⟩, h⟩

/-- The morphism `Z ⟶ succ W Z`. -/
noncomputable abbrev toSucc : Z ⟶ succ W Z := toStep W Z ≫ fromStep W Z

variable {W Z} in
lemma toSucc_injectivity {X Y : C} (f : X ⟶ Y) (hf : W f)
    (g₁ g₂ : Y ⟶ Z) (hg : f ≫ g₁ = f ≫ g₂) :
    g₁ ≫ toSucc W Z = g₂ ≫ toSucc W Z := by
  simpa using D₂.condition f hf (g₁ := g₁ ≫ toStep W Z) (g₂ := g₂ ≫ toStep W Z)
    (by simp [reassoc_of% hg])

variable {W Z} in
lemma toSucc_surjectivity {X Y : C} (f : X ⟶ Y) (hf : W f) (g : X ⟶ Z) :
    ∃ (g' : Y ⟶ succ W Z), f ≫ g' = g ≫ toSucc W Z :=
  ⟨D₁.ιRight f hf g ≫ pushout.inl _ _ ≫ fromStep W Z, by
    simp [← D₁.ιLeft_comp_t_assoc, pushout.condition_assoc]⟩

lemma isLocal_isLocal_toSucc :
    W.isLocal.isLocal (toSucc W Z) := by
  refine fun T hT ↦ ⟨fun φ₁ φ₂ h ↦ ?_, fun g ↦ ?_⟩
  · ext ⟨⟩
    simp only [Category.assoc] at h
    dsimp
    ext d
    · apply (hT d.1.1.hom d.1.2).1
      simp only [← D₁.ι_comp_t_assoc, pushout.condition_assoc, h]
    · exact h
  · choose f hf using fun (d : D₁ W Z) ↦ (hT d.1.1.hom d.1.2).2 (d.2 ≫ g)
    exact ⟨Multicoequalizer.desc _ _ (fun ⟨⟩ ↦ pushout.desc (Sigma.desc f) g)
      (fun d ↦ (hT d.1.1.hom d.1.2).1 (by simp [reassoc_of% d.2.2])), by simp⟩

@[deprecated (since := "2025-11-20")] alias leftBousfieldW_isLocal_toSucc :=
  isLocal_isLocal_toSucc

lemma isIso_toSucc_iff :
    IsIso (toSucc W Z) ↔ W.isLocal Z := by
  refine ⟨fun _ X Y f hf ↦ ?_, fun hZ ↦ ?_⟩
  · refine ⟨fun g₁ g₂ h ↦ ?_, fun g ↦ ?_⟩
    · simpa [← cancel_mono (toSucc W Z)] using
        D₂.condition f hf (g₁ := g₁ ≫ toStep W Z) (g₂ := g₂ ≫ toStep W Z)
          (by simp [reassoc_of% h])
    · have hZ := IsIso.hom_inv_id (toSucc W Z)
      simp only [Category.assoc] at hZ
      exact ⟨D₁.ιRight f hf g ≫ pushout.inl _ _ ≫ fromStep W Z ≫ inv (toSucc W Z),
        by simp [← D₁.ιLeft_comp_t_assoc, pushout.condition_assoc, hZ]⟩
  · obtain ⟨f, hf⟩ := (isLocal_isLocal_toSucc W Z _ hZ).2 (𝟙 _)
    dsimp at hf
    refine ⟨f, hf, ?_⟩
    ext ⟨⟩
    dsimp
    ext d
    · simp only [Category.assoc] at hf
      simp only [Category.comp_id, ← Category.assoc]
      refine D₂.condition _ d.1.2 ?_
      rw [Category.assoc, Category.assoc, Category.assoc,
        ← D₁.ι_comp_t_assoc, pushout.condition_assoc, reassoc_of% hf,
        ← D₁.ι_comp_t_assoc, pushout.condition]
    · simp [reassoc_of% hf]

end

open SmallObject

variable [HasPushouts C]
  [∀ Z, HasCoproduct (D₁.obj₁ (W := W) (Z := Z))]
  [∀ Z, HasCoproduct (D₁.obj₂ (W := W) (Z := Z))]
  [∀ Z, HasMulticoequalizer (D₂.multispanIndex W Z)]

/-- The successor structure of the orthogonal-reflection construction. -/
noncomputable def succStruct (Z₀ : C) : SuccStruct C where
  X₀ := Z₀
  succ Z := succ W Z
  toSucc Z := toSucc W Z

variable (κ : Cardinal.{w}) [OrderBot κ.ord.toType]
  [HasIterationOfShape κ.ord.toType C]

/-- The transfinite iteration of `succStruct W Z` to the power `κ.ord.toType`. -/
noncomputable def reflectionObj : C := (succStruct W Z).iteration κ.ord.toType

/-- The map which shall exhibit `reflectionObj W Z κ` as the image of `Z` by
the left adjoint of the inclusion of `W.isLocal`, see `corepresentableBy`. -/
noncomputable def reflection : Z ⟶ reflectionObj W Z κ :=
  (succStruct W Z).ιIteration κ.ord.toType

/-- The morphism `reflection W Z κ : Z ⟶ reflectionObj W Z κ` is a transfinite
compositions of morphisms in `LeftBousfield.W W.isLocal`. -/
noncomputable def transfiniteCompositionOfShapeReflection :
    (LeftBousfield.W W.isLocal).TransfiniteCompositionOfShape κ.ord.toType
      (reflection W Z κ) :=
  ((succStruct W Z).transfiniteCompositionOfShapeιIteration κ.ord.toType).ofLE (by
    rintro Z₀ _ _ ⟨_⟩
    exact leftBousfieldW_isLocal_toSucc W Z₀)

/-- The functor `κ.ord.toType ⥤ C` that is the diagram of the
transfinite composition `transfiniteCompositionOfShapeReflection`. -/
noncomputable abbrev iteration : κ.ord.toType ⥤ C :=
  (transfiniteCompositionOfShapeReflection W Z κ).F

section

variable [Fact κ.IsRegular]

/-- `(iteration W Z κ).obj (Order.succ j)` identifies to the image of
`(iteration W Z κ).obj j` by `succ`. -/
noncomputable def iterationObjSuccIso (j : κ.ord.toType) :
  (iteration W Z κ).obj (Order.succ j) ≅ succ W ((iteration W Z κ).obj j) :=
    (succStruct W Z).iterationFunctorObjSuccIso j (by
      have := Cardinal.noMaxOrder (Fact.elim inferInstance : κ.IsRegular).aleph0_le
      exact not_isMax j)

@[reassoc]
lemma iteration_map_succ (j : κ.ord.toType) :
    (iteration W Z κ).map (homOfLE (Order.le_succ j)) =
      toSucc W _ ≫ (iterationObjSuccIso W Z κ j).inv :=
  (succStruct W Z).iterationFunctor_map_succ _ _

variable {κ W Z} in
lemma iteration_map_succ_injectivity {X Y : C} (f : X ⟶ Y) (hf : W f) {j : κ.ord.toType}
    (g₁ g₂ : Y ⟶ (iteration W Z κ).obj j) (hg : f ≫ g₁ = f ≫ g₂) :
    g₁ ≫ (iteration W Z κ).map (homOfLE (Order.le_succ j)) =
      g₂ ≫ (iteration W Z κ).map (homOfLE (Order.le_succ j)) := by
  simp [iteration_map_succ, reassoc_of% (toSucc_injectivity f hf _ _ hg)]

variable {κ W Z} in
lemma iteration_map_succ_surjectivity {X Y : C} (f : X ⟶ Y) (hf : W f) {j : κ.ord.toType}
    (g : X ⟶ (iteration W Z κ).obj j) :
    ∃ (g' : Y ⟶ (iteration W Z κ).obj (Order.succ j)),
      f ≫ g' = g ≫ (iteration W Z κ).map (homOfLE (Order.le_succ j)) := by
  simp only [iteration_map_succ]
  obtain ⟨g', hg'⟩ := toSucc_surjectivity f hf g
  exact ⟨g' ≫ (iterationObjSuccIso W Z κ j).inv, by simp [reassoc_of% hg']⟩

end

lemma leftBousfieldW_isLocal_reflection :
     LeftBousfield.W W.isLocal (reflection W Z κ) :=
  (LeftBousfield.W W.isLocal).transfiniteCompositionsOfShape_le κ.ord.toType _
    ⟨transfiniteCompositionOfShapeReflection W Z κ⟩

variable {W} {κ} [Fact κ.IsRegular]
  (hW : ∀ ⦃X Y : C⦄ (f : X ⟶ Y), W f → IsCardinalPresentable X κ ∧ IsCardinalPresentable Y κ)

include hW

lemma isLocal_reflectionObj :
    W.isLocal (reflectionObj W Z κ) := by
  let H := transfiniteCompositionOfShapeReflection W Z κ
  intro X Y f hf
  obtain ⟨_, _⟩ := hW f hf
  refine ⟨fun g₁ g₂ h ↦ ?_, fun g ↦ ?_⟩
  · obtain ⟨j, g₁, g₂, rfl, rfl⟩ :
      ∃ (j : κ.ord.toType) (g₁' g₂' : Y ⟶ H.F.obj j), g₁' ≫ H.incl.app j = g₁ ∧
        g₂' ≫ H.incl.app j = g₂ := by
      obtain ⟨j₁, g₁, rfl⟩ := IsCardinalPresentable.exists_hom_of_isColimit κ H.isColimit g₁
      obtain ⟨j₂, g₂, rfl⟩ := IsCardinalPresentable.exists_hom_of_isColimit κ H.isColimit g₂
      exact ⟨max j₁ j₂, g₁ ≫ H.F.map (homOfLE (le_max_left _ _)),
        g₂ ≫ H.F.map (homOfLE (le_max_right _ _)), by simp⟩
    dsimp at h
    obtain ⟨k, u, hk⟩ := IsCardinalPresentable.exists_eq_of_isColimit' κ H.isColimit
      (f ≫ g₁) (f ≫ g₂) (by simpa)
    have hg := iteration_map_succ_injectivity f hf
      (g₁ ≫ H.F.map u) (g₂ ≫ H.F.map u) (by simpa using hk)
    simp only [homOfLE_leOfHom, Category.assoc] at hg
    have := H.incl.naturality (u ≫ homOfLE (Order.le_succ k))
    simp only [Functor.const_obj_obj, Functor.const_obj_map, Category.comp_id] at this
    simp only [← this, Functor.map_comp, Category.assoc]
    rw [reassoc_of% hg]
  · obtain ⟨j, g, rfl⟩ := IsCardinalPresentable.exists_hom_of_isColimit κ H.isColimit g
    obtain ⟨g', hg'⟩ := iteration_map_succ_surjectivity f hf g
    exact ⟨g' ≫ H.incl.app (Order.succ j), by simp [reassoc_of% hg']⟩

/-- The morphism `reflection W Z κ : Z ⟶ reflectionObj W Z κ` exhibits `reflectionObj W Z κ`
as the image of `Z` by the left adjoint of the inclusion `W.isLocal.ι`. -/
noncomputable def corepresentableBy :
  (W.isLocal.ι ⋙ coyoneda.obj (op Z)).CorepresentableBy
    ⟨_, isLocal_reflectionObj Z hW⟩ where
  homEquiv {A} := Equiv.ofBijective _ (leftBousfieldW_isLocal_reflection W Z κ _ A.2)

variable (W κ)

lemma isRightAdjoint_ι :
    W.isLocal.ι.IsRightAdjoint := by
  rw [Functor.isRightAdjoint_iff_leftAdjointObjIsDefined_eq_top]
  ext Z
  simpa using (corepresentableBy Z hW).isCorepresentable

end OrthogonalReflection

namespace MorphismProperty

open OrthogonalReflection in
lemma isRightAdjoint_ι_isLocal
    (κ : Cardinal.{w}) [Fact κ.IsRegular]
    [MorphismProperty.IsSmall.{w} W] [LocallySmall.{w} C]
    (hW : ∀ ⦃X Y : C⦄ (f : X ⟶ Y), W f → IsCardinalPresentable X κ ∧ IsCardinalPresentable Y κ)
    [HasColimitsOfSize.{w, w} C] :
    W.isLocal.ι.IsRightAdjoint := by
  have : OrderBot κ.ord.toType :=
    Cardinal.toTypeOrderBot (Cardinal.IsRegular.ne_zero Fact.out)
  have := D₁.hasCoproductsOfShape.{w} W
  have := D₂.hasColimitsOfShape.{w} W
  exact isRightAdjoint_ι W κ hW

lemma isLocallyPresentable_isLocal
    (κ : Cardinal.{w}) [Fact κ.IsRegular] [IsCardinalLocallyPresentable C κ]
    [MorphismProperty.IsSmall.{w} W]
    (hW : ∀ ⦃X Y : C⦄ (f : X ⟶ Y), W f → IsCardinalPresentable X κ ∧ IsCardinalPresentable Y κ) :
  IsCardinalLocallyPresentable W.isLocal.FullSubcategory κ := by
    have := isRightAdjoint_ι_isLocal W κ hW
    have := MorphismProperty.isCardinalAccessible_ι_isLocal W κ hW
    exact (Adjunction.ofIsRightAdjoint W.isLocal.ι).isCardinalLocallyPresentable κ

end MorphismProperty

end CategoryTheory<|MERGE_RESOLUTION|>--- conflicted
+++ resolved
@@ -5,19 +5,12 @@
 -/
 module
 
-public import Mathlib.CategoryTheory.Presentable.Basic
+public import Mathlib.CategoryTheory.Adjunction.PartialAdjoint
+public import Mathlib.CategoryTheory.Limits.Shapes.Multiequalizer
+public import Mathlib.CategoryTheory.Localization.BousfieldTransfiniteComposition
+public import Mathlib.CategoryTheory.MorphismProperty.IsSmall
 public import Mathlib.CategoryTheory.Presentable.Adjunction
-public import Mathlib.CategoryTheory.Limits.Shapes.Multiequalizer
-public import Mathlib.CategoryTheory.Limits.Shapes.RegularMono
-public import Mathlib.CategoryTheory.Localization.BousfieldTransfiniteComposition
-public import Mathlib.CategoryTheory.ObjectProperty.ColimitsOfShape
-<<<<<<< HEAD
 public import Mathlib.CategoryTheory.SmallObject.TransfiniteIteration
-public import Mathlib.CategoryTheory.Adjunction.PartialAdjoint
-=======
-public import Mathlib.CategoryTheory.SmallObject.Iteration.Basic
->>>>>>> 8c92d6a1
-public import Mathlib.CategoryTheory.MorphismProperty.IsSmall
 
 /-!
 # The Orthogonal-reflection construction
@@ -349,11 +342,11 @@
 /-- The morphism `reflection W Z κ : Z ⟶ reflectionObj W Z κ` is a transfinite
 compositions of morphisms in `LeftBousfield.W W.isLocal`. -/
 noncomputable def transfiniteCompositionOfShapeReflection :
-    (LeftBousfield.W W.isLocal).TransfiniteCompositionOfShape κ.ord.toType
+    W.isLocal.isLocal.TransfiniteCompositionOfShape κ.ord.toType
       (reflection W Z κ) :=
   ((succStruct W Z).transfiniteCompositionOfShapeιIteration κ.ord.toType).ofLE (by
     rintro Z₀ _ _ ⟨_⟩
-    exact leftBousfieldW_isLocal_toSucc W Z₀)
+    exact isLocal_isLocal_toSucc W Z₀)
 
 /-- The functor `κ.ord.toType ⥤ C` that is the diagram of the
 transfinite composition `transfiniteCompositionOfShapeReflection`. -/
@@ -396,9 +389,9 @@
 
 end
 
-lemma leftBousfieldW_isLocal_reflection :
-     LeftBousfield.W W.isLocal (reflection W Z κ) :=
-  (LeftBousfield.W W.isLocal).transfiniteCompositionsOfShape_le κ.ord.toType _
+lemma isLocal_isLocal_reflection :
+     W.isLocal.isLocal (reflection W Z κ) :=
+  W.isLocal.isLocal.transfiniteCompositionsOfShape_le κ.ord.toType _
     ⟨transfiniteCompositionOfShapeReflection W Z κ⟩
 
 variable {W} {κ} [Fact κ.IsRegular]
@@ -438,7 +431,7 @@
 noncomputable def corepresentableBy :
   (W.isLocal.ι ⋙ coyoneda.obj (op Z)).CorepresentableBy
     ⟨_, isLocal_reflectionObj Z hW⟩ where
-  homEquiv {A} := Equiv.ofBijective _ (leftBousfieldW_isLocal_reflection W Z κ _ A.2)
+  homEquiv {A} := Equiv.ofBijective _ (isLocal_isLocal_reflection W Z κ _ A.2)
 
 variable (W κ)
 
