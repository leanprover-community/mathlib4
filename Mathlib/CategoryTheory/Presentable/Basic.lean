/-
Copyright (c) 2024 Joël Riou. All rights reserved.
Released under Apache 2.0 license as described in the file LICENSE.
Authors: Joël Riou
-/
module

public import Mathlib.CategoryTheory.Adjunction.Limits
public import Mathlib.CategoryTheory.Limits.Preserves.Ulift
public import Mathlib.CategoryTheory.Limits.Types.Filtered
public import Mathlib.CategoryTheory.Presentable.IsCardinalFiltered
public import Mathlib.SetTheory.Cardinal.HasCardinalLT

/-! # Presentable objects

A functor `F : C ⥤ D` is `κ`-accessible (`Functor.IsCardinalAccessible`)
if it commutes with colimits of shape `J` where `J` is any `κ`-filtered category
(that is essentially small relative to the universe `w` such that `κ : Cardinal.{w}`.).
We also introduce another typeclass `Functor.IsAccessible` saying that there exists
a regular cardinal `κ` such that `Functor.IsCardinalAccessible`.

An object `X` of a category is `κ`-presentable (`IsCardinalPresentable`)
if the functor `Hom(X, _)` (i.e. `coyoneda.obj (op X)`) is `κ`-accessible.
Similarly as for accessible functors, we define a type class `IsAccessible`.

## References
* [Adámek, J. and Rosický, J., *Locally presentable and accessible categories*][Adamek_Rosicky_1994]

-/

@[expose] public section

universe t w w' v₁ v₂ v₃ u₁ u₂ u₃

namespace CategoryTheory

open Limits Opposite

variable {C : Type u₁} [Category.{v₁} C] {D : Type u₂} [Category.{v₂} D]

namespace Functor

section

variable (F G : C ⥤ D) (e : F ≅ G) (κ : Cardinal.{w}) [Fact κ.IsRegular]

/-- A functor `F : C ⥤ D` is `κ`-accessible (with `κ` a regular cardinal)
if it preserves colimits of shape `J` where `J` is any `κ`-filtered category.
In the mathematical literature, some assumptions are often made on the
categories `C` or `D` (e.g. the existence of `κ`-filtered colimits,
see `HasCardinalFilteredColimits` below), but here we do not
make such assumptions. -/
class IsCardinalAccessible : Prop where
  preservesColimitOfShape (J : Type w) [SmallCategory J] [IsCardinalFiltered J κ] :
    PreservesColimitsOfShape J F := by intros; infer_instance

lemma preservesColimitsOfShape_of_isCardinalAccessible [F.IsCardinalAccessible κ]
    (J : Type w) [SmallCategory J] [IsCardinalFiltered J κ] :
    PreservesColimitsOfShape J F :=
  IsCardinalAccessible.preservesColimitOfShape κ _

lemma preservesColimitsOfShape_of_isCardinalAccessible_of_essentiallySmall
    [F.IsCardinalAccessible κ]
    (J : Type u₃) [Category.{v₃} J] [EssentiallySmall.{w} J] [IsCardinalFiltered J κ] :
    PreservesColimitsOfShape J F := by
  have := IsCardinalFiltered.of_equivalence κ (equivSmallModel.{w} J)
  have := F.preservesColimitsOfShape_of_isCardinalAccessible κ (SmallModel.{w} J)
  exact preservesColimitsOfShape_of_equiv (equivSmallModel.{w} J).symm F

variable {κ} in
lemma isCardinalAccessible_of_le
    [F.IsCardinalAccessible κ] {κ' : Cardinal.{w}} [Fact κ'.IsRegular] (h : κ ≤ κ') :
    F.IsCardinalAccessible κ' where
  preservesColimitOfShape {J _ _} := by
    have := IsCardinalFiltered.of_le J h
    exact F.preservesColimitsOfShape_of_isCardinalAccessible κ J

include e in
variable {F G} in
lemma isCardinalAccessible_of_natIso [F.IsCardinalAccessible κ] : G.IsCardinalAccessible κ where
  preservesColimitOfShape J _ hκ := by
    have := F.preservesColimitsOfShape_of_isCardinalAccessible κ J
    exact preservesColimitsOfShape_of_natIso e

instance : IsCardinalAccessible (𝟭 C) κ where

instance {E : Type u₃} [Category.{v₃} E] (F : C ⥤ D) (G : D ⥤ E)
    [F.IsCardinalAccessible κ] [G.IsCardinalAccessible κ] :
    (F ⋙ G).IsCardinalAccessible κ := by
  have := F.preservesColimitsOfShape_of_isCardinalAccessible κ
  have := G.preservesColimitsOfShape_of_isCardinalAccessible κ
  exact { }

instance [PreservesColimitsOfSize.{w, w} F] : F.IsCardinalAccessible κ where

end

section

variable (F : C ⥤ D)

/-- A functor is accessible relative to a universe `w` if
it is `κ`-accessible for some regular `κ : Cardinal.{w}`. -/
@[pp_with_univ]
class IsAccessible : Prop where
  exists_cardinal : ∃ (κ : Cardinal.{w}) (_ : Fact κ.IsRegular), IsCardinalAccessible F κ

lemma isAccessible_of_isCardinalAccessible (κ : Cardinal.{w}) [Fact κ.IsRegular]
    [IsCardinalAccessible F κ] : IsAccessible.{w} F where
  exists_cardinal := ⟨κ, inferInstance, inferInstance⟩

end

end Functor

section

variable (X : C) (Y : C) (e : X ≅ Y) (κ : Cardinal.{w}) [Fact κ.IsRegular]

/-- An object `X` in a category is `κ`-presentable (for `κ` a regular cardinal)
when the functor `Hom(X, _)` preserves colimits indexed by
`κ`-filtered categories. -/
abbrev IsCardinalPresentable : Prop := (coyoneda.obj (op X)).IsCardinalAccessible κ

variable (C) in
/-- The property of objects that are `κ`-presentable. -/
def isCardinalPresentable : ObjectProperty C := fun X ↦ IsCardinalPresentable X κ

instance (X : (isCardinalPresentable C κ).FullSubcategory) :
    IsCardinalPresentable X.obj κ :=
  X.property

instance (X : (isCardinalPresentable C κ).FullSubcategory) :
    IsCardinalPresentable ((isCardinalPresentable C κ).ι.obj X) κ := by
  dsimp
  infer_instance

lemma isCardinalPresentable_iff_isCardinalAccessible_coyoneda_obj :
    IsCardinalPresentable X κ ↔ (coyoneda.obj (op X)).IsCardinalAccessible κ := Iff.rfl

lemma isCardinalPresentable_iff (X : C) :
    isCardinalPresentable C κ X ↔ IsCardinalPresentable X κ := Iff.rfl

lemma preservesColimitsOfShape_of_isCardinalPresentable [IsCardinalPresentable X κ]
    (J : Type w) [SmallCategory.{w} J] [IsCardinalFiltered J κ] :
    PreservesColimitsOfShape J (coyoneda.obj (op X)) :=
  (coyoneda.obj (op X)).preservesColimitsOfShape_of_isCardinalAccessible κ J

lemma preservesColimitsOfShape_of_isCardinalPresentable_of_essentiallySmall
    [IsCardinalPresentable X κ]
    (J : Type u₃) [Category.{v₃} J] [EssentiallySmall.{w} J] [IsCardinalFiltered J κ] :
    PreservesColimitsOfShape J (coyoneda.obj (op X)) :=
  (coyoneda.obj (op X)).preservesColimitsOfShape_of_isCardinalAccessible_of_essentiallySmall κ J

variable {κ} in
lemma isCardinalPresentable_of_le [IsCardinalPresentable X κ]
    {κ' : Cardinal.{w}} [Fact κ'.IsRegular] (h : κ ≤ κ') :
    IsCardinalPresentable X κ' :=
  (coyoneda.obj (op X)).isCardinalAccessible_of_le h

variable (C) {κ} in
lemma isCardinalPresentable_monotone {κ' : Cardinal.{w}} [Fact κ'.IsRegular] (h : κ ≤ κ') :
    isCardinalPresentable C κ ≤ isCardinalPresentable C κ' := by
  intro X hX
  rw [isCardinalPresentable_iff] at hX ⊢
  exact isCardinalPresentable_of_le _ h

include e in
variable {X Y} in
lemma isCardinalPresentable_of_iso [IsCardinalPresentable X κ] : IsCardinalPresentable Y κ :=
  Functor.isCardinalAccessible_of_natIso (coyoneda.mapIso e.symm.op) κ

instance : (isCardinalPresentable C κ).IsClosedUnderIsomorphisms where
  of_iso e hX := by
    rw [isCardinalPresentable_iff] at hX ⊢
    exact isCardinalPresentable_of_iso e _

lemma isCardinalPresentable_of_equivalence
    {C' : Type u₃} [Category.{v₃} C'] [IsCardinalPresentable X κ] (e : C ≌ C') :
    IsCardinalPresentable (e.functor.obj X) κ := by
  refine ⟨fun J _ _ ↦ ⟨fun {Y} ↦ ?_⟩⟩
  have := preservesColimitsOfShape_of_isCardinalPresentable X κ J
  suffices PreservesColimit Y (coyoneda.obj (op (e.functor.obj X)) ⋙ uliftFunctor.{v₁}) from
    ⟨fun {c} hc ↦ ⟨isColimitOfReflects uliftFunctor.{v₁}
        (isColimitOfPreserves (coyoneda.obj (op (e.functor.obj X)) ⋙ uliftFunctor.{v₁}) hc)⟩⟩
  have iso : coyoneda.obj (op (e.functor.obj X)) ⋙ uliftFunctor.{v₁} ≅
    e.inverse ⋙ coyoneda.obj (op X) ⋙ uliftFunctor.{v₃} :=
    NatIso.ofComponents (fun Z ↦
      (Equiv.ulift.trans ((e.toAdjunction.homEquiv X Z).trans Equiv.ulift.symm)).toIso) (by
        intro _ _ f
        ext ⟨g⟩
        apply Equiv.ulift.injective
        simp [Adjunction.homEquiv_unit])
  exact preservesColimit_of_natIso Y iso.symm

instance isCardinalPresentable_of_isEquivalence
    {C' : Type u₃} [Category.{v₃} C'] [IsCardinalPresentable X κ] (F : C ⥤ C')
    [F.IsEquivalence] :
    IsCardinalPresentable (F.obj X) κ :=
  isCardinalPresentable_of_equivalence X κ F.asEquivalence

@[simp]
lemma isCardinalPresentable_iff_of_isEquivalence
    {C' : Type u₃} [Category.{v₃} C'] (F : C ⥤ C')
    [F.IsEquivalence] :
    IsCardinalPresentable (F.obj X) κ ↔ IsCardinalPresentable X κ := by
  constructor
  · intro
    exact isCardinalPresentable_of_iso
      (show F.inv.obj (F.obj X) ≅ X from F.asEquivalence.unitIso.symm.app X :) κ
  · intro
    infer_instance

variable {X} in
lemma IsCardinalPresentable.exists_hom_of_isColimit [IsCardinalPresentable X κ]
    {J : Type u₂} [Category.{v₂} J] [EssentiallySmall.{w} J] [IsCardinalFiltered J κ]
    {F : J ⥤ C} {c : Cocone F} (hc : IsColimit c) (f : X ⟶ c.pt) :
    ∃ (j : J) (f' : X ⟶ F.obj j), f' ≫ c.ι.app j = f := by
  have := preservesColimitsOfShape_of_isCardinalPresentable_of_essentiallySmall X κ J
  exact Types.jointly_surjective_of_isColimit (isColimitOfPreserves (coyoneda.obj (op X)) hc) f

<<<<<<< HEAD
=======
variable {X} in
lemma IsCardinalPresentable.exists_eq_of_isColimit [IsCardinalPresentable X κ]
    {J : Type u₂} [Category.{v₂} J] [EssentiallySmall.{w} J] [IsCardinalFiltered J κ]
    {F : J ⥤ C} {c : Cocone F} (hc : IsColimit c) {i₁ i₂ : J} (f₁ : X ⟶ F.obj i₁)
    (f₂ : X ⟶ F.obj i₂) (hf : f₁ ≫ c.ι.app i₁ = f₂ ≫ c.ι.app i₂) :
    ∃ (j : J) (u : i₁ ⟶ j) (v : i₂ ⟶ j), f₁ ≫ F.map u = f₂ ≫ F.map v := by
  have := preservesColimitsOfShape_of_isCardinalPresentable_of_essentiallySmall X κ J
  have := isFiltered_of_isCardinalFiltered J κ
  exact (Types.FilteredColimit.isColimit_eq_iff _
    (isColimitOfPreserves (coyoneda.obj (op X)) hc)).1 hf

variable {X} in
lemma IsCardinalPresentable.exists_eq_of_isColimit' [IsCardinalPresentable X κ]
    {J : Type u₂} [Category.{v₂} J] [EssentiallySmall.{w} J] [IsCardinalFiltered J κ]
    {F : J ⥤ C} {c : Cocone F} (hc : IsColimit c) {i : J} (f₁ f₂ : X ⟶ F.obj i)
    (hf : f₁ ≫ c.ι.app i = f₂ ≫ c.ι.app i) :
    ∃ (j : J) (u : i ⟶ j), f₁ ≫ F.map u = f₂ ≫ F.map u := by
  have := preservesColimitsOfShape_of_isCardinalPresentable_of_essentiallySmall X κ J
  have := isFiltered_of_isCardinalFiltered J κ
  exact (Types.FilteredColimit.isColimit_eq_iff'
    (isColimitOfPreserves (coyoneda.obj (op X)) hc) f₁ f₂).1 hf

lemma isCardinalPresentable_iff_isCardinalAccessible_uliftCoyoneda_obj :
    IsCardinalPresentable X κ ↔ (uliftCoyoneda.{t}.obj (op X)).IsCardinalAccessible κ := by
  change _ ↔ (coyoneda.obj (op X) ⋙ uliftFunctor.{t}).IsCardinalAccessible κ
  refine ⟨fun _ ↦ inferInstance, fun _ ↦ ⟨fun J _ _ ↦ ?_⟩⟩
  have := Functor.preservesColimitsOfShape_of_isCardinalAccessible
    (coyoneda.obj (op X) ⋙ uliftFunctor.{t}) κ J
  exact preservesColimitsOfShape_of_reflects_of_preserves _ uliftFunctor.{t, v₁}

instance [IsCardinalPresentable X κ] :
    (uliftCoyoneda.{t}.obj (op X)).IsCardinalAccessible κ :=
  (isCardinalPresentable_iff_isCardinalAccessible_uliftCoyoneda_obj.{t} X κ).1 inferInstance

>>>>>>> 5f557c4f
end

section

variable (X : C)

/-- An object of a category is presentable relative to a universe `w`
if it is `κ`-presentable for some regular `κ : Cardinal.{w}`. -/
@[pp_with_univ]
abbrev IsPresentable (X : C) : Prop :=
  Functor.IsAccessible.{w} (coyoneda.obj (op X))

lemma isPresentable_of_isCardinalPresentable (κ : Cardinal.{w}) [Fact κ.IsRegular]
    [IsCardinalPresentable X κ] : IsPresentable.{w} X where
  exists_cardinal := ⟨κ, inferInstance, inferInstance⟩

end

section

/-- A category has `κ`-filtered colimits if it has colimits of shape `J`
for any `κ`-filtered category `J`. -/
class HasCardinalFilteredColimits
    (C : Type u₁) [Category.{v₁} C] (κ : Cardinal.{w}) [Fact κ.IsRegular] : Prop where
  hasColimitsOfShape (C) (κ) (J : Type w) [SmallCategory J] [IsCardinalFiltered J κ] :
    HasColimitsOfShape J C := by intros; infer_instance

<<<<<<< HEAD
variable (C : Type u₁) [Category.{v₁} C] (κ : Cardinal.{w}) [Fact κ.IsRegular]
=======
attribute [instance] HasCardinalFilteredColimits.hasColimitsOfShape
>>>>>>> 5f557c4f

instance [HasColimitsOfSize.{w, w} C] : HasCardinalFilteredColimits.{w} C κ where

variable {κ} in
lemma HasCardinalFilteredColimits.of_le
    [HasCardinalFilteredColimits C κ] {κ' : Cardinal.{w}} [Fact κ'.IsRegular] (h : κ ≤ κ') :
    HasCardinalFilteredColimits C κ' where
  hasColimitsOfShape J _ _ := by
    have := IsCardinalFiltered.of_le J h
    exact HasCardinalFilteredColimits.hasColimitsOfShape C κ J

end

end CategoryTheory<|MERGE_RESOLUTION|>--- conflicted
+++ resolved
@@ -219,8 +219,6 @@
   have := preservesColimitsOfShape_of_isCardinalPresentable_of_essentiallySmall X κ J
   exact Types.jointly_surjective_of_isColimit (isColimitOfPreserves (coyoneda.obj (op X)) hc) f
 
-<<<<<<< HEAD
-=======
 variable {X} in
 lemma IsCardinalPresentable.exists_eq_of_isColimit [IsCardinalPresentable X κ]
     {J : Type u₂} [Category.{v₂} J] [EssentiallySmall.{w} J] [IsCardinalFiltered J κ]
@@ -255,7 +253,6 @@
     (uliftCoyoneda.{t}.obj (op X)).IsCardinalAccessible κ :=
   (isCardinalPresentable_iff_isCardinalAccessible_uliftCoyoneda_obj.{t} X κ).1 inferInstance
 
->>>>>>> 5f557c4f
 end
 
 section
@@ -283,11 +280,9 @@
   hasColimitsOfShape (C) (κ) (J : Type w) [SmallCategory J] [IsCardinalFiltered J κ] :
     HasColimitsOfShape J C := by intros; infer_instance
 
-<<<<<<< HEAD
-variable (C : Type u₁) [Category.{v₁} C] (κ : Cardinal.{w}) [Fact κ.IsRegular]
-=======
 attribute [instance] HasCardinalFilteredColimits.hasColimitsOfShape
->>>>>>> 5f557c4f
+
+variable (κ : Cardinal.{w}) [Fact κ.IsRegular]
 
 instance [HasColimitsOfSize.{w, w} C] : HasCardinalFilteredColimits.{w} C κ where
 
