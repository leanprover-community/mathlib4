/-
Copyright (c) 2024 Joël Riou. All rights reserved.
Released under Apache 2.0 license as described in the file LICENSE.
Authors: Joël Riou
-/
module

public import Mathlib.CategoryTheory.Adjunction.Limits
public import Mathlib.CategoryTheory.Limits.Preserves.Ulift
public import Mathlib.CategoryTheory.Limits.Types.Filtered
public import Mathlib.CategoryTheory.Presentable.IsCardinalFiltered
public import Mathlib.SetTheory.Cardinal.HasCardinalLT

/-! # Presentable objects

A functor `F : C ⥤ D` is `κ`-accessible (`Functor.IsCardinalAccessible`)
if it commutes with colimits of shape `J` where `J` is any `κ`-filtered category
(that is essentially small relative to the universe `w` such that `κ : Cardinal.{w}`.).
We also introduce another typeclass `Functor.IsAccessible` saying that there exists
a regular cardinal `κ` such that `Functor.IsCardinalAccessible`.

An object `X` of a category is `κ`-presentable (`IsCardinalPresentable`)
if the functor `Hom(X, _)` (i.e. `coyoneda.obj (op X)`) is `κ`-accessible.
Similar as for accessible functors, we define a type class `IsAccessible`.

## References
* [Adámek, J. and Rosický, J., *Locally presentable and accessible categories*][Adamek_Rosicky_1994]

-/

<<<<<<< HEAD
universe t w w' v₁ v₂ v₃ u₁ u₂ u₃
=======
@[expose] public section

universe w w' v₁ v₂ v₃ u₁ u₂ u₃
>>>>>>> 7dc3ff22

namespace CategoryTheory

open Limits Opposite

variable {C : Type u₁} [Category.{v₁} C] {D : Type u₂} [Category.{v₂} D]

namespace Functor

section

variable (F G : C ⥤ D) (e : F ≅ G) (κ : Cardinal.{w}) [Fact κ.IsRegular]

/-- A functor `F : C ⥤ D` is `κ`-accessible (with `κ` a regular cardinal)
if it preserves colimits of shape `J` where `J` is any `κ`-filtered category.
In the mathematical literature, some assumptions are often made on the
categories `C` or `D` (e.g. the existence of `κ`-filtered colimits,
see `HasCardinalFilteredColimits` below), but here we do not
make such assumptions. -/
class IsCardinalAccessible : Prop where
  preservesColimitOfShape (J : Type w) [SmallCategory J] [IsCardinalFiltered J κ] :
    PreservesColimitsOfShape J F := by intros; infer_instance

lemma preservesColimitsOfShape_of_isCardinalAccessible [F.IsCardinalAccessible κ]
    (J : Type w) [SmallCategory J] [IsCardinalFiltered J κ] :
    PreservesColimitsOfShape J F :=
  IsCardinalAccessible.preservesColimitOfShape κ _

lemma preservesColimitsOfShape_of_isCardinalAccessible_of_essentiallySmall
    [F.IsCardinalAccessible κ]
    (J : Type u₃) [Category.{v₃} J] [EssentiallySmall.{w} J] [IsCardinalFiltered J κ] :
    PreservesColimitsOfShape J F := by
  have := IsCardinalFiltered.of_equivalence κ (equivSmallModel.{w} J)
  have := F.preservesColimitsOfShape_of_isCardinalAccessible κ (SmallModel.{w} J)
  exact preservesColimitsOfShape_of_equiv (equivSmallModel.{w} J).symm F

variable {κ} in
lemma isCardinalAccessible_of_le
    [F.IsCardinalAccessible κ] {κ' : Cardinal.{w}} [Fact κ'.IsRegular] (h : κ ≤ κ') :
    F.IsCardinalAccessible κ' where
  preservesColimitOfShape {J _ _} := by
    have := IsCardinalFiltered.of_le J h
    exact F.preservesColimitsOfShape_of_isCardinalAccessible κ J

include e in
variable {F G} in
lemma isCardinalAccessible_of_natIso [F.IsCardinalAccessible κ] : G.IsCardinalAccessible κ where
  preservesColimitOfShape J _ hκ := by
    have := F.preservesColimitsOfShape_of_isCardinalAccessible κ J
    exact preservesColimitsOfShape_of_natIso e

instance : IsCardinalAccessible (𝟭 C) κ where

instance {E : Type u₃} [Category.{v₃} E] (F : C ⥤ D) (G : D ⥤ E)
    [F.IsCardinalAccessible κ] [G.IsCardinalAccessible κ] :
    (F ⋙ G).IsCardinalAccessible κ := by
  have := F.preservesColimitsOfShape_of_isCardinalAccessible κ
  have := G.preservesColimitsOfShape_of_isCardinalAccessible κ
  exact { }

instance [PreservesColimitsOfSize.{w, w} F] : F.IsCardinalAccessible κ where

end

section

variable (F : C ⥤ D)

/-- A functor is accessible relative to a universe `w` if
it is `κ`-accessible for some regular `κ : Cardinal.{w}`. -/
@[pp_with_univ]
class IsAccessible : Prop where
  exists_cardinal : ∃ (κ : Cardinal.{w}) (_ : Fact κ.IsRegular), IsCardinalAccessible F κ

lemma isAccessible_of_isCardinalAccessible (κ : Cardinal.{w}) [Fact κ.IsRegular]
    [IsCardinalAccessible F κ] : IsAccessible.{w} F where
  exists_cardinal := ⟨κ, inferInstance, inferInstance⟩

end

end Functor

section

variable (X : C) (Y : C) (e : X ≅ Y) (κ : Cardinal.{w}) [Fact κ.IsRegular]

/-- An object `X` in a category is `κ`-presentable (for `κ` a regular cardinal)
when the functor `Hom(X, _)` preserves colimits indexed by
`κ`-filtered categories. -/
abbrev IsCardinalPresentable : Prop := (coyoneda.obj (op X)).IsCardinalAccessible κ

variable (C) in
/-- The property of objects that are `κ`-presentable. -/
def isCardinalPresentable : ObjectProperty C := fun X ↦ IsCardinalPresentable X κ

lemma isCardinalPresentable_iff_isCardinalAccessible_coyoneda_obj :
    IsCardinalPresentable X κ ↔ (coyoneda.obj (op X)).IsCardinalAccessible κ := Iff.rfl

lemma isCardinalPresentable_iff (X : C) :
    isCardinalPresentable C κ X ↔ IsCardinalPresentable X κ := Iff.rfl

lemma preservesColimitsOfShape_of_isCardinalPresentable [IsCardinalPresentable X κ]
    (J : Type w) [SmallCategory.{w} J] [IsCardinalFiltered J κ] :
    PreservesColimitsOfShape J (coyoneda.obj (op X)) :=
  (coyoneda.obj (op X)).preservesColimitsOfShape_of_isCardinalAccessible κ J

lemma preservesColimitsOfShape_of_isCardinalPresentable_of_essentiallySmall
    [IsCardinalPresentable X κ]
    (J : Type u₃) [Category.{v₃} J] [EssentiallySmall.{w} J] [IsCardinalFiltered J κ] :
    PreservesColimitsOfShape J (coyoneda.obj (op X)) :=
  (coyoneda.obj (op X)).preservesColimitsOfShape_of_isCardinalAccessible_of_essentiallySmall κ J

variable {κ} in
lemma isCardinalPresentable_of_le [IsCardinalPresentable X κ]
    {κ' : Cardinal.{w}} [Fact κ'.IsRegular] (h : κ ≤ κ') :
    IsCardinalPresentable X κ' :=
  (coyoneda.obj (op X)).isCardinalAccessible_of_le h

variable (C) {κ} in
lemma isCardinalPresentable_monotone {κ' : Cardinal.{w}} [Fact κ'.IsRegular] (h : κ ≤ κ') :
    isCardinalPresentable C κ ≤ isCardinalPresentable C κ' := by
  intro X hX
  rw [isCardinalPresentable_iff] at hX ⊢
  exact isCardinalPresentable_of_le _ h

include e in
variable {X Y} in
lemma isCardinalPresentable_of_iso [IsCardinalPresentable X κ] : IsCardinalPresentable Y κ :=
  Functor.isCardinalAccessible_of_natIso (coyoneda.mapIso e.symm.op) κ

instance : (isCardinalPresentable C κ).IsClosedUnderIsomorphisms where
  of_iso e hX := by
    rw [isCardinalPresentable_iff] at hX ⊢
    exact isCardinalPresentable_of_iso e _

lemma isCardinalPresentable_of_equivalence
    {C' : Type u₃} [Category.{v₃} C'] [IsCardinalPresentable X κ] (e : C ≌ C') :
    IsCardinalPresentable (e.functor.obj X) κ := by
  refine ⟨fun J _ _ ↦ ⟨fun {Y} ↦ ?_⟩⟩
  have := preservesColimitsOfShape_of_isCardinalPresentable X κ J
  suffices PreservesColimit Y (coyoneda.obj (op (e.functor.obj X)) ⋙ uliftFunctor.{v₁}) from
    ⟨fun {c} hc ↦ ⟨isColimitOfReflects uliftFunctor.{v₁}
        (isColimitOfPreserves (coyoneda.obj (op (e.functor.obj X)) ⋙ uliftFunctor.{v₁}) hc)⟩⟩
  have iso : coyoneda.obj (op (e.functor.obj X)) ⋙ uliftFunctor.{v₁} ≅
    e.inverse ⋙ coyoneda.obj (op X) ⋙ uliftFunctor.{v₃} :=
    NatIso.ofComponents (fun Z ↦
      (Equiv.ulift.trans ((e.toAdjunction.homEquiv X Z).trans Equiv.ulift.symm)).toIso) (by
        intro _ _ f
        ext ⟨g⟩
        apply Equiv.ulift.injective
        simp [Adjunction.homEquiv_unit])
  exact preservesColimit_of_natIso Y iso.symm

instance isCardinalPresentable_of_isEquivalence
    {C' : Type u₃} [Category.{v₃} C'] [IsCardinalPresentable X κ] (F : C ⥤ C')
    [F.IsEquivalence] :
    IsCardinalPresentable (F.obj X) κ :=
  isCardinalPresentable_of_equivalence X κ F.asEquivalence

@[simp]
lemma isCardinalPresentable_iff_of_isEquivalence
    {C' : Type u₃} [Category.{v₃} C'] (F : C ⥤ C')
    [F.IsEquivalence] :
    IsCardinalPresentable (F.obj X) κ ↔ IsCardinalPresentable X κ := by
  constructor
  · intro
    exact isCardinalPresentable_of_iso
      (show F.inv.obj (F.obj X) ≅ X from F.asEquivalence.unitIso.symm.app X :) κ
  · intro
    infer_instance

variable {X} in
lemma IsCardinalPresentable.exists_hom_of_isColimit [IsCardinalPresentable X κ]
    {J : Type u₂} [Category.{v₂} J] [EssentiallySmall.{w} J] [IsCardinalFiltered J κ]
    {F : J ⥤ C} {c : Cocone F} (hc : IsColimit c) (f : X ⟶ c.pt) :
    ∃ (j : J) (f' : X ⟶ F.obj j), f' ≫ c.ι.app j = f := by
  have := preservesColimitsOfShape_of_isCardinalPresentable_of_essentiallySmall X κ J
  exact Types.jointly_surjective_of_isColimit (isColimitOfPreserves (coyoneda.obj (op X)) hc) f

variable {X} in
lemma IsCardinalPresentable.exists_eq_of_isColimit [IsCardinalPresentable X κ]
    {J : Type u₂} [Category.{v₂} J] [EssentiallySmall.{w} J] [IsCardinalFiltered J κ]
    {F : J ⥤ C} {c : Cocone F} (hc : IsColimit c) {i₁ i₂ : J} (f₁ : X ⟶ F.obj i₁)
    (f₂ : X ⟶ F.obj i₂) (hf : f₁ ≫ c.ι.app i₁ = f₂ ≫ c.ι.app i₂) :
    ∃ (j : J) (u : i₁ ⟶ j) (v : i₂ ⟶ j), f₁ ≫ F.map u = f₂ ≫ F.map v := by
  have := preservesColimitsOfShape_of_isCardinalPresentable_of_essentiallySmall X κ J
  have := isFiltered_of_isCardinalFiltered J κ
  exact (Types.FilteredColimit.isColimit_eq_iff _
    (isColimitOfPreserves (coyoneda.obj (op X)) hc)).1 hf

variable {X} in
lemma IsCardinalPresentable.exists_eq_of_isColimit' [IsCardinalPresentable X κ]
    {J : Type u₂} [Category.{v₂} J] [EssentiallySmall.{w} J] [IsCardinalFiltered J κ]
    {F : J ⥤ C} {c : Cocone F} (hc : IsColimit c) {i : J} (f₁ f₂ : X ⟶ F.obj i)
    (hf : f₁ ≫ c.ι.app i = f₂ ≫ c.ι.app i) :
    ∃ (j : J) (u : i ⟶ j), f₁ ≫ F.map u = f₂ ≫ F.map u := by
  have := preservesColimitsOfShape_of_isCardinalPresentable_of_essentiallySmall X κ J
  have := isFiltered_of_isCardinalFiltered J κ
  exact (Types.FilteredColimit.isColimit_eq_iff'
    (isColimitOfPreserves (coyoneda.obj (op X)) hc) f₁ f₂).1 hf

lemma isCardinalPresentable_iff_isCardinalAccessible_uliftCoyoneda_obj :
    IsCardinalPresentable X κ ↔ (uliftCoyoneda.{t}.obj (op X)).IsCardinalAccessible κ := by
  change _ ↔ (coyoneda.obj (op X) ⋙ uliftFunctor.{t}).IsCardinalAccessible κ
  refine ⟨fun _ ↦ inferInstance, fun _ ↦ ⟨fun J _ _ ↦ ?_⟩⟩
  have := Functor.preservesColimitsOfShape_of_isCardinalAccessible
    (coyoneda.obj (op X) ⋙ uliftFunctor.{t}) κ J
  exact preservesColimitsOfShape_of_reflects_of_preserves _ (uliftFunctor.{t, v₁})

instance [IsCardinalPresentable X κ] :
    (uliftCoyoneda.{t}.obj (op X)).IsCardinalAccessible κ :=
  (isCardinalPresentable_iff_isCardinalAccessible_uliftCoyoneda_obj.{t} X κ).1 inferInstance

end

section

variable (X : C)

/-- An object of a category is presentable relative to a universe `w`
if it is `κ`-presentable for some regular `κ : Cardinal.{w}`. -/
@[pp_with_univ]
abbrev IsPresentable (X : C) : Prop :=
  Functor.IsAccessible.{w} (coyoneda.obj (op X))

lemma isPresentable_of_isCardinalPresentable (κ : Cardinal.{w}) [Fact κ.IsRegular]
    [IsCardinalPresentable X κ] : IsPresentable.{w} X where
  exists_cardinal := ⟨κ, inferInstance, inferInstance⟩

end

section

variable (C) (κ : Cardinal.{w}) [Fact κ.IsRegular]

/-- A category has `κ`-filtered colimits if it has colimits of shape `J`
for any `κ`-filtered category `J`. -/
class HasCardinalFilteredColimits : Prop where
  hasColimitsOfShape (J : Type w) [SmallCategory J] [IsCardinalFiltered J κ] :
    HasColimitsOfShape J C := by intros; infer_instance

attribute [instance] HasCardinalFilteredColimits.hasColimitsOfShape

instance [HasColimitsOfSize.{w, w} C] : HasCardinalFilteredColimits.{w} C κ where

end

end CategoryTheory<|MERGE_RESOLUTION|>--- conflicted
+++ resolved
@@ -28,13 +28,9 @@
 
 -/
 
-<<<<<<< HEAD
+@[expose] public section
+
 universe t w w' v₁ v₂ v₃ u₁ u₂ u₃
-=======
-@[expose] public section
-
-universe w w' v₁ v₂ v₃ u₁ u₂ u₃
->>>>>>> 7dc3ff22
 
 namespace CategoryTheory
 
