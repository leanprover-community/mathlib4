/-
Copyright (c) 2024 Joël Riou. All rights reserved.
Released under Apache 2.0 license as described in the file LICENSE.
Authors: Joël Riou
-/
module

public import Mathlib.CategoryTheory.Adjunction.Limits
public import Mathlib.CategoryTheory.Limits.Preserves.Ulift
public import Mathlib.CategoryTheory.Limits.Types.Filtered
public import Mathlib.CategoryTheory.Presentable.IsCardinalFiltered
public import Mathlib.SetTheory.Cardinal.HasCardinalLT

/-! # Presentable objects

A functor `F : C ⥤ D` is `κ`-accessible (`Functor.IsCardinalAccessible`)
if it commutes with colimits of shape `J` where `J` is any `κ`-filtered category
(that is essentially small relative to the universe `w` such that `κ : Cardinal.{w}`.).
We also introduce another typeclass `Functor.IsAccessible` saying that there exists
a regular cardinal `κ` such that `Functor.IsCardinalAccessible`.

An object `X` of a category is `κ`-presentable (`IsCardinalPresentable`)
if the functor `Hom(X, _)` (i.e. `coyoneda.obj (op X)`) is `κ`-accessible.
Similar as for accessible functors, we define a type class `IsAccessible`.

## References
* [Adámek, J. and Rosický, J., *Locally presentable and accessible categories*][Adamek_Rosicky_1994]

-/

@[expose] public section

universe t w w' v₁ v₂ v₃ u₁ u₂ u₃

namespace CategoryTheory

open Limits Opposite

variable {C : Type u₁} [Category.{v₁} C] {D : Type u₂} [Category.{v₂} D]

namespace Functor

section

variable (F G : C ⥤ D) (e : F ≅ G) (κ : Cardinal.{w}) [Fact κ.IsRegular]

/-- A functor `F : C ⥤ D` is `κ`-accessible (with `κ` a regular cardinal)
if it preserves colimits of shape `J` where `J` is any `κ`-filtered category.
In the mathematical literature, some assumptions are often made on the
categories `C` or `D` (e.g. the existence of `κ`-filtered colimits,
see `HasCardinalFilteredColimits` below), but here we do not
make such assumptions. -/
class IsCardinalAccessible : Prop where
  preservesColimitOfShape (J : Type w) [SmallCategory J] [IsCardinalFiltered J κ] :
    PreservesColimitsOfShape J F := by intros; infer_instance

lemma preservesColimitsOfShape_of_isCardinalAccessible [F.IsCardinalAccessible κ]
    (J : Type w) [SmallCategory J] [IsCardinalFiltered J κ] :
    PreservesColimitsOfShape J F :=
  IsCardinalAccessible.preservesColimitOfShape κ _

lemma preservesColimitsOfShape_of_isCardinalAccessible_of_essentiallySmall
    [F.IsCardinalAccessible κ]
    (J : Type u₃) [Category.{v₃} J] [EssentiallySmall.{w} J] [IsCardinalFiltered J κ] :
    PreservesColimitsOfShape J F := by
  have := IsCardinalFiltered.of_equivalence κ (equivSmallModel.{w} J)
  have := F.preservesColimitsOfShape_of_isCardinalAccessible κ (SmallModel.{w} J)
  exact preservesColimitsOfShape_of_equiv (equivSmallModel.{w} J).symm F

variable {κ} in
lemma isCardinalAccessible_of_le
    [F.IsCardinalAccessible κ] {κ' : Cardinal.{w}} [Fact κ'.IsRegular] (h : κ ≤ κ') :
    F.IsCardinalAccessible κ' where
  preservesColimitOfShape {J _ _} := by
    have := IsCardinalFiltered.of_le J h
    exact F.preservesColimitsOfShape_of_isCardinalAccessible κ J

include e in
variable {F G} in
lemma isCardinalAccessible_of_natIso [F.IsCardinalAccessible κ] : G.IsCardinalAccessible κ where
  preservesColimitOfShape J _ hκ := by
    have := F.preservesColimitsOfShape_of_isCardinalAccessible κ J
    exact preservesColimitsOfShape_of_natIso e

instance : IsCardinalAccessible (𝟭 C) κ where

instance {E : Type u₃} [Category.{v₃} E] (F : C ⥤ D) (G : D ⥤ E)
    [F.IsCardinalAccessible κ] [G.IsCardinalAccessible κ] :
    (F ⋙ G).IsCardinalAccessible κ := by
  have := F.preservesColimitsOfShape_of_isCardinalAccessible κ
  have := G.preservesColimitsOfShape_of_isCardinalAccessible κ
  exact { }

instance [PreservesColimitsOfSize.{w, w} F] : F.IsCardinalAccessible κ where

end

section

variable (F : C ⥤ D)

/-- A functor is accessible relative to a universe `w` if
it is `κ`-accessible for some regular `κ : Cardinal.{w}`. -/
@[pp_with_univ]
class IsAccessible : Prop where
  exists_cardinal : ∃ (κ : Cardinal.{w}) (_ : Fact κ.IsRegular), IsCardinalAccessible F κ

lemma isAccessible_of_isCardinalAccessible (κ : Cardinal.{w}) [Fact κ.IsRegular]
    [IsCardinalAccessible F κ] : IsAccessible.{w} F where
  exists_cardinal := ⟨κ, inferInstance, inferInstance⟩

end

end Functor

section

variable (X : C) (Y : C) (e : X ≅ Y) (κ : Cardinal.{w}) [Fact κ.IsRegular]

/-- An object `X` in a category is `κ`-presentable (for `κ` a regular cardinal)
when the functor `Hom(X, _)` preserves colimits indexed by
`κ`-filtered categories. -/
abbrev IsCardinalPresentable : Prop := (coyoneda.obj (op X)).IsCardinalAccessible κ

variable (C) in
/-- The property of objects that are `κ`-presentable. -/
def isCardinalPresentable : ObjectProperty C := fun X ↦ IsCardinalPresentable X κ

lemma isCardinalPresentable_iff_isCardinalAccessible_coyoneda_obj :
    IsCardinalPresentable X κ ↔ (coyoneda.obj (op X)).IsCardinalAccessible κ := Iff.rfl

lemma isCardinalPresentable_iff (X : C) :
    isCardinalPresentable C κ X ↔ IsCardinalPresentable X κ := Iff.rfl

lemma preservesColimitsOfShape_of_isCardinalPresentable [IsCardinalPresentable X κ]
    (J : Type w) [SmallCategory.{w} J] [IsCardinalFiltered J κ] :
    PreservesColimitsOfShape J (coyoneda.obj (op X)) :=
  (coyoneda.obj (op X)).preservesColimitsOfShape_of_isCardinalAccessible κ J

lemma preservesColimitsOfShape_of_isCardinalPresentable_of_essentiallySmall
    [IsCardinalPresentable X κ]
    (J : Type u₃) [Category.{v₃} J] [EssentiallySmall.{w} J] [IsCardinalFiltered J κ] :
    PreservesColimitsOfShape J (coyoneda.obj (op X)) :=
  (coyoneda.obj (op X)).preservesColimitsOfShape_of_isCardinalAccessible_of_essentiallySmall κ J

variable {κ} in
lemma isCardinalPresentable_of_le [IsCardinalPresentable X κ]
    {κ' : Cardinal.{w}} [Fact κ'.IsRegular] (h : κ ≤ κ') :
    IsCardinalPresentable X κ' :=
  (coyoneda.obj (op X)).isCardinalAccessible_of_le h

variable (C) {κ} in
lemma isCardinalPresentable_monotone {κ' : Cardinal.{w}} [Fact κ'.IsRegular] (h : κ ≤ κ') :
    isCardinalPresentable C κ ≤ isCardinalPresentable C κ' := by
  intro X hX
  rw [isCardinalPresentable_iff] at hX ⊢
  exact isCardinalPresentable_of_le _ h

include e in
variable {X Y} in
lemma isCardinalPresentable_of_iso [IsCardinalPresentable X κ] : IsCardinalPresentable Y κ :=
  Functor.isCardinalAccessible_of_natIso (coyoneda.mapIso e.symm.op) κ

instance : (isCardinalPresentable C κ).IsClosedUnderIsomorphisms where
  of_iso e hX := by
    rw [isCardinalPresentable_iff] at hX ⊢
    exact isCardinalPresentable_of_iso e _

lemma isCardinalPresentable_of_equivalence
    {C' : Type u₃} [Category.{v₃} C'] [IsCardinalPresentable X κ] (e : C ≌ C') :
    IsCardinalPresentable (e.functor.obj X) κ := by
  refine ⟨fun J _ _ ↦ ⟨fun {Y} ↦ ?_⟩⟩
  have := preservesColimitsOfShape_of_isCardinalPresentable X κ J
  suffices PreservesColimit Y (coyoneda.obj (op (e.functor.obj X)) ⋙ uliftFunctor.{v₁}) from
    ⟨fun {c} hc ↦ ⟨isColimitOfReflects uliftFunctor.{v₁}
        (isColimitOfPreserves (coyoneda.obj (op (e.functor.obj X)) ⋙ uliftFunctor.{v₁}) hc)⟩⟩
  have iso : coyoneda.obj (op (e.functor.obj X)) ⋙ uliftFunctor.{v₁} ≅
    e.inverse ⋙ coyoneda.obj (op X) ⋙ uliftFunctor.{v₃} :=
    NatIso.ofComponents (fun Z ↦
      (Equiv.ulift.trans ((e.toAdjunction.homEquiv X Z).trans Equiv.ulift.symm)).toIso) (by
        intro _ _ f
        ext ⟨g⟩
        apply Equiv.ulift.injective
        simp [Adjunction.homEquiv_unit])
  exact preservesColimit_of_natIso Y iso.symm

instance isCardinalPresentable_of_isEquivalence
    {C' : Type u₃} [Category.{v₃} C'] [IsCardinalPresentable X κ] (F : C ⥤ C')
    [F.IsEquivalence] :
    IsCardinalPresentable (F.obj X) κ :=
  isCardinalPresentable_of_equivalence X κ F.asEquivalence

@[simp]
lemma isCardinalPresentable_iff_of_isEquivalence
    {C' : Type u₃} [Category.{v₃} C'] (F : C ⥤ C')
    [F.IsEquivalence] :
    IsCardinalPresentable (F.obj X) κ ↔ IsCardinalPresentable X κ := by
  constructor
  · intro
    exact isCardinalPresentable_of_iso
      (show F.inv.obj (F.obj X) ≅ X from F.asEquivalence.unitIso.symm.app X :) κ
  · intro
    infer_instance

variable {X} in
lemma IsCardinalPresentable.exists_hom_of_isColimit [IsCardinalPresentable X κ]
    {J : Type u₂} [Category.{v₂} J] [EssentiallySmall.{w} J] [IsCardinalFiltered J κ]
    {F : J ⥤ C} {c : Cocone F} (hc : IsColimit c) (f : X ⟶ c.pt) :
    ∃ (j : J) (f' : X ⟶ F.obj j), f' ≫ c.ι.app j = f := by
  have := preservesColimitsOfShape_of_isCardinalPresentable_of_essentiallySmall X κ J
  exact Types.jointly_surjective_of_isColimit (isColimitOfPreserves (coyoneda.obj (op X)) hc) f

variable {X} in
lemma IsCardinalPresentable.exists_eq_of_isColimit [IsCardinalPresentable X κ]
    {J : Type u₂} [Category.{v₂} J] [EssentiallySmall.{w} J] [IsCardinalFiltered J κ]
    {F : J ⥤ C} {c : Cocone F} (hc : IsColimit c) {i₁ i₂ : J} (f₁ : X ⟶ F.obj i₁)
    (f₂ : X ⟶ F.obj i₂) (hf : f₁ ≫ c.ι.app i₁ = f₂ ≫ c.ι.app i₂) :
    ∃ (j : J) (u : i₁ ⟶ j) (v : i₂ ⟶ j), f₁ ≫ F.map u = f₂ ≫ F.map v := by
  have := preservesColimitsOfShape_of_isCardinalPresentable_of_essentiallySmall X κ J
  have := isFiltered_of_isCardinalFiltered J κ
  exact (Types.FilteredColimit.isColimit_eq_iff _
    (isColimitOfPreserves (coyoneda.obj (op X)) hc)).1 hf

variable {X} in
lemma IsCardinalPresentable.exists_eq_of_isColimit' [IsCardinalPresentable X κ]
    {J : Type u₂} [Category.{v₂} J] [EssentiallySmall.{w} J] [IsCardinalFiltered J κ]
    {F : J ⥤ C} {c : Cocone F} (hc : IsColimit c) {i : J} (f₁ f₂ : X ⟶ F.obj i)
    (hf : f₁ ≫ c.ι.app i = f₂ ≫ c.ι.app i) :
    ∃ (j : J) (u : i ⟶ j), f₁ ≫ F.map u = f₂ ≫ F.map u := by
  have := preservesColimitsOfShape_of_isCardinalPresentable_of_essentiallySmall X κ J
  have := isFiltered_of_isCardinalFiltered J κ
  exact (Types.FilteredColimit.isColimit_eq_iff'
    (isColimitOfPreserves (coyoneda.obj (op X)) hc) f₁ f₂).1 hf

<<<<<<< HEAD
lemma isCardinalPresentable_iff_isCardinalAccessible_uliftCoyoneda_obj :
    IsCardinalPresentable X κ ↔ (uliftCoyoneda.{t}.obj (op X)).IsCardinalAccessible κ := by
  change _ ↔ (coyoneda.obj (op X) ⋙ uliftFunctor.{t}).IsCardinalAccessible κ
  refine ⟨fun _ ↦ inferInstance, fun _ ↦ ⟨fun J _ _ ↦ ?_⟩⟩
  have := Functor.preservesColimitsOfShape_of_isCardinalAccessible
    (coyoneda.obj (op X) ⋙ uliftFunctor.{t}) κ J
  exact preservesColimitsOfShape_of_reflects_of_preserves _ (uliftFunctor.{t, v₁})

instance [IsCardinalPresentable X κ] :
    (uliftCoyoneda.{t}.obj (op X)).IsCardinalAccessible κ :=
  (isCardinalPresentable_iff_isCardinalAccessible_uliftCoyoneda_obj.{t} X κ).1 inferInstance

=======
>>>>>>> 082440f5
end

section

variable (X : C)

/-- An object of a category is presentable relative to a universe `w`
if it is `κ`-presentable for some regular `κ : Cardinal.{w}`. -/
@[pp_with_univ]
abbrev IsPresentable (X : C) : Prop :=
  Functor.IsAccessible.{w} (coyoneda.obj (op X))

lemma isPresentable_of_isCardinalPresentable (κ : Cardinal.{w}) [Fact κ.IsRegular]
    [IsCardinalPresentable X κ] : IsPresentable.{w} X where
  exists_cardinal := ⟨κ, inferInstance, inferInstance⟩

end

section

variable (C) (κ : Cardinal.{w}) [Fact κ.IsRegular]

/-- A category has `κ`-filtered colimits if it has colimits of shape `J`
for any `κ`-filtered category `J`. -/
class HasCardinalFilteredColimits : Prop where
  hasColimitsOfShape (J : Type w) [SmallCategory J] [IsCardinalFiltered J κ] :
    HasColimitsOfShape J C := by intros; infer_instance

attribute [instance] HasCardinalFilteredColimits.hasColimitsOfShape

instance [HasColimitsOfSize.{w, w} C] : HasCardinalFilteredColimits.{w} C κ where

end

end CategoryTheory<|MERGE_RESOLUTION|>--- conflicted
+++ resolved
@@ -232,21 +232,18 @@
   exact (Types.FilteredColimit.isColimit_eq_iff'
     (isColimitOfPreserves (coyoneda.obj (op X)) hc) f₁ f₂).1 hf
 
-<<<<<<< HEAD
 lemma isCardinalPresentable_iff_isCardinalAccessible_uliftCoyoneda_obj :
     IsCardinalPresentable X κ ↔ (uliftCoyoneda.{t}.obj (op X)).IsCardinalAccessible κ := by
   change _ ↔ (coyoneda.obj (op X) ⋙ uliftFunctor.{t}).IsCardinalAccessible κ
   refine ⟨fun _ ↦ inferInstance, fun _ ↦ ⟨fun J _ _ ↦ ?_⟩⟩
   have := Functor.preservesColimitsOfShape_of_isCardinalAccessible
     (coyoneda.obj (op X) ⋙ uliftFunctor.{t}) κ J
-  exact preservesColimitsOfShape_of_reflects_of_preserves _ (uliftFunctor.{t, v₁})
+  exact preservesColimitsOfShape_of_reflects_of_preserves _ uliftFunctor.{t, v₁}
 
 instance [IsCardinalPresentable X κ] :
     (uliftCoyoneda.{t}.obj (op X)).IsCardinalAccessible κ :=
   (isCardinalPresentable_iff_isCardinalAccessible_uliftCoyoneda_obj.{t} X κ).1 inferInstance
 
-=======
->>>>>>> 082440f5
 end
 
 section
