--- conflicted
+++ resolved
@@ -196,8 +196,6 @@
   have := preservesColimitsOfShape_of_isCardinalPresentable_of_essentiallySmall X κ J
   exact Types.jointly_surjective_of_isColimit (isColimitOfPreserves (coyoneda.obj (op X)) hc) f
 
-<<<<<<< HEAD
-=======
 variable {X} in
 lemma IsCardinalPresentable.exists_eq_of_isColimit [IsCardinalPresentable X κ]
     {J : Type u₂} [Category.{v₂} J] [EssentiallySmall.{w} J] [IsCardinalFiltered J κ]
@@ -220,7 +218,6 @@
   exact (Types.FilteredColimit.isColimit_eq_iff'
     (isColimitOfPreserves (coyoneda.obj (op X)) hc) f₁ f₂).1 hf
 
->>>>>>> 082440f5
 end
 
 section
