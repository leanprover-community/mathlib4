/-
Copyright (c) 2024 Christian Merten. All rights reserved.
Released under Apache 2.0 license as described in the file LICENSE.
Authors: Christian Merten
-/
import Mathlib.CategoryTheory.Galois.Prorepresentability
import Mathlib.Topology.Algebra.Group.Basic
import Mathlib.CategoryTheory.Galois.Decomposition

/-!

# Topology of fundamental group

In this file we define a natural topology on the automorphism group of a functor
`F : C ⥤ FintypeCat`: It is defined as the subspace topology induced by the natural
embedding of `Aut F` into `∀ X, Aut (F.obj X)` where
`Aut (F.obj X)` carries the discrete topology.

## References

- Stacks Project: Tag 0BMQ

-/
universe u₁ u₂ v₁ v₂ v w

namespace CategoryTheory

namespace PreGaloisCategory

open Functor

variable {C : Type u₁} [Category.{u₂} C] (F : C ⥤ FintypeCat.{u₂})

/-- For a functor `F : C ⥤ FintypeCat`, the canonical embedding of `Aut F` into
the product over `Aut (F.obj X)` for all objects `X`. -/
def autEmbedding : Aut F →* ∀ X, Aut (F.obj X) :=
  MonoidHom.mk' (fun σ X ↦ σ.app X) (fun _ _ ↦ rfl)

@[simp]
lemma autEmbedding_apply (σ : Aut F) (X : C) : autEmbedding F σ X = σ.app X :=
  rfl

lemma autEmbedding_injective : Function.Injective (autEmbedding F) := by
  intro σ τ h
  ext X x
  have : σ.app X = τ.app X := congr_fun h X
  rw [← Iso.app_hom, ← Iso.app_hom, this]

/-- We put the discrete topology on `F.obj X`. -/
scoped instance (X : C) : TopologicalSpace (F.obj X) := ⊥

@[scoped instance]
lemma obj_discreteTopology (X : C) : DiscreteTopology (F.obj X) := ⟨rfl⟩

/-- We put the discrete topology on `Aut (F.obj X)`. -/
scoped instance (X : C) : TopologicalSpace (Aut (F.obj X)) := ⊥

@[scoped instance]
lemma aut_discreteTopology (X : C) : DiscreteTopology (Aut (F.obj X)) := ⟨rfl⟩

/-- `Aut F` is equipped with the by the embedding into `∀ X, Aut (F.obj X)` induced embedding. -/
instance : TopologicalSpace (Aut F) :=
  TopologicalSpace.induced (autEmbedding F) inferInstance

/-- The image of `Aut F` in `∀ X, Aut (F.obj X)` are precisely the compatible families of
automorphisms. -/
lemma autEmbedding_range :
    Set.range (autEmbedding F) =
      ⋂ (f : Arrow C), { a | F.map f.hom ≫ (a f.right).hom = (a f.left).hom ≫ F.map f.hom } := by
  ext a
  simp only [Set.mem_range, id_obj, Set.mem_iInter, Set.mem_setOf_eq]
  refine ⟨fun ⟨σ, h⟩ i ↦ h.symm ▸ σ.hom.naturality i.hom, fun h ↦ ?_⟩
  · use NatIso.ofComponents (fun X => a X) (fun {X Y} f ↦ h ⟨X, Y, f⟩)
    rfl

/-- The image of `Aut F` in `∀ X, Aut (F.obj X)` is closed. -/
lemma autEmbedding_range_isClosed : IsClosed (Set.range (autEmbedding F)) := by
  rw [autEmbedding_range]
  refine isClosed_iInter (fun f ↦ isClosed_eq (X := F.obj f.left → F.obj f.right) ?_ ?_)
  · fun_prop
  · fun_prop

lemma autEmbedding_closedEmbedding : ClosedEmbedding (autEmbedding F) where
  induced := rfl
  inj := autEmbedding_injective F
  isClosed_range := autEmbedding_range_isClosed F

instance : CompactSpace (Aut F) := ClosedEmbedding.compactSpace (autEmbedding_closedEmbedding F)

instance : T2Space (Aut F) :=
  T2Space.of_injective_continuous (autEmbedding_injective F) continuous_induced_dom

instance : TotallyDisconnectedSpace (Aut F) :=
  (Embedding.isTotallyDisconnected_range (autEmbedding_closedEmbedding F).embedding).mp
    (isTotallyDisconnected_of_totallyDisconnectedSpace _)

instance : ContinuousMul (Aut F) :=
  Inducing.continuousMul (autEmbedding F)
    (autEmbedding_closedEmbedding F).toInducing

instance : ContinuousInv (Aut F) :=
  Inducing.continuousInv (autEmbedding_closedEmbedding F).toInducing (fun _ ↦ rfl)

instance : TopologicalGroup (Aut F) := ⟨⟩

instance (X : C) : SMul (Aut (F.obj X)) (F.obj X) := ⟨fun σ a => σ.hom a⟩

instance (X : C) : ContinuousSMul (Aut (F.obj X)) (F.obj X) := by
  constructor
  fun_prop

instance continuousSMul_aut_fiber (X : C) : ContinuousSMul (Aut F) (F.obj X) where
  continuous_smul := by
    let g : Aut (F.obj X) × F.obj X → F.obj X := fun ⟨σ, x⟩ ↦ σ.hom x
    let h (q : Aut F × F.obj X) : Aut (F.obj X) × F.obj X :=
      ⟨((fun p ↦ p X) ∘ autEmbedding F) q.1, q.2⟩
    show Continuous (g ∘ h)
    fun_prop

variable [GaloisCategory C] [FiberFunctor F]

/--
If `H` is an open subset of `Aut F` such that `1 ∈ H`, there exists a finite
set `I` of connected objects of `C` such that every `σ : Aut F` that induces the identity
on `F.obj X` for all `X ∈ I` is contained in `H`. In other words: The kernel
of the evaluation map `Aut F →* ∏ X : I ↦ Aut (F.obj X)` is contained in `H`.
-/
<<<<<<< HEAD
lemma exists_set_ker_evaluation_subset_of_isOpen {H : Set (Aut F)} (hone : 1 ∈ H)
    (h : IsOpen H) : ∃ (I : Set C) (_ : Fintype I), (∀ X ∈ I, IsConnected X) ∧
    (∀ σ : Aut F, (∀ X : I, σ.hom.app X = 𝟙 (F.obj X)) → σ ∈ H) := by
  obtain ⟨U, hUopen, rfl⟩ := isOpen_induced_iff.mp h
  obtain ⟨I, u, ho, ha⟩ := isOpen_pi_iff.mp hUopen 1 hone
=======
lemma exists_set_ker_evaluation_subset_of_isOpen
    {H : Set (Aut F)} (h1 : 1 ∈ H) (h : IsOpen H) :
    ∃ (I : Set C) (_ : Fintype I), (∀ X ∈ I, IsConnected X) ∧
      (∀ σ : Aut F, (∀ X : I, σ.hom.app X = 𝟙 (F.obj X)) → σ ∈ H) := by
  obtain ⟨U, hUopen, rfl⟩ := isOpen_induced_iff.mp h
  obtain ⟨I, u, ho, ha⟩ := isOpen_pi_iff.mp hUopen 1 h1
>>>>>>> 47053c51
  choose fι ff fc h4 h5 h6 using (fun X : I => has_decomp_connected_components X.val)
  refine ⟨⋃ X, Set.range (ff X), Fintype.ofFinite _, ?_, ?_⟩
  · rintro X ⟨A, ⟨Y, rfl⟩, hA2⟩
    obtain ⟨i, rfl⟩ := hA2
    exact h5 Y i
  · refine fun σ h ↦ ha (fun X XinI ↦ ?_)
    suffices h : autEmbedding F σ X = 1 by
      rw [h]
      exact (ho X XinI).right
    have h : σ.hom.app X = 𝟙 (F.obj X) := by
      have : Fintype (fι ⟨X, XinI⟩) := Fintype.ofFinite _
      ext x
      obtain ⟨⟨j⟩, a, ha : F.map _ a = x⟩ := Limits.FintypeCat.jointly_surjective
        (Discrete.functor (ff ⟨X, XinI⟩) ⋙ F) _ (Limits.isColimitOfPreserves F (h4 ⟨X, XinI⟩)) x
      rw [FintypeCat.id_apply, ← ha, FunctorToFintypeCat.naturality]
      simp [h ⟨(ff _) j, ⟨Set.range (ff ⟨X, XinI⟩), ⟨⟨_, rfl⟩, ⟨j, rfl⟩⟩⟩⟩]
    exact Iso.ext h

open Limits

/-- The stabilizers of points in the fibers of Galois objects form a neighbourhood basis
of the identity in `Aut F`. -/
lemma nhds_one_has_basis_stabilizers : (nhds (1 : Aut F)).HasBasis (fun _ ↦ True)
    (fun X : PointedGaloisObject F ↦ MulAction.stabilizer (Aut F) X.pt) where
  mem_iff' S := by
    rw [mem_nhds_iff]
    refine ⟨?_, ?_⟩
    · intro ⟨U, hU, hUopen, hUone⟩
      obtain ⟨I, _, hc, hmem⟩ := exists_set_ker_evaluation_subset_of_isOpen F hUone hUopen
      let P : C := ∏ᶜ fun X : I ↦ X.val
      obtain ⟨A, a, hgal, hbij⟩ := exists_galois_representative F P
      refine ⟨⟨A, a, hgal⟩, trivial, ?_⟩
      intro t (ht : t.hom.app A a = a)
      apply hU
      apply hmem
      haveI (X : I) : IsConnected X.val := hc X.val X.property
      haveI (X : I) : Nonempty (F.obj X.val) := nonempty_fiber_of_isConnected F X
      intro X
      ext x
      simp only [FintypeCat.id_apply]
      obtain ⟨z, rfl⟩ :=
        surjective_of_nonempty_fiber_of_isConnected F (Pi.π (fun X : I ↦ X.val) X) x
      obtain ⟨f, rfl⟩ := hbij.surjective z
      rw [FunctorToFintypeCat.naturality, FunctorToFintypeCat.naturality, ht]
    · intro ⟨X, _, h⟩
      exact ⟨MulAction.stabilizer (Aut F) X.pt, h, stabilizer_isOpen (Aut F) X.pt,
        Subgroup.one_mem _⟩

end PreGaloisCategory

end CategoryTheory<|MERGE_RESOLUTION|>--- conflicted
+++ resolved
@@ -125,20 +125,12 @@
 on `F.obj X` for all `X ∈ I` is contained in `H`. In other words: The kernel
 of the evaluation map `Aut F →* ∏ X : I ↦ Aut (F.obj X)` is contained in `H`.
 -/
-<<<<<<< HEAD
-lemma exists_set_ker_evaluation_subset_of_isOpen {H : Set (Aut F)} (hone : 1 ∈ H)
-    (h : IsOpen H) : ∃ (I : Set C) (_ : Fintype I), (∀ X ∈ I, IsConnected X) ∧
-    (∀ σ : Aut F, (∀ X : I, σ.hom.app X = 𝟙 (F.obj X)) → σ ∈ H) := by
-  obtain ⟨U, hUopen, rfl⟩ := isOpen_induced_iff.mp h
-  obtain ⟨I, u, ho, ha⟩ := isOpen_pi_iff.mp hUopen 1 hone
-=======
 lemma exists_set_ker_evaluation_subset_of_isOpen
     {H : Set (Aut F)} (h1 : 1 ∈ H) (h : IsOpen H) :
     ∃ (I : Set C) (_ : Fintype I), (∀ X ∈ I, IsConnected X) ∧
       (∀ σ : Aut F, (∀ X : I, σ.hom.app X = 𝟙 (F.obj X)) → σ ∈ H) := by
   obtain ⟨U, hUopen, rfl⟩ := isOpen_induced_iff.mp h
   obtain ⟨I, u, ho, ha⟩ := isOpen_pi_iff.mp hUopen 1 h1
->>>>>>> 47053c51
   choose fι ff fc h4 h5 h6 using (fun X : I => has_decomp_connected_components X.val)
   refine ⟨⋃ X, Set.range (ff X), Fintype.ofFinite _, ?_, ?_⟩
   · rintro X ⟨A, ⟨Y, rfl⟩, hA2⟩
