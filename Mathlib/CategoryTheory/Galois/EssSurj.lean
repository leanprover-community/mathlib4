--- conflicted
+++ resolved
@@ -224,13 +224,8 @@
   have h1 (σ : Aut F) (σinU : σ ∈ U) : σ.hom.app A = 𝟙 (F.obj A) := by
     have hi : (Aut F ⧸ₐ MulAction.stabilizer (Aut F) a).ρ σ = 𝟙 _ := by
       refine FintypeCat.hom_ext _ _ (fun x ↦ ?_)
-<<<<<<< HEAD
       induction x using Quotient.inductionOn with | _ τ
-      show ⟦σ * τ⟧ = ⟦τ⟧
-=======
-      induction' x using Quotient.inductionOn with τ
       change ⟦σ * τ⟧ = ⟦τ⟧
->>>>>>> b6a8f16b
       apply Quotient.sound
       apply (QuotientGroup.leftRel_apply).mpr
       simp only [mul_inv_rev]
