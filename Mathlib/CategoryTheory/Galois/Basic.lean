--- conflicted
+++ resolved
@@ -209,8 +209,6 @@
   (PreservesEqualizer.iso (F ⋙ FintypeCat.incl) f g ≪≫
   Types.equalizerIso (F.map f) (F.map g)).toEquiv
 
-<<<<<<< HEAD
-=======
 @[simp]
 lemma fiberEqualizerEquiv_symm_ι_apply {X Y : C} {f g : X ⟶ Y} (x : F.obj X)
     (h : F.map f x = F.map g x) :
@@ -219,7 +217,6 @@
   change ((Types.equalizerIso _ _).inv ≫ _ ≫ (F ⋙ FintypeCat.incl).map (equalizer.ι f g)) _ = _
   erw [PreservesEqualizer.iso_inv_ι, Types.equalizerIso_inv_comp_ι]
 
->>>>>>> e76a76c3
 /-- The fiber of the pullback is the fiber product of the fibers. -/
 noncomputable def fiberPullbackEquiv {X A B : C} (f : A ⟶ X) (g : B ⟶ X) :
     F.obj (pullback f g) ≃ { p : F.obj A × F.obj B // F.map f p.1 = F.map g p.2 } :=
@@ -263,30 +260,6 @@
     Equiv.symm_trans_apply, Iso.toEquiv_symm_fun]
   change ((Types.binaryProductIso _ _).inv ≫ _ ≫ (F ⋙ FintypeCat.incl).map prod.snd) _ = _
   erw [PreservesLimitPair.iso_inv_snd, Types.binaryProductIso_inv_comp_snd]
-
-/-- The fiber of the binary product is the binary product of the fibers. -/
-noncomputable def fiberBinaryProductEquiv (X Y : C) :
-    F.obj (X ⨯ Y) ≃ F.obj X × F.obj Y := by
-  apply Iso.toEquiv
-  apply Iso.trans
-  · exact PreservesLimitPair.iso (F ⋙ FintypeCat.incl) X Y
-  · exact Types.binaryProductIso (F.obj X) (F.obj Y)
-
-@[simp]
-lemma fiberBinaryProductEquiv_symm_fst_apply {X Y : C} (x : F.obj X) (y : F.obj Y) :
-    F.map prod.fst ((fiberBinaryProductEquiv F X Y).symm (x, y)) = x := by
-  simp only [fiberBinaryProductEquiv, comp_obj, FintypeCat.incl_obj, Iso.toEquiv_comp,
-    Equiv.symm_trans_apply, Iso.toEquiv_symm_fun]
-  change ((Types.binaryProductIso _ _).inv ≫ _ ≫ (F ⋙ FintypeCat.incl).map prod.fst) _ = _
-  erw [PreservesLimitPair.inv_fst, Types.binaryProductIso_inv_comp_fst]
-
-@[simp]
-lemma fiberBinaryProductEquiv_symm_snd_apply {X Y : C} (x : F.obj X) (y : F.obj Y) :
-    F.map prod.snd ((fiberBinaryProductEquiv F X Y).symm (x, y)) = y := by
-  simp only [fiberBinaryProductEquiv, comp_obj, FintypeCat.incl_obj, Iso.toEquiv_comp,
-    Equiv.symm_trans_apply, Iso.toEquiv_symm_fun]
-  change ((Types.binaryProductIso _ _).inv ≫ _ ≫ (F ⋙ FintypeCat.incl).map prod.snd) _ = _
-  erw [PreservesLimitPair.inv_snd, Types.binaryProductIso_inv_comp_snd]
 
 /-- The evaluation map is injective for connected objects. -/
 lemma evaluation_injective_of_isConnected (A X : C) [IsConnected A] (a : F.obj A) :
@@ -309,17 +282,8 @@
 epimorphism. -/
 lemma epi_of_nonempty_of_isConnected {X A : C} [IsConnected A] [h : Nonempty (F.obj X)]
     (f : X ⟶ A) : Epi f := Epi.mk <| fun {Z} u v huv ↦ by
-<<<<<<< HEAD
-  obtain ⟨x⟩ := h
-  apply evaluationInjective_of_isConnected F A Z (F.map f x)
-  convert_to F.map (f ≫ u) x = F.map (f ≫ v) x
-  rw [F.map_comp]; rfl
-  rw [F.map_comp]; rfl
-  rw [huv]
-=======
   apply evaluation_injective_of_isConnected F A Z (F.map f (Classical.arbitrary _))
   simpa using congr_fun (F.congr_map huv) _
->>>>>>> e76a76c3
 
 /-- An epimorphism induces a surjective map on fibers. -/
 lemma surjective_on_fiber_of_epi {X Y : C} (f : X ⟶ Y) [Epi f] : Function.Surjective (F.map f) :=
@@ -380,18 +344,6 @@
 
 /-- The cardinality of morphisms `A ⟶ X` is smaller than the cardinality of
 the fiber of the target if the source is connected. -/
-<<<<<<< HEAD
-lemma cardHom_le_cardFiber_of_connected (A X : C) [IsConnected A] :
-    Nat.card (A ⟶ X) ≤ Nat.card (F.obj X) := by
-  have h : Nonempty (F.obj A) := inferInstance
-  obtain ⟨a⟩ := h
-  apply Nat.card_le_card_of_injective
-  exact evaluationInjective_of_isConnected _ _ _ a
-
-/-- If `A` is connected, the cardinality of `Aut A` is smaller than the cardinality of the
-fiber of `A`. -/
-lemma cardAut_le_cardFiber_of_connected (A : C) [IsConnected A] :
-=======
 lemma card_hom_le_card_fiber_of_connected (A X : C) [IsConnected A] :
     Nat.card (A ⟶ X) ≤ Nat.card (F.obj X) := by
   apply Nat.card_le_card_of_injective
@@ -400,7 +352,6 @@
 /-- If `A` is connected, the cardinality of `Aut A` is smaller than the cardinality of the
 fiber of `A`. -/
 lemma card_aut_le_card_fiber_of_connected (A : C) [IsConnected A] :
->>>>>>> e76a76c3
     Nat.card (Aut A) ≤ Nat.card (F.obj A) := by
   have h : Nonempty (F.obj A) := inferInstance
   obtain ⟨a⟩ := h
