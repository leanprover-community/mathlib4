--- conflicted
+++ resolved
@@ -96,7 +96,10 @@
   preservesQuotientsByFiniteGroups _ _ _ := inferInstance
   reflectsIsos := ⟨fun f (h : IsIso f.hom) => inferInstance⟩
 
-<<<<<<< HEAD
+/-- The category of finite `G`-sets is a `GaloisCategory`. -/
+instance : GaloisCategory (Action FintypeCat (MonCat.of G)) where
+  hasFibreFunctor := ⟨Action.forget FintypeCat (MonCat.of G), ⟨inferInstance⟩⟩
+
 /-- The `G`-action on a connected finite `G`-set is transitive. -/
 theorem Action.pretransitive_of_connected (X : Action FintypeCat (MonCat.of G))
     [ConnectedObject X] : MulAction.IsPretransitive G X.V where
@@ -145,11 +148,6 @@
 theorem Action.connected_iff_transitive (X : Action FintypeCat (MonCat.of G)) [Nonempty X.V] :
     ConnectedObject X ↔ MulAction.IsPretransitive G X.V :=
   ⟨fun _ ↦ pretransitive_of_connected G X, fun _ ↦ connected_of_transitive G X.V⟩
-=======
-/-- The category of finite `G`-sets is a `GaloisCategory`. -/
-instance : GaloisCategory (Action FintypeCat (MonCat.of G)) where
-  hasFibreFunctor := ⟨Action.forget FintypeCat (MonCat.of G), ⟨inferInstance⟩⟩
->>>>>>> fd0d24ab
 
 end FintypeCat
 
