/-
Copyright (c) 2024 Mario Carneiro. All rights reserved.
Released under Apache 2.0 license as described in the file LICENSE.
Authors: Mario Carneiro
-/
import Mathlib.CategoryTheory.Subobject.Lattice
import Mathlib.CategoryTheory.Monoidal.Braided.Basic
import Mathlib.CategoryTheory.Dialectica.Basic

/-!
# The Dialectica category is symmetric monoidal

We show that the category `Dial` has a symmetric monoidal category structure.
-/

noncomputable section

namespace CategoryTheory

open MonoidalCategory Limits

universe v u
variable {C : Type u} [Category.{v} C] [HasFiniteProducts C] [HasPullbacks C]

namespace Dial

local notation "π₁" => prod.fst
local notation "π₂" => prod.snd
local notation "π(" a ", " b ")" => prod.lift a b

/-- The object `X ⊗ Y` in the `Dial C` category just tuples the left and right components. -/
@[simps] def tensorObjImpl (X Y : Dial C) : Dial C where
  src := X.src ⨯ Y.src
  tgt := X.tgt ⨯ Y.tgt
  rel :=
    (Subobject.pullback (prod.map π₁ π₁)).obj X.rel ⊓
    (Subobject.pullback (prod.map π₂ π₂)).obj Y.rel

/-- The functorial action of `X ⊗ Y` in `Dial C`. -/
@[simps] def tensorHomImpl {X₁ X₂ Y₁ Y₂ : Dial C} (f : X₁ ⟶ X₂) (g : Y₁ ⟶ Y₂) :
    tensorObjImpl X₁ Y₁ ⟶ tensorObjImpl X₂ Y₂ where
  f := prod.map f.f g.f
  F := π(prod.map π₁ π₁ ≫ f.F, prod.map π₂ π₂ ≫ g.F)
  le := by
    simp only [tensorObjImpl, Subobject.inf_pullback]
    apply inf_le_inf <;> rw [← Subobject.pullback_comp, ← Subobject.pullback_comp]
    · have := (Subobject.pullback (prod.map π₁ π₁ :
        (X₁.src ⨯ Y₁.src) ⨯ X₂.tgt ⨯ Y₂.tgt ⟶ _)).monotone (Hom.le f)
      rw [← Subobject.pullback_comp, ← Subobject.pullback_comp] at this
      convert this using 3 <;> simp
    · have := (Subobject.pullback (prod.map π₂ π₂ :
        (X₁.src ⨯ Y₁.src) ⨯ X₂.tgt ⨯ Y₂.tgt ⟶ _)).monotone (Hom.le g)
      rw [← Subobject.pullback_comp, ← Subobject.pullback_comp] at this
      convert this using 3 <;> simp

/-- The unit for the tensor `X ⊗ Y` in `Dial C`. -/
@[simps] def tensorUnitImpl : Dial C := { src := ⊤_ _, tgt := ⊤_ _, rel := ⊤ }

/-- Left unit cancellation `1 ⊗ X ≅ X` in `Dial C`. -/
@[simps!] def leftUnitorImpl (X : Dial C) : tensorObjImpl tensorUnitImpl X ≅ X :=
  isoMk (Limits.prod.leftUnitor _) (Limits.prod.leftUnitor _) <| by simp [Subobject.pullback_top]

/-- Right unit cancellation `X ⊗ 1 ≅ X` in `Dial C`. -/
@[simps!] def rightUnitorImpl (X : Dial C) : tensorObjImpl X tensorUnitImpl ≅ X :=
  isoMk (Limits.prod.rightUnitor _) (Limits.prod.rightUnitor _) <| by simp [Subobject.pullback_top]

/-- The associator for tensor, `(X ⊗ Y) ⊗ Z ≅ X ⊗ (Y ⊗ Z)` in `Dial C`. -/
@[simps!]
def associatorImpl (X Y Z : Dial C) :
    tensorObjImpl (tensorObjImpl X Y) Z ≅ tensorObjImpl X (tensorObjImpl Y Z) :=
  isoMk (prod.associator ..) (prod.associator ..) <| by
    simp [Subobject.inf_pullback, ← Subobject.pullback_comp, inf_assoc]

@[simps!]
instance : MonoidalCategoryStruct (Dial C) where
  tensorUnit := tensorUnitImpl
  tensorObj := tensorObjImpl
  whiskerLeft X _ _ f := tensorHomImpl (𝟙 X) f
  whiskerRight f Y := tensorHomImpl f (𝟙 Y)
  tensorHom := tensorHomImpl
  leftUnitor := leftUnitorImpl
  rightUnitor := rightUnitorImpl
  associator := associatorImpl

theorem id_tensorHom_id (X₁ X₂ : Dial C) : (𝟙 X₁ ⊗ₘ 𝟙 X₂ : _ ⟶ _) = 𝟙 (X₁ ⊗ X₂ : Dial C) := by
  cat_disch

@[deprecated (since := "2025-07-14")] alias tensor_id := id_tensorHom_id

<<<<<<< HEAD
-- TODO: fix the non-terminal simp
set_option linter.flexible false in
theorem tensor_comp {X₁ Y₁ Z₁ X₂ Y₂ Z₂ : Dial C}
=======
theorem tensorHom_comp_tensorHom {X₁ Y₁ Z₁ X₂ Y₂ Z₂ : Dial C}
>>>>>>> ad69e75c
    (f₁ : X₁ ⟶ Y₁) (f₂ : X₂ ⟶ Y₂) (g₁ : Y₁ ⟶ Z₁) (g₂ : Y₂ ⟶ Z₂) :
    (f₁ ⊗ₘ f₂) ≫ (g₁ ⊗ₘ g₂) = (f₁ ≫ g₁) ⊗ₘ (f₂ ≫ g₂) := by
  ext <;> simp; ext <;> simp <;> (rw [← Category.assoc]; congr 1; simp)

theorem associator_naturality {X₁ X₂ X₃ Y₁ Y₂ Y₃ : Dial C}
    (f₁ : X₁ ⟶ Y₁) (f₂ : X₂ ⟶ Y₂) (f₃ : X₃ ⟶ Y₃) :
    tensorHom (tensorHom f₁ f₂) f₃ ≫ (associator Y₁ Y₂ Y₃).hom =
    (associator X₁ X₂ X₃).hom ≫ tensorHom f₁ (tensorHom f₂ f₃) := by cat_disch

-- TODO: fix the non-terminal simp
set_option linter.flexible false in
theorem leftUnitor_naturality {X Y : Dial C} (f : X ⟶ Y) :
    (𝟙 (𝟙_ (Dial C)) ⊗ₘ f) ≫ (λ_ Y).hom = (λ_ X).hom ≫ f := by
  ext <;> simp; ext; simp; congr 1; ext <;> simp

-- TODO: fix the non-terminal simp
set_option linter.flexible false in
theorem rightUnitor_naturality {X Y : Dial C} (f : X ⟶ Y) :
    (f ⊗ₘ 𝟙 (𝟙_ (Dial C))) ≫ (ρ_ Y).hom = (ρ_ X).hom ≫ f := by
  ext <;> simp; ext; simp; congr 1; ext <;> simp

theorem pentagon (W X Y Z : Dial C) :
    (tensorHom (associator W X Y).hom (𝟙 Z)) ≫ (associator W (tensorObj X Y) Z).hom ≫
      (tensorHom (𝟙 W) (associator X Y Z).hom) =
    (associator (tensorObj W X) Y Z).hom ≫ (associator W X (tensorObj Y Z)).hom := by
  ext <;> simp

theorem triangle (X Y : Dial C) :
    (associator X (𝟙_ (Dial C)) Y).hom ≫ tensorHom (𝟙 X) (leftUnitor Y).hom =
    tensorHom (rightUnitor X).hom (𝟙 Y) := by cat_disch

instance : MonoidalCategory (Dial C) :=
  .ofTensorHom
    (id_tensorHom_id := id_tensorHom_id)
    (tensorHom_comp_tensorHom := tensorHom_comp_tensorHom)
    (associator_naturality := associator_naturality)
    (leftUnitor_naturality := leftUnitor_naturality)
    (rightUnitor_naturality := rightUnitor_naturality)
    (pentagon := pentagon)
    (triangle := triangle)

/-- The braiding isomorphism `X ⊗ Y ≅ Y ⊗ X` in `Dial C`. -/
@[simps!] def braiding (X Y : Dial C) : tensorObj X Y ≅ tensorObj Y X :=
  isoMk (prod.braiding ..) (prod.braiding ..) <| by
    simp [Subobject.inf_pullback, ← Subobject.pullback_comp, inf_comm]

theorem symmetry (X Y : Dial C) :
    (braiding X Y).hom ≫ (braiding Y X).hom = 𝟙 (tensorObj X Y) := by cat_disch

theorem braiding_naturality_right (X : Dial C) {Y Z : Dial C} (f : Y ⟶ Z) :
    tensorHom (𝟙 X) f ≫ (braiding X Z).hom = (braiding X Y).hom ≫ tensorHom f (𝟙 X) := by cat_disch

theorem braiding_naturality_left {X Y : Dial C} (f : X ⟶ Y) (Z : Dial C) :
    tensorHom f (𝟙 Z) ≫ (braiding Y Z).hom = (braiding X Z).hom ≫ tensorHom (𝟙 Z) f := by cat_disch

theorem hexagon_forward (X Y Z : Dial C) :
    (associator X Y Z).hom ≫ (braiding X (Y ⊗ Z)).hom ≫ (associator Y Z X).hom =
      tensorHom (braiding X Y).hom (𝟙 Z) ≫ (associator Y X Z).hom ≫
      tensorHom (𝟙 Y) (braiding X Z).hom := by cat_disch

theorem hexagon_reverse (X Y Z : Dial C) :
    (associator X Y Z).inv ≫ (braiding (X ⊗ Y) Z).hom ≫ (associator Z X Y).inv =
      tensorHom (𝟙 X) (braiding Y Z).hom ≫ (associator X Z Y).inv ≫
      tensorHom (braiding X Z).hom (𝟙 Y) := by cat_disch

instance : SymmetricCategory (Dial C) where
  braiding := braiding
  braiding_naturality_right := braiding_naturality_right
  braiding_naturality_left := braiding_naturality_left
  hexagon_forward := hexagon_forward
  hexagon_reverse := hexagon_reverse
  symmetry := symmetry

end Dial

end CategoryTheory<|MERGE_RESOLUTION|>--- conflicted
+++ resolved
@@ -87,13 +87,9 @@
 
 @[deprecated (since := "2025-07-14")] alias tensor_id := id_tensorHom_id
 
-<<<<<<< HEAD
 -- TODO: fix the non-terminal simp
 set_option linter.flexible false in
-theorem tensor_comp {X₁ Y₁ Z₁ X₂ Y₂ Z₂ : Dial C}
-=======
 theorem tensorHom_comp_tensorHom {X₁ Y₁ Z₁ X₂ Y₂ Z₂ : Dial C}
->>>>>>> ad69e75c
     (f₁ : X₁ ⟶ Y₁) (f₂ : X₂ ⟶ Y₂) (g₁ : Y₁ ⟶ Z₁) (g₂ : Y₂ ⟶ Z₂) :
     (f₁ ⊗ₘ f₂) ≫ (g₁ ⊗ₘ g₂) = (f₁ ≫ g₁) ⊗ₘ (f₂ ≫ g₂) := by
   ext <;> simp; ext <;> simp <;> (rw [← Category.assoc]; congr 1; simp)
