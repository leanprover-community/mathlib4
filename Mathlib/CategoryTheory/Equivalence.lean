/-
Copyright (c) 2017 Kim Morrison. All rights reserved.
Released under Apache 2.0 license as described in the file LICENSE.
Authors: Tim Baumann, Stephen Morgan, Kim Morrison, Floris van Doorn
-/
import Mathlib.CategoryTheory.Functor.FullyFaithful
import Mathlib.CategoryTheory.FullSubcategory
import Mathlib.CategoryTheory.Whiskering
import Mathlib.CategoryTheory.EssentialImage
import Mathlib.Tactic.CategoryTheory.Slice
/-!
# Equivalence of categories

An equivalence of categories `C` and `D` is a pair of functors `F : C ⥤ D` and `G : D ⥤ C` such
that `η : 𝟭 C ≅ F ⋙ G` and `ε : G ⋙ F ≅ 𝟭 D`. In many situations, equivalences are a better
notion of "sameness" of categories than the stricter isomorphism of categories.

Recall that one way to express that two functors `F : C ⥤ D` and `G : D ⥤ C` are adjoint is using
two natural transformations `η : 𝟭 C ⟶ F ⋙ G` and `ε : G ⋙ F ⟶ 𝟭 D`, called the unit and the
counit, such that the compositions `F ⟶ FGF ⟶ F` and `G ⟶ GFG ⟶ G` are the identity. Unfortunately,
it is not the case that the natural isomorphisms `η` and `ε` in the definition of an equivalence
automatically give an adjunction. However, it is true that
* if one of the two compositions is the identity, then so is the other, and
* given an equivalence of categories, it is always possible to refine `η` in such a way that the
  identities are satisfied.

For this reason, in mathlib we define an equivalence to be a "half-adjoint equivalence", which is
a tuple `(F, G, η, ε)` as in the first paragraph such that the composite `F ⟶ FGF ⟶ F` is the
identity. By the remark above, this already implies that the tuple is an "adjoint equivalence",
i.e., that the composite `G ⟶ GFG ⟶ G` is also the identity.

We also define essentially surjective functors and show that a functor is an equivalence if and only
if it is full, faithful and essentially surjective.

## Main definitions

* `Equivalence`: bundled (half-)adjoint equivalences of categories
* `Functor.EssSurj`: type class on a functor `F` containing the data of the preimages
  and the isomorphisms `F.obj (preimage d) ≅ d`.
* `Functor.IsEquivalence`: type class on a functor `F` which is full, faithful and
essentially surjective.

## Main results

* `Equivalence.mk`: upgrade an equivalence to a (half-)adjoint equivalence
* `isEquivalence_iff_of_iso`: when `F` and `G` are isomorphic functors,
`F` is an equivalence iff `G` is.
* `Functor.asEquivalenceFunctor`: construction of an equivalence of categories from
a functor `F` which satisfies the property `F.IsEquivalence` (i.e. `F` is full, faithful
and essentially surjective).

## Notations

We write `C ≌ D` (`\backcong`, not to be confused with `≅`/`\cong`) for a bundled equivalence.

-/

namespace CategoryTheory

open CategoryTheory.Functor NatIso Category

-- declare the `v`'s first; see `CategoryTheory.Category` for an explanation
universe v₁ v₂ v₃ u₁ u₂ u₃

/-- We define an equivalence as a (half)-adjoint equivalence, a pair of functors with
  a unit and counit which are natural isomorphisms and the triangle law `Fη ≫ εF = 1`, or in other
  words the composite `F ⟶ FGF ⟶ F` is the identity.

  In `unit_inverse_comp`, we show that this is actually an adjoint equivalence, i.e., that the
  composite `G ⟶ GFG ⟶ G` is also the identity.

  The triangle equation is written as a family of equalities between morphisms, it is more
  complicated if we write it as an equality of natural transformations, because then we would have
  to insert natural transformations like `F ⟶ F1`. -/
@[ext, stacks 001J]
structure Equivalence (C : Type u₁) (D : Type u₂) [Category.{v₁} C] [Category.{v₂} D] where mk' ::
  /-- A functor in one direction -/
  functor : C ⥤ D
  /-- A functor in the other direction -/
  inverse : D ⥤ C
  /-- The composition `functor ⋙ inverse` is isomorphic to the identity -/
  unitIso : 𝟭 C ≅ functor ⋙ inverse
  /-- The composition `inverse ⋙ functor` is also isomorphic to the identity -/
  counitIso : inverse ⋙ functor ≅ 𝟭 D
  /-- The natural isomorphisms compose to the identity. -/
  functor_unitIso_comp :
    ∀ X : C, functor.map (unitIso.hom.app X) ≫ counitIso.hom.app (functor.obj X) =
      𝟙 (functor.obj X) := by aesop_cat

/-- We infix the usual notation for an equivalence -/
infixr:10 " ≌ " => Equivalence

variable {C : Type u₁} [Category.{v₁} C] {D : Type u₂} [Category.{v₂} D]

namespace Equivalence

/-- The unit of an equivalence of categories. -/
abbrev unit (e : C ≌ D) : 𝟭 C ⟶ e.functor ⋙ e.inverse :=
  e.unitIso.hom

/-- The counit of an equivalence of categories. -/
abbrev counit (e : C ≌ D) : e.inverse ⋙ e.functor ⟶ 𝟭 D :=
  e.counitIso.hom

/-- The inverse of the unit of an equivalence of categories. -/
abbrev unitInv (e : C ≌ D) : e.functor ⋙ e.inverse ⟶ 𝟭 C :=
  e.unitIso.inv

/-- The inverse of the counit of an equivalence of categories. -/
abbrev counitInv (e : C ≌ D) : 𝟭 D ⟶ e.inverse ⋙ e.functor :=
  e.counitIso.inv

/- While these abbreviations are convenient, they also cause some trouble,
preventing structure projections from unfolding. -/
@[simp]
theorem Equivalence_mk'_unit (functor inverse unit_iso counit_iso f) :
    (⟨functor, inverse, unit_iso, counit_iso, f⟩ : C ≌ D).unit = unit_iso.hom :=
  rfl

@[simp]
theorem Equivalence_mk'_counit (functor inverse unit_iso counit_iso f) :
    (⟨functor, inverse, unit_iso, counit_iso, f⟩ : C ≌ D).counit = counit_iso.hom :=
  rfl

@[simp]
theorem Equivalence_mk'_unitInv (functor inverse unit_iso counit_iso f) :
    (⟨functor, inverse, unit_iso, counit_iso, f⟩ : C ≌ D).unitInv = unit_iso.inv :=
  rfl

@[simp]
theorem Equivalence_mk'_counitInv (functor inverse unit_iso counit_iso f) :
    (⟨functor, inverse, unit_iso, counit_iso, f⟩ : C ≌ D).counitInv = counit_iso.inv :=
  rfl

@[reassoc (attr := simp)]
theorem functor_unit_comp (e : C ≌ D) (X : C) :
    e.functor.map (e.unit.app X) ≫ e.counit.app (e.functor.obj X) = 𝟙 (e.functor.obj X) :=
  e.functor_unitIso_comp X

@[reassoc (attr := simp)]
theorem counitInv_functor_comp (e : C ≌ D) (X : C) :
    e.counitInv.app (e.functor.obj X) ≫ e.functor.map (e.unitInv.app X) = 𝟙 (e.functor.obj X) := by
  erw [Iso.inv_eq_inv (e.functor.mapIso (e.unitIso.app X) ≪≫ e.counitIso.app (e.functor.obj X))
      (Iso.refl _)]
  exact e.functor_unit_comp X

theorem counitInv_app_functor (e : C ≌ D) (X : C) :
    e.counitInv.app (e.functor.obj X) = e.functor.map (e.unit.app X) := by
  symm
  simp only [id_obj, comp_obj, counitInv]
  rw [← Iso.app_inv, ← Iso.comp_hom_eq_id (e.counitIso.app _), Iso.app_hom, functor_unit_comp]
  rfl

theorem counit_app_functor (e : C ≌ D) (X : C) :
    e.counit.app (e.functor.obj X) = e.functor.map (e.unitInv.app X) := by
  erw [← Iso.hom_comp_eq_id (e.functor.mapIso (e.unitIso.app X)), functor_unit_comp]
  rfl

/-- The other triangle equality. The proof follows the following proof in Globular:
  http://globular.science/1905.001 -/
@[reassoc (attr := simp)]
theorem unit_inverse_comp (e : C ≌ D) (Y : D) :
    e.unit.app (e.inverse.obj Y) ≫ e.inverse.map (e.counit.app Y) = 𝟙 (e.inverse.obj Y) := by
  rw [← id_comp (e.inverse.map _), ← map_id e.inverse, ← counitInv_functor_comp, map_comp]
  dsimp
  rw [← Iso.hom_inv_id_assoc (e.unitIso.app _) (e.inverse.map (e.functor.map _)), Iso.app_hom,
    Iso.app_inv]
  slice_lhs 2 3 => erw [e.unit.naturality]
  slice_lhs 1 2 => erw [e.unit.naturality]
  slice_lhs 4 4 =>
    rw [← Iso.hom_inv_id_assoc (e.inverse.mapIso (e.counitIso.app _)) (e.unitInv.app _)]
  slice_lhs 3 4 =>
    erw [← map_comp e.inverse]
    erw [e.counit.naturality]
    erw [(e.counitIso.app _).hom_inv_id, map_id]
  erw [id_comp]
  slice_lhs 2 3 => erw [← map_comp e.inverse, e.counitIso.inv.naturality, map_comp]
  slice_lhs 3 4 => erw [e.unitInv.naturality]
  slice_lhs 4 5 => erw [← map_comp (e.functor ⋙ e.inverse), (e.unitIso.app _).hom_inv_id, map_id]
  erw [id_comp]
  slice_lhs 3 4 => erw [← e.unitInv.naturality]
  slice_lhs 2 3 =>
    erw [← map_comp e.inverse, ← e.counitIso.inv.naturality, (e.counitIso.app _).hom_inv_id,
      map_id]
  simp

@[reassoc (attr := simp)]
theorem inverse_counitInv_comp (e : C ≌ D) (Y : D) :
    e.inverse.map (e.counitInv.app Y) ≫ e.unitInv.app (e.inverse.obj Y) = 𝟙 (e.inverse.obj Y) := by
  erw [Iso.inv_eq_inv (e.unitIso.app (e.inverse.obj Y) ≪≫ e.inverse.mapIso (e.counitIso.app Y))
      (Iso.refl _)]
  exact e.unit_inverse_comp Y

theorem unit_app_inverse (e : C ≌ D) (Y : D) :
    e.unit.app (e.inverse.obj Y) = e.inverse.map (e.counitInv.app Y) := by
  erw [← Iso.comp_hom_eq_id (e.inverse.mapIso (e.counitIso.app Y)), unit_inverse_comp]
  dsimp

theorem unitInv_app_inverse (e : C ≌ D) (Y : D) :
    e.unitInv.app (e.inverse.obj Y) = e.inverse.map (e.counit.app Y) := by
  symm
  erw [← Iso.hom_comp_eq_id (e.unitIso.app _), unit_inverse_comp]
  rfl

@[reassoc, simp]
theorem fun_inv_map (e : C ≌ D) (X Y : D) (f : X ⟶ Y) :
    e.functor.map (e.inverse.map f) = e.counit.app X ≫ f ≫ e.counitInv.app Y :=
  (NatIso.naturality_2 e.counitIso f).symm

@[reassoc, simp]
theorem inv_fun_map (e : C ≌ D) (X Y : C) (f : X ⟶ Y) :
    e.inverse.map (e.functor.map f) = e.unitInv.app X ≫ f ≫ e.unit.app Y :=
  (NatIso.naturality_1 e.unitIso f).symm

section

-- In this section we convert an arbitrary equivalence to a half-adjoint equivalence.
variable {F : C ⥤ D} {G : D ⥤ C} (η : 𝟭 C ≅ F ⋙ G) (ε : G ⋙ F ≅ 𝟭 D)

/-- If `η : 𝟭 C ≅ F ⋙ G` is part of a (not necessarily half-adjoint) equivalence, we can upgrade it
to a refined natural isomorphism `adjointifyη η : 𝟭 C ≅ F ⋙ G` which exhibits the properties
required for a half-adjoint equivalence. See `Equivalence.mk`. -/
def adjointifyη : 𝟭 C ≅ F ⋙ G := by
  calc
    𝟭 C ≅ F ⋙ G := η
    _ ≅ F ⋙ 𝟭 D ⋙ G := isoWhiskerLeft F (leftUnitor G).symm
    _ ≅ F ⋙ (G ⋙ F) ⋙ G := isoWhiskerLeft F (isoWhiskerRight ε.symm G)
    _ ≅ F ⋙ G ⋙ F ⋙ G := isoWhiskerLeft F (associator G F G)
    _ ≅ (F ⋙ G) ⋙ F ⋙ G := (associator F G (F ⋙ G)).symm
    _ ≅ 𝟭 C ⋙ F ⋙ G := isoWhiskerRight η.symm (F ⋙ G)
    _ ≅ F ⋙ G := leftUnitor (F ⋙ G)

@[reassoc]
theorem adjointify_η_ε (X : C) :
    F.map ((adjointifyη η ε).hom.app X) ≫ ε.hom.app (F.obj X) = 𝟙 (F.obj X) := by
  dsimp [adjointifyη,Trans.trans]
  simp only [comp_id, assoc, map_comp]
  have := ε.hom.naturality (F.map (η.inv.app X)); dsimp at this; rw [this]; clear this
  rw [← assoc _ _ (F.map _)]
  have := ε.hom.naturality (ε.inv.app <| F.obj X); dsimp at this; rw [this]; clear this
  have := (ε.app <| F.obj X).hom_inv_id; dsimp at this; rw [this]; clear this
  rw [id_comp]; have := (F.mapIso <| η.app X).hom_inv_id; dsimp at this; rw [this]

end

/-- Every equivalence of categories consisting of functors `F` and `G` such that `F ⋙ G` and
    `G ⋙ F` are naturally isomorphic to identity functors can be transformed into a half-adjoint
    equivalence without changing `F` or `G`. -/
protected def mk (F : C ⥤ D) (G : D ⥤ C) (η : 𝟭 C ≅ F ⋙ G) (ε : G ⋙ F ≅ 𝟭 D) : C ≌ D :=
  ⟨F, G, adjointifyη η ε, ε, adjointify_η_ε η ε⟩

/-- Equivalence of categories is reflexive. -/
@[refl, simps]
def refl : C ≌ C :=
  ⟨𝟭 C, 𝟭 C, Iso.refl _, Iso.refl _, fun _ => Category.id_comp _⟩

instance : Inhabited (C ≌ C) :=
  ⟨refl⟩

/-- Equivalence of categories is symmetric. -/
@[symm, simps]
def symm (e : C ≌ D) : D ≌ C :=
  ⟨e.inverse, e.functor, e.counitIso.symm, e.unitIso.symm, e.inverse_counitInv_comp⟩

variable {E : Type u₃} [Category.{v₃} E]

/-- Equivalence of categories is transitive. -/
@[trans, simps]
def trans (e : C ≌ D) (f : D ≌ E) : C ≌ E where
  functor := e.functor ⋙ f.functor
  inverse := f.inverse ⋙ e.inverse
  unitIso := e.unitIso ≪≫ isoWhiskerRight (e.functor.rightUnitor.symm ≪≫
    isoWhiskerLeft _ f.unitIso ≪≫ (Functor.associator _ _ _ ).symm) _ ≪≫ Functor.associator _ _ _
  counitIso := (Functor.associator _ _ _ ).symm ≪≫ isoWhiskerRight ((Functor.associator _ _ _ ) ≪≫
      isoWhiskerLeft _ e.counitIso ≪≫ f.inverse.rightUnitor) _ ≪≫ f.counitIso
  -- We wouldn't have needed to give this proof if we'd used `Equivalence.mk`,
  -- but we choose to avoid using that here, for the sake of good structure projection `simp`
  -- lemmas.
  functor_unitIso_comp X := by
    dsimp
    simp only [comp_id, id_comp, map_comp, fun_inv_map, comp_obj, id_obj, counitInv,
      functor_unit_comp_assoc, assoc]
    slice_lhs 2 3 => rw [← Functor.map_comp, Iso.inv_hom_id_app]
    simp

/-- Composing a functor with both functors of an equivalence yields a naturally isomorphic
functor. -/
def funInvIdAssoc (e : C ≌ D) (F : C ⥤ E) : e.functor ⋙ e.inverse ⋙ F ≅ F :=
  (Functor.associator _ _ _).symm ≪≫ isoWhiskerRight e.unitIso.symm F ≪≫ F.leftUnitor

@[simp]
theorem funInvIdAssoc_hom_app (e : C ≌ D) (F : C ⥤ E) (X : C) :
    (funInvIdAssoc e F).hom.app X = F.map (e.unitInv.app X) := by
  dsimp [funInvIdAssoc]
  simp

@[simp]
theorem funInvIdAssoc_inv_app (e : C ≌ D) (F : C ⥤ E) (X : C) :
    (funInvIdAssoc e F).inv.app X = F.map (e.unit.app X) := by
  dsimp [funInvIdAssoc]
  simp

/-- Composing a functor with both functors of an equivalence yields a naturally isomorphic
functor. -/
def invFunIdAssoc (e : C ≌ D) (F : D ⥤ E) : e.inverse ⋙ e.functor ⋙ F ≅ F :=
  (Functor.associator _ _ _).symm ≪≫ isoWhiskerRight e.counitIso F ≪≫ F.leftUnitor

@[simp]
theorem invFunIdAssoc_hom_app (e : C ≌ D) (F : D ⥤ E) (X : D) :
    (invFunIdAssoc e F).hom.app X = F.map (e.counit.app X) := by
  dsimp [invFunIdAssoc]
  simp

@[simp]
theorem invFunIdAssoc_inv_app (e : C ≌ D) (F : D ⥤ E) (X : D) :
    (invFunIdAssoc e F).inv.app X = F.map (e.counitInv.app X) := by
  dsimp [invFunIdAssoc]
  simp

/-- If `C` is equivalent to `D`, then `C ⥤ E` is equivalent to `D ⥤ E`. -/
@[simps! functor inverse unitIso counitIso]
def congrLeft (e : C ≌ D) : C ⥤ E ≌ D ⥤ E where
  functor := (whiskeringLeft _ _ _).obj e.inverse
  inverse := (whiskeringLeft _ _ _).obj e.functor
  unitIso := (NatIso.ofComponents fun F => (e.funInvIdAssoc F).symm)
  counitIso := (NatIso.ofComponents fun F => e.invFunIdAssoc F)
  functor_unitIso_comp F := by
    ext X
    dsimp
    simp only [funInvIdAssoc_inv_app, id_obj, comp_obj, invFunIdAssoc_hom_app,
      Functor.comp_map, ← F.map_comp, unit_inverse_comp, map_id]

/-- If `C` is equivalent to `D`, then `E ⥤ C` is equivalent to `E ⥤ D`. -/
@[simps! functor inverse unitIso counitIso]
def congrRight (e : C ≌ D) : E ⥤ C ≌ E ⥤ D where
  functor := (whiskeringRight _ _ _).obj e.functor
  inverse := (whiskeringRight _ _ _).obj e.inverse
  unitIso := NatIso.ofComponents
      fun F => F.rightUnitor.symm ≪≫ isoWhiskerLeft F e.unitIso ≪≫ Functor.associator _ _ _
  counitIso := NatIso.ofComponents
      fun F => Functor.associator _ _ _ ≪≫ isoWhiskerLeft F e.counitIso ≪≫ F.rightUnitor

section CancellationLemmas

variable (e : C ≌ D)

/- We need special forms of `cancel_natIso_hom_right(_assoc)` and
`cancel_natIso_inv_right(_assoc)` for units and counits, because neither `simp` or `rw` will apply
those lemmas in this setting without providing `e.unitIso` (or similar) as an explicit argument.
We also provide the lemmas for length four compositions, since they're occasionally useful.
(e.g. in proving that equivalences take monos to monos) -/
@[simp]
theorem cancel_unit_right {X Y : C} (f f' : X ⟶ Y) :
    f ≫ e.unit.app Y = f' ≫ e.unit.app Y ↔ f = f' := by simp only [cancel_mono]

@[simp]
theorem cancel_unitInv_right {X Y : C} (f f' : X ⟶ e.inverse.obj (e.functor.obj Y)) :
    f ≫ e.unitInv.app Y = f' ≫ e.unitInv.app Y ↔ f = f' := by simp only [cancel_mono]

@[simp]
theorem cancel_counit_right {X Y : D} (f f' : X ⟶ e.functor.obj (e.inverse.obj Y)) :
    f ≫ e.counit.app Y = f' ≫ e.counit.app Y ↔ f = f' := by simp only [cancel_mono]

@[simp]
theorem cancel_counitInv_right {X Y : D} (f f' : X ⟶ Y) :
    f ≫ e.counitInv.app Y = f' ≫ e.counitInv.app Y ↔ f = f' := by simp only [cancel_mono]

@[simp]
theorem cancel_unit_right_assoc {W X X' Y : C} (f : W ⟶ X) (g : X ⟶ Y) (f' : W ⟶ X') (g' : X' ⟶ Y) :
    f ≫ g ≫ e.unit.app Y = f' ≫ g' ≫ e.unit.app Y ↔ f ≫ g = f' ≫ g' := by
  simp only [← Category.assoc, cancel_mono]

@[simp]
theorem cancel_counitInv_right_assoc {W X X' Y : D} (f : W ⟶ X) (g : X ⟶ Y) (f' : W ⟶ X')
    (g' : X' ⟶ Y) : f ≫ g ≫ e.counitInv.app Y = f' ≫ g' ≫ e.counitInv.app Y ↔ f ≫ g = f' ≫ g' := by
  simp only [← Category.assoc, cancel_mono]

@[simp]
theorem cancel_unit_right_assoc' {W X X' Y Y' Z : C} (f : W ⟶ X) (g : X ⟶ Y) (h : Y ⟶ Z)
    (f' : W ⟶ X') (g' : X' ⟶ Y') (h' : Y' ⟶ Z) :
    f ≫ g ≫ h ≫ e.unit.app Z = f' ≫ g' ≫ h' ≫ e.unit.app Z ↔ f ≫ g ≫ h = f' ≫ g' ≫ h' := by
  simp only [← Category.assoc, cancel_mono]

@[simp]
theorem cancel_counitInv_right_assoc' {W X X' Y Y' Z : D} (f : W ⟶ X) (g : X ⟶ Y) (h : Y ⟶ Z)
    (f' : W ⟶ X') (g' : X' ⟶ Y') (h' : Y' ⟶ Z) :
    f ≫ g ≫ h ≫ e.counitInv.app Z = f' ≫ g' ≫ h' ≫ e.counitInv.app Z ↔
    f ≫ g ≫ h = f' ≫ g' ≫ h' := by simp only [← Category.assoc, cancel_mono]

end CancellationLemmas

section

-- There's of course a monoid structure on `C ≌ C`,
-- but let's not encourage using it.
-- The power structure is nevertheless useful.
/-- Natural number powers of an auto-equivalence.  Use `(^)` instead. -/
def powNat (e : C ≌ C) : ℕ → (C ≌ C)
  | 0 => Equivalence.refl
  | 1 => e
  | n + 2 => e.trans (powNat e (n + 1))

/-- Powers of an auto-equivalence.  Use `(^)` instead. -/
def pow (e : C ≌ C) : ℤ → (C ≌ C)
  | Int.ofNat n => e.powNat n
  | Int.negSucc n => e.symm.powNat (n + 1)

instance : Pow (C ≌ C) ℤ :=
  ⟨pow⟩

@[simp]
theorem pow_zero (e : C ≌ C) : e ^ (0 : ℤ) = Equivalence.refl :=
  rfl

@[simp]
theorem pow_one (e : C ≌ C) : e ^ (1 : ℤ) = e :=
  rfl

@[simp]
theorem pow_neg_one (e : C ≌ C) : e ^ (-1 : ℤ) = e.symm :=
  rfl

-- TODO as necessary, add the natural isomorphisms `(e^a).trans e^b ≅ e^(a+b)`.
-- At this point, we haven't even defined the category of equivalences.
-- Note: the better formulation of this would involve `HasShift`.
end

/-- The functor of an equivalence of categories is essentially surjective. -/
@[stacks 02C3]
instance essSurj_functor (e : C ≌ E) : e.functor.EssSurj :=
  ⟨fun Y => ⟨e.inverse.obj Y, ⟨e.counitIso.app Y⟩⟩⟩

instance essSurj_inverse (e : C ≌ E) : e.inverse.EssSurj :=
  e.symm.essSurj_functor

/-- The functor of an equivalence of categories is fully faithful. -/
def fullyFaithfulFunctor (e : C ≌ E) : e.functor.FullyFaithful where
  preimage {X Y} f := e.unitIso.hom.app X ≫ e.inverse.map f ≫ e.unitIso.inv.app Y

/-- The inverse of an equivalence of categories is fully faithful. -/
def fullyFaithfulInverse (e : C ≌ E) : e.inverse.FullyFaithful where
  preimage {X Y} f := e.counitIso.inv.app X ≫ e.functor.map f ≫ e.counitIso.hom.app Y

/-- The functor of an equivalence of categories is faithful. -/
@[stacks 02C3]
instance faithful_functor (e : C ≌ E) : e.functor.Faithful :=
  e.fullyFaithfulFunctor.faithful

instance faithful_inverse (e : C ≌ E) : e.inverse.Faithful :=
  e.fullyFaithfulInverse.faithful

/-- The functor of an equivalence of categories is full. -/
@[stacks 02C3]
instance full_functor (e : C ≌ E) : e.functor.Full :=
  e.fullyFaithfulFunctor.full

instance full_inverse (e : C ≌ E) : e.inverse.Full :=
  e.fullyFaithfulInverse.full

/-- If `e : C ≌ D` is an equivalence of categories, and `iso : e.functor ≅ G` is
an isomorphism, then there is an equivalence of categories whose functor is `G`. -/
@[simps!]
def changeFunctor (e : C ≌ D) {G : C ⥤ D} (iso : e.functor ≅ G) : C ≌ D where
  functor := G
  inverse := e.inverse
  unitIso := e.unitIso ≪≫ isoWhiskerRight iso _
  counitIso := isoWhiskerLeft _ iso.symm ≪≫ e.counitIso

/-- Compatibility of `changeFunctor` with identity isomorphisms of functors -/
theorem changeFunctor_refl (e : C ≌ D) : e.changeFunctor (Iso.refl _) = e := by aesop_cat

/-- Compatibility of `changeFunctor` with the composition of isomorphisms of functors -/
theorem changeFunctor_trans (e : C ≌ D) {G G' : C ⥤ D} (iso₁ : e.functor ≅ G) (iso₂ : G ≅ G') :
    (e.changeFunctor iso₁).changeFunctor iso₂ = e.changeFunctor (iso₁ ≪≫ iso₂) := by aesop_cat

/-- If `e : C ≌ D` is an equivalence of categories, and `iso : e.functor ≅ G` is
an isomorphism, then there is an equivalence of categories whose inverse is `G`. -/
@[simps!]
def changeInverse (e : C ≌ D) {G : D ⥤ C} (iso : e.inverse ≅ G) : C ≌ D where
  functor := e.functor
  inverse := G
  unitIso := e.unitIso ≪≫ isoWhiskerLeft _ iso
  counitIso := isoWhiskerRight iso.symm _ ≪≫ e.counitIso
  functor_unitIso_comp X := by
    dsimp
    rw [← map_comp_assoc, assoc, iso.hom_inv_id_app, comp_id, functor_unit_comp]

end Equivalence

/-- A functor is an equivalence of categories if it is faithful, full and
essentially surjective. -/
class Functor.IsEquivalence (F : C ⥤ D) : Prop where
  faithful : F.Faithful := by infer_instance
  full : F.Full := by infer_instance
  essSurj : F.EssSurj := by infer_instance

instance Equivalence.isEquivalence_functor (F : C ≌ D) : IsEquivalence F.functor where

instance Equivalence.isEquivalence_inverse (F : C ≌ D) : IsEquivalence F.inverse :=
  F.symm.isEquivalence_functor

namespace Functor

namespace IsEquivalence

attribute [instance] faithful full essSurj

/-- To see that a functor is an equivalence, it suffices to provide an inverse functor `G` such that
    `F ⋙ G` and `G ⋙ F` are naturally isomorphic to identity functors. -/
protected lemma mk' {F : C ⥤ D} (G : D ⥤ C) (η : 𝟭 C ≅ F ⋙ G) (ε : G ⋙ F ≅ 𝟭 D) :
    IsEquivalence F :=
  inferInstanceAs (IsEquivalence (Equivalence.mk F G η ε).functor)

end IsEquivalence

/-- A quasi-inverse `D ⥤ C` to a functor that `F : C ⥤ D` that is an equivalence,
i.e. faithful, full, and essentially surjective. -/
noncomputable def inv (F : C ⥤ D) [F.IsEquivalence] : D ⥤ C where
  obj X := F.objPreimage X
  map {X Y} f := F.preimage ((F.objObjPreimageIso X).hom ≫ f ≫ (F.objObjPreimageIso Y).inv)
  map_id X := by apply F.map_injective; simp
  map_comp {X Y Z} f g := by apply F.map_injective; simp

/-- Interpret a functor that is an equivalence as an equivalence. -/
@[simps functor, stacks 02C3]
noncomputable def asEquivalence (F : C ⥤ D) [F.IsEquivalence] : C ≌ D where
  functor := F
  inverse := F.inv
  unitIso := NatIso.ofComponents
    (fun X => (F.preimageIso <| F.objObjPreimageIso <| F.obj X).symm)
      (fun f => F.map_injective (by simp [inv]))
  counitIso := NatIso.ofComponents F.objObjPreimageIso (by simp [inv])

instance isEquivalence_refl : IsEquivalence (𝟭 C) :=
  Equivalence.refl.isEquivalence_functor

instance isEquivalence_inv (F : C ⥤ D) [IsEquivalence F] : IsEquivalence F.inv :=
  F.asEquivalence.symm.isEquivalence_functor

variable {E : Type u₃} [Category.{v₃} E]

instance isEquivalence_trans (F : C ⥤ D) (G : D ⥤ E) [IsEquivalence F] [IsEquivalence G] :
    IsEquivalence (F ⋙ G) where

instance (F : C ⥤ D) [IsEquivalence F] : IsEquivalence ((whiskeringLeft C D E).obj F) :=
  (inferInstance : IsEquivalence (Equivalence.congrLeft F.asEquivalence).inverse)

instance (F : C ⥤ D) [IsEquivalence F] : IsEquivalence ((whiskeringRight E C D).obj F) :=
  (inferInstance : IsEquivalence (Equivalence.congrRight F.asEquivalence).functor)

end Functor

namespace Functor


@[simp]
theorem fun_inv_map (F : C ⥤ D) [IsEquivalence F] (X Y : D) (f : X ⟶ Y) :
    F.map (F.inv.map f) = F.asEquivalence.counit.app X ≫ f ≫ F.asEquivalence.counitInv.app Y := by
  erw [NatIso.naturality_2]
  rfl

@[simp]
theorem inv_fun_map (F : C ⥤ D) [IsEquivalence F] (X Y : C) (f : X ⟶ Y) :
    F.inv.map (F.map f) = F.asEquivalence.unitInv.app X ≫ f ≫ F.asEquivalence.unit.app Y := by
  erw [NatIso.naturality_1]
  rfl

lemma isEquivalence_of_iso {F G : C ⥤ D} (e : F ≅ G) [F.IsEquivalence] : G.IsEquivalence :=
  ((asEquivalence F).changeFunctor e).isEquivalence_functor

lemma isEquivalence_iff_of_iso {F G : C ⥤ D} (e : F ≅ G) :
    F.IsEquivalence ↔ G.IsEquivalence :=
  ⟨fun _ => isEquivalence_of_iso e, fun _ => isEquivalence_of_iso e.symm⟩

/-- If `G` and `F ⋙ G` are equivalence of categories, then `F` is also an equivalence. -/
lemma isEquivalence_of_comp_right {E : Type*} [Category E] (F : C ⥤ D) (G : D ⥤ E)
    [IsEquivalence G] [IsEquivalence (F ⋙ G)] : IsEquivalence F := by
  rw [isEquivalence_iff_of_iso (F.rightUnitor.symm ≪≫ isoWhiskerLeft F (G.asEquivalence.unitIso))]
  exact ((F ⋙ G).asEquivalence.trans G.asEquivalence.symm).isEquivalence_functor

/-- If `F` and `F ⋙ G` are equivalence of categories, then `G` is also an equivalence. -/
lemma isEquivalence_of_comp_left {E : Type*} [Category E] (F : C ⥤ D) (G : D ⥤ E)
    [IsEquivalence F] [IsEquivalence (F ⋙ G)] : IsEquivalence G := by
  rw [isEquivalence_iff_of_iso (G.leftUnitor.symm ≪≫
    isoWhiskerRight F.asEquivalence.counitIso.symm G)]
  exact (F.asEquivalence.symm.trans (F ⋙ G).asEquivalence).isEquivalence_functor

end Functor

namespace Equivalence

instance essSurjInducedFunctor {C' : Type*} (e : C' ≃ D) : (inducedFunctor e).EssSurj where
  mem_essImage Y := ⟨e.symm Y, by simpa using ⟨default⟩⟩

noncomputable instance inducedFunctorOfEquiv {C' : Type*} (e : C' ≃ D) :
    IsEquivalence (inducedFunctor e) where

noncomputable instance fullyFaithfulToEssImage (F : C ⥤ D) [F.Full] [F.Faithful] :
    IsEquivalence F.toEssImage where

/-- A biimplication of properties on the objects of a category `C` induces an equivalence of the
respective induced full subcategories of `C`. -/
@[simps]
def ofFullSubcategory {Z Z' : C → Prop} (h : ∀ X, Z X ↔ Z' X) :
    FullSubcategory Z ≌ FullSubcategory Z' where
  functor := FullSubcategory.map (fun _ => (h _).mp)
  inverse := FullSubcategory.map (fun _ => (h _).mpr)
  unitIso := NatIso.ofComponents (fun X => Iso.refl _)
  counitIso := NatIso.ofComponents (fun X => Iso.refl _)

end Equivalence

namespace Iso

variable {E : Type u₃} [Category.{v₃} E] {F : C ⥤ E} {G : C ⥤ D} {H : D ⥤ E}

/-- Construct an isomorphism `F ⋙ H.inverse ≅ G` from an isomorphism `F ≅ G ⋙ H.functor`. -/
@[simps!]
def compInverseIso {H : D ≌ E} (i : F ≅ G ⋙ H.functor) : F ⋙ H.inverse ≅ G :=
  isoWhiskerRight i H.inverse ≪≫
    associator G _ H.inverse ≪≫ isoWhiskerLeft G H.unitIso.symm ≪≫ G.rightUnitor

/-- Construct an isomorphism `G ≅ F ⋙ H.inverse` from an isomorphism `G ⋙ H.functor ≅ F`. -/
@[simps!]
def isoCompInverse {H : D ≌ E} (i : G ⋙ H.functor ≅ F) : G ≅ F ⋙ H.inverse :=
  G.rightUnitor.symm ≪≫ isoWhiskerLeft G H.unitIso ≪≫ (associator _ _ _).symm ≪≫
    isoWhiskerRight i H.inverse

/-- Construct an isomorphism `G.inverse ⋙ F ≅ H` from an isomorphism `F ≅ G.functor ⋙ H`. -/
@[simps!]
def inverseCompIso {G : C ≌ D} (i : F ≅ G.functor ⋙ H) : G.inverse ⋙ F ≅ H :=
  isoWhiskerLeft G.inverse i ≪≫ (associator _ _ _).symm ≪≫
    isoWhiskerRight G.counitIso H ≪≫ H.leftUnitor

/-- Construct an isomorphism `H ≅ G.inverse ⋙ F` from an isomorphism `G.functor ⋙ H ≅ F`. -/
@[simps!]
def isoInverseComp {G : C ≌ D} (i : G.functor ⋙ H ≅ F) : H ≅ G.inverse ⋙ F :=
  H.leftUnitor.symm ≪≫ isoWhiskerRight G.counitIso.symm H ≪≫ associator _ _ _
    ≪≫ isoWhiskerLeft G.inverse i

/-- As a special case, given two equivalences `G` and `G'` between the same categories,
 construct an isomorphism `G.inverse ≅ G.inverse` from an isomorphism `G.functor ≅ G.functor`. -/
@[simps!]
def isoInverseOfIsoFunctor {G G' : C ≌ D} (i : G.functor ≅ G'.functor) : G.inverse ≅ G'.inverse :=
  isoCompInverse ((isoWhiskerLeft G.inverse i).symm ≪≫ G.counitIso) ≪≫ leftUnitor G'.inverse

/-- As a special case, given two equivalences `G` and `G'` between the same categories,
 construct an isomorphism `G.functor ≅ G.functor` from an isomorphism `G.inverse ≅ G.inverse`. -/
@[simps!]
def isoFunctorOfIsoInverse {G G' : C ≌ D} (i : G.inverse ≅ G'.inverse) : G.functor ≅ G'.functor :=
  isoInverseOfIsoFunctor (G := G.symm) (G' := G'.symm) i

/-- Sanity check: `isoFunctorOfIsoInverse (isoInverseOfIsoFunctor i)` is just `i`. -/
@[simp]
lemma isoFunctorOfIsoInverse_isoInverseOfIsoFunctor {G G' : C ≌ D} (i : G.functor ≅ G'.functor) :
    isoFunctorOfIsoInverse (isoInverseOfIsoFunctor i) = i := by
<<<<<<< HEAD
  ext x
  simp [isoFunctorOfIsoInverse, G.counitInv_app_functor,
    i.hom.naturality_assoc (f := (G.unit.app x)) (h := G'.functor.map (G.unitIso.inv.app x)),
    ← G'.functor.map_comp]
=======
  ext X
  simp [← NatTrans.naturality]
>>>>>>> 727d0ff3

@[simp]
lemma isoInverseOfIsoFunctor_isoFunctorOfIsoInverse {G G' : C ≌ D} (i : G.inverse ≅ G'.inverse) :
    isoInverseOfIsoFunctor (isoFunctorOfIsoInverse i) = i :=
  isoFunctorOfIsoInverse_isoInverseOfIsoFunctor (G := G.symm) (G' := G'.symm) i

end Iso

end CategoryTheory<|MERGE_RESOLUTION|>--- conflicted
+++ resolved
@@ -654,15 +654,8 @@
 @[simp]
 lemma isoFunctorOfIsoInverse_isoInverseOfIsoFunctor {G G' : C ≌ D} (i : G.functor ≅ G'.functor) :
     isoFunctorOfIsoInverse (isoInverseOfIsoFunctor i) = i := by
-<<<<<<< HEAD
-  ext x
-  simp [isoFunctorOfIsoInverse, G.counitInv_app_functor,
-    i.hom.naturality_assoc (f := (G.unit.app x)) (h := G'.functor.map (G.unitIso.inv.app x)),
-    ← G'.functor.map_comp]
-=======
   ext X
   simp [← NatTrans.naturality]
->>>>>>> 727d0ff3
 
 @[simp]
 lemma isoInverseOfIsoFunctor_isoFunctorOfIsoInverse {G G' : C ≌ D} (i : G.inverse ≅ G'.inverse) :
