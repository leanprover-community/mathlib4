/-
Copyright (c) 2022 Andrew Yang. All rights reserved.
Released under Apache 2.0 license as described in the file LICENSE.
Authors: Andrew Yang
-/
module

public import Mathlib.CategoryTheory.Comma.Arrow
public import Mathlib.Order.CompleteBooleanAlgebra

/-!
# Properties of morphisms

We provide the basic framework for talking about properties of morphisms.
The following meta-property is defined

* `RespectsLeft P Q`: `P` respects the property `Q` on the left if `P f → P (i ≫ f)` where
  `i` satisfies `Q`.
* `RespectsRight P Q`: `P` respects the property `Q` on the right if `P f → P (f ≫ i)` where
  `i` satisfies `Q`.
* `Respects`: `P` respects `Q` if `P` respects `Q` both on the left and on the right.

-/

@[expose] public section


universe w v v' u u'

open CategoryTheory Opposite

noncomputable section

namespace CategoryTheory

/-- A `MorphismProperty C` is a class of morphisms between objects in `C`. -/
def MorphismProperty (C : Type u) [CategoryStruct.{v} C] :=
  ∀ ⦃X Y : C⦄ (_ : X ⟶ Y), Prop

namespace MorphismProperty

section

variable (C : Type u) [CategoryStruct.{v} C]

instance : CompleteBooleanAlgebra (MorphismProperty C) where
  le P₁ P₂ := ∀ ⦃X Y : C⦄ (f : X ⟶ Y), P₁ f → P₂ f
  __ := inferInstanceAs (CompleteBooleanAlgebra (∀ ⦃X Y : C⦄ (_ : X ⟶ Y), Prop))

lemma le_def {P Q : MorphismProperty C} :
    P ≤ Q ↔ ∀ {X Y : C} (f : X ⟶ Y), P f → Q f := Iff.rfl

instance : Inhabited (MorphismProperty C) :=
  ⟨⊤⟩

lemma top_eq : (⊤ : MorphismProperty C) = fun _ _ _ => True := rfl

variable {C}

@[ext]
lemma ext (W W' : MorphismProperty C) (h : ∀ ⦃X Y : C⦄ (f : X ⟶ Y), W f ↔ W' f) :
    W = W' := by
  funext X Y f
  rw [h]

@[simp]
lemma top_apply {X Y : C} (f : X ⟶ Y) : (⊤ : MorphismProperty C) f := by
  simp only [top_eq]

lemma of_eq_top {P : MorphismProperty C} (h : P = ⊤) {X Y : C} (f : X ⟶ Y) : P f := by
  simp [h]

@[simp]
lemma sSup_iff (S : Set (MorphismProperty C)) {X Y : C} (f : X ⟶ Y) :
    sSup S f ↔ ∃ (W : S), W.1 f := by
  dsimp [sSup, iSup]
  constructor
  · rintro ⟨_, ⟨⟨_, ⟨⟨_, ⟨_, h⟩, rfl⟩, rfl⟩⟩, rfl⟩, hf⟩
    exact ⟨⟨_, h⟩, hf⟩
  · rintro ⟨⟨W, hW⟩, hf⟩
    exact ⟨_, ⟨⟨_, ⟨_, ⟨⟨W, hW⟩, rfl⟩⟩, rfl⟩, rfl⟩, hf⟩

@[simp]
lemma iSup_iff {ι : Sort*} (W : ι → MorphismProperty C) {X Y : C} (f : X ⟶ Y) :
    iSup W f ↔ ∃ i, W i f := by
  apply (sSup_iff (Set.range W) f).trans
  constructor
  · rintro ⟨⟨_, i, rfl⟩, hf⟩
    exact ⟨i, hf⟩
  · rintro ⟨i, hf⟩
    exact ⟨⟨_, i, rfl⟩, hf⟩

/-- The morphism property in `Cᵒᵖ` associated to a morphism property in `C` -/
@[simp]
def op (P : MorphismProperty C) : MorphismProperty Cᵒᵖ := fun _ _ f => P f.unop

/-- The morphism property in `C` associated to a morphism property in `Cᵒᵖ` -/
@[simp]
def unop (P : MorphismProperty Cᵒᵖ) : MorphismProperty C := fun _ _ f => P f.op

theorem unop_op (P : MorphismProperty C) : P.op.unop = P :=
  rfl

theorem op_unop (P : MorphismProperty Cᵒᵖ) : P.unop.op = P :=
  rfl

end

section

variable {C : Type u} [Category.{v} C] {D : Type*} [Category* D]

/-- The inverse image of a `MorphismProperty D` by a functor `C ⥤ D` -/
def inverseImage (P : MorphismProperty D) (F : C ⥤ D) : MorphismProperty C := fun _ _ f =>
  P (F.map f)

@[simp]
lemma inverseImage_iff (P : MorphismProperty D) (F : C ⥤ D) {X Y : C} (f : X ⟶ Y) :
    P.inverseImage F f ↔ P (F.map f) := by rfl

@[simp]
lemma op_inverseImage (P : MorphismProperty D) (F : C ⥤ D) :
    (P.inverseImage F).op = P.op.inverseImage F.op := rfl

/-- The (strict) image of a `MorphismProperty C` by a functor `C ⥤ D` -/
inductive strictMap (P : MorphismProperty C) (F : C ⥤ D) : MorphismProperty D where
  | map {X Y : C} {f : X ⟶ Y} (hf : P f) : strictMap _ _ (F.map f)

lemma map_mem_strictMap (P : MorphismProperty C) (F : C ⥤ D) {X Y : C} (f : X ⟶ Y) (hf : P f) :
    (P.strictMap F) (F.map f) := ⟨hf⟩

/-- The image (up to isomorphisms) of a `MorphismProperty C` by a functor `C ⥤ D` -/
def map (P : MorphismProperty C) (F : C ⥤ D) : MorphismProperty D := fun _ _ f =>
  ∃ (X' Y' : C) (f' : X' ⟶ Y') (_ : P f'), Nonempty (Arrow.mk (F.map f') ≅ Arrow.mk f)

lemma map_mem_map (P : MorphismProperty C) (F : C ⥤ D) {X Y : C} (f : X ⟶ Y) (hf : P f) :
    (P.map F) (F.map f) := ⟨X, Y, f, hf, ⟨Iso.refl _⟩⟩

lemma monotone_map (F : C ⥤ D) :
    Monotone (map · F) := by
  intro P Q h X Y f ⟨X', Y', f', hf', ⟨e⟩⟩
  exact ⟨X', Y', f', h _ hf', ⟨e⟩⟩

@[simp]
lemma map_top_eq_top_of_essSurj_of_full (F : C ⥤ D) [F.EssSurj] [F.Full] :
    (⊤ : MorphismProperty C).map F = ⊤ := by
  rw [eq_top_iff]
  intro X Y f _
  refine ⟨F.objPreimage X, F.objPreimage Y, F.preimage ?_, ⟨⟨⟩, ⟨?_⟩⟩⟩
  · exact (Functor.objObjPreimageIso F X).hom ≫ f ≫ (Functor.objObjPreimageIso F Y).inv
  · exact Arrow.isoMk' _ _ (Functor.objObjPreimageIso F X) (Functor.objObjPreimageIso F Y)
      (by simp)

section

variable (P : MorphismProperty C)

/-- The set in `Set (Arrow C)` which corresponds to `P : MorphismProperty C`. -/
def toSet : Set (Arrow C) := setOf (fun f ↦ P f.hom)

lemma mem_toSet_iff (f : Arrow C) : f ∈ P.toSet ↔ P f.hom := Iff.rfl

lemma toSet_iSup {ι : Type*} (W : ι → MorphismProperty C) :
<<<<<<< HEAD
    (⨆ i , W i).toSet = ⋃ i, (W i).toSet := by
=======
    (⨆ i, W i).toSet = ⋃ i, (W i).toSet := by
>>>>>>> 5f557c4f
  ext
  simp [mem_toSet_iff]

lemma toSet_max (W₁ W₂ : MorphismProperty C) :
    (W₁ ⊔ W₂).toSet = W₁.toSet ∪ W₂.toSet := rfl

/-- The family of morphisms indexed by `P.toSet` which corresponds
to `P : MorphismProperty C`, see `MorphismProperty.ofHoms_homFamily`. -/
def homFamily (f : P.toSet) : f.1.left ⟶ f.1.right := f.1.hom

lemma homFamily_apply (f : P.toSet) : P.homFamily f = f.1.hom := rfl

@[simp]
lemma homFamily_arrow_mk {X Y : C} (f : X ⟶ Y) (hf : P f) :
    P.homFamily ⟨Arrow.mk f, hf⟩ = f := rfl

@[simp]
lemma arrow_mk_mem_toSet_iff {X Y : C} (f : X ⟶ Y) : Arrow.mk f ∈ P.toSet ↔ P f := Iff.rfl

lemma of_eq {X Y : C} {f : X ⟶ Y} (hf : P f)
    {X' Y' : C} {f' : X' ⟶ Y'}
    (hX : X = X') (hY : Y = Y') (h : f' = eqToHom hX.symm ≫ f ≫ eqToHom hY) :
    P f' := by
  rw [← P.arrow_mk_mem_toSet_iff] at hf ⊢
  rwa [(Arrow.mk_eq_mk_iff f' f).2 ⟨hX.symm, hY.symm, h⟩]

end

/-- The class of morphisms given by a family of morphisms `f i : X i ⟶ Y i`. -/
inductive ofHoms {ι : Type*} {X Y : ι → C} (f : ∀ i, X i ⟶ Y i) : MorphismProperty C
  | mk (i : ι) : ofHoms f (f i)

lemma ofHoms_iff {ι : Type*} {X Y : ι → C} (f : ∀ i, X i ⟶ Y i) {A B : C} (g : A ⟶ B) :
    ofHoms f g ↔ ∃ i, Arrow.mk g = Arrow.mk (f i) := by
  constructor
  · rintro ⟨i⟩
    exact ⟨i, rfl⟩
  · rintro ⟨i, h⟩
    rw [← (ofHoms f).arrow_mk_mem_toSet_iff, h, arrow_mk_mem_toSet_iff]
    constructor

@[simp]
lemma ofHoms_homFamily (P : MorphismProperty C) : ofHoms P.homFamily = P := by
  ext _ _ f
  constructor
  · intro hf
    rw [ofHoms_iff] at hf
    obtain ⟨⟨f, hf⟩, ⟨_, _⟩⟩ := hf
    exact hf
  · intro hf
    exact ⟨(⟨f, hf⟩ : P.toSet)⟩

end

section

variable {C : Type u} [CategoryStruct.{v} C]

/-- A morphism property `P` satisfies `P.RespectsRight Q` if it is stable under post-composition
with morphisms satisfying `Q`, i.e. whenever `P` holds for `f` and `Q` holds for `i` then `P`
holds for `f ≫ i`. -/
class RespectsRight (P Q : MorphismProperty C) : Prop where
  postcomp {X Y Z : C} (i : Y ⟶ Z) (hi : Q i) (f : X ⟶ Y) (hf : P f) : P (f ≫ i)

/-- A morphism property `P` satisfies `P.RespectsLeft Q` if it is stable under
pre-composition with morphisms satisfying `Q`, i.e. whenever `P` holds for `f`
and `Q` holds for `i` then `P` holds for `i ≫ f`. -/
class RespectsLeft (P Q : MorphismProperty C) : Prop where
  precomp {X Y Z : C} (i : X ⟶ Y) (hi : Q i) (f : Y ⟶ Z) (hf : P f) : P (i ≫ f)

/-- A morphism property `P` satisfies `P.Respects Q` if it is stable under composition on the
left and right by morphisms satisfying `Q`. -/
class Respects (P Q : MorphismProperty C) : Prop extends P.RespectsLeft Q, P.RespectsRight Q where

instance (P Q : MorphismProperty C) [P.RespectsLeft Q] [P.RespectsRight Q] : P.Respects Q where

instance (P Q : MorphismProperty C) [P.RespectsLeft Q] : P.op.RespectsRight Q.op where
  postcomp i hi f hf := RespectsLeft.precomp (Q := Q) i.unop hi f.unop hf

instance (P Q : MorphismProperty C) [P.RespectsRight Q] : P.op.RespectsLeft Q.op where
  precomp i hi f hf := RespectsRight.postcomp (Q := Q) i.unop hi f.unop hf

instance RespectsLeft.inf (P₁ P₂ Q : MorphismProperty C) [P₁.RespectsLeft Q]
    [P₂.RespectsLeft Q] : (P₁ ⊓ P₂).RespectsLeft Q where
  precomp i hi f hf := ⟨precomp i hi f hf.left, precomp i hi f hf.right⟩

instance RespectsRight.inf (P₁ P₂ Q : MorphismProperty C) [P₁.RespectsRight Q]
    [P₂.RespectsRight Q] : (P₁ ⊓ P₂).RespectsRight Q where
  postcomp i hi f hf := ⟨postcomp i hi f hf.left, postcomp i hi f hf.right⟩

end

section

variable (C : Type u) [Category.{v} C]

/-- The `MorphismProperty C` satisfied by isomorphisms in `C`. -/
def isomorphisms : MorphismProperty C := fun _ _ f => IsIso f

/-- The `MorphismProperty C` satisfied by monomorphisms in `C`. -/
def monomorphisms : MorphismProperty C := fun _ _ f => Mono f

/-- The `MorphismProperty C` satisfied by epimorphisms in `C`. -/
def epimorphisms : MorphismProperty C := fun _ _ f => Epi f

@[simp]
lemma op_isomorphisms : (isomorphisms C).op = isomorphisms Cᵒᵖ := by
  ext
  apply isIso_unop_iff

section

variable {C}

/-- `P` respects isomorphisms, if it respects the morphism property `isomorphisms C`, i.e.
it is stable under pre- and postcomposition with isomorphisms. -/
abbrev RespectsIso (P : MorphismProperty C) : Prop := P.Respects (isomorphisms C)

instance inf (P Q : MorphismProperty C) [P.RespectsIso] [Q.RespectsIso] : (P ⊓ Q).RespectsIso where

lemma RespectsIso.mk (P : MorphismProperty C)
    (hprecomp : ∀ {X Y Z : C} (e : X ≅ Y) (f : Y ⟶ Z) (_ : P f), P (e.hom ≫ f))
    (hpostcomp : ∀ {X Y Z : C} (e : Y ≅ Z) (f : X ⟶ Y) (_ : P f), P (f ≫ e.hom)) :
    P.RespectsIso where
  precomp e (_ : IsIso e) f hf := hprecomp (asIso e) f hf
  postcomp e (_ : IsIso e) f hf := hpostcomp (asIso e) f hf

lemma RespectsIso.precomp (P : MorphismProperty C) [P.RespectsIso] {X Y Z : C} (e : X ⟶ Y)
    [IsIso e] (f : Y ⟶ Z) (hf : P f) : P (e ≫ f) :=
  RespectsLeft.precomp (Q := isomorphisms C) e ‹IsIso e› f hf

instance : RespectsIso (⊤ : MorphismProperty C) where
  precomp _ _ _ _ := trivial
  postcomp _ _ _ _ := trivial

lemma RespectsIso.postcomp (P : MorphismProperty C) [P.RespectsIso] {X Y Z : C} (e : Y ⟶ Z)
    [IsIso e] (f : X ⟶ Y) (hf : P f) : P (f ≫ e) :=
  RespectsRight.postcomp (Q := isomorphisms C) e ‹IsIso e› f hf

instance RespectsIso.op (P : MorphismProperty C) [RespectsIso P] : RespectsIso P.op where
  precomp e (_ : IsIso e) f hf := postcomp P e.unop f.unop hf
  postcomp e (_ : IsIso e) f hf := precomp P e.unop f.unop hf

instance RespectsIso.unop (P : MorphismProperty Cᵒᵖ) [RespectsIso P] : RespectsIso P.unop where
  precomp e (_ : IsIso e) f hf := postcomp P e.op f.op hf
  postcomp e (_ : IsIso e) f hf := precomp P e.op f.op hf

/-- The closure by isomorphisms of a `MorphismProperty` -/
def isoClosure (P : MorphismProperty C) : MorphismProperty C :=
  fun _ _ f => ∃ (Y₁ Y₂ : C) (f' : Y₁ ⟶ Y₂) (_ : P f'), Nonempty (Arrow.mk f' ≅ Arrow.mk f)

lemma le_isoClosure (P : MorphismProperty C) : P ≤ P.isoClosure :=
  fun _ _ f hf => ⟨_, _, f, hf, ⟨Iso.refl _⟩⟩

instance isoClosure_respectsIso (P : MorphismProperty C) :
    RespectsIso P.isoClosure where
  precomp := fun e (he : IsIso e) f ⟨_, _, f', hf', ⟨iso⟩⟩ => ⟨_, _, f', hf',
      ⟨Arrow.isoMk (asIso iso.hom.left ≪≫ asIso (inv e)) (asIso iso.hom.right) (by simp)⟩⟩
  postcomp := fun e (he : IsIso e) f ⟨_, _, f', hf', ⟨iso⟩⟩ => ⟨_, _, f', hf',
      ⟨Arrow.isoMk (asIso iso.hom.left) (asIso iso.hom.right ≪≫ asIso e) (by simp)⟩⟩

lemma monotone_isoClosure : Monotone (isoClosure (C := C)) := by
  intro P Q h X Y f ⟨X', Y', f', hf', ⟨e⟩⟩
  exact ⟨X', Y', f', h _ hf', ⟨e⟩⟩

theorem cancel_left_of_respectsIso (P : MorphismProperty C) [hP : RespectsIso P] {X Y Z : C}
    (f : X ⟶ Y) (g : Y ⟶ Z) [IsIso f] : P (f ≫ g) ↔ P g :=
  ⟨fun h => by simpa using RespectsIso.precomp P (inv f) (f ≫ g) h, RespectsIso.precomp P f g⟩

theorem cancel_right_of_respectsIso (P : MorphismProperty C) [hP : RespectsIso P] {X Y Z : C}
    (f : X ⟶ Y) (g : Y ⟶ Z) [IsIso g] : P (f ≫ g) ↔ P f :=
  ⟨fun h => by simpa using RespectsIso.postcomp P (inv g) (f ≫ g) h, RespectsIso.postcomp P g f⟩

lemma comma_iso_iff (P : MorphismProperty C) [P.RespectsIso]
    {A B : Type*} [Category* A] [Category* B]
    {L : A ⥤ C} {R : B ⥤ C} {f g : Comma L R} (e : f ≅ g) :
    P f.hom ↔ P g.hom := by
  simp [← Comma.inv_left_hom_right e.hom, cancel_left_of_respectsIso, cancel_right_of_respectsIso]

theorem arrow_iso_iff (P : MorphismProperty C) [RespectsIso P] {f g : Arrow C}
    (e : f ≅ g) : P f.hom ↔ P g.hom :=
  P.comma_iso_iff e

theorem arrow_mk_iso_iff (P : MorphismProperty C) [RespectsIso P] {W X Y Z : C}
    {f : W ⟶ X} {g : Y ⟶ Z} (e : Arrow.mk f ≅ Arrow.mk g) : P f ↔ P g :=
  P.arrow_iso_iff e

theorem RespectsIso.of_respects_arrow_iso (P : MorphismProperty C)
    (hP : ∀ (f g : Arrow C) (_ : f ≅ g) (_ : P f.hom), P g.hom) : RespectsIso P where
  precomp {X Y Z} e (he : IsIso e) f hf := by
    refine hP (Arrow.mk f) (Arrow.mk (e ≫ f)) (Arrow.isoMk (asIso (inv e)) (Iso.refl _) ?_) hf
    simp
  postcomp {X Y Z} e (he : IsIso e) f hf := by
    refine hP (Arrow.mk f) (Arrow.mk (f ≫ e)) (Arrow.isoMk (Iso.refl _) (asIso e) ?_) hf
    simp

lemma isoClosure_eq_iff (P : MorphismProperty C) :
    P.isoClosure = P ↔ P.RespectsIso := by
  refine ⟨(· ▸ P.isoClosure_respectsIso), fun hP ↦ le_antisymm ?_ (P.le_isoClosure)⟩
  intro X Y f ⟨X', Y', f', hf', ⟨e⟩⟩
  exact (P.arrow_mk_iso_iff e).1 hf'

lemma isoClosure_eq_self (P : MorphismProperty C) [P.RespectsIso] :
    P.isoClosure = P := by rwa [isoClosure_eq_iff]

@[simp]
lemma isoClosure_isoClosure (P : MorphismProperty C) :
    P.isoClosure.isoClosure = P.isoClosure :=
  P.isoClosure.isoClosure_eq_self

lemma isoClosure_le_iff (P Q : MorphismProperty C) [Q.RespectsIso] :
    P.isoClosure ≤ Q ↔ P ≤ Q := by
  constructor
  · exact P.le_isoClosure.trans
  · intro h
    exact (monotone_isoClosure h).trans (by rw [Q.isoClosure_eq_self])

section

variable {D : Type*} [Category* D]

instance map_respectsIso (P : MorphismProperty C) (F : C ⥤ D) :
    (P.map F).RespectsIso := by
  apply RespectsIso.of_respects_arrow_iso
  intro f g e ⟨X', Y', f', hf', ⟨e'⟩⟩
  exact ⟨X', Y', f', hf', ⟨e' ≪≫ e⟩⟩

lemma map_le_iff (P : MorphismProperty C) {F : C ⥤ D} (Q : MorphismProperty D)
    [RespectsIso Q] :
    P.map F ≤ Q ↔ P ≤ Q.inverseImage F := by
  constructor
  · intro h X Y f hf
    exact h (F.map f) (map_mem_map P F f hf)
  · intro h X Y f ⟨X', Y', f', hf', ⟨e⟩⟩
    exact (Q.arrow_mk_iso_iff e).1 (h _ hf')

@[simp]
lemma map_isoClosure (P : MorphismProperty C) (F : C ⥤ D) :
    P.isoClosure.map F = P.map F := by
  apply le_antisymm
  · rw [map_le_iff]
    intro X Y f ⟨X', Y', f', hf', ⟨e⟩⟩
    exact ⟨_, _, f', hf', ⟨F.mapArrow.mapIso e⟩⟩
  · exact monotone_map _ (le_isoClosure P)

lemma map_id_eq_isoClosure (P : MorphismProperty C) :
    P.map (𝟭 _) = P.isoClosure := rfl

lemma map_id (P : MorphismProperty C) [RespectsIso P] :
    P.map (𝟭 _) = P := by
  rw [map_id_eq_isoClosure, P.isoClosure_eq_self]

@[simp]
lemma map_map (P : MorphismProperty C) (F : C ⥤ D) {E : Type*} [Category* E] (G : D ⥤ E) :
    (P.map F).map G = P.map (F ⋙ G) := by
  apply le_antisymm
  · rw [map_le_iff]
    intro X Y f ⟨X', Y', f', hf', ⟨e⟩⟩
    exact ⟨X', Y', f', hf', ⟨G.mapArrow.mapIso e⟩⟩
  · rw [map_le_iff]
    intro X Y f hf
    exact map_mem_map _ _ _ (map_mem_map _ _ _ hf)

instance RespectsIso.inverseImage (P : MorphismProperty D) [RespectsIso P] (F : C ⥤ D) :
    RespectsIso (P.inverseImage F) where
  precomp {X Y Z} e (he : IsIso e) f hf := by
    simpa [MorphismProperty.inverseImage, cancel_left_of_respectsIso] using hf
  postcomp {X Y Z} e (he : IsIso e) f hf := by
    simpa [MorphismProperty.inverseImage, cancel_right_of_respectsIso] using hf

lemma map_eq_of_iso (P : MorphismProperty C) {F G : C ⥤ D} (e : F ≅ G) :
    P.map F = P.map G := by
  revert F G e
  suffices ∀ {F G : C ⥤ D} (_ : F ≅ G), P.map F ≤ P.map G from
    fun F G e => le_antisymm (this e) (this e.symm)
  intro F G e X Y f ⟨X', Y', f', hf', ⟨e'⟩⟩
  exact ⟨X', Y', f', hf', ⟨((Functor.mapArrowFunctor _ _).mapIso e.symm).app (Arrow.mk f') ≪≫ e'⟩⟩

lemma map_inverseImage_le (P : MorphismProperty D) (F : C ⥤ D) :
    (P.inverseImage F).map F ≤ P.isoClosure :=
  fun _ _ _ ⟨_, _, f, hf, ⟨e⟩⟩ => ⟨_, _, F.map f, hf, ⟨e⟩⟩

lemma inverseImage_equivalence_inverse_eq_map_functor
    (P : MorphismProperty D) [RespectsIso P] (E : C ≌ D) :
    P.inverseImage E.functor = P.map E.inverse := by
  apply le_antisymm
  · intro X Y f hf
    refine ⟨_, _, _, hf, ⟨?_⟩⟩
    exact ((Functor.mapArrowFunctor _ _).mapIso E.unitIso.symm).app (Arrow.mk f)
  · rw [map_le_iff]
    intro X Y f hf
    exact (P.arrow_mk_iso_iff
      (((Functor.mapArrowFunctor _ _).mapIso E.counitIso).app (Arrow.mk f))).2 hf

lemma inverseImage_equivalence_functor_eq_map_inverse
    (Q : MorphismProperty C) [RespectsIso Q] (E : C ≌ D) :
    Q.inverseImage E.inverse = Q.map E.functor :=
  inverseImage_equivalence_inverse_eq_map_functor Q E.symm

lemma map_inverseImage_eq_of_isEquivalence
    (P : MorphismProperty D) [P.RespectsIso] (F : C ⥤ D) [F.IsEquivalence] :
    (P.inverseImage F).map F = P := by
  erw [P.inverseImage_equivalence_inverse_eq_map_functor F.asEquivalence, map_map,
    P.map_eq_of_iso F.asEquivalence.counitIso, map_id]

lemma inverseImage_map_eq_of_isEquivalence
    (P : MorphismProperty C) [P.RespectsIso] (F : C ⥤ D) [F.IsEquivalence] :
    (P.map F).inverseImage F = P := by
  erw [((P.map F).inverseImage_equivalence_inverse_eq_map_functor (F.asEquivalence)), map_map,
    P.map_eq_of_iso F.asEquivalence.unitIso.symm, map_id]

end

end

section

variable {C}
variable {X Y : C} (f : X ⟶ Y)

@[simp]
theorem isomorphisms.iff : (isomorphisms C) f ↔ IsIso f := by rfl

@[simp]
theorem monomorphisms.iff : (monomorphisms C) f ↔ Mono f := by rfl

@[simp]
theorem epimorphisms.iff : (epimorphisms C) f ↔ Epi f := by rfl

theorem isomorphisms.infer_property [hf : IsIso f] : (isomorphisms C) f :=
  hf

theorem monomorphisms.infer_property [hf : Mono f] : (monomorphisms C) f :=
  hf

theorem epimorphisms.infer_property [hf : Epi f] : (epimorphisms C) f :=
  hf

end

lemma isomorphisms_op : (isomorphisms C).op = isomorphisms Cᵒᵖ := by
  ext X Y f
  simp only [op, isomorphisms.iff]
  exact ⟨fun _ ↦ inferInstanceAs (IsIso f.unop.op), fun _ ↦ inferInstance⟩

instance RespectsIso.monomorphisms : RespectsIso (monomorphisms C) := by
  apply RespectsIso.mk <;>
    · intro X Y Z e f
      simp only [monomorphisms.iff]
      intro
      apply mono_comp

instance RespectsIso.epimorphisms : RespectsIso (epimorphisms C) := by
  apply RespectsIso.mk <;>
    · intro X Y Z e f
      simp only [epimorphisms.iff]
      intro
      apply epi_comp

instance RespectsIso.isomorphisms : RespectsIso (isomorphisms C) := by
  apply RespectsIso.mk <;>
    · intro X Y Z e f
      simp only [isomorphisms.iff]
      intro
      exact IsIso.comp_isIso

end

/-- If `W₁` and `W₂` are morphism properties on two categories `C₁` and `C₂`,
this is the induced morphism property on `C₁ × C₂`. -/
def prod {C₁ C₂ : Type*} [CategoryStruct C₁] [CategoryStruct C₂]
    (W₁ : MorphismProperty C₁) (W₂ : MorphismProperty C₂) :
    MorphismProperty (C₁ × C₂) :=
  fun _ _ f => W₁ f.1 ∧ W₂ f.2

/-- If `W j` are morphism properties on categories `C j` for all `j`, this is the
induced morphism property on the category `∀ j, C j`. -/
def pi {J : Type w} {C : J → Type u} [∀ j, Category.{v} (C j)]
    (W : ∀ j, MorphismProperty (C j)) : MorphismProperty (∀ j, C j) :=
  fun _ _ f => ∀ j, (W j) (f j)

variable {C} [Category.{v} C]

/-- The morphism property on `J ⥤ C` which is defined objectwise
from `W : MorphismProperty C`. -/
def functorCategory (W : MorphismProperty C) (J : Type*) [Category* J] :
    MorphismProperty (J ⥤ C) :=
  fun _ _ f => ∀ (j : J), W (f.app j)

/-- Given `W : MorphismProperty C`, this is the morphism property on `Arrow C` of morphisms
whose left and right parts are in `W`. -/
def arrow (W : MorphismProperty C) :
    MorphismProperty (Arrow C) :=
  fun _ _ f => W f.left ∧ W f.right

end MorphismProperty

namespace NatTrans

variable {C : Type u} [Category.{v} C] {D : Type*} [Category* D]

lemma isIso_app_iff_of_iso {F G : C ⥤ D} (α : F ⟶ G) {X Y : C} (e : X ≅ Y) :
    IsIso (α.app X) ↔ IsIso (α.app Y) :=
  (MorphismProperty.isomorphisms D).arrow_mk_iso_iff
    (Arrow.isoMk (F.mapIso e) (G.mapIso e) (by simp))

end NatTrans

end CategoryTheory<|MERGE_RESOLUTION|>--- conflicted
+++ resolved
@@ -161,11 +161,7 @@
 lemma mem_toSet_iff (f : Arrow C) : f ∈ P.toSet ↔ P f.hom := Iff.rfl
 
 lemma toSet_iSup {ι : Type*} (W : ι → MorphismProperty C) :
-<<<<<<< HEAD
-    (⨆ i , W i).toSet = ⋃ i, (W i).toSet := by
-=======
     (⨆ i, W i).toSet = ⋃ i, (W i).toSet := by
->>>>>>> 5f557c4f
   ext
   simp [mem_toSet_iff]
 
