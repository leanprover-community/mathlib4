--- conflicted
+++ resolved
@@ -72,11 +72,7 @@
     exact ⟨_, ⟨⟨_, ⟨_, ⟨⟨W, hW⟩, rfl⟩⟩, rfl⟩, rfl⟩, hf⟩
 
 @[simp]
-<<<<<<< HEAD
 lemma iSup_iff {ι : Sort*} (W : ι → MorphismProperty C) {X Y : C} (f : X ⟶ Y) :
-=======
-lemma iSup_iff {ι : Type*} (W : ι → MorphismProperty C) {X Y : C} (f : X ⟶ Y) :
->>>>>>> 644048a6
     iSup W f ↔ ∃ i, W i f := by
   apply (sSup_iff (Set.range W) f).trans
   constructor
@@ -123,16 +119,11 @@
 
 variable (P : MorphismProperty C)
 
-<<<<<<< HEAD
-def toSet : Set (Arrow C) := setOf (fun f ↦ P f.hom)
-
-=======
 /-- The set in `Set (Arrow C)` which corresponds to `P : MorphismProperty C`. -/
 def toSet : Set (Arrow C) := setOf (fun f ↦ P f.hom)
 
 /-- The family of morphisms indexed by `P.toSet` which corresponds
 to `P : MorphismProperty C`, see `MorphismProperty.ofHoms_homFamily`. -/
->>>>>>> 644048a6
 def homFamily (f : P.toSet) : f.1.left ⟶ f.1.right := f.1.hom
 
 lemma homFamily_apply (f : P.toSet) : P.homFamily f = f.1.hom := rfl
