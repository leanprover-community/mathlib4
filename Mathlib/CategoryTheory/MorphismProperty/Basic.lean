/-
Copyright (c) 2022 Andrew Yang. All rights reserved.
Released under Apache 2.0 license as described in the file LICENSE.
Authors: Andrew Yang
-/
module

public import Mathlib.CategoryTheory.Comma.Arrow
public import Mathlib.Order.CompleteBooleanAlgebra

/-!
# Properties of morphisms

We provide the basic framework for talking about properties of morphisms.
The following meta-property is defined

* `RespectsLeft P Q`: `P` respects the property `Q` on the left if `P f → P (i ≫ f)` where
  `i` satisfies `Q`.
* `RespectsRight P Q`: `P` respects the property `Q` on the right if `P f → P (f ≫ i)` where
  `i` satisfies `Q`.
* `Respects`: `P` respects `Q` if `P` respects `Q` both on the left and on the right.

-/

@[expose] public section


universe w v v' u u'

open CategoryTheory Opposite

noncomputable section

namespace CategoryTheory

/-- A `MorphismProperty C` is a class of morphisms between objects in `C`. -/
def MorphismProperty (C : Type u) [CategoryStruct.{v} C] :=
  ∀ ⦃X Y : C⦄ (_ : X ⟶ Y), Prop

namespace MorphismProperty

section

variable (C : Type u) [CategoryStruct.{v} C]

instance : CompleteBooleanAlgebra (MorphismProperty C) where
  le P₁ P₂ := ∀ ⦃X Y : C⦄ (f : X ⟶ Y), P₁ f → P₂ f
  __ := inferInstanceAs (CompleteBooleanAlgebra (∀ ⦃X Y : C⦄ (_ : X ⟶ Y), Prop))

lemma le_def {P Q : MorphismProperty C} :
    P ≤ Q ↔ ∀ {X Y : C} (f : X ⟶ Y), P f → Q f := Iff.rfl

instance : Inhabited (MorphismProperty C) :=
  ⟨⊤⟩

lemma top_eq : (⊤ : MorphismProperty C) = fun _ _ _ => True := rfl

variable {C}

@[ext]
lemma ext (W W' : MorphismProperty C) (h : ∀ ⦃X Y : C⦄ (f : X ⟶ Y), W f ↔ W' f) :
    W = W' := by
  funext X Y f
  rw [h]

@[simp]
lemma top_apply {X Y : C} (f : X ⟶ Y) : (⊤ : MorphismProperty C) f := by
  simp only [top_eq]

lemma of_eq_top {P : MorphismProperty C} (h : P = ⊤) {X Y : C} (f : X ⟶ Y) : P f := by
  simp [h]

@[simp]
lemma sSup_iff (S : Set (MorphismProperty C)) {X Y : C} (f : X ⟶ Y) :
    sSup S f ↔ ∃ (W : S), W.1 f := by
  dsimp [sSup, iSup]
  constructor
  · rintro ⟨_, ⟨⟨_, ⟨⟨_, ⟨_, h⟩, rfl⟩, rfl⟩⟩, rfl⟩, hf⟩
    exact ⟨⟨_, h⟩, hf⟩
  · rintro ⟨⟨W, hW⟩, hf⟩
    exact ⟨_, ⟨⟨_, ⟨_, ⟨⟨W, hW⟩, rfl⟩⟩, rfl⟩, rfl⟩, hf⟩

@[simp]
lemma iSup_iff {ι : Sort*} (W : ι → MorphismProperty C) {X Y : C} (f : X ⟶ Y) :
    iSup W f ↔ ∃ i, W i f := by
  apply (sSup_iff (Set.range W) f).trans
  constructor
  · rintro ⟨⟨_, i, rfl⟩, hf⟩
    exact ⟨i, hf⟩
  · rintro ⟨i, hf⟩
    exact ⟨⟨_, i, rfl⟩, hf⟩

/-- The morphism property in `Cᵒᵖ` associated to a morphism property in `C` -/
@[simp]
def op (P : MorphismProperty C) : MorphismProperty Cᵒᵖ := fun _ _ f => P f.unop

/-- The morphism property in `C` associated to a morphism property in `Cᵒᵖ` -/
@[simp]
def unop (P : MorphismProperty Cᵒᵖ) : MorphismProperty C := fun _ _ f => P f.op

theorem unop_op (P : MorphismProperty C) : P.op.unop = P :=
  rfl

theorem op_unop (P : MorphismProperty Cᵒᵖ) : P.unop.op = P :=
  rfl

end

section

variable {C : Type u} [Category.{v} C] {D : Type*} [Category D]

/-- The inverse image of a `MorphismProperty D` by a functor `C ⥤ D` -/
def inverseImage (P : MorphismProperty D) (F : C ⥤ D) : MorphismProperty C := fun _ _ f =>
  P (F.map f)

@[simp]
lemma inverseImage_iff (P : MorphismProperty D) (F : C ⥤ D) {X Y : C} (f : X ⟶ Y) :
    P.inverseImage F f ↔ P (F.map f) := by rfl

<<<<<<< HEAD
@[simp]
lemma op_inverseImage (P : MorphismProperty D) (F : C ⥤ D) :
    (P.inverseImage F).op = P.op.inverseImage F.op := rfl
=======
/-- The (strict) image of a `MorphismProperty C` by a functor `C ⥤ D` -/
inductive strictMap (P : MorphismProperty C) (F : C ⥤ D) : MorphismProperty D where
  | map {X Y : C} {f : X ⟶ Y} (hf : P f) : strictMap _ _ (F.map f)

lemma map_mem_strictMap (P : MorphismProperty C) (F : C ⥤ D) {X Y : C} (f : X ⟶ Y) (hf : P f) :
    (P.strictMap F) (F.map f) := ⟨hf⟩
>>>>>>> e43846c1

/-- The image (up to isomorphisms) of a `MorphismProperty C` by a functor `C ⥤ D` -/
def map (P : MorphismProperty C) (F : C ⥤ D) : MorphismProperty D := fun _ _ f =>
  ∃ (X' Y' : C) (f' : X' ⟶ Y') (_ : P f'), Nonempty (Arrow.mk (F.map f') ≅ Arrow.mk f)

lemma map_mem_map (P : MorphismProperty C) (F : C ⥤ D) {X Y : C} (f : X ⟶ Y) (hf : P f) :
    (P.map F) (F.map f) := ⟨X, Y, f, hf, ⟨Iso.refl _⟩⟩

lemma monotone_map (F : C ⥤ D) :
    Monotone (map · F) := by
  intro P Q h X Y f ⟨X', Y', f', hf', ⟨e⟩⟩
  exact ⟨X', Y', f', h _ hf', ⟨e⟩⟩

@[simp]
lemma map_top_eq_top_of_essSurj_of_full (F : C ⥤ D) [F.EssSurj] [F.Full] :
    (⊤ : MorphismProperty C).map F = ⊤ := by
  rw [eq_top_iff]
  intro X Y f _
  refine ⟨F.objPreimage X, F.objPreimage Y, F.preimage ?_, ⟨⟨⟩, ⟨?_⟩⟩⟩
  · exact (Functor.objObjPreimageIso F X).hom ≫ f ≫ (Functor.objObjPreimageIso F Y).inv
  · exact Arrow.isoMk' _ _ (Functor.objObjPreimageIso F X) (Functor.objObjPreimageIso F Y)
      (by simp)

section

variable (P : MorphismProperty C)

/-- The set in `Set (Arrow C)` which corresponds to `P : MorphismProperty C`. -/
def toSet : Set (Arrow C) := setOf (fun f ↦ P f.hom)

lemma mem_toSet_iff (f : Arrow C) : f ∈ P.toSet ↔ P f.hom := Iff.rfl

lemma toSet_iSup {ι : Type*} (W : ι → MorphismProperty C) :
    (⨆ i , W i).toSet = ⋃ i, (W i).toSet := by
  ext
  simp [mem_toSet_iff]

lemma toSet_max (W₁ W₂ : MorphismProperty C) :
    (W₁ ⊔ W₂).toSet = W₁.toSet ∪ W₂.toSet := rfl

/-- The family of morphisms indexed by `P.toSet` which corresponds
to `P : MorphismProperty C`, see `MorphismProperty.ofHoms_homFamily`. -/
def homFamily (f : P.toSet) : f.1.left ⟶ f.1.right := f.1.hom

lemma homFamily_apply (f : P.toSet) : P.homFamily f = f.1.hom := rfl

@[simp]
lemma homFamily_arrow_mk {X Y : C} (f : X ⟶ Y) (hf : P f) :
    P.homFamily ⟨Arrow.mk f, hf⟩ = f := rfl

@[simp]
lemma arrow_mk_mem_toSet_iff {X Y : C} (f : X ⟶ Y) : Arrow.mk f ∈ P.toSet ↔ P f := Iff.rfl

lemma of_eq {X Y : C} {f : X ⟶ Y} (hf : P f)
    {X' Y' : C} {f' : X' ⟶ Y'}
    (hX : X = X') (hY : Y = Y') (h : f' = eqToHom hX.symm ≫ f ≫ eqToHom hY) :
    P f' := by
  rw [← P.arrow_mk_mem_toSet_iff] at hf ⊢
  rwa [(Arrow.mk_eq_mk_iff f' f).2 ⟨hX.symm, hY.symm, h⟩]

end

/-- The class of morphisms given by a family of morphisms `f i : X i ⟶ Y i`. -/
inductive ofHoms {ι : Type*} {X Y : ι → C} (f : ∀ i, X i ⟶ Y i) : MorphismProperty C
  | mk (i : ι) : ofHoms f (f i)

lemma ofHoms_iff {ι : Type*} {X Y : ι → C} (f : ∀ i, X i ⟶ Y i) {A B : C} (g : A ⟶ B) :
    ofHoms f g ↔ ∃ i, Arrow.mk g = Arrow.mk (f i) := by
  constructor
  · rintro ⟨i⟩
    exact ⟨i, rfl⟩
  · rintro ⟨i, h⟩
    rw [← (ofHoms f).arrow_mk_mem_toSet_iff, h, arrow_mk_mem_toSet_iff]
    constructor

@[simp]
lemma ofHoms_homFamily (P : MorphismProperty C) : ofHoms P.homFamily = P := by
  ext _ _ f
  constructor
  · intro hf
    rw [ofHoms_iff] at hf
    obtain ⟨⟨f, hf⟩, ⟨_, _⟩⟩ := hf
    exact hf
  · intro hf
    exact ⟨(⟨f, hf⟩ : P.toSet)⟩

end

section

variable {C : Type u} [CategoryStruct.{v} C]

/-- A morphism property `P` satisfies `P.RespectsRight Q` if it is stable under post-composition
with morphisms satisfying `Q`, i.e. whenever `P` holds for `f` and `Q` holds for `i` then `P`
holds for `f ≫ i`. -/
class RespectsRight (P Q : MorphismProperty C) : Prop where
  postcomp {X Y Z : C} (i : Y ⟶ Z) (hi : Q i) (f : X ⟶ Y) (hf : P f) : P (f ≫ i)

/-- A morphism property `P` satisfies `P.RespectsLeft Q` if it is stable under
pre-composition with morphisms satisfying `Q`, i.e. whenever `P` holds for `f`
and `Q` holds for `i` then `P` holds for `i ≫ f`. -/
class RespectsLeft (P Q : MorphismProperty C) : Prop where
  precomp {X Y Z : C} (i : X ⟶ Y) (hi : Q i) (f : Y ⟶ Z) (hf : P f) : P (i ≫ f)

/-- A morphism property `P` satisfies `P.Respects Q` if it is stable under composition on the
left and right by morphisms satisfying `Q`. -/
class Respects (P Q : MorphismProperty C) : Prop extends P.RespectsLeft Q, P.RespectsRight Q where

instance (P Q : MorphismProperty C) [P.RespectsLeft Q] [P.RespectsRight Q] : P.Respects Q where

instance (P Q : MorphismProperty C) [P.RespectsLeft Q] : P.op.RespectsRight Q.op where
  postcomp i hi f hf := RespectsLeft.precomp (Q := Q) i.unop hi f.unop hf

instance (P Q : MorphismProperty C) [P.RespectsRight Q] : P.op.RespectsLeft Q.op where
  precomp i hi f hf := RespectsRight.postcomp (Q := Q) i.unop hi f.unop hf

instance RespectsLeft.inf (P₁ P₂ Q : MorphismProperty C) [P₁.RespectsLeft Q]
    [P₂.RespectsLeft Q] : (P₁ ⊓ P₂).RespectsLeft Q where
  precomp i hi f hf := ⟨precomp i hi f hf.left, precomp i hi f hf.right⟩

instance RespectsRight.inf (P₁ P₂ Q : MorphismProperty C) [P₁.RespectsRight Q]
    [P₂.RespectsRight Q] : (P₁ ⊓ P₂).RespectsRight Q where
  postcomp i hi f hf := ⟨postcomp i hi f hf.left, postcomp i hi f hf.right⟩

end

section

variable (C : Type u) [Category.{v} C]

/-- The `MorphismProperty C` satisfied by isomorphisms in `C`. -/
def isomorphisms : MorphismProperty C := fun _ _ f => IsIso f

/-- The `MorphismProperty C` satisfied by monomorphisms in `C`. -/
def monomorphisms : MorphismProperty C := fun _ _ f => Mono f

/-- The `MorphismProperty C` satisfied by epimorphisms in `C`. -/
def epimorphisms : MorphismProperty C := fun _ _ f => Epi f

@[simp]
lemma op_isomorphisms : (isomorphisms C).op = isomorphisms Cᵒᵖ := by
  ext
  apply isIso_unop_iff

section

variable {C}

/-- `P` respects isomorphisms, if it respects the morphism property `isomorphisms C`, i.e.
it is stable under pre- and postcomposition with isomorphisms. -/
abbrev RespectsIso (P : MorphismProperty C) : Prop := P.Respects (isomorphisms C)

instance inf (P Q : MorphismProperty C) [P.RespectsIso] [Q.RespectsIso] : (P ⊓ Q).RespectsIso where

lemma RespectsIso.mk (P : MorphismProperty C)
    (hprecomp : ∀ {X Y Z : C} (e : X ≅ Y) (f : Y ⟶ Z) (_ : P f), P (e.hom ≫ f))
    (hpostcomp : ∀ {X Y Z : C} (e : Y ≅ Z) (f : X ⟶ Y) (_ : P f), P (f ≫ e.hom)) :
    P.RespectsIso where
  precomp e (_ : IsIso e) f hf := hprecomp (asIso e) f hf
  postcomp e (_ : IsIso e) f hf := hpostcomp (asIso e) f hf

lemma RespectsIso.precomp (P : MorphismProperty C) [P.RespectsIso] {X Y Z : C} (e : X ⟶ Y)
    [IsIso e] (f : Y ⟶ Z) (hf : P f) : P (e ≫ f) :=
  RespectsLeft.precomp (Q := isomorphisms C) e ‹IsIso e› f hf

instance : RespectsIso (⊤ : MorphismProperty C) where
  precomp _ _ _ _ := trivial
  postcomp _ _ _ _ := trivial

lemma RespectsIso.postcomp (P : MorphismProperty C) [P.RespectsIso] {X Y Z : C} (e : Y ⟶ Z)
    [IsIso e] (f : X ⟶ Y) (hf : P f) : P (f ≫ e) :=
  RespectsRight.postcomp (Q := isomorphisms C) e ‹IsIso e› f hf

instance RespectsIso.op (P : MorphismProperty C) [RespectsIso P] : RespectsIso P.op where
  precomp e (_ : IsIso e) f hf := postcomp P e.unop f.unop hf
  postcomp e (_ : IsIso e) f hf := precomp P e.unop f.unop hf

instance RespectsIso.unop (P : MorphismProperty Cᵒᵖ) [RespectsIso P] : RespectsIso P.unop where
  precomp e (_ : IsIso e) f hf := postcomp P e.op f.op hf
  postcomp e (_ : IsIso e) f hf := precomp P e.op f.op hf

/-- The closure by isomorphisms of a `MorphismProperty` -/
def isoClosure (P : MorphismProperty C) : MorphismProperty C :=
  fun _ _ f => ∃ (Y₁ Y₂ : C) (f' : Y₁ ⟶ Y₂) (_ : P f'), Nonempty (Arrow.mk f' ≅ Arrow.mk f)

lemma le_isoClosure (P : MorphismProperty C) : P ≤ P.isoClosure :=
  fun _ _ f hf => ⟨_, _, f, hf, ⟨Iso.refl _⟩⟩

instance isoClosure_respectsIso (P : MorphismProperty C) :
    RespectsIso P.isoClosure where
  precomp := fun e (he : IsIso e) f ⟨_, _, f', hf', ⟨iso⟩⟩ => ⟨_, _, f', hf',
      ⟨Arrow.isoMk (asIso iso.hom.left ≪≫ asIso (inv e)) (asIso iso.hom.right) (by simp)⟩⟩
  postcomp := fun e (he : IsIso e) f ⟨_, _, f', hf', ⟨iso⟩⟩ => ⟨_, _, f', hf',
      ⟨Arrow.isoMk (asIso iso.hom.left) (asIso iso.hom.right ≪≫ asIso e) (by simp)⟩⟩

lemma monotone_isoClosure : Monotone (isoClosure (C := C)) := by
  intro P Q h X Y f ⟨X', Y', f', hf', ⟨e⟩⟩
  exact ⟨X', Y', f', h _ hf', ⟨e⟩⟩

theorem cancel_left_of_respectsIso (P : MorphismProperty C) [hP : RespectsIso P] {X Y Z : C}
    (f : X ⟶ Y) (g : Y ⟶ Z) [IsIso f] : P (f ≫ g) ↔ P g :=
  ⟨fun h => by simpa using RespectsIso.precomp P (inv f) (f ≫ g) h, RespectsIso.precomp P f g⟩

theorem cancel_right_of_respectsIso (P : MorphismProperty C) [hP : RespectsIso P] {X Y Z : C}
    (f : X ⟶ Y) (g : Y ⟶ Z) [IsIso g] : P (f ≫ g) ↔ P f :=
  ⟨fun h => by simpa using RespectsIso.postcomp P (inv g) (f ≫ g) h, RespectsIso.postcomp P g f⟩

lemma comma_iso_iff (P : MorphismProperty C) [P.RespectsIso] {A B : Type*} [Category A] [Category B]
    {L : A ⥤ C} {R : B ⥤ C} {f g : Comma L R} (e : f ≅ g) :
    P f.hom ↔ P g.hom := by
  simp [← Comma.inv_left_hom_right e.hom, cancel_left_of_respectsIso, cancel_right_of_respectsIso]

theorem arrow_iso_iff (P : MorphismProperty C) [RespectsIso P] {f g : Arrow C}
    (e : f ≅ g) : P f.hom ↔ P g.hom :=
  P.comma_iso_iff e

theorem arrow_mk_iso_iff (P : MorphismProperty C) [RespectsIso P] {W X Y Z : C}
    {f : W ⟶ X} {g : Y ⟶ Z} (e : Arrow.mk f ≅ Arrow.mk g) : P f ↔ P g :=
  P.arrow_iso_iff e

theorem RespectsIso.of_respects_arrow_iso (P : MorphismProperty C)
    (hP : ∀ (f g : Arrow C) (_ : f ≅ g) (_ : P f.hom), P g.hom) : RespectsIso P where
  precomp {X Y Z} e (he : IsIso e) f hf := by
    refine hP (Arrow.mk f) (Arrow.mk (e ≫ f)) (Arrow.isoMk (asIso (inv e)) (Iso.refl _) ?_) hf
    simp
  postcomp {X Y Z} e (he : IsIso e) f hf := by
    refine hP (Arrow.mk f) (Arrow.mk (f ≫ e)) (Arrow.isoMk (Iso.refl _) (asIso e) ?_) hf
    simp

lemma isoClosure_eq_iff (P : MorphismProperty C) :
    P.isoClosure = P ↔ P.RespectsIso := by
  refine ⟨(· ▸ P.isoClosure_respectsIso), fun hP ↦ le_antisymm ?_ (P.le_isoClosure)⟩
  intro X Y f ⟨X', Y', f', hf', ⟨e⟩⟩
  exact (P.arrow_mk_iso_iff e).1 hf'

lemma isoClosure_eq_self (P : MorphismProperty C) [P.RespectsIso] :
    P.isoClosure = P := by rwa [isoClosure_eq_iff]

@[simp]
lemma isoClosure_isoClosure (P : MorphismProperty C) :
    P.isoClosure.isoClosure = P.isoClosure :=
  P.isoClosure.isoClosure_eq_self

lemma isoClosure_le_iff (P Q : MorphismProperty C) [Q.RespectsIso] :
    P.isoClosure ≤ Q ↔ P ≤ Q := by
  constructor
  · exact P.le_isoClosure.trans
  · intro h
    exact (monotone_isoClosure h).trans (by rw [Q.isoClosure_eq_self])

section

variable {D : Type*} [Category D]

instance map_respectsIso (P : MorphismProperty C) (F : C ⥤ D) :
    (P.map F).RespectsIso := by
  apply RespectsIso.of_respects_arrow_iso
  intro f g e ⟨X', Y', f', hf', ⟨e'⟩⟩
  exact ⟨X', Y', f', hf', ⟨e' ≪≫ e⟩⟩

lemma map_le_iff (P : MorphismProperty C) {F : C ⥤ D} (Q : MorphismProperty D)
    [RespectsIso Q] :
    P.map F ≤ Q ↔ P ≤ Q.inverseImage F := by
  constructor
  · intro h X Y f hf
    exact h (F.map f) (map_mem_map P F f hf)
  · intro h X Y f ⟨X', Y', f', hf', ⟨e⟩⟩
    exact (Q.arrow_mk_iso_iff e).1 (h _ hf')

@[simp]
lemma map_isoClosure (P : MorphismProperty C) (F : C ⥤ D) :
    P.isoClosure.map F = P.map F := by
  apply le_antisymm
  · rw [map_le_iff]
    intro X Y f ⟨X', Y', f', hf', ⟨e⟩⟩
    exact ⟨_, _, f', hf', ⟨F.mapArrow.mapIso e⟩⟩
  · exact monotone_map _ (le_isoClosure P)

lemma map_id_eq_isoClosure (P : MorphismProperty C) :
    P.map (𝟭 _) = P.isoClosure := rfl

lemma map_id (P : MorphismProperty C) [RespectsIso P] :
    P.map (𝟭 _) = P := by
  rw [map_id_eq_isoClosure, P.isoClosure_eq_self]

@[simp]
lemma map_map (P : MorphismProperty C) (F : C ⥤ D) {E : Type*} [Category E] (G : D ⥤ E) :
    (P.map F).map G = P.map (F ⋙ G) := by
  apply le_antisymm
  · rw [map_le_iff]
    intro X Y f ⟨X', Y', f', hf', ⟨e⟩⟩
    exact ⟨X', Y', f', hf', ⟨G.mapArrow.mapIso e⟩⟩
  · rw [map_le_iff]
    intro X Y f hf
    exact map_mem_map _ _ _ (map_mem_map _ _ _ hf)

instance RespectsIso.inverseImage (P : MorphismProperty D) [RespectsIso P] (F : C ⥤ D) :
    RespectsIso (P.inverseImage F) where
  precomp {X Y Z} e (he : IsIso e) f hf := by
    simpa [MorphismProperty.inverseImage, cancel_left_of_respectsIso] using hf
  postcomp {X Y Z} e (he : IsIso e) f hf := by
    simpa [MorphismProperty.inverseImage, cancel_right_of_respectsIso] using hf

lemma map_eq_of_iso (P : MorphismProperty C) {F G : C ⥤ D} (e : F ≅ G) :
    P.map F = P.map G := by
  revert F G e
  suffices ∀ {F G : C ⥤ D} (_ : F ≅ G), P.map F ≤ P.map G from
    fun F G e => le_antisymm (this e) (this e.symm)
  intro F G e X Y f ⟨X', Y', f', hf', ⟨e'⟩⟩
  exact ⟨X', Y', f', hf', ⟨((Functor.mapArrowFunctor _ _).mapIso e.symm).app (Arrow.mk f') ≪≫ e'⟩⟩

lemma map_inverseImage_le (P : MorphismProperty D) (F : C ⥤ D) :
    (P.inverseImage F).map F ≤ P.isoClosure :=
  fun _ _ _ ⟨_, _, f, hf, ⟨e⟩⟩ => ⟨_, _, F.map f, hf, ⟨e⟩⟩

lemma inverseImage_equivalence_inverse_eq_map_functor
    (P : MorphismProperty D) [RespectsIso P] (E : C ≌ D) :
    P.inverseImage E.functor = P.map E.inverse := by
  apply le_antisymm
  · intro X Y f hf
    refine ⟨_, _, _, hf, ⟨?_⟩⟩
    exact ((Functor.mapArrowFunctor _ _).mapIso E.unitIso.symm).app (Arrow.mk f)
  · rw [map_le_iff]
    intro X Y f hf
    exact (P.arrow_mk_iso_iff
      (((Functor.mapArrowFunctor _ _).mapIso E.counitIso).app (Arrow.mk f))).2 hf

lemma inverseImage_equivalence_functor_eq_map_inverse
    (Q : MorphismProperty C) [RespectsIso Q] (E : C ≌ D) :
    Q.inverseImage E.inverse = Q.map E.functor :=
  inverseImage_equivalence_inverse_eq_map_functor Q E.symm

lemma map_inverseImage_eq_of_isEquivalence
    (P : MorphismProperty D) [P.RespectsIso] (F : C ⥤ D) [F.IsEquivalence] :
    (P.inverseImage F).map F = P := by
  erw [P.inverseImage_equivalence_inverse_eq_map_functor F.asEquivalence, map_map,
    P.map_eq_of_iso F.asEquivalence.counitIso, map_id]

lemma inverseImage_map_eq_of_isEquivalence
    (P : MorphismProperty C) [P.RespectsIso] (F : C ⥤ D) [F.IsEquivalence] :
    (P.map F).inverseImage F = P := by
  erw [((P.map F).inverseImage_equivalence_inverse_eq_map_functor (F.asEquivalence)), map_map,
    P.map_eq_of_iso F.asEquivalence.unitIso.symm, map_id]

end

end

section

variable {C}
variable {X Y : C} (f : X ⟶ Y)

@[simp]
theorem isomorphisms.iff : (isomorphisms C) f ↔ IsIso f := by rfl

@[simp]
theorem monomorphisms.iff : (monomorphisms C) f ↔ Mono f := by rfl

@[simp]
theorem epimorphisms.iff : (epimorphisms C) f ↔ Epi f := by rfl

theorem isomorphisms.infer_property [hf : IsIso f] : (isomorphisms C) f :=
  hf

theorem monomorphisms.infer_property [hf : Mono f] : (monomorphisms C) f :=
  hf

theorem epimorphisms.infer_property [hf : Epi f] : (epimorphisms C) f :=
  hf

end

lemma isomorphisms_op : (isomorphisms C).op = isomorphisms Cᵒᵖ := by
  ext X Y f
  simp only [op, isomorphisms.iff]
  exact ⟨fun _ ↦ inferInstanceAs (IsIso f.unop.op), fun _ ↦ inferInstance⟩

instance RespectsIso.monomorphisms : RespectsIso (monomorphisms C) := by
  apply RespectsIso.mk <;>
    · intro X Y Z e f
      simp only [monomorphisms.iff]
      intro
      apply mono_comp

instance RespectsIso.epimorphisms : RespectsIso (epimorphisms C) := by
  apply RespectsIso.mk <;>
    · intro X Y Z e f
      simp only [epimorphisms.iff]
      intro
      apply epi_comp

instance RespectsIso.isomorphisms : RespectsIso (isomorphisms C) := by
  apply RespectsIso.mk <;>
    · intro X Y Z e f
      simp only [isomorphisms.iff]
      intro
      exact IsIso.comp_isIso

end

/-- If `W₁` and `W₂` are morphism properties on two categories `C₁` and `C₂`,
this is the induced morphism property on `C₁ × C₂`. -/
def prod {C₁ C₂ : Type*} [CategoryStruct C₁] [CategoryStruct C₂]
    (W₁ : MorphismProperty C₁) (W₂ : MorphismProperty C₂) :
    MorphismProperty (C₁ × C₂) :=
  fun _ _ f => W₁ f.1 ∧ W₂ f.2

/-- If `W j` are morphism properties on categories `C j` for all `j`, this is the
induced morphism property on the category `∀ j, C j`. -/
def pi {J : Type w} {C : J → Type u} [∀ j, Category.{v} (C j)]
    (W : ∀ j, MorphismProperty (C j)) : MorphismProperty (∀ j, C j) :=
  fun _ _ f => ∀ j, (W j) (f j)

variable {C} [Category.{v} C]

/-- The morphism property on `J ⥤ C` which is defined objectwise
from `W : MorphismProperty C`. -/
def functorCategory (W : MorphismProperty C) (J : Type*) [Category J] :
    MorphismProperty (J ⥤ C) :=
  fun _ _ f => ∀ (j : J), W (f.app j)

/-- Given `W : MorphismProperty C`, this is the morphism property on `Arrow C` of morphisms
whose left and right parts are in `W`. -/
def arrow (W : MorphismProperty C) :
    MorphismProperty (Arrow C) :=
  fun _ _ f => W f.left ∧ W f.right

end MorphismProperty

namespace NatTrans

variable {C : Type u} [Category.{v} C] {D : Type*} [Category D]

lemma isIso_app_iff_of_iso {F G : C ⥤ D} (α : F ⟶ G) {X Y : C} (e : X ≅ Y) :
    IsIso (α.app X) ↔ IsIso (α.app Y) :=
  (MorphismProperty.isomorphisms D).arrow_mk_iso_iff
    (Arrow.isoMk (F.mapIso e) (G.mapIso e) (by simp))

end NatTrans

end CategoryTheory<|MERGE_RESOLUTION|>--- conflicted
+++ resolved
@@ -118,18 +118,16 @@
 lemma inverseImage_iff (P : MorphismProperty D) (F : C ⥤ D) {X Y : C} (f : X ⟶ Y) :
     P.inverseImage F f ↔ P (F.map f) := by rfl
 
-<<<<<<< HEAD
 @[simp]
 lemma op_inverseImage (P : MorphismProperty D) (F : C ⥤ D) :
     (P.inverseImage F).op = P.op.inverseImage F.op := rfl
-=======
+
 /-- The (strict) image of a `MorphismProperty C` by a functor `C ⥤ D` -/
 inductive strictMap (P : MorphismProperty C) (F : C ⥤ D) : MorphismProperty D where
   | map {X Y : C} {f : X ⟶ Y} (hf : P f) : strictMap _ _ (F.map f)
 
 lemma map_mem_strictMap (P : MorphismProperty C) (F : C ⥤ D) {X Y : C} (f : X ⟶ Y) (hf : P f) :
     (P.strictMap F) (F.map f) := ⟨hf⟩
->>>>>>> e43846c1
 
 /-- The image (up to isomorphisms) of a `MorphismProperty C` by a functor `C ⥤ D` -/
 def map (P : MorphismProperty C) (F : C ⥤ D) : MorphismProperty D := fun _ _ f =>
