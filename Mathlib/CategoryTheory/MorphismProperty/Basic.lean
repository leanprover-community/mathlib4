--- conflicted
+++ resolved
@@ -61,12 +61,9 @@
 lemma top_apply {X Y : C} (f : X ⟶ Y) : (⊤ : MorphismProperty C) f := by
   simp only [top_eq]
 
-<<<<<<< HEAD
-=======
 lemma of_eq_top {P : MorphismProperty C} (h : P = ⊤) {X Y : C} (f : X ⟶ Y) : P f := by
   simp [h]
 
->>>>>>> 2ee17ff1
 @[simp]
 lemma sSup_iff (S : Set (MorphismProperty C)) {X Y : C} (f : X ⟶ Y) :
     sSup S f ↔ ∃ (W : S), W.1 f := by
@@ -78,11 +75,7 @@
     exact ⟨_, ⟨⟨_, ⟨_, ⟨⟨W, hW⟩, rfl⟩⟩, rfl⟩, rfl⟩, hf⟩
 
 @[simp]
-<<<<<<< HEAD
-lemma iSup_iff {ι : Type*} (W : ι → MorphismProperty C) {X Y : C} (f : X ⟶ Y) :
-=======
 lemma iSup_iff {ι : Sort*} (W : ι → MorphismProperty C) {X Y : C} (f : X ⟶ Y) :
->>>>>>> 2ee17ff1
     iSup W f ↔ ∃ i, W i f := by
   apply (sSup_iff (Set.range W) f).trans
   constructor
@@ -177,10 +170,6 @@
     exact hf
   · intro hf
     exact ⟨(⟨f, hf⟩ : P.toSet)⟩
-
-/-- The class of morphisms given by a family of morphisms `f i : X i ⟶ Y i`. -/
-inductive ofHoms {ι : Type*} {X Y : ι → C} (f : ∀ i, X i ⟶ Y i) : MorphismProperty C
-  | mk (i : ι) : ofHoms f (f i)
 
 /-- A morphism property `P` satisfies `P.RespectsRight Q` if it is stable under post-composition
 with morphisms satisfying `Q`, i.e. whenever `P` holds for `f` and `Q` holds for `i` then `P`
