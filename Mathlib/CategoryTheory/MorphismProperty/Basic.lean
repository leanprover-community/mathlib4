/-
Copyright (c) 2022 Andrew Yang. All rights reserved.
Released under Apache 2.0 license as described in the file LICENSE.
Authors: Andrew Yang
-/
import Mathlib.CategoryTheory.Comma.Arrow
import Mathlib.Order.CompleteBooleanAlgebra

/-!
# Properties of morphisms

We provide the basic framework for talking about properties of morphisms.
The following meta-property is defined

* `RespectsLeft P Q`: `P` respects the property `Q` on the left if `P f → P (i ≫ f)` where
  `i` satisfies `Q`.
* `RespectsRight P Q`: `P` respects the property `Q` on the right if `P f → P (f ≫ i)` where
  `i` satisfies `Q`.
* `Respects`: `P` respects `Q` if `P` respects `Q` both on the left and on the right.

-/


universe w v v' u u'

open CategoryTheory Opposite

noncomputable section

namespace CategoryTheory

/-- A `MorphismProperty C` is a class of morphisms between objects in `C`. -/
def MorphismProperty (C : Type u) [CategoryStruct.{v} C] :=
  ∀ ⦃X Y : C⦄ (_ : X ⟶ Y), Prop

namespace MorphismProperty

section

variable (C : Type u) [CategoryStruct.{v} C]

instance : CompleteBooleanAlgebra (MorphismProperty C) where
  le P₁ P₂ := ∀ ⦃X Y : C⦄ (f : X ⟶ Y), P₁ f → P₂ f
  __ := inferInstanceAs (CompleteBooleanAlgebra (∀ ⦃X Y : C⦄ (_ : X ⟶ Y), Prop))

lemma le_def {P Q : MorphismProperty C} :
    P ≤ Q ↔ ∀ {X Y : C} (f : X ⟶ Y), P f → Q f := Iff.rfl

instance : Inhabited (MorphismProperty C) :=
  ⟨⊤⟩

lemma top_eq : (⊤ : MorphismProperty C) = fun _ _ _ => True := rfl

variable {C}

@[ext]
lemma ext (W W' : MorphismProperty C) (h : ∀ ⦃X Y : C⦄ (f : X ⟶ Y), W f ↔ W' f) :
    W = W' := by
  funext X Y f
  rw [h]

@[simp]
lemma top_apply {X Y : C} (f : X ⟶ Y) : (⊤ : MorphismProperty C) f := by
  simp only [top_eq]

lemma of_eq_top {P : MorphismProperty C} (h : P = ⊤) {X Y : C} (f : X ⟶ Y) : P f := by
  simp [h]

@[simp]
lemma sSup_iff (S : Set (MorphismProperty C)) {X Y : C} (f : X ⟶ Y) :
    sSup S f ↔ ∃ (W : S), W.1 f := by
  dsimp [sSup, iSup]
  constructor
  · rintro ⟨_, ⟨⟨_, ⟨⟨_, ⟨_, h⟩, rfl⟩, rfl⟩⟩, rfl⟩, hf⟩
    exact ⟨⟨_, h⟩, hf⟩
  · rintro ⟨⟨W, hW⟩, hf⟩
    exact ⟨_, ⟨⟨_, ⟨_, ⟨⟨W, hW⟩, rfl⟩⟩, rfl⟩, rfl⟩, hf⟩

@[simp]
lemma iSup_iff {ι : Sort*} (W : ι → MorphismProperty C) {X Y : C} (f : X ⟶ Y) :
    iSup W f ↔ ∃ i, W i f := by
  apply (sSup_iff (Set.range W) f).trans
  constructor
  · rintro ⟨⟨_, i, rfl⟩, hf⟩
    exact ⟨i, hf⟩
  · rintro ⟨i, hf⟩
    exact ⟨⟨_, i, rfl⟩, hf⟩

/-- The morphism property in `Cᵒᵖ` associated to a morphism property in `C` -/
@[simp]
def op (P : MorphismProperty C) : MorphismProperty Cᵒᵖ := fun _ _ f => P f.unop

/-- The morphism property in `C` associated to a morphism property in `Cᵒᵖ` -/
@[simp]
def unop (P : MorphismProperty Cᵒᵖ) : MorphismProperty C := fun _ _ f => P f.op

theorem unop_op (P : MorphismProperty C) : P.op.unop = P :=
  rfl

theorem op_unop (P : MorphismProperty Cᵒᵖ) : P.unop.op = P :=
  rfl

end

section

variable {C : Type u} [Category.{v} C] {D : Type*} [Category D]

/-- The inverse image of a `MorphismProperty D` by a functor `C ⥤ D` -/
def inverseImage (P : MorphismProperty D) (F : C ⥤ D) : MorphismProperty C := fun _ _ f =>
  P (F.map f)

@[simp]
lemma inverseImage_iff (P : MorphismProperty D) (F : C ⥤ D) {X Y : C} (f : X ⟶ Y) :
    P.inverseImage F f ↔ P (F.map f) := by rfl

/-- The image (up to isomorphisms) of a `MorphismProperty C` by a functor `C ⥤ D` -/
def map (P : MorphismProperty C) (F : C ⥤ D) : MorphismProperty D := fun _ _ f =>
  ∃ (X' Y' : C) (f' : X' ⟶ Y') (_ : P f'), Nonempty (Arrow.mk (F.map f') ≅ Arrow.mk f)

lemma map_mem_map (P : MorphismProperty C) (F : C ⥤ D) {X Y : C} (f : X ⟶ Y) (hf : P f) :
    (P.map F) (F.map f) := ⟨X, Y, f, hf, ⟨Iso.refl _⟩⟩

lemma monotone_map (F : C ⥤ D) :
    Monotone (map · F) := by
  intro P Q h X Y f ⟨X', Y', f', hf', ⟨e⟩⟩
  exact ⟨X', Y', f', h _ hf', ⟨e⟩⟩

@[simp]
lemma map_top_eq_top_of_essSurj_of_full (F : C ⥤ D) [F.EssSurj] [F.Full] :
    (⊤ : MorphismProperty C).map F = ⊤ := by
  rw [eq_top_iff]
  intro X Y f _
  refine ⟨F.objPreimage X, F.objPreimage Y, F.preimage ?_, ⟨⟨⟩, ⟨?_⟩⟩⟩
  · exact (Functor.objObjPreimageIso F X).hom ≫ f ≫ (Functor.objObjPreimageIso F Y).inv
  · exact Arrow.isoMk' _ _ (Functor.objObjPreimageIso F X) (Functor.objObjPreimageIso F Y)
      (by simp)

section

variable (P : MorphismProperty C)

/-- The set in `Set (Arrow C)` which corresponds to `P : MorphismProperty C`. -/
def toSet : Set (Arrow C) := setOf (fun f ↦ P f.hom)

lemma mem_toSet_iff (f : Arrow C) : f ∈ P.toSet ↔ P f.hom := Iff.rfl

<<<<<<< HEAD
=======
lemma toSet_iSup {ι : Type*} (W : ι → MorphismProperty C) :
    (⨆ i , W i).toSet = ⋃ i, (W i).toSet := by
  ext
  simp [mem_toSet_iff]

lemma toSet_max (W₁ W₂ : MorphismProperty C) :
    (W₁ ⊔ W₂).toSet = W₁.toSet ∪ W₂.toSet := rfl

>>>>>>> a4d03f7c
/-- The family of morphisms indexed by `P.toSet` which corresponds
to `P : MorphismProperty C`, see `MorphismProperty.ofHoms_homFamily`. -/
def homFamily (f : P.toSet) : f.1.left ⟶ f.1.right := f.1.hom

lemma homFamily_apply (f : P.toSet) : P.homFamily f = f.1.hom := rfl

@[simp]
lemma homFamily_arrow_mk {X Y : C} (f : X ⟶ Y) (hf : P f) :
    P.homFamily ⟨Arrow.mk f, hf⟩ = f := rfl

@[simp]
lemma arrow_mk_mem_toSet_iff {X Y : C} (f : X ⟶ Y) : Arrow.mk f ∈ P.toSet ↔ P f := Iff.rfl

lemma of_eq {X Y : C} {f : X ⟶ Y} (hf : P f)
    {X' Y' : C} {f' : X' ⟶ Y'}
    (hX : X = X') (hY : Y = Y') (h : f' = eqToHom hX.symm ≫ f ≫ eqToHom hY) :
    P f' := by
  rw [← P.arrow_mk_mem_toSet_iff] at hf ⊢
  rwa [(Arrow.mk_eq_mk_iff f' f).2 ⟨hX.symm, hY.symm, h⟩]

end

/-- The class of morphisms given by a family of morphisms `f i : X i ⟶ Y i`. -/
inductive ofHoms {ι : Type*} {X Y : ι → C} (f : ∀ i, X i ⟶ Y i) : MorphismProperty C
  | mk (i : ι) : ofHoms f (f i)

lemma ofHoms_iff {ι : Type*} {X Y : ι → C} (f : ∀ i, X i ⟶ Y i) {A B : C} (g : A ⟶ B) :
    ofHoms f g ↔ ∃ i, Arrow.mk g = Arrow.mk (f i) := by
  constructor
  · rintro ⟨i⟩
    exact ⟨i, rfl⟩
  · rintro ⟨i, h⟩
    rw [← (ofHoms f).arrow_mk_mem_toSet_iff, h, arrow_mk_mem_toSet_iff]
    constructor

@[simp]
lemma ofHoms_homFamily (P : MorphismProperty C) : ofHoms P.homFamily = P := by
  ext _ _ f
  constructor
  · intro hf
    rw [ofHoms_iff] at hf
    obtain ⟨⟨f, hf⟩, ⟨_, _⟩⟩ := hf
    exact hf
  · intro hf
    exact ⟨(⟨f, hf⟩ : P.toSet)⟩

end

section

variable {C : Type u} [CategoryStruct.{v} C]

/-- A morphism property `P` satisfies `P.RespectsRight Q` if it is stable under post-composition
with morphisms satisfying `Q`, i.e. whenever `P` holds for `f` and `Q` holds for `i` then `P`
holds for `f ≫ i`. -/
class RespectsRight (P Q : MorphismProperty C) : Prop where
  postcomp {X Y Z : C} (i : Y ⟶ Z) (hi : Q i) (f : X ⟶ Y) (hf : P f) : P (f ≫ i)

/-- A morphism property `P` satisfies `P.RespectsLeft Q` if it is stable under
pre-composition with morphisms satisfying `Q`, i.e. whenever `P` holds for `f`
and `Q` holds for `i` then `P` holds for `i ≫ f`. -/
class RespectsLeft (P Q : MorphismProperty C) : Prop where
  precomp {X Y Z : C} (i : X ⟶ Y) (hi : Q i) (f : Y ⟶ Z) (hf : P f) : P (i ≫ f)

/-- A morphism property `P` satisfies `P.Respects Q` if it is stable under composition on the
left and right by morphisms satisfying `Q`. -/
class Respects (P Q : MorphismProperty C) : Prop extends P.RespectsLeft Q, P.RespectsRight Q where

instance (P Q : MorphismProperty C) [P.RespectsLeft Q] [P.RespectsRight Q] : P.Respects Q where

instance (P Q : MorphismProperty C) [P.RespectsLeft Q] : P.op.RespectsRight Q.op where
  postcomp i hi f hf := RespectsLeft.precomp (Q := Q) i.unop hi f.unop hf

instance (P Q : MorphismProperty C) [P.RespectsRight Q] : P.op.RespectsLeft Q.op where
  precomp i hi f hf := RespectsRight.postcomp (Q := Q) i.unop hi f.unop hf

instance RespectsLeft.inf (P₁ P₂ Q : MorphismProperty C) [P₁.RespectsLeft Q]
    [P₂.RespectsLeft Q] : (P₁ ⊓ P₂).RespectsLeft Q where
  precomp i hi f hf := ⟨precomp i hi f hf.left, precomp i hi f hf.right⟩

instance RespectsRight.inf (P₁ P₂ Q : MorphismProperty C) [P₁.RespectsRight Q]
    [P₂.RespectsRight Q] : (P₁ ⊓ P₂).RespectsRight Q where
  postcomp i hi f hf := ⟨postcomp i hi f hf.left, postcomp i hi f hf.right⟩

end

section

variable (C : Type u) [Category.{v} C]

/-- The `MorphismProperty C` satisfied by isomorphisms in `C`. -/
def isomorphisms : MorphismProperty C := fun _ _ f => IsIso f

/-- The `MorphismProperty C` satisfied by monomorphisms in `C`. -/
def monomorphisms : MorphismProperty C := fun _ _ f => Mono f

/-- The `MorphismProperty C` satisfied by epimorphisms in `C`. -/
def epimorphisms : MorphismProperty C := fun _ _ f => Epi f

section

variable {C}

/-- `P` respects isomorphisms, if it respects the morphism property `isomorphisms C`, i.e.
it is stable under pre- and postcomposition with isomorphisms. -/
abbrev RespectsIso (P : MorphismProperty C) : Prop := P.Respects (isomorphisms C)

instance inf (P Q : MorphismProperty C) [P.RespectsIso] [Q.RespectsIso] : (P ⊓ Q).RespectsIso where

lemma RespectsIso.mk (P : MorphismProperty C)
    (hprecomp : ∀ {X Y Z : C} (e : X ≅ Y) (f : Y ⟶ Z) (_ : P f), P (e.hom ≫ f))
    (hpostcomp : ∀ {X Y Z : C} (e : Y ≅ Z) (f : X ⟶ Y) (_ : P f), P (f ≫ e.hom)) :
    P.RespectsIso where
  precomp e (_ : IsIso e) f hf := hprecomp (asIso e) f hf
  postcomp e (_ : IsIso e) f hf := hpostcomp (asIso e) f hf

lemma RespectsIso.precomp (P : MorphismProperty C) [P.RespectsIso] {X Y Z : C} (e : X ⟶ Y)
    [IsIso e] (f : Y ⟶ Z) (hf : P f) : P (e ≫ f) :=
  RespectsLeft.precomp (Q := isomorphisms C) e ‹IsIso e› f hf

instance : RespectsIso (⊤ : MorphismProperty C) where
  precomp _ _ _ _ := trivial
  postcomp _ _ _ _ := trivial

lemma RespectsIso.postcomp (P : MorphismProperty C) [P.RespectsIso] {X Y Z : C} (e : Y ⟶ Z)
    [IsIso e] (f : X ⟶ Y) (hf : P f) : P (f ≫ e) :=
  RespectsRight.postcomp (Q := isomorphisms C) e ‹IsIso e› f hf

instance RespectsIso.op (P : MorphismProperty C) [RespectsIso P] : RespectsIso P.op where
  precomp e (_ : IsIso e) f hf := postcomp P e.unop f.unop hf
  postcomp e (_ : IsIso e) f hf := precomp P e.unop f.unop hf

instance RespectsIso.unop (P : MorphismProperty Cᵒᵖ) [RespectsIso P] : RespectsIso P.unop where
  precomp e (_ : IsIso e) f hf := postcomp P e.op f.op hf
  postcomp e (_ : IsIso e) f hf := precomp P e.op f.op hf

/-- The closure by isomorphisms of a `MorphismProperty` -/
def isoClosure (P : MorphismProperty C) : MorphismProperty C :=
  fun _ _ f => ∃ (Y₁ Y₂ : C) (f' : Y₁ ⟶ Y₂) (_ : P f'), Nonempty (Arrow.mk f' ≅ Arrow.mk f)

lemma le_isoClosure (P : MorphismProperty C) : P ≤ P.isoClosure :=
  fun _ _ f hf => ⟨_, _, f, hf, ⟨Iso.refl _⟩⟩

instance isoClosure_respectsIso (P : MorphismProperty C) :
    RespectsIso P.isoClosure where
  precomp := fun e (he : IsIso e) f ⟨_, _, f', hf', ⟨iso⟩⟩ => ⟨_, _, f', hf',
      ⟨Arrow.isoMk (asIso iso.hom.left ≪≫ asIso (inv e)) (asIso iso.hom.right) (by simp)⟩⟩
  postcomp := fun e (he : IsIso e) f ⟨_, _, f', hf', ⟨iso⟩⟩ => ⟨_, _, f', hf',
      ⟨Arrow.isoMk (asIso iso.hom.left) (asIso iso.hom.right ≪≫ asIso e) (by simp)⟩⟩

lemma monotone_isoClosure : Monotone (isoClosure (C := C)) := by
  intro P Q h X Y f ⟨X', Y', f', hf', ⟨e⟩⟩
  exact ⟨X', Y', f', h _ hf', ⟨e⟩⟩

theorem cancel_left_of_respectsIso (P : MorphismProperty C) [hP : RespectsIso P] {X Y Z : C}
    (f : X ⟶ Y) (g : Y ⟶ Z) [IsIso f] : P (f ≫ g) ↔ P g :=
  ⟨fun h => by simpa using RespectsIso.precomp P (inv f) (f ≫ g) h, RespectsIso.precomp P f g⟩

theorem cancel_right_of_respectsIso (P : MorphismProperty C) [hP : RespectsIso P] {X Y Z : C}
    (f : X ⟶ Y) (g : Y ⟶ Z) [IsIso g] : P (f ≫ g) ↔ P f :=
  ⟨fun h => by simpa using RespectsIso.postcomp P (inv g) (f ≫ g) h, RespectsIso.postcomp P g f⟩

lemma comma_iso_iff (P : MorphismProperty C) [P.RespectsIso] {A B : Type*} [Category A] [Category B]
    {L : A ⥤ C} {R : B ⥤ C} {f g : Comma L R} (e : f ≅ g) :
    P f.hom ↔ P g.hom := by
  simp [← Comma.inv_left_hom_right e.hom, cancel_left_of_respectsIso, cancel_right_of_respectsIso]

theorem arrow_iso_iff (P : MorphismProperty C) [RespectsIso P] {f g : Arrow C}
    (e : f ≅ g) : P f.hom ↔ P g.hom :=
  P.comma_iso_iff e

theorem arrow_mk_iso_iff (P : MorphismProperty C) [RespectsIso P] {W X Y Z : C}
    {f : W ⟶ X} {g : Y ⟶ Z} (e : Arrow.mk f ≅ Arrow.mk g) : P f ↔ P g :=
  P.arrow_iso_iff e

theorem RespectsIso.of_respects_arrow_iso (P : MorphismProperty C)
    (hP : ∀ (f g : Arrow C) (_ : f ≅ g) (_ : P f.hom), P g.hom) : RespectsIso P where
  precomp {X Y Z} e (he : IsIso e) f hf := by
    refine hP (Arrow.mk f) (Arrow.mk (e ≫ f)) (Arrow.isoMk (asIso (inv e)) (Iso.refl _) ?_) hf
    simp
  postcomp {X Y Z} e (he : IsIso e) f hf := by
    refine hP (Arrow.mk f) (Arrow.mk (f ≫ e)) (Arrow.isoMk (Iso.refl _) (asIso e) ?_) hf
    simp

lemma isoClosure_eq_iff (P : MorphismProperty C) :
    P.isoClosure = P ↔ P.RespectsIso := by
  refine ⟨(· ▸ P.isoClosure_respectsIso), fun hP ↦ le_antisymm ?_ (P.le_isoClosure)⟩
  intro X Y f ⟨X', Y', f', hf', ⟨e⟩⟩
  exact (P.arrow_mk_iso_iff e).1 hf'

lemma isoClosure_eq_self (P : MorphismProperty C) [P.RespectsIso] :
    P.isoClosure = P := by rwa [isoClosure_eq_iff]

@[simp]
lemma isoClosure_isoClosure (P : MorphismProperty C) :
    P.isoClosure.isoClosure = P.isoClosure :=
  P.isoClosure.isoClosure_eq_self

lemma isoClosure_le_iff (P Q : MorphismProperty C) [Q.RespectsIso] :
    P.isoClosure ≤ Q ↔ P ≤ Q := by
  constructor
  · exact P.le_isoClosure.trans
  · intro h
    exact (monotone_isoClosure h).trans (by rw [Q.isoClosure_eq_self])

section

variable {D : Type*} [Category D]

instance map_respectsIso (P : MorphismProperty C) (F : C ⥤ D) :
    (P.map F).RespectsIso := by
  apply RespectsIso.of_respects_arrow_iso
  intro f g e ⟨X', Y', f', hf', ⟨e'⟩⟩
  exact ⟨X', Y', f', hf', ⟨e' ≪≫ e⟩⟩

lemma map_le_iff (P : MorphismProperty C) {F : C ⥤ D} (Q : MorphismProperty D)
    [RespectsIso Q] :
    P.map F ≤ Q ↔ P ≤ Q.inverseImage F := by
  constructor
  · intro h X Y f hf
    exact h (F.map f) (map_mem_map P F f hf)
  · intro h X Y f ⟨X', Y', f', hf', ⟨e⟩⟩
    exact (Q.arrow_mk_iso_iff e).1 (h _ hf')

@[simp]
lemma map_isoClosure (P : MorphismProperty C) (F : C ⥤ D) :
    P.isoClosure.map F = P.map F := by
  apply le_antisymm
  · rw [map_le_iff]
    intro X Y f ⟨X', Y', f', hf', ⟨e⟩⟩
    exact ⟨_, _, f', hf', ⟨F.mapArrow.mapIso e⟩⟩
  · exact monotone_map _ (le_isoClosure P)

lemma map_id_eq_isoClosure (P : MorphismProperty C) :
    P.map (𝟭 _) = P.isoClosure := rfl

lemma map_id (P : MorphismProperty C) [RespectsIso P] :
    P.map (𝟭 _) = P := by
  rw [map_id_eq_isoClosure, P.isoClosure_eq_self]

@[simp]
lemma map_map (P : MorphismProperty C) (F : C ⥤ D) {E : Type*} [Category E] (G : D ⥤ E) :
    (P.map F).map G = P.map (F ⋙ G) := by
  apply le_antisymm
  · rw [map_le_iff]
    intro X Y f ⟨X', Y', f', hf', ⟨e⟩⟩
    exact ⟨X', Y', f', hf', ⟨G.mapArrow.mapIso e⟩⟩
  · rw [map_le_iff]
    intro X Y f hf
    exact map_mem_map _ _ _ (map_mem_map _ _ _ hf)

instance RespectsIso.inverseImage (P : MorphismProperty D) [RespectsIso P] (F : C ⥤ D) :
    RespectsIso (P.inverseImage F) where
  precomp {X Y Z} e (he : IsIso e) f hf := by
    simpa [MorphismProperty.inverseImage, cancel_left_of_respectsIso] using hf
  postcomp {X Y Z} e (he : IsIso e) f hf := by
    simpa [MorphismProperty.inverseImage, cancel_right_of_respectsIso] using hf

lemma map_eq_of_iso (P : MorphismProperty C) {F G : C ⥤ D} (e : F ≅ G) :
    P.map F = P.map G := by
  revert F G e
  suffices ∀ {F G : C ⥤ D} (_ : F ≅ G), P.map F ≤ P.map G from
    fun F G e => le_antisymm (this e) (this e.symm)
  intro F G e X Y f ⟨X', Y', f', hf', ⟨e'⟩⟩
  exact ⟨X', Y', f', hf', ⟨((Functor.mapArrowFunctor _ _).mapIso e.symm).app (Arrow.mk f') ≪≫ e'⟩⟩

lemma map_inverseImage_le (P : MorphismProperty D) (F : C ⥤ D) :
    (P.inverseImage F).map F ≤ P.isoClosure :=
  fun _ _ _ ⟨_, _, f, hf, ⟨e⟩⟩ => ⟨_, _, F.map f, hf, ⟨e⟩⟩

lemma inverseImage_equivalence_inverse_eq_map_functor
    (P : MorphismProperty D) [RespectsIso P] (E : C ≌ D) :
    P.inverseImage E.functor = P.map E.inverse := by
  apply le_antisymm
  · intro X Y f hf
    refine ⟨_, _, _, hf, ⟨?_⟩⟩
    exact ((Functor.mapArrowFunctor _ _).mapIso E.unitIso.symm).app (Arrow.mk f)
  · rw [map_le_iff]
    intro X Y f hf
    exact (P.arrow_mk_iso_iff
      (((Functor.mapArrowFunctor _ _).mapIso E.counitIso).app (Arrow.mk f))).2 hf

lemma inverseImage_equivalence_functor_eq_map_inverse
    (Q : MorphismProperty C) [RespectsIso Q] (E : C ≌ D) :
    Q.inverseImage E.inverse = Q.map E.functor :=
  inverseImage_equivalence_inverse_eq_map_functor Q E.symm

lemma map_inverseImage_eq_of_isEquivalence
    (P : MorphismProperty D) [P.RespectsIso] (F : C ⥤ D) [F.IsEquivalence] :
    (P.inverseImage F).map F = P := by
  erw [P.inverseImage_equivalence_inverse_eq_map_functor F.asEquivalence, map_map,
    P.map_eq_of_iso F.asEquivalence.counitIso, map_id]

lemma inverseImage_map_eq_of_isEquivalence
    (P : MorphismProperty C) [P.RespectsIso] (F : C ⥤ D) [F.IsEquivalence] :
    (P.map F).inverseImage F = P := by
  erw [((P.map F).inverseImage_equivalence_inverse_eq_map_functor (F.asEquivalence)), map_map,
    P.map_eq_of_iso F.asEquivalence.unitIso.symm, map_id]

end

end

section

variable {C}
variable {X Y : C} (f : X ⟶ Y)

@[simp]
theorem isomorphisms.iff : (isomorphisms C) f ↔ IsIso f := by rfl

@[simp]
theorem monomorphisms.iff : (monomorphisms C) f ↔ Mono f := by rfl

@[simp]
theorem epimorphisms.iff : (epimorphisms C) f ↔ Epi f := by rfl

theorem isomorphisms.infer_property [hf : IsIso f] : (isomorphisms C) f :=
  hf

theorem monomorphisms.infer_property [hf : Mono f] : (monomorphisms C) f :=
  hf

theorem epimorphisms.infer_property [hf : Epi f] : (epimorphisms C) f :=
  hf

end

lemma isomorphisms_op : (isomorphisms C).op = isomorphisms Cᵒᵖ := by
  ext X Y f
  simp only [op, isomorphisms.iff]
  exact ⟨fun _ ↦ inferInstanceAs (IsIso f.unop.op), fun _ ↦ inferInstance⟩

instance RespectsIso.monomorphisms : RespectsIso (monomorphisms C) := by
  apply RespectsIso.mk <;>
    · intro X Y Z e f
      simp only [monomorphisms.iff]
      intro
      apply mono_comp

instance RespectsIso.epimorphisms : RespectsIso (epimorphisms C) := by
  apply RespectsIso.mk <;>
    · intro X Y Z e f
      simp only [epimorphisms.iff]
      intro
      apply epi_comp

instance RespectsIso.isomorphisms : RespectsIso (isomorphisms C) := by
  apply RespectsIso.mk <;>
    · intro X Y Z e f
      simp only [isomorphisms.iff]
      intro
      exact IsIso.comp_isIso

end

/-- If `W₁` and `W₂` are morphism properties on two categories `C₁` and `C₂`,
this is the induced morphism property on `C₁ × C₂`. -/
def prod {C₁ C₂ : Type*} [CategoryStruct C₁] [CategoryStruct C₂]
    (W₁ : MorphismProperty C₁) (W₂ : MorphismProperty C₂) :
    MorphismProperty (C₁ × C₂) :=
  fun _ _ f => W₁ f.1 ∧ W₂ f.2

/-- If `W j` are morphism properties on categories `C j` for all `j`, this is the
induced morphism property on the category `∀ j, C j`. -/
def pi {J : Type w} {C : J → Type u} [∀ j, Category.{v} (C j)]
    (W : ∀ j, MorphismProperty (C j)) : MorphismProperty (∀ j, C j) :=
  fun _ _ f => ∀ j, (W j) (f j)

variable {C} [Category.{v} C]

/-- The morphism property on `J ⥤ C` which is defined objectwise
from `W : MorphismProperty C`. -/
def functorCategory (W : MorphismProperty C) (J : Type*) [Category J] :
    MorphismProperty (J ⥤ C) :=
  fun _ _ f => ∀ (j : J), W (f.app j)

/-- Given `W : MorphismProperty C`, this is the morphism property on `Arrow C` of morphisms
whose left and right parts are in `W`. -/
def arrow (W : MorphismProperty C) :
    MorphismProperty (Arrow C) :=
  fun _ _ f => W f.left ∧ W f.right

end MorphismProperty

namespace NatTrans

variable {C : Type u} [Category.{v} C] {D : Type*} [Category D]

lemma isIso_app_iff_of_iso {F G : C ⥤ D} (α : F ⟶ G) {X Y : C} (e : X ≅ Y) :
    IsIso (α.app X) ↔ IsIso (α.app Y) :=
  (MorphismProperty.isomorphisms D).arrow_mk_iso_iff
    (Arrow.isoMk (F.mapIso e) (G.mapIso e) (by simp))

end NatTrans

end CategoryTheory<|MERGE_RESOLUTION|>--- conflicted
+++ resolved
@@ -145,8 +145,6 @@
 
 lemma mem_toSet_iff (f : Arrow C) : f ∈ P.toSet ↔ P f.hom := Iff.rfl
 
-<<<<<<< HEAD
-=======
 lemma toSet_iSup {ι : Type*} (W : ι → MorphismProperty C) :
     (⨆ i , W i).toSet = ⋃ i, (W i).toSet := by
   ext
@@ -155,7 +153,6 @@
 lemma toSet_max (W₁ W₂ : MorphismProperty C) :
     (W₁ ⊔ W₂).toSet = W₁.toSet ∪ W₂.toSet := rfl
 
->>>>>>> a4d03f7c
 /-- The family of morphisms indexed by `P.toSet` which corresponds
 to `P : MorphismProperty C`, see `MorphismProperty.ofHoms_homFamily`. -/
 def homFamily (f : P.toSet) : f.1.left ⟶ f.1.right := f.1.hom
