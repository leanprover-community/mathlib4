/-
Copyright (c) 2022 Andrew Yang. All rights reserved.
Released under Apache 2.0 license as described in the file LICENSE.
Authors: Andrew Yang, Joël Riou
-/
import Mathlib.CategoryTheory.Limits.Shapes.Pullback.CommSq
import Mathlib.CategoryTheory.Limits.Shapes.Diagonal
import Mathlib.CategoryTheory.Limits.Final
import Mathlib.CategoryTheory.MorphismProperty.Composition

/-!
# Relation of morphism properties with limits

The following predicates are introduces for morphism properties `P`:
* `IsStableUnderBaseChange`: `P` is stable under base change if in all pullback
  squares, the left map satisfies `P` if the right map satisfies it.
* `IsStableUnderCobaseChange`: `P` is stable under cobase change if in all pushout
  squares, the right map satisfies `P` if the left map satisfies it.

We define `P.universally` for the class of morphisms which satisfy `P` after any base change.

We also introduce properties `IsStableUnderProductsOfShape`, `IsStableUnderLimitsOfShape`,
`IsStableUnderFiniteProducts`, and similar properties for colimits and coproducts.

-/

universe w w' v u

namespace CategoryTheory

open Category Limits

namespace MorphismProperty

variable {C : Type u} [Category.{v} C]

section

variable (P : MorphismProperty C)

/-- Given a class of morphisms `P`, this is the class of pullbacks
of morphisms in `P`. -/
def pullbacks : MorphismProperty C := fun A B q ↦
  ∃ (X Y : C) (p : X ⟶ Y) (f : A ⟶ X) (g : B ⟶ Y) (_ : P p),
    IsPullback f q p g

lemma pullbacks_mk {A B X Y : C} {f : A ⟶ X} {q : A ⟶ B} {p : X ⟶ Y} {g : B ⟶ Y}
    (sq : IsPullback f q p g) (hp : P p) :
    P.pullbacks q :=
  ⟨_, _, _, _, _, hp, sq⟩

lemma le_pullbacks : P ≤ P.pullbacks := by
  intro A B q hq
  exact P.pullbacks_mk IsPullback.of_id_fst hq

<<<<<<< HEAD
lemma monotone_pullbacks : Monotone (pullbacks (C := C)) := by
=======
lemma pullbacks_monotone : Monotone (pullbacks (C := C)) := by
>>>>>>> 3d193da9
  rintro _ _ h _ _ _ ⟨_, _, _, _, _, hp, sq⟩
  exact ⟨_, _, _, _, _, h _ hp, sq⟩

/-- Given a class of morphisms `P`, this is the class of pushouts
of morphisms in `P`. -/
def pushouts : MorphismProperty C := fun X Y q ↦
  ∃ (A B : C) (p : A ⟶ B) (f : A ⟶ X) (g : B ⟶ Y) (_ : P p),
    IsPushout f p q g

lemma pushouts_mk {A B X Y : C} {f : A ⟶ X} {q : A ⟶ B} {p : X ⟶ Y} {g : B ⟶ Y}
    (sq : IsPushout f q p g) (hq : P q) :
    P.pushouts p :=
  ⟨_, _, _, _, _, hq, sq⟩

lemma le_pushouts : P ≤ P.pushouts := by
  intro X Y p hp
  exact P.pushouts_mk IsPushout.of_id_fst hp

<<<<<<< HEAD
lemma monotone_pushouts : Monotone (pushouts (C := C)) := by
=======
lemma pushouts_monotone : Monotone (pushouts (C := C)) := by
>>>>>>> 3d193da9
  rintro _ _ h _ _ _ ⟨_, _, _, _, _, hp, sq⟩
  exact ⟨_, _, _, _, _, h _ hp, sq⟩

instance : P.pushouts.RespectsIso :=
  RespectsIso.of_respects_arrow_iso _ (by
    rintro q q' e ⟨A, B, p, f, g, hp, h⟩
    exact ⟨A, B, p, f ≫ e.hom.left, g ≫ e.hom.right, hp,
      IsPushout.paste_horiz h (IsPushout.of_horiz_isIso ⟨e.hom.w⟩)⟩)

instance : P.pullbacks.RespectsIso :=
  RespectsIso.of_respects_arrow_iso _ (by
    rintro q q' e ⟨X, Y, p, f, g, hp, h⟩
    exact ⟨X, Y, p, e.inv.left ≫ f, e.inv.right ≫ g, hp,
      IsPullback.paste_horiz (IsPullback.of_horiz_isIso ⟨e.inv.w⟩) h⟩)

/-- A morphism property is `IsStableUnderBaseChange` if the base change of such a morphism
still falls in the class. -/
class IsStableUnderBaseChange : Prop where
  of_isPullback {X Y Y' S : C} {f : X ⟶ S} {g : Y ⟶ S} {f' : Y' ⟶ Y} {g' : Y' ⟶ X}
    (sq : IsPullback f' g' g f) (hg : P g) : P g'

instance : P.pullbacks.IsStableUnderBaseChange where
  of_isPullback := by
    rintro _ _ _ _ _ _ _ _ h ⟨_, _, _, _, _, hp, hq⟩
    exact P.pullbacks_mk (h.paste_horiz hq) hp

/-- A morphism property is `IsStableUnderCobaseChange` if the cobase change of such a morphism
still falls in the class. -/
class IsStableUnderCobaseChange : Prop where
  of_isPushout {A A' B B' : C} {f : A ⟶ A'} {g : A ⟶ B} {f' : B ⟶ B'} {g' : A' ⟶ B'}
    (sq : IsPushout g f f' g') (hf : P f) : P f'

instance : P.pushouts.IsStableUnderCobaseChange where
  of_isPushout := by
    rintro _ _ _ _ _ _ _ _ h ⟨_, _, _, _, _, hp, hq⟩
    exact P.pushouts_mk (hq.paste_horiz h) hp

variable {P} in
lemma of_isPullback [P.IsStableUnderBaseChange]
    {X Y Y' S : C} {f : X ⟶ S} {g : Y ⟶ S} {f' : Y' ⟶ Y} {g' : Y' ⟶ X}
    (sq : IsPullback f' g' g f) (hg : P g) : P g' :=
  IsStableUnderBaseChange.of_isPullback sq hg

lemma isStableUnderBaseChange_iff_pullbacks_le :
    P.IsStableUnderBaseChange ↔ P.pullbacks ≤ P := by
  constructor
  · intro h _ _ _ ⟨_, _, _, _, _, h₁, h₂⟩
    exact of_isPullback h₂ h₁
  · intro h
    constructor
    intro _ _ _ _ _ _ _ _ h₁ h₂
    exact h _ ⟨_, _, _, _, _, h₂, h₁⟩

variable {P} in
/-- Alternative constructor for `IsStableUnderBaseChange`. -/
theorem IsStableUnderBaseChange.mk' [RespectsIso P]
    (hP₂ : ∀ (X Y S : C) (f : X ⟶ S) (g : Y ⟶ S) [HasPullback f g] (_ : P g),
      P (pullback.fst f g)) :
    IsStableUnderBaseChange P where
  of_isPullback {X Y Y' S f g f' g'} sq hg := by
    haveI : HasPullback f g := sq.flip.hasPullback
    let e := sq.flip.isoPullback
    rw [← P.cancel_left_of_respectsIso e.inv, sq.flip.isoPullback_inv_fst]
    exact hP₂ _ _ _ f g hg

variable (C)

instance IsStableUnderBaseChange.isomorphisms :
    (isomorphisms C).IsStableUnderBaseChange where
  of_isPullback {_ _ _ _ f g _ _} h hg :=
    have : IsIso g := hg
    have := hasPullback_of_left_iso g f
    h.isoPullback_hom_snd ▸ inferInstanceAs (IsIso _)

instance IsStableUnderBaseChange.monomorphisms :
    (monomorphisms C).IsStableUnderBaseChange where
  of_isPullback {X Y Y' S f g f' g'} h hg := by
    have : Mono g := hg
    constructor
    intro Z f₁ f₂ h₁₂
    apply PullbackCone.IsLimit.hom_ext h.isLimit
    · rw [← cancel_mono g]
      dsimp
      simp only [Category.assoc, h.w, reassoc_of% h₁₂]
    · exact h₁₂

variable {C P}

instance (priority := 900) IsStableUnderBaseChange.respectsIso
    [IsStableUnderBaseChange P] : RespectsIso P := by
  apply RespectsIso.of_respects_arrow_iso
  intro f g e
  exact of_isPullback (IsPullback.of_horiz_isIso (CommSq.mk e.inv.w))

theorem pullback_fst [IsStableUnderBaseChange P]
    {X Y S : C} (f : X ⟶ S) (g : Y ⟶ S) [HasPullback f g] (H : P g) :
    P (pullback.fst f g) :=
  of_isPullback (IsPullback.of_hasPullback f g).flip H

@[deprecated (since := "2024-11-06")] alias IsStableUnderBaseChange.fst := pullback_fst

theorem pullback_snd [IsStableUnderBaseChange P]
    {X Y S : C} (f : X ⟶ S) (g : Y ⟶ S) [HasPullback f g] (H : P f) :
    P (pullback.snd f g) :=
  of_isPullback (IsPullback.of_hasPullback f g) H

@[deprecated (since := "2024-11-06")] alias IsStableUnderBaseChange.snd := pullback_snd

theorem baseChange_obj [HasPullbacks C]
    [IsStableUnderBaseChange P] {S S' : C} (f : S' ⟶ S) (X : Over S) (H : P X.hom) :
    P ((Over.pullback f).obj X).hom :=
  pullback_snd X.hom f H

@[deprecated (since := "2024-11-06")] alias IsStableUnderBaseChange.baseChange_obj := baseChange_obj

theorem baseChange_map [HasPullbacks C]
    [IsStableUnderBaseChange P] {S S' : C} (f : S' ⟶ S) {X Y : Over S} (g : X ⟶ Y)
    (H : P g.left) : P ((Over.pullback f).map g).left := by
  let e :=
    pullbackRightPullbackFstIso Y.hom f g.left ≪≫
      pullback.congrHom (g.w.trans (Category.comp_id _)) rfl
  have : e.inv ≫ (pullback.snd _ _) = ((Over.pullback f).map g).left := by
    ext <;> dsimp [e] <;> simp
  rw [← this, P.cancel_left_of_respectsIso]
  exact pullback_snd _ _ H

@[deprecated (since := "2024-11-06")] alias IsStableUnderBaseChange.baseChange_map := baseChange_map

theorem pullback_map [HasPullbacks C]
    [IsStableUnderBaseChange P] [P.IsStableUnderComposition] {S X X' Y Y' : C} {f : X ⟶ S}
    {g : Y ⟶ S} {f' : X' ⟶ S} {g' : Y' ⟶ S} {i₁ : X ⟶ X'} {i₂ : Y ⟶ Y'} (h₁ : P i₁) (h₂ : P i₂)
    (e₁ : f = i₁ ≫ f') (e₂ : g = i₂ ≫ g') :
    P (pullback.map f g f' g' i₁ i₂ (𝟙 _) ((Category.comp_id _).trans e₁)
        ((Category.comp_id _).trans e₂)) := by
  have :
    pullback.map f g f' g' i₁ i₂ (𝟙 _) ((Category.comp_id _).trans e₁)
        ((Category.comp_id _).trans e₂) =
      ((pullbackSymmetry _ _).hom ≫
          ((Over.pullback _).map (Over.homMk _ e₂.symm : Over.mk g ⟶ Over.mk g')).left) ≫
        (pullbackSymmetry _ _).hom ≫
          ((Over.pullback g').map (Over.homMk _ e₁.symm : Over.mk f ⟶ Over.mk f')).left := by
    ext <;> dsimp <;> simp
  rw [this]
  apply P.comp_mem <;> rw [P.cancel_left_of_respectsIso]
  exacts [baseChange_map _ (Over.homMk _ e₂.symm : Over.mk g ⟶ Over.mk g') h₂,
    baseChange_map _ (Over.homMk _ e₁.symm : Over.mk f ⟶ Over.mk f') h₁]

instance IsStableUnderBaseChange.hasOfPostcompProperty_monomorphisms
    [P.IsStableUnderBaseChange] : P.HasOfPostcompProperty (MorphismProperty.monomorphisms C) where
  of_postcomp {X Y Z} f g (hg : Mono g) hcomp := by
    have : f = (asIso (pullback.fst (f ≫ g) g)).inv ≫ pullback.snd (f ≫ g) g := by
      simp [Iso.eq_inv_comp, ← cancel_mono g, pullback.condition]
    rw [this, cancel_left_of_respectsIso (P := P)]
    exact P.pullback_snd _ _ hcomp

@[deprecated (since := "2024-11-06")] alias IsStableUnderBaseChange.pullback_map := pullback_map

lemma of_isPushout [P.IsStableUnderCobaseChange]
    {A A' B B' : C} {f : A ⟶ A'} {g : A ⟶ B} {f' : B ⟶ B'} {g' : A' ⟶ B'}
    (sq : IsPushout g f f' g') (hf : P f) : P f' :=
  IsStableUnderCobaseChange.of_isPushout sq hf

lemma isStableUnderCobaseChange_iff_pushouts_le :
    P.IsStableUnderCobaseChange ↔ P.pushouts ≤ P := by
  constructor
  · intro h _ _ _ ⟨_, _, _, _, _, h₁, h₂⟩
    exact of_isPushout h₂ h₁
  · intro h
    constructor
    intro _ _ _ _ _ _ _ _ h₁ h₂
    exact h _ ⟨_, _, _, _, _, h₂, h₁⟩

/-- An alternative constructor for `IsStableUnderCobaseChange`. -/
theorem IsStableUnderCobaseChange.mk' [RespectsIso P]
    (hP₂ : ∀ (A B A' : C) (f : A ⟶ A') (g : A ⟶ B) [HasPushout f g] (_ : P f),
      P (pushout.inr f g)) :
    IsStableUnderCobaseChange P where
  of_isPushout {A A' B B' f g f' g'} sq hf := by
    haveI : HasPushout f g := sq.flip.hasPushout
    let e := sq.flip.isoPushout
    rw [← P.cancel_right_of_respectsIso _ e.hom, sq.flip.inr_isoPushout_hom]
    exact hP₂ _ _ _ f g hf

instance IsStableUnderCobaseChange.isomorphisms :
    (isomorphisms C).IsStableUnderCobaseChange where
  of_isPushout {_ _ _ _ f g _ _} h (_ : IsIso f) :=
    have := hasPushout_of_right_iso g f
    h.inl_isoPushout_inv ▸ inferInstanceAs (IsIso _)

variable (C) in
instance IsStableUnderCobaseChange.epimorphisms :
    (epimorphisms C).IsStableUnderCobaseChange where
  of_isPushout {X Y Y' S f g f' g'} h hf := by
    have : Epi f := hf
    constructor
    intro Z f₁ f₂ h₁₂
    apply PushoutCocone.IsColimit.hom_ext h.isColimit
    · exact h₁₂
    · rw [← cancel_epi f]
      dsimp
      simp only [← reassoc_of% h.w, h₁₂]

instance IsStableUnderCobaseChange.respectsIso
    [IsStableUnderCobaseChange P] : RespectsIso P :=
  RespectsIso.of_respects_arrow_iso _ fun _ _ e ↦
    of_isPushout (IsPushout.of_horiz_isIso (CommSq.mk e.hom.w))

theorem pushout_inl [IsStableUnderCobaseChange P]
    {A B A' : C} (f : A ⟶ A') (g : A ⟶ B) [HasPushout f g] (H : P g) :
    P (pushout.inl f g) :=
  of_isPushout (IsPushout.of_hasPushout f g) H

@[deprecated (since := "2024-11-06")] alias IsStableUnderBaseChange.inl := pushout_inl

theorem pushout_inr [IsStableUnderCobaseChange P]
    {A B A' : C} (f : A ⟶ A') (g : A ⟶ B) [HasPushout f g] (H : P f) : P (pushout.inr f g) :=
  of_isPushout (IsPushout.of_hasPushout f g).flip H

@[deprecated (since := "2024-11-06")] alias IsStableUnderBaseChange.inr := pushout_inr

instance IsStableUnderCobaseChange.hasOfPrecompProperty_epimorphisms
    [P.IsStableUnderCobaseChange] : P.HasOfPrecompProperty (MorphismProperty.epimorphisms C) where
  of_precomp {X Y Z} f g (hf : Epi f) hcomp := by
    have : g = pushout.inr (f ≫ g) f ≫ (asIso (pushout.inl (f ≫ g) f)).inv := by
      rw [asIso_inv, IsIso.eq_comp_inv, ← cancel_epi f, ← pushout.condition, assoc]
    rw [this, cancel_right_of_respectsIso (P := P)]
    exact P.pushout_inr _ _ hcomp

instance IsStableUnderCobaseChange.op [IsStableUnderCobaseChange P] :
    IsStableUnderBaseChange P.op where
  of_isPullback sq hg := P.of_isPushout sq.unop hg

instance IsStableUnderCobaseChange.unop {P : MorphismProperty Cᵒᵖ} [IsStableUnderCobaseChange P] :
    IsStableUnderBaseChange P.unop where
  of_isPullback sq hg := P.of_isPushout sq.op hg

instance IsStableUnderBaseChange.op [IsStableUnderBaseChange P] :
    IsStableUnderCobaseChange P.op where
  of_isPushout sq hf := P.of_isPullback sq.unop hf

instance IsStableUnderBaseChange.unop {P : MorphismProperty Cᵒᵖ} [IsStableUnderBaseChange P] :
    IsStableUnderCobaseChange P.unop where
  of_isPushout sq hf := P.of_isPullback sq.op hf

instance IsStableUnderBaseChange.inf {P Q : MorphismProperty C} [IsStableUnderBaseChange P]
    [IsStableUnderBaseChange Q] :
    IsStableUnderBaseChange (P ⊓ Q) where
  of_isPullback hp hg := ⟨of_isPullback hp hg.left, of_isPullback hp hg.right⟩

instance IsStableUnderCobaseChange.inf {P Q : MorphismProperty C} [IsStableUnderCobaseChange P]
    [IsStableUnderCobaseChange Q] :
    IsStableUnderCobaseChange (P ⊓ Q) where
  of_isPushout hp hg := ⟨of_isPushout hp hg.left, of_isPushout hp hg.right⟩

end

section LimitsOfShape

variable (W : MorphismProperty C) (J : Type*) [Category J]

/-- The class of morphisms in `C` that are limits of shape `J` of
natural transformations involving morphisms in `W`. -/
inductive limitsOfShape : MorphismProperty C
  | mk (X₁ X₂ : J ⥤ C) (c₁ : Cone X₁) (c₂ : Cone X₂)
    (_ : IsLimit c₁) (h₂ : IsLimit c₂) (f : X₁ ⟶ X₂) (_ : W.functorCategory J f) :
      limitsOfShape (h₂.lift (Cone.mk _ (c₁.π ≫ f)))

instance : (W.limitsOfShape J).RespectsIso :=
  RespectsIso.of_respects_arrow_iso _ (by
    rintro ⟨_, _, f⟩ ⟨Y₁, Y₂, g⟩ e ⟨X₁, X₂, c₁, c₂, h₁, h₂, f, hf⟩
    let e₁ := Arrow.leftFunc.mapIso e
    let e₂ := Arrow.rightFunc.mapIso e
    have fac : g ≫ e₂.inv = e₁.inv ≫ h₂.lift (Cone.mk _ (c₁.π ≫ f)) :=
      e.inv.w.symm
    let c₁' : Cone X₁ := { pt := Y₁, π := (Functor.const _).map e₁.inv ≫ c₁.π }
    let c₂' : Cone X₂ := { pt := Y₂, π := (Functor.const _).map e₂.inv ≫ c₂.π }
    have h₁' : IsLimit c₁' := IsLimit.ofIsoLimit h₁ (Cones.ext e₁)
    have h₂' : IsLimit c₂' := IsLimit.ofIsoLimit h₂ (Cones.ext e₂)
    obtain hg : h₂'.lift (Cone.mk _ (c₁'.π ≫ f)) = g :=
      h₂'.hom_ext (fun j ↦ by
        rw [h₂'.fac]
        simp [reassoc_of% fac, c₁', c₂'])
    rw [← hg]
    exact ⟨_, _, _, _, h₁', _, _, hf⟩)

variable {J} in
lemma limitsOfShape_limMap {X Y : J ⥤ C}
    (f : X ⟶ Y) [HasLimit X] [HasLimit Y] (hf : W.functorCategory _ f) :
    W.limitsOfShape J (limMap f) :=
  ⟨_, _, _, _, limit.isLimit X, _, _, hf⟩

/-- The property that a morphism property `W` is stable under limits
indexed by a category `J`. -/
def IsStableUnderLimitsOfShape : Prop :=
  ∀ (X₁ X₂ : J ⥤ C) (c₁ : Cone X₁) (c₂ : Cone X₂)
    (_ : IsLimit c₁) (h₂ : IsLimit c₂) (f : X₁ ⟶ X₂) (_ : W.functorCategory J f),
      W (h₂.lift (Cone.mk _ (c₁.π ≫ f)))

lemma isStableUnderLimitsOfShape_iff_limitsOfShape_le :
    W.IsStableUnderLimitsOfShape J ↔ W.limitsOfShape J ≤ W := by
  constructor
  · rintro h _ _ _ ⟨_, _, _, _, h₁, h₂, f, hf⟩
    exact h _ _ _ _ h₁ h₂ f hf
  · intro h _ _ _ _ h₁ h₂ f hf
    exact h _ ⟨_, _, _, _, h₁, _, _, hf⟩

variable {W J}

lemma IsStableUnderLimitsOfShape.limitsOfShape_le
    (hW : W.IsStableUnderLimitsOfShape J) : W.limitsOfShape J ≤ W :=
  (W.isStableUnderLimitsOfShape_iff_limitsOfShape_le J).1 hW

lemma IsStableUnderLimitsOfShape.limMap
    (hW : W.IsStableUnderLimitsOfShape J) {X Y : J ⥤ C}
    (f : X ⟶ Y) [HasLimit X] [HasLimit Y] (hf : W.functorCategory _ f) :
    W (limMap f) :=
  hW.limitsOfShape_le _ (limitsOfShape_limMap _ _ hf)

end LimitsOfShape

section ColimitsOfShape

variable (W : MorphismProperty C) (J : Type*) [Category J]

/-- The class of morphisms in `C` that are colimits of shape `J` of
natural transformations involving morphisms in `W`. -/
inductive colimitsOfShape : MorphismProperty C
  | mk (X₁ X₂ : J ⥤ C) (c₁ : Cocone X₁) (c₂ : Cocone X₂)
    (h₁ : IsColimit c₁) (h₂ : IsColimit c₂) (f : X₁ ⟶ X₂) (_ : W.functorCategory J f) :
      colimitsOfShape (h₁.desc (Cocone.mk _ (f ≫ c₂.ι)))

<<<<<<< HEAD
lemma monotone_colimitsOfShape {W₁ W₂ : MorphismProperty C} (h : W₁ ≤ W₂)
=======
lemma colimitsOfShape_monotone {W₁ W₂ : MorphismProperty C} (h : W₁ ≤ W₂)
>>>>>>> 3d193da9
    (J : Type*) [Category J] :
    W₁.colimitsOfShape J ≤ W₂.colimitsOfShape J := by
  rintro _ _ _ ⟨_, _, _, _, _, h₂, f, hf⟩
  exact ⟨_, _, _, _, _, h₂, f, fun j ↦ h _ (hf j)⟩

variable {J} in
lemma colimitsOfShape_le_of_final {J' : Type*} [Category J'] (F : J ⥤ J') [F.Final] :
    W.colimitsOfShape J' ≤ W.colimitsOfShape J := by
  intro _ _ _ ⟨X₁, X₂, c₁, c₂, h₁, h₂, f, hf⟩
  have h₁' : IsColimit (c₁.whisker F) := (Functor.Final.isColimitWhiskerEquiv F c₁).symm h₁
  have h₂' : IsColimit (c₂.whisker F) := (Functor.Final.isColimitWhiskerEquiv F c₂).symm h₂
  have : h₁.desc (Cocone.mk c₂.pt (f ≫ c₂.ι)) =
      h₁'.desc (Cocone.mk c₂.pt (whiskerLeft _ f ≫ (c₂.whisker F).ι)) :=
    h₁'.hom_ext (fun j ↦ by
      have := h₁'.fac (Cocone.mk c₂.pt (whiskerLeft F f ≫ whiskerLeft F c₂.ι)) j
      dsimp at this ⊢
      simp [this])
  rw [this]
  exact ⟨_, _, _, _, h₁', h₂', _, fun _ ↦ hf _⟩

variable {J} in
lemma colimitsOfShape_eq_of_equivalence {J' : Type*} [Category J'] (e : J ≌ J') :
    W.colimitsOfShape J = W.colimitsOfShape J' :=
  le_antisymm (W.colimitsOfShape_le_of_final e.inverse)
    (W.colimitsOfShape_le_of_final e.functor)

instance : (W.colimitsOfShape J).RespectsIso :=
  RespectsIso.of_respects_arrow_iso _ (by
    rintro ⟨_, _, f⟩ ⟨Y₁, Y₂, g⟩ e ⟨X₁, X₂, c₁, c₂, h₁, h₂, f, hf⟩
    let e₁ := Arrow.leftFunc.mapIso e
    let e₂ := Arrow.rightFunc.mapIso e
    have fac : e₁.hom ≫ g = h₁.desc (Cocone.mk _ (f ≫ c₂.ι)) ≫ e₂.hom := e.hom.w
    let c₁' : Cocone X₁ := { pt := Y₁, ι := c₁.ι ≫ (Functor.const _).map e₁.hom}
    let c₂' : Cocone X₂ := { pt := Y₂, ι := c₂.ι ≫ (Functor.const _).map e₂.hom}
    have h₁' : IsColimit c₁' := IsColimit.ofIsoColimit h₁ (Cocones.ext e₁)
    have h₂' : IsColimit c₂' := IsColimit.ofIsoColimit h₂ (Cocones.ext e₂)
    obtain hg : h₁'.desc (Cocone.mk _ (f ≫ c₂'.ι)) = g :=
      h₁'.hom_ext (fun j ↦ by
        rw [h₁'.fac]
        simp [fac, c₁', c₂'])
    rw [← hg]
    exact ⟨_, _, _, _, _, h₂', _, hf⟩)

variable {J} in
lemma colimitsOfShape_colimMap {X Y : J ⥤ C}
    (f : X ⟶ Y) [HasColimit X] [HasColimit Y] (hf : W.functorCategory _ f) :
    W.colimitsOfShape J (colimMap f) :=
  ⟨_, _, _, _, _, colimit.isColimit Y, _, hf⟩

/-- The property that a morphism property `W` is stable under colimits
indexed by a category `J`. -/
def IsStableUnderColimitsOfShape : Prop :=
  ∀ (X₁ X₂ : J ⥤ C) (c₁ : Cocone X₁) (c₂ : Cocone X₂)
    (h₁ : IsColimit c₁) (_ : IsColimit c₂) (f : X₁ ⟶ X₂) (_ : W.functorCategory J f),
      W (h₁.desc (Cocone.mk _ (f ≫ c₂.ι)))

lemma isStableUnderColimitsOfShape_iff_colimitsOfShape_le :
    W.IsStableUnderColimitsOfShape J ↔ W.colimitsOfShape J ≤ W := by
  constructor
  · rintro h _ _ _ ⟨_, _, _, _, h₁, h₂, f, hf⟩
    exact h _ _ _ _ h₁ h₂ f hf
  · intro h _ _ _ _ h₁ h₂ f hf
    exact h _ ⟨_, _, _, _, _, h₂, _, hf⟩

variable {W J}

lemma IsStableUnderColimitsOfShape.colimitsOfShape_le
    (hW : W.IsStableUnderColimitsOfShape J) : W.colimitsOfShape J ≤ W :=
  (W.isStableUnderColimitsOfShape_iff_colimitsOfShape_le J).1 hW

lemma IsStableUnderColimitsOfShape.colimMap
    (hW : W.IsStableUnderColimitsOfShape J) {X Y : J ⥤ C}
    (f : X ⟶ Y) [HasColimit X] [HasColimit Y] (hf : W.functorCategory _ f) :
    W (colimMap f) :=
  hW.colimitsOfShape_le _ (colimitsOfShape_colimMap _ _ hf)

variable (C J) in
<<<<<<< HEAD
lemma isomorphisms_isStableUnderColimitsOfShape :
=======
lemma IsStableUnderColimitsOfShape.isomorphisms :
>>>>>>> 3d193da9
    (isomorphisms C).IsStableUnderColimitsOfShape J := by
  intro F₁ F₂ c₁ c₂ h₁ h₂ f (_ : ∀ j, IsIso (f.app j))
  have := NatIso.isIso_of_isIso_app f
  exact ⟨h₂.desc (Cocone.mk _ (inv f ≫ c₁.ι)),
    h₁.hom_ext (by simp), h₂.hom_ext (by simp)⟩

end ColimitsOfShape

section Coproducts

variable (W : MorphismProperty C)

/-- Given `W : MorphismProperty C`, this is class of morphisms that are
isomorphic to a coproduct of a family (indexed by some `J : Type w`) of maps in `W`. -/
def coproducts : MorphismProperty C := ⨆ (J : Type w), W.colimitsOfShape (Discrete J)

lemma colimitsOfShape_le_coproducts (J : Type w) :
    W.colimitsOfShape (Discrete J) ≤ coproducts.{w} W :=
  le_iSup (f := fun (J : Type w) ↦ W.colimitsOfShape (Discrete J)) J

lemma coproducts_iff {X Y : C} (f : X ⟶ Y) :
    coproducts.{w} W f ↔ ∃ (J : Type w), W.colimitsOfShape (Discrete J) f := by
  simp only [coproducts, iSup_iff]

lemma coproducts_of_small {X Y : C} (f : X ⟶ Y) {J : Type w'}
    (hf : W.colimitsOfShape (Discrete J) f) [Small.{w} J] :
    coproducts.{w} W f := by
  rw [coproducts_iff]
  refine ⟨Shrink J, ?_⟩
  rwa [← W.colimitsOfShape_eq_of_equivalence (Discrete.equivalence (equivShrink.{w} J))]

lemma le_colimitsOfShape_punit : W ≤ W.colimitsOfShape (Discrete PUnit.{w + 1}) := by
  intro X₁ X₂ f hf
  have h := initialIsInitial (C := Discrete (PUnit.{w + 1}))
  let c₁ := coconeOfDiagramInitial (F := Discrete.functor (fun _ ↦ X₁)) h
  let c₂ := coconeOfDiagramInitial (F := Discrete.functor (fun _ ↦ X₂)) h
  have hc₁ : IsColimit c₁ := colimitOfDiagramInitial h _
  have hc₂ : IsColimit c₂ := colimitOfDiagramInitial h _
  have : hc₁.desc (Cocone.mk _ (Discrete.natTrans (fun _ ↦ by exact f) ≫ c₂.ι)) = f :=
    hc₁.hom_ext (fun x ↦ by
      obtain rfl : x = ⊥_ _ := by ext
      rw [IsColimit.fac]
      simp [c₁, c₂])
  rw [← this]
  exact ⟨_, _, _, _, _, hc₂, _, fun _ ↦ hf⟩

lemma le_coproducts : W ≤ coproducts.{w} W :=
  (le_colimitsOfShape_punit.{w} W).trans
    (colimitsOfShape_le_coproducts W PUnit.{w + 1})

end Coproducts

section Products

variable (W : MorphismProperty C)

/-- The property that a morphism property `W` is stable under products indexed by a type `J`. -/
abbrev IsStableUnderProductsOfShape (J : Type*) := W.IsStableUnderLimitsOfShape (Discrete J)

/-- The property that a morphism property `W` is stable under coproducts indexed by a type `J`. -/
abbrev IsStableUnderCoproductsOfShape (J : Type*) := W.IsStableUnderColimitsOfShape (Discrete J)

lemma IsStableUnderProductsOfShape.mk (J : Type*) [W.RespectsIso]
    (hW : ∀ (X₁ X₂ : J → C) [HasProduct X₁] [HasProduct X₂]
      (f : ∀ j, X₁ j ⟶ X₂ j) (_ : ∀ (j : J), W (f j)),
      W (Limits.Pi.map f)) : W.IsStableUnderProductsOfShape J := by
  intro X₁ X₂ c₁ c₂ hc₁ hc₂ f hf
  let φ := fun j => f.app (Discrete.mk j)
  have : HasLimit X₁ := ⟨c₁, hc₁⟩
  have : HasLimit X₂ := ⟨c₂, hc₂⟩
  have : HasProduct fun j ↦ X₁.obj (Discrete.mk j) :=
    hasLimitOfIso (Discrete.natIso (fun j ↦ Iso.refl (X₁.obj j)))
  have : HasProduct fun j ↦ X₂.obj (Discrete.mk j) :=
    hasLimitOfIso (Discrete.natIso (fun j ↦ Iso.refl (X₂.obj j)))
  have hf' := hW _ _ φ (fun j => hf (Discrete.mk j))
  refine (W.arrow_mk_iso_iff ?_).2 hf'
  refine Arrow.isoMk
    (IsLimit.conePointUniqueUpToIso hc₁ (limit.isLimit X₁) ≪≫ (Pi.isoLimit X₁).symm)
    (IsLimit.conePointUniqueUpToIso hc₂ (limit.isLimit X₂) ≪≫ (Pi.isoLimit _).symm) ?_
  apply limit.hom_ext
  rintro ⟨j⟩
  simp [φ]

lemma IsStableUnderCoproductsOfShape.mk (J : Type*) [W.RespectsIso]
    (hW : ∀ (X₁ X₂ : J → C) [HasCoproduct X₁] [HasCoproduct X₂]
      (f : ∀ j, X₁ j ⟶ X₂ j) (_ : ∀ (j : J), W (f j)),
      W (Limits.Sigma.map f)) : W.IsStableUnderCoproductsOfShape J := by
  intro X₁ X₂ c₁ c₂ hc₁ hc₂ f hf
  let φ := fun j => f.app (Discrete.mk j)
  have : HasColimit X₁ := ⟨c₁, hc₁⟩
  have : HasColimit X₂ := ⟨c₂, hc₂⟩
  have : HasCoproduct fun j ↦ X₁.obj (Discrete.mk j) :=
    hasColimitOfIso (Discrete.natIso (fun j ↦ Iso.refl (X₁.obj j)))
  have : HasCoproduct fun j ↦ X₂.obj (Discrete.mk j) :=
    hasColimitOfIso (Discrete.natIso (fun j ↦ Iso.refl (X₂.obj j)))
  have hf' := hW _ _ φ (fun j => hf (Discrete.mk j))
  refine (W.arrow_mk_iso_iff ?_).1 hf'
  refine Arrow.isoMk
    ((Sigma.isoColimit _) ≪≫ IsColimit.coconePointUniqueUpToIso (colimit.isColimit X₁) hc₁)
    ((Sigma.isoColimit _) ≪≫ IsColimit.coconePointUniqueUpToIso (colimit.isColimit X₂) hc₂) ?_
  apply colimit.hom_ext
  rintro ⟨j⟩
  simp [φ]

/-- The condition that a property of morphisms is stable by finite products. -/
class IsStableUnderFiniteProducts : Prop where
  isStableUnderProductsOfShape (J : Type) [Finite J] : W.IsStableUnderProductsOfShape J

/-- The condition that a property of morphisms is stable by finite coproducts. -/
class IsStableUnderFiniteCoproducts : Prop where
  isStableUnderCoproductsOfShape (J : Type) [Finite J] : W.IsStableUnderCoproductsOfShape J

lemma isStableUnderProductsOfShape_of_isStableUnderFiniteProducts
    (J : Type) [Finite J] [W.IsStableUnderFiniteProducts] :
    W.IsStableUnderProductsOfShape J :=
  IsStableUnderFiniteProducts.isStableUnderProductsOfShape J

lemma isStableUnderCoproductsOfShape_of_isStableUnderFiniteCoproducts
    (J : Type) [Finite J] [W.IsStableUnderFiniteCoproducts] :
    W.IsStableUnderCoproductsOfShape J :=
  IsStableUnderFiniteCoproducts.isStableUnderCoproductsOfShape J

end Products

section Diagonal

variable [HasPullbacks C] {P : MorphismProperty C}

/-- For `P : MorphismProperty C`, `P.diagonal` is a morphism property that holds for `f : X ⟶ Y`
whenever `P` holds for `X ⟶ Y xₓ Y`. -/
def diagonal (P : MorphismProperty C) : MorphismProperty C := fun _ _ f => P (pullback.diagonal f)

theorem diagonal_iff {X Y : C} {f : X ⟶ Y} : P.diagonal f ↔ P (pullback.diagonal f) :=
  Iff.rfl

instance RespectsIso.diagonal [P.RespectsIso] : P.diagonal.RespectsIso := by
  apply RespectsIso.mk
  · introv H
    rwa [diagonal_iff, pullback.diagonal_comp, P.cancel_left_of_respectsIso,
      P.cancel_left_of_respectsIso, ← P.cancel_right_of_respectsIso _
        (pullback.map (e.hom ≫ f) (e.hom ≫ f) f f e.hom e.hom (𝟙 Z) (by simp) (by simp)),
      ← pullback.condition, P.cancel_left_of_respectsIso]
  · introv H
    delta diagonal
    rwa [pullback.diagonal_comp, P.cancel_right_of_respectsIso]

instance diagonal_isStableUnderComposition [P.IsStableUnderComposition] [RespectsIso P]
    [IsStableUnderBaseChange P] : P.diagonal.IsStableUnderComposition where
  comp_mem _ _ h₁ h₂ := by
    rw [diagonal_iff, pullback.diagonal_comp]
    exact P.comp_mem _ _ h₁
      (by simpa only [cancel_left_of_respectsIso] using P.pullback_snd _ _ h₂)

instance IsStableUnderBaseChange.diagonal [IsStableUnderBaseChange P] [P.RespectsIso] :
    P.diagonal.IsStableUnderBaseChange :=
  IsStableUnderBaseChange.mk'
    (by
      introv h
      rw [diagonal_iff, diagonal_pullback_fst, P.cancel_left_of_respectsIso,
        P.cancel_right_of_respectsIso]
      exact P.baseChange_map f _ (by simpa))

lemma diagonal_isomorphisms : (isomorphisms C).diagonal = monomorphisms C :=
  ext _ _ fun _ _ _ ↦ pullback.isIso_diagonal_iff _

/-- If `P` is multiplicative and stable under base change, having the of-postcomp property
wrt. `Q` is equivalent to `Q` implying `P` on the diagonal. -/
lemma hasOfPostcompProperty_iff_le_diagonal [P.IsStableUnderBaseChange]
    [P.IsMultiplicative] {Q : MorphismProperty C} [Q.IsStableUnderBaseChange] :
    P.HasOfPostcompProperty Q ↔ Q ≤ P.diagonal := by
  refine ⟨fun hP X Y f hf ↦ ?_, fun hP ↦ ⟨fun {Y X S} g f hf hcomp ↦ ?_⟩⟩
  · exact hP.of_postcomp _ _ (Q.pullback_fst _ _ hf) (by simpa using P.id_mem X)
  · set gr : Y ⟶ pullback (g ≫ f) f := pullback.lift (𝟙 Y) g (by simp)
    have : g = gr ≫ pullback.snd _ _ := by simp [gr]
    rw [this]
    apply P.comp_mem
    · exact P.of_isPullback (pullback_lift_diagonal_isPullback g f) (hP _ hf)
    · exact P.pullback_snd _ _ hcomp

end Diagonal

section Universally

/-- `P.universally` holds for a morphism `f : X ⟶ Y` iff `P` holds for all `X ×[Y] Y' ⟶ Y'`. -/
def universally (P : MorphismProperty C) : MorphismProperty C := fun X Y f =>
  ∀ ⦃X' Y' : C⦄ (i₁ : X' ⟶ X) (i₂ : Y' ⟶ Y) (f' : X' ⟶ Y') (_ : IsPullback f' i₁ i₂ f), P f'

instance universally_respectsIso (P : MorphismProperty C) : P.universally.RespectsIso := by
  apply RespectsIso.mk
  · intro X Y Z e f hf X' Z' i₁ i₂ f' H
    have : IsPullback (𝟙 _) (i₁ ≫ e.hom) i₁ e.inv :=
      IsPullback.of_horiz_isIso
        ⟨by rw [Category.id_comp, Category.assoc, e.hom_inv_id, Category.comp_id]⟩
    exact hf _ _ _
      (by simpa only [Iso.inv_hom_id_assoc, Category.id_comp] using this.paste_horiz H)
  · intro X Y Z e f hf X' Z' i₁ i₂ f' H
    have : IsPullback (𝟙 _) i₂ (i₂ ≫ e.inv) e.inv :=
      IsPullback.of_horiz_isIso ⟨Category.id_comp _⟩
    exact hf _ _ _ (by simpa only [Category.assoc, Iso.hom_inv_id,
      Category.comp_id, Category.comp_id] using H.paste_horiz this)

instance universally_isStableUnderBaseChange (P : MorphismProperty C) :
    P.universally.IsStableUnderBaseChange where
  of_isPullback H h₁ _ _ _ _ _ H' := h₁ _ _ _ (H'.paste_vert H.flip)

instance IsStableUnderComposition.universally [HasPullbacks C] (P : MorphismProperty C)
    [hP : P.IsStableUnderComposition] : P.universally.IsStableUnderComposition where
  comp_mem {X Y Z} f g hf hg X' Z' i₁ i₂ f' H := by
    have := pullback.lift_fst _ _ (H.w.trans (Category.assoc _ _ _).symm)
    rw [← this] at H ⊢
    apply P.comp_mem _ _ _ (hg _ _ _ <| IsPullback.of_hasPullback _ _)
    exact hf _ _ _ (H.of_right (pullback.lift_snd _ _ _) (IsPullback.of_hasPullback i₂ g))

theorem universally_le (P : MorphismProperty C) : P.universally ≤ P := by
  intro X Y f hf
  exact hf (𝟙 _) (𝟙 _) _ (IsPullback.of_vert_isIso ⟨by rw [Category.comp_id, Category.id_comp]⟩)

theorem universally_inf (P Q : MorphismProperty C) :
    (P ⊓ Q).universally = P.universally ⊓ Q.universally := by
  ext X Y f
  show _ ↔ _ ∧ _
  simp_rw [universally, ← forall_and]
  rfl

theorem universally_eq_iff {P : MorphismProperty C} :
    P.universally = P ↔ P.IsStableUnderBaseChange :=
  ⟨(· ▸ P.universally_isStableUnderBaseChange),
    fun hP ↦ P.universally_le.antisymm fun _ _ _ hf _ _ _ _ _ H => hP.of_isPullback H.flip hf⟩

theorem IsStableUnderBaseChange.universally_eq {P : MorphismProperty C}
    [hP : P.IsStableUnderBaseChange] : P.universally = P := universally_eq_iff.mpr hP

theorem universally_mono : Monotone (universally : MorphismProperty C → MorphismProperty C) :=
  fun _ _ h _ _ _ h₁ _ _ _ _ _ H => h _ (h₁ _ _ _ H)

end Universally

end MorphismProperty

end CategoryTheory<|MERGE_RESOLUTION|>--- conflicted
+++ resolved
@@ -53,11 +53,7 @@
   intro A B q hq
   exact P.pullbacks_mk IsPullback.of_id_fst hq
 
-<<<<<<< HEAD
-lemma monotone_pullbacks : Monotone (pullbacks (C := C)) := by
-=======
 lemma pullbacks_monotone : Monotone (pullbacks (C := C)) := by
->>>>>>> 3d193da9
   rintro _ _ h _ _ _ ⟨_, _, _, _, _, hp, sq⟩
   exact ⟨_, _, _, _, _, h _ hp, sq⟩
 
@@ -76,11 +72,7 @@
   intro X Y p hp
   exact P.pushouts_mk IsPushout.of_id_fst hp
 
-<<<<<<< HEAD
-lemma monotone_pushouts : Monotone (pushouts (C := C)) := by
-=======
 lemma pushouts_monotone : Monotone (pushouts (C := C)) := by
->>>>>>> 3d193da9
   rintro _ _ h _ _ _ ⟨_, _, _, _, _, hp, sq⟩
   exact ⟨_, _, _, _, _, h _ hp, sq⟩
 
@@ -412,11 +404,7 @@
     (h₁ : IsColimit c₁) (h₂ : IsColimit c₂) (f : X₁ ⟶ X₂) (_ : W.functorCategory J f) :
       colimitsOfShape (h₁.desc (Cocone.mk _ (f ≫ c₂.ι)))
 
-<<<<<<< HEAD
-lemma monotone_colimitsOfShape {W₁ W₂ : MorphismProperty C} (h : W₁ ≤ W₂)
-=======
 lemma colimitsOfShape_monotone {W₁ W₂ : MorphismProperty C} (h : W₁ ≤ W₂)
->>>>>>> 3d193da9
     (J : Type*) [Category J] :
     W₁.colimitsOfShape J ≤ W₂.colimitsOfShape J := by
   rintro _ _ _ ⟨_, _, _, _, _, h₂, f, hf⟩
@@ -494,11 +482,7 @@
   hW.colimitsOfShape_le _ (colimitsOfShape_colimMap _ _ hf)
 
 variable (C J) in
-<<<<<<< HEAD
-lemma isomorphisms_isStableUnderColimitsOfShape :
-=======
 lemma IsStableUnderColimitsOfShape.isomorphisms :
->>>>>>> 3d193da9
     (isomorphisms C).IsStableUnderColimitsOfShape J := by
   intro F₁ F₂ c₁ c₂ h₁ h₂ f (_ : ∀ j, IsIso (f.app j))
   have := NatIso.isIso_of_isIso_app f
