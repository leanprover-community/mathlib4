--- conflicted
+++ resolved
@@ -53,15 +53,9 @@
   intro A B q hq
   exact P.pullbacks_mk IsPullback.of_id_fst hq
 
-<<<<<<< HEAD
-lemma monotone_pullbacks : Monotone (pullbacks : MorphismProperty C → _) := by
-  rintro P₁ P₂ H A B f ⟨_, _, _, _, _, h, sq⟩
-  exact ⟨_, _, _, _, _, H _ h, sq⟩
-=======
 lemma pullbacks_monotone : Monotone (pullbacks (C := C)) := by
   rintro _ _ h _ _ _ ⟨_, _, _, _, _, hp, sq⟩
   exact ⟨_, _, _, _, _, h _ hp, sq⟩
->>>>>>> 2ee17ff1
 
 /-- Given a class of morphisms `P`, this is the class of pushouts
 of morphisms in `P`. -/
@@ -78,15 +72,9 @@
   intro X Y p hp
   exact P.pushouts_mk IsPushout.of_id_fst hp
 
-<<<<<<< HEAD
-lemma monotone_pushouts : Monotone (pushouts : MorphismProperty C → _) := by
-  rintro P₁ P₂ H A B f ⟨_, _, _, _, _, h, sq⟩
-  exact ⟨_, _, _, _, _, H _ h, sq⟩
-=======
 lemma pushouts_monotone : Monotone (pushouts (C := C)) := by
   rintro _ _ h _ _ _ ⟨_, _, _, _, _, hp, sq⟩
   exact ⟨_, _, _, _, _, h _ hp, sq⟩
->>>>>>> 2ee17ff1
 
 instance : P.pushouts.RespectsIso :=
   RespectsIso.of_respects_arrow_iso _ (by
@@ -100,7 +88,6 @@
     exact ⟨X, Y, p, e.inv.left ≫ f, e.inv.right ≫ g, hp,
       IsPullback.paste_horiz (IsPullback.of_horiz_isIso ⟨e.inv.w⟩) h⟩)
 
-<<<<<<< HEAD
 /-- If `P : MorphismPropety C` is such that any object in `C` maps to the
 target of some morphism in `P`, then `P.pushouts` contains the isomorphisms. -/
 lemma isomorphisms_le_pushouts
@@ -111,8 +98,6 @@
   exact ⟨A, B, p, p ≫ g, g ≫ f, hp, (IsPushout.of_id_snd (f := p ≫ g)).of_iso
     (Iso.refl _) (Iso.refl _) (asIso p) (asIso f) (by simp) (by simp) (by simp) (by simp)⟩
 
-=======
->>>>>>> 2ee17ff1
 /-- A morphism property is `IsStableUnderBaseChange` if the base change of such a morphism
 still falls in the class. -/
 class IsStableUnderBaseChange : Prop where
@@ -151,12 +136,9 @@
     intro _ _ _ _ _ _ _ _ h₁ h₂
     exact h _ ⟨_, _, _, _, _, h₂, h₁⟩
 
-<<<<<<< HEAD
 lemma pullbacks_le [P.IsStableUnderBaseChange] : P.pullbacks ≤ P := by
   rwa [← isStableUnderBaseChange_iff_pullbacks_le]
 
-=======
->>>>>>> 2ee17ff1
 variable {P} in
 /-- Alternative constructor for `IsStableUnderBaseChange`. -/
 theorem IsStableUnderBaseChange.mk' [RespectsIso P]
@@ -276,12 +258,17 @@
     intro _ _ _ _ _ _ _ _ h₁ h₂
     exact h _ ⟨_, _, _, _, _, h₂, h₁⟩
 
-<<<<<<< HEAD
 lemma pushouts_le [P.IsStableUnderCobaseChange] : P.pushouts ≤ P := by
   rwa [← isStableUnderCobaseChange_iff_pushouts_le]
 
-=======
->>>>>>> 2ee17ff1
+@[simp]
+lemma pushouts_le_iff {P Q : MorphismProperty C} [Q.IsStableUnderCobaseChange] :
+    P.pushouts ≤ Q ↔ P ≤ Q := by
+  constructor
+  · exact le_trans P.le_pushouts
+  · intro h
+    exact le_trans (pushouts_monotone h) pushouts_le
+
 /-- An alternative constructor for `IsStableUnderCobaseChange`. -/
 theorem IsStableUnderCobaseChange.mk' [RespectsIso P]
     (hP₂ : ∀ (A B A' : C) (f : A ⟶ A') (g : A ⟶ B) [HasPushout f g] (_ : P f),
@@ -330,8 +317,6 @@
 
 @[deprecated (since := "2024-11-06")] alias IsStableUnderBaseChange.inr := pushout_inr
 
-<<<<<<< HEAD
-=======
 instance IsStableUnderCobaseChange.hasOfPrecompProperty_epimorphisms
     [P.IsStableUnderCobaseChange] : P.HasOfPrecompProperty (MorphismProperty.epimorphisms C) where
   of_precomp {X Y Z} f g (hf : Epi f) hcomp := by
@@ -340,7 +325,6 @@
     rw [this, cancel_right_of_respectsIso (P := P)]
     exact P.pushout_inr _ _ hcomp
 
->>>>>>> 2ee17ff1
 instance IsStableUnderCobaseChange.op [IsStableUnderCobaseChange P] :
     IsStableUnderBaseChange P.op where
   of_isPullback sq hg := P.of_isPushout sq.unop hg
@@ -380,15 +364,12 @@
     (_ : IsLimit c₁) (h₂ : IsLimit c₂) (f : X₁ ⟶ X₂) (_ : W.functorCategory J f) :
       limitsOfShape (h₂.lift (Cone.mk _ (c₁.π ≫ f)))
 
-<<<<<<< HEAD
-lemma monotone_limitsOfShape {W₁ W₂ : MorphismProperty C} (h : W₁ ≤ W₂)
+lemma limitsOfShape_monotone {W₁ W₂ : MorphismProperty C} (h : W₁ ≤ W₂)
     (J : Type*) [Category J] :
     W₁.limitsOfShape J ≤ W₂.limitsOfShape J := by
   rintro _ _ _ ⟨_, _, _, _, h₁, _, f, hf⟩
   exact ⟨_, _, _, _, h₁, _, f, fun j ↦ h _ (hf j)⟩
 
-=======
->>>>>>> 2ee17ff1
 instance : (W.limitsOfShape J).RespectsIso :=
   RespectsIso.of_respects_arrow_iso _ (by
     rintro ⟨_, _, f⟩ ⟨Y₁, Y₂, g⟩ e ⟨X₁, X₂, c₁, c₂, h₁, h₂, f, hf⟩
@@ -403,11 +384,7 @@
     obtain hg : h₂'.lift (Cone.mk _ (c₁'.π ≫ f)) = g :=
       h₂'.hom_ext (fun j ↦ by
         rw [h₂'.fac]
-<<<<<<< HEAD
-        simp [reassoc_of% fac])
-=======
         simp [reassoc_of% fac, c₁', c₂'])
->>>>>>> 2ee17ff1
     rw [← hg]
     exact ⟨_, _, _, _, h₁', _, _, hf⟩)
 
@@ -426,17 +403,10 @@
 
 lemma isStableUnderLimitsOfShape_iff_limitsOfShape_le :
     W.IsStableUnderLimitsOfShape J ↔ W.limitsOfShape J ≤ W := by
-<<<<<<< HEAD
-  refine ⟨fun h ↦ ?_, fun h ↦ ?_⟩
-  · rintro _ _ _ ⟨_, _, _, _, h₁, h₂, f, hf⟩
-    exact h _ _ _ _ h₁ h₂ f hf
-  · intro _ _ _ _ h₁ h₂ f hf
-=======
   constructor
   · rintro h _ _ _ ⟨_, _, _, _, h₁, h₂, f, hf⟩
     exact h _ _ _ _ h₁ h₂ f hf
   · intro h _ _ _ _ h₁ h₂ f hf
->>>>>>> 2ee17ff1
     exact h _ ⟨_, _, _, _, h₁, _, _, hf⟩
 
 variable {W J}
@@ -464,11 +434,7 @@
     (h₁ : IsColimit c₁) (h₂ : IsColimit c₂) (f : X₁ ⟶ X₂) (_ : W.functorCategory J f) :
       colimitsOfShape (h₁.desc (Cocone.mk _ (f ≫ c₂.ι)))
 
-<<<<<<< HEAD
-lemma monotone_colimitsOfShape {W₁ W₂ : MorphismProperty C} (h : W₁ ≤ W₂)
-=======
 lemma colimitsOfShape_monotone {W₁ W₂ : MorphismProperty C} (h : W₁ ≤ W₂)
->>>>>>> 2ee17ff1
     (J : Type*) [Category J] :
     W₁.colimitsOfShape J ≤ W₂.colimitsOfShape J := by
   rintro _ _ _ ⟨_, _, _, _, _, h₂, f, hf⟩
@@ -478,10 +444,6 @@
 lemma colimitsOfShape_le_of_final {J' : Type*} [Category J'] (F : J ⥤ J') [F.Final] :
     W.colimitsOfShape J' ≤ W.colimitsOfShape J := by
   intro _ _ _ ⟨X₁, X₂, c₁, c₂, h₁, h₂, f, hf⟩
-<<<<<<< HEAD
-  let x := F ⋙ X₁
-=======
->>>>>>> 2ee17ff1
   have h₁' : IsColimit (c₁.whisker F) := (Functor.Final.isColimitWhiskerEquiv F c₁).symm h₁
   have h₂' : IsColimit (c₂.whisker F) := (Functor.Final.isColimitWhiskerEquiv F c₂).symm h₂
   have : h₁.desc (Cocone.mk c₂.pt (f ≫ c₂.ι)) =
@@ -491,11 +453,7 @@
       dsimp at this ⊢
       simp [this])
   rw [this]
-<<<<<<< HEAD
-  exact ⟨_, _, _, _, h₁', h₂', _, fun j ↦ hf _⟩
-=======
   exact ⟨_, _, _, _, h₁', h₂', _, fun _ ↦ hf _⟩
->>>>>>> 2ee17ff1
 
 variable {J} in
 lemma colimitsOfShape_eq_of_equivalence {J' : Type*} [Category J'] (e : J ≌ J') :
@@ -516,11 +474,7 @@
     obtain hg : h₁'.desc (Cocone.mk _ (f ≫ c₂'.ι)) = g :=
       h₁'.hom_ext (fun j ↦ by
         rw [h₁'.fac]
-<<<<<<< HEAD
-        simp [fac])
-=======
         simp [fac, c₁', c₂'])
->>>>>>> 2ee17ff1
     rw [← hg]
     exact ⟨_, _, _, _, _, h₂', _, hf⟩)
 
@@ -539,20 +493,6 @@
 
 lemma isStableUnderColimitsOfShape_iff_colimitsOfShape_le :
     W.IsStableUnderColimitsOfShape J ↔ W.colimitsOfShape J ≤ W := by
-<<<<<<< HEAD
-  refine ⟨fun h ↦ ?_, fun h ↦ ?_⟩
-  · rintro _ _ _ ⟨_, _, _, _, h₁, h₂, f, hf⟩
-    exact h _ _ _ _ h₁ h₂ f hf
-  · intro _ _ _ _ h₁ h₂ f hf
-    exact h _ ⟨_, _, _, _, _, h₂, _, hf⟩
-
-variable {W J}
-
-lemma IsStableUnderColimitsOfShape.colimitsOfShape_le
-    (hW : W.IsStableUnderColimitsOfShape J) : W.colimitsOfShape J ≤ W :=
-  (W.isStableUnderColimitsOfShape_iff_colimitsOfShape_le J).1 hW
-
-=======
   constructor
   · rintro h _ _ _ ⟨_, _, _, _, h₁, h₂, f, hf⟩
     exact h _ _ _ _ h₁ h₂ f hf
@@ -565,24 +505,11 @@
     (hW : W.IsStableUnderColimitsOfShape J) : W.colimitsOfShape J ≤ W :=
   (W.isStableUnderColimitsOfShape_iff_colimitsOfShape_le J).1 hW
 
->>>>>>> 2ee17ff1
 lemma IsStableUnderColimitsOfShape.colimMap
     (hW : W.IsStableUnderColimitsOfShape J) {X Y : J ⥤ C}
     (f : X ⟶ Y) [HasColimit X] [HasColimit Y] (hf : W.functorCategory _ f) :
     W (colimMap f) :=
   hW.colimitsOfShape_le _ (colimitsOfShape_colimMap _ _ hf)
-<<<<<<< HEAD
-
-end ColimitsOfShape
-
-section Coproducts
-
-variable (W : MorphismProperty C)
-
-/-- Given `W : MorphismProperty C`, this is class of morphisms that are
-isomorphic to a coproduct of a family (indexed by some `J : Type w`) of maps in `W`. -/
-@[pp_with_univ]
-=======
 
 variable (C J) in
 lemma IsStableUnderColimitsOfShape.isomorphisms :
@@ -600,7 +527,6 @@
 
 /-- Given `W : MorphismProperty C`, this is class of morphisms that are
 isomorphic to a coproduct of a family (indexed by some `J : Type w`) of maps in `W`. -/
->>>>>>> 2ee17ff1
 def coproducts : MorphismProperty C := ⨆ (J : Type w), W.colimitsOfShape (Discrete J)
 
 lemma colimitsOfShape_le_coproducts (J : Type w) :
@@ -618,8 +544,6 @@
   refine ⟨Shrink J, ?_⟩
   rwa [← W.colimitsOfShape_eq_of_equivalence (Discrete.equivalence (equivShrink.{w} J))]
 
-<<<<<<< HEAD
-=======
 lemma le_colimitsOfShape_punit : W ≤ W.colimitsOfShape (Discrete PUnit.{w + 1}) := by
   intro X₁ X₂ f hf
   have h := initialIsInitial (C := Discrete (PUnit.{w + 1}))
@@ -639,7 +563,8 @@
   (le_colimitsOfShape_punit.{w} W).trans
     (colimitsOfShape_le_coproducts W PUnit.{w + 1})
 
->>>>>>> 2ee17ff1
+lemma coproducts_monotone : Monotone (coproducts.{w} (C := C)) := sorry
+
 end Coproducts
 
 section Products
@@ -707,14 +632,19 @@
     W.IsStableUnderProductsOfShape J :=
   IsStableUnderFiniteProducts.isStableUnderProductsOfShape J
 
-<<<<<<< HEAD
-=======
 lemma isStableUnderCoproductsOfShape_of_isStableUnderFiniteCoproducts
     (J : Type) [Finite J] [W.IsStableUnderFiniteCoproducts] :
     W.IsStableUnderCoproductsOfShape J :=
   IsStableUnderFiniteCoproducts.isStableUnderCoproductsOfShape J
 
->>>>>>> 2ee17ff1
+class IsStableUnderCoproducts : Prop where
+  isStableUnderCoproductsOfShape (J : Type w) : W.IsStableUnderCoproductsOfShape J
+
+@[simp]
+lemma coproducts_le_iff {P Q : MorphismProperty C} [IsStableUnderCoproducts.{w} Q] :
+    coproducts.{w} P ≤ Q ↔ P ≤ Q := by
+  sorry
+
 end Products
 
 section Diagonal
