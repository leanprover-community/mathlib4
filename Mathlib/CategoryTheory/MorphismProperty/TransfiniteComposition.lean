/-
Copyright (c) 2024 Joël Riou. All rights reserved.
Released under Apache 2.0 license as described in the file LICENSE.
Authors: Joël Riou
-/
<<<<<<< HEAD
import Mathlib.Data.Nat.SuccPred
import Mathlib.Order.SuccPred.Limit
import Mathlib.Order.LatticeIntervals
import Mathlib.CategoryTheory.Category.Preorder
import Mathlib.CategoryTheory.Limits.Preserves.Basic
import Mathlib.CategoryTheory.Limits.Over
import Mathlib.CategoryTheory.Filtered.Final
=======
import Mathlib.CategoryTheory.Limits.Constructions.EventuallyConstant
>>>>>>> 2ee17ff1
import Mathlib.CategoryTheory.MorphismProperty.Composition
import Mathlib.CategoryTheory.Limits.Shapes.Preorder.TransfiniteCompositionOfShape
import Mathlib.Order.Shrink
import Mathlib.Order.Interval.Set.SuccOrder
import Mathlib.Logic.UnivLE
/-!
# Classes of morphisms that are stable under transfinite composition

Given a well ordered type `J`, `W : MorphismProperty C` and
a morphism `f : X ⟶ Y`, we define a structure `W.TransfiniteCompositionOfShape J f`
which expresses that `f` is a transfinite composition of shape `J` of morphisms in `W`.
This structures extends `CategoryTheory.TransfiniteCompositionOfShape` which was
defined in the file `CategoryTheory.Limits.Shape.Preorder.TransfiniteCompositionOfShape`.
We use this structure in order to define the class of morphisms
`W.transfiniteCompositionsOfShape J : MorphismProperty C`, and the type class
`W.IsStableUnderTransfiniteCompositionOfShape J`.
In particular, if `J := ℕ`, we define `W.IsStableUnderInfiniteComposition`,

Finally, we introduce the class `W.IsStableUnderTransfiniteComposition`
which says that `W.IsStableUnderTransfiniteCompositionOfShape J`
holds for any well ordered type `J` in a certain universe `w`.

-/

universe w w' v v' u u'
<<<<<<< HEAD

lemma Subtype.monotone_val {α : Type u} [Preorder α] (p : α → Prop) :
    Monotone (Subtype.val : Subtype p → _) := fun _ _ h ↦ h

lemma Set.monotone_coe {α : Type u} [Preorder α] (S : Set α) :
    Monotone (fun (x : S) ↦ x.1) := by
  apply Subtype.monotone_val

lemma Set.not_isMin_coe {α : Type u} [Preorder α] {S : Set α} (k : S)
    (hk : ¬ IsMin k) : ¬ IsMin k.1 := by
  simp only [not_isMin_iff, Subtype.exists] at hk ⊢
  obtain ⟨a, _, ha⟩ := hk
  exact ⟨a, ha⟩

lemma Set.not_isMax_coe {α : Type u} [Preorder α] {S : Set α} (k : S)
    (hk : ¬ IsMax k) : ¬ IsMax k.1 := by
  simp only [not_isMax_iff, Subtype.exists] at hk ⊢
  obtain ⟨a, _, ha⟩ := hk
  exact ⟨a, ha⟩

lemma Set.Iic.not_isMin_coe {α : Type u} [Preorder α] {j : α}
    {k : Set.Iic j} (hk : ¬ IsMin k) :
    ¬ IsMin k.1 :=
   fun h ↦ hk (fun _ ha' ↦ h ha')

lemma Set.Iic.isSuccPrelimit_coe {α : Type u} [Preorder α] {j : α}
    {k : Set.Iic j} (hk : Order.IsSuccPrelimit k) :
    Order.IsSuccPrelimit k.1 :=
  fun a ha ↦ hk ⟨a, ha.1.le.trans k.2⟩ ⟨ha.1, fun ⟨_, _⟩ hb' ↦ ha.2 hb'⟩

lemma Set.Iic.isSuccLimit_coe {α : Type u} [Preorder α] {j : α}
    {k : Set.Iic j} (hk : Order.IsSuccLimit k) :
    Order.IsSuccLimit k.1 :=
  ⟨not_isMin_coe hk.1, isSuccPrelimit_coe hk.2⟩

lemma Set.Ici.not_isMin_coe {α : Type u} [Preorder α] {j : α}
    {k : Set.Ici j} (hk : ¬ IsMin k) :
    ¬ IsMin k.1 :=
   fun h ↦ hk (fun _ ha' ↦ h ha')

lemma Set.Ici.isSuccLimit_coe {α : Type u} [LinearOrder α] {j : α}
    {k : Set.Ici j} (hk : Order.IsSuccLimit k) :
    Order.IsSuccLimit k.1 :=
  ⟨not_isMin_coe hk.1, fun a ⟨h₁, h₂⟩ ↦ by
    refine hk.2 ⟨a, ?_⟩ ⟨h₁, fun b hb' ↦ h₂ hb'⟩
    · simp only [mem_Ici]
      by_contra!
      apply hk.1
      obtain rfl : k = ⟨j, by simp⟩ :=
        le_antisymm (by simpa using h₂ this) k.2
      rw [isMin_iff_eq_bot]
      rfl⟩

/-- Given an element `j` in a preordered type `α`, and `k : Set.Iic j`,
this is the order isomorphism between `Set.Iio k` and `Set.Iio k.1`. -/
@[simps]
def Set.Iic.iioOrderIso {α : Type u} [Preorder α] {j : α}
    (k : Set.Iic j) :
    Set.Iio k ≃o Set.Iio k.1 where
  toFun := fun ⟨⟨x, _⟩, hx'⟩ ↦ ⟨x, hx'⟩
  invFun := fun ⟨x, hx⟩ ↦ ⟨⟨x, hx.le.trans k.2⟩, hx⟩
  left_inv _ := rfl
  right_inv _ := rfl
  map_rel_iff' := by rfl

instance (α : Type u) [Preorder α] [OrderBot α] (a : α) : OrderBot (Set.Iic a) where
  bot := ⟨⊥, bot_le⟩
  bot_le _ := bot_le

lemma Set.Iic.succ_eq {α : Type u} [PartialOrder α] [SuccOrder α] {j : α}
    (k : Set.Iic j) (hk : ¬ IsMax k) :
    Order.succ k = Order.succ k.1 :=
  coe_succ_of_mem (by
    obtain ⟨k, hk'⟩ := k
    simp only [mem_Iic] at hk' ⊢
    rw [Order.succ_le_iff_of_not_isMax
      (fun hk' ↦ hk (fun ⟨a, ha⟩ hka ↦ by exact hk' hka))]
    obtain _ | rfl := hk'.lt_or_eq
    · assumption
    · exfalso
      exact hk (fun x _ ↦ x.2))

lemma Set.Ici.succ_eq {α : Type u} [PartialOrder α] [SuccOrder α] {j : α}
    (k : Set.Ici j) :
    Order.succ k = Order.succ k.1 :=
  coe_succ_of_mem (k.2.trans (Order.le_succ k.1))

def Set.Icc.orderIso {α : Type u} [Preorder α] {j j' : α} (h : j ≤ j') :
    Set.Icc j j' ≃o Set.Iic (⟨j', h⟩ : Set.Ici j) where
  toFun := fun ⟨a, h⟩ ↦ ⟨⟨a, h.1⟩, h.2⟩
  invFun := fun ⟨⟨a, h₁⟩, h₂⟩ ↦ ⟨a, h₁, h₂⟩
  left_inv _ := rfl
  right_inv _ := rfl
  map_rel_iff' := Iff.rfl

section

variable {α : Type u} [Preorder α]

def Set.coeIci {S : Set α} (m : S) (x : Set.Iio m) : Set.Iio m.1 :=
  ⟨_, x.2⟩

lemma Set.monotone_coeIci {S : Set α} (m : S) :
    Monotone (Set.coeIci m) := fun _ _ h ↦ h

end

section

variable {α β : Type*} [Preorder α] [Preorder β] (e : α ≃o β)

lemma OrderIso.map_isSuccPrelimit (i : α) (hi : Order.IsSuccPrelimit i) :
    Order.IsSuccPrelimit (e i) := by
  intro b
  obtain ⟨j, rfl⟩ := e.surjective b
  simp only [apply_covBy_apply_iff]
  apply hi

@[simp]
lemma OrderIso.isSuccPrelimit_apply (i : α) :
    Order.IsSuccPrelimit (e i) ↔ Order.IsSuccPrelimit i :=
  ⟨fun h ↦ by simpa using e.symm.map_isSuccPrelimit _ h,
    fun h ↦ e.map_isSuccPrelimit i h⟩

lemma OrderIso.map_isSuccLimit (i : α) (hi : Order.IsSuccLimit i) :
    Order.IsSuccLimit (e i) := by
  simpa only [Order.IsSuccLimit, isMin_apply, isSuccPrelimit_apply] using hi

def OrderIso.setIio (j : α) :
    Set.Iio j ≃o Set.Iio (e j) where
  toFun := fun ⟨k, hk⟩ ↦ ⟨e k, by simpa using hk⟩
  invFun := fun ⟨k, hk⟩ ↦ ⟨e.symm k, by simpa using e.symm.strictMono hk⟩
  left_inv _ := by ext; simp
  right_inv _ := by ext; simp
  map_rel_iff' {k l} := e.map_rel_iff (a := k.1) (b := l.1)

end
=======
>>>>>>> 2ee17ff1

namespace CategoryTheory

open Category Limits

variable {C : Type u} [Category.{v} C] {D : Type u'} [Category.{v'} D]

namespace MorphismProperty

variable (W : MorphismProperty C)

<<<<<<< HEAD
/-- Given a functor `F : J ⥤ C` and `m : J`, this is the induced
functor `Set.Iio j ⥤ C`. -/
@[simps!]
def restrictionLT (F : J ⥤ C) (j : J) : Set.Iio j ⥤ C :=
  Monotone.functor (f := fun k ↦ k.1) (fun _ _ ↦ id) ⋙ F

/-- Given a functor `F : J ⥤ C` and `m : J`, this is the cocone with point `F.obj m`
for the restriction of `F` to `Set.Iio m`. -/
@[simps]
def coconeLT (F : J ⥤ C) (m : J) :
    Cocone (F.restrictionLT m) where
  pt := F.obj m
  ι :=
    { app := fun ⟨i, hi⟩ ↦ F.map (homOfLE hi.le)
      naturality := fun ⟨i₁, hi₁⟩ ⟨i₂, hi₂⟩ f ↦ by
        dsimp
        rw [← F.map_comp, comp_id]
        rfl }

/-- Given a functor `F : J ⥤ C` and `j : J`, this is the induced
functor `Set.Iic j ⥤ C`. -/
@[simps!]
def restrictionLE (F : J ⥤ C) (j : J) : Set.Iic j ⥤ C :=
  Monotone.functor (f := fun k ↦ k.1) (fun _ _ ↦ id) ⋙ F

/-- Given a functor `F : J ⥤ C` and `j : J`, this is the (colimit) cocone
with point `F.obj j` for the restriction of `F` to `Set.Iic m`. -/
@[simps!]
def coconeLE (F : J ⥤ C) (j : J) :
    Cocone (F.restrictionLE j) where
  pt := F.obj j
  ι :=
    { app x := F.map (homOfLE x.2)
      naturality _ _ f := by
        dsimp
        simp only [homOfLE_leOfHom, ← Functor.map_comp, comp_id]
        rfl }

/-- The colimit of `F.cocone j` is `F.obj j`. -/
def isColimitCoconeLE (F : J ⥤ C) (j : J) :
    IsColimit (F.coconeLE j) where
  desc s := s.ι.app ⟨j, by simp⟩
  fac s k := by
    simpa only [Functor.const_obj_obj, Functor.const_obj_map, comp_id]
      using s.ι.naturality (homOfLE k.2 : k ⟶ ⟨j, by simp⟩)
  uniq s m hm := by simp [← hm]

/-- A functor `F : J ⥤ C` is well-order-continuous if for any limit element `m : J`,
`F.obj m` identifies to the colimit of the `F.obj j` for `j < m`. -/
class IsWellOrderContinuous (F : J ⥤ C) : Prop where
  nonempty_isColimit (m : J) (hm : Order.IsSuccLimit m) :
    Nonempty (IsColimit (F.coconeLT m))

/-- If `F : J ⥤ C` is well-order-continuous and `m : J` is a limit element, then
the cocone `F.coconeLT m` is colimit, i.e. `F.obj m` identifies to the colimit
of the `F.obj j` for `j < m`. -/
noncomputable def isColimitOfIsWellOrderContinuous (F : J ⥤ C) [F.IsWellOrderContinuous]
    (m : J) (hm : Order.IsSuccLimit m) :
    IsColimit (F.coconeLT m) := (IsWellOrderContinuous.nonempty_isColimit m hm).some

instance (F : ℕ ⥤ C) : F.IsWellOrderContinuous where
  nonempty_isColimit m hm := by simp at hm

instance [PartialOrder J] [SuccOrder J] (F : J ⥤ C) [F.IsWellOrderContinuous] (j : J) :
    (F.restrictionLE j).IsWellOrderContinuous where
  nonempty_isColimit m hm :=
    ⟨IsColimit.ofWhiskerEquivalence (Set.Iic.iioOrderIso m).equivalence.symm
      (F.isColimitOfIsWellOrderContinuous m.1 (Set.Iic.isSuccLimit_coe hm))⟩

lemma isWellOrderContinuous_of_iso {F G : J ⥤ C} (e : F ≅ G) [F.IsWellOrderContinuous] :
    G.IsWellOrderContinuous where
  nonempty_isColimit (m : J) (hm : Order.IsSuccLimit m) :=
    ⟨(IsColimit.precomposeHomEquiv (isoWhiskerLeft _ e) _).1
      (IsColimit.ofIsoColimit (F.isColimitOfIsWellOrderContinuous m hm)
        (Cocones.ext (e.app _)))⟩

instance {J : Type w} [Preorder J]
    (F : J ⥤ C) [F.IsWellOrderContinuous] (j : J) :
    (F.restrictionLE j).IsWellOrderContinuous where
  nonempty_isColimit m hm := ⟨
    IsColimit.ofWhiskerEquivalence (Set.Iic.iioOrderIso m).equivalence.symm
      (F.isColimitOfIsWellOrderContinuous m.1 (Set.Iic.isSuccLimit_coe hm))⟩

end Functor

namespace Limits

variable (J : Type w) [Preorder J]

/-- A functor `G : C ⥤ D` satisfies `PreservesWellOrderContinuousOfShape J G`
if for any limit element `j` in the preordered type `J`, the functor `G`
preserves colimits of shape `Set.Iio j`. -/
class PreservesWellOrderContinuousOfShape (G : C ⥤ D) : Prop where
  preservesColimitsOfShape (j : J) (hj : Order.IsSuccLimit j) :
    PreservesColimitsOfShape (Set.Iio j) G := by infer_instance

variable {J} in
lemma preservesColimitsOfShape_of_preservesWellOrderContinuousOfShape (G : C ⥤ D)
    [PreservesWellOrderContinuousOfShape J G]
    (j : J) (hj : Order.IsSuccLimit j) :
    PreservesColimitsOfShape (Set.Iio j) G :=
  PreservesWellOrderContinuousOfShape.preservesColimitsOfShape j hj

variable {J}

instance (F : J ⥤ C) (G : C ⥤ D) [F.IsWellOrderContinuous]
    [PreservesWellOrderContinuousOfShape J G] :
    (F ⋙ G).IsWellOrderContinuous where
  nonempty_isColimit j hj := ⟨by
    have := preservesColimitsOfShape_of_preservesWellOrderContinuousOfShape G j hj
    exact isColimitOfPreserves G (F.isColimitOfIsWellOrderContinuous j hj)⟩

end Limits

namespace MorphismProperty
=======
section

variable (J : Type w) [LinearOrder J] [SuccOrder J] [OrderBot J] [WellFoundedLT J]
  {J' : Type w'} [LinearOrder J'] [SuccOrder J'] [OrderBot J'] [WellFoundedLT J']
>>>>>>> 2ee17ff1

/-- Structure expressing that a morpshism `f : X ⟶ Y` in a category `C`
is a transfinite composition of shape `J` of morphisms in `W : MorphismProperty C`. -/
structure TransfiniteCompositionOfShape {X Y : C} (f : X ⟶ Y) extends
    CategoryTheory.TransfiniteCompositionOfShape J f where
  map_mem (j : J) (hj : ¬IsMax j) : W (F.map (homOfLE (Order.le_succ j)))

namespace TransfiniteCompositionOfShape

section

<<<<<<< HEAD
variable (J : Type w) [LinearOrder J] [SuccOrder J] [OrderBot J]

/-- Given `W : MorphismProperty C` and a well-ordered type `J`, we say
that a morphism in `C` is a transfinite composition of morphisms in `W`
of shape `J` if it is of the form `c.ι.app ⊥ : F.obj ⊥ ⟶ c.pt`
where `c` is a colimit cocone for a well-order-continuous functor
`F : J ⥤ C` such that for any non-maximal `j : J`, the map
`F.map j ⟶ F.map (Order.succ j)` is in `W`. -/
inductive transfiniteCompositionsOfShape [WellFoundedLT J] : MorphismProperty C
  | mk (F : J ⥤ C) [F.IsWellOrderContinuous]
    (hF : ∀ (j : J) (_ : ¬IsMax j), W (F.map (homOfLE (Order.le_succ j))))
    (c : Cocone F) (hc : IsColimit c) : transfiniteCompositionsOfShape (c.ι.app ⊥)

lemma monotone_transfiniteCompositionsOfShape {W₁ W₂ : MorphismProperty C} (h : W₁ ≤ W₂)
    (J : Type w) [LinearOrder J] [SuccOrder J] [OrderBot J] [WellFoundedLT J] :
    W₁.transfiniteCompositionsOfShape J ≤ W₂.transfiniteCompositionsOfShape J := by
  rintro _ _ _ ⟨F, hF, c, hc⟩
  exact ⟨F, fun j hj ↦ h _ (hF j hj), c, hc⟩

variable [WellFoundedLT J]

instance [W.RespectsIso] : RespectsIso (W.transfiniteCompositionsOfShape J) where
  precomp := by
    rintro X' X Y i (_ : IsIso i) _ ⟨F, hF, c, hc⟩
    let F' := F.copyObj (fun j ↦ if j = ⊥ then X' else F.obj j)
      (fun j ↦ if hj : j = ⊥ then
          eqToIso (by rw [hj]) ≪≫ (asIso i).symm ≪≫ eqToIso (if_pos hj).symm
        else eqToIso (if_neg hj).symm)
    let e : F ≅ F' := F.isoCopyObj _ _
    have := Functor.isWellOrderContinuous_of_iso e
    let c' : Cocone F' := (Cocones.precompose e.inv).obj c
    have : W.transfiniteCompositionsOfShape J (c'.ι.app ⊥) := by
      constructor
      · intro j hj
        exact (arrow_mk_iso_iff _ (((Functor.mapArrowFunctor _ _).mapIso e).app
          (Arrow.mk (homOfLE (Order.le_succ j))))).1 (hF j hj)
      · exact (IsColimit.precomposeInvEquiv e c).2 hc
    exact MorphismProperty.of_eq _ this (if_pos rfl) rfl (by simp [c', e])
  postcomp := by
    rintro _ _ _ i (_ : IsIso i) _ ⟨F, hF, c, hc⟩
    exact ⟨_, hF, { ι := c.ι ≫ (Functor.const _).map i },
      IsColimit.ofIsoColimit hc (Cocones.ext (asIso i))⟩
=======
variable {W J} {X Y : C} {f : X ⟶ Y} (h : W.TransfiniteCompositionOfShape J f)

/-- If `f` and `f'` are two isomorphic morphisms and `f` is a transfinite composition
of morphisms in `W : MorphismProperty C`, then so is `f'`. -/
@[simps toTransfiniteCompositionOfShape]
def ofArrowIso {X' Y' : C}
    {f' : X' ⟶ Y'} (e : Arrow.mk f ≅ Arrow.mk f') :
    W.TransfiniteCompositionOfShape J f' where
  __ := h.toTransfiniteCompositionOfShape.ofArrowIso e
  map_mem := h.map_mem

/-- If `W ≤ W'`, then transfinite compositions of shape `J` of morphisms in `W`
are also transfinite composition of shape `J` of morphisms in `W'`. -/
@[simps toTransfiniteCompositionOfShape]
def ofLE {W' : MorphismProperty C} (hW : W ≤ W') :
    W'.TransfiniteCompositionOfShape J f where
  __ := h.toTransfiniteCompositionOfShape
  map_mem j hj := hW _ (h.map_mem j hj)

/-- If `f` is a transfinite composition of shape `J` of morphisms in `W`,
then it is also a transfinite composition of shape `J'` of morphisms in `W` if `J' ≃o J`. -/
def ofOrderIso {J' : Type w'} [LinearOrder J'] [OrderBot J']
    [SuccOrder J'] [WellFoundedLT J'] (e : J' ≃o J) :
    W.TransfiniteCompositionOfShape J' f where
  __ := h.toTransfiniteCompositionOfShape.ofOrderIso e
  map_mem j hj := by
    have := h.map_mem (e j) (by simpa only [e.isMax_apply])
    rw [← W.arrow_mk_mem_toSet_iff] at this ⊢
    have eq : Arrow.mk (homOfLE (e.monotone (Order.le_succ j))) =
      Arrow.mk (homOfLE (Order.le_succ (e j))) :=
        Arrow.ext rfl (e.map_succ j) rfl
    replace eq := congr_arg h.F.mapArrow.obj eq
    convert this using 1

/-- If `f` is a transfinite composition of shape `J` of morphisms
in `W.inverseImage F`, then `F` is a transfinite composition of shape `J`
of morphisms in `W` provided `F` preserves suitable colimits. -/
@[simps toTransfiniteCompositionOfShape]
noncomputable def map {W : MorphismProperty D} {F : C ⥤ D}
    [PreservesWellOrderContinuousOfShape J F]
    [PreservesColimitsOfShape J F]
    (h : (W.inverseImage F).TransfiniteCompositionOfShape J f) :
    W.TransfiniteCompositionOfShape J (F.map f) where
  __ := h.toTransfiniteCompositionOfShape.map F
  map_mem j hj := h.map_mem j hj

/-- A transfinite composition of shape `J` of morphisms in `W` induces a transfinite
composition of shape `Set.Iic j` (for any `j : J`). -/
def iic (j : J) :
    W.TransfiniteCompositionOfShape (Set.Iic j) (h.F.map (homOfLE bot_le : ⊥ ⟶ j)) where
  __ := h.toTransfiniteCompositionOfShape.iic j
  map_mem i hi := by
    have := h.map_mem i.1 (by
      rw [not_isMax_iff] at hi ⊢
      obtain ⟨i', hi'⟩ := hi
      exact ⟨j, lt_of_lt_of_le hi' i'.2⟩)
    rw [← W.arrow_mk_mem_toSet_iff] at this ⊢
    have eq : Arrow.mk ((Subtype.mono_coe _).functor.map (homOfLE (Order.le_succ i))) =
      Arrow.mk (homOfLE (Order.le_succ i.1)) :=
        Arrow.ext rfl (Set.Iic.coe_succ_of_not_isMax hi) rfl
    replace eq := congr_arg h.F.mapArrow.obj eq
    convert this using 1

end

/-- If `F : ComposableArrows C n` and all maps `F.obj i.castSucc ⟶ F.obj i.succ`
are in `W`, then `F.hom : F.left ⟶ F.right` is a transfinite composition of
shape `Fin (n + 1)` of morphisms in `W`. -/
@[simps!]
def ofComposableArrows {n : ℕ} (F : ComposableArrows C n)
    (hF : ∀ (i : Fin n), W (F.map (homOfLE i.castSucc_le_succ))) :
    W.TransfiniteCompositionOfShape (Fin (n + 1)) F.hom where
  toTransfiniteCompositionOfShape := .ofComposableArrows F
  map_mem j hj := by
    obtain ⟨j, rfl⟩ | rfl := j.eq_castSucc_or_eq_last
    · replace hF := hF j
      rw [← W.arrow_mk_mem_toSet_iff] at hF ⊢
      have eq : Arrow.mk (homOfLE (Order.le_succ j.castSucc)) =
        Arrow.mk (homOfLE j.castSucc_le_succ) :=
          Arrow.ext rfl j.orderSucc_castSucc rfl
      replace eq := congr_arg F.mapArrow.obj eq
      convert hF using 1
    · rw [isMax_iff_eq_top] at hj
      exact (hj rfl).elim

/-- The identity of any object is a transfinite composition of shape `Fin 1`. -/
def id (X : C) : W.TransfiniteCompositionOfShape (Fin 1) (𝟙 X) :=
  ofComposableArrows W (.mk₀ X) (by simp)

variable {W}

/-- If `f : X ⟶ Y` satisfies `W f`, then `f` is a transfinite composition of shape `Fin 2`
of morphisms in `W`. -/
def ofMem {X Y : C} (f : X ⟶ Y) (hf : W f) :
    W.TransfiniteCompositionOfShape (Fin 2) f :=
  ofComposableArrows W (.mk₁ f) (fun i ↦ by fin_cases i; assumption)

/-- If `f : X ⟶ Y` and `g : Y ⟶ Z` satisfy `W f` and `W g`, then `f ≫ g` is a
transfinite composition of shape `Fin 3` of morphisms in `W`. -/
def ofComp {X Y Z : C} (f : X ⟶ Y) (g : Y ⟶ Z) (hf : W f) (hg : W g) :
    W.TransfiniteCompositionOfShape (Fin 3) (f ≫ g) :=
  ofComposableArrows W (.mk₂ f g) (fun i ↦ by fin_cases i <;> assumption)

variable {J}

section isomorphisms

variable {X Y : C} {f : X ⟶ Y} (h : (isomorphisms C).TransfiniteCompositionOfShape J f)

instance {j : J} (g : ⊥ ⟶ j) : IsIso (h.F.map g) := by
  obtain rfl : g = homOfLE bot_le := rfl
  induction j using SuccOrder.limitRecOn with
  | hm j hj =>
    obtain rfl := hj.eq_bot
    dsimp
    infer_instance
  | hs j hj hj' =>
    have : IsIso _ := h.map_mem j hj
    rw [← homOfLE_comp bot_le (Order.le_succ j), h.F.map_comp]
    infer_instance
  | hl j hj hj' =>
    letI : OrderBot (Set.Iio j) :=
      { bot := ⟨⊥, Order.IsSuccLimit.bot_lt hj⟩
        bot_le j := bot_le }
    simpa using Functor.IsEventuallyConstantFrom.isIso_ι_of_isColimit
      (i₀ := ⊥) (fun i _ ↦ hj' i.1 i.2) (h.F.isColimitOfIsWellOrderContinuous j hj)

instance {j j' : J} (f : j ⟶ j') : IsIso (h.F.map f) :=
  IsIso.of_isIso_fac_left (h.F.map_comp (homOfLE bot_le) f).symm

instance (j : J) : IsIso (h.incl.app j) :=
  Functor.IsEventuallyConstantFrom.isIso_ι_of_isColimit'
    (fun _ _  ↦ inferInstance) h.isColimit j (homOfLE bot_le)

include h in
/-- A transfinite composition of isomorphisms is an isomorphism. -/
lemma isIso : IsIso f := by
  rw [← h.fac]
  infer_instance

end isomorphisms

end TransfiniteCompositionOfShape

/-- Given `W : MorphismProperty C` and a well-ordered type `J`, this is
the class of morphisms that are transfinite composition of shape `J`
of morphisms in `W`. -/
def transfiniteCompositionsOfShape : MorphismProperty C :=
  fun _ _ f ↦ Nonempty (W.TransfiniteCompositionOfShape J f)

lemma transfiniteCompositionsOfShape_monotone :
    Monotone (transfiniteCompositionsOfShape (C := C) (J := J)) := by
  rintro _ _ h _ _ _ ⟨t⟩
  exact ⟨t.ofLE h⟩

variable {J} in
lemma transfiniteCompositionsOfShape_eq_of_orderIso (e : J ≃o J') :
    W.transfiniteCompositionsOfShape J =
      W.transfiniteCompositionsOfShape J' := by
  ext _ _ f
  exact ⟨fun ⟨h⟩ ↦ ⟨h.ofOrderIso e.symm⟩, fun ⟨h⟩ ↦ ⟨h.ofOrderIso e⟩⟩

instance : RespectsIso (W.transfiniteCompositionsOfShape J) :=
  RespectsIso.of_respects_arrow_iso _ (fun _ _ e ⟨h⟩ ↦ ⟨h.ofArrowIso e⟩)

variable {W J} in
lemma TransfiniteCompositionOfShape.mem {X Y : C} (f : X ⟶ Y)
    (h : W.TransfiniteCompositionOfShape J f) :
    W.transfiniteCompositionsOfShape J f := ⟨h⟩

lemma transfiniteCompositionsOfShape_map_of_preserves (G : C ⥤ D)
    [PreservesWellOrderContinuousOfShape J G]
    {X Y : C} (f : X ⟶ Y) {P : MorphismProperty D}
    [PreservesColimitsOfShape J G]
    (h : (P.inverseImage G).transfiniteCompositionsOfShape J f) :
    P.transfiniteCompositionsOfShape J (G.map f) :=
  h.some.map.mem
>>>>>>> 2ee17ff1

/-- A class of morphisms `W : MorphismProperty C` is stable under transfinite compositions
of shape `J` if for any well-order-continuous functor `F : J ⥤ C` such that
`F.obj j ⟶ F.obj (Order.succ j)` is in `W`, then `F.obj ⊥ ⟶ c.pt` is in `W`
for any colimit cocone `c : Cocone F`. -/
@[mk_iff]
class IsStableUnderTransfiniteCompositionOfShape : Prop where
  le : W.transfiniteCompositionsOfShape J ≤ W

<<<<<<< HEAD
lemma transfiniteCompositionsOfShape_le [W.IsStableUnderTransfiniteCompositionOfShape J] :
=======
lemma transfiniteCompositionsOfShape_le
    [W.IsStableUnderTransfiniteCompositionOfShape J] :
>>>>>>> 2ee17ff1
    W.transfiniteCompositionsOfShape J ≤ W :=
  IsStableUnderTransfiniteCompositionOfShape.le

variable {J} in
<<<<<<< HEAD
lemma mem_of_transfinite_composition [W.IsStableUnderTransfiniteCompositionOfShape J]
    {F : J ⥤ C} [F.IsWellOrderContinuous]
    (hF : ∀ (j : J) (_ : ¬IsMax j), W (F.map (homOfLE (Order.le_succ j))))
    {c : Cocone F} (hc : IsColimit c) : W (c.ι.app ⊥) :=
  W.transfiniteCompositionsOfShape_le J _ (by constructor <;> assumption)
=======
lemma isStableUnderTransfiniteCompositionOfShape_iff_of_orderIso (e : J ≃o J') :
    W.IsStableUnderTransfiniteCompositionOfShape J ↔
      W.IsStableUnderTransfiniteCompositionOfShape J' := by
  simp only [isStableUnderTransfiniteCompositionOfShape_iff,
    W.transfiniteCompositionsOfShape_eq_of_orderIso e]
>>>>>>> 2ee17ff1

section

variable {J} {J' : Type w'} [LinearOrder J'] [SuccOrder J']
  [OrderBot J'] [WellFoundedLT J']

instance (e : J ≃o J') (F : J' ⥤ C) [F.IsWellOrderContinuous] :
    (e.equivalence.functor ⋙ F).IsWellOrderContinuous where
  nonempty_isColimit j hj := ⟨(F.isColimitOfIsWellOrderContinuous (e j)
    (e.map_isSuccLimit j hj)).whiskerEquivalence (e.setIio j).equivalence⟩

instance (e : J ≃o J') (F : J ⥤ C) [F.IsWellOrderContinuous] :
    (e.equivalence.inverse ⋙ F).IsWellOrderContinuous :=
  inferInstanceAs (e.symm.equivalence.functor ⋙ F).IsWellOrderContinuous

variable [W.RespectsIso]

lemma transfiniteCompositionsOfShape_le_of_orderIso (e : J ≃o J') :
    W.transfiniteCompositionsOfShape J ≤ W.transfiniteCompositionsOfShape J' := by
  rintro _ _ _ ⟨F, hF, c, hc⟩
  let F' : J' ⥤ C := e.equivalence.inverse ⋙ F
  let c' := c.whisker e.equivalence.inverse
  have hc' : IsColimit c' := IsColimit.whiskerEquivalence hc e.symm.equivalence
  have : W.transfiniteCompositionsOfShape J' (c'.ι.app ⊥) := by
    refine ⟨_, fun j hj ↦ ?_, _, hc'⟩
    refine (W.arrow_mk_iso_iff ?_).1
      (hF (e.symm j) (by simpa only [← OrderIso.isMax_apply e.symm] using hj))
    have e : Arrow.mk (homOfLE (Order.le_succ (e.symm j))) ≅
      (e.equivalence.inverse.mapArrow.obj
        (Arrow.mk (homOfLE (Order.le_succ j)))) :=
          Arrow.isoMk (Iso.refl _) (eqToIso (e.symm.map_succ j).symm)
    exact F.mapArrow.mapIso e
  have e : Arrow.mk (c'.ι.app ⊥) ≅ Arrow.mk (c.ι.app ⊥) :=
    Arrow.isoMk (eqToIso (by dsimp; rw [e.symm.map_bot])) (Iso.refl _) (by
      dsimp [c']
      rw [← c.w (eqToHom e.symm.map_bot), eqToHom_map, assoc, comp_id])
  exact ((W.transfiniteCompositionsOfShape J').arrow_iso_iff e).1 this

lemma transfiniteCompositionsOfShape_eq_of_orderIso (e : J ≃o J') :
    W.transfiniteCompositionsOfShape J = W.transfiniteCompositionsOfShape J' :=
  le_antisymm (W.transfiniteCompositionsOfShape_le_of_orderIso e)
    (W.transfiniteCompositionsOfShape_le_of_orderIso e.symm)

lemma isStableUnderTransfiniteCompositionOfShape_iff_of_orderIso (e : J ≃o J') :
    W.IsStableUnderTransfiniteCompositionOfShape J ↔
      W.IsStableUnderTransfiniteCompositionOfShape J' := by
  simp only [isStableUnderTransfiniteCompositionOfShape_iff,
    W.transfiniteCompositionsOfShape_eq_of_orderIso e]

end

variable [W.IsStableUnderTransfiniteCompositionOfShape J]

lemma mem_map_from_bot_of_transfinite_composition
    {J : Type w} [LinearOrder J] [SuccOrder J] [OrderBot J] [WellFoundedLT J]
    {F : J ⥤ C} [F.IsWellOrderContinuous]
    (hF : ∀ (j : J) (_ : ¬IsMax j), W (F.map (homOfLE (Order.le_succ j))))
    (j : J) [W.IsStableUnderTransfiniteCompositionOfShape (Set.Iic j)] :
    W (F.map (homOfLE (bot_le : ⊥ ≤ j))) := by
  refine W.mem_of_transfinite_composition (fun ⟨k, hk⟩ hk' ↦ ?_)
    (F.isColimitCoconeLE j)
  rw [← W.inverseImage_iff]
  exact (W.inverseImage _).of_eq (hF k (fun h ↦ hk' (fun ⟨a, ha⟩ ha' ↦ h ha'))) rfl
    ((Set.Iic.succ_eq _ hk').symm) rfl

instance (F : J ⥤ C) (j : J) [F.IsWellOrderContinuous] :
    ((Set.Ici j).monotone_coe.functor ⋙ F).IsWellOrderContinuous where
  nonempty_isColimit m hm := ⟨by
    have : (Set.monotone_coeIci m).functor.Final := by
      obtain ⟨m, hm'⟩ := m
      apply Functor.final_of_exists_of_isFiltered
      · rintro ⟨a, ha⟩
        have h₁ : j < m := by
          by_contra!
          obtain rfl : m = j := le_antisymm this hm'
          have := hm.1
          simp only [isMin_iff_eq_bot] at this
          exact this rfl
        have h₂ := hm.2 ⟨max a j, le_max_right a j⟩
        rw [not_covBy_iff (by exact sup_lt_iff.2 ⟨ha, h₁⟩)] at h₂
        obtain ⟨⟨b, hb₁⟩, hb₂, hb₃⟩ := h₂
        exact ⟨⟨⟨b, hb₁⟩, hb₃⟩, ⟨homOfLE ((le_max_left a j).trans hb₂.le)⟩⟩
      · rintro a b f g
        exact ⟨b, 𝟙 _, rfl⟩
    exact (Functor.Final.isColimitWhiskerEquiv (F := (Set.monotone_coeIci m).functor) _).2
      (F.isColimitOfIsWellOrderContinuous m.1 (Set.Ici.isSuccLimit_coe hm))⟩

lemma mem_map_of_transfinite_composition [W.RespectsIso]
    {J : Type w} [LinearOrder J] [SuccOrder J] [OrderBot J] [WellFoundedLT J]
    {F : J ⥤ C} [F.IsWellOrderContinuous]
    (hF : ∀ (j : J) (_ : ¬IsMax j), W (F.map (homOfLE (Order.le_succ j))))
    {j j' : J} (φ : j ⟶ j')
    [letI : Fact (j ≤ j') := ⟨leOfHom φ⟩;
      W.IsStableUnderTransfiniteCompositionOfShape (Set.Icc j j')] :
    W (F.map φ) := by
  have : Fact (j ≤ j') := ⟨leOfHom φ⟩
  have hF' (j : J) (hj : ¬IsMax j) (k : J) (hk : k = Order.succ j) :
      W (F.map (homOfLE (by rw [hk]; exact Order.le_succ j) : j ⟶ k)) := by
    subst hk
    exact hF j hj
  let j'' : Set.Ici j := ⟨j', leOfHom φ⟩
  have : W.IsStableUnderTransfiniteCompositionOfShape (Set.Iic j'') := by
    rwa [← W.isStableUnderTransfiniteCompositionOfShape_iff_of_orderIso
      (Set.Icc.orderIso (leOfHom φ))]
  exact mem_map_from_bot_of_transfinite_composition W
    (F := (Set.Ici j).monotone_coe.functor ⋙ F)
    (fun k hk ↦ hF' k (Set.not_isMax_coe k hk) _ (Set.Ici.succ_eq k)) j''

end

/-- A class of morphisms `W : MorphismProperty C` is stable under infinite composition
if for any functor `F : ℕ ⥤ C` such that `F.obj n ⟶ F.obj (n + 1)` is in `W` for any `n : ℕ`,
the map `F.obj 0 ⟶ c.pt` is in `W` for any colimit cocone `c : Cocone F`. -/
abbrev IsStableUnderInfiniteComposition : Prop :=
  W.IsStableUnderTransfiniteCompositionOfShape ℕ

/-- A class of morphisms `W : MorphismProperty C` is stable under transfinite composition
if it is multiplicative and stable under transfinite composition of any shape
(in a certain universe). -/
class IsStableUnderTransfiniteComposition : Prop where
  isStableUnderTransfiniteCompositionOfShape
    (J : Type w) [LinearOrder J] [SuccOrder J] [OrderBot J] [WellFoundedLT J] :
    W.IsStableUnderTransfiniteCompositionOfShape J

namespace IsStableUnderTransfiniteComposition

attribute [instance] isStableUnderTransfiniteCompositionOfShape

instance : (isomorphisms C).IsStableUnderTransfiniteComposition where
  isStableUnderTransfiniteCompositionOfShape J _ _ _ _ := ⟨by
    rintro _ _ f ⟨hf⟩
    exact hf.isIso⟩

variable [IsStableUnderTransfiniteComposition.{w'} W]

lemma shrink [UnivLE.{w, w'}] :
    IsStableUnderTransfiniteComposition.{w} W where
  isStableUnderTransfiniteCompositionOfShape J _ _ _ _ := by
    rw [isStableUnderTransfiniteCompositionOfShape_iff_of_orderIso W
      (orderIsoShrink.{w'} J)]
    infer_instance

lemma shrink₀ : IsStableUnderTransfiniteComposition.{0} W := shrink.{0, w'} W

attribute [local instance] shrink₀

instance : W.IsMultiplicative where
  id_mem X :=
    transfiniteCompositionsOfShape_le _ _ _
      (TransfiniteCompositionOfShape.id W X).mem
  comp_mem f g hf hg :=
    transfiniteCompositionsOfShape_le _ _ _
      (TransfiniteCompositionOfShape.ofComp f g hf hg).mem

end IsStableUnderTransfiniteComposition

/-- The class of transfinite compositions (for arbitrary well-ordered types `J : Type w`)
of a class of morphisms `W`. -/
@[pp_with_univ]
def transfiniteCompositions : MorphismProperty C :=
  ⨆ (J : Type w) (_ : LinearOrder J) (_ : SuccOrder J) (_ : OrderBot J)
    (_ : WellFoundedLT J), W.transfiniteCompositionsOfShape J

lemma transfiniteCompositions_iff {X Y : C} (f : X ⟶ Y) :
    transfiniteCompositions.{w} W f ↔
      ∃ (J : Type w) (_ : LinearOrder J) (_ : SuccOrder J) (_ : OrderBot J)
        (_ : WellFoundedLT J), W.transfiniteCompositionsOfShape J f := by
  simp only [transfiniteCompositions, iSup_iff]

lemma transfiniteCompositionsOfShape_le_transfiniteCompositions
    (J : Type w) [LinearOrder J] [SuccOrder J] [OrderBot J] [WellFoundedLT J] :
    W.transfiniteCompositionsOfShape J ≤ transfiniteCompositions.{w} W := by
  intro A B f hf
  rw [transfiniteCompositions_iff]
  exact ⟨_, _, _, _, _, hf⟩

end MorphismProperty

end CategoryTheory<|MERGE_RESOLUTION|>--- conflicted
+++ resolved
@@ -3,17 +3,7 @@
 Released under Apache 2.0 license as described in the file LICENSE.
 Authors: Joël Riou
 -/
-<<<<<<< HEAD
-import Mathlib.Data.Nat.SuccPred
-import Mathlib.Order.SuccPred.Limit
-import Mathlib.Order.LatticeIntervals
-import Mathlib.CategoryTheory.Category.Preorder
-import Mathlib.CategoryTheory.Limits.Preserves.Basic
-import Mathlib.CategoryTheory.Limits.Over
-import Mathlib.CategoryTheory.Filtered.Final
-=======
 import Mathlib.CategoryTheory.Limits.Constructions.EventuallyConstant
->>>>>>> 2ee17ff1
 import Mathlib.CategoryTheory.MorphismProperty.Composition
 import Mathlib.CategoryTheory.Limits.Shapes.Preorder.TransfiniteCompositionOfShape
 import Mathlib.Order.Shrink
@@ -39,146 +29,6 @@
 -/
 
 universe w w' v v' u u'
-<<<<<<< HEAD
-
-lemma Subtype.monotone_val {α : Type u} [Preorder α] (p : α → Prop) :
-    Monotone (Subtype.val : Subtype p → _) := fun _ _ h ↦ h
-
-lemma Set.monotone_coe {α : Type u} [Preorder α] (S : Set α) :
-    Monotone (fun (x : S) ↦ x.1) := by
-  apply Subtype.monotone_val
-
-lemma Set.not_isMin_coe {α : Type u} [Preorder α] {S : Set α} (k : S)
-    (hk : ¬ IsMin k) : ¬ IsMin k.1 := by
-  simp only [not_isMin_iff, Subtype.exists] at hk ⊢
-  obtain ⟨a, _, ha⟩ := hk
-  exact ⟨a, ha⟩
-
-lemma Set.not_isMax_coe {α : Type u} [Preorder α] {S : Set α} (k : S)
-    (hk : ¬ IsMax k) : ¬ IsMax k.1 := by
-  simp only [not_isMax_iff, Subtype.exists] at hk ⊢
-  obtain ⟨a, _, ha⟩ := hk
-  exact ⟨a, ha⟩
-
-lemma Set.Iic.not_isMin_coe {α : Type u} [Preorder α] {j : α}
-    {k : Set.Iic j} (hk : ¬ IsMin k) :
-    ¬ IsMin k.1 :=
-   fun h ↦ hk (fun _ ha' ↦ h ha')
-
-lemma Set.Iic.isSuccPrelimit_coe {α : Type u} [Preorder α] {j : α}
-    {k : Set.Iic j} (hk : Order.IsSuccPrelimit k) :
-    Order.IsSuccPrelimit k.1 :=
-  fun a ha ↦ hk ⟨a, ha.1.le.trans k.2⟩ ⟨ha.1, fun ⟨_, _⟩ hb' ↦ ha.2 hb'⟩
-
-lemma Set.Iic.isSuccLimit_coe {α : Type u} [Preorder α] {j : α}
-    {k : Set.Iic j} (hk : Order.IsSuccLimit k) :
-    Order.IsSuccLimit k.1 :=
-  ⟨not_isMin_coe hk.1, isSuccPrelimit_coe hk.2⟩
-
-lemma Set.Ici.not_isMin_coe {α : Type u} [Preorder α] {j : α}
-    {k : Set.Ici j} (hk : ¬ IsMin k) :
-    ¬ IsMin k.1 :=
-   fun h ↦ hk (fun _ ha' ↦ h ha')
-
-lemma Set.Ici.isSuccLimit_coe {α : Type u} [LinearOrder α] {j : α}
-    {k : Set.Ici j} (hk : Order.IsSuccLimit k) :
-    Order.IsSuccLimit k.1 :=
-  ⟨not_isMin_coe hk.1, fun a ⟨h₁, h₂⟩ ↦ by
-    refine hk.2 ⟨a, ?_⟩ ⟨h₁, fun b hb' ↦ h₂ hb'⟩
-    · simp only [mem_Ici]
-      by_contra!
-      apply hk.1
-      obtain rfl : k = ⟨j, by simp⟩ :=
-        le_antisymm (by simpa using h₂ this) k.2
-      rw [isMin_iff_eq_bot]
-      rfl⟩
-
-/-- Given an element `j` in a preordered type `α`, and `k : Set.Iic j`,
-this is the order isomorphism between `Set.Iio k` and `Set.Iio k.1`. -/
-@[simps]
-def Set.Iic.iioOrderIso {α : Type u} [Preorder α] {j : α}
-    (k : Set.Iic j) :
-    Set.Iio k ≃o Set.Iio k.1 where
-  toFun := fun ⟨⟨x, _⟩, hx'⟩ ↦ ⟨x, hx'⟩
-  invFun := fun ⟨x, hx⟩ ↦ ⟨⟨x, hx.le.trans k.2⟩, hx⟩
-  left_inv _ := rfl
-  right_inv _ := rfl
-  map_rel_iff' := by rfl
-
-instance (α : Type u) [Preorder α] [OrderBot α] (a : α) : OrderBot (Set.Iic a) where
-  bot := ⟨⊥, bot_le⟩
-  bot_le _ := bot_le
-
-lemma Set.Iic.succ_eq {α : Type u} [PartialOrder α] [SuccOrder α] {j : α}
-    (k : Set.Iic j) (hk : ¬ IsMax k) :
-    Order.succ k = Order.succ k.1 :=
-  coe_succ_of_mem (by
-    obtain ⟨k, hk'⟩ := k
-    simp only [mem_Iic] at hk' ⊢
-    rw [Order.succ_le_iff_of_not_isMax
-      (fun hk' ↦ hk (fun ⟨a, ha⟩ hka ↦ by exact hk' hka))]
-    obtain _ | rfl := hk'.lt_or_eq
-    · assumption
-    · exfalso
-      exact hk (fun x _ ↦ x.2))
-
-lemma Set.Ici.succ_eq {α : Type u} [PartialOrder α] [SuccOrder α] {j : α}
-    (k : Set.Ici j) :
-    Order.succ k = Order.succ k.1 :=
-  coe_succ_of_mem (k.2.trans (Order.le_succ k.1))
-
-def Set.Icc.orderIso {α : Type u} [Preorder α] {j j' : α} (h : j ≤ j') :
-    Set.Icc j j' ≃o Set.Iic (⟨j', h⟩ : Set.Ici j) where
-  toFun := fun ⟨a, h⟩ ↦ ⟨⟨a, h.1⟩, h.2⟩
-  invFun := fun ⟨⟨a, h₁⟩, h₂⟩ ↦ ⟨a, h₁, h₂⟩
-  left_inv _ := rfl
-  right_inv _ := rfl
-  map_rel_iff' := Iff.rfl
-
-section
-
-variable {α : Type u} [Preorder α]
-
-def Set.coeIci {S : Set α} (m : S) (x : Set.Iio m) : Set.Iio m.1 :=
-  ⟨_, x.2⟩
-
-lemma Set.monotone_coeIci {S : Set α} (m : S) :
-    Monotone (Set.coeIci m) := fun _ _ h ↦ h
-
-end
-
-section
-
-variable {α β : Type*} [Preorder α] [Preorder β] (e : α ≃o β)
-
-lemma OrderIso.map_isSuccPrelimit (i : α) (hi : Order.IsSuccPrelimit i) :
-    Order.IsSuccPrelimit (e i) := by
-  intro b
-  obtain ⟨j, rfl⟩ := e.surjective b
-  simp only [apply_covBy_apply_iff]
-  apply hi
-
-@[simp]
-lemma OrderIso.isSuccPrelimit_apply (i : α) :
-    Order.IsSuccPrelimit (e i) ↔ Order.IsSuccPrelimit i :=
-  ⟨fun h ↦ by simpa using e.symm.map_isSuccPrelimit _ h,
-    fun h ↦ e.map_isSuccPrelimit i h⟩
-
-lemma OrderIso.map_isSuccLimit (i : α) (hi : Order.IsSuccLimit i) :
-    Order.IsSuccLimit (e i) := by
-  simpa only [Order.IsSuccLimit, isMin_apply, isSuccPrelimit_apply] using hi
-
-def OrderIso.setIio (j : α) :
-    Set.Iio j ≃o Set.Iio (e j) where
-  toFun := fun ⟨k, hk⟩ ↦ ⟨e k, by simpa using hk⟩
-  invFun := fun ⟨k, hk⟩ ↦ ⟨e.symm k, by simpa using e.symm.strictMono hk⟩
-  left_inv _ := by ext; simp
-  right_inv _ := by ext; simp
-  map_rel_iff' {k l} := e.map_rel_iff (a := k.1) (b := l.1)
-
-end
-=======
->>>>>>> 2ee17ff1
 
 namespace CategoryTheory
 
@@ -190,128 +40,10 @@
 
 variable (W : MorphismProperty C)
 
-<<<<<<< HEAD
-/-- Given a functor `F : J ⥤ C` and `m : J`, this is the induced
-functor `Set.Iio j ⥤ C`. -/
-@[simps!]
-def restrictionLT (F : J ⥤ C) (j : J) : Set.Iio j ⥤ C :=
-  Monotone.functor (f := fun k ↦ k.1) (fun _ _ ↦ id) ⋙ F
-
-/-- Given a functor `F : J ⥤ C` and `m : J`, this is the cocone with point `F.obj m`
-for the restriction of `F` to `Set.Iio m`. -/
-@[simps]
-def coconeLT (F : J ⥤ C) (m : J) :
-    Cocone (F.restrictionLT m) where
-  pt := F.obj m
-  ι :=
-    { app := fun ⟨i, hi⟩ ↦ F.map (homOfLE hi.le)
-      naturality := fun ⟨i₁, hi₁⟩ ⟨i₂, hi₂⟩ f ↦ by
-        dsimp
-        rw [← F.map_comp, comp_id]
-        rfl }
-
-/-- Given a functor `F : J ⥤ C` and `j : J`, this is the induced
-functor `Set.Iic j ⥤ C`. -/
-@[simps!]
-def restrictionLE (F : J ⥤ C) (j : J) : Set.Iic j ⥤ C :=
-  Monotone.functor (f := fun k ↦ k.1) (fun _ _ ↦ id) ⋙ F
-
-/-- Given a functor `F : J ⥤ C` and `j : J`, this is the (colimit) cocone
-with point `F.obj j` for the restriction of `F` to `Set.Iic m`. -/
-@[simps!]
-def coconeLE (F : J ⥤ C) (j : J) :
-    Cocone (F.restrictionLE j) where
-  pt := F.obj j
-  ι :=
-    { app x := F.map (homOfLE x.2)
-      naturality _ _ f := by
-        dsimp
-        simp only [homOfLE_leOfHom, ← Functor.map_comp, comp_id]
-        rfl }
-
-/-- The colimit of `F.cocone j` is `F.obj j`. -/
-def isColimitCoconeLE (F : J ⥤ C) (j : J) :
-    IsColimit (F.coconeLE j) where
-  desc s := s.ι.app ⟨j, by simp⟩
-  fac s k := by
-    simpa only [Functor.const_obj_obj, Functor.const_obj_map, comp_id]
-      using s.ι.naturality (homOfLE k.2 : k ⟶ ⟨j, by simp⟩)
-  uniq s m hm := by simp [← hm]
-
-/-- A functor `F : J ⥤ C` is well-order-continuous if for any limit element `m : J`,
-`F.obj m` identifies to the colimit of the `F.obj j` for `j < m`. -/
-class IsWellOrderContinuous (F : J ⥤ C) : Prop where
-  nonempty_isColimit (m : J) (hm : Order.IsSuccLimit m) :
-    Nonempty (IsColimit (F.coconeLT m))
-
-/-- If `F : J ⥤ C` is well-order-continuous and `m : J` is a limit element, then
-the cocone `F.coconeLT m` is colimit, i.e. `F.obj m` identifies to the colimit
-of the `F.obj j` for `j < m`. -/
-noncomputable def isColimitOfIsWellOrderContinuous (F : J ⥤ C) [F.IsWellOrderContinuous]
-    (m : J) (hm : Order.IsSuccLimit m) :
-    IsColimit (F.coconeLT m) := (IsWellOrderContinuous.nonempty_isColimit m hm).some
-
-instance (F : ℕ ⥤ C) : F.IsWellOrderContinuous where
-  nonempty_isColimit m hm := by simp at hm
-
-instance [PartialOrder J] [SuccOrder J] (F : J ⥤ C) [F.IsWellOrderContinuous] (j : J) :
-    (F.restrictionLE j).IsWellOrderContinuous where
-  nonempty_isColimit m hm :=
-    ⟨IsColimit.ofWhiskerEquivalence (Set.Iic.iioOrderIso m).equivalence.symm
-      (F.isColimitOfIsWellOrderContinuous m.1 (Set.Iic.isSuccLimit_coe hm))⟩
-
-lemma isWellOrderContinuous_of_iso {F G : J ⥤ C} (e : F ≅ G) [F.IsWellOrderContinuous] :
-    G.IsWellOrderContinuous where
-  nonempty_isColimit (m : J) (hm : Order.IsSuccLimit m) :=
-    ⟨(IsColimit.precomposeHomEquiv (isoWhiskerLeft _ e) _).1
-      (IsColimit.ofIsoColimit (F.isColimitOfIsWellOrderContinuous m hm)
-        (Cocones.ext (e.app _)))⟩
-
-instance {J : Type w} [Preorder J]
-    (F : J ⥤ C) [F.IsWellOrderContinuous] (j : J) :
-    (F.restrictionLE j).IsWellOrderContinuous where
-  nonempty_isColimit m hm := ⟨
-    IsColimit.ofWhiskerEquivalence (Set.Iic.iioOrderIso m).equivalence.symm
-      (F.isColimitOfIsWellOrderContinuous m.1 (Set.Iic.isSuccLimit_coe hm))⟩
-
-end Functor
-
-namespace Limits
-
-variable (J : Type w) [Preorder J]
-
-/-- A functor `G : C ⥤ D` satisfies `PreservesWellOrderContinuousOfShape J G`
-if for any limit element `j` in the preordered type `J`, the functor `G`
-preserves colimits of shape `Set.Iio j`. -/
-class PreservesWellOrderContinuousOfShape (G : C ⥤ D) : Prop where
-  preservesColimitsOfShape (j : J) (hj : Order.IsSuccLimit j) :
-    PreservesColimitsOfShape (Set.Iio j) G := by infer_instance
-
-variable {J} in
-lemma preservesColimitsOfShape_of_preservesWellOrderContinuousOfShape (G : C ⥤ D)
-    [PreservesWellOrderContinuousOfShape J G]
-    (j : J) (hj : Order.IsSuccLimit j) :
-    PreservesColimitsOfShape (Set.Iio j) G :=
-  PreservesWellOrderContinuousOfShape.preservesColimitsOfShape j hj
-
-variable {J}
-
-instance (F : J ⥤ C) (G : C ⥤ D) [F.IsWellOrderContinuous]
-    [PreservesWellOrderContinuousOfShape J G] :
-    (F ⋙ G).IsWellOrderContinuous where
-  nonempty_isColimit j hj := ⟨by
-    have := preservesColimitsOfShape_of_preservesWellOrderContinuousOfShape G j hj
-    exact isColimitOfPreserves G (F.isColimitOfIsWellOrderContinuous j hj)⟩
-
-end Limits
-
-namespace MorphismProperty
-=======
 section
 
 variable (J : Type w) [LinearOrder J] [SuccOrder J] [OrderBot J] [WellFoundedLT J]
   {J' : Type w'} [LinearOrder J'] [SuccOrder J'] [OrderBot J'] [WellFoundedLT J']
->>>>>>> 2ee17ff1
 
 /-- Structure expressing that a morpshism `f : X ⟶ Y` in a category `C`
 is a transfinite composition of shape `J` of morphisms in `W : MorphismProperty C`. -/
@@ -323,50 +55,6 @@
 
 section
 
-<<<<<<< HEAD
-variable (J : Type w) [LinearOrder J] [SuccOrder J] [OrderBot J]
-
-/-- Given `W : MorphismProperty C` and a well-ordered type `J`, we say
-that a morphism in `C` is a transfinite composition of morphisms in `W`
-of shape `J` if it is of the form `c.ι.app ⊥ : F.obj ⊥ ⟶ c.pt`
-where `c` is a colimit cocone for a well-order-continuous functor
-`F : J ⥤ C` such that for any non-maximal `j : J`, the map
-`F.map j ⟶ F.map (Order.succ j)` is in `W`. -/
-inductive transfiniteCompositionsOfShape [WellFoundedLT J] : MorphismProperty C
-  | mk (F : J ⥤ C) [F.IsWellOrderContinuous]
-    (hF : ∀ (j : J) (_ : ¬IsMax j), W (F.map (homOfLE (Order.le_succ j))))
-    (c : Cocone F) (hc : IsColimit c) : transfiniteCompositionsOfShape (c.ι.app ⊥)
-
-lemma monotone_transfiniteCompositionsOfShape {W₁ W₂ : MorphismProperty C} (h : W₁ ≤ W₂)
-    (J : Type w) [LinearOrder J] [SuccOrder J] [OrderBot J] [WellFoundedLT J] :
-    W₁.transfiniteCompositionsOfShape J ≤ W₂.transfiniteCompositionsOfShape J := by
-  rintro _ _ _ ⟨F, hF, c, hc⟩
-  exact ⟨F, fun j hj ↦ h _ (hF j hj), c, hc⟩
-
-variable [WellFoundedLT J]
-
-instance [W.RespectsIso] : RespectsIso (W.transfiniteCompositionsOfShape J) where
-  precomp := by
-    rintro X' X Y i (_ : IsIso i) _ ⟨F, hF, c, hc⟩
-    let F' := F.copyObj (fun j ↦ if j = ⊥ then X' else F.obj j)
-      (fun j ↦ if hj : j = ⊥ then
-          eqToIso (by rw [hj]) ≪≫ (asIso i).symm ≪≫ eqToIso (if_pos hj).symm
-        else eqToIso (if_neg hj).symm)
-    let e : F ≅ F' := F.isoCopyObj _ _
-    have := Functor.isWellOrderContinuous_of_iso e
-    let c' : Cocone F' := (Cocones.precompose e.inv).obj c
-    have : W.transfiniteCompositionsOfShape J (c'.ι.app ⊥) := by
-      constructor
-      · intro j hj
-        exact (arrow_mk_iso_iff _ (((Functor.mapArrowFunctor _ _).mapIso e).app
-          (Arrow.mk (homOfLE (Order.le_succ j))))).1 (hF j hj)
-      · exact (IsColimit.precomposeInvEquiv e c).2 hc
-    exact MorphismProperty.of_eq _ this (if_pos rfl) rfl (by simp [c', e])
-  postcomp := by
-    rintro _ _ _ i (_ : IsIso i) _ ⟨F, hF, c, hc⟩
-    exact ⟨_, hF, { ι := c.ι ≫ (Functor.const _).map i },
-      IsColimit.ofIsoColimit hc (Cocones.ext (asIso i))⟩
-=======
 variable {W J} {X Y : C} {f : X ⟶ Y} (h : W.TransfiniteCompositionOfShape J f)
 
 /-- If `f` and `f'` are two isomorphic morphisms and `f` is a transfinite composition
@@ -544,7 +232,6 @@
     (h : (P.inverseImage G).transfiniteCompositionsOfShape J f) :
     P.transfiniteCompositionsOfShape J (G.map f) :=
   h.some.map.mem
->>>>>>> 2ee17ff1
 
 /-- A class of morphisms `W : MorphismProperty C` is stable under transfinite compositions
 of shape `J` if for any well-order-continuous functor `F : J ⥤ C` such that
@@ -554,136 +241,17 @@
 class IsStableUnderTransfiniteCompositionOfShape : Prop where
   le : W.transfiniteCompositionsOfShape J ≤ W
 
-<<<<<<< HEAD
-lemma transfiniteCompositionsOfShape_le [W.IsStableUnderTransfiniteCompositionOfShape J] :
-=======
 lemma transfiniteCompositionsOfShape_le
     [W.IsStableUnderTransfiniteCompositionOfShape J] :
->>>>>>> 2ee17ff1
     W.transfiniteCompositionsOfShape J ≤ W :=
   IsStableUnderTransfiniteCompositionOfShape.le
 
 variable {J} in
-<<<<<<< HEAD
-lemma mem_of_transfinite_composition [W.IsStableUnderTransfiniteCompositionOfShape J]
-    {F : J ⥤ C} [F.IsWellOrderContinuous]
-    (hF : ∀ (j : J) (_ : ¬IsMax j), W (F.map (homOfLE (Order.le_succ j))))
-    {c : Cocone F} (hc : IsColimit c) : W (c.ι.app ⊥) :=
-  W.transfiniteCompositionsOfShape_le J _ (by constructor <;> assumption)
-=======
 lemma isStableUnderTransfiniteCompositionOfShape_iff_of_orderIso (e : J ≃o J') :
     W.IsStableUnderTransfiniteCompositionOfShape J ↔
       W.IsStableUnderTransfiniteCompositionOfShape J' := by
   simp only [isStableUnderTransfiniteCompositionOfShape_iff,
     W.transfiniteCompositionsOfShape_eq_of_orderIso e]
->>>>>>> 2ee17ff1
-
-section
-
-variable {J} {J' : Type w'} [LinearOrder J'] [SuccOrder J']
-  [OrderBot J'] [WellFoundedLT J']
-
-instance (e : J ≃o J') (F : J' ⥤ C) [F.IsWellOrderContinuous] :
-    (e.equivalence.functor ⋙ F).IsWellOrderContinuous where
-  nonempty_isColimit j hj := ⟨(F.isColimitOfIsWellOrderContinuous (e j)
-    (e.map_isSuccLimit j hj)).whiskerEquivalence (e.setIio j).equivalence⟩
-
-instance (e : J ≃o J') (F : J ⥤ C) [F.IsWellOrderContinuous] :
-    (e.equivalence.inverse ⋙ F).IsWellOrderContinuous :=
-  inferInstanceAs (e.symm.equivalence.functor ⋙ F).IsWellOrderContinuous
-
-variable [W.RespectsIso]
-
-lemma transfiniteCompositionsOfShape_le_of_orderIso (e : J ≃o J') :
-    W.transfiniteCompositionsOfShape J ≤ W.transfiniteCompositionsOfShape J' := by
-  rintro _ _ _ ⟨F, hF, c, hc⟩
-  let F' : J' ⥤ C := e.equivalence.inverse ⋙ F
-  let c' := c.whisker e.equivalence.inverse
-  have hc' : IsColimit c' := IsColimit.whiskerEquivalence hc e.symm.equivalence
-  have : W.transfiniteCompositionsOfShape J' (c'.ι.app ⊥) := by
-    refine ⟨_, fun j hj ↦ ?_, _, hc'⟩
-    refine (W.arrow_mk_iso_iff ?_).1
-      (hF (e.symm j) (by simpa only [← OrderIso.isMax_apply e.symm] using hj))
-    have e : Arrow.mk (homOfLE (Order.le_succ (e.symm j))) ≅
-      (e.equivalence.inverse.mapArrow.obj
-        (Arrow.mk (homOfLE (Order.le_succ j)))) :=
-          Arrow.isoMk (Iso.refl _) (eqToIso (e.symm.map_succ j).symm)
-    exact F.mapArrow.mapIso e
-  have e : Arrow.mk (c'.ι.app ⊥) ≅ Arrow.mk (c.ι.app ⊥) :=
-    Arrow.isoMk (eqToIso (by dsimp; rw [e.symm.map_bot])) (Iso.refl _) (by
-      dsimp [c']
-      rw [← c.w (eqToHom e.symm.map_bot), eqToHom_map, assoc, comp_id])
-  exact ((W.transfiniteCompositionsOfShape J').arrow_iso_iff e).1 this
-
-lemma transfiniteCompositionsOfShape_eq_of_orderIso (e : J ≃o J') :
-    W.transfiniteCompositionsOfShape J = W.transfiniteCompositionsOfShape J' :=
-  le_antisymm (W.transfiniteCompositionsOfShape_le_of_orderIso e)
-    (W.transfiniteCompositionsOfShape_le_of_orderIso e.symm)
-
-lemma isStableUnderTransfiniteCompositionOfShape_iff_of_orderIso (e : J ≃o J') :
-    W.IsStableUnderTransfiniteCompositionOfShape J ↔
-      W.IsStableUnderTransfiniteCompositionOfShape J' := by
-  simp only [isStableUnderTransfiniteCompositionOfShape_iff,
-    W.transfiniteCompositionsOfShape_eq_of_orderIso e]
-
-end
-
-variable [W.IsStableUnderTransfiniteCompositionOfShape J]
-
-lemma mem_map_from_bot_of_transfinite_composition
-    {J : Type w} [LinearOrder J] [SuccOrder J] [OrderBot J] [WellFoundedLT J]
-    {F : J ⥤ C} [F.IsWellOrderContinuous]
-    (hF : ∀ (j : J) (_ : ¬IsMax j), W (F.map (homOfLE (Order.le_succ j))))
-    (j : J) [W.IsStableUnderTransfiniteCompositionOfShape (Set.Iic j)] :
-    W (F.map (homOfLE (bot_le : ⊥ ≤ j))) := by
-  refine W.mem_of_transfinite_composition (fun ⟨k, hk⟩ hk' ↦ ?_)
-    (F.isColimitCoconeLE j)
-  rw [← W.inverseImage_iff]
-  exact (W.inverseImage _).of_eq (hF k (fun h ↦ hk' (fun ⟨a, ha⟩ ha' ↦ h ha'))) rfl
-    ((Set.Iic.succ_eq _ hk').symm) rfl
-
-instance (F : J ⥤ C) (j : J) [F.IsWellOrderContinuous] :
-    ((Set.Ici j).monotone_coe.functor ⋙ F).IsWellOrderContinuous where
-  nonempty_isColimit m hm := ⟨by
-    have : (Set.monotone_coeIci m).functor.Final := by
-      obtain ⟨m, hm'⟩ := m
-      apply Functor.final_of_exists_of_isFiltered
-      · rintro ⟨a, ha⟩
-        have h₁ : j < m := by
-          by_contra!
-          obtain rfl : m = j := le_antisymm this hm'
-          have := hm.1
-          simp only [isMin_iff_eq_bot] at this
-          exact this rfl
-        have h₂ := hm.2 ⟨max a j, le_max_right a j⟩
-        rw [not_covBy_iff (by exact sup_lt_iff.2 ⟨ha, h₁⟩)] at h₂
-        obtain ⟨⟨b, hb₁⟩, hb₂, hb₃⟩ := h₂
-        exact ⟨⟨⟨b, hb₁⟩, hb₃⟩, ⟨homOfLE ((le_max_left a j).trans hb₂.le)⟩⟩
-      · rintro a b f g
-        exact ⟨b, 𝟙 _, rfl⟩
-    exact (Functor.Final.isColimitWhiskerEquiv (F := (Set.monotone_coeIci m).functor) _).2
-      (F.isColimitOfIsWellOrderContinuous m.1 (Set.Ici.isSuccLimit_coe hm))⟩
-
-lemma mem_map_of_transfinite_composition [W.RespectsIso]
-    {J : Type w} [LinearOrder J] [SuccOrder J] [OrderBot J] [WellFoundedLT J]
-    {F : J ⥤ C} [F.IsWellOrderContinuous]
-    (hF : ∀ (j : J) (_ : ¬IsMax j), W (F.map (homOfLE (Order.le_succ j))))
-    {j j' : J} (φ : j ⟶ j')
-    [letI : Fact (j ≤ j') := ⟨leOfHom φ⟩;
-      W.IsStableUnderTransfiniteCompositionOfShape (Set.Icc j j')] :
-    W (F.map φ) := by
-  have : Fact (j ≤ j') := ⟨leOfHom φ⟩
-  have hF' (j : J) (hj : ¬IsMax j) (k : J) (hk : k = Order.succ j) :
-      W (F.map (homOfLE (by rw [hk]; exact Order.le_succ j) : j ⟶ k)) := by
-    subst hk
-    exact hF j hj
-  let j'' : Set.Ici j := ⟨j', leOfHom φ⟩
-  have : W.IsStableUnderTransfiniteCompositionOfShape (Set.Iic j'') := by
-    rwa [← W.isStableUnderTransfiniteCompositionOfShape_iff_of_orderIso
-      (Set.Icc.orderIso (leOfHom φ))]
-  exact mem_map_from_bot_of_transfinite_composition W
-    (F := (Set.Ici j).monotone_coe.functor ⋙ F)
-    (fun k hk ↦ hF' k (Set.not_isMax_coe k hk) _ (Set.Ici.succ_eq k)) j''
 
 end
 
@@ -753,6 +321,15 @@
   rw [transfiniteCompositions_iff]
   exact ⟨_, _, _, _, _, hf⟩
 
+lemma transfiniteCompositions_monotone :
+    Monotone (transfiniteCompositions.{w} (C := C)) := by
+  sorry
+
+@[simp]
+lemma transfiniteCompositions_le_iff {P Q : MorphismProperty C}
+    [IsStableUnderTransfiniteComposition.{w} Q] :
+    transfiniteCompositions.{w} P ≤ Q ↔ P ≤ Q := sorry
+
 end MorphismProperty
 
 end CategoryTheory