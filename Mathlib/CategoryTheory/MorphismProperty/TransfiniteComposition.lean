/-
Copyright (c) 2024 Joël Riou. All rights reserved.
Released under Apache 2.0 license as described in the file LICENSE.
Authors: Joël Riou
-/
<<<<<<< HEAD
import Mathlib.Data.Nat.SuccPred
import Mathlib.Order.SuccPred.Limit
import Mathlib.CategoryTheory.Category.Preorder
import Mathlib.CategoryTheory.Limits.Constructions.EventuallyConstant
import Mathlib.CategoryTheory.Limits.Preserves.Basic
import Mathlib.CategoryTheory.MorphismProperty.Limits
=======
import Mathlib.CategoryTheory.MorphismProperty.Composition
import Mathlib.CategoryTheory.Limits.Shapes.Preorder.WellOrderContinuous
>>>>>>> 644048a6

/-!
# Classes of morphisms that are stable under transfinite composition

Let `F : J ⥤ C` be a functor from a well ordered type `J`. We say that `F`
is well-order-continuous (`F.IsWellOrderContinuous`), if for any `m : J`
which satisfies `hm : Order.IsSuccLimit m`, `F.obj m` identifies
to the colimit of the `F.obj j` for `j < m`.

Given `W : MorphismProperty C`, we say that
`W.IsStableUnderTransfiniteCompositionOfShape J` if for any
colimit cocone `c` for a well-order-continuous functor `F : J ⥤ C`
such that `F.obj j ⟶ F.obj (Order.succ j)` belongs to `W`, we can
conclude that `c.ι.app ⊥ : F.obj ⊥ ⟶ c.pt` belongs to `W`. The
morphisms of this form `c.ι.app ⊥` for any `F` and `c` are
part of the morphism property `W.transfiniteCompositionsOfShape J`.
The condition of being stable by transfinite composition of shape `J`
is actually phrased as `W.transfiniteCompositionsOfShape J ≤ W`.

In particular, if `J := ℕ`, we define `W.IsStableUnderInfiniteComposition`,
which means that if `F : ℕ ⥤ C` is such that `F.obj n ⟶ F.obj (n + 1)`
belongs to `W`, then `F.obj 0 ⟶ c.pt` belongs to `W`
for any colimit cocone `c : Cocone F`.

Finally, we define the class `W.IsStableUnderTransfiniteComposition`
which says that `W.IsStableUnderTransfiniteCompositionOfShape J`
holds for any well ordered type `J` in a certain universe `u`.
(We also require that `W` is multiplicative.)

-/

universe w v v' v'' u u' u''

instance {α : Type u} [Preorder α] {j : α} :
    OrderTop (Set.Iic j) where
  top := ⟨j, by simp⟩
  le_top i := i.2

lemma Set.Iic.not_isMin_coe {α : Type u} [Preorder α] {j : α}
    {k : Set.Iic j} (hk : ¬ IsMin k) :
    ¬ IsMin k.1 :=
   fun h ↦ hk (fun _ ha' ↦ h ha')

lemma Set.Iic.not_isMax_coe {α : Type u} [Preorder α] {j : α}
    {k : Set.Iic j} (hk : ¬ IsMax k) :
    ¬ IsMax k.1 :=
   fun h ↦ hk (fun _ ha' ↦ h ha')

variable {α : Type u} [LinearOrder α] [SuccOrder α] (j : α)

lemma Set.Iic.succ_coe {α : Type u} [LinearOrder α] [SuccOrder α] {j : α}
    (k : Set.Iic j) (hk : ¬ IsMax k) :
    Order.succ k = Order.succ k.1 :=
  coe_succ_of_mem (by
    rw [mem_Iic, Order.succ_le_iff_of_not_isMax (not_isMax_coe hk)]
    by_contra!
    obtain ⟨k, hk⟩ := k
    simp only [not_isMax_iff, Subtype.exists, Subtype.mk_lt_mk, mem_Iic, exists_prop] at hk
    obtain ⟨i, hi⟩ := hk
    have := lt_of_le_of_lt (hi.1.trans this) hi.2
    simp at this)

lemma Set.Iic.isSuccPrelimit_coe {α : Type u} [Preorder α] {j : α}
    {k : Set.Iic j} (hk : Order.IsSuccPrelimit k) :
    Order.IsSuccPrelimit k.1 :=
  fun a ha ↦ hk ⟨a, ha.1.le.trans k.2⟩ ⟨ha.1, fun ⟨_, _⟩ hb' ↦ ha.2 hb'⟩

lemma Set.Iic.isSuccLimit_coe {α : Type u} [Preorder α] {j : α}
    {k : Set.Iic j} (hk : Order.IsSuccLimit k) :
    Order.IsSuccLimit k.1 :=
  ⟨not_isMin_coe hk.1, isSuccPrelimit_coe hk.2⟩

/-- Given an element `j` in a preordered type `α`, and `k : Set.Iic j`,
this is the order isomorphism between `Set.Iio k` and `Set.Iio k.1`. -/
@[simps]
def Set.Iic.iioOrderIso {α : Type u} [Preorder α] {j : α}
    (k : Set.Iic j) :
    Set.Iio k ≃o Set.Iio k.1 where
  toFun := fun ⟨⟨x, _⟩, hx'⟩ ↦ ⟨x, hx'⟩
  invFun := fun ⟨x, hx⟩ ↦ ⟨⟨x, hx.le.trans k.2⟩, hx⟩
  left_inv _ := rfl
  right_inv _ := rfl
  map_rel_iff' := by rfl

namespace CategoryTheory

open Category Limits

variable {C : Type u} [Category.{v} C] {D : Type u'} [Category.{v'} D]

<<<<<<< HEAD
namespace Functor

variable {J : Type w} [Preorder J]

/-- Given a functor `F : J ⥤ C` and `m : J`, this is the induced
functor `Set.Iio j ⥤ C`. -/
@[simps!]
def restrictionLT (F : J ⥤ C) (j : J) : Set.Iio j ⥤ C :=
  Monotone.functor (f := fun k ↦ k.1) (fun _ _ ↦ id) ⋙ F

/-- Given a functor `F : J ⥤ C` and `m : J`, this is the cocone with point `F.obj m`
for the restriction of `F` to `Set.Iio m`. -/
@[simps]
def coconeLT (F : J ⥤ C) (m : J) :
    Cocone (F.restrictionLT m) where
  pt := F.obj m
  ι :=
    { app := fun ⟨i, hi⟩ ↦ F.map (homOfLE hi.le)
      naturality := fun ⟨i₁, hi₁⟩ ⟨i₂, hi₂⟩ f ↦ by
        dsimp
        rw [← F.map_comp, comp_id]
        rfl }

/-- Given a functor `F : J ⥤ C` and `j : J`, this is the induced
functor `Set.Iic j ⥤ C`. -/
@[simps!]
def restrictionLE (F : J ⥤ C) (j : J) : Set.Iic j ⥤ C :=
  Monotone.functor (f := fun k ↦ k.1) (fun _ _ ↦ id) ⋙ F

/-- Given a functor `F : J ⥤ C` and `j : J`, this is the (colimit) cocone
with point `F.obj j` for the restriction of `F` to `Set.Iic m`. -/
@[simps!]
def coconeLE (F : J ⥤ C) (j : J) :
    Cocone (F.restrictionLE j) where
  pt := F.obj j
  ι :=
    { app x := F.map (homOfLE x.2)
      naturality _ _ f := by
        dsimp
        simp only [homOfLE_leOfHom, ← Functor.map_comp, comp_id]
        rfl }

/-- The colimit of `F.coconeLE j` is `F.obj j`. -/
def isColimitCoconeLE (F : J ⥤ C) (j : J) :
    IsColimit (F.coconeLE j) where
  desc s := s.ι.app ⟨j, by simp⟩
  fac s k := by
    simpa only [Functor.const_obj_obj, Functor.const_obj_map, comp_id]
      using s.ι.naturality (homOfLE k.2 : k ⟶ ⟨j, by simp⟩)
  uniq s m hm := by simp [← hm]

/-- A functor `F : J ⥤ C` is well-order-continuous if for any limit element `m : J`,
`F.obj m` identifies to the colimit of the `F.obj j` for `j < m`. -/
class IsWellOrderContinuous (F : J ⥤ C) : Prop where
  nonempty_isColimit (m : J) (hm : Order.IsSuccLimit m) :
    Nonempty (IsColimit (F.coconeLT m))

/-- If `F : J ⥤ C` is well-order-continuous and `m : J` is a limit element, then
the cocone `F.coconeLT m` is colimit, i.e. `F.obj m` identifies to the colimit
of the `F.obj j` for `j < m`. -/
noncomputable def isColimitOfIsWellOrderContinuous (F : J ⥤ C) [F.IsWellOrderContinuous]
    (m : J) (hm : Order.IsSuccLimit m) :
    IsColimit (F.coconeLT m) := (IsWellOrderContinuous.nonempty_isColimit m hm).some

instance (F : ℕ ⥤ C) : F.IsWellOrderContinuous where
  nonempty_isColimit m hm := by simp at hm

lemma isWellOrderContinuous_of_iso {F G : J ⥤ C} (e : F ≅ G) [F.IsWellOrderContinuous] :
    G.IsWellOrderContinuous where
  nonempty_isColimit (m : J) (hm : Order.IsSuccLimit m) :=
    ⟨(IsColimit.precomposeHomEquiv (isoWhiskerLeft _ e) _).1
      (IsColimit.ofIsoColimit (F.isColimitOfIsWellOrderContinuous m hm)
        (Cocones.ext (e.app _)))⟩

instance {J : Type w} [Preorder J]
    (F : J ⥤ C) [F.IsWellOrderContinuous] (j : J) :
    (F.restrictionLE j).IsWellOrderContinuous where
  nonempty_isColimit m hm := ⟨
    IsColimit.ofWhiskerEquivalence (Set.Iic.iioOrderIso m).equivalence.symm
      (F.isColimitOfIsWellOrderContinuous m.1 (Set.Iic.isSuccLimit_coe hm))⟩

end Functor

namespace Limits

variable (J : Type w) [Preorder J]

/-- A functor `G : C ⥤ D` satisfies `PreservesWellOrderContinuousOfShape J G`
if for any limit element `j` in the preordered type `J`, the functor `G`
preserves colimits of shape `Set.Iio j`. -/
class PreservesWellOrderContinuousOfShape (G : C ⥤ D) : Prop where
  preservesColimitsOfShape (j : J) (hj : Order.IsSuccLimit j) :
    PreservesColimitsOfShape (Set.Iio j) G := by infer_instance

variable {J} in
lemma preservesColimitsOfShape_of_preservesWellOrderContinuousOfShape (G : C ⥤ D)
    [PreservesWellOrderContinuousOfShape J G]
    (j : J) (hj : Order.IsSuccLimit j) :
    PreservesColimitsOfShape (Set.Iio j) G :=
  PreservesWellOrderContinuousOfShape.preservesColimitsOfShape j hj

instance (F : J ⥤ C) (G : C ⥤ D) [F.IsWellOrderContinuous]
    [PreservesWellOrderContinuousOfShape J G] :
    (F ⋙ G).IsWellOrderContinuous where
  nonempty_isColimit j hj := ⟨by
    have := preservesColimitsOfShape_of_preservesWellOrderContinuousOfShape G j hj
    exact isColimitOfPreserves G (F.isColimitOfIsWellOrderContinuous j hj)⟩

instance {E : Type u''} [Category.{v''} E] (G₁ : C ⥤ D) (G₂ : D ⥤ E)
    [PreservesWellOrderContinuousOfShape J G₁]
    [PreservesWellOrderContinuousOfShape J G₂] :
    PreservesWellOrderContinuousOfShape J (G₁ ⋙ G₂) where
  preservesColimitsOfShape j hj := by
    have := preservesColimitsOfShape_of_preservesWellOrderContinuousOfShape G₁ j hj
    have := preservesColimitsOfShape_of_preservesWellOrderContinuousOfShape G₂ j hj
    infer_instance

end Limits

=======
>>>>>>> 644048a6
namespace MorphismProperty

variable (W : MorphismProperty C)

section

variable (J : Type w) [LinearOrder J] [SuccOrder J] [OrderBot J]

/-- Given `W : MorphismProperty C` and a well-ordered type `J`, we say
that a morphism in `C` is a transfinite composition of morphisms in `W`
of shape `J` if it is of the form `c.ι.app ⊥ : F.obj ⊥ ⟶ c.pt`
where `c` is a colimit cocone for a well-order-continuous functor
`F : J ⥤ C` such that for any non-maximal `j : J`, the map
`F.map j ⟶ F.map (Order.succ j)` is in `W`. -/
inductive transfiniteCompositionsOfShape [WellFoundedLT J] : MorphismProperty C
  | mk (F : J ⥤ C) [F.IsWellOrderContinuous]
    (hF : ∀ (j : J) (_ : ¬IsMax j), W (F.map (homOfLE (Order.le_succ j))))
    (c : Cocone F) (hc : IsColimit c) : transfiniteCompositionsOfShape (c.ι.app ⊥)

variable [WellFoundedLT J]

lemma monotone_transfiniteCompositionsOfShape :
    Monotone (transfiniteCompositionsOfShape (C := C) (J := J)) := by
  rintro _ _ h _ _ _ ⟨F, hF, c, hc⟩
  exact ⟨F, fun j hj ↦ h _ (hF j hj), c, hc⟩

instance [W.RespectsIso] : RespectsIso (W.transfiniteCompositionsOfShape J) where
  precomp := by
    rintro X' X Y i (_ : IsIso i) _ ⟨F, hF, c, hc⟩
    let F' := F.copyObj (fun j ↦ if j = ⊥ then X' else F.obj j)
      (fun j ↦ if hj : j = ⊥ then
          eqToIso (by rw [hj]) ≪≫ (asIso i).symm ≪≫ eqToIso (if_pos hj).symm
        else eqToIso (if_neg hj).symm)
    let e : F ≅ F' := F.isoCopyObj _ _
    have := Functor.isWellOrderContinuous_of_iso e
    let c' : Cocone F' := (Cocones.precompose e.inv).obj c
    have : W.transfiniteCompositionsOfShape J (c'.ι.app ⊥) := by
      constructor
      · intro j hj
        exact (arrow_mk_iso_iff _ (((Functor.mapArrowFunctor _ _).mapIso e).app
          (Arrow.mk (homOfLE (Order.le_succ j))))).1 (hF j hj)
      · exact (IsColimit.precomposeInvEquiv e c).2 hc
    exact MorphismProperty.of_eq _ this (if_pos rfl) rfl (by simp [c', e])
  postcomp := by
    rintro _ _ _ i (_ : IsIso i) _ ⟨F, hF, c, hc⟩
    exact ⟨_, hF, { ι := c.ι ≫ (Functor.const _).map i },
      IsColimit.ofIsoColimit hc (Cocones.ext (asIso i))⟩

-- to be moved
instance (ι : Type*) [Preorder ι] [OrderBot ι] (j : ι) :
    OrderBot (Set.Iic j) where
  bot := ⟨⊥, bot_le⟩
  bot_le _ := bot_le

variable {J} in
lemma transfiniteCompositionsOfShape_map_bot_le
    (F : J ⥤ C) [F.IsWellOrderContinuous] (j : J)
    (hF : ∀ (i : J) (_ : i < j), W (F.map (homOfLE (Order.le_succ i)))) :
    W.transfiniteCompositionsOfShape (Set.Iic j) (F.map (homOfLE bot_le : ⊥ ⟶ j)) := by
  refine ⟨_, fun ⟨i, hi⟩ hi' ↦ ?_, _, F.isColimitCoconeLE j⟩
  dsimp [Monotone.functor]
  have := Set.Iic.succ_coe _ hi'
  dsimp at this
  have := hF i (by
    simp only [not_isMax_iff, Subtype.exists, Subtype.mk_lt_mk, Set.mem_Iic, exists_prop] at hi'
    obtain ⟨k, hk⟩ := hi'
    exact lt_of_lt_of_le hk.2 hk.1)
  convert this

lemma transfiniteCompositionsOfShape_map_of_preserves (G : C ⥤ D)
    [PreservesWellOrderContinuousOfShape J G]
    {X Y : C} (f : X ⟶ Y) {P : MorphismProperty D}
    [PreservesColimitsOfShape J G]
    (h : (P.inverseImage G).transfiniteCompositionsOfShape J f) :
    P.transfiniteCompositionsOfShape J (G.map f) := by
  obtain ⟨F, hF, c, hc⟩  := h
  exact ⟨F ⋙ G, hF, _, isColimitOfPreserves G hc⟩

/-- A class of morphisms `W : MorphismProperty C` is stable under transfinite compositions
of shape `J` if for any well-order-continuous functor `F : J ⥤ C` such that
`F.obj j ⟶ F.obj (Order.succ j)` is in `W`, then `F.obj ⊥ ⟶ c.pt` is in `W`
for any colimit cocone `c : Cocone F`. -/
@[mk_iff]
class IsStableUnderTransfiniteCompositionOfShape : Prop where
  le : W.transfiniteCompositionsOfShape J ≤ W


lemma transfiniteCompositionsOfShape_le [W.IsStableUnderTransfiniteCompositionOfShape J] :
    W.transfiniteCompositionsOfShape J ≤ W :=
  IsStableUnderTransfiniteCompositionOfShape.le

variable {J} in
lemma mem_of_transfinite_composition [W.IsStableUnderTransfiniteCompositionOfShape J]
    {F : J ⥤ C} [F.IsWellOrderContinuous]
    (hF : ∀ (j : J) (_ : ¬IsMax j), W (F.map (homOfLE (Order.le_succ j))))
    {c : Cocone F} (hc : IsColimit c) : W (c.ι.app ⊥) :=
  W.transfiniteCompositionsOfShape_le J _ (by constructor <;> assumption)

end

/-- A class of morphisms `W : MorphismProperty C` is stable under infinite composition
if for any functor `F : ℕ ⥤ C` such that `F.obj n ⟶ F.obj (n + 1)` is in `W` for any `n : ℕ`,
the map `F.obj 0 ⟶ c.pt` is in `W` for any colimit cocone `c : Cocone F`. -/
abbrev IsStableUnderInfiniteComposition : Prop :=
  W.IsStableUnderTransfiniteCompositionOfShape ℕ

/-- A class of morphisms `W : MorphismProperty C` is stable under transfinite composition
if it is multiplicative and stable under transfinite composition of any shape
(in a certain universe). -/
class IsStableUnderTransfiniteComposition extends W.IsMultiplicative : Prop where
  isStableUnderTransfiniteCompositionOfShape
    (J : Type w) [LinearOrder J] [SuccOrder J] [OrderBot J] [WellFoundedLT J] :
    W.IsStableUnderTransfiniteCompositionOfShape J

namespace IsStableUnderTransfiniteComposition

attribute [instance] isStableUnderTransfiniteCompositionOfShape

protected instance isomorphisms :
    (isomorphisms C).IsStableUnderTransfiniteComposition where
  isStableUnderTransfiniteCompositionOfShape J _ _ _ _ := ⟨by
    rintro _ _ _ ⟨F, hF, c, hc⟩
    suffices ∀ (j : J), IsIso (F.map ((homOfLE bot_le) : ⊥ ⟶ j)) from
      Functor.IsEventuallyConstantFrom.isIso_ι_of_isColimit (fun j f ↦ this j) hc
    intro j
    induction j using SuccOrder.limitRecOn with
    | hm _ h =>
        obtain rfl := h.eq_bot
        dsimp
        infer_instance
    | hs j hj h =>
        have : IsIso _ := hF j hj
        rw [← homOfLE_comp bot_le (Order.le_succ j), F.map_comp]
        infer_instance
    | hl j hj h =>
        letI : OrderBot (Set.Iio j) :=
          { bot := ⟨⊥, Order.IsSuccLimit.bot_lt hj ⟩
            bot_le j := bot_le }
        simpa using Functor.IsEventuallyConstantFrom.isIso_ι_of_isColimit (i₀ := ⊥)
          (fun i _ ↦ h i.1 i.2) (F.isColimitOfIsWellOrderContinuous j hj) ⟩

end IsStableUnderTransfiniteComposition

/-- The class of transfinite compositions (for arbitrary well-ordered types `J : Type w`)
of a class of morphisms `W`. -/
@[pp_with_univ]
def transfiniteCompositions : MorphismProperty C :=
  ⨆ (J : Type w) (_ : LinearOrder J) (_ : SuccOrder J) (_ : OrderBot J)
    (_ : WellFoundedLT J), W.transfiniteCompositionsOfShape J

lemma transfiniteCompositions_iff {X Y : C} (f : X ⟶ Y) :
    transfiniteCompositions.{w} W f ↔
      ∃ (J : Type w) (_ : LinearOrder J) (_ : SuccOrder J) (_ : OrderBot J)
        (_ : WellFoundedLT J), W.transfiniteCompositionsOfShape J f := by
  simp only [transfiniteCompositions, iSup_iff]

lemma transfiniteCompositionsOfShape_le_transfiniteCompositions
    (J : Type w) [LinearOrder J] [SuccOrder J] [OrderBot J] [WellFoundedLT J] :
    W.transfiniteCompositionsOfShape J ≤ transfiniteCompositions.{w} W := by
  intro A B f hf
  rw [transfiniteCompositions_iff]
  exact ⟨_, _, _, _, _, hf⟩

end MorphismProperty

end CategoryTheory<|MERGE_RESOLUTION|>--- conflicted
+++ resolved
@@ -3,17 +3,10 @@
 Released under Apache 2.0 license as described in the file LICENSE.
 Authors: Joël Riou
 -/
-<<<<<<< HEAD
-import Mathlib.Data.Nat.SuccPred
-import Mathlib.Order.SuccPred.Limit
-import Mathlib.CategoryTheory.Category.Preorder
 import Mathlib.CategoryTheory.Limits.Constructions.EventuallyConstant
-import Mathlib.CategoryTheory.Limits.Preserves.Basic
 import Mathlib.CategoryTheory.MorphismProperty.Limits
-=======
 import Mathlib.CategoryTheory.MorphismProperty.Composition
-import Mathlib.CategoryTheory.Limits.Shapes.Preorder.WellOrderContinuous
->>>>>>> 644048a6
+import Mathlib.CategoryTheory.Limits.Preserves.Shapes.Preorder
 
 /-!
 # Classes of morphisms that are stable under transfinite composition
@@ -104,10 +97,9 @@
 
 variable {C : Type u} [Category.{v} C] {D : Type u'} [Category.{v'} D]
 
-<<<<<<< HEAD
 namespace Functor
 
-variable {J : Type w} [Preorder J]
+variable {J : Type w} [PartialOrder J]
 
 /-- Given a functor `F : J ⥤ C` and `m : J`, this is the induced
 functor `Set.Iio j ⥤ C`. -/
@@ -130,9 +122,8 @@
 
 /-- Given a functor `F : J ⥤ C` and `j : J`, this is the induced
 functor `Set.Iic j ⥤ C`. -/
-@[simps!]
-def restrictionLE (F : J ⥤ C) (j : J) : Set.Iic j ⥤ C :=
-  Monotone.functor (f := fun k ↦ k.1) (fun _ _ ↦ id) ⋙ F
+abbrev restrictionLE (F : J ⥤ C) (j : J) : Set.Iic j ⥤ C :=
+  (Set.initialSegIic j).monotone.functor ⋙ F
 
 /-- Given a functor `F : J ⥤ C` and `j : J`, this is the (colimit) cocone
 with point `F.obj j` for the restriction of `F` to `Set.Iic m`. -/
@@ -156,76 +147,8 @@
       using s.ι.naturality (homOfLE k.2 : k ⟶ ⟨j, by simp⟩)
   uniq s m hm := by simp [← hm]
 
-/-- A functor `F : J ⥤ C` is well-order-continuous if for any limit element `m : J`,
-`F.obj m` identifies to the colimit of the `F.obj j` for `j < m`. -/
-class IsWellOrderContinuous (F : J ⥤ C) : Prop where
-  nonempty_isColimit (m : J) (hm : Order.IsSuccLimit m) :
-    Nonempty (IsColimit (F.coconeLT m))
-
-/-- If `F : J ⥤ C` is well-order-continuous and `m : J` is a limit element, then
-the cocone `F.coconeLT m` is colimit, i.e. `F.obj m` identifies to the colimit
-of the `F.obj j` for `j < m`. -/
-noncomputable def isColimitOfIsWellOrderContinuous (F : J ⥤ C) [F.IsWellOrderContinuous]
-    (m : J) (hm : Order.IsSuccLimit m) :
-    IsColimit (F.coconeLT m) := (IsWellOrderContinuous.nonempty_isColimit m hm).some
-
-instance (F : ℕ ⥤ C) : F.IsWellOrderContinuous where
-  nonempty_isColimit m hm := by simp at hm
-
-lemma isWellOrderContinuous_of_iso {F G : J ⥤ C} (e : F ≅ G) [F.IsWellOrderContinuous] :
-    G.IsWellOrderContinuous where
-  nonempty_isColimit (m : J) (hm : Order.IsSuccLimit m) :=
-    ⟨(IsColimit.precomposeHomEquiv (isoWhiskerLeft _ e) _).1
-      (IsColimit.ofIsoColimit (F.isColimitOfIsWellOrderContinuous m hm)
-        (Cocones.ext (e.app _)))⟩
-
-instance {J : Type w} [Preorder J]
-    (F : J ⥤ C) [F.IsWellOrderContinuous] (j : J) :
-    (F.restrictionLE j).IsWellOrderContinuous where
-  nonempty_isColimit m hm := ⟨
-    IsColimit.ofWhiskerEquivalence (Set.Iic.iioOrderIso m).equivalence.symm
-      (F.isColimitOfIsWellOrderContinuous m.1 (Set.Iic.isSuccLimit_coe hm))⟩
-
 end Functor
 
-namespace Limits
-
-variable (J : Type w) [Preorder J]
-
-/-- A functor `G : C ⥤ D` satisfies `PreservesWellOrderContinuousOfShape J G`
-if for any limit element `j` in the preordered type `J`, the functor `G`
-preserves colimits of shape `Set.Iio j`. -/
-class PreservesWellOrderContinuousOfShape (G : C ⥤ D) : Prop where
-  preservesColimitsOfShape (j : J) (hj : Order.IsSuccLimit j) :
-    PreservesColimitsOfShape (Set.Iio j) G := by infer_instance
-
-variable {J} in
-lemma preservesColimitsOfShape_of_preservesWellOrderContinuousOfShape (G : C ⥤ D)
-    [PreservesWellOrderContinuousOfShape J G]
-    (j : J) (hj : Order.IsSuccLimit j) :
-    PreservesColimitsOfShape (Set.Iio j) G :=
-  PreservesWellOrderContinuousOfShape.preservesColimitsOfShape j hj
-
-instance (F : J ⥤ C) (G : C ⥤ D) [F.IsWellOrderContinuous]
-    [PreservesWellOrderContinuousOfShape J G] :
-    (F ⋙ G).IsWellOrderContinuous where
-  nonempty_isColimit j hj := ⟨by
-    have := preservesColimitsOfShape_of_preservesWellOrderContinuousOfShape G j hj
-    exact isColimitOfPreserves G (F.isColimitOfIsWellOrderContinuous j hj)⟩
-
-instance {E : Type u''} [Category.{v''} E] (G₁ : C ⥤ D) (G₂ : D ⥤ E)
-    [PreservesWellOrderContinuousOfShape J G₁]
-    [PreservesWellOrderContinuousOfShape J G₂] :
-    PreservesWellOrderContinuousOfShape J (G₁ ⋙ G₂) where
-  preservesColimitsOfShape j hj := by
-    have := preservesColimitsOfShape_of_preservesWellOrderContinuousOfShape G₁ j hj
-    have := preservesColimitsOfShape_of_preservesWellOrderContinuousOfShape G₂ j hj
-    infer_instance
-
-end Limits
-
-=======
->>>>>>> 644048a6
 namespace MorphismProperty
 
 variable (W : MorphismProperty C)
@@ -311,7 +234,6 @@
 @[mk_iff]
 class IsStableUnderTransfiniteCompositionOfShape : Prop where
   le : W.transfiniteCompositionsOfShape J ≤ W
-
 
 lemma transfiniteCompositionsOfShape_le [W.IsStableUnderTransfiniteCompositionOfShape J] :
     W.transfiniteCompositionsOfShape J ≤ W :=
