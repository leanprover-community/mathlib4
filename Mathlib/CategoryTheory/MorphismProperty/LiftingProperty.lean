/-
Copyright (c) 2024 Jack McKoen. All rights reserved.
Released under Apache 2.0 license as described in the file LICENSE.
Authors: Jack McKoen, Joël Riou
-/
import Mathlib.CategoryTheory.MorphismProperty.Limits
import Mathlib.CategoryTheory.MorphismProperty.Retract
import Mathlib.CategoryTheory.LiftingProperties.Limits
import Mathlib.Order.GaloisConnection.Defs

/-!
# Left and right lifting properties

Given a morphism property `T`, we define the left and right lifting property with respect to `T`.

We show that the left lifting property is stable under retracts, cobase change, coproducts,
and composition, with dual statements for the right lifting property.

-/

universe w v u

namespace CategoryTheory

variable {C : Type u} [Category.{v} C] (T : MorphismProperty C)

namespace MorphismProperty

/-- Given `T : MorphismProperty C`, this is the class of morphisms that have the
left lifting property (llp) with respect to `T`. -/
def llp : MorphismProperty C := fun _ _ f ↦
  ∀ ⦃X Y : C⦄ (g : X ⟶ Y) (_ : T g), HasLiftingProperty f g

/-- Given `T : MorphismProperty C`, this is the class of morphisms that have the
right lifting property (rlp) with respect to `T`. -/
def rlp : MorphismProperty C := fun _ _ f ↦
  ∀ ⦃X Y : C⦄ (g : X ⟶ Y) (_ : T g), HasLiftingProperty g f

<<<<<<< HEAD
lemma llp_of_isIso {A B : C} (i : A ⟶ B) [IsIso i] :
    T.llp i :=
  fun _ _ _ _ ↦ inferInstance

lemma rlp_of_isIso {X Y : C} (f : X ⟶ Y) [IsIso f] :
    T.rlp f :=
  fun _ _ _ _ ↦ inferInstance

lemma llp_isStableUnderRetracts : T.llp.IsStableUnderRetracts where
=======
instance llp_isStableUnderRetracts : T.llp.IsStableUnderRetracts where
>>>>>>> e553eabc
  of_retract h hg _ _ f hf :=
    letI := hg _ hf
    h.leftLiftingProperty f

instance rlp_isStableUnderRetracts : T.rlp.IsStableUnderRetracts where
  of_retract h hf _ _ g hg :=
    letI := hf _ hg
    h.rightLiftingProperty g

instance llp_isStableUnderCobaseChange : T.llp.IsStableUnderCobaseChange where
  of_isPushout h hf _ _ g' hg' :=
    letI := hf _ hg'
    h.hasLiftingProperty g'

open IsPullback in
instance rlp_isStableUnderBaseChange : T.rlp.IsStableUnderBaseChange where
  of_isPullback h hf _ _ f' hf' :=
    letI := hf _ hf'
    h.hasLiftingProperty f'

instance llp_isMultiplicative : T.llp.IsMultiplicative where
  id_mem X _ _ p hp := by infer_instance
  comp_mem i j hi hj _ _ p hp := by
    have := hi _ hp
    have := hj _ hp
    infer_instance

instance rlp_isMultiplicative : T.rlp.IsMultiplicative where
  id_mem X _ _ p hp := by infer_instance
  comp_mem i j hi hj _ _ p hp := by
    have := hi _ hp
    have := hj _ hp
    infer_instance

lemma llp_isStableUnderCoproductsOfShape (J : Type*) :
    T.llp.IsStableUnderCoproductsOfShape J := by
  apply IsStableUnderCoproductsOfShape.mk
  intro A B _ _ f hf X Y p hp
  have := fun j ↦ hf j _ hp
  infer_instance

lemma rlp_isStableUnderProductsOfShape (J : Type*) :
    T.rlp.IsStableUnderProductsOfShape J := by
  apply IsStableUnderProductsOfShape.mk
  intro A B _ _ f hf X Y p hp
  have := fun j ↦ hf j _ hp
  infer_instance

lemma le_llp_iff_le_rlp (T' : MorphismProperty C) :
    T ≤ T'.llp ↔ T' ≤ T.rlp :=
  ⟨fun h _ _ _ hp _ _ _ hi ↦ h _ hi _ hp,
    fun h _ _ _ hi _ _ _ hp ↦ h _ hp _ hi⟩

lemma gc_llp_rlp :
    GaloisConnection (OrderDual.toDual (α := MorphismProperty C) ∘ llp)
      (rlp ∘ OrderDual.ofDual) :=
  fun _ _ ↦ le_llp_iff_le_rlp _ _

<<<<<<< HEAD
=======
lemma le_llp_rlp : T ≤ T.rlp.llp := by
  rw [le_llp_iff_le_rlp]

@[simp]
lemma rlp_llp_rlp : T.rlp.llp.rlp = T.rlp :=
  gc_llp_rlp.u_l_u_eq_u T

@[simp]
lemma llp_rlp_llp : T.llp.rlp.llp = T.llp :=
  gc_llp_rlp.l_u_l_eq_l T

lemma antitone_rlp : Antitone (rlp : MorphismProperty C → _) :=
  fun _ _ h ↦ gc_llp_rlp.monotone_u h

lemma antitone_llp : Antitone (llp : MorphismProperty C → _) :=
  fun _ _ h ↦ gc_llp_rlp.monotone_l h

lemma pushouts_le_llp_rlp : T.pushouts ≤ T.rlp.llp := by
  intro A B i hi
  exact (T.rlp.llp.isStableUnderCobaseChange_iff_pushouts_le).1 inferInstance i
    (pushouts_monotone T.le_llp_rlp _ hi)

@[simp]
lemma rlp_pushouts : T.pushouts.rlp = T.rlp := by
  apply le_antisymm
  · exact antitone_rlp T.le_pushouts
  · rw [← le_llp_iff_le_rlp]
    exact T.pushouts_le_llp_rlp

lemma colimitsOfShape_discrete_le_llp_rlp (J : Type w) :
    T.colimitsOfShape (Discrete J) ≤ T.rlp.llp := by
  intro A B i hi
  exact (T.rlp.llp.isStableUnderColimitsOfShape_iff_colimitsOfShape_le (Discrete J)).1
    (llp_isStableUnderCoproductsOfShape _ _) _
      (colimitsOfShape_monotone T.le_llp_rlp _ _ hi)

lemma coproducts_le_llp_rlp : (coproducts.{w} T) ≤ T.rlp.llp := by
  intro A B i hi
  rw [coproducts_iff] at hi
  obtain ⟨J, hi⟩ := hi
  exact T.colimitsOfShape_discrete_le_llp_rlp J _ hi

@[simp]
lemma rlp_coproducts : (coproducts.{w} T).rlp = T.rlp := by
  apply le_antisymm
  · exact antitone_rlp T.le_coproducts
  · rw [← le_llp_iff_le_rlp]
    exact T.coproducts_le_llp_rlp

lemma retracts_le_llp_rlp : T.retracts ≤ T.rlp.llp :=
  le_trans (retracts_monotone T.le_llp_rlp) T.rlp.llp.retracts_le

@[simp]
lemma rlp_retracts : T.retracts.rlp = T.rlp := by
  apply le_antisymm
  · exact antitone_rlp T.le_retracts
  · rw [← le_llp_iff_le_rlp]
    exact T.retracts_le_llp_rlp

>>>>>>> e553eabc
end MorphismProperty

end CategoryTheory<|MERGE_RESOLUTION|>--- conflicted
+++ resolved
@@ -36,7 +36,6 @@
 def rlp : MorphismProperty C := fun _ _ f ↦
   ∀ ⦃X Y : C⦄ (g : X ⟶ Y) (_ : T g), HasLiftingProperty g f
 
-<<<<<<< HEAD
 lemma llp_of_isIso {A B : C} (i : A ⟶ B) [IsIso i] :
     T.llp i :=
   fun _ _ _ _ ↦ inferInstance
@@ -45,10 +44,7 @@
     T.rlp f :=
   fun _ _ _ _ ↦ inferInstance
 
-lemma llp_isStableUnderRetracts : T.llp.IsStableUnderRetracts where
-=======
 instance llp_isStableUnderRetracts : T.llp.IsStableUnderRetracts where
->>>>>>> e553eabc
   of_retract h hg _ _ f hf :=
     letI := hg _ hf
     h.leftLiftingProperty f
@@ -107,8 +103,6 @@
       (rlp ∘ OrderDual.ofDual) :=
   fun _ _ ↦ le_llp_iff_le_rlp _ _
 
-<<<<<<< HEAD
-=======
 lemma le_llp_rlp : T ≤ T.rlp.llp := by
   rw [le_llp_iff_le_rlp]
 
@@ -168,7 +162,6 @@
   · rw [← le_llp_iff_le_rlp]
     exact T.retracts_le_llp_rlp
 
->>>>>>> e553eabc
 end MorphismProperty
 
 end CategoryTheory