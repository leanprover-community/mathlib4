--- conflicted
+++ resolved
@@ -95,11 +95,7 @@
       (rlp ∘ OrderDual.ofDual) :=
   fun _ _ ↦ le_llp_iff_le_rlp _ _
 
-<<<<<<< HEAD
-lemma le_rlp_llp : T ≤ T.rlp.llp := by
-=======
 lemma le_llp_rlp : T ≤ T.rlp.llp := by
->>>>>>> 3d7c3c86
   rw [le_llp_iff_le_rlp]
 
 @[simp]
@@ -116,21 +112,6 @@
 lemma antitone_llp : Antitone (llp : MorphismProperty C → _) :=
   fun _ _ h ↦ gc_llp_rlp.monotone_l h
 
-<<<<<<< HEAD
-lemma pushouts_le_rlp_llp : T.pushouts ≤ T.rlp.llp := by
-  intro A B i hi
-  exact (T.rlp.llp.isStableUnderCobaseChange_iff_pushouts_le).1 inferInstance i
-    (monotone_pushouts T.le_rlp_llp _ hi)
-
-@[simp]
-lemma pushouts_rlp : T.pushouts.rlp = T.rlp := by
-  apply le_antisymm
-  · exact antitone_rlp T.le_pushouts
-  · rw [← le_llp_iff_le_rlp]
-    exact T.pushouts_le_rlp_llp
-
-lemma colimitsOfShape_discrete_le_rlp_llp (J : Type w) :
-=======
 lemma pushouts_le_llp_rlp : T.pushouts ≤ T.rlp.llp := by
   intro A B i hi
   exact (T.rlp.llp.isStableUnderCobaseChange_iff_pushouts_le).1 inferInstance i
@@ -144,37 +125,10 @@
     exact T.pushouts_le_llp_rlp
 
 lemma colimitsOfShape_discrete_le_llp_rlp (J : Type w) :
->>>>>>> 3d7c3c86
     T.colimitsOfShape (Discrete J) ≤ T.rlp.llp := by
   intro A B i hi
   exact (T.rlp.llp.isStableUnderColimitsOfShape_iff_colimitsOfShape_le (Discrete J)).1
     (llp_isStableUnderCoproductsOfShape _ _) _
-<<<<<<< HEAD
-      (monotone_colimitsOfShape T.le_rlp_llp _ _ hi)
-
-lemma coproducts_le_rlp_llp : (coproducts.{w} T) ≤ T.rlp.llp := by
-  intro A B i hi
-  rw [coproducts_iff] at hi
-  obtain ⟨J, hi⟩ := hi
-  exact T.colimitsOfShape_discrete_le_rlp_llp J _ hi
-
-@[simp]
-lemma coproducts_rlp : (coproducts.{w} T).rlp = T.rlp := by
-  apply le_antisymm
-  · exact antitone_rlp T.le_coproducts
-  · rw [← le_llp_iff_le_rlp]
-    exact T.coproducts_le_rlp_llp
-
-lemma retracts_le_rlp_llp : T.retracts ≤ T.rlp.llp :=
-  le_trans (monotone_retracts T.le_rlp_llp) T.rlp.llp.retracts_le
-
-@[simp]
-lemma retracts_rlp : T.retracts.rlp = T.rlp := by
-  apply le_antisymm
-  · exact antitone_rlp T.le_retracts
-  · rw [← le_llp_iff_le_rlp]
-    exact T.retracts_le_rlp_llp
-=======
       (colimitsOfShape_monotone T.le_llp_rlp _ _ hi)
 
 lemma coproducts_le_llp_rlp : (coproducts.{w} T) ≤ T.rlp.llp := by
@@ -199,7 +153,6 @@
   · exact antitone_rlp T.le_retracts
   · rw [← le_llp_iff_le_rlp]
     exact T.retracts_le_llp_rlp
->>>>>>> 3d7c3c86
 
 end MorphismProperty
 
