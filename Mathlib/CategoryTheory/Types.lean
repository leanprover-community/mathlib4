/-
Copyright (c) 2017 Kim Morrison. All rights reserved.
Released under Apache 2.0 license as described in the file LICENSE.
Authors: Stephen Morgan, Kim Morrison, Johannes Hölzl
-/
import Mathlib.CategoryTheory.Types.Basic

<<<<<<< HEAD
deprecated_module (since := "2025-05-10")
=======
/-!
# The category `Type`.

In this section we set up the theory so that Lean's types and functions between them
can be viewed as a `LargeCategory` in our framework.

Lean can not transparently view a function as a morphism in this category, and needs a hint in
order to be able to type check. We provide the abbreviation `asHom f` to guide type checking,
as well as a corresponding notation `↾ f`. (Entered as `\upr `.)

We provide various simplification lemmas for functors and natural transformations valued in `Type`.

We define `uliftFunctor`, from `Type u` to `Type (max u v)`, and show that it is fully faithful
(but not, of course, essentially surjective).

We prove some basic facts about the category `Type`:
*  epimorphisms are surjections and monomorphisms are injections,
* `Iso` is both `Iso` and `Equiv` to `Equiv` (at least within a fixed universe),
* every type level `IsLawfulFunctor` gives a categorical functor `Type ⥤ Type`
  (the corresponding fact about monads is in `Mathlib/CategoryTheory/Monad/Types.lean`).
-/


namespace CategoryTheory

-- morphism levels before object levels. See note [CategoryTheory universes].
universe v v' w u u'

/- The `@[to_additive]` attribute is just a hint that expressions involving this instance can
  still be additivized. -/
@[to_additive self]
instance types : LargeCategory (Type u) where
  Hom a b := a → b
  id _ := id
  comp f g := g ∘ f

theorem types_hom {α β : Type u} : (α ⟶ β) = (α → β) :=
  rfl

@[ext] theorem types_ext {α β : Type u} (f g : α ⟶ β) (h : ∀ a : α, f a = g a) : f = g := by
  funext x
  exact h x

theorem types_id (X : Type u) : 𝟙 X = id :=
  rfl

theorem types_comp {X Y Z : Type u} (f : X ⟶ Y) (g : Y ⟶ Z) : f ≫ g = g ∘ f :=
  rfl

@[simp]
theorem types_id_apply (X : Type u) (x : X) : (𝟙 X : X → X) x = x :=
  rfl

@[simp]
theorem types_comp_apply {X Y Z : Type u} (f : X ⟶ Y) (g : Y ⟶ Z) (x : X) : (f ≫ g) x = g (f x) :=
  rfl

@[simp]
theorem hom_inv_id_apply {X Y : Type u} (f : X ≅ Y) (x : X) : f.inv (f.hom x) = x :=
  congr_fun f.hom_inv_id x

@[simp]
theorem inv_hom_id_apply {X Y : Type u} (f : X ≅ Y) (y : Y) : f.hom (f.inv y) = y :=
  congr_fun f.inv_hom_id y

-- Unfortunately without this wrapper we can't use `CategoryTheory` idioms, such as `IsIso f`.
/-- `asHom f` helps Lean type check a function as a morphism in the category `Type`. -/
abbrev asHom {α β : Type u} (f : α → β) : α ⟶ β :=
  f

@[inherit_doc]
scoped notation "↾" f:200 => CategoryTheory.asHom f

section

-- We verify the expected type checking behaviour of `asHom`
variable (α β γ : Type u) (f : α → β) (g : β → γ)

example : α → γ :=
  ↾f ≫ ↾g

example [IsIso (↾f)] : Mono (↾f) := by infer_instance

example [IsIso (↾f)] : ↾f ≫ inv (↾f) = 𝟙 α := by simp

end

namespace Functor

variable {J : Type u} [Category.{v} J]

/-- The sections of a functor `F : J ⥤ Type` are
the choices of a point `u j : F.obj j` for each `j`,
such that `F.map f (u j) = u j'` for every morphism `f : j ⟶ j'`.

We later use these to define limits in `Type` and in many concrete categories.
-/
def sections (F : J ⥤ Type w) : Set (∀ j, F.obj j) :=
  { u | ∀ {j j'} (f : j ⟶ j'), F.map f (u j) = u j' }

@[simp]
lemma sections_property {F : J ⥤ Type w} (s : (F.sections : Type _))
    {j j' : J} (f : j ⟶ j') : F.map f (s.val j) = s.val j' :=
  s.property f

lemma sections_ext_iff {F : J ⥤ Type w} {x y : F.sections} : x = y ↔ ∀ j, x.val j = y.val j :=
  Subtype.ext_iff.trans funext_iff

variable (J)

/-- The functor which sends a functor to types to its sections. -/
@[simps]
def sectionsFunctor : (J ⥤ Type w) ⥤ Type max u w where
  obj F := F.sections
  map {F G} φ x := ⟨fun j => φ.app j (x.1 j), fun {j j'} f =>
    (congr_fun (φ.naturality f) (x.1 j)).symm.trans (by simp [x.2 f])⟩

end Functor

namespace FunctorToTypes

variable {C : Type u} [Category.{v} C] (F G H : C ⥤ Type w) {X Y Z : C}
variable (σ : F ⟶ G) (τ : G ⟶ H)

@[simp]
theorem map_comp_apply (f : X ⟶ Y) (g : Y ⟶ Z) (a : F.obj X) :
    (F.map (f ≫ g)) a = (F.map g) ((F.map f) a) := by simp

@[simp]
theorem map_id_apply (a : F.obj X) : (F.map (𝟙 X)) a = a := by simp

theorem naturality (f : X ⟶ Y) (x : F.obj X) : σ.app Y ((F.map f) x) = (G.map f) (σ.app X x) :=
  congr_fun (σ.naturality f) x

@[simp]
theorem comp (x : F.obj X) : (σ ≫ τ).app X x = τ.app X (σ.app X x) :=
  rfl

@[simp]
theorem eqToHom_map_comp_apply (p : X = Y) (q : Y = Z) (x : F.obj X) :
    F.map (eqToHom q) (F.map (eqToHom p) x) = F.map (eqToHom <| p.trans q) x := by
  cat_disch

variable {D : Type u'} [𝒟 : Category.{u'} D] (I J : D ⥤ C) (ρ : I ⟶ J) {W : D}

@[simp]
theorem hcomp (x : (I ⋙ F).obj W) : (ρ ◫ σ).app W x = (G.map (ρ.app W)) (σ.app (I.obj W) x) :=
  rfl

@[simp]
theorem map_inv_map_hom_apply (f : X ≅ Y) (x : F.obj X) : F.map f.inv (F.map f.hom x) = x :=
  congr_fun (F.mapIso f).hom_inv_id x

@[simp]
theorem map_hom_map_inv_apply (f : X ≅ Y) (y : F.obj Y) : F.map f.hom (F.map f.inv y) = y :=
  congr_fun (F.mapIso f).inv_hom_id y

@[simp]
theorem hom_inv_id_app_apply (α : F ≅ G) (X) (x) : α.inv.app X (α.hom.app X x) = x :=
  congr_fun (α.hom_inv_id_app X) x

@[simp]
theorem inv_hom_id_app_apply (α : F ≅ G) (X) (x) : α.hom.app X (α.inv.app X x) = x :=
  congr_fun (α.inv_hom_id_app X) x

lemma naturality_symm {F G : C ⥤ Type*} (e : ∀ j, F.obj j ≃ G.obj j)
    (naturality : ∀ {j j'} (f : j ⟶ j'), e j' ∘ F.map f = G.map f ∘ e j) {j j' : C}
    (f : j ⟶ j') :
    (e j').symm ∘ G.map f = F.map f ∘ (e j).symm := by
  ext x
  obtain ⟨y, rfl⟩ := (e j).surjective x
  apply (e j').injective
  dsimp
  simp only [Equiv.apply_symm_apply, Equiv.symm_apply_apply]
  exact (congr_fun (naturality f) y).symm

end FunctorToTypes

/-- The isomorphism between a `Type` which has been `ULift`ed to the same universe,
and the original type.
-/
def uliftTrivial (V : Type u) : ULift.{u} V ≅ V where
  hom a := a.1
  inv a := .up a

/-- The functor embedding `Type u` into `Type (max u v)`.
Write this as `uliftFunctor.{5, 2}` to get `Type 2 ⥤ Type 5`.
-/
@[pp_with_univ]
def uliftFunctor : Type u ⥤ Type max u v where
  obj X := ULift.{v} X
  map {X} {_} f := fun x : ULift.{v} X => ULift.up (f x.down)

@[simp]
theorem uliftFunctor_obj {X : Type u} : uliftFunctor.obj.{v} X = ULift.{v} X :=
  rfl

@[simp]
theorem uliftFunctor_map {X Y : Type u} (f : X ⟶ Y) (x : ULift.{v} X) :
    uliftFunctor.map f x = ULift.up (f x.down) :=
  rfl

instance uliftFunctor_full : Functor.Full.{u} uliftFunctor where
  map_surjective f := ⟨fun x => (f (ULift.up x)).down, rfl⟩

instance uliftFunctor_faithful : uliftFunctor.Faithful where
  map_injective {_X} {_Y} f g p :=
    funext fun x =>
      congr_arg ULift.down (congr_fun p (ULift.up x) : ULift.up (f x) = ULift.up (g x))

/-- The functor embedding `Type u` into `Type u` via `ULift` is isomorphic to the identity functor.
-/
def uliftFunctorTrivial : uliftFunctor.{u, u} ≅ 𝟭 _ :=
  NatIso.ofComponents uliftTrivial

-- TODO We should connect this to a general story about concrete categories
-- whose forgetful functor is representable.
/-- Any term `x` of a type `X` corresponds to a morphism `PUnit ⟶ X`. -/
def homOfElement {X : Type u} (x : X) : PUnit ⟶ X := fun _ => x

theorem homOfElement_eq_iff {X : Type u} (x y : X) : homOfElement x = homOfElement y ↔ x = y :=
  ⟨fun H => congr_fun H PUnit.unit, by aesop⟩

/-- A morphism in `Type` is a monomorphism if and only if it is injective. -/
@[stacks 003C]
theorem mono_iff_injective {X Y : Type u} (f : X ⟶ Y) : Mono f ↔ Function.Injective f := by
  constructor
  · intro H x x' h
    rw [← homOfElement_eq_iff] at h ⊢
    exact (cancel_mono f).mp h
  · exact fun H => ⟨fun g g' h => H.comp_left h⟩

theorem injective_of_mono {X Y : Type u} (f : X ⟶ Y) [hf : Mono f] : Function.Injective f :=
  (mono_iff_injective f).1 hf

/-- A morphism in `Type` is an epimorphism if and only if it is surjective. -/
@[stacks 003C]
theorem epi_iff_surjective {X Y : Type u} (f : X ⟶ Y) : Epi f ↔ Function.Surjective f := by
  constructor
  · rintro ⟨H⟩
    refine Function.surjective_of_right_cancellable_Prop fun g₁ g₂ hg => ?_
    rw [← Equiv.ulift.symm.injective.comp_left.eq_iff]
    apply H
    change ULift.up ∘ g₁ ∘ f = ULift.up ∘ g₂ ∘ f
    rw [hg]
  · exact fun H => ⟨fun g g' h => H.injective_comp_right h⟩

theorem surjective_of_epi {X Y : Type u} (f : X ⟶ Y) [hf : Epi f] : Function.Surjective f :=
  (epi_iff_surjective f).1 hf

section

/-- `ofTypeFunctor m` converts from Lean's `Type`-based `Category` to `CategoryTheory`. This
allows us to use these functors in category theory. -/
def ofTypeFunctor (m : Type u → Type v) [_root_.Functor m] [LawfulFunctor m] : Type u ⥤ Type v where
  obj := m
  map f := _root_.Functor.map f
  map_id := fun α => by funext X; apply id_map

variable (m : Type u → Type v) [_root_.Functor m] [LawfulFunctor m]

@[simp]
theorem ofTypeFunctor_obj : (ofTypeFunctor m).obj = m :=
  rfl

@[simp]
theorem ofTypeFunctor_map {α β} (f : α → β) :
    (ofTypeFunctor m).map f = (_root_.Functor.map f : m α → m β) :=
  rfl

end

end CategoryTheory

-- Isomorphisms in Type and equivalences.
namespace Equiv

universe u

variable {X Y : Type u}

/-- Any equivalence between types in the same universe gives
a categorical isomorphism between those types.
-/
def toIso (e : X ≃ Y) : X ≅ Y where
  hom := e.toFun
  inv := e.invFun
  hom_inv_id := funext e.left_inv
  inv_hom_id := funext e.right_inv

@[simp]
theorem toIso_hom {e : X ≃ Y} : e.toIso.hom = e :=
  rfl

@[simp]
theorem toIso_inv {e : X ≃ Y} : e.toIso.inv = e.symm :=
  rfl

end Equiv

universe u

namespace CategoryTheory.Iso

open CategoryTheory

variable {X Y : Type u}

/-- Any isomorphism between types gives an equivalence. -/
def toEquiv (i : X ≅ Y) : X ≃ Y where
  toFun := i.hom
  invFun := i.inv
  left_inv x := congr_fun i.hom_inv_id x
  right_inv y := congr_fun i.inv_hom_id y

@[simp]
theorem toEquiv_fun (i : X ≅ Y) : (i.toEquiv : X → Y) = i.hom :=
  rfl

@[simp]
theorem toEquiv_symm_fun (i : X ≅ Y) : (i.toEquiv.symm : Y → X) = i.inv :=
  rfl

@[simp]
theorem toEquiv_id (X : Type u) : (Iso.refl X).toEquiv = Equiv.refl X :=
  rfl

@[simp]
theorem toEquiv_comp {X Y Z : Type u} (f : X ≅ Y) (g : Y ≅ Z) :
    (f ≪≫ g).toEquiv = f.toEquiv.trans g.toEquiv :=
  rfl

end CategoryTheory.Iso

namespace CategoryTheory

/-- A morphism in `Type u` is an isomorphism if and only if it is bijective. -/
theorem isIso_iff_bijective {X Y : Type u} (f : X ⟶ Y) : IsIso f ↔ Function.Bijective f :=
  Iff.intro (fun _ => (asIso f : X ≅ Y).toEquiv.bijective) fun b =>
    (Equiv.ofBijective f b).toIso.isIso_hom

instance : SplitEpiCategory (Type u) where
  isSplitEpi_of_epi f hf :=
    IsSplitEpi.mk' <|
      { section_ := Function.surjInv <| (epi_iff_surjective f).1 hf
        id := funext <| Function.rightInverse_surjInv <| (epi_iff_surjective f).1 hf }

end CategoryTheory

-- We prove `equivIsoIso` and then use that to sneakily construct `equivEquivIso`.
-- (In this order the proofs are handled by `cat_disch`.)
/-- Equivalences (between types in the same universe) are the same as (isomorphic to) isomorphisms
of types. -/
@[simps]
def equivIsoIso {X Y : Type u} : X ≃ Y ≅ X ≅ Y where
  hom e := e.toIso
  inv i := i.toEquiv

/-- Equivalences (between types in the same universe) are the same as (equivalent to) isomorphisms
of types. -/
def equivEquivIso {X Y : Type u} : X ≃ Y ≃ (X ≅ Y) :=
  equivIsoIso.toEquiv

@[simp]
theorem equivEquivIso_hom {X Y : Type u} (e : X ≃ Y) : equivEquivIso e = e.toIso :=
  rfl

@[simp]
theorem equivEquivIso_inv {X Y : Type u} (e : X ≅ Y) : equivEquivIso.symm e = e.toEquiv :=
  rfl
>>>>>>> 3f11243a
<|MERGE_RESOLUTION|>--- conflicted
+++ resolved
@@ -5,377 +5,4 @@
 -/
 import Mathlib.CategoryTheory.Types.Basic
 
-<<<<<<< HEAD
-deprecated_module (since := "2025-05-10")
-=======
-/-!
-# The category `Type`.
-
-In this section we set up the theory so that Lean's types and functions between them
-can be viewed as a `LargeCategory` in our framework.
-
-Lean can not transparently view a function as a morphism in this category, and needs a hint in
-order to be able to type check. We provide the abbreviation `asHom f` to guide type checking,
-as well as a corresponding notation `↾ f`. (Entered as `\upr `.)
-
-We provide various simplification lemmas for functors and natural transformations valued in `Type`.
-
-We define `uliftFunctor`, from `Type u` to `Type (max u v)`, and show that it is fully faithful
-(but not, of course, essentially surjective).
-
-We prove some basic facts about the category `Type`:
-*  epimorphisms are surjections and monomorphisms are injections,
-* `Iso` is both `Iso` and `Equiv` to `Equiv` (at least within a fixed universe),
-* every type level `IsLawfulFunctor` gives a categorical functor `Type ⥤ Type`
-  (the corresponding fact about monads is in `Mathlib/CategoryTheory/Monad/Types.lean`).
--/
-
-
-namespace CategoryTheory
-
--- morphism levels before object levels. See note [CategoryTheory universes].
-universe v v' w u u'
-
-/- The `@[to_additive]` attribute is just a hint that expressions involving this instance can
-  still be additivized. -/
-@[to_additive self]
-instance types : LargeCategory (Type u) where
-  Hom a b := a → b
-  id _ := id
-  comp f g := g ∘ f
-
-theorem types_hom {α β : Type u} : (α ⟶ β) = (α → β) :=
-  rfl
-
-@[ext] theorem types_ext {α β : Type u} (f g : α ⟶ β) (h : ∀ a : α, f a = g a) : f = g := by
-  funext x
-  exact h x
-
-theorem types_id (X : Type u) : 𝟙 X = id :=
-  rfl
-
-theorem types_comp {X Y Z : Type u} (f : X ⟶ Y) (g : Y ⟶ Z) : f ≫ g = g ∘ f :=
-  rfl
-
-@[simp]
-theorem types_id_apply (X : Type u) (x : X) : (𝟙 X : X → X) x = x :=
-  rfl
-
-@[simp]
-theorem types_comp_apply {X Y Z : Type u} (f : X ⟶ Y) (g : Y ⟶ Z) (x : X) : (f ≫ g) x = g (f x) :=
-  rfl
-
-@[simp]
-theorem hom_inv_id_apply {X Y : Type u} (f : X ≅ Y) (x : X) : f.inv (f.hom x) = x :=
-  congr_fun f.hom_inv_id x
-
-@[simp]
-theorem inv_hom_id_apply {X Y : Type u} (f : X ≅ Y) (y : Y) : f.hom (f.inv y) = y :=
-  congr_fun f.inv_hom_id y
-
--- Unfortunately without this wrapper we can't use `CategoryTheory` idioms, such as `IsIso f`.
-/-- `asHom f` helps Lean type check a function as a morphism in the category `Type`. -/
-abbrev asHom {α β : Type u} (f : α → β) : α ⟶ β :=
-  f
-
-@[inherit_doc]
-scoped notation "↾" f:200 => CategoryTheory.asHom f
-
-section
-
--- We verify the expected type checking behaviour of `asHom`
-variable (α β γ : Type u) (f : α → β) (g : β → γ)
-
-example : α → γ :=
-  ↾f ≫ ↾g
-
-example [IsIso (↾f)] : Mono (↾f) := by infer_instance
-
-example [IsIso (↾f)] : ↾f ≫ inv (↾f) = 𝟙 α := by simp
-
-end
-
-namespace Functor
-
-variable {J : Type u} [Category.{v} J]
-
-/-- The sections of a functor `F : J ⥤ Type` are
-the choices of a point `u j : F.obj j` for each `j`,
-such that `F.map f (u j) = u j'` for every morphism `f : j ⟶ j'`.
-
-We later use these to define limits in `Type` and in many concrete categories.
--/
-def sections (F : J ⥤ Type w) : Set (∀ j, F.obj j) :=
-  { u | ∀ {j j'} (f : j ⟶ j'), F.map f (u j) = u j' }
-
-@[simp]
-lemma sections_property {F : J ⥤ Type w} (s : (F.sections : Type _))
-    {j j' : J} (f : j ⟶ j') : F.map f (s.val j) = s.val j' :=
-  s.property f
-
-lemma sections_ext_iff {F : J ⥤ Type w} {x y : F.sections} : x = y ↔ ∀ j, x.val j = y.val j :=
-  Subtype.ext_iff.trans funext_iff
-
-variable (J)
-
-/-- The functor which sends a functor to types to its sections. -/
-@[simps]
-def sectionsFunctor : (J ⥤ Type w) ⥤ Type max u w where
-  obj F := F.sections
-  map {F G} φ x := ⟨fun j => φ.app j (x.1 j), fun {j j'} f =>
-    (congr_fun (φ.naturality f) (x.1 j)).symm.trans (by simp [x.2 f])⟩
-
-end Functor
-
-namespace FunctorToTypes
-
-variable {C : Type u} [Category.{v} C] (F G H : C ⥤ Type w) {X Y Z : C}
-variable (σ : F ⟶ G) (τ : G ⟶ H)
-
-@[simp]
-theorem map_comp_apply (f : X ⟶ Y) (g : Y ⟶ Z) (a : F.obj X) :
-    (F.map (f ≫ g)) a = (F.map g) ((F.map f) a) := by simp
-
-@[simp]
-theorem map_id_apply (a : F.obj X) : (F.map (𝟙 X)) a = a := by simp
-
-theorem naturality (f : X ⟶ Y) (x : F.obj X) : σ.app Y ((F.map f) x) = (G.map f) (σ.app X x) :=
-  congr_fun (σ.naturality f) x
-
-@[simp]
-theorem comp (x : F.obj X) : (σ ≫ τ).app X x = τ.app X (σ.app X x) :=
-  rfl
-
-@[simp]
-theorem eqToHom_map_comp_apply (p : X = Y) (q : Y = Z) (x : F.obj X) :
-    F.map (eqToHom q) (F.map (eqToHom p) x) = F.map (eqToHom <| p.trans q) x := by
-  cat_disch
-
-variable {D : Type u'} [𝒟 : Category.{u'} D] (I J : D ⥤ C) (ρ : I ⟶ J) {W : D}
-
-@[simp]
-theorem hcomp (x : (I ⋙ F).obj W) : (ρ ◫ σ).app W x = (G.map (ρ.app W)) (σ.app (I.obj W) x) :=
-  rfl
-
-@[simp]
-theorem map_inv_map_hom_apply (f : X ≅ Y) (x : F.obj X) : F.map f.inv (F.map f.hom x) = x :=
-  congr_fun (F.mapIso f).hom_inv_id x
-
-@[simp]
-theorem map_hom_map_inv_apply (f : X ≅ Y) (y : F.obj Y) : F.map f.hom (F.map f.inv y) = y :=
-  congr_fun (F.mapIso f).inv_hom_id y
-
-@[simp]
-theorem hom_inv_id_app_apply (α : F ≅ G) (X) (x) : α.inv.app X (α.hom.app X x) = x :=
-  congr_fun (α.hom_inv_id_app X) x
-
-@[simp]
-theorem inv_hom_id_app_apply (α : F ≅ G) (X) (x) : α.hom.app X (α.inv.app X x) = x :=
-  congr_fun (α.inv_hom_id_app X) x
-
-lemma naturality_symm {F G : C ⥤ Type*} (e : ∀ j, F.obj j ≃ G.obj j)
-    (naturality : ∀ {j j'} (f : j ⟶ j'), e j' ∘ F.map f = G.map f ∘ e j) {j j' : C}
-    (f : j ⟶ j') :
-    (e j').symm ∘ G.map f = F.map f ∘ (e j).symm := by
-  ext x
-  obtain ⟨y, rfl⟩ := (e j).surjective x
-  apply (e j').injective
-  dsimp
-  simp only [Equiv.apply_symm_apply, Equiv.symm_apply_apply]
-  exact (congr_fun (naturality f) y).symm
-
-end FunctorToTypes
-
-/-- The isomorphism between a `Type` which has been `ULift`ed to the same universe,
-and the original type.
--/
-def uliftTrivial (V : Type u) : ULift.{u} V ≅ V where
-  hom a := a.1
-  inv a := .up a
-
-/-- The functor embedding `Type u` into `Type (max u v)`.
-Write this as `uliftFunctor.{5, 2}` to get `Type 2 ⥤ Type 5`.
--/
-@[pp_with_univ]
-def uliftFunctor : Type u ⥤ Type max u v where
-  obj X := ULift.{v} X
-  map {X} {_} f := fun x : ULift.{v} X => ULift.up (f x.down)
-
-@[simp]
-theorem uliftFunctor_obj {X : Type u} : uliftFunctor.obj.{v} X = ULift.{v} X :=
-  rfl
-
-@[simp]
-theorem uliftFunctor_map {X Y : Type u} (f : X ⟶ Y) (x : ULift.{v} X) :
-    uliftFunctor.map f x = ULift.up (f x.down) :=
-  rfl
-
-instance uliftFunctor_full : Functor.Full.{u} uliftFunctor where
-  map_surjective f := ⟨fun x => (f (ULift.up x)).down, rfl⟩
-
-instance uliftFunctor_faithful : uliftFunctor.Faithful where
-  map_injective {_X} {_Y} f g p :=
-    funext fun x =>
-      congr_arg ULift.down (congr_fun p (ULift.up x) : ULift.up (f x) = ULift.up (g x))
-
-/-- The functor embedding `Type u` into `Type u` via `ULift` is isomorphic to the identity functor.
--/
-def uliftFunctorTrivial : uliftFunctor.{u, u} ≅ 𝟭 _ :=
-  NatIso.ofComponents uliftTrivial
-
--- TODO We should connect this to a general story about concrete categories
--- whose forgetful functor is representable.
-/-- Any term `x` of a type `X` corresponds to a morphism `PUnit ⟶ X`. -/
-def homOfElement {X : Type u} (x : X) : PUnit ⟶ X := fun _ => x
-
-theorem homOfElement_eq_iff {X : Type u} (x y : X) : homOfElement x = homOfElement y ↔ x = y :=
-  ⟨fun H => congr_fun H PUnit.unit, by aesop⟩
-
-/-- A morphism in `Type` is a monomorphism if and only if it is injective. -/
-@[stacks 003C]
-theorem mono_iff_injective {X Y : Type u} (f : X ⟶ Y) : Mono f ↔ Function.Injective f := by
-  constructor
-  · intro H x x' h
-    rw [← homOfElement_eq_iff] at h ⊢
-    exact (cancel_mono f).mp h
-  · exact fun H => ⟨fun g g' h => H.comp_left h⟩
-
-theorem injective_of_mono {X Y : Type u} (f : X ⟶ Y) [hf : Mono f] : Function.Injective f :=
-  (mono_iff_injective f).1 hf
-
-/-- A morphism in `Type` is an epimorphism if and only if it is surjective. -/
-@[stacks 003C]
-theorem epi_iff_surjective {X Y : Type u} (f : X ⟶ Y) : Epi f ↔ Function.Surjective f := by
-  constructor
-  · rintro ⟨H⟩
-    refine Function.surjective_of_right_cancellable_Prop fun g₁ g₂ hg => ?_
-    rw [← Equiv.ulift.symm.injective.comp_left.eq_iff]
-    apply H
-    change ULift.up ∘ g₁ ∘ f = ULift.up ∘ g₂ ∘ f
-    rw [hg]
-  · exact fun H => ⟨fun g g' h => H.injective_comp_right h⟩
-
-theorem surjective_of_epi {X Y : Type u} (f : X ⟶ Y) [hf : Epi f] : Function.Surjective f :=
-  (epi_iff_surjective f).1 hf
-
-section
-
-/-- `ofTypeFunctor m` converts from Lean's `Type`-based `Category` to `CategoryTheory`. This
-allows us to use these functors in category theory. -/
-def ofTypeFunctor (m : Type u → Type v) [_root_.Functor m] [LawfulFunctor m] : Type u ⥤ Type v where
-  obj := m
-  map f := _root_.Functor.map f
-  map_id := fun α => by funext X; apply id_map
-
-variable (m : Type u → Type v) [_root_.Functor m] [LawfulFunctor m]
-
-@[simp]
-theorem ofTypeFunctor_obj : (ofTypeFunctor m).obj = m :=
-  rfl
-
-@[simp]
-theorem ofTypeFunctor_map {α β} (f : α → β) :
-    (ofTypeFunctor m).map f = (_root_.Functor.map f : m α → m β) :=
-  rfl
-
-end
-
-end CategoryTheory
-
--- Isomorphisms in Type and equivalences.
-namespace Equiv
-
-universe u
-
-variable {X Y : Type u}
-
-/-- Any equivalence between types in the same universe gives
-a categorical isomorphism between those types.
--/
-def toIso (e : X ≃ Y) : X ≅ Y where
-  hom := e.toFun
-  inv := e.invFun
-  hom_inv_id := funext e.left_inv
-  inv_hom_id := funext e.right_inv
-
-@[simp]
-theorem toIso_hom {e : X ≃ Y} : e.toIso.hom = e :=
-  rfl
-
-@[simp]
-theorem toIso_inv {e : X ≃ Y} : e.toIso.inv = e.symm :=
-  rfl
-
-end Equiv
-
-universe u
-
-namespace CategoryTheory.Iso
-
-open CategoryTheory
-
-variable {X Y : Type u}
-
-/-- Any isomorphism between types gives an equivalence. -/
-def toEquiv (i : X ≅ Y) : X ≃ Y where
-  toFun := i.hom
-  invFun := i.inv
-  left_inv x := congr_fun i.hom_inv_id x
-  right_inv y := congr_fun i.inv_hom_id y
-
-@[simp]
-theorem toEquiv_fun (i : X ≅ Y) : (i.toEquiv : X → Y) = i.hom :=
-  rfl
-
-@[simp]
-theorem toEquiv_symm_fun (i : X ≅ Y) : (i.toEquiv.symm : Y → X) = i.inv :=
-  rfl
-
-@[simp]
-theorem toEquiv_id (X : Type u) : (Iso.refl X).toEquiv = Equiv.refl X :=
-  rfl
-
-@[simp]
-theorem toEquiv_comp {X Y Z : Type u} (f : X ≅ Y) (g : Y ≅ Z) :
-    (f ≪≫ g).toEquiv = f.toEquiv.trans g.toEquiv :=
-  rfl
-
-end CategoryTheory.Iso
-
-namespace CategoryTheory
-
-/-- A morphism in `Type u` is an isomorphism if and only if it is bijective. -/
-theorem isIso_iff_bijective {X Y : Type u} (f : X ⟶ Y) : IsIso f ↔ Function.Bijective f :=
-  Iff.intro (fun _ => (asIso f : X ≅ Y).toEquiv.bijective) fun b =>
-    (Equiv.ofBijective f b).toIso.isIso_hom
-
-instance : SplitEpiCategory (Type u) where
-  isSplitEpi_of_epi f hf :=
-    IsSplitEpi.mk' <|
-      { section_ := Function.surjInv <| (epi_iff_surjective f).1 hf
-        id := funext <| Function.rightInverse_surjInv <| (epi_iff_surjective f).1 hf }
-
-end CategoryTheory
-
--- We prove `equivIsoIso` and then use that to sneakily construct `equivEquivIso`.
--- (In this order the proofs are handled by `cat_disch`.)
-/-- Equivalences (between types in the same universe) are the same as (isomorphic to) isomorphisms
-of types. -/
-@[simps]
-def equivIsoIso {X Y : Type u} : X ≃ Y ≅ X ≅ Y where
-  hom e := e.toIso
-  inv i := i.toEquiv
-
-/-- Equivalences (between types in the same universe) are the same as (equivalent to) isomorphisms
-of types. -/
-def equivEquivIso {X Y : Type u} : X ≃ Y ≃ (X ≅ Y) :=
-  equivIsoIso.toEquiv
-
-@[simp]
-theorem equivEquivIso_hom {X Y : Type u} (e : X ≃ Y) : equivEquivIso e = e.toIso :=
-  rfl
-
-@[simp]
-theorem equivEquivIso_inv {X Y : Type u} (e : X ≅ Y) : equivEquivIso.symm e = e.toEquiv :=
-  rfl
->>>>>>> 3f11243a
+deprecated_module (since := "2025-08-15")