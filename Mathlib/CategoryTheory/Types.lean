--- conflicted
+++ resolved
@@ -166,11 +166,7 @@
 #align category_theory.functor_to_types.comp CategoryTheory.FunctorToTypes.comp
 
 @[simp]
-<<<<<<< HEAD
-theorem eqToHom_comp_apply (p : X = Y) (q : Y = Z) (x : F.obj X) :
-=======
 theorem eqToHom_map_comp_apply (p : X = Y) (q : Y = Z) (x : F.obj X) :
->>>>>>> 6bd7a491
     F.map (eqToHom q) (F.map (eqToHom p) x) = F.map (eqToHom <| p.trans q) x := by
   aesop_cat
 
