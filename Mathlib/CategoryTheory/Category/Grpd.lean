--- conflicted
+++ resolved
@@ -101,7 +101,6 @@
     (F ≫ G).obj X = G.obj (F.obj X) :=
   rfl
 
-<<<<<<< HEAD
 @[simp]
 theorem comp_map {C D E : Grpd} (F : C ⟶ D) (G : D ⟶ E) {X Y : C} (f : X ⟶ Y) :
     (F ≫ G).map f = G.map (F.map f) :=
@@ -117,21 +116,6 @@
 @[simp]
 lemma whiskerLeft_app {C D E : Grpd} (F : C ⟶ D) {G H : D ⟶ E} (η : G ⟶ H) (X : C) :
     (F ◁ η).app X = η.app (F.obj X) :=
-=======
-/-- Convert arrows in the category of groupoids to functors,
-which sometimes helps in applying simp lemmas -/
-theorem comp_eq_comp {C D E : Grpd.{v, u}} (f : C ⟶ D) (g : D ⟶ E) : f ≫ g = f ⋙ g :=
-  rfl
-
-/-- Converts identity in the category of groupoids to the functor identity -/
-theorem id_eq_id {C : Grpd.{v, u}} : 𝟙 C = 𝟭 C :=
-  rfl
-
-@[deprecated (since := "2025-09-04")] alias hom_to_functor := comp_eq_comp
-
-@[deprecated "Deprecated in favor of using `CategoryTheory.Grpd.id_eq_id`" (since := "2025-09-04")]
-theorem id_to_functor {C : Grpd.{v, u}} : 𝟭 C = 𝟙 C :=
->>>>>>> 3a826f51
   rfl
 
 @[simp]
@@ -197,6 +181,23 @@
 def objects : Grpd.{v, u} ⥤ Type u where
   obj := Bundled.α
   map F := F.obj
+
+-- TODO: move these up above the Pseudofunctor, or alternatively remove them...
+
+/-- Convert arrows in the category of groupoids to functors,
+which sometimes helps in applying simp lemmas -/
+theorem comp_eq_comp {C D E : Grpd.{v, u}} (f : C ⟶ D) (g : D ⟶ E) : f ≫ g = f ⋙ g :=
+  rfl
+
+/-- Converts identity in the category of groupoids to the functor identity -/
+theorem id_eq_id {C : Grpd.{v, u}} : 𝟙 C = 𝟭 C :=
+  rfl
+
+@[deprecated (since := "2025-09-04")] alias hom_to_functor := comp_eq_comp
+
+@[deprecated "Deprecated in favor of using `CategoryTheory.Grpd.id_eq_id`" (since := "2025-09-04")]
+theorem id_to_functor {C : Grpd.{v, u}} : 𝟭 C = 𝟙 C :=
+  rfl
 
 section Products
 
