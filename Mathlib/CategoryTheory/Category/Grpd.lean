/-
Copyright (c) 2019 Yury Kudryashov. All rights reserved.
Released under Apache 2.0 license as described in the file LICENSE.
Authors: Yury Kudryashov
-/
import Mathlib.CategoryTheory.SingleObj
import Mathlib.CategoryTheory.Limits.Shapes.Products

/-!
# Category of groupoids

This file contains the definition of the category `Grpd` of all groupoids.
In this category objects are groupoids and morphisms are functors
between these groupoids.

We also provide two “forgetting” functors: `objects : Grpd ⥤ Type`
and `forgetToCat : Grpd ⥤ Cat`.

## Implementation notes

Though `Grpd` is not a concrete category, we use `Bundled` to define
its carrier type.
-/

assert_not_exists MonoidWithZero

universe v u

namespace CategoryTheory

-- intended to be used with explicit universe parameters
/-- Category of groupoids -/
@[nolint checkUnivs]
def Grpd :=
  Bundled Groupoid.{v, u}

namespace Grpd

instance : Inhabited Grpd :=
  ⟨Bundled.of (SingleObj PUnit)⟩


instance str' (C : Grpd.{v, u}) : Groupoid.{v, u} C.α :=
  C.str

instance : CoeSort Grpd Type* :=
  Bundled.coeSort

/-- Construct a bundled `Grpd` from the underlying type and the typeclass `Groupoid`. -/
def of (C : Type u) [Groupoid.{v} C] : Grpd.{v, u} :=
  Bundled.of C

@[simp]
theorem coe_of (C : Type u) [Groupoid C] : (of C : Type u) = C :=
  rfl

/-- Category structure on `Grpd` -/
instance category : LargeCategory.{max v u} Grpd.{v, u} where
  Hom C D := C ⥤ D
  id C := 𝟭 C
  comp F G := F ⋙ G
  id_comp _ := rfl
  comp_id _ := rfl
  assoc := by intros; rfl

/-- Functor that gets the set of objects of a groupoid. It is not
called `forget`, because it is not a faithful functor. -/
def objects : Grpd.{v, u} ⥤ Type u where
  obj := Bundled.α
  map F := F.obj

/-- Forgetting functor to `Cat` -/
def forgetToCat : Grpd.{v, u} ⥤ Cat.{v, u} where
  obj C := Cat.of C
  map := id

instance forgetToCat_full : forgetToCat.Full where map_surjective f := ⟨f, rfl⟩

instance forgetToCat_faithful : forgetToCat.Faithful where

/-- Convert arrows in the category of groupoids to functors,
which sometimes helps in applying simp lemmas -/
theorem comp_eq_comp {C D E : Grpd.{v, u}} (f : C ⟶ D) (g : D ⟶ E) : f ≫ g = f ⋙ g :=
  rfl

/-- Converts identity in the category of groupoids to the functor identity -/
<<<<<<< HEAD
theorem id_eq_id {C : Grpd.{v, u}} : 𝟙 C = 𝟭 C  :=
=======
theorem id_eq_id {C : Grpd.{v, u}} : 𝟙 C = 𝟭 C :=
  rfl

@[deprecated (since := "2025-09-04")] alias hom_to_functor := comp_eq_comp

@[deprecated "Deprecated in favor of using `CategoryTheory.Grpd.id_eq_id`" (since := "2025-09-04")]
theorem id_to_functor {C : Grpd.{v, u}} : 𝟭 C = 𝟙 C :=
>>>>>>> 524bdd00
  rfl

section Products

/-- Construct the product over an indexed family of groupoids, as a fan. -/
def piLimitFan ⦃J : Type u⦄ (F : J → Grpd.{u, u}) : Limits.Fan F :=
  Limits.Fan.mk (@of (∀ j : J, F j) _) fun j => CategoryTheory.Pi.eval _ j

/-- The product fan over an indexed family of groupoids, is a limit cone. -/
def piLimitFanIsLimit ⦃J : Type u⦄ (F : J → Grpd.{u, u}) : Limits.IsLimit (piLimitFan F) :=
  Limits.mkFanLimit (piLimitFan F) (fun s => Functor.pi' fun j => s.proj j)
    (by
      intros
      dsimp only [piLimitFan]
      simp [comp_eq_comp])
    (by
      intro s m w
      apply Functor.pi_ext
      intro j; specialize w j
      simpa)

instance has_pi : Limits.HasProducts.{u} Grpd.{u, u} :=
  Limits.hasProducts_of_limit_fans (by apply piLimitFan) (by apply piLimitFanIsLimit)

/-- The product of a family of groupoids is isomorphic
to the product object in the category of Groupoids -/
noncomputable def piIsoPi (J : Type u) (f : J → Grpd.{u, u}) : @of (∀ j, f j) _ ≅ ∏ᶜ f :=
  Limits.IsLimit.conePointUniqueUpToIso (piLimitFanIsLimit f)
    (Limits.limit.isLimit (Discrete.functor f))

@[simp]
theorem piIsoPi_hom_π (J : Type u) (f : J → Grpd.{u, u}) (j : J) :
    (piIsoPi J f).hom ≫ Limits.Pi.π f j = CategoryTheory.Pi.eval _ j := by
  simp [piIsoPi]
  rfl

end Products

end Grpd

end CategoryTheory<|MERGE_RESOLUTION|>--- conflicted
+++ resolved
@@ -84,9 +84,7 @@
   rfl
 
 /-- Converts identity in the category of groupoids to the functor identity -/
-<<<<<<< HEAD
-theorem id_eq_id {C : Grpd.{v, u}} : 𝟙 C = 𝟭 C  :=
-=======
+
 theorem id_eq_id {C : Grpd.{v, u}} : 𝟙 C = 𝟭 C :=
   rfl
 
@@ -94,7 +92,6 @@
 
 @[deprecated "Deprecated in favor of using `CategoryTheory.Grpd.id_eq_id`" (since := "2025-09-04")]
 theorem id_to_functor {C : Grpd.{v, u}} : 𝟭 C = 𝟙 C :=
->>>>>>> 524bdd00
   rfl
 
 section Products
