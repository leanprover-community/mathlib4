--- conflicted
+++ resolved
@@ -350,79 +350,22 @@
 @[simps]
 def freeRefl : ReflQuiv.{v, u} ⥤ Cat.{max u v, u} where
   obj V := Cat.of (FreeRefl V)
-<<<<<<< HEAD
   map F := (freeReflMap F).toCatHom
-  map_id X := by
-    ext
-    simp only [of_α, Functor.toCatHom_toFunctor, Hom.id_toFunctor]
-    refine (Quotient.lift_unique _ _ _ _ ((Functor.comp_id _).trans <|
-      (Functor.id_comp _).symm.trans ?_)).symm
-    congr 1
-    exact congr($((free.map_id X.toQuiv).symm).toFunctor)
-  map_comp {X Y Z} f g := by
-    ext
-    simp only [of_α, Functor.toCatHom_toFunctor, Hom.comp_toFunctor]
-    apply (Quotient.lift_unique _ _ _ _ _).symm
-    change FreeRefl.quotientFunctor _ ⋙ _ = _
-    rw [← Functor.assoc, freeReflMap_naturality, Functor.assoc,
-      freeReflMap_naturality, ← Functor.assoc]
-    have : freeMap (f ≫ g).toPrefunctor =
-        freeMap f.toPrefunctor ⋙ freeMap g.toPrefunctor := by rw [← freeMap_comp]; rfl
-    rw [this]
-=======
-  map F := freeReflMap F
-  map_id X := FreeRefl.functor_ext (by simp) (by simp)
-  map_comp {X Y Z} f g := FreeRefl.functor_ext (by simp) (by simp)
->>>>>>> 30c71040
+  map_id X := by ext1; exact FreeRefl.functor_ext (by simp) (by simp)
+  map_comp {X Y Z} f g := by ext1; exact FreeRefl.functor_ext (by simp) (by simp)
 
 /-- We will make use of the natural quotient map from the free category on the underlying
 quiver of a refl quiver to the free category on the reflexive quiver. -/
 def freeReflNatTrans : ReflQuiv.forgetToQuiv ⋙ Cat.free ⟶ freeRefl where
-<<<<<<< HEAD
   app V := (FreeRefl.quotientFunctor V).toCatHom
-  naturality _ _ f := congr($(freeReflMap_naturality f).toCatHom)
-=======
-  app V := FreeRefl.quotientFunctor V
-  naturality v w f := Paths.ext_functor (V := Quiv.of v) (by cat_disch) (by cat_disch)
->>>>>>> 30c71040
+  naturality v w f := by
+    ext1; exact Paths.ext_functor (V := Quiv.of v) (by cat_disch) (by cat_disch)
 
 end Cat
 
 namespace ReflQuiv
 open Category Functor
 
-<<<<<<< HEAD
-/-- The unit components are defined as the composite of the corresponding unit component for the
-adjunction between categories and quivers with the map underlying the quotient functor. -/
-@[simps! toPrefunctor obj map]
-def adj.unit.app (V : Type u) [ReflQuiver V] :
-    V ⥤rq forget.obj (Cat.freeRefl.obj (ReflQuiv.of V)) where
-  toPrefunctor := Paths.of V ⋙q (Cat.FreeRefl.quotientFunctor V).toPrefunctor
-  map_id := fun _ => Quotient.sound _ ⟨⟩
-
-/-- This is used in the proof of both triangle equalities. -/
-theorem adj.unit.map_app_eq (V : ReflQuiv.{max u v, u}) :
-    forgetToQuiv.map (adj.unit.app V) = Quiv.adj.unit.app (V.toQuiv) ≫
-    Quiv.forget.map (Y := Cat.of _) (Cat.FreeRefl.quotientFunctor V).toCatHom := rfl
-
-/-- The counit components are defined using the universal property of the quotient
-from the corresponding counit component for the adjunction between categories and quivers. -/
-@[simps!]
-def adj.counit.app (C : Type u) [Category.{max u v} C] :
-    Cat.freeRefl.obj (ReflQuiv.of C) ⥤ C :=
-  Quotient.lift Cat.FreeReflRel (pathComposition C) (by
-    intro x y f g rel
-    cases rel
-    unfold pathComposition
-    simp only [composePath_toPath]
-    rfl)
-
-/-- The counit of `ReflQuiv.adj` is closely related to the counit of `Quiv.adj`. -/
-@[simp]
-theorem adj.counit.comp_app_eq (C : Type u) [Category C] :
-    Cat.FreeRefl.quotientFunctor C ⋙ adj.counit.app C = pathComposition (Cat.of C) :=
-  rfl
-=======
 namespace adj
 
 variable {V W : Type*} [ReflQuiver W] [ReflQuiver V]
@@ -445,51 +388,15 @@
     homEquiv (F ⋙ G) = homEquiv F ⋙rq G.toReflPrefunctor := rfl
 
 end adj
->>>>>>> 30c71040
 
 /--
 The adjunction between forming the free category on a reflexive quiver, and forgetting a category
 to a reflexive quiver.
 -/
-<<<<<<< HEAD
-nonrec def adj : Cat.freeRefl.{max u v, u} ⊣ ReflQuiv.forget :=
-  Adjunction.mkOfUnitCounit {
-    unit := {
-      app _ := adj.unit.app _
-      naturality _ _ _ := rfl
-    }
-    counit := {
-      app _ := (adj.counit.app _).toCatHom
-      naturality _ _ F := Cat.Hom.ext <|
-        Quotient.lift_unique' _ _ _ (congr($(Quiv.adj.counit.naturality F).toFunctor))
-    }
-    left_triangle := by
-      ext V
-      dsimp
-      apply Cat.FreeRefl.lift_unique' _ _
-      conv => rhs; apply Functor.comp_id
-      rw [← Functor.assoc, Functor.id_comp]
-      change (Cat.FreeRefl.quotientFunctor _ ⋙ Cat.freeReflMap _) ⋙ _ = _
-      rw [Cat.freeReflMap_naturality, Functor.assoc]
-      dsimp only [Cat.freeRefl, of_val, adj.unit.app_toPrefunctor]
-      rw [adj.counit.comp_app_eq]
-      dsimp only [Cat.of_α]
-      rw [Cat.freeMap_comp, Functor.assoc, Quiv.pathComposition_naturality]
-      rw [← Functor.assoc]
-      have := Quiv.freeMap_pathsOf_pathComposition
-      simp only at this
-      rw [this]
-      exact Functor.id_comp _
-    right_triangle := by
-      ext C
-      dsimp
-      exact forgetToQuiv_faithful _ _ (Quiv.adj.right_triangle_components C)
-  }
-=======
 def adj : Cat.freeRefl.{max u v, u} ⊣ ReflQuiv.forget :=
   Adjunction.mkOfHomEquiv
-    { homEquiv _ _ := adj.homEquiv
-      homEquiv_naturality_left_symm _ _ := adj.homEquiv_naturality_left_symm _ _
+    { homEquiv _ _ := (Cat.Hom.equivFunctor ..).trans adj.homEquiv
+      homEquiv_naturality_left_symm _ _ := by ext1; exact adj.homEquiv_naturality_left_symm _ _
       homEquiv_naturality_right _ _ := adj.homEquiv_naturality_right _ _ }
 
 @[simp]
@@ -497,13 +404,13 @@
     adj.unit.app (ReflQuiv.of V) = Cat.toFreeRefl V := rfl
 
 lemma adj_counit_app (D : Type*) [Category D] :
-    adj.counit.app (Cat.of D) = Cat.FreeRefl.lift (𝟭rq D) := rfl
+    adj.counit.app (Cat.of D) = (Cat.FreeRefl.lift (𝟭rq D)).toCatHom := rfl
 
 variable {V : Type*} [ReflQuiver V]
   {C : Type*} [Category C]
 
 lemma adj_homEquiv (V : Type u) [ReflQuiver.{max u v + 1} V] (C : Type u) [Category.{max u v} C] :
-    (adj).homEquiv (.of V) (.of C) = adj.homEquiv := by
+    (adj).homEquiv (.of V) (.of C) = (Cat.Hom.equivFunctor _ _).trans adj.homEquiv := by
   ext F
   apply Adjunction.homEquiv_unit
 
@@ -512,13 +419,12 @@
       (Cat.FreeRefl.quotientFunctor V).toPrefunctor := rfl
 
 lemma adj.counit.comp_app_eq (C : Type u) [Category C] :
-    Cat.FreeRefl.quotientFunctor C ⋙ adj.counit.app (.of C) =
+    Cat.FreeRefl.quotientFunctor C ⋙ (adj.counit.app (.of C)).toFunctor =
       pathComposition _ :=
   Paths.ext_functor rfl (fun _ _ f ↦ by
     dsimp
     simp only [adj_counit_app, composePath_toPath, comp_id, id_comp]
     apply Cat.FreeRefl.lift_map)
->>>>>>> 30c71040
 
 end ReflQuiv
 
