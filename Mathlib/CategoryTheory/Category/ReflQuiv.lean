/-
Copyright (c) 2024 Mario Carneiro and Emily Riehl. All rights reserved.
Released under Apache 2.0 license as described in the file LICENSE.
Authors: Mario Carneiro, Emily Riehl
-/
module

public import Mathlib.Combinatorics.Quiver.ReflQuiver
public import Mathlib.CategoryTheory.Category.Cat
public import Mathlib.CategoryTheory.Category.Quiv

/-!
# The category of refl quivers

The category `ReflQuiv` of (bundled) reflexive quivers, and the free/forgetful adjunction between
`Cat` and `ReflQuiv`.
-/

@[expose] public section

namespace CategoryTheory
universe v u v₁ v₂ u₁ u₂

/-- Category of refl quivers. -/
@[nolint checkUnivs]
def ReflQuiv :=
  Bundled ReflQuiver.{v + 1, u}

namespace ReflQuiv

instance : CoeSort ReflQuiv (Type u) where coe := Bundled.α

instance (C : ReflQuiv.{v, u}) : ReflQuiver.{v + 1, u} C := C.str

/-- The underlying quiver of a reflexive quiver -/
def toQuiv (C : ReflQuiv.{v, u}) : Quiv.{v, u} := Quiv.of C.α

/-- Construct a bundled `ReflQuiv` from the underlying type and the typeclass. -/
def of (C : Type u) [ReflQuiver.{v + 1} C] : ReflQuiv.{v, u} := Bundled.of C

instance : Inhabited ReflQuiv := ⟨ReflQuiv.of (Discrete default)⟩

@[simp] theorem of_val (C : Type u) [ReflQuiver C] : (ReflQuiv.of C) = C := rfl

/-- Category structure on `ReflQuiv` -/
instance category : LargeCategory.{max v u} ReflQuiv.{v, u} where
  Hom C D := ReflPrefunctor C D
  id C := ReflPrefunctor.id C
  comp F G := ReflPrefunctor.comp F G

theorem id_eq_id (X : ReflQuiv) : 𝟙 X = 𝟭rq X := rfl
theorem comp_eq_comp {X Y Z : ReflQuiv} (F : X ⟶ Y) (G : Y ⟶ Z) : F ≫ G = F ⋙rq G := rfl

@[simp]
lemma id_obj (X : ReflQuiv) (x : X) : (ReflPrefunctor.toPrefunctor (𝟙 X)).obj x = x := rfl

@[simp]
lemma id_map {X : ReflQuiv} {x y : X} (f : x ⟶ y) :
    (ReflPrefunctor.toPrefunctor (𝟙 X)).map f = f := rfl

@[simp]
lemma comp_obj {X Y Z : ReflQuiv} (f : X ⟶ Y) (g : Y ⟶ Z) (x : X) :
    (f ≫ g).obj x = g.obj (f.obj x) := rfl

@[simp]
lemma comp_map {X Y Z : ReflQuiv} (f : X ⟶ Y) (g : Y ⟶ Z) {x y : X} (a : x ⟶ y) :
    (f ≫ g).map a = g.map (f.map a) := rfl

/-- The forgetful functor from categories to quivers. -/
@[simps]
def forget : Cat.{v, u} ⥤ ReflQuiv.{v, u} where
  obj C := ReflQuiv.of C
  map F := F.toReflPrefunctor

theorem forget_faithful {C D : Cat.{v, u}} (F G : C ⥤ D)
    (hyp : forget.map F = forget.map G) : F = G := by
  cases F; cases G; cases hyp; rfl

instance forget.Faithful : Functor.Faithful (forget) where
  map_injective := fun hyp ↦ forget_faithful _ _ hyp

/-- The forgetful functor from categories to quivers. -/
@[simps]
def forgetToQuiv : ReflQuiv.{v, u} ⥤ Quiv.{v, u} where
  obj V := Quiv.of V
  map F := F.toPrefunctor

theorem forgetToQuiv_faithful {V W : ReflQuiv} (F G : V ⥤rq W)
    (hyp : forgetToQuiv.map F = forgetToQuiv.map G) : F = G := by
  cases F; cases G; cases hyp; rfl

instance forgetToQuiv.Faithful : Functor.Faithful forgetToQuiv where
  map_injective := fun hyp ↦ forgetToQuiv_faithful _ _ hyp

theorem forget_forgetToQuiv : forget ⋙ forgetToQuiv = Quiv.forget := rfl

/-- An isomorphism of quivers lifts to an isomorphism of reflexive quivers given a suitable
compatibility with the identities. -/
def isoOfQuivIso {V W : Type u} [ReflQuiver V] [ReflQuiver W]
    (e : Quiv.of V ≅ Quiv.of W)
    (h_id : ∀ (X : V), e.hom.map (𝟙rq X) = ReflQuiver.id (obj := W) (e.hom.obj X)) :
    ReflQuiv.of V ≅ ReflQuiv.of W where
  hom := ReflPrefunctor.mk e.hom h_id
  inv := ReflPrefunctor.mk e.inv
    (fun Y => (Quiv.homEquivOfIso e).injective (by simp [Quiv.hom_map_inv_map_of_iso, h_id]))
  hom_inv_id := by
    apply forgetToQuiv.map_injective
    exact e.hom_inv_id
  inv_hom_id := by
    apply forgetToQuiv.map_injective
    exact e.inv_hom_id

/-- Compatible equivalences of types and hom-types induce an isomorphism of reflexive quivers. -/
def isoOfEquiv {V W : Type u} [ReflQuiver V] [ReflQuiver W] (e : V ≃ W)
    (he : ∀ (X Y : V), (X ⟶ Y) ≃ (e X ⟶ e Y))
    (h_id : ∀ (X : V), he _ _ (𝟙rq X) = ReflQuiver.id (obj := W) (e X)) :
    ReflQuiv.of V ≅ ReflQuiv.of W := isoOfQuivIso (Quiv.isoOfEquiv e he) h_id

end ReflQuiv

namespace ReflPrefunctor

/-- A refl prefunctor can be promoted to a functor if it respects composition. -/
def toFunctor {C D : Cat} (F : (ReflQuiv.of C) ⟶ (ReflQuiv.of D))
    (hyp : ∀ {X Y Z : ↑C} (f : X ⟶ Y) (g : Y ⟶ Z),
      F.map (CategoryStruct.comp (obj := C) f g) =
        CategoryStruct.comp (obj := D) (F.map f) (F.map g)) : C ⥤ D where
  obj := F.obj
  map := F.map
  map_id := F.map_id
  map_comp := hyp

end ReflPrefunctor

namespace Cat

variable (V : Type*) [ReflQuiver V]

/-- The hom relation that identifies the specified reflexivity arrows with the nil paths -/
inductive FreeReflRel : (X Y : Paths V) → (f g : X ⟶ Y) → Prop
  | mk {X : V} : FreeReflRel X X (Quiver.Hom.toPath (𝟙rq X)) .nil

/-- A reflexive quiver generates a free category, defined as a quotient of the free category
on its underlying quiver (called the "path category") by the hom relation that uses the specified
reflexivity arrows as the identity arrows. -/
def FreeRefl := Quotient (C := Paths V) (FreeReflRel V)

namespace FreeRefl

variable {V}

instance : Category (FreeRefl V) :=
  inferInstanceAs (Category (Quotient _))

/-- Constructor for objects in the free category on a reflexive quiver. -/
def mk (v : V) : FreeRefl V := (Quotient.functor _).obj v

/-- Induction principle for the objects of the free category on a reflexive quiver. -/
<<<<<<< HEAD
=======
@[elab_as_elim, cases_eliminator, induction_eliminator]
>>>>>>> 89ec9c84
def induction {motive : FreeRefl V → Sort*} (mk : ∀ v, motive (mk v)) (x : FreeRefl V) :
    motive x :=
  mk _

variable (V) in
/-- The quotient functor associated to a quotient category defines a natural map from the free
category on the underlying quiver of a refl quiver to the free category on the reflexive quiver. -/
def quotientFunctor : Paths V ⥤ FreeRefl V :=
  Quotient.functor (C := Paths V) (FreeReflRel (V := V))

instance : (FreeRefl.quotientFunctor V).Full :=
  Quotient.full_functor _

/-- Constructor for morphisms in `FreeRefl`. -/
def homMk {v w : V} (f : v ⟶ w) : mk v ⟶ mk w := (quotientFunctor V).map f.toPath

@[simp]
lemma homMk_id (v : V) : homMk (𝟙rq v) = 𝟙 _ :=
  Quotient.sound _ ⟨⟩

@[simp]
lemma quotientFunctor_map_nil (x : Paths V) :
    (quotientFunctor V).map (.nil : x ⟶ x) = 𝟙 _ :=
  Functor.map_id _ _

@[simp]
lemma quotientFunctor_map_cons {x y z : Paths V}
    (p : x ⟶ y) (q : Quiver.Hom (V := V) y z) :
    (quotientFunctor V).map (p.cons q : x ⟶ z) =
      (quotientFunctor V).map p ≫ homMk q :=
  rfl

variable (V) in
/-- The property of morphisms in `FreeRefl V` which are of the form `homMk f`
for some morphism `f : x ⟶ y` in `V`. -/
def morphismPropertyHomMk : MorphismProperty (FreeRefl V) :=
    .ofHoms (fun (e : Σ (x y : V), x ⟶ y) ↦ homMk e.2.2)

lemma morphismPropertyHomMk_homMk {x y : V} (e : x ⟶ y) :
    morphismPropertyHomMk V (homMk e) := by
  dsimp only [morphismPropertyHomMk]
  rw [MorphismProperty.ofHoms_iff]
  exact ⟨⟨x, y, e⟩, rfl⟩

<<<<<<< HEAD
=======
@[elab_as_elim, induction_eliminator]
>>>>>>> 89ec9c84
lemma hom_induction {motive : ∀ {x y : FreeRefl V} (_ : x ⟶ y), Prop}
    (id : ∀ (x : V), motive (homMk (𝟙rq x)))
    (comp_homMk : ∀ {x y z : V} (f : mk x ⟶ mk y) (g : y ⟶ z),
      motive f → motive (f ≫ homMk g)) {x y : FreeRefl V} (f : x ⟶ y) :
  motive f := by
    induction x using induction with | _ x
    induction y using induction with | _ y
    obtain ⟨f, rfl⟩ := (quotientFunctor _).map_surjective f
    induction f with
    | nil => simpa using id x
    | cons _ f h => simpa using comp_homMk _ f h

open MorphismProperty in
lemma multiplicativeClosure_morphismPropertyHomMk :
    (morphismPropertyHomMk V).multiplicativeClosure = ⊤ :=
  le_antisymm (by simp) (by
    intro _ _ f hf
    clear hf
    induction f using hom_induction with
    | id => exact le_multiplicativeClosure _ _ (morphismPropertyHomMk_homMk _)
    | comp_homMk _ _ h =>
      exact comp_mem _ _ _ h (le_multiplicativeClosure _ _ (morphismPropertyHomMk_homMk _)))

lemma morphismProperty_eq_top {W : MorphismProperty (FreeRefl V)}
    [W.IsMultiplicative] (hW : ∀ {x y : V} (e : x ⟶ y), W (homMk e)) :
    W = ⊤ :=
  le_antisymm (by simp) (by
    rw [← multiplicativeClosure_morphismPropertyHomMk,
      MorphismProperty.multiplicativeClosure_le_iff]
    rintro _ _ _ ⟨h⟩
    apply hW)

section

variable {D : Type*} [Category D] (F : V ⥤rq D)

/-- Constructor for functors from `FreeRefl`.
(See also `lift'` for which the data is unbundled.) -/
def lift : FreeRefl V ⥤ D :=
  Quotient.lift _ (Paths.lift F.toPrefunctor) (by
    rintro _ _ _ _ ⟨h⟩
    simp)

@[simp]
lemma lift_obj (v : V) : (lift F).obj (mk v) = F.obj v := rfl

@[simp]
lemma lift_map {v w : V} (f : v ⟶ w) : (lift F).map (homMk f) = F.map f :=
  Category.id_comp _

end

section

variable {D : Type*} [Category D]
  (obj : V → D) (map : ∀ {v w : V}, (v ⟶ w) → (obj v ⟶ obj w))
  (map_id : ∀ (v : V), map (𝟙rq v) = 𝟙 _)

/-- Constructor for functors from `FreeRefl`.
(See also `lift` for which the data is bundled.) -/
def lift' : FreeRefl V ⥤ D :=
  lift { obj := obj, map := map, map_id := map_id }

@[simp]
lemma lift'_obj (v : V) :
    (lift' obj map map_id).obj (mk v) = obj v := rfl

@[simp]
lemma lift'_map {v w : V} (f : v ⟶ w) :
    (lift' obj map map_id).map (homMk f) = map f := by
  simp [lift']

end

/-- This is a specialization of `Quotient.lift_unique'` rather than `Quotient.lift_unique`, hence
the prime in the name. -/
theorem lift_unique' {V} [ReflQuiver V] {D} [Category D] (F₁ F₂ : FreeRefl V ⥤ D)
    (h : quotientFunctor V ⋙ F₁ = quotientFunctor V ⋙ F₂) :
    F₁ = F₂ :=
  Quotient.lift_unique' (C := Cat.free.obj (Quiv.of V)) (FreeReflRel (V := V)) _ _ h

lemma functor_ext {D : Type*} [Category D]
    {F G : FreeRefl V ⥤ D} (h₁ : ∀ v, F.obj (mk v) = G.obj (mk v))
    (h₂ : ∀ {v w : V} (f : v ⟶ w), F.map (homMk f) =
      eqToHom (h₁ v) ≫ G.map (homMk f) ≫ eqToHom (h₁ w).symm) : F = G :=
  lift_unique' _ _ (Paths.ext_functor (by ext; apply h₁) (fun _ _ _ ↦ h₂ _))

@[simp]
lemma quotientFunctor_map_id (V) [ReflQuiver V] (X : V) :
    (FreeRefl.quotientFunctor V).map (𝟙rq X).toPath = 𝟙 _ :=
  Quotient.sound _ .mk

instance (V : Type*) [ReflQuiver V] [Unique V] : Unique (FreeRefl V) :=
  inferInstanceAs (Unique (Quotient _))

instance (V : Type*) [ReflQuiver V] [Unique V]
    [∀ (x y : V), Unique (x ⟶ y)] (x y : FreeRefl V) :
    Unique (x ⟶ y) where
  default := homMk default
  uniq f := by
    induction f using hom_induction with
    | id => congr; subsingleton
    | @comp_homMk x y z _ g h =>
      obtain rfl := Subsingleton.elim y z
      obtain rfl := Subsingleton.elim g (𝟙rq _)
      simp [h]

end FreeRefl

/-- Given a refl quiver `V`, this is the refl functor `V ⥤rq FreeRefl V` which
is the counit of the adjunction between reflexive quivers and categories. -/
@[simps]
def toFreeRefl : V ⥤rq FreeRefl V where
  obj := .mk
  map := FreeRefl.homMk

attribute [local simp] Functor.toReflPrefunctor in
variable {V} in
/-- Constructor for functors from `FreeRefl`. -/
lemma FreeRefl.lift_spec {D : Type*} [Category D] (F : V ⥤rq D) :
    Cat.toFreeRefl V ⋙rq (Cat.FreeRefl.lift F).toReflPrefunctor = F :=
  ReflPrefunctor.ext (fun v ↦ by simp) (by simp)

variable {V} {W : Type*} [ReflQuiver W] (F : V ⥤rq W)
/-- A refl prefunctor `V ⥤rq W` induces a functor `FreeRefl V ⥤ FreeRefl W` defined using
`freeMap` and the quotient functor. -/
def freeReflMap : FreeRefl V ⥤ FreeRefl W :=
  FreeRefl.lift' (fun v ↦ .mk (F.obj v)) (fun f ↦ FreeRefl.homMk (F.map f))
    (fun v ↦ by simp)

@[simp]
lemma freeReflMap_obj (v : V) : (freeReflMap F).obj (.mk v) = .mk (F.obj v) := rfl

@[simp]
lemma freeReflMap_map {v w : V} (f : v ⟶ w) :
    (freeReflMap F).map (FreeRefl.homMk f) = FreeRefl.homMk (F.map f) := rfl

theorem freeReflMap_naturality
    {V W : Type*} [ReflQuiver.{v₁ + 1} V] [ReflQuiver.{v₂ + 1} W] (F : V ⥤rq W) :
    FreeRefl.quotientFunctor V ⋙ freeReflMap F =
    freeMap F.toPrefunctor ⋙ FreeRefl.quotientFunctor W :=
  Paths.ext_functor rfl (by cat_disch)

/-- The functor sending a reflexive quiver to the free category it generates, a quotient of
its path category -/
@[simps]
def freeRefl : ReflQuiv.{v, u} ⥤ Cat.{max u v, u} where
  obj V := Cat.of (FreeRefl V)
  map F := freeReflMap F
  map_id X := FreeRefl.functor_ext (by simp) (by simp)
  map_comp {X Y Z} f g := FreeRefl.functor_ext (by simp) (by simp)

/-- We will make use of the natural quotient map from the free category on the underlying
quiver of a refl quiver to the free category on the reflexive quiver. -/
def freeReflNatTrans : ReflQuiv.forgetToQuiv ⋙ Cat.free ⟶ freeRefl where
  app V := FreeRefl.quotientFunctor V
  naturality v w f := Paths.ext_functor (V := Quiv.of v) (by cat_disch) (by cat_disch)

end Cat

namespace ReflQuiv
open Category Functor

namespace adj

variable {V W : Type*} [ReflQuiver W] [ReflQuiver V]
  {C D : Type*} [Category C] [Category D]

<<<<<<< HEAD
/-- Given a reflexiver quiver `V` and a category `C`, this is the bijection
=======
/-- Given a reflexive quiver `V` and a category `C`, this is the bijection
>>>>>>> 89ec9c84
between functors `Cat.FreeRefl V ⥤ C` and refl functors `V ⥤rq C`. -/
@[simps]
def homEquiv : (Cat.FreeRefl V ⥤ C) ≃ V ⥤rq C where
  toFun F := Cat.toFreeRefl V ⋙rq F.toReflPrefunctor
  invFun := Cat.FreeRefl.lift
  left_inv F := Cat.FreeRefl.functor_ext (by cat_disch) (by cat_disch)
  right_inv := Cat.FreeRefl.lift_spec

lemma homEquiv_naturality_left_symm (F : V ⥤rq W) (G : W ⥤rq C) :
    homEquiv.symm (F ⋙rq G) = Cat.freeReflMap F ⋙ homEquiv.symm G :=
  Cat.FreeRefl.functor_ext (by simp) (by simp)

lemma homEquiv_naturality_right (F : Cat.FreeRefl V ⥤ C) (G : C ⥤ D) :
    homEquiv (F ⋙ G) = homEquiv F ⋙rq G.toReflPrefunctor := rfl

end adj

/--
The adjunction between forming the free category on a reflexive quiver, and forgetting a category
to a reflexive quiver.
-/
def adj : Cat.freeRefl.{max u v, u} ⊣ ReflQuiv.forget :=
  Adjunction.mkOfHomEquiv
    { homEquiv _ _ := adj.homEquiv
      homEquiv_naturality_left_symm _ _ := adj.homEquiv_naturality_left_symm _ _
      homEquiv_naturality_right _ _ := adj.homEquiv_naturality_right _ _ }

@[simp]
<<<<<<< HEAD
lemma adj_counit (V) [ReflQuiver V] :
    adj.unit.app (ReflQuiv.of V) = Cat.toFreeRefl V := rfl

lemma adj_unit (D : Type*) [Category D] :
=======
lemma adj_unit_app (V) [ReflQuiver V] :
    adj.unit.app (ReflQuiv.of V) = Cat.toFreeRefl V := rfl

lemma adj_counit_app (D : Type*) [Category D] :
>>>>>>> 89ec9c84
    adj.counit.app (Cat.of D) = Cat.FreeRefl.lift (𝟭rq D) := rfl

variable {V : Type*} [ReflQuiver V]
  {C : Type*} [Category C]

lemma adj_homEquiv (V : Type u) [ReflQuiver.{max u v + 1} V] (C : Type u) [Category.{max u v} C] :
    (adj).homEquiv (.of V) (.of C) = adj.homEquiv := by
  ext F
  apply Adjunction.homEquiv_unit
<<<<<<< HEAD
=======

lemma adj.unit.map_app_eq (V : Type u) [ReflQuiver.{max u v + 1} V] :
    (adj.unit.app (.of V)).toPrefunctor = Quiv.adj.unit.app (.of V) ⋙q
      (Cat.FreeRefl.quotientFunctor V).toPrefunctor := rfl

lemma adj.counit.comp_app_eq (C : Type u) [Category C] :
    Cat.FreeRefl.quotientFunctor C ⋙ adj.counit.app (.of C) =
      pathComposition _ :=
  Paths.ext_functor rfl (fun _ _ f ↦ by
    dsimp
    simp only [adj_counit_app, composePath_toPath, comp_id, id_comp]
    apply Cat.FreeRefl.lift_map)
>>>>>>> 89ec9c84

end ReflQuiv

end CategoryTheory<|MERGE_RESOLUTION|>--- conflicted
+++ resolved
@@ -156,10 +156,7 @@
 def mk (v : V) : FreeRefl V := (Quotient.functor _).obj v
 
 /-- Induction principle for the objects of the free category on a reflexive quiver. -/
-<<<<<<< HEAD
-=======
 @[elab_as_elim, cases_eliminator, induction_eliminator]
->>>>>>> 89ec9c84
 def induction {motive : FreeRefl V → Sort*} (mk : ∀ v, motive (mk v)) (x : FreeRefl V) :
     motive x :=
   mk _
@@ -204,10 +201,7 @@
   rw [MorphismProperty.ofHoms_iff]
   exact ⟨⟨x, y, e⟩, rfl⟩
 
-<<<<<<< HEAD
-=======
 @[elab_as_elim, induction_eliminator]
->>>>>>> 89ec9c84
 lemma hom_induction {motive : ∀ {x y : FreeRefl V} (_ : x ⟶ y), Prop}
     (id : ∀ (x : V), motive (homMk (𝟙rq x)))
     (comp_homMk : ∀ {x y z : V} (f : mk x ⟶ mk y) (g : y ⟶ z),
@@ -376,11 +370,7 @@
 variable {V W : Type*} [ReflQuiver W] [ReflQuiver V]
   {C D : Type*} [Category C] [Category D]
 
-<<<<<<< HEAD
-/-- Given a reflexiver quiver `V` and a category `C`, this is the bijection
-=======
 /-- Given a reflexive quiver `V` and a category `C`, this is the bijection
->>>>>>> 89ec9c84
 between functors `Cat.FreeRefl V ⥤ C` and refl functors `V ⥤rq C`. -/
 @[simps]
 def homEquiv : (Cat.FreeRefl V ⥤ C) ≃ V ⥤rq C where
@@ -409,17 +399,10 @@
       homEquiv_naturality_right _ _ := adj.homEquiv_naturality_right _ _ }
 
 @[simp]
-<<<<<<< HEAD
-lemma adj_counit (V) [ReflQuiver V] :
-    adj.unit.app (ReflQuiv.of V) = Cat.toFreeRefl V := rfl
-
-lemma adj_unit (D : Type*) [Category D] :
-=======
 lemma adj_unit_app (V) [ReflQuiver V] :
     adj.unit.app (ReflQuiv.of V) = Cat.toFreeRefl V := rfl
 
 lemma adj_counit_app (D : Type*) [Category D] :
->>>>>>> 89ec9c84
     adj.counit.app (Cat.of D) = Cat.FreeRefl.lift (𝟭rq D) := rfl
 
 variable {V : Type*} [ReflQuiver V]
@@ -429,8 +412,6 @@
     (adj).homEquiv (.of V) (.of C) = adj.homEquiv := by
   ext F
   apply Adjunction.homEquiv_unit
-<<<<<<< HEAD
-=======
 
 lemma adj.unit.map_app_eq (V : Type u) [ReflQuiver.{max u v + 1} V] :
     (adj.unit.app (.of V)).toPrefunctor = Quiv.adj.unit.app (.of V) ⋙q
@@ -443,7 +424,6 @@
     dsimp
     simp only [adj_counit_app, composePath_toPath, comp_id, id_comp]
     apply Cat.FreeRefl.lift_map)
->>>>>>> 89ec9c84
 
 end ReflQuiv
 
