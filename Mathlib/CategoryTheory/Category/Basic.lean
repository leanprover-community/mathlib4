/-
Copyright (c) 2017 Scott Morrison. All rights reserved.
Released under Apache 2.0 license as described in the file LICENSE.
Authors: Stephen Morgan, Scott Morrison, Johannes Hölzl, Reid Barton
Ported by: Scott Morrison

! This file was ported from Lean 3 source module category_theory.category.basic
! leanprover-community/mathlib commit 8350c34a64b9bc3fc64335df8006bffcadc7baa6
! Please do not edit these lines, except to modify the commit id
! if you have ported upstream changes.
-/
import Mathlib.CategoryTheory.Category.Init
import Mathlib.Combinatorics.Quiver.Basic
import Mathlib.Tactic.RestateAxiom
import Mathlib.Tactic.Convert
import Mathlib.Tactic.Replace

/-!
# Categories

Defines a category, as a type class parametrised by the type of objects.

## Notations

Introduces notations
* `X ⟶ Y` for the morphism spaces (type as `\hom`),
* `𝟙 X` for the identity morphism on `X` (type as `\b1`),
* `f ≫ g` for composition in the 'arrows' convention (type as `\gg`).

Users may like to add `f ⊚ g` for composition in the standard convention, using
```lean
local notation f ` ⊚ `:80 g:80 := category.comp g f    -- type as \oo
```

## Porting note
I am experimenting with using the `aesop` tactic as a replacement for `tidy`.
-/


library_note "CategoryTheory universes"
/--
The typeclass `Category C` describes morphisms associated to objects of type `C : Type u`.

The universe levels of the objects and morphisms are independent, and will often need to be
specified explicitly, as `Category.{v} C`.

Typically any concrete example will either be a `SmallCategory`, where `v = u`,
which can be introduced as
```
universes u
variables {C : Type u} [SmallCategory C]
```
or a `LargeCategory`, where `u = v+1`, which can be introduced as
```
universes u
variables {C : Type (u+1)} [LargeCategory C]
```

In order for the library to handle these cases uniformly,
we generally work with the unconstrained `Category.{v u}`,
for which objects live in `Type u` and morphisms live in `Type v`.

Because the universe parameter `u` for the objects can be inferred from `C`
when we write `Category C`, while the universe parameter `v` for the morphisms
can not be automatically inferred, through the category theory library
we introduce universe parameters with morphism levels listed first,
as in
```
universes v u
```
or
```
universes v₁ v₂ u₁ u₂
```
when multiple independent universes are needed.

This has the effect that we can simply write `Category.{v} C`
(that is, only specifying a single parameter) while `u` will be inferred.

Often, however, it's not even necessary to include the `.{v}`.
(Although it was in earlier versions of Lean.)
If it is omitted a "free" universe will be used.
-/

namespace Std.Tactic.Ext
open Lean Elab Tactic

/-- A wrapper for `ext` that will fail if it does not make progress. -/
-- After https://github.com/leanprover/std4/pull/33
-- we can just `` evalTactic (← `(tactic| ext))``
-- (But it would be good to have a name for that, too, so we can pass it to aesop.)
def extCore' : TacticM Unit := do
  let gs ← Std.Tactic.Ext.extCore (← getMainGoal) [] 1000000 true
  replaceMainGoal <| gs.map (·.1) |>.toList

end Std.Tactic.Ext

universe v u

namespace CategoryTheory

/-- A preliminary structure on the way to defining a category,
containing the data, but none of the axioms. -/
class CategoryStruct (obj : Type u) extends Quiver.{v + 1} obj : Type max u (v + 1) where
  /-- The identity morphism on an object. -/
  id : ∀ X : obj, Hom X X
  /-- Composition of morphisms in a category, written `f ≫ g`. -/
  comp : ∀ {X Y Z : obj}, (X ⟶ Y) → (Y ⟶ Z) → (X ⟶ Z)
#align category_theory.category_struct CategoryTheory.CategoryStruct

/-- Notation for the identity morphism in a category. -/
notation "𝟙" => CategoryStruct.id  -- type as \b1

/-- Notation for composition of morphisms in a category. -/
infixr:80 " ≫ " => CategoryStruct.comp -- type as \gg

<<<<<<< HEAD
declare_aesop_rule_sets [CategoryTheory]

=======
>>>>>>> 2affd54a
/--
A thin wrapper for `aesop`,
which adds the `CategoryTheory` rule set,
and allows `aesop` look through semireducible definitions when calling `intros`. -/
macro (name := aesop_cat_nonterminal) "aesop_cat_nonterminal" c:Aesop.tactic_clause*: tactic =>
  `(tactic|
<<<<<<< HEAD
    aesop $c* (options := { introsTransparency? := some .default, warnOnNonterminal := false })
    (rule_sets [$(Lean.mkIdent `CategoryTheory):ident]))

macro (name := aesop_cat) "aesop_cat" c:Aesop.tactic_clause*: tactic =>
`(tactic|
  aesop $c* (options := { introsTransparency? := some .default, terminal := true })
  (rule_sets [$(Lean.mkIdent `CategoryTheory):ident]))
=======
    aesop $c* (options := { introsTransparency? := some .default, warnOnNonterminal := false }) 
    (rule_sets [$(Lean.mkIdent `CategoryTheory):ident]))
>>>>>>> 2affd54a

-- We turn on `ext` inside `aesop_cat`.
attribute [aesop safe tactic (rule_sets [CategoryTheory])] Std.Tactic.Ext.extCore'

/-- The typeclass `Category C` describes morphisms associated to objects of type `C`.
The universe levels of the objects and morphisms are unconstrained, and will often need to be
specified explicitly, as `Category.{v} C`. (See also `LargeCategory` and `SmallCategory`.)

See <https://stacks.math.columbia.edu/tag/0014>.
-/
class Category (obj : Type u) extends CategoryStruct.{v} obj : Type max u (v + 1) where
  /-- Identity morphisms are left identities for composition. -/
  id_comp : ∀ {X Y : obj} (f : X ⟶ Y), 𝟙 X ≫ f = f := by aesop_cat
  /-- Identity morphisms are right identities for composition. -/
  comp_id : ∀ {X Y : obj} (f : X ⟶ Y), f ≫ 𝟙 Y = f := by aesop_cat
  /-- Composition in a category is associative. -/
  assoc : ∀ {W X Y Z : obj} (f : W ⟶ X) (g : X ⟶ Y) (h : Y ⟶ Z), (f ≫ g) ≫ h = f ≫ g ≫ h :=
    by aesop_cat
#align category_theory.category CategoryTheory.Category
#align category_theory.category.assoc CategoryTheory.Category.assoc
#align category_theory.category.comp_id CategoryTheory.Category.comp_id
#align category_theory.category.id_comp CategoryTheory.Category.id_comp

-- Porting note: `restate_axiom` should not be necessary in lean4
-- Hopefully we can just remove the backticks from field names,
-- then delete the invocation of `restate_axiom`.

attribute [simp] Category.id_comp Category.comp_id Category.assoc
attribute [trans] CategoryStruct.comp

example {C} [Category C] {X Y : C} (f : X ⟶ Y) : 𝟙 X ≫ f = f := by simp
example {C} [Category C] {X Y : C} (f : X ⟶ Y) : f ≫ 𝟙 Y = f := by simp

/-- A `LargeCategory` has objects in one universe level higher than the universe level of
the morphisms. It is useful for examples such as the category of types, or the category
of groups, etc.
-/
abbrev LargeCategory (C : Type (u + 1)) : Type (u + 1) := Category.{u} C
#align category_theory.large_category CategoryTheory.LargeCategory

/-- A `SmallCategory` has objects and morphisms in the same universe level.
-/
abbrev SmallCategory (C : Type u) : Type (u + 1) := Category.{u} C
#align category_theory.small_category CategoryTheory.SmallCategory

section

variable {C : Type u} [Category.{v} C] {X Y Z : C}

initialize_simps_projections Category

/-- postcompose an equation between morphisms by another morphism -/
theorem eq_whisker {f g : X ⟶ Y} (w : f = g) (h : Y ⟶ Z) : f ≫ h = g ≫ h := by rw [w]
#align category_theory.eq_whisker CategoryTheory.eq_whisker

/-- precompose an equation between morphisms by another morphism -/
theorem whisker_eq (f : X ⟶ Y) {g h : Y ⟶ Z} (w : g = h) : f ≫ g = f ≫ h := by rw [w]
#align category_theory.whisker_eq CategoryTheory.whisker_eq

/--
Notation for whiskering an equation by a morphism (on the right).
If `f g : X ⟶ Y` and `w : f = g` and `h : Y ⟶ Z`, then `w =≫ h : f ≫ h = g ≫ h`.
-/
infixr:80 " =≫ " => eq_whisker

/--
Notation for whiskering an equation by a morphism (on the left).
If `g h : Y ⟶ Z` and `w : g = h` and `h : X ⟶ Y`, then `f ≫= w : f ≫ g = f ≫ h`.
-/
infixr:80 " ≫= " => whisker_eq

theorem eq_of_comp_left_eq {f g : X ⟶ Y} (w : ∀ {Z : C} (h : Y ⟶ Z), f ≫ h = g ≫ h) :
    f = g := by
  convert w (𝟙 Y) <;>
  aesop
#align category_theory.eq_of_comp_left_eq CategoryTheory.eq_of_comp_left_eq

theorem eq_of_comp_right_eq {f g : Y ⟶ Z} (w : ∀ {X : C} (h : X ⟶ Y), h ≫ f = h ≫ g) :
    f = g := by
  convert w (𝟙 Y) <;>
  aesop
#align category_theory.eq_of_comp_right_eq CategoryTheory.eq_of_comp_right_eq

theorem eq_of_comp_left_eq' (f g : X ⟶ Y)
    (w : (fun {Z} (h : Y ⟶ Z) => f ≫ h) = fun {Z} (h : Y ⟶ Z) => g ≫ h) : f = g :=
  eq_of_comp_left_eq @fun Z h => by convert congr_fun (congr_fun w Z) h
#align category_theory.eq_of_comp_left_eq' CategoryTheory.eq_of_comp_left_eq'

theorem eq_of_comp_right_eq' (f g : Y ⟶ Z)
    (w : (fun {X} (h : X ⟶ Y) => h ≫ f) = fun {X} (h : X ⟶ Y) => h ≫ g) : f = g :=
  eq_of_comp_right_eq @fun X h => by convert congr_fun (congr_fun w X) h
#align category_theory.eq_of_comp_right_eq' CategoryTheory.eq_of_comp_right_eq'

theorem id_of_comp_left_id (f : X ⟶ X) (w : ∀ {Y : C} (g : X ⟶ Y), f ≫ g = g) : f = 𝟙 X := by
  convert w (𝟙 X)
  aesop
#align category_theory.id_of_comp_left_id CategoryTheory.id_of_comp_left_id

theorem id_of_comp_right_id (f : X ⟶ X) (w : ∀ {Y : C} (g : Y ⟶ X), g ≫ f = g) : f = 𝟙 X := by
  convert w (𝟙 X)
  aesop
#align category_theory.id_of_comp_right_id CategoryTheory.id_of_comp_right_id

theorem comp_ite {P : Prop} [Decidable P] {X Y Z : C} (f : X ⟶ Y) (g g' : Y ⟶ Z) :
    (f ≫ if P then g else g') = if P then f ≫ g else f ≫ g' := by aesop
#align category_theory.comp_ite CategoryTheory.comp_ite

theorem ite_comp {P : Prop} [Decidable P] {X Y Z : C} (f f' : X ⟶ Y) (g : Y ⟶ Z) :
    (if P then f else f') ≫ g = if P then f ≫ g else f' ≫ g := by aesop
#align category_theory.ite_comp CategoryTheory.ite_comp

theorem comp_dite {P : Prop} [Decidable P]
    {X Y Z : C} (f : X ⟶ Y) (g : P → (Y ⟶ Z)) (g' : ¬P → (Y ⟶ Z)) :
    (f ≫ if h : P then g h else g' h) = if h : P then f ≫ g h else f ≫ g' h := by aesop
#align category_theory.comp_dite CategoryTheory.comp_dite

theorem dite_comp {P : Prop} [Decidable P]
    {X Y Z : C} (f : P → (X ⟶ Y)) (f' : ¬P → (X ⟶ Y)) (g : Y ⟶ Z) :
    (if h : P then f h else f' h) ≫ g = if h : P then f h ≫ g else f' h ≫ g := by aesop
#align category_theory.dite_comp CategoryTheory.dite_comp

/-- A morphism `f` is an epimorphism if it can be cancelled when precomposed:
`f ≫ g = f ≫ h` implies `g = h`.

See <https://stacks.math.columbia.edu/tag/003B>.
-/
class Epi (f : X ⟶ Y) : Prop where
  /-- A morphism `f` is an epimorphism if it can be cancelled when precomposed. -/
  left_cancellation : ∀ {Z : C} (g h : Y ⟶ Z), f ≫ g = f ≫ h → g = h
#align category_theory.epi CategoryTheory.Epi

/-- A morphism `f` is a monomorphism if it can be cancelled when postcomposed:
`g ≫ f = h ≫ f` implies `g = h`.

See <https://stacks.math.columbia.edu/tag/003B>.
-/
class Mono (f : X ⟶ Y) : Prop where
  /-- A morphism `f` is an epimorphism if it can be cancelled when postcomposed. -/
  right_cancellation : ∀ {Z : C} (g h : Z ⟶ X), g ≫ f = h ≫ f → g = h
#align category_theory.mono CategoryTheory.Mono

instance (X : C) : Epi (𝟙 X) :=
  ⟨fun g h w => by aesop⟩

instance (X : C) : Mono (𝟙 X) :=
  ⟨fun g h w => by aesop⟩

theorem cancel_epi (f : X ⟶ Y) [Epi f] {g h : Y ⟶ Z} : f ≫ g = f ≫ h ↔ g = h :=
  ⟨fun p => Epi.left_cancellation g h p, congr_arg _⟩
#align category_theory.cancel_epi CategoryTheory.cancel_epi

theorem cancel_mono (f : X ⟶ Y) [Mono f] {g h : Z ⟶ X} : g ≫ f = h ≫ f ↔ g = h :=
  -- Porting note: in Lean 3 we could just write `congr_arg _` here.
  ⟨fun p => Mono.right_cancellation g h p, congr_arg (fun k => k ≫ f)⟩
#align category_theory.cancel_mono CategoryTheory.cancel_mono

theorem cancel_epi_id (f : X ⟶ Y) [Epi f] {h : Y ⟶ Y} : f ≫ h = f ↔ h = 𝟙 Y := by
  -- Porting note: `convert` became less powerful!
  -- It used to suffice to write `cancel_epi f` here.
  convert @cancel_epi _ _ _ _ _ f _ h (𝟙 Y)
  simp
#align category_theory.cancel_epi_id CategoryTheory.cancel_epi_id

theorem cancel_mono_id (f : X ⟶ Y) [Mono f] {g : X ⟶ X} : g ≫ f = f ↔ g = 𝟙 X := by
  -- Porting note: `convert` became less powerful!
  -- It used to suffice to write `cancel_mono f` here.
  convert @cancel_mono _ _ _ _ _ f _ g (𝟙 X)
  simp
#align category_theory.cancel_mono_id CategoryTheory.cancel_mono_id

theorem epi_comp {X Y Z : C} (f : X ⟶ Y) [Epi f] (g : Y ⟶ Z) [Epi g] : Epi (f ≫ g) := by
  constructor
  intro Z a b w
  apply (cancel_epi g).1
  apply (cancel_epi f).1
  simpa using w
#align category_theory.epi_comp CategoryTheory.epi_comp

theorem mono_comp {X Y Z : C} (f : X ⟶ Y) [Mono f] (g : Y ⟶ Z) [Mono g] : Mono (f ≫ g) := by
  constructor
  intro Z a b w
  apply (cancel_mono f).1
  apply (cancel_mono g).1
  simpa using w
#align category_theory.mono_comp CategoryTheory.mono_comp

theorem mono_of_mono {X Y Z : C} (f : X ⟶ Y) (g : Y ⟶ Z) [Mono (f ≫ g)] : Mono f := by
  constructor
  intro Z a b w
  replace w := congr_arg (fun k => k ≫ g) w
  dsimp at w
  rw [Category.assoc, Category.assoc] at w
  exact (cancel_mono _).1 w
#align category_theory.mono_of_mono CategoryTheory.mono_of_mono

theorem mono_of_mono_fac {X Y Z : C} {f : X ⟶ Y} {g : Y ⟶ Z} {h : X ⟶ Z} [Mono h]
    (w : f ≫ g = h) : Mono f := by
  subst h
  exact mono_of_mono f g
#align category_theory.mono_of_mono_fac CategoryTheory.mono_of_mono_fac

theorem epi_of_epi {X Y Z : C} (f : X ⟶ Y) (g : Y ⟶ Z) [Epi (f ≫ g)] : Epi g := by
  constructor
  intro Z a b w
  replace w := congr_arg (fun k => f ≫ k) w
  dsimp at w
  rw [← Category.assoc, ← Category.assoc] at w
  exact (cancel_epi _).1 w
#align category_theory.epi_of_epi CategoryTheory.epi_of_epi

theorem epi_of_epi_fac {X Y Z : C} {f : X ⟶ Y} {g : Y ⟶ Z} {h : X ⟶ Z} [Epi h]
    (w : f ≫ g = h) : Epi g := by
  subst h; exact epi_of_epi f g
#align category_theory.epi_of_epi_fac CategoryTheory.epi_of_epi_fac

end

section

variable (C : Type u)

variable [Category.{v} C]

universe u'

instance uliftCategory : Category.{v} (ULift.{u'} C) where
  Hom X Y := X.down ⟶ Y.down
  id X := 𝟙 X.down
  comp f g := f ≫ g
#align category_theory.ulift_category CategoryTheory.uliftCategory

-- We verify that this previous instance can lift small categories to large categories.
example (D : Type u) [SmallCategory D] : LargeCategory (ULift.{u + 1} D) := by infer_instance

end

end CategoryTheory

-- Porting note: We hope that this will become less necessary,
-- as in Lean4 `simp` will automatically enter "`dsimp` mode" when needed with dependent arguments.
-- Optimistically, we will eventually remove this library note.
library_note "dsimp, simp"
/-- Many proofs in the category theory library use the `dsimp, simp` pattern,
which typically isn't necessary elsewhere.

One would usually hope that the same effect could be achieved simply with `simp`.

The essential issue is that composition of morphisms involves dependent types.
When you have a chain of morphisms being composed, say `f : X ⟶ Y` and `g : Y ⟶ Z`,
then `simp` can operate succesfully on the morphisms
(e.g. if `f` is the identity it can strip that off).

However if we have an equality of objects, say `Y = Y'`,
then `simp` can't operate because it would break the typing of the composition operations.
We rarely have interesting equalities of objects
(because that would be "evil" --- anything interesting should be expressed as an isomorphism
and tracked explicitly),
except of course that we have plenty of definitional equalities of objects.

`dsimp` can apply these safely, even inside a composition.

After `dsimp` has cleared up the object level, `simp` can resume work on the morphism level ---
but without the `dsimp` step, because `simp` looks at expressions syntactically,
the relevant lemmas might not fire.

There's no bound on how many times you potentially could have to switch back and forth,
if the `simp` introduced new objects we again need to `dsimp`.
In practice this does occur, but only rarely, because `simp` tends to shorten chains of compositions
(i.e. not introduce new objects at all).
-/<|MERGE_RESOLUTION|>--- conflicted
+++ resolved
@@ -114,18 +114,12 @@
 /-- Notation for composition of morphisms in a category. -/
 infixr:80 " ≫ " => CategoryStruct.comp -- type as \gg
 
-<<<<<<< HEAD
-declare_aesop_rule_sets [CategoryTheory]
-
-=======
->>>>>>> 2affd54a
 /--
 A thin wrapper for `aesop`,
 which adds the `CategoryTheory` rule set,
 and allows `aesop` look through semireducible definitions when calling `intros`. -/
 macro (name := aesop_cat_nonterminal) "aesop_cat_nonterminal" c:Aesop.tactic_clause*: tactic =>
   `(tactic|
-<<<<<<< HEAD
     aesop $c* (options := { introsTransparency? := some .default, warnOnNonterminal := false })
     (rule_sets [$(Lean.mkIdent `CategoryTheory):ident]))
 
@@ -133,10 +127,6 @@
 `(tactic|
   aesop $c* (options := { introsTransparency? := some .default, terminal := true })
   (rule_sets [$(Lean.mkIdent `CategoryTheory):ident]))
-=======
-    aesop $c* (options := { introsTransparency? := some .default, warnOnNonterminal := false }) 
-    (rule_sets [$(Lean.mkIdent `CategoryTheory):ident]))
->>>>>>> 2affd54a
 
 -- We turn on `ext` inside `aesop_cat`.
 attribute [aesop safe tactic (rule_sets [CategoryTheory])] Std.Tactic.Ext.extCore'
