--- conflicted
+++ resolved
@@ -180,11 +180,7 @@
 
 /-- A functor `X ⥤ Y` between preorder categories as an `OrderHom`. -/
 @[simps!]
-<<<<<<< HEAD
-def toOrderHom (F : X ⥤ Y) : (X →o Y) where
-=======
 def toOrderHom (F : X ⥤ Y) : X →o Y where
->>>>>>> c8c8eb56
   toFun := F.obj
   monotone' := F.monotone
 
@@ -211,17 +207,10 @@
 def equivalenceFunctor : (X →o Y) ≌ (X ⥤ Y) where
   functor :=
     { obj f := f.toFunctor
-<<<<<<< HEAD
-      map f := { app a := f.down.down a |>.hom } }
-  inverse :=
-    { obj F := F.toOrderHom
-      map f := ⟨⟨fun i ↦ f.app i |>.down.down⟩⟩ }
-=======
       map f := { app x := homOfLE <| leOfHom f x } }
   inverse :=
     { obj F := F.toOrderHom
       map f := homOfLE fun x ↦ leOfHom <| f.app x }
->>>>>>> c8c8eb56
   unitIso := Iso.refl _
   counitIso := Iso.refl _
 
