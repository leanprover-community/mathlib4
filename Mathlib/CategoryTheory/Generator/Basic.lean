--- conflicted
+++ resolved
@@ -7,10 +7,7 @@
 import Mathlib.CategoryTheory.Limits.Shapes.Opposites.Equalizers
 import Mathlib.CategoryTheory.Subobject.Lattice
 import Mathlib.CategoryTheory.ObjectProperty.Small
-<<<<<<< HEAD
 import Mathlib.CategoryTheory.Comma.StructuredArrow.Small
-=======
->>>>>>> ef9ae2a4
 
 /-!
 # Separating and detecting sets
@@ -70,31 +67,19 @@
 
 variable (P : ObjectProperty C)
 
-<<<<<<< HEAD
-/-- We say that `P : ObjectProperty C` is a separating set if the functors `C(G, -)`
-=======
 /-- We say that `P : ObjectProperty C` is separating if the functors `C(G, -)`
->>>>>>> ef9ae2a4
 for `G : C` such that `P G` are collectively faithful,
 i.e., if `h ≫ f = h ≫ g` for all `h` with domain in `𝒢` implies `f = g`. -/
 def IsSeparating : Prop :=
   ∀ ⦃X Y : C⦄ (f g : X ⟶ Y), (∀ (G : C) (_ : P G) (h : G ⟶ X), h ≫ f = h ≫ g) → f = g
 
-<<<<<<< HEAD
-/-- We say that `P : ObjectProperty C` is a coseparating set if the functors `C(-, G)`
-=======
 /-- We say that `P : ObjectProperty C` is coseparating if the functors `C(-, G)`
->>>>>>> ef9ae2a4
 for `G : C` such that `P G` are collectively faithful,
 i.e., if `f ≫ h = g ≫ h` for all `h` with codomain in `𝒢` implies `f = g`. -/
 def IsCoseparating : Prop :=
   ∀ ⦃X Y : C⦄ (f g : X ⟶ Y), (∀ (G : C) (_ : P G) (h : Y ⟶ G), f ≫ h = g ≫ h) → f = g
 
-<<<<<<< HEAD
-/-- We say that `P : ObjectProperty C` is a detecting set if the functors `C(G, -)`
-=======
 /-- We say that `P : ObjectProperty C` is detecting if the functors `C(G, -)`
->>>>>>> ef9ae2a4
 for `G : C` such that `P G` collectively reflect isomorphisms,
 i.e., if any `h` with domain `G` that `P G` uniquely factors through `f`,
 then `f` is an isomorphism. -/
@@ -102,11 +87,7 @@
   ∀ ⦃X Y : C⦄ (f : X ⟶ Y), (∀ (G : C) (_ : P G),
     ∀ (h : G ⟶ Y), ∃! h' : G ⟶ X, h' ≫ f = h) → IsIso f
 
-<<<<<<< HEAD
-/-- We say that `P : ObjectProperty C` is a codetecting set if the functors `C(-, G)`
-=======
 /-- We say that `P : ObjectProperty C` is codetecting if the functors `C(-, G)`
->>>>>>> ef9ae2a4
 for `G : C` such that `P G` collectively reflect isomorphisms,
 i.e., if any `h` with codomain `G` such that `P G` uniquely factors through `f`,
 then `f` is an isomorphism. -/
@@ -307,7 +288,6 @@
 
 end Empty
 
-<<<<<<< HEAD
 lemma IsSeparating.mk_of_exists_epi
     (hP : ∀ (X : C), ∃ (ι : Type w) (s : ι → C) (_ : ∀ i, P (s i)) (c : Cofan s) (_ : IsColimit c)
       (p : c.pt ⟶ X), Epi p) :
@@ -405,33 +385,6 @@
   ⟨fun hP X ↦ hP.mono_productTo X,
     fun hP ↦ IsCoseparating.mk_of_exists_mono (fun X ↦ ⟨_, P.productToFamily X,
       fun i ↦ i.right.2, _, limit.isLimit _, _, hP X⟩)⟩
-=======
-variable (P)
-
-theorem isSeparating_iff_epi
-    [∀ A : C, HasCoproduct fun f : Σ G : Subtype P, G.1 ⟶ A ↦ f.1.1] :
-    IsSeparating P ↔
-      ∀ A : C, Epi (Sigma.desc (Sigma.snd (β := fun (G : Subtype P) ↦ G.1 ⟶ A))) := by
-  let β (A : C) (G : Subtype P) := G.1 ⟶ A
-  let b (A : C) (x : Σ G, β A G) := x.1.1
-  refine ⟨fun h A ↦ ⟨fun u v huv ↦ h _ _ fun G hG f ↦ ?_⟩, fun h X Y f g hh ↦ ?_⟩
-  · simpa [β, b] using Sigma.ι (b A) ⟨⟨G, hG⟩, f⟩ ≫= huv
-  · rw [← cancel_epi (Sigma.desc (Sigma.snd (β := β X)))]
-    ext ⟨⟨_, hG⟩, _⟩
-    simpa using hh _ hG _
-
-theorem isCoseparating_iff_mono
-    [∀ A : C, HasProduct fun f : Σ G : Subtype P, A ⟶ G.1 ↦ f.1.1] :
-    IsCoseparating P ↔
-      ∀ A : C, Mono (Pi.lift (Sigma.snd (β := fun (G : Subtype P) ↦ A ⟶ G.1))) := by
-  let β (A : C) (G : Subtype P) := A ⟶ G.1
-  let b (A : C) (x : Σ G, β A G) := x.1.1
-  refine ⟨fun h A ↦ ⟨fun u v huv ↦ h _ _ fun G hG f ↦ ?_⟩, fun h X Y f g hh ↦ ?_⟩
-  · simpa [β, b] using huv =≫ Pi.π (b A) ⟨⟨G, hG⟩, f⟩
-  · rw [← cancel_mono (Pi.lift (Sigma.snd (β := β Y)))]
-    ext ⟨⟨_, hG⟩, _⟩
-    simpa using hh _ hG _
->>>>>>> ef9ae2a4
 
 end ObjectProperty
 
@@ -444,7 +397,6 @@
     [HasLimitsOfSize.{w, w} C] {P : ObjectProperty C} [ObjectProperty.Small.{w} P]
     (hP : P.IsCoseparating) : HasInitial C := by
   have := hasFiniteLimits_of_hasLimitsOfSize C
-<<<<<<< HEAD
   haveI := hasProductsOfShape_of_small C (Subtype P)
   haveI := fun A => hasProductsOfShape_of_small.{w} C (StructuredArrow A P.ι)
   letI := completeLatticeOfCompleteSemilatticeInf (Subobject (piObj (Subtype.val : Subtype P → C)))
@@ -456,18 +408,6 @@
       Pi.lift (fun f ↦ Pi.π Subtype.val ⟨f.right.obj, f.right.property⟩)
     exact Subobject.ofLEMk _
       (pullback.fst _ _ : pullback s (P.productTo A) ⟶ _) bot_le ≫ pullback.snd _ _
-=======
-  haveI : HasProductsOfShape (Subtype P) C := hasProductsOfShape_of_small C (Subtype P)
-  haveI := fun A => hasProductsOfShape_of_small.{w} C (Σ G : Subtype P, A ⟶ (G : C))
-  letI := completeLatticeOfCompleteSemilatticeInf (Subobject (piObj (Subtype.val : Subtype P → C)))
-  suffices ∀ A : C, Unique (((⊥ : Subobject (piObj (Subtype.val : Subtype P → C))) : C) ⟶ A) by
-    exact hasInitial_of_unique ((⊥ : Subobject (piObj (Subtype.val : Subtype P → C))) : C)
-  refine fun A => ⟨⟨?_⟩, fun f => ?_⟩
-  · let s := Pi.lift fun f : Σ G : Subtype P, A ⟶ (G : C) => Pi.π (Subtype.val : Subtype P → C) f.1
-    let t := Pi.lift (@Sigma.snd (Subtype P) fun G => A ⟶ (G : C))
-    haveI : Mono t := P.isCoseparating_iff_mono.1 hP A
-    exact Subobject.ofLEMk _ (pullback.fst _ _ : pullback s t ⟶ _) bot_le ≫ pullback.snd _ _
->>>>>>> ef9ae2a4
   · suffices ∀ (g : Subobject.underlying.obj ⊥ ⟶ A), f = g by
       apply this
     intro g
