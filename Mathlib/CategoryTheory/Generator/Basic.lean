--- conflicted
+++ resolved
@@ -69,31 +69,19 @@
 
 variable (P : ObjectProperty C)
 
-<<<<<<< HEAD
-/-- We say that `P : ObjectProperty C` is a separating set if the functors `C(G, -)`
-=======
 /-- We say that `P : ObjectProperty C` is separating if the functors `C(G, -)`
->>>>>>> 91da7281
 for `G : C` such that `P G` are collectively faithful,
 i.e., if `h ≫ f = h ≫ g` for all `h` with domain in `𝒢` implies `f = g`. -/
 def IsSeparating : Prop :=
   ∀ ⦃X Y : C⦄ (f g : X ⟶ Y), (∀ (G : C) (_ : P G) (h : G ⟶ X), h ≫ f = h ≫ g) → f = g
 
-<<<<<<< HEAD
-/-- We say that `P : ObjectProperty C` is a coseparating set if the functors `C(-, G)`
-=======
 /-- We say that `P : ObjectProperty C` is coseparating if the functors `C(-, G)`
->>>>>>> 91da7281
 for `G : C` such that `P G` are collectively faithful,
 i.e., if `f ≫ h = g ≫ h` for all `h` with codomain in `𝒢` implies `f = g`. -/
 def IsCoseparating : Prop :=
   ∀ ⦃X Y : C⦄ (f g : X ⟶ Y), (∀ (G : C) (_ : P G) (h : Y ⟶ G), f ≫ h = g ≫ h) → f = g
 
-<<<<<<< HEAD
-/-- We say that `P : ObjectProperty C` is a detecting set if the functors `C(G, -)`
-=======
 /-- We say that `P : ObjectProperty C` is detecting if the functors `C(G, -)`
->>>>>>> 91da7281
 for `G : C` such that `P G` collectively reflect isomorphisms,
 i.e., if any `h` with domain `G` that `P G` uniquely factors through `f`,
 then `f` is an isomorphism. -/
@@ -101,11 +89,7 @@
   ∀ ⦃X Y : C⦄ (f : X ⟶ Y), (∀ (G : C) (_ : P G),
     ∀ (h : G ⟶ Y), ∃! h' : G ⟶ X, h' ≫ f = h) → IsIso f
 
-<<<<<<< HEAD
-/-- We say that `P : ObjectProperty C` is a codetecting set if the functors `C(-, G)`
-=======
 /-- We say that `P : ObjectProperty C` is codetecting if the functors `C(-, G)`
->>>>>>> 91da7281
 for `G : C` such that `P G` collectively reflect isomorphisms,
 i.e., if any `h` with codomain `G` such that `P G` uniquely factors through `f`,
 then `f` is an isomorphism. -/
