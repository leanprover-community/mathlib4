--- conflicted
+++ resolved
@@ -69,31 +69,19 @@
 
 variable (P : ObjectProperty C)
 
-<<<<<<< HEAD
-/-- We say that `P : ObjectProperty C` is a separating set if the functors `C(G, -)`
-=======
 /-- We say that `P : ObjectProperty C` is separating if the functors `C(G, -)`
->>>>>>> 388e3ffa
 for `G : C` such that `P G` are collectively faithful,
 i.e., if `h ≫ f = h ≫ g` for all `h` with domain in `𝒢` implies `f = g`. -/
 def IsSeparating : Prop :=
   ∀ ⦃X Y : C⦄ (f g : X ⟶ Y), (∀ (G : C) (_ : P G) (h : G ⟶ X), h ≫ f = h ≫ g) → f = g
 
-<<<<<<< HEAD
-/-- We say that `P : ObjectProperty C` is a coseparating set if the functors `C(-, G)`
-=======
 /-- We say that `P : ObjectProperty C` is coseparating if the functors `C(-, G)`
->>>>>>> 388e3ffa
 for `G : C` such that `P G` are collectively faithful,
 i.e., if `f ≫ h = g ≫ h` for all `h` with codomain in `𝒢` implies `f = g`. -/
 def IsCoseparating : Prop :=
   ∀ ⦃X Y : C⦄ (f g : X ⟶ Y), (∀ (G : C) (_ : P G) (h : Y ⟶ G), f ≫ h = g ≫ h) → f = g
 
-<<<<<<< HEAD
-/-- We say that `P : ObjectProperty C` is a detecting set if the functors `C(G, -)`
-=======
 /-- We say that `P : ObjectProperty C` is detecting if the functors `C(G, -)`
->>>>>>> 388e3ffa
 for `G : C` such that `P G` collectively reflect isomorphisms,
 i.e., if any `h` with domain `G` that `P G` uniquely factors through `f`,
 then `f` is an isomorphism. -/
@@ -101,11 +89,7 @@
   ∀ ⦃X Y : C⦄ (f : X ⟶ Y), (∀ (G : C) (_ : P G),
     ∀ (h : G ⟶ Y), ∃! h' : G ⟶ X, h' ≫ f = h) → IsIso f
 
-<<<<<<< HEAD
-/-- We say that `P : ObjectProperty C` is a codetecting set if the functors `C(-, G)`
-=======
 /-- We say that `P : ObjectProperty C` is codetecting if the functors `C(-, G)`
->>>>>>> 388e3ffa
 for `G : C` such that `P G` collectively reflect isomorphisms,
 i.e., if any `h` with codomain `G` such that `P G` uniquely factors through `f`,
 then `f` is an isomorphism. -/
@@ -201,14 +185,11 @@
     IsCodetecting P → IsCoseparating P := by
   simpa only [← isSeparating_op_iff, ← isDetecting_op_iff] using IsDetecting.isSeparating
 
-<<<<<<< HEAD
 lemma IsSeparating.mono_iff (hP : IsSeparating P) {X Y : C} (f : X ⟶ Y) :
     Mono f ↔ ∀ (G : C) (_ : P G), ∀ (g₁ g₂ : G ⟶ X), g₁ ≫ f = g₂ ≫ f → g₁ = g₂ :=
   ⟨fun _ _ _ _ _ h ↦ by simpa [cancel_mono] using h,
     fun hf ↦ ⟨fun g₁ g₂ h ↦ hP _ _  (fun G hG h' ↦ hf _ hG _ _ (by simp [h]))⟩⟩
 
-=======
->>>>>>> 388e3ffa
 theorem IsSeparating.isDetecting [Balanced C] (hP : IsSeparating P) :
     IsDetecting P := by
   intro X Y f hf
@@ -335,22 +316,14 @@
     (fun i ↦ by simpa using h _ (hs i) (j ≫ c.proj i))
 
 lemma IsSeparating.mk_of_exists_colimitsOfShape
-<<<<<<< HEAD
-    (hP : ∀ (X : C), ∃ (J : Type w) (_ : SmallCategory J), Nonempty (P.ColimitOfShape J X)) :
-=======
     (hP : ∀ (X : C), ∃ (J : Type w) (_ : Category.{w'} J), Nonempty (P.ColimitOfShape J X)) :
->>>>>>> 388e3ffa
     P.IsSeparating := by
   intro X Y f g h
   obtain ⟨J, _, ⟨p⟩⟩ := hP X
   exact p.isColimit.hom_ext (fun j ↦ h _ (p.prop_diag_obj _) _)
 
 lemma IsCoseparating.mk_of_exists_limitsOfShape
-<<<<<<< HEAD
-    (hP : ∀ (X : C), ∃ (J : Type w) (_ : SmallCategory J), Nonempty (P.LimitOfShape J X)) :
-=======
     (hP : ∀ (X : C), ∃ (J : Type w) (_ : Category.{w'} J), Nonempty (P.LimitOfShape J X)) :
->>>>>>> 388e3ffa
     P.IsCoseparating := by
   intro X Y f g h
   obtain ⟨J, _, ⟨p⟩⟩ := hP Y
