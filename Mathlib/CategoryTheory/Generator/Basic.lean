--- conflicted
+++ resolved
@@ -175,20 +175,6 @@
 
 lemma IsDetecting.isIso_iff_of_mono {𝒢 : Set C} (h𝒢 : IsDetecting 𝒢)
     {X Y : C} (f : X ⟶ Y) [Mono f] :
-<<<<<<< HEAD
-    IsIso f ↔ ∀ (s : 𝒢), Function.Surjective ((coyoneda.obj (op s.1)).map f) := by
-  constructor
-  · intro h
-    rw [isIso_iff_yoneda_map_bijective] at h
-    rintro ⟨A, _⟩
-    exact (h A).2
-  · intro hf
-    refine h𝒢 _ (fun A hA g ↦ existsUnique_of_exists_of_unique ?_ ?_)
-    · exact hf ⟨A, hA⟩ g
-    · intro l₁ l₂ h₁ h₂
-      rw [← cancel_mono f, h₁, h₂]
-
-=======
     IsIso f ↔ ∀ s ∈ 𝒢, Function.Surjective ((coyoneda.obj (op s)).map f) := by
   constructor
   · intro h
@@ -216,7 +202,6 @@
     · intro l₁ l₂ h₁ h₂
       rw [← cancel_epi f, h₁, h₂]
 
->>>>>>> 9ace52b9
 section
 
 attribute [local instance] balanced_opposite
