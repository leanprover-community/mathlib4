/-
Copyright (c) 2025 Joël Riou. All rights reserved.
Released under Apache 2.0 license as described in the file LICENSE.
Authors: Joël Riou
-/
import Mathlib.CategoryTheory.ExtremalEpi
import Mathlib.CategoryTheory.Generator.Basic
import Mathlib.CategoryTheory.Limits.Presentation

/-!
# Strong generators

If `P : ObjectProperty C`, we say that `P` is a strong generator if it is a
generator (in the sense that `IsSeparating P` holds) such that for any
proper subobject `A ⊂ X`, there exists a morphism `G ⟶ X` which does not factor
through `A` from an object satisfying `P`.

The main result is the lemma `isStrongGenerator_iff_exists_extremalEpi` which
says that if `P` is `w`-small, `C` is locally `w`-small and
has coproducts of size `w`, then `P` is a strong generator iff any
object of `C` is the target of an extremal epimorphism from a coproduct of
objects satisfying `P`.

We also show that if any object in `C` is a colimit of objects in `S`,
then `S` is a strong generator.

## References
* [Adámek, J. and Rosický, J., *Locally presentable and accessible categories*][Adamek_Rosicky_1994]

-/

universe w' w v u

namespace CategoryTheory

open Limits


namespace ObjectProperty

variable {C : Type u} [Category.{v} C] (P : ObjectProperty C)

/-- A property `P : ObjectProperty C` is a strong generator
if it is separating and for any proper subobject `A ⊂ X`, there exists
a morphism `G ⟶ X` which does not factor through `A` from an object
such that `P G` holds. -/
def IsStrongGenerator : Prop :=
  P.IsSeparating ∧ ∀ ⦃X : C⦄ (A : Subobject X),
    (∀ (G : C) (_ : P G) (f : G ⟶ X), Subobject.Factors A f) → A = ⊤

variable {P}

lemma isStrongGenerator_iff :
    P.IsStrongGenerator ↔ P.IsSeparating ∧
      ∀ ⦃X Y : C⦄ (i : X ⟶ Y) [Mono i],
        (∀ (G : C) (_ : P G), Function.Surjective (fun (f : G ⟶ X) ↦ f ≫ i)) → IsIso i := by
  refine ⟨fun ⟨hS₁, hS₂⟩ ↦ ⟨hS₁, fun X Y i _ h ↦ ?_⟩,
    fun ⟨hS₁, hS₂⟩ ↦ ⟨hS₁, fun X A hA ↦ ?_⟩⟩
  · rw [Subobject.isIso_iff_mk_eq_top]
    refine hS₂ _ (fun G hG g ↦ ?_)
    rw [Subobject.mk_factors_iff]
    exact h G hG g
  · rw [← Subobject.isIso_arrow_iff_eq_top]
    exact hS₂ A.arrow (fun G hG g ↦ ⟨_, Subobject.factorThru_arrow _ _ (hA G hG g)⟩)

namespace IsStrongGenerator

section

variable (hP : P.IsStrongGenerator)

include hP

lemma isSeparating : P.IsSeparating := hP.1

lemma subobject_eq_top {X : C} {A : Subobject X}
    (hA : ∀ (G : C) (_ : P G) (f : G ⟶ X), Subobject.Factors A f) :
    A = ⊤ :=
  hP.2 _ hA

lemma isIso_of_mono ⦃X Y : C⦄ (i : X ⟶ Y) [Mono i]
    (hi : ∀ (G : C) (_ : P G), Function.Surjective (fun (f : G ⟶ X) ↦ f ≫ i)) : IsIso i :=
  (isStrongGenerator_iff.1 hP).2 i hi

lemma exists_of_subobject_ne_top {X : C} {A : Subobject X} (hA : A ≠ ⊤) :
    ∃ (G : C) (_ : P G) (f : G ⟶ X), ¬ Subobject.Factors A f := by
  by_contra!
  exact hA (hP.subobject_eq_top this)

lemma exists_of_mono_not_isIso {X Y : C} (i : X ⟶ Y) [Mono i] (hi : ¬ IsIso i) :
    ∃ (G : C) (_ : P G) (g : G ⟶ Y), ∀ (f : G ⟶ X), f ≫ i ≠ g := by
  by_contra!
  exact hi (hP.isIso_of_mono i this)

end

end IsStrongGenerator

namespace IsStrongGenerator

lemma mk_of_exists_extremalEpi
    (hS : ∀ (X : C), ∃ (ι : Type w) (s : ι → C) (_ : ∀ i, P (s i)) (c : Cofan s) (_ : IsColimit c)
      (p : c.pt ⟶ X), ExtremalEpi p) :
    P.IsStrongGenerator := by
  rw [isStrongGenerator_iff]
  refine ⟨IsSeparating.mk_of_exists_epi.{w} (fun X ↦ ?_), fun X Y i _ hi ↦ ?_⟩
  · obtain ⟨ι, s, hs, c, hc, p, _⟩ := hS X
    exact ⟨ι, s, hs, c, hc, p, inferInstance⟩
  · obtain ⟨ι, s, hs, c, hc, p, _⟩ := hS Y
    replace hi (j : ι) := hi (s j) (hs j) (c.inj j ≫ p)
    choose φ hφ using hi
    exact ExtremalEpi.isIso p (Cofan.IsColimit.desc hc φ) _
      (Cofan.IsColimit.hom_ext hc _ _ (by simp [hφ]))

lemma extremalEpi_coproductFrom
    (hP : IsStrongGenerator P) (X : C) [HasCoproduct (P.coproductFromFamily X)] :
    ExtremalEpi (P.coproductFrom X) where
  toEpi := hP.isSeparating.epi_coproductFrom X
  isIso p i fac _ := hP.isIso_of_mono _ (fun G hG f ↦ ⟨P.ιCoproductFrom f hG ≫ p, by simp [fac]⟩)

end IsStrongGenerator

lemma isStrongGenerator_iff_exists_extremalEpi
    [HasCoproducts.{w} C] [LocallySmall.{w} C] [ObjectProperty.Small.{w} P] :
    P.IsStrongGenerator ↔
      ∀ (X : C), ∃ (ι : Type w) (s : ι → C) (_ : ∀ i, P (s i)) (c : Cofan s) (_ : IsColimit c)
        (p : c.pt ⟶ X), ExtremalEpi p := by
  refine ⟨fun hP X ↦ ?_, fun hP ↦ .mk_of_exists_extremalEpi hP⟩
  have := hasCoproductsOfShape_of_small.{w} C (CostructuredArrow P.ι X)
  have := (coproductIsCoproduct (P.coproductFromFamily X)).whiskerEquivalence
    (Discrete.equivalence (equivShrink.{w} _)).symm
  refine ⟨_, fun j ↦ ((equivShrink.{w} (CostructuredArrow P.ι X)).symm j).left.1,
    fun j ↦ ((equivShrink.{w} _).symm j).1.2, _,
    (coproductIsCoproduct (P.coproductFromFamily X)).whiskerEquivalence
    (Discrete.equivalence (equivShrink.{w} _)).symm, _, hP.extremalEpi_coproductFrom X⟩

lemma IsStrongGenerator.mk_of_exists_colimitsOfShape
<<<<<<< HEAD
    (hP : ∀ (X : C), ∃ (J : Type w) (_ : Category.{w'} J), Nonempty (P.ColimitOfShape J X)) :
    P.IsStrongGenerator := by
  rw [isStrongGenerator_iff]
  refine ⟨IsSeparating.mk_of_exists_colimitsOfShape hP,
    fun X Y i _ hi ↦ ?_⟩
  suffices ∃ (r : Y ⟶ X), r ≫ i = 𝟙 Y by
    obtain ⟨r, fac⟩ := this
    exact ⟨r, by simp [← cancel_mono i, fac], fac⟩
  obtain ⟨J, _, ⟨p⟩⟩ := hP Y
  choose φ hφ using fun j ↦ hi _ (p.prop_diag_obj j) (p.ι.app j)
  dsimp at hφ
=======
    (hP : ∀ (X : C), ∃ (J : Type w) (_ : Category.{w'} J), P.colimitsOfShape J X) :
    P.IsStrongGenerator := by
  rw [isStrongGenerator_iff]
  refine ⟨IsSeparating.mk_of_exists_colimitsOfShape hP, fun X Y i _ hi ↦ ?_⟩
  suffices IsSplitEpi i by
    obtain ⟨r, fac⟩ := this
    exact ⟨r, by simp [← cancel_mono i, fac]⟩
  obtain ⟨J, _, ⟨p⟩⟩ := hP Y
  choose φ hφ using fun j ↦ hi _ (p.prop_diag_obj j) (p.ι.app j)
>>>>>>> 4055dfea
  let c : Cocone p.diag := Cocone.mk _
    { app := φ
      naturality j₁ j₂ f := by simp [← cancel_mono i, hφ] }
  refine ⟨p.isColimit.desc c, p.isColimit.hom_ext (fun j ↦ ?_)⟩
<<<<<<< HEAD
  dsimp
=======
  dsimp at hφ ⊢
>>>>>>> 4055dfea
  rw [p.isColimit.fac_assoc, hφ, Category.comp_id]

end ObjectProperty

end CategoryTheory<|MERGE_RESOLUTION|>--- conflicted
+++ resolved
@@ -135,19 +135,6 @@
     (Discrete.equivalence (equivShrink.{w} _)).symm, _, hP.extremalEpi_coproductFrom X⟩
 
 lemma IsStrongGenerator.mk_of_exists_colimitsOfShape
-<<<<<<< HEAD
-    (hP : ∀ (X : C), ∃ (J : Type w) (_ : Category.{w'} J), Nonempty (P.ColimitOfShape J X)) :
-    P.IsStrongGenerator := by
-  rw [isStrongGenerator_iff]
-  refine ⟨IsSeparating.mk_of_exists_colimitsOfShape hP,
-    fun X Y i _ hi ↦ ?_⟩
-  suffices ∃ (r : Y ⟶ X), r ≫ i = 𝟙 Y by
-    obtain ⟨r, fac⟩ := this
-    exact ⟨r, by simp [← cancel_mono i, fac], fac⟩
-  obtain ⟨J, _, ⟨p⟩⟩ := hP Y
-  choose φ hφ using fun j ↦ hi _ (p.prop_diag_obj j) (p.ι.app j)
-  dsimp at hφ
-=======
     (hP : ∀ (X : C), ∃ (J : Type w) (_ : Category.{w'} J), P.colimitsOfShape J X) :
     P.IsStrongGenerator := by
   rw [isStrongGenerator_iff]
@@ -157,16 +144,11 @@
     exact ⟨r, by simp [← cancel_mono i, fac]⟩
   obtain ⟨J, _, ⟨p⟩⟩ := hP Y
   choose φ hφ using fun j ↦ hi _ (p.prop_diag_obj j) (p.ι.app j)
->>>>>>> 4055dfea
   let c : Cocone p.diag := Cocone.mk _
     { app := φ
       naturality j₁ j₂ f := by simp [← cancel_mono i, hφ] }
   refine ⟨p.isColimit.desc c, p.isColimit.hom_ext (fun j ↦ ?_)⟩
-<<<<<<< HEAD
-  dsimp
-=======
   dsimp at hφ ⊢
->>>>>>> 4055dfea
   rw [p.isColimit.fac_assoc, hφ, Category.comp_id]
 
 end ObjectProperty
