/-
Copyright (c) 2025 Markus Himmel. All rights reserved.
Released under Apache 2.0 license as described in the file LICENSE.
Authors: Markus Himmel
-/
import Mathlib.CategoryTheory.Generator.Basic
import Mathlib.CategoryTheory.Limits.Indization.Category
import Mathlib.CategoryTheory.Preadditive.Indization

/-!
# Separating set in the category of ind-objects

We construct a separating set in the category of ind-objects and conclude that if `C` is small
<<<<<<< HEAD
and additive, then `C` has a separator.
=======
and additive, then `Ind C` has a separator.
>>>>>>> d8bbb59d

-/

universe v u

namespace CategoryTheory

open Limits

section

variable {C : Type u} [Category.{v} C]

theorem Ind.isSeparating_range_yoneda : IsSeparating (Set.range (Ind.yoneda : C ⥤ _).obj) := by
  refine fun X Y f g h => (cancel_epi (Ind.colimitPresentationCompYoneda X).hom).1 ?_
  exact colimit.hom_ext (fun i => by simp [← Category.assoc, h])

end

section

variable {C : Type u} [SmallCategory C] [Preadditive C] [HasFiniteColimits C]

theorem Ind.isSeparator_range_yoneda : IsSeparator (∐ (Ind.yoneda : C ⥤ _).obj) :=
  Ind.isSeparating_range_yoneda.isSeparator_coproduct

end

end CategoryTheory<|MERGE_RESOLUTION|>--- conflicted
+++ resolved
@@ -11,11 +11,7 @@
 # Separating set in the category of ind-objects
 
 We construct a separating set in the category of ind-objects and conclude that if `C` is small
-<<<<<<< HEAD
-and additive, then `C` has a separator.
-=======
 and additive, then `Ind C` has a separator.
->>>>>>> d8bbb59d
 
 -/
 
