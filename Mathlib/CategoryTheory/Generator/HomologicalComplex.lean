/-
Copyright (c) 2024 Joël Riou. All rights reserved.
Released under Apache 2.0 license as described in the file LICENSE.
Authors: Joël Riou
-/
import Mathlib.Algebra.Homology.Double
import Mathlib.Algebra.Homology.HomologicalComplexLimits
import Mathlib.CategoryTheory.Generator.Basic

/-!
# Generators of the category of homological complexes

Let `c : ComplexShape ι` be a complex shape with no loop.
If a category `C` has a separator, then `HomologicalComplex C c`
has a separating family, and a separator when suitable coproducts exist.

-/

universe t w v u

open CategoryTheory Limits

namespace HomologicalComplex

<<<<<<< HEAD
variable {C : Type u} [Category.{v} C] {ι : Type w}
  (c : ComplexShape ι) [c.HasNoLoop]
=======
variable {C : Type u} [Category.{v} C] {ι : Type w} (c : ComplexShape ι) [c.HasNoLoop]
>>>>>>> 8595e022

section

variable [HasZeroMorphisms C] [HasZeroObject C]

variable {α : Type t} {X : α → C} (hX : IsSeparating (Set.range X))

variable (X) in
/-- If `X : α → C` is a separating family, and `c : ComplexShape ι` has no loop,
then this is a separating family indexed by `α × ι` in `HomologicalComplex C c`,
which consists of homological complexes that are nonzero in at most
two (consecutive) degrees. -/
noncomputable def separatingFamily (j : α × ι) : HomologicalComplex C c :=
  evalCompCoyonedaCorepresentative c (X j.1) j.2

include hX in
lemma isSeparating_separatingFamily :
    IsSeparating (Set.range (separatingFamily c X)) := by
  intro K L f g h
  ext j
  apply hX
  rintro _ ⟨a, rfl⟩ p
  have H := evalCompCoyonedaCorepresentable c (X a) j
  apply H.homEquiv.symm.injective
  simpa only [H.homEquiv_symm_comp] using h _ ⟨⟨a, j⟩, rfl⟩ (H.homEquiv.symm p)

end

variable [HasCoproductsOfShape ι C] [Preadditive C] [HasZeroObject C]

lemma isSeparator_coproduct_separatingFamily {X : C} (hX : IsSeparator X) :
    IsSeparator (∐ (fun i ↦ separatingFamily c (fun (_ : Unit) ↦ X) ⟨⟨⟩, i⟩)) := by
  let φ (i : ι) := separatingFamily c (fun (_ : Unit) ↦ X) ⟨⟨⟩, i⟩
  refine isSeparator_of_isColimit_cofan
    (isSeparating_separatingFamily c (X := fun (_ : Unit) ↦ X) (by simpa using hX))
      (c := Cofan.mk (∐ φ) (fun ⟨_, i⟩ ↦ Sigma.ι φ i)) ?_
  exact IsColimit.ofWhiskerEquivalence
    (Discrete.equivalence (Equiv.punitProd.{0} ι).symm) (coproductIsCoproduct φ)

instance [HasSeparator C] : HasSeparator (HomologicalComplex C c) :=
  ⟨_, isSeparator_coproduct_separatingFamily c (isSeparator_separator C)⟩

end HomologicalComplex<|MERGE_RESOLUTION|>--- conflicted
+++ resolved
@@ -22,12 +22,7 @@
 
 namespace HomologicalComplex
 
-<<<<<<< HEAD
-variable {C : Type u} [Category.{v} C] {ι : Type w}
-  (c : ComplexShape ι) [c.HasNoLoop]
-=======
 variable {C : Type u} [Category.{v} C] {ι : Type w} (c : ComplexShape ι) [c.HasNoLoop]
->>>>>>> 8595e022
 
 section
 
