--- conflicted
+++ resolved
@@ -29,11 +29,7 @@
 
 namespace CategoryTheory
 
-<<<<<<< HEAD
-universe v v₁ u u₁
-=======
 universe v v₁ v₂ u u₁ u₂
->>>>>>> 9b02679b
 
 /--
 An instance of `ChosenFiniteProducts C` bundles an explicit choice of a binary
