/-
Copyright (c) 2020 Scott Morrison. All rights reserved.
Released under Apache 2.0 license as described in the file LICENSE.
Authors: Simon Hudon, Scott Morrison
-/
import Mathlib.CategoryTheory.EqToHom
<<<<<<< HEAD
import Mathlib.CategoryTheory.Products.Basic
import Mathlib.Data.Sum.Basic
=======
import Mathlib.CategoryTheory.NatIso
import Mathlib.CategoryTheory.Products.Basic
>>>>>>> e8bfb678

#align_import category_theory.pi.basic from "leanprover-community/mathlib"@"dc6c365e751e34d100e80fe6e314c3c3e0fd2988"

/-!
# Categories of indexed families of objects.

We define the pointwise category structure on indexed families of objects in a category
(and also the dependent generalization).

-/

namespace CategoryTheory

<<<<<<< HEAD
universe w₀ w₁ w₂ v₁ v₂ v₄ u₁ u₂ u₃ u₄
=======
universe w₀ w₁ w₂ v₁ v₂ v₃ u₁ u₂ u₃
>>>>>>> e8bfb678

variable {I : Type w₀} {J : Type w₁} (C : I → Type u₁) [∀ i, Category.{v₁} (C i)]


/-- `pi C` gives the cartesian product of an indexed family of categories.
-/
instance pi : Category.{max w₀ v₁} (∀ i, C i) where
  Hom X Y := ∀ i, X i ⟶ Y i
  id X i := 𝟙 (X i)
  comp f g i := f i ≫ g i
#align category_theory.pi CategoryTheory.pi

/-- This provides some assistance to typeclass search in a common situation,
which otherwise fails. (Without this `CategoryTheory.Pi.has_limit_of_has_limit_comp_eval` fails.)
-/
abbrev pi' {I : Type v₁} (C : I → Type u₁) [∀ i, Category.{v₁} (C i)] : Category.{v₁} (∀ i, C i) :=
  CategoryTheory.pi C
#align category_theory.pi' CategoryTheory.pi'

attribute [instance] pi'

namespace Pi

variable {C}

@[ext]
lemma hom_ext {X Y : ∀ i, C i} (f g : X ⟶ Y) (h : ∀ i, f i = g i) : f = g := funext h

variable (C)

@[simp]
theorem id_apply (X : ∀ i, C i) (i) : (𝟙 X : ∀ i, X i ⟶ X i) i = 𝟙 (X i) :=
  rfl
#align category_theory.pi.id_apply CategoryTheory.Pi.id_apply

@[simp]
theorem comp_apply {X Y Z : ∀ i, C i} (f : X ⟶ Y) (g : Y ⟶ Z) (i) :
    (f ≫ g : ∀ i, X i ⟶ Z i) i = f i ≫ g i :=
  rfl
#align category_theory.pi.comp_apply CategoryTheory.Pi.comp_apply

-- Porting note: need to add an additional `ext` lemma.
@[ext]
lemma ext {X Y : ∀ i, C i} {f g : X ⟶ Y} (w : ∀ i, f i = g i) : f = g :=
  funext (w ·)

/--
The evaluation functor at `i : I`, sending an `I`-indexed family of objects to the object over `i`.
-/
@[simps]
def eval (i : I) : (∀ i, C i) ⥤ C i where
  obj f := f i
  map α := α i
#align category_theory.pi.eval CategoryTheory.Pi.eval

section

variable {J : Type w₁}

/- Porting note: add this because Lean cannot see directly through the `∘` for
`Function.comp` -/

instance (f : J → I) : (j : J) → Category ((C ∘ f) j) := by
  dsimp
  infer_instance

/-- Pull back an `I`-indexed family of objects to a `J`-indexed family, along a function `J → I`.
-/
@[simps]
def comap (h : J → I) : (∀ i, C i) ⥤ (∀ j, C (h j)) where
  obj f i := f (h i)
  map α i := α (h i)
#align category_theory.pi.comap CategoryTheory.Pi.comap

variable (I)

/-- The natural isomorphism between
pulling back a grading along the identity function,
and the identity functor. -/
@[simps]
def comapId : comap C (id : I → I) ≅ 𝟭 (∀ i, C i) where
  hom := { app := fun X => 𝟙 X }
  inv := { app := fun X => 𝟙 X }
#align category_theory.pi.comap_id CategoryTheory.Pi.comapId

example (g : J → I) : (j : J) → Category (C (g j)) := by infer_instance

variable {I}

variable {K : Type w₂}

/-- The natural isomorphism comparing between
pulling back along two successive functions, and
pulling back along their composition
-/
@[simps!]
def comapComp (f : K → J) (g : J → I) : comap C g ⋙ comap (C ∘ g) f ≅ comap C (g ∘ f) where
  hom :=
  { app := fun X b => 𝟙 (X (g (f b)))
    naturality := fun X Y f' => by simp only [comap, Function.comp]; funext; simp }
  inv :=
  { app := fun X b => 𝟙 (X (g (f b)))
    naturality := fun X Y f' => by simp only [comap, Function.comp]; funext; simp }
#align category_theory.pi.comap_comp CategoryTheory.Pi.comapComp

/-- The natural isomorphism between pulling back then evaluating, and just evaluating. -/
@[simps!]
def comapEvalIsoEval (h : J → I) (j : J) : comap C h ⋙ eval (C ∘ h) j ≅ eval C (h j) :=
  NatIso.ofComponents (fun f => Iso.refl _) (by simp only [Iso.refl]; aesop_cat)
#align category_theory.pi.comap_eval_iso_eval CategoryTheory.Pi.comapEvalIsoEval

end

section

variable {J : Type w₀} {D : J → Type u₁} [∀ j, Category.{v₁} (D j)]

/- Porting note: maybe mixing up universes -/
instance sumElimCategory : ∀ s : Sum I J, Category.{v₁} (Sum.elim C D s)
  | Sum.inl i => by
    dsimp
    infer_instance
  | Sum.inr j => by
    dsimp
    infer_instance
#align category_theory.pi.sum_elim_category CategoryTheory.Pi.sumElimCategoryₓ

/- Porting note: replaced `Sum.rec` with `match`'s per the error about
current state of code generation -/

/-- The bifunctor combining an `I`-indexed family of objects with a `J`-indexed family of objects
to obtain an `I ⊕ J`-indexed family of objects.
-/
@[simps]
def sum : (∀ i, C i) ⥤ (∀ j, D j) ⥤ ∀ s : Sum I J, Sum.elim C D s where
  obj X :=
    { obj := fun Y s =>
        match s with
        | .inl i => X i
        | .inr j => Y j
      map := fun {Y} {Y'} f s =>
        match s with
        | .inl i => 𝟙 (X i)
        | .inr j => f j }
  map {X} {X'} f :=
    { app := fun Y s =>
        match s with
        | .inl i => f i
        | .inr j => 𝟙 (Y j) }
#align category_theory.pi.sum CategoryTheory.Pi.sum

end

variable {C}

/-- An isomorphism between `I`-indexed objects gives an isomorphism between each
pair of corresponding components. -/
@[simps]
def isoApp {X Y : ∀ i, C i} (f : X ≅ Y) (i : I) : X i ≅ Y i :=
  ⟨f.hom i, f.inv i,
    by rw [← comp_apply, Iso.hom_inv_id, id_apply], by rw [← comp_apply, Iso.inv_hom_id, id_apply]⟩
#align category_theory.pi.iso_app CategoryTheory.Pi.isoApp

@[simp]
theorem isoApp_refl (X : ∀ i, C i) (i : I) : isoApp (Iso.refl X) i = Iso.refl (X i) :=
  rfl
#align category_theory.pi.iso_app_refl CategoryTheory.Pi.isoApp_refl

@[simp]
theorem isoApp_symm {X Y : ∀ i, C i} (f : X ≅ Y) (i : I) : isoApp f.symm i = (isoApp f i).symm :=
  rfl
#align category_theory.pi.iso_app_symm CategoryTheory.Pi.isoApp_symm

@[simp]
theorem isoApp_trans {X Y Z : ∀ i, C i} (f : X ≅ Y) (g : Y ≅ Z) (i : I) :
    isoApp (f ≪≫ g) i = isoApp f i ≪≫ isoApp g i :=
  rfl
#align category_theory.pi.iso_app_trans CategoryTheory.Pi.isoApp_trans

end Pi

namespace Functor

variable {C}

<<<<<<< HEAD
variable {D : I → Type u₂} [∀ i, Category.{v₂} (D i)] {A : Type u₂} [Category.{v₂} A]
=======
variable {D : I → Type u₂} [∀ i, Category.{v₂} (D i)] {A : Type u₃} [Category.{v₃} A]
>>>>>>> e8bfb678

/-- Assemble an `I`-indexed family of functors into a functor between the pi types.
-/
@[simps]
def pi (F : ∀ i, C i ⥤ D i) : (∀ i, C i) ⥤ ∀ i, D i where
  obj f i := (F i).obj (f i)
  map α i := (F i).map (α i)
#align category_theory.functor.pi CategoryTheory.Functor.pi

/-- Similar to `pi`, but all functors come from the same category `A`
-/
@[simps]
def pi' (f : ∀ i, A ⥤ C i) : A ⥤ ∀ i, C i where
  obj a i := (f i).obj a
  map h i := (f i).map h
#align category_theory.functor.pi' CategoryTheory.Functor.pi'

/-- The projections of `Functor.pi' F` are isomorphic to the functors of the family `F` -/
@[simps!]
def pi'CompEval {A : Type*} [Category A] (F : ∀ i, A ⥤ C i) (i : I) :
    pi' F ⋙ Pi.eval C i ≅ F i :=
  Iso.refl _

section EqToHom

@[simp]
theorem eqToHom_proj {x x' : ∀ i, C i} (h : x = x') (i : I) :
    (eqToHom h : x ⟶ x') i = eqToHom (Function.funext_iff.mp h i) := by
  subst h
  rfl
#align category_theory.functor.eq_to_hom_proj CategoryTheory.Functor.eqToHom_proj

end EqToHom

-- One could add some natural isomorphisms showing
-- how `Functor.pi` commutes with `Pi.eval` and `Pi.comap`.
@[simp]
theorem pi'_eval (f : ∀ i, A ⥤ C i) (i : I) : pi' f ⋙ Pi.eval C i = f i := by
  apply Functor.ext
  intro _ _ _
  · simp
  · intro _
    rfl
#align category_theory.functor.pi'_eval CategoryTheory.Functor.pi'_eval

/-- Two functors to a product category are equal iff they agree on every coordinate. -/
theorem pi_ext (f f' : A ⥤ ∀ i, C i) (h : ∀ i, f ⋙ (Pi.eval C i) = f' ⋙ (Pi.eval C i)) :
    f = f' := by
  apply Functor.ext; rotate_left
  · intro X
    ext i
    specialize h i
    have := congr_obj h X
    simpa
  · intro X Y g
    dsimp
    funext i
    specialize h i
    have := congr_hom h g
    simpa
#align category_theory.functor.pi_ext CategoryTheory.Functor.pi_ext

end Functor

namespace NatTrans

variable {C}

variable {D : I → Type u₂} [∀ i, Category.{v₂} (D i)]

variable {F G : ∀ i, C i ⥤ D i}

/-- Assemble an `I`-indexed family of natural transformations into a single natural transformation.
-/
@[simps!]
def pi (α : ∀ i, F i ⟶ G i) : Functor.pi F ⟶ Functor.pi G where
  app f i := (α i).app (f i)
#align category_theory.nat_trans.pi CategoryTheory.NatTrans.pi

<<<<<<< HEAD
@[simps]
def pi' {E : Type _} [Category E] {F G : E ⥤ ∀ i, C i}
  (τ : ∀ i, F ⋙ Pi.eval C i ⟶ G ⋙ Pi.eval C i) : F ⟶ G :=
{ app := fun X i => (τ i).app X
  naturality := fun _ _ f => by
    ext i
    exact (τ i).naturality f }

end NatTrans

=======
/-- Assemble an `I`-indexed family of natural transformations into a single natural transformation.
-/
@[simps]
def pi' {E : Type*} [Category E] {F G : E ⥤ ∀ i, C i}
    (τ : ∀ i, F ⋙ Pi.eval C i ⟶ G ⋙ Pi.eval C i) : F ⟶ G where
  app := fun X i => (τ i).app X
  naturality _ _ f := by
    ext i
    exact (τ i).naturality f

end NatTrans

namespace NatIso

variable {C}
variable {D : I → Type u₂} [∀ i, Category.{v₂} (D i)]
variable {F G : ∀ i, C i ⥤ D i}

/-- Assemble an `I`-indexed family of natural isomorphisms into a single natural isomorphism.
-/
@[simps]
def pi (e : ∀ i, F i ≅ G i) : Functor.pi F ≅ Functor.pi G where
  hom := NatTrans.pi (fun i => (e i).hom)
  inv := NatTrans.pi (fun i => (e i).inv)

/-- Assemble an `I`-indexed family of natural isomorphisms into a single natural isomorphism.
-/
@[simps]
def pi' {E : Type*} [Category E] {F G : E ⥤ ∀ i, C i}
    (e : ∀ i, F ⋙ Pi.eval C i ≅ G ⋙ Pi.eval C i) : F ≅ G where
  hom := NatTrans.pi' (fun i => (e i).hom)
  inv := NatTrans.pi' (fun i => (e i).inv)

end NatIso

>>>>>>> e8bfb678
variable {C}

lemma isIso_pi_iff {X Y : ∀ i, C i} (f : X ⟶ Y) :
    IsIso f ↔ ∀ i, IsIso (f i) := by
  constructor
  · intro _ i
    exact IsIso.of_iso (Pi.isoApp (asIso f) i)
  · intro
    exact ⟨fun i => inv (f i), by aesop_cat, by aesop_cat⟩

<<<<<<< HEAD
namespace NatIso

variable {D : I → Type u₂} [∀ i, Category.{v₂} (D i)]
variable {F G : ∀ i, C i ⥤ D i}

/-- Assemble an `I`-indexed family of natural isomorphisms into a single natural isomorphism.
-/
@[simps]
def pi (e : ∀ i, F i ≅ G i) : Functor.pi F ≅ Functor.pi G :=
{ hom := NatTrans.pi (fun i => (e i).hom)
  inv := NatTrans.pi (fun i => (e i).inv) }

@[simps]
def pi' {E : Type _} [Category E] {F G : E ⥤ ∀ i, C i}
  (e : ∀ i, F ⋙ Pi.eval C i ≅ G ⋙ Pi.eval C i) : F ≅ G :=
{ hom := NatTrans.pi' (fun i => (e i).hom)
  inv := NatTrans.pi' (fun i => (e i).inv) }

end NatIso

namespace Equivalence

variable {D : I → Type u₂} [∀ i, Category.{v₂} (D i)]

/-- Assemble an `I`-indexed family of equivalences of categories isomorphisms
into a single equivalence. -/
@[simps]
def pi (E : ∀ i, C i ≌ D i) :
  (∀ i, C i) ≌ (∀ i, D i) :=
{ functor := Functor.pi (fun i => (E i).functor)
  inverse := Functor.pi (fun i => (E i).inverse)
  unitIso := NatIso.pi (fun i => (E i).unitIso)
  counitIso := NatIso.pi (fun i => (E i).counitIso) }
=======
variable (C)

/-- For a family of categories `C i` indexed by `I`, an equality `i = j` in `I` induces
an equivalence `C i ≌ C j`. -/
def Pi.eqToEquivalence {i j : I} (h : i = j) : C i ≌ C j := by subst h; rfl

/-- When `i = j`, projections `Pi.eval C i` and `Pi.eval C j` are related by the equivalence
`Pi.eqToEquivalence C h : C i ≌ C j`. -/
@[simps!]
def Pi.evalCompEqToEquivalenceFunctor {i j : I} (h : i = j) :
    Pi.eval C i ⋙ (Pi.eqToEquivalence C h).functor ≅
      Pi.eval C j :=
  eqToIso (by subst h; rfl)

/-- The equivalences given by `Pi.eqToEquivalence` are compatible with reindexing. -/
@[simps!]
def Pi.eqToEquivalenceFunctorIso (f : J → I) {i' j' : J} (h : i' = j') :
    (Pi.eqToEquivalence C (congr_arg f h)).functor ≅
      (Pi.eqToEquivalence (fun i' => C (f i')) h).functor :=
  eqToIso (by subst h; rfl)

attribute [local simp] eqToHom_map

/-- Reindexing a family of categories gives equivalent `Pi` categories. -/
@[simps]
noncomputable def Pi.equivalenceOfEquiv (e : J ≃ I) :
    (∀ j, C (e j)) ≌ (∀ i, C i) where
  functor := Functor.pi' (fun i => Pi.eval _ (e.symm i) ⋙
    (Pi.eqToEquivalence C (by simp)).functor)
  inverse := Functor.pi' (fun i' => Pi.eval _ (e i'))
  unitIso := NatIso.pi' (fun i' => Functor.leftUnitor _ ≪≫
    (Pi.evalCompEqToEquivalenceFunctor (fun j => C (e j)) (e.symm_apply_apply i')).symm ≪≫
    isoWhiskerLeft _ ((Pi.eqToEquivalenceFunctorIso C e (e.symm_apply_apply i')).symm) ≪≫
    (Functor.pi'CompEval _ _).symm ≪≫ isoWhiskerLeft _ (Functor.pi'CompEval _ _).symm ≪≫
    (Functor.associator _ _ _).symm)
  counitIso := NatIso.pi' (fun i => (Functor.associator _ _ _).symm ≪≫
    isoWhiskerRight (Functor.pi'CompEval _ _) _ ≪≫
    Pi.evalCompEqToEquivalenceFunctor C (e.apply_symm_apply i) ≪≫
    (Functor.leftUnitor _).symm)

/-- A product of categories indexed by `Option J` identifies to a binary product. -/
@[simps]
def Pi.optionEquivalence (C' : Option J → Type u₁) [∀ i, Category.{v₁} (C' i)] :
    (∀ i, C' i) ≌ C' none × (∀ (j : J), C' (some j)) where
  functor := Functor.prod' (Pi.eval C' none)
    (Functor.pi' (fun i => (Pi.eval _ (some i))))
  inverse := Functor.pi' (fun i => match i with
    | none => Prod.fst _ _
    | some i => Prod.snd _ _ ⋙ (Pi.eval _ i))
  unitIso := NatIso.pi' (fun i => match i with
    | none => Iso.refl _
    | some i => Iso.refl _)
  counitIso := by exact Iso.refl _

namespace Equivalence

variable {C}
variable {D : I → Type u₂} [∀ i, Category.{v₂} (D i)]

/-- Assemble an `I`-indexed family of equivalences of categories
into a single equivalence. -/
@[simps]
def pi (E : ∀ i, C i ≌ D i) : (∀ i, C i) ≌ (∀ i, D i) where
  functor := Functor.pi (fun i => (E i).functor)
  inverse := Functor.pi (fun i => (E i).inverse)
  unitIso := NatIso.pi (fun i => (E i).unitIso)
  counitIso := NatIso.pi (fun i => (E i).counitIso)
>>>>>>> e8bfb678

instance (F : ∀ i, C i ⥤ D i) [∀ i, IsEquivalence (F i)] :
    IsEquivalence (Functor.pi F) :=
  IsEquivalence.ofEquivalence (pi (fun i => (F i).asEquivalence))

end Equivalence

<<<<<<< HEAD
section pi_option

variable (C' : Option J → Type u₁) [∀ i, Category.{v₁} (C' i)]
  (D' : Option J → Type u₂) [∀ i, Category.{v₂} (D' i)]

@[simps]
def pi_option_equivalence :
    (∀ i, C' i) ≌ C' none × (∀ (j : J), C' (some j)) :=
{ functor := Functor.prod' (Pi.eval C' none)
    (Functor.pi' (fun i => (Pi.eval _ (some i))))
  inverse := Functor.pi' (by
    rintro (_|i)
    · exact Prod.fst _ _
    · exact Prod.snd _ _ ⋙ (Pi.eval _ i))
  unitIso := by
    apply NatIso.pi'
    rintro (_|i) <;> apply Iso.refl
  counitIso := by exact Iso.refl _ }

end pi_option

/-- for a family of categories `C i` indexed by `I`, an equality `i = j` in `I` induces
an equivalence `C i ≌ C j`. -/
def Pi.equivalence_of_eq {I : Type u₂} (C : I → Type u₁)
  [∀ i, Category.{v₁} (C i)] {i j : I} (h : i = j) :
    C i ≌ C j := by
  subst h
  rfl

/-- when `i = j`, projections `Pi.eval C i` and `Pi.eval C j` are related by the equivalence
`Pi.equivalence_of_eq C h : C i ≌ C j`. -/
@[simp]
def Pi.eval_comp_equivalence_of_eq_functor {I : Type u₂} (C : I → Type u₁)
  [∀ i, Category.{v₁} (C i)] {i j : I} (h : i = j) :
  Pi.eval C i ⋙ (Pi.equivalence_of_eq C h).functor ≅
    Pi.eval C j := eqToIso (by subst h; rfl)

/-- the equivalences given by `Pi.equivalence_of_eq` are compatible with reindexing -/
@[simp]
def Pi.equivalence_of_eq_functor_iso {I : Type u₂} {I' : Type u₃}
  (C : I → Type u₁) [∀ i, Category.{v₁} (C i)] {i' j' : I'}
  (f : I' → I) (h : i' = j') :
    (Pi.equivalence_of_eq C (show f i' = f j' by rw [h])).functor ≅
      (Pi.equivalence_of_eq (fun i' => C (f i')) h).functor := eqToIso (by subst h; rfl)

/-- the projections of `Functor.pi' F` are isomorphic to the functors of the family `F` -/
@[simp]
def Functor.pi'_eval_iso {I : Type u₂} {C : I → Type u₁}
  [∀ i, Category.{v₁} (C i)] {A : Type u₄} [Category.{v₄} A]
  (F : ∀ i, A ⥤ C i) (i : I) : pi' F ⋙ Pi.eval C i ≅ F i :=
  eqToIso (Functor.pi'_eval _ _)

-- should be moved to Pi.Basic
/-- Reindexing a family of categories give two equivalent `Pi` categories -/
@[simps]
noncomputable def pi_equivalence_of_equiv {I : Type u₂} {I' : Type u₃} (C : I → Type u₁)
  [∀ i, Category.{v₁} (C i)] (e : I' ≃ I) :
  (∀ j, C (e j)) ≌ (∀ i, C i) :=
{ functor := Functor.pi' (fun i => Pi.eval _ (e.symm i) ⋙
    (Pi.equivalence_of_eq C (by simp)).functor)
  inverse := Functor.pi' (fun i' => Pi.eval _ (e i'))
  unitIso := NatIso.pi' (fun i' => Functor.leftUnitor _ ≪≫
    (Pi.eval_comp_equivalence_of_eq_functor (fun j => C (e j)) (e.symm_apply_apply i')).symm ≪≫
      isoWhiskerLeft _ ((Pi.equivalence_of_eq_functor_iso C e (e.symm_apply_apply i')).symm) ≪≫
      (Functor.pi'_eval_iso _ _).symm ≪≫ isoWhiskerLeft _ (Functor.pi'_eval_iso _ _).symm ≪≫
      (Functor.associator _ _ _).symm)
  counitIso := NatIso.pi' (fun i => (Functor.associator _ _ _).symm ≪≫
    isoWhiskerRight (Functor.pi'_eval_iso _ _) _ ≪≫
    Pi.eval_comp_equivalence_of_eq_functor C (e.apply_symm_apply i) ≪≫
    (Functor.leftUnitor _).symm)
  functor_unitIso_comp := by
    intro
    ext
    dsimp
    simp [eqToHom_map] }

=======
>>>>>>> e8bfb678
end CategoryTheory<|MERGE_RESOLUTION|>--- conflicted
+++ resolved
@@ -4,13 +4,8 @@
 Authors: Simon Hudon, Scott Morrison
 -/
 import Mathlib.CategoryTheory.EqToHom
-<<<<<<< HEAD
-import Mathlib.CategoryTheory.Products.Basic
-import Mathlib.Data.Sum.Basic
-=======
 import Mathlib.CategoryTheory.NatIso
 import Mathlib.CategoryTheory.Products.Basic
->>>>>>> e8bfb678
 
 #align_import category_theory.pi.basic from "leanprover-community/mathlib"@"dc6c365e751e34d100e80fe6e314c3c3e0fd2988"
 
@@ -24,11 +19,7 @@
 
 namespace CategoryTheory
 
-<<<<<<< HEAD
-universe w₀ w₁ w₂ v₁ v₂ v₄ u₁ u₂ u₃ u₄
-=======
 universe w₀ w₁ w₂ v₁ v₂ v₃ u₁ u₂ u₃
->>>>>>> e8bfb678
 
 variable {I : Type w₀} {J : Type w₁} (C : I → Type u₁) [∀ i, Category.{v₁} (C i)]
 
@@ -214,11 +205,7 @@
 
 variable {C}
 
-<<<<<<< HEAD
-variable {D : I → Type u₂} [∀ i, Category.{v₂} (D i)] {A : Type u₂} [Category.{v₂} A]
-=======
 variable {D : I → Type u₂} [∀ i, Category.{v₂} (D i)] {A : Type u₃} [Category.{v₃} A]
->>>>>>> e8bfb678
 
 /-- Assemble an `I`-indexed family of functors into a functor between the pi types.
 -/
@@ -298,18 +285,6 @@
   app f i := (α i).app (f i)
 #align category_theory.nat_trans.pi CategoryTheory.NatTrans.pi
 
-<<<<<<< HEAD
-@[simps]
-def pi' {E : Type _} [Category E] {F G : E ⥤ ∀ i, C i}
-  (τ : ∀ i, F ⋙ Pi.eval C i ⟶ G ⋙ Pi.eval C i) : F ⟶ G :=
-{ app := fun X i => (τ i).app X
-  naturality := fun _ _ f => by
-    ext i
-    exact (τ i).naturality f }
-
-end NatTrans
-
-=======
 /-- Assemble an `I`-indexed family of natural transformations into a single natural transformation.
 -/
 @[simps]
@@ -345,7 +320,6 @@
 
 end NatIso
 
->>>>>>> e8bfb678
 variable {C}
 
 lemma isIso_pi_iff {X Y : ∀ i, C i} (f : X ⟶ Y) :
@@ -356,41 +330,6 @@
   · intro
     exact ⟨fun i => inv (f i), by aesop_cat, by aesop_cat⟩
 
-<<<<<<< HEAD
-namespace NatIso
-
-variable {D : I → Type u₂} [∀ i, Category.{v₂} (D i)]
-variable {F G : ∀ i, C i ⥤ D i}
-
-/-- Assemble an `I`-indexed family of natural isomorphisms into a single natural isomorphism.
--/
-@[simps]
-def pi (e : ∀ i, F i ≅ G i) : Functor.pi F ≅ Functor.pi G :=
-{ hom := NatTrans.pi (fun i => (e i).hom)
-  inv := NatTrans.pi (fun i => (e i).inv) }
-
-@[simps]
-def pi' {E : Type _} [Category E] {F G : E ⥤ ∀ i, C i}
-  (e : ∀ i, F ⋙ Pi.eval C i ≅ G ⋙ Pi.eval C i) : F ≅ G :=
-{ hom := NatTrans.pi' (fun i => (e i).hom)
-  inv := NatTrans.pi' (fun i => (e i).inv) }
-
-end NatIso
-
-namespace Equivalence
-
-variable {D : I → Type u₂} [∀ i, Category.{v₂} (D i)]
-
-/-- Assemble an `I`-indexed family of equivalences of categories isomorphisms
-into a single equivalence. -/
-@[simps]
-def pi (E : ∀ i, C i ≌ D i) :
-  (∀ i, C i) ≌ (∀ i, D i) :=
-{ functor := Functor.pi (fun i => (E i).functor)
-  inverse := Functor.pi (fun i => (E i).inverse)
-  unitIso := NatIso.pi (fun i => (E i).unitIso)
-  counitIso := NatIso.pi (fun i => (E i).counitIso) }
-=======
 variable (C)
 
 /-- For a family of categories `C i` indexed by `I`, an equality `i = j` in `I` induces
@@ -458,7 +397,6 @@
   inverse := Functor.pi (fun i => (E i).inverse)
   unitIso := NatIso.pi (fun i => (E i).unitIso)
   counitIso := NatIso.pi (fun i => (E i).counitIso)
->>>>>>> e8bfb678
 
 instance (F : ∀ i, C i ⥤ D i) [∀ i, IsEquivalence (F i)] :
     IsEquivalence (Functor.pi F) :=
@@ -466,83 +404,4 @@
 
 end Equivalence
 
-<<<<<<< HEAD
-section pi_option
-
-variable (C' : Option J → Type u₁) [∀ i, Category.{v₁} (C' i)]
-  (D' : Option J → Type u₂) [∀ i, Category.{v₂} (D' i)]
-
-@[simps]
-def pi_option_equivalence :
-    (∀ i, C' i) ≌ C' none × (∀ (j : J), C' (some j)) :=
-{ functor := Functor.prod' (Pi.eval C' none)
-    (Functor.pi' (fun i => (Pi.eval _ (some i))))
-  inverse := Functor.pi' (by
-    rintro (_|i)
-    · exact Prod.fst _ _
-    · exact Prod.snd _ _ ⋙ (Pi.eval _ i))
-  unitIso := by
-    apply NatIso.pi'
-    rintro (_|i) <;> apply Iso.refl
-  counitIso := by exact Iso.refl _ }
-
-end pi_option
-
-/-- for a family of categories `C i` indexed by `I`, an equality `i = j` in `I` induces
-an equivalence `C i ≌ C j`. -/
-def Pi.equivalence_of_eq {I : Type u₂} (C : I → Type u₁)
-  [∀ i, Category.{v₁} (C i)] {i j : I} (h : i = j) :
-    C i ≌ C j := by
-  subst h
-  rfl
-
-/-- when `i = j`, projections `Pi.eval C i` and `Pi.eval C j` are related by the equivalence
-`Pi.equivalence_of_eq C h : C i ≌ C j`. -/
-@[simp]
-def Pi.eval_comp_equivalence_of_eq_functor {I : Type u₂} (C : I → Type u₁)
-  [∀ i, Category.{v₁} (C i)] {i j : I} (h : i = j) :
-  Pi.eval C i ⋙ (Pi.equivalence_of_eq C h).functor ≅
-    Pi.eval C j := eqToIso (by subst h; rfl)
-
-/-- the equivalences given by `Pi.equivalence_of_eq` are compatible with reindexing -/
-@[simp]
-def Pi.equivalence_of_eq_functor_iso {I : Type u₂} {I' : Type u₃}
-  (C : I → Type u₁) [∀ i, Category.{v₁} (C i)] {i' j' : I'}
-  (f : I' → I) (h : i' = j') :
-    (Pi.equivalence_of_eq C (show f i' = f j' by rw [h])).functor ≅
-      (Pi.equivalence_of_eq (fun i' => C (f i')) h).functor := eqToIso (by subst h; rfl)
-
-/-- the projections of `Functor.pi' F` are isomorphic to the functors of the family `F` -/
-@[simp]
-def Functor.pi'_eval_iso {I : Type u₂} {C : I → Type u₁}
-  [∀ i, Category.{v₁} (C i)] {A : Type u₄} [Category.{v₄} A]
-  (F : ∀ i, A ⥤ C i) (i : I) : pi' F ⋙ Pi.eval C i ≅ F i :=
-  eqToIso (Functor.pi'_eval _ _)
-
--- should be moved to Pi.Basic
-/-- Reindexing a family of categories give two equivalent `Pi` categories -/
-@[simps]
-noncomputable def pi_equivalence_of_equiv {I : Type u₂} {I' : Type u₃} (C : I → Type u₁)
-  [∀ i, Category.{v₁} (C i)] (e : I' ≃ I) :
-  (∀ j, C (e j)) ≌ (∀ i, C i) :=
-{ functor := Functor.pi' (fun i => Pi.eval _ (e.symm i) ⋙
-    (Pi.equivalence_of_eq C (by simp)).functor)
-  inverse := Functor.pi' (fun i' => Pi.eval _ (e i'))
-  unitIso := NatIso.pi' (fun i' => Functor.leftUnitor _ ≪≫
-    (Pi.eval_comp_equivalence_of_eq_functor (fun j => C (e j)) (e.symm_apply_apply i')).symm ≪≫
-      isoWhiskerLeft _ ((Pi.equivalence_of_eq_functor_iso C e (e.symm_apply_apply i')).symm) ≪≫
-      (Functor.pi'_eval_iso _ _).symm ≪≫ isoWhiskerLeft _ (Functor.pi'_eval_iso _ _).symm ≪≫
-      (Functor.associator _ _ _).symm)
-  counitIso := NatIso.pi' (fun i => (Functor.associator _ _ _).symm ≪≫
-    isoWhiskerRight (Functor.pi'_eval_iso _ _) _ ≪≫
-    Pi.eval_comp_equivalence_of_eq_functor C (e.apply_symm_apply i) ≪≫
-    (Functor.leftUnitor _).symm)
-  functor_unitIso_comp := by
-    intro
-    ext
-    dsimp
-    simp [eqToHom_map] }
-
-=======
->>>>>>> e8bfb678
 end CategoryTheory