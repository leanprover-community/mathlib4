/-
Copyright (c) 2025 Joël Riou. All rights reserved.
Released under Apache 2.0 license as described in the file LICENSE.
Authors: Joël Riou
-/
module

public import Mathlib.CategoryTheory.ObjectProperty.ClosedUnderIsomorphisms
public import Mathlib.CategoryTheory.ObjectProperty.LimitsOfShape
public import Mathlib.CategoryTheory.MorphismProperty.Basic

/-!
# Objects that are local with respect to a property of morphisms

Given `W : MorphismProperty C`, we define `W.isLocal : ObjectProperty C`
which is the property of objects `Z` such that for any `f : X ⟶ Y` satisfying `W`,
the precomposition with `f` gives a bijection `(Y ⟶ Z) ≃ (X ⟶ Z)`.
(In the file `CategoryTheory.Localization.Bousfield`, it is shown that this is
part of a Galois connection, with "dual" construction
`Localization.LeftBousfield.W : ObjectProperty C → MorphismProperty C`.)

-/

@[expose] public section

universe v v' u u'

namespace CategoryTheory

open Limits

variable {C : Type u} [Category.{v} C]

namespace MorphismProperty

variable (W : MorphismProperty C)

/-- Given `W : MorphismProperty C`, this is the property of `W`-local objects, i.e.
the objects `Z` such that for any `f : X ⟶ Y` such that `W f` holds, the precomposition
with `f` gives a bijection `(Y ⟶ Z) ≃ (X ⟶ Z)`.
(See the file `CategoryTheory.Localization.Bousfield` for the "dual" construction
`Localization.LeftBousfield.W : ObjectProperty C → MorphismProperty C`.) -/
def isLocal : ObjectProperty C :=
  fun Z ↦ ∀ ⦃X Y : C⦄ (f : X ⟶ Y),
    W f → Function.Bijective (fun (g : _ ⟶ Z) ↦ f ≫ g)

lemma isLocal_iff (Z : C) :
    W.isLocal Z ↔ ∀ ⦃X Y : C⦄ (f : X ⟶ Y),
      W f → Function.Bijective (fun (g : _ ⟶ Z) ↦ f ≫ g) := Iff.rfl

instance : W.isLocal.IsClosedUnderIsomorphisms where
  of_iso {Z Z'} e hZ X Y f hf := by
    rw [← Function.Bijective.of_comp_iff _ (Iso.homToEquiv e).bijective]
    convert (Iso.homToEquiv e).bijective.comp (hZ f hf) using 1
    aesop

<<<<<<< HEAD
attribute [local simp] isLocal_iff in
@[simp]
lemma isLocal_iSup {ι : Sort*} (W : ι → MorphismProperty C) :
    (⨆ (i : ι), W i).isLocal = ⨅ (i : ι), (W i).isLocal := by
  aesop
=======
instance (J : Type u') [Category.{v'} J] :
    W.isLocal.IsClosedUnderLimitsOfShape J where
  limitsOfShape_le := fun Z ⟨p⟩ X Y f hf ↦ by
    refine ⟨fun g₁ g₂ h ↦ p.isLimit.hom_ext
      (fun j ↦ (p.prop_diag_obj j f hf).1 (by simp [reassoc_of% h])), fun g ↦ ?_⟩
    choose app h using fun j ↦ (p.prop_diag_obj j f hf).2 (g ≫ p.π.app j)
    exact ⟨p.isLimit.lift (Cone.mk _
      { app := app
        naturality _ _ a := (p.prop_diag_obj _ f hf).1
          (by simp [reassoc_of% h, h, p.w a]) }),
      p.isLimit.hom_ext (fun j ↦ by simp [p.isLimit.fac, h])⟩
>>>>>>> 5e87abc9

end MorphismProperty

end CategoryTheory<|MERGE_RESOLUTION|>--- conflicted
+++ resolved
@@ -54,13 +54,6 @@
     convert (Iso.homToEquiv e).bijective.comp (hZ f hf) using 1
     aesop
 
-<<<<<<< HEAD
-attribute [local simp] isLocal_iff in
-@[simp]
-lemma isLocal_iSup {ι : Sort*} (W : ι → MorphismProperty C) :
-    (⨆ (i : ι), W i).isLocal = ⨅ (i : ι), (W i).isLocal := by
-  aesop
-=======
 instance (J : Type u') [Category.{v'} J] :
     W.isLocal.IsClosedUnderLimitsOfShape J where
   limitsOfShape_le := fun Z ⟨p⟩ X Y f hf ↦ by
@@ -72,7 +65,12 @@
         naturality _ _ a := (p.prop_diag_obj _ f hf).1
           (by simp [reassoc_of% h, h, p.w a]) }),
       p.isLimit.hom_ext (fun j ↦ by simp [p.isLimit.fac, h])⟩
->>>>>>> 5e87abc9
+
+attribute [local simp] isLocal_iff in
+@[simp]
+lemma isLocal_iSup {ι : Sort*} (W : ι → MorphismProperty C) :
+    (⨆ (i : ι), W i).isLocal = ⨅ (i : ι), (W i).isLocal := by
+  aesop
 
 end MorphismProperty
 
