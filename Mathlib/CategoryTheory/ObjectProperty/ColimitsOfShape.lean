/-
Copyright (c) 2025 Joël Riou. All rights reserved.
Released under Apache 2.0 license as described in the file LICENSE.
Authors: Joël Riou
-/
import Mathlib.CategoryTheory.ObjectProperty.Small
import Mathlib.CategoryTheory.ObjectProperty.LimitsOfShape
import Mathlib.CategoryTheory.ObjectProperty.Retract
import Mathlib.CategoryTheory.Limits.Presentation

/-!
# Objects that are colimits of objects satisfying a certain property

Given a property of objects `P : ObjectProperty C` and a category `J`,
we introduce two properties of objects `P.strictColimitsOfShape J`
and `P.colimitsOfShape J`. The former contains exactly the objects
of the form `colimit F` for any functor `F : J ⥤ C` that has
a colimit and such that `F.obj j` satisfies `P` for any `j`, while
the latter contains all the objects that are isomorphic to
these "chosen" objects `colimit F`.

Under certain circumstances, the type of objects satisfying
`P.strictColimitsOfShape J` is small: the main reason this variant is
introduced is to deduce that the full subcategory of `P.colimitsOfShape J`
is essentially small.

By requiring `P.colimitsOfShape J ≤ P`, we introduce a typeclass
`P.IsClosedUnderColimitsOfShape J`.

We also show that `colimitsOfShape` in a category `C` is related
to `limitsOfShape` in the opposite category `Cᵒᵖ` and vice versa.

## TODO

* refactor `ObjectProperty.ind` by saying that it is the supremum
of `P.colimitsOfShape J` for a filtered category `J`
(generalize also to `κ`-filtered categories?)
* formalize the closure of `P` under finite colimits (which require
iterating over `ℕ`), and more generally the closure under colimits
indexed by a category whose type of arrows has a cardinality
that is bounded by a certain regular cardinal (@joelriou)

-/

universe w v'' v' u'' u' v u

namespace CategoryTheory.ObjectProperty

open Limits

variable {C : Type*} [Category C] (P : ObjectProperty C)
  (J : Type u') [Category.{v'} J]
  {J' : Type u''} [Category.{v''} J']

/-- The property of objects that are *equal* to `colimit F` for some
functor `F : J ⥤ C` where all `F.obj j` satisfy `P`. -/
inductive strictColimitsOfShape : ObjectProperty C
  | colimit (F : J ⥤ C) [HasColimit F] (hF : ∀ j, P (F.obj j)) :
    strictColimitsOfShape (colimit F)

variable {P} in
lemma strictColimitsOfShape_monotone {Q : ObjectProperty C} (h : P ≤ Q) :
    P.strictColimitsOfShape J ≤ Q.strictColimitsOfShape J := by
  rintro _ ⟨F, hF⟩
  exact ⟨F, fun j ↦ h _ (hF j)⟩

/-- A structure expressing that `X : C` is the colimit of a functor
`diag : J ⥤ C` such that `P (diag.obj j)` holds for all `j`. -/
structure ColimitOfShape (X : C) extends ColimitPresentation J X where
  prop_diag_obj (j : J) : P (diag.obj j)

namespace ColimitOfShape

variable {P J}

/-- If `F : J ⥤ C` is a functor that has a colimit and is such that for all `j`,
`F.obj j` satisfies a property `P`, then this structure expresses that `colimit F`
is indeed a colimit of objects satisfying `P`. -/
@[simps toColimitPresentation]
noncomputable def colimit (F : J ⥤ C) [HasColimit F] (hF : ∀ j, P (F.obj j)) :
    P.ColimitOfShape J (colimit F) where
  toColimitPresentation := .colimit F
  prop_diag_obj := hF

/-- If `X` is a colimit indexed by `J` of objects satisfying a property `P`, then
any object that is isomorphic to `X` also is. -/
@[simps toColimitPresentation]
def ofIso {X : C} (h : P.ColimitOfShape J X) {Y : C} (e : X ≅ Y) :
    P.ColimitOfShape J Y where
  toColimitPresentation := .ofIso h.toColimitPresentation e
  prop_diag_obj := h.prop_diag_obj

/-- If `X` is a colimit indexed by `J` of objects satisfying a property `P`,
it is also a colimit indexed by `J` of objects satisfying `Q` if `P ≤ Q`. -/
@[simps toColimitPresentation]
def ofLE {X : C} (h : P.ColimitOfShape J X) {Q : ObjectProperty C} (hPQ : P ≤ Q) :
    Q.ColimitOfShape J X where
  toColimitPresentation := h.toColimitPresentation
  prop_diag_obj j := hPQ _ (h.prop_diag_obj j)

/-- Change the index category for `ObjectProperty.ColimitOfShape`. -/
@[simps toColimitPresentation]
noncomputable def reindex {X : C} (h : P.ColimitOfShape J X) (G : J' ⥤ J) [G.Final] :
    P.ColimitOfShape J' X where
  toColimitPresentation := h.toColimitPresentation.reindex G
  prop_diag_obj _ := h.prop_diag_obj _

end ColimitOfShape

/-- The property of objects that are the point of a colimit cocone for a
functor `F : J ⥤ C` where all objects `F.obj j` satisfy `P`. -/
def colimitsOfShape : ObjectProperty C :=
  fun X ↦ Nonempty (P.ColimitOfShape J X)

variable {P J} in
lemma ColimitOfShape.colimitsOfShape {X : C} (h : P.ColimitOfShape J X) :
    P.colimitsOfShape J X :=
  ⟨h⟩

lemma strictColimitsOfShape_le_colimitsOfShape :
    P.strictColimitsOfShape J ≤ P.colimitsOfShape J := by
  rintro X ⟨F, hF⟩
  exact ⟨.colimit F hF⟩

instance : (P.colimitsOfShape J).IsClosedUnderIsomorphisms where
  of_iso := by rintro _ _ e ⟨h⟩; exact ⟨h.ofIso e⟩

@[simp]
lemma isoClosure_strictColimitsOfShape :
    (P.strictColimitsOfShape J).isoClosure = P.colimitsOfShape J := by
  refine le_antisymm ?_ ?_
  · rw [isoClosure_le_iff]
    apply strictColimitsOfShape_le_colimitsOfShape
  · intro X ⟨h⟩
    have := h.hasColimit
    exact ⟨colimit h.diag, strictColimitsOfShape.colimit h.diag h.prop_diag_obj,
      ⟨h.isColimit.coconePointUniqueUpToIso (colimit.isColimit _)⟩⟩

variable {P} in
lemma colimitsOfShape_monotone {Q : ObjectProperty C} (hPQ : P ≤ Q) :
    P.colimitsOfShape J ≤ Q.colimitsOfShape J := by
  intro X ⟨h⟩
  exact ⟨h.ofLE hPQ⟩

@[simp]
lemma colimitsOfShape_isoClosure :
    P.isoClosure.colimitsOfShape J = P.colimitsOfShape J := by
  refine le_antisymm ?_ (colimitsOfShape_monotone _ (P.le_isoClosure))
  intro X ⟨h⟩
  choose obj h₁ h₂ using h.prop_diag_obj
  exact
   ⟨{ toColimitPresentation := h.changeDiag (h.diag.isoCopyObj obj (fun j ↦ (h₂ j).some)).symm
      prop_diag_obj := h₁ }⟩

instance [ObjectProperty.Small.{w} P] [LocallySmall.{w} C] [Small.{w} J] [LocallySmall.{w} J] :
    ObjectProperty.Small.{w} (P.strictColimitsOfShape J) := by
  refine small_of_surjective
    (f := fun (F : { F : J ⥤ P.FullSubcategory // HasColimit (F ⋙ P.ι) }) ↦
      (⟨_, letI := F.2; ⟨F.1 ⋙ P.ι, fun j ↦ (F.1.obj j).2⟩⟩)) ?_
  rintro ⟨_, ⟨F, hF⟩⟩
  exact ⟨⟨P.lift F hF, by assumption⟩, rfl⟩

/-- A property of objects satisfies `P.IsClosedUnderColimitsOfShape J` if it
is stable by colimits of shape `J`. -/
@[mk_iff]
class IsClosedUnderColimitsOfShape (P : ObjectProperty C) (J : Type u') [Category.{v'} J] where
  colimitsOfShape_le (P J) : P.colimitsOfShape J ≤ P

variable {P J} in
lemma IsClosedUnderColimitsOfShape.mk' [P.IsClosedUnderIsomorphisms]
    (h : P.strictColimitsOfShape J ≤ P) :
    P.IsClosedUnderColimitsOfShape J where
  colimitsOfShape_le := by
    conv_rhs => rw [← P.isoClosure_eq_self]
    rw [← isoClosure_strictColimitsOfShape]
    exact monotone_isoClosure h

export IsClosedUnderColimitsOfShape (colimitsOfShape_le)

section

variable {J} [P.IsClosedUnderColimitsOfShape J]

variable {P} in
lemma ColimitOfShape.prop {X : C} (h : P.ColimitOfShape J X) : P X :=
  P.colimitsOfShape_le J _ ⟨h⟩

lemma prop_of_isColimit {F : J ⥤ C} {c : Cocone F} (hc : IsColimit c)
    (hF : ∀ (j : J), P (F.obj j)) : P c.pt :=
  P.colimitsOfShape_le J _ ⟨{ diag := _, ι := _, isColimit := hc, prop_diag_obj := hF }⟩

lemma prop_colimit (F : J ⥤ C) [HasColimit F] (hF : ∀ (j : J), P (F.obj j)) :
    P (colimit F) :=
  P.prop_of_isColimit (colimit.isColimit F) hF

end

variable {J} in
lemma colimitsOfShape_le_of_final (G : J ⥤ J') [G.Final] :
    P.colimitsOfShape J' ≤ P.colimitsOfShape J :=
  fun _h ⟨h⟩ ↦ ⟨h.reindex G⟩

variable {J} in
lemma colimitsOfShape_congr (e : J ≌ J') :
    P.colimitsOfShape J = P.colimitsOfShape J' :=
  le_antisymm (P.colimitsOfShape_le_of_final e.inverse)
    (P.colimitsOfShape_le_of_final e.functor)

variable {J} in
lemma isClosedUnderColimitsOfShape_iff_of_equivalence (e : J ≌ J') :
    P.IsClosedUnderColimitsOfShape J ↔
      P.IsClosedUnderColimitsOfShape J' := by
  simp [isClosedUnderColimitsOfShape_iff, P.colimitsOfShape_congr e]

variable {P J} in
lemma IsClosedUnderColimitsOfShape.of_equivalence (e : J ≌ J')
    [P.IsClosedUnderColimitsOfShape J] :
    P.IsClosedUnderColimitsOfShape J' := by
  rwa [← P.isClosedUnderColimitsOfShape_iff_of_equivalence e]

lemma colimitsOfShape_eq_unop_limitsOfShape :
    P.colimitsOfShape J = (P.op.limitsOfShape Jᵒᵖ).unop := by
  ext X
  refine ⟨fun ⟨h⟩ => ⟨?_⟩, fun ⟨h⟩ => ⟨?_⟩⟩
  · exact
      { diag := h.diag.op
        π := NatTrans.op h.ι
        isLimit := isLimitOfUnop h.isColimit
        prop_diag_obj _ := h.prop_diag_obj _ }
  · exact
      { diag := h.diag.unop
        ι := NatTrans.unop h.π
        isColimit := isColimitOfOp h.isLimit
        prop_diag_obj _ := h.prop_diag_obj _ }

lemma limitsOfShape_eq_unop_colimitsOfShape :
    P.limitsOfShape J = (P.op.colimitsOfShape Jᵒᵖ).unop := by
  ext X
  refine ⟨fun ⟨h⟩ => ⟨?_⟩, fun ⟨h⟩ => ⟨?_⟩⟩
  · exact
      { diag := h.diag.op
        ι := NatTrans.op h.π
        isColimit := isColimitOfUnop h.isLimit
        prop_diag_obj _ := h.prop_diag_obj _ }
  · exact
      { diag := h.diag.unop
        π := NatTrans.unop h.ι
        isLimit := isLimitOfOp h.isColimit
        prop_diag_obj _ := h.prop_diag_obj _ }

lemma limitsOfShape_op :
    P.op.limitsOfShape J = (P.colimitsOfShape Jᵒᵖ).op := by
  rw [colimitsOfShape_eq_unop_limitsOfShape, op_unop,
    P.op.limitsOfShape_congr (opOpEquivalence J)]

lemma colimitsOfShape_op :
    P.op.colimitsOfShape J = (P.limitsOfShape Jᵒᵖ).op := by
  rw [limitsOfShape_eq_unop_colimitsOfShape, op_unop,
    P.op.colimitsOfShape_congr (opOpEquivalence J)]

lemma isClosedUnderColimitsOfShape_iff_op :
    P.IsClosedUnderColimitsOfShape J ↔
      P.op.IsClosedUnderLimitsOfShape Jᵒᵖ := by
  rw [isClosedUnderColimitsOfShape_iff, isClosedUnderLimitsOfShape_iff,
    colimitsOfShape_eq_unop_limitsOfShape, ← op_monotone_iff, op_unop]

lemma isClosedUnderLimitsOfShape_iff_op :
    P.IsClosedUnderLimitsOfShape J ↔
      P.op.IsClosedUnderColimitsOfShape Jᵒᵖ := by
  rw [isClosedUnderColimitsOfShape_iff, isClosedUnderLimitsOfShape_iff,
    limitsOfShape_eq_unop_colimitsOfShape, ← op_monotone_iff, op_unop]

lemma isClosedUnderColimitsOfShape_op_iff_op :
    P.IsClosedUnderColimitsOfShape Jᵒᵖ ↔
      P.op.IsClosedUnderLimitsOfShape J := by
  rw [isClosedUnderColimitsOfShape_iff, isClosedUnderLimitsOfShape_iff,
    limitsOfShape_op, op_monotone_iff]

lemma isClosedUnderLimitsOfShape_op_iff_op :
    P.IsClosedUnderLimitsOfShape Jᵒᵖ ↔
      P.op.IsClosedUnderColimitsOfShape J := by
  rw [isClosedUnderColimitsOfShape_iff, isClosedUnderLimitsOfShape_iff,
    colimitsOfShape_op, op_monotone_iff]

instance [P.IsClosedUnderColimitsOfShape J] :
    P.op.IsClosedUnderLimitsOfShape Jᵒᵖ := by
  rwa [← isClosedUnderColimitsOfShape_iff_op]

instance [P.IsClosedUnderLimitsOfShape J] :
    P.op.IsClosedUnderColimitsOfShape Jᵒᵖ := by
  rwa [← isClosedUnderLimitsOfShape_iff_op]

instance [P.IsClosedUnderColimitsOfShape Jᵒᵖ] :
    P.op.IsClosedUnderLimitsOfShape J := by
  rwa [← isClosedUnderColimitsOfShape_op_iff_op]

instance [P.IsClosedUnderLimitsOfShape Jᵒᵖ] :
    P.op.IsClosedUnderColimitsOfShape J := by
  rwa [← isClosedUnderLimitsOfShape_op_iff_op]

section

variable (Q : ObjectProperty Cᵒᵖ)

lemma isClosedUnderColimitsOfShape_iff_unop :
    Q.IsClosedUnderColimitsOfShape J ↔
      Q.unop.IsClosedUnderLimitsOfShape Jᵒᵖ :=
  (Q.unop.isClosedUnderLimitsOfShape_op_iff_op J).symm

lemma isClosedUnderLimitsOfShape_iff_unop :
    Q.IsClosedUnderLimitsOfShape J ↔
      Q.unop.IsClosedUnderColimitsOfShape Jᵒᵖ :=
  (Q.unop.isClosedUnderColimitsOfShape_op_iff_op J).symm

lemma isClosedUnderColimitsOfShape_op_iff_unop :
    Q.IsClosedUnderColimitsOfShape Jᵒᵖ ↔
      Q.unop.IsClosedUnderLimitsOfShape J :=
  (Q.unop.isClosedUnderLimitsOfShape_iff_op J).symm

lemma isClosedUnderLimitsOfShape_op_iff_unop :
    Q.IsClosedUnderLimitsOfShape Jᵒᵖ ↔
      Q.unop.IsClosedUnderColimitsOfShape J :=
  (Q.unop.isClosedUnderColimitsOfShape_iff_op J).symm

instance [Q.IsClosedUnderColimitsOfShape J] :
    Q.unop.IsClosedUnderLimitsOfShape Jᵒᵖ := by
  rwa [← isClosedUnderColimitsOfShape_iff_unop]

instance [Q.IsClosedUnderLimitsOfShape J] :
    Q.unop.IsClosedUnderColimitsOfShape Jᵒᵖ := by
  rwa [← isClosedUnderLimitsOfShape_iff_unop]

instance [Q.IsClosedUnderColimitsOfShape Jᵒᵖ] :
    Q.unop.IsClosedUnderLimitsOfShape J := by
  rwa [← isClosedUnderColimitsOfShape_op_iff_unop]

instance [Q.IsClosedUnderLimitsOfShape Jᵒᵖ] :
    Q.unop.IsClosedUnderColimitsOfShape J := by
  rwa [← isClosedUnderLimitsOfShape_op_iff_unop]

end

instance [P.IsClosedUnderColimitsOfShape WalkingParallelPair] :
    P.IsStableUnderRetracts where
  of_retract {X Y} h hY := by
    let c : Cofork (h.r ≫ h.i) (𝟙 Y) := Cofork.ofπ h.r (by simp)
    have hc : IsColimit c :=
      Cofork.IsColimit.mk _ (fun s ↦ h.i ≫ s.π)
        (fun s ↦ by simpa using s.condition)
        (fun s m hm ↦ by dsimp [c] at hm; simp [← hm])
<<<<<<< HEAD

=======
>>>>>>> 1468e75f
    exact P.prop_of_isColimit hc (by rintro (_ | _) <;> exact hY)

end ObjectProperty

namespace Limits

@[deprecated (since := "2025-09-22")] alias ClosedUnderColimitsOfShape :=
  ObjectProperty.IsClosedUnderColimitsOfShape
@[deprecated (since := "2025-09-22")] alias closedUnderColimitsOfShape_of_colimit :=
  ObjectProperty.IsClosedUnderColimitsOfShape.mk'
@[deprecated (since := "2025-09-22")] alias ClosedUnderColimitsOfShape.colimit :=
  ObjectProperty.prop_colimit

end CategoryTheory.Limits<|MERGE_RESOLUTION|>--- conflicted
+++ resolved
@@ -348,10 +348,6 @@
       Cofork.IsColimit.mk _ (fun s ↦ h.i ≫ s.π)
         (fun s ↦ by simpa using s.condition)
         (fun s m hm ↦ by dsimp [c] at hm; simp [← hm])
-<<<<<<< HEAD
-
-=======
->>>>>>> 1468e75f
     exact P.prop_of_isColimit hc (by rintro (_ | _) <;> exact hY)
 
 end ObjectProperty
