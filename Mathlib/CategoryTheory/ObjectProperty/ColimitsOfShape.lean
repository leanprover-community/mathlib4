--- conflicted
+++ resolved
@@ -209,11 +209,7 @@
 lemma isClosedUnderColimitsOfShape_iff_of_equivalence (e : J ≌ J') :
     P.IsClosedUnderColimitsOfShape J ↔
       P.IsClosedUnderColimitsOfShape J' := by
-<<<<<<< HEAD
-  simp only [isClosedUnderColimitsOfShape_iff, P.colimitsOfShape_congr e]
-=======
   simp [isClosedUnderColimitsOfShape_iff, P.colimitsOfShape_congr e]
->>>>>>> 4055dfea
 
 variable {P J} in
 lemma IsClosedUnderColimitsOfShape.of_equivalence (e : J ≌ J')
@@ -224,23 +220,6 @@
 lemma colimitsOfShape_eq_unop_limitsOfShape :
     P.colimitsOfShape J = (P.op.limitsOfShape Jᵒᵖ).unop := by
   ext X
-<<<<<<< HEAD
-  constructor
-  · rintro ⟨h⟩
-    exact ⟨{
-      diag := h.diag.op
-      π := NatTrans.op h.ι
-      isLimit := isLimitOfUnop h.isColimit
-      prop_diag_obj _ := h.prop_diag_obj _
-    }⟩
-  · rintro ⟨h⟩
-    exact ⟨{
-      diag := h.diag.unop
-      ι := NatTrans.unop h.π
-      isColimit := isColimitOfOp h.isLimit
-      prop_diag_obj _ := h.prop_diag_obj _
-    }⟩
-=======
   refine ⟨fun ⟨h⟩ => ⟨?_⟩, fun ⟨h⟩ => ⟨?_⟩⟩
   · exact
       { diag := h.diag.op
@@ -252,28 +231,10 @@
         ι := NatTrans.unop h.π
         isColimit := isColimitOfOp h.isLimit
         prop_diag_obj _ := h.prop_diag_obj _ }
->>>>>>> 4055dfea
 
 lemma limitsOfShape_eq_unop_colimitsOfShape :
     P.limitsOfShape J = (P.op.colimitsOfShape Jᵒᵖ).unop := by
   ext X
-<<<<<<< HEAD
-  constructor
-  · rintro ⟨h⟩
-    exact ⟨{
-      diag := h.diag.op
-      ι := NatTrans.op h.π
-      isColimit := isColimitOfUnop h.isLimit
-      prop_diag_obj _ := h.prop_diag_obj _
-    }⟩
-  · rintro ⟨h⟩
-    exact ⟨{
-      diag := h.diag.unop
-      π := NatTrans.unop h.ι
-      isLimit := isLimitOfOp h.isColimit
-      prop_diag_obj _ := h.prop_diag_obj _
-    }⟩
-=======
   refine ⟨fun ⟨h⟩ => ⟨?_⟩, fun ⟨h⟩ => ⟨?_⟩⟩
   · exact
       { diag := h.diag.op
@@ -285,7 +246,6 @@
         π := NatTrans.unop h.ι
         isLimit := isLimitOfOp h.isColimit
         prop_diag_obj _ := h.prop_diag_obj _ }
->>>>>>> 4055dfea
 
 lemma limitsOfShape_op :
     P.op.limitsOfShape J = (P.colimitsOfShape Jᵒᵖ).op := by
