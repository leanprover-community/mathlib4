--- conflicted
+++ resolved
@@ -38,8 +38,6 @@
 lemma preservesLimit_iff (F : K ⥤ J) (G : J ⥤ C) :
     preservesLimit F G ↔ PreservesLimit F G := Iff.rfl
 
-<<<<<<< HEAD
-=======
 lemma congr_preservesLimit {F F' : K ⥤ J} (e : F ≅ F') :
     preservesLimit (C := C) F = preservesLimit (C := C) F' := by
   ext G
@@ -47,7 +45,6 @@
   exact ⟨fun h ↦ preservesLimit_of_iso_diagram _ e,
     fun h ↦ preservesLimit_of_iso_diagram _ e.symm⟩
 
->>>>>>> 50a5c453
 variable {K} in
 /-- The property of objects in the functor category `J ⥤ C`
 which preserves the colimit of a functor `F : K ⥤ J`. -/
@@ -57,8 +54,6 @@
 lemma preservesColimit_iff (F : K ⥤ J) (G : J ⥤ C) :
     preservesColimit F G ↔ PreservesColimit F G := Iff.rfl
 
-<<<<<<< HEAD
-=======
 lemma congr_preservesColimit {F F' : K ⥤ J} (e : F ≅ F') :
     preservesColimit (C := C) F = preservesColimit (C := C) F' := by
   ext G
@@ -66,7 +61,6 @@
   exact ⟨fun h ↦ preservesColimit_of_iso_diagram _ e,
     fun h ↦ preservesColimit_of_iso_diagram _ e.symm⟩
 
->>>>>>> 50a5c453
 /-- The property of objects in the functor category `J ⥤ C`
 which preserves limits of shape `K`. -/
 abbrev preservesLimitsOfShape : ObjectProperty (J ⥤ C) := PreservesLimitsOfShape K
