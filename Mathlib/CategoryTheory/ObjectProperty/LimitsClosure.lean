--- conflicted
+++ resolved
@@ -19,12 +19,9 @@
 and under certain smallness assumptions, we show that it is essentially small.
 
 -/
-<<<<<<< HEAD
-=======
 
 @[expose] public section
 
->>>>>>> 5f557c4f
 universe w w' t v' u' v u
 
 namespace CategoryTheory.ObjectProperty
