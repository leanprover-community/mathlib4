/-
Copyright (c) 2025 Joël Riou. All rights reserved.
Released under Apache 2.0 license as described in the file LICENSE.
Authors: Joël Riou
-/
import Mathlib.CategoryTheory.ObjectProperty.Small
import Mathlib.CategoryTheory.Limits.Presentation

/-!
# Objects that are limits of objects satisfying a certain property

Given a property of objects `P : ObjectProperty C` and a category `J`,
we introduce two properties of objects `P.strictLimitsOfShape J`
and `P.limitsOfShape J`. The former contains exactly the objects
of the form `limit F` for any functor `F : J ⥤ C` that has
a limit and such that `F.obj j` satisfies `P` for any `j`, while
the latter contains all the objects that are isomorphic to
these "chosen" objects `limit F`.

Under certain circumstances, the type of objects satisfying
`P.strictLimitsOfShape J` is small: the main reason this variant is
introduced is to deduce that the full subcategory of `P.limitsOfShape J`
is essentially small.

By requiring `P.limitsOfShape J ≤ P`, we introduce a typeclass
`P.IsClosedUnderLimitsOfShape J`.


## TODO

* formalize the closure of `P` under finite limits (which require
iterating over `ℕ`), and more generally the closure under limits
indexed by a category whose type of arrows has a cardinality
that is bounded by a certain regular cardinal (@joelriou)

-/

universe w v' u' v u

namespace CategoryTheory.ObjectProperty

open Limits

variable {C : Type*} [Category C] (P : ObjectProperty C)
  (J : Type u') [Category.{v'} J]

/-- The property of objects that are *equal* to `limit F` for some
functor `F : J ⥤ C` where all `F.obj j` satisfy `P`. -/
inductive strictLimitsOfShape : ObjectProperty C
  | limit (F : J ⥤ C) [HasLimit F] (hF : ∀ j, P (F.obj j)) :
    strictLimitsOfShape (limit F)

variable {P} in
lemma strictLimitsOfShape_monotone {Q : ObjectProperty C} (h : P ≤ Q) :
    P.strictLimitsOfShape J ≤ Q.strictLimitsOfShape J := by
  rintro _ ⟨F, hF⟩
  exact ⟨F, fun j ↦ h _ (hF j)⟩

/-- A structure expressing that `X : C` is the limit of a functor
`diag : J ⥤ C` such that `P (diag.obj j)` holds for all `j`. -/
structure LimitOfShape (X : C) extends LimitPresentation J X where
  prop_diag_obj (j : J) : P (diag.obj j)

namespace LimitOfShape

variable {P J}

/-- If `F : J ⥤ C` is a functor that has a limit and is such that for all `j`,
`F.obj j` satisfies a property `P`, then this structure expresses that `limit F`
is indeed a limit of objects satisfying `P`. -/
noncomputable def limit (F : J ⥤ C) [HasLimit F] (hF : ∀ j, P (F.obj j)) :
    P.LimitOfShape J (limit F) where
  toLimitPresentation := .limit F
  prop_diag_obj := hF

/-- If `X` is a limit indexed by `J` of objects satisfying a property `P`, then
any object that is isomorphic to `X` also is. -/
@[simps toLimitPresentation]
def ofIso {X : C} (h : P.LimitOfShape J X) {Y : C} (e : X ≅ Y) :
    P.LimitOfShape J Y where
  toLimitPresentation := .ofIso h.toLimitPresentation e
  prop_diag_obj := h.prop_diag_obj

/-- If `X` is a limit indexed by `J` of objects satisfying a property `P`,
it is also a limit indexed by `J` of objects satisfying `Q` if `P ≤ Q`. -/
@[simps toLimitPresentation]
def ofLE {X : C} (h : P.LimitOfShape J X) {Q : ObjectProperty C} (hPQ : P ≤ Q) :
    Q.LimitOfShape J X where
  toLimitPresentation := h.toLimitPresentation
  prop_diag_obj j := hPQ _ (h.prop_diag_obj j)

end LimitOfShape

/-- The property of objects that are the point of a limit cone for a
functor `F : J ⥤ C` where all objects `F.obj j` satisfy `P`. -/
def limitsOfShape : ObjectProperty C :=
  fun X ↦ Nonempty (P.LimitOfShape J X)

variable {P J} in
lemma LimitOfShape.limitsOfShape {X : C} (h : P.LimitOfShape J X) :
    P.limitsOfShape J X :=
  ⟨h⟩

lemma strictLimitsOfShape_le_limitsOfShape :
    P.strictLimitsOfShape J ≤ P.limitsOfShape J := by
  rintro X ⟨F, hF⟩
  exact ⟨.limit F hF⟩

instance : (P.limitsOfShape J).IsClosedUnderIsomorphisms where
  of_iso := by rintro _ _ e ⟨h⟩; exact ⟨h.ofIso e⟩

@[simp]
lemma isoClosure_strictLimitsOfShape :
    (P.strictLimitsOfShape J).isoClosure = P.limitsOfShape J := by
  refine le_antisymm ?_ ?_
  · rw [isoClosure_le_iff]
    apply strictLimitsOfShape_le_limitsOfShape
  · intro X ⟨h⟩
    have := h.hasLimit
    exact ⟨limit h.diag, strictLimitsOfShape.limit h.diag h.prop_diag_obj,
      ⟨h.isLimit.conePointUniqueUpToIso (limit.isLimit _)⟩⟩

variable {P} in
lemma limitsOfShape_monotone {Q : ObjectProperty C} (hPQ : P ≤ Q) :
    P.limitsOfShape J ≤ Q.limitsOfShape J := by
  intro X ⟨h⟩
  exact ⟨h.ofLE hPQ⟩

@[simp]
lemma limitsOfShape_isoClosure :
    P.isoClosure.limitsOfShape J = P.limitsOfShape J := by
  refine le_antisymm ?_ (limitsOfShape_monotone _ (P.le_isoClosure))
  intro X ⟨h⟩
  choose obj h₁ h₂ using h.prop_diag_obj
  exact
   ⟨{ toLimitPresentation := h.changeDiag (h.diag.isoCopyObj obj (fun j ↦ (h₂ j).some)).symm
      prop_diag_obj := h₁ }⟩

instance [ObjectProperty.Small.{w} P] [LocallySmall.{w} C] [Small.{w} J] [LocallySmall.{w} J] :
    ObjectProperty.Small.{w} (P.strictLimitsOfShape J) := by
  refine small_of_surjective
    (f := fun (F : { F : J ⥤ P.FullSubcategory // HasLimit (F ⋙ P.ι) }) ↦
      (⟨_, letI := F.2; ⟨F.1 ⋙ P.ι, fun j ↦ (F.1.obj j).2⟩⟩)) ?_
  rintro ⟨_, ⟨F, hF⟩⟩
  exact ⟨⟨P.lift F hF, by assumption⟩, rfl⟩

<<<<<<< HEAD
=======
instance [ObjectProperty.Small.{w} P] [LocallySmall.{w} C] [Small.{w} J] [LocallySmall.{w} J] :
    ObjectProperty.EssentiallySmall.{w} (P.limitsOfShape J) := by
  rw [← isoClosure_strictLimitsOfShape]
  infer_instance

>>>>>>> 920bd67d
/-- A property of objects satisfies `P.IsClosedUnderLimitsOfShape J` if it
is stable by limits of shape `J`. -/
@[mk_iff]
class IsClosedUnderLimitsOfShape (P : ObjectProperty C) (J : Type u') [Category.{v'} J] where
  limitsOfShape_le (P J) : P.limitsOfShape J ≤ P

variable {P J} in
lemma IsClosedUnderLimitsOfShape.mk' [P.IsClosedUnderIsomorphisms]
    (h : P.strictLimitsOfShape J ≤ P) :
    P.IsClosedUnderLimitsOfShape J where
  limitsOfShape_le := by
    conv_rhs => rw [← P.isoClosure_eq_self]
    rw [← isoClosure_strictLimitsOfShape]
    exact monotone_isoClosure h

export IsClosedUnderLimitsOfShape (limitsOfShape_le)

section

variable {J} [P.IsClosedUnderLimitsOfShape J]

variable {P} in
lemma LimitOfShape.prop {X : C} (h : P.LimitOfShape J X) : P X :=
  P.limitsOfShape_le J _ ⟨h⟩

lemma prop_of_isLimit {F : J ⥤ C} {c : Cone F} (hc : IsLimit c)
    (hF : ∀ (j : J), P (F.obj j)) : P c.pt :=
  P.limitsOfShape_le J _ ⟨{ diag := _, π := _, isLimit := hc, prop_diag_obj := hF }⟩

lemma prop_limit (F : J ⥤ C) [HasLimit F] (hF : ∀ (j : J), P (F.obj j)) :
    P (limit F) :=
  P.prop_of_isLimit (limit.isLimit F) hF

end

end ObjectProperty

namespace Limits

@[deprecated (since := "2025-09-22")] alias ClosedUnderLimitsOfShape :=
  ObjectProperty.IsClosedUnderLimitsOfShape
@[deprecated (since := "2025-09-22")] alias closedUnderLimitsOfShape_of_limit :=
  ObjectProperty.IsClosedUnderLimitsOfShape.mk'
@[deprecated (since := "2025-09-22")] alias ClosedUnderLimitsOfShape.limit :=
  ObjectProperty.prop_limit

end CategoryTheory.Limits<|MERGE_RESOLUTION|>--- conflicted
+++ resolved
@@ -144,14 +144,11 @@
   rintro ⟨_, ⟨F, hF⟩⟩
   exact ⟨⟨P.lift F hF, by assumption⟩, rfl⟩
 
-<<<<<<< HEAD
-=======
 instance [ObjectProperty.Small.{w} P] [LocallySmall.{w} C] [Small.{w} J] [LocallySmall.{w} J] :
     ObjectProperty.EssentiallySmall.{w} (P.limitsOfShape J) := by
   rw [← isoClosure_strictLimitsOfShape]
   infer_instance
 
->>>>>>> 920bd67d
 /-- A property of objects satisfies `P.IsClosedUnderLimitsOfShape J` if it
 is stable by limits of shape `J`. -/
 @[mk_iff]
