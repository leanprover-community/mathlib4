/-
Copyright (c) 2025 Joël Riou. All rights reserved.
Released under Apache 2.0 license as described in the file LICENSE.
Authors: Joël Riou
-/
module

public import Mathlib.CategoryTheory.ObjectProperty.ColimitsClosure
public import Mathlib.CategoryTheory.SmallRepresentatives
public import Mathlib.CategoryTheory.Comma.CardinalArrow

/-!
# Closure of a property of objects under colimits of bounded cardinality

In this file, given `P : ObjectProperty C` and `κ : Cardinal.{w}`,
we introduce the closure `P.colimitsCardinalClosure κ`
of `P` under colimits of shapes given by categories `J` such
that `Arrow J` is of cardinality `< κ`.

If `C` is locally `w`-small and `P` is essentially `w`-small,
we show that this closure `P.colimitsCardinalClosure κ` is
also essentially `w`-small.

-/

@[expose] public section

universe w v' v u' u

namespace CategoryTheory.ObjectProperty

variable {C : Type u} [Category.{v} C] (P : ObjectProperty C) (κ : Cardinal.{w})

/-- Given `P : ObjectProperty C` and `κ : Cardinal.{w}`, this is the closure
of `P` under colimits of shape given by categories `J` such that
`Arrow J` is of cardinality `< κ`. -/
def colimitsCardinalClosure : ObjectProperty C :=
  P.colimitsClosure (SmallCategoryCardinalLT.categoryFamily κ)

lemma le_colimitsCardinalClosure : P ≤ P.colimitsCardinalClosure κ :=
  P.le_colimitsClosure _

instance : (P.colimitsCardinalClosure κ).IsClosedUnderIsomorphisms := by
  dsimp [colimitsCardinalClosure]
  infer_instance

instance [ObjectProperty.EssentiallySmall.{w} P] [LocallySmall.{w} C] :
    ObjectProperty.EssentiallySmall.{w} (P.colimitsCardinalClosure κ) := by
  dsimp [colimitsCardinalClosure]
  infer_instance

instance (S : SmallCategoryCardinalLT κ) :
    (P.colimitsCardinalClosure κ).IsClosedUnderColimitsOfShape
      (SmallCategoryCardinalLT.categoryFamily κ S) := by
  dsimp [colimitsCardinalClosure]
  infer_instance

lemma isClosedUnderColimitsOfShape_colimitsCardinalClosure
    (J : Type u') [Category.{v'} J] (hJ : HasCardinalLT (Arrow J) κ) :
    (P.colimitsCardinalClosure κ).IsClosedUnderColimitsOfShape J := by
  obtain ⟨S, ⟨e⟩⟩ := SmallCategoryCardinalLT.exists_equivalence κ J hJ
  rw [isClosedUnderColimitsOfShape_iff_of_equivalence _ e.symm]
  infer_instance

lemma colimitsCardinalClosure_le {Q : ObjectProperty C} [Q.IsClosedUnderIsomorphisms]
    (hQ : ∀ (J : Type w) [SmallCategory J] (_ : HasCardinalLT (Arrow J) κ),
      Q.IsClosedUnderColimitsOfShape J) (h : P ≤ Q) :
    P.colimitsCardinalClosure κ ≤ Q := by
  have (i : SmallCategoryCardinalLT κ) := hQ _ i.hasCardinalLT
  exact colimitsClosure_le h

section

open Limits

instance isStableUnderRetracts_colimitsCardinalClosure [Fact κ.IsRegular] :
    (P.colimitsCardinalClosure κ).IsStableUnderRetracts := by
  have := P.isClosedUnderColimitsOfShape_colimitsCardinalClosure κ
<<<<<<< HEAD
    WalkingParallelPair (HasCardinalLT.of_le (by simp; infer_instance)
=======
    WalkingParallelPair (HasCardinalLT.of_le (by
      simp only [hasCardinalLT_aleph0_iff]
      infer_instance)
>>>>>>> 1ebe0448
    (Cardinal.IsRegular.aleph0_le Fact.out))
  infer_instance

end

end CategoryTheory.ObjectProperty<|MERGE_RESOLUTION|>--- conflicted
+++ resolved
@@ -76,13 +76,9 @@
 instance isStableUnderRetracts_colimitsCardinalClosure [Fact κ.IsRegular] :
     (P.colimitsCardinalClosure κ).IsStableUnderRetracts := by
   have := P.isClosedUnderColimitsOfShape_colimitsCardinalClosure κ
-<<<<<<< HEAD
-    WalkingParallelPair (HasCardinalLT.of_le (by simp; infer_instance)
-=======
     WalkingParallelPair (HasCardinalLT.of_le (by
       simp only [hasCardinalLT_aleph0_iff]
       infer_instance)
->>>>>>> 1ebe0448
     (Cardinal.IsRegular.aleph0_le Fact.out))
   infer_instance
 
