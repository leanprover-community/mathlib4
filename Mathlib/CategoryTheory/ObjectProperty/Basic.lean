/-
Copyright (c) 2025 Joël Riou. All rights reserved.
Released under Apache 2.0 license as described in the file LICENSE.
Authors: Joël Riou
-/
import Mathlib.CategoryTheory.Category.Basic
import Mathlib.CategoryTheory.Functor.Basic
import Mathlib.CategoryTheory.Iso
import Mathlib.Order.Basic

/-!
# Properties of objects in a category

Given a category `C`, we introduce an abbreviation `ObjectProperty C`
for predicates `C → Prop`.

## TODO

* refactor the file `Limits.FullSubcategory` in order to rename `ClosedUnderLimitsOfShape`
  as `ObjectProperty.IsClosedUnderLimitsOfShape` (and make it a type class)
* refactor the file `Triangulated.Subcategory` in order to make it a type class
  regarding terms in `ObjectProperty C` when `C` is pretriangulated

-/

universe v v' u u'

namespace CategoryTheory

/-- A property of objects in a category `C` is a predicate `C → Prop`. -/
@[nolint unusedArguments]
abbrev ObjectProperty (C : Type u) [CategoryStruct.{v} C] : Type u := C → Prop

namespace ObjectProperty

variable {C : Type u} {D : Type u'}

section

variable [CategoryStruct.{v} C] [CategoryStruct.{v'} D]

lemma le_def {P Q : ObjectProperty C} :
    P ≤ Q ↔ ∀ (X : C), P X → Q X := Iff.rfl

/-- The typeclass associated to `P : ObjectProperty C`. -/
@[mk_iff]
class Is (P : ObjectProperty C) (X : C) : Prop where
  prop : P X

lemma prop_of_is (P : ObjectProperty C) (X : C) [P.Is X] : P X := by rwa [← P.is_iff]

lemma is_of_prop (P : ObjectProperty C) {X : C} (hX : P X) : P.Is X := by rwa [P.is_iff]

section

variable {ι : Type u'} (X : ι → C)

/-- The property of objects that is satisfied by the `X i` for a family
of objects `X : ι : C`. -/
inductive ofObj : ObjectProperty C
  | mk (i : ι) : ofObj (X i)

@[simp]
lemma ofObj_apply (i : ι) : ofObj X (X i) := ⟨i⟩

lemma ofObj_iff (Y : C) : ofObj X Y ↔ ∃ i, X i = Y := by
  constructor
  · rintro ⟨i⟩
    exact ⟨i, rfl⟩
  · rintro ⟨i, rfl⟩
    exact ⟨i⟩

lemma ofObj_le_iff (P : ObjectProperty C) :
    ofObj X ≤ P ↔ ∀ i, P (X i) :=
  ⟨fun h i ↦ h _ (by simp), fun h ↦ by rintro _ ⟨i⟩; exact h i⟩

end

/-- The property of objects in a category that is satisfied by a single object `X : C`. -/
abbrev singleton (X : C) : ObjectProperty C := ofObj (fun (_ : Unit) ↦ X)

@[simp]
lemma singleton_iff (X Y : C) : singleton X Y ↔ X = Y := by simp [ofObj_iff]

@[simp]
lemma singleton_le_iff {X : C} {P : ObjectProperty C} :
    singleton X ≤ P ↔ P X := by
  simp [ofObj_le_iff]

/-- The property of objects in a category that is satisfied by `X : C` and `Y : C`. -/
def pair (X Y : C) : ObjectProperty C :=
  ofObj (Sum.elim (fun (_ : Unit) ↦ X) (fun (_ : Unit) ↦ Y))

@[simp]
lemma pair_iff (X Y Z : C) :
    pair X Y Z ↔ X = Z ∨ Y = Z := by
  constructor
  · rintro ⟨_ | _⟩ <;> tauto
  · rintro (rfl | rfl); exacts [⟨Sum.inl .unit⟩, ⟨Sum.inr .unit⟩]

end

section

variable [Category.{v} C] [Category.{v'} D]

/-- The inverse image of a property of objects by a functor. -/
def inverseImage (P : ObjectProperty D) (F : C ⥤ D) : ObjectProperty C :=
  fun X ↦ P (F.obj X)

@[simp]
lemma prop_inverseImage_iff (P : ObjectProperty D) (F : C ⥤ D) (X : C) :
    P.inverseImage F X ↔ P (F.obj X) := Iff.rfl

/-- The essential image of a property of objects by a functor. -/
def map (P : ObjectProperty C) (F : C ⥤ D) : ObjectProperty D :=
  fun Y ↦ ∃ (X : C), P X ∧ Nonempty (F.obj X ≅ Y)

lemma prop_map_iff (P : ObjectProperty C) (F : C ⥤ D) (Y : D) :
    P.map F Y ↔ ∃ (X : C), P X ∧ Nonempty (F.obj X ≅ Y) := Iff.rfl

lemma prop_map_obj (P : ObjectProperty C) (F : C ⥤ D) {X : C} (hX : P X) :
    P.map F (F.obj X) :=
  ⟨X, hX, ⟨Iso.refl _⟩⟩

lemma map_monotone {P Q : ObjectProperty C} (h : P ≤ Q) (F : C ⥤ D) :
    P.map F ≤ Q.map F := by
  rintro X ⟨Y, hY, ⟨e⟩⟩
  exact ⟨Y, h _ hY, ⟨e⟩⟩

/-- The strict image of a property of objects by a functor. -/
inductive strictMap (P : ObjectProperty C) (F : C ⥤ D) : ObjectProperty D
  | mk (X : C) (hX : P X) : strictMap P F (F.obj X)

lemma strictMap_iff (P : ObjectProperty C) (F : C ⥤ D) (Y : D) :
    P.strictMap F Y ↔ ∃ (X : C), P X ∧ F.obj X = Y :=
  ⟨by rintro ⟨X, hX⟩; exact ⟨X, hX, rfl⟩, by rintro ⟨X, hX, rfl⟩; exact ⟨X, hX⟩⟩

lemma strictMap_obj (P : ObjectProperty C) (F : C ⥤ D) {X : C} (hX : P X) :
    P.strictMap F (F.obj X) :=
  ⟨X, hX⟩

lemma strictMap_monotone {P Q : ObjectProperty C} (h : P ≤ Q) (F : C ⥤ D) :
    P.strictMap F ≤ Q.strictMap F := by
  rintro _ ⟨X, hX⟩
  exact ⟨X, h _ hX⟩

lemma strictMap_le_map (P : ObjectProperty C) (F : C ⥤ D) :
    P.strictMap F ≤ P.map F := by
  rintro _ ⟨X, hX⟩
  exact ⟨X, hX, ⟨Iso.refl _⟩⟩

@[simp]
lemma strictMap_ofObj {ι : Type u'} (X : ι → C) (F : C ⥤ D) :
    (ofObj X).strictMap F = ofObj (F.obj ∘ X) := by
  ext Y
  simp [ofObj_iff, strictMap_iff]

<<<<<<< HEAD
end

@[simp]
lemma ofObj_subtypeVal (P : ObjectProperty C) :
    ofObj (Subtype.val : Subtype P → C) = P := by
  ext X
  exact ⟨by rintro ⟨X, hX⟩; exact hX,
    fun hX ↦ ofObj_apply Subtype.val ⟨X, hX⟩⟩

/-- The property of objects in a category that is satisfied by a single object `X : C`. -/
abbrev singleton (X : C) : ObjectProperty C := ofObj (fun (_ : Unit) ↦ X)

@[simp]
lemma singleton_iff (X Y : C) : singleton X Y ↔ X = Y := by simp [ofObj_iff]

@[simp]
lemma singleton_le_iff {X : C} {P : ObjectProperty C} :
    singleton X ≤ P ↔ P X := by
  simp [ofObj_le_iff]

=======
>>>>>>> 809dddb6
@[simp high]
lemma strictMap_singleton (X : C) (F : C ⥤ D) :
    (singleton X).strictMap F = singleton (F.obj X) := by
  ext
  simp [strictMap_iff]

end

end ObjectProperty

end CategoryTheory<|MERGE_RESOLUTION|>--- conflicted
+++ resolved
@@ -75,6 +75,13 @@
   ⟨fun h i ↦ h _ (by simp), fun h ↦ by rintro _ ⟨i⟩; exact h i⟩
 
 end
+
+@[simp]
+lemma ofObj_subtypeVal (P : ObjectProperty C) :
+    ofObj (Subtype.val : Subtype P → C) = P := by
+  ext X
+  exact ⟨by rintro ⟨X, hX⟩; exact hX,
+    fun hX ↦ ofObj_apply Subtype.val ⟨X, hX⟩⟩
 
 /-- The property of objects in a category that is satisfied by a single object `X : C`. -/
 abbrev singleton (X : C) : ObjectProperty C := ofObj (fun (_ : Unit) ↦ X)
@@ -156,29 +163,6 @@
   ext Y
   simp [ofObj_iff, strictMap_iff]
 
-<<<<<<< HEAD
-end
-
-@[simp]
-lemma ofObj_subtypeVal (P : ObjectProperty C) :
-    ofObj (Subtype.val : Subtype P → C) = P := by
-  ext X
-  exact ⟨by rintro ⟨X, hX⟩; exact hX,
-    fun hX ↦ ofObj_apply Subtype.val ⟨X, hX⟩⟩
-
-/-- The property of objects in a category that is satisfied by a single object `X : C`. -/
-abbrev singleton (X : C) : ObjectProperty C := ofObj (fun (_ : Unit) ↦ X)
-
-@[simp]
-lemma singleton_iff (X Y : C) : singleton X Y ↔ X = Y := by simp [ofObj_iff]
-
-@[simp]
-lemma singleton_le_iff {X : C} {P : ObjectProperty C} :
-    singleton X ≤ P ↔ P X := by
-  simp [ofObj_le_iff]
-
-=======
->>>>>>> 809dddb6
 @[simp high]
 lemma strictMap_singleton (X : C) (F : C ⥤ D) :
     (singleton X).strictMap F = singleton (F.obj X) := by
