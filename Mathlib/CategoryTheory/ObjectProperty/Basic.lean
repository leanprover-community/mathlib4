/-
Copyright (c) 2025 Joël Riou. All rights reserved.
Released under Apache 2.0 license as described in the file LICENSE.
Authors: Joël Riou
-/
import Mathlib.CategoryTheory.Category.Basic
import Mathlib.CategoryTheory.Functor.Basic
import Mathlib.CategoryTheory.Iso
import Mathlib.Order.Basic

/-!
# Properties of objects in a category

Given a category `C`, we introduce an abbreviation `ObjectProperty C`
for predicates `C → Prop`.

## TODO

* refactor the file `Limits.FullSubcategory` in order to rename `ClosedUnderLimitsOfShape`
  as `ObjectProperty.IsClosedUnderLimitsOfShape` (and make it a type class)
* refactor the file `Triangulated.Subcategory` in order to make it a type class
  regarding terms in `ObjectProperty C` when `C` is pretriangulated

-/

universe v v' u u'

namespace CategoryTheory

/-- A property of objects in a category `C` is a predicate `C → Prop`. -/
@[nolint unusedArguments]
abbrev ObjectProperty (C : Type u) [CategoryStruct.{v} C] : Type u := C → Prop

namespace ObjectProperty

variable {C : Type u} {D : Type u'}

<<<<<<< HEAD
lemma le_def {P Q : ObjectProperty C} :
    P ≤ Q ↔ ∀ (X : C), P X → Q X := Iff.rfl

/-- The inverse image of a property of objects by a functor. -/
def inverseImage (P : ObjectProperty D) (F : C ⥤ D) : ObjectProperty C :=
  fun X ↦ P (F.obj X)

@[simp]
lemma prop_inverseImage_iff (P : ObjectProperty D) (F : C ⥤ D) (X : C) :
    P.inverseImage F X ↔ P (F.obj X) := Iff.rfl

/-- The essential image of a property of objects by a functor. -/
def map (P : ObjectProperty C) (F : C ⥤ D) : ObjectProperty D :=
  fun Y ↦ ∃ (X : C), P X ∧ Nonempty (F.obj X ≅ Y)

lemma prop_map_iff (P : ObjectProperty C) (F : C ⥤ D) (Y : D) :
    P.map F Y ↔ ∃ (X : C), P X ∧ Nonempty (F.obj X ≅ Y) := Iff.rfl

lemma prop_map_obj (P : ObjectProperty C) (F : C ⥤ D) {X : C} (hX : P X) :
    P.map F (F.obj X) :=
  ⟨X, hX, ⟨Iso.refl _⟩⟩

lemma map_monotone {P Q : ObjectProperty C} (h : P ≤ Q) (F : C ⥤ D) :
    P.map F ≤ Q.map F := by
  rintro X ⟨Y, hY, ⟨e⟩⟩
  exact ⟨Y, h _ hY, ⟨e⟩⟩

/-- The strict image of a property of objects by a functor. -/
inductive strictMap (P : ObjectProperty C) (F : C ⥤ D) : ObjectProperty D
  | mk (X : C) (hX : P X) : strictMap P F (F.obj X)
=======
section
>>>>>>> 7ac1878b

variable [CategoryStruct.{v} C] [CategoryStruct.{v'} D]

lemma le_def {P Q : ObjectProperty C} :
    P ≤ Q ↔ ∀ (X : C), P X → Q X := Iff.rfl

lemma strictMap_monotone {P Q : ObjectProperty C} (h : P ≤ Q) (F : C ⥤ D) :
    P.strictMap F ≤ Q.strictMap F := by
  rintro _ ⟨X, hX⟩
  exact ⟨X, h _ hX⟩

lemma strictMap_le_map (P : ObjectProperty C) (F : C ⥤ D) :
    P.strictMap F ≤ P.map F := by
  rintro _ ⟨X, hX⟩
  exact ⟨X, hX, ⟨Iso.refl _⟩⟩

/-- The typeclass associated to `P : ObjectProperty C`. -/
@[mk_iff]
class Is (P : ObjectProperty C) (X : C) : Prop where
  prop : P X

lemma prop_of_is (P : ObjectProperty C) (X : C) [P.Is X] : P X := by rwa [← P.is_iff]

lemma is_of_prop (P : ObjectProperty C) {X : C} (hX : P X) : P.Is X := by rwa [P.is_iff]

section

variable {ι : Type u'} (X : ι → C)

/-- The property of objects that is satisfied by the `X i` for a family
of objects `X : ι : C`. -/
inductive ofObj : ObjectProperty C
  | mk (i : ι) : ofObj (X i)

@[simp]
lemma ofObj_apply (i : ι) : ofObj X (X i) := ⟨i⟩

lemma ofObj_iff (Y : C) : ofObj X Y ↔ ∃ i, X i = Y := by
  constructor
  · rintro ⟨i⟩
    exact ⟨i, rfl⟩
  · rintro ⟨i, rfl⟩
    exact ⟨i⟩

lemma ofObj_le_iff (P : ObjectProperty C) :
    ofObj X ≤ P ↔ ∀ i, P (X i) :=
  ⟨fun h i ↦ h _ (by simp), fun h ↦ by rintro _ ⟨i⟩; exact h i⟩

end

@[simp]
lemma ofObj_subtypeVal (P : ObjectProperty C) :
    ofObj (Subtype.val : Subtype P → C) = P := by
  ext X
  exact ⟨by rintro ⟨X, hX⟩; exact hX,
    fun hX ↦ ofObj_apply Subtype.val ⟨X, hX⟩⟩

/-- The property of objects in a category that is satisfied by a single object `X : C`. -/
abbrev singleton (X : C) : ObjectProperty C := ofObj (fun (_ : Unit) ↦ X)

@[simp]
lemma singleton_iff (X Y : C) : singleton X Y ↔ X = Y := by simp [ofObj_iff]

@[simp]
lemma singleton_le_iff {X : C} {P : ObjectProperty C} :
    singleton X ≤ P ↔ P X := by
  simp [ofObj_le_iff]

/-- The property of objects in a category that is satisfied by `X : C` and `Y : C`. -/
def pair (X Y : C) : ObjectProperty C :=
  ofObj (Sum.elim (fun (_ : Unit) ↦ X) (fun (_ : Unit) ↦ Y))

@[simp]
lemma pair_iff (X Y Z : C) :
    pair X Y Z ↔ X = Z ∨ Y = Z := by
  constructor
  · rintro ⟨_ | _⟩ <;> tauto
  · rintro (rfl | rfl); exacts [⟨Sum.inl .unit⟩, ⟨Sum.inr .unit⟩]

end

section

variable [Category.{v} C] [Category.{v'} D]

/-- The inverse image of a property of objects by a functor. -/
def inverseImage (P : ObjectProperty D) (F : C ⥤ D) : ObjectProperty C :=
  fun X ↦ P (F.obj X)

@[simp]
lemma prop_inverseImage_iff (P : ObjectProperty D) (F : C ⥤ D) (X : C) :
    P.inverseImage F X ↔ P (F.obj X) := Iff.rfl

/-- The essential image of a property of objects by a functor. -/
def map (P : ObjectProperty C) (F : C ⥤ D) : ObjectProperty D :=
  fun Y ↦ ∃ (X : C), P X ∧ Nonempty (F.obj X ≅ Y)

lemma prop_map_iff (P : ObjectProperty C) (F : C ⥤ D) (Y : D) :
    P.map F Y ↔ ∃ (X : C), P X ∧ Nonempty (F.obj X ≅ Y) := Iff.rfl

lemma prop_map_obj (P : ObjectProperty C) (F : C ⥤ D) {X : C} (hX : P X) :
    P.map F (F.obj X) :=
  ⟨X, hX, ⟨Iso.refl _⟩⟩

/-- The strict image of a property of objects by a functor. -/
inductive strictMap (P : ObjectProperty C) (F : C ⥤ D) : ObjectProperty D
  | mk (X : C) (hX : P X) : strictMap P F (F.obj X)

lemma strictMap_iff (P : ObjectProperty C) (F : C ⥤ D) (Y : D) :
    P.strictMap F Y ↔ ∃ (X : C), P X ∧ F.obj X = Y :=
  ⟨by rintro ⟨X, hX⟩; exact ⟨X, hX, rfl⟩, by rintro ⟨X, hX, rfl⟩; exact ⟨X, hX⟩⟩

lemma strictMap_obj (P : ObjectProperty C) (F : C ⥤ D) {X : C} (hX : P X) :
    P.strictMap F (F.obj X) :=
  ⟨X, hX⟩

@[simp]
lemma strictMap_ofObj {ι : Type u'} (X : ι → C) (F : C ⥤ D) :
    (ofObj X).strictMap F = ofObj (F.obj ∘ X) := by
  ext Y
  simp [ofObj_iff, strictMap_iff]

@[simp high]
lemma strictMap_singleton (X : C) (F : C ⥤ D) :
    (singleton X).strictMap F = singleton (F.obj X) := by
  ext
  simp [strictMap_iff]

end

end ObjectProperty

end CategoryTheory<|MERGE_RESOLUTION|>--- conflicted
+++ resolved
@@ -35,55 +35,12 @@
 
 variable {C : Type u} {D : Type u'}
 
-<<<<<<< HEAD
-lemma le_def {P Q : ObjectProperty C} :
-    P ≤ Q ↔ ∀ (X : C), P X → Q X := Iff.rfl
-
-/-- The inverse image of a property of objects by a functor. -/
-def inverseImage (P : ObjectProperty D) (F : C ⥤ D) : ObjectProperty C :=
-  fun X ↦ P (F.obj X)
-
-@[simp]
-lemma prop_inverseImage_iff (P : ObjectProperty D) (F : C ⥤ D) (X : C) :
-    P.inverseImage F X ↔ P (F.obj X) := Iff.rfl
-
-/-- The essential image of a property of objects by a functor. -/
-def map (P : ObjectProperty C) (F : C ⥤ D) : ObjectProperty D :=
-  fun Y ↦ ∃ (X : C), P X ∧ Nonempty (F.obj X ≅ Y)
-
-lemma prop_map_iff (P : ObjectProperty C) (F : C ⥤ D) (Y : D) :
-    P.map F Y ↔ ∃ (X : C), P X ∧ Nonempty (F.obj X ≅ Y) := Iff.rfl
-
-lemma prop_map_obj (P : ObjectProperty C) (F : C ⥤ D) {X : C} (hX : P X) :
-    P.map F (F.obj X) :=
-  ⟨X, hX, ⟨Iso.refl _⟩⟩
-
-lemma map_monotone {P Q : ObjectProperty C} (h : P ≤ Q) (F : C ⥤ D) :
-    P.map F ≤ Q.map F := by
-  rintro X ⟨Y, hY, ⟨e⟩⟩
-  exact ⟨Y, h _ hY, ⟨e⟩⟩
-
-/-- The strict image of a property of objects by a functor. -/
-inductive strictMap (P : ObjectProperty C) (F : C ⥤ D) : ObjectProperty D
-  | mk (X : C) (hX : P X) : strictMap P F (F.obj X)
-=======
 section
->>>>>>> 7ac1878b
 
 variable [CategoryStruct.{v} C] [CategoryStruct.{v'} D]
 
 lemma le_def {P Q : ObjectProperty C} :
     P ≤ Q ↔ ∀ (X : C), P X → Q X := Iff.rfl
-
-lemma strictMap_monotone {P Q : ObjectProperty C} (h : P ≤ Q) (F : C ⥤ D) :
-    P.strictMap F ≤ Q.strictMap F := by
-  rintro _ ⟨X, hX⟩
-  exact ⟨X, h _ hX⟩
-
-lemma strictMap_le_map (P : ObjectProperty C) (F : C ⥤ D) :
-    P.strictMap F ≤ P.map F := by
-  rintro _ ⟨X, hX⟩
-  exact ⟨X, hX, ⟨Iso.refl _⟩⟩
 
 /-- The typeclass associated to `P : ObjectProperty C`. -/
 @[mk_iff]
@@ -173,6 +130,11 @@
     P.map F (F.obj X) :=
   ⟨X, hX, ⟨Iso.refl _⟩⟩
 
+lemma map_monotone {P Q : ObjectProperty C} (h : P ≤ Q) (F : C ⥤ D) :
+    P.map F ≤ Q.map F := by
+  rintro X ⟨Y, hY, ⟨e⟩⟩
+  exact ⟨Y, h _ hY, ⟨e⟩⟩
+
 /-- The strict image of a property of objects by a functor. -/
 inductive strictMap (P : ObjectProperty C) (F : C ⥤ D) : ObjectProperty D
   | mk (X : C) (hX : P X) : strictMap P F (F.obj X)
@@ -184,6 +146,16 @@
 lemma strictMap_obj (P : ObjectProperty C) (F : C ⥤ D) {X : C} (hX : P X) :
     P.strictMap F (F.obj X) :=
   ⟨X, hX⟩
+
+lemma strictMap_monotone {P Q : ObjectProperty C} (h : P ≤ Q) (F : C ⥤ D) :
+    P.strictMap F ≤ Q.strictMap F := by
+  rintro _ ⟨X, hX⟩
+  exact ⟨X, h _ hX⟩
+
+lemma strictMap_le_map (P : ObjectProperty C) (F : C ⥤ D) :
+    P.strictMap F ≤ P.map F := by
+  rintro _ ⟨X, hX⟩
+  exact ⟨X, hX, ⟨Iso.refl _⟩⟩
 
 @[simp]
 lemma strictMap_ofObj {ι : Type u'} (X : ι → C) (F : C ⥤ D) :
