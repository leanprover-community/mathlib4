--- conflicted
+++ resolved
@@ -104,11 +104,7 @@
   | mk (i : ι) : ofObj (X i)
 
 @[simp]
-<<<<<<< HEAD
-lemma prop_ofObj (i : ι) : ofObj X (X i) := ⟨i⟩
-=======
 lemma ofObj_apply (i : ι) : ofObj X (X i) := ⟨i⟩
->>>>>>> 0572806e
 
 lemma ofObj_iff (Y : C) : ofObj X Y ↔ ∃ i, X i = Y := by
   constructor
@@ -121,15 +117,6 @@
     ofObj X ≤ P ↔ ∀ i, P (X i) :=
   ⟨fun h i ↦ h _ (by simp), fun h ↦ by rintro _ ⟨i⟩; exact h i⟩
 
-<<<<<<< HEAD
-lemma ofObj_eq_setRange : ofObj X = Set.range X := by
-  ext Y
-  change _ ↔ Y ∈ Set.range X
-  simp [ofObj_iff]
-
-end
-
-=======
 @[simp]
 lemma strictMap_ofObj (F : C ⥤ D) :
     (ofObj X).strictMap F = ofObj (F.obj ∘ X) := by
@@ -138,8 +125,14 @@
 
 end
 
+@[simp]
+lemma ofObj_subtypeVal (P : ObjectProperty C) :
+    ofObj (Subtype.val : Subtype P → C) = P := by
+  ext X
+  exact ⟨by rintro ⟨X, hX⟩; exact hX,
+    fun hX ↦ ofObj_apply Subtype.val ⟨X, hX⟩⟩
+
 /-- The property of objects in a category that is satisfied by a single object `X : C`. -/
->>>>>>> 0572806e
 abbrev singleton (X : C) : ObjectProperty C := ofObj (fun (_ : Unit) ↦ X)
 
 @[simp]
@@ -150,12 +143,6 @@
     singleton X ≤ P ↔ P X := by
   simp [ofObj_le_iff]
 
-<<<<<<< HEAD
-lemma singleton_eq_setSingleton (X : C) :
-    singleton X = ({X} : Set C) := by
-  ext Y
-  simpa using eq_comm
-=======
 @[simp high]
 lemma strictMap_singleton (X : C) (F : C ⥤ D) :
     (singleton X).strictMap F = singleton (F.obj X) := by
@@ -172,7 +159,6 @@
   constructor
   · rintro ⟨_ | _⟩ <;> tauto
   · rintro (rfl | rfl); exacts [⟨Sum.inl .unit⟩, ⟨Sum.inr .unit⟩]
->>>>>>> 0572806e
 
 end ObjectProperty
 
