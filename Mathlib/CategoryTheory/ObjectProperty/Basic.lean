/-
Copyright (c) 2025 Joël Riou. All rights reserved.
Released under Apache 2.0 license as described in the file LICENSE.
Authors: Joël Riou
-/
import Mathlib.CategoryTheory.Category.Basic
import Mathlib.CategoryTheory.Functor.Basic
import Mathlib.CategoryTheory.Iso
import Mathlib.Order.Basic

/-!
# Properties of objects in a category

Given a category `C`, we introduce an abbreviation `ObjectProperty C`
for predicates `C → Prop`.

## TODO

* refactor the file `Limits.FullSubcategory` in order to rename `ClosedUnderLimitsOfShape`
  as `ObjectProperty.IsClosedUnderLimitsOfShape` (and make it a type class)
* refactor the file `Triangulated.Subcategory` in order to make it a type class
  regarding terms in `ObjectProperty C` when `C` is pretriangulated

-/

universe v v' u u'

namespace CategoryTheory

/-- A property of objects in a category `C` is a predicate `C → Prop`. -/
@[nolint unusedArguments]
abbrev ObjectProperty (C : Type u) [Category.{v} C] : Type u := C → Prop

namespace ObjectProperty

variable {C : Type u} {D : Type u'} [Category.{v} C] [Category.{v'} D]

lemma le_def {P Q : ObjectProperty C} :
    P ≤ Q ↔ ∀ (X : C), P X → Q X := Iff.rfl

/-- The inverse image of a property of objects by a functor. -/
def inverseImage (P : ObjectProperty D) (F : C ⥤ D) : ObjectProperty C :=
  fun X ↦ P (F.obj X)

@[simp]
lemma prop_inverseImage_iff (P : ObjectProperty D) (F : C ⥤ D) (X : C) :
    P.inverseImage F X ↔ P (F.obj X) := Iff.rfl

/-- The essential image of a property of objects by a functor. -/
def map (P : ObjectProperty C) (F : C ⥤ D) : ObjectProperty D :=
  fun Y ↦ ∃ (X : C), P X ∧ Nonempty (F.obj X ≅ Y)

lemma prop_map_iff (P : ObjectProperty C) (F : C ⥤ D) (Y : D) :
    P.map F Y ↔ ∃ (X : C), P X ∧ Nonempty (F.obj X ≅ Y) := Iff.rfl

lemma prop_map_obj (P : ObjectProperty C) (F : C ⥤ D) {X : C} (hX : P X) :
    P.map F (F.obj X) :=
  ⟨X, hX, ⟨Iso.refl _⟩⟩

/-- The strict image of a property of objects by a functor. -/
inductive strictMap (P : ObjectProperty C) (F : C ⥤ D) : ObjectProperty D
  | mk (X : C) (hX : P X) : strictMap P F (F.obj X)

<<<<<<< HEAD
lemma prop_strictMap_iff (P : ObjectProperty C) (F : C ⥤ D) (Y : D) :
    P.strictMap F Y ↔ ∃ (X : C), P X ∧ F.obj X = Y :=
  ⟨by rintro ⟨X, hX⟩; exact ⟨X, hX, rfl⟩, by rintro ⟨X, hX, rfl⟩; exact ⟨X, hX⟩⟩

lemma prop_strictMap_obj (P : ObjectProperty C) (F : C ⥤ D) {X : C} (hX : P X) :
=======
lemma strictMap_iff (P : ObjectProperty C) (F : C ⥤ D) (Y : D) :
    P.strictMap F Y ↔ ∃ (X : C), P X ∧ F.obj X = Y :=
  ⟨by rintro ⟨X, hX⟩; exact ⟨X, hX, rfl⟩, by rintro ⟨X, hX, rfl⟩; exact ⟨X, hX⟩⟩

lemma strictMap_obj (P : ObjectProperty C) (F : C ⥤ D) {X : C} (hX : P X) :
>>>>>>> f2cbc1bb
    P.strictMap F (F.obj X) :=
  ⟨X, hX⟩

/-- The typeclass associated to `P : ObjectProperty C`. -/
@[mk_iff]
class Is (P : ObjectProperty C) (X : C) : Prop where
  prop : P X

lemma prop_of_is (P : ObjectProperty C) (X : C) [P.Is X] : P X := by rwa [← P.is_iff]

lemma is_of_prop (P : ObjectProperty C) {X : C} (hX : P X) : P.Is X := by rwa [P.is_iff]

section

variable {ι : Type u'} (X : ι → C)

/-- The property of objects that is satisfied by the `X i` for a family
of objects `X : ι : C`. -/
inductive ofObj : ObjectProperty C
  | mk (i : ι) : ofObj (X i)

@[simp]
<<<<<<< HEAD
lemma prop_ofObj (i : ι) : ofObj X (X i) := ⟨i⟩

lemma prop_ofObj_iff (Y : C) : ofObj X Y ↔ ∃ i, X i = Y := by
=======
lemma ofObj_apply (i : ι) : ofObj X (X i) := ⟨i⟩

lemma ofObj_iff (Y : C) : ofObj X Y ↔ ∃ i, X i = Y := by
>>>>>>> f2cbc1bb
  constructor
  · rintro ⟨i⟩
    exact ⟨i, rfl⟩
  · rintro ⟨i, rfl⟩
    exact ⟨i⟩

lemma ofObj_le_iff (P : ObjectProperty C) :
    ofObj X ≤ P ↔ ∀ i, P (X i) :=
  ⟨fun h i ↦ h _ (by simp), fun h ↦ by rintro _ ⟨i⟩; exact h i⟩

@[simp]
lemma strictMap_ofObj (F : C ⥤ D) :
    (ofObj X).strictMap F = ofObj (F.obj ∘ X) := by
  ext Y
<<<<<<< HEAD
  simp [prop_ofObj_iff, prop_strictMap_iff]
=======
  simp [ofObj_iff, strictMap_iff]
>>>>>>> f2cbc1bb

end

/-- The property of objects in a category that is satisfied by a single object `X : C`. -/
abbrev singleton (X : C) : ObjectProperty C := ofObj (fun (_ : Unit) ↦ X)

@[simp]
<<<<<<< HEAD
lemma prop_singleton_iff (X Y : C) : singleton X Y ↔ X = Y := by simp [prop_ofObj_iff]
=======
lemma singleton_iff (X Y : C) : singleton X Y ↔ X = Y := by simp [ofObj_iff]
>>>>>>> f2cbc1bb

@[simp]
lemma singleton_le_iff {X : C} {P : ObjectProperty C} :
    singleton X ≤ P ↔ P X := by
  simp [ofObj_le_iff]

@[simp high]
lemma strictMap_singleton (X : C) (F : C ⥤ D) :
    (singleton X).strictMap F = singleton (F.obj X) := by
  ext
<<<<<<< HEAD
  simp [prop_strictMap_iff]
=======
  simp [strictMap_iff]
>>>>>>> f2cbc1bb

/-- The property of objects in a category that is satisfied by `X : C` and `Y : C`. -/
def pair (X Y : C) : ObjectProperty C :=
  ofObj (Sum.elim (fun (_ : Unit) ↦ X) (fun (_ : Unit) ↦ Y))

@[simp]
<<<<<<< HEAD
lemma prop_pair_iff (X Y Z : C) :
=======
lemma pair_iff (X Y Z : C) :
>>>>>>> f2cbc1bb
    pair X Y Z ↔ X = Z ∨ Y = Z := by
  constructor
  · rintro ⟨_ | _⟩ <;> tauto
  · rintro (rfl | rfl); exacts [⟨Sum.inl .unit⟩, ⟨Sum.inr .unit⟩]

end ObjectProperty

end CategoryTheory<|MERGE_RESOLUTION|>--- conflicted
+++ resolved
@@ -61,19 +61,11 @@
 inductive strictMap (P : ObjectProperty C) (F : C ⥤ D) : ObjectProperty D
   | mk (X : C) (hX : P X) : strictMap P F (F.obj X)
 
-<<<<<<< HEAD
-lemma prop_strictMap_iff (P : ObjectProperty C) (F : C ⥤ D) (Y : D) :
-    P.strictMap F Y ↔ ∃ (X : C), P X ∧ F.obj X = Y :=
-  ⟨by rintro ⟨X, hX⟩; exact ⟨X, hX, rfl⟩, by rintro ⟨X, hX, rfl⟩; exact ⟨X, hX⟩⟩
-
-lemma prop_strictMap_obj (P : ObjectProperty C) (F : C ⥤ D) {X : C} (hX : P X) :
-=======
 lemma strictMap_iff (P : ObjectProperty C) (F : C ⥤ D) (Y : D) :
     P.strictMap F Y ↔ ∃ (X : C), P X ∧ F.obj X = Y :=
   ⟨by rintro ⟨X, hX⟩; exact ⟨X, hX, rfl⟩, by rintro ⟨X, hX, rfl⟩; exact ⟨X, hX⟩⟩
 
 lemma strictMap_obj (P : ObjectProperty C) (F : C ⥤ D) {X : C} (hX : P X) :
->>>>>>> f2cbc1bb
     P.strictMap F (F.obj X) :=
   ⟨X, hX⟩
 
@@ -96,15 +88,9 @@
   | mk (i : ι) : ofObj (X i)
 
 @[simp]
-<<<<<<< HEAD
-lemma prop_ofObj (i : ι) : ofObj X (X i) := ⟨i⟩
-
-lemma prop_ofObj_iff (Y : C) : ofObj X Y ↔ ∃ i, X i = Y := by
-=======
 lemma ofObj_apply (i : ι) : ofObj X (X i) := ⟨i⟩
 
 lemma ofObj_iff (Y : C) : ofObj X Y ↔ ∃ i, X i = Y := by
->>>>>>> f2cbc1bb
   constructor
   · rintro ⟨i⟩
     exact ⟨i, rfl⟩
@@ -119,11 +105,7 @@
 lemma strictMap_ofObj (F : C ⥤ D) :
     (ofObj X).strictMap F = ofObj (F.obj ∘ X) := by
   ext Y
-<<<<<<< HEAD
-  simp [prop_ofObj_iff, prop_strictMap_iff]
-=======
   simp [ofObj_iff, strictMap_iff]
->>>>>>> f2cbc1bb
 
 end
 
@@ -131,11 +113,7 @@
 abbrev singleton (X : C) : ObjectProperty C := ofObj (fun (_ : Unit) ↦ X)
 
 @[simp]
-<<<<<<< HEAD
-lemma prop_singleton_iff (X Y : C) : singleton X Y ↔ X = Y := by simp [prop_ofObj_iff]
-=======
 lemma singleton_iff (X Y : C) : singleton X Y ↔ X = Y := by simp [ofObj_iff]
->>>>>>> f2cbc1bb
 
 @[simp]
 lemma singleton_le_iff {X : C} {P : ObjectProperty C} :
@@ -146,22 +124,14 @@
 lemma strictMap_singleton (X : C) (F : C ⥤ D) :
     (singleton X).strictMap F = singleton (F.obj X) := by
   ext
-<<<<<<< HEAD
-  simp [prop_strictMap_iff]
-=======
   simp [strictMap_iff]
->>>>>>> f2cbc1bb
 
 /-- The property of objects in a category that is satisfied by `X : C` and `Y : C`. -/
 def pair (X Y : C) : ObjectProperty C :=
   ofObj (Sum.elim (fun (_ : Unit) ↦ X) (fun (_ : Unit) ↦ Y))
 
 @[simp]
-<<<<<<< HEAD
-lemma prop_pair_iff (X Y Z : C) :
-=======
 lemma pair_iff (X Y Z : C) :
->>>>>>> f2cbc1bb
     pair X Y Z ↔ X = Z ∨ Y = Z := by
   constructor
   · rintro ⟨_ | _⟩ <;> tauto
