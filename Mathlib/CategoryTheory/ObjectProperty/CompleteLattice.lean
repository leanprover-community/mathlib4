/-
Copyright (c) 2025 Joël Riou. All rights reserved.
Released under Apache 2.0 license as described in the file LICENSE.
Authors: Joël Riou
-/
<<<<<<< HEAD
import Mathlib.CategoryTheory.ObjectProperty.ClosedUnderIsomorphisms
import Mathlib.CategoryTheory.ObjectProperty.FullSubcategory
import Mathlib.Order.CompleteLattice.Basic
=======
module

public import Mathlib.CategoryTheory.ObjectProperty.ClosedUnderIsomorphisms
public import Mathlib.Order.CompleteLattice.Basic
>>>>>>> ebf1ee7e

/-!
# ObjectProperty is a complete lattice

-/

<<<<<<< HEAD
universe v v' u u'
=======
@[expose] public section

universe v u
>>>>>>> ebf1ee7e

namespace CategoryTheory.ObjectProperty

variable {C : Type u} [Category.{v} C] {D : Type u'} [Category.{v'} D]

example : CompleteLattice (ObjectProperty C) := inferInstance

section

variable (P Q : ObjectProperty C) (X : C)

@[simp high] lemma prop_inf_iff : (P ⊓ Q) X ↔ P X ∧ Q X := Iff.rfl

@[simp high] lemma prop_sup_iff : (P ⊔ Q) X ↔ P X ∨ Q X := Iff.rfl

lemma isoClosure_sup : (P ⊔ Q).isoClosure = P.isoClosure ⊔ Q.isoClosure := by
  ext X
  simp only [prop_sup_iff]
  constructor
  · rintro ⟨Y, hY, ⟨e⟩⟩
    simp only [prop_sup_iff] at hY
    obtain hY | hY := hY
    · exact Or.inl ⟨Y, hY, ⟨e⟩⟩
    · exact Or.inr ⟨Y, hY, ⟨e⟩⟩
  · rintro (hY | hY)
    · exact monotone_isoClosure le_sup_left _ hY
    · exact monotone_isoClosure le_sup_right _ hY

instance [P.IsClosedUnderIsomorphisms] [Q.IsClosedUnderIsomorphisms] :
    (P ⊔ Q).IsClosedUnderIsomorphisms := by
  simp only [isClosedUnderIsomorphisms_iff_isoClosure_eq_self, isoClosure_sup, isoClosure_eq_self]

end

section

variable {α : Sort*} (P : α → ObjectProperty C) (X : C)

@[simp high] lemma prop_iSup_iff :
    (⨆ (a : α), P a) X ↔ ∃ (a : α), P a X := by simp

lemma isoClosure_iSup :
    ((⨆ (a : α), P a)).isoClosure = ⨆ (a : α), (P a).isoClosure := by
  refine le_antisymm ?_ ?_
  · rintro X ⟨Y, hY, ⟨e⟩⟩
    simp only [prop_iSup_iff] at hY ⊢
    obtain ⟨a, hY⟩ := hY
    exact ⟨a, _, hY, ⟨e⟩⟩
  · simp only [iSup_le_iff]
    intro a
    rw [isoClosure_le_iff]
    exact (le_iSup P a).trans (le_isoClosure _)

instance [∀ a, (P a).IsClosedUnderIsomorphisms] :
    ((⨆ (a : α), P a)).IsClosedUnderIsomorphisms := by
  simp only [isClosedUnderIsomorphisms_iff_isoClosure_eq_self,
    isoClosure_iSup, isoClosure_eq_self]

end

@[simp]
lemma ι_map_top (P : ObjectProperty C) :
    (⊤ : ObjectProperty _).map P.ι = P.isoClosure := by
  ext X
  constructor
  · rintro ⟨⟨Y, hY⟩, _, ⟨e⟩⟩
    exact ⟨Y, hY, ⟨e.symm⟩⟩
  · rintro ⟨Y, hY, ⟨e⟩⟩
    exact ⟨⟨Y, hY⟩, by simp, ⟨e.symm⟩⟩

end CategoryTheory.ObjectProperty<|MERGE_RESOLUTION|>--- conflicted
+++ resolved
@@ -3,29 +3,20 @@
 Released under Apache 2.0 license as described in the file LICENSE.
 Authors: Joël Riou
 -/
-<<<<<<< HEAD
-import Mathlib.CategoryTheory.ObjectProperty.ClosedUnderIsomorphisms
-import Mathlib.CategoryTheory.ObjectProperty.FullSubcategory
-import Mathlib.Order.CompleteLattice.Basic
-=======
 module
 
 public import Mathlib.CategoryTheory.ObjectProperty.ClosedUnderIsomorphisms
+public import Mathlib.CategoryTheory.ObjectProperty.FullSubcategory
 public import Mathlib.Order.CompleteLattice.Basic
->>>>>>> ebf1ee7e
 
 /-!
 # ObjectProperty is a complete lattice
 
 -/
 
-<<<<<<< HEAD
-universe v v' u u'
-=======
 @[expose] public section
 
-universe v u
->>>>>>> ebf1ee7e
+universe v v' u u'
 
 namespace CategoryTheory.ObjectProperty
 
