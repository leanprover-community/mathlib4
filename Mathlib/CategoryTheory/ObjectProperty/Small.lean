--- conflicted
+++ resolved
@@ -74,8 +74,6 @@
   small_of_surjective (f := fun (x : Σ a, Subtype (P a)) ↦ ⟨x.2.1, by aesop⟩)
     (fun ⟨x, hx⟩ ↦ by aesop)
 
-<<<<<<< HEAD
-=======
 @[simp]
 lemma small_op_iff (P : ObjectProperty C) :
     ObjectProperty.Small.{w} P.op ↔ ObjectProperty.Small.{w} P :=
@@ -96,7 +94,6 @@
     ObjectProperty.Small.{w} P.unop := by
   simpa
 
->>>>>>> a4d03f7c
 /-- A property of objects is essentially small relative to a universe `w`
 if it is contained in the closure by isomorphisms of a small property. -/
 @[pp_with_univ]
@@ -169,8 +166,6 @@
     intro a
     exact (hQ a).trans (monotone_isoClosure (le_iSup Q a))
 
-<<<<<<< HEAD
-=======
 @[simp]
 lemma essentiallySmall_op_iff (P : ObjectProperty C) :
     ObjectProperty.EssentiallySmall.{w} P.op ↔
@@ -195,5 +190,4 @@
     ObjectProperty.EssentiallySmall.{w} P.unop := by
   simpa
 
->>>>>>> a4d03f7c
 end CategoryTheory.ObjectProperty