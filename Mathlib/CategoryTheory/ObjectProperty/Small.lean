/-
Copyright (c) 2025 Joël Riou. All rights reserved.
Released under Apache 2.0 license as described in the file LICENSE.
Authors: Joël Riou
-/
module

public import Mathlib.CategoryTheory.ObjectProperty.CompleteLattice
public import Mathlib.CategoryTheory.ObjectProperty.Equivalence
public import Mathlib.CategoryTheory.ObjectProperty.Opposite
public import Mathlib.CategoryTheory.EssentiallySmall

/-!
# Smallness of a property of objects

In this file, given `P : ObjectProperty C`, we define
`ObjectProperty.Small.{w} P` as an abbreviation for `Small.{w} (Subtype P)`.

-/

<<<<<<< HEAD
universe w t v v' u u'
=======
@[expose] public section

universe w v v' u u'
>>>>>>> 37292ab0

namespace CategoryTheory.ObjectProperty

open Opposite

variable {C : Type u} [Category.{v} C] {D : Type u'} [Category.{v'} D]

/-- A property of objects is small relative to a universe `w`
if the corresponding subtype is. -/
@[pp_with_univ]
protected abbrev Small (P : ObjectProperty C) : Prop := _root_.Small.{w} (Subtype P)

instance (P : ObjectProperty C) [ObjectProperty.Small.{w} P] :
    Small.{w} P.FullSubcategory :=
  small_of_surjective (f := fun (x : Subtype P) ↦ ⟨x.1, x.2⟩) (fun x ↦ ⟨⟨x.1, x.2⟩, rfl⟩)

lemma Small.of_le {P Q : ObjectProperty C} [ObjectProperty.Small.{w} Q] (h : P ≤ Q) :
    ObjectProperty.Small.{w} P :=
  small_of_injective (Subtype.map_injective h Function.injective_id)

instance (P : ObjectProperty C) [ObjectProperty.Small.{w} P] :
    ObjectProperty.Small.{w} P.op :=
  small_of_injective P.subtypeOpEquiv.injective

instance (P : ObjectProperty Cᵒᵖ) [ObjectProperty.Small.{w} P] :
    ObjectProperty.Small.{w} P.unop := by
  simpa only [← small_congr P.unop.subtypeOpEquiv]

instance {ι : Type*} (X : ι → C) [Small.{w} ι] :
    ObjectProperty.Small.{w} (ofObj X) :=
  small_of_surjective (f := fun i ↦ ⟨X i, by simp⟩) (by rintro ⟨_, ⟨i⟩⟩; simp)

instance (X Y : C) : ObjectProperty.Small.{w} (.pair X Y) := by
  dsimp [pair]
  infer_instance

instance {P Q : ObjectProperty C} [ObjectProperty.Small.{w} Q] :
    ObjectProperty.Small.{w} (P ⊓ Q) :=
  Small.of_le inf_le_right

instance {P Q : ObjectProperty C} [ObjectProperty.Small.{w} P] :
    ObjectProperty.Small.{w} (P ⊓ Q) :=
  Small.of_le inf_le_left

instance {P Q : ObjectProperty C} [ObjectProperty.Small.{w} P] [ObjectProperty.Small.{w} Q] :
    ObjectProperty.Small.{w} (P ⊔ Q) :=
  small_of_surjective (f := fun (x : Subtype P ⊕ Subtype Q) ↦ match x with
      | .inl x => ⟨x.1, Or.inl x.2⟩
      | .inr x => ⟨x.1, Or.inr x.2⟩)
    (by rintro ⟨x, hx | hx⟩ <;> aesop)

instance {α : Type*} (P : α → ObjectProperty C)
    [∀ a, ObjectProperty.Small.{w} (P a)] [Small.{w} α] :
    ObjectProperty.Small.{w} (⨆ a, P a) :=
  small_of_surjective (f := fun (x : Σ a, Subtype (P a)) ↦ ⟨x.2.1, by aesop⟩)
    (fun ⟨x, hx⟩ ↦ by aesop)

@[simp]
lemma small_op_iff (P : ObjectProperty C) :
    ObjectProperty.Small.{w} P.op ↔ ObjectProperty.Small.{w} P :=
  small_congr
    { toFun x := ⟨x.1.unop, x.2⟩
      invFun x := ⟨op x.1, x.2⟩}

@[simp]
lemma small_unop_iff (P : ObjectProperty Cᵒᵖ) :
    ObjectProperty.Small.{w} P.unop ↔ ObjectProperty.Small.{w} P := by
  rw [← small_op_iff, op_unop]

instance (P : ObjectProperty C) [ObjectProperty.Small.{w} P] :
    ObjectProperty.Small.{w} P.op := by
  simpa

instance (P : ObjectProperty Cᵒᵖ) [ObjectProperty.Small.{w} P] :
    ObjectProperty.Small.{w} P.unop := by
  simpa

/-- A property of objects is essentially small relative to a universe `w`
if it is contained in the closure by isomorphisms of a small property. -/
@[pp_with_univ]
protected class EssentiallySmall (P : ObjectProperty C) : Prop where
  exists_small_le' (P) : ∃ (Q : ObjectProperty C) (_ : ObjectProperty.Small.{w} Q),
    P ≤ Q.isoClosure

lemma EssentiallySmall.exists_small_le (P : ObjectProperty C)
    [ObjectProperty.EssentiallySmall.{w} P] :
    ∃ (Q : ObjectProperty C) (_ : ObjectProperty.Small.{w} Q), Q ≤ P ∧ P ≤ Q.isoClosure := by
  obtain ⟨Q, _, hQ⟩ := exists_small_le' P
  let P' := Q ⊓ P.isoClosure
  have h (X' : Subtype P') : ∃ (X : Subtype P), Nonempty (X'.1 ≅ X.1) :=
    ⟨⟨X'.2.2.choose, X'.2.2.choose_spec.choose⟩, X'.2.2.choose_spec.choose_spec⟩
  choose φ hφ using h
  refine ⟨fun X ↦ X ∈ Set.range (Subtype.val ∘ φ), ?_, ?_, ?_⟩
  · exact small_of_surjective (f := fun X ↦ ⟨(φ X).1, by tauto⟩)
      (by rintro ⟨_, Z, rfl⟩; exact ⟨Z, rfl⟩)
  · intro X hX
    simp only [Set.mem_range, Function.comp_apply, Subtype.exists] at hX
    obtain ⟨Y, hY, rfl⟩ := hX
    exact (φ ⟨Y, hY⟩).2
  · intro X hX
    obtain ⟨Y, hY, ⟨e⟩⟩ := hQ _ hX
    let Z : Subtype P' := ⟨Y, hY, ⟨X, hX, ⟨e.symm⟩⟩⟩
    exact ⟨_, ⟨Z, rfl⟩, ⟨e ≪≫ (hφ Z).some⟩⟩

instance (P : ObjectProperty C) [ObjectProperty.Small.{w} P] :
    ObjectProperty.EssentiallySmall.{w} P where
  exists_small_le' := ⟨P, inferInstance, le_isoClosure P⟩

instance (P : ObjectProperty C) [ObjectProperty.EssentiallySmall.{w} P] :
    ObjectProperty.EssentiallySmall.{w} P.isoClosure where
  exists_small_le' := by
    obtain ⟨Q, _, _, _⟩ := EssentiallySmall.exists_small_le.{w} P
    exact ⟨Q, inferInstance, by rwa [isoClosure_le_iff]⟩

lemma EssentiallySmall.exists_small (P : ObjectProperty C) [P.IsClosedUnderIsomorphisms]
    [ObjectProperty.EssentiallySmall.{w} P] :
    ∃ (P₀ : ObjectProperty C) (_ : ObjectProperty.Small.{w} P₀), P = P₀.isoClosure := by
  obtain ⟨Q, _, hQ₁, hQ₂⟩ := exists_small_le P
  exact ⟨Q, inferInstance, le_antisymm hQ₂ (by rwa [isoClosure_le_iff])⟩

lemma EssentiallySmall.of_le {P Q : ObjectProperty C}
    [ObjectProperty.EssentiallySmall.{w} Q] (h : P ≤ Q) :
    ObjectProperty.EssentiallySmall.{w} P where
  exists_small_le' := by
    obtain ⟨R, _, hR⟩ := EssentiallySmall.exists_small_le' Q
    exact ⟨R, inferInstance, h.trans hR⟩

instance {P Q : ObjectProperty C}
    [ObjectProperty.EssentiallySmall.{w} P] [ObjectProperty.EssentiallySmall.{w} Q] :
    ObjectProperty.EssentiallySmall.{w} (P ⊔ Q) := by
  obtain ⟨P', _, hP'⟩ := EssentiallySmall.exists_small_le' P
  obtain ⟨Q', _, hQ'⟩ := EssentiallySmall.exists_small_le' Q
  refine ⟨P' ⊔ Q', inferInstance, ?_⟩
  simp only [sup_le_iff]
  constructor
  · exact hP'.trans (monotone_isoClosure le_sup_left)
  · exact hQ'.trans (monotone_isoClosure le_sup_right)

instance {α : Type*} (P : α → ObjectProperty C)
    [∀ a, ObjectProperty.EssentiallySmall.{w} (P a)] [Small.{w} α] :
    ObjectProperty.EssentiallySmall.{w} (⨆ a, P a) where
  exists_small_le' := by
    have h (a : α) := EssentiallySmall.exists_small_le' (P a)
    choose Q _ hQ using h
    refine ⟨⨆ a, Q a, inferInstance, ?_⟩
    simp only [iSup_le_iff]
    intro a
    exact (hQ a).trans (monotone_isoClosure (le_iSup Q a))

@[simp]
lemma essentiallySmall_op_iff (P : ObjectProperty C) :
    ObjectProperty.EssentiallySmall.{w} P.op ↔
      ObjectProperty.EssentiallySmall.{w} P := by
  refine ⟨fun _ ↦ ?_, fun _ ↦ ?_⟩
  · obtain ⟨Q, h₁, _, h₂⟩ := EssentiallySmall.exists_small_le P.op
    exact ⟨Q.unop, inferInstance, by rwa [← unop_isoClosure, ← op_monotone_iff, op_unop]⟩
  · obtain ⟨Q, h₁, _, h₂⟩ := EssentiallySmall.exists_small_le P
    exact ⟨Q.op, inferInstance, by rwa [← op_isoClosure, op_monotone_iff]⟩

@[simp]
lemma essentiallySmall_unop_iff (P : ObjectProperty Cᵒᵖ) :
    ObjectProperty.EssentiallySmall.{w} P.unop ↔
      ObjectProperty.EssentiallySmall.{w} P := by
  rw [← essentiallySmall_op_iff, op_unop]

instance (P : ObjectProperty C) [ObjectProperty.EssentiallySmall.{w} P] :
    ObjectProperty.EssentiallySmall.{w} P.op := by
  simpa

instance (P : ObjectProperty Cᵒᵖ) [ObjectProperty.EssentiallySmall.{w} P] :
    ObjectProperty.EssentiallySmall.{w} P.unop := by
  simpa

instance (P : ObjectProperty C) [LocallySmall.{w} C]
    [ObjectProperty.EssentiallySmall.{w} P] : EssentiallySmall.{w} P.FullSubcategory := by
  obtain ⟨Q, _, h₁, h₂⟩ := EssentiallySmall.exists_small_le P
  have := (isEquivalence_ιOfLE_iff h₁).2 h₂
  rw [← essentiallySmall_congr (ιOfLE h₁).asEquivalence]
  exact essentiallySmall_of_small_of_locallySmall _

instance [EssentiallySmall.{w} C] :
    ObjectProperty.EssentiallySmall.{w} (⊤ : ObjectProperty C) where
  exists_small_le' :=
    ⟨ofObj (equivSmallModel.{w} C).inverse.obj, inferInstance,
      fun X _ ↦ ⟨_, ⟨_⟩, ⟨(equivSmallModel.{w} C).unitIso.app X⟩⟩⟩

instance (P : ObjectProperty C) [ObjectProperty.Small.{w} P]
    (F : C ⥤ D) : ObjectProperty.Small.{w} (P.strictMap F) :=
  small_of_surjective (f := fun (X : Subtype P) ↦ ⟨F.obj X.1, ⟨_, X.2⟩⟩) (by
    rintro ⟨_, ⟨X, hX⟩⟩
    exact ⟨⟨X, hX⟩, rfl⟩)

instance (P : ObjectProperty C) [ObjectProperty.EssentiallySmall.{w} P]
    (F : C ⥤ D) : ObjectProperty.EssentiallySmall.{w} (P.map F) := by
  obtain ⟨Q, _, h₁, h₂⟩ := EssentiallySmall.exists_small_le P
  exact ⟨Q.strictMap F, inferInstance, (map_monotone h₂ F).trans (by simp)⟩

end CategoryTheory.ObjectProperty<|MERGE_RESOLUTION|>--- conflicted
+++ resolved
@@ -18,13 +18,9 @@
 
 -/
 
-<<<<<<< HEAD
+@[expose] public section
+
 universe w t v v' u u'
-=======
-@[expose] public section
-
-universe w v v' u u'
->>>>>>> 37292ab0
 
 namespace CategoryTheory.ObjectProperty
 
