--- conflicted
+++ resolved
@@ -20,11 +20,7 @@
 
 @[expose] public section
 
-<<<<<<< HEAD
 universe w t v v' u u'
-=======
-universe w v v' u u'
->>>>>>> 522a6867
 
 namespace CategoryTheory.ObjectProperty
 
@@ -198,7 +194,6 @@
     ObjectProperty.EssentiallySmall.{w} P.unop := by
   simpa
 
-<<<<<<< HEAD
 instance (P : ObjectProperty C) [LocallySmall.{w} C]
     [ObjectProperty.EssentiallySmall.{w} P] : EssentiallySmall.{w} P.FullSubcategory := by
   obtain ⟨Q, _, h₁, h₂⟩ := EssentiallySmall.exists_small_le P
@@ -212,30 +207,15 @@
     ⟨ofObj (equivSmallModel.{w} C).inverse.obj, inferInstance,
       fun X _ ↦ ⟨_, ⟨_⟩, ⟨(equivSmallModel.{w} C).unitIso.app X⟩⟩⟩
 
-instance (P : ObjectProperty C) [ObjectProperty.Small.{w} P]
-    (F : C ⥤ D) : ObjectProperty.Small.{w} (P.strictMap F) :=
-=======
 instance (P : ObjectProperty C) [ObjectProperty.Small.{w} P] (F : C ⥤ D) :
     ObjectProperty.Small.{w} (P.strictMap F) :=
->>>>>>> 522a6867
   small_of_surjective (f := fun (X : Subtype P) ↦ ⟨F.obj X.1, ⟨_, X.2⟩⟩) (by
     rintro ⟨_, ⟨X, hX⟩⟩
     exact ⟨⟨X, hX⟩, rfl⟩)
 
-<<<<<<< HEAD
 instance (P : ObjectProperty C) [ObjectProperty.EssentiallySmall.{w} P]
     (F : C ⥤ D) : ObjectProperty.EssentiallySmall.{w} (P.map F) := by
   obtain ⟨Q, _, h₁, h₂⟩ := EssentiallySmall.exists_small_le P
   exact ⟨Q.strictMap F, inferInstance, (map_monotone h₂ F).trans (by simp)⟩
-=======
-instance (P : ObjectProperty C) [ObjectProperty.EssentiallySmall.{w} P] (F : C ⥤ D) :
-    ObjectProperty.EssentiallySmall.{w} (P.map F) := by
-  obtain ⟨Q, _, hQ⟩ := EssentiallySmall.exists_small_le'.{w} P
-  have : P.map F ≤ (Q.strictMap F).isoClosure := by
-    rintro X ⟨Y, hY, ⟨e⟩⟩
-    obtain ⟨Z, hZ, ⟨e'⟩⟩ := hQ _ hY
-    exact ⟨_, ⟨_, hZ⟩, ⟨e.symm ≪≫ F.mapIso e'⟩⟩
-  exact EssentiallySmall.of_le this
->>>>>>> 522a6867
 
 end CategoryTheory.ObjectProperty