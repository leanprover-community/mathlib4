/-
Copyright (c) 2025 Joël Riou. All rights reserved.
Released under Apache 2.0 license as described in the file LICENSE.
Authors: Joël Riou
-/
import Mathlib.CategoryTheory.ObjectProperty.CompleteLattice
import Mathlib.CategoryTheory.ObjectProperty.Equivalence
import Mathlib.CategoryTheory.ObjectProperty.Opposite
import Mathlib.CategoryTheory.EssentiallySmall

/-!
# Smallness of a property of objects

In this file, given `P : ObjectProperty C`, we define
`ObjectProperty.Small.{w} P` as an abbreviation for `Small.{w} (Subtype P)`.

-/

<<<<<<< HEAD
universe w t v u
=======
universe w v v' u u'
>>>>>>> 0572806e

namespace CategoryTheory.ObjectProperty

open Opposite

variable {C : Type u} [Category.{v} C] {D : Type u'} [Category.{v'} D]

/-- A property of objects is small relative to a universe `w`
if the corresponding subtype is. -/
@[pp_with_univ]
protected abbrev Small (P : ObjectProperty C) : Prop := _root_.Small.{w} (Subtype P)

instance (P : ObjectProperty C) [ObjectProperty.Small.{w} P] :
    Small.{w} P.FullSubcategory :=
  small_of_surjective (f := fun (x : Subtype P) ↦ ⟨x.1, x.2⟩) (fun x ↦ ⟨⟨x.1, x.2⟩, rfl⟩)

lemma Small.of_le {P Q : ObjectProperty C} [ObjectProperty.Small.{w} Q] (h : P ≤ Q) :
    ObjectProperty.Small.{w} P :=
  small_of_injective (Subtype.map_injective h Function.injective_id)

instance (P : ObjectProperty C) [ObjectProperty.Small.{w} P] :
    ObjectProperty.Small.{w} P.op :=
  small_of_injective P.subtypeOpEquiv.injective

instance (P : ObjectProperty Cᵒᵖ) [ObjectProperty.Small.{w} P] :
    ObjectProperty.Small.{w} P.unop := by
  simpa only [← small_congr P.unop.subtypeOpEquiv]

instance {ι : Type*} (X : ι → C) [Small.{w} ι] :
    ObjectProperty.Small.{w} (ofObj X) :=
  small_of_surjective (f := fun i ↦ ⟨X i, by simp⟩) (by rintro ⟨_, ⟨i⟩⟩;simp )

instance (X Y : C) : ObjectProperty.Small.{w} (.pair X Y) := by
  dsimp [pair]
  infer_instance

instance {P Q : ObjectProperty C} [ObjectProperty.Small.{w} Q] :
    ObjectProperty.Small.{w} (P ⊓ Q) :=
  Small.of_le inf_le_right

instance {P Q : ObjectProperty C} [ObjectProperty.Small.{w} P] :
    ObjectProperty.Small.{w} (P ⊓ Q) :=
  Small.of_le inf_le_left

instance {P Q : ObjectProperty C} [ObjectProperty.Small.{w} P] [ObjectProperty.Small.{w} Q] :
    ObjectProperty.Small.{w} (P ⊔ Q) :=
  small_of_surjective (f := fun (x : Subtype P ⊕ Subtype Q) ↦ match x with
      | .inl x => ⟨x.1, Or.inl x.2⟩
      | .inr x => ⟨x.1, Or.inr x.2⟩)
    (by rintro ⟨x, hx | hx⟩ <;> aesop)

instance {α : Type*} (P : α → ObjectProperty C)
    [∀ a, ObjectProperty.Small.{w} (P a)] [Small.{w} α] :
    ObjectProperty.Small.{w} (⨆ a, P a) :=
  small_of_surjective (f := fun (x : Σ a, Subtype (P a)) ↦ ⟨x.2.1, by aesop⟩)
    (fun ⟨x, hx⟩ ↦ by aesop)

@[simp]
lemma small_op_iff (P : ObjectProperty C) :
    ObjectProperty.Small.{w} P.op ↔ ObjectProperty.Small.{w} P :=
  small_congr
    { toFun x := ⟨x.1.unop, x.2⟩
      invFun x := ⟨op x.1, x.2⟩}

@[simp]
lemma small_unop_iff (P : ObjectProperty Cᵒᵖ) :
    ObjectProperty.Small.{w} P.unop ↔ ObjectProperty.Small.{w} P := by
  rw [← small_op_iff, op_unop]

instance (P : ObjectProperty C) [ObjectProperty.Small.{w} P] :
    ObjectProperty.Small.{w} P.op := by
  simpa

instance (P : ObjectProperty Cᵒᵖ) [ObjectProperty.Small.{w} P] :
    ObjectProperty.Small.{w} P.unop := by
  simpa

/-- A property of objects is essentially small relative to a universe `w`
if it is contained in the closure by isomorphisms of a small property. -/
@[pp_with_univ]
protected class EssentiallySmall (P : ObjectProperty C) : Prop where
  exists_small_le' (P) : ∃ (Q : ObjectProperty C) (_ : ObjectProperty.Small.{w} Q),
    P ≤ Q.isoClosure

lemma EssentiallySmall.exists_small_le (P : ObjectProperty C)
    [ObjectProperty.EssentiallySmall.{w} P] :
    ∃ (Q : ObjectProperty C) (_ : ObjectProperty.Small.{w} Q), Q ≤ P ∧ P ≤ Q.isoClosure := by
  obtain ⟨Q, _, hQ⟩ := exists_small_le' P
  let P' := Q ⊓ P.isoClosure
  have h (X' : Subtype P') : ∃ (X : Subtype P), Nonempty (X'.1 ≅ X.1) :=
    ⟨⟨X'.2.2.choose, X'.2.2.choose_spec.choose⟩, X'.2.2.choose_spec.choose_spec⟩
  choose φ hφ using h
  refine ⟨fun X ↦ X ∈ Set.range (Subtype.val ∘ φ), ?_, ?_, ?_⟩
  · exact small_of_surjective (f := fun X ↦ ⟨(φ X).1, by tauto⟩)
      (by rintro ⟨_, Z, rfl⟩; exact ⟨Z, rfl⟩)
  · intro X hX
    simp only [Set.mem_range, Function.comp_apply, Subtype.exists] at hX
    obtain ⟨Y, hY, rfl⟩ := hX
    exact (φ ⟨Y, hY⟩).2
  · intro X hX
    obtain ⟨Y, hY, ⟨e⟩⟩ := hQ _ hX
    let Z : Subtype P' := ⟨Y, hY, ⟨X, hX, ⟨e.symm⟩⟩⟩
    exact ⟨_, ⟨Z, rfl⟩, ⟨e ≪≫ (hφ Z).some⟩⟩

instance (P : ObjectProperty C) [ObjectProperty.Small.{w} P] :
    ObjectProperty.EssentiallySmall.{w} P where
  exists_small_le' := ⟨P, inferInstance, le_isoClosure P⟩

instance (P : ObjectProperty C) [ObjectProperty.EssentiallySmall.{w} P] :
    ObjectProperty.EssentiallySmall.{w} P.isoClosure where
  exists_small_le' := by
    obtain ⟨Q, _, _, _⟩ := EssentiallySmall.exists_small_le.{w} P
    exact ⟨Q, inferInstance, by rwa [isoClosure_le_iff]⟩

lemma EssentiallySmall.exists_small (P : ObjectProperty C) [P.IsClosedUnderIsomorphisms]
    [ObjectProperty.EssentiallySmall.{w} P] :
    ∃ (P₀ : ObjectProperty C) (_ : ObjectProperty.Small.{w} P₀), P = P₀.isoClosure := by
  obtain ⟨Q, _, hQ₁, hQ₂⟩ := exists_small_le P
  exact ⟨Q, inferInstance, le_antisymm hQ₂ (by rwa [isoClosure_le_iff])⟩

lemma EssentiallySmall.of_le {P Q : ObjectProperty C}
    [ObjectProperty.EssentiallySmall.{w} Q] (h : P ≤ Q) :
    ObjectProperty.EssentiallySmall.{w} P where
  exists_small_le' := by
    obtain ⟨R, _, hR⟩ := EssentiallySmall.exists_small_le' Q
    exact ⟨R, inferInstance, h.trans hR⟩

instance {P Q : ObjectProperty C}
    [ObjectProperty.EssentiallySmall.{w} P] [ObjectProperty.EssentiallySmall.{w} Q] :
    ObjectProperty.EssentiallySmall.{w} (P ⊔ Q) := by
  obtain ⟨P', _, hP'⟩ := EssentiallySmall.exists_small_le' P
  obtain ⟨Q', _, hQ'⟩ := EssentiallySmall.exists_small_le' Q
  refine ⟨P' ⊔ Q', inferInstance, ?_⟩
  simp only [sup_le_iff]
  constructor
  · exact hP'.trans (monotone_isoClosure le_sup_left)
  · exact hQ'.trans (monotone_isoClosure le_sup_right)

instance {α : Type*} (P : α → ObjectProperty C)
    [∀ a, ObjectProperty.EssentiallySmall.{w} (P a)] [Small.{w} α] :
    ObjectProperty.EssentiallySmall.{w} (⨆ a, P a) where
  exists_small_le' := by
    have h (a : α) := EssentiallySmall.exists_small_le' (P a)
    choose Q _ hQ using h
    refine ⟨⨆ a, Q a, inferInstance, ?_⟩
    simp only [iSup_le_iff]
    intro a
    exact (hQ a).trans (monotone_isoClosure (le_iSup Q a))

@[simp]
lemma essentiallySmall_op_iff (P : ObjectProperty C) :
    ObjectProperty.EssentiallySmall.{w} P.op ↔
      ObjectProperty.EssentiallySmall.{w} P := by
  refine ⟨fun _ ↦ ?_, fun _ ↦ ?_⟩
  · obtain ⟨Q, h₁, _, h₂⟩ := EssentiallySmall.exists_small_le P.op
    exact ⟨Q.unop, inferInstance, by rwa [← unop_isoClosure, ← op_monotone_iff, op_unop]⟩
  · obtain ⟨Q, h₁, _, h₂⟩ := EssentiallySmall.exists_small_le P
    exact ⟨Q.op, inferInstance, by rwa [← op_isoClosure, op_monotone_iff]⟩

@[simp]
lemma essentiallySmall_unop_iff (P : ObjectProperty Cᵒᵖ) :
    ObjectProperty.EssentiallySmall.{w} P.unop ↔
      ObjectProperty.EssentiallySmall.{w} P := by
  rw [← essentiallySmall_op_iff, op_unop]

instance (P : ObjectProperty C) [ObjectProperty.EssentiallySmall.{w} P] :
    ObjectProperty.EssentiallySmall.{w} P.op := by
  simpa

instance (P : ObjectProperty Cᵒᵖ) [ObjectProperty.EssentiallySmall.{w} P] :
    ObjectProperty.EssentiallySmall.{w} P.unop := by
  simpa

instance (P : ObjectProperty C) [LocallySmall.{w} C]
    [ObjectProperty.EssentiallySmall.{w} P] : EssentiallySmall.{w} P.FullSubcategory := by
  obtain ⟨Q, _, h₁, h₂⟩ := EssentiallySmall.exists_small_le P
  have := (isEquivalence_ιOfLE_iff h₁).2 h₂
  rw [← essentiallySmall_congr (ιOfLE h₁).asEquivalence]
  exact essentiallySmall_of_small_of_locallySmall _

<<<<<<< HEAD
instance {ι : Type t} [Small.{w} ι] (X : ι → C) : ObjectProperty.Small.{w} (ofObj X) :=
  small_of_surjective (f := fun i ↦ ⟨X i, ⟨i⟩⟩) (by rintro ⟨_, ⟨i⟩⟩; exact ⟨i, rfl⟩)
=======
instance [EssentiallySmall.{w} C] :
    ObjectProperty.EssentiallySmall.{w} (⊤ : ObjectProperty C) where
  exists_small_le' :=
    ⟨ofObj (equivSmallModel.{w} C).inverse.obj, inferInstance,
      fun X _ ↦ ⟨_, ⟨_⟩, ⟨(equivSmallModel.{w} C).unitIso.app X⟩⟩⟩

instance (P : ObjectProperty C) [ObjectProperty.Small.{w} P]
    (F : C ⥤ D) : ObjectProperty.Small.{w} (P.strictMap F) :=
  small_of_surjective (f := fun (X : Subtype P) ↦ ⟨F.obj X.1, ⟨_, X.2⟩⟩) (by
    rintro ⟨_, ⟨X, hX⟩⟩
    exact ⟨⟨X, hX⟩, rfl⟩)

instance (P : ObjectProperty C) [ObjectProperty.EssentiallySmall.{w} P]
    (F : C ⥤ D) : ObjectProperty.EssentiallySmall.{w} (P.map F) := by
  obtain ⟨Q, _, h₁, h₂⟩ := EssentiallySmall.exists_small_le P
  exact ⟨Q.strictMap F, inferInstance, (map_monotone h₂ F).trans (by simp)⟩
>>>>>>> 0572806e

end CategoryTheory.ObjectProperty<|MERGE_RESOLUTION|>--- conflicted
+++ resolved
@@ -16,11 +16,7 @@
 
 -/
 
-<<<<<<< HEAD
-universe w t v u
-=======
-universe w v v' u u'
->>>>>>> 0572806e
+universe w t v v' u u'
 
 namespace CategoryTheory.ObjectProperty
 
@@ -201,10 +197,6 @@
   rw [← essentiallySmall_congr (ιOfLE h₁).asEquivalence]
   exact essentiallySmall_of_small_of_locallySmall _
 
-<<<<<<< HEAD
-instance {ι : Type t} [Small.{w} ι] (X : ι → C) : ObjectProperty.Small.{w} (ofObj X) :=
-  small_of_surjective (f := fun i ↦ ⟨X i, ⟨i⟩⟩) (by rintro ⟨_, ⟨i⟩⟩; exact ⟨i, rfl⟩)
-=======
 instance [EssentiallySmall.{w} C] :
     ObjectProperty.EssentiallySmall.{w} (⊤ : ObjectProperty C) where
   exists_small_le' :=
@@ -221,6 +213,5 @@
     (F : C ⥤ D) : ObjectProperty.EssentiallySmall.{w} (P.map F) := by
   obtain ⟨Q, _, h₁, h₂⟩ := EssentiallySmall.exists_small_le P
   exact ⟨Q.strictMap F, inferInstance, (map_monotone h₂ F).trans (by simp)⟩
->>>>>>> 0572806e
 
 end CategoryTheory.ObjectProperty