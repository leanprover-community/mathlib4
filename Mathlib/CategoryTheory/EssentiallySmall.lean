/-
Copyright (c) 2021 Kim Morrison. All rights reserved.
Released under Apache 2.0 license as described in the file LICENSE.
Authors: Kim Morrison
-/
import Mathlib.CategoryTheory.Category.ULift
import Mathlib.CategoryTheory.EqToHom
import Mathlib.CategoryTheory.Skeletal
import Mathlib.Logic.UnivLE
import Mathlib.Logic.Small.Basic

/-!
# Essentially small categories.

A category given by `(C : Type u) [Category.{v} C]` is `w`-essentially small
if there exists a `SmallModel C : Type w` equipped with `[SmallCategory (SmallModel C)]` and an
equivalence `C ≌ SmallModel C`.

A category is `w`-locally small if every hom type is `w`-small.

The main theorem here is that a category is `w`-essentially small iff
the type `Skeleton C` is `w`-small, and `C` is `w`-locally small.
-/


universe w w' v v' u u'

open CategoryTheory

variable (C : Type u) [Category.{v} C]

namespace CategoryTheory

/-- A category is `EssentiallySmall.{w}` if there exists
an equivalence to some `S : Type w` with `[SmallCategory S]`. -/
@[pp_with_univ]
class EssentiallySmall (C : Type u) [Category.{v} C] : Prop where
  /-- An essentially small category is equivalent to some small category. -/
  equiv_smallCategory : ∃ (S : Type w) (_ : SmallCategory S), Nonempty (C ≌ S)

/-- Constructor for `EssentiallySmall C` from an explicit small category witness. -/
theorem EssentiallySmall.mk' {C : Type u} [Category.{v} C] {S : Type w} [SmallCategory S]
    (e : C ≌ S) : EssentiallySmall.{w} C :=
  ⟨⟨S, _, ⟨e⟩⟩⟩

/-- An arbitrarily chosen small model for an essentially small category.
-/
@[pp_with_univ]
def SmallModel (C : Type u) [Category.{v} C] [EssentiallySmall.{w} C] : Type w :=
  Classical.choose (@EssentiallySmall.equiv_smallCategory C _ _)

noncomputable instance smallCategorySmallModel (C : Type u) [Category.{v} C]
    [EssentiallySmall.{w} C] : SmallCategory (SmallModel C) :=
  Classical.choose (Classical.choose_spec (@EssentiallySmall.equiv_smallCategory C _ _))

/-- The (noncomputable) categorical equivalence between
an essentially small category and its small model.
-/
noncomputable def equivSmallModel (C : Type u) [Category.{v} C] [EssentiallySmall.{w} C] :
    C ≌ SmallModel C :=
  Nonempty.some
    (Classical.choose_spec (Classical.choose_spec (@EssentiallySmall.equiv_smallCategory C _ _)))

instance (C : Type u) [Category.{v} C] [EssentiallySmall.{w} C] : EssentiallySmall.{w} Cᵒᵖ :=
  EssentiallySmall.mk' (equivSmallModel C).op

theorem essentiallySmall_congr {C : Type u} [Category.{v} C] {D : Type u'} [Category.{v'} D]
    (e : C ≌ D) : EssentiallySmall.{w} C ↔ EssentiallySmall.{w} D := by
  fconstructor
  · rintro ⟨S, 𝒮, ⟨f⟩⟩
    exact EssentiallySmall.mk' (e.symm.trans f)
  · rintro ⟨S, 𝒮, ⟨f⟩⟩
    exact EssentiallySmall.mk' (e.trans f)

theorem Discrete.essentiallySmallOfSmall {α : Type u} [Small.{w} α] :
    EssentiallySmall.{w} (Discrete α) :=
  ⟨⟨Discrete (Shrink α), ⟨inferInstance, ⟨Discrete.equivalence (equivShrink _)⟩⟩⟩⟩

theorem essentiallySmallSelf : EssentiallySmall.{max w v u} C :=
  EssentiallySmall.mk' (AsSmall.equiv : C ≌ AsSmall.{w} C)

/-- A category is `w`-locally small if every hom set is `w`-small.

See `ShrinkHoms C` for a category instance where every hom set has been replaced by a small model.
-/
@[pp_with_univ]
class LocallySmall (C : Type u) [Category.{v} C] : Prop where
  /-- A locally small category has small hom-types. -/
  hom_small : ∀ X Y : C, Small.{w} (X ⟶ Y) := by infer_instance

instance (C : Type u) [Category.{v} C] [LocallySmall.{w} C] (X Y : C) : Small.{w, v} (X ⟶ Y) :=
  LocallySmall.hom_small X Y

instance (C : Type u) [Category.{v} C] [LocallySmall.{w} C] : LocallySmall.{w} Cᵒᵖ where
  hom_small X Y := small_of_injective (opEquiv X Y).injective

theorem locallySmall_of_faithful {C : Type u} [Category.{v} C] {D : Type u'} [Category.{v'} D]
    (F : C ⥤ D) [F.Faithful] [LocallySmall.{w} D] : LocallySmall.{w} C where
  hom_small {_ _} := small_of_injective F.map_injective

theorem locallySmall_congr {C : Type u} [Category.{v} C] {D : Type u'} [Category.{v'} D]
    (e : C ≌ D) : LocallySmall.{w} C ↔ LocallySmall.{w} D :=
  ⟨fun _ => locallySmall_of_faithful e.inverse, fun _ => locallySmall_of_faithful e.functor⟩

instance (priority := 100) locallySmall_self (C : Type u) [Category.{v} C] :
    LocallySmall.{v} C where

instance (priority := 100) locallySmall_of_univLE (C : Type u) [Category.{v} C] [UnivLE.{v, w}] :
    LocallySmall.{w} C where

theorem locallySmall_max {C : Type u} [Category.{v} C] : LocallySmall.{max v w} C where
  hom_small _ _ := small_max.{w} _

instance (priority := 100) locallySmall_of_essentiallySmall (C : Type u) [Category.{v} C]
    [EssentiallySmall.{w} C] : LocallySmall.{w} C :=
  (locallySmall_congr (equivSmallModel C)).mpr (CategoryTheory.locallySmall_self _)

/-- We define a type alias `ShrinkHoms C` for `C`. When we have `LocallySmall.{w} C`,
we'll put a `Category.{w}` instance on `ShrinkHoms C`.
-/
@[pp_with_univ]
def ShrinkHoms (C : Type u) :=
  C

namespace ShrinkHoms

section

variable {C' : Type*}

-- a fresh variable with no category instance attached
/-- Help the typechecker by explicitly translating from `C` to `ShrinkHoms C`. -/
def toShrinkHoms {C' : Type*} (X : C') : ShrinkHoms C' :=
  X

/-- Help the typechecker by explicitly translating from `ShrinkHoms C` to `C`. -/
def fromShrinkHoms {C' : Type*} (X : ShrinkHoms C') : C' :=
  X

@[simp]
theorem to_from (X : C') : fromShrinkHoms (toShrinkHoms X) = X :=
  rfl

@[simp]
theorem from_to (X : ShrinkHoms C') : toShrinkHoms (fromShrinkHoms X) = X :=
  rfl

end

variable [LocallySmall.{w} C]

@[simps]
noncomputable instance : Category.{w} (ShrinkHoms C) where
  Hom X Y := Shrink (fromShrinkHoms X ⟶ fromShrinkHoms Y)
  id X := equivShrink _ (𝟙 (fromShrinkHoms X))
  comp f g := equivShrink _ ((equivShrink _).symm f ≫ (equivShrink _).symm g)

/-- Implementation of `ShrinkHoms.equivalence`. -/
@[simps]
noncomputable def functor : C ⥤ ShrinkHoms C where
  obj X := toShrinkHoms X
  map {X Y} f := equivShrink (X ⟶ Y) f

/-- Implementation of `ShrinkHoms.equivalence`. -/
@[simps]
noncomputable def inverse : ShrinkHoms C ⥤ C where
  obj X := fromShrinkHoms X
  map {X Y} f := (equivShrink (fromShrinkHoms X ⟶ fromShrinkHoms Y)).symm f

/-- The categorical equivalence between `C` and `ShrinkHoms C`, when `C` is locally small.
-/
@[simps]
noncomputable def equivalence : C ≌ ShrinkHoms C where
  functor := functor C
  inverse := inverse C
  unitIso := NatIso.ofComponents (fun _ ↦ Iso.refl _)
  counitIso := NatIso.ofComponents (fun _ ↦ Iso.refl _)

instance : (functor C).IsEquivalence := (equivalence C).isEquivalence_functor
instance : (inverse C).IsEquivalence := (equivalence C).isEquivalence_inverse

end ShrinkHoms

namespace Shrink

noncomputable instance [Small.{w} C] : Category.{v} (Shrink.{w} C) :=
  InducedCategory.category (equivShrink C).symm

/-- The categorical equivalence between `C` and `Shrink C`, when `C` is small. -/
<<<<<<< HEAD
noncomputable def equivalence [Small.{w} C] : C ≌ Shrink.{w} C where
  functor :=
    { obj := equivShrink C
      map {X Y} f := by
        change (equivShrink C).symm _ ⟶ (equivShrink C).symm _
        exact eqToHom (by simp) ≫ f ≫ eqToHom (by simp)
      map_comp f g := by
        dsimp
        erw [Category.assoc, Category.assoc, Category.assoc]
        rw [eqToHom_trans_assoc, eqToHom_refl, Category.id_comp] }
  inverse := inducedFunctor (equivShrink C).symm
  unitIso := NatIso.ofComponents (fun X ↦ eqToIso (by simp))
  counitIso := NatIso.ofComponents (fun X ↦ eqToIso (by simp)) (fun {X Y} f ↦ by
    dsimp
    erw [Category.assoc, Category.assoc, eqToHom_trans, eqToHom_refl, Category.comp_id]
    · rfl
    · simp)
  functor_unitIso_comp X := by
    dsimp
    simp only [eqToHom_trans]
    exact eqToHom_trans (by simp) _

instance (C : Type u) [Category.{v} C] [Small.{w'} C] [LocallySmall.{w} C] :
    LocallySmall.{w} (Shrink.{w'} C) where
  hom_small _ _ := small_of_injective
    (fun _ _ h ↦ (Shrink.equivalence.{w'} C).inverse.map_injective h)
=======
noncomputable def equivalence [Small.{w} C] : C ≌ Shrink.{w} C :=
  (Equivalence.induced _).symm
>>>>>>> c55e5001

end Shrink

/-- A category is essentially small if and only if
the underlying type of its skeleton (i.e. the "set" of isomorphism classes) is small,
and it is locally small.
-/
theorem essentiallySmall_iff (C : Type u) [Category.{v} C] :
    EssentiallySmall.{w} C ↔ Small.{w} (Skeleton C) ∧ LocallySmall.{w} C := by
  -- This theorem is the only bit of real work in this file.
  fconstructor
  · intro h
    fconstructor
    · rcases h with ⟨S, 𝒮, ⟨e⟩⟩
      refine ⟨⟨Skeleton S, ⟨?_⟩⟩⟩
      exact e.skeletonEquiv
    · infer_instance
  · rintro ⟨⟨S, ⟨e⟩⟩, L⟩
    let e' := (ShrinkHoms.equivalence C).skeletonEquiv.symm
    letI : Category S := InducedCategory.category (e'.trans e).symm
    refine ⟨⟨S, this, ⟨?_⟩⟩⟩
    refine (ShrinkHoms.equivalence C).trans <|
      (skeletonEquivalence (ShrinkHoms C)).symm.trans
        ((inducedFunctor (e'.trans e).symm).asEquivalence.symm)

theorem essentiallySmall_of_small_of_locallySmall [Small.{w} C] [LocallySmall.{w} C] :
    EssentiallySmall.{w} C :=
  (essentiallySmall_iff C).2 ⟨small_of_surjective Quotient.exists_rep, by infer_instance⟩

section FullSubcategory

instance locallySmall_fullSubcategory [LocallySmall.{w} C] (P : C → Prop) :
    LocallySmall.{w} (FullSubcategory P) :=
  locallySmall_of_faithful <| fullSubcategoryInclusion P

instance essentiallySmall_fullSubcategory_mem (s : Set C) [Small.{w} s] [LocallySmall.{w} C] :
    EssentiallySmall.{w} (FullSubcategory (· ∈ s)) :=
  suffices Small.{w} (FullSubcategory (· ∈ s)) from essentiallySmall_of_small_of_locallySmall _
  small_of_injective (f := fun x => (⟨x.1, x.2⟩ : s)) (by aesop_cat)

end FullSubcategory

/-- Any thin category is locally small.
-/
instance (priority := 100) locallySmall_of_thin {C : Type u} [Category.{v} C] [Quiver.IsThin C] :
    LocallySmall.{w} C where

/--
A thin category is essentially small if and only if the underlying type of its skeleton is small.
-/
theorem essentiallySmall_iff_of_thin {C : Type u} [Category.{v} C] [Quiver.IsThin C] :
    EssentiallySmall.{w} C ↔ Small.{w} (Skeleton C) := by
  simp [essentiallySmall_iff, CategoryTheory.locallySmall_of_thin]

instance [Small.{w} C] : Small.{w} (Discrete C) := small_map discreteEquiv

end CategoryTheory<|MERGE_RESOLUTION|>--- conflicted
+++ resolved
@@ -187,37 +187,8 @@
   InducedCategory.category (equivShrink C).symm
 
 /-- The categorical equivalence between `C` and `Shrink C`, when `C` is small. -/
-<<<<<<< HEAD
-noncomputable def equivalence [Small.{w} C] : C ≌ Shrink.{w} C where
-  functor :=
-    { obj := equivShrink C
-      map {X Y} f := by
-        change (equivShrink C).symm _ ⟶ (equivShrink C).symm _
-        exact eqToHom (by simp) ≫ f ≫ eqToHom (by simp)
-      map_comp f g := by
-        dsimp
-        erw [Category.assoc, Category.assoc, Category.assoc]
-        rw [eqToHom_trans_assoc, eqToHom_refl, Category.id_comp] }
-  inverse := inducedFunctor (equivShrink C).symm
-  unitIso := NatIso.ofComponents (fun X ↦ eqToIso (by simp))
-  counitIso := NatIso.ofComponents (fun X ↦ eqToIso (by simp)) (fun {X Y} f ↦ by
-    dsimp
-    erw [Category.assoc, Category.assoc, eqToHom_trans, eqToHom_refl, Category.comp_id]
-    · rfl
-    · simp)
-  functor_unitIso_comp X := by
-    dsimp
-    simp only [eqToHom_trans]
-    exact eqToHom_trans (by simp) _
-
-instance (C : Type u) [Category.{v} C] [Small.{w'} C] [LocallySmall.{w} C] :
-    LocallySmall.{w} (Shrink.{w'} C) where
-  hom_small _ _ := small_of_injective
-    (fun _ _ h ↦ (Shrink.equivalence.{w'} C).inverse.map_injective h)
-=======
 noncomputable def equivalence [Small.{w} C] : C ≌ Shrink.{w} C :=
   (Equivalence.induced _).symm
->>>>>>> c55e5001
 
 end Shrink
 
