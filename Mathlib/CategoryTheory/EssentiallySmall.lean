--- conflicted
+++ resolved
@@ -268,12 +268,8 @@
 
 instance [Small.{w} C] : Small.{w} (Discrete C) := small_map discreteEquiv
 
-<<<<<<< HEAD
-instance [Small.{w} C] [LocallySmall.{w} C] : Small.{w} (Arrow C) := by
-=======
 instance [Small.{w} C] [LocallySmall.{w} C] :
     Small.{w} (Arrow C) := by
->>>>>>> d9ae191a
   let φ (f : Arrow C) : Σ (s t : C), s ⟶ t := ⟨_, _, f.hom⟩
   refine small_of_injective (f := φ) ?_
   rintro ⟨s, t, f⟩ ⟨s', t', f'⟩ h
