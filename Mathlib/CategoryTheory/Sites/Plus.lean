--- conflicted
+++ resolved
@@ -255,26 +255,10 @@
   erw [← colimit.w _ ee.op, ι_colimMap_assoc, colimit.ι_pre, diagramPullback_app,
     ← Category.assoc, ← Category.assoc]
   congr 1
-<<<<<<< HEAD
   refine' Multiequalizer.hom_ext _ _ _ (fun II => _)
   convert Multiequalizer.condition (S.unop.index P)
     (Cover.Relation.mk I II.base { g₁ := II.f, g₂ := 𝟙 _ }) using 1
   all_goals dsimp; simp
-=======
-  refine Multiequalizer.hom_ext _ _ _ (fun II => ?_)
-  convert (Multiequalizer.condition (S.unop.index P)
-      ⟨_, _, _, II.f, 𝟙 _, I.f, II.f ≫ I.f, I.hf,
-        Sieve.downward_closed _ I.hf _, by simp⟩) using 1
-  · dsimp [diagram]
-    cases I
-    simp only [Category.assoc, limit.lift_π, Multifork.ofι_pt, Multifork.ofι_π_app,
-      Cover.Arrow.map_Y, Cover.Arrow.map_f]
-    rfl
-  · erw [Multiequalizer.lift_ι]
-    dsimp [Cover.index]
-    simp only [Functor.map_id, Category.comp_id]
-    rfl
->>>>>>> 7aa5faaf
 #align category_theory.grothendieck_topology.plus_map_to_plus CategoryTheory.GrothendieckTopology.plusMap_toPlus
 
 theorem isIso_toPlus_of_isSheaf (hP : Presheaf.IsSheaf J P) : IsIso (J.toPlus P) := by
