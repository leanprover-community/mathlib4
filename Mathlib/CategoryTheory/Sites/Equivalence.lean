/-
Copyright (c) 2023 Dagur Asgeirsson. All rights reserved.
Released under Apache 2.0 license as described in the file LICENSE.
Authors: Dagur Asgeirsson
-/
import Mathlib.CategoryTheory.Sites.InducedTopology
import Mathlib.CategoryTheory.Sites.LocallyBijective
import Mathlib.CategoryTheory.Sites.PreservesLocallyBijective
import Mathlib.CategoryTheory.Sites.Whiskering
/-!
# Equivalences of sheaf categories

Given a site `(C, J)` and a category `D` which is equivalent to `C`, with `C` and `D` possibly large
and possibly in different universes, we transport the Grothendieck topology `J` on `C` to `D` and
prove that the sheaf categories are equivalent.

We also prove that sheafification and the property `HasSheafCompose` transport nicely over this
equivalence, and apply it to essentially small sites. We also provide instances for existence of
sufficiently small limits in the sheaf category on the essentially small site.

## Main definitions

* `CategoryTheory.Equivalence.sheafCongr` is the equivalence of sheaf categories.

* `CategoryTheory.Equivalence.transportAndSheafify` is the functor which takes a presheaf on `C`,
  transports it over the equivalence to `D`, sheafifies there and then transports back to `C`.

* `CategoryTheory.Equivalence.transportSheafificationAdjunction`: `transportAndSheafify` is
  left adjoint to the functor taking a sheaf to its underlying presheaf.

* `CategoryTheory.smallSheafify` is the functor which takes a presheaf on an essentially small site
  `(C, J)`, transports to a small model, sheafifies there and then transports back to `C`.

* `CategoryTheory.smallSheafificationAdjunction`: `smallSheafify` is left adjoint to the functor
  taking a sheaf to its underlying presheaf.

-/

<<<<<<< HEAD
universe w v u
=======
universe v₁ v₂ v₃ u₁ u₂ u₃ w
>>>>>>> 73d9fbb7

namespace CategoryTheory

open Functor Limits GrothendieckTopology

variable {C : Type u₁} [Category.{v₁} C] (J : GrothendieckTopology C)
variable {D : Type u₂} [Category.{v₂} D] (K : GrothendieckTopology D) (e : C ≌ D) (G : D ⥤ C)
variable (A : Type u₃) [Category.{v₃} A]

namespace Equivalence

theorem locallyCoverDense : LocallyCoverDense J e.inverse := by
  intro X T
  convert T.prop
  ext Z f
  constructor
  · rintro ⟨_, _, g', hg, rfl⟩
    exact T.val.downward_closed hg g'
  · intro hf
    refine ⟨e.functor.obj Z, (Adjunction.homEquiv e.toAdjunction _ _).symm f, e.unit.app Z, ?_, ?_⟩
    · simp only [Adjunction.homEquiv_counit, Functor.id_obj, Equivalence.toAdjunction_counit,
        Sieve.functorPullback_apply, Presieve.functorPullback_mem, Functor.map_comp,
        Equivalence.inv_fun_map, Functor.comp_obj, Category.assoc, Equivalence.unit_inverse_comp,
        Category.comp_id]
      exact T.val.downward_closed hf _
    · simp

theorem functorPushforward_eq_pullback {U : C} (S : Sieve U) :
    Sieve.functorPushforward e.inverse (Sieve.functorPushforward e.functor S) =
      Sieve.pullback (e.unitInv.app U) S := by
  ext Z f
  rw [← Sieve.functorPushforward_comp]
  simp only [Sieve.functorPushforward_apply, Presieve.functorPushforward, exists_and_left, id_obj,
    comp_obj, Sieve.pullback_apply]
  constructor
  · rintro ⟨W, g, hg, x, rfl⟩
    rw [Category.assoc]
    apply S.downward_closed
    simpa using S.downward_closed hg _
  · intro hf
    exact ⟨_, e.unitInv.app Z ≫ f ≫ e.unitInv.app U, S.downward_closed hf _,
      e.unit.app Z ≫ e.unit.app _, by simp⟩

theorem pullback_functorPushforward_eq {X : C} (S : Sieve X) :
    Sieve.pullback (e.unit.app X) (Sieve.functorPushforward e.inverse
      (Sieve.functorPushforward e.functor S)) = S := by
  ext Z f
  rw [← Sieve.functorPushforward_comp]
  simp only [id_obj, comp_obj, Sieve.pullback_apply, Sieve.functorPushforward_apply,
    Presieve.functorPushforward, Functor.comp_map, inv_fun_map, exists_and_left]
  constructor
  · intro ⟨W, g, hg, x, h⟩
    simp only [← Category.assoc] at h
    change _ ≫ (e.unitIso.app _).hom = _ ≫ (e.unitIso.app _).hom at h
    rw [Iso.cancel_iso_hom_right] at h
    rw [h]
    exact S.downward_closed hg _
  · intro hf
    exact ⟨_, e.unitInv.app Z ≫ f, S.downward_closed hf _, e.unit.app Z ≫ e.unit.app _, by simp⟩

theorem coverPreserving : CoverPreserving J (e.locallyCoverDense J).inducedTopology e.functor where
  cover_preserve {U S} h := by
    change _ ∈ J.sieves (e.inverse.obj (e.functor.obj U))
    convert J.pullback_stable (e.unitInv.app U) h
    exact e.functorPushforward_eq_pullback S

instance : IsCoverDense e.functor (e.locallyCoverDense J).inducedTopology where
  is_cover U := by
    change _ ∈ J.sieves _
    convert J.top_mem (e.inverse.obj U)
    ext Y f
    simp only [Sieve.functorPushforward_apply, Presieve.functorPushforward, exists_and_left,
      Sieve.top_apply, iff_true]
    exact ⟨e.functor.obj Y, (Adjunction.homEquiv e.toAdjunction _ _).symm f,
      Presieve.in_coverByImage _ _, e.unit.app _, by simp⟩

instance : IsCoverDense e.inverse J where
  is_cover U := by
    convert J.top_mem U
    ext Y f
    simp only [Sieve.functorPushforward_apply, Presieve.functorPushforward, exists_and_left,
      Sieve.top_apply, iff_true]
    let g : e.inverse.obj _ ⟶ U := (e.unitInv.app Y) ≫ f
    have : (Sieve.coverByImage e.inverse U).arrows g := Presieve.in_coverByImage _ g
    replace := Sieve.downward_closed _ this (e.unit.app Y)
    simpa [g] using this

/-- A class saying that the equivalence `e` transports the Grothendieck topology `J` to `K`. -/
class TransportsGrothendieckTopology : Prop where
  /-- `K` is equal to the induced topology. -/
  eq_inducedTopology : K = (e.locallyCoverDense J).inducedTopology

instance : e.TransportsGrothendieckTopology J (e.locallyCoverDense J).inducedTopology := ⟨rfl⟩

variable [e.TransportsGrothendieckTopology J K]

theorem eq_inducedTopology_of_transports : K = (e.locallyCoverDense J).inducedTopology :=
  TransportsGrothendieckTopology.eq_inducedTopology

instance : e.symm.TransportsGrothendieckTopology K J where
  eq_inducedTopology := by
    rw [e.eq_inducedTopology_of_transports J K]
    ext X S
    change _ ↔ _ ∈ J.sieves _
    simp only [symm_inverse]
    constructor
    · intro h
      convert J.pullback_stable (e.unitInv.app X) h
      exact e.functorPushforward_eq_pullback S
    · intro h
      convert J.pullback_stable (e.unit.app X) h
      exact (e.pullback_functorPushforward_eq S).symm

instance : IsContinuous e.functor J K := by
  rw [e.eq_inducedTopology_of_transports J K]
  exact IsCoverDense.isContinuous _ _ _ (e.coverPreserving J)

instance : IsContinuous e.inverse K J := by
  rw [eq_inducedTopology_of_transports J K e]
  exact IsCoverDense.isContinuous _ _ _ (e.locallyCoverDense J).inducedTopology_coverPreserving

/-- The functor in the equivalence of sheaf categories. -/
@[simps!]
def sheafCongr.functor : Sheaf J A ⥤ Sheaf K A where
  obj F := ⟨e.inverse.op ⋙ F.val, e.inverse.op_comp_isSheaf _ _ _⟩
  map f := ⟨whiskerLeft e.inverse.op f.val⟩

/-- The inverse in the equivalence of sheaf categories. -/
@[simps!]
def sheafCongr.inverse : Sheaf K A ⥤ Sheaf J A where
  obj F := ⟨e.functor.op ⋙ F.val, e.functor.op_comp_isSheaf _ _ _⟩
  map f := ⟨whiskerLeft e.functor.op f.val⟩

/-- The unit iso in the equivalence of sheaf categories. -/
@[simps!]
def sheafCongr.unitIso : 𝟭 (Sheaf J A) ≅ functor J K e A ⋙ inverse J K e A :=
  NatIso.ofComponents (fun F ↦ ⟨⟨(isoWhiskerRight e.op.unitIso F.val).hom⟩,
    ⟨(isoWhiskerRight e.op.unitIso F.val).inv⟩,
    Sheaf.hom_ext _ _ (isoWhiskerRight e.op.unitIso F.val).hom_inv_id,
    Sheaf.hom_ext _ _ (isoWhiskerRight e.op.unitIso F.val).inv_hom_id⟩ ) (by aesop)

/-- The counit iso in the equivalence of sheaf categories. -/
@[simps!]
def sheafCongr.counitIso : inverse J K e A ⋙ functor J K e A ≅ 𝟭 (Sheaf _ A) :=
  NatIso.ofComponents (fun F ↦ ⟨⟨(isoWhiskerRight e.op.counitIso F.val).hom⟩,
    ⟨(isoWhiskerRight e.op.counitIso F.val).inv⟩,
    Sheaf.hom_ext _ _ (isoWhiskerRight e.op.counitIso F.val).hom_inv_id,
    Sheaf.hom_ext _ _ (isoWhiskerRight e.op.counitIso F.val).inv_hom_id⟩ ) (by aesop)

/-- The equivalence of sheaf categories. -/
def sheafCongr : Sheaf J A ≌ Sheaf K A where
  functor := sheafCongr.functor J K e A
  inverse := sheafCongr.inverse J K e A
  unitIso := sheafCongr.unitIso J K e A
  counitIso := sheafCongr.counitIso J K e A
  functor_unitIso_comp X := by
    ext
    simp only [id_obj, sheafCongr.functor_obj_val_obj, comp_obj,
      Sheaf.instCategorySheaf_comp_val, NatTrans.comp_app, sheafCongr.inverse_obj_val_obj,
      Opposite.unop_op, sheafCongr.functor_map_val_app,
      sheafCongr.unitIso_hom_app_val_app, sheafCongr.counitIso_hom_app_val_app,
      sheafCongr.functor_obj_val_map, Quiver.Hom.unop_op, Sheaf.instCategorySheaf_id_val,
      NatTrans.id_app]
    simp [← Functor.map_comp, ← op_comp]

-- /-- The equivalence of sheaf categories explicitly stated for the induced topology. -/
-- abbrev sheafCongrRight : Sheaf J A ≌ Sheaf (e.locallyCoverDense J).inducedTopology A :=
--   sheafCongr e A rfl

variable [HasSheafify K A]

/-- Transport a presheaf to the equivalent category and sheafify there. -/
noncomputable
def transportAndSheafify : (Cᵒᵖ ⥤ A) ⥤ Sheaf J A :=
  e.op.congrLeft.functor ⋙ presheafToSheaf _ _ ⋙ (e.sheafCongr J K A).inverse

/-- An auxiliary definition for the sheafification adjunction. -/
noncomputable
def transportIsoSheafToPresheaf : (e.sheafCongr J K A).functor ⋙
    sheafToPresheaf K A ⋙ e.op.congrLeft.inverse ≅ sheafToPresheaf J A :=
  NatIso.ofComponents (fun F ↦ isoWhiskerRight e.op.unitIso.symm F.val)
    (by intros; ext; simp [Equivalence.sheafCongr])

/-- Transporting and sheafifying is left adjoint to taking the underlying presheaf. -/
noncomputable
def transportSheafificationAdjunction : transportAndSheafify J K e A ⊣ sheafToPresheaf J A :=
  ((e.op.congrLeft.toAdjunction.comp (sheafificationAdjunction _ _)).comp
    (e.sheafCongr J K A).symm.toAdjunction).ofNatIsoRight
    (transportIsoSheafToPresheaf _ _ _ _)

noncomputable instance : PreservesFiniteLimits <| transportAndSheafify J K e A where
  preservesFiniteLimits _ := compPreservesLimitsOfShape _ _

/-- Transport `HasSheafify` along an equivalence of sites. -/
theorem hasSheafify : HasSheafify J A :=
  HasSheafify.mk' J A (transportSheafificationAdjunction J K e A)

variable {A : Type*} [Category A] {B : Type*} [Category B] (F : A ⥤ B)
  [K.HasSheafCompose F]

theorem hasSheafCompose : J.HasSheafCompose F where
  isSheaf P hP := by
    have hP' : Presheaf.IsSheaf K (e.inverse.op ⋙ P ⋙ F) := by
      change Presheaf.IsSheaf K ((_ ⋙ _) ⋙ _)
      apply HasSheafCompose.isSheaf
      exact e.inverse.op_comp_isSheaf K J ⟨P, hP⟩
    replace hP' : Presheaf.IsSheaf J (e.functor.op ⋙ e.inverse.op ⋙ P ⋙ F) :=
      e.functor.op_comp_isSheaf _ _ ⟨_, hP'⟩
    exact (Presheaf.isSheaf_of_iso_iff ((isoWhiskerRight e.op.unitIso.symm (P ⋙ F)))).mp hP'

variable [ConcreteCategory.{w} A]
variable {F G : Cᵒᵖ ⥤ A} (f : F ⟶ G)

open Presheaf

lemma isLocallyInjective_whisker [IsLocallyInjective J f] :
    IsLocallyInjective K (whiskerLeft e.inverse.op f) where
  equalizerSieve_mem {X} a b h := by
    have := IsLocallyInjective.equalizerSieve_mem (φ := f) (J := J) a b h
    rw [e.eq_inducedTopology_of_transports J K]
    change _ ∈ J.sieves (e.inverse.op.obj X).unop
    convert this
    ext Y g
    simp only [Sieve.functorPushforward_apply, Presieve.functorPushforward, equalizerSieve_apply,
      comp_obj, op_obj, Opposite.op_unop, Functor.comp_map, op_map, Quiver.Hom.unop_op,
      exists_and_left]
    constructor
    · intro ⟨Z, g', h, x, w⟩
      simp [w, h]
    · intro h
      refine ⟨_, (e.toAdjunction.homEquiv _ _).symm g, ?_⟩
      simp only [Adjunction.homEquiv_counit, id_obj, toAdjunction_counit, map_comp, inv_fun_map,
        comp_obj, Category.assoc, unit_inverse_comp, Category.comp_id, op_comp, comp_apply]
      simp only [h, true_and]
      exact ⟨e.unit.app _, by simp⟩

lemma isLocallyInjective_of_whisker [IsLocallyInjective K (whiskerLeft e.inverse.op f)] :
    IsLocallyInjective J f := by
  have := e.symm.isLocallyInjective_whisker K J (whiskerLeft e.inverse.op f)
  simp only [symm_inverse, whiskerLeft_twice] at this
  have : f = whiskerRight e.op.unit F ≫ whiskerLeft (e.functor.op ⋙ e.inverse.op) f ≫
      whiskerRight e.op.unitInv G := by
    ext : 2
    simp [← Functor.map_comp]
  rw [this]
  infer_instance

lemma isLocallySurjective_whisker [IsLocallySurjective J f] :
    IsLocallySurjective K (whiskerLeft e.inverse.op f) where
  imageSieve_mem {X} a := by
    have := IsLocallySurjective.imageSieve_mem (f := f) (J := J) a
    rw [e.eq_inducedTopology_of_transports J K]
    change _ ∈ J.sieves (e.inverse.obj X)
    convert this
    ext Y g
    simp only [imageSieve, comp_obj, op_obj, whiskerLeft_app, Functor.comp_map, op_map,
      Quiver.Hom.unop_op, Sieve.functorPushforward_apply, Presieve.functorPushforward,
      exists_and_left]
    constructor
    · intro ⟨Z, g', ⟨t, h⟩, x, w⟩
      refine ⟨(forget A).map (F.map x.op) t, ?_⟩
      simp only [w, op_comp, map_comp, comp_apply, ← h, ← NatTrans.naturality_apply]
      rfl
    · intro ⟨t, h⟩
      refine ⟨_, (e.toAdjunction.homEquiv _ _).symm g,
        ⟨(((forget A).map (F.map (e.unitInv.app Y).op)) t), ?_⟩, ?_⟩
      · simp only [Adjunction.homEquiv_counit, id_obj, toAdjunction_counit, map_comp, inv_fun_map,
          comp_obj, Category.assoc, unit_inverse_comp, Category.comp_id, op_comp, comp_apply, ← h,
          ← NatTrans.naturality_apply]
        rfl
      · exact ⟨e.unit.app _, by simp⟩

lemma isLocallySurjective_of_whisker [IsLocallySurjective K (whiskerLeft e.inverse.op f)] :
    IsLocallySurjective J f := by
  have := e.symm.isLocallySurjective_whisker K J (whiskerLeft e.inverse.op f)
  simp only [symm_inverse, whiskerLeft_twice] at this
  have : f = whiskerRight e.op.unit F ≫ whiskerLeft (e.functor.op ⋙ e.inverse.op) f ≫
      whiskerRight e.op.unitInv G := by
    ext : 2
    simp [← Functor.map_comp]
  rw [this]
  infer_instance

open ConcreteCategory Sheaf

variable [HasFunctorialSurjectiveInjectiveFactorization A] [K.WEqualsLocallyBijective A]
variable [HasSheafify K A] [K.HasSheafCompose (forget A)] [Balanced (Sheaf K A)]
variable {F G : Sheaf J A} (f : F ⟶ G)

lemma isLocallySurjective_iff_epi : IsLocallySurjective f ↔ Epi f := by
  constructor
  · intro
    have := e.hasSheafCompose J K (forget A)
    infer_instance
  · intro h
    rw [← (e.sheafCongr J K A).functor.epi_map_iff_epi, ← isLocallySurjective_iff_epi'] at h
    have : Presheaf.IsLocallySurjective K (whiskerLeft e.inverse.op f.val) := h
    exact e.isLocallySurjective_of_whisker J K f.val

end Equivalence

variable [EssentiallySmall.{w} C]
variable (B : Type*) [Category B] (F : A ⥤ B)
variable [HasSheafify ((equivSmallModel C).locallyCoverDense J).inducedTopology A]
variable [((equivSmallModel C).locallyCoverDense J).inducedTopology.HasSheafCompose F]

/-- Transport to a small model and sheafify there. -/
noncomputable
def smallSheafify : (Cᵒᵖ ⥤ A) ⥤ Sheaf J A := (equivSmallModel C).transportAndSheafify J
  ((equivSmallModel C).locallyCoverDense J).inducedTopology A

/--
Transporting to a small model and sheafifying there is left adjoint to the underlying presheaf
functor
-/
noncomputable
def smallSheafificationAdjunction : smallSheafify J A ⊣ sheafToPresheaf J A :=
  (equivSmallModel C).transportSheafificationAdjunction J _ A

noncomputable instance hasSheafifyEssentiallySmallSite : HasSheafify J A :=
  (equivSmallModel C).hasSheafify J ((equivSmallModel C).locallyCoverDense J).inducedTopology A

instance hasSheafComposeEssentiallySmallSite : HasSheafCompose J F :=
  (equivSmallModel C).hasSheafCompose J ((equivSmallModel C).locallyCoverDense J).inducedTopology F

instance hasLimitsEssentiallySmallSite
    [HasLimits <| Sheaf ((equivSmallModel C).locallyCoverDense J).inducedTopology A] :
    HasLimitsOfSize.{max v₃ w, max v₃ w} <| Sheaf J A :=
  Adjunction.has_limits_of_equivalence ((equivSmallModel C).sheafCongr J
    ((equivSmallModel C).locallyCoverDense J).inducedTopology A).functor

instance hasColimitsEssentiallySmallSite
    [HasColimits <| Sheaf ((equivSmallModel C).locallyCoverDense J).inducedTopology A] :
    HasColimitsOfSize.{max v₃ w, max v₃ w} <| Sheaf J A :=
  Adjunction.has_colimits_of_equivalence ((equivSmallModel C).sheafCongr J
    ((equivSmallModel C).locallyCoverDense J).inducedTopology A).functor

namespace GrothendieckTopology

variable {A}
variable [G.IsCoverDense J] [Functor.IsContinuous G K J] [G.Full]
  [(G.sheafPushforwardContinuous A K J).EssSurj]

open Localization

lemma W_inverseImage_whiskeringLeft :
    K.W.inverseImage ((whiskeringLeft Dᵒᵖ Cᵒᵖ A).obj G.op) = J.W := by
  ext P Q f
  have h₁ : K.W (A := A) =
    Localization.LeftBousfield.W (· ∈ Set.range (sheafToPresheaf J A ⋙
      ((whiskeringLeft Dᵒᵖ Cᵒᵖ A).obj G.op)).obj) := by
    rw [W_eq_W_range_sheafToPresheaf_obj, ← LeftBousfield.W_isoClosure]
    conv_rhs => rw [← LeftBousfield.W_isoClosure]
    apply congr_arg
    ext P
    constructor
    · rintro ⟨_, ⟨R, rfl⟩, ⟨e⟩⟩
      exact ⟨_, ⟨_, rfl⟩, ⟨e.trans ((sheafToPresheaf _ _).mapIso
        ((G.sheafPushforwardContinuous A K J).objObjPreimageIso R).symm)⟩⟩
    · rintro ⟨_, ⟨R, rfl⟩, ⟨e⟩⟩
      exact ⟨G.op ⋙ R.val, ⟨(G.sheafPushforwardContinuous A K J).obj R, rfl⟩, ⟨e⟩⟩
  have h₂ : ∀ (R : Sheaf J A),
    Function.Bijective (fun (g : G.op ⋙ Q ⟶ G.op ⋙ R.val) ↦ whiskerLeft G.op f ≫ g) ↔
      Function.Bijective (fun (g : Q ⟶ R.val) ↦ f ≫ g) := fun R ↦ by
    rw [← Function.Bijective.of_comp_iff _
      (Functor.whiskerLeft_obj_map_bijective_of_isCoverDense J G Q R.val R.cond)]
    exact Function.Bijective.of_comp_iff'
      (Functor.whiskerLeft_obj_map_bijective_of_isCoverDense J G P R.val R.cond)
        (fun g ↦ f ≫ g)
  rw [h₁, J.W_eq_W_range_sheafToPresheaf_obj, MorphismProperty.inverseImage_iff]
  constructor
  · rintro h _ ⟨R, rfl⟩
    exact (h₂ R).1 (h _ ⟨R, rfl⟩)
  · rintro h _ ⟨R, rfl⟩
    exact (h₂ R).2 (h _ ⟨R, rfl⟩)

lemma W_whiskerLeft_iff {P Q : Cᵒᵖ ⥤ A} (f : P ⟶ Q) :
    K.W (whiskerLeft G.op f) ↔ J.W f := by
  rw [← W_inverseImage_whiskeringLeft J K G]
  rfl

variable [G.IsCocontinuous K J] (hG : CoverPreserving K J G) [ConcreteCategory A]
  [K.WEqualsLocallyBijective A]

lemma WEqualsLocallyBijective.transport : J.WEqualsLocallyBijective A where
  iff f := by
    rw [← W_whiskerLeft_iff J K G f, ← Presheaf.isLocallyInjective_whisker_iff K J G f hG,
      ← Presheaf.isLocallySurjective_whisker_iff K J G f hG, W_iff_isLocallyBijective]

end GrothendieckTopology

end CategoryTheory<|MERGE_RESOLUTION|>--- conflicted
+++ resolved
@@ -36,11 +36,7 @@
 
 -/
 
-<<<<<<< HEAD
-universe w v u
-=======
 universe v₁ v₂ v₃ u₁ u₂ u₃ w
->>>>>>> 73d9fbb7
 
 namespace CategoryTheory
 
