/-
Copyright (c) 2022 Andrew Yang. All rights reserved.
Released under Apache 2.0 license as described in the file LICENSE.
Authors: Andrew Yang
-/
import Mathlib.CategoryTheory.Elementwise
import Mathlib.CategoryTheory.Limits.FunctorCategory.EpiMono
import Mathlib.Tactic.CategoryTheory.Elementwise
import Mathlib.CategoryTheory.Sites.ConcreteSheafification
import Mathlib.CategoryTheory.Subpresheaf.Image
import Mathlib.CategoryTheory.Subpresheaf.Sieves

/-!

# Subsheaf of types

We define the sub(pre)sheaf of a type valued presheaf.

## Main results

- `CategoryTheory.Subpresheaf` :
  A subpresheaf of a presheaf of types.
- `CategoryTheory.Subpresheaf.sheafify` :
  The sheafification of a subpresheaf as a subpresheaf. Note that this is a sheaf only when the
  whole sheaf is.
- `CategoryTheory.Subpresheaf.sheafify_isSheaf` :
  The sheafification is a sheaf
- `CategoryTheory.Subpresheaf.sheafifyLift` :
  The descent of a map into a sheaf to the sheafification.
- `CategoryTheory.GrothendieckTopology.imageSheaf` : The image sheaf of a morphism.
- `CategoryTheory.GrothendieckTopology.imageFactorization` : The image sheaf as a
  `Limits.imageFactorization`.
-/


universe w v u

open Opposite CategoryTheory

namespace CategoryTheory

variable {C : Type u} [Category.{v} C] (J : GrothendieckTopology C)

variable {F F' F'' : Cᵒᵖ ⥤ Type w} (G G' : Subpresheaf F)

/-- The sheafification of a subpresheaf as a subpresheaf.
Note that this is a sheaf only when the whole presheaf is a sheaf. -/
def Subpresheaf.sheafify : Subpresheaf F where
  obj U := { s | G.sieveOfSection s ∈ J (unop U) }
  map := by
    rintro U V i s hs
    refine J.superset_covering ?_ (J.pullback_stable i.unop hs)
    intro _ _ h
    dsimp at h ⊢
    rwa [← FunctorToTypes.map_comp_apply]

theorem Subpresheaf.le_sheafify : G ≤ G.sheafify J := by
  intro U s hs
  change _ ∈ J _
<<<<<<< HEAD
  convert J.top_mem U.unop -- Porting note: `U.unop` cannot be inferred now
=======
  convert J.top_mem U.unop
>>>>>>> d60062a6
  rw [eq_top_iff]
  rintro V i -
  exact G.map i.op hs

variable {J}

theorem Subpresheaf.eq_sheafify (h : Presieve.IsSheaf J F) (hG : Presieve.IsSheaf J G.toPresheaf) :
    G = G.sheafify J := by
  apply (G.le_sheafify J).antisymm
  intro U s hs
  suffices ((hG _ hs).amalgamate _ (G.family_of_elements_compatible s)).1 = s by
    rw [← this]
    exact ((hG _ hs).amalgamate _ (G.family_of_elements_compatible s)).2
  apply (h _ hs).isSeparatedFor.ext
  intro V i hi
  exact (congr_arg Subtype.val ((hG _ hs).valid_glue (G.family_of_elements_compatible s) _ hi) :)

theorem Subpresheaf.sheafify_isSheaf (hF : Presieve.IsSheaf J F) :
    Presieve.IsSheaf J (G.sheafify J).toPresheaf := by
  intro U S hS x hx
  let S' := Sieve.bind S fun Y f hf => G.sieveOfSection (x f hf).1
  have := fun (V) (i : V ⟶ U) (hi : S' i) => hi
  choose W i₁ i₂ hi₂ h₁ h₂ using this
  dsimp [-Sieve.bind_apply] at *
  let x'' : Presieve.FamilyOfElements F S' := fun V i hi => F.map (i₁ V i hi).op (x _ (hi₂ V i hi))
  have H : ∀ s, x.IsAmalgamation s ↔ x''.IsAmalgamation s.1 := by
    intro s
    constructor
    · intro H V i hi
      dsimp only [x'']
      conv_lhs => rw [← h₂ _ _ hi]
      rw [← H _ (hi₂ _ _ hi)]
      exact FunctorToTypes.map_comp_apply F (i₂ _ _ hi).op (i₁ _ _ hi).op _
    · intro H V i hi
      refine Subtype.ext ?_
      apply (hF _ (x i hi).2).isSeparatedFor.ext
      intro V' i' hi'
      have hi'' : S' (i' ≫ i) := ⟨_, _, _, hi, hi', rfl⟩
      have := H _ hi''
      rw [op_comp, F.map_comp] at this
      exact this.trans (congr_arg Subtype.val (hx _ _ (hi₂ _ _ hi'') hi (h₂ _ _ hi'')))
  have : x''.Compatible := by
    intro V₁ V₂ V₃ g₁ g₂ g₃ g₄ S₁ S₂ e
    rw [← FunctorToTypes.map_comp_apply, ← FunctorToTypes.map_comp_apply]
    exact
      congr_arg Subtype.val
        (hx (g₁ ≫ i₁ _ _ S₁) (g₂ ≫ i₁ _ _ S₂) (hi₂ _ _ S₁) (hi₂ _ _ S₂)
        (by simp only [Category.assoc, h₂, e]))
  obtain ⟨t, ht, ht'⟩ := hF _ (J.bind_covering hS fun V i hi => (x i hi).2) _ this
  refine ⟨⟨t, _⟩, (H ⟨t, ?_⟩).mpr ht, fun y hy => Subtype.ext (ht' _ ((H _).mp hy))⟩
  refine J.superset_covering ?_ (J.bind_covering hS fun V i hi => (x i hi).2)
  intro V i hi
  dsimp
  rw [ht _ hi]
  exact h₁ _ _ hi

theorem Subpresheaf.eq_sheafify_iff (h : Presieve.IsSheaf J F) :
    G = G.sheafify J ↔ Presieve.IsSheaf J G.toPresheaf :=
  ⟨fun e => e.symm ▸ G.sheafify_isSheaf h, G.eq_sheafify h⟩

theorem Subpresheaf.isSheaf_iff (h : Presieve.IsSheaf J F) :
    Presieve.IsSheaf J G.toPresheaf ↔
      ∀ (U) (s : F.obj U), G.sieveOfSection s ∈ J (unop U) → s ∈ G.obj U := by
  rw [← G.eq_sheafify_iff h]
  change _ ↔ G.sheafify J ≤ G
  exact ⟨Eq.ge, (G.le_sheafify J).antisymm⟩

theorem Subpresheaf.sheafify_sheafify (h : Presieve.IsSheaf J F) :
    (G.sheafify J).sheafify J = G.sheafify J :=
  ((Subpresheaf.eq_sheafify_iff _ h).mpr <| G.sheafify_isSheaf h).symm

/-- The lift of a presheaf morphism onto the sheafification subpresheaf. -/
noncomputable def Subpresheaf.sheafifyLift (f : G.toPresheaf ⟶ F') (h : Presieve.IsSheaf J F') :
    (G.sheafify J).toPresheaf ⟶ F' where
  app _ s := (h (G.sieveOfSection s.1) s.prop).amalgamate
    (_) ((G.family_of_elements_compatible s.1).compPresheafMap f)
  naturality := by
    intro U V i
    ext s
    apply (h _ ((Subpresheaf.sheafify J G).toPresheaf.map i s).prop).isSeparatedFor.ext
    intro W j hj
    refine (Presieve.IsSheafFor.valid_glue (h _ ((G.sheafify J).toPresheaf.map i s).2)
      ((G.family_of_elements_compatible _).compPresheafMap _) _ hj).trans ?_
    dsimp
    conv_rhs => rw [← FunctorToTypes.map_comp_apply]
    change _ = F'.map (j ≫ i.unop).op _
    refine Eq.trans ?_ (Presieve.IsSheafFor.valid_glue (h _ s.2)
      ((G.family_of_elements_compatible s.1).compPresheafMap f) (j ≫ i.unop) ?_).symm
    · dsimp [Presieve.FamilyOfElements.compPresheafMap]
      exact congr_arg _ (Subtype.ext (FunctorToTypes.map_comp_apply _ _ _ _).symm)
    · dsimp [Presieve.FamilyOfElements.compPresheafMap] at hj ⊢
      rwa [FunctorToTypes.map_comp_apply]

theorem Subpresheaf.to_sheafifyLift (f : G.toPresheaf ⟶ F') (h : Presieve.IsSheaf J F') :
    Subpresheaf.homOfLe (G.le_sheafify J) ≫ G.sheafifyLift f h = f := by
  ext U s
  apply (h _ ((Subpresheaf.homOfLe (G.le_sheafify J)).app U s).prop).isSeparatedFor.ext
  intro V i hi
  have := elementwise_of% f.naturality
  exact (Presieve.IsSheafFor.valid_glue (h _ ((homOfLe (_ : _ ≤ sheafify _ _)).app _ _).2)
    ((G.family_of_elements_compatible _).compPresheafMap _) _ _).trans (this _ _)

theorem Subpresheaf.to_sheafify_lift_unique (h : Presieve.IsSheaf J F')
    (l₁ l₂ : (G.sheafify J).toPresheaf ⟶ F')
    (e : Subpresheaf.homOfLe (G.le_sheafify J) ≫ l₁ = Subpresheaf.homOfLe (G.le_sheafify J) ≫ l₂) :
    l₁ = l₂ := by
  ext U ⟨s, hs⟩
  apply (h _ hs).isSeparatedFor.ext
  rintro V i hi
  dsimp at hi
  rw [← FunctorToTypes.naturality, ← FunctorToTypes.naturality]
  exact (congr_fun (congr_app e <| op V) ⟨_, hi⟩ :)

theorem Subpresheaf.sheafify_le (h : G ≤ G') (hF : Presieve.IsSheaf J F)
    (hG' : Presieve.IsSheaf J G'.toPresheaf) : G.sheafify J ≤ G' := by
  intro U x hx
  convert ((G.sheafifyLift (Subpresheaf.homOfLe h) hG').app U ⟨x, hx⟩).2
  apply (hF _ hx).isSeparatedFor.ext
  intro V i hi
  have :=
    congr_arg (fun f : G.toPresheaf ⟶ G'.toPresheaf => (NatTrans.app f (op V) ⟨_, hi⟩).1)
      (G.to_sheafifyLift (Subpresheaf.homOfLe h) hG')
  convert this.symm
  rw [← Subpresheaf.nat_trans_naturality]
  rfl

section Image

variable (J) in
/-- A morphism factors through the sheafification of the image presheaf. -/
@[simps!]
def Subpresheaf.toRangeSheafify (f : F' ⟶ F) : F' ⟶ ((Subpresheaf.range f).sheafify J).toPresheaf :=
  toRange f ≫ Subpresheaf.homOfLe ((range f).le_sheafify J)


/-- The image sheaf of a morphism between sheaves, defined to be the sheafification of
`image_presheaf`. -/
@[simps]
def Sheaf.image {F F' : Sheaf J (Type w)} (f : F ⟶ F') : Sheaf J (Type w) :=
  ⟨((Subpresheaf.range f.1).sheafify J).toPresheaf, by
    rw [isSheaf_iff_isSheaf_of_type]
    apply Subpresheaf.sheafify_isSheaf
    rw [← isSheaf_iff_isSheaf_of_type]
    exact F'.2⟩

/-- A morphism factors through the image sheaf. -/
@[simps]
def Sheaf.toImage {F F' : Sheaf J (Type w)} (f : F ⟶ F') : F ⟶ Sheaf.image f :=
  ⟨Subpresheaf.toRangeSheafify J f.1⟩

/-- The inclusion of the image sheaf to the target. -/
@[simps]
def Sheaf.imageι {F F' : Sheaf J (Type w)} (f : F ⟶ F') : Sheaf.image f ⟶ F' :=
  ⟨Subpresheaf.ι _⟩


@[reassoc (attr := simp)]
theorem Sheaf.toImage_ι {F F' : Sheaf J (Type w)} (f : F ⟶ F') :
    toImage f ≫ imageι f = f := by
  ext1
  simp [Subpresheaf.toRangeSheafify]

instance {F F' : Sheaf J (Type w)} (f : F ⟶ F') : Mono (Sheaf.imageι f) :=
  (sheafToPresheaf J _).mono_of_mono_map
    (by
      dsimp
      infer_instance)

instance {F F' : Sheaf J (Type w)} (f : F ⟶ F') : Epi (Sheaf.toImage f) := by
  refine ⟨@fun G' g₁ g₂ e => ?_⟩
  ext U ⟨s, hx⟩
  apply ((isSheaf_iff_isSheaf_of_type J _).mp G'.2 _ hx).isSeparatedFor.ext
  rintro V i ⟨y, e'⟩
  change (g₁.val.app _ ≫ G'.val.map _) _ = (g₂.val.app _ ≫ G'.val.map _) _
  rw [← NatTrans.naturality, ← NatTrans.naturality]
  have E : (Sheaf.toImage f).val.app (op V) y = (Sheaf.image f).val.map i.op ⟨s, hx⟩ :=
    Subtype.ext e'
  have := congr_arg (fun f : F ⟶ G' => (Sheaf.Hom.val f).app _ y) e
  dsimp at this ⊢
  convert this <;> exact E.symm

/-- The mono factorization given by `image_sheaf` for a morphism. -/
def imageMonoFactorization {F F' : Sheaf J (Type w)} (f : F ⟶ F') : Limits.MonoFactorisation f where
  I := Sheaf.image f
  m := Sheaf.imageι f
  e := Sheaf.toImage f

attribute [local instance] Types.instFunLike Types.instConcreteCategory in
/-- The mono factorization given by `image_sheaf` for a morphism is an image. -/
noncomputable def imageFactorization {F F' : Sheaf J (Type (max v u))} (f : F ⟶ F') :
    Limits.ImageFactorisation f where
  F := imageMonoFactorization f
  isImage :=
    { lift := fun I => by
        haveI M := (Sheaf.Hom.mono_iff_presheaf_mono J (Type (max v u)) _).mp I.m_mono
        refine ⟨Subpresheaf.homOfLe ?_ ≫ inv (Subpresheaf.toRange I.m.1)⟩
        apply Subpresheaf.sheafify_le
        · conv_lhs => rw [← I.fac]
          apply Subpresheaf.range_comp_le
        · rw [← isSheaf_iff_isSheaf_of_type]
          exact F'.2
        · apply Presieve.isSheaf_iso J (asIso <| Subpresheaf.toRange I.m.1)
          rw [← isSheaf_iff_isSheaf_of_type]
          exact I.I.2
      lift_fac := fun I => by
        ext1
        dsimp [imageMonoFactorization]
        generalize_proofs h
        rw [← Subpresheaf.homOfLe_ι h, Category.assoc]
        congr 1
        rw [IsIso.inv_comp_eq, Subpresheaf.toRange_ι] }

instance : Limits.HasImages (Sheaf J (Type max v u)) :=
  ⟨fun f => ⟨⟨imageFactorization f⟩⟩⟩

end Image

end CategoryTheory<|MERGE_RESOLUTION|>--- conflicted
+++ resolved
@@ -57,11 +57,7 @@
 theorem Subpresheaf.le_sheafify : G ≤ G.sheafify J := by
   intro U s hs
   change _ ∈ J _
-<<<<<<< HEAD
-  convert J.top_mem U.unop -- Porting note: `U.unop` cannot be inferred now
-=======
   convert J.top_mem U.unop
->>>>>>> d60062a6
   rw [eq_top_iff]
   rintro V i -
   exact G.map i.op hs
