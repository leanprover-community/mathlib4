--- conflicted
+++ resolved
@@ -43,7 +43,6 @@
 
 variable {F F' F'' : Cᵒᵖ ⥤ Type w} (G G' : Subpresheaf F)
 
-<<<<<<< HEAD
 instance : PartialOrder (Subpresheaf F) :=
   PartialOrder.lift Subpresheaf.obj (fun _ _ => Subpresheaf.ext)
 
@@ -70,110 +69,6 @@
 instance : Nonempty (Subpresheaf F) :=
   inferInstance
 
-/-- The subpresheaf as a presheaf. -/
-@[simps!]
-def Subpresheaf.toPresheaf : Cᵒᵖ ⥤ Type w where
-  obj U := G.obj U
-  map := @fun _ _ i x => ⟨F.map i x, G.map i x.prop⟩
-  map_id X := by
-    ext ⟨x, _⟩
-    dsimp
-    simp only [FunctorToTypes.map_id_apply]
-  map_comp := @fun X Y Z i j => by
-    ext ⟨x, _⟩
-    dsimp
-    simp only [FunctorToTypes.map_comp_apply]
-
-instance {U} : CoeHead (G.toPresheaf.obj U) (F.obj U) where
-  coe := Subtype.val
-
-/-- The inclusion of a subpresheaf to the original presheaf. -/
-@[simps]
-def Subpresheaf.ι : G.toPresheaf ⟶ F where app _ x := x
-
-instance : Mono G.ι :=
-  ⟨@fun _ _ _ e =>
-    NatTrans.ext <|
-      funext fun U => funext fun x => Subtype.ext <| congr_fun (congr_app e U) x⟩
-
-/-- The inclusion of a subpresheaf to a larger subpresheaf -/
-@[simps]
-def Subpresheaf.homOfLe {G G' : Subpresheaf F} (h : G ≤ G') : G.toPresheaf ⟶ G'.toPresheaf where
-  app U x := ⟨x, h U x.prop⟩
-
-instance {G G' : Subpresheaf F} (h : G ≤ G') : Mono (Subpresheaf.homOfLe h) :=
-  ⟨fun _ _ e =>
-    NatTrans.ext <|
-      funext fun U =>
-        funext fun x =>
-          Subtype.ext <| (congr_arg Subtype.val <| (congr_fun (congr_app e U) x : _) : _)⟩
-
-@[reassoc (attr := simp)]
-theorem Subpresheaf.homOfLe_ι {G G' : Subpresheaf F} (h : G ≤ G') :
-    Subpresheaf.homOfLe h ≫ G'.ι = G.ι := by
-  ext
-  rfl
-
-instance : IsIso (Subpresheaf.ι (⊤ : Subpresheaf F)) := by
-  refine @NatIso.isIso_of_isIso_app _ _ _ _ _ _ _ ?_
-  intro X
-  rw [isIso_iff_bijective]
-  exact ⟨Subtype.coe_injective, fun x => ⟨⟨x, _root_.trivial⟩, rfl⟩⟩
-
-theorem Subpresheaf.eq_top_iff_isIso : G = ⊤ ↔ IsIso G.ι := by
-  constructor
-  · rintro rfl
-    infer_instance
-  · intro H
-    ext U x
-    apply (iff_of_eq (iff_true _)).mpr
-    rw [← IsIso.inv_hom_id_apply (G.ι.app U) x]
-    exact ((inv (G.ι.app U)) x).2
-
-/-- If the image of a morphism falls in a subpresheaf, then the morphism factors through it. -/
-@[simps!]
-def Subpresheaf.lift (f : F' ⟶ F) (hf : ∀ U x, f.app U x ∈ G.obj U) : F' ⟶ G.toPresheaf where
-  app U x := ⟨f.app U x, hf U x⟩
-  naturality := by
-    have := elementwise_of% f.naturality
-    intros
-    refine funext fun x => Subtype.ext ?_
-    simp only [toPresheaf_obj, types_comp_apply]
-    exact this _ _
-
-@[reassoc (attr := simp)]
-theorem Subpresheaf.lift_ι (f : F' ⟶ F) (hf : ∀ U x, f.app U x ∈ G.obj U) :
-    G.lift f hf ≫ G.ι = f := by
-  ext
-  rfl
-
-/-- Given a subpresheaf `G` of `F`, an `F`-section `s` on `U`, we may define a sieve of `U`
-consisting of all `f : V ⟶ U` such that the restriction of `s` along `f` is in `G`. -/
-@[simps]
-def Subpresheaf.sieveOfSection {U : Cᵒᵖ} (s : F.obj U) : Sieve (unop U) where
-  arrows V f := F.map f.op s ∈ G.obj (op V)
-  downward_closed := @fun V W i hi j => by
-    simp only [op_unop, op_comp, FunctorToTypes.map_comp_apply]
-    exact G.map _ hi
-
-/-- Given an `F`-section `s` on `U` and a subpresheaf `G`, we may define a family of elements in
-`G` consisting of the restrictions of `s` -/
-def Subpresheaf.familyOfElementsOfSection {U : Cᵒᵖ} (s : F.obj U) :
-    (G.sieveOfSection s).1.FamilyOfElements G.toPresheaf := fun _ i hi => ⟨F.map i.op s, hi⟩
-
-theorem Subpresheaf.family_of_elements_compatible {U : Cᵒᵖ} (s : F.obj U) :
-    (G.familyOfElementsOfSection s).Compatible := by
-  intro Y₁ Y₂ Z g₁ g₂ f₁ f₂ h₁ h₂ e
-  refine Subtype.ext ?_ -- Porting note: `ext1` does not work here
-  change F.map g₁.op (F.map f₁.op s) = F.map g₂.op (F.map f₂.op s)
-  rw [← FunctorToTypes.map_comp_apply, ← FunctorToTypes.map_comp_apply, ← op_comp, ← op_comp, e]
-
-theorem Subpresheaf.nat_trans_naturality (f : F' ⟶ G.toPresheaf) {U V : Cᵒᵖ} (i : U ⟶ V)
-    (x : F'.obj U) : (f.app V (F'.map i x)).1 = F.map i (f.app U x).1 :=
-  congr_arg Subtype.val (FunctorToTypes.naturality _ _ f i x)
-
-=======
->>>>>>> 573827b4
 /-- The sheafification of a subpresheaf as a subpresheaf.
 Note that this is a sheaf only when the whole presheaf is a sheaf. -/
 def Subpresheaf.sheafify : Subpresheaf F where
