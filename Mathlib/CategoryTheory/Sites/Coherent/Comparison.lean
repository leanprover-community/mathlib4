/-
Copyright (c) 2023 Dagur Asgeirsson. All rights reserved.
Released under Apache 2.0 license as described in the file LICENSE.
Authors: Dagur Asgeirsson
-/
import Mathlib.CategoryTheory.Sites.Coherent.Basic
import Mathlib.CategoryTheory.EffectiveEpi.Comp
import Mathlib.CategoryTheory.EffectiveEpi.Extensive
/-!

# Connections between the regular, extensive and coherent topologies

This file compares the regular, extensive and coherent topologies.

## Main results

* `instance : Precoherent C` given `Preregular C` and `FinitaryPreExtensive C`.

* `extensive_union_regular_generates_coherent`: the union of the regular and extensive coverages
  generates the coherent topology on `C` if `C` is precoherent, preextensive and preregular.
-/

namespace CategoryTheory

open Limits GrothendieckTopology Sieve

variable (C : Type*) [Category C]

instance [Precoherent C] [HasFiniteCoproducts C] : Preregular C where
  exists_fac {X Y Z} f g _ := by
    have hp := Precoherent.pullback f PUnit (fun () ↦ Z) (fun () ↦ g)
    simp only [exists_const] at hp
    rw [← effectiveEpi_iff_effectiveEpiFamily g] at hp
    obtain ⟨β, _, X₂, π₂, h, ι, hι⟩ := hp inferInstance
    refine ⟨∐ X₂, Sigma.desc π₂, inferInstance, Sigma.desc ι, ?_⟩
    ext b
    simpa using hι b

instance [FinitaryPreExtensive C] [Preregular C] : Precoherent C where
  pullback {B₁ B₂} f α _ X₁ π₁ h := by
    refine ⟨α, inferInstance, ?_⟩
    obtain ⟨Y, g, _, g', hg⟩ := Preregular.exists_fac f (Sigma.desc π₁)
    let X₂ := fun a ↦ pullback g' (Sigma.ι X₁ a)
    let π₂ := fun a ↦ pullback.fst (f := g') (g := Sigma.ι X₁ a) ≫ g
    let π' := fun a ↦ pullback.fst (f := g') (g := Sigma.ι X₁ a)
    have _ := FinitaryPreExtensive.sigma_desc_iso (fun a ↦ Sigma.ι X₁ a) g' inferInstance
    refine ⟨X₂, π₂, ?_, ?_⟩
    · have : (Sigma.desc π' ≫ g) = Sigma.desc π₂ := by ext; simp
      rw [← effectiveEpi_desc_iff_effectiveEpiFamily, ← this]
      infer_instance
    · refine ⟨id, fun b ↦ pullback.snd, fun b ↦ ?_⟩
      simp only [π₂, id_eq, Category.assoc, ← hg]
      rw [← Category.assoc, pullback.condition]
      simp

/-- The union of the extensive and regular coverages generates the coherent topology on `C`. -/
theorem extensive_regular_generate_coherent [Preregular C] [FinitaryPreExtensive C] :
    ((extensiveCoverage C) ⊔ (regularCoverage C)).toGrothendieck =
    (coherentTopology C) := by
  ext B S
  refine ⟨fun h ↦ ?_, fun h ↦ ?_⟩
  · induction h with
    | of Y T hT =>
      apply Coverage.Saturate.of
      simp only [Coverage.sup_covering, Set.mem_union] at hT
      exact Or.elim hT
        (fun ⟨α, x, X, π, ⟨h, _⟩⟩ ↦ ⟨α, x, X, π, ⟨h, inferInstance⟩⟩)
        (fun ⟨Z, f, ⟨h, _⟩⟩ ↦ ⟨Unit, inferInstance, fun _ ↦ Z, fun _ ↦ f, ⟨h, inferInstance⟩⟩)
    | top => apply Coverage.Saturate.top
    | transitive Y T => apply Coverage.Saturate.transitive Y T<;> [assumption; assumption]
  · induction h with
    | of Y T hT =>
      obtain ⟨I, _, X, f, rfl, hT⟩ := hT
      apply Coverage.Saturate.transitive Y (generate (Presieve.ofArrows
        (fun (_ : Unit) ↦ (∐ fun (i : I) => X i)) (fun (_ : Unit) ↦ Sigma.desc f)))
      · apply Coverage.Saturate.of
        simp only [Coverage.sup_covering, extensiveCoverage, regularCoverage, Set.mem_union,
          Set.mem_setOf_eq]
        exact Or.inr ⟨_, Sigma.desc f, ⟨rfl, inferInstance⟩⟩
      · rintro R g ⟨W, ψ, σ, ⟨⟩, rfl⟩
        change _ ∈ sieves ((extensiveCoverage C) ⊔ (regularCoverage C)).toGrothendieck _
        rw [Sieve.pullback_comp]
        apply pullback_stable'
        have : generate (Presieve.ofArrows X fun (i : I) ↦ Sigma.ι X i) ≤
            (generate (Presieve.ofArrows X f)).pullback (Sigma.desc f) := by
          rintro Q q ⟨E, e, r, ⟨hq, rfl⟩⟩
          exact ⟨E, e, r ≫ (Sigma.desc f), by cases hq; simpa using Presieve.ofArrows.mk _, by simp⟩
        apply Coverage.saturate_of_superset _ this
        apply Coverage.Saturate.of
        refine Or.inl ⟨I, inferInstance, _, _, ⟨rfl, ?_⟩⟩
        convert IsIso.id _
        aesop
<<<<<<< HEAD
    | top => apply Coverage.saturate.top
    | transitive Y T => apply Coverage.saturate.transitive Y T<;> [assumption; assumption]

end CategoryTheory
=======
    | top => apply Coverage.Saturate.top
    | transitive Y T => apply Coverage.Saturate.transitive Y T<;> [assumption; assumption]
>>>>>>> 06352df9
<|MERGE_RESOLUTION|>--- conflicted
+++ resolved
@@ -90,12 +90,7 @@
         refine Or.inl ⟨I, inferInstance, _, _, ⟨rfl, ?_⟩⟩
         convert IsIso.id _
         aesop
-<<<<<<< HEAD
     | top => apply Coverage.saturate.top
     | transitive Y T => apply Coverage.saturate.transitive Y T<;> [assumption; assumption]
 
-end CategoryTheory
-=======
-    | top => apply Coverage.Saturate.top
-    | transitive Y T => apply Coverage.Saturate.transitive Y T<;> [assumption; assumption]
->>>>>>> 06352df9
+end CategoryTheory