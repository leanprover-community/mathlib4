--- conflicted
+++ resolved
@@ -27,11 +27,7 @@
 -/
 
 
-<<<<<<< HEAD
-universe v₁ v₂ v₃ u₁ u₂ u₃
-=======
 universe v₁ v₂ v₃ v₄ u₁ u₂ u₃ u₄
->>>>>>> 99508fb5
 
 namespace CategoryTheory
 
