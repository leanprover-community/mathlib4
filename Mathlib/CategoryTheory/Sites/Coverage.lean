--- conflicted
+++ resolved
@@ -47,14 +47,10 @@
 
 namespace CategoryTheory
 
-<<<<<<< HEAD
-variable {C : Type _} [Category C]
+variable {C D : Type _} [Category C] [Category D]
 universe w
-=======
-variable {C D : Type _} [Category C] [Category D]
 
 open Limits
->>>>>>> 0ee3d241
 
 namespace Presieve
 
