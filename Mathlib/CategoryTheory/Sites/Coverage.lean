--- conflicted
+++ resolved
@@ -240,15 +240,9 @@
 
 instance : PartialOrder (Coverage C) where
   le A B := A.covering ≤ B.covering
-<<<<<<< HEAD
-  le_refl A X := le_refl _
-  le_trans A B C h1 h2 X := le_trans (h1 X) (h2 X)
-  le_antisymm A B h1 h2 := Coverage.ext <| funext <|
-=======
   le_refl _ _ := le_refl _
   le_trans _ _ _ h1 h2 X := le_trans (h1 X) (h2 X)
   le_antisymm _ _ h1 h2 := Coverage.ext <| funext <|
->>>>>>> d0df76bd
     fun X => le_antisymm (h1 X) (h2 X)
 
 variable (C) in
