--- conflicted
+++ resolved
@@ -62,11 +62,7 @@
     (whiskeringLeft _ _ E).obj (J.sheafify P) ≅
     (whiskeringLeft _ _ _).obj P ⋙ J.sheafification E := by
   refine J.plusFunctorWhiskerLeftIso _ ≪≫ ?_ ≪≫ Functor.associator _ _ _
-<<<<<<< HEAD
-  apply isoWhiskerRight _ _
-=======
   refine isoWhiskerRight ?_ _
->>>>>>> 52b851a9
   exact J.plusFunctorWhiskerLeftIso _
 #align category_theory.grothendieck_topology.sheafification_whisker_left_iso CategoryTheory.GrothendieckTopology.sheafificationWhiskerLeftIso
 
