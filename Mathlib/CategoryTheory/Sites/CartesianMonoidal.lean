/-
Copyright (c) 2024 Robin Carlier. All rights reserved.
Released under Apache 2.0 license as described in the file LICENSE.
Authors: Robin Carlier
-/
import Mathlib.CategoryTheory.Monoidal.Cartesian.FunctorCategory
import Mathlib.CategoryTheory.Sites.Limits

/-!
# Chosen finite products on sheaves

In this file, we put a `CartesianMonoidalCategory` instance on `A`-valued sheaves for a
`GrothendieckTopology` whenever `A` has a `CartesianMonoidalCategory` instance.
-/

universe v₁ v₂ u₁ u₂

namespace CategoryTheory

open Opposite Category Limits Sieve MonoidalCategory CartesianMonoidalCategory

variable {C : Type u₁} [Category.{v₁} C]
variable {A : Type u₂} [Category.{v₂} A]
variable (J : GrothendieckTopology C)
variable [CartesianMonoidalCategory A]

namespace Sheaf
variable (X Y : Sheaf J A)

lemma tensorProd_isSheaf : Presheaf.IsSheaf J (X.val ⊗ Y.val) := by
  apply isSheaf_of_isLimit (E := (Cones.postcompose (pairComp X Y (sheafToPresheaf J A)).inv).obj
    (BinaryFan.mk (fst X.val Y.val) (snd _ _)))
  exact (IsLimit.postcomposeInvEquiv _ _).invFun
    (tensorProductIsBinaryProduct X.val Y.val)

lemma tensorUnit_isSheaf : Presheaf.IsSheaf J (𝟙_ (Cᵒᵖ ⥤ A)) := by
  apply isSheaf_of_isLimit (E := (Cones.postcompose (Functor.uniqueFromEmpty _).inv).obj
    (asEmptyCone (𝟙_ _)))
  · exact (IsLimit.postcomposeInvEquiv _ _).invFun isTerminalTensorUnit
  · exact .empty _

/-- Any `CartesianMonoidalCategory` on `A` induce a
`CartesianMonoidalCategory` structure on `A`-valued sheaves. -/
noncomputable instance cartesianMonoidalCategory : CartesianMonoidalCategory (Sheaf J A) :=
  .ofChosenFiniteProducts
<<<<<<< HEAD
    ({
      cone := asEmptyCone { val := 𝟙_ (Cᵒᵖ ⥤ A), cond := tensorUnit_isSheaf _}
=======
    ({cone := asEmptyCone { val := 𝟙_ (Cᵒᵖ ⥤ A), cond := tensorUnit_isSheaf _}
>>>>>>> 0775e914
      isLimit.lift f := ⟨toUnit f.pt.val⟩
      isLimit.fac := by rintro _ ⟨⟨⟩⟩
      isLimit.uniq x f h := Sheaf.hom_ext _ _ (toUnit_unique f.val _) })
  fun X Y ↦ {
    cone := BinaryFan.mk
        (P := { val := X.val ⊗ Y.val
                cond := tensorProd_isSheaf J X Y})
        ⟨(fst _ _)⟩ ⟨(snd _ _)⟩
    isLimit.lift f := ⟨lift (BinaryFan.fst f).val (BinaryFan.snd f).val⟩
    isLimit.fac := by rintro s ⟨⟨j⟩⟩ <;> apply Sheaf.hom_ext <;> simp
    isLimit.uniq x f h := by
      apply Sheaf.hom_ext
      apply CartesianMonoidalCategory.hom_ext
      · specialize h ⟨.left⟩
        rw [Sheaf.hom_ext_iff] at h
        simpa using h
      · specialize h ⟨.right⟩
        rw [Sheaf.hom_ext_iff] at h
        simpa using h
  }

@[simp] lemma cartesianMonoidalCategoryFst_val : (fst X Y).val = fst X.val Y.val := rfl
@[simp] lemma cartesianMonoidalCategorySnd_val : (snd X Y).val = snd X.val Y.val := rfl

variable {X Y}
variable {W : Sheaf J A} (f : W ⟶ X) (g : W ⟶ Y)

@[simp] lemma cartesianMonoidalCategoryLift_val : (lift f g).val = lift f.val g.val := rfl
@[simp] lemma cartesianMonoidalCategoryWhiskerLeft_val : (X ◁ f).val = X.val ◁ f.val := rfl
@[simp] lemma cartesianMonoidalCategoryWhiskerRight_val : (f ▷ X).val = f.val ▷ X.val := rfl

end Sheaf

/-- The inclusion from sheaves to presheaves is monoidal with respect to the cartesian monoidal
structures. -/
noncomputable instance sheafToPresheafMonoidal : (sheafToPresheaf J A).Monoidal :=
  Functor.CoreMonoidal.toMonoidal
    { εIso := .refl _
      μIso F G := .refl _ }

open Functor.LaxMonoidal Functor.OplaxMonoidal

@[simp] lemma sheafToPresheaf_ε : ε (sheafToPresheaf J A) = 𝟙 _ := rfl
@[simp] lemma sheafToPresheaf_η : η (sheafToPresheaf J A) = 𝟙 _ := rfl

variable {J}

@[simp] lemma sheafToPresheaf_μ (X Y : Sheaf J A) : μ (sheafToPresheaf J A) X Y = 𝟙 _ := rfl
@[simp] lemma sheafToPresheaf_δ (X Y : Sheaf J A) : δ (sheafToPresheaf J A) X Y = 𝟙 _ := rfl

end CategoryTheory<|MERGE_RESOLUTION|>--- conflicted
+++ resolved
@@ -43,12 +43,7 @@
 `CartesianMonoidalCategory` structure on `A`-valued sheaves. -/
 noncomputable instance cartesianMonoidalCategory : CartesianMonoidalCategory (Sheaf J A) :=
   .ofChosenFiniteProducts
-<<<<<<< HEAD
-    ({
-      cone := asEmptyCone { val := 𝟙_ (Cᵒᵖ ⥤ A), cond := tensorUnit_isSheaf _}
-=======
     ({cone := asEmptyCone { val := 𝟙_ (Cᵒᵖ ⥤ A), cond := tensorUnit_isSheaf _}
->>>>>>> 0775e914
       isLimit.lift f := ⟨toUnit f.pt.val⟩
       isLimit.fac := by rintro _ ⟨⟨⟩⟩
       isLimit.uniq x f h := Sheaf.hom_ext _ _ (toUnit_unique f.val _) })
