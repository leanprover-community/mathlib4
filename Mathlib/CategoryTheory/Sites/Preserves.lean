/-
Copyright (c) 2023 Dagur Asgeirsson. All rights reserved.
Released under Apache 2.0 license as described in the file LICENSE.
Authors: Dagur Asgeirsson
-/
import Mathlib.CategoryTheory.Limits.Preserves.Shapes.Products
import Mathlib.CategoryTheory.Limits.Shapes.CommSq
import Mathlib.CategoryTheory.Sites.EqualizerSheafCondition

/-!
# Sheaves preserve products

We prove that a presheaf which satisfies the sheaf condition with respect to certain presieves
preserve "the corresponding products".

## Main results

More precisely, given a presheaf `F : Cᵒᵖ ⥤ Type*`, we have:

* If `F` satisfies the sheaf condition with respect to the empty sieve on the initial object of `C`,
  then `F` preserves terminal objects.
See `preservesTerminalOfIsSheafForEmpty`.

* If `F` furthermore satisfies the sheaf condition with respect to the presieve consisting of the
  inclusion arrows in a coproduct in `C`, then `F` preserves the corresponding product.
See `preservesProductOfIsSheafFor`.

* If `F` preserves a product, then it satisfies the sheaf condition with respect to the
  corresponding presieve of arrows.
See `isSheafFor_of_preservesProduct`.
-/

universe v u

namespace CategoryTheory.Presieve

variable {C : Type u} [Category.{v} C] {I : C} (F : Cᵒᵖ ⥤ Type (max u v))

open Limits Opposite

variable (hF : (ofArrows (X := I) Empty.elim instIsEmptyEmpty.elim).IsSheafFor F)

section Terminal

variable (I) in
/--
If `F` is a presheaf which satisfies the sheaf condition with respect to the empty presieve on any
object, then `F` takes that object to the terminal object.
-/
noncomputable
def isTerminal_of_isSheafFor_empty_presieve : IsTerminal (F.obj (op I)) := by
  refine @IsTerminal.ofUnique _ _ _ fun Y ↦ ?_
  choose t h using hF (by tauto) (by tauto)
  exact ⟨⟨fun _ ↦ t⟩, fun a ↦ by ext; exact h.2 _ (by tauto)⟩

/--
If `F` is a presheaf which satisfies the sheaf condition with respect to the empty presieve on the
initial object, then `F` preserves terminal objects.
-/
noncomputable
def preservesTerminalOfIsSheafForEmpty (hI : IsInitial I) : PreservesLimit (Functor.empty Cᵒᵖ) F :=
  haveI := hI.hasInitial
  (preservesTerminalOfIso F
    ((F.mapIso (terminalIsoIsTerminal (terminalOpOfInitial initialIsInitial)) ≪≫
    (F.mapIso (initialIsoIsInitial hI).symm.op) ≪≫
    (terminalIsoIsTerminal (isTerminal_of_isSheafFor_empty_presieve I F hF)).symm)))

end Terminal

section Product

variable (hI : IsInitial I)

-- This is the data of a particular disjoint coproduct in `C`.
<<<<<<< HEAD
variable {α : Type} {X : α → C} (c : Cofan X) (hc : IsColimit c) [(ofArrows X c.inj).hasPullbacks]
    [HasInitial C] [∀ i, Mono (c.inj i)]
    (hd : ∀ i j, i ≠ j → IsPullback (initial.to _) (initial.to _) (c.inj i) (c.inj j))
=======
variable {α : Type} (X : α → C) [HasCoproduct X] [(ofArrows X (Sigma.ι X)).hasPullbacks]
    [HasInitial C] [∀ i, Mono (Sigma.ι X i)] (hd : ∀ i j, i ≠ j →
      IsPullback (initial.to _) (initial.to _) (Sigma.ι X i) (Sigma.ι X j))
>>>>>>> d46ba7d4

/--
The two parallel maps in the equalizer diagram for the sheaf condition corresponding to the
inclusion maps in a disjoint coproduct are equal.
-/
<<<<<<< HEAD
theorem firstMap_eq_secondMap : Equalizer.Presieve.Arrows.firstMap F X c.inj =
    Equalizer.Presieve.Arrows.secondMap F X c.inj := by
=======
theorem firstMap_eq_secondMap : Equalizer.Presieve.Arrows.firstMap F X (Sigma.ι X) =
    Equalizer.Presieve.Arrows.secondMap F X (fun j ↦ Sigma.ι X j) := by
>>>>>>> d46ba7d4
  ext a ⟨i, j⟩
  simp only [Equalizer.Presieve.Arrows.firstMap, Types.pi_lift_π_apply, types_comp_apply,
    Equalizer.Presieve.Arrows.secondMap]
  by_cases hi : i = j
  · subst hi
<<<<<<< HEAD
    suffices pullback.fst (f := c.inj i) (g := c.inj i) =
      pullback.snd (f := c.inj i) (g := c.inj i) by rw [this]
    exact Mono.right_cancellation _ _ pullback.condition
  · haveI := preservesTerminalOfIsSheafForEmpty F hF hI
    -- let i₁ : op (pullback (c.inj i) (c.inj j)) ≅ op (⊥_ _) := ((hd i j hi).isoPullback).op
    -- let i₂ : op (⊥_ C) ≅ (⊤_ Cᵒᵖ) :=
    --   (terminalIsoIsTerminal (terminalOpOfInitial initialIsInitial)).symm
    apply_fun (F.mapIso ((hd i j hi).isoPullback).op ≪≫ F.mapIso (terminalIsoIsTerminal
      (terminalOpOfInitial initialIsInitial)).symm ≪≫ (PreservesTerminal.iso F)).hom using
=======
    suffices pullback.fst (f := Sigma.ι X i) (g := Sigma.ι X i) =
      pullback.snd (f := Sigma.ι X i) (g := Sigma.ι X i) by rw [this]
    apply Mono.right_cancellation (f := Sigma.ι X i)
    exact pullback.condition
  · haveI := preservesTerminalOfIsSheafForEmpty F hF hI
    let i₁ : op (pullback (Sigma.ι X i) (Sigma.ι X j)) ≅ op (⊥_ _) :=
      ((hd i j hi).isoPullback).op
    let i₂ : op (⊥_ C) ≅ (⊤_ Cᵒᵖ) :=
      (terminalIsoIsTerminal (terminalOpOfInitial initialIsInitial)).symm
    apply_fun (F.mapIso i₁ ≪≫ F.mapIso i₂ ≪≫ (PreservesTerminal.iso F)).hom using
>>>>>>> d46ba7d4
      injective_of_mono _
    simp

theorem piComparison_fac'' :
    haveI : HasCoproduct X := ⟨⟨c, hc⟩⟩
    piComparison F (fun x ↦ op (X x)) = F.map ((opCoproductIsoProduct X).inv ≫
    ((coproductIsCoproduct X).coconePointUniqueUpToIso hc).op.inv) ≫
    Equalizer.Presieve.Arrows.forkMap F X (fun i ↦ c.ι.app ⟨i⟩) := by
  simp only [Cofan.mk_pt, Equalizer.Presieve.Arrows.forkMap, Category.assoc]
  haveI : HasCoproduct X := ⟨⟨c, hc⟩⟩
  haveI : HasCoproduct (fun i ↦ (Discrete.functor X).obj ⟨i⟩) := ⟨⟨c, hc⟩⟩
  have h₁' : Pi.lift (fun i ↦ F.map (c.ι.app ⟨i⟩).op) =
      F.map (Pi.lift (fun i ↦ (c.ι.app ⟨i⟩).op)) ≫ piComparison F _ := by simp
  erw [h₁', ← Category.assoc, ← Functor.map_comp,
    ← desc_op_comp_opCoproductIsoProduct_hom' hc (π := fun i ↦ c.ι.app ⟨i⟩)]
  have h₂ : Cofan.IsColimit.desc hc (fun i ↦ c.ι.app ⟨i⟩) = 𝟙 _ := hc.desc_self
  rw [h₂]
  simp only [Discrete.functor_obj, Iso.op_inv, op_id, Cofan.mk_pt, Iso.op_hom, Category.id_comp,
    Category.assoc, ← Functor.map_comp]
  rw [← Category.id_comp (piComparison F fun x ↦ op (X x))]
  congr
  rw [← F.map_id]
  congr
  simp [Iso.eq_inv_comp, ← Category.assoc, ← op_comp, eq_comm, ← Iso.eq_comp_inv]

theorem piComparison_fac' {Z : C} [HasCoproduct X] (π : (i : α) → X i ⟶ Z) [IsIso (Sigma.desc π)] :
    piComparison F (fun x ↦ op (X x)) =
      F.map ((opCoproductIsoProduct X).inv ≫ (inv (Sigma.desc π)).op) ≫
        Equalizer.Presieve.Arrows.forkMap F X π := by
  have h₁ : Pi.lift (fun i ↦ F.map (π i).op) =
      F.map (Pi.lift (fun i ↦ (π i).op)) ≫ piComparison F _ := by simp
  have h₂ : (opCoproductIsoProduct X).inv ≫ (inv (Sigma.desc π)).op =
      inv ((Sigma.desc π).op ≫ (opCoproductIsoProduct X).hom) := by
    simp only [op_inv, IsIso.inv_comp, IsIso.Iso.inv_hom]
  simp only [Equalizer.Presieve.Arrows.forkMap, h₂, h₁,  ← desc_op_comp_opCoproductIsoProduct_hom,
    ← Category.assoc, ← Functor.map_comp, IsIso.inv_comp, IsIso.Iso.inv_hom,
    Category.assoc, IsIso.inv_hom_id, Category.comp_id, Iso.inv_hom_id, Functor.map_id,
    Category.id_comp]

theorem piComparison_fac [HasCoproduct X] : piComparison F (fun x ↦ op (X x)) =
    F.map (opCoproductIsoProduct X).inv ≫
<<<<<<< HEAD
    Equalizer.Presieve.Arrows.forkMap F X (Sigma.ι X) := by
=======
      Equalizer.Presieve.Arrows.forkMap F X (Sigma.ι X) := by
>>>>>>> d46ba7d4
  have : Sigma.desc (Sigma.ι X) = 𝟙 _ := by ext; simp
  have _ : IsIso (Sigma.desc (Sigma.ι X)) := by rw [this]; infer_instance
  rw [piComparison_fac' (π := (Sigma.ι X))]
  simp only [op_inv, Functor.map_comp, Functor.map_inv, Category.assoc, this]
  congr
  simp only [op_id, Functor.map_id, IsIso.inv_id]
  rfl

/--
If `F` is a presheaf which `IsSheafFor` a presieve of arrows and the empty presieve, then it
preserves the product corresponding to the presieve of arrows.
-/
noncomputable
<<<<<<< HEAD
def preservesProductOfIsSheafFor (hF' : (ofArrows X c.inj).IsSheafFor F) :
=======
def preservesProductOfIsSheafFor (hF' : (ofArrows X (Sigma.ι X)).IsSheafFor F) :
>>>>>>> d46ba7d4
    PreservesLimit (Discrete.functor (fun x ↦ op (X x))) F := by
  haveI : HasCoproduct X := ⟨⟨c, hc⟩⟩
  refine @PreservesProduct.ofIsoComparison _ _ _ _ F _ (fun x ↦ op (X x)) _ _ ?_
  rw [piComparison_fac'' (hc := hc)]
  refine @IsIso.comp_isIso _ _ _ _ _ _ _ inferInstance ?_
  rw [isIso_iff_bijective, Function.bijective_iff_existsUnique]
  rw [Equalizer.Presieve.Arrows.sheaf_condition, Limits.Types.type_equalizer_iff_unique] at hF'
<<<<<<< HEAD
  haveI : (ofArrows X (Cofan.mk _ (Sigma.ι X)).inj).hasPullbacks := sorry
  exact fun b ↦ hF' b (congr_fun (firstMap_eq_secondMap F hF hI c hd) b)
=======
  exact fun b ↦ hF' b (congr_fun (firstMap_eq_secondMap F hF hI X hd) b)
>>>>>>> d46ba7d4

/--
If `F` preserves a particular product, then it `IsSheafFor` the corresponging presieve of arrows.
-/
<<<<<<< HEAD
theorem isSheafFor_of_preservesProduct [PreservesLimit (Discrete.functor (fun x ↦ op (X x))) F] :
    (ofArrows X c.inj).IsSheafFor F := by
=======
theorem isSheafFor_of_preservesProduct {Z : C} (π : (i : α) → X i ⟶ Z) [IsIso (Sigma.desc π)]
    [PreservesLimit (Discrete.functor (fun x ↦ op (X x))) F] [(ofArrows X π).hasPullbacks] :
    (ofArrows X π).IsSheafFor F := by
>>>>>>> d46ba7d4
  rw [Equalizer.Presieve.Arrows.sheaf_condition, Limits.Types.type_equalizer_iff_unique]
  haveI : HasCoproduct X := ⟨⟨c, hc⟩⟩
  have hi : IsIso (piComparison F (fun x ↦ op (X x))) := inferInstance
  rw [piComparison_fac'' (hc := hc), isIso_iff_bijective, Function.bijective_iff_existsUnique] at hi
  intro b _
  obtain ⟨t, ht₁, ht₂⟩ := hi b
  refine ⟨F.map ((opCoproductIsoProduct X).inv ≫
    ((coproductIsCoproduct X).coconePointUniqueUpToIso hc).op.inv) t, ht₁, fun y hy ↦ ?_⟩
  specialize ht₂ (F.map (((coproductIsCoproduct X).coconePointUniqueUpToIso hc).hom.op ≫
    (opCoproductIsoProduct X).hom) y)
  apply_fun F.map (((coproductIsCoproduct X).coconePointUniqueUpToIso hc).hom.op ≫
    (opCoproductIsoProduct X).hom) using injective_of_mono _
  simp only [← FunctorToTypes.map_comp_apply, Iso.op, Category.assoc]
  rw [ht₂ ?_]
  · change (𝟙 (F.obj (∏ fun x ↦ op (X x)))) t = _
    rw [← Functor.map_id]
    refine congrFun ?_ t
    congr
    simp [Iso.eq_inv_comp, ← Category.assoc, ← op_comp, eq_comm, ← Iso.eq_comp_inv]
  · rw [← hy]
    simp only [Cofan.mk_pt, Iso.op_inv, Functor.map_comp, FunctorToTypes.map_comp_apply,
      types_comp_apply, FunctorToTypes.map_inv_map_hom_apply]
    congr
    simp only [← Functor.map_inv, ← FunctorToTypes.map_comp_apply, ← op_comp,
      Iso.inv_hom_id, op_id, FunctorToTypes.map_id_apply]

theorem isSheafFor_of_preservesProduct' {Z : C} (π : (i : α) → X i ⟶ Z)
    [HasCoproduct X] [IsIso (Sigma.desc π)]
    [PreservesLimit (Discrete.functor (fun x ↦ op (X x))) F] [(ofArrows X π).hasPullbacks] :
    (ofArrows X π).IsSheafFor F := by
  change (ofArrows X (Cofan.mk Z π).inj).IsSheafFor F
  haveI : (ofArrows (fun b ↦ X b) (Cofan.inj (Cofan.mk Z π))).hasPullbacks := by
    change (ofArrows X π).hasPullbacks
    infer_instance
  refine isSheafFor_of_preservesProduct F (Cofan.mk Z π) (isCoproduct_of_sigma_desc_iso π)

<<<<<<< HEAD
theorem isSheafFor_iff_preservesProduct : (ofArrows X c.inj).IsSheafFor F ↔
    Nonempty (PreservesLimit (Discrete.functor (fun x ↦ op (X x))) F) := by
  refine ⟨fun hF' ↦ ⟨preservesProductOfIsSheafFor _ hF hI c hc hd hF'⟩, fun hF' ↦ ?_⟩
  let _ := hF'.some
  exact isSheafFor_of_preservesProduct F c hc
=======
theorem isSheafFor_iff_preservesProduct : (ofArrows X (Sigma.ι X)).IsSheafFor F ↔
    Nonempty (PreservesLimit (Discrete.functor (fun x ↦ op (X x))) F) := by
  refine ⟨fun hF' ↦ ⟨preservesProductOfIsSheafFor _ hF hI X hd hF'⟩, fun hF' ↦ ?_⟩
  let _ := hF'.some
  have : Sigma.desc (Sigma.ι X) = 𝟙 _ := by ext; simp
  have _ : IsIso (Sigma.desc (Sigma.ι X)) := by rw [this]; infer_instance
  exact isSheafFor_of_preservesProduct F X (Sigma.ι X)
>>>>>>> d46ba7d4

end Product

end CategoryTheory.Presieve<|MERGE_RESOLUTION|>--- conflicted
+++ resolved
@@ -44,6 +44,8 @@
 
 variable (I) in
 /--
+If `F` is a presheaf which satisfies the sheaf condition with respect to the empty presieve on any
+object, then `F` takes that object to the terminal object.
 If `F` is a presheaf which satisfies the sheaf condition with respect to the empty presieve on any
 object, then `F` takes that object to the terminal object.
 -/
@@ -72,33 +74,21 @@
 variable (hI : IsInitial I)
 
 -- This is the data of a particular disjoint coproduct in `C`.
-<<<<<<< HEAD
 variable {α : Type} {X : α → C} (c : Cofan X) (hc : IsColimit c) [(ofArrows X c.inj).hasPullbacks]
     [HasInitial C] [∀ i, Mono (c.inj i)]
     (hd : ∀ i j, i ≠ j → IsPullback (initial.to _) (initial.to _) (c.inj i) (c.inj j))
-=======
-variable {α : Type} (X : α → C) [HasCoproduct X] [(ofArrows X (Sigma.ι X)).hasPullbacks]
-    [HasInitial C] [∀ i, Mono (Sigma.ι X i)] (hd : ∀ i j, i ≠ j →
-      IsPullback (initial.to _) (initial.to _) (Sigma.ι X i) (Sigma.ι X j))
->>>>>>> d46ba7d4
 
 /--
 The two parallel maps in the equalizer diagram for the sheaf condition corresponding to the
 inclusion maps in a disjoint coproduct are equal.
 -/
-<<<<<<< HEAD
 theorem firstMap_eq_secondMap : Equalizer.Presieve.Arrows.firstMap F X c.inj =
     Equalizer.Presieve.Arrows.secondMap F X c.inj := by
-=======
-theorem firstMap_eq_secondMap : Equalizer.Presieve.Arrows.firstMap F X (Sigma.ι X) =
-    Equalizer.Presieve.Arrows.secondMap F X (fun j ↦ Sigma.ι X j) := by
->>>>>>> d46ba7d4
   ext a ⟨i, j⟩
   simp only [Equalizer.Presieve.Arrows.firstMap, Types.pi_lift_π_apply, types_comp_apply,
     Equalizer.Presieve.Arrows.secondMap]
   by_cases hi : i = j
   · subst hi
-<<<<<<< HEAD
     suffices pullback.fst (f := c.inj i) (g := c.inj i) =
       pullback.snd (f := c.inj i) (g := c.inj i) by rw [this]
     exact Mono.right_cancellation _ _ pullback.condition
@@ -108,18 +98,6 @@
     --   (terminalIsoIsTerminal (terminalOpOfInitial initialIsInitial)).symm
     apply_fun (F.mapIso ((hd i j hi).isoPullback).op ≪≫ F.mapIso (terminalIsoIsTerminal
       (terminalOpOfInitial initialIsInitial)).symm ≪≫ (PreservesTerminal.iso F)).hom using
-=======
-    suffices pullback.fst (f := Sigma.ι X i) (g := Sigma.ι X i) =
-      pullback.snd (f := Sigma.ι X i) (g := Sigma.ι X i) by rw [this]
-    apply Mono.right_cancellation (f := Sigma.ι X i)
-    exact pullback.condition
-  · haveI := preservesTerminalOfIsSheafForEmpty F hF hI
-    let i₁ : op (pullback (Sigma.ι X i) (Sigma.ι X j)) ≅ op (⊥_ _) :=
-      ((hd i j hi).isoPullback).op
-    let i₂ : op (⊥_ C) ≅ (⊤_ Cᵒᵖ) :=
-      (terminalIsoIsTerminal (terminalOpOfInitial initialIsInitial)).symm
-    apply_fun (F.mapIso i₁ ≪≫ F.mapIso i₂ ≪≫ (PreservesTerminal.iso F)).hom using
->>>>>>> d46ba7d4
       injective_of_mono _
     simp
 
@@ -161,11 +139,7 @@
 
 theorem piComparison_fac [HasCoproduct X] : piComparison F (fun x ↦ op (X x)) =
     F.map (opCoproductIsoProduct X).inv ≫
-<<<<<<< HEAD
     Equalizer.Presieve.Arrows.forkMap F X (Sigma.ι X) := by
-=======
-      Equalizer.Presieve.Arrows.forkMap F X (Sigma.ι X) := by
->>>>>>> d46ba7d4
   have : Sigma.desc (Sigma.ι X) = 𝟙 _ := by ext; simp
   have _ : IsIso (Sigma.desc (Sigma.ι X)) := by rw [this]; infer_instance
   rw [piComparison_fac' (π := (Sigma.ι X))]
@@ -179,11 +153,7 @@
 preserves the product corresponding to the presieve of arrows.
 -/
 noncomputable
-<<<<<<< HEAD
 def preservesProductOfIsSheafFor (hF' : (ofArrows X c.inj).IsSheafFor F) :
-=======
-def preservesProductOfIsSheafFor (hF' : (ofArrows X (Sigma.ι X)).IsSheafFor F) :
->>>>>>> d46ba7d4
     PreservesLimit (Discrete.functor (fun x ↦ op (X x))) F := by
   haveI : HasCoproduct X := ⟨⟨c, hc⟩⟩
   refine @PreservesProduct.ofIsoComparison _ _ _ _ F _ (fun x ↦ op (X x)) _ _ ?_
@@ -191,24 +161,14 @@
   refine @IsIso.comp_isIso _ _ _ _ _ _ _ inferInstance ?_
   rw [isIso_iff_bijective, Function.bijective_iff_existsUnique]
   rw [Equalizer.Presieve.Arrows.sheaf_condition, Limits.Types.type_equalizer_iff_unique] at hF'
-<<<<<<< HEAD
   haveI : (ofArrows X (Cofan.mk _ (Sigma.ι X)).inj).hasPullbacks := sorry
   exact fun b ↦ hF' b (congr_fun (firstMap_eq_secondMap F hF hI c hd) b)
-=======
-  exact fun b ↦ hF' b (congr_fun (firstMap_eq_secondMap F hF hI X hd) b)
->>>>>>> d46ba7d4
 
 /--
 If `F` preserves a particular product, then it `IsSheafFor` the corresponging presieve of arrows.
 -/
-<<<<<<< HEAD
 theorem isSheafFor_of_preservesProduct [PreservesLimit (Discrete.functor (fun x ↦ op (X x))) F] :
     (ofArrows X c.inj).IsSheafFor F := by
-=======
-theorem isSheafFor_of_preservesProduct {Z : C} (π : (i : α) → X i ⟶ Z) [IsIso (Sigma.desc π)]
-    [PreservesLimit (Discrete.functor (fun x ↦ op (X x))) F] [(ofArrows X π).hasPullbacks] :
-    (ofArrows X π).IsSheafFor F := by
->>>>>>> d46ba7d4
   rw [Equalizer.Presieve.Arrows.sheaf_condition, Limits.Types.type_equalizer_iff_unique]
   haveI : HasCoproduct X := ⟨⟨c, hc⟩⟩
   have hi : IsIso (piComparison F (fun x ↦ op (X x))) := inferInstance
@@ -245,21 +205,11 @@
     infer_instance
   refine isSheafFor_of_preservesProduct F (Cofan.mk Z π) (isCoproduct_of_sigma_desc_iso π)
 
-<<<<<<< HEAD
 theorem isSheafFor_iff_preservesProduct : (ofArrows X c.inj).IsSheafFor F ↔
     Nonempty (PreservesLimit (Discrete.functor (fun x ↦ op (X x))) F) := by
   refine ⟨fun hF' ↦ ⟨preservesProductOfIsSheafFor _ hF hI c hc hd hF'⟩, fun hF' ↦ ?_⟩
   let _ := hF'.some
   exact isSheafFor_of_preservesProduct F c hc
-=======
-theorem isSheafFor_iff_preservesProduct : (ofArrows X (Sigma.ι X)).IsSheafFor F ↔
-    Nonempty (PreservesLimit (Discrete.functor (fun x ↦ op (X x))) F) := by
-  refine ⟨fun hF' ↦ ⟨preservesProductOfIsSheafFor _ hF hI X hd hF'⟩, fun hF' ↦ ?_⟩
-  let _ := hF'.some
-  have : Sigma.desc (Sigma.ι X) = 𝟙 _ := by ext; simp
-  have _ : IsIso (Sigma.desc (Sigma.ι X)) := by rw [this]; infer_instance
-  exact isSheafFor_of_preservesProduct F X (Sigma.ι X)
->>>>>>> d46ba7d4
 
 end Product
 
