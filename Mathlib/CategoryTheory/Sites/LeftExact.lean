/-
Copyright (c) 2021 Adam Topaz. All rights reserved.
Released under Apache 2.0 license as described in the file LICENSE.
Authors: Adam Topaz
-/
import Mathlib.CategoryTheory.Sites.Limits
import Mathlib.CategoryTheory.Limits.FilteredColimitCommutesFiniteLimit
import Mathlib.CategoryTheory.Adhesive
import Mathlib.CategoryTheory.Sites.ConcreteSheafification

#align_import category_theory.sites.left_exact from "leanprover-community/mathlib"@"59382264386afdbaf1727e617f5fdda511992eb9"

/-!
# Left exactness of sheafification
In this file we show that sheafification commutes with finite limits.
-/


open CategoryTheory Limits Opposite

universe w' w v u

variable {C : Type u} [Category.{v} C] {J : GrothendieckTopology C}

noncomputable section

namespace CategoryTheory.GrothendieckTopology

variable {D : Type w} [Category.{max v u} D]
variable [∀ (P : Cᵒᵖ ⥤ D) (X : C) (S : J.Cover X), HasMultiequalizer (S.index P)]

/-- An auxiliary definition to be used in the proof of the fact that
`J.diagramFunctor D X` preserves limits. -/
@[simps]
def coneCompEvaluationOfConeCompDiagramFunctorCompEvaluation {X : C} {K : Type max v u}
    [SmallCategory K] {F : K ⥤ Cᵒᵖ ⥤ D} {W : J.Cover X} (i : W.Arrow)
    (E : Cone (F ⋙ J.diagramFunctor D X ⋙ (evaluation (J.Cover X)ᵒᵖ D).obj (op W))) :
    Cone (F ⋙ (evaluation _ _).obj (op i.Y)) where
  pt := E.pt
  π :=
    { app := fun k => E.π.app k ≫ Multiequalizer.ι (W.index (F.obj k)) i
      naturality := by
        intro a b f
        dsimp
        rw [Category.id_comp, Category.assoc, ← E.w f]
        dsimp [diagramNatTrans]
        simp only [Multiequalizer.lift_ι, Category.assoc] }
#align category_theory.grothendieck_topology.cone_comp_evaluation_of_cone_comp_diagram_functor_comp_evaluation CategoryTheory.GrothendieckTopology.coneCompEvaluationOfConeCompDiagramFunctorCompEvaluation

/-- An auxiliary definition to be used in the proof of the fact that
`J.diagramFunctor D X` preserves limits. -/
abbrev liftToDiagramLimitObj {X : C} {K : Type max v u} [SmallCategory K] [HasLimitsOfShape K D]
    {W : (J.Cover X)ᵒᵖ} (F : K ⥤ Cᵒᵖ ⥤ D)
    (E : Cone (F ⋙ J.diagramFunctor D X ⋙ (evaluation (J.Cover X)ᵒᵖ D).obj W)) :
    E.pt ⟶ (J.diagram (limit F) X).obj W :=
  Multiequalizer.lift ((unop W).index (limit F)) E.pt
    (fun i => (isLimitOfPreserves ((evaluation Cᵒᵖ D).obj (op i.Y)) (limit.isLimit F)).lift
        (coneCompEvaluationOfConeCompDiagramFunctorCompEvaluation.{w, v, u} i E))
    (by
      intro i
      change (_ ≫ _) ≫ _ = (_ ≫ _) ≫ _
      dsimp [evaluateCombinedCones]
      erw [Category.comp_id, Category.comp_id, Category.assoc, Category.assoc, ←
        (limit.lift F _).naturality, ← (limit.lift F _).naturality, ← Category.assoc, ←
        Category.assoc]
      congr 1
<<<<<<< HEAD
      refine limit.hom_ext (fun j ↦ ?_)
=======
      refine limit.hom_ext (fun j => ?_)
>>>>>>> 52b851a9
      erw [Category.assoc, Category.assoc, limit.lift_π, limit.lift_π, limit.lift_π_assoc,
        limit.lift_π_assoc, Category.assoc, Category.assoc, Multiequalizer.condition]
      rfl)
#align category_theory.grothendieck_topology.lift_to_diagram_limit_obj CategoryTheory.GrothendieckTopology.liftToDiagramLimitObj

instance preservesLimit_diagramFunctor
    (X : C) (K : Type max v u) [SmallCategory K] [HasLimitsOfShape K D] (F : K ⥤ Cᵒᵖ ⥤ D) :
    PreservesLimit F (J.diagramFunctor D X) :=
  preservesLimitOfEvaluation _ _ fun W =>
    preservesLimitOfPreservesLimitCone (limit.isLimit _)
      { lift := fun E => liftToDiagramLimitObj.{w, v, u} F E
        fac := by
          intro E k
          dsimp [diagramNatTrans]
          refine Multiequalizer.hom_ext _ _ _ (fun a => ?_)
          simp only [Multiequalizer.lift_ι, Multiequalizer.lift_ι_assoc, Category.assoc]
          change (_ ≫ _) ≫ _ = _
          dsimp [evaluateCombinedCones]
          erw [Category.comp_id, Category.assoc, ← NatTrans.comp_app, limit.lift_π, limit.lift_π]
          rfl
        uniq := by
          intro E m hm
          refine Multiequalizer.hom_ext _ _ _ (fun a => limit_obj_ext (fun j => ?_))
          delta liftToDiagramLimitObj
          erw [Multiequalizer.lift_ι, Category.assoc]
          change _ = (_ ≫ _) ≫ _
          dsimp [evaluateCombinedCones]
          erw [Category.comp_id, Category.assoc, ← NatTrans.comp_app, limit.lift_π, limit.lift_π]
          dsimp
          rw [← hm]
          dsimp [diagramNatTrans]
          simp }

instance preservesLimitsOfShape_diagramFunctor
    (X : C) (K : Type max v u) [SmallCategory K] [HasLimitsOfShape K D] :
    PreservesLimitsOfShape K (J.diagramFunctor D X) :=
  ⟨by apply preservesLimit_diagramFunctor.{w, v, u}⟩

instance preservesLimits_diagramFunctor (X : C) [HasLimits D] :
    PreservesLimits (J.diagramFunctor D X) := by
  constructor
  intro _ _
  apply preservesLimitsOfShape_diagramFunctor.{w, v, u}

variable [∀ X : C, HasColimitsOfShape (J.Cover X)ᵒᵖ D]
variable [ConcreteCategory.{max v u} D]
variable [∀ X : C, PreservesColimitsOfShape (J.Cover X)ᵒᵖ (forget D)]

/-- An auxiliary definition to be used in the proof that `J.plusFunctor D` commutes
with finite limits. -/
def liftToPlusObjLimitObj {K : Type max v u} [SmallCategory K] [FinCategory K]
    [HasLimitsOfShape K D] [PreservesLimitsOfShape K (forget D)]
    [ReflectsLimitsOfShape K (forget D)] (F : K ⥤ Cᵒᵖ ⥤ D) (X : C)
    (S : Cone (F ⋙ J.plusFunctor D ⋙ (evaluation Cᵒᵖ D).obj (op X))) :
    S.pt ⟶ (J.plusObj (limit F)).obj (op X) :=
  let e := colimitLimitIso (F ⋙ J.diagramFunctor D X)
  let t : J.diagram (limit F) X ≅ limit (F ⋙ J.diagramFunctor D X) :=
    (isLimitOfPreserves (J.diagramFunctor D X) (limit.isLimit F)).conePointUniqueUpToIso
      (limit.isLimit _)
  let p : (J.plusObj (limit F)).obj (op X) ≅ colimit (limit (F ⋙ J.diagramFunctor D X)) :=
    HasColimit.isoOfNatIso t
  let s :
    colimit (F ⋙ J.diagramFunctor D X).flip ≅ F ⋙ J.plusFunctor D ⋙ (evaluation Cᵒᵖ D).obj (op X) :=
    NatIso.ofComponents (fun k => colimitObjIsoColimitCompEvaluation _ k)
      (by
        intro i j f
        rw [← Iso.eq_comp_inv, Category.assoc, ← Iso.inv_comp_eq]
        refine colimit.hom_ext (fun w => ?_)
        dsimp [plusMap]
        erw [colimit.ι_map_assoc,
          colimitObjIsoColimitCompEvaluation_ι_inv (F ⋙ J.diagramFunctor D X).flip w j,
          colimitObjIsoColimitCompEvaluation_ι_inv_assoc (F ⋙ J.diagramFunctor D X).flip w i]
        rw [← (colimit.ι (F ⋙ J.diagramFunctor D X).flip w).naturality]
        rfl)
  limit.lift _ S ≫ (HasLimit.isoOfNatIso s.symm).hom ≫ e.inv ≫ p.inv
#align category_theory.grothendieck_topology.lift_to_plus_obj_limit_obj CategoryTheory.GrothendieckTopology.liftToPlusObjLimitObj

-- This lemma should not be used directly. Instead, one should use the fact that
-- `J.plusFunctor D` preserves finite limits, along with the fact that
-- evaluation preserves limits.
theorem liftToPlusObjLimitObj_fac {K : Type max v u} [SmallCategory K] [FinCategory K]
    [HasLimitsOfShape K D] [PreservesLimitsOfShape K (forget D)]
    [ReflectsLimitsOfShape K (forget D)] (F : K ⥤ Cᵒᵖ ⥤ D) (X : C)
    (S : Cone (F ⋙ J.plusFunctor D ⋙ (evaluation Cᵒᵖ D).obj (op X))) (k) :
    liftToPlusObjLimitObj.{w, v, u} F X S ≫ (J.plusMap (limit.π F k)).app (op X) = S.π.app k := by
  dsimp only [liftToPlusObjLimitObj]
  rw [← (limit.isLimit (F ⋙ J.plusFunctor D ⋙ (evaluation Cᵒᵖ D).obj (op X))).fac S k,
    Category.assoc]
  congr 1
  dsimp
  rw [Category.assoc, Category.assoc, ← Iso.eq_inv_comp, Iso.inv_comp_eq, Iso.inv_comp_eq]
  refine colimit.hom_ext (fun j => ?_)
  dsimp [plusMap]
  simp only [HasColimit.isoOfNatIso_ι_hom_assoc, ι_colimMap]
  dsimp [IsLimit.conePointUniqueUpToIso, HasLimit.isoOfNatIso, IsLimit.map]
  rw [limit.lift_π]
  dsimp
  rw [ι_colimitLimitIso_limit_π_assoc]
  simp_rw [← Category.assoc, ← NatTrans.comp_app]
  rw [limit.lift_π, Category.assoc]
  congr 1
  rw [← Iso.comp_inv_eq]
  erw [colimit.ι_desc]
  rfl
#align category_theory.grothendieck_topology.lift_to_plus_obj_limit_obj_fac CategoryTheory.GrothendieckTopology.liftToPlusObjLimitObj_fac

instance preservesLimitsOfShape_plusFunctor
    (K : Type max v u) [SmallCategory K] [FinCategory K] [HasLimitsOfShape K D]
    [PreservesLimitsOfShape K (forget D)] [ReflectsLimitsOfShape K (forget D)] :
    PreservesLimitsOfShape K (J.plusFunctor D) := by
  constructor; intro F; apply preservesLimitOfEvaluation; intro X
  apply preservesLimitOfPreservesLimitCone (limit.isLimit F)
  refine ⟨fun S => liftToPlusObjLimitObj.{w, v, u} F X.unop S, ?_, ?_⟩
  · intro S k
    apply liftToPlusObjLimitObj_fac
  · intro S m hm
    dsimp [liftToPlusObjLimitObj]
    simp_rw [← Category.assoc, Iso.eq_comp_inv, ← Iso.comp_inv_eq]
    refine limit.hom_ext (fun k => ?_)
    simp only [limit.lift_π, Category.assoc, ← hm]
    congr 1
    refine colimit.hom_ext (fun k => ?_)
    dsimp [plusMap, plusObj]
    erw [colimit.ι_map, colimit.ι_desc_assoc, limit.lift_π]
    conv_lhs => dsimp
    simp only [Category.assoc]
    rw [ι_colimitLimitIso_limit_π_assoc]
    simp only [NatIso.ofComponents_inv_app, colimitObjIsoColimitCompEvaluation_ι_app_hom,
      Iso.symm_inv]
    conv_lhs =>
      dsimp [IsLimit.conePointUniqueUpToIso]
    rw [← Category.assoc, ← NatTrans.comp_app, limit.lift_π]
    rfl

instance preserveFiniteLimits_plusFunctor
    [HasFiniteLimits D] [PreservesFiniteLimits (forget D)] [(forget D).ReflectsIsomorphisms] :
    PreservesFiniteLimits (J.plusFunctor D) := by
  apply preservesFiniteLimitsOfPreservesFiniteLimitsOfSize.{max v u}
  intro K _ _
  have : ReflectsLimitsOfShape K (forget D) := reflectsLimitsOfShapeOfReflectsIsomorphisms
  apply preservesLimitsOfShape_plusFunctor.{w, v, u}

instance preservesLimitsOfShape_sheafification
    (K : Type max v u) [SmallCategory K] [FinCategory K] [HasLimitsOfShape K D]
    [PreservesLimitsOfShape K (forget D)] [ReflectsLimitsOfShape K (forget D)] :
    PreservesLimitsOfShape K (J.sheafification D) :=
  Limits.compPreservesLimitsOfShape _ _

instance preservesFiniteLimits_sheafification
    [HasFiniteLimits D] [PreservesFiniteLimits (forget D)] [(forget D).ReflectsIsomorphisms] :
    PreservesFiniteLimits (J.sheafification D) :=
  Limits.compPreservesFiniteLimits _ _

end CategoryTheory.GrothendieckTopology

namespace CategoryTheory

section

variable {D : Type w} [Category.{max v u} D]
variable [∀ (P : Cᵒᵖ ⥤ D) (X : C) (S : J.Cover X), HasMultiequalizer (S.index P)]
variable [∀ X : C, HasColimitsOfShape (J.Cover X)ᵒᵖ D]
variable [ConcreteCategory.{max v u} D]
variable [∀ X : C, PreservesColimitsOfShape (J.Cover X)ᵒᵖ (forget D)]
variable [PreservesLimits (forget D)]
variable [(forget D).ReflectsIsomorphisms]
variable (K : Type w')
variable [SmallCategory K] [FinCategory K] [HasLimitsOfShape K D]

instance preservesLimitsOfShape_presheafToSheaf :
    PreservesLimitsOfShape K (plusPlusSheaf J D) := by
  let e := (FinCategory.equivAsType K).symm.trans (AsSmall.equiv.{0, 0, max v u})
  haveI : HasLimitsOfShape (AsSmall.{max v u} (FinCategory.AsType K)) D :=
    Limits.hasLimitsOfShape_of_equivalence e
  haveI : FinCategory (AsSmall.{max v u} (FinCategory.AsType K)) := by
    constructor
    · show Fintype (ULift _)
      infer_instance
    · intro j j'
      show Fintype (ULift _)
      infer_instance
  refine @preservesLimitsOfShapeOfEquiv _ _ _ _ _ _ _ _ e.symm _ (show _ from ?_)
  constructor; intro F; constructor; intro S hS
  apply isLimitOfReflects (sheafToPresheaf J D)
  have : ReflectsLimitsOfShape (AsSmall.{max v u} (FinCategory.AsType K)) (forget D) :=
    reflectsLimitsOfShapeOfReflectsIsomorphisms
  -- Porting note: the mathlib proof was by `apply is_limit_of_preserves (J.sheafification D) hS`
  have : PreservesLimitsOfShape (AsSmall.{max v u} (FinCategory.AsType K))
      (plusPlusSheaf J D ⋙ sheafToPresheaf J D) :=
    preservesLimitsOfShapeOfNatIso (J.sheafificationIsoPresheafToSheafCompSheafToPreasheaf D)
  exact isLimitOfPreserves (plusPlusSheaf J D ⋙ sheafToPresheaf J D) hS

instance preservesfiniteLimits_presheafToSheaf [HasFiniteLimits D] :
    PreservesFiniteLimits (plusPlusSheaf J D) := by
  apply preservesFiniteLimitsOfPreservesFiniteLimitsOfSize.{max v u}
  intros
  infer_instance

variable (J D)

/-- `plusPlusSheaf` is isomorphic to an arbitrary choice of left adjoint. -/
def plusPlusSheafIsoPresheafToSheaf : plusPlusSheaf J D ≅ presheafToSheaf J D :=
  (plusPlusAdjunction J D).leftAdjointUniq (sheafificationAdjunction J D)

/-- `plusPlusFunctor` is isomorphic to `sheafification`. -/
def plusPlusFunctorIsoSheafification : J.sheafification D ≅ sheafification J D :=
  isoWhiskerRight (plusPlusSheafIsoPresheafToSheaf J D) (sheafToPresheaf J D)

/-- `plusPlus` is isomorphic to `sheafify`. -/
def plusPlusIsoSheafify (P : Cᵒᵖ ⥤ D) : J.sheafify P ≅ sheafify J P :=
  (sheafToPresheaf J D).mapIso  ((plusPlusSheafIsoPresheafToSheaf J D).app P)

@[reassoc (attr := simp)]
lemma toSheafify_plusPlusIsoSheafify_hom (P : Cᵒᵖ ⥤ D) :
    J.toSheafify P ≫ (plusPlusIsoSheafify J D P).hom = toSheafify J P := by
  convert Adjunction.unit_leftAdjointUniq_hom_app
    (plusPlusAdjunction J D) (sheafificationAdjunction J D) P
  ext1 P
  dsimp [GrothendieckTopology.toSheafify, plusPlusAdjunction]
  rw [Category.comp_id]

instance [HasFiniteLimits D] : HasSheafify J D := HasSheafify.mk' J D (plusPlusAdjunction J D)

end

variable {D : Type w} [Category.{w'} D]

instance [FinitaryExtensive D] [HasPullbacks D] [HasSheafify J D] :
    FinitaryExtensive (Sheaf J D) :=
  finitaryExtensive_of_reflective (sheafificationAdjunction _ _)

instance [Adhesive D] [HasPullbacks D] [HasPushouts D] [HasSheafify J D] :
    Adhesive (Sheaf J D) :=
  adhesive_of_reflective (sheafificationAdjunction _ _)

instance SheafOfTypes.finitary_extensive [HasSheafify J (Type w)] :
    FinitaryExtensive (Sheaf J (Type w)) :=
  inferInstance

instance SheafOfTypes.adhesive [HasSheafify J (Type w)] :
    Adhesive (Sheaf J (Type w)) :=
  inferInstance

instance SheafOfTypes.balanced [HasSheafify J (Type w)] :
    Balanced (Sheaf J (Type w)) :=
  inferInstance

end CategoryTheory<|MERGE_RESOLUTION|>--- conflicted
+++ resolved
@@ -64,11 +64,7 @@
         (limit.lift F _).naturality, ← (limit.lift F _).naturality, ← Category.assoc, ←
         Category.assoc]
       congr 1
-<<<<<<< HEAD
-      refine limit.hom_ext (fun j ↦ ?_)
-=======
       refine limit.hom_ext (fun j => ?_)
->>>>>>> 52b851a9
       erw [Category.assoc, Category.assoc, limit.lift_π, limit.lift_π, limit.lift_π_assoc,
         limit.lift_π_assoc, Category.assoc, Category.assoc, Multiequalizer.condition]
       rfl)
