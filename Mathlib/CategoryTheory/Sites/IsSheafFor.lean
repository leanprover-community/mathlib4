--- conflicted
+++ resolved
@@ -810,13 +810,8 @@
     dsimp
     simp only [← FunctorToTypes.map_comp_apply, ← op_comp, h]
 
-<<<<<<< HEAD
-theorem isSheafFor_arrows_iff_bijective_toCompabible :
-    (ofArrows X π).IsSheafFor P ↔
-=======
 theorem isSheafFor_ofArrows_iff_bijective_toCompabible :
     IsSheafFor P (ofArrows X π) ↔
->>>>>>> faf28334
       Function.Bijective (Arrows.toCompatible P π) := by
   rw [isSheafFor_arrows_iff]
   refine ⟨fun h ↦ ⟨fun x₁ x₂ hx ↦
@@ -831,48 +826,6 @@
     subst hy
     exact ⟨y, fun _ ↦ rfl, fun y' hy' ↦ h.1 (by ext; apply hy')⟩
 
-<<<<<<< HEAD
-lemma isSheafFor_over_map_comp_arrows_iff
-    {B B' : C} (p : B ⟶ B') (P : (Over B')ᵒᵖ ⥤ Type w)
-    {Y : I → C} (π : ∀ i, Y i ⟶ B) :
-    IsSheafFor ((Over.map p).op ⋙ P) (Presieve.ofArrows (X := Over.mk (𝟙 B))
-      (fun i ↦ Over.mk (π i)) (fun i ↦ Over.homMk (π i))) ↔
-      IsSheafFor P (Presieve.ofArrows (X := Over.mk p) (fun i ↦ Over.mk (π i ≫ p))
-        (fun i ↦ Over.homMk (π i))) := by
-  rw [isSheafFor_arrows_iff_bijective_toCompabible,
-    isSheafFor_arrows_iff_bijective_toCompabible]
-  dsimp
-  let iso : (Over.map p).obj (Over.mk (𝟙 B)) ≅ Over.mk p := Over.isoMk (Iso.refl _)
-  let e : Subtype (Arrows.Compatible P (B := Over.mk p) (X := fun i ↦ Over.mk (π i ≫ p))
-    (π := fun i ↦ Over.homMk (π i))) ≃
-      Subtype (Arrows.Compatible ((Over.map p).op ⋙ P) (B := Over.mk (𝟙 B))
-        (X := fun i ↦ Over.mk (π i)) (π := fun i ↦ Over.homMk (π i))) :=
-    { toFun s := ⟨fun i ↦ s.val i, fun i₁ i₂ Z g₁ g₂ h ↦
-        s.property _ _ _ _ _ (by
-          ext
-          exact (Over.forget _).congr_map h)⟩
-      invFun s := ⟨fun i ↦ s.val i, fun i₁ i₂ Z g₁ g₂ h ↦ by
-        let φ : Z ⟶ (Over.map p).obj (Over.mk (g₁.left ≫ π i₁)) :=
-          Over.homMk (𝟙 _) (by simpa using Over.w g₁)
-        have := s.property i₁ i₂ (Over.mk (g₁.left ≫ π i₁)) (Over.homMk g₁.left)
-          (Over.homMk g₂.left ((Over.forget _).congr_map h.symm))
-            (by ext; exact (Over.forget _).congr_map h)
-        replace this := congr_arg (P.map φ.op) this
-        dsimp at this
-        simp only [← FunctorToTypes.map_comp_apply, ← op_comp] at this
-        convert this using 3 <;> cat_disch⟩
-      left_inv _ := rfl
-      right_inv _ := rfl }
-  rw [← e.bijective.of_comp_iff',
-    ← Function.Bijective.of_comp_iff _ (P.mapIso iso.op).toEquiv.bijective]
-  convert Iff.rfl
-  ext
-  dsimp [e, iso]
-  rw [← FunctorToTypes.map_comp_apply]
-  apply congr_fun
-  congr
-  cat_disch
-=======
 @[simp]
 lemma isSheafFor_pullback_iff (P : Cᵒᵖ ⥤ Type w) {X : C} (R : Sieve X)
     {Y : C} (f : Y ⟶ X) [IsIso f] :
@@ -941,7 +894,6 @@
     · cat_disch
   · rintro W _ ⟨_, a, _, ⟨i⟩, rfl⟩
     exact ⟨_, _, _, Sieve.ofArrows_mk _ _ i, rfl⟩
->>>>>>> faf28334
 
 variable [(ofArrows X π).HasPairwisePullbacks]
 
