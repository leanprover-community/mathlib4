/-
Copyright (c) 2021 Adam Topaz. All rights reserved.
Released under Apache 2.0 license as described in the file LICENSE.
Authors: Adam Topaz
-/
import Mathlib.CategoryTheory.Sites.Whiskering
import Mathlib.CategoryTheory.Sites.Plus

#align_import category_theory.sites.compatible_plus from "leanprover-community/mathlib"@"70fd9563a21e7b963887c9360bd29b2393e6225a"

/-!

In this file, we prove that the plus functor is compatible with functors which
preserve the correct limits and colimits.

See `CategoryTheory/Sites/CompatibleSheafification` for the compatibility
of sheafification, which follows easily from the content in this file.

-/

noncomputable section

namespace CategoryTheory.GrothendieckTopology

open CategoryTheory Limits Opposite

universe w₁ w₂ v u

variable {C : Type u} [Category.{v} C] (J : GrothendieckTopology C)
variable {D : Type w₁} [Category.{max v u} D]
variable {E : Type w₂} [Category.{max v u} E]
variable (F : D ⥤ E)
variable [∀ (α β : Type max v u) (fst snd : β → α), HasLimitsOfShape (WalkingMulticospan fst snd) D]
variable [∀ (α β : Type max v u) (fst snd : β → α), HasLimitsOfShape (WalkingMulticospan fst snd) E]
variable [∀ (X : C) (W : J.Cover X) (P : Cᵒᵖ ⥤ D), PreservesLimit (W.index P).multicospan F]
variable (P : Cᵒᵖ ⥤ D)

/-- The diagram used to define `P⁺`, composed with `F`, is isomorphic
to the diagram used to define `P ⋙ F`. -/
def diagramCompIso (X : C) : J.diagram P X ⋙ F ≅ J.diagram (P ⋙ F) X :=
  NatIso.ofComponents
    (fun W => by
      refine ?_ ≪≫ HasLimit.isoOfNatIso (W.unop.multicospanComp _ _).symm
      refine
        (isLimitOfPreserves F (limit.isLimit _)).conePointUniqueUpToIso (limit.isLimit _))
    (by
      intro A B f
<<<<<<< HEAD
=======
      -- Porting note (#11041): this used to work with `ext`
>>>>>>> 85d5f96e
      dsimp
      ext g
      simp [← F.map_comp])
#align category_theory.grothendieck_topology.diagram_comp_iso CategoryTheory.GrothendieckTopology.diagramCompIso

@[reassoc (attr := simp)]
theorem diagramCompIso_hom_ι (X : C) (W : (J.Cover X)ᵒᵖ) (i : W.unop.Arrow) :
    (J.diagramCompIso F P X).hom.app W ≫ Multiequalizer.ι ((unop W).index (P ⋙ F)) i =
  F.map (Multiequalizer.ι _ _) := by
  delta diagramCompIso
  dsimp
  simp
#align category_theory.grothendieck_topology.diagram_comp_iso_hom_ι CategoryTheory.GrothendieckTopology.diagramCompIso_hom_ι

variable [∀ X : C, HasColimitsOfShape (J.Cover X)ᵒᵖ D]
variable [∀ X : C, HasColimitsOfShape (J.Cover X)ᵒᵖ E]
variable [∀ X : C, PreservesColimitsOfShape (J.Cover X)ᵒᵖ F]

/-- The isomorphism between `P⁺ ⋙ F` and `(P ⋙ F)⁺`. -/
def plusCompIso : J.plusObj P ⋙ F ≅ J.plusObj (P ⋙ F) :=
  NatIso.ofComponents
    (fun X => by
      refine ?_ ≪≫ HasColimit.isoOfNatIso (J.diagramCompIso F P X.unop)
      refine
        (isColimitOfPreserves F
              (colimit.isColimit (J.diagram P (unop X)))).coconePointUniqueUpToIso
          (colimit.isColimit _))
    (by
      intro X Y f
      apply (isColimitOfPreserves F (colimit.isColimit (J.diagram P X.unop))).hom_ext
      intro W
      dsimp [plusObj, plusMap]
      simp only [Functor.map_comp, Category.assoc]
      slice_rhs 1 2 =>
        erw [(isColimitOfPreserves F (colimit.isColimit (J.diagram P X.unop))).fac]
      slice_lhs 1 3 =>
        simp only [← F.map_comp]
        dsimp [colimMap, IsColimit.map, colimit.pre]
        simp only [colimit.ι_desc_assoc, colimit.ι_desc]
        dsimp [Cocones.precompose]
        simp only [Category.assoc, colimit.ι_desc]
        dsimp [Cocone.whisker]
        rw [F.map_comp]
      simp only [Category.assoc]
      slice_lhs 2 3 =>
        erw [(isColimitOfPreserves F (colimit.isColimit (J.diagram P Y.unop))).fac]
      dsimp
      simp only [HasColimit.isoOfNatIso_ι_hom_assoc, GrothendieckTopology.diagramPullback_app,
        colimit.ι_pre, HasColimit.isoOfNatIso_ι_hom, ι_colimMap_assoc]
      simp only [← Category.assoc]
      dsimp
      congr 1
      ext
      dsimp
      simp only [Category.assoc]
      erw [Multiequalizer.lift_ι, diagramCompIso_hom_ι, diagramCompIso_hom_ι, ← F.map_comp,
        Multiequalizer.lift_ι])
#align category_theory.grothendieck_topology.plus_comp_iso CategoryTheory.GrothendieckTopology.plusCompIso

@[reassoc (attr := simp)]
theorem ι_plusCompIso_hom (X) (W) :
    F.map (colimit.ι _ W) ≫ (J.plusCompIso F P).hom.app X =
      (J.diagramCompIso F P X.unop).hom.app W ≫ colimit.ι _ W := by
  delta diagramCompIso plusCompIso
  simp only [IsColimit.descCoconeMorphism_hom, IsColimit.uniqueUpToIso_hom,
    Cocones.forget_map, Iso.trans_hom, NatIso.ofComponents_hom_app, Functor.mapIso_hom, ←
    Category.assoc]
  erw [(isColimitOfPreserves F (colimit.isColimit (J.diagram P (unop X)))).fac]
  simp
#align category_theory.grothendieck_topology.ι_plus_comp_iso_hom CategoryTheory.GrothendieckTopology.ι_plusCompIso_hom

@[reassoc (attr := simp)]
theorem plusCompIso_whiskerLeft {F G : D ⥤ E} (η : F ⟶ G) (P : Cᵒᵖ ⥤ D)
    [∀ X : C, PreservesColimitsOfShape (J.Cover X)ᵒᵖ F]
    [∀ (X : C) (W : J.Cover X) (P : Cᵒᵖ ⥤ D), PreservesLimit (W.index P).multicospan F]
    [∀ X : C, PreservesColimitsOfShape (J.Cover X)ᵒᵖ G]
    [∀ (X : C) (W : J.Cover X) (P : Cᵒᵖ ⥤ D), PreservesLimit (W.index P).multicospan G] :
    whiskerLeft _ η ≫ (J.plusCompIso G P).hom =
      (J.plusCompIso F P).hom ≫ J.plusMap (whiskerLeft _ η) := by
  ext X
  apply (isColimitOfPreserves F (colimit.isColimit (J.diagram P X.unop))).hom_ext
  intro W
  dsimp [plusObj, plusMap]
  simp only [ι_plusCompIso_hom, ι_colimMap, whiskerLeft_app, ι_plusCompIso_hom_assoc,
    NatTrans.naturality_assoc, GrothendieckTopology.diagramNatTrans_app]
  simp only [← Category.assoc]
  congr 1
<<<<<<< HEAD
  aesop_cat
=======
  -- Porting note (#11041): this used to work with `ext`
  apply Multiequalizer.hom_ext
  intro a
  dsimp
  simp
  -- Porting note: in mathlib3 `simp` managed to apply this.
>>>>>>> 85d5f96e
#align category_theory.grothendieck_topology.plus_comp_iso_whisker_left CategoryTheory.GrothendieckTopology.plusCompIso_whiskerLeft

/-- The isomorphism between `P⁺ ⋙ F` and `(P ⋙ F)⁺`, functorially in `F`. -/
@[simps! hom_app inv_app]
def plusFunctorWhiskerLeftIso (P : Cᵒᵖ ⥤ D)
    [∀ (F : D ⥤ E) (X : C), PreservesColimitsOfShape (J.Cover X)ᵒᵖ F]
    [∀ (F : D ⥤ E) (X : C) (W : J.Cover X) (P : Cᵒᵖ ⥤ D),
        PreservesLimit (W.index P).multicospan F] :
    (whiskeringLeft _ _ E).obj (J.plusObj P) ≅ (whiskeringLeft _ _ _).obj P ⋙ J.plusFunctor E :=
  NatIso.ofComponents (fun _ => plusCompIso _ _ _) @fun _ _ _ => plusCompIso_whiskerLeft _ _ _
#align category_theory.grothendieck_topology.plus_functor_whisker_left_iso CategoryTheory.GrothendieckTopology.plusFunctorWhiskerLeftIso

@[reassoc (attr := simp)]
theorem plusCompIso_whiskerRight {P Q : Cᵒᵖ ⥤ D} (η : P ⟶ Q) :
    whiskerRight (J.plusMap η) F ≫ (J.plusCompIso F Q).hom =
      (J.plusCompIso F P).hom ≫ J.plusMap (whiskerRight η F) := by
  ext X
  apply (isColimitOfPreserves F (colimit.isColimit (J.diagram P X.unop))).hom_ext
  intro W
  dsimp [plusObj, plusMap]
  simp only [ι_colimMap, whiskerRight_app, ι_plusCompIso_hom_assoc,
    GrothendieckTopology.diagramNatTrans_app]
  simp only [← Category.assoc, ← F.map_comp]
  dsimp [colimMap, IsColimit.map]
  simp only [colimit.ι_desc]
  dsimp [Cocones.precompose]
  simp only [Functor.map_comp, Category.assoc, ι_plusCompIso_hom]
  simp only [← Category.assoc]
  congr 1
  -- Porting note (#11041): this used to work with `ext`
  apply Multiequalizer.hom_ext
  intro a
  dsimp
  simp only [diagramCompIso_hom_ι_assoc, Multiequalizer.lift_ι, diagramCompIso_hom_ι,
    Category.assoc]
  simp only [← F.map_comp, Multiequalizer.lift_ι]
#align category_theory.grothendieck_topology.plus_comp_iso_whisker_right CategoryTheory.GrothendieckTopology.plusCompIso_whiskerRight

/-- The isomorphism between `P⁺ ⋙ F` and `(P ⋙ F)⁺`, functorially in `P`. -/
@[simps! hom_app inv_app]
def plusFunctorWhiskerRightIso :
    J.plusFunctor D ⋙ (whiskeringRight _ _ _).obj F ≅
      (whiskeringRight _ _ _).obj F ⋙ J.plusFunctor E :=
  NatIso.ofComponents (fun _ => J.plusCompIso _ _) @fun _ _ _ => plusCompIso_whiskerRight _ _ _
#align category_theory.grothendieck_topology.plus_functor_whisker_right_iso CategoryTheory.GrothendieckTopology.plusFunctorWhiskerRightIso

@[reassoc (attr := simp)]
theorem whiskerRight_toPlus_comp_plusCompIso_hom :
    whiskerRight (J.toPlus _) _ ≫ (J.plusCompIso F P).hom = J.toPlus _ := by
  ext
  dsimp [toPlus]
  simp only [ι_plusCompIso_hom, Functor.map_comp, Category.assoc]
  simp only [← Category.assoc]
  congr 1
  -- Porting note (#11041): was ext
  apply Multiequalizer.hom_ext; intro a
  rw [Category.assoc, diagramCompIso_hom_ι, ← F.map_comp]
  simp only [unop_op, limit.lift_π, Multifork.ofι_π_app, Functor.comp_obj, Functor.comp_map]
#align category_theory.grothendieck_topology.whisker_right_to_plus_comp_plus_comp_iso_hom CategoryTheory.GrothendieckTopology.whiskerRight_toPlus_comp_plusCompIso_hom

@[simp]
theorem toPlus_comp_plusCompIso_inv :
    J.toPlus _ ≫ (J.plusCompIso F P).inv = whiskerRight (J.toPlus _) _ := by simp [Iso.comp_inv_eq]
#align category_theory.grothendieck_topology.to_plus_comp_plus_comp_iso_inv CategoryTheory.GrothendieckTopology.toPlus_comp_plusCompIso_inv

theorem plusCompIso_inv_eq_plusLift (hP : Presheaf.IsSheaf J (J.plusObj P ⋙ F)) :
    (J.plusCompIso F P).inv = J.plusLift (whiskerRight (J.toPlus _) _) hP := by
  apply J.plusLift_unique
  simp [Iso.comp_inv_eq]
#align category_theory.grothendieck_topology.plus_comp_iso_inv_eq_plus_lift CategoryTheory.GrothendieckTopology.plusCompIso_inv_eq_plusLift

end CategoryTheory.GrothendieckTopology<|MERGE_RESOLUTION|>--- conflicted
+++ resolved
@@ -45,10 +45,6 @@
         (isLimitOfPreserves F (limit.isLimit _)).conePointUniqueUpToIso (limit.isLimit _))
     (by
       intro A B f
-<<<<<<< HEAD
-=======
-      -- Porting note (#11041): this used to work with `ext`
->>>>>>> 85d5f96e
       dsimp
       ext g
       simp [← F.map_comp])
@@ -136,16 +132,7 @@
     NatTrans.naturality_assoc, GrothendieckTopology.diagramNatTrans_app]
   simp only [← Category.assoc]
   congr 1
-<<<<<<< HEAD
   aesop_cat
-=======
-  -- Porting note (#11041): this used to work with `ext`
-  apply Multiequalizer.hom_ext
-  intro a
-  dsimp
-  simp
-  -- Porting note: in mathlib3 `simp` managed to apply this.
->>>>>>> 85d5f96e
 #align category_theory.grothendieck_topology.plus_comp_iso_whisker_left CategoryTheory.GrothendieckTopology.plusCompIso_whiskerLeft
 
 /-- The isomorphism between `P⁺ ⋙ F` and `(P ⋙ F)⁺`, functorially in `F`. -/
