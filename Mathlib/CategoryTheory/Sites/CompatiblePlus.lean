--- conflicted
+++ resolved
@@ -45,11 +45,8 @@
         (isLimitOfPreserves F (limit.isLimit _)).conePointUniqueUpToIso (limit.isLimit _))
     (by
       intro A B f
-<<<<<<< HEAD
       -- Porting note (#11041): this used to work with `ext`
       apply Multiequalizer.hom_ext
-=======
->>>>>>> 2196143a
       dsimp
       ext g
       simp [← F.map_comp])
@@ -137,7 +134,6 @@
     NatTrans.naturality_assoc, GrothendieckTopology.diagramNatTrans_app]
   simp only [← Category.assoc]
   congr 1
-<<<<<<< HEAD
   -- Porting note (#11041): this used to work with `ext`
   apply Multiequalizer.hom_ext
   intro a
@@ -145,9 +141,7 @@
   simp
   -- Porting note: in mathlib3 `simp` managed to apply this.
   erw [η.naturality]
-=======
   aesop_cat
->>>>>>> 2196143a
 #align category_theory.grothendieck_topology.plus_comp_iso_whisker_left CategoryTheory.GrothendieckTopology.plusCompIso_whiskerLeft
 
 /-- The isomorphism between `P⁺ ⋙ F` and `(P ⋙ F)⁺`, functorially in `F`. -/
