/-
Copyright (c) 2024 Joël Riou. All rights reserved.
Released under Apache 2.0 license as described in the file LICENSE.
Authors: Joël Riou
-/
<<<<<<< HEAD
import Mathlib.Algebra.Category.Grp.Abelian
import Mathlib.Algebra.Category.Grp.Adjunctions
import Mathlib.Algebra.Homology.ShortComplex.ShortExact
import Mathlib.Algebra.Homology.Square
import Mathlib.CategoryTheory.Limits.FunctorCategoryEpiMono
=======
import Mathlib.Algebra.Category.Grp.Adjunctions
import Mathlib.CategoryTheory.Sites.Adjunction
>>>>>>> 6e2fa8b6
import Mathlib.CategoryTheory.Limits.Preserves.Shapes.Square
import Mathlib.CategoryTheory.Limits.Shapes.Types
import Mathlib.CategoryTheory.Sites.Abelian
import Mathlib.CategoryTheory.Sites.Adjunction
import Mathlib.CategoryTheory.Sites.Sheafification

/-!
# Mayer-Vietoris squares

The purpose of this file is to allow the formalization of long exact
Mayer-Vietoris sequences in sheaf cohomology. If `X₄` is an open subset
of a topological space that is covered by two open subsets `X₂` and `X₃`,
it is known that there is a long exact sequence
`... ⟶ H^q(X₄) ⟶ H^q(X₂) ⊞ H^q(X₃) ⟶ H^q(X₁) ⟶ H^{q+1}(X₄) ⟶ ...`
where `X₁` is the intersection of `X₂` and `X₃`, and `H^q` are the
cohomology groups with values in an abelian sheaf.

In this file, we introduce a structure
`GrothendieckTopology.MayerVietorisSquare` which extends `Square C`,
and asserts properties which shall imply the existence of long
exact Mayer-Vietoris sequences in sheaf cohomology (TODO).
We require that the map `X₁ ⟶ X₃` is a monomorphism and
that the square in `C` becomes a pushout square in
the category of sheaves after the application of the
functor `yoneda ⋙ presheafToSheaf J _`. Note that in the
standard case of a covering by two open subsets, all
the morphisms in the square would be monomorphisms,
but this dissymetry allows the example of Nisnevich distinguished
squares in the case of the Nisnevich topology on schemes (in which case
`f₂₄ : X₂ ⟶ X₄` shall be an open immersion and
`f₃₄ : X₃ ⟶ X₄` an étale map that is an isomorphism over
the closed (reduced) subscheme `X₄ - X₂`,
and `X₁` shall be the pullback of `f₂₄` and `f₃₄`.).

Given a Mayer-Vietoris square `S` and a presheaf `P` on `C`,
we introduce a sheaf condition `S.SheafCondition P` and show
that it is indeed satisfied by sheaves.

## References
* https://stacks.math.columbia.edu/tag/08GL

-/
universe v v' u u'

namespace CategoryTheory

open Limits Opposite

variable {C : Type u} [Category.{v} C]
<<<<<<< HEAD
  {J : GrothendieckTopology C}

lemma Sheaf.isPullback_square_op_map_yoneda_presheafToSheaf_yoneda_iff
    [HasWeakSheafify J (Type v)]
=======
  {J : GrothendieckTopology C} [HasWeakSheafify J (Type v)]

@[simp]
lemma Sheaf.isPullback_square_op_map_yoneda_presheafToSheaf_yoneda_iff
>>>>>>> 6e2fa8b6
    (F : Sheaf J (Type v)) (sq : Square C) :
    (sq.op.map ((yoneda ⋙ presheafToSheaf J _).op ⋙ yoneda.obj F)).IsPullback ↔
      (sq.op.map F.val).IsPullback := by
  refine Square.IsPullback.iff_of_equiv _ _
    (((sheafificationAdjunction J (Type v)).homEquiv _ _).trans yonedaEquiv)
    (((sheafificationAdjunction J (Type v)).homEquiv _ _).trans yonedaEquiv)
    (((sheafificationAdjunction J (Type v)).homEquiv _ _).trans yonedaEquiv)
    (((sheafificationAdjunction J (Type v)).homEquiv _ _).trans yonedaEquiv) ?_ ?_ ?_ ?_
  all_goals
    ext x
    dsimp
    rw [yonedaEquiv_naturality]
    erw [Adjunction.homEquiv_naturality_left]
    rfl

namespace GrothendieckTopology

variable (J)

/-- A Mayer-Vietoris square in a category `C` equipped with a Grothendieck
topology consists of a commutative square `f₁₂ ≫ f₂₄ = f₁₃ ≫ f₃₄` in `C`
such that `f₁₃` is a monomorphism and that the square becomes a
pushout square in the category of sheaves of sets. -/
structure MayerVietorisSquare [HasWeakSheafify J (Type v)] extends Square C where
  mono_f₁₃ : Mono toSquare.f₁₃ := by infer_instance
  /-- the square becomes a pushout square in the category of sheaves of types -/
  isPushout : (toSquare.map (yoneda ⋙ presheafToSheaf J _)).IsPushout

namespace MayerVietorisSquare

attribute [instance] mono_f₁₃

variable {J}

<<<<<<< HEAD
section

variable [HasWeakSheafify J (Type v)]

/-- Constructor for Mayer-Vietoris squares taking as an input
a square `sq` such that `sq.f₁₃` is a mono and that for every
=======
/-- Constructor for Mayer-Vietoris squares taking as an input
a square `sq` such that `sq.f₂₄` is a mono and that for every
>>>>>>> 6e2fa8b6
sheaf of types `F`, the square `sq.op.map F.val` is a pullback square. -/
@[simps toSquare]
noncomputable def mk' (sq : Square C) [Mono sq.f₁₃]
    (H : ∀ (F : Sheaf J (Type v)), (sq.op.map F.val).IsPullback) :
    J.MayerVietorisSquare where
  toSquare := sq
  isPushout := by
    rw [Square.isPushout_iff_op_map_yoneda_isPullback]
    intro F
    exact (F.isPullback_square_op_map_yoneda_presheafToSheaf_yoneda_iff sq).2 (H F)

/-- Constructor for Mayer-Vietoris squares taking as an input
a pullback square `sq` such that `sq.f₂₄` and `sq.f₃₄` are two monomorphisms
which form a covering of `S.X₄`. -/
@[simps! toSquare]
noncomputable def mk_of_isPullback (sq : Square C) [Mono sq.f₂₄] [Mono sq.f₃₄]
    (h₁ : sq.IsPullback) (h₂ : Sieve.ofTwoArrows sq.f₂₄ sq.f₃₄ ∈ J sq.X₄) :
    J.MayerVietorisSquare :=
  have : Mono sq.f₁₃ := h₁.mono_f₁₃
  mk' sq (fun F ↦ by
    apply Square.IsPullback.mk
    refine PullbackCone.IsLimit.mk _
      (fun s ↦ F.2.amalgamateOfArrows _ h₂
        (fun j ↦ WalkingPair.casesOn j s.fst s.snd)
        (fun W ↦ by
          rintro (_|_) (_|_) a b fac
          · obtain rfl : a = b := by simpa only [← cancel_mono sq.f₂₄] using fac
            rfl
          · obtain ⟨φ, rfl, rfl⟩ := PullbackCone.IsLimit.lift' h₁.isLimit _ _ fac
            simpa using s.condition =≫ F.val.map φ.op
          · obtain ⟨φ, rfl, rfl⟩ := PullbackCone.IsLimit.lift' h₁.isLimit _ _ fac.symm
            simpa using s.condition.symm =≫ F.val.map φ.op
          · obtain rfl : a = b := by simpa only [← cancel_mono sq.f₃₄] using fac
            rfl)) (fun _ ↦ ?_) (fun _ ↦ ?_) (fun s m hm₁ hm₂ ↦ ?_)
    · exact F.2.amalgamateOfArrows_map _ _ _ _ WalkingPair.left
    · exact F.2.amalgamateOfArrows_map _ _ _ _ WalkingPair.right
    · apply F.2.hom_ext_ofArrows _ h₂
      rintro (_|_)
      · rw [F.2.amalgamateOfArrows_map _ _ _ _ WalkingPair.left]
        exact hm₁
      · rw [F.2.amalgamateOfArrows_map _ _ _ _ WalkingPair.right]
        exact hm₂)

variable (S : J.MayerVietorisSquare)

lemma isPushoutAddCommGrpFreeSheaf [HasWeakSheafify J AddCommGrp.{v}] :
    (S.map (yoneda ⋙ (whiskeringRight _ _ _).obj AddCommGrp.free ⋙
      presheafToSheaf J _)).IsPushout :=
  (S.isPushout.map (Sheaf.composeAndSheafify J AddCommGrp.free)).of_iso
    ((Square.mapFunctor.mapIso
      (presheafToSheafCompComposeAndSheafifyIso J AddCommGrp.free)).app
        (S.map yoneda))

/-- The condition that a Mayer-Vietoris square becomes a pullback square
when we evaluate a presheaf on it. --/
def SheafCondition {A : Type u'} [Category.{v'} A] (P : Cᵒᵖ ⥤ A) : Prop :=
  (S.toSquare.op.map P).IsPullback

lemma sheafCondition_iff_comp_coyoneda {A : Type u'} [Category.{v'} A] (P : Cᵒᵖ ⥤ A) :
    S.SheafCondition P ↔ ∀ (X : Aᵒᵖ), S.SheafCondition (P ⋙ coyoneda.obj X) :=
  Square.isPullback_iff_map_coyoneda_isPullback (S.op.map P)

/-- Given a Mayer-Vietoris square `S` and a presheaf of types, this is the
map from `P.obj (op S.X₄)` to the explicit fibre product of
`P.map S.f₁₂.op` and `P.map S.f₁₃.op`. -/
abbrev toPullbackObj (P : Cᵒᵖ ⥤ Type v') :
    P.obj (op S.X₄) → Types.PullbackObj (P.map S.f₁₂.op) (P.map S.f₁₃.op) :=
  (S.toSquare.op.map P).pullbackCone.toPullbackObj

lemma sheafCondition_iff_bijective_toPullbackObj (P : Cᵒᵖ ⥤ Type v') :
    S.SheafCondition P ↔ Function.Bijective (S.toPullbackObj P) := by
  have := (S.toSquare.op.map P).pullbackCone.isLimitEquivBijective
  exact ⟨fun h ↦ this h.isLimit, fun h ↦ Square.IsPullback.mk _ (this.symm h)⟩

namespace SheafCondition

variable {S}
variable {P : Cᵒᵖ ⥤ Type v'} (h : S.SheafCondition P)
include h

lemma bijective_toPullbackObj : Function.Bijective (S.toPullbackObj P) := by
  rwa [← sheafCondition_iff_bijective_toPullbackObj]

lemma ext {x y : P.obj (op S.X₄)}
    (h₁ : P.map S.f₂₄.op x = P.map S.f₂₄.op y)
    (h₂ : P.map S.f₃₄.op x = P.map S.f₃₄.op y) : x = y :=
  h.bijective_toPullbackObj.injective (by ext <;> assumption)

variable (u : P.obj (op S.X₂)) (v : P.obj (op S.X₃))
  (huv : P.map S.f₁₂.op u = P.map S.f₁₃.op v)

/-- If `S` is a Mayer-Vietoris square, and `P` is a presheaf
which satisfies the sheaf condition with respect to `S`, then
elements of `P` over `S.X₂` and `S.X₃` can be glued if the
coincide over `S.X₁`. -/
noncomputable def glue : P.obj (op S.X₄) :=
  (PullbackCone.IsLimit.equivPullbackObj h.isLimit).symm ⟨⟨u, v⟩, huv⟩

@[simp]
lemma map_f₂₄_op_glue : P.map S.f₂₄.op (h.glue u v huv) = u :=
  PullbackCone.IsLimit.equivPullbackObj_symm_apply_fst h.isLimit _

@[simp]
lemma map_f₃₄_op_glue : P.map S.f₃₄.op (h.glue u v huv) = v :=
  PullbackCone.IsLimit.equivPullbackObj_symm_apply_snd h.isLimit _

end SheafCondition

lemma sheafCondition_of_sheaf {A : Type u'} [Category.{v} A]
    (F : Sheaf J A) : S.SheafCondition F.val := by
  rw [sheafCondition_iff_comp_coyoneda]
  intro X
  exact (Sheaf.isPullback_square_op_map_yoneda_presheafToSheaf_yoneda_iff _ S.toSquare).1
    (S.isPushout.op.map
      (yoneda.obj ⟨_, (isSheaf_iff_isSheaf_of_type _ _).2 (F.cond X.unop)⟩))
<<<<<<< HEAD

end

variable [HasWeakSheafify J (Type v)] [HasSheafify J AddCommGrp.{v}]
  (S : J.MayerVietorisSquare)

/-- The short complex of abelian sheaves
`ℤ[S.X₁] ⟶ ℤ[S.X₂] ⊞ ℤ[S.X₃] ⟶ ℤ[S.X₄]`
where the left map is a difference and the right map a sum. -/
@[simps]
noncomputable def shortComplex :
    ShortComplex (Sheaf J AddCommGrp.{v}) where
  X₁ := (presheafToSheaf J _).obj (yoneda.obj S.X₁ ⋙ AddCommGrp.free)
  X₂ := (presheafToSheaf J _).obj (yoneda.obj S.X₂ ⋙ AddCommGrp.free) ⊞
    (presheafToSheaf J _).obj (yoneda.obj S.X₃ ⋙ AddCommGrp.free)
  X₃ := (presheafToSheaf J _).obj (yoneda.obj S.X₄ ⋙ AddCommGrp.free)
  f :=
    biprod.lift
      ((presheafToSheaf J _).map (whiskerRight (yoneda.map S.f₁₂) _))
      (-(presheafToSheaf J _).map (whiskerRight (yoneda.map S.f₁₃) _))
  g :=
    biprod.desc
      ((presheafToSheaf J _).map (whiskerRight (yoneda.map S.f₂₄) _))
      ((presheafToSheaf J _).map (whiskerRight (yoneda.map S.f₃₄) _))
  zero := (S.map (yoneda ⋙ (whiskeringRight _ _ _).obj AddCommGrp.free ⋙
      presheafToSheaf J _)).cokernelCofork.condition

instance : Mono S.shortComplex.f := by
  have : Mono (S.shortComplex.f ≫ biprod.snd) := by
    dsimp
    simp only [biprod.lift_snd]
    infer_instance
  exact mono_of_mono _ biprod.snd

instance : Epi S.shortComplex.g :=
  (S.shortComplex.exact_and_epi_g_iff_g_is_cokernel.2
    ⟨S.isPushoutAddCommGrpFreeSheaf.isColimitCokernelCofork⟩).2

lemma shortComplex_exact : S.shortComplex.Exact :=
  ShortComplex.exact_of_g_is_cokernel _
    S.isPushoutAddCommGrpFreeSheaf.isColimitCokernelCofork

lemma shortComplex_shortExact : S.shortComplex.ShortExact where
  exact := S.shortComplex_exact
=======
>>>>>>> 6e2fa8b6

end MayerVietorisSquare

end GrothendieckTopology

end CategoryTheory<|MERGE_RESOLUTION|>--- conflicted
+++ resolved
@@ -3,16 +3,11 @@
 Released under Apache 2.0 license as described in the file LICENSE.
 Authors: Joël Riou
 -/
-<<<<<<< HEAD
 import Mathlib.Algebra.Category.Grp.Abelian
 import Mathlib.Algebra.Category.Grp.Adjunctions
 import Mathlib.Algebra.Homology.ShortComplex.ShortExact
 import Mathlib.Algebra.Homology.Square
-import Mathlib.CategoryTheory.Limits.FunctorCategoryEpiMono
-=======
-import Mathlib.Algebra.Category.Grp.Adjunctions
-import Mathlib.CategoryTheory.Sites.Adjunction
->>>>>>> 6e2fa8b6
+import Mathlib.CategoryTheory.Limits.FunctorCategory.EpiMono
 import Mathlib.CategoryTheory.Limits.Preserves.Shapes.Square
 import Mathlib.CategoryTheory.Limits.Shapes.Types
 import Mathlib.CategoryTheory.Sites.Abelian
@@ -62,17 +57,10 @@
 open Limits Opposite
 
 variable {C : Type u} [Category.{v} C]
-<<<<<<< HEAD
   {J : GrothendieckTopology C}
 
 lemma Sheaf.isPullback_square_op_map_yoneda_presheafToSheaf_yoneda_iff
     [HasWeakSheafify J (Type v)]
-=======
-  {J : GrothendieckTopology C} [HasWeakSheafify J (Type v)]
-
-@[simp]
-lemma Sheaf.isPullback_square_op_map_yoneda_presheafToSheaf_yoneda_iff
->>>>>>> 6e2fa8b6
     (F : Sheaf J (Type v)) (sq : Square C) :
     (sq.op.map ((yoneda ⋙ presheafToSheaf J _).op ⋙ yoneda.obj F)).IsPullback ↔
       (sq.op.map F.val).IsPullback := by
@@ -107,17 +95,12 @@
 
 variable {J}
 
-<<<<<<< HEAD
 section
 
 variable [HasWeakSheafify J (Type v)]
 
 /-- Constructor for Mayer-Vietoris squares taking as an input
 a square `sq` such that `sq.f₁₃` is a mono and that for every
-=======
-/-- Constructor for Mayer-Vietoris squares taking as an input
-a square `sq` such that `sq.f₂₄` is a mono and that for every
->>>>>>> 6e2fa8b6
 sheaf of types `F`, the square `sq.op.map F.val` is a pullback square. -/
 @[simps toSquare]
 noncomputable def mk' (sq : Square C) [Mono sq.f₁₃]
@@ -233,7 +216,6 @@
   exact (Sheaf.isPullback_square_op_map_yoneda_presheafToSheaf_yoneda_iff _ S.toSquare).1
     (S.isPushout.op.map
       (yoneda.obj ⟨_, (isSheaf_iff_isSheaf_of_type _ _).2 (F.cond X.unop)⟩))
-<<<<<<< HEAD
 
 end
 
@@ -278,8 +260,6 @@
 
 lemma shortComplex_shortExact : S.shortComplex.ShortExact where
   exact := S.shortComplex_exact
-=======
->>>>>>> 6e2fa8b6
 
 end MayerVietorisSquare
 
