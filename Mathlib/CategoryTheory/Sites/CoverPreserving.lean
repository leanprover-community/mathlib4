/-
Copyright (c) 2021 Andrew Yang. All rights reserved.
Released under Apache 2.0 license as described in the file LICENSE.
Authors: Andrew Yang

! This file was ported from Lean 3 source module category_theory.sites.cover_preserving
! leanprover-community/mathlib commit f0c8bf9245297a541f468be517f1bde6195105e9
! Please do not edit these lines, except to modify the commit id
! if you have ported upstream changes.
-/
import Mathlib.CategoryTheory.Functor.Flat
import Mathlib.CategoryTheory.Sites.Sheaf
import Mathlib.Tactic.ApplyFun
/-!
# Cover-preserving functors between sites.

We define cover-preserving functors between sites as functors that push covering sieves to
covering sieves. A cover-preserving and compatible-preserving functor `G : C ⥤ D` then pulls
sheaves on `D` back to sheaves on `C` via `G.op ⋙ -`.

## Main definitions

* `CategoryTheory.CoverPreserving`: a functor between sites is cover-preserving if it
pushes covering sieves to covering sieves
* `CategoryTheory.CompatiblePreserving`: a functor between sites is compatible-preserving
if it pushes compatible families of elements to compatible families.
* `CategoryTheory.pullbackSheaf`: the pullback of a sheaf along a cover-preserving and
compatible-preserving functor.
* `category_theory.Sites.pullback`: the induced functor `Sheaf K A ⥤ Sheaf J A` for a
cover-preserving and compatible-preserving functor `G : (C, J) ⥤ (D, K)`.

## Main results

- `CategoryTheory.pullback_isSheaf_of_coverPreserving`: If `G : C ⥤ D` is
cover-preserving and compatible-preserving, then `G ⋙ -` (`uᵖ`) as a functor
`(Dᵒᵖ ⥤ A) ⥤ (Cᵒᵖ ⥤ A)` of presheaves maps sheaves to sheaves.

## References

* [Elephant]: *Sketches of an Elephant*, P. T. Johnstone: C2.3.
* https://stacks.math.columbia.edu/tag/00WW

-/


universe w v₁ v₂ v₃ u₁ u₂ u₃

noncomputable section

open CategoryTheory

open Opposite

open CategoryTheory.Presieve.FamilyOfElements

open CategoryTheory.Presieve

open CategoryTheory.Limits

namespace CategoryTheory

variable {C : Type u₁} [Category.{v₁} C] {D : Type u₂} [Category.{v₂} D]

variable {A : Type u₃} [Category.{v₃} A]

variable (J : GrothendieckTopology C) (K : GrothendieckTopology D)

variable {L : GrothendieckTopology A}

/-- A functor `G : (C, J) ⥤ (D, K)` between sites is *cover-preserving*
if for all covering sieves `R` in `C`, `R.pushforward_functor G` is a covering sieve in `D`.
-/
-- porting note: removed `@[nolint has_nonempty_instance]`
structure CoverPreserving (G : C ⥤ D) : Prop where
  cover_preserve : ∀ {U : C} {S : Sieve U} (_ : S ∈ J U), S.functorPushforward G ∈ K (G.obj U)
#align category_theory.cover_preserving CategoryTheory.CoverPreserving

/-- The identity functor on a site is cover-preserving. -/
theorem idCoverPreserving : CoverPreserving J J (𝟭 _) :=
  ⟨fun hS => by simpa using hS⟩
#align category_theory.id_cover_preserving CategoryTheory.idCoverPreserving

-- porting note: this line is not needed as the variables are already explicit
-- variable (J) (K)

/-- The composition of two cover-preserving functors is cover-preserving. -/
theorem CoverPreserving.comp {F} (hF : CoverPreserving J K F) {G} (hG : CoverPreserving K L G) :
    CoverPreserving J L (F ⋙ G) :=
  ⟨fun hS => by
    rw [Sieve.functorPushforward_comp]
    exact hG.cover_preserve (hF.cover_preserve hS)⟩
#align category_theory.cover_preserving.comp CategoryTheory.CoverPreserving.comp

/-- A functor `G : (C, J) ⥤ (D, K)` between sites is called compatible preserving if for each
compatible family of elements at `C` and valued in `G.op ⋙ ℱ`, and each commuting diagram
`f₁ ≫ G.map g₁ = f₂ ≫ G.map g₂`, `x g₁` and `x g₂` coincide when restricted via `fᵢ`.
This is actually stronger than merely preserving compatible families because of the definition of
`functor_pushforward` used.
-/
-- porting note: this doesn't work yet @[nolint has_nonempty_instance]
structure CompatiblePreserving (K : GrothendieckTopology D) (G : C ⥤ D) : Prop where
  Compatible :
    ∀ (ℱ : SheafOfTypes.{w} K) {Z} {T : Presieve Z} {x : FamilyOfElements (G.op ⋙ ℱ.val) T}
      (_ : x.Compatible) {Y₁ Y₂} {X} (f₁ : X ⟶ G.obj Y₁) (f₂ : X ⟶ G.obj Y₂) {g₁ : Y₁ ⟶ Z}
      {g₂ : Y₂ ⟶ Z} (hg₁ : T g₁) (hg₂ : T g₂) (_ : f₁ ≫ G.map g₁ = f₂ ≫ G.map g₂),
      ℱ.val.map f₁.op (x g₁ hg₁) = ℱ.val.map f₂.op (x g₂ hg₂)
#align category_theory.compatible_preserving CategoryTheory.CompatiblePreserving

variable {J K} {G : C ⥤ D} (hG : CompatiblePreserving.{w} K G) (ℱ : SheafOfTypes.{w} K) {Z : C}

variable {T : Presieve Z} {x : FamilyOfElements (G.op ⋙ ℱ.val) T} (h : x.Compatible)

-- porting note: commenting out `include`
-- include h hG

/-- `compatible_preserving` functors indeed preserve compatible families. -/
theorem Presieve.FamilyOfElements.Compatible.functorPushforward :
    (x.functorPushforward G).Compatible := by
  rintro Z₁ Z₂ W g₁ g₂ f₁' f₂' H₁ H₂ eq
  unfold FamilyOfElements.functorPushforward
  rcases getFunctorPushforwardStructure H₁ with ⟨X₁, f₁, h₁, hf₁, rfl⟩
  rcases getFunctorPushforwardStructure H₂ with ⟨X₂, f₂, h₂, hf₂, rfl⟩
  suffices : ℱ.val.map (g₁ ≫ h₁).op (x f₁ hf₁) = ℱ.val.map (g₂ ≫ h₂).op (x f₂ hf₂)
  simpa using this
  apply hG.Compatible ℱ h _ _ hf₁ hf₂
  simpa using eq
#align category_theory.presieve.family_of_elements.compatible.functor_pushforward CategoryTheory.Presieve.FamilyOfElements.Compatible.functorPushforward

@[simp]
theorem CompatiblePreserving.apply_map {Y : C} {f : Y ⟶ Z} (hf : T f) :
    x.functorPushforward G (G.map f) (image_mem_functorPushforward G T hf) = x f hf := by
  unfold FamilyOfElements.functorPushforward
  rcases e₁ : getFunctorPushforwardStructure (image_mem_functorPushforward G T hf) with
    ⟨X, g, f', hg, eq⟩
  simpa using hG.Compatible ℱ h f' (𝟙 _) hg hf (by simp [eq])
#align category_theory.compatible_preserving.apply_map CategoryTheory.CompatiblePreserving.apply_map

-- porting note: commenting out `omit`
-- omit h hG

open Limits.WalkingCospan

theorem compatiblePreservingOfFlat {C : Type u₁} [Category.{v₁} C] {D : Type u₁} [Category.{v₁} D]
    (K : GrothendieckTopology D) (G : C ⥤ D) [RepresentablyFlat G] : CompatiblePreserving K G := by
  constructor
  intro ℱ Z T x hx Y₁ Y₂ X f₁ f₂ g₁ g₂ hg₁ hg₂ e
  -- First, `f₁` and `f₂` form a cone over `cospan g₁ g₂ ⋙ u`.
  let c : Cone (cospan g₁ g₂ ⋙ G) :=
    (Cones.postcompose (diagramIsoCospan (cospan g₁ g₂ ⋙ G)).inv).obj (PullbackCone.mk f₁ f₂ e)
  /-
    This can then be viewed as a cospan of structured arrows, and we may obtain an arbitrary cone
    over it since `structured_arrow W u` is cofiltered.
    Then, it suffices to prove that it is compatible when restricted onto `u(c'.X.right)`.
    -/
  let c' := IsCofiltered.cone (StructuredArrowCone.toDiagram c ⋙ StructuredArrow.pre _ _ _)
  have eq₁ : f₁ = (c'.pt.hom ≫ G.map (c'.π.app left).right) ≫ eqToHom (by simp) := by
    erw [← (c'.π.app left).w]
    dsimp
    simp
  have eq₂ : f₂ = (c'.pt.hom ≫ G.map (c'.π.app right).right) ≫ eqToHom (by simp) := by
    erw [← (c'.π.app right).w]
    dsimp
    simp
  conv_lhs => rw [eq₁]
  conv_rhs => rw [eq₂]
<<<<<<< HEAD
  simp (config := {zeta := false}) only [op_comp, Functor.map_comp, types_comp_apply, eqToHom_op, eqToHom_map]
  apply congr_arg -- porting note: was `congr 1` which for some reason doesn't do anything here
  -- despite goal being of the form f a = f b, with f=`ℱ.val.map (Quiver.Hom.op c'.pt.hom)`
=======
  simp only [op_comp, Functor.map_comp, types_comp_apply, eqToHom_op, eqToHom_map]
  apply congr_arg -- porting note: was `congr 1` which didn't do anything
>>>>>>> 853a10c6
  /-
    Since everything now falls in the image of `u`,
    the result follows from the compatibility of `x` in the image of `u`.
    -/
  injection c'.π.naturality WalkingCospan.Hom.inl with _ e₁
  injection c'.π.naturality WalkingCospan.Hom.inr with _ e₂
  exact hx (c'.π.app left).right (c'.π.app right).right hg₁ hg₂ (e₁.symm.trans e₂)
#align category_theory.compatible_preserving_of_flat CategoryTheory.compatiblePreservingOfFlat

theorem compatiblePreservingOfDownwardsClosed (F : C ⥤ D) [Full F] [Faithful F]
    (hF : ∀ {c : C} {d : D} (_ : d ⟶ F.obj c), Σc', F.obj c' ≅ d) : CompatiblePreserving K F := by
  constructor
  introv hx he
  obtain ⟨X', e⟩ := hF f₁
  apply (ℱ.1.mapIso e.op).toEquiv.injective
  simp only [Iso.op_hom, Iso.toEquiv_fun, ℱ.1.mapIso_hom, ← FunctorToTypes.map_comp_apply]
  simpa using
    hx (F.preimage <| e.hom ≫ f₁) (F.preimage <| e.hom ≫ f₂) hg₁ hg₂
      (F.map_injective <| by simpa using he)
#align category_theory.compatible_preserving_of_downwards_closed CategoryTheory.compatiblePreservingOfDownwardsClosed

/-- If `G` is cover-preserving and compatible-preserving,
then `G.op ⋙ _` pulls sheaves back to sheaves.

This result is basically <https://stacks.math.columbia.edu/tag/00WW>.
-/
theorem pullback_isSheaf_of_coverPreserving {G : C ⥤ D} (hG₁ : CompatiblePreserving.{v₃} K G)
    (hG₂ : CoverPreserving J K G) (ℱ : Sheaf K A) : Presheaf.IsSheaf J (G.op ⋙ ℱ.val) := by
  intro X U S hS x hx
  change FamilyOfElements (G.op ⋙ ℱ.val ⋙ coyoneda.obj (op X)) _ at x
  let H := ℱ.2 X _ (hG₂.cover_preserve hS)
  let hx' := hx.functorPushforward hG₁ (sheafOver ℱ X)
  constructor; swap
  · apply H.amalgamate (x.functorPushforward G)
    exact hx'
  constructor
  · intro V f hf
    convert H.isAmalgamation hx' (G.map f) (image_mem_functorPushforward G S hf)
    rw [hG₁.apply_map (sheafOver ℱ X) hx]
  · intro y hy
    refine'
      H.isSeparatedFor _ y _ _ (H.isAmalgamation (hx.functorPushforward hG₁ (sheafOver ℱ X)))
    rintro V f ⟨Z, f', g', h, rfl⟩
    -- porting note: didn't need coercion (S : Presieve U) in Lean 3
    erw [FamilyOfElements.comp_of_compatible (S.functorPushforward G) hx'
        (image_mem_functorPushforward G (S : Presieve U) h) g']
    dsimp
    simp [hG₁.apply_map (sheafOver ℱ X) hx h, ← hy f' h]
#align category_theory.pullback_is_sheaf_of_cover_preserving CategoryTheory.pullback_isSheaf_of_coverPreserving

/-- The pullback of a sheaf along a cover-preserving and compatible-preserving functor. -/
def pullbackSheaf {G : C ⥤ D} (hG₁ : CompatiblePreserving K G) (hG₂ : CoverPreserving J K G)
    (ℱ : Sheaf K A) : Sheaf J A :=
  ⟨G.op ⋙ ℱ.val, pullback_isSheaf_of_coverPreserving hG₁ hG₂ ℱ⟩
#align category_theory.pullback_sheaf CategoryTheory.pullbackSheaf

variable (A)

/-- The induced functor from `Sheaf K A ⥤ Sheaf J A` given by `G.op ⋙ _`
if `G` is cover-preserving and compatible-preserving.
-/
@[simps]
def Sites.pullback {G : C ⥤ D} (hG₁ : CompatiblePreserving K G) (hG₂ : CoverPreserving J K G) :
    Sheaf K A ⥤ Sheaf J A where
  obj ℱ := pullbackSheaf hG₁ hG₂ ℱ
  map f := ⟨((whiskeringLeft _ _ _).obj G.op).map f.val⟩
  map_id ℱ := by
    ext1
    apply ((whiskeringLeft _ _ _).obj G.op).map_id
  map_comp f g := by
    ext1
    apply ((whiskeringLeft _ _ _).obj G.op).map_comp
#align category_theory.sites.pullback CategoryTheory.Sites.pullback

end CategoryTheory<|MERGE_RESOLUTION|>--- conflicted
+++ resolved
@@ -163,14 +163,9 @@
     simp
   conv_lhs => rw [eq₁]
   conv_rhs => rw [eq₂]
-<<<<<<< HEAD
-  simp (config := {zeta := false}) only [op_comp, Functor.map_comp, types_comp_apply, eqToHom_op, eqToHom_map]
+  simp only [op_comp, Functor.map_comp, types_comp_apply, eqToHom_op, eqToHom_map]
   apply congr_arg -- porting note: was `congr 1` which for some reason doesn't do anything here
   -- despite goal being of the form f a = f b, with f=`ℱ.val.map (Quiver.Hom.op c'.pt.hom)`
-=======
-  simp only [op_comp, Functor.map_comp, types_comp_apply, eqToHom_op, eqToHom_map]
-  apply congr_arg -- porting note: was `congr 1` which didn't do anything
->>>>>>> 853a10c6
   /-
     Since everything now falls in the image of `u`,
     the result follows from the compatibility of `x` in the image of `u`.
