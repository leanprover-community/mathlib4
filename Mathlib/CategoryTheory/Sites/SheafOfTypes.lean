/-
Copyright (c) 2020 Bhavik Mehta. All rights reserved.
Released under Apache 2.0 license as described in the file LICENSE.
Authors: Bhavik Mehta
-/
module

public import Mathlib.CategoryTheory.Sites.Pretopology
public import Mathlib.CategoryTheory.Sites.IsSheafFor

/-!
# Sheaves of types on a Grothendieck topology

Defines the notion of a sheaf of types (usually called a sheaf of sets by mathematicians)
on a category equipped with a Grothendieck topology, as well as a range of equivalent
conditions useful in different situations.

In `Mathlib/CategoryTheory/Sites/IsSheafFor.lean` it is defined what it means for a presheaf to be a
sheaf *for* a particular sieve. Given a Grothendieck topology `J`, `P` is a sheaf if it is a sheaf
for every sieve in the topology. See `IsSheaf`.

In the case where the topology is generated by a basis, it suffices to check `P` is a sheaf for
every presieve in the pretopology. See `isSheaf_pretopology`.

We also provide equivalent conditions to satisfy alternate definitions given in the literature.

* Stacks: In `Equalizer.Presieve.sheaf_condition`, the sheaf condition at a presieve is shown to be
  equivalent to that of https://stacks.math.columbia.edu/tag/00VM (and combined with
  `isSheaf_pretopology`, this shows the notions of `IsSheaf` are exactly equivalent.)

  The condition of https://stacks.math.columbia.edu/tag/00Z8 is virtually identical to the
  statement of `isSheafFor_iff_yonedaSheafCondition` (since the bijection described there carries
  the same information as the unique existence.)

* Maclane-Moerdijk [MM92]: Using `compatible_iff_sieveCompatible`, the definitions of `IsSheaf`
  are equivalent. There are also alternate definitions given:
  - Sheaf for a pretopology (Prop 1): `isSheaf_pretopology` combined with `pullbackCompatible_iff`.
  - Sheaf for a pretopology as equalizer (Prop 1, bis): `Equalizer.Presieve.sheaf_condition`
    combined with the previous.

## References

* [MM92]: *Sheaves in geometry and logic*, Saunders MacLane, and Ieke Moerdijk:
  Chapter III, Section 4.
* [Elephant]: *Sketches of an Elephant*, P. T. Johnstone: C2.1.
* https://stacks.math.columbia.edu/tag/00VL (sheaves on a pretopology or site)
* https://stacks.math.columbia.edu/tag/00ZB (sheaves on a topology)

-/

@[expose] public section


universe w w' v u

namespace CategoryTheory

open Opposite CategoryTheory Category Limits Sieve

namespace Presieve

variable {C : Type u} [Category.{v} C]
variable {P : Cᵒᵖ ⥤ Type w}
variable {X : C}
variable (J J₂ : GrothendieckTopology C)

/-- A presheaf is separated for a topology if it is separated for every sieve in the topology. -/
def IsSeparated (P : Cᵒᵖ ⥤ Type w) : Prop :=
  ∀ ⦃X⦄ (S : Sieve X), S ∈ J X → IsSeparatedFor P (S : Presieve X)

/-- A presheaf is a sheaf for a topology if it is a sheaf for every sieve in the topology.

If the given topology is given by a pretopology, `isSheaf_pretopology` shows it suffices to
check the sheaf condition at presieves in the pretopology.
-/
def IsSheaf (P : Cᵒᵖ ⥤ Type w) : Prop :=
  ∀ ⦃X⦄ (S : Sieve X), S ∈ J X → IsSheafFor P (S : Presieve X)

theorem IsSheaf.isSheafFor {P : Cᵒᵖ ⥤ Type w} (hp : IsSheaf J P) (R : Presieve X)
    (hr : generate R ∈ J X) : IsSheafFor P R :=
  (isSheafFor_iff_generate R).2 <| hp _ hr

theorem isSheaf_of_le (P : Cᵒᵖ ⥤ Type w) {J₁ J₂ : GrothendieckTopology C} :
    J₁ ≤ J₂ → IsSheaf J₂ P → IsSheaf J₁ P := fun h t _ S hS => t S (h _ hS)

theorem isSeparated_of_le (P : Cᵒᵖ ⥤ Type w) {J₁ J₂ : GrothendieckTopology C} :
    J₁ ≤ J₂ → IsSeparated J₂ P → IsSeparated J₁ P :=
  fun h hP _ S hS ↦ hP S <| h _ hS

variable {J} in
theorem IsSheaf.isSeparated {P : Cᵒᵖ ⥤ Type w} (h : IsSheaf J P) : IsSeparated J P :=
  fun _ S hS => (h S hS).isSeparatedFor

@[deprecated (since := "2025-08-28")] alias isSeparated_of_isSheaf := IsSheaf.isSeparated

variable {J} in
/-- If `P` is separated and every compatible family of elements of `P` for a covering
sieve has an amalgamation, `P` is a sheaf. -/
theorem IsSeparated.isSheaf {P : Cᵒᵖ ⥤ Type w} (h : IsSeparated J P) (h' : ∀ X, ∀ S ∈ J X,
      ∀ x : FamilyOfElements P S.arrows, x.Compatible → ∃ t, x.IsAmalgamation t) :
    IsSheaf J P :=
  fun _ S hS ↦ (h S hS).isSheafFor <| h' _ S hS

section

variable {J} {P₁ : Cᵒᵖ ⥤ Type w} {P₂ : Cᵒᵖ ⥤ Type w'}
  (e : ∀ ⦃X : C⦄, P₁.obj (op X) ≃ P₂.obj (op X))
  (he : ∀ ⦃X Y : C⦄ (f : X ⟶ Y) (x : P₁.obj (op Y)),
    e (P₁.map f.op x) = P₂.map f.op (e x))

include he in
lemma isSheaf_of_nat_equiv (hP₁ : Presieve.IsSheaf J P₁) :
    Presieve.IsSheaf J P₂ := fun _ R hR ↦
  isSheafFor_of_nat_equiv e he (hP₁ R hR)

include he in
lemma isSheaf_iff_of_nat_equiv :
    Presieve.IsSheaf J P₁ ↔ Presieve.IsSheaf J P₂ :=
  ⟨fun hP₁ ↦ isSheaf_of_nat_equiv e he hP₁,
    fun hP₂ ↦
      isSheaf_of_nat_equiv (fun _ ↦ (@e _).symm) (fun X Y f x ↦ by
        obtain ⟨y, rfl⟩ := e.surjective x
        refine e.injective ?_
        simp only [Equiv.apply_symm_apply, Equiv.symm_apply_apply, he]) hP₂⟩

end

/-- The property of being a sheaf is preserved by isomorphism. -/
theorem isSheaf_iso {P' : Cᵒᵖ ⥤ Type w} (i : P ≅ P') (h : IsSheaf J P) : IsSheaf J P' :=
  fun _ S hS => isSheafFor_iso i (h S hS)

/-- The property of being separated is preserved under isomorphisms. -/
theorem isSeparated_iso {P' : Cᵒᵖ ⥤ Type w} (i : P ≅ P') (hP : IsSeparated J P) :
    IsSeparated J P' :=
  fun _ S hS ↦ isSeparatedFor_iso i (hP S hS)

theorem isSheaf_of_yoneda {P : Cᵒᵖ ⥤ Type v}
    (h : ∀ {X} (S : Sieve X), S ∈ J X → YonedaSheafCondition P S) : IsSheaf J P := fun _ _ hS =>
  isSheafFor_iff_yonedaSheafCondition.2 (h _ hS)

/-- For a topology generated by a basis, it suffices to check the sheaf condition on the basis
presieves only.
-/
theorem isSheaf_pretopology [HasPullbacks C] (K : Pretopology C) :
    IsSheaf K.toGrothendieck P ↔ ∀ {X : C} (R : Presieve X), R ∈ K X → IsSheafFor P R := by
  constructor
  · intro PJ X R hR
    rw [isSheafFor_iff_generate]
    apply PJ (Sieve.generate R) ⟨_, hR, le_generate R⟩
  · rintro PK X S ⟨R, hR, RS⟩
    have gRS : ⇑(generate R) ≤ S := by
      apply giGenerate.gc.monotone_u
      rwa [generate_le_iff]
    apply isSheafFor_subsieve P gRS _
    intro Y f
    rw [← pullbackArrows_comm, ← isSheafFor_iff_generate]
    exact PK (pullbackArrows f R) (K.pullbacks f R hR)

/-- Any presheaf is a sheaf for the bottom (trivial) Grothendieck topology. -/
theorem isSheaf_bot : IsSheaf (⊥ : GrothendieckTopology C) P := fun X => by
  simp [isSheafFor_top_sieve]

/-- The composition of a sheaf with a ULift functor is still a sheaf. -/
theorem isSheaf_comp_uliftFunctor (h : IsSheaf J P) : IsSheaf J (P ⋙ uliftFunctor.{w'}) :=
  isSheaf_of_nat_equiv (fun _ => Equiv.ulift.symm) (fun _ _ _ _ => rfl) h

/--
For a presheaf of the form `yoneda.obj W`, a compatible family of elements on a sieve
is the same as a co-cone over the sieve. Constructing a co-cone from a compatible family works for
any presieve, as does constructing a family of elements from a co-cone. Showing compatibility of the
family needs the sieve condition.
Note: This is related to `CategoryTheory.Presheaf.conesEquivSieveCompatibleFamily`
-/
def compatibleYonedaFamily_toCocone (R : Presieve X) (W : C) (x : FamilyOfElements (yoneda.obj W) R)
    (hx : FamilyOfElements.Compatible x) :
    Cocone (R.diagram) where
  pt := W
  ι :=
    { app := fun f => x f.obj.hom f.property
      naturality := by
        intro g₁ g₂ F
        simp only [Functor.id_obj, Functor.comp_obj, ObjectProperty.ι_obj, Over.forget_obj,
          Functor.const_obj_obj, Functor.comp_map, ObjectProperty.ι_map, Over.forget_map,
          Functor.const_obj_map, comp_id]
        rw [← Category.id_comp (x g₁.obj.hom g₁.property)]
        apply hx
        simp only [Functor.id_obj, Over.w, Opposite.unop_op, Category.id_comp] }

/-- Construct a family of elements from a cocone. -/
def yonedaFamilyOfElements_fromCocone (R : Presieve X) (s : Cocone (diagram R)) :
    FamilyOfElements (yoneda.obj s.pt) R :=
  fun _ f hf => s.ι.app ⟨Over.mk f, hf⟩

end Presieve

namespace Sieve
open Presieve

variable {C : Type u} [Category.{v} C]
variable {X : C}

theorem yonedaFamily_fromCocone_compatible (S : Sieve X) (s : Cocone (diagram S.arrows)) :
    FamilyOfElements.Compatible <| yonedaFamilyOfElements_fromCocone S.arrows s := by
  intro Y₁ Y₂ Z g₁ g₂ f₁ f₂ hf₁ hf₂ hgf
  have Hs := s.ι.naturality
  simp only [Functor.id_obj, yoneda_obj_obj, Opposite.unop_op, yoneda_obj_map, Quiver.Hom.unop_op]
  dsimp [yonedaFamilyOfElements_fromCocone]
  have hgf₁ : S.arrows (g₁ ≫ f₁) := by exact Sieve.downward_closed S hf₁ g₁
  have hgf₂ : S.arrows (g₂ ≫ f₂) := by exact Sieve.downward_closed S hf₂ g₂
  let F : (Over.mk (g₁ ≫ f₁) : Over X) ⟶ (Over.mk (g₂ ≫ f₂) : Over X) := Over.homMk (𝟙 Z)
  let F₁ : (Over.mk (g₁ ≫ f₁) : Over X) ⟶ (Over.mk f₁ : Over X) := Over.homMk g₁
  let F₂ : (Over.mk (g₂ ≫ f₂) : Over X) ⟶ (Over.mk f₂ : Over X) := Over.homMk g₂
<<<<<<< HEAD
  have hF := @Hs ⟨Over.mk (g₁ ≫ f₁), hgf₁⟩ ⟨Over.mk (g₂ ≫ f₂), hgf₂⟩ (ObjectProperty.homMk F)
  have hF₁ := @Hs ⟨Over.mk (g₁ ≫ f₁), hgf₁⟩ ⟨Over.mk f₁, hf₁⟩ (ObjectProperty.homMk F₁)
  have hF₂ := @Hs ⟨Over.mk (g₂ ≫ f₂), hgf₂⟩ ⟨Over.mk f₂, hf₂⟩ (ObjectProperty.homMk F₂)
  aesop_cat
=======
  have hF := @Hs ⟨Over.mk (g₁ ≫ f₁), hgf₁⟩ ⟨Over.mk (g₂ ≫ f₂), hgf₂⟩ F
  have hF₁ := @Hs ⟨Over.mk (g₁ ≫ f₁), hgf₁⟩ ⟨Over.mk f₁, hf₁⟩ F₁
  have hF₂ := @Hs ⟨Over.mk (g₂ ≫ f₂), hgf₂⟩ ⟨Over.mk f₂, hf₂⟩ F₂
  cat_disch
>>>>>>> origin/master

/--
The base of a sieve `S` is a colimit of `S` iff all Yoneda-presheaves satisfy
the sheaf condition for `S`.
-/
theorem forallYonedaIsSheaf_iff_colimit (S : Sieve X) :
    (∀ W : C, Presieve.IsSheafFor (yoneda.obj W) (S : Presieve X)) ↔
      Nonempty (IsColimit S.arrows.cocone) := by
  constructor
  · intro H
    refine Nonempty.intro ?_
    exact
    { desc := fun s => H s.pt (yonedaFamilyOfElements_fromCocone S.arrows s)
        (yonedaFamily_fromCocone_compatible S s) |>.choose
      fac := by
        intro s f
        replace H := H s.pt (yonedaFamilyOfElements_fromCocone S.arrows s)
          (yonedaFamily_fromCocone_compatible S s)
        have ht := H.choose_spec.1 f.obj.hom f.property
        cat_disch
      uniq := by
        intro s Fs HFs
        replace H := H s.pt (yonedaFamilyOfElements_fromCocone S.arrows s)
          (yonedaFamily_fromCocone_compatible S s)
        apply H.choose_spec.2 Fs
        exact fun _ f hf => HFs ⟨Over.mk f, hf⟩ }
  · intro H W x hx
    replace H := Classical.choice H
    let s := compatibleYonedaFamily_toCocone S.arrows W x hx
    use H.desc s
    constructor
    · exact fun _ f hf => (H.fac s) ⟨Over.mk f, hf⟩
    · exact fun g hg => H.uniq s g (fun ⟨⟨f, _, hom⟩, hf⟩ => hg hom hf)

end Sieve

end CategoryTheory<|MERGE_RESOLUTION|>--- conflicted
+++ resolved
@@ -210,17 +210,10 @@
   let F : (Over.mk (g₁ ≫ f₁) : Over X) ⟶ (Over.mk (g₂ ≫ f₂) : Over X) := Over.homMk (𝟙 Z)
   let F₁ : (Over.mk (g₁ ≫ f₁) : Over X) ⟶ (Over.mk f₁ : Over X) := Over.homMk g₁
   let F₂ : (Over.mk (g₂ ≫ f₂) : Over X) ⟶ (Over.mk f₂ : Over X) := Over.homMk g₂
-<<<<<<< HEAD
   have hF := @Hs ⟨Over.mk (g₁ ≫ f₁), hgf₁⟩ ⟨Over.mk (g₂ ≫ f₂), hgf₂⟩ (ObjectProperty.homMk F)
   have hF₁ := @Hs ⟨Over.mk (g₁ ≫ f₁), hgf₁⟩ ⟨Over.mk f₁, hf₁⟩ (ObjectProperty.homMk F₁)
   have hF₂ := @Hs ⟨Over.mk (g₂ ≫ f₂), hgf₂⟩ ⟨Over.mk f₂, hf₂⟩ (ObjectProperty.homMk F₂)
-  aesop_cat
-=======
-  have hF := @Hs ⟨Over.mk (g₁ ≫ f₁), hgf₁⟩ ⟨Over.mk (g₂ ≫ f₂), hgf₂⟩ F
-  have hF₁ := @Hs ⟨Over.mk (g₁ ≫ f₁), hgf₁⟩ ⟨Over.mk f₁, hf₁⟩ F₁
-  have hF₂ := @Hs ⟨Over.mk (g₂ ≫ f₂), hgf₂⟩ ⟨Over.mk f₂, hf₂⟩ F₂
   cat_disch
->>>>>>> origin/master
 
 /--
 The base of a sieve `S` is a colimit of `S` iff all Yoneda-presheaves satisfy
