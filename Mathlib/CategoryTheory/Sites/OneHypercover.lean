--- conflicted
+++ resolved
@@ -132,30 +132,6 @@
 /-- A morphism of pre-`1`-hypercovers of `S` is a family of refinement morphisms commuting
 with the structure morphisms of `E` and `F`. -/
 @[ext]
-<<<<<<< HEAD
-structure Hom (E F : PreOneHypercover S) where
-  /-- The map between indexing types of the coverings of `S` -/
-  s₀ (i : E.I₀) : F.I₀
-  /-- The map between indexing types of the coverings of the fibre products over `S`. -/
-  s₁ {i j : E.I₀} (k : E.I₁ i j) : F.I₁ (s₀ i) (s₀ j)
-  /-- The refinement morphisms between objects in the coverings of `S`. -/
-  h₀ (i : E.I₀) : E.X i ⟶ F.X (s₀ i)
-  /-- The refinement morphisms between objects in the coverings of the fibre products over `S`. -/
-  h₁ {i j : E.I₀} (k : E.I₁ i j) : E.Y k ⟶ F.Y (s₁ k)
-  w₀ (i : E.I₀) : h₀ i ≫ F.f (s₀ i) = E.f i := by aesop_cat
-  w₁₁ {i j : E.I₀} (k : E.I₁ i j) : h₁ k ≫ F.p₁ (s₁ k) = E.p₁ k ≫ h₀ i := by aesop_cat
-  w₁₂ {i j : E.I₀} (k : E.I₁ i j) : h₁ k ≫ F.p₂ (s₁ k) = E.p₂ k ≫ h₀ j := by aesop_cat
-
-attribute [reassoc (attr := simp)] Hom.w₀
-attribute [reassoc] Hom.w₁₁ Hom.w₁₂
-
-/-- The identity refinement of a pre-`1`-hypercover. -/
-@[simps]
-def Hom.id (E : PreOneHypercover S) : Hom E E where
-  s₀ := _root_.id
-  s₁ := _root_.id
-  h₀ _ := 𝟙 _
-=======
 structure Hom (E F : PreOneHypercover S) extends
     E.toPreZeroHypercover.Hom F.toPreZeroHypercover where
   /-- The map between indexing types of the coverings of the fibre products over `S`. -/
@@ -172,25 +148,16 @@
 def Hom.id (E : PreOneHypercover S) : Hom E E where
   __ := PreZeroHypercover.Hom.id _
   s₁ := _root_.id
->>>>>>> 910a7fb1
   h₁ _ := 𝟙 _
 
 variable {E : PreOneHypercover.{w} S} {F : PreOneHypercover.{w'} S}
   {G : PreOneHypercover S}
 
 /-- Composition of refinement morphisms of pre-`1`-hypercovers. -/
-<<<<<<< HEAD
-@[simps]
-def Hom.comp (f : E.Hom F) (g : F.Hom G) : E.Hom G where
-  s₀ := g.s₀ ∘ f.s₀
-  s₁ := g.s₁ ∘ f.s₁
-  h₀ i := f.h₀ i ≫ g.h₀ _
-=======
 @[simps!]
 def Hom.comp (f : E.Hom F) (g : F.Hom G) : E.Hom G where
   __ := PreZeroHypercover.Hom.comp _ _
   s₁ := g.s₁ ∘ f.s₁
->>>>>>> 910a7fb1
   h₁ i := f.h₁ i ≫ g.h₁ _
   w₁₁ := by simp [w₁₁, w₁₁_assoc]
   w₁₂ := by simp [w₁₂, w₁₂_assoc]
@@ -206,15 +173,12 @@
   id E := Hom.id E
   comp f g := f.comp g
 
-<<<<<<< HEAD
-=======
 /-- The forgetful functor from pre-`1`-hypercovers to pre-`0`-hypercovers. -/
 @[simps]
 def oneToZero : PreOneHypercover.{w} S ⥤ PreZeroHypercover.{w} S where
   obj f := f.1
   map f := f.1
 
->>>>>>> 910a7fb1
 /-- A homotopy of refinements `E ⟶ F` is a family of morphisms `Xᵢ ⟶ Yₐ` where
 `Yₐ` is a component of the cover of `X_{f(i)} ×[S] X_{g(i)}`. -/
 structure Homotopy (f g : E.Hom F) where
@@ -303,20 +267,12 @@
           (Sieve.pullback (pullback.lift (f.h₀ _) (g.h₀ _) (by simp))
             (F.sieve₁' _ _)).arrows) := by
   refine le_antisymm ?_ ?_
-<<<<<<< HEAD
-  · rw [sieve₀, Sieve.generate_le_iff]
-=======
   · rw [PreZeroHypercover.sieve₀, Sieve.generate_le_iff]
->>>>>>> 910a7fb1
     rintro - - ⟨i⟩
     refine ⟨_, 𝟙 _, (cylinder f g).f _, ⟨_, _, ?_⟩, by simp⟩
     simp only [Sieve.pullback_apply, pullback.condition]
     exact Sieve.downward_closed _ (Sieve.ofArrows_mk _ _ _) _
-<<<<<<< HEAD
-  · rw [Sieve.generate_le_iff, sieve₀]
-=======
   · rw [Sieve.generate_le_iff, PreZeroHypercover.sieve₀]
->>>>>>> 910a7fb1
     rintro Z u ⟨i, v, ⟨W, o, o', ⟨j⟩, hoo'⟩⟩
     exact ⟨_, pullback.lift v o hoo'.symm, (cylinder f g).f ⟨i, j⟩, Presieve.ofArrows.mk _,
       by simp⟩
