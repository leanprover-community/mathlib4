/-
Copyright (c) 2024 Calle Sönne. All rights reserved.
Released under Apache 2.0 license as described in the file LICENSE.
Authors: Paul Lezeau, Calle Sönne
-/

import Mathlib.CategoryTheory.FiberedCategory.HomLift

/-!
# Cartesian morphisms

This file defines cartesian resp. strongly cartesian morphisms with respect to a functor
`p : 𝒳 ⥤ 𝒮`.

## Main definitions

`IsCartesian p f φ` expresses that `φ` is a cartesian morphism lying over `f` with respect to `p` in
the sense of SGA 1 VI 5.1. This means that for any morphism `φ' : a' ⟶ b` lying over `f` there is
a unique morphism `τ : a' ⟶ a` lying over `𝟙 R`, such that `φ' = τ ≫ φ`.

`IsStronglyCartesian p f φ` expresses that `φ` is a strongly cartesian morphism lying over `f` with
respect to `p`, see <https://stacks.math.columbia.edu/tag/02XK>.

## Implementation

The constructor of `IsStronglyCartesian` has been named `universal_property'`, and is mainly
intended to be used for constructing instances of this class. To use the universal property, we
generally recommended to use the lemma `IsStronglyCartesian.universal_property` instead. The
difference between the two is that the latter is more flexible with respect to non-definitional
equalities.

## References
* [A. Grothendieck, M. Raynaud, *SGA 1*](https://arxiv.org/abs/math/0206203)
* [Stacks: Fibred Categories](https://stacks.math.columbia.edu/tag/02XJ)
-/

universe v₁ v₂ u₁ u₂

open CategoryTheory Functor Category IsHomLift

namespace CategoryTheory.Functor

variable {𝒮 : Type u₁} {𝒳 : Type u₂} [Category.{v₁} 𝒮] [Category.{v₂} 𝒳] (p : 𝒳 ⥤ 𝒮)

section

variable {R S : 𝒮} {a b : 𝒳} (f : R ⟶ S) (φ : a ⟶ b)

/-- The proposition that a morphism `φ : a ⟶ b` in `𝒳` lying over `f : R ⟶ S` in `𝒮` is a
cartesian morphism.

See SGA 1 VI 5.1. -/
class IsCartesian extends IsHomLift p f φ : Prop where
  universal_property {a' : 𝒳} (φ' : a' ⟶ b) [IsHomLift p f φ'] :
      ∃! χ : a' ⟶ a, IsHomLift p (𝟙 R) χ ∧ χ ≫ φ = φ'

/-- The proposition that a morphism `φ : a ⟶ b` in `𝒳` lying over `f : R ⟶ S` in `𝒮` is a
strongly cartesian morphism.

See <https://stacks.math.columbia.edu/tag/02XK> -/
class IsStronglyCartesian extends IsHomLift p f φ : Prop where
  universal_property' {a' : 𝒳} (g : p.obj a' ⟶ R) (φ' : a' ⟶ b) [IsHomLift p (g ≫ f) φ'] :
      ∃! χ : a' ⟶ a, IsHomLift p g χ ∧ χ ≫ φ = φ'

end

namespace IsCartesian

variable {R S : 𝒮} {a b : 𝒳} (f : R ⟶ S) (φ : a ⟶ b) [IsCartesian p f φ]

section

variable {a' : 𝒳} (φ' : a' ⟶ b) [IsHomLift p f φ']

/-- Given a cartesian morphism `φ : a ⟶ b` lying over `f : R ⟶ S` in `𝒳`, and another morphism
`φ' : a' ⟶ b` which also lifts `f`, then `IsCartesian.map f φ φ'` is the morphism `a' ⟶ a` lifting
`𝟙 R` obtained from the universal property of `φ`. -/
protected noncomputable def map : a' ⟶ a :=
  Classical.choose <| IsCartesian.universal_property (p := p) (f := f) (φ := φ) φ'

instance map_isHomLift : IsHomLift p (𝟙 R) (IsCartesian.map p f φ φ') :=
  (Classical.choose_spec <| IsCartesian.universal_property (p := p) (f := f) (φ := φ) φ').1.1

@[reassoc (attr := simp)]
lemma fac : IsCartesian.map p f φ φ' ≫ φ = φ' :=
  (Classical.choose_spec <| IsCartesian.universal_property (p := p) (f := f) (φ := φ) φ').1.2

/-- Given a cartesian morphism `φ : a ⟶ b` lying over `f : R ⟶ S` in `𝒳`, and another morphism
`φ' : a' ⟶ b` which also lifts `f`. Then any morphism `ψ : a' ⟶ a` lifting `𝟙 R` such that
`g ≫ ψ = φ'` must equal the map induced from the universal property of `φ`. -/
lemma map_uniq (ψ : a' ⟶ a) [IsHomLift p (𝟙 R) ψ] (hψ : ψ ≫ φ = φ') :
    ψ = IsCartesian.map p f φ φ' :=
  (Classical.choose_spec <| IsCartesian.universal_property (p := p) (f := f) (φ := φ) φ').2
    ψ ⟨inferInstance, hψ⟩

end

/-- Given a cartesian morphism `φ : a ⟶ b` lying over `f : R ⟶ S` in `𝒳`, and two morphisms
`ψ ψ' : a' ⟶ a` such that `ψ ≫ φ = ψ' ≫ φ`. Then we must have `ψ = ψ'`. -/
protected lemma ext {a' : 𝒳} (ψ ψ' : a' ⟶ a) [IsHomLift p (𝟙 R) ψ] [IsHomLift p (𝟙 R) ψ']
    (h : ψ ≫ φ = ψ' ≫ φ) : ψ = ψ' := by
  rw [map_uniq p f φ (ψ ≫ φ) ψ rfl, map_uniq p f φ (ψ ≫ φ) ψ' h.symm]

@[simp]
lemma map_self : IsCartesian.map p f φ φ = 𝟙 a := by
  subst_hom_lift p f φ; symm
  apply map_uniq
  simp only [id_comp]

/-- The canonical isomorphism between the domains of two cartesian morphisms
lying over the same object. -/
noncomputable def domainUniqueUpToIso {a' : 𝒳} (φ' : a' ⟶ b) [IsCartesian p f φ'] : a' ≅ a where
  hom := IsCartesian.map p f φ φ'
  inv := IsCartesian.map p f φ' φ
  hom_inv_id := by
    subst_hom_lift p f φ'
    apply IsCartesian.ext p (p.map φ') φ'
    simp only [assoc, fac, id_comp]
  inv_hom_id := by
    subst_hom_lift p f φ
    apply IsCartesian.ext p (p.map φ) φ
    simp only [assoc, fac, id_comp]

/-- Precomposing a cartesian morphism with an isomorphism lifting the identity is cartesian. -/
instance of_iso_comp {a' : 𝒳} (φ' : a' ≅ a) [IsHomLift p (𝟙 R) φ'.hom] :
    IsCartesian p f (φ'.hom ≫ φ) where
  universal_property := by
    intro c ψ hψ
    use IsCartesian.map p f φ ψ ≫ φ'.inv
    refine ⟨⟨inferInstance, by simp⟩, ?_⟩
    rintro τ ⟨hτ₁, hτ₂⟩
    rw [Iso.eq_comp_inv]
    apply map_uniq
    simp only [assoc, hτ₂]

/-- Postcomposing a cartesian morphism with an isomorphism lifting the identity is cartesian. -/
instance of_comp_iso {b' : 𝒳} (φ' : b ≅ b') [IsHomLift p (𝟙 S) φ'.hom] :
    IsCartesian p f (φ ≫ φ'.hom) where
  universal_property := by
    intro c ψ hψ
    use IsCartesian.map p f φ (ψ ≫ φ'.inv)
    refine ⟨⟨inferInstance, by simp⟩, ?_⟩
    rintro τ ⟨hτ₁, hτ₂⟩
    apply map_uniq
    simp only [Iso.eq_comp_inv, assoc, hτ₂]

<<<<<<< HEAD
end IsCartesian

namespace IsStronglyCartesian

section

variable {R S : 𝒮} {a b : 𝒳} (f : R ⟶ S) (φ : a ⟶ b) [IsStronglyCartesian p f φ]

/-- The universal property of a strongly cartesian morphism.

This lemma is more flexible with respect to non-definitional equalities than the field
`universal_property'` of `IsStronglyCartesian`. -/
lemma universal_property {R' : 𝒮} {a' : 𝒳} (g : R' ⟶ R) (f' : R' ⟶ S) (hf' : f' = g ≫ f)
    (φ' : a' ⟶ b) [IsHomLift p f' φ'] : ∃! χ : a' ⟶ a, IsHomLift p g χ ∧ χ ≫ φ = φ' := by
  subst_hom_lift p f' φ'; clear a b R S
  have : p.IsHomLift (g ≫ f) φ' := (hf' ▸ inferInstance)
  apply IsStronglyCartesian.universal_property' f

instance isCartesian_of_isStronglyCartesian [p.IsStronglyCartesian f φ] : p.IsCartesian f φ where
  universal_property := fun φ' => universal_property p f φ (𝟙 R) f (by simp) φ'

section

variable {R' : 𝒮} {a' : 𝒳} {g : R' ⟶ R} {f' : R' ⟶ S} (hf' : f' = g ≫ f) (φ' : a' ⟶ b)
  [IsHomLift p f' φ']

/-- Given a diagram
```
a'        a --φ--> b
|         |        |
v         v        v
R' --g--> R --f--> S
```
such that `φ` is strongly cartesian, and a morphism `φ' : a' ⟶ b`. Then `map` is the map `a' ⟶ a`
lying over `g` obtained from the universal property of `φ`. -/
noncomputable def map : a' ⟶ a :=
  Classical.choose <| universal_property p f φ _ _ hf' φ'

instance map_isHomLift : IsHomLift p g (map p f φ hf' φ') :=
  (Classical.choose_spec <| universal_property p f φ _ _ hf' φ').1.1

@[reassoc (attr := simp)]
lemma fac : (map p f φ hf' φ') ≫ φ = φ' :=
  (Classical.choose_spec <| universal_property p f φ _ _ hf' φ').1.2

/-- Given a diagram
```
a'        a --φ--> b
|         |        |
v         v        v
R' --g--> R --f--> S
```
such that `φ` is strongly cartesian, and morphisms `φ' : a' ⟶ b`, `ψ : a' ⟶ a` such that
`ψ ≫ φ = φ'`. Then `ψ` is the map induced by the universal property. -/
lemma map_uniq (ψ : a' ⟶ a) [IsHomLift p g ψ] (hψ : ψ ≫ φ = φ') : ψ = map p f φ hf' φ' :=
  (Classical.choose_spec <| universal_property p f φ _ _ hf' φ').2 ψ ⟨inferInstance, hψ⟩

end

/-- Given a diagram
```
a'        a --φ--> b
|         |        |
v         v        v
R' --g--> R --f--> S
```
such that `φ` is strongly cartesian, and morphisms `ψ ψ' : a' ⟶ a` such that
`g ≫ ψ = φ' = g ≫ ψ'`. Then we have that `ψ = ψ'`. -/
protected lemma ext {R' : 𝒮} {a' : 𝒳} (g : R' ⟶ R) {ψ ψ' : a' ⟶ a} [IsHomLift p g ψ]
    [IsHomLift p g ψ'] (h : ψ ≫ φ = ψ' ≫ φ) : ψ = ψ' := by
  rw [map_uniq p f φ (g := g) rfl (ψ ≫ φ) ψ rfl, map_uniq p f φ (g := g) rfl (ψ ≫ φ) ψ' h.symm]

@[simp]
lemma map_self : map p f φ (id_comp f).symm φ = 𝟙 a := by
  subst_hom_lift p f φ; symm
  apply map_uniq
  simp only [id_comp]

/-- When its possible to compare the two, the composition of two `IsCocartesian.map` will also be
given by a `IsCocartesian.map`. In other words, given diagrams
```
a''         a'        a --φ--> b          a' --φ'--> b          a'' --φ''--> b
|           |         |        |    and   |          |    and   |            |
v           v         v        v          v          v          v            v
R'' --g'--> R' --g--> R --f--> S          R' --f'--> S          R'' --f''--> S
```
such that `φ` and `φ'` are strongly cartesian morphisms. Then composing the induced map from
`a'' ⟶ a'` with the induced map from `a' ⟶ a` gives the induced map from `a'' ⟶ a`. -/
@[reassoc (attr := simp)]
lemma map_comp_map {R' R'' : 𝒮} {a' a'' : 𝒳} {f' : R' ⟶ S} {f'' : R'' ⟶ S} {g : R' ⟶ R}
    {g' : R'' ⟶ R'} (H : f' = g ≫ f) (H' : f'' = g' ≫ f') (φ' : a' ⟶ b) (φ'' : a'' ⟶ b)
    [IsStronglyCartesian p f' φ'] [IsHomLift p f'' φ''] :
    map p f' φ' H' φ'' ≫ map p f φ H φ' =
      map p f φ (show f'' = (g' ≫ g) ≫ f by rwa [assoc, ← H]) φ'' := by
  apply map_uniq p f φ
  simp only [assoc, fac]

end

section

variable {R S T : 𝒮} {a b c : 𝒳} {f : R ⟶ S} {g : S ⟶ T} {φ : a ⟶ b} {ψ : b ⟶ c}

/-- Given two strongly cartesian morphisms `φ`, `ψ` as follows
```
a --φ--> b --ψ--> c
|        |        |
v        v        v
R --f--> S --g--> T
```
Then the composite `φ ≫ ψ` is also strongly cartesian. -/
instance comp [IsStronglyCartesian p f φ] [IsStronglyCartesian p g ψ] :
    IsStronglyCartesian p (f ≫ g) (φ ≫ ψ) where
  universal_property' := by
    intro a' h τ hτ
    use map p f φ (f' := h ≫ f) rfl (map p g ψ (assoc h f g).symm τ)
    refine ⟨⟨inferInstance, ?_⟩, ?_⟩
    · rw [← assoc, fac, fac]
    · intro π' ⟨hπ'₁, hπ'₂⟩
      apply map_uniq
      apply map_uniq
      simp only [assoc, hπ'₂]

/-- Given two commutative squares
```
a --φ--> b --ψ--> c
|        |        |
v        v        v
R --f--> S --g--> T
```
such that `φ ≫ ψ` and `ψ` are strongly cartesian, then so is `φ`. -/
protected lemma of_comp [IsStronglyCartesian p g ψ] [IsStronglyCartesian p (f ≫ g) (φ ≫ ψ)]
    [IsHomLift p f φ] : IsStronglyCartesian p f φ where
  universal_property' := by
    intro a' h τ hτ
    have h₁ : IsHomLift p (h ≫ f ≫ g) (τ ≫ ψ) := by simpa using IsHomLift.comp p (h ≫ f) _ τ ψ
    /- We get a morphism `π : a' ⟶ a` such that `π ≫ φ ≫ ψ = τ ≫ ψ` from the universal property
    of `φ ≫ ψ`. This will be the morphism induced by `φ`. -/
    use map p (f ≫ g) (φ ≫ ψ) (f' := h ≫ f ≫ g) rfl (τ ≫ ψ)
    refine ⟨⟨inferInstance, ?_⟩, ?_⟩
    /- The fact that `π ≫ φ = τ` follows from `π ≫ φ ≫ ψ = τ ≫ ψ` and the universal property of
    `ψ`. -/
    · apply IsStronglyCartesian.ext p g ψ (h ≫ f) (by simp)
    -- Finally, the uniqueness of `π` comes from the universal property of `φ ≫ ψ`.
    · intro π' ⟨hπ'₁, hπ'₂⟩
      apply map_uniq
      simp [hπ'₂.symm]

end

section

variable {R S : 𝒮} {a b : 𝒳} (f : R ⟶ S)

instance of_iso (φ : a ≅ b) [IsHomLift p f φ.hom] : IsStronglyCartesian p f φ.hom where
  universal_property' := by
    intro a' g τ hτ
    use τ ≫ φ.inv
    refine ⟨?_, by aesop_cat⟩
    simpa using (IsHomLift.comp p (g ≫ f) (isoOfIsoLift p f φ).inv τ φ.inv)

instance of_isIso (φ : a ⟶ b) [IsHomLift p f φ] [IsIso φ] : IsStronglyCartesian p f φ :=
  @IsStronglyCartesian.of_iso _ _ _ _ p _ _ _ _ f (asIso φ) (by aesop)

/-- A strongly cartesian morphism lying over an isomorphism is an isomorphism. -/
lemma isIso_of_base_isIso (φ : a ⟶ b) [IsStronglyCartesian p f φ] [IsIso f] : IsIso φ := by
  subst_hom_lift p f φ; clear a b R S
  -- Let `φ` be the morphism induced by applying universal property to `𝟙 b` lying over `f⁻¹ ≫ f`.
  let φ' := map p (p.map φ) φ (IsIso.inv_hom_id (p.map φ)).symm (𝟙 b)
  use φ'
  -- `φ' ≫ φ = 𝟙 b` follows immediately from the universal property.
  have inv_hom : φ' ≫ φ = 𝟙 b := fac p (p.map φ) φ _ (𝟙 b)
  refine ⟨?_, inv_hom⟩
  -- We will now show that `φ ≫ φ' = 𝟙 a` by showing that `(φ ≫ φ') ≫ φ = 𝟙 a ≫ φ`.
  have h₁ : IsHomLift p (𝟙 (p.obj a)) (φ  ≫ φ') := by
    rw [← IsIso.hom_inv_id (p.map φ)]
    apply IsHomLift.comp
  apply IsStronglyCartesian.ext p (p.map φ) φ (𝟙 (p.obj a))
  simp only [assoc, inv_hom, comp_id, id_comp]

end

/-- The canonical isomorphism between the domains of two strongly cartesian morphisms lying over
isomorphic objects. -/
noncomputable def domainIsoOfBaseIso {R R' S : 𝒮} {a a' b : 𝒳} {f : R ⟶ S} {f' : R' ⟶ S}
  {g : R' ≅ R} (h : f' = g.hom ≫ f) (φ : a ⟶ b) (φ' : a' ⟶ b) [IsStronglyCartesian p f φ]
    [IsStronglyCartesian p f' φ'] : a' ≅ a where
  hom := map p f φ h φ'
  inv := @map _ _ _ _ p _ _ _ _ f' φ' _ _ _ _ _ (congrArg (g.inv ≫ ·) h.symm) φ
    (by simp; infer_instance)

end IsStronglyCartesian

end CategoryTheory.Functor
=======
end Functor.IsCartesian

end CategoryTheory
>>>>>>> 945a24f2
<|MERGE_RESOLUTION|>--- conflicted
+++ resolved
@@ -144,7 +144,6 @@
     apply map_uniq
     simp only [Iso.eq_comp_inv, assoc, hτ₂]
 
-<<<<<<< HEAD
 end IsCartesian
 
 namespace IsStronglyCartesian
@@ -338,9 +337,4 @@
 
 end IsStronglyCartesian
 
-end CategoryTheory.Functor
-=======
-end Functor.IsCartesian
-
-end CategoryTheory
->>>>>>> 945a24f2
+end CategoryTheory.Functor