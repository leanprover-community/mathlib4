/-
Copyright (c) 2025 Calle Sönne. All rights reserved.
Released under Apache 2.0 license as described in the file LICENSE.
Authors: Calle Sönne, Fernando Chu, Christian Merten
-/

import Mathlib.CategoryTheory.Bicategory.Grothendieck
import Mathlib.CategoryTheory.FiberedCategory.HasFibers

/-!
# The Grothendieck construction gives a fibered category

In this file we show that the Grothendieck construction applied to a pseudofunctor `F`
gives a fibered category over the base category.

We also provide a `HasFibers` instance to `∫ᶜ F`, such that the fiber over `S` is the
category `F(S)`.

## References
[Vistoli2008] "Notes on Grothendieck Topologies, Fibered Categories and Descent Theory" by
Angelo Vistoli

-/

namespace CategoryTheory.Pseudofunctor.CoGrothendieck

open Functor Opposite Bicategory Fiber

variable {𝒮 : Type*} [Category 𝒮] {F : Pseudofunctor (LocallyDiscrete 𝒮ᵒᵖ) Cat}

section

variable {R S : 𝒮} (a : F.obj ⟨op S⟩) (f : R ⟶ S)

<<<<<<< HEAD
/-- The domain of the cartesian lift of `f`. -/
abbrev domainCartesianLift : ∫ᶜ F := ⟨R, (F.map f.op.toLoc).obj a⟩
=======
/-- The domain of the Cartesian lift of `f`. -/
abbrev domainCartesianLift : ∫ F := ⟨R, (F.map f.op.toLoc).obj a⟩
>>>>>>> 4e0206cb

/-- The Cartesian lift of `f`. -/
abbrev cartesianLift : domainCartesianLift a f ⟶ ⟨S, a⟩ := ⟨f, 𝟙 _⟩

instance isHomLift_cartesianLift : IsHomLift (forget F) f (cartesianLift a f) :=
  IsHomLift.map (forget F) (cartesianLift a f)

variable {a} in
/-- Given some lift `φ'` of `g ≫ f`, the canonical map from the domain of `φ'` to the domain of
<<<<<<< HEAD
the cartesian lift of `f`. -/
abbrev homCartesianLift {a' : ∫ᶜ F} (g : a'.1 ⟶ R) (φ' : a' ⟶ ⟨S, a⟩)
=======
the Cartesian lift of `f`. -/
abbrev homCartesianLift {a' : ∫ F} (g : a'.1 ⟶ R) (φ' : a' ⟶ ⟨S, a⟩)
>>>>>>> 4e0206cb
    [IsHomLift (forget F) (g ≫ f) φ'] : a' ⟶ domainCartesianLift a f where
  base := g
  fiber :=
    have : φ'.base = g ≫ f := by simpa using IsHomLift.fac' (forget F) (g ≫ f) φ'
    φ'.fiber ≫ eqToHom (by simp [this]) ≫ (F.mapComp f.op.toLoc g.op.toLoc).hom.app a

instance isHomLift_homCartesianLift {a' : ∫ᶜ F} {φ' : a' ⟶ ⟨S, a⟩} {g : a'.1 ⟶ R}
    [IsHomLift (forget F) (g ≫ f) φ'] : IsHomLift (forget F) g (homCartesianLift f g φ') :=
  IsHomLift.map (forget F) (homCartesianLift f g φ')

lemma isStronglyCartesian_homCartesianLift :
    IsStronglyCartesian (forget F) f (cartesianLift a f) where
  universal_property' {a'} g φ' hφ' := by
    refine ⟨homCartesianLift f g φ', ⟨inferInstance, ?_⟩, ?_⟩
    · exact Hom.ext _ _ (by simpa using IsHomLift.fac (forget F) (g ≫ f) φ') (by simp)
    rintro χ' ⟨hχ'.symm, rfl⟩
    obtain ⟨rfl⟩ : g = χ'.1 := by simpa using IsHomLift.fac (forget F) g χ'
    ext <;> simp

end

/-- `forget F : ∫ᶜ F ⥤ 𝒮` is a fibered category. -/
instance : IsFibered (forget F) :=
  IsFibered.of_exists_isStronglyCartesian (fun a _ f ↦
    ⟨domainCartesianLift a.2 f, cartesianLift a.2 f, isStronglyCartesian_homCartesianLift a.2 f⟩)

variable (F) (S : 𝒮)

attribute [local simp] PrelaxFunctor.map₂_eqToHom in
/-- The inclusion map from `F(S)` into `∫ᶜ F`. -/
@[simps]
def ι : F.obj ⟨op S⟩ ⥤ ∫ᶜ F where
  obj a := { base := S, fiber := a}
  map {a b} φ := { base := 𝟙 S, fiber := φ ≫ (F.mapId ⟨op S⟩).inv.app b}
  map_comp {a b c} φ ψ := by
    ext
    · simp
    · simp [← (F.mapId ⟨op S⟩).inv.naturality_assoc ψ, F.whiskerRight_mapId_inv_app,
        Strict.leftUnitor_eqToIso]

/-- The natural isomorphism encoding `comp_const`. -/
@[simps!]
def compIso : (ι F S) ⋙ forget F ≅ (const (F.obj ⟨op S⟩)).obj S :=
  NatIso.ofComponents (fun a => eqToIso rfl)

lemma comp_const : (ι F S) ⋙ forget F = (const (F.obj ⟨op S⟩)).obj S :=
  Functor.ext_of_iso (compIso F S) (fun _ ↦ rfl) (fun _ => rfl)

noncomputable instance : (Fiber.inducedFunctor (comp_const F S)).Full where
  map_surjective {X Y} f := by
    have hf : (fiberInclusion.map f).base = 𝟙 S := by
      simpa using (IsHomLift.fac (forget F) (𝟙 S) (fiberInclusion.map f)).symm
    use (fiberInclusion.map f).2 ≫ eqToHom (by simp [hf]) ≫ (F.mapId ⟨op S⟩).hom.app Y
    ext <;> simp [hf]

instance : (Fiber.inducedFunctor (comp_const F S)).Faithful where
  map_injective {a b} := by
    intro f g heq
    replace heq := fiberInclusion.congr_map heq
    simpa [cancel_mono] using ((Hom.ext_iff _ _).1 heq).2

noncomputable instance : (Fiber.inducedFunctor (comp_const F S)).EssSurj := by
  apply essSurj_of_surj
  intro Y
  have hYS : (fiberInclusion.obj Y).base = S := by simpa using Y.2
  use hYS ▸ (fiberInclusion.obj Y).fiber
  apply fiberInclusion_obj_inj
  ext <;> simp [hYS]

noncomputable instance : (Fiber.inducedFunctor (comp_const F S)).IsEquivalence where

/-- `HasFibers` instance for `∫ᶜ F`, where the fiber over `S` is `F.obj ⟨op S⟩`. -/
noncomputable instance : HasFibers (forget F) where
  Fib S := F.obj ⟨op S⟩
  ι := ι F
  comp_const := comp_const F

end CategoryTheory.Pseudofunctor.CoGrothendieck<|MERGE_RESOLUTION|>--- conflicted
+++ resolved
@@ -32,13 +32,8 @@
 
 variable {R S : 𝒮} (a : F.obj ⟨op S⟩) (f : R ⟶ S)
 
-<<<<<<< HEAD
-/-- The domain of the cartesian lift of `f`. -/
+/-- The domain of the Cartesian lift of `f`. -/
 abbrev domainCartesianLift : ∫ᶜ F := ⟨R, (F.map f.op.toLoc).obj a⟩
-=======
-/-- The domain of the Cartesian lift of `f`. -/
-abbrev domainCartesianLift : ∫ F := ⟨R, (F.map f.op.toLoc).obj a⟩
->>>>>>> 4e0206cb
 
 /-- The Cartesian lift of `f`. -/
 abbrev cartesianLift : domainCartesianLift a f ⟶ ⟨S, a⟩ := ⟨f, 𝟙 _⟩
@@ -48,13 +43,8 @@
 
 variable {a} in
 /-- Given some lift `φ'` of `g ≫ f`, the canonical map from the domain of `φ'` to the domain of
-<<<<<<< HEAD
-the cartesian lift of `f`. -/
+the Cartesian lift of `f`. -/
 abbrev homCartesianLift {a' : ∫ᶜ F} (g : a'.1 ⟶ R) (φ' : a' ⟶ ⟨S, a⟩)
-=======
-the Cartesian lift of `f`. -/
-abbrev homCartesianLift {a' : ∫ F} (g : a'.1 ⟶ R) (φ' : a' ⟶ ⟨S, a⟩)
->>>>>>> 4e0206cb
     [IsHomLift (forget F) (g ≫ f) φ'] : a' ⟶ domainCartesianLift a f where
   base := g
   fiber :=
