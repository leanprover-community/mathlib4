--- conflicted
+++ resolved
@@ -29,11 +29,7 @@
 
 open Functor Opposite Bicategory Fiber
 
-<<<<<<< HEAD
-variable {𝒮 : Type*} [Category 𝒮] {F : (LocallyDiscrete 𝒮ᵒᵖ) ⥤ᵖ Cat}
-=======
 variable {𝒮 : Type*} [Category 𝒮] {F : LocallyDiscrete 𝒮ᵒᵖ ⥤ᵖ Cat}
->>>>>>> 1aa6c6d0
 
 section
 
