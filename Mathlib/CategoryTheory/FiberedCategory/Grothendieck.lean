/-
Copyright (c) 2025 Calle Sönne. All rights reserved.
Released under Apache 2.0 license as described in the file LICENSE.
Authors: Calle Sönne, Fernando Chu, Christian Merten
-/

import Mathlib.CategoryTheory.Bicategory.Grothendieck
import Mathlib.CategoryTheory.FiberedCategory.HasFibers

/-!
# The Grothendieck construction gives a fibered category

In this file we show that the Grothendieck construction applied to a pseudofunctor `F`
gives a fibered category over the base category.

We also provide a `HasFibers` instance to `∫ᶜ F`, such that the fiber over `S` is the
category `F(S)`.

## References
[Vistoli2008] "Notes on Grothendieck Topologies, Fibered Categories and Descent Theory" by
Angelo Vistoli

-/

namespace CategoryTheory.Pseudofunctor.CoGrothendieck

open Functor Opposite Bicategory Fiber

variable {𝒮 : Type*} [Category 𝒮] {F : Pseudofunctor (LocallyDiscrete 𝒮ᵒᵖ) Cat}

section

variable {R S : 𝒮} (a : F.obj ⟨op S⟩) (f : R ⟶ S)

/-- The domain of the cartesian lift of `f`. -/
abbrev domainCartesianLift : ∫ᶜ F := ⟨R, (F.map f.op.toLoc).obj a⟩

/-- The cartesian lift of `f`. -/
abbrev cartesianLift : domainCartesianLift a f ⟶ ⟨S, a⟩ := ⟨f, 𝟙 _⟩

instance isHomLift_cartesianLift : IsHomLift (forget F) f (cartesianLift a f) :=
  IsHomLift.map (forget F) (cartesianLift a f)

variable {a} in
/-- Given some lift `φ'` of `g ≫ f`, the canonical map from the domain of `φ'` to the domain of
the cartesian lift of `f`. -/
abbrev homCartesianLift {a' : ∫ᶜ F} (g : a'.1 ⟶ R) (φ' : a' ⟶ ⟨S, a⟩)
    [IsHomLift (forget F) (g ≫ f) φ'] : a' ⟶ domainCartesianLift a f where
  base := g
  fiber :=
    have : φ'.base = g ≫ f := by simpa using IsHomLift.fac' (forget F) (g ≫ f) φ'
    φ'.fiber ≫ eqToHom (by simp [this]) ≫ (F.mapComp f.op.toLoc g.op.toLoc).hom.app a

instance isHomLift_homCartesianLift {a' : ∫ᶜ F} {φ' : a' ⟶ ⟨S, a⟩} {g : a'.1 ⟶ R}
    [IsHomLift (forget F) (g ≫ f) φ'] : IsHomLift (forget F) g (homCartesianLift f g φ') :=
  IsHomLift.map (forget F) (homCartesianLift f g φ')

lemma isStronglyCartesian_homCartesianLift :
    IsStronglyCartesian (forget F) f (cartesianLift a f) where
  universal_property' {a'} g φ' hφ' := by
    refine ⟨homCartesianLift f g φ', ⟨inferInstance, ?_⟩, ?_⟩
    · exact Hom.ext _ _ (by simpa using IsHomLift.fac (forget F) (g ≫ f) φ') (by simp)
    rintro χ' ⟨hχ'.symm, rfl⟩
    obtain ⟨rfl⟩ : g = χ'.1 := by simpa using IsHomLift.fac (forget F) g χ'
    ext <;> simp

end

/-- `forget F : ∫ᶜ F ⥤ 𝒮` is a fibered category. -/
instance : IsFibered (forget F) :=
  IsFibered.of_exists_isStronglyCartesian (fun a _ f ↦
    ⟨domainCartesianLift a.2 f, cartesianLift a.2 f, isStronglyCartesian_homCartesianLift a.2 f⟩)

variable (F) (S : 𝒮)

<<<<<<< HEAD
/-- The inclusion map from `F(S)` into `∫ᶜ F`. -/
=======
attribute [local simp] PrelaxFunctor.map₂_eqToHom in
/-- The inclusion map from `F(S)` into `∫ F`. -/
>>>>>>> b0be57cc
@[simps]
def ι : F.obj ⟨op S⟩ ⥤ ∫ᶜ F where
  obj a := { base := S, fiber := a}
  map {a b} φ := { base := 𝟙 S, fiber := φ ≫ (F.mapId ⟨op S⟩).inv.app b}
  map_comp {a b c} φ ψ := by
    ext
    · simp
    · simp [← (F.mapId ⟨op S⟩).inv.naturality_assoc ψ, F.whiskerRight_mapId_inv_app,
        Strict.leftUnitor_eqToIso]

/-- The natural isomorphism encoding `comp_const`. -/
@[simps!]
def compIso : (ι F S) ⋙ forget F ≅ (const (F.obj ⟨op S⟩)).obj S :=
  NatIso.ofComponents (fun a => eqToIso rfl)

lemma comp_const : (ι F S) ⋙ forget F = (const (F.obj ⟨op S⟩)).obj S :=
  Functor.ext_of_iso (compIso F S) (fun _ ↦ rfl) (fun _ => rfl)

noncomputable instance : (Fiber.inducedFunctor (comp_const F S)).Full where
  map_surjective {X Y} f := by
    have hf : (fiberInclusion.map f).base = 𝟙 S := by
      simpa using (IsHomLift.fac (forget F) (𝟙 S) (fiberInclusion.map f)).symm
    use (fiberInclusion.map f).2 ≫ eqToHom (by simp [hf]) ≫ (F.mapId ⟨op S⟩).hom.app Y
    ext <;> simp [hf]

instance : (Fiber.inducedFunctor (comp_const F S)).Faithful where
  map_injective {a b} := by
    intro f g heq
    replace heq := fiberInclusion.congr_map heq
    simpa [cancel_mono] using ((Hom.ext_iff _ _).1 heq).2

noncomputable instance : (Fiber.inducedFunctor (comp_const F S)).EssSurj := by
  apply essSurj_of_surj
  intro Y
  have hYS : (fiberInclusion.obj Y).base = S := by simpa using Y.2
  use hYS ▸ (fiberInclusion.obj Y).fiber
  apply fiberInclusion_obj_inj
  ext <;> simp [hYS]

noncomputable instance : (Fiber.inducedFunctor (comp_const F S)).IsEquivalence where

/-- `HasFibers` instance for `∫ᶜ F`, where the fiber over `S` is `F.obj ⟨op S⟩`. -/
noncomputable instance : HasFibers (forget F) where
  Fib S := F.obj ⟨op S⟩
  ι := ι F
  comp_const := comp_const F

end CategoryTheory.Pseudofunctor.CoGrothendieck<|MERGE_RESOLUTION|>--- conflicted
+++ resolved
@@ -73,12 +73,8 @@
 
 variable (F) (S : 𝒮)
 
-<<<<<<< HEAD
+attribute [local simp] PrelaxFunctor.map₂_eqToHom in
 /-- The inclusion map from `F(S)` into `∫ᶜ F`. -/
-=======
-attribute [local simp] PrelaxFunctor.map₂_eqToHom in
-/-- The inclusion map from `F(S)` into `∫ F`. -/
->>>>>>> b0be57cc
 @[simps]
 def ι : F.obj ⟨op S⟩ ⥤ ∫ᶜ F where
   obj a := { base := S, fiber := a}
