--- conflicted
+++ resolved
@@ -111,12 +111,8 @@
 /-- The core of the composition of F and G is the composition of the cores. -/
 @[simps!]
 def coreComp {E : Type u₃} [Category.{v₃} E] (F : C ⥤ D) (G : D ⥤ E) :
-<<<<<<< HEAD
     (F ⋙ G).core ≅ F.core ⋙ G.core :=
   NatIso.ofComponents fun _ ↦ Iso.refl _
-=======
-    (F ⋙ G).core ≅ F.core ⋙ G.core := Iso.refl _
->>>>>>> 2d33bff4
 
 end Functor
 
