/-
Copyright (c) 2019 Kim Morrison. All rights reserved.
Released under Apache 2.0 license as described in the file LICENSE.
Authors: Kim Morrison, Robin Carlier
-/
import Mathlib.CategoryTheory.Groupoid
import Mathlib.CategoryTheory.Types.Basic
import Mathlib.CategoryTheory.Whiskering
import Mathlib.Control.EquivFunctor

/-!
# The core of a category

The core of a category `C` is the (non-full) subcategory of `C` consisting of all objects,
and all isomorphisms. We construct it as a `CategoryTheory.Groupoid`.

`CategoryTheory.Core.inclusion : Core C ⥤ C` gives the faithful inclusion into the original
category.

Any functor `F` from a groupoid `G` into `C` factors through `CategoryTheory.Core C`,
but this is not functorial with respect to `F`.
-/

namespace CategoryTheory

open Functor

universe v₁ v₂ v₃ v₄ u₁ u₂ u₃ u₄

-- morphism levels before object levels. See note [category theory universes].
/-- The core of a category C is the groupoid whose morphisms are all the
isomorphisms of C. -/
structure Core (C : Type u₁) where
  /-- The object of the base category underlying an object in `Core C`. -/
  of : C

variable {C : Type u₁} [Category.{v₁} C]

/-- The hom-type between two objects of `Core C`.
It is defined as a one-field structure to prevent defeq abuses. -/
@[ext]
structure CoreHom (X Y : Core C) where
  /-- The isomorphism of objects of `C` underlying a morphism in `Core C`. -/
  iso : X.of ≅ Y.of

@[simps!]
instance coreCategory : Groupoid.{v₁} (Core C) where
  Hom (X Y : Core C) := CoreHom X Y
  id (X : Core C) := .mk <| Iso.refl X.of
  comp f g := .mk <| Iso.trans f.iso g.iso
  inv {_ _} f := .mk <| Iso.symm f.iso

@[simp]
lemma coreCategory_comp_iso {x y z : Core C} (f : x ⟶ y) (g : y ⟶ z) :
    (f ≫ g).iso = f.iso ≪≫ g.iso := rfl

namespace Core

variable (C) in
/-- The core of a category is naturally included in the category. -/
@[simps!]
def inclusion : Core C ⥤ C where
  obj := of
  map f := f.iso.hom

@[ext]
theorem hom_ext {X Y : Core C} {f g : X ⟶ Y} (h : f.iso.hom = g.iso.hom) :
    f = g := by
  apply CoreHom.ext
  exact Iso.ext h

variable (C)

instance : (inclusion C).Faithful where

variable {C} {G : Type u₂} [Groupoid.{v₂} G]

-- Note that this function is not functorial
-- (consider the two functors from [0] to [1], and the natural transformation between them).
/-- A functor from a groupoid to a category C factors through the core of C. -/
@[simps!]
def functorToCore (F : G ⥤ C) : G ⥤ Core C where
  obj X := .mk <| F.obj X
  map f := .mk <| { hom := F.map f, inv := F.map (Groupoid.inv f) }

/-- We can functorially associate to any functor from a groupoid to the core of a category `C`,
a functor from the groupoid to `C`, simply by composing with the embedding `Core C ⥤ C`.
-/
@[simps!]
def forgetFunctorToCore : (G ⥤ Core C) ⥤ G ⥤ C :=
  (whiskeringRight _ _ _).obj (inclusion C)

end Core

section

namespace Functor

variable {D : Type u₂} [Category.{v₂} D]

/-- A functor `C ⥤ D` induces a functor `Core C ⥤ Core D`. -/
@[simps!]
def core (F : C ⥤ D) : Core C ⥤ Core D := Core.functorToCore (Core.inclusion _ ⋙ F)

variable (C) in
/-- The core of the identity functor is the identity functor on the cores. -/
@[simps!]
def coreId : (𝟭 C).core ≅ 𝟭 (Core C) := Iso.refl _

/-- The core of the composition of F and G is the composition of the cores. -/
@[simps!]
def coreComp {E : Type u₃} [Category.{v₃} E] (F : C ⥤ D) (G : D ⥤ E) :
    (F ⋙ G).core ≅ F.core ⋙ G.core := Iso.refl _

<<<<<<< HEAD
lemma core_comp_inclusion (F : C ⥤ D) :
    F.core ⋙ Core.inclusion D = Core.inclusion C ⋙ F :=
  rfl
=======
/-- The natural isomorphism
```
                  F.core
            Core C ⥤ Core D
 inclusion C  ‖          ‖  inclusion D
              V          V
              C    ⥤    D
                    F
```
thought of as pseudonaturality of `inclusion`,
when viewing `Core` as a pseudofunctor.
-/
@[simps!]
def coreCompInclusionIso (F : C ⥤ D) :
    F.core ⋙ Core.inclusion D ≅ Core.inclusion C ⋙ F :=
  Iso.refl _

lemma core_comp_inclusion (F : C ⥤ D) :
    F.core ⋙ Core.inclusion D = Core.inclusion C ⋙ F :=
  Functor.ext_of_iso (coreCompInclusionIso F) (by cat_disch)
>>>>>>> c3f61400

end Functor

namespace Iso

variable {D : Type u₂} [Category.{v₂} D]

/-- A natural isomorphism of functors induces a natural isomorphism between their cores. -/
@[simps!]
def core {F G : C ⥤ D} (α : F ≅ G) : F.core ≅ G.core :=
  NatIso.ofComponents
    (fun x ↦ Groupoid.isoEquivHom _ _|>.symm <| .mk <| α.app x.of)

@[simp]
lemma coreComp {F G H : C ⥤ D} (α : F ≅ G) (β : G ≅ H) : (α ≪≫ β).core = α.core ≪≫ β.core := rfl

@[simp]
lemma coreId {F : C ⥤ D} : (Iso.refl F).core = Iso.refl F.core := rfl

lemma coreWhiskerLeft {E : Type u₃} [Category.{v₃} E] (F : C ⥤ D) {G H : D ⥤ E} (η : G ≅ H) :
    (isoWhiskerLeft F η).core =
    F.coreComp G ≪≫ isoWhiskerLeft F.core η.core ≪≫ (F.coreComp H).symm := by
  cat_disch

lemma coreWhiskerRight {E : Type u₃} [Category.{v₃} E] {F G : C ⥤ D} (η : F ≅ G) (H : D ⥤ E) :
    (isoWhiskerRight η H ).core =
    F.coreComp H ≪≫ isoWhiskerRight η.core H.core ≪≫ (G.coreComp H).symm := by
  cat_disch

lemma coreLeftUnitor {F : C ⥤ D} :
    F.leftUnitor.core =
    (𝟭 C).coreComp F ≪≫ isoWhiskerRight (Functor.coreId C) _ ≪≫ F.core.leftUnitor := by
  cat_disch

lemma coreRightUnitor {F : C ⥤ D} :
    F.rightUnitor.core =
    (F).coreComp (𝟭 D) ≪≫ isoWhiskerLeft _ (Functor.coreId D) ≪≫ F.core.rightUnitor := by
  cat_disch

lemma coreAssociator {E : Type u₃} [Category.{v₃} E] {E' : Type u₄} [Category.{v₄} E']
    (F : C ⥤ D) (G : D ⥤ E) (H : E ⥤ E') :
    (Functor.associator F G H).core =
    (F ⋙ G).coreComp H ≪≫ isoWhiskerRight (F.coreComp G) H.core ≪≫
      Functor.associator F.core G.core H.core ≪≫ (isoWhiskerLeft F.core (G.coreComp H)).symm ≪≫
      (F.coreComp (G ⋙ H)).symm := by
  cat_disch

end Iso

namespace Core

variable {G : Type u₂} [Groupoid.{v₂} G]

<<<<<<< HEAD
lemma functorToCore_comp_left {G' : Type u₃} [Groupoid.{v₃} G'] (H : G ⥤ C) (F : G' ⥤ G) :
    functorToCore (F ⋙ H) = F ⋙ functorToCore H := by
  apply Functor.ext <;> aesop_cat

lemma functorToCore_comp_right {C' : Type u₄} [Category.{v₄} C'] (H : G ⥤ C) (F : C ⥤ C') :
    functorToCore (H ⋙ F) = functorToCore H ⋙ F.core := by
  apply Functor.ext <;> aesop_cat

theorem inclusion_comp_functorToCore : inclusion G ⋙ functorToCore (𝟭 G) = 𝟭 (Core G) := by
    apply Functor.ext
    · intro x y f
      simp only [Core.inclusion, Core.functorToCore, Functor.id_map,
        Functor.comp_map, Groupoid.inv_eq_inv, IsIso.Iso.inv_hom,
        eqToHom_refl, Category.comp_id, Category.id_comp]
      rfl
    · intro
      rfl

theorem functorToCore_inclusion : functorToCore (inclusion C) = 𝟭 (Core C) :=
  rfl
=======
/-- The functor `functorToCore (F ⋙ H)` factors through `functortoCore H`. -/
def functorToCoreCompLeftIso {G' : Type u₃} [Groupoid.{v₃} G'] (H : G ⥤ C) (F : G' ⥤ G) :
    functorToCore (F ⋙ H) ≅ F ⋙ functorToCore H :=
  NatIso.ofComponents (fun _ ↦ Iso.refl _)

lemma functorToCore_comp_left {G' : Type u₃} [Groupoid.{v₃} G'] (H : G ⥤ C) (F : G' ⥤ G) :
    functorToCore (F ⋙ H) = F ⋙ functorToCore H :=
  Functor.ext_of_iso (functorToCoreCompLeftIso H F) (by cat_disch)

/-- The functor `functorToCore (H ⋙ F)` factors through `functorToCore H`. -/
def functorToCoreCompRightIso {C' : Type u₄} [Category.{v₄} C'] (H : G ⥤ C) (F : C ⥤ C') :
    functorToCore (H ⋙ F) ≅ functorToCore H ⋙ F.core :=
  Iso.refl _

lemma functorToCore_comp_right {C' : Type u₄} [Category.{v₄} C'] (H : G ⥤ C) (F : C ⥤ C') :
    functorToCore (H ⋙ F) = functorToCore H ⋙ F.core :=
  Functor.ext_of_iso (functorToCoreCompRightIso H F) (by cat_disch)

/-- The functor `functorToCore (𝟭 G)` is a section of `inclusion G`. -/
def inclusionCompFunctorToCoreIso : inclusion G ⋙ functorToCore (𝟭 G) ≅ 𝟭 (Core G) :=
  NatIso.ofComponents (fun _ ↦ Iso.refl _)

theorem inclusion_comp_functorToCore : inclusion G ⋙ functorToCore (𝟭 G) = 𝟭 (Core G) :=
  Functor.ext_of_iso inclusionCompFunctorToCoreIso (by cat_disch)

/-- The functor `functorToCore (inclusion C)` is isomorphic to the identity on `Core C`. -/
def functorToCoreInclusionIso : functorToCore (inclusion C) ≅ 𝟭 (Core C) :=
  Iso.refl _

theorem functorToCore_inclusion : functorToCore (inclusion C) = 𝟭 (Core C) :=
  Functor.ext_of_iso functorToCoreInclusionIso (by cat_disch)
>>>>>>> c3f61400

end Core

variable (D : Type u₂) [Category.{v₂} D]

namespace Equivalence

variable {D} in
/-- Equivalent categories have equivalent cores. -/
@[simps!]
def core (E : C ≌ D) : Core C ≌ Core D where
  functor := E.functor.core
  inverse := E.inverse.core
  unitIso := E.unitIso.core
  counitIso := E.counitIso.core

end Equivalence

variable (C) in
/-- Taking the core of a functor is functorial if we discard non-invertible natural
transformations. -/
@[simps!]
def coreFunctor : Core (C ⥤ D) ⥤ Core C ⥤ Core D where
  obj F := F.of.core
  map η := η.iso.core.hom

end

/-- `ofEquivFunctor m` lifts a type-level `EquivFunctor`
to a categorical functor `Core (Type u₁) ⥤ Core (Type u₂)`.
-/
def ofEquivFunctor (m : Type u₁ → Type u₂) [EquivFunctor m] : Core (Type u₁) ⥤ Core (Type u₂) where
  obj x := .mk <| m x.of
  map f := .mk <| (EquivFunctor.mapEquiv m f.iso.toEquiv).toIso
  map_id α := by ext x; exact congr_fun (EquivFunctor.map_refl' _) x
  map_comp f g := by
    ext
    simp [EquivFunctor.map_trans', Function.comp]

end CategoryTheory<|MERGE_RESOLUTION|>--- conflicted
+++ resolved
@@ -112,11 +112,6 @@
 def coreComp {E : Type u₃} [Category.{v₃} E] (F : C ⥤ D) (G : D ⥤ E) :
     (F ⋙ G).core ≅ F.core ⋙ G.core := Iso.refl _
 
-<<<<<<< HEAD
-lemma core_comp_inclusion (F : C ⥤ D) :
-    F.core ⋙ Core.inclusion D = Core.inclusion C ⋙ F :=
-  rfl
-=======
 /-- The natural isomorphism
 ```
                   F.core
@@ -137,7 +132,6 @@
 lemma core_comp_inclusion (F : C ⥤ D) :
     F.core ⋙ Core.inclusion D = Core.inclusion C ⋙ F :=
   Functor.ext_of_iso (coreCompInclusionIso F) (by cat_disch)
->>>>>>> c3f61400
 
 end Functor
 
@@ -191,28 +185,6 @@
 
 variable {G : Type u₂} [Groupoid.{v₂} G]
 
-<<<<<<< HEAD
-lemma functorToCore_comp_left {G' : Type u₃} [Groupoid.{v₃} G'] (H : G ⥤ C) (F : G' ⥤ G) :
-    functorToCore (F ⋙ H) = F ⋙ functorToCore H := by
-  apply Functor.ext <;> aesop_cat
-
-lemma functorToCore_comp_right {C' : Type u₄} [Category.{v₄} C'] (H : G ⥤ C) (F : C ⥤ C') :
-    functorToCore (H ⋙ F) = functorToCore H ⋙ F.core := by
-  apply Functor.ext <;> aesop_cat
-
-theorem inclusion_comp_functorToCore : inclusion G ⋙ functorToCore (𝟭 G) = 𝟭 (Core G) := by
-    apply Functor.ext
-    · intro x y f
-      simp only [Core.inclusion, Core.functorToCore, Functor.id_map,
-        Functor.comp_map, Groupoid.inv_eq_inv, IsIso.Iso.inv_hom,
-        eqToHom_refl, Category.comp_id, Category.id_comp]
-      rfl
-    · intro
-      rfl
-
-theorem functorToCore_inclusion : functorToCore (inclusion C) = 𝟭 (Core C) :=
-  rfl
-=======
 /-- The functor `functorToCore (F ⋙ H)` factors through `functortoCore H`. -/
 def functorToCoreCompLeftIso {G' : Type u₃} [Groupoid.{v₃} G'] (H : G ⥤ C) (F : G' ⥤ G) :
     functorToCore (F ⋙ H) ≅ F ⋙ functorToCore H :=
@@ -244,7 +216,6 @@
 
 theorem functorToCore_inclusion : functorToCore (inclusion C) = 𝟭 (Core C) :=
   Functor.ext_of_iso functorToCoreInclusionIso (by cat_disch)
->>>>>>> c3f61400
 
 end Core
 
