--- conflicted
+++ resolved
@@ -155,33 +155,19 @@
     rw [← Φ.prop.arrow_mk_mem_toSet_iff, h]
     apply prop_toSucc
 
-<<<<<<< HEAD
-section
-
-variable {Φ}
-=======
 variable {Φ} in
->>>>>>> 726138d6
 lemma prop.succ_eq {X Y : C} {f : X ⟶ Y} (hf : Φ.prop f) :
     Φ.succ X = Y := by
   cases hf
   rfl
 
-<<<<<<< HEAD
-=======
 variable {Φ} in
->>>>>>> 726138d6
 @[reassoc]
 lemma prop.fac {X Y : C} {f : X ⟶ Y} (hf : Φ.prop f) :
     f = Φ.toSucc X ≫ eqToHom hf.succ_eq := by
   cases hf
   simp
 
-<<<<<<< HEAD
-end
-
-=======
->>>>>>> 726138d6
 variable [LinearOrder J]
 
 /-- Given a functor `F : Set.Iic ⥤ C`, this is the morphism in `C`, as an element
