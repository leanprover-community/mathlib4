/-
Copyright (c) 2024 Joël Riou. All rights reserved.
Released under Apache 2.0 license as described in the file LICENSE.
Authors: Joël Riou
-/
import Mathlib.CategoryTheory.SmallObject.WellOrderInductionData
import Mathlib.CategoryTheory.MorphismProperty.LiftingProperty
import Mathlib.CategoryTheory.MorphismProperty.TransfiniteComposition
<<<<<<< HEAD
import Mathlib.CategoryTheory.MorphismProperty.LiftingProperty
=======
import Mathlib.CategoryTheory.Limits.Shapes.Preorder.WellOrderContinuous
>>>>>>> 2ee17ff1

/-!
# The left lifting property is stable under transfinite composition

In this file, we show that if `W : MorphismProperty C`, then
`W.llp.IsStableUnderTransfiniteCompositionOfShape J`, i.e.
the class of morphisms which have the left lifting property with
respect to `W` is stable under transfinite composition.

The main technical lemma is
`HasLiftingProperty.transfiniteComposition.hasLiftingProperty_ι_app_bot`.
It corresponds to the particular case `W` contains only one morphism `p : X ⟶ Y`:
it shows that a transfinite composition of morphisms that have the left
lifting property with respect to `p` also has the left lifting property
with respect to `p`.

About the proof, given a colimit cocone `c` for a well-order-continuous
functor `F : J ⥤ C` from a well-ordered type `J`, we introduce a projective
system `sqFunctor c p f g : Jᵒᵖ ⥤ Type _` which associates to any `j : J`
the structure `SqStruct c p f g j` which consists of those morphisms `f'`
which makes the diagram below commute. The data of such compatible `f'` for
all `j` shall give the expected lifting `c.pt ⟶ X` for the outer square.

```
         f
F.obj ⊥ --> X
   |      Λ |
   |   f'╱  |
   v    ╱   |
F.obj j     | p
   |        |
   |        |
   v    g   v
  c.pt ---> Y
```
This is constructed by transfinite induction on `j`:
* When `j = ⊥`, this is `f`;
* In order to pass from `j` to `Order.succ j`, we use the assumption that
`F.obj j ⟶ F.obj (Order.succ j)` has the left lifting property with respect to `p`;
* When `j` is a limit element, we use the "continuity" of `F`.

-/

universe w v u

namespace CategoryTheory

open Category Limits

variable {C : Type u} [Category.{v} C]

namespace HasLiftingProperty

variable {J : Type w} [LinearOrder J] [OrderBot J]

namespace transfiniteComposition

variable {F : J ⥤ C} (c : Cocone F) (hc : IsColimit c)
  {X Y : C} (p : X ⟶ Y) (f : F.obj ⊥ ⟶ X) (g : c.pt ⟶ Y)

/-- Given a cocone `c` for a functor `F : J ⥤ C` from a well-ordered type,
and maps `p : X ⟶ Y`, `f : F.obj ⊥ ⟶ X`, `g : c.pt ⟶ Y`, this structure
contains the data of a map `F.obj j ⟶ X` such that `F.map (homOfLE bot_le) ≫ f' = f`
and `f' ≫ p = c.ι.app j ≫ g`. (This implies that the outer square below
commutes, see `SqStruct.w`.)

```
         f
F.obj ⊥ --> X
   |      Λ |
   |   f'╱  |
   v    ╱   |
F.obj j     | p
   |        |
   |        |
   v    g   v
  c.pt ---> Y
```
-/
@[ext]
structure SqStruct (j : J) where
  /-- a morphism `F.obj j ⟶ X` -/
  f' : F.obj j ⟶ X
  w₁ : F.map (homOfLE bot_le) ≫ f' = f := by aesop_cat
  w₂ : f' ≫ p = c.ι.app j ≫ g := by aesop_cat

namespace SqStruct

attribute [reassoc (attr := simp)] w₁ w₂

variable {c p f g} {j : J} (sq' : SqStruct c p f g j)

include sq' in
@[reassoc]
lemma w : f ≫ p = c.ι.app ⊥ ≫ g := by
  rw [← sq'.w₁, assoc, sq'.w₂, Cocone.w_assoc]

/--
Given `sq' : SqStruct c p f g j`, this is the commutative square
```
               sq'.f'
F.obj j --------------------> X
   |                          |
   |                          |p
   v                      g   v
F.obj (succ j) ---> c.pt ---> Y
```

(Using the lifting property for this square is the key ingredient
in the proof that the left lifting property with respect to `p`
is stable under transfinite composition.) -/
lemma sq [SuccOrder J] :
    CommSq sq'.f' (F.map (homOfLE (Order.le_succ j))) p (c.ι.app _ ≫ g) where
  w := by simp

/-- Auxiliary definition for `sqFunctor`. -/
@[simps]
def map {j' : J} (α : j' ⟶ j) : SqStruct c p f g j' where
  f' := F.map α ≫ sq'.f'
  w₁ := by
    rw [← F.map_comp_assoc]
    exact sq'.w₁

end SqStruct

/-- The projective system `j ↦ SqStruct c p f g j.unop`. -/
@[simps]
def sqFunctor : Jᵒᵖ ⥤ Type _ where
  obj j := SqStruct c p f g j.unop
  map α sq' := sq'.map α.unop

variable [F.IsWellOrderContinuous]

namespace wellOrderInductionData

variable {p c f g} {j : J} (hj : Order.IsSuccLimit j)
  (s : ((OrderHom.Subtype.val (· ∈ Set.Iio j)).monotone.functor.op ⋙ sqFunctor c p f g).sections)

/-- Auxiliary definition for `transfiniteComposition.wellOrderInductionData`. -/
noncomputable def liftHom : F.obj j ⟶ X :=
  (F.isColimitOfIsWellOrderContinuous j hj).desc
    (Cocone.mk _
      { app := fun i ↦ (s.1 ⟨i⟩).f'
        naturality i i' g := by
          have := congr_arg SqStruct.f' (s.2 g.op)
          dsimp at this ⊢
          rw [this, comp_id] })

@[reassoc]
lemma liftHom_fac (i : J) (hi : i < j) :
    F.map (homOfLE hi.le) ≫ liftHom hj s = (s.1 ⟨⟨i, hi⟩⟩).f' :=
  (F.isColimitOfIsWellOrderContinuous j hj).fac _ ⟨i, hi⟩

/-- Auxiliary definition for `transfiniteComposition.wellOrderInductionData`. -/
@[simps]
noncomputable def lift : (sqFunctor c p f g).obj (Opposite.op j) where
  f' := liftHom hj s
  w₁ := by
    have h : ⊥ < j := Ne.bot_lt' (by
      rintro rfl
      exact Order.not_isSuccLimit_bot hj)
    rw [liftHom_fac hj s ⊥ h]
    simpa using (s.1 ⟨⊥, h⟩).w₁
  w₂ := (F.isColimitOfIsWellOrderContinuous j hj).hom_ext (fun ⟨i, hij⟩ ↦ by
    have := (s.1 ⟨i, hij⟩).w₂
    dsimp at this ⊢
    rw [liftHom_fac_assoc _ _ _ hij, this, Cocone.w_assoc])

lemma map_lift {i : J} (hij : i < j) :
    (lift hj s).map (homOfLE hij.le) = s.1 ⟨⟨i, hij⟩⟩ := by
  ext
  apply liftHom_fac

end wellOrderInductionData

variable {p} [SuccOrder J] [WellFoundedLT J]
  (hF : ∀ (j : J) (_ : ¬IsMax j), HasLiftingProperty (F.map (homOfLE (Order.le_succ j))) p)

open wellOrderInductionData in
/-- The projective system `sqFunctor c p f g` has a `WellOrderInductionData` structure. -/
noncomputable def wellOrderInductionData :
    (sqFunctor c p f g).WellOrderInductionData where
  succ j hj sq' :=
    have := hF j hj
    { f' := sq'.sq.lift
      w₁ := by
        dsimp
        simp only [← sq'.w₁]
        conv_rhs => rw [← sq'.sq.fac_left, ← F.map_comp_assoc]
        rfl }
  map_succ j hj sq' := by aesop_cat
  lift j hj s := lift hj s
  map_lift j hj s i hij := map_lift hj s hij

include hF hc

variable {c f g} (sq : CommSq f (c.ι.app ⊥) p g)

lemma hasLift : sq.HasLift := by
  obtain ⟨s, hs⟩ := (wellOrderInductionData c f g hF).surjective { w₂ := sq.w }
  replace hs := congr_arg SqStruct.f' hs
  dsimp at hs
  let t : Cocone F := Cocone.mk X
    { app j := (s.1 ⟨j⟩).f'
      naturality j j' g := by simpa using congr_arg SqStruct.f' (s.2 g.op) }
  let l := hc.desc t
  have hl (j : J) : c.ι.app j ≫ l = (s.1 ⟨j⟩).f' := hc.fac t j
  exact ⟨⟨{
    l := l
    fac_left := by rw [hl, hs]
    fac_right := hc.hom_ext (fun j ↦ by rw [reassoc_of% (hl j), SqStruct.w₂])}⟩⟩

variable (p) in
lemma hasLiftingProperty_ι_app_bot : HasLiftingProperty (c.ι.app ⊥) p where
  sq_hasLift sq := hasLift hc hF sq

end transfiniteComposition

end HasLiftingProperty

namespace MorphismProperty

variable (W : MorphismProperty C)
<<<<<<< HEAD

instance : IsStableUnderTransfiniteComposition.{w} W.llp where
  isStableUnderTransfiniteCompositionOfShape J _ _ _ _ := ⟨by
    rintro _ _ _ ⟨F, hF, c, hc⟩ X Y p hp
    exact HasLiftingProperty.transfiniteComposition.hasLiftingProperty_ι_app_bot hc p
      (fun j hj ↦ hF j hj _ hp)⟩

lemma hasLiftingProperty_of_transfiniteCompositionsOfShape
    {J : Type w} [LinearOrder J] [SuccOrder J] [OrderBot J] [WellFoundedLT J]
    {A B : C} (i : A ⟶ B) (hf : W.transfiniteCompositionsOfShape J i)
    {X Y : C} (p : X ⟶ Y) (hp : W.rlp p) : HasLiftingProperty i p := by
  obtain ⟨F, hF, c, hc⟩ := hf
  exact HasLiftingProperty.transfiniteComposition.hasLiftingProperty_ι_app_bot hc p
    (fun j hj ↦ hp _ (hF j hj))
=======
  (J : Type w) [LinearOrder J] [SuccOrder J] [OrderBot J] [WellFoundedLT J]

instance isStableUnderTransfiniteCompositionOfShape_llp :
    W.llp.IsStableUnderTransfiniteCompositionOfShape J := by
  rw [isStableUnderTransfiniteCompositionOfShape_iff]
  rintro X Y f ⟨h⟩
  have : W.llp (h.incl.app ⊥) := fun _ _ p hp ↦
    HasLiftingProperty.transfiniteComposition.hasLiftingProperty_ι_app_bot
      (hc := h.isColimit) (fun j hj ↦ h.map_mem j hj _ hp)
  exact (MorphismProperty.arrow_mk_iso_iff _
    (Arrow.isoMk h.isoBot.symm (Iso.refl _))).2 this

lemma transfiniteCompositionsOfShape_le_llp_rlp :
    W.transfiniteCompositionsOfShape J ≤ W.rlp.llp := by
  have := W.rlp.isStableUnderTransfiniteCompositionOfShape_llp J
  rw [isStableUnderTransfiniteCompositionOfShape_iff] at this
  exact le_trans (transfiniteCompositionsOfShape_monotone J W.le_llp_rlp) this

lemma transfiniteCompositionsOfShape_pushouts_coproducts_le_llp_rlp :
    (coproducts.{w} W).pushouts.transfiniteCompositionsOfShape J ≤ W.rlp.llp := by
  simpa using transfiniteCompositionsOfShape_le_llp_rlp (coproducts.{w} W).pushouts J

lemma retracts_transfiniteCompositionsOfShape_pushouts_coproducts_le_llp_rlp :
    ((coproducts.{w} W).pushouts.transfiniteCompositionsOfShape J).retracts ≤ W.rlp.llp := by
  rw [le_llp_iff_le_rlp, rlp_retracts, ← le_llp_iff_le_rlp]
  apply transfiniteCompositionsOfShape_pushouts_coproducts_le_llp_rlp

lemma transfiniteCompositions_le_llp_rlp :
    transfiniteCompositions.{w} W ≤ W.rlp.llp := by
  intro _ _ f hf
  rw [transfiniteCompositions_iff] at hf
  obtain ⟨_, _, _, _, _, hf⟩ := hf
  exact W.transfiniteCompositionsOfShape_le_llp_rlp _ _ hf

lemma transfiniteCompositions_pushouts_coproducts_le_llp_rlp :
    (transfiniteCompositions.{w} (coproducts.{w} W).pushouts) ≤ W.rlp.llp := by
  simpa using transfiniteCompositions_le_llp_rlp (coproducts.{w} W).pushouts

lemma retracts_transfiniteComposition_pushouts_coproducts_le_llp_rlp :
    (transfiniteCompositions.{w} (coproducts.{w} W).pushouts).retracts ≤ W.rlp.llp := by
  rw [le_llp_iff_le_rlp, rlp_retracts, ← le_llp_iff_le_rlp]
  apply transfiniteCompositions_pushouts_coproducts_le_llp_rlp
>>>>>>> 2ee17ff1

end MorphismProperty

end CategoryTheory<|MERGE_RESOLUTION|>--- conflicted
+++ resolved
@@ -6,11 +6,7 @@
 import Mathlib.CategoryTheory.SmallObject.WellOrderInductionData
 import Mathlib.CategoryTheory.MorphismProperty.LiftingProperty
 import Mathlib.CategoryTheory.MorphismProperty.TransfiniteComposition
-<<<<<<< HEAD
-import Mathlib.CategoryTheory.MorphismProperty.LiftingProperty
-=======
 import Mathlib.CategoryTheory.Limits.Shapes.Preorder.WellOrderContinuous
->>>>>>> 2ee17ff1
 
 /-!
 # The left lifting property is stable under transfinite composition
@@ -223,7 +219,6 @@
     fac_left := by rw [hl, hs]
     fac_right := hc.hom_ext (fun j ↦ by rw [reassoc_of% (hl j), SqStruct.w₂])}⟩⟩
 
-variable (p) in
 lemma hasLiftingProperty_ι_app_bot : HasLiftingProperty (c.ι.app ⊥) p where
   sq_hasLift sq := hasLift hc hF sq
 
@@ -234,22 +229,6 @@
 namespace MorphismProperty
 
 variable (W : MorphismProperty C)
-<<<<<<< HEAD
-
-instance : IsStableUnderTransfiniteComposition.{w} W.llp where
-  isStableUnderTransfiniteCompositionOfShape J _ _ _ _ := ⟨by
-    rintro _ _ _ ⟨F, hF, c, hc⟩ X Y p hp
-    exact HasLiftingProperty.transfiniteComposition.hasLiftingProperty_ι_app_bot hc p
-      (fun j hj ↦ hF j hj _ hp)⟩
-
-lemma hasLiftingProperty_of_transfiniteCompositionsOfShape
-    {J : Type w} [LinearOrder J] [SuccOrder J] [OrderBot J] [WellFoundedLT J]
-    {A B : C} (i : A ⟶ B) (hf : W.transfiniteCompositionsOfShape J i)
-    {X Y : C} (p : X ⟶ Y) (hp : W.rlp p) : HasLiftingProperty i p := by
-  obtain ⟨F, hF, c, hc⟩ := hf
-  exact HasLiftingProperty.transfiniteComposition.hasLiftingProperty_ι_app_bot hc p
-    (fun j hj ↦ hp _ (hF j hj))
-=======
   (J : Type w) [LinearOrder J] [SuccOrder J] [OrderBot J] [WellFoundedLT J]
 
 instance isStableUnderTransfiniteCompositionOfShape_llp :
@@ -292,7 +271,6 @@
     (transfiniteCompositions.{w} (coproducts.{w} W).pushouts).retracts ≤ W.rlp.llp := by
   rw [le_llp_iff_le_rlp, rlp_retracts, ← le_llp_iff_le_rlp]
   apply transfiniteCompositions_pushouts_coproducts_le_llp_rlp
->>>>>>> 2ee17ff1
 
 end MorphismProperty
 
