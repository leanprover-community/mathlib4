--- conflicted
+++ resolved
@@ -59,11 +59,8 @@
 def FreeGroupoid (V) [Q : Quiver V] :=
   CategoryTheory.Quotient (@FreeGroupoid.redStep V Q)
 
-<<<<<<< HEAD
-=======
 @[deprecated (since := "2025-10-02")] alias _root_.CategoryTheory.FreeGroupoid := FreeGroupoid
 
->>>>>>> f16a915d
 namespace FreeGroupoid
 
 open Quiver
