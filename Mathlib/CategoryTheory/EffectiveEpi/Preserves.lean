--- conflicted
+++ resolved
@@ -136,15 +136,9 @@
 
 instance (F : C ⥤ D) [IsEquivalence F] : F.PreservesEffectiveEpiFamilies where
   preserves _ _ := inferInstance
-<<<<<<< HEAD
 
 end Preserves
 
-=======
-
-end Preserves
-
->>>>>>> 25e680d5
 section Reflects
 
 /--
@@ -152,13 +146,8 @@
 -/
 class ReflectsEffectiveEpis (F : C ⥤ D) : Prop where
   /--
-<<<<<<< HEAD
-  A functor reflects effective epimorphisms if it only maps effective
-  epimorphisms to effective epimorphisms.
-=======
   A functor reflects effective epimorphisms if morphisms that are mapped to epimorphisms are
   themselves effective epimorphisms.
->>>>>>> 25e680d5
   -/
   reflects : ∀ {X Y : C} (f : X ⟶ Y), EffectiveEpi (F.map f) → EffectiveEpi f
 
@@ -171,13 +160,8 @@
 -/
 class ReflectsEffectiveEpiFamilies (F : C ⥤ D) : Prop where
   /--
-<<<<<<< HEAD
-  A functor reflects effective epimorphic families if it only maps effective epimorphic families to
-  effective epimorphic families.
-=======
   A functor reflects effective epimorphic families if families that are mapped to effective
   epimorphic families are themselves effective epimorphic families.
->>>>>>> 25e680d5
   -/
   reflects : ∀ {α : Type u} {B : C} (X : α → C) (π : (a : α) → (X a ⟶ B)),
     EffectiveEpiFamily (fun a ↦ F.obj (X a)) (fun a  ↦ F.map (π a)) →
@@ -194,13 +178,8 @@
 -/
 class ReflectsFiniteEffectiveEpiFamilies (F : C ⥤ D) : Prop where
   /--
-<<<<<<< HEAD
-  A functor reflects finite effective epimorphic families if it only maps finite effective
-  epimorphic families to finite effective epimorphic families.
-=======
   A functor reflects finite effective epimorphic families if finite families that are
   mapped to effective epimorphic families are themselves effective epimorphic families.
->>>>>>> 25e680d5
   -/
   reflects : ∀ {α : Type} [Finite α] {B : C} (X : α → C) (π : (a : α) → (X a ⟶ B)),
     EffectiveEpiFamily (fun a ↦ F.obj (X a)) (fun a  ↦ F.map (π a)) →
