/-
Copyright (c) 2025 Jon Eugster. All rights reserved.
Released under Apache 2.0 license as described in the file LICENSE.
Authors: Jon Eugster, Dagur Asgeirsson, Emily Riehl
-/
import Mathlib.CategoryTheory.Enriched.Ordinary.Basic
import Mathlib.CategoryTheory.Limits.Final

/-!
# Existence of conical limits

This file contains different statements about the (non-constructive) existence of conical limits.

The main constructions are the following.

- `HasConicalLimit`: there exists a conical limit for `F : J ⥤ C`.
- `HasConicalLimitsOfShape J`: All functors `F : J ⥤ C` have conical limits.
- `HasConicalLimitsOfSize.{v₁, u₁}`: For all small `J` all functors `F : J ⥤ C` have conical limits.
- `HasConicalLimits `: `C` has all (small) conical limits.

## References

* [Kelly G.M., *Basic concepts of enriched category theory*][kelly2005]:
  See section 3.8 for a similar treatment, although the content of this file is not directly
  adapted from there.

## Implementation notes

`V` has been made an `(V : outParam <| Type u')` in the classes below as it seems instance
inference prefers this. Otherwise it failed with
`cannot find synthesization order` on the instances below.
However, it is not fully clear yet whether this could lead to potential issues, for example
if there are multiple `MonoidalCategory _` instances in scope.
-/

universe v₁ u₁ v₂ u₂ w v' v u u'

namespace CategoryTheory.Enriched

open Limits

section Definitions

variable {J : Type u₁} [Category.{v₁} J]
variable (V : outParam <| Type u') [Category.{v'} V] [MonoidalCategory V]
variable (C : Type u) [Category.{v} C] [EnrichedOrdinaryCategory V C]

variable {C} in
/--
`HasConicalLimit F` represents the mere existence of a conical limit for `F`.
-/
class HasConicalLimit (F : J ⥤ C) : Prop extends HasLimit F where
  preservesLimit_eCoyoneda (X : C) : PreservesLimit F (eCoyoneda V X) := by infer_instance

attribute [instance] HasConicalLimit.preservesLimit_eCoyoneda

variable (J) in
/--
`C` has conical limits of shape `J` if there exists a conical limit for every functor `F : J ⥤ C`.
-/
class HasConicalLimitsOfShape : Prop where
  /-- All functors `F : J ⥤ C` from `J` have limits. -/
  hasConicalLimit : ∀ F : J ⥤ C, HasConicalLimit V F := by infer_instance

attribute [instance] HasConicalLimitsOfShape.hasConicalLimit

/--
`C` has all conical limits of size `v₁ u₁` (`HasLimitsOfSize.{v₁ u₁} C`)
if it has conical limits of every shape `J : Type u₁` with `[Category.{v₁} J]`.
-/
@[pp_with_univ]
class HasConicalLimitsOfSize : Prop where
  /-- All functors `F : J ⥤ C` from all small `J` have conical limits -/
  hasConicalLimitsOfShape : ∀ (J : Type u₁) [Category.{v₁} J], HasConicalLimitsOfShape J V C := by
    infer_instance

attribute [instance] HasConicalLimitsOfSize.hasConicalLimitsOfShape

/-- `C` has all (small) conical limits if it has limits of every shape that is as big as its
hom-sets. -/
abbrev HasConicalLimits : Prop := HasConicalLimitsOfSize.{v, v} V C

end Definitions

section Results

variable {J : Type u₁} [Category.{v₁} J] {J' : Type u₂} [Category.{v₂} J']
variable (V : Type u') [Category.{v'} V] [MonoidalCategory V]
variable {C : Type u} [Category.{v} C] [EnrichedOrdinaryCategory V C]

/-- ensure existence of a conical limit implies existence of a limit -/
example (F : J ⥤ C) [HasConicalLimit V F] : HasLimit F := inferInstance

/-- If a functor `F` has a conical limit, so does any naturally isomorphic functor. -/
lemma HasConicalLimit.of_iso {F G : J ⥤ C} [HasConicalLimit V F] (e : F ≅ G) :
    HasConicalLimit V G where
  toHasLimit := hasLimit_of_iso e
  preservesLimit_eCoyoneda X := preservesLimit_of_iso_diagram (eCoyoneda V X) e

<<<<<<< HEAD
instance HasConicalLimit.of_equiv (F : J ⥤ C) [HasConicalLimit V F] (e : J' ≌ J) :
    HasConicalLimit V (e.functor ⋙ F) where
  exists_limit :=
    let cone : Cone (e.functor ⋙ F) := Cone.whisker e.functor (getLimitCone F).cone
    have isLimit : IsLimit cone := IsLimit.whiskerEquivalence (getLimitCone F).isLimit e
    ⟨cone, isLimit⟩
  preservesLimit_eCoyoneda _ := inferInstance

/-- If a `e ⋙ F` has a limit, and `e` is an equivalence, we can construct a limit of `F`. -/
lemma HasConicalLimit.of_equiv_comp (F : J ⥤ C) (e : J' ≌ J)
    [HasConicalLimit V (e.functor ⋙ F)] : HasConicalLimit V F :=
  have : HasConicalLimit V (e.inverse ⋙ e.functor ⋙ F) := of_equiv V _ e.symm
  HasConicalLimit.of_iso V (e.invFunIdAssoc F)
=======
instance HasConicalLimit.of_equiv (F : J ⥤ C) [HasConicalLimit V F]
    (G : J' ⥤ J) [G.IsEquivalence] : HasConicalLimit V (G ⋙ F) where

/-- If a `G ⋙ F` has a limit, and `G` is an equivalence, we can construct a limit of `F`. -/
lemma HasConicalLimit.of_equiv_comp (F : J ⥤ C) (G : J' ⥤ J) [G.IsEquivalence]
    [HasConicalLimit V (G ⋙ F)] : HasConicalLimit V F :=
  have e : G.inv ⋙ G ⋙ F ≅ F := G.asEquivalence.invFunIdAssoc F
  HasConicalLimit.of_iso V e
>>>>>>> de6b123e

variable (C)

variable (J) in
<<<<<<< HEAD

=======
>>>>>>> de6b123e
/-- existence of conical limits (of shape) implies existence of limits (of shape) -/
instance HasConicalLimitsOfShape.hasLimitsOfShape [HasConicalLimitsOfShape J V C] :
    HasLimitsOfShape J C where

/-- We can transport conical limits of shape `J'` along an equivalence `J' ≌ J`. -/
lemma HasConicalLimitsOfShape.of_equiv [HasConicalLimitsOfShape J' V C]
    (G : J' ⥤ J) [G.IsEquivalence] : HasConicalLimitsOfShape J V C where
  hasConicalLimit F := HasConicalLimit.of_equiv_comp V F G

/-- We can transport conical limits of shape `J` along an equivalence `J ≌ J'`. -/
lemma HasConicalLimitsOfShape.of_equiv [HasConicalLimitsOfShape J V C] (e : J ≌ J') :
    HasConicalLimitsOfShape J' V C where
  hasConicalLimit F := HasConicalLimit.of_equiv_comp V F e

/-- existence of conical limits (of size) implies existence of limits (of size) -/
instance HasConicalLimitsOfSize.hasLimitsOfSize [HasConicalLimitsOfSize.{v₁, u₁} V C] :
    HasLimitsOfSize.{v₁, u₁} C where

/-- ensure existence of (small) conical limits implies existence of (small) limits -/
example [HasConicalLimits V C] : HasLimits C := inferInstance

end Results

end CategoryTheory.Enriched<|MERGE_RESOLUTION|>--- conflicted
+++ resolved
@@ -91,57 +91,10 @@
 /-- ensure existence of a conical limit implies existence of a limit -/
 example (F : J ⥤ C) [HasConicalLimit V F] : HasLimit F := inferInstance
 
-/-- If a functor `F` has a conical limit, so does any naturally isomorphic functor. -/
-lemma HasConicalLimit.of_iso {F G : J ⥤ C} [HasConicalLimit V F] (e : F ≅ G) :
-    HasConicalLimit V G where
-  toHasLimit := hasLimit_of_iso e
-  preservesLimit_eCoyoneda X := preservesLimit_of_iso_diagram (eCoyoneda V X) e
-
-<<<<<<< HEAD
-instance HasConicalLimit.of_equiv (F : J ⥤ C) [HasConicalLimit V F] (e : J' ≌ J) :
-    HasConicalLimit V (e.functor ⋙ F) where
-  exists_limit :=
-    let cone : Cone (e.functor ⋙ F) := Cone.whisker e.functor (getLimitCone F).cone
-    have isLimit : IsLimit cone := IsLimit.whiskerEquivalence (getLimitCone F).isLimit e
-    ⟨cone, isLimit⟩
-  preservesLimit_eCoyoneda _ := inferInstance
-
-/-- If a `e ⋙ F` has a limit, and `e` is an equivalence, we can construct a limit of `F`. -/
-lemma HasConicalLimit.of_equiv_comp (F : J ⥤ C) (e : J' ≌ J)
-    [HasConicalLimit V (e.functor ⋙ F)] : HasConicalLimit V F :=
-  have : HasConicalLimit V (e.inverse ⋙ e.functor ⋙ F) := of_equiv V _ e.symm
-  HasConicalLimit.of_iso V (e.invFunIdAssoc F)
-=======
-instance HasConicalLimit.of_equiv (F : J ⥤ C) [HasConicalLimit V F]
-    (G : J' ⥤ J) [G.IsEquivalence] : HasConicalLimit V (G ⋙ F) where
-
-/-- If a `G ⋙ F` has a limit, and `G` is an equivalence, we can construct a limit of `F`. -/
-lemma HasConicalLimit.of_equiv_comp (F : J ⥤ C) (G : J' ⥤ J) [G.IsEquivalence]
-    [HasConicalLimit V (G ⋙ F)] : HasConicalLimit V F :=
-  have e : G.inv ⋙ G ⋙ F ≅ F := G.asEquivalence.invFunIdAssoc F
-  HasConicalLimit.of_iso V e
->>>>>>> de6b123e
-
-variable (C)
-
-variable (J) in
-<<<<<<< HEAD
-
-=======
->>>>>>> de6b123e
 /-- existence of conical limits (of shape) implies existence of limits (of shape) -/
 instance HasConicalLimitsOfShape.hasLimitsOfShape [HasConicalLimitsOfShape J V C] :
     HasLimitsOfShape J C where
-
-/-- We can transport conical limits of shape `J'` along an equivalence `J' ≌ J`. -/
-lemma HasConicalLimitsOfShape.of_equiv [HasConicalLimitsOfShape J' V C]
-    (G : J' ⥤ J) [G.IsEquivalence] : HasConicalLimitsOfShape J V C where
-  hasConicalLimit F := HasConicalLimit.of_equiv_comp V F G
-
-/-- We can transport conical limits of shape `J` along an equivalence `J ≌ J'`. -/
-lemma HasConicalLimitsOfShape.of_equiv [HasConicalLimitsOfShape J V C] (e : J ≌ J') :
-    HasConicalLimitsOfShape J' V C where
-  hasConicalLimit F := HasConicalLimit.of_equiv_comp V F e
+  has_limit _ := inferInstance
 
 /-- existence of conical limits (of size) implies existence of limits (of size) -/
 instance HasConicalLimitsOfSize.hasLimitsOfSize [HasConicalLimitsOfSize.{v₁, u₁} V C] :
