/-
Copyright (c) 2024 Joël Riou. All rights reserved.
Released under Apache 2.0 license as described in the file LICENSE.
Authors: Joël Riou
-/
import Mathlib.CategoryTheory.GradedObject.Associator
import Mathlib.CategoryTheory.GradedObject.Single
/-!
# The left and right unitors

Given a bifunctor `F : C ⥤ D ⥤ D`, an object `X : C` such that `F.obj X ≅ 𝟭 D` and a
map `p : I × J → J` such that `hp : ∀ (j : J), p ⟨0, j⟩ = j`,
we define an isomorphism of `J`-graded objects for any `Y : GradedObject J D`.
`mapBifunctorLeftUnitor F X e p hp Y : mapBifunctorMapObj F p ((single₀ I).obj X) Y ≅ Y`.
Under similar assumptions, we also obtain a right unitor isomorphism
`mapBifunctorMapObj F p X ((single₀ I).obj Y) ≅ X`. Finally,
the lemma `mapBifunctor_triangle` promotes a triangle identity involving functors
to a triangle identity for the induced functors on graded objects.

-/

namespace CategoryTheory

open Category Limits

namespace GradedObject

section LeftUnitor

variable {C D I J : Type*} [Category C] [Category D]
  [Zero I] [DecidableEq I] [HasInitial C]
  (F : C ⥤ D ⥤ D) (X : C) (e : F.obj X ≅ 𝟭 D)
  [∀ (Y : D), PreservesColimit (Functor.empty.{0} C) (F.flip.obj Y)]
  (p : I × J → J) (hp : ∀ (j : J), p ⟨0, j⟩ = j)
  (Y Y' : GradedObject J D) (φ : Y ⟶ Y')

/-- Given `F : C ⥤ D ⥤ D`, `X : C`, `e : F.obj X ≅ 𝟭 D` and `Y : GradedObject J D`,
this is the isomorphism `((mapBifunctor F I J).obj ((single₀ I).obj X)).obj Y a ≅ Y a.2`
when `a : I × J` is such that `a.1 = 0`. -/
@[simps!]
noncomputable def mapBifunctorObjSingle₀ObjIso (a : I × J) (ha : a.1 = 0) :
    ((mapBifunctor F I J).obj ((single₀ I).obj X)).obj Y a ≅ Y a.2 :=
  (F.mapIso (singleObjApplyIsoOfEq _ X _ ha)).app _ ≪≫ e.app (Y a.2)

/-- Given `F : C ⥤ D ⥤ D`, `X : C` and `Y : GradedObject J D`,
`((mapBifunctor F I J).obj ((single₀ I).obj X)).obj Y a` is an initial when `a : I × J`
is such that `a.1 ≠ 0`. -/
noncomputable def mapBifunctorObjSingle₀ObjIsInitial (a : I × J) (ha : a.1 ≠ 0) :
    IsInitial (((mapBifunctor F I J).obj ((single₀ I).obj X)).obj Y a) :=
  IsInitial.isInitialObj (F.flip.obj (Y a.2)) _ (isInitialSingleObjApply _ _ _ ha)

/-- Given `F : C ⥤ D ⥤ D`, `X : C`, `e : F.obj X ≅ 𝟭 D`, `Y : GradedObject J D` and
`p : I × J → J` such that `p ⟨0, j⟩ = j` for all `j`,
this is the (colimit) cofan which shall be used to construct the isomorphism
`mapBifunctorMapObj F p ((single₀ I).obj X) Y ≅ Y`, see `mapBifunctorLeftUnitor`. -/
noncomputable def mapBifunctorLeftUnitorCofan (j : J) :
    (((mapBifunctor F I J).obj ((single₀ I).obj X)).obj Y).CofanMapObjFun p j :=
  CofanMapObjFun.mk _ _ _ (Y j) (fun a ha =>
    if ha : a.1 = 0 then
      (mapBifunctorObjSingle₀ObjIso F X e Y a ha).hom ≫ eqToHom (by aesop)
    else
      (mapBifunctorObjSingle₀ObjIsInitial F X Y a ha).to _)

@[simp, reassoc]
lemma mapBifunctorLeftUnitorCofan_inj (j : J) :
    (mapBifunctorLeftUnitorCofan F X e p hp Y j).inj ⟨⟨0, j⟩, hp j⟩ =
      (F.map (singleObjApplyIso (0 : I) X).hom).app (Y j) ≫ e.hom.app (Y j) := by
  simp [mapBifunctorLeftUnitorCofan]

/-- The cofan `mapBifunctorLeftUnitorCofan F X e p hp Y j` is a colimit. -/
noncomputable def mapBifunctorLeftUnitorCofanIsColimit (j : J) :
    IsColimit (mapBifunctorLeftUnitorCofan F X e p hp Y j) :=
  mkCofanColimit _
    (fun s => e.inv.app (Y j) ≫
      (F.map (singleObjApplyIso (0 : I) X).inv).app (Y j) ≫ s.inj ⟨⟨0, j⟩, hp j⟩)
    (fun s => by
      rintro ⟨⟨i, j'⟩, h⟩
      by_cases hi : i = 0
      · subst hi
        simp only [Set.mem_preimage, hp, Set.mem_singleton_iff] at h
        subst h
        simp
      · apply IsInitial.hom_ext
        exact mapBifunctorObjSingle₀ObjIsInitial _ _ _ _ hi)
    (fun s m hm => by simp [← hm ⟨⟨0, j⟩, hp j⟩])

lemma mapBifunctorLeftUnitor_hasMap :
    HasMap (((mapBifunctor F I J).obj ((single₀ I).obj X)).obj Y) p :=
  CofanMapObjFun.hasMap _ _ _ (mapBifunctorLeftUnitorCofanIsColimit F X e p hp Y)

variable [HasMap (((mapBifunctor F I J).obj ((single₀ I).obj X)).obj Y) p]
  [HasMap (((mapBifunctor F I J).obj ((single₀ I).obj X)).obj Y') p]

/-- Given `F : C ⥤ D ⥤ D`, `X : C`, `e : F.obj X ≅ 𝟭 D`, `Y : GradedObject J D` and
`p : I × J → J` such that `p ⟨0, j⟩ = j` for all `j`,
this is the left unitor isomorphism `mapBifunctorMapObj F p ((single₀ I).obj X) Y ≅ Y`. -/
noncomputable def mapBifunctorLeftUnitor : mapBifunctorMapObj F p ((single₀ I).obj X) Y ≅ Y :=
  isoMk _ _ (fun j => (CofanMapObjFun.iso
    (mapBifunctorLeftUnitorCofanIsColimit F X e p hp Y j)).symm)

@[reassoc (attr := simp)]
lemma ι_mapBifunctorLeftUnitor_hom_apply (j : J) :
    ιMapBifunctorMapObj F p ((single₀ I).obj X) Y 0 j j (hp j) ≫
      (mapBifunctorLeftUnitor F X e p hp Y).hom j =
      (F.map (singleObjApplyIso (0 : I) X).hom).app _ ≫ e.hom.app (Y j) := by
  dsimp [mapBifunctorLeftUnitor]
  erw [CofanMapObjFun.ιMapObj_iso_inv]
  rw [mapBifunctorLeftUnitorCofan_inj]

lemma mapBifunctorLeftUnitor_inv_apply (j : J) :
    (mapBifunctorLeftUnitor F X e p hp Y).inv j =
      e.inv.app (Y j) ≫ (F.map (singleObjApplyIso (0 : I) X).inv).app (Y j) ≫
      ιMapBifunctorMapObj F p ((single₀ I).obj X) Y 0 j j (hp j) := rfl

variable {Y Y'}

@[reassoc]
lemma mapBifunctorLeftUnitor_inv_naturality :
    φ ≫ (mapBifunctorLeftUnitor F X e p hp Y').inv =
      (mapBifunctorLeftUnitor F X e p hp Y).inv ≫ mapBifunctorMapMap F p (𝟙 _) φ := by
  ext j
  dsimp
  rw [mapBifunctorLeftUnitor_inv_apply, mapBifunctorLeftUnitor_inv_apply, assoc, assoc,
    ι_mapBifunctorMapMap]
  dsimp
  rw [Functor.map_id, NatTrans.id_app, id_comp]
  erw [← NatTrans.naturality_assoc, ← NatTrans.naturality_assoc]
  rfl

@[reassoc]
lemma mapBifunctorLeftUnitor_naturality :
    mapBifunctorMapMap F p (𝟙 _) φ ≫ (mapBifunctorLeftUnitor F X e p hp Y').hom =
      (mapBifunctorLeftUnitor F X e p hp Y).hom ≫ φ := by
  rw [← cancel_mono (mapBifunctorLeftUnitor F X e p hp Y').inv, assoc, assoc, Iso.hom_inv_id,
    comp_id, mapBifunctorLeftUnitor_inv_naturality, Iso.hom_inv_id_assoc]

end LeftUnitor

section RightUnitor

variable {C D I J : Type*} [Category C] [Category D]
  [Zero I] [DecidableEq I] [HasInitial C]
  (F : D ⥤ C ⥤ D) (Y : C) (e : F.flip.obj Y ≅ 𝟭 D)
  [∀ (X : D), PreservesColimit (Functor.empty.{0} C) (F.obj X)]
  (p : J × I → J)
  (hp : ∀ (j : J), p ⟨j, 0⟩ = j) (X X' : GradedObject J D) (φ : X ⟶ X')

/-- Given `F : D ⥤ C ⥤ D`, `Y : C`, `e : F.flip.obj X ≅ 𝟭 D` and `X : GradedObject J D`,
this is the isomorphism `((mapBifunctor F J I).obj X).obj ((single₀ I).obj Y) a ≅ Y a.2`
when `a : J × I` is such that `a.2 = 0`. -/
@[simps!]
noncomputable def mapBifunctorObjObjSingle₀Iso (a : J × I) (ha : a.2 = 0) :
    ((mapBifunctor F J I).obj X).obj ((single₀ I).obj Y) a ≅ X a.1 :=
  Functor.mapIso _ (singleObjApplyIsoOfEq _ Y _ ha) ≪≫ e.app (X a.1)

/-- Given `F : D ⥤ C ⥤ D`, `Y : C` and `X : GradedObject J D`,
`((mapBifunctor F J I).obj X).obj ((single₀ I).obj X) a` is an initial when `a : J × I`
is such that `a.2 ≠ 0`. -/
noncomputable def mapBifunctorObjObjSingle₀IsInitial (a : J × I) (ha : a.2 ≠ 0) :
    IsInitial (((mapBifunctor F J I).obj X).obj ((single₀ I).obj Y) a) :=
  IsInitial.isInitialObj (F.obj (X a.1)) _ (isInitialSingleObjApply _ _ _ ha)

/-- Given `F : D ⥤ C ⥤ D`, `Y : C`, `e : F.flip.obj Y ≅ 𝟭 D`, `X : GradedObject J D` and
`p : J × I → J` such that `p ⟨j, 0⟩ = j` for all `j`,
this is the (colimit) cofan which shall be used to construct the isomorphism
`mapBifunctorMapObj F p X ((single₀ I).obj Y) ≅ X`, see `mapBifunctorRightUnitor`. -/
noncomputable def mapBifunctorRightUnitorCofan (j : J) :
    (((mapBifunctor F J I).obj X).obj ((single₀ I).obj Y)).CofanMapObjFun p j :=
  CofanMapObjFun.mk _ _ _ (X j) (fun a ha =>
    if ha : a.2 = 0 then
      (mapBifunctorObjObjSingle₀Iso F Y e X a ha).hom ≫ eqToHom (by aesop)
    else
      (mapBifunctorObjObjSingle₀IsInitial F Y X a ha).to _)

@[simp, reassoc]
lemma mapBifunctorRightUnitorCofan_inj (j : J) :
    (mapBifunctorRightUnitorCofan F Y e p hp X j).inj ⟨⟨j, 0⟩, hp j⟩ =
      (F.obj (X j)).map (singleObjApplyIso (0 : I) Y).hom ≫ e.hom.app (X j) := by
  simp [mapBifunctorRightUnitorCofan]

/-- The cofan `mapBifunctorRightUnitorCofan F Y e p hp X j` is a colimit. -/
noncomputable def mapBifunctorRightUnitorCofanIsColimit (j : J) :
    IsColimit (mapBifunctorRightUnitorCofan F Y e p hp X j) :=
  mkCofanColimit _
    (fun s => e.inv.app (X j) ≫
      (F.obj (X j)).map (singleObjApplyIso (0 : I) Y).inv ≫ s.inj ⟨⟨j, 0⟩, hp j⟩)
    (fun s => by
      rintro ⟨⟨j', i⟩, h⟩
      by_cases hi : i = 0
      · subst hi
        simp only [Set.mem_preimage, hp, Set.mem_singleton_iff] at h
        subst h
        dsimp
        rw [mapBifunctorRightUnitorCofan_inj, assoc, Iso.hom_inv_id_app_assoc,
          ← Functor.map_comp_assoc, Iso.hom_inv_id, Functor.map_id, id_comp]
      · apply IsInitial.hom_ext
        exact mapBifunctorObjObjSingle₀IsInitial _ _ _ _ hi)
    (fun s m hm => by
      dsimp
      rw [← hm ⟨⟨j, 0⟩, hp j⟩, mapBifunctorRightUnitorCofan_inj, assoc, ← Functor.map_comp_assoc,
        Iso.inv_hom_id, Functor.map_id, id_comp, Iso.inv_hom_id_app_assoc])

lemma mapBifunctorRightUnitor_hasMap :
    HasMap (((mapBifunctor F J I).obj X).obj ((single₀ I).obj Y)) p :=
  CofanMapObjFun.hasMap _ _ _ (mapBifunctorRightUnitorCofanIsColimit F Y e p hp X)

variable [HasMap (((mapBifunctor F J I).obj X).obj ((single₀ I).obj Y)) p]
  [HasMap (((mapBifunctor F J I).obj X').obj ((single₀ I).obj Y)) p]

/-- Given `F : D ⥤ C ⥤ D`, `Y : C`, `e : F.flip.obj Y ≅ 𝟭 D`, `X : GradedObject J D` and
`p : J × I → J` such that `p ⟨j, 0⟩ = j` for all `j`,
this is the right unitor isomorphism `mapBifunctorMapObj F p X ((single₀ I).obj Y) ≅ X`. -/
noncomputable def mapBifunctorRightUnitor : mapBifunctorMapObj F p X ((single₀ I).obj Y) ≅ X :=
  isoMk _ _ (fun j => (CofanMapObjFun.iso
    (mapBifunctorRightUnitorCofanIsColimit F Y e p hp X j)).symm)

@[reassoc (attr := simp)]
lemma ι_mapBifunctorRightUnitor_hom_apply (j : J) :
    ιMapBifunctorMapObj F p X ((single₀ I).obj Y) j 0 j (hp j) ≫
        (mapBifunctorRightUnitor F Y e p hp X).hom j =
      (F.obj (X j)).map (singleObjApplyIso (0 : I) Y).hom ≫ e.hom.app (X j) := by
  dsimp [mapBifunctorRightUnitor]
  erw [CofanMapObjFun.ιMapObj_iso_inv]
  rw [mapBifunctorRightUnitorCofan_inj]

lemma mapBifunctorRightUnitor_inv_apply (j : J) :
    (mapBifunctorRightUnitor F Y e p hp X).inv j =
      e.inv.app (X j) ≫ (F.obj (X j)).map (singleObjApplyIso (0 : I) Y).inv ≫
        ιMapBifunctorMapObj F p X ((single₀ I).obj Y) j 0 j (hp j) := rfl

variable {Y Y'}

@[reassoc]
lemma mapBifunctorRightUnitor_inv_naturality :
    φ ≫ (mapBifunctorRightUnitor F Y e p hp X').inv =
      (mapBifunctorRightUnitor F Y e p hp X).inv ≫ mapBifunctorMapMap F p φ (𝟙 _) := by
  ext j
  dsimp
  rw [mapBifunctorRightUnitor_inv_apply, mapBifunctorRightUnitor_inv_apply, assoc, assoc,
    ι_mapBifunctorMapMap]
  dsimp
  rw [Functor.map_id, id_comp, NatTrans.naturality_assoc]
  erw [← NatTrans.naturality_assoc]
  rfl

@[reassoc]
lemma mapBifunctorRightUnitor_naturality :
    mapBifunctorMapMap F p φ (𝟙 _) ≫ (mapBifunctorRightUnitor F Y e p hp X').hom =
      (mapBifunctorRightUnitor F Y e p hp X).hom ≫ φ := by
  rw [← cancel_mono (mapBifunctorRightUnitor F Y e p hp X').inv, assoc, assoc, Iso.hom_inv_id,
    comp_id, mapBifunctorRightUnitor_inv_naturality, Iso.hom_inv_id_assoc]

end RightUnitor

section

variable {I₁ I₂ I₃ J : Type*} [Zero I₂]

<<<<<<< HEAD
structure TriangleIndexData (r : I₁ × I₂ × I₃ → J) (π : I₁ × I₃ → J) where
  p₁₂ : I₁ × I₂ → I₁
  hp₁₂ (i : I₁ × I₂ × I₃) : π ⟨p₁₂ ⟨i.1, i.2.1⟩, i.2.2⟩ = r i
=======
/-- Given two maps `r : I₁ × I₂ × I₃ → J` and `π : I₁ × I₃ → J`, this structure is the
input in the formulation of the triangle equality `mapBifunctor_triangle` which
relates the left and right unitor and the associator for `GradedObject.mapBifunctor`. -/
structure TriangleIndexData (r : I₁ × I₂ × I₃ → J) (π : I₁ × I₃ → J) where
  /-- a map `I₁ × I₂ → I₁` -/
  p₁₂ : I₁ × I₂ → I₁
  hp₁₂ (i : I₁ × I₂ × I₃) : π ⟨p₁₂ ⟨i.1, i.2.1⟩, i.2.2⟩ = r i
  /-- a map `I₂ × I₃ → I₃` -/
>>>>>>> c4a49e66
  p₂₃ : I₂ × I₃ → I₃
  hp₂₃ (i : I₁ × I₂ × I₃) : π (i.1, p₂₃ i.2) = r i
  h₁ (i₁ : I₁) : p₁₂ (i₁, 0) = i₁
  h₃ (i₃ : I₃) : p₂₃ (0, i₃) = i₃

variable {r : I₁ × I₂ × I₃ → J} {π : I₁ × I₃ → J}
  (τ : TriangleIndexData r π)

namespace TriangleIndexData

attribute [simp] h₁ h₃

lemma r_zero (i₁ : I₁) (i₃ : I₃) : r ⟨i₁, 0, i₃⟩ = π ⟨i₁, i₃⟩ := by
  rw [← τ.hp₂₃, τ.h₃ i₃]

<<<<<<< HEAD
=======
/-- The `BifunctorComp₁₂IndexData r` attached to a `TriangleIndexData r π`. -/
>>>>>>> c4a49e66
@[reducible]
def ρ₁₂ : BifunctorComp₁₂IndexData r where
  I₁₂ := I₁
  p := τ.p₁₂
  q := π
  hpq := τ.hp₁₂

<<<<<<< HEAD
=======
/-- The `BifunctorComp₂₃IndexData r` attached to a `TriangleIndexData r π`. -/
>>>>>>> c4a49e66
@[reducible]
def ρ₂₃ : BifunctorComp₂₃IndexData r where
  I₂₃ := I₃
  p := τ.p₂₃
  q := π
  hpq := τ.hp₂₃

end TriangleIndexData

end

section Triangle

variable {C₁ C₂ C₃ D I₁ I₂ I₃ J : Type*} [Category C₁] [Category C₂] [Category C₃] [Category D]
  [Zero I₂] [DecidableEq I₂] [HasInitial C₂]
  {F₁ : C₁ ⥤ C₂ ⥤ C₁} {F₂ : C₂ ⥤ C₃ ⥤ C₃} {G : C₁ ⥤ C₃ ⥤ D}
  (associator : bifunctorComp₁₂ F₁ G ≅ bifunctorComp₂₃ G F₂)
  (X₂ : C₂) (e₁ : F₁.flip.obj X₂ ≅ 𝟭 C₁) (e₂ : F₂.obj X₂ ≅ 𝟭 C₃)
  [∀ (X₁ : C₁), PreservesColimit (Functor.empty.{0} C₂) (F₁.obj X₁)]
  [∀ (X₃ : C₃), PreservesColimit (Functor.empty.{0} C₂) (F₂.flip.obj X₃)]
  {r : I₁ × I₂ × I₃ → J} {π : I₁ × I₃ → J}
  (τ : TriangleIndexData r π)
  (X₁ : GradedObject I₁ C₁) (X₃ : GradedObject I₃ C₃)
  [HasMap (((mapBifunctor F₁ I₁ I₂).obj X₁).obj ((single₀ I₂).obj X₂)) τ.p₁₂]
  [HasMap (((mapBifunctor G I₁ I₃).obj
    (mapBifunctorMapObj F₁ τ.p₁₂ X₁ ((single₀ I₂).obj X₂))).obj X₃) π]
  [HasMap (((mapBifunctor F₂ I₂ I₃).obj ((single₀ I₂).obj X₂)).obj X₃) τ.p₂₃]
  [HasMap (((mapBifunctor G I₁ I₃).obj X₁).obj
      (mapBifunctorMapObj F₂ τ.p₂₃ ((single₀ I₂).obj X₂) X₃)) π]
  [HasGoodTrifunctor₁₂Obj F₁ G τ.ρ₁₂ X₁ ((single₀ I₂).obj X₂) X₃]
  [HasGoodTrifunctor₂₃Obj G F₂ τ.ρ₂₃ X₁ ((single₀ I₂).obj X₂) X₃]
  [HasMap (((mapBifunctor G I₁ I₃).obj X₁).obj X₃) π]
  (triangle : ∀ (X₁ : C₁) (X₃ : C₃), ((associator.hom.app X₁).app X₂).app X₃ ≫
    (G.obj X₁).map (e₂.hom.app X₃) = (G.map (e₁.hom.app X₁)).app X₃)

lemma mapBifunctor_triangle :
    (mapBifunctorAssociator associator τ.ρ₁₂ τ.ρ₂₃ X₁ ((single₀ I₂).obj X₂) X₃).hom ≫
    mapBifunctorMapMap G π (𝟙 X₁) (mapBifunctorLeftUnitor F₂ X₂ e₂ τ.p₂₃ τ.h₃ X₃).hom =
      mapBifunctorMapMap G π (mapBifunctorRightUnitor F₁ X₂ e₁ τ.p₁₂ τ.h₁ X₁).hom (𝟙 X₃) := by
  rw [← cancel_epi ((mapBifunctorMapMap G π
    (mapBifunctorRightUnitor F₁ X₂ e₁ τ.p₁₂ τ.h₁ X₁).inv (𝟙 X₃)))]
  ext j i₁ i₃ hj
  simp only [categoryOfGradedObjects_comp, ι_mapBifunctorMapMap_assoc,
    mapBifunctorRightUnitor_inv_apply, Functor.id_obj, Functor.flip_obj_obj, Functor.map_comp,
    NatTrans.comp_app, categoryOfGradedObjects_id, Functor.map_id, id_comp, assoc,
    ι_mapBifunctorMapMap]
  congr 2
  rw [← ιMapBifunctor₁₂BifunctorMapObj_eq_assoc F₁ G τ.ρ₁₂ _ _ _ i₁ 0 i₃ j
    (by rw [τ.r_zero, hj]) i₁ (by simp), ι_mapBifunctorAssociator_hom_assoc,
    ιMapBifunctorBifunctor₂₃MapObj_eq_assoc G F₂ τ.ρ₂₃ _ _ _ i₁ 0 i₃ j
    (by rw [τ.r_zero, hj]) i₃ (by simp), ι_mapBifunctorMapMap]
  dsimp
  rw [Functor.map_id, NatTrans.id_app, id_comp,
    ← Functor.map_comp_assoc, ← NatTrans.comp_app_assoc, ← Functor.map_comp,
<<<<<<< HEAD
    ι_mapBifunctorLeftUnitor_hom F₂ X₂ e₂ τ.p₂₃ τ.h₃ X₃ i₃,
    ι_mapBifunctorRightUnitor_hom F₁ X₂ e₁ τ.p₁₂ τ.h₁ X₁ i₁]
=======
    ι_mapBifunctorLeftUnitor_hom_apply F₂ X₂ e₂ τ.p₂₃ τ.h₃ X₃ i₃,
    ι_mapBifunctorRightUnitor_hom_apply F₁ X₂ e₁ τ.p₁₂ τ.h₁ X₁ i₁]
>>>>>>> c4a49e66
  dsimp
  simp only [Functor.map_comp, assoc, NatTrans.comp_app, ← triangle (X₁ i₁) (X₃ i₃)]
  erw [← NatTrans.naturality_app_assoc]
  rfl

end Triangle

end GradedObject

end CategoryTheory<|MERGE_RESOLUTION|>--- conflicted
+++ resolved
@@ -256,11 +256,6 @@
 
 variable {I₁ I₂ I₃ J : Type*} [Zero I₂]
 
-<<<<<<< HEAD
-structure TriangleIndexData (r : I₁ × I₂ × I₃ → J) (π : I₁ × I₃ → J) where
-  p₁₂ : I₁ × I₂ → I₁
-  hp₁₂ (i : I₁ × I₂ × I₃) : π ⟨p₁₂ ⟨i.1, i.2.1⟩, i.2.2⟩ = r i
-=======
 /-- Given two maps `r : I₁ × I₂ × I₃ → J` and `π : I₁ × I₃ → J`, this structure is the
 input in the formulation of the triangle equality `mapBifunctor_triangle` which
 relates the left and right unitor and the associator for `GradedObject.mapBifunctor`. -/
@@ -269,7 +264,6 @@
   p₁₂ : I₁ × I₂ → I₁
   hp₁₂ (i : I₁ × I₂ × I₃) : π ⟨p₁₂ ⟨i.1, i.2.1⟩, i.2.2⟩ = r i
   /-- a map `I₂ × I₃ → I₃` -/
->>>>>>> c4a49e66
   p₂₃ : I₂ × I₃ → I₃
   hp₂₃ (i : I₁ × I₂ × I₃) : π (i.1, p₂₃ i.2) = r i
   h₁ (i₁ : I₁) : p₁₂ (i₁, 0) = i₁
@@ -285,10 +279,7 @@
 lemma r_zero (i₁ : I₁) (i₃ : I₃) : r ⟨i₁, 0, i₃⟩ = π ⟨i₁, i₃⟩ := by
   rw [← τ.hp₂₃, τ.h₃ i₃]
 
-<<<<<<< HEAD
-=======
 /-- The `BifunctorComp₁₂IndexData r` attached to a `TriangleIndexData r π`. -/
->>>>>>> c4a49e66
 @[reducible]
 def ρ₁₂ : BifunctorComp₁₂IndexData r where
   I₁₂ := I₁
@@ -296,10 +287,7 @@
   q := π
   hpq := τ.hp₁₂
 
-<<<<<<< HEAD
-=======
 /-- The `BifunctorComp₂₃IndexData r` attached to a `TriangleIndexData r π`. -/
->>>>>>> c4a49e66
 @[reducible]
 def ρ₂₃ : BifunctorComp₂₃IndexData r where
   I₂₃ := I₃
@@ -354,13 +342,8 @@
   dsimp
   rw [Functor.map_id, NatTrans.id_app, id_comp,
     ← Functor.map_comp_assoc, ← NatTrans.comp_app_assoc, ← Functor.map_comp,
-<<<<<<< HEAD
-    ι_mapBifunctorLeftUnitor_hom F₂ X₂ e₂ τ.p₂₃ τ.h₃ X₃ i₃,
-    ι_mapBifunctorRightUnitor_hom F₁ X₂ e₁ τ.p₁₂ τ.h₁ X₁ i₁]
-=======
     ι_mapBifunctorLeftUnitor_hom_apply F₂ X₂ e₂ τ.p₂₃ τ.h₃ X₃ i₃,
     ι_mapBifunctorRightUnitor_hom_apply F₁ X₂ e₁ τ.p₁₂ τ.h₁ X₁ i₁]
->>>>>>> c4a49e66
   dsimp
   simp only [Functor.map_comp, assoc, NatTrans.comp_app, ← triangle (X₁ i₁) (X₃ i₃)]
   erw [← NatTrans.naturality_app_assoc]
