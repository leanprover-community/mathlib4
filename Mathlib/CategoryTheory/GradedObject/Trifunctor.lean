--- conflicted
+++ resolved
@@ -401,22 +401,15 @@
 variable (f : ∀ (i₁ : I₁) (i₂ : I₂) (i₃ : I₃) (_ : r ⟨i₁, i₂, i₃⟩ = j),
   (G.obj ((F₁₂.obj (X₁ i₁)).obj (X₂ i₂))).obj (X₃ i₃) ⟶ A)
 
-<<<<<<< HEAD
-=======
 /-- Constructor for morphisms from
 `mapBifunctorMapObj G ρ₁₂.q (mapBifunctorMapObj F₁₂ ρ₁₂.p X₁ X₂) X₃ j`. -/
->>>>>>> 4d8a4c15
 noncomputable def mapBifunctor₁₂BifunctorDesc :
     mapBifunctorMapObj G ρ₁₂.q (mapBifunctorMapObj F₁₂ ρ₁₂.p X₁ X₂) X₃ j ⟶ A :=
   Cofan.IsColimit.desc (isColimitCofan₃MapBifunctor₁₂BifunctorMapObj F₁₂ G ρ₁₂ X₁ X₂ X₃ j)
     (fun i ↦ f i.1.1 i.1.2.1 i.1.2.2 i.2)
 
 @[reassoc (attr := simp)]
-<<<<<<< HEAD
-noncomputable def ι_mapBifunctor₁₂BifunctorDesc
-=======
 lemma ι_mapBifunctor₁₂BifunctorDesc
->>>>>>> 4d8a4c15
     (i₁ : I₁) (i₂ : I₂) (i₃ : I₃) (h : r ⟨i₁, i₂, i₃⟩ = j) :
     ιMapBifunctor₁₂BifunctorMapObj F₁₂ G ρ₁₂ X₁ X₂ X₃ i₁ i₂ i₃ j h ≫
       mapBifunctor₁₂BifunctorDesc f = f i₁ i₂ i₃ h :=
@@ -582,22 +575,15 @@
   (f : ∀ (i₁ : I₁) (i₂ : I₂) (i₃ : I₃) (_ : r ⟨i₁, i₂, i₃⟩ = j),
     (F.obj (X₁ i₁)).obj ((G₂₃.obj (X₂ i₂)).obj (X₃ i₃)) ⟶ A)
 
-<<<<<<< HEAD
-=======
 /-- Constructor for morphisms from
 `mapBifunctorMapObj F ρ₂₃.q X₁ (mapBifunctorMapObj G₂₃ ρ₂₃.p X₂ X₃) j`. -/
->>>>>>> 4d8a4c15
 noncomputable def mapBifunctorBifunctor₂₃Desc :
     mapBifunctorMapObj F ρ₂₃.q X₁ (mapBifunctorMapObj G₂₃ ρ₂₃.p X₂ X₃) j ⟶ A :=
   Cofan.IsColimit.desc (isColimitCofan₃MapBifunctorBifunctor₂₃MapObj F G₂₃ ρ₂₃ X₁ X₂ X₃ j)
     (fun i ↦ f i.1.1 i.1.2.1 i.1.2.2 i.2)
 
 @[reassoc (attr := simp)]
-<<<<<<< HEAD
-noncomputable def ι_mapBifunctorBifunctor₂₃Desc
-=======
 lemma ι_mapBifunctorBifunctor₂₃Desc
->>>>>>> 4d8a4c15
     (i₁ : I₁) (i₂ : I₂) (i₃ : I₃) (h : r ⟨i₁, i₂, i₃⟩ = j) :
     ιMapBifunctorBifunctor₂₃MapObj F G₂₃ ρ₂₃ X₁ X₂ X₃ i₁ i₂ i₃ j h ≫
       mapBifunctorBifunctor₂₃Desc f = f i₁ i₂ i₃ h :=
