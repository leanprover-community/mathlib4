--- conflicted
+++ resolved
@@ -320,11 +320,7 @@
     fun ⟨⟨i₁₂, i₃⟩, hi⟩ => by
       refine (Cocones.precompose (Iso.hom ?_)).obj ((Cocones.whiskeringEquivalence
         (Discrete.equivalence (e i₁₂ i₃))).functor.obj (c₁₂' ⟨⟨i₁₂, i₃⟩, hi⟩))
-<<<<<<< HEAD
-      refine (Discrete.natIso (fun ⟨⟨i₁, i₂, i₃'⟩, hi⟩ ↦
-=======
       refine (Discrete.natIso (fun ⟨⟨i₁, i₂, i₃'⟩, hi⟩ =>
->>>>>>> 52b851a9
         (G.obj ((F₁₂.obj (X₁ i₁)).obj (X₂ i₂))).mapIso (eqToIso ?_)))
       obtain rfl : i₃' = i₃ := congr_arg _root_.Prod.snd hi
       rfl
@@ -332,11 +328,7 @@
     (IsColimit.precomposeHomEquiv _ _).symm (IsColimit.whiskerEquivalenceEquiv _ (hc₁₂' _))
   refine IsColimit.ofIsoColimit (isColimitCofanMapObjComp Z p' ρ₁₂.q r ρ₁₂.hpq j
     (fun ⟨i₁₂, i₃⟩ h => c₁₂'' ⟨⟨i₁₂, i₃⟩, h⟩) (fun ⟨i₁₂, i₃⟩ h => h₁₂'' ⟨⟨i₁₂, i₃⟩, h⟩) c hc)
-<<<<<<< HEAD
-    (Cocones.ext (Iso.refl _) (fun ⟨⟨i₁, i₂, i₃⟩, h⟩ ↦ ?_))
-=======
     (Cocones.ext (Iso.refl _) (fun ⟨⟨i₁, i₂, i₃⟩, h⟩ => ?_))
->>>>>>> 52b851a9
   dsimp [Cofan.inj, c₁₂'', Z]
   rw [comp_id, Functor.map_id, id_comp]
   rfl
@@ -476,11 +468,7 @@
     (IsColimit.precomposeHomEquiv _ _).symm (IsColimit.whiskerEquivalenceEquiv _ (hc₂₃' _))
   refine IsColimit.ofIsoColimit (isColimitCofanMapObjComp Z p' ρ₂₃.q r ρ₂₃.hpq j
     (fun ⟨i₁, i₂₃⟩ h => c₂₃'' ⟨⟨i₁, i₂₃⟩, h⟩) (fun ⟨i₁, i₂₃⟩ h => h₂₃'' ⟨⟨i₁, i₂₃⟩, h⟩) c hc)
-<<<<<<< HEAD
-    (Cocones.ext (Iso.refl _) (fun ⟨⟨i₁, i₂, i₃⟩, h⟩ ↦ ?_))
-=======
     (Cocones.ext (Iso.refl _) (fun ⟨⟨i₁, i₂, i₃⟩, h⟩ => ?_))
->>>>>>> 52b851a9
   dsimp [Cofan.inj, c₂₃'']
   rw [comp_id, id_comp]
   rfl
