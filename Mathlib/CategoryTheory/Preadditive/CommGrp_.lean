/-
Copyright (c) 2025 Markus Himmel. All rights reserved.
Released under Apache 2.0 license as described in the file LICENSE.
Authors: Markus Himmel
-/
import Mathlib.CategoryTheory.Monoidal.CommGrp_
import Mathlib.CategoryTheory.Preadditive.Biproducts

/-!
# Commutative group objects in additive categories.

We construct an inverse of the forgetful functor `CommGrp_ C ⥤ C` if `C` is an additive category.

This looks slightly strange because the additive structure of `C` maps to the multiplicative
structure of the commutative group objects.
-/

universe v u

namespace CategoryTheory.Preadditive

open CategoryTheory Limits MonoidalCategory CartesianMonoidalCategory

<<<<<<< HEAD
variable {C : Type u} [Category.{v} C] [Preadditive C] [ChosenFiniteProducts C]

@[simps]
instance (X : C) : Grp_Class X where
  one := 0
  mul := fst _ _ + snd _ _
  inv := -𝟙 X
  one_mul' := by simp [← leftUnitor_hom]
  mul_one' := by simp [← rightUnitor_hom]
  mul_assoc' := by simp [add_assoc]

variable [BraidedCategory C]

instance (X : C) : IsCommMon X where
  mul_comm' := by simp [add_comm]
=======
variable {C : Type u} [Category.{v} C] [Preadditive C]
  [CartesianMonoidalCategory C] [BraidedCategory C]
>>>>>>> 61de43df

variable (C) in
/-- The canonical functor from an additive category into its commutative group objects. This is
always an equivalence, see `commGrpEquivalence`. -/
@[simps]
def toCommGrp : C ⥤ CommGrp_ C where
  obj X := ⟨X⟩
  map {X Y} f := { hom := f }

-- PROJECT: develop `ChosenFiniteCoproducts`, and construct `ChosenFiniteCoproducts` from
-- `CartesianMonoidalCategory` in preadditive categories, to give this lemma a proper home.
omit [BraidedCategory C] in
private theorem monoidal_hom_ext {X Y Z : C} {f g : X ⊗ Y ⟶ Z}
    (h₁ : lift (𝟙 X) 0 ≫ f = lift (𝟙 X) 0 ≫ g) (h₂ : lift 0 (𝟙 Y) ≫ f = lift 0 (𝟙 Y) ≫ g) :
    f = g :=
  BinaryCofan.IsColimit.hom_ext
    (binaryBiconeIsBilimitOfLimitConeOfIsLimit (tensorProductIsBinaryProduct X Y)).isColimit h₁ h₂

/-- Auxiliary definition for `commGrpEquivalence`. -/
@[simps!]
def commGrpEquivalenceAux : CommGrp_.forget C ⋙ toCommGrp C ≅
      𝟭 (CommGrp_ C) := by
  refine NatIso.ofComponents (fun _ => CommGrp_.mkIso (Iso.refl _) ?_ ?_) ?_
  · exact ((IsZero.iff_id_eq_zero _).2 (Subsingleton.elim _ _)).eq_of_src _ _
  · simp only [Functor.comp_obj, CommGrp_.forget_obj, toCommGrp_obj_X, Functor.id_obj,
    toCommGrp_obj_grp, instGrp_Class_mul, Iso.refl_hom, Category.comp_id, tensorHom_id,
    id_whiskerRight, Category.id_comp]
    apply monoidal_hom_ext
    · simp only [comp_add, lift_fst, lift_snd, add_zero]
      convert (Mon_Class.lift_comp_one_right _ 0).symm
      · simp
      · infer_instance
    · simp only [comp_add, lift_fst, lift_snd, zero_add]
      convert (Mon_Class.lift_comp_one_left 0 _).symm
      · simp
      · infer_instance
  · aesop_cat

/-- An additive category is equivalent to its category of commutative group objects. -/
@[simps!]
def commGrpEquivalence : C ≌ CommGrp_ C where
  functor := toCommGrp C
  inverse := CommGrp_.forget C
  unitIso := Iso.refl _
  counitIso := commGrpEquivalenceAux

end CategoryTheory.Preadditive<|MERGE_RESOLUTION|>--- conflicted
+++ resolved
@@ -21,8 +21,7 @@
 
 open CategoryTheory Limits MonoidalCategory CartesianMonoidalCategory
 
-<<<<<<< HEAD
-variable {C : Type u} [Category.{v} C] [Preadditive C] [ChosenFiniteProducts C]
+variable {C : Type u} [Category.{v} C] [Preadditive C] [CartesianMonoidalCategory C]
 
 @[simps]
 instance (X : C) : Grp_Class X where
@@ -37,10 +36,6 @@
 
 instance (X : C) : IsCommMon X where
   mul_comm' := by simp [add_comm]
-=======
-variable {C : Type u} [Category.{v} C] [Preadditive C]
-  [CartesianMonoidalCategory C] [BraidedCategory C]
->>>>>>> 61de43df
 
 variable (C) in
 /-- The canonical functor from an additive category into its commutative group objects. This is
