/-
Copyright (c) 2022 Markus Himmel. All rights reserved.
Released under Apache 2.0 license as described in the file LICENSE.
Authors: Markus Himmel
-/
import Mathlib.CategoryTheory.Preadditive.Opposite
import Mathlib.Algebra.Category.ModuleCat.Basic
import Mathlib.Algebra.Category.Grp.Preadditive

/-!
# The Yoneda embedding for preadditive categories

The Yoneda embedding for preadditive categories sends an object `Y` to the presheaf sending an
object `X` to the group of morphisms `X ⟶ Y`. At each point, we get an additional `End Y`-module
structure.

We also show that this presheaf is additive and that it is compatible with the normal Yoneda
embedding in the expected way and deduce that the preadditive Yoneda embedding is fully faithful.

## TODO
* The Yoneda embedding is additive itself

-/


universe v u

open CategoryTheory.Preadditive Opposite CategoryTheory.Limits

noncomputable section

namespace CategoryTheory

variable {C : Type u} [Category.{v} C] [Preadditive C]

/-- The Yoneda embedding for preadditive categories sends an object `Y` to the presheaf sending an
object `X` to the `End Y`-module of morphisms `X ⟶ Y`.
-/
@[simps]
def preadditiveYonedaObj (Y : C) : Cᵒᵖ ⥤ ModuleCat.{v} (End Y) where
  obj X := ModuleCat.of _ (X.unop ⟶ Y)
  map f := ModuleCat.ofHom
    { toFun := fun g => f.unop ≫ g
      map_add' := fun g g' => comp_add _ _ _ _ _ _
      map_smul' := fun r g => Eq.symm <| Category.assoc _ _ _ }

/-- The Yoneda embedding for preadditive categories sends an object `Y` to the presheaf sending an
object `X` to the group of morphisms `X ⟶ Y`. At each point, we get an additional `End Y`-module
structure, see `preadditiveYonedaObj`.
-/
@[simps]
def preadditiveYoneda : C ⥤ Cᵒᵖ ⥤ AddCommGrp.{v} where
  obj Y := preadditiveYonedaObj Y ⋙ forget₂ _ _
  map f :=
    { app := fun X =>
        { toFun := fun g => g ≫ f
          map_zero' := Limits.zero_comp
          map_add' := fun g g' => add_comp _ _ _ _ _ _ }
      naturality := fun X X' g => AddCommGrp.ext fun x => Category.assoc _ _ _ }
  map_id _ := by ext; dsimp; simp
  map_comp f g := by ext; dsimp; simp

/-- The Yoneda embedding for preadditive categories sends an object `X` to the copresheaf sending an
object `Y` to the `End X`-module of morphisms `X ⟶ Y`.
-/
@[simps]
def preadditiveCoyonedaObj (X : Cᵒᵖ) : C ⥤ ModuleCat.{v} (End X) where
  obj Y := ModuleCat.of _ (unop X ⟶ Y)
  map f := ModuleCat.ofHom
    { toFun := fun g => g ≫ f
      map_add' := fun g g' => add_comp _ _ _ _ _ _
      map_smul' := fun r g => Category.assoc _ _ _ }

/-- The Yoneda embedding for preadditive categories sends an object `X` to the copresheaf sending an
object `Y` to the group of morphisms `X ⟶ Y`. At each point, we get an additional `End X`-module
structure, see `preadditiveCoyonedaObj`.
-/
@[simps]
def preadditiveCoyoneda : Cᵒᵖ ⥤ C ⥤ AddCommGrp.{v} where
  obj X := preadditiveCoyonedaObj X ⋙ forget₂ _ _
  map f :=
    { app := fun Y =>
        { toFun := fun g => f.unop ≫ g
          map_zero' := Limits.comp_zero
          map_add' := fun g g' => comp_add _ _ _ _ _ _ }
      naturality := fun Y Y' g =>
        AddCommGrp.ext fun x => Eq.symm <| Category.assoc _ _ _ }
  map_id _ := by ext; dsimp; simp
  map_comp f g := by ext; dsimp; simp

-- These lemmas have always been bad (#7657), but leanprover/lean4#2644 made `simp` start noticing
attribute [nolint simpNF] CategoryTheory.preadditiveYoneda_map_app_apply
  CategoryTheory.preadditiveCoyoneda_map_app_apply

instance additive_yonedaObj (X : C) : Functor.Additive (preadditiveYonedaObj X) where

instance additive_yonedaObj' (X : C) : Functor.Additive (preadditiveYoneda.obj X) where

instance additive_coyonedaObj (X : Cᵒᵖ) : Functor.Additive (preadditiveCoyonedaObj X) where

instance additive_coyonedaObj' (X : Cᵒᵖ) : Functor.Additive (preadditiveCoyoneda.obj X) where

/-- Composing the preadditive yoneda embedding with the forgetful functor yields the regular
Yoneda embedding.
-/
@[simp]
theorem whiskering_preadditiveYoneda :
    preadditiveYoneda ⋙
        (whiskeringRight Cᵒᵖ AddCommGrp (Type v)).obj (forget AddCommGrp) =
      yoneda :=
  rfl

/-- Composing the preadditive yoneda embedding with the forgetful functor yields the regular
Yoneda embedding.
-/
@[simp]
theorem whiskering_preadditiveCoyoneda :
    preadditiveCoyoneda ⋙
        (whiskeringRight C AddCommGrp (Type v)).obj (forget AddCommGrp) =
      coyoneda :=
  rfl
<<<<<<< HEAD
#align category_theory.whiskering_preadditive_coyoneda CategoryTheory.whiskering_preadditiveCoyoneda

instance full_preadditiveYoneda : (preadditiveYoneda : C ⥤ Cᵒᵖ ⥤ AddCommGroupCat).Full :=
  let _ : Functor.Full (preadditiveYoneda ⋙
      (whiskeringRight Cᵒᵖ AddCommGroupCat (Type v)).obj (forget AddCommGroupCat)) :=
    Yoneda.yonedaFull
  Functor.Full.ofCompFaithful preadditiveYoneda
    ((whiskeringRight Cᵒᵖ AddCommGroupCat (Type v)).obj (forget AddCommGroupCat))
#align category_theory.preadditive_yoneda_full CategoryTheory.full_preadditiveYoneda

instance full_preadditiveCoyoneda : (preadditiveCoyoneda : Cᵒᵖ ⥤ C ⥤ AddCommGroupCat).Full :=
  let _ : Functor.Full (preadditiveCoyoneda ⋙
      (whiskeringRight C AddCommGroupCat (Type v)).obj (forget AddCommGroupCat)) :=
    Coyoneda.coyonedaFull
  Functor.Full.ofCompFaithful preadditiveCoyoneda
    ((whiskeringRight C AddCommGroupCat (Type v)).obj (forget AddCommGroupCat))
#align category_theory.preadditive_coyoneda_full CategoryTheory.full_preadditiveCoyoneda

instance faithful_preadditiveYoneda : (preadditiveYoneda : C ⥤ Cᵒᵖ ⥤ AddCommGroupCat).Faithful :=
  Functor.Faithful.of_comp_eq whiskering_preadditiveYoneda
#align category_theory.preadditive_yoneda_faithful CategoryTheory.faithful_preadditiveYoneda

instance faithful_preadditiveCoyoneda :
    (preadditiveCoyoneda : Cᵒᵖ ⥤ C ⥤ AddCommGroupCat).Faithful :=
  Functor.Faithful.of_comp_eq whiskering_preadditiveCoyoneda
#align category_theory.preadditive_coyoneda_faithful CategoryTheory.faithful_preadditiveCoyoneda
=======

instance full_preadditiveYoneda : (preadditiveYoneda : C ⥤ Cᵒᵖ ⥤ AddCommGrp).Full :=
  let _ : Functor.Full (preadditiveYoneda ⋙
      (whiskeringRight Cᵒᵖ AddCommGrp (Type v)).obj (forget AddCommGrp)) :=
    Yoneda.yoneda_full
  Functor.Full.of_comp_faithful preadditiveYoneda
    ((whiskeringRight Cᵒᵖ AddCommGrp (Type v)).obj (forget AddCommGrp))

instance full_preadditiveCoyoneda : (preadditiveCoyoneda : Cᵒᵖ ⥤ C ⥤ AddCommGrp).Full :=
  let _ : Functor.Full (preadditiveCoyoneda ⋙
      (whiskeringRight C AddCommGrp (Type v)).obj (forget AddCommGrp)) :=
    Coyoneda.coyoneda_full
  Functor.Full.of_comp_faithful preadditiveCoyoneda
    ((whiskeringRight C AddCommGrp (Type v)).obj (forget AddCommGrp))

instance faithful_preadditiveYoneda : (preadditiveYoneda : C ⥤ Cᵒᵖ ⥤ AddCommGrp).Faithful :=
  Functor.Faithful.of_comp_eq whiskering_preadditiveYoneda

instance faithful_preadditiveCoyoneda :
    (preadditiveCoyoneda : Cᵒᵖ ⥤ C ⥤ AddCommGrp).Faithful :=
  Functor.Faithful.of_comp_eq whiskering_preadditiveCoyoneda
>>>>>>> 59de845a

end CategoryTheory<|MERGE_RESOLUTION|>--- conflicted
+++ resolved
@@ -119,34 +119,6 @@
         (whiskeringRight C AddCommGrp (Type v)).obj (forget AddCommGrp) =
       coyoneda :=
   rfl
-<<<<<<< HEAD
-#align category_theory.whiskering_preadditive_coyoneda CategoryTheory.whiskering_preadditiveCoyoneda
-
-instance full_preadditiveYoneda : (preadditiveYoneda : C ⥤ Cᵒᵖ ⥤ AddCommGroupCat).Full :=
-  let _ : Functor.Full (preadditiveYoneda ⋙
-      (whiskeringRight Cᵒᵖ AddCommGroupCat (Type v)).obj (forget AddCommGroupCat)) :=
-    Yoneda.yonedaFull
-  Functor.Full.ofCompFaithful preadditiveYoneda
-    ((whiskeringRight Cᵒᵖ AddCommGroupCat (Type v)).obj (forget AddCommGroupCat))
-#align category_theory.preadditive_yoneda_full CategoryTheory.full_preadditiveYoneda
-
-instance full_preadditiveCoyoneda : (preadditiveCoyoneda : Cᵒᵖ ⥤ C ⥤ AddCommGroupCat).Full :=
-  let _ : Functor.Full (preadditiveCoyoneda ⋙
-      (whiskeringRight C AddCommGroupCat (Type v)).obj (forget AddCommGroupCat)) :=
-    Coyoneda.coyonedaFull
-  Functor.Full.ofCompFaithful preadditiveCoyoneda
-    ((whiskeringRight C AddCommGroupCat (Type v)).obj (forget AddCommGroupCat))
-#align category_theory.preadditive_coyoneda_full CategoryTheory.full_preadditiveCoyoneda
-
-instance faithful_preadditiveYoneda : (preadditiveYoneda : C ⥤ Cᵒᵖ ⥤ AddCommGroupCat).Faithful :=
-  Functor.Faithful.of_comp_eq whiskering_preadditiveYoneda
-#align category_theory.preadditive_yoneda_faithful CategoryTheory.faithful_preadditiveYoneda
-
-instance faithful_preadditiveCoyoneda :
-    (preadditiveCoyoneda : Cᵒᵖ ⥤ C ⥤ AddCommGroupCat).Faithful :=
-  Functor.Faithful.of_comp_eq whiskering_preadditiveCoyoneda
-#align category_theory.preadditive_coyoneda_faithful CategoryTheory.faithful_preadditiveCoyoneda
-=======
 
 instance full_preadditiveYoneda : (preadditiveYoneda : C ⥤ Cᵒᵖ ⥤ AddCommGrp).Full :=
   let _ : Functor.Full (preadditiveYoneda ⋙
@@ -168,6 +140,5 @@
 instance faithful_preadditiveCoyoneda :
     (preadditiveCoyoneda : Cᵒᵖ ⥤ C ⥤ AddCommGrp).Faithful :=
   Functor.Faithful.of_comp_eq whiskering_preadditiveCoyoneda
->>>>>>> 59de845a
 
 end CategoryTheory