/-
Copyright (c) 2022 Jujian Zhang. All rights reserved.
Released under Apache 2.0 license as described in the file LICENSE.
Authors: Jujian Zhang, Kevin Buzzard
-/
import Mathlib.CategoryTheory.Preadditive.Projective.Basic

/-!
# Injective objects and categories with enough injectives

An object `J` is injective iff every morphism into `J` can be obtained by extending a monomorphism.
-/


noncomputable section

open CategoryTheory Limits Opposite

universe v v₁ v₂ u₁ u₂

namespace CategoryTheory

variable {C : Type u₁} [Category.{v₁} C]

/--
An object `J` is injective iff every morphism into `J` can be obtained by extending a monomorphism.
-/
class Injective (J : C) : Prop where
  factors : ∀ {X Y : C} (g : X ⟶ J) (f : X ⟶ Y) [Mono f], ∃ h : Y ⟶ J, f ≫ h = g

attribute [inherit_doc Injective] Injective.factors

lemma Limits.IsZero.injective {X : C} (h : IsZero X) : Injective X where
  factors _ _ _ := ⟨h.from_ _, h.eq_of_tgt _ _⟩

section

/-- An injective presentation of an object `X` consists of a monomorphism `f : X ⟶ J`
to some injective object `J`.
-/
structure InjectivePresentation (X : C) where
  J : C
  injective : Injective J := by infer_instance
  f : X ⟶ J
  mono : Mono f := by infer_instance

open InjectivePresentation in
attribute [inherit_doc InjectivePresentation] J injective f mono

attribute [instance] InjectivePresentation.injective InjectivePresentation.mono

variable (C)

/-- A category "has enough injectives" if every object has an injective presentation,
i.e. if for every object `X` there is an injective object `J` and a monomorphism `X ↪ J`. -/
class EnoughInjectives : Prop where
  presentation : ∀ X : C, Nonempty (InjectivePresentation X)

attribute [inherit_doc EnoughInjectives] EnoughInjectives.presentation

end

namespace Injective

/--
Let `J` be injective and `g` a morphism into `J`, then `g` can be factored through any monomorphism.
-/
def factorThru {J X Y : C} [Injective J] (g : X ⟶ J) (f : X ⟶ Y) [Mono f] : Y ⟶ J :=
  (Injective.factors g f).choose

@[reassoc (attr := simp)]
theorem comp_factorThru {J X Y : C} [Injective J] (g : X ⟶ J) (f : X ⟶ Y) [Mono f] :
    f ≫ factorThru g f = g :=
  (Injective.factors g f).choose_spec

section

open ZeroObject

instance zero_injective [HasZeroObject C] : Injective (0 : C) :=
  (isZero_zero C).injective

end

theorem of_iso {P Q : C} (i : P ≅ Q) (hP : Injective P) : Injective Q :=
  {
    factors := fun g f mono => by
      obtain ⟨h, h_eq⟩ := @Injective.factors C _ P _ _ _ (g ≫ i.inv) f mono
      refine ⟨h ≫ i.hom, ?_⟩
      rw [← Category.assoc, h_eq, Category.assoc, Iso.inv_hom_id, Category.comp_id] }

theorem iso_iff {P Q : C} (i : P ≅ Q) : Injective P ↔ Injective Q :=
  ⟨of_iso i, of_iso i.symm⟩

/-- The axiom of choice says that every nonempty type is an injective object in `Type`. -/
instance (X : Type u₁) [Nonempty X] : Injective X where
  factors g f mono :=
    ⟨fun z => by
      classical
      exact
          if h : z ∈ Set.range f then g (Classical.choose h) else Nonempty.some inferInstance, by
      ext y
      classical
      change dite (f y ∈ Set.range f) (fun h => g (Classical.choose h)) _ = _
      split_ifs <;> rename_i h
      · rw [mono_iff_injective] at mono
        rw [mono (Classical.choose_spec h)]
      · exact False.elim (h ⟨y, rfl⟩)⟩

instance Type.enoughInjectives : EnoughInjectives (Type u₁) where
  presentation X :=
    Nonempty.intro
      { J := WithBot X
        injective := inferInstance
<<<<<<< HEAD
        f := WithTop.some
        mono := by
          rw [mono_iff_injective]
          exact WithTop.coe_injective }
=======
        f := WithBot.some
        mono := by
          rw [mono_iff_injective]
          exact WithBot.coe_injective }
>>>>>>> 80565ea4

instance {P Q : C} [HasBinaryProduct P Q] [Injective P] [Injective Q] : Injective (P ⨯ Q) where
  factors g f mono := by
    use Limits.prod.lift (factorThru (g ≫ Limits.prod.fst) f) (factorThru (g ≫ Limits.prod.snd) f)
    simp only [prod.comp_lift, comp_factorThru]
    ext
    · simp only [prod.lift_fst]
    · simp only [prod.lift_snd]

instance {β : Type v} (c : β → C) [HasProduct c] [∀ b, Injective (c b)] : Injective (∏ᶜ c) where
  factors g f mono := by
    refine ⟨Pi.lift fun b => factorThru (g ≫ Pi.π c _) f, ?_⟩
    ext b
    simp only [Category.assoc, limit.lift_π, Fan.mk_π_app, comp_factorThru]

instance {P Q : C} [HasZeroMorphisms C] [HasBinaryBiproduct P Q] [Injective P] [Injective Q] :
    Injective (P ⊞ Q) where
  factors g f mono := by
    refine ⟨biprod.lift (factorThru (g ≫ biprod.fst) f) (factorThru (g ≫ biprod.snd) f), ?_⟩
    ext
    · simp only [Category.assoc, biprod.lift_fst, comp_factorThru]
    · simp only [Category.assoc, biprod.lift_snd, comp_factorThru]

instance {β : Type v} (c : β → C) [HasZeroMorphisms C] [HasBiproduct c] [∀ b, Injective (c b)] :
    Injective (⨁ c) where
  factors g f mono := by
    refine ⟨biproduct.lift fun b => factorThru (g ≫ biproduct.π _ _) f, ?_⟩
    ext
    simp only [Category.assoc, biproduct.lift_π, comp_factorThru]

instance {P : Cᵒᵖ} [Projective P] : Injective no_index (unop P) where
  factors g f mono :=
    ⟨(@Projective.factorThru Cᵒᵖ _ P _ _ _ g.op f.op _).unop, Quiver.Hom.op_inj (by simp)⟩

instance {J : Cᵒᵖ} [Injective J] : Projective no_index (unop J) where
  factors f e he :=
    ⟨(@factorThru Cᵒᵖ _ J _ _ _ f.op e.op _).unop, Quiver.Hom.op_inj (by simp)⟩

instance {J : C} [Injective J] : Projective (op J) where
  factors f e epi :=
    ⟨(@factorThru C _ J _ _ _ f.unop e.unop _).op, Quiver.Hom.unop_inj (by simp)⟩

instance {P : C} [Projective P] : Injective (op P) where
  factors g f mono :=
    ⟨(@Projective.factorThru C _ P _ _ _ g.unop f.unop _).op, Quiver.Hom.unop_inj (by simp)⟩

theorem injective_iff_projective_op {J : C} : Injective J ↔ Projective (op J) :=
  ⟨fun _ => inferInstance, fun _ => show Injective (unop (op J)) from inferInstance⟩

theorem projective_iff_injective_op {P : C} : Projective P ↔ Injective (op P) :=
  ⟨fun _ => inferInstance, fun _ => show Projective (unop (op P)) from inferInstance⟩

theorem injective_iff_preservesEpimorphisms_yoneda_obj (J : C) :
    Injective J ↔ (yoneda.obj J).PreservesEpimorphisms := by
  rw [injective_iff_projective_op, Projective.projective_iff_preservesEpimorphisms_coyoneda_obj]
  exact Functor.preservesEpimorphisms.iso_iff (Coyoneda.objOpOp _)

section Adjunction

open CategoryTheory.Functor

variable {D : Type u₂} [Category.{v₂} D]
variable {L : C ⥤ D} {R : D ⥤ C} [PreservesMonomorphisms L]

theorem injective_of_adjoint (adj : L ⊣ R) (J : D) [Injective J] : Injective <| R.obj J :=
  ⟨fun {A} {_} g f im =>
    ⟨adj.homEquiv _ _ (factorThru ((adj.homEquiv A J).symm g) (L.map f)),
      (adj.homEquiv _ _).symm.injective
        (by simp [Adjunction.homEquiv_unit, Adjunction.homEquiv_counit])⟩⟩

end Adjunction

section EnoughInjectives

variable [EnoughInjectives C]

/-- `Injective.under X` provides an arbitrarily chosen injective object equipped with
a monomorphism `Injective.ι : X ⟶ Injective.under X`.
-/
def under (X : C) : C :=
  (EnoughInjectives.presentation X).some.J

instance injective_under (X : C) : Injective (under X) :=
  (EnoughInjectives.presentation X).some.injective

/-- The monomorphism `Injective.ι : X ⟶ Injective.under X`
from the arbitrarily chosen injective object under `X`.
-/
def ι (X : C) : X ⟶ under X :=
  (EnoughInjectives.presentation X).some.f

instance ι_mono (X : C) : Mono (ι X) :=
  (EnoughInjectives.presentation X).some.mono

section

variable [HasZeroMorphisms C] {X Y : C} (f : X ⟶ Y) [HasCokernel f]

/-- When `C` has enough injectives, the object `Injective.syzygies f` is
an arbitrarily chosen injective object under `cokernel f`.
-/
def syzygies : C :=
  under (cokernel f)
deriving Injective

/-- When `C` has enough injective,
`Injective.d f : Y ⟶ syzygies f` is the composition
`cokernel.π f ≫ ι (cokernel f)`.

(When `C` is abelian, we have `exact f (injective.d f)`.)
-/
abbrev d : Y ⟶ syzygies f :=
  cokernel.π f ≫ ι (cokernel f)

end

end EnoughInjectives

instance [EnoughInjectives C] : EnoughProjectives Cᵒᵖ :=
  ⟨fun X => ⟨{ p := _, f := (Injective.ι (unop X)).op}⟩⟩

instance [EnoughProjectives C] : EnoughInjectives Cᵒᵖ :=
  ⟨fun X => ⟨⟨_, inferInstance, (Projective.π (unop X)).op, inferInstance⟩⟩⟩

theorem enoughProjectives_of_enoughInjectives_op [EnoughInjectives Cᵒᵖ] : EnoughProjectives C :=
  ⟨fun X => ⟨{ p := _, f := (Injective.ι (op X)).unop} ⟩⟩

theorem enoughInjectives_of_enoughProjectives_op [EnoughProjectives Cᵒᵖ] : EnoughInjectives C :=
  ⟨fun X => ⟨⟨_, inferInstance, (Projective.π (op X)).unop, inferInstance⟩⟩⟩

end Injective

namespace Adjunction

variable {D : Type*} [Category D] {F : C ⥤ D} {G : D ⥤ C}

theorem map_injective (adj : F ⊣ G) [F.PreservesMonomorphisms] (I : D) (hI : Injective I) :
    Injective (G.obj I) :=
  ⟨fun {X} {Y} f g => by
    intro
    rcases hI.factors (F.map f ≫ adj.counit.app _) (F.map g) with ⟨w,h⟩
    use adj.unit.app Y ≫ G.map w
    rw [← unit_naturality_assoc, ← G.map_comp, h]
    simp⟩

theorem injective_of_map_injective (adj : F ⊣ G) [G.Full] [G.Faithful] (I : D)
    (hI : Injective (G.obj I)) : Injective I :=
  ⟨fun {X} {Y} f g => by
    intro
    haveI : PreservesLimitsOfSize.{0, 0} G := adj.rightAdjoint_preservesLimits
    rcases hI.factors (G.map f) (G.map g) with ⟨w,h⟩
    use inv (adj.counit.app _) ≫ F.map w ≫ adj.counit.app _
    exact G.map_injective (by simpa)⟩

/-- Given an adjunction `F ⊣ G` such that `F` preserves monos, `G` maps an injective presentation
of `X` to an injective presentation of `G(X)`. -/
def mapInjectivePresentation (adj : F ⊣ G) [F.PreservesMonomorphisms] (X : D)
    (I : InjectivePresentation X) : InjectivePresentation (G.obj X) where
  J := G.obj I.J
  injective := adj.map_injective _ I.injective
  f := G.map I.f
  mono := by
    haveI : PreservesLimitsOfSize.{0, 0} G := adj.rightAdjoint_preservesLimits; infer_instance

/-- Given an adjunction `F ⊣ G` such that `F` preserves monomorphisms and is faithful,
  then any injective presentation of `F(X)` can be pulled back to an injective presentation of `X`.
  This is similar to `mapInjectivePresentation`. -/
def injectivePresentationOfMap (adj : F ⊣ G)
    [F.PreservesMonomorphisms] [F.ReflectsMonomorphisms] (X : C)
    (I : InjectivePresentation <| F.obj X) :
    InjectivePresentation X where
  J := G.obj I.J
  injective := Injective.injective_of_adjoint adj _
  f := adj.homEquiv _ _ I.f

end Adjunction

namespace Functor

variable {D : Type*} [Category D] (F : C ⥤ D)

theorem injective_of_map_injective [F.Full] [F.Faithful]
    [F.PreservesMonomorphisms] {I : C} (hI : Injective (F.obj I)) : Injective I where
  factors g f _ := by
    obtain ⟨h, fac⟩ := hI.factors (F.map g) (F.map f)
    exact ⟨F.preimage h, F.map_injective (by simp [fac])⟩

end Functor

/--
[Lemma 3.8](https://ncatlab.org/nlab/show/injective+object#preservation_of_injective_objects)
-/
lemma EnoughInjectives.of_adjunction {C : Type u₁} {D : Type u₂}
    [Category.{v₁} C] [Category.{v₂} D]
    {L : C ⥤ D} {R : D ⥤ C} (adj : L ⊣ R) [L.PreservesMonomorphisms] [L.ReflectsMonomorphisms]
    [EnoughInjectives D] : EnoughInjectives C where
  presentation _ :=
    ⟨adj.injectivePresentationOfMap _ (EnoughInjectives.presentation _).some⟩

/-- An equivalence of categories transfers enough injectives. -/
lemma EnoughInjectives.of_equivalence {C : Type u₁} {D : Type u₂}
    [Category.{v₁} C] [Category.{v₂} D]
    (e : C ⥤ D) [e.IsEquivalence] [EnoughInjectives D] : EnoughInjectives C :=
  EnoughInjectives.of_adjunction (adj := e.asEquivalence.toAdjunction)

namespace Equivalence

variable {D : Type*} [Category D] (F : C ≌ D)

theorem map_injective_iff (P : C) : Injective (F.functor.obj P) ↔ Injective P :=
  ⟨F.symm.toAdjunction.injective_of_map_injective P, F.symm.toAdjunction.map_injective P⟩

/-- Given an equivalence of categories `F`, an injective presentation of `F(X)` induces an
injective presentation of `X.` -/
def injectivePresentationOfMapInjectivePresentation (X : C)
    (I : InjectivePresentation (F.functor.obj X)) : InjectivePresentation X :=
  F.toAdjunction.injectivePresentationOfMap _ I

theorem enoughInjectives_iff (F : C ≌ D) : EnoughInjectives C ↔ EnoughInjectives D :=
  ⟨fun h => h.of_adjunction F.symm.toAdjunction, fun h => h.of_adjunction F.toAdjunction⟩

end Equivalence

end CategoryTheory<|MERGE_RESOLUTION|>--- conflicted
+++ resolved
@@ -112,17 +112,10 @@
     Nonempty.intro
       { J := WithBot X
         injective := inferInstance
-<<<<<<< HEAD
-        f := WithTop.some
-        mono := by
-          rw [mono_iff_injective]
-          exact WithTop.coe_injective }
-=======
         f := WithBot.some
         mono := by
           rw [mono_iff_injective]
           exact WithBot.coe_injective }
->>>>>>> 80565ea4
 
 instance {P Q : C} [HasBinaryProduct P Q] [Injective P] [Injective Q] : Injective (P ⨯ Q) where
   factors g f mono := by
