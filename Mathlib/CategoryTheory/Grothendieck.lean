--- conflicted
+++ resolved
@@ -356,16 +356,10 @@
 
 /-- The Grothendieck construction as a functor from the functor category `E ⥤ Cat` to the
 over category `Over E`. -/
-<<<<<<< HEAD
-def functor {E : Cat.{v, u}} : (E ⥤ Cat.{v,u}) ⥤ Over (T := Cat.{v,u}) E where
+def functor {E : Cat.{v, u}} : (E ⥤ Cat.{v, u}) ⥤ Over (T := Cat.{v, u}) E where
   obj F := Over.mk (X := E) (Y := Cat.of (Grothendieck F)) (Grothendieck.forget F).toCatHom
-  map {_ _} α := Over.homMk (X:= E) (Grothendieck.map α).toCatHom
+  map {_ _} α := Over.homMk (X := E) (Grothendieck.map α).toCatHom
     congr($(Grothendieck.functor_comp_forget).toCatHom)
-=======
-def functor {E : Cat.{v, u}} : (E ⥤ Cat.{v, u}) ⥤ Over (T := Cat.{v, u}) E where
-  obj F := Over.mk (X := E) (Y := Cat.of (Grothendieck F)) (Grothendieck.forget F)
-  map {_ _} α := Over.homMk (X:= E) (Grothendieck.map α) Grothendieck.functor_comp_forget
->>>>>>> 94e04f1e
   map_id F := by
     ext
     exact Grothendieck.map_id_eq (F := F)
