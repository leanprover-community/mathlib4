--- conflicted
+++ resolved
@@ -3,15 +3,10 @@
 Released under Apache 2.0 license as described in the file LICENSE.
 Authors: Joël Riou
 -/
-<<<<<<< HEAD
-import Mathlib.CategoryTheory.Comma.Arrow
-import Mathlib.SetTheory.Cardinal.HasCardinalLT
-=======
 module
 
 public import Mathlib.CategoryTheory.Comma.Arrow
 public import Mathlib.SetTheory.Cardinal.HasCardinalLT
->>>>>>> ebf1ee7e
 
 /-!
 # Representatives of small categories
