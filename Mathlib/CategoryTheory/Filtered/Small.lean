--- conflicted
+++ resolved
@@ -105,13 +105,9 @@
   induction h with
   | base x =>
       refine ⟨⟨0, ?_⟩, ?_⟩
-<<<<<<< HEAD
-      · simp -implicitDefEqProofs only [FilteredClosureSmall.bundledAbstractFilteredClosure]
-=======
       · #adaptation_note
         /-- On nightly-2025-11-04 we need to add `-implicitDefEqProofs` here. -/
         simp -implicitDefEqProofs only [FilteredClosureSmall.bundledAbstractFilteredClosure]
->>>>>>> 03ee6e84
         exact ULift.up x
       · simp only [FilteredClosureSmall.abstractFilteredClosureRealization]
         rw! [FilteredClosureSmall.bundledAbstractFilteredClosure.eq_1]
@@ -260,13 +256,9 @@
   induction h with
   | base x =>
     refine ⟨⟨0, ?_⟩,?_⟩
-<<<<<<< HEAD
-    · simp -implicitDefEqProofs only [CofilteredClosureSmall.bundledAbstractCofilteredClosure]
-=======
     · #adaptation_note
       /-- On nightly-2025-11-04 we need to add `-implicitDefEqProofs` here. -/
       simp -implicitDefEqProofs only [CofilteredClosureSmall.bundledAbstractCofilteredClosure]
->>>>>>> 03ee6e84
       exact ULift.up x
     · simp only [CofilteredClosureSmall.abstractCofilteredClosureRealization]
       rw! [CofilteredClosureSmall.bundledAbstractCofilteredClosure.eq_1]
