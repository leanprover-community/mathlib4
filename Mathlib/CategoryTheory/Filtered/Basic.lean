/-
Copyright (c) 2019 Reid Barton. All rights reserved.
Released under Apache 2.0 license as described in the file LICENSE.
Authors: Reid Barton, Kim Morrison
-/
import Mathlib.CategoryTheory.Limits.Shapes.FiniteLimits

/-!
# Filtered categories

A category is filtered if every finite diagram admits a cocone.
We give a simple characterisation of this condition as
1. for every pair of objects there exists another object "to the right",
2. for every pair of parallel morphisms there exists a morphism to the right so the compositions
   are equal, and
3. there exists some object.

Filtered colimits are often better behaved than arbitrary colimits.
See `CategoryTheory/Limits/Types` for some details.

Filtered categories are nice because colimits indexed by filtered categories tend to be
easier to describe than general colimits (and more often preserved by functors).

In this file we show that any functor from a finite category to a filtered category admits a cocone:
* `cocone_nonempty [FinCategory J] [IsFiltered C] (F : J ⥤ C) : Nonempty (Cocone F)`
More generally,
for any finite collection of objects and morphisms between them in a filtered category
(even if not closed under composition) there exists some object `Z` receiving maps from all of them,
so that all the triangles (one edge from the finite set, two from morphisms to `Z`) commute.
This formulation is often more useful in practice and is available via `sup_exists`,
which takes a finset of objects, and an indexed family (indexed by source and target)
of finsets of morphisms.

We also prove the converse of `cocone_nonempty` as `of_cocone_nonempty`.

Furthermore, we give special support for two diagram categories: The `bowtie` and the `tulip`.
This is because these shapes show up in the proofs that forgetful functors of algebraic categories
(e.g. `MonCat`, `CommRingCat`, ...) preserve filtered colimits.

All of the above API, except for the `bowtie` and the `tulip`, is also provided for cofiltered
categories.

## See also
In `CategoryTheory.Limits.FilteredColimitCommutesFiniteLimit` we show that filtered colimits
commute with finite limits.

There is another characterization of filtered categories, namely that whenever `F : J ⥤ C` is a
functor from a finite category, there is `X : C` such that `Nonempty (limit (F.op ⋙ yoneda.obj X))`.
This is shown in `CategoryTheory.Limits.Filtered`.

-/


open Function

-- declare the `v`'s first; see `CategoryTheory.Category` for an explanation
universe w v v₁ v₂ u u₁ u₂

namespace CategoryTheory

attribute [local instance] uliftCategory

variable (C : Type u) [Category.{v} C]

/-- A category `IsFilteredOrEmpty` if
1. for every pair of objects there exists another object "to the right", and
2. for every pair of parallel morphisms there exists a morphism to the right so the compositions
   are equal.
-/
class IsFilteredOrEmpty : Prop where
  /-- for every pair of objects there exists another object "to the right" -/
  cocone_objs : ∀ X Y : C, ∃ (Z : _) (_ : X ⟶ Z) (_ : Y ⟶ Z), True
  /-- for every pair of parallel morphisms there exists a morphism to the right
  so the compositions are equal -/
  cocone_maps : ∀ ⦃X Y : C⦄ (f g : X ⟶ Y), ∃ (Z : _) (h : Y ⟶ Z), f ≫ h = g ≫ h

/-- A category `IsFiltered` if
1. for every pair of objects there exists another object "to the right",
2. for every pair of parallel morphisms there exists a morphism to the right so the compositions
   are equal, and
3. there exists some object. -/
@[stacks 002V "They also define a diagram being filtered."]
class IsFiltered : Prop extends IsFilteredOrEmpty C where
  /-- a filtered category must be non empty -/
  -- This should be an instance but it causes significant slowdown
  [nonempty : Nonempty C]

instance (priority := 100) isFilteredOrEmpty_of_semilatticeSup (α : Type u) [SemilatticeSup α] :
    IsFilteredOrEmpty α where
  cocone_objs X Y := ⟨X ⊔ Y, homOfLE le_sup_left, homOfLE le_sup_right, trivial⟩
  cocone_maps X Y f g := ⟨Y, 𝟙 _, by subsingleton⟩

instance (priority := 100) isFiltered_of_semilatticeSup_nonempty (α : Type u) [SemilatticeSup α]
    [Nonempty α] : IsFiltered α where

instance (priority := 100) isFilteredOrEmpty_of_directed_le (α : Type u) [Preorder α]
    [IsDirected α (· ≤ ·)] : IsFilteredOrEmpty α where
  cocone_objs X Y :=
    let ⟨Z, h1, h2⟩ := exists_ge_ge X Y
    ⟨Z, homOfLE h1, homOfLE h2, trivial⟩
  cocone_maps X Y f g := ⟨Y, 𝟙 _, by subsingleton⟩

instance (priority := 100) isFiltered_of_directed_le_nonempty (α : Type u) [Preorder α]
    [IsDirected α (· ≤ ·)] [Nonempty α] : IsFiltered α where

-- Sanity checks
example (α : Type u) [SemilatticeSup α] [OrderBot α] : IsFiltered α := by infer_instance

example (α : Type u) [SemilatticeSup α] [OrderTop α] : IsFiltered α := by infer_instance

instance : IsFiltered (Discrete PUnit) where
  cocone_objs X Y := ⟨⟨PUnit.unit⟩, ⟨⟨by trivial⟩⟩, ⟨⟨by subsingleton⟩⟩, trivial⟩
  cocone_maps X Y f g := ⟨⟨PUnit.unit⟩, ⟨⟨by trivial⟩⟩, by subsingleton⟩

namespace IsFiltered

section AllowEmpty

variable {C}
variable [IsFilteredOrEmpty C]

/-- `max j j'` is an arbitrary choice of object to the right of both `j` and `j'`,
whose existence is ensured by `IsFiltered`.
-/
noncomputable def max (j j' : C) : C :=
  (IsFilteredOrEmpty.cocone_objs j j').choose

/-- `leftToMax j j'` is an arbitrary choice of morphism from `j` to `max j j'`,
whose existence is ensured by `IsFiltered`.
-/
noncomputable def leftToMax (j j' : C) : j ⟶ max j j' :=
  (IsFilteredOrEmpty.cocone_objs j j').choose_spec.choose

/-- `rightToMax j j'` is an arbitrary choice of morphism from `j'` to `max j j'`,
whose existence is ensured by `IsFiltered`.
-/
noncomputable def rightToMax (j j' : C) : j' ⟶ max j j' :=
  (IsFilteredOrEmpty.cocone_objs j j').choose_spec.choose_spec.choose

/-- `coeq f f'`, for morphisms `f f' : j ⟶ j'`, is an arbitrary choice of object
which admits a morphism `coeqHom f f' : j' ⟶ coeq f f'` such that
`coeq_condition : f ≫ coeqHom f f' = f' ≫ coeqHom f f'`.
Its existence is ensured by `IsFiltered`.
-/
noncomputable def coeq {j j' : C} (f f' : j ⟶ j') : C :=
  (IsFilteredOrEmpty.cocone_maps f f').choose

/-- `coeqHom f f'`, for morphisms `f f' : j ⟶ j'`, is an arbitrary choice of morphism
`coeqHom f f' : j' ⟶ coeq f f'` such that
`coeq_condition : f ≫ coeqHom f f' = f' ≫ coeqHom f f'`.
Its existence is ensured by `IsFiltered`.
-/
noncomputable def coeqHom {j j' : C} (f f' : j ⟶ j') : j' ⟶ coeq f f' :=
  (IsFilteredOrEmpty.cocone_maps f f').choose_spec.choose

-- Porting note: the simp tag has been removed as the linter complained
/-- `coeq_condition f f'`, for morphisms `f f' : j ⟶ j'`, is the proof that
`f ≫ coeqHom f f' = f' ≫ coeqHom f f'`.
-/
@[reassoc]
theorem coeq_condition {j j' : C} (f f' : j ⟶ j') : f ≫ coeqHom f f' = f' ≫ coeqHom f f' :=
  (IsFilteredOrEmpty.cocone_maps f f').choose_spec.choose_spec

end AllowEmpty

end IsFiltered

namespace IsFilteredOrEmpty
open IsFiltered

variable {C}
variable [IsFilteredOrEmpty C]
variable {D : Type u₁} [Category.{v₁} D]

/-- If `C` is filtered or empty, and we have a functor `R : C ⥤ D` with a left adjoint, then `D` is
filtered or empty.
-/
theorem of_right_adjoint {L : D ⥤ C} {R : C ⥤ D} (h : L ⊣ R) : IsFilteredOrEmpty D :=
  { cocone_objs := fun X Y =>
      ⟨R.obj (max (L.obj X) (L.obj Y)),
        h.homEquiv _ _ (leftToMax _ _), h.homEquiv _ _ (rightToMax _ _), ⟨⟩⟩
    cocone_maps := fun X Y f g =>
      ⟨R.obj (coeq (L.map f) (L.map g)), h.homEquiv _ _ (coeqHom _ _), by
        rw [← h.homEquiv_naturality_left, ← h.homEquiv_naturality_left, coeq_condition]⟩ }

/-- If `C` is filtered or empty, and we have a right adjoint functor `R : C ⥤ D`, then `D` is
filtered or empty. -/
theorem of_isRightAdjoint (R : C ⥤ D) [R.IsRightAdjoint] : IsFilteredOrEmpty D :=
  of_right_adjoint (Adjunction.ofIsRightAdjoint R)

/-- Being filtered or empty is preserved by equivalence of categories. -/
theorem of_equivalence (h : C ≌ D) : IsFilteredOrEmpty D :=
  of_right_adjoint h.symm.toAdjunction

end IsFilteredOrEmpty

namespace IsFiltered

section Nonempty

open CategoryTheory.Limits

variable {C}
variable [IsFiltered C]

/-- Any finite collection of objects in a filtered category has an object "to the right".
-/
theorem sup_objs_exists (O : Finset C) : ∃ S : C, ∀ {X}, X ∈ O → Nonempty (X ⟶ S) := by
  classical
<<<<<<< HEAD
  induction O using Finset.induction with
  | empty => exact ⟨Classical.choice IsFiltered.nonempty, by intro; simp⟩
  | insert X O' nm h =>
    obtain ⟨S', w'⟩ := h
=======
  induction' O using Finset.induction with X O' nm h
  · exact ⟨Classical.choice IsFiltered.nonempty, by simp⟩
  · obtain ⟨S', w'⟩ := h
>>>>>>> 5b472055
    use max X S'
    rintro Y mY
    obtain rfl | h := eq_or_ne Y X
    · exact ⟨leftToMax _ _⟩
    · exact ⟨(w' (Finset.mem_of_mem_insert_of_ne mY h)).some ≫ rightToMax _ _⟩

variable (O : Finset C) (H : Finset (Σ' (X Y : C) (_ : X ∈ O) (_ : Y ∈ O), X ⟶ Y))

/-- Given any `Finset` of objects `{X, ...}` and
indexed collection of `Finset`s of morphisms `{f, ...}` in `C`,
there exists an object `S`, with a morphism `T X : X ⟶ S` from each `X`,
such that the triangles commute: `f ≫ T Y = T X`, for `f : X ⟶ Y` in the `Finset`.
-/
theorem sup_exists :
    ∃ (S : C) (T : ∀ {X : C}, X ∈ O → (X ⟶ S)),
      ∀ {X Y : C} (mX : X ∈ O) (mY : Y ∈ O) {f : X ⟶ Y},
        (⟨X, Y, mX, mY, f⟩ : Σ' (X Y : C) (_ : X ∈ O) (_ : Y ∈ O), X ⟶ Y) ∈ H →
          f ≫ T mY = T mX := by
  classical
  induction H using Finset.induction with
  | empty =>
    obtain ⟨S, f⟩ := sup_objs_exists O
    exact ⟨S, fun mX => (f mX).some, by rintro - - - - - ⟨⟩⟩
  | insert h' H' nmf h'' =>
    obtain ⟨X, Y, mX, mY, f⟩ := h'
    obtain ⟨S', T', w'⟩ := h''
    refine ⟨coeq (f ≫ T' mY) (T' mX), fun mZ => T' mZ ≫ coeqHom (f ≫ T' mY) (T' mX), ?_⟩
    intro X' Y' mX' mY' f' mf'
    rw [← Category.assoc]
    by_cases h : X = X' ∧ Y = Y'
    · rcases h with ⟨rfl, rfl⟩
      by_cases hf : f = f'
      · subst hf
        apply coeq_condition
      · rw [@w' _ _ mX mY f']
        simp only [Finset.mem_insert, PSigma.mk.injEq, heq_eq_eq, true_and] at mf'
        grind
    · rw [@w' _ _ mX' mY' f' _]
      apply Finset.mem_of_mem_insert_of_ne mf'
      contrapose! h
      obtain ⟨rfl, h⟩ := h
      trivial

/-- An arbitrary choice of object "to the right"
of a finite collection of objects `O` and morphisms `H`,
making all the triangles commute.
-/
noncomputable def sup : C :=
  (sup_exists O H).choose

/-- The morphisms to `sup O H`.
-/
noncomputable def toSup {X : C} (m : X ∈ O) : X ⟶ sup O H :=
  (sup_exists O H).choose_spec.choose m

/-- The triangles of consisting of a morphism in `H` and the maps to `sup O H` commute.
-/
theorem toSup_commutes {X Y : C} (mX : X ∈ O) (mY : Y ∈ O) {f : X ⟶ Y}
    (mf : (⟨X, Y, mX, mY, f⟩ : Σ' (X Y : C) (_ : X ∈ O) (_ : Y ∈ O), X ⟶ Y) ∈ H) :
    f ≫ toSup O H mY = toSup O H mX :=
  (sup_exists O H).choose_spec.choose_spec mX mY mf

variable {J : Type w} [SmallCategory J] [FinCategory J]

/-- If we have `IsFiltered C`, then for any functor `F : J ⥤ C` with `FinCategory J`,
there exists a cocone over `F`.
-/
theorem cocone_nonempty (F : J ⥤ C) : Nonempty (Cocone F) := by
  classical
  let O := Finset.univ.image F.obj
  let H : Finset (Σ' (X Y : C) (_ : X ∈ O) (_ : Y ∈ O), X ⟶ Y) :=
    Finset.univ.biUnion   fun X : J =>
      Finset.univ.biUnion fun Y : J =>
        Finset.univ.image fun f : X ⟶ Y => ⟨F.obj X, F.obj Y, by simp [O], by simp [O], F.map f⟩
  obtain ⟨Z, f, w⟩ := sup_exists O H
  refine ⟨⟨Z, ⟨fun X => f (by simp [O]), ?_⟩⟩⟩
  intro j j' g
  dsimp
  simp only [Category.comp_id]
  apply w
  simp only [O, H, Finset.mem_biUnion, Finset.mem_univ, Finset.mem_image, PSigma.mk.injEq,
    true_and, exists_and_left]
  exact ⟨j, rfl, j', g, by simp⟩

/-- An arbitrary choice of cocone over `F : J ⥤ C`, for `FinCategory J` and `IsFiltered C`.
-/
noncomputable def cocone (F : J ⥤ C) : Cocone F :=
  (cocone_nonempty F).some

variable {D : Type u₁} [Category.{v₁} D]

/-- If `C` is filtered, and we have a functor `R : C ⥤ D` with a left adjoint, then `D` is filtered.
-/
theorem of_right_adjoint {L : D ⥤ C} {R : C ⥤ D} (h : L ⊣ R) : IsFiltered D :=
  { IsFilteredOrEmpty.of_right_adjoint h with
    nonempty := IsFiltered.nonempty.map R.obj }

/-- If `C` is filtered, and we have a right adjoint functor `R : C ⥤ D`, then `D` is filtered. -/
theorem of_isRightAdjoint (R : C ⥤ D) [R.IsRightAdjoint] : IsFiltered D :=
  of_right_adjoint (Adjunction.ofIsRightAdjoint R)

/-- Being filtered is preserved by equivalence of categories. -/
theorem of_equivalence (h : C ≌ D) : IsFiltered D :=
  of_right_adjoint h.symm.toAdjunction

end Nonempty

section OfCocone

open CategoryTheory.Limits

/-- If every finite diagram in `C` admits a cocone, then `C` is filtered. It is sufficient to verify
this for diagrams whose shape lives in any one fixed universe. -/
theorem of_cocone_nonempty (h : ∀ {J : Type w} [SmallCategory J] [FinCategory J] (F : J ⥤ C),
    Nonempty (Cocone F)) : IsFiltered C := by
  have : Nonempty C := by
    obtain ⟨c⟩ := h (Functor.empty _)
    exact ⟨c.pt⟩
  have : IsFilteredOrEmpty C := by
    refine ⟨?_, ?_⟩
    · intros X Y
      obtain ⟨c⟩ := h (ULiftHom.down ⋙ ULift.downFunctor ⋙ pair X Y)
      exact ⟨c.pt, c.ι.app ⟨⟨WalkingPair.left⟩⟩, c.ι.app ⟨⟨WalkingPair.right⟩⟩, trivial⟩
    · intros X Y f g
      obtain ⟨c⟩ := h (ULiftHom.down ⋙ ULift.downFunctor ⋙ parallelPair f g)
      refine ⟨c.pt, c.ι.app ⟨WalkingParallelPair.one⟩, ?_⟩
      have h₁ := c.ι.naturality ⟨WalkingParallelPairHom.left⟩
      have h₂ := c.ι.naturality ⟨WalkingParallelPairHom.right⟩
      simp_all
  apply IsFiltered.mk

theorem of_hasFiniteColimits [HasFiniteColimits C] : IsFiltered C :=
  of_cocone_nonempty.{v} C fun F => ⟨colimit.cocone F⟩

theorem of_isTerminal {X : C} (h : IsTerminal X) : IsFiltered C :=
  of_cocone_nonempty.{v} _ fun {_} _ _ _ => ⟨⟨X, ⟨fun _ => h.from _, fun _ _ _ => h.hom_ext _ _⟩⟩⟩

instance (priority := 100) of_hasTerminal [HasTerminal C] : IsFiltered C :=
  of_isTerminal _ terminalIsTerminal

/-- For every universe `w`, `C` is filtered if and only if every finite diagram in `C` with shape
in `w` admits a cocone. -/
theorem iff_cocone_nonempty : IsFiltered C ↔
    ∀ {J : Type w} [SmallCategory J] [FinCategory J] (F : J ⥤ C), Nonempty (Cocone F) :=
  ⟨fun _ _ _ _ F => cocone_nonempty F, of_cocone_nonempty C⟩

end OfCocone

section SpecialShapes

variable {C}
variable [IsFilteredOrEmpty C]

/-- `max₃ j₁ j₂ j₃` is an arbitrary choice of object to the right of `j₁`, `j₂` and `j₃`,
whose existence is ensured by `IsFiltered`.
-/
noncomputable def max₃ (j₁ j₂ j₃ : C) : C :=
  max (max j₁ j₂) j₃

/-- `firstToMax₃ j₁ j₂ j₃` is an arbitrary choice of morphism from `j₁` to `max₃ j₁ j₂ j₃`,
whose existence is ensured by `IsFiltered`.
-/
noncomputable def firstToMax₃ (j₁ j₂ j₃ : C) : j₁ ⟶ max₃ j₁ j₂ j₃ :=
  leftToMax j₁ j₂ ≫ leftToMax (max j₁ j₂) j₃

/-- `secondToMax₃ j₁ j₂ j₃` is an arbitrary choice of morphism from `j₂` to `max₃ j₁ j₂ j₃`,
whose existence is ensured by `IsFiltered`.
-/
noncomputable def secondToMax₃ (j₁ j₂ j₃ : C) : j₂ ⟶ max₃ j₁ j₂ j₃ :=
  rightToMax j₁ j₂ ≫ leftToMax (max j₁ j₂) j₃

/-- `thirdToMax₃ j₁ j₂ j₃` is an arbitrary choice of morphism from `j₃` to `max₃ j₁ j₂ j₃`,
whose existence is ensured by `IsFiltered`.
-/
noncomputable def thirdToMax₃ (j₁ j₂ j₃ : C) : j₃ ⟶ max₃ j₁ j₂ j₃ :=
  rightToMax (max j₁ j₂) j₃

/-- `coeq₃ f g h`, for morphisms `f g h : j₁ ⟶ j₂`, is an arbitrary choice of object
which admits a morphism `coeq₃Hom f g h : j₂ ⟶ coeq₃ f g h` such that
`coeq₃_condition₁`, `coeq₃_condition₂` and `coeq₃_condition₃` are satisfied.
Its existence is ensured by `IsFiltered`.
-/
noncomputable def coeq₃ {j₁ j₂ : C} (f g h : j₁ ⟶ j₂) : C :=
  coeq (coeqHom f g ≫ leftToMax (coeq f g) (coeq g h))
    (coeqHom g h ≫ rightToMax (coeq f g) (coeq g h))

/-- `coeq₃Hom f g h`, for morphisms `f g h : j₁ ⟶ j₂`, is an arbitrary choice of morphism
`j₂ ⟶ coeq₃ f g h` such that `coeq₃_condition₁`, `coeq₃_condition₂` and `coeq₃_condition₃`
are satisfied. Its existence is ensured by `IsFiltered`.
-/
noncomputable def coeq₃Hom {j₁ j₂ : C} (f g h : j₁ ⟶ j₂) : j₂ ⟶ coeq₃ f g h :=
  coeqHom f g ≫
    leftToMax (coeq f g) (coeq g h) ≫
      coeqHom (coeqHom f g ≫ leftToMax (coeq f g) (coeq g h))
        (coeqHom g h ≫ rightToMax (coeq f g) (coeq g h))

theorem coeq₃_condition₁ {j₁ j₂ : C} (f g h : j₁ ⟶ j₂) :
    f ≫ coeq₃Hom f g h = g ≫ coeq₃Hom f g h := by
  simp only [coeq₃Hom, ← Category.assoc, coeq_condition f g]

theorem coeq₃_condition₂ {j₁ j₂ : C} (f g h : j₁ ⟶ j₂) :
    g ≫ coeq₃Hom f g h = h ≫ coeq₃Hom f g h := by
  dsimp [coeq₃Hom]
  slice_lhs 2 4 => rw [← Category.assoc, coeq_condition _ _]
  slice_rhs 2 4 => rw [← Category.assoc, coeq_condition _ _]
  slice_lhs 1 3 => rw [← Category.assoc, coeq_condition _ _]
  simp only [Category.assoc]

theorem coeq₃_condition₃ {j₁ j₂ : C} (f g h : j₁ ⟶ j₂) : f ≫ coeq₃Hom f g h = h ≫ coeq₃Hom f g h :=
  Eq.trans (coeq₃_condition₁ f g h) (coeq₃_condition₂ f g h)

/-- For every span `j ⟵ i ⟶ j'`, there exists a cocone `j ⟶ k ⟵ j'` such that the square
commutes. -/
theorem span {i j j' : C} (f : i ⟶ j) (f' : i ⟶ j') :
    ∃ (k : C) (g : j ⟶ k) (g' : j' ⟶ k), f ≫ g = f' ≫ g' :=
  let ⟨K, G, G', _⟩ := IsFilteredOrEmpty.cocone_objs j j'
  let ⟨k, e, he⟩ := IsFilteredOrEmpty.cocone_maps (f ≫ G) (f' ≫ G')
  ⟨k, G ≫ e, G' ≫ e, by simpa only [← Category.assoc] ⟩

/-- Given a "bowtie" of morphisms
```
 j₁   j₂
 |\  /|
 | \/ |
 | /\ |
 |/  \∣
 vv  vv
 k₁  k₂
```
in a filtered category, we can construct an object `s` and two morphisms from `k₁` and `k₂` to `s`,
making the resulting squares commute.
-/
theorem bowtie {j₁ j₂ k₁ k₂ : C} (f₁ : j₁ ⟶ k₁) (g₁ : j₁ ⟶ k₂) (f₂ : j₂ ⟶ k₁) (g₂ : j₂ ⟶ k₂) :
    ∃ (s : C) (α : k₁ ⟶ s) (β : k₂ ⟶ s), f₁ ≫ α = g₁ ≫ β ∧ f₂ ≫ α = g₂ ≫ β := by
  obtain ⟨t, k₁t, k₂t, ht⟩ := span f₁ g₁
  obtain ⟨s, ts, hs⟩ := IsFilteredOrEmpty.cocone_maps (f₂ ≫ k₁t) (g₂ ≫ k₂t)
  simp_rw [Category.assoc] at hs
  exact ⟨s, k₁t ≫ ts, k₂t ≫ ts, by simp only [← Category.assoc, ht], hs⟩

/-- Given a "tulip" of morphisms
```
 j₁    j₂    j₃
 |\   / \   / |
 | \ /   \ /  |
 |  vv    vv  |
 \  k₁    k₂ /
  \         /
   \       /
    \     /
     \   /
      v v
       l
```
in a filtered category, we can construct an object `s` and three morphisms from `k₁`, `k₂` and `l`
to `s`, making the resulting squares commute.
-/
theorem tulip {j₁ j₂ j₃ k₁ k₂ l : C} (f₁ : j₁ ⟶ k₁) (f₂ : j₂ ⟶ k₁) (f₃ : j₂ ⟶ k₂) (f₄ : j₃ ⟶ k₂)
    (g₁ : j₁ ⟶ l) (g₂ : j₃ ⟶ l) :
    ∃ (s : C) (α : k₁ ⟶ s) (β : l ⟶ s) (γ : k₂ ⟶ s),
      f₁ ≫ α = g₁ ≫ β ∧ f₂ ≫ α = f₃ ≫ γ ∧ f₄ ≫ γ = g₂ ≫ β := by
  obtain ⟨l', k₁l, k₂l, hl⟩ := span f₂ f₃
  obtain ⟨s, ls, l's, hs₁, hs₂⟩ := bowtie g₁ (f₁ ≫ k₁l) g₂ (f₄ ≫ k₂l)
  refine ⟨s, k₁l ≫ l's, ls, k₂l ≫ l's, ?_, by simp only [← Category.assoc, hl], ?_⟩ <;>
    simp only [hs₁, hs₂, Category.assoc]

end SpecialShapes

end IsFiltered

/--
A category `IsCofilteredOrEmpty` if
1. for every pair of objects there exists another object "to the left", and
2. for every pair of parallel morphisms there exists a morphism to the left so the compositions
   are equal.
-/
class IsCofilteredOrEmpty : Prop where
  /-- for every pair of objects there exists another object "to the left" -/
  cone_objs : ∀ X Y : C, ∃ (W : _) (_ : W ⟶ X) (_ : W ⟶ Y), True
  /-- for every pair of parallel morphisms there exists a morphism to the left
  so the compositions are equal -/
  cone_maps : ∀ ⦃X Y : C⦄ (f g : X ⟶ Y), ∃ (W : _) (h : W ⟶ X), h ≫ f = h ≫ g

/-- A category `IsCofiltered` if
1. for every pair of objects there exists another object "to the left",
2. for every pair of parallel morphisms there exists a morphism to the left so the compositions
   are equal, and
3. there exists some object. -/
@[stacks 04AZ]
class IsCofiltered : Prop extends IsCofilteredOrEmpty C where
  /-- a cofiltered category must be non empty -/
  -- This should be an instance but it causes significant slowdown
  [nonempty : Nonempty C]

instance (priority := 100) isCofilteredOrEmpty_of_semilatticeInf (α : Type u) [SemilatticeInf α] :
    IsCofilteredOrEmpty α where
  cone_objs X Y := ⟨X ⊓ Y, homOfLE inf_le_left, homOfLE inf_le_right, trivial⟩
  cone_maps X Y f g := ⟨X, 𝟙 _, by
    apply ULift.ext
    subsingleton⟩

instance (priority := 100) isCofiltered_of_semilatticeInf_nonempty (α : Type u) [SemilatticeInf α]
    [Nonempty α] : IsCofiltered α where

instance (priority := 100) isCofilteredOrEmpty_of_directed_ge (α : Type u) [Preorder α]
    [IsDirected α (· ≥ ·)] : IsCofilteredOrEmpty α where
  cone_objs X Y :=
    let ⟨Z, hX, hY⟩ := exists_le_le X Y
    ⟨Z, homOfLE hX, homOfLE hY, trivial⟩
  cone_maps X Y f g := ⟨X, 𝟙 _, by
    apply ULift.ext
    subsingleton⟩

instance (priority := 100) isCofiltered_of_directed_ge_nonempty (α : Type u) [Preorder α]
    [IsDirected α (· ≥ ·)] [Nonempty α] : IsCofiltered α where

-- Sanity checks
example (α : Type u) [SemilatticeInf α] [OrderBot α] : IsCofiltered α := by infer_instance

example (α : Type u) [SemilatticeInf α] [OrderTop α] : IsCofiltered α := by infer_instance

instance : IsCofiltered (Discrete PUnit) where
  cone_objs _ Y := ⟨⟨PUnit.unit⟩, ⟨⟨by trivial⟩⟩, ⟨⟨by subsingleton⟩⟩, trivial⟩
  cone_maps X Y f g := ⟨⟨PUnit.unit⟩, ⟨⟨by trivial⟩⟩, by
    apply ULift.ext
    subsingleton⟩

namespace IsCofiltered

section AllowEmpty

variable {C}
variable [IsCofilteredOrEmpty C]

/-- `min j j'` is an arbitrary choice of object to the left of both `j` and `j'`,
whose existence is ensured by `IsCofiltered`.
-/
noncomputable def min (j j' : C) : C :=
  (IsCofilteredOrEmpty.cone_objs j j').choose

/-- `minToLeft j j'` is an arbitrary choice of morphism from `min j j'` to `j`,
whose existence is ensured by `IsCofiltered`.
-/
noncomputable def minToLeft (j j' : C) : min j j' ⟶ j :=
  (IsCofilteredOrEmpty.cone_objs j j').choose_spec.choose

/-- `minToRight j j'` is an arbitrary choice of morphism from `min j j'` to `j'`,
whose existence is ensured by `IsCofiltered`.
-/
noncomputable def minToRight (j j' : C) : min j j' ⟶ j' :=
  (IsCofilteredOrEmpty.cone_objs j j').choose_spec.choose_spec.choose

/-- `eq f f'`, for morphisms `f f' : j ⟶ j'`, is an arbitrary choice of object
which admits a morphism `eqHom f f' : eq f f' ⟶ j` such that
`eq_condition : eqHom f f' ≫ f = eqHom f f' ≫ f'`.
Its existence is ensured by `IsCofiltered`.
-/
noncomputable def eq {j j' : C} (f f' : j ⟶ j') : C :=
  (IsCofilteredOrEmpty.cone_maps f f').choose

/-- `eqHom f f'`, for morphisms `f f' : j ⟶ j'`, is an arbitrary choice of morphism
`eqHom f f' : eq f f' ⟶ j` such that
`eq_condition : eqHom f f' ≫ f = eqHom f f' ≫ f'`.
Its existence is ensured by `IsCofiltered`.
-/
noncomputable def eqHom {j j' : C} (f f' : j ⟶ j') : eq f f' ⟶ j :=
  (IsCofilteredOrEmpty.cone_maps f f').choose_spec.choose

-- Porting note: the simp tag has been removed as the linter complained
/-- `eq_condition f f'`, for morphisms `f f' : j ⟶ j'`, is the proof that
`eqHom f f' ≫ f = eqHom f f' ≫ f'`.
-/
@[reassoc]
theorem eq_condition {j j' : C} (f f' : j ⟶ j') : eqHom f f' ≫ f = eqHom f f' ≫ f' :=
  (IsCofilteredOrEmpty.cone_maps f f').choose_spec.choose_spec

/-- For every cospan `j ⟶ i ⟵ j'`,
there exists a cone `j ⟵ k ⟶ j'` such that the square commutes. -/
theorem cospan {i j j' : C} (f : j ⟶ i) (f' : j' ⟶ i) :
    ∃ (k : C) (g : k ⟶ j) (g' : k ⟶ j'), g ≫ f = g' ≫ f' :=
  let ⟨K, G, G', _⟩ := IsCofilteredOrEmpty.cone_objs j j'
  let ⟨k, e, he⟩ := IsCofilteredOrEmpty.cone_maps (G ≫ f) (G' ≫ f')
  ⟨k, e ≫ G, e ≫ G', by simpa only [Category.assoc] using he⟩

theorem _root_.CategoryTheory.Functor.ranges_directed (F : C ⥤ Type*) (j : C) :
    Directed (· ⊇ ·) fun f : Σ' i, i ⟶ j => Set.range (F.map f.2) := fun ⟨i, ij⟩ ⟨k, kj⟩ => by
  let ⟨l, li, lk, e⟩ := cospan ij kj
  refine ⟨⟨l, lk ≫ kj⟩, e ▸ ?_, ?_⟩ <;> simp_rw [F.map_comp] <;> apply Set.range_comp_subset_range

/-- Given a "bowtie" of morphisms
```
 k₁   k₂
 |\  /|
 | \/ |
 | /\ |
 |/  \∣
 vv  vv
 j₁  j₂
```
in a cofiltered category, we can construct an object `s` and two morphisms
from `s` to `k₁` and `k₂`, making the resulting squares commute.
-/
theorem bowtie {j₁ j₂ k₁ k₂ : C} (f₁ : k₁ ⟶ j₁) (g₁ : k₂ ⟶ j₁) (f₂ : k₁ ⟶ j₂) (g₂ : k₂ ⟶ j₂) :
    ∃ (s : C) (α : s ⟶ k₁) (β : s ⟶ k₂), α ≫ f₁ = β ≫ g₁ ∧ α ≫ f₂ = β ≫ g₂ := by
  obtain ⟨t, k₁t, k₂t, ht⟩ := cospan f₁ g₁
  obtain ⟨s, ts, hs⟩ := IsCofilteredOrEmpty.cone_maps (k₁t ≫ f₂) (k₂t ≫ g₂)
  exact ⟨s, ts ≫ k₁t, ts ≫ k₂t, by simp only [Category.assoc, ht],
    by simp only [Category.assoc, hs]⟩

end AllowEmpty

end IsCofiltered

namespace IsCofilteredOrEmpty
open IsCofiltered

variable {C}
variable [IsCofilteredOrEmpty C]
variable {D : Type u₁} [Category.{v₁} D]

/-- If `C` is cofiltered or empty, and we have a functor `L : C ⥤ D` with a right adjoint,
then `D` is cofiltered or empty.
-/
theorem of_left_adjoint {L : C ⥤ D} {R : D ⥤ C} (h : L ⊣ R) : IsCofilteredOrEmpty D :=
  { cone_objs := fun X Y =>
      ⟨L.obj (min (R.obj X) (R.obj Y)), (h.homEquiv _ X).symm (minToLeft _ _),
        (h.homEquiv _ Y).symm (minToRight _ _), ⟨⟩⟩
    cone_maps := fun X Y f g =>
      ⟨L.obj (eq (R.map f) (R.map g)), (h.homEquiv _ _).symm (eqHom _ _), by
        rw [← h.homEquiv_naturality_right_symm, ← h.homEquiv_naturality_right_symm, eq_condition]⟩ }

/-- If `C` is cofiltered or empty, and we have a left adjoint functor `L : C ⥤ D`, then `D` is
cofiltered or empty. -/
theorem of_isLeftAdjoint (L : C ⥤ D) [L.IsLeftAdjoint] : IsCofilteredOrEmpty D :=
  of_left_adjoint (Adjunction.ofIsLeftAdjoint L)

/-- Being cofiltered or empty is preserved by equivalence of categories. -/
theorem of_equivalence (h : C ≌ D) : IsCofilteredOrEmpty D :=
  of_left_adjoint h.toAdjunction

end IsCofilteredOrEmpty

namespace IsCofiltered

section Nonempty

open CategoryTheory.Limits

variable {C}
variable [IsCofiltered C]

/-- Any finite collection of objects in a cofiltered category has an object "to the left".
-/
theorem inf_objs_exists (O : Finset C) : ∃ S : C, ∀ {X}, X ∈ O → Nonempty (S ⟶ X) := by
  classical
<<<<<<< HEAD
  induction O using Finset.induction with
  | empty => exact ⟨Classical.choice IsCofiltered.nonempty, by intro; simp⟩
  | insert X O' nm h =>
    obtain ⟨S', w'⟩ := h
=======
  induction' O using Finset.induction with X O' nm h
  · exact ⟨Classical.choice IsCofiltered.nonempty, by simp⟩
  · obtain ⟨S', w'⟩ := h
>>>>>>> 5b472055
    use min X S'
    rintro Y mY
    obtain rfl | h := eq_or_ne Y X
    · exact ⟨minToLeft _ _⟩
    · exact ⟨minToRight _ _ ≫ (w' (Finset.mem_of_mem_insert_of_ne mY h)).some⟩

variable (O : Finset C) (H : Finset (Σ' (X Y : C) (_ : X ∈ O) (_ : Y ∈ O), X ⟶ Y))

/-- Given any `Finset` of objects `{X, ...}` and
indexed collection of `Finset`s of morphisms `{f, ...}` in `C`,
there exists an object `S`, with a morphism `T X : S ⟶ X` from each `X`,
such that the triangles commute: `T X ≫ f = T Y`, for `f : X ⟶ Y` in the `Finset`.
-/
theorem inf_exists :
    ∃ (S : C) (T : ∀ {X : C}, X ∈ O → (S ⟶ X)),
      ∀ {X Y : C} (mX : X ∈ O) (mY : Y ∈ O) {f : X ⟶ Y},
        (⟨X, Y, mX, mY, f⟩ : Σ' (X Y : C) (_ : X ∈ O) (_ : Y ∈ O), X ⟶ Y) ∈ H →
          T mX ≫ f = T mY := by
  classical
  induction H using Finset.induction with
  | empty =>
    obtain ⟨S, f⟩ := inf_objs_exists O
    exact ⟨S, fun mX => (f mX).some, by rintro - - - - - ⟨⟩⟩
  | insert h' H' nmf h'' =>
    obtain ⟨X, Y, mX, mY, f⟩ := h'
    obtain ⟨S', T', w'⟩ := h''
    refine ⟨eq (T' mX ≫ f) (T' mY), fun mZ => eqHom (T' mX ≫ f) (T' mY) ≫ T' mZ, ?_⟩
    intro X' Y' mX' mY' f' mf'
    rw [Category.assoc]
    by_cases h : X = X' ∧ Y = Y'
    · rcases h with ⟨rfl, rfl⟩
      by_cases hf : f = f'
      · subst hf
        apply eq_condition
      · rw [@w' _ _ mX mY f']
        simp only [Finset.mem_insert, PSigma.mk.injEq, heq_eq_eq, true_and] at mf'
        grind
    · rw [@w' _ _ mX' mY' f' _]
      apply Finset.mem_of_mem_insert_of_ne mf'
      contrapose! h
      obtain ⟨rfl, h⟩ := h
      trivial

/-- An arbitrary choice of object "to the left"
of a finite collection of objects `O` and morphisms `H`,
making all the triangles commute.
-/
noncomputable def inf : C :=
  (inf_exists O H).choose

/-- The morphisms from `inf O H`.
-/
noncomputable def infTo {X : C} (m : X ∈ O) : inf O H ⟶ X :=
  (inf_exists O H).choose_spec.choose m

/-- The triangles consisting of a morphism in `H` and the maps from `inf O H` commute.
-/
theorem infTo_commutes {X Y : C} (mX : X ∈ O) (mY : Y ∈ O) {f : X ⟶ Y}
    (mf : (⟨X, Y, mX, mY, f⟩ : Σ' (X Y : C) (_ : X ∈ O) (_ : Y ∈ O), X ⟶ Y) ∈ H) :
    infTo O H mX ≫ f = infTo O H mY :=
  (inf_exists O H).choose_spec.choose_spec mX mY mf

variable {J : Type w} [SmallCategory J] [FinCategory J]

/-- If we have `IsCofiltered C`, then for any functor `F : J ⥤ C` with `FinCategory J`,
there exists a cone over `F`.
-/
theorem cone_nonempty (F : J ⥤ C) : Nonempty (Cone F) := by
  classical
  let O := Finset.univ.image F.obj
  let H : Finset (Σ' (X Y : C) (_ : X ∈ O) (_ : Y ∈ O), X ⟶ Y) :=
    Finset.univ.biUnion fun X : J =>
      Finset.univ.biUnion fun Y : J =>
        Finset.univ.image fun f : X ⟶ Y => ⟨F.obj X, F.obj Y, by simp [O], by simp [O], F.map f⟩
  obtain ⟨Z, f, w⟩ := inf_exists O H
  refine ⟨⟨Z, ⟨fun X => f (by simp [O]), ?_⟩⟩⟩
  intro j j' g
  dsimp
  simp only [Category.id_comp]
  symm
  apply w
  simp only [O, H, Finset.mem_biUnion, Finset.mem_univ, Finset.mem_image,
    PSigma.mk.injEq, true_and, exists_and_left]
  exact ⟨j, rfl, j', g, by simp⟩

/-- An arbitrary choice of cone over `F : J ⥤ C`, for `FinCategory J` and `IsCofiltered C`.
-/
noncomputable def cone (F : J ⥤ C) : Cone F :=
  (cone_nonempty F).some

variable {D : Type u₁} [Category.{v₁} D]

/-- If `C` is cofiltered, and we have a functor `L : C ⥤ D` with a right adjoint,
then `D` is cofiltered.
-/
theorem of_left_adjoint {L : C ⥤ D} {R : D ⥤ C} (h : L ⊣ R) : IsCofiltered D :=
  { IsCofilteredOrEmpty.of_left_adjoint h with
    nonempty := IsCofiltered.nonempty.map L.obj }

/-- If `C` is cofiltered, and we have a left adjoint functor `L : C ⥤ D`, then `D` is cofiltered. -/
theorem of_isLeftAdjoint (L : C ⥤ D) [L.IsLeftAdjoint] : IsCofiltered D :=
  of_left_adjoint (Adjunction.ofIsLeftAdjoint L)

/-- Being cofiltered is preserved by equivalence of categories. -/
theorem of_equivalence (h : C ≌ D) : IsCofiltered D :=
  of_left_adjoint h.toAdjunction

end Nonempty


section OfCone

open CategoryTheory.Limits

/-- If every finite diagram in `C` admits a cone, then `C` is cofiltered. It is sufficient to
verify this for diagrams whose shape lives in any one fixed universe. -/
theorem of_cone_nonempty (h : ∀ {J : Type w} [SmallCategory J] [FinCategory J] (F : J ⥤ C),
    Nonempty (Cone F)) : IsCofiltered C := by
  have : Nonempty C := by
    obtain ⟨c⟩ := h (Functor.empty _)
    exact ⟨c.pt⟩
  have : IsCofilteredOrEmpty C := by
    refine ⟨?_, ?_⟩
    · intros X Y
      obtain ⟨c⟩ := h (ULiftHom.down ⋙ ULift.downFunctor ⋙ pair X Y)
      exact ⟨c.pt, c.π.app ⟨⟨WalkingPair.left⟩⟩, c.π.app ⟨⟨WalkingPair.right⟩⟩, trivial⟩
    · intros X Y f g
      obtain ⟨c⟩ := h (ULiftHom.down ⋙ ULift.downFunctor ⋙ parallelPair f g)
      refine ⟨c.pt, c.π.app ⟨WalkingParallelPair.zero⟩, ?_⟩
      have h₁ := c.π.naturality ⟨WalkingParallelPairHom.left⟩
      have h₂ := c.π.naturality ⟨WalkingParallelPairHom.right⟩
      simp_all
  apply IsCofiltered.mk

theorem of_hasFiniteLimits [HasFiniteLimits C] : IsCofiltered C :=
  of_cone_nonempty.{v} C fun F => ⟨limit.cone F⟩

theorem of_isInitial {X : C} (h : IsInitial X) : IsCofiltered C :=
  of_cone_nonempty.{v} _ fun {_} _ _ _ => ⟨⟨X, ⟨fun _ => h.to _, fun _ _ _ => h.hom_ext _ _⟩⟩⟩

instance (priority := 100) of_hasInitial [HasInitial C] : IsCofiltered C :=
  of_isInitial _ initialIsInitial

/-- For every universe `w`, `C` is filtered if and only if every finite diagram in `C` with shape
in `w` admits a cocone. -/
theorem iff_cone_nonempty : IsCofiltered C ↔
    ∀ {J : Type w} [SmallCategory J] [FinCategory J] (F : J ⥤ C), Nonempty (Cone F) :=
  ⟨fun _ _ _ _ F => cone_nonempty F, of_cone_nonempty C⟩

end OfCone

end IsCofiltered

section Opposite

open Opposite

instance isCofilteredOrEmpty_op_of_isFilteredOrEmpty [IsFilteredOrEmpty C] :
    IsCofilteredOrEmpty Cᵒᵖ where
  cone_objs X Y :=
    ⟨op (IsFiltered.max X.unop Y.unop), (IsFiltered.leftToMax _ _).op,
      (IsFiltered.rightToMax _ _).op, trivial⟩
  cone_maps X Y f g :=
    ⟨op (IsFiltered.coeq f.unop g.unop), (IsFiltered.coeqHom _ _).op, by
      rw [show f = f.unop.op by simp, show g = g.unop.op by simp, ← op_comp, ← op_comp]
      congr 1
      exact IsFiltered.coeq_condition f.unop g.unop⟩

instance isCofiltered_op_of_isFiltered [IsFiltered C] : IsCofiltered Cᵒᵖ where
  nonempty := letI : Nonempty C := IsFiltered.nonempty; inferInstance

instance isFilteredOrEmpty_op_of_isCofilteredOrEmpty [IsCofilteredOrEmpty C] :
    IsFilteredOrEmpty Cᵒᵖ where
  cocone_objs X Y :=
    ⟨op (IsCofiltered.min X.unop Y.unop), (IsCofiltered.minToLeft X.unop Y.unop).op,
      (IsCofiltered.minToRight X.unop Y.unop).op, trivial⟩
  cocone_maps X Y f g :=
    ⟨op (IsCofiltered.eq f.unop g.unop), (IsCofiltered.eqHom f.unop g.unop).op, by
      rw [show f = f.unop.op by simp, show g = g.unop.op by simp, ← op_comp, ← op_comp]
      congr 1
      exact IsCofiltered.eq_condition f.unop g.unop⟩

instance isFiltered_op_of_isCofiltered [IsCofiltered C] : IsFiltered Cᵒᵖ where
  nonempty := letI : Nonempty C := IsCofiltered.nonempty; inferInstance

/-- If Cᵒᵖ is filtered or empty, then C is cofiltered or empty. -/
lemma isCofilteredOrEmpty_of_isFilteredOrEmpty_op [IsFilteredOrEmpty Cᵒᵖ] : IsCofilteredOrEmpty C :=
  IsCofilteredOrEmpty.of_equivalence (opOpEquivalence _)

/-- If Cᵒᵖ is cofiltered or empty, then C is filtered or empty. -/
lemma isFilteredOrEmpty_of_isCofilteredOrEmpty_op [IsCofilteredOrEmpty Cᵒᵖ] : IsFilteredOrEmpty C :=
  IsFilteredOrEmpty.of_equivalence (opOpEquivalence _)

/-- If Cᵒᵖ is filtered, then C is cofiltered. -/
lemma isCofiltered_of_isFiltered_op [IsFiltered Cᵒᵖ] : IsCofiltered C :=
  IsCofiltered.of_equivalence (opOpEquivalence _)

/-- If Cᵒᵖ is cofiltered, then C is filtered. -/
lemma isFiltered_of_isCofiltered_op [IsCofiltered Cᵒᵖ] : IsFiltered C :=
  IsFiltered.of_equivalence (opOpEquivalence _)

end Opposite

section ULift

instance [IsFiltered C] : IsFiltered (ULift.{u₂} C) :=
  IsFiltered.of_equivalence ULift.equivalence

instance [IsCofiltered C] : IsCofiltered (ULift.{u₂} C) :=
  IsCofiltered.of_equivalence ULift.equivalence

instance [IsFiltered C] : IsFiltered (ULiftHom C) :=
  IsFiltered.of_equivalence ULiftHom.equiv

instance [IsCofiltered C] : IsCofiltered (ULiftHom C) :=
  IsCofiltered.of_equivalence ULiftHom.equiv

instance [IsFiltered C] : IsFiltered (AsSmall C) :=
  IsFiltered.of_equivalence AsSmall.equiv

instance [IsCofiltered C] : IsCofiltered (AsSmall C) :=
  IsCofiltered.of_equivalence AsSmall.equiv

end ULift

section Pi

variable {α : Type w} {I : α → Type u₁} [∀ i, Category.{v₁} (I i)]

open IsFiltered in
instance [∀ i, IsFilteredOrEmpty (I i)] : IsFilteredOrEmpty (∀ i, I i) where
  cocone_objs k l := ⟨fun s => max (k s) (l s), fun s => leftToMax (k s) (l s),
    fun s => rightToMax (k s) (l s), trivial⟩
  cocone_maps k l f g := ⟨fun s => coeq (f s) (g s), fun s => coeqHom (f s) (g s),
    funext fun s => by simp [coeq_condition (f s) (g s)]⟩

attribute [local instance] IsFiltered.nonempty in
instance [∀ i, IsFiltered (I i)] : IsFiltered (∀ i, I i) where

open IsCofiltered in
instance [∀ i, IsCofilteredOrEmpty (I i)] : IsCofilteredOrEmpty (∀ i, I i) where
  cone_objs k l := ⟨fun s => min (k s) (l s), fun s => minToLeft (k s) (l s),
    fun s => minToRight (k s) (l s), trivial⟩
  cone_maps k l f g := ⟨fun s => eq (f s) (g s), fun s => eqHom (f s) (g s),
    funext fun s => by simp [eq_condition (f s) (g s)]⟩

attribute [local instance] IsCofiltered.nonempty in
instance [∀ i, IsCofiltered (I i)] : IsCofiltered (∀ i, I i) where

end Pi

section Prod

variable {C : Type u₁} [Category.{v₁} C] {D : Type u₂} [Category.{v₂} D]

open IsFiltered in
instance [IsFilteredOrEmpty C] [IsFilteredOrEmpty D] : IsFilteredOrEmpty (C × D) where
  cocone_objs k l := ⟨(max k.1 l.1, max k.2 l.2), (leftToMax k.1 l.1, leftToMax k.2 l.2),
    (rightToMax k.1 l.1, rightToMax k.2 l.2), trivial⟩
  cocone_maps k l f g := ⟨(coeq f.1 g.1, coeq f.2 g.2), (coeqHom f.1 g.1, coeqHom f.2 g.2),
    by simp [coeq_condition]⟩

attribute [local instance] IsFiltered.nonempty in
instance [IsFiltered C] [IsFiltered D] : IsFiltered (C × D) where

open IsCofiltered in
instance [IsCofilteredOrEmpty C] [IsCofilteredOrEmpty D] : IsCofilteredOrEmpty (C × D) where
  cone_objs k l := ⟨(min k.1 l.1, min k.2 l.2), (minToLeft k.1 l.1, minToLeft k.2 l.2),
    (minToRight k.1 l.1, minToRight k.2 l.2), trivial⟩
  cone_maps k l f g := ⟨(eq f.1 g.1, eq f.2 g.2), (eqHom f.1 g.1, eqHom f.2 g.2),
    by simp [eq_condition]⟩

attribute [local instance] IsCofiltered.nonempty in
instance [IsCofiltered C] [IsCofiltered D] : IsCofiltered (C × D) where

end Prod

end CategoryTheory<|MERGE_RESOLUTION|>--- conflicted
+++ resolved
@@ -207,16 +207,10 @@
 -/
 theorem sup_objs_exists (O : Finset C) : ∃ S : C, ∀ {X}, X ∈ O → Nonempty (X ⟶ S) := by
   classical
-<<<<<<< HEAD
   induction O using Finset.induction with
-  | empty => exact ⟨Classical.choice IsFiltered.nonempty, by intro; simp⟩
+  | empty => exact ⟨Classical.choice IsFiltered.nonempty, by simp⟩
   | insert X O' nm h =>
     obtain ⟨S', w'⟩ := h
-=======
-  induction' O using Finset.induction with X O' nm h
-  · exact ⟨Classical.choice IsFiltered.nonempty, by simp⟩
-  · obtain ⟨S', w'⟩ := h
->>>>>>> 5b472055
     use max X S'
     rintro Y mY
     obtain rfl | h := eq_or_ne Y X
@@ -671,16 +665,10 @@
 -/
 theorem inf_objs_exists (O : Finset C) : ∃ S : C, ∀ {X}, X ∈ O → Nonempty (S ⟶ X) := by
   classical
-<<<<<<< HEAD
   induction O using Finset.induction with
-  | empty => exact ⟨Classical.choice IsCofiltered.nonempty, by intro; simp⟩
+  | empty => exact ⟨Classical.choice IsCofiltered.nonempty, by simp⟩
   | insert X O' nm h =>
     obtain ⟨S', w'⟩ := h
-=======
-  induction' O using Finset.induction with X O' nm h
-  · exact ⟨Classical.choice IsCofiltered.nonempty, by simp⟩
-  · obtain ⟨S', w'⟩ := h
->>>>>>> 5b472055
     use min X S'
     rintro Y mY
     obtain rfl | h := eq_or_ne Y X
