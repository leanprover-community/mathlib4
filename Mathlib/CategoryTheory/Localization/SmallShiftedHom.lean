--- conflicted
+++ resolved
@@ -237,11 +237,8 @@
 
 end
 
-<<<<<<< HEAD
-=======
 section ChangeOfUniverse
 
->>>>>>> d4736a1f
 variable {W}
 
 /-- Up to an equivalence, the type `SmallShiftedHom.{w} W X Y m` does
@@ -261,11 +258,8 @@
   congr
   apply SmallHom.equiv_chgUniv
 
-<<<<<<< HEAD
-=======
 end ChangeOfUniverse
 
->>>>>>> d4736a1f
 end SmallShiftedHom
 
 end Localization
