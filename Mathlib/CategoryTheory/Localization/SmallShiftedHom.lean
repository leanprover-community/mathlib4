--- conflicted
+++ resolved
@@ -305,10 +305,7 @@
     α.comp (mk₀ W m₀ hm₀ (𝟙 Y)) (by aesop) = α :=
   (equiv W W.Q).injective (by simp [equiv_comp])
 
-<<<<<<< HEAD
-=======
-variable {W} in
->>>>>>> 50a5c453
+variable {W} in
 @[simp]
 lemma mk₀_id_comp {X Y : C} [HasSmallLocalizedShiftedHom.{w} W M X Y]
     [HasSmallLocalizedShiftedHom.{w} W M X X]
@@ -334,19 +331,8 @@
     SmallShiftedHom.{w} W X Y a ≃ SmallShiftedHom.{w} W X Z a where
   toFun α := α.comp (mk₀ _ _ rfl f) (zero_add _)
   invFun β := β.comp (mk₀Inv _ rfl _ hf) (zero_add _)
-<<<<<<< HEAD
-  left_inv α := by
-    dsimp
-    rw [comp_assoc _ _ _ _ _ (zero_add 0) (by simp)]
-    simp
-  right_inv β := by
-    dsimp
-    rw [comp_assoc _ _ _ _ _ (zero_add 0) (by simp)]
-    simp
-=======
   left_inv α := by simp [comp_assoc]
   right_inv β := by simp [comp_assoc]
->>>>>>> 50a5c453
 
 variable {W} in
 /-- The precomposition on the types `SmallShiftedHom W` with a morphism
@@ -365,19 +351,8 @@
     SmallShiftedHom.{w} W Y Z a ≃ SmallShiftedHom.{w} W X Z a where
   toFun α := (mk₀ _ _ rfl f).comp α (add_zero _)
   invFun β := (mk₀Inv _ rfl _ hf).comp β (add_zero _)
-<<<<<<< HEAD
-  left_inv α := by
-    dsimp
-    rw [← comp_assoc _ _ _ _ (add_zero 0) _ (by simp)]
-    simp
-  right_inv β  := by
-    dsimp
-    rw [← comp_assoc _ _ _ _ (add_zero 0) _ (by simp)]
-    simp
-=======
   left_inv α := by simp [← comp_assoc]
   right_inv β  := by simp [← comp_assoc]
->>>>>>> 50a5c453
 
 section ChangeOfUniverse
 
