--- conflicted
+++ resolved
@@ -39,10 +39,6 @@
 
 ## TODO
 
-<<<<<<< HEAD
-* Define the notion of left derivability structures
-=======
->>>>>>> 4055dfea
 * Construct the injective derivability structure in order to derive functor from
   the bounded below homotopy category in an abelian category with enough injectives
 * Construct the projective derivability structure in order to derive functor from
