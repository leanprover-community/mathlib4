/-
Copyright (c) 2023 Joël Riou. All rights reserved.
Released under Apache 2.0 license as described in the file LICENSE.
Authors: Joël Riou
-/
import Mathlib.CategoryTheory.Localization.Equivalence

/-!
# Morphisms of localizers

A morphism of localizers consists of a functor `F : C₁ ⥤ C₂` between
two categories equipped with morphism properties `W₁` and `W₂` such
that `F` sends morphisms in `W₁` to morphisms in `W₂`.

If `Φ : LocalizerMorphism W₁ W₂`, and that `L₁ : C₁ ⥤ D₁` and `L₂ : C₂ ⥤ D₂`
are localization functors for `W₁` and `W₂`, the induced functor `D₁ ⥤ D₂`
is denoted `Φ.localizedFunctor L₁ L₂`; we introduce the condition
`Φ.IsLocalizedEquivalence` which expresses that this functor is an equivalence
of categories. This condition is independent of the choice of the
localized categories.

## References
* [Bruno Kahn and Georges Maltsiniotis, *Structures de dérivabilité*][KahnMaltsiniotis2008]

-/

universe v₁ v₂ v₃ v₄ v₄' v₅ v₅' v₆ u₁ u₂ u₃ u₄ u₄' u₅ u₅' u₆

namespace CategoryTheory

open Localization

variable {C₁ : Type u₁} {C₂ : Type u₂} {C₃ : Type u₃}
  {D₁ : Type u₄} {D₂ : Type u₅} {D₃ : Type u₆}
  [Category.{v₁} C₁] [Category.{v₂} C₂] [Category.{v₃} C₃]
  [Category.{v₄} D₁] [Category.{v₅} D₂] [Category.{v₆} D₃]
  (W₁ : MorphismProperty C₁) (W₂ : MorphismProperty C₂) (W₃ : MorphismProperty C₃)

/-- If `W₁ : MorphismProperty C₁` and `W₂ : MorphismProperty C₂`, a `LocalizerMorphism W₁ W₂`
is the datum of a functor `C₁ ⥤ C₂` which sends morphisms in `W₁` to morphisms in `W₂` -/
structure LocalizerMorphism where
  /-- a functor between the two categories -/
  functor : C₁ ⥤ C₂
  /-- the functor is compatible with the `MorphismProperty` -/
  map : W₁ ≤ W₂.inverseImage functor

namespace LocalizerMorphism

/-- The identity functor as a morphism of localizers. -/
@[simps]
def id : LocalizerMorphism W₁ W₁ where
  functor := 𝟭 C₁
  map _ _ _ hf := hf

variable {W₁ W₂ W₃}

/-- The composition of two localizers morphisms. -/
@[simps]
def comp (Φ : LocalizerMorphism W₁ W₂) (Ψ : LocalizerMorphism W₂ W₃) :
    LocalizerMorphism W₁ W₃ where
  functor := Φ.functor ⋙ Ψ.functor
  map _ _ _ hf := Ψ.map _ (Φ.map _ hf)

variable (Φ : LocalizerMorphism W₁ W₂)

/-- The opposite localizer morphism `LocalizerMorphism W₁.op W₂.op` deduced
from `Φ : LocalizerMorphism W₁ W₂`. -/
@[simps]
def op : LocalizerMorphism W₁.op W₂.op where
  functor := Φ.functor.op
  map _ _ _ hf := Φ.map _ hf

variable (L₁ : C₁ ⥤ D₁) [L₁.IsLocalization W₁] (L₂ : C₂ ⥤ D₂) [L₂.IsLocalization W₂]

lemma inverts : W₁.IsInvertedBy (Φ.functor ⋙ L₂) :=
  fun _ _ _ hf => Localization.inverts L₂ W₂ _ (Φ.map _ hf)

/-- When `Φ : LocalizerMorphism W₁ W₂` and that `L₁` and `L₂` are localization functors
for `W₁` and `W₂`, then `Φ.localizedFunctor L₁ L₂` is the induced functor on the
localized categories. --/
noncomputable def localizedFunctor : D₁ ⥤ D₂ :=
  lift (Φ.functor ⋙ L₂) (Φ.inverts _) L₁

noncomputable instance liftingLocalizedFunctor :
    Lifting L₁ W₁ (Φ.functor ⋙ L₂) (Φ.localizedFunctor L₁ L₂) := by
  dsimp [localizedFunctor]
  infer_instance

/-- The 2-commutative square expressing that `Φ.localizedFunctor L₁ L₂` lifts the
functor `Φ.functor`  -/
noncomputable instance catCommSq : CatCommSq Φ.functor L₁ L₂ (Φ.localizedFunctor L₁ L₂) :=
  CatCommSq.mk (Lifting.iso _ W₁ _ _).symm

variable (G : D₁ ⥤ D₂)

section

variable [CatCommSq Φ.functor L₁ L₂ G]
  {D₁' : Type u₄'} {D₂' : Type u₅'}
  [Category.{v₄'} D₁'] [Category.{v₅'} D₂']
  (L₁' : C₁ ⥤ D₁') (L₂' : C₂ ⥤ D₂') [L₁'.IsLocalization W₁] [L₂'.IsLocalization W₂]
  (G' : D₁' ⥤ D₂') [CatCommSq Φ.functor L₁' L₂' G']
include W₁ W₂ Φ L₁ L₂ L₁' L₂'

/-- If a localizer morphism induces an equivalence on some choice of localized categories,
it will be so for any choice of localized categoriees. -/
<<<<<<< HEAD
lemma isEquivalence_imp [G.IsEquivalence] : G'.IsEquivalence := by
=======
lemma isEquivalence_imp [G.IsEquivalence] : G'.IsEquivalence :=
>>>>>>> 99508fb5
  let E₁ := Localization.uniq L₁ L₁' W₁
  let E₂ := Localization.uniq L₂ L₂' W₂
  let e : L₁ ⋙ G ⋙ E₂.functor ≅ L₁ ⋙ E₁.functor ⋙ G' :=
    calc
      L₁ ⋙ G ⋙ E₂.functor ≅ Φ.functor ⋙ L₂ ⋙ E₂.functor :=
          (Functor.associator _ _ _).symm ≪≫
            isoWhiskerRight (CatCommSq.iso Φ.functor L₁ L₂ G).symm E₂.functor ≪≫
            Functor.associator _ _ _
      _ ≅ Φ.functor ⋙ L₂' := isoWhiskerLeft Φ.functor (compUniqFunctor L₂ L₂' W₂)
      _ ≅ L₁' ⋙ G' := CatCommSq.iso Φ.functor L₁' L₂' G'
      _ ≅ L₁ ⋙ E₁.functor ⋙ G' :=
            isoWhiskerRight (compUniqFunctor L₁ L₁' W₁).symm G' ≪≫ Functor.associator _ _ _
  have := Functor.isEquivalence_of_iso
    (liftNatIso L₁ W₁ _ _ (G ⋙ E₂.functor) (E₁.functor ⋙ G') e)
<<<<<<< HEAD
  exact Functor.isEquivalence_of_comp_left E₁.functor G'
=======
  Functor.isEquivalence_of_comp_left E₁.functor G'
>>>>>>> 99508fb5

lemma isEquivalence_iff : G.IsEquivalence ↔ G'.IsEquivalence :=
  ⟨fun _ => Φ.isEquivalence_imp L₁ L₂ G L₁' L₂' G',
    fun _ => Φ.isEquivalence_imp L₁' L₂' G' L₁ L₂ G⟩

end

/-- Condition that a `LocalizerMorphism` induces an equivalence on the localized categories -/
class IsLocalizedEquivalence : Prop :=
  /-- the induced functor on the constructed localized categories is an equivalence -/
  isEquivalence : (Φ.localizedFunctor W₁.Q W₂.Q).IsEquivalence

lemma IsLocalizedEquivalence.mk' [CatCommSq Φ.functor L₁ L₂ G] [G.IsEquivalence] :
    Φ.IsLocalizedEquivalence where
  isEquivalence := by
    rw [Φ.isEquivalence_iff W₁.Q W₂.Q (Φ.localizedFunctor W₁.Q W₂.Q) L₁ L₂ G]
    exact inferInstance

/-- If a `LocalizerMorphism` is a localized equivalence, then any compatible functor
between the localized categories is an equivalence. -/
lemma isEquivalence [h : Φ.IsLocalizedEquivalence] [CatCommSq Φ.functor L₁ L₂ G] :
    G.IsEquivalence := (by
  rw [Φ.isEquivalence_iff L₁ L₂ G W₁.Q W₂.Q (Φ.localizedFunctor W₁.Q W₂.Q)]
  exact h.isEquivalence)

/-- If a `LocalizerMorphism` is a localized equivalence, then the induced functor on
the localized categories is an equivalence -/
instance localizedFunctor_isEquivalence [Φ.IsLocalizedEquivalence] :
    (Φ.localizedFunctor L₁ L₂).IsEquivalence :=
  Φ.isEquivalence L₁ L₂ _

/-- When `Φ : LocalizerMorphism W₁ W₂`, if the composition `Φ.functor ⋙ L₂` is a
localization functor for `W₁`, then `Φ` is a localized equivalence. -/
lemma IsLocalizedEquivalence.of_isLocalization_of_isLocalization
    [(Φ.functor ⋙ L₂).IsLocalization W₁] :
    IsLocalizedEquivalence Φ := by
  have : CatCommSq Φ.functor (Φ.functor ⋙ L₂) L₂ (𝟭 D₂) :=
    CatCommSq.mk (Functor.rightUnitor _).symm
  exact IsLocalizedEquivalence.mk' Φ (Φ.functor ⋙ L₂) L₂ (𝟭 D₂)

/-- When the underlying functor `Φ.functor` of `Φ : LocalizerMorphism W₁ W₂` is
an equivalence of categories and that `W₁` and `W₂` essentially correspond to each
other via this equivalence, then `Φ` is a localized equivalence. -/
lemma IsLocalizedEquivalence.of_equivalence [Φ.functor.IsEquivalence]
    (h : W₂ ≤ W₁.map Φ.functor) : IsLocalizedEquivalence Φ := by
  haveI : Functor.IsLocalization (Φ.functor ⋙ MorphismProperty.Q W₂) W₁ := by
    refine Functor.IsLocalization.of_equivalence_source W₂.Q W₂ (Φ.functor ⋙ W₂.Q) W₁
      (Functor.asEquivalence Φ.functor).symm ?_ (Φ.inverts W₂.Q)
      ((Functor.associator _ _ _).symm ≪≫ isoWhiskerRight ((Equivalence.unitIso _).symm) _ ≪≫
        Functor.leftUnitor _)
    erw [W₁.isoClosure.inverseImage_equivalence_functor_eq_map_inverse]
    rw [MorphismProperty.map_isoClosure]
    exact h
  exact IsLocalizedEquivalence.of_isLocalization_of_isLocalization Φ W₂.Q

instance IsLocalizedEquivalence.isLocalization [Φ.IsLocalizedEquivalence] :
    (Φ.functor ⋙ L₂).IsLocalization W₁ :=
  Functor.IsLocalization.of_iso _ ((Φ.catCommSq W₁.Q L₂).iso).symm

/-- The localizer morphism from `W₁.arrow` to `W₂.arrow` that is induced by
`Φ : LocalizerMorphism W₁ W₂`. -/
@[simps]
def arrow : LocalizerMorphism W₁.arrow W₂.arrow where
  functor := Φ.functor.mapArrow
  map _ _ _ hf := ⟨Φ.map _ hf.1, Φ.map _ hf.2⟩

end LocalizerMorphism

end CategoryTheory<|MERGE_RESOLUTION|>--- conflicted
+++ resolved
@@ -104,11 +104,7 @@
 
 /-- If a localizer morphism induces an equivalence on some choice of localized categories,
 it will be so for any choice of localized categoriees. -/
-<<<<<<< HEAD
-lemma isEquivalence_imp [G.IsEquivalence] : G'.IsEquivalence := by
-=======
 lemma isEquivalence_imp [G.IsEquivalence] : G'.IsEquivalence :=
->>>>>>> 99508fb5
   let E₁ := Localization.uniq L₁ L₁' W₁
   let E₂ := Localization.uniq L₂ L₂' W₂
   let e : L₁ ⋙ G ⋙ E₂.functor ≅ L₁ ⋙ E₁.functor ⋙ G' :=
@@ -123,11 +119,7 @@
             isoWhiskerRight (compUniqFunctor L₁ L₁' W₁).symm G' ≪≫ Functor.associator _ _ _
   have := Functor.isEquivalence_of_iso
     (liftNatIso L₁ W₁ _ _ (G ⋙ E₂.functor) (E₁.functor ⋙ G') e)
-<<<<<<< HEAD
-  exact Functor.isEquivalence_of_comp_left E₁.functor G'
-=======
   Functor.isEquivalence_of_comp_left E₁.functor G'
->>>>>>> 99508fb5
 
 lemma isEquivalence_iff : G.IsEquivalence ↔ G'.IsEquivalence :=
   ⟨fun _ => Φ.isEquivalence_imp L₁ L₂ G L₁' L₂' G',
