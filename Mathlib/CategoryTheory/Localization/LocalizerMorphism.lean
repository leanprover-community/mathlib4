--- conflicted
+++ resolved
@@ -30,15 +30,8 @@
 
 open Localization
 
-<<<<<<< HEAD
-variable {C₁ : Type u₁} {C₂ : Type u₂} {C₃ : Type u₃}
-  {D₁ : Type u₄} {D₂ : Type u₅} {D₃ : Type u₆}
-  [Category.{v₁} C₁] [Category.{v₂} C₂] [Category.{v₃} C₃]
-  [Category.{v₄} D₁] [Category.{v₅} D₂] [Category.{v₆} D₃]
-=======
 variable {C₁ : Type u₁} {C₂ : Type u₂} {C₃ : Type u₃} {D₁ : Type u₄} {D₂ : Type u₅}
   [Category.{v₁} C₁] [Category.{v₂} C₂] [Category.{v₃} C₃] [Category.{v₄} D₁] [Category.{v₅} D₂]
->>>>>>> d0df76bd
   (W₁ : MorphismProperty C₁) (W₂ : MorphismProperty C₂) (W₃ : MorphismProperty C₃)
 
 /-- If `W₁ : MorphismProperty C₁` and `W₂ : MorphismProperty C₂`, a `LocalizerMorphism W₁ W₂`
