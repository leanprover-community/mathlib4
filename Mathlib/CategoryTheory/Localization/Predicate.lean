/-
Copyright (c) 2022 Joël Riou. All rights reserved.
Released under Apache 2.0 license as described in the file LICENSE.
Authors: Joël Riou
-/
import Mathlib.CategoryTheory.Localization.Construction

/-!

# Predicate for localized categories

In this file, a predicate `L.IsLocalization W` is introduced for a functor `L : C ⥤ D`
and `W : MorphismProperty C`: it expresses that `L` identifies `D` with the localized
category of `C` with respect to `W` (up to equivalence).

We introduce a universal property `StrictUniversalPropertyFixedTarget L W E` which
states that `L` inverts the morphisms in `W` and that all functors `C ⥤ E` inverting
`W` uniquely factors as a composition of `L ⋙ G` with `G : D ⥤ E`. Such universal
properties are inputs for the constructor `IsLocalization.mk'` for `L.IsLocalization W`.

When `L : C ⥤ D` is a localization functor for `W : MorphismProperty` (i.e. when
`[L.IsLocalization W]` holds), for any category `E`, there is
an equivalence `FunctorEquivalence L W E : (D ⥤ E) ≌ (W.FunctorsInverting E)`
that is induced by the composition with the functor `L`. When two functors
`F : C ⥤ E` and `F' : D ⥤ E` correspond via this equivalence, we shall say
that `F'` lifts `F`, and the associated isomorphism `L ⋙ F' ≅ F` is the
datum that is part of the class `Lifting L W F F'`. The functions
`liftNatTrans` and `liftNatIso` can be used to lift natural transformations
and natural isomorphisms between functors.

-/


noncomputable section

namespace CategoryTheory

open Category

variable {C D : Type*} [Category C] [Category D] (L : C ⥤ D) (W : MorphismProperty C) (E : Type*)
  [Category E]

namespace Functor

/-- The predicate expressing that, up to equivalence, a functor `L : C ⥤ D`
identifies the category `D` with the localized category of `C` with respect
to `W : MorphismProperty C`. -/
class IsLocalization : Prop where
  /-- the functor inverts the given `MorphismProperty` -/
  inverts : W.IsInvertedBy L
  /-- the induced functor from the constructed localized category is an equivalence -/
  isEquivalence : IsEquivalence (Localization.Construction.lift L inverts)
<<<<<<< HEAD
#align category_theory.functor.is_localization CategoryTheory.Functor.IsLocalization
=======
>>>>>>> 99508fb5

instance q_isLocalization : W.Q.IsLocalization W where
  inverts := W.Q_inverts
  isEquivalence := by
    suffices Localization.Construction.lift W.Q W.Q_inverts = 𝟭 _ by
      rw [this]
      infer_instance
    apply Localization.Construction.uniq
    simp only [Localization.Construction.fac]
    rfl

end Functor

namespace Localization

/-- This universal property states that a functor `L : C ⥤ D` inverts morphisms
in `W` and the all functors `D ⥤ E` (for a fixed category `E`) uniquely factors
through `L`. -/
structure StrictUniversalPropertyFixedTarget where
  /-- the functor `L` inverts `W` -/
  inverts : W.IsInvertedBy L
  /-- any functor `C ⥤ E` which inverts `W` can be lifted as a functor `D ⥤ E`  -/
  lift : ∀ (F : C ⥤ E) (_ : W.IsInvertedBy F), D ⥤ E
  /-- there is a factorisation involving the lifted functor  -/
  fac : ∀ (F : C ⥤ E) (hF : W.IsInvertedBy F), L ⋙ lift F hF = F
  /-- uniqueness of the lifted functor -/
  uniq : ∀ (F₁ F₂ : D ⥤ E) (_ : L ⋙ F₁ = L ⋙ F₂), F₁ = F₂

/-- The localized category `W.Localization` that was constructed satisfies
the universal property of the localization. -/
@[simps]
def strictUniversalPropertyFixedTargetQ : StrictUniversalPropertyFixedTarget W.Q W E where
  inverts := W.Q_inverts
  lift := Construction.lift
  fac := Construction.fac
  uniq := Construction.uniq

instance : Inhabited (StrictUniversalPropertyFixedTarget W.Q W E) :=
  ⟨strictUniversalPropertyFixedTargetQ _ _⟩

/-- When `W` consists of isomorphisms, the identity satisfies the universal property
of the localization. -/
@[simps]
def strictUniversalPropertyFixedTargetId (hW : W ≤ MorphismProperty.isomorphisms C) :
    StrictUniversalPropertyFixedTarget (𝟭 C) W E where
  inverts X Y f hf := hW f hf
  lift F _ := F
  fac F hF := by
    cases F
    rfl
  uniq F₁ F₂ eq := by
    cases F₁
    cases F₂
    exact eq

end Localization

namespace Functor

theorem IsLocalization.mk' (h₁ : Localization.StrictUniversalPropertyFixedTarget L W D)
    (h₂ : Localization.StrictUniversalPropertyFixedTarget L W W.Localization) :
    IsLocalization L W :=
  { inverts := h₁.inverts
    isEquivalence := IsEquivalence.mk' (h₂.lift W.Q W.Q_inverts)
      (eqToIso (Localization.Construction.uniq _ _ (by
        simp only [← Functor.assoc, Localization.Construction.fac, h₂.fac, Functor.comp_id])))
      (eqToIso (h₁.uniq _ _ (by
        simp only [← Functor.assoc, h₂.fac, Localization.Construction.fac, Functor.comp_id]))) }
<<<<<<< HEAD
#align category_theory.functor.is_localization.mk' CategoryTheory.Functor.IsLocalization.mk'
=======
>>>>>>> 99508fb5

theorem IsLocalization.for_id (hW : W ≤ MorphismProperty.isomorphisms C) : (𝟭 C).IsLocalization W :=
  IsLocalization.mk' _ _ (Localization.strictUniversalPropertyFixedTargetId W _ hW)
    (Localization.strictUniversalPropertyFixedTargetId W _ hW)

end Functor

namespace Localization

variable [L.IsLocalization W]

theorem inverts : W.IsInvertedBy L :=
  (inferInstance : L.IsLocalization W).inverts

/-- The isomorphism `L.obj X ≅ L.obj Y` that is deduced from a morphism `f : X ⟶ Y` which
belongs to `W`, when `L.IsLocalization W`. -/
@[simps! hom]
def isoOfHom {X Y : C} (f : X ⟶ Y) (hf : W f) : L.obj X ≅ L.obj Y :=
  haveI : IsIso (L.map f) := inverts L W f hf
  asIso (L.map f)

@[reassoc (attr := simp)]
lemma isoOfHom_hom_inv_id {X Y : C} (f : X ⟶ Y) (hf : W f) :
    L.map f ≫ (isoOfHom L W f hf).inv = 𝟙 _ :=
  (isoOfHom L W f hf).hom_inv_id

@[reassoc (attr := simp)]
lemma isoOfHom_inv_hom_id {X Y : C} (f : X ⟶ Y) (hf : W f) :
    (isoOfHom L W f hf).inv ≫ L.map f = 𝟙 _ :=
  (isoOfHom L W f hf).inv_hom_id

@[simp]
lemma isoOfHom_id_inv (X : C) (hX : W (𝟙 X)) :
    (isoOfHom L W (𝟙 X) hX).inv = 𝟙 _ := by
  rw [← cancel_mono (isoOfHom L W (𝟙 X) hX).hom, Iso.inv_hom_id, id_comp,
    isoOfHom_hom, Functor.map_id]

variable {W}

lemma Construction.wIso_eq_isoOfHom {X Y : C} (f : X ⟶ Y) (hf : W f) :
    Construction.wIso f hf = isoOfHom W.Q W f hf := by ext; rfl

lemma Construction.wInv_eq_isoOfHom_inv {X Y : C} (f : X ⟶ Y) (hf : W f) :
    Construction.wInv f hf = (isoOfHom W.Q W f hf).inv :=
  congr_arg Iso.inv (wIso_eq_isoOfHom f hf)

instance : (Localization.Construction.lift L (inverts L W)).IsEquivalence :=
  (inferInstance : L.IsLocalization W).isEquivalence
<<<<<<< HEAD
=======

variable (W)
>>>>>>> 99508fb5

/-- A chosen equivalence of categories `W.Localization ≅ D` for a functor
`L : C ⥤ D` which satisfies `L.IsLocalization W`. This shall be used in
order to deduce properties of `L` from properties of `W.Q`. -/
def equivalenceFromModel : W.Localization ≌ D :=
  (Localization.Construction.lift L (inverts L W)).asEquivalence

/-- Via the equivalence of categories `equivalence_from_model L W : W.localization ≌ D`,
one may identify the functors `W.Q` and `L`. -/
def qCompEquivalenceFromModelFunctorIso : W.Q ⋙ (equivalenceFromModel L W).functor ≅ L :=
  eqToIso (Construction.fac _ _)

/-- Via the equivalence of categories `equivalence_from_model L W : W.localization ≌ D`,
one may identify the functors `L` and `W.Q`. -/
def compEquivalenceFromModelInverseIso : L ⋙ (equivalenceFromModel L W).inverse ≅ W.Q :=
  calc
    L ⋙ (equivalenceFromModel L W).inverse ≅ _ :=
      isoWhiskerRight (qCompEquivalenceFromModelFunctorIso L W).symm _
    _ ≅ W.Q ⋙ (equivalenceFromModel L W).functor ⋙ (equivalenceFromModel L W).inverse :=
      (Functor.associator _ _ _)
    _ ≅ W.Q ⋙ 𝟭 _ := isoWhiskerLeft _ (equivalenceFromModel L W).unitIso.symm
    _ ≅ W.Q := Functor.rightUnitor _

theorem essSurj (W) [L.IsLocalization W] : L.EssSurj :=
  ⟨fun X =>
    ⟨(Construction.objEquiv W).invFun ((equivalenceFromModel L W).inverse.obj X),
      Nonempty.intro
        ((qCompEquivalenceFromModelFunctorIso L W).symm.app _ ≪≫
          (equivalenceFromModel L W).counitIso.app X)⟩⟩

/-- The functor `(D ⥤ E) ⥤ W.functors_inverting E` induced by the composition
with a localization functor `L : C ⥤ D` with respect to `W : morphism_property C`. -/
def whiskeringLeftFunctor : (D ⥤ E) ⥤ W.FunctorsInverting E :=
  FullSubcategory.lift _ ((whiskeringLeft _ _ E).obj L)
    (MorphismProperty.IsInvertedBy.of_comp W L (inverts L W))

instance : (whiskeringLeftFunctor L W E).IsEquivalence := by
  let iso : (whiskeringLeft (MorphismProperty.Localization W) D E).obj
    (equivalenceFromModel L W).functor ⋙
      (Construction.whiskeringLeftEquivalence W E).functor ≅ whiskeringLeftFunctor L W E :=
    NatIso.ofComponents (fun F => eqToIso (by
      ext
      change (W.Q ⋙ Localization.Construction.lift L (inverts L W)) ⋙ F = L ⋙ F
      rw [Construction.fac])) (fun τ => by
        ext
        dsimp [Construction.whiskeringLeftEquivalence, equivalenceFromModel, whiskerLeft]
        erw [NatTrans.comp_app, NatTrans.comp_app, eqToHom_app, eqToHom_app, eqToHom_refl,
          eqToHom_refl, comp_id, id_comp]
        · rfl
        all_goals
          change (W.Q ⋙ Localization.Construction.lift L (inverts L W)) ⋙ _ = L ⋙ _
          rw [Construction.fac])
  exact Functor.isEquivalence_of_iso iso

/-- The equivalence of categories `(D ⥤ E) ≌ (W.FunctorsInverting E)` induced by
the composition with a localization functor `L : C ⥤ D` with respect to
`W : MorphismProperty C`. -/
def functorEquivalence : D ⥤ E ≌ W.FunctorsInverting E :=
  (whiskeringLeftFunctor L W E).asEquivalence

/-- The functor `(D ⥤ E) ⥤ (C ⥤ E)` given by the composition with a localization
functor `L : C ⥤ D` with respect to `W : MorphismProperty C`. -/
@[nolint unusedArguments]
def whiskeringLeftFunctor' [L.IsLocalization W] (E : Type*) [Category E] :
    (D ⥤ E) ⥤ C ⥤ E :=
  (whiskeringLeft C D E).obj L

theorem whiskeringLeftFunctor'_eq :
    whiskeringLeftFunctor' L W E = Localization.whiskeringLeftFunctor L W E ⋙ inducedFunctor _ :=
  rfl

variable {E} in
@[simp]
theorem whiskeringLeftFunctor'_obj (F : D ⥤ E) : (whiskeringLeftFunctor' L W E).obj F = L ⋙ F :=
  rfl

instance : (whiskeringLeftFunctor' L W E).Full := by
  rw [whiskeringLeftFunctor'_eq]
  apply @Functor.Full.comp _ _ _ _ _ _ _ _ ?_ ?_
  · infer_instance
  apply InducedCategory.full -- why is it not found automatically ???

instance : (whiskeringLeftFunctor' L W E).Faithful := by
  rw [whiskeringLeftFunctor'_eq]
  apply @Functor.Faithful.comp _ _ _ _ _ _ _ _ ?_ ?_
  · infer_instance
  apply InducedCategory.faithful -- why is it not found automatically ???

lemma full_whiskeringLeft (L : C ⥤ D) (W) [L.IsLocalization W] (E : Type*) [Category E] :
    ((whiskeringLeft C D E).obj L).Full :=
  inferInstanceAs (whiskeringLeftFunctor' L W E).Full

lemma faithful_whiskeringLeft (L : C ⥤ D) (W) [L.IsLocalization W] (E : Type*) [Category E] :
    ((whiskeringLeft C D E).obj L).Faithful :=
  inferInstanceAs (whiskeringLeftFunctor' L W E).Faithful

variable {E}

theorem natTrans_ext (L : C ⥤ D) (W) [L.IsLocalization W] {F₁ F₂ : D ⥤ E} (τ τ' : F₁ ⟶ F₂)
    (h : ∀ X : C, τ.app (L.obj X) = τ'.app (L.obj X)) : τ = τ' := by
  haveI := essSurj L W
  ext Y
  rw [← cancel_epi (F₁.map (L.objObjPreimageIso Y).hom), τ.naturality, τ'.naturality, h]

-- Porting note: the field `iso` was renamed `Lifting.iso'` and it was redefined as
-- `Lifting.iso` with explicit parameters
/-- When `L : C ⥤ D` is a localization functor for `W : MorphismProperty C` and
`F : C ⥤ E` is a functor, we shall say that `F' : D ⥤ E` lifts `F` if the obvious diagram
is commutative up to an isomorphism. -/
class Lifting (W : MorphismProperty C) (F : C ⥤ E) (F' : D ⥤ E) where
  /-- the isomorphism relating the localization functor and the two other given functors -/
  iso' : L ⋙ F' ≅ F

/-- The distinguished isomorphism `L ⋙ F' ≅ F` given by `[Lifting L W F F']`. -/
def Lifting.iso (F : C ⥤ E) (F' : D ⥤ E) [Lifting L W F F'] :
    L ⋙ F' ≅ F :=
  Lifting.iso' W

variable {W}

/-- Given a localization functor `L : C ⥤ D` for `W : MorphismProperty C` and
a functor `F : C ⥤ E` which inverts `W`, this is a choice of functor
`D ⥤ E` which lifts `F`. -/
def lift (F : C ⥤ E) (hF : W.IsInvertedBy F) (L : C ⥤ D) [L.IsLocalization W] : D ⥤ E :=
  (functorEquivalence L W E).inverse.obj ⟨F, hF⟩

instance liftingLift (F : C ⥤ E) (hF : W.IsInvertedBy F) (L : C ⥤ D) [L.IsLocalization W] :
    Lifting L W F (lift F hF L) :=
  ⟨(inducedFunctor _).mapIso ((functorEquivalence L W E).counitIso.app ⟨F, hF⟩)⟩

-- Porting note: removed the unnecessary @[simps] attribute
/-- The canonical isomorphism `L ⋙ lift F hF L ≅ F` for any functor `F : C ⥤ E`
which inverts `W`, when `L : C ⥤ D` is a localization functor for `W`. -/
def fac (F : C ⥤ E) (hF : W.IsInvertedBy F) (L : C ⥤ D) [L.IsLocalization W] :
    L ⋙ lift F hF L ≅ F :=
  Lifting.iso L W F _

instance liftingConstructionLift (F : C ⥤ D) (hF : W.IsInvertedBy F) :
    Lifting W.Q W F (Construction.lift F hF) :=
  ⟨eqToIso (Construction.fac F hF)⟩

variable (W)

/-- Given a localization functor `L : C ⥤ D` for `W : MorphismProperty C`,
if `(F₁' F₂' : D ⥤ E)` are functors which lifts functors `(F₁ F₂ : C ⥤ E)`,
a natural transformation `τ : F₁ ⟶ F₂` uniquely lifts to a natural transformation `F₁' ⟶ F₂'`. -/
def liftNatTrans (F₁ F₂ : C ⥤ E) (F₁' F₂' : D ⥤ E) [Lifting L W F₁ F₁'] [Lifting L W F₂ F₂']
    (τ : F₁ ⟶ F₂) : F₁' ⟶ F₂' :=
  (whiskeringLeftFunctor' L W E).preimage
    ((Lifting.iso L W F₁ F₁').hom ≫ τ ≫ (Lifting.iso L W F₂ F₂').inv)

@[simp]
theorem liftNatTrans_app (F₁ F₂ : C ⥤ E) (F₁' F₂' : D ⥤ E) [Lifting L W F₁ F₁'] [Lifting L W F₂ F₂']
    (τ : F₁ ⟶ F₂) (X : C) :
    (liftNatTrans L W F₁ F₂ F₁' F₂' τ).app (L.obj X) =
      (Lifting.iso L W F₁ F₁').hom.app X ≫ τ.app X ≫ (Lifting.iso L W F₂ F₂').inv.app X :=
  congr_app (Functor.map_preimage (whiskeringLeftFunctor' L W E) _) X

@[reassoc (attr := simp)]
theorem comp_liftNatTrans (F₁ F₂ F₃ : C ⥤ E) (F₁' F₂' F₃' : D ⥤ E) [h₁ : Lifting L W F₁ F₁']
    [h₂ : Lifting L W F₂ F₂'] [h₃ : Lifting L W F₃ F₃'] (τ : F₁ ⟶ F₂) (τ' : F₂ ⟶ F₃) :
    liftNatTrans L W F₁ F₂ F₁' F₂' τ ≫ liftNatTrans L W F₂ F₃ F₂' F₃' τ' =
      liftNatTrans L W F₁ F₃ F₁' F₃' (τ ≫ τ') :=
  natTrans_ext L W _ _ fun X => by
    simp only [NatTrans.comp_app, liftNatTrans_app, assoc, Iso.inv_hom_id_app_assoc]

@[simp]
theorem liftNatTrans_id (F : C ⥤ E) (F' : D ⥤ E) [h : Lifting L W F F'] :
    liftNatTrans L W F F F' F' (𝟙 F) = 𝟙 F' :=
  natTrans_ext L W _ _ fun X => by
    simp only [liftNatTrans_app, NatTrans.id_app, id_comp, Iso.hom_inv_id_app]
    rfl

/-- Given a localization functor `L : C ⥤ D` for `W : MorphismProperty C`,
if `(F₁' F₂' : D ⥤ E)` are functors which lifts functors `(F₁ F₂ : C ⥤ E)`,
a natural isomorphism `τ : F₁ ⟶ F₂` lifts to a natural isomorphism `F₁' ⟶ F₂'`. -/
@[simps]
def liftNatIso (F₁ F₂ : C ⥤ E) (F₁' F₂' : D ⥤ E) [h₁ : Lifting L W F₁ F₁'] [h₂ : Lifting L W F₂ F₂']
    (e : F₁ ≅ F₂) : F₁' ≅ F₂' where
  hom := liftNatTrans L W F₁ F₂ F₁' F₂' e.hom
  inv := liftNatTrans L W F₂ F₁ F₂' F₁' e.inv

namespace Lifting

@[simps]
instance compRight {E' : Type*} [Category E'] (F : C ⥤ E) (F' : D ⥤ E) [Lifting L W F F']
    (G : E ⥤ E') : Lifting L W (F ⋙ G) (F' ⋙ G) :=
  ⟨isoWhiskerRight (iso L W F F') G⟩

@[simps]
instance id : Lifting L W L (𝟭 D) :=
  ⟨Functor.rightUnitor L⟩

@[simps]
instance compLeft (F : D ⥤ E) : Localization.Lifting L W (L ⋙ F) F := ⟨Iso.refl _⟩

@[simp]
lemma compLeft_iso (W) (F : D ⥤ E) : Localization.Lifting.iso L W (L ⋙ F) F = Iso.refl _ := rfl

/-- Given a localization functor `L : C ⥤ D` for `W : MorphismProperty C`,
if `F₁' : D ⥤ E` lifts a functor `F₁ : C ⥤ D`, then a functor `F₂'` which
is isomorphic to `F₁'` also lifts a functor `F₂` that is isomorphic to `F₁`. -/
@[simps]
def ofIsos {F₁ F₂ : C ⥤ E} {F₁' F₂' : D ⥤ E} (e : F₁ ≅ F₂) (e' : F₁' ≅ F₂') [Lifting L W F₁ F₁'] :
    Lifting L W F₂ F₂' :=
  ⟨isoWhiskerLeft L e'.symm ≪≫ iso L W F₁ F₁' ≪≫ e⟩

end Lifting

end Localization

namespace Functor

namespace IsLocalization

open Localization

theorem of_iso {L₁ L₂ : C ⥤ D} (e : L₁ ≅ L₂) [L₁.IsLocalization W] : L₂.IsLocalization W := by
  have h := Localization.inverts L₁ W
  rw [MorphismProperty.IsInvertedBy.iff_of_iso W e] at h
  let F₁ := Localization.Construction.lift L₁ (Localization.inverts L₁ W)
  let F₂ := Localization.Construction.lift L₂ h
  exact
    { inverts := h
      isEquivalence := Functor.isEquivalence_of_iso (liftNatIso W.Q W L₁ L₂ F₁ F₂ e) }
<<<<<<< HEAD
#align category_theory.functor.is_localization.of_iso CategoryTheory.Functor.IsLocalization.of_iso
=======
>>>>>>> 99508fb5

/-- If `L : C ⥤ D` is a localization for `W : MorphismProperty C`, then it is also
the case of a functor obtained by post-composing `L` with an equivalence of categories. -/
theorem of_equivalence_target {E : Type*} [Category E] (L' : C ⥤ E) (eq : D ≌ E)
    [L.IsLocalization W] (e : L ⋙ eq.functor ≅ L') : L'.IsLocalization W := by
  have h : W.IsInvertedBy L' := by
    rw [← MorphismProperty.IsInvertedBy.iff_of_iso W e]
    exact MorphismProperty.IsInvertedBy.of_comp W L (Localization.inverts L W) eq.functor
  let F₁ := Localization.Construction.lift L (Localization.inverts L W)
  let F₂ := Localization.Construction.lift L' h
  let e' : F₁ ⋙ eq.functor ≅ F₂ := liftNatIso W.Q W (L ⋙ eq.functor) L' _ _ e
  exact
    { inverts := h
      isEquivalence := Functor.isEquivalence_of_iso e' }
<<<<<<< HEAD
#align category_theory.functor.is_localization.of_equivalence_target CategoryTheory.Functor.IsLocalization.of_equivalence_target
=======

instance (F : D ⥤ E) [F.IsEquivalence] [L.IsLocalization W] :
    (L ⋙ F).IsLocalization W :=
  of_equivalence_target L W _ F.asEquivalence (Iso.refl _)
>>>>>>> 99508fb5

lemma of_isEquivalence (L : C ⥤ D) (W : MorphismProperty C)
    (hW : W ≤ MorphismProperty.isomorphisms C) [IsEquivalence L] :
    L.IsLocalization W := by
  haveI : (𝟭 C).IsLocalization W := for_id W hW
  exact of_equivalence_target (𝟭 C) W L L.asEquivalence L.leftUnitor

end IsLocalization

end Functor

namespace Localization

variable {D₁ D₂ : Type _} [Category D₁] [Category D₂] (L₁ : C ⥤ D₁) (L₂ : C ⥤ D₂)
  (W' : MorphismProperty C) [L₁.IsLocalization W'] [L₂.IsLocalization W']

/-- If `L₁ : C ⥤ D₁` and `L₂ : C ⥤ D₂` are two localization functors for the
same `MorphismProperty C`, this is an equivalence of categories `D₁ ≌ D₂`. -/
def uniq : D₁ ≌ D₂ :=
  (equivalenceFromModel L₁ W').symm.trans (equivalenceFromModel L₂ W')

lemma uniq_symm : (uniq L₁ L₂ W').symm = uniq L₂ L₁ W' := rfl

/-- The functor of equivalence of localized categories given by `Localization.uniq` is
compatible with the localization functors. -/
def compUniqFunctor : L₁ ⋙ (uniq L₁ L₂ W').functor ≅ L₂ :=
  calc
    L₁ ⋙ (uniq L₁ L₂ W').functor ≅ (L₁ ⋙ (equivalenceFromModel L₁ W').inverse) ⋙
      (equivalenceFromModel L₂ W').functor := (Functor.associator _ _ _).symm
    _ ≅ W'.Q ⋙ (equivalenceFromModel L₂ W').functor :=
      isoWhiskerRight (compEquivalenceFromModelInverseIso L₁ W') _
    _ ≅ L₂ := qCompEquivalenceFromModelFunctorIso L₂ W'

/-- The inverse functor of equivalence of localized categories given by `Localization.uniq` is
compatible with the localization functors. -/
def compUniqInverse : L₂ ⋙ (uniq L₁ L₂ W').inverse ≅ L₁ := compUniqFunctor L₂ L₁ W'

instance : Lifting L₁ W' L₂ (uniq L₁ L₂ W').functor := ⟨compUniqFunctor L₁ L₂ W'⟩
instance : Lifting L₂ W' L₁ (uniq L₁ L₂ W').inverse := ⟨compUniqInverse L₁ L₂ W'⟩

/-- If `L₁ : C ⥤ D₁` and `L₂ : C ⥤ D₂` are two localization functors for the
same `MorphismProperty C`, any functor `F : D₁ ⥤ D₂` equipped with an isomorphism
`L₁ ⋙ F ≅ L₂` is isomorphic to the functor of the equivalence given by `uniq`. -/
def isoUniqFunctor (F : D₁ ⥤ D₂) (e : L₁ ⋙ F ≅ L₂) :
    F ≅ (uniq L₁ L₂ W').functor :=
  letI : Lifting L₁ W' L₂ F := ⟨e⟩
  liftNatIso L₁ W' L₂ L₂ F (uniq L₁ L₂ W').functor (Iso.refl L₂)

end Localization

section

variable {X Y : C} (f g : X ⟶ Y)

/-- The property that two morphisms become equal in the localized category. -/
def AreEqualizedByLocalization : Prop := W.Q.map f = W.Q.map g

lemma areEqualizedByLocalization_iff [L.IsLocalization W] :
    AreEqualizedByLocalization W f g ↔ L.map f = L.map g := by
  dsimp [AreEqualizedByLocalization]
  constructor
  · intro h
    let e := Localization.compUniqFunctor W.Q L W
    rw [← NatIso.naturality_1 e f, ← NatIso.naturality_1 e g]
    dsimp
    rw [h]
  · intro h
    let e := Localization.compUniqFunctor L W.Q W
    rw [← NatIso.naturality_1 e f, ← NatIso.naturality_1 e g]
    dsimp
    rw [h]

namespace AreEqualizedByLocalization

lemma mk (L : C ⥤ D) [L.IsLocalization W] (h : L.map f = L.map g) :
    AreEqualizedByLocalization W f g :=
  (areEqualizedByLocalization_iff L W f g).2 h

variable {W f g}

lemma map_eq (h : AreEqualizedByLocalization W f g) (L : C ⥤ D) [L.IsLocalization W] :
    L.map f = L.map g :=
  (areEqualizedByLocalization_iff L W f g).1 h

end AreEqualizedByLocalization

end

end CategoryTheory<|MERGE_RESOLUTION|>--- conflicted
+++ resolved
@@ -50,10 +50,6 @@
   inverts : W.IsInvertedBy L
   /-- the induced functor from the constructed localized category is an equivalence -/
   isEquivalence : IsEquivalence (Localization.Construction.lift L inverts)
-<<<<<<< HEAD
-#align category_theory.functor.is_localization CategoryTheory.Functor.IsLocalization
-=======
->>>>>>> 99508fb5
 
 instance q_isLocalization : W.Q.IsLocalization W where
   inverts := W.Q_inverts
@@ -122,10 +118,6 @@
         simp only [← Functor.assoc, Localization.Construction.fac, h₂.fac, Functor.comp_id])))
       (eqToIso (h₁.uniq _ _ (by
         simp only [← Functor.assoc, h₂.fac, Localization.Construction.fac, Functor.comp_id]))) }
-<<<<<<< HEAD
-#align category_theory.functor.is_localization.mk' CategoryTheory.Functor.IsLocalization.mk'
-=======
->>>>>>> 99508fb5
 
 theorem IsLocalization.for_id (hW : W ≤ MorphismProperty.isomorphisms C) : (𝟭 C).IsLocalization W :=
   IsLocalization.mk' _ _ (Localization.strictUniversalPropertyFixedTargetId W _ hW)
@@ -174,11 +166,8 @@
 
 instance : (Localization.Construction.lift L (inverts L W)).IsEquivalence :=
   (inferInstance : L.IsLocalization W).isEquivalence
-<<<<<<< HEAD
-=======
 
 variable (W)
->>>>>>> 99508fb5
 
 /-- A chosen equivalence of categories `W.Localization ≅ D` for a functor
 `L : C ⥤ D` which satisfies `L.IsLocalization W`. This shall be used in
@@ -404,10 +393,6 @@
   exact
     { inverts := h
       isEquivalence := Functor.isEquivalence_of_iso (liftNatIso W.Q W L₁ L₂ F₁ F₂ e) }
-<<<<<<< HEAD
-#align category_theory.functor.is_localization.of_iso CategoryTheory.Functor.IsLocalization.of_iso
-=======
->>>>>>> 99508fb5
 
 /-- If `L : C ⥤ D` is a localization for `W : MorphismProperty C`, then it is also
 the case of a functor obtained by post-composing `L` with an equivalence of categories. -/
@@ -422,14 +407,10 @@
   exact
     { inverts := h
       isEquivalence := Functor.isEquivalence_of_iso e' }
-<<<<<<< HEAD
-#align category_theory.functor.is_localization.of_equivalence_target CategoryTheory.Functor.IsLocalization.of_equivalence_target
-=======
 
 instance (F : D ⥤ E) [F.IsEquivalence] [L.IsLocalization W] :
     (L ⋙ F).IsLocalization W :=
   of_equivalence_target L W _ F.asEquivalence (Iso.refl _)
->>>>>>> 99508fb5
 
 lemma of_isEquivalence (L : C ⥤ D) (W : MorphismProperty C)
     (hW : W ≤ MorphismProperty.isomorphisms C) [IsEquivalence L] :
