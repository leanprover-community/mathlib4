--- conflicted
+++ resolved
@@ -525,11 +525,7 @@
     L.map f = L.map g :=
   (areEqualizedByLocalization_iff L W f g).1 h
 
-<<<<<<< HEAD
-lemma map_eq_of_inverts (h : AreEqualizedByLocalization W f g)
-=======
 lemma map_eq_of_isInvertedBy (h : AreEqualizedByLocalization W f g)
->>>>>>> 5745c55d
     (F : C ⥤ D) (hF : W.IsInvertedBy F) :
     F.map f = F.map g := by
   simp [← NatIso.naturality_1 (Localization.fac F hF W.Q), h.map_eq W.Q]
