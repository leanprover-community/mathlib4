/-
Copyright (c) 2020 Markus Himmel. All rights reserved.
Released under Apache 2.0 license as described in the file LICENSE.
Authors: Markus Himmel

! This file was ported from Lean 3 source module category_theory.arrow
! leanprover-community/mathlib commit 32253a1a1071173b33dc7d6a218cf722c6feb514
! Please do not edit these lines, except to modify the commit id
! if you have ported upstream changes.
-/
import Mathlib.CategoryTheory.Comma

/-!
# The category of arrows

The category of arrows, with morphisms commutative squares.
We set this up as a specialization of the comma category `Comma L R`,
where `L` and `R` are both the identity functor.

## Tags

comma, arrow
-/


namespace CategoryTheory

universe v u

-- morphism levels before object levels. See note [CategoryTheory universes].
variable {T : Type u} [Category.{v} T]

section

variable (T)

/-- The arrow category of `T` has as objects all morphisms in `T` and as morphisms commutative
     squares in `T`. -/
def Arrow :=
  Comma.{v, v, v} (𝟭 T) (𝟭 T)
#align category_theory.arrow CategoryTheory.Arrow

/- Porting note: could not derive `Category` above so this instance works in its place-/
instance : Category (Arrow T) := commaCategory

-- Satisfying the inhabited linter
instance Arrow.inhabited [Inhabited T] : Inhabited (Arrow T)
    where default := show Comma (𝟭 T) (𝟭 T) from default
#align category_theory.arrow.inhabited CategoryTheory.Arrow.inhabited

end

namespace Arrow

@[simp]
theorem id_left (f : Arrow T) : CommaMorphism.left (𝟙 f) = 𝟙 f.left :=
  rfl
#align category_theory.arrow.id_left CategoryTheory.Arrow.id_left

@[simp]
theorem id_right (f : Arrow T) : CommaMorphism.right (𝟙 f) = 𝟙 f.right :=
  rfl
#align category_theory.arrow.id_right CategoryTheory.Arrow.id_right

/-- An object in the arrow category is simply a morphism in `T`. -/
@[simps]
def mk {X Y : T} (f : X ⟶ Y) : Arrow T where
  left := X
  right := Y
  hom := f
#align category_theory.arrow.mk CategoryTheory.Arrow.mk

@[simp]
theorem mk_eq (f : Arrow T) : Arrow.mk f.hom = f := by
  cases f
  rfl
#align category_theory.arrow.mk_eq CategoryTheory.Arrow.mk_eq

theorem mk_injective (A B : T) : Function.Injective (Arrow.mk : (A ⟶ B) → Arrow T) := fun f g h =>
  by
  cases h
  rfl
#align category_theory.arrow.mk_injective CategoryTheory.Arrow.mk_injective

theorem mk_inj (A B : T) {f g : A ⟶ B} : Arrow.mk f = Arrow.mk g ↔ f = g :=
  (mk_injective A B).eq_iff
#align category_theory.arrow.mk_inj CategoryTheory.Arrow.mk_inj

/- Porting note : was marked as dangerous instance so changed from `Coe` to `CoeOut` -/
instance {X Y : T} : CoeOut (X ⟶ Y) (Arrow T) where
  coe := mk

/-- A morphism in the arrow category is a commutative square connecting two objects of the arrow
    category. -/
@[simps]
def homMk {f g : Arrow T} {u : f.left ⟶ g.left} {v : f.right ⟶ g.right}
    (w : u ≫ g.hom = f.hom ≫ v) : f ⟶ g where
  left := u
  right := v
  w := w
#align category_theory.arrow.hom_mk CategoryTheory.Arrow.homMk

/-- We can also build a morphism in the arrow category out of any commutative square in `T`. -/
@[simps]
def homMk' {X Y : T} {f : X ⟶ Y} {P Q : T} {g : P ⟶ Q} {u : X ⟶ P} {v : Y ⟶ Q} (w : u ≫ g = f ≫ v) :
    Arrow.mk f ⟶ Arrow.mk g where
  left := u
  right := v
  w := w
#align category_theory.arrow.hom_mk' CategoryTheory.Arrow.homMk'

/- Porting note : was warned simp could prove reassoc'd version. Found simp could not.
Added nolint. -/
@[reassoc (attr := simp, nolint simpNF)]
theorem w {f g : Arrow T} (sq : f ⟶ g) : sq.left ≫ g.hom = f.hom ≫ sq.right :=
  sq.w
#align category_theory.arrow.w CategoryTheory.Arrow.w

-- `w_mk_left` is not needed, as it is a consequence of `w` and `mk_hom`.
@[reassoc (attr := simp)]
theorem w_mk_right {f : Arrow T} {X Y : T} {g : X ⟶ Y} (sq : f ⟶ mk g) :
    sq.left ≫ g = f.hom ≫ sq.right :=
  sq.w
#align category_theory.arrow.w_mk_right CategoryTheory.Arrow.w_mk_right

theorem isIso_of_iso_left_of_isIso_right {f g : Arrow T} (ff : f ⟶ g) [IsIso ff.left]
    [IsIso ff.right] : IsIso ff where
  out := by
    let inverse : g ⟶ f := ⟨inv ff.left, inv ff.right, (by simp)⟩
    apply Exists.intro inverse
    constructor
    · apply CommaMorphism.ext
      · rw [Comma.comp_left, IsIso.hom_inv_id, ←Comma.id_left]
      · rw [Comma.comp_right, IsIso.hom_inv_id, ←Comma.id_right]
    · apply CommaMorphism.ext
      · rw [Comma.comp_left, IsIso.inv_hom_id, ←Comma.id_left]
      · rw [Comma.comp_right, IsIso.inv_hom_id, ←Comma.id_right]
#align category_theory.arrow.is_iso_of_iso_left_of_is_iso_right CategoryTheory.Arrow.isIso_of_iso_left_of_isIso_right

/-- Create an isomorphism between arrows,
by providing isomorphisms between the domains and codomains,
and a proof that the square commutes. -/
@[simps!]
def isoMk {f g : Arrow T} (l : f.left ≅ g.left) (r : f.right ≅ g.right)
    (h : l.hom ≫ g.hom = f.hom ≫ r.hom) : f ≅ g :=
  Comma.isoMk l r h
#align category_theory.arrow.iso_mk CategoryTheory.Arrow.isoMk

/-- A variant of `Arrow.isoMk` that creates an iso between two `Arrow.mk`s with a better type
signature. -/
abbrev isoMk' {W X Y Z : T} (f : W ⟶ X) (g : Y ⟶ Z) (e₁ : W ≅ Y) (e₂ : X ≅ Z)
    (h : e₁.hom ≫ g = f ≫ e₂.hom) : Arrow.mk f ≅ Arrow.mk g :=
  Arrow.isoMk e₁ e₂ h
#align category_theory.arrow.iso_mk' CategoryTheory.Arrow.isoMk'

theorem hom.congr_left {f g : Arrow T} {φ₁ φ₂ : f ⟶ g} (h : φ₁ = φ₂) : φ₁.left = φ₂.left := by
  rw [h]
#align category_theory.arrow.hom.congr_left CategoryTheory.Arrow.hom.congr_left

@[simp]
theorem hom.congr_right {f g : Arrow T} {φ₁ φ₂ : f ⟶ g} (h : φ₁ = φ₂) : φ₁.right = φ₂.right := by
  rw [h]
#align category_theory.arrow.hom.congr_right CategoryTheory.Arrow.hom.congr_right

theorem iso_w {f g : Arrow T} (e : f ≅ g) : g.hom = e.inv.left ≫ f.hom ≫ e.hom.right := by
  have eq := Arrow.hom.congr_right e.inv_hom_id
  dsimp at eq
  erw [Arrow.w_assoc, ←Comma.comp_right, eq, Category.comp_id]
#align category_theory.arrow.iso_w CategoryTheory.Arrow.iso_w

theorem iso_w' {W X Y Z : T} {f : W ⟶ X} {g : Y ⟶ Z} (e : Arrow.mk f ≅ Arrow.mk g) :
    g = e.inv.left ≫ f ≫ e.hom.right :=
  iso_w e
#align category_theory.arrow.iso_w' CategoryTheory.Arrow.iso_w'

section

variable {f g : Arrow T} (sq : f ⟶ g)

instance isIso_left [IsIso sq] : IsIso sq.left where
  out := by
    apply Exists.intro (inv sq).left
    simp only [← Comma.comp_left, IsIso.hom_inv_id, IsIso.inv_hom_id, Arrow.id_left,
      eq_self_iff_true, and_self_iff]
    simp
#align category_theory.arrow.is_iso_left CategoryTheory.Arrow.isIso_left

instance isIso_right [IsIso sq] : IsIso sq.right where
  out := by
    apply Exists.intro (inv sq).right
    simp only [← Comma.comp_right, IsIso.hom_inv_id, IsIso.inv_hom_id, Arrow.id_right,
      eq_self_iff_true, and_self_iff]
    simp
#align category_theory.arrow.is_iso_right CategoryTheory.Arrow.isIso_right

@[simp]
theorem inv_left [IsIso sq] : (inv sq).left = inv sq.left :=
  IsIso.eq_inv_of_hom_inv_id <| by rw [← Comma.comp_left, IsIso.hom_inv_id, id_left]
#align category_theory.arrow.inv_left CategoryTheory.Arrow.inv_left

@[simp]
theorem inv_right [IsIso sq] : (inv sq).right = inv sq.right :=
  IsIso.eq_inv_of_hom_inv_id <| by rw [← Comma.comp_right, IsIso.hom_inv_id, id_right]
#align category_theory.arrow.inv_right CategoryTheory.Arrow.inv_right

/- Porting note : simp can prove this so removed @[simp] -/
theorem left_hom_inv_right [IsIso sq] : sq.left ≫ g.hom ≫ inv sq.right = f.hom := by
  simp only [← Category.assoc, IsIso.comp_inv_eq, w]
#align category_theory.arrow.left_hom_inv_right CategoryTheory.Arrow.left_hom_inv_right

-- simp proves this
theorem inv_left_hom_right [IsIso sq] : inv sq.left ≫ f.hom ≫ sq.right = g.hom := by
  simp only [w, IsIso.inv_comp_eq]
#align category_theory.arrow.inv_left_hom_right CategoryTheory.Arrow.inv_left_hom_right

instance mono_left [Mono sq] : Mono sq.left where
  right_cancellation {Z} φ ψ h := by
    let aux : (Z ⟶ f.left) → (Arrow.mk (𝟙 Z) ⟶ f) := fun φ =>
      { left := φ
        right := φ ≫ f.hom }
    have : ∀ g, (aux g).right = g ≫ f.hom := fun g => by dsimp
    show (aux φ).left = (aux ψ).left
    congr 1
    rw [← cancel_mono sq]
    apply CommaMorphism.ext
    · exact h
    · rw [Comma.comp_right, Comma.comp_right, this, this, Category.assoc, Category.assoc]
      rw [←Arrow.w]
      simp only [← Category.assoc, h]
#align category_theory.arrow.mono_left CategoryTheory.Arrow.mono_left

instance epi_right [Epi sq] : Epi sq.right where
  left_cancellation {Z} φ ψ h := by
    let aux : (g.right ⟶ Z) → (g ⟶ Arrow.mk (𝟙 Z)) := fun φ =>
      { right := φ
        left := g.hom ≫ φ }
    show (aux φ).right = (aux ψ).right
    congr 1
    rw [← cancel_epi sq]
    apply CommaMorphism.ext
    · rw [Comma.comp_left, Comma.comp_left, Arrow.w_assoc, Arrow.w_assoc, h]
    · exact h
#align category_theory.arrow.epi_right CategoryTheory.Arrow.epi_right

end

/-- Given a square from an arrow `i` to an isomorphism `p`, express the source part of `sq`
in terms of the inverse of `p`. -/
@[simp]
theorem square_to_iso_invert (i : Arrow T) {X Y : T} (p : X ≅ Y) (sq : i ⟶ Arrow.mk p.hom) :
    i.hom ≫ sq.right ≫ p.inv = sq.left := by
  simpa only [Category.assoc] using (Iso.comp_inv_eq p).mpr (Arrow.w_mk_right sq).symm
#align category_theory.arrow.square_to_iso_invert CategoryTheory.Arrow.square_to_iso_invert

/-- Given a square from an isomorphism `i` to an arrow `p`, express the target part of `sq`
in terms of the inverse of `i`. -/
theorem square_from_iso_invert {X Y : T} (i : X ≅ Y) (p : Arrow T) (sq : Arrow.mk i.hom ⟶ p) :
    i.inv ≫ sq.left ≫ p.hom = sq.right := by simp only [Iso.inv_hom_id_assoc, Arrow.w, Arrow.mk_hom]
#align category_theory.arrow.square_from_iso_invert CategoryTheory.Arrow.square_from_iso_invert

variable {C : Type u} [Category.{v} C]

/-- A helper construction: given a square between `i` and `f ≫ g`, produce a square between
`i` and `g`, whose top leg uses `f`:
A  → X
     ↓f
↓i   Y             --> A → Y
     ↓g                ↓i  ↓g
B  → Z                 B → Z
 -/
@[simps]
def squareToSnd {X Y Z : C} {i : Arrow C} {f : X ⟶ Y} {g : Y ⟶ Z} (sq : i ⟶ Arrow.mk (f ≫ g)) :
    i ⟶ Arrow.mk g where
  left := sq.left ≫ f
  right := sq.right
#align category_theory.arrow.square_to_snd CategoryTheory.Arrow.squareToSnd

/-- The functor sending an arrow to its source. -/
@[simps!]
def leftFunc : Arrow C ⥤ C :=
  Comma.fst _ _
#align category_theory.arrow.left_func CategoryTheory.Arrow.leftFunc

/-- The functor sending an arrow to its target. -/
@[simps!]
def rightFunc : Arrow C ⥤ C :=
  Comma.snd _ _
#align category_theory.arrow.right_func CategoryTheory.Arrow.rightFunc

/-- The natural transformation from `leftFunc` to `rightFunc`, given by the arrow itself. -/
@[simps]
def leftToRight : (leftFunc : Arrow C ⥤ C) ⟶ rightFunc where app f := f.hom
#align category_theory.arrow.left_to_right CategoryTheory.Arrow.leftToRight

end Arrow

namespace Functor

universe v₁ v₂ u₁ u₂

variable {C : Type u₁} [Category.{v₁} C] {D : Type u₂} [Category.{v₂} D]

/-- A functor `C ⥤ D` induces a functor between the corresponding arrow categories. -/
@[simps]
def mapArrow (F : C ⥤ D) : Arrow C ⥤ Arrow D where
  obj a :=
    { left := F.obj a.left
      right := F.obj a.right
      hom := F.map a.hom }
  map f :=
    { left := F.map f.left
      right := F.map f.right
      w := by
        let w := f.w
        simp only [id_map] at w
        dsimp
        simp only [← F.map_comp, w] }
  map_id := by aesop_cat
  map_comp := fun f g => by
    apply CommaMorphism.ext
    · dsimp; rw [Comma.comp_left,F.map_comp]; rw [Comma.comp_left]
    · dsimp; rw [Comma.comp_right,F.map_comp]; rw [Comma.comp_right]
#align category_theory.functor.map_arrow CategoryTheory.Functor.mapArrow

end Functor

/-- The images of `f : Arrow C` by two isomorphic functors `F : C ⥤ D` are
isomorphic arrows in `D`. -/
def Arrow.isoOfNatIso {C D : Type _} [Category C] [Category D] {F G : C ⥤ D} (e : F ≅ G)
    (f : Arrow C) : F.mapArrow.obj f ≅ G.mapArrow.obj f :=
  Arrow.isoMk (e.app f.left) (e.app f.right) (by simp)
#align category_theory.arrow.iso_of_nat_iso CategoryTheory.Arrow.isoOfNatIso
<<<<<<< HEAD
 
=======

>>>>>>> c2182a74
end CategoryTheory<|MERGE_RESOLUTION|>--- conflicted
+++ resolved
@@ -330,9 +330,5 @@
     (f : Arrow C) : F.mapArrow.obj f ≅ G.mapArrow.obj f :=
   Arrow.isoMk (e.app f.left) (e.app f.right) (by simp)
 #align category_theory.arrow.iso_of_nat_iso CategoryTheory.Arrow.isoOfNatIso
-<<<<<<< HEAD
- 
-=======
-
->>>>>>> c2182a74
+
 end CategoryTheory