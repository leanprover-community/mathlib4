--- conflicted
+++ resolved
@@ -150,11 +150,7 @@
 /-- Variant of `homMk'` where both objects are applications of `mk`. -/
 @[simps]
 def mkPostcomp (f : S ⟶ T.obj Y) (g : Y ⟶ Y') : mk f ⟶ mk (f ≫ T.map g) where
-<<<<<<< HEAD
-  left := eqToHom (by ext)
-=======
   left := 𝟙 _
->>>>>>> d27890e8
   right := g
 
 lemma mkPostcomp_id (f : S ⟶ T.obj Y) : mkPostcomp f (𝟙 Y) = eqToHom (by aesop_cat) := by aesop_cat
@@ -494,11 +490,7 @@
 @[simps]
 def mkPrecomp (f : S.obj Y ⟶ T) (g : Y' ⟶ Y) : mk (S.map g ≫ f) ⟶ mk f where
   left := g
-<<<<<<< HEAD
-  right := eqToHom (by ext)
-=======
   right := 𝟙 _
->>>>>>> d27890e8
 
 lemma mkPrecomp_id (f : S.obj Y ⟶ T) : mkPrecomp f (𝟙 Y) = eqToHom (by aesop_cat) := by aesop_cat
 lemma mkPrecomp_comp (f : S.obj Y ⟶ T) (g : Y' ⟶ Y) (g' : Y'' ⟶ Y') :
