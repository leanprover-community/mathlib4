/-
Copyright (c) 2022 Markus Himmel. All rights reserved.
Released under Apache 2.0 license as described in the file LICENSE.
Authors: Markus Himmel
-/
import Mathlib.CategoryTheory.Comma.StructuredArrow.Basic
import Mathlib.CategoryTheory.EssentiallySmall
import Mathlib.CategoryTheory.ObjectProperty.Small

/-!
# Small sets in the category of structured arrows

Here we prove a technical result about small sets in the category of structured arrows that will
be used in the proof of the Special Adjoint Functor Theorem.
-/

namespace CategoryTheory

<<<<<<< HEAD
-- morphism levels before object levels. See note [CategoryTheory universes].
universe w v₁ v₂ u₁ u₂
=======
-- morphism levels before object levels. See note [category theory universes].
universe v₁ v₂ u₁ u₂
>>>>>>> 8056afb1

variable {C : Type u₁} [Category.{v₁} C] {D : Type u₂} [Category.{v₂} D]

namespace StructuredArrow

variable {S : D} {T : C ⥤ D}

instance [Small.{w} C] [LocallySmall.{w} D] : Small.{w} (StructuredArrow S T) :=
  small_of_surjective (f := fun (f : Σ (X : C), S ⟶ T.obj X) ↦ StructuredArrow.mk f.2)
    (fun f ↦ by
      obtain ⟨X, f, rfl⟩ := f.mk_surjective
      exact ⟨⟨X, f⟩, rfl⟩)

instance small_inverseImage_proj_of_locallySmall
    {P : ObjectProperty C} [ObjectProperty.Small.{v₁} P] [LocallySmall.{v₁} D] :
    ObjectProperty.Small.{v₁} (P.inverseImage (proj S T)) := by
  suffices P.inverseImage (proj S T) = .ofObj fun f : Σ (G : Subtype P), S ⟶ T.obj G => mk f.2 by
    rw [this]
    infer_instance
  ext X
  simp only [ObjectProperty.prop_inverseImage_iff, proj_obj, ObjectProperty.ofObj_iff,
    Sigma.exists, Subtype.exists, exists_prop]
  exact ⟨fun h ↦ ⟨_, h, _, rfl⟩, by rintro ⟨_, h, _, rfl⟩; exact h⟩

@[deprecated (since := "2025-10-07")] alias small_proj_preimage_of_locallySmall :=
  small_inverseImage_proj_of_locallySmall

end StructuredArrow

namespace CostructuredArrow

variable {S : C ⥤ D} {T : D}

instance [Small.{w} C] [LocallySmall.{w} D] : Small.{w} (CostructuredArrow S T) :=
  small_of_surjective (f := fun (f : Σ (X : C), S.obj X ⟶ T) ↦ CostructuredArrow.mk f.2)
    (fun f ↦ by
      obtain ⟨X, f, rfl⟩ := f.mk_surjective
      exact ⟨⟨X, f⟩, rfl⟩)

instance small_inverseImage_proj_of_locallySmall
    {P : ObjectProperty C} [ObjectProperty.Small.{v₁} P] [LocallySmall.{v₁} D] :
    ObjectProperty.Small.{v₁} (P.inverseImage (proj S T)) := by
  suffices P.inverseImage (proj S T) = .ofObj fun f : Σ (G : Subtype P), S.obj G ⟶ T => mk f.2 by
    rw [this]
    infer_instance
  ext X
  simp only [ObjectProperty.prop_inverseImage_iff, proj_obj, ObjectProperty.ofObj_iff,
    Sigma.exists, Subtype.exists, exists_prop]
  exact ⟨fun h ↦ ⟨_, h, _, rfl⟩, by rintro ⟨_, h, _, rfl⟩; exact h⟩

@[deprecated (since := "2025-10-07")] alias small_proj_preimage_of_locallySmall :=
  small_inverseImage_proj_of_locallySmall
end CostructuredArrow

end CategoryTheory<|MERGE_RESOLUTION|>--- conflicted
+++ resolved
@@ -16,13 +16,8 @@
 
 namespace CategoryTheory
 
-<<<<<<< HEAD
--- morphism levels before object levels. See note [CategoryTheory universes].
-universe w v₁ v₂ u₁ u₂
-=======
 -- morphism levels before object levels. See note [category theory universes].
 universe v₁ v₂ u₁ u₂
->>>>>>> 8056afb1
 
 variable {C : Type u₁} [Category.{v₁} C] {D : Type u₂} [Category.{v₂} D]
 
