/-
Copyright (c) 2024 Andrew Yang. All rights reserved.
Released under Apache 2.0 license as described in the file LICENSE.
Authors: Andrew Yang
-/
import Mathlib.Tactic.CategoryTheory.Reassoc
import Mathlib.CategoryTheory.Comma.Over

/-!
# Typeclasses for `S`-objects and `S`-morphisms

**Warning**: This is not usually how typeclasses should be used.
This is only a sensible approach when the morphism is considered as a structure on `X`,
typically in algebraic geometry.

This is analogous to to how we view ringhoms as structures via the `Algebra` typeclass.

For other applications use unbundled arrows or `CategoryTheory.Over`.

## Main definition
- `CategoryTheory.OverClass`: `OverClass X S` equips `X` with a morphism into `S`.
  `X ↘ S : X ⟶ S` is the structure morphism.
- `CategoryTheory.HomIsOver`:
  `HomIsOver f S` asserts that `f` commutes with the structure morphisms.

-/

namespace CategoryTheory

universe v u

variable {C : Type u} [Category.{v} C]

variable {X Y Z : C} (f : X ⟶ Y) (S S' : C)

/--
`OverClass X S` is the typeclass containing the data of a structure morphism `X ↘ S : X ⟶ S`.
-/
class OverClass (X S : C) : Type v where
  ofHom ::
  /-- The structure morphism. Use `X ↘ S` instead. -/
  hom : X ⟶ S

/--
The structure morphism `X ↘ S : X ⟶ S` given `OverClass X S`.
The instance argument is an `optParam` instead so that it appears in the discrimination tree.
-/
def over (X S : C) (_ : OverClass X S := by infer_instance) : X ⟶ S := OverClass.hom

/-- The structure morphism `X ↘ S : X ⟶ S` given `OverClass X S`. -/
notation:90 X:90 " ↘ " S:90 => CategoryTheory.over X S inferInstance

/-- See Note [custom simps projection] -/
def OverClass.Simps.over (X S : C) [OverClass X S] : X ⟶ S := X ↘ S

initialize_simps_projections OverClass (hom → over)

/--
`X.CanonicallyOverClass S` is the typeclass containing the data of a
structure morphism `X ↘ S : X ⟶ S`,
and that `S` is (uniquely) inferrable from the structure of `X`.
-/
class CanonicallyOverClass (X : C) (S : semiOutParam C) extends OverClass X S where

/-- See Note [custom simps projection] -/
def CanonicallyOverClass.Simps.over (X S : C) [CanonicallyOverClass X S] : X ⟶ S := X ↘ S

initialize_simps_projections CanonicallyOverClass (hom → over)

@[simps]
instance : OverClass X X := ⟨𝟙 _⟩

instance : IsIso (S ↘ S) := inferInstanceAs (IsIso (𝟙 S))

-- This cannot be a simp lemma be cause it loops with `comp_over`.
@[simps (config := .lemmasOnly)]
instance (priority := 900) [CanonicallyOverClass X Y] [OverClass Y S] : OverClass X S :=
  ⟨X ↘ Y ≫ Y ↘ S⟩

/-- Given `OverClass X S` and `OverClass Y S` and `f : X ⟶ Y`,
`HomIsOver f S` is the typeclass asserting `f` commutes with the structure morphisms. -/
class HomIsOver (f : X ⟶ Y) (S : C) [OverClass X S] [OverClass Y S] : Prop where
  comp_over : f ≫ Y ↘ S = X ↘ S := by aesop

@[reassoc (attr := simp)]
lemma comp_over [OverClass X S] [OverClass Y S] [HomIsOver f S] :
    f ≫ Y ↘ S = X ↘ S :=
  HomIsOver.comp_over

instance [OverClass X S] : HomIsOver (𝟙 X) S where

instance [OverClass X S] [OverClass Y S] [OverClass Z S]
    (f : X ⟶ Y) (g : Y ⟶ Z) [HomIsOver f S] [HomIsOver g S] :
    HomIsOver (f ≫ g) S where

/-- `Scheme.IsOverTower X Y S` is the typeclass asserting that the structure morphisms
`X ↘ Y`, `Y ↘ S`, and `X ↘ S` commute. -/
abbrev IsOverTower (X Y S : C) [OverClass X S] [OverClass Y S] [OverClass X Y] :=
  HomIsOver (X ↘ Y) S

instance [OverClass X S] : IsOverTower X X S where
instance [OverClass X S] : IsOverTower X S S where

instance [CanonicallyOverClass X Y] [OverClass Y S] : IsOverTower X Y S :=
  ⟨rfl⟩

lemma homIsOver_of_isOverTower [OverClass X S] [OverClass X S'] [OverClass Y S]
    [OverClass Y S'] [OverClass S S']
    [IsOverTower X S S'] [IsOverTower Y S S'] [HomIsOver f S] : HomIsOver f S' := by
  constructor
  rw [← comp_over (Y ↘ S), comp_over_assoc f, comp_over]

instance [CanonicallyOverClass X S]
    [OverClass X S'] [OverClass Y S] [OverClass Y S'] [OverClass S S']
    [IsOverTower X S S'] [IsOverTower Y S S'] [HomIsOver f S] : HomIsOver f S' :=
  homIsOver_of_isOverTower f S S'

instance [OverClass X S]
    [OverClass X S'] [CanonicallyOverClass Y S] [OverClass Y S'] [OverClass S S']
    [IsOverTower X S S'] [IsOverTower Y S S'] [HomIsOver f S] : HomIsOver f S' :=
  homIsOver_of_isOverTower f S S'

variable (X) in
/-- Bundle `X` with an `OverClass X S` instance into `Over S`. -/
@[simps! hom left]
def OverClass.asOver [OverClass X S] : Over S := Over.mk (X ↘ S)

<<<<<<< HEAD
@[simp]
lemma OverClass.asOver_hom [OverClass X S] :
    (OverClass.asOver X S).hom = X ↘ S :=
  rfl

/-- Bundle a morphism `f : X ⟶ Y` with `HomIsOver f S` into a morphism in `Over S`. -/
=======
/-- Bundle a morphism `f : X ⟶ Y` with `HomIsOver f S` into a morphism in `Over S`. -/
@[simps! left]
>>>>>>> 00cad594
def OverClass.asOverHom [OverClass X S] [OverClass Y S] (f : X ⟶ Y) [HomIsOver f S] :
    OverClass.asOver X S ⟶ OverClass.asOver Y S :=
  Over.homMk f (comp_over f S)

<<<<<<< HEAD
@[simp]
lemma OverClass.asOverHom_left [OverClass X S] [OverClass Y S] (f : X ⟶ Y) [HomIsOver f S] :
    (OverClass.asOverHom S f).left = f :=
  rfl

instance OverClass.fromOver {S : C} (X : Over S) : OverClass X.left S where
  hom := X.hom

@[simp]
lemma OverClass.fromOver_hom {S : C} (X : Over S) : X.left ↘ S = X.hom := rfl

=======
@[simps]
instance OverClass.fromOver {S : C} (X : Over S) : OverClass X.left S where
  hom := X.hom

>>>>>>> 00cad594
instance {S : C} {X Y : Over S} (f : X ⟶ Y) : HomIsOver f.left S where
  comp_over := Over.w f

end CategoryTheory<|MERGE_RESOLUTION|>--- conflicted
+++ resolved
@@ -125,39 +125,16 @@
 @[simps! hom left]
 def OverClass.asOver [OverClass X S] : Over S := Over.mk (X ↘ S)
 
-<<<<<<< HEAD
-@[simp]
-lemma OverClass.asOver_hom [OverClass X S] :
-    (OverClass.asOver X S).hom = X ↘ S :=
-  rfl
-
-/-- Bundle a morphism `f : X ⟶ Y` with `HomIsOver f S` into a morphism in `Over S`. -/
-=======
 /-- Bundle a morphism `f : X ⟶ Y` with `HomIsOver f S` into a morphism in `Over S`. -/
 @[simps! left]
->>>>>>> 00cad594
 def OverClass.asOverHom [OverClass X S] [OverClass Y S] (f : X ⟶ Y) [HomIsOver f S] :
     OverClass.asOver X S ⟶ OverClass.asOver Y S :=
   Over.homMk f (comp_over f S)
 
-<<<<<<< HEAD
-@[simp]
-lemma OverClass.asOverHom_left [OverClass X S] [OverClass Y S] (f : X ⟶ Y) [HomIsOver f S] :
-    (OverClass.asOverHom S f).left = f :=
-  rfl
-
-instance OverClass.fromOver {S : C} (X : Over S) : OverClass X.left S where
-  hom := X.hom
-
-@[simp]
-lemma OverClass.fromOver_hom {S : C} (X : Over S) : X.left ↘ S = X.hom := rfl
-
-=======
 @[simps]
 instance OverClass.fromOver {S : C} (X : Over S) : OverClass X.left S where
   hom := X.hom
 
->>>>>>> 00cad594
 instance {S : C} {X Y : Over S} (f : X ⟶ Y) : HomIsOver f.left S where
   comp_over := Over.w f
 
