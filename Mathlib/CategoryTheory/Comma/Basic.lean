--- conflicted
+++ resolved
@@ -231,8 +231,8 @@
     · exact F₂.map_injective (congr_arg CommaMorphism.right h)
 
 instance fullMap [F.Faithful] [F₁.Full] [F₂.Full] [IsIso α] [IsIso β] : (map α β).Full where
-  preimage {X Y} φ :=
-    { left := F₁.preimage φ.left
+  map_surjective {X Y} φ :=
+   ⟨{ left := F₁.preimage φ.left
       right := F₂.preimage φ.right
       w := F.map_injective (by
         rw [← cancel_mono (β.app _), ← cancel_epi (α.app _), F.map_comp, F.map_comp,
@@ -240,7 +240,7 @@
         erw [← α.naturality_assoc, β.naturality]
         dsimp
         rw [F₁.image_preimage, F₂.image_preimage]
-        simpa using φ.w) }
+        simpa using φ.w) }, by aesop_cat⟩
 
 instance essSurj_map [F₁.EssSurj] [F₂.EssSurj] [F.Full] [IsIso α] [IsIso β] :
     (map α β).EssSurj where
@@ -251,7 +251,7 @@
           X.hom ≫ R'.map (F₂.objObjPreimageIso X.right).inv ≫ (inv β).app _) },
             ⟨isoMk (F₁.objObjPreimageIso X.left) (F₂.objObjPreimageIso X.right) (by
               dsimp
-              simp only [NatIso.isIso_inv_app, Functor.comp_obj, Functor.image_preimage, assoc,
+              simp only [NatIso.isIso_inv_app, Functor.comp_obj, Functor.map_preimage, assoc,
                 IsIso.inv_hom_id, comp_id, IsIso.hom_inv_id_assoc]
               rw [← R'.map_comp, Iso.inv_hom_id, R'.map_id, comp_id])⟩⟩
 
@@ -376,14 +376,8 @@
 instance (F : C ⥤ A) (L : A ⥤ T) (R : B ⥤ T) [F.Faithful] : (preLeft F L R).Faithful :=
   Functor.Faithful.of_iso (preLeftIso F L R).symm
 
-<<<<<<< HEAD
 instance (F : C ⥤ A) (L : A ⥤ T) (R : B ⥤ T) [F.Full] : (preLeft F L R).Full :=
-  Functor.Full.ofIso (preLeftIso F L R).symm
-=======
-instance (F : C ⥤ A) (L : A ⥤ T) (R : B ⥤ T) [F.Full] : (preLeft F L R).Full where
-  map_surjective {X Y} f :=
-    ⟨CommaMorphism.mk (F.preimage f.left) f.right (by simpa using f.w), by aesop_cat⟩
->>>>>>> 7a11b9f3
+  Functor.Full.of_iso (preLeftIso F L R).symm
 
 instance (F : C ⥤ A) (L : A ⥤ T) (R : B ⥤ T) [F.EssSurj] : (preLeft F L R).EssSurj :=
   Functor.essSurj_of_iso (preLeftIso F L R).symm
@@ -414,14 +408,8 @@
 instance (L : A ⥤ T) (F : C ⥤ B) (R : B ⥤ T) [F.Faithful] : (preRight L F R).Faithful :=
   Functor.Faithful.of_iso (preRightIso L F R).symm
 
-<<<<<<< HEAD
 instance (L : A ⥤ T) (F : C ⥤ B) (R : B ⥤ T) [F.Full] : (preRight L F R).Full :=
-  Functor.Full.ofIso (preRightIso L F R).symm
-=======
-instance (L : A ⥤ T) (F : C ⥤ B) (R : B ⥤ T) [F.Full] : (preRight L F R).Full where
-  map_surjective {X Y} f :=
-    ⟨CommaMorphism.mk f.left (F.preimage f.right) (by simpa using f.w), by aesop_cat⟩
->>>>>>> 7a11b9f3
+  Functor.Full.of_iso (preRightIso L F R).symm
 
 instance (L : A ⥤ T) (F : C ⥤ B) (R : B ⥤ T) [F.EssSurj] : (preRight L F R).EssSurj :=
   Functor.essSurj_of_iso (preRightIso L F R).symm
