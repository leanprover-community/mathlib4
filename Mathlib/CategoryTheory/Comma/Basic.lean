/-
Copyright (c) 2018 Scott Morrison. All rights reserved.
Released under Apache 2.0 license as described in the file LICENSE.
Authors: Scott Morrison, Johan Commelin, Bhavik Mehta
-/
import Mathlib.CategoryTheory.Iso
import Mathlib.CategoryTheory.Functor.Category
import Mathlib.CategoryTheory.EqToHom
import Mathlib.CategoryTheory.Products.Unitor

/-!
# Comma categories

A comma category is a construction in category theory, which builds a category out of two functors
with a common codomain. Specifically, for functors `L : A ⥤ T` and `R : B ⥤ T`, an object in
`Comma L R` is a morphism `hom : L.obj left ⟶ R.obj right` for some objects `left : A` and
`right : B`, and a morphism in `Comma L R` between `hom : L.obj left ⟶ R.obj right` and
`hom' : L.obj left' ⟶ R.obj right'` is a commutative square

```
L.obj left  ⟶  L.obj left'
      |               |
  hom |               | hom'
      ↓               ↓
R.obj right ⟶  R.obj right',
```

where the top and bottom morphism come from morphisms `left ⟶ left'` and `right ⟶ right'`,
respectively.

## Main definitions

* `Comma L R`: the comma category of the functors `L` and `R`.
* `Over X`: the over category of the object `X` (developed in `Over.lean`).
* `Under X`: the under category of the object `X` (also developed in `Over.lean`).
* `Arrow T`: the arrow category of the category `T` (developed in `Arrow.lean`).

## References

* <https://ncatlab.org/nlab/show/comma+category>

## Tags

comma, slice, coslice, over, under, arrow
-/


namespace CategoryTheory

open Category

-- declare the `v`'s first; see `CategoryTheory.Category` for an explanation
universe v₁ v₂ v₃ v₄ v₅ v₆ u₁ u₂ u₃ u₄ u₅ u₆

variable {A : Type u₁} [Category.{v₁} A]
variable {B : Type u₂} [Category.{v₂} B]
variable {T : Type u₃} [Category.{v₃} T]
<<<<<<< HEAD
variable {A' B' T' : Type*} [Category A'] [Category B'] [Category T']
=======
variable {A' : Type u₄} [Category.{v₄} A']
variable {B' : Type u₅} [Category.{v₅} B']
variable {T' : Type u₆} [Category.{v₆} T']
>>>>>>> 99508fb5

/-- The objects of the comma category are triples of an object `left : A`, an object
   `right : B` and a morphism `hom : L.obj left ⟶ R.obj right`. -/
structure Comma (L : A ⥤ T) (R : B ⥤ T) : Type max u₁ u₂ v₃ where
  left : A
  right : B
  hom : L.obj left ⟶ R.obj right

-- Satisfying the inhabited linter
instance Comma.inhabited [Inhabited T] : Inhabited (Comma (𝟭 T) (𝟭 T)) where
  default :=
    { left := default
      right := default
      hom := 𝟙 default }

variable {L : A ⥤ T} {R : B ⥤ T}

/-- A morphism between two objects in the comma category is a commutative square connecting the
    morphisms coming from the two objects using morphisms in the image of the functors `L` and `R`.
-/
@[ext]
structure CommaMorphism (X Y : Comma L R) where
  left : X.left ⟶ Y.left
  right : X.right ⟶ Y.right
  w : L.map left ≫ Y.hom = X.hom ≫ R.map right := by aesop_cat

-- Satisfying the inhabited linter
instance CommaMorphism.inhabited [Inhabited (Comma L R)] :
    Inhabited (CommaMorphism (default : Comma L R) default) :=
    ⟨{ left := 𝟙 _, right := 𝟙 _}⟩

attribute [reassoc (attr := simp)] CommaMorphism.w

instance commaCategory : Category (Comma L R) where
  Hom X Y := CommaMorphism X Y
  id X :=
    { left := 𝟙 X.left
      right := 𝟙 X.right }
  comp f g :=
    { left := f.left ≫ g.left
      right := f.right ≫ g.right }

namespace Comma

section

variable {X Y Z : Comma L R} {f : X ⟶ Y} {g : Y ⟶ Z}

-- Porting note: this lemma was added because `CommaMorphism.ext`
-- was not triggered automatically
@[ext]
lemma hom_ext (f g : X ⟶ Y) (h₁ : f.left = g.left) (h₂ : f.right = g.right) : f = g :=
  CommaMorphism.ext h₁ h₂

@[simp]
theorem id_left : (𝟙 X : CommaMorphism X X).left = 𝟙 X.left :=
  rfl

@[simp]
theorem id_right : (𝟙 X : CommaMorphism X X).right = 𝟙 X.right :=
  rfl

@[simp]
theorem comp_left : (f ≫ g).left = f.left ≫ g.left :=
  rfl

@[simp]
theorem comp_right : (f ≫ g).right = f.right ≫ g.right :=
  rfl

end

variable (L) (R)

/-- The functor sending an object `X` in the comma category to `X.left`. -/
@[simps]
def fst : Comma L R ⥤ A where
  obj X := X.left
  map f := f.left

/-- The functor sending an object `X` in the comma category to `X.right`. -/
@[simps]
def snd : Comma L R ⥤ B where
  obj X := X.right
  map f := f.right

/-- We can interpret the commutative square constituting a morphism in the comma category as a
    natural transformation between the functors `fst ⋙ L` and `snd ⋙ R` from the comma category
    to `T`, where the components are given by the morphism that constitutes an object of the comma
    category. -/
@[simps]
def natTrans : fst L R ⋙ L ⟶ snd L R ⋙ R where app X := X.hom

@[simp]
theorem eqToHom_left (X Y : Comma L R) (H : X = Y) :
    CommaMorphism.left (eqToHom H) = eqToHom (by cases H; rfl) := by
  cases H
  rfl

@[simp]
theorem eqToHom_right (X Y : Comma L R) (H : X = Y) :
    CommaMorphism.right (eqToHom H) = eqToHom (by cases H; rfl) := by
  cases H
  rfl

section

variable {L₁ L₂ L₃ : A ⥤ T} {R₁ R₂ R₃ : B ⥤ T}

/-- Extract the isomorphism between the left objects from an isomorphism in the comma category. -/
@[simps!]
def leftIso {X Y : Comma L₁ R₁} (α : X ≅ Y) : X.left ≅ Y.left := (fst L₁ R₁).mapIso α

/-- Extract the isomorphism between the right objects from an isomorphism in the comma category. -/
@[simps!]
def rightIso {X Y : Comma L₁ R₁} (α : X ≅ Y) : X.right ≅ Y.right := (snd L₁ R₁).mapIso α

/-- Construct an isomorphism in the comma category given isomorphisms of the objects whose forward
directions give a commutative square.
-/
@[simps]
def isoMk {X Y : Comma L₁ R₁} (l : X.left ≅ Y.left) (r : X.right ≅ Y.right)
    (h : L₁.map l.hom ≫ Y.hom = X.hom ≫ R₁.map r.hom := by aesop_cat) : X ≅ Y where
  hom :=
    { left := l.hom
      right := r.hom
      w := h }
  inv :=
    { left := l.inv
      right := r.inv
      w := by
        rw [← L₁.mapIso_inv l, Iso.inv_comp_eq, L₁.mapIso_hom, ← Category.assoc, h,
          Category.assoc, ← R₁.map_comp]
        simp }

section

variable {L R}
variable {L' : A' ⥤ T'} {R' : B' ⥤ T'}
  {F₁ : A ⥤ A'} {F₂ : B ⥤ B'} {F : T ⥤ T'}
  (α : F₁ ⋙ L' ⟶ L ⋙ F) (β : R ⋙ F ⟶ F₂ ⋙ R')

/-- The functor `Comma L R ⥤ Comma L' R'` induced by three functors `F₁`, `F₂`, `F`
and two natural transformations `F₁ ⋙ L' ⟶ L ⋙ F` and `R ⋙ F ⟶ F₂ ⋙ R'`. -/
@[simps]
def map : Comma L R ⥤ Comma L' R' where
  obj X :=
    { left := F₁.obj X.left
      right := F₂.obj X.right
      hom := α.app X.left ≫ F.map X.hom ≫ β.app X.right }
  map {X Y} φ :=
    { left := F₁.map φ.left
      right := F₂.map φ.right
      w := by
        dsimp
        rw [assoc, assoc]
        erw [α.naturality_assoc, ← β.naturality]
        dsimp
        rw [← F.map_comp_assoc, ← F.map_comp_assoc, φ.w] }

instance faithful_map [F₁.Faithful] [F₂.Faithful] : (map α β).Faithful where
  map_injective {X Y} f g h := by
    ext
    · exact F₁.map_injective (congr_arg CommaMorphism.left h)
    · exact F₂.map_injective (congr_arg CommaMorphism.right h)

instance full_map [F.Faithful] [F₁.Full] [F₂.Full] [IsIso α] [IsIso β] : (map α β).Full where
  map_surjective {X Y} φ :=
   ⟨{ left := F₁.preimage φ.left
      right := F₂.preimage φ.right
      w := F.map_injective (by
        rw [← cancel_mono (β.app _), ← cancel_epi (α.app _), F.map_comp, F.map_comp,
          assoc, assoc]
        erw [← α.naturality_assoc, β.naturality]
        dsimp
        rw [F₁.map_preimage, F₂.map_preimage]
        simpa using φ.w) }, by aesop_cat⟩

instance essSurj_map [F₁.EssSurj] [F₂.EssSurj] [F.Full] [IsIso α] [IsIso β] :
    (map α β).EssSurj where
  mem_essImage X :=
    ⟨{  left := F₁.objPreimage X.left
        right := F₂.objPreimage X.right
        hom := F.preimage ((inv α).app _ ≫ L'.map (F₁.objObjPreimageIso X.left).hom ≫
          X.hom ≫ R'.map (F₂.objObjPreimageIso X.right).inv ≫ (inv β).app _) },
            ⟨isoMk (F₁.objObjPreimageIso X.left) (F₂.objObjPreimageIso X.right) (by
              dsimp
              simp only [NatIso.isIso_inv_app, Functor.comp_obj, Functor.map_preimage, assoc,
                IsIso.inv_hom_id, comp_id, IsIso.hom_inv_id_assoc]
              rw [← R'.map_comp, Iso.inv_hom_id, R'.map_id, comp_id])⟩⟩

noncomputable instance isEquivalenceMap
    [F₁.IsEquivalence] [F₂.IsEquivalence] [F.Faithful] [F.Full] [IsIso α] [IsIso β] :
    (map α β).IsEquivalence where

/-- The equality between `map α β ⋙ fst L' R'` and `fst L R ⋙ F₁`,
where `α : F₁ ⋙ L' ⟶ L ⋙ F`. -/
@[simp]
theorem map_fst : map α β ⋙ fst L' R' = fst L R ⋙ F₁ :=
  rfl

/-- The isomorphism between `map α β ⋙ fst L' R'` and `fst L R ⋙ F₁`,
where `α : F₁ ⋙ L' ⟶ L ⋙ F`. -/
@[simps!]
def mapFst : map α β ⋙ fst L' R' ≅ fst L R ⋙ F₁ :=
  NatIso.ofComponents (fun _ => Iso.refl _) (by aesop_cat)

/-- The equality between `map α β ⋙ snd L' R'` and `snd L R ⋙ F₂`,
where `β : R ⋙ F ⟶ F₂ ⋙ R'`. -/
@[simp]
theorem map_snd : map α β ⋙ snd L' R' = snd L R ⋙ F₂ :=
  rfl

/-- The isomorphism between `map α β ⋙ snd L' R'` and `snd L R ⋙ F₂`,
where `β : R ⋙ F ⟶ F₂ ⋙ R'`. -/
@[simps!]
def mapSnd : map α β ⋙ snd L' R' ≅ snd L R ⋙ F₂ :=
  NatIso.ofComponents (fun _ => Iso.refl _) (by aesop_cat)

end

section

variable {L R}
variable {L' : A' ⥤ T'} {R' : B' ⥤ T'}
  {F₁ : A ⥤ A'} {F₂ : B ⥤ B'} {F : T ⥤ T'}
  (α : F₁ ⋙ L' ⟶ L ⋙ F) (β : R ⋙ F ⟶ F₂ ⋙ R')

/-- The functor `Comma L R ⥤ Comma L' R'` induced by three functors `F₁`, `F₂`, `F`
and two natural transformations `F₁ ⋙ L' ⟶ L ⋙ F` and `R ⋙ F ⟶ F₂ ⋙ R'`. -/
@[simps]
def map : Comma L R ⥤ Comma L' R' where
  obj X :=
    { left := F₁.obj X.left
      right := F₂.obj X.right
      hom := α.app X.left ≫ F.map X.hom ≫ β.app X.right }
  map {X Y} φ :=
    { left := F₁.map φ.left
      right := F₂.map φ.right
      w := by
        dsimp
        rw [assoc, assoc]
        erw [α.naturality_assoc, ← β.naturality]
        dsimp
        rw [← F.map_comp_assoc, ← F.map_comp_assoc, φ.w] }

instance faithful_map [F₁.Faithful] [F₂.Faithful] : (map α β).Faithful where
  map_injective {X Y} f g h := by
    ext
    · exact F₁.map_injective (congr_arg CommaMorphism.left h)
    · exact F₂.map_injective (congr_arg CommaMorphism.right h)

instance full_map [F.Faithful] [F₁.Full] [F₂.Full] [IsIso α] [IsIso β] : (map α β).Full where
  map_surjective {X Y} φ :=
   ⟨{ left := F₁.preimage φ.left
      right := F₂.preimage φ.right
      w := F.map_injective (by
        rw [← cancel_mono (β.app _), ← cancel_epi (α.app _), F.map_comp, F.map_comp,
          assoc, assoc]
        erw [← α.naturality_assoc, β.naturality]
        dsimp
        rw [F₁.map_preimage, F₂.map_preimage]
        simpa using φ.w) }, by aesop_cat⟩

instance essSurj_map [F₁.EssSurj] [F₂.EssSurj] [F.Full] [IsIso α] [IsIso β] :
    (map α β).EssSurj where
  mem_essImage X :=
    ⟨{  left := F₁.objPreimage X.left
        right := F₂.objPreimage X.right
        hom := F.preimage ((inv α).app _ ≫ L'.map (F₁.objObjPreimageIso X.left).hom ≫
          X.hom ≫ R'.map (F₂.objObjPreimageIso X.right).inv ≫ (inv β).app _) },
            ⟨isoMk (F₁.objObjPreimageIso X.left) (F₂.objObjPreimageIso X.right) (by
              dsimp
              simp only [NatIso.isIso_inv_app, Functor.comp_obj, Functor.map_preimage, assoc,
                IsIso.inv_hom_id, comp_id, IsIso.hom_inv_id_assoc]
              rw [← R'.map_comp, Iso.inv_hom_id, R'.map_id, comp_id])⟩⟩

noncomputable instance isEquivalenceMap
    [F₁.IsEquivalence] [F₂.IsEquivalence] [F.Faithful] [F.Full] [IsIso α] [IsIso β] :
    (map α β).IsEquivalence where

end

/-- A natural transformation `L₁ ⟶ L₂` induces a functor `Comma L₂ R ⥤ Comma L₁ R`. -/
@[simps]
def mapLeft (l : L₁ ⟶ L₂) : Comma L₂ R ⥤ Comma L₁ R where
  obj X :=
    { left := X.left
      right := X.right
      hom := l.app X.left ≫ X.hom }
  map f :=
    { left := f.left
      right := f.right }

/-- The functor `Comma L R ⥤ Comma L R` induced by the identity natural transformation on `L` is
    naturally isomorphic to the identity functor. -/
@[simps!]
def mapLeftId : mapLeft R (𝟙 L) ≅ 𝟭 _ :=
  NatIso.ofComponents (fun X => isoMk (Iso.refl _) (Iso.refl _))
<<<<<<< HEAD
#align category_theory.comma.map_left_id CategoryTheory.Comma.mapLeftId
=======
>>>>>>> 99508fb5

/-- The functor `Comma L₁ R ⥤ Comma L₃ R` induced by the composition of two natural transformations
    `l : L₁ ⟶ L₂` and `l' : L₂ ⟶ L₃` is naturally isomorphic to the composition of the two functors
    induced by these natural transformations. -/
@[simps!]
def mapLeftComp (l : L₁ ⟶ L₂) (l' : L₂ ⟶ L₃) :
    mapLeft R (l ≫ l') ≅ mapLeft R l' ⋙ mapLeft R l :=
  NatIso.ofComponents (fun X => isoMk (Iso.refl _) (Iso.refl _))
<<<<<<< HEAD
#align category_theory.comma.map_left_comp CategoryTheory.Comma.mapLeftComp
=======
>>>>>>> 99508fb5

/-- Two equal natural transformations `L₁ ⟶ L₂` yield naturally isomorphic functors
    `Comma L₁ R ⥤ Comma L₂ R`. -/
@[simps!]
def mapLeftEq (l l' : L₁ ⟶ L₂) (h : l = l') : mapLeft R l ≅ mapLeft R l' :=
  NatIso.ofComponents (fun X => isoMk (Iso.refl _) (Iso.refl _))

/-- A natural isomorphism `L₁ ≅ L₂` induces an equivalence of categories
    `Comma L₁ R ≌ Comma L₂ R`. -/
@[simps!]
def mapLeftIso (i : L₁ ≅ L₂) : Comma L₁ R ≌ Comma L₂ R where
  functor := mapLeft _ i.inv
  inverse := mapLeft _ i.hom
  unitIso := (mapLeftId _ _).symm ≪≫ mapLeftEq _ _ _ i.hom_inv_id.symm ≪≫ mapLeftComp _ _ _
  counitIso := (mapLeftComp _ _ _).symm ≪≫ mapLeftEq _ _ _ i.inv_hom_id ≪≫ mapLeftId _ _

/-- A natural transformation `R₁ ⟶ R₂` induces a functor `Comma L R₁ ⥤ Comma L R₂`. -/
@[simps]
def mapRight (r : R₁ ⟶ R₂) : Comma L R₁ ⥤ Comma L R₂ where
  obj X :=
    { left := X.left
      right := X.right
      hom := X.hom ≫ r.app X.right }
  map f :=
    { left := f.left
      right := f.right }

/-- The functor `Comma L R ⥤ Comma L R` induced by the identity natural transformation on `R` is
    naturally isomorphic to the identity functor. -/
@[simps!]
def mapRightId : mapRight L (𝟙 R) ≅ 𝟭 _ :=
  NatIso.ofComponents (fun X => isoMk (Iso.refl _) (Iso.refl _))
<<<<<<< HEAD
#align category_theory.comma.map_right_id CategoryTheory.Comma.mapRightId
=======
>>>>>>> 99508fb5

/-- The functor `Comma L R₁ ⥤ Comma L R₃` induced by the composition of the natural transformations
    `r : R₁ ⟶ R₂` and `r' : R₂ ⟶ R₃` is naturally isomorphic to the composition of the functors
    induced by these natural transformations. -/
@[simps!]
def mapRightComp (r : R₁ ⟶ R₂) (r' : R₂ ⟶ R₃) :
    mapRight L (r ≫ r') ≅ mapRight L r ⋙ mapRight L r' :=
  NatIso.ofComponents (fun X => isoMk (Iso.refl _) (Iso.refl _))
<<<<<<< HEAD
#align category_theory.comma.map_right_comp CategoryTheory.Comma.mapRightComp
=======
>>>>>>> 99508fb5

/-- Two equal natural transformations `R₁ ⟶ R₂` yield naturally isomorphic functors
    `Comma L R₁ ⥤ Comma L R₂`. -/
@[simps!]
def mapRightEq (r r' : R₁ ⟶ R₂) (h : r = r') : mapRight L r ≅ mapRight L r' :=
  NatIso.ofComponents (fun X => isoMk (Iso.refl _) (Iso.refl _))

/-- A natural isomorphism `R₁ ≅ R₂` induces an equivalence of categories
    `Comma L R₁ ≌ Comma L R₂`. -/
@[simps!]
def mapRightIso (i : R₁ ≅ R₂) : Comma L R₁ ≌ Comma L R₂ where
  functor := mapRight _ i.hom
  inverse := mapRight _ i.inv
  unitIso := (mapRightId _ _).symm ≪≫ mapRightEq _ _ _ i.hom_inv_id.symm ≪≫ mapRightComp _ _ _
  counitIso := (mapRightComp _ _ _).symm ≪≫ mapRightEq _ _ _ i.inv_hom_id ≪≫ mapRightId _ _

end

section

variable {C : Type u₄} [Category.{v₄} C] {D : Type u₅} [Category.{v₅} D]

/-- The functor `(F ⋙ L, R) ⥤ (L, R)` -/
@[simps]
def preLeft (F : C ⥤ A) (L : A ⥤ T) (R : B ⥤ T) : Comma (F ⋙ L) R ⥤ Comma L R where
  obj X :=
    { left := F.obj X.left
      right := X.right
      hom := X.hom }
  map f :=
    { left := F.map f.left
      right := f.right
      w := by simpa using f.w }

/-- `Comma.preLeft` is a particular case of `Comma.map`,
but with better definitional properties. -/
def preLeftIso (F : C ⥤ A) (L : A ⥤ T) (R : B ⥤ T) :
    preLeft F L R ≅ map (F ⋙ L).rightUnitor.inv (R.rightUnitor.hom ≫ R.leftUnitor.inv) :=
  NatIso.ofComponents (fun X => isoMk (Iso.refl _) (Iso.refl _))

instance (F : C ⥤ A) (L : A ⥤ T) (R : B ⥤ T) [F.Faithful] : (preLeft F L R).Faithful :=
  Functor.Faithful.of_iso (preLeftIso F L R).symm

instance (F : C ⥤ A) (L : A ⥤ T) (R : B ⥤ T) [F.Full] : (preLeft F L R).Full :=
  Functor.Full.of_iso (preLeftIso F L R).symm

instance (F : C ⥤ A) (L : A ⥤ T) (R : B ⥤ T) [F.EssSurj] : (preLeft F L R).EssSurj :=
  Functor.essSurj_of_iso (preLeftIso F L R).symm

/-- If `F` is an equivalence, then so is `preLeft F L R`. -/
instance isEquivalence_preLeft (F : C ⥤ A) (L : A ⥤ T) (R : B ⥤ T) [F.IsEquivalence] :
    (preLeft F L R).IsEquivalence where

/-- The functor `(F ⋙ L, R) ⥤ (L, R)` -/
@[simps]
def preRight (L : A ⥤ T) (F : C ⥤ B) (R : B ⥤ T) : Comma L (F ⋙ R) ⥤ Comma L R where
  obj X :=
    { left := X.left
      right := F.obj X.right
      hom := X.hom }
  map f :=
    { left := f.left
      right := F.map f.right }

/-- `Comma.preRight` is a particular case of `Comma.map`,
but with better definitional properties. -/
def preRightIso (L : A ⥤ T) (F : C ⥤ B) (R : B ⥤ T) :
    preRight L F R ≅ map (L.leftUnitor.hom ≫ L.rightUnitor.inv) (F ⋙ R).rightUnitor.hom :=
  NatIso.ofComponents (fun X => isoMk (Iso.refl _) (Iso.refl _))

instance (L : A ⥤ T) (F : C ⥤ B) (R : B ⥤ T) [F.Faithful] : (preRight L F R).Faithful :=
  Functor.Faithful.of_iso (preRightIso L F R).symm

instance (L : A ⥤ T) (F : C ⥤ B) (R : B ⥤ T) [F.Full] : (preRight L F R).Full :=
  Functor.Full.of_iso (preRightIso L F R).symm

instance (L : A ⥤ T) (F : C ⥤ B) (R : B ⥤ T) [F.EssSurj] : (preRight L F R).EssSurj :=
  Functor.essSurj_of_iso (preRightIso L F R).symm

/-- If `F` is an equivalence, then so is `preRight L F R`. -/
instance isEquivalence_preRight (L : A ⥤ T) (F : C ⥤ B) (R : B ⥤ T) [F.IsEquivalence] :
    (preRight L F R).IsEquivalence where

/-- The functor `(L, R) ⥤ (L ⋙ F, R ⋙ F)` -/
@[simps]
def post (L : A ⥤ T) (R : B ⥤ T) (F : T ⥤ C) : Comma L R ⥤ Comma (L ⋙ F) (R ⋙ F) where
  obj X :=
    { left := X.left
      right := X.right
      hom := F.map X.hom }
  map f :=
    { left := f.left
      right := f.right
      w := by simp only [Functor.comp_map, ← F.map_comp, f.w] }

/-- The canonical functor from the product of two categories to the comma category of their
respective functors into `Discrete PUnit`. -/
@[simps]
def fromProd (L : A ⥤ Discrete PUnit) (R : B ⥤ Discrete PUnit) :
    A × B ⥤ Comma L R where
  obj X :=
    { left := X.1
      right := X.2
      hom := Discrete.eqToHom rfl }
  map {X} {Y} f :=
    { left := f.1
      right := f.2 }

/-- Taking the comma category of two functors into `Discrete PUnit` results in something
is equivalent to their product. -/
@[simps!]
def equivProd (L : A ⥤ Discrete PUnit) (R : B ⥤ Discrete PUnit) :
    Comma L R ≌ A × B where
  functor := (fst L R).prod' (snd L R)
  inverse := fromProd L R
  unitIso := Iso.refl _
  counitIso := Iso.refl _

/-- Taking the comma category of a functor into `A ⥤ Discrete PUnit` and the identity
`Discrete PUnit ⥤ Discrete PUnit` results in a category equivalent to `A`. -/
@[simps!]
def toPUnitIdEquiv (L : A ⥤ Discrete PUnit) (R : Discrete PUnit ⥤ Discrete PUnit) :
    Comma L R ≌ A :=
  (equivProd L _).trans (prod.rightUnitorEquivalence A)

@[simp]
theorem toPUnitIdEquiv_functor_iso {L : A ⥤ Discrete PUnit}
    {R : Discrete PUnit ⥤ Discrete PUnit} :
    (toPUnitIdEquiv L R).functor = fst L R :=
  rfl

/-- Taking the comma category of the identity `Discrete PUnit ⥤ Discrete PUnit`
and a functor `B ⥤ Discrete PUnit` results in a category equivalent to `B`. -/
@[simps!]
def toIdPUnitEquiv (L : Discrete PUnit ⥤ Discrete PUnit) (R : B ⥤ Discrete PUnit) :
    Comma L R ≌ B :=
  (equivProd _ R).trans (prod.leftUnitorEquivalence B)

@[simp]
theorem toIdPUnitEquiv_functor_iso {L : Discrete PUnit ⥤ Discrete PUnit}
    {R : B ⥤ Discrete PUnit} :
    (toIdPUnitEquiv L R).functor = snd L R :=
  rfl

end

end Comma

end CategoryTheory<|MERGE_RESOLUTION|>--- conflicted
+++ resolved
@@ -55,13 +55,9 @@
 variable {A : Type u₁} [Category.{v₁} A]
 variable {B : Type u₂} [Category.{v₂} B]
 variable {T : Type u₃} [Category.{v₃} T]
-<<<<<<< HEAD
-variable {A' B' T' : Type*} [Category A'] [Category B'] [Category T']
-=======
 variable {A' : Type u₄} [Category.{v₄} A']
 variable {B' : Type u₅} [Category.{v₅} B']
 variable {T' : Type u₆} [Category.{v₆} T']
->>>>>>> 99508fb5
 
 /-- The objects of the comma category are triples of an object `left : A`, an object
    `right : B` and a morphism `hom : L.obj left ⟶ R.obj right`. -/
@@ -283,68 +279,6 @@
 
 end
 
-section
-
-variable {L R}
-variable {L' : A' ⥤ T'} {R' : B' ⥤ T'}
-  {F₁ : A ⥤ A'} {F₂ : B ⥤ B'} {F : T ⥤ T'}
-  (α : F₁ ⋙ L' ⟶ L ⋙ F) (β : R ⋙ F ⟶ F₂ ⋙ R')
-
-/-- The functor `Comma L R ⥤ Comma L' R'` induced by three functors `F₁`, `F₂`, `F`
-and two natural transformations `F₁ ⋙ L' ⟶ L ⋙ F` and `R ⋙ F ⟶ F₂ ⋙ R'`. -/
-@[simps]
-def map : Comma L R ⥤ Comma L' R' where
-  obj X :=
-    { left := F₁.obj X.left
-      right := F₂.obj X.right
-      hom := α.app X.left ≫ F.map X.hom ≫ β.app X.right }
-  map {X Y} φ :=
-    { left := F₁.map φ.left
-      right := F₂.map φ.right
-      w := by
-        dsimp
-        rw [assoc, assoc]
-        erw [α.naturality_assoc, ← β.naturality]
-        dsimp
-        rw [← F.map_comp_assoc, ← F.map_comp_assoc, φ.w] }
-
-instance faithful_map [F₁.Faithful] [F₂.Faithful] : (map α β).Faithful where
-  map_injective {X Y} f g h := by
-    ext
-    · exact F₁.map_injective (congr_arg CommaMorphism.left h)
-    · exact F₂.map_injective (congr_arg CommaMorphism.right h)
-
-instance full_map [F.Faithful] [F₁.Full] [F₂.Full] [IsIso α] [IsIso β] : (map α β).Full where
-  map_surjective {X Y} φ :=
-   ⟨{ left := F₁.preimage φ.left
-      right := F₂.preimage φ.right
-      w := F.map_injective (by
-        rw [← cancel_mono (β.app _), ← cancel_epi (α.app _), F.map_comp, F.map_comp,
-          assoc, assoc]
-        erw [← α.naturality_assoc, β.naturality]
-        dsimp
-        rw [F₁.map_preimage, F₂.map_preimage]
-        simpa using φ.w) }, by aesop_cat⟩
-
-instance essSurj_map [F₁.EssSurj] [F₂.EssSurj] [F.Full] [IsIso α] [IsIso β] :
-    (map α β).EssSurj where
-  mem_essImage X :=
-    ⟨{  left := F₁.objPreimage X.left
-        right := F₂.objPreimage X.right
-        hom := F.preimage ((inv α).app _ ≫ L'.map (F₁.objObjPreimageIso X.left).hom ≫
-          X.hom ≫ R'.map (F₂.objObjPreimageIso X.right).inv ≫ (inv β).app _) },
-            ⟨isoMk (F₁.objObjPreimageIso X.left) (F₂.objObjPreimageIso X.right) (by
-              dsimp
-              simp only [NatIso.isIso_inv_app, Functor.comp_obj, Functor.map_preimage, assoc,
-                IsIso.inv_hom_id, comp_id, IsIso.hom_inv_id_assoc]
-              rw [← R'.map_comp, Iso.inv_hom_id, R'.map_id, comp_id])⟩⟩
-
-noncomputable instance isEquivalenceMap
-    [F₁.IsEquivalence] [F₂.IsEquivalence] [F.Faithful] [F.Full] [IsIso α] [IsIso β] :
-    (map α β).IsEquivalence where
-
-end
-
 /-- A natural transformation `L₁ ⟶ L₂` induces a functor `Comma L₂ R ⥤ Comma L₁ R`. -/
 @[simps]
 def mapLeft (l : L₁ ⟶ L₂) : Comma L₂ R ⥤ Comma L₁ R where
@@ -361,10 +295,6 @@
 @[simps!]
 def mapLeftId : mapLeft R (𝟙 L) ≅ 𝟭 _ :=
   NatIso.ofComponents (fun X => isoMk (Iso.refl _) (Iso.refl _))
-<<<<<<< HEAD
-#align category_theory.comma.map_left_id CategoryTheory.Comma.mapLeftId
-=======
->>>>>>> 99508fb5
 
 /-- The functor `Comma L₁ R ⥤ Comma L₃ R` induced by the composition of two natural transformations
     `l : L₁ ⟶ L₂` and `l' : L₂ ⟶ L₃` is naturally isomorphic to the composition of the two functors
@@ -373,10 +303,6 @@
 def mapLeftComp (l : L₁ ⟶ L₂) (l' : L₂ ⟶ L₃) :
     mapLeft R (l ≫ l') ≅ mapLeft R l' ⋙ mapLeft R l :=
   NatIso.ofComponents (fun X => isoMk (Iso.refl _) (Iso.refl _))
-<<<<<<< HEAD
-#align category_theory.comma.map_left_comp CategoryTheory.Comma.mapLeftComp
-=======
->>>>>>> 99508fb5
 
 /-- Two equal natural transformations `L₁ ⟶ L₂` yield naturally isomorphic functors
     `Comma L₁ R ⥤ Comma L₂ R`. -/
@@ -409,10 +335,6 @@
 @[simps!]
 def mapRightId : mapRight L (𝟙 R) ≅ 𝟭 _ :=
   NatIso.ofComponents (fun X => isoMk (Iso.refl _) (Iso.refl _))
-<<<<<<< HEAD
-#align category_theory.comma.map_right_id CategoryTheory.Comma.mapRightId
-=======
->>>>>>> 99508fb5
 
 /-- The functor `Comma L R₁ ⥤ Comma L R₃` induced by the composition of the natural transformations
     `r : R₁ ⟶ R₂` and `r' : R₂ ⟶ R₃` is naturally isomorphic to the composition of the functors
@@ -421,10 +343,6 @@
 def mapRightComp (r : R₁ ⟶ R₂) (r' : R₂ ⟶ R₃) :
     mapRight L (r ≫ r') ≅ mapRight L r ⋙ mapRight L r' :=
   NatIso.ofComponents (fun X => isoMk (Iso.refl _) (Iso.refl _))
-<<<<<<< HEAD
-#align category_theory.comma.map_right_comp CategoryTheory.Comma.mapRightComp
-=======
->>>>>>> 99508fb5
 
 /-- Two equal natural transformations `R₁ ⟶ R₂` yield naturally isomorphic functors
     `Comma L R₁ ⥤ Comma L R₂`. -/
