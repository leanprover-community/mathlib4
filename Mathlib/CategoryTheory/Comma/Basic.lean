/-
Copyright (c) 2018 Kim Morrison. All rights reserved.
Released under Apache 2.0 license as described in the file LICENSE.
Authors: Kim Morrison, Johan Commelin, Bhavik Mehta
-/
import Mathlib.CategoryTheory.Iso
import Mathlib.CategoryTheory.Functor.Category
import Mathlib.CategoryTheory.EqToHom
import Mathlib.CategoryTheory.Products.Unitor

/-!
# Comma categories

A comma category is a construction in category theory, which builds a category out of two functors
with a common codomain. Specifically, for functors `L : A ⥤ T` and `R : B ⥤ T`, an object in
`Comma L R` is a morphism `hom : L.obj left ⟶ R.obj right` for some objects `left : A` and
`right : B`, and a morphism in `Comma L R` between `hom : L.obj left ⟶ R.obj right` and
`hom' : L.obj left' ⟶ R.obj right'` is a commutative square

```
L.obj left  ⟶  L.obj left'
      |               |
  hom |               | hom'
      ↓               ↓
R.obj right ⟶  R.obj right',
```

where the top and bottom morphism come from morphisms `left ⟶ left'` and `right ⟶ right'`,
respectively.

## Main definitions

* `Comma L R`: the comma category of the functors `L` and `R`.
* `Over X`: the over category of the object `X` (developed in `Over.lean`).
* `Under X`: the under category of the object `X` (also developed in `Over.lean`).
* `Arrow T`: the arrow category of the category `T` (developed in `Arrow.lean`).

## References

* <https://ncatlab.org/nlab/show/comma+category>

## Tags

comma, slice, coslice, over, under, arrow
-/


namespace CategoryTheory

open Category

-- declare the `v`'s first; see `CategoryTheory.Category` for an explanation
universe v₁ v₂ v₃ v₄ v₅ v₆ u₁ u₂ u₃ u₄ u₅ u₆

variable {A : Type u₁} [Category.{v₁} A]
variable {B : Type u₂} [Category.{v₂} B]
variable {T : Type u₃} [Category.{v₃} T]
variable {A' : Type u₄} [Category.{v₄} A']
variable {B' : Type u₅} [Category.{v₅} B']
variable {T' : Type u₆} [Category.{v₆} T']

/-- The objects of the comma category are triples of an object `left : A`, an object
`right : B` and a morphism `hom : L.obj left ⟶ R.obj right`. -/
structure Comma (L : A ⥤ T) (R : B ⥤ T) : Type max u₁ u₂ v₃ where
  /-- The left subobject -/
  left : A
  /-- The right subobject -/
  right : B
  /-- A morphism from `L.obj left` to `R.obj right` -/
  hom : L.obj left ⟶ R.obj right

-- Satisfying the inhabited linter
instance Comma.inhabited [Inhabited T] : Inhabited (Comma (𝟭 T) (𝟭 T)) where
  default :=
    { left := default
      right := default
      hom := 𝟙 default }

variable {L : A ⥤ T} {R : B ⥤ T}

/-- A morphism between two objects in the comma category is a commutative square connecting the
morphisms coming from the two objects using morphisms in the image of the functors `L` and `R`.
-/
@[ext]
structure CommaMorphism (X Y : Comma L R) where
  /-- Morphism on left objects -/
  left : X.left ⟶ Y.left
  /-- Morphism on right objects -/
  right : X.right ⟶ Y.right
  w : L.map left ≫ Y.hom = X.hom ≫ R.map right := by cat_disch

-- Satisfying the inhabited linter
instance CommaMorphism.inhabited [Inhabited (Comma L R)] :
    Inhabited (CommaMorphism (default : Comma L R) default) :=
    ⟨{ left := 𝟙 _, right := 𝟙 _}⟩

attribute [reassoc (attr := simp)] CommaMorphism.w

instance commaCategory : Category (Comma L R) where
  Hom X Y := CommaMorphism X Y
  id X :=
    { left := 𝟙 X.left
      right := 𝟙 X.right }
  comp f g :=
    { left := f.left ≫ g.left
      right := f.right ≫ g.right }

namespace Comma

section

variable {X Y Z : Comma L R} {f : X ⟶ Y} {g : Y ⟶ Z}

@[ext]
lemma hom_ext (f g : X ⟶ Y) (h₁ : f.left = g.left) (h₂ : f.right = g.right) : f = g :=
  CommaMorphism.ext h₁ h₂

@[simp]
theorem id_left : (𝟙 X : CommaMorphism X X).left = 𝟙 X.left :=
  rfl

@[simp]
theorem id_right : (𝟙 X : CommaMorphism X X).right = 𝟙 X.right :=
  rfl

@[simp]
theorem comp_left : (f ≫ g).left = f.left ≫ g.left :=
  rfl

@[simp]
theorem comp_right : (f ≫ g).right = f.right ≫ g.right :=
  rfl

end

variable (L) (R)

/-- The functor sending an object `X` in the comma category to `X.left`. -/
@[simps]
def fst : Comma L R ⥤ A where
  obj X := X.left
  map f := f.left

/-- The functor sending an object `X` in the comma category to `X.right`. -/
@[simps]
def snd : Comma L R ⥤ B where
  obj X := X.right
  map f := f.right

/-- We can interpret the commutative square constituting a morphism in the comma category as a
natural transformation between the functors `fst ⋙ L` and `snd ⋙ R` from the comma category
to `T`, where the components are given by the morphism that constitutes an object of the comma
category. -/
@[simps]
def natTrans : fst L R ⋙ L ⟶ snd L R ⋙ R where app X := X.hom

@[simp]
theorem eqToHom_left (X Y : Comma L R) (H : X = Y) :
    CommaMorphism.left (eqToHom H) = eqToHom (by cases H; rfl) := by
  cases H
  rfl

@[simp]
theorem eqToHom_right (X Y : Comma L R) (H : X = Y) :
    CommaMorphism.right (eqToHom H) = eqToHom (by cases H; rfl) := by
  cases H
  rfl

section

variable {L R} {X Y : Comma L R} (e : X ⟶ Y)

instance [IsIso e] : IsIso e.left :=
  (Comma.fst L R).map_isIso e

instance [IsIso e] : IsIso e.right :=
  (Comma.snd L R).map_isIso e

@[simp]
lemma inv_left [IsIso e] : (inv e).left = inv e.left := by
  apply IsIso.eq_inv_of_hom_inv_id
  rw [← Comma.comp_left, IsIso.hom_inv_id, id_left]

@[simp]
lemma inv_right [IsIso e] : (inv e).right = inv e.right := by
  apply IsIso.eq_inv_of_hom_inv_id
  rw [← Comma.comp_right, IsIso.hom_inv_id, id_right]

lemma left_hom_inv_right [IsIso e] : L.map (e.left) ≫ Y.hom ≫ R.map (inv e.right) = X.hom := by
  simp

lemma inv_left_hom_right [IsIso e] : L.map (inv e.left) ≫ X.hom ≫ R.map e.right = Y.hom := by
  simp

end

section

variable {L₁ L₂ L₃ : A ⥤ T} {R₁ R₂ R₃ : B ⥤ T}

/-- Extract the isomorphism between the left objects from an isomorphism in the comma category. -/
@[simps!]
def leftIso {X Y : Comma L₁ R₁} (α : X ≅ Y) : X.left ≅ Y.left := (fst L₁ R₁).mapIso α

/-- Extract the isomorphism between the right objects from an isomorphism in the comma category. -/
@[simps!]
def rightIso {X Y : Comma L₁ R₁} (α : X ≅ Y) : X.right ≅ Y.right := (snd L₁ R₁).mapIso α

/-- Construct an isomorphism in the comma category given isomorphisms of the objects whose forward
directions give a commutative square.
-/
@[simps]
def isoMk {X Y : Comma L₁ R₁} (l : X.left ≅ Y.left) (r : X.right ≅ Y.right)
    (h : L₁.map l.hom ≫ Y.hom = X.hom ≫ R₁.map r.hom := by cat_disch) : X ≅ Y where
  hom :=
    { left := l.hom
      right := r.hom
      w := h }
  inv :=
    { left := l.inv
      right := r.inv
      w := by
        rw [← L₁.mapIso_inv l, Iso.inv_comp_eq, L₁.mapIso_hom, ← Category.assoc, h,
          Category.assoc, ← R₁.map_comp]
        simp }

section

variable {L R}
variable {L' : A' ⥤ T'} {R' : B' ⥤ T'}
  {F₁ : A ⥤ A'} {F₂ : B ⥤ B'} {F : T ⥤ T'}
  (α : F₁ ⋙ L' ⟶ L ⋙ F) (β : R ⋙ F ⟶ F₂ ⋙ R')

/-- The functor `Comma L R ⥤ Comma L' R'` induced by three functors `F₁`, `F₂`, `F`
and two natural transformations `F₁ ⋙ L' ⟶ L ⋙ F` and `R ⋙ F ⟶ F₂ ⋙ R'`. -/
@[simps]
def map : Comma L R ⥤ Comma L' R' where
  obj X :=
    { left := F₁.obj X.left
      right := F₂.obj X.right
      hom := α.app X.left ≫ F.map X.hom ≫ β.app X.right }
  map {X Y} φ :=
    { left := F₁.map φ.left
      right := F₂.map φ.right
      w := by
        dsimp
        rw [assoc, assoc, ← Functor.comp_map, α.naturality_assoc, ← Functor.comp_map,
          ← β.naturality]
        dsimp
        rw [← F.map_comp_assoc, ← F.map_comp_assoc, φ.w] }

instance faithful_map [F₁.Faithful] [F₂.Faithful] : (map α β).Faithful where
  map_injective {X Y} f g h := by
    ext
    · exact F₁.map_injective (congr_arg CommaMorphism.left h)
    · exact F₂.map_injective (congr_arg CommaMorphism.right h)

instance full_map [F.Faithful] [F₁.Full] [F₂.Full] [IsIso α] [IsIso β] : (map α β).Full where
  map_surjective {X Y} φ :=
<<<<<<< HEAD
    ⟨{
      left := F₁.preimage φ.left
=======
    ⟨{left := F₁.preimage φ.left
>>>>>>> 0775e914
      right := F₂.preimage φ.right
      w := F.map_injective (by
        rw [← cancel_mono (β.app _), ← cancel_epi (α.app _), F.map_comp, F.map_comp, assoc, assoc]
        erw [← α.naturality_assoc, β.naturality]
        dsimp
        rw [F₁.map_preimage, F₂.map_preimage]
        simpa using φ.w) }, by cat_disch⟩

instance essSurj_map [F₁.EssSurj] [F₂.EssSurj] [F.Full] [IsIso α] [IsIso β] :
    (map α β).EssSurj where
  mem_essImage X :=
    ⟨{left := F₁.objPreimage X.left
      right := F₂.objPreimage X.right
      hom := F.preimage ((inv α).app _ ≫ L'.map (F₁.objObjPreimageIso X.left).hom ≫
        X.hom ≫ R'.map (F₂.objObjPreimageIso X.right).inv ≫ (inv β).app _) },
          ⟨isoMk (F₁.objObjPreimageIso X.left) (F₂.objObjPreimageIso X.right) (by
            dsimp
            simp only [NatIso.isIso_inv_app, Functor.comp_obj, Functor.map_preimage, assoc,
              IsIso.inv_hom_id, comp_id, IsIso.hom_inv_id_assoc]
            rw [← R'.map_comp, Iso.inv_hom_id, R'.map_id, comp_id])⟩⟩

noncomputable instance isEquivalenceMap
    [F₁.IsEquivalence] [F₂.IsEquivalence] [F.Faithful] [F.Full] [IsIso α] [IsIso β] :
    (map α β).IsEquivalence where

/-- The equality between `map α β ⋙ fst L' R'` and `fst L R ⋙ F₁`,
where `α : F₁ ⋙ L' ⟶ L ⋙ F`. -/
@[simp]
theorem map_fst : map α β ⋙ fst L' R' = fst L R ⋙ F₁ :=
  rfl

/-- The isomorphism between `map α β ⋙ fst L' R'` and `fst L R ⋙ F₁`,
where `α : F₁ ⋙ L' ⟶ L ⋙ F`. -/
@[simps!]
def mapFst : map α β ⋙ fst L' R' ≅ fst L R ⋙ F₁ :=
  NatIso.ofComponents (fun _ => Iso.refl _) (by simp)

/-- The equality between `map α β ⋙ snd L' R'` and `snd L R ⋙ F₂`,
where `β : R ⋙ F ⟶ F₂ ⋙ R'`. -/
@[simp]
theorem map_snd : map α β ⋙ snd L' R' = snd L R ⋙ F₂ :=
  rfl

/-- The isomorphism between `map α β ⋙ snd L' R'` and `snd L R ⋙ F₂`,
where `β : R ⋙ F ⟶ F₂ ⋙ R'`. -/
@[simps!]
def mapSnd : map α β ⋙ snd L' R' ≅ snd L R ⋙ F₂ :=
  NatIso.ofComponents (fun _ => Iso.refl _) (by simp)

end

/-- A natural transformation `L₁ ⟶ L₂` induces a functor `Comma L₂ R ⥤ Comma L₁ R`. -/
@[simps]
def mapLeft (l : L₁ ⟶ L₂) : Comma L₂ R ⥤ Comma L₁ R where
  obj X :=
    { left := X.left
      right := X.right
      hom := l.app X.left ≫ X.hom }
  map f :=
    { left := f.left
      right := f.right }

/-- The functor `Comma L R ⥤ Comma L R` induced by the identity natural transformation on `L` is
naturally isomorphic to the identity functor. -/
@[simps!]
def mapLeftId : mapLeft R (𝟙 L) ≅ 𝟭 _ :=
  NatIso.ofComponents (fun X => isoMk (Iso.refl _) (Iso.refl _))

/-- The functor `Comma L₁ R ⥤ Comma L₃ R` induced by the composition of two natural transformations
`l : L₁ ⟶ L₂` and `l' : L₂ ⟶ L₃` is naturally isomorphic to the composition of the two functors
induced by these natural transformations. -/
@[simps!]
def mapLeftComp (l : L₁ ⟶ L₂) (l' : L₂ ⟶ L₃) :
    mapLeft R (l ≫ l') ≅ mapLeft R l' ⋙ mapLeft R l :=
  NatIso.ofComponents (fun X => isoMk (Iso.refl _) (Iso.refl _))

/-- Two equal natural transformations `L₁ ⟶ L₂` yield naturally isomorphic functors
`Comma L₁ R ⥤ Comma L₂ R`. -/
@[simps!]
def mapLeftEq (l l' : L₁ ⟶ L₂) (h : l = l') : mapLeft R l ≅ mapLeft R l' :=
  NatIso.ofComponents (fun X => isoMk (Iso.refl _) (Iso.refl _))

/-- A natural isomorphism `L₁ ≅ L₂` induces an equivalence of categories
`Comma L₁ R ≌ Comma L₂ R`. -/
@[simps!]
def mapLeftIso (i : L₁ ≅ L₂) : Comma L₁ R ≌ Comma L₂ R where
  functor := mapLeft _ i.inv
  inverse := mapLeft _ i.hom
  unitIso := (mapLeftId _ _).symm ≪≫ mapLeftEq _ _ _ i.hom_inv_id.symm ≪≫ mapLeftComp _ _ _
  counitIso := (mapLeftComp _ _ _).symm ≪≫ mapLeftEq _ _ _ i.inv_hom_id ≪≫ mapLeftId _ _

/-- A natural transformation `R₁ ⟶ R₂` induces a functor `Comma L R₁ ⥤ Comma L R₂`. -/
@[simps]
def mapRight (r : R₁ ⟶ R₂) : Comma L R₁ ⥤ Comma L R₂ where
  obj X :=
    { left := X.left
      right := X.right
      hom := X.hom ≫ r.app X.right }
  map f :=
    { left := f.left
      right := f.right }

/-- The functor `Comma L R ⥤ Comma L R` induced by the identity natural transformation on `R` is
naturally isomorphic to the identity functor. -/
@[simps!]
def mapRightId : mapRight L (𝟙 R) ≅ 𝟭 _ :=
  NatIso.ofComponents (fun X => isoMk (Iso.refl _) (Iso.refl _))

/-- The functor `Comma L R₁ ⥤ Comma L R₃` induced by the composition of the natural transformations
`r : R₁ ⟶ R₂` and `r' : R₂ ⟶ R₃` is naturally isomorphic to the composition of the functors
induced by these natural transformations. -/
@[simps!]
def mapRightComp (r : R₁ ⟶ R₂) (r' : R₂ ⟶ R₃) :
    mapRight L (r ≫ r') ≅ mapRight L r ⋙ mapRight L r' :=
  NatIso.ofComponents (fun X => isoMk (Iso.refl _) (Iso.refl _))

/-- Two equal natural transformations `R₁ ⟶ R₂` yield naturally isomorphic functors
`Comma L R₁ ⥤ Comma L R₂`. -/
@[simps!]
def mapRightEq (r r' : R₁ ⟶ R₂) (h : r = r') : mapRight L r ≅ mapRight L r' :=
  NatIso.ofComponents (fun X => isoMk (Iso.refl _) (Iso.refl _))

/-- A natural isomorphism `R₁ ≅ R₂` induces an equivalence of categories
`Comma L R₁ ≌ Comma L R₂`. -/
@[simps!]
def mapRightIso (i : R₁ ≅ R₂) : Comma L R₁ ≌ Comma L R₂ where
  functor := mapRight _ i.hom
  inverse := mapRight _ i.inv
  unitIso := (mapRightId _ _).symm ≪≫ mapRightEq _ _ _ i.hom_inv_id.symm ≪≫ mapRightComp _ _ _
  counitIso := (mapRightComp _ _ _).symm ≪≫ mapRightEq _ _ _ i.inv_hom_id ≪≫ mapRightId _ _

end

section

variable {C : Type u₄} [Category.{v₄} C]

/-- The functor `(F ⋙ L, R) ⥤ (L, R)` -/
@[simps]
def preLeft (F : C ⥤ A) (L : A ⥤ T) (R : B ⥤ T) : Comma (F ⋙ L) R ⥤ Comma L R where
  obj X :=
    { left := F.obj X.left
      right := X.right
      hom := X.hom }
  map f :=
    { left := F.map f.left
      right := f.right
      w := by simpa using f.w }

/-- `Comma.preLeft` is a particular case of `Comma.map`,
but with better definitional properties. -/
def preLeftIso (F : C ⥤ A) (L : A ⥤ T) (R : B ⥤ T) :
    preLeft F L R ≅ map (F ⋙ L).rightUnitor.inv (R.rightUnitor.hom ≫ R.leftUnitor.inv) :=
  NatIso.ofComponents (fun X => isoMk (Iso.refl _) (Iso.refl _))

instance (F : C ⥤ A) (L : A ⥤ T) (R : B ⥤ T) [F.Faithful] : (preLeft F L R).Faithful :=
  Functor.Faithful.of_iso (preLeftIso F L R).symm

instance (F : C ⥤ A) (L : A ⥤ T) (R : B ⥤ T) [F.Full] : (preLeft F L R).Full :=
  Functor.Full.of_iso (preLeftIso F L R).symm

instance (F : C ⥤ A) (L : A ⥤ T) (R : B ⥤ T) [F.EssSurj] : (preLeft F L R).EssSurj :=
  Functor.essSurj_of_iso (preLeftIso F L R).symm

/-- If `F` is an equivalence, then so is `preLeft F L R`. -/
instance isEquivalence_preLeft (F : C ⥤ A) (L : A ⥤ T) (R : B ⥤ T) [F.IsEquivalence] :
    (preLeft F L R).IsEquivalence where

/-- The functor `(L, F ⋙ R) ⥤ (L, R)` -/
@[simps]
def preRight (L : A ⥤ T) (F : C ⥤ B) (R : B ⥤ T) : Comma L (F ⋙ R) ⥤ Comma L R where
  obj X :=
    { left := X.left
      right := F.obj X.right
      hom := X.hom }
  map f :=
    { left := f.left
      right := F.map f.right }

/-- `Comma.preRight` is a particular case of `Comma.map`,
but with better definitional properties. -/
def preRightIso (L : A ⥤ T) (F : C ⥤ B) (R : B ⥤ T) :
    preRight L F R ≅ map (L.leftUnitor.hom ≫ L.rightUnitor.inv) (F ⋙ R).rightUnitor.hom :=
  NatIso.ofComponents (fun X => isoMk (Iso.refl _) (Iso.refl _))

instance (L : A ⥤ T) (F : C ⥤ B) (R : B ⥤ T) [F.Faithful] : (preRight L F R).Faithful :=
  Functor.Faithful.of_iso (preRightIso L F R).symm

instance (L : A ⥤ T) (F : C ⥤ B) (R : B ⥤ T) [F.Full] : (preRight L F R).Full :=
  Functor.Full.of_iso (preRightIso L F R).symm

instance (L : A ⥤ T) (F : C ⥤ B) (R : B ⥤ T) [F.EssSurj] : (preRight L F R).EssSurj :=
  Functor.essSurj_of_iso (preRightIso L F R).symm

/-- If `F` is an equivalence, then so is `preRight L F R`. -/
instance isEquivalence_preRight (L : A ⥤ T) (F : C ⥤ B) (R : B ⥤ T) [F.IsEquivalence] :
    (preRight L F R).IsEquivalence where

/-- The functor `(L, R) ⥤ (L ⋙ F, R ⋙ F)` -/
@[simps]
def post (L : A ⥤ T) (R : B ⥤ T) (F : T ⥤ C) : Comma L R ⥤ Comma (L ⋙ F) (R ⋙ F) where
  obj X :=
    { left := X.left
      right := X.right
      hom := F.map X.hom }
  map f :=
    { left := f.left
      right := f.right
      w := by simp only [Functor.comp_map, ← F.map_comp, f.w] }

/-- `Comma.post` is a particular case of `Comma.map`, but with better definitional properties. -/
def postIso (L : A ⥤ T) (R : B ⥤ T) (F : T ⥤ C) :
    post L R F ≅ map (F₁ := 𝟭 _) (F₂ := 𝟭 _) (L ⋙ F).leftUnitor.hom (R ⋙ F).leftUnitor.inv :=
  NatIso.ofComponents (fun X => isoMk (Iso.refl _) (Iso.refl _))

instance (L : A ⥤ T) (R : B ⥤ T) (F : T ⥤ C) : (post L R F).Faithful :=
  Functor.Faithful.of_iso (postIso L R F).symm

instance (L : A ⥤ T) (R : B ⥤ T) (F : T ⥤ C) [F.Faithful] : (post L R F).Full :=
  Functor.Full.of_iso (postIso L R F).symm

instance (L : A ⥤ T) (R : B ⥤ T) (F : T ⥤ C) [F.Full] : (post L R F).EssSurj :=
  Functor.essSurj_of_iso (postIso L R F).symm

/-- If `F` is an equivalence, then so is `post L R F`. -/
instance isEquivalence_post (L : A ⥤ T) (R : B ⥤ T) (F : T ⥤ C) [F.IsEquivalence] :
    (post L R F).IsEquivalence where

/-- The canonical functor from the product of two categories to the comma category of their
respective functors into `Discrete PUnit`. -/
@[simps]
def fromProd (L : A ⥤ Discrete PUnit) (R : B ⥤ Discrete PUnit) :
    A × B ⥤ Comma L R where
  obj X :=
    { left := X.1
      right := X.2
      hom := Discrete.eqToHom rfl }
  map {X} {Y} f :=
    { left := f.1
      right := f.2 }

/-- Taking the comma category of two functors into `Discrete PUnit` results in something
is equivalent to their product. -/
@[simps!]
def equivProd (L : A ⥤ Discrete PUnit) (R : B ⥤ Discrete PUnit) :
    Comma L R ≌ A × B where
  functor := (fst L R).prod' (snd L R)
  inverse := fromProd L R
  unitIso := Iso.refl _
  counitIso := Iso.refl _

/-- Taking the comma category of a functor into `A ⥤ Discrete PUnit` and the identity
`Discrete PUnit ⥤ Discrete PUnit` results in a category equivalent to `A`. -/
@[simps!]
def toPUnitIdEquiv (L : A ⥤ Discrete PUnit) (R : Discrete PUnit ⥤ Discrete PUnit) :
    Comma L R ≌ A :=
  (equivProd L _).trans (prod.rightUnitorEquivalence A)

@[simp]
theorem toPUnitIdEquiv_functor_iso {L : A ⥤ Discrete PUnit}
    {R : Discrete PUnit ⥤ Discrete PUnit} :
    (toPUnitIdEquiv L R).functor = fst L R :=
  rfl

/-- Taking the comma category of the identity `Discrete PUnit ⥤ Discrete PUnit`
and a functor `B ⥤ Discrete PUnit` results in a category equivalent to `B`. -/
@[simps!]
def toIdPUnitEquiv (L : Discrete PUnit ⥤ Discrete PUnit) (R : B ⥤ Discrete PUnit) :
    Comma L R ≌ B :=
  (equivProd _ R).trans (prod.leftUnitorEquivalence B)

@[simp]
theorem toIdPUnitEquiv_functor_iso {L : Discrete PUnit ⥤ Discrete PUnit}
    {R : B ⥤ Discrete PUnit} :
    (toIdPUnitEquiv L R).functor = snd L R :=
  rfl

end

section Opposite

open Opposite

/-- The canonical functor from `Comma L R` to `(Comma R.op L.op)ᵒᵖ`. -/
@[simps]
def opFunctor : Comma L R ⥤ (Comma R.op L.op)ᵒᵖ where
  obj X := ⟨op X.right, op X.left, op X.hom⟩
  map f := ⟨op f.right, op f.left, Quiver.Hom.unop_inj (by simp)⟩

/-- Composing the `leftOp` of `opFunctor L R` with `fst L.op R.op` is naturally isomorphic
to `snd L R`. -/
@[simps!]
def opFunctorCompFst : (opFunctor L R).leftOp ⋙ fst _ _ ≅ (snd _ _).op :=
  Iso.refl _

/-- Composing the `leftOp` of `opFunctor L R` with `snd L.op R.op` is naturally isomorphic
to `fst L R`. -/
@[simps!]
def opFunctorCompSnd : (opFunctor L R).leftOp ⋙ snd _ _ ≅ (fst _ _).op :=
  Iso.refl _

/-- The canonical functor from `Comma L.op R.op` to `(Comma R L)ᵒᵖ`. -/
@[simps]
def unopFunctor : Comma L.op R.op ⥤ (Comma R L)ᵒᵖ where
  obj X := ⟨X.right.unop, X.left.unop, X.hom.unop⟩
  map f := ⟨f.right.unop, f.left.unop, Quiver.Hom.op_inj (by simpa using f.w.symm)⟩

/-- Composing `unopFunctor L R` with `(fst L R).op` is isomorphic to `snd L.op R.op`. -/
@[simps!]
def unopFunctorCompFst : unopFunctor L R ⋙ (fst _ _).op ≅ snd _ _ :=
  Iso.refl _

/-- Composing `unopFunctor L R` with `(snd L R).op` is isomorphic to `fst L.op R.op`. -/
@[simps!]
def unopFunctorCompSnd : unopFunctor L R ⋙ (snd _ _).op ≅ fst _ _ :=
  Iso.refl _

/-- The canonical equivalence between `Comma L R` and `(Comma R.op L.op)ᵒᵖ`. -/
@[simps]
def opEquiv : Comma L R ≌ (Comma R.op L.op)ᵒᵖ where
  functor := opFunctor L R
  inverse := (unopFunctor R L).leftOp
  unitIso := NatIso.ofComponents (fun X => Iso.refl _)
  counitIso := NatIso.ofComponents (fun X => Iso.refl _)

end Opposite

end Comma

end CategoryTheory<|MERGE_RESOLUTION|>--- conflicted
+++ resolved
@@ -257,12 +257,7 @@
 
 instance full_map [F.Faithful] [F₁.Full] [F₂.Full] [IsIso α] [IsIso β] : (map α β).Full where
   map_surjective {X Y} φ :=
-<<<<<<< HEAD
-    ⟨{
-      left := F₁.preimage φ.left
-=======
     ⟨{left := F₁.preimage φ.left
->>>>>>> 0775e914
       right := F₂.preimage φ.right
       w := F.map_injective (by
         rw [← cancel_mono (β.app _), ← cancel_epi (α.app _), F.map_comp, F.map_comp, assoc, assoc]
