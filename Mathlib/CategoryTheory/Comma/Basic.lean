--- conflicted
+++ resolved
@@ -464,8 +464,6 @@
       right := f.right
       w := by simp only [Functor.comp_map, ← F.map_comp, f.w] }
 
-<<<<<<< HEAD
-=======
 /-- `Comma.post` is a particular case of `Comma.map`, but with better definitional properties. -/
 def postIso (L : A ⥤ T) (R : B ⥤ T) (F : T ⥤ C) :
     post L R F ≅ map (F₁ := 𝟭 _) (F₂ := 𝟭 _) (L ⋙ F).leftUnitor.hom (R ⋙ F).leftUnitor.inv :=
@@ -484,7 +482,6 @@
 instance isEquivalence_post (L : A ⥤ T) (R : B ⥤ T) (F : T ⥤ C) [F.IsEquivalence] :
     (post L R F).IsEquivalence where
 
->>>>>>> d0df76bd
 /-- The canonical functor from the product of two categories to the comma category of their
 respective functors into `Discrete PUnit`. -/
 @[simps]
