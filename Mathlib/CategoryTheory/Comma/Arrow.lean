--- conflicted
+++ resolved
@@ -379,8 +379,6 @@
     (f : Arrow C) : F.mapArrow.obj f ≅ G.mapArrow.obj f :=
   Arrow.isoMk (e.app f.left) (e.app f.right)
 
-<<<<<<< HEAD
-=======
 variable (T)
 
 /-- `Arrow T` is equivalent to a sigma type. -/
@@ -402,7 +400,6 @@
     rfl
   right_inv _ := rfl
 
->>>>>>> 644048a6
 /-- Extensionality lemma for functors `C ⥤ D` which uses as an assumption
 that the induced maps `Arrow C → Arrow D` coincide. -/
 lemma Arrow.functor_ext {F G : C ⥤ D} (h : ∀ ⦃X Y : C⦄ (f : X ⟶ Y),
