--- conflicted
+++ resolved
@@ -9,10 +9,7 @@
 import Mathlib.CategoryTheory.Limits.Shapes.Pullback.HasPullback
 import Mathlib.CategoryTheory.Monad.Products
 import Mathlib.CategoryTheory.Limits.Shapes.Pullback.Pasting
-<<<<<<< HEAD
-=======
 import Mathlib.CategoryTheory.Limits.Shapes.Pullback.Iso
->>>>>>> 108075f4
 
 /-!
 # Adjunctions related to the over category
@@ -50,19 +47,12 @@
 
 open Limits
 
-<<<<<<< HEAD
-/-- In a category with pullbacks, a morphism `f : X ⟶ Y` induces a functor `Over Y ⥤ Over X`,
-by pulling back a morphism along `f`. -/
-@[simps! +simpRhs obj_left obj_hom map_left]
-def pullback {X Y : C} (f : X ⟶ Y) [∀ {W} (h : W ⟶ Y), HasPullback h f] :
-=======
 attribute [local instance] hasPullback_of_right_iso
 
 /-- In a category with pullbacks, a morphism `f : X ⟶ Y` induces a functor `Over Y ⥤ Over X`,
 by pulling back a morphism along `f`. -/
 @[simps! +simpRhs obj_left obj_hom map_left]
 def pullback {X Y : C} (f : X ⟶ Y) [HasPullbacksAlong f] :
->>>>>>> 108075f4
     Over Y ⥤ Over X where
   obj g := Over.mk (pullback.snd g.hom f)
   map := fun g {h} {k} =>
@@ -71,11 +61,7 @@
 
 /-- `Over.map f` is left adjoint to `Over.pullback f`. -/
 @[simps! unit_app counit_app]
-<<<<<<< HEAD
-def mapPullbackAdj {X Y : C} (f : X ⟶ Y) [∀ {W} (h : W ⟶ Y), HasPullback h f] :
-=======
 def mapPullbackAdj {X Y : C} (f : X ⟶ Y) [HasPullbacksAlong f] :
->>>>>>> 108075f4
     Over.map f ⊣ pullback f :=
   Adjunction.mkOfHomEquiv
     { homEquiv := fun x y =>
@@ -109,21 +95,12 @@
   conjugateIsoEquiv (mapPullbackAdj (𝟙 _)) (Adjunction.id (C := Over _)) (Over.mapId _).symm
 
 /-- pullback commutes with composition (up to natural isomorphism). -/
-<<<<<<< HEAD
-def pullbackComp {X Y Z : C} (f : X ⟶ Y) (g : Y ⟶ Z)
-    [∀ {W} (h : W ⟶ Y), HasPullback h f] [∀ {W} (h : W ⟶ Z), HasPullback h g] :
-=======
 def pullbackComp {X Y Z : C} (f : X ⟶ Y) (g : Y ⟶ Z) [HasPullbacksAlong f] [HasPullbacksAlong g] :
->>>>>>> 108075f4
     pullback (f ≫ g) ≅ pullback g ⋙ pullback f :=
   conjugateIsoEquiv (mapPullbackAdj _) ((mapPullbackAdj _).comp (mapPullbackAdj _))
     (Over.mapComp _ _).symm
 
-<<<<<<< HEAD
-instance pullbackIsRightAdjoint {X Y : C} (f : X ⟶ Y) [∀ {W} (h : W ⟶ Y), HasPullback h f] :
-=======
 instance pullbackIsRightAdjoint {X Y : C} (f : X ⟶ Y) [HasPullbacksAlong f] :
->>>>>>> 108075f4
     (pullback f).IsRightAdjoint :=
   ⟨_, ⟨mapPullbackAdj f⟩⟩
 
@@ -178,19 +155,12 @@
 
 namespace Under
 
-<<<<<<< HEAD
-/-- When `C` has pushouts, a morphism `f : X ⟶ Y` induces a functor `Under X ⥤ Under Y`,
-by pushing a morphism forward along `f`. -/
-@[simps]
-def pushout {X Y : C} (f : X ⟶ Y) [∀ {W} (h : X ⟶ W), HasPushout h f] :
-=======
 attribute [local instance] hasPushout_of_right_iso
 
 /-- When `C` has pushouts, a morphism `f : X ⟶ Y` induces a functor `Under X ⥤ Under Y`,
 by pushing a morphism forward along `f`. -/
 @[simps]
 def pushout {X Y : C} (f : X ⟶ Y) [HasPushoutsAlong f] :
->>>>>>> 108075f4
     Under X ⥤ Under Y where
   obj x := Under.mk (pushout.inr x.hom f)
   map := fun x {x'} {u} =>
@@ -199,11 +169,7 @@
 
 /-- `Under.pushout f` is left adjoint to `Under.map f`. -/
 @[simps! unit_app counit_app]
-<<<<<<< HEAD
-def mapPushoutAdj {X Y : C} (f : X ⟶ Y) [∀ {W} (h : X ⟶ W), HasPushout h f] :
-=======
 def mapPushoutAdj {X Y : C} (f : X ⟶ Y) [HasPushoutsAlong f] :
->>>>>>> 108075f4
     pushout f ⊣ map f :=
   Adjunction.mkOfHomEquiv {
     homEquiv := fun x y => {
@@ -243,11 +209,7 @@
 
 /-- pushout commutes with composition (up to natural isomorphism). -/
 def pushoutComp {X Y Z : C} (f : X ⟶ Y) (g : Y ⟶ Z)
-<<<<<<< HEAD
-    [∀ {W} (h : X ⟶ W), HasPushout h f] [∀ {W} (h : Y ⟶ W), HasPushout h g] :
-=======
     [HasPushoutsAlong f] [HasPushoutsAlong g] :
->>>>>>> 108075f4
     pushout (f ≫ g) ≅ pushout f ⋙ pushout g :=
   (conjugateIsoEquiv ((mapPushoutAdj _).comp (mapPushoutAdj _)) (mapPushoutAdj _) ).symm
     (mapComp f g).symm
@@ -255,11 +217,7 @@
 @[deprecated (since := "2025-04-15")]
 noncomputable alias pullbackComp := pushoutComp
 
-<<<<<<< HEAD
-instance pushoutIsLeftAdjoint {X Y : C} (f : X ⟶ Y) [∀ {W} (h : X ⟶ W), HasPushout h f] :
-=======
 instance pushoutIsLeftAdjoint {X Y : C} (f : X ⟶ Y) [HasPushoutsAlong f] :
->>>>>>> 108075f4
     (pushout f).IsLeftAdjoint :=
   ⟨_, ⟨mapPushoutAdj f⟩⟩
 
