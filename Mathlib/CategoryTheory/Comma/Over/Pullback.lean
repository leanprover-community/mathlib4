/-
Copyright (c) 2021 Bhavik Mehta. All rights reserved.
Released under Apache 2.0 license as described in the file LICENSE.
Authors: Bhavik Mehta, Andrew Yang, Sina Hazratpour
-/
<<<<<<< HEAD
=======
import Mathlib.CategoryTheory.Adjunction.FullyFaithful
>>>>>>> 49fb0bce
import Mathlib.CategoryTheory.Adjunction.Mates
import Mathlib.CategoryTheory.ChosenFiniteProducts
import Mathlib.CategoryTheory.Limits.Constructions.Over.Basic
import Mathlib.CategoryTheory.Monad.Products
import Mathlib.CategoryTheory.Equivalence

/-!
# Adjunctions related to the over category

In a category with pullbacks, for any morphism `f : X ⟶ Y`, the functor
`Over.map f : Over X ⥤ Over Y` has a right adjoint `Over.pullback f`.

In a category with binary products, for any object `X` the functor
`Over.forget X : Over X ⥤ C` has a right adjoint `Over.star X`.

## Main declarations

- `Over.pullback f : Over Y ⥤ Over X` is the functor induced by a morphism `f : X ⟶ Y`.
- `Over.mapPullbackAdj` is the adjunction `Over.map f ⊣ Over.pullback f`.
- `star : C ⥤ Over X` is the functor induced by an object `X`. When `X` is the terminal object,
  this functor is isomorphic to `Functor.toOverTerminal C` which maps `Y : C` to `terminal.from Y`.
- `forgetAdjStar` is the adjunction  `forget X ⊣ star X`.
- `Reindex` is the reindexing of `Z : Over X` along `Y : Over X`. It is a syntactic sugar for
  `(Over.pullback Y.hom).obj Z`.

## Notation

- `μ X Y` : is notation for `fstProj : (Sigma Y (Reindex Y Z)) ⟶ Z`
- `π X Y` : is notation for `sndProj : (Sigma Y (Reindex Y Z)) ⟶ Y`

## Main results

- `Over.mapPulbackNatIsoTensorLeft` constructs a natural isomorphism between the composition
  `(pullback Y.hom) ⋙ (map Y.hom)` and the left tensor product functor `tensorLeft Y`.

- `mapStarIso` constructs a natural isomorphism between the functors `star X` and
  `star Y ⋙ pullback f` for any morphism `f : X ⟶ Y`.

- `starIteratedSliceForwardIsoPullback` relates `Over.pullback f` and `star (Over.mk f)`.
  In particular, it constructs a natural isomorphism between the functors
  `star (Over.mk f) ⋙ (Over.mk f).iteratedSliceForward` and `pullback f`. We shall use the
  mate conjugate of this isomorphic to construct the right adjoint of `Over.pullback f` in locally
  cartesian closed categories.

<<<<<<< HEAD
=======
## TODO
Show `star X` itself has a right adjoint provided `C` is Cartesian closed and has pullbacks.
>>>>>>> 49fb0bce
-/

noncomputable section

<<<<<<< HEAD
universe v₁ v₂ u₁ u₂
=======
universe v v₂ u u₂
>>>>>>> 49fb0bce

namespace CategoryTheory

open Category Limits Comonad

<<<<<<< HEAD
variable {C : Type u₁} [Category.{v₁} C]
=======
variable {C : Type u} [Category.{v} C] (X Y : C)
variable {D : Type u₂} [Category.{v₂} D]

>>>>>>> 49fb0bce

namespace Over

open Limits

/-- In a category with pullbacks, a morphism `f : X ⟶ Y` induces a functor `Over Y ⥤ Over X`,
by pulling back a morphism along `f`. -/
<<<<<<< HEAD
@[simps! (config := { simpRhs := true}) obj_left obj_hom map_left]
def pullback [HasPullbacks C] {X Y : C} (f : X ⟶ Y) : Over Y ⥤ Over X where
=======
@[simps! +simpRhs obj_left obj_hom map_left]
def pullback {X Y : C} (f : X ⟶ Y) : Over Y ⥤ Over X where
>>>>>>> 49fb0bce
  obj g := Over.mk (pullback.snd g.hom f)
  map := fun g {h} {k} =>
    Over.homMk (pullback.lift (pullback.fst _ _ ≫ k.left) (pullback.snd _ _)
      (by simp [pullback.condition]))

@[deprecated (since := "2024-05-15")]
noncomputable alias Limits.baseChange := Over.pullback

@[deprecated (since := "2024-07-08")]
noncomputable alias baseChange := pullback

/-- `Over.map f` is left adjoint to `Over.pullback f`. -/
@[simps! unit_app counit_app]
def mapPullbackAdj [HasPullbacks C] {X Y : C} (f : X ⟶ Y) : Over.map f ⊣ pullback f :=
  Adjunction.mkOfHomEquiv
    { homEquiv := fun x y =>
        { toFun := fun u =>
            Over.homMk (pullback.lift u.left x.hom <| by simp)
          invFun := fun v => Over.homMk (v.left ≫ pullback.fst _ _) <| by
            simp [← Over.w v, pullback.condition]
          left_inv := by cat_disch
          right_inv := fun v => by
            ext
            dsimp
            ext
            · simp
            · simpa using (Over.w v).symm } }

<<<<<<< HEAD
@[deprecated (since := "2024-07-08")]
noncomputable alias mapAdjunction := mapPullbackAdj
=======
/-- The pullback along an epi that's preserved under pullbacks is faithful.

This "preserved under pullbacks" condition is automatically satisfied in abelian categories:
```
example [Abelian C] [Epi f] : (pullback f).Faithful := inferInstance
```
-/
instance faithful_pullback {X Y : C} (f : X ⟶ Y) [∀ Z (g : Z ⟶ Y), Epi (pullback.fst g f)] :
    (pullback f).Faithful := by
  have (Z : Over Y) : Epi ((mapPullbackAdj f).counit.app Z) := by
    simp only [Functor.comp_obj, Functor.id_obj, mapPullbackAdj_counit_app]; infer_instance
  exact (mapPullbackAdj f).faithful_R_of_epi_counit_app
>>>>>>> 49fb0bce

/-- pullback (𝟙 X) : Over X ⥤ Over X is the identity functor. -/
def pullbackId {X : C} [HasPullbacks C] : pullback (𝟙 X) ≅ 𝟭 _ :=
  conjugateIsoEquiv (mapPullbackAdj (𝟙 _)) (Adjunction.id (C := Over _)) (Over.mapId _).symm

/-- pullback commutes with composition (up to natural isomorphism). -/
def pullbackComp [HasPullbacks C] {X Y Z : C} (f : X ⟶ Y) (g : Y ⟶ Z) :
    pullback (f ≫ g) ≅ pullback g ⋙ pullback f :=
  conjugateIsoEquiv (mapPullbackAdj _) ((mapPullbackAdj _).comp (mapPullbackAdj _))
    (Over.mapComp _ _).symm

<<<<<<< HEAD
instance pullbackIsRightAdjoint [HasPullbacks C] {X Y : C} (f : X ⟶ Y) :
    (pullback f).IsRightAdjoint  :=
  ⟨_, ⟨mapPullbackAdj f⟩⟩

/-- The reindexing of `Z : Over X` along `Y : Over X`, defined by pulling back `Z` along
`Y.hom : Y.left ⟶ X`. -/
abbrev Reindex [HasPullbacks C] {X : C} (Y : Over X) (Z : Over X) : Over Y.left :=
  (Over.pullback Y.hom).obj Z

namespace Reindex

open Sigma

variable [HasPullbacks C] {X : C}

lemma hom {Y : Over X} {Z : Over X} :
    (Reindex Y Z).hom = pullback.snd Z.hom Y.hom := by
  rfl

/-- `Reindex` is symmetric in its first and second arguments up to an isomorphism. -/
def symmetryObjIso (Y Z : Over X) :
    (Reindex Y Z).left ≅ (Reindex Z Y).left := pullbackSymmetry _ _

/-- The reindexed sum of `Z` along `Y` is isomorphic to the reindexed sum of `Y` along `Z` in the
category `Over X`. -/
@[simps!]
def sigmaSymmetryIso (Y Z : Over X) :
  Sigma Y (Reindex Y Z) ≅ Sigma Z (Reindex Z Y) := by
  apply Over.isoMk _ _
  · exact pullbackSymmetry ..
  · simp [pullback.condition]

lemma symmetry_hom {Y Z : Over X} :
    (pullback.snd Z.hom Y.hom) ≫ Y.hom =
    (pullbackSymmetry _ _).hom ≫ (pullback.snd Y.hom Z.hom) ≫ Z.hom  := by
  simp [← pullback.condition]

/-- The first projection out of the reindexed sigma object. -/
def fstProj (Y Z : Over X) : Sigma Y (Reindex Y Z) ⟶ Y :=
  Over.homMk (pullback.snd Z.hom Y.hom) (by simp)

lemma fstProj_sigma_fst (Y Z : Over X) : fstProj Y Z = Sigma.fst (Reindex Y Z) := by rfl

/-- The second projection out of the reindexed sigma object. -/
def sndProj (Y Z : Over X) : Sigma Y (Reindex Y Z) ⟶ Z :=
  Over.homMk (pullback.fst Z.hom Y.hom) (by simp [pullback.condition])

/-- The notation for the first projection of the reindexed sigma object. -/
scoped notation " π_ " => fstProj

/-- The notation for the second projection of the reindexed sigma object. -/
scoped notation " μ_ " => sndProj

lemma counit_app_pullback_fst {Y Z : Over X} :
    μ_ Y Z = (mapPullbackAdj Y.hom).counit.app Z := by
  simp [mapPullbackAdj_counit_app]
  rfl

lemma counit_app_pullback_snd {Y Z : Over X} :
    π_ Y Z = (sigmaSymmetryIso Y Z).hom ≫ (mapPullbackAdj Z.hom).counit.app Y := by
  aesop

@[simp]
lemma counit_app_pullback_snd_eq_homMk {Y Z : Over X} :
    π_ Y Z = (homMk (Reindex Y Z).hom : (Sigma Y (Reindex Y Z)) ⟶ Y) :=
  OverMorphism.ext (by aesop)

end Reindex

section BinaryProduct

open ChosenFiniteProducts Sigma Reindex

variable [HasFiniteWidePullbacks C] {X : C}

/-- The binary fan provided by `μ_` and `π_` is a binary product in `Over X`. -/
def isBinaryProductSigmaReindex (Y Z : Over X) :
    IsLimit <| BinaryFan.mk (P:= Sigma Y (Reindex Y Z)) (π_ Y Z) (μ_ Y Z) := by
  refine IsLimit.mk (?lift) ?fac ?uniq
  · intro s
    fapply Over.homMk
    · exact pullback.lift (s.π.app ⟨.right⟩).left (s.π.app ⟨ .left ⟩).left (by aesop)
    · aesop
  · rintro s ⟨⟨l⟩|⟨r⟩⟩ <;> apply Over.OverMorphism.ext <;> simp [Reindex.sndProj]
  · intro s m h
    apply Over.OverMorphism.ext
    apply pullback.hom_ext <;> simp
    · exact congr_arg CommaMorphism.left (h ⟨ .right⟩)
    · exact congr_arg CommaMorphism.left (h ⟨ .left ⟩)

attribute [local instance] ChosenFiniteProducts.ofFiniteProducts

/-- The object `(Sigma Y) (Reindex Y Z)` is isomorphic to the binary product `Y × Z`
in `Over X`. -/
@[simps!]
def sigmaReindexIsoProd (Y Z : Over X) :
    (Sigma Y) (Reindex Y Z) ≅ Limits.prod Y Z := by
  apply IsLimit.conePointUniqueUpToIso (isBinaryProductSigmaReindex Y Z) (prodIsProd Y Z)

/-- Given a morphism `f : X' ⟶ X` and an object `Y` over `X`, the `(map f).obj ((pullback f).obj Y)`
is isomorphic to the binary product of `(Over.mk f)` and `Y`. -/
def sigmaReindexIsoProdMk {Y : C} (f : Y ⟶ X) (Z : Over X) :
    (map f).obj ((pullback f).obj Z) ≅ Limits.prod (Over.mk f) Z :=
  sigmaReindexIsoProd (Over.mk f) _

lemma sigmaReindexIsoProd_hom_comp_fst {Y Z : Over X} :
    (sigmaReindexIsoProd Y Z).hom ≫ (fst Y Z) = (π_ Y Z) :=
  IsLimit.conePointUniqueUpToIso_hom_comp
    (isBinaryProductSigmaReindex Y Z) (Limits.prodIsProd Y Z) ⟨.left⟩

lemma sigmaReindexIsoProd_hom_comp_snd {Y Z : Over X} :
    (sigmaReindexIsoProd Y Z).hom ≫ (snd Y Z) = (μ_ Y Z) :=
  IsLimit.conePointUniqueUpToIso_hom_comp
    (isBinaryProductSigmaReindex Y Z) (Limits.prodIsProd Y Z) ⟨.right⟩

end BinaryProduct

end Over

section TensorLeft

open MonoidalCategory Over Functor ChosenFiniteProducts

attribute [local instance] ChosenFiniteProducts.ofFiniteProducts
attribute [local instance] monoidalOfChosenFiniteProducts

variable [HasFiniteWidePullbacks C] {X : C}

/-- The pull-push composition `(Over.pullback Y.hom) ⋙ (Over.map Y.hom)` is naturally isomorphic
to the left tensor product functor `Y × _` in `Over X`-/
def Over.sigmaReindexNatIsoTensorLeft (Y : Over X) :
    (pullback Y.hom) ⋙ (map Y.hom) ≅ tensorLeft Y := by
  fapply NatIso.ofComponents
  · intro Z
    simp only [const_obj_obj, Functor.id_obj, comp_obj, tensorLeft_obj, tensorObj, Over.pullback]
    exact sigmaReindexIsoProd Y Z
  · intro Z Z' f
    simp
    ext1 <;> simp_rw [assoc]
    · simp_rw [whiskerLeft_fst]
      iterate rw [sigmaReindexIsoProd_hom_comp_fst]
      ext
      simp
    · simp_rw [whiskerLeft_snd]
      iterate rw [sigmaReindexIsoProd_hom_comp_snd, ← assoc, sigmaReindexIsoProd_hom_comp_snd]
      ext
      simp [Reindex.sndProj]

lemma Over.sigmaReindexNatIsoTensorLeft_hom_app
    {Y : Over X} (Z : Over X) :
    (Over.sigmaReindexNatIsoTensorLeft Y).hom.app Z = (sigmaReindexIsoProd Y Z).hom := by
  aesop

end TensorLeft

variable (C)

/-- The functor from `C` to `Over (⊤_ C)` which sends `X : C` to `terminal.from X`. -/
@[simps! obj_left obj_hom map_left]
def Functor.toOverTerminal [HasTerminal C] : C ⥤ Over (⊤_ C) where
  obj X := Over.mk (terminal.from X)
  map {X Y} f := Over.homMk f

/-- The slice category over the terminal object is equivalent to the original category. -/
def equivOverTerminal [HasTerminal C] : Over (⊤_ C) ≌ C :=
  CategoryTheory.Equivalence.mk (Over.forget _) (Functor.toOverTerminal C)
    (NatIso.ofComponents (fun X => Over.isoMk (Iso.refl _)))
    (NatIso.ofComponents (fun X => Iso.refl _))

namespace Over

variable {C}
=======
instance pullbackIsRightAdjoint {X Y : C} (f : X ⟶ Y) : (pullback f).IsRightAdjoint :=
  ⟨_, ⟨mapPullbackAdj f⟩⟩

open pullback in
/-- If `F` is a left adjoint and its source category has pullbacks, then so is
`post F : Over Y ⥤ Over (G Y)`.

If the right adjoint of `F` is `G`, then the right adjoint of `post F` is given by
`(Y ⟶ F X) ↦ (G Y ⟶ X ×_{G F X} G Y ⟶ X)`. -/
@[simps!]
def postAdjunctionLeft {X : C} {F : C ⥤ D} {G : D ⥤ C} (a : F ⊣ G) :
    post F ⊣ post G ⋙ pullback (a.unit.app X) :=
  ((mapPullbackAdj (a.unit.app X)).comp (postAdjunctionRight a)).ofNatIsoLeft <|
    NatIso.ofComponents fun Y ↦ isoMk (.refl _)

instance isLeftAdjoint_post {F : C ⥤ D} [F.IsLeftAdjoint] : (post (X := X) F).IsLeftAdjoint :=
  let ⟨G, ⟨a⟩⟩ := ‹F.IsLeftAdjoint›; ⟨_, ⟨postAdjunctionLeft a⟩⟩

open Limits

/-- The category over any object `X` factors through the category over the terminal object `T`. -/
@[simps!]
noncomputable def forgetMapTerminal {T : C} (hT : IsTerminal T) :
    forget X ≅ map (hT.from X) ⋙ (equivalenceOfIsTerminal hT).functor :=
  NatIso.ofComponents fun X ↦ .refl _

section HasBinaryProducts
variable [HasBinaryProducts C]
>>>>>>> 49fb0bce

/--
The functor from `C` to `Over X` which sends `Y : C` to `π₁ : X ⨯ Y ⟶ X`, sometimes denoted `X*`.
-/
@[simps! obj_left obj_hom map_left]
<<<<<<< HEAD
def star [HasBinaryProducts C] (X : C) : C ⥤ Over X :=
  cofree _ ⋙ coalgebraToOver X
=======
def star : C ⥤ Over X := cofree _ ⋙ coalgebraToOver X
>>>>>>> 49fb0bce

lemma star_map [HasBinaryProducts C] {X : C} {Y Z : C} (f : Y ⟶ Z) :
    (star X).map f = Over.homMk (prod.map (𝟙 X) f) (by aesop) := by
  simp [star]

variable (X : C)

/-- The functor `Over.forget X : Over X ⥤ C` has a right adjoint given by `star X`.
Note that the binary products assumption is necessary: the existence of a right adjoint to
`Over.forget X` is equivalent to the existence of each binary product `X ⨯ -`.
-/
def forgetAdjStar : forget X ⊣ star X := (coalgebraEquivOver X).symm.toAdjunction.comp (adj _)

instance : (star X).IsRightAdjoint := ⟨_, ⟨forgetAdjStar X⟩⟩

/-- Note that the binary products assumption is necessary: the existence of a right adjoint to
`Over.forget X` is equivalent to the existence of each binary product `X ⨯ -`. -/
instance : (forget X).IsLeftAdjoint := ⟨_, ⟨forgetAdjStar X⟩⟩

<<<<<<< HEAD
namespace forgetAdjStar

variable [HasBinaryProducts C]

theorem unit_app {I : C} (X : Over I): (Over.forgetAdjStar I).unit.app X =
    Over.homMk (prod.lift X.hom (𝟙 X.left)) := by
  ext
  simp [Over.forgetAdjStar, Adjunction.comp, Equivalence.symm]

theorem counit_app {I : C} (X : C) :
    ((Over.forgetAdjStar I).counit.app X) = prod.snd := by
  simp [Over.forgetAdjStar, Adjunction.comp, Equivalence.symm]

theorem homEquiv {I : C} (X : Over I) (A : C) (f : X.left ⟶ A) :
    ((Over.forgetAdjStar I).homEquiv X A) f =
    Over.homMk (prod.lift X.hom f) := by
  rw [Adjunction.homEquiv_unit, unit_app]
  ext
  simp

theorem homEquiv_symm {I : C} (X : Over I) (A : C) (f : X ⟶ (Over.star I).obj A) :
     ((Over.forgetAdjStar I).homEquiv X A).symm f = f.left ≫ prod.snd := by
   rw [Adjunction.homEquiv_counit, counit_app]
   simp

end forgetAdjStar

end Over

namespace Adjunction

variable {C : Type u₁} [Category.{v₁} C] {D : Type u₂} [Category.{v₂} D]

/-- A right adjoint to the forward functor of an equivalence is naturally isomorphic to the
inverse functor of the equivalence. -/
def equivalenceRightAdjointIsoInverse (e : D ≌ C) (R : C ⥤ D) (adj : e.functor ⊣ R) :
    R ≅ e.inverse :=
  conjugateIsoEquiv adj (e.toAdjunction) (Iso.refl _)

end Adjunction

namespace Over

/-- `star (⊤_ C) : C ⥤ Over (⊤_ C)` is naturally isomorphic to `Functor.toOverTerminal C`. -/
def starIsoToOverTerminal [HasTerminal C] [HasBinaryProducts C] :
    star (⊤_ C) ≅ Functor.toOverTerminal C := by
  apply Adjunction.equivalenceRightAdjointIsoInverse
    (equivOverTerminal C) (star (⊤_ C)) (forgetAdjStar (⊤_ C))

variable {C}

/-- A natural isomorphism between the functors `star X` and `star Y ⋙ pullback f`
for any morphism `f : X ⟶ Y`. -/
def starPullbackIsoStar [HasBinaryProducts C] [HasPullbacks C] {X Y : C} (f : X ⟶ Y) :
    star Y ⋙ pullback f ≅ star X :=
  conjugateIsoEquiv ((mapPullbackAdj f).comp (forgetAdjStar Y)) (forgetAdjStar X) (mapForget f)

/-- The functor `Over.pullback f : Over Y ⥤ Over X` is naturally isomorphic to
`Over.star : Over Y ⥤ Over (Over.mk f)` post-composed with the
iterated slice equivlanece `Over (Over.mk f) ⥤ Over X`. -/
def starIteratedSliceForwardIsoPullback [HasFiniteWidePullbacks C]
    {X Y : C} (f : X ⟶ Y) : star (Over.mk f) ⋙ (Over.mk f).iteratedSliceForward ≅ pullback f :=
  conjugateIsoEquiv ((Over.mk f).iteratedSliceEquiv.symm.toAdjunction.comp (forgetAdjStar _))
  (mapPullbackAdj f) (eqToIso (iteratedSliceBackward_forget (Over.mk f)))

=======
end HasBinaryProducts
>>>>>>> 49fb0bce
end Over

@[deprecated (since := "2024-05-18")] noncomputable alias star := Over.star

@[deprecated (since := "2024-05-18")] noncomputable alias forgetAdjStar := Over.forgetAdjStar

namespace Under

variable {C} [HasPushouts C]

/-- When `C` has pushouts, a morphism `f : X ⟶ Y` induces a functor `Under X ⥤ Under Y`,
by pushing a morphism forward along `f`. -/
@[simps]
def pushout {X Y : C} (f : X ⟶ Y) : Under X ⥤ Under Y where
  obj x := Under.mk (pushout.inr x.hom f)
  map := fun x {x'} {u} =>
    Under.homMk (pushout.desc (u.right ≫ pushout.inl _ _) (pushout.inr _ _)
      (by simp [← pushout.condition]))

/-- `Under.pushout f` is left adjoint to `Under.map f`. -/
@[simps! unit_app counit_app]
def mapPushoutAdj {X Y : C} (f : X ⟶ Y) : pushout f ⊣ map f :=
  Adjunction.mkOfHomEquiv {
    homEquiv := fun x y => {
      toFun := fun u => Under.homMk (pushout.inl _ _ ≫ u.right) <| by
        simp only [map_obj_hom]
        rw [← Under.w u]
        simp only [Functor.const_obj_obj, map_obj_right, Functor.id_obj, pushout_obj, mk_right,
          mk_hom]
        rw [← assoc, ← assoc, pushout.condition]
      invFun := fun v => Under.homMk (pushout.desc v.right y.hom <| by simp)
      left_inv := fun u => by
        ext
        dsimp
        ext
        · simp
        · simpa using (Under.w u).symm
      right_inv := by cat_disch
    }
  }

/-- The pushout along a mono that's preserved under pushouts is faithful.

This "preserved under pushouts" condition is automatically satisfied in abelian categories:
```
example [Abelian C] [Mono f] : (pushout f).Faithful := inferInstance
```
-/
instance faithful_pushout {X Y : C} (f : X ⟶ Y) [∀ Z (g : X ⟶ Z), Mono (pushout.inl g f)] :
    (pushout f).Faithful := by
  have (Z : Under X) : Mono ((mapPushoutAdj f).unit.app Z) := by simp; infer_instance
  exact (mapPushoutAdj f).faithful_L_of_mono_unit_app

/-- pushout (𝟙 X) : Under X ⥤ Under X is the identity functor. -/
def pushoutId {X : C} : pushout (𝟙 X) ≅ 𝟭 _ :=
  (conjugateIsoEquiv (Adjunction.id (C := Under _)) (mapPushoutAdj (𝟙 _)) ).symm
    (Under.mapId X).symm

/-- pushout commutes with composition (up to natural isomorphism). -/
def pushoutComp {X Y Z : C} (f : X ⟶ Y) (g : Y ⟶ Z) : pushout (f ≫ g) ≅ pushout f ⋙ pushout g :=
  (conjugateIsoEquiv ((mapPushoutAdj _).comp (mapPushoutAdj _)) (mapPushoutAdj _) ).symm
    (mapComp f g).symm

@[deprecated (since := "2025-04-15")]
noncomputable alias pullbackComp := pushoutComp

instance pushoutIsLeftAdjoint {X Y : C} (f : X ⟶ Y) : (pushout f).IsLeftAdjoint :=
  ⟨_, ⟨mapPushoutAdj f⟩⟩

omit [HasPushouts C] in
open pushout in
/-- If `G` is a right adjoint and its source category has pushouts, then so is
`post G : Under Y ⥤ Under (G Y)`.

If the left adjoint of `G` is `F`, then the left adjoint of `post G` is given by
`(G Y ⟶ X) ↦ (Y ⟶ Y ⨿_{F G Y} F X ⟶ F X)`. -/
@[simps!]
def postAdjunctionRight [HasPushouts D] {Y : D} {F : C ⥤ D} {G : D ⥤ C} (a : F ⊣ G) :
    post F ⋙ pushout (a.counit.app Y) ⊣ post G :=
  ((postAdjunctionLeft a).comp (mapPushoutAdj (a.counit.app Y))).ofNatIsoRight <|
    NatIso.ofComponents fun Y ↦ isoMk (.refl _)

omit [HasPushouts C] in
open pushout in
instance isRightAdjoint_post [HasPushouts D] {Y : D} {G : D ⥤ C} [G.IsRightAdjoint] :
    (post (X := Y) G).IsRightAdjoint :=
  let ⟨F, ⟨a⟩⟩ := ‹G.IsRightAdjoint›; ⟨_, ⟨postAdjunctionRight a⟩⟩

/-- The category under any object `X` factors through the category under the initial object `I`. -/
@[simps!]
noncomputable def forgetMapInitial {I : C} (hI : IsInitial I) :
    forget X ≅ map (hI.to X) ⋙ (equivalenceOfIsInitial hI).functor :=
  NatIso.ofComponents fun X ↦ .refl _

section HasBinaryCoproducts
variable [HasBinaryCoproducts C]

/-- The functor from `C` to `Under X` which sends `Y : C` to `in₁ : X ⟶ X ⨿ Y`. -/
@[simps! obj_left obj_hom map_left]
def costar : C ⥤ Under X := Monad.free _ ⋙ algebraToUnder X

/-- The functor `Under.forget X : Under X ⥤ C` has a left adjoint given by `costar X`.

Note that the binary coproducts assumption is necessary: the existence of a left adjoint to
`Under.forget X` is equivalent to the existence of each binary coproduct `X ⨿ -`. -/
def costarAdjForget : costar X ⊣ forget X := (Monad.adj _).comp (algebraEquivUnder X).toAdjunction

instance : (costar X).IsLeftAdjoint := ⟨_, ⟨costarAdjForget X⟩⟩

/-- Note that the binary coproducts assumption is necessary: the existence of a left adjoint to
`Under.forget X` is equivalent to the existence of each binary coproduct `X ⨿ -`. -/
instance : (forget X).IsRightAdjoint := ⟨_, ⟨costarAdjForget X⟩⟩

end HasBinaryCoproducts
end Under

end CategoryTheory<|MERGE_RESOLUTION|>--- conflicted
+++ resolved
@@ -3,10 +3,7 @@
 Released under Apache 2.0 license as described in the file LICENSE.
 Authors: Bhavik Mehta, Andrew Yang, Sina Hazratpour
 -/
-<<<<<<< HEAD
-=======
 import Mathlib.CategoryTheory.Adjunction.FullyFaithful
->>>>>>> 49fb0bce
 import Mathlib.CategoryTheory.Adjunction.Mates
 import Mathlib.CategoryTheory.ChosenFiniteProducts
 import Mathlib.CategoryTheory.Limits.Constructions.Over.Basic
@@ -51,32 +48,17 @@
   mate conjugate of this isomorphic to construct the right adjoint of `Over.pullback f` in locally
   cartesian closed categories.
 
-<<<<<<< HEAD
-=======
-## TODO
-Show `star X` itself has a right adjoint provided `C` is Cartesian closed and has pullbacks.
->>>>>>> 49fb0bce
 -/
 
 noncomputable section
 
-<<<<<<< HEAD
 universe v₁ v₂ u₁ u₂
-=======
-universe v v₂ u u₂
->>>>>>> 49fb0bce
 
 namespace CategoryTheory
 
 open Category Limits Comonad
 
-<<<<<<< HEAD
 variable {C : Type u₁} [Category.{v₁} C]
-=======
-variable {C : Type u} [Category.{v} C] (X Y : C)
-variable {D : Type u₂} [Category.{v₂} D]
-
->>>>>>> 49fb0bce
 
 namespace Over
 
@@ -84,13 +66,8 @@
 
 /-- In a category with pullbacks, a morphism `f : X ⟶ Y` induces a functor `Over Y ⥤ Over X`,
 by pulling back a morphism along `f`. -/
-<<<<<<< HEAD
 @[simps! (config := { simpRhs := true}) obj_left obj_hom map_left]
 def pullback [HasPullbacks C] {X Y : C} (f : X ⟶ Y) : Over Y ⥤ Over X where
-=======
-@[simps! +simpRhs obj_left obj_hom map_left]
-def pullback {X Y : C} (f : X ⟶ Y) : Over Y ⥤ Over X where
->>>>>>> 49fb0bce
   obj g := Over.mk (pullback.snd g.hom f)
   map := fun g {h} {k} =>
     Over.homMk (pullback.lift (pullback.fst _ _ ≫ k.left) (pullback.snd _ _)
@@ -119,10 +96,6 @@
             · simp
             · simpa using (Over.w v).symm } }
 
-<<<<<<< HEAD
-@[deprecated (since := "2024-07-08")]
-noncomputable alias mapAdjunction := mapPullbackAdj
-=======
 /-- The pullback along an epi that's preserved under pullbacks is faithful.
 
 This "preserved under pullbacks" condition is automatically satisfied in abelian categories:
@@ -135,7 +108,9 @@
   have (Z : Over Y) : Epi ((mapPullbackAdj f).counit.app Z) := by
     simp only [Functor.comp_obj, Functor.id_obj, mapPullbackAdj_counit_app]; infer_instance
   exact (mapPullbackAdj f).faithful_R_of_epi_counit_app
->>>>>>> 49fb0bce
+
+@[deprecated (since := "2024-07-08")]
+noncomputable alias mapAdjunction := mapPullbackAdj
 
 /-- pullback (𝟙 X) : Over X ⥤ Over X is the identity functor. -/
 def pullbackId {X : C} [HasPullbacks C] : pullback (𝟙 X) ≅ 𝟭 _ :=
@@ -147,7 +122,6 @@
   conjugateIsoEquiv (mapPullbackAdj _) ((mapPullbackAdj _).comp (mapPullbackAdj _))
     (Over.mapComp _ _).symm
 
-<<<<<<< HEAD
 instance pullbackIsRightAdjoint [HasPullbacks C] {X Y : C} (f : X ⟶ Y) :
     (pullback f).IsRightAdjoint  :=
   ⟨_, ⟨mapPullbackAdj f⟩⟩
@@ -320,47 +294,13 @@
 namespace Over
 
 variable {C}
-=======
-instance pullbackIsRightAdjoint {X Y : C} (f : X ⟶ Y) : (pullback f).IsRightAdjoint :=
-  ⟨_, ⟨mapPullbackAdj f⟩⟩
-
-open pullback in
-/-- If `F` is a left adjoint and its source category has pullbacks, then so is
-`post F : Over Y ⥤ Over (G Y)`.
-
-If the right adjoint of `F` is `G`, then the right adjoint of `post F` is given by
-`(Y ⟶ F X) ↦ (G Y ⟶ X ×_{G F X} G Y ⟶ X)`. -/
-@[simps!]
-def postAdjunctionLeft {X : C} {F : C ⥤ D} {G : D ⥤ C} (a : F ⊣ G) :
-    post F ⊣ post G ⋙ pullback (a.unit.app X) :=
-  ((mapPullbackAdj (a.unit.app X)).comp (postAdjunctionRight a)).ofNatIsoLeft <|
-    NatIso.ofComponents fun Y ↦ isoMk (.refl _)
-
-instance isLeftAdjoint_post {F : C ⥤ D} [F.IsLeftAdjoint] : (post (X := X) F).IsLeftAdjoint :=
-  let ⟨G, ⟨a⟩⟩ := ‹F.IsLeftAdjoint›; ⟨_, ⟨postAdjunctionLeft a⟩⟩
-
-open Limits
-
-/-- The category over any object `X` factors through the category over the terminal object `T`. -/
-@[simps!]
-noncomputable def forgetMapTerminal {T : C} (hT : IsTerminal T) :
-    forget X ≅ map (hT.from X) ⋙ (equivalenceOfIsTerminal hT).functor :=
-  NatIso.ofComponents fun X ↦ .refl _
-
-section HasBinaryProducts
-variable [HasBinaryProducts C]
->>>>>>> 49fb0bce
 
 /--
 The functor from `C` to `Over X` which sends `Y : C` to `π₁ : X ⨯ Y ⟶ X`, sometimes denoted `X*`.
 -/
 @[simps! obj_left obj_hom map_left]
-<<<<<<< HEAD
 def star [HasBinaryProducts C] (X : C) : C ⥤ Over X :=
   cofree _ ⋙ coalgebraToOver X
-=======
-def star : C ⥤ Over X := cofree _ ⋙ coalgebraToOver X
->>>>>>> 49fb0bce
 
 lemma star_map [HasBinaryProducts C] {X : C} {Y Z : C} (f : Y ⟶ Z) :
     (star X).map f = Over.homMk (prod.map (𝟙 X) f) (by aesop) := by
@@ -380,7 +320,6 @@
 `Over.forget X` is equivalent to the existence of each binary product `X ⨯ -`. -/
 instance : (forget X).IsLeftAdjoint := ⟨_, ⟨forgetAdjStar X⟩⟩
 
-<<<<<<< HEAD
 namespace forgetAdjStar
 
 variable [HasBinaryProducts C]
@@ -446,9 +385,6 @@
   conjugateIsoEquiv ((Over.mk f).iteratedSliceEquiv.symm.toAdjunction.comp (forgetAdjStar _))
   (mapPullbackAdj f) (eqToIso (iteratedSliceBackward_forget (Over.mk f)))
 
-=======
-end HasBinaryProducts
->>>>>>> 49fb0bce
 end Over
 
 @[deprecated (since := "2024-05-18")] noncomputable alias star := Over.star
