--- conflicted
+++ resolved
@@ -429,11 +429,7 @@
 /-- The induced functor to `Over X` from a functor `J ⥤ C` and natural maps `sᵢ : X ⟶ Dᵢ`.
 For the converse direction see `CategoryTheory.WithTerminal.commaFromOver`. -/
 @[simps]
-<<<<<<< HEAD
-def lift {J : Type*} [Category J] (D : J ⥤ T) {X : T} (s : D ⟶ (Functor.const J).obj X) :
-=======
 protected def lift {J : Type*} [Category J] (D : J ⥤ T) {X : T} (s : D ⟶ (Functor.const J).obj X) :
->>>>>>> f810beb8
     J ⥤ Over X where
   obj j := mk (s.app j)
   map f := homMk (D.map f)
@@ -442,11 +438,7 @@
 @[simps]
 def liftCone {J : Type*} [Category J] (D : J ⥤ T) {X : T} (s : D ⟶ (Functor.const J).obj X)
     (c : Cone D) (p : c.pt ⟶ X) (hp : ∀ j, c.π.app j ≫ s.app j = p) :
-<<<<<<< HEAD
-    Cone (lift D s) where
-=======
     Cone (Over.lift D s) where
->>>>>>> f810beb8
   pt := mk p
   π.app j := homMk (c.π.app j)
 
@@ -454,16 +446,6 @@
 and `J` is nonempty. -/
 def isLimitLiftCone {J : Type*} [Category J] [Nonempty J]
     (D : J ⥤ T) {X : T} (s : D ⟶ (Functor.const J).obj X)
-<<<<<<< HEAD
-    (c : Cone D) (p : c.pt ⟶ X) (hp : ∀ j, c.π.app j ≫ s.app j = p) :
-    IsLimit c → IsLimit (Over.liftCone D s c p hp) := by
-  refine fun hc ↦ ⟨fun s ↦ homMk ?_ ?_, fun _ _ ↦ ?_, fun c m hm ↦ ?_⟩
-  · exact hc.lift ((forget _).mapCone s)
-  · obtain ⟨j⟩ : Nonempty J := ‹_›
-    simpa [← hp j] using Over.w (s.π.app j)
-  · ext; simp [hc.fac]
-  · ext
-=======
     (c : Cone D) (p : c.pt ⟶ X) (hp : ∀ j, c.π.app j ≫ s.app j = p)
     (hc : IsLimit c) :
     IsLimit (Over.liftCone D s c p hp) where
@@ -472,7 +454,6 @@
   fac _ _ := by ext; simp [hc.fac]
   uniq _ _ hm := by
     ext
->>>>>>> f810beb8
     exact hc.hom_ext fun j ↦ by simpa [hc.fac] using congr($(hm j).left)
 
 end Over
@@ -847,11 +828,7 @@
 
 /-- The induced functor to `Under X` from a functor `J ⥤ C` and natural maps `sᵢ : X ⟶ Dᵢ`. -/
 @[simps]
-<<<<<<< HEAD
-def lift {J : Type*} [Category J] (D : J ⥤ T) {X : T} (s : (Functor.const J).obj X ⟶ D) :
-=======
 protected def lift {J : Type*} [Category J] (D : J ⥤ T) {X : T} (s : (Functor.const J).obj X ⟶ D) :
->>>>>>> f810beb8
     J ⥤ Under X where
   obj j := .mk (s.app j)
   map f := Under.homMk (D.map f) (by simpa using (s.naturality f).symm)
@@ -861,28 +838,13 @@
 def liftCocone {J : Type*} [Category J] (D : J ⥤ T) {X : T} (s : (Functor.const J).obj X ⟶ D)
     (c : Cocone D) (p : X ⟶ c.pt) (hp : ∀ j, s.app j ≫ c.ι.app j = p) :
     Cocone (Under.lift D s) where
-<<<<<<< HEAD
-  pt := .mk p
-  ι.app j := Under.homMk (c.ι.app j)
-=======
   pt := mk p
   ι.app j := homMk (c.ι.app j)
->>>>>>> f810beb8
 
 /-- The lifted cocone on `Under X` is a colimit cocone if the original cocone was colimiting
 and `J` is nonempty. -/
 def isColimitLiftCocone {J : Type*} [Category J] [Nonempty J]
     (D : J ⥤ T) {X : T} (s : (Functor.const J).obj X ⟶ D)
-<<<<<<< HEAD
-    (c : Cocone D) (p : X ⟶ c.pt) (hp : ∀ j, s.app j ≫ c.ι.app j = p) :
-    IsColimit c → IsColimit (Under.liftCocone D s c p hp) := by
-  refine fun hc ↦ ⟨fun s ↦ Under.homMk ?_ ?_, fun _ _ ↦ ?_, fun c m hm ↦ ?_⟩
-  · exact hc.desc ((Under.forget _).mapCocone s)
-  · obtain ⟨j⟩ : Nonempty J := ‹_›
-    simpa [← hp j] using Under.w (s.ι.app j)
-  · ext; simp [hc.fac]
-  · ext
-=======
     (c : Cocone D) (p : X ⟶ c.pt) (hp : ∀ j, s.app j ≫ c.ι.app j = p)
     (hc : IsColimit c) :
     IsColimit (liftCocone D s c p hp) where
@@ -891,7 +853,6 @@
   fac _ _ := by ext; simp [hc.fac]
   uniq _ _ hm := by
     ext
->>>>>>> f810beb8
     exact hc.hom_ext fun j ↦ by simpa [hc.fac] using congr($(hm j).right)
 
 end Under
