--- conflicted
+++ resolved
@@ -154,16 +154,8 @@
   homMk _ pullback.condition
 
 /-- A morphism version of the `le_inf` axiom. -/
-<<<<<<< HEAD
 def leInf {A : C} (f g h : MonoOver A) : (h ⟶ f) → (h ⟶ g) → (h ⟶ (inf.obj f).obj g) :=
   fun k₁ k₂ ↦ homMk (pullback.lift k₂.hom.left k₁.hom.left (by simp))
-=======
-def leInf {A : C} (f g h : MonoOver A) : (h ⟶ f) → (h ⟶ g) → (h ⟶ (inf.obj f).obj g) := by
-  intro k₁ k₂
-  refine homMk (pullback.lift k₂.left k₁.left ?_) ?_
-  · rw [w k₁, w k₂]
-  · simp [w k₁]
->>>>>>> 5745c55d
 
 end Inf
 
