/-
Copyright (c) 2020 Kim Morrison. All rights reserved.
Released under Apache 2.0 license as described in the file LICENSE.
Authors: Bhavik Mehta, Kim Morrison
-/
module

public import Mathlib.CategoryTheory.Subobject.Basic
public import Mathlib.CategoryTheory.Preadditive.Basic

/-!
# Factoring through subobjects

The predicate `h : P.Factors f`, for `P : Subobject Y` and `f : X ⟶ Y`
asserts the existence of some `P.factorThru f : X ⟶ (P : C)` making the obvious diagram commute.

-/

@[expose] public section


universe v₁ v₂ u₁ u₂

noncomputable section

open CategoryTheory CategoryTheory.Category CategoryTheory.Limits

variable {C : Type u₁} [Category.{v₁} C] {X Y Z : C}
variable {D : Type u₂} [Category.{v₂} D]

namespace CategoryTheory

namespace MonoOver

/-- When `f : X ⟶ Y` and `P : MonoOver Y`,
`P.Factors f` expresses that there exists a factorisation of `f` through `P`.
Given `h : P.Factors f`, you can recover the morphism as `P.factorThru f h`.
-/
def Factors {X Y : C} (P : MonoOver Y) (f : X ⟶ Y) : Prop :=
  ∃ g : X ⟶ (P : C), g ≫ P.arrow = f

theorem factors_congr {X : C} {f g : MonoOver X} {Y : C} (h : Y ⟶ X) (e : f ≅ g) :
    f.Factors h ↔ g.Factors h :=
  ⟨fun ⟨u, hu⟩ => ⟨u ≫ ((MonoOver.forget _).map e.hom).left, by simp [hu]⟩, fun ⟨u, hu⟩ =>
    ⟨u ≫ ((MonoOver.forget _).map e.inv).left, by simp [hu]⟩⟩

/-- `P.factorThru f h` provides a factorisation of `f : X ⟶ Y` through some `P : MonoOver Y`,
given the evidence `h : P.Factors f` that such a factorisation exists. -/
def factorThru {X Y : C} (P : MonoOver Y) (f : X ⟶ Y) (h : Factors P f) : X ⟶ (P : C) :=
  Classical.choose h

end MonoOver

namespace Subobject

/-- When `f : X ⟶ Y` and `P : Subobject Y`,
`P.Factors f` expresses that there exists a factorisation of `f` through `P`.
Given `h : P.Factors f`, you can recover the morphism as `P.factorThru f h`.
-/
def Factors {X Y : C} (P : Subobject Y) (f : X ⟶ Y) : Prop :=
  Quotient.liftOn' P (fun P => P.Factors f)
    (by
      rintro P Q ⟨h⟩
      apply propext
      constructor
      · rintro ⟨i, w⟩
<<<<<<< HEAD
        exact ⟨i ≫ h.hom.hom.left, by erw [Category.assoc, Over.w h.hom.hom, w]⟩
      · rintro ⟨i, w⟩
        exact ⟨i ≫ h.inv.hom.left, by erw [Category.assoc, Over.w h.inv.hom, w]⟩)
=======
        exact ⟨i ≫ h.hom.left, by rw [Category.assoc, MonoOver.w, w]⟩
      · rintro ⟨i, w⟩
        exact ⟨i ≫ h.inv.left, by rw [Category.assoc, MonoOver.w, w]⟩)
>>>>>>> 5745c55d

@[simp]
theorem mk_factors_iff {X Y Z : C} (f : Y ⟶ X) [Mono f] (g : Z ⟶ X) :
    (Subobject.mk f).Factors g ↔ (MonoOver.mk f).Factors g :=
  Iff.rfl

theorem mk_factors_self (f : X ⟶ Y) [Mono f] : (mk f).Factors f :=
  ⟨𝟙 _, by simp⟩

theorem factors_iff {X Y : C} (P : Subobject Y) (f : X ⟶ Y) :
    P.Factors f ↔ (representative.obj P).Factors f :=
  Quot.inductionOn P fun _ => MonoOver.factors_congr _ (representativeIso _).symm

theorem factors_self {X : C} (P : Subobject X) : P.Factors P.arrow :=
  (factors_iff _ _).mpr ⟨𝟙 (P : C), by simp⟩

theorem factors_comp_arrow {X Y : C} {P : Subobject Y} (f : X ⟶ P) : P.Factors (f ≫ P.arrow) :=
  (factors_iff _ _).mpr ⟨f, rfl⟩

theorem factors_of_factors_right {X Y Z : C} {P : Subobject Z} (f : X ⟶ Y) {g : Y ⟶ Z}
    (h : P.Factors g) : P.Factors (f ≫ g) := by
  induction P using Quotient.ind'
  obtain ⟨g, rfl⟩ := h
  exact ⟨f ≫ g, by simp⟩

theorem factors_zero [HasZeroMorphisms C] {X Y : C} {P : Subobject Y} : P.Factors (0 : X ⟶ Y) :=
  (factors_iff _ _).mpr ⟨0, by simp⟩

theorem factors_of_le {Y Z : C} {P Q : Subobject Y} (f : Z ⟶ Y) (h : P ≤ Q) :
    P.Factors f → Q.Factors f := by
  simp only [factors_iff]
  exact fun ⟨u, hu⟩ => ⟨u ≫ ofLE _ _ h, by simp [← hu]⟩

/-- `P.factorThru f h` provides a factorisation of `f : X ⟶ Y` through some `P : Subobject Y`,
given the evidence `h : P.Factors f` that such a factorisation exists. -/
def factorThru {X Y : C} (P : Subobject Y) (f : X ⟶ Y) (h : Factors P f) : X ⟶ P :=
  Classical.choose ((factors_iff _ _).mp h)

@[reassoc (attr := simp)]
theorem factorThru_arrow {X Y : C} (P : Subobject Y) (f : X ⟶ Y) (h : Factors P f) :
    P.factorThru f h ≫ P.arrow = f :=
  Classical.choose_spec ((factors_iff _ _).mp h)

@[simp]
theorem factorThru_self {X : C} (P : Subobject X) (h) : P.factorThru P.arrow h = 𝟙 (P : C) := by
  ext
  simp

@[simp]
theorem factorThru_mk_self (f : X ⟶ Y) [Mono f] :
    (mk f).factorThru f (mk_factors_self f) = (underlyingIso f).inv := by
  ext
  simp

@[simp]
theorem factorThru_comp_arrow {X Y : C} {P : Subobject Y} (f : X ⟶ P) (h) :
    P.factorThru (f ≫ P.arrow) h = f := by
  ext
  simp

@[simp]
theorem factorThru_eq_zero [HasZeroMorphisms C] {X Y : C} {P : Subobject Y} {f : X ⟶ Y}
    {h : Factors P f} : P.factorThru f h = 0 ↔ f = 0 := by
  fconstructor
  · intro w
    replace w := w =≫ P.arrow
    simpa using w
  · rintro rfl
    ext
    simp

theorem factorThru_right {X Y Z : C} {P : Subobject Z} (f : X ⟶ Y) (g : Y ⟶ Z) (h : P.Factors g) :
    f ≫ P.factorThru g h = P.factorThru (f ≫ g) (factors_of_factors_right f h) := by
  apply (cancel_mono P.arrow).mp
  simp

@[simp]
theorem factorThru_zero [HasZeroMorphisms C] {X Y : C} {P : Subobject Y}
    (h : P.Factors (0 : X ⟶ Y)) : P.factorThru 0 h = 0 := by simp

-- `h` is an explicit argument here so we can use
-- `rw factorThru_ofLE h`, obtaining a subgoal `P.Factors f`.
-- (While the reverse direction looks plausible as a simp lemma, it seems to be unproductive.)
theorem factorThru_ofLE {Y Z : C} {P Q : Subobject Y} {f : Z ⟶ Y} (h : P ≤ Q) (w : P.Factors f) :
    Q.factorThru f (factors_of_le f h w) = P.factorThru f w ≫ ofLE P Q h := by
  ext
  simp

theorem le_of_factors {P Q : Subobject Y} (h : Q.Factors P.arrow) : P ≤ Q :=
  le_of_comm (Q.factorThru P.arrow h) (Q.factorThru_arrow P.arrow h)

/--
Given two subobjects `P Q : Subobject Y`, if `P` factors through `Q`, then there is a morphism of
subobjects from `P` to `Q`.
-/
def homOfFactors {P Q : Subobject Y} (h : Q.Factors P.arrow) : P ⟶ Q :=
  homOfLE <| le_of_factors h

section Preadditive

variable [Preadditive C]

theorem factors_add {X Y : C} {P : Subobject Y} (f g : X ⟶ Y) (wf : P.Factors f)
    (wg : P.Factors g) : P.Factors (f + g) :=
  (factors_iff _ _).mpr ⟨P.factorThru f wf + P.factorThru g wg, by simp⟩

-- This can't be a `simp` lemma as `wf` and `wg` may not exist.
-- However you can `rw` by it to assert that `f` and `g` factor through `P` separately.
theorem factorThru_add {X Y : C} {P : Subobject Y} (f g : X ⟶ Y) (w : P.Factors (f + g))
    (wf : P.Factors f) (wg : P.Factors g) :
    P.factorThru (f + g) w = P.factorThru f wf + P.factorThru g wg := by
  ext
  simp

theorem factors_left_of_factors_add {X Y : C} {P : Subobject Y} (f g : X ⟶ Y)
    (w : P.Factors (f + g)) (wg : P.Factors g) : P.Factors f :=
  (factors_iff _ _).mpr ⟨P.factorThru (f + g) w - P.factorThru g wg, by simp⟩

@[simp]
theorem factorThru_add_sub_factorThru_right {X Y : C} {P : Subobject Y} (f g : X ⟶ Y)
    (w : P.Factors (f + g)) (wg : P.Factors g) :
    P.factorThru (f + g) w - P.factorThru g wg =
      P.factorThru f (factors_left_of_factors_add f g w wg) := by
  ext
  simp

theorem factors_right_of_factors_add {X Y : C} {P : Subobject Y} (f g : X ⟶ Y)
    (w : P.Factors (f + g)) (wf : P.Factors f) : P.Factors g :=
  (factors_iff _ _).mpr ⟨P.factorThru (f + g) w - P.factorThru f wf, by simp⟩

@[simp]
theorem factorThru_add_sub_factorThru_left {X Y : C} {P : Subobject Y} (f g : X ⟶ Y)
    (w : P.Factors (f + g)) (wf : P.Factors f) :
    P.factorThru (f + g) w - P.factorThru f wf =
      P.factorThru g (factors_right_of_factors_add f g w wf) := by
  ext
  simp

end Preadditive

end Subobject

end CategoryTheory<|MERGE_RESOLUTION|>--- conflicted
+++ resolved
@@ -64,15 +64,9 @@
       apply propext
       constructor
       · rintro ⟨i, w⟩
-<<<<<<< HEAD
         exact ⟨i ≫ h.hom.hom.left, by erw [Category.assoc, Over.w h.hom.hom, w]⟩
       · rintro ⟨i, w⟩
         exact ⟨i ≫ h.inv.hom.left, by erw [Category.assoc, Over.w h.inv.hom, w]⟩)
-=======
-        exact ⟨i ≫ h.hom.left, by rw [Category.assoc, MonoOver.w, w]⟩
-      · rintro ⟨i, w⟩
-        exact ⟨i ≫ h.inv.left, by rw [Category.assoc, MonoOver.w, w]⟩)
->>>>>>> 5745c55d
 
 @[simp]
 theorem mk_factors_iff {X Y Z : C} (f : Y ⟶ X) [Mono f] (g : Z ⟶ X) :
