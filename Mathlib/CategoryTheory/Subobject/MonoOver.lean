--- conflicted
+++ resolved
@@ -50,13 +50,8 @@
 variable {C : Type u₁} [Category.{v₁} C] {X Y Z : C}
 variable {D : Type u₂} [Category.{v₂} D]
 
-<<<<<<< HEAD
 /-- The object property in `Over X` of being a monomorphism. -/
 abbrev Over.isMono (X : C) : ObjectProperty (Over X) :=
-=======
-/-- The object property in `Over X` of the structure morphism being a monomorphism. -/
-abbrev Over.isMonoOver (X : C) : ObjectProperty (Over X) :=
->>>>>>> e4339451
   fun f : Over X => Mono f.hom
 
 /-- The category of monomorphisms into `X` as a full subcategory of the over category.
@@ -218,13 +213,8 @@
 
 variable {J : Type u₃} [Category.{v₃} J] (X : C)
 
-<<<<<<< HEAD
-lemma closedUnderLimitsOfShape_of_isMonoOver :
+lemma closedUnderLimitsOfShape_isMono :
     ClosedUnderLimitsOfShape J (Over.isMono X) := by
-=======
-lemma closedUnderLimitsOfShape_isMonoOver :
-    ClosedUnderLimitsOfShape J (Over.isMonoOver X) := by
->>>>>>> e4339451
   refine fun F _ hc p ↦ ⟨fun g h e ↦ ?_⟩
   apply IsLimit.hom_ext <| WithTerminal.isLimitEquiv.invFun hc
   intro j; cases j with
@@ -233,11 +223,11 @@
 
 instance hasLimit (F : J ⥤ MonoOver X) [HasLimit (F ⋙ (Over.isMono X).ι)] :
     HasLimit F := by
-  apply hasLimit_of_closedUnderLimits (closedUnderLimitsOfShape_of_isMonoOver X)
+  apply hasLimit_of_closedUnderLimits (closedUnderLimitsOfShape_isMono X)
 
 instance hasLimitsOfShape [HasLimitsOfShape J (Over X)] :
     HasLimitsOfShape J (MonoOver X) := by
-  apply hasLimitsOfShape_of_closedUnderLimits (closedUnderLimitsOfShape_of_isMonoOver X)
+  apply hasLimitsOfShape_of_closedUnderLimits (closedUnderLimitsOfShape_isMono X)
 
 instance hasFiniteLimits [HasFiniteLimits (Over X)] : HasFiniteLimits (MonoOver X) where
   out _ _ _ := by apply hasLimitsOfShape X
