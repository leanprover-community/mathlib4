--- conflicted
+++ resolved
@@ -38,11 +38,7 @@
 -/
 
 
-<<<<<<< HEAD
-universe w' w v₁ v₂ u₁ u₂
-=======
 universe w' w v₁ v₂ v₃ u₁ u₂ u₃
->>>>>>> f636b7af
 
 noncomputable section
 
@@ -212,7 +208,35 @@
     MonoOver.liftComp _ _ _ _ ≪≫
       MonoOver.liftIso _ _ f.iteratedSliceEquiv.counitIso ≪≫ MonoOver.liftId
 
-<<<<<<< HEAD
+section Limits
+
+variable {J : Type u₃} [Category.{v₃} J] (X : C)
+
+lemma closedUnderLimitsOfShape_isMono :
+    ClosedUnderLimitsOfShape J (Over.isMono X) := by
+  refine fun F _ hc p ↦ ⟨fun g h e ↦ ?_⟩
+  apply IsLimit.hom_ext <| WithTerminal.isLimitEquiv.invFun hc
+  intro j; cases j with
+  | of j => have := p j; rw [← cancel_mono ((F.obj j).hom)]; simpa
+  | star => exact e
+
+instance hasLimit (F : J ⥤ MonoOver X) [HasLimit (F ⋙ (Over.isMono X).ι)] :
+    HasLimit F := by
+  apply hasLimit_of_closedUnderLimits (closedUnderLimitsOfShape_isMono X)
+
+instance hasLimitsOfShape [HasLimitsOfShape J (Over X)] :
+    HasLimitsOfShape J (MonoOver X) := by
+  apply hasLimitsOfShape_of_closedUnderLimits (closedUnderLimitsOfShape_isMono X)
+
+instance hasFiniteLimits [HasFiniteLimits (Over X)] : HasFiniteLimits (MonoOver X) where
+  out _ _ _ := by apply hasLimitsOfShape X
+
+instance hasLimitsOfSize [HasLimitsOfSize.{w, w'} (Over X)] :
+    HasLimitsOfSize.{w, w'} (MonoOver X) where
+  has_limits_of_shape _ _ := by apply hasLimitsOfShape X
+
+end Limits
+
 section Colimits
 
 variable [HasCoproducts C] [HasStrongEpiMonoFactorisations C] {J : Type u₂} [Category.{v₂} J]
@@ -274,36 +298,6 @@
       ⟨coconeOfHasStrongEpiMonoFactorisation F, isColimitCoconeOfHasStrongEpiMonoFactorisation F⟩⟩
 
 end Colimits
-=======
-section Limits
-
-variable {J : Type u₃} [Category.{v₃} J] (X : C)
-
-lemma closedUnderLimitsOfShape_isMono :
-    ClosedUnderLimitsOfShape J (Over.isMono X) := by
-  refine fun F _ hc p ↦ ⟨fun g h e ↦ ?_⟩
-  apply IsLimit.hom_ext <| WithTerminal.isLimitEquiv.invFun hc
-  intro j; cases j with
-  | of j => have := p j; rw [← cancel_mono ((F.obj j).hom)]; simpa
-  | star => exact e
-
-instance hasLimit (F : J ⥤ MonoOver X) [HasLimit (F ⋙ (Over.isMono X).ι)] :
-    HasLimit F := by
-  apply hasLimit_of_closedUnderLimits (closedUnderLimitsOfShape_isMono X)
-
-instance hasLimitsOfShape [HasLimitsOfShape J (Over X)] :
-    HasLimitsOfShape J (MonoOver X) := by
-  apply hasLimitsOfShape_of_closedUnderLimits (closedUnderLimitsOfShape_isMono X)
-
-instance hasFiniteLimits [HasFiniteLimits (Over X)] : HasFiniteLimits (MonoOver X) where
-  out _ _ _ := by apply hasLimitsOfShape X
-
-instance hasLimitsOfSize [HasLimitsOfSize.{w, w'} (Over X)] :
-    HasLimitsOfSize.{w, w'} (MonoOver X) where
-  has_limits_of_shape _ _ := by apply hasLimitsOfShape X
-
-end Limits
->>>>>>> f636b7af
 
 section Pullback
 
