--- conflicted
+++ resolved
@@ -93,10 +93,7 @@
 /-- If `A : S → T.obj B` is a structured arrow for `S : D` and `T : C ⥤ D`, then we can explicitly
     describe the subobjects of `A` as the subobjects `P` of `B` in `C` for which `A.hom` factors
     through the image of `P` under `T`. -/
-<<<<<<< HEAD
 @[simps!]
-=======
->>>>>>> ab024bba
 def subobjectEquiv [HasFiniteLimits C] [PreservesFiniteLimits T] (A : StructuredArrow S T) :
     Subobject A ≃o { P : Subobject A.right // ∃ q, q ≫ T.map P.arrow = A.hom } where
   toFun P := ⟨projectSubobject P, projectSubobject_factors P⟩
