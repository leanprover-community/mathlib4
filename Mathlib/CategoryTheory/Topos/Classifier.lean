/-
Copyright (c) 2024 Charlie Conneen. All rights reserved.
Released under Apache 2.0 license as described in the file LICENSE.
Authors: Charlie Conneen, Pablo Donato, Klaus Gy
-/
import Mathlib.CategoryTheory.Limits.Shapes.RegularMono
import Mathlib.CategoryTheory.Limits.Shapes.Pullback.CommSq
import Mathlib.CategoryTheory.Functor.ReflectsIso.Balanced
import Mathlib.CategoryTheory.Subobject.Presheaf

/-!

# Subobject Classifier

We define what it means for a morphism in a category to be a subobject classifier as
`CategoryTheory.HasClassifier`.

c.f. the following Lean 3 code, where similar work was done:
https://github.com/b-mehta/topos/blob/master/src/subobject_classifier.lean

## Main definitions

Let `C` refer to a category with a terminal object.

* `CategoryTheory.Classifier C` is the data of a subobject classifier in `C`.

* `CategoryTheory.HasClassifier C` says that there is at least one subobject classifier.
  `Ω C` denotes a choice of subobject classifier.

## Main results

* It is a theorem that the truth morphism `⊤_ C ⟶ Ω C` is a (split, and therefore regular)
  monomorphism, simply because its source is the terminal object.

* An instance of `IsRegularMonoCategory C` is exhibited for any category with a subobject
  classifier.

* `CategoryTheory.Classifier.representableBy`: any subobject classifier `Ω` in `C` represents the
  subobjects functor `CategoryTheory.Subobject.presheaf C`.

* `CategoryTheory.Classifier.SubobjectRepresentableBy.classifier`: any representation `Ω` of
  `CategoryTheory.Subobject.presheaf C` is a subobject classifier in `C`.

* `CategoryTheory.hasClassifier_isRepresentable_iff`: from the two above mappings, we get that a
  category `C` has a subobject classifier if and only if the subobjects presheaf
  `CategoryTheory.Subobject.presheaf C` is representable (Proposition 1 in Section I.3 of [MM92]).

## References

* [S. MacLane and I. Moerdijk, *Sheaves in Geometry and Logic*][MM92]

-/

universe u v u₀ v₀

namespace CategoryTheory

open Category Limits Functor IsPullback

variable (C : Type u) [Category.{v} C]

/-- A monomorphism `truth : Ω₀ ⟶ Ω` is a subobject classifier if, for every monomorphism
`m : U ⟶ X` in `C`, there is a unique map `χ : X ⟶ Ω` such that for some (necessarily unique)
`χ₀ : U ⟶ Ω₀` the following square is a pullback square:
```
      U ---------m----------> X
      |                       |
    χ₀ U                     χ m
      |                       |
      v                       v
      Ω₀ ------truth--------> Ω
```
An equivalent formulation replaces `Ω₀` with the terminal object.
-/
structure Classifier where
  /-- The domain of the truth morphism -/
  Ω₀ : C
  /-- The codomain of the truth morphism -/
  Ω : C
  /-- The truth morphism of the subobject classifier -/
  truth : Ω₀ ⟶ Ω
  /-- The truth morphism is a monomorphism -/
  mono_truth : Mono truth
  /-- The top arrow in the pullback square -/
  χ₀ (U : C) : U ⟶ Ω₀
  /-- For any monomorphism `U ⟶ X`, there is an associated characteristic map `X ⟶ Ω`. -/
  χ {U X : C} (m : U ⟶ X) [Mono m] : X ⟶ Ω
  /-- `χ₀ U` and `χ m` form the appropriate pullback square. -/
  isPullback {U X : C} (m : U ⟶ X) [Mono m] : IsPullback m (χ₀ U) (χ m) truth
  /-- `χ m` is the only map `X ⟶ Ω` which forms the appropriate pullback square for any `χ₀'`. -/
  uniq {U X : C} (m : U ⟶ X) [Mono m] {χ₀' : U ⟶ Ω₀} {χ' : X ⟶ Ω}
    (hχ' : IsPullback m χ₀' χ' truth) : χ' = χ m

variable {C}

namespace Classifier

attribute [instance] mono_truth

/-- More explicit constructor in case `Ω₀` is already known to be a terminal object. -/
@[simps]
def mkOfTerminalΩ₀
    (Ω₀ : C)
    (t : IsTerminal Ω₀)
    (Ω : C)
    (truth : Ω₀ ⟶ Ω)
    (χ : ∀ {U X : C} (m : U ⟶ X) [Mono m], X ⟶ Ω)
    (isPullback : ∀ {U X : C} (m : U ⟶ X) [Mono m],
      IsPullback m (t.from U) (χ m) truth)
    (uniq : ∀ {U X : C} (m : U ⟶ X) [Mono m] (χ' : X ⟶ Ω)
      (_ : IsPullback m (t.from U) χ' truth), χ' = χ m) : Classifier C where
  Ω₀ := Ω₀
  Ω := Ω
  truth := truth
  mono_truth := t.mono_from _
  χ₀ := t.from
  χ m _ := χ m
  isPullback m _ := isPullback m
  uniq m _ χ₀' χ' hχ' := uniq m χ' ((t.hom_ext χ₀' (t.from _)) ▸ hχ')

instance {c : Classifier C} : ∀ Y : C, Unique (Y ⟶ c.Ω₀) := fun Y =>
  { default := c.χ₀ Y,
    uniq f :=
      have : f ≫ c.truth = c.χ₀ Y ≫ c.truth :=
        by calc
          _ = c.χ (𝟙 Y) := c.uniq (𝟙 Y) (of_horiz_isIso_mono { })
          _ = c.χ₀ Y ≫ c.truth := by simp [← (c.isPullback (𝟙 Y)).w]
      Mono.right_cancellation _ _ this }

/-- Given `c : Classifier C`, `c.Ω₀` is a terminal object.
Prefer `c.χ₀` over `c.isTerminalΩ₀.from`. -/
def isTerminalΩ₀ {c : Classifier C} : IsTerminal c.Ω₀ := IsTerminal.ofUnique c.Ω₀

@[simp]
lemma isTerminalFrom_eq_χ₀ (c : Classifier C) : c.isTerminalΩ₀.from = c.χ₀ := rfl

end Classifier

/-- A category `C` has a subobject classifier if there is at least one subobject classifier. -/
class HasClassifier (C : Type u) [Category.{v} C] : Prop where
  /-- There is some classifier. -/
  exists_classifier : Nonempty (Classifier C)

namespace HasClassifier

variable (C) [HasClassifier C]

noncomputable section

/-- Notation for the `Ω₀` in an arbitrary choice of a subobject classifier -/
abbrev Ω₀ : C := HasClassifier.exists_classifier.some.Ω₀
/-- Notation for the `Ω` in an arbitrary choice of a subobject classifier -/
abbrev Ω : C := HasClassifier.exists_classifier.some.Ω

/-- Notation for the "truth arrow" in an arbitrary choice of a subobject classifier -/
abbrev truth : Ω₀ C ⟶ Ω C := HasClassifier.exists_classifier.some.truth

variable {C} {U X : C} (m : U ⟶ X) [Mono m]

/-- returns the characteristic morphism of the subobject `(m : U ⟶ X) [Mono m]` -/
def χ : X ⟶ Ω C :=
  HasClassifier.exists_classifier.some.χ m

/-- The diagram
```
      U ---------m----------> X
      |                       |
    χ₀ U                     χ m
      |                       |
      v                       v
      Ω₀ ------truth--------> Ω
```
is a pullback square.
-/
lemma isPullback_χ : IsPullback m (Classifier.χ₀ _ U) (χ m) (truth C) :=
  Classifier.isPullback _ m

/-- The diagram
```
      U ---------m----------> X
      |                       |
    χ₀ U                     χ m
      |                       |
      v                       v
      Ω₀ ------truth--------> Ω
```
commutes.
-/
@[reassoc]
lemma comm : m ≫ χ m = Classifier.χ₀ _ U ≫ truth C := (isPullback_χ m).w

/-- `χ m` is the only map for which the associated square
is a pullback square.
-/
lemma unique (χ' : X ⟶ Ω C) (hχ' : IsPullback m (Classifier.χ₀ _ U) χ' (truth C)) : χ' = χ m :=
  Classifier.uniq _ m hχ'

instance truthIsSplitMono : IsSplitMono (truth C) :=
  Classifier.isTerminalΩ₀.isSplitMono_from _

/-- `truth C` is a regular monomorphism (because it is split). -/
noncomputable instance truthIsRegularMono : RegularMono (truth C) :=
  RegularMono.ofIsSplitMono (truth C)

/-- The following diagram
```
      U ---------m----------> X
      |                       |
    χ₀ U                     χ m
      |                       |
      v                       v
      Ω₀ ------truth--------> Ω
```
being a pullback for any monic `m` means that every monomorphism
in `C` is the pullback of a regular monomorphism; since regularity
is stable under base change, every monomorphism is regular.
Hence, `C` is a regular mono category.
It also follows that `C` is a balanced category.
-/
instance isRegularMonoCategory : IsRegularMonoCategory C where
  regularMonoOfMono :=
    fun m => ⟨regularOfIsPullbackFstOfRegular (isPullback_χ m).w (isPullback_χ m).isLimit⟩

/-- If the source of a faithful functor has a subobject classifier, the functor reflects
  isomorphisms. This holds for any balanced category.
-/
instance reflectsIsomorphisms (D : Type u₀) [Category.{v₀} D] (F : C ⥤ D) [Functor.Faithful F] :
    Functor.ReflectsIsomorphisms F :=
  reflectsIsomorphisms_of_reflectsMonomorphisms_of_reflectsEpimorphisms F

/-- If the source of a faithful functor is the opposite category of one with a subobject classifier,
  the same holds -- the functor reflects isomorphisms.
-/
instance reflectsIsomorphismsOp (D : Type u₀) [Category.{v₀} D] (F : Cᵒᵖ ⥤ D)
    [Functor.Faithful F] :
    Functor.ReflectsIsomorphisms F :=
  reflectsIsomorphisms_of_reflectsMonomorphisms_of_reflectsEpimorphisms F

end
end HasClassifier

/-! ### The representability theorem of subobject classifiers -/

section Representability

namespace Classifier

open Subobject

/-! #### From classifiers to representations -/

section RepresentableBy

variable {C : Type u} [Category.{v} C] [HasPullbacks C] (𝒞 : Classifier C)

/-- The subobject of `𝒞.Ω` corresponding to the `truth` morphism. -/
abbrev truth_as_subobject : Subobject 𝒞.Ω :=
  Subobject.mk 𝒞.truth

lemma surjective_χ {X : C} (φ : X ⟶ 𝒞.Ω) :
    ∃ (Z : C) (i : Z ⟶ X) (_ : Mono i), φ = 𝒞.χ i :=
  ⟨Limits.pullback φ 𝒞.truth, pullback.fst _ _, inferInstance, 𝒞.uniq _ (by
    convert IsPullback.of_hasPullback φ 𝒞.truth)⟩

@[simp]
lemma pullback_χ_obj_mk_truth {Z X : C} (i : Z ⟶ X) [Mono i] :
    (Subobject.pullback (𝒞.χ i)).obj 𝒞.truth_as_subobject = .mk i :=
  Subobject.pullback_obj_mk (𝒞.isPullback i).flip

@[simp]
lemma χ_pullback_obj_mk_truth_arrow {X : C} (φ : X ⟶ 𝒞.Ω) :
    𝒞.χ ((Subobject.pullback φ).obj 𝒞.truth_as_subobject).arrow = φ := by
  obtain ⟨Z, i, _, rfl⟩ := 𝒞.surjective_χ φ
  refine (𝒞.uniq _ (?_ : IsPullback _ (𝒞.χ₀ _) _ _)).symm
  refine (IsPullback.of_hasPullback 𝒞.truth (𝒞.χ i)).flip.of_iso
    (underlyingIso _).symm (Iso.refl _) (Iso.refl _) (Iso.refl _)
    ?_ (𝒞.isTerminalΩ₀.hom_ext _ _) (by simp) (by simp)
  dsimp
  rw [Iso.eq_inv_comp, comp_id, underlyingIso_hom_comp_eq_mk]
  rfl

/-- Any subobject classifier `Ω` represents the subobjects functor `Subobject.presheaf`. -/
noncomputable def representableBy :
    (Subobject.presheaf C).RepresentableBy 𝒞.Ω where
  homEquiv := {
    toFun φ := (Subobject.pullback φ).obj 𝒞.truth_as_subobject
    invFun x := 𝒞.χ x.arrow
    left_inv φ := by simp
    right_inv x := by simp
  }
  homEquiv_comp _ _ := by simp [pullback_comp]

end RepresentableBy

/-! #### From representations to classifiers -/

section FromRepresentation

variable {C : Type u} [Category.{v} C] [HasPullbacks C] (Ω : C)

/-- Abbreviation to enable dot notation on the hypothesis `h` stating that the subobjects presheaf
is representable by some object `Ω`. -/
abbrev SubobjectRepresentableBy := (Subobject.presheaf C).RepresentableBy Ω

variable {Ω} (h : SubobjectRepresentableBy Ω)

namespace SubobjectRepresentableBy

/-- `h.Ω₀` is the subobject of `Ω` which corresponds to the identity `𝟙 Ω`,
given `h : SubobjectRepresentableBy Ω`. -/
def Ω₀ : Subobject Ω := h.homEquiv (𝟙 Ω)

/-- `h.homEquiv` acts like an "object comprehension" operator: it maps any characteristic map
`f : X ⟶ Ω` to the associated subobject of `X`, obtained by pulling back `h.Ω₀` along `f`. -/
lemma homEquiv_eq {X : C} (f : X ⟶ Ω) :
    h.homEquiv f = (Subobject.pullback f).obj h.Ω₀ := by
  simpa using h.homEquiv_comp f (𝟙 _)

/-- For any subobject `x`, the pullback of `h.Ω₀` along the characteristic map of `x`
given by `h.homEquiv` is `x` itself. -/
lemma pullback_homEquiv_symm_obj_Ω₀ {X : C} (x : Subobject X) :
    (Subobject.pullback (h.homEquiv.symm x)).obj h.Ω₀ = x := by
  rw [← homEquiv_eq, Equiv.apply_symm_apply]

section

variable {U X : C} (m : U ⟶ X) [Mono m]

/-- `h.χ m` is the characteristic map of monomorphism `m` given by the bijection `h.homEquiv`. -/
def χ : X ⟶ Ω := h.homEquiv.symm (Subobject.mk m)

/-- `h.iso m` is the isomorphism between `m` and the pullback of `Ω₀`
<<<<<<< HEAD
    along the characteristic map of `m`. -/
noncomputable def iso : MonoOver.mk m ≅
=======
along the characteristic map of `m`. -/
noncomputable def iso : MonoOver.mk' m ≅
>>>>>>> 3dc2bc1f
    Subobject.representative.obj ((Subobject.pullback (h.χ m)).obj h.Ω₀) :=
  (Subobject.representativeIso (.mk m)).symm ≪≫ Subobject.representative.mapIso
    (eqToIso (h.pullback_homEquiv_symm_obj_Ω₀ (.mk m)).symm)

/-- `h.π m` is the first projection in the following pullback square:

    ```
    U --h.π m--> (Ω₀ : C)
    |                |
    m             Ω₀.arrow
    |                |
    v                v
    X -----h.χ m---> Ω
    ```
-/
noncomputable def π : U ⟶ Subobject.underlying.obj h.Ω₀ :=
  (h.iso m).hom.hom.left ≫ Subobject.pullbackπ (h.χ m) h.Ω₀

@[reassoc (attr := simp)]
lemma iso_inv_left_π :
    (h.iso m).inv.hom.left ≫ h.π m = Subobject.pullbackπ (h.χ m) h.Ω₀ := by
  dsimp only [π]
  rw [← Over.comp_left_assoc]
  convert Category.id_comp _ using 2
  exact (MonoOver.forget _ ⋙ Over.forget _ ).congr_map (h.iso m).inv_hom_id

@[reassoc (attr := simp)]
lemma iso_inv_hom_left_comp :
    (h.iso m).inv.hom.left ≫ m =
      ((Subobject.pullback (h.χ m)).obj h.Ω₀).arrow :=
  MonoOver.w (h.iso m).inv

@[deprecated (since := "2025-07-04")] alias iso_inv_left_comp := iso_inv_hom_left_comp

lemma isPullback {U X : C} (m : U ⟶ X) [Mono m] :
    IsPullback m (h.π m) (h.χ m) h.Ω₀.arrow := by
  fapply (Subobject.isPullback (h.χ m) h.Ω₀).flip.of_iso
    (((MonoOver.forget _ ⋙ Over.forget _).mapIso (h.iso m)).symm) (Iso.refl _)
    (Iso.refl _) (Iso.refl _)
  all_goals simp [MonoOver.forget]

variable {m}
lemma uniq {χ' : X ⟶ Ω} {π : U ⟶ h.Ω₀}
    (sq : IsPullback m π χ' h.Ω₀.arrow) : χ' = h.χ m := by
  apply h.homEquiv.injective
  simp only [χ, Equiv.apply_symm_apply, homEquiv_eq]
  simpa using Subobject.pullback_obj_mk sq.flip

end

/-- The main non-trivial result: `h.Ω₀` is actually a terminal object. -/
noncomputable def isTerminalΩ₀ : IsTerminal (h.Ω₀ : C) :=
  IsTerminal.ofUniqueHom (fun X ↦ h.π (𝟙 X)) (fun X π' ↦ by
    have : IsPullback (𝟙 X) π' (π' ≫ h.Ω₀.arrow) h.Ω₀.arrow :=
      { isLimit' := ⟨PullbackCone.IsLimit.mk _ (fun s ↦ s.fst) (by simp)
          (fun s ↦ by rw [← cancel_mono h.Ω₀.arrow, ← s.condition, Category.assoc])
          (fun s m hm _ ↦ by simpa using hm) ⟩ }
    rw [← cancel_mono h.Ω₀.arrow, h.uniq this,
      ← (h.isPullback (𝟙 X)).w, Category.id_comp])

/-- The unique map to the terminal object. -/
noncomputable def χ₀ (U : C) : U ⟶ h.Ω₀ := h.isTerminalΩ₀.from U

include h in
lemma hasTerminal : HasTerminal C := h.isTerminalΩ₀.hasTerminal

variable [HasTerminal C]

/-- `h.isoΩ₀` is the unique isomorphism from `h.Ω₀` to the canonical terminal object `⊤_ C`. -/
noncomputable def isoΩ₀ : (h.Ω₀ : C) ≅ ⊤_ C :=
  h.isTerminalΩ₀.conePointUniqueUpToIso (limit.isLimit _)

/-- Any representation `Ω` of `Subobject.presheaf C` gives a subobject classifier with truth values
object `Ω`. -/
noncomputable def classifier : Classifier C where
  Ω₀ := ⊤_ C
  Ω := Ω
  truth := h.isoΩ₀.inv ≫ h.Ω₀.arrow
  mono_truth := terminalIsTerminal.mono_from _
  χ₀ := terminalIsTerminal.from
  χ m _ := h.χ m
  isPullback m _ :=
    (h.isPullback m).of_iso (Iso.refl _) (Iso.refl _) h.isoΩ₀ (Iso.refl _)
      (by simp) (Subsingleton.elim _ _) (by simp) (by simp)
  uniq {U X} m _ χ₀ χ' sq := by
    have : IsPullback m (h.χ₀ U) χ' h.Ω₀.arrow :=
      sq.of_iso (Iso.refl _) (Iso.refl _) (h.isoΩ₀.symm) (Iso.refl _)
        (by simp) (h.isTerminalΩ₀.hom_ext _ _) (by simp) (by simp)
    exact h.uniq this

end SubobjectRepresentableBy
end FromRepresentation
end Classifier

variable [HasTerminal C]

/-- A category has a subobject classifier if and only if the subobjects functor is representable. -/
theorem isRepresentable_hasClassifier_iff [HasPullbacks C] :
    HasClassifier C ↔ (Subobject.presheaf C).IsRepresentable := by
  constructor <;> intro h
  · obtain ⟨⟨𝒞⟩⟩ := h
    apply RepresentableBy.isRepresentable
    exact 𝒞.representableBy
  · obtain ⟨Ω, ⟨h⟩⟩ := h
    constructor; constructor
    exact Classifier.SubobjectRepresentableBy.classifier h

end Representability
end CategoryTheory<|MERGE_RESOLUTION|>--- conflicted
+++ resolved
@@ -330,13 +330,8 @@
 def χ : X ⟶ Ω := h.homEquiv.symm (Subobject.mk m)
 
 /-- `h.iso m` is the isomorphism between `m` and the pullback of `Ω₀`
-<<<<<<< HEAD
     along the characteristic map of `m`. -/
 noncomputable def iso : MonoOver.mk m ≅
-=======
-along the characteristic map of `m`. -/
-noncomputable def iso : MonoOver.mk' m ≅
->>>>>>> 3dc2bc1f
     Subobject.representative.obj ((Subobject.pullback (h.χ m)).obj h.Ω₀) :=
   (Subobject.representativeIso (.mk m)).symm ≪≫ Subobject.representative.mapIso
     (eqToIso (h.pullback_homEquiv_symm_obj_Ω₀ (.mk m)).symm)
