--- conflicted
+++ resolved
@@ -212,11 +212,7 @@
 Transporting a monoidal structure along a natural isomorphism of functors makes the isomorphism
 a monoidal natural transformation.
 -/
-<<<<<<< HEAD
-lemma transport_iso_isMonoidal {F G : C ⥤ D} [F.Monoidal] (e : F ≅ G) :
-=======
 lemma natTransIsMonoidal_of_transport {F G : C ⥤ D} [F.Monoidal] (e : F ≅ G) :
->>>>>>> 1bb8efb7
     letI : G.Monoidal := transport e
     e.hom.IsMonoidal := by
   letI G.Monoidal := transport e
