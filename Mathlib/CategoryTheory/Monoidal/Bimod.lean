--- conflicted
+++ resolved
@@ -907,11 +907,7 @@
 set_option linter.uppercaseLean3 false in
 #align Bimod.comp_whisker_right_Bimod Bimod.comp_whiskerRight_bimod
 
-<<<<<<< HEAD
-theorem whisker_right_id_bimod {X Y : Mon_ C} {M N : Bimod X Y} (f : M ⟶ N) :
-=======
 theorem whiskerRight_id_bimod {X Y : Mon_ C} {M N : Bimod X Y} (f : M ⟶ N) :
->>>>>>> 13e13156
     whiskerRight f (regular Y) = (rightUnitorBimod M).hom ≫ f ≫ (rightUnitorBimod N).inv := by
   dsimp [tensorHom, regular, rightUnitorBimod]
   ext
@@ -1088,13 +1084,8 @@
   comp_whiskerLeft M N _ _ f := comp_whiskerLeft_bimod M N f
   id_whiskerRight _ _ := id_whiskerRight_bimod
   comp_whiskerRight f g Q := comp_whiskerRight_bimod f g Q
-<<<<<<< HEAD
-  whiskerRight_id := whisker_right_id_bimod
-  whiskerRight_comp := whisker_right_comp_bimod
-=======
   whiskerRight_id := whiskerRight_id_bimod
   whiskerRight_comp := whiskerRight_comp_bimod
->>>>>>> 13e13156
   whisker_assoc M _ _ f P := whisker_assoc_bimod M f P
   whisker_exchange := whisker_exchange_bimod
   pentagon := pentagon_bimod
