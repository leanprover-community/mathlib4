--- conflicted
+++ resolved
@@ -71,7 +71,6 @@
 
 open scoped Comon_Class
 
-<<<<<<< HEAD
 variable {M N : C} [Comon_Class M] [Comon_Class N]
 
 /-- The property that a morphism between comonoid objects is a comonoid morphism. -/
@@ -81,8 +80,6 @@
 
 attribute [reassoc (attr := simp)] IsComon_Hom.hom_counit IsComon_Hom.hom_comul
 
-=======
->>>>>>> 6af87e0c
 variable (C)
 
 /-- A comonoid object internal to a monoidal category.
