/-
Copyright (c) 2024 Lean FRO LLC. All rights reserved.
Released under Apache 2.0 license as described in the file LICENSE.
Authors: Kim Morrison
-/
import Mathlib.CategoryTheory.Monoidal.Mon_
import Mathlib.CategoryTheory.Monoidal.Braided.Opposite
import Mathlib.CategoryTheory.Monoidal.Transport
import Mathlib.CategoryTheory.Monoidal.CoherenceLemmas
import Mathlib.CategoryTheory.Limits.Shapes.Terminal

/-!
# The category of comonoids in a monoidal category.

We define comonoids in a monoidal category `C`,
and show that they are equivalently monoid objects in the opposite category.

We construct the monoidal structure on `Comon_ C`, when `C` is braided.

An oplax monoidal functor takes comonoid objects to comonoid objects.
That is, a oplax monoidal functor `F : C ⥤ D` induces a functor `Comon_ C ⥤ Comon_ D`.

## TODO
* Comonoid objects in `C` are "just"
  oplax monoidal functors from the trivial monoidal category to `C`.
-/

universe v₁ v₂ u₁ u₂ u

open CategoryTheory MonoidalCategory

variable {C : Type u₁} [Category.{v₁} C] [MonoidalCategory.{v₁} C]

/-- A comonoid object internal to a monoidal category.

When the monoidal category is preadditive, this is also sometimes called a "coalgebra object".
-/
class Comon_Class (X : C) where
  /-- The counit morphism of a comonoid object. -/
  counit : X ⟶ 𝟙_ C
  /-- The comultiplication morphism of a comonoid object. -/
  comul : X ⟶ X ⊗ X
  /- For the names of the conditions below, the unprimed names are reserved for the version where
  the argument `X` is explicit. -/
  counit_comul' : comul ≫ counit ▷ X = (λ_ X).inv := by aesop_cat
  comul_counit' : comul ≫ X ◁ counit = (ρ_ X).inv := by aesop_cat
  comul_assoc' : comul ≫ X ◁ comul = comul ≫ (comul ▷ X) ≫ (α_ X X X).hom := by aesop_cat

namespace Comon_Class

@[inherit_doc] scoped notation "Δ" => Comon_Class.comul
@[inherit_doc] scoped notation "Δ["M"]" => Comon_Class.comul (X := M)
@[inherit_doc] scoped notation "ε" => Comon_Class.counit
@[inherit_doc] scoped notation "ε["M"]" => Comon_Class.counit (X := M)

/- The simp attribute is reserved for the unprimed versions. -/
attribute [reassoc] counit_comul' comul_counit' comul_assoc'

@[reassoc (attr := simp)]
theorem counit_comul (X : C) [Comon_Class X] : Δ ≫ ε ▷ X = (λ_ X).inv := counit_comul'

@[reassoc (attr := simp)]
theorem comul_counit (X : C) [Comon_Class X] : Δ ≫ X ◁ ε = (ρ_ X).inv := comul_counit'

@[reassoc (attr := simp)]
theorem comul_assoc (X : C) [Comon_Class X] :
    Δ ≫ X ◁ Δ = Δ ≫ Δ ▷ X ≫ (α_ X X X).hom :=
  comul_assoc'

end Comon_Class

open scoped Comon_Class

variable {M N : C} [Comon_Class M] [Comon_Class N]

/-- The property that a morphism between comonoid objects is a comonoid morphism. -/
class IsComon_Hom (f : M ⟶ N) : Prop where
  hom_counit : f ≫ ε = ε := by aesop_cat
  hom_comul : f ≫ Δ = Δ ≫ (f ⊗ f) := by aesop_cat

attribute [reassoc (attr := simp)] IsComon_Hom.hom_counit IsComon_Hom.hom_comul

variable (C)

/-- A comonoid object internal to a monoidal category.

When the monoidal category is preadditive, this is also sometimes called a "coalgebra object".
-/
structure Comon_ where
  /-- The underlying object of a comonoid object. -/
  X : C
  /-- The counit of a comonoid object. -/
  counit : X ⟶ 𝟙_ C
  /-- The comultiplication morphism of a comonoid object. -/
  comul : X ⟶ X ⊗ X
  counit_comul : comul ≫ (counit ▷ X) = (λ_ X).inv := by aesop_cat
  comul_counit : comul ≫ (X ◁ counit) = (ρ_ X).inv := by aesop_cat
  comul_assoc : comul ≫ (X ◁ comul) = comul ≫ (comul ▷ X) ≫ (α_ X X X).hom := by aesop_cat

attribute [reassoc (attr := simp)] Comon_.counit_comul Comon_.comul_counit

attribute [reassoc (attr := simp)] Comon_.comul_assoc

namespace Comon_

variable {C}

/-- Construct an object of `Comon_ C` from an object `X : C` and `Comon_Class X` instance. -/
@[simps]
def mk' (X : C) [Comon_Class X] : Comon_ C where
  X := X
  counit := ε
  comul := Δ

instance {M : Comon_ C} : Comon_Class M.X where
  counit := M.counit
  comul := M.comul
  counit_comul' := M.counit_comul
  comul_counit' := M.comul_counit
  comul_assoc' := M.comul_assoc

variable (C)

/-- The trivial comonoid object. We later show this is terminal in `Comon_ C`.
-/
@[simps]
def trivial : Comon_ C where
  X := 𝟙_ C
  counit := 𝟙 _
  comul := (λ_ _).inv
  comul_assoc := by monoidal_coherence
  counit_comul := by monoidal_coherence
  comul_counit := by monoidal_coherence

instance : Inhabited (Comon_ C) :=
  ⟨trivial C⟩

variable {C}
variable {M : Comon_ C}

@[reassoc (attr := simp)]
theorem counit_comul_hom {Z : C} (f : M.X ⟶ Z) : M.comul ≫ (M.counit ⊗ f) = f ≫ (λ_ Z).inv := by
  rw [leftUnitor_inv_naturality, tensorHom_def, counit_comul_assoc]

@[reassoc (attr := simp)]
theorem comul_counit_hom {Z : C} (f : M.X ⟶ Z) : M.comul ≫ (f ⊗ M.counit) = f ≫ (ρ_ Z).inv := by
  rw [rightUnitor_inv_naturality, tensorHom_def', comul_counit_assoc]

@[reassoc] theorem comul_assoc_flip :
    M.comul ≫ (M.comul ▷ M.X) = M.comul ≫ (M.X ◁ M.comul) ≫ (α_ M.X M.X M.X).inv := by
  simp

/-- A morphism of comonoid objects. -/
@[ext]
structure Hom (M N : Comon_ C) where
  /-- The underlying morphism of a morphism of comonoid objects. -/
  hom : M.X ⟶ N.X
  hom_counit : hom ≫ N.counit = M.counit := by aesop_cat
  hom_comul : hom ≫ N.comul = M.comul ≫ (hom ⊗ hom) := by aesop_cat

attribute [reassoc (attr := simp)] Hom.hom_counit Hom.hom_comul

/-- The identity morphism on a comonoid object. -/
@[simps]
def id (M : Comon_ C) : Hom M M where
  hom := 𝟙 M.X

instance homInhabited (M : Comon_ C) : Inhabited (Hom M M) :=
  ⟨id M⟩

/-- Composition of morphisms of monoid objects. -/
@[simps]
def comp {M N O : Comon_ C} (f : Hom M N) (g : Hom N O) : Hom M O where
  hom := f.hom ≫ g.hom

instance : Category (Comon_ C) where
  Hom M N := Hom M N
  id := id
  comp f g := comp f g

@[ext] lemma ext {X Y : Comon_ C} {f g : X ⟶ Y} (w : f.hom = g.hom) : f = g := Hom.ext w

@[simp] theorem id_hom' (M : Comon_ C) : (𝟙 M : Hom M M).hom = 𝟙 M.X := rfl

@[simp]
theorem comp_hom' {M N K : Comon_ C} (f : M ⟶ N) (g : N ⟶ K) : (f ≫ g).hom = f.hom ≫ g.hom :=
  rfl

section

variable (C)

/-- The forgetful functor from comonoid objects to the ambient category. -/
@[simps]
def forget : Comon_ C ⥤ C where
  obj A := A.X
  map f := f.hom

end

instance forget_faithful : (@forget C _ _).Faithful where

instance {A B : Comon_ C} (f : A ⟶ B) [e : IsIso ((forget C).map f)] : IsIso f.hom := e

/-- The forgetful functor from comonoid objects to the ambient category reflects isomorphisms. -/
instance : (forget C).ReflectsIsomorphisms where
  reflects f e :=
    ⟨⟨{ hom := inv f.hom }, by aesop_cat⟩⟩

/-- Construct an isomorphism of comonoids by giving an isomorphism between the underlying objects
and checking compatibility with counit and comultiplication only in the forward direction.
-/
@[simps]
def mkIso {M N : Comon_ C} (f : M.X ≅ N.X) (f_counit : f.hom ≫ N.counit = M.counit := by aesop_cat)
    (f_comul : f.hom ≫ N.comul = M.comul ≫ (f.hom ⊗ f.hom) := by aesop_cat) : M ≅ N where
  hom :=
    { hom := f.hom
      hom_counit := f_counit
      hom_comul := f_comul }
  inv :=
    { hom := f.inv
      hom_counit := by rw [← f_counit]; simp
      hom_comul := by
        rw [← cancel_epi f.hom]
        slice_rhs 1 2 => rw [f_comul]
        simp }

@[simps]
instance uniqueHomToTrivial (A : Comon_ C) : Unique (A ⟶ trivial C) where
  default :=
    { hom := A.counit
      hom_comul := by simp [A.comul_counit, unitors_inv_equal] }
  uniq f := by
    ext; simp
    rw [← Category.comp_id f.hom]
    erw [f.hom_counit]

open CategoryTheory.Limits

instance : HasTerminal (Comon_ C) :=
  hasTerminal_of_unique (trivial C)

open Opposite

variable (C)

/--
Turn a comonoid object into a monoid object in the opposite category.
-/
@[simps] def Comon_ToMon_OpOp_obj' (A : Comon_ C) : Mon_ (Cᵒᵖ) where
  X := op A.X
  one := A.counit.op
  mul := A.comul.op
  one_mul := by
    rw [← op_whiskerRight, ← op_comp, counit_comul]
    rfl
  mul_one := by
    rw [← op_whiskerLeft, ← op_comp, comul_counit]
    rfl
  mul_assoc := by
    rw [← op_inv_associator, ← op_whiskerRight, ← op_comp, ← op_whiskerLeft, ← op_comp,
      comul_assoc_flip, op_comp, op_comp_assoc]
    rfl

/--
The contravariant functor turning comonoid objects into monoid objects in the opposite category.
-/
@[simps] def Comon_ToMon_OpOp : Comon_ C ⥤ (Mon_ (Cᵒᵖ))ᵒᵖ where
  obj A := op (Comon_ToMon_OpOp_obj' C A)
  map := fun f => op <|
    { hom := f.hom.op
      one_hom := by apply Quiver.Hom.unop_inj; simp
      mul_hom := by apply Quiver.Hom.unop_inj; simp [op_tensorHom] }

/--
Turn a monoid object in the opposite category into a comonoid object.
-/
@[simps] def Mon_OpOpToComon_obj' (A : (Mon_ (Cᵒᵖ))) : Comon_ C where
  X := unop A.X
  counit := A.one.unop
  comul := A.mul.unop
  counit_comul := by rw [← unop_whiskerRight, ← unop_comp, Mon_.one_mul]; rfl
  comul_counit := by rw [← unop_whiskerLeft, ← unop_comp, Mon_.mul_one]; rfl
  comul_assoc := by
    rw [← unop_whiskerRight, ← unop_whiskerLeft, ← unop_comp_assoc, ← unop_comp,
      Mon_.mul_assoc_flip]
    rfl

/--
The contravariant functor turning monoid objects in the opposite category into comonoid objects.
-/
@[simps]
def Mon_OpOpToComon_ : (Mon_ (Cᵒᵖ))ᵒᵖ ⥤ Comon_ C where
  obj A := Mon_OpOpToComon_obj' C (unop A)
  map := fun f =>
    { hom := f.unop.hom.unop
      hom_counit := by apply Quiver.Hom.op_inj; simp
      hom_comul := by apply Quiver.Hom.op_inj; simp [op_tensorHom] }

/--
Comonoid objects are contravariantly equivalent to monoid objects in the opposite category.
-/
@[simps]
def Comon_EquivMon_OpOp : Comon_ C ≌ (Mon_ (Cᵒᵖ))ᵒᵖ :=
  { functor := Comon_ToMon_OpOp C
    inverse := Mon_OpOpToComon_ C
    unitIso := NatIso.ofComponents (fun _ => Iso.refl _)
    counitIso := NatIso.ofComponents (fun _ => Iso.refl _) }

/--
Comonoid objects in a braided category form a monoidal category.

This definition is via transporting back and forth to monoids in the opposite category,
-/
@[simps!]
instance monoidal [BraidedCategory C] : MonoidalCategory (Comon_ C) :=
  Monoidal.transport (Comon_EquivMon_OpOp C).symm

variable [BraidedCategory C]

theorem tensorObj_X (A B : Comon_ C) : (A ⊗ B).X = A.X ⊗ B.X := rfl

instance (A B : C) [Comon_Class A] [Comon_Class B] : Comon_Class (A ⊗ B) :=
  inferInstanceAs <| Comon_Class (Comon_.mk' A ⊗ Comon_.mk' B).X

theorem tensorObj_counit (A B : Comon_ C) : (A ⊗ B).counit = (A.counit ⊗ B.counit) ≫ (λ_ _).hom :=
  rfl

/--
Preliminary statement of the comultiplication for a tensor product of comonoids.
This version is the definitional equality provided by transport, and not quite as good as
the version provided in `tensorObj_comul` below.
-/
theorem tensorObj_comul' (A B : Comon_ C) :
    (A ⊗ B).comul =
<<<<<<< HEAD
      (A.comul ⊗ B.comul) ≫ (tensor_μ (op A.X) (op B.X) (op A.X) (op B.X)).unop := by
=======
      (A.comul ⊗ B.comul) ≫ (tensorμ (op A.X) (op B.X) (op A.X) (op B.X)).unop := by
>>>>>>> d0df76bd
  rfl

/--
The comultiplication on the tensor product of two comonoids is
the tensor product of the comultiplications followed by the tensor strength
(to shuffle the factors back into order).
-/
theorem tensorObj_comul (A B : Comon_ C) :
<<<<<<< HEAD
    (A ⊗ B).comul = (A.comul ⊗ B.comul) ≫ tensor_μ A.X A.X B.X B.X := by
=======
    (A ⊗ B).comul = (A.comul ⊗ B.comul) ≫ tensorμ A.X A.X B.X B.X := by
>>>>>>> d0df76bd
  rw [tensorObj_comul']
  congr
  simp only [tensorμ, unop_tensorObj, unop_op]
  apply Quiver.Hom.unop_inj
  dsimp [op_tensorObj, op_associator]
  rw [Category.assoc, Category.assoc, Category.assoc]

/-- The forgetful functor from `Comon_ C` to `C` is monoidal when `C` is monoidal. -/
instance : (forget C).Monoidal :=
  Functor.CoreMonoidal.toMonoidal
    { εIso := Iso.refl _
      μIso := fun _ _ ↦ Iso.refl _ }

open Functor.LaxMonoidal Functor.OplaxMonoidal

@[simp] theorem forget_ε : «ε» (forget C) = 𝟙 (𝟙_ C) := rfl
@[simp] theorem forget_η : η (forget C) = 𝟙 (𝟙_ C) := rfl
@[simp] theorem forget_μ (X Y : Comon_ C) : μ (forget C) X Y = 𝟙 (X.X ⊗ Y.X) := rfl
@[simp] theorem forget_δ (X Y : Comon_ C) : δ (forget C) X Y = 𝟙 (X.X ⊗ Y.X) := rfl

end Comon_

namespace CategoryTheory.Functor

variable {C} {D : Type u₂} [Category.{v₂} D] [MonoidalCategory.{v₂} D]

open OplaxMonoidal

/-- A oplax monoidal functor takes comonoid objects to comonoid objects.

That is, a oplax monoidal functor `F : C ⥤ D` induces a functor `Comon_ C ⥤ Comon_ D`.
-/
@[simps]
def mapComon (F : C ⥤ D) [F.OplaxMonoidal] : Comon_ C ⥤ Comon_ D where
  obj A :=
    { X := F.obj A.X
      counit := F.map A.counit ≫ η F
      comul := F.map A.comul ≫ δ F _ _
      counit_comul := by
        simp_rw [comp_whiskerRight, Category.assoc, δ_natural_left_assoc, left_unitality,
          ← F.map_comp_assoc, A.counit_comul]
      comul_counit := by
        simp_rw [MonoidalCategory.whiskerLeft_comp, Category.assoc, δ_natural_right_assoc,
          right_unitality, ← F.map_comp_assoc, A.comul_counit]
      comul_assoc := by
        simp_rw [comp_whiskerRight, Category.assoc, δ_natural_left_assoc,
          MonoidalCategory.whiskerLeft_comp, δ_natural_right_assoc,
          ← F.map_comp_assoc, A.comul_assoc, F.map_comp, Category.assoc, associativity] }
  map f :=
    { hom := F.map f.hom
      hom_counit := by dsimp; rw [← F.map_comp_assoc, f.hom_counit]
      hom_comul := by
        dsimp
        rw [Category.assoc, δ_natural, ← F.map_comp_assoc, ← F.map_comp_assoc, f.hom_comul] }
  map_id A := by ext; simp
  map_comp f g := by ext; simp

-- TODO We haven't yet set up the category structure on `OplaxMonoidalFunctor C D`
-- and so can't state `mapComonFunctor : OplaxMonoidalFunctor C D ⥤ Comon_ C ⥤ Comon_ D`.

end CategoryTheory.Functor<|MERGE_RESOLUTION|>--- conflicted
+++ resolved
@@ -333,11 +333,7 @@
 -/
 theorem tensorObj_comul' (A B : Comon_ C) :
     (A ⊗ B).comul =
-<<<<<<< HEAD
-      (A.comul ⊗ B.comul) ≫ (tensor_μ (op A.X) (op B.X) (op A.X) (op B.X)).unop := by
-=======
       (A.comul ⊗ B.comul) ≫ (tensorμ (op A.X) (op B.X) (op A.X) (op B.X)).unop := by
->>>>>>> d0df76bd
   rfl
 
 /--
@@ -346,11 +342,7 @@
 (to shuffle the factors back into order).
 -/
 theorem tensorObj_comul (A B : Comon_ C) :
-<<<<<<< HEAD
-    (A ⊗ B).comul = (A.comul ⊗ B.comul) ≫ tensor_μ A.X A.X B.X B.X := by
-=======
     (A ⊗ B).comul = (A.comul ⊗ B.comul) ≫ tensorμ A.X A.X B.X B.X := by
->>>>>>> d0df76bd
   rw [tensorObj_comul']
   congr
   simp only [tensorμ, unop_tensorObj, unop_op]
