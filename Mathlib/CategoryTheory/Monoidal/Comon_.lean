--- conflicted
+++ resolved
@@ -275,9 +275,6 @@
   apply Quiver.Hom.unop_inj
   dsimp [op_tensorObj, op_associator]
   rw [Category.assoc, Category.assoc, Category.assoc]
-<<<<<<< HEAD
-  rfl
-=======
 
 /-- The forgetful functor from `Comon_ C` to `C` is monoidal when `C` is braided monoidal. -/
 def forgetMonoidal : MonoidalFunctor (Comon_ C) C :=
@@ -288,7 +285,6 @@
 @[simp] theorem forgetMonoidal_toFunctor : (forgetMonoidal C).toFunctor = forget C := rfl
 @[simp] theorem forgetMonoidal_ε : (forgetMonoidal C).ε = 𝟙 (𝟙_ C) := rfl
 @[simp] theorem forgetMonoidal_μ (X Y : Comon_ C) : (forgetMonoidal C).μ X Y = 𝟙 (X.X ⊗ Y.X) := rfl
->>>>>>> d97a437a
 
 end Comon_
 
@@ -331,8 +327,4 @@
 -- TODO We haven't yet set up the category structure on `OplaxMonoidalFunctor C D`
 -- and so can't state `mapComonFunctor : OplaxMonoidalFunctor C D ⥤ Comon_ C ⥤ Comon_ D`.
 
-<<<<<<< HEAD
-
-=======
->>>>>>> d97a437a
 end CategoryTheory.OplaxMonoidalFunctor