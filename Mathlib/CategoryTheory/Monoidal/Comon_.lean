--- conflicted
+++ resolved
@@ -152,20 +152,15 @@
 structure Hom (M N : Comon_ C) where
   /-- The underlying morphism of a morphism of comonoid objects. -/
   hom : M.X ⟶ N.X
-<<<<<<< HEAD
-  hom_counit : hom ≫ ε[N.X] = ε[M.X] := by aesop_cat
-  hom_comul : hom ≫ Δ[N.X] = Δ[M.X] ≫ (hom ⊗ₘ hom) := by aesop_cat
-=======
   [is_comon_hom : IsComon_Hom hom]
 
 attribute [instance] Hom.is_comon_hom
->>>>>>> 4a303c25
 
 /-- Construct a morphism `M ⟶ N` of `Comon_ C` from a map `f : M ⟶ N` and a `IsComon_Hom f`
 instance. -/
 abbrev Hom.mk' {M N : Comon_ C} (f : M.X ⟶ N.X)
     (f_counit : f ≫ ε[N.X] = ε[M.X] := by aesop_cat)
-    (f_comul : f ≫ Δ[N.X] = Δ[M.X] ≫ (f ⊗ f) := by aesop_cat) :
+    (f_comul : f ≫ Δ[N.X] = Δ[M.X] ≫ (f ⊗ₘ f) := by aesop_cat) :
     Hom M N :=
   have : IsComon_Hom f := ⟨f_counit, f_comul⟩
   .mk f
@@ -232,25 +227,9 @@
 -/
 @[simps]
 def mkIso {M N : Comon_ C} (f : M.X ≅ N.X) (f_counit : f.hom ≫ ε[N.X] = ε[M.X] := by aesop_cat)
-<<<<<<< HEAD
-    (f_comul : f.hom ≫ Δ[N.X] = Δ[M.X] ≫ (f.hom ⊗ₘ f.hom) := by aesop_cat) : M ≅ N where
-  hom :=
-    { hom := f.hom
-      hom_counit := f_counit
-      hom_comul := f_comul }
-  inv :=
-    { hom := f.inv
-      hom_counit := by rw [← f_counit]; simp
-      hom_comul := by
-        rw [← cancel_epi f.hom]
-        slice_rhs 1 2 => rw [f_comul]
-        simp }
-=======
-    (f_comul : f.hom ≫ Δ[N.X] = Δ[M.X] ≫ (f.hom ⊗ f.hom) := by aesop_cat) : M ≅ N :=
+    (f_comul : f.hom ≫ Δ[N.X] = Δ[M.X] ≫ (f.hom ⊗ₘ f.hom) := by aesop_cat) : M ≅ N :=
   have : IsComon_Hom f.hom := ⟨f_counit, f_comul⟩
   ⟨⟨f.hom⟩, ⟨f.inv⟩, by aesop_cat, by aesop_cat⟩
-
->>>>>>> 4a303c25
 
 @[simps]
 instance uniqueHomToTrivial (A : Comon_ C) : Unique (A ⟶ trivial C) where
