--- conflicted
+++ resolved
@@ -276,7 +276,6 @@
   dsimp [op_tensorObj, op_associator]
   rw [Category.assoc, Category.assoc, Category.assoc]
 
-<<<<<<< HEAD
 /-- The forgetful functor from `Comon_ C` to `C` is monoidal when `C` is braided monoidal. -/
 def forgetMonoidal : MonoidalFunctor (Comon_ C) C :=
   { forget C with
@@ -287,8 +286,6 @@
 @[simp] theorem forgetMonoidal_ε : (forgetMonoidal C).ε = 𝟙 (𝟙_ C) := rfl
 @[simp] theorem forgetMonoidal_μ (X Y : Comon_ C) : (forgetMonoidal C).μ X Y = 𝟙 (X.X ⊗ Y.X) := rfl
 
-=======
->>>>>>> 377e7e02
 end Comon_
 
 namespace CategoryTheory.OplaxMonoidalFunctor
@@ -327,13 +324,7 @@
   map_id A := by ext; simp
   map_comp f g := by ext; simp
 
-<<<<<<< HEAD
-variable (C D)
-
-=======
->>>>>>> 377e7e02
 -- TODO We haven't yet set up the category structure on `OplaxMonoidalFunctor C D`
 -- and so can't state `mapComonFunctor : OplaxMonoidalFunctor C D ⥤ Comon_ C ⥤ Comon_ D`.
 
-
 end CategoryTheory.OplaxMonoidalFunctor