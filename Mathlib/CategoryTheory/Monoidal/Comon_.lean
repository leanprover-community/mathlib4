/-
Copyright (c) 2024 Lean FRO LLC. All rights reserved.
Released under Apache 2.0 license as described in the file LICENSE.
Authors: Kim Morrison
-/
import Mathlib.CategoryTheory.Monoidal.Mon_
import Mathlib.CategoryTheory.Monoidal.Braided.Opposite
import Mathlib.CategoryTheory.Monoidal.Transport
import Mathlib.CategoryTheory.Monoidal.CoherenceLemmas
import Mathlib.CategoryTheory.Limits.Shapes.Terminal

/-!
# The category of comonoids in a monoidal category.

We define comonoids in a monoidal category `C`,
and show that they are equivalently monoid objects in the opposite category.

We construct the monoidal structure on `Comon_ C`, when `C` is braided.

An oplax monoidal functor takes comonoid objects to comonoid objects.
That is, a oplax monoidal functor `F : C ⥤ D` induces a functor `Comon_ C ⥤ Comon_ D`.

## TODO
* Comonoid objects in `C` are "just"
  oplax monoidal functors from the trivial monoidal category to `C`.
-/

universe v₁ v₂ u₁ u₂ u

open CategoryTheory MonoidalCategory

variable {C : Type u₁} [Category.{v₁} C] [MonoidalCategory.{v₁} C]

/-- A comonoid object internal to a monoidal category.

When the monoidal category is preadditive, this is also sometimes called a "coalgebra object".
-/
class Comon_Class (X : C) where
  /-- The counit morphism of a comonoid object. -/
  counit : X ⟶ 𝟙_ C
  /-- The comultiplication morphism of a comonoid object. -/
  comul : X ⟶ X ⊗ X
  /- For the names of the conditions below, the unprimed names are reserved for the version where
  the argument `X` is explicit. -/
  counit_comul' : comul ≫ counit ▷ X = (λ_ X).inv := by aesop_cat
  comul_counit' : comul ≫ X ◁ counit = (ρ_ X).inv := by aesop_cat
  comul_assoc' : comul ≫ X ◁ comul = comul ≫ (comul ▷ X) ≫ (α_ X X X).hom := by aesop_cat

namespace Comon_Class

@[inherit_doc] scoped notation "Δ" => Comon_Class.comul
@[inherit_doc] scoped notation "Δ["M"]" => Comon_Class.comul (X := M)
@[inherit_doc] scoped notation "ε" => Comon_Class.counit
@[inherit_doc] scoped notation "ε["M"]" => Comon_Class.counit (X := M)

/- The simp attribute is reserved for the unprimed versions. -/
attribute [reassoc] counit_comul' comul_counit' comul_assoc'

@[reassoc (attr := simp)]
theorem counit_comul (X : C) [Comon_Class X] : Δ ≫ ε ▷ X = (λ_ X).inv := counit_comul'

@[reassoc (attr := simp)]
theorem comul_counit (X : C) [Comon_Class X] : Δ ≫ X ◁ ε = (ρ_ X).inv := comul_counit'

@[reassoc (attr := simp)]
theorem comul_assoc (X : C) [Comon_Class X] :
    Δ ≫ X ◁ Δ = Δ ≫ Δ ▷ X ≫ (α_ X X X).hom :=
  comul_assoc'

@[simps]
instance (C : Type u₁) [Category.{v₁} C] [MonoidalCategory.{v₁} C] : Comon_Class (𝟙_ C) where
  counit := 𝟙 _
  comul := (λ_ _).inv
  counit_comul' := by monoidal_coherence
  comul_counit' := by monoidal_coherence
  comul_assoc' := by monoidal_coherence

end Comon_Class

open scoped Comon_Class

variable {M N O : C} [Comon_Class M] [Comon_Class N] [Comon_Class O]

/-- The property that a morphism between comonoid objects is a comonoid morphism. -/
class IsComon_Hom (f : M ⟶ N) : Prop where
  hom_counit (f) : f ≫ ε = ε := by aesop_cat
  hom_comul (f) : f ≫ Δ = Δ ≫ (f ⊗ₘ f) := by aesop_cat

attribute [reassoc (attr := simp)] IsComon_Hom.hom_counit IsComon_Hom.hom_comul

instance : IsComon_Hom (𝟙 M) where

instance (f : M ⟶ N) (g : N ⟶ O) [IsComon_Hom f] [IsComon_Hom g] : IsComon_Hom (f ≫ g) where

instance (f : M ≅ N) [IsComon_Hom f.hom] :
   IsComon_Hom f.inv where
  hom_counit := by simp [Iso.inv_comp_eq]
  hom_comul := by simp [Iso.inv_comp_eq]

instance (f : M ⟶ N) [IsComon_Hom f] [IsIso f] : IsComon_Hom (inv f) where

variable (C) in
/-- A comonoid object internal to a monoidal category.

When the monoidal category is preadditive, this is also sometimes called a "coalgebra object".
-/
structure Comon_ where
  /-- The underlying object of a comonoid object. -/
  X : C
  [comon : Comon_Class X]

attribute [instance] Comon_.comon

namespace Comon_

variable (C) in
/-- The trivial comonoid object. We later show this is terminal in `Comon_ C`.
-/
@[simps!]
def trivial : Comon_ C := mk (𝟙_ C)

instance : Inhabited (Comon_ C) :=
  ⟨trivial C⟩

end Comon_

namespace Comon_Class

variable {M : C} [Comon_Class M]

@[reassoc (attr := simp)]
theorem counit_comul_hom {Z : C} (f : M ⟶ Z) : Δ[M] ≫ (ε[M] ⊗ₘ f) = f ≫ (λ_ Z).inv := by
  rw [leftUnitor_inv_naturality, tensorHom_def, counit_comul_assoc]

@[reassoc (attr := simp)]
theorem comul_counit_hom {Z : C} (f : M ⟶ Z) : Δ[M] ≫ (f ⊗ₘ ε[M]) = f ≫ (ρ_ Z).inv := by
  rw [rightUnitor_inv_naturality, tensorHom_def', comul_counit_assoc]

@[reassoc]
theorem comul_assoc_flip (X : C) [Comon_Class X] :
    Δ ≫ Δ ▷ X = Δ ≫ X ◁ Δ ≫ (α_ X X X).inv := by
  simp

end Comon_Class

namespace Comon_

open Mon_Class Comon_Class

/-- A morphism of comonoid objects. -/
@[ext]
structure Hom (M N : Comon_ C) where
  /-- The underlying morphism of a morphism of comonoid objects. -/
  hom : M.X ⟶ N.X
  [is_comon_hom : IsComon_Hom hom]

attribute [instance] Hom.is_comon_hom

/-- Construct a morphism `M ⟶ N` of `Comon_ C` from a map `f : M ⟶ N` and a `IsComon_Hom f`
instance. -/
abbrev Hom.mk' {M N : Comon_ C} (f : M.X ⟶ N.X)
    (f_counit : f ≫ ε[N.X] = ε[M.X] := by aesop_cat)
<<<<<<< HEAD
    (f_comul : f ≫ Δ[N.X] = Δ[M.X] ≫ (f ⊗ f) := by aesop_cat) :
=======
    (f_comul : f ≫ Δ[N.X] = Δ[M.X] ≫ (f ⊗ₘ f) := by aesop_cat) :
>>>>>>> d9d3b4ca
    Hom M N :=
  have : IsComon_Hom f := ⟨f_counit, f_comul⟩
  .mk f

/-- The identity morphism on a comonoid object. -/
@[simps]
def id (M : Comon_ C) : Hom M M where
  hom := 𝟙 M.X

instance homInhabited (M : Comon_ C) : Inhabited (Hom M M) :=
  ⟨id M⟩

/-- Composition of morphisms of monoid objects. -/
@[simps]
def comp {M N O : Comon_ C} (f : Hom M N) (g : Hom N O) : Hom M O where
  hom := f.hom ≫ g.hom

instance : Category (Comon_ C) where
  Hom M N := Hom M N
  id := id
  comp f g := comp f g

instance {M N : Comon_ C} (f : M ⟶ N) : IsComon_Hom f.hom := inferInstanceAs (IsComon_Hom f.hom)

@[ext] lemma ext {X Y : Comon_ C} {f g : X ⟶ Y} (w : f.hom = g.hom) : f = g := Hom.ext w

@[simp] theorem id_hom' (M : Comon_ C) : (𝟙 M : Hom M M).hom = 𝟙 M.X := rfl

@[simp]
theorem comp_hom' {M N K : Comon_ C} (f : M ⟶ N) (g : N ⟶ K) : (f ≫ g).hom = f.hom ≫ g.hom :=
  rfl

section

variable (C)

/-- The forgetful functor from comonoid objects to the ambient category. -/
@[simps]
def forget : Comon_ C ⥤ C where
  obj A := A.X
  map f := f.hom

end

instance forget_faithful : (@forget C _ _).Faithful where

instance {A B : Comon_ C} (f : A ⟶ B) [e : IsIso ((forget C).map f)] : IsIso f.hom := e

/-- The forgetful functor from comonoid objects to the ambient category reflects isomorphisms. -/
instance : (forget C).ReflectsIsomorphisms where
  reflects f e :=
    ⟨⟨{ hom := inv f.hom }, by aesop_cat⟩⟩

/-- Construct an isomorphism of comonoids by giving an isomorphism between the underlying objects
and checking compatibility with counit and comultiplication only in the forward direction.
-/
@[simps]
def mkIso' {M N : Comon_ C} (f : M.X ≅ N.X) [IsComon_Hom f.hom] : M ≅ N where
  hom := Hom.mk f.hom
  inv := Hom.mk f.inv

/-- Construct an isomorphism of comonoids by giving an isomorphism between the underlying objects
and checking compatibility with counit and comultiplication only in the forward direction.
-/
@[simps]
def mkIso {M N : Comon_ C} (f : M.X ≅ N.X) (f_counit : f.hom ≫ ε[N.X] = ε[M.X] := by aesop_cat)
<<<<<<< HEAD
    (f_comul : f.hom ≫ Δ[N.X] = Δ[M.X] ≫ (f.hom ⊗ f.hom) := by aesop_cat) : M ≅ N :=
  have : IsComon_Hom f.hom := ⟨f_counit, f_comul⟩
  ⟨⟨f.hom⟩, ⟨f.inv⟩, by aesop_cat, by aesop_cat⟩

=======
    (f_comul : f.hom ≫ Δ[N.X] = Δ[M.X] ≫ (f.hom ⊗ₘ f.hom) := by aesop_cat) : M ≅ N :=
  have : IsComon_Hom f.hom := ⟨f_counit, f_comul⟩
  ⟨⟨f.hom⟩, ⟨f.inv⟩, by aesop_cat, by aesop_cat⟩
>>>>>>> d9d3b4ca

@[simps]
instance uniqueHomToTrivial (A : Comon_ C) : Unique (A ⟶ trivial C) where
  default :=
    { hom := ε[A.X]
      is_comon_hom :=
        { hom_comul := by simp [comul_counit, unitors_inv_equal] } }
  uniq f := by
    ext
    rw [← Category.comp_id f.hom]
    dsimp only [trivial_X]
    rw [← trivial_comon_counit, IsComon_Hom.hom_counit]

open CategoryTheory.Limits

instance : HasTerminal (Comon_ C) :=
  hasTerminal_of_unique (trivial C)

open Opposite

-- variable (C)

/-- Auxiliary definition for `Comon_ToMon_OpOpObj`. -/
abbrev Comon_ToMon_OpOpObjMon (A : Comon_ C) : Mon_Class (op A.X) where
  one := ε[A.X].op
  mul := Δ[A.X].op
  one_mul' := by
    rw [← op_whiskerRight, ← op_comp, counit_comul]
    rfl
  mul_one' := by
    rw [← op_whiskerLeft, ← op_comp, comul_counit]
    rfl
  mul_assoc' := by
    rw [← op_inv_associator, ← op_whiskerRight, ← op_comp, ← op_whiskerLeft, ← op_comp,
      comul_assoc_flip, op_comp, op_comp_assoc]
    rfl

/--
Turn a comonoid object into a monoid object in the opposite category.
-/
@[simps] def Comon_ToMon_OpOpObj (A : Comon_ C) : Mon_ (Cᵒᵖ) where
  X := op A.X
  mon := Comon_ToMon_OpOpObjMon A

variable (C) in
/--
The contravariant functor turning comonoid objects into monoid objects in the opposite category.
-/
@[simps] def Comon_ToMon_OpOp : Comon_ C ⥤ (Mon_ (Cᵒᵖ))ᵒᵖ where
  obj A := op (Comon_ToMon_OpOpObj A)
  map := fun f => op <|
    { hom := f.hom.op
      is_mon_hom :=
        { one_hom := by apply Quiver.Hom.unop_inj; simp
          mul_hom := by apply Quiver.Hom.unop_inj; simp [op_tensorHom] } }

/-- Auxiliary definition for `Mon_OpOpToComonObj`. -/
abbrev Mon_OpOpToComonObjComon (A : Mon_ (Cᵒᵖ)) : Comon_Class (unop A.X) where
  counit := η[A.X].unop
  comul := μ[A.X].unop
  counit_comul' := by rw [← unop_whiskerRight, ← unop_comp, Mon_Class.one_mul]; rfl
  comul_counit' := by rw [← unop_whiskerLeft, ← unop_comp, Mon_Class.mul_one]; rfl
  comul_assoc' := by
    rw [← unop_whiskerRight, ← unop_whiskerLeft, ← unop_comp_assoc, ← unop_comp,
      Mon_Class.mul_assoc_flip]
    rfl

/--
Turn a monoid object in the opposite category into a comonoid object.
-/
@[simps] def Mon_OpOpToComonObj (A : (Mon_ (Cᵒᵖ))) : Comon_ C where
  X := unop A.X
  comon := Mon_OpOpToComonObjComon A

variable (C)

/--
The contravariant functor turning monoid objects in the opposite category into comonoid objects.
-/
@[simps]
def Mon_OpOpToComon_ : (Mon_ (Cᵒᵖ))ᵒᵖ ⥤ Comon_ C where
  obj A := Mon_OpOpToComonObj (unop A)
  map := fun f =>
    { hom := f.unop.hom.unop
      is_comon_hom :=
        { hom_counit := by apply Quiver.Hom.op_inj; simp
          hom_comul := by apply Quiver.Hom.op_inj; simp [op_tensorHom] } }

/--
Comonoid objects are contravariantly equivalent to monoid objects in the opposite category.
-/
@[simps]
def Comon_EquivMon_OpOp : Comon_ C ≌ (Mon_ (Cᵒᵖ))ᵒᵖ :=
  { functor := Comon_ToMon_OpOp C
    inverse := Mon_OpOpToComon_ C
    unitIso := NatIso.ofComponents (fun _ => Iso.refl _)
    counitIso := NatIso.ofComponents (fun _ => Iso.refl _) }

/--
Comonoid objects in a braided category form a monoidal category.

This definition is via transporting back and forth to monoids in the opposite category.
-/
@[simps!]
instance monoidal [BraidedCategory C] : MonoidalCategory (Comon_ C) :=
  Monoidal.transport (Comon_EquivMon_OpOp C).symm

variable {C} [BraidedCategory C]

theorem tensorObj_X (A B : Comon_ C) : (A ⊗ B).X = A.X ⊗ B.X := rfl

-- @[simps!?]
instance (A B : C) [Comon_Class A] [Comon_Class B] : Comon_Class (A ⊗ B) :=
  inferInstanceAs <| Comon_Class (Comon_.mk A ⊗ Comon_.mk B).X

@[simp]
theorem tensorObj_counit (A B : C) [Comon_Class A] [Comon_Class B] :
    ε[A ⊗ B] = (ε[A] ⊗ₘ ε[B]) ≫ (λ_ _).hom :=
  rfl

/--
Preliminary statement of the comultiplication for a tensor product of comonoids.
This version is the definitional equality provided by transport, and not quite as good as
the version provided in `tensorObj_comul` below.
-/
theorem tensorObj_comul' (A B : C) [Comon_Class A] [Comon_Class B] :
    Δ[A ⊗ B] =
      (Δ[A] ⊗ₘ Δ[B]) ≫ (tensorμ (op A) (op B) (op A) (op B)).unop := by
  rfl

/--
The comultiplication on the tensor product of two comonoids is
the tensor product of the comultiplications followed by the tensor strength
(to shuffle the factors back into order).
-/
@[simp]
theorem tensorObj_comul (A B : C) [Comon_Class A] [Comon_Class B] :
    Δ[A ⊗ B] = (Δ[A] ⊗ₘ Δ[B]) ≫ tensorμ A A B B := by
  rw [tensorObj_comul']
  congr
  simp only [tensorμ, unop_tensorObj, unop_op]
  apply Quiver.Hom.unop_inj
  dsimp [op_tensorObj, op_associator]
  rw [Category.assoc, Category.assoc, Category.assoc]

/-- The forgetful functor from `Comon_ C` to `C` is monoidal when `C` is monoidal. -/
instance : (forget C).Monoidal :=
  Functor.CoreMonoidal.toMonoidal
    { εIso := Iso.refl _
      μIso := fun _ _ ↦ Iso.refl _ }

open Functor.LaxMonoidal Functor.OplaxMonoidal

@[simp] theorem forget_ε : «ε» (forget C) = 𝟙 (𝟙_ C) := rfl
@[simp] theorem forget_η : «η» (forget C) = 𝟙 (𝟙_ C) := rfl
@[simp] theorem forget_μ (X Y : Comon_ C) : «μ» (forget C) X Y = 𝟙 (X.X ⊗ Y.X) := rfl
@[simp] theorem forget_δ (X Y : Comon_ C) : δ (forget C) X Y = 𝟙 (X.X ⊗ Y.X) := rfl

end Comon_

namespace CategoryTheory.Functor

variable {D : Type u₂} [Category.{v₂} D] [MonoidalCategory.{v₂} D]

open OplaxMonoidal Comon_Class IsComon_Hom

/-- The image of a comonoid object under a oplax monoidal functor is a comonoid object. -/
abbrev obj.instComon_Class (A : C) [Comon_Class A] (F : C ⥤ D) [F.OplaxMonoidal] :
    Comon_Class (F.obj A) where
  counit := F.map ε[A] ≫ η F
  comul := F.map Δ[A] ≫ δ F _ _
  counit_comul' := by
    simp_rw [comp_whiskerRight, Category.assoc, δ_natural_left_assoc, left_unitality,
      ← F.map_comp_assoc, counit_comul]
  comul_counit' := by
    simp_rw [MonoidalCategory.whiskerLeft_comp, Category.assoc, δ_natural_right_assoc,
      right_unitality, ← F.map_comp_assoc, comul_counit]
  comul_assoc' := by
    simp_rw [comp_whiskerRight, Category.assoc, δ_natural_left_assoc,
      MonoidalCategory.whiskerLeft_comp, δ_natural_right_assoc,
      ← F.map_comp_assoc, comul_assoc, F.map_comp, Category.assoc, associativity]

attribute [local instance] obj.instComon_Class

@[reassoc, simp] lemma obj.ε_def (F : C ⥤ D) [F.OplaxMonoidal] (X : C) [Comon_Class X] :
    ε[F.obj X] = F.map ε ≫ η F :=
  rfl

@[reassoc, simp] lemma obj.Δ_def (F : C ⥤ D) [F.OplaxMonoidal] (X : C) [Comon_Class X] :
    Δ[F.obj X] = F.map Δ ≫ δ F _ _ :=
  rfl

instance map.instIsComon_Hom
    (F : C ⥤ D) [F.OplaxMonoidal]
    {X Y : C} [Comon_Class X] [Comon_Class Y] (f : X ⟶ Y) [IsComon_Hom f] :
    IsComon_Hom (F.map f) where
  hom_counit := by dsimp; rw [← F.map_comp_assoc, hom_counit]
  hom_comul := by
    dsimp
    rw [Category.assoc, δ_natural, ← F.map_comp_assoc, ← F.map_comp_assoc, hom_comul]

/-- A oplax monoidal functor takes comonoid objects to comonoid objects.

That is, a oplax monoidal functor `F : C ⥤ D` induces a functor `Comon_ C ⥤ Comon_ D`.
-/
@[simps]
def mapComon (F : C ⥤ D) [F.OplaxMonoidal] : Comon_ C ⥤ Comon_ D where
  obj A :=
    { X := F.obj A.X }
  map f :=
    { hom := F.map f.hom }
  map_id A := by ext; simp
  map_comp f g := by ext; simp

-- TODO We haven't yet set up the category structure on `OplaxMonoidalFunctor C D`
-- and so can't state `mapComonFunctor : OplaxMonoidalFunctor C D ⥤ Comon_ C ⥤ Comon_ D`.

end CategoryTheory.Functor<|MERGE_RESOLUTION|>--- conflicted
+++ resolved
@@ -160,11 +160,7 @@
 instance. -/
 abbrev Hom.mk' {M N : Comon_ C} (f : M.X ⟶ N.X)
     (f_counit : f ≫ ε[N.X] = ε[M.X] := by aesop_cat)
-<<<<<<< HEAD
-    (f_comul : f ≫ Δ[N.X] = Δ[M.X] ≫ (f ⊗ f) := by aesop_cat) :
-=======
     (f_comul : f ≫ Δ[N.X] = Δ[M.X] ≫ (f ⊗ₘ f) := by aesop_cat) :
->>>>>>> d9d3b4ca
     Hom M N :=
   have : IsComon_Hom f := ⟨f_counit, f_comul⟩
   .mk f
@@ -231,16 +227,9 @@
 -/
 @[simps]
 def mkIso {M N : Comon_ C} (f : M.X ≅ N.X) (f_counit : f.hom ≫ ε[N.X] = ε[M.X] := by aesop_cat)
-<<<<<<< HEAD
-    (f_comul : f.hom ≫ Δ[N.X] = Δ[M.X] ≫ (f.hom ⊗ f.hom) := by aesop_cat) : M ≅ N :=
-  have : IsComon_Hom f.hom := ⟨f_counit, f_comul⟩
-  ⟨⟨f.hom⟩, ⟨f.inv⟩, by aesop_cat, by aesop_cat⟩
-
-=======
     (f_comul : f.hom ≫ Δ[N.X] = Δ[M.X] ≫ (f.hom ⊗ₘ f.hom) := by aesop_cat) : M ≅ N :=
   have : IsComon_Hom f.hom := ⟨f_counit, f_comul⟩
   ⟨⟨f.hom⟩, ⟨f.inv⟩, by aesop_cat, by aesop_cat⟩
->>>>>>> d9d3b4ca
 
 @[simps]
 instance uniqueHomToTrivial (A : Comon_ C) : Unique (A ⟶ trivial C) where
