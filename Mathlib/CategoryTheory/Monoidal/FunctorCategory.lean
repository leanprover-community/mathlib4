--- conflicted
+++ resolved
@@ -216,14 +216,6 @@
     [MonoidalCategory E] (L : D ⥤ E) [L.Monoidal] :
     ((Functor.whiskeringRight C D E).obj L).Monoidal where
 
-<<<<<<< HEAD
-end Monoidal
-
-namespace Functor.Monoidal
-
-@[simps!]
-instance whiskeringLeft (E : Type*) [Category E] [MonoidalCategory E] (F : C ⥤ D) :
-=======
 @[deprecated (since := "2025-11-06")] alias instLaxMonoidalFunctorObjWhiskeringRight :=
   Functor.LaxMonoidal.whiskeringRight
 @[deprecated (since := "2025-11-06")] alias instOplaxMonoidalFunctorObjWhiskeringRight :=
@@ -235,7 +227,6 @@
 
 @[simps!]
 instance Functor.Monoidal.whiskeringLeft (E : Type*) [Category E] [MonoidalCategory E] (F : C ⥤ D) :
->>>>>>> ed46657d
     ((whiskeringLeft _ _ E).obj F).Monoidal :=
   CoreMonoidal.toMonoidal { εIso := Iso.refl _, μIso _ _ := Iso.refl _ }
 
@@ -247,16 +238,6 @@
     (e.congrLeft (E := E)).inverse.Monoidal :=
   inferInstanceAs ((Functor.whiskeringLeft _ _ E).obj e.functor).Monoidal
 
-<<<<<<< HEAD
-attribute [local simp] Adjunction.homEquiv in
-instance (E : Type*) [Category E] [MonoidalCategory E] (e : C ≌ D) :
-    (e.congrLeft (E := E)).IsMonoidal where
-  leftAdjoint_μ X Y := by
-    ext
-    simp [← Functor.map_comp]
-
-end CategoryTheory.Functor.Monoidal
-=======
 instance (E : Type*) [Category E] [MonoidalCategory E] (e : C ≌ D) :
     (e.congrLeft (E := E)).IsMonoidal where
   leftAdjoint_ε := by
@@ -268,5 +249,4 @@
     rw [Adjunction.homEquiv_apply]
     simp [Equivalence.congrLeft, ← Functor.map_comp]
 
-end CategoryTheory
->>>>>>> ed46657d
+end CategoryTheory