/-
Copyright (c) 2020 Kim Morrison. All rights reserved.
Released under Apache 2.0 license as described in the file LICENSE.
Authors: Kim Morrison
-/
import Mathlib.CategoryTheory.Monoidal.Braided.Basic
import Mathlib.CategoryTheory.Functor.Category
import Mathlib.CategoryTheory.Functor.Const

/-!
# Monoidal structure on `C ⥤ D` when `D` is monoidal.

When `C` is any category, and `D` is a monoidal category,
there is a natural "pointwise" monoidal structure on `C ⥤ D`.

The initial intended application is tensor product of presheaves.
-/


universe v₁ v₂ u₁ u₂

open CategoryTheory

open CategoryTheory.MonoidalCategory

namespace CategoryTheory

variable {C : Type u₁} [Category.{v₁} C]
variable {D : Type u₂} [Category.{v₂} D] [MonoidalCategory.{v₂} D]

namespace Monoidal

namespace FunctorCategory

variable (F G F' G' : C ⥤ D)

/-- (An auxiliary definition for `functorCategoryMonoidal`.)
Tensor product of functors `C ⥤ D`, when `D` is monoidal.
-/
@[simps]
def tensorObj : C ⥤ D where
  obj X := F.obj X ⊗ G.obj X
  map f := F.map f ⊗ₘ G.map f

variable {F G F' G'}
variable (α : F ⟶ G) (β : F' ⟶ G')

/-- (An auxiliary definition for `functorCategoryMonoidal`.)
Tensor product of natural transformations into `D`, when `D` is monoidal.
-/
@[simps]
def tensorHom : tensorObj F F' ⟶ tensorObj G G' where
  app X := α.app X ⊗ₘ β.app X
  naturality X Y f := by
    dsimp; rw [tensorHom_comp_tensorHom, α.naturality, β.naturality, ← tensorHom_comp_tensorHom]

/-- (An auxiliary definition for `functorCategoryMonoidal`.) -/
@[simps]
def whiskerLeft (F) (β : F' ⟶ G') : tensorObj F F' ⟶ tensorObj F G' where
  app X := F.obj X ◁ β.app X
  naturality X Y f := by
    simp only [← id_tensorHom]
    apply (tensorHom (𝟙 F) β).naturality

/-- (An auxiliary definition for `functorCategoryMonoidal`.) -/
@[simps]
def whiskerRight (F') : tensorObj F F' ⟶ tensorObj G F' where
  app X := α.app X ▷ F'.obj X
  naturality X Y f := by
    simp only [← tensorHom_id]
    apply (tensorHom α (𝟙 F')).naturality

end FunctorCategory

open CategoryTheory.Monoidal.FunctorCategory

/-- When `C` is any category, and `D` is a monoidal category,
the functor category `C ⥤ D` has a natural pointwise monoidal structure,
where `(F ⊗ G).obj X = F.obj X ⊗ G.obj X`.
-/
instance functorCategoryMonoidalStruct : MonoidalCategoryStruct (C ⥤ D) where
  tensorObj F G := tensorObj F G
  tensorHom α β := tensorHom α β
  whiskerLeft F _ _ α := FunctorCategory.whiskerLeft F α
  whiskerRight α F := FunctorCategory.whiskerRight α F
  tensorUnit := (CategoryTheory.Functor.const C).obj (𝟙_ D)
  leftUnitor F := NatIso.ofComponents fun X => λ_ (F.obj X)
  rightUnitor F := NatIso.ofComponents fun X => ρ_ (F.obj X)
  associator F G H := NatIso.ofComponents fun X => α_ (F.obj X) (G.obj X) (H.obj X)

@[simp]
theorem tensorUnit_obj {X} : (𝟙_ (C ⥤ D)).obj X = 𝟙_ D :=
  rfl

@[simp]
theorem tensorUnit_map {X Y} {f : X ⟶ Y} : (𝟙_ (C ⥤ D)).map f = 𝟙 (𝟙_ D) :=
  rfl

@[simp]
theorem tensorObj_obj {F G : C ⥤ D} {X} : (F ⊗ G).obj X = F.obj X ⊗ G.obj X :=
  rfl

@[simp]
theorem tensorObj_map {F G : C ⥤ D} {X Y} {f : X ⟶ Y} : (F ⊗ G).map f = F.map f ⊗ₘ G.map f :=
  rfl

@[simp]
theorem tensorHom_app {F G F' G' : C ⥤ D} {α : F ⟶ G} {β : F' ⟶ G'} {X} :
    (α ⊗ₘ β).app X = α.app X ⊗ₘ β.app X :=
  rfl

@[simp]
theorem whiskerLeft_app {F F' G' : C ⥤ D} {β : F' ⟶ G'} {X} :
    (F ◁ β).app X = F.obj X ◁ β.app X :=
  rfl

@[simp]
theorem whiskerRight_app {F G F' : C ⥤ D} {α : F ⟶ G} {X} :
    (α ▷ F').app X = α.app X ▷ F'.obj X :=
  rfl

@[simp]
theorem leftUnitor_hom_app {F : C ⥤ D} {X} :
    ((λ_ F).hom : 𝟙_ _ ⊗ F ⟶ F).app X = (λ_ (F.obj X)).hom :=
  rfl

@[simp]
theorem leftUnitor_inv_app {F : C ⥤ D} {X} :
    ((λ_ F).inv : F ⟶ 𝟙_ _ ⊗ F).app X = (λ_ (F.obj X)).inv :=
  rfl

@[simp]
theorem rightUnitor_hom_app {F : C ⥤ D} {X} :
    ((ρ_ F).hom : F ⊗ 𝟙_ _ ⟶ F).app X = (ρ_ (F.obj X)).hom :=
  rfl

@[simp]
theorem rightUnitor_inv_app {F : C ⥤ D} {X} :
    ((ρ_ F).inv : F ⟶ F ⊗ 𝟙_ _).app X = (ρ_ (F.obj X)).inv :=
  rfl

@[simp]
theorem associator_hom_app {F G H : C ⥤ D} {X} :
    ((α_ F G H).hom : (F ⊗ G) ⊗ H ⟶ F ⊗ G ⊗ H).app X = (α_ (F.obj X) (G.obj X) (H.obj X)).hom :=
  rfl

@[simp]
theorem associator_inv_app {F G H : C ⥤ D} {X} :
    ((α_ F G H).inv : F ⊗ G ⊗ H ⟶ (F ⊗ G) ⊗ H).app X = (α_ (F.obj X) (G.obj X) (H.obj X)).inv :=
  rfl

/-- When `C` is any category, and `D` is a monoidal category,
the functor category `C ⥤ D` has a natural pointwise monoidal structure,
where `(F ⊗ G).obj X = F.obj X ⊗ G.obj X`.
-/
instance functorCategoryMonoidal : MonoidalCategory (C ⥤ D) where
  tensorHom_def := by intros; ext; simp [tensorHom_def]
  pentagon F G H K := by ext X; dsimp; rw [pentagon]

section BraidedCategory

open CategoryTheory.BraidedCategory

variable [BraidedCategory.{v₂} D]

/-- When `C` is any category, and `D` is a braided monoidal category,
the natural pointwise monoidal structure on the functor category `C ⥤ D`
is also braided.
-/
instance functorCategoryBraided : BraidedCategory (C ⥤ D) where
  braiding F G := NatIso.ofComponents fun _ => β_ _ _
  hexagon_forward F G H := by ext X; apply hexagon_forward
  hexagon_reverse F G H := by ext X; apply hexagon_reverse

example : BraidedCategory (C ⥤ D) :=
  CategoryTheory.Monoidal.functorCategoryBraided

end BraidedCategory

section SymmetricCategory

open CategoryTheory.SymmetricCategory

variable [SymmetricCategory.{v₂} D]

/-- When `C` is any category, and `D` is a symmetric monoidal category,
the natural pointwise monoidal structure on the functor category `C ⥤ D`
is also symmetric.
-/
instance functorCategorySymmetric : SymmetricCategory (C ⥤ D) where
  symmetry F G := by ext X; apply symmetry

end SymmetricCategory

end Monoidal

@[simps]
instance Functor.LaxMonoidal.whiskeringRight
    {C D E : Type*} [Category C] [Category D] [Category E] [MonoidalCategory D]
    [MonoidalCategory E] (L : D ⥤ E) [L.LaxMonoidal] :
    ((Functor.whiskeringRight C D E).obj L).LaxMonoidal where
  ε := { app X := Functor.LaxMonoidal.ε L }
  μ F G := { app X := Functor.LaxMonoidal.μ L (F.obj X) (G.obj X) }

@[simps]
instance Functor.OplaxMonoidal.whiskeringRight
    {C D E : Type*} [Category C] [Category D] [Category E] [MonoidalCategory D]
    [MonoidalCategory E] (L : D ⥤ E) [L.OplaxMonoidal] :
    ((Functor.whiskeringRight C D E).obj L).OplaxMonoidal where
  η := { app X := Functor.OplaxMonoidal.η L }
  δ F G := { app X := Functor.OplaxMonoidal.δ L (F.obj X) (G.obj X) }
  oplax_left_unitality := by aesop
  oplax_right_unitality := by aesop

instance {C D E : Type*} [Category C] [Category D] [Category E] [MonoidalCategory D]
    [MonoidalCategory E] (L : D ⥤ E) [L.Monoidal] :
    ((Functor.whiskeringRight C D E).obj L).Monoidal where

<<<<<<< HEAD
end Monoidal

@[simps!]
instance Functor.Monoidal.whiskeringLeft (E : Type*) [Category E] [MonoidalCategory E] (F : C ⥤ D) :
    ((whiskeringLeft _ _ E).obj F).Monoidal :=
  CoreMonoidal.toMonoidal { εIso := Iso.refl _, μIso _ _ := Iso.refl _ }
=======
@[deprecated (since := "2025-11-06")] alias instLaxMonoidalFunctorObjWhiskeringRight :=
  Functor.LaxMonoidal.whiskeringRight
@[deprecated (since := "2025-11-06")] alias instOplaxMonoidalFunctorObjWhiskeringRight :=
  Functor.OplaxMonoidal.whiskeringRight
@[deprecated (since := "2025-11-06")] alias ε_app := Functor.LaxMonoidal.whiskeringRight_ε_app
@[deprecated (since := "2025-11-06")] alias μ_app := Functor.LaxMonoidal.whiskeringRight_μ_app
@[deprecated (since := "2025-11-06")] alias η_app := Functor.OplaxMonoidal.whiskeringRight_η_app
@[deprecated (since := "2025-11-06")] alias δ_app := Functor.OplaxMonoidal.whiskeringRight_δ_app
>>>>>>> 512e3e5e

end CategoryTheory<|MERGE_RESOLUTION|>--- conflicted
+++ resolved
@@ -27,6 +27,8 @@
 
 variable {C : Type u₁} [Category.{v₁} C]
 variable {D : Type u₂} [Category.{v₂} D] [MonoidalCategory.{v₂} D]
+
+namespace Monoidal
 
 namespace Monoidal
 
@@ -216,14 +218,6 @@
     [MonoidalCategory E] (L : D ⥤ E) [L.Monoidal] :
     ((Functor.whiskeringRight C D E).obj L).Monoidal where
 
-<<<<<<< HEAD
-end Monoidal
-
-@[simps!]
-instance Functor.Monoidal.whiskeringLeft (E : Type*) [Category E] [MonoidalCategory E] (F : C ⥤ D) :
-    ((whiskeringLeft _ _ E).obj F).Monoidal :=
-  CoreMonoidal.toMonoidal { εIso := Iso.refl _, μIso _ _ := Iso.refl _ }
-=======
 @[deprecated (since := "2025-11-06")] alias instLaxMonoidalFunctorObjWhiskeringRight :=
   Functor.LaxMonoidal.whiskeringRight
 @[deprecated (since := "2025-11-06")] alias instOplaxMonoidalFunctorObjWhiskeringRight :=
@@ -232,6 +226,5 @@
 @[deprecated (since := "2025-11-06")] alias μ_app := Functor.LaxMonoidal.whiskeringRight_μ_app
 @[deprecated (since := "2025-11-06")] alias η_app := Functor.OplaxMonoidal.whiskeringRight_η_app
 @[deprecated (since := "2025-11-06")] alias δ_app := Functor.OplaxMonoidal.whiskeringRight_δ_app
->>>>>>> 512e3e5e
 
 end CategoryTheory