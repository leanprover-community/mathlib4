/-
Copyright (c) 2020 Kim Morrison. All rights reserved.
Released under Apache 2.0 license as described in the file LICENSE.
Authors: Kim Morrison
-/
import Mathlib.CategoryTheory.Monoidal.Braided.Basic
import Mathlib.CategoryTheory.Functor.Category
import Mathlib.CategoryTheory.Functor.Const

/-!
# Monoidal structure on `C ⥤ D` when `D` is monoidal.

When `C` is any category, and `D` is a monoidal category,
there is a natural "pointwise" monoidal structure on `C ⥤ D`.

The initial intended application is tensor product of presheaves.
-/


universe v₁ v₂ u₁ u₂

open CategoryTheory

open CategoryTheory.MonoidalCategory

namespace CategoryTheory

variable {C : Type u₁} [Category.{v₁} C]
variable {D : Type u₂} [Category.{v₂} D] [MonoidalCategory.{v₂} D]

namespace Monoidal

namespace FunctorCategory

variable (F G F' G' : C ⥤ D)

/-- (An auxiliary definition for `functorCategoryMonoidal`.)
Tensor product of functors `C ⥤ D`, when `D` is monoidal.
-/
@[simps]
def tensorObj : C ⥤ D where
  obj X := F.obj X ⊗ G.obj X
  map f := F.map f ⊗ₘ G.map f

variable {F G F' G'}
variable (α : F ⟶ G) (β : F' ⟶ G')

/-- (An auxiliary definition for `functorCategoryMonoidal`.)
Tensor product of natural transformations into `D`, when `D` is monoidal.
-/
@[simps]
def tensorHom : tensorObj F F' ⟶ tensorObj G G' where
  app X := α.app X ⊗ₘ β.app X
  naturality X Y f := by
    dsimp; rw [tensorHom_comp_tensorHom, α.naturality, β.naturality, ← tensorHom_comp_tensorHom]

/-- (An auxiliary definition for `functorCategoryMonoidal`.) -/
@[simps]
def whiskerLeft (F) (β : F' ⟶ G') : tensorObj F F' ⟶ tensorObj F G' where
  app X := F.obj X ◁ β.app X
  naturality X Y f := by
    simp only [← id_tensorHom]
    apply (tensorHom (𝟙 F) β).naturality

/-- (An auxiliary definition for `functorCategoryMonoidal`.) -/
@[simps]
def whiskerRight (F') : tensorObj F F' ⟶ tensorObj G F' where
  app X := α.app X ▷ F'.obj X
  naturality X Y f := by
    simp only [← tensorHom_id]
    apply (tensorHom α (𝟙 F')).naturality

end FunctorCategory

open CategoryTheory.Monoidal.FunctorCategory

/-- When `C` is any category, and `D` is a monoidal category,
the functor category `C ⥤ D` has a natural pointwise monoidal structure,
where `(F ⊗ G).obj X = F.obj X ⊗ G.obj X`.
-/
instance functorCategoryMonoidalStruct : MonoidalCategoryStruct (C ⥤ D) where
  tensorObj F G := tensorObj F G
  tensorHom α β := tensorHom α β
  whiskerLeft F _ _ α := FunctorCategory.whiskerLeft F α
  whiskerRight α F := FunctorCategory.whiskerRight α F
  tensorUnit := (CategoryTheory.Functor.const C).obj (𝟙_ D)
  leftUnitor F := NatIso.ofComponents fun X => λ_ (F.obj X)
  rightUnitor F := NatIso.ofComponents fun X => ρ_ (F.obj X)
  associator F G H := NatIso.ofComponents fun X => α_ (F.obj X) (G.obj X) (H.obj X)

@[simp]
theorem tensorUnit_obj {X} : (𝟙_ (C ⥤ D)).obj X = 𝟙_ D :=
  rfl

@[simp]
theorem tensorUnit_map {X Y} {f : X ⟶ Y} : (𝟙_ (C ⥤ D)).map f = 𝟙 (𝟙_ D) :=
  rfl

@[simp]
theorem tensorObj_obj {F G : C ⥤ D} {X} : (F ⊗ G).obj X = F.obj X ⊗ G.obj X :=
  rfl

@[simp]
theorem tensorObj_map {F G : C ⥤ D} {X Y} {f : X ⟶ Y} : (F ⊗ G).map f = F.map f ⊗ₘ G.map f :=
  rfl

@[simp]
theorem tensorHom_app {F G F' G' : C ⥤ D} {α : F ⟶ G} {β : F' ⟶ G'} {X} :
    (α ⊗ₘ β).app X = α.app X ⊗ₘ β.app X :=
  rfl

@[simp]
theorem whiskerLeft_app {F F' G' : C ⥤ D} {β : F' ⟶ G'} {X} :
    (F ◁ β).app X = F.obj X ◁ β.app X :=
  rfl

@[simp]
theorem whiskerRight_app {F G F' : C ⥤ D} {α : F ⟶ G} {X} :
    (α ▷ F').app X = α.app X ▷ F'.obj X :=
  rfl

@[simp]
theorem leftUnitor_hom_app {F : C ⥤ D} {X} :
    ((λ_ F).hom : 𝟙_ _ ⊗ F ⟶ F).app X = (λ_ (F.obj X)).hom :=
  rfl

@[simp]
theorem leftUnitor_inv_app {F : C ⥤ D} {X} :
    ((λ_ F).inv : F ⟶ 𝟙_ _ ⊗ F).app X = (λ_ (F.obj X)).inv :=
  rfl

@[simp]
theorem rightUnitor_hom_app {F : C ⥤ D} {X} :
    ((ρ_ F).hom : F ⊗ 𝟙_ _ ⟶ F).app X = (ρ_ (F.obj X)).hom :=
  rfl

@[simp]
theorem rightUnitor_inv_app {F : C ⥤ D} {X} :
    ((ρ_ F).inv : F ⟶ F ⊗ 𝟙_ _).app X = (ρ_ (F.obj X)).inv :=
  rfl

@[simp]
theorem associator_hom_app {F G H : C ⥤ D} {X} :
    ((α_ F G H).hom : (F ⊗ G) ⊗ H ⟶ F ⊗ G ⊗ H).app X = (α_ (F.obj X) (G.obj X) (H.obj X)).hom :=
  rfl

@[simp]
theorem associator_inv_app {F G H : C ⥤ D} {X} :
    ((α_ F G H).inv : F ⊗ G ⊗ H ⟶ (F ⊗ G) ⊗ H).app X = (α_ (F.obj X) (G.obj X) (H.obj X)).inv :=
  rfl

/-- When `C` is any category, and `D` is a monoidal category,
the functor category `C ⥤ D` has a natural pointwise monoidal structure,
where `(F ⊗ G).obj X = F.obj X ⊗ G.obj X`.
-/
instance functorCategoryMonoidal : MonoidalCategory (C ⥤ D) where
  tensorHom_def := by intros; ext; simp [tensorHom_def]
  pentagon F G H K := by ext X; dsimp; rw [pentagon]

section BraidedCategory

open CategoryTheory.BraidedCategory

variable [BraidedCategory.{v₂} D]

/-- When `C` is any category, and `D` is a braided monoidal category,
the natural pointwise monoidal structure on the functor category `C ⥤ D`
is also braided.
-/
instance functorCategoryBraided : BraidedCategory (C ⥤ D) where
  braiding F G := NatIso.ofComponents fun _ => β_ _ _
  hexagon_forward F G H := by ext X; apply hexagon_forward
  hexagon_reverse F G H := by ext X; apply hexagon_reverse

example : BraidedCategory (C ⥤ D) :=
  CategoryTheory.Monoidal.functorCategoryBraided

end BraidedCategory

section SymmetricCategory

open CategoryTheory.SymmetricCategory

variable [SymmetricCategory.{v₂} D]

/-- When `C` is any category, and `D` is a symmetric monoidal category,
the natural pointwise monoidal structure on the functor category `C ⥤ D`
is also symmetric.
-/
instance functorCategorySymmetric : SymmetricCategory (C ⥤ D) where
  symmetry F G := by ext X; apply symmetry

end SymmetricCategory

end Monoidal

@[simps]
instance Functor.LaxMonoidal.whiskeringRight
    {C D E : Type*} [Category C] [Category D] [Category E] [MonoidalCategory D]
    [MonoidalCategory E] (L : D ⥤ E) [L.LaxMonoidal] :
    ((Functor.whiskeringRight C D E).obj L).LaxMonoidal where
  ε := { app X := Functor.LaxMonoidal.ε L }
  μ F G := { app X := Functor.LaxMonoidal.μ L (F.obj X) (G.obj X) }

@[simps]
instance Functor.OplaxMonoidal.whiskeringRight
    {C D E : Type*} [Category C] [Category D] [Category E] [MonoidalCategory D]
    [MonoidalCategory E] (L : D ⥤ E) [L.OplaxMonoidal] :
    ((Functor.whiskeringRight C D E).obj L).OplaxMonoidal where
  η := { app X := Functor.OplaxMonoidal.η L }
  δ F G := { app X := Functor.OplaxMonoidal.δ L (F.obj X) (G.obj X) }
  oplax_left_unitality := by aesop
  oplax_right_unitality := by aesop

instance {C D E : Type*} [Category C] [Category D] [Category E] [MonoidalCategory D]
    [MonoidalCategory E] (L : D ⥤ E) [L.Monoidal] :
    ((Functor.whiskeringRight C D E).obj L).Monoidal where

@[deprecated (since := "2025-11-06")] alias instLaxMonoidalFunctorObjWhiskeringRight :=
  Functor.LaxMonoidal.whiskeringRight
@[deprecated (since := "2025-11-06")] alias instOplaxMonoidalFunctorObjWhiskeringRight :=
  Functor.OplaxMonoidal.whiskeringRight
@[deprecated (since := "2025-11-06")] alias ε_app := Functor.LaxMonoidal.whiskeringRight_ε_app
@[deprecated (since := "2025-11-06")] alias μ_app := Functor.LaxMonoidal.whiskeringRight_μ_app
@[deprecated (since := "2025-11-06")] alias η_app := Functor.OplaxMonoidal.whiskeringRight_η_app
@[deprecated (since := "2025-11-06")] alias δ_app := Functor.OplaxMonoidal.whiskeringRight_δ_app

<<<<<<< HEAD
=======
@[simps!]
instance Functor.Monoidal.whiskeringLeft (E : Type*) [Category E] [MonoidalCategory E] (F : C ⥤ D) :
    ((whiskeringLeft _ _ E).obj F).Monoidal :=
  CoreMonoidal.toMonoidal { εIso := Iso.refl _, μIso _ _ := Iso.refl _ }

>>>>>>> a4f7ee91
end CategoryTheory<|MERGE_RESOLUTION|>--- conflicted
+++ resolved
@@ -225,12 +225,9 @@
 @[deprecated (since := "2025-11-06")] alias η_app := Functor.OplaxMonoidal.whiskeringRight_η_app
 @[deprecated (since := "2025-11-06")] alias δ_app := Functor.OplaxMonoidal.whiskeringRight_δ_app
 
-<<<<<<< HEAD
-=======
 @[simps!]
 instance Functor.Monoidal.whiskeringLeft (E : Type*) [Category E] [MonoidalCategory E] (F : C ⥤ D) :
     ((whiskeringLeft _ _ E).obj F).Monoidal :=
   CoreMonoidal.toMonoidal { εIso := Iso.refl _, μIso _ _ := Iso.refl _ }
 
->>>>>>> a4f7ee91
 end CategoryTheory