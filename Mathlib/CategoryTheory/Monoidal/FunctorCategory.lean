--- conflicted
+++ resolved
@@ -216,37 +216,6 @@
     [MonoidalCategory E] (L : D ⥤ E) [L.Monoidal] :
     ((Functor.whiskeringRight C D E).obj L).Monoidal where
 
-<<<<<<< HEAD
-instance (E : Type*) [Category E] [MonoidalCategory E] (F : C ⥤ D) :
-    ((Functor.whiskeringLeft _ _ E).obj F).Monoidal := Functor.CoreMonoidal.toMonoidal {
-  εIso := Iso.refl _
-  μIso _ _ := Iso.refl _ }
-
-instance (E : Type*) [Category E] [MonoidalCategory E] (e : C ≌ D) :
-    (e.congrLeft (E := E)).functor.Monoidal :=
-  inferInstanceAs ((Functor.whiskeringLeft _ _ E).obj e.inverse).Monoidal
-
-instance (E : Type*) [Category E] [MonoidalCategory E] (e : C ≌ D) :
-    (e.congrLeft (E := E)).inverse.Monoidal :=
-  inferInstanceAs ((Functor.whiskeringLeft _ _ E).obj e.functor).Monoidal
-
--- TODO: improve automation here by adding `@[simps!]` to the instance
--- making whiskeringLeft monoidal, after the renaming PR #31346 is merged
-instance (E : Type*) [Category E] [MonoidalCategory E] (e : C ≌ D) :
-    (e.congrLeft (E := E)).IsMonoidal where
-  leftAdjoint_ε := by
-    ext
-    rw [Adjunction.homEquiv_apply]
-    simp [Equivalence.congrLeft]
-    rfl
-  leftAdjoint_μ X Y := by
-    ext
-    rw [Adjunction.homEquiv_apply]
-    change 𝟙 _ = _ ≫ (𝟙 _) ≫ _
-    simp [Equivalence.congrLeft, ← Functor.map_comp]
-
-end CategoryTheory.Monoidal
-=======
 @[deprecated (since := "2025-11-06")] alias instLaxMonoidalFunctorObjWhiskeringRight :=
   Functor.LaxMonoidal.whiskeringRight
 @[deprecated (since := "2025-11-06")] alias instOplaxMonoidalFunctorObjWhiskeringRight :=
@@ -261,5 +230,4 @@
     ((whiskeringLeft _ _ E).obj F).Monoidal :=
   CoreMonoidal.toMonoidal { εIso := Iso.refl _, μIso _ _ := Iso.refl _ }
 
-end CategoryTheory
->>>>>>> 50b21b3a
+end CategoryTheory