/-
Copyright (c) 2020 Kim Morrison. All rights reserved.
Released under Apache 2.0 license as described in the file LICENSE.
Authors: Kim Morrison
-/
import Mathlib.CategoryTheory.Monoidal.Braided.Basic
import Mathlib.CategoryTheory.Monoidal.Mon_

/-!
# The category of commutative monoids in a braided monoidal category.
-/

universe v₁ v₂ v₃ u₁ u₂ u₃ u

open CategoryTheory MonoidalCategory Mon_Class

variable {C : Type u₁} [Category.{v₁} C] [MonoidalCategory.{v₁} C] [BraidedCategory.{v₁} C]

variable (C) in
/-- A commutative monoid object internal to a monoidal category.
-/
structure CommMon_ where
  /-- The underlying object in the ambient monoidal category -/
  X : C
  [mon : Mon_Class X]
  [comm : IsCommMon X]

attribute [instance] CommMon_.mon CommMon_.comm

namespace CommMon_

/-- A commutative monoid object is a monoid object. -/
@[simps X]
def toMon_ (A : CommMon_ C) : Mon_ C := ⟨A.X⟩

variable (C) in
/-- The trivial commutative monoid object. We later show this is initial in `CommMon_ C`.
-/
@[simps!]
def trivial : CommMon_ C := { X := 𝟙_ C }

instance : Inhabited (CommMon_ C) :=
  ⟨trivial C⟩

variable {M : CommMon_ C}

instance : Category (CommMon_ C) :=
  InducedCategory.category CommMon_.toMon_

@[simp]
theorem id_hom (A : CommMon_ C) : Mon_.Hom.hom (𝟙 A) = 𝟙 A.X :=
  rfl

@[simp]
theorem comp_hom {R S T : CommMon_ C} (f : R ⟶ S) (g : S ⟶ T) :
    Mon_.Hom.hom (f ≫ g) = f.hom ≫ g.hom :=
  rfl

@[ext]
lemma hom_ext {A B : CommMon_ C} (f g : A ⟶ B) (h : f.hom = g.hom) : f = g :=
  Mon_.Hom.ext h

-- Porting note (https://github.com/leanprover-community/mathlib4/issues/10688): the following two lemmas `id'` and `comp'`
-- have been added to ease automation;
@[simp]
lemma id' (A : CommMon_ C) : (𝟙 A : A.toMon_ ⟶ A.toMon_) = 𝟙 (A.toMon_) := rfl

@[simp]
lemma comp' {A₁ A₂ A₃ : CommMon_ C} (f : A₁ ⟶ A₂) (g : A₂ ⟶ A₃) :
    ((f ≫ g : A₁ ⟶ A₃) : A₁.toMon_ ⟶ A₃.toMon_) = @CategoryStruct.comp (Mon_ C) _ _ _ _ f g := rfl

section

variable (C)

/-- The forgetful functor from commutative monoid objects to monoid objects. -/
def forget₂Mon_ : CommMon_ C ⥤ Mon_ C :=
  inducedFunctor CommMon_.toMon_

/-- The forgetful functor from commutative monoid objects to monoid objects
is fully faithful. -/
def fullyFaithfulForget₂Mon_ : (forget₂Mon_ C).FullyFaithful :=
  fullyFaithfulInducedFunctor _
-- The `Full, Faithful` instances should be constructed by a deriving handler.
-- https://github.com/leanprover-community/mathlib4/issues/380

instance : (forget₂Mon_ C).Full := InducedCategory.full _
instance : (forget₂Mon_ C).Faithful := InducedCategory.faithful _

@[simp]
theorem forget₂Mon_obj_one (A : CommMon_ C) : η[((forget₂Mon_ C).obj A).X] = η[A.X] :=
  rfl

@[simp]
theorem forget₂Mon_obj_mul (A : CommMon_ C) : μ[((forget₂Mon_ C).obj A).X] = μ[A.X] :=
  rfl

@[simp]
theorem forget₂Mon_map_hom {A B : CommMon_ C} (f : A ⟶ B) : ((forget₂Mon_ C).map f).hom = f.hom :=
  rfl

@[deprecated (since := "2025-02-07")] alias forget₂_Mon_obj_one := forget₂Mon_obj_one
@[deprecated (since := "2025-02-07")] alias forget₂_Mon_obj_mul := forget₂Mon_obj_mul
@[deprecated (since := "2025-02-07")] alias forget₂_Mon_map_hom := forget₂Mon_map_hom

/-- The forgetful functor from commutative monoid objects to the ambient category. -/
@[simps!]
def forget : CommMon_ C ⥤ C :=
  forget₂Mon_ C ⋙ Mon_.forget C

instance : (forget C).Faithful where

@[simp]
theorem forget₂Mon_comp_forget : forget₂Mon_ C ⋙ Mon_.forget C = forget C := rfl

end

section

variable {M N : CommMon_ C} (f : M.X ≅ N.X) (one_f : η[M.X] ≫ f.hom = η[N.X] := by aesop_cat)
  (mul_f : μ[M.X] ≫ f.hom = (f.hom ⊗ f.hom) ≫ μ[N.X] := by aesop_cat)

/-- Constructor for isomorphisms in the category `CommMon_ C`. -/
def mkIso : M ≅ N :=
  (fullyFaithfulForget₂Mon_ C).preimageIso (Mon_.mkIso f one_f mul_f)

@[simp] lemma mkIso_hom_hom : (mkIso f one_f mul_f).hom.hom = f.hom := rfl
@[simp] lemma mkIso_inv_hom : (mkIso f one_f mul_f).inv.hom = f.inv := rfl

end

instance uniqueHomFromTrivial (A : CommMon_ C) : Unique (trivial C ⟶ A) :=
  Mon_.uniqueHomFromTrivial A.toMon_

open CategoryTheory.Limits

instance : HasInitial (CommMon_ C) :=
  hasInitial_of_unique (trivial C)

end CommMon_

namespace CategoryTheory
variable {C}
  {D : Type u₂} [Category.{v₂} D] [MonoidalCategory D] [BraidedCategory D]
  {E : Type u₃} [Category.{v₃} E] [MonoidalCategory E] [BraidedCategory E]
  {F F' : C ⥤ D} [F.LaxBraided] [F'.LaxBraided] {G : D ⥤ E} [G.LaxBraided]

<<<<<<< HEAD
variable {D : Type u₂} [Category.{v₂} D] [MonoidalCategory.{v₂} D] [BraidedCategory.{v₂} D]
=======
namespace Functor
>>>>>>> 3008304e

variable (F) in
/-- A lax braided functor takes commutative monoid objects to commutative monoid objects.

That is, a lax braided functor `F : C ⥤ D` induces a functor `CommMon_ C ⥤ CommMon_ D`.
-/
@[simps!]
def mapCommMon : CommMon_ C ⥤ CommMon_ D where
  obj A :=
    { F.mapMon.obj A.toMon_ with
      comm :=
        { mul_comm' := by
            dsimp
            rw [← Functor.LaxBraided.braided_assoc, ← Functor.map_comp, IsCommMon.mul_comm] } }
  map f := F.mapMon.map f

/-- The identity functor is also the identity on commutative monoid objects. -/
@[simps!]
noncomputable def mapCommMonIdIso : mapCommMon (𝟭 C) ≅ 𝟭 (CommMon_ C) :=
  NatIso.ofComponents fun X ↦ CommMon_.mkIso (.refl _)

/-- The composition functor is also the composition on commutative monoid objects. -/
@[simps!]
noncomputable def mapCommMonCompIso : (F ⋙ G).mapCommMon ≅ F.mapCommMon ⋙ G.mapCommMon :=
  NatIso.ofComponents fun X ↦ CommMon_.mkIso (.refl _)

variable (C D) in
/-- `mapCommMon` is functorial in the lax braided functor. -/
@[simps]
def mapCommMonFunctor : LaxBraidedFunctor C D ⥤ CommMon_ C ⥤ CommMon_ D where
  obj F := F.mapCommMon
  map α := { app := fun A => { hom := α.hom.app A.X } }
  map_comp _ _ := rfl

/-- Natural transformations between functors lift to monoid objects. -/
@[simps!]
noncomputable def mapCommMonNatTrans (f : F ⟶ F') [NatTrans.IsMonoidal f] :
    F.mapCommMon ⟶ F'.mapCommMon where
  app X := .mk (f.app _)

/-- Natural isomorphisms between functors lift to monoid objects. -/
@[simps!]
noncomputable def mapCommMonNatIso (e : F ≅ F') [NatTrans.IsMonoidal e.hom] :
    F.mapCommMon ≅ F'.mapCommMon :=
  NatIso.ofComponents fun X ↦ CommMon_.mkIso (e.app _)

end Functor

open Functor

namespace Adjunction
variable {F : C ⥤ D} {G : D ⥤ C} (a : F ⊣ G) [F.Braided] [G.LaxBraided] [a.IsMonoidal]

/-- An adjunction of braided functors lifts to an adjunction of their lifts to commutative monoid
objects. -/
@[simps] noncomputable def mapCommMon : F.mapCommMon ⊣ G.mapCommMon where
  unit := mapCommMonIdIso.inv ≫ mapCommMonNatTrans a.unit ≫ mapCommMonCompIso.hom
  counit := mapCommMonCompIso.inv ≫ mapCommMonNatTrans a.counit ≫ mapCommMonIdIso.hom

end Adjunction

namespace Equivalence

/-- An equivalence of categories lifts to an equivalence of their commutative monoid objects. -/
@[simps]
noncomputable def mapCommMon (e : C ≌ D) [e.functor.Braided] [e.inverse.Braided] [e.IsMonoidal] :
    CommMon_ C ≌ CommMon_ D where
  functor := e.functor.mapCommMon
  inverse := e.inverse.mapCommMon
  unitIso := mapCommMonIdIso.symm ≪≫ mapCommMonNatIso e.unitIso ≪≫ mapCommMonCompIso
  counitIso := mapCommMonCompIso.symm ≪≫ mapCommMonNatIso e.counitIso ≪≫ mapCommMonIdIso

end CategoryTheory.Equivalence

namespace CommMon_

open CategoryTheory.LaxBraidedFunctor

namespace EquivLaxBraidedFunctorPUnit

variable (C) in
/-- Implementation of `CommMon_.equivLaxBraidedFunctorPUnit`. -/
@[simps]
def laxBraidedToCommMon : LaxBraidedFunctor (Discrete PUnit.{u + 1}) C ⥤ CommMon_ C where
  obj F := (F.mapCommMon : CommMon_ _ ⥤ CommMon_ C).obj (trivial (Discrete PUnit.{u+1}))
  map α := ((Functor.mapCommMonFunctor (Discrete PUnit) C).map α).app _

-- variable {C}

/-- Implementation of `CommMon_.equivLaxBraidedFunctorPUnit`. -/
@[simps!]
def commMonToLaxBraidedObj (A : CommMon_ C) :
    Discrete PUnit.{u + 1} ⥤ C := (Functor.const _).obj A.X

instance (A : CommMon_ C) : (commMonToLaxBraidedObj A).LaxMonoidal where
  ε' := η[A.X]
  μ' _ _ := μ[A.X]

open Functor.LaxMonoidal

@[simp]
lemma commMonToLaxBraidedObj_ε (A : CommMon_ C) :
    ε (commMonToLaxBraidedObj A) = η[A.X] := rfl

@[simp]
lemma commMonToLaxBraidedObj_μ (A : CommMon_ C) (X Y) :
    «μ» (commMonToLaxBraidedObj A) X Y = μ[A.X] := rfl

instance (A : CommMon_ C) : (commMonToLaxBraidedObj A).LaxBraided where

variable (C)
/-- Implementation of `CommMon_.equivLaxBraidedFunctorPUnit`. -/
@[simps]
def commMonToLaxBraided : CommMon_ C ⥤ LaxBraidedFunctor (Discrete PUnit.{u + 1}) C where
  obj A := LaxBraidedFunctor.of (commMonToLaxBraidedObj A)
  map f :=
    { hom := { app := fun _ => f.hom }
      isMonoidal := { } }

/-- Implementation of `CommMon_.equivLaxBraidedFunctorPUnit`. -/
@[simps!]
def unitIso :
    𝟭 (LaxBraidedFunctor (Discrete PUnit.{u + 1}) C) ≅
        laxBraidedToCommMon C ⋙ commMonToLaxBraided C :=
  NatIso.ofComponents
    (fun F ↦ LaxBraidedFunctor.isoOfComponents (fun _ ↦ F.mapIso (eqToIso (by ext))))
    (fun f ↦ by ext ⟨⟨⟩⟩; dsimp; simp)

@[simp]
theorem counitIso_aux_one (A : CommMon_ C) :
    η[((commMonToLaxBraided C ⋙ laxBraidedToCommMon C).obj A).X] = η[A.X] ≫ 𝟙 _ :=
  rfl

@[simp]
theorem counitIso_aux_mul (A : CommMon_ C) :
    μ[((commMonToLaxBraided C ⋙ laxBraidedToCommMon C).obj A).X] = μ[A.X] ≫ 𝟙 _ :=
  rfl

/-- Implementation of `CommMon_.equivLaxBraidedFunctorPUnit`. -/
@[simps!]
def counitIso : commMonToLaxBraided C ⋙ laxBraidedToCommMon C ≅ 𝟭 (CommMon_ C) :=
  NatIso.ofComponents (fun F ↦ mkIso (Iso.refl _))

end EquivLaxBraidedFunctorPUnit

open EquivLaxBraidedFunctorPUnit

/-- Commutative monoid objects in `C` are "just" braided lax monoidal functors from the trivial
braided monoidal category to `C`.
-/
@[simps]
def equivLaxBraidedFunctorPUnit : LaxBraidedFunctor (Discrete PUnit.{u + 1}) C ≌ CommMon_ C where
  functor := laxBraidedToCommMon C
  inverse := commMonToLaxBraided C
  unitIso := unitIso C
  counitIso := counitIso C

end CommMon_<|MERGE_RESOLUTION|>--- conflicted
+++ resolved
@@ -145,11 +145,7 @@
   {E : Type u₃} [Category.{v₃} E] [MonoidalCategory E] [BraidedCategory E]
   {F F' : C ⥤ D} [F.LaxBraided] [F'.LaxBraided] {G : D ⥤ E} [G.LaxBraided]
 
-<<<<<<< HEAD
-variable {D : Type u₂} [Category.{v₂} D] [MonoidalCategory.{v₂} D] [BraidedCategory.{v₂} D]
-=======
 namespace Functor
->>>>>>> 3008304e
 
 variable (F) in
 /-- A lax braided functor takes commutative monoid objects to commutative monoid objects.
