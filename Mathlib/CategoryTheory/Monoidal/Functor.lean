--- conflicted
+++ resolved
@@ -54,11 +54,7 @@
 -- remember the rule of thumb that component indices of natural transformations
 -- "weigh more" than structural maps.
 -- (However by this argument `associativity` is currently stated backwards!)
-<<<<<<< HEAD
-/-- A functor `F : C ⥤ D` between monoidal categoires is lax monoidal if it is
-=======
 /-- A functor `F : C ⥤ D` between monoidal categories is lax monoidal if it is
->>>>>>> 15ae5b0c
 equipped with morphisms `ε : 𝟙 _D ⟶ F.obj (𝟙_ C)` and `μ X Y : F.obj X ⊗ F.obj Y ⟶ F.obj (X ⊗ Y)`,
 satisfying the appropriate coherences. -/
 class LaxMonoidal where
@@ -434,19 +430,11 @@
   rw [← MonoidalCategory.comp_whiskerRight, η_ε, id_whiskerRight]
 
 @[reassoc (attr := simp)]
-<<<<<<< HEAD
-lemma whiskerRight_μ_δ (X Y : C) (T : D) : μ F X Y ▷ T ≫ δ F X Y▷ T = 𝟙 _ := by
-  rw [← MonoidalCategory.comp_whiskerRight, μ_δ, id_whiskerRight]
-
-@[reassoc (attr := simp)]
-lemma whiskerRight_δ_μ (X Y : C) (T : D) : δ F X Y ▷ T ≫ μ F X Y▷ T = 𝟙 _ := by
-=======
 lemma whiskerRight_μ_δ (X Y : C) (T : D) : μ F X Y ▷ T ≫ δ F X Y ▷ T = 𝟙 _ := by
   rw [← MonoidalCategory.comp_whiskerRight, μ_δ, id_whiskerRight]
 
 @[reassoc (attr := simp)]
 lemma whiskerRight_δ_μ (X Y : C) (T : D) : δ F X Y ▷ T ≫ μ F X Y ▷ T = 𝟙 _ := by
->>>>>>> 15ae5b0c
   rw [← MonoidalCategory.comp_whiskerRight, δ_μ, id_whiskerRight]
 
 @[reassoc (attr := simp)]
@@ -539,7 +527,6 @@
   δ_μ _ _ := by simp
 
 end Monoidal
-<<<<<<< HEAD
 
 /-- Structure which is a helper in order to show that a functor is monoidal. It
 consists of isomorphisms `εIso` and `μIso` such that the morphisms `.hom` induced
@@ -670,138 +657,6 @@
 
 section Prod
 
-=======
-
-/-- Structure which is a helper in order to show that a functor is monoidal. It
-consists of isomorphisms `εIso` and `μIso` such that the morphisms `.hom` induced
-by these isomorphisms satisfy the axioms of lax monoidal functors. -/
-structure CoreMonoidal where
-  /-- unit morphism -/
-  εIso : 𝟙_ D ≅ F.obj (𝟙_ C)
-  /-- tensorator -/
-  μIso : ∀ X Y : C, F.obj X ⊗ F.obj Y ≅ F.obj (X ⊗ Y)
-  μIso_hom_natural_left :
-    ∀ {X Y : C} (f : X ⟶ Y) (X' : C),
-      F.map f ▷ F.obj X' ≫ (μIso Y X').hom = (μIso X X').hom ≫ F.map (f ▷ X') := by
-    aesop_cat
-  μIso_hom_natural_right :
-    ∀ {X Y : C} (X' : C) (f : X ⟶ Y) ,
-      F.obj X' ◁ F.map f ≫ (μIso X' Y).hom = (μIso X' X).hom ≫ F.map (X' ◁ f) := by
-    aesop_cat
-  /-- associativity of the tensorator -/
-  associativity :
-    ∀ X Y Z : C,
-      (μIso X Y).hom ▷ F.obj Z ≫ (μIso (X ⊗ Y) Z).hom ≫ F.map (α_ X Y Z).hom =
-        (α_ (F.obj X) (F.obj Y) (F.obj Z)).hom ≫ F.obj X ◁ (μIso Y Z).hom ≫
-          (μIso X (Y ⊗ Z)).hom := by
-    aesop_cat
-  -- unitality
-  left_unitality :
-    ∀ X : C, (λ_ (F.obj X)).hom = εIso.hom ▷ F.obj X ≫ (μIso (𝟙_ C) X).hom ≫ F.map (λ_ X).hom := by
-      aesop_cat
-  right_unitality :
-    ∀ X : C, (ρ_ (F.obj X)).hom = F.obj X ◁ εIso.hom ≫ (μIso X (𝟙_ C)).hom ≫ F.map (ρ_ X).hom := by
-    aesop_cat
-
-namespace CoreMonoidal
-
-attribute [reassoc (attr := simp)] μIso_hom_natural_left
-  μIso_hom_natural_right associativity
-
-attribute [reassoc] left_unitality right_unitality
-
-variable {F} (h : F.CoreMonoidal)
-
-/-- The lax monoidal functor structure induced by a `Functor.CoreMonoidal` structure. -/
-def toLaxMonoidal : F.LaxMonoidal where
-  ε' := h.εIso.hom
-  μ' X Y := (h.μIso X Y).hom
-  left_unitality' := h.left_unitality
-  right_unitality' := h.right_unitality
-
-lemma toLaxMonoidal_ε :
-    letI := h.toLaxMonoidal
-    LaxMonoidal.ε F = h.εIso.hom := rfl
-
-lemma toLaxMonoidal_μ (X Y : C) :
-    letI := h.toLaxMonoidal
-    LaxMonoidal.μ F X Y = (h.μIso X Y).hom := rfl
-
-/-- The oplax monoidal functor structure induced by a `Functor.CoreMonoidal` structure. -/
-def toOplaxMonoidal : F.OplaxMonoidal where
-  η' := h.εIso.inv
-  δ' X Y := (h.μIso X Y).inv
-  δ'_natural_left _ _ := by
-    rw [← cancel_epi (h.μIso _ _).hom, Iso.hom_inv_id_assoc,
-      ← h.μIso_hom_natural_left_assoc, Iso.hom_inv_id, comp_id]
-  δ'_natural_right _ _ := by
-    dsimp
-    rw [← cancel_epi (h.μIso _ _).hom, Iso.hom_inv_id_assoc,
-      ← h.μIso_hom_natural_right_assoc, Iso.hom_inv_id, comp_id]
-  oplax_associativity' X Y Z := by
-    dsimp
-    rw [← cancel_epi (h.μIso (X ⊗ Y) Z).hom, Iso.hom_inv_id_assoc,
-      ← cancel_epi ((h.μIso X Y).hom ▷ F.obj Z), hom_inv_whiskerRight_assoc,
-      associativity_assoc, Iso.hom_inv_id_assoc, whiskerLeft_hom_inv, comp_id]
-  oplax_left_unitality' _ := by
-    rw [← cancel_epi (λ_ _).hom, Iso.hom_inv_id, h.left_unitality, assoc, assoc,
-      Iso.map_hom_inv_id_assoc, Iso.hom_inv_id_assoc,hom_inv_whiskerRight]
-  oplax_right_unitality' _ := by
-    rw [← cancel_epi (ρ_ _).hom, Iso.hom_inv_id, h.right_unitality, assoc, assoc,
-      Iso.map_hom_inv_id_assoc, Iso.hom_inv_id_assoc, whiskerLeft_hom_inv]
-
-lemma toOplaxMonoidal_η :
-    letI := h.toOplaxMonoidal
-    OplaxMonoidal.η F = h.εIso.inv := rfl
-
-lemma toOplaxMonoidal_δ  (X Y : C) :
-    letI := h.toOplaxMonoidal
-    OplaxMonoidal.δ F X Y = (h.μIso X Y).inv := rfl
-
-attribute [local simp] toLaxMonoidal_ε toLaxMonoidal_μ toOplaxMonoidal_η toOplaxMonoidal_δ in
-/-- The monoidal functor structure induced by a `Functor.CoreMonoidal` structure. -/
-@[simps! toLaxMonoidal toOplaxMonoidal]
-def toMonoidal : F.Monoidal where
-  toLaxMonoidal := h.toLaxMonoidal
-  toOplaxMonoidal := h.toOplaxMonoidal
-
-variable (F)
-
-/-- The `Functor.CoreMonoidal` structure given by a lax monoidal functor such
-that `ε` and `μ` are isomorphisms. -/
-noncomputable def ofLaxMonoidal [F.LaxMonoidal] [IsIso (ε F)] [∀ X Y, IsIso (μ F X Y)] :
-    F.CoreMonoidal where
-  εIso := asIso (ε F)
-  μIso X Y := asIso (μ F X Y)
-
-/-- The `Functor.CoreMonoidal` structure given by an oplax monoidal functor such
-that `η` and `δ` are isomorphisms. -/
-noncomputable def ofOplaxMonoidal [F.OplaxMonoidal] [IsIso (η F)] [∀ X Y, IsIso (δ F X Y)] :
-    F.CoreMonoidal where
-  εIso := (asIso (η F)).symm
-  μIso X Y := (asIso (δ F X Y)).symm
-  associativity X Y Z := by
-    simp [← cancel_epi (δ F X Y ▷ F.obj Z), ← cancel_epi (δ F (X ⊗ Y) Z)]
-  left_unitality X := by simp [← cancel_epi (λ_ (F.obj X)).inv]
-  right_unitality X := by simp [← cancel_epi (ρ_ (F.obj X)).inv]
-
-end CoreMonoidal
-
-/-- The `Functor.Monoidal` structure given by a lax monoidal functor such
-that `ε` and `μ` are isomorphisms. -/
-noncomputable def Monoidal.ofLaxMonoidal
-    [F.LaxMonoidal] [IsIso (ε F)] [∀ X Y, IsIso (μ F X Y)] :=
-  (CoreMonoidal.ofLaxMonoidal F).toMonoidal
-
-/-- The `Functor.Monoidal` structure given by an oplax monoidal functor such
-that `η` and `δ` are isomorphisms. -/
-noncomputable def Monoidal.ofOplaxMonoidal
-    [F.OplaxMonoidal] [IsIso (η F)] [∀ X Y, IsIso (δ F X Y)] :=
-  (CoreMonoidal.ofOplaxMonoidal F).toMonoidal
-
-section Prod
-
->>>>>>> 15ae5b0c
 variable (F : C ⥤ D) (G : E ⥤ C') [MonoidalCategory C']
 
 section
@@ -936,7 +791,6 @@
   change F.map (𝟙 _) ≫ _ = _
   rw [Functor.map_id, Category.id_comp]
   rfl
-<<<<<<< HEAD
 
 @[simp] lemma prod'_δ_snd (X Y : C) : (δ (prod' F G) X Y).2 = δ G X Y := by
   change G.map (𝟙 _) ≫ _ = _
@@ -1147,7 +1001,7 @@
   apply Monoidal.ofLaxMonoidal
 
 /-- An equivalence of categories involving monoidal functors is monoidal if the underlying
-adjunction satisfies certain compatibilities with respect to the monoidal funtor data. -/
+adjunction satisfies certain compatibilities with respect to the monoidal functor data. -/
 abbrev IsMonoidal [e.functor.Monoidal] [e.inverse.Monoidal] : Prop := e.toAdjunction.IsMonoidal
 
 example [e.functor.Monoidal] : letI := e.inverseMonoidal; e.IsMonoidal := inferInstance
@@ -1177,12 +1031,6 @@
     e.functor.map (μ e.inverse X Y) ≫ e.counitIso.hom.app (X ⊗ Y) =
       δ e.functor _ _ ≫ (e.counitIso.hom.app X ⊗ e.counitIso.hom.app Y) :=
   e.toAdjunction.map_μ_comp_counit_app_tensor X Y
-
-@[reassoc]
-lemma unitIso_hom_app_tensor_comp_inverse_map_δ_functor__ (X Y : C) :
-    e.unitIso.hom.app (X ⊗ Y) ≫ e.inverse.map (δ e.functor X Y) =
-      (e.unitIso.hom.app X ⊗ e.unitIso.hom.app Y) ≫ μ e.inverse _ _ :=
-  e.toAdjunction.unit_app_tensor_comp_map_δ X Y
 
 @[reassoc]
 lemma counitIso_inv_app_comp_functor_map_η_inverse :
@@ -1206,281 +1054,6 @@
 /-- The obvious auto-equivalence of a monoidal category is monoidal. -/
 instance isMonoidal_refl : (Equivalence.refl (C := C)).IsMonoidal :=
   inferInstanceAs (Adjunction.id (C := C)).IsMonoidal
-
-/-- The inverse of a monoidal category equivalence is also a monoidal category equivalence. -/
-instance isMonoidal_symm : e.symm.IsMonoidal where
-  leftAdjoint_ε := by
-    simp only [toAdjunction, Adjunction.homEquiv_unit]
-    dsimp [symm]
-    rw [counitIso_inv_app_comp_functor_map_η_inverse]
-  leftAdjoint_μ X Y := by
-    simp only [toAdjunction, Adjunction.homEquiv_unit]
-    dsimp [symm]
-    rw [map_comp, counitIso_inv_app_tensor_comp_functor_map_δ_inverse_assoc,
-      ← Functor.map_comp, ← tensor_comp, Iso.hom_inv_id_app, Iso.hom_inv_id_app]
-    dsimp
-    rw [tensorHom_id, id_whiskerRight, map_id, comp_id]
-=======
-
-@[simp] lemma prod'_δ_snd (X Y : C) : (δ (prod' F G) X Y).2 = δ G X Y := by
-  change G.map (𝟙 _) ≫ _ = _
-  rw [Functor.map_id, Category.id_comp]
-  rfl
-
-end
-
-@[simp, reassoc]
-lemma prod_comp_fst {C D : Type*} [Category C] [Category D]
-    {X Y Z : C × D} (f : X ⟶ Y) (g : Y ⟶ Z) :
-    (f ≫ g).1 = f.1 ≫ g.1 := rfl
-
-@[simp, reassoc]
-lemma prod_comp_snd {C D : Type*} [Category C] [Category D]
-    {X Y Z : C × D} (f : X ⟶ Y) (g : Y ⟶ Z) :
-    (f ≫ g).2 = f.2 ≫ g.2 := rfl
-
-/-- The functor `C ⥤ D × E` obtained from two monoidal functors is monoidal. -/
-instance Monoidal.prod' [F.Monoidal] [G.Monoidal] :
-    (prod' F G).Monoidal where
-  -- automation should work, but it is terribly slow
-  ε_η := by
-    ext
-    · simp only [prod_comp_fst, prod'_ε_fst, prod'_η_fst, ε_η,
-        prodMonoidal_tensorUnit, prod_id]
-    · simp only [prod_comp_snd, prod'_ε_snd, prod'_η_snd, ε_η,
-        prodMonoidal_tensorUnit, prod_id]
-  η_ε := by
-    ext
-    · simp only [prod_comp_fst, prod'_ε_fst, prod'_η_fst, η_ε,
-        prod_id, prod'_obj]
-    · simp only [prod_comp_snd, prod'_ε_snd, prod'_η_snd, η_ε,
-        prod_id, prod'_obj]
-  μ_δ _ _ := by
-    ext
-    · simp only [prod_comp_fst, prod'_μ_fst, prod'_δ_fst, μ_δ,
-        prod'_obj, prodMonoidal_tensorObj, prod_id]
-    · simp only [prod_comp_snd, prod'_μ_snd, prod'_δ_snd, μ_δ,
-        prod'_obj, prodMonoidal_tensorObj, prod_id]
-  δ_μ _ _ := by
-    ext
-    · simp only [prod_comp_fst, prod'_μ_fst, prod'_δ_fst, δ_μ,
-        prod'_obj, prod_id]
-    · simp only [prod_comp_snd, prod'_μ_snd, prod'_δ_snd, δ_μ,
-        prod'_obj, prod_id]
-
-end Prod'
-
-end Functor
-
-namespace Adjunction
-
-variable {F : C ⥤ D} {G : D ⥤ C} (adj : F ⊣ G) [F.OplaxMonoidal]
-
-open Functor.OplaxMonoidal Functor.LaxMonoidal
-
-/-- The right adjoint of an oplax monoidal functor is lax monoidal. -/
-def rightAdjointLaxMonoidal : G.LaxMonoidal where
-  ε' := adj.homEquiv _ _ (η F)
-  μ' X Y := adj.homEquiv _ _ (δ F _ _ ≫ (adj.counit.app X ⊗ adj.counit.app Y))
-  μ'_natural_left {X Y} f X' := by
-    dsimp [Adjunction.homEquiv_apply]
-    erw [adj.unit.naturality_assoc]
-    dsimp
-    simp only [← G.map_comp, assoc, ← δ_natural_left_assoc F]
-    erw [NatTrans.whiskerRight_app_tensor_app adj.counit adj.counit]
-    dsimp
-  μ'_natural_right {X' Y'} X g := by
-    dsimp [Adjunction.homEquiv_apply]
-    erw [adj.unit.naturality_assoc]
-    dsimp
-    simp only [← G.map_comp, assoc, ← δ_natural_right_assoc F]
-    erw [NatTrans.whiskerLeft_app_tensor_app adj.counit adj.counit]
-    dsimp
-  associativity' X Y Z := (adj.homEquiv _ _).symm.injective (by
-    dsimp
-    simp only [homEquiv_unit, homEquiv_counit, map_comp, assoc, comp_whiskerRight,
-      counit_naturality, counit_naturality_assoc, left_triangle_components_assoc,
-      MonoidalCategory.whiskerLeft_comp]
-    dsimp
-    rw [← δ_natural_left_assoc, ← δ_natural_left_assoc, ← δ_natural_left_assoc]
-    erw [NatTrans.whiskerRight_app_tensor_app_assoc adj.counit adj.counit,
-      NatTrans.whiskerRight_app_tensor_app_assoc adj.counit adj.counit]
-    rw [tensorHom_def, assoc]
-    dsimp
-    rw [← comp_whiskerRight_assoc, left_triangle_components, id_whiskerRight, id_comp,
-      whisker_exchange_assoc, whisker_exchange_assoc, ← tensorHom_def_assoc,
-      associator_naturality, OplaxMonoidal.associativity_assoc]
-    rw [← δ_natural_right_assoc, ← δ_natural_right_assoc, ← δ_natural_right_assoc]
-    nth_rw 4 [tensorHom_def]
-    rw [← whisker_exchange, ← MonoidalCategory.whiskerLeft_comp_assoc,
-      ← MonoidalCategory.whiskerLeft_comp_assoc,
-      ← MonoidalCategory.whiskerLeft_comp_assoc, assoc, assoc,
-      counit_naturality, counit_naturality_assoc, left_triangle_components_assoc,
-      MonoidalCategory.whiskerLeft_comp, assoc, tensorHom_def, whisker_exchange])
-  left_unitality' X := (adj.homEquiv _ _).symm.injective (by
-    dsimp
-    rw [homEquiv_counit, homEquiv_counit, homEquiv_unit, homEquiv_unit, comp_whiskerRight,
-      map_comp, map_comp, map_comp, map_comp, map_comp, map_comp, assoc, assoc, assoc, assoc,
-      assoc, counit_naturality, counit_naturality_assoc, counit_naturality_assoc,
-      left_triangle_components_assoc, ← δ_natural_left_assoc, ← δ_natural_left_assoc,
-      tensorHom_def, assoc, ← MonoidalCategory.comp_whiskerRight_assoc,
-      ← MonoidalCategory.comp_whiskerRight_assoc, assoc, counit_naturality,
-      left_triangle_components_assoc, id_whiskerLeft, assoc, assoc, Iso.inv_hom_id, comp_id,
-      left_unitality_hom_assoc])
-  right_unitality' X := (adj.homEquiv _ _).symm.injective (by
-    dsimp
-    rw [homEquiv_counit, homEquiv_unit, MonoidalCategory.whiskerLeft_comp, homEquiv_unit,
-      homEquiv_counit, map_comp, map_comp, map_comp, map_comp, map_comp, map_comp,
-      assoc, assoc, assoc, assoc, assoc, counit_naturality, counit_naturality_assoc,
-      counit_naturality_assoc, left_triangle_components_assoc, ← δ_natural_right_assoc,
-      ← δ_natural_right_assoc, tensorHom_def, assoc, ← whisker_exchange_assoc,
-      ← MonoidalCategory.whiskerLeft_comp_assoc, ← MonoidalCategory.whiskerLeft_comp_assoc,
-      assoc, counit_naturality, left_triangle_components_assoc, MonoidalCategory.whiskerRight_id,
-      assoc, assoc, Iso.inv_hom_id, comp_id, right_unitality_hom_assoc])
-
-lemma rightAdjointLaxMonoidal_ε :
-    letI := adj.rightAdjointLaxMonoidal
-    ε G = adj.homEquiv _ _ (η F) := rfl
-
-lemma rightAdjointLaxMonoidal_μ (X Y : D) :
-    letI := adj.rightAdjointLaxMonoidal
-    μ G X Y = adj.homEquiv _ _ (δ F _ _ ≫ (adj.counit.app X ⊗ adj.counit.app Y)) := rfl
-
-/-- When `adj : F ⊣ G` is an adjunction, with `F` oplax monoidal and `G` monoidal,
-this typeclass expresses compatibilities between the adjunction and the (op)lax
-monoidal structures. -/
-class IsMonoidal [G.LaxMonoidal] : Prop where
-  leftAdjoint_ε : ε G = adj.homEquiv _ _ (η F) := by aesop_cat
-  leftAdjoint_μ (X Y : D) :
-    μ G X Y = adj.homEquiv _ _ (δ F _ _ ≫ (adj.counit.app X ⊗ adj.counit.app Y)) := by aesop_cat
-
-instance :
-    letI := adj.rightAdjointLaxMonoidal
-    adj.IsMonoidal := by
-  letI := adj.rightAdjointLaxMonoidal
-  constructor
-  · rfl
-  · intro _ _
-    rfl
-
-variable [G.LaxMonoidal] [adj.IsMonoidal]
-
-@[reassoc]
-lemma unit_app_unit_comp_map_η : adj.unit.app (𝟙_ C) ≫ G.map (η F) = ε G :=
-  Adjunction.IsMonoidal.leftAdjoint_ε.symm
-
-@[reassoc]
-lemma unit_app_tensor_comp_map_δ (X Y : C) :
-    adj.unit.app (X ⊗ Y) ≫ G.map (δ F X Y) = (adj.unit.app X ⊗ adj.unit.app Y) ≫ μ G _ _ := by
-  rw [IsMonoidal.leftAdjoint_μ (adj := adj), homEquiv_unit]
-  dsimp
-  simp only [← adj.unit_naturality_assoc, ← Functor.map_comp, ← δ_natural_assoc,
-    ← tensor_comp, left_triangle_components, tensorHom_id, id_whiskerRight, comp_id]
-
-@[reassoc]
-lemma map_ε_comp_counit_app_unit : F.map (ε G) ≫ adj.counit.app (𝟙_ D) = η F := by
-  rw [IsMonoidal.leftAdjoint_ε (adj := adj), homEquiv_unit, map_comp,
-    assoc, counit_naturality, left_triangle_components_assoc]
-
-@[reassoc]
-lemma map_μ_comp_counit_app_tensor (X Y : D) :
-    F.map (μ G X Y) ≫ adj.counit.app (X ⊗ Y) =
-      δ F _ _ ≫ (adj.counit.app X ⊗ adj.counit.app Y) := by
-  rw [IsMonoidal.leftAdjoint_μ (adj := adj), homEquiv_unit]
-  simp
-
-end Adjunction
-
-namespace Equivalence
-
-variable (e : C ≌ D)
-
-instance [e.inverse.Monoidal] : e.symm.functor.Monoidal := inferInstanceAs (e.inverse.Monoidal)
-instance [e.functor.Monoidal] : e.symm.inverse.Monoidal := inferInstanceAs (e.functor.Monoidal)
-
-/-- If a monoidal functor `F` is an equivalence of categories then its inverse is also monoidal. -/
-noncomputable def inverseMonoidal [e.functor.Monoidal] : e.inverse.Monoidal := by
-  letI := e.toAdjunction.rightAdjointLaxMonoidal
-  have : IsIso (LaxMonoidal.ε e.inverse) := by
-    simp only [Adjunction.rightAdjointLaxMonoidal_ε, Adjunction.homEquiv_unit]
-    infer_instance
-  have : ∀ (X Y : D), IsIso (LaxMonoidal.μ e.inverse X Y) := fun X Y ↦ by
-    simp only [Adjunction.rightAdjointLaxMonoidal_μ, Adjunction.homEquiv_unit]
-    infer_instance
-  apply Monoidal.ofLaxMonoidal
-
-/-- An equivalence of categories involving monoidal functors is monoidal if the underlying
-adjunction satisfies certain compatibilities with respect to the monoidal funtor data. -/
-abbrev IsMonoidal [e.functor.Monoidal] [e.inverse.Monoidal] : Prop := e.toAdjunction.IsMonoidal
-
-example [e.functor.Monoidal] : letI := e.inverseMonoidal; e.IsMonoidal := inferInstance
-
-variable [e.functor.Monoidal] [e.inverse.Monoidal] [e.IsMonoidal]
-
-open Functor.LaxMonoidal Functor.OplaxMonoidal
->>>>>>> 15ae5b0c
-
-@[reassoc]
-lemma unitIso_hom_app_comp_inverse_map_η_functor :
-    e.unitIso.hom.app (𝟙_ C) ≫ e.inverse.map (η e.functor) = ε e.inverse :=
-  e.toAdjunction.unit_app_unit_comp_map_η
-
-<<<<<<< HEAD
-variable (e' : D ≌ E)
-
-instance [e'.functor.Monoidal] : (e.trans e').functor.Monoidal :=
-  inferInstanceAs (e.functor ⋙ e'.functor).Monoidal
-
-instance [e'.inverse.Monoidal] : (e.trans e').inverse.Monoidal :=
-  inferInstanceAs (e'.inverse ⋙ e.inverse).Monoidal
-
-/-- The composition of two monoidal category equivalences is monoidal. -/
-instance isMonoidal_trans [e'.functor.Monoidal] [e'.inverse.Monoidal] [e'.IsMonoidal] :
-    (e.trans e').IsMonoidal := by
-  dsimp [Equivalence.IsMonoidal]
-  rw [trans_toAdjunction]
-  infer_instance
-
-end
-=======
-@[reassoc]
-lemma unitIso_hom_app_tensor_comp_inverse_map_δ_functor (X Y : C) :
-    e.unitIso.hom.app (X ⊗ Y) ≫ e.inverse.map (δ e.functor X Y) =
-      (e.unitIso.hom.app X ⊗ e.unitIso.hom.app Y) ≫ μ e.inverse _ _ :=
-  e.toAdjunction.unit_app_tensor_comp_map_δ X Y
-
-@[reassoc]
-lemma functor_map_ε_inverse_comp_counitIso_hom_app :
-    e.functor.map (ε e.inverse) ≫ e.counitIso.hom.app (𝟙_ D) = η e.functor :=
-  e.toAdjunction.map_ε_comp_counit_app_unit
-
-@[reassoc]
-lemma functor_map_μ_inverse_comp_counitIso_hom_app_tensor (X Y : D) :
-    e.functor.map (μ e.inverse X Y) ≫ e.counitIso.hom.app (X ⊗ Y) =
-      δ e.functor _ _ ≫ (e.counitIso.hom.app X ⊗ e.counitIso.hom.app Y) :=
-  e.toAdjunction.map_μ_comp_counit_app_tensor X Y
-
-@[reassoc]
-lemma unitIso_hom_app_tensor_comp_inverse_map_δ_functor__ (X Y : C) :
-    e.unitIso.hom.app (X ⊗ Y) ≫ e.inverse.map (δ e.functor X Y) =
-      (e.unitIso.hom.app X ⊗ e.unitIso.hom.app Y) ≫ μ e.inverse _ _ :=
-  e.toAdjunction.unit_app_tensor_comp_map_δ X Y
-
-@[reassoc]
-lemma counitIso_inv_app_comp_functor_map_η_inverse :
-    e.counitIso.inv.app (𝟙_ D) ≫ e.functor.map (η e.inverse) = ε e.functor := by
-  rw [← cancel_epi (η e.functor), Monoidal.η_ε, ← functor_map_ε_inverse_comp_counitIso_hom_app,
-    Category.assoc, Iso.hom_inv_id_app_assoc, Monoidal.map_ε_η]
-
-@[reassoc]
-lemma counitIso_inv_app_tensor_comp_functor_map_δ_inverse (X Y : C) :
-    e.counitIso.inv.app (e.functor.obj X ⊗ e.functor.obj Y) ≫
-      e.functor.map (δ e.inverse (e.functor.obj X) (e.functor.obj Y)) =
-      μ e.functor X Y ≫ e.functor.map (e.unitIso.hom.app X ⊗ e.unitIso.hom.app Y) := by
-  rw [← cancel_epi (δ e.functor _ _), Monoidal.δ_μ_assoc]
-  apply e.inverse.map_injective
-  simp [← cancel_epi (e.unitIso.hom.app (X ⊗ Y)), Functor.map_comp,
-    unitIso_hom_app_tensor_comp_inverse_map_δ_functor_assoc]
 
 /-- The inverse of a monoidal category equivalence is also a monoidal category equivalence. -/
 instance isMonoidal_symm [e.inverse.Monoidal] [e.IsMonoidal] :
@@ -1497,6 +1070,25 @@
     dsimp
     rw [tensorHom_id, id_whiskerRight, map_id, comp_id]
 
+section
+
+variable (e' : D ≌ E)
+
+instance [e'.functor.Monoidal] : (e.trans e').functor.Monoidal :=
+  inferInstanceAs (e.functor ⋙ e'.functor).Monoidal
+
+instance [e'.inverse.Monoidal] : (e.trans e').inverse.Monoidal :=
+  inferInstanceAs (e'.inverse ⋙ e.inverse).Monoidal
+
+/-- The composition of two monoidal category equivalences is monoidal. -/
+instance isMonoidal_trans [e'.functor.Monoidal] [e'.inverse.Monoidal] [e'.IsMonoidal] :
+    (e.trans e').IsMonoidal := by
+  dsimp [Equivalence.IsMonoidal]
+  rw [trans_toAdjunction]
+  infer_instance
+
+end
+
 end Equivalence
 
 variable (C D)
@@ -1518,28 +1110,5 @@
   toFunctor := F
 
 end LaxMonoidalFunctor
->>>>>>> 15ae5b0c
-
-end Equivalence
-
-variable (C D)
-
-/-- Bundled version of lax monoidal functors. This type is equipped with a category
-structure in `CategoryTheory.Monoidal.NaturalTransformation`. -/
-structure LaxMonoidalFunctor extends C ⥤ D where
-  laxMonoidal : toFunctor.LaxMonoidal := by infer_instance
-
-namespace LaxMonoidalFunctor
-
-attribute [instance] laxMonoidal
-
-variable {C D}
-
-/-- Constructor for `LaxMonoidalFunctor C D`. -/
-@[simps toFunctor]
-def of (F : C ⥤ D) [F.LaxMonoidal] : LaxMonoidalFunctor C D where
-  toFunctor := F
-
-end LaxMonoidalFunctor
 
 end CategoryTheory