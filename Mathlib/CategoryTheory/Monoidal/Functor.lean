--- conflicted
+++ resolved
@@ -772,79 +772,10 @@
 instance OplaxMonoidal.prod' : (prod' F G).OplaxMonoidal :=
   inferInstanceAs (diag C ⋙ prod F G).OplaxMonoidal
 
-<<<<<<< HEAD
 @[simp] lemma prod'_η_fst : (η (prod' F G)).1 = η F := by
   change F.map (𝟙 _)  ≫ _ = _
   rw [Functor.map_id, Category.id_comp]
   rfl
-=======
-/-- If we have a right adjoint functor `G` to a monoidal functor `F`, then `G` has a lax monoidal
-structure as well.
--/
-@[simp]
-noncomputable def monoidalAdjoint :
-    LaxMonoidalFunctor D C where
-  toFunctor := G
-  ε := h.homEquiv _ _ (inv F.ε)
-  μ := fun X Y =>
-    h.homEquiv _ _ (inv (F.μ (G.obj X) (G.obj Y)) ≫ (h.counit.app X ⊗ h.counit.app Y))
-  μ_natural_left {X Y} f X' := by
-    rw [← h.homEquiv_naturality_left, ← h.homEquiv_naturality_right, Equiv.apply_eq_iff_eq,
-      assoc, IsIso.eq_inv_comp,
-      ← F.toLaxMonoidalFunctor.μ_natural_left_assoc, IsIso.hom_inv_id_assoc, tensorHom_def,
-      ← comp_whiskerRight_assoc, Adjunction.counit_naturality, comp_whiskerRight_assoc,
-      ← whisker_exchange, ← tensorHom_def_assoc]
-  μ_natural_right {X Y} X' f := by
-    rw [← h.homEquiv_naturality_left, ← h.homEquiv_naturality_right, Equiv.apply_eq_iff_eq,
-      assoc, IsIso.eq_inv_comp,
-      ← F.toLaxMonoidalFunctor.μ_natural_right_assoc, IsIso.hom_inv_id_assoc, tensorHom_def',
-      ← MonoidalCategory.whiskerLeft_comp_assoc, Adjunction.counit_naturality, whisker_exchange,
-      MonoidalCategory.whiskerLeft_comp, ← tensorHom_def_assoc]
-  associativity X Y Z := by
-    dsimp only
-    rw [← h.homEquiv_naturality_right, ← h.homEquiv_naturality_left, ← h.homEquiv_naturality_left,
-      ← h.homEquiv_naturality_left, Equiv.apply_eq_iff_eq,
-      ← cancel_epi (F.μ (G.obj X ⊗ G.obj Y) (G.obj Z)),
-      ← cancel_epi (F.μ (G.obj X) (G.obj Y) ▷ (F.obj (G.obj Z)))]
-    simp only [assoc]
-    calc
-      _ = (α_ _ _ _).hom ≫ (h.counit.app X ⊗ h.counit.app Y ⊗ h.counit.app Z) := by
-        rw [← F.μ_natural_left_assoc, IsIso.hom_inv_id_assoc, h.homEquiv_unit,
-          tensorHom_def_assoc (h.counit.app (X ⊗ Y)) (h.counit.app Z)]
-        dsimp only [comp_obj, id_obj]
-        simp_rw [← MonoidalCategory.comp_whiskerRight_assoc]
-        rw [F.map_comp_assoc, h.counit_naturality, h.left_triangle_components_assoc,
-          IsIso.hom_inv_id_assoc, ← tensorHom_def_assoc, associator_naturality]
-      _ = _ := by
-        rw [F.associativity_assoc, ← F.μ_natural_right_assoc, IsIso.hom_inv_id_assoc,
-          h.homEquiv_unit, tensorHom_def (h.counit.app X) (h.counit.app (Y ⊗ Z))]
-        dsimp only [id_obj, comp_obj]
-        rw [whisker_exchange_assoc, ← MonoidalCategory.whiskerLeft_comp, F.map_comp_assoc,
-          h.counit_naturality, h.left_triangle_components_assoc, whisker_exchange_assoc,
-          ← MonoidalCategory.whiskerLeft_comp, ← tensorHom_def, IsIso.hom_inv_id_assoc]
-  left_unitality X := by
-    rw [← h.homEquiv_naturality_right, ← h.homEquiv_naturality_left, ← Equiv.symm_apply_eq,
-      h.homEquiv_counit, F.map_leftUnitor_assoc, h.homEquiv_unit, F.map_whiskerRight_assoc, assoc,
-      IsIso.hom_inv_id_assoc, tensorHom_def_assoc, ← MonoidalCategory.comp_whiskerRight_assoc,
-      F.map_comp_assoc, h.counit_naturality, h.left_triangle_components_assoc]
-    simp
-  right_unitality X := by
-    rw [← h.homEquiv_naturality_right, ← h.homEquiv_naturality_left, ← Equiv.symm_apply_eq,
-      h.homEquiv_counit, F.map_rightUnitor_assoc, h.homEquiv_unit, F.map_whiskerLeft_assoc, assoc,
-      IsIso.hom_inv_id_assoc, tensorHom_def'_assoc, ← MonoidalCategory.whiskerLeft_comp_assoc,
-      F.map_comp_assoc, h.counit_naturality, h.left_triangle_components_assoc]
-    simp
-
-instance [F.IsEquivalence] : IsIso (monoidalAdjoint F h).ε := by
-  dsimp
-  rw [Adjunction.homEquiv_unit]
-  infer_instance
-
-instance (X Y : D) [F.IsEquivalence] : IsIso ((monoidalAdjoint F h).μ X Y) := by
-  dsimp
-  rw [Adjunction.homEquiv_unit]
-  infer_instance
->>>>>>> 265ae226
 
 @[simp] lemma prod'_η_snd : (η (prod' F G)).2 = η G := by
   change G.map (𝟙 _)  ≫ _ = _
@@ -906,39 +837,13 @@
 
 end Functor
 
-section
-
--- to be moved
-
-variable {J : Type*} [Category J]
-  {F G F' G' : J ⥤ D} (α : F ⟶ F') (β : G ⟶ G')
-
-@[reassoc]
-lemma NatTrans.tensor_naturality {X Y X' Y' : J} (f : X ⟶ Y) (g : X' ⟶ Y') :
-    (F.map f ⊗ G.map g) ≫ (α.app Y ⊗ β.app Y') =
-      (α.app X ⊗ β.app X') ≫ (F'.map f ⊗ G'.map g) := by
-  simp only [← tensor_comp, naturality]
-
-@[reassoc]
-lemma NatTrans.whiskerRight_app_tensor_app {X Y : J} (f : X ⟶ Y) (X' : J) :
-    F.map f ▷ G.obj X' ≫ (α.app Y ⊗ β.app X') =
-      (α.app X ⊗ β.app X') ≫ F'.map f ▷ (G'.obj X') := by
-  simpa using tensor_naturality α β f (𝟙 X')
-
-@[reassoc]
-lemma NatTrans.whiskerLeft_app_tensor_app {X' Y' : J} (f : X' ⟶ Y') (X : J) :
-    F.obj X ◁ G.map f ≫ (α.app X ⊗ β.app Y') =
-      (α.app X ⊗ β.app X') ≫ F'.obj X ◁ G'.map f := by
-  simpa using tensor_naturality α β (𝟙 X) f
-
-end
-
 namespace Adjunction
 
 variable {F : C ⥤ D} {G : D ⥤ C} (adj : F ⊣ G) [F.OplaxMonoidal]
 
 open Functor.OplaxMonoidal Functor.LaxMonoidal
 
+/-- The right adjoint of an oplax monoidal functor is lax monoidal. -/
 def rightAdjointLaxMonoidal : G.LaxMonoidal where
   ε' := adj.homEquiv _ _ (η F)
   μ' X Y := adj.homEquiv _ _ (δ F _ _ ≫ (adj.counit.app X ⊗ adj.counit.app Y))
@@ -1006,6 +911,9 @@
     letI := adj.rightAdjointLaxMonoidal
     μ G X Y = adj.homEquiv _ _ (δ F _ _ ≫ (adj.counit.app X ⊗ adj.counit.app Y)) := rfl
 
+/-- When `adj : F ⊣ G` is an adjunction, with `F` oplax monoidal and `G` monoidal,
+this typeclass expresses compatibilities between the adjunction and the (op)lax
+monoidal structures. -/
 class IsMonoidal [G.LaxMonoidal] : Prop where
   leftAdjoint_ε : ε G = adj.homEquiv _ _ (η F) := by aesop_cat
   leftAdjoint_μ (X Y : D) :
@@ -1020,6 +928,32 @@
   · intro _ _
     rfl
 
+variable [G.LaxMonoidal] [adj.IsMonoidal]
+
+@[reassoc]
+lemma unit_app_unit_comp_map_η : adj.unit.app (𝟙_ C) ≫ G.map (η F) = ε G :=
+  Adjunction.IsMonoidal.leftAdjoint_ε.symm
+
+@[reassoc]
+lemma unit_app_tensor_comp_map_δ (X Y : C) :
+    adj.unit.app (X ⊗ Y) ≫ G.map (δ F X Y) = (adj.unit.app X ⊗ adj.unit.app Y) ≫ μ G _ _ := by
+  rw [IsMonoidal.leftAdjoint_μ (adj := adj), homEquiv_unit]
+  dsimp
+  simp only [← adj.unit_naturality_assoc, ← Functor.map_comp, ← δ_natural_assoc,
+    ← tensor_comp, left_triangle_components, tensorHom_id, id_whiskerRight, comp_id]
+
+@[reassoc]
+lemma map_ε_comp_counit_app_unit : F.map (ε G) ≫ adj.counit.app (𝟙_ D) = η F := by
+  rw [IsMonoidal.leftAdjoint_ε (adj := adj), homEquiv_unit, map_comp,
+    assoc, counit_naturality, left_triangle_components_assoc]
+
+@[reassoc]
+lemma map_μ_comp_counit_app_tensor (X Y : D) :
+    F.map (μ G X Y) ≫ adj.counit.app (X ⊗ Y) =
+      δ F _ _ ≫ (adj.counit.app X ⊗ adj.counit.app Y) := by
+  rw [IsMonoidal.leftAdjoint_μ (adj := adj), homEquiv_unit]
+  simp
+
 end Adjunction
 
 namespace Equivalence
@@ -1030,10 +964,10 @@
 noncomputable def inverseMonoidal : e.inverse.Monoidal := by
   letI := e.toAdjunction.rightAdjointLaxMonoidal
   have : IsIso (LaxMonoidal.ε e.inverse) := by
-    dsimp [Adjunction.rightAdjointLaxMonoidal_ε, Adjunction.homEquiv_apply]
+    simp only [Adjunction.rightAdjointLaxMonoidal_ε, Adjunction.homEquiv_unit]
     infer_instance
   have : ∀ (X Y : D), IsIso (LaxMonoidal.μ e.inverse X Y) := fun X Y ↦ by
-    dsimp [Adjunction.rightAdjointLaxMonoidal_μ, Adjunction.homEquiv_apply]
+    simp only [Adjunction.rightAdjointLaxMonoidal_μ, Adjunction.homEquiv_unit]
     infer_instance
   apply Monoidal.ofLaxMonoidal
 
