--- conflicted
+++ resolved
@@ -207,17 +207,10 @@
         map (α_ X Y Z).hom ≫ δ X (Y ⊗ Z) ≫ obj X ◁ δ Y Z := by
     aesop_cat
   -- unitality
-<<<<<<< HEAD
-  left_unitality : ∀ X : C, (λ_ (obj X)).inv = map (λ_ X).inv ≫ δ (𝟙_ C) X ≫ η ▷ obj X :=
-    by aesop_cat
-  right_unitality : ∀ X : C, (ρ_ (obj X)).inv = map (ρ_ X).inv ≫ δ X (𝟙_ C) ≫ obj X ◁ η :=
-    by aesop_cat
-=======
   left_unitality : ∀ X : C, (λ_ (obj X)).inv = map (λ_ X).inv ≫ δ (𝟙_ C) X ≫ η ▷ obj X := by
     aesop_cat
   right_unitality : ∀ X : C, (ρ_ (obj X)).inv = map (ρ_ X).inv ≫ δ X (𝟙_ C) ≫ obj X ◁ η := by
     aesop_cat
->>>>>>> d97a437a
 
 initialize_simps_projections OplaxMonoidalFunctor (+toFunctor, -obj, -map)
 
@@ -293,10 +286,7 @@
 #align category_theory.monoidal_functor.μ_iso CategoryTheory.MonoidalFunctor.μIso
 
 /-- The underlying oplax monoidal functor of a (strong) monoidal functor. -/
-<<<<<<< HEAD
-=======
-@[simps]
->>>>>>> d97a437a
+@[simps]
 noncomputable def MonoidalFunctor.toOplaxMonoidalFunctor (F : MonoidalFunctor C D) :
     OplaxMonoidalFunctor C D :=
   { F with
