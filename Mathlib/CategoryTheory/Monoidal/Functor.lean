/-
Copyright (c) 2018 Michael Jendrusch. All rights reserved.
Released under Apache 2.0 license as described in the file LICENSE.
Authors: Michael Jendrusch, Kim Morrison, Bhavik Mehta
-/
import Mathlib.CategoryTheory.Monoidal.Category
import Mathlib.CategoryTheory.Adjunction.FullyFaithful
import Mathlib.CategoryTheory.Products.Basic

/-!
# (Lax) monoidal functors

A lax monoidal functor `F` between monoidal categories `C` and `D`
is a functor between the underlying categories equipped with morphisms
* `ε : 𝟙_ D ⟶ F.obj (𝟙_ C)` (called the unit morphism)
* `μ X Y : (F.obj X) ⊗ (F.obj Y) ⟶ F.obj (X ⊗ Y)` (called the tensorator, or strength).
satisfying various axioms. This is implemented as a typeclass `F.LaxMonoidal`.

Similarly, we define the typeclass `F.OplaxMonoidal`. For these oplax monoidal functors,
we have similar data `η` and `δ`, but with morphisms in the opposite direction.

A monoidal functor (`F.Monoidal`) is defined here as the combination of `F.LaxMonoidal`
and `F.OplaxMonoidal`, with the additional conditions that `ε`/`η` and `μ`/`δ` are
inverse isomorphisms.

We show that the composition of (lax) monoidal functors gives a (lax) monoidal functor.

See `Mathlib/CategoryTheory/Monoidal/NaturalTransformation.lean` for monoidal natural
transformations.

We show in `Mathlib.CategoryTheory.Monoidal.Mon_` that lax monoidal functors take monoid objects
to monoid objects.

## References

See <https://stacks.math.columbia.edu/tag/0FFL>.
-/


universe v₁ v₂ v₃ v₁' u₁ u₂ u₃ u₁'

namespace CategoryTheory

open Category Functor MonoidalCategory

variable {C : Type u₁} [Category.{v₁} C] [MonoidalCategory.{v₁} C]
  {D : Type u₂} [Category.{v₂} D] [MonoidalCategory.{v₂} D]
  {E : Type u₃} [Category.{v₃} E] [MonoidalCategory.{v₃} E]
  {C' : Type u₁'} [Category.{v₁'} C']

namespace Functor

-- The direction of `left_unitality` and `right_unitality` as simp lemmas may look strange:
-- remember the rule of thumb that component indices of natural transformations
-- "weigh more" than structural maps.
-- (However by this argument `associativity` is currently stated backwards!)
/-- A functor `F : C ⥤ D` between monoidal categories is lax monoidal if it is
equipped with morphisms `ε : 𝟙_ D ⟶ F.obj (𝟙_ C)` and `μ X Y : F.obj X ⊗ F.obj Y ⟶ F.obj (X ⊗ Y)`,
satisfying the appropriate coherences. -/
@[ext]
class LaxMonoidal (F : C ⥤ D) where
  /-- the unit morphism of a lax monoidal functor -/
  ε (F) : 𝟙_ D ⟶ F.obj (𝟙_ C)
  /-- the tensorator of a lax monoidal functor -/
  μ (F) : ∀ X Y : C, F.obj X ⊗ F.obj Y ⟶ F.obj (X ⊗ Y)
  μ_natural_left (F) :
    ∀ {X Y : C} (f : X ⟶ Y) (X' : C),
      F.map f ▷ F.obj X' ≫ μ Y X' = μ X X' ≫ F.map (f ▷ X') := by
    aesop_cat
  μ_natural_right (F) :
    ∀ {X Y : C} (X' : C) (f : X ⟶ Y) ,
      F.obj X' ◁ F.map f ≫ μ X' Y = μ X' X ≫ F.map (X' ◁ f) := by
    aesop_cat
  /-- associativity of the tensorator -/
  associativity (F) :
    ∀ X Y Z : C,
      μ X Y ▷ F.obj Z ≫ μ (X ⊗ Y) Z ≫ F.map (α_ X Y Z).hom =
        (α_ (F.obj X) (F.obj Y) (F.obj Z)).hom ≫ F.obj X ◁ μ Y Z ≫ μ X (Y ⊗ Z) := by
    aesop_cat
  -- unitality
  left_unitality (F) :
    ∀ X : C, (λ_ (F.obj X)).hom = ε ▷ F.obj X ≫ μ (𝟙_ C) X ≫ F.map (λ_ X).hom := by
      aesop_cat
  right_unitality (F) :
    ∀ X : C, (ρ_ (F.obj X)).hom = F.obj X ◁ ε ≫ μ X (𝟙_ C) ≫ F.map (ρ_ X).hom := by
    aesop_cat

namespace LaxMonoidal

attribute [reassoc (attr := simp)] μ_natural_left μ_natural_right
  associativity

attribute [simp, reassoc] right_unitality left_unitality

section

variable (F : C ⥤ D) [F.LaxMonoidal]

@[reassoc (attr := simp)]
theorem μ_natural {X Y X' Y' : C} (f : X ⟶ Y) (g : X' ⟶ Y') :
    (F.map f ⊗ₘ F.map g) ≫ μ F Y Y' = μ F X X' ≫ F.map (f ⊗ₘ g) := by
  simp [tensorHom_def]

@[reassoc (attr := simp)]
theorem left_unitality_inv (X : C) :
    (λ_ (F.obj X)).inv ≫ ε F ▷ F.obj X ≫ μ F (𝟙_ C) X = F.map (λ_ X).inv := by
  rw [Iso.inv_comp_eq, left_unitality, Category.assoc, Category.assoc, ← F.map_comp,
    Iso.hom_inv_id, F.map_id, comp_id]

@[reassoc (attr := simp)]
theorem right_unitality_inv (X : C) :
    (ρ_ (F.obj X)).inv ≫ F.obj X ◁ ε F ≫ μ F X (𝟙_ C) = F.map (ρ_ X).inv := by
  rw [Iso.inv_comp_eq, right_unitality, Category.assoc, Category.assoc, ← F.map_comp,
    Iso.hom_inv_id, F.map_id, comp_id]

@[reassoc (attr := simp)]
theorem associativity_inv (X Y Z : C) :
    F.obj X ◁ μ F Y Z ≫ μ F X (Y ⊗ Z) ≫ F.map (α_ X Y Z).inv =
      (α_ (F.obj X) (F.obj Y) (F.obj Z)).inv ≫ μ F X Y ▷ F.obj Z ≫ μ F (X ⊗ Y) Z := by
  rw [Iso.eq_inv_comp, ← associativity_assoc, ← F.map_comp, Iso.hom_inv_id,
    F.map_id, comp_id]

end

section

variable {F : C ⥤ D}
    /- unit morphism -/
    (ε : 𝟙_ D ⟶ F.obj (𝟙_ C))
    /- tensorator -/
    (μ : ∀ X Y : C, F.obj X ⊗ F.obj Y ⟶ F.obj (X ⊗ Y))
    (μ_natural :
      ∀ {X Y X' Y' : C} (f : X ⟶ Y) (g : X' ⟶ Y'),
<<<<<<< HEAD
        (F.map f ⊗ₘ F.map g) ≫ μ' Y Y' = μ' X X' ≫ F.map (f ⊗ₘ g) := by
=======
        (F.map f ⊗ F.map g) ≫ μ Y Y' = μ X X' ≫ F.map (f ⊗ g) := by
>>>>>>> 4a303c25
      aesop_cat)
    /- associativity of the tensorator -/
    (associativity :
      ∀ X Y Z : C,
<<<<<<< HEAD
        (μ' X Y ⊗ₘ 𝟙 (F.obj Z)) ≫ μ' (X ⊗ Y) Z ≫ F.map (α_ X Y Z).hom =
          (α_ (F.obj X) (F.obj Y) (F.obj Z)).hom ≫ (𝟙 (F.obj X) ⊗ₘ μ' Y Z) ≫ μ' X (Y ⊗ Z) := by
      aesop_cat)
    /- unitality -/
    (left_unitality' :
      ∀ X : C, (λ_ (F.obj X)).hom = (ε' ⊗ₘ 𝟙 (F.obj X)) ≫ μ' (𝟙_ C) X ≫ F.map (λ_ X).hom := by
        aesop_cat)
    (right_unitality' :
      ∀ X : C, (ρ_ (F.obj X)).hom = (𝟙 (F.obj X) ⊗ₘ ε') ≫ μ' X (𝟙_ C) ≫ F.map (ρ_ X).hom := by
=======
        (μ X Y ⊗ 𝟙 (F.obj Z)) ≫ μ (X ⊗ Y) Z ≫ F.map (α_ X Y Z).hom =
          (α_ (F.obj X) (F.obj Y) (F.obj Z)).hom ≫ (𝟙 (F.obj X) ⊗ μ Y Z) ≫ μ X (Y ⊗ Z) := by
      aesop_cat)
    /- unitality -/
    (left_unitality :
      ∀ X : C, (λ_ (F.obj X)).hom = (ε ⊗ 𝟙 (F.obj X)) ≫ μ (𝟙_ C) X ≫ F.map (λ_ X).hom := by
        aesop_cat)
    (right_unitality :
      ∀ X : C, (ρ_ (F.obj X)).hom = (𝟙 (F.obj X) ⊗ ε) ≫ μ X (𝟙_ C) ≫ F.map (ρ_ X).hom := by
>>>>>>> 4a303c25
        aesop_cat)

/--
A constructor for lax monoidal functors whose axioms are described by `tensorHom` instead of
`whiskerLeft` and `whiskerRight`.
-/
def ofTensorHom : F.LaxMonoidal where
  ε := ε
  μ := μ
  μ_natural_left := fun f X' => by
    simp_rw [← tensorHom_id, ← F.map_id, μ_natural]
  μ_natural_right := fun X' f => by
    simp_rw [← id_tensorHom, ← F.map_id, μ_natural]
  associativity := fun X Y Z => by
    simp_rw [← tensorHom_id, ← id_tensorHom, associativity]
  left_unitality := fun X => by
    simp_rw [← tensorHom_id, left_unitality]
  right_unitality := fun X => by
    simp_rw [← id_tensorHom, right_unitality]

end

@[simps]
instance id : (𝟭 C).LaxMonoidal where
  ε := 𝟙 _
  μ _ _ := 𝟙 _

section

variable (F : C ⥤ D) (G : D ⥤ E)

variable [F.LaxMonoidal] [G.LaxMonoidal]

@[simps]
instance comp : (F ⋙ G).LaxMonoidal where
  ε := ε G ≫ G.map (ε F)
  μ X Y := μ G _ _ ≫ G.map (μ F X Y)
  μ_natural_left _ _ := by
    simp_rw [comp_obj, F.comp_map, μ_natural_left_assoc, assoc, ← G.map_comp, μ_natural_left]
  μ_natural_right _ _ := by
    simp_rw [comp_obj, F.comp_map, μ_natural_right_assoc, assoc, ← G.map_comp, μ_natural_right]
  associativity _ _ _ := by
    dsimp
    simp_rw [comp_whiskerRight, assoc, μ_natural_left_assoc, MonoidalCategory.whiskerLeft_comp,
      assoc, μ_natural_right_assoc, ← associativity_assoc, ← G.map_comp, associativity]

end

end LaxMonoidal

/-- A functor `F : C ⥤ D` between monoidal categories is oplax monoidal if it is
equipped with morphisms `η : F.obj (𝟙_ C) ⟶ 𝟙 _D` and `δ X Y : F.obj (X ⊗ Y) ⟶ F.obj X ⊗ F.obj Y`,
satisfying the appropriate coherences. -/
@[ext]
class OplaxMonoidal (F : C ⥤ D) where
  /-- the counit morphism of a lax monoidal functor -/
  η (F) : F.obj (𝟙_ C) ⟶ 𝟙_ D
  /-- the cotensorator of an oplax monoidal functor -/
  δ (F) : ∀ X Y : C, F.obj (X ⊗ Y) ⟶ F.obj X ⊗ F.obj Y
  δ_natural_left (F) :
    ∀ {X Y : C} (f : X ⟶ Y) (X' : C),
      δ X X' ≫ F.map f ▷ F.obj X' = F.map (f ▷ X') ≫ δ Y X' := by
    aesop_cat
  δ_natural_right (F) :
    ∀ {X Y : C} (X' : C) (f : X ⟶ Y) ,
      δ X' X ≫ F.obj X' ◁ F.map f = F.map (X' ◁ f) ≫ δ X' Y := by
    aesop_cat
  /-- associativity of the tensorator -/
  oplax_associativity (F) :
    ∀ X Y Z : C,
      δ (X ⊗ Y) Z ≫ δ X Y ▷ F.obj Z ≫ (α_ (F.obj X) (F.obj Y) (F.obj Z)).hom =
        F.map (α_ X Y Z).hom ≫ δ X (Y ⊗ Z) ≫ F.obj X ◁ δ Y Z := by
    aesop_cat
  -- unitality
  oplax_left_unitality (F) :
    ∀ X : C, (λ_ (F.obj X)).inv = F.map (λ_ X).inv ≫ δ (𝟙_ C) X ≫ η ▷ F.obj X := by
      aesop_cat
  oplax_right_unitality (F) :
    ∀ X : C, (ρ_ (F.obj X)).inv = F.map (ρ_ X).inv ≫ δ X (𝟙_ C) ≫ F.obj X ◁ η := by
      aesop_cat

namespace OplaxMonoidal

attribute [reassoc (attr := simp)] δ_natural_left δ_natural_right

@[reassoc (attr := simp)]
alias associativity := oplax_associativity

@[simp, reassoc]
alias left_unitality := oplax_left_unitality

@[simp, reassoc]
alias right_unitality := oplax_right_unitality

section

variable (F : C ⥤ D) [F.OplaxMonoidal]

@[reassoc (attr := simp)]
theorem δ_natural {X Y X' Y' : C} (f : X ⟶ Y) (g : X' ⟶ Y') :
    δ F X X' ≫ (F.map f ⊗ₘ F.map g) = F.map (f ⊗ₘ g) ≫ δ F Y Y' := by
  simp [tensorHom_def]

@[reassoc (attr := simp)]
theorem left_unitality_hom (X : C) :
    δ F (𝟙_ C) X ≫ η F ▷ F.obj X ≫ (λ_ (F.obj X)).hom = F.map (λ_ X).hom := by
  rw [← Category.assoc, ← Iso.eq_comp_inv, left_unitality, ← Category.assoc,
    ← F.map_comp, Iso.hom_inv_id, F.map_id, id_comp]

@[reassoc (attr := simp)]
theorem right_unitality_hom (X : C) :
    δ F X (𝟙_ C) ≫ F.obj X ◁ η F ≫ (ρ_ (F.obj X)).hom = F.map (ρ_ X).hom := by
  rw [← Category.assoc, ← Iso.eq_comp_inv, right_unitality, ← Category.assoc,
    ← F.map_comp, Iso.hom_inv_id, F.map_id, id_comp]

@[reassoc (attr := simp)]
theorem associativity_inv (X Y Z : C) :
    δ F X (Y ⊗ Z) ≫ F.obj X ◁ δ F Y Z ≫ (α_ (F.obj X) (F.obj Y) (F.obj Z)).inv =
      F.map (α_ X Y Z).inv ≫ δ F (X ⊗ Y) Z ≫ δ F X Y ▷ F.obj Z := by
  rw [← Category.assoc, Iso.comp_inv_eq, Category.assoc, Category.assoc, associativity,
    ← Category.assoc, ← F.map_comp, Iso.inv_hom_id, F.map_id, id_comp]

end

@[simps]
instance id : (𝟭 C).OplaxMonoidal where
  η := 𝟙 _
  δ _ _ := 𝟙 _

section

variable (F : C ⥤ D) (G : D ⥤ E) [F.OplaxMonoidal] [G.OplaxMonoidal]

@[simps]
instance comp : (F ⋙ G).OplaxMonoidal where
  η := G.map (η F) ≫ η G
  δ X Y := G.map (δ F X Y) ≫ δ G _ _
  δ_natural_left {X Y} f X' := by
    dsimp
    rw [assoc, δ_natural_left, ← G.map_comp_assoc, δ_natural_left, map_comp, assoc]
  δ_natural_right _ _ := by
    dsimp
    rw [assoc, δ_natural_right, ← G.map_comp_assoc, δ_natural_right, map_comp, assoc]
  oplax_associativity X Y Z := by
    dsimp
    rw [comp_whiskerRight, assoc, assoc, assoc, δ_natural_left_assoc, associativity,
      ← G.map_comp_assoc, ← G.map_comp_assoc, assoc, associativity, map_comp, map_comp,
      assoc, assoc, MonoidalCategory.whiskerLeft_comp, δ_natural_right_assoc]

end

end OplaxMonoidal

open LaxMonoidal OplaxMonoidal

/-- A functor between monoidal categories is monoidal if it is lax and oplax monoidals,
and both data give inverse isomorphisms. -/
@[ext]
class Monoidal (F : C ⥤ D) extends F.LaxMonoidal, F.OplaxMonoidal where
  ε_η (F) : ε ≫ η = 𝟙 _ := by aesop_cat
  η_ε (F) : η ≫ ε = 𝟙 _ := by aesop_cat
  μ_δ (F) (X Y : C) : μ X Y ≫ δ X Y = 𝟙 _ := by aesop_cat
  δ_μ (F) (X Y : C) : δ X Y ≫ μ X Y = 𝟙 _ := by aesop_cat

namespace Monoidal

attribute [reassoc (attr := simp)] ε_η η_ε μ_δ δ_μ

section

variable (F : C ⥤ D) [F.Monoidal]

/-- The isomorphism `𝟙_ D ≅ F.obj (𝟙_ C)` when `F` is a monoidal functor. -/
@[simps]
def εIso : 𝟙_ D ≅ F.obj (𝟙_ C) where
  hom := ε F
  inv := η F

/-- The isomorphism `F.obj X ⊗ F.obj Y ≅ F.obj (X ⊗ Y)` when `F` is a monoidal functor. -/
@[simps]
def μIso (X Y : C) : F.obj X ⊗ F.obj Y ≅ F.obj (X ⊗ Y) where
  hom := μ F X Y
  inv := δ F X Y

instance : IsIso (ε F) := (εIso F).isIso_hom
instance : IsIso (η F) := (εIso F).isIso_inv
instance (X Y : C) : IsIso (μ F X Y) := (μIso F X Y).isIso_hom
instance (X Y : C) : IsIso (δ F X Y) := (μIso F X Y).isIso_inv

@[reassoc (attr := simp)]
lemma map_ε_η (G : D ⥤ C') : G.map (ε F) ≫ G.map (η F) = 𝟙 _ :=
  (εIso F).map_hom_inv_id G

@[reassoc (attr := simp)]
lemma map_η_ε (G : D ⥤ C') : G.map (η F) ≫ G.map (ε F) = 𝟙 _ :=
  (εIso F).map_inv_hom_id G

@[reassoc (attr := simp)]
lemma map_μ_δ (G : D ⥤ C') (X Y : C) : G.map (μ F X Y) ≫ G.map (δ F X Y) = 𝟙 _ :=
  (μIso F X Y).map_hom_inv_id G

@[reassoc (attr := simp)]
lemma map_δ_μ (G : D ⥤ C') (X Y : C) : G.map (δ F X Y) ≫ G.map (μ F X Y) = 𝟙 _ :=
  (μIso F X Y).map_inv_hom_id G

@[reassoc (attr := simp)]
lemma whiskerRight_ε_η (T : D) : ε F ▷ T ≫ η F ▷ T = 𝟙 _ := by
  rw [← MonoidalCategory.comp_whiskerRight, ε_η, id_whiskerRight]

@[reassoc (attr := simp)]
lemma whiskerRight_η_ε (T : D) : η F ▷ T ≫ ε F ▷ T = 𝟙 _ := by
  rw [← MonoidalCategory.comp_whiskerRight, η_ε, id_whiskerRight]

@[reassoc (attr := simp)]
lemma whiskerRight_μ_δ (X Y : C) (T : D) : μ F X Y ▷ T ≫ δ F X Y ▷ T = 𝟙 _ := by
  rw [← MonoidalCategory.comp_whiskerRight, μ_δ, id_whiskerRight]

@[reassoc (attr := simp)]
lemma whiskerRight_δ_μ (X Y : C) (T : D) : δ F X Y ▷ T ≫ μ F X Y ▷ T = 𝟙 _ := by
  rw [← MonoidalCategory.comp_whiskerRight, δ_μ, id_whiskerRight]

@[reassoc (attr := simp)]
lemma whiskerLeft_ε_η (T : D) : T ◁ ε F ≫ T ◁ η F = 𝟙 _ := by
  rw [← MonoidalCategory.whiskerLeft_comp, ε_η, MonoidalCategory.whiskerLeft_id]

@[reassoc (attr := simp)]
lemma whiskerLeft_η_ε (T : D) : T ◁ η F ≫ T ◁ ε F = 𝟙 _ := by
  rw [← MonoidalCategory.whiskerLeft_comp, η_ε, MonoidalCategory.whiskerLeft_id]

@[reassoc (attr := simp)]
lemma whiskerLeft_μ_δ (X Y : C) (T : D) : T ◁ μ F X Y ≫ T ◁ δ F X Y = 𝟙 _ := by
  rw [← MonoidalCategory.whiskerLeft_comp, μ_δ, MonoidalCategory.whiskerLeft_id]

@[reassoc (attr := simp)]
lemma whiskerLeft_δ_μ (X Y : C) (T : D) : T ◁ δ F X Y ≫ T ◁ μ F X Y = 𝟙 _ := by
  rw [← MonoidalCategory.whiskerLeft_comp, δ_μ, MonoidalCategory.whiskerLeft_id]

@[reassoc]
theorem map_tensor {X Y X' Y' : C} (f : X ⟶ Y) (g : X' ⟶ Y') :
    F.map (f ⊗ₘ g) = δ F X X' ≫ (F.map f ⊗ₘ F.map g) ≫ μ F Y Y' := by simp

@[reassoc]
theorem map_whiskerLeft (X : C) {Y Z : C} (f : Y ⟶ Z) :
    F.map (X ◁ f) = δ F X Y ≫ F.obj X ◁ F.map f ≫ μ F X Z := by simp

@[reassoc]
theorem map_whiskerRight {X Y : C} (f : X ⟶ Y) (Z : C) :
    F.map (f ▷ Z) = δ F X Z ≫ F.map f ▷ F.obj Z ≫ μ F Y Z := by simp

@[reassoc]
theorem map_associator (X Y Z : C) :
    F.map (α_ X Y Z).hom =
      δ F (X ⊗ Y) Z ≫ δ F X Y ▷ F.obj Z ≫
        (α_ (F.obj X) (F.obj Y) (F.obj Z)).hom ≫ F.obj X ◁ μ F Y Z ≫ μ F X (Y ⊗ Z) := by
  rw [← LaxMonoidal.associativity F, whiskerRight_δ_μ_assoc, δ_μ_assoc]

@[reassoc]
theorem map_associator_inv (X Y Z : C) :
    F.map (α_ X Y Z).inv =
      δ F X (Y ⊗ Z) ≫ F.obj X ◁ δ F Y Z ≫
        (α_ (F.obj X) (F.obj Y) (F.obj Z)).inv ≫ μ F X Y ▷ F.obj Z ≫ μ F (X ⊗ Y) Z := by
  rw [← cancel_epi (F.map (α_ X Y Z).hom), Iso.map_hom_inv_id, map_associator,
    assoc, assoc, assoc, assoc, OplaxMonoidal.associativity_inv_assoc,
    whiskerRight_δ_μ_assoc, δ_μ, comp_id, LaxMonoidal.associativity_inv,
    Iso.hom_inv_id_assoc, whiskerRight_δ_μ_assoc, δ_μ]

@[reassoc]
theorem map_leftUnitor (X : C) :
    F.map (λ_ X).hom = δ F (𝟙_ C) X ≫ η F ▷ F.obj X ≫ (λ_ (F.obj X)).hom := by simp

@[reassoc]
theorem map_leftUnitor_inv (X : C) :
    F.map (λ_ X).inv = (λ_ (F.obj X)).inv ≫ ε F ▷ F.obj X ≫ μ F (𝟙_ C) X  := by simp

@[reassoc]
theorem map_rightUnitor (X : C) :
    F.map (ρ_ X).hom = δ F X (𝟙_ C) ≫ F.obj X ◁ η F ≫ (ρ_ (F.obj X)).hom := by simp

@[reassoc]
theorem map_rightUnitor_inv (X : C) :
    F.map (ρ_ X).inv = (ρ_ (F.obj X)).inv ≫ F.obj X ◁ ε F  ≫ μ F X (𝟙_ C):= by simp

/-- The tensorator as a natural isomorphism. -/
@[simps!]
noncomputable def μNatIso :
    Functor.prod F F ⋙ tensor D ≅ tensor C ⋙ F :=
  NatIso.ofComponents (fun _ ↦ μIso F _ _)

/-- Monoidal functors commute with left tensoring up to isomorphism -/
@[simps!]
noncomputable def commTensorLeft (X : C) :
    F ⋙ tensorLeft (F.obj X) ≅ tensorLeft X ⋙ F :=
  NatIso.ofComponents (fun Y => μIso F X Y)

/-- Monoidal functors commute with right tensoring up to isomorphism -/
@[simps!]
noncomputable def commTensorRight (X : C) :
    F ⋙ tensorRight (F.obj X) ≅ tensorRight X ⋙ F :=
  NatIso.ofComponents (fun Y => μIso F Y X)

end

instance : (𝟭 C).Monoidal where

variable (F : C ⥤ D) (G : D ⥤ E)

instance [F.Monoidal] [G.Monoidal] : (F ⋙ G).Monoidal where
  ε_η := by simp
  η_ε := by simp
  μ_δ _ _ := by simp
  δ_μ _ _ := by simp

lemma toLaxMonoidal_injective : Function.Injective
    (@Monoidal.toLaxMonoidal _ _ _ _ _ _ _ : F.Monoidal → F.LaxMonoidal) := by
  intro a b eq
  ext1
  · exact congr(($eq).ε)
  · exact congr(($eq).μ)
  · rw [← cancel_epi (εIso _).hom]
    rw [εIso_hom, ε_η, ← @ε_η _ _ _ _ _ _ _ a, ← εIso_hom]
    exact congr(($eq.symm).ε ≫ _)
  · ext
    rw [← cancel_epi (μIso F _ _).hom]
    rw [μIso_hom, μ_δ, ← @μ_δ _ _ _ _ _ _ _ a, ← μIso_hom]
    exact congr(($eq.symm).μ _ _ ≫ _)

lemma toOplaxMonoidal_injective : Function.Injective
    (@Monoidal.toOplaxMonoidal _ _ _ _ _ _ _ : F.Monoidal → F.OplaxMonoidal) := by
  intro a b eq
  ext1
  · rw [← cancel_mono (εIso _).inv]
    rw [εIso_inv, ε_η, ← @ε_η _ _ _ _ _ _ _ a, ← εIso_inv]
    exact congr(_ ≫ ($eq.symm).η)
  · ext
    rw [← cancel_mono (μIso F _ _).inv]
    rw [μIso_inv, μ_δ, ← @μ_δ _ _ _ _ _ _ _ a, ← μIso_inv]
    exact congr(_ ≫ ($eq.symm).δ _ _)
  · exact congr(($eq).η)
  · exact congr(($eq).δ)

end Monoidal

variable (F : C ⥤ D)
/-- Structure which is a helper in order to show that a functor is monoidal. It
consists of isomorphisms `εIso` and `μIso` such that the morphisms `.hom` induced
by these isomorphisms satisfy the axioms of lax monoidal functors. -/
structure CoreMonoidal where
  /-- unit morphism -/
  εIso : 𝟙_ D ≅ F.obj (𝟙_ C)
  /-- tensorator -/
  μIso : ∀ X Y : C, F.obj X ⊗ F.obj Y ≅ F.obj (X ⊗ Y)
  μIso_hom_natural_left :
    ∀ {X Y : C} (f : X ⟶ Y) (X' : C),
      F.map f ▷ F.obj X' ≫ (μIso Y X').hom = (μIso X X').hom ≫ F.map (f ▷ X') := by
    aesop_cat
  μIso_hom_natural_right :
    ∀ {X Y : C} (X' : C) (f : X ⟶ Y) ,
      F.obj X' ◁ F.map f ≫ (μIso X' Y).hom = (μIso X' X).hom ≫ F.map (X' ◁ f) := by
    aesop_cat
  /-- associativity of the tensorator -/
  associativity :
    ∀ X Y Z : C,
      (μIso X Y).hom ▷ F.obj Z ≫ (μIso (X ⊗ Y) Z).hom ≫ F.map (α_ X Y Z).hom =
        (α_ (F.obj X) (F.obj Y) (F.obj Z)).hom ≫ F.obj X ◁ (μIso Y Z).hom ≫
          (μIso X (Y ⊗ Z)).hom := by
    aesop_cat
  -- unitality
  left_unitality :
    ∀ X : C, (λ_ (F.obj X)).hom = εIso.hom ▷ F.obj X ≫ (μIso (𝟙_ C) X).hom ≫ F.map (λ_ X).hom := by
      aesop_cat
  right_unitality :
    ∀ X : C, (ρ_ (F.obj X)).hom = F.obj X ◁ εIso.hom ≫ (μIso X (𝟙_ C)).hom ≫ F.map (ρ_ X).hom := by
    aesop_cat

namespace CoreMonoidal

attribute [reassoc (attr := simp)] μIso_hom_natural_left
  μIso_hom_natural_right associativity

attribute [reassoc] left_unitality right_unitality

variable {F} (h : F.CoreMonoidal)

/-- The lax monoidal functor structure induced by a `Functor.CoreMonoidal` structure. -/
@[simps -isSimp]
def toLaxMonoidal : F.LaxMonoidal where
  ε := h.εIso.hom
  μ X Y := (h.μIso X Y).hom
  left_unitality := h.left_unitality
  right_unitality := h.right_unitality

/-- The oplax monoidal functor structure induced by a `Functor.CoreMonoidal` structure. -/
@[simps -isSimp]
def toOplaxMonoidal : F.OplaxMonoidal where
  η := h.εIso.inv
  δ X Y := (h.μIso X Y).inv
  δ_natural_left _ _ := by
    rw [← cancel_epi (h.μIso _ _).hom, Iso.hom_inv_id_assoc,
      ← h.μIso_hom_natural_left_assoc, Iso.hom_inv_id, comp_id]
  δ_natural_right _ _ := by
    rw [← cancel_epi (h.μIso _ _).hom, Iso.hom_inv_id_assoc,
      ← h.μIso_hom_natural_right_assoc, Iso.hom_inv_id, comp_id]
  oplax_associativity X Y Z := by
    rw [← cancel_epi (h.μIso (X ⊗ Y) Z).hom, Iso.hom_inv_id_assoc,
      ← cancel_epi ((h.μIso X Y).hom ▷ F.obj Z), hom_inv_whiskerRight_assoc,
      associativity_assoc, Iso.hom_inv_id_assoc, whiskerLeft_hom_inv, comp_id]
  oplax_left_unitality _ := by
    rw [← cancel_epi (λ_ _).hom, Iso.hom_inv_id, h.left_unitality, assoc, assoc,
      Iso.map_hom_inv_id_assoc, Iso.hom_inv_id_assoc,hom_inv_whiskerRight]
  oplax_right_unitality _ := by
    rw [← cancel_epi (ρ_ _).hom, Iso.hom_inv_id, h.right_unitality, assoc, assoc,
      Iso.map_hom_inv_id_assoc, Iso.hom_inv_id_assoc, whiskerLeft_hom_inv]

attribute [local simp] toLaxMonoidal_ε toLaxMonoidal_μ toOplaxMonoidal_η toOplaxMonoidal_δ in
/-- The monoidal functor structure induced by a `Functor.CoreMonoidal` structure. -/
@[simps! toLaxMonoidal toOplaxMonoidal]
def toMonoidal : F.Monoidal where
  toLaxMonoidal := h.toLaxMonoidal
  toOplaxMonoidal := h.toOplaxMonoidal

variable (F)

/-- The `Functor.CoreMonoidal` structure given by a lax monoidal functor such
that `ε` and `μ` are isomorphisms. -/
noncomputable def ofLaxMonoidal [F.LaxMonoidal] [IsIso (ε F)] [∀ X Y, IsIso (μ F X Y)] :
    F.CoreMonoidal where
  εIso := asIso (ε F)
  μIso X Y := asIso (μ F X Y)

/-- The `Functor.CoreMonoidal` structure given by an oplax monoidal functor such
that `η` and `δ` are isomorphisms. -/
@[simps]
noncomputable def ofOplaxMonoidal [F.OplaxMonoidal] [IsIso (η F)] [∀ X Y, IsIso (δ F X Y)] :
    F.CoreMonoidal where
  εIso := (asIso (η F)).symm
  μIso X Y := (asIso (δ F X Y)).symm
  associativity X Y Z := by
    simp [← cancel_epi (δ F X Y ▷ F.obj Z), ← cancel_epi (δ F (X ⊗ Y) Z)]
  left_unitality X := by simp [← cancel_epi (λ_ (F.obj X)).inv]
  right_unitality X := by simp [← cancel_epi (ρ_ (F.obj X)).inv]

end CoreMonoidal

/-- The `Functor.Monoidal` structure given by a lax monoidal functor such
that `ε` and `μ` are isomorphisms. -/
noncomputable def Monoidal.ofLaxMonoidal
    [F.LaxMonoidal] [IsIso (ε F)] [∀ X Y, IsIso (μ F X Y)] :=
  (CoreMonoidal.ofLaxMonoidal F).toMonoidal

/-- The `Functor.Monoidal` structure given by an oplax monoidal functor such
that `η` and `δ` are isomorphisms. -/
noncomputable def Monoidal.ofOplaxMonoidal
    [F.OplaxMonoidal] [IsIso (η F)] [∀ X Y, IsIso (δ F X Y)] :=
  (CoreMonoidal.ofOplaxMonoidal F).toMonoidal

section Prod

variable (F : C ⥤ D) (G : E ⥤ C') [MonoidalCategory C']

section

variable [F.LaxMonoidal] [G.LaxMonoidal]

instance : (prod F G).LaxMonoidal where
  ε := (ε F, ε G)
  μ X Y := (μ F _ _, μ G _ _)
  μ_natural_left _ _ := by
    ext
    all_goals
      simp only [prod_obj, prodMonoidal_tensorObj, prod_map,
        prodMonoidal_whiskerRight, prod_comp, μ_natural_left]
  μ_natural_right _ _ := by
    ext
    all_goals
      simp only [prod_obj, prodMonoidal_tensorObj, prod_map, prodMonoidal_whiskerLeft, prod_comp,
        μ_natural_right]
  associativity _ _ _ := by
    ext
    all_goals
      simp only [prod_obj, prodMonoidal_tensorObj, prodMonoidal_whiskerRight,
        prodMonoidal_associator, Iso.prod_hom, prod_map, prod_comp,
        LaxMonoidal.associativity, prodMonoidal_whiskerLeft]
  left_unitality _ := by
    ext
    all_goals
      simp only [prodMonoidal_tensorUnit, prod_obj, prodMonoidal_tensorObj,
        prodMonoidal_leftUnitor_hom_fst, LaxMonoidal.left_unitality, prodMonoidal_whiskerRight,
        prod_map, prodMonoidal_leftUnitor_hom_snd, prod_comp]
  right_unitality _ := by
    ext
    all_goals
      simp only [prod_obj, prodMonoidal_tensorUnit, prodMonoidal_tensorObj,
        prodMonoidal_rightUnitor_hom_fst, LaxMonoidal.right_unitality, prodMonoidal_whiskerLeft,
        prod_map, prodMonoidal_rightUnitor_hom_snd, prod_comp]

@[simp] lemma prod_ε_fst : (ε (prod F G)).1 = ε F := rfl
@[simp] lemma prod_ε_snd : (ε (prod F G)).2 = ε G := rfl
@[simp] lemma prod_μ_fst (X Y : C × E) : (μ (prod F G) X Y).1 = μ F _ _ := rfl
@[simp] lemma prod_μ_snd (X Y : C × E) : (μ (prod F G) X Y).2 = μ G _ _ := rfl

end

section

variable [F.OplaxMonoidal] [G.OplaxMonoidal]

instance : (prod F G).OplaxMonoidal where
  η := (η F, η G)
  δ X Y := (δ F _ _, δ G _ _)

@[simp] lemma prod_η_fst : (η (prod F G)).1 = η F := rfl
@[simp] lemma prod_η_snd : (η (prod F G)).2 = η G := rfl
@[simp] lemma prod_δ_fst (X Y : C × E) : (δ (prod F G) X Y).1 = δ F _ _ := rfl
@[simp] lemma prod_δ_snd (X Y : C × E) : (δ (prod F G) X Y).2 = δ G _ _ := rfl

end

instance [F.Monoidal] [G.Monoidal] : (prod F G).Monoidal where
  ε_η := by ext <;> apply Monoidal.ε_η
  η_ε := by ext <;> apply Monoidal.η_ε
  μ_δ _ _ := by ext <;> apply Monoidal.μ_δ
  δ_μ _ _ := by ext <;> apply Monoidal.δ_μ

end Prod

instance : (diag C).Monoidal :=
  CoreMonoidal.toMonoidal
    { εIso := Iso.refl _
      μIso := fun _ _ ↦ Iso.refl _ }

@[simp] lemma diag_ε : ε (diag C) = 𝟙 _ := rfl
@[simp] lemma diag_η : η (diag C) = 𝟙 _ := rfl
@[simp] lemma diag_μ (X Y : C) : μ (diag C) X Y = 𝟙 _ := rfl
@[simp] lemma diag_δ (X Y : C) : δ (diag C) X Y = 𝟙 _ := rfl

section Prod'

variable (F : C ⥤ D) (G : C ⥤ E)

section

variable [F.LaxMonoidal] [G.LaxMonoidal]

/-- The functor `C ⥤ D × E` obtained from two lax monoidal functors is lax monoidal. -/
instance LaxMonoidal.prod' : (prod' F G).LaxMonoidal :=
  inferInstanceAs (diag C ⋙ prod F G).LaxMonoidal

@[simp] lemma prod'_ε_fst : (ε (prod' F G)).1 = ε F := by
  change _ ≫ F.map (𝟙 _) = _
  rw [Functor.map_id, Category.comp_id]
  rfl

@[simp] lemma prod'_ε_snd : (ε (prod' F G)).2 = ε G := by
  change _ ≫ G.map (𝟙 _) = _
  rw [Functor.map_id, Category.comp_id]
  rfl

@[simp] lemma prod'_μ_fst (X Y : C) : (μ (prod' F G) X Y).1 = μ F X Y := by
  change _ ≫ F.map (𝟙 _) = _
  rw [Functor.map_id, Category.comp_id]
  rfl

@[simp] lemma prod'_μ_snd (X Y : C) : (μ (prod' F G) X Y).2 = μ G X Y := by
  change _ ≫ G.map (𝟙 _) = _
  rw [Functor.map_id, Category.comp_id]
  rfl

end

section

variable [F.OplaxMonoidal] [G.OplaxMonoidal]

/-- The functor `C ⥤ D × E` obtained from two oplax monoidal functors is oplax monoidal. -/
instance OplaxMonoidal.prod' : (prod' F G).OplaxMonoidal :=
  inferInstanceAs (diag C ⋙ prod F G).OplaxMonoidal

@[simp] lemma prod'_η_fst : (η (prod' F G)).1 = η F := by
  change F.map (𝟙 _)  ≫ _ = _
  rw [Functor.map_id, Category.id_comp]
  rfl

@[simp] lemma prod'_η_snd : (η (prod' F G)).2 = η G := by
  change G.map (𝟙 _)  ≫ _ = _
  rw [Functor.map_id, Category.id_comp]
  rfl

@[simp] lemma prod'_δ_fst (X Y : C) : (δ (prod' F G) X Y).1 = δ F X Y := by
  change F.map (𝟙 _) ≫ _ = _
  rw [Functor.map_id, Category.id_comp]
  rfl

@[simp] lemma prod'_δ_snd (X Y : C) : (δ (prod' F G) X Y).2 = δ G X Y := by
  change G.map (𝟙 _) ≫ _ = _
  rw [Functor.map_id, Category.id_comp]
  rfl

end

@[deprecated (since := "2025-06-08")] alias prod_comp_fst := CategoryTheory.prod_comp_fst
@[deprecated (since := "2025-06-08")] alias prod_comp_snd := CategoryTheory.prod_comp_snd
-- TODO: when clearing these deprecations, remove the `CategoryTheory.` in the proof below.

/-- The functor `C ⥤ D × E` obtained from two monoidal functors is monoidal. -/
instance Monoidal.prod' [F.Monoidal] [G.Monoidal] :
    (prod' F G).Monoidal where
  -- automation should work, but it is terribly slow
  ε_η := by
    ext
    · simp only [CategoryTheory.prod_comp_fst, prod'_ε_fst, prod'_η_fst, ε_η,
        prodMonoidal_tensorUnit, prod_id]
    · simp only [CategoryTheory.prod_comp_snd, prod'_ε_snd, prod'_η_snd, ε_η,
        prodMonoidal_tensorUnit, prod_id]
  η_ε := by
    ext
    · simp only [CategoryTheory.prod_comp_fst, prod'_ε_fst, prod'_η_fst, η_ε,
        prod_id, prod'_obj]
    · simp only [CategoryTheory.prod_comp_snd, prod'_ε_snd, prod'_η_snd, η_ε,
        prod_id, prod'_obj]
  μ_δ _ _ := by
    ext
    · simp only [CategoryTheory.prod_comp_fst, prod'_μ_fst, prod'_δ_fst, μ_δ,
        prod'_obj, prodMonoidal_tensorObj, prod_id]
    · simp only [CategoryTheory.prod_comp_snd, prod'_μ_snd, prod'_δ_snd, μ_δ,
        prod'_obj, prodMonoidal_tensorObj, prod_id]
  δ_μ _ _ := by
    ext
    · simp only [CategoryTheory.prod_comp_fst, prod'_μ_fst, prod'_δ_fst, δ_μ,
        prod'_obj, prod_id]
    · simp only [CategoryTheory.prod_comp_snd, prod'_μ_snd, prod'_δ_snd, δ_μ,
        prod'_obj, prod_id]

end Prod'

end Functor

namespace Adjunction

variable {F : C ⥤ D} {G : D ⥤ C} (adj : F ⊣ G)

open Functor.OplaxMonoidal Functor.LaxMonoidal

section LaxMonoidal
variable [F.OplaxMonoidal]

/-- The right adjoint of an oplax monoidal functor is lax monoidal. -/
@[simps]
def rightAdjointLaxMonoidal : G.LaxMonoidal where
<<<<<<< HEAD
  ε' := adj.homEquiv _ _ (η F)
  μ' X Y := adj.homEquiv _ _ (δ F _ _ ≫ (adj.counit.app X ⊗ₘ adj.counit.app Y))
  μ'_natural_left {X Y} f X' := by
=======
  ε := adj.homEquiv _ _ (η F)
  μ X Y := adj.homEquiv _ _ (δ F _ _ ≫ (adj.counit.app X ⊗ adj.counit.app Y))
  μ_natural_left {X Y} f X' := by
>>>>>>> 4a303c25
    simp only [Adjunction.homEquiv_apply, ← adj.unit_naturality_assoc, ← G.map_comp, assoc,
      ← δ_natural_left_assoc F]
    suffices F.map (G.map f) ▷ F.obj (G.obj X') ≫ _ =
      (adj.counit.app X ⊗ₘ adj.counit.app X') ≫ _ by rw [this]
    simpa using NatTrans.whiskerRight_app_tensor_app adj.counit adj.counit (f := f) X'
  μ_natural_right {X' Y'} X g := by
    simp only [Adjunction.homEquiv_apply, ← adj.unit_naturality_assoc, ← G.map_comp,
      assoc, ← δ_natural_right_assoc F]
    suffices F.obj (G.obj X) ◁ F.map (G.map g) ≫ _ =
      (adj.counit.app X ⊗ₘ adj.counit.app X') ≫ _ by rw [this]
    simpa using NatTrans.whiskerLeft_app_tensor_app adj.counit adj.counit (f := g) _
  associativity X Y Z := (adj.homEquiv _ _).symm.injective (by
    simp only [homEquiv_unit, comp_obj, map_comp, comp_whiskerRight, assoc, homEquiv_counit,
      counit_naturality, id_obj, counit_naturality_assoc, left_triangle_components_assoc,
      MonoidalCategory.whiskerLeft_comp]
    rw [← δ_natural_left_assoc, ← δ_natural_left_assoc, ← δ_natural_left_assoc]
    haveI := @NatTrans.whiskerRight_app_tensor_app_assoc _ _ _ _ _ _ _ _ _ adj.counit adj.counit
    dsimp only [id_obj, comp_obj, Functor.comp_map, Functor.id_map] at this
    rw [this, this, tensorHom_def, assoc, ← comp_whiskerRight_assoc,
      left_triangle_components, id_whiskerRight, id_comp,
      whisker_exchange_assoc, whisker_exchange_assoc, ← tensorHom_def_assoc,
      associator_naturality, OplaxMonoidal.associativity_assoc]
    rw [← δ_natural_right_assoc, ← δ_natural_right_assoc, ← δ_natural_right_assoc]
    nth_rw 4 [tensorHom_def]
    rw [← whisker_exchange, ← MonoidalCategory.whiskerLeft_comp_assoc,
      ← MonoidalCategory.whiskerLeft_comp_assoc,
      ← MonoidalCategory.whiskerLeft_comp_assoc, assoc, assoc,
      counit_naturality, counit_naturality_assoc, left_triangle_components_assoc,
      MonoidalCategory.whiskerLeft_comp, assoc, tensorHom_def, whisker_exchange])
  left_unitality X := (adj.homEquiv _ _).symm.injective (by
    rw [homEquiv_counit, homEquiv_counit, homEquiv_unit, homEquiv_unit, comp_whiskerRight,
      map_comp, map_comp, map_comp, map_comp, map_comp, map_comp, assoc, assoc, assoc, assoc,
      assoc, counit_naturality, counit_naturality_assoc, counit_naturality_assoc,
      left_triangle_components_assoc, ← δ_natural_left_assoc, ← δ_natural_left_assoc,
      tensorHom_def, assoc, ← MonoidalCategory.comp_whiskerRight_assoc,
      ← MonoidalCategory.comp_whiskerRight_assoc, assoc, counit_naturality,
      left_triangle_components_assoc, id_whiskerLeft, assoc, assoc, Iso.inv_hom_id, comp_id,
      left_unitality_hom_assoc])
  right_unitality X := (adj.homEquiv _ _).symm.injective (by
    rw [homEquiv_counit, homEquiv_unit, MonoidalCategory.whiskerLeft_comp, homEquiv_unit,
      homEquiv_counit, map_comp, map_comp, map_comp, map_comp, map_comp, map_comp,
      assoc, assoc, assoc, assoc, assoc, counit_naturality, counit_naturality_assoc,
      counit_naturality_assoc, left_triangle_components_assoc, ← δ_natural_right_assoc,
      ← δ_natural_right_assoc, tensorHom_def, assoc, ← whisker_exchange_assoc,
      ← MonoidalCategory.whiskerLeft_comp_assoc, ← MonoidalCategory.whiskerLeft_comp_assoc,
      assoc, counit_naturality, left_triangle_components_assoc, MonoidalCategory.whiskerRight_id,
      assoc, assoc, Iso.inv_hom_id, comp_id, right_unitality_hom_assoc])

<<<<<<< HEAD
lemma rightAdjointLaxMonoidal_ε :
    letI := adj.rightAdjointLaxMonoidal
    ε G = adj.homEquiv _ _ (η F) := rfl

lemma rightAdjointLaxMonoidal_μ (X Y : D) :
    letI := adj.rightAdjointLaxMonoidal
    μ G X Y = adj.homEquiv _ _ (δ F _ _ ≫ (adj.counit.app X ⊗ₘ adj.counit.app Y)) := rfl

=======
>>>>>>> 4a303c25
/-- When `adj : F ⊣ G` is an adjunction, with `F` oplax monoidal and `G` lax-monoidal,
this typeclass expresses compatibilities between the adjunction and the (op)lax
monoidal structures. -/
class IsMonoidal [G.LaxMonoidal] : Prop where
  leftAdjoint_ε : ε G = adj.homEquiv _ _ (η F) := by aesop_cat
  leftAdjoint_μ (X Y : D) :
    μ G X Y = adj.homEquiv _ _ (δ F _ _ ≫ (adj.counit.app X ⊗ₘ adj.counit.app Y)) := by aesop_cat

instance :
    letI := adj.rightAdjointLaxMonoidal
    adj.IsMonoidal := by
  letI := adj.rightAdjointLaxMonoidal
  constructor
  · rfl
  · intro _ _
    rfl

variable [G.LaxMonoidal] [adj.IsMonoidal]

@[reassoc]
lemma unit_app_unit_comp_map_η : adj.unit.app (𝟙_ C) ≫ G.map (η F) = ε G :=
  Adjunction.IsMonoidal.leftAdjoint_ε.symm

@[reassoc]
lemma unit_app_tensor_comp_map_δ (X Y : C) :
    adj.unit.app (X ⊗ Y) ≫ G.map (δ F X Y) = (adj.unit.app X ⊗ₘ adj.unit.app Y) ≫ μ G _ _ := by
  rw [IsMonoidal.leftAdjoint_μ (adj := adj), homEquiv_unit]
  dsimp
  simp only [← adj.unit_naturality_assoc, ← Functor.map_comp, ← δ_natural_assoc,
    ← tensor_comp, left_triangle_components, tensorHom_id, id_whiskerRight, comp_id]

@[reassoc]
lemma map_ε_comp_counit_app_unit : F.map (ε G) ≫ adj.counit.app (𝟙_ D) = η F := by
  rw [IsMonoidal.leftAdjoint_ε (adj := adj), homEquiv_unit, map_comp,
    assoc, counit_naturality, left_triangle_components_assoc]

@[reassoc]
lemma map_μ_comp_counit_app_tensor (X Y : D) :
    F.map (μ G X Y) ≫ adj.counit.app (X ⊗ Y) =
      δ F _ _ ≫ (adj.counit.app X ⊗ₘ adj.counit.app Y) := by
  rw [IsMonoidal.leftAdjoint_μ (adj := adj), homEquiv_unit]
  simp

instance : (Adjunction.id (C := C)).IsMonoidal where
  leftAdjoint_ε := by simp [id, homEquiv]
  leftAdjoint_μ := by simp [id, homEquiv]

instance isMonoidal_comp {F' : D ⥤ E} {G' : E ⥤ D} (adj' : F' ⊣ G')
  [F'.OplaxMonoidal] [G'.LaxMonoidal] [adj'.IsMonoidal] : (adj.comp adj').IsMonoidal where
  leftAdjoint_ε := by
    dsimp [homEquiv]
    rw [← adj.unit_app_unit_comp_map_η, ← adj'.unit_app_unit_comp_map_η,
      assoc, comp_unit_app, assoc, ← Functor.map_comp,
      ← adj'.unit_naturality_assoc, ← map_comp, ← map_comp]
  leftAdjoint_μ X Y := by
    apply ((adj.comp adj').homEquiv _ _).symm.injective
    dsimp only [comp_obj, comp_μ, id_obj, comp_δ]
    rw [Equiv.symm_apply_apply]
    dsimp [homEquiv]
    rw [comp_counit_app, comp_counit_app, comp_counit_app, assoc, tensor_comp, δ_natural_assoc]
    dsimp
    rw [← adj'.map_μ_comp_counit_app_tensor, ← map_comp_assoc, ← map_comp_assoc,
      ← map_comp_assoc, ← adj.map_μ_comp_counit_app_tensor, assoc,
      F.map_comp_assoc, counit_naturality]

end LaxMonoidal

section Monoidal
variable [F.Monoidal] [G.Monoidal] [adj.IsMonoidal]

@[reassoc]
lemma ε_comp_map_ε : ε G ≫ G.map (ε F) = adj.unit.app (𝟙_ C) := by
  simp [← adj.unit_app_unit_comp_map_η]

@[reassoc]
lemma map_η_comp_η : F.map (η G) ≫ η F = adj.counit.app (𝟙_ D) := by
  simp [← adj.map_ε_comp_counit_app_unit]

end Monoidal
end Adjunction

namespace Equivalence

variable (e : C ≌ D)

instance [e.inverse.Monoidal] : e.symm.functor.Monoidal := inferInstanceAs (e.inverse.Monoidal)
instance [e.functor.Monoidal] : e.symm.inverse.Monoidal := inferInstanceAs (e.functor.Monoidal)

/-- If a monoidal functor `F` is an equivalence of categories then its inverse is also monoidal. -/
noncomputable def inverseMonoidal [e.functor.Monoidal] : e.inverse.Monoidal := by
  letI := e.toAdjunction.rightAdjointLaxMonoidal
  have : IsIso (LaxMonoidal.ε e.inverse) := by
    simp only [this, Adjunction.rightAdjointLaxMonoidal_ε, Adjunction.homEquiv_unit]
    infer_instance
  have : ∀ (X Y : D), IsIso (LaxMonoidal.μ e.inverse X Y) := fun X Y ↦ by
    simp only [Adjunction.rightAdjointLaxMonoidal_μ, Adjunction.homEquiv_unit]
    infer_instance
  apply Monoidal.ofLaxMonoidal

/-- An equivalence of categories involving monoidal functors is monoidal if the underlying
adjunction satisfies certain compatibilities with respect to the monoidal functor data. -/
abbrev IsMonoidal [e.functor.Monoidal] [e.inverse.Monoidal] : Prop := e.toAdjunction.IsMonoidal

example [e.functor.Monoidal] : letI := e.inverseMonoidal; e.IsMonoidal := inferInstance

variable [e.functor.Monoidal] [e.inverse.Monoidal] [e.IsMonoidal]

open Functor.LaxMonoidal Functor.OplaxMonoidal

@[reassoc]
lemma unitIso_hom_app_comp_inverse_map_η_functor :
    e.unitIso.hom.app (𝟙_ C) ≫ e.inverse.map (η e.functor) = ε e.inverse :=
  e.toAdjunction.unit_app_unit_comp_map_η

@[reassoc]
lemma unitIso_hom_app_tensor_comp_inverse_map_δ_functor (X Y : C) :
    e.unitIso.hom.app (X ⊗ Y) ≫ e.inverse.map (δ e.functor X Y) =
      (e.unitIso.hom.app X ⊗ₘ e.unitIso.hom.app Y) ≫ μ e.inverse _ _ :=
  e.toAdjunction.unit_app_tensor_comp_map_δ X Y

@[reassoc]
lemma functor_map_ε_inverse_comp_counitIso_hom_app :
    e.functor.map (ε e.inverse) ≫ e.counitIso.hom.app (𝟙_ D) = η e.functor :=
  e.toAdjunction.map_ε_comp_counit_app_unit

@[reassoc]
lemma functor_map_μ_inverse_comp_counitIso_hom_app_tensor (X Y : D) :
    e.functor.map (μ e.inverse X Y) ≫ e.counitIso.hom.app (X ⊗ Y) =
      δ e.functor _ _ ≫ (e.counitIso.hom.app X ⊗ₘ e.counitIso.hom.app Y) :=
  e.toAdjunction.map_μ_comp_counit_app_tensor X Y

@[reassoc]
lemma counitIso_inv_app_comp_functor_map_η_inverse :
    e.counitIso.inv.app (𝟙_ D) ≫ e.functor.map (η e.inverse) = ε e.functor := by
  rw [← cancel_epi (η e.functor), Monoidal.η_ε, ← functor_map_ε_inverse_comp_counitIso_hom_app,
    Category.assoc, Iso.hom_inv_id_app_assoc, Monoidal.map_ε_η]

@[reassoc]
lemma counitIso_inv_app_tensor_comp_functor_map_δ_inverse (X Y : C) :
    e.counitIso.inv.app (e.functor.obj X ⊗ e.functor.obj Y) ≫
      e.functor.map (δ e.inverse (e.functor.obj X) (e.functor.obj Y)) =
      μ e.functor X Y ≫ e.functor.map (e.unitIso.hom.app X ⊗ₘ e.unitIso.hom.app Y) := by
  rw [← cancel_epi (δ e.functor _ _), Monoidal.δ_μ_assoc]
  apply e.inverse.map_injective
  simp [← cancel_epi (e.unitIso.hom.app (X ⊗ Y)), Functor.map_comp,
    unitIso_hom_app_tensor_comp_inverse_map_δ_functor_assoc]

@[reassoc]
lemma unit_app_comp_inverse_map_η_functor :
    e.unit.app (𝟙_ C) ≫ e.inverse.map (η e.functor) = ε e.inverse :=
  e.toAdjunction.unit_app_unit_comp_map_η

@[reassoc]
lemma unit_app_tensor_comp_inverse_map_δ_functor (X Y : C) :
    e.unit.app (X ⊗ Y) ≫ e.inverse.map (δ e.functor X Y) =
      (e.unit.app X ⊗ₘ e.unitIso.hom.app Y) ≫ μ e.inverse _ _ :=
  e.toAdjunction.unit_app_tensor_comp_map_δ X Y

@[reassoc (attr := simp)]
lemma functor_map_ε_inverse_comp_counit_app :
    e.functor.map (ε e.inverse) ≫ e.counit.app (𝟙_ D) = η e.functor :=
  e.toAdjunction.map_ε_comp_counit_app_unit

@[reassoc]
lemma functor_map_μ_inverse_comp_counit_app_tensor (X Y : D) :
    e.functor.map (μ e.inverse X Y) ≫ e.counit.app (X ⊗ Y) =
      δ e.functor _ _ ≫ (e.counit.app X ⊗ₘ e.counit.app Y) :=
  e.toAdjunction.map_μ_comp_counit_app_tensor X Y

@[reassoc]
lemma counitInv_app_comp_functor_map_η_inverse :
    e.counitInv.app (𝟙_ D) ≫ e.functor.map (η e.inverse) = ε e.functor := by
  rw [← cancel_epi (η e.functor), Monoidal.η_ε, ← functor_map_ε_inverse_comp_counitIso_hom_app,
    Category.assoc, Iso.hom_inv_id_app_assoc, Monoidal.map_ε_η]

@[reassoc]
lemma counitInv_app_tensor_comp_functor_map_δ_inverse (X Y : C) :
    e.counitInv.app (e.functor.obj X ⊗ e.functor.obj Y) ≫
      e.functor.map (δ e.inverse (e.functor.obj X) (e.functor.obj Y)) =
      μ e.functor X Y ≫ e.functor.map (e.unitIso.hom.app X ⊗ₘ e.unitIso.hom.app Y) := by
  rw [← cancel_epi (δ e.functor _ _), Monoidal.δ_μ_assoc]
  apply e.inverse.map_injective
  simp [← cancel_epi (e.unitIso.hom.app (X ⊗ Y)), Functor.map_comp,
    unitIso_hom_app_tensor_comp_inverse_map_δ_functor_assoc]

@[reassoc (attr := simp)]
lemma ε_comp_map_ε : ε e.inverse ≫ e.inverse.map (ε e.functor) = e.unit.app (𝟙_ C) :=
  e.toAdjunction.ε_comp_map_ε

@[reassoc (attr := simp)]
lemma map_η_comp_η : e.functor.map (η e.inverse) ≫ η e.functor = e.counit.app (𝟙_ D) :=
  e.toAdjunction.map_η_comp_η

instance : (refl (C := C)).functor.Monoidal := inferInstanceAs (𝟭 C).Monoidal
instance : (refl (C := C)).inverse.Monoidal := inferInstanceAs (𝟭 C).Monoidal

/-- The obvious auto-equivalence of a monoidal category is monoidal. -/
instance isMonoidal_refl : (Equivalence.refl (C := C)).IsMonoidal :=
  inferInstanceAs (Adjunction.id (C := C)).IsMonoidal

/-- The inverse of a monoidal category equivalence is also a monoidal category equivalence. -/
instance isMonoidal_symm [e.inverse.Monoidal] [e.IsMonoidal] :
    e.symm.IsMonoidal where
  leftAdjoint_ε := by
    simp only [toAdjunction, Adjunction.homEquiv_unit]
    dsimp [symm]
    rw [counitIso_inv_app_comp_functor_map_η_inverse]
  leftAdjoint_μ X Y := by
    simp only [toAdjunction, Adjunction.homEquiv_unit]
    dsimp [symm]
    rw [map_comp, counitIso_inv_app_tensor_comp_functor_map_δ_inverse_assoc,
      ← Functor.map_comp, ← tensor_comp, Iso.hom_inv_id_app, Iso.hom_inv_id_app]
    dsimp
    rw [tensorHom_id, id_whiskerRight, map_id, comp_id]

section

variable (e' : D ≌ E)

instance [e'.functor.Monoidal] : (e.trans e').functor.Monoidal :=
  inferInstanceAs (e.functor ⋙ e'.functor).Monoidal

instance [e'.inverse.Monoidal] : (e.trans e').inverse.Monoidal :=
  inferInstanceAs (e'.inverse ⋙ e.inverse).Monoidal

/-- The composition of two monoidal category equivalences is monoidal. -/
instance isMonoidal_trans [e'.functor.Monoidal] [e'.inverse.Monoidal] [e'.IsMonoidal] :
    (e.trans e').IsMonoidal := by
  dsimp [Equivalence.IsMonoidal]
  rw [trans_toAdjunction]
  infer_instance

end

end Equivalence

variable (C D)

/-- Bundled version of lax monoidal functors. This type is equipped with a category
structure in `CategoryTheory.Monoidal.NaturalTransformation`. -/
structure LaxMonoidalFunctor extends C ⥤ D where
  laxMonoidal : toFunctor.LaxMonoidal := by infer_instance

namespace LaxMonoidalFunctor

attribute [instance] laxMonoidal

variable {C D}

/-- Constructor for `LaxMonoidalFunctor C D`. -/
@[simps toFunctor]
def of (F : C ⥤ D) [F.LaxMonoidal] : LaxMonoidalFunctor C D where
  toFunctor := F

end LaxMonoidalFunctor

end CategoryTheory<|MERGE_RESOLUTION|>--- conflicted
+++ resolved
@@ -131,36 +131,20 @@
     (μ : ∀ X Y : C, F.obj X ⊗ F.obj Y ⟶ F.obj (X ⊗ Y))
     (μ_natural :
       ∀ {X Y X' Y' : C} (f : X ⟶ Y) (g : X' ⟶ Y'),
-<<<<<<< HEAD
-        (F.map f ⊗ₘ F.map g) ≫ μ' Y Y' = μ' X X' ≫ F.map (f ⊗ₘ g) := by
-=======
-        (F.map f ⊗ F.map g) ≫ μ Y Y' = μ X X' ≫ F.map (f ⊗ g) := by
->>>>>>> 4a303c25
+        (F.map f ⊗ₘ F.map g) ≫ μ Y Y' = μ X X' ≫ F.map (f ⊗ₘ g) := by
       aesop_cat)
     /- associativity of the tensorator -/
     (associativity :
       ∀ X Y Z : C,
-<<<<<<< HEAD
-        (μ' X Y ⊗ₘ 𝟙 (F.obj Z)) ≫ μ' (X ⊗ Y) Z ≫ F.map (α_ X Y Z).hom =
-          (α_ (F.obj X) (F.obj Y) (F.obj Z)).hom ≫ (𝟙 (F.obj X) ⊗ₘ μ' Y Z) ≫ μ' X (Y ⊗ Z) := by
-      aesop_cat)
-    /- unitality -/
-    (left_unitality' :
-      ∀ X : C, (λ_ (F.obj X)).hom = (ε' ⊗ₘ 𝟙 (F.obj X)) ≫ μ' (𝟙_ C) X ≫ F.map (λ_ X).hom := by
-        aesop_cat)
-    (right_unitality' :
-      ∀ X : C, (ρ_ (F.obj X)).hom = (𝟙 (F.obj X) ⊗ₘ ε') ≫ μ' X (𝟙_ C) ≫ F.map (ρ_ X).hom := by
-=======
-        (μ X Y ⊗ 𝟙 (F.obj Z)) ≫ μ (X ⊗ Y) Z ≫ F.map (α_ X Y Z).hom =
-          (α_ (F.obj X) (F.obj Y) (F.obj Z)).hom ≫ (𝟙 (F.obj X) ⊗ μ Y Z) ≫ μ X (Y ⊗ Z) := by
+        (μ X Y ⊗ₘ 𝟙 (F.obj Z)) ≫ μ (X ⊗ Y) Z ≫ F.map (α_ X Y Z).hom =
+          (α_ (F.obj X) (F.obj Y) (F.obj Z)).hom ≫ (𝟙 (F.obj X) ⊗ₘ μ Y Z) ≫ μ X (Y ⊗ Z) := by
       aesop_cat)
     /- unitality -/
     (left_unitality :
-      ∀ X : C, (λ_ (F.obj X)).hom = (ε ⊗ 𝟙 (F.obj X)) ≫ μ (𝟙_ C) X ≫ F.map (λ_ X).hom := by
+      ∀ X : C, (λ_ (F.obj X)).hom = (ε ⊗ₘ 𝟙 (F.obj X)) ≫ μ (𝟙_ C) X ≫ F.map (λ_ X).hom := by
         aesop_cat)
     (right_unitality :
-      ∀ X : C, (ρ_ (F.obj X)).hom = (𝟙 (F.obj X) ⊗ ε) ≫ μ X (𝟙_ C) ≫ F.map (ρ_ X).hom := by
->>>>>>> 4a303c25
+      ∀ X : C, (ρ_ (F.obj X)).hom = (𝟙 (F.obj X) ⊗ₘ ε) ≫ μ X (𝟙_ C) ≫ F.map (ρ_ X).hom := by
         aesop_cat)
 
 /--
@@ -809,15 +793,9 @@
 /-- The right adjoint of an oplax monoidal functor is lax monoidal. -/
 @[simps]
 def rightAdjointLaxMonoidal : G.LaxMonoidal where
-<<<<<<< HEAD
-  ε' := adj.homEquiv _ _ (η F)
-  μ' X Y := adj.homEquiv _ _ (δ F _ _ ≫ (adj.counit.app X ⊗ₘ adj.counit.app Y))
-  μ'_natural_left {X Y} f X' := by
-=======
   ε := adj.homEquiv _ _ (η F)
-  μ X Y := adj.homEquiv _ _ (δ F _ _ ≫ (adj.counit.app X ⊗ adj.counit.app Y))
+  μ X Y := adj.homEquiv _ _ (δ F _ _ ≫ (adj.counit.app X ⊗ₘ adj.counit.app Y))
   μ_natural_left {X Y} f X' := by
->>>>>>> 4a303c25
     simp only [Adjunction.homEquiv_apply, ← adj.unit_naturality_assoc, ← G.map_comp, assoc,
       ← δ_natural_left_assoc F]
     suffices F.map (G.map f) ▷ F.obj (G.obj X') ≫ _ =
@@ -866,17 +844,6 @@
       assoc, counit_naturality, left_triangle_components_assoc, MonoidalCategory.whiskerRight_id,
       assoc, assoc, Iso.inv_hom_id, comp_id, right_unitality_hom_assoc])
 
-<<<<<<< HEAD
-lemma rightAdjointLaxMonoidal_ε :
-    letI := adj.rightAdjointLaxMonoidal
-    ε G = adj.homEquiv _ _ (η F) := rfl
-
-lemma rightAdjointLaxMonoidal_μ (X Y : D) :
-    letI := adj.rightAdjointLaxMonoidal
-    μ G X Y = adj.homEquiv _ _ (δ F _ _ ≫ (adj.counit.app X ⊗ₘ adj.counit.app Y)) := rfl
-
-=======
->>>>>>> 4a303c25
 /-- When `adj : F ⊣ G` is an adjunction, with `F` oplax monoidal and `G` lax-monoidal,
 this typeclass expresses compatibilities between the adjunction and the (op)lax
 monoidal structures. -/
