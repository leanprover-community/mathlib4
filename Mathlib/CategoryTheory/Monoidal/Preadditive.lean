--- conflicted
+++ resolved
@@ -313,10 +313,7 @@
       comp_dite] says
     simp only [leftDistributor_hom, Category.assoc, Preadditive.sum_comp, biproduct.ι_π, comp_dite,
       comp_zero, Finset.sum_dite_eq', Finset.mem_univ, ↓reduceIte, eqToHom_refl, Category.comp_id]
-<<<<<<< HEAD
-=======
-
->>>>>>> 18a1ceaf
+
   apply w
 
 -- One might wonder how many iterated tensor products we need simp lemmas for.
@@ -348,10 +345,7 @@
   simp? [rightDistributor_inv, Preadditive.comp_sum_assoc, biproduct.ι_π_assoc, dite_comp] says
     simp only [rightDistributor_inv, Preadditive.comp_sum_assoc, biproduct.ι_π_assoc, dite_comp,
       zero_comp, Finset.sum_dite_eq, Finset.mem_univ, ↓reduceIte, eqToHom_refl, Category.id_comp]
-<<<<<<< HEAD
-=======
-
->>>>>>> 18a1ceaf
+
   apply w
 
 @[ext]
@@ -364,10 +358,7 @@
       comp_dite] says
     simp only [rightDistributor_hom, Category.assoc, Preadditive.sum_comp, biproduct.ι_π, comp_dite,
       comp_zero, Finset.sum_dite_eq', Finset.mem_univ, ↓reduceIte, eqToHom_refl, Category.comp_id]
-<<<<<<< HEAD
-=======
-
->>>>>>> 18a1ceaf
+
   apply w
 
 @[ext]
