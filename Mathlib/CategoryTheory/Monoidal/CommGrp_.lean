/-
Copyright (c) 2025 Markus Himmel. All rights reserved.
Released under Apache 2.0 license as described in the file LICENSE.
Authors: Markus Himmel
-/
import Mathlib.CategoryTheory.Monoidal.Grp_
import Mathlib.CategoryTheory.Monoidal.CommMon_

/-!
# The category of commutative groups in a Cartesian monoidal category
-/

universe v₁ v₂ v₃ u₁ u₂ u₃

open CategoryTheory Category Limits MonoidalCategory CartesianMonoidalCategory Mon Grp CommMon
open MonObj

variable (C : Type u₁) [Category.{v₁} C] [CartesianMonoidalCategory.{v₁} C] [BraidedCategory C]

/-- A commutative group object internal to a Cartesian monoidal category. -/
structure CommGrp where
  /-- The underlying object in the ambient monoidal category -/
  X : C
  [grp : GrpObj X]
  [comm : IsCommMonObj X]

@[deprecated (since := "2025-10-13")] alias CommGrp_ := CommGrp

attribute [instance] CommGrp.grp CommGrp.comm

namespace CommGrp

variable {C}

/-- A commutative group object is a group object. -/
@[simps X]
def toGrp (A : CommGrp C) : Grp C := ⟨A.X⟩

@[deprecated (since := "2025-10-13")] alias toGrp_ := toGrp

/-- A commutative group object is a commutative monoid object. -/
@[simps X]
def toCommMon (A : CommGrp C) : CommMon C := ⟨A.X⟩

@[deprecated (since := "2025-09-15")] alias toCommMon_ := toCommMon

/-- A commutative group object is a monoid object. -/
abbrev toMon (A : CommGrp C) : Mon C := (toCommMon A).toMon

@[deprecated (since := "2025-09-15")] alias toMon_ := toMon

variable (C) in
/-- The trivial commutative group object. -/
@[simps!]
def trivial : CommGrp C := { X := 𝟙_ C }

instance : Inhabited (CommGrp C) where
  default := trivial C

<<<<<<< HEAD
instance : Category (CommGrp_ C) :=
  inferInstanceAs (Category (InducedCategory _ CommGrp_.toGrp_))
=======
instance : Category (CommGrp C) :=
  InducedCategory.category CommGrp.toGrp
>>>>>>> 3dc2bc1f

@[simp]
<<<<<<< HEAD
theorem id_hom (A : CommGrp_ C) : (InducedCategory.Hom.hom (𝟙 A)) = 𝟙 A.toGrp_ :=
  rfl

@[simp]
theorem comp_hom {R S T : CommGrp_ C} (f : R ⟶ S) (g : S ⟶ T) :
    (f ≫ g).hom = f.hom ≫ g.hom :=
  rfl

@[ext]
theorem hom_ext {A B : CommGrp_ C} (f g : A ⟶ B) (h : f.hom.hom.hom = g.hom.hom.hom) : f = g :=
  InducedCategory.hom_ext (Grp_.hom_ext _ _ h)

@[deprecated (since := "2025-07-03")] alias id' := id_hom
@[deprecated (since := "2025-07-03")] alias comp' := comp_hom
=======
theorem id_hom (A : Grp C) : Mon.Hom.hom (𝟙 A) = 𝟙 A.X :=
  rfl

@[simp]
theorem comp_hom {R S T : CommGrp C} (f : R ⟶ S) (g : S ⟶ T) :
    Mon.Hom.hom (f ≫ g) = f.hom ≫ g.hom :=
  rfl

@[ext]
theorem hom_ext {A B : CommGrp C} (f g : A ⟶ B) (h : f.hom = g.hom) : f = g :=
  Mon.Hom.ext h

@[simp]
lemma id' (A : CommGrp C) : (𝟙 A : A.toMon ⟶ A.toMon) = 𝟙 (A.toMon) := rfl

@[simp]
lemma comp' {A₁ A₂ A₃ : CommGrp C} (f : A₁ ⟶ A₂) (g : A₂ ⟶ A₃) :
    ((f ≫ g : A₁ ⟶ A₃) : A₁.toMon ⟶ A₃.toMon) = @CategoryStruct.comp (Mon C) _ _ _ _ f g := rfl
>>>>>>> 3dc2bc1f

section

variable (C)

/-- The forgetful functor from commutative group objects to group objects. -/
@[simps! obj_X]
def forget₂Grp : CommGrp C ⥤ Grp C :=
  inducedFunctor CommGrp.toGrp

@[deprecated (since := "2025-10-13")] alias forget₂Grp_ := forget₂Grp

/-- The forgetful functor from commutative group objects to group objects is fully faithful. -/
def fullyFaithfulForget₂Grp : (forget₂Grp C).FullyFaithful :=
  fullyFaithfulInducedFunctor _

@[deprecated (since := "2025-10-13")] alias fullyFaithfulForget₂Grp_ := fullyFaithfulForget₂Grp

instance : (forget₂Grp C).Full := InducedCategory.full _
instance : (forget₂Grp C).Faithful := InducedCategory.faithful _

@[simp]
theorem forget₂Grp_obj_one (A : CommGrp C) : η[((forget₂Grp C).obj A).X] = η[A.X] :=
  rfl

@[simp]
theorem forget₂Grp_obj_mul (A : CommGrp C) : μ[((forget₂Grp C).obj A).X] = μ[A.X] :=
  rfl

@[simp]
<<<<<<< HEAD
theorem forget₂Grp_map_hom {A B : CommGrp_ C} (f : A ⟶ B) :
    ((forget₂Grp_ C).map f).hom = f.hom.hom :=
  rfl

/-- The forgetful functor from commutative group objects to commutative monoid objects. -/
def forget₂CommMon_ : CommGrp_ C ⥤ CommMon_ C where
  obj G := CommMon_.mk G.X
  map f := CommMon_.homMk f.hom.hom


/-- The forgetful functor from commutative group objects to commutative monoid objects is fully
faithful. -/
def fullyFaithfulForget₂CommMon_ : (forget₂CommMon_ C).FullyFaithful where
  preimage f := InducedCategory.homMk (Grp_.homMk' f.hom)

instance : (forget₂CommMon_ C).Full := (fullyFaithfulForget₂CommMon_ _).full
instance : (forget₂CommMon_ C).Faithful := (fullyFaithfulForget₂CommMon_ _).faithful
=======
theorem forget₂Grp_map_hom {A B : CommGrp C} (f : A ⟶ B) : ((forget₂Grp C).map f).hom = f.hom :=
  rfl

/-- The forgetful functor from commutative group objects to commutative monoid objects. -/
@[simps! obj_X]
def forget₂CommMon : CommGrp C ⥤ CommMon C :=
  inducedFunctor CommGrp.toCommMon

@[deprecated (since := "2025-09-15")] alias forget₂CommMon_ := forget₂CommMon

/-- The forgetful functor from commutative group objects to commutative monoid objects is fully
faithful. -/
def fullyFaithfulForget₂CommMon : (forget₂CommMon C).FullyFaithful :=
  fullyFaithfulInducedFunctor _

@[deprecated (since := "2025-09-15")]
alias fullyFaithfulForget₂CommMon_ := fullyFaithfulForget₂CommMon

instance : (forget₂CommMon C).Full := InducedCategory.full _
instance : (forget₂CommMon C).Faithful := InducedCategory.faithful _
>>>>>>> 3dc2bc1f

@[simp]
theorem forget₂CommMon_obj_one (A : CommGrp C) : η[((forget₂CommMon C).obj A).X] = η[A.X] :=
  rfl

@[simp]
theorem forget₂CommMon_obj_mul (A : CommGrp C) : μ[((forget₂CommMon C).obj A).X] = μ[A.X] :=
  rfl

@[simp]
<<<<<<< HEAD
theorem forget₂CommMon_map_hom {A B : CommGrp_ C} (f : A ⟶ B) :
    ((forget₂CommMon_ C).map f).hom = f.hom.hom :=
=======
theorem forget₂CommMon_map_hom {A B : CommGrp C} (f : A ⟶ B) :
    ((forget₂CommMon C).map f).hom = f.hom :=
>>>>>>> 3dc2bc1f
  rfl

/-- The forgetful functor from commutative group objects to the ambient category. -/
@[simps!]
def forget : CommGrp C ⥤ C :=
  forget₂Grp C ⋙ Grp.forget C

instance : (forget C).Faithful where

@[simp]
theorem forget₂Grp_comp_forget : forget₂Grp C ⋙ Grp.forget C = forget C := rfl

@[simp]
theorem forget₂CommMon_comp_forget : forget₂CommMon C ⋙ CommMon.forget C = forget C := rfl

instance {G H : CommGrp C} {f : G ⟶ H} [IsIso f] : IsIso f.hom :=
  inferInstanceAs <| IsIso <| (forget C).map f

end

<<<<<<< HEAD
@[simp] lemma mkIso_hom_hom_hom_hom : (mkIso f one_f mul_f).hom.hom.hom.hom = f.hom := rfl
@[simp] lemma mkIso_inv_hom_hom_hom : (mkIso f one_f mul_f).inv.hom.hom.hom = f.inv := rfl

@[deprecated (since := "2025-07-03")] alias mkIso_hom_hom := mkIso_hom_hom_hom_hom
@[deprecated (since := "2025-07-03")] alias mkIso_inv_hom := mkIso_inv_hom_hom_hom
end

instance uniqueHomFromTrivial (A : CommGrp_ C) : Unique (trivial C ⟶ A) :=
  Equiv.unique (show _ ≃ (Grp_.trivial C ⟶ A.toGrp_) from
    InducedCategory.homEquiv)
=======
/-- Construct an isomorphism of commutative group objects by giving a monoid isomorphism between the
underlying objects. -/
@[simps!]
def mkIso' {G H : C} (e : G ≅ H) [GrpObj G] [IsCommMonObj G] [GrpObj H] [IsCommMonObj H]
    [IsMonHom e.hom] : mk G ≅ mk H :=
  (fullyFaithfulForget₂Grp C).preimageIso (Grp.mkIso' e)

/-- Construct an isomorphism of group objects by giving an isomorphism between the underlying
objects and checking compatibility with unit and multiplication only in the forward direction. -/
abbrev mkIso {G H : CommGrp C} (e : G.X ≅ H.X) (one_f : η[G.X] ≫ e.hom = η[H.X] := by cat_disch)
    (mul_f : μ[G.X] ≫ e.hom = (e.hom ⊗ₘ e.hom) ≫ μ[H.X] := by cat_disch) : G ≅ H :=
  have : IsMonHom e.hom := ⟨one_f, mul_f⟩
  mkIso' e

instance uniqueHomFromTrivial (A : CommGrp C) : Unique (trivial C ⟶ A) :=
  Mon.uniqueHomFromTrivial A.toMon
>>>>>>> 3dc2bc1f

instance : HasInitial (CommGrp C) :=
  hasInitial_of_unique (trivial C)

end CommGrp

namespace CategoryTheory
variable {C}
  {D : Type u₂} [Category.{v₂} D] [CartesianMonoidalCategory D] [BraidedCategory D]
  {E : Type u₃} [Category.{v₃} E] [CartesianMonoidalCategory E] [BraidedCategory E]

namespace Functor
variable {F F' : C ⥤ D} [F.Braided] [F'.Braided] {G : D ⥤ E} [G.Braided]

open Monoidal

variable (F) in
/-- A finite-product-preserving functor takes commutative group objects to commutative group
objects. -/
@[simps!]
def mapCommGrp : CommGrp C ⥤ CommGrp D where
  obj A :=
    { F.mapGrp.obj A.toGrp with
      comm :=
        { mul_comm := by
            dsimp
<<<<<<< HEAD
            rw [← Functor.LaxBraided.braided_assoc, ← Functor.map_comp, IsCommMon.mul_comm] } }
  map f := InducedCategory.homMk (F.mapGrp.map f.hom)
=======
            rw [← Functor.LaxBraided.braided_assoc, ← Functor.map_comp, IsCommMonObj.mul_comm] } }
  map f := F.mapMon.map f
  map_id X := show F.mapMon.map (𝟙 X.toGrp.toMon) = _ by cat_disch

protected instance Faithful.mapCommGrp [F.Faithful] : F.mapCommGrp.Faithful where
  map_injective hfg := F.mapMon.map_injective hfg

protected instance Full.mapCommGrp [F.Full] [F.Faithful] : F.mapCommGrp.Full where
  map_surjective := F.mapMon.map_surjective

/-- If `F : C ⥤ D` is a fully faithful monoidal functor, then
`CommGrpCat(F) : CommGrpCat C ⥤ CommGrpCat D` is fully faithful too. -/
@[simps]
protected def FullyFaithful.mapCommGrp (hF : F.FullyFaithful) : F.mapGrp.FullyFaithful where
  preimage f := .mk <| hF.preimage f.hom
>>>>>>> 3dc2bc1f

@[simp]
theorem mapCommGrp_id_one (A : CommGrp C) :
    η[((𝟭 C).mapCommGrp.obj A).X] = 𝟙 _ ≫ η[A.X] :=
  rfl

@[simp]
theorem mapCommpGrp_id_mul (A : CommGrp C) :
    μ[((𝟭 C).mapCommGrp.obj A).X] = 𝟙 _ ≫ μ[A.X] :=
  rfl

@[simp]
theorem comp_mapCommGrp_one (A : CommGrp C) :
    η[((F ⋙ G).mapCommGrp.obj A).X] = LaxMonoidal.ε (F ⋙ G) ≫ (F ⋙ G).map η[A.X] :=
  rfl

@[simp]
theorem comp_mapCommGrp_mul (A : CommGrp C) :
    μ[((F ⋙ G).mapCommGrp.obj A).X] = LaxMonoidal.μ (F ⋙ G) _ _ ≫ (F ⋙ G).map μ[A.X] :=
  rfl

/-- The identity functor is also the identity on commutative group objects. -/
@[simps!]
def mapCommGrpIdIso : mapCommGrp (𝟭 C) ≅ 𝟭 (CommGrp C) :=
  NatIso.ofComponents (fun X ↦ CommGrp.mkIso (.refl _) (by simp)
    (by simp))

/-- The composition functor is also the composition on commutative group objects. -/
@[simps!]
def mapCommGrpCompIso : (F ⋙ G).mapCommGrp ≅ F.mapCommGrp ⋙ G.mapCommGrp :=
  NatIso.ofComponents fun X ↦ CommGrp.mkIso (.refl _)

/-- Natural transformations between functors lift to commutative group objects. -/
@[simps!]
<<<<<<< HEAD
noncomputable def mapCommGrpNatTrans (f : F ⟶ F') : F.mapCommGrp ⟶ F'.mapCommGrp where
  app X := InducedCategory.homMk ((mapGrpNatTrans f).app X.toGrp_)
=======
def mapCommGrpNatTrans (f : F ⟶ F') : F.mapCommGrp ⟶ F'.mapCommGrp where
  app X := .mk' (f.app _)
>>>>>>> 3dc2bc1f

/-- Natural isomorphisms between functors lift to commutative group objects. -/
@[simps!]
def mapCommGrpNatIso (e : F ≅ F') : F.mapCommGrp ≅ F'.mapCommGrp :=
  NatIso.ofComponents fun X ↦ CommGrp.mkIso (e.app _)

attribute [local instance] Functor.Braided.ofChosenFiniteProducts in
/-- `mapCommGrp` is functorial in the left-exact functor. -/
@[simps]
noncomputable def mapCommGrpFunctor : (C ⥤ₗ D) ⥤ CommGrp C ⥤ CommGrp D where
  obj F := F.1.mapCommGrp
  map α := mapCommGrpNatTrans α.hom

end Functor

open Functor

namespace Adjunction
variable {F : C ⥤ D} {G : D ⥤ C} (a : F ⊣ G) [F.Braided] [G.Braided]

/-- An adjunction of braided functors lifts to an adjunction of their lifts to commutative group
objects. -/
@[simps] noncomputable def mapCommGrp : F.mapCommGrp ⊣ G.mapCommGrp where
  unit := mapCommGrpIdIso.inv ≫ mapCommGrpNatTrans a.unit ≫ mapCommGrpCompIso.hom
  counit := mapCommGrpCompIso.inv ≫ mapCommGrpNatTrans a.counit ≫ mapCommGrpIdIso.hom

end Adjunction

namespace Equivalence
variable (e : C ≌ D) [e.functor.Braided] [e.inverse.Braided]

/-- An equivalence of categories lifts to an equivalence of their commutative group objects. -/
@[simps] noncomputable def mapCommGrp : CommGrp C ≌ CommGrp D where
  functor := e.functor.mapCommGrp
  inverse := e.inverse.mapCommGrp
  unitIso := mapCommGrpIdIso.symm ≪≫ mapCommGrpNatIso e.unitIso ≪≫ mapCommGrpCompIso
  counitIso := mapCommGrpCompIso.symm ≪≫ mapCommGrpNatIso e.counitIso ≪≫ mapCommGrpIdIso

end CategoryTheory.Equivalence<|MERGE_RESOLUTION|>--- conflicted
+++ resolved
@@ -57,50 +57,24 @@
 instance : Inhabited (CommGrp C) where
   default := trivial C
 
-<<<<<<< HEAD
-instance : Category (CommGrp_ C) :=
-  inferInstanceAs (Category (InducedCategory _ CommGrp_.toGrp_))
-=======
 instance : Category (CommGrp C) :=
-  InducedCategory.category CommGrp.toGrp
->>>>>>> 3dc2bc1f
-
-@[simp]
-<<<<<<< HEAD
-theorem id_hom (A : CommGrp_ C) : (InducedCategory.Hom.hom (𝟙 A)) = 𝟙 A.toGrp_ :=
-  rfl
-
-@[simp]
-theorem comp_hom {R S T : CommGrp_ C} (f : R ⟶ S) (g : S ⟶ T) :
+  inferInstanceAs (Category (InducedCategory _ CommGrp.toGrp))
+
+@[simp]
+theorem id_hom (A : CommGrp C) : (InducedCategory.Hom.hom (𝟙 A)) = 𝟙 A.toGrp :=
+  rfl
+
+@[simp]
+theorem comp_hom {R S T : CommGrp C} (f : R ⟶ S) (g : S ⟶ T) :
     (f ≫ g).hom = f.hom ≫ g.hom :=
   rfl
 
 @[ext]
-theorem hom_ext {A B : CommGrp_ C} (f g : A ⟶ B) (h : f.hom.hom.hom = g.hom.hom.hom) : f = g :=
-  InducedCategory.hom_ext (Grp_.hom_ext _ _ h)
+theorem hom_ext {A B : CommGrp C} (f g : A ⟶ B) (h : f.hom.hom.hom = g.hom.hom.hom) : f = g :=
+  InducedCategory.hom_ext (Grp.hom_ext _ _ h)
 
 @[deprecated (since := "2025-07-03")] alias id' := id_hom
 @[deprecated (since := "2025-07-03")] alias comp' := comp_hom
-=======
-theorem id_hom (A : Grp C) : Mon.Hom.hom (𝟙 A) = 𝟙 A.X :=
-  rfl
-
-@[simp]
-theorem comp_hom {R S T : CommGrp C} (f : R ⟶ S) (g : S ⟶ T) :
-    Mon.Hom.hom (f ≫ g) = f.hom ≫ g.hom :=
-  rfl
-
-@[ext]
-theorem hom_ext {A B : CommGrp C} (f g : A ⟶ B) (h : f.hom = g.hom) : f = g :=
-  Mon.Hom.ext h
-
-@[simp]
-lemma id' (A : CommGrp C) : (𝟙 A : A.toMon ⟶ A.toMon) = 𝟙 (A.toMon) := rfl
-
-@[simp]
-lemma comp' {A₁ A₂ A₃ : CommGrp C} (f : A₁ ⟶ A₂) (g : A₂ ⟶ A₃) :
-    ((f ≫ g : A₁ ⟶ A₃) : A₁.toMon ⟶ A₃.toMon) = @CategoryStruct.comp (Mon C) _ _ _ _ f g := rfl
->>>>>>> 3dc2bc1f
 
 section
 
@@ -131,46 +105,24 @@
   rfl
 
 @[simp]
-<<<<<<< HEAD
-theorem forget₂Grp_map_hom {A B : CommGrp_ C} (f : A ⟶ B) :
-    ((forget₂Grp_ C).map f).hom = f.hom.hom :=
+theorem forget₂Grp_map_hom {A B : CommGrp C} (f : A ⟶ B) :
+    ((forget₂Grp C).map f).hom = f.hom.hom :=
   rfl
 
 /-- The forgetful functor from commutative group objects to commutative monoid objects. -/
-def forget₂CommMon_ : CommGrp_ C ⥤ CommMon_ C where
-  obj G := CommMon_.mk G.X
-  map f := CommMon_.homMk f.hom.hom
-
+def forget₂CommMon : CommGrp C ⥤ CommMon C where
+  obj G := CommMon.mk G.X
+  map f := CommMon.homMk f.hom.hom
+
+@[deprecated (since := "2025-09-15")] alias forget₂CommMon_ := forget₂CommMon
 
 /-- The forgetful functor from commutative group objects to commutative monoid objects is fully
 faithful. -/
-def fullyFaithfulForget₂CommMon_ : (forget₂CommMon_ C).FullyFaithful where
-  preimage f := InducedCategory.homMk (Grp_.homMk' f.hom)
-
-instance : (forget₂CommMon_ C).Full := (fullyFaithfulForget₂CommMon_ _).full
-instance : (forget₂CommMon_ C).Faithful := (fullyFaithfulForget₂CommMon_ _).faithful
-=======
-theorem forget₂Grp_map_hom {A B : CommGrp C} (f : A ⟶ B) : ((forget₂Grp C).map f).hom = f.hom :=
-  rfl
-
-/-- The forgetful functor from commutative group objects to commutative monoid objects. -/
-@[simps! obj_X]
-def forget₂CommMon : CommGrp C ⥤ CommMon C :=
-  inducedFunctor CommGrp.toCommMon
-
-@[deprecated (since := "2025-09-15")] alias forget₂CommMon_ := forget₂CommMon
-
-/-- The forgetful functor from commutative group objects to commutative monoid objects is fully
-faithful. -/
-def fullyFaithfulForget₂CommMon : (forget₂CommMon C).FullyFaithful :=
-  fullyFaithfulInducedFunctor _
-
-@[deprecated (since := "2025-09-15")]
-alias fullyFaithfulForget₂CommMon_ := fullyFaithfulForget₂CommMon
-
-instance : (forget₂CommMon C).Full := InducedCategory.full _
-instance : (forget₂CommMon C).Faithful := InducedCategory.faithful _
->>>>>>> 3dc2bc1f
+def fullyFaithfulForget₂CommMon : (forget₂CommMon C).FullyFaithful where
+  preimage f := InducedCategory.homMk (Grp.homMk' f.hom)
+
+instance : (forget₂CommMon C).Full := (fullyFaithfulForget₂CommMon _).full
+instance : (forget₂CommMon C).Faithful := (fullyFaithfulForget₂CommMon _).faithful
 
 @[simp]
 theorem forget₂CommMon_obj_one (A : CommGrp C) : η[((forget₂CommMon C).obj A).X] = η[A.X] :=
@@ -181,13 +133,8 @@
   rfl
 
 @[simp]
-<<<<<<< HEAD
-theorem forget₂CommMon_map_hom {A B : CommGrp_ C} (f : A ⟶ B) :
-    ((forget₂CommMon_ C).map f).hom = f.hom.hom :=
-=======
 theorem forget₂CommMon_map_hom {A B : CommGrp C} (f : A ⟶ B) :
-    ((forget₂CommMon C).map f).hom = f.hom :=
->>>>>>> 3dc2bc1f
+    ((forget₂CommMon C).map f).hom = f.hom.hom :=
   rfl
 
 /-- The forgetful functor from commutative group objects to the ambient category. -/
@@ -204,22 +151,13 @@
 theorem forget₂CommMon_comp_forget : forget₂CommMon C ⋙ CommMon.forget C = forget C := rfl
 
 instance {G H : CommGrp C} {f : G ⟶ H} [IsIso f] : IsIso f.hom :=
-  inferInstanceAs <| IsIso <| (forget C).map f
+  inferInstanceAs (IsIso ((forget₂Grp C).map f))
+
+instance {G H : CommGrp C} {f : G ⟶ H} [IsIso f] : IsIso f.hom.hom :=
+  inferInstanceAs (IsIso ((forget₂Grp C ⋙ Grp.forget₂Mon C).map f))
 
 end
 
-<<<<<<< HEAD
-@[simp] lemma mkIso_hom_hom_hom_hom : (mkIso f one_f mul_f).hom.hom.hom.hom = f.hom := rfl
-@[simp] lemma mkIso_inv_hom_hom_hom : (mkIso f one_f mul_f).inv.hom.hom.hom = f.inv := rfl
-
-@[deprecated (since := "2025-07-03")] alias mkIso_hom_hom := mkIso_hom_hom_hom_hom
-@[deprecated (since := "2025-07-03")] alias mkIso_inv_hom := mkIso_inv_hom_hom_hom
-end
-
-instance uniqueHomFromTrivial (A : CommGrp_ C) : Unique (trivial C ⟶ A) :=
-  Equiv.unique (show _ ≃ (Grp_.trivial C ⟶ A.toGrp_) from
-    InducedCategory.homEquiv)
-=======
 /-- Construct an isomorphism of commutative group objects by giving a monoid isomorphism between the
 underlying objects. -/
 @[simps!]
@@ -227,16 +165,28 @@
     [IsMonHom e.hom] : mk G ≅ mk H :=
   (fullyFaithfulForget₂Grp C).preimageIso (Grp.mkIso' e)
 
+section
+
+variable {G H : CommGrp C} (e : G.X ≅ H.X) (one_f : η[G.X] ≫ e.hom = η[H.X] := by cat_disch)
+  (mul_f : μ[G.X] ≫ e.hom = (e.hom ⊗ₘ e.hom) ≫ μ[H.X] := by cat_disch)
+
 /-- Construct an isomorphism of group objects by giving an isomorphism between the underlying
 objects and checking compatibility with unit and multiplication only in the forward direction. -/
-abbrev mkIso {G H : CommGrp C} (e : G.X ≅ H.X) (one_f : η[G.X] ≫ e.hom = η[H.X] := by cat_disch)
-    (mul_f : μ[G.X] ≫ e.hom = (e.hom ⊗ₘ e.hom) ≫ μ[H.X] := by cat_disch) : G ≅ H :=
+abbrev mkIso : G ≅ H :=
   have : IsMonHom e.hom := ⟨one_f, mul_f⟩
   mkIso' e
 
+@[simp] lemma mkIso_hom_hom_hom_hom : (mkIso e one_f mul_f).hom.hom.hom.hom = e.hom := rfl
+@[simp] lemma mkIso_inv_hom_hom_hom : (mkIso e one_f mul_f).inv.hom.hom.hom = e.inv := rfl
+
+@[deprecated (since := "2025-07-03")] alias mkIso_hom_hom := mkIso_hom_hom_hom_hom
+@[deprecated (since := "2025-07-03")] alias mkIso_inv_hom := mkIso_inv_hom_hom_hom
+
+end
+
 instance uniqueHomFromTrivial (A : CommGrp C) : Unique (trivial C ⟶ A) :=
-  Mon.uniqueHomFromTrivial A.toMon
->>>>>>> 3dc2bc1f
+  Equiv.unique (show _ ≃ (Grp.trivial C ⟶ A.toGrp) from
+    InducedCategory.homEquiv)
 
 instance : HasInitial (CommGrp C) :=
   hasInitial_of_unique (trivial C)
@@ -263,26 +213,21 @@
       comm :=
         { mul_comm := by
             dsimp
-<<<<<<< HEAD
-            rw [← Functor.LaxBraided.braided_assoc, ← Functor.map_comp, IsCommMon.mul_comm] } }
+            rw [← Functor.LaxBraided.braided_assoc, ← Functor.map_comp, IsCommMonObj.mul_comm] } }
   map f := InducedCategory.homMk (F.mapGrp.map f.hom)
-=======
-            rw [← Functor.LaxBraided.braided_assoc, ← Functor.map_comp, IsCommMonObj.mul_comm] } }
-  map f := F.mapMon.map f
-  map_id X := show F.mapMon.map (𝟙 X.toGrp.toMon) = _ by cat_disch
 
 protected instance Faithful.mapCommGrp [F.Faithful] : F.mapCommGrp.Faithful where
-  map_injective hfg := F.mapMon.map_injective hfg
-
-protected instance Full.mapCommGrp [F.Full] [F.Faithful] : F.mapCommGrp.Full where
-  map_surjective := F.mapMon.map_surjective
+  map_injective hfg :=
+    (CommGrp.forget _ ⋙ F).map_injective ((CommGrp.forget _).congr_map hfg)
 
 /-- If `F : C ⥤ D` is a fully faithful monoidal functor, then
 `CommGrpCat(F) : CommGrpCat C ⥤ CommGrpCat D` is fully faithful too. -/
 @[simps]
-protected def FullyFaithful.mapCommGrp (hF : F.FullyFaithful) : F.mapGrp.FullyFaithful where
-  preimage f := .mk <| hF.preimage f.hom
->>>>>>> 3dc2bc1f
+protected def FullyFaithful.mapCommGrp (hF : F.FullyFaithful) : F.mapCommGrp.FullyFaithful where
+  preimage f := InducedCategory.homMk (Grp.homMk' (hF.mapMon.preimage f.hom.hom))
+
+protected instance Full.mapCommGrp [F.Full] [F.Faithful] : F.mapCommGrp.Full :=
+  (FullyFaithful.ofFullyFaithful F).mapCommGrp.full
 
 @[simp]
 theorem mapCommGrp_id_one (A : CommGrp C) :
@@ -317,13 +262,8 @@
 
 /-- Natural transformations between functors lift to commutative group objects. -/
 @[simps!]
-<<<<<<< HEAD
-noncomputable def mapCommGrpNatTrans (f : F ⟶ F') : F.mapCommGrp ⟶ F'.mapCommGrp where
-  app X := InducedCategory.homMk ((mapGrpNatTrans f).app X.toGrp_)
-=======
 def mapCommGrpNatTrans (f : F ⟶ F') : F.mapCommGrp ⟶ F'.mapCommGrp where
-  app X := .mk' (f.app _)
->>>>>>> 3dc2bc1f
+  app X := InducedCategory.homMk ((mapGrpNatTrans f).app X.toGrp)
 
 /-- Natural isomorphisms between functors lift to commutative group objects. -/
 @[simps!]
