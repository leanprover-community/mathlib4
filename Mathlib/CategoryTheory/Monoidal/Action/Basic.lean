--- conflicted
+++ resolved
@@ -27,12 +27,6 @@
 ## TODOs/Projects
 * Equivalence between actions of `C` on `D` and pseudofunctors from the
   classifying bicategory of `C` to `Cat`.
-<<<<<<< HEAD
-* Functors that respects left/right actions.
-=======
-* Left actions as monoidal functors C ⥤ (D ⥤ D)ᴹᵒᵖ.
-* Right actions as monoidal functors C ⥤ D ⥤ D.
->>>>>>> b102252b
 * Left actions of `C` as right `Cᴹᵒᵖ`-actions, and vice-versa.
 * Left/Right Modules in `D` over a monoid object in `C`.
   Equivalence with `Mod_` when `D` is `C`. Bimodules objects.
