/-
Copyright (c) 2025 Robin Carlier. All rights reserved.
Released under Apache 2.0 license as described in the file LICENSE.
Authors: Robin Carlier
-/
import Mathlib.CategoryTheory.Monoidal.Category
import Mathlib.CategoryTheory.Functor.Trifunctor

/-!

# Actions from a monoidal category on a category

Given a monoidal category `C`, and a category `D`, we define a left action of
`C` on `D` as the data of an object `c ⊙ₗ d` of `D` for every
`c : C` and `d : D`, as well as the data required to turn `- ⊙ₗ -` into
a bifunctor, along with structure natural isomorphisms
`(- ⊗ -) ⊙ₗ - ≅ - ⊙ₗ - ⊙ₗ -` and `𝟙_ C ⊙ₗ - ≅ -`, subject to coherence conditions.

We also define right actions, for these, the notation for the action of `c`
on `d` is `d ⊙ᵣ c`, and the structure isomorphisms are of the form
`- ⊙ᵣ (- ⊗ -) ≅ (- ⊙ᵣ -) ⊙ᵣ -` and `- ⊙ₗ 𝟙_ C ≅ -`.


## References
* [Janelidze, G, and Kelly, G.M., *A note on actions of a monoidal category*][JanelidzeKelly2001]

## TODOs/Projects
* Equivalence between actions of `C` on `D` and pseudofunctors from the
  classifying bicategory of `C` to `Cat`.
* Left actions as monoidal functors C ⥤ (D ⥤ D)ᴹᵒᵖ.
* Right actions as monoidal functors C ⥤ D ⥤ D.
* (Right) Action of `(C ⥤ C)` on `C`.
* Left/Right Modules in `D` over a monoid object in `C`.
  Equivalence with `Mod_` when `D` is `C`. Bimodules objects.
* Given a monad `M` on `C`, equivalence between `Algebra M`, and modules in `C`
  on `M.toMon : Mon_ (C ⥤ C)`.
* Canonical left action of `Type u` on `u`-small cocomplete categories via the
  copower.

-/

namespace CategoryTheory.MonoidalCategory

variable (C D : Type*)

variable [Category C] [Category D]
/-- A class that carries the non-Prop data required to define a left action of a
monoidal category `C` on a category `D`, to set up notations. -/
class MonoidalLeftActionStruct [MonoidalCategoryStruct C] where
  /-- The left action on objects. This is denoted `c ⊙ₗ d`. -/
  actionObj : C → D → D
  /-- The left action of a map `f : c ⟶ c'` in `C` on an object `d` in `D`.
  If we are to consider the action as a functor `Α : C ⥤ D ⥤ D`,
  this is (Α.map f).app d`. This is denoted `f ⊵ₗ d` -/
  actionHomLeft {c c' : C} (f : c ⟶ c') (d : D) :
    actionObj c d ⟶ actionObj c' d
  /-- The action of an object `c : C` on a map `f : d ⟶ d'` in `D`.
  If we are to consider the action as a functor `Α : C ⥤ D ⥤ D`,
  this is (Α.obj c).map f`. This is denoted `c ⊴ₗ f`. -/
  actionHomRight (c : C) {d d' : D} (f : d ⟶ d') :
    actionObj c d ⟶ actionObj c d'
  /-- The action of a pair of maps `f : c ⟶ c'` and `d ⟶ d'`. By default,
  this is defined in terms of `actionHomLeft` and `actionHomRight`. -/
  actionHom {c c' : C} {d d' : D} (f : c ⟶ c') (g : d ⟶ d') :
    actionObj c d ⟶ actionObj c' d' := actionHomLeft f d ≫ actionHomRight c' g
  /-- The structural isomorphism `(c ⊗ c') ⊙ₗ d ≅ c ⊙ₗ (c' ⊙ₗ d)`. -/
  actionAssocIso (c c' : C) (d : D) :
    actionObj (c ⊗ c') d ≅ actionObj c (actionObj c' d)
  /-- The structural isomorphism between `𝟙_ C ⊙ₗ d` and `d`. -/
  actionUnitIso (d : D) : actionObj (𝟙_ C) d ≅ d

namespace MonoidalLeftAction

export MonoidalLeftActionStruct
  (actionObj actionHomLeft actionHomRight actionHom actionAssocIso
    actionUnitIso)

-- infix priorities are aligned with the ones from `MonoidalCategoryStruct`.

/-- Notation for `actionObj`, the action of `C` on `D`. -/
scoped infixr:70 " ⊙ₗ " => MonoidalLeftActionStruct.actionObj

/-- Notation for `actionHomLeft`, the action of `C` on morphisms in `D`. -/
scoped infixr:81 " ⊵ₗ " => MonoidalLeftActionStruct.actionHomLeft

/-- Notation for `actionHomRight`, the action of morphism in `C` on `D`. -/
scoped infixr:81 " ⊴ₗ " => MonoidalLeftActionStruct.actionHomRight

/-- Notation for `actionHom`, the bifunctorial action of morphisms in `C` and
`D` on `- ⊙ₗ -`. -/
scoped infixr:70 " ⊙ₗₘ " => MonoidalLeftActionStruct.actionHom

/-- Notation for `actionAssocIso`, the structural isomorphism
`- ⊗ - ⊙ₗ - ≅ - ⊙ₗ - ⊙ₗ -`. -/
scoped notation "αₗ " => MonoidalLeftActionStruct.actionAssocIso

/-- Notation for `actionUnitIso`, the structural isomorphism `𝟙_ C ⊙ₗ - ≅ -`. -/
scoped notation "λₗ " => MonoidalLeftActionStruct.actionUnitIso
/-- Notation for `actionUnitIso`, the structural isomorphism `𝟙_ C ⊙ₗ - ≅ -`,
allowing one to specify the acting category. -/
scoped notation "λₗ["J"]" => MonoidalLeftActionStruct.actionUnitIso (C := J)

end MonoidalLeftAction

open scoped MonoidalLeftAction in
/-- A `MonoidalLeftAction C D` is is the data of:
- For every object `c : C` and `d : D`, an object `c ⊙ₗ d` of `D`.
- For every morphism `f : (c : C) ⟶ c'` and every `d : D`, a morphism
  `f ⊵ₗ d : c ⊙ₗ d ⟶ c' ⊙ₗ d`.
- For every morphism `f : (d : D) ⟶ d'` and every `c : C`, a morphism
  `c ⊴ₗ f : c ⊙ₗ d ⟶ c ⊙ₗ d'`.
- For every pair of morphisms `f : (c : C) ⟶ c'` and
  `f : (d : D) ⟶ d'`, a morphism `f ⊙ₗ f' : c ⊙ₗ d ⟶ c' ⊙ₗ d'`.
- A structure isomorphism `αₗ c c' d : c ⊗ c' ⊙ₗ d ≅ c ⊙ₗ c' ⊙ₗ d`.
- A structure isomorphism `λₗ d : (𝟙_ C) ⊙ₗ d ≅ d`.
Furthermore, we require identities that turn `- ⊙ₗ -` into a bifunctor,
ensure naturality of `αₗ` and `λₗ`, and ensure compatibilities with
the associator and unitor isomorphisms in `C`. -/
class MonoidalLeftAction [MonoidalCategory C] extends
    MonoidalLeftActionStruct C D where
  actionHom_def {c c' : C} {d d' : D} (f : c ⟶ c') (g : d ⟶ d') :
      f ⊙ₗₘ g = f ⊵ₗ d ≫ c' ⊴ₗ g := by
<<<<<<< HEAD
    aesop_cat
=======
    cat_disch
>>>>>>> edfb965a
  actionHomRight_id (c : C) (d : D) : c ⊴ₗ 𝟙 d = 𝟙 (c ⊙ₗ d) := by cat_disch
  id_actionHomLeft (c : C) (d : D) : 𝟙 c ⊵ₗ d = 𝟙 (c ⊙ₗ d) := by cat_disch
  actionHom_comp
      {c c' c'' : C} {d d' d'' : D} (f₁ : c ⟶ c') (f₂ : c' ⟶ c'')
      (g₁ : d ⟶ d') (g₂ : d' ⟶ d'') :
      (f₁ ≫ f₂) ⊙ₗₘ (g₁ ≫ g₂) = (f₁ ⊙ₗₘ g₁) ≫ (f₂ ⊙ₗₘ g₂) := by
    cat_disch
  actionAssocIso_hom_naturality
      {c₁ c₂ c₃ c₄ : C} {d₁ d₂ : D} (f : c₁ ⟶ c₂) (g : c₃ ⟶ c₄) (h : d₁ ⟶ d₂) :
      ((f ⊗ₘ g) ⊙ₗₘ h) ≫ (αₗ c₂ c₄ d₂).hom =
        (αₗ c₁ c₃ d₁).hom ≫ (f ⊙ₗₘ g ⊙ₗₘ h) := by
    cat_disch
  actionUnitIso_hom_naturality {d d' : D} (f : d ⟶ d') :
      (λₗ d).hom ≫ f = (𝟙_ C) ⊴ₗ f ≫ (λₗ d').hom := by
    cat_disch
  whiskerLeft_actionHomLeft (c : C) {c' c'' : C} (f : c' ⟶ c'') (d : D) :
      (c ◁ f) ⊵ₗ d = (αₗ _ _ _).hom ≫ c ⊴ₗ f ⊵ₗ d ≫ (αₗ _ _ _).inv := by
    cat_disch
  whiskerRight_actionHomLeft {c c' : C} (c'' : C) (f : c ⟶ c') (d : D) :
      (f ▷ c'') ⊵ₗ d = (αₗ c c'' d).hom ≫
        f ⊵ₗ (c'' ⊙ₗ d : D) ≫ (αₗ c' c'' d).inv := by
    cat_disch
  associator_actionHom (c₁ c₂ c₃ : C) (d : D) :
      (α_ c₁ c₂ c₃).hom ⊵ₗ d ≫ (αₗ c₁ (c₂ ⊗ c₃) d).hom ≫
        c₁ ⊴ₗ (αₗ c₂ c₃ d).hom =
      (αₗ (c₁ ⊗ c₂ : C) c₃ d).hom ≫ (αₗ c₁ c₂ (c₃ ⊙ₗ d)).hom := by
    cat_disch
  leftUnitor_actionHom (c : C) (d : D) :
      (λ_ c).hom ⊵ₗ d = (αₗ _ _ _).hom ≫ (λₗ _).hom := by
    cat_disch
  rightUnitor_actionHom (c : C) (d : D) :
      (ρ_ c).hom ⊵ₗ d = (αₗ _ _ _).hom ≫ c ⊴ₗ (λₗ _).hom := by
    cat_disch

attribute [reassoc] MonoidalLeftAction.actionHom_def
attribute [reassoc, simp] MonoidalLeftAction.id_actionHomLeft
attribute [reassoc, simp] MonoidalLeftAction.actionHomRight_id
attribute [reassoc, simp] MonoidalLeftAction.whiskerLeft_actionHomLeft
attribute [simp, reassoc] MonoidalLeftAction.actionHom_comp
attribute [reassoc] MonoidalLeftAction.actionAssocIso_hom_naturality
attribute [reassoc] MonoidalLeftAction.actionUnitIso_hom_naturality
attribute [reassoc (attr := simp)] MonoidalLeftAction.associator_actionHom
attribute [simp, reassoc] MonoidalLeftAction.leftUnitor_actionHom
attribute [simp, reassoc] MonoidalLeftAction.rightUnitor_actionHom

/--
A monoidal category acts on itself on the left through the tensor product.
-/
@[simps!]
instance selfLeftAction [MonoidalCategory C] : MonoidalLeftAction C C where
  actionObj x y := x ⊗ y
  actionHom f g := f ⊗ₘ g
  actionUnitIso x := λ_ x
  actionAssocIso x y z := α_ x y z
  actionHomLeft f x := f ▷ x
  actionHomRight x _ _ f := x ◁ f
  actionHom_def := by simp [tensorHom_def]

@[deprecated (since := "2025-06-13")] alias selfAction := selfLeftAction

namespace MonoidalLeftAction

open Category

variable {C D} [MonoidalCategory C] [MonoidalLeftAction C D]

-- Simp normal forms are aligned with the ones in `MonoidalCateogry`.

@[simp]
lemma id_actionHom (c : C) {d d' : D} (f : d ⟶ d') :
    (𝟙 c) ⊙ₗₘ f = c ⊴ₗ f := by
  simp [actionHom_def]

@[simp]
lemma actionHom_id {c c' : C} (f : c ⟶ c') (d : D) :
    f ⊙ₗₘ (𝟙 d) = f ⊵ₗ d := by
  simp [actionHom_def]

@[reassoc, simp]
theorem actionHomRight_comp (w : C) {x y z : D} (f : x ⟶ y) (g : y ⟶ z) :
    w ⊴ₗ (f ≫ g) = w ⊴ₗ f ≫ w ⊴ₗ g := by
  simp [← id_actionHom, ← actionHom_comp]

@[reassoc, simp]
theorem unit_actionHomRight {x y : D} (f : x ⟶ y) :
    (𝟙_ C) ⊴ₗ f = (λₗ x).hom ≫ f ≫ (λₗ y).inv := by
  rw [← Category.assoc, actionUnitIso_hom_naturality]
  simp

@[reassoc, simp]
theorem tensor_actionHomRight (x y : C) {z z' : D} (f : z ⟶ z') :
    (x ⊗ y) ⊴ₗ f = (αₗ x y z).hom ≫ x ⊴ₗ y ⊴ₗ f ≫ (αₗ x y z').inv := by
  simp only [← id_actionHom]
  rw [← Category.assoc, ← actionAssocIso_hom_naturality]
  simp

@[reassoc, simp]
theorem comp_actionHomLeft {w x y : C} (f : w ⟶ x) (g : x ⟶ y) (z : D) :
    (f ≫ g) ⊵ₗ z = f ⊵ₗ z ≫ g ⊵ₗ z := by
  simp only [← actionHom_id, ← actionHom_comp, Category.id_comp]

@[reassoc, simp]
theorem actionHomLeft_action {x x' : C} (f : x ⟶ x') (y : C) (z : D) :
    f ⊵ₗ (y ⊙ₗ z) = (αₗ x y z).inv ≫ (f ▷ y) ⊵ₗ z ≫ (αₗ x' y z).hom := by
  simp [whiskerRight_actionHomLeft]

@[reassoc]
theorem action_exchange {w x : C} {y z : D} (f : w ⟶ x) (g : y ⟶ z) :
    w ⊴ₗ g ≫ f ⊵ₗ z = f ⊵ₗ y ≫ x ⊴ₗ g := by
  simp only [← id_actionHom, ← actionHom_id, ← actionHom_comp, id_comp, comp_id]

@[reassoc]
theorem actionHom_def' {x₁ y₁ : C} {x₂ y₂ : D} (f : x₁ ⟶ y₁) (g : x₂ ⟶ y₂) :
    f ⊙ₗₘ g = x₁ ⊴ₗ g ≫ f ⊵ₗ y₂ :=
  action_exchange f g ▸ actionHom_def f g

@[reassoc]
theorem actionAssocIso_inv_naturality
    {c₁ c₂ c₃ c₄ : C} {d₁ d₂ : D} (f : c₁ ⟶ c₂) (g : c₃ ⟶ c₄) (h : d₁ ⟶ d₂) :
    (f ⊙ₗₘ g ⊙ₗₘ h) ≫ (αₗ c₂ c₄ d₂).inv =
    (αₗ c₁ c₃ d₁).inv ≫ ((f ⊗ₘ g) ⊙ₗₘ h) := by
  rw [Iso.comp_inv_eq, Category.assoc, Eq.comm, Iso.inv_comp_eq, actionAssocIso_hom_naturality]

@[reassoc]
theorem actionUnitIso_inv_naturality {d d' : D} (f : d ⟶ d') :
      (λₗ d).inv ≫ (𝟙_ C) ⊴ₗ f = f ≫ (λₗ d').inv := by
  rw [Iso.inv_comp_eq, ← Category.assoc, Eq.comm, Iso.comp_inv_eq, actionUnitIso_hom_naturality]

@[reassoc (attr := simp)]
theorem actionHomRight_hom_inv (x : C) {y z : D} (f : y ≅ z) :
    x ⊴ₗ f.hom ≫ x ⊴ₗ f.inv = 𝟙 (x ⊙ₗ y : D) := by
  rw [← actionHomRight_comp, Iso.hom_inv_id, actionHomRight_id]

@[reassoc (attr := simp)]
theorem hom_inv_actionHomLeft {x y : C} (f : x ≅ y) (z : D) :
    f.hom ⊵ₗ z ≫ f.inv ⊵ₗ z = 𝟙 (x ⊙ₗ z) := by
  rw [← comp_actionHomLeft, Iso.hom_inv_id, id_actionHomLeft]

@[reassoc (attr := simp)]
theorem actionHomRight_inv_hom (x : C) {y z : D} (f : y ≅ z) :
    x ⊴ₗ f.inv ≫ x ⊴ₗ f.hom = 𝟙 (x ⊙ₗ z) := by
  rw [← actionHomRight_comp, Iso.inv_hom_id, actionHomRight_id]

@[reassoc (attr := simp)]
theorem inv_hom_actionHomLeft {x y : C} (f : x ≅ y) (z : D) :
    f.inv ⊵ₗ z ≫ f.hom ⊵ₗ z = 𝟙 (y ⊙ₗ z) := by
  rw [← comp_actionHomLeft, Iso.inv_hom_id, id_actionHomLeft]

@[reassoc (attr := simp)]
theorem actionHomRight_hom_inv' (x : C) {y z : D} (f : y ⟶ z) [IsIso f] :
    x ⊴ₗ f ≫ x ⊴ₗ inv f = 𝟙 (x ⊙ₗ y) := by
  rw [← actionHomRight_comp, IsIso.hom_inv_id, actionHomRight_id]

@[reassoc (attr := simp)]
theorem hom_inv_actionHomLeft' {x y : C} (f : x ⟶ y) [IsIso f] (z : D) :
    f ⊵ₗ z ≫ inv f ⊵ₗ z = 𝟙 (x ⊙ₗ z) := by
  rw [← comp_actionHomLeft, IsIso.hom_inv_id, id_actionHomLeft]

@[reassoc (attr := simp)]
theorem actionHomRight_inv_hom' (x : C) {y z : D} (f : y ⟶ z) [IsIso f] :
    x ⊴ₗ inv f ≫ x ⊴ₗ f = 𝟙 (x ⊙ₗ z) := by
  rw [← actionHomRight_comp, IsIso.inv_hom_id, actionHomRight_id]

@[reassoc (attr := simp)]
theorem inv_hom_actionHomLeft' {x y : C} (f : x ⟶ y) [IsIso f] (z : D) :
    inv f ⊵ₗ z ≫ f ⊵ₗ z = 𝟙 (y ⊙ₗ z) := by
  rw [← comp_actionHomLeft, IsIso.inv_hom_id, id_actionHomLeft]

instance isIso_actionHomRight (x : C) {y z : D} (f : y ⟶ z) [IsIso f] :
    IsIso (x ⊴ₗ f) :=
  ⟨x ⊴ₗ inv f, by simp⟩

instance isIso_actionHomLeft {x y : C} (f : x ⟶ y) [IsIso f] (z : D) :
    IsIso (f ⊵ₗ z) :=
  ⟨inv f ⊵ₗ z, by simp⟩

instance isIso_actionHom {x y : C} {x' y' : D}
    (f : x ⟶ y) (g : x' ⟶ y') [IsIso f] [IsIso g] :
    IsIso (f ⊙ₗₘ g) :=
  ⟨(inv f) ⊙ₗₘ (inv g), by simp [← actionHom_comp]⟩

@[simp]
lemma inv_actionHomLeft {x y : C} (f : x ⟶ y) [IsIso f] (z : D) :
    inv (f ⊵ₗ z) = inv f ⊵ₗ z :=
  IsIso.inv_eq_of_hom_inv_id <| hom_inv_actionHomLeft' f z

@[simp]
lemma inv_actionHomRight (x : C) {y z : D} (f : y ⟶ z) [IsIso f] :
    inv (x ⊴ₗ f) = x ⊴ₗ inv f :=
  IsIso.inv_eq_of_hom_inv_id <| actionHomRight_hom_inv' x f

@[simp]
lemma inv_actionHom {x y : C} {x' y' : D}
    (f : x ⟶ y) (g : x' ⟶ y') [IsIso f] [IsIso g] :
    inv (f ⊙ₗₘ g) = (inv f) ⊙ₗₘ (inv g) :=
  IsIso.inv_eq_of_hom_inv_id <| by simp [← actionHom_comp]

section

variable (C D)
/-- Bundle the action of `C` on `D` as a functor `C ⥤ D ⥤ D`. -/
@[simps!]
def curriedAction : C ⥤ D ⥤ D where
  obj x :=
    { obj y := x ⊙ₗ y
      map f := x ⊴ₗ f }
  map f :=
    { app y := f ⊵ₗ y
      naturality _ _ _ := by simp [action_exchange] }

variable {C} in
/-- Bundle `d ↦ c ⊙ₗ d` as a functor. -/
@[simps!]
abbrev actionLeft (c : C) : D ⥤ D := curriedAction C D|>.obj c

variable {D} in
/-- Bundle `c ↦ c ⊙ₗ d` as a functor. -/
@[simps!]
abbrev actionRight (d : D) : C ⥤ D := curriedAction C D|>.flip.obj d

/-- Bundle `αₗ _ _ _` as an isomorphism of trifunctors. -/
@[simps!]
def actionAssocNatIso :
    bifunctorComp₁₂ (curriedTensor C) (curriedAction C D) ≅
    bifunctorComp₂₃ (curriedAction C D) (curriedAction C D) :=
  NatIso.ofComponents fun _ ↦
    NatIso.ofComponents fun _ ↦
     NatIso.ofComponents fun _ ↦ αₗ _ _ _

/-- Bundle `λₗ _` as an isomorphism of functors. -/
@[simps!]
def actionUnitNatIso : actionLeft D (𝟙_ C) ≅ 𝟭 D := NatIso.ofComponents (λₗ ·)

end

end MonoidalLeftAction

/-- A class that carries the non-Prop data required to define a right action of
a monoidal category `C` on a category `D`, to set up notations. -/
class MonoidalRightActionStruct [MonoidalCategoryStruct C] where
  /-- The right action on objects. This is denoted `d ⊙ᵣ c`. -/
  actionObj : D → C → D
  /-- The right action of a map `f : c ⟶ c'` in `C` on an object `d` in `D`.
  If we are to consider the action as a functor `Α : C ⥤ D ⥤ D`,
  this is (Α.map f).app d`. This is denoted `d ⊴ᵣ f` -/
  actionHomRight (d : D) {c c' : C} (f : c ⟶ c') :
    actionObj d c ⟶ actionObj d c'
  /-- The action of an object `c : C` on a map `f : d ⟶ d'` in `D`.
  If we are to consider the action as a functor `Α : C ⥤ D ⥤ D`,
  this is (Α.obj c).map f`. This is denoted `f ⊵ᵣ c`. -/
  actionHomLeft {d d' : D} (f : d ⟶ d') (c : C) :
    actionObj d c ⟶ actionObj d' c
  /-- The action of a pair of maps `f : c ⟶ c'` and `d ⟶ d'`. By default,
  this is defined in terms of `actionHomLeft` and `actionHomRight`. -/
  actionHom {c c' : C} {d d' : D} (f : d ⟶ d') (g : c ⟶ c') :
    actionObj d c ⟶ actionObj d' c' := actionHomLeft f c ≫ actionHomRight d' g
  /-- The structural isomorphism `d ⊙ᵣ (c ⊗ c') ≅ (d ⊙ᵣ c) ⊙ᵣ c'`. -/
  actionAssocIso (d : D) (c c' : C) :
    actionObj d (c ⊗ c') ≅ actionObj (actionObj d c) c'
  /-- The structural isomorphism between `d ⊙ᵣ 𝟙_ C` and `d`. -/
  actionUnitIso (d : D) : actionObj d (𝟙_ C) ≅ d

namespace MonoidalRightAction

export MonoidalRightActionStruct
  (actionObj actionHomLeft actionHomRight actionHom actionAssocIso
    actionUnitIso)

-- infix priorities are aligned with the ones from `MonoidalCategoryStruct`.

/-- Notation for `actionObj`, the action of `C` on `D`. -/
scoped infixr:70 " ⊙ᵣ " => MonoidalRightActionStruct.actionObj

/-- Notation for `actionHomLeft`, the action of `D` on morphisms in `C`. -/
scoped infixr:81 " ⊵ᵣ " => MonoidalRightActionStruct.actionHomLeft

/-- Notation for `actionHomRight`, the action of morphism in `D` on `C`. -/
scoped infixr:81 " ⊴ᵣ " => MonoidalRightActionStruct.actionHomRight

/-- Notation for `actionHom`, the bifunctorial action of morphisms in `C` and
`D` on `- ⊙ -`. -/
scoped infixr:70 " ⊙ᵣₘ " => MonoidalRightActionStruct.actionHom

/-- Notation for `actionAssocIso`, the structural isomorphism
`- ⊙ᵣ (- ⊗ -) ≅ (- ⊙ᵣ -) ⊙ᵣ -`. -/
scoped notation "αᵣ " => MonoidalRightActionStruct.actionAssocIso

/-- Notation for `actionUnitIso`, the structural isomorphism `- ⊙ᵣ 𝟙_ C  ≅ -`. -/
scoped notation "ρᵣ " => MonoidalRightActionStruct.actionUnitIso
/-- Notation for `actionUnitIso`, the structural isomorphism `- ⊙ᵣ 𝟙_ C  ≅ -`,
allowing one to specify the acting category. -/
scoped notation "ρᵣ["J"]" => MonoidalRightActionStruct.actionUnitIso (C := J)

end MonoidalRightAction

open scoped MonoidalRightAction in
/-- A `MonoidalRightAction C D` is is the data of:
- For every object `c : C` and `d : D`, an object `c ⊙ᵣ d` of `D`.
- For every morphism `f : (c : C) ⟶ c'` and every `d : D`, a morphism
  `f ⊵ᵣ d : c ⊙ᵣ d ⟶ c' ⊙ᵣ d`.
- For every morphism `f : (d : D) ⟶ d'` and every `c : C`, a morphism
  `c ⊴ᵣ f : c ⊙ᵣ d ⟶ c ⊙ᵣ d'`.
- For every pair of morphisms `f : (c : C) ⟶ c'` and
  `f : (d : D) ⟶ d'`, a morphism `f ⊙ᵣₘ f' : c ⊙ᵣ d ⟶ c' ⊙ᵣ d'`.
- A structure isomorphism `αᵣ c c' d : c ⊗ c' ⊙ᵣ d ≅ c ⊙ᵣ c' ⊙ᵣ d`.
- A structure isomorphism `ρᵣ d : (𝟙_ C) ⊙ᵣ d ≅ d`.
Furthermore, we require identities that turn `- ⊙ᵣ -` into a bifunctor,
ensure naturality of `αᵣ` and `ρᵣ`, and ensure compatibilities with
the associator and unitor isomorphisms in `C`. -/
class MonoidalRightAction [MonoidalCategory C] extends
    MonoidalRightActionStruct C D where
  actionHom_def {c c' : C} {d d' : D} (f : d ⟶ d') (g : c ⟶ c') :
      f ⊙ᵣₘ g = f ⊵ᵣ c ≫ d' ⊴ᵣ g := by
<<<<<<< HEAD
    aesop_cat
=======
    cat_disch
>>>>>>> edfb965a
  actionHomRight_id (c : C) (d : D) : d ⊴ᵣ 𝟙 c = 𝟙 (d ⊙ᵣ c) := by cat_disch
  id_actionHomLeft (c : C) (d : D) : 𝟙 d ⊵ᵣ c = 𝟙 (d ⊙ᵣ c) := by cat_disch
  actionHom_comp
      {c c' c'' : C} {d d' d'' : D} (f₁ : d ⟶ d') (f₂ : d' ⟶ d'')
      (g₁ : c ⟶ c') (g₂ : c' ⟶ c'') :
      (f₁ ≫ f₂) ⊙ᵣₘ (g₁ ≫ g₂) = (f₁ ⊙ᵣₘ g₁) ≫ (f₂ ⊙ᵣₘ g₂) := by
    cat_disch
  actionAssocIso_hom_naturality
      {d₁ d₂ : D} {c₁ c₂ c₃ c₄ : C} (f : d₁ ⟶ d₂) (g : c₁ ⟶ c₂) (h : c₃ ⟶ c₄) :
      (f ⊙ᵣₘ g ⊗ₘ h) ≫ (αᵣ d₂ c₂ c₄).hom =
        (αᵣ d₁ c₁ c₃).hom ≫ ((f ⊙ᵣₘ g) ⊙ᵣₘ h) := by
    cat_disch
  actionUnitIso_hom_naturality {d d' : D} (f : d ⟶ d') :
      (ρᵣ d).hom ≫ f = f ⊵ᵣ (𝟙_ C) ≫ (ρᵣ d').hom := by
    cat_disch
  actionHomRight_whiskerRight {c' c'' : C} (f : c' ⟶ c'') (c : C) (d : D) :
     d ⊴ᵣ (f ▷ c) = (αᵣ _ _ _).hom ≫ ((d ⊴ᵣ f) ⊵ᵣ c) ≫ (αᵣ _ _ _).inv := by
    cat_disch
  whiskerRight_actionHomLeft (c : C) {c' c'' : C} (f : c' ⟶ c'') (d : D) :
     d ⊴ᵣ (c ◁ f) = (αᵣ d c c').hom ≫ (d ⊙ᵣ c) ⊴ᵣ f ≫ (αᵣ d c c'').inv := by
    cat_disch
  actionHom_associator (c₁ c₂ c₃ : C) (d : D) :
      d ⊴ᵣ (α_ c₁ c₂ c₃).hom ≫ (αᵣ d c₁ (c₂ ⊗ c₃)).hom ≫
        (αᵣ (d ⊙ᵣ c₁ : D) c₂ c₃).hom =
      (αᵣ d (c₁ ⊗ c₂ : C) c₃).hom ≫ (αᵣ d c₁ c₂).hom ⊵ᵣ c₃ := by
    cat_disch
  actionHom_leftUnitor (c : C) (d : D) :
      d ⊴ᵣ (λ_ c).hom = (αᵣ _ _ _).hom ≫ (ρᵣ _).hom ⊵ᵣ c := by
    cat_disch
  actionHom_rightUnitor (c : C) (d : D) :
      d ⊴ᵣ (ρ_ c).hom = (αᵣ _ _ _).hom ≫ (ρᵣ _).hom := by
    cat_disch

attribute [reassoc] MonoidalRightAction.actionHom_def
attribute [reassoc, simp] MonoidalRightAction.id_actionHomLeft
attribute [reassoc, simp] MonoidalRightAction.actionHomRight_id
attribute [reassoc, simp] MonoidalRightAction.actionHomRight_whiskerRight
attribute [simp, reassoc] MonoidalRightAction.actionHom_comp
attribute [reassoc] MonoidalRightAction.actionAssocIso_hom_naturality
attribute [reassoc] MonoidalRightAction.actionUnitIso_hom_naturality
attribute [reassoc (attr := simp)] MonoidalRightAction.actionHom_associator
attribute [simp, reassoc] MonoidalRightAction.actionHom_leftUnitor
attribute [simp, reassoc] MonoidalRightAction.actionHom_rightUnitor

/-- A monoidal category acts on itself through the tensor product. -/
@[simps!]
instance selRightfAction [MonoidalCategory C] : MonoidalRightAction C C where
  actionObj x y := x ⊗ y
  actionHom f g := f ⊗ₘ g
  actionUnitIso x := ρ_ x
  actionAssocIso x y z := α_ x y z|>.symm
  actionHomLeft f x := f ▷ x
  actionHomRight x _ _ f := x ◁ f
  actionHom_def := by simp [tensorHom_def]

namespace MonoidalRightAction

open Category

variable {C D} [MonoidalCategory C] [MonoidalRightAction C D]

-- Simp normal forms are aligned with the ones in `MonoidalCateogry`.

@[simp]
lemma actionHom_id {d d' : D} (f : d ⟶ d') (c : C) :
    f ⊙ᵣₘ (𝟙 c) = f ⊵ᵣ c := by
  simp [actionHom_def]

@[simp]
lemma id_actionHom (d : D) {c c' : C} (f : c ⟶ c') :
    (𝟙 d) ⊙ᵣₘ f = d ⊴ᵣ f := by
  simp [actionHom_def]

@[reassoc, simp]
theorem actionHomRight_comp (w : D) {x y z : C} (f : x ⟶ y) (g : y ⟶ z) :
    w ⊴ᵣ (f ≫ g) = w ⊴ᵣ f ≫ w ⊴ᵣ g := by
  simp [← id_actionHom, ← actionHom_comp]

@[reassoc, simp]
theorem unit_actionHomRight {x y : D} (f : x ⟶ y) :
    f ⊵ᵣ (𝟙_ C) = (ρᵣ x).hom ≫ f ≫ (ρᵣ y).inv := by
  rw [← Category.assoc, actionUnitIso_hom_naturality]
  simp

@[reassoc, simp]
theorem actionHomLeft_tensor {z z' : D} (f : z ⟶ z') (x y : C) :
    (f ⊵ᵣ (x ⊗ y)) = (αᵣ z x y).hom ≫ (f ⊵ᵣ x) ⊵ᵣ y ≫ (αᵣ z' x y).inv := by
  simp only [← actionHom_id]
  rw [← Category.assoc, ← actionAssocIso_hom_naturality]
  simp

@[reassoc, simp]
theorem comp_actionHomLeft {w x y : D} (f : w ⟶ x) (g : x ⟶ y) (z : C) :
    (f ≫ g) ⊵ᵣ z = f ⊵ᵣ z ≫ g ⊵ᵣ z := by
  simp only [← actionHom_id, ← actionHom_comp, Category.id_comp]

@[reassoc, simp]
theorem action_actionHomRight (y : D) (z : C) {x x' : C} (f : x ⟶ x') :
    (y ⊙ᵣ z) ⊴ᵣ f = (αᵣ y z x).inv ≫ y ⊴ᵣ (z ◁ f) ≫ (αᵣ y z x').hom := by
  simp [whiskerRight_actionHomLeft]

@[reassoc]
theorem action_exchange {w x : D} {y z : C} (f : w ⟶ x) (g : y ⟶ z) :
    w ⊴ᵣ g ≫ f ⊵ᵣ z = f ⊵ᵣ y ≫ x ⊴ᵣ g := by
  simp only [← id_actionHom, ← actionHom_id, ← actionHom_comp, id_comp, comp_id]

@[reassoc]
theorem actionHom_def' {x₁ y₁ : D} {x₂ y₂ : C} (f : x₁ ⟶ y₁) (g : x₂ ⟶ y₂) :
    f ⊙ᵣₘ g = x₁ ⊴ᵣ g ≫ f ⊵ᵣ y₂ :=
  action_exchange f g ▸ actionHom_def f g

@[reassoc]
theorem actionAssocIso_inv_naturality
    {d₁ d₂ : D} {c₁ c₂ c₃ c₄ : C} (f : d₁ ⟶ d₂) (g : c₁ ⟶ c₂) (h : c₃ ⟶ c₄) :
    ((f ⊙ᵣₘ g) ⊙ᵣₘ h) ≫ (αᵣ d₂ c₂ c₄).inv =
    (αᵣ d₁ c₁ c₃).inv ≫ (f ⊙ᵣₘ g ⊗ₘ h) := by
  rw [Iso.comp_inv_eq, Category.assoc, Eq.comm, Iso.inv_comp_eq, actionAssocIso_hom_naturality]

@[reassoc]
theorem actionUnitIso_inv_naturality {d d' : D} (f : d ⟶ d') :
      (ρᵣ d).inv ≫ f ⊵ᵣ (𝟙_ C) = f ≫ (ρᵣ d').inv := by
  rw [Iso.inv_comp_eq, ← Category.assoc, Eq.comm, Iso.comp_inv_eq, actionUnitIso_hom_naturality]

@[reassoc (attr := simp)]
theorem actionHomRight_hom_inv (x : D) {y z : C} (f : y ≅ z) :
    x ⊴ᵣ f.hom ≫ x ⊴ᵣ f.inv = 𝟙 (x ⊙ᵣ y : D) := by
  rw [← actionHomRight_comp, Iso.hom_inv_id, actionHomRight_id]

@[reassoc (attr := simp)]
theorem hom_inv_actionHomLeft {x y : D} (f : x ≅ y) (z : C) :
    f.hom ⊵ᵣ z ≫ f.inv ⊵ᵣ z = 𝟙 (x ⊙ᵣ z) := by
  rw [← comp_actionHomLeft, Iso.hom_inv_id, id_actionHomLeft]

@[reassoc (attr := simp)]
theorem actionHomRight_inv_hom (x : D) {y z : C} (f : y ≅ z) :
    x ⊴ᵣ f.inv ≫ x ⊴ᵣ f.hom = 𝟙 (x ⊙ᵣ z) := by
  rw [← actionHomRight_comp, Iso.inv_hom_id, actionHomRight_id]

@[reassoc (attr := simp)]
theorem inv_hom_actionHomLeft {x y : D} (f : x ≅ y) (z : C) :
    f.inv ⊵ᵣ z ≫ f.hom ⊵ᵣ z = 𝟙 (y ⊙ᵣ z) := by
  rw [← comp_actionHomLeft, Iso.inv_hom_id, id_actionHomLeft]

@[reassoc (attr := simp)]
theorem actionHomRight_hom_inv' (x : D) {y z : C} (f : y ⟶ z) [IsIso f] :
    x ⊴ᵣ f ≫ x ⊴ᵣ inv f = 𝟙 (x ⊙ᵣ y) := by
  rw [← actionHomRight_comp, IsIso.hom_inv_id, actionHomRight_id]

@[reassoc (attr := simp)]
theorem hom_inv_actionHomLeft' {x y : D} (f : x ⟶ y) [IsIso f] (z : C) :
    f ⊵ᵣ z ≫ inv f ⊵ᵣ z = 𝟙 (x ⊙ᵣ z) := by
  rw [← comp_actionHomLeft, IsIso.hom_inv_id, id_actionHomLeft]

@[reassoc (attr := simp)]
theorem actionHomRight_inv_hom' (x : D) {y z : C} (f : y ⟶ z) [IsIso f] :
    x ⊴ᵣ inv f ≫ x ⊴ᵣ f = 𝟙 (x ⊙ᵣ z) := by
  rw [← actionHomRight_comp, IsIso.inv_hom_id, actionHomRight_id]

@[reassoc (attr := simp)]
theorem inv_hom_actionHomLeft' {x y : D} (f : x ⟶ y) [IsIso f] (z : C) :
    inv f ⊵ᵣ z ≫ f ⊵ᵣ z = 𝟙 (y ⊙ᵣ z) := by
  rw [← comp_actionHomLeft, IsIso.inv_hom_id, id_actionHomLeft]

instance isIso_actionHomLeft {x y : D} (f : x ⟶ y) [IsIso f] (z : C) :
    IsIso (f ⊵ᵣ z) :=
  ⟨inv f ⊵ᵣ z, by simp⟩

instance isIso_actionHomRight (x : D) {y z : C} (f : y ⟶ z) [IsIso f] :
    IsIso (x ⊴ᵣ f) :=
  ⟨x ⊴ᵣ inv f, by simp⟩

instance isIso_actionHom {x y : D} {x' y' : C}
    (f : x ⟶ y) (g : x' ⟶ y') [IsIso f] [IsIso g] :
    IsIso (f ⊙ᵣₘ g) :=
  ⟨(inv f) ⊙ᵣₘ (inv g), by simp [← actionHom_comp]⟩

@[simp]
lemma inv_actionHomLeft {x y : D} (f : x ⟶ y) [IsIso f] (z : C) :
    inv (f ⊵ᵣ z) = inv f ⊵ᵣ z :=
  IsIso.inv_eq_of_hom_inv_id <| hom_inv_actionHomLeft' f z

@[simp]
lemma inv_actionHomRight (x : D) {y z : C} (f : y ⟶ z) [IsIso f] :
    inv (x ⊴ᵣ f) = x ⊴ᵣ inv f :=
  IsIso.inv_eq_of_hom_inv_id <| actionHomRight_hom_inv' x f

@[simp]
lemma inv_actionHom
    {x y : D} {x' y' : C}
    (f : x ⟶ y) (g : x' ⟶ y') [IsIso f] [IsIso g] :
    inv (f ⊙ᵣₘ g) = (inv f) ⊙ᵣₘ (inv g) :=
  IsIso.inv_eq_of_hom_inv_id <| by simp [← actionHom_comp]

section

variable (C D)
/-- Bundle the action of `C` on `D` as a functor `C ⥤ D ⥤ D`. -/
@[simps!]
def curriedAction : C ⥤ D ⥤ D where
  obj x :=
    { obj y := y ⊙ᵣ x
      map f := f ⊵ᵣ x }
  map f :=
    { app y := y ⊴ᵣ f
      naturality _ _ _ := by simp [action_exchange] }

variable {C} in
/-- Bundle `d ↦ d ⊙ᵣ c` as a functor. -/
@[simps!]
abbrev actionRight (c : C) : D ⥤ D := curriedAction C D|>.obj c

variable {D} in
/-- Bundle `c ↦ d ⊙ᵣ c` as a functor. -/
@[simps!]
abbrev actionLeft (d : D) : C ⥤ D := curriedAction C D|>.flip.obj d

/-- Bundle `αᵣ _ _ _` as an isomorphism of trifunctors. -/
@[simps!]
def actionAssocNatIso :
    bifunctorComp₁₂ (curriedTensor C) (curriedAction C D) ≅
    (bifunctorComp₂₃ (curriedAction C D) (curriedAction C D)).flip :=
  NatIso.ofComponents fun _ ↦
    NatIso.ofComponents fun _ ↦
     NatIso.ofComponents fun _ ↦ αᵣ _ _ _

/-- Bundle `ρᵣ _` as an isomorphism of functors. -/
@[simps!]
def actionUnitNatIso : actionRight D (𝟙_ C) ≅ 𝟭 D := NatIso.ofComponents (ρᵣ ·)

end

end MonoidalRightAction

end CategoryTheory.MonoidalCategory<|MERGE_RESOLUTION|>--- conflicted
+++ resolved
@@ -120,11 +120,7 @@
     MonoidalLeftActionStruct C D where
   actionHom_def {c c' : C} {d d' : D} (f : c ⟶ c') (g : d ⟶ d') :
       f ⊙ₗₘ g = f ⊵ₗ d ≫ c' ⊴ₗ g := by
-<<<<<<< HEAD
-    aesop_cat
-=======
-    cat_disch
->>>>>>> edfb965a
+    cat_disch
   actionHomRight_id (c : C) (d : D) : c ⊴ₗ 𝟙 d = 𝟙 (c ⊙ₗ d) := by cat_disch
   id_actionHomLeft (c : C) (d : D) : 𝟙 c ⊵ₗ d = 𝟙 (c ⊙ₗ d) := by cat_disch
   actionHom_comp
@@ -438,11 +434,7 @@
     MonoidalRightActionStruct C D where
   actionHom_def {c c' : C} {d d' : D} (f : d ⟶ d') (g : c ⟶ c') :
       f ⊙ᵣₘ g = f ⊵ᵣ c ≫ d' ⊴ᵣ g := by
-<<<<<<< HEAD
-    aesop_cat
-=======
-    cat_disch
->>>>>>> edfb965a
+    cat_disch
   actionHomRight_id (c : C) (d : D) : d ⊴ᵣ 𝟙 c = 𝟙 (d ⊙ᵣ c) := by cat_disch
   id_actionHomLeft (c : C) (d : D) : 𝟙 d ⊵ᵣ c = 𝟙 (d ⊙ᵣ c) := by cat_disch
   actionHom_comp
