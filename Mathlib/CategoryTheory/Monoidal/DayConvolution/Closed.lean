--- conflicted
+++ resolved
@@ -17,12 +17,9 @@
 ends can be organised as data that exhibit `F` as monoidal closed in `C ⥤ V` for
 the Day convolution monoidal structure.
 
-<<<<<<< HEAD
-=======
 ## TODOs
 * When `LawfulDayConvolutionMonoidalStruct` (#26820) lands, transport the
   constructions here to produce actual `CategoryTheory.MonoidalClosed` instances.
->>>>>>> e2e37a5e
 -/
 
 universe v₁ v₂ v₃ u₁ u₂ u₃
