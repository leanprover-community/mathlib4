--- conflicted
+++ resolved
@@ -286,18 +286,10 @@
       (H.obj c) (ℌ.π c) (ℌ.hπ c),
     Limits.Wedge.IsLimit.lift_ι]
 
-<<<<<<< HEAD
-@[simp]
-lemma coev_naturality_app {G' H' : C ⥤ V} [DayConvolution F G'] (η : G ⟶ G')
-    (ℌ'' : DayConvolutionInternalHom F (F ⊛ G') H') :
-    η ≫ ℌ''.coev_app =
-    ℌ.coev_app ≫ ℌ.map (DayConvolution.map (𝟙 _) η) ℌ'' := by
-=======
 lemma coev_naturality_app {G' H' : C ⥤ V} [DayConvolution F G'] (η : G ⟶ G')
     (ℌ' : DayConvolutionInternalHom F (F ⊛ G') H') :
     η ≫ ℌ'.coev_app =
     ℌ.coev_app ≫ ℌ.map (DayConvolution.map (𝟙 _) η) ℌ' := by
->>>>>>> 0ad8446b
   ext c
   dsimp
   apply Limits.Wedge.IsLimit.hom_ext <| ℌ'.isLimitWedge c
@@ -500,7 +492,7 @@
           left_triangle_components d' := by
             dsimp
             apply (ι C V D).map_injective
-            rw [Functor.map_comp, ← id_tensorHom, 
+            rw [Functor.map_comp, ← id_tensorHom,
               ι_map_tensorHom_hom_eq_tensorHom, Functor.map_id, Functor.map_id]
             exact left_triangle_components
 
