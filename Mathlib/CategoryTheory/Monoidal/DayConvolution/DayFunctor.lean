--- conflicted
+++ resolved
@@ -122,7 +122,6 @@
     (fun _ _ => ⟨_, ⟨equiv C V|>.counitIso.app _⟩⟩)
     (⟨_, ⟨equiv C V|>.counitIso.app _⟩⟩)
 
-<<<<<<< HEAD
 /-- The functor underlying `𝟙_ C ⊛⥤ V` is a DayConvolutionUnit.
 We’re not making this a global instance given that `DayConvolution` and
 `DayConvolutionUnit` are data-carrying classes that we might prefer to
@@ -140,14 +139,9 @@
     DayConvolution F.functor G.functor :=
   LawfulDayConvolutionMonoidalCategoryStruct.convolution _ _ _ F G
 
-/-- A shorthand for the unit transformation exhibiting `(F ⊗ G).functor` as a
-left Kan extension of `F.functor ⊠ G.functor` along `tensor C`. -/
-abbrev η (F G : C ⊛⥤ V) :
-=======
 /-- The unit transformation exhibiting `(F ⊗ G).functor` as a left Kan extension of
 `F.functor ⊠ G.functor` along `tensor C`. -/
 def η (F G : C ⊛⥤ V) :
->>>>>>> aaa5c1b5
     F.functor ⊠ G.functor ⟶ (tensor C) ⋙ (F ⊗ G).functor :=
   LawfulDayConvolutionMonoidalCategoryStruct.convolutionExtensionUnit
     C V F G
