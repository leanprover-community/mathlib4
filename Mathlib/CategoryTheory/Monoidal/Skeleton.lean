/-
Copyright (c) 2021 Bhavik Mehta. All rights reserved.
Released under Apache 2.0 license as described in the file LICENSE.
Authors: Bhavik Mehta
-/
import Mathlib.CategoryTheory.Monoidal.Braided.Basic
import Mathlib.CategoryTheory.Monoidal.Transport
import Mathlib.CategoryTheory.Skeletal

/-!
# The monoid on the skeleton of a monoidal category

The skeleton of a monoidal category is a monoid.

## Main results

* `Skeleton.instMonoid`, for monoidal categories.
* `Skeleton.instCommMonoid`, for braided monoidal categories.

-/


namespace CategoryTheory

open MonoidalCategory

universe v u

variable {C : Type u} [Category.{v} C] [MonoidalCategory C]

/-- If `C` is monoidal and skeletal, it is a monoid.
See note [reducible non-instances]. -/
abbrev monoidOfSkeletalMonoidal (hC : Skeletal C) : Monoid C where
  mul X Y := (X ⊗ Y : C)
  one := (𝟙_ C : C)
  one_mul X := hC ⟨λ_ X⟩
  mul_one X := hC ⟨ρ_ X⟩
  mul_assoc X Y Z := hC ⟨α_ X Y Z⟩

/-- If `C` is braided and skeletal, it is a commutative monoid. -/
def commMonoidOfSkeletalBraided [BraidedCategory C] (hC : Skeletal C) : CommMonoid C :=
  { monoidOfSkeletalMonoidal hC with mul_comm := fun X Y => hC ⟨β_ X Y⟩ }

namespace Skeleton

/-- The skeleton of a monoidal category has a monoidal structure itself, induced by the equivalence.
-/
noncomputable instance instMonoidalCategory : MonoidalCategory (Skeleton C) :=
  Monoidal.transport (skeletonEquivalence C).symm

/--
The skeleton of a monoidal category can be viewed as a monoid, where the multiplication is given by
the tensor product, and satisfies the monoid axioms since it is a skeleton.
-/
noncomputable instance instMonoid : Monoid (Skeleton C) :=
  monoidOfSkeletalMonoidal (skeleton_isSkeleton _).skel

theorem mul_eq (X Y : Skeleton C) : X * Y = toSkeleton (X.out ⊗ Y.out) := rfl
theorem one_eq : (1 : Skeleton C) = toSkeleton (𝟙_ C) := rfl

theorem toSkeleton_tensorObj (X Y : C) : toSkeleton (X ⊗ Y) = toSkeleton X * toSkeleton Y :=
  let φ := (skeletonEquivalence C).symm.unitIso.app; Quotient.sound ⟨φ X ⊗ φ Y⟩

/-- The skeleton of a braided monoidal category has a braided monoidal structure itself, induced by
the equivalence. -/
noncomputable instance instBraidedCategory [BraidedCategory C] : BraidedCategory (Skeleton C) := by
<<<<<<< HEAD
  have := braidedCategoryOfFullyFaithful
=======
  letI := braidedCategoryOfFullyFaithful
>>>>>>> 15ae5b0c
    (Monoidal.equivalenceTransported (skeletonEquivalence C).symm).inverse
  exact this

/--
The skeleton of a braided monoidal category can be viewed as a commutative monoid, where the
multiplication is given by the tensor product, and satisfies the monoid axioms since it is a
skeleton.
-/
noncomputable instance instCommMonoid [BraidedCategory C] : CommMonoid (Skeleton C) :=
  commMonoidOfSkeletalBraided (skeleton_isSkeleton _).skel

end Skeleton

end CategoryTheory<|MERGE_RESOLUTION|>--- conflicted
+++ resolved
@@ -64,11 +64,7 @@
 /-- The skeleton of a braided monoidal category has a braided monoidal structure itself, induced by
 the equivalence. -/
 noncomputable instance instBraidedCategory [BraidedCategory C] : BraidedCategory (Skeleton C) := by
-<<<<<<< HEAD
-  have := braidedCategoryOfFullyFaithful
-=======
   letI := braidedCategoryOfFullyFaithful
->>>>>>> 15ae5b0c
     (Monoidal.equivalenceTransported (skeletonEquivalence C).symm).inverse
   exact this
 
