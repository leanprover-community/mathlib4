--- conflicted
+++ resolved
@@ -48,50 +48,29 @@
 
 variable [MonoidalPredicate P]
 
-/--
-When `P` is a monoidal predicate, the full subcategory for `P` inherits the monoidal structure of
-  `C`.
--/
-<<<<<<< HEAD
-instance fullMonoidalSubcategory : MonoidalCategory (FullSubcategory P) where
-  tensorObj X Y := ⟨X.1 ⊗ Y.1, prop_tensor X.2 Y.2⟩
+@[simps]
+instance : MonoidalCategoryStruct (FullSubcategory P) where
+  tensorObj := fun X Y => ⟨X.1 ⊗ Y.1, prop_tensor X.2 Y.2⟩
+  whiskerLeft X _ _ f := X.1 ◁ f
+  whiskerRight {X₁ X₂} (f : X₁.1 ⟶ X₂.1) Y := (f ▷ Y.1 :)
   tensorHom f g := f ⊗ g
-  tensorHom_def f g := tensorHom_def (C := C) f g
-  whiskerLeft := fun X _ _ f ↦ X.1 ◁ f
-  whiskerRight := fun f Y ↦ (fun f ↦ f ▷ Y.1) f
   tensorUnit := ⟨𝟙_ C, prop_id⟩
   associator X Y Z :=
     ⟨(α_ X.1 Y.1 Z.1).hom, (α_ X.1 Y.1 Z.1).inv, hom_inv_id (α_ X.1 Y.1 Z.1),
       inv_hom_id (α_ X.1 Y.1 Z.1)⟩
-  whiskerLeft_id X Y := whiskerLeft_id X.1 Y.1
-  id_whiskerRight X Y := id_whiskerRight X.1 Y.1
-  leftUnitor X := ⟨(λ_ X.1).hom, (λ_ X.1).inv, hom_inv_id (λ_ X.1), inv_hom_id (λ_ X.1)⟩
-  rightUnitor X := ⟨(ρ_ X.1).hom, (ρ_ X.1).inv, hom_inv_id (ρ_ X.1), inv_hom_id (ρ_ X.1)⟩
-  tensor_id X Y := tensor_id X.1 Y.1
-  tensor_comp f₁ f₂ g₁ g₂ := @tensor_comp C _ _ _ _ _ _ _ _ f₁ f₂ g₁ g₂
-  associator_naturality f₁ f₂ f₃ := @associator_naturality C _ _ _ _ _ _ _ _ f₁ f₂ f₃
-  leftUnitor_naturality f := @leftUnitor_naturality C _ _ _ _ f
-  rightUnitor_naturality f := @rightUnitor_naturality C _ _ _ _ f
-  pentagon W X Y Z := pentagon W.1 X.1 Y.1 Z.1
-  triangle X Y := triangle X.1 Y.1
-=======
+  leftUnitor X :=
+    ⟨(λ_ X.1).hom, (λ_ X.1).inv, hom_inv_id (λ_ X.1), inv_hom_id (λ_ X.1)⟩
+  rightUnitor X :=
+    ⟨(ρ_ X.1).hom, (ρ_ X.1).inv, hom_inv_id (ρ_ X.1), inv_hom_id (ρ_ X.1)⟩
+
+/--
+When `P` is a monoidal predicate, the full subcategory for `P` inherits the monoidal structure of
+  `C`.
+-/
 instance fullMonoidalSubcategory : MonoidalCategory (FullSubcategory P) :=
   Monoidal.induced (fullSubcategoryInclusion P)
-    { tensorObj := fun X Y => ⟨X.1 ⊗ Y.1, prop_tensor X.2 Y.2⟩
-      μIsoSymm := fun X Y => eqToIso rfl
-      whiskerLeft := fun X _ _ f ↦ X.1 ◁ f
-      whiskerRight := @fun X₁ X₂ (f : X₁.1 ⟶ X₂.1) Y ↦ (f ▷ Y.1 :)
-      tensorHom := fun f g => f ⊗ g
-      tensorUnit' := ⟨𝟙_ C, prop_id⟩
-      εIsoSymm := eqToIso rfl
-      associator := fun X Y Z =>
-        ⟨(α_ X.1 Y.1 Z.1).hom, (α_ X.1 Y.1 Z.1).inv, hom_inv_id (α_ X.1 Y.1 Z.1),
-          inv_hom_id (α_ X.1 Y.1 Z.1)⟩
-      leftUnitor := fun X =>
-        ⟨(λ_ X.1).hom, (λ_ X.1).inv, hom_inv_id (λ_ X.1), inv_hom_id (λ_ X.1)⟩
-      rightUnitor := fun X =>
-        ⟨(ρ_ X.1).hom, (ρ_ X.1).inv, hom_inv_id (ρ_ X.1), inv_hom_id (ρ_ X.1)⟩ }
->>>>>>> 13444d80
+    { μIsoSymm := fun X Y => eqToIso rfl
+      εIsoSymm := eqToIso rfl }
 #align category_theory.monoidal_category.full_monoidal_subcategory CategoryTheory.MonoidalCategory.fullMonoidalSubcategory
 
 /-- The forgetful monoidal functor from a full monoidal subcategory into the original category
