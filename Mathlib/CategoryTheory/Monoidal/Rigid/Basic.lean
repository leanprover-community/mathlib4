/-
Copyright (c) 2021 Jakob von Raumer. All rights reserved.
Released under Apache 2.0 license as described in the file LICENSE.
Authors: Jakob von Raumer
-/
import Mathlib.CategoryTheory.Monoidal.Free.Coherence
import Mathlib.Tactic.CategoryTheory.Coherence
import Mathlib.CategoryTheory.Closed.Monoidal
import Mathlib.Tactic.ApplyFun

#align_import category_theory.monoidal.rigid.basic from "leanprover-community/mathlib"@"3d7987cda72abc473c7cdbbb075170e9ac620042"

/-!
# Rigid (autonomous) monoidal categories

This file defines rigid (autonomous) monoidal categories and the necessary theory about
exact pairings and duals.

## Main definitions

* `ExactPairing` of two objects of a monoidal category
* Type classes `HasLeftDual` and `HasRightDual` that capture that a pairing exists
* The `rightAdjointMate f` as a morphism `fᘁ : Yᘁ ⟶ Xᘁ` for a morphism `f : X ⟶ Y`
* The classes of `RightRigidCategory`, `LeftRigidCategory` and `RigidCategory`

## Main statements

* `comp_rightAdjointMate`: The adjoint mates of the composition is the composition of
  adjoint mates.

## Notations

* `η_` and `ε_` denote the coevaluation and evaluation morphism of an exact pairing.
* `Xᘁ` and `ᘁX` denote the right and left dual of an object, as well as the adjoint
  mate of a morphism.

## Future work

* Show that `X ⊗ Y` and `Yᘁ ⊗ Xᘁ` form an exact pairing.
* Show that the left adjoint mate of the right adjoint mate of a morphism is the morphism itself.
* Simplify constructions in the case where a symmetry or braiding is present.
* Show that `ᘁ` gives an equivalence of categories `C ≅ (Cᵒᵖ)ᴹᵒᵖ`.
* Define pivotal categories (rigid categories equipped with a natural isomorphism `ᘁᘁ ≅ 𝟙 C`).

## Notes

Although we construct the adjunction `tensorLeft Y ⊣ tensorLeft X` from `ExactPairing X Y`,
this is not a bijective correspondence.
I think the correct statement is that `tensorLeft Y` and `tensorLeft X` are
module endofunctors of `C` as a right `C` module category,
and `ExactPairing X Y` is in bijection with adjunctions compatible with this right `C` action.

## References

* <https://ncatlab.org/nlab/show/rigid+monoidal+category>

## Tags

rigid category, monoidal category

-/


open CategoryTheory MonoidalCategory

universe v v₁ v₂ v₃ u u₁ u₂ u₃

noncomputable section

namespace CategoryTheory

variable {C : Type u₁} [Category.{v₁} C] [MonoidalCategory C]

/-- An exact pairing is a pair of objects `X Y : C` which admit
  a coevaluation and evaluation morphism which fulfill two triangle equalities. -/
class ExactPairing (X Y : C) where
  /-- Coevaluation of an exact pairing.

  Do not use directly. Use `ExactPairing.coevaluation` instead. -/
  coevaluation' : 𝟙_ C ⟶ X ⊗ Y
  /-- Evaluation of an exact pairing.

  Do not use directly. Use `ExactPairing.evaluation` instead. -/
  evaluation' : Y ⊗ X ⟶ 𝟙_ C
  coevaluation_evaluation' :
<<<<<<< HEAD
    (Y ◁ coevaluation') ≫ (α_ _ _ _).inv ≫ (evaluation' ▷ Y) = (ρ_ Y).hom ≫ (λ_ Y).inv := by
    aesop_cat
  evaluation_coevaluation' :
    (coevaluation' ▷ X) ≫ (α_ _ _ _).hom ≫ (X ◁ evaluation') = (λ_ X).hom ≫ (ρ_ X).inv := by
=======
    Y ◁ coevaluation' ≫ (α_ _ _ _).inv ≫ evaluation' ▷ Y = (ρ_ Y).hom ≫ (λ_ Y).inv := by
    aesop_cat
  evaluation_coevaluation' :
    coevaluation' ▷ X ≫ (α_ _ _ _).hom ≫ X ◁ evaluation' = (λ_ X).hom ≫ (ρ_ X).inv := by
>>>>>>> ac3ca708
    aesop_cat
#align category_theory.exact_pairing CategoryTheory.ExactPairing

namespace ExactPairing

-- Porting note: as there is no mechanism equivalent to `[]` in Lean 3 to make
-- arguments for class fields explicit,
-- we now repeat all the fields without primes.
-- See https://leanprover.zulipchat.com/#narrow/stream/287929-mathlib4/topic/Making.20variable.20in.20class.20field.20explicit

variable (X Y : C)
variable [ExactPairing X Y]

/-- Coevaluation of an exact pairing. -/
def coevaluation : 𝟙_ C ⟶ X ⊗ Y := @coevaluation' _ _ _ X Y _

/-- Evaluation of an exact pairing. -/
def evaluation : Y ⊗ X ⟶ 𝟙_ C := @evaluation' _ _ _ X Y _

@[inherit_doc] notation "η_" => ExactPairing.coevaluation
@[inherit_doc] notation "ε_" => ExactPairing.evaluation

lemma coevaluation_evaluation :
<<<<<<< HEAD
    (Y ◁ η_ _ _) ≫ (α_ _ _ _).inv ≫ (ε_ X _ ▷ Y) = (ρ_ Y).hom ≫ (λ_ Y).inv :=
  coevaluation_evaluation'

lemma evaluation_coevaluation :
    (η_ _ _ ▷ X) ≫ (α_ _ _ _).hom ≫ (X ◁ ε_ _ Y) = (λ_ X).hom ≫ (ρ_ X).inv :=
  evaluation_coevaluation'

lemma coevaluation_evaluation'' :
    Y ◁ η_ X Y ⊗≫ ε_ X Y ▷ Y = (ρ_ Y).hom ≫ (λ_ Y).inv := by
  convert coevaluation_evaluation X Y
  simp [Mathlib.Tactic.Coherence.monoidalComp]

lemma evaluation_coevaluation'' :
    η_ X Y ▷ X ⊗≫ X ◁ ε_ X Y = (λ_ X).hom ≫ (ρ_ X).inv := by
  convert evaluation_coevaluation X Y
  simp [Mathlib.Tactic.Coherence.monoidalComp]
=======
    Y ◁ η_ _ _ ≫ (α_ _ _ _).inv ≫ ε_ X _ ▷ Y = (ρ_ Y).hom ≫ (λ_ Y).inv :=
  coevaluation_evaluation'

lemma evaluation_coevaluation :
    η_ _ _ ▷ X ≫ (α_ _ _ _).hom ≫ X ◁ ε_ _ Y = (λ_ X).hom ≫ (ρ_ X).inv :=
  evaluation_coevaluation'

lemma coevaluation_evaluation'' :
    Y ◁ η_ X Y ⊗≫ ε_ X Y ▷ Y = ⊗𝟙 := by
  convert coevaluation_evaluation X Y <;> simp [Mathlib.Tactic.Coherence.monoidalComp]

lemma evaluation_coevaluation'' :
    η_ X Y ▷ X ⊗≫ X ◁ ε_ X Y = ⊗𝟙 := by
  convert evaluation_coevaluation X Y <;> simp [Mathlib.Tactic.Coherence.monoidalComp]
>>>>>>> ac3ca708

end ExactPairing

attribute [reassoc (attr := simp)] ExactPairing.coevaluation_evaluation
attribute [reassoc (attr := simp)] ExactPairing.evaluation_coevaluation

instance exactPairingUnit : ExactPairing (𝟙_ C) (𝟙_ C) where
  coevaluation' := (ρ_ _).inv
  evaluation' := (ρ_ _).hom
  coevaluation_evaluation' := by rw [← id_tensorHom, ← tensorHom_id]; coherence
  evaluation_coevaluation' := by rw [← id_tensorHom, ← tensorHom_id]; coherence
#align category_theory.exact_pairing_unit CategoryTheory.exactPairingUnit

/-- A class of objects which have a right dual. -/
class HasRightDual (X : C) where
  /-- The right dual of the object `X`. -/
  rightDual : C
  [exact : ExactPairing X rightDual]
#align category_theory.has_right_dual CategoryTheory.HasRightDual

/-- A class of objects which have a left dual. -/
class HasLeftDual (Y : C) where
  /-- The left dual of the object `X`. -/
  leftDual : C
  [exact : ExactPairing leftDual Y]
#align category_theory.has_left_dual CategoryTheory.HasLeftDual

attribute [instance] HasRightDual.exact
attribute [instance] HasLeftDual.exact

open ExactPairing HasRightDual HasLeftDual MonoidalCategory

@[inherit_doc] prefix:1024 "ᘁ" => leftDual
@[inherit_doc] postfix:1024 "ᘁ" => rightDual

instance hasRightDualUnit : HasRightDual (𝟙_ C) where
  rightDual := 𝟙_ C
#align category_theory.has_right_dual_unit CategoryTheory.hasRightDualUnit

instance hasLeftDualUnit : HasLeftDual (𝟙_ C) where
  leftDual := 𝟙_ C
#align category_theory.has_left_dual_unit CategoryTheory.hasLeftDualUnit

instance hasRightDualLeftDual {X : C} [HasLeftDual X] : HasRightDual ᘁX where
  rightDual := X
#align category_theory.has_right_dual_left_dual CategoryTheory.hasRightDualLeftDual

instance hasLeftDualRightDual {X : C} [HasRightDual X] : HasLeftDual Xᘁ where
  leftDual := X
#align category_theory.has_left_dual_right_dual CategoryTheory.hasLeftDualRightDual

@[simp]
theorem leftDual_rightDual {X : C} [HasRightDual X] : ᘁXᘁ = X :=
  rfl
#align category_theory.left_dual_right_dual CategoryTheory.leftDual_rightDual

@[simp]
theorem rightDual_leftDual {X : C} [HasLeftDual X] : (ᘁX)ᘁ = X :=
  rfl
#align category_theory.right_dual_left_dual CategoryTheory.rightDual_leftDual

/-- The right adjoint mate `fᘁ : Xᘁ ⟶ Yᘁ` of a morphism `f : X ⟶ Y`. -/
def rightAdjointMate {X Y : C} [HasRightDual X] [HasRightDual Y] (f : X ⟶ Y) : Yᘁ ⟶ Xᘁ :=
<<<<<<< HEAD
  (ρ_ _).inv ≫ (_ ◁ η_ _ _) ≫ (_ ◁ f ▷ _) ≫ (α_ _ _ _).inv ≫ (ε_ _ _ ▷ _) ≫ (λ_ _).hom
=======
  (ρ_ _).inv ≫ _ ◁ η_ _ _ ≫ _ ◁ f ▷ _ ≫ (α_ _ _ _).inv ≫ ε_ _ _ ▷ _ ≫ (λ_ _).hom
>>>>>>> ac3ca708
#align category_theory.right_adjoint_mate CategoryTheory.rightAdjointMate

/-- The left adjoint mate `ᘁf : ᘁY ⟶ ᘁX` of a morphism `f : X ⟶ Y`. -/
def leftAdjointMate {X Y : C} [HasLeftDual X] [HasLeftDual Y] (f : X ⟶ Y) : ᘁY ⟶ ᘁX :=
<<<<<<< HEAD
  (λ_ _).inv ≫ (η_ (ᘁX) X ▷ _) ≫ ((_ ◁ f) ▷ _) ≫ (α_ _ _ _).hom ≫ (_ ◁ ε_ _ _) ≫ (ρ_ _).hom
=======
  (λ_ _).inv ≫ η_ (ᘁX) X ▷ _ ≫ (_ ◁ f) ▷ _ ≫ (α_ _ _ _).hom ≫ _ ◁ ε_ _ _ ≫ (ρ_ _).hom
>>>>>>> ac3ca708
#align category_theory.left_adjoint_mate CategoryTheory.leftAdjointMate

@[inherit_doc] notation f "ᘁ" => rightAdjointMate f
@[inherit_doc] notation "ᘁ" f => leftAdjointMate f

@[simp]
theorem rightAdjointMate_id {X : C} [HasRightDual X] : (𝟙 X)ᘁ = 𝟙 (Xᘁ) := by
  simp [rightAdjointMate]
#align category_theory.right_adjoint_mate_id CategoryTheory.rightAdjointMate_id

@[simp]
theorem leftAdjointMate_id {X : C} [HasLeftDual X] : (ᘁ(𝟙 X)) = 𝟙 (ᘁX) := by
  simp [leftAdjointMate]
#align category_theory.left_adjoint_mate_id CategoryTheory.leftAdjointMate_id

theorem rightAdjointMate_comp {X Y Z : C} [HasRightDual X] [HasRightDual Y] {f : X ⟶ Y}
    {g : Xᘁ ⟶ Z} :
    fᘁ ≫ g =
      (ρ_ (Yᘁ)).inv ≫
<<<<<<< HEAD
        (_ ◁ η_ X (Xᘁ)) ≫ (_ ◁ (f ⊗ g)) ≫ (α_ (Yᘁ) Y Z).inv ≫ ε_ Y (Yᘁ) ▷ _ ≫ (λ_ Z).hom :=
=======
        _ ◁ η_ X (Xᘁ) ≫ _ ◁ (f ⊗ g) ≫ (α_ (Yᘁ) Y Z).inv ≫ ε_ Y (Yᘁ) ▷ _ ≫ (λ_ Z).hom :=
>>>>>>> ac3ca708
  calc
    _ = 𝟙 _ ⊗≫ Yᘁ ◁ η_ X Xᘁ ≫ Yᘁ ◁ f ▷ Xᘁ ⊗≫ (ε_ Y Yᘁ ▷ Xᘁ ≫ 𝟙_ C ◁ g) ⊗≫ 𝟙 _ := by
      dsimp only [rightAdjointMate]; coherence
    _ = _ := by
      rw [← whisker_exchange, tensorHom_def]; coherence
#align category_theory.right_adjoint_mate_comp CategoryTheory.rightAdjointMate_comp

theorem leftAdjointMate_comp {X Y Z : C} [HasLeftDual X] [HasLeftDual Y] {f : X ⟶ Y}
    {g : (ᘁX) ⟶ Z} :
    (ᘁf) ≫ g =
      (λ_ _).inv ≫
<<<<<<< HEAD
        (η_ (ᘁX) X ▷ _) ≫ ((g ⊗ f) ▷ _) ≫ (α_ _ _ _).hom ≫ (_ ◁ ε_ _ _) ≫ (ρ_ _).hom :=
=======
        η_ (ᘁX) X ▷ _ ≫ (g ⊗ f) ▷ _ ≫ (α_ _ _ _).hom ≫ _ ◁ ε_ _ _ ≫ (ρ_ _).hom :=
>>>>>>> ac3ca708
  calc
    _ = 𝟙 _ ⊗≫ η_ (ᘁX) X ▷ (ᘁY) ⊗≫ (ᘁX) ◁ f ▷ (ᘁY) ⊗≫ ((ᘁX) ◁ ε_ (ᘁY) Y ≫ g ▷ 𝟙_ C) ⊗≫ 𝟙 _ := by
      dsimp only [leftAdjointMate]; coherence
    _ = _ := by
      rw [whisker_exchange, tensorHom_def']; coherence
#align category_theory.left_adjoint_mate_comp CategoryTheory.leftAdjointMate_comp

/-- The composition of right adjoint mates is the adjoint mate of the composition. -/
@[reassoc]
theorem comp_rightAdjointMate {X Y Z : C} [HasRightDual X] [HasRightDual Y] [HasRightDual Z]
    {f : X ⟶ Y} {g : Y ⟶ Z} : (f ≫ g)ᘁ = gᘁ ≫ fᘁ := by
  rw [rightAdjointMate_comp]
  simp only [rightAdjointMate, comp_whiskerRight]
  simp only [← Category.assoc]; congr 3; simp only [Category.assoc]
  simp only [← MonoidalCategory.whiskerLeft_comp]; congr 2
  symm
  calc
    _ = 𝟙 _ ⊗≫ (η_ Y Yᘁ ▷ 𝟙_ C ≫ (Y ⊗ Yᘁ) ◁ η_ X Xᘁ) ⊗≫ Y ◁ Yᘁ ◁ f ▷ Xᘁ ⊗≫
        Y ◁ ε_ Y Yᘁ ▷ Xᘁ ⊗≫ g ▷ Xᘁ ⊗≫ 𝟙 _ := by
      rw [tensorHom_def']; coherence
    _ = η_ X Xᘁ ⊗≫ (η_ Y Yᘁ ▷ (X ⊗ Xᘁ) ≫ (Y ⊗ Yᘁ) ◁ f ▷ Xᘁ) ⊗≫
        Y ◁ ε_ Y Yᘁ ▷ Xᘁ ⊗≫ g ▷ Xᘁ ⊗≫ 𝟙 _ := by
      rw [← whisker_exchange]; coherence
    _ = η_ X Xᘁ ⊗≫ f ▷ Xᘁ ⊗≫ (η_ Y Yᘁ ▷ Y ⊗≫ Y ◁ ε_ Y Yᘁ) ▷ Xᘁ ⊗≫ g ▷ Xᘁ ⊗≫ 𝟙 _ := by
      rw [← whisker_exchange]; coherence
    _ = η_ X Xᘁ ≫ f ▷ Xᘁ ≫ g ▷ Xᘁ := by
      rw [evaluation_coevaluation'']; coherence
#align category_theory.comp_right_adjoint_mate CategoryTheory.comp_rightAdjointMate

/-- The composition of left adjoint mates is the adjoint mate of the composition. -/
@[reassoc]
theorem comp_leftAdjointMate {X Y Z : C} [HasLeftDual X] [HasLeftDual Y] [HasLeftDual Z] {f : X ⟶ Y}
    {g : Y ⟶ Z} : (ᘁf ≫ g) = (ᘁg) ≫ ᘁf := by
  rw [leftAdjointMate_comp]
  simp only [leftAdjointMate, MonoidalCategory.whiskerLeft_comp]
  simp only [← Category.assoc]; congr 3; simp only [Category.assoc]
  simp only [← comp_whiskerRight]; congr 2
  symm
  calc
    _ = 𝟙 _ ⊗≫ ((𝟙_ C) ◁ η_ (ᘁY) Y ≫ η_ (ᘁX) X ▷ ((ᘁY) ⊗ Y)) ⊗≫ (ᘁX) ◁ f ▷ (ᘁY) ▷ Y ⊗≫
        (ᘁX) ◁ ε_ (ᘁY) Y ▷ Y ⊗≫ (ᘁX) ◁ g := by
      rw [tensorHom_def]; coherence
    _ = η_ (ᘁX) X ⊗≫ (((ᘁX) ⊗ X) ◁ η_ (ᘁY) Y ≫ ((ᘁX) ◁ f) ▷ ((ᘁY) ⊗ Y)) ⊗≫
        (ᘁX) ◁ ε_ (ᘁY) Y ▷ Y ⊗≫ (ᘁX) ◁ g := by
      rw [whisker_exchange]; coherence
    _ = η_ (ᘁX) X ⊗≫ ((ᘁX) ◁ f) ⊗≫ (ᘁX) ◁ (Y ◁ η_ (ᘁY) Y ⊗≫ ε_ (ᘁY) Y ▷ Y) ⊗≫ (ᘁX) ◁ g := by
      rw [whisker_exchange]; coherence
    _ = η_ (ᘁX) X ≫ (ᘁX) ◁ f ≫ (ᘁX) ◁ g := by
      rw [coevaluation_evaluation'']; coherence
#align category_theory.comp_left_adjoint_mate CategoryTheory.comp_leftAdjointMate

/-- Given an exact pairing on `Y Y'`,
we get a bijection on hom-sets `(Y' ⊗ X ⟶ Z) ≃ (X ⟶ Y ⊗ Z)`
by "pulling the string on the left" up or down.

This gives the adjunction `tensorLeftAdjunction Y Y' : tensorLeft Y' ⊣ tensorLeft Y`.

This adjunction is often referred to as "Frobenius reciprocity" in the
fusion categories / planar algebras / subfactors literature.
-/
def tensorLeftHomEquiv (X Y Y' Z : C) [ExactPairing Y Y'] : (Y' ⊗ X ⟶ Z) ≃ (X ⟶ Y ⊗ Z) where
<<<<<<< HEAD
  toFun f := (λ_ _).inv ≫ (η_ _ _ ▷ _) ≫ (α_ _ _ _).hom ≫ (_ ◁ f)
  invFun f := (Y' ◁ f) ≫ (α_ _ _ _).inv ≫ (ε_ _ _ ▷ _) ≫ (λ_ _).hom
=======
  toFun f := (λ_ _).inv ≫ η_ _ _ ▷ _ ≫ (α_ _ _ _).hom ≫ _ ◁ f
  invFun f := Y' ◁ f ≫ (α_ _ _ _).inv ≫ ε_ _ _ ▷ _ ≫ (λ_ _).hom
>>>>>>> ac3ca708
  left_inv f := by
    calc
      _ = 𝟙 _ ⊗≫ Y' ◁ η_ Y Y' ▷ X ⊗≫ ((Y' ⊗ Y) ◁ f ≫ ε_ Y Y' ▷ Z) ⊗≫ 𝟙 _ := by
        coherence
      _ = 𝟙 _ ⊗≫ (Y' ◁ η_ Y Y' ⊗≫ ε_ Y Y' ▷ Y') ▷ X ⊗≫ f := by
        rw [whisker_exchange]; coherence
      _ = f := by
        rw [coevaluation_evaluation'']; coherence
  right_inv f := by
    calc
      _ = 𝟙 _ ⊗≫ (η_ Y Y' ▷ X ≫ (Y ⊗ Y') ◁ f) ⊗≫ Y ◁ ε_ Y Y' ▷ Z ⊗≫ 𝟙 _ := by
        coherence
      _ = f ⊗≫ (η_ Y Y' ▷ Y ⊗≫ Y ◁ ε_ Y Y') ▷ Z ⊗≫ 𝟙 _ := by
        rw [← whisker_exchange]; coherence
      _ = f := by
        rw [evaluation_coevaluation'']; coherence
#align category_theory.tensor_left_hom_equiv CategoryTheory.tensorLeftHomEquiv

/-- Given an exact pairing on `Y Y'`,
we get a bijection on hom-sets `(X ⊗ Y ⟶ Z) ≃ (X ⟶ Z ⊗ Y')`
by "pulling the string on the right" up or down.
-/
def tensorRightHomEquiv (X Y Y' Z : C) [ExactPairing Y Y'] : (X ⊗ Y ⟶ Z) ≃ (X ⟶ Z ⊗ Y') where
<<<<<<< HEAD
  toFun f := (ρ_ _).inv ≫ (_ ◁ η_ _ _) ≫ (α_ _ _ _).inv ≫ (f ▷ _)
  invFun f := (f ▷ _) ≫ (α_ _ _ _).hom ≫ (_ ◁ ε_ _ _) ≫ (ρ_ _).hom
=======
  toFun f := (ρ_ _).inv ≫ _ ◁ η_ _ _ ≫ (α_ _ _ _).inv ≫ f ▷ _
  invFun f := f ▷ _ ≫ (α_ _ _ _).hom ≫ _ ◁ ε_ _ _ ≫ (ρ_ _).hom
>>>>>>> ac3ca708
  left_inv f := by
    calc
      _ = 𝟙 _ ⊗≫ X ◁ η_ Y Y' ▷ Y ⊗≫ (f ▷ (Y' ⊗ Y) ≫ Z ◁ ε_ Y Y') ⊗≫ 𝟙 _ := by
        coherence
      _ = 𝟙 _ ⊗≫ X ◁ (η_ Y Y' ▷ Y ⊗≫ Y ◁ ε_ Y Y') ⊗≫ f := by
        rw [← whisker_exchange]; coherence
      _ = f := by
        rw [evaluation_coevaluation'']; coherence
  right_inv f := by
    calc
      _ = 𝟙 _ ⊗≫ (X ◁ η_ Y Y' ≫ f ▷ (Y ⊗ Y')) ⊗≫ Z ◁ ε_ Y Y' ▷ Y' ⊗≫ 𝟙 _ := by
        coherence
      _ = f ⊗≫ Z ◁ (Y' ◁ η_ Y Y' ⊗≫ ε_ Y Y' ▷ Y') ⊗≫ 𝟙 _ := by
        rw [whisker_exchange]; coherence
      _ = f := by
        rw [coevaluation_evaluation'']; coherence
#align category_theory.tensor_right_hom_equiv CategoryTheory.tensorRightHomEquiv

attribute [local simp] id_tensorHom tensorHom_id

theorem tensorLeftHomEquiv_naturality {X Y Y' Z Z' : C} [ExactPairing Y Y'] (f : Y' ⊗ X ⟶ Z)
    (g : Z ⟶ Z') :
<<<<<<< HEAD
    (tensorLeftHomEquiv X Y Y' Z') (f ≫ g) = (tensorLeftHomEquiv X Y Y' Z) f ≫ (Y ◁ g) := by
=======
    (tensorLeftHomEquiv X Y Y' Z') (f ≫ g) = (tensorLeftHomEquiv X Y Y' Z) f ≫ (𝟙 Y ⊗ g) := by
>>>>>>> ac3ca708
  simp [tensorLeftHomEquiv]
#align category_theory.tensor_left_hom_equiv_naturality CategoryTheory.tensorLeftHomEquiv_naturality

theorem tensorLeftHomEquiv_symm_naturality {X X' Y Y' Z : C} [ExactPairing Y Y'] (f : X ⟶ X')
    (g : X' ⟶ Y ⊗ Z) :
    (tensorLeftHomEquiv X Y Y' Z).symm (f ≫ g) =
<<<<<<< HEAD
      (_ ◁ f) ≫ (tensorLeftHomEquiv X' Y Y' Z).symm g := by
=======
      (𝟙 _ ⊗ f) ≫ (tensorLeftHomEquiv X' Y Y' Z).symm g := by
>>>>>>> ac3ca708
  simp [tensorLeftHomEquiv]
#align category_theory.tensor_left_hom_equiv_symm_naturality CategoryTheory.tensorLeftHomEquiv_symm_naturality

theorem tensorRightHomEquiv_naturality {X Y Y' Z Z' : C} [ExactPairing Y Y'] (f : X ⊗ Y ⟶ Z)
    (g : Z ⟶ Z') :
<<<<<<< HEAD
    (tensorRightHomEquiv X Y Y' Z') (f ≫ g) = (tensorRightHomEquiv X Y Y' Z) f ≫ (g ▷ Y') := by
=======
    (tensorRightHomEquiv X Y Y' Z') (f ≫ g) = (tensorRightHomEquiv X Y Y' Z) f ≫ (g ⊗ 𝟙 Y') := by
>>>>>>> ac3ca708
  simp [tensorRightHomEquiv]
#align category_theory.tensor_right_hom_equiv_naturality CategoryTheory.tensorRightHomEquiv_naturality

theorem tensorRightHomEquiv_symm_naturality {X X' Y Y' Z : C} [ExactPairing Y Y'] (f : X ⟶ X')
    (g : X' ⟶ Z ⊗ Y') :
    (tensorRightHomEquiv X Y Y' Z).symm (f ≫ g) =
<<<<<<< HEAD
      (f ▷ Y) ≫ (tensorRightHomEquiv X' Y Y' Z).symm g := by
=======
      (f ⊗ 𝟙 Y) ≫ (tensorRightHomEquiv X' Y Y' Z).symm g := by
>>>>>>> ac3ca708
  simp [tensorRightHomEquiv]
#align category_theory.tensor_right_hom_equiv_symm_naturality CategoryTheory.tensorRightHomEquiv_symm_naturality

/-- If `Y Y'` have an exact pairing,
then the functor `tensorLeft Y'` is left adjoint to `tensorLeft Y`.
-/
def tensorLeftAdjunction (Y Y' : C) [ExactPairing Y Y'] : tensorLeft Y' ⊣ tensorLeft Y :=
  Adjunction.mkOfHomEquiv
    { homEquiv := fun X Z => tensorLeftHomEquiv X Y Y' Z
      homEquiv_naturality_left_symm := fun f g => tensorLeftHomEquiv_symm_naturality f g
      homEquiv_naturality_right := fun f g => tensorLeftHomEquiv_naturality f g }
#align category_theory.tensor_left_adjunction CategoryTheory.tensorLeftAdjunction

/-- If `Y Y'` have an exact pairing,
then the functor `tensor_right Y` is left adjoint to `tensor_right Y'`.
-/
def tensorRightAdjunction (Y Y' : C) [ExactPairing Y Y'] : tensorRight Y ⊣ tensorRight Y' :=
  Adjunction.mkOfHomEquiv
    { homEquiv := fun X Z => tensorRightHomEquiv X Y Y' Z
      homEquiv_naturality_left_symm := fun f g => tensorRightHomEquiv_symm_naturality f g
      homEquiv_naturality_right := fun f g => tensorRightHomEquiv_naturality f g }
#align category_theory.tensor_right_adjunction CategoryTheory.tensorRightAdjunction

/--
If `Y` has a left dual `ᘁY`, then it is a closed object, with the internal hom functor `Y ⟶[C] -`
given by left tensoring by `ᘁY`.
This has to be a definition rather than an instance to avoid diamonds, for example between
`category_theory.monoidal_closed.functor_closed` and
`category_theory.monoidal.functor_has_left_dual`. Moreover, in concrete applications there is often
a more useful definition of the internal hom object than `ᘁY ⊗ X`, in which case the closed
structure shouldn't come from `has_left_dual` (e.g. in the category `FinVect k`, it is more
convenient to define the internal hom as `Y →ₗ[k] X` rather than `ᘁY ⊗ X` even though these are
naturally isomorphic).
-/
def closedOfHasLeftDual (Y : C) [HasLeftDual Y] : Closed Y where
  isAdj := ⟨_, tensorLeftAdjunction (ᘁY) Y⟩
#align category_theory.closed_of_has_left_dual CategoryTheory.closedOfHasLeftDual

/-- `tensorLeftHomEquiv` commutes with tensoring on the right -/
theorem tensorLeftHomEquiv_tensor {X X' Y Y' Z Z' : C} [ExactPairing Y Y'] (f : X ⟶ Y ⊗ Z)
    (g : X' ⟶ Z') :
    (tensorLeftHomEquiv (X ⊗ X') Y Y' (Z ⊗ Z')).symm ((f ⊗ g) ≫ (α_ _ _ _).hom) =
      (α_ _ _ _).inv ≫ ((tensorLeftHomEquiv X Y Y' Z).symm f ⊗ g) := by
  simp [tensorLeftHomEquiv, tensorHom_def']
#align category_theory.tensor_left_hom_equiv_tensor CategoryTheory.tensorLeftHomEquiv_tensor

attribute [local simp] id_tensorHom tensorHom_id

/-- `tensorRightHomEquiv` commutes with tensoring on the left -/
theorem tensorRightHomEquiv_tensor {X X' Y Y' Z Z' : C} [ExactPairing Y Y'] (f : X ⟶ Z ⊗ Y')
    (g : X' ⟶ Z') :
    (tensorRightHomEquiv (X' ⊗ X) Y Y' (Z' ⊗ Z)).symm ((g ⊗ f) ≫ (α_ _ _ _).inv) =
      (α_ _ _ _).hom ≫ (g ⊗ (tensorRightHomEquiv X Y Y' Z).symm f) := by
<<<<<<< HEAD
  dsimp [tensorRightHomEquiv]
  simp_rw [← id_tensorHom, ← tensorHom_id]
  simp only [comp_tensor_id]
  simp only [associator_conjugation]
  slice_lhs 2 2 => rw [← tensor_id_comp_id_tensor]
  conv_rhs => rw [← tensor_id_comp_id_tensor, id_tensor_comp, id_tensor_comp]
  simp only [← tensor_id, associator_conjugation]
  simp
#align category_theory.tensor_right_hom_equiv_tensor CategoryTheory.tensorRightHomEquiv_tensor

@[simp]
theorem tensorLeftHomEquiv_symm_coevaluation_comp_id_tensor {Y Y' Z : C} [ExactPairing Y Y']
    (f : Y' ⟶ Z) : (tensorLeftHomEquiv _ _ _ _).symm (η_ _ _ ≫ (Y ◁ f)) = (ρ_ _).hom ≫ f := by
=======
  simp [tensorRightHomEquiv, tensorHom_def]
#align category_theory.tensor_right_hom_equiv_tensor CategoryTheory.tensorRightHomEquiv_tensor

@[simp]
theorem tensorLeftHomEquiv_symm_coevaluation_comp_whiskerLeft {Y Y' Z : C} [ExactPairing Y Y']
    (f : Y' ⟶ Z) : (tensorLeftHomEquiv _ _ _ _).symm (η_ _ _ ≫ Y ◁ f) = (ρ_ _).hom ≫ f := by
>>>>>>> ac3ca708
  calc
    _ = Y' ◁ η_ Y Y' ⊗≫ ((Y' ⊗ Y) ◁ f ≫ ε_ Y Y' ▷ Z) ⊗≫ 𝟙 _ := by
      dsimp [tensorLeftHomEquiv]; coherence
    _ = (Y' ◁ η_ Y Y' ⊗≫ ε_ Y Y' ▷ Y') ⊗≫ f := by
      rw [whisker_exchange]; coherence
    _ = _ := by rw [coevaluation_evaluation'']; coherence
<<<<<<< HEAD
#align category_theory.tensor_left_hom_equiv_symm_coevaluation_comp_id_tensor CategoryTheory.tensorLeftHomEquiv_symm_coevaluation_comp_id_tensor
=======
#align category_theory.tensor_left_hom_equiv_symm_coevaluation_comp_id_tensor CategoryTheory.tensorLeftHomEquiv_symm_coevaluation_comp_whiskerLeft
>>>>>>> ac3ca708

@[simp]
theorem tensorLeftHomEquiv_symm_coevaluation_comp_whiskerRight {X Y : C} [HasRightDual X]
    [HasRightDual Y] (f : X ⟶ Y) :
<<<<<<< HEAD
    (tensorLeftHomEquiv _ _ _ _).symm (η_ _ _ ≫ (f ▷ (Xᘁ))) = (ρ_ _).hom ≫ fᘁ := by
=======
    (tensorLeftHomEquiv _ _ _ _).symm (η_ _ _ ≫ f ▷ (Xᘁ)) = (ρ_ _).hom ≫ fᘁ := by
>>>>>>> ac3ca708
  dsimp [tensorLeftHomEquiv, rightAdjointMate]
  simp
#align category_theory.tensor_left_hom_equiv_symm_coevaluation_comp_tensor_id CategoryTheory.tensorLeftHomEquiv_symm_coevaluation_comp_whiskerRight

@[simp]
theorem tensorRightHomEquiv_symm_coevaluation_comp_whiskerLeft {X Y : C} [HasLeftDual X]
    [HasLeftDual Y] (f : X ⟶ Y) :
<<<<<<< HEAD
    (tensorRightHomEquiv _ (ᘁY) _ _).symm (η_ (ᘁX) X ≫ ((ᘁX) ◁ f)) = (λ_ _).hom ≫ ᘁf := by
=======
    (tensorRightHomEquiv _ (ᘁY) _ _).symm (η_ (ᘁX) X ≫ (ᘁX) ◁ f) = (λ_ _).hom ≫ ᘁf := by
>>>>>>> ac3ca708
  dsimp [tensorRightHomEquiv, leftAdjointMate]
  simp
#align category_theory.tensor_right_hom_equiv_symm_coevaluation_comp_id_tensor CategoryTheory.tensorRightHomEquiv_symm_coevaluation_comp_whiskerLeft

@[simp]
<<<<<<< HEAD
theorem tensorRightHomEquiv_symm_coevaluation_comp_tensor_id {Y Y' Z : C} [ExactPairing Y Y']
=======
theorem tensorRightHomEquiv_symm_coevaluation_comp_whiskerRight {Y Y' Z : C} [ExactPairing Y Y']
>>>>>>> ac3ca708
    (f : Y ⟶ Z) : (tensorRightHomEquiv _ Y _ _).symm (η_ Y Y' ≫ f ▷ Y') = (λ_ _).hom ≫ f :=
  calc
    _ = η_ Y Y' ▷ Y ⊗≫ (f ▷ (Y' ⊗ Y) ≫ Z ◁ ε_ Y Y') ⊗≫ 𝟙 _ := by
      dsimp [tensorRightHomEquiv]; coherence
    _ = (η_ Y Y' ▷ Y ⊗≫ Y ◁ ε_ Y Y') ⊗≫ f := by
      rw [← whisker_exchange]; coherence
    _ = _ := by
      rw [evaluation_coevaluation'']; coherence
<<<<<<< HEAD
#align category_theory.tensor_right_hom_equiv_symm_coevaluation_comp_tensor_id CategoryTheory.tensorRightHomEquiv_symm_coevaluation_comp_tensor_id

@[simp]
theorem tensorLeftHomEquiv_id_tensor_comp_evaluation {Y Z : C} [HasLeftDual Z] (f : Y ⟶ ᘁZ) :
=======
#align category_theory.tensor_right_hom_equiv_symm_coevaluation_comp_tensor_id CategoryTheory.tensorRightHomEquiv_symm_coevaluation_comp_whiskerRight

@[simp]
theorem tensorLeftHomEquiv_whiskerLeft_comp_evaluation {Y Z : C} [HasLeftDual Z] (f : Y ⟶ ᘁZ) :
>>>>>>> ac3ca708
    (tensorLeftHomEquiv _ _ _ _) (Z ◁ f ≫ ε_ _ _) = f ≫ (ρ_ _).inv :=
  calc
    _ = 𝟙 _ ⊗≫ (η_ (ᘁZ) Z ▷ Y ≫ ((ᘁZ) ⊗ Z) ◁ f) ⊗≫ (ᘁZ) ◁ ε_ (ᘁZ) Z := by
      dsimp [tensorLeftHomEquiv]; coherence
    _ = f ⊗≫ (η_ (ᘁZ) Z ▷ (ᘁZ) ⊗≫ (ᘁZ) ◁ ε_ (ᘁZ) Z) := by
      rw [← whisker_exchange]; coherence
    _ = _ := by
      rw [evaluation_coevaluation'']; coherence
<<<<<<< HEAD
#align category_theory.tensor_left_hom_equiv_id_tensor_comp_evaluation CategoryTheory.tensorLeftHomEquiv_id_tensor_comp_evaluation

@[simp]
theorem tensorLeftHomEquiv_tensor_id_comp_evaluation {X Y : C} [HasLeftDual X] [HasLeftDual Y]
    (f : X ⟶ Y) : (tensorLeftHomEquiv _ _ _ _) ((f ▷ _) ≫ ε_ _ _) = (ᘁf) ≫ (ρ_ _).inv := by
=======
#align category_theory.tensor_left_hom_equiv_id_tensor_comp_evaluation CategoryTheory.tensorLeftHomEquiv_whiskerLeft_comp_evaluation

@[simp]
theorem tensorLeftHomEquiv_whiskerRight_comp_evaluation {X Y : C} [HasLeftDual X] [HasLeftDual Y]
    (f : X ⟶ Y) : (tensorLeftHomEquiv _ _ _ _) (f ▷ _ ≫ ε_ _ _) = (ᘁf) ≫ (ρ_ _).inv := by
>>>>>>> ac3ca708
  dsimp [tensorLeftHomEquiv, leftAdjointMate]
  simp
#align category_theory.tensor_left_hom_equiv_tensor_id_comp_evaluation CategoryTheory.tensorLeftHomEquiv_whiskerRight_comp_evaluation

@[simp]
<<<<<<< HEAD
theorem tensorRightHomEquiv_id_tensor_comp_evaluation {X Y : C} [HasRightDual X] [HasRightDual Y]
    (f : X ⟶ Y) : (tensorRightHomEquiv _ _ _ _) (((Yᘁ) ◁ f) ≫ ε_ _ _) = fᘁ ≫ (λ_ _).inv := by
=======
theorem tensorRightHomEquiv_whiskerLeft_comp_evaluation {X Y : C} [HasRightDual X] [HasRightDual Y]
    (f : X ⟶ Y) : (tensorRightHomEquiv _ _ _ _) ((Yᘁ) ◁ f ≫ ε_ _ _) = fᘁ ≫ (λ_ _).inv := by
>>>>>>> ac3ca708
  dsimp [tensorRightHomEquiv, rightAdjointMate]
  simp
#align category_theory.tensor_right_hom_equiv_id_tensor_comp_evaluation CategoryTheory.tensorRightHomEquiv_whiskerLeft_comp_evaluation

@[simp]
<<<<<<< HEAD
theorem tensorRightHomEquiv_tensor_id_comp_evaluation {X Y : C} [HasRightDual X] (f : Y ⟶ Xᘁ) :
    (tensorRightHomEquiv _ _ _ _) ((f ▷ X) ≫ ε_ X (Xᘁ)) = f ≫ (λ_ _).inv :=
=======
theorem tensorRightHomEquiv_whiskerRight_comp_evaluation {X Y : C} [HasRightDual X] (f : Y ⟶ Xᘁ) :
    (tensorRightHomEquiv _ _ _ _) (f ▷ X ≫ ε_ X (Xᘁ)) = f ≫ (λ_ _).inv :=
>>>>>>> ac3ca708
  calc
    _ = 𝟙 _ ⊗≫ (Y ◁ η_ X Xᘁ ≫ f ▷ (X ⊗ Xᘁ)) ⊗≫ ε_ X Xᘁ ▷ Xᘁ := by
      dsimp [tensorRightHomEquiv]; coherence
    _ = f ⊗≫ (Xᘁ ◁ η_ X Xᘁ ⊗≫ ε_ X Xᘁ ▷ Xᘁ) := by
      rw [whisker_exchange]; coherence
    _ = _ := by
      rw [coevaluation_evaluation'']; coherence
<<<<<<< HEAD
#align category_theory.tensor_right_hom_equiv_tensor_id_comp_evaluation CategoryTheory.tensorRightHomEquiv_tensor_id_comp_evaluation
=======
#align category_theory.tensor_right_hom_equiv_tensor_id_comp_evaluation CategoryTheory.tensorRightHomEquiv_whiskerRight_comp_evaluation
>>>>>>> ac3ca708

-- Next four lemmas passing `fᘁ` or `ᘁf` through (co)evaluations.
@[reassoc]
theorem coevaluation_comp_rightAdjointMate {X Y : C} [HasRightDual X] [HasRightDual Y] (f : X ⟶ Y) :
<<<<<<< HEAD
    η_ Y (Yᘁ) ≫ (_ ◁ fᘁ) = η_ _ _ ≫ (f ▷ _) := by
=======
    η_ Y (Yᘁ) ≫ _ ◁ (fᘁ) = η_ _ _ ≫ f ▷ _ := by
>>>>>>> ac3ca708
  apply_fun (tensorLeftHomEquiv _ Y (Yᘁ) _).symm
  simp
#align category_theory.coevaluation_comp_right_adjoint_mate CategoryTheory.coevaluation_comp_rightAdjointMate

@[reassoc]
theorem leftAdjointMate_comp_evaluation {X Y : C} [HasLeftDual X] [HasLeftDual Y] (f : X ⟶ Y) :
<<<<<<< HEAD
    (X ◁ ᘁf) ≫ ε_ _ _ = (f ▷ _) ≫ ε_ _ _ := by
=======
    X ◁ (ᘁf) ≫ ε_ _ _ = f ▷ _ ≫ ε_ _ _ := by
>>>>>>> ac3ca708
  apply_fun tensorLeftHomEquiv _ (ᘁX) X _
  simp
#align category_theory.left_adjoint_mate_comp_evaluation CategoryTheory.leftAdjointMate_comp_evaluation

@[reassoc]
theorem coevaluation_comp_leftAdjointMate {X Y : C} [HasLeftDual X] [HasLeftDual Y] (f : X ⟶ Y) :
<<<<<<< HEAD
    η_ (ᘁY) Y ≫ ((ᘁf) ▷ Y) = η_ (ᘁX) X ≫ ((ᘁX) ◁ f) := by
=======
    η_ (ᘁY) Y ≫ (ᘁf) ▷ Y = η_ (ᘁX) X ≫ (ᘁX) ◁ f := by
>>>>>>> ac3ca708
  apply_fun (tensorRightHomEquiv _ (ᘁY) Y _).symm
  simp
#align category_theory.coevaluation_comp_left_adjoint_mate CategoryTheory.coevaluation_comp_leftAdjointMate

@[reassoc]
theorem rightAdjointMate_comp_evaluation {X Y : C} [HasRightDual X] [HasRightDual Y] (f : X ⟶ Y) :
    (fᘁ ▷ X) ≫ ε_ X (Xᘁ) = ((Yᘁ) ◁ f) ≫ ε_ Y (Yᘁ) := by
  apply_fun tensorRightHomEquiv _ X (Xᘁ) _
  simp
#align category_theory.right_adjoint_mate_comp_evaluation CategoryTheory.rightAdjointMate_comp_evaluation

/-- Transport an exact pairing across an isomorphism in the first argument. -/
def exactPairingCongrLeft {X X' Y : C} [ExactPairing X' Y] (i : X ≅ X') : ExactPairing X Y where
<<<<<<< HEAD
  evaluation' := (Y ◁ i.hom) ≫ ε_ _ _
  coevaluation' := η_ _ _ ≫ (i.inv ▷ Y)
=======
  evaluation' := Y ◁ i.hom ≫ ε_ _ _
  coevaluation' := η_ _ _ ≫ i.inv ▷ Y
>>>>>>> ac3ca708
  evaluation_coevaluation' :=
    calc
      _ = η_ X' Y ▷ X ⊗≫ (i.inv ▷ (Y ⊗ X) ≫ X ◁ (Y ◁ i.hom)) ⊗≫ X ◁ ε_ X' Y := by
        coherence
      _ = 𝟙 _ ⊗≫ (η_ X' Y ▷ X ≫ (X' ⊗ Y) ◁ i.hom) ⊗≫
          (i.inv ▷ (Y ⊗ X') ≫ X ◁ ε_ X' Y) ⊗≫ 𝟙 _ := by
        rw [← whisker_exchange]; coherence
      _ = 𝟙 _ ⊗≫ i.hom ⊗≫ (η_ X' Y ▷ X' ⊗≫ X' ◁ ε_ X' Y) ⊗≫ i.inv ⊗≫ 𝟙 _ := by
        rw [← whisker_exchange, ← whisker_exchange]; coherence
      _ = 𝟙 _ ⊗≫ (i.hom ≫ i.inv) ⊗≫ 𝟙 _ := by
        rw [evaluation_coevaluation'']; coherence
      _ = (λ_ X).hom ≫ (ρ_ X).inv := by
        rw [Iso.hom_inv_id]
        -- coherence failed
        simp [Mathlib.Tactic.Coherence.monoidalComp]
  coevaluation_evaluation' := by
    calc
      _ = Y ◁ η_ X' Y ≫ Y ◁ (i.inv ≫ i.hom) ▷ Y ⊗≫ ε_ X' Y ▷ Y := by
        coherence
      _ = Y ◁ η_ X' Y ⊗≫ ε_ X' Y ▷ Y := by
        rw [Iso.inv_hom_id]; coherence
      _ = _ := by
        rw [coevaluation_evaluation'']
<<<<<<< HEAD
=======
        -- coherence failed
        simp [Mathlib.Tactic.Coherence.monoidalComp]
>>>>>>> ac3ca708
#align category_theory.exact_pairing_congr_left CategoryTheory.exactPairingCongrLeft

/-- Transport an exact pairing across an isomorphism in the second argument. -/
def exactPairingCongrRight {X Y Y' : C} [ExactPairing X Y'] (i : Y ≅ Y') : ExactPairing X Y where
<<<<<<< HEAD
  evaluation' := (i.hom ▷ X) ≫ ε_ _ _
  coevaluation' := η_ _ _ ≫ (X ◁ i.inv)
=======
  evaluation' := i.hom ▷ X ≫ ε_ _ _
  coevaluation' := η_ _ _ ≫ X ◁ i.inv
>>>>>>> ac3ca708
  evaluation_coevaluation' := by
    calc
      _ = η_ X Y' ▷ X ⊗≫ X ◁ (i.inv ≫ i.hom) ▷ X ≫ X ◁ ε_ X Y' := by
        coherence
      _ = η_ X Y' ▷ X ⊗≫ X ◁ ε_ X Y' := by
        rw [Iso.inv_hom_id]; coherence
      _ = _ := by
        rw [evaluation_coevaluation'']
<<<<<<< HEAD
=======
        -- coherence failed
        simp [Mathlib.Tactic.Coherence.monoidalComp]
>>>>>>> ac3ca708
  coevaluation_evaluation' :=
    calc
      _ = Y ◁ η_ X Y' ⊗≫ (Y ◁ (X ◁ i.inv) ≫ i.hom ▷ (X ⊗ Y)) ⊗≫ ε_ X Y' ▷ Y := by
        coherence
      _ = 𝟙 _ ⊗≫ (Y ◁ η_ X Y' ≫ i.hom ▷ (X ⊗ Y')) ⊗≫
          ((Y' ⊗ X) ◁ i.inv ≫ ε_ X Y' ▷ Y) ⊗≫ 𝟙 _ := by
        rw [whisker_exchange]; coherence
      _ = 𝟙 _ ⊗≫ i.hom ⊗≫ (Y' ◁ η_ X Y' ⊗≫ ε_ X Y' ▷ Y') ⊗≫ i.inv ⊗≫ 𝟙 _ := by
        rw [whisker_exchange, whisker_exchange]; coherence
      _ = 𝟙 _ ⊗≫ (i.hom ≫ i.inv) ⊗≫ 𝟙 _ := by
        rw [coevaluation_evaluation'']; coherence
      _ = (ρ_ Y).hom ≫ (λ_ Y).inv := by
        rw [Iso.hom_inv_id]
        -- coherence failed
        simp [Mathlib.Tactic.Coherence.monoidalComp]
#align category_theory.exact_pairing_congr_right CategoryTheory.exactPairingCongrRight

/-- Transport an exact pairing across isomorphisms. -/
def exactPairingCongr {X X' Y Y' : C} [ExactPairing X' Y'] (i : X ≅ X') (j : Y ≅ Y') :
    ExactPairing X Y :=
  haveI : ExactPairing X' Y := exactPairingCongrRight j
  exactPairingCongrLeft i
#align category_theory.exact_pairing_congr CategoryTheory.exactPairingCongr

/-- Right duals are isomorphic. -/
def rightDualIso {X Y₁ Y₂ : C} (p₁ : ExactPairing X Y₁) (p₂ : ExactPairing X Y₂) : Y₁ ≅ Y₂ where
  hom := @rightAdjointMate C _ _ X X ⟨Y₂⟩ ⟨Y₁⟩ (𝟙 X)
  inv := @rightAdjointMate C _ _ X X ⟨Y₁⟩ ⟨Y₂⟩ (𝟙 X)
  -- Porting note: no implicit arguments were required below:
  hom_inv_id := by
    rw [← @comp_rightAdjointMate C _ _ X X X ⟨Y₁⟩ ⟨Y₂⟩ ⟨Y₁⟩, Category.comp_id,
      @rightAdjointMate_id _ _ _ _ ⟨Y₁⟩]
    rfl
  inv_hom_id := by
    rw [← @comp_rightAdjointMate C _ _ X X X ⟨Y₂⟩ ⟨Y₁⟩ ⟨Y₂⟩, Category.comp_id,
      @rightAdjointMate_id _ _ _ _ ⟨Y₂⟩]
    rfl
#align category_theory.right_dual_iso CategoryTheory.rightDualIso

/-- Left duals are isomorphic. -/
def leftDualIso {X₁ X₂ Y : C} (p₁ : ExactPairing X₁ Y) (p₂ : ExactPairing X₂ Y) : X₁ ≅ X₂ where
  hom := @leftAdjointMate C _ _ Y Y ⟨X₂⟩ ⟨X₁⟩ (𝟙 Y)
  inv := @leftAdjointMate C _ _ Y Y ⟨X₁⟩ ⟨X₂⟩ (𝟙 Y)
  -- Porting note: no implicit arguments were required below:
  hom_inv_id := by
    rw [← @comp_leftAdjointMate C _ _ Y Y Y ⟨X₁⟩ ⟨X₂⟩ ⟨X₁⟩, Category.comp_id,
      @leftAdjointMate_id _ _ _ _ ⟨X₁⟩]
    rfl
  inv_hom_id := by
    rw [← @comp_leftAdjointMate C _ _ Y Y Y ⟨X₂⟩ ⟨X₁⟩ ⟨X₂⟩, Category.comp_id,
      @leftAdjointMate_id _ _ _ _ ⟨X₂⟩]
    rfl
#align category_theory.left_dual_iso CategoryTheory.leftDualIso

@[simp]
theorem rightDualIso_id {X Y : C} (p : ExactPairing X Y) : rightDualIso p p = Iso.refl Y := by
  ext
  simp only [rightDualIso, Iso.refl_hom, @rightAdjointMate_id _ _ _ _ ⟨Y⟩]
#align category_theory.right_dual_iso_id CategoryTheory.rightDualIso_id

@[simp]
theorem leftDualIso_id {X Y : C} (p : ExactPairing X Y) : leftDualIso p p = Iso.refl X := by
  ext
  simp only [leftDualIso, Iso.refl_hom, @leftAdjointMate_id _ _ _ _ ⟨X⟩]
#align category_theory.left_dual_iso_id CategoryTheory.leftDualIso_id

/-- A right rigid monoidal category is one in which every object has a right dual. -/
class RightRigidCategory (C : Type u) [Category.{v} C] [MonoidalCategory.{v} C] where
  [rightDual : ∀ X : C, HasRightDual X]
#align category_theory.right_rigid_category CategoryTheory.RightRigidCategory

/-- A left rigid monoidal category is one in which every object has a right dual. -/
class LeftRigidCategory (C : Type u) [Category.{v} C] [MonoidalCategory.{v} C] where
  [leftDual : ∀ X : C, HasLeftDual X]
#align category_theory.left_rigid_category CategoryTheory.LeftRigidCategory

attribute [instance 100] RightRigidCategory.rightDual
attribute [instance 100] LeftRigidCategory.leftDual

/-- Any left rigid category is monoidal closed, with the internal hom `X ⟶[C] Y = ᘁX ⊗ Y`.
This has to be a definition rather than an instance to avoid diamonds, for example between
`category_theory.monoidal_closed.functor_category` and
`category_theory.monoidal.left_rigid_functor_category`. Moreover, in concrete applications there is
often a more useful definition of the internal hom object than `ᘁY ⊗ X`, in which case the monoidal
closed structure shouldn't come the rigid structure (e.g. in the category `FinVect k`, it is more
convenient to define the internal hom as `Y →ₗ[k] X` rather than `ᘁY ⊗ X` even though these are
naturally isomorphic). -/
def monoidalClosedOfLeftRigidCategory (C : Type u) [Category.{v} C] [MonoidalCategory.{v} C]
    [LeftRigidCategory C] : MonoidalClosed C where
  closed X := closedOfHasLeftDual X
#align category_theory.monoidal_closed_of_left_rigid_category CategoryTheory.monoidalClosedOfLeftRigidCategory

/-- A rigid monoidal category is a monoidal category which is left rigid and right rigid. -/
class RigidCategory (C : Type u) [Category.{v} C] [MonoidalCategory.{v} C] extends
    RightRigidCategory C, LeftRigidCategory C
#align category_theory.rigid_category CategoryTheory.RigidCategory

end CategoryTheory<|MERGE_RESOLUTION|>--- conflicted
+++ resolved
@@ -83,17 +83,10 @@
   Do not use directly. Use `ExactPairing.evaluation` instead. -/
   evaluation' : Y ⊗ X ⟶ 𝟙_ C
   coevaluation_evaluation' :
-<<<<<<< HEAD
-    (Y ◁ coevaluation') ≫ (α_ _ _ _).inv ≫ (evaluation' ▷ Y) = (ρ_ Y).hom ≫ (λ_ Y).inv := by
-    aesop_cat
-  evaluation_coevaluation' :
-    (coevaluation' ▷ X) ≫ (α_ _ _ _).hom ≫ (X ◁ evaluation') = (λ_ X).hom ≫ (ρ_ X).inv := by
-=======
     Y ◁ coevaluation' ≫ (α_ _ _ _).inv ≫ evaluation' ▷ Y = (ρ_ Y).hom ≫ (λ_ Y).inv := by
     aesop_cat
   evaluation_coevaluation' :
     coevaluation' ▷ X ≫ (α_ _ _ _).hom ≫ X ◁ evaluation' = (λ_ X).hom ≫ (ρ_ X).inv := by
->>>>>>> ac3ca708
     aesop_cat
 #align category_theory.exact_pairing CategoryTheory.ExactPairing
 
@@ -117,24 +110,6 @@
 @[inherit_doc] notation "ε_" => ExactPairing.evaluation
 
 lemma coevaluation_evaluation :
-<<<<<<< HEAD
-    (Y ◁ η_ _ _) ≫ (α_ _ _ _).inv ≫ (ε_ X _ ▷ Y) = (ρ_ Y).hom ≫ (λ_ Y).inv :=
-  coevaluation_evaluation'
-
-lemma evaluation_coevaluation :
-    (η_ _ _ ▷ X) ≫ (α_ _ _ _).hom ≫ (X ◁ ε_ _ Y) = (λ_ X).hom ≫ (ρ_ X).inv :=
-  evaluation_coevaluation'
-
-lemma coevaluation_evaluation'' :
-    Y ◁ η_ X Y ⊗≫ ε_ X Y ▷ Y = (ρ_ Y).hom ≫ (λ_ Y).inv := by
-  convert coevaluation_evaluation X Y
-  simp [Mathlib.Tactic.Coherence.monoidalComp]
-
-lemma evaluation_coevaluation'' :
-    η_ X Y ▷ X ⊗≫ X ◁ ε_ X Y = (λ_ X).hom ≫ (ρ_ X).inv := by
-  convert evaluation_coevaluation X Y
-  simp [Mathlib.Tactic.Coherence.monoidalComp]
-=======
     Y ◁ η_ _ _ ≫ (α_ _ _ _).inv ≫ ε_ X _ ▷ Y = (ρ_ Y).hom ≫ (λ_ Y).inv :=
   coevaluation_evaluation'
 
@@ -149,7 +124,6 @@
 lemma evaluation_coevaluation'' :
     η_ X Y ▷ X ⊗≫ X ◁ ε_ X Y = ⊗𝟙 := by
   convert evaluation_coevaluation X Y <;> simp [Mathlib.Tactic.Coherence.monoidalComp]
->>>>>>> ac3ca708
 
 end ExactPairing
 
@@ -213,20 +187,12 @@
 
 /-- The right adjoint mate `fᘁ : Xᘁ ⟶ Yᘁ` of a morphism `f : X ⟶ Y`. -/
 def rightAdjointMate {X Y : C} [HasRightDual X] [HasRightDual Y] (f : X ⟶ Y) : Yᘁ ⟶ Xᘁ :=
-<<<<<<< HEAD
-  (ρ_ _).inv ≫ (_ ◁ η_ _ _) ≫ (_ ◁ f ▷ _) ≫ (α_ _ _ _).inv ≫ (ε_ _ _ ▷ _) ≫ (λ_ _).hom
-=======
   (ρ_ _).inv ≫ _ ◁ η_ _ _ ≫ _ ◁ f ▷ _ ≫ (α_ _ _ _).inv ≫ ε_ _ _ ▷ _ ≫ (λ_ _).hom
->>>>>>> ac3ca708
 #align category_theory.right_adjoint_mate CategoryTheory.rightAdjointMate
 
 /-- The left adjoint mate `ᘁf : ᘁY ⟶ ᘁX` of a morphism `f : X ⟶ Y`. -/
 def leftAdjointMate {X Y : C} [HasLeftDual X] [HasLeftDual Y] (f : X ⟶ Y) : ᘁY ⟶ ᘁX :=
-<<<<<<< HEAD
-  (λ_ _).inv ≫ (η_ (ᘁX) X ▷ _) ≫ ((_ ◁ f) ▷ _) ≫ (α_ _ _ _).hom ≫ (_ ◁ ε_ _ _) ≫ (ρ_ _).hom
-=======
   (λ_ _).inv ≫ η_ (ᘁX) X ▷ _ ≫ (_ ◁ f) ▷ _ ≫ (α_ _ _ _).hom ≫ _ ◁ ε_ _ _ ≫ (ρ_ _).hom
->>>>>>> ac3ca708
 #align category_theory.left_adjoint_mate CategoryTheory.leftAdjointMate
 
 @[inherit_doc] notation f "ᘁ" => rightAdjointMate f
@@ -246,11 +212,7 @@
     {g : Xᘁ ⟶ Z} :
     fᘁ ≫ g =
       (ρ_ (Yᘁ)).inv ≫
-<<<<<<< HEAD
-        (_ ◁ η_ X (Xᘁ)) ≫ (_ ◁ (f ⊗ g)) ≫ (α_ (Yᘁ) Y Z).inv ≫ ε_ Y (Yᘁ) ▷ _ ≫ (λ_ Z).hom :=
-=======
         _ ◁ η_ X (Xᘁ) ≫ _ ◁ (f ⊗ g) ≫ (α_ (Yᘁ) Y Z).inv ≫ ε_ Y (Yᘁ) ▷ _ ≫ (λ_ Z).hom :=
->>>>>>> ac3ca708
   calc
     _ = 𝟙 _ ⊗≫ Yᘁ ◁ η_ X Xᘁ ≫ Yᘁ ◁ f ▷ Xᘁ ⊗≫ (ε_ Y Yᘁ ▷ Xᘁ ≫ 𝟙_ C ◁ g) ⊗≫ 𝟙 _ := by
       dsimp only [rightAdjointMate]; coherence
@@ -262,11 +224,7 @@
     {g : (ᘁX) ⟶ Z} :
     (ᘁf) ≫ g =
       (λ_ _).inv ≫
-<<<<<<< HEAD
-        (η_ (ᘁX) X ▷ _) ≫ ((g ⊗ f) ▷ _) ≫ (α_ _ _ _).hom ≫ (_ ◁ ε_ _ _) ≫ (ρ_ _).hom :=
-=======
         η_ (ᘁX) X ▷ _ ≫ (g ⊗ f) ▷ _ ≫ (α_ _ _ _).hom ≫ _ ◁ ε_ _ _ ≫ (ρ_ _).hom :=
->>>>>>> ac3ca708
   calc
     _ = 𝟙 _ ⊗≫ η_ (ᘁX) X ▷ (ᘁY) ⊗≫ (ᘁX) ◁ f ▷ (ᘁY) ⊗≫ ((ᘁX) ◁ ε_ (ᘁY) Y ≫ g ▷ 𝟙_ C) ⊗≫ 𝟙 _ := by
       dsimp only [leftAdjointMate]; coherence
@@ -328,13 +286,8 @@
 fusion categories / planar algebras / subfactors literature.
 -/
 def tensorLeftHomEquiv (X Y Y' Z : C) [ExactPairing Y Y'] : (Y' ⊗ X ⟶ Z) ≃ (X ⟶ Y ⊗ Z) where
-<<<<<<< HEAD
-  toFun f := (λ_ _).inv ≫ (η_ _ _ ▷ _) ≫ (α_ _ _ _).hom ≫ (_ ◁ f)
-  invFun f := (Y' ◁ f) ≫ (α_ _ _ _).inv ≫ (ε_ _ _ ▷ _) ≫ (λ_ _).hom
-=======
   toFun f := (λ_ _).inv ≫ η_ _ _ ▷ _ ≫ (α_ _ _ _).hom ≫ _ ◁ f
   invFun f := Y' ◁ f ≫ (α_ _ _ _).inv ≫ ε_ _ _ ▷ _ ≫ (λ_ _).hom
->>>>>>> ac3ca708
   left_inv f := by
     calc
       _ = 𝟙 _ ⊗≫ Y' ◁ η_ Y Y' ▷ X ⊗≫ ((Y' ⊗ Y) ◁ f ≫ ε_ Y Y' ▷ Z) ⊗≫ 𝟙 _ := by
@@ -358,13 +311,8 @@
 by "pulling the string on the right" up or down.
 -/
 def tensorRightHomEquiv (X Y Y' Z : C) [ExactPairing Y Y'] : (X ⊗ Y ⟶ Z) ≃ (X ⟶ Z ⊗ Y') where
-<<<<<<< HEAD
-  toFun f := (ρ_ _).inv ≫ (_ ◁ η_ _ _) ≫ (α_ _ _ _).inv ≫ (f ▷ _)
-  invFun f := (f ▷ _) ≫ (α_ _ _ _).hom ≫ (_ ◁ ε_ _ _) ≫ (ρ_ _).hom
-=======
   toFun f := (ρ_ _).inv ≫ _ ◁ η_ _ _ ≫ (α_ _ _ _).inv ≫ f ▷ _
   invFun f := f ▷ _ ≫ (α_ _ _ _).hom ≫ _ ◁ ε_ _ _ ≫ (ρ_ _).hom
->>>>>>> ac3ca708
   left_inv f := by
     calc
       _ = 𝟙 _ ⊗≫ X ◁ η_ Y Y' ▷ Y ⊗≫ (f ▷ (Y' ⊗ Y) ≫ Z ◁ ε_ Y Y') ⊗≫ 𝟙 _ := by
@@ -387,43 +335,27 @@
 
 theorem tensorLeftHomEquiv_naturality {X Y Y' Z Z' : C} [ExactPairing Y Y'] (f : Y' ⊗ X ⟶ Z)
     (g : Z ⟶ Z') :
-<<<<<<< HEAD
-    (tensorLeftHomEquiv X Y Y' Z') (f ≫ g) = (tensorLeftHomEquiv X Y Y' Z) f ≫ (Y ◁ g) := by
-=======
-    (tensorLeftHomEquiv X Y Y' Z') (f ≫ g) = (tensorLeftHomEquiv X Y Y' Z) f ≫ (𝟙 Y ⊗ g) := by
->>>>>>> ac3ca708
+    (tensorLeftHomEquiv X Y Y' Z') (f ≫ g) = (tensorLeftHomEquiv X Y Y' Z) f ≫ Y ◁ g := by
   simp [tensorLeftHomEquiv]
 #align category_theory.tensor_left_hom_equiv_naturality CategoryTheory.tensorLeftHomEquiv_naturality
 
 theorem tensorLeftHomEquiv_symm_naturality {X X' Y Y' Z : C} [ExactPairing Y Y'] (f : X ⟶ X')
     (g : X' ⟶ Y ⊗ Z) :
     (tensorLeftHomEquiv X Y Y' Z).symm (f ≫ g) =
-<<<<<<< HEAD
-      (_ ◁ f) ≫ (tensorLeftHomEquiv X' Y Y' Z).symm g := by
-=======
-      (𝟙 _ ⊗ f) ≫ (tensorLeftHomEquiv X' Y Y' Z).symm g := by
->>>>>>> ac3ca708
+      _ ◁ f ≫ (tensorLeftHomEquiv X' Y Y' Z).symm g := by
   simp [tensorLeftHomEquiv]
 #align category_theory.tensor_left_hom_equiv_symm_naturality CategoryTheory.tensorLeftHomEquiv_symm_naturality
 
 theorem tensorRightHomEquiv_naturality {X Y Y' Z Z' : C} [ExactPairing Y Y'] (f : X ⊗ Y ⟶ Z)
     (g : Z ⟶ Z') :
-<<<<<<< HEAD
-    (tensorRightHomEquiv X Y Y' Z') (f ≫ g) = (tensorRightHomEquiv X Y Y' Z) f ≫ (g ▷ Y') := by
-=======
-    (tensorRightHomEquiv X Y Y' Z') (f ≫ g) = (tensorRightHomEquiv X Y Y' Z) f ≫ (g ⊗ 𝟙 Y') := by
->>>>>>> ac3ca708
+    (tensorRightHomEquiv X Y Y' Z') (f ≫ g) = (tensorRightHomEquiv X Y Y' Z) f ≫ g ▷ Y' := by
   simp [tensorRightHomEquiv]
 #align category_theory.tensor_right_hom_equiv_naturality CategoryTheory.tensorRightHomEquiv_naturality
 
 theorem tensorRightHomEquiv_symm_naturality {X X' Y Y' Z : C} [ExactPairing Y Y'] (f : X ⟶ X')
     (g : X' ⟶ Z ⊗ Y') :
     (tensorRightHomEquiv X Y Y' Z).symm (f ≫ g) =
-<<<<<<< HEAD
-      (f ▷ Y) ≫ (tensorRightHomEquiv X' Y Y' Z).symm g := by
-=======
-      (f ⊗ 𝟙 Y) ≫ (tensorRightHomEquiv X' Y Y' Z).symm g := by
->>>>>>> ac3ca708
+      f ▷ Y ≫ (tensorRightHomEquiv X' Y Y' Z).symm g := by
   simp [tensorRightHomEquiv]
 #align category_theory.tensor_right_hom_equiv_symm_naturality CategoryTheory.tensorRightHomEquiv_symm_naturality
 
@@ -477,48 +409,24 @@
     (g : X' ⟶ Z') :
     (tensorRightHomEquiv (X' ⊗ X) Y Y' (Z' ⊗ Z)).symm ((g ⊗ f) ≫ (α_ _ _ _).inv) =
       (α_ _ _ _).hom ≫ (g ⊗ (tensorRightHomEquiv X Y Y' Z).symm f) := by
-<<<<<<< HEAD
-  dsimp [tensorRightHomEquiv]
-  simp_rw [← id_tensorHom, ← tensorHom_id]
-  simp only [comp_tensor_id]
-  simp only [associator_conjugation]
-  slice_lhs 2 2 => rw [← tensor_id_comp_id_tensor]
-  conv_rhs => rw [← tensor_id_comp_id_tensor, id_tensor_comp, id_tensor_comp]
-  simp only [← tensor_id, associator_conjugation]
-  simp
-#align category_theory.tensor_right_hom_equiv_tensor CategoryTheory.tensorRightHomEquiv_tensor
-
-@[simp]
-theorem tensorLeftHomEquiv_symm_coevaluation_comp_id_tensor {Y Y' Z : C} [ExactPairing Y Y']
-    (f : Y' ⟶ Z) : (tensorLeftHomEquiv _ _ _ _).symm (η_ _ _ ≫ (Y ◁ f)) = (ρ_ _).hom ≫ f := by
-=======
   simp [tensorRightHomEquiv, tensorHom_def]
 #align category_theory.tensor_right_hom_equiv_tensor CategoryTheory.tensorRightHomEquiv_tensor
 
 @[simp]
 theorem tensorLeftHomEquiv_symm_coevaluation_comp_whiskerLeft {Y Y' Z : C} [ExactPairing Y Y']
     (f : Y' ⟶ Z) : (tensorLeftHomEquiv _ _ _ _).symm (η_ _ _ ≫ Y ◁ f) = (ρ_ _).hom ≫ f := by
->>>>>>> ac3ca708
   calc
     _ = Y' ◁ η_ Y Y' ⊗≫ ((Y' ⊗ Y) ◁ f ≫ ε_ Y Y' ▷ Z) ⊗≫ 𝟙 _ := by
       dsimp [tensorLeftHomEquiv]; coherence
     _ = (Y' ◁ η_ Y Y' ⊗≫ ε_ Y Y' ▷ Y') ⊗≫ f := by
       rw [whisker_exchange]; coherence
     _ = _ := by rw [coevaluation_evaluation'']; coherence
-<<<<<<< HEAD
-#align category_theory.tensor_left_hom_equiv_symm_coevaluation_comp_id_tensor CategoryTheory.tensorLeftHomEquiv_symm_coevaluation_comp_id_tensor
-=======
 #align category_theory.tensor_left_hom_equiv_symm_coevaluation_comp_id_tensor CategoryTheory.tensorLeftHomEquiv_symm_coevaluation_comp_whiskerLeft
->>>>>>> ac3ca708
 
 @[simp]
 theorem tensorLeftHomEquiv_symm_coevaluation_comp_whiskerRight {X Y : C} [HasRightDual X]
     [HasRightDual Y] (f : X ⟶ Y) :
-<<<<<<< HEAD
-    (tensorLeftHomEquiv _ _ _ _).symm (η_ _ _ ≫ (f ▷ (Xᘁ))) = (ρ_ _).hom ≫ fᘁ := by
-=======
     (tensorLeftHomEquiv _ _ _ _).symm (η_ _ _ ≫ f ▷ (Xᘁ)) = (ρ_ _).hom ≫ fᘁ := by
->>>>>>> ac3ca708
   dsimp [tensorLeftHomEquiv, rightAdjointMate]
   simp
 #align category_theory.tensor_left_hom_equiv_symm_coevaluation_comp_tensor_id CategoryTheory.tensorLeftHomEquiv_symm_coevaluation_comp_whiskerRight
@@ -526,21 +434,13 @@
 @[simp]
 theorem tensorRightHomEquiv_symm_coevaluation_comp_whiskerLeft {X Y : C} [HasLeftDual X]
     [HasLeftDual Y] (f : X ⟶ Y) :
-<<<<<<< HEAD
-    (tensorRightHomEquiv _ (ᘁY) _ _).symm (η_ (ᘁX) X ≫ ((ᘁX) ◁ f)) = (λ_ _).hom ≫ ᘁf := by
-=======
     (tensorRightHomEquiv _ (ᘁY) _ _).symm (η_ (ᘁX) X ≫ (ᘁX) ◁ f) = (λ_ _).hom ≫ ᘁf := by
->>>>>>> ac3ca708
   dsimp [tensorRightHomEquiv, leftAdjointMate]
   simp
 #align category_theory.tensor_right_hom_equiv_symm_coevaluation_comp_id_tensor CategoryTheory.tensorRightHomEquiv_symm_coevaluation_comp_whiskerLeft
 
 @[simp]
-<<<<<<< HEAD
-theorem tensorRightHomEquiv_symm_coevaluation_comp_tensor_id {Y Y' Z : C} [ExactPairing Y Y']
-=======
 theorem tensorRightHomEquiv_symm_coevaluation_comp_whiskerRight {Y Y' Z : C} [ExactPairing Y Y']
->>>>>>> ac3ca708
     (f : Y ⟶ Z) : (tensorRightHomEquiv _ Y _ _).symm (η_ Y Y' ≫ f ▷ Y') = (λ_ _).hom ≫ f :=
   calc
     _ = η_ Y Y' ▷ Y ⊗≫ (f ▷ (Y' ⊗ Y) ≫ Z ◁ ε_ Y Y') ⊗≫ 𝟙 _ := by
@@ -549,17 +449,10 @@
       rw [← whisker_exchange]; coherence
     _ = _ := by
       rw [evaluation_coevaluation'']; coherence
-<<<<<<< HEAD
-#align category_theory.tensor_right_hom_equiv_symm_coevaluation_comp_tensor_id CategoryTheory.tensorRightHomEquiv_symm_coevaluation_comp_tensor_id
-
-@[simp]
-theorem tensorLeftHomEquiv_id_tensor_comp_evaluation {Y Z : C} [HasLeftDual Z] (f : Y ⟶ ᘁZ) :
-=======
 #align category_theory.tensor_right_hom_equiv_symm_coevaluation_comp_tensor_id CategoryTheory.tensorRightHomEquiv_symm_coevaluation_comp_whiskerRight
 
 @[simp]
 theorem tensorLeftHomEquiv_whiskerLeft_comp_evaluation {Y Z : C} [HasLeftDual Z] (f : Y ⟶ ᘁZ) :
->>>>>>> ac3ca708
     (tensorLeftHomEquiv _ _ _ _) (Z ◁ f ≫ ε_ _ _) = f ≫ (ρ_ _).inv :=
   calc
     _ = 𝟙 _ ⊗≫ (η_ (ᘁZ) Z ▷ Y ≫ ((ᘁZ) ⊗ Z) ◁ f) ⊗≫ (ᘁZ) ◁ ε_ (ᘁZ) Z := by
@@ -568,43 +461,25 @@
       rw [← whisker_exchange]; coherence
     _ = _ := by
       rw [evaluation_coevaluation'']; coherence
-<<<<<<< HEAD
-#align category_theory.tensor_left_hom_equiv_id_tensor_comp_evaluation CategoryTheory.tensorLeftHomEquiv_id_tensor_comp_evaluation
-
-@[simp]
-theorem tensorLeftHomEquiv_tensor_id_comp_evaluation {X Y : C} [HasLeftDual X] [HasLeftDual Y]
-    (f : X ⟶ Y) : (tensorLeftHomEquiv _ _ _ _) ((f ▷ _) ≫ ε_ _ _) = (ᘁf) ≫ (ρ_ _).inv := by
-=======
 #align category_theory.tensor_left_hom_equiv_id_tensor_comp_evaluation CategoryTheory.tensorLeftHomEquiv_whiskerLeft_comp_evaluation
 
 @[simp]
 theorem tensorLeftHomEquiv_whiskerRight_comp_evaluation {X Y : C} [HasLeftDual X] [HasLeftDual Y]
     (f : X ⟶ Y) : (tensorLeftHomEquiv _ _ _ _) (f ▷ _ ≫ ε_ _ _) = (ᘁf) ≫ (ρ_ _).inv := by
->>>>>>> ac3ca708
   dsimp [tensorLeftHomEquiv, leftAdjointMate]
   simp
 #align category_theory.tensor_left_hom_equiv_tensor_id_comp_evaluation CategoryTheory.tensorLeftHomEquiv_whiskerRight_comp_evaluation
 
 @[simp]
-<<<<<<< HEAD
-theorem tensorRightHomEquiv_id_tensor_comp_evaluation {X Y : C} [HasRightDual X] [HasRightDual Y]
-    (f : X ⟶ Y) : (tensorRightHomEquiv _ _ _ _) (((Yᘁ) ◁ f) ≫ ε_ _ _) = fᘁ ≫ (λ_ _).inv := by
-=======
 theorem tensorRightHomEquiv_whiskerLeft_comp_evaluation {X Y : C} [HasRightDual X] [HasRightDual Y]
     (f : X ⟶ Y) : (tensorRightHomEquiv _ _ _ _) ((Yᘁ) ◁ f ≫ ε_ _ _) = fᘁ ≫ (λ_ _).inv := by
->>>>>>> ac3ca708
   dsimp [tensorRightHomEquiv, rightAdjointMate]
   simp
 #align category_theory.tensor_right_hom_equiv_id_tensor_comp_evaluation CategoryTheory.tensorRightHomEquiv_whiskerLeft_comp_evaluation
 
 @[simp]
-<<<<<<< HEAD
-theorem tensorRightHomEquiv_tensor_id_comp_evaluation {X Y : C} [HasRightDual X] (f : Y ⟶ Xᘁ) :
-    (tensorRightHomEquiv _ _ _ _) ((f ▷ X) ≫ ε_ X (Xᘁ)) = f ≫ (λ_ _).inv :=
-=======
 theorem tensorRightHomEquiv_whiskerRight_comp_evaluation {X Y : C} [HasRightDual X] (f : Y ⟶ Xᘁ) :
     (tensorRightHomEquiv _ _ _ _) (f ▷ X ≫ ε_ X (Xᘁ)) = f ≫ (λ_ _).inv :=
->>>>>>> ac3ca708
   calc
     _ = 𝟙 _ ⊗≫ (Y ◁ η_ X Xᘁ ≫ f ▷ (X ⊗ Xᘁ)) ⊗≫ ε_ X Xᘁ ▷ Xᘁ := by
       dsimp [tensorRightHomEquiv]; coherence
@@ -612,42 +487,26 @@
       rw [whisker_exchange]; coherence
     _ = _ := by
       rw [coevaluation_evaluation'']; coherence
-<<<<<<< HEAD
-#align category_theory.tensor_right_hom_equiv_tensor_id_comp_evaluation CategoryTheory.tensorRightHomEquiv_tensor_id_comp_evaluation
-=======
 #align category_theory.tensor_right_hom_equiv_tensor_id_comp_evaluation CategoryTheory.tensorRightHomEquiv_whiskerRight_comp_evaluation
->>>>>>> ac3ca708
 
 -- Next four lemmas passing `fᘁ` or `ᘁf` through (co)evaluations.
 @[reassoc]
 theorem coevaluation_comp_rightAdjointMate {X Y : C} [HasRightDual X] [HasRightDual Y] (f : X ⟶ Y) :
-<<<<<<< HEAD
-    η_ Y (Yᘁ) ≫ (_ ◁ fᘁ) = η_ _ _ ≫ (f ▷ _) := by
-=======
     η_ Y (Yᘁ) ≫ _ ◁ (fᘁ) = η_ _ _ ≫ f ▷ _ := by
->>>>>>> ac3ca708
   apply_fun (tensorLeftHomEquiv _ Y (Yᘁ) _).symm
   simp
 #align category_theory.coevaluation_comp_right_adjoint_mate CategoryTheory.coevaluation_comp_rightAdjointMate
 
 @[reassoc]
 theorem leftAdjointMate_comp_evaluation {X Y : C} [HasLeftDual X] [HasLeftDual Y] (f : X ⟶ Y) :
-<<<<<<< HEAD
-    (X ◁ ᘁf) ≫ ε_ _ _ = (f ▷ _) ≫ ε_ _ _ := by
-=======
     X ◁ (ᘁf) ≫ ε_ _ _ = f ▷ _ ≫ ε_ _ _ := by
->>>>>>> ac3ca708
   apply_fun tensorLeftHomEquiv _ (ᘁX) X _
   simp
 #align category_theory.left_adjoint_mate_comp_evaluation CategoryTheory.leftAdjointMate_comp_evaluation
 
 @[reassoc]
 theorem coevaluation_comp_leftAdjointMate {X Y : C} [HasLeftDual X] [HasLeftDual Y] (f : X ⟶ Y) :
-<<<<<<< HEAD
-    η_ (ᘁY) Y ≫ ((ᘁf) ▷ Y) = η_ (ᘁX) X ≫ ((ᘁX) ◁ f) := by
-=======
     η_ (ᘁY) Y ≫ (ᘁf) ▷ Y = η_ (ᘁX) X ≫ (ᘁX) ◁ f := by
->>>>>>> ac3ca708
   apply_fun (tensorRightHomEquiv _ (ᘁY) Y _).symm
   simp
 #align category_theory.coevaluation_comp_left_adjoint_mate CategoryTheory.coevaluation_comp_leftAdjointMate
@@ -661,13 +520,8 @@
 
 /-- Transport an exact pairing across an isomorphism in the first argument. -/
 def exactPairingCongrLeft {X X' Y : C} [ExactPairing X' Y] (i : X ≅ X') : ExactPairing X Y where
-<<<<<<< HEAD
-  evaluation' := (Y ◁ i.hom) ≫ ε_ _ _
-  coevaluation' := η_ _ _ ≫ (i.inv ▷ Y)
-=======
   evaluation' := Y ◁ i.hom ≫ ε_ _ _
   coevaluation' := η_ _ _ ≫ i.inv ▷ Y
->>>>>>> ac3ca708
   evaluation_coevaluation' :=
     calc
       _ = η_ X' Y ▷ X ⊗≫ (i.inv ▷ (Y ⊗ X) ≫ X ◁ (Y ◁ i.hom)) ⊗≫ X ◁ ε_ X' Y := by
@@ -691,22 +545,14 @@
         rw [Iso.inv_hom_id]; coherence
       _ = _ := by
         rw [coevaluation_evaluation'']
-<<<<<<< HEAD
-=======
         -- coherence failed
         simp [Mathlib.Tactic.Coherence.monoidalComp]
->>>>>>> ac3ca708
 #align category_theory.exact_pairing_congr_left CategoryTheory.exactPairingCongrLeft
 
 /-- Transport an exact pairing across an isomorphism in the second argument. -/
 def exactPairingCongrRight {X Y Y' : C} [ExactPairing X Y'] (i : Y ≅ Y') : ExactPairing X Y where
-<<<<<<< HEAD
-  evaluation' := (i.hom ▷ X) ≫ ε_ _ _
-  coevaluation' := η_ _ _ ≫ (X ◁ i.inv)
-=======
   evaluation' := i.hom ▷ X ≫ ε_ _ _
   coevaluation' := η_ _ _ ≫ X ◁ i.inv
->>>>>>> ac3ca708
   evaluation_coevaluation' := by
     calc
       _ = η_ X Y' ▷ X ⊗≫ X ◁ (i.inv ≫ i.hom) ▷ X ≫ X ◁ ε_ X Y' := by
@@ -715,11 +561,8 @@
         rw [Iso.inv_hom_id]; coherence
       _ = _ := by
         rw [evaluation_coevaluation'']
-<<<<<<< HEAD
-=======
         -- coherence failed
         simp [Mathlib.Tactic.Coherence.monoidalComp]
->>>>>>> ac3ca708
   coevaluation_evaluation' :=
     calc
       _ = Y ◁ η_ X Y' ⊗≫ (Y ◁ (X ◁ i.inv) ≫ i.hom ▷ (X ⊗ Y)) ⊗≫ ε_ X Y' ▷ Y := by
