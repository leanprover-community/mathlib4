/-
Copyright (c) 2025 Markus Himmel. All rights reserved.
Released under Apache 2.0 license as described in the file LICENSE.
Authors: Markus Himmel
-/
import Mathlib.CategoryTheory.Monoidal.Cartesian.Mon_
import Mathlib.CategoryTheory.Limits.Shapes.Pullback.CommSq
import Mathlib.CategoryTheory.Limits.ExactFunctor

/-!
# The category of groups in a cartesian monoidal category

We define group objects in cartesian monoidal categories.

We show that the associativity diagram of a group object is always cartesian and deduce that
morphisms of group objects commute with taking inverses.

We show that a finite-product-preserving functor takes group objects to group objects.
-/

universe v₁ v₂ v₃ u₁ u₂ u₃ u

<<<<<<< HEAD
open CategoryTheory Category Limits MonoidalCategory ChosenFiniteProducts Mon_ Mon_Class

variable {C : Type u₁} [Category.{v₁} C] [ChosenFiniteProducts.{v₁} C]
=======
open CategoryTheory Category Limits MonoidalCategory CartesianMonoidalCategory Mon_

variable (C : Type u₁) [Category.{v₁} C] [CartesianMonoidalCategory.{v₁} C]
>>>>>>> 61de43df

section

/-- A group object internal to a cartesian monoidal category. Also see the bundled `Grp_`. -/
class Grp_Class (X : C) extends Mon_Class X where
  /-- The inverse in a group object -/
  inv : X ⟶ X
  left_inv' : lift inv (𝟙 X) ≫ mul = toUnit _ ≫ one := by aesop_cat
  right_inv' : lift (𝟙 X) inv ≫ mul = toUnit _ ≫ one := by aesop_cat

namespace Mon_Class

@[inherit_doc] scoped notation "ι" => Grp_Class.inv
@[inherit_doc] scoped notation "ι["M"]" => Grp_Class.inv (X := M)

end Mon_Class

namespace Grp_Class

@[reassoc (attr := simp)]
theorem left_inv (X : C) [Grp_Class X] : lift ι (𝟙 X) ≫ μ = toUnit _ ≫ η := left_inv'

@[reassoc (attr := simp)]
theorem right_inv (X : C) [Grp_Class X] : lift (𝟙 X) ι ≫ μ = toUnit _ ≫ η := right_inv'

@[simps inv]
instance : Grp_Class (𝟙_ C) where
  inv := 𝟙 (𝟙_ C)

end Grp_Class

end

variable (C) in
/-- A group object in a cartesian monoidal category. -/
structure Grp_ where
  /-- The underlying object in the ambient monoidal category -/
  X : C
  [grp : Grp_Class X]

attribute [instance] Grp_.grp

namespace Grp_

/-- A group object is a monoid object. -/
@[simps X]
def toMon_ (A : Grp_ C) : Mon_ C := ⟨A.X⟩

variable (C) in
/-- The trivial group object. -/
@[simps!]
def trivial : Grp_ C :=
  { Mon_.trivial C with grp := inferInstanceAs (Grp_Class (𝟙_ C)) }

instance : Inhabited (Grp_ C) where
  default := trivial C

/-- Make a group object from `Grp_Class`. -/
@[simps X]
def mk' (X : C) [Grp_Class X] : Grp_ C where
  __ := Mon_.mk X
  grp := { inv := Grp_Class.inv (X := X) }

instance : Category (Grp_ C) :=
  InducedCategory.category Grp_.toMon_

@[simp]
theorem id_hom (A : Grp_ C) : Mon_.Hom.hom (𝟙 A) = 𝟙 A.X :=
  rfl

@[simp]
theorem comp_hom {R S T : Grp_ C} (f : R ⟶ S) (g : S ⟶ T) :
    Mon_.Hom.hom (f ≫ g) = f.hom ≫ g.hom :=
  rfl

@[ext]
theorem hom_ext {A B : Grp_ C} (f g : A ⟶ B) (h : f.hom = g.hom) : f = g :=
  Mon_.Hom.ext h

@[simp]
lemma id' (A : Grp_ C) : (𝟙 A : A.toMon_ ⟶ A.toMon_) = 𝟙 (A.toMon_) := rfl

@[simp]
lemma comp' {A₁ A₂ A₃ : Grp_ C} (f : A₁ ⟶ A₂) (g : A₂ ⟶ A₃) :
    ((f ≫ g : A₁ ⟶ A₃) : A₁.toMon_ ⟶ A₃.toMon_) = @CategoryStruct.comp (Mon_ C) _ _ _ _ f g := rfl

end Grp_

namespace Grp_Class

variable {A : C} {B : C}

@[reassoc (attr := simp)]
theorem lift_comp_inv_right [Grp_Class B] (f : A ⟶ B) :
    lift f (f ≫ ι) ≫ μ = toUnit _ ≫ η := by
  have := f ≫= right_inv B
  rwa [comp_lift_assoc, comp_id, reassoc_of% toUnit_unique (f ≫ toUnit B) (toUnit A)] at this

@[reassoc]
theorem lift_inv_comp_right [Grp_Class A] [Grp_Class B] (f : A ⟶ B) [IsMon_Hom f] :
    lift f (ι ≫ f) ≫ μ = toUnit _ ≫ η := by
  have := right_inv A =≫ f
  rwa [assoc, IsMon_Hom.mul_hom, assoc, IsMon_Hom.one_hom, lift_map_assoc, id_comp] at this

@[reassoc (attr := simp)]
theorem lift_comp_inv_left [Grp_Class B] (f : A ⟶ B) :
    lift (f ≫ ι) f ≫ μ = toUnit _ ≫ η := by
  have := f ≫= left_inv B
  rwa [comp_lift_assoc, comp_id, reassoc_of% toUnit_unique (f ≫ toUnit B) (toUnit A)] at this

@[reassoc]
theorem lift_inv_comp_left [Grp_Class A] [Grp_Class B] (f : A ⟶ B) [IsMon_Hom f] :
    lift (ι ≫ f) f ≫ μ = toUnit _ ≫ η := by
  have := left_inv A =≫ f
  rwa [assoc, IsMon_Hom.mul_hom, assoc, IsMon_Hom.one_hom, lift_map_assoc, id_comp] at this

theorem eq_lift_inv_left [Grp_Class B] (f g h : A ⟶ B) :
    f = lift (g ≫ ι) h ≫ μ ↔ lift g f ≫ μ = h := by
  refine ⟨?_, ?_⟩ <;> (rintro rfl; simp [← lift_lift_assoc])

theorem lift_inv_left_eq [Grp_Class B] (f g h : A ⟶ B) :
    lift (f ≫ ι) g ≫ μ = h ↔ g = lift f h ≫ μ := by
  rw [eq_comm, eq_lift_inv_left, eq_comm]

theorem eq_lift_inv_right [Grp_Class B] (f g h : A ⟶ B) :
    f = lift g (h ≫ ι) ≫ μ ↔ lift f h ≫ μ = g := by
  refine ⟨?_, ?_⟩ <;> (rintro rfl; simp [lift_lift_assoc])

theorem lift_inv_right_eq [Grp_Class B] (f g h : A ⟶ B) :
    lift f (g ≫ ι) ≫ μ = h ↔ f = lift h g ≫ μ := by
  rw [eq_comm, eq_lift_inv_right, eq_comm]

theorem lift_left_mul_ext [Grp_Class B] {f g : A ⟶ B} (i : A ⟶ B)
    (h : lift f i ≫ μ = lift g i ≫ μ) : f = g := by
  rwa [← eq_lift_inv_right, lift_lift_assoc, lift_comp_inv_right, lift_comp_one_right] at h

@[reassoc (attr := simp)]
theorem inv_comp_inv (A : C) [Grp_Class A] : ι ≫ ι = 𝟙 A := by
  apply lift_left_mul_ext ι[A]
  rw [right_inv, ← comp_toUnit_assoc ι, ← left_inv, comp_lift_assoc, Category.comp_id]

instance (A : C) [Grp_Class A] : IsIso ι[A] := ⟨ι, by simp, by simp⟩

/-- For `inv ≫ inv = 𝟙` see `inv_comp_inv`. -/
@[simp]
theorem inv_inv (A : C) [Grp_Class A] : CategoryTheory.inv ι = ι[A] := by
  rw [eq_comm, ← CategoryTheory.inv_comp_eq_id, IsIso.inv_inv, inv_comp_inv]

@[reassoc]
theorem mul_inv [BraidedCategory C] (A : C) [Grp_Class A] :
    μ ≫ ι = (β_ A A).hom ≫ (ι ⊗ ι) ≫ μ := by
  apply lift_left_mul_ext μ
  nth_rw 2 [← Category.comp_id μ]
  rw [← comp_lift, Category.assoc, left_inv, ← Category.assoc (β_ A A).hom,
    ← lift_snd_fst, lift_map, lift_lift_assoc]
  nth_rw 2 [← Category.id_comp μ]
  rw [← lift_fst_snd, ← lift_lift_assoc (fst A A ≫ _), lift_comp_inv_left, lift_comp_one_left,
    lift_comp_inv_left, comp_toUnit_assoc]

@[reassoc (attr := simp)]
theorem tensorHom_inv_inv_mul [BraidedCategory C] (A : C) [Grp_Class A] :
    (ι[A] ⊗ ι[A]) ≫ μ = (β_ A A).hom ≫ μ ≫ ι := by
  rw [mul_inv A, SymmetricCategory.symmetry_assoc]

/-- The map `(· * f)`. -/
@[simps]
def mulRight {A : C} [Grp_Class A] (f : 𝟙_ C ⟶ A) : A ≅ A where
  hom := lift (𝟙 _) (toUnit _ ≫ f) ≫ μ
  inv := lift (𝟙 _) (toUnit _ ≫ f ≫ ι) ≫ μ
  hom_inv_id := by simp [comp_lift_assoc, lift_lift_assoc, ← comp_lift]
  inv_hom_id := by simp [comp_lift_assoc, lift_lift_assoc, ← comp_lift]

@[simp]
lemma mulRight_one (A : C) [Grp_Class A] : mulRight η[A] = Iso.refl A := by
  ext; simp

/-- The associativity diagram of a group object is cartesian.

In fact, any monoid object whose associativity diagram is cartesian can be made into a group object
(we do not prove this in this file), so we should expect that many properties of group objects
follow from this result. -/
theorem isPullback (A : C) [Grp_Class A] :
    IsPullback (μ ▷ A) ((α_ A A A).hom ≫ (A ◁ μ)) μ μ where
  w := by simp
  isLimit' := Nonempty.intro <| PullbackCone.IsLimit.mk _
    (fun s => lift
      (lift
        (s.snd ≫ fst _ _)
        (lift (s.snd ≫ fst _ _ ≫ ι) (s.fst ≫ fst _ _) ≫ μ))
      (s.fst ≫ snd _ _))
    (by
      refine fun s => CartesianMonoidalCategory.hom_ext _ _ ?_ (by simp)
      simp only [lift_whiskerRight, lift_fst]
      rw [← lift_lift_assoc, ← assoc, lift_comp_inv_right, lift_comp_one_left])
    (by
      refine fun s => CartesianMonoidalCategory.hom_ext _ _ (by simp) ?_
      simp only [lift_lift_associator_hom_assoc, lift_whiskerLeft, lift_snd]
      have : lift (s.snd ≫ fst _ _ ≫ ι) (s.fst ≫ fst _ _) ≫ μ =
          lift (s.snd ≫ snd _ _) (s.fst ≫ snd _ _ ≫ ι) ≫ μ := by
        rw [← assoc s.fst, eq_lift_inv_right, lift_lift_assoc, ← assoc s.snd, lift_inv_left_eq,
          lift_comp_fst_snd, lift_comp_fst_snd, s.condition]
      rw [this, lift_lift_assoc, ← assoc, lift_comp_inv_left, lift_comp_one_right])
    (by
      intro s m hm₁ hm₂
      refine CartesianMonoidalCategory.hom_ext _ _ (CartesianMonoidalCategory.hom_ext _ _ ?_ ?_) ?_
      · simpa using hm₂ =≫ fst _ _
      · have h : m ≫ fst _ _ ≫ fst _ _ = s.snd ≫ fst _ _ := by simpa using hm₂ =≫ fst _ _
        have := hm₁ =≫ fst _ _
        simp only [assoc, whiskerRight_fst, lift_fst, lift_snd] at this ⊢
        rw [← assoc, ← lift_comp_fst_snd (m ≫ _), assoc, assoc, h] at this
        rwa [← assoc s.snd, eq_lift_inv_left]
      · simpa using hm₁ =≫ snd _ _)

/-- Morphisms of group objects preserve inverses. -/
@[reassoc (attr := simp)]
<<<<<<< HEAD
theorem inv_hom [Grp_Class A] [Grp_Class B] (f : A ⟶ B) [IsMon_Hom f] : ι ≫ f = f ≫ ι := by
  suffices lift (lift f (ι ≫ f)) f =
      lift (lift f (f ≫ ι)) f by simpa using (this =≫ fst _ _) =≫ snd _ _
  apply (isPullback B).hom_ext <;> apply ChosenFiniteProducts.hom_ext <;>
=======
theorem inv_hom {A B : Grp_ C} (f : A ⟶ B) : A.inv ≫ f.hom = f.hom ≫ B.inv := by
  suffices lift (lift f.hom (A.inv ≫ f.hom)) f.hom =
      lift (lift f.hom (f.hom ≫ B.inv)) f.hom by simpa using (this =≫ fst _ _) =≫ snd _ _
  apply B.isPullback.hom_ext <;> apply CartesianMonoidalCategory.hom_ext <;>
>>>>>>> 61de43df
    simp [lift_inv_comp_right, lift_inv_comp_left]

lemma toMon_Class_injective {X : C} :
    Function.Injective (@Grp_Class.toMon_Class C ‹_› ‹_› X) := by
  intro h₁ h₂ e
  let X₁ : Grp_ C := @Grp_.mk' _ _ _ X h₁
  let X₂ : Grp_ C := @Grp_.mk' _ _ _ X h₂
  suffices ι[X₁.X] = ι[X₂.X] by cases h₁; cases h₂; subst e this; rfl
  apply lift_left_mul_ext (𝟙 _)
  rw [left_inv, show μ[X₁.X] = μ[X₂.X] from congr(($e).mul),
    show η[X₁.X] = η[X₂.X] from congr(($e).one)]
  exact (left_inv X₂.X).symm

@[ext]
lemma _root_.Grp_Class.ext {X : C} (h₁ h₂ : Grp_Class X)
    (H : h₁.toMon_Class = h₂.toMon_Class) : h₁ = h₂ :=
  Grp_Class.toMon_Class_injective H

end Grp_Class

namespace Grp_

section

variable (C)

/-- The forgetful functor from group objects to monoid objects. -/
def forget₂Mon_ : Grp_ C ⥤ Mon_ C :=
  inducedFunctor Grp_.toMon_

/-- The forgetful functor from group objects to monoid objects is fully faithful. -/
def fullyFaithfulForget₂Mon_ : (forget₂Mon_ C).FullyFaithful :=
  fullyFaithfulInducedFunctor _

instance : (forget₂Mon_ C).Full := InducedCategory.full _
instance : (forget₂Mon_ C).Faithful := InducedCategory.faithful _

variable {C}

@[simp]
theorem forget₂Mon_obj_one (A : Grp_ C) : η[((forget₂Mon_ C).obj A).X] = η[A.X] :=
  rfl

@[simp]
theorem forget₂Mon_obj_mul (A : Grp_ C) : μ[((forget₂Mon_ C).obj A).X] = μ[A.X] :=
  rfl

@[simp]
theorem forget₂Mon_map_hom {A B : Grp_ C} (f : A ⟶ B) : ((forget₂Mon_ C).map f).hom = f.hom :=
  rfl

variable (C)

/-- The forgetful functor from group objects to the ambient category. -/
@[simps!]
def forget : Grp_ C ⥤ C :=
  forget₂Mon_ C ⋙ Mon_.forget C

instance : (forget C).Faithful where

@[simp]
theorem forget₂Mon_comp_forget : forget₂Mon_ C ⋙ Mon_.forget C = forget C := rfl

end

section

variable {M N : Grp_ C} (f : M.X ≅ N.X) (one_f : η[M.X] ≫ f.hom = η[N.X] := by aesop_cat)
  (mul_f : μ[M.X] ≫ f.hom = (f.hom ⊗ f.hom) ≫ μ[N.X] := by aesop_cat)

/-- Constructor for isomorphisms in the category `Grp_ C`. -/
def mkIso : M ≅ N :=
  (fullyFaithfulForget₂Mon_ C).preimageIso (Mon_.mkIso f one_f mul_f)

@[simp] lemma mkIso_hom_hom : (mkIso f one_f mul_f).hom.hom = f.hom := rfl
@[simp] lemma mkIso_inv_hom : (mkIso f one_f mul_f).inv.hom = f.inv := rfl

end

instance uniqueHomFromTrivial (A : Grp_ C) : Unique (trivial C ⟶ A) :=
  Mon_.uniqueHomFromTrivial A.toMon_

instance : HasInitial (Grp_ C) :=
  hasInitial_of_unique (trivial C)

end Grp_

namespace CategoryTheory
<<<<<<< HEAD
variable
  {D : Type u₂} [Category.{v₂} D] [ChosenFiniteProducts D]
  {E : Type u₃} [Category.{v₃} E] [ChosenFiniteProducts E]
=======
variable {C}
  {D : Type u₂} [Category.{v₂} D] [CartesianMonoidalCategory D]
  {E : Type u₃} [Category.{v₃} E] [CartesianMonoidalCategory E]
>>>>>>> 61de43df

namespace Functor
variable {F F' : C ⥤ D} [F.Monoidal] [F'.Monoidal] {G : D ⥤ E} [G.Monoidal]

open Monoidal

variable (F) in
/-- A finite-product-preserving functor takes group objects to group objects. -/
@[simps!]
noncomputable def mapGrp : Grp_ C ⥤ Grp_ D where
  obj A :=
    { F.mapMon.obj A.toMon_ with
      grp :=
      { inv := F.map ι[A.X]
        left_inv' := by
          simp [← Functor.map_id, Functor.Monoidal.lift_μ_assoc,
            Functor.Monoidal.toUnit_ε_assoc, ← Functor.map_comp]
        right_inv' := by
          simp [← Functor.map_id, Functor.Monoidal.lift_μ_assoc,
            Functor.Monoidal.toUnit_ε_assoc, ← Functor.map_comp] } }
  map f := F.mapMon.map f

@[simp]
theorem mapGrp_id_one (A : Grp_ C) :
    η[((𝟭 C).mapGrp.obj A).X] = 𝟙 _ ≫ η[A.X] :=
  rfl

@[simp]
theorem mapGrp_id_mul (A : Grp_ C) :
    μ[((𝟭 C).mapGrp.obj A).X] = 𝟙 _ ≫ μ[A.X] :=
  rfl

@[simp]
theorem comp_mapGrp_one (A : Grp_ C) :
    η[((F ⋙ G).mapGrp.obj A).X] = LaxMonoidal.ε (F ⋙ G) ≫ (F ⋙ G).map η[A.X] :=
  rfl

@[simp]
theorem comp_mapGrp_mul (A : Grp_ C) :
    μ[((F ⋙ G).mapGrp.obj A).X] = LaxMonoidal.μ (F ⋙ G) _ _ ≫ (F ⋙ G).map μ[A.X] :=
  rfl

/-- The identity functor is also the identity on group objects. -/
@[simps!]
noncomputable def mapGrpIdIso : mapGrp (𝟭 C) ≅ 𝟭 (Grp_ C) :=
  NatIso.ofComponents (fun X ↦ Grp_.mkIso (.refl _) (by simp [ε_of_cartesianMonoidalCategory])
    (by simp [μ_of_cartesianMonoidalCategory]))

/-- The composition functor is also the composition on group objects. -/
@[simps!]
noncomputable def mapGrpCompIso : (F ⋙ G).mapGrp ≅ F.mapGrp ⋙ G.mapGrp :=
  NatIso.ofComponents (fun X ↦ Grp_.mkIso (.refl _) (by simp [ε_of_cartesianMonoidalCategory])
    (by simp [μ_of_cartesianMonoidalCategory]))

/-- Natural transformations between functors lift to group objects. -/
@[simps!]
noncomputable def mapGrpNatTrans (f : F ⟶ F') : F.mapGrp ⟶ F'.mapGrp where
  app X := .mk (f.app _)

/-- Natural isomorphisms between functors lift to group objects. -/
@[simps!]
noncomputable def mapGrpNatIso (e : F ≅ F') : F.mapGrp ≅ F'.mapGrp :=
  NatIso.ofComponents fun X ↦ Grp_.mkIso (e.app _)

attribute [local instance] Monoidal.ofChosenFiniteProducts in
/-- `mapGrp` is functorial in the left-exact functor. -/
@[simps]
noncomputable def mapGrpFunctor : (C ⥤ₗ D) ⥤ Grp_ C ⥤ Grp_ D where
  obj F := F.1.mapGrp
  map {F G} α := { app A := { hom := α.app A.X } }

end Functor

open Functor

namespace Adjunction
variable {F : C ⥤ D} {G : D ⥤ C} (a : F ⊣ G) [F.Monoidal] [G.Monoidal]

/-- An adjunction of monoidal functors lifts to an adjunction of their lifts to group objects. -/
@[simps] noncomputable def mapGrp : F.mapGrp ⊣ G.mapGrp where
  unit := mapGrpIdIso.inv ≫ mapGrpNatTrans a.unit ≫ mapGrpCompIso.hom
  counit := mapGrpCompIso.inv ≫ mapGrpNatTrans a.counit ≫ mapGrpIdIso.hom

end Adjunction

namespace Equivalence
variable (e : C ≌ D) [e.functor.Monoidal] [e.inverse.Monoidal]

/-- An equivalence of categories lifts to an equivalence of their group objects. -/
@[simps] noncomputable def mapGrp : Grp_ C ≌ Grp_ D where
  functor := e.functor.mapGrp
  inverse := e.inverse.mapGrp
  unitIso := mapGrpIdIso.symm ≪≫ mapGrpNatIso e.unitIso ≪≫ mapGrpCompIso
  counitIso := mapGrpCompIso.symm ≪≫ mapGrpNatIso e.counitIso ≪≫ mapGrpIdIso

end CategoryTheory.Equivalence<|MERGE_RESOLUTION|>--- conflicted
+++ resolved
@@ -20,15 +20,9 @@
 
 universe v₁ v₂ v₃ u₁ u₂ u₃ u
 
-<<<<<<< HEAD
-open CategoryTheory Category Limits MonoidalCategory ChosenFiniteProducts Mon_ Mon_Class
-
-variable {C : Type u₁} [Category.{v₁} C] [ChosenFiniteProducts.{v₁} C]
-=======
-open CategoryTheory Category Limits MonoidalCategory CartesianMonoidalCategory Mon_
-
-variable (C : Type u₁) [Category.{v₁} C] [CartesianMonoidalCategory.{v₁} C]
->>>>>>> 61de43df
+open CategoryTheory Category Limits MonoidalCategory CartesianMonoidalCategory Mon_ Mon_Class
+
+variable {C : Type u₁} [Category.{v₁} C] [CartesianMonoidalCategory.{v₁} C]
 
 section
 
@@ -244,17 +238,10 @@
 
 /-- Morphisms of group objects preserve inverses. -/
 @[reassoc (attr := simp)]
-<<<<<<< HEAD
 theorem inv_hom [Grp_Class A] [Grp_Class B] (f : A ⟶ B) [IsMon_Hom f] : ι ≫ f = f ≫ ι := by
   suffices lift (lift f (ι ≫ f)) f =
       lift (lift f (f ≫ ι)) f by simpa using (this =≫ fst _ _) =≫ snd _ _
-  apply (isPullback B).hom_ext <;> apply ChosenFiniteProducts.hom_ext <;>
-=======
-theorem inv_hom {A B : Grp_ C} (f : A ⟶ B) : A.inv ≫ f.hom = f.hom ≫ B.inv := by
-  suffices lift (lift f.hom (A.inv ≫ f.hom)) f.hom =
-      lift (lift f.hom (f.hom ≫ B.inv)) f.hom by simpa using (this =≫ fst _ _) =≫ snd _ _
-  apply B.isPullback.hom_ext <;> apply CartesianMonoidalCategory.hom_ext <;>
->>>>>>> 61de43df
+  apply (isPullback B).hom_ext <;> apply CartesianMonoidalCategory.hom_ext <;>
     simp [lift_inv_comp_right, lift_inv_comp_left]
 
 lemma toMon_Class_injective {X : C} :
@@ -343,15 +330,9 @@
 end Grp_
 
 namespace CategoryTheory
-<<<<<<< HEAD
 variable
-  {D : Type u₂} [Category.{v₂} D] [ChosenFiniteProducts D]
-  {E : Type u₃} [Category.{v₃} E] [ChosenFiniteProducts E]
-=======
-variable {C}
   {D : Type u₂} [Category.{v₂} D] [CartesianMonoidalCategory D]
   {E : Type u₃} [Category.{v₃} E] [CartesianMonoidalCategory E]
->>>>>>> 61de43df
 
 namespace Functor
 variable {F F' : C ⥤ D} [F.Monoidal] [F'.Monoidal] {G : D ⥤ E} [G.Monoidal]
