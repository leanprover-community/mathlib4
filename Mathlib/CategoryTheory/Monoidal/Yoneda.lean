--- conflicted
+++ resolved
@@ -1,6 +1,5 @@
 import Mathlib.CategoryTheory.Monoidal.Mon_
 
-<<<<<<< HEAD
 /-!
 # Yoneda embedding of `Mon_ C`
 
@@ -209,6 +208,4 @@
     Functor.comp_obj, braiding_hom_fst, braiding_hom_snd, _root_.mul_comm]
 
 end CommMon_
-=======
-deprecated_module (since := "2025-05-11")
->>>>>>> 61de43df
+deprecated_module (since := "2025-05-11")