/-
Copyright (c) 2020 Kim Morrison. All rights reserved.
Released under Apache 2.0 license as described in the file LICENSE.
Authors: Kim Morrison
-/
module

public import Mathlib.CategoryTheory.Monoidal.CommMon_
public import Mathlib.CategoryTheory.Monoidal.Comon_
public import Mathlib.CategoryTheory.Monoidal.FunctorCategory

/-!
# `Mon (C ⥤ D) ≌ C ⥤ Mon D`

When `D` is a monoidal category,
monoid objects in `C ⥤ D` are the same thing as functors from `C` into the monoid objects of `D`.

This is formalised as:
* `monFunctorCategoryEquivalence : Mon (C ⥤ D) ≌ C ⥤ Mon D`

The intended application is that as `Ring ≌ Mon Ab` (not yet constructed!),
we have `presheaf Ring X ≌ presheaf (Mon Ab) X ≌ Mon (presheaf Ab X)`,
and we can model a module over a presheaf of rings as a module object in `presheaf Ab X`.

## Future work
Presumably this statement is not specific to monoids,
and could be generalised to any internal algebraic objects,
if the appropriate framework was available.
-/

@[expose] public section


universe v₁ v₂ u₁ u₂

open CategoryTheory MonoidalCategory MonObj ComonObj

namespace CategoryTheory.Monoidal

variable (C : Type u₁) [Category.{v₁} C]
variable (D : Type u₂) [Category.{v₂} D] [MonoidalCategory.{v₂} D]

namespace MonFunctorCategoryEquivalence

variable {C D}

/-- A monoid object in a functor category sends any object to a monoid object. -/
@[simps]
def functorObjObj (A : C ⥤ D) [MonObj A] (X : C) : Mon D where
  X := A.obj X
  mon :=
  { one := η[A].app X
    mul := μ[A].app X
    one_mul := congr_app (one_mul A) X
    mul_one := congr_app (mul_one A) X
    mul_assoc := congr_app (mul_assoc A) X }

/-- A monoid object in a functor category induces a functor to the category of monoid objects. -/
@[simps]
def functorObj (A : C ⥤ D) [MonObj A] : C ⥤ Mon D where
  obj := functorObjObj A
  map f :=
    { hom := A.map f
      isMonHom_hom :=
        { one_hom := by dsimp; rw [← η[A].naturality, tensorUnit_map]; dsimp; rw [Category.id_comp]
          mul_hom := by dsimp; rw [← μ[A].naturality, tensorObj_map] } }
  map_id X := by ext; dsimp; rw [CategoryTheory.Functor.map_id]
  map_comp f g := by ext; dsimp; rw [Functor.map_comp]

/-- Functor translating a monoid object in a functor category
to a functor into the category of monoid objects.
-/
@[simps]
def functor : Mon (C ⥤ D) ⥤ C ⥤ Mon D where
  obj A := functorObj A.X
  map f :=
  { app := fun X =>
    { hom := f.hom.app X
      isMonHom_hom :=
        { one_hom := congr_app (IsMonHom.one_hom f.hom) X
          mul_hom := congr_app (IsMonHom.mul_hom f.hom) X } } }

/-- A functor to the category of monoid objects can be translated as a monoid object
in the functor category. -/
@[simps]
def inverseObj (F : C ⥤ Mon D) : Mon (C ⥤ D) where
  X := F ⋙ Mon.forget D
  mon :=
  { one := { app X := η[(F.obj X).X] }
    mul := { app X := μ[(F.obj X).X] } }

/-- Functor translating a functor into the category of monoid objects
to a monoid object in the functor category
-/
@[simps]
def inverse : (C ⥤ Mon D) ⥤ Mon (C ⥤ D) where
  obj := inverseObj
  map α := .mk'
    { app := fun X => (α.app X).hom
      naturality := fun _ _ f => congr_arg Mon.Hom.hom (α.naturality f) }

/-- The unit for the equivalence `Mon (C ⥤ D) ≌ C ⥤ Mon D`.
-/
@[simps!]
def unitIso : 𝟭 (Mon (C ⥤ D)) ≅ functor ⋙ inverse :=
  NatIso.ofComponents (fun A =>
  { hom := .mk' { app := fun _ => 𝟙 _ }
    inv := .mk' { app := fun _ => 𝟙 _ } })

/-- The counit for the equivalence `Mon (C ⥤ D) ≌ C ⥤ Mon D`.
-/
@[simps!]
def counitIso : inverse ⋙ functor ≅ 𝟭 (C ⥤ Mon D) :=
  NatIso.ofComponents (fun A =>
    NatIso.ofComponents (fun X => { hom := { hom := 𝟙 _ }, inv := { hom := 𝟙 _ } }))

end MonFunctorCategoryEquivalence

open MonFunctorCategoryEquivalence

/-- When `D` is a monoidal category,
monoid objects in `C ⥤ D` are the same thing
as functors from `C` into the monoid objects of `D`.
-/
@[simps]
def monFunctorCategoryEquivalence : Mon (C ⥤ D) ≌ C ⥤ Mon D where
  functor := functor
  inverse := inverse
  unitIso := unitIso
  counitIso := counitIso

namespace ComonFunctorCategoryEquivalence

variable {C D}

/-- A comonoid object in a functor category sends any object to a comonoid object. -/
@[simps]
def functorObjObj (A : C ⥤ D) [ComonObj A] (X : C) : Comon D where
  X := A.obj X
  comon :=
  { counit := ε[A].app X
    comul := Δ[A].app X
    counit_comul := congr_app (counit_comul A) X
    comul_counit := congr_app (comul_counit A) X
    comul_assoc := congr_app (comul_assoc A) X }

/--
A comonoid object in a functor category induces a functor to the category of comonoid objects.
-/
@[simps]
def functorObj (A : (C ⥤ D)) [ComonObj A] : C ⥤ Comon D where
  obj := functorObjObj A
  map f :=
    { hom := A.map f
      isComonHom_hom.hom_counit := by
        dsimp; rw [ε[A].naturality, tensorUnit_map]; dsimp; rw [Category.comp_id]
      isComonHom_hom.hom_comul := by dsimp; rw [Δ[A].naturality, tensorObj_map] }
  map_id X := by ext; dsimp; rw [CategoryTheory.Functor.map_id]
  map_comp f g := by ext; dsimp; rw [Functor.map_comp]

/-- Functor translating a comonoid object in a functor category
to a functor into the category of comonoid objects.
-/
@[simps]
def functor : Comon (C ⥤ D) ⥤ C ⥤ Comon D where
  obj A := functorObj A.X
  map f :=
  { app := fun X =>
    { hom := f.hom.app X
      isComonHom_hom.hom_counit := congr_app (IsComonHom.hom_counit f.hom) X
      isComonHom_hom.hom_comul := congr_app (IsComonHom.hom_comul f.hom) X } }

/-- A functor to the category of comonoid objects can be translated as a comonoid object
in the functor category. -/
@[simps]
def inverseObj (F : C ⥤ Comon D) : Comon (C ⥤ D) where
  X := F ⋙ Comon.forget D
  comon :=
  { counit := { app X := ε[(F.obj X).X] }
    comul := { app X := Δ[(F.obj X).X] } }

/-- Functor translating a functor into the category of comonoid objects
to a comonoid object in the functor category
-/
@[simps]
private def inverse : (C ⥤ Comon D) ⥤ Comon (C ⥤ D) where
  obj := inverseObj
  map α :=
    { hom :=
      { app := fun X => (α.app X).hom
        naturality := fun _ _ f => congr_arg Comon.Hom.hom (α.naturality f) }
      isComonHom_hom.hom_counit := by ext x; dsimp; rw [IsComonHom.hom_counit (α.app x).hom]
      isComonHom_hom.hom_comul := by ext x; dsimp; rw [IsComonHom.hom_comul (α.app x).hom] }

/-- The unit for the equivalence `Comon (C ⥤ D) ≌ C ⥤ Comon D`.
-/
@[simps!]
private def unitIso : 𝟭 (Comon (C ⥤ D)) ≅ functor ⋙ inverse :=
  NatIso.ofComponents (fun A =>
    { hom := .mk' { app := fun _ => 𝟙 _ }
      inv := .mk' { app := fun _ => 𝟙 _ } })

/-- The counit for the equivalence `Mon (C ⥤ D) ≌ C ⥤ Mon D`.
-/
@[simps!]
def counitIso : inverse ⋙ functor ≅ 𝟭 (C ⥤ Comon D) :=
  NatIso.ofComponents (fun A =>
    NatIso.ofComponents (fun X => { hom := { hom := 𝟙 _ }, inv := { hom := 𝟙 _ } }))

end ComonFunctorCategoryEquivalence

open ComonFunctorCategoryEquivalence

/-- When `D` is a monoidal category,
comonoid objects in `C ⥤ D` are the same thing
as functors from `C` into the comonoid objects of `D`.
-/
@[simps]
def comonFunctorCategoryEquivalence : Comon (C ⥤ D) ≌ C ⥤ Comon D where
  functor := functor
  inverse := inverse
  unitIso := unitIso
  counitIso := counitIso

variable [BraidedCategory.{v₂} D]

namespace CommMonFunctorCategoryEquivalence

variable {C D}

/-- Functor translating a commutative monoid object in a functor category
to a functor into the category of commutative monoid objects.
-/
@[simps!]
def functor : CommMon (C ⥤ D) ⥤ C ⥤ CommMon D where
  obj A :=
    { obj X :=
        { ((monFunctorCategoryEquivalence C D).functor.obj A.toMon).obj X with
          comm := { mul_comm := congr_app (IsCommMonObj.mul_comm A.X) X } }
      map f :=
        CommMon.homMk (((monFunctorCategoryEquivalence C D).functor.obj A.toMon).map f) }
  map f :=
    { app X :=
        CommMon.homMk (((monFunctorCategoryEquivalence C D).functor.map f.hom).app X) }

/-- Functor translating a functor into the category of commutative monoid objects
to a commutative monoid object in the functor category
-/
@[simps!]
def inverse : (C ⥤ CommMon D) ⥤ CommMon (C ⥤ D) where
  obj F :=
    { (monFunctorCategoryEquivalence C D).inverse.obj (F ⋙ CommMon.forget₂Mon D) with
      comm := { mul_comm := by ext X; exact IsCommMonObj.mul_comm (F.obj X).X } }
  map α :=
    CommMon.homMk ((monFunctorCategoryEquivalence C D).inverse.map (Functor.whiskerRight α _))

/-- The unit for the equivalence `CommMon (C ⥤ D) ≌ C ⥤ CommMon D`.
-/
@[simps!]
def unitIso : 𝟭 (CommMon (C ⥤ D)) ≅ functor ⋙ inverse :=
  NatIso.ofComponents (fun A => CommMon.mkIso (Iso.refl _))

/-- The counit for the equivalence `CommMon (C ⥤ D) ≌ C ⥤ CommMon D`.
-/
@[simps!]
def counitIso : inverse ⋙ functor ≅ 𝟭 (C ⥤ CommMon D) :=
<<<<<<< HEAD
  NatIso.ofComponents (fun A ↦ NatIso.ofComponents (fun X ↦ Iso.refl _))
=======
  NatIso.ofComponents (fun A =>
    NatIso.ofComponents (fun X => { hom := { hom := 𝟙 _ }, inv := { hom := 𝟙 _ } }))
>>>>>>> 56300572

end CommMonFunctorCategoryEquivalence

open CommMonFunctorCategoryEquivalence

/-- When `D` is a braided monoidal category,
commutative monoid objects in `C ⥤ D` are the same thing
as functors from `C` into the commutative monoid objects of `D`.
-/
@[simps]
def commMonFunctorCategoryEquivalence : CommMon (C ⥤ D) ≌ C ⥤ CommMon D where
  functor := functor
  inverse := inverse
  unitIso := unitIso
  counitIso := counitIso

end CategoryTheory.Monoidal<|MERGE_RESOLUTION|>--- conflicted
+++ resolved
@@ -264,12 +264,7 @@
 -/
 @[simps!]
 def counitIso : inverse ⋙ functor ≅ 𝟭 (C ⥤ CommMon D) :=
-<<<<<<< HEAD
   NatIso.ofComponents (fun A ↦ NatIso.ofComponents (fun X ↦ Iso.refl _))
-=======
-  NatIso.ofComponents (fun A =>
-    NatIso.ofComponents (fun X => { hom := { hom := 𝟙 _ }, inv := { hom := 𝟙 _ } }))
->>>>>>> 56300572
 
 end CommMonFunctorCategoryEquivalence
 
