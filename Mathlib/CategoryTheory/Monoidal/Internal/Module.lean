/-
Copyright (c) 2020 Kim Morrison. All rights reserved.
Released under Apache 2.0 license as described in the file LICENSE.
Authors: Kim Morrison
-/
import Mathlib.Algebra.Category.ModuleCat.Monoidal.Basic
import Mathlib.Algebra.Category.AlgCat.Basic
import Mathlib.CategoryTheory.Monoidal.Mon_

/-!
# `Mon_ (ModuleCat R) ≌ AlgCat R`

The category of internal monoid objects in `ModuleCat R`
is equivalent to the category of "native" bundled `R`-algebras.

Moreover, this equivalence is compatible with the forgetful functors to `ModuleCat R`.
-/

suppress_compilation


universe v u

open CategoryTheory

open LinearMap Mon_Class

open scoped TensorProduct

attribute [local ext] TensorProduct.ext

namespace ModuleCat

variable {R : Type u} [CommRing R]

namespace MonModuleEquivalenceAlgebra

-- Porting note: in the following proof `have := ...; convert this` is to help Lean infer what the
-- underlying rings are.
-- Porting note: `simps(!)` doesn't work, I guess we will see what `simp` lemmas are needed and
-- add them manually
-- @[simps!]
instance Ring_of_Mon_ (A : ModuleCat.{u} R) [Mon_Class A] : Ring A :=
  { (inferInstance : AddCommGroup A) with
    one := η[A] (1 : R)
    mul := fun x y => μ[A] (x ⊗ₜ y)
    one_mul := fun x => by
      convert LinearMap.congr_fun (ModuleCat.hom_ext_iff.mp (one_mul A)) ((1 : R) ⊗ₜ x)
      rw [MonoidalCategory.leftUnitor_hom_apply, one_smul]
    mul_one := fun x => by
      convert LinearMap.congr_fun (ModuleCat.hom_ext_iff.mp (mul_one A)) (x ⊗ₜ (1 : R))
      rw [MonoidalCategory.rightUnitor_hom_apply, one_smul]
    mul_assoc := fun x y z => by
      convert LinearMap.congr_fun (ModuleCat.hom_ext_iff.mp (mul_assoc A)) (x ⊗ₜ y ⊗ₜ z)
    left_distrib := fun x y z => by
      convert μ[A].hom.map_add (x ⊗ₜ y) (x ⊗ₜ z)
      rw [← TensorProduct.tmul_add]
      rfl
    right_distrib := fun x y z => by
      convert μ[A].hom.map_add (x ⊗ₜ z) (y ⊗ₜ z)
      rw [← TensorProduct.add_tmul]
      rfl
    zero_mul := fun x => show μ[A] _ = 0 by
      rw [TensorProduct.zero_tmul, map_zero]
    mul_zero := fun x => show μ[A] _ = 0 by
      rw [TensorProduct.tmul_zero, map_zero] }

instance Algebra_of_Mon_ (A : ModuleCat.{u} R) [Mon_Class A] : Algebra R A where
  algebraMap :=
  { η[A].hom with
    map_zero' := η[A].hom.map_zero
    map_one' := rfl
    map_mul' := fun x y => by
      have h := LinearMap.congr_fun (ModuleCat.hom_ext_iff.mp (one_mul A).symm) (x ⊗ₜ η[A] y)
      rwa [MonoidalCategory.leftUnitor_hom_apply, ← η[A].hom.map_smul] at h }
  commutes' := fun r a => by
    dsimp
    have h₁ := LinearMap.congr_fun (ModuleCat.hom_ext_iff.mp (one_mul A)) (r ⊗ₜ a)
    have h₂ := LinearMap.congr_fun (ModuleCat.hom_ext_iff.mp (mul_one A)) (a ⊗ₜ r)
    exact h₁.trans h₂.symm
  smul_def' := fun r a =>
    (LinearMap.congr_fun (ModuleCat.hom_ext_iff.mp (one_mul A)) (r ⊗ₜ a)).symm

@[simp]
theorem algebraMap (A : ModuleCat.{u} R) [Mon_Class A] (r : R) : algebraMap R A r = η[A] r :=
  rfl

/-- Converting a monoid object in `ModuleCat R` to a bundled algebra.
-/
@[simps!]
def functor : Mon_ (ModuleCat.{u} R) ⥤ AlgCat R where
  obj A := AlgCat.of R A.X
  map {_ _} f := AlgCat.ofHom
    { f.hom.hom.toAddMonoidHom with
      toFun := f.hom
      map_one' := LinearMap.congr_fun (ModuleCat.hom_ext_iff.mp f.one_hom) (1 : R)
      map_mul' := fun x y => LinearMap.congr_fun (ModuleCat.hom_ext_iff.mp f.mul_hom) (x ⊗ₜ y)
      commutes' := fun r => LinearMap.congr_fun (ModuleCat.hom_ext_iff.mp f.one_hom) r }

/-- Converting a bundled algebra to a monoid object in `ModuleCat R`.
-/
@[simps]
def inverseObj (A : AlgCat.{u} R) : Mon_Class (ModuleCat.of R A) where
  one := ofHom <| Algebra.linearMap R A
  mul := ofHom <| LinearMap.mul' R A
  one_mul' := by
    ext : 1
    dsimp
<<<<<<< HEAD
    ext
    simp
  mul_one := by
=======
  mul_one' := by
>>>>>>> ae690747
    ext : 1
    dsimp
<<<<<<< HEAD
    ext
    simp
  mul_assoc := by
    ext : 1
    dsimp
    ext
    simp [mul_assoc]
=======
  mul_assoc' := by
    ext : 1
    -- Porting note (https://github.com/leanprover-community/mathlib4/issues/11041): `ext` did not pick up `TensorProduct.ext`
    refine TensorProduct.ext <| TensorProduct.ext <| LinearMap.ext fun x => LinearMap.ext fun y =>
      LinearMap.ext fun z => ?_
    dsimp only [compr₂_apply, TensorProduct.mk_apply]
    rw [hom_comp, LinearMap.comp_apply, hom_comp, LinearMap.comp_apply, hom_comp,
        LinearMap.comp_apply]
    erw [LinearMap.mul'_apply, LinearMap.mul'_apply]
    dsimp only [id_coe, id_eq]
    erw [TensorProduct.mk_apply, TensorProduct.mk_apply, mul'_apply, LinearMap.id_apply, mul'_apply]
    simp only [LinearMap.mul'_apply, _root_.mul_assoc]
>>>>>>> ae690747

/-- Converting a bundled algebra to a monoid object in `ModuleCat R`.
-/
@[simps]
def inverse : AlgCat.{u} R ⥤ Mon_ (ModuleCat.{u} R) where
  obj A := { X := ModuleCat.of R A, mon := inverseObj A}
  map f :=
    { hom := ofHom <| f.hom.toLinearMap
      one_hom := hom_ext <| LinearMap.ext f.hom.commutes
      mul_hom := hom_ext <| TensorProduct.ext <| LinearMap.ext₂ <| map_mul f.hom }

end MonModuleEquivalenceAlgebra

open MonModuleEquivalenceAlgebra

/-- The category of internal monoid objects in `ModuleCat R`
is equivalent to the category of "native" bundled `R`-algebras.
-/
def monModuleEquivalenceAlgebra : Mon_ (ModuleCat.{u} R) ≌ AlgCat R where
  functor := functor
  inverse := inverse
  unitIso :=
    NatIso.ofComponents
      (fun A =>
        { hom :=
            { hom := ofHom
                { toFun := _root_.id
                  map_add' := fun _ _ => rfl
                  map_smul' := fun _ _ => rfl }
              mul_hom := by
                ext : 1
<<<<<<< HEAD
                dsimp
                ext
=======
                -- Porting note (https://github.com/leanprover-community/mathlib4/issues/11041): `ext` did not pick up `TensorProduct.ext`
                refine TensorProduct.ext ?_
>>>>>>> ae690747
                rfl }
          inv :=
            { hom := ofHom
                { toFun := _root_.id
                  map_add' := fun _ _ => rfl
                  map_smul' := fun _ _ => rfl }
              mul_hom := by
                ext : 1
<<<<<<< HEAD
                dsimp
                ext
=======
                -- Porting note (https://github.com/leanprover-community/mathlib4/issues/11041): `ext` did not pick up `TensorProduct.ext`
                refine TensorProduct.ext ?_
>>>>>>> ae690747
                rfl } })
  counitIso :=
    NatIso.ofComponents
      (fun A =>
        { hom := AlgCat.ofHom
            { toFun := _root_.id
              map_zero' := rfl
              map_add' := fun _ _ => rfl
              map_one' := (algebraMap R A).map_one
              map_mul' := fun x y => @LinearMap.mul'_apply R _ _ _ _ _ _ x y
              commutes' := fun _ => rfl }
          inv := AlgCat.ofHom
            { toFun := _root_.id
              map_zero' := rfl
              map_add' := fun _ _ => rfl
              map_one' := (algebraMap R A).map_one.symm
              map_mul' := fun x y => (@LinearMap.mul'_apply R _ _ _ _ _ _ x y).symm
              commutes' := fun _ => rfl } })

/-- The equivalence `Mon_ (ModuleCat R) ≌ AlgCat R`
is naturally compatible with the forgetful functors to `ModuleCat R`.
-/
def monModuleEquivalenceAlgebraForget :
    MonModuleEquivalenceAlgebra.functor ⋙ forget₂ (AlgCat.{u} R) (ModuleCat.{u} R) ≅
      Mon_.forget (ModuleCat.{u} R) :=
  NatIso.ofComponents
    (fun A =>
      { hom := ofHom
          { toFun := _root_.id
            map_add' := fun _ _ => rfl
            map_smul' := fun _ _ => rfl }
        inv := ofHom
          { toFun := _root_.id
            map_add' := fun _ _ => rfl
            map_smul' := fun _ _ => rfl } })

end ModuleCat<|MERGE_RESOLUTION|>--- conflicted
+++ resolved
@@ -106,37 +106,18 @@
   one_mul' := by
     ext : 1
     dsimp
-<<<<<<< HEAD
     ext
     simp
-  mul_one := by
-=======
   mul_one' := by
->>>>>>> ae690747
     ext : 1
     dsimp
-<<<<<<< HEAD
     ext
     simp
-  mul_assoc := by
+  mul_assoc' := by
     ext : 1
     dsimp
     ext
     simp [mul_assoc]
-=======
-  mul_assoc' := by
-    ext : 1
-    -- Porting note (https://github.com/leanprover-community/mathlib4/issues/11041): `ext` did not pick up `TensorProduct.ext`
-    refine TensorProduct.ext <| TensorProduct.ext <| LinearMap.ext fun x => LinearMap.ext fun y =>
-      LinearMap.ext fun z => ?_
-    dsimp only [compr₂_apply, TensorProduct.mk_apply]
-    rw [hom_comp, LinearMap.comp_apply, hom_comp, LinearMap.comp_apply, hom_comp,
-        LinearMap.comp_apply]
-    erw [LinearMap.mul'_apply, LinearMap.mul'_apply]
-    dsimp only [id_coe, id_eq]
-    erw [TensorProduct.mk_apply, TensorProduct.mk_apply, mul'_apply, LinearMap.id_apply, mul'_apply]
-    simp only [LinearMap.mul'_apply, _root_.mul_assoc]
->>>>>>> ae690747
 
 /-- Converting a bundled algebra to a monoid object in `ModuleCat R`.
 -/
@@ -168,13 +149,8 @@
                   map_smul' := fun _ _ => rfl }
               mul_hom := by
                 ext : 1
-<<<<<<< HEAD
                 dsimp
                 ext
-=======
-                -- Porting note (https://github.com/leanprover-community/mathlib4/issues/11041): `ext` did not pick up `TensorProduct.ext`
-                refine TensorProduct.ext ?_
->>>>>>> ae690747
                 rfl }
           inv :=
             { hom := ofHom
@@ -183,13 +159,8 @@
                   map_smul' := fun _ _ => rfl }
               mul_hom := by
                 ext : 1
-<<<<<<< HEAD
                 dsimp
                 ext
-=======
-                -- Porting note (https://github.com/leanprover-community/mathlib4/issues/11041): `ext` did not pick up `TensorProduct.ext`
-                refine TensorProduct.ext ?_
->>>>>>> ae690747
                 rfl } })
   counitIso :=
     NatIso.ofComponents
