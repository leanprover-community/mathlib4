/-
Copyright (c) 2025 Markus Himmel. All rights reserved.
Released under Apache 2.0 license as described in the file LICENSE.
Authors: Markus Himmel
-/
import Mathlib.CategoryTheory.Monoidal.Internal.Types.Grp_
import Mathlib.CategoryTheory.Monoidal.CommGrp_

/-!
<<<<<<< HEAD
# `CommGrp_ (Type u) ≌ CommGrpCat.{u}`
=======
# `CommGrp (Type u) ≌ CommGrpCat.{u}`
>>>>>>> 2743b710

The category of internal commutative group objects in `Type`
is equivalent to the category of "native" bundled commutative groups.

Moreover, this equivalence is compatible with the forgetful functors to `Type`.
-/

assert_not_exists Field

universe v u

open CategoryTheory MonObj

namespace CommGrpTypeEquivalenceCommGrp

instance commGrpCommGroup (A : Type u) [GrpObj A] [IsCommMonObj A] : CommGroup A :=
  { GrpTypeEquivalenceGrp.grpGroup A with
    mul_comm := fun x y => by convert congr_fun (IsCommMonObj.mul_comm A) (y, x) }

/-- Converting a commutative group object in `Type u` into a group. -/
<<<<<<< HEAD
noncomputable def functor : CommGrp_ (Type u) ⥤ CommGrpCat.{u} where
=======
noncomputable def functor : CommGrp (Type u) ⥤ CommGrpCat.{u} where
>>>>>>> 2743b710
  obj A := CommGrpCat.of A.X
  map f := CommGrpCat.ofHom (GrpTypeEquivalenceGrp.functor.map f).hom

/-- Converting a group into a group object in `Type u`. -/
<<<<<<< HEAD
noncomputable def inverse : CommGrpCat.{u} ⥤ CommGrp_ (Type u) where
=======
noncomputable def inverse : CommGrpCat.{u} ⥤ CommGrp (Type u) where
>>>>>>> 2743b710
  obj A :=
    { grpTypeEquivalenceGrp.inverse.obj ((forget₂ CommGrpCat GrpCat).obj A) with
      comm :=
        { mul_comm := by
            ext ⟨x : A, y : A⟩
            exact CommMonoid.mul_comm y x } }
  map f := GrpTypeEquivalenceGrp.inverse.map ((forget₂ CommGrpCat GrpCat).map f)

@[simp]
theorem inverse_obj_X {A : CommGrpCat.{u}} : (inverse.obj A).X = A := rfl
@[simp]
theorem inverse_obj_one {A : CommGrpCat.{u}} {x} : η[(inverse.obj A).X] x = (1 : A) := rfl
@[simp]
theorem inverse_obj_mul {A : CommGrpCat.{u}} {p} : μ[(inverse.obj A).X] p = (p.1 : A) * p.2 := rfl
@[simp]
theorem inverse_obj_inv {A : CommGrpCat.{u}} {x} : ι[(inverse.obj A).X] x = (x : A)⁻¹ := rfl

end CommGrpTypeEquivalenceCommGrp

/-- The category of commutative group objects in `Type u` is equivalent to the category of
commutative groups. -/
<<<<<<< HEAD
noncomputable def commGrpTypeEquivalenceCommGrp : CommGrp_ (Type u) ≌ CommGrpCat.{u} where
=======
noncomputable def commGrpTypeEquivalenceCommGrp : CommGrp (Type u) ≌ CommGrpCat.{u} where
>>>>>>> 2743b710
  functor := CommGrpTypeEquivalenceCommGrp.functor
  inverse := CommGrpTypeEquivalenceCommGrp.inverse
  unitIso := Iso.refl _
  counitIso := NatIso.ofComponents
    (fun A => MulEquiv.toCommGrpIso { Equiv.refl _ with map_mul' := fun _ _ => rfl })
    (by cat_disch)

<<<<<<< HEAD
/-- The equivalences `Grp_ (Type u) ≌ GrpCat.{u}` and `CommGrp_ (Type u) ≌ CommGrpCat.{u}`
are naturally compatible with the forgetful functors to `GrpCat` and `Grp_ (Type u)`.
-/
noncomputable def commGrpTypeEquivalenceCommGrpForgetGrp :
    CommGrpTypeEquivalenceCommGrp.functor ⋙ forget₂ CommGrpCat GrpCat ≅
      CommGrp_.forget₂Grp_ (Type u) ⋙ GrpTypeEquivalenceGrp.functor :=
  Iso.refl _

/-- The equivalences `CommMon (Type u) ≌ CommMonCat.{u}` and `CommGrp_ (Type u) ≌ CommGrpCat.{u}`
are naturally compatible with the forgetful functors to `GrpCat` and `Grp_ (Type u)`.
-/
noncomputable def commGrpTypeEquivalenceCommGrpForgetCommMon :
    CommGrpTypeEquivalenceCommGrp.functor ⋙ forget₂ CommGrpCat CommMonCat ≅
      CommGrp_.forget₂CommMon (Type u) ⋙ CommMonTypeEquivalenceCommMon.functor :=
=======
/-- The equivalences `Grp (Type u) ≌ GrpCat.{u}` and `CommGrp (Type u) ≌ CommGrpCat.{u}`
are naturally compatible with the forgetful functors to `GrpCat` and `Grp (Type u)`.
-/
noncomputable def commGrpTypeEquivalenceCommGrpForgetGrp :
    CommGrpTypeEquivalenceCommGrp.functor ⋙ forget₂ CommGrpCat GrpCat ≅
      CommGrp.forget₂Grp (Type u) ⋙ GrpTypeEquivalenceGrp.functor :=
  Iso.refl _

/-- The equivalences `CommMon (Type u) ≌ CommMonCat.{u}` and `CommGrp (Type u) ≌ CommGrpCat.{u}`
are naturally compatible with the forgetful functors to `GrpCat` and `Grp (Type u)`.
-/
noncomputable def commGrpTypeEquivalenceCommGrpForgetCommMon :
    CommGrpTypeEquivalenceCommGrp.functor ⋙ forget₂ CommGrpCat CommMonCat ≅
      CommGrp.forget₂CommMon (Type u) ⋙ CommMonTypeEquivalenceCommMon.functor :=
>>>>>>> 2743b710
  Iso.refl _<|MERGE_RESOLUTION|>--- conflicted
+++ resolved
@@ -7,11 +7,7 @@
 import Mathlib.CategoryTheory.Monoidal.CommGrp_
 
 /-!
-<<<<<<< HEAD
-# `CommGrp_ (Type u) ≌ CommGrpCat.{u}`
-=======
 # `CommGrp (Type u) ≌ CommGrpCat.{u}`
->>>>>>> 2743b710
 
 The category of internal commutative group objects in `Type`
 is equivalent to the category of "native" bundled commutative groups.
@@ -32,20 +28,12 @@
     mul_comm := fun x y => by convert congr_fun (IsCommMonObj.mul_comm A) (y, x) }
 
 /-- Converting a commutative group object in `Type u` into a group. -/
-<<<<<<< HEAD
-noncomputable def functor : CommGrp_ (Type u) ⥤ CommGrpCat.{u} where
-=======
 noncomputable def functor : CommGrp (Type u) ⥤ CommGrpCat.{u} where
->>>>>>> 2743b710
   obj A := CommGrpCat.of A.X
   map f := CommGrpCat.ofHom (GrpTypeEquivalenceGrp.functor.map f).hom
 
 /-- Converting a group into a group object in `Type u`. -/
-<<<<<<< HEAD
-noncomputable def inverse : CommGrpCat.{u} ⥤ CommGrp_ (Type u) where
-=======
 noncomputable def inverse : CommGrpCat.{u} ⥤ CommGrp (Type u) where
->>>>>>> 2743b710
   obj A :=
     { grpTypeEquivalenceGrp.inverse.obj ((forget₂ CommGrpCat GrpCat).obj A) with
       comm :=
@@ -67,11 +55,7 @@
 
 /-- The category of commutative group objects in `Type u` is equivalent to the category of
 commutative groups. -/
-<<<<<<< HEAD
-noncomputable def commGrpTypeEquivalenceCommGrp : CommGrp_ (Type u) ≌ CommGrpCat.{u} where
-=======
 noncomputable def commGrpTypeEquivalenceCommGrp : CommGrp (Type u) ≌ CommGrpCat.{u} where
->>>>>>> 2743b710
   functor := CommGrpTypeEquivalenceCommGrp.functor
   inverse := CommGrpTypeEquivalenceCommGrp.inverse
   unitIso := Iso.refl _
@@ -79,22 +63,6 @@
     (fun A => MulEquiv.toCommGrpIso { Equiv.refl _ with map_mul' := fun _ _ => rfl })
     (by cat_disch)
 
-<<<<<<< HEAD
-/-- The equivalences `Grp_ (Type u) ≌ GrpCat.{u}` and `CommGrp_ (Type u) ≌ CommGrpCat.{u}`
-are naturally compatible with the forgetful functors to `GrpCat` and `Grp_ (Type u)`.
--/
-noncomputable def commGrpTypeEquivalenceCommGrpForgetGrp :
-    CommGrpTypeEquivalenceCommGrp.functor ⋙ forget₂ CommGrpCat GrpCat ≅
-      CommGrp_.forget₂Grp_ (Type u) ⋙ GrpTypeEquivalenceGrp.functor :=
-  Iso.refl _
-
-/-- The equivalences `CommMon (Type u) ≌ CommMonCat.{u}` and `CommGrp_ (Type u) ≌ CommGrpCat.{u}`
-are naturally compatible with the forgetful functors to `GrpCat` and `Grp_ (Type u)`.
--/
-noncomputable def commGrpTypeEquivalenceCommGrpForgetCommMon :
-    CommGrpTypeEquivalenceCommGrp.functor ⋙ forget₂ CommGrpCat CommMonCat ≅
-      CommGrp_.forget₂CommMon (Type u) ⋙ CommMonTypeEquivalenceCommMon.functor :=
-=======
 /-- The equivalences `Grp (Type u) ≌ GrpCat.{u}` and `CommGrp (Type u) ≌ CommGrpCat.{u}`
 are naturally compatible with the forgetful functors to `GrpCat` and `Grp (Type u)`.
 -/
@@ -109,5 +77,4 @@
 noncomputable def commGrpTypeEquivalenceCommGrpForgetCommMon :
     CommGrpTypeEquivalenceCommGrp.functor ⋙ forget₂ CommGrpCat CommMonCat ≅
       CommGrp.forget₂CommMon (Type u) ⋙ CommMonTypeEquivalenceCommMon.functor :=
->>>>>>> 2743b710
   Iso.refl _