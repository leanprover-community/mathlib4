/-
Copyright (c) 2019 Kim Morrison, Adam Topaz. All rights reserved.
Released under Apache 2.0 license as described in the file LICENSE.
Authors: Kim Morrison, Simon Hudon, Adam Topaz, Robin Carlier
-/
import Mathlib.CategoryTheory.Limits.Constructions.FiniteProductsOfBinaryProducts
import Mathlib.CategoryTheory.Limits.FullSubcategory
import Mathlib.CategoryTheory.Limits.Preserves.Shapes.Terminal
import Mathlib.CategoryTheory.Monoidal.Braided.Basic

/-!
# Categories with chosen finite products

We introduce a class, `CartesianMonoidalCategory`, which bundles explicit choices
for a terminal object and binary products in a category `C`.
This is primarily useful for categories which have finite products with good
definitional properties, such as the category of types.

For better defeqs, we also extend `MonoidalCategory`.

## Implementation notes

For Cartesian monoidal categories, the oplax-monoidal/monoidal/braided structure of a functor `F`
preserving finite products is uniquely determined. See the `ofChosenFiniteProducts` declarations.

We however develop the theory for any `F.OplaxMonoidal`/`F.Monoidal`/`F.Braided` instance instead of
requiring it to be the `ofChosenFiniteProducts` one. This is to avoid diamonds: Consider
e.g. `𝟭 C` and `F ⋙ G`.

In applications requiring a finite-product-preserving functor to be
oplax-monoidal/monoidal/braided, avoid `attribute [local instance] ofChosenFiniteProducts` but
instead turn on the corresponding `ofChosenFiniteProducts` declaration for that functor only.

# Projects

- Construct an instance of chosen finite products in the category of affine scheme, using
  the tensor product.
- Construct chosen finite products in other categories appearing "in nature".

-/

namespace CategoryTheory

universe v v₁ v₂ v₃ u u₁ u₂ u₃

open MonoidalCategory Limits

variable (C) in
/--
An instance of `CartesianMonoidalCategory C` bundles an explicit choice of a binary
product of two objects of `C`, and a terminal object in `C`.

Users should use the monoidal notation: `X ⊗ Y` for the product and `𝟙_ C` for
the terminal object.
-/
class CartesianMonoidalCategory (C : Type u) [Category.{v} C] extends MonoidalCategory C where
  /-- The tensor unit is a terminal object. -/
  isTerminalTensorUnit : IsTerminal (𝟙_ C)
  /-- The first projection from the product. -/
  fst (X Y : C) : X ⊗ Y ⟶ X
  /-- The second projection from the product. -/
  snd (X Y : C) : X ⊗ Y ⟶ Y
  /-- The monoidal product is the categorical product. -/
  tensorProductIsBinaryProduct (X Y : C) : IsLimit <| BinaryFan.mk (fst X Y) (snd X Y)
  fst_def (X Y : C) : fst X Y = X ◁ isTerminalTensorUnit.from Y ≫ (ρ_ X).hom := by cat_disch
  snd_def (X Y : C) : snd X Y = isTerminalTensorUnit.from X ▷ Y ≫ (λ_ Y).hom := by cat_disch

@[deprecated (since := "2025-05-15")] alias ChosenFiniteProducts := CartesianMonoidalCategory

namespace CartesianMonoidalCategory

variable {C : Type u} [Category.{v} C]

section OfChosenFiniteProducts
variable (𝒯 : LimitCone (Functor.empty.{0} C)) (ℬ : ∀ X Y : C, LimitCone (pair X Y))
  {X₁ X₂ X₃ Y₁ Y₂ Y₃ Z₁ Z₂ : C}

namespace ofChosenFiniteProducts

/-- Implementation of the tensor product for `CartesianMonoidalCategory.ofChosenFiniteProducts`. -/
abbrev tensorObj (X Y : C) : C := (ℬ X Y).cone.pt

/-- Implementation of the tensor product of morphisms for
`CartesianMonoidalCategory.ofChosenFiniteProducts`. -/
abbrev tensorHom (f : X₁ ⟶ Y₁) (g : X₂ ⟶ Y₂) : tensorObj ℬ X₁ X₂ ⟶ tensorObj ℬ Y₁ Y₂ :=
  (BinaryFan.IsLimit.lift' (ℬ Y₁ Y₂).isLimit ((ℬ X₁ X₂).cone.π.app ⟨.left⟩ ≫ f)
      (((ℬ X₁ X₂).cone.π.app ⟨.right⟩ : (ℬ X₁ X₂).cone.pt ⟶ X₂) ≫ g)).val

lemma id_tensorHom_id (X Y : C) : tensorHom ℬ (𝟙 X) (𝟙 Y) = 𝟙 (tensorObj ℬ X Y) :=
  (ℬ _ _).isLimit.hom_ext <| by rintro ⟨_ | _⟩ <;> simp [tensorHom]

@[deprecated (since := "2025-07-14")] alias tensor_id := id_tensorHom_id

lemma tensorHom_comp_tensorHom (f₁ : X₁ ⟶ Y₁) (f₂ : X₂ ⟶ Y₂) (g₁ : Y₁ ⟶ Z₁) (g₂ : Y₂ ⟶ Z₂) :
    tensorHom ℬ f₁ f₂ ≫ tensorHom ℬ g₁ g₂ = tensorHom ℬ (f₁ ≫ g₁) (f₂ ≫ g₂) :=
  (ℬ _ _).isLimit.hom_ext <| by rintro ⟨_ | _⟩ <;> simp [tensorHom]

lemma pentagon (W X Y Z : C) :
    tensorHom ℬ (BinaryFan.associatorOfLimitCone ℬ W X Y).hom (𝟙 Z) ≫
        (BinaryFan.associatorOfLimitCone ℬ W (tensorObj ℬ X Y) Z).hom ≫
          tensorHom ℬ (𝟙 W) (BinaryFan.associatorOfLimitCone ℬ X Y Z).hom =
      (BinaryFan.associatorOfLimitCone ℬ (tensorObj ℬ W X) Y Z).hom ≫
        (BinaryFan.associatorOfLimitCone ℬ W X (tensorObj ℬ Y Z)).hom := by
  dsimp [tensorHom]
  apply (ℬ _ _).isLimit.hom_ext
  rintro ⟨_ | _⟩
  · simp
  apply (ℬ _ _).isLimit.hom_ext
  rintro ⟨_ | _⟩
  · simp
  apply (ℬ _ _).isLimit.hom_ext
  rintro ⟨_ | _⟩ <;> simp

lemma triangle (X Y : C) :
    (BinaryFan.associatorOfLimitCone ℬ X 𝒯.cone.pt Y).hom ≫
        tensorHom ℬ (𝟙 X) (BinaryFan.leftUnitor 𝒯.isLimit (ℬ 𝒯.cone.pt Y).isLimit).hom =
      tensorHom ℬ (BinaryFan.rightUnitor 𝒯.isLimit (ℬ X 𝒯.cone.pt).isLimit).hom (𝟙 Y) :=
  (ℬ _ _).isLimit.hom_ext <| by rintro ⟨_ | _⟩ <;> simp

lemma leftUnitor_naturality (f : X₁ ⟶ X₂) :
    tensorHom ℬ (𝟙 𝒯.cone.pt) f ≫ (BinaryFan.leftUnitor 𝒯.isLimit (ℬ 𝒯.cone.pt X₂).isLimit).hom =
      (BinaryFan.leftUnitor 𝒯.isLimit (ℬ 𝒯.cone.pt X₁).isLimit).hom ≫ f := by
  simp [tensorHom]

lemma rightUnitor_naturality (f : X₁ ⟶ X₂) :
    tensorHom ℬ f (𝟙 𝒯.cone.pt) ≫ (BinaryFan.rightUnitor 𝒯.isLimit (ℬ X₂ 𝒯.cone.pt).isLimit).hom =
      (BinaryFan.rightUnitor 𝒯.isLimit (ℬ X₁ 𝒯.cone.pt).isLimit).hom ≫ f := by
  simp [tensorHom]

lemma associator_naturality (f₁ : X₁ ⟶ Y₁) (f₂ : X₂ ⟶ Y₂) (f₃ : X₃ ⟶ Y₃) :
    tensorHom ℬ (tensorHom ℬ f₁ f₂) f₃ ≫ (BinaryFan.associatorOfLimitCone ℬ Y₁ Y₂ Y₃).hom =
      (BinaryFan.associatorOfLimitCone ℬ X₁ X₂ X₃).hom ≫ tensorHom ℬ f₁ (tensorHom ℬ f₂ f₃) := by
  dsimp [tensorHom]
  apply (ℬ _ _).isLimit.hom_ext
  rintro ⟨_ | _⟩
  · simp
  apply (ℬ _ _).isLimit.hom_ext
  rintro ⟨_ | _⟩ <;> simp

end ofChosenFiniteProducts

open ofChosenFiniteProducts

/-- Construct an instance of `CartesianMonoidalCategory C` given a terminal object and limit cones
over arbitrary pairs of objects. -/
abbrev ofChosenFiniteProducts : CartesianMonoidalCategory C :=
  letI : MonoidalCategoryStruct C := {
    tensorUnit := 𝒯.cone.pt
    tensorObj := tensorObj ℬ
    tensorHom := tensorHom ℬ
    whiskerLeft X {_ _} g := tensorHom ℬ (𝟙 X) g
    whiskerRight {_ _} f Y := tensorHom ℬ f (𝟙 Y)
    associator := BinaryFan.associatorOfLimitCone ℬ
    leftUnitor X := BinaryFan.leftUnitor 𝒯.isLimit (ℬ 𝒯.cone.pt X).isLimit
    rightUnitor X := BinaryFan.rightUnitor 𝒯.isLimit (ℬ X 𝒯.cone.pt).isLimit
  }
  {
  toMonoidalCategory := .ofTensorHom
    (id_tensorHom_id := id_tensorHom_id ℬ)
    (tensorHom_comp_tensorHom := tensorHom_comp_tensorHom ℬ)
    (pentagon := pentagon ℬ)
    (triangle := triangle 𝒯 ℬ)
    (leftUnitor_naturality := leftUnitor_naturality 𝒯 ℬ)
    (rightUnitor_naturality := rightUnitor_naturality 𝒯 ℬ)
    (associator_naturality := associator_naturality ℬ)
  isTerminalTensorUnit :=
    .ofUniqueHom (𝒯.isLimit.lift <| asEmptyCone ·) fun _ _ ↦ 𝒯.isLimit.hom_ext (by simp)
  fst X Y := BinaryFan.fst (ℬ X Y).cone
  snd X Y := BinaryFan.snd (ℬ X Y).cone
  tensorProductIsBinaryProduct X Y := BinaryFan.IsLimit.mk _
    (fun f g ↦ (BinaryFan.IsLimit.lift' (ℬ X Y).isLimit f g).1)
    (fun f g ↦ (BinaryFan.IsLimit.lift' (ℬ X Y).isLimit f g).2.1)
    (fun f g ↦ (BinaryFan.IsLimit.lift' (ℬ X Y).isLimit f g).2.2)
    (fun f g m hf hg ↦
      BinaryFan.IsLimit.hom_ext (ℬ X Y).isLimit (by simpa using hf) (by simpa using hg))
  fst_def X Y := (((ℬ X 𝒯.cone.pt).isLimit.fac
    (BinaryFan.mk _ _) ⟨.left⟩).trans (Category.comp_id _)).symm
  snd_def X Y := (((ℬ 𝒯.cone.pt Y).isLimit.fac
    (BinaryFan.mk _ _) ⟨.right⟩).trans (Category.comp_id _)).symm
  }

omit 𝒯 in
/-- Construct an instance of `CartesianMonoidalCategory C` given the existence of finite products
in `C`. -/
noncomputable abbrev ofHasFiniteProducts [HasFiniteProducts C] : CartesianMonoidalCategory C :=
  .ofChosenFiniteProducts (getLimitCone (.empty C)) (getLimitCone <| pair · ·)

@[deprecated (since := "2025-05-08")] alias ofFiniteProducts := ofHasFiniteProducts

end OfChosenFiniteProducts

variable {C : Type u} [Category.{v} C] [CartesianMonoidalCategory C]

open MonoidalCategory

/--
The unique map to the terminal object.
-/
def toUnit (X : C) : X ⟶ 𝟙_ C := isTerminalTensorUnit.from _

instance (X : C) : Unique (X ⟶ 𝟙_ C) := isTerminalEquivUnique _ _ isTerminalTensorUnit _

lemma default_eq_toUnit (X : C) : default = toUnit X := rfl

/--
This lemma follows from the preexisting `Unique` instance, but
it is often convenient to use it directly as `apply toUnit_unique` forcing
lean to do the necessary elaboration.
-/
@[ext]
lemma toUnit_unique {X : C} (f g : X ⟶ 𝟙_ _) : f = g :=
  Subsingleton.elim _ _

@[simp] lemma toUnit_unit : toUnit (𝟙_ C) = 𝟙 (𝟙_ C) := toUnit_unique ..

@[reassoc (attr := simp)]
theorem comp_toUnit {X Y : C} (f : X ⟶ Y) : f ≫ toUnit Y = toUnit X :=
  toUnit_unique _ _

/--
Construct a morphism to the product given its two components.
-/
def lift {T X Y : C} (f : T ⟶ X) (g : T ⟶ Y) : T ⟶ X ⊗ Y :=
  (BinaryFan.IsLimit.lift' (tensorProductIsBinaryProduct X Y) f g).1

@[reassoc (attr := simp)]
lemma lift_fst {T X Y : C} (f : T ⟶ X) (g : T ⟶ Y) : lift f g ≫ fst _ _ = f :=
  (BinaryFan.IsLimit.lift' (tensorProductIsBinaryProduct X Y) f g).2.1

@[reassoc (attr := simp)]
lemma lift_snd {T X Y : C} (f : T ⟶ X) (g : T ⟶ Y) : lift f g ≫ snd _ _ = g :=
  (BinaryFan.IsLimit.lift' (tensorProductIsBinaryProduct X Y) f g).2.2

instance mono_lift_of_mono_left {W X Y : C} (f : W ⟶ X) (g : W ⟶ Y)
    [Mono f] : Mono (lift f g) :=
  mono_of_mono_fac <| lift_fst _ _

instance mono_lift_of_mono_right {W X Y : C} (f : W ⟶ X) (g : W ⟶ Y)
    [Mono g] : Mono (lift f g) :=
  mono_of_mono_fac <| lift_snd _ _

@[ext 1050]
lemma hom_ext {T X Y : C} (f g : T ⟶ X ⊗ Y)
    (h_fst : f ≫ fst _ _ = g ≫ fst _ _)
    (h_snd : f ≫ snd _ _ = g ≫ snd _ _) :
    f = g :=
  BinaryFan.IsLimit.hom_ext (tensorProductIsBinaryProduct X Y) h_fst h_snd

-- Similarly to `CategoryTheory.Limits.prod.comp_lift`, we do not make the `assoc` version a simp
-- lemma
@[reassoc, simp]
lemma comp_lift {V W X Y : C} (f : V ⟶ W) (g : W ⟶ X) (h : W ⟶ Y) :
    f ≫ lift g h = lift (f ≫ g) (f ≫ h) := by ext <;> simp

@[simp]
lemma lift_fst_snd {X Y : C} : lift (fst X Y) (snd X Y) = 𝟙 (X ⊗ Y) := by ext <;> simp

@[simp]
lemma lift_comp_fst_snd {X Y Z : C} (f : X ⟶ Y ⊗ Z) :
    lift (f ≫ fst _ _) (f ≫ snd _ _) = f := by
  cat_disch

@[reassoc (attr := simp)]
lemma whiskerLeft_fst (X : C) {Y Z : C} (f : Y ⟶ Z) : X ◁ f ≫ fst _ _ = fst _ _ := by
  simp [fst_def, ← whiskerLeft_comp_assoc]

@[reassoc (attr := simp)]
lemma whiskerLeft_snd (X : C) {Y Z : C} (f : Y ⟶ Z) : X ◁ f ≫ snd _ _ = snd _ _ ≫ f := by
  simp [snd_def, whisker_exchange_assoc]

@[reassoc (attr := simp)]
lemma whiskerRight_fst {X Y : C} (f : X ⟶ Y) (Z : C) : f ▷ Z ≫ fst _ _ = fst _ _ ≫ f := by
  simp [fst_def, ← whisker_exchange_assoc]

@[reassoc (attr := simp)]
lemma whiskerRight_snd {X Y : C} (f : X ⟶ Y) (Z : C) : f ▷ Z ≫ snd _ _ = snd _ _ := by
  simp [snd_def, ← comp_whiskerRight_assoc]

@[reassoc (attr := simp)]
lemma tensorHom_fst {X₁ X₂ Y₁ Y₂ : C} (f : X₁ ⟶ X₂) (g : Y₁ ⟶ Y₂) :
    (f ⊗ₘ g) ≫ fst _ _ = fst _ _ ≫ f := by simp [tensorHom_def]

@[reassoc (attr := simp)]
lemma tensorHom_snd {X₁ X₂ Y₁ Y₂ : C} (f : X₁ ⟶ X₂) (g : Y₁ ⟶ Y₂) :
    (f ⊗ₘ g) ≫ snd _ _ = snd _ _ ≫ g := by simp [tensorHom_def]

@[reassoc (attr := simp)]
lemma lift_map {V W X Y Z : C} (f : V ⟶ W) (g : V ⟶ X) (h : W ⟶ Y) (k : X ⟶ Z) :
    lift f g ≫ (h ⊗ₘ k) = lift (f ≫ h) (g ≫ k) := by ext <;> simp

@[simp]
lemma lift_fst_comp_snd_comp {W X Y Z : C} (g : W ⟶ X) (g' : Y ⟶ Z) :
    lift (fst _ _ ≫ g) (snd _ _ ≫ g') = g ⊗ₘ g' := by ext <;> simp

@[reassoc (attr := simp)]
lemma lift_whiskerRight {X Y Z W : C} (f : X ⟶ Y) (g : X ⟶ Z) (h : Y ⟶ W) :
    lift f g ≫ (h ▷ Z) = lift (f ≫ h) g := by
  cat_disch

@[reassoc (attr := simp)]
lemma lift_whiskerLeft {X Y Z W : C} (f : X ⟶ Y) (g : X ⟶ Z) (h : Z ⟶ W) :
    lift f g ≫ (Y ◁ h) = lift f (g ≫ h) := by
  cat_disch

@[reassoc (attr := simp)]
lemma associator_hom_fst (X Y Z : C) :
    (α_ X Y Z).hom ≫ fst _ _ = fst _ _ ≫ fst _ _ := by
  simp [fst_def, ← whiskerLeft_rightUnitor_assoc, -whiskerLeft_rightUnitor,
    ← whiskerLeft_comp_assoc]

@[reassoc (attr := simp)]
lemma associator_hom_snd_fst (X Y Z : C) :
    (α_ X Y Z).hom ≫ snd _ _ ≫ fst _ _ = fst _ _ ≫ snd _ _ := by
  simp [fst_def, ← whiskerLeft_rightUnitor_assoc, -whiskerLeft_rightUnitor]

@[reassoc (attr := simp)]
lemma associator_hom_snd_snd (X Y Z : C) :
    (α_ X Y Z).hom ≫ snd _ _ ≫ snd _ _ = snd _ _ := by
  simp [snd_def, ← leftUnitor_whiskerRight_assoc, -leftUnitor_whiskerRight,
    ← comp_whiskerRight_assoc]

@[reassoc (attr := simp)]
lemma associator_inv_fst_fst (X Y Z : C) :
    (α_ X Y Z).inv ≫ fst _ _ ≫ fst _ _ = fst _ _ := by
  simp [fst_def, ← whiskerLeft_rightUnitor_assoc, -whiskerLeft_rightUnitor,
    ← whiskerLeft_comp_assoc]

@[deprecated (since := "2025-04-01")] alias associator_inv_fst := associator_inv_fst_fst
@[deprecated (since := "2025-04-01")] alias associator_inv_fst_assoc := associator_inv_fst_fst_assoc

@[reassoc (attr := simp)]
lemma associator_inv_fst_snd (X Y Z : C) :
    (α_ X Y Z).inv ≫ fst _ _ ≫ snd _ _ = snd _ _ ≫ fst _ _ := by
  simp [fst_def, ← whiskerLeft_rightUnitor_assoc, -whiskerLeft_rightUnitor]

@[reassoc (attr := simp)]
lemma associator_inv_snd (X Y Z : C) :
    (α_ X Y Z).inv ≫ snd _ _ = snd _ _ ≫ snd _ _ := by
  simp [snd_def, ← leftUnitor_whiskerRight_assoc, -leftUnitor_whiskerRight,
    ← comp_whiskerRight_assoc]

@[reassoc (attr := simp)]
lemma lift_lift_associator_hom {X Y Z W : C} (f : X ⟶ Y) (g : X ⟶ Z) (h : X ⟶ W) :
    lift (lift f g) h ≫ (α_ Y Z W).hom = lift f (lift g h) := by
  cat_disch

@[reassoc (attr := simp)]
lemma lift_lift_associator_inv {X Y Z W : C} (f : X ⟶ Y) (g : X ⟶ Z) (h : X ⟶ W) :
    lift f (lift g h) ≫ (α_ Y Z W).inv = lift (lift f g) h := by
  cat_disch

lemma leftUnitor_hom (X : C) : (λ_ X).hom = snd _ _ := by simp [snd_def]
lemma rightUnitor_hom (X : C) : (ρ_ X).hom = fst _ _ := by simp [fst_def]

@[reassoc (attr := simp)]
lemma leftUnitor_inv_fst (X : C) :
    (λ_ X).inv ≫ fst _ _ = toUnit _ := toUnit_unique _ _

@[reassoc (attr := simp)]
lemma leftUnitor_inv_snd (X : C) :
    (λ_ X).inv ≫ snd _ _ = 𝟙 X := by simp [snd_def]

@[reassoc (attr := simp)]
lemma rightUnitor_inv_fst (X : C) :
    (ρ_ X).inv ≫ fst _ _ = 𝟙 X := by simp [fst_def]

@[reassoc (attr := simp)]
lemma rightUnitor_inv_snd (X : C) :
    (ρ_ X).inv ≫ snd _ _ = toUnit _ := toUnit_unique _ _

@[reassoc]
lemma whiskerLeft_toUnit_comp_rightUnitor_hom (X Y : C) : X ◁ toUnit Y ≫ (ρ_ X).hom = fst X Y := by
  rw [← cancel_mono (ρ_ X).inv]; aesop

@[reassoc]
lemma whiskerRight_toUnit_comp_leftUnitor_hom (X Y : C) : toUnit X ▷ Y ≫ (λ_ Y).hom = snd X Y := by
  rw [← cancel_mono (λ_ Y).inv]; aesop

@[reassoc (attr := simp)]
lemma lift_leftUnitor_hom {X Y : C} (f : X ⟶ 𝟙_ C) (g : X ⟶ Y) :
    lift f g ≫ (λ_ Y).hom = g := by
  rw [← Iso.eq_comp_inv]
  cat_disch

@[reassoc (attr := simp)]
lemma lift_rightUnitor_hom {X Y : C} (f : X ⟶ Y) (g : X ⟶ 𝟙_ C) :
    lift f g ≫ (ρ_ Y).hom = f := by
  rw [← Iso.eq_comp_inv]
  cat_disch

/-- Universal property of the Cartesian product: Maps to `X ⊗ Y` correspond to pairs of maps to `X`
and to `Y`. -/
@[simps]
def homEquivToProd {X Y Z : C} : (Z ⟶ X ⊗ Y) ≃ (Z ⟶ X) × (Z ⟶ Y) where
  toFun f := ⟨f ≫ fst _ _, f ≫ snd _ _⟩
  invFun f := lift f.1 f.2
  left_inv _ := by simp
  right_inv _ := by simp

section BraidedCategory

variable [BraidedCategory C]

@[reassoc (attr := simp)]
theorem braiding_hom_fst (X Y : C) : (β_ X Y).hom ≫ fst _ _ = snd _ _ := by
  simp [fst_def, snd_def, ← BraidedCategory.braiding_naturality_left_assoc]

@[reassoc (attr := simp)]
theorem braiding_hom_snd (X Y : C) : (β_ X Y).hom ≫ snd _ _ = fst _ _ := by
  simp [fst_def, snd_def, ← BraidedCategory.braiding_naturality_right_assoc]

@[reassoc (attr := simp)]
theorem braiding_inv_fst (X Y : C) : (β_ X Y).inv ≫ fst _ _ = snd _ _ := by
  simp [fst_def, snd_def, ← BraidedCategory.braiding_inv_naturality_left_assoc]

@[reassoc (attr := simp)]
theorem braiding_inv_snd (X Y : C) : (β_ X Y).inv ≫ snd _ _ = fst _ _ := by
  simp [fst_def, snd_def, ← BraidedCategory.braiding_inv_naturality_right_assoc]

@[reassoc (attr := simp)]
lemma tensorμ_fst (W X Y Z : C) : tensorμ W X Y Z ≫ fst (W ⊗ Y) (X ⊗ Z) = fst W X ⊗ₘ fst Y Z := by
  ext <;> simp [tensorμ]

@[reassoc (attr := simp)]
lemma tensorμ_snd (W X Y Z : C) : tensorμ W X Y Z ≫ snd (W ⊗ Y) (X ⊗ Z) = snd W X ⊗ₘ snd Y Z := by
  ext <;> simp [tensorμ]

@[reassoc (attr := simp)]
lemma tensorδ_fst (W X Y Z : C) : tensorδ W X Y Z ≫ fst (W ⊗ X) (Y ⊗ Z) = fst W Y ⊗ₘ fst X Z := by
  ext <;> simp [tensorδ]

@[reassoc (attr := simp)]
lemma tensorδ_snd (W X Y Z : C) : tensorδ W X Y Z ≫ snd (W ⊗ X) (Y ⊗ Z) = snd W Y ⊗ₘ snd X Z := by
  ext <;> simp [tensorδ]

theorem lift_snd_fst {X Y : C} : lift (snd X Y) (fst X Y) = (β_ X Y).hom := by cat_disch

@[simp, reassoc]
lemma lift_snd_comp_fst_comp {W X Y Z : C} (g : W ⟶ X) (g' : Y ⟶ Z) :
    lift (snd _ _ ≫ g') (fst _ _ ≫ g) = (β_ _ _).hom ≫ (g' ⊗ₘ g) := by cat_disch

@[reassoc (attr := simp)]
lemma lift_braiding_hom {T X Y : C} (f : T ⟶ X) (g : T ⟶ Y) :
    lift f g ≫ (β_ X Y).hom = lift g f := by aesop

@[reassoc (attr := simp)]
lemma lift_braiding_inv {T X Y : C} (f : T ⟶ X) (g : T ⟶ Y) :
    lift f g ≫ (β_ Y X).inv = lift g f := by aesop

-- See note [lower instance priority]
instance (priority := low) toSymmetricCategory [BraidedCategory C] : SymmetricCategory C where

/-- `CartesianMonoidalCategory` implies `BraidedCategory`.
This is not an instance to prevent diamonds. -/
def _root_.CategoryTheory.BraidedCategory.ofCartesianMonoidalCategory : BraidedCategory C where
  braiding X Y := { hom := lift (snd _ _) (fst _ _), inv := lift (snd _ _) (fst _ _) }

@[deprecated (since := "2025-05-15")]
alias _root_.CategoryTheory.BraidedCategory.ofChosenFiniteProducts :=
  BraidedCategory.ofCartesianMonoidalCategory

instance : Nonempty (BraidedCategory C) := ⟨.ofCartesianMonoidalCategory⟩

instance : Subsingleton (BraidedCategory C) where
  allEq
  | ⟨e₁, a₁, b₁, c₁, d₁⟩, ⟨e₂, a₂, b₂, c₂, d₂⟩ => by
      congr
      ext
      · exact (@braiding_hom_fst C _ ‹_› ⟨e₁, a₁, b₁, c₁, d₁⟩ ..).trans
          (@braiding_hom_fst C _ ‹_› ⟨e₂, a₂, b₂, c₂, d₂⟩ ..).symm
      · exact (@braiding_hom_snd C _ ‹_› ⟨e₁, a₁, b₁, c₁, d₁⟩ ..).trans
          (@braiding_hom_snd C _ ‹_› ⟨e₂, a₂, b₂, c₂, d₂⟩ ..).symm

instance : Subsingleton (SymmetricCategory C) where
  allEq := by rintro ⟨_⟩ ⟨_⟩; congr; exact Subsingleton.elim _ _

end BraidedCategory

instance (priority := 100) : Limits.HasFiniteProducts C :=
  letI : ∀ (X Y : C), Limits.HasLimit (Limits.pair X Y) := fun _ _ =>
    .mk ⟨_, tensorProductIsBinaryProduct _ _⟩
  letI : Limits.HasBinaryProducts C := Limits.hasBinaryProducts_of_hasLimit_pair _
  letI : Limits.HasTerminal C := Limits.hasTerminal_of_unique (𝟙_ C)
  hasFiniteProducts_of_has_binary_and_terminal

section CartesianMonoidalCategoryComparison

variable {D : Type u₁} [Category.{v₁} D] [CartesianMonoidalCategory D] (F : C ⥤ D)
variable {E : Type u₂} [Category.{v₂} E] [CartesianMonoidalCategory E] (G : D ⥤ E)

section terminalComparison

/-- When `C` and `D` have chosen finite products and `F : C ⥤ D` is any functor,
`terminalComparison F` is the unique map `F (𝟙_ C) ⟶ 𝟙_ D`. -/
abbrev terminalComparison : F.obj (𝟙_ C) ⟶ 𝟙_ D := toUnit _

@[reassoc]
lemma map_toUnit_comp_terminalComparison (A : C) :
    F.map (toUnit A) ≫ terminalComparison F = toUnit _ := toUnit_unique _ _

@[deprecated (since := "2025-04-09")]
alias map_toUnit_comp_terminalCompariso := map_toUnit_comp_terminalComparison

@[deprecated (since := "2025-04-09")]
alias map_toUnit_comp_terminalCompariso_assoc := map_toUnit_comp_terminalComparison_assoc

open Limits

/-- If `terminalComparison F` is an Iso, then `F` preserves terminal objects. -/
lemma preservesLimit_empty_of_isIso_terminalComparison [IsIso (terminalComparison F)] :
    PreservesLimit (Functor.empty.{0} C) F := by
  apply preservesLimit_of_preserves_limit_cone isTerminalTensorUnit
  apply isLimitChangeEmptyCone D isTerminalTensorUnit
  exact asIso (terminalComparison F)|>.symm

/-- If `F` preserves terminal objects, then `terminalComparison F` is an isomorphism. -/
noncomputable def preservesTerminalIso [h : PreservesLimit (Functor.empty.{0} C) F] :
    F.obj (𝟙_ C) ≅ 𝟙_ D :=
  (isLimitChangeEmptyCone D (isLimitOfPreserves _ isTerminalTensorUnit) (asEmptyCone (F.obj (𝟙_ C)))
    (Iso.refl _)).conePointUniqueUpToIso isTerminalTensorUnit

@[simp]
lemma preservesTerminalIso_hom [PreservesLimit (Functor.empty.{0} C) F] :
    (preservesTerminalIso F).hom = terminalComparison F := toUnit_unique _ _

instance terminalComparison_isIso_of_preservesLimits [PreservesLimit (Functor.empty.{0} C) F] :
    IsIso (terminalComparison F) := by
  rw [← preservesTerminalIso_hom]
  infer_instance

@[simp]
lemma preservesTerminalIso_id : preservesTerminalIso (𝟭 C) = .refl _ := by
  cat_disch

@[simp]
lemma preservesTerminalIso_comp [PreservesLimit (Functor.empty.{0} C) F]
    [PreservesLimit (Functor.empty.{0} D) G] [PreservesLimit (Functor.empty.{0} C) (F ⋙ G)] :
    preservesTerminalIso (F ⋙ G) =
      G.mapIso (preservesTerminalIso F) ≪≫ preservesTerminalIso G := by
  cat_disch

end terminalComparison

section prodComparison

variable (A B : C)

/-- When `C` and `D` have chosen finite products and `F : C ⥤ D` is any functor,
`prodComparison F A B` is the canonical comparison morphism from `F (A ⊗ B)` to `F(A) ⊗ F(B)`. -/
def prodComparison (A B : C) : F.obj (A ⊗ B) ⟶ F.obj A ⊗ F.obj B :=
  lift (F.map (fst A B)) (F.map (snd A B))

@[reassoc (attr := simp)]
theorem prodComparison_fst : prodComparison F A B ≫ fst _ _ = F.map (fst A B) :=
  lift_fst _ _

@[reassoc (attr := simp)]
theorem prodComparison_snd : prodComparison F A B ≫ snd _ _ = F.map (snd A B) :=
  lift_snd _ _

@[reassoc (attr := simp)]
theorem inv_prodComparison_map_fst [IsIso (prodComparison F A B)] :
    inv (prodComparison F A B) ≫ F.map (fst _ _) = fst _ _ := by simp [IsIso.inv_comp_eq]

@[reassoc (attr := simp)]
theorem inv_prodComparison_map_snd [IsIso (prodComparison F A B)] :
    inv (prodComparison F A B) ≫ F.map (snd _ _) = snd _ _ := by simp [IsIso.inv_comp_eq]

variable {A B} {A' B' : C}

/-- Naturality of the `prodComparison` morphism in both arguments. -/
@[reassoc]
theorem prodComparison_natural (f : A ⟶ A') (g : B ⟶ B') :
    F.map (f ⊗ₘ g) ≫ prodComparison F A' B' =
      prodComparison F A B ≫ (F.map f ⊗ₘ F.map g) := by
  apply hom_ext <;>
  simp only [Category.assoc, prodComparison_fst, tensorHom_fst, prodComparison_fst_assoc,
    prodComparison_snd, tensorHom_snd, prodComparison_snd_assoc, ← F.map_comp]

/-- Naturality of the `prodComparison` morphism in the right argument. -/
@[reassoc]
theorem prodComparison_natural_whiskerLeft (g : B ⟶ B') :
    F.map (A ◁ g) ≫ prodComparison F A B' =
      prodComparison F A B ≫ (F.obj A ◁ F.map g) := by
  ext <;> simp [← Functor.map_comp]

/-- Naturality of the `prodComparison` morphism in the left argument. -/
@[reassoc]
theorem prodComparison_natural_whiskerRight (f : A ⟶ A') :
    F.map (f ▷ B) ≫ prodComparison F A' B =
      prodComparison F A B ≫ (F.map f ▷ F.obj B) := by
  ext <;> simp [← Functor.map_comp]

section
variable [IsIso (prodComparison F A B)]

/-- If the product comparison morphism is an iso, its inverse is natural in both argument. -/
@[reassoc]
theorem prodComparison_inv_natural (f : A ⟶ A') (g : B ⟶ B') [IsIso (prodComparison F A' B')] :
    inv (prodComparison F A B) ≫ F.map (f ⊗ₘ g) =
      (F.map f ⊗ₘ F.map g) ≫ inv (prodComparison F A' B') := by
  rw [IsIso.eq_comp_inv, Category.assoc, IsIso.inv_comp_eq, prodComparison_natural]

/-- If the product comparison morphism is an iso, its inverse is natural in the right argument. -/
@[reassoc]
theorem prodComparison_inv_natural_whiskerLeft (g : B ⟶ B') [IsIso (prodComparison F A B')] :
    inv (prodComparison F A B) ≫ F.map (A ◁ g) =
      (F.obj A ◁ F.map g) ≫ inv (prodComparison F A B') := by
  rw [IsIso.eq_comp_inv, Category.assoc, IsIso.inv_comp_eq, prodComparison_natural_whiskerLeft]

/-- If the product comparison morphism is an iso, its inverse is natural in the left argument. -/
@[reassoc]
theorem prodComparison_inv_natural_whiskerRight (f : A ⟶ A') [IsIso (prodComparison F A' B)] :
    inv (prodComparison F A B) ≫ F.map (f ▷ B) =
      (F.map f ▷ F.obj B) ≫ inv (prodComparison F A' B) := by
  rw [IsIso.eq_comp_inv, Category.assoc, IsIso.inv_comp_eq, prodComparison_natural_whiskerRight]

end

lemma prodComparison_comp :
    prodComparison (F ⋙ G) A B =
      G.map (prodComparison F A B) ≫ prodComparison G (F.obj A) (F.obj B) := by
  unfold prodComparison
  ext <;> simp [← G.map_comp]

@[simp]
lemma prodComparison_id :
    prodComparison (𝟭 C) A B = 𝟙 (A ⊗ B) := lift_fst_snd

/-- The product comparison morphism from `F(A ⊗ -)` to `FA ⊗ F-`, whose components are given by
`prodComparison`. -/
@[simps]
def prodComparisonNatTrans (A : C) :
    (curriedTensor C).obj A ⋙ F ⟶ F ⋙ (curriedTensor D).obj (F.obj A) where
  app B := prodComparison F A B
  naturality x y f := by
    apply hom_ext <;>
    simp only [Functor.comp_obj, curriedTensor_obj_obj,
      Functor.comp_map, curriedTensor_obj_map, Category.assoc, prodComparison_fst, whiskerLeft_fst,
      prodComparison_snd, prodComparison_snd_assoc, whiskerLeft_snd, ← F.map_comp]

theorem prodComparisonNatTrans_comp :
    prodComparisonNatTrans (F ⋙ G) A = Functor.whiskerRight (prodComparisonNatTrans F A) G ≫
      Functor.whiskerLeft F (prodComparisonNatTrans G (F.obj A)) := by
  ext; simp [prodComparison_comp]

@[simp]
lemma prodComparisonNatTrans_id :
    prodComparisonNatTrans (𝟭 C) A = 𝟙 _ := by ext; simp

/-- The product comparison morphism from `F(- ⊗ -)` to `F- ⊗ F-`, whose components are given by
`prodComparison`. -/
@[simps]
def prodComparisonBifunctorNatTrans :
    curriedTensor C ⋙ (Functor.whiskeringRight _ _ _).obj F ⟶
      F ⋙ curriedTensor D ⋙ (Functor.whiskeringLeft _ _ _).obj F where
  app A := prodComparisonNatTrans F A
  naturality x y f := by
    ext z
    apply hom_ext <;> simp [← Functor.map_comp]

variable {E : Type u₂} [Category.{v₂} E] [CartesianMonoidalCategory E] (G : D ⥤ E)

theorem prodComparisonBifunctorNatTrans_comp : prodComparisonBifunctorNatTrans (F ⋙ G) =
    Functor.whiskerRight
      (prodComparisonBifunctorNatTrans F) ((Functor.whiskeringRight _ _ _).obj G) ≫
        Functor.whiskerLeft F (Functor.whiskerRight (prodComparisonBifunctorNatTrans G)
          ((Functor.whiskeringLeft _ _ _).obj F)) := by
  ext; simp [prodComparison_comp]

instance (A : C) [∀ B, IsIso (prodComparison F A B)] : IsIso (prodComparisonNatTrans F A) := by
  letI : ∀ X, IsIso ((prodComparisonNatTrans F A).app X) := by assumption
  apply NatIso.isIso_of_isIso_app

instance [∀ A B, IsIso (prodComparison F A B)] : IsIso (prodComparisonBifunctorNatTrans F) := by
  letI : ∀ X, IsIso ((prodComparisonBifunctorNatTrans F).app X) :=
    fun _ ↦ by dsimp; apply NatIso.isIso_of_isIso_app
  apply NatIso.isIso_of_isIso_app

open Limits
section PreservesLimitPairs

section
variable (A B)
variable [PreservesLimit (pair A B) F]

/-- If `F` preserves the limit of the pair `(A, B)`, then the binary fan given by
`(F.map fst A B, F.map (snd A B))` is a limit cone. -/
noncomputable def isLimitCartesianMonoidalCategoryOfPreservesLimits :
    IsLimit <| BinaryFan.mk (F.map (fst A B)) (F.map (snd A B)) :=
  mapIsLimitOfPreservesOfIsLimit F (fst _ _) (snd _ _) <|
    (tensorProductIsBinaryProduct A B).ofIsoLimit <|
      isoBinaryFanMk (BinaryFan.mk (fst A B) (snd A B))

@[deprecated (since := "2025-05-15")]
alias isLimitChosenFiniteProductsOfPreservesLimits :=
  isLimitCartesianMonoidalCategoryOfPreservesLimits

/-- If `F` preserves the limit of the pair `(A, B)`, then `prodComparison F A B` is an isomorphism.
-/
noncomputable def prodComparisonIso : F.obj (A ⊗ B) ≅ F.obj A ⊗ F.obj B :=
  IsLimit.conePointUniqueUpToIso (isLimitCartesianMonoidalCategoryOfPreservesLimits F A B)
    (tensorProductIsBinaryProduct _ _)

@[simp]
lemma prodComparisonIso_hom : (prodComparisonIso F A B).hom = prodComparison F A B :=
  rfl

instance isIso_prodComparison_of_preservesLimit_pair : IsIso (prodComparison F A B) := by
  rw [← prodComparisonIso_hom]
  infer_instance

@[simp] lemma prodComparisonIso_id : prodComparisonIso (𝟭 C) A B = .refl _ := by ext <;> simp

@[simp]
lemma prodComparisonIso_comp [PreservesLimit (pair A B) (F ⋙ G)]
    [PreservesLimit (pair (F.obj A) (F.obj B)) G] :
    prodComparisonIso (F ⋙ G) A B =
      G.mapIso (prodComparisonIso F A B) ≪≫ prodComparisonIso G (F.obj A) (F.obj B) := by
  ext <;> simp [CartesianMonoidalCategory.prodComparison, ← G.map_comp]

end

/-- The natural isomorphism `F(A ⊗ -) ≅ FA ⊗ F-`, provided each `prodComparison F A B` is an
isomorphism (as `B` changes). -/
@[simps! hom inv]
noncomputable def prodComparisonNatIso (A : C) [∀ B, PreservesLimit (pair A B) F] :
    (curriedTensor C).obj A ⋙ F ≅ F ⋙ (curriedTensor D).obj (F.obj A) :=
  asIso (prodComparisonNatTrans F A)

/-- The natural isomorphism of bifunctors `F(- ⊗ -) ≅ F- ⊗ F-`, provided each
`prodComparison F A B` is an isomorphism. -/
@[simps! hom inv]
noncomputable def prodComparisonBifunctorNatIso [∀ A B, PreservesLimit (pair A B) F] :
    curriedTensor C ⋙ (Functor.whiskeringRight _ _ _).obj F ≅
      F ⋙ curriedTensor D ⋙ (Functor.whiskeringLeft _ _ _).obj F :=
  asIso (prodComparisonBifunctorNatTrans F)

end PreservesLimitPairs

section ProdComparisonIso

/-- If `prodComparison F A B` is an isomorphism, then `F` preserves the limit of `pair A B`. -/
lemma preservesLimit_pair_of_isIso_prodComparison (A B : C)
    [IsIso (prodComparison F A B)] :
    PreservesLimit (pair A B) F := by
  apply preservesLimit_of_preserves_limit_cone (tensorProductIsBinaryProduct A B)
  refine IsLimit.equivOfNatIsoOfIso (pairComp A B F) _
    ((BinaryFan.mk (fst (F.obj A) (F.obj B)) (snd _ _)).extend (prodComparison F A B))
      (BinaryFan.ext (by exact Iso.refl _) ?_ ?_) |>.invFun
      (IsLimit.extendIso _ (tensorProductIsBinaryProduct (F.obj A) (F.obj B)))
  · dsimp only [BinaryFan.fst]
    simp [pairComp]
  · dsimp only [BinaryFan.snd]
    simp [pairComp]

/-- If `prodComparison F A B` is an isomorphism for all `A B` then `F` preserves limits of shape
`Discrete (WalkingPair)`. -/
lemma preservesLimitsOfShape_discrete_walkingPair_of_isIso_prodComparison
    [∀ A B, IsIso (prodComparison F A B)] : PreservesLimitsOfShape (Discrete WalkingPair) F := by
  constructor
  intro K
  refine @preservesLimit_of_iso_diagram _ _ _ _ _ _ _ _ _ (diagramIsoPair K).symm ?_
  apply preservesLimit_pair_of_isIso_prodComparison

end ProdComparisonIso

end prodComparison

end CartesianMonoidalCategoryComparison

open Limits

variable {P : ObjectProperty C}

-- TODO: Introduce `ClosedUnderFiniteProducts`?
/-- The restriction of a Cartesian-monoidal category along an object property that's closed under
finite products is Cartesian-monoidal. -/
@[simps!]
<<<<<<< HEAD
instance fullSubcategory'
=======
instance fullSubcategory
>>>>>>> a8d9e19d
    [P.IsClosedUnderLimitsOfShape (Discrete PEmpty)]
    [P.IsClosedUnderLimitsOfShape (Discrete WalkingPair)] :
    CartesianMonoidalCategory P.FullSubcategory where
  __ := MonoidalCategory.fullSubcategory P
      (P.prop_of_isLimit isTerminalTensorUnit (by simp))
      (fun X Y hX hY ↦ P.prop_of_isLimit (tensorProductIsBinaryProduct X Y)
<<<<<<< HEAD
        (by rintro ( _ | _) <;> assumption))
=======
        (by rintro (_ | _) <;> assumption))
>>>>>>> a8d9e19d
  isTerminalTensorUnit := .ofUniqueHom (fun X ↦ toUnit X.1) fun _ _ ↦ by ext
  fst X Y := fst X.1 Y.1
  snd X Y := snd X.1 Y.1
  tensorProductIsBinaryProduct X Y :=
    BinaryFan.IsLimit.mk _ (lift (C := C)) (lift_fst (C := C)) (lift_snd (C := C))
      (by rintro T f g m rfl rfl; symm; exact lift_comp_fst_snd _)
  fst_def X Y := fst_def X.1 Y.1
  snd_def X Y := snd_def X.1 Y.1

@[deprecated (since := "2025-09-22")] alias fullSubcategory :=
  fullSubcategory'

end CartesianMonoidalCategory

open MonoidalCategory CartesianMonoidalCategory

variable
  {C : Type u₁} [Category.{v₁} C] [CartesianMonoidalCategory C]
  {D : Type u₂} [Category.{v₂} D] [CartesianMonoidalCategory D]
  {E : Type u₃} [Category.{v₃} E] [CartesianMonoidalCategory E]
  (F : C ⥤ D) (G : D ⥤ E) {X Y Z : C}

open Functor.LaxMonoidal Functor.OplaxMonoidal
open Limits (PreservesFiniteProducts)

namespace Functor.OplaxMonoidal
variable [F.OplaxMonoidal]

lemma η_of_cartesianMonoidalCategory :
    η F = CartesianMonoidalCategory.terminalComparison F := toUnit_unique ..

@[reassoc (attr := simp)]
lemma δ_fst (X Y : C) :
    δ F X Y ≫ fst _ _ = F.map (fst _ _) := by
  trans F.map (X ◁ toUnit Y) ≫ F.map (ρ_ X).hom
  · rw [← whiskerLeft_fst _ (F.map (toUnit Y)), δ_natural_right_assoc]
    simp [← OplaxMonoidal.right_unitality_hom, rightUnitor_hom (F.obj X)]
  · simp [← Functor.map_comp, rightUnitor_hom]

@[reassoc (attr := simp)]
lemma δ_snd (X Y : C) :
    δ F X Y ≫ snd _ _ = F.map (snd _ _) := by
  trans F.map (toUnit X ▷ Y) ≫ F.map (λ_ Y).hom
  · rw [← whiskerRight_snd (F.map (toUnit X)), δ_natural_left_assoc]
    simp [← OplaxMonoidal.left_unitality_hom, leftUnitor_hom (F.obj Y)]
  · simp [← Functor.map_comp, leftUnitor_hom]

@[reassoc (attr := simp)]
lemma lift_δ (f : X ⟶ Y) (g : X ⟶ Z) : F.map (lift f g) ≫ δ F _ _ = lift (F.map f) (F.map g) := by
  ext <;> simp [← map_comp]

lemma δ_of_cartesianMonoidalCategory (X Y : C) :
    δ F X Y = CartesianMonoidalCategory.prodComparison F X Y := by cat_disch

variable [PreservesFiniteProducts F]

instance : IsIso (η F) :=
  η_of_cartesianMonoidalCategory F ▸ terminalComparison_isIso_of_preservesLimits F

instance (X Y : C) : IsIso (δ F X Y) :=
  δ_of_cartesianMonoidalCategory F X Y ▸ isIso_prodComparison_of_preservesLimit_pair F X Y

omit [F.OplaxMonoidal] in
/-- Any functor between Cartesian-monoidal categories is oplax monoidal.

This is not made an instance because it would create a diamond for the oplax monoidal structure on
the identity and composition of functors. -/
def ofChosenFiniteProducts (F : C ⥤ D) : F.OplaxMonoidal where
  η := terminalComparison F
  δ X Y := prodComparison F X Y
  δ_natural_left f X := by ext <;> simp [← Functor.map_comp]
  δ_natural_right X g := by ext <;> simp [← Functor.map_comp]
  oplax_associativity _ _ _ := by ext <;> simp [← Functor.map_comp]
  oplax_left_unitality _ := by ext; simp [← Functor.map_comp]
  oplax_right_unitality _ := by ext; simp [← Functor.map_comp]

omit [F.OplaxMonoidal] in
/-- Any functor between Cartesian-monoidal categories is oplax monoidal in a unique way. -/
instance : Subsingleton F.OplaxMonoidal where
  allEq a b := by
    ext1
    · exact toUnit_unique _ _
    · ext1; ext1; rw [δ_of_cartesianMonoidalCategory, δ_of_cartesianMonoidalCategory]

end OplaxMonoidal

namespace Monoidal
variable [F.Monoidal] [G.Monoidal]

@[reassoc (attr := simp)]
lemma toUnit_ε (X : C) : toUnit (F.obj X) ≫ ε F = F.map (toUnit X) := by
  rw [← cancel_mono (εIso F).inv]; exact toUnit_unique ..

@[reassoc (attr := simp)]
lemma lift_μ (f : X ⟶ Y) (g : X ⟶ Z) : lift (F.map f) (F.map g) ≫ μ F _ _ = F.map (lift f g) :=
  (cancel_mono (μIso _ _ _).inv).1 (by simp)

@[reassoc (attr := simp)]
lemma μ_fst (X Y : C) : μ F X Y ≫ F.map (fst X Y) = fst (F.obj X) (F.obj Y) :=
  (cancel_epi (μIso _ _ _).inv).1 (by simp)

@[reassoc (attr := simp)]
lemma μ_snd (X Y : C) : μ F X Y ≫ F.map (snd X Y) = snd (F.obj X) (F.obj Y) :=
  (cancel_epi (μIso _ _ _).inv).1 (by simp)

attribute [-instance] Functor.LaxMonoidal.comp Functor.Monoidal.instComp in
@[reassoc]
lemma μ_comp [(F ⋙ G).Monoidal] (X Y : C) : μ (F ⋙ G) X Y = μ G _ _ ≫ G.map (μ F X Y) := by
  rw [← cancel_mono (μIso _ _ _).inv]; ext <;> simp [← Functor.comp_obj, ← Functor.map_comp]

variable [PreservesFiniteProducts F]

lemma ε_of_cartesianMonoidalCategory : ε F = (preservesTerminalIso F).inv := by
  change (εIso F).symm.inv = _; congr; ext

lemma μ_of_cartesianMonoidalCategory (X Y : C) : μ F X Y = (prodComparisonIso F X Y).inv := by
  change (μIso F X Y).symm.inv = _; congr; ext : 1; simpa using δ_of_cartesianMonoidalCategory F X Y

attribute [local instance] Functor.OplaxMonoidal.ofChosenFiniteProducts in
omit [F.Monoidal] in
/-- A finite-product-preserving functor between Cartesian monoidal categories is monoidal.

This is not made an instance because it would create a diamond for the monoidal structure on
the identity and composition of functors. -/
noncomputable def ofChosenFiniteProducts (F : C ⥤ D) [PreservesFiniteProducts F] : F.Monoidal :=
  .ofOplaxMonoidal F

instance : Subsingleton F.Monoidal := (toOplaxMonoidal_injective F).subsingleton

end Monoidal

namespace Monoidal

instance [F.Monoidal] : PreservesFiniteProducts F :=
  have (A B : _) : IsIso (CartesianMonoidalCategory.prodComparison F A B) :=
    δ_of_cartesianMonoidalCategory F A B ▸ inferInstance
  have : IsIso (CartesianMonoidalCategory.terminalComparison F) :=
    η_of_cartesianMonoidalCategory F ▸ inferInstance
  have := preservesLimitsOfShape_discrete_walkingPair_of_isIso_prodComparison F
  have := preservesLimit_empty_of_isIso_terminalComparison F
  have := Limits.preservesLimitsOfShape_pempty_of_preservesTerminal F
  .of_preserves_binary_and_terminal _

attribute [local instance] OplaxMonoidal.ofChosenFiniteProducts in
/--
A functor between Cartesian monoidal categories is monoidal iff it preserves finite products.
-/
lemma nonempty_monoidal_iff_preservesFiniteProducts :
    Nonempty F.Monoidal ↔ PreservesFiniteProducts F :=
  ⟨fun ⟨_⟩ ↦ inferInstance, fun _ ↦ ⟨ofChosenFiniteProducts F⟩⟩

end Monoidal

namespace Braided
variable [BraidedCategory C] [BraidedCategory D]

attribute [local instance] Functor.Monoidal.ofChosenFiniteProducts in
/-- A finite-product-preserving functor between Cartesian monoidal categories is braided.

This is not made an instance because it would create a diamond for the monoidal structure on
the identity and composition of functors. -/
noncomputable def ofChosenFiniteProducts (F : C ⥤ D) [PreservesFiniteProducts F] : F.Braided where
  braided X Y := by rw [← cancel_mono (Monoidal.μIso _ _ _).inv]; ext <;> simp [← F.map_comp]

instance : Subsingleton F.Braided := (Braided.toMonoidal_injective F).subsingleton

end Braided

@[deprecated (since := "2025-04-24")]
alias oplaxMonoidalOfChosenFiniteProducts := OplaxMonoidal.ofChosenFiniteProducts

@[deprecated (since := "2025-04-24")]
alias monoidalOfChosenFiniteProducts := Monoidal.ofChosenFiniteProducts

@[deprecated (since := "2025-04-24")]
alias braidedOfChosenFiniteProducts := Braided.ofChosenFiniteProducts

namespace EssImageSubcategory
variable [F.Full] [F.Faithful] [PreservesFiniteProducts F] {T X Y Z : F.EssImageSubcategory}

lemma tensor_obj (X Y : F.EssImageSubcategory) : (X ⊗ Y).obj = X.obj ⊗ Y.obj := rfl

lemma lift_def (f : T ⟶ X) (g : T ⟶ Y) : lift f g = lift (T := T.1) f g := rfl

lemma associator_hom_def (X Y Z : F.EssImageSubcategory) :
    (α_ X Y Z).hom = (α_ X.obj Y.obj Z.obj).hom := rfl

lemma associator_inv_def (X Y Z : F.EssImageSubcategory) :
    (α_ X Y Z).inv = (α_ X.obj Y.obj Z.obj).inv := rfl

lemma toUnit_def (X : F.EssImageSubcategory) : toUnit X = toUnit X.obj := toUnit_unique ..

end Functor.EssImageSubcategory

namespace NatTrans
variable (F G : C ⥤ D) [F.Monoidal] [G.Monoidal]

instance IsMonoidal.of_cartesianMonoidalCategory (α : F ⟶ G) : IsMonoidal α where
  unit := (cancel_mono (Functor.Monoidal.εIso _).inv).1 (toUnit_unique _ _)
  tensor {X Y} := by
    rw [← cancel_mono (Functor.Monoidal.μIso _ _ _).inv]
    rw [← cancel_epi (Functor.Monoidal.μIso _ _ _).inv]
    apply CartesianMonoidalCategory.hom_ext <;> simp

end NatTrans

end CategoryTheory<|MERGE_RESOLUTION|>--- conflicted
+++ resolved
@@ -777,22 +777,14 @@
 /-- The restriction of a Cartesian-monoidal category along an object property that's closed under
 finite products is Cartesian-monoidal. -/
 @[simps!]
-<<<<<<< HEAD
-instance fullSubcategory'
-=======
 instance fullSubcategory
->>>>>>> a8d9e19d
     [P.IsClosedUnderLimitsOfShape (Discrete PEmpty)]
     [P.IsClosedUnderLimitsOfShape (Discrete WalkingPair)] :
     CartesianMonoidalCategory P.FullSubcategory where
   __ := MonoidalCategory.fullSubcategory P
       (P.prop_of_isLimit isTerminalTensorUnit (by simp))
       (fun X Y hX hY ↦ P.prop_of_isLimit (tensorProductIsBinaryProduct X Y)
-<<<<<<< HEAD
-        (by rintro ( _ | _) <;> assumption))
-=======
         (by rintro (_ | _) <;> assumption))
->>>>>>> a8d9e19d
   isTerminalTensorUnit := .ofUniqueHom (fun X ↦ toUnit X.1) fun _ _ ↦ by ext
   fst X Y := fst X.1 Y.1
   snd X Y := snd X.1 Y.1
@@ -801,9 +793,6 @@
       (by rintro T f g m rfl rfl; symm; exact lift_comp_fst_snd _)
   fst_def X Y := fst_def X.1 Y.1
   snd_def X Y := snd_def X.1 Y.1
-
-@[deprecated (since := "2025-09-22")] alias fullSubcategory :=
-  fullSubcategory'
 
 end CartesianMonoidalCategory
 
