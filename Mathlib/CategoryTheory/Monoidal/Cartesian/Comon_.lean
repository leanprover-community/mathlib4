--- conflicted
+++ resolved
@@ -13,11 +13,7 @@
 to the category itself, via the forgetful functor.
 -/
 
-<<<<<<< HEAD
-open CategoryTheory MonoidalCategory ChosenFiniteProducts Limits Comon_Class
-=======
-open CategoryTheory MonoidalCategory CartesianMonoidalCategory Limits
->>>>>>> 61de43df
+open CategoryTheory MonoidalCategory CartesianMonoidalCategory Limits Comon_Class
 
 universe v u
 
