--- conflicted
+++ resolved
@@ -60,11 +60,7 @@
     (IsLimit.postcomposeHomEquiv (mapPairIso (by exact Iso.refl _) (by exact Iso.refl _)) _).1
       (IsLimit.ofIsoLimit
         (tensorProductIsBinaryProduct (X := F₁.obj j) (Y := F₂.obj j))
-<<<<<<< HEAD
-        (Cones.ext (Iso.refl _) (by rintro ⟨_ | _⟩; all_goals aesop_cat))))
-=======
         (Cones.ext (Iso.refl _) (by rintro ⟨_ | _⟩; all_goals cat_disch))))
->>>>>>> 60413e18
 
 end chosenProd
 
