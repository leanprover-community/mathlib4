/-
Copyright (c) 2024 Nicolas Rolland. All rights reserved.
Released under Apache 2.0 license as described in the file LICENSE.
Authors: Nicolas Rolland
-/
module

public import Mathlib.CategoryTheory.Monoidal.Cartesian.Basic
/-!
# Chosen finite products in `Cat`

This file proves that the Cartesian product of a pair of categories agrees with the
product in `Cat`, and provides the associated `CartesianMonoidalCategory` instance.
-/

@[expose] public section

universe v u

namespace CategoryTheory

namespace Cat

open Limits

attribute [local instance] uliftCategory in
/-- The chosen terminal object in `Cat`. -/
abbrev chosenTerminal : Cat.{v, u} := Cat.of (ULift (ULiftHom (Discrete Unit)))

attribute [local instance] uliftCategory in
/-- The chosen terminal object in `Cat` is terminal. -/
def chosenTerminalIsTerminal : IsTerminal chosenTerminal.{v, u} :=
  IsTerminal.ofUniqueHom (fun C ↦ ((Functor.const C).obj ⟨⟨⟨⟩⟩⟩).toCatHom) fun _ _ ↦ rfl

/-- The type of functors out of the chosen terminal category is equivalent to the type of objects
in the target category. TODO: upgrade to an equivalence of categories. -/
def fromChosenTerminalEquiv {C : Type u} [Category.{v} C] : Cat.chosenTerminal ⥤ C ≃ C where
  toFun F := F.obj ⟨⟨()⟩⟩
  invFun := (Functor.const _).obj
  left_inv _ := by
    apply Functor.ext
    · rintro ⟨⟨⟨⟩⟩⟩ ⟨⟨⟨⟩⟩⟩ ⟨⟨⟨⟨⟩⟩⟩⟩
      simp only [eqToHom_refl, Category.comp_id, Category.id_comp]
      exact (Functor.map_id _ _).symm
    · intro; rfl
  right_inv _ := rfl

/-- The chosen product of categories `C × D` yields a product cone in `Cat`. -/
def prodCone (C D : Cat.{v, u}) : BinaryFan C D :=
  .mk (P := .of (C × D)) (Prod.fst _ _).toCatHom (Prod.snd _ _).toCatHom

/-- The product cone in `Cat` is indeed a product. -/
def isLimitProdCone (X Y : Cat) : IsLimit (prodCone X Y) := BinaryFan.isLimitMk
  (fun S => (S.fst.toFunctor.prod' S.snd.toFunctor).toCatHom) (fun _ => rfl)
    (fun _ => rfl) (fun _ _ h1 h2 => Cat.Hom.ext <| Functor.hext
      (fun _ ↦ Prod.ext (by simp [← h1]) (by simp [← h2]))
      (fun _ _ _ ↦ by dsimp; rw [← h1, ← h2]; rfl))

instance : CartesianMonoidalCategory Cat :=
  .ofChosenFiniteProducts ⟨_, chosenTerminalIsTerminal⟩ fun X Y ↦
    { cone := X.prodCone Y, isLimit := isLimitProdCone X Y }

instance : BraidedCategory Cat := .ofCartesianMonoidalCategory

/-- A monoidal instance for `Cat` is provided from the `CartesianMonoidalCategory` instance. -/
example : MonoidalCategory Cat := by infer_instance

/-- A symmetric monoidal instance for `Cat` is provided through
`CartesianMonoidalCategory.toSymmetricCategory`. -/
example : SymmetricCategory Cat := by infer_instance

end Cat

namespace Monoidal

open MonoidalCategory

lemma tensorObj (C : Cat) (D : Cat) : C ⊗ D = Cat.of (C × D) := rfl

lemma whiskerLeft (X : Cat) {A : Cat} {B : Cat} (F : A ⟶ B) :
    X ◁ F = ((𝟭 X).prod F.toFunctor).toCatHom := rfl

lemma whiskerLeft_fst (X : Cat) {A : Cat} {B : Cat} (f : A ⟶ B) :
    (X ◁ f).toFunctor ⋙ Prod.fst _ _ = Prod.fst _ _ := rfl

lemma whiskerLeft_snd (X : Cat) {A : Cat} {B : Cat} (f : A ⟶ B) :
    (X ◁ f).toFunctor ⋙ Prod.snd _ _ = Prod.snd _ _ ⋙ f.toFunctor := rfl

lemma whiskerRight {A : Cat} {B : Cat} (f : A ⟶ B) (X : Cat) :
<<<<<<< HEAD
    f ▷  X  = (f.toFunctor.prod (𝟭 X)).toCatHom := rfl

lemma whiskerRight_fst {A : Cat} {B : Cat} (f : A ⟶ B) (X : Cat) :
    (f ▷ X).toFunctor ⋙ Prod.fst _ _  = Prod.fst _ _ ⋙ f.toFunctor := rfl

lemma whiskerRight_snd {A : Cat} {B : Cat} (f : A ⟶ B) (X : Cat) :
    (f ▷ X).toFunctor ⋙ Prod.snd _ _  = Prod.snd _ _ := rfl
=======
    f ▷ X = f.prod (𝟭 X) := rfl

lemma whiskerRight_fst {A : Cat} {B : Cat} (f : A ⟶ B) (X : Cat) :
    (f ▷ X) ⋙ Prod.fst _ _ = Prod.fst _ _ ⋙ f := rfl

lemma whiskerRight_snd {A : Cat} {B : Cat} (f : A ⟶ B) (X : Cat) :
    (f ▷ X) ⋙ Prod.snd _ _ = Prod.snd _ _ := rfl
>>>>>>> 94e04f1e

lemma tensorHom {A : Cat} {B : Cat} (f : A ⟶ B) {X : Cat} {Y : Cat} (g : X ⟶ Y) :
    f ⊗ₘ g = (f.toFunctor.prod g.toFunctor).toCatHom := rfl

lemma tensorUnit : 𝟙_ Cat = Cat.chosenTerminal := rfl

lemma associator_hom (X : Cat) (Y : Cat) (Z : Cat) :
    (associator X Y Z).hom = (Functor.prod' (Prod.fst (X × Y) Z ⋙ Prod.fst X Y)
      ((Functor.prod' ((Prod.fst (X × Y) Z ⋙ Prod.snd X Y))
      (Prod.snd (X × Y) Z : (X × Y) × Z ⥤ Z)))).toCatHom := rfl

lemma associator_inv (X : Cat) (Y : Cat) (Z : Cat) :
    (associator X Y Z).inv = (Functor.prod' (Functor.prod' (Prod.fst X (Y × Z) : X × (Y × Z) ⥤ X)
      (Prod.snd X (Y × Z) ⋙ Prod.fst Y Z)) (Prod.snd X (Y × Z) ⋙ Prod.snd Y Z)).toCatHom := rfl

lemma leftUnitor_hom (C : Cat.{v, u}) : (λ_ C).hom = (Prod.snd _ _).toCatHom := rfl

lemma leftUnitor_inv (C : Cat.{v, u}) : (λ_ C).inv = (Prod.sectR ⟨⟨⟨⟩⟩⟩ _).toCatHom := rfl

lemma rightUnitor_hom (C : Cat.{v, u}) : (ρ_ C).hom = (Prod.fst _ _).toCatHom := rfl

lemma rightUnitor_inv (C : Cat.{v, u}) : (ρ_ C).inv = (Prod.sectL _ ⟨⟨⟨⟩⟩⟩).toCatHom := rfl

end CategoryTheory.Monoidal<|MERGE_RESOLUTION|>--- conflicted
+++ resolved
@@ -87,23 +87,13 @@
     (X ◁ f).toFunctor ⋙ Prod.snd _ _ = Prod.snd _ _ ⋙ f.toFunctor := rfl
 
 lemma whiskerRight {A : Cat} {B : Cat} (f : A ⟶ B) (X : Cat) :
-<<<<<<< HEAD
-    f ▷  X  = (f.toFunctor.prod (𝟭 X)).toCatHom := rfl
+    f ▷ X = (f.toFunctor.prod (𝟭 X)).toCatHom := rfl
 
 lemma whiskerRight_fst {A : Cat} {B : Cat} (f : A ⟶ B) (X : Cat) :
-    (f ▷ X).toFunctor ⋙ Prod.fst _ _  = Prod.fst _ _ ⋙ f.toFunctor := rfl
+    (f ▷ X).toFunctor ⋙ Prod.fst _ _ = Prod.fst _ _ ⋙ f.toFunctor := rfl
 
 lemma whiskerRight_snd {A : Cat} {B : Cat} (f : A ⟶ B) (X : Cat) :
-    (f ▷ X).toFunctor ⋙ Prod.snd _ _  = Prod.snd _ _ := rfl
-=======
-    f ▷ X = f.prod (𝟭 X) := rfl
-
-lemma whiskerRight_fst {A : Cat} {B : Cat} (f : A ⟶ B) (X : Cat) :
-    (f ▷ X) ⋙ Prod.fst _ _ = Prod.fst _ _ ⋙ f := rfl
-
-lemma whiskerRight_snd {A : Cat} {B : Cat} (f : A ⟶ B) (X : Cat) :
-    (f ▷ X) ⋙ Prod.snd _ _ = Prod.snd _ _ := rfl
->>>>>>> 94e04f1e
+    (f ▷ X).toFunctor ⋙ Prod.snd _ _ = Prod.snd _ _ := rfl
 
 lemma tensorHom {A : Cat} {B : Cat} (f : A ⟶ B) {X : Cat} {Y : Cat} (g : X ⟶ Y) :
     f ⊗ₘ g = (f.toFunctor.prod g.toFunctor).toCatHom := rfl
