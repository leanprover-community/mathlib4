/-
Copyright (c) 2025 Markus Himmel, Andrew Yang. All rights reserved.
Released under Apache 2.0 license as described in the file LICENSE.
Authors: Markus Himmel, Andrew Yang
-/
import Mathlib.Algebra.Category.MonCat.Limits
import Mathlib.CategoryTheory.Monoidal.Cartesian.Basic
import Mathlib.CategoryTheory.Monoidal.Mon_

/-!
# Yoneda embedding of `Mon_ C`

We show that monoid objects in cartesian monoidal categories are exactly those whose yoneda presheaf
is a presheaf of monoids, by constructing the yoneda embedding `Mon_ C ⥤ Cᵒᵖ ⥤ MonCat.{v}` and
showing that it is fully faithful and its (essential) image is the representable functors.
-/

open CategoryTheory MonoidalCategory Limits Opposite CartesianMonoidalCategory Mon_Class

universe w v u
variable {C : Type u} [Category.{v} C] [CartesianMonoidalCategory C]
  {M N X Y : C} [Mon_Class M] [Mon_Class N]

namespace Mon_Class

theorem lift_lift_assoc {A : C} {B : C} [Mon_Class B] (f g h : A ⟶ B) :
    lift (lift f g ≫ μ) h ≫ μ = lift f (lift g h ≫ μ) ≫ μ := by
  have := lift (lift f g) h ≫= mul_assoc B
  rwa [lift_whiskerRight_assoc, lift_lift_associator_hom_assoc, lift_whiskerLeft_assoc] at this

@[reassoc (attr := simp)]
theorem lift_comp_one_left {A : C} {B : C} [Mon_Class B] (f : A ⟶ 𝟙_ C) (g : A ⟶ B) :
    lift (f ≫ η) g ≫ μ = g := by
  have := lift f g ≫= one_mul B
  rwa [lift_whiskerRight_assoc, lift_leftUnitor_hom] at this

@[reassoc (attr := simp)]
theorem lift_comp_one_right {A : C} {B : C} [Mon_Class B] (f : A ⟶ B) (g : A ⟶ 𝟙_ C) :
    lift f (g ≫ η) ≫ μ = f := by
  have := lift f g ≫= mul_one B
  rwa [lift_whiskerLeft_assoc, lift_rightUnitor_hom] at this

end Mon_Class

variable (X) in
/-- If `X` represents a presheaf of monoids, then `X` is a monoid object. -/
@[simps]
def Mon_Class.ofRepresentableBy (F : Cᵒᵖ ⥤ MonCat.{w}) (α : (F ⋙ forget _).RepresentableBy X) :
    Mon_Class X where
  one := α.homEquiv.symm 1
  mul := α.homEquiv.symm (α.homEquiv (fst X X) * α.homEquiv (snd X X))
  one_mul' := by
    apply α.homEquiv.injective
    simp only [α.homEquiv_comp, Equiv.apply_symm_apply]
    simp only [Functor.comp_map, ConcreteCategory.forget_map_eq_coe, map_mul]
    simp only [← ConcreteCategory.forget_map_eq_coe, ← Functor.comp_map, ← α.homEquiv_comp]
    simp only [whiskerRight_fst, whiskerRight_snd]
    simp only [α.homEquiv_comp, Equiv.apply_symm_apply]
    simp [leftUnitor_hom]
  mul_one' := by
    apply α.homEquiv.injective
    simp only [α.homEquiv_comp, Equiv.apply_symm_apply]
    simp only [Functor.comp_map, ConcreteCategory.forget_map_eq_coe, map_mul]
    simp only [← ConcreteCategory.forget_map_eq_coe, ← Functor.comp_map, ← α.homEquiv_comp]
    simp only [whiskerLeft_fst, whiskerLeft_snd]
    simp only [α.homEquiv_comp, Equiv.apply_symm_apply]
    simp [rightUnitor_hom]
  mul_assoc' := by
    apply α.homEquiv.injective
    simp only [α.homEquiv_comp, Equiv.apply_symm_apply]
    simp only [Functor.comp_map, ConcreteCategory.forget_map_eq_coe, map_mul]
    simp only [← ConcreteCategory.forget_map_eq_coe, ← Functor.comp_map, ← α.homEquiv_comp]
    simp only [whiskerRight_fst, whiskerRight_snd, whiskerLeft_fst,
      associator_hom_fst, whiskerLeft_snd]
    simp only [α.homEquiv_comp, Equiv.apply_symm_apply]
    simp only [Functor.comp_map, ConcreteCategory.forget_map_eq_coe, map_mul, _root_.mul_assoc]
    simp only [← ConcreteCategory.forget_map_eq_coe, ← Functor.comp_map, ← α.homEquiv_comp]
    simp

@[deprecated (since := "2025-03-07")]
alias Mon_ClassOfRepresentableBy := Mon_Class.ofRepresentableBy

/-- If `M` is a monoid object, then `Hom(X, M)` has a monoid structure. -/
abbrev Hom.monoid : Monoid (X ⟶ M) where
  mul f₁ f₂ := lift f₁ f₂ ≫ μ
  mul_assoc f₁ f₂ f₃ := by
    change lift (lift f₁ f₂ ≫ μ) f₃ ≫ μ = lift f₁ (lift f₂ f₃ ≫ μ) ≫ μ
    trans lift (lift f₁ f₂) f₃ ≫ μ ▷ M ≫ μ
    · rw [← tensorHom_id, lift_map_assoc, Category.comp_id]
    trans lift f₁ (lift f₂ f₃) ≫ M ◁ μ ≫ μ
    · rw [Mon_Class.mul_assoc]
      simp_rw [← Category.assoc]
      congr 2
      ext <;> simp
    · rw [← id_tensorHom, lift_map_assoc, Category.comp_id]
  one := toUnit X ≫ η
  one_mul f := by
    change lift (toUnit _ ≫ η) f ≫ μ = f
    rw [← Category.comp_id f, ← lift_map_assoc, tensorHom_id, Mon_Class.one_mul,
      Category.comp_id, leftUnitor_hom]
    exact lift_snd _ _
  mul_one f := by
    change lift f (toUnit _ ≫ η) ≫ μ = f
    rw [← Category.comp_id f, ← lift_map_assoc, id_tensorHom, Mon_Class.mul_one,
      Category.comp_id, rightUnitor_hom]
    exact lift_fst _ _

attribute [local instance] Hom.monoid

lemma Hom.one_def : (1 : X ⟶ M) = toUnit X ≫ η := rfl
lemma Hom.mul_def (f₁ f₂ : X ⟶ M) : f₁ * f₂ = lift f₁ f₂ ≫ μ := rfl

variable (M) in
/-- If `M` is a monoid object, then `Hom(-, M)` is a presheaf of monoids. -/
@[simps]
def yonedaMonObj : Cᵒᵖ ⥤ MonCat.{v} where
  obj X := MonCat.of (unop X ⟶ M)
  map {X Y₂} φ := MonCat.ofHom
    { toFun := (φ.unop ≫ ·)
      map_one' := by
        change φ.unop ≫ toUnit _ ≫ η = toUnit _ ≫ η
        rw [← Category.assoc, toUnit_unique (φ.unop ≫ toUnit _)]
      map_mul' f₁ f₂ := by
        change φ.unop ≫ lift f₁ f₂ ≫ μ = lift (φ.unop ≫ f₁) (φ.unop ≫ f₂) ≫ μ
        rw [← Category.assoc]
        aesop_cat }
  map_id _ := MonCat.hom_ext (MonoidHom.ext Category.id_comp)
  map_comp _ _ := MonCat.hom_ext (MonoidHom.ext (Category.assoc _ _))

variable (X) in
/-- If `X` represents a presheaf of monoids `F`, then `Hom(-, X)` is isomorphic to `F` as
a presheaf of monoids. -/
@[simps!]
def yonedaMonObjIsoOfRepresentableBy
    (F : Cᵒᵖ ⥤ MonCat.{v}) (α : (F ⋙ forget _).RepresentableBy X) :
    letI := Mon_Class.ofRepresentableBy X F α
    yonedaMonObj X ≅ F :=
  letI := Mon_Class.ofRepresentableBy X F α
  NatIso.ofComponents (fun Y ↦ MulEquiv.toMonCatIso
    { toEquiv := α.homEquiv
      map_mul' f₁ f₂ := by
        change α.homEquiv (lift f₁ f₂ ≫ α.homEquiv.symm (α.homEquiv (fst X X) *
          α.homEquiv (snd X X))) = α.homEquiv f₁ * α.homEquiv f₂
        simp only [α.homEquiv_comp, Equiv.apply_symm_apply,
          Functor.comp_map, ConcreteCategory.forget_map_eq_coe, map_mul]
        simp only [← Functor.comp_map, ← ConcreteCategory.forget_map_eq_coe, ← α.homEquiv_comp]
        simp }) (fun φ ↦ MonCat.hom_ext (MonoidHom.ext (α.homEquiv_comp φ.unop)))

/-- The yoneda embedding of `Mon_C` into presheaves of monoids. -/
@[simps]
def yonedaMon : Mon_ C ⥤ Cᵒᵖ ⥤ MonCat.{v} where
  obj M := yonedaMonObj M.X
  map {M N} ψ :=
  { app Y := MonCat.ofHom
      { toFun := (· ≫ ψ.hom)
        map_one' := by simp [Hom.one_def, Hom.one_def]
        map_mul' φ₁ φ₂ := by simp [Hom.mul_def] }
    naturality {M N} φ := MonCat.hom_ext <| MonoidHom.ext fun f ↦ Category.assoc φ.unop f ψ.hom }
  map_id M := NatTrans.ext <| funext fun _ ↦ MonCat.hom_ext <| MonoidHom.ext Category.comp_id
  map_comp _ _ :=
    NatTrans.ext <| funext fun _ ↦ MonCat.hom_ext <| MonoidHom.ext (.symm <| Category.assoc · _ _)

@[reassoc]
lemma yonedaMon_naturality (α : yonedaMonObj M ⟶ yonedaMonObj N) (f : X ⟶ Y) (g : Y ⟶ M) :
      α.app _ (f ≫ g) = f ≫ α.app _ g := congr($(α.naturality f.op) g)

variable (M) in
/-- If `M` is a monoid object, then `Hom(-, M)` as a presheaf of monoids is represented by `M`. -/
def yonedaMonObjRepresentableBy : (yonedaMonObj M ⋙ forget _).RepresentableBy M :=
  Functor.representableByEquiv.symm (.refl _)

variable (M) in
lemma Mon_Class.ofRepresentableBy_yonedaMonObjRepresentableBy :
    ofRepresentableBy M _ (yonedaMonObjRepresentableBy M) = ‹_› := by
  ext; change lift (fst M M) (snd M M) ≫ μ = μ; rw [lift_fst_snd, Category.id_comp]

@[deprecated (since := "2025-03-07")]
alias Mon_ClassOfRepresentableBy_yonedaMonObjRepresentableBy :=
  Mon_Class.ofRepresentableBy_yonedaMonObjRepresentableBy

/-- The yoneda embedding for `Mon_C` is fully faithful. -/
def yonedaMonFullyFaithful : yonedaMon (C := C).FullyFaithful where
  preimage {M N} α :=
<<<<<<< HEAD
  { hom := α.app (op M.X) (𝟙 M.X)
    one_hom := by
      dsimp only [yonedaMon_obj] at α ⊢
      rw [← yonedaMon_naturality, Category.comp_id,
        ← Category.id_comp η[M.X], toUnit_unique (𝟙 _) (toUnit _),
        ← Category.id_comp η[N.X], toUnit_unique (𝟙 _) (toUnit _)]
      exact (α.app _).hom.map_one
    mul_hom := by
      dsimp only [yonedaMon_obj] at α ⊢
      rw [← yonedaMon_naturality, Category.comp_id, ← Category.id_comp μ[M.X], ← lift_fst_snd]
      refine ((α.app _).hom.map_mul _ _).trans ?_
      change lift _ _ ≫ μ[N.X] = _
      congr 1
      ext <;> simp only [lift_fst, tensorHom_fst, lift_snd, tensorHom_snd,
        ← yonedaMon_naturality, Category.comp_id] }
=======
    { hom := α.app (op M.X) (𝟙 M.X)
      is_mon_hom :=
        { one_hom := by
            dsimp only [yonedaMon_obj] at α ⊢
            rw [← yonedaMon_naturality, Category.comp_id,
              ← Category.id_comp η[M.X], toUnit_unique (𝟙 _) (toUnit _),
              ← Category.id_comp η[N.X], toUnit_unique (𝟙 _) (toUnit _)]
            exact (α.app _).hom.map_one
          mul_hom := by
            dsimp only [yonedaMon_obj] at α ⊢
            rw [← yonedaMon_naturality, Category.comp_id, ← Category.id_comp μ[M.X], ← lift_fst_snd]
            refine ((α.app _).hom.map_mul _ _).trans ?_
            show lift _ _ ≫ μ[N.X] = _
            congr 1
            ext <;> simp only [lift_fst, tensorHom_fst, lift_snd, tensorHom_snd,
              ← yonedaMon_naturality, Category.comp_id] } }
>>>>>>> 948d9cf8
  map_preimage {M N} α := by
    ext Y f
    dsimp only [yonedaMon_obj, yonedaMon_map_app, MonCat.hom_ofHom]
    simp_rw [← yonedaMon_naturality]
    simp
  preimage_map φ := Mon_.Hom.ext (Category.id_comp φ.hom)

instance : yonedaMon (C := C).Full := yonedaMonFullyFaithful.full
instance : yonedaMon (C := C).Faithful := yonedaMonFullyFaithful.faithful

lemma essImage_yonedaMon :
    yonedaMon (C := C).essImage = (· ⋙ forget _) ⁻¹' setOf Functor.IsRepresentable := by
  ext F
  constructor
  · rintro ⟨M, ⟨α⟩⟩
    exact ⟨M.X, ⟨Functor.representableByEquiv.symm (isoWhiskerRight α (forget _))⟩⟩
  · rintro ⟨X, ⟨e⟩⟩
    letI := Mon_Class.ofRepresentableBy X F e
    exact ⟨Mon_.mk X, ⟨yonedaMonObjIsoOfRepresentableBy X F e⟩⟩

@[reassoc]
lemma Mon_Class.one_comp (f : M ⟶ N) [IsMon_Hom f] : (1 : X ⟶ M) ≫ f = 1 := by simp [Hom.one_def]

@[reassoc]
lemma Mon_Class.mul_comp (f₁ f₂ : X ⟶ M) (g : M ⟶ N) [IsMon_Hom g] :
    (f₁ * f₂) ≫ g = f₁ ≫ g * f₂ ≫ g := by simp [Hom.mul_def]

@[reassoc]
lemma Mon_Class.comp_one (f : X ⟶ Y) : f ≫ (1 : Y ⟶ M) = 1 :=
  ((yonedaMon.obj <| .mk M).map f.op).hom.map_one

@[reassoc]
lemma Mon_Class.comp_mul (f : X ⟶ Y) (g₁ g₂ : Y ⟶ M) : f ≫ (g₁ * g₂) = f ≫ g₁ * f ≫ g₂ :=
  ((yonedaMon.obj <| .mk M).map f.op).hom.map_mul _ _

variable (M) in
lemma Mon_Class.one_eq_one : η = (1 : _ ⟶ M) :=
  show _ = _ ≫ _ by rw [toUnit_unique (toUnit _) (𝟙 _), Category.id_comp]

variable (M) in
lemma Mon_Class.mul_eq_mul : μ = fst M M * snd _ _ :=
  show _ = _ ≫ _ by rw [lift_fst_snd, Category.id_comp]<|MERGE_RESOLUTION|>--- conflicted
+++ resolved
@@ -181,23 +181,6 @@
 /-- The yoneda embedding for `Mon_C` is fully faithful. -/
 def yonedaMonFullyFaithful : yonedaMon (C := C).FullyFaithful where
   preimage {M N} α :=
-<<<<<<< HEAD
-  { hom := α.app (op M.X) (𝟙 M.X)
-    one_hom := by
-      dsimp only [yonedaMon_obj] at α ⊢
-      rw [← yonedaMon_naturality, Category.comp_id,
-        ← Category.id_comp η[M.X], toUnit_unique (𝟙 _) (toUnit _),
-        ← Category.id_comp η[N.X], toUnit_unique (𝟙 _) (toUnit _)]
-      exact (α.app _).hom.map_one
-    mul_hom := by
-      dsimp only [yonedaMon_obj] at α ⊢
-      rw [← yonedaMon_naturality, Category.comp_id, ← Category.id_comp μ[M.X], ← lift_fst_snd]
-      refine ((α.app _).hom.map_mul _ _).trans ?_
-      change lift _ _ ≫ μ[N.X] = _
-      congr 1
-      ext <;> simp only [lift_fst, tensorHom_fst, lift_snd, tensorHom_snd,
-        ← yonedaMon_naturality, Category.comp_id] }
-=======
     { hom := α.app (op M.X) (𝟙 M.X)
       is_mon_hom :=
         { one_hom := by
@@ -210,11 +193,10 @@
             dsimp only [yonedaMon_obj] at α ⊢
             rw [← yonedaMon_naturality, Category.comp_id, ← Category.id_comp μ[M.X], ← lift_fst_snd]
             refine ((α.app _).hom.map_mul _ _).trans ?_
-            show lift _ _ ≫ μ[N.X] = _
+            change lift _ _ ≫ μ[N.X] = _
             congr 1
             ext <;> simp only [lift_fst, tensorHom_fst, lift_snd, tensorHom_snd,
               ← yonedaMon_naturality, Category.comp_id] } }
->>>>>>> 948d9cf8
   map_preimage {M N} α := by
     ext Y f
     dsimp only [yonedaMon_obj, yonedaMon_map_app, MonCat.hom_ofHom]
