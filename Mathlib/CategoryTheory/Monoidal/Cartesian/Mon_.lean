--- conflicted
+++ resolved
@@ -40,10 +40,7 @@
   have := lift f g ≫= mul_one B
   rwa [lift_whiskerLeft_assoc, lift_rightUnitor_hom] at this
 
-<<<<<<< HEAD
 end Mon_Class
-=======
-end Mon_
 
 variable (X) in
 /-- If `X` represents a presheaf of monoids, then `X` is a monoid object. -/
@@ -240,5 +237,4 @@
 
 variable (M) in
 lemma Mon_Class.mul_eq_mul : μ = fst M M * snd _ _ :=
-  show _ = _ ≫ _ by rw [lift_fst_snd, Category.id_comp]
->>>>>>> 61de43df
+  show _ = _ ≫ _ by rw [lift_fst_snd, Category.id_comp]