/-
Copyright (c) 2020 Kim Morrison. All rights reserved.
Released under Apache 2.0 license as described in the file LICENSE.
Authors: Kim Morrison
-/
import Mathlib.Algebra.Group.PUnit
import Mathlib.CategoryTheory.Monoidal.Braided.Basic
import Mathlib.CategoryTheory.Monoidal.CoherenceLemmas
import Mathlib.CategoryTheory.Monoidal.Discrete
import Mathlib.CategoryTheory.Limits.Shapes.Terminal

/-!
# The category of monoids in a monoidal category.

We define monoids in a monoidal category `C` and show that the category of monoids is equivalent to
the category of lax monoidal functors from the unit monoidal category to `C`.  We also show that if
`C` is braided, then the category of monoids is naturally monoidal.

-/

universe v₁ v₂ v₃ u₁ u₂ u₃ u

open CategoryTheory MonoidalCategory Functor.LaxMonoidal Functor.OplaxMonoidal

variable {C : Type u₁} [Category.{v₁} C] [MonoidalCategory.{v₁} C]

/-- A monoid object internal to a monoidal category.

When the monoidal category is preadditive, this is also sometimes called an "algebra object".
-/
class Mon_Class (X : C) where
  /-- The unit morphism of a monoid object. -/
  one : 𝟙_ C ⟶ X
  /-- The multiplication morphism of a monoid object. -/
  mul : X ⊗ X ⟶ X
  /- For the names of the conditions below, the unprimed names are reserved for the version where
  the argument `X` is explicit. -/
  one_mul' : one ▷ X ≫ mul = (λ_ X).hom := by aesop_cat
  mul_one' : X ◁ one ≫ mul = (ρ_ X).hom := by aesop_cat
  -- Obviously there is some flexibility stating this axiom.
  -- This one has left- and right-hand sides matching the statement of `Monoid.mul_assoc`,
  -- and chooses to place the associator on the right-hand side.
  -- The heuristic is that unitors and associators "don't have much weight".
  mul_assoc' : (mul ▷ X) ≫ mul = (α_ X X X).hom ≫ (X ◁ mul) ≫ mul := by aesop_cat

namespace Mon_Class

@[inherit_doc] scoped notation "μ" => Mon_Class.mul
@[inherit_doc] scoped notation "μ["M"]" => Mon_Class.mul (X := M)
@[inherit_doc] scoped notation "η" => Mon_Class.one
@[inherit_doc] scoped notation "η["M"]" => Mon_Class.one (X := M)

/- The simp attribute is reserved for the unprimed versions. -/
attribute [reassoc] one_mul' mul_one' mul_assoc'

@[reassoc (attr := simp)]
theorem one_mul (X : C) [Mon_Class X] : η ▷ X ≫ μ = (λ_ X).hom := one_mul'

@[reassoc (attr := simp)]
theorem mul_one (X : C) [Mon_Class X] : X ◁ η ≫ μ = (ρ_ X).hom := mul_one'

@[reassoc (attr := simp)]
theorem mul_assoc (X : C) [Mon_Class X] : μ ▷ X ≫ μ = (α_ X X X).hom ≫ X ◁ μ ≫ μ := mul_assoc'

@[simps]
instance (C : Type u₁) [Category.{v₁} C] [MonoidalCategory.{v₁} C] : Mon_Class (𝟙_ C) where
  one := 𝟙 _
  mul := (λ_ _).hom
  mul_assoc' := by monoidal_coherence
  mul_one' := by monoidal_coherence

@[ext]
theorem ext {X : C} (h₁ h₂ : Mon_Class X) (H : h₁.mul = h₂.mul) : h₁ = h₂ := by
  suffices h₁.one = h₂.one by cases h₁; cases h₂; subst H this; rfl
  trans (λ_ _).inv ≫ (h₁.one ⊗ h₂.one) ≫ h₁.mul
  · simp [tensorHom_def, H, ← unitors_equal]
  · simp [tensorHom_def']

end Mon_Class

open scoped Mon_Class

variable {M N : C} [Mon_Class M] [Mon_Class N]

/-- The property that a morphism between monoid objects is a monoid morphism. -/
class IsMon_Hom (f : M ⟶ N) : Prop where
  one_hom (f) : η ≫ f = η := by aesop_cat
  mul_hom (f) : μ ≫ f = (f ⊗ f) ≫ μ := by aesop_cat

attribute [reassoc (attr := simp)] IsMon_Hom.one_hom IsMon_Hom.mul_hom

instance {M N : C} [Mon_Class M] [Mon_Class N] (f : M ≅ N) [IsMon_Hom f.hom] :
   IsMon_Hom f.inv where
  one_hom := by simp [Iso.comp_inv_eq]
  mul_hom := by simp [Iso.comp_inv_eq]

variable (C) in
/-- A monoid object internal to a monoidal category.

When the monoidal category is preadditive, this is also sometimes called an "algebra object".
-/
structure Mon_ where
  /-- The underlying object in the ambient monoidal category -/
  X : C
  /-- The unit morphism of the monoid object -/
  one : 𝟙_ C ⟶ X
  /-- The multiplication morphism of a monoid object -/
  mul : X ⊗ X ⟶ X
  one_mul : (one ▷ X) ≫ mul = (λ_ X).hom := by aesop_cat
  mul_one : (X ◁ one) ≫ mul = (ρ_ X).hom := by aesop_cat
  -- Obviously there is some flexibility stating this axiom.
  -- This one has left- and right-hand sides matching the statement of `Monoid.mul_assoc`,
  -- and chooses to place the associator on the right-hand side.
  -- The heuristic is that unitors and associators "don't have much weight".
  mul_assoc : (mul ▷ X) ≫ mul = (α_ X X X).hom ≫ (X ◁ mul) ≫ mul := by aesop_cat

attribute [reassoc] Mon_.one_mul Mon_.mul_one

attribute [simp] Mon_.one_mul Mon_.mul_one

-- We prove a more general `@[simp]` lemma below.
attribute [reassoc (attr := simp)] Mon_.mul_assoc

namespace Mon_

/-- Construct an object of `Mon_ C` from an object `X : C` and `Mon_Class X` instance. -/
@[simps]
def mk' (X : C) [Mon_Class X] : Mon_ C where
  X := X
  one := η
  mul := μ

instance {M : Mon_ C} : Mon_Class M.X where
  one := M.one
  mul := M.mul
  one_mul' := M.one_mul
  mul_one' := M.mul_one
  mul_assoc' := M.mul_assoc

variable (C) in
/-- The trivial monoid object. We later show this is initial in `Mon_ C`.
-/
@[simps!]
def trivial : Mon_ C := mk' (𝟙_ C)

instance : Inhabited (Mon_ C) :=
  ⟨trivial C⟩

variable {M : Mon_ C}

@[simp]
theorem one_mul_hom {Z : C} (f : Z ⟶ M.X) : (M.one ⊗ f) ≫ M.mul = (λ_ Z).hom ≫ f := by
  rw [tensorHom_def'_assoc, M.one_mul, leftUnitor_naturality]

@[simp]
theorem mul_one_hom {Z : C} (f : Z ⟶ M.X) : (f ⊗ M.one) ≫ M.mul = (ρ_ Z).hom ≫ f := by
  rw [tensorHom_def_assoc, M.mul_one, rightUnitor_naturality]

theorem mul_assoc_flip :
    (M.X ◁ M.mul) ≫ M.mul = (α_ M.X M.X M.X).inv ≫ (M.mul ▷ M.X) ≫ M.mul := by simp

/-- A morphism of monoid objects. -/
@[ext]
structure Hom (M N : Mon_ C) where
  /-- The underlying morphism -/
  hom : M.X ⟶ N.X
  one_hom : M.one ≫ hom = N.one := by aesop_cat
  mul_hom : M.mul ≫ hom = (hom ⊗ hom) ≫ N.mul := by aesop_cat

/-- Construct a morphism `M ⟶ N` of `Mon_ C` from a map `f : M ⟶ N` and a `IsMon_Hom f` instance. -/
abbrev Hom.mk' {M N : C} [Mon_Class M] [Mon_Class N] (f : M ⟶ N) [IsMon_Hom f] :
    Hom (.mk' M) (.mk' N) := .mk f

attribute [reassoc (attr := simp)] Hom.one_hom Hom.mul_hom

/-- The identity morphism on a monoid object. -/
@[simps]
def id (M : Mon_ C) : Hom M M where
  hom := 𝟙 M.X

instance homInhabited (M : Mon_ C) : Inhabited (Hom M M) :=
  ⟨id M⟩

/-- Composition of morphisms of monoid objects. -/
@[simps]
def comp {M N O : Mon_ C} (f : Hom M N) (g : Hom N O) : Hom M O where
  hom := f.hom ≫ g.hom

instance : Category (Mon_ C) where
  Hom M N := Hom M N
  id := id
  comp f g := comp f g

instance {M N : Mon_ C} (f : M ⟶ N) : IsMon_Hom f.hom := ⟨f.2, f.3⟩

@[ext]
lemma ext {X Y : Mon_ C} {f g : X ⟶ Y} (w : f.hom = g.hom) : f = g :=
  Hom.ext w

@[simp]
theorem id_hom' (M : Mon_ C) : (𝟙 M : Hom M M).hom = 𝟙 M.X :=
  rfl

@[simp]
theorem comp_hom' {M N K : Mon_ C} (f : M ⟶ N) (g : N ⟶ K) :
    (f ≫ g : Hom M K).hom = f.hom ≫ g.hom :=
  rfl

section

variable (C)

/-- The forgetful functor from monoid objects to the ambient category. -/
@[simps]
def forget : Mon_ C ⥤ C where
  obj A := A.X
  map f := f.hom

end

instance forget_faithful : (forget C).Faithful where

instance {A B : Mon_ C} (f : A ⟶ B) [e : IsIso ((forget C).map f)] : IsIso f.hom :=
  e

/-- The forgetful functor from monoid objects to the ambient category reflects isomorphisms. -/
instance : (forget C).ReflectsIsomorphisms where
  reflects f e := ⟨⟨{ hom := inv f.hom }, by aesop_cat⟩⟩

/-- Construct an isomorphism of monoids by giving an isomorphism between the underlying objects
and checking compatibility with unit and multiplication only in the forward direction.
-/
@[simps]
def mkIso' {M N : Mon_ C} (f : M.X ≅ N.X) [IsMon_Hom f.hom] : M ≅ N where
  hom := Hom.mk' f.hom
  inv := Hom.mk' f.inv

/-- Construct an isomorphism of monoids by giving an isomorphism between the underlying objects
and checking compatibility with unit and multiplication only in the forward direction.
-/
@[simps!]
def mkIso {M N : Mon_ C} (f : M.X ≅ N.X) (one_f : M.one ≫ f.hom = N.one := by aesop_cat)
    (mul_f : M.mul ≫ f.hom = (f.hom ⊗ f.hom) ≫ N.mul := by aesop_cat) : M ≅ N :=
  have : IsMon_Hom f.hom := ⟨one_f, mul_f⟩
  mkIso' f

@[simps]
instance uniqueHomFromTrivial (A : Mon_ C) : Unique (trivial C ⟶ A) where
  default :=
  { hom := A.one
    mul_hom := by simp [A.one_mul, unitors_equal] }
  uniq f := by
    ext
    simp only [trivial_X]
    rw [← Category.id_comp f.hom]
    erw [f.one_hom]

open CategoryTheory.Limits

instance : HasInitial (Mon_ C) :=
  hasInitial_of_unique (trivial C)

end Mon_

namespace CategoryTheory
variable {C}
  {D : Type u₂} [Category.{v₂} D] [MonoidalCategory D]
  {E : Type u₃} [Category.{v₃} E] [MonoidalCategory E]
  {F F' : C ⥤ D} {G : D ⥤ E}

<<<<<<< HEAD
variable {D : Type u₂} [Category.{v₂} D] [MonoidalCategory.{v₂} D] (F : C ⥤ D)
=======
namespace Functor
>>>>>>> 3008304e

section LaxMonoidal
variable [F.LaxMonoidal] [F'.LaxMonoidal] [G.LaxMonoidal] (X Y : C) [Mon_Class X] [Mon_Class Y]
  (f : X ⟶ Y) [IsMon_Hom f]

/-- The image of a monoid object under a lax monoidal functor is a monoid object. -/
abbrev obj.instMon_Class : Mon_Class (F.obj X) where
  one := ε F ≫ F.map η
  mul := LaxMonoidal.μ F X X ≫ F.map μ
  one_mul' := by simp [← F.map_comp]
  mul_one' := by simp [← F.map_comp]
  mul_assoc' := by
    simp_rw [comp_whiskerRight, Category.assoc, μ_natural_left_assoc,
      MonoidalCategory.whiskerLeft_comp, Category.assoc, μ_natural_right_assoc]
    slice_lhs 3 4 => rw [← F.map_comp, Mon_Class.mul_assoc]
    simp

attribute [local instance] obj.instMon_Class

@[reassoc, simp] lemma obj.η_def : (η : 𝟙_ D ⟶ F.obj X) = ε F ≫ F.map η := rfl

@[reassoc, simp] lemma obj.μ_def : μ = LaxMonoidal.μ F X X ≫ F.map μ := rfl

instance map.instIsMon_Hom : IsMon_Hom (F.map f) where
  one_hom := by simp [← map_comp]
  mul_hom := by simp [← map_comp]

-- TODO: mapMod F A : Mod A ⥤ Mod (F.mapMon A)
variable (F) in
/-- A lax monoidal functor takes monoid objects to monoid objects.

That is, a lax monoidal functor `F : C ⥤ D` induces a functor `Mon_ C ⥤ Mon_ D`.
-/
@[simps]
def mapMon : Mon_ C ⥤ Mon_ D where
  -- TODO: The following could be, but it leads to weird `erw`s later down the file
  -- obj A := .mk' (F.obj A.X)
  obj A :=
    { X := F.obj A.X
      one := ε F ≫ F.map A.one
      mul := «μ» F _ _ ≫ F.map A.mul
      one_mul := by
        simp_rw [comp_whiskerRight, Category.assoc, μ_natural_left_assoc,
          LaxMonoidal.left_unitality]
        slice_lhs 3 4 => rw [← F.map_comp, A.one_mul]
      mul_one := by
        simp_rw [MonoidalCategory.whiskerLeft_comp, Category.assoc, μ_natural_right_assoc,
          LaxMonoidal.right_unitality]
        slice_lhs 3 4 => rw [← F.map_comp, A.mul_one]
      mul_assoc := by
        simp_rw [comp_whiskerRight, Category.assoc, μ_natural_left_assoc,
          MonoidalCategory.whiskerLeft_comp, Category.assoc, μ_natural_right_assoc]
        slice_lhs 3 4 => rw [← F.map_comp, A.mul_assoc]
        simp }
  map f := .mk' (F.map f.hom)

/-- The identity functor is also the identity on monoid objects. -/
@[simps!]
noncomputable def mapMonIdIso : mapMon (𝟭 C) ≅ 𝟭 (Mon_ C) :=
  NatIso.ofComponents fun X ↦ Mon_.mkIso (.refl _)

/-- The composition functor is also the composition on monoid objects. -/
@[simps!]
noncomputable def mapMonCompIso : (F ⋙ G).mapMon ≅ F.mapMon ⋙ G.mapMon :=
  NatIso.ofComponents fun X ↦ Mon_.mkIso (.refl _)

protected instance Faithful.mapMon [F.Faithful] : F.mapMon.Faithful where
  map_injective {_X _Y} _f _g hfg := Mon_.Hom.ext <| map_injective congr(($hfg).hom)

/-- Natural transformations between functors lift to monoid objects. -/
@[simps!]
noncomputable def mapMonNatTrans (f : F ⟶ F') [NatTrans.IsMonoidal f] : F.mapMon ⟶ F'.mapMon where
  app X := .mk (f.app _)

/-- Natural isomorphisms between functors lift to monoid objects. -/
@[simps!]
noncomputable def mapMonNatIso (e : F ≅ F') [NatTrans.IsMonoidal e.hom] : F.mapMon ≅ F'.mapMon :=
  NatIso.ofComponents fun X ↦ Mon_.mkIso (e.app _)

end LaxMonoidal

section Monoidal
variable [F.Monoidal]

attribute [local instance] obj.instMon_Class

protected instance Full.mapMon [F.Full] [F.Faithful] : F.mapMon.Full where
  map_surjective {X Y} f :=
    let ⟨g, hg⟩ := F.map_surjective f.hom
    ⟨{
      hom := g
      one_hom := F.map_injective <| by simpa [← hg, cancel_epi] using f.one_hom
      mul_hom := F.map_injective <| by simpa [← hg, cancel_epi] using f.mul_hom
    }, Mon_.Hom.ext hg⟩

instance FullyFaithful.isMon_Hom_preimage (hF : F.FullyFaithful) {X Y : C}
    [Mon_Class X] [Mon_Class Y] (f : F.obj X ⟶ F.obj Y) [IsMon_Hom f] :
    IsMon_Hom (hF.preimage f) where
  one_hom := hF.map_injective <| by simp [← obj.η_def_assoc, ← obj.η_def, ← cancel_epi (ε F)]
  mul_hom := hF.map_injective <| by
    simp [← obj.μ_def_assoc, ← obj.μ_def, ← μ_natural_assoc, ← cancel_epi (LaxMonoidal.μ F ..)]

/-- If `F : C ⥤ D` is a fully faithful monoidal functor, then `Mon(F) : Mon C ⥤ Mon D` is fully
faithful too. -/
protected def FullyFaithful.mapMon (hF : F.FullyFaithful) : F.mapMon.FullyFaithful where
  preimage {X Y} f := .mk' <| hF.preimage f.hom

end Monoidal

variable (C D) in
/-- `mapMon` is functorial in the lax monoidal functor. -/
@[simps] -- Porting note: added this, not sure how it worked previously without.
def mapMonFunctor : LaxMonoidalFunctor C D ⥤ Mon_ C ⥤ Mon_ D where
  obj F := F.mapMon
  map α := { app A := { hom := α.hom.app A.X } }
  map_comp _ _ := rfl

end Functor

open Functor

namespace Adjunction
variable {F : C ⥤ D} {G : D ⥤ C} (a : F ⊣ G) [F.Monoidal] [G.LaxMonoidal] [a.IsMonoidal]

/-- An adjunction of monoidal functors lifts to an adjunction of their lifts to monoid objects. -/
@[simps] noncomputable def mapMon : F.mapMon ⊣ G.mapMon where
  unit := mapMonIdIso.inv ≫ mapMonNatTrans a.unit ≫ mapMonCompIso.hom
  counit := mapMonCompIso.inv ≫ mapMonNatTrans a.counit ≫ mapMonIdIso.hom

end Adjunction

namespace Equivalence

/-- An equivalence of categories lifts to an equivalence of their monoid objects. -/
@[simps]
noncomputable def mapMon (e : C ≌ D) [e.functor.Monoidal] [e.inverse.Monoidal] [e.IsMonoidal] :
    Mon_ C ≌ Mon_ D where
  functor := e.functor.mapMon
  inverse := e.inverse.mapMon
  unitIso := mapMonIdIso.symm ≪≫ mapMonNatIso e.unitIso ≪≫ mapMonCompIso
  counitIso := mapMonCompIso.symm ≪≫ mapMonNatIso e.counitIso ≪≫ mapMonIdIso

end CategoryTheory.Equivalence

namespace Mon_

namespace EquivLaxMonoidalFunctorPUnit

variable (C) in
/-- Implementation of `Mon_.equivLaxMonoidalFunctorPUnit`. -/
@[simps]
def laxMonoidalToMon : LaxMonoidalFunctor (Discrete PUnit.{u + 1}) C ⥤ Mon_ C where
  obj F := (F.mapMon : Mon_ _ ⥤ Mon_ C).obj (trivial (Discrete PUnit))
  map α := ((Functor.mapMonFunctor (Discrete PUnit) C).map α).app _

/-- Implementation of `Mon_.equivLaxMonoidalFunctorPUnit`. -/
@[simps!]
def monToLaxMonoidalObj (A : Mon_ C) :
    Discrete PUnit.{u + 1} ⥤ C := (Functor.const _).obj A.X

instance (A : Mon_ C) : (monToLaxMonoidalObj A).LaxMonoidal where
  ε' := A.one
  μ' _ _ := A.mul

@[simp]
lemma monToLaxMonoidalObj_ε (A : Mon_ C) :
    ε (monToLaxMonoidalObj A) = A.one := rfl

@[simp]
lemma monToLaxMonoidalObj_μ (A : Mon_ C) (X Y) :
    «μ» (monToLaxMonoidalObj A) X Y = A.mul := rfl

variable (C)
/-- Implementation of `Mon_.equivLaxMonoidalFunctorPUnit`. -/
@[simps]
def monToLaxMonoidal : Mon_ C ⥤ LaxMonoidalFunctor (Discrete PUnit.{u + 1}) C where
  obj A := LaxMonoidalFunctor.of (monToLaxMonoidalObj A)
  map f :=
    { hom := { app _ := f.hom }
      isMonoidal := { } }

attribute [local aesop safe tactic (rule_sets := [CategoryTheory])]
  CategoryTheory.Discrete.discreteCases

/-- Implementation of `Mon_.equivLaxMonoidalFunctorPUnit`. -/
@[simps!]
def unitIso :
    𝟭 (LaxMonoidalFunctor (Discrete PUnit.{u + 1}) C) ≅ laxMonoidalToMon C ⋙ monToLaxMonoidal C :=
  NatIso.ofComponents
    (fun F ↦ LaxMonoidalFunctor.isoOfComponents (fun _ ↦ F.mapIso (eqToIso (by ext))))

/-- Implementation of `Mon_.equivLaxMonoidalFunctorPUnit`. -/
@[simps!]
def counitIso : monToLaxMonoidal C ⋙ laxMonoidalToMon C ≅ 𝟭 (Mon_ C) :=
  NatIso.ofComponents fun F ↦ mkIso (Iso.refl _)

end EquivLaxMonoidalFunctorPUnit

open EquivLaxMonoidalFunctorPUnit

attribute [local simp] eqToIso_map

/--
Monoid objects in `C` are "just" lax monoidal functors from the trivial monoidal category to `C`.
-/
@[simps]
def equivLaxMonoidalFunctorPUnit : LaxMonoidalFunctor (Discrete PUnit.{u + 1}) C ≌ Mon_ C where
  functor := laxMonoidalToMon C
  inverse := monToLaxMonoidal C
  unitIso := unitIso C
  counitIso := counitIso C

end Mon_

namespace Mon_Class

/-!
In this section, we prove that the category of monoids in a braided monoidal category is monoidal.

Given two monoids `M` and `N` in a braided monoidal category `C`,
the multiplication on the tensor product `M.X ⊗ N.X` is defined in the obvious way:
it is the tensor product of the multiplications on `M` and `N`,
except that the tensor factors in the source come in the wrong order,
which we fix by pre-composing with a permutation isomorphism constructed from the braiding.

(There is a subtlety here: in fact there are two ways to do these,
using either the positive or negative crossing.)

A more conceptual way of understanding this definition is the following:
The braiding on `C` gives rise to a monoidal structure on
the tensor product functor from `C × C` to `C`.
A pair of monoids in `C` gives rise to a monoid in `C × C`,
which the tensor product functor by being monoidal takes to a monoid in `C`.
The permutation isomorphism appearing in the definition of
the multiplication on the tensor product of two monoids is
an instance of a more general family of isomorphisms
which together form a strength that equips the tensor product functor with a monoidal structure,
and the monoid axioms for the tensor product follow from the monoid axioms for the tensor factors
plus the properties of the strength (i.e., monoidal functor axioms).
The strength `tensorμ` of the tensor product functor has been defined in
`Mathlib.CategoryTheory.Monoidal.Braided`.
Its properties, stated as independent lemmas in that module,
are used extensively in the proofs below.
Notice that we could have followed the above plan not only conceptually
but also as a possible implementation and
could have constructed the tensor product of monoids via `mapMon`,
but we chose to give a more explicit definition directly in terms of `tensorμ`.

To complete the definition of the monoidal category structure on the category of monoids,
we need to provide definitions of associator and unitors.
The obvious candidates are the associator and unitors from `C`,
but we need to prove that they are monoid morphisms, i.e., compatible with unit and multiplication.
These properties translate to the monoidality of the associator and unitors
(with respect to the monoidal structures on the functors they relate),
which have also been proved in `Mathlib.CategoryTheory.Monoidal.Braided`.

-/

-- The proofs that associators and unitors preserve monoid units don't require braiding.
theorem one_associator {M N P : C} [Mon_Class M] [Mon_Class N] [Mon_Class P] :
    ((λ_ (𝟙_ C)).inv ≫ ((λ_ (𝟙_ C)).inv ≫ (η[M] ⊗ η[N]) ⊗ η[P])) ≫ (α_ M N P).hom =
      (λ_ (𝟙_ C)).inv ≫ (η[M] ⊗ (λ_ (𝟙_ C)).inv ≫ (η[N] ⊗ η[P])) := by
  simp only [Category.assoc, Iso.cancel_iso_inv_left]
  slice_lhs 1 3 => rw [← Category.id_comp (η : 𝟙_ C ⟶ P), tensor_comp]
  slice_lhs 2 3 => rw [associator_naturality]
  slice_rhs 1 2 => rw [← Category.id_comp η, tensor_comp]
  slice_lhs 1 2 => rw [tensorHom_id, ← leftUnitor_tensor_inv]
  rw [← cancel_epi (λ_ (𝟙_ C)).inv]
  slice_lhs 1 2 => rw [leftUnitor_inv_naturality]
  simp

theorem one_leftUnitor {M : C} [Mon_Class M] :
    ((λ_ (𝟙_ C)).inv ≫ (𝟙 (𝟙_ C) ⊗ η[M])) ≫ (λ_ M).hom = η := by
  simp

theorem one_rightUnitor {M : C} [Mon_Class M] :
    ((λ_ (𝟙_ C)).inv ≫ (η[M] ⊗ 𝟙 (𝟙_ C))) ≫ (ρ_ M).hom = η := by
  simp [← unitors_equal]

section BraidedCategory

variable [BraidedCategory C]

theorem Mon_tensor_one_mul (M N : C) [Mon_Class M] [Mon_Class N] :
    (((λ_ (𝟙_ C)).inv ≫ (η[M] ⊗ η[N])) ▷ (M ⊗ N)) ≫
        tensorμ M N M N ≫ (μ ⊗ μ) =
      (λ_ (M ⊗ N)).hom := by
  simp only [comp_whiskerRight_assoc]
  slice_lhs 2 3 => rw [tensorμ_natural_left]
  slice_lhs 3 4 => rw [← tensor_comp, one_mul, one_mul]
  symm
  exact tensor_left_unitality M N

theorem Mon_tensor_mul_one (M N : C) [Mon_Class M] [Mon_Class N] :
    (M ⊗ N) ◁ ((λ_ (𝟙_ C)).inv ≫ (η[M] ⊗ η[N])) ≫
        tensorμ M N M N ≫ (μ[M] ⊗ μ[N]) =
      (ρ_ (M ⊗ N)).hom := by
  simp only [MonoidalCategory.whiskerLeft_comp_assoc]
  slice_lhs 2 3 => rw [tensorμ_natural_right]
  slice_lhs 3 4 => rw [← tensor_comp, mul_one, mul_one]
  symm
  exact tensor_right_unitality M N

theorem Mon_tensor_mul_assoc (M N : C) [Mon_Class M] [Mon_Class N] :
    ((tensorμ M N M N ≫ (μ ⊗ μ)) ▷ (M ⊗ N)) ≫
        tensorμ M N M N ≫ (μ ⊗ μ) =
      (α_ (M ⊗ N : C) (M ⊗ N) (M ⊗ N)).hom ≫
        ((M ⊗ N : C) ◁ (tensorμ M N M N ≫ (μ ⊗ μ))) ≫
          tensorμ M N M N ≫ (μ ⊗ μ) := by
  simp only [comp_whiskerRight_assoc, MonoidalCategory.whiskerLeft_comp_assoc]
  slice_lhs 2 3 => rw [tensorμ_natural_left]
  slice_lhs 3 4 => rw [← tensor_comp, mul_assoc, mul_assoc, tensor_comp, tensor_comp]
  slice_lhs 1 3 => rw [tensor_associativity]
  slice_lhs 3 4 => rw [← tensorμ_natural_right]
  simp

theorem mul_associator {M N P : C} [Mon_Class M] [Mon_Class N] [Mon_Class P] :
    (tensorμ (M ⊗ N) P (M ⊗ N) P ≫
          (tensorμ M N M N ≫ (μ ⊗ μ) ⊗ μ)) ≫
        (α_ M N P).hom =
      ((α_ M N P).hom ⊗ (α_ M N P).hom) ≫
        tensorμ M (N ⊗ P) M (N ⊗ P) ≫
          (μ ⊗ tensorμ N P N P ≫ (μ ⊗ μ)) := by
  simp only [tensor_obj, prodMonoidal_tensorObj, Category.assoc]
  slice_lhs 2 3 => rw [← Category.id_comp μ[P], tensor_comp]
  slice_lhs 3 4 => rw [associator_naturality]
  slice_rhs 3 4 => rw [← Category.id_comp μ, tensor_comp]
  simp only [tensorHom_id, id_tensorHom]
  slice_lhs 1 3 => rw [associator_monoidal]
  simp only [Category.assoc]

theorem mul_leftUnitor {M : C} [Mon_Class M] :
    (tensorμ (𝟙_ C) M (𝟙_ C) M ≫ ((λ_ (𝟙_ C)).hom ⊗ μ)) ≫ (λ_ M).hom =
      ((λ_ M).hom ⊗ (λ_ M).hom) ≫ μ := by
  rw [← Category.comp_id (λ_ (𝟙_ C)).hom, ← Category.id_comp μ, tensor_comp]
  simp only [tensorHom_id, id_tensorHom]
  slice_lhs 3 4 => rw [leftUnitor_naturality]
  slice_lhs 1 3 => rw [← leftUnitor_monoidal]
  simp only [Category.assoc, Category.id_comp]

theorem mul_rightUnitor {M : C} [Mon_Class M] :
    (tensorμ M (𝟙_ C) M (𝟙_ C) ≫ (μ ⊗ (λ_ (𝟙_ C)).hom)) ≫ (ρ_ M).hom =
      ((ρ_ M).hom ⊗ (ρ_ M).hom) ≫ μ := by
  rw [← Category.id_comp μ, ← Category.comp_id (λ_ (𝟙_ C)).hom, tensor_comp]
  simp only [tensorHom_id, id_tensorHom]
  slice_lhs 3 4 => rw [rightUnitor_naturality]
  slice_lhs 1 3 => rw [← rightUnitor_monoidal]
  simp only [Category.assoc, Category.id_comp]

@[simps]
instance {M N : C} [Mon_Class M] [Mon_Class N] : Mon_Class (M ⊗ N) where
  one := (λ_ (𝟙_ C)).inv ≫ (η ⊗ η)
  mul := tensorμ M N M N ≫ (μ ⊗ μ)
  one_mul' := Mon_tensor_one_mul M N
  mul_one' := Mon_tensor_mul_one M N
  mul_assoc' := Mon_tensor_mul_assoc M N

open IsMon_Hom

variable {X Y Z W : C} [Mon_Class X] [Mon_Class Y] [Mon_Class Z] [Mon_Class W]

instance {f : X ⟶ Y} {g : Z ⟶ W} [IsMon_Hom f] [IsMon_Hom g] : IsMon_Hom (f ⊗ g) where
  one_hom := by
    dsimp
    slice_lhs 2 3 => rw [← tensor_comp, one_hom, one_hom]
  mul_hom := by
    dsimp
    slice_rhs 1 2 => rw [tensorμ_natural]
    slice_lhs 2 3 => rw [← tensor_comp, mul_hom, mul_hom, tensor_comp]
    simp only [Category.assoc]

instance : IsMon_Hom (𝟙 X) where

instance {f : Y ⟶ Z} [IsMon_Hom f] : IsMon_Hom (X ◁ f) where
  one_hom := by simpa using (inferInstanceAs <| IsMon_Hom (𝟙 X ⊗ f)).one_hom
  mul_hom := by simpa using (inferInstanceAs <| IsMon_Hom (𝟙 X ⊗ f)).mul_hom

instance {f : X ⟶ Y} [IsMon_Hom f] : IsMon_Hom (f ▷ Z) where
  one_hom := by simpa using (inferInstanceAs <| IsMon_Hom (f ⊗ (𝟙 Z))).one_hom
  mul_hom := by simpa using (inferInstanceAs <| IsMon_Hom (f ⊗ (𝟙 Z))).mul_hom

instance : IsMon_Hom (α_ X Y Z).hom :=
  ⟨one_associator, mul_associator⟩

instance : IsMon_Hom (λ_ X).hom :=
  ⟨one_leftUnitor, mul_leftUnitor⟩

instance : IsMon_Hom (ρ_ X).hom :=
  ⟨one_rightUnitor, mul_rightUnitor⟩

theorem one_braiding (X Y : C) [Mon_Class X] [Mon_Class Y] : η ≫ (β_ X Y).hom = η := by
  simp only [instTensorObj_one, Category.assoc, BraidedCategory.braiding_naturality,
    braiding_tensorUnit_right, Iso.cancel_iso_inv_left]
  monoidal

end BraidedCategory

end Mon_Class

namespace Mon_

section BraidedCategory

variable [BraidedCategory C]

@[simps! tensorObj_X tensorHom_hom]
instance monMonoidalStruct : MonoidalCategoryStruct (Mon_ C) where
  tensorObj M N := mk' (M.X ⊗ N.X)
  tensorHom f g := Hom.mk' (f.hom ⊗ g.hom)
  whiskerRight f Y := Hom.mk' (f.hom ▷ Y.X)
  whiskerLeft X _ _ g := Hom.mk' (X.X ◁ g.hom)
  tensorUnit := mk' (𝟙_ C)
  associator M N P := mkIso' <| associator M.X N.X P.X
  leftUnitor M := mkIso' <| leftUnitor M.X
  rightUnitor M := mkIso' <| rightUnitor M.X

@[simp]
theorem tensorUnit_X : (𝟙_ (Mon_ C)).X = 𝟙_ C := rfl

@[simp]
theorem tensorUnit_one : (𝟙_ (Mon_ C)).one = 𝟙 (𝟙_ C) := rfl

@[simp]
theorem tensorUnit_mul : (𝟙_ (Mon_ C)).mul = (λ_ (𝟙_ C)).hom := rfl

@[simp]
theorem tensorObj_one (X Y : Mon_ C) : (X ⊗ Y).one = (λ_ (𝟙_ C)).inv ≫ (X.one ⊗ Y.one) := rfl

@[simp]
theorem tensorObj_mul (X Y : Mon_ C) :
    (X ⊗ Y).mul = tensorμ X.X Y.X X.X Y.X ≫ (X.mul ⊗ Y.mul) := rfl

@[simp]
theorem whiskerLeft_hom {X Y : Mon_ C} (f : X ⟶ Y) (Z : Mon_ C) :
    (f ▷ Z).hom = f.hom ▷ Z.X := by
  rfl

@[simp]
theorem whiskerRight_hom (X : Mon_ C) {Y Z : Mon_ C} (f : Y ⟶ Z) :
    (X ◁ f).hom = X.X ◁ f.hom := by
  rfl

@[simp]
theorem leftUnitor_hom_hom (X : Mon_ C) : (λ_ X).hom.hom = (λ_ X.X).hom := rfl

@[simp]
theorem leftUnitor_inv_hom (X : Mon_ C) : (λ_ X).inv.hom = (λ_ X.X).inv := rfl

@[simp]
theorem rightUnitor_hom_hom (X : Mon_ C) : (ρ_ X).hom.hom = (ρ_ X.X).hom := rfl

@[simp]
theorem rightUnitor_inv_hom (X : Mon_ C) : (ρ_ X).inv.hom = (ρ_ X.X).inv := rfl

@[simp]
theorem associator_hom_hom (X Y Z : Mon_ C) : (α_ X Y Z).hom.hom = (α_ X.X Y.X Z.X).hom := rfl

@[simp]
theorem associator_inv_hom (X Y Z : Mon_ C) : (α_ X Y Z).inv.hom = (α_ X.X Y.X Z.X).inv := rfl

@[simp]
theorem tensor_one (M N : Mon_ C) : (M ⊗ N).one = (λ_ (𝟙_ C)).inv ≫ (M.one ⊗ N.one) := rfl

@[simp]
theorem tensor_mul (M N : Mon_ C) : (M ⊗ N).mul =
    tensorμ M.X N.X M.X N.X ≫ (M.mul ⊗ N.mul) := rfl

instance monMonoidal : MonoidalCategory (Mon_ C) where
  tensorHom_def := by intros; ext; simp [tensorHom_def]

@[simps!]
instance {M N : C} [Mon_Class M] [Mon_Class N] : Mon_Class (M ⊗ N) :=
  inferInstanceAs <| Mon_Class (Mon_.mk' M ⊗ Mon_.mk' N).X

variable (C)

/-- The forgetful functor from `Mon_ C` to `C` is monoidal when `C` is monoidal. -/
instance : (forget C).Monoidal :=
  Functor.CoreMonoidal.toMonoidal
    { εIso := Iso.refl _
      μIso _ _ := Iso.refl _ }

@[simp] theorem forget_ε : ε (forget C) = 𝟙 (𝟙_ C) := rfl
@[simp] theorem forget_η : «η» (forget C) = 𝟙 (𝟙_ C) := rfl
@[simp] theorem forget_μ (X Y : Mon_ C) : «μ» (forget C) X Y = 𝟙 (X.X ⊗ Y.X) := rfl
@[simp] theorem forget_δ (X Y : Mon_ C) : δ (forget C) X Y = 𝟙 (X.X ⊗ Y.X) := rfl

end BraidedCategory

end Mon_

/-!
We next show that if `C` is symmetric, then `Mon_ C` is braided, and indeed symmetric.

Note that `Mon_ C` is *not* braided in general when `C` is only braided.

The more interesting construction is the 2-category of monoids in `C`,
bimodules between the monoids, and intertwiners between the bimodules.

When `C` is braided, that is a monoidal 2-category.
-/
section SymmetricCategory

variable [SymmetricCategory C]

namespace Mon_Class

theorem mul_braiding (X Y : C) [Mon_Class X] [Mon_Class Y] :
    μ ≫ (β_ X Y).hom = ((β_ X Y).hom ⊗ (β_ X Y).hom) ≫ μ := by
  dsimp
  simp only [tensorμ, Category.assoc, BraidedCategory.braiding_naturality,
    BraidedCategory.braiding_tensor_right, BraidedCategory.braiding_tensor_left,
    comp_whiskerRight, whisker_assoc, MonoidalCategory.whiskerLeft_comp, pentagon_assoc,
    pentagon_inv_hom_hom_hom_inv_assoc, Iso.inv_hom_id_assoc, whiskerLeft_hom_inv_assoc]
  slice_lhs 3 4 =>
    -- We use symmetry here:
    rw [← MonoidalCategory.whiskerLeft_comp, ← comp_whiskerRight, SymmetricCategory.symmetry]
  simp only [id_whiskerRight, MonoidalCategory.whiskerLeft_id, Category.id_comp, Category.assoc,
    pentagon_inv_assoc, Iso.hom_inv_id_assoc]
  slice_lhs 1 2 =>
    rw [← associator_inv_naturality_left]
  slice_lhs 2 3 =>
    rw [Iso.inv_hom_id]
  rw [Category.id_comp]
  slice_lhs 2 3 =>
    rw [← associator_naturality_right]
  slice_lhs 1 2 =>
    rw [← tensorHom_def]
  simp only [Category.assoc]

instance {X Y : C} [Mon_Class X] [Mon_Class Y] : IsMon_Hom (β_ X Y).hom :=
  ⟨one_braiding X Y, mul_braiding X Y⟩

end Mon_Class

namespace Mon_

instance : SymmetricCategory (Mon_ C) where
  braiding X Y := mkIso' (β_ X.X Y.X)
  symmetry X Y := by
    ext
    simp [← SymmetricCategory.braiding_swap_eq_inv_braiding]

end Mon_

end SymmetricCategory

section

variable [BraidedCategory.{v₁} C]

/-- Predicate for a monoid object to be commutative. -/
class IsCommMon (X : C) [Mon_Class X] where
  mul_comm' : (β_ X X).hom ≫ μ = μ := by aesop_cat

open scoped Mon_Class

namespace IsCommMon

@[reassoc (attr := simp)]
theorem mul_comm (X : C) [Mon_Class X] [IsCommMon X] : (β_ X X).hom ≫ μ = μ := mul_comm'

end IsCommMon

end

/-!
Projects:
* Check that `Mon_ MonCat ≌ CommMonCat`, via the Eckmann-Hilton argument.
  (You'll have to hook up the cartesian monoidal structure on `MonCat` first,
  available in https://github.com/leanprover-community/mathlib3/pull/3463)
* More generally, check that `Mon_ (Mon_ C) ≌ CommMon_ C` when `C` is braided.
* Check that `Mon_ TopCat ≌ [bundled topological monoids]`.
* Check that `Mon_ AddCommGrp ≌ RingCat`.
  (We've already got `Mon_ (ModuleCat R) ≌ AlgebraCat R`,
  in `Mathlib.CategoryTheory.Monoidal.Internal.Module`.)
* Can you transport this monoidal structure to `RingCat` or `AlgebraCat R`?
  How does it compare to the "native" one?
* Show that when `F` is a lax braided functor `C ⥤ D`, the functor `map_Mon F : Mon_ C ⥤ Mon_ D`
  is lax monoidal.
-/<|MERGE_RESOLUTION|>--- conflicted
+++ resolved
@@ -268,11 +268,7 @@
   {E : Type u₃} [Category.{v₃} E] [MonoidalCategory E]
   {F F' : C ⥤ D} {G : D ⥤ E}
 
-<<<<<<< HEAD
-variable {D : Type u₂} [Category.{v₂} D] [MonoidalCategory.{v₂} D] (F : C ⥤ D)
-=======
 namespace Functor
->>>>>>> 3008304e
 
 section LaxMonoidal
 variable [F.LaxMonoidal] [F'.LaxMonoidal] [G.LaxMonoidal] (X Y : C) [Mon_Class X] [Mon_Class Y]
