--- conflicted
+++ resolved
@@ -63,11 +63,7 @@
 theorem mul_assoc (X : C) [Mon_Class X] : μ ▷ X ≫ μ = (α_ X X X).hom ≫ X ◁ μ ≫ μ := mul_assoc'
 
 @[simps]
-<<<<<<< HEAD
 instance : Mon_Class (𝟙_ C) where
-=======
-instance (C : Type u₁) [Category.{v₁} C] [MonoidalCategory.{v₁} C] : Mon_Class (𝟙_ C) where
->>>>>>> 61de43df
   one := 𝟙 _
   mul := (λ_ _).hom
   mul_assoc' := by monoidal_coherence
@@ -93,13 +89,9 @@
 
 attribute [reassoc (attr := simp)] IsMon_Hom.one_hom IsMon_Hom.mul_hom
 
-<<<<<<< HEAD
 instance (f : M ⟶ N) (g : N ⟶ O) [IsMon_Hom f] [IsMon_Hom g] : IsMon_Hom (f ≫ g) where
 
-instance (f : M ≅ N) [IsMon_Hom f.hom] :
-=======
 instance {M N : C} [Mon_Class M] [Mon_Class N] (f : M ≅ N) [IsMon_Hom f.hom] :
->>>>>>> 61de43df
    IsMon_Hom f.inv where
   one_hom := by simp [Iso.comp_inv_eq]
   mul_hom := by simp [Iso.comp_inv_eq]
@@ -118,14 +110,6 @@
 
 namespace Mon_
 
-<<<<<<< HEAD
-variable (C)
-
-/-- The trivial monoid object. We later show this is initial in `Mon_ C`.
--/
-@[simps!]
-def trivial : Mon_ C := mk (𝟙_ C)
-=======
 /-- Construct an object of `Mon_ C` from an object `X : C` and `Mon_Class X` instance. -/
 @[simps]
 def mk' (X : C) [Mon_Class X] : Mon_ C where
@@ -145,20 +129,11 @@
 -/
 @[simps!]
 def trivial : Mon_ C := mk' (𝟙_ C)
->>>>>>> 61de43df
 
 instance : Inhabited (Mon_ C) :=
   ⟨trivial C⟩
 
-<<<<<<< HEAD
-end Mon_
-
-namespace Mon_Class
-
-variable {M : C} [Mon_Class M]
-=======
 variable {M : Mon_ C}
->>>>>>> 61de43df
 
 @[simp]
 theorem one_mul_hom {Z : C} (f : Z ⟶ M) : (η[M] ⊗ f) ≫ μ[M] = (λ_ Z).hom ≫ f := by
@@ -259,13 +234,8 @@
 and checking compatibility with unit and multiplication only in the forward direction.
 -/
 @[simps!]
-<<<<<<< HEAD
-def mkIso {M N : Mon_ C} (f : M.X ≅ N.X) (one_f : η[M.X] ≫ f.hom = η[N.X] := by aesop_cat)
-    (mul_f : μ[M.X] ≫ f.hom = (f.hom ⊗ f.hom) ≫ μ[N.X] := by aesop_cat) : M ≅ N :=
-=======
 def mkIso {M N : Mon_ C} (f : M.X ≅ N.X) (one_f : M.one ≫ f.hom = N.one := by aesop_cat)
     (mul_f : M.mul ≫ f.hom = (f.hom ⊗ f.hom) ≫ N.mul := by aesop_cat) : M ≅ N :=
->>>>>>> 61de43df
   have : IsMon_Hom f.hom := ⟨one_f, mul_f⟩
   mkIso' f
 
@@ -455,13 +425,8 @@
     Discrete PUnit.{u + 1} ⥤ C := (Functor.const _).obj A.X
 
 instance (A : Mon_ C) : (monToLaxMonoidalObj A).LaxMonoidal where
-<<<<<<< HEAD
   ε' := η[A.X]
   μ' := fun _ _ => μ[A.X]
-=======
-  ε' := A.one
-  μ' _ _ := A.mul
->>>>>>> 61de43df
 
 @[simp]
 lemma monToLaxMonoidalObj_ε (A : Mon_ C) :
@@ -697,10 +662,6 @@
   one_hom := by simpa using (inferInstanceAs <| IsMon_Hom (𝟙 X ⊗ f)).one_hom
   mul_hom := by simpa using (inferInstanceAs <| IsMon_Hom (𝟙 X ⊗ f)).mul_hom
 
-<<<<<<< HEAD
-@[simps!]
-=======
->>>>>>> 61de43df
 instance {f : X ⟶ Y} [IsMon_Hom f] : IsMon_Hom (f ▷ Z) where
   one_hom := by simpa using (inferInstanceAs <| IsMon_Hom (f ⊗ (𝟙 Z))).one_hom
   mul_hom := by simpa using (inferInstanceAs <| IsMon_Hom (f ⊗ (𝟙 Z))).mul_hom
@@ -731,16 +692,6 @@
 
 @[simps! tensorObj_X tensorHom_hom]
 instance monMonoidalStruct : MonoidalCategoryStruct (Mon_ C) where
-<<<<<<< HEAD
-  tensorObj := fun M N ↦ mk (M.X ⊗ N.X)
-  tensorHom f g := Hom.mk' (f.hom ⊗ g.hom)
-  whiskerRight := fun f Y => Hom.mk' (f.hom ▷ Y.X)
-  whiskerLeft := fun X _ _ g => Hom.mk' (X.X ◁ g.hom)
-  tensorUnit := mk (𝟙_ C)
-  associator := fun M N P ↦ mkIso' <| associator M.X N.X P.X
-  leftUnitor := fun M ↦ mkIso' <| leftUnitor M.X
-  rightUnitor := fun M ↦ mkIso' <| rightUnitor M.X
-=======
   tensorObj M N := mk' (M.X ⊗ N.X)
   tensorHom f g := Hom.mk' (f.hom ⊗ g.hom)
   whiskerRight f Y := Hom.mk' (f.hom ▷ Y.X)
@@ -749,7 +700,6 @@
   associator M N P := mkIso' <| associator M.X N.X P.X
   leftUnitor M := mkIso' <| leftUnitor M.X
   rightUnitor M := mkIso' <| rightUnitor M.X
->>>>>>> 61de43df
 
 @[simp]
 theorem tensorUnit_X : (𝟙_ (Mon_ C)).X = 𝟙_ C := rfl
@@ -873,13 +823,8 @@
 namespace Mon_
 
 instance : SymmetricCategory (Mon_ C) where
-<<<<<<< HEAD
-  braiding := fun X Y => mkIso' (β_ X.X Y.X)
-  symmetry := fun X Y => by
-=======
   braiding X Y := mkIso' (β_ X.X Y.X)
   symmetry X Y := by
->>>>>>> 61de43df
     ext
     simp [← SymmetricCategory.braiding_swap_eq_inv_braiding]
 
