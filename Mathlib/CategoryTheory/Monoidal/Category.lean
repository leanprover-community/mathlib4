--- conflicted
+++ resolved
@@ -1044,20 +1044,7 @@
   associator X Y Z := P.fullyFaithfulι.preimageIso (α_ X.1 Y.1 Z.1)
   leftUnitor X := P.fullyFaithfulι.preimageIso (λ_ X.1)
   rightUnitor X := P.fullyFaithfulι.preimageIso (ρ_ X.1)
-<<<<<<< HEAD
   tensorHom_def _ _ := by ext; apply tensorHom_def
-=======
-  tensorHom_def := tensorHom_def (C := C)
-  id_tensorHom_id X Y := id_tensorHom_id X.1 Y.1
-  tensorHom_comp_tensorHom := tensorHom_comp_tensorHom (C := C)
-  whiskerLeft_id X Y := MonoidalCategory.whiskerLeft_id X.1 Y.1
-  id_whiskerRight X Y := MonoidalCategory.id_whiskerRight X.1 Y.1
-  associator_naturality := associator_naturality (C := C)
-  leftUnitor_naturality := leftUnitor_naturality (C := C)
-  rightUnitor_naturality := rightUnitor_naturality (C := C)
-  pentagon W X Y Z := pentagon W.1 X.1 Y.1 Z.1
-  triangle X Y := triangle X.1 Y.1
->>>>>>> 3dc2bc1f
 
 end ObjectProperty
 
