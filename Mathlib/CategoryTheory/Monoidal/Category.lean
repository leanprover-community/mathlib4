/-
Copyright (c) 2018 Michael Jendrusch. All rights reserved.
Released under Apache 2.0 license as described in the file LICENSE.
Authors: Michael Jendrusch, Kim Morrison, Bhavik Mehta, Jakob von Raumer
-/
import Mathlib.CategoryTheory.EqToHom
import Mathlib.CategoryTheory.Functor.Trifunctor
import Mathlib.CategoryTheory.Products.Basic

/-!
# Monoidal categories

A monoidal category is a category equipped with a tensor product, unitors, and an associator.
In the definition, we provide the tensor product as a pair of functions
* `tensorObj : C → C → C`
* `tensorHom : (X₁ ⟶ Y₁) → (X₂ ⟶ Y₂) → ((X₁ ⊗ X₂) ⟶ (Y₁ ⊗ Y₂))`
and allow use of the overloaded notation `⊗` for both.
The unitors and associator are provided componentwise.

The tensor product can be expressed as a functor via `tensor : C × C ⥤ C`.
The unitors and associator are gathered together as natural
isomorphisms in `leftUnitor_nat_iso`, `rightUnitor_nat_iso` and `associator_nat_iso`.

Some consequences of the definition are proved in other files after proving the coherence theorem,
e.g. `(λ_ (𝟙_ C)).hom = (ρ_ (𝟙_ C)).hom` in `CategoryTheory.Monoidal.CoherenceLemmas`.

## Implementation notes

In the definition of monoidal categories, we also provide the whiskering operators:
* `whiskerLeft (X : C) {Y₁ Y₂ : C} (f : Y₁ ⟶ Y₂) : X ⊗ Y₁ ⟶ X ⊗ Y₂`, denoted by `X ◁ f`,
* `whiskerRight {X₁ X₂ : C} (f : X₁ ⟶ X₂) (Y : C) : X₁ ⊗ Y ⟶ X₂ ⊗ Y`, denoted by `f ▷ Y`.
These are products of an object and a morphism (the terminology "whiskering"
is borrowed from 2-category theory). The tensor product of morphisms `tensorHom` can be defined
in terms of the whiskerings. There are two possible such definitions, which are related by
the exchange property of the whiskerings. These two definitions are accessed by `tensorHom_def`
and `tensorHom_def'`. By default, `tensorHom` is defined so that `tensorHom_def` holds
definitionally.

If you want to provide `tensorHom` and define `whiskerLeft` and `whiskerRight` in terms of it,
you can use the alternative constructor `CategoryTheory.MonoidalCategory.ofTensorHom`.

The whiskerings are useful when considering simp-normal forms of morphisms in monoidal categories.

### Simp-normal form for morphisms

Rewriting involving associators and unitors could be very complicated. We try to ease this
complexity by putting carefully chosen simp lemmas that rewrite any morphisms into the simp-normal
form defined below. Rewriting into simp-normal form is especially useful in preprocessing
performed by the `coherence` tactic.

The simp-normal form of morphisms is defined to be an expression that has the minimal number of
parentheses. More precisely,
1. it is a composition of morphisms like `f₁ ≫ f₂ ≫ f₃ ≫ f₄ ≫ f₅` such that each `fᵢ` is
  either a structural morphisms (morphisms made up only of identities, associators, unitors)
  or non-structural morphisms, and
2. each non-structural morphism in the composition is of the form `X₁ ◁ X₂ ◁ X₃ ◁ f ▷ X₄ ▷ X₅`,
  where each `Xᵢ` is a object that is not the identity or a tensor and `f` is a non-structural
  morphisms that is not the identity or a composite.

Note that `X₁ ◁ X₂ ◁ X₃ ◁ f ▷ X₄ ▷ X₅` is actually `X₁ ◁ (X₂ ◁ (X₃ ◁ ((f ▷ X₄) ▷ X₅)))`.

Currently, the simp lemmas don't rewrite `𝟙 X ⊗ₘ f` and `f ⊗ₘ 𝟙 Y` into `X ◁ f` and `f ▷ Y`,
respectively, since it requires a huge refactoring. We hope to add these simp lemmas soon.

## References
* Tensor categories, Etingof, Gelaki, Nikshych, Ostrik,
  http://www-math.mit.edu/~etingof/egnobookfinal.pdf
* <https://stacks.math.columbia.edu/tag/0FFK>.
-/

universe v u

open CategoryTheory.Category

open CategoryTheory.Iso

namespace CategoryTheory

/-- Auxiliary structure to carry only the data fields of (and provide notation for)
`MonoidalCategory`. -/
class MonoidalCategoryStruct (C : Type u) [𝒞 : Category.{v} C] where
  /-- curried tensor product of objects -/
  tensorObj : C → C → C
  /-- left whiskering for morphisms -/
  whiskerLeft (X : C) {Y₁ Y₂ : C} (f : Y₁ ⟶ Y₂) : tensorObj X Y₁ ⟶ tensorObj X Y₂
  /-- right whiskering for morphisms -/
  whiskerRight {X₁ X₂ : C} (f : X₁ ⟶ X₂) (Y : C) : tensorObj X₁ Y ⟶ tensorObj X₂ Y
  /-- Tensor product of identity maps is the identity: `𝟙 X₁ ⊗ₘ 𝟙 X₂ = 𝟙 (X₁ ⊗ X₂)` -/
  -- By default, it is defined in terms of whiskerings.
  tensorHom {X₁ Y₁ X₂ Y₂ : C} (f : X₁ ⟶ Y₁) (g : X₂ ⟶ Y₂) : (tensorObj X₁ X₂ ⟶ tensorObj Y₁ Y₂) :=
    whiskerRight f X₂ ≫ whiskerLeft Y₁ g
  /-- The tensor unity in the monoidal structure `𝟙_ C` -/
  tensorUnit (C) : C
  /-- The associator isomorphism `(X ⊗ Y) ⊗ Z ≃ X ⊗ (Y ⊗ Z)` -/
  associator : ∀ X Y Z : C, tensorObj (tensorObj X Y) Z ≅ tensorObj X (tensorObj Y Z)
  /-- The left unitor: `𝟙_ C ⊗ X ≃ X` -/
  leftUnitor : ∀ X : C, tensorObj tensorUnit X ≅ X
  /-- The right unitor: `X ⊗ 𝟙_ C ≃ X` -/
  rightUnitor : ∀ X : C, tensorObj X tensorUnit ≅ X

namespace MonoidalCategory

export MonoidalCategoryStruct
  (tensorObj whiskerLeft whiskerRight tensorHom tensorUnit associator leftUnitor rightUnitor)

end MonoidalCategory

namespace MonoidalCategory

/-- Notation for `tensorObj`, the tensor product of objects in a monoidal category -/
scoped infixr:70 " ⊗ " => MonoidalCategoryStruct.tensorObj

/-- Notation for the `whiskerLeft` operator of monoidal categories -/
scoped infixr:81 " ◁ " => MonoidalCategoryStruct.whiskerLeft

/-- Notation for the `whiskerRight` operator of monoidal categories -/
scoped infixl:81 " ▷ " => MonoidalCategoryStruct.whiskerRight

/-- Notation for `tensorHom`, the tensor product of morphisms in a monoidal category -/
scoped infixr:70 " ⊗ₘ " => MonoidalCategoryStruct.tensorHom
-- TODO: Try setting this notation to `⊗` if the elaborator is improved and performs
-- better than currently on overloaded notations.

/-- Notation for `tensorUnit`, the two-sided identity of `⊗` -/
scoped notation "𝟙_ " C:arg => MonoidalCategoryStruct.tensorUnit C

/-- Notation for the monoidal `associator`: `(X ⊗ Y) ⊗ Z ≃ X ⊗ (Y ⊗ Z)` -/
scoped notation "α_" => MonoidalCategoryStruct.associator

/-- Notation for the `leftUnitor`: `𝟙_C ⊗ X ≃ X` -/
scoped notation "λ_" => MonoidalCategoryStruct.leftUnitor

/-- Notation for the `rightUnitor`: `X ⊗ 𝟙_C ≃ X` -/
scoped notation "ρ_" => MonoidalCategoryStruct.rightUnitor

/-- The property that the pentagon relation is satisfied by four objects
in a category equipped with a `MonoidalCategoryStruct`. -/
def Pentagon {C : Type u} [Category.{v} C] [MonoidalCategoryStruct C]
    (Y₁ Y₂ Y₃ Y₄ : C) : Prop :=
  (α_ Y₁ Y₂ Y₃).hom ▷ Y₄ ≫ (α_ Y₁ (Y₂ ⊗ Y₃) Y₄).hom ≫ Y₁ ◁ (α_ Y₂ Y₃ Y₄).hom =
    (α_ (Y₁ ⊗ Y₂) Y₃ Y₄).hom ≫ (α_ Y₁ Y₂ (Y₃ ⊗ Y₄)).hom

end MonoidalCategory

open MonoidalCategory

/--
In a monoidal category, we can take the tensor product of objects, `X ⊗ Y` and of morphisms
`f ⊗ₘ g`.
Tensor product does not need to be strictly associative on objects, but there is a
specified associator, `α_ X Y Z : (X ⊗ Y) ⊗ Z ≅ X ⊗ (Y ⊗ Z)`. There is a tensor unit `𝟙_ C`,
with specified left and right unitor isomorphisms `λ_ X : 𝟙_ C ⊗ X ≅ X` and `ρ_ X : X ⊗ 𝟙_ C ≅ X`.
These associators and unitors satisfy the pentagon and triangle equations. -/
@[stacks 0FFK]
-- Porting note: The Mathport did not translate the temporary notation
class MonoidalCategory (C : Type u) [𝒞 : Category.{v} C] extends MonoidalCategoryStruct C where
  tensorHom_def {X₁ Y₁ X₂ Y₂ : C} (f : X₁ ⟶ Y₁) (g : X₂ ⟶ Y₂) :
    f ⊗ₘ g = (f ▷ X₂) ≫ (Y₁ ◁ g) := by
      aesop_cat
  /-- Tensor product of identity maps is the identity: `𝟙 X₁ ⊗ₘ 𝟙 X₂ = 𝟙 (X₁ ⊗ X₂)` -/
  id_tensorHom_id : ∀ X₁ X₂ : C, 𝟙 X₁ ⊗ₘ 𝟙 X₂ = 𝟙 (X₁ ⊗ X₂) := by aesop_cat
  /--
  Tensor product of compositions is composition of tensor products:
  `(f₁ ≫ g₁) ⊗ₘ (f₂ ≫ g₂) = (f₁ ⊗ₘ f₂) ≫ (g₁ ⊗ₘ g₂)`
  -/
  tensor_comp :
    ∀ {X₁ Y₁ Z₁ X₂ Y₂ Z₂ : C} (f₁ : X₁ ⟶ Y₁) (f₂ : X₂ ⟶ Y₂) (g₁ : Y₁ ⟶ Z₁) (g₂ : Y₂ ⟶ Z₂),
      (f₁ ≫ g₁) ⊗ₘ (f₂ ≫ g₂) = (f₁ ⊗ₘ f₂) ≫ (g₁ ⊗ₘ g₂) := by
    aesop_cat
  whiskerLeft_id : ∀ (X Y : C), X ◁ 𝟙 Y = 𝟙 (X ⊗ Y) := by
    aesop_cat
  id_whiskerRight : ∀ (X Y : C), 𝟙 X ▷ Y = 𝟙 (X ⊗ Y) := by
    aesop_cat
  /-- Naturality of the associator isomorphism: `(f₁ ⊗ₘ f₂) ⊗ₘ f₃ ≃ f₁ ⊗ₘ (f₂ ⊗ₘ f₃)` -/
  associator_naturality :
    ∀ {X₁ X₂ X₃ Y₁ Y₂ Y₃ : C} (f₁ : X₁ ⟶ Y₁) (f₂ : X₂ ⟶ Y₂) (f₃ : X₃ ⟶ Y₃),
      ((f₁ ⊗ₘ f₂) ⊗ₘ f₃) ≫ (α_ Y₁ Y₂ Y₃).hom = (α_ X₁ X₂ X₃).hom ≫ (f₁ ⊗ₘ (f₂ ⊗ₘ f₃)) := by
    aesop_cat
  /--
  Naturality of the left unitor, commutativity of `𝟙_ C ⊗ X ⟶ 𝟙_ C ⊗ Y ⟶ Y` and `𝟙_ C ⊗ X ⟶ X ⟶ Y`
  -/
  leftUnitor_naturality :
    ∀ {X Y : C} (f : X ⟶ Y), 𝟙_ _ ◁ f ≫ (λ_ Y).hom = (λ_ X).hom ≫ f := by
    aesop_cat
  /--
  Naturality of the right unitor: commutativity of `X ⊗ 𝟙_ C ⟶ Y ⊗ 𝟙_ C ⟶ Y` and `X ⊗ 𝟙_ C ⟶ X ⟶ Y`
  -/
  rightUnitor_naturality :
    ∀ {X Y : C} (f : X ⟶ Y), f ▷ 𝟙_ _ ≫ (ρ_ Y).hom = (ρ_ X).hom ≫ f := by
    aesop_cat
  /--
  The pentagon identity relating the isomorphism between `X ⊗ (Y ⊗ (Z ⊗ W))` and `((X ⊗ Y) ⊗ Z) ⊗ W`
  -/
  pentagon :
    ∀ W X Y Z : C,
      (α_ W X Y).hom ▷ Z ≫ (α_ W (X ⊗ Y) Z).hom ≫ W ◁ (α_ X Y Z).hom =
        (α_ (W ⊗ X) Y Z).hom ≫ (α_ W X (Y ⊗ Z)).hom := by
    aesop_cat
  /--
  The identity relating the isomorphisms between `X ⊗ (𝟙_ C ⊗ Y)`, `(X ⊗ 𝟙_ C) ⊗ Y` and `X ⊗ Y`
  -/
  triangle :
    ∀ X Y : C, (α_ X (𝟙_ _) Y).hom ≫ X ◁ (λ_ Y).hom = (ρ_ X).hom ▷ Y := by
    aesop_cat

attribute [reassoc] MonoidalCategory.tensorHom_def
attribute [reassoc, simp] MonoidalCategory.whiskerLeft_id
attribute [reassoc, simp] MonoidalCategory.id_whiskerRight
attribute [reassoc] MonoidalCategory.tensor_comp
attribute [simp] MonoidalCategory.tensor_comp
attribute [reassoc] MonoidalCategory.associator_naturality
attribute [reassoc] MonoidalCategory.leftUnitor_naturality
attribute [reassoc] MonoidalCategory.rightUnitor_naturality
attribute [reassoc (attr := simp)] MonoidalCategory.pentagon
attribute [reassoc (attr := simp)] MonoidalCategory.triangle

namespace MonoidalCategory

variable {C : Type u} [𝒞 : Category.{v} C] [MonoidalCategory C]

@[simp]
theorem id_tensorHom (X : C) {Y₁ Y₂ : C} (f : Y₁ ⟶ Y₂) :
    𝟙 X ⊗ₘ f = X ◁ f := by
  simp [tensorHom_def]

@[simp]
theorem tensorHom_id {X₁ X₂ : C} (f : X₁ ⟶ X₂) (Y : C) :
    f ⊗ₘ 𝟙 Y = f ▷ Y := by
  simp [tensorHom_def]

@[reassoc, simp]
theorem whiskerLeft_comp (W : C) {X Y Z : C} (f : X ⟶ Y) (g : Y ⟶ Z) :
    W ◁ (f ≫ g) = W ◁ f ≫ W ◁ g := by
  simp only [← id_tensorHom, ← tensor_comp, comp_id]

@[reassoc, simp]
theorem id_whiskerLeft {X Y : C} (f : X ⟶ Y) :
    𝟙_ C ◁ f = (λ_ X).hom ≫ f ≫ (λ_ Y).inv := by
  rw [← assoc, ← leftUnitor_naturality]; simp

@[reassoc, simp]
theorem tensor_whiskerLeft (X Y : C) {Z Z' : C} (f : Z ⟶ Z') :
    (X ⊗ Y) ◁ f = (α_ X Y Z).hom ≫ X ◁ Y ◁ f ≫ (α_ X Y Z').inv := by
  simp only [← id_tensorHom]
  rw [← assoc, ← associator_naturality]
  simp

@[reassoc, simp]
theorem comp_whiskerRight {W X Y : C} (f : W ⟶ X) (g : X ⟶ Y) (Z : C) :
    (f ≫ g) ▷ Z = f ▷ Z ≫ g ▷ Z := by
  simp only [← tensorHom_id, ← tensor_comp, id_comp]

@[reassoc, simp]
theorem whiskerRight_id {X Y : C} (f : X ⟶ Y) :
    f ▷ 𝟙_ C = (ρ_ X).hom ≫ f ≫ (ρ_ Y).inv := by
  rw [← assoc, ← rightUnitor_naturality]; simp

@[reassoc, simp]
theorem whiskerRight_tensor {X X' : C} (f : X ⟶ X') (Y Z : C) :
    f ▷ (Y ⊗ Z) = (α_ X Y Z).inv ≫ f ▷ Y ▷ Z ≫ (α_ X' Y Z).hom := by
  simp only [← tensorHom_id]
  rw [associator_naturality]
  simp

@[reassoc, simp]
theorem whisker_assoc (X : C) {Y Y' : C} (f : Y ⟶ Y') (Z : C) :
    (X ◁ f) ▷ Z = (α_ X Y Z).hom ≫ X ◁ f ▷ Z ≫ (α_ X Y' Z).inv := by
  simp only [← id_tensorHom, ← tensorHom_id]
  rw [← assoc, ← associator_naturality]
  simp

@[reassoc]
theorem whisker_exchange {W X Y Z : C} (f : W ⟶ X) (g : Y ⟶ Z) :
    W ◁ g ≫ f ▷ Z = f ▷ Y ≫ X ◁ g := by
  simp only [← id_tensorHom, ← tensorHom_id, ← tensor_comp, id_comp, comp_id]

@[reassoc]
theorem tensorHom_def' {X₁ Y₁ X₂ Y₂ : C} (f : X₁ ⟶ Y₁) (g : X₂ ⟶ Y₂) :
    f ⊗ₘ g = X₁ ◁ g ≫ f ▷ Y₂ :=
  whisker_exchange f g ▸ tensorHom_def f g

<<<<<<< HEAD
@[reassoc]
theorem whiskerLeft_comp_tensorHom {V W X Y Z : C} (f : V ⟶ W) (g : X ⟶ Y) (h : Y ⟶ Z) :
    (V ◁ g) ≫ (f ⊗ₘ h) = f ⊗ₘ (g ≫ h) := by
  nth_rw 2 [← id_comp f]
  rw [tensor_comp]
  simp

@[reassoc]
theorem whiskerRight_comp_tensorHom {V W X Y Z : C} (f : X ⟶ Y) (g : Y ⟶ Z) (h : V ⟶ W) :
    (f ▷ V) ≫ (g ⊗ₘ h) = (f ≫ g) ⊗ₘ h := by
  nth_rw 2 [← id_comp h]
  rw [tensor_comp]
  simp

@[reassoc]
theorem tensorHom_comp_whiskerLeft {V W X Y Z : C} (f : V ⟶ W) (g : X ⟶ Y) (h : Y ⟶ Z) :
    (f ⊗ₘ g) ≫ (W ◁ h) = f ⊗ₘ (g ≫ h) := by
  nth_rw 2 [← comp_id f]
  rw [tensor_comp]
  simp

@[reassoc]
theorem tensorHom_comp_whiskerRight {V W X Y Z : C} (f : X ⟶ Y) (g : Y ⟶ Z) (h : V ⟶ W) :
    (f ⊗ₘ h) ≫ (g ▷ W) = (f ≫ g) ⊗ₘ h := by
  nth_rw 2 [← comp_id h]
  rw [tensor_comp]
  simp
=======
@[reassoc] lemma leftUnitor_inv_comp_tensorHom {X Y Z : C} (f : 𝟙_ C ⟶ Y) (g : X ⟶ Z) :
    (λ_ X).inv ≫ (f ⊗ₘ g) = g ≫ (λ_ Z).inv ≫ f ▷ Z := by simp [tensorHom_def']

@[reassoc] lemma rightUnitor_inv_comp_tensorHom {X Y Z : C} (f : X ⟶ Y) (g : 𝟙_ C ⟶ Z) :
    (ρ_ X).inv ≫ (f ⊗ₘ g) = f ≫ (ρ_ Y).inv ≫ Y ◁ g := by simp [tensorHom_def]
>>>>>>> c1b41663

@[reassoc (attr := simp)]
theorem whiskerLeft_hom_inv (X : C) {Y Z : C} (f : Y ≅ Z) :
    X ◁ f.hom ≫ X ◁ f.inv = 𝟙 (X ⊗ Y) := by
  rw [← whiskerLeft_comp, hom_inv_id, whiskerLeft_id]

@[reassoc (attr := simp)]
theorem hom_inv_whiskerRight {X Y : C} (f : X ≅ Y) (Z : C) :
    f.hom ▷ Z ≫ f.inv ▷ Z = 𝟙 (X ⊗ Z) := by
  rw [← comp_whiskerRight, hom_inv_id, id_whiskerRight]

@[reassoc (attr := simp)]
theorem whiskerLeft_inv_hom (X : C) {Y Z : C} (f : Y ≅ Z) :
    X ◁ f.inv ≫ X ◁ f.hom = 𝟙 (X ⊗ Z) := by
  rw [← whiskerLeft_comp, inv_hom_id, whiskerLeft_id]

@[reassoc (attr := simp)]
theorem inv_hom_whiskerRight {X Y : C} (f : X ≅ Y) (Z : C) :
    f.inv ▷ Z ≫ f.hom ▷ Z = 𝟙 (Y ⊗ Z) := by
  rw [← comp_whiskerRight, inv_hom_id, id_whiskerRight]

@[reassoc (attr := simp)]
theorem whiskerLeft_hom_inv' (X : C) {Y Z : C} (f : Y ⟶ Z) [IsIso f] :
    X ◁ f ≫ X ◁ inv f = 𝟙 (X ⊗ Y) := by
  rw [← whiskerLeft_comp, IsIso.hom_inv_id, whiskerLeft_id]

@[reassoc (attr := simp)]
theorem hom_inv_whiskerRight' {X Y : C} (f : X ⟶ Y) [IsIso f] (Z : C) :
    f ▷ Z ≫ inv f ▷ Z = 𝟙 (X ⊗ Z) := by
  rw [← comp_whiskerRight, IsIso.hom_inv_id, id_whiskerRight]

@[reassoc (attr := simp)]
theorem whiskerLeft_inv_hom' (X : C) {Y Z : C} (f : Y ⟶ Z) [IsIso f] :
    X ◁ inv f ≫ X ◁ f = 𝟙 (X ⊗ Z) := by
  rw [← whiskerLeft_comp, IsIso.inv_hom_id, whiskerLeft_id]

@[reassoc (attr := simp)]
theorem inv_hom_whiskerRight' {X Y : C} (f : X ⟶ Y) [IsIso f] (Z : C) :
    inv f ▷ Z ≫ f ▷ Z = 𝟙 (Y ⊗ Z) := by
  rw [← comp_whiskerRight, IsIso.inv_hom_id, id_whiskerRight]

/-- The left whiskering of an isomorphism is an isomorphism. -/
@[simps]
def whiskerLeftIso (X : C) {Y Z : C} (f : Y ≅ Z) : X ⊗ Y ≅ X ⊗ Z where
  hom := X ◁ f.hom
  inv := X ◁ f.inv

instance whiskerLeft_isIso (X : C) {Y Z : C} (f : Y ⟶ Z) [IsIso f] : IsIso (X ◁ f) :=
  (whiskerLeftIso X (asIso f)).isIso_hom

@[simp]
theorem inv_whiskerLeft (X : C) {Y Z : C} (f : Y ⟶ Z) [IsIso f] :
    inv (X ◁ f) = X ◁ inv f := by
  aesop_cat

@[simp]
lemma whiskerLeftIso_refl (W X : C) :
    whiskerLeftIso W (Iso.refl X) = Iso.refl (W ⊗ X) :=
  Iso.ext (whiskerLeft_id W X)

@[simp]
lemma whiskerLeftIso_trans (W : C) {X Y Z : C} (f : X ≅ Y) (g : Y ≅ Z) :
    whiskerLeftIso W (f ≪≫ g) = whiskerLeftIso W f ≪≫ whiskerLeftIso W g :=
  Iso.ext (whiskerLeft_comp W f.hom g.hom)

@[simp]
lemma whiskerLeftIso_symm (W : C) {X Y : C} (f : X ≅ Y) :
    (whiskerLeftIso W f).symm = whiskerLeftIso W f.symm := rfl

/-- The right whiskering of an isomorphism is an isomorphism. -/
@[simps!]
def whiskerRightIso {X Y : C} (f : X ≅ Y) (Z : C) : X ⊗ Z ≅ Y ⊗ Z where
  hom := f.hom ▷ Z
  inv := f.inv ▷ Z

instance whiskerRight_isIso {X Y : C} (f : X ⟶ Y) (Z : C) [IsIso f] : IsIso (f ▷ Z) :=
  (whiskerRightIso (asIso f) Z).isIso_hom

@[simp]
theorem inv_whiskerRight {X Y : C} (f : X ⟶ Y) (Z : C) [IsIso f] :
    inv (f ▷ Z) = inv f ▷ Z := by
  aesop_cat

@[simp]
lemma whiskerRightIso_refl (X W : C) :
    whiskerRightIso (Iso.refl X) W = Iso.refl (X ⊗ W) :=
  Iso.ext (id_whiskerRight X W)

@[simp]
lemma whiskerRightIso_trans {X Y Z : C} (f : X ≅ Y) (g : Y ≅ Z) (W : C) :
    whiskerRightIso (f ≪≫ g) W = whiskerRightIso f W ≪≫ whiskerRightIso g W :=
  Iso.ext (comp_whiskerRight f.hom g.hom W)

@[simp]
lemma whiskerRightIso_symm {X Y : C} (f : X ≅ Y) (W : C) :
    (whiskerRightIso f W).symm = whiskerRightIso f.symm W := rfl

/-- The tensor product of two isomorphisms is an isomorphism. -/
@[simps]
def tensorIso {X Y X' Y' : C} (f : X ≅ Y)
    (g : X' ≅ Y') : X ⊗ X' ≅ Y ⊗ Y' where
  hom := f.hom ⊗ₘ g.hom
  inv := f.inv ⊗ₘ g.inv
  hom_inv_id := by rw [← tensor_comp, Iso.hom_inv_id, Iso.hom_inv_id, ← id_tensorHom_id]
  inv_hom_id := by rw [← tensor_comp, Iso.inv_hom_id, Iso.inv_hom_id, ← id_tensorHom_id]

/-- Notation for `tensorIso`, the tensor product of isomorphisms -/
scoped infixr:70 " ⊗ᵢ " => tensorIso
-- TODO: Try setting this notation to `⊗` if the elaborator is improved and performs
-- better than currently on overloaded notations.

theorem tensorIso_def {X Y X' Y' : C} (f : X ≅ Y) (g : X' ≅ Y') :
    f ⊗ᵢ g = whiskerRightIso f X' ≪≫ whiskerLeftIso Y g :=
  Iso.ext (tensorHom_def f.hom g.hom)

theorem tensorIso_def' {X Y X' Y' : C} (f : X ≅ Y) (g : X' ≅ Y') :
    f ⊗ᵢ g = whiskerLeftIso X g ≪≫ whiskerRightIso f Y' :=
  Iso.ext (tensorHom_def' f.hom g.hom)

instance tensor_isIso {W X Y Z : C} (f : W ⟶ X) [IsIso f] (g : Y ⟶ Z) [IsIso g] : IsIso (f ⊗ₘ g) :=
  (asIso f ⊗ᵢ asIso g).isIso_hom

@[simp]
theorem inv_tensor {W X Y Z : C} (f : W ⟶ X) [IsIso f] (g : Y ⟶ Z) [IsIso g] :
    inv (f ⊗ₘ g) = inv f ⊗ₘ inv g := by
  simp [tensorHom_def ,whisker_exchange]

variable {W X Y Z : C}

theorem whiskerLeft_dite {P : Prop} [Decidable P]
    (X : C) {Y Z : C} (f : P → (Y ⟶ Z)) (f' : ¬P → (Y ⟶ Z)) :
      X ◁ (if h : P then f h else f' h) = if h : P then X ◁ f h else X ◁ f' h := by
  split_ifs <;> rfl

theorem dite_whiskerRight {P : Prop} [Decidable P]
    {X Y : C} (f : P → (X ⟶ Y)) (f' : ¬P → (X ⟶ Y)) (Z : C) :
      (if h : P then f h else f' h) ▷ Z = if h : P then f h ▷ Z else f' h ▷ Z := by
  split_ifs <;> rfl

theorem tensor_dite {P : Prop} [Decidable P] {W X Y Z : C} (f : W ⟶ X) (g : P → (Y ⟶ Z))
    (g' : ¬P → (Y ⟶ Z)) : (f ⊗ₘ if h : P then g h else g' h) =
    if h : P then f ⊗ₘ g h else f ⊗ₘ g' h := by split_ifs <;> rfl

theorem dite_tensor {P : Prop} [Decidable P] {W X Y Z : C} (f : W ⟶ X) (g : P → (Y ⟶ Z))
    (g' : ¬P → (Y ⟶ Z)) : (if h : P then g h else g' h) ⊗ₘ f =
    if h : P then g h ⊗ₘ f else g' h ⊗ₘ f := by split_ifs <;> rfl

@[simp]
theorem whiskerLeft_eqToHom (X : C) {Y Z : C} (f : Y = Z) :
    X ◁ eqToHom f = eqToHom (congr_arg₂ tensorObj rfl f) := by
  cases f
  simp only [whiskerLeft_id, eqToHom_refl]

@[simp]
theorem eqToHom_whiskerRight {X Y : C} (f : X = Y) (Z : C) :
    eqToHom f ▷ Z = eqToHom (congr_arg₂ tensorObj f rfl) := by
  cases f
  simp only [id_whiskerRight, eqToHom_refl]

@[reassoc]
theorem associator_naturality_left {X X' : C} (f : X ⟶ X') (Y Z : C) :
    f ▷ Y ▷ Z ≫ (α_ X' Y Z).hom = (α_ X Y Z).hom ≫ f ▷ (Y ⊗ Z) := by simp

@[reassoc]
theorem associator_inv_naturality_left {X X' : C} (f : X ⟶ X') (Y Z : C) :
    f ▷ (Y ⊗ Z) ≫ (α_ X' Y Z).inv = (α_ X Y Z).inv ≫ f ▷ Y ▷ Z := by simp

@[reassoc]
theorem whiskerRight_tensor_symm {X X' : C} (f : X ⟶ X') (Y Z : C) :
    f ▷ Y ▷ Z = (α_ X Y Z).hom ≫ f ▷ (Y ⊗ Z) ≫ (α_ X' Y Z).inv := by simp

@[reassoc]
theorem associator_naturality_middle (X : C) {Y Y' : C} (f : Y ⟶ Y') (Z : C) :
    (X ◁ f) ▷ Z ≫ (α_ X Y' Z).hom = (α_ X Y Z).hom ≫ X ◁ f ▷ Z := by simp

@[reassoc]
theorem associator_inv_naturality_middle (X : C) {Y Y' : C} (f : Y ⟶ Y') (Z : C) :
    X ◁ f ▷ Z ≫ (α_ X Y' Z).inv = (α_ X Y Z).inv ≫ (X ◁ f) ▷ Z := by simp

@[reassoc]
theorem whisker_assoc_symm (X : C) {Y Y' : C} (f : Y ⟶ Y') (Z : C) :
    X ◁ f ▷ Z = (α_ X Y Z).inv ≫ (X ◁ f) ▷ Z ≫ (α_ X Y' Z).hom := by simp

@[reassoc]
theorem associator_naturality_right (X Y : C) {Z Z' : C} (f : Z ⟶ Z') :
    (X ⊗ Y) ◁ f ≫ (α_ X Y Z').hom = (α_ X Y Z).hom ≫ X ◁ Y ◁ f := by simp

@[reassoc]
theorem associator_inv_naturality_right (X Y : C) {Z Z' : C} (f : Z ⟶ Z') :
    X ◁ Y ◁ f ≫ (α_ X Y Z').inv = (α_ X Y Z).inv ≫ (X ⊗ Y) ◁ f := by simp

@[reassoc]
theorem tensor_whiskerLeft_symm (X Y : C) {Z Z' : C} (f : Z ⟶ Z') :
    X ◁ Y ◁ f = (α_ X Y Z).inv ≫ (X ⊗ Y) ◁ f ≫ (α_ X Y Z').hom := by simp

@[reassoc]
theorem leftUnitor_inv_naturality {X Y : C} (f : X ⟶ Y) :
    f ≫ (λ_ Y).inv = (λ_ X).inv ≫ _ ◁ f := by simp

@[reassoc]
theorem id_whiskerLeft_symm {X X' : C} (f : X ⟶ X') :
    f = (λ_ X).inv ≫ 𝟙_ C ◁ f ≫ (λ_ X').hom := by
  simp only [id_whiskerLeft, assoc, inv_hom_id, comp_id, inv_hom_id_assoc]

@[reassoc]
theorem rightUnitor_inv_naturality {X X' : C} (f : X ⟶ X') :
    f ≫ (ρ_ X').inv = (ρ_ X).inv ≫ f ▷ _ := by simp

@[reassoc]
theorem whiskerRight_id_symm {X Y : C} (f : X ⟶ Y) :
    f = (ρ_ X).inv ≫ f ▷ 𝟙_ C ≫ (ρ_ Y).hom := by
  simp

theorem whiskerLeft_iff {X Y : C} (f g : X ⟶ Y) : 𝟙_ C ◁ f = 𝟙_ C ◁ g ↔ f = g := by simp

theorem whiskerRight_iff {X Y : C} (f g : X ⟶ Y) : f ▷ 𝟙_ C = g ▷ 𝟙_ C ↔ f = g := by simp

/-! The lemmas in the next section are true by coherence,
but we prove them directly as they are used in proving the coherence theorem. -/

section

@[reassoc (attr := simp)]
theorem pentagon_inv :
    W ◁ (α_ X Y Z).inv ≫ (α_ W (X ⊗ Y) Z).inv ≫ (α_ W X Y).inv ▷ Z =
      (α_ W X (Y ⊗ Z)).inv ≫ (α_ (W ⊗ X) Y Z).inv :=
  eq_of_inv_eq_inv (by simp)

@[reassoc (attr := simp)]
theorem pentagon_inv_inv_hom_hom_inv :
    (α_ W (X ⊗ Y) Z).inv ≫ (α_ W X Y).inv ▷ Z ≫ (α_ (W ⊗ X) Y Z).hom =
      W ◁ (α_ X Y Z).hom ≫ (α_ W X (Y ⊗ Z)).inv := by
  rw [← cancel_epi (W ◁ (α_ X Y Z).inv), ← cancel_mono (α_ (W ⊗ X) Y Z).inv]
  simp

@[reassoc (attr := simp)]
theorem pentagon_inv_hom_hom_hom_inv :
    (α_ (W ⊗ X) Y Z).inv ≫ (α_ W X Y).hom ▷ Z ≫ (α_ W (X ⊗ Y) Z).hom =
      (α_ W X (Y ⊗ Z)).hom ≫ W ◁ (α_ X Y Z).inv :=
  eq_of_inv_eq_inv (by simp)

@[reassoc (attr := simp)]
theorem pentagon_hom_inv_inv_inv_inv :
    W ◁ (α_ X Y Z).hom ≫ (α_ W X (Y ⊗ Z)).inv ≫ (α_ (W ⊗ X) Y Z).inv =
      (α_ W (X ⊗ Y) Z).inv ≫ (α_ W X Y).inv ▷ Z := by
  simp [← cancel_epi (W ◁ (α_ X Y Z).inv)]

@[reassoc (attr := simp)]
theorem pentagon_hom_hom_inv_hom_hom :
    (α_ (W ⊗ X) Y Z).hom ≫ (α_ W X (Y ⊗ Z)).hom ≫ W ◁ (α_ X Y Z).inv =
      (α_ W X Y).hom ▷ Z ≫ (α_ W (X ⊗ Y) Z).hom :=
  eq_of_inv_eq_inv (by simp)

@[reassoc (attr := simp)]
theorem pentagon_hom_inv_inv_inv_hom :
    (α_ W X (Y ⊗ Z)).hom ≫ W ◁ (α_ X Y Z).inv ≫ (α_ W (X ⊗ Y) Z).inv =
      (α_ (W ⊗ X) Y Z).inv ≫ (α_ W X Y).hom ▷ Z := by
  rw [← cancel_epi (α_ W X (Y ⊗ Z)).inv, ← cancel_mono ((α_ W X Y).inv ▷ Z)]
  simp

@[reassoc (attr := simp)]
theorem pentagon_hom_hom_inv_inv_hom :
    (α_ W (X ⊗ Y) Z).hom ≫ W ◁ (α_ X Y Z).hom ≫ (α_ W X (Y ⊗ Z)).inv =
      (α_ W X Y).inv ▷ Z ≫ (α_ (W ⊗ X) Y Z).hom :=
  eq_of_inv_eq_inv (by simp)

@[reassoc (attr := simp)]
theorem pentagon_inv_hom_hom_hom_hom :
    (α_ W X Y).inv ▷ Z ≫ (α_ (W ⊗ X) Y Z).hom ≫ (α_ W X (Y ⊗ Z)).hom =
      (α_ W (X ⊗ Y) Z).hom ≫ W ◁ (α_ X Y Z).hom := by
  simp [← cancel_epi ((α_ W X Y).hom ▷ Z)]

@[reassoc (attr := simp)]
theorem pentagon_inv_inv_hom_inv_inv :
    (α_ W X (Y ⊗ Z)).inv ≫ (α_ (W ⊗ X) Y Z).inv ≫ (α_ W X Y).hom ▷ Z =
      W ◁ (α_ X Y Z).inv ≫ (α_ W (X ⊗ Y) Z).inv :=
  eq_of_inv_eq_inv (by simp)

@[reassoc (attr := simp)]
theorem triangle_assoc_comp_right (X Y : C) :
    (α_ X (𝟙_ C) Y).inv ≫ ((ρ_ X).hom ▷ Y) = X ◁ (λ_ Y).hom := by
  rw [← triangle, Iso.inv_hom_id_assoc]

@[reassoc (attr := simp)]
theorem triangle_assoc_comp_right_inv (X Y : C) :
    (ρ_ X).inv ▷ Y ≫ (α_ X (𝟙_ C) Y).hom = X ◁ (λ_ Y).inv := by
  simp [← cancel_mono (X ◁ (λ_ Y).hom)]

@[reassoc (attr := simp)]
theorem triangle_assoc_comp_left_inv (X Y : C) :
    (X ◁ (λ_ Y).inv) ≫ (α_ X (𝟙_ C) Y).inv = (ρ_ X).inv ▷ Y := by
  simp [← cancel_mono ((ρ_ X).hom ▷ Y)]

/-- We state it as a simp lemma, which is regarded as an involved version of
`id_whiskerRight X Y : 𝟙 X ▷ Y = 𝟙 (X ⊗ Y)`.
-/
@[reassoc, simp]
theorem leftUnitor_whiskerRight (X Y : C) :
    (λ_ X).hom ▷ Y = (α_ (𝟙_ C) X Y).hom ≫ (λ_ (X ⊗ Y)).hom := by
  rw [← whiskerLeft_iff, whiskerLeft_comp, ← cancel_epi (α_ _ _ _).hom, ←
      cancel_epi ((α_ _ _ _).hom ▷ _), pentagon_assoc, triangle, ← associator_naturality_middle, ←
      comp_whiskerRight_assoc, triangle, associator_naturality_left]

@[reassoc, simp]
theorem leftUnitor_inv_whiskerRight (X Y : C) :
    (λ_ X).inv ▷ Y = (λ_ (X ⊗ Y)).inv ≫ (α_ (𝟙_ C) X Y).inv :=
  eq_of_inv_eq_inv (by simp)

@[reassoc, simp]
theorem whiskerLeft_rightUnitor (X Y : C) :
    X ◁ (ρ_ Y).hom = (α_ X Y (𝟙_ C)).inv ≫ (ρ_ (X ⊗ Y)).hom := by
  rw [← whiskerRight_iff, comp_whiskerRight, ← cancel_epi (α_ _ _ _).inv, ←
      cancel_epi (X ◁ (α_ _ _ _).inv), pentagon_inv_assoc, triangle_assoc_comp_right, ←
      associator_inv_naturality_middle, ← whiskerLeft_comp_assoc, triangle_assoc_comp_right,
      associator_inv_naturality_right]

@[reassoc, simp]
theorem whiskerLeft_rightUnitor_inv (X Y : C) :
    X ◁ (ρ_ Y).inv = (ρ_ (X ⊗ Y)).inv ≫ (α_ X Y (𝟙_ C)).hom :=
  eq_of_inv_eq_inv (by simp)

@[reassoc]
theorem leftUnitor_tensor_hom (X Y : C) :
    (λ_ (X ⊗ Y)).hom = (α_ (𝟙_ C) X Y).inv ≫ (λ_ X).hom ▷ Y := by simp

@[deprecated (since := "2025-06-24")] alias leftUnitor_tensor := leftUnitor_tensor_hom

@[reassoc]
theorem leftUnitor_tensor_inv (X Y : C) :
    (λ_ (X ⊗ Y)).inv = (λ_ X).inv ▷ Y ≫ (α_ (𝟙_ C) X Y).hom := by simp

@[reassoc]
theorem rightUnitor_tensor_hom (X Y : C) :
    (ρ_ (X ⊗ Y)).hom = (α_ X Y (𝟙_ C)).hom ≫ X ◁ (ρ_ Y).hom := by simp

@[deprecated (since := "2025-06-24")] alias rightUnitor_tensor := rightUnitor_tensor_hom

@[reassoc]
theorem rightUnitor_tensor_inv (X Y : C) :
    (ρ_ (X ⊗ Y)).inv = X ◁ (ρ_ Y).inv ≫ (α_ X Y (𝟙_ C)).inv := by simp

end

@[reassoc]
theorem associator_inv_naturality {X Y Z X' Y' Z' : C} (f : X ⟶ X') (g : Y ⟶ Y') (h : Z ⟶ Z') :
    (f ⊗ₘ g ⊗ₘ h) ≫ (α_ X' Y' Z').inv = (α_ X Y Z).inv ≫ ((f ⊗ₘ g) ⊗ₘ h) := by
  simp [tensorHom_def]

@[reassoc, simp]
theorem associator_conjugation {X X' Y Y' Z Z' : C} (f : X ⟶ X') (g : Y ⟶ Y') (h : Z ⟶ Z') :
    (f ⊗ₘ g) ⊗ₘ h = (α_ X Y Z).hom ≫ (f ⊗ₘ g ⊗ₘ h) ≫ (α_ X' Y' Z').inv := by
  rw [associator_inv_naturality, hom_inv_id_assoc]

@[reassoc]
theorem associator_inv_conjugation {X X' Y Y' Z Z' : C} (f : X ⟶ X') (g : Y ⟶ Y') (h : Z ⟶ Z') :
    f ⊗ₘ g ⊗ₘ h = (α_ X Y Z).inv ≫ ((f ⊗ₘ g) ⊗ₘ h) ≫ (α_ X' Y' Z').hom := by
  rw [associator_naturality, inv_hom_id_assoc]

-- TODO these next two lemmas aren't so fundamental, and perhaps could be removed
-- (replacing their usages by their proofs).
@[reassoc]
theorem id_tensor_associator_naturality {X Y Z Z' : C} (h : Z ⟶ Z') :
    (𝟙 (X ⊗ Y) ⊗ₘ h) ≫ (α_ X Y Z').hom = (α_ X Y Z).hom ≫ (𝟙 X ⊗ₘ 𝟙 Y ⊗ₘ h) := by
  rw [← id_tensorHom_id, associator_naturality]

@[reassoc]
theorem id_tensor_associator_inv_naturality {X Y Z X' : C} (f : X ⟶ X') :
    (f ⊗ₘ 𝟙 (Y ⊗ Z)) ≫ (α_ X' Y Z).inv = (α_ X Y Z).inv ≫ ((f ⊗ₘ 𝟙 Y) ⊗ₘ 𝟙 Z) := by
  rw [← id_tensorHom_id, associator_inv_naturality]

@[reassoc (attr := simp)]
theorem hom_inv_id_tensor {V W X Y Z : C} (f : V ≅ W) (g : X ⟶ Y) (h : Y ⟶ Z) :
    (f.hom ⊗ₘ g) ≫ (f.inv ⊗ₘ h) = (𝟙 V ⊗ₘ g) ≫ (𝟙 V ⊗ₘ h) := by
  rw [← tensor_comp, f.hom_inv_id]; simp [id_tensorHom]

@[reassoc (attr := simp)]
theorem inv_hom_id_tensor {V W X Y Z : C} (f : V ≅ W) (g : X ⟶ Y) (h : Y ⟶ Z) :
    (f.inv ⊗ₘ g) ≫ (f.hom ⊗ₘ h) = (𝟙 W ⊗ₘ g) ≫ (𝟙 W ⊗ₘ h) := by
  rw [← tensor_comp, f.inv_hom_id]; simp [id_tensorHom]

@[reassoc (attr := simp)]
theorem tensor_hom_inv_id {V W X Y Z : C} (f : V ≅ W) (g : X ⟶ Y) (h : Y ⟶ Z) :
    (g ⊗ₘ f.hom) ≫ (h ⊗ₘ f.inv) = (g ⊗ₘ 𝟙 V) ≫ (h ⊗ₘ 𝟙 V) := by
  rw [← tensor_comp, f.hom_inv_id]; simp [tensorHom_id]

@[reassoc (attr := simp)]
theorem tensor_inv_hom_id {V W X Y Z : C} (f : V ≅ W) (g : X ⟶ Y) (h : Y ⟶ Z) :
    (g ⊗ₘ f.inv) ≫ (h ⊗ₘ f.hom) = (g ⊗ₘ 𝟙 W) ≫ (h ⊗ₘ 𝟙 W) := by
  rw [← tensor_comp, f.inv_hom_id]; simp [tensorHom_id]

@[reassoc (attr := simp)]
theorem hom_inv_id_tensor' {V W X Y Z : C} (f : V ⟶ W) [IsIso f] (g : X ⟶ Y) (h : Y ⟶ Z) :
    (f ⊗ₘ g) ≫ (inv f ⊗ₘ h) = (𝟙 V ⊗ₘ g) ≫ (𝟙 V ⊗ₘ h) := by
  rw [← tensor_comp, IsIso.hom_inv_id]; simp [id_tensorHom]

@[reassoc (attr := simp)]
theorem inv_hom_id_tensor' {V W X Y Z : C} (f : V ⟶ W) [IsIso f] (g : X ⟶ Y) (h : Y ⟶ Z) :
    (inv f ⊗ₘ g) ≫ (f ⊗ₘ h) = (𝟙 W ⊗ₘ g) ≫ (𝟙 W ⊗ₘ h) := by
  rw [← tensor_comp, IsIso.inv_hom_id]; simp [id_tensorHom]

@[reassoc (attr := simp)]
theorem tensor_hom_inv_id' {V W X Y Z : C} (f : V ⟶ W) [IsIso f] (g : X ⟶ Y) (h : Y ⟶ Z) :
    (g ⊗ₘ f) ≫ (h ⊗ₘ inv f) = (g ⊗ₘ 𝟙 V) ≫ (h ⊗ₘ 𝟙 V) := by
  rw [← tensor_comp, IsIso.hom_inv_id]; simp [tensorHom_id]

@[reassoc (attr := simp)]
theorem tensor_inv_hom_id' {V W X Y Z : C} (f : V ⟶ W) [IsIso f] (g : X ⟶ Y) (h : Y ⟶ Z) :
    (g ⊗ₘ inv f) ≫ (h ⊗ₘ f) = (g ⊗ₘ 𝟙 W) ≫ (h ⊗ₘ 𝟙 W) := by
  rw [← tensor_comp, IsIso.inv_hom_id]; simp [tensorHom_id]

/--
A constructor for monoidal categories that requires `tensorHom` instead of `whiskerLeft` and
`whiskerRight`.
-/
abbrev ofTensorHom [MonoidalCategoryStruct C]
    (id_tensorHom_id : ∀ X₁ X₂ : C, tensorHom (𝟙 X₁) (𝟙 X₂) = 𝟙 (tensorObj X₁ X₂) := by
      aesop_cat)
    (id_tensorHom : ∀ (X : C) {Y₁ Y₂ : C} (f : Y₁ ⟶ Y₂), tensorHom (𝟙 X) f = whiskerLeft X f := by
      aesop_cat)
    (tensorHom_id : ∀ {X₁ X₂ : C} (f : X₁ ⟶ X₂) (Y : C), tensorHom f (𝟙 Y) = whiskerRight f Y := by
      aesop_cat)
    (tensor_comp :
      ∀ {X₁ Y₁ Z₁ X₂ Y₂ Z₂ : C} (f₁ : X₁ ⟶ Y₁) (f₂ : X₂ ⟶ Y₂) (g₁ : Y₁ ⟶ Z₁) (g₂ : Y₂ ⟶ Z₂),
        tensorHom (f₁ ≫ g₁) (f₂ ≫ g₂) = tensorHom f₁ f₂ ≫ tensorHom g₁ g₂ := by
          aesop_cat)
    (associator_naturality :
      ∀ {X₁ X₂ X₃ Y₁ Y₂ Y₃ : C} (f₁ : X₁ ⟶ Y₁) (f₂ : X₂ ⟶ Y₂) (f₃ : X₃ ⟶ Y₃),
        tensorHom (tensorHom f₁ f₂) f₃ ≫ (associator Y₁ Y₂ Y₃).hom =
          (associator X₁ X₂ X₃).hom ≫ tensorHom f₁ (tensorHom f₂ f₃) := by
            aesop_cat)
    (leftUnitor_naturality :
      ∀ {X Y : C} (f : X ⟶ Y),
        tensorHom (𝟙 (𝟙_ C)) f ≫ (leftUnitor Y).hom = (leftUnitor X).hom ≫ f := by
          aesop_cat)
    (rightUnitor_naturality :
      ∀ {X Y : C} (f : X ⟶ Y),
        tensorHom f (𝟙 (𝟙_ C)) ≫ (rightUnitor Y).hom = (rightUnitor X).hom ≫ f := by
          aesop_cat)
    (pentagon :
      ∀ W X Y Z : C,
        tensorHom (associator W X Y).hom (𝟙 Z) ≫
            (associator W (tensorObj X Y) Z).hom ≫ tensorHom (𝟙 W) (associator X Y Z).hom =
          (associator (tensorObj W X) Y Z).hom ≫ (associator W X (tensorObj Y Z)).hom := by
            aesop_cat)
    (triangle :
      ∀ X Y : C,
        (associator X (𝟙_ C) Y).hom ≫ tensorHom (𝟙 X) (leftUnitor Y).hom =
          tensorHom (rightUnitor X).hom (𝟙 Y) := by
            aesop_cat) :
      MonoidalCategory C where
  tensorHom_def := by intros; simp [← id_tensorHom, ← tensorHom_id, ← tensor_comp]
  whiskerLeft_id := by intros; simp [← id_tensorHom, ← id_tensorHom_id]
  id_whiskerRight := by intros; simp [← tensorHom_id, id_tensorHom_id]
  pentagon := by intros; simp [← id_tensorHom, ← tensorHom_id, pentagon]
  triangle := by intros; simp [← id_tensorHom, ← tensorHom_id, triangle]

@[reassoc]
theorem comp_tensor_id (f : W ⟶ X) (g : X ⟶ Y) : f ≫ g ⊗ₘ 𝟙 Z = (f ⊗ₘ 𝟙 Z) ≫ (g ⊗ₘ 𝟙 Z) := by
  simp

@[reassoc]
theorem id_tensor_comp (f : W ⟶ X) (g : X ⟶ Y) : 𝟙 Z ⊗ₘ f ≫ g = (𝟙 Z ⊗ₘ f) ≫ (𝟙 Z ⊗ₘ g) := by
  simp

@[reassoc]
theorem id_tensor_comp_tensor_id (f : W ⟶ X) (g : Y ⟶ Z) : (𝟙 Y ⊗ₘ f) ≫ (g ⊗ₘ 𝟙 X) = g ⊗ₘ f := by
  rw [← tensor_comp]
  simp

@[reassoc]
theorem tensor_id_comp_id_tensor (f : W ⟶ X) (g : Y ⟶ Z) : (g ⊗ₘ 𝟙 W) ≫ (𝟙 Z ⊗ₘ f) = g ⊗ₘ f := by
  rw [← tensor_comp]
  simp

theorem tensor_left_iff {X Y : C} (f g : X ⟶ Y) : 𝟙 (𝟙_ C) ⊗ₘ f = 𝟙 (𝟙_ C) ⊗ₘ g ↔ f = g := by simp

theorem tensor_right_iff {X Y : C} (f g : X ⟶ Y) : f ⊗ₘ 𝟙 (𝟙_ C) = g ⊗ₘ 𝟙 (𝟙_ C) ↔ f = g := by simp

section

variable (C)

attribute [local simp] whisker_exchange

/-- The tensor product expressed as a functor. -/
@[simps]
def tensor : C × C ⥤ C where
  obj X := X.1 ⊗ X.2
  map {X Y : C × C} (f : X ⟶ Y) := f.1 ⊗ₘ f.2

/-- The left-associated triple tensor product as a functor. -/
def leftAssocTensor : C × C × C ⥤ C where
  obj X := (X.1 ⊗ X.2.1) ⊗ X.2.2
  map {X Y : C × C × C} (f : X ⟶ Y) := (f.1 ⊗ₘ f.2.1) ⊗ₘ f.2.2

@[simp]
theorem leftAssocTensor_obj (X) : (leftAssocTensor C).obj X = (X.1 ⊗ X.2.1) ⊗ X.2.2 :=
  rfl

@[simp]
theorem leftAssocTensor_map {X Y} (f : X ⟶ Y) :
    (leftAssocTensor C).map f = (f.1 ⊗ₘ f.2.1) ⊗ₘ f.2.2 :=
  rfl

/-- The right-associated triple tensor product as a functor. -/
def rightAssocTensor : C × C × C ⥤ C where
  obj X := X.1 ⊗ X.2.1 ⊗ X.2.2
  map {X Y : C × C × C} (f : X ⟶ Y) := f.1 ⊗ₘ f.2.1 ⊗ₘ f.2.2

@[simp]
theorem rightAssocTensor_obj (X) : (rightAssocTensor C).obj X = X.1 ⊗ X.2.1 ⊗ X.2.2 :=
  rfl

@[simp]
theorem rightAssocTensor_map {X Y} (f : X ⟶ Y) :
    (rightAssocTensor C).map f = f.1 ⊗ₘ f.2.1 ⊗ₘ f.2.2 :=
  rfl

/-- The tensor product bifunctor `C ⥤ C ⥤ C` of a monoidal category. -/
@[simps]
def curriedTensor : C ⥤ C ⥤ C where
  obj X :=
    { obj := fun Y => X ⊗ Y
      map := fun g => X ◁ g }
  map f :=
    { app := fun Y => f ▷ Y }

variable {C}

/-- Tensoring on the left with a fixed object, as a functor. -/
abbrev tensorLeft (X : C) : C ⥤ C := (curriedTensor C).obj X

/-- Tensoring on the right with a fixed object, as a functor. -/
abbrev tensorRight (X : C) : C ⥤ C := (curriedTensor C).flip.obj X

variable (C)

/-- The functor `fun X ↦ 𝟙_ C ⊗ X`. -/
abbrev tensorUnitLeft : C ⥤ C := tensorLeft (𝟙_ C)

/-- The functor `fun X ↦ X ⊗ 𝟙_ C`. -/
abbrev tensorUnitRight : C ⥤ C := tensorRight (𝟙_ C)

-- We can express the associator and the unitors, given componentwise above,
-- as natural isomorphisms.
/-- The associator as a natural isomorphism. -/
@[simps!]
def associatorNatIso : leftAssocTensor C ≅ rightAssocTensor C :=
  NatIso.ofComponents (fun _ => MonoidalCategory.associator _ _ _)

/-- The left unitor as a natural isomorphism. -/
@[simps!]
def leftUnitorNatIso : tensorUnitLeft C ≅ 𝟭 C :=
  NatIso.ofComponents MonoidalCategory.leftUnitor

/-- The right unitor as a natural isomorphism. -/
@[simps!]
def rightUnitorNatIso : tensorUnitRight C ≅ 𝟭 C :=
  NatIso.ofComponents MonoidalCategory.rightUnitor

/-- The associator as a natural isomorphism between trifunctors `C ⥤ C ⥤ C ⥤ C`. -/
@[simps!]
def curriedAssociatorNatIso :
    bifunctorComp₁₂ (curriedTensor C) (curriedTensor C) ≅
      bifunctorComp₂₃ (curriedTensor C) (curriedTensor C) :=
  NatIso.ofComponents (fun X₁ => NatIso.ofComponents (fun X₂ => NatIso.ofComponents
    (fun X₃ => α_ X₁ X₂ X₃)))

section

variable {C}

/-- Tensoring on the left with `X ⊗ Y` is naturally isomorphic to
tensoring on the left with `Y`, and then again with `X`.
-/
def tensorLeftTensor (X Y : C) : tensorLeft (X ⊗ Y) ≅ tensorLeft Y ⋙ tensorLeft X :=
  NatIso.ofComponents (associator _ _) fun {Z} {Z'} f => by simp

@[simp]
theorem tensorLeftTensor_hom_app (X Y Z : C) :
    (tensorLeftTensor X Y).hom.app Z = (associator X Y Z).hom :=
  rfl

@[simp]
theorem tensorLeftTensor_inv_app (X Y Z : C) :
    (tensorLeftTensor X Y).inv.app Z = (associator X Y Z).inv := by simp [tensorLeftTensor]

variable (C)

/-- Tensoring on the left, as a functor from `C` into endofunctors of `C`.

TODO: show this is an op-monoidal functor.
-/
abbrev tensoringLeft : C ⥤ C ⥤ C := curriedTensor C

instance : (tensoringLeft C).Faithful where
  map_injective {X} {Y} f g h := by
    injections h
    replace h := congr_fun h (𝟙_ C)
    simpa using h

/-- Tensoring on the right, as a functor from `C` into endofunctors of `C`.

We later show this is a monoidal functor.
-/
abbrev tensoringRight : C ⥤ C ⥤ C := (curriedTensor C).flip

instance : (tensoringRight C).Faithful where
  map_injective {X} {Y} f g h := by
    injections h
    replace h := congr_fun h (𝟙_ C)
    simpa using h

variable {C}

/-- Tensoring on the right with `X ⊗ Y` is naturally isomorphic to
tensoring on the right with `X`, and then again with `Y`.
-/
def tensorRightTensor (X Y : C) : tensorRight (X ⊗ Y) ≅ tensorRight X ⋙ tensorRight Y :=
  NatIso.ofComponents (fun Z => (associator Z X Y).symm) fun {Z} {Z'} f => by simp

@[simp]
theorem tensorRightTensor_hom_app (X Y Z : C) :
    (tensorRightTensor X Y).hom.app Z = (associator Z X Y).inv :=
  rfl

@[simp]
theorem tensorRightTensor_inv_app (X Y Z : C) :
    (tensorRightTensor X Y).inv.app Z = (associator Z X Y).hom := by simp [tensorRightTensor]

end

end

section

universe v₁ v₂ u₁ u₂

variable (C₁ : Type u₁) [Category.{v₁} C₁] [MonoidalCategory.{v₁} C₁]
variable (C₂ : Type u₂) [Category.{v₂} C₂] [MonoidalCategory.{v₂} C₂]

attribute [local simp] associator_naturality leftUnitor_naturality rightUnitor_naturality pentagon

@[simps! tensorObj tensorHom tensorUnit whiskerLeft whiskerRight associator]
instance prodMonoidal : MonoidalCategory (C₁ × C₂) where
  tensorObj X Y := (X.1 ⊗ Y.1, X.2 ⊗ Y.2)
  tensorHom f g := (f.1 ⊗ₘ g.1, f.2 ⊗ₘ g.2)
  whiskerLeft X _ _ f := (whiskerLeft X.1 f.1, whiskerLeft X.2 f.2)
  whiskerRight f X := (whiskerRight f.1 X.1, whiskerRight f.2 X.2)
  tensorHom_def := by simp [tensorHom_def]
  tensorUnit := (𝟙_ C₁, 𝟙_ C₂)
  associator X Y Z := (α_ X.1 Y.1 Z.1).prod (α_ X.2 Y.2 Z.2)
  leftUnitor := fun ⟨X₁, X₂⟩ => (λ_ X₁).prod (λ_ X₂)
  rightUnitor := fun ⟨X₁, X₂⟩ => (ρ_ X₁).prod (ρ_ X₂)

@[simp]
theorem prodMonoidal_leftUnitor_hom_fst (X : C₁ × C₂) :
    ((λ_ X).hom : 𝟙_ _ ⊗ X ⟶ X).1 = (λ_ X.1).hom := by
  cases X
  rfl

@[simp]
theorem prodMonoidal_leftUnitor_hom_snd (X : C₁ × C₂) :
    ((λ_ X).hom : 𝟙_ _ ⊗ X ⟶ X).2 = (λ_ X.2).hom := by
  cases X
  rfl

@[simp]
theorem prodMonoidal_leftUnitor_inv_fst (X : C₁ × C₂) :
    ((λ_ X).inv : X ⟶ 𝟙_ _ ⊗ X).1 = (λ_ X.1).inv := by
  cases X
  rfl

@[simp]
theorem prodMonoidal_leftUnitor_inv_snd (X : C₁ × C₂) :
    ((λ_ X).inv : X ⟶ 𝟙_ _ ⊗ X).2 = (λ_ X.2).inv := by
  cases X
  rfl

@[simp]
theorem prodMonoidal_rightUnitor_hom_fst (X : C₁ × C₂) :
    ((ρ_ X).hom : X ⊗ 𝟙_ _ ⟶ X).1 = (ρ_ X.1).hom := by
  cases X
  rfl

@[simp]
theorem prodMonoidal_rightUnitor_hom_snd (X : C₁ × C₂) :
    ((ρ_ X).hom : X ⊗ 𝟙_ _ ⟶ X).2 = (ρ_ X.2).hom := by
  cases X
  rfl

@[simp]
theorem prodMonoidal_rightUnitor_inv_fst (X : C₁ × C₂) :
    ((ρ_ X).inv : X ⟶ X ⊗ 𝟙_ _).1 = (ρ_ X.1).inv := by
  cases X
  rfl

@[simp]
theorem prodMonoidal_rightUnitor_inv_snd (X : C₁ × C₂) :
    ((ρ_ X).inv : X ⟶ X ⊗ 𝟙_ _).2 = (ρ_ X.2).inv := by
  cases X
  rfl

end

end MonoidalCategory

namespace NatTrans

variable {J : Type*} [Category J] {C : Type*} [Category C] [MonoidalCategory C]
  {F G F' G' : J ⥤ C} (α : F ⟶ F') (β : G ⟶ G')

@[reassoc]
lemma tensor_naturality {X Y X' Y' : J} (f : X ⟶ Y) (g : X' ⟶ Y') :
    (F.map f ⊗ₘ G.map g) ≫ (α.app Y ⊗ₘ β.app Y') =
      (α.app X ⊗ₘ β.app X') ≫ (F'.map f ⊗ₘ G'.map g) := by
  simp only [← tensor_comp, naturality]

@[reassoc]
lemma whiskerRight_app_tensor_app {X Y : J} (f : X ⟶ Y) (X' : J) :
    F.map f ▷ G.obj X' ≫ (α.app Y ⊗ₘ β.app X') =
      (α.app X ⊗ₘ β.app X') ≫ F'.map f ▷ (G'.obj X') := by
  simpa using tensor_naturality α β f (𝟙 X')

@[reassoc]
lemma whiskerLeft_app_tensor_app {X' Y' : J} (f : X' ⟶ Y') (X : J) :
    F.obj X ◁ G.map f ≫ (α.app X ⊗ₘ β.app Y') =
      (α.app X ⊗ₘ β.app X') ≫ F'.obj X ◁ G'.map f := by
  simpa using tensor_naturality α β (𝟙 X) f

end NatTrans

section ObjectProperty

/-- The restriction of a monoidal category along an object property
that's closed under the monoidal structure. -/
-- See note [reducible non instances]
noncomputable abbrev MonoidalCategory.fullSubcategory
    {C : Type u} [Category.{v} C] [MonoidalCategory C] (P : ObjectProperty C)
    (tensorUnit : P (𝟙_ C))
    (tensorObj : ∀ X Y, P X → P Y → P (X ⊗ Y)) :
    MonoidalCategory P.FullSubcategory where
  tensorObj X Y := ⟨X.1 ⊗ Y.1, tensorObj X.1 Y.1 X.2 Y.2⟩
  whiskerLeft X _ _ f := X.1 ◁ f
  whiskerRight f X := MonoidalCategoryStruct.whiskerRight (C := C) f X.1
  tensorHom f g := MonoidalCategoryStruct.tensorHom (C := C) f g
  tensorUnit := ⟨𝟙_ C, tensorUnit⟩
  associator X Y Z := P.fullyFaithfulι.preimageIso (α_ X.1 Y.1 Z.1)
  leftUnitor X := P.fullyFaithfulι.preimageIso (λ_ X.1)
  rightUnitor X := P.fullyFaithfulι.preimageIso (ρ_ X.1)
  tensorHom_def := tensorHom_def (C := C)
  id_tensorHom_id X Y := id_tensorHom_id X.1 Y.1
  tensor_comp := tensor_comp (C := C)
  whiskerLeft_id X Y := MonoidalCategory.whiskerLeft_id X.1 Y.1
  id_whiskerRight X Y := MonoidalCategory.id_whiskerRight X.1 Y.1
  associator_naturality := associator_naturality (C := C)
  leftUnitor_naturality := leftUnitor_naturality (C := C)
  rightUnitor_naturality := rightUnitor_naturality (C := C)
  pentagon W X Y Z := pentagon W.1 X.1 Y.1 Z.1
  triangle X Y := triangle X.1 Y.1

end ObjectProperty

end CategoryTheory<|MERGE_RESOLUTION|>--- conflicted
+++ resolved
@@ -279,7 +279,6 @@
     f ⊗ₘ g = X₁ ◁ g ≫ f ▷ Y₂ :=
   whisker_exchange f g ▸ tensorHom_def f g
 
-<<<<<<< HEAD
 @[reassoc]
 theorem whiskerLeft_comp_tensorHom {V W X Y Z : C} (f : V ⟶ W) (g : X ⟶ Y) (h : Y ⟶ Z) :
     (V ◁ g) ≫ (f ⊗ₘ h) = f ⊗ₘ (g ≫ h) := by
@@ -307,13 +306,13 @@
   nth_rw 2 [← comp_id h]
   rw [tensor_comp]
   simp
-=======
+
 @[reassoc] lemma leftUnitor_inv_comp_tensorHom {X Y Z : C} (f : 𝟙_ C ⟶ Y) (g : X ⟶ Z) :
     (λ_ X).inv ≫ (f ⊗ₘ g) = g ≫ (λ_ Z).inv ≫ f ▷ Z := by simp [tensorHom_def']
 
 @[reassoc] lemma rightUnitor_inv_comp_tensorHom {X Y Z : C} (f : X ⟶ Y) (g : 𝟙_ C ⟶ Z) :
     (ρ_ X).inv ≫ (f ⊗ₘ g) = f ≫ (ρ_ Y).inv ≫ Y ◁ g := by simp [tensorHom_def]
->>>>>>> c1b41663
+
 
 @[reassoc (attr := simp)]
 theorem whiskerLeft_hom_inv (X : C) {Y Z : C} (f : Y ≅ Z) :
