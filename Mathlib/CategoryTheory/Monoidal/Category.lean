--- conflicted
+++ resolved
@@ -279,21 +279,6 @@
     f ⊗ g = X₁ ◁ g ≫ f ▷ Y₂ :=
   whisker_exchange f g ▸ tensorHom_def f g
 
-<<<<<<< HEAD
-@[reassoc]
-lemma whiskerLeft_whiskerLeft_associator_inv (X Y : C) {Z₁ Z₂ : C} (f : Z₁ ⟶ Z₂) :
-    X ◁ Y ◁ f ≫ (α_ _ _ _).inv = (α_ _ _ _).inv ≫ _ ◁ f := by simp
-=======
-end MonoidalCategory
-
-open scoped MonoidalCategory
-open MonoidalCategory
-
-variable {C : Type u} [𝒞 : Category.{v} C] [MonoidalCategory C]
-
-namespace MonoidalCategory
->>>>>>> 4fd26e9a
-
 @[reassoc (attr := simp)]
 theorem whiskerLeft_hom_inv (X : C) {Y Z : C} (f : Y ≅ Z) :
     X ◁ f.hom ≫ X ◁ f.inv = 𝟙 (X ⊗ Y) := by
