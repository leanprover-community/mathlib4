--- conflicted
+++ resolved
@@ -40,11 +40,7 @@
 and also satisfies the two hexagon identities.
 -/
 class BraidedCategory (C : Type u) [Category.{v} C] [MonoidalCategory.{v} C] where
-<<<<<<< HEAD
   /-- The braiding natural isomorphism. -/
-=======
-  /-- braiding natural isomorphism -/
->>>>>>> 4b4c1a3e
   braiding : ∀ X Y : C, X ⊗ Y ≅ Y ⊗ X
   -- Note: `𝟙 X ⊗ f` will be replaced by `X ◁ f` (and similarly for `f ⊗ 𝟙 Z`) in #6307.
   braiding_naturality_right :
@@ -80,10 +76,7 @@
 
 open BraidedCategory
 
-<<<<<<< HEAD
 @[inherit_doc]
-notation "β_" => braiding
-=======
 notation "β_" => BraidedCategory.braiding
 
 namespace BraidedCategory
@@ -132,7 +125,6 @@
   simp_rw [Category.assoc, braiding_naturality_left, braiding_naturality_right_assoc]
 
 end BraidedCategory
->>>>>>> 4b4c1a3e
 
 /--
 Verifying the axioms for a braiding by checking that the candidate braiding is sent to a braiding
