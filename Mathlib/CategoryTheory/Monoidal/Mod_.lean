/-
Copyright (c) 2020 Kim Morrison. All rights reserved.
Released under Apache 2.0 license as described in the file LICENSE.
Authors: Kim Morrison, Paul Lezeau, Robin Carlier
-/
import Mathlib.CategoryTheory.Monoidal.Mon_
import Mathlib.CategoryTheory.Monoidal.Action.Basic

/-!
# The category of module objects over a monoid object.
-/

universe v₁ v₂ u₁ u₂

open CategoryTheory MonoidalCategory Mon_Class

variable {C : Type u₁} [Category.{v₁} C] [MonoidalCategory.{v₁} C]
  {D : Type u₂} [Category.{v₂} D] [MonoidalLeftAction C D]

section Mod_Class

open Mon_Class

variable (M : C) [Mon_Class M]

open scoped MonoidalLeftAction
/-- Given an action of a monoidal category `C` on a category `D`,
an action of a monoid object `M` in `C` on an object `X` in `D` is the data of a
map `smul : M ⊙ X ⟶ X` that satisfies unitality and associativity with
multiplication.

See `MulAction` for the non-categorical version. -/
class Mod_Class (X : D) where
  /-- The action map -/
  smul : M ⊙ₗ X ⟶ X
  /-- The identity acts trivially. -/
  one_smul' (X) : η ⊵ₗ X ≫ smul = (λₗ X).hom := by aesop_cat
  /-- The action map is compatible with multiplication. -/
  mul_smul' (X) : μ ⊵ₗ X ≫ smul = (αₗ M M X).hom ≫ M ⊴ₗ smul ≫ smul := by aesop_cat

attribute [reassoc] Mod_Class.mul_smul' Mod_Class.one_smul'

@[inherit_doc] scoped[Mon_Class] notation "γ" => Mod_Class.smul
@[inherit_doc] scoped[Mon_Class] notation "γ["Y"]" => Mod_Class.smul (X := Y)
@[inherit_doc] scoped[Mon_Class] notation "γ["N","Y"]" =>
  Mod_Class.smul (M := N) (X := Y)

variable {M}

namespace Mod_Class

@[reassoc (attr := simp)]
theorem one_smul (X : D) [Mod_Class M X] :
    η ⊵ₗ X ≫ γ[M,X] = (λₗ[C] X).hom :=
  Mod_Class.one_smul' X

@[reassoc (attr := simp)]
theorem mul_smul (X : D) [Mod_Class M X] :
    μ ⊵ₗ X ≫ γ = (αₗ M M X).hom ≫ M ⊴ₗ γ ≫ γ := Mod_Class.mul_smul' X

theorem assoc_flip (X : D) [Mod_Class M X] : M ⊴ₗ γ ≫ γ =
    (αₗ M M X).inv ≫ μ[M] ⊵ₗ X ≫ γ := by
  simp

variable (M) in
/-- The action of a monoid object on itself. -/
-- See note [reducible non instances]
abbrev regular : Mod_Class M M where
  smul := μ

/-- If `C` acts monoidally on `D`, then every object of `D` is canonically a
module over the trivial monoid. -/
@[simps]
instance (X : D) : Mod_Class (𝟙_ C) X where
  smul := λₗ _|>.hom

@[ext]
theorem ext {X : C} (h₁ h₂ : Mod_Class M X) (H : h₁.smul = h₂.smul) :
    h₁ = h₂ := by
  cases h₁
  cases h₂
  subst H
  rfl

end Mod_Class

end Mod_Class

open scoped Mod_Class MonoidalLeftAction

variable (A : C) [Mon_Class A]
/-- A morphism in `D` is a morphism of `A`-module objects if it commutes with
the action maps -/
class IsMod_Hom {M N : D} [Mod_Class A M] [Mod_Class A N] (f : M ⟶ N) where
  smul_hom : γ[M] ≫ f = A ⊴ₗ f ≫ γ[N] := by aesop_cat

attribute [reassoc (attr := simp)] IsMod_Hom.smul_hom

variable {M N O: D} [Mod_Class A M] [Mod_Class A N] [Mod_Class A O]

instance : IsMod_Hom A (𝟙 M) where

instance (f : M ⟶ N) (g : N ⟶ O) [IsMod_Hom A f] [IsMod_Hom A g] :
    IsMod_Hom A (f ≫ g) where

instance (f : M ≅ N) [IsMod_Hom A f.hom] :
   IsMod_Hom A f.inv where
  smul_hom := by simp [Iso.comp_inv_eq]

variable (D) in
/-- A (bundled) module object for a monoid object in a monoidal category acting
on the ambient category. -/
structure Mod_ (A : C) [Mon_Class A] where
  /-- The underlying object in the ambient category -/
  X : D
  [mod : Mod_Class A X]

attribute [instance] Mod_.mod

namespace Mod_

variable {A : C} [Mon_Class A] (M : Mod_ D A)

theorem assoc_flip : A ⊴ₗ γ ≫ γ = (αₗ A A M.X).inv ≫ μ ⊵ₗ M.X ≫ γ := by simp

/-- A morphism of monoid objects. -/
@[ext]
structure Hom (M N : Mod_ D A) where
  /-- The underlying morphism -/
  hom : M.X ⟶ N.X
  [isMod_Hom : IsMod_Hom A hom]


attribute [instance] Hom.isMod_Hom

/-- An alternative constructor for `Hom`,
taking a morphism without a [isMod_Hom] instance, as well as the relevant
equality to put such an instance. -/
@[simps!]
def Hom.mk' {M N : Mod_ D A} (f : M.X ⟶ N.X)
    (smul_hom : γ[M.X] ≫ f = A ⊴ₗ f ≫ γ[N.X] := by aesop_cat) : Hom M N :=
  letI : IsMod_Hom A f := ⟨smul_hom⟩
  ⟨f⟩

/-- An alternative constructor for `Hom`,
taking a morphism without a [isMod_Hom] instance, between objects with
a `Mod_Class` instance (rather than bundled as `Mod_`),
as well as the relevant equality to put such an instance. -/
@[simps!]
def Hom.mk'' {M N : D} [Mod_Class A M] [Mod_Class A N] (f : M ⟶ N)
    (smul_hom : γ[M] ≫ f = A ⊴ₗ f ≫ γ[N] := by aesop_cat) :
    Hom (.mk (A := A) M) (.mk (A := A) N) :=
  letI : IsMod_Hom A f := ⟨smul_hom⟩
  ⟨f⟩

/-- The identity morphism on a module object. -/
@[simps]
def id (M : Mod_ D A) : Hom M M where hom := 𝟙 M.X

instance homInhabited (M : Mod_ D A) : Inhabited (Hom M M) :=
  ⟨id M⟩

/-- Composition of module object morphisms. -/
@[simps]
def comp {M N O : Mod_ D A} (f : Hom M N) (g : Hom N O) :
    Hom M O where
  hom := f.hom ≫ g.hom

instance : Category (Mod_ D A) where
  Hom M N := Hom M N
  id := id
  comp f g := comp f g

@[ext]
lemma hom_ext {M N : Mod_ D A} (f₁ f₂ : M ⟶ N) (h : f₁.hom = f₂.hom) :
    f₁ = f₂ :=
  Hom.ext h

@[simp]
theorem id_hom' (M : Mod_ D A) : (𝟙 M : M ⟶ M).hom = 𝟙 M.X := by
  rfl

@[simp]
theorem comp_hom' {M N K : Mod_ D A} (f : M ⟶ N) (g : N ⟶ K) :
    (f ≫ g).hom = f.hom ≫ g.hom :=
  rfl

variable (A)

/-- A monoid object as a module over itself. -/
@[simps]
def regular : Mod_ C A :=
  letI : Mod_Class A A := .regular A
  ⟨A⟩

instance : Inhabited (Mod_ C A) :=
  ⟨regular A⟩

/-- The forgetful functor from module objects to the ambient category. -/
@[simps]
def forget : Mod_ D A ⥤ D where
  obj A := A.X
  map f := f.hom

section comap

variable {A B : C} [Mon_Class A] [Mon_Class B] (f : A ⟶ B) [IsMon_Hom f]

open MonoidalLeftAction in
/-- When `M` is a `B`-module in `D` and `f : A ⟶ B` is a morphism of internal
monoid objects, `M` inherits an `A`-module structure via
"restriction of scalars", i.e `γ[A, M] = f.hom ⊵ M ≫ γ[B, M]`. -/
@[simps!]
def scalarRestriction (M : D) [Mod_Class B M] : Mod_Class A M where
  smul := f ⊵ₗ M ≫ γ[B, M]
  one_smul' := by
    rw [← comp_actionHomLeft_assoc]
    rw [IsMon_Hom.one_hom, Mod_Class.one_smul]
  mul_smul' := by
    -- oh, for homotopy.io in a widget!
    slice_rhs 2 3 => rw [action_exchange]
    simp only [actionHomLeft_action_assoc, Category.assoc, Iso.hom_inv_id_assoc,
      actionHomRight_comp]
    slice_rhs 4 6 => rw [Mod_Class.assoc_flip]
    slice_rhs 2 4 => rw [← whiskerLeft_actionHomLeft]
    slice_rhs 1 2 => rw [← comp_actionHomLeft]
    rw [← comp_actionHomLeft, Category.assoc, ← comp_actionHomLeft_assoc,
      IsMon_Hom.mul_hom, tensorHom_def, Category.assoc]

open MonoidalLeftAction in
/-- If `g : M ⟶ N` is a `B`-linear morphisms of `B`-modules, then it induces an
`A`-linear morphism when `M` and `N` have an `A`-module structure obtained
by restricting scalars along a monoid morphism `A ⟶ B`. -/
@[simps!]
lemma scalarRestriction_isMod_Hom
    (M N : D) [Mod_Class B M] [Mod_Class B N] (g : M ⟶ N) [IsMod_Hom B g] :
    letI := scalarRestriction f M
    letI := scalarRestriction f N
    IsMod_Hom A g :=
  letI := scalarRestriction f M
  letI := scalarRestriction f N
  { smul_hom := by
      dsimp
      slice_rhs 1 2 => rw [action_exchange]
      slice_rhs 2 3 => rw [← IsMod_Hom.smul_hom]
      rw [Category.assoc] }

/-- A morphism of monoid objects induces a "restriction" or "comap" functor
between the categories of module objects.
-/
@[simps]
def comap {A B : C} [Mon_Class A] [Mon_Class B] (f : A ⟶ B) [IsMon_Hom f] :
    Mod_ D B ⥤ Mod_ D A where
  obj M :=
<<<<<<< HEAD
    letI := scalarRestriction f M.X
    ⟨M.X⟩
  map {M N} g :=
    letI := scalarRestriction_isMod_Hom f M.X N.X g.hom
    ⟨g.hom⟩
=======
    { X := M.X
      smul := f.hom ▷ M.X ≫ M.smul
      one_smul := by
        slice_lhs 1 2 => rw [← comp_whiskerRight]
        rw [IsMon_Hom.one_hom, one_smul]
      assoc := by
        -- oh, for homotopy.io in a widget!
        slice_rhs 2 3 => rw [whisker_exchange]
        simp only [whiskerRight_tensor, MonoidalCategory.whiskerLeft_comp, Category.assoc,
          Iso.hom_inv_id_assoc]
        slice_rhs 4 5 => rw [Mod_.assoc_flip]
        slice_rhs 3 4 => rw [associator_inv_naturality_middle]
        slice_rhs 2 4 => rw [Iso.hom_inv_id_assoc]
        slice_rhs 1 2 => rw [← MonoidalCategory.comp_whiskerRight, ← whisker_exchange]
        slice_rhs 1 2 => rw [← MonoidalCategory.comp_whiskerRight, ← tensorHom_def',
          ← IsMon_Hom.mul_hom]
        rw [comp_whiskerRight, Category.assoc] }
  map g :=
    { hom := g.hom
      smul_hom := by
        dsimp
        slice_rhs 1 2 => rw [whisker_exchange]
        slice_rhs 2 3 => rw [← g.smul_hom]
        rw [Category.assoc] }
>>>>>>> b50bc306

-- Lots more could be said about `comap`, e.g. how it interacts with
-- identities, compositions, and equalities of monoid object morphisms.

end comap

end Mod_<|MERGE_RESOLUTION|>--- conflicted
+++ resolved
@@ -15,173 +15,60 @@
 open CategoryTheory MonoidalCategory Mon_Class
 
 variable {C : Type u₁} [Category.{v₁} C] [MonoidalCategory.{v₁} C]
-  {D : Type u₂} [Category.{v₂} D] [MonoidalLeftAction C D]
-
-section Mod_Class
-
-open Mon_Class
-
-variable (M : C) [Mon_Class M]
-
-open scoped MonoidalLeftAction
-/-- Given an action of a monoidal category `C` on a category `D`,
-an action of a monoid object `M` in `C` on an object `X` in `D` is the data of a
-map `smul : M ⊙ X ⟶ X` that satisfies unitality and associativity with
-multiplication.
-
-See `MulAction` for the non-categorical version. -/
-class Mod_Class (X : D) where
-  /-- The action map -/
-  smul : M ⊙ₗ X ⟶ X
-  /-- The identity acts trivially. -/
-  one_smul' (X) : η ⊵ₗ X ≫ smul = (λₗ X).hom := by aesop_cat
-  /-- The action map is compatible with multiplication. -/
-  mul_smul' (X) : μ ⊵ₗ X ≫ smul = (αₗ M M X).hom ≫ M ⊴ₗ smul ≫ smul := by aesop_cat
-
-attribute [reassoc] Mod_Class.mul_smul' Mod_Class.one_smul'
-
-@[inherit_doc] scoped[Mon_Class] notation "γ" => Mod_Class.smul
-@[inherit_doc] scoped[Mon_Class] notation "γ["Y"]" => Mod_Class.smul (X := Y)
-@[inherit_doc] scoped[Mon_Class] notation "γ["N","Y"]" =>
-  Mod_Class.smul (M := N) (X := Y)
-
-variable {M}
-
-namespace Mod_Class
-
-@[reassoc (attr := simp)]
-theorem one_smul (X : D) [Mod_Class M X] :
-    η ⊵ₗ X ≫ γ[M,X] = (λₗ[C] X).hom :=
-  Mod_Class.one_smul' X
-
-@[reassoc (attr := simp)]
-theorem mul_smul (X : D) [Mod_Class M X] :
-    μ ⊵ₗ X ≫ γ = (αₗ M M X).hom ≫ M ⊴ₗ γ ≫ γ := Mod_Class.mul_smul' X
-
-theorem assoc_flip (X : D) [Mod_Class M X] : M ⊴ₗ γ ≫ γ =
-    (αₗ M M X).inv ≫ μ[M] ⊵ₗ X ≫ γ := by
-  simp
-
-variable (M) in
-/-- The action of a monoid object on itself. -/
--- See note [reducible non instances]
-abbrev regular : Mod_Class M M where
-  smul := μ
-
-/-- If `C` acts monoidally on `D`, then every object of `D` is canonically a
-module over the trivial monoid. -/
-@[simps]
-instance (X : D) : Mod_Class (𝟙_ C) X where
-  smul := λₗ _|>.hom
-
-@[ext]
-theorem ext {X : C} (h₁ h₂ : Mod_Class M X) (H : h₁.smul = h₂.smul) :
-    h₁ = h₂ := by
-  cases h₁
-  cases h₂
-  subst H
-  rfl
-
-end Mod_Class
-
-end Mod_Class
-
-open scoped Mod_Class MonoidalLeftAction
-
-variable (A : C) [Mon_Class A]
-/-- A morphism in `D` is a morphism of `A`-module objects if it commutes with
-the action maps -/
-class IsMod_Hom {M N : D} [Mod_Class A M] [Mod_Class A N] (f : M ⟶ N) where
-  smul_hom : γ[M] ≫ f = A ⊴ₗ f ≫ γ[N] := by aesop_cat
-
-attribute [reassoc (attr := simp)] IsMod_Hom.smul_hom
-
-variable {M N O: D} [Mod_Class A M] [Mod_Class A N] [Mod_Class A O]
-
-instance : IsMod_Hom A (𝟙 M) where
-
-instance (f : M ⟶ N) (g : N ⟶ O) [IsMod_Hom A f] [IsMod_Hom A g] :
-    IsMod_Hom A (f ≫ g) where
-
-instance (f : M ≅ N) [IsMod_Hom A f.hom] :
-   IsMod_Hom A f.inv where
-  smul_hom := by simp [Iso.comp_inv_eq]
-
-variable (D) in
-/-- A (bundled) module object for a monoid object in a monoidal category acting
-on the ambient category. -/
-structure Mod_ (A : C) [Mon_Class A] where
-  /-- The underlying object in the ambient category -/
-  X : D
-  [mod : Mod_Class A X]
-
-attribute [instance] Mod_.mod
+
+/-- A module object for a monoid object, all internal to some monoidal category. -/
+structure Mod_ (A : Mon_ C) where
+  /-- The underlying object in the ambient monoidal category -/
+  X : C
+  /-- The action morphism of the module object -/
+  smul : A.X ⊗ X ⟶ X
+  one_smul : η ▷ X ≫ smul = (λ_ X).hom := by aesop_cat
+  assoc : μ ▷ X ≫ smul = (α_ A.X A.X X).hom ≫ A.X ◁ smul ≫ smul := by aesop_cat
+
+attribute [reassoc (attr := simp)] Mod_.one_smul Mod_.assoc
 
 namespace Mod_
 
-variable {A : C} [Mon_Class A] (M : Mod_ D A)
-
-theorem assoc_flip : A ⊴ₗ γ ≫ γ = (αₗ A A M.X).inv ≫ μ ⊵ₗ M.X ≫ γ := by simp
-
-/-- A morphism of monoid objects. -/
-@[ext]
-structure Hom (M N : Mod_ D A) where
+variable {A : Mon_ C} (M : Mod_ A)
+
+theorem assoc_flip :
+    A.X ◁ M.smul ≫ M.smul = (α_ A.X A.X M.X).inv ≫ μ ▷ M.X ≫ M.smul := by simp
+
+/-- A morphism of module objects. -/
+@[ext]
+structure Hom (M N : Mod_ A) where
   /-- The underlying morphism -/
   hom : M.X ⟶ N.X
-  [isMod_Hom : IsMod_Hom A hom]
-
-
-attribute [instance] Hom.isMod_Hom
-
-/-- An alternative constructor for `Hom`,
-taking a morphism without a [isMod_Hom] instance, as well as the relevant
-equality to put such an instance. -/
-@[simps!]
-def Hom.mk' {M N : Mod_ D A} (f : M.X ⟶ N.X)
-    (smul_hom : γ[M.X] ≫ f = A ⊴ₗ f ≫ γ[N.X] := by aesop_cat) : Hom M N :=
-  letI : IsMod_Hom A f := ⟨smul_hom⟩
-  ⟨f⟩
-
-/-- An alternative constructor for `Hom`,
-taking a morphism without a [isMod_Hom] instance, between objects with
-a `Mod_Class` instance (rather than bundled as `Mod_`),
-as well as the relevant equality to put such an instance. -/
-@[simps!]
-def Hom.mk'' {M N : D} [Mod_Class A M] [Mod_Class A N] (f : M ⟶ N)
-    (smul_hom : γ[M] ≫ f = A ⊴ₗ f ≫ γ[N] := by aesop_cat) :
-    Hom (.mk (A := A) M) (.mk (A := A) N) :=
-  letI : IsMod_Hom A f := ⟨smul_hom⟩
-  ⟨f⟩
+  smul_hom : M.smul ≫ hom = A.X ◁ hom ≫ N.smul := by aesop_cat
+
+attribute [reassoc (attr := simp)] Hom.smul_hom
 
 /-- The identity morphism on a module object. -/
 @[simps]
-def id (M : Mod_ D A) : Hom M M where hom := 𝟙 M.X
-
-instance homInhabited (M : Mod_ D A) : Inhabited (Hom M M) :=
+def id (M : Mod_ A) : Hom M M where hom := 𝟙 M.X
+
+instance homInhabited (M : Mod_ A) : Inhabited (Hom M M) :=
   ⟨id M⟩
 
 /-- Composition of module object morphisms. -/
 @[simps]
-def comp {M N O : Mod_ D A} (f : Hom M N) (g : Hom N O) :
-    Hom M O where
-  hom := f.hom ≫ g.hom
-
-instance : Category (Mod_ D A) where
+def comp {M N O : Mod_ A} (f : Hom M N) (g : Hom N O) : Hom M O where hom := f.hom ≫ g.hom
+
+instance : Category (Mod_ A) where
   Hom M N := Hom M N
   id := id
   comp f g := comp f g
 
 @[ext]
-lemma hom_ext {M N : Mod_ D A} (f₁ f₂ : M ⟶ N) (h : f₁.hom = f₂.hom) :
-    f₁ = f₂ :=
+lemma hom_ext {M N : Mod_ A} (f₁ f₂ : M ⟶ N) (h : f₁.hom = f₂.hom) : f₁ = f₂ :=
   Hom.ext h
 
 @[simp]
-theorem id_hom' (M : Mod_ D A) : (𝟙 M : M ⟶ M).hom = 𝟙 M.X := by
+theorem id_hom' (M : Mod_ A) : (𝟙 M : M ⟶ M).hom = 𝟙 M.X := by
   rfl
 
 @[simp]
-theorem comp_hom' {M N K : Mod_ D A} (f : M ⟶ N) (g : N ⟶ K) :
+theorem comp_hom' {M N K : Mod_ A} (f : M ⟶ N) (g : N ⟶ K) :
     (f ≫ g).hom = f.hom ≫ g.hom :=
   rfl
 
@@ -189,76 +76,29 @@
 
 /-- A monoid object as a module over itself. -/
 @[simps]
-def regular : Mod_ C A :=
-  letI : Mod_Class A A := .regular A
-  ⟨A⟩
-
-instance : Inhabited (Mod_ C A) :=
+def regular : Mod_ A where
+  X := A.X
+  smul := μ
+
+instance : Inhabited (Mod_ A) :=
   ⟨regular A⟩
 
 /-- The forgetful functor from module objects to the ambient category. -/
-@[simps]
-def forget : Mod_ D A ⥤ D where
+def forget : Mod_ A ⥤ C where
   obj A := A.X
   map f := f.hom
 
-section comap
-
-variable {A B : C} [Mon_Class A] [Mon_Class B] (f : A ⟶ B) [IsMon_Hom f]
-
-open MonoidalLeftAction in
-/-- When `M` is a `B`-module in `D` and `f : A ⟶ B` is a morphism of internal
-monoid objects, `M` inherits an `A`-module structure via
-"restriction of scalars", i.e `γ[A, M] = f.hom ⊵ M ≫ γ[B, M]`. -/
-@[simps!]
-def scalarRestriction (M : D) [Mod_Class B M] : Mod_Class A M where
-  smul := f ⊵ₗ M ≫ γ[B, M]
-  one_smul' := by
-    rw [← comp_actionHomLeft_assoc]
-    rw [IsMon_Hom.one_hom, Mod_Class.one_smul]
-  mul_smul' := by
-    -- oh, for homotopy.io in a widget!
-    slice_rhs 2 3 => rw [action_exchange]
-    simp only [actionHomLeft_action_assoc, Category.assoc, Iso.hom_inv_id_assoc,
-      actionHomRight_comp]
-    slice_rhs 4 6 => rw [Mod_Class.assoc_flip]
-    slice_rhs 2 4 => rw [← whiskerLeft_actionHomLeft]
-    slice_rhs 1 2 => rw [← comp_actionHomLeft]
-    rw [← comp_actionHomLeft, Category.assoc, ← comp_actionHomLeft_assoc,
-      IsMon_Hom.mul_hom, tensorHom_def, Category.assoc]
-
-open MonoidalLeftAction in
-/-- If `g : M ⟶ N` is a `B`-linear morphisms of `B`-modules, then it induces an
-`A`-linear morphism when `M` and `N` have an `A`-module structure obtained
-by restricting scalars along a monoid morphism `A ⟶ B`. -/
-@[simps!]
-lemma scalarRestriction_isMod_Hom
-    (M N : D) [Mod_Class B M] [Mod_Class B N] (g : M ⟶ N) [IsMod_Hom B g] :
-    letI := scalarRestriction f M
-    letI := scalarRestriction f N
-    IsMod_Hom A g :=
-  letI := scalarRestriction f M
-  letI := scalarRestriction f N
-  { smul_hom := by
-      dsimp
-      slice_rhs 1 2 => rw [action_exchange]
-      slice_rhs 2 3 => rw [← IsMod_Hom.smul_hom]
-      rw [Category.assoc] }
-
+#adaptation_note /-- https://github.com/leanprover/lean4/pull/6053
+we needed to increase the `maxHeartbeats` limit if we didn't write an explicit proof for
+`map_id` and `map_comp`.
+
+This may indicate a configuration problem in Aesop. -/
 /-- A morphism of monoid objects induces a "restriction" or "comap" functor
 between the categories of module objects.
 -/
 @[simps]
-def comap {A B : C} [Mon_Class A] [Mon_Class B] (f : A ⟶ B) [IsMon_Hom f] :
-    Mod_ D B ⥤ Mod_ D A where
+def comap {A B : Mon_ C} (f : A ⟶ B) : Mod_ B ⥤ Mod_ A where
   obj M :=
-<<<<<<< HEAD
-    letI := scalarRestriction f M.X
-    ⟨M.X⟩
-  map {M N} g :=
-    letI := scalarRestriction_isMod_Hom f M.X N.X g.hom
-    ⟨g.hom⟩
-=======
     { X := M.X
       smul := f.hom ▷ M.X ≫ M.smul
       one_smul := by
@@ -283,10 +123,255 @@
         slice_rhs 1 2 => rw [whisker_exchange]
         slice_rhs 2 3 => rw [← g.smul_hom]
         rw [Category.assoc] }
->>>>>>> b50bc306
 
 -- Lots more could be said about `comap`, e.g. how it interacts with
 -- identities, compositions, and equalities of monoid object morphisms.
+end Mod_
+
+
+section Mod_Class
+
+open Mon_Class
+
+variable (M : C) [Mon_Class M]
+
+open scoped MonoidalLeftAction
+/-- Given an action of a monoidal category `C` on a category `D`,
+an action of a monoid object `M` in `C` on an object `X` in `D` is the data of a
+map `smul : M ⊙ X ⟶ X` that satisfies unitality and associativity with
+multiplication.
+
+See `MulAction` for the non-categorical version. -/
+class Mod_Class (X : D) where
+  /-- The action map -/
+  smul : M ⊙ₗ X ⟶ X
+  /-- The identity acts trivially. -/
+  one_smul' (X) : η ⊵ₗ X ≫ smul = (λₗ X).hom := by aesop_cat
+  /-- The action map is compatible with multiplication. -/
+  mul_smul' (X) : μ ⊵ₗ X ≫ smul = (αₗ M M X).hom ≫ M ⊴ₗ smul ≫ smul := by aesop_cat
+
+attribute [reassoc] Mod_Class.mul_smul' Mod_Class.one_smul'
+
+@[inherit_doc] scoped[Mon_Class] notation "γ" => Mod_Class.smul
+@[inherit_doc] scoped[Mon_Class] notation "γ["Y"]" => Mod_Class.smul (X := Y)
+@[inherit_doc] scoped[Mon_Class] notation "γ["N","Y"]" =>
+  Mod_Class.smul (M := N) (X := Y)
+
+variable {M}
+
+namespace Mod_Class
+
+@[reassoc (attr := simp)]
+theorem one_smul (X : D) [Mod_Class M X] :
+    η ⊵ₗ X ≫ γ[M,X] = (λₗ[C] X).hom :=
+  Mod_Class.one_smul' X
+
+@[reassoc (attr := simp)]
+theorem mul_smul (X : D) [Mod_Class M X] :
+    μ ⊵ₗ X ≫ γ = (αₗ M M X).hom ≫ M ⊴ₗ γ ≫ γ := Mod_Class.mul_smul' X
+
+theorem assoc_flip (X : D) [Mod_Class M X] : M ⊴ₗ γ ≫ γ =
+    (αₗ M M X).inv ≫ μ[M] ⊵ₗ X ≫ γ := by
+  simp
+
+variable (M) in
+/-- The action of a monoid object on itself. -/
+-- See note [reducible non instances]
+abbrev regular : Mod_Class M M where
+  smul := μ
+
+/-- If `C` acts monoidally on `D`, then every object of `D` is canonically a
+module over the trivial monoid. -/
+@[simps]
+instance (X : D) : Mod_Class (𝟙_ C) X where
+  smul := λₗ _|>.hom
+
+@[ext]
+theorem ext {X : C} (h₁ h₂ : Mod_Class M X) (H : h₁.smul = h₂.smul) :
+    h₁ = h₂ := by
+  cases h₁
+  cases h₂
+  subst H
+  rfl
+
+end Mod_Class
+
+end Mod_Class
+
+open scoped Mod_Class MonoidalLeftAction
+
+variable (A : C) [Mon_Class A]
+/-- A morphism in `D` is a morphism of `A`-module objects if it commutes with
+the action maps -/
+class IsMod_Hom {M N : D} [Mod_Class A M] [Mod_Class A N] (f : M ⟶ N) where
+  smul_hom : γ[M] ≫ f = A ⊴ₗ f ≫ γ[N] := by aesop_cat
+
+attribute [reassoc (attr := simp)] IsMod_Hom.smul_hom
+
+variable {M N O: D} [Mod_Class A M] [Mod_Class A N] [Mod_Class A O]
+
+instance : IsMod_Hom A (𝟙 M) where
+
+instance (f : M ⟶ N) (g : N ⟶ O) [IsMod_Hom A f] [IsMod_Hom A g] :
+    IsMod_Hom A (f ≫ g) where
+
+instance (f : M ≅ N) [IsMod_Hom A f.hom] :
+   IsMod_Hom A f.inv where
+  smul_hom := by simp [Iso.comp_inv_eq]
+
+variable (D) in
+/-- A (bundled) module object for a monoid object in a monoidal category acting
+on the ambient category. -/
+structure Mod_ (A : C) [Mon_Class A] where
+  /-- The underlying object in the ambient category -/
+  X : D
+  [mod : Mod_Class A X]
+
+attribute [instance] Mod_.mod
+
+namespace Mod_
+
+variable {A : C} [Mon_Class A] (M : Mod_ D A)
+
+theorem assoc_flip : A ⊴ₗ γ ≫ γ = (αₗ A A M.X).inv ≫ μ ⊵ₗ M.X ≫ γ := by simp
+
+/-- A morphism of monoid objects. -/
+@[ext]
+structure Hom (M N : Mod_ D A) where
+  /-- The underlying morphism -/
+  hom : M.X ⟶ N.X
+  [isMod_Hom : IsMod_Hom A hom]
+
+
+attribute [instance] Hom.isMod_Hom
+
+/-- An alternative constructor for `Hom`,
+taking a morphism without a [isMod_Hom] instance, as well as the relevant
+equality to put such an instance. -/
+@[simps!]
+def Hom.mk' {M N : Mod_ D A} (f : M.X ⟶ N.X)
+    (smul_hom : γ[M.X] ≫ f = A ⊴ₗ f ≫ γ[N.X] := by aesop_cat) : Hom M N :=
+  letI : IsMod_Hom A f := ⟨smul_hom⟩
+  ⟨f⟩
+
+/-- An alternative constructor for `Hom`,
+taking a morphism without a [isMod_Hom] instance, between objects with
+a `Mod_Class` instance (rather than bundled as `Mod_`),
+as well as the relevant equality to put such an instance. -/
+@[simps!]
+def Hom.mk'' {M N : D} [Mod_Class A M] [Mod_Class A N] (f : M ⟶ N)
+    (smul_hom : γ[M] ≫ f = A ⊴ₗ f ≫ γ[N] := by aesop_cat) :
+    Hom (.mk (A := A) M) (.mk (A := A) N) :=
+  letI : IsMod_Hom A f := ⟨smul_hom⟩
+  ⟨f⟩
+
+/-- The identity morphism on a module object. -/
+@[simps]
+def id (M : Mod_ D A) : Hom M M where hom := 𝟙 M.X
+
+instance homInhabited (M : Mod_ D A) : Inhabited (Hom M M) :=
+  ⟨id M⟩
+
+/-- Composition of module object morphisms. -/
+@[simps]
+def comp {M N O : Mod_ D A} (f : Hom M N) (g : Hom N O) :
+    Hom M O where
+  hom := f.hom ≫ g.hom
+
+instance : Category (Mod_ D A) where
+  Hom M N := Hom M N
+  id := id
+  comp f g := comp f g
+
+@[ext]
+lemma hom_ext {M N : Mod_ D A} (f₁ f₂ : M ⟶ N) (h : f₁.hom = f₂.hom) :
+    f₁ = f₂ :=
+  Hom.ext h
+
+@[simp]
+theorem id_hom' (M : Mod_ D A) : (𝟙 M : M ⟶ M).hom = 𝟙 M.X := by
+  rfl
+
+@[simp]
+theorem comp_hom' {M N K : Mod_ D A} (f : M ⟶ N) (g : N ⟶ K) :
+    (f ≫ g).hom = f.hom ≫ g.hom :=
+  rfl
+
+variable (A)
+
+/-- A monoid object as a module over itself. -/
+@[simps]
+def regular : Mod_ C A :=
+  letI : Mod_Class A A := .regular A
+  ⟨A⟩
+
+instance : Inhabited (Mod_ C A) :=
+  ⟨regular A⟩
+
+/-- The forgetful functor from module objects to the ambient category. -/
+@[simps]
+def forget : Mod_ D A ⥤ D where
+  obj A := A.X
+  map f := f.hom
+
+section comap
+
+variable {A B : C} [Mon_Class A] [Mon_Class B] (f : A ⟶ B) [IsMon_Hom f]
+
+open MonoidalLeftAction in
+/-- When `M` is a `B`-module in `D` and `f : A ⟶ B` is a morphism of internal
+monoid objects, `M` inherits an `A`-module structure via
+"restriction of scalars", i.e `γ[A, M] = f.hom ⊵ M ≫ γ[B, M]`. -/
+@[simps!]
+def scalarRestriction (M : D) [Mod_Class B M] : Mod_Class A M where
+  smul := f ⊵ₗ M ≫ γ[B, M]
+  one_smul' := by
+    rw [← comp_actionHomLeft_assoc]
+    rw [IsMon_Hom.one_hom, Mod_Class.one_smul]
+  mul_smul' := by
+    -- oh, for homotopy.io in a widget!
+    slice_rhs 2 3 => rw [action_exchange]
+    simp only [actionHomLeft_action_assoc, Category.assoc, Iso.hom_inv_id_assoc,
+      actionHomRight_comp]
+    slice_rhs 4 6 => rw [Mod_Class.assoc_flip]
+    slice_rhs 2 4 => rw [← whiskerLeft_actionHomLeft]
+    slice_rhs 1 2 => rw [← comp_actionHomLeft]
+    rw [← comp_actionHomLeft, Category.assoc, ← comp_actionHomLeft_assoc,
+      IsMon_Hom.mul_hom, tensorHom_def, Category.assoc]
+
+open MonoidalLeftAction in
+/-- If `g : M ⟶ N` is a `B`-linear morphisms of `B`-modules, then it induces an
+`A`-linear morphism when `M` and `N` have an `A`-module structure obtained
+by restricting scalars along a monoid morphism `A ⟶ B`. -/
+@[simps!]
+lemma scalarRestriction_isMod_Hom
+    (M N : D) [Mod_Class B M] [Mod_Class B N] (g : M ⟶ N) [IsMod_Hom B g] :
+    letI := scalarRestriction f M
+    letI := scalarRestriction f N
+    IsMod_Hom A g :=
+  letI := scalarRestriction f M
+  letI := scalarRestriction f N
+  { smul_hom := by
+      dsimp
+      slice_rhs 1 2 => rw [action_exchange]
+      slice_rhs 2 3 => rw [← IsMod_Hom.smul_hom]
+      rw [Category.assoc] }
+
+/-- A morphism of monoid objects induces a "restriction" or "comap" functor
+between the categories of module objects.
+-/
+@[simps]
+def comap {A B : C} [Mon_Class A] [Mon_Class B] (f : A ⟶ B) [IsMon_Hom f] :
+    Mod_ D B ⥤ Mod_ D A where
+  obj M :=
+    letI := scalarRestriction f M.X
+    ⟨M.X⟩
+  map {M N} g :=
+    letI := scalarRestriction_isMod_Hom f M.X N.X g.hom
+    ⟨g.hom⟩
+
+-- Lots more could be said about `comap`, e.g. how it interacts with
+-- identities, compositions, and equalities of monoid object morphisms.
 
 end comap
 
