--- conflicted
+++ resolved
@@ -21,15 +21,9 @@
   /-- The underlying object in the ambient monoidal category -/
   X : C
   /-- The action morphism of the module object -/
-<<<<<<< HEAD
-  act : A.X ⊗ X ⟶ X
-  one_act : η ▷ X ≫ act = (λ_ X).hom := by aesop_cat
-  assoc : μ ▷ X ≫ act = (α_ A.X A.X X).hom ≫ A.X ◁ act ≫ act := by aesop_cat
-=======
   smul : A.X ⊗ X ⟶ X
-  one_smul : A.one ▷ X ≫ smul = (λ_ X).hom := by aesop_cat
-  assoc : A.mul ▷ X ≫ smul = (α_ A.X A.X X).hom ≫ A.X ◁ smul ≫ smul := by aesop_cat
->>>>>>> 4bc23849
+  one_smul : η ▷ X ≫ smul = (λ_ X).hom := by aesop_cat
+  assoc : μ ▷ X ≫ smul = (α_ A.X A.X X).hom ≫ A.X ◁ smul ≫ smul := by aesop_cat
 
 attribute [reassoc (attr := simp)] Mod_.one_smul Mod_.assoc
 
@@ -38,11 +32,7 @@
 variable {A : Mon_ C} (M : Mod_ A)
 
 theorem assoc_flip :
-<<<<<<< HEAD
-    A.X ◁ M.act ≫ M.act = (α_ A.X A.X M.X).inv ≫ μ ▷ M.X ≫ M.act := by simp
-=======
-    A.X ◁ M.smul ≫ M.smul = (α_ A.X A.X M.X).inv ≫ A.mul ▷ M.X ≫ M.smul := by simp
->>>>>>> 4bc23849
+    A.X ◁ M.smul ≫ M.smul = (α_ A.X A.X M.X).inv ≫ μ ▷ M.X ≫ M.smul := by simp
 
 /-- A morphism of module objects. -/
 @[ext]
@@ -88,11 +78,7 @@
 @[simps]
 def regular : Mod_ A where
   X := A.X
-<<<<<<< HEAD
-  act := μ
-=======
-  smul := A.mul
->>>>>>> 4bc23849
+  smul := μ
 
 instance : Inhabited (Mod_ A) :=
   ⟨regular A⟩
