--- conflicted
+++ resolved
@@ -66,13 +66,8 @@
 
 variable (M) in
 /-- The action of a monoid object on itself. -/
-<<<<<<< HEAD
 -- See note [reducible non-instances]
-abbrev regular : Mod_Class M M where
-=======
--- See note [reducible non instances]
 abbrev regular : ModObj M M where
->>>>>>> 07e43156
   smul := μ
 
 attribute [local instance] regular in
