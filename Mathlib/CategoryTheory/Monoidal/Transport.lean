/-
Copyright (c) 2020 Scott Morrison. All rights reserved.
Released under Apache 2.0 license as described in the file LICENSE.
Authors: Scott Morrison
-/
import Mathlib.CategoryTheory.Monoidal.NaturalTransformation

#align_import category_theory.monoidal.transport from "leanprover-community/mathlib"@"31529827d0f68d1fbd429edc393a928f677f4aba"

/-!
# Transport a monoidal structure along an equivalence.

When `C` and `D` are equivalent as categories,
we can transport a monoidal structure on `C` along the equivalence as
`CategoryTheory.Monoidal.transport`, obtaining a monoidal structure on `D`.

More generally, we can transport the lawfulness of a monoidal structure along a suitable faithful
functor, as `CategoryTheory.Monoidal.induced`.
The comparison is analogous to the difference between `Equiv.monoid` and
`Function.Injective.Monoid`.

We then upgrade the original functor and its inverse to monoidal functors
with respect to the new monoidal structure on `D`.
-/


universe v₁ v₂ u₁ u₂

noncomputable section

open CategoryTheory

open CategoryTheory.Category

open CategoryTheory.MonoidalCategory

namespace CategoryTheory.Monoidal

variable {C : Type u₁} [Category.{v₁} C] [MonoidalCategory.{v₁} C]

variable {D : Type u₂} [Category.{v₂} D]

<<<<<<< HEAD
=======
/-- The data needed to induce a `MonoidalCategory` via the functor `F`; namely, pre-existing
definitions of `⊗`, `𝟙_`, `▷`, `◁` that are preserved by `F`.
-/
structure InducingFunctorData (F : D ⥤ C) where
  tensorObj : D → D → D
  /-- Analogous to the reversed version of `CategoryTheory.LaxMonoidalFunctor.μIso` -/
  μIsoSymm : ∀ X Y,
    F.obj (tensorObj X Y) ≅ F.obj X ⊗ F.obj Y
  whiskerLeft : ∀ (X : D) {Y₁ Y₂ : D} (_f : Y₁ ⟶ Y₂), tensorObj X Y₁ ⟶ tensorObj X Y₂
  whiskerLeft_eq : ∀ (X : D) {Y₁ Y₂ : D} (f : Y₁ ⟶ Y₂),
    F.map (whiskerLeft X f)
      = (μIsoSymm _ _).hom ≫ (F.obj X ◁ F.map f) ≫ (μIsoSymm _ _).inv :=
    by aesop_cat
  whiskerRight : ∀ {X₁ X₂ : D} (_f : X₁ ⟶ X₂) (Y : D), tensorObj X₁ Y ⟶ tensorObj X₂ Y
  whiskerRight_eq : ∀ {X₁ X₂ : D} (f : X₁ ⟶ X₂) (Y : D),
    F.map (whiskerRight f Y)
      = (μIsoSymm _ _).hom ≫ (F.map f ▷ F.obj Y) ≫ (μIsoSymm _ _).inv :=
    by aesop_cat
  tensorHom :
    ∀ {X₁ Y₁ X₂ Y₂ : D} (_f : X₁ ⟶ Y₁) (_g : X₂ ⟶ Y₂), tensorObj X₁ X₂ ⟶ tensorObj Y₁ Y₂
  tensorHom_eq :
    ∀ {X₁ Y₁ X₂ Y₂ : D} (f : X₁ ⟶ Y₁) (g : X₂ ⟶ Y₂),
      F.map (tensorHom f g)
        = (μIsoSymm _ _).hom ≫ (F.map f ⊗ F.map g) ≫ (μIsoSymm _ _).inv :=
    by aesop_cat
  tensorUnit' : D
  /-- Analogous to the reversed version of `CategoryTheory.LaxMonoidalFunctor.εIso` -/
  εIsoSymm : F.obj tensorUnit' ≅ 𝟙_ _
  associator : ∀ X Y Z : D, tensorObj (tensorObj X Y) Z ≅ tensorObj X (tensorObj Y Z)
  associator_eq : ∀ X Y Z : D,
    F.map (associator X Y Z).hom =
      ((μIsoSymm _ _ ≪≫ (μIsoSymm _ _ ⊗ .refl _))
        ≪≫ α_ (F.obj X) (F.obj Y) (F.obj Z)
        ≪≫ ((.refl _ ⊗ (μIsoSymm _ _).symm) ≪≫ (μIsoSymm _ _).symm)).hom :=
    by aesop_cat
  leftUnitor : ∀ X : D, tensorObj tensorUnit' X ≅ X
  leftUnitor_eq : ∀ X : D,
    F.map (leftUnitor X).hom =
      ((μIsoSymm _ _ ≪≫ (εIsoSymm ⊗ .refl _)) ≪≫ λ_ (F.obj X)).hom :=
    by aesop_cat
  rightUnitor : ∀ X : D, tensorObj X tensorUnit' ≅ X
  rightUnitor_eq : ∀ X : D,
    F.map (rightUnitor X).hom =
      ((μIsoSymm _ _ ≪≫ (.refl _ ⊗ εIsoSymm)) ≪≫ ρ_ (F.obj X)).hom :=
    by aesop_cat

attribute [inherit_doc MonoidalCategory.tensorObj] InducingFunctorData.tensorObj
attribute [inherit_doc MonoidalCategory.whiskerLeft] InducingFunctorData.whiskerLeft
attribute [inherit_doc MonoidalCategory.whiskerRight] InducingFunctorData.whiskerRight
attribute [inherit_doc MonoidalCategory.tensorHom] InducingFunctorData.tensorHom
attribute [inherit_doc MonoidalCategory.tensorUnit'] InducingFunctorData.tensorUnit'
attribute [inherit_doc MonoidalCategory.associator] InducingFunctorData.associator
attribute [inherit_doc MonoidalCategory.leftUnitor] InducingFunctorData.leftUnitor
attribute [inherit_doc MonoidalCategory.rightUnitor] InducingFunctorData.rightUnitor

-- these are theorems so don't need docstrings (std4#217)
attribute [nolint docBlame]
  InducingFunctorData.whiskerLeft_eq
  InducingFunctorData.whiskerRight_eq
  InducingFunctorData.tensorHom_eq
  InducingFunctorData.associator_eq
  InducingFunctorData.leftUnitor_eq
  InducingFunctorData.rightUnitor_eq

>>>>>>> bc49eb9b
/--
Induce the lawfulness of the monoidal structure along an faithful functor of (plain) categories,
where the operations are already defined on the destination type `D`.

The functor `F` must preserve all the data parts of the monoidal structure between the two
categories.

<<<<<<< HEAD
Note that `μIsoSymm` and `εIsoSymm` correspond to the reversed versions of
`CategoryTheory.LaxMonoidalFunctor.μIso` and `CategoryTheory.LaxMonoidalFunctor.εIso`.
-/
@[simps
  tensorObj whiskerLeft whiskerRight tensorHom tensorUnit' associator leftUnitor rightUnitor]
abbrev induced (F : D ⥤ C) [Faithful F]
    (tensorObj : D → D → D)
    (μIsoSymm : ∀ X Y,
      F.obj (tensorObj X Y) ≅ F.obj X ⊗ F.obj Y)
    (whiskerLeft : ∀ (X : D) {Y₁ Y₂ : D} (_f : Y₁ ⟶ Y₂), tensorObj X Y₁ ⟶ tensorObj X Y₂)
    (whiskerLeft_eq : ∀ (X : D) {Y₁ Y₂ : D} (f : Y₁ ⟶ Y₂),
      F.map (whiskerLeft X f)
        = (μIsoSymm _ _).hom ≫ (F.obj X ◁ F.map f) ≫ (μIsoSymm _ _).inv :=
      by aesop_cat)
    (whiskerRight : ∀ {X₁ X₂ : D} (_f : X₁ ⟶ X₂) (Y : D), tensorObj X₁ Y ⟶ tensorObj X₂ Y)
    (whiskerRight_eq : ∀ {X₁ X₂ : D} (f : X₁ ⟶ X₂) (Y : D),
      F.map (whiskerRight f Y)
        = (μIsoSymm _ _).hom ≫ (F.map f ▷ F.obj Y) ≫ (μIsoSymm _ _).inv :=
      by aesop_cat)
    (tensorHom :
      ∀ {X₁ Y₁ X₂ Y₂ : D} (_f : X₁ ⟶ Y₁) (_g : X₂ ⟶ Y₂), tensorObj X₁ X₂ ⟶ tensorObj Y₁ Y₂)
    (tensorHom_eq :
      ∀ {X₁ Y₁ X₂ Y₂ : D} (f : X₁ ⟶ Y₁) (g : X₂ ⟶ Y₂),
        F.map (tensorHom f g)
          = (μIsoSymm _ _).hom ≫ (F.map f ⊗ F.map g) ≫ (μIsoSymm _ _).inv :=
      by aesop_cat)
    (tensorUnit' : D)
    (εIsoSymm : F.obj tensorUnit' ≅ 𝟙_ _)
    (associator : ∀ X Y Z : D, tensorObj (tensorObj X Y) Z ≅ tensorObj X (tensorObj Y Z))
    (associator_eq : ∀ X Y Z : D,
      F.map (associator X Y Z).hom =
        ((μIsoSymm _ _ ≪≫ (μIsoSymm _ _ ⊗ .refl _))
          ≪≫ α_ (F.obj X) (F.obj Y) (F.obj Z)
          ≪≫ ((.refl _ ⊗ (μIsoSymm _ _).symm) ≪≫ (μIsoSymm _ _).symm)).hom :=
      by aesop_cat)
    (leftUnitor : ∀ X : D, tensorObj tensorUnit' X ≅ X)
    (leftUnitor_eq : ∀ X : D,
      F.map (leftUnitor X).hom =
        ((μIsoSymm _ _ ≪≫ (εIsoSymm ⊗ .refl _)) ≪≫ λ_ (F.obj X)).hom :=
      by aesop_cat)
    (rightUnitor : ∀ X : D, tensorObj X tensorUnit' ≅ X)
    (rightUnitor_eq : ∀ X : D,
      F.map (rightUnitor X).hom =
        ((μIsoSymm _ _ ≪≫ (.refl _ ⊗ εIsoSymm)) ≪≫ ρ_ (F.obj X)).hom :=
      by aesop_cat) :
    MonoidalCategory.{v₂} D where
  -- the data fields are exactly as provided
  tensorObj := tensorObj
  whiskerLeft := whiskerLeft
  whiskerRight := whiskerRight
  tensorHom := tensorHom
  tensorUnit' := tensorUnit'
  associator := associator
  leftUnitor := leftUnitor
  rightUnitor := rightUnitor
  tensorHom_def {X₁ Y₁ X₂ Y₂} f g := F.map_injective <| by
    dsimp
    rw [tensorHom_eq, Functor.map_comp, whiskerRight_eq, whiskerLeft_eq]
    simp only [tensorHom_def, assoc, Iso.inv_hom_id_assoc]
  tensor_id X₁ X₂ := F.map_injective <| by aesop_cat
  tensor_comp {X₁ Y₁ Z₁ X₂ Y₂ Z₂} f₁ f₂ g₁ g₂ := F.map_injective <| by aesop_cat
  whiskerLeft_id X Y := F.map_injective <| by simp [whiskerLeft_eq]
  id_whiskerRight X Y := F.map_injective <| by simp [whiskerRight_eq]
  triangle X Y := F.map_injective <| by aesop_cat
  pentagon W X Y Z := F.map_injective <| by
    have := MonoidalCategory.pentagon (F.obj W) (F.obj X) (F.obj Y) (F.obj Z)
    dsimp
    simp only [Functor.map_comp, tensorHom_eq, associator_eq, Iso.trans_assoc, Iso.trans_hom,
      tensorIso_hom, Iso.refl_hom, Iso.symm_hom, Functor.map_id, comp_tensor_id,
=======
-/
@[simps]
abbrev induced (F : D ⥤ C) [Faithful F] (fData : InducingFunctorData F):
    MonoidalCategory.{v₂} D where
  -- the data fields are exactly as provided
  tensorObj := fData.tensorObj
  whiskerLeft := fData.whiskerLeft
  whiskerRight := fData.whiskerRight
  tensorHom := fData.tensorHom
  tensorUnit' := fData.tensorUnit'
  associator := fData.associator
  leftUnitor := fData.leftUnitor
  rightUnitor := fData.rightUnitor
  tensorHom_def {X₁ Y₁ X₂ Y₂} f g := F.map_injective <| by
    dsimp
    rw [fData.tensorHom_eq, Functor.map_comp, fData.whiskerRight_eq, fData.whiskerLeft_eq]
    simp only [tensorHom_def, assoc, Iso.inv_hom_id_assoc]
  tensor_id X₁ X₂ := F.map_injective <| by cases fData; aesop_cat
  tensor_comp {X₁ Y₁ Z₁ X₂ Y₂ Z₂} f₁ f₂ g₁ g₂ := F.map_injective <| by cases fData; aesop_cat
  whiskerLeft_id X Y := F.map_injective <| by simp [fData.whiskerLeft_eq]
  id_whiskerRight X Y := F.map_injective <| by simp [fData.whiskerRight_eq]
  triangle X Y := F.map_injective <| by cases fData; aesop_cat
  pentagon W X Y Z := F.map_injective <| by
    have := MonoidalCategory.pentagon (F.obj W) (F.obj X) (F.obj Y) (F.obj Z)
    dsimp
    simp only [Functor.map_comp, fData.tensorHom_eq, fData.associator_eq, Iso.trans_assoc,
      Iso.trans_hom, tensorIso_hom, Iso.refl_hom, Iso.symm_hom, Functor.map_id, comp_tensor_id,
>>>>>>> bc49eb9b
      associator_conjugation, tensor_id, assoc, id_tensor_comp, Iso.inv_hom_id_assoc,
      tensor_inv_hom_id_assoc, id_comp, inv_hom_id_tensor_assoc, id_tensor_comp_tensor_id_assoc,
      Iso.cancel_iso_hom_left]
    congr 1
    simp only [←assoc]
    congr 2
    simp only [assoc, ←tensor_comp, id_comp, Iso.inv_hom_id, tensor_id]
    congr 1
    conv_rhs => rw [←tensor_id_comp_id_tensor]
    simp only [assoc]
    congr 1
    rw [Iso.inv_comp_eq]
    conv_lhs => rw [←id_comp (𝟙 (F.obj W)), tensor_comp]
    slice_lhs 0 2 => rw [this]
    rw [assoc]
    congr 1
    rw [←associator_naturality, tensor_id]
  leftUnitor_naturality {X Y : D} f := F.map_injective <| by
    have := leftUnitor_naturality (F.map f)
    dsimp
<<<<<<< HEAD
    simp only [Functor.map_comp, tensorHom_eq, Functor.map_id, leftUnitor_eq, Iso.trans_assoc,
      Iso.trans_hom, tensorIso_hom, Iso.refl_hom, assoc, Iso.inv_hom_id_assoc,
=======
    simp only [Functor.map_comp, fData.tensorHom_eq, Functor.map_id, fData.leftUnitor_eq,
      Iso.trans_assoc, Iso.trans_hom, tensorIso_hom, Iso.refl_hom, assoc, Iso.inv_hom_id_assoc,
>>>>>>> bc49eb9b
      id_tensor_comp_tensor_id_assoc, Iso.cancel_iso_hom_left]
    rw [←this, ←assoc, ←tensor_comp, id_comp, comp_id]
  rightUnitor_naturality {X Y : D} f := F.map_injective <| by
    have := rightUnitor_naturality (F.map f)
    dsimp
<<<<<<< HEAD
    simp only [Functor.map_comp, tensorHom_eq, Functor.map_id, rightUnitor_eq, Iso.trans_assoc,
      Iso.trans_hom, tensorIso_hom, Iso.refl_hom, assoc, Iso.inv_hom_id_assoc,
=======
    simp only [Functor.map_comp, fData.tensorHom_eq, Functor.map_id, fData.rightUnitor_eq,
      Iso.trans_assoc, Iso.trans_hom, tensorIso_hom, Iso.refl_hom, assoc, Iso.inv_hom_id_assoc,
>>>>>>> bc49eb9b
      tensor_id_comp_id_tensor_assoc, Iso.cancel_iso_hom_left]
    rw [←this, ←assoc, ←tensor_comp, id_comp, comp_id]
  associator_naturality {X₁ X₂ X₃ Y₁ Y₂ Y₃} f₁ f₂ f₃ := F.map_injective <| by
    have := associator_naturality (F.map f₁) (F.map f₂) (F.map f₃)
    dsimp
<<<<<<< HEAD
    simp [associator_eq, tensorHom_eq]
=======
    simp [fData.associator_eq, fData.tensorHom_eq]
>>>>>>> bc49eb9b
    simp_rw [←assoc, ←tensor_comp, assoc, Iso.inv_hom_id, ←assoc]
    congr 1
    conv_rhs => rw [←comp_id (F.map f₁), ←id_comp (F.map f₁)]
    simp only [tensor_comp]
    simp only [tensor_id, comp_id, assoc, tensor_inv_hom_id_assoc, id_comp]
    slice_rhs 2 3 => rw [←this]
    simp only [← assoc, Iso.inv_hom_id, comp_id]
    congr 2
    simp_rw [←tensor_comp, id_comp]


/--
We can upgrade `F` to a monoidal functor from `D` to `E` with the induced structure.
-/
@[simps]
<<<<<<< HEAD
def fromInduced (F : D ⥤ C) [Faithful F]
    (tensorObj μIsoSymm)
    (whiskerLeft whiskerLeft_eq)
    (whiskerRight whiskerRight_eq)
    (tensorHom tensorHom_eq)
    (tensorUnit' εIsoSymm)
    (associator associator_eq)
    (leftUnitor leftUnitor_eq)
    (rightUnitor rightUnitor_eq) :
    letI := induced F
      tensorObj μIsoSymm
      whiskerLeft whiskerLeft_eq
      whiskerRight whiskerRight_eq
      tensorHom tensorHom_eq
      tensorUnit' εIsoSymm
      associator associator_eq
      leftUnitor leftUnitor_eq
      rightUnitor rightUnitor_eq
    MonoidalFunctor D C :=
  letI := induced F
      tensorObj μIsoSymm
      whiskerLeft whiskerLeft_eq
      whiskerRight whiskerRight_eq
      tensorHom tensorHom_eq
      tensorUnit' εIsoSymm
      associator associator_eq
      leftUnitor leftUnitor_eq
      rightUnitor rightUnitor_eq
  { toFunctor := F
    ε := εIsoSymm.inv
    μ := fun X Y => (μIsoSymm X Y).inv
    μ_natural := by aesop_cat
    associativity := by aesop_cat
    left_unitality := by aesop_cat
    right_unitality := by aesop_cat }

/-- Transport a monoidal structure along an equivalence of (plain) categories.
-/
@[simps
  tensorObj whiskerLeft whiskerRight tensorHom tensorUnit' associator leftUnitor rightUnitor]
def transport (e : C ≌ D) : MonoidalCategory.{v₂} D :=
  induced
    (F := e.inverse)
    (tensorObj := fun X Y => e.functor.obj (e.inverse.obj X ⊗ e.inverse.obj Y))
    (μIsoSymm := fun X Y => (e.unitIso.app _).symm)
    (whiskerLeft := fun X _ _ f ↦ e.functor.map (e.inverse.obj X ◁ e.inverse.map f))
    (whiskerRight := fun f X ↦ e.functor.map (e.inverse.map f ▷ e.inverse.obj X))
    (tensorHom := fun f g => e.functor.map (e.inverse.map f ⊗ e.inverse.map g))
    (tensorUnit' := e.functor.obj (𝟙_ C))
    (εIsoSymm := (e.unitIso.app _).symm)
    (associator := fun X Y Z =>
      e.functor.mapIso
        (((e.unitIso.app _).symm ⊗ Iso.refl _) ≪≫
          α_ (e.inverse.obj X) (e.inverse.obj Y) (e.inverse.obj Z) ≪≫
          (Iso.refl _ ⊗ e.unitIso.app _)))
    (leftUnitor := fun X =>
      e.functor.mapIso (((e.unitIso.app _).symm ⊗ Iso.refl _) ≪≫ λ_ (e.inverse.obj X)) ≪≫
        e.counitIso.app _)
    (rightUnitor := fun X =>
      e.functor.mapIso ((Iso.refl _ ⊗ (e.unitIso.app _).symm) ≪≫ ρ_ (e.inverse.obj X)) ≪≫
        e.counitIso.app _)
=======
def fromInduced (F : D ⥤ C) [Faithful F] (fData : InducingFunctorData F):
    letI := induced F fData
    MonoidalFunctor D C :=
  letI := induced F fData
  { toFunctor := F
    ε := fData.εIsoSymm.inv
    μ := fun X Y => (fData.μIsoSymm X Y).inv
    μ_natural := by cases fData; aesop_cat
    associativity := by cases fData; aesop_cat
    left_unitality := by cases fData; aesop_cat
    right_unitality := by cases fData; aesop_cat }

/-- Transport a monoidal structure along an equivalence of (plain) categories.
-/
def transport (e : C ≌ D) : MonoidalCategory.{v₂} D :=
  induced e.inverse
    { tensorObj := fun X Y => e.functor.obj (e.inverse.obj X ⊗ e.inverse.obj Y)
      μIsoSymm := fun X Y => (e.unitIso.app _).symm
      whiskerLeft := fun X _ _ f ↦ e.functor.map (e.inverse.obj X ◁ e.inverse.map f)
      whiskerRight := fun f X ↦ e.functor.map (e.inverse.map f ▷ e.inverse.obj X)
      tensorHom := fun f g => e.functor.map (e.inverse.map f ⊗ e.inverse.map g)
      tensorUnit' := e.functor.obj (𝟙_ C)
      εIsoSymm := (e.unitIso.app _).symm
      associator := fun X Y Z =>
        e.functor.mapIso
          (((e.unitIso.app _).symm ⊗ Iso.refl _) ≪≫
            α_ (e.inverse.obj X) (e.inverse.obj Y) (e.inverse.obj Z) ≪≫
            (Iso.refl _ ⊗ e.unitIso.app _))
      leftUnitor := fun X =>
        e.functor.mapIso (((e.unitIso.app _).symm ⊗ Iso.refl _) ≪≫ λ_ (e.inverse.obj X)) ≪≫
          e.counitIso.app _
      rightUnitor := fun X =>
        e.functor.mapIso ((Iso.refl _ ⊗ (e.unitIso.app _).symm) ≪≫ ρ_ (e.inverse.obj X)) ≪≫
          e.counitIso.app _ }
>>>>>>> bc49eb9b
#align category_theory.monoidal.transport CategoryTheory.Monoidal.transport

/-- A type synonym for `D`, which will carry the transported monoidal structure. -/
@[nolint unusedArguments]
def Transported (_ : C ≌ D) := D
#align category_theory.monoidal.transported CategoryTheory.Monoidal.Transported

instance (e : C ≌ D) : Category (Transported e) := (inferInstance : Category D)

instance Transported.instMonoidalCategory (e : C ≌ D): MonoidalCategory (Transported e) :=
  transport e

instance (e : C ≌ D) : Inhabited (Transported e) :=
  ⟨𝟙_ _⟩

/-- We can upgrade `e.inverse` to a monoidal functor from `D` with the transported structure to `C`.
-/
@[simps!]
<<<<<<< HEAD
def fromTransported (e : C ≌ D) : MonoidalFunctor (Transported e) C := by
  dsimp only [transport, Transported.instMonoidalCategory]
  exact fromInduced e.inverse _ _ _ _ _ _ _ _ _ _ _ _ _ _ _ _
=======
def fromTransported (e : C ≌ D) : MonoidalFunctor (Transported e) C := fromInduced e.inverse _
>>>>>>> bc49eb9b
#align category_theory.monoidal.from_transported CategoryTheory.Monoidal.fromTransported

instance instIsEquivalence_fromTransported (e : C ≌ D) :
    IsEquivalence (fromTransported e).toFunctor := by
  dsimp [fromTransported]
  infer_instance

#noalign category_theory.monoidal.lax_to_transported

/-- We can upgrade `e.functor` to a monoidal functor from `C` to `D` with the transported structure.
-/
@[simps!]
def toTransported (e : C ≌ D) : MonoidalFunctor C (Transported e) :=
  monoidalInverse (fromTransported e)
#align category_theory.monoidal.to_transported CategoryTheory.Monoidal.toTransported

instance (e : C ≌ D) : IsEquivalence (toTransported e).toFunctor := by
  dsimp [toTransported]
  infer_instance

/-- The unit isomorphism upgrades to a monoidal isomorphism. -/
@[simps! hom inv]
def transportedMonoidalUnitIso (e : C ≌ D) :
    LaxMonoidalFunctor.id C ≅
      (toTransported e).toLaxMonoidalFunctor ⊗⋙ (fromTransported e).toLaxMonoidalFunctor :=
  asIso (monoidalCounit (fromTransported e)) |>.symm
#align category_theory.monoidal.transported_monoidal_unit_iso CategoryTheory.Monoidal.transportedMonoidalUnitIso

/-- The counit isomorphism upgrades to a monoidal isomorphism. -/
@[simps! hom inv]
def transportedMonoidalCounitIso (e : C ≌ D) :
    (fromTransported e).toLaxMonoidalFunctor ⊗⋙ (toTransported e).toLaxMonoidalFunctor ≅
      LaxMonoidalFunctor.id (Transported e) :=
  asIso (monoidalUnit (fromTransported e)) |>.symm
#align category_theory.monoidal.transported_monoidal_counit_iso CategoryTheory.Monoidal.transportedMonoidalCounitIso

end CategoryTheory.Monoidal<|MERGE_RESOLUTION|>--- conflicted
+++ resolved
@@ -40,8 +40,6 @@
 
 variable {D : Type u₂} [Category.{v₂} D]
 
-<<<<<<< HEAD
-=======
 /-- The data needed to induce a `MonoidalCategory` via the functor `F`; namely, pre-existing
 definitions of `⊗`, `𝟙_`, `▷`, `◁` that are preserved by `F`.
 -/
@@ -106,7 +104,6 @@
   InducingFunctorData.leftUnitor_eq
   InducingFunctorData.rightUnitor_eq
 
->>>>>>> bc49eb9b
 /--
 Induce the lawfulness of the monoidal structure along an faithful functor of (plain) categories,
 where the operations are already defined on the destination type `D`.
@@ -114,77 +111,6 @@
 The functor `F` must preserve all the data parts of the monoidal structure between the two
 categories.
 
-<<<<<<< HEAD
-Note that `μIsoSymm` and `εIsoSymm` correspond to the reversed versions of
-`CategoryTheory.LaxMonoidalFunctor.μIso` and `CategoryTheory.LaxMonoidalFunctor.εIso`.
--/
-@[simps
-  tensorObj whiskerLeft whiskerRight tensorHom tensorUnit' associator leftUnitor rightUnitor]
-abbrev induced (F : D ⥤ C) [Faithful F]
-    (tensorObj : D → D → D)
-    (μIsoSymm : ∀ X Y,
-      F.obj (tensorObj X Y) ≅ F.obj X ⊗ F.obj Y)
-    (whiskerLeft : ∀ (X : D) {Y₁ Y₂ : D} (_f : Y₁ ⟶ Y₂), tensorObj X Y₁ ⟶ tensorObj X Y₂)
-    (whiskerLeft_eq : ∀ (X : D) {Y₁ Y₂ : D} (f : Y₁ ⟶ Y₂),
-      F.map (whiskerLeft X f)
-        = (μIsoSymm _ _).hom ≫ (F.obj X ◁ F.map f) ≫ (μIsoSymm _ _).inv :=
-      by aesop_cat)
-    (whiskerRight : ∀ {X₁ X₂ : D} (_f : X₁ ⟶ X₂) (Y : D), tensorObj X₁ Y ⟶ tensorObj X₂ Y)
-    (whiskerRight_eq : ∀ {X₁ X₂ : D} (f : X₁ ⟶ X₂) (Y : D),
-      F.map (whiskerRight f Y)
-        = (μIsoSymm _ _).hom ≫ (F.map f ▷ F.obj Y) ≫ (μIsoSymm _ _).inv :=
-      by aesop_cat)
-    (tensorHom :
-      ∀ {X₁ Y₁ X₂ Y₂ : D} (_f : X₁ ⟶ Y₁) (_g : X₂ ⟶ Y₂), tensorObj X₁ X₂ ⟶ tensorObj Y₁ Y₂)
-    (tensorHom_eq :
-      ∀ {X₁ Y₁ X₂ Y₂ : D} (f : X₁ ⟶ Y₁) (g : X₂ ⟶ Y₂),
-        F.map (tensorHom f g)
-          = (μIsoSymm _ _).hom ≫ (F.map f ⊗ F.map g) ≫ (μIsoSymm _ _).inv :=
-      by aesop_cat)
-    (tensorUnit' : D)
-    (εIsoSymm : F.obj tensorUnit' ≅ 𝟙_ _)
-    (associator : ∀ X Y Z : D, tensorObj (tensorObj X Y) Z ≅ tensorObj X (tensorObj Y Z))
-    (associator_eq : ∀ X Y Z : D,
-      F.map (associator X Y Z).hom =
-        ((μIsoSymm _ _ ≪≫ (μIsoSymm _ _ ⊗ .refl _))
-          ≪≫ α_ (F.obj X) (F.obj Y) (F.obj Z)
-          ≪≫ ((.refl _ ⊗ (μIsoSymm _ _).symm) ≪≫ (μIsoSymm _ _).symm)).hom :=
-      by aesop_cat)
-    (leftUnitor : ∀ X : D, tensorObj tensorUnit' X ≅ X)
-    (leftUnitor_eq : ∀ X : D,
-      F.map (leftUnitor X).hom =
-        ((μIsoSymm _ _ ≪≫ (εIsoSymm ⊗ .refl _)) ≪≫ λ_ (F.obj X)).hom :=
-      by aesop_cat)
-    (rightUnitor : ∀ X : D, tensorObj X tensorUnit' ≅ X)
-    (rightUnitor_eq : ∀ X : D,
-      F.map (rightUnitor X).hom =
-        ((μIsoSymm _ _ ≪≫ (.refl _ ⊗ εIsoSymm)) ≪≫ ρ_ (F.obj X)).hom :=
-      by aesop_cat) :
-    MonoidalCategory.{v₂} D where
-  -- the data fields are exactly as provided
-  tensorObj := tensorObj
-  whiskerLeft := whiskerLeft
-  whiskerRight := whiskerRight
-  tensorHom := tensorHom
-  tensorUnit' := tensorUnit'
-  associator := associator
-  leftUnitor := leftUnitor
-  rightUnitor := rightUnitor
-  tensorHom_def {X₁ Y₁ X₂ Y₂} f g := F.map_injective <| by
-    dsimp
-    rw [tensorHom_eq, Functor.map_comp, whiskerRight_eq, whiskerLeft_eq]
-    simp only [tensorHom_def, assoc, Iso.inv_hom_id_assoc]
-  tensor_id X₁ X₂ := F.map_injective <| by aesop_cat
-  tensor_comp {X₁ Y₁ Z₁ X₂ Y₂ Z₂} f₁ f₂ g₁ g₂ := F.map_injective <| by aesop_cat
-  whiskerLeft_id X Y := F.map_injective <| by simp [whiskerLeft_eq]
-  id_whiskerRight X Y := F.map_injective <| by simp [whiskerRight_eq]
-  triangle X Y := F.map_injective <| by aesop_cat
-  pentagon W X Y Z := F.map_injective <| by
-    have := MonoidalCategory.pentagon (F.obj W) (F.obj X) (F.obj Y) (F.obj Z)
-    dsimp
-    simp only [Functor.map_comp, tensorHom_eq, associator_eq, Iso.trans_assoc, Iso.trans_hom,
-      tensorIso_hom, Iso.refl_hom, Iso.symm_hom, Functor.map_id, comp_tensor_id,
-=======
 -/
 @[simps]
 abbrev induced (F : D ⥤ C) [Faithful F] (fData : InducingFunctorData F):
@@ -212,7 +138,6 @@
     dsimp
     simp only [Functor.map_comp, fData.tensorHom_eq, fData.associator_eq, Iso.trans_assoc,
       Iso.trans_hom, tensorIso_hom, Iso.refl_hom, Iso.symm_hom, Functor.map_id, comp_tensor_id,
->>>>>>> bc49eb9b
       associator_conjugation, tensor_id, assoc, id_tensor_comp, Iso.inv_hom_id_assoc,
       tensor_inv_hom_id_assoc, id_comp, inv_hom_id_tensor_assoc, id_tensor_comp_tensor_id_assoc,
       Iso.cancel_iso_hom_left]
@@ -233,35 +158,21 @@
   leftUnitor_naturality {X Y : D} f := F.map_injective <| by
     have := leftUnitor_naturality (F.map f)
     dsimp
-<<<<<<< HEAD
-    simp only [Functor.map_comp, tensorHom_eq, Functor.map_id, leftUnitor_eq, Iso.trans_assoc,
-      Iso.trans_hom, tensorIso_hom, Iso.refl_hom, assoc, Iso.inv_hom_id_assoc,
-=======
     simp only [Functor.map_comp, fData.tensorHom_eq, Functor.map_id, fData.leftUnitor_eq,
       Iso.trans_assoc, Iso.trans_hom, tensorIso_hom, Iso.refl_hom, assoc, Iso.inv_hom_id_assoc,
->>>>>>> bc49eb9b
       id_tensor_comp_tensor_id_assoc, Iso.cancel_iso_hom_left]
     rw [←this, ←assoc, ←tensor_comp, id_comp, comp_id]
   rightUnitor_naturality {X Y : D} f := F.map_injective <| by
     have := rightUnitor_naturality (F.map f)
     dsimp
-<<<<<<< HEAD
-    simp only [Functor.map_comp, tensorHom_eq, Functor.map_id, rightUnitor_eq, Iso.trans_assoc,
-      Iso.trans_hom, tensorIso_hom, Iso.refl_hom, assoc, Iso.inv_hom_id_assoc,
-=======
     simp only [Functor.map_comp, fData.tensorHom_eq, Functor.map_id, fData.rightUnitor_eq,
       Iso.trans_assoc, Iso.trans_hom, tensorIso_hom, Iso.refl_hom, assoc, Iso.inv_hom_id_assoc,
->>>>>>> bc49eb9b
       tensor_id_comp_id_tensor_assoc, Iso.cancel_iso_hom_left]
     rw [←this, ←assoc, ←tensor_comp, id_comp, comp_id]
   associator_naturality {X₁ X₂ X₃ Y₁ Y₂ Y₃} f₁ f₂ f₃ := F.map_injective <| by
     have := associator_naturality (F.map f₁) (F.map f₂) (F.map f₃)
     dsimp
-<<<<<<< HEAD
-    simp [associator_eq, tensorHom_eq]
-=======
     simp [fData.associator_eq, fData.tensorHom_eq]
->>>>>>> bc49eb9b
     simp_rw [←assoc, ←tensor_comp, assoc, Iso.inv_hom_id, ←assoc]
     congr 1
     conv_rhs => rw [←comp_id (F.map f₁), ←id_comp (F.map f₁)]
@@ -277,69 +188,6 @@
 We can upgrade `F` to a monoidal functor from `D` to `E` with the induced structure.
 -/
 @[simps]
-<<<<<<< HEAD
-def fromInduced (F : D ⥤ C) [Faithful F]
-    (tensorObj μIsoSymm)
-    (whiskerLeft whiskerLeft_eq)
-    (whiskerRight whiskerRight_eq)
-    (tensorHom tensorHom_eq)
-    (tensorUnit' εIsoSymm)
-    (associator associator_eq)
-    (leftUnitor leftUnitor_eq)
-    (rightUnitor rightUnitor_eq) :
-    letI := induced F
-      tensorObj μIsoSymm
-      whiskerLeft whiskerLeft_eq
-      whiskerRight whiskerRight_eq
-      tensorHom tensorHom_eq
-      tensorUnit' εIsoSymm
-      associator associator_eq
-      leftUnitor leftUnitor_eq
-      rightUnitor rightUnitor_eq
-    MonoidalFunctor D C :=
-  letI := induced F
-      tensorObj μIsoSymm
-      whiskerLeft whiskerLeft_eq
-      whiskerRight whiskerRight_eq
-      tensorHom tensorHom_eq
-      tensorUnit' εIsoSymm
-      associator associator_eq
-      leftUnitor leftUnitor_eq
-      rightUnitor rightUnitor_eq
-  { toFunctor := F
-    ε := εIsoSymm.inv
-    μ := fun X Y => (μIsoSymm X Y).inv
-    μ_natural := by aesop_cat
-    associativity := by aesop_cat
-    left_unitality := by aesop_cat
-    right_unitality := by aesop_cat }
-
-/-- Transport a monoidal structure along an equivalence of (plain) categories.
--/
-@[simps
-  tensorObj whiskerLeft whiskerRight tensorHom tensorUnit' associator leftUnitor rightUnitor]
-def transport (e : C ≌ D) : MonoidalCategory.{v₂} D :=
-  induced
-    (F := e.inverse)
-    (tensorObj := fun X Y => e.functor.obj (e.inverse.obj X ⊗ e.inverse.obj Y))
-    (μIsoSymm := fun X Y => (e.unitIso.app _).symm)
-    (whiskerLeft := fun X _ _ f ↦ e.functor.map (e.inverse.obj X ◁ e.inverse.map f))
-    (whiskerRight := fun f X ↦ e.functor.map (e.inverse.map f ▷ e.inverse.obj X))
-    (tensorHom := fun f g => e.functor.map (e.inverse.map f ⊗ e.inverse.map g))
-    (tensorUnit' := e.functor.obj (𝟙_ C))
-    (εIsoSymm := (e.unitIso.app _).symm)
-    (associator := fun X Y Z =>
-      e.functor.mapIso
-        (((e.unitIso.app _).symm ⊗ Iso.refl _) ≪≫
-          α_ (e.inverse.obj X) (e.inverse.obj Y) (e.inverse.obj Z) ≪≫
-          (Iso.refl _ ⊗ e.unitIso.app _)))
-    (leftUnitor := fun X =>
-      e.functor.mapIso (((e.unitIso.app _).symm ⊗ Iso.refl _) ≪≫ λ_ (e.inverse.obj X)) ≪≫
-        e.counitIso.app _)
-    (rightUnitor := fun X =>
-      e.functor.mapIso ((Iso.refl _ ⊗ (e.unitIso.app _).symm) ≪≫ ρ_ (e.inverse.obj X)) ≪≫
-        e.counitIso.app _)
-=======
 def fromInduced (F : D ⥤ C) [Faithful F] (fData : InducingFunctorData F):
     letI := induced F fData
     MonoidalFunctor D C :=
@@ -374,7 +222,6 @@
       rightUnitor := fun X =>
         e.functor.mapIso ((Iso.refl _ ⊗ (e.unitIso.app _).symm) ≪≫ ρ_ (e.inverse.obj X)) ≪≫
           e.counitIso.app _ }
->>>>>>> bc49eb9b
 #align category_theory.monoidal.transport CategoryTheory.Monoidal.transport
 
 /-- A type synonym for `D`, which will carry the transported monoidal structure. -/
@@ -393,13 +240,7 @@
 /-- We can upgrade `e.inverse` to a monoidal functor from `D` with the transported structure to `C`.
 -/
 @[simps!]
-<<<<<<< HEAD
-def fromTransported (e : C ≌ D) : MonoidalFunctor (Transported e) C := by
-  dsimp only [transport, Transported.instMonoidalCategory]
-  exact fromInduced e.inverse _ _ _ _ _ _ _ _ _ _ _ _ _ _ _ _
-=======
 def fromTransported (e : C ≌ D) : MonoidalFunctor (Transported e) C := fromInduced e.inverse _
->>>>>>> bc49eb9b
 #align category_theory.monoidal.from_transported CategoryTheory.Monoidal.fromTransported
 
 instance instIsEquivalence_fromTransported (e : C ≌ D) :
