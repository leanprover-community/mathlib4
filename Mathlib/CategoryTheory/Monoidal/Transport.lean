/-
Copyright (c) 2020 Scott Morrison. All rights reserved.
Released under Apache 2.0 license as described in the file LICENSE.
Authors: Scott Morrison
-/
import Mathlib.CategoryTheory.Monoidal.NaturalTransformation

#align_import category_theory.monoidal.transport from "leanprover-community/mathlib"@"31529827d0f68d1fbd429edc393a928f677f4aba"

/-!
# Transport a monoidal structure along an equivalence.

When `C` and `D` are equivalent as categories,
we can transport a monoidal structure on `C` along the equivalence as
`CategoryTheory.Monoidal.transport`, obtaining a monoidal structure on `D`.

More generally, we can transport the lawfulness of a monoidal structure along a suitable faithful
functor, as `CategoryTheory.Monoidal.induced`.
The comparison is analogous to the difference between `Equiv.monoid` and
`Function.Injective.Monoid`.

We then upgrade the original functor and its inverse to monoidal functors
with respect to the new monoidal structure on `D`.
-/


universe v₁ v₂ u₁ u₂

noncomputable section

open CategoryTheory

open CategoryTheory.Category

open CategoryTheory.MonoidalCategory

namespace CategoryTheory.Monoidal

variable {C : Type u₁} [Category.{v₁} C] [MonoidalCategory.{v₁} C]

variable {D : Type u₂} [Category.{v₂} D]

/-- The data needed to induce a `MonoidalCategory` via the functor `F`; namely, pre-existing
definitions of `⊗`, `𝟙_`, `▷`, `◁` that are preserved by `F`.
-/
structure InducingFunctorData (F : D ⥤ C) where
  tensorObj : D → D → D
  /-- Analogous to the reversed version of `CategoryTheory.LaxMonoidalFunctor.μIso` -/
  μIsoSymm : ∀ X Y,
    F.obj (tensorObj X Y) ≅ F.obj X ⊗ F.obj Y
  whiskerLeft : ∀ (X : D) {Y₁ Y₂ : D} (_f : Y₁ ⟶ Y₂), tensorObj X Y₁ ⟶ tensorObj X Y₂
  whiskerLeft_eq : ∀ (X : D) {Y₁ Y₂ : D} (f : Y₁ ⟶ Y₂),
    F.map (whiskerLeft X f)
      = (μIsoSymm _ _).hom ≫ (F.obj X ◁ F.map f) ≫ (μIsoSymm _ _).inv :=
    by aesop_cat
  whiskerRight : ∀ {X₁ X₂ : D} (_f : X₁ ⟶ X₂) (Y : D), tensorObj X₁ Y ⟶ tensorObj X₂ Y
  whiskerRight_eq : ∀ {X₁ X₂ : D} (f : X₁ ⟶ X₂) (Y : D),
    F.map (whiskerRight f Y)
      = (μIsoSymm _ _).hom ≫ (F.map f ▷ F.obj Y) ≫ (μIsoSymm _ _).inv :=
    by aesop_cat
  tensorHom :
    ∀ {X₁ Y₁ X₂ Y₂ : D} (_f : X₁ ⟶ Y₁) (_g : X₂ ⟶ Y₂), tensorObj X₁ X₂ ⟶ tensorObj Y₁ Y₂
  tensorHom_eq :
    ∀ {X₁ Y₁ X₂ Y₂ : D} (f : X₁ ⟶ Y₁) (g : X₂ ⟶ Y₂),
      F.map (tensorHom f g)
        = (μIsoSymm _ _).hom ≫ (F.map f ⊗ F.map g) ≫ (μIsoSymm _ _).inv :=
    by aesop_cat
  tensorUnit' : D
  /-- Analogous to the reversed version of `CategoryTheory.LaxMonoidalFunctor.εIso` -/
  εIsoSymm : F.obj tensorUnit' ≅ 𝟙_ _
  associator : ∀ X Y Z : D, tensorObj (tensorObj X Y) Z ≅ tensorObj X (tensorObj Y Z)
  associator_eq : ∀ X Y Z : D,
    F.map (associator X Y Z).hom =
      ((μIsoSymm _ _ ≪≫ (μIsoSymm _ _ ⊗ .refl _))
        ≪≫ α_ (F.obj X) (F.obj Y) (F.obj Z)
        ≪≫ ((.refl _ ⊗ (μIsoSymm _ _).symm) ≪≫ (μIsoSymm _ _).symm)).hom :=
    by aesop_cat
  leftUnitor : ∀ X : D, tensorObj tensorUnit' X ≅ X
  leftUnitor_eq : ∀ X : D,
    F.map (leftUnitor X).hom =
      ((μIsoSymm _ _ ≪≫ (εIsoSymm ⊗ .refl _)) ≪≫ λ_ (F.obj X)).hom :=
    by aesop_cat
  rightUnitor : ∀ X : D, tensorObj X tensorUnit' ≅ X
  rightUnitor_eq : ∀ X : D,
    F.map (rightUnitor X).hom =
      ((μIsoSymm _ _ ≪≫ (.refl _ ⊗ εIsoSymm)) ≪≫ ρ_ (F.obj X)).hom :=
    by aesop_cat

attribute [inherit_doc MonoidalCategory.tensorObj] InducingFunctorData.tensorObj
attribute [inherit_doc MonoidalCategory.whiskerLeft] InducingFunctorData.whiskerLeft
attribute [inherit_doc MonoidalCategory.whiskerRight] InducingFunctorData.whiskerRight
attribute [inherit_doc MonoidalCategory.tensorHom] InducingFunctorData.tensorHom
attribute [inherit_doc MonoidalCategory.tensorUnit'] InducingFunctorData.tensorUnit'
attribute [inherit_doc MonoidalCategory.associator] InducingFunctorData.associator
attribute [inherit_doc MonoidalCategory.leftUnitor] InducingFunctorData.leftUnitor
attribute [inherit_doc MonoidalCategory.rightUnitor] InducingFunctorData.rightUnitor

-- these are theorems so don't need docstrings (std4#217)
attribute [nolint docBlame]
  InducingFunctorData.whiskerLeft_eq
  InducingFunctorData.whiskerRight_eq
  InducingFunctorData.tensorHom_eq
  InducingFunctorData.associator_eq
  InducingFunctorData.leftUnitor_eq
  InducingFunctorData.rightUnitor_eq

/--
Induce the lawfulness of the monoidal structure along an faithful functor of (plain) categories,
where the operations are already defined on the destination type `D`.

The functor `F` must preserve all the data parts of the monoidal structure between the two
categories.

-/
@[simps]
<<<<<<< HEAD
def transport (e : C ≌ D) : MonoidalCategory.{v₂} D where
  tensorObj X Y := e.functor.obj (e.inverse.obj X ⊗ e.inverse.obj Y)
  whiskerLeft := fun X _ _ f ↦ e.functor.map (e.inverse.obj X ◁ e.inverse.map f)
  whiskerRight := fun f X ↦ e.functor.map (e.inverse.map f ▷ e.inverse.obj X)
  tensorHom_def := by simp [tensorHom_def]
  tensorHom f g := e.functor.map (e.inverse.map f ⊗ e.inverse.map g)
  tensorUnit := e.functor.obj (𝟙_ C)
  associator X Y Z :=
    e.functor.mapIso
      (((e.unitIso.app _).symm ⊗ Iso.refl _) ≪≫
        α_ (e.inverse.obj X) (e.inverse.obj Y) (e.inverse.obj Z) ≪≫ (Iso.refl _ ⊗ e.unitIso.app _))
  leftUnitor X :=
    e.functor.mapIso (((e.unitIso.app _).symm ⊗ Iso.refl _) ≪≫ λ_ (e.inverse.obj X)) ≪≫
      e.counitIso.app _
  rightUnitor X :=
    e.functor.mapIso ((Iso.refl _ ⊗ (e.unitIso.app _).symm) ≪≫ ρ_ (e.inverse.obj X)) ≪≫
      e.counitIso.app _
  triangle X Y := by
=======
abbrev induced (F : D ⥤ C) [Faithful F] (fData : InducingFunctorData F):
    MonoidalCategory.{v₂} D where
  -- the data fields are exactly as provided
  tensorObj := fData.tensorObj
  whiskerLeft := fData.whiskerLeft
  whiskerRight := fData.whiskerRight
  tensorHom := fData.tensorHom
  tensorUnit' := fData.tensorUnit'
  associator := fData.associator
  leftUnitor := fData.leftUnitor
  rightUnitor := fData.rightUnitor
  tensorHom_def {X₁ Y₁ X₂ Y₂} f g := F.map_injective <| by
>>>>>>> 13444d80
    dsimp
    rw [fData.tensorHom_eq, Functor.map_comp, fData.whiskerRight_eq, fData.whiskerLeft_eq]
    simp only [tensorHom_def, assoc, Iso.inv_hom_id_assoc]
  tensor_id X₁ X₂ := F.map_injective <| by cases fData; aesop_cat
  tensor_comp {X₁ Y₁ Z₁ X₂ Y₂ Z₂} f₁ f₂ g₁ g₂ := F.map_injective <| by cases fData; aesop_cat
  whiskerLeft_id X Y := F.map_injective <| by simp [fData.whiskerLeft_eq]
  id_whiskerRight X Y := F.map_injective <| by simp [fData.whiskerRight_eq]
  triangle X Y := F.map_injective <| by cases fData; aesop_cat
  pentagon W X Y Z := F.map_injective <| by
    have := MonoidalCategory.pentagon (F.obj W) (F.obj X) (F.obj Y) (F.obj Z)
    dsimp
    simp only [Functor.map_comp, fData.tensorHom_eq, fData.associator_eq, Iso.trans_assoc,
      Iso.trans_hom, tensorIso_hom, Iso.refl_hom, Iso.symm_hom, Functor.map_id, comp_tensor_id,
      associator_conjugation, tensor_id, assoc, id_tensor_comp, Iso.inv_hom_id_assoc,
      tensor_inv_hom_id_assoc, id_comp, inv_hom_id_tensor_assoc, id_tensor_comp_tensor_id_assoc,
      Iso.cancel_iso_hom_left]
    congr 1
    simp only [←assoc]
    congr 2
    simp only [assoc, ←tensor_comp, id_comp, Iso.inv_hom_id, tensor_id]
    congr 1
    conv_rhs => rw [←tensor_id_comp_id_tensor]
    simp only [assoc]
    congr 1
    rw [Iso.inv_comp_eq]
    conv_lhs => rw [←id_comp (𝟙 (F.obj W)), tensor_comp]
    slice_lhs 0 2 => rw [this]
    rw [assoc]
    congr 1
    rw [←associator_naturality, tensor_id]
  leftUnitor_naturality {X Y : D} f := F.map_injective <| by
    have := leftUnitor_naturality (F.map f)
    dsimp
    simp only [Functor.map_comp, fData.tensorHom_eq, Functor.map_id, fData.leftUnitor_eq,
      Iso.trans_assoc, Iso.trans_hom, tensorIso_hom, Iso.refl_hom, assoc, Iso.inv_hom_id_assoc,
      id_tensor_comp_tensor_id_assoc, Iso.cancel_iso_hom_left]
    rw [←this, ←assoc, ←tensor_comp, id_comp, comp_id]
  rightUnitor_naturality {X Y : D} f := F.map_injective <| by
    have := rightUnitor_naturality (F.map f)
    dsimp
    simp only [Functor.map_comp, fData.tensorHom_eq, Functor.map_id, fData.rightUnitor_eq,
      Iso.trans_assoc, Iso.trans_hom, tensorIso_hom, Iso.refl_hom, assoc, Iso.inv_hom_id_assoc,
      tensor_id_comp_id_tensor_assoc, Iso.cancel_iso_hom_left]
    rw [←this, ←assoc, ←tensor_comp, id_comp, comp_id]
  associator_naturality {X₁ X₂ X₃ Y₁ Y₂ Y₃} f₁ f₂ f₃ := F.map_injective <| by
    have := associator_naturality (F.map f₁) (F.map f₂) (F.map f₃)
    dsimp
    simp [fData.associator_eq, fData.tensorHom_eq]
    simp_rw [←assoc, ←tensor_comp, assoc, Iso.inv_hom_id, ←assoc]
    congr 1
    conv_rhs => rw [←comp_id (F.map f₁), ←id_comp (F.map f₁)]
    simp only [tensor_comp]
    simp only [tensor_id, comp_id, assoc, tensor_inv_hom_id_assoc, id_comp]
    slice_rhs 2 3 => rw [←this]
    simp only [← assoc, Iso.inv_hom_id, comp_id]
    congr 2
    simp_rw [←tensor_comp, id_comp]


/--
We can upgrade `F` to a monoidal functor from `D` to `E` with the induced structure.
-/
@[simps]
def fromInduced (F : D ⥤ C) [Faithful F] (fData : InducingFunctorData F):
    letI := induced F fData
    MonoidalFunctor D C :=
  letI := induced F fData
  { toFunctor := F
    ε := fData.εIsoSymm.inv
    μ := fun X Y => (fData.μIsoSymm X Y).inv
    μ_natural := by cases fData; aesop_cat
    associativity := by cases fData; aesop_cat
    left_unitality := by cases fData; aesop_cat
    right_unitality := by cases fData; aesop_cat }

/-- Transport a monoidal structure along an equivalence of (plain) categories.
-/
def transport (e : C ≌ D) : MonoidalCategory.{v₂} D :=
  induced e.inverse
    { tensorObj := fun X Y => e.functor.obj (e.inverse.obj X ⊗ e.inverse.obj Y)
      μIsoSymm := fun X Y => (e.unitIso.app _).symm
      whiskerLeft := fun X _ _ f ↦ e.functor.map (e.inverse.obj X ◁ e.inverse.map f)
      whiskerRight := fun f X ↦ e.functor.map (e.inverse.map f ▷ e.inverse.obj X)
      tensorHom := fun f g => e.functor.map (e.inverse.map f ⊗ e.inverse.map g)
      tensorUnit' := e.functor.obj (𝟙_ C)
      εIsoSymm := (e.unitIso.app _).symm
      associator := fun X Y Z =>
        e.functor.mapIso
          (((e.unitIso.app _).symm ⊗ Iso.refl _) ≪≫
            α_ (e.inverse.obj X) (e.inverse.obj Y) (e.inverse.obj Z) ≪≫
            (Iso.refl _ ⊗ e.unitIso.app _))
      leftUnitor := fun X =>
        e.functor.mapIso (((e.unitIso.app _).symm ⊗ Iso.refl _) ≪≫ λ_ (e.inverse.obj X)) ≪≫
          e.counitIso.app _
      rightUnitor := fun X =>
        e.functor.mapIso ((Iso.refl _ ⊗ (e.unitIso.app _).symm) ≪≫ ρ_ (e.inverse.obj X)) ≪≫
          e.counitIso.app _ }
#align category_theory.monoidal.transport CategoryTheory.Monoidal.transport

/-- A type synonym for `D`, which will carry the transported monoidal structure. -/
@[nolint unusedArguments]
def Transported (_ : C ≌ D) := D
#align category_theory.monoidal.transported CategoryTheory.Monoidal.Transported

instance (e : C ≌ D) : Category (Transported e) := (inferInstance : Category D)

instance Transported.instMonoidalCategory (e : C ≌ D): MonoidalCategory (Transported e) :=
  transport e

instance (e : C ≌ D) : Inhabited (Transported e) :=
  ⟨𝟙_ _⟩

<<<<<<< HEAD
section

attribute [local simp] transport_tensorUnit

section

attribute [local simp]
  transport_tensorHom transport_associator transport_leftUnitor transport_rightUnitor

/--
We can upgrade `e.functor` to a lax monoidal functor from `C` to `D` with the transported structure.
-/
@[simps]
def laxToTransported (e : C ≌ D) : LaxMonoidalFunctor C (Transported e) where
  toFunctor := e.functor
  ε := 𝟙 (e.functor.obj (𝟙_ C))
  μ X Y := e.functor.map (e.unitInv.app X ⊗ e.unitInv.app Y)
  μ_natural f g := by
    dsimp
    rw [Equivalence.inv_fun_map, Equivalence.inv_fun_map, tensor_comp, Functor.map_comp,
      tensor_comp, ← e.functor.map_comp, ← e.functor.map_comp, ← e.functor.map_comp,
      assoc, assoc, ← tensor_comp, Iso.hom_inv_id_app, Iso.hom_inv_id_app, ← tensor_comp]
    dsimp
    rw [comp_id, comp_id]
  associativity X Y Z := by
    dsimp
    rw [Equivalence.inv_fun_map, Equivalence.inv_fun_map, Functor.map_comp,
      Functor.map_comp, assoc, assoc, e.inverse.map_id, e.inverse.map_id,
      comp_tensor_id, id_tensor_comp, Functor.map_comp, assoc, id_tensor_comp,
      comp_tensor_id, ← e.functor.map_comp, ← e.functor.map_comp, ← e.functor.map_comp,
      ← e.functor.map_comp, ← e.functor.map_comp, ← e.functor.map_comp, ← e.functor.map_comp]
    congr 2
    slice_lhs 3 3 => rw [← tensor_id_comp_id_tensor]
    slice_lhs 2 3 =>
      rw [← comp_tensor_id, Iso.hom_inv_id_app]
      dsimp
      rw [tensor_id]
    rw [id_comp]
    slice_rhs 2 3 =>
      rw [←id_tensor_comp, Iso.hom_inv_id_app]
      dsimp
      rw [tensor_id]
    rw [id_comp]
    conv_rhs => rw [← id_tensor_comp_tensor_id _ (e.unitInv.app X)]
    dsimp only [Functor.comp_obj]
    slice_rhs 3 4 =>
      rw [← id_tensor_comp, Iso.hom_inv_id_app]
      dsimp
      rw [tensor_id]
    simp only [associator_conjugation, ←tensor_id, ←tensor_comp, Iso.inv_hom_id,
      Iso.inv_hom_id_assoc, assoc, id_comp, comp_id]
  left_unitality X := by
    dsimp
    rw [e.inverse.map_id, e.inverse.map_id, tensor_id, Functor.map_comp, assoc,
      Equivalence.counit_app_functor, ← e.functor.map_comp, ← e.functor.map_comp,
      ← e.functor.map_comp, ← e.functor.map_comp, ← leftUnitor_naturality,
      ← tensor_comp_assoc, comp_id, id_comp, id_comp]
    rfl
  right_unitality X := by
    dsimp
    rw [Functor.map_comp, assoc, e.inverse.map_id, e.inverse.map_id, tensor_id,
      Functor.map_id, id_comp, Equivalence.counit_app_functor, ← e.functor.map_comp,
      ← e.functor.map_comp, ← e.functor.map_comp, ← rightUnitor_naturality,
      ← tensor_comp_assoc, id_comp, comp_id]
    rfl
#align category_theory.monoidal.lax_to_transported CategoryTheory.Monoidal.laxToTransported

end

/-- We can upgrade `e.functor` to a monoidal functor from `C` to `D` with the transported structure.
-/
@[simps]
def toTransported (e : C ≌ D) : MonoidalFunctor C (Transported e) where
  toLaxMonoidalFunctor := laxToTransported e
  ε_isIso := by
    dsimp
    infer_instance
  μ_isIso X Y := by
    dsimp
    infer_instance
#align category_theory.monoidal.to_transported CategoryTheory.Monoidal.toTransported

end

instance (e : C ≌ D) : IsEquivalence (toTransported e).toFunctor := by
  dsimp
  infer_instance

=======
>>>>>>> 13444d80
/-- We can upgrade `e.inverse` to a monoidal functor from `D` with the transported structure to `C`.
-/
@[simps!]
def fromTransported (e : C ≌ D) : MonoidalFunctor (Transported e) C := fromInduced e.inverse _
#align category_theory.monoidal.from_transported CategoryTheory.Monoidal.fromTransported

instance instIsEquivalence_fromTransported (e : C ≌ D) :
    IsEquivalence (fromTransported e).toFunctor := by
  dsimp [fromTransported]
  infer_instance

#noalign category_theory.monoidal.lax_to_transported

/-- We can upgrade `e.functor` to a monoidal functor from `C` to `D` with the transported structure.
-/
@[simps!]
def toTransported (e : C ≌ D) : MonoidalFunctor C (Transported e) :=
  monoidalInverse (fromTransported e)
#align category_theory.monoidal.to_transported CategoryTheory.Monoidal.toTransported

instance (e : C ≌ D) : IsEquivalence (toTransported e).toFunctor := by
  dsimp [toTransported]
  infer_instance

/-- The unit isomorphism upgrades to a monoidal isomorphism. -/
@[simps! hom inv]
def transportedMonoidalUnitIso (e : C ≌ D) :
    LaxMonoidalFunctor.id C ≅
      (toTransported e).toLaxMonoidalFunctor ⊗⋙ (fromTransported e).toLaxMonoidalFunctor :=
  asIso (monoidalCounit (fromTransported e)) |>.symm
#align category_theory.monoidal.transported_monoidal_unit_iso CategoryTheory.Monoidal.transportedMonoidalUnitIso

/-- The counit isomorphism upgrades to a monoidal isomorphism. -/
@[simps! hom inv]
def transportedMonoidalCounitIso (e : C ≌ D) :
    (fromTransported e).toLaxMonoidalFunctor ⊗⋙ (toTransported e).toLaxMonoidalFunctor ≅
      LaxMonoidalFunctor.id (Transported e) :=
  asIso (monoidalUnit (fromTransported e)) |>.symm
#align category_theory.monoidal.transported_monoidal_counit_iso CategoryTheory.Monoidal.transportedMonoidalCounitIso

end CategoryTheory.Monoidal<|MERGE_RESOLUTION|>--- conflicted
+++ resolved
@@ -43,57 +43,35 @@
 /-- The data needed to induce a `MonoidalCategory` via the functor `F`; namely, pre-existing
 definitions of `⊗`, `𝟙_`, `▷`, `◁` that are preserved by `F`.
 -/
-structure InducingFunctorData (F : D ⥤ C) where
-  tensorObj : D → D → D
+structure InducingFunctorData [MonoidalCategoryStruct D] (F : D ⥤ C) where
   /-- Analogous to the reversed version of `CategoryTheory.LaxMonoidalFunctor.μIso` -/
   μIsoSymm : ∀ X Y,
-    F.obj (tensorObj X Y) ≅ F.obj X ⊗ F.obj Y
-  whiskerLeft : ∀ (X : D) {Y₁ Y₂ : D} (_f : Y₁ ⟶ Y₂), tensorObj X Y₁ ⟶ tensorObj X Y₂
+    F.obj (X ⊗ Y) ≅ F.obj X ⊗ F.obj Y
   whiskerLeft_eq : ∀ (X : D) {Y₁ Y₂ : D} (f : Y₁ ⟶ Y₂),
-    F.map (whiskerLeft X f)
-      = (μIsoSymm _ _).hom ≫ (F.obj X ◁ F.map f) ≫ (μIsoSymm _ _).inv :=
-    by aesop_cat
-  whiskerRight : ∀ {X₁ X₂ : D} (_f : X₁ ⟶ X₂) (Y : D), tensorObj X₁ Y ⟶ tensorObj X₂ Y
+    F.map (X ◁ f) = (μIsoSymm _ _).hom ≫ (F.obj X ◁ F.map f) ≫ (μIsoSymm _ _).inv :=
+    by aesop_cat
   whiskerRight_eq : ∀ {X₁ X₂ : D} (f : X₁ ⟶ X₂) (Y : D),
-    F.map (whiskerRight f Y)
-      = (μIsoSymm _ _).hom ≫ (F.map f ▷ F.obj Y) ≫ (μIsoSymm _ _).inv :=
-    by aesop_cat
-  tensorHom :
-    ∀ {X₁ Y₁ X₂ Y₂ : D} (_f : X₁ ⟶ Y₁) (_g : X₂ ⟶ Y₂), tensorObj X₁ X₂ ⟶ tensorObj Y₁ Y₂
-  tensorHom_eq :
-    ∀ {X₁ Y₁ X₂ Y₂ : D} (f : X₁ ⟶ Y₁) (g : X₂ ⟶ Y₂),
-      F.map (tensorHom f g)
-        = (μIsoSymm _ _).hom ≫ (F.map f ⊗ F.map g) ≫ (μIsoSymm _ _).inv :=
-    by aesop_cat
-  tensorUnit' : D
+    F.map (f ▷ Y) = (μIsoSymm _ _).hom ≫ (F.map f ▷ F.obj Y) ≫ (μIsoSymm _ _).inv :=
+    by aesop_cat
+  tensorHom_eq : ∀ {X₁ Y₁ X₂ Y₂ : D} (f : X₁ ⟶ Y₁) (g : X₂ ⟶ Y₂),
+    F.map (f ⊗ g) = (μIsoSymm _ _).hom ≫ (F.map f ⊗ F.map g) ≫ (μIsoSymm _ _).inv :=
+    by aesop_cat
   /-- Analogous to the reversed version of `CategoryTheory.LaxMonoidalFunctor.εIso` -/
-  εIsoSymm : F.obj tensorUnit' ≅ 𝟙_ _
-  associator : ∀ X Y Z : D, tensorObj (tensorObj X Y) Z ≅ tensorObj X (tensorObj Y Z)
+  εIsoSymm : F.obj (𝟙_ _) ≅ 𝟙_ _
   associator_eq : ∀ X Y Z : D,
-    F.map (associator X Y Z).hom =
+    F.map (α_ X Y Z).hom =
       ((μIsoSymm _ _ ≪≫ (μIsoSymm _ _ ⊗ .refl _))
         ≪≫ α_ (F.obj X) (F.obj Y) (F.obj Z)
         ≪≫ ((.refl _ ⊗ (μIsoSymm _ _).symm) ≪≫ (μIsoSymm _ _).symm)).hom :=
     by aesop_cat
-  leftUnitor : ∀ X : D, tensorObj tensorUnit' X ≅ X
   leftUnitor_eq : ∀ X : D,
-    F.map (leftUnitor X).hom =
+    F.map (λ_ X).hom =
       ((μIsoSymm _ _ ≪≫ (εIsoSymm ⊗ .refl _)) ≪≫ λ_ (F.obj X)).hom :=
     by aesop_cat
-  rightUnitor : ∀ X : D, tensorObj X tensorUnit' ≅ X
   rightUnitor_eq : ∀ X : D,
-    F.map (rightUnitor X).hom =
+    F.map (ρ_ X).hom =
       ((μIsoSymm _ _ ≪≫ (.refl _ ⊗ εIsoSymm)) ≪≫ ρ_ (F.obj X)).hom :=
     by aesop_cat
-
-attribute [inherit_doc MonoidalCategory.tensorObj] InducingFunctorData.tensorObj
-attribute [inherit_doc MonoidalCategory.whiskerLeft] InducingFunctorData.whiskerLeft
-attribute [inherit_doc MonoidalCategory.whiskerRight] InducingFunctorData.whiskerRight
-attribute [inherit_doc MonoidalCategory.tensorHom] InducingFunctorData.tensorHom
-attribute [inherit_doc MonoidalCategory.tensorUnit'] InducingFunctorData.tensorUnit'
-attribute [inherit_doc MonoidalCategory.associator] InducingFunctorData.associator
-attribute [inherit_doc MonoidalCategory.leftUnitor] InducingFunctorData.leftUnitor
-attribute [inherit_doc MonoidalCategory.rightUnitor] InducingFunctorData.rightUnitor
 
 -- these are theorems so don't need docstrings (std4#217)
 attribute [nolint docBlame]
@@ -112,41 +90,10 @@
 categories.
 
 -/
-@[simps]
-<<<<<<< HEAD
-def transport (e : C ≌ D) : MonoidalCategory.{v₂} D where
-  tensorObj X Y := e.functor.obj (e.inverse.obj X ⊗ e.inverse.obj Y)
-  whiskerLeft := fun X _ _ f ↦ e.functor.map (e.inverse.obj X ◁ e.inverse.map f)
-  whiskerRight := fun f X ↦ e.functor.map (e.inverse.map f ▷ e.inverse.obj X)
-  tensorHom_def := by simp [tensorHom_def]
-  tensorHom f g := e.functor.map (e.inverse.map f ⊗ e.inverse.map g)
-  tensorUnit := e.functor.obj (𝟙_ C)
-  associator X Y Z :=
-    e.functor.mapIso
-      (((e.unitIso.app _).symm ⊗ Iso.refl _) ≪≫
-        α_ (e.inverse.obj X) (e.inverse.obj Y) (e.inverse.obj Z) ≪≫ (Iso.refl _ ⊗ e.unitIso.app _))
-  leftUnitor X :=
-    e.functor.mapIso (((e.unitIso.app _).symm ⊗ Iso.refl _) ≪≫ λ_ (e.inverse.obj X)) ≪≫
-      e.counitIso.app _
-  rightUnitor X :=
-    e.functor.mapIso ((Iso.refl _ ⊗ (e.unitIso.app _).symm) ≪≫ ρ_ (e.inverse.obj X)) ≪≫
-      e.counitIso.app _
-  triangle X Y := by
-=======
-abbrev induced (F : D ⥤ C) [Faithful F] (fData : InducingFunctorData F):
+abbrev induced [MonoidalCategoryStruct D] (F : D ⥤ C) [Faithful F]
+    (fData : InducingFunctorData F) :
     MonoidalCategory.{v₂} D where
-  -- the data fields are exactly as provided
-  tensorObj := fData.tensorObj
-  whiskerLeft := fData.whiskerLeft
-  whiskerRight := fData.whiskerRight
-  tensorHom := fData.tensorHom
-  tensorUnit' := fData.tensorUnit'
-  associator := fData.associator
-  leftUnitor := fData.leftUnitor
-  rightUnitor := fData.rightUnitor
   tensorHom_def {X₁ Y₁ X₂ Y₂} f g := F.map_injective <| by
->>>>>>> 13444d80
-    dsimp
     rw [fData.tensorHom_eq, Functor.map_comp, fData.whiskerRight_eq, fData.whiskerLeft_eq]
     simp only [tensorHom_def, assoc, Iso.inv_hom_id_assoc]
   tensor_id X₁ X₂ := F.map_injective <| by cases fData; aesop_cat
@@ -156,7 +103,6 @@
   triangle X Y := F.map_injective <| by cases fData; aesop_cat
   pentagon W X Y Z := F.map_injective <| by
     have := MonoidalCategory.pentagon (F.obj W) (F.obj X) (F.obj Y) (F.obj Z)
-    dsimp
     simp only [Functor.map_comp, fData.tensorHom_eq, fData.associator_eq, Iso.trans_assoc,
       Iso.trans_hom, tensorIso_hom, Iso.refl_hom, Iso.symm_hom, Functor.map_id, comp_tensor_id,
       associator_conjugation, tensor_id, assoc, id_tensor_comp, Iso.inv_hom_id_assoc,
@@ -178,21 +124,18 @@
     rw [←associator_naturality, tensor_id]
   leftUnitor_naturality {X Y : D} f := F.map_injective <| by
     have := leftUnitor_naturality (F.map f)
-    dsimp
     simp only [Functor.map_comp, fData.tensorHom_eq, Functor.map_id, fData.leftUnitor_eq,
       Iso.trans_assoc, Iso.trans_hom, tensorIso_hom, Iso.refl_hom, assoc, Iso.inv_hom_id_assoc,
       id_tensor_comp_tensor_id_assoc, Iso.cancel_iso_hom_left]
     rw [←this, ←assoc, ←tensor_comp, id_comp, comp_id]
   rightUnitor_naturality {X Y : D} f := F.map_injective <| by
     have := rightUnitor_naturality (F.map f)
-    dsimp
     simp only [Functor.map_comp, fData.tensorHom_eq, Functor.map_id, fData.rightUnitor_eq,
       Iso.trans_assoc, Iso.trans_hom, tensorIso_hom, Iso.refl_hom, assoc, Iso.inv_hom_id_assoc,
       tensor_id_comp_id_tensor_assoc, Iso.cancel_iso_hom_left]
     rw [←this, ←assoc, ←tensor_comp, id_comp, comp_id]
   associator_naturality {X₁ X₂ X₃ Y₁ Y₂ Y₃} f₁ f₂ f₃ := F.map_injective <| by
     have := associator_naturality (F.map f₁) (F.map f₂) (F.map f₃)
-    dsimp
     simp [fData.associator_eq, fData.tensorHom_eq]
     simp_rw [←assoc, ←tensor_comp, assoc, Iso.inv_hom_id, ←assoc]
     congr 1
@@ -209,7 +152,8 @@
 We can upgrade `F` to a monoidal functor from `D` to `E` with the induced structure.
 -/
 @[simps]
-def fromInduced (F : D ⥤ C) [Faithful F] (fData : InducingFunctorData F):
+def fromInduced [MonoidalCategoryStruct D] (F : D ⥤ C) [Faithful F]
+    (fData : InducingFunctorData F) :
     letI := induced F fData
     MonoidalFunctor D C :=
   letI := induced F fData
@@ -223,26 +167,32 @@
 
 /-- Transport a monoidal structure along an equivalence of (plain) categories.
 -/
+@[simps]
+def transportStruct (e : C ≌ D) : MonoidalCategoryStruct.{v₂} D where
+  tensorObj X Y := e.functor.obj (e.inverse.obj X ⊗ e.inverse.obj Y)
+  whiskerLeft X _ _ f := e.functor.map (e.inverse.obj X ◁ e.inverse.map f)
+  whiskerRight f X := e.functor.map (e.inverse.map f ▷ e.inverse.obj X)
+  tensorHom f g := e.functor.map (e.inverse.map f ⊗ e.inverse.map g)
+  tensorUnit := e.functor.obj (𝟙_ C)
+  associator X Y Z :=
+    e.functor.mapIso
+      (((e.unitIso.app _).symm ⊗ Iso.refl _) ≪≫
+        α_ (e.inverse.obj X) (e.inverse.obj Y) (e.inverse.obj Z) ≪≫
+        (Iso.refl _ ⊗ e.unitIso.app _))
+  leftUnitor X :=
+    e.functor.mapIso (((e.unitIso.app _).symm ⊗ Iso.refl _) ≪≫ λ_ (e.inverse.obj X)) ≪≫
+      e.counitIso.app _
+  rightUnitor X :=
+    e.functor.mapIso ((Iso.refl _ ⊗ (e.unitIso.app _).symm) ≪≫ ρ_ (e.inverse.obj X)) ≪≫
+      e.counitIso.app _
+
+/-- Transport a monoidal structure along an equivalence of (plain) categories.
+-/
 def transport (e : C ≌ D) : MonoidalCategory.{v₂} D :=
+  letI : MonoidalCategoryStruct.{v₂} D := transportStruct e
   induced e.inverse
-    { tensorObj := fun X Y => e.functor.obj (e.inverse.obj X ⊗ e.inverse.obj Y)
-      μIsoSymm := fun X Y => (e.unitIso.app _).symm
-      whiskerLeft := fun X _ _ f ↦ e.functor.map (e.inverse.obj X ◁ e.inverse.map f)
-      whiskerRight := fun f X ↦ e.functor.map (e.inverse.map f ▷ e.inverse.obj X)
-      tensorHom := fun f g => e.functor.map (e.inverse.map f ⊗ e.inverse.map g)
-      tensorUnit' := e.functor.obj (𝟙_ C)
-      εIsoSymm := (e.unitIso.app _).symm
-      associator := fun X Y Z =>
-        e.functor.mapIso
-          (((e.unitIso.app _).symm ⊗ Iso.refl _) ≪≫
-            α_ (e.inverse.obj X) (e.inverse.obj Y) (e.inverse.obj Z) ≪≫
-            (Iso.refl _ ⊗ e.unitIso.app _))
-      leftUnitor := fun X =>
-        e.functor.mapIso (((e.unitIso.app _).symm ⊗ Iso.refl _) ≪≫ λ_ (e.inverse.obj X)) ≪≫
-          e.counitIso.app _
-      rightUnitor := fun X =>
-        e.functor.mapIso ((Iso.refl _ ⊗ (e.unitIso.app _).symm) ≪≫ ρ_ (e.inverse.obj X)) ≪≫
-          e.counitIso.app _ }
+    { μIsoSymm := fun X Y => (e.unitIso.app _).symm
+      εIsoSymm := (e.unitIso.app _).symm }
 #align category_theory.monoidal.transport CategoryTheory.Monoidal.transport
 
 /-- A type synonym for `D`, which will carry the transported monoidal structure. -/
@@ -252,107 +202,22 @@
 
 instance (e : C ≌ D) : Category (Transported e) := (inferInstance : Category D)
 
-instance Transported.instMonoidalCategory (e : C ≌ D): MonoidalCategory (Transported e) :=
+instance Transported.instMonoidalCategoryStruct (e : C ≌ D) :
+    MonoidalCategoryStruct (Transported e) :=
+  transportStruct e
+
+instance Transported.instMonoidalCategory (e : C ≌ D) : MonoidalCategory (Transported e) :=
   transport e
 
 instance (e : C ≌ D) : Inhabited (Transported e) :=
   ⟨𝟙_ _⟩
 
-<<<<<<< HEAD
-section
-
-attribute [local simp] transport_tensorUnit
-
-section
-
-attribute [local simp]
-  transport_tensorHom transport_associator transport_leftUnitor transport_rightUnitor
-
-/--
-We can upgrade `e.functor` to a lax monoidal functor from `C` to `D` with the transported structure.
--/
-@[simps]
-def laxToTransported (e : C ≌ D) : LaxMonoidalFunctor C (Transported e) where
-  toFunctor := e.functor
-  ε := 𝟙 (e.functor.obj (𝟙_ C))
-  μ X Y := e.functor.map (e.unitInv.app X ⊗ e.unitInv.app Y)
-  μ_natural f g := by
-    dsimp
-    rw [Equivalence.inv_fun_map, Equivalence.inv_fun_map, tensor_comp, Functor.map_comp,
-      tensor_comp, ← e.functor.map_comp, ← e.functor.map_comp, ← e.functor.map_comp,
-      assoc, assoc, ← tensor_comp, Iso.hom_inv_id_app, Iso.hom_inv_id_app, ← tensor_comp]
-    dsimp
-    rw [comp_id, comp_id]
-  associativity X Y Z := by
-    dsimp
-    rw [Equivalence.inv_fun_map, Equivalence.inv_fun_map, Functor.map_comp,
-      Functor.map_comp, assoc, assoc, e.inverse.map_id, e.inverse.map_id,
-      comp_tensor_id, id_tensor_comp, Functor.map_comp, assoc, id_tensor_comp,
-      comp_tensor_id, ← e.functor.map_comp, ← e.functor.map_comp, ← e.functor.map_comp,
-      ← e.functor.map_comp, ← e.functor.map_comp, ← e.functor.map_comp, ← e.functor.map_comp]
-    congr 2
-    slice_lhs 3 3 => rw [← tensor_id_comp_id_tensor]
-    slice_lhs 2 3 =>
-      rw [← comp_tensor_id, Iso.hom_inv_id_app]
-      dsimp
-      rw [tensor_id]
-    rw [id_comp]
-    slice_rhs 2 3 =>
-      rw [←id_tensor_comp, Iso.hom_inv_id_app]
-      dsimp
-      rw [tensor_id]
-    rw [id_comp]
-    conv_rhs => rw [← id_tensor_comp_tensor_id _ (e.unitInv.app X)]
-    dsimp only [Functor.comp_obj]
-    slice_rhs 3 4 =>
-      rw [← id_tensor_comp, Iso.hom_inv_id_app]
-      dsimp
-      rw [tensor_id]
-    simp only [associator_conjugation, ←tensor_id, ←tensor_comp, Iso.inv_hom_id,
-      Iso.inv_hom_id_assoc, assoc, id_comp, comp_id]
-  left_unitality X := by
-    dsimp
-    rw [e.inverse.map_id, e.inverse.map_id, tensor_id, Functor.map_comp, assoc,
-      Equivalence.counit_app_functor, ← e.functor.map_comp, ← e.functor.map_comp,
-      ← e.functor.map_comp, ← e.functor.map_comp, ← leftUnitor_naturality,
-      ← tensor_comp_assoc, comp_id, id_comp, id_comp]
-    rfl
-  right_unitality X := by
-    dsimp
-    rw [Functor.map_comp, assoc, e.inverse.map_id, e.inverse.map_id, tensor_id,
-      Functor.map_id, id_comp, Equivalence.counit_app_functor, ← e.functor.map_comp,
-      ← e.functor.map_comp, ← e.functor.map_comp, ← rightUnitor_naturality,
-      ← tensor_comp_assoc, id_comp, comp_id]
-    rfl
-#align category_theory.monoidal.lax_to_transported CategoryTheory.Monoidal.laxToTransported
-
-end
-
-/-- We can upgrade `e.functor` to a monoidal functor from `C` to `D` with the transported structure.
--/
-@[simps]
-def toTransported (e : C ≌ D) : MonoidalFunctor C (Transported e) where
-  toLaxMonoidalFunctor := laxToTransported e
-  ε_isIso := by
-    dsimp
-    infer_instance
-  μ_isIso X Y := by
-    dsimp
-    infer_instance
-#align category_theory.monoidal.to_transported CategoryTheory.Monoidal.toTransported
-
-end
-
-instance (e : C ≌ D) : IsEquivalence (toTransported e).toFunctor := by
-  dsimp
-  infer_instance
-
-=======
->>>>>>> 13444d80
 /-- We can upgrade `e.inverse` to a monoidal functor from `D` with the transported structure to `C`.
 -/
 @[simps!]
-def fromTransported (e : C ≌ D) : MonoidalFunctor (Transported e) C := fromInduced e.inverse _
+def fromTransported (e : C ≌ D) : MonoidalFunctor (Transported e) C := by
+  dsimp only [transport, Transported.instMonoidalCategory]
+  exact fromInduced (D := Transported e) e.inverse _
 #align category_theory.monoidal.from_transported CategoryTheory.Monoidal.fromTransported
 
 instance instIsEquivalence_fromTransported (e : C ≌ D) :
