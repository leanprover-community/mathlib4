--- conflicted
+++ resolved
@@ -157,8 +157,7 @@
     (h : ∀ {x y : C} (u : x ⊗ y ⟶ c),
       (unit F G).app (x, y) ≫ (F ⊛ G).map u ≫ f = (unit F G).app (x, y) ≫ (F ⊛ G).map u ≫ g) :
     f = g :=
-<<<<<<< HEAD
-  (unitPointwiseKan F G c).hom_ext (by simpa using h ·.hom)
+  ((isPointwiseLeftKanExtensionUnit F G) c).hom_ext (fun j ↦ by simpa using h j.hom)
 
 
 section associator
@@ -391,9 +390,6 @@
 end pentagon
 
 end associator
-=======
-  ((isPointwiseLeftKanExtensionUnit F G) c).hom_ext (fun j ↦ by simpa using h j.hom)
->>>>>>> 8a2b22b4
 
 end
 
