--- conflicted
+++ resolved
@@ -36,13 +36,7 @@
 
 ## TODOs (@robin-carlier)
 - Braided/symmetric case.
-<<<<<<< HEAD
-- Case where `V` is closed.
 - Type alias for `C ⥤ V` with a `LawfulDayConvolutionMonoidalCategoryStruct`.
-- Better constructors for `LawfulDayConvolutionMonoidalCategoryStruct`.
-=======
-- Define a typeclass `DayConvolutionMonoidalCategory` extending `MonoidalCategory`
->>>>>>> fa47aefd
 - Characterization of lax monoidal functors out of a day convolution monoidal category.
 - Case `V = Type u` and its universal property.
 
