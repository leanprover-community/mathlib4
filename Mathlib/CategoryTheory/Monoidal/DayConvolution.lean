/-
Copyright (c) 2025 Robin Carlier. All rights reserved.
Released under Apache 2.0 license as described in the file LICENSE.
Authors: Robin Carlier
-/
import Mathlib.CategoryTheory.Monoidal.ExternalProduct.KanExtension
import Mathlib.CategoryTheory.Products.Associator

/-!
# Day convolution monoidal structure

Given functors `F G : C ⥤ V` between two monoidal categories,
this file defines a typeclass `DayConvolution` on functors `F` `G` that contains
a functor `F ⊛ G`, as well as the required data to exhibit `F ⊛ G` as a pointwise
left Kan extension of `F ⊠ G` (see `Mathlib/CategoryTheory/Monoidal/ExternalProduct/Basic.lean`
for the definition) along the tensor product of `C`.
Such a functor is called a Day convolution of `F` and `G`, and
although we do not show it yet, this operation defines a monoidal structure on `C ⥤ V`.

We also define a typeclass `DayConvolutionUnit` on a functor `U : C ⥤ V` that bundle the data
required to make it a unit for the Day convolution monoidal structure: said data is that of
a map `𝟙_ V ⟶ U.obj (𝟙_ C)` that exhibits `U` as a pointwise left Kan extension of
`fromPUnit (𝟙_ V)` along `fromPUnit (𝟙_ C)`.

## References
- [nLab page: Day convolution](https://ncatlab.org/nlab/show/Day+convolution)

## TODOs (@robin-carlier)
<<<<<<< HEAD
- Case where `V` is closed.
=======
- Braided/symmetric case.
>>>>>>> 68bc12ad
- Define a typeclass `DayConvolutionMonoidalCategory` extending `MonoidalCategory`
- Characterization of lax monoidal functors out of a day convolution monoidal category.
- Case `V = Type u` and its universal property.

-/

universe v₁ v₂ v₃ v₄ v₅ u₁ u₂ u₃ u₄ u₅

namespace CategoryTheory.MonoidalCategory
open scoped ExternalProduct

noncomputable section

variable {C : Type u₁} [Category.{v₁} C] {V : Type u₂} [Category.{v₂} V]
  [MonoidalCategory C] [MonoidalCategory V]

/-- A `DayConvolution` structure on functors `F G : C ⥤ V` is the data of
a functor `F ⊛ G : C ⥤ V`, along with a unit `F ⊠ G ⟶ tensor C ⋙ F ⊛ G`
that exhibits this functor as a pointwise left Kan extension of `F ⊠ G` along
`tensor C`. This is a `class` used to prove various property of such extensions,
but registering global instances of this class is probably a bad idea. -/
class DayConvolution (F G : C ⥤ V) where
  /-- The chosen convolution between the functors. Denoted `F ⊛ G`. -/
  convolution : C ⥤ V
  /-- The chosen convolution between the functors. -/
  unit (F) (G) : F ⊠ G ⟶ tensor C ⋙ convolution
  /-- The transformation `unit` exhibits `F ⊛ G` as a pointwise left Kan extension
  of `F ⊠ G` along `tensor C`. -/
  isPointwiseLeftKanExtensionUnit (F G) :
    (Functor.LeftExtension.mk (convolution) unit).IsPointwiseLeftKanExtension

namespace DayConvolution

open scoped Prod

section

/-- A notation for the Day convolution of two functors. -/
scoped infixr:80 " ⊛ " => convolution

variable (F G : C ⥤ V)

instance leftKanExtension [DayConvolution F G] :
    (F ⊛ G).IsLeftKanExtension (unit F G) :=
  isPointwiseLeftKanExtensionUnit F G|>.isLeftKanExtension

variable {F G}

/-- Two day convolution structures on the same functors gives an isomorphic functor. -/
def uniqueUpToIso (h : DayConvolution F G) (h' : DayConvolution F G) :
    h.convolution ≅ h'.convolution :=
  Functor.leftKanExtensionUnique h.convolution h.unit h'.convolution h'.unit

@[reassoc (attr := simp)]
lemma unit_uniqueUpToIso_hom (h : DayConvolution F G) (h' : DayConvolution F G) :
    h.unit ≫ Functor.whiskerLeft (tensor C) (h.uniqueUpToIso h').hom = h'.unit := by
  simp [uniqueUpToIso]

@[reassoc (attr := simp)]
lemma unit_uniqueUpToIso_inv (h : DayConvolution F G) (h' : DayConvolution F G) :
    h'.unit ≫ Functor.whiskerLeft (tensor C) (h.uniqueUpToIso h').inv = h.unit := by
  simp [uniqueUpToIso]

variable (F G) [DayConvolution F G]

section unit

variable {x x' y y' : C}

@[reassoc (attr := simp)]
lemma unit_naturality (f : x ⟶ x') (g : y ⟶ y') :
    (F.map f ⊗ₘ G.map g) ≫ (unit F G).app (x', y') =
    (unit F G).app (x, y) ≫ (F ⊛ G).map (f ⊗ₘ g) := by
  simpa [tensorHom_def] using (unit F G).naturality (f ×ₘ g)

variable (y) in
@[reassoc (attr := simp)]
lemma whiskerRight_comp_unit_app (f : x ⟶ x') :
    F.map f ▷ G.obj y ≫ (unit F G).app (x', y) =
    (unit F G).app (x, y) ≫ (F ⊛ G).map (f ▷ y) := by
  simpa [tensorHom_def] using (unit F G).naturality (f ×ₘ 𝟙 _)

variable (x) in
@[reassoc (attr := simp)]
lemma whiskerLeft_comp_unit_app (g : y ⟶ y') :
    F.obj x ◁ G.map g ≫ (unit F G).app (x, y') =
    (unit F G).app (x, y) ≫ (F ⊛ G).map (x ◁ g) := by
  simpa [tensorHom_def] using (unit F G).naturality (𝟙 _ ×ₘ g)

end unit

variable {F G}

section map

variable {F' G' : C ⥤ V} [DayConvolution F' G']

/-- The morphism between day convolutions (provided they exist) induced by a pair of morphisms. -/
def map (f : F ⟶ F') (g : G ⟶ G') : F ⊛ G ⟶ F' ⊛ G' :=
  Functor.descOfIsLeftKanExtension (F ⊛ G) (unit F G) (F' ⊛ G') <|
    (externalProductBifunctor C C V).map (f ×ₘ g) ≫ unit F' G'

variable (f : F ⟶ F') (g : G ⟶ G') (x y : C)

@[reassoc (attr := simp)]
lemma unit_app_map_app :
  (unit F G).app (x, y) ≫ (map f g).app (x ⊗ y : C) =
    (f.app x ⊗ₘ g.app y) ≫ (unit F' G').app (x, y) := by
  simpa [tensorHom_def] using
    (Functor.descOfIsLeftKanExtension_fac_app (F ⊛ G) (unit F G) (F' ⊛ G') <|
      (externalProductBifunctor C C V).map (f ×ₘ g) ≫ unit F' G') (x, y)

end map

variable (F G)

/-- The universal property of left Kan extensions characterizes the functor
corepresented by `F ⊛ G`. -/
@[simps!]
def corepresentableBy :
    (Functor.whiskeringLeft _ _ _).obj (tensor C) ⋙ coyoneda.obj (.op <| F ⊠ G)|>.CorepresentableBy
      (F ⊛ G) where
  homEquiv := Functor.homEquivOfIsLeftKanExtension _ (unit F G) _
  homEquiv_comp := by aesop

/-- Use the fact that `(F ⊛ G).obj c` is a colimit to characterize morphisms out of it at a
point. -/
theorem convolution_hom_ext_at (c : C) {v : V} {f g : (F ⊛ G).obj c ⟶ v}
    (h : ∀ {x y : C} (u : x ⊗ y ⟶ c),
      (unit F G).app (x, y) ≫ (F ⊛ G).map u ≫ f = (unit F G).app (x, y) ≫ (F ⊛ G).map u ≫ g) :
    f = g :=
  ((isPointwiseLeftKanExtensionUnit F G) c).hom_ext (fun j ↦ by simpa using h j.hom)

section associator

open Functor

variable (H : C ⥤ V) [DayConvolution G H] [DayConvolution F (G ⊛ H)] [DayConvolution (F ⊛ G) H]
    [∀ (v : V) (d : C), Limits.PreservesColimitsOfShape
      (CostructuredArrow (tensor C) d) (tensorLeft v)]
    [∀ (v : V) (d : C), Limits.PreservesColimitsOfShape
      (CostructuredArrow (tensor C) d) (tensorRight v)]

open MonoidalCategory.ExternalProduct

instance : (F ⊠ G ⊛ H).IsLeftKanExtension <|
    extensionUnitRight (G ⊛ H) (unit G H) F :=
  (isPointwiseLeftKanExtensionExtensionUnitRight _ _ _ <|
    isPointwiseLeftKanExtensionUnit G H).isLeftKanExtension

instance : ((F ⊛ G) ⊠ H).IsLeftKanExtension <|
    extensionUnitLeft (F ⊛ G) (unit F G) H :=
  (isPointwiseLeftKanExtensionExtensionUnitLeft _ _ _ <|
    isPointwiseLeftKanExtensionUnit F G).isLeftKanExtension

/-- The `CorepresentableBy` structure asserting that the Type-valued functor
`Y ↦ (F ⊠ G ⊠ H ⟶ (𝟭 C).prod (tensor C) ⋙ tensor C ⋙ Y)` is corepresented by
`F ⊛ G ⊛ H`. -/
@[simps]
def corepresentableBy₂ :
    (whiskeringLeft _ _ _).obj (tensor C) ⋙
      (whiskeringLeft _ _ _).obj ((𝟭 C).prod (tensor C)) ⋙
      coyoneda.obj (.op <| F ⊠ G ⊠ H)|>.CorepresentableBy (F ⊛ G ⊛ H) where
  homEquiv :=
    (corepresentableBy F (G ⊛ H)).homEquiv.trans <|
      Functor.homEquivOfIsLeftKanExtension _ (extensionUnitRight (G ⊛ H) (unit G H) F) _
  homEquiv_comp := by aesop

/-- The `CorepresentableBy` structure asserting that the Type-valued functor
`Y ↦ ((F ⊠ G) ⊠ H ⟶ (tensor C).prod (𝟭 C) ⋙ tensor C ⋙ Y)` is corepresented by
`(F ⊛ G) ⊛ H`. -/
@[simps]
def corepresentableBy₂' :
    (whiskeringLeft _ _ _).obj (tensor C) ⋙
      (whiskeringLeft _ _ _).obj ((tensor C).prod (𝟭 C)) ⋙
      coyoneda.obj (.op <| (F ⊠ G) ⊠ H)|>.CorepresentableBy ((F ⊛ G) ⊛ H) where
  homEquiv :=
    (corepresentableBy (F ⊛ G) H).homEquiv.trans <|
      Functor.homEquivOfIsLeftKanExtension _ (extensionUnitLeft (F ⊛ G) (unit F G) H) _
  homEquiv_comp := by aesop

/-- The isomorphism of functors between
`((F ⊠ G) ⊠ H ⟶ (tensor C).prod (𝟭 C) ⋙ tensor C ⋙ -)` and
`(F ⊠ G ⊠ H ⟶ (𝟭 C).prod (tensor C) ⋙ tensor C ⋙ -)` that coresponsds to the associator
isomorphism for Day convolution through `corepresentableBy₂` and `corepresentableBy₂`. -/
@[simps!]
def associatorCorepresentingIso :
    (whiskeringLeft _ _ _).obj (tensor C) ⋙
      (whiskeringLeft _ _ _).obj ((tensor C).prod (𝟭 C)) ⋙
      coyoneda.obj (.op <| (F ⊠ G) ⊠ H) ≅
    (whiskeringLeft _ _ _).obj (tensor C) ⋙
      (whiskeringLeft _ _ _).obj ((𝟭 C).prod (tensor C)) ⋙
      coyoneda.obj (.op <| F ⊠ G ⊠ H) :=
  calc
    _ ≅ (whiskeringLeft _ _ _).obj (tensor C) ⋙
          (whiskeringLeft _ _ _).obj ((tensor C).prod (𝟭 C)) ⋙
          (whiskeringLeft _ _ _).obj (prod.associativity C C C).inverse ⋙
          coyoneda.obj (.op <| (prod.associativity C C C).inverse ⋙ (F ⊠ G) ⊠ H) :=
      isoWhiskerLeft _ (isoWhiskerLeft _
        (NatIso.ofComponents fun _ ↦ Equiv.toIso <|
          (prod.associativity C C C).congrLeft.fullyFaithfulFunctor.homEquiv))
    _ ≅ (whiskeringLeft _ _ _).obj
            ((prod.associativity C C C).inverse ⋙ (tensor C).prod (𝟭 C) ⋙ tensor C) ⋙
          coyoneda.obj (.op <| (prod.associativity C C C).inverse ⋙ (F ⊠ G) ⊠ H) :=
      .refl _
    _ ≅ (whiskeringLeft _ _ _).obj ((𝟭 C).prod (tensor C) ⋙ tensor C) ⋙
          coyoneda.obj (.op <| (prod.associativity C C C).inverse ⋙ (F ⊠ G) ⊠ H) :=
      isoWhiskerRight ((whiskeringLeft _ _ _).mapIso <| NatIso.ofComponents (fun _ ↦ α_ _ _ _)) _
    _ ≅ (whiskeringLeft _ _ _).obj ((𝟭 C).prod (tensor C) ⋙ tensor C) ⋙
          coyoneda.obj (.op <| F ⊠ G ⊠ H) :=
      isoWhiskerLeft _ <|
        coyoneda.mapIso <| Iso.op <| NatIso.ofComponents (fun _ ↦ α_ _ _ _|>.symm)

/-- The asociator isomorphism for Day convolution -/
def associator : (F ⊛ G) ⊛ H ≅ F ⊛ G ⊛ H :=
  corepresentableBy₂' F G H|>.ofIso (associatorCorepresentingIso F G H)|>.uniqueUpToIso <|
    corepresentableBy₂ F G H

/-- Characterizing the forward direction of the associator isomorphism
with respect to the unit transformations. -/
@[reassoc (attr := simp)]
lemma associator_hom_unit_unit (x y z : C) :
    (unit F G).app (x, y) ▷ (H.obj z) ≫
      (unit (F ⊛ G) H).app (x ⊗ y, z) ≫
      (associator F G H).hom.app ((x ⊗ y) ⊗ z) =
    (α_ _ _ _).hom ≫
      (F.obj x ◁ (unit G H).app (y, z)) ≫
      (unit F (G ⊛ H)).app (x, y ⊗ z) ≫
      (F ⊛ G ⊛ H).map (α_ _ _ _).inv := by
  have := congrArg (fun t ↦ t.app ((x, y), z)) <|
      (corepresentableBy₂' F G H).homEquiv.rightInverse_symm <|
        (corepresentableBy₂ F G H|>.ofIso
          (associatorCorepresentingIso F G H).symm|>.homEquiv (𝟙 _))
  dsimp [associator, Coyoneda.fullyFaithful, corepresentableBy₂,
    corepresentableBy₂', Functor.CorepresentableBy.ofIso, corepresentableBy₂,
    Functor.corepresentableByEquiv, associatorCorepresentingIso] at this ⊢
  simp only [whiskerLeft_id, Category.comp_id, Category.assoc] at this
  simp only [Category.assoc, this]
  simp [Functor.FullyFaithful.homEquiv, Equivalence.fullyFaithfulFunctor, prod.associativity]

/-- Characterizing the inverse direction of the associator
with respect to the unit transformations -/
@[reassoc (attr := simp)]
lemma associator_inv_unit_unit (x y z : C) :
    F.obj x ◁ (unit G H).app (y, z) ≫
      (unit F (G ⊛ H)).app (x, y ⊗ z) ≫
      (associator F G H).inv.app (x ⊗ y ⊗ z) =
    (α_ (F.obj x) (G.obj y) (H.obj z)).inv ≫ (unit F G).app (x, y) ▷ H.obj z ≫
      (unit (F ⊛ G) H).app (x ⊗ y, z) ≫
      ((F ⊛ G) ⊛ H).map (α_ x y z).hom := by
  have := congrArg (fun t ↦ t.app (x, y, z)) <|
      (corepresentableBy₂ F G H).homEquiv.rightInverse_symm <|
        (corepresentableBy₂' F G H|>.ofIso
          (associatorCorepresentingIso F G H)|>.homEquiv (𝟙 _))
  dsimp [associator, Coyoneda.fullyFaithful, corepresentableBy₂,
    corepresentableBy₂', Functor.CorepresentableBy.ofIso, corepresentableBy₂,
    Functor.corepresentableByEquiv, associatorCorepresentingIso] at this ⊢
  simp only [whiskerRight_tensor, id_whiskerRight, Category.id_comp, Iso.inv_hom_id] at this
  simp only [this]
  simp [Functor.FullyFaithful.homEquiv, Equivalence.fullyFaithfulFunctor, prod.associativity]

variable {F G H} in
theorem associator_naturality {F' G' H' : C ⥤ V}
    [DayConvolution F' G'] [DayConvolution G' H']
    [DayConvolution F' (G' ⊛ H')] [DayConvolution (F' ⊛ G') H']
    (f : F ⟶ F') (g : G ⟶ G') (h : H ⟶ H') :
      map (map f g) h ≫
        (associator F' G' H').hom =
      (associator F G H).hom ≫ map f (map g h) := by
  apply (corepresentableBy₂' F G H)|>.homEquiv.injective
  dsimp
  ext
  simp only [externalProductBifunctor_obj_obj, Functor.comp_obj, Functor.prod_obj, tensor_obj,
    Functor.id_obj, Functor.homEquivOfIsLeftKanExtension_apply_app,
    externalProductBifunctor_map_app, Functor.leftUnitor_inv_app, whiskerLeft_id, Category.comp_id,
    corepresentableBy_homEquiv_apply_app, NatTrans.comp_app, unit_app_map_app_assoc]
  rw [associator_hom_unit_unit_assoc]
  simp only [tensorHom_def, Category.assoc, externalProductBifunctor_obj_obj, tensor_obj,
    NatTrans.naturality, unit_app_map_app_assoc]
  rw [← comp_whiskerRight_assoc, unit_app_map_app]
  simp only [Functor.comp_obj, tensor_obj, comp_whiskerRight, Category.assoc]
  rw [← whisker_exchange_assoc, associator_hom_unit_unit, whisker_exchange_assoc,
    ← MonoidalCategory.whiskerLeft_comp_assoc, unit_app_map_app]
  simp [tensorHom_def]

section pentagon

variable [∀ (v : V) (d : C × C),
    Limits.PreservesColimitsOfShape (CostructuredArrow ((tensor C).prod (𝟭 C)) d) (tensorRight v)]

lemma pentagon (H K : C ⥤ V)
    [DayConvolution G H] [DayConvolution (F ⊛ G) H] [DayConvolution F (G ⊛ H)]
    [DayConvolution H K] [DayConvolution G (H ⊛ K)] [DayConvolution (G ⊛ H) K]
    [DayConvolution ((F ⊛ G) ⊛ H) K] [DayConvolution (F ⊛ G) (H ⊛ K)]
    [DayConvolution (F ⊛ G ⊛ H) K] [DayConvolution F (G ⊛ H ⊛ K)]
    [DayConvolution F ((G ⊛ H) ⊛ K)] :
    map (associator F G H).hom (𝟙 K) ≫
        (associator F (G ⊛ H) K).hom ≫ map (𝟙 F) (associator G H K).hom =
      (associator (F ⊛ G) H K).hom ≫ (associator F G (H ⊛ K)).hom := by
  -- We repeatedly apply the fact that the functors are left Kan extensions
  apply Functor.hom_ext_of_isLeftKanExtension (α := unit ((F ⊛ G) ⊛ H) K)
  apply Functor.hom_ext_of_isLeftKanExtension
    (α := extensionUnitLeft ((F ⊛ G) ⊛ H) (unit (F ⊛ G) H) K)
  have : (((F ⊛ G) ⊠ H) ⊠ K).IsLeftKanExtension
    (α := extensionUnitLeft ((F ⊛ G) ⊠ H)
      (extensionUnitLeft _ (unit F G) H) K) :=
    isPointwiseLeftKanExtensionExtensionUnitLeft _ _ _
      (isPointwiseLeftKanExtensionExtensionUnitLeft _ _ _
        (isPointwiseLeftKanExtensionUnit F G))|>.isLeftKanExtension
  apply Functor.hom_ext_of_isLeftKanExtension (α := extensionUnitLeft ((F ⊛ G) ⊠ H)
      (extensionUnitLeft _ (unit F G) H) K)
  -- And then we compute...
  ext ⟨⟨⟨i, j⟩, k⟩, l⟩
  have aux :
      ((unit F G).app (i, j) ⊗ₘ (unit H K).app (k, l)) ≫
        (unit (F ⊛ G) (H ⊛ K)).app ((i ⊗ j), (k ⊗ l)) =
      (α_ (F.obj i) (G.obj j) (H.obj k ⊗ K.obj l)).hom ≫
        F.obj i ◁ G.obj j ◁ (unit H K).app (k, l) ≫ F.obj i ◁ (unit G (H ⊛ K)).app (j, (k ⊗ l)) ≫
        (unit F (G ⊛ H ⊛ K)).app (i, (j ⊗ k ⊗ l)) ≫ (F ⊛ G ⊛ H ⊛ K).map (α_ i j (k ⊗ l)).inv ≫
        (associator F G (H ⊛ K)).inv.app ((i ⊗ j) ⊗ k ⊗ l) := by
    conv_rhs => simp only [Functor.comp_obj, tensor_obj, NatTrans.naturality,
      associator_inv_unit_unit_assoc, externalProductBifunctor_obj_obj, Iso.map_hom_inv_id,
      Category.comp_id]
    simp only [tensor_whiskerLeft_symm, Category.assoc, Iso.hom_inv_id_assoc,
    ← tensorHom_def'_assoc]
  dsimp
  simp only [MonoidalCategory.whiskerLeft_id, Category.comp_id, unit_app_map_app_assoc,
    externalProductBifunctor_obj_obj, NatTrans.id_app, tensorHom_id, associator_hom_unit_unit_assoc,
    tensor_obj, NatTrans.naturality]
  conv_rhs =>
    simp only [whiskerRight_tensor_symm_assoc, Iso.inv_hom_id_assoc, ← tensorHom_def_assoc]
    rw [reassoc_of% aux]
  simp only [Iso.inv_hom_id_app_assoc, ← comp_whiskerRight_assoc, associator_hom_unit_unit F G H]
  simp only [Functor.comp_obj, tensor_obj, comp_whiskerRight, whisker_assoc, Category.assoc,
    whiskerRight_comp_unit_app_assoc (F ⊛ G ⊛ H) K l (α_ i j k).inv,
    NatTrans.naturality_assoc, NatTrans.naturality, associator_hom_unit_unit_assoc,
    externalProductBifunctor_obj_obj, unit_app_map_app_assoc, NatTrans.id_app, id_tensorHom,
    Iso.inv_hom_id_assoc, ← MonoidalCategory.whiskerLeft_comp_assoc, associator_hom_unit_unit]
  simp [← Functor.map_comp, pentagon_inv, pentagon_assoc]

end pentagon

end associator

end

end DayConvolution

/-- A `DayConvolutionUnit` structure on a functor `C ⥤ V` is the data of a pointwise
left Kan extension of `fromPUnit (𝟙_ V)` along `fromPUnit (𝟙_ C)`. Again, this is
made a class to ease proofs when constructing `DayConvolutionMonoidalCategory` structures, but one
should avoid registering it globally. -/
class DayConvolutionUnit (F : C ⥤ V) where
  /-- A "canonical" structure map `𝟙_ V ⟶ F.obj (𝟙_ C)` that defines a natural transformation
  `fromPUnit (𝟙_ V) ⟶ fromPUnit (𝟙_ C) ⋙ F`. -/
  can : 𝟙_ V ⟶ F.obj (𝟙_ C)
  /-- The canonical map `𝟙_ V ⟶ F.obj (𝟙_ C)` exhibits `F` as a pointwise left kan extension
  of `fromPUnit.{0} 𝟙_ V` along `fromPUnit.{0} 𝟙_ C`. -/
  isPointwiseLeftKanExtensionCan : Functor.LeftExtension.mk F
    ({app _ := can} : Functor.fromPUnit.{0} (𝟙_ V) ⟶
      Functor.fromPUnit.{0} (𝟙_ C) ⋙ F)|>.IsPointwiseLeftKanExtension

namespace DayConvolutionUnit

variable (U : C ⥤ V) [DayConvolutionUnit U]
open scoped DayConvolution
open ExternalProduct Functor

/-- A shorthand for the natural transformation of functors out of PUnit defined by
the canonical morphism `𝟙_ V ⟶ U.obj (𝟙_ C)` when `U` is a unit for Day convolution. -/
abbrev φ : Functor.fromPUnit.{0} (𝟙_ V) ⟶ Functor.fromPUnit.{0} (𝟙_ C) ⋙ U where
  app _ := can

/-- Since a convolution unit is a pointwise left Kan extension, maps out of it at
any object are uniquely characterized. -/
lemma hom_ext {c : C} {v : V} {g h : U.obj c ⟶ v}
    (e : ∀ f : 𝟙_ C ⟶ c, can ≫ U.map f ≫ g = can ≫ U.map f ≫ h) :
    g = h := by
  apply (isPointwiseLeftKanExtensionCan c).hom_ext
  intro j
  simpa using e j.hom

variable (F : C ⥤ V)
    [∀ (v : V) (d : C), Limits.PreservesColimitsOfShape
      (CostructuredArrow (Functor.fromPUnit (𝟙_ C)) d) (tensorLeft v)]
    [∀ (v : V) (d : C), Limits.PreservesColimitsOfShape
      (CostructuredArrow (Functor.fromPUnit (𝟙_ C)) d) (tensorRight v)]

instance : (F ⊠ U).IsLeftKanExtension <| extensionUnitRight U (φ U) F :=
  isPointwiseLeftKanExtensionExtensionUnitRight
    U (φ U) F isPointwiseLeftKanExtensionCan|>.isLeftKanExtension

instance : (U ⊠ F).IsLeftKanExtension <| extensionUnitLeft U (φ U) F :=
  isPointwiseLeftKanExtensionExtensionUnitLeft
    U (φ U) F isPointwiseLeftKanExtensionCan|>.isLeftKanExtension

/-- A `CorepresentableBy` structure that characterizes maps out of `U ⊛ F`
by leveraging the fact that `U ⊠ F` is a left Kan extension of `(fromPUnit 𝟙_ V) ⊠ F`. -/
@[simps]
def corepresentableByLeft [DayConvolution U F] :
    (whiskeringLeft _ _ _).obj (tensor C) ⋙
      (whiskeringLeft _ _ _).obj ((Functor.fromPUnit.{0} (𝟙_ C)).prod (𝟭 C)) ⋙
      coyoneda.obj (.op <| Functor.fromPUnit.{0} (𝟙_ V) ⊠ F)|>.CorepresentableBy (U ⊛ F) where
  homEquiv :=
    Functor.homEquivOfIsLeftKanExtension _ (DayConvolution.unit U F) _|>.trans <|
      Functor.homEquivOfIsLeftKanExtension _ (extensionUnitLeft U (φ U) F) _
  homEquiv_comp := by aesop

/-- A `CorepresentableBy` structure that characterizes maps out of `F ⊛ U` by
leveraging the fact that `F ⊠ U` is a left Kan extension of `F ⊠ (fromPUnit 𝟙_ V)`. -/
@[simps]
def corepresentableByRight [DayConvolution F U] :
    (whiskeringLeft _ _ _).obj (tensor C) ⋙
      (whiskeringLeft _ _ _).obj ((𝟭 C).prod (Functor.fromPUnit.{0} (𝟙_ C))) ⋙
      coyoneda.obj (.op <| F ⊠ Functor.fromPUnit.{0} (𝟙_ V))|>.CorepresentableBy (F ⊛ U) where
  homEquiv :=
    Functor.homEquivOfIsLeftKanExtension _ (DayConvolution.unit F U) _|>.trans <|
      Functor.homEquivOfIsLeftKanExtension _ (extensionUnitRight U (φ U) F) _
  homEquiv_comp := by aesop

/-- The isomorphism of corepresentable functors that defines the left unitor for
Day convolution. -/
@[simps!]
def leftUnitorCorepresentingIso :
    (whiskeringLeft _ _ _).obj (tensor C) ⋙
      (whiskeringLeft _ _ _).obj ((Functor.fromPUnit.{0} (𝟙_ C)).prod (𝟭 C)) ⋙
      coyoneda.obj (.op <| Functor.fromPUnit.{0} (𝟙_ V) ⊠ F) ≅
    coyoneda.obj (.op <| F) := by
  calc
    _ ≅ (whiskeringLeft _ _ _).obj (tensor C) ⋙
          (whiskeringLeft _ _ _).obj ((Functor.fromPUnit.{0} (𝟙_ C)).prod (𝟭 C)) ⋙
          (whiskeringLeft _ _ _).obj (prod.leftUnitorEquivalence C).inverse ⋙
          coyoneda.obj (.op <|
           (prod.leftUnitorEquivalence C).inverse ⋙ Functor.fromPUnit.{0} (𝟙_ V) ⊠ F) :=
      isoWhiskerLeft _ (isoWhiskerLeft _
        (NatIso.ofComponents fun _ ↦ Equiv.toIso <|
          (prod.leftUnitorEquivalence C).congrLeft.fullyFaithfulFunctor.homEquiv))
    _ ≅ (whiskeringLeft _ _ _).obj
            ((prod.leftUnitorEquivalence C).inverse ⋙ (Functor.fromPUnit.{0} (𝟙_ C)).prod (𝟭 C) ⋙
              tensor C) ⋙
          coyoneda.obj (.op <|
            (prod.leftUnitorEquivalence C).inverse ⋙ Functor.fromPUnit.{0} (𝟙_ V) ⊠ F) :=
      .refl _
    _ ≅ (whiskeringLeft _ _ _).obj (𝟭 _) ⋙ coyoneda.obj (.op <|
          (prod.leftUnitorEquivalence C).inverse ⋙ Functor.fromPUnit.{0} (𝟙_ V) ⊠ F) :=
      isoWhiskerRight ((whiskeringLeft _ _ _).mapIso <| NatIso.ofComponents fun _ ↦ λ_ _) _
    _ ≅ _ := coyoneda.mapIso <| Iso.op <| NatIso.ofComponents fun _ ↦ (λ_ _).symm

/-- The isomorphism of corepresentable functors that defines the right unitor for
Day convolution. -/
@[simps!]
def rightUnitorCorepresentingIso :
    (whiskeringLeft _ _ _).obj (tensor C) ⋙
      (whiskeringLeft _ _ _).obj ((𝟭 C).prod (Functor.fromPUnit.{0} (𝟙_ C))) ⋙
      coyoneda.obj (.op <| F ⊠ Functor.fromPUnit.{0} (𝟙_ V)) ≅
    coyoneda.obj (.op <| F) := by
  calc
    _ ≅ (whiskeringLeft _ _ _).obj (tensor C) ⋙
          (whiskeringLeft _ _ _).obj ((𝟭 C).prod (Functor.fromPUnit.{0} (𝟙_ C))) ⋙
          (whiskeringLeft _ _ _).obj (prod.rightUnitorEquivalence C).inverse ⋙
          coyoneda.obj (.op <|
           (prod.rightUnitorEquivalence C).inverse ⋙ F ⊠ Functor.fromPUnit.{0} (𝟙_ V)) :=
      isoWhiskerLeft _ (isoWhiskerLeft _
        (NatIso.ofComponents fun _ ↦ Equiv.toIso <|
          (prod.rightUnitorEquivalence C).congrLeft.fullyFaithfulFunctor.homEquiv))
    _ ≅ (whiskeringLeft _ _ _).obj
            ((prod.rightUnitorEquivalence C).inverse ⋙
              ((𝟭 C).prod (Functor.fromPUnit.{u₁} (𝟙_ C))) ⋙ tensor C) ⋙
          coyoneda.obj (.op <|
            (prod.rightUnitorEquivalence C).inverse ⋙ F ⊠ Functor.fromPUnit.{0} (𝟙_ V)) :=
      .refl _
    _ ≅ (whiskeringLeft _ _ _).obj (𝟭 _) ⋙ coyoneda.obj (.op <|
          (prod.rightUnitorEquivalence C).inverse ⋙ F ⊠ Functor.fromPUnit.{0} (𝟙_ V)) :=
      isoWhiskerRight ((whiskeringLeft _ _ _).mapIso <| NatIso.ofComponents fun _ ↦ ρ_ _) _
    _ ≅ _ := coyoneda.mapIso <| Iso.op <| NatIso.ofComponents fun _ ↦ (ρ_ _).symm

/-- The left unitor isomorphism for Day convolution. -/
def leftUnitor [DayConvolution U F] : U ⊛ F ≅ F :=
  corepresentableByLeft U F|>.ofIso (leftUnitorCorepresentingIso F)|>.uniqueUpToIso
    <| Functor.corepresentableByEquiv.symm (.refl _)

/-- The right unitor isomorphism for Day convolution. -/
def rightUnitor [DayConvolution F U] : F ⊛ U ≅ F :=
  corepresentableByRight U F|>.ofIso (rightUnitorCorepresentingIso F)|>.uniqueUpToIso
    <| Functor.corepresentableByEquiv.symm (.refl _)

section

omit [∀ (v : V) (d : C), Limits.PreservesColimitsOfShape
  (CostructuredArrow (Functor.fromPUnit (𝟙_ C)) d) (tensorLeft v)]
variable [DayConvolution U F]

/-- Characterizing the forward direction of `leftUnitor` via the universal maps. -/
@[reassoc (attr := simp)]
lemma leftUnitor_hom_unit_app (y : C) :
    can ▷ F.obj y ≫ (DayConvolution.unit U F).app (𝟙_ C, y) ≫
      (leftUnitor U F).hom.app (𝟙_ C ⊗ y) =
    (λ_ (F.obj y)).hom ≫ F.map (λ_ y).inv := by
  have := congrArg (fun t ↦ t.app (.mk PUnit.unit, y)) <|
      (corepresentableByLeft U F).homEquiv.rightInverse_symm <|
        ((leftUnitorCorepresentingIso F).symm.hom.app F) (𝟙 _)
  dsimp [leftUnitor, Coyoneda.fullyFaithful, corepresentableByLeft,
    leftUnitorCorepresentingIso, Functor.CorepresentableBy.ofIso,
    Functor.corepresentableByEquiv] at this ⊢
  simp only [whiskerLeft_id, Category.comp_id] at this
  simp only [Category.comp_id, this]
  simp [prod.leftUnitorEquivalence, Equivalence.congrLeft, Equivalence.fullyFaithfulFunctor,
    Functor.FullyFaithful.homEquiv]

@[simp, reassoc]
lemma leftUnitor_inv_app (x : C) :
    (leftUnitor U F).inv.app x =
    (λ_ (F.obj x)).inv ≫ can ▷ F.obj x ≫ (DayConvolution.unit U F).app (𝟙_ C, x) ≫
      (U ⊛ F).map (λ_ x).hom := by
  dsimp [leftUnitor, Coyoneda.fullyFaithful, corepresentableByLeft,
    leftUnitorCorepresentingIso, Functor.CorepresentableBy.ofIso,
    Functor.corepresentableByEquiv]
  simp [prod.leftUnitorEquivalence, Equivalence.congrLeft, Equivalence.fullyFaithfulFunctor,
    Functor.FullyFaithful.homEquiv]

variable {F} in
@[reassoc (attr := simp)]
lemma leftUnitor_naturality {G : C ⥤ V} [DayConvolution U G] (f : F ⟶ G) :
    DayConvolution.map (𝟙 _) f ≫ (leftUnitor U G).hom =
    (leftUnitor U F).hom ≫ f := by
  apply Functor.hom_ext_of_isLeftKanExtension _ (DayConvolution.unit _ _) _
  apply Functor.hom_ext_of_isLeftKanExtension _ (extensionUnitLeft U (φ U) F) _
  ext
  simp [← whisker_exchange_assoc]

end

section

omit [∀ (v : V) (d : C), Limits.PreservesColimitsOfShape
  (CostructuredArrow (Functor.fromPUnit (𝟙_ C)) d) (tensorRight v)]
variable [DayConvolution F U]

/-- Characterizing the forward direction of `rightUnitor` via the universal maps. -/
@[reassoc (attr := simp)]
lemma rightUnitor_hom_unit_app (x : C) :
    F.obj x ◁ can ≫ (DayConvolution.unit F U).app (x, 𝟙_ C) ≫
      (rightUnitor U F).hom.app (x ⊗ 𝟙_ C) =
    (ρ_ _).hom ≫ F.map (ρ_ x).inv := by
  have := congrArg (fun t ↦ t.app (x, .mk PUnit.unit)) <|
      (corepresentableByRight U F).homEquiv.rightInverse_symm <|
        ((rightUnitorCorepresentingIso F).symm.hom.app F) (𝟙 _)
  dsimp [rightUnitor, Coyoneda.fullyFaithful, corepresentableByRight,
    rightUnitorCorepresentingIso, Functor.CorepresentableBy.ofIso,
    Functor.corepresentableByEquiv] at this ⊢
  simp only [MonoidalCategory.whiskerRight_id, Category.id_comp, Iso.hom_inv_id,
    Category.comp_id] at this
  simp only [Category.comp_id, this]
  simp [prod.rightUnitorEquivalence, Equivalence.congrLeft, Equivalence.fullyFaithfulFunctor,
    Functor.FullyFaithful.homEquiv]

@[simp, reassoc]
lemma rightUnitor_inv_app (x : C) :
    (rightUnitor U F).inv.app x =
    (ρ_ (F.obj x)).inv ≫ F.obj x ◁ can ≫ (DayConvolution.unit F U).app (x, 𝟙_ C) ≫
      (F ⊛ U).map (ρ_ x).hom := by
  dsimp [rightUnitor, Coyoneda.fullyFaithful, corepresentableByRight,
    rightUnitorCorepresentingIso, Functor.CorepresentableBy.ofIso,
    Functor.corepresentableByEquiv]
  simp [prod.rightUnitorEquivalence, Equivalence.congrLeft, Equivalence.fullyFaithfulFunctor,
    Functor.FullyFaithful.homEquiv]

variable {F} in
@[reassoc (attr := simp)]
lemma rightUnitor_naturality {G : C ⥤ V} [DayConvolution G U] (f : F ⟶ G) :
    DayConvolution.map f (𝟙 _) ≫ (rightUnitor U G).hom =
    (rightUnitor U F).hom ≫ f := by
  apply Functor.hom_ext_of_isLeftKanExtension _ (DayConvolution.unit _ _) _
  apply Functor.hom_ext_of_isLeftKanExtension _ (extensionUnitRight U (φ U) F) _
  ext
  simp [whisker_exchange_assoc]

end

end DayConvolutionUnit

section triangle

open DayConvolution
open DayConvolutionUnit
open ExternalProduct

variable [∀ (v : V) (d : C), Limits.PreservesColimitsOfShape
    (CostructuredArrow (tensor C) d) (tensorLeft v)]
  [∀ (v : V) (d : C), Limits.PreservesColimitsOfShape
    (CostructuredArrow (tensor C) d) (tensorRight v)]
  [∀ (v : V) (d : C), Limits.PreservesColimitsOfShape
    (CostructuredArrow (Functor.fromPUnit <| 𝟙_ C) d) (tensorLeft v)]
  [∀ (v : V) (d : C), Limits.PreservesColimitsOfShape
    (CostructuredArrow (Functor.fromPUnit <| 𝟙_ C) d) (tensorRight v)]
  [∀ (v : V) (d : C × C), Limits.PreservesColimitsOfShape
    (CostructuredArrow ((𝟭 C).prod <| Functor.fromPUnit.{0} <| 𝟙_ C) d) (tensorRight v)]

lemma DayConvolution.triangle (F G U : C ⥤ V) [DayConvolutionUnit U]
    [DayConvolution F U] [DayConvolution U G]
    [DayConvolution F (U ⊛ G)] [DayConvolution (F ⊛ U) G] [DayConvolution F G] :
    (DayConvolution.associator F U G).hom ≫
      DayConvolution.map (𝟙 F) (DayConvolutionUnit.leftUnitor U G).hom =
    DayConvolution.map (DayConvolutionUnit.rightUnitor U F).hom (𝟙 G) := by
  apply Functor.hom_ext_of_isLeftKanExtension _ (DayConvolution.unit _ _) _
  apply Functor.hom_ext_of_isLeftKanExtension
    (α := extensionUnitLeft (F ⊛ U) (DayConvolution.unit F U) G)
  have : (F ⊠ U) ⊠ G|>.IsLeftKanExtension
      (α := extensionUnitLeft (F ⊠ U) (extensionUnitRight U (DayConvolutionUnit.φ U) F) G) :=
    isPointwiseLeftKanExtensionExtensionUnitLeft (F ⊠ U) _ G
      (isPointwiseLeftKanExtensionExtensionUnitRight U (DayConvolutionUnit.φ U) F <|
        DayConvolutionUnit.isPointwiseLeftKanExtensionCan (F := U))|>.isLeftKanExtension
  apply Functor.hom_ext_of_isLeftKanExtension
    (α := extensionUnitLeft (F ⊠ U) (extensionUnitRight U (DayConvolutionUnit.φ U) F) G)
  ext
  dsimp
  simp only [MonoidalCategory.whiskerRight_id, Category.id_comp, Iso.hom_inv_id, whisker_assoc,
    MonoidalCategory.whiskerLeft_id, Category.comp_id,
    DayConvolution.associator_hom_unit_unit_assoc, externalProductBifunctor_obj_obj, tensor_obj,
    NatTrans.naturality, unit_app_map_app_assoc, NatTrans.id_app, id_tensorHom,
    Category.assoc, Iso.inv_hom_id_assoc, unit_app_map_app, Functor.comp_obj,
    tensorHom_id, Iso.cancel_iso_hom_left]
  simp only [← MonoidalCategory.whiskerLeft_comp_assoc, leftUnitor_hom_unit_app,
    associator_inv_naturality_middle_assoc, ← comp_whiskerRight_assoc, rightUnitor_hom_unit_app]
  simp [← Functor.map_comp]

end triangle

end

end CategoryTheory.MonoidalCategory<|MERGE_RESOLUTION|>--- conflicted
+++ resolved
@@ -26,11 +26,6 @@
 - [nLab page: Day convolution](https://ncatlab.org/nlab/show/Day+convolution)
 
 ## TODOs (@robin-carlier)
-<<<<<<< HEAD
-- Case where `V` is closed.
-=======
-- Braided/symmetric case.
->>>>>>> 68bc12ad
 - Define a typeclass `DayConvolutionMonoidalCategory` extending `MonoidalCategory`
 - Characterization of lax monoidal functors out of a day convolution monoidal category.
 - Case `V = Type u` and its universal property.
