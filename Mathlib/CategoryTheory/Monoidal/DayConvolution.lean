--- conflicted
+++ resolved
@@ -36,13 +36,6 @@
 - [nLab page: Day convolution](https://ncatlab.org/nlab/show/Day+convolution)
 
 ## TODOs (@robin-carlier)
-<<<<<<< HEAD
-- Case where `V` is closed.
-- Type alias for `C ⥤ V` with a `LawfulDayConvolutionMonoidalCategoryStruct`.
-- Better constructors for `LawfulDayConvolutionMonoidalCategoryStruct`.
-=======
-- Define a typeclass `DayConvolutionMonoidalCategory` extending `MonoidalCategory`
->>>>>>> fee60e52
 - Characterization of lax monoidal functors out of a day convolution monoidal category.
 - Case `V = Type u` and its universal property.
 
