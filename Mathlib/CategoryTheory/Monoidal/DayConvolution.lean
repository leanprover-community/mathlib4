--- conflicted
+++ resolved
@@ -36,11 +36,7 @@
 - [nLab page: Day convolution](https://ncatlab.org/nlab/show/Day+convolution)
 
 ## TODOs (@robin-carlier)
-<<<<<<< HEAD
-=======
-- Braided/symmetric case.
 - Type alias for `C ⥤ V` with a `LawfulDayConvolutionMonoidalCategoryStruct`.
->>>>>>> 57e75b8b
 - Characterization of lax monoidal functors out of a day convolution monoidal category.
 - Case `V = Type u` and its universal property.
 
@@ -732,11 +728,7 @@
   associator_hom_unit_unit (V) (d d' d'': D) (x y z : C) :
     (convolutionExtensionUnit d d').app (x, y) ▷ (ι.obj d'').obj z ≫
       (convolutionExtensionUnit (d ⊗ d') d'').app (x ⊗ y, z) ≫
-<<<<<<< HEAD
-      (ι.mapIso (α_ d d' d'')).hom.app ((x ⊗ y) ⊗ z) =
-=======
       (ι.map (α_ d d' d'').hom).app ((x ⊗ y) ⊗ z) =
->>>>>>> 57e75b8b
     (α_ _ _ _).hom ≫
       ((ι.obj d).obj x ◁ (convolutionExtensionUnit d' d'').app (y, z)) ≫
       (convolutionExtensionUnit d (d' ⊗ d'')).app (x, y ⊗ z) ≫
@@ -745,20 +737,12 @@
     unitUnit ▷ (ι.obj d).obj y ≫
       (convolutionExtensionUnit (𝟙_ D) d).app
         (𝟙_ C, y) ≫
-<<<<<<< HEAD
-      (ι.mapIso (λ_ d)).hom.app (𝟙_ C ⊗ y) =
-=======
       (ι.map (λ_ d).hom).app (𝟙_ C ⊗ y) =
->>>>>>> 57e75b8b
     (λ_ ((ι.obj d).obj y)).hom ≫ (ι.obj d).map (λ_ y).inv
   rightUnitor_hom_unit_app (V) (d : D) (y : C) :
     (ι.obj d).obj y ◁ unitUnit ≫
       (convolutionExtensionUnit d (𝟙_ D)).app (y, 𝟙_ C) ≫
-<<<<<<< HEAD
-      (ι.mapIso (ρ_ d)).hom.app (y ⊗ 𝟙_ C) =
-=======
       (ι.map (ρ_ d).hom).app (y ⊗ 𝟙_ C) =
->>>>>>> 57e75b8b
     (ρ_ _).hom ≫ (ι.obj d).map (ρ_ y).inv
 
 namespace LawfulDayConvolutionMonoidalCategoryStruct
@@ -831,7 +815,6 @@
     DayConvolution.associator_hom_unit_unit]
   exact associator_hom_unit_unit V _ _ _ _ _ _
 
-<<<<<<< HEAD
 lemma ι_map_associator_inv_eq_associator_inv (d d' d'')
     [∀ (v : V) (d : C), Limits.PreservesColimitsOfShape
       (CostructuredArrow (tensor C) d) (tensorLeft v)]
@@ -843,8 +826,6 @@
   apply IsIso.inv_eq_inv.mp
   simp [← Functor.map_inv, ι_map_associator_hom_eq_associator_hom]
 
-=======
->>>>>>> 57e75b8b
 /-- In a `LawfulDayConvolutionMonoidalCategoryStruct`, `ι.obj (𝟙_ D)`
 is a day convolution unit`. -/
 def convolutionUnit : DayConvolutionUnit (ι C V D|>.obj <| 𝟙_ D) where
@@ -914,11 +895,7 @@
         (CostructuredArrow ((tensor C).prod (𝟭 C)) d) (tensorRight v)] :
     MonoidalCategory D :=
   MonoidalCategory.ofTensorHom
-<<<<<<< HEAD
-    (tensor_id := fun x y => by
-=======
     (id_tensorHom_id := fun x y => by
->>>>>>> 57e75b8b
       apply Functor.Faithful.map_injective (F := ι C V D)
       simp only [ι_map_tensorHom_hom_eq_tensorHom, Functor.map_id]
       apply (DayConvolution.corepresentableBy
@@ -1210,19 +1187,11 @@
         convolutions C V _ _
       apply DayConvolution.associator_hom_unit_unit
     leftUnitor_hom_unit_app _ _ := by
-<<<<<<< HEAD
-      simp only [Functor.comp_obj, tensor_obj, leftUnitor, Functor.mapIso_hom,
-        Functor.FullyFaithful.preimageIso_hom, Functor.FullyFaithful.map_preimage]
-      apply DayConvolutionUnit.leftUnitor_hom_unit_app
-    rightUnitor_hom_unit_app _ _ := by
-      simp only [Functor.comp_obj, tensor_obj, rightUnitor, Functor.mapIso_hom,
-=======
       simp only [Functor.comp_obj, tensor_obj, leftUnitor,
         Functor.FullyFaithful.preimageIso_hom, Functor.FullyFaithful.map_preimage]
       apply DayConvolutionUnit.leftUnitor_hom_unit_app
     rightUnitor_hom_unit_app _ _ := by
       simp only [Functor.comp_obj, tensor_obj, rightUnitor,
->>>>>>> 57e75b8b
         Functor.FullyFaithful.preimageIso_hom, Functor.FullyFaithful.map_preimage]
       apply DayConvolutionUnit.rightUnitor_hom_unit_app }
 
