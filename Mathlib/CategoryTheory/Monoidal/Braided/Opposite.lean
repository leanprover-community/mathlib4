/-
Copyright (c) 2024 Lean FRO LLC. All rights reserved.
Released under Apache 2.0 license as described in the file LICENSE.
Authors: Kim Morrison
-/
import Mathlib.CategoryTheory.Monoidal.Braided.Basic
import Mathlib.CategoryTheory.Monoidal.Opposite

/-!
# If `C` is braided, so is `Cᵒᵖ`.

Todo: we should also do `Cᵐᵒᵖ`.
-/

open CategoryTheory MonoidalCategory BraidedCategory Opposite

variable {C : Type*} [Category C] [MonoidalCategory C] [BraidedCategory C]

instance : BraidedCategory Cᵒᵖ where
  braiding X Y := (β_ (unop Y) (unop X)).op

namespace CategoryTheory.BraidedCategory

@[simp] lemma unop_tensorμ {C : Type*} [Category C] [MonoidalCategory C]
    [BraidedCategory C] (X Y W Z : Cᵒᵖ) :
<<<<<<< HEAD
    (tensor_μ X W Y Z).unop = tensor_μ X.unop Y.unop W.unop Z.unop := by
  simp only [unop_tensorObj, tensor_μ, unop_comp, unop_inv_associator, unop_whiskerLeft,
=======
    (tensorμ X W Y Z).unop = tensorμ X.unop Y.unop W.unop Z.unop := by
  simp only [unop_tensorObj, tensorμ, unop_comp, unop_inv_associator, unop_whiskerLeft,
>>>>>>> d0df76bd
    unop_hom_associator, unop_whiskerRight, unop_hom_braiding, Category.assoc]

@[simp] lemma op_tensorμ {C : Type*} [Category C] [MonoidalCategory C]
    [BraidedCategory C] (X Y W Z : C) :
<<<<<<< HEAD
    (tensor_μ X W Y Z).op = tensor_μ (op X) (op Y) (op W) (op Z) := by
  simp only [op_tensorObj, tensor_μ, op_comp, op_inv_associator, op_whiskerLeft, op_hom_associator,
=======
    (tensorμ X W Y Z).op = tensorμ (op X) (op Y) (op W) (op Z) := by
  simp only [op_tensorObj, tensorμ, op_comp, op_inv_associator, op_whiskerLeft, op_hom_associator,
>>>>>>> d0df76bd
    op_whiskerRight, op_hom_braiding, Category.assoc]

end CategoryTheory.BraidedCategory<|MERGE_RESOLUTION|>--- conflicted
+++ resolved
@@ -23,24 +23,14 @@
 
 @[simp] lemma unop_tensorμ {C : Type*} [Category C] [MonoidalCategory C]
     [BraidedCategory C] (X Y W Z : Cᵒᵖ) :
-<<<<<<< HEAD
-    (tensor_μ X W Y Z).unop = tensor_μ X.unop Y.unop W.unop Z.unop := by
-  simp only [unop_tensorObj, tensor_μ, unop_comp, unop_inv_associator, unop_whiskerLeft,
-=======
     (tensorμ X W Y Z).unop = tensorμ X.unop Y.unop W.unop Z.unop := by
   simp only [unop_tensorObj, tensorμ, unop_comp, unop_inv_associator, unop_whiskerLeft,
->>>>>>> d0df76bd
     unop_hom_associator, unop_whiskerRight, unop_hom_braiding, Category.assoc]
 
 @[simp] lemma op_tensorμ {C : Type*} [Category C] [MonoidalCategory C]
     [BraidedCategory C] (X Y W Z : C) :
-<<<<<<< HEAD
-    (tensor_μ X W Y Z).op = tensor_μ (op X) (op Y) (op W) (op Z) := by
-  simp only [op_tensorObj, tensor_μ, op_comp, op_inv_associator, op_whiskerLeft, op_hom_associator,
-=======
     (tensorμ X W Y Z).op = tensorμ (op X) (op Y) (op W) (op Z) := by
   simp only [op_tensorObj, tensorμ, op_comp, op_inv_associator, op_whiskerLeft, op_hom_associator,
->>>>>>> d0df76bd
     op_whiskerRight, op_hom_braiding, Category.assoc]
 
 end CategoryTheory.BraidedCategory