/-
Copyright (c) 2024 Lean FRO LLC. All rights reserved.
Released under Apache 2.0 license as described in the file LICENSE.
Authors: Kim Morrison
-/
import Mathlib.CategoryTheory.Monoidal.Braided.Basic
import Mathlib.CategoryTheory.Monoidal.Opposite

/-!
# If `C` is braided, so is `Cᵒᵖ`.

Todo: we should also do `Cᵐᵒᵖ`.
-/

open CategoryTheory MonoidalCategory BraidedCategory Opposite

variable {C : Type*} [Category C] [MonoidalCategory C] [BraidedCategory C]

instance : BraidedCategory Cᵒᵖ where
  braiding X Y := (β_ (unop Y) (unop X)).op

namespace CategoryTheory.BraidedCategory

<<<<<<< HEAD
@[simp] lemma unop_tensor_μ {C : Type*} [Category C] [MonoidalCategory C]
    [BraidedCategory C] (X Y W Z : Cᵒᵖ) :
    (tensor_μ Cᵒᵖ (X, W) (Y, Z)).unop = tensor_μ C (X.unop, Y.unop) (W.unop, Z.unop) := by
  simp only [unop_tensorObj, tensor_μ, unop_comp, unop_inv_associator, unop_whiskerLeft,
    unop_hom_associator, unop_whiskerRight, unop_hom_braiding, Category.assoc]

@[simp] lemma op_tensor_μ {C : Type*} [Category C] [MonoidalCategory C]
    [BraidedCategory C] (X Y W Z : C) :
    (tensor_μ C (X, W) (Y, Z)).op = tensor_μ Cᵒᵖ (op X, op Y) (op W, op Z) := by
  simp only [op_tensorObj, tensor_μ, op_comp, op_inv_associator, op_whiskerLeft, op_hom_associator,
=======
@[simp] lemma unop_tensorμ {C : Type*} [Category C] [MonoidalCategory C]
    [BraidedCategory C] (X Y W Z : Cᵒᵖ) :
    (tensorμ X W Y Z).unop = tensorμ X.unop Y.unop W.unop Z.unop := by
  simp only [unop_tensorObj, tensorμ, unop_comp, unop_inv_associator, unop_whiskerLeft,
    unop_hom_associator, unop_whiskerRight, unop_hom_braiding, Category.assoc]

@[simp] lemma op_tensorμ {C : Type*} [Category C] [MonoidalCategory C]
    [BraidedCategory C] (X Y W Z : C) :
    (tensorμ X W Y Z).op = tensorμ (op X) (op Y) (op W) (op Z) := by
  simp only [op_tensorObj, tensorμ, op_comp, op_inv_associator, op_whiskerLeft, op_hom_associator,
>>>>>>> 447722b3
    op_whiskerRight, op_hom_braiding, Category.assoc]

end CategoryTheory.BraidedCategory<|MERGE_RESOLUTION|>--- conflicted
+++ resolved
@@ -21,18 +21,6 @@
 
 namespace CategoryTheory.BraidedCategory
 
-<<<<<<< HEAD
-@[simp] lemma unop_tensor_μ {C : Type*} [Category C] [MonoidalCategory C]
-    [BraidedCategory C] (X Y W Z : Cᵒᵖ) :
-    (tensor_μ Cᵒᵖ (X, W) (Y, Z)).unop = tensor_μ C (X.unop, Y.unop) (W.unop, Z.unop) := by
-  simp only [unop_tensorObj, tensor_μ, unop_comp, unop_inv_associator, unop_whiskerLeft,
-    unop_hom_associator, unop_whiskerRight, unop_hom_braiding, Category.assoc]
-
-@[simp] lemma op_tensor_μ {C : Type*} [Category C] [MonoidalCategory C]
-    [BraidedCategory C] (X Y W Z : C) :
-    (tensor_μ C (X, W) (Y, Z)).op = tensor_μ Cᵒᵖ (op X, op Y) (op W, op Z) := by
-  simp only [op_tensorObj, tensor_μ, op_comp, op_inv_associator, op_whiskerLeft, op_hom_associator,
-=======
 @[simp] lemma unop_tensorμ {C : Type*} [Category C] [MonoidalCategory C]
     [BraidedCategory C] (X Y W Z : Cᵒᵖ) :
     (tensorμ X W Y Z).unop = tensorμ X.unop Y.unop W.unop Z.unop := by
@@ -43,7 +31,6 @@
     [BraidedCategory C] (X Y W Z : C) :
     (tensorμ X W Y Z).op = tensorμ (op X) (op Y) (op W) (op Z) := by
   simp only [op_tensorObj, tensorμ, op_comp, op_inv_associator, op_whiskerLeft, op_hom_associator,
->>>>>>> 447722b3
     op_whiskerRight, op_hom_braiding, Category.assoc]
 
 end CategoryTheory.BraidedCategory