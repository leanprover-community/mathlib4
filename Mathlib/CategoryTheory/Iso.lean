--- conflicted
+++ resolved
@@ -155,13 +155,8 @@
 #align category_theory.iso.trans_hom CategoryTheory.Iso.trans_hom
 #align category_theory.iso.trans_inv CategoryTheory.Iso.trans_inv
 
-<<<<<<< HEAD
-instance : Trans (· ≅ ·) (· ≅ ·) ((·:C) ≅ ·) where 
-  trans := trans 
-=======
 instance : Trans (α := C) (· ≅ ·) (· ≅ ·) (· ≅ ·) where
   trans := trans
->>>>>>> a4297454
 
 /-- Notation for composition of isomorphisms. -/
 infixr:80 " ≪≫ " => Iso.trans -- type as `\ll \gg`.
