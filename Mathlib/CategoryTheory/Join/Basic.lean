--- conflicted
+++ resolved
@@ -286,18 +286,12 @@
 action on edge maps. -/
 def mkNatTrans {F : C ⋆ D ⥤ E} {F' : C ⋆ D ⥤ E}
     (αₗ : inclLeft C D ⋙ F ⟶ inclLeft C D ⋙ F') (αᵣ : inclRight C D ⋙ F ⟶ inclRight C D ⋙ F')
-<<<<<<< HEAD
     -- (h : whiskerRight (edgeTransform C D) F ≫
     --   (associator _ _ _).hom ≫ whiskerLeft (Prod.snd C D) αᵣ =
     --   (associator _ _ _).hom ≫ whiskerLeft (Prod.fst C D) αₗ ≫ (associator _ _ _).inv ≫
     --   whiskerRight (edgeTransform C D) F' ≫ (associator _ _ _).hom :=
     --   by aesop_cat)
-    (h : ∀ c d, F.map (edge c d) ≫ αᵣ.app d = αₗ.app c ≫ F'.map (edge c d) := by aesop_cat) :
-=======
-    (h : whiskerRight (edgeTransform C D) F ≫ whiskerLeft (Prod.snd C D) αᵣ =
-      whiskerLeft (Prod.fst C D) αₗ ≫ whiskerRight (edgeTransform C D) F' :=
-      by cat_disch) :
->>>>>>> 2d33bff4
+    (h : ∀ c d, F.map (edge c d) ≫ αᵣ.app d = αₗ.app c ≫ F'.map (edge c d) := by cat_disch) :
     F ⟶ F' where
   app x := match x with
     | left x => αₗ.app x
@@ -313,16 +307,10 @@
 
 variable {F : C ⋆ D ⥤ E} {F' : C ⋆ D ⥤ E}
     (αₗ : inclLeft C D ⋙ F ⟶ inclLeft C D ⋙ F') (αᵣ : inclRight C D ⋙ F ⟶ inclRight C D ⋙ F')
-<<<<<<< HEAD
     -- (h : whiskerRight (edgeTransform C D) F ≫ whiskerLeft (Prod.snd C D) αᵣ =
     --   whiskerLeft (Prod.fst C D) αₗ ≫ whiskerRight (edgeTransform C D) F' :=
     --   by aesop_cat)
-    (h : ∀ c d, F.map (edge c d) ≫ αᵣ.app d = αₗ.app c ≫ F'.map (edge c d) := by aesop_cat)
-=======
-    (h : whiskerRight (edgeTransform C D) F ≫ whiskerLeft (Prod.snd C D) αᵣ =
-      whiskerLeft (Prod.fst C D) αₗ ≫ whiskerRight (edgeTransform C D) F' :=
-      by cat_disch)
->>>>>>> 2d33bff4
+    (h : ∀ c d, F.map (edge c d) ≫ αᵣ.app d = αₗ.app c ≫ F'.map (edge c d) := by cat_disch)
 
 @[simp]
 lemma mkNatTrans_app_left (c : C) : (mkNatTrans αₗ αᵣ h).app (left c) = αₗ.app c := rfl
@@ -363,23 +351,14 @@
     (αᵣ : inclRight C D ⋙ F ⟶ inclRight C D ⋙ F')
     (βₗ : inclLeft C D ⋙ F' ⟶ inclLeft C D ⋙ F'')
     (βᵣ : inclRight C D ⋙ F' ⟶ inclRight C D ⋙ F'')
-<<<<<<< HEAD
     -- (h : whiskerRight (edgeTransform C D) F ≫ whiskerLeft (Prod.snd C D) αᵣ =
     --   whiskerLeft (Prod.fst C D) αₗ ≫ whiskerRight (edgeTransform C D) F' :=
     --   by aesop_cat)
-    (h : ∀ c d, F.map (edge c d) ≫ αᵣ.app d = αₗ.app c ≫ F'.map (edge c d) := by aesop_cat)
+    (h : ∀ c d, F.map (edge c d) ≫ αᵣ.app d = αₗ.app c ≫ F'.map (edge c d) := by cat_disch)
     -- (h' : whiskerRight (edgeTransform C D) F' ≫ whiskerLeft (Prod.snd C D) βᵣ =
     --   whiskerLeft (Prod.fst C D) βₗ ≫ whiskerRight (edgeTransform C D) F'' := by aesop_cat) :
-    (h' : ∀ c d, F'.map (edge c d) ≫ βᵣ.app d = βₗ.app c ≫ F''.map (edge c d) := by aesop_cat) :
+    (h' : ∀ c d, F'.map (edge c d) ≫ βᵣ.app d = βₗ.app c ≫ F''.map (edge c d) := by cat_disch) :
     mkNatTrans (αₗ ≫ βₗ) (αᵣ ≫ βᵣ) (by intro c d; simp [← h' c d, reassoc_of% h c d]) =
-=======
-    (h : whiskerRight (edgeTransform C D) F ≫ whiskerLeft (Prod.snd C D) αᵣ =
-      whiskerLeft (Prod.fst C D) αₗ ≫ whiskerRight (edgeTransform C D) F' :=
-      by cat_disch)
-    (h' : whiskerRight (edgeTransform C D) F' ≫ whiskerLeft (Prod.snd C D) βᵣ =
-      whiskerLeft (Prod.fst C D) βₗ ≫ whiskerRight (edgeTransform C D) F'' := by cat_disch) :
-    mkNatTrans (αₗ ≫ βₗ) (αᵣ ≫ βᵣ) (by simp [← h', reassoc_of% h]) =
->>>>>>> 2d33bff4
     mkNatTrans αₗ αᵣ h ≫ mkNatTrans βₗ βᵣ h' := by
   apply natTrans_ext <;> cat_disch
 
@@ -392,14 +371,9 @@
 def mkNatIso {F : C ⋆ D ⥤ E} {G : C ⋆ D ⥤ E}
     (eₗ : inclLeft C D ⋙ F ≅ inclLeft C D ⋙ G)
     (eᵣ : inclRight C D ⋙ F ≅ inclRight C D ⋙ G)
-<<<<<<< HEAD
 -- (h : whiskerRight (edgeTransform C D) F ≫ (isoWhiskerLeft (Prod.snd C D) eᵣ).hom =
 -- (isoWhiskerLeft (Prod.fst C D) eₗ).hom ≫ whiskerRight (edgeTransform C D) G := by aesop_cat) :
-    (h : ∀ c d, F.map (edge c d) ≫ eᵣ.hom.app d = eₗ.hom.app c ≫ G.map (edge c d) := by aesop_cat) :
-=======
-    (h : whiskerRight (edgeTransform C D) F ≫ (isoWhiskerLeft (Prod.snd C D) eᵣ).hom =
-      (isoWhiskerLeft (Prod.fst C D) eₗ).hom ≫ whiskerRight (edgeTransform C D) G := by cat_disch) :
->>>>>>> 2d33bff4
+    (h : ∀ c d, F.map (edge c d) ≫ eᵣ.hom.app d = eₗ.hom.app c ≫ G.map (edge c d) := by cat_disch) :
     F ≅ G where
   hom := mkNatTrans eₗ.hom eᵣ.hom (by simpa using h)
   inv := mkNatTrans eₗ.inv eᵣ.inv (by
