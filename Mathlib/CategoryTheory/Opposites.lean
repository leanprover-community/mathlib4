--- conflicted
+++ resolved
@@ -75,11 +75,7 @@
 theorem op_id_unop {X : Cᵒᵖ} : (𝟙 (unop X)).op = 𝟙 X :=
   rfl
 
-<<<<<<< HEAD
-@[simp, grind =]
-=======
 @[simp, grind _=_]
->>>>>>> 9b4c84e5
 theorem op_comp {X Y Z : C} {f : X ⟶ Y} {g : Y ⟶ Z} : (f ≫ g).op = g.op ≫ f.op :=
   rfl
 
