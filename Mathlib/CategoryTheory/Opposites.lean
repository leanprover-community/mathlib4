/-
Copyright (c) 2017 Kim Morrison. All rights reserved.
Released under Apache 2.0 license as described in the file LICENSE.
Authors: Stephen Morgan, Kim Morrison
-/
import Mathlib.CategoryTheory.Equivalence

/-!
# Opposite categories

We provide a category instance on `Cᵒᵖ`.
The morphisms `X ⟶ Y` are defined to be the morphisms `unop Y ⟶ unop X` in `C`.

Here `Cᵒᵖ` is an irreducible typeclass synonym for `C`
(it is the same one used in the algebra library).

We also provide various mechanisms for constructing opposite morphisms, functors,
and natural transformations.

Unfortunately, because we do not have a definitional equality `op (op X) = X`,
there are quite a few variations that are needed in practice.
-/

universe v₁ v₂ u₁ u₂

-- morphism levels before object levels. See note [category theory universes].
open Opposite

variable {C : Type u₁}

section Quiver

variable [Quiver.{v₁} C]

theorem Quiver.Hom.op_inj {X Y : C} :
    Function.Injective (Quiver.Hom.op : (X ⟶ Y) → (Opposite.op Y ⟶ Opposite.op X)) := fun _ _ H =>
  congr_arg Quiver.Hom.unop H

theorem Quiver.Hom.unop_inj {X Y : Cᵒᵖ} :
    Function.Injective (Quiver.Hom.unop : (X ⟶ Y) → (Opposite.unop Y ⟶ Opposite.unop X)) :=
  fun _ _ H => congr_arg Quiver.Hom.op H

@[simp]
theorem Quiver.Hom.unop_op {X Y : C} (f : X ⟶ Y) : f.op.unop = f :=
  rfl

@[simp]
theorem Quiver.Hom.unop_op' {X Y : Cᵒᵖ} {x} :
    @Quiver.Hom.unop C _ X Y no_index (Opposite.op (unop := x)) = x := rfl

@[simp]
theorem Quiver.Hom.op_unop {X Y : Cᵒᵖ} (f : X ⟶ Y) : f.unop.op = f :=
  rfl

@[simp] theorem Quiver.Hom.unop_mk {X Y : Cᵒᵖ} (f : X ⟶ Y) : Quiver.Hom.unop {unop := f} = f := rfl

end Quiver

namespace CategoryTheory

<<<<<<< HEAD
section

variable [CategoryStruct.{v₁} C]

/-- The opposite `CategoryStruct`. -/
instance CategoryStruct.opposite : CategoryStruct.{v₁} Cᵒᵖ where
  comp f g := (g.unop ≫ f.unop).op
  id X := (𝟙 (unop X)).op

end
=======
open Functor
>>>>>>> 36f4b59c

variable [Category.{v₁} C]

/-- The opposite category. -/
@[stacks 001M]
instance Category.opposite : Category.{v₁} Cᵒᵖ where
  comp f g := (g.unop ≫ f.unop).op
  id X := (𝟙 (unop X)).op

@[simp, reassoc]
theorem op_comp {X Y Z : C} {f : X ⟶ Y} {g : Y ⟶ Z} : (f ≫ g).op = g.op ≫ f.op :=
  rfl

@[simp]
theorem op_id {X : C} : (𝟙 X).op = 𝟙 (op X) :=
  rfl

@[simp, reassoc]
theorem unop_comp {X Y Z : Cᵒᵖ} {f : X ⟶ Y} {g : Y ⟶ Z} : (f ≫ g).unop = g.unop ≫ f.unop :=
  rfl

@[simp]
theorem unop_id {X : Cᵒᵖ} : (𝟙 X).unop = 𝟙 (unop X) :=
  rfl

@[simp]
theorem unop_id_op {X : C} : (𝟙 (op X)).unop = 𝟙 X :=
  rfl

@[simp]
theorem op_id_unop {X : Cᵒᵖ} : (𝟙 (unop X)).op = 𝟙 X :=
  rfl

section

variable (C)

/-- The functor from the double-opposite of a category to the underlying category. -/
@[simps]
def unopUnop : Cᵒᵖᵒᵖ ⥤ C where
  obj X := unop (unop X)
  map f := f.unop.unop

/-- The functor from a category to its double-opposite. -/
@[simps]
def opOp : C ⥤ Cᵒᵖᵒᵖ where
  obj X := op (op X)
  map f := f.op.op

/-- The double opposite category is equivalent to the original. -/
@[simps]
def opOpEquivalence : Cᵒᵖᵒᵖ ≌ C where
  functor := unopUnop C
  inverse := opOp C
  unitIso := Iso.refl (𝟭 Cᵒᵖᵒᵖ)
  counitIso := Iso.refl (opOp C ⋙ unopUnop C)

instance : (opOp C).IsEquivalence :=
  (opOpEquivalence C).isEquivalence_inverse

instance : (unopUnop C).IsEquivalence :=
  (opOpEquivalence C).isEquivalence_functor

end

/-- If `f` is an isomorphism, so is `f.op` -/
instance isIso_op {X Y : C} (f : X ⟶ Y) [IsIso f] : IsIso f.op :=
  ⟨⟨(inv f).op, ⟨Quiver.Hom.unop_inj (by simp), Quiver.Hom.unop_inj (by simp)⟩⟩⟩

/-- If `f.op` is an isomorphism `f` must be too.
(This cannot be an instance as it would immediately loop!)
-/
theorem isIso_of_op {X Y : C} (f : X ⟶ Y) [IsIso f.op] : IsIso f :=
  ⟨⟨(inv f.op).unop, ⟨Quiver.Hom.op_inj (by simp), Quiver.Hom.op_inj (by simp)⟩⟩⟩

theorem isIso_op_iff {X Y : C} (f : X ⟶ Y) : IsIso f.op ↔ IsIso f :=
  ⟨fun _ => isIso_of_op _, fun _ => inferInstance⟩

theorem isIso_unop_iff {X Y : Cᵒᵖ} (f : X ⟶ Y) : IsIso f.unop ↔ IsIso f := by
  rw [← isIso_op_iff f.unop, Quiver.Hom.op_unop]

instance isIso_unop {X Y : Cᵒᵖ} (f : X ⟶ Y) [IsIso f] : IsIso f.unop :=
  (isIso_unop_iff _).2 inferInstance

@[simp]
theorem op_inv {X Y : C} (f : X ⟶ Y) [IsIso f] : (inv f).op = inv f.op := by
  apply IsIso.eq_inv_of_hom_inv_id
  rw [← op_comp, IsIso.inv_hom_id, op_id]

@[simp]
theorem unop_inv {X Y : Cᵒᵖ} (f : X ⟶ Y) [IsIso f] : (inv f).unop = inv f.unop := by
  apply IsIso.eq_inv_of_hom_inv_id
  rw [← unop_comp, IsIso.inv_hom_id, unop_id]

namespace Functor

section

variable {D : Type u₂} [Category.{v₂} D]

/-- The opposite of a functor, i.e. considering a functor `F : C ⥤ D` as a functor `Cᵒᵖ ⥤ Dᵒᵖ`.
In informal mathematics no distinction is made between these. -/
@[simps]
protected def op (F : C ⥤ D) : Cᵒᵖ ⥤ Dᵒᵖ where
  obj X := op (F.obj (unop X))
  map f := (F.map f.unop).op

/-- Given a functor `F : Cᵒᵖ ⥤ Dᵒᵖ` we can take the "unopposite" functor `F : C ⥤ D`.
In informal mathematics no distinction is made between these.
-/
@[simps]
protected def unop (F : Cᵒᵖ ⥤ Dᵒᵖ) : C ⥤ D where
  obj X := unop (F.obj (op X))
  map f := (F.map f.op).unop

/-- The isomorphism between `F.op.unop` and `F`. -/
@[simps!]
def opUnopIso (F : C ⥤ D) : F.op.unop ≅ F :=
  NatIso.ofComponents fun _ => Iso.refl _

/-- The isomorphism between `F.unop.op` and `F`. -/
@[simps!]
def unopOpIso (F : Cᵒᵖ ⥤ Dᵒᵖ) : F.unop.op ≅ F :=
  NatIso.ofComponents fun _ => Iso.refl _

variable (C D)

/-- Taking the opposite of a functor is functorial.
-/
@[simps]
def opHom : (C ⥤ D)ᵒᵖ ⥤ Cᵒᵖ ⥤ Dᵒᵖ where
  obj F := (unop F).op
  map α :=
    { app := fun X => (α.unop.app (unop X)).op
      naturality := fun _ _ f => Quiver.Hom.unop_inj (α.unop.naturality f.unop).symm }

/-- Take the "unopposite" of a functor is functorial.
-/
@[simps]
def opInv : (Cᵒᵖ ⥤ Dᵒᵖ) ⥤ (C ⥤ D)ᵒᵖ where
  obj F := op F.unop
  map α :=
    Quiver.Hom.op
      { app := fun X => (α.app (op X)).unop
        naturality := fun _ _ f => Quiver.Hom.op_inj <| (α.naturality f.op).symm }

variable {C D}

section Compositions

variable {E : Type*} [Category E]

/-- Compatibility of `Functor.op` with respect to functor composition. -/
@[simps!]
def opComp (F : C ⥤ D) (G : D ⥤ E) : (F ⋙ G).op ≅ F.op ⋙ G.op := Iso.refl _

/-- Compatibility of `Functor.unop` with respect to functor composition. -/
@[simps!]
def unopComp (F : Cᵒᵖ ⥤ Dᵒᵖ) (G : Dᵒᵖ ⥤ Eᵒᵖ) : (F ⋙ G).unop ≅ F.unop ⋙ G.unop := Iso.refl _

variable (C) in
/-- `Functor.op` transforms identity functors to identity functors. -/
@[simps!]
def opId : (𝟭 C).op ≅ 𝟭 (Cᵒᵖ) := Iso.refl _

variable (C) in
/-- `Functor.unop` transforms identity functors to identity functors. -/
@[simps!]
def unopId : (𝟭 Cᵒᵖ).unop ≅ 𝟭 C := Iso.refl _

end Compositions

/--
Another variant of the opposite of functor, turning a functor `C ⥤ Dᵒᵖ` into a functor `Cᵒᵖ ⥤ D`.
In informal mathematics no distinction is made.
-/
@[simps]
protected def leftOp (F : C ⥤ Dᵒᵖ) : Cᵒᵖ ⥤ D where
  obj X := unop (F.obj (unop X))
  map f := (F.map f.unop).unop

/--
Another variant of the opposite of functor, turning a functor `Cᵒᵖ ⥤ D` into a functor `C ⥤ Dᵒᵖ`.
In informal mathematics no distinction is made.
-/
@[simps]
protected def rightOp (F : Cᵒᵖ ⥤ D) : C ⥤ Dᵒᵖ where
  obj X := op (F.obj (op X))
  map f := (F.map f.op).op

lemma rightOp_map_unop {F : Cᵒᵖ ⥤ D} {X Y} (f : X ⟶ Y) :
    (F.rightOp.map f).unop = F.map f.op := rfl

instance {F : C ⥤ D} [Full F] : Full F.op where
  map_surjective f := ⟨(F.preimage f.unop).op, by simp⟩

instance {F : C ⥤ D} [Faithful F] : Faithful F.op where
  map_injective h := Quiver.Hom.unop_inj <| by simpa using map_injective F (Quiver.Hom.op_inj h)

/-- The opposite of a fully faithful functor is fully faithful. -/
protected def FullyFaithful.op {F : C ⥤ D} (hF : F.FullyFaithful) : F.op.FullyFaithful where
  preimage {X Y} f := .op <| hF.preimage f.unop

/-- If F is faithful then the right_op of F is also faithful. -/
instance rightOp_faithful {F : Cᵒᵖ ⥤ D} [Faithful F] : Faithful F.rightOp where
  map_injective h := Quiver.Hom.op_inj (map_injective F (Quiver.Hom.op_inj h))

/-- If F is faithful then the left_op of F is also faithful. -/
instance leftOp_faithful {F : C ⥤ Dᵒᵖ} [Faithful F] : Faithful F.leftOp where
  map_injective h := Quiver.Hom.unop_inj (map_injective F (Quiver.Hom.unop_inj h))

instance rightOp_full {F : Cᵒᵖ ⥤ D} [Full F] : Full F.rightOp where
  map_surjective f := ⟨(F.preimage f.unop).unop, by simp⟩

instance leftOp_full {F : C ⥤ Dᵒᵖ} [Full F] : Full F.leftOp where
  map_surjective f := ⟨(F.preimage f.op).op, by simp⟩

/-- The opposite of a fully faithful functor is fully faithful. -/
protected def FullyFaithful.leftOp {F : C ⥤ Dᵒᵖ} (hF : F.FullyFaithful) :
    F.leftOp.FullyFaithful where
  preimage {X Y} f := .op <| hF.preimage f.op

/-- The opposite of a fully faithful functor is fully faithful. -/
protected def FullyFaithful.rightOp {F : Cᵒᵖ ⥤ D} (hF : F.FullyFaithful) :
    F.rightOp.FullyFaithful where
  preimage {X Y} f := .unop <| hF.preimage f.unop

/-- Compatibility of `Functor.rightOp` with respect to functor composition. -/
@[simps!]
def rightOpComp {E : Type*} [Category E] (F : Cᵒᵖ ⥤ D) (G : D ⥤ E) :
    (F ⋙ G).rightOp ≅ F.rightOp ⋙ G.op :=
  Iso.refl _

/-- Compatibility of `Functor.leftOp` with respect to functor composition. -/
@[simps!]
def leftOpComp {E : Type*} [Category E] (F : C ⥤ D) (G : D ⥤ Eᵒᵖ) :
    (F ⋙ G).leftOp ≅ F.op ⋙ G.leftOp :=
  Iso.refl _

section
variable (C)

/-- `Functor.rightOp` sends identity functors to the canonical isomorphism `opOp`. -/
@[simps!]
def rightOpId : (𝟭 Cᵒᵖ).rightOp ≅ opOp C := Iso.refl _

/-- `Functor.leftOp` sends identity functors to the canonical isomorphism `unopUnop`. -/
@[simps!]
def leftOpId : (𝟭 Cᵒᵖ).leftOp ≅ unopUnop C := Iso.refl _

end

/-- The isomorphism between `F.leftOp.rightOp` and `F`. -/
@[simps!]
def leftOpRightOpIso (F : C ⥤ Dᵒᵖ) : F.leftOp.rightOp ≅ F :=
  NatIso.ofComponents fun _ => Iso.refl _

/-- The isomorphism between `F.rightOp.leftOp` and `F`. -/
@[simps!]
def rightOpLeftOpIso (F : Cᵒᵖ ⥤ D) : F.rightOp.leftOp ≅ F :=
  NatIso.ofComponents fun _ => Iso.refl _

/-- Whenever possible, it is advisable to use the isomorphism `rightOpLeftOpIso`
instead of this equality of functors. -/
theorem rightOp_leftOp_eq (F : Cᵒᵖ ⥤ D) : F.rightOp.leftOp = F := by
  cases F
  rfl

end

end Functor

namespace NatTrans

variable {D : Type u₂} [Category.{v₂} D]

section

variable {F G : C ⥤ D}

/-- The opposite of a natural transformation. -/
@[simps]
protected def op (α : F ⟶ G) : G.op ⟶ F.op where
  app X := (α.app (unop X)).op
  naturality X Y f := Quiver.Hom.unop_inj (by simp)

@[simp]
theorem op_id (F : C ⥤ D) : NatTrans.op (𝟙 F) = 𝟙 F.op :=
  rfl

@[simp, reassoc]
theorem op_comp {H : C ⥤ D} (α : F ⟶ G) (β : G ⟶ H) :
    NatTrans.op (α ≫ β) = NatTrans.op β ≫ NatTrans.op α :=
  rfl

@[reassoc]
lemma op_whiskerRight {E : Type*} [Category E] {H : D ⥤ E} (α : F ⟶ G) :
    NatTrans.op (whiskerRight α H) =
    (Functor.opComp _ _).hom ≫ whiskerRight (NatTrans.op α) H.op ≫ (Functor.opComp _ _).inv := by
  cat_disch

@[reassoc]
lemma op_whiskerLeft {E : Type*} [Category E] {H : E ⥤ C} (α : F ⟶ G) :
    NatTrans.op (whiskerLeft H α) =
    (Functor.opComp _ _).hom ≫ whiskerLeft H.op (NatTrans.op α) ≫ (Functor.opComp _ _).inv := by
  cat_disch

/-- The "unopposite" of a natural transformation. -/
@[simps]
protected def unop {F G : Cᵒᵖ ⥤ Dᵒᵖ} (α : F ⟶ G) : G.unop ⟶ F.unop where
  app X := (α.app (op X)).unop
  naturality X Y f := Quiver.Hom.op_inj (by simp)

@[simp]
theorem unop_id (F : Cᵒᵖ ⥤ Dᵒᵖ) : NatTrans.unop (𝟙 F) = 𝟙 F.unop :=
  rfl

@[simp, reassoc]
theorem unop_comp {F G H : Cᵒᵖ ⥤ Dᵒᵖ} (α : F ⟶ G) (β : G ⟶ H) :
    NatTrans.unop (α ≫ β) = NatTrans.unop β ≫ NatTrans.unop α :=
  rfl

@[reassoc]
lemma unop_whiskerRight {F G : Cᵒᵖ ⥤ Dᵒᵖ} {E : Type*} [Category E] {H : Dᵒᵖ ⥤ Eᵒᵖ} (α : F ⟶ G) :
    NatTrans.unop (whiskerRight α H) =
    (Functor.unopComp _ _).hom ≫ whiskerRight (NatTrans.unop α) H.unop ≫
      (Functor.unopComp _ _).inv := by
  cat_disch

@[reassoc]
lemma unop_whiskerLeft {F G : Cᵒᵖ ⥤ Dᵒᵖ} {E : Type*} [Category E] {H : Eᵒᵖ ⥤ Cᵒᵖ} (α : F ⟶ G) :
    NatTrans.unop (whiskerLeft H α) =
    (Functor.unopComp _ _).hom ≫ whiskerLeft H.unop (NatTrans.unop α) ≫
      (Functor.unopComp _ _).inv := by
  cat_disch

/-- Given a natural transformation `α : F.op ⟶ G.op`,
we can take the "unopposite" of each component obtaining a natural transformation `G ⟶ F`.
-/
@[simps]
protected def removeOp (α : F.op ⟶ G.op) : G ⟶ F where
  app X := (α.app (op X)).unop
  naturality X Y f :=
    Quiver.Hom.op_inj <| by simpa only [Functor.op_map] using (α.naturality f.op).symm

@[simp]
theorem removeOp_id (F : C ⥤ D) : NatTrans.removeOp (𝟙 F.op) = 𝟙 F :=
  rfl

/-- Given a natural transformation `α : F.unop ⟶ G.unop`, we can take the opposite of each
component obtaining a natural transformation `G ⟶ F`. -/
@[simps]
protected def removeUnop {F G : Cᵒᵖ ⥤ Dᵒᵖ} (α : F.unop ⟶ G.unop) : G ⟶ F where
  app X := (α.app (unop X)).op
  naturality X Y f :=
    Quiver.Hom.unop_inj <| by simpa only [Functor.unop_map] using (α.naturality f.unop).symm

@[simp]
theorem removeUnop_id (F : Cᵒᵖ ⥤ Dᵒᵖ) : NatTrans.removeUnop (𝟙 F.unop) = 𝟙 F :=
  rfl

end

section

variable {F G H : C ⥤ Dᵒᵖ}

/-- Given a natural transformation `α : F ⟶ G`, for `F G : C ⥤ Dᵒᵖ`,
taking `unop` of each component gives a natural transformation `G.leftOp ⟶ F.leftOp`.
-/
@[simps]
protected def leftOp (α : F ⟶ G) : G.leftOp ⟶ F.leftOp where
  app X := (α.app (unop X)).unop
  naturality X Y f := Quiver.Hom.op_inj (by simp)

@[simp]
theorem leftOp_id : NatTrans.leftOp (𝟙 F : F ⟶ F) = 𝟙 F.leftOp :=
  rfl

@[simp]
theorem leftOp_comp (α : F ⟶ G) (β : G ⟶ H) : NatTrans.leftOp (α ≫ β) =
    NatTrans.leftOp β ≫ NatTrans.leftOp α :=
  rfl

@[reassoc]
lemma leftOpWhiskerRight {E : Type*} [Category E] {H : E ⥤ C} (α : F ⟶ G) :
    (whiskerLeft H α).leftOp = (Functor.leftOpComp H G).hom ≫ whiskerLeft _ α.leftOp ≫
      (Functor.leftOpComp H F).inv := by
  cat_disch

/-- Given a natural transformation `α : F.leftOp ⟶ G.leftOp`, for `F G : C ⥤ Dᵒᵖ`,
taking `op` of each component gives a natural transformation `G ⟶ F`.
-/
@[simps]
protected def removeLeftOp (α : F.leftOp ⟶ G.leftOp) : G ⟶ F where
  app X := (α.app (op X)).op
  naturality X Y f :=
    Quiver.Hom.unop_inj <| by simpa only [Functor.leftOp_map] using (α.naturality f.op).symm

@[simp]
theorem removeLeftOp_id : NatTrans.removeLeftOp (𝟙 F.leftOp) = 𝟙 F :=
  rfl

end

section

variable {F G H : Cᵒᵖ ⥤ D}

/-- Given a natural transformation `α : F ⟶ G`, for `F G : Cᵒᵖ ⥤ D`,
taking `op` of each component gives a natural transformation `G.rightOp ⟶ F.rightOp`.
-/
@[simps]
protected def rightOp (α : F ⟶ G) : G.rightOp ⟶ F.rightOp where
  app _ := (α.app _).op
  naturality X Y f := Quiver.Hom.unop_inj (by simp)

@[simp]
theorem rightOp_id : NatTrans.rightOp (𝟙 F : F ⟶ F) = 𝟙 F.rightOp :=
  rfl

@[simp]
theorem rightOp_comp (α : F ⟶ G) (β : G ⟶ H) : NatTrans.rightOp (α ≫ β) =
    NatTrans.rightOp β ≫ NatTrans.rightOp α :=
  rfl

@[reassoc]
lemma rightOpWhiskerRight {E : Type*} [Category E] {H : D ⥤ E} (α : F ⟶ G) :
    (whiskerRight α H).rightOp = (Functor.rightOpComp G H).hom ≫ whiskerRight α.rightOp H.op ≫
      (Functor.rightOpComp F H).inv := by
  cat_disch

/-- Given a natural transformation `α : F.rightOp ⟶ G.rightOp`, for `F G : Cᵒᵖ ⥤ D`,
taking `unop` of each component gives a natural transformation `G ⟶ F`.
-/
@[simps]
protected def removeRightOp (α : F.rightOp ⟶ G.rightOp) : G ⟶ F where
  app X := (α.app X.unop).unop
  naturality X Y f :=
    Quiver.Hom.op_inj <| by simpa only [Functor.rightOp_map] using (α.naturality f.unop).symm

@[simp]
theorem removeRightOp_id : NatTrans.removeRightOp (𝟙 F.rightOp) = 𝟙 F :=
  rfl

end

end NatTrans

namespace Iso

variable {X Y : C}

/-- The opposite isomorphism.
-/
@[simps]
protected def op (α : X ≅ Y) : op Y ≅ op X where
  hom := α.hom.op
  inv := α.inv.op
  hom_inv_id := Quiver.Hom.unop_inj α.inv_hom_id
  inv_hom_id := Quiver.Hom.unop_inj α.hom_inv_id

/-- The isomorphism obtained from an isomorphism in the opposite category. -/
@[simps]
def unop {X Y : Cᵒᵖ} (f : X ≅ Y) : Y.unop ≅ X.unop where
  hom := f.hom.unop
  inv := f.inv.unop
  hom_inv_id := by simp only [← unop_comp, f.inv_hom_id, unop_id]
  inv_hom_id := by simp only [← unop_comp, f.hom_inv_id, unop_id]

@[simp]
theorem unop_op {X Y : Cᵒᵖ} (f : X ≅ Y) : f.unop.op = f := by (ext; rfl)

@[simp]
theorem op_unop {X Y : C} (f : X ≅ Y) : f.op.unop = f := by (ext; rfl)

variable (X) in
@[simp]
theorem op_refl : Iso.op (Iso.refl X) = Iso.refl (op X) := rfl

@[simp]
theorem op_trans {Z : C} (α : X ≅ Y) (β : Y ≅ Z) :
    Iso.op (α ≪≫ β) = Iso.op β ≪≫ Iso.op α :=
  rfl

@[simp]
theorem op_symm (α : X ≅ Y) : Iso.op α.symm = (Iso.op α).symm := rfl

@[simp]
theorem unop_refl (X : Cᵒᵖ) : Iso.unop (Iso.refl X) = Iso.refl X.unop := rfl

@[simp]
theorem unop_trans {X Y Z : Cᵒᵖ} (α : X ≅ Y) (β : Y ≅ Z) :
    Iso.unop (α ≪≫ β) = Iso.unop β ≪≫ Iso.unop α :=
  rfl

@[simp]
theorem unop_symm {X Y : Cᵒᵖ} (α : X ≅ Y) : Iso.unop α.symm = (Iso.unop α).symm := rfl

section

variable {D : Type*} [Category D] {F G : C ⥤ Dᵒᵖ} (e : F ≅ G) (X : C)

@[reassoc (attr := simp)]
lemma unop_hom_inv_id_app : (e.hom.app X).unop ≫ (e.inv.app X).unop = 𝟙 _ := by
  rw [← unop_comp, inv_hom_id_app, unop_id]

@[reassoc (attr := simp)]
lemma unop_inv_hom_id_app : (e.inv.app X).unop ≫ (e.hom.app X).unop = 𝟙 _ := by
  rw [← unop_comp, hom_inv_id_app, unop_id]

end

end Iso

namespace NatIso

variable {D : Type u₂} [Category.{v₂} D]
variable {F G : C ⥤ D}

/-- The natural isomorphism between opposite functors `G.op ≅ F.op` induced by a natural
isomorphism between the original functors `F ≅ G`. -/
@[simps]
protected def op (α : F ≅ G) : G.op ≅ F.op where
  hom := NatTrans.op α.hom
  inv := NatTrans.op α.inv
  hom_inv_id := by ext; dsimp; rw [← op_comp]; rw [α.inv_hom_id_app]; rfl
  inv_hom_id := by ext; dsimp; rw [← op_comp]; rw [α.hom_inv_id_app]; rfl

@[simp]
theorem op_refl : NatIso.op (Iso.refl F) = Iso.refl F.op := rfl

@[simp]
theorem op_trans {H : C ⥤ D} (α : F ≅ G) (β : G ≅ H) :
    NatIso.op (α ≪≫ β) = NatIso.op β ≪≫ NatIso.op α :=
  rfl

@[simp]
theorem op_symm (α : F ≅ G) : NatIso.op α.symm = (NatIso.op α).symm := rfl

/-- The natural isomorphism between functors `G ≅ F` induced by a natural isomorphism
between the opposite functors `F.op ≅ G.op`. -/
@[simps]
protected def removeOp (α : F.op ≅ G.op) : G ≅ F where
  hom := NatTrans.removeOp α.hom
  inv := NatTrans.removeOp α.inv

/-- The natural isomorphism between functors `G.unop ≅ F.unop` induced by a natural isomorphism
between the original functors `F ≅ G`. -/
@[simps]
protected def unop {F G : Cᵒᵖ ⥤ Dᵒᵖ} (α : F ≅ G) : G.unop ≅ F.unop where
  hom := NatTrans.unop α.hom
  inv := NatTrans.unop α.inv

@[simp]
theorem unop_refl (F : Cᵒᵖ ⥤ Dᵒᵖ) : NatIso.unop (Iso.refl F) = Iso.refl F.unop := rfl

@[simp]
theorem unop_trans {F G H : Cᵒᵖ ⥤ Dᵒᵖ} (α : F ≅ G) (β : G ≅ H) :
    NatIso.unop (α ≪≫ β) = NatIso.unop β ≪≫ NatIso.unop α :=
  rfl

@[simp]
theorem unop_symm {F G : Cᵒᵖ ⥤ Dᵒᵖ} (α : F ≅ G) : NatIso.unop α.symm = (NatIso.unop α).symm := rfl

lemma op_isoWhiskerRight {E : Type*} [Category E] {H : D ⥤ E} (α : F ≅ G) :
    NatIso.op (isoWhiskerRight α H) =
    (Functor.opComp _ _) ≪≫ isoWhiskerRight (NatIso.op α) H.op ≪≫ (Functor.opComp _ _).symm := by
  cat_disch

lemma op_isoWhiskerLeft {E : Type*} [Category E] {H : E ⥤ C} (α : F ≅ G) :
    NatIso.op (isoWhiskerLeft H α) =
    (Functor.opComp _ _) ≪≫ isoWhiskerLeft H.op (NatIso.op α) ≪≫ (Functor.opComp _ _).symm := by
  cat_disch

lemma unop_whiskerRight {F G : Cᵒᵖ ⥤ Dᵒᵖ} {E : Type*} [Category E] {H : Dᵒᵖ ⥤ Eᵒᵖ} (α : F ≅ G) :
    NatIso.unop (isoWhiskerRight α H) =
    (Functor.unopComp _ _) ≪≫ isoWhiskerRight (NatIso.unop α) H.unop ≪≫
      (Functor.unopComp _ _).symm := by
  cat_disch

lemma unop_whiskerLeft {F G : Cᵒᵖ ⥤ Dᵒᵖ} {E : Type*} [Category E] {H : Eᵒᵖ ⥤ Cᵒᵖ} (α : F ≅ G) :
    NatIso.unop (isoWhiskerLeft H α) =
    (Functor.unopComp _ _) ≪≫ isoWhiskerLeft H.unop (NatIso.unop α) ≪≫
      (Functor.unopComp _ _).symm := by
  cat_disch

lemma op_leftUnitor :
    NatIso.op F.leftUnitor =
    F.op.leftUnitor.symm ≪≫
      isoWhiskerRight (Functor.opId C).symm F.op ≪≫
      (Functor.opComp _ _).symm := by
  cat_disch

lemma op_rightUnitor :
    NatIso.op F.rightUnitor =
    F.op.rightUnitor.symm ≪≫
      isoWhiskerLeft F.op (Functor.opId D).symm ≪≫
      (Functor.opComp _ _).symm := by
  cat_disch

lemma op_associator {E E' : Type*} [Category E] [Category E'] {F : C ⥤ D} {G : D ⥤ E} {H : E ⥤ E'} :
    NatIso.op (Functor.associator F G H) =
      Functor.opComp _ _ ≪≫ isoWhiskerLeft F.op (Functor.opComp _ _) ≪≫
        (Functor.associator F.op G.op H.op).symm ≪≫
        isoWhiskerRight (Functor.opComp _ _).symm H.op ≪≫ (Functor.opComp _ _).symm := by
  cat_disch

lemma unop_leftUnitor {F : Cᵒᵖ ⥤ Dᵒᵖ} :
    NatIso.unop F.leftUnitor =
    F.unop.leftUnitor.symm ≪≫
      isoWhiskerRight (Functor.unopId C).symm F.unop ≪≫
      (Functor.unopComp _ _).symm := by
  cat_disch

lemma unop_rightUnitor {F : Cᵒᵖ ⥤ Dᵒᵖ} :
    NatIso.unop F.rightUnitor =
    F.unop.rightUnitor.symm ≪≫
      isoWhiskerLeft F.unop (Functor.unopId D).symm ≪≫
      (Functor.unopComp _ _).symm := by
  cat_disch

lemma unop_associator {E E' : Type*} [Category E] [Category E']
    {F : Cᵒᵖ ⥤ Dᵒᵖ} {G : Dᵒᵖ ⥤ Eᵒᵖ} {H : Eᵒᵖ ⥤ E'ᵒᵖ} :
    NatIso.unop (Functor.associator F G H) =
      Functor.unopComp _ _ ≪≫ isoWhiskerLeft F.unop (Functor.unopComp _ _) ≪≫
        (Functor.associator F.unop G.unop H.unop).symm ≪≫
        isoWhiskerRight (Functor.unopComp _ _).symm H.unop ≪≫ (Functor.unopComp _ _).symm := by
  cat_disch

end NatIso

namespace Equivalence

variable {D : Type u₂} [Category.{v₂} D]

/-- An equivalence between categories gives an equivalence between the opposite categories.
-/
@[simps]
def op (e : C ≌ D) : Cᵒᵖ ≌ Dᵒᵖ where
  functor := e.functor.op
  inverse := e.inverse.op
  unitIso := (NatIso.op e.unitIso).symm
  counitIso := (NatIso.op e.counitIso).symm
  functor_unitIso_comp X := by
    apply Quiver.Hom.unop_inj
    simp

/-- An equivalence between opposite categories gives an equivalence between the original categories.
-/
@[simps]
def unop (e : Cᵒᵖ ≌ Dᵒᵖ) : C ≌ D where
  functor := e.functor.unop
  inverse := e.inverse.unop
  unitIso := (NatIso.unop e.unitIso).symm
  counitIso := (NatIso.unop e.counitIso).symm
  functor_unitIso_comp X := by
    apply Quiver.Hom.op_inj
    simp

/-- An equivalence between `C` and `Dᵒᵖ` gives an equivalence between `Cᵒᵖ` and `D`. -/
@[simps!] def leftOp (e : C ≌ Dᵒᵖ) : Cᵒᵖ ≌ D := e.op.trans (opOpEquivalence D)

/-- An equivalence between `Cᵒᵖ` and `D` gives an equivalence between `C` and `Dᵒᵖ`. -/
@[simps!] def rightOp (e : Cᵒᵖ ≌ D) : C ≌ Dᵒᵖ := (opOpEquivalence C).symm.trans e.op

end Equivalence

/-- The equivalence between arrows of the form `A ⟶ B` and `B.unop ⟶ A.unop`. Useful for building
adjunctions.
Note that this (definitionally) gives variants
```
def opEquiv' (A : C) (B : Cᵒᵖ) : (Opposite.op A ⟶ B) ≃ (B.unop ⟶ A) :=
  opEquiv _ _

def opEquiv'' (A : Cᵒᵖ) (B : C) : (A ⟶ Opposite.op B) ≃ (B ⟶ A.unop) :=
  opEquiv _ _

def opEquiv''' (A B : C) : (Opposite.op A ⟶ Opposite.op B) ≃ (B ⟶ A) :=
  opEquiv _ _
```
-/
@[simps]
def opEquiv (A B : Cᵒᵖ) : (A ⟶ B) ≃ (B.unop ⟶ A.unop) where
  toFun f := f.unop
  invFun g := g.op

instance subsingleton_of_unop (A B : Cᵒᵖ) [Subsingleton (unop B ⟶ unop A)] : Subsingleton (A ⟶ B) :=
  (opEquiv A B).subsingleton

instance decidableEqOfUnop (A B : Cᵒᵖ) [DecidableEq (unop B ⟶ unop A)] : DecidableEq (A ⟶ B) :=
  (opEquiv A B).decidableEq

/-- The equivalence between isomorphisms of the form `A ≅ B` and `B.unop ≅ A.unop`.

Note this is definitionally the same as the other three variants:
* `(Opposite.op A ≅ B) ≃ (B.unop ≅ A)`
* `(A ≅ Opposite.op B) ≃ (B ≅ A.unop)`
* `(Opposite.op A ≅ Opposite.op B) ≃ (B ≅ A)`
-/
@[simps]
def isoOpEquiv (A B : Cᵒᵖ) : (A ≅ B) ≃ (B.unop ≅ A.unop) where
  toFun f := f.unop
  invFun g := g.op

namespace Functor

variable (C)
variable (D : Type u₂) [Category.{v₂} D]

/-- The equivalence of functor categories induced by `op` and `unop`.
-/
@[simps]
def opUnopEquiv : (C ⥤ D)ᵒᵖ ≌ Cᵒᵖ ⥤ Dᵒᵖ where
  functor := opHom _ _
  inverse := opInv _ _
  unitIso :=
    NatIso.ofComponents (fun F => F.unop.opUnopIso.op)
      (by
        intro F G f
        dsimp [opUnopIso]
        rw [show f = f.unop.op by simp, ← op_comp, ← op_comp]
        congr 1
        cat_disch)
  counitIso := NatIso.ofComponents fun F => F.unopOpIso

/-- The equivalence of functor categories induced by `leftOp` and `rightOp`.
-/
@[simps!]
def leftOpRightOpEquiv : (Cᵒᵖ ⥤ D)ᵒᵖ ≌ C ⥤ Dᵒᵖ where
  functor :=
    { obj := fun F => F.unop.rightOp
      map := fun η => NatTrans.rightOp η.unop }
  inverse :=
    { obj := fun F => op F.leftOp
      map := fun η => η.leftOp.op }
  unitIso :=
    NatIso.ofComponents (fun F => F.unop.rightOpLeftOpIso.op)
      (by
        intro F G η
        dsimp
        rw [show η = η.unop.op by simp, ← op_comp, ← op_comp]
        congr 1
        cat_disch)
  counitIso := NatIso.ofComponents fun F => F.leftOpRightOpIso

instance {F : C ⥤ D} [EssSurj F] : EssSurj F.op where
  mem_essImage X := ⟨op _, ⟨(F.objObjPreimageIso X.unop).op.symm⟩⟩

instance {F : Cᵒᵖ ⥤ D} [EssSurj F] : EssSurj F.rightOp where
  mem_essImage X := ⟨_, ⟨(F.objObjPreimageIso X.unop).op.symm⟩⟩

instance {F : C ⥤ Dᵒᵖ} [EssSurj F] : EssSurj F.leftOp where
  mem_essImage X := ⟨op _, ⟨(F.objObjPreimageIso (op X)).unop.symm⟩⟩

instance {F : C ⥤ D} [IsEquivalence F] : IsEquivalence F.op where

instance {F : Cᵒᵖ ⥤ D} [IsEquivalence F] : IsEquivalence F.rightOp where

instance {F : C ⥤ Dᵒᵖ} [IsEquivalence F] : IsEquivalence F.leftOp where

end Functor

end CategoryTheory<|MERGE_RESOLUTION|>--- conflicted
+++ resolved
@@ -58,7 +58,6 @@
 
 namespace CategoryTheory
 
-<<<<<<< HEAD
 section
 
 variable [CategoryStruct.{v₁} C]
@@ -69,9 +68,8 @@
   id X := (𝟙 (unop X)).op
 
 end
-=======
+
 open Functor
->>>>>>> 36f4b59c
 
 variable [Category.{v₁} C]
 
