/-
Copyright (c) 2020 Kim Morrison. All rights reserved.
Released under Apache 2.0 license as described in the file LICENSE.
Authors: Kim Morrison
-/
import Mathlib.Algebra.BigOperators.Fin
import Mathlib.CategoryTheory.Monoidal.Linear
import Mathlib.CategoryTheory.Monoidal.Rigid.FunctorCategory
import Mathlib.CategoryTheory.Monoidal.Rigid.OfEquivalence
import Mathlib.CategoryTheory.Monoidal.Transport
import Mathlib.CategoryTheory.Monoidal.Types.Basic
import Mathlib.CategoryTheory.Action.Concrete
import Mathlib.CategoryTheory.Action.Limits

/-!
# Induced monoidal structure on `Action V G`

We show:

* When `V` is monoidal, braided, or symmetric, so is `Action V G`.
-/

universe u

open CategoryTheory Limits MonoidalCategory

variable {V : Type*} [Category V] {G : Type*} [Monoid G]

namespace Action

section Monoidal

open MonoidalCategory

variable [MonoidalCategory V]

@[simps! tensorUnit_V tensorObj_V tensorHom_hom whiskerLeft_hom whiskerRight_hom
  associator_hom_hom associator_inv_hom leftUnitor_hom_hom leftUnitor_inv_hom
  rightUnitor_hom_hom rightUnitor_inv_hom]
instance instMonoidalCategory : MonoidalCategory (Action V G) :=
  Monoidal.transport (Action.functorCategoryEquivalence _ _).symm

@[simp]
theorem tensorUnit_ρ {g : G} :
    @DFunLike.coe (G →* End (𝟙_ V)) _ _ _ (𝟙_ (Action V G)).ρ g = 𝟙 (𝟙_ V) :=
  rfl

@[simp]
theorem tensor_ρ {X Y : Action V G} {g : G} :
    @DFunLike.coe (G →* End (X.V ⊗ Y.V)) _ _ _ (X ⊗ Y).ρ g = X.ρ g ⊗ₘ Y.ρ g :=
  rfl

/-- Given an object `X` isomorphic to the tensor unit of `V`, `X` equipped with the trivial action
is isomorphic to the tensor unit of `Action V G`. -/
def tensorUnitIso {X : V} (f : 𝟙_ V ≅ X) : 𝟙_ (Action V G) ≅ Action.mk X 1 :=
  Action.mkIso f

variable (V G)

instance : (Action.forget V G).Monoidal :=
  Functor.CoreMonoidal.toMonoidal
    { εIso := Iso.refl _
      μIso := fun _ _ ↦ Iso.refl _ }

open Functor.LaxMonoidal Functor.OplaxMonoidal

@[simp] lemma forget_ε : ε (Action.forget V G) = 𝟙 _ := rfl
@[simp] lemma forget_η : ε (Action.forget V G) = 𝟙 _ := rfl

variable {V G}

@[simp] lemma forget_μ (X Y : Action V G) : μ (Action.forget V G) X Y = 𝟙 _ := rfl
@[simp] lemma forget_δ (X Y : Action V G) : δ (Action.forget V G) X Y = 𝟙 _ := rfl

variable (V G)

section

variable [BraidedCategory V]

instance : BraidedCategory (Action V G) :=
  braidedCategoryOfFaithful (Action.forget V G) (fun X Y => mkIso (β_ _ _)
    (fun g => by simp)) (by simp)

@[simp]
theorem β_hom_hom {X Y : Action V G} : (β_ X Y).hom.hom = (β_ X.V Y.V).hom := rfl

@[simp]
theorem β_inv_hom {X Y : Action V G} : (β_ X Y).inv.hom = (β_ X.V Y.V).inv := rfl

/-- When `V` is braided the forgetful functor `Action V G` to `V` is braided. -/
instance : (Action.forget V G).Braided where

end

instance [SymmetricCategory V] : SymmetricCategory (Action V G) :=
  symmetricCategoryOfFaithful (Action.forget V G)

section

variable [Preadditive V] [MonoidalPreadditive V]

attribute [local simp] MonoidalPreadditive.whiskerLeft_add MonoidalPreadditive.add_whiskerRight

instance : MonoidalPreadditive (Action V G) where

variable {R : Type*} [Semiring R] [Linear R V] [MonoidalLinear R V]

instance : MonoidalLinear R (Action V G) where

end

noncomputable section

/-- Upgrading the functor `Action V G ⥤ (SingleObj G ⥤ V)` to a monoidal functor. -/
instance FunctorCategoryEquivalence.functorMonoidal :
    (FunctorCategoryEquivalence.functor (V := V) (G := G)).Monoidal :=
  inferInstanceAs (Monoidal.equivalenceTransported
    (Action.functorCategoryEquivalence V G).symm).inverse.Monoidal

instance functorCategoryEquivalenceFunctorMonoidal :
    (functorCategoryEquivalence V G).functor.Monoidal := by
  dsimp only [functorCategoryEquivalence_functor]; infer_instance

/-- Upgrading the functor `(SingleObj G ⥤ V) ⥤ Action V G` to a monoidal functor. -/
instance FunctorCategoryEquivalence.inverseMonoidal :
    (FunctorCategoryEquivalence.inverse (V := V) (G := G)).Monoidal :=
  inferInstanceAs (Monoidal.equivalenceTransported
    (Action.functorCategoryEquivalence V G).symm).functor.Monoidal

instance functorCategoryEquivalenceInverseMonoidal :
    (functorCategoryEquivalence V G).inverse.Monoidal := by
  dsimp only [functorCategoryEquivalence_inverse]; infer_instance

@[simp]
lemma FunctorCategoryEquivalence.functor_ε :
    ε (FunctorCategoryEquivalence.functor (V := V) (G := G)) = 𝟙 _ := rfl

@[simp]
lemma FunctorCategoryEquivalence.functor_η :
    η (FunctorCategoryEquivalence.functor (V := V) (G := G)) = 𝟙 _ := rfl

@[simp]
lemma FunctorCategoryEquivalence.functor_μ (A B : Action V G) :
    μ FunctorCategoryEquivalence.functor A B = 𝟙 _ := rfl

@[simp]
lemma FunctorCategoryEquivalence.functor_δ (A B : Action V G) :
    δ FunctorCategoryEquivalence.functor A B = 𝟙 _ := rfl


variable (H : Type*) [Group H]

instance [RightRigidCategory V] : RightRigidCategory (SingleObj H ⥤ V) := by
  infer_instance

/-- If `V` is right rigid, so is `Action V G`. -/
instance [RightRigidCategory V] : RightRigidCategory (Action V H) :=
  rightRigidCategoryOfEquivalence
    (functorCategoryEquivalence V H).toAdjunction

instance [LeftRigidCategory V] : LeftRigidCategory (SingleObj H ⥤ V) := by
  infer_instance

/-- If `V` is left rigid, so is `Action V G`. -/
instance [LeftRigidCategory V] : LeftRigidCategory (Action V H) :=
  leftRigidCategoryOfEquivalence (functorCategoryEquivalence V H).toAdjunction

instance [RigidCategory V] : RigidCategory (SingleObj H ⥤ V) := by
  infer_instance

/-- If `V` is rigid, so is `Action V G`. -/
instance [RigidCategory V] : RigidCategory (Action V H) :=
  rigidCategoryOfEquivalence (functorCategoryEquivalence V H).toAdjunction

variable {V H}
variable (X : Action V H)

@[simp]
theorem rightDual_v [RightRigidCategory V] : Xᘁ.V = X.Vᘁ :=
  rfl

@[simp]
theorem leftDual_v [LeftRigidCategory V] : (ᘁX).V = ᘁX.V :=
  rfl

theorem rightDual_ρ [RightRigidCategory V] (h : H) : Xᘁ.ρ h = (X.ρ (h⁻¹ : H))ᘁ := by
  rw [← SingleObj.inv_as_inv]; rfl

theorem leftDual_ρ [LeftRigidCategory V] (h : H) : (ᘁX).ρ h = ᘁX.ρ (h⁻¹ : H) := by
  rw [← SingleObj.inv_as_inv]; rfl

end

end Monoidal

section

open MonoidalCategory

variable (G : Type u)

/-- The natural isomorphism of `G`-sets `Gⁿ⁺¹ ≅ G × Gⁿ`, where `G` acts by left multiplication on
each factor. -/
@[simps!]
noncomputable def diagonalSuccIsoTensorDiagonal [Monoid G] (n : ℕ) :
    diagonal G (n + 1) ≅ leftRegular G ⊗ diagonal G n :=
  mkIso (Fin.consEquiv _).symm.toIso fun _ => rfl

@[deprecated (since := "2025-06-02")] alias diagonalSucc := diagonalSuccIsoTensorDiagonal

variable [Group G]

/-- Given `X : Action (Type u) G` for `G` a group, then `G × X` (with `G` acting as left
multiplication on the first factor and by `X.ρ` on the second) is isomorphic as a `G`-set to
`G × X` (with `G` acting as left multiplication on the first factor and trivially on the second).
The isomorphism is given by `(g, x) ↦ (g, g⁻¹ • x)`. -/
@[simps!]
noncomputable def leftRegularTensorIso (X : Action (Type u) G) :
    leftRegular G ⊗ X ≅ leftRegular G ⊗ trivial G X.V :=
  mkIso (Equiv.toIso {
    toFun g := ⟨g.1, (X.ρ (g.1⁻¹ : G) g.2 : X.V)⟩
    invFun g := ⟨g.1, X.ρ g.1 g.2⟩
    left_inv _ := Prod.ext rfl <| by simp
    right_inv _ := Prod.ext rfl <| by simp }) <| fun _ => by
      ext _
      simp only [tensorObj_V, tensor_ρ, types_comp_apply, tensor_apply, ofMulAction_apply]
      simp

/-- An isomorphism of `G`-sets `Gⁿ⁺¹ ≅ G × Gⁿ`, where `G` acts by left multiplication on `Gⁿ⁺¹` and
`G` but trivially on `Gⁿ`. The map sends `(g₀, ..., gₙ) ↦ (g₀, (g₀⁻¹g₁, g₁⁻¹g₂, ..., gₙ₋₁⁻¹gₙ))`,
and the inverse is `(g₀, (g₁, ..., gₙ)) ↦ (g₀, g₀g₁, g₀g₁g₂, ..., g₀g₁...gₙ).` -/
noncomputable def diagonalSuccIsoTensorTrivial :
    ∀ n : ℕ, diagonal G (n + 1) ≅ leftRegular G ⊗ trivial G (Fin n → G)
  | 0 =>
    diagonalOneIsoLeftRegular G ≪≫
      (ρ_ _).symm ≪≫ tensorIso (Iso.refl _) (tensorUnitIso (Equiv.ofUnique PUnit _).toIso)
  | n + 1 =>
    diagonalSuccIsoTensorDiagonal _ _ ≪≫
      tensorIso (Iso.refl _) (diagonalSuccIsoTensorTrivial n) ≪≫
        leftRegularTensorIso _ _ ≪≫
          tensorIso (Iso.refl _)
            (mkIso (Fin.insertNthEquiv (fun _ => G) 0).toIso fun _ => rfl)

variable {G}

@[simp]
theorem diagonalSuccIsoTensorTrivial_hom_hom_apply {n : ℕ} (f : Fin (n + 1) → G) :
    (diagonalSuccIsoTensorTrivial G n).hom.hom f =
      (f 0, fun i => (f (Fin.castSucc i))⁻¹ * f i.succ) := by
  induction n with
  | zero => exact Prod.ext rfl (funext fun x => Fin.elim0 x)
  | succ n hn =>
    refine Prod.ext rfl (funext fun x => ?_)
    induction x using Fin.cases
    <;> simp_all only [tensorObj_V, diagonalSuccIsoTensorTrivial, Iso.trans_hom, tensorIso_hom,
      Iso.refl_hom, id_tensorHom, comp_hom, whiskerLeft_hom, types_comp_apply, whiskerLeft_apply,
      leftRegularTensorIso_hom_hom, tensor_ρ, tensor_apply, ofMulAction_apply]
    <;> simp [ofMulAction_V, types_tensorObj_def, Fin.tail]

@[simp]
theorem diagonalSuccIsoTensorTrivial_inv_hom_apply {n : ℕ} (g : G) (f : Fin n → G) :
    (diagonalSuccIsoTensorTrivial G n).inv.hom (g, f) =
      (g • Fin.partialProd f : Fin (n + 1) → G) := by
  induction n generalizing g with
  | zero =>
    funext (x : Fin 1)
    simp [diagonalSuccIsoTensorTrivial, diagonalOneIsoLeftRegular, Subsingleton.elim x 0,
      ofMulAction_V]
<<<<<<< HEAD
  | succ n hn =>
    funext x
    induction x using Fin.cases
    <;> simp_all only [diagonalSuccIsoTensorTrivial, Iso.trans_inv, comp_hom, mkIso_inv_hom,
=======
  · funext x
    induction' x using Fin.cases
    <;> simp_all only [diagonalSuccIsoTensorTrivial, Iso.trans_inv, comp_hom,
>>>>>>> b6a8f16b
        tensorObj_V, types_comp_apply, leftRegularTensorIso_inv_hom, tensor_ρ, tensor_apply,
        ofMulAction_apply]
    <;> simp_all [types_tensorObj_def, mul_assoc, Fin.partialProd_succ', ofMulAction_V]

end

end Action

namespace CategoryTheory.Functor

open Action

variable {W : Type*} [Category W] [MonoidalCategory V] [MonoidalCategory W]
  (F : V ⥤ W)

open Functor.LaxMonoidal Functor.OplaxMonoidal Functor.Monoidal

/-- A lax monoidal functor induces a lax monoidal functor between
the categories of `G`-actions within those categories. -/
instance [F.LaxMonoidal] : (F.mapAction G).LaxMonoidal where
  ε :=
    { hom := ε F
      comm := fun g => by
        dsimp [FunctorCategoryEquivalence.inverse, Functor.mapAction]
        rw [Category.id_comp, F.map_id, Category.comp_id] }
  μ X Y :=
    { hom := μ F X.V Y.V
      comm := fun g => μ_natural F (X.ρ g) (Y.ρ g) }
  μ_natural_left _ _ := by ext; simp
  μ_natural_right _ _ := by ext; simp
  associativity _ _ _ := by ext; simp
  left_unitality _ := by ext; simp
  right_unitality _ := by ext; simp

@[simp]
lemma mapAction_ε_hom [F.LaxMonoidal] : (ε (F.mapAction G)).hom = ε F := rfl

@[simp]
lemma mapAction_μ_hom [F.LaxMonoidal] (X Y : Action V G) :
    (μ (F.mapAction G) X Y).hom = μ F X.V Y.V := rfl

/-- An oplax monoidal functor induces an oplax monoidal functor between
the categories of `G`-actions within those categories. -/
instance [F.OplaxMonoidal] : (F.mapAction G).OplaxMonoidal where
  η :=
    { hom := η F
      comm := fun g => by
        dsimp [FunctorCategoryEquivalence.inverse, Functor.mapAction]
        rw [map_id, Category.id_comp, Category.comp_id] }
  δ X Y :=
    { hom := δ F X.V Y.V
      comm := fun g => (δ_natural F (X.ρ g) (Y.ρ g)).symm }
  δ_natural_left _ _ := by ext; simp
  δ_natural_right _ _ := by ext; simp
  oplax_associativity _ _ _ := by ext; simp
  oplax_left_unitality _ := by ext; simp
  oplax_right_unitality _ := by ext; simp

@[simp]
lemma mapAction_η_hom [F.OplaxMonoidal] : (η (F.mapAction G)).hom = η F := rfl

@[simp]
lemma mapAction_δ_hom [F.OplaxMonoidal] (X Y : Action V G) :
    (δ (F.mapAction G) X Y).hom = δ F X.V Y.V := rfl

/-- A monoidal functor induces a monoidal functor between
the categories of `G`-actions within those categories. -/
instance [F.Monoidal] : (F.mapAction G).Monoidal where
  η_ε := by ext; dsimp; rw [η_ε]
  ε_η := by ext; dsimp; rw [ε_η]
  μ_δ _ _ := by ext; dsimp; rw [μ_δ]
  δ_μ _ _ := by ext; dsimp; rw [δ_μ]

end CategoryTheory.Functor<|MERGE_RESOLUTION|>--- conflicted
+++ resolved
@@ -267,16 +267,10 @@
     funext (x : Fin 1)
     simp [diagonalSuccIsoTensorTrivial, diagonalOneIsoLeftRegular, Subsingleton.elim x 0,
       ofMulAction_V]
-<<<<<<< HEAD
   | succ n hn =>
     funext x
-    induction x using Fin.cases
-    <;> simp_all only [diagonalSuccIsoTensorTrivial, Iso.trans_inv, comp_hom, mkIso_inv_hom,
-=======
-  · funext x
     induction' x using Fin.cases
     <;> simp_all only [diagonalSuccIsoTensorTrivial, Iso.trans_inv, comp_hom,
->>>>>>> b6a8f16b
         tensorObj_V, types_comp_apply, leftRegularTensorIso_inv_hom, tensor_ρ, tensor_apply,
         ofMulAction_apply]
     <;> simp_all [types_tensorObj_def, mul_assoc, Fin.partialProd_succ', ofMulAction_V]
