--- conflicted
+++ resolved
@@ -123,20 +123,11 @@
       simpa [mul_assoc] using Subgroup.Normal.conj_mem ‹_› _ (QuotientGroup.leftRel_apply.mp h) _)
     comm := fun (g : G) ↦ by
       ext (x : G ⧸ N)
-<<<<<<< HEAD
-      induction' x using Quotient.inductionOn with x
+      induction x using Quotient.inductionOn with | h x
       dsimp
       apply (Quotient.lift_mk _ _ _).trans
       simp only [smul_eq_mul, QuotientGroup.mk_mul, mul_assoc]
       rfl }
-=======
-      induction x using Quotient.inductionOn with | _ x
-      simp only [FintypeCat.comp_apply, Action.FintypeCat.ofMulAction_apply, Quotient.lift_mk]
-      change Quotient.lift (fun σ ↦ ⟦σ * v⁻¹⟧) _ (⟦g • x⟧) = _
-      simp only [smul_eq_mul, Quotient.lift_mk, mul_assoc]
-      rfl
-  }
->>>>>>> 3dc2bc1f
   map_one' := by
     apply Action.hom_ext
     ext (x : G ⧸ N)
