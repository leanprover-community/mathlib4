/-
Copyright (c) 2020 Kim Morrison. All rights reserved.
Released under Apache 2.0 license as described in the file LICENSE.
Authors: Kim Morrison
-/
import Mathlib.Algebra.Category.Grp.Basic
import Mathlib.Algebra.Ring.PUnit
import Mathlib.CategoryTheory.Adjunction.Limits
import Mathlib.CategoryTheory.Conj
import Mathlib.CategoryTheory.Limits.FunctorCategory.Basic
import Mathlib.CategoryTheory.Limits.Preserves.Basic
import Mathlib.CategoryTheory.SingleObj
import Mathlib.Tactic.ApplyFun

/-!
# `Action V G`, the category of actions of a monoid `G` inside some category `V`.

The prototypical example is `V = ModuleCat R`,
where `Action (ModuleCat R) G` is the category of `R`-linear representations of `G`.

We check `Action V G ≌ (CategoryTheory.singleObj G ⥤ V)`,
and construct the restriction functors
`res {G H} [Monoid G] [Monoid H] (f : G →* H) : Action V H ⥤ Action V G`.
-/


universe u v

open CategoryTheory Limits

variable (V : Type*) [Category V]

-- Note: this is _not_ a categorical action of `G` on `V`.
/-- An `Action V G` represents a bundled action of
the monoid `G` on an object of some category `V`.

As an example, when `V = ModuleCat R`, this is an `R`-linear representation of `G`,
while when `V = Type` this is a `G`-action.
-/
structure Action (G : Type*) [Monoid G] where
  /-- The object this action acts on -/
  V : V
  /-- The underlying monoid homomorphism of this action -/
  ρ : G →* End V

namespace Action

variable {V}

theorem ρ_one {G : Type*} [Monoid G] (A : Action V G) : A.ρ 1 = 𝟙 A.V := by simp

/-- When a group acts, we can lift the action to the group of automorphisms. -/
@[simps]
def ρAut {G : Type*} [Group G] (A : Action V G) : G →* Aut A.V where
  toFun g :=
    { hom := A.ρ g
      inv := A.ρ (g⁻¹ : G)
      hom_inv_id := (A.ρ.map_mul (g⁻¹ : G) g).symm.trans (by rw [inv_mul_cancel, ρ_one])
      inv_hom_id := (A.ρ.map_mul g (g⁻¹ : G)).symm.trans (by rw [mul_inv_cancel, ρ_one]) }
  map_one' := Aut.ext A.ρ.map_one
  map_mul' x y := Aut.ext (A.ρ.map_mul x y)

variable (G : Type*) [Monoid G]

section

/-- The action defined by sending every group element to the identity. -/
@[simps]
def trivial (X : V) : Action V G := { V := X, ρ := 1 }

instance inhabited' : Inhabited (Action (Type*) G) :=
  ⟨⟨PUnit, 1⟩⟩

instance : Inhabited (Action AddCommGrp G) :=
  ⟨trivial G <| AddCommGrp.of PUnit⟩

end

variable {G}

/-- A homomorphism of `Action V G`s is a morphism between the underlying objects,
commuting with the action of `G`.
-/
@[ext]
structure Hom (M N : Action V G) where
  /-- The morphism between the underlying objects of this action -/
  hom : M.V ⟶ N.V
  comm : ∀ g : G, M.ρ g ≫ hom = hom ≫ N.ρ g := by aesop_cat

namespace Hom

attribute [reassoc] comm
attribute [local simp] comm comm_assoc

/-- The identity morphism on an `Action V G`. -/
@[simps]
def id (M : Action V G) : Action.Hom M M where hom := 𝟙 M.V

instance (M : Action V G) : Inhabited (Action.Hom M M) :=
  ⟨id M⟩

/-- The composition of two `Action V G` homomorphisms is the composition of the underlying maps.
-/
@[simps]
def comp {M N K : Action V G} (p : Action.Hom M N) (q : Action.Hom N K) : Action.Hom M K where
  hom := p.hom ≫ q.hom

end Hom

instance : Category (Action V G) where
  Hom M N := Hom M N
  id M := Hom.id M
  comp f g := Hom.comp f g

@[ext]
lemma hom_ext {M N : Action V G} (φ₁ φ₂ : M ⟶ N) (h : φ₁.hom = φ₂.hom) : φ₁ = φ₂ :=
  Hom.ext h

@[simp]
theorem id_hom (M : Action V G) : (𝟙 M : Hom M M).hom = 𝟙 M.V :=
  rfl

@[simp]
theorem comp_hom {M N K : Action V G} (f : M ⟶ N) (g : N ⟶ K) :
    (f ≫ g : Hom M K).hom = f.hom ≫ g.hom :=
  rfl

@[simp]
theorem hom_inv_hom {M N : Action V G} (f : M ≅ N) :
    f.hom.hom ≫ f.inv.hom = 𝟙 M.V := by
  rw [← comp_hom, Iso.hom_inv_id, id_hom]

@[simp]
theorem inv_hom_hom {M N : Action V G} (f : M ≅ N) :
    f.inv.hom ≫ f.hom.hom = 𝟙 N.V := by
  rw [← comp_hom, Iso.inv_hom_id, id_hom]

/-- Construct an isomorphism of `G` actions/representations
from an isomorphism of the underlying objects,
where the forward direction commutes with the group action. -/
@[simps]
def mkIso {M N : Action V G} (f : M.V ≅ N.V)
    (comm : ∀ g : G, M.ρ g ≫ f.hom = f.hom ≫ N.ρ g := by aesop_cat) : M ≅ N where
  hom :=
    { hom := f.hom
      comm := comm }
  inv :=
    { hom := f.inv
      comm := fun g => by have w := comm g =≫ f.inv; simp at w; simp [w] }

instance (priority := 100) isIso_of_hom_isIso {M N : Action V G} (f : M ⟶ N) [IsIso f.hom] :
    IsIso f := (mkIso (asIso f.hom) f.comm).isIso_hom

instance isIso_hom_mk {M N : Action V G} (f : M.V ⟶ N.V) [IsIso f] (w) :
    @IsIso _ _ M N (Hom.mk f w) :=
  (mkIso (asIso f) w).isIso_hom

instance {M N : Action V G} (f : M ≅ N) : IsIso f.hom.hom where
  out := ⟨f.inv.hom, by simp⟩

instance {M N : Action V G} (f : M ≅ N) : IsIso f.inv.hom where
  out := ⟨f.hom.hom, by simp⟩

namespace FunctorCategoryEquivalence

/-- Auxiliary definition for `functorCategoryEquivalence`. -/
@[simps]
def functor : Action V G ⥤ SingleObj G ⥤ V where
  obj M :=
    { obj := fun _ => M.V
      map := fun g => M.ρ g
      map_id := fun _ => M.ρ.map_one
      map_comp := fun g h => M.ρ.map_mul h g }
  map f :=
    { app := fun _ => f.hom
      naturality := fun _ _ g => f.comm g }

/-- Auxiliary definition for `functorCategoryEquivalence`. -/
@[simps]
def inverse : (SingleObj G ⥤ V) ⥤ Action V G where
  obj F :=
    { V := F.obj PUnit.unit
      ρ :=
        { toFun := fun g => F.map g
          map_one' := F.map_id PUnit.unit
          map_mul' := fun g h => F.map_comp h g } }
  map f :=
    { hom := f.app PUnit.unit
      comm := fun g => f.naturality g }

/-- Auxiliary definition for `functorCategoryEquivalence`. -/
@[simps!]
def unitIso : 𝟭 (Action V G) ≅ functor ⋙ inverse :=
  NatIso.ofComponents fun M => mkIso (Iso.refl _)

/-- Auxiliary definition for `functorCategoryEquivalence`. -/
@[simps!]
def counitIso : inverse ⋙ functor ≅ 𝟭 (SingleObj G ⥤ V) :=
  NatIso.ofComponents fun M => NatIso.ofComponents fun _ => Iso.refl _

end FunctorCategoryEquivalence

section

open FunctorCategoryEquivalence

variable (V G)

/-- The category of actions of `G` in the category `V`
is equivalent to the functor category `singleObj G ⥤ V`.
-/
@[simps]
def functorCategoryEquivalence : Action V G ≌ SingleObj G ⥤ V where
  functor := functor
  inverse := inverse
  unitIso := unitIso
  counitIso := counitIso

instance : (FunctorCategoryEquivalence.functor (V := V) (G := G)).IsEquivalence :=
  (functorCategoryEquivalence V G).isEquivalence_functor

instance : (FunctorCategoryEquivalence.inverse (V := V) (G := G)).IsEquivalence :=
  (functorCategoryEquivalence V G).isEquivalence_inverse

end

section Forget

variable (V G)

/-- (implementation) The forgetful functor from bundled actions to the underlying objects.

Use the `CategoryTheory.forget` API provided by the `HasForget` instance below,
rather than using this directly.
-/
@[simps]
def forget : Action V G ⥤ V where
  obj M := M.V
  map f := f.hom

instance : (forget V G).Faithful where map_injective w := Hom.ext w

instance [HasForget V] : HasForget (Action V G) where
  forget := forget V G ⋙ HasForget.forget

/-- The type of `V`-morphisms that can be lifted back to morphisms in the category `Action`. -/
abbrev HomSubtype {FV : V → V → Type*} {CV : V → Type*} [∀ X Y, FunLike (FV X Y) (CV X) (CV Y)]
    [ConcreteCategory V FV] (M N : Action V G) :=
  { f : FV M.V N.V // ∀ g : G,
      f ∘ ConcreteCategory.hom (M.ρ g) = ConcreteCategory.hom (N.ρ g) ∘ f }

instance {FV : V → V → Type*} {CV : V → Type*} [∀ X Y, FunLike (FV X Y) (CV X) (CV Y)]
    [ConcreteCategory V FV] (M N : Action V G) :
    FunLike (HomSubtype V G M N) (CV M.V) (CV N.V) where
  coe f := f.1
  coe_injective' _ _ h := Subtype.ext (DFunLike.coe_injective h)

instance {FV : V → V → Type*} {CV : V → Type*} [∀ X Y, FunLike (FV X Y) (CV X) (CV Y)]
    [ConcreteCategory V FV] : ConcreteCategory (Action V G) (HomSubtype V G) where
  hom f := ⟨ConcreteCategory.hom (C := V) f.1, fun g => by
    ext
    simpa using CategoryTheory.congr_fun (f.2 g) _⟩
  ofHom f := ⟨ConcreteCategory.ofHom (C := V) f, fun g => ConcreteCategory.ext_apply fun x => by
    simpa [ConcreteCategory.hom_ofHom] using congr_fun (f.2 g) x⟩
  hom_ofHom _ := by dsimp; ext; simp [ConcreteCategory.hom_ofHom]
  ofHom_hom _ := by ext; simp [ConcreteCategory.ofHom_hom]
  id_apply := ConcreteCategory.id_apply (C := V)
  comp_apply _ _ := ConcreteCategory.comp_apply (C := V) _ _

instance hasForgetToV [HasForget V] : HasForget₂ (Action V G) V where forget₂ := forget V G

/-- The forgetful functor is intertwined by `functorCategoryEquivalence` with
evaluation at `PUnit.star`. -/
def functorCategoryEquivalenceCompEvaluation :
    (functorCategoryEquivalence V G).functor ⋙ (evaluation _ _).obj PUnit.unit ≅ forget V G :=
  Iso.refl _

noncomputable instance preservesLimits_forget [HasLimits V] :
    PreservesLimits (forget V G) :=
  Limits.preservesLimits_of_natIso (Action.functorCategoryEquivalenceCompEvaluation V G)

noncomputable instance preservesColimits_forget [HasColimits V] :
    PreservesColimits (forget V G) :=
  preservesColimits_of_natIso (Action.functorCategoryEquivalenceCompEvaluation V G)

-- TODO construct categorical images?
end Forget

theorem Iso.conj_ρ {M N : Action V G} (f : M ≅ N) (g : G) :
    N.ρ g = ((forget V G).mapIso f).conj (M.ρ g) := by
      rw [Iso.conj_apply, Iso.eq_inv_comp]; simp [f.hom.comm]

/-- Actions/representations of the trivial group are just objects in the ambient category. -/
def actionPunitEquivalence : Action V PUnit ≌ V where
  functor := forget V _
  inverse :=
    { obj := fun X => ⟨X, 1⟩
      map := fun f => ⟨f, fun ⟨⟩ => by simp⟩ }
  unitIso :=
    NatIso.ofComponents fun X => mkIso (Iso.refl _) fun ⟨⟩ => by
      simp only [Functor.id_obj, MonoidHom.one_apply, End.one_def, Functor.comp_obj,
        forget_obj, Iso.refl_hom, Category.comp_id]
      exact ρ_one X
  counitIso := NatIso.ofComponents fun _ => Iso.refl _

variable (V)

/-- The "restriction" functor along a monoid homomorphism `f : G ⟶ H`,
taking actions of `H` to actions of `G`.

(This makes sense for any homomorphism, but the name is natural when `f` is a monomorphism.)
-/
@[simps]
def res {G H : Type*} [Monoid G] [Monoid H] (f : G →* H) : Action V H ⥤ Action V G where
  obj M :=
    { V := M.V
      ρ := M.ρ.comp f }
  map p :=
    { hom := p.hom
      comm := fun g => p.comm (f g) }

/-- The natural isomorphism from restriction along the identity homomorphism to
the identity functor on `Action V G`.
-/
@[simps!]
def resId {G : Type*} [Monoid G] : res V (MonoidHom.id G) ≅ 𝟭 (Action V G) :=
  NatIso.ofComponents fun M => mkIso (Iso.refl _)

/-- The natural isomorphism from the composition of restrictions along homomorphisms
to the restriction along the composition of homomorphism.
-/
@[simps!]
def resComp {G H K : Type*} [Monoid G] [Monoid H] [Monoid K]
    (f : G →* H) (g : H →* K) : res V g ⋙ res V f ≅ res V (g.comp f) :=
  NatIso.ofComponents fun M => mkIso (Iso.refl _)

/-- Restricting scalars along equal maps is naturally isomorphic. -/
@[simps! hom inv]
def resCongr {G H : Type*} [Monoid G] [Monoid H] {f f' : G →* H} (h : f = f') :
    Action.res V f ≅ Action.res V f' :=
  NatIso.ofComponents (fun _ ↦ Action.mkIso (Iso.refl _))

/-- Restricting scalars along a monoid isomorphism induces an equivalence of categories. -/
@[simps! functor inverse]
def resEquiv {G H : Type*} [Monoid G] [Monoid H] (f : G ≃* H) :
    Action V H ≌ Action V G where
  functor := Action.res _ f
  inverse := Action.res _ f.symm
  unitIso := Action.resCongr (f := MonoidHom.id H) V (by ext; simp) ≪≫ (Action.resComp _ _ _).symm
  counitIso := Action.resComp _ _ _ ≪≫
    Action.resCongr (f' := MonoidHom.id G) V (by ext; simp)

-- TODO promote `res` to a pseudofunctor from
-- the locally discrete bicategory constructed from `Monᵒᵖ` to `Cat`, sending `G` to `Action V G`.

variable {G H : Type*} [Monoid G] [Monoid H] (f : G →* H)

/-- The functor from `Action V H` to `Action V G` induced by a morphism `f : G → H` is faithful. -/
instance : (res V f).Faithful where
  map_injective {X} {Y} g₁ g₂ h := by
    ext
    rw [← res_map_hom _ f g₁, ← res_map_hom _ f g₂, h]

/-- The functor from `Action V H` to `Action V G` induced by a morphism `f : G → H` is full
if `f` is surjective. -/
lemma full_res (f_surj : Function.Surjective f) : (res V f).Full where
  map_surjective {X} {Y} g := by
    use ⟨g.hom, fun h ↦ ?_⟩
    · ext
      simp
    · obtain ⟨a, rfl⟩ := f_surj h
      have : X.ρ (f a) = ((res V f).obj X).ρ a := rfl
      rw [this, g.comm a]
      simp

end Action

namespace CategoryTheory.Functor

variable {V} {W : Type*} [Category W]

/-- A functor between categories induces a functor between
the categories of `G`-actions within those categories. -/
@[simps]
def mapAction (F : V ⥤ W) (G : Type*) [Monoid G] : Action V G ⥤ Action W G where
  obj M :=
    { V := F.obj M.V
      ρ :=
        { toFun := fun g => F.map (M.ρ g)
          map_one' := by simp
          map_mul' := fun g h => by
            dsimp
            rw [map_mul, End.mul_def, F.map_comp] } }
  map f :=
    { hom := F.map f.hom
      comm := fun g => by dsimp; rw [← F.map_comp, f.comm, F.map_comp] }
  map_id M := by ext; simp only [Action.id_hom, F.map_id]
  map_comp f g := by ext; simp only [Action.comp_hom, F.map_comp]

instance (F : V ⥤ W) (G : Type*) [Monoid G] [F.Faithful] : (F.mapAction G).Faithful where
  map_injective eq := by
    ext
    apply_fun (fun f ↦ f.hom) at eq
    exact F.map_injective eq

<<<<<<< HEAD
instance (F : V ⥤ W) (G : Type*) [Monoid G] [F.Faithful] [F.Full] : (F.mapAction G).Full where
  map_surjective {X Y} f := by
    have comm : ∀ (a : G), X.ρ a ≫ F.preimage f.hom  = F.preimage f.hom  ≫ Y.ρ a := by
      intro a
      refine F.map_injective ?_
      simp only [map_comp, map_preimage]
      exact f.comm a
    exact ⟨⟨F.preimage f.hom , comm⟩, by ext; simp⟩
=======
/--
A fully faithful functor between categories induces a fully faithful functor between
the categories of `G`-actions within those categories. -/
def FullyFaithful.mapAction {F : V ⥤ W} (h : F.FullyFaithful) (G : Type*) [Monoid G] :
    (F.mapAction G).FullyFaithful where
  preimage f := by
    refine ⟨h.preimage f.hom, fun _ ↦ h.map_injective ?_⟩
    simp only [map_comp, map_preimage]
    exact f.comm _

instance (F : V ⥤ W) (G : Type*) [Monoid G] [F.Faithful] [F.Full] : (F.mapAction G).Full :=
  ((Functor.FullyFaithful.ofFullyFaithful F).mapAction G).full
>>>>>>> a9863d96

variable (G : Type*) [Monoid G]

/-- `Functor.mapAction` is functorial in the functor. -/
@[simps! hom inv]
def mapActionComp {T : Type*} [Category T] (F : V ⥤ W) (F' : W ⥤ T) :
    (F ⋙ F').mapAction G ≅ F.mapAction G ⋙ F'.mapAction G :=
  NatIso.ofComponents (fun X ↦ Iso.refl _)

/-- `Functor.mapAction` preserves isomorphisms of functors. -/
@[simps! hom inv]
def mapActionCongr {F F' : V ⥤ W} (e : F ≅ F') :
    F.mapAction G ≅ F'.mapAction G :=
  NatIso.ofComponents (fun X ↦ Action.mkIso (e.app X.V))

end Functor

/-- An equivalence of categories induces an equivalence of
the categories of `G`-actions within those categories. -/
@[simps functor inverse]
def Equivalence.mapAction {V W : Type*} [Category V] [Category W] (G : Type*) [Monoid G]
    (E : V ≌ W) : Action V G ≌ Action W G where
  functor := E.functor.mapAction G
  inverse := E.inverse.mapAction G
  unitIso := Functor.mapActionCongr G E.unitIso  ≪≫ Functor.mapActionComp G _ _
  counitIso := (Functor.mapActionComp G _ _).symm ≪≫ Functor.mapActionCongr G E.counitIso
  functor_unitIso_comp X := by ext; simp

end CategoryTheory<|MERGE_RESOLUTION|>--- conflicted
+++ resolved
@@ -403,16 +403,6 @@
     apply_fun (fun f ↦ f.hom) at eq
     exact F.map_injective eq
 
-<<<<<<< HEAD
-instance (F : V ⥤ W) (G : Type*) [Monoid G] [F.Faithful] [F.Full] : (F.mapAction G).Full where
-  map_surjective {X Y} f := by
-    have comm : ∀ (a : G), X.ρ a ≫ F.preimage f.hom  = F.preimage f.hom  ≫ Y.ρ a := by
-      intro a
-      refine F.map_injective ?_
-      simp only [map_comp, map_preimage]
-      exact f.comm a
-    exact ⟨⟨F.preimage f.hom , comm⟩, by ext; simp⟩
-=======
 /--
 A fully faithful functor between categories induces a fully faithful functor between
 the categories of `G`-actions within those categories. -/
@@ -425,7 +415,6 @@
 
 instance (F : V ⥤ W) (G : Type*) [Monoid G] [F.Faithful] [F.Full] : (F.mapAction G).Full :=
   ((Functor.FullyFaithful.ofFullyFaithful F).mapAction G).full
->>>>>>> a9863d96
 
 variable (G : Type*) [Monoid G]
 
