--- conflicted
+++ resolved
@@ -44,13 +44,7 @@
 
 variable {V}
 
-<<<<<<< HEAD
-@[simp 1100]
-theorem ρ_one {G : Type u} [Monoid G] (A : Action V G) : A.ρ 1 = 𝟙 A.V := by
-  rw [MonoidHom.map_one]; rfl
-=======
 theorem ρ_one {G : Type u} [Monoid G] (A : Action V G) : A.ρ 1 = 𝟙 A.V := by simp
->>>>>>> b973ae78
 
 /-- When a group acts, we can lift the action to the group of automorphisms. -/
 @[simps]
@@ -63,14 +57,6 @@
   map_one' := Aut.ext A.ρ.map_one
   map_mul' x y := Aut.ext (A.ρ.map_mul x y)
 
-<<<<<<< HEAD
--- These lemmas have always been bad (https://github.com/leanprover-community/mathlib4/issues/7657),
--- but https://github.com/leanprover/lean4/pull/2644 made `simp` start noticing
--- It would be worth fixing these, as `ρAut_apply_inv` is used in `erw` later.
-attribute [nolint simpNF] Action.ρAut_apply_inv Action.ρAut_apply_hom
-
-=======
->>>>>>> b973ae78
 variable (G : Type u) [Monoid G]
 
 section
