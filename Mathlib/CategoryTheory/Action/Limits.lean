/-
Copyright (c) 2020 Kim Morrison. All rights reserved.
Released under Apache 2.0 license as described in the file LICENSE.
Authors: Kim Morrison
-/
module

public import Mathlib.CategoryTheory.Abelian.FunctorCategory
public import Mathlib.CategoryTheory.Abelian.Transfer
public import Mathlib.CategoryTheory.Linear.LinearFunctor
public import Mathlib.CategoryTheory.Linear.FunctorCategory
public import Mathlib.CategoryTheory.Preadditive.AdditiveFunctor
public import Mathlib.CategoryTheory.Action.Basic

/-!
# Categorical properties of `Action V G`

We show:

* When `V` has (co)limits so does `Action V G`.
* When `V` is preadditive, linear, or abelian so is `Action V G`.
-/

@[expose] public section

universe u v w₁ w₂ t₁ t₂

open CategoryTheory Limits

variable {V : Type*} [Category* V] {G : Type*} [Monoid G]

namespace Action

section Limits

instance [HasFiniteProducts V] : HasFiniteProducts (Action V G) where
  out _ :=
    Adjunction.hasLimitsOfShape_of_equivalence (Action.functorCategoryEquivalence _ _).functor

instance [HasFiniteLimits V] : HasFiniteLimits (Action V G) where
  out _ _ _ :=
    Adjunction.hasLimitsOfShape_of_equivalence (Action.functorCategoryEquivalence _ _).functor

instance [HasLimits V] : HasLimits (Action V G) :=
  Adjunction.has_limits_of_equivalence (Action.functorCategoryEquivalence _ _).functor

/-- If `V` has limits of shape `J`, so does `Action V G`. -/
instance hasLimitsOfShape {J : Type*} [Category* J] [HasLimitsOfShape J V] :
    HasLimitsOfShape J (Action V G) :=
  Adjunction.hasLimitsOfShape_of_equivalence (Action.functorCategoryEquivalence _ _).functor

instance [HasFiniteCoproducts V] : HasFiniteCoproducts (Action V G) where
  out _ :=
    Adjunction.hasColimitsOfShape_of_equivalence (Action.functorCategoryEquivalence _ _).functor

instance [HasFiniteColimits V] : HasFiniteColimits (Action V G) where
  out _ _ _ :=
    Adjunction.hasColimitsOfShape_of_equivalence (Action.functorCategoryEquivalence _ _).functor

instance [HasColimits V] : HasColimits (Action V G) :=
  Adjunction.has_colimits_of_equivalence (Action.functorCategoryEquivalence _ _).functor

/-- If `V` has colimits of shape `J`, so does `Action V G`. -/
instance hasColimitsOfShape {J : Type*} [Category* J]
    [HasColimitsOfShape J V] : HasColimitsOfShape J (Action V G) :=
  Adjunction.hasColimitsOfShape_of_equivalence (Action.functorCategoryEquivalence _ _).functor

end Limits

section Preservation

variable {C : Type*} [Category* C]

/-- `F : C ⥤ SingleObj G ⥤ V` preserves the limit of some `K : J ⥤ C` if it does
evaluated at `SingleObj.star G`. -/
private lemma SingleObj.preservesLimit (F : C ⥤ SingleObj G ⥤ V)
    {J : Type*} [Category* J] (K : J ⥤ C)
    (h : PreservesLimit K (F ⋙ (evaluation (SingleObj G) V).obj (SingleObj.star G))) :
    PreservesLimit K F := by
  apply preservesLimit_of_evaluation
  intro _
  exact h

/-- `F : C ⥤ Action V G` preserves the limit of some `K : J ⥤ C` if
if it does after postcomposing with the forgetful functor `Action V G ⥤ V`. -/
lemma preservesLimit_of_preserves (F : C ⥤ Action V G) {J : Type*}
    [Category* J] (K : J ⥤ C)
    (h : PreservesLimit K (F ⋙ Action.forget V G)) : PreservesLimit K F := by
  let F' : C ⥤ SingleObj G ⥤ V := F ⋙ (Action.functorCategoryEquivalence V G).functor
  have : PreservesLimit K F' := SingleObj.preservesLimit _ _ h
  apply preservesLimit_of_reflects_of_preserves F (Action.functorCategoryEquivalence V G).functor

/-- `F : C ⥤ Action V G` preserves limits of some shape `J`
if it does after postcomposing with the forgetful functor `Action V G ⥤ V`. -/
lemma preservesLimitsOfShape_of_preserves (F : C ⥤ Action V G) {J : Type*}
    [Category* J] (h : PreservesLimitsOfShape J (F ⋙ Action.forget V G)) :
    PreservesLimitsOfShape J F := by
  constructor
  intro K
  apply Action.preservesLimit_of_preserves
  exact PreservesLimitsOfShape.preservesLimit

/-- `F : C ⥤ Action V G` preserves limits of some size
if it does after postcomposing with the forgetful functor `Action V G ⥤ V`. -/
lemma preservesLimitsOfSize_of_preserves (F : C ⥤ Action V G)
    (h : PreservesLimitsOfSize.{w₂, w₁} (F ⋙ Action.forget V G)) :
    PreservesLimitsOfSize.{w₂, w₁} F := by
  constructor
  intro J _
  apply Action.preservesLimitsOfShape_of_preserves
  exact PreservesLimitsOfSize.preservesLimitsOfShape

/-- `F : C ⥤ SingleObj G ⥤ V` preserves the colimit of some `K : J ⥤ C` if it does
evaluated at `SingleObj.star G`. -/
private lemma SingleObj.preservesColimit (F : C ⥤ SingleObj G ⥤ V)
    {J : Type*} [Category* J] (K : J ⥤ C)
    (h : PreservesColimit K (F ⋙ (evaluation (SingleObj G) V).obj (SingleObj.star G))) :
    PreservesColimit K F := by
  apply preservesColimit_of_evaluation
  intro _
  exact h

/-- `F : C ⥤ Action V G` preserves the colimit of some `K : J ⥤ C` if
if it does after postcomposing with the forgetful functor `Action V G ⥤ V`. -/
lemma preservesColimit_of_preserves (F : C ⥤ Action V G) {J : Type*}
    [Category* J] (K : J ⥤ C)
    (h : PreservesColimit K (F ⋙ Action.forget V G)) : PreservesColimit K F := by
  let F' : C ⥤ SingleObj G ⥤ V := F ⋙ (Action.functorCategoryEquivalence V G).functor
  have : PreservesColimit K F' := SingleObj.preservesColimit _ _ h
  apply preservesColimit_of_reflects_of_preserves F (Action.functorCategoryEquivalence V G).functor

/-- `F : C ⥤ Action V G` preserves colimits of some shape `J`
if it does after postcomposing with the forgetful functor `Action V G ⥤ V`. -/
lemma preservesColimitsOfShape_of_preserves (F : C ⥤ Action V G) {J : Type*}
    [Category* J] (h : PreservesColimitsOfShape J (F ⋙ Action.forget V G)) :
    PreservesColimitsOfShape J F := by
  constructor
  intro K
  apply Action.preservesColimit_of_preserves
  exact PreservesColimitsOfShape.preservesColimit

/-- `F : C ⥤ Action V G` preserves colimits of some size
if it does after postcomposing with the forgetful functor `Action V G ⥤ V`. -/
lemma preservesColimitsOfSize_of_preserves (F : C ⥤ Action V G)
    (h : PreservesColimitsOfSize.{w₂, w₁} (F ⋙ Action.forget V G)) :
    PreservesColimitsOfSize.{w₂, w₁} F := by
  constructor
  intro J _
  apply Action.preservesColimitsOfShape_of_preserves
  exact PreservesColimitsOfSize.preservesColimitsOfShape

end Preservation

section Forget

/-- `Action.forget V G : Action V G ⥤ V` preserves the limit of some `K : J ⥤ Action V G` if
`K ⋙ Action.forget V G` has a limit. -/
noncomputable instance {J : Type*} [Category* J] (K : J ⥤ Action V G) [HasLimit (K ⋙ forget V G)] :
    PreservesLimit K (Action.forget V G) := by
  change PreservesLimit K ((Action.functorCategoryEquivalence V G).functor ⋙
    (evaluation (SingleObj G) V).obj (SingleObj.star G))
  have (k : SingleObj G) :
      HasLimit ((K ⋙ (functorCategoryEquivalence V G).functor).flip.obj k) :=
    inferInstanceAs (HasLimit (K ⋙ forget V G))
  infer_instance

noncomputable instance {J : Type*} [Category* J] [HasLimitsOfShape J V] :
    PreservesLimitsOfShape J (Action.forget V G) where

/-- `Action.forget V G : Action V G ⥤ V` preserves the colimit of some `K : J ⥤ Action V G` if
`K ⋙ Action.forget V G` has a colimit. -/
noncomputable instance {J : Type*} [Category* J]
    (K : J ⥤ Action V G) [HasColimit (K ⋙ forget V G)] :
    PreservesColimit K (Action.forget V G) := by
  change PreservesColimit K ((Action.functorCategoryEquivalence V G).functor ⋙
    (evaluation (SingleObj G) V).obj (SingleObj.star G))
  have (k : SingleObj G) :
      HasColimit ((K ⋙ (functorCategoryEquivalence V G).functor).flip.obj k) :=
    inferInstanceAs (HasColimit (K ⋙ forget V G))
  infer_instance

noncomputable instance {J : Type*} [Category* J] [HasColimitsOfShape J V] :
    PreservesColimitsOfShape J (Action.forget V G) where

noncomputable instance [HasFiniteLimits V] : PreservesFiniteLimits (Action.forget V G) := by
  change PreservesFiniteLimits ((Action.functorCategoryEquivalence V G).functor ⋙
    (evaluation (SingleObj G) V).obj (SingleObj.star G))
  have : PreservesFiniteLimits ((evaluation (SingleObj G) V).obj (SingleObj.star G)) := by
    constructor
    intro _ _ _
    infer_instance
  apply comp_preservesFiniteLimits

noncomputable instance [HasFiniteColimits V] : PreservesFiniteColimits (Action.forget V G) := by
  change PreservesFiniteColimits ((Action.functorCategoryEquivalence V G).functor ⋙
    (evaluation (SingleObj G) V).obj (SingleObj.star G))
  have : PreservesFiniteColimits ((evaluation (SingleObj G) V).obj (SingleObj.star G)) := by
    constructor
    intro _ _ _
    infer_instance
  apply comp_preservesFiniteColimits

instance {J : Type*} [Category* J] (F : J ⥤ Action V G) :
    ReflectsLimit F (Action.forget V G) where
  reflects h := ⟨by
    apply isLimitOfReflects ((Action.functorCategoryEquivalence V G).functor)
    exact evaluationJointlyReflectsLimits _ (fun _ => h)⟩

instance {J : Type*} [Category* J] :
    ReflectsLimitsOfShape J (Action.forget V G) where

instance : ReflectsLimits (Action.forget V G) where

instance {J : Type*} [Category* J] (F : J ⥤ Action V G) :
    ReflectsColimit F (Action.forget V G) where
  reflects h := ⟨by
    apply isColimitOfReflects ((Action.functorCategoryEquivalence V G).functor)
    exact evaluationJointlyReflectsColimits _ (fun _ => h)⟩

noncomputable instance {J : Type*} [Category* J] :
    ReflectsColimitsOfShape J (Action.forget V G) where

noncomputable instance : ReflectsColimits (Action.forget V G) where

end Forget

namespace Functor

variable {W : Type*} [Category* W] (F : V ⥤ W) (G : Type*) [Monoid G] {J : Type*} [Category* J]

/-- `F.mapAction : Action V G ⥤ Action W G` preserves the limit of some `K : J ⥤ Action V G` if
`K ⋙ forget V G` has a limit and `F` preserves the limit of `K ⋙ forget V G`. -/
instance mapActionPreservesLimit_of_preserves (K : J ⥤ Action V G) [HasLimit (K ⋙ forget V G)]
    [PreservesLimit (K ⋙ Action.forget V G) F] : PreservesLimit K (F.mapAction G) :=
  Action.preservesLimit_of_preserves (F.mapAction G) K <|
    inferInstanceAs (PreservesLimit K (forget V G ⋙ F))

/-- `F.mapAction : Action V G ⥤ Action W G` preserves limits of some shape `J` if
`V` has limits of shape `J` and `F` preserves limits of shape `J`. -/
instance mapActionPreservesLimitsOfShapeOfPreserves [PreservesLimitsOfShape J F]
    [HasLimitsOfShape J V] : PreservesLimitsOfShape J (F.mapAction G) where

/-- `F.mapAction : Action V G ⥤ Action W G` preserves limits of some size if
`V` has limits of that size and `F` preserves limits of that size. -/
instance preservesLimitsOfSize_of_preserves [PreservesLimitsOfSize.{w₂, w₁} F]
    [HasLimitsOfSize.{w₂, w₁} V] : PreservesLimitsOfSize.{w₂, w₁} (F.mapAction G) where

/-- `F.mapAction : Action V G ⥤ Action W G` preserves finite limits if
`V` has finite limits and `F` preserves finite limits. -/
instance [PreservesFiniteLimits F] [HasFiniteLimits V] :
    PreservesFiniteLimits (F.mapAction G) where
  preservesFiniteLimits _ _ _ := inferInstance

/-- `F.mapAction : Action V G ⥤ Action W G` preserves the colimit of some `K : J ⥤ Action V G` if
`K ⋙ forget V G` has a colimit and `F` preserves the colimit of `K ⋙ forget V G`. -/
instance mapActionPreservesColimit_of_preserves (K : J ⥤ Action V G) [HasColimit (K ⋙ forget V G)]
    [PreservesColimit (K ⋙ Action.forget V G) F] : PreservesColimit K (F.mapAction G) :=
  Action.preservesColimit_of_preserves (F.mapAction G) K <|
    inferInstanceAs (PreservesColimit K (forget V G ⋙ F))

/-- `F.mapAction : Action V G ⥤ Action W G` preserves colimits of some shape `J` if
`V` has colimits of shape `J` and `F` preserves colimits of shape `J`. -/
instance mapActionPreservesColimitsOfShapeOfPreserves [PreservesColimitsOfShape J F]
    [HasColimitsOfShape J V] : PreservesColimitsOfShape J (F.mapAction G) where

/-- `F.mapAction : Action V G ⥤ Action W G` preserves colimits of some size if
`V` has colimits of that size and `F` preserves colimits of that size. -/
instance preservesColimitsOfSize_of_preserves [PreservesColimitsOfSize.{w₂, w₁} F]
    [HasColimitsOfSize.{w₂, w₁} V] : PreservesColimitsOfSize.{w₂, w₁} (F.mapAction G) where

/-- `F.mapAction : Action V G ⥤ Action W G` preserves finite colimits if
`V` has finite colimits and `F` preserves finite colimits. -/
instance [PreservesFiniteColimits F] [HasFiniteColimits V] :
    PreservesFiniteColimits (F.mapAction G) where
  preservesFiniteColimits _ _ _ := inferInstance

end Functor

section HasZeroMorphisms

variable [HasZeroMorphisms V]

instance {X Y : Action V G} : Zero (X ⟶ Y) := ⟨0, by simp⟩

@[simp]
theorem zero_hom {X Y : Action V G} : (0 : X ⟶ Y).hom = 0 :=
  rfl

instance : HasZeroMorphisms (Action V G) where

instance forget_preservesZeroMorphisms : Functor.PreservesZeroMorphisms (forget V G) where

instance forget₂_preservesZeroMorphisms [HasForget V] :
    Functor.PreservesZeroMorphisms (forget₂ (Action V G) V) where

instance functorCategoryEquivalence_preservesZeroMorphisms :
    Functor.PreservesZeroMorphisms (functorCategoryEquivalence V G).functor where

end HasZeroMorphisms

section Preadditive

variable [Preadditive V] {X Y : Action V G}

instance : Add (X ⟶ Y) where
  add f g := ⟨f.hom + g.hom, by simp [f.comm, g.comm]⟩

instance : Neg (X ⟶ Y) where
  neg f := ⟨-f.hom, by simp [f.comm]⟩

instance : Sub (X ⟶ Y) where
  sub f g := ⟨f.hom - g.hom, by simp [f.comm, g.comm]⟩

instance : SMul ℕ (X ⟶ Y) where
  smul n f := ⟨n • f.hom, by simp [f.comm]⟩

instance : SMul ℤ (X ⟶ Y) where
  smul n f := ⟨n • f.hom, by simp [f.comm]⟩

@[simp] lemma add_hom (f g : X ⟶ Y) : (f + g).hom = f.hom + g.hom := rfl
@[simp] lemma neg_hom (f : X ⟶ Y) : (-f).hom = -f.hom := rfl
@[simp] lemma sub_hom (f g : X ⟶ Y) : (f - g).hom = f.hom - g.hom := rfl
@[simp] lemma nsmul_hom (n : ℕ) (f : X ⟶ Y) : (n • f).hom = n • f.hom := rfl
@[simp] lemma zsmul_hom (n : ℤ) (f : X ⟶ Y) : (n • f).hom = n • f.hom := rfl

instance : Preadditive (Action V G) where
  homGroup X Y :=
    hom_injective.addCommGroup (M₂ := X.V ⟶ Y.V) _ zero_hom add_hom neg_hom sub_hom
      (fun _ _ ↦ rfl) (fun _ _ ↦ rfl)
  add_comp := by intros; ext; exact Preadditive.add_comp _ _ _ _ _ _
  comp_add := by intros; ext; exact Preadditive.comp_add _ _ _ _ _ _

instance forget_additive : Functor.Additive (forget V G) where

instance forget₂_additive [HasForget V] : Functor.Additive (forget₂ (Action V G) V) where

instance functorCategoryEquivalence_additive :
    Functor.Additive (functorCategoryEquivalence V G).functor where

@[simp]
<<<<<<< HEAD
theorem neg_hom {X Y : Action V G} (f : X ⟶ Y) : (-f).hom = -f.hom :=
  rfl

@[simp]
theorem add_hom {X Y : Action V G} (f g : X ⟶ Y) : (f + g).hom = f.hom + g.hom :=
  rfl

@[simp]
theorem sub_hom {X Y : Action V G} (f g : X ⟶ Y) : (f - g).hom = f.hom - g.hom := by
  simp [sub_eq_add_neg]

@[simp]
theorem sum_hom {X Y : Action V G} {ι : Type*} (f : ι → (X ⟶ Y)) (s : Finset ι) :
=======
theorem sum_hom {ι : Type*} (f : ι → (X ⟶ Y)) (s : Finset ι) :
>>>>>>> c98df614
    (s.sum f).hom = s.sum fun i => (f i).hom :=
  (forget V G).map_sum f s

end Preadditive

section Linear

variable [Preadditive V] {R : Type*} [Semiring R] [Linear R V]

instance : Linear R (Action V G) where
  homModule X Y :=
    { smul := fun r f => ⟨r • f.hom, by simp [f.comm]⟩
      one_smul := by intros; ext; exact one_smul _ _
      smul_zero := by intros; ext; exact smul_zero _
      zero_smul := by intros; ext; exact zero_smul _ _
      add_smul := by intros; ext; exact add_smul _ _ _
      smul_add := by intros; ext; exact smul_add _ _ _
      mul_smul := by intros; ext; exact mul_smul _ _ _ }
  smul_comp := by intros; ext; exact Linear.smul_comp _ _ _ _ _ _
  comp_smul := by intros; ext; exact Linear.comp_smul _ _ _ _ _ _

instance forget_linear : Functor.Linear R (forget V G) where

instance forget₂_linear [HasForget V] : Functor.Linear R (forget₂ (Action V G) V) where

instance functorCategoryEquivalence_linear :
    Functor.Linear R (functorCategoryEquivalence V G).functor where

@[simp]
theorem smul_hom {X Y : Action V G} (r : R) (f : X ⟶ Y) : (r • f).hom = r • f.hom :=
  rfl

variable {H : Type*} [Monoid H] (f : G →* H)

instance res_additive : (res V f).Additive where

instance res_linear : (res V f).Linear R where

end Linear

section Abelian

/-- Auxiliary construction for the `Abelian (Action V G)` instance. -/
def abelianAux : Action V G ≌ (SingleObj G) ⥤ V :=
  functorCategoryEquivalence V G

noncomputable instance [Abelian V] : Abelian (Action V G) :=
  abelianOfEquivalence abelianAux.functor

end Abelian

end Action

namespace CategoryTheory.Functor

variable {W : Type*} [Category* W] (F : V ⥤ W) (G : Type*) [Monoid G] [Preadditive V]
  [Preadditive W]

instance mapAction_preadditive [F.Additive] : (F.mapAction G).Additive where

variable {R : Type*} [Semiring R] [CategoryTheory.Linear R V] [CategoryTheory.Linear R W]

instance mapAction_linear [F.Linear R] : (F.mapAction G).Linear R where

end CategoryTheory.Functor<|MERGE_RESOLUTION|>--- conflicted
+++ resolved
@@ -338,7 +338,6 @@
     Functor.Additive (functorCategoryEquivalence V G).functor where
 
 @[simp]
-<<<<<<< HEAD
 theorem neg_hom {X Y : Action V G} (f : X ⟶ Y) : (-f).hom = -f.hom :=
   rfl
 
@@ -350,11 +349,7 @@
 theorem sub_hom {X Y : Action V G} (f g : X ⟶ Y) : (f - g).hom = f.hom - g.hom := by
   simp [sub_eq_add_neg]
 
-@[simp]
-theorem sum_hom {X Y : Action V G} {ι : Type*} (f : ι → (X ⟶ Y)) (s : Finset ι) :
-=======
 theorem sum_hom {ι : Type*} (f : ι → (X ⟶ Y)) (s : Finset ι) :
->>>>>>> c98df614
     (s.sum f).hom = s.sum fun i => (f i).hom :=
   (forget V G).map_sum f s
 
