/-
Copyright (c) 2017 Kim Morrison. All rights reserved.
Released under Apache 2.0 license as described in the file LICENSE.
Authors: Kim Morrison
-/
import Mathlib.CategoryTheory.Functor.Hom
import Mathlib.CategoryTheory.Products.Basic
import Mathlib.Data.ULift
import Mathlib.Logic.Function.ULift

/-!
# The Yoneda embedding

The Yoneda embedding as a functor `yoneda : C ⥤ (Cᵒᵖ ⥤ Type v₁)`,
along with an instance that it is `FullyFaithful`.

Also the Yoneda lemma, `yonedaLemma : (yoneda_pairing C) ≅ (yoneda_evaluation C)`.

## References
* [Stacks: Opposite Categories and the Yoneda Lemma](https://stacks.math.columbia.edu/tag/001L)
-/

namespace CategoryTheory

open Opposite Functor

universe w v v₁ v₂ u₁ u₂

-- morphism levels before object levels. See note [category theory universes].
variable {C : Type u₁} [Category.{v₁} C]

/-- The Yoneda embedding, as a functor from `C` into presheaves on `C`. -/
@[simps, stacks 001O]
def yoneda : C ⥤ Cᵒᵖ ⥤ Type v₁ where
  obj X :=
    { obj := fun Y => unop Y ⟶ X
      map := fun f g => f.unop ≫ g }
  map f :=
    { app := fun _ g => g ≫ f }

/-- Variant of the Yoneda embedding which allows a raise in the universe level
for the category of types. -/
@[pp_with_univ, simps!]
def uliftYoneda : C ⥤ Cᵒᵖ ⥤ Type (max w v₁) :=
  yoneda ⋙ (whiskeringRight _ _ _).obj uliftFunctor.{w}

/-- If `C` is a category with `[Category.{max w v₁} C]`, this is the isomorphism
`uliftYoneda.{w} (C := C) ≅ yoneda`. -/
@[simps!]
def uliftYonedaIsoYoneda {C : Type u₁} [Category.{max w v₁} C] :
    uliftYoneda.{w} (C := C) ≅ yoneda :=
  NatIso.ofComponents (fun _ ↦ NatIso.ofComponents (fun _ ↦ Equiv.ulift.toIso))

/-- The co-Yoneda embedding, as a functor from `Cᵒᵖ` into co-presheaves on `C`.
-/
abbrev coyoneda : Cᵒᵖ ⥤ C ⥤ Type v₁ := yoneda.flip

/-- Variant of the Coyoneda embedding which allows a raise in the universe level
for the category of types. -/
@[pp_with_univ]
abbrev uliftCoyoneda : Cᵒᵖ ⥤ C ⥤ Type (max w v₁) := uliftYoneda.{w}.flip

/-- If `C` is a category with `[Category.{max w v₁} C]`, this is the isomorphism
`uliftCoyoneda.{w} (C := C) ≅ coyoneda`. -/
@[simps!]
def uliftCoyonedaIsoCoyoneda {C : Type u₁} [Category.{max w v₁} C] :
    uliftCoyoneda.{w} (C := C) ≅ coyoneda :=
  NatIso.ofComponents (fun _ ↦ NatIso.ofComponents (fun _ ↦ Equiv.ulift.toIso))

/-- Variant of the Coyoneda embedding which allows a raise in the universe level
for the category of types. -/
@[pp_with_univ, simps!]
def uliftCoyoneda : Cᵒᵖ ⥤ C ⥤ Type (max w v₁) :=
  coyoneda ⋙ (whiskeringRight _ _ _).obj uliftFunctor.{w}

/-- If `C` is a category with `[Category.{max w v₁} C]`, this is the isomorphism
`uliftCoyoneda.{w} (C := C) ≅ coyoneda`. -/
@[simps!]
def uliftCoyonedaIsoYoneda {C : Type u₁} [Category.{max w v₁} C] :
    uliftCoyoneda.{w} (C := C) ≅ coyoneda :=
  NatIso.ofComponents (fun _ ↦ NatIso.ofComponents (fun _ ↦ Equiv.ulift.toIso))

namespace Yoneda

theorem obj_map_id {X Y : C} (f : op X ⟶ op Y) :
    (yoneda.obj X).map f (𝟙 X) = (yoneda.map f.unop).app (op Y) (𝟙 Y) := by
  simp

@[simp]
theorem naturality {X Y : C} (α : yoneda.obj X ⟶ yoneda.obj Y) {Z Z' : C} (f : Z ⟶ Z')
    (h : Z' ⟶ X) : f ≫ α.app (op Z') h = α.app (op Z) (f ≫ h) :=
  (FunctorToTypes.naturality _ _ α f.op h).symm

/-- The Yoneda embedding is fully faithful. -/
def fullyFaithful : (yoneda (C := C)).FullyFaithful where
  preimage f := f.app _ (𝟙 _)

lemma fullyFaithful_preimage {X Y : C} (f : yoneda.obj X ⟶ yoneda.obj Y) :
    fullyFaithful.preimage f = f.app (op X) (𝟙 X) := rfl

/-- The Yoneda embedding is full. -/
@[stacks 001P]
instance yoneda_full : (yoneda : C ⥤ Cᵒᵖ ⥤ Type v₁).Full :=
  fullyFaithful.full

/-- The Yoneda embedding is faithful. -/
@[stacks 001P]
instance yoneda_faithful : (yoneda : C ⥤ Cᵒᵖ ⥤ Type v₁).Faithful :=
  fullyFaithful.faithful

/-- Extensionality via Yoneda. The typical usage would be
```
-- Goal is `X ≅ Y`
apply Yoneda.ext
-- Goals are now functions `(Z ⟶ X) → (Z ⟶ Y)`, `(Z ⟶ Y) → (Z ⟶ X)`, and the fact that these
-- functions are inverses and natural in `Z`.
```
-/
def ext (X Y : C) (p : ∀ {Z : C}, (Z ⟶ X) → (Z ⟶ Y))
    (q : ∀ {Z : C}, (Z ⟶ Y) → (Z ⟶ X))
    (h₁ : ∀ {Z : C} (f : Z ⟶ X), q (p f) = f) (h₂ : ∀ {Z : C} (f : Z ⟶ Y), p (q f) = f)
    (n : ∀ {Z Z' : C} (f : Z' ⟶ Z) (g : Z ⟶ X), p (f ≫ g) = f ≫ p g) : X ≅ Y :=
  fullyFaithful.preimageIso
    (NatIso.ofComponents fun Z =>
      { hom := p
        inv := q })

/-- If `yoneda.map f` is an isomorphism, so was `f`.
-/
theorem isIso {X Y : C} (f : X ⟶ Y) [IsIso (yoneda.map f)] : IsIso f :=
  isIso_of_fully_faithful yoneda f

end Yoneda

namespace ULiftYoneda

variable (C)

/-- When `C` is category such that `Category.{v₁} C`, then
the functor `uliftYoneda.{w} : C ⥤ Cᵒᵖ ⥤ Type max w v₁` is fully faithful. -/
def fullyFaithful : (uliftYoneda.{w} (C := C)).FullyFaithful :=
  Yoneda.fullyFaithful.comp (fullyFaithfulULiftFunctor.whiskeringRight _)

instance : (uliftYoneda.{w} (C := C)).Full :=
  (fullyFaithful C).full

instance : (uliftYoneda.{w} (C := C)).Faithful :=
  (fullyFaithful C).faithful

end ULiftYoneda

namespace Coyoneda

@[simp]
theorem naturality {X Y : Cᵒᵖ} (α : coyoneda.obj X ⟶ coyoneda.obj Y) {Z Z' : C} (f : Z' ⟶ Z)
    (h : unop X ⟶ Z') : α.app Z' h ≫ f = α.app Z (h ≫ f) :=
  (FunctorToTypes.naturality _ _ α f h).symm

/-- The co-Yoneda embedding is fully faithful. -/
def fullyFaithful : (coyoneda (C := C)).FullyFaithful where
  preimage f := (f.app _ (𝟙 _)).op

lemma fullyFaithful_preimage {X Y : Cᵒᵖ} (f : coyoneda.obj X ⟶ coyoneda.obj Y) :
    fullyFaithful.preimage f = (f.app X.unop (𝟙 X.unop)).op := rfl

/-- The morphism `X ⟶ Y` corresponding to a natural transformation
`coyoneda.obj X ⟶ coyoneda.obj Y`. -/
def preimage {X Y : Cᵒᵖ} (f : coyoneda.obj X ⟶ coyoneda.obj Y) : X ⟶ Y :=
  (f.app _ (𝟙 X.unop)).op

instance coyoneda_full : (coyoneda : Cᵒᵖ ⥤ C ⥤ Type v₁).Full :=
  fullyFaithful.full

instance coyoneda_faithful : (coyoneda : Cᵒᵖ ⥤ C ⥤ Type v₁).Faithful :=
  fullyFaithful.faithful

/-- Extensionality via Coyoneda. The typical usage would be
```
-- Goal is `X ≅ Y`
apply Coyoneda.ext
-- Goals are now functions `(X ⟶ Z) → (Y ⟶ Z)`, `(Y ⟶ Z) → (X ⟶ Z)`, and the fact that these
-- functions are inverses and natural in `Z`.
```
-/
def ext (X Y : C) (p : ∀ {Z : C}, (X ⟶ Z) → (Y ⟶ Z))
    (q : ∀ {Z : C}, (Y ⟶ Z) → (X ⟶ Z))
    (h₁ : ∀ {Z : C} (f : X ⟶ Z), q (p f) = f) (h₂ : ∀ {Z : C} (f : Y ⟶ Z), p (q f) = f)
    (n : ∀ {Z Z' : C} (f : Y ⟶ Z) (g : Z ⟶ Z'), q (f ≫ g) = q f ≫ g) : X ≅ Y :=
  fullyFaithful.preimageIso
    (NatIso.ofComponents (fun Z =>
      { hom := q
        inv := p })
    ) |>.unop

/-- If `coyoneda.map f` is an isomorphism, so was `f`.
-/
theorem isIso {X Y : Cᵒᵖ} (f : X ⟶ Y) [IsIso (coyoneda.map f)] : IsIso f :=
  isIso_of_fully_faithful coyoneda f

/-- The identity functor on `Type` is isomorphic to the coyoneda functor coming from `PUnit`. -/
def punitIso : coyoneda.obj (Opposite.op PUnit) ≅ 𝟭 (Type v₁) :=
  NatIso.ofComponents fun X =>
    { hom := fun f => f ⟨⟩
      inv := fun x _ => x }

/-- Taking the `unop` of morphisms is a natural isomorphism. -/
@[simps!]
def objOpOp (X : C) : coyoneda.obj (op (op X)) ≅ yoneda.obj X :=
  NatIso.ofComponents fun _ => (opEquiv _ _).toIso

/-- Taking the `unop` of morphisms is a natural isomorphism. -/
def opIso : yoneda ⋙ (whiskeringLeft _ _ _).obj (opOp C) ≅ coyoneda :=
  NatIso.ofComponents (fun X ↦ NatIso.ofComponents (fun Y ↦ (opEquiv (op Y) X).toIso)
    (fun _ ↦ rfl)) (fun _ ↦ rfl)

namespace ULiftCoyoneda

variable (C)

/-- When `C` is category such that `Category.{v₁} C`, then
the functor `uliftCoyoneda.{w} : C ⥤ Cᵒᵖ ⥤ Type max w v₁` is fully faithful. -/
def fullyFaithful : (uliftCoyoneda.{w} (C := C)).FullyFaithful :=
  Coyoneda.fullyFaithful.comp (fullyFaithfulULiftFunctor.whiskeringRight _)

instance : (uliftCoyoneda.{w} (C := C)).Full :=
  (fullyFaithful C).full

instance : (uliftCoyoneda.{w} (C := C)).Faithful :=
  (fullyFaithful C).faithful

end ULiftCoyoneda

end Coyoneda

namespace Functor

/-- The data which expresses that a functor `F : Cᵒᵖ ⥤ Type v` is representable by `Y : C`. -/
structure RepresentableBy (F : Cᵒᵖ ⥤ Type v) (Y : C) where
  /-- the natural bijection `(X ⟶ Y) ≃ F.obj (op X)`. -/
  homEquiv {X : C} : (X ⟶ Y) ≃ F.obj (op X)
  homEquiv_comp {X X' : C} (f : X ⟶ X') (g : X' ⟶ Y) :
    homEquiv (f ≫ g) = F.map f.op (homEquiv g)

lemma RepresentableBy.comp_homEquiv_symm {F : Cᵒᵖ ⥤ Type v} {Y : C}
    (e : F.RepresentableBy Y) {X X' : C} (x : F.obj (op X')) (f : X ⟶ X') :
    f ≫ e.homEquiv.symm x = e.homEquiv.symm (F.map f.op x) :=
  e.homEquiv.injective (by simp [homEquiv_comp])

/-- If `F ≅ F'`, and `F` is representable, then `F'` is representable. -/
def RepresentableBy.ofIso {F F' : Cᵒᵖ ⥤ Type v} {Y : C} (e : F.RepresentableBy Y) (e' : F ≅ F') :
    F'.RepresentableBy Y where
  homEquiv {X} := e.homEquiv.trans (e'.app _).toEquiv
  homEquiv_comp {X X'} f g := by
    dsimp
    rw [e.homEquiv_comp]
    apply congr_fun (e'.hom.naturality f.op)

/-- The data which expresses that a functor `F : C ⥤ Type v` is corepresentable by `X : C`. -/
structure CorepresentableBy (F : C ⥤ Type v) (X : C) where
  /-- the natural bijection `(X ⟶ Y) ≃ F.obj Y`. -/
  homEquiv {Y : C} : (X ⟶ Y) ≃ F.obj Y
  homEquiv_comp {Y Y' : C} (g : Y ⟶ Y') (f : X ⟶ Y) :
    homEquiv (f ≫ g) = F.map g (homEquiv f)

lemma CorepresentableBy.homEquiv_symm_comp {F : C ⥤ Type v} {X : C}
    (e : F.CorepresentableBy X) {Y Y' : C} (y : F.obj Y) (g : Y ⟶ Y') :
    e.homEquiv.symm y ≫ g = e.homEquiv.symm (F.map g y) :=
  e.homEquiv.injective (by simp [homEquiv_comp])

/-- If `F ≅ F'`, and `F` is corepresentable, then `F'` is corepresentable. -/
def CorepresentableBy.ofIso {F F' : C ⥤ Type v} {X : C} (e : F.CorepresentableBy X)
    (e' : F ≅ F') :
    F'.CorepresentableBy X where
  homEquiv {X} := e.homEquiv.trans (e'.app _).toEquiv
  homEquiv_comp {Y Y'} g f := by
    dsimp
    rw [e.homEquiv_comp]
    apply congr_fun (e'.hom.naturality g)

lemma RepresentableBy.homEquiv_eq {F : Cᵒᵖ ⥤ Type v} {Y : C} (e : F.RepresentableBy Y)
    {X : C} (f : X ⟶ Y) :
    e.homEquiv f = F.map f.op (e.homEquiv (𝟙 Y)) := by
  conv_lhs => rw [← Category.comp_id f, e.homEquiv_comp]

lemma CorepresentableBy.homEquiv_eq {F : C ⥤ Type v} {X : C} (e : F.CorepresentableBy X)
    {Y : C} (f : X ⟶ Y) :
    e.homEquiv f = F.map f (e.homEquiv (𝟙 X)) := by
  conv_lhs => rw [← Category.id_comp f, e.homEquiv_comp]

/-- Representing objects are unique up to isomorphism. -/
@[simps!]
def RepresentableBy.uniqueUpToIso {F : Cᵒᵖ ⥤ Type v} {Y Y' : C} (e : F.RepresentableBy Y)
    (e' : F.RepresentableBy Y') : Y ≅ Y' :=
  let ε {X} := (@e.homEquiv X).trans e'.homEquiv.symm
  Yoneda.ext _ _ ε ε.symm (by simp) (by simp)
    (by simp [ε, comp_homEquiv_symm, homEquiv_comp])

/-- Corepresenting objects are unique up to isomorphism. -/
@[simps!]
def CorepresentableBy.uniqueUpToIso {F : C ⥤ Type v} {X X' : C} (e : F.CorepresentableBy X)
    (e' : F.CorepresentableBy X') : X ≅ X' :=
  let ε {Y} := (@e.homEquiv Y).trans e'.homEquiv.symm
  Coyoneda.ext _ _ ε ε.symm (by simp) (by simp)
    (by simp [ε, homEquiv_symm_comp, homEquiv_comp])

@[ext]
lemma RepresentableBy.ext {F : Cᵒᵖ ⥤ Type v} {Y : C} {e e' : F.RepresentableBy Y}
    (h : e.homEquiv (𝟙 Y) = e'.homEquiv (𝟙 Y)) : e = e' := by
  have : ∀ {X : C} (f : X ⟶ Y), e.homEquiv f = e'.homEquiv f := fun {X} f ↦ by
    rw [e.homEquiv_eq, e'.homEquiv_eq, h]
  obtain ⟨e, he⟩ := e
  obtain ⟨e', he'⟩ := e'
  obtain rfl : @e = @e' := by ext; apply this
  rfl

@[ext]
lemma CorepresentableBy.ext {F : C ⥤ Type v} {X : C} {e e' : F.CorepresentableBy X}
    (h : e.homEquiv (𝟙 X) = e'.homEquiv (𝟙 X)) : e = e' := by
  have : ∀ {Y : C} (f : X ⟶ Y), e.homEquiv f = e'.homEquiv f := fun {X} f ↦ by
    rw [e.homEquiv_eq, e'.homEquiv_eq, h]
  obtain ⟨e, he⟩ := e
  obtain ⟨e', he'⟩ := e'
  obtain rfl : @e = @e' := by ext; apply this
  rfl

/-- The obvious bijection `F.RepresentableBy Y ≃ (yoneda.obj Y ≅ F)`
when `F : Cᵒᵖ ⥤ Type v₁` and `[Category.{v₁} C]`. -/
def representableByEquiv {F : Cᵒᵖ ⥤ Type v₁} {Y : C} :
    F.RepresentableBy Y ≃ (yoneda.obj Y ≅ F) where
  toFun r := NatIso.ofComponents (fun _ ↦ r.homEquiv.toIso) (fun {X X'} f ↦ by
    ext g
    simp [r.homEquiv_comp])
  invFun e :=
    { homEquiv := (e.app _).toEquiv
      homEquiv_comp := fun {X X'} f g ↦ congr_fun (e.hom.naturality f.op) g }

/-- The isomorphism `yoneda.obj Y ≅ F` induced by `e : F.RepresentableBy Y`. -/
def RepresentableBy.toIso {F : Cᵒᵖ ⥤ Type v₁} {Y : C} (e : F.RepresentableBy Y) :
    yoneda.obj Y ≅ F :=
  representableByEquiv e

/-- The obvious bijection `F.CorepresentableBy X ≃ (yoneda.obj Y ≅ F)`
when `F : C ⥤ Type v₁` and `[Category.{v₁} C]`. -/
def corepresentableByEquiv {F : C ⥤ Type v₁} {X : C} :
    F.CorepresentableBy X ≃ (coyoneda.obj (op X) ≅ F) where
  toFun r := NatIso.ofComponents (fun _ ↦ r.homEquiv.toIso) (fun {X X'} f ↦ by
    ext g
    simp [r.homEquiv_comp])
  invFun e :=
    { homEquiv := (e.app _).toEquiv
      homEquiv_comp := fun {X X'} f g ↦ congr_fun (e.hom.naturality f) g }

/-- The isomorphism `coyoneda.obj (op X) ≅ F` induced by `e : F.CorepresentableBy X`. -/
def CorepresentableBy.toIso {F : C ⥤ Type v₁} {X : C} (e : F.CorepresentableBy X) :
    coyoneda.obj (op X) ≅ F :=
  corepresentableByEquiv e

/-- A functor `F : Cᵒᵖ ⥤ Type v` is representable if there is an object `Y` with a structure
`F.RepresentableBy Y`, i.e. there is a natural bijection `(X ⟶ Y) ≃ F.obj (op X)`,
which may also be rephrased as a natural isomorphism `yoneda.obj X ≅ F` when `Category.{v} C`. -/
@[stacks 001Q]
class IsRepresentable (F : Cᵒᵖ ⥤ Type v) : Prop where
  has_representation : ∃ (Y : C), Nonempty (F.RepresentableBy Y)

lemma RepresentableBy.isRepresentable {F : Cᵒᵖ ⥤ Type v} {Y : C} (e : F.RepresentableBy Y) :
    F.IsRepresentable where
  has_representation := ⟨Y, ⟨e⟩⟩

/-- Alternative constructor for `F.IsRepresentable`, which takes as an input an
isomorphism `yoneda.obj X ≅ F`. -/
lemma IsRepresentable.mk' {F : Cᵒᵖ ⥤ Type v₁} {X : C} (e : yoneda.obj X ≅ F) :
    F.IsRepresentable :=
  (representableByEquiv.symm e).isRepresentable

instance {X : C} : IsRepresentable (yoneda.obj X) :=
  IsRepresentable.mk' (Iso.refl _)

/-- A functor `F : C ⥤ Type v₁` is corepresentable if there is object `X` so `F ≅ coyoneda.obj X`.
-/
@[stacks 001Q]
class IsCorepresentable (F : C ⥤ Type v) : Prop where
  has_corepresentation : ∃ (X : C), Nonempty (F.CorepresentableBy X)

lemma CorepresentableBy.isCorepresentable {F : C ⥤ Type v} {X : C} (e : F.CorepresentableBy X) :
    F.IsCorepresentable where
  has_corepresentation := ⟨X, ⟨e⟩⟩

/-- Alternative constructor for `F.IsCorepresentable`, which takes as an input an
isomorphism `coyoneda.obj (op X) ≅ F`. -/
lemma IsCorepresentable.mk' {F : C ⥤ Type v₁} {X : C} (e : coyoneda.obj (op X) ≅ F) :
    F.IsCorepresentable :=
  (corepresentableByEquiv.symm e).isCorepresentable

instance {X : Cᵒᵖ} : IsCorepresentable (coyoneda.obj X) :=
  IsCorepresentable.mk' (Iso.refl _)

-- instance : corepresentable (𝟭 (Type v₁)) :=
-- corepresentable_of_nat_iso (op punit) coyoneda.punit_iso
section Representable

variable (F : Cᵒᵖ ⥤ Type v) [hF : F.IsRepresentable]

/-- The representing object for the representable functor `F`. -/
noncomputable def reprX : C :=
  hF.has_representation.choose

/-- A chosen term in `F.RepresentableBy (reprX F)` when `F.IsRepresentable` holds. -/
noncomputable def representableBy : F.RepresentableBy F.reprX :=
  hF.has_representation.choose_spec.some

/-- Any representing object for a representable functor `F` is isomorphic to `reprX F`. -/
noncomputable def RepresentableBy.isoReprX {Y : C} (e : F.RepresentableBy Y) :
    Y ≅ F.reprX :=
  RepresentableBy.uniqueUpToIso e (representableBy F)

/-- The representing element for the representable functor `F`, sometimes called the universal
element of the functor.
-/
noncomputable def reprx : F.obj (op F.reprX) :=
  F.representableBy.homEquiv (𝟙 _)

/-- An isomorphism between a representable `F` and a functor of the
form `C(-, F.reprX)`.  Note the components `F.reprW.app X`
definitionally have type `(X.unop ⟶ F.reprX) ≅ F.obj X`.
-/
noncomputable def reprW (F : Cᵒᵖ ⥤ Type v₁) [F.IsRepresentable] :
    yoneda.obj F.reprX ≅ F := F.representableBy.toIso

theorem reprW_hom_app (F : Cᵒᵖ ⥤ Type v₁) [F.IsRepresentable]
    (X : Cᵒᵖ) (f : unop X ⟶ F.reprX) :
    F.reprW.hom.app X f = F.map f.op F.reprx := by
  apply RepresentableBy.homEquiv_eq

end Representable

section Corepresentable

variable (F : C ⥤ Type v) [hF : F.IsCorepresentable]

/-- The representing object for the corepresentable functor `F`. -/
noncomputable def coreprX : C :=
  hF.has_corepresentation.choose

/-- A chosen term in `F.CorepresentableBy (coreprX F)` when `F.IsCorepresentable` holds. -/
noncomputable def corepresentableBy : F.CorepresentableBy F.coreprX :=
  hF.has_corepresentation.choose_spec.some

variable {F} in
/-- Any corepresenting object for a corepresentable functor `F` is isomorphic to `coreprX F`. -/
noncomputable def CorepresentableBy.isoCoreprX {Y : C} (e : F.CorepresentableBy Y) :
    Y ≅ F.coreprX :=
  CorepresentableBy.uniqueUpToIso e (corepresentableBy F)

/-- The representing element for the corepresentable functor `F`, sometimes called the universal
element of the functor.
-/
noncomputable def coreprx : F.obj F.coreprX :=
  F.corepresentableBy.homEquiv (𝟙 _)

/-- An isomorphism between a corepresentable `F` and a functor of the form
`C(F.corepr X, -)`. Note the components `F.coreprW.app X`
definitionally have type `F.corepr_X ⟶ X ≅ F.obj X`.
-/
noncomputable def coreprW (F : C ⥤ Type v₁) [F.IsCorepresentable] :
    coyoneda.obj (op F.coreprX) ≅ F :=
  F.corepresentableBy.toIso

theorem coreprW_hom_app (F : C ⥤ Type v₁) [F.IsCorepresentable] (X : C) (f : F.coreprX ⟶ X) :
    F.coreprW.hom.app X f = F.map f F.coreprx := by
  apply CorepresentableBy.homEquiv_eq

end Corepresentable

end Functor

theorem isRepresentable_of_natIso (F : Cᵒᵖ ⥤ Type v₁) {G} (i : F ≅ G) [F.IsRepresentable] :
    G.IsRepresentable :=
  (F.representableBy.ofIso i).isRepresentable

theorem corepresentable_of_natIso (F : C ⥤ Type v₁) {G} (i : F ≅ G) [F.IsCorepresentable] :
    G.IsCorepresentable :=
  (F.corepresentableBy.ofIso i).isCorepresentable

instance : Functor.IsCorepresentable (𝟭 (Type v₁)) :=
  corepresentable_of_natIso (coyoneda.obj (op PUnit)) Coyoneda.punitIso

open Opposite

variable (C)

-- We need to help typeclass inference with some awkward universe levels here.
instance prodCategoryInstance1 : Category ((Cᵒᵖ ⥤ Type v₁) × Cᵒᵖ) :=
  CategoryTheory.prod'.{max u₁ v₁, v₁} (Cᵒᵖ ⥤ Type v₁) Cᵒᵖ

instance prodCategoryInstance2 : Category (Cᵒᵖ × (Cᵒᵖ ⥤ Type v₁)) :=
  CategoryTheory.prod'.{v₁, max u₁ v₁} Cᵒᵖ (Cᵒᵖ ⥤ Type v₁)

open Yoneda

section YonedaLemma

variable {C}

/-- We have a type-level equivalence between natural transformations from the yoneda embedding
and elements of `F.obj X`, without any universe switching.
-/
def yonedaEquiv {X : C} {F : Cᵒᵖ ⥤ Type v₁} : (yoneda.obj X ⟶ F) ≃ F.obj (op X) where
  toFun η := η.app (op X) (𝟙 X)
  invFun ξ := { app := fun _ f ↦ F.map f.op ξ }
  left_inv := by
    intro η
    ext Y f
    dsimp
    rw [← FunctorToTypes.naturality]
    simp
  right_inv := by intro ξ; simp

theorem yonedaEquiv_apply {X : C} {F : Cᵒᵖ ⥤ Type v₁} (f : yoneda.obj X ⟶ F) :
    yonedaEquiv f = f.app (op X) (𝟙 X) :=
  rfl

@[simp]
theorem yonedaEquiv_symm_app_apply {X : C} {F : Cᵒᵖ ⥤ Type v₁} (x : F.obj (op X)) (Y : Cᵒᵖ)
    (f : Y.unop ⟶ X) : (yonedaEquiv.symm x).app Y f = F.map f.op x :=
  rfl

/-- See also `yonedaEquiv_naturality'` for a more general version. -/
lemma yonedaEquiv_naturality {X Y : C} {F : Cᵒᵖ ⥤ Type v₁} (f : yoneda.obj X ⟶ F)
    (g : Y ⟶ X) : F.map g.op (yonedaEquiv f) = yonedaEquiv (yoneda.map g ≫ f) := by
  change (f.app (op X) ≫ F.map g.op) (𝟙 X) = f.app (op Y) (𝟙 Y ≫ g)
  rw [← f.naturality]
  simp

/-- Variant of `yonedaEquiv_naturality` with general `g`. This is technically strictly more general
    than `yonedaEquiv_naturality`, but `yonedaEquiv_naturality` is sometimes preferable because it
    can avoid the "motive is not type correct" error. -/
lemma yonedaEquiv_naturality' {X Y : Cᵒᵖ} {F : Cᵒᵖ ⥤ Type v₁} (f : yoneda.obj (unop X) ⟶ F)
    (g : X ⟶ Y) : F.map g (yonedaEquiv f) = yonedaEquiv (yoneda.map g.unop ≫ f) :=
  yonedaEquiv_naturality _ _

lemma yonedaEquiv_comp {X : C} {F G : Cᵒᵖ ⥤ Type v₁} (α : yoneda.obj X ⟶ F) (β : F ⟶ G) :
    yonedaEquiv (α ≫ β) = β.app _ (yonedaEquiv α) :=
  rfl

lemma yonedaEquiv_yoneda_map {X Y : C} (f : X ⟶ Y) : yonedaEquiv (yoneda.map f) = f := by
  rw [yonedaEquiv_apply]
  simp

lemma yonedaEquiv_symm_naturality_left {X X' : C} (f : X' ⟶ X) (F : Cᵒᵖ ⥤ Type v₁)
    (x : F.obj ⟨X⟩) : yoneda.map f ≫ yonedaEquiv.symm x = yonedaEquiv.symm ((F.map f.op) x) := by
  apply yonedaEquiv.injective
  simp only [yonedaEquiv_comp, yoneda_obj_obj, yonedaEquiv_symm_app_apply, Equiv.apply_symm_apply]
  erw [yonedaEquiv_yoneda_map]

lemma yonedaEquiv_symm_naturality_right (X : C) {F F' : Cᵒᵖ ⥤ Type v₁} (f : F ⟶ F')
    (x : F.obj ⟨X⟩) : yonedaEquiv.symm x ≫ f = yonedaEquiv.symm (f.app ⟨X⟩ x) := by
  apply yonedaEquiv.injective
  simp [yonedaEquiv_comp]

/-- See also `map_yonedaEquiv'` for a more general version. -/
lemma map_yonedaEquiv {X Y : C} {F : Cᵒᵖ ⥤ Type v₁} (f : yoneda.obj X ⟶ F)
    (g : Y ⟶ X) : F.map g.op (yonedaEquiv f) = f.app (op Y) g := by
  rw [yonedaEquiv_naturality, yonedaEquiv_comp, yonedaEquiv_yoneda_map]

/-- Variant of `map_yonedaEquiv` with general `g`. This is technically strictly more general
    than `map_yonedaEquiv`, but `map_yonedaEquiv` is sometimes preferable because it
    can avoid the "motive is not type correct" error. -/
lemma map_yonedaEquiv' {X Y : Cᵒᵖ} {F : Cᵒᵖ ⥤ Type v₁} (f : yoneda.obj (unop X) ⟶ F)
    (g : X ⟶ Y) : F.map g (yonedaEquiv f) = f.app Y g.unop := by
  rw [yonedaEquiv_naturality', yonedaEquiv_comp, yonedaEquiv_yoneda_map]

lemma yonedaEquiv_symm_map {X Y : Cᵒᵖ} (f : X ⟶ Y) {F : Cᵒᵖ ⥤ Type v₁} (t : F.obj X) :
    yonedaEquiv.symm (F.map f t) = yoneda.map f.unop ≫ yonedaEquiv.symm t := by
  obtain ⟨u, rfl⟩ := yonedaEquiv.surjective t
  rw [yonedaEquiv_naturality', Equiv.symm_apply_apply, Equiv.symm_apply_apply]

/-- Two morphisms of presheaves of types `P ⟶ Q` coincide if the precompositions
with morphisms `yoneda.obj X ⟶ P` agree. -/
lemma hom_ext_yoneda {P Q : Cᵒᵖ ⥤ Type v₁} {f g : P ⟶ Q}
    (h : ∀ (X : C) (p : yoneda.obj X ⟶ P), p ≫ f = p ≫ g) :
    f = g := by
  ext X x
  simpa only [yonedaEquiv_comp, Equiv.apply_symm_apply]
    using congr_arg (yonedaEquiv) (h _ (yonedaEquiv.symm x))

variable (C)

/-- The "Yoneda evaluation" functor, which sends `X : Cᵒᵖ` and `F : Cᵒᵖ ⥤ Type`
to `F.obj X`, functorially in both `X` and `F`.
-/
def yonedaEvaluation : Cᵒᵖ × (Cᵒᵖ ⥤ Type v₁) ⥤ Type max u₁ v₁ :=
  evaluationUncurried Cᵒᵖ (Type v₁) ⋙ uliftFunctor

@[simp]
theorem yonedaEvaluation_map_down (P Q : Cᵒᵖ × (Cᵒᵖ ⥤ Type v₁)) (α : P ⟶ Q)
    (x : (yonedaEvaluation C).obj P) :
    ((yonedaEvaluation C).map α x).down = α.2.app Q.1 (P.2.map α.1 x.down) :=
  rfl

/-- The "Yoneda pairing" functor, which sends `X : Cᵒᵖ` and `F : Cᵒᵖ ⥤ Type`
to `yoneda.op.obj X ⟶ F`, functorially in both `X` and `F`.
-/
def yonedaPairing : Cᵒᵖ × (Cᵒᵖ ⥤ Type v₁) ⥤ Type max u₁ v₁ :=
  Functor.prod yoneda.op (𝟭 (Cᵒᵖ ⥤ Type v₁)) ⋙ Functor.hom (Cᵒᵖ ⥤ Type v₁)

@[ext]
lemma yonedaPairingExt {X : Cᵒᵖ × (Cᵒᵖ ⥤ Type v₁)} {x y : (yonedaPairing C).obj X}
    (w : ∀ Y, x.app Y = y.app Y) : x = y :=
  NatTrans.ext (funext w)

@[simp]
theorem yonedaPairing_map (P Q : Cᵒᵖ × (Cᵒᵖ ⥤ Type v₁)) (α : P ⟶ Q) (β : (yonedaPairing C).obj P) :
    (yonedaPairing C).map α β = yoneda.map α.1.unop ≫ β ≫ α.2 :=
  rfl

/-- The Yoneda lemma asserts that the Yoneda pairing
`(X : Cᵒᵖ, F : Cᵒᵖ ⥤ Type) ↦ (yoneda.obj (unop X) ⟶ F)`
is naturally isomorphic to the evaluation `(X, F) ↦ F.obj X`. -/
@[stacks 001P]
def yonedaLemma : yonedaPairing C ≅ yonedaEvaluation C :=
  NatIso.ofComponents
    (fun _ ↦ Equiv.toIso (yonedaEquiv.trans Equiv.ulift.symm))
    (by intro (X, F) (Y, G) f
        ext (a : yoneda.obj X.unop ⟶ F)
        apply ULift.ext
        dsimp [yonedaEvaluation, yonedaEquiv]
        simp [← FunctorToTypes.naturality])

variable {C}

/- Porting note: this used to be two calls to `tidy` -/
/-- The curried version of yoneda lemma when `C` is small. -/
def curriedYonedaLemma {C : Type u₁} [SmallCategory C] :
    (yoneda.op ⋙ coyoneda : Cᵒᵖ ⥤ (Cᵒᵖ ⥤ Type u₁) ⥤ Type u₁) ≅ evaluation Cᵒᵖ (Type u₁) :=
  NatIso.ofComponents (fun X ↦ NatIso.ofComponents (fun _ ↦ Equiv.toIso yonedaEquiv)) (by
    intro X Y f
    ext a b
    simp [yonedaEquiv, ← FunctorToTypes.naturality])

/-- The curried version of the Yoneda lemma. -/
def largeCurriedYonedaLemma {C : Type u₁} [Category.{v₁} C] :
    yoneda.op ⋙ coyoneda ≅
      evaluation Cᵒᵖ (Type v₁) ⋙ (whiskeringRight _ _ _).obj uliftFunctor.{u₁} :=
  NatIso.ofComponents
    (fun X => NatIso.ofComponents
      (fun _ => Equiv.toIso <| yonedaEquiv.trans Equiv.ulift.symm)
      (by
        intro Y Z f
        ext g
        rw [← ULift.down_inj]
        simpa using yonedaEquiv_comp _ _))
    (by
      intro Y Z f
      ext F g
      rw [← ULift.down_inj]
      simpa using (yonedaEquiv_naturality _ _).symm)

/-- Version of the Yoneda lemma where the presheaf is fixed but the argument varies. -/
def yonedaOpCompYonedaObj {C : Type u₁} [Category.{v₁} C] (P : Cᵒᵖ ⥤ Type v₁) :
    yoneda.op ⋙ yoneda.obj P ≅ P ⋙ uliftFunctor.{u₁} :=
  isoWhiskerRight largeCurriedYonedaLemma ((evaluation _ _).obj P)

/-- The curried version of yoneda lemma when `C` is small. -/
def curriedYonedaLemma' {C : Type u₁} [SmallCategory C] :
    yoneda ⋙ (whiskeringLeft Cᵒᵖ (Cᵒᵖ ⥤ Type u₁)ᵒᵖ (Type u₁)).obj yoneda.op
      ≅ 𝟭 (Cᵒᵖ ⥤ Type u₁) :=
  NatIso.ofComponents (fun F ↦ NatIso.ofComponents (fun _ ↦ Equiv.toIso yonedaEquiv) (by
    intro X Y f
    ext a
    dsimp [yonedaEquiv]
    simp [← FunctorToTypes.naturality]))

lemma isIso_of_yoneda_map_bijective {X Y : C} (f : X ⟶ Y)
    (hf : ∀ (T : C), Function.Bijective (fun (x : T ⟶ X) => x ≫ f)) :
    IsIso f := by
  obtain ⟨g, hg : g ≫ f = 𝟙 Y⟩ := (hf Y).2 (𝟙 Y)
  exact ⟨g, (hf _).1 (by cat_disch), hg⟩

lemma isIso_iff_yoneda_map_bijective {X Y : C} (f : X ⟶ Y) :
    IsIso f ↔ (∀ (T : C), Function.Bijective (fun (x : T ⟶ X) => x ≫ f)) := by
  refine ⟨fun _ ↦ ?_, fun hf ↦ isIso_of_yoneda_map_bijective f hf⟩
  intro T
  rw [← isIso_iff_bijective]
  exact inferInstanceAs (IsIso ((yoneda.map f).app _))

lemma isIso_iff_isIso_yoneda_map {X Y : C} (f : X ⟶ Y) :
    IsIso f ↔ ∀ c : C, IsIso ((yoneda.map f).app ⟨c⟩) := by
  rw [isIso_iff_yoneda_map_bijective]
  exact forall_congr' fun _ ↦ (isIso_iff_bijective _).symm

/-- Yoneda's lemma as a bijection `(uliftYoneda.{w}.obj X ⟶ F) ≃ F.obj (op X)`
for any presheaf of type `F : Cᵒᵖ ⥤ Type (max w v₁)` for some
auxiliary universe `w`. -/
@[simps! -isSimp]
def uliftYonedaEquiv {X : C} {F : Cᵒᵖ ⥤ Type (max w v₁)} :
    (uliftYoneda.{w}.obj X ⟶ F) ≃ F.obj (op X) where
  toFun τ := τ.app (op X) (ULift.up (𝟙 _))
  invFun x := { app Y y := F.map y.down.op x }
  left_inv τ := by
    ext ⟨Y⟩ ⟨y⟩
    simp [uliftYoneda, ← FunctorToTypes.naturality]
  right_inv x := by simp

@[deprecated (since := "2025-08-04")] alias yonedaCompUliftFunctorEquiv :=
  uliftYonedaEquiv

attribute [simp] uliftYonedaEquiv_symm_apply_app

lemma uliftYonedaEquiv_naturality {X Y : Cᵒᵖ} {F : Cᵒᵖ ⥤ Type max w v₁}
    (f : uliftYoneda.{w}.obj (unop X) ⟶ F) (g : X ⟶ Y) :
    F.map g (uliftYonedaEquiv.{w} f) = uliftYonedaEquiv.{w} (uliftYoneda.map g.unop ≫ f) := by
  simp [uliftYonedaEquiv, uliftYoneda,
    ← FunctorToTypes.naturality _ _ f g (ULift.up (𝟙 _))]

lemma uliftYonedaEquiv_comp {X : C} {F G : Cᵒᵖ ⥤ Type max w v₁}
    (α : uliftYoneda.{w}.obj X ⟶ F) (β : F ⟶ G) :
    uliftYonedaEquiv.{w} (α ≫ β) = β.app _ (uliftYonedaEquiv α) :=
  rfl

@[reassoc]
lemma uliftYonedaEquiv_symm_map {X Y : Cᵒᵖ} (f : X ⟶ Y) {F : Cᵒᵖ ⥤ Type max w v₁}
    (t : F.obj X) :
    uliftYonedaEquiv.{w}.symm (F.map f t) =
      uliftYoneda.map f.unop ≫ uliftYonedaEquiv.symm t := by
  obtain ⟨u, rfl⟩ := uliftYonedaEquiv.surjective t
  rw [uliftYonedaEquiv_naturality]
  simp

@[simp]
lemma uliftYonedaEquiv_uliftYoneda_map {X Y : C} (f : X ⟶ Y) :
    DFunLike.coe (β := fun _ ↦ ULift.{w} (X ⟶ Y))
        uliftYonedaEquiv.{w} (uliftYoneda.map f) = ULift.up f := by
  simp [uliftYonedaEquiv, uliftYoneda]

/-- Two morphisms of presheaves of types `P ⟶ Q` coincide if the precompositions
with morphisms `uliftYoneda.obj X ⟶ P` agree. -/
lemma hom_ext_uliftYoneda {P Q : Cᵒᵖ ⥤ Type max w v₁} {f g : P ⟶ Q}
    (h : ∀ (X : C) (p : uliftYoneda.{w}.obj X ⟶ P), p ≫ f = p ≫ g) :
    f = g := by
  ext X x
  simpa [uliftYonedaEquiv] using congr_arg uliftYonedaEquiv.{w} (h _ (uliftYonedaEquiv.symm x))

/-- A variant of the curried version of the Yoneda lemma with a raise in the universe level. -/
<<<<<<< HEAD
def largeCurriedUliftYonedaLemma {C : Type u₁} [Category.{v₁} C] :
    yoneda.op ⋙ ((whiskeringRight _ _ _).obj uliftFunctor.{w}).op ⋙ coyoneda ≅
=======
def uliftYonedaOpCompCoyoneda {C : Type u₁} [Category.{v₁} C] :
    uliftYoneda.{w}.op ⋙ coyoneda ≅
>>>>>>> def9aafb
      evaluation Cᵒᵖ (Type max v₁ w) ⋙ (whiskeringRight _ _ _).obj uliftFunctor.{u₁} :=
  NatIso.ofComponents
    (fun X => NatIso.ofComponents
      (fun _ => Equiv.toIso <| uliftYonedaEquiv.trans Equiv.ulift.symm)
      (by
        intros Y Z f
        ext g
        rw [← ULift.down_inj]
        simpa using uliftYonedaEquiv_comp _ _))
    (by
      intros Y Z f
      ext F g
      rw [← ULift.down_inj]
      simpa using (uliftYonedaEquiv_naturality _ _).symm)

end YonedaLemma

section CoyonedaLemma

variable {C}

/-- We have a type-level equivalence between natural transformations from the coyoneda embedding
and elements of `F.obj X.unop`, without any universe switching.
-/
def coyonedaEquiv {X : C} {F : C ⥤ Type v₁} : (coyoneda.obj (op X) ⟶ F) ≃ F.obj X where
  toFun η := η.app X (𝟙 X)
  invFun ξ := { app := fun _ x ↦ F.map x ξ }
  left_inv := fun η ↦ by
    ext Y (x : X ⟶ Y)
    dsimp
    rw [← FunctorToTypes.naturality]
    simp
  right_inv := by intro ξ; simp

theorem coyonedaEquiv_apply {X : C} {F : C ⥤ Type v₁} (f : coyoneda.obj (op X) ⟶ F) :
    coyonedaEquiv f = f.app X (𝟙 X) :=
  rfl

@[simp]
theorem coyonedaEquiv_symm_app_apply {X : C} {F : C ⥤ Type v₁} (x : F.obj X) (Y : C)
    (f : X ⟶ Y) : (coyonedaEquiv.symm x).app Y f = F.map f x :=
  rfl

lemma coyonedaEquiv_naturality {X Y : C} {F : C ⥤ Type v₁} (f : coyoneda.obj (op X) ⟶ F)
    (g : X ⟶ Y) : F.map g (coyonedaEquiv f) = coyonedaEquiv (coyoneda.map g.op ≫ f) := by
  change (f.app X ≫ F.map g) (𝟙 X) = f.app Y (g ≫ 𝟙 Y)
  rw [← f.naturality]
  simp

lemma coyonedaEquiv_comp {X : C} {F G : C ⥤ Type v₁} (α : coyoneda.obj (op X) ⟶ F) (β : F ⟶ G) :
    coyonedaEquiv (α ≫ β) = β.app _ (coyonedaEquiv α) := by
  rfl

lemma coyonedaEquiv_coyoneda_map {X Y : C} (f : X ⟶ Y) :
    coyonedaEquiv (coyoneda.map f.op) = f := by
  rw [coyonedaEquiv_apply]
  simp

lemma map_coyonedaEquiv {X Y : C} {F : C ⥤ Type v₁} (f : coyoneda.obj (op X) ⟶ F)
    (g : X ⟶ Y) : F.map g (coyonedaEquiv f) = f.app Y g := by
  rw [coyonedaEquiv_naturality, coyonedaEquiv_comp, coyonedaEquiv_coyoneda_map]

lemma coyonedaEquiv_symm_map {X Y : C} (f : X ⟶ Y) {F : C ⥤ Type v₁} (t : F.obj X) :
    coyonedaEquiv.symm (F.map f t) = coyoneda.map f.op ≫ coyonedaEquiv.symm t := by
  obtain ⟨u, rfl⟩ := coyonedaEquiv.surjective t
  simp [coyonedaEquiv_naturality u f]

variable (C)

/-- The "Coyoneda evaluation" functor, which sends `X : C` and `F : C ⥤ Type`
to `F.obj X`, functorially in both `X` and `F`.
-/
def coyonedaEvaluation : C × (C ⥤ Type v₁) ⥤ Type max u₁ v₁ :=
  evaluationUncurried C (Type v₁) ⋙ uliftFunctor

@[simp]
theorem coyonedaEvaluation_map_down (P Q : C × (C ⥤ Type v₁)) (α : P ⟶ Q)
    (x : (coyonedaEvaluation C).obj P) :
    ((coyonedaEvaluation C).map α x).down = α.2.app Q.1 (P.2.map α.1 x.down) :=
  rfl

/-- The "Coyoneda pairing" functor, which sends `X : C` and `F : C ⥤ Type`
to `coyoneda.rightOp.obj X ⟶ F`, functorially in both `X` and `F`.
-/
def coyonedaPairing : C × (C ⥤ Type v₁) ⥤ Type max u₁ v₁ :=
  Functor.prod coyoneda.rightOp (𝟭 (C ⥤ Type v₁)) ⋙ Functor.hom (C ⥤ Type v₁)

@[ext]
lemma coyonedaPairingExt {X : C × (C ⥤ Type v₁)} {x y : (coyonedaPairing C).obj X}
    (w : ∀ Y, x.app Y = y.app Y) : x = y :=
  NatTrans.ext (funext w)

@[simp]
theorem coyonedaPairing_map (P Q : C × (C ⥤ Type v₁)) (α : P ⟶ Q) (β : (coyonedaPairing C).obj P) :
    (coyonedaPairing C).map α β = coyoneda.map α.1.op ≫ β ≫ α.2 :=
  rfl

/-- The Coyoneda lemma asserts that the Coyoneda pairing
`(X : C, F : C ⥤ Type) ↦ (coyoneda.obj X ⟶ F)`
is naturally isomorphic to the evaluation `(X, F) ↦ F.obj X`. -/
@[stacks 001P]
def coyonedaLemma : coyonedaPairing C ≅ coyonedaEvaluation C :=
  NatIso.ofComponents
    (fun _ ↦ Equiv.toIso (coyonedaEquiv.trans Equiv.ulift.symm))
    (by intro (X, F) (Y, G) f
        ext (a : coyoneda.obj (op X) ⟶ F)
        apply ULift.ext
        dsimp [coyonedaEquiv, coyonedaEvaluation]
        simp [← FunctorToTypes.naturality])

variable {C}

/- Porting note: this used to be two calls to `tidy` -/
/-- The curried version of coyoneda lemma when `C` is small. -/
def curriedCoyonedaLemma {C : Type u₁} [SmallCategory C] :
    coyoneda.rightOp ⋙ coyoneda ≅ evaluation C (Type u₁) :=
  NatIso.ofComponents (fun X ↦ NatIso.ofComponents (fun _ ↦ Equiv.toIso coyonedaEquiv)) (by
    intro X Y f
    ext a b
    simp [coyonedaEquiv, ← FunctorToTypes.naturality])

/-- The curried version of the Coyoneda lemma. -/
def largeCurriedCoyonedaLemma {C : Type u₁} [Category.{v₁} C] :
    coyoneda.rightOp ⋙ coyoneda ≅
      evaluation C (Type v₁) ⋙ (whiskeringRight _ _ _).obj uliftFunctor.{u₁} :=
  NatIso.ofComponents
    (fun X => NatIso.ofComponents
      (fun _ => Equiv.toIso <| coyonedaEquiv.trans Equiv.ulift.symm)
      (by
        intro Y Z f
        ext g
        rw [← ULift.down_inj]
        simpa using coyonedaEquiv_comp _ _))
    (by
      intro Y Z f
      ext F g
      rw [← ULift.down_inj]
      simpa using (coyonedaEquiv_naturality _ _).symm)

/-- Version of the Coyoneda lemma where the presheaf is fixed but the argument varies. -/
def coyonedaCompYonedaObj {C : Type u₁} [Category.{v₁} C] (P : C ⥤ Type v₁) :
    coyoneda.rightOp ⋙ yoneda.obj P ≅ P ⋙ uliftFunctor.{u₁} :=
  isoWhiskerRight largeCurriedCoyonedaLemma ((evaluation _ _).obj P)

/-- The curried version of coyoneda lemma when `C` is small. -/
def curriedCoyonedaLemma' {C : Type u₁} [SmallCategory C] :
    yoneda ⋙ (whiskeringLeft C (C ⥤ Type u₁)ᵒᵖ (Type u₁)).obj coyoneda.rightOp
      ≅ 𝟭 (C ⥤ Type u₁) :=
  NatIso.ofComponents (fun F ↦ NatIso.ofComponents (fun _ ↦ Equiv.toIso coyonedaEquiv) (by
    intro X Y f
    ext a
    simp [coyonedaEquiv, ← FunctorToTypes.naturality]))

lemma isIso_of_coyoneda_map_bijective {X Y : C} (f : X ⟶ Y)
    (hf : ∀ (T : C), Function.Bijective (fun (x : Y ⟶ T) => f ≫ x)) :
    IsIso f := by
  obtain ⟨g, hg : f ≫ g = 𝟙 X⟩ := (hf X).2 (𝟙 X)
  refine ⟨g, hg, (hf _).1 ?_⟩
  simp only [Category.comp_id, ← Category.assoc, hg, Category.id_comp]

lemma isIso_iff_coyoneda_map_bijective {X Y : C} (f : X ⟶ Y) :
    IsIso f ↔ (∀ (T : C), Function.Bijective (fun (x : Y ⟶ T) => f ≫ x)) := by
  refine ⟨fun _ ↦ ?_, fun hf ↦ isIso_of_coyoneda_map_bijective f hf⟩
  intro T
  rw [← isIso_iff_bijective]
  exact inferInstanceAs (IsIso ((coyoneda.map f.op).app _))

lemma isIso_iff_isIso_coyoneda_map {X Y : C} (f : X ⟶ Y) :
    IsIso f ↔ ∀ c : C, IsIso ((coyoneda.map f.op).app c) := by
  rw [isIso_iff_coyoneda_map_bijective]
  exact forall_congr' fun _ ↦ (isIso_iff_bijective _).symm

/-- Coyoneda's lemma as a bijection `(uliftCoyoneda.{w}.obj X ⟶ F) ≃ F.obj (op X)`
for any presheaf of type `F : Cᵒᵖ ⥤ Type (max w v₁)` for some
auxiliary universe `w`. -/
@[simps! -isSimp]
def uliftCoyonedaEquiv {X : Cᵒᵖ} {F : C ⥤ Type (max w v₁)} :
    (uliftCoyoneda.{w}.obj X ⟶ F) ≃ F.obj X.unop where
  toFun τ := τ.app X.unop (ULift.up (𝟙 _))
  invFun x := { app Y y := F.map y.down x }
  left_inv τ := by
    ext Y ⟨y⟩
<<<<<<< HEAD
    simp [uliftCoyoneda, ← FunctorToTypes.naturality]
=======
    simp [uliftYoneda, ← FunctorToTypes.naturality]
>>>>>>> def9aafb
  right_inv x := by simp

@[deprecated (since := "2025-08-04")] alias coyonedaCompUliftFunctorEquiv :=
  uliftCoyonedaEquiv

attribute [simp] uliftCoyonedaEquiv_symm_apply_app

lemma uliftCoyonedaEquiv_naturality {X Y : C} {F : C ⥤ Type max w v₁}
<<<<<<< HEAD
    (f : uliftCoyoneda.{w}.obj (op X) ⟶ F)
    (g : X ⟶ Y) : F.map g (uliftCoyonedaEquiv.{w} f) =
      uliftCoyonedaEquiv.{w} (uliftCoyoneda.map g.op ≫ f) := by
  simp [uliftCoyonedaEquiv, uliftCoyoneda,
=======
    (f : uliftCoyoneda.{w}.obj (op X) ⟶ F) (g : X ⟶ Y) :
    F.map g (uliftCoyonedaEquiv.{w} f) = uliftCoyonedaEquiv.{w} (uliftCoyoneda.map g.op ≫ f) := by
  simp [uliftCoyonedaEquiv, uliftYoneda,
>>>>>>> def9aafb
    ← FunctorToTypes.naturality _ _ f g (ULift.up (𝟙 _))]

lemma uliftCoyonedaEquiv_comp {X : Cᵒᵖ} {F G : C ⥤ Type max w v₁}
    (α : uliftCoyoneda.{w}.obj X ⟶ F) (β : F ⟶ G) :
    uliftCoyonedaEquiv.{w} (α ≫ β) = β.app _ (uliftCoyonedaEquiv α) :=
  rfl

@[reassoc]
lemma uliftCoyonedaEquiv_symm_map {X Y : C} (f : X ⟶ Y) {F : C ⥤ Type max w v₁}
    (t : F.obj X) :
    uliftCoyonedaEquiv.{w}.symm (F.map f t) =
      uliftCoyoneda.map f.op ≫ uliftCoyonedaEquiv.symm t := by
  obtain ⟨u, rfl⟩ := uliftCoyonedaEquiv.surjective t
  rw [uliftCoyonedaEquiv_naturality]
  simp

@[simp]
lemma uliftCoyonedaEquiv_uliftCoyoneda_map {X Y : Cᵒᵖ} (f : X ⟶ Y) :
    DFunLike.coe (β := fun _ ↦ ULift.{w} (Y.unop ⟶ X.unop))
        uliftCoyonedaEquiv.{w} (uliftCoyoneda.map f) = ULift.up f.unop := by
<<<<<<< HEAD
  simp [uliftCoyonedaEquiv, uliftCoyoneda]
=======
  simp [uliftCoyonedaEquiv, uliftYoneda]
>>>>>>> def9aafb

/-- Two morphisms of presheaves of types `P ⟶ Q` coincide if the precompositions
with morphisms `uliftCoyoneda.obj X ⟶ P` agree. -/
lemma hom_ext_uliftCoyoneda {P Q : C ⥤ Type max w v₁} {f g : P ⟶ Q}
    (h : ∀ (X : Cᵒᵖ) (p : uliftCoyoneda.{w}.obj X ⟶ P), p ≫ f = p ≫ g) :
    f = g := by
  ext X x
  simpa [uliftCoyonedaEquiv]
    using congr_arg uliftCoyonedaEquiv.{w} (h _ (uliftCoyonedaEquiv.symm x))

/-- A variant of the curried version of the Coyoneda lemma with a raise in the universe level. -/
<<<<<<< HEAD
def largeCurriedUliftCoyonedaLemma {C : Type u₁} [Category.{v₁} C] :
    coyoneda.rightOp ⋙ ((whiskeringRight _ _ _).obj uliftFunctor.{w}).op ⋙ coyoneda ≅
=======
def uliftCoyonedaRightOpCompCoyoneda {C : Type u₁} [Category.{v₁} C] :
    uliftCoyoneda.{w}.rightOp ⋙ coyoneda ≅
>>>>>>> def9aafb
      evaluation C (Type max v₁ w) ⋙ (whiskeringRight _ _ _).obj uliftFunctor.{u₁} :=
  NatIso.ofComponents
    (fun X => NatIso.ofComponents
      (fun _ => Equiv.toIso <| uliftCoyonedaEquiv.trans Equiv.ulift.symm)
      (by
        intros Y Z f
        ext g
        rw [← ULift.down_inj]
        simpa using uliftCoyonedaEquiv_comp _ _))
    (by
      intros Y Z f
      ext F g
      rw [← ULift.down_inj]
      simpa using (uliftCoyonedaEquiv_naturality _ _).symm)

end CoyonedaLemma

section

variable {C}
variable {D : Type*} [Category.{v₁} D] (F : C ⥤ D)

/-- The natural transformation `yoneda.obj X ⟶ F.op ⋙ yoneda.obj (F.obj X)`
when `F : C ⥤ D` and `X : C`. -/
def yonedaMap (X : C) : yoneda.obj X ⟶ F.op ⋙ yoneda.obj (F.obj X) where
  app _ f := F.map f

@[simp]
lemma yonedaMap_app_apply {Y : C} {X : Cᵒᵖ} (f : X.unop ⟶ Y) :
    (yonedaMap F Y).app X f = F.map f := rfl

end

section

variable {C}
variable {D : Type u₂} [Category.{v₂} D] (F : C ⥤ D)

/-- The natural transformation `uliftYoneda.obj X ⟶ F.op ⋙ uliftYoneda.obj (F.obj X)`
when `F : C ⥤ D` and `X : C`. -/
def uliftYonedaMap (X : C) :
    uliftYoneda.{max w v₂}.obj X ⟶ F.op ⋙ uliftYoneda.{max w v₁}.obj (F.obj X) where
  app _ f := ULift.up (F.map (ULift.down f))

@[simp]
lemma uliftYonedaMap_app_apply {Y : C} {X : Cᵒᵖ} (f : X.unop ⟶ Y) :
    (uliftYonedaMap.{w} F Y).app X (ULift.up f) = ULift.up (F.map f) := rfl

end

section

variable {C : Type u₁} [Category.{v₁} C]

/-- A type-level equivalence between sections of a functor and morphisms from a terminal functor
to it. We use the constant functor on a given singleton type here as a specific choice of terminal
functor. -/
@[simps apply_app]
def Functor.sectionsEquivHom (F : C ⥤ Type u₂) (X : Type u₂) [Unique X] :
    F.sections ≃ ((const _).obj X ⟶ F) where
  toFun s :=
    { app j x := s.1 j
      naturality _ _ _ := by ext x; simp }
  invFun τ := ⟨fun j ↦ τ.app _ (default : X), fun φ ↦ (congr_fun (τ.naturality φ) _).symm⟩
  right_inv τ := by
    ext _ (x : X)
    rw [Unique.eq_default x]

lemma Functor.sectionsEquivHom_naturality {F G : C ⥤ Type u₂} (f : F ⟶ G) (X : Type u₂) [Unique X]
    (x : F.sections) :
    (G.sectionsEquivHom X) ((sectionsFunctor C).map f x) = (F.sectionsEquivHom X) x ≫ f := by
  rfl

lemma Functor.sectionsEquivHom_naturality_symm {F G : C ⥤ Type u₂} (f : F ⟶ G) (X : Type u₂)
    [Unique X] (τ : (const C).obj X ⟶ F) :
    (G.sectionsEquivHom X).symm (τ ≫ f) =
      (sectionsFunctor C).map f ((F.sectionsEquivHom X).symm τ) := by
  rfl

/-- A natural isomorphism between the sections functor `(C ⥤ Type _) ⥤ Type _` and the co-Yoneda
embedding of a terminal functor, specifically a constant functor on a given singleton type `X`. -/
@[simps!]
noncomputable def sectionsFunctorNatIsoCoyoneda (X : Type max u₁ u₂) [Unique X] :
    Functor.sectionsFunctor.{v₁, max u₁ u₂} C ≅ coyoneda.obj (op ((Functor.const C).obj X)) :=
  NatIso.ofComponents fun F ↦ (F.sectionsEquivHom X).toIso

end

namespace Functor.FullyFaithful

variable {C : Type u₁} [Category.{v₁} C]

/-- `FullyFaithful.homEquiv` as a natural isomorphism. -/
@[simps!]
def homNatIso {D : Type u₂} [Category.{v₂} D] {F : C ⥤ D} (hF : F.FullyFaithful) (X : C) :
    F.op ⋙ uliftYoneda.obj.{v₁} (F.obj X) ≅ uliftYoneda.obj.{v₂} X :=
  NatIso.ofComponents
    (fun Y => Equiv.toIso (Equiv.ulift.trans <| hF.homEquiv.symm.trans Equiv.ulift.symm))
    (fun f => by ext; exact Equiv.ulift.injective (hF.map_injective (by simp)))

/-- `FullyFaithful.homEquiv` as a natural isomorphism. -/
@[simps!, deprecated homNatIso (since := "2025-10-28")]
def homNatIsoMaxRight {D : Type u₂} [Category.{max v₁ v₂} D] {F : C ⥤ D} (hF : F.FullyFaithful)
    (X : C) : F.op ⋙ yoneda.obj (F.obj X) ≅ uliftYoneda.obj.{v₂} X :=
  isoWhiskerLeft F.op (uliftYonedaIsoYoneda.symm.app _) ≪≫ hF.homNatIso _ ≪≫
    NatIso.ofComponents (fun _ => Equiv.toIso (Equiv.ulift.trans Equiv.ulift.symm))

/-- `FullyFaithful.homEquiv` as a natural isomorphism. -/
@[simps!]
def compUliftYonedaCompWhiskeringLeft {D : Type u₂} [Category.{v₂} D] {F : C ⥤ D}
    (hF : F.FullyFaithful) :
    F ⋙ uliftYoneda.{v₁} ⋙ (whiskeringLeft _ _ _).obj F.op ≅ uliftYoneda.{v₂} :=
  NatIso.ofComponents (fun X => hF.homNatIso _)
    (fun f => by ext; exact Equiv.ulift.injective (hF.map_injective (by simp)))

@[deprecated (since := "2025-10-20")] alias compYonedaCompWhiskeringLeft :=
  compUliftYonedaCompWhiskeringLeft

/-- `FullyFaithful.homEquiv` as a natural isomorphism. -/
@[simps!, deprecated compUliftYonedaCompWhiskeringLeft (since := "2025-10-28")]
def compYonedaCompWhiskeringLeftMaxRight {D : Type u₂} [Category.{max v₁ v₂} D] {F : C ⥤ D}
    (hF : F.FullyFaithful) : F ⋙ yoneda ⋙ (whiskeringLeft _ _ _).obj F.op ≅ uliftYoneda.{v₂} := by
  refine isoWhiskerLeft F (isoWhiskerRight uliftYonedaIsoYoneda.symm.{v₁} _) ≪≫
    hF.compUliftYonedaCompWhiskeringLeft ≪≫
    NatIso.ofComponents (fun _ => NatIso.ofComponents
      (fun _ => Equiv.toIso (Equiv.ulift.trans Equiv.ulift.symm)))

/-- `FullyFaithful.homEquiv` as a natural isomorphism, using coyoneda. -/
@[simps!]
def homNatIso' {D : Type u₂} [Category.{v₂} D] {F : C ⥤ D} (hF : F.FullyFaithful) (X : C) :
    F ⋙ uliftCoyoneda.obj.{v₁} (op (F.obj X)) ≅ uliftCoyoneda.obj.{v₂} (op X) :=
  NatIso.ofComponents
    (fun Y => Equiv.toIso (Equiv.ulift.trans <| hF.homEquiv.symm.trans Equiv.ulift.symm))
    (fun f => by ext; exact Equiv.ulift.injective (hF.map_injective (by simp)))

/-- `FullyFaithful.homEquiv` as a natural isomorphism, using coyoneda. -/
@[simps!]
def compUliftCoyonedaCompWhiskeringLeft {D : Type u₂} [Category.{v₂} D] {F : C ⥤ D}
    (hF : F.FullyFaithful) :
    F.op ⋙ uliftCoyoneda.{v₁} ⋙ (whiskeringLeft _ _ _).obj F ≅ uliftCoyoneda.{v₂} :=
  NatIso.ofComponents (fun X => hF.homNatIso' _)
    (fun f => by ext; exact Equiv.ulift.injective (hF.map_injective (by simp)))

/-- `FullyFaithful.homEquiv` as a natural isomorphism, using coyoneda. -/
@[simps!]
def homNatIso' {D : Type u₂} [Category.{v₂} D] {F : C ⥤ D} (hF : F.FullyFaithful) (X : C) :
    F ⋙ coyoneda.obj (op (F.obj X)) ⋙ uliftFunctor.{v₁} ≅
      coyoneda.obj (op X) ⋙ uliftFunctor.{v₂} :=
  NatIso.ofComponents
    (fun Y => Equiv.toIso (Equiv.ulift.trans <| hF.homEquiv.symm.trans Equiv.ulift.symm))
    (fun f => by ext; exact Equiv.ulift.injective (hF.map_injective (by simp)))

/-- `FullyFaithful.homEquiv` as a natural isomorphism, using coyoneda. -/
@[simps!]
def homNatIsoMaxRight' {D : Type u₂} [Category.{max v₁ v₂} D] {F : C ⥤ D} (hF : F.FullyFaithful)
    (X : C) : F ⋙ coyoneda.obj (op (F.obj X)) ≅ coyoneda.obj (op X) ⋙ uliftFunctor.{v₂} :=
  NatIso.ofComponents
    (fun Y => Equiv.toIso (hF.homEquiv.symm.trans Equiv.ulift.symm))
    (fun f => by ext; exact Equiv.ulift.injective (hF.map_injective (by simp)))

/-- `FullyFaithful.homEquiv` as a natural isomorphism, using coyoneda. -/
@[simps!]
def compCoyonedaCompWhiskeringLeft {D : Type u₂} [Category.{v₂} D] {F : C ⥤ D}
    (hF : F.FullyFaithful) : F.op ⋙ coyoneda ⋙ (whiskeringLeft _ _ _).obj F ⋙
      (Functor.whiskeringRight _ _ _).obj uliftFunctor.{v₁} ≅
      coyoneda ⋙ (Functor.whiskeringRight _ _ _).obj uliftFunctor.{v₂} :=
  NatIso.ofComponents (fun X => hF.homNatIso' _)
    (fun f => by ext; exact Equiv.ulift.injective (hF.map_injective (by simp)))

/-- `FullyFaithful.homEquiv` as a natural isomorphism, using coyoneda. -/
@[simps!]
def compCoyonedaCompWhiskeringLeftMaxRight {D : Type u₂} [Category.{max v₁ v₂} D] {F : C ⥤ D}
    (hF : F.FullyFaithful) : F.op ⋙ coyoneda ⋙ (whiskeringLeft _ _ _).obj F ≅
      coyoneda ⋙ (Functor.whiskeringRight _ _ _).obj uliftFunctor.{v₂} :=
  NatIso.ofComponents (fun X => hF.homNatIsoMaxRight' _)
    (fun f => by ext; exact Equiv.ulift.injective (hF.map_injective (by simp)))

end Functor.FullyFaithful

end CategoryTheory<|MERGE_RESOLUTION|>--- conflicted
+++ resolved
@@ -64,19 +64,6 @@
 `uliftCoyoneda.{w} (C := C) ≅ coyoneda`. -/
 @[simps!]
 def uliftCoyonedaIsoCoyoneda {C : Type u₁} [Category.{max w v₁} C] :
-    uliftCoyoneda.{w} (C := C) ≅ coyoneda :=
-  NatIso.ofComponents (fun _ ↦ NatIso.ofComponents (fun _ ↦ Equiv.ulift.toIso))
-
-/-- Variant of the Coyoneda embedding which allows a raise in the universe level
-for the category of types. -/
-@[pp_with_univ, simps!]
-def uliftCoyoneda : Cᵒᵖ ⥤ C ⥤ Type (max w v₁) :=
-  coyoneda ⋙ (whiskeringRight _ _ _).obj uliftFunctor.{w}
-
-/-- If `C` is a category with `[Category.{max w v₁} C]`, this is the isomorphism
-`uliftCoyoneda.{w} (C := C) ≅ coyoneda`. -/
-@[simps!]
-def uliftCoyonedaIsoYoneda {C : Type u₁} [Category.{max w v₁} C] :
     uliftCoyoneda.{w} (C := C) ≅ coyoneda :=
   NatIso.ofComponents (fun _ ↦ NatIso.ofComponents (fun _ ↦ Equiv.ulift.toIso))
 
@@ -741,13 +728,8 @@
   simpa [uliftYonedaEquiv] using congr_arg uliftYonedaEquiv.{w} (h _ (uliftYonedaEquiv.symm x))
 
 /-- A variant of the curried version of the Yoneda lemma with a raise in the universe level. -/
-<<<<<<< HEAD
-def largeCurriedUliftYonedaLemma {C : Type u₁} [Category.{v₁} C] :
-    yoneda.op ⋙ ((whiskeringRight _ _ _).obj uliftFunctor.{w}).op ⋙ coyoneda ≅
-=======
 def uliftYonedaOpCompCoyoneda {C : Type u₁} [Category.{v₁} C] :
     uliftYoneda.{w}.op ⋙ coyoneda ≅
->>>>>>> def9aafb
       evaluation Cᵒᵖ (Type max v₁ w) ⋙ (whiskeringRight _ _ _).obj uliftFunctor.{u₁} :=
   NatIso.ofComponents
     (fun X => NatIso.ofComponents
@@ -930,11 +912,7 @@
   invFun x := { app Y y := F.map y.down x }
   left_inv τ := by
     ext Y ⟨y⟩
-<<<<<<< HEAD
-    simp [uliftCoyoneda, ← FunctorToTypes.naturality]
-=======
     simp [uliftYoneda, ← FunctorToTypes.naturality]
->>>>>>> def9aafb
   right_inv x := by simp
 
 @[deprecated (since := "2025-08-04")] alias coyonedaCompUliftFunctorEquiv :=
@@ -943,16 +921,9 @@
 attribute [simp] uliftCoyonedaEquiv_symm_apply_app
 
 lemma uliftCoyonedaEquiv_naturality {X Y : C} {F : C ⥤ Type max w v₁}
-<<<<<<< HEAD
-    (f : uliftCoyoneda.{w}.obj (op X) ⟶ F)
-    (g : X ⟶ Y) : F.map g (uliftCoyonedaEquiv.{w} f) =
-      uliftCoyonedaEquiv.{w} (uliftCoyoneda.map g.op ≫ f) := by
-  simp [uliftCoyonedaEquiv, uliftCoyoneda,
-=======
     (f : uliftCoyoneda.{w}.obj (op X) ⟶ F) (g : X ⟶ Y) :
     F.map g (uliftCoyonedaEquiv.{w} f) = uliftCoyonedaEquiv.{w} (uliftCoyoneda.map g.op ≫ f) := by
   simp [uliftCoyonedaEquiv, uliftYoneda,
->>>>>>> def9aafb
     ← FunctorToTypes.naturality _ _ f g (ULift.up (𝟙 _))]
 
 lemma uliftCoyonedaEquiv_comp {X : Cᵒᵖ} {F G : C ⥤ Type max w v₁}
@@ -973,11 +944,7 @@
 lemma uliftCoyonedaEquiv_uliftCoyoneda_map {X Y : Cᵒᵖ} (f : X ⟶ Y) :
     DFunLike.coe (β := fun _ ↦ ULift.{w} (Y.unop ⟶ X.unop))
         uliftCoyonedaEquiv.{w} (uliftCoyoneda.map f) = ULift.up f.unop := by
-<<<<<<< HEAD
-  simp [uliftCoyonedaEquiv, uliftCoyoneda]
-=======
   simp [uliftCoyonedaEquiv, uliftYoneda]
->>>>>>> def9aafb
 
 /-- Two morphisms of presheaves of types `P ⟶ Q` coincide if the precompositions
 with morphisms `uliftCoyoneda.obj X ⟶ P` agree. -/
@@ -989,13 +956,8 @@
     using congr_arg uliftCoyonedaEquiv.{w} (h _ (uliftCoyonedaEquiv.symm x))
 
 /-- A variant of the curried version of the Coyoneda lemma with a raise in the universe level. -/
-<<<<<<< HEAD
-def largeCurriedUliftCoyonedaLemma {C : Type u₁} [Category.{v₁} C] :
-    coyoneda.rightOp ⋙ ((whiskeringRight _ _ _).obj uliftFunctor.{w}).op ⋙ coyoneda ≅
-=======
 def uliftCoyonedaRightOpCompCoyoneda {C : Type u₁} [Category.{v₁} C] :
     uliftCoyoneda.{w}.rightOp ⋙ coyoneda ≅
->>>>>>> def9aafb
       evaluation C (Type max v₁ w) ⋙ (whiskeringRight _ _ _).obj uliftFunctor.{u₁} :=
   NatIso.ofComponents
     (fun X => NatIso.ofComponents
@@ -1139,40 +1101,6 @@
   NatIso.ofComponents (fun X => hF.homNatIso' _)
     (fun f => by ext; exact Equiv.ulift.injective (hF.map_injective (by simp)))
 
-/-- `FullyFaithful.homEquiv` as a natural isomorphism, using coyoneda. -/
-@[simps!]
-def homNatIso' {D : Type u₂} [Category.{v₂} D] {F : C ⥤ D} (hF : F.FullyFaithful) (X : C) :
-    F ⋙ coyoneda.obj (op (F.obj X)) ⋙ uliftFunctor.{v₁} ≅
-      coyoneda.obj (op X) ⋙ uliftFunctor.{v₂} :=
-  NatIso.ofComponents
-    (fun Y => Equiv.toIso (Equiv.ulift.trans <| hF.homEquiv.symm.trans Equiv.ulift.symm))
-    (fun f => by ext; exact Equiv.ulift.injective (hF.map_injective (by simp)))
-
-/-- `FullyFaithful.homEquiv` as a natural isomorphism, using coyoneda. -/
-@[simps!]
-def homNatIsoMaxRight' {D : Type u₂} [Category.{max v₁ v₂} D] {F : C ⥤ D} (hF : F.FullyFaithful)
-    (X : C) : F ⋙ coyoneda.obj (op (F.obj X)) ≅ coyoneda.obj (op X) ⋙ uliftFunctor.{v₂} :=
-  NatIso.ofComponents
-    (fun Y => Equiv.toIso (hF.homEquiv.symm.trans Equiv.ulift.symm))
-    (fun f => by ext; exact Equiv.ulift.injective (hF.map_injective (by simp)))
-
-/-- `FullyFaithful.homEquiv` as a natural isomorphism, using coyoneda. -/
-@[simps!]
-def compCoyonedaCompWhiskeringLeft {D : Type u₂} [Category.{v₂} D] {F : C ⥤ D}
-    (hF : F.FullyFaithful) : F.op ⋙ coyoneda ⋙ (whiskeringLeft _ _ _).obj F ⋙
-      (Functor.whiskeringRight _ _ _).obj uliftFunctor.{v₁} ≅
-      coyoneda ⋙ (Functor.whiskeringRight _ _ _).obj uliftFunctor.{v₂} :=
-  NatIso.ofComponents (fun X => hF.homNatIso' _)
-    (fun f => by ext; exact Equiv.ulift.injective (hF.map_injective (by simp)))
-
-/-- `FullyFaithful.homEquiv` as a natural isomorphism, using coyoneda. -/
-@[simps!]
-def compCoyonedaCompWhiskeringLeftMaxRight {D : Type u₂} [Category.{max v₁ v₂} D] {F : C ⥤ D}
-    (hF : F.FullyFaithful) : F.op ⋙ coyoneda ⋙ (whiskeringLeft _ _ _).obj F ≅
-      coyoneda ⋙ (Functor.whiskeringRight _ _ _).obj uliftFunctor.{v₂} :=
-  NatIso.ofComponents (fun X => hF.homNatIsoMaxRight' _)
-    (fun f => by ext; exact Equiv.ulift.injective (hF.map_injective (by simp)))
-
 end Functor.FullyFaithful
 
 end CategoryTheory