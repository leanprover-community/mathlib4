/-
Copyright (c) 2023 Joël Riou. All rights reserved.
Released under Apache 2.0 license as described in the file LICENSE.
Authors: Joël Riou
-/
import Mathlib.CategoryTheory.Shift.Induced
import Mathlib.CategoryTheory.Localization.HasLocalization
import Mathlib.CategoryTheory.Localization.LocalizerMorphism

/-!
# The shift induced on a localized category

Let `C` be a category equipped with a shift by a monoid `A`. A morphism property `W`
on `C` satisfies `W.IsCompatibleWithShift A` when for all `a : A`,
a morphism `f` is in `W` iff `f⟦a⟧'` is. When this compatibility is satisfied,
then the corresponding localized category can be equipped with
a shift by `A`, and the localization functor is compatible with the shift.

--/

universe v₁ v₂ v₃ u₁ u₂ u₃ w

namespace CategoryTheory

variable {C : Type u₁} {D : Type u₂} [Category.{v₁} C] [Category.{v₂} D]
  {E : Type u₃} [Category.{v₃} E]
  (L : C ⥤ D) (W : MorphismProperty C) [L.IsLocalization W]
  (A : Type w) [AddMonoid A] [HasShift C A]

namespace MorphismProperty

/-- A morphism property `W` on a category `C` is compatible with the shift by a
monoid `A` when for all `a : A`, a morphism `f` belongs to `W`
if and only if `f⟦a⟧'` does. -/
class IsCompatibleWithShift : Prop :=
  /-- the condition that for all `a : A`, the morphism property `W` is not changed when
  we take its inverse image by the shift functor by `a` -/
  condition : ∀ (a : A), W.inverseImage (shiftFunctor C a) = W

variable [W.IsCompatibleWithShift A]

namespace IsCompatibleWithShift

variable {A}

lemma iff {X Y : C} (f : X ⟶ Y) (a : A) : W (f⟦a⟧') ↔ W f := by
  conv_rhs => rw [← @IsCompatibleWithShift.condition _ _ W A _ _ _ a]
  rfl

lemma shiftFunctor_comp_inverts (a : A) :
    W.IsInvertedBy (shiftFunctor C a ⋙ L) := fun _ _ f hf =>
  Localization.inverts L W _ (by simpa only [iff] using hf)

end IsCompatibleWithShift

variable {A} in
/-- The morphism of localizer from `W` to `W` given by the functor `shiftFunctor C a`
when `a : A` and `W` is compatible with the shift by `A`. -/
abbrev shiftLocalizerMorphism (a : A) : LocalizerMorphism W W where
  functor := shiftFunctor C a
  map := by rw [MorphismProperty.IsCompatibleWithShift.condition]

end MorphismProperty

variable [W.IsCompatibleWithShift A]

/-- When `L : C ⥤ D` is a localization functor with respect to a morphism property `W`
that is compatible with the shift by a monoid `A` on `C`, this is the induced
shift on the category `D`. -/
noncomputable def HasShift.localized : HasShift D A :=
  have := Localization.full_whiskeringLeft L W D
  have := Localization.faithful_whiskeringLeft L W D
  HasShift.induced L A
    (fun a => Localization.lift (shiftFunctor C a ⋙ L)
      (MorphismProperty.IsCompatibleWithShift.shiftFunctor_comp_inverts L W a) L)
    (fun _ => Localization.fac _ _ _)
<<<<<<< HEAD
    ⟨⟨(inferInstance : (Localization.whiskeringLeftFunctor' L W D).Full)⟩,
      (inferInstance : (Localization.whiskeringLeftFunctor' L W D).Faithful)⟩
=======
>>>>>>> 59de845a

/-- The localization functor `L : C ⥤ D` is compatible with the shift. -/
@[nolint unusedHavesSuffices]
noncomputable def Functor.CommShift.localized :
    @Functor.CommShift _ _ _ _ L A _ _ (HasShift.localized L W A) :=
  have := Localization.full_whiskeringLeft L W D
  have := Localization.faithful_whiskeringLeft L W D
  Functor.CommShift.ofInduced _ _ _ _

attribute [irreducible] HasShift.localized Functor.CommShift.localized

/-- The localized category `W.Localization` is endowed with the induced shift.  -/
noncomputable instance HasShift.localization :
    HasShift W.Localization A :=
  HasShift.localized W.Q W A

/-- The localization functor `W.Q : C ⥤ W.Localization` is compatible with the shift. -/
noncomputable instance MorphismProperty.commShift_Q :
    W.Q.CommShift A :=
  Functor.CommShift.localized W.Q W A

attribute [irreducible] HasShift.localization MorphismProperty.commShift_Q

variable [W.HasLocalization]

/-- The localized category `W.Localization'` is endowed with the induced shift.  -/
noncomputable instance HasShift.localization' :
    HasShift W.Localization' A :=
  HasShift.localized W.Q' W A

/-- The localization functor `W.Q' : C ⥤ W.Localization'` is compatible with the shift. -/
noncomputable instance MorphismProperty.commShift_Q' :
    W.Q'.CommShift A :=
  Functor.CommShift.localized W.Q' W A

attribute [irreducible] HasShift.localization' MorphismProperty.commShift_Q'

section

open Localization

variable (F : C ⥤ E) (F' : D ⥤ E) [Lifting L W F F']
  [HasShift D A] [HasShift E A] [L.CommShift A] [F.CommShift A]

namespace Functor

namespace commShiftOfLocalization

variable {A}

/-- Auxiliary definition for `Functor.commShiftOfLocalization`. -/
noncomputable def iso (a : A) :
    shiftFunctor D a ⋙ F' ≅ F' ⋙ shiftFunctor E a :=
  Localization.liftNatIso L W (L ⋙ shiftFunctor D a ⋙ F')
    (L ⋙ F' ⋙ shiftFunctor E a) _ _
      ((Functor.associator _ _ _).symm ≪≫
        isoWhiskerRight (L.commShiftIso a).symm F' ≪≫
        Functor.associator _ _ _ ≪≫
        isoWhiskerLeft _ (Lifting.iso L W F F') ≪≫
        F.commShiftIso a ≪≫
        isoWhiskerRight (Lifting.iso L W F F').symm _ ≪≫ Functor.associator _ _ _)

@[simp, reassoc]
lemma iso_hom_app (a : A) (X : C) :
    (commShiftOfLocalization.iso L W F F' a).hom.app (L.obj X) =
      F'.map ((L.commShiftIso a).inv.app X) ≫
      (Lifting.iso L W F F').hom.app (X⟦a⟧) ≫
        (F.commShiftIso a).hom.app X ≫
          (shiftFunctor E a).map ((Lifting.iso L W F F').inv.app X) := by
  simp [commShiftOfLocalization.iso]

@[simp, reassoc]
lemma iso_inv_app (a : A) (X : C) :
    (commShiftOfLocalization.iso L W F F' a).inv.app (L.obj X) =
        (shiftFunctor E a).map ((Lifting.iso L W F F').hom.app X) ≫
        (F.commShiftIso a).inv.app X ≫
      (Lifting.iso L W F F').inv.app (X⟦a⟧) ≫
      F'.map ((L.commShiftIso a).hom.app X) := by
  simp [commShiftOfLocalization.iso]

end commShiftOfLocalization

/-- In the context of localization of categories, if a functor
is induced by a functor which commutes with the shift, then
this functor commutes with the shift.  -/
noncomputable def commShiftOfLocalization : F'.CommShift A where
  iso := commShiftOfLocalization.iso L W F F'
  zero := by
    ext1
    apply natTrans_ext L W
    intro X
    dsimp
    simp only [commShiftOfLocalization.iso_hom_app, comp_obj, commShiftIso_zero,
      CommShift.isoZero_inv_app, map_comp, CommShift.isoZero_hom_app, Category.assoc,
      ← NatTrans.naturality_assoc, ← NatTrans.naturality]
    dsimp
    simp only [← Functor.map_comp_assoc, ← Functor.map_comp,
      Iso.inv_hom_id_app, id_obj, map_id, Category.id_comp, Iso.hom_inv_id_app_assoc]
  add a b := by
    ext1
    apply natTrans_ext L W
    intro X
    dsimp
    simp only [commShiftOfLocalization.iso_hom_app, comp_obj, commShiftIso_add,
      CommShift.isoAdd_inv_app, map_comp, CommShift.isoAdd_hom_app, Category.assoc]
    congr 1
    rw [← cancel_epi (F'.map ((shiftFunctor D b).map ((L.commShiftIso a).hom.app X))),
      ← F'.map_comp_assoc, ← map_comp, Iso.hom_inv_id_app, map_id, map_id, Category.id_comp]
    conv_lhs =>
      erw [← NatTrans.naturality_assoc]
      dsimp
      rw [← Functor.map_comp_assoc, ← map_comp_assoc, Category.assoc,
        ← map_comp, Iso.inv_hom_id_app]
      dsimp
      rw [map_id, Category.comp_id, ← NatTrans.naturality]
      dsimp
    conv_rhs =>
      erw [← NatTrans.naturality_assoc]
      dsimp
      rw [← Functor.map_comp_assoc, ← map_comp, Iso.hom_inv_id_app]
      dsimp
      rw [map_id, map_id, Category.id_comp, commShiftOfLocalization.iso_hom_app,
        Category.assoc, Category.assoc, Category.assoc, ← map_comp_assoc,
        Iso.inv_hom_id_app, map_id, Category.id_comp]

variable {A}

lemma commShiftOfLocalization_iso_hom_app (a : A) (X : C) :
    letI := Functor.commShiftOfLocalization L W A F F'
    (F'.commShiftIso a).hom.app (L.obj X) =
      F'.map ((L.commShiftIso a).inv.app X) ≫ (Lifting.iso L W F F').hom.app (X⟦a⟧) ≫
        (F.commShiftIso a).hom.app X ≫
          (shiftFunctor E a).map ((Lifting.iso L W F F').inv.app X) := by
  apply commShiftOfLocalization.iso_hom_app

lemma commShiftOfLocalization_iso_inv_app (a : A) (X : C) :
    letI := Functor.commShiftOfLocalization L W A F F'
    (F'.commShiftIso a).inv.app (L.obj X) =
      (shiftFunctor E a).map ((Lifting.iso L W F F').hom.app X) ≫
      (F.commShiftIso a).inv.app X ≫ (Lifting.iso L W F F').inv.app (X⟦a⟧) ≫
     F'.map ((L.commShiftIso a).hom.app X) := by
  apply commShiftOfLocalization.iso_inv_app

end Functor

instance NatTrans.commShift_iso_hom_of_localization :
    letI := Functor.commShiftOfLocalization L W A F F'
    NatTrans.CommShift (Lifting.iso L W F F').hom A := by
  letI := Functor.commShiftOfLocalization L W A F F'
  constructor
  intro a
  ext X
  simp only [comp_app, whiskerRight_app, whiskerLeft_app,
    Functor.commShiftIso_comp_hom_app,
    Functor.commShiftOfLocalization_iso_hom_app,
    Category.assoc, ← Functor.map_comp, ← Functor.map_comp_assoc,
    Iso.hom_inv_id_app, Functor.map_id, Iso.inv_hom_id_app,
    Category.comp_id, Category.id_comp, Functor.comp_obj]

end

end CategoryTheory<|MERGE_RESOLUTION|>--- conflicted
+++ resolved
@@ -74,11 +74,6 @@
     (fun a => Localization.lift (shiftFunctor C a ⋙ L)
       (MorphismProperty.IsCompatibleWithShift.shiftFunctor_comp_inverts L W a) L)
     (fun _ => Localization.fac _ _ _)
-<<<<<<< HEAD
-    ⟨⟨(inferInstance : (Localization.whiskeringLeftFunctor' L W D).Full)⟩,
-      (inferInstance : (Localization.whiskeringLeftFunctor' L W D).Faithful)⟩
-=======
->>>>>>> 59de845a
 
 /-- The localization functor `L : C ⥤ D` is compatible with the shift. -/
 @[nolint unusedHavesSuffices]
