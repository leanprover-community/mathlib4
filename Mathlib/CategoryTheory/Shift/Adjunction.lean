--- conflicted
+++ resolved
@@ -424,29 +424,6 @@
     E.CommShift A where
   commShift_unit' := h
   commShift_counit' := (Adjunction.CommShift.mk' E.toAdjunction A h).commShift_counit
-<<<<<<< HEAD
-
-/--
-The forward functor of the identity equivalence is compatible with shifts.
--/
-instance : (Equivalence.refl (C := C)).functor.CommShift A := by
-  simp
-  infer_instance
-
-/--
-The inverse functor of the identity equivalence is compatible with shifts.
--/
-instance : (Equivalence.refl (C := C)).inverse.CommShift A := by
-  simp
-  infer_instance
-
-/--
-The identity equivalence is compatible with shifts.
--/
-instance : (Equivalence.refl (C := C)).CommShift A := sorry
-
-/--
-=======
 
 /--
 The forward functor of the identity equivalence is compatible with shifts.
@@ -471,7 +448,6 @@
   infer_instance
 
 /--
->>>>>>> 940ab29c
 If an equivalence `E : C ≌ D` is compatible with shifts, so is `E.symm`.
 -/
 instance [E.CommShift A] : E.symm.CommShift A :=
