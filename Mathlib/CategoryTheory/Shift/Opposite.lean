--- conflicted
+++ resolved
@@ -20,8 +20,6 @@
 of the shift on `Cᵒᵖ` shall combine the shift on `OppositeShift C A` and another
 construction of the "pullback" of a shift by a monoid morphism like `n ↦ -n`.
 
-<<<<<<< HEAD
-=======
 If `F : C ⥤ D` is a functor between categories equipped with shifts by `A`, we define
 a type synonym `OppositeShift.functor A F` for `F.op`. When `F` has a `CommShift` structure
 by `A`, we define a `CommShift` structure by `A` on `OppositeShift.functor A F`. In this
@@ -40,7 +38,6 @@
 on `F` and `G`, then `OppositeShift.adjunction A adj` is also compatible with the pulled back
 `CommShift` structures.
 
->>>>>>> 93a78ce0
 Given a `CommShift` structure on a functor `F`, we define a `CommShift` structure on `F.op`
 (and vice versa).
 We also prove that, if an adjunction `F ⊣ G` is compatible with `CommShift` structures on
@@ -158,16 +155,8 @@
 to `OppositeShift.functor G A`..
 -/
 def OppositeShift.natTrans {G : C ⥤ D} (τ : F ⟶ G) :
-<<<<<<< HEAD
-    OppositeShift.functor A G ⟶ OppositeShift.functor A F where
-  app X := (NatTrans.op τ).app X
-  naturality X Y f := by
-     dsimp [OppositeShift.functor]
-     rw [← op_comp, ← τ.naturality, op_comp]
-=======
     OppositeShift.functor A G ⟶ OppositeShift.functor A F :=
   NatTrans.op τ
->>>>>>> 93a78ce0
 
 namespace Functor
 
@@ -235,16 +224,6 @@
 open Opposite in
 instance commShift_op (τ : F ⟶ G) [NatTrans.CommShift τ A] :
     NatTrans.CommShift (OppositeShift.natTrans A τ) A where
-<<<<<<< HEAD
-      shift_comm _ := by
-        ext
-        rw [← cancel_mono (((OppositeShift.functor A F).commShiftIso _ ).inv.app _),
-          ← cancel_epi (((OppositeShift.functor A G).commShiftIso _).inv.app _)]
-        dsimp
-        simp only [assoc, Iso.inv_hom_id_app_assoc, Iso.hom_inv_id_app, Functor.comp_obj,
-          Functor.op_obj, comp_id]
-        exact (op_inj_iff _ _).mpr (NatTrans.shift_app_comm τ _ (unop _))
-=======
   shift_comm _ := by
     ext
     rw [← cancel_mono (((OppositeShift.functor A F).commShiftIso _ ).inv.app _),
@@ -253,7 +232,6 @@
     simp only [assoc, Iso.inv_hom_id_app_assoc, Iso.hom_inv_id_app, Functor.comp_obj,
       Functor.op_obj, comp_id]
     exact (op_inj_iff _ _).mpr (NatTrans.shift_app_comm τ _ (unop _))
->>>>>>> 93a78ce0
 
 end NatTrans
 
