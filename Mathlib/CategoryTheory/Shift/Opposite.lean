--- conflicted
+++ resolved
@@ -189,11 +189,7 @@
 open Opposite in
 lemma commShift_op (τ : F ⟶ G) [NatTrans.CommShift τ A] :
     NatTrans.CommShift (C := OppositeShift C A) (D := OppositeShift D A) (NatTrans.op τ) A where
-<<<<<<< HEAD
-      comm' _ := by
-=======
       shift_comm _ := by
->>>>>>> 0fb58944
         ext
         rw [← cancel_mono ((F.op.commShiftIso _ (C := OppositeShift C A)
           (D := OppositeShift D A)).inv.app _), ← cancel_epi ((G.op.commShiftIso _
@@ -201,11 +197,7 @@
         dsimp
         simp only [assoc, Iso.inv_hom_id_app_assoc, Iso.hom_inv_id_app, Functor.comp_obj,
           Functor.op_obj, comp_id]
-<<<<<<< HEAD
-        exact (op_inj_iff _ _).mpr (NatTrans.CommShift.comm_app τ _ (unop _))
-=======
         exact (op_inj_iff _ _).mpr (NatTrans.shift_app_comm τ _ (unop _))
->>>>>>> 0fb58944
 
 end NatTrans
 
