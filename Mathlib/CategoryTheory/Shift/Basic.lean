--- conflicted
+++ resolved
@@ -519,11 +519,7 @@
   dsimp [shiftFunctorCompIsoId]
   simp only [Functor.map_comp, Category.assoc]
   congr 1
-<<<<<<< HEAD
-  erw [← NatTrans.naturality]
-=======
   rw [← NatTrans.naturality]
->>>>>>> c6021b7b
   dsimp
   rw [← cancel_mono ((shiftFunctorAdd' C p' p 0 hp).inv.app X), Iso.hom_inv_id_app,
     Category.assoc, Category.assoc, Category.assoc, Category.assoc,
