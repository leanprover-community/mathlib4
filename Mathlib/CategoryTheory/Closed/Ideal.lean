/-
Copyright (c) 2021 Bhavik Mehta. All rights reserved.
Released under Apache 2.0 license as described in the file LICENSE.
Authors: Bhavik Mehta
-/
import Mathlib.CategoryTheory.Limits.Preserves.Shapes.BinaryProducts
import Mathlib.CategoryTheory.Limits.Constructions.FiniteProductsOfBinaryProducts
import Mathlib.CategoryTheory.Monad.Limits
import Mathlib.CategoryTheory.Adjunction.FullyFaithful
import Mathlib.CategoryTheory.Adjunction.Limits
import Mathlib.CategoryTheory.Adjunction.Reflective
import Mathlib.CategoryTheory.Closed.Cartesian
import Mathlib.CategoryTheory.Subterminal

/-!
# Exponential ideals

An exponential ideal of a cartesian closed category `C` is a subcategory `D ⊆ C` such that for any
`B : D` and `A : C`, the exponential `A ⟹ B` is in `D`: resembling ring theoretic ideals. We
define the notion here for inclusion functors `i : D ⥤ C` rather than explicit subcategories to
preserve the principle of equivalence.

We additionally show that if `C` is cartesian closed and `i : D ⥤ C` is a reflective functor, the
following are equivalent.
* The left adjoint to `i` preserves binary (equivalently, finite) products.
* `i` is an exponential ideal.
-/


universe v₁ v₂ u₁ u₂

noncomputable section

namespace CategoryTheory

open Limits Category

section Ideal

variable {C : Type u₁} {D : Type u₂} [Category.{v₁} C] [Category.{v₁} D] {i : D ⥤ C}
variable (i) [HasFiniteProducts C] [CartesianClosed C]

/-- The subcategory `D` of `C` expressed as an inclusion functor is an *exponential ideal* if
`B ∈ D` implies `A ⟹ B ∈ D` for all `A`.
-/
class ExponentialIdeal : Prop where
  exp_closed : ∀ {B}, B ∈ i.essImage → ∀ A, (A ⟹ B) ∈ i.essImage
attribute [nolint docBlame] ExponentialIdeal.exp_closed

/-- To show `i` is an exponential ideal it suffices to show that `A ⟹ iB` is "in" `D` for any `A` in
`C` and `B` in `D`.
-/
theorem ExponentialIdeal.mk' (h : ∀ (B : D) (A : C), (A ⟹ i.obj B) ∈ i.essImage) :
    ExponentialIdeal i :=
  ⟨fun hB A => by
    rcases hB with ⟨B', ⟨iB'⟩⟩
    exact Functor.essImage.ofIso ((exp A).mapIso iB') (h B' A)⟩

/-- The entire category viewed as a subcategory is an exponential ideal. -/
instance : ExponentialIdeal (𝟭 C) :=
  ExponentialIdeal.mk' _ fun _ _ => ⟨_, ⟨Iso.refl _⟩⟩

open CartesianClosed

/-- The subcategory of subterminal objects is an exponential ideal. -/
instance : ExponentialIdeal (subterminalInclusion C) := by
  apply ExponentialIdeal.mk'
  intro B A
  refine ⟨⟨A ⟹ B.1, fun Z g h => ?_⟩, ⟨Iso.refl _⟩⟩
  exact uncurry_injective (B.2 (CartesianClosed.uncurry g) (CartesianClosed.uncurry h))

/-- If `D` is a reflective subcategory, the property of being an exponential ideal is equivalent to
the presence of a natural isomorphism `i ⋙ exp A ⋙ leftAdjoint i ⋙ i ≅ i ⋙ exp A`, that is:
`(A ⟹ iB) ≅ i L (A ⟹ iB)`, naturally in `B`.
The converse is given in `ExponentialIdeal.mk_of_iso`.
-/
def exponentialIdealReflective (A : C) [Reflective i] [ExponentialIdeal i] :
    i ⋙ exp A ⋙ reflector i ⋙ i ≅ i ⋙ exp A := by
  symm
  apply NatIso.ofComponents _ _
  · intro X
    haveI := Functor.essImage.unit_isIso (ExponentialIdeal.exp_closed (i.obj_mem_essImage X) A)
    apply asIso ((reflectorAdjunction i).unit.app (A ⟹ i.obj X))
  · simp [asIso]

/-- Given a natural isomorphism `i ⋙ exp A ⋙ leftAdjoint i ⋙ i ≅ i ⋙ exp A`, we can show `i`
is an exponential ideal.
-/
theorem ExponentialIdeal.mk_of_iso [Reflective i]
    (h : ∀ A : C, i ⋙ exp A ⋙ reflector i ⋙ i ≅ i ⋙ exp A) : ExponentialIdeal i := by
  apply ExponentialIdeal.mk'
  intro B A
  exact ⟨_, ⟨(h A).app B⟩⟩

end Ideal

section

variable {C : Type u₁} {D : Type u₂} [Category.{v₁} C] [Category.{v₁} D]
variable (i : D ⥤ C)

-- Porting note: this used to be used as a local instance,
-- now it can instead be used as a have when needed
-- we assume HasFiniteProducts D as a hypothesis below
theorem reflective_products [HasFiniteProducts C] [Reflective i] : HasFiniteProducts D :=
  ⟨fun _ => hasLimitsOfShape_of_reflective i⟩


open CartesianClosed

variable [HasFiniteProducts C] [Reflective i] [CartesianClosed C] [HasFiniteProducts D]

/-- If the reflector preserves binary products, the subcategory is an exponential ideal.
This is the converse of `preservesBinaryProductsOfExponentialIdeal`.
-/
instance (priority := 10) exponentialIdeal_of_preservesBinaryProducts
    [PreservesLimitsOfShape (Discrete WalkingPair) (reflector i)] : ExponentialIdeal i := by
  let ir := reflectorAdjunction i
  let L : C ⥤ D := reflector i
  let η : 𝟭 C ⟶ L ⋙ i := ir.unit
  let ε : i ⋙ L ⟶ 𝟭 D := ir.counit
  apply ExponentialIdeal.mk'
  intro B A
  let q : i.obj (L.obj (A ⟹ i.obj B)) ⟶ A ⟹ i.obj B := by
    apply CartesianClosed.curry (ir.homEquiv _ _ _)
    apply _ ≫ (ir.homEquiv _ _).symm ((exp.ev A).app (i.obj B))
    exact prodComparison L A _ ≫ Limits.prod.map (𝟙 _) (ε.app _) ≫ inv (prodComparison _ _ _)
  have : η.app (A ⟹ i.obj B) ≫ q = 𝟙 (A ⟹ i.obj B) := by
    dsimp
    rw [← curry_natural_left, curry_eq_iff, uncurry_id_eq_ev, ← ir.homEquiv_naturality_left,
      ir.homEquiv_apply_eq, assoc, assoc, prodComparison_natural_assoc, L.map_id,
      ← prod.map_id_comp_assoc, ir.left_triangle_components, prod.map_id_id, id_comp]
    apply IsIso.hom_inv_id_assoc
  haveI : IsSplitMono (η.app (A ⟹ i.obj B)) := IsSplitMono.mk' ⟨_, this⟩
  apply mem_essImage_of_unit_isSplitMono

variable [ExponentialIdeal i]

/-- If `i` witnesses that `D` is a reflective subcategory and an exponential ideal, then `D` is
itself cartesian closed.
-/
def cartesianClosedOfReflective : CartesianClosed D :=
  { __ := monoidalOfHasFiniteProducts D -- Porting note (#10754): added this instance
    closed := fun B =>
<<<<<<< HEAD
      { rightAdj :=i ⋙ exp (i.obj B) ⋙ reflector i
        adj := by
          apply Adjunction.restrictFullyFaithful i i (exp.adjunction (i.obj B))
          · symm
            refine' NatIso.ofComponents (fun X => _) (fun f => _)
=======
      { rightAdj := i ⋙ exp (i.obj B) ⋙ reflector i
        adj := by
          apply (exp.adjunction (i.obj B)).restrictFullyFaithful i.fullyFaithfulOfReflective
            i.fullyFaithfulOfReflective
          · symm
            refine NatIso.ofComponents (fun X => ?_) (fun f => ?_)
>>>>>>> 99508fb5
            · haveI :=
                Adjunction.rightAdjointPreservesLimits.{0, 0} (reflectorAdjunction i)
              apply asIso (prodComparison i B X)
            · dsimp [asIso]
              rw [prodComparison_natural, Functor.map_id]
          · apply (exponentialIdealReflective i _).symm } }
<<<<<<< HEAD
#align category_theory.cartesian_closed_of_reflective CategoryTheory.cartesianClosedOfReflective
=======
>>>>>>> 99508fb5

-- It's annoying that I need to do this.
attribute [-instance] CategoryTheory.preservesLimitOfCreatesLimitAndHasLimit
  CategoryTheory.preservesLimitOfShapeOfCreatesLimitsOfShapeAndHasLimitsOfShape

/-- We construct a bijection between morphisms `L(A ⨯ B) ⟶ X` and morphisms `LA ⨯ LB ⟶ X`.
This bijection has two key properties:
* It is natural in `X`: See `bijection_natural`.
* When `X = LA ⨯ LB`, then the backwards direction sends the identity morphism to the product
  comparison morphism: See `bijection_symm_apply_id`.

Together these help show that `L` preserves binary products. This should be considered
*internal implementation* towards `preservesBinaryProductsOfExponentialIdeal`.
-/
noncomputable def bijection (A B : C) (X : D) :
    ((reflector i).obj (A ⨯ B) ⟶ X) ≃ ((reflector i).obj A ⨯ (reflector i).obj B ⟶ X) :=
  calc
    _ ≃ (A ⨯ B ⟶ i.obj X) := (reflectorAdjunction i).homEquiv _ _
    _ ≃ (B ⨯ A ⟶ i.obj X) := (Limits.prod.braiding _ _).homCongr (Iso.refl _)
    _ ≃ (A ⟶ B ⟹ i.obj X) := (exp.adjunction _).homEquiv _ _
    _ ≃ (i.obj ((reflector i).obj A) ⟶ B ⟹ i.obj X) :=
      (unitCompPartialBijective _ (ExponentialIdeal.exp_closed (i.obj_mem_essImage _) _))
    _ ≃ (B ⨯ i.obj ((reflector i).obj A) ⟶ i.obj X) := ((exp.adjunction _).homEquiv _ _).symm
    _ ≃ (i.obj ((reflector i).obj A) ⨯ B ⟶ i.obj X) :=
      ((Limits.prod.braiding _ _).homCongr (Iso.refl _))
    _ ≃ (B ⟶ i.obj ((reflector i).obj A) ⟹ i.obj X) := (exp.adjunction _).homEquiv _ _
    _ ≃ (i.obj ((reflector i).obj B) ⟶ i.obj ((reflector i).obj A) ⟹ i.obj X) :=
      (unitCompPartialBijective _ (ExponentialIdeal.exp_closed (i.obj_mem_essImage _) _))
    _ ≃ (i.obj ((reflector i).obj A) ⨯ i.obj ((reflector i).obj B) ⟶ i.obj X) :=
      ((exp.adjunction _).homEquiv _ _).symm
    _ ≃ (i.obj ((reflector i).obj A ⨯ (reflector i).obj B) ⟶ i.obj X) :=
      haveI : PreservesLimits i := (reflectorAdjunction i).rightAdjointPreservesLimits
      haveI := preservesSmallestLimitsOfPreservesLimits i
      Iso.homCongr (PreservesLimitPair.iso _ _ _).symm (Iso.refl (i.obj X))
<<<<<<< HEAD
    _ ≃ ((reflector i).obj A ⨯ (reflector i).obj B ⟶ X) := (equivOfFullyFaithful _).symm
#align category_theory.bijection CategoryTheory.bijection
=======
    _ ≃ ((reflector i).obj A ⨯ (reflector i).obj B ⟶ X) :=
      i.fullyFaithfulOfReflective.homEquiv.symm
>>>>>>> 99508fb5

theorem bijection_symm_apply_id (A B : C) :
    (bijection i A B _).symm (𝟙 _) = prodComparison _ _ _ := by
  dsimp [bijection]
  -- Porting note: added
  erw [homEquiv_symm_apply_eq, homEquiv_symm_apply_eq, homEquiv_apply_eq, homEquiv_apply_eq]
  rw [comp_id, comp_id, comp_id, i.map_id, comp_id, unitCompPartialBijective_symm_apply,
    unitCompPartialBijective_symm_apply, uncurry_natural_left, uncurry_curry,
    uncurry_natural_left, uncurry_curry, prod.lift_map_assoc, comp_id, prod.lift_map_assoc, comp_id]
  -- Porting note: added
  dsimp only [Functor.comp_obj]
  rw [prod.comp_lift_assoc, prod.lift_snd, prod.lift_fst_assoc, prod.lift_fst_comp_snd_comp,
<<<<<<< HEAD
    ← Adjunction.eq_homEquiv_apply, Adjunction.homEquiv_unit, Iso.comp_inv_eq, assoc]
=======
    ← Adjunction.eq_unit_comp_map_iff, Iso.comp_inv_eq, assoc]
>>>>>>> 99508fb5
  rw [PreservesLimitPair.iso_hom i ((reflector i).obj A) ((reflector i).obj B)]
  apply prod.hom_ext
  · rw [Limits.prod.map_fst, assoc, assoc, prodComparison_fst, ← i.map_comp, prodComparison_fst]
    apply (reflectorAdjunction i).unit.naturality
  · rw [Limits.prod.map_snd, assoc, assoc, prodComparison_snd, ← i.map_comp, prodComparison_snd]
    apply (reflectorAdjunction i).unit.naturality
<<<<<<< HEAD
#align category_theory.bijection_symm_apply_id CategoryTheory.bijection_symm_apply_id
=======
>>>>>>> 99508fb5

theorem bijection_natural (A B : C) (X X' : D) (f : (reflector i).obj (A ⨯ B) ⟶ X) (g : X ⟶ X') :
    bijection i _ _ _ (f ≫ g) = bijection i _ _ _ f ≫ g := by
  dsimp [bijection]
  -- Porting note: added
  erw [homEquiv_symm_apply_eq, homEquiv_symm_apply_eq, homEquiv_apply_eq, homEquiv_apply_eq,
    homEquiv_symm_apply_eq, homEquiv_symm_apply_eq, homEquiv_apply_eq, homEquiv_apply_eq]
  apply i.map_injective
  rw [Functor.FullyFaithful.map_preimage, i.map_comp]
  simp only [comp_id, Functor.map_comp, Functor.FullyFaithful.map_preimage, assoc]
  rw [← assoc, ← assoc, curry_natural_right _ (i.map g),
    unitCompPartialBijective_natural, uncurry_natural_right, ← assoc, curry_natural_right,
    unitCompPartialBijective_natural, uncurry_natural_right, assoc]

/--
The bijection allows us to show that `prodComparison L A B` is an isomorphism, where the inverse
is the forward map of the identity morphism.
-/
theorem prodComparison_iso (A B : C) : IsIso (prodComparison (reflector i) A B) :=
  ⟨⟨bijection i _ _ _ (𝟙 _), by
      rw [← (bijection i _ _ _).injective.eq_iff, bijection_natural, ← bijection_symm_apply_id,
        Equiv.apply_symm_apply, id_comp],
      by rw [← bijection_natural, id_comp, ← bijection_symm_apply_id, Equiv.apply_symm_apply]⟩⟩

attribute [local instance] prodComparison_iso

/--
If a reflective subcategory is an exponential ideal, then the reflector preserves binary products.
This is the converse of `exponentialIdeal_of_preserves_binary_products`.
-/
noncomputable def preservesBinaryProductsOfExponentialIdeal :
    PreservesLimitsOfShape (Discrete WalkingPair) (reflector i) where
  preservesLimit {K} :=
    letI := PreservesLimitPair.ofIsoProdComparison
      (reflector i) (K.obj ⟨WalkingPair.left⟩) (K.obj ⟨WalkingPair.right⟩)
    Limits.preservesLimitOfIsoDiagram _ (diagramIsoPair K).symm

/--
If a reflective subcategory is an exponential ideal, then the reflector preserves finite products.
-/
noncomputable def preservesFiniteProductsOfExponentialIdeal (J : Type) [Fintype J] :
    PreservesLimitsOfShape (Discrete J) (reflector i) := by
  letI := preservesBinaryProductsOfExponentialIdeal i
  letI : PreservesLimitsOfShape _ (reflector i) := leftAdjointPreservesTerminalOfReflective.{0} i
  apply preservesFiniteProductsOfPreservesBinaryAndTerminal (reflector i) J
<<<<<<< HEAD
#align category_theory.preserves_finite_products_of_exponential_ideal CategoryTheory.preservesFiniteProductsOfExponentialIdeal
=======
>>>>>>> 99508fb5

end

end CategoryTheory<|MERGE_RESOLUTION|>--- conflicted
+++ resolved
@@ -142,30 +142,18 @@
 def cartesianClosedOfReflective : CartesianClosed D :=
   { __ := monoidalOfHasFiniteProducts D -- Porting note (#10754): added this instance
     closed := fun B =>
-<<<<<<< HEAD
-      { rightAdj :=i ⋙ exp (i.obj B) ⋙ reflector i
-        adj := by
-          apply Adjunction.restrictFullyFaithful i i (exp.adjunction (i.obj B))
-          · symm
-            refine' NatIso.ofComponents (fun X => _) (fun f => _)
-=======
       { rightAdj := i ⋙ exp (i.obj B) ⋙ reflector i
         adj := by
           apply (exp.adjunction (i.obj B)).restrictFullyFaithful i.fullyFaithfulOfReflective
             i.fullyFaithfulOfReflective
           · symm
             refine NatIso.ofComponents (fun X => ?_) (fun f => ?_)
->>>>>>> 99508fb5
             · haveI :=
                 Adjunction.rightAdjointPreservesLimits.{0, 0} (reflectorAdjunction i)
               apply asIso (prodComparison i B X)
             · dsimp [asIso]
               rw [prodComparison_natural, Functor.map_id]
           · apply (exponentialIdealReflective i _).symm } }
-<<<<<<< HEAD
-#align category_theory.cartesian_closed_of_reflective CategoryTheory.cartesianClosedOfReflective
-=======
->>>>>>> 99508fb5
 
 -- It's annoying that I need to do this.
 attribute [-instance] CategoryTheory.preservesLimitOfCreatesLimitAndHasLimit
@@ -200,13 +188,8 @@
       haveI : PreservesLimits i := (reflectorAdjunction i).rightAdjointPreservesLimits
       haveI := preservesSmallestLimitsOfPreservesLimits i
       Iso.homCongr (PreservesLimitPair.iso _ _ _).symm (Iso.refl (i.obj X))
-<<<<<<< HEAD
-    _ ≃ ((reflector i).obj A ⨯ (reflector i).obj B ⟶ X) := (equivOfFullyFaithful _).symm
-#align category_theory.bijection CategoryTheory.bijection
-=======
     _ ≃ ((reflector i).obj A ⨯ (reflector i).obj B ⟶ X) :=
       i.fullyFaithfulOfReflective.homEquiv.symm
->>>>>>> 99508fb5
 
 theorem bijection_symm_apply_id (A B : C) :
     (bijection i A B _).symm (𝟙 _) = prodComparison _ _ _ := by
@@ -219,21 +202,13 @@
   -- Porting note: added
   dsimp only [Functor.comp_obj]
   rw [prod.comp_lift_assoc, prod.lift_snd, prod.lift_fst_assoc, prod.lift_fst_comp_snd_comp,
-<<<<<<< HEAD
-    ← Adjunction.eq_homEquiv_apply, Adjunction.homEquiv_unit, Iso.comp_inv_eq, assoc]
-=======
     ← Adjunction.eq_unit_comp_map_iff, Iso.comp_inv_eq, assoc]
->>>>>>> 99508fb5
   rw [PreservesLimitPair.iso_hom i ((reflector i).obj A) ((reflector i).obj B)]
   apply prod.hom_ext
   · rw [Limits.prod.map_fst, assoc, assoc, prodComparison_fst, ← i.map_comp, prodComparison_fst]
     apply (reflectorAdjunction i).unit.naturality
   · rw [Limits.prod.map_snd, assoc, assoc, prodComparison_snd, ← i.map_comp, prodComparison_snd]
     apply (reflectorAdjunction i).unit.naturality
-<<<<<<< HEAD
-#align category_theory.bijection_symm_apply_id CategoryTheory.bijection_symm_apply_id
-=======
->>>>>>> 99508fb5
 
 theorem bijection_natural (A B : C) (X X' : D) (f : (reflector i).obj (A ⨯ B) ⟶ X) (g : X ⟶ X') :
     bijection i _ _ _ (f ≫ g) = bijection i _ _ _ f ≫ g := by
@@ -279,10 +254,6 @@
   letI := preservesBinaryProductsOfExponentialIdeal i
   letI : PreservesLimitsOfShape _ (reflector i) := leftAdjointPreservesTerminalOfReflective.{0} i
   apply preservesFiniteProductsOfPreservesBinaryAndTerminal (reflector i) J
-<<<<<<< HEAD
-#align category_theory.preserves_finite_products_of_exponential_ideal CategoryTheory.preservesFiniteProductsOfExponentialIdeal
-=======
->>>>>>> 99508fb5
 
 end
 
