--- conflicted
+++ resolved
@@ -411,38 +411,8 @@
 Note we didn't require any coherence between the choice of finite products here, since we transport
 along the `prodComparison` isomorphism.
 -/
-<<<<<<< HEAD
-def cartesianClosedOfEquiv (e : C ≌ D) [h : CartesianClosed C] : CartesianClosed D where
-  closed X :=
-    { isAdj := by
-        haveI q : Exponentiable (e.inverse.obj X) := inferInstance
-        have : IsLeftAdjoint (prod.functor.obj (e.inverse.obj X)) := q.isAdj
-        have : e.functor ⋙ prod.functor.obj X ⋙ e.inverse ≅
-            prod.functor.obj (e.inverse.obj X) := by
-          apply NatIso.ofComponents _ _
-          · intro Y
-            apply asIso (prodComparison e.inverse X (e.functor.obj Y)) ≪≫ _
-            apply prod.mapIso (Iso.refl _) (e.unitIso.app Y).symm
-          · intro Y Z g
-            dsimp
-            simp [prodComparison, prod.comp_lift, ← e.inverse.map_comp, ← e.inverse.map_comp_assoc]
-            -- I wonder if it would be a good idea to
-            -- make `map_comp` a simp lemma the other way round
-        have : IsLeftAdjoint (e.functor ⋙ prod.functor.obj X ⋙ e.inverse) :=
-          Adjunction.leftAdjointOfNatIso this.symm
-        have : IsLeftAdjoint (e.inverse ⋙ e.functor ⋙ prod.functor.obj X ⋙ e.inverse) :=
-          Adjunction.leftAdjointOfComp e.inverse _
-        have :
-          (e.inverse ⋙ e.functor ⋙ prod.functor.obj X ⋙ e.inverse) ⋙ e.functor ≅
-            prod.functor.obj X := by
-          apply isoWhiskerRight e.counitIso (prod.functor.obj X ⋙ e.inverse ⋙ e.functor) ≪≫ _
-          change prod.functor.obj X ⋙ e.inverse ⋙ e.functor ≅ prod.functor.obj X
-          apply isoWhiskerLeft (prod.functor.obj X) e.counitIso
-        apply Adjunction.leftAdjointOfNatIso this }
-=======
 def cartesianClosedOfEquiv (e : C ≌ D) [CartesianClosed C] : CartesianClosed D :=
   MonoidalClosed.ofEquiv (e.inverse.toMonoidalFunctorOfHasFiniteProducts) e.symm.toAdjunction
->>>>>>> fa33d89f
 #align category_theory.cartesian_closed_of_equiv CategoryTheory.cartesianClosedOfEquiv
 
 end Functor
