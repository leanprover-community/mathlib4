--- conflicted
+++ resolved
@@ -29,16 +29,12 @@
 - `CategoryTheory.BinaryCofan.isPullback_initial_to_of_isVanKampen`: In extensive categories,
   sums are disjoint, i.e. the pullback of `X ⟶ X ⨿ Y` and `Y ⟶ X ⨿ Y` is the initial object.
 - `CategoryTheory.types.finitaryExtensive`: The category of types is extensive.
-<<<<<<< HEAD
-- `CategoryTheory.FinitaryExtensive.isVanKampen_finiteCoproducts`: Finite coproducts in a
-  finitary extensive category are van Kampen.
-
-=======
 - `CategoryTheory.FinitaryExtensive_TopCat`:
   The category `Top` is extensive.
 - `CategoryTheory.FinitaryExtensive_functor`: The category `C ⥤ D` is extensive if `D`
-  has all pullbacks and is extensive
->>>>>>> 57d9c357
+  has all pullbacks and is extensive.
+- `CategoryTheory.FinitaryExtensive.isVanKampen_finiteCoproducts`: Finite coproducts in a
+  finitary extensive category are van Kampen.
 ## TODO
 
 Show that the following are finitary extensive:
