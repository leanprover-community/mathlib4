--- conflicted
+++ resolved
@@ -8,11 +8,8 @@
 import Mathlib.CategoryTheory.Limits.Shapes.Types
 import Mathlib.Topology.Category.TopCat.Limits.Pullbacks
 import Mathlib.CategoryTheory.Limits.FunctorCategory
-<<<<<<< HEAD
 import Mathlib.CategoryTheory.Limits.Constructions.FiniteProductsOfBinaryProducts
-=======
 import Mathlib.CategoryTheory.Limits.VanKampen
->>>>>>> 8cd944d0
 
 #align_import category_theory.extensive from "leanprover-community/mathlib"@"178a32653e369dce2da68dc6b2694e385d484ef1"
 
@@ -85,7 +82,6 @@
   exact FinitaryExtensive.van_kampen' c hc
 #align category_theory.finitary_extensive.van_kampen CategoryTheory.FinitaryExtensive.vanKampen
 
-<<<<<<< HEAD
 instance FinitaryExtensive.hasPullbackInl' [FinitaryExtensive C] {X Y Z : C} (f : Z ⟶ X ⨿ Y) :
     HasPullback f coprod.inl :=
   hasPullback_symmetry _ _
@@ -195,8 +191,6 @@
       infer_instance)).some
 #align category_theory.binary_cofan.mono_inr_of_is_van_kampen CategoryTheory.BinaryCofan.mono_inr_of_isVanKampen
 
-=======
->>>>>>> 8cd944d0
 theorem FinitaryExtensive.mono_inr_of_isColimit [FinitaryExtensive C] {c : BinaryCofan X Y}
     (hc : IsColimit c) : Mono c.inr :=
   BinaryCofan.mono_inr_of_isVanKampen (FinitaryExtensive.vanKampen c hc)
@@ -445,115 +439,6 @@
 
 variable {D : Type u''} [Category.{v''} D]
 
-<<<<<<< HEAD
-theorem NatTrans.Equifibered.whiskerRight {F G : J ⥤ C} {α : F ⟶ G} (hα : Equifibered α)
-    (H : C ⥤ D) [PreservesLimitsOfShape WalkingCospan H] : Equifibered (whiskerRight α H) :=
-  fun _ _ f => (hα f).map H
-#align category_theory.nat_trans.equifibered.whisker_right CategoryTheory.NatTrans.Equifibered.whiskerRight
-
-theorem NatTrans.Equifibered.whiskerLeft {K : Type*} [Category K]  {F G : J ⥤ C} {α : F ⟶ G}
-    (hα : Equifibered α) (H : K ⥤ J) : Equifibered (whiskerLeft H α) :=
-  fun _ _ f => hα (H.map f)
-
-theorem IsVanKampenColimit.of_iso {F : J ⥤ C} {c c' : Cocone F} (H : IsVanKampenColimit c)
-    (e : c ≅ c') : IsVanKampenColimit c' := by
-  intro F' c'' α f h hα
-  have : c'.ι ≫ (Functor.const J).map e.inv.hom = c.ι := by
-    ext j
-    exact e.inv.2 j
-  rw [H c'' α (f ≫ e.inv.1) (by rw [Functor.map_comp, ← reassoc_of% h, this]) hα]
-  apply forall_congr'
-  intro j
-  conv_lhs => rw [← Category.comp_id (α.app j)]
-  haveI : IsIso e.inv.hom := Functor.map_isIso (Cocones.forget _) e.inv
-  exact (IsPullback.of_vert_isIso ⟨by simp⟩).paste_vert_iff (NatTrans.congr_app h j).symm
-#align category_theory.is_van_kampen_colimit.of_iso CategoryTheory.IsVanKampenColimit.of_iso
-
-theorem IsVanKampenColimit.of_map {D : Type*} [Category D] (G : C ⥤ D) {F : J ⥤ C} {c : Cocone F}
-    [PreservesLimitsOfShape WalkingCospan G] [ReflectsLimitsOfShape WalkingCospan G]
-    [PreservesColimitsOfShape J G] [ReflectsColimitsOfShape J G]
-    (H : IsVanKampenColimit (G.mapCocone c)) : IsVanKampenColimit c := by
-  intro F' c' α f h hα
-  refine' (Iff.trans _ (H (G.mapCocone c') (whiskerRight α G) (G.map f)
-      (by ext j; simpa using G.congr_map (NatTrans.congr_app h j))
-      (hα.whiskerRight G))).trans (forall_congr' fun j => _)
-  · exact ⟨fun h => ⟨isColimitOfPreserves G h.some⟩, fun h => ⟨isColimitOfReflects G h.some⟩⟩
-  · exact IsPullback.map_iff G (NatTrans.congr_app h.symm j)
-#align category_theory.is_van_kampen_colimit.of_map CategoryTheory.IsVanKampenColimit.of_map
-
-theorem IsVanKampenColimit.precompose_isIso {F G : J ⥤ C} (α : F ⟶ G) [IsIso α]
-    {c : Cocone G} (hc : IsVanKampenColimit c) :
-    IsVanKampenColimit ((Cocones.precompose α).obj c) := by
-  intros F' c' α' f e hα
-  refine (hc c' (α' ≫ α) f ((Category.assoc _ _ _).trans e)
-    (hα.comp (NatTrans.equifibered_of_isIso _))).trans ?_
-  apply forall_congr'
-  intro j
-  simp only [Functor.const_obj_obj, NatTrans.comp_app,
-    Cocones.precompose_obj_pt, Cocones.precompose_obj_ι]
-  have : IsPullback (α.app j ≫ c.ι.app j) (α.app j) (𝟙 _) (c.ι.app j) :=
-    IsPullback.of_vert_isIso ⟨Category.comp_id _⟩
-  rw [← IsPullback.paste_vert_iff this _, Category.comp_id]
-  exact (congr_app e j).symm
-
-theorem IsVanKampenColimit.precompose_isIso_iff {F G : J ⥤ C} (α : F ⟶ G) [IsIso α]
-    {c : Cocone G} : IsVanKampenColimit ((Cocones.precompose α).obj c) ↔ IsVanKampenColimit c :=
-  ⟨fun hc ↦ IsVanKampenColimit.of_iso (IsVanKampenColimit.precompose_isIso (inv α) hc)
-    (Cocones.ext (Iso.refl _) (by simp)),
-    IsVanKampenColimit.precompose_isIso α⟩
-
-theorem IsVanKampenColimit.whiskerEquivalence {K : Type*} [Category K] (e : J ≌ K)
-    {F : K ⥤ C} {c : Cocone F} (hc : IsVanKampenColimit c) :
-    IsVanKampenColimit (c.whisker e.functor) := by
-  intro F' c' α f e' hα
-  convert hc (c'.whisker e.inverse) (whiskerLeft e.inverse α ≫ (e.invFunIdAssoc F).hom) f ?_
-    ((hα.whiskerLeft _).comp (NatTrans.equifibered_of_isIso _)) using 1
-  · exact (IsColimit.whiskerEquivalenceEquiv e.symm).nonempty_congr
-  · simp only [Functor.const_obj_obj, Functor.comp_obj, Cocone.whisker_pt, Cocone.whisker_ι,
-      whiskerLeft_app, NatTrans.comp_app, Equivalence.invFunIdAssoc_hom_app, Functor.id_obj]
-    constructor
-    · intro H k
-      rw [← Category.comp_id f]
-      refine (H (e.inverse.obj k)).paste_vert ?_
-      have : IsIso (𝟙 (Cocone.whisker e.functor c).pt) := inferInstance
-      exact IsPullback.of_vert_isIso ⟨by simp⟩
-    · intro H j
-      have : α.app j = F'.map (e.unit.app _) ≫ α.app _ ≫ F.map (e.counit.app (e.functor.obj j))
-      · simp [← Functor.map_comp]
-      rw [← Category.id_comp f, this]
-      refine IsPullback.paste_vert ?_ (H (e.functor.obj j))
-      exact IsPullback.of_vert_isIso ⟨by simp⟩
-  · ext k
-    simpa using congr_app e' (e.inverse.obj k)
-
-theorem IsVanKampenColimit.whiskerEquivalence_iff {K : Type*} [Category K] (e : J ≌ K)
-    {F : K ⥤ C} {c : Cocone F} :
-    IsVanKampenColimit (c.whisker e.functor) ↔ IsVanKampenColimit c :=
-  ⟨fun hc ↦ ((hc.whiskerEquivalence e.symm).precompose_isIso (e.invFunIdAssoc F).inv).of_iso
-      (Cocones.ext (Iso.refl _) (by simp)), IsVanKampenColimit.whiskerEquivalence e⟩
-
-theorem isVanKampenColimit_of_evaluation [HasPullbacks D] [HasColimitsOfShape J D] (F : J ⥤ C ⥤ D)
-    (c : Cocone F) (hc : ∀ x : C, IsVanKampenColimit (((evaluation C D).obj x).mapCocone c)) :
-    IsVanKampenColimit c := by
-  intro F' c' α f e hα
-  have := fun x => hc x (((evaluation C D).obj x).mapCocone c') (whiskerRight α _)
-      (((evaluation C D).obj x).map f)
-      (by
-        ext y
-        dsimp
-        exact NatTrans.congr_app (NatTrans.congr_app e y) x)
-      (hα.whiskerRight _)
-  constructor
-  · rintro ⟨hc'⟩ j
-    refine' ⟨⟨(NatTrans.congr_app e j).symm⟩, ⟨evaluationJointlyReflectsLimits _ _⟩⟩
-    refine' fun x => (isLimitMapConePullbackConeEquiv _ _).symm _
-    exact ((this x).mp ⟨PreservesColimit.preserves hc'⟩ _).isLimit
-  · exact fun H => ⟨evaluationJointlyReflectsColimits _ fun x =>
-      ((this x).mpr fun j => (H j).map ((evaluation C D).obj x)).some⟩
-#align category_theory.is_van_kampen_colimit_of_evaluation CategoryTheory.isVanKampenColimit_of_evaluation
-
-=======
->>>>>>> 8cd944d0
 instance [HasPullbacks C] [FinitaryExtensive C] : FinitaryExtensive (D ⥤ C) :=
   haveI : HasFiniteCoproducts (D ⥤ C) := ⟨fun _ => Limits.functorCategoryHasColimitsOfShape⟩
   ⟨fun c hc => isVanKampenColimit_of_evaluation _ c fun _ =>
