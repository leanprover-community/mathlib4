--- conflicted
+++ resolved
@@ -481,674 +481,6 @@
   ⟨fun _ _ _ => hasColimitsOfShape_op_of_hasLimitsOfShape⟩
 
 instance hasFiniteLimits_opposite [HasFiniteColimits C] : HasFiniteLimits Cᵒᵖ :=
-<<<<<<< HEAD
-  ⟨fun _ _ _ => inferInstance⟩
-
-instance hasPullbacks_opposite [HasPushouts C] : HasPullbacks Cᵒᵖ := by
-  haveI : HasColimitsOfShape WalkingCospanᵒᵖ C :=
-    hasColimitsOfShape_of_equivalence walkingCospanOpEquiv.symm
-  apply hasLimitsOfShape_op_of_hasColimitsOfShape
-
-instance hasPushouts_opposite [HasPullbacks C] : HasPushouts Cᵒᵖ := by
-  haveI : HasLimitsOfShape WalkingSpanᵒᵖ C :=
-    hasLimitsOfShape_of_equivalence walkingSpanOpEquiv.symm
-  infer_instance
-
-/-- The canonical isomorphism relating `parallelPair f.op g.op` and `(parallelPair f g).op` -/
-@[simps!]
-def parallelPairOp {X Y : C} (f g : X ⟶ Y) :
-    parallelPair f.op g.op ≅ walkingParallelPairOpEquiv.functor ⋙ (parallelPair f g).op :=
-  NatIso.ofComponents (by rintro (_ | _ | _) <;> rfl)
-    (by rintro (_ | _ | _) (_ | _ | _) f <;> cases f <;> cat_disch)
-
-/-- The canonical isomorphism relating `(parallelPair f g).op` and `parallelPair f.op g.op` -/
-@[simps!]
-def opParallelPair {X Y : C} (f g : X ⟶ Y) :
-    (parallelPair f g).op ≅ walkingParallelPairOpEquiv.inverse ⋙ parallelPair f.op g.op :=
-  calc
-    (parallelPair f g).op ≅ 𝟭 _ ⋙ (parallelPair f g).op := by rfl
-    _ ≅ (walkingParallelPairOpEquiv.inverse ⋙ walkingParallelPairOpEquiv.functor) ⋙ _ :=
-      (isoWhiskerRight walkingParallelPairOpEquiv.symm.unitIso _)
-    _ ≅ walkingParallelPairOpEquiv.inverse ⋙ walkingParallelPairOpEquiv.functor ⋙ _ :=
-      (Functor.associator _ _ _)
-    _ ≅ walkingParallelPairOpEquiv.inverse ⋙ parallelPair f.op g.op :=
-      isoWhiskerLeft _ (parallelPairOp f g).symm
-
-/-- The canonical isomorphism relating `Span f.op g.op` and `(Cospan f g).op` -/
-@[simps!]
-def spanOp {X Y Z : C} (f : X ⟶ Z) (g : Y ⟶ Z) :
-    span f.op g.op ≅ walkingCospanOpEquiv.inverse ⋙ (cospan f g).op :=
-  NatIso.ofComponents (by rintro (_ | _ | _) <;> rfl)
-    (by rintro (_ | _ | _) (_ | _ | _) f <;> cases f <;> cat_disch)
-
-/-- The canonical isomorphism relating `(Cospan f g).op` and `Span f.op g.op` -/
-@[simps!]
-def opCospan {X Y Z : C} (f : X ⟶ Z) (g : Y ⟶ Z) :
-    (cospan f g).op ≅ walkingCospanOpEquiv.functor ⋙ span f.op g.op :=
-  calc
-    (cospan f g).op ≅ 𝟭 _ ⋙ (cospan f g).op := by rfl
-    _ ≅ (walkingCospanOpEquiv.functor ⋙ walkingCospanOpEquiv.inverse) ⋙ (cospan f g).op :=
-      (isoWhiskerRight walkingCospanOpEquiv.unitIso _)
-    _ ≅ walkingCospanOpEquiv.functor ⋙ walkingCospanOpEquiv.inverse ⋙ (cospan f g).op :=
-      (Functor.associator _ _ _)
-    _ ≅ walkingCospanOpEquiv.functor ⋙ span f.op g.op := isoWhiskerLeft _ (spanOp f g).symm
-
-/-- The canonical isomorphism relating `Cospan f.op g.op` and `(Span f g).op` -/
-@[simps!]
-def cospanOp {X Y Z : C} (f : X ⟶ Y) (g : X ⟶ Z) :
-    cospan f.op g.op ≅ walkingSpanOpEquiv.inverse ⋙ (span f g).op :=
-  NatIso.ofComponents (by rintro (_ | _ | _) <;> rfl)
-    (by rintro (_ | _ | _) (_ | _ | _) f <;> cases f <;> cat_disch)
-
-/-- The canonical isomorphism relating `(Span f g).op` and `Cospan f.op g.op` -/
-@[simps!]
-def opSpan {X Y Z : C} (f : X ⟶ Y) (g : X ⟶ Z) :
-    (span f g).op ≅ walkingSpanOpEquiv.functor ⋙ cospan f.op g.op :=
-  calc
-    (span f g).op ≅ 𝟭 _ ⋙ (span f g).op := by rfl
-    _ ≅ (walkingSpanOpEquiv.functor ⋙ walkingSpanOpEquiv.inverse) ⋙ (span f g).op :=
-      (isoWhiskerRight walkingSpanOpEquiv.unitIso _)
-    _ ≅ walkingSpanOpEquiv.functor ⋙ walkingSpanOpEquiv.inverse ⋙ (span f g).op :=
-      (Functor.associator _ _ _)
-    _ ≅ walkingSpanOpEquiv.functor ⋙ cospan f.op g.op := isoWhiskerLeft _ (cospanOp f g).symm
-
-namespace PushoutCocone
-
-/-- The obvious map `PushoutCocone f g → PullbackCone f.unop g.unop` -/
-@[simps!]
-def unop {X Y Z : Cᵒᵖ} {f : X ⟶ Y} {g : X ⟶ Z} (c : PushoutCocone f g) :
-    PullbackCone f.unop g.unop :=
-  Cocone.unop
-    ((Cocones.precompose (opCospan f.unop g.unop).hom).obj
-      (Cocone.whisker walkingCospanOpEquiv.functor c))
-
-theorem unop_fst {X Y Z : Cᵒᵖ} {f : X ⟶ Y} {g : X ⟶ Z} (c : PushoutCocone f g) :
-    c.unop.fst = c.inl.unop := by simp
-
-theorem unop_snd {X Y Z : Cᵒᵖ} {f : X ⟶ Y} {g : X ⟶ Z} (c : PushoutCocone f g) :
-    c.unop.snd = c.inr.unop := by simp
-
-/-- The obvious map `PushoutCocone f.op g.op → PullbackCone f g` -/
-@[simps!]
-def op {X Y Z : C} {f : X ⟶ Y} {g : X ⟶ Z} (c : PushoutCocone f g) : PullbackCone f.op g.op :=
-  (Cones.postcompose (cospanOp f g).symm.hom).obj
-    (Cone.whisker walkingSpanOpEquiv.inverse (Cocone.op c))
-
-theorem op_fst {X Y Z : C} {f : X ⟶ Y} {g : X ⟶ Z} (c : PushoutCocone f g) :
-    c.op.fst = c.inl.op := by simp
-
-theorem op_snd {X Y Z : C} {f : X ⟶ Y} {g : X ⟶ Z} (c : PushoutCocone f g) :
-    c.op.snd = c.inr.op := by simp
-
-end PushoutCocone
-
-namespace PullbackCone
-
-/-- The obvious map `PullbackCone f g → PushoutCocone f.unop g.unop` -/
-@[simps!]
-def unop {X Y Z : Cᵒᵖ} {f : X ⟶ Z} {g : Y ⟶ Z} (c : PullbackCone f g) :
-    PushoutCocone f.unop g.unop :=
-  Cone.unop
-    ((Cones.postcompose (opSpan f.unop g.unop).symm.hom).obj
-      (Cone.whisker walkingSpanOpEquiv.functor c))
-
-theorem unop_inl {X Y Z : Cᵒᵖ} {f : X ⟶ Z} {g : Y ⟶ Z} (c : PullbackCone f g) :
-    c.unop.inl = c.fst.unop := by simp
-
-theorem unop_inr {X Y Z : Cᵒᵖ} {f : X ⟶ Z} {g : Y ⟶ Z} (c : PullbackCone f g) :
-    c.unop.inr = c.snd.unop := by simp
-
-/-- The obvious map `PullbackCone f g → PushoutCocone f.op g.op` -/
-@[simps!]
-def op {X Y Z : C} {f : X ⟶ Z} {g : Y ⟶ Z} (c : PullbackCone f g) : PushoutCocone f.op g.op :=
-  (Cocones.precompose (spanOp f g).hom).obj
-    (Cocone.whisker walkingCospanOpEquiv.inverse (Cone.op c))
-
-theorem op_inl {X Y Z : C} {f : X ⟶ Z} {g : Y ⟶ Z} (c : PullbackCone f g) :
-    c.op.inl = c.fst.op := by simp
-
-theorem op_inr {X Y Z : C} {f : X ⟶ Z} {g : Y ⟶ Z} (c : PullbackCone f g) :
-    c.op.inr = c.snd.op := by simp
-
-/-- If `c` is a pullback cone, then `c.op.unop` is isomorphic to `c`. -/
-def opUnop {X Y Z : C} {f : X ⟶ Z} {g : Y ⟶ Z} (c : PullbackCone f g) : c.op.unop ≅ c :=
-  PullbackCone.ext (Iso.refl _) (by simp) (by simp)
-
-/-- If `c` is a pullback cone in `Cᵒᵖ`, then `c.unop.op` is isomorphic to `c`. -/
-def unopOp {X Y Z : Cᵒᵖ} {f : X ⟶ Z} {g : Y ⟶ Z} (c : PullbackCone f g) : c.unop.op ≅ c :=
-  PullbackCone.ext (Iso.refl _) (by simp) (by simp)
-
-end PullbackCone
-
-namespace PushoutCocone
-
-/-- If `c` is a pushout cocone, then `c.op.unop` is isomorphic to `c`. -/
-def opUnop {X Y Z : C} {f : X ⟶ Y} {g : X ⟶ Z} (c : PushoutCocone f g) : c.op.unop ≅ c :=
-  PushoutCocone.ext (Iso.refl _) (by simp) (by simp)
-
-/-- If `c` is a pushout cocone in `Cᵒᵖ`, then `c.unop.op` is isomorphic to `c`. -/
-def unopOp {X Y Z : Cᵒᵖ} {f : X ⟶ Y} {g : X ⟶ Z} (c : PushoutCocone f g) : c.unop.op ≅ c :=
-  PushoutCocone.ext (Iso.refl _) (by simp) (by simp)
-
-/-- A pushout cone is a colimit cocone if and only if the corresponding pullback cone
-in the opposite category is a limit cone. -/
-noncomputable -- just for performance; compilation takes several seconds
-def isColimitEquivIsLimitOp {X Y Z : C} {f : X ⟶ Y} {g : X ⟶ Z} (c : PushoutCocone f g) :
-    IsColimit c ≃ IsLimit c.op := by
-  apply equivOfSubsingletonOfSubsingleton
-  · intro h
-    exact (IsLimit.postcomposeHomEquiv _ _).invFun
-      ((IsLimit.whiskerEquivalenceEquiv walkingSpanOpEquiv.symm).toFun h.op)
-  · intro h
-    exact (IsColimit.equivIsoColimit c.opUnop).toFun
-      (((IsLimit.postcomposeHomEquiv _ _).invFun
-        ((IsLimit.whiskerEquivalenceEquiv _).toFun h)).unop)
-
-/-- A pushout cone is a colimit cocone in `Cᵒᵖ` if and only if the corresponding pullback cone
-in `C` is a limit cone. -/
-noncomputable -- just for performance; compilation takes several seconds
-def isColimitEquivIsLimitUnop {X Y Z : Cᵒᵖ} {f : X ⟶ Y} {g : X ⟶ Z} (c : PushoutCocone f g) :
-    IsColimit c ≃ IsLimit c.unop := by
-  apply equivOfSubsingletonOfSubsingleton
-  · intro h
-    exact ((IsColimit.precomposeHomEquiv _ _).invFun
-      ((IsColimit.whiskerEquivalenceEquiv _).toFun h)).unop
-  · intro h
-    exact (IsColimit.equivIsoColimit c.unopOp).toFun
-      ((IsColimit.precomposeHomEquiv _ _).invFun
-      ((IsColimit.whiskerEquivalenceEquiv walkingCospanOpEquiv.symm).toFun h.op))
-
-end PushoutCocone
-
-namespace PullbackCone
-
-/-- A pullback cone is a limit cone if and only if the corresponding pushout cocone
-in the opposite category is a colimit cocone. -/
-def isLimitEquivIsColimitOp {X Y Z : C} {f : X ⟶ Z} {g : Y ⟶ Z} (c : PullbackCone f g) :
-    IsLimit c ≃ IsColimit c.op :=
-  (IsLimit.equivIsoLimit c.opUnop).symm.trans c.op.isColimitEquivIsLimitUnop.symm
-
-/-- A pullback cone is a limit cone in `Cᵒᵖ` if and only if the corresponding pushout cocone
-in `C` is a colimit cocone. -/
-def isLimitEquivIsColimitUnop {X Y Z : Cᵒᵖ} {f : X ⟶ Z} {g : Y ⟶ Z} (c : PullbackCone f g) :
-    IsLimit c ≃ IsColimit c.unop :=
-  (IsLimit.equivIsoLimit c.unopOp).symm.trans c.unop.isColimitEquivIsLimitOp.symm
-
-end PullbackCone
-
-section Pullback
-
-open Opposite
-
-/-- The pullback of `f` and `g` in `C` is isomorphic to the pushout of
-`f.op` and `g.op` in `Cᵒᵖ`. -/
-noncomputable def pullbackIsoUnopPushout {X Y Z : C} (f : X ⟶ Z) (g : Y ⟶ Z) [h : HasPullback f g]
-    [HasPushout f.op g.op] : pullback f g ≅ unop (pushout f.op g.op) :=
-  IsLimit.conePointUniqueUpToIso (@limit.isLimit _ _ _ _ _ h)
-    ((PushoutCocone.isColimitEquivIsLimitUnop _) (colimit.isColimit (span f.op g.op)))
-
-@[reassoc (attr := simp)]
-theorem pullbackIsoUnopPushout_inv_fst {X Y Z : C} (f : X ⟶ Z) (g : Y ⟶ Z) [HasPullback f g]
-    [HasPushout f.op g.op] :
-    (pullbackIsoUnopPushout f g).inv ≫ pullback.fst f g =
-      (pushout.inl _ _ : _ ⟶ pushout f.op g.op).unop :=
-  (IsLimit.conePointUniqueUpToIso_inv_comp _ _ _).trans (by simp [unop_id (X := { unop := X })])
-
-@[reassoc (attr := simp)]
-theorem pullbackIsoUnopPushout_inv_snd {X Y Z : C} (f : X ⟶ Z) (g : Y ⟶ Z) [HasPullback f g]
-    [HasPushout f.op g.op] :
-    (pullbackIsoUnopPushout f g).inv ≫ pullback.snd f g =
-      (pushout.inr _ _ : _ ⟶ pushout f.op g.op).unop :=
-  (IsLimit.conePointUniqueUpToIso_inv_comp _ _ _).trans (by simp [unop_id (X := { unop := Y })])
-
-@[reassoc (attr := simp)]
-theorem pullbackIsoUnopPushout_hom_inl {X Y Z : C} (f : X ⟶ Z) (g : Y ⟶ Z) [HasPullback f g]
-    [HasPushout f.op g.op] :
-    pushout.inl _ _ ≫ (pullbackIsoUnopPushout f g).hom.op = (pullback.fst f g).op := by
-  apply Quiver.Hom.unop_inj
-  dsimp
-  rw [← pullbackIsoUnopPushout_inv_fst, Iso.hom_inv_id_assoc]
-
-@[reassoc (attr := simp)]
-theorem pullbackIsoUnopPushout_hom_inr {X Y Z : C} (f : X ⟶ Z) (g : Y ⟶ Z) [HasPullback f g]
-    [HasPushout f.op g.op] : pushout.inr _ _ ≫ (pullbackIsoUnopPushout f g).hom.op =
-    (pullback.snd f g).op := by
-  apply Quiver.Hom.unop_inj
-  dsimp
-  rw [← pullbackIsoUnopPushout_inv_snd, Iso.hom_inv_id_assoc]
-
-/-- The pullback of `f` and `g` in `Cᵒᵖ` is isomorphic to the pushout of
-`f.unop` and `g.unop` in `C`. -/
-noncomputable def pullbackIsoOpPushout {X Y Z : Cᵒᵖ} (f : X ⟶ Z) (g : Y ⟶ Z) [h : HasPullback f g]
-    [HasPushout f.unop g.unop] : pullback f g ≅ op (pushout f.unop g.unop) :=
-  IsLimit.conePointUniqueUpToIso (@limit.isLimit _ _ _ _ _ h)
-    ((PushoutCocone.isColimitEquivIsLimitOp _) (colimit.isColimit (span f.unop g.unop)))
-
-@[reassoc (attr := simp)]
-theorem pullbackIsoOpPushout_inv_fst {X Y Z : Cᵒᵖ} (f : X ⟶ Z) (g : Y ⟶ Z) [HasPullback f g]
-    [HasPushout f.unop g.unop] :
-    (pullbackIsoOpPushout f g).inv ≫ pullback.fst f g =
-      (pushout.inl _ _ : _ ⟶ pushout f.unop g.unop).op :=
-  (IsLimit.conePointUniqueUpToIso_inv_comp _ _ _).trans (by simp)
-
-@[reassoc (attr := simp)]
-theorem pullbackIsoOpPushout_inv_snd {X Y Z : Cᵒᵖ} (f : X ⟶ Z) (g : Y ⟶ Z) [HasPullback f g]
-    [HasPushout f.unop g.unop] :
-    (pullbackIsoOpPushout f g).inv ≫ pullback.snd f g =
-      (pushout.inr _ _ : _ ⟶ pushout f.unop g.unop).op :=
-  (IsLimit.conePointUniqueUpToIso_inv_comp _ _ _).trans (by simp)
-
-@[reassoc (attr := simp)]
-theorem pullbackIsoOpPushout_hom_inl {X Y Z : Cᵒᵖ} (f : X ⟶ Z) (g : Y ⟶ Z) [HasPullback f g]
-    [HasPushout f.unop g.unop] :
-    pushout.inl _ _ ≫ (pullbackIsoOpPushout f g).hom.unop = (pullback.fst f g).unop := by
-  apply Quiver.Hom.op_inj
-  dsimp
-  rw [← pullbackIsoOpPushout_inv_fst, Iso.hom_inv_id_assoc]
-
-@[reassoc (attr := simp)]
-theorem pullbackIsoOpPushout_hom_inr {X Y Z : Cᵒᵖ} (f : X ⟶ Z) (g : Y ⟶ Z) [HasPullback f g]
-    [HasPushout f.unop g.unop] : pushout.inr _ _ ≫ (pullbackIsoOpPushout f g).hom.unop =
-    (pullback.snd f g).unop := by
-  apply Quiver.Hom.op_inj
-  dsimp
-  rw [← pullbackIsoOpPushout_inv_snd, Iso.hom_inv_id_assoc]
-
-end Pullback
-
-section Pushout
-
-/-- The pushout of `f` and `g` in `C` is isomorphic to the pullback of
-`f.op` and `g.op` in `Cᵒᵖ`. -/
-noncomputable def pushoutIsoUnopPullback {X Y Z : C} (f : X ⟶ Z) (g : X ⟶ Y) [h : HasPushout f g]
-    [HasPullback f.op g.op] : pushout f g ≅ unop (pullback f.op g.op) :=
-  IsColimit.coconePointUniqueUpToIso (@colimit.isColimit _ _ _ _ _ h)
-    ((PullbackCone.isLimitEquivIsColimitUnop _) (limit.isLimit (cospan f.op g.op)))
-
-@[reassoc (attr := simp)]
-theorem pushoutIsoUnopPullback_inl_hom {X Y Z : C} (f : X ⟶ Z) (g : X ⟶ Y) [HasPushout f g]
-    [HasPullback f.op g.op] :
-    pushout.inl _ _ ≫ (pushoutIsoUnopPullback f g).hom = (pullback.fst f.op g.op).unop :=
-  (IsColimit.comp_coconePointUniqueUpToIso_hom _ _ _).trans (by simp)
-
-@[reassoc (attr := simp)]
-theorem pushoutIsoUnopPullback_inr_hom {X Y Z : C} (f : X ⟶ Z) (g : X ⟶ Y) [HasPushout f g]
-    [HasPullback f.op g.op] :
-    pushout.inr _ _ ≫ (pushoutIsoUnopPullback f g).hom = (pullback.snd f.op g.op).unop :=
-  (IsColimit.comp_coconePointUniqueUpToIso_hom _ _ _).trans (by simp)
-
-@[simp]
-theorem pushoutIsoUnopPullback_inv_fst {X Y Z : C} (f : X ⟶ Z) (g : X ⟶ Y) [HasPushout f g]
-    [HasPullback f.op g.op] :
-    (pushoutIsoUnopPullback f g).inv.op ≫ pullback.fst f.op g.op = (pushout.inl f g).op := by
-  apply Quiver.Hom.unop_inj
-  dsimp
-  rw [← pushoutIsoUnopPullback_inl_hom, Category.assoc, Iso.hom_inv_id, Category.comp_id]
-
-@[simp]
-theorem pushoutIsoUnopPullback_inv_snd {X Y Z : C} (f : X ⟶ Z) (g : X ⟶ Y) [HasPushout f g]
-    [HasPullback f.op g.op] :
-    (pushoutIsoUnopPullback f g).inv.op ≫ pullback.snd f.op g.op = (pushout.inr f g).op := by
-  apply Quiver.Hom.unop_inj
-  dsimp
-  rw [← pushoutIsoUnopPullback_inr_hom, Category.assoc, Iso.hom_inv_id, Category.comp_id]
-
-/-- The pushout of `f` and `g` in `Cᵒᵖ` is isomorphic to the pullback of
-`f.unop` and `g.unop` in `C`. -/
-noncomputable def pushoutIsoOpPullback {X Y Z : Cᵒᵖ} (f : X ⟶ Z) (g : X ⟶ Y) [h : HasPushout f g]
-    [HasPullback f.unop g.unop] : pushout f g ≅ op (pullback f.unop g.unop) :=
-  IsColimit.coconePointUniqueUpToIso (@colimit.isColimit _ _ _ _ _ h)
-    ((PullbackCone.isLimitEquivIsColimitOp _) (limit.isLimit (cospan f.unop g.unop)))
-
-@[reassoc (attr := simp)]
-theorem pushoutIsoOpPullback_inl_hom {X Y Z : Cᵒᵖ} (f : X ⟶ Z) (g : X ⟶ Y) [HasPushout f g]
-    [HasPullback f.unop g.unop] :
-    pushout.inl _ _ ≫ (pushoutIsoOpPullback f g).hom = (pullback.fst f.unop g.unop).op :=
-  (IsColimit.comp_coconePointUniqueUpToIso_hom _ _ _).trans (by simp)
-
-@[reassoc (attr := simp)]
-theorem pushoutIsoOpPullback_inr_hom {X Y Z : Cᵒᵖ} (f : X ⟶ Z) (g : X ⟶ Y) [HasPushout f g]
-    [HasPullback f.unop g.unop] :
-    pushout.inr _ _ ≫ (pushoutIsoOpPullback f g).hom = (pullback.snd f.unop g.unop).op :=
-  (IsColimit.comp_coconePointUniqueUpToIso_hom _ _ _).trans (by simp)
-
-@[simp]
-theorem pushoutIsoOpPullback_inv_fst {X Y Z : Cᵒᵖ} (f : X ⟶ Z) (g : X ⟶ Y) [HasPushout f g]
-    [HasPullback f.unop g.unop] :
-    (pushoutIsoOpPullback f g).inv.unop ≫ pullback.fst f.unop g.unop = (pushout.inl f g).unop := by
-  apply Quiver.Hom.op_inj
-  dsimp
-  rw [← pushoutIsoOpPullback_inl_hom, Category.assoc, Iso.hom_inv_id, Category.comp_id]
-
-@[simp]
-theorem pushoutIsoOpPullback_inv_snd {X Y Z : Cᵒᵖ} (f : X ⟶ Z) (g : X ⟶ Y) [HasPushout f g]
-    [HasPullback f.unop g.unop] :
-    (pushoutIsoOpPullback f g).inv.unop ≫ pullback.snd f.unop g.unop = (pushout.inr f g).unop := by
-  apply Quiver.Hom.op_inj
-  dsimp
-  rw [← pushoutIsoOpPullback_inr_hom, Category.assoc, Iso.hom_inv_id, Category.comp_id]
-
-end Pushout
-
-namespace Cofork
-
-/-- The obvious map `Cofork f g → Fork f.unop g.unop` -/
-@[simps!]
-def unop {X Y : Cᵒᵖ} {f g : X ⟶ Y} (c : Cofork f g) : Fork f.unop g.unop :=
-  Cocone.unop ((Cocones.precompose (opParallelPair f.unop g.unop).hom).obj
-    (Cocone.whisker walkingParallelPairOpEquiv.inverse c))
-
-theorem unop_ι {X Y : Cᵒᵖ} {f g : X ⟶ Y} (c : Cofork f g) :
-    c.unop.ι = c.π.unop := by
-  simp only [unop, walkingParallelPairOpEquiv_inverse, parallelPair_obj_zero, Fork.ι, Cocone.unop_π,
-    Cocones.precompose_obj_ι, Cocone.whisker_ι, NatTrans.removeOp_app, NatTrans.comp_app,
-    opParallelPair_hom_app, walkingParallelPairOp_zero, walkingParallelPairOp_one, Iso.refl_inv,
-    Category.comp_id, whiskerLeft_app, leftOp_obj, app_one_eq_π, unop_comp]
-  nth_rw 2 [← Category.comp_id c.π.unop]
-  congr
-
-/-- The obvious map `Cofork f g → Fork f.op g.op` -/
-@[simps!]
-def op {X Y : C} {f g : X ⟶ Y} (c : Cofork f g) : Fork f.op g.op :=
-  (Cones.postcompose (parallelPairOp f g).symm.hom).obj
-    (Cone.whisker walkingParallelPairOpEquiv.functor (Cocone.op c))
-
-theorem op_ι {X Y : C} {f g : X ⟶ Y} (c : Cofork f g) :
-    c.op.ι = c.π.op := by simp [Fork.ι, Cofork.op]
-
-end Cofork
-
-namespace Fork
-
-/-- The obvious map `Fork f g → Cofork f.unop g.unop` -/
-@[simps!]
-def unop {X Y : Cᵒᵖ} {f g : X ⟶ Y} (c : Fork f g) : Cofork f.unop g.unop :=
-  Cone.unop ((Cones.postcompose (opParallelPair f.unop g.unop).symm.hom).obj
-    (Cone.whisker walkingParallelPairOpEquiv.inverse c))
-
-theorem unop_π {X Y : Cᵒᵖ} {f g : X ⟶ Y} (c : Fork f g) :
-    c.unop.π = c.ι.unop := by
-  simp only [unop, walkingParallelPairOpEquiv_inverse, parallelPair_obj_zero, Cofork.π, Cone.unop_ι,
-    Cones.postcompose_obj_π, Cone.whisker_π, NatTrans.removeOp_app, NatTrans.comp_app,
-    opParallelPair_inv_app, Iso.symm_hom, walkingParallelPairOp_one, Iso.refl_hom,
-    Category.id_comp, whiskerLeft_app, leftOp_obj, app_zero_eq_ι, unop_comp]
-  nth_rw 2 [← Category.id_comp c.ι.unop]
-  congr
-
-/-- The obvious map `Fork f g → Cofork f.op g.op` -/
-@[simps!]
-def op {X Y : C} {f g : X ⟶ Y} (c : Fork f g) : Cofork f.op g.op :=
-  (Cocones.precompose (parallelPairOp f g).hom).obj
-    (Cocone.whisker walkingParallelPairOpEquiv.functor (Cone.op c))
-
-theorem op_π {X Y : C} {f g : X ⟶ Y} (c : Fork f g) :
-    c.op.π = c.ι.op := by simp [Cofork.π, Fork.op]
-
-end Fork
-
-namespace Cofork
-
-theorem op_unop_π {X Y : C} {f g : X ⟶ Y} (c : Cofork f g) : c.op.unop.π = c.π := by
-  simp [Fork.unop_π, Cofork.op_ι]
-
-theorem unop_op_π {X Y : Cᵒᵖ} {f g : X ⟶ Y} (c : Cofork f g) : c.unop.op.π = c.π := by
-  simp [Fork.op_π, Cofork.unop_ι]
-
-/-- If `c` is a cofork, then `c.op.unop` is isomorphic to `c`. -/
-def opUnop {X Y : C} {f g : X ⟶ Y} (c : Cofork f g) : c.op.unop ≅ c :=
-  Cofork.ext (Iso.refl _) (by simp [op_unop_π])
-
-/-- If `c` is a cofork in `Cᵒᵖ`, then `c.unop.op` is isomorphic to `c`. -/
-def unopOp {X Y : Cᵒᵖ} {f g : X ⟶ Y} (c : Cofork f g) : c.unop.op ≅ c :=
-  Cofork.ext (Iso.refl _) (by simp [unop_op_π])
-
-end Cofork
-
-namespace Fork
-
-theorem op_unop_ι {X Y : C} {f g : X ⟶ Y} (c : Fork f g) : c.op.unop.ι = c.ι := by
-  simp [Cofork.unop_ι, Fork.op_π]
-
-theorem unop_op_ι {X Y : Cᵒᵖ} {f g : X ⟶ Y} (c : Fork f g) : c.unop.op.ι = c.ι := by
-  simp [Fork.unop_π, Cofork.op_ι]
-
-/-- If `c` is a fork, then `c.op.unop` is isomorphic to `c`. -/
-def opUnop {X Y : C} {f g : X ⟶ Y} (c : Fork f g) : c.op.unop ≅ c :=
-  Fork.ext (Iso.refl _) (by simp [op_unop_ι])
-
-/-- If `c` is a fork in `Cᵒᵖ`, then `c.unop.op` is isomorphic to `c`. -/
-def unopOp {X Y : Cᵒᵖ} {f g : X ⟶ Y} (c : Fork f g) : c.unop.op ≅ c :=
-  Fork.ext (Iso.refl _) (by simp [unop_op_ι])
-
-end Fork
-
-namespace Cofork
-
-/-- A cofork is a colimit cocone if and only if the corresponding fork in the opposite category is
-a limit cone. -/
-noncomputable -- just for performance; compilation takes several seconds
-def isColimitEquivIsLimitOp {X Y : C} {f g : X ⟶ Y} (c : Cofork f g) :
-    IsColimit c ≃ IsLimit c.op := by
-  apply equivOfSubsingletonOfSubsingleton
-  · exact fun h ↦ (IsLimit.postcomposeHomEquiv _ _).invFun
-      ((IsLimit.whiskerEquivalenceEquiv _).toFun h.op)
-  · exact fun h ↦ (IsColimit.equivIsoColimit c.opUnop).toFun
-      (((IsLimit.postcomposeHomEquiv _ _).invFun
-        ((IsLimit.whiskerEquivalenceEquiv walkingParallelPairOpEquiv.symm).toFun h)).unop)
-
-/-- A cofork is a colimit cocone in `Cᵒᵖ` if and only if the corresponding fork in `C` is
-a limit cone. -/
-noncomputable -- just for performance; compilation takes several seconds
-def isColimitEquivIsLimitUnop {X Y : Cᵒᵖ} {f g : X ⟶ Y} (c : Cofork f g) :
-    IsColimit c ≃ IsLimit c.unop := by
-  apply equivOfSubsingletonOfSubsingleton
-  · exact fun h ↦ ((IsColimit.precomposeHomEquiv _ _).invFun
-      ((IsColimit.whiskerEquivalenceEquiv walkingParallelPairOpEquiv.symm).toFun h)).unop
-  · exact fun h ↦ (IsColimit.equivIsoColimit c.unopOp).toFun
-      ((IsColimit.precomposeHomEquiv _ _).invFun ((IsColimit.whiskerEquivalenceEquiv _).toFun h.op))
-
-/-- The canonical isomorphism between `(Cofork.ofπ π w).op` and `Fork.ofι π.op w'`. -/
-def ofπOpIsoOfι {X Y P : C} {f g : X ⟶ Y} (π π' : Y ⟶ P) (w : f ≫ π = g ≫ π)
-    (w' : π'.op ≫ f.op = π'.op ≫ g.op) (h : π = π') :
-    (Cofork.ofπ π w).op ≅ Fork.ofι π'.op w' :=
-  Fork.ext (Iso.refl _) (by simp [Cofork.op_ι, h])
-
-/-- The canonical isomorphism between `(Cofork.ofπ π w).unop` and `Fork.ofι π.unop w'`. -/
-def ofπUnopIsoOfι {X Y P : Cᵒᵖ} {f g : X ⟶ Y} (π π' : Y ⟶ P) (w : f ≫ π = g ≫ π)
-    (w' : π'.unop ≫ f.unop = π'.unop ≫ g.unop) (h : π = π') :
-    (Cofork.ofπ π w).unop ≅ Fork.ofι π'.unop w' :=
-  Fork.ext (Iso.refl _) (by simp [Cofork.unop_ι, h])
-
-/-- `Cofork.ofπ π w` is a colimit cocone if and only if `Fork.ofι π.op w'` in the opposite
-category is a limit cocone. -/
-def isColimitOfπEquivIsLimitOp {X Y P : C} {f g : X ⟶ Y} (π π' : Y ⟶ P) (w : f ≫ π = g ≫ π)
-    (w' : π'.op ≫ f.op = π'.op ≫ g.op) (h : π = π') :
-    IsColimit (Cofork.ofπ π w) ≃ IsLimit (Fork.ofι π'.op w') :=
-  (Cofork.ofπ π w).isColimitEquivIsLimitOp.trans (IsLimit.equivIsoLimit (ofπOpIsoOfι π π' w w' h))
-
-/-- `Cofork.ofπ π w` is a colimit cocone in `Cᵒᵖ` if and only if `Fork.ofι π'.unop w'` in `C` is
-a limit cocone. -/
-def isColimitOfπEquivIsLimitUnop {X Y P : Cᵒᵖ} {f g : X ⟶ Y} (π π' : Y ⟶ P) (w : f ≫ π = g ≫ π)
-    (w' : π'.unop ≫ f.unop = π'.unop ≫ g.unop) (h : π = π') :
-    IsColimit (Cofork.ofπ π w) ≃ IsLimit (Fork.ofι π'.unop w') :=
-  (Cofork.ofπ π w).isColimitEquivIsLimitUnop.trans (IsLimit.equivIsoLimit
-    (ofπUnopIsoOfι π π' w w' h))
-
-end Cofork
-
-namespace Fork
-
-/-- A fork is a limit cone if and only if the corresponding cofork in the opposite category is
-a colimit cocone. -/
-def isLimitEquivIsColimitOp {X Y : C} {f g : X ⟶ Y} (c : Fork f g) :
-    IsLimit c ≃ IsColimit c.op :=
-  (IsLimit.equivIsoLimit c.opUnop).symm.trans c.op.isColimitEquivIsLimitUnop.symm
-
-/-- A fork is a limit cone in `Cᵒᵖ` if and only if the corresponding cofork in `C` is
-a colimit cocone. -/
-def isLimitEquivIsColimitUnop {X Y : Cᵒᵖ} {f g : X ⟶ Y} (c : Fork f g) :
-    IsLimit c ≃ IsColimit c.unop :=
-  (IsLimit.equivIsoLimit c.unopOp).symm.trans c.unop.isColimitEquivIsLimitOp.symm
-
-/-- The canonical isomorphism between `(Fork.ofι ι w).op` and `Cofork.ofπ ι.op w'`. -/
-def ofιOpIsoOfπ {X Y P : C} {f g : X ⟶ Y} (ι ι' : P ⟶ X) (w : ι ≫ f = ι ≫ g)
-    (w' : f.op ≫ ι'.op = g.op ≫ ι'.op) (h : ι = ι') :
-    (Fork.ofι ι w).op ≅ Cofork.ofπ ι'.op w' :=
-  Cofork.ext (Iso.refl _) (by simp [Fork.op_π, h])
-
-/-- The canonical isomorphism between `(Fork.ofι ι w).unop` and `Cofork.ofπ ι.unop w.unop`. -/
-def ofιUnopIsoOfπ {X Y P : Cᵒᵖ} {f g : X ⟶ Y} (ι ι' : P ⟶ X) (w : ι ≫ f = ι ≫ g)
-    (w' : f.unop ≫ ι'.unop = g.unop ≫ ι'.unop) (h : ι = ι') :
-    (Fork.ofι ι w).unop ≅ Cofork.ofπ ι'.unop w' :=
-  Cofork.ext (Iso.refl _) (by simp [Fork.unop_π, h])
-
-/-- `Fork.ofι ι w` is a limit cocone if and only if `Cofork.ofπ ι'.op w'` in the opposite
-category is a colimit cocone. -/
-def isLimitOfιEquivIsColimitOp {X Y P : C} {f g : X ⟶ Y} (ι ι' : P ⟶ X) (w : ι ≫ f = ι ≫ g)
-    (w' : f.op ≫ ι'.op = g.op ≫ ι'.op) (h : ι = ι') :
-    IsLimit (Fork.ofι ι w) ≃ IsColimit (Cofork.ofπ ι'.op w') :=
-  (Fork.ofι ι w).isLimitEquivIsColimitOp.trans (IsColimit.equivIsoColimit (ofιOpIsoOfπ ι ι' w w' h))
-
-/-- `Fork.ofι ι w` is a limit cocone in `Cᵒᵖ` if and only if `Cofork.ofπ ι.unop w.unop` in `C` is
-a colimit cocone. -/
-def isLimitOfιEquivIsColimitUnop {X Y P : Cᵒᵖ} {f g : X ⟶ Y} (ι ι' : P ⟶ X) (w : ι ≫ f = ι ≫ g)
-    (w' : f.unop ≫ ι'.unop = g.unop ≫ ι'.unop) (h : ι = ι') :
-    IsLimit (Fork.ofι ι w) ≃ IsColimit (Cofork.ofπ ι'.unop w') :=
-  (Fork.ofι ι w).isLimitEquivIsColimitUnop.trans (IsColimit.equivIsoColimit
-    (ofιUnopIsoOfπ ι ι' w w' h))
-
-end Fork
-
-namespace Cofork
-
-/-- `Cofork.ofπ f pullback.condition` is a limit cocone if and only if
-`Fork.ofι f.op pushout.condition` in the opposite category is a colimit cocone. -/
-def isColimitCoforkPushoutEquivIsColimitForkOpPullback
-    {X Y : C} {f : X ⟶ Y} [HasPullback f f] [HasPushout f.op f.op] :
-    IsColimit (Cofork.ofπ f pullback.condition) ≃ IsLimit (Fork.ofι f.op pushout.condition) where
-  toFun h := Fork.isLimitOfIsos _ (Cofork.isColimitOfπEquivIsLimitOp f f
-      pullback.condition (by simp only [← op_comp, pullback.condition]) rfl h) _ (.refl _)
-        (pullbackIsoUnopPushout f f).op.symm (.refl _)
-          (by simp [← op_comp]) (by simp [← op_comp]) (by simp)
-  invFun h := Cofork.isColimitOfIsos _ (Fork.isLimitOfιEquivIsColimitUnop f.op f.op
-      pushout.condition (by rw [← unop_comp, ← unop_comp, pushout.condition]) rfl h) _
-        (pullbackIsoUnopPushout f f).symm ( .refl _) (.refl _) (by simp) (by simp) (by simp)
-  left_inv := by cat_disch
-  right_inv := by cat_disch
-
-/-- `Cofork.ofπ f pullback.condition` is a limit cocone in `Cᵒᵖ` if and only if
-`Fork.ofι f.unop pushout.condition` in `C` is a colimit cocone. -/
-def isColimitCoforkPushoutEquivIsColimitForkUnopPullback
-    {X Y : Cᵒᵖ} {f : X ⟶ Y} [HasPullback f f] [HasPushout f.unop f.unop] :
-    IsColimit (Cofork.ofπ f pullback.condition) ≃ IsLimit (Fork.ofι f.unop pushout.condition) where
-  toFun h := Fork.isLimitOfIsos _ (Cofork.isColimitOfπEquivIsLimitUnop f f pullback.condition
-      (by simp only [← unop_comp, pullback.condition]) rfl h) _ (.refl _)
-        (pullbackIsoOpPushout f f).unop.symm (.refl _)
-          (by simp [← unop_comp]) (by simp [← unop_comp]) (by simp)
-  invFun h :=
-    Cofork.isColimitOfIsos _ (Fork.isLimitOfιEquivIsColimitOp f.unop f.unop pushout.condition
-      (by rw [← op_comp, ← op_comp, pushout.condition]) rfl h) _
-        (pullbackIsoOpPushout f f).symm ( .refl _) (.refl _) (by simp) (by simp) (by simp)
-  left_inv := by cat_disch
-  right_inv := by cat_disch
-
-end Cofork
-
-namespace Fork
-
-/-- `Fork.ofι f pushout.condition` is a limit cocone if and only if
-`Cofork.ofπ f.op pullback.condition` in the opposite category is a colimit cocone. -/
-def isLimitForkPushoutEquivIsColimitForkOpPullback
-    {X Y : C} {f : X ⟶ Y} [HasPushout f f] [HasPullback f.op f.op] :
-    IsLimit (Fork.ofι f pushout.condition) ≃ IsColimit (Cofork.ofπ f.op pullback.condition) where
-  toFun h := Cofork.isColimitOfIsos _ (Fork.isLimitOfιEquivIsColimitOp f f
-    pushout.condition (by simp only [← op_comp, pushout.condition]) rfl h) _
-      ((pushoutIsoUnopPullback f f).op.symm ≪≫ eqToIso rfl) (.refl _) (.refl _)
-        (by simp) (by simp) (by simp)
-  invFun h := by
-    refine Fork.isLimitOfIsos _ (Cofork.isColimitOfπEquivIsLimitUnop f.op f.op
-      pullback.condition (by simp only [← unop_comp, pullback.condition]) rfl h) _ (.refl _)
-        ((pushoutIsoUnopPullback f f).symm) (.refl _) ?_ ?_ (by simp)
-    · rw [Iso.symm_hom, ← Quiver.Hom.unop_op (pushoutIsoUnopPullback f f).inv, ← unop_comp,
-        pushoutIsoUnopPullback_inv_fst, Quiver.Hom.unop_op, Iso.refl_hom, Category.id_comp]
-    · rw [Iso.symm_hom, ← Quiver.Hom.unop_op (pushoutIsoUnopPullback f f).inv, ← unop_comp,
-        pushoutIsoUnopPullback_inv_snd, Quiver.Hom.unop_op, Iso.refl_hom, Category.id_comp]
-  left_inv := by cat_disch
-  right_inv := by cat_disch
-
-/-- `Fork.ofι f pushout.condition` is a limit cocone in `Cᵒᵖ` if and only if
-`Cofork.ofπ f.op pullback.condition` in `C` is a colimit cocone. -/
-def isLimitForkPushoutEquivIsColimitForkUnopPullback
-    {X Y : Cᵒᵖ} {f : X ⟶ Y} [HasPushout f f] [HasPullback f.unop f.unop] :
-    IsLimit (Fork.ofι f pushout.condition) ≃ IsColimit (Cofork.ofπ f.unop pullback.condition) where
-  toFun h := Cofork.isColimitOfIsos _ (Fork.isLimitOfιEquivIsColimitUnop f f pushout.condition
-    (by simp only [← unop_comp, pushout.condition]) rfl h) _
-      ((pushoutIsoOpPullback f f).unop.symm ≪≫ eqToIso rfl) (.refl _) (.refl _)
-        (by simp) (by simp) (by simp)
-  invFun h := by
-    refine Fork.isLimitOfIsos _ (Cofork.isColimitOfπEquivIsLimitOp f.unop f.unop pullback.condition
-      (by simp only [← op_comp, pullback.condition]) rfl h) _ (.refl _)
-        ((pushoutIsoOpPullback f f).symm) (.refl _) ?_ ?_ (by simp)
-    · rw [Iso.symm_hom, ← Quiver.Hom.op_unop (pushoutIsoOpPullback f f).inv, ← op_comp,
-        pushoutIsoOpPullback_inv_fst, Quiver.Hom.op_unop, Iso.refl_hom, Category.id_comp]
-    · rw [Iso.symm_hom, ← Quiver.Hom.op_unop (pushoutIsoOpPullback f f).inv, ← op_comp,
-        pushoutIsoOpPullback_inv_snd, Quiver.Hom.op_unop, Iso.refl_hom, Category.id_comp]
-  left_inv := by cat_disch
-  right_inv := by cat_disch
-
-end Fork
-
-section HasZeroMorphisms
-
-variable [HasZeroMorphisms C]
-
-/-- A colimit cokernel cofork gives a limit kernel fork in the opposite category -/
-def CokernelCofork.IsColimit.ofπOp {X Y Q : C} (p : Y ⟶ Q) {f : X ⟶ Y}
-    (w : f ≫ p = 0) (h : IsColimit (CokernelCofork.ofπ p w)) :
-    IsLimit (KernelFork.ofι p.op (show p.op ≫ f.op = 0 by rw [← op_comp, w, op_zero])) :=
-  KernelFork.IsLimit.ofι _ _
-    (fun x hx => (h.desc (CokernelCofork.ofπ x.unop (Quiver.Hom.op_inj hx))).op)
-    (fun _ _ => Quiver.Hom.unop_inj (Cofork.IsColimit.π_desc h))
-    (fun x hx b hb => Quiver.Hom.unop_inj (Cofork.IsColimit.hom_ext h
-      (by simpa only [Quiver.Hom.unop_op, Cofork.IsColimit.π_desc] using Quiver.Hom.op_inj hb)))
-
-/-- A colimit cokernel cofork in the opposite category gives a limit kernel fork
-in the original category -/
-def CokernelCofork.IsColimit.ofπUnop {X Y Q : Cᵒᵖ} (p : Y ⟶ Q) {f : X ⟶ Y}
-    (w : f ≫ p = 0) (h : IsColimit (CokernelCofork.ofπ p w)) :
-    IsLimit (KernelFork.ofι p.unop (show p.unop ≫ f.unop = 0 by rw [← unop_comp, w, unop_zero])) :=
-  KernelFork.IsLimit.ofι _ _
-    (fun x hx => (h.desc (CokernelCofork.ofπ x.op (Quiver.Hom.unop_inj hx))).unop)
-    (fun _ _ => Quiver.Hom.op_inj (Cofork.IsColimit.π_desc h))
-    (fun x hx b hb => Quiver.Hom.op_inj (Cofork.IsColimit.hom_ext h
-      (by simpa only [Quiver.Hom.op_unop, Cofork.IsColimit.π_desc] using Quiver.Hom.unop_inj hb)))
-
-/-- A limit kernel fork gives a colimit cokernel cofork in the opposite category -/
-def KernelFork.IsLimit.ofιOp {K X Y : C} (i : K ⟶ X) {f : X ⟶ Y}
-    (w : i ≫ f = 0) (h : IsLimit (KernelFork.ofι i w)) :
-    IsColimit (CokernelCofork.ofπ i.op
-      (show f.op ≫ i.op = 0 by rw [← op_comp, w, op_zero])) :=
-  CokernelCofork.IsColimit.ofπ _ _
-    (fun x hx => (h.lift (KernelFork.ofι x.unop (Quiver.Hom.op_inj hx))).op)
-    (fun _ _ => Quiver.Hom.unop_inj (Fork.IsLimit.lift_ι h))
-    (fun x hx b hb => Quiver.Hom.unop_inj (Fork.IsLimit.hom_ext h (by
-      simpa only [Quiver.Hom.unop_op, Fork.IsLimit.lift_ι] using Quiver.Hom.op_inj hb)))
-
-/-- A limit kernel fork in the opposite category gives a colimit cokernel cofork
-in the original category -/
-def KernelFork.IsLimit.ofιUnop {K X Y : Cᵒᵖ} (i : K ⟶ X) {f : X ⟶ Y}
-    (w : i ≫ f = 0) (h : IsLimit (KernelFork.ofι i w)) :
-    IsColimit (CokernelCofork.ofπ i.unop
-      (show f.unop ≫ i.unop = 0 by rw [← unop_comp, w, unop_zero])) :=
-  CokernelCofork.IsColimit.ofπ _ _
-    (fun x hx => (h.lift (KernelFork.ofι x.op (Quiver.Hom.unop_inj hx))).unop)
-    (fun _ _ => Quiver.Hom.op_inj (Fork.IsLimit.lift_ι h))
-    (fun x hx b hb => Quiver.Hom.op_inj (Fork.IsLimit.hom_ext h (by
-      simpa only [Quiver.Hom.op_unop, Fork.IsLimit.lift_ι] using Quiver.Hom.unop_inj hb)))
-
-end HasZeroMorphisms
-=======
   ⟨fun _ _ _ => hasLimitsOfShape_op_of_hasColimitsOfShape⟩
->>>>>>> a77a0aea
 
 end CategoryTheory.Limits