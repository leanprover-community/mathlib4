--- conflicted
+++ resolved
@@ -413,67 +413,6 @@
     (Discrete.opposite α).inverse ⋙ (Discrete.functor Z).op ≅
     Discrete.functor (op <| Z ·))
 
-<<<<<<< HEAD
-/-- The isomorphism from the opposite of the coproduct to the product. -/
-noncomputable
-def opCoproductIsoProduct : op (∐ Z) ≅ ∏ (fun z => op (Z z)) :=
-  IsLimit.conePointUniqueUpToIso (isLimitCoconeOp _ (coproductIsCoproduct fun b ↦ Z b))
-    (limit.isLimit _) ≪≫ (IsLimit.conePointsIsoOfEquivalence
-    (productIsProduct (fun z ↦ op (Z z))) (limit.isLimit _) (Discrete.opposite α).symm
-    (Discrete.natIsoFunctor ≪≫ Discrete.natIso (fun _ ↦ by rfl))).symm
-
-lemma opCoproductIsoProduct_inv_comp_ι' {c : Cofan Z} (hc : IsColimit c) (b : α) :
-    (opCoproductIsoProduct Z).inv ≫
-    ((coproductIsCoproduct Z).coconePointUniqueUpToIso hc).op.inv ≫ (c.inj b).op =
-    Pi.π (fun a => op (Z a)) b := by
-  simp only [Cofan.mk_pt, Iso.op_inv, opCoproductIsoProduct, Iso.trans_inv, ← op_comp]
-  erw [(by rfl : c.inj b = c.ι.app ⟨b⟩), IsColimit.comp_coconePointUniqueUpToIso_inv
-    (coproductIsCoproduct Z) hc ⟨b⟩, Category.assoc, IsLimit.conePointUniqueUpToIso_inv_comp
-    (isLimitCoconeOp _ (coproductIsCoproduct Z)) (limit.isLimit _) (op ⟨b⟩)]
-  simp only [limit.cone_x, Fan.mk_pt, Equivalence.symm_functor, Discrete.natIsoFunctor, comp_obj,
-    op_obj, Iso.symm_inv, IsLimit.conePointsIsoOfEquivalence_hom, Equivalence.symm_inverse,
-    Cones.equivalenceOfReindexing_functor, Iso.trans_hom, Iso.symm_hom, isoWhiskerLeft_inv,
-    Iso.trans_inv, whiskerLeft_comp, Cones.whiskering_obj, limit.isLimit_lift, limit.cone_π,
-    limit.lift_π, Cones.postcompose_obj_pt, Cone.whisker_pt, Cones.postcompose_obj_π,
-    Cone.whisker_π, Category.assoc, NatTrans.comp_app, const_obj_obj, unop_op, Discrete.functor_obj,
-    whiskerLeft_app, Fan.mk_π_app, Discrete.opposite_functor_obj_as, Discrete.natIso_inv_app,
-    Iso.refl_inv, Equivalence.invFunIdAssoc_hom_app, id_obj, op_map, Discrete.functor_map_id, op_id]
-  simp only [Discrete.functor, Function.comp_apply, id_eq, Discrete.opposite, Equivalence.mk,
-    id_obj, comp_obj, leftOp_obj, unop_op, op_obj, Category.comp_id]
-
-lemma opCoproductIsoProduct_inv_comp_ι (b : α) :
-    (opCoproductIsoProduct Z).inv ≫ (Sigma.ι (fun a => Z a) b).op =
-    Pi.π (fun a => op (Z a)) b := by
-  rw [← opCoproductIsoProduct_inv_comp_ι' Z (coproductIsCoproduct Z)]
-  congr
-  simp only [unop_op, Cofan.mk_pt, cofan_mk_inj, Quiver.Hom.unop_op, Iso.op_inv]
-  suffices ((coproductIsCoproduct Z).coconePointUniqueUpToIso (coproductIsCoproduct Z)).inv =
-        𝟙 _ by rw [this]; simp
-  simp [IsColimit.coconePointUniqueUpToIso]
-
-lemma desc_op_comp_opCoproductIsoProduct_hom' {c : Cofan Z} (hc : IsColimit c)
-    {X : C} (π : (a : α) → Z a ⟶ X) : (Cofan.IsColimit.desc hc π).op ≫
-      ((coproductIsCoproduct Z).coconePointUniqueUpToIso hc).op.hom ≫
-        (opCoproductIsoProduct Z).hom = Pi.lift (fun a => Quiver.Hom.op (π a)) := by
-  rw [← Category.assoc, ← Iso.eq_comp_inv (opCoproductIsoProduct Z)]
-  apply Quiver.Hom.unop_inj
-  refine' Sigma.hom_ext (f := Z) _ _ (fun a => _)
-  rw [← Quiver.Hom.unop_op (Sigma.ι Z a), ← unop_comp, ← unop_comp, Category.assoc, Category.assoc,
-    opCoproductIsoProduct_inv_comp_ι]
-  simp only [unop_op, Cofan.mk_pt, Iso.op_hom, unop_comp, Quiver.Hom.unop_op, Category.assoc,
-    limit.lift_π, Fan.mk_pt, Fan.mk_π_app]
-  erw [IsColimit.comp_coconePointUniqueUpToIso_hom_assoc]
-  simp only [Discrete.functor_obj, Cofan.IsColimit.desc, IsColimit.fac, Cofan.mk_pt, Cofan.mk_ι_app]
-
-lemma desc_op_comp_opCoproductIsoProduct_hom {X : C} (π : (a : α) → Z a ⟶ X) :
-    (Sigma.desc π).op ≫ (opCoproductIsoProduct Z).hom = Pi.lift (fun a => Quiver.Hom.op (π a)) := by
-  rw [← desc_op_comp_opCoproductIsoProduct_hom' Z (coproductIsCoproduct _) π]
-  congr
-  · simp [Cofan.IsColimit.desc, coproductIsCoproduct]
-  · suffices ((coproductIsCoproduct Z).coconePointUniqueUpToIso (coproductIsCoproduct Z)).op.hom =
-        𝟙 _ by rw [this]; simp
-    simp [IsColimit.coconePointUniqueUpToIso]
-=======
 /-- A `Cofan` gives a `Fan` in the opposite category.  -/
 @[simp]
 def Cofan.op (c : Cofan Z) : Fan (op <| Z ·) := Fan.mk _ (fun a ↦ (c.inj a).op)
@@ -531,7 +470,6 @@
     (productIsProduct (op <| Z ·)) (Cofan.mk _ π)
   · ext; simp [Sigma.desc, colimit.desc, coproductIsCoproduct]
   · ext; simp [Pi.lift, limit.lift, productIsProduct]
->>>>>>> 4b14c4ca
 
 end OppositeCoproducts
 
