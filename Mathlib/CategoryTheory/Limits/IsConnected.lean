/-
Copyright (c) 2024 Paul Reichert. All rights reserved.
Released under Apache 2.0 license as described in the file LICENSE.
Authors: Paul Reichert
-/
import Mathlib.CategoryTheory.Limits.Types
import Mathlib.CategoryTheory.IsConnected
import Mathlib.CategoryTheory.Limits.Final
import Mathlib.CategoryTheory.HomCongr

/-!
# Colimits of connected index categories

This file proves two characterizations of connected categories by means of colimits.

## Characterization of connected categories by means of the unit-valued functor

First, it is proved that a category `C` is connected if and only if `colim F` is a singleton,
where `F : C ⥤ Type w` and `F.obj _ = PUnit` (for arbitrary `w`).

See `isConnected_iff_colimit_constPUnitFunctor_iso_pUnit` for the proof of this characterization and
`constPUnitFunctor` for the definition of the constant functor used in the statement. A formulation
based on `IsColimit` instead of `colimit` is given in `isConnected_iff_isColimit_pUnitCocone`.

The `if` direction is also available directly in several formulations:
For connected index categories `C`, `PUnit.{w}` is a colimit of the `constPUnitFunctor`, where `w`
is arbitrary. See `instHasColimitConstPUnitFunctor`, `isColimitPUnitCocone` and
`colimitConstPUnitIsoPUnit`.

## Final functors preserve connectedness of categories (in both directions)

`isConnected_iff_of_final` proves that the domain of a final functor is connected if and only if
its codomain is connected.

## Tags

unit-valued, singleton, colimit
-/

universe w v u

namespace CategoryTheory

namespace Limits.Types

variable (C : Type u) [Category.{v} C]

/-- The functor mapping every object to `PUnit`. -/
def constPUnitFunctor : C ⥤ Type w := (Functor.const C).obj PUnit.{w + 1}

/-- The cocone on `constPUnitFunctor` with cone point `PUnit`. -/
@[simps]
def pUnitCocone : Cocone (constPUnitFunctor.{w} C) where
  pt := PUnit
  ι := { app := fun _ => id }

/-- If `C` is connected, the cocone on `constPUnitFunctor` with cone point `PUnit` is a colimit
    cocone. -/
noncomputable def isColimitPUnitCocone [IsConnected C] : IsColimit (pUnitCocone.{w} C) where
  desc s := s.ι.app Classical.ofNonempty
  fac s j := by
    ext ⟨⟩
    apply constant_of_preserves_morphisms (s.ι.app · PUnit.unit)
    intros X Y f
    exact congrFun (s.ι.naturality f).symm PUnit.unit
  uniq s m h := by
    ext ⟨⟩
    simp [← h Classical.ofNonempty]

instance instHasColimitConstPUnitFunctor [IsConnected C] : HasColimit (constPUnitFunctor.{w} C) :=
  ⟨_, isColimitPUnitCocone _⟩

instance instSubsingletonColimitPUnit
    [IsPreconnected C] [HasColimit (constPUnitFunctor.{w} C)] :
    Subsingleton (colimit (constPUnitFunctor.{w} C)) where
  allEq a b := by
    obtain ⟨c, ⟨⟩, rfl⟩ := jointly_surjective' a
    obtain ⟨d, ⟨⟩, rfl⟩ := jointly_surjective' b
    apply constant_of_preserves_morphisms (colimit.ι (constPUnitFunctor C) · PUnit.unit)
    exact fun c d f => colimit_sound f rfl

/-- Given a connected index category, the colimit of the constant unit-valued functor is `PUnit`. -/
noncomputable def colimitConstPUnitIsoPUnit [IsConnected C] :
    colimit (constPUnitFunctor.{w} C) ≅ PUnit.{w + 1} :=
  IsColimit.coconePointUniqueUpToIso (colimit.isColimit _) (isColimitPUnitCocone.{w} C)

/-- Let `F` be a `Type`-valued functor. If two elements `a : F c` and `b : F d` represent the same
element of `colimit F`, then `c` and `d` are related by a `Zigzag`. -/
theorem zigzag_of_eqvGen_quot_rel (F : C ⥤ Type w) (c d : Σ j, F.obj j)
    (h : Relation.EqvGen (Quot.Rel F) c d) : Zigzag c.1 d.1 := by
  induction h with
  | rel _ _ h => exact Zigzag.of_hom <| Exists.choose h
  | refl _ => exact Zigzag.refl _
  | symm _ _ _ ih => exact zigzag_symmetric ih
  | trans _ _ _ _ _ ih₁ ih₂ => exact ih₁.trans ih₂

/-- An index category is connected iff the colimit of the constant singleton-valued functor is a
singleton. -/
theorem isConnected_iff_colimit_constPUnitFunctor_iso_pUnit
    [HasColimit (constPUnitFunctor.{w} C)] :
    IsConnected C ↔ Nonempty (colimit (constPUnitFunctor.{w} C) ≅ PUnit) := by
  refine ⟨fun _ => ⟨colimitConstPUnitIsoPUnit.{w} C⟩, fun ⟨h⟩ => ?_⟩
  have : Nonempty C := nonempty_of_nonempty_colimit <| Nonempty.map h.inv inferInstance
  refine zigzag_isConnected <| fun c d => ?_
  refine zigzag_of_eqvGen_quot_rel _ (constPUnitFunctor C) ⟨c, PUnit.unit⟩ ⟨d, PUnit.unit⟩ ?_
  exact colimit_eq <| h.toEquiv.injective rfl

theorem isConnected_iff_isColimit_pUnitCocone :
    IsConnected C ↔ Nonempty (IsColimit (pUnitCocone.{w} C)) := by
  refine ⟨fun inst => ⟨isColimitPUnitCocone C⟩, fun ⟨h⟩ => ?_⟩
  let colimitCocone : ColimitCocone (constPUnitFunctor C) := ⟨pUnitCocone.{w} C, h⟩
  have : HasColimit (constPUnitFunctor.{w} C) := ⟨⟨colimitCocone⟩⟩
  simp only [isConnected_iff_colimit_constPUnitFunctor_iso_pUnit.{w} C]
  exact ⟨colimit.isoColimitCocone colimitCocone⟩

end Limits.Types

namespace Functor

open Limits.Types

universe v₂ u₂

variable {C : Type u} [Category.{v} C] {D : Type u₂} [Category.{v₂} D]

/-- The domain of a final functor is connected if and only if its codomain is connected. -/
theorem isConnected_iff_of_final (F : C ⥤ D) [F.Final] : IsConnected C ↔ IsConnected D := by
  rw [isConnected_iff_colimit_constPUnitFunctor_iso_pUnit.{max v u v₂ u₂} C,
    isConnected_iff_colimit_constPUnitFunctor_iso_pUnit.{max v u v₂ u₂} D]
  exact Equiv.nonempty_congr <| Iso.isoCongrLeft <|
    CategoryTheory.Functor.Final.colimitIso F <| constPUnitFunctor.{max u v u₂ v₂} D

/-- The domain of an initial functor is connected if and only if its codomain is connected. -/
theorem isConnected_iff_of_initial (F : C ⥤ D) [F.Initial] : IsConnected C ↔ IsConnected D := by
  rw [← isConnected_op_iff_isConnected C, ← isConnected_op_iff_isConnected D]
  exact isConnected_iff_of_final F.op

end Functor

section

variable (C : Type*) [Category C]

/-- Prove that a category is connected by supplying an explicit initial object. -/
lemma isConnected_of_isInitial {x : C} (h : Limits.IsInitial x) : IsConnected C := by
  letI : Nonempty C := ⟨x⟩
  apply isConnected_of_zigzag
  intro j₁ j₂
  use [x, j₂]
  simp only [List.chain_cons, List.Chain.nil, and_true, ne_eq, reduceCtorEq, not_false_eq_true,
    List.getLast_cons, List.cons_ne_self, List.getLast_singleton]
  exact ⟨Zag.symm <| Zag.of_hom <| h.to _, Zag.of_hom <| h.to _⟩

/-- Prove that a category is connected by supplying an explicit terminal object. -/
lemma isConnected_of_isTerminal {x : C} (h : Limits.IsTerminal x) : IsConnected C := by
  letI : Nonempty C := ⟨x⟩
  apply isConnected_of_zigzag
  intro j₁ j₂
  use [x, j₂]
  simp only [List.chain_cons, List.Chain.nil, and_true, ne_eq, reduceCtorEq, not_false_eq_true,
    List.getLast_cons, List.cons_ne_self, List.getLast_singleton]
  exact ⟨Zag.of_hom <| h.from _, Zag.symm <| Zag.of_hom <| h.from _⟩

-- note : it seems making the following two as instances breaks things, so these are lemmas.
lemma isConnected_of_hasInitial [Limits.HasInitial C] : IsConnected C :=
<<<<<<< HEAD
  isConnected_of_isInitial C (Limits.initialIsInitial)

lemma isConnected_of_hasTerminal [Limits.HasTerminal C] : IsConnected C :=
  isConnected_of_isTerminal C (Limits.terminalIsTerminal)
=======
  isConnected_of_isInitial C Limits.initialIsInitial

lemma isConnected_of_hasTerminal [Limits.HasTerminal C] : IsConnected C :=
  isConnected_of_isTerminal C Limits.terminalIsTerminal
>>>>>>> d39e883a

end

end CategoryTheory<|MERGE_RESOLUTION|>--- conflicted
+++ resolved
@@ -163,17 +163,10 @@
 
 -- note : it seems making the following two as instances breaks things, so these are lemmas.
 lemma isConnected_of_hasInitial [Limits.HasInitial C] : IsConnected C :=
-<<<<<<< HEAD
-  isConnected_of_isInitial C (Limits.initialIsInitial)
-
-lemma isConnected_of_hasTerminal [Limits.HasTerminal C] : IsConnected C :=
-  isConnected_of_isTerminal C (Limits.terminalIsTerminal)
-=======
   isConnected_of_isInitial C Limits.initialIsInitial
 
 lemma isConnected_of_hasTerminal [Limits.HasTerminal C] : IsConnected C :=
   isConnected_of_isTerminal C Limits.terminalIsTerminal
->>>>>>> d39e883a
 
 end
 
