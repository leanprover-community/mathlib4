--- conflicted
+++ resolved
@@ -134,10 +134,6 @@
     rintro _ ⟨F, hF⟩
     exact isIndObject_limit_of_discrete_of_hasLimitsOfShape _ hF)
 
-<<<<<<< HEAD
-
-=======
->>>>>>> a8d9e19d
 noncomputable instance {J : Type v} [HasLimitsOfShape (Discrete J) C] :
     CreatesLimitsOfShape (Discrete J) (Ind.inclusion C) :=
   inferInstanceAs <|
