/-
Copyright (c) 2024 Markus Himmel. All rights reserved.
Released under Apache 2.0 license as described in the file LICENSE.
Authors: Markus Himmel
-/
import Mathlib.CategoryTheory.Limits.FinallySmall
import Mathlib.CategoryTheory.Limits.Presheaf
import Mathlib.CategoryTheory.Filtered.Small
import Mathlib.CategoryTheory.ClosedUnderIsomorphisms

/-!
# Ind-objects

For a presheaf `A : Cᵒᵖ ⥤ Type v` we define the type `IndObjectPresentation A` of presentations
of `A` as a small filtered colimit of representable presheaves and define the predicate
`IsIndObject A` asserting that there is at least one such presentation.

A presheaf is an ind-object if and only if the category `CostructuredArrow yoneda A` is filtered
and finally small. In this way, `CostructuredArrow yoneda A` can be thought of the universal
indexing category for the representation of `A` as a small filtered colimit of representable
presheaves.

## Future work

There are various useful ways to understand natural transformations between ind-objects in terms
of their presentations.

The ind-objects form a locally `v`-small category `IndCategory C` which has numerous interesting
properties.

## Implementation notes

One might be tempted to introduce another universe parameter and consider being a `w`-ind-object
as a property of presheaves `C ⥤ TypeMax.{v, w}`. This comes with significant technical hurdles.
The recommended alternative is to consider ind-objects over `ULiftHom.{w} C` instead.

## References
* [M. Kashiwara, P. Schapira, *Categories and Sheaves*][Kashiwara2006], Chapter 6
-/

universe v v' u u'

namespace CategoryTheory.Limits

variable {C : Type u} [Category.{v} C]

/-- The data that witnesses that a presheaf `A` is an ind-object. It consists of a small
    filtered indexing category `I`, a diagram `F : I ⥤ C` and the data for a colimit cocone on
    `F ⋙ yoneda : I ⥤ Cᵒᵖ ⥤ Type v` with cocone point `A`. -/
structure IndObjectPresentation (A : Cᵒᵖ ⥤ Type v) where
  /-- The indexing category of the filtered colimit presentation -/
  I : Type v
  /-- The indexing category of the filtered colimit presentation -/
  [ℐ : SmallCategory I]
  [hI : IsFiltered I]
  /-- The diagram of the filtered colimit presentation -/
  F : I ⥤ C
  /-- Use `IndObjectPresentation.cocone` instead. -/
  ι : F ⋙ yoneda ⟶ (Functor.const I).obj A
  /-- Use `IndObjectPresenation.coconeIsColimit` instead. -/
  isColimit : IsColimit (Cocone.mk A ι)

namespace IndObjectPresentation

/-- Alternative constructor for `IndObjectPresentation` taking a cocone instead of its defining
    natural transformation. -/
@[simps]
def ofCocone {I : Type v} [SmallCategory I] [IsFiltered I] {F : I ⥤ C}
    (c : Cocone (F ⋙ yoneda)) (hc : IsColimit c) : IndObjectPresentation c.pt where
  I := I
  F := F
  ι := c.ι
  isColimit := hc

variable {A : Cᵒᵖ ⥤ Type v} (P : IndObjectPresentation A)

instance : SmallCategory P.I := P.ℐ
instance : IsFiltered P.I := P.hI

/-- The (colimit) cocone with cocone point `A`. -/
@[simps pt]
def cocone : Cocone (P.F ⋙ yoneda) where
  pt := A
  ι := P.ι

/-- `P.cocone` is a colimit cocone. -/
def coconeIsColimit : IsColimit P.cocone :=
  P.isColimit

/-- If `A` and `B` are isomorphic, then an ind-object presentation of `A` can be extended to an
    ind-object presentation of `B`. -/
@[simps!]
noncomputable def extend {A B : Cᵒᵖ ⥤ Type v} (P : IndObjectPresentation A) (η : A ⟶ B) [IsIso η] :
    IndObjectPresentation B :=
  .ofCocone (P.cocone.extend η) (P.coconeIsColimit.extendIso (by exact η))

/-- The canonical comparison functor between the indexing category of the presentation and the
    comma category `CostructuredArrow yoneda A`. This functor is always final. -/
@[simps! obj_left obj_right_as obj_hom map_left]
def toCostructuredArrow : P.I ⥤ CostructuredArrow yoneda A :=
  P.cocone.toCostructuredArrow ⋙ CostructuredArrow.pre _ _ _

instance : P.toCostructuredArrow.Final :=
  Presheaf.final_toCostructuredArrow_comp_pre _ P.coconeIsColimit

/-- Representable presheaves are (trivially) ind-objects. -/
@[simps]
def yoneda (X : C) : IndObjectPresentation (yoneda.obj X) where
  I := Discrete PUnit.{v + 1}
  F := Functor.fromPUnit X
  ι := { app := fun _ => 𝟙 _ }
  isColimit :=
    { desc := fun s => s.ι.app ⟨PUnit.unit⟩
      uniq := fun _ _ h => h ⟨PUnit.unit⟩ }

end IndObjectPresentation

/-- A presheaf is called an ind-object if it can be written as a filtered colimit of representable
    presheaves. -/
structure IsIndObject (A : Cᵒᵖ ⥤ Type v) : Prop where
  mk' :: nonempty_presentation : Nonempty (IndObjectPresentation A)

theorem IsIndObject.mk {A : Cᵒᵖ ⥤ Type v} (P : IndObjectPresentation A) : IsIndObject A :=
  ⟨⟨P⟩⟩

/-- Representable presheaves are (trivially) ind-objects. -/
theorem isIndObject_yoneda (X : C) : IsIndObject (yoneda.obj X) :=
  .mk <| IndObjectPresentation.yoneda X

namespace IsIndObject

variable {A : Cᵒᵖ ⥤ Type v}

theorem map {A B : Cᵒᵖ ⥤ Type v} (η : A ⟶ B) [IsIso η] : IsIndObject A → IsIndObject B
  | ⟨⟨P⟩⟩ => ⟨⟨P.extend η⟩⟩

theorem iff_of_iso {A B : Cᵒᵖ ⥤ Type v} (η : A ⟶ B) [IsIso η] : IsIndObject A ↔ IsIndObject B :=
  ⟨.map η, .map (inv η)⟩

instance : ClosedUnderIsomorphisms (IsIndObject (C := C)) where
  of_iso i h := h.map i.hom

/-- Pick a presentation for an ind-object using choice. -/
noncomputable def presentation : IsIndObject A → IndObjectPresentation A
  | ⟨P⟩ => P.some

theorem isFiltered (h : IsIndObject A) : IsFiltered (CostructuredArrow yoneda A) :=
  IsFiltered.of_final h.presentation.toCostructuredArrow

theorem finallySmall (h : IsIndObject A) : FinallySmall.{v} (CostructuredArrow yoneda A) :=
  FinallySmall.mk' h.presentation.toCostructuredArrow

end IsIndObject

open IsFiltered.SmallFilteredIntermediate

theorem isIndObject_of_isFiltered_of_finallySmall (A : Cᵒᵖ ⥤ Type v)
    [IsFiltered (CostructuredArrow yoneda A)] [FinallySmall.{v} (CostructuredArrow yoneda A)] :
    IsIndObject A := by
  have h₁ : (factoring (fromFinalModel (CostructuredArrow yoneda A)) ⋙
      inclusion (fromFinalModel (CostructuredArrow yoneda A))).Final := Functor.final_of_natIso
    (factoringCompInclusion (fromFinalModel <| CostructuredArrow yoneda A)).symm
  have h₂ : Functor.Final (inclusion (fromFinalModel (CostructuredArrow yoneda A))) :=
    Functor.final_of_comp_full_faithful' (factoring _) (inclusion _)
  let c := (Presheaf.tautologicalCocone A).whisker
    (inclusion (fromFinalModel (CostructuredArrow yoneda A)))
  let hc : IsColimit c := (Functor.Final.isColimitWhiskerEquiv _ _).symm
    (Presheaf.isColimitTautologicalCocone A)
  have hq : Nonempty (FinalModel (CostructuredArrow yoneda A)) := Nonempty.map
    (Functor.Final.lift (fromFinalModel (CostructuredArrow yoneda A))) IsFiltered.nonempty
  exact ⟨_, inclusion (fromFinalModel _) ⋙ CostructuredArrow.proj yoneda A, c.ι, hc⟩

/-- The recognition theorem for ind-objects: `A : Cᵒᵖ ⥤ Type v` is an ind-object if and only if
    `CostructuredArrow yoneda A` is filtered and finally `v`-small.

    Theorem 6.1.5 of [Kashiwara2006] -/
theorem isIndObject_iff (A : Cᵒᵖ ⥤ Type v) : IsIndObject A ↔
    (IsFiltered (CostructuredArrow yoneda A) ∧ FinallySmall.{v} (CostructuredArrow yoneda A)) :=
  ⟨fun h => ⟨h.isFiltered, h.finallySmall⟩,
   fun ⟨_, _⟩ => isIndObject_of_isFiltered_of_finallySmall A⟩

<<<<<<< HEAD
theorem isIndObject_limit_of_hasLimit {J : Type u'} [Category.{v'} J] (F : J ⥤ C) [HasLimit F] :
=======
/-- If a limit already exists in `C`, then the limit of the image of the diagram under the Yoneda
embedding is an ind-object. -/
theorem isIndObject_limit_comp_yoneda {J : Type u'} [Category.{v'} J] (F : J ⥤ C) [HasLimit F] :
>>>>>>> aabf33e0
    IsIndObject (limit (F ⋙ yoneda)) :=
  IsIndObject.map (preservesLimitIso yoneda F).hom (isIndObject_yoneda (limit F))

end CategoryTheory.Limits<|MERGE_RESOLUTION|>--- conflicted
+++ resolved
@@ -179,13 +179,9 @@
   ⟨fun h => ⟨h.isFiltered, h.finallySmall⟩,
    fun ⟨_, _⟩ => isIndObject_of_isFiltered_of_finallySmall A⟩
 
-<<<<<<< HEAD
-theorem isIndObject_limit_of_hasLimit {J : Type u'} [Category.{v'} J] (F : J ⥤ C) [HasLimit F] :
-=======
 /-- If a limit already exists in `C`, then the limit of the image of the diagram under the Yoneda
 embedding is an ind-object. -/
 theorem isIndObject_limit_comp_yoneda {J : Type u'} [Category.{v'} J] (F : J ⥤ C) [HasLimit F] :
->>>>>>> aabf33e0
     IsIndObject (limit (F ⋙ yoneda)) :=
   IsIndObject.map (preservesLimitIso yoneda F).hom (isIndObject_yoneda (limit F))
 
