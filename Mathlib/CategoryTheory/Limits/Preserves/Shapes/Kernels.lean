/-
Copyright (c) 2022 Kim Morrison. All rights reserved.
Released under Apache 2.0 license as described in the file LICENSE.
Authors: Kim Morrison
-/
import Mathlib.CategoryTheory.Limits.Shapes.Kernels
import Mathlib.CategoryTheory.Limits.Preserves.Shapes.Zero

/-!
# Preserving (co)kernels

Constructions to relate the notions of preserving (co)kernels and reflecting (co)kernels
to concrete (co)forks.

In particular, we show that `kernel_comparison f g G` is an isomorphism iff `G` preserves
the limit of the parallel pair `f,0`, as well as the dual result.
-/


noncomputable section

universe v₁ v₂ u₁ u₂

open CategoryTheory CategoryTheory.Category CategoryTheory.Limits

variable {C : Type u₁} [Category.{v₁} C] [HasZeroMorphisms C]
variable {D : Type u₂} [Category.{v₂} D] [HasZeroMorphisms D]

namespace CategoryTheory.Limits

namespace KernelFork

variable {X Y : C} {f : X ⟶ Y} (c : KernelFork f)
  (G : C ⥤ D) [Functor.PreservesZeroMorphisms G]

@[reassoc (attr := simp)]
lemma map_condition : G.map c.ι ≫ G.map f = 0 := by
  rw [← G.map_comp, c.condition, G.map_zero]

/-- A kernel fork for `f` is mapped to a kernel fork for `G.map f` if `G` is a functor
which preserves zero morphisms. -/
def map : KernelFork (G.map f) :=
  KernelFork.ofι (G.map c.ι) (c.map_condition G)

@[simp]
lemma map_ι : (c.map G).ι = G.map c.ι := rfl

/-- The underlying cone of a kernel fork is mapped to a limit cone if and only if
the mapped kernel fork is limit. -/
def isLimitMapConeEquiv :
    IsLimit (G.mapCone c) ≃ IsLimit (c.map G) := by
  refine (IsLimit.postcomposeHomEquiv ?_ _).symm.trans (IsLimit.equivIsoLimit ?_)
  refine parallelPair.ext (Iso.refl _) (Iso.refl _) ?_ ?_ <;> simp
<<<<<<< HEAD
  exact Cones.ext (Iso.refl _) (by rintro (_ | _) <;> aesop_cat)
=======
  exact Cones.ext (Iso.refl _) (by rintro (_ | _) <;> cat_disch)
>>>>>>> 60413e18

/-- A limit kernel fork is mapped to a limit kernel fork by a functor `G` when this functor
preserves the corresponding limit. -/
def mapIsLimit (hc : IsLimit c) (G : C ⥤ D)
    [Functor.PreservesZeroMorphisms G] [PreservesLimit (parallelPair f 0) G] :
    IsLimit (c.map G) :=
  c.isLimitMapConeEquiv G (isLimitOfPreserves G hc)

end KernelFork

section Kernels

variable (G : C ⥤ D) [Functor.PreservesZeroMorphisms G]
  {X Y Z : C} {f : X ⟶ Y} {h : Z ⟶ X} (w : h ≫ f = 0)

/-- The map of a kernel fork is a limit iff
the kernel fork consisting of the mapped morphisms is a limit.
This essentially lets us commute `KernelFork.ofι` with `Functor.mapCone`.

This is a variant of `isLimitMapConeForkEquiv` for equalizers,
which we can't use directly between `G.map 0 = 0` does not hold definitionally.
-/
def isLimitMapConeForkEquiv' :
    IsLimit (G.mapCone (KernelFork.ofι h w)) ≃
      IsLimit
        (KernelFork.ofι (G.map h) (by simp only [← G.map_comp, w, Functor.map_zero]) :
          Fork (G.map f) 0) :=
  KernelFork.isLimitMapConeEquiv _ _

/-- The property of preserving kernels expressed in terms of kernel forks.

This is a variant of `isLimitForkMapOfIsLimit` for equalizers,
which we can't use directly between `G.map 0 = 0` does not hold definitionally.
-/
def isLimitForkMapOfIsLimit' [PreservesLimit (parallelPair f 0) G]
    (l : IsLimit (KernelFork.ofι h w)) :
    IsLimit
      (KernelFork.ofι (G.map h) (by simp only [← G.map_comp, w, Functor.map_zero]) :
        Fork (G.map f) 0) :=
  isLimitMapConeForkEquiv' G w (isLimitOfPreserves G l)

variable (f)
variable [HasKernel f]

/-- If `G` preserves kernels and `C` has them, then the fork constructed of the mapped morphisms of
a kernel fork is a limit.
-/
def isLimitOfHasKernelOfPreservesLimit [PreservesLimit (parallelPair f 0) G] :
    IsLimit
      (Fork.ofι (G.map (kernel.ι f))
          (by simp only [← G.map_comp, kernel.condition, comp_zero, Functor.map_zero]) :
        Fork (G.map f) 0) :=
  isLimitForkMapOfIsLimit' G (kernel.condition f) (kernelIsKernel f)

instance [PreservesLimit (parallelPair f 0) G] : HasKernel (G.map f) where
  exists_limit := ⟨⟨_, isLimitOfHasKernelOfPreservesLimit G f⟩⟩

variable [HasKernel (G.map f)]

/-- If the kernel comparison map for `G` at `f` is an isomorphism, then `G` preserves the
kernel of `f`.
-/
lemma PreservesKernel.of_iso_comparison [i : IsIso (kernelComparison f G)] :
    PreservesLimit (parallelPair f 0) G := by
  apply preservesLimit_of_preserves_limit_cone (kernelIsKernel f)
  apply (isLimitMapConeForkEquiv' G (kernel.condition f)).symm _
  exact @IsLimit.ofPointIso _ _ _ _ _ _ _ (kernelIsKernel (G.map f)) i

variable [PreservesLimit (parallelPair f 0) G]

/-- If `G` preserves the kernel of `f`, then the kernel comparison map for `G` at `f` is
an isomorphism.
-/
def PreservesKernel.iso : G.obj (kernel f) ≅ kernel (G.map f) :=
  IsLimit.conePointUniqueUpToIso (isLimitOfHasKernelOfPreservesLimit G f) (limit.isLimit _)

@[reassoc (attr := simp)]
theorem PreservesKernel.iso_inv_ι :
    (PreservesKernel.iso G f).inv ≫ G.map (kernel.ι f) = kernel.ι (G.map f) :=
  IsLimit.conePointUniqueUpToIso_inv_comp (isLimitOfHasKernelOfPreservesLimit G f)
    (limit.isLimit _) (WalkingParallelPair.zero)

@[simp]
theorem PreservesKernel.iso_hom : (PreservesKernel.iso G f).hom = kernelComparison f G := by
  rw [← cancel_mono (kernel.ι _)]
  simp [PreservesKernel.iso]

instance : IsIso (kernelComparison f G) := by
  rw [← PreservesKernel.iso_hom]
  infer_instance

@[reassoc]
theorem kernel_map_comp_preserves_kernel_iso_inv {X' Y' : C} (g : X' ⟶ Y') [HasKernel g]
    [HasKernel (G.map g)] [PreservesLimit (parallelPair g 0) G] (p : X ⟶ X') (q : Y ⟶ Y')
    (hpq : f ≫ q = p ≫ g) :
    kernel.map (G.map f) (G.map g) (G.map p) (G.map q) (by rw [← G.map_comp, hpq, G.map_comp]) ≫
        (PreservesKernel.iso G _).inv =
      (PreservesKernel.iso G _).inv ≫ G.map (kernel.map f g p q hpq) := by
  rw [Iso.comp_inv_eq, Category.assoc, PreservesKernel.iso_hom, Iso.eq_inv_comp,
    PreservesKernel.iso_hom, kernelComparison_comp_kernel_map]

end Kernels

namespace CokernelCofork

variable {X Y : C} {f : X ⟶ Y} (c : CokernelCofork f)
  (G : C ⥤ D) [Functor.PreservesZeroMorphisms G]

@[reassoc (attr := simp)]
lemma map_condition : G.map f ≫ G.map c.π = 0 := by
  rw [← G.map_comp, c.condition, G.map_zero]

/-- A cokernel cofork for `f` is mapped to a cokernel cofork for `G.map f` if `G` is a functor
which preserves zero morphisms. -/
def map : CokernelCofork (G.map f) :=
  CokernelCofork.ofπ (G.map c.π) (c.map_condition G)

@[simp]
lemma map_π : (c.map G).π = G.map c.π := rfl

/-- The underlying cocone of a cokernel cofork is mapped to a colimit cocone if and only if
the mapped cokernel cofork is colimit. -/
def isColimitMapCoconeEquiv :
    IsColimit (G.mapCocone c) ≃ IsColimit (c.map G) := by
  refine (IsColimit.precomposeHomEquiv ?_ _).symm.trans (IsColimit.equivIsoColimit ?_)
  refine parallelPair.ext (Iso.refl _) (Iso.refl _) ?_ ?_ <;> simp
<<<<<<< HEAD
  exact Cocones.ext (Iso.refl _) (by rintro (_ | _) <;> aesop_cat)
=======
  exact Cocones.ext (Iso.refl _) (by rintro (_ | _) <;> cat_disch)
>>>>>>> 60413e18

/-- A colimit cokernel cofork is mapped to a colimit cokernel cofork by a functor `G`
when this functor preserves the corresponding colimit. -/
def mapIsColimit (hc : IsColimit c) (G : C ⥤ D)
    [Functor.PreservesZeroMorphisms G] [PreservesColimit (parallelPair f 0) G] :
    IsColimit (c.map G) :=
  c.isColimitMapCoconeEquiv G (isColimitOfPreserves G hc)

end CokernelCofork

section Cokernels

variable (G : C ⥤ D) [Functor.PreservesZeroMorphisms G]
  {X Y Z : C} {f : X ⟶ Y} {h : Y ⟶ Z} (w : f ≫ h = 0)

/-- The map of a cokernel cofork is a colimit iff
the cokernel cofork consisting of the mapped morphisms is a colimit.
This essentially lets us commute `CokernelCofork.ofπ` with `Functor.mapCocone`.

This is a variant of `isColimitMapCoconeCoforkEquiv` for equalizers,
which we can't use directly between `G.map 0 = 0` does not hold definitionally.
-/
def isColimitMapCoconeCoforkEquiv' :
    IsColimit (G.mapCocone (CokernelCofork.ofπ h w)) ≃
      IsColimit
        (CokernelCofork.ofπ (G.map h) (by simp only [← G.map_comp, w, Functor.map_zero]) :
          Cofork (G.map f) 0) :=
  CokernelCofork.isColimitMapCoconeEquiv _ _

/-- The property of preserving cokernels expressed in terms of cokernel coforks.

This is a variant of `isColimitCoforkMapOfIsColimit` for equalizers,
which we can't use directly between `G.map 0 = 0` does not hold definitionally.
-/
def isColimitCoforkMapOfIsColimit' [PreservesColimit (parallelPair f 0) G]
    (l : IsColimit (CokernelCofork.ofπ h w)) :
    IsColimit
      (CokernelCofork.ofπ (G.map h) (by simp only [← G.map_comp, w, Functor.map_zero]) :
        Cofork (G.map f) 0) :=
  isColimitMapCoconeCoforkEquiv' G w (isColimitOfPreserves G l)

variable (f)
variable [HasCokernel f]

/--
If `G` preserves cokernels and `C` has them, then the cofork constructed of the mapped morphisms of
a cokernel cofork is a colimit.
-/
def isColimitOfHasCokernelOfPreservesColimit [PreservesColimit (parallelPair f 0) G] :
    IsColimit
      (Cofork.ofπ (G.map (cokernel.π f))
          (by simp only [← G.map_comp, cokernel.condition, zero_comp, Functor.map_zero]) :
        Cofork (G.map f) 0) :=
  isColimitCoforkMapOfIsColimit' G (cokernel.condition f) (cokernelIsCokernel f)

instance [PreservesColimit (parallelPair f 0) G] : HasCokernel (G.map f) where
  exists_colimit := ⟨⟨_, isColimitOfHasCokernelOfPreservesColimit G f⟩⟩

variable [HasCokernel (G.map f)]

/-- If the cokernel comparison map for `G` at `f` is an isomorphism, then `G` preserves the
cokernel of `f`.
-/
lemma PreservesCokernel.of_iso_comparison [i : IsIso (cokernelComparison f G)] :
    PreservesColimit (parallelPair f 0) G := by
  apply preservesColimit_of_preserves_colimit_cocone (cokernelIsCokernel f)
  apply (isColimitMapCoconeCoforkEquiv' G (cokernel.condition f)).symm _
  exact @IsColimit.ofPointIso _ _ _ _ _ _ _ (cokernelIsCokernel (G.map f)) i

variable [PreservesColimit (parallelPair f 0) G]

/-- If `G` preserves the cokernel of `f`, then the cokernel comparison map for `G` at `f` is
an isomorphism.
-/
def PreservesCokernel.iso : G.obj (cokernel f) ≅ cokernel (G.map f) :=
  IsColimit.coconePointUniqueUpToIso (isColimitOfHasCokernelOfPreservesColimit G f)
    (colimit.isColimit _)

@[reassoc (attr := simp)]
theorem PreservesCokernel.π_iso_hom : G.map (cokernel.π f) ≫ (iso G f).hom = cokernel.π (G.map f) :=
  IsColimit.comp_coconePointUniqueUpToIso_hom (isColimitOfHasCokernelOfPreservesColimit G f)
    (colimit.isColimit _) (WalkingParallelPair.one)

@[simp]
theorem PreservesCokernel.iso_inv : (PreservesCokernel.iso G f).inv = cokernelComparison f G := by
  rw [← cancel_epi (cokernel.π _)]
  simp [PreservesCokernel.iso]

instance : IsIso (cokernelComparison f G) := by
  rw [← PreservesCokernel.iso_inv]
  infer_instance

@[reassoc]
theorem preserves_cokernel_iso_comp_cokernel_map {X' Y' : C} (g : X' ⟶ Y') [HasCokernel g]
    [HasCokernel (G.map g)] [PreservesColimit (parallelPair g 0) G] (p : X ⟶ X') (q : Y ⟶ Y')
    (hpq : f ≫ q = p ≫ g) :
    (PreservesCokernel.iso G _).hom ≫
        cokernel.map (G.map f) (G.map g) (G.map p) (G.map q)
          (by rw [← G.map_comp, hpq, G.map_comp]) =
      G.map (cokernel.map f g p q hpq) ≫ (PreservesCokernel.iso G _).hom := by
  rw [← Iso.comp_inv_eq, Category.assoc, ← Iso.eq_inv_comp, PreservesCokernel.iso_inv,
    cokernel_map_comp_cokernelComparison, PreservesCokernel.iso_inv]

end Cokernels

variable (X Y : C) (G : C ⥤ D) [Functor.PreservesZeroMorphisms G]

instance preservesKernel_zero :
    PreservesLimit (parallelPair (0 : X ⟶ Y) 0) G where
  preserves {c} hc := ⟨by
    have := KernelFork.IsLimit.isIso_ι c hc rfl
    refine (KernelFork.isLimitMapConeEquiv c G).symm ?_
    refine IsLimit.ofIsoLimit (KernelFork.IsLimit.ofId _ (G.map_zero _ _)) ?_
    exact (Fork.ext (G.mapIso (asIso (Fork.ι c))).symm (by simp))⟩

noncomputable instance preservesCokernel_zero :
    PreservesColimit (parallelPair (0 : X ⟶ Y) 0) G where
  preserves {c} hc := ⟨by
    have := CokernelCofork.IsColimit.isIso_π c hc rfl
    refine (CokernelCofork.isColimitMapCoconeEquiv c G).symm ?_
    refine IsColimit.ofIsoColimit (CokernelCofork.IsColimit.ofId _ (G.map_zero _ _)) ?_
    exact (Cofork.ext (G.mapIso (asIso (Cofork.π c))) (by simp))⟩

variable {X Y}

/-- The kernel of a zero map is preserved by any functor which preserves zero morphisms. -/
lemma preservesKernel_zero' (f : X ⟶ Y) (hf : f = 0) :
    PreservesLimit (parallelPair f 0) G := by
  rw [hf]
  infer_instance

/-- The cokernel of a zero map is preserved by any functor which preserves zero morphisms. -/
lemma preservesCokernel_zero' (f : X ⟶ Y) (hf : f = 0) :
    PreservesColimit (parallelPair f 0) G := by
  rw [hf]
  infer_instance

end CategoryTheory.Limits<|MERGE_RESOLUTION|>--- conflicted
+++ resolved
@@ -51,11 +51,7 @@
     IsLimit (G.mapCone c) ≃ IsLimit (c.map G) := by
   refine (IsLimit.postcomposeHomEquiv ?_ _).symm.trans (IsLimit.equivIsoLimit ?_)
   refine parallelPair.ext (Iso.refl _) (Iso.refl _) ?_ ?_ <;> simp
-<<<<<<< HEAD
-  exact Cones.ext (Iso.refl _) (by rintro (_ | _) <;> aesop_cat)
-=======
   exact Cones.ext (Iso.refl _) (by rintro (_ | _) <;> cat_disch)
->>>>>>> 60413e18
 
 /-- A limit kernel fork is mapped to a limit kernel fork by a functor `G` when this functor
 preserves the corresponding limit. -/
@@ -182,11 +178,7 @@
     IsColimit (G.mapCocone c) ≃ IsColimit (c.map G) := by
   refine (IsColimit.precomposeHomEquiv ?_ _).symm.trans (IsColimit.equivIsoColimit ?_)
   refine parallelPair.ext (Iso.refl _) (Iso.refl _) ?_ ?_ <;> simp
-<<<<<<< HEAD
-  exact Cocones.ext (Iso.refl _) (by rintro (_ | _) <;> aesop_cat)
-=======
   exact Cocones.ext (Iso.refl _) (by rintro (_ | _) <;> cat_disch)
->>>>>>> 60413e18
 
 /-- A colimit cokernel cofork is mapped to a colimit cokernel cofork by a functor `G`
 when this functor preserves the corresponding colimit. -/
