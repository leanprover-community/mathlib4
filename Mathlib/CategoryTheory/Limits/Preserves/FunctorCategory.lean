/-
Copyright (c) 2020 Bhavik Mehta. All rights reserved.
Released under Apache 2.0 license as described in the file LICENSE.
Authors: Bhavik Mehta
-/
import Mathlib.CategoryTheory.Limits.FunctorCategory.Basic
import Mathlib.CategoryTheory.Limits.Preserves.Shapes.BinaryProducts
import Mathlib.CategoryTheory.Limits.Preserves.Finite
import Mathlib.CategoryTheory.Limits.Yoneda
import Mathlib.CategoryTheory.Limits.Presheaf

/-!
# Preservation of (co)limits in the functor category

* Show that if `X ⨯ -` preserves colimits in `D` for any `X : D`, then the product functor `F ⨯ -`
for `F : C ⥤ D` preserves colimits.

The idea of the proof is simply that products and colimits in the functor category are computed
pointwise, so pointwise preservation implies general preservation.

* Show that `F ⋙ -` preserves limits if the target category has limits.
* Show that `F : C ⥤ D` preserves limits of a certain shape
  if `Lan F.op : Cᵒᵖ ⥤ Type*` preserves such limits.

# References

https://ncatlab.org/nlab/show/commutativity+of+limits+and+colimits#preservation_by_functor_categories_and_localizations

-/


universe w w' v v₁ v₂ v₃ u u₁ u₂ u₃

noncomputable section

namespace CategoryTheory

open Category Limits

section

variable {C : Type u} [Category.{v₁} C]
variable {D : Type u₂} [Category.{u} D]
variable {E : Type u} [Category.{v₂} E]

/-- If `X × -` preserves colimits in `D` for any `X : D`, then the product functor `F ⨯ -` for
`F : C ⥤ D` also preserves colimits.

Note this is (mathematically) a special case of the statement that
"if limits commute with colimits in `D`, then they do as well in `C ⥤ D`"
but the story in Lean is a bit more complex, and this statement isn't directly a special case.
That is, even with a formalised proof of the general statement, there would still need to be some
work to convert to this version: namely, the natural isomorphism
`(evaluation C D).obj k ⋙ prod.functor.obj (F.obj k) ≅
  prod.functor.obj F ⋙ (evaluation C D).obj k`
-/
def FunctorCategory.prodPreservesColimits [HasBinaryProducts D] [HasColimits D]
    [∀ X : D, PreservesColimits (prod.functor.obj X)] (F : C ⥤ D) :
    PreservesColimits (prod.functor.obj F) where
  preservesColimitsOfShape {J : Type u} [Category.{u, u} J] :=
    {
      preservesColimit := fun {K : J ⥤ C ⥤ D} =>
        ( {
          preserves := fun {c : Cocone K} (t : IsColimit c) => by
            apply evaluationJointlyReflectsColimits _ fun {k} => ?_
            change IsColimit ((prod.functor.obj F ⋙ (evaluation _ _).obj k).mapCocone c)
            let this :=
              isColimitOfPreserves ((evaluation C D).obj k ⋙ prod.functor.obj (F.obj k)) t
            apply IsColimit.mapCoconeEquiv _ this
            apply (NatIso.ofComponents _ _).symm
            · intro G
              apply asIso (prodComparison ((evaluation C D).obj k) F G)
            · intro G G'
              apply prodComparison_natural ((evaluation C D).obj k) (𝟙 F) } ) }

<<<<<<< HEAD
instance whiskeringLeftPreservesLimitsOfShape {C : Type*} [Category C] {D : Type*}
    [Category D] {E : Type*} [Category E] {J : Type*} [Category J]
=======
end

variable {C : Type u₁} [Category.{v₁} C]
variable {D : Type u₂} [Category.{v₂} D]
variable {E : Type u₃} [Category.{v₃} E]

instance whiskeringLeftPreservesLimitsOfShape (J : Type u) [Category.{v} J]
>>>>>>> 029a1d4c
    [HasLimitsOfShape J D] (F : C ⥤ E) :
    PreservesLimitsOfShape J ((whiskeringLeft C E D).obj F) :=
  ⟨fun {K} =>
    ⟨fun c {hc} => by
<<<<<<< HEAD
      apply evaluationJointlyReflectsLimits _ (fun k => ?_)
      change IsLimit (((evaluation E D).obj (F.obj k)).mapCone c)
      exact PreservesLimit.preserves hc⟩⟩

instance whiskeringLeftPreservesLimits [HasLimits D] (F : C ⥤ E) :
    PreservesLimits ((whiskeringLeft C E D).obj F) :=
  ⟨inferInstance⟩
=======
      apply evaluationJointlyReflectsLimits
      intro Y
      change IsLimit (((evaluation E D).obj (F.obj Y)).mapCone c)
      exact PreservesLimit.preserves hc⟩⟩

instance whiskeringLeftPreservesLimits [HasLimitsOfSize.{w} D] (F : C ⥤ E) :
    PreservesLimitsOfSize.{w, w'} ((whiskeringLeft C E D).obj F) :=
  ⟨fun {J} _ => whiskeringLeftPreservesLimitsOfShape J F⟩
>>>>>>> 029a1d4c

instance whiskeringRightPreservesLimitsOfShape {C : Type*} [Category C] {D : Type*}
    [Category D] {E : Type*} [Category E] {J : Type*} [Category J]
    [HasLimitsOfShape J D] (F : D ⥤ E) [PreservesLimitsOfShape J F] :
    PreservesLimitsOfShape J ((whiskeringRight C D E).obj F) :=
  ⟨fun {K} =>
    ⟨fun c {hc} => by
      apply evaluationJointlyReflectsLimits _ (fun k => ?_)
      change IsLimit (((evaluation _ _).obj k ⋙ F).mapCone c)
      exact PreservesLimit.preserves hc⟩⟩

instance whiskeringRightPreservesLimits {C : Type*} [Category C] {D : Type*} [Category D]
    {E : Type*} [Category E] (F : D ⥤ E) [HasLimitsOfSize.{w, w'} D]
    [PreservesLimitsOfSize.{w, w'} F] :
    PreservesLimitsOfSize.{w, w'} ((whiskeringRight C D E).obj F) :=
  ⟨inferInstance⟩

-- Porting note: fixed spelling mistake in def
/-- If `Lan F.op : (Cᵒᵖ ⥤ Type*) ⥤ (Dᵒᵖ ⥤ Type*)` preserves limits of shape `J`, so will `F`. -/
noncomputable def preservesLimitOfLanPreservesLimit {C D : Type u} [SmallCategory C]
    [SmallCategory D] (F : C ⥤ D) (J : Type u) [SmallCategory J]
    [PreservesLimitsOfShape J (F.op.lan : _ ⥤ Dᵒᵖ ⥤ Type u)] : PreservesLimitsOfShape J F := by
  apply @preservesLimitsOfShapeOfReflectsOfPreserves _ _ _ _ _ _ _ _ F yoneda ?_
  exact preservesLimitsOfShapeOfNatIso (Presheaf.compYonedaIsoYonedaCompLan F).symm

/-- `F : C ⥤ D ⥤ E` preserves finite limits if it does for each `d : D`. -/
def preservesFiniteLimitsOfEvaluation {D : Type*} [Category D] {E : Type*} [Category E]
    (F : C ⥤ D ⥤ E) (h : ∀ d : D, PreservesFiniteLimits (F ⋙ (evaluation D E).obj d)) :
    PreservesFiniteLimits F :=
  ⟨fun J _ _ => preservesLimitsOfShapeOfEvaluation F J fun k => (h k).preservesFiniteLimits _⟩

/-- `F : C ⥤ D ⥤ E` preserves finite limits if it does for each `d : D`. -/
def preservesFiniteColimitsOfEvaluation {D : Type*} [Category D] {E : Type*} [Category E]
    (F : C ⥤ D ⥤ E) (h : ∀ d : D, PreservesFiniteColimits (F ⋙ (evaluation D E).obj d)) :
    PreservesFiniteColimits F :=
  ⟨fun J _ _ => preservesColimitsOfShapeOfEvaluation F J fun k => (h k).preservesFiniteColimits _⟩

end CategoryTheory<|MERGE_RESOLUTION|>--- conflicted
+++ resolved
@@ -73,10 +73,6 @@
             · intro G G'
               apply prodComparison_natural ((evaluation C D).obj k) (𝟙 F) } ) }
 
-<<<<<<< HEAD
-instance whiskeringLeftPreservesLimitsOfShape {C : Type*} [Category C] {D : Type*}
-    [Category D] {E : Type*} [Category E] {J : Type*} [Category J]
-=======
 end
 
 variable {C : Type u₁} [Category.{v₁} C]
@@ -84,20 +80,10 @@
 variable {E : Type u₃} [Category.{v₃} E]
 
 instance whiskeringLeftPreservesLimitsOfShape (J : Type u) [Category.{v} J]
->>>>>>> 029a1d4c
     [HasLimitsOfShape J D] (F : C ⥤ E) :
     PreservesLimitsOfShape J ((whiskeringLeft C E D).obj F) :=
   ⟨fun {K} =>
     ⟨fun c {hc} => by
-<<<<<<< HEAD
-      apply evaluationJointlyReflectsLimits _ (fun k => ?_)
-      change IsLimit (((evaluation E D).obj (F.obj k)).mapCone c)
-      exact PreservesLimit.preserves hc⟩⟩
-
-instance whiskeringLeftPreservesLimits [HasLimits D] (F : C ⥤ E) :
-    PreservesLimits ((whiskeringLeft C E D).obj F) :=
-  ⟨inferInstance⟩
-=======
       apply evaluationJointlyReflectsLimits
       intro Y
       change IsLimit (((evaluation E D).obj (F.obj Y)).mapCone c)
@@ -106,7 +92,6 @@
 instance whiskeringLeftPreservesLimits [HasLimitsOfSize.{w} D] (F : C ⥤ E) :
     PreservesLimitsOfSize.{w, w'} ((whiskeringLeft C E D).obj F) :=
   ⟨fun {J} _ => whiskeringLeftPreservesLimitsOfShape J F⟩
->>>>>>> 029a1d4c
 
 instance whiskeringRightPreservesLimitsOfShape {C : Type*} [Category C] {D : Type*}
     [Category D] {E : Type*} [Category E] {J : Type*} [Category J]
