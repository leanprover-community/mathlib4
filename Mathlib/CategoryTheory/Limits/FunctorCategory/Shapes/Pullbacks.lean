/-
Copyright (c) 2025 Markus Himmel. All rights reserved.
Released under Apache 2.0 license as described in the file LICENSE.
Authors: Markus Himmel
-/
module

public import Mathlib.CategoryTheory.Limits.FunctorCategory.Basic
public import Mathlib.CategoryTheory.Limits.Shapes.Pullback.HasPullback

/-!
# Pullbacks in functor categories

We prove the isomorphism `(pullback f g).obj d ≅ pullback (f.app d) (g.app d)`.

-/

@[expose] public section

universe v₁ v₂ u₁ u₂

namespace CategoryTheory.Limits

variable {C : Type u₁} [Category.{v₁} C] {D : Type u₂} [Category.{v₂} D] {F G H : D ⥤ C}

section Pullback

/-- Given functors `F G H` and natural transformations `f : F ⟶ H` and `g : g : G ⟶ H`, together
with a collection of limiting pullback cones for each cospan `F X ⟶ H X, G X ⟶ H X`, we can stich
them together to give a pullback cone for the cospan formed by `f` and `g`.
`combinePullbackConesIsLimit` shows that this pullback cone is limiting. -/
@[simps!]
<<<<<<< HEAD
def combinePullbackCones (f : F ⟶ H) (g : G ⟶ H) (c : ∀ X, PullbackCone (f.app X) (g.app X))
=======
def PullbackCone.combine (f : F ⟶ H) (g : G ⟶ H) (c : ∀ X, PullbackCone (f.app X) (g.app X))
>>>>>>> 3cfe59e7
    (hc : ∀ X, IsLimit (c X)) : PullbackCone f g :=
  PullbackCone.mk (W := {
    obj X := (c X).pt
    map {X Y} h := (hc Y).lift ⟨_, (c X).π ≫ cospanHomMk (H.map h) (F.map h) (G.map h)⟩
    map_id _ := (hc _).hom_ext <| by rintro (_ | _ | _); all_goals simp
    map_comp _ _ := (hc _).hom_ext <| by rintro (_ | _ | _); all_goals simp })
    { app X := (c X).fst }
    { app X := (c X).snd }
    (by ext; simp [(c _).condition])

/--
The pullback cone `combinePullbackCones` is limiting.
-/
<<<<<<< HEAD
def combinePullbackConesIsLimit (f : F ⟶ H) (g : G ⟶ H)
    (c : ∀ X, PullbackCone (f.app X) (g.app X)) (hc : ∀ X, IsLimit (c X)) :
    IsLimit (combinePullbackCones f g c hc) := evaluationJointlyReflectsLimits _ fun k ↦ by
  refine IsLimit.equivOfNatIsoOfIso ?_ _ _ ?_ (hc k)
  · exact cospanIsoMk (Iso.refl _) (Iso.refl _) (Iso.refl _)
  · refine Cones.ext (Iso.refl _) ?_
    rintro (_ | _ | _)
    all_goals cat_disch
=======
def PullbackCone.combineIsLimit (f : F ⟶ H) (g : G ⟶ H)
    (c : ∀ X, PullbackCone (f.app X) (g.app X)) (hc : ∀ X, IsLimit (c X)) :
    IsLimit (combine f g c hc) :=
  evaluationJointlyReflectsLimits _ fun k ↦ by
    refine IsLimit.equivOfNatIsoOfIso ?_ _ _ ?_ (hc k)
    · exact cospanIsoMk (Iso.refl _) (Iso.refl _) (Iso.refl _)
    · refine Cones.ext (Iso.refl _) ?_
      rintro (_ | _ | _)
      all_goals cat_disch
>>>>>>> 3cfe59e7

variable [HasPullbacks C]

/-- Evaluating a pullback amounts to taking the pullback of the evaluations. -/
noncomputable def pullbackObjIso (f : F ⟶ H) (g : G ⟶ H) (d : D) :
    (pullback f g).obj d ≅ pullback (f.app d) (g.app d) :=
  limitObjIsoLimitCompEvaluation (cospan f g) d ≪≫ HasLimit.isoOfNatIso (diagramIsoCospan _)

@[reassoc (attr := simp)]
theorem pullbackObjIso_hom_comp_fst (f : F ⟶ H) (g : G ⟶ H) (d : D) :
    (pullbackObjIso f g d).hom ≫ pullback.fst (f.app d) (g.app d) = (pullback.fst f g).app d := by
  simp [pullbackObjIso]

@[reassoc (attr := simp)]
theorem pullbackObjIso_hom_comp_snd (f : F ⟶ H) (g : G ⟶ H) (d : D) :
    (pullbackObjIso f g d).hom ≫ pullback.snd (f.app d) (g.app d) = (pullback.snd f g).app d := by
  simp [pullbackObjIso]

@[reassoc (attr := simp)]
theorem pullbackObjIso_inv_comp_fst (f : F ⟶ H) (g : G ⟶ H) (d : D) :
    (pullbackObjIso f g d).inv ≫ (pullback.fst f g).app d = pullback.fst (f.app d) (g.app d) := by
  simp [pullbackObjIso]

@[reassoc (attr := simp)]
theorem pullbackObjIso_inv_comp_snd (f : F ⟶ H) (g : G ⟶ H) (d : D) :
    (pullbackObjIso f g d).inv ≫ (pullback.snd f g).app d = pullback.snd (f.app d) (g.app d) := by
  simp [pullbackObjIso]

end Pullback

section Pushout

variable [HasPushouts C]

/-- Evaluating a pushout amounts to taking the pushout of the evaluations. -/
noncomputable def pushoutObjIso (f : F ⟶ G) (g : F ⟶ H) (d : D) :
    (pushout f g).obj d ≅ pushout (f.app d) (g.app d) :=
  colimitObjIsoColimitCompEvaluation (span f g) d ≪≫ HasColimit.isoOfNatIso (diagramIsoSpan _)

@[reassoc (attr := simp)]
theorem inl_comp_pushoutObjIso_hom (f : F ⟶ G) (g : F ⟶ H) (d : D) :
    (pushout.inl f g).app d ≫ (pushoutObjIso f g d).hom = pushout.inl (f.app d) (g.app d) := by
  simp [pushoutObjIso]

@[reassoc (attr := simp)]
theorem inr_comp_pushoutObjIso_hom (f : F ⟶ G) (g : F ⟶ H) (d : D) :
    (pushout.inr f g).app d ≫ (pushoutObjIso f g d).hom = pushout.inr (f.app d) (g.app d) := by
  simp [pushoutObjIso]

@[reassoc (attr := simp)]
theorem inl_comp_pushoutObjIso_inv (f : F ⟶ G) (g : F ⟶ H) (d : D) :
    pushout.inl (f.app d) (g.app d) ≫ (pushoutObjIso f g d).inv = (pushout.inl f g).app d := by
  simp [pushoutObjIso]

@[reassoc (attr := simp)]
theorem inr_comp_pushoutObjIso_inv (f : F ⟶ G) (g : F ⟶ H) (d : D) :
    pushout.inr (f.app d) (g.app d) ≫ (pushoutObjIso f g d).inv = (pushout.inr f g).app d := by
  simp [pushoutObjIso]

end Pushout

end CategoryTheory.Limits<|MERGE_RESOLUTION|>--- conflicted
+++ resolved
@@ -30,11 +30,7 @@
 them together to give a pullback cone for the cospan formed by `f` and `g`.
 `combinePullbackConesIsLimit` shows that this pullback cone is limiting. -/
 @[simps!]
-<<<<<<< HEAD
-def combinePullbackCones (f : F ⟶ H) (g : G ⟶ H) (c : ∀ X, PullbackCone (f.app X) (g.app X))
-=======
 def PullbackCone.combine (f : F ⟶ H) (g : G ⟶ H) (c : ∀ X, PullbackCone (f.app X) (g.app X))
->>>>>>> 3cfe59e7
     (hc : ∀ X, IsLimit (c X)) : PullbackCone f g :=
   PullbackCone.mk (W := {
     obj X := (c X).pt
@@ -48,16 +44,6 @@
 /--
 The pullback cone `combinePullbackCones` is limiting.
 -/
-<<<<<<< HEAD
-def combinePullbackConesIsLimit (f : F ⟶ H) (g : G ⟶ H)
-    (c : ∀ X, PullbackCone (f.app X) (g.app X)) (hc : ∀ X, IsLimit (c X)) :
-    IsLimit (combinePullbackCones f g c hc) := evaluationJointlyReflectsLimits _ fun k ↦ by
-  refine IsLimit.equivOfNatIsoOfIso ?_ _ _ ?_ (hc k)
-  · exact cospanIsoMk (Iso.refl _) (Iso.refl _) (Iso.refl _)
-  · refine Cones.ext (Iso.refl _) ?_
-    rintro (_ | _ | _)
-    all_goals cat_disch
-=======
 def PullbackCone.combineIsLimit (f : F ⟶ H) (g : G ⟶ H)
     (c : ∀ X, PullbackCone (f.app X) (g.app X)) (hc : ∀ X, IsLimit (c X)) :
     IsLimit (combine f g c hc) :=
@@ -67,7 +53,6 @@
     · refine Cones.ext (Iso.refl _) ?_
       rintro (_ | _ | _)
       all_goals cat_disch
->>>>>>> 3cfe59e7
 
 variable [HasPullbacks C]
 
