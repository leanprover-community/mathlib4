/-
Copyright (c) 2025 Joël Riou. All rights reserved.
Released under Apache 2.0 license as described in the file LICENSE.
Authors: Joël Riou
-/
module

public import Mathlib.CategoryTheory.Limits.Preserves.Shapes.Multiequalizer
public import Mathlib.CategoryTheory.Limits.Shapes.Pullback.CommSq
public import Mathlib.CategoryTheory.Limits.Shapes.MultiequalizerPullback
public import Mathlib.CategoryTheory.Limits.Types.Colimits
public import Mathlib.CategoryTheory.Types.Set
public import Mathlib.Data.Set.BooleanAlgebra
public import Mathlib.Order.CompleteLattice.MulticoequalizerDiagram

/-!
# Multicoequalizers in the category of types

Given `J : MultispanShape`, `d : MultispanIndex J (Type u)` and
`c : d.multispan.CoconeTypes`, we obtain a lemma `isMulticoequalizer_iff`
which gives a criteria for `c` to be a colimit (i.e. a multicoequalizer):
it restates in a more explicit manner the injectivity and surjectivity
conditions for the map `d.multispan.descColimitType c : d.multispan.ColimitType → c.pt`.

We deduce a definition `Set.isColimitOfMulticoequalizerDiagram` which shows
that given `X : Type u`, a `MulticoequalizerDiagram` in `Set X` gives
a multicoequalizer in the category of types.

-/

@[expose] public section

universe w w' u

namespace CategoryTheory.Functor.CoconeTypes

open Limits

lemma isMulticoequalizer_iff {J : MultispanShape.{w, w'}} {d : MultispanIndex J (Type u)}
    (c : d.multispan.CoconeTypes) :
    c.IsColimit ↔
      (∀ (i₁ i₂ : J.R) (x₁ : d.right i₁) (x₂ : d.right i₂),
        c.ι (.right i₁) x₁ = c.ι (.right i₂) x₂ →
          d.multispan.ιColimitType (.right i₁) x₁ = d.multispan.ιColimitType (.right i₂) x₂) ∧
      (∀ (x : c.pt), ∃ (i : J.R) (a : d.right i), c.ι (.right i) a = x) := by
  have (x : d.multispan.ColimitType) :
      ∃ (i : J.R) (a : d.right i), d.multispan.ιColimitType (.right i) a = x := by
    obtain ⟨(l | r), z, rfl⟩ := d.multispan.ιColimitType_jointly_surjective x
    · exact ⟨J.fst l, d.multispan.map (WalkingMultispan.Hom.fst l) z,
        by rw [ιColimitType_map]⟩
    · exact ⟨r, z, by simp⟩
  constructor
  · intro hc
    refine ⟨fun i₁ i₂ x₁ x₂ h ↦ ?_, ?_⟩
    · simp only [← descColimitType_ιColimitType_apply] at h
      exact hc.bijective.1 h
    · intro x
      obtain ⟨y, rfl⟩ := hc.bijective.2 x
      obtain ⟨i, z, rfl⟩ := this y
      exact ⟨i, z, by simp⟩
  · rintro ⟨h₁, h₂⟩
    refine ⟨fun x₁ x₂ h ↦ ?_, fun x ↦ ?_⟩
    · obtain ⟨i₁, a₁, rfl⟩ := this x₁
      obtain ⟨i₂, a₂, rfl⟩ := this x₂
      exact h₁ _ _ _ _ h
    · obtain ⟨i, y, rfl⟩ := h₂ x
      exact ⟨d.multispan.ιColimitType (.right i) y, rfl⟩

end CategoryTheory.Functor.CoconeTypes

open CompleteLattice CategoryTheory Limits

namespace CategoryTheory.Limits.Types

variable {X : Type u} {ι : Type w} {A : Set X} {U : ι → Set X} {V : ι → ι → Set X}

/-- Given `X : Type u`, `A : Set X`, `U : ι → Set X` and `V : ι → ι → Set X` such
that `MulticoequalizerDiagram A U V` holds, then in the category of types,
`A` is the multicoequalizer of the `U i`s along the `V i j`s. -/
noncomputable def isColimitOfMulticoequalizerDiagram
    (c : MulticoequalizerDiagram A U V) :
    IsColimit (c.multicofork.map Set.functorToTypes) := by
  let e := (c.multispanIndex.map Set.functorToTypes).multispan
  apply _root_.Nonempty.some
  rw [Types.isColimit_iff_coconeTypesIsColimit,
    Functor.CoconeTypes.isMulticoequalizer_iff]
  refine ⟨fun i₁ i₂ ⟨x₁, h₁⟩ ⟨x₂, h₂⟩ h ↦ ?_, fun ⟨x, hx⟩ ↦ ?_⟩
  · dsimp at i₁ i₂ h₁ h₂
    obtain rfl : x₁ = x₂ := by simpa using h
    have eq₁ := e.ιColimitType_map (WalkingMultispan.Hom.fst (J := .prod ι) ⟨i₁, i₂⟩)
      ⟨x₁, by dsimp; rw [c.eq_inf]; exact ⟨h₁, h₂⟩⟩
    have eq₂ := e.ιColimitType_map (WalkingMultispan.Hom.snd (J := .prod ι) ⟨i₁, i₂⟩)
      ⟨x₁, by dsimp; rw [c.eq_inf]; exact ⟨h₁, h₂⟩⟩
    dsimp [e] at eq₁ eq₂
    rw [eq₁, eq₂]
  · simp only [MulticoequalizerDiagram.multicofork_pt, ← c.iSup_eq,
      Set.iSup_eq_iUnion, Set.mem_iUnion] at hx
    obtain ⟨i, hi⟩ := hx
    exact ⟨i, ⟨x, hi⟩, rfl⟩

/-- Let `X : Type u`, `A : Set X`, `U : ι → Set X` and `V : ι → ι → Set X` such
that `MulticoequalizerDiagram A U V` holds, then in the category of types,
`A` is the multicoequalizer of the `U i`s along the `V i j`s. In this version,
we assume `ι` has a linear order, which allows to consider only the `V i j`
for which `i < j`. -/
noncomputable def isColimitOfMulticoequalizerDiagram' [LinearOrder ι]
    (c : MulticoequalizerDiagram A U V) :
    IsColimit (c.multicofork.toLinearOrder.map Set.functorToTypes) :=
  Multicofork.isColimitToLinearOrder _ (isColimitOfMulticoequalizerDiagram c)
    { iso i j := Set.functorToTypes.mapIso (eqToIso (by
        dsimp
<<<<<<< HEAD
        rw [c.min_eq, c.min_eq, inf_comm]))
=======
        rw [c.eq_inf, c.eq_inf, inf_comm]))
>>>>>>> b76a60f4
      iso_hom_fst _ _ := rfl
      iso_hom_snd _ _ := rfl
      fst_eq_snd _ := rfl }

/-- A bicartesian square in the lattice `Set X` gives a pushout diagram in the
category of types. -/
lemma isPushout_of_bicartSq {S₁ S₂ S₃ S₄ : Set X} (h : Lattice.BicartSq S₁ S₂ S₃ S₄) :
    IsPushout (Set.functorToTypes.map (homOfLE h.le₁₂))
      (Set.functorToTypes.map (homOfLE h.le₁₃))
      (Set.functorToTypes.map (homOfLE h.le₂₄))
      (Set.functorToTypes.map (homOfLE h.le₃₄)) :=
  Multicofork.IsColimit.isPushout _ (by ext (_ | _) <;> tauto) (by tauto)
    (isColimitOfMulticoequalizerDiagram' h.multicoequalizerDiagram)

end CategoryTheory.Limits.Types<|MERGE_RESOLUTION|>--- conflicted
+++ resolved
@@ -109,11 +109,7 @@
   Multicofork.isColimitToLinearOrder _ (isColimitOfMulticoequalizerDiagram c)
     { iso i j := Set.functorToTypes.mapIso (eqToIso (by
         dsimp
-<<<<<<< HEAD
-        rw [c.min_eq, c.min_eq, inf_comm]))
-=======
         rw [c.eq_inf, c.eq_inf, inf_comm]))
->>>>>>> b76a60f4
       iso_hom_fst _ _ := rfl
       iso_hom_snd _ _ := rfl
       fst_eq_snd _ := rfl }
