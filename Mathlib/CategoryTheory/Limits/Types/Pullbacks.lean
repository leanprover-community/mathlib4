/-
Copyright (c) 2020 Kim Morrison. All rights reserved.
Released under Apache 2.0 license as described in the file LICENSE.
Authors: Kim Morrison, Christian Merten
-/
module

public import Mathlib.CategoryTheory.Limits.Shapes.Pullback.CommSq

/-!
# Pullbacks in the category of types

In `Type*`, the pullback of `f : X ⟶ Z` and `g : Y ⟶ Z` is the
subtype `{ p : X × Y // f p.1 = g p.2 }` of the product.
We show some additional lemmas for pullbacks in the category of types.
-/

@[expose] public section

universe v u

open CategoryTheory Limits

namespace CategoryTheory.Limits.Types

-- #synth HasPullbacks.{u} (Type u)
instance : HasPullbacks.{u} (Type u) :=
  -- FIXME does not work via `inferInstance` despite `#synth HasPullbacks.{u} (Type u)` succeeding.
  -- https://github.com/leanprover-community/mathlib4/issues/5752
  -- inferInstance
  hasPullbacks_of_hasWidePullbacks.{u} (Type u)

variable {X Y Z : Type u} {X' Y' Z' : Type v}
variable (f : X ⟶ Z) (g : Y ⟶ Z) (f' : X' ⟶ Z') (g' : Y' ⟶ Z')

/-- The usual explicit pullback in the category of types, as a subtype of the product.
The full `LimitCone` data is bundled as `pullbackLimitCone f g`.
-/
abbrev PullbackObj : Type u :=
  { p : X × Y // f p.1 = g p.2 }

-- `PullbackObj f g` comes with a coercion to the product type `X × Y`.
example (p : PullbackObj f g) : X × Y :=
  p

/-- The explicit pullback cone on `PullbackObj f g`.
This is bundled with the `IsLimit` data as `pullbackLimitCone f g`.
-/
abbrev pullbackCone : Limits.PullbackCone f g :=
  PullbackCone.mk (fun p : PullbackObj f g => p.1.1) (fun p => p.1.2) (funext fun p => p.2)

/-- The explicit pullback in the category of types, bundled up as a `LimitCone`
for given `f` and `g`.
-/
@[simps]
def pullbackLimitCone (f : X ⟶ Z) (g : Y ⟶ Z) : Limits.LimitCone (cospan f g) where
  cone := pullbackCone f g
  isLimit :=
    PullbackCone.isLimitAux _ (fun s x => ⟨⟨s.fst x, s.snd x⟩, congr_fun s.condition x⟩)
      (by aesop) (by aesop) fun _ _ w =>
      funext fun x =>
        Subtype.ext <|
          Prod.ext (congr_fun (w WalkingCospan.left) x) (congr_fun (w WalkingCospan.right) x)

end Types

namespace PullbackCone

variable {X Y S : Type v} {f : X ⟶ S} {g : Y ⟶ S} {c : PullbackCone f g}

namespace IsLimit

variable (hc : IsLimit c)

/-- A limit pullback cone in the category of types identifies to the explicit pullback. -/
noncomputable def equivPullbackObj : c.pt ≃ Types.PullbackObj f g :=
  (IsLimit.conePointUniqueUpToIso hc (Types.pullbackLimitCone f g).isLimit).toEquiv

@[simp]
lemma equivPullbackObj_apply_fst (x : c.pt) : (equivPullbackObj hc x).1.1 = c.fst x :=
  congr_fun (IsLimit.conePointUniqueUpToIso_hom_comp hc
    (Types.pullbackLimitCone f g).isLimit .left) x

@[simp]
lemma equivPullbackObj_apply_snd (x : c.pt) : (equivPullbackObj hc x).1.2 = c.snd x :=
  congr_fun (IsLimit.conePointUniqueUpToIso_hom_comp hc
    (Types.pullbackLimitCone f g).isLimit .right) x

@[simp]
lemma equivPullbackObj_symm_apply_fst (x : Types.PullbackObj f g) :
    c.fst ((equivPullbackObj hc).symm x) = x.1.1 := by
  obtain ⟨x, rfl⟩ := (equivPullbackObj hc).surjective x
  simp

@[simp]
lemma equivPullbackObj_symm_apply_snd (x : Types.PullbackObj f g) :
    c.snd ((equivPullbackObj hc).symm x) = x.1.2 := by
  obtain ⟨x, rfl⟩ := (equivPullbackObj hc).surjective x
  simp

include hc in
lemma type_ext {x y : c.pt} (h₁ : c.fst x = c.fst y) (h₂ : c.snd x = c.snd y) : x = y :=
  (equivPullbackObj hc).injective (by ext <;> assumption)

end IsLimit

variable (c)

/-- Given `c : PullbackCone f g` in the category of types, this is
the canonical map `c.pt → Types.PullbackObj f g`. -/
@[simps coe_fst coe_snd]
def toPullbackObj (x : c.pt) : Types.PullbackObj f g :=
  ⟨⟨c.fst x, c.snd x⟩, congr_fun c.condition x⟩

/-- A pullback cone `c` in the category of types is limit iff the
map `c.toPullbackObj : c.pt → Types.PullbackObj f g` is a bijection. -/
noncomputable def isLimitEquivBijective :
    IsLimit c ≃ Function.Bijective c.toPullbackObj where
  toFun h := (IsLimit.equivPullbackObj h).bijective
  invFun h := IsLimit.ofIsoLimit (Types.pullbackLimitCone f g).isLimit
    (Iso.symm (PullbackCone.ext (Equiv.ofBijective _ h).toIso))
  left_inv _ := Subsingleton.elim _ _

end PullbackCone

namespace Types

section Pullback

open CategoryTheory.Limits.WalkingCospan

variable {W X Y Z : Type u} (f : X ⟶ Z) (g : Y ⟶ Z)

/-- The pullback given by the instance `HasPullbacks (Type u)` is isomorphic to the
explicit pullback object given by `PullbackObj`.
-/
noncomputable def pullbackIsoPullback : pullback f g ≅ PullbackObj f g :=
  (PullbackCone.IsLimit.equivPullbackObj (pullbackIsPullback f g)).toIso

@[simp]
theorem pullbackIsoPullback_hom_fst (p : pullback f g) :
    ((pullbackIsoPullback f g).hom p : X × Y).fst = (pullback.fst f g) p :=
  PullbackCone.IsLimit.equivPullbackObj_apply_fst (pullbackIsPullback f g) p

@[simp]
theorem pullbackIsoPullback_hom_snd (p : pullback f g) :
    ((pullbackIsoPullback f g).hom p : X × Y).snd = (pullback.snd f g) p :=
  PullbackCone.IsLimit.equivPullbackObj_apply_snd (pullbackIsPullback f g) p

@[simp]
theorem pullbackIsoPullback_inv_fst_apply (x : (Types.pullbackCone f g).pt) :
    (pullback.fst f g) ((pullbackIsoPullback f g).inv x) = (fun p => (p.1 : X × Y).fst) x :=
  PullbackCone.IsLimit.equivPullbackObj_symm_apply_fst (pullbackIsPullback f g) x

@[simp]
theorem pullbackIsoPullback_inv_snd_apply (x : (Types.pullbackCone f g).pt) :
    (pullback.snd f g) ((pullbackIsoPullback f g).inv x) = (fun p => (p.1 : X × Y).snd) x :=
  PullbackCone.IsLimit.equivPullbackObj_symm_apply_snd (pullbackIsPullback f g) x

@[simp]
theorem pullbackIsoPullback_inv_fst :
    (pullbackIsoPullback f g).inv ≫ pullback.fst _ _ = fun p => (p.1 : X × Y).fst := by aesop

@[simp]
theorem pullbackIsoPullback_inv_snd :
    (pullbackIsoPullback f g).inv ≫ pullback.snd _ _ = fun p => (p.1 : X × Y).snd := by aesop

end Pullback

end Types

end CategoryTheory.Limits


namespace CategoryTheory.Limits.Types

variable {P X Y Z : Type u} {fst : P ⟶ X} {snd : P ⟶ Y} {f : X ⟶ Z} {g : Y ⟶ Z}

lemma range_fst_of_isPullback (h : IsPullback fst snd f g) :
    Set.range fst = f ⁻¹' Set.range g := by
  let e := h.isoPullback ≪≫ Types.pullbackIsoPullback f g
  have : fst = _root_.Prod.fst ∘ Subtype.val ∘ e.hom := by
    ext p
    suffices fst p = pullback.fst f g (h.isoPullback.hom p) by simpa
    rw [← types_comp_apply h.isoPullback.hom (pullback.fst f g), IsPullback.isoPullback_hom_fst]
  rw [this, Set.range_comp, Set.range_comp, Set.range_eq_univ.mpr (surjective_of_epi e.hom)]
  ext
  simp [eq_comm]

lemma range_snd_of_isPullback (h : IsPullback fst snd f g) :
    Set.range snd = g ⁻¹' Set.range f := by
  rw [range_fst_of_isPullback (IsPullback.flip h)]

variable (f g)

@[simp]
lemma range_pullbackFst : Set.range (pullback.fst f g) = f ⁻¹' Set.range g :=
  range_fst_of_isPullback (.of_hasPullback f g)

@[simp]
lemma range_pullbackSnd : Set.range (pullback.snd f g) = g ⁻¹' Set.range f :=
  range_snd_of_isPullback (.of_hasPullback f g)

section

variable {X₁ X₂ X₃ X₄ : Type u} {t : X₁ ⟶ X₂} {r : X₂ ⟶ X₄}
  {l : X₁ ⟶ X₃} {b : X₃ ⟶ X₄}

<<<<<<< HEAD
=======
lemma ext_of_isPullback (h : IsPullback t l r b) {x₁ y₁ : X₁}
    (h₁ : t x₁ = t y₁) (h₂ : l x₁ = l y₁) : x₁ = y₁ :=
  (h.isLimit.conePointUniqueUpToIso (Types.pullbackLimitCone _ _).isLimit).toEquiv.injective
    (by dsimp; ext <;> assumption)

>>>>>>> d9862cab
lemma exists_of_isPullback (h : IsPullback t l r b)
    (x₂ : X₂) (x₃ : X₃) (hx : r x₂ = b x₃) :
    ∃ x₁, t x₁ = x₂ ∧ l x₁ = x₃ := by
  obtain ⟨x₁, hx₁⟩ :=
    (PullbackCone.IsLimit.equivPullbackObj h.isLimit).surjective ⟨⟨x₂, x₃⟩, hx⟩
  rw [Subtype.ext_iff] at hx₁
  exact ⟨x₁, congr_arg _root_.Prod.fst hx₁,
    congr_arg _root_.Prod.snd hx₁⟩

<<<<<<< HEAD
=======
variable (t l r b) in
lemma isPullback_iff :
  IsPullback t l r b ↔ t ≫ r = l ≫ b ∧
    (∀ x₁ y₁, t x₁ = t y₁ ∧ l x₁ = l y₁ → x₁ = y₁) ∧
    ∀ x₂ x₃, r x₂ = b x₃ → ∃ x₁, t x₁ = x₂ ∧ l x₁ = x₃:= by
  constructor
  · intro h
    exact ⟨h.w, fun x₁ y₁ ⟨h₁, h₂⟩ ↦ ext_of_isPullback h h₁ h₂, exists_of_isPullback h⟩
  · rintro ⟨w, h₁, h₂⟩
    let φ : X₁ ⟶ PullbackObj r b := fun x₁ ↦ ⟨⟨t x₁, l x₁⟩, congr_fun w x₁⟩
    have hφ : IsIso φ := by
      rw [isIso_iff_bijective]
      grind [Function.Bijective, Function.Injective, Function.Surjective]
    exact ⟨⟨w⟩, ⟨IsLimit.ofIsoLimit ((Types.pullbackLimitCone r b).isLimit)
      (PullbackCone.ext (asIso φ)).symm⟩⟩
>>>>>>> d9862cab
end

end CategoryTheory.Limits.Types<|MERGE_RESOLUTION|>--- conflicted
+++ resolved
@@ -206,14 +206,11 @@
 variable {X₁ X₂ X₃ X₄ : Type u} {t : X₁ ⟶ X₂} {r : X₂ ⟶ X₄}
   {l : X₁ ⟶ X₃} {b : X₃ ⟶ X₄}
 
-<<<<<<< HEAD
-=======
 lemma ext_of_isPullback (h : IsPullback t l r b) {x₁ y₁ : X₁}
     (h₁ : t x₁ = t y₁) (h₂ : l x₁ = l y₁) : x₁ = y₁ :=
   (h.isLimit.conePointUniqueUpToIso (Types.pullbackLimitCone _ _).isLimit).toEquiv.injective
     (by dsimp; ext <;> assumption)
 
->>>>>>> d9862cab
 lemma exists_of_isPullback (h : IsPullback t l r b)
     (x₂ : X₂) (x₃ : X₃) (hx : r x₂ = b x₃) :
     ∃ x₁, t x₁ = x₂ ∧ l x₁ = x₃ := by
@@ -223,8 +220,6 @@
   exact ⟨x₁, congr_arg _root_.Prod.fst hx₁,
     congr_arg _root_.Prod.snd hx₁⟩
 
-<<<<<<< HEAD
-=======
 variable (t l r b) in
 lemma isPullback_iff :
   IsPullback t l r b ↔ t ≫ r = l ≫ b ∧
@@ -240,7 +235,7 @@
       grind [Function.Bijective, Function.Injective, Function.Surjective]
     exact ⟨⟨w⟩, ⟨IsLimit.ofIsoLimit ((Types.pullbackLimitCone r b).isLimit)
       (PullbackCone.ext (asIso φ)).symm⟩⟩
->>>>>>> d9862cab
+
 end
 
 end CategoryTheory.Limits.Types