--- conflicted
+++ resolved
@@ -232,17 +232,7 @@
     let φ : X₁ ⟶ PullbackObj r b := fun x₁ ↦ ⟨⟨t x₁, l x₁⟩, congr_fun w x₁⟩
     have hφ : IsIso φ := by
       rw [isIso_iff_bijective]
-<<<<<<< HEAD
-      constructor
-      · intro x₁ y₁ h
-        rw [Subtype.ext_iff, Prod.ext_iff] at h
-        exact h₁ _ _ h
-      · rintro ⟨⟨x₂, x₃⟩, h⟩
-        obtain ⟨x₁, rfl, rfl⟩ := h₂ x₂ x₃ h
-        exact ⟨x₁, rfl⟩
-=======
       grind [Function.Bijective, Function.Injective, Function.Surjective]
->>>>>>> dc19f2a6
     exact ⟨⟨w⟩, ⟨IsLimit.ofIsoLimit ((Types.pullbackLimitCone r b).isLimit)
       (PullbackCone.ext (asIso φ)).symm⟩⟩
 end
