--- conflicted
+++ resolved
@@ -50,11 +50,7 @@
   ι_naturality := by
     rintro ⟨i⟩ ⟨j⟩ f
     obtain rfl : i = j := by simpa using Discrete.eq_of_hom f
-<<<<<<< HEAD
-    aesop
-=======
     rfl
->>>>>>> b6513d2f
 
 @[simp]
 lemma sigma_inj (i : C) (x : F i) :
@@ -153,11 +149,7 @@
   ι_naturality := by
     rintro ⟨i⟩ ⟨j⟩ f
     obtain rfl : i = j := by simpa using Discrete.eq_of_hom f
-<<<<<<< HEAD
-    aesop
-=======
     rfl
->>>>>>> b6513d2f
 
 lemma isColimit_cofanTypes_iff :
     c.cofanTypes.IsColimit ↔ Nonempty (IsColimit c) :=
