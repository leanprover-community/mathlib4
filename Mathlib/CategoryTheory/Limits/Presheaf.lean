/-
Copyright (c) 2020 Bhavik Mehta. All rights reserved.
Released under Apache 2.0 license as described in the file LICENSE.
Authors: Bhavik Mehta
-/
import Mathlib.CategoryTheory.Adjunction.Opposites
import Mathlib.CategoryTheory.Comma.Presheaf
import Mathlib.CategoryTheory.Elements
import Mathlib.CategoryTheory.Functor.KanExtension.Adjunction
import Mathlib.CategoryTheory.Limits.ConeCategory
import Mathlib.CategoryTheory.Limits.Final
import Mathlib.CategoryTheory.Limits.FunctorCategory
import Mathlib.CategoryTheory.Limits.Over
import Mathlib.CategoryTheory.Limits.Shapes.Terminal
import Mathlib.CategoryTheory.Limits.Types

#align_import category_theory.limits.presheaf from "leanprover-community/mathlib"@"70fd9563a21e7b963887c9360bd29b2393e6225a"

/-!
# Colimit of representables

This file constructs an adjunction `yonedaAdjunction` between `(Cᵒᵖ ⥤ Type u)` and `ℰ` given a
functor `A : C ⥤ ℰ`, where the right adjoint sends `(E : ℰ)` to `c ↦ (A.obj c ⟶ E)` (provided `ℰ`
has colimits).

This adjunction is used to show that every presheaf is a colimit of representables. This result is
also known as the density theorem, the co-Yoneda lemma and the Ninja Yoneda lemma.

Further, the left adjoint `colimitAdj.extendAlongYoneda : (Cᵒᵖ ⥤ Type u) ⥤ ℰ` satisfies
`yoneda ⋙ L ≅ A`, that is, an extension of `A : C ⥤ ℰ` to `(Cᵒᵖ ⥤ Type u) ⥤ ℰ` through
`yoneda : C ⥤ Cᵒᵖ ⥤ Type u`. It is the left Kan extension of `A` along the yoneda embedding,
sometimes known as the Yoneda extension, as proved in `extendAlongYonedaIsoKan`.

`uniqueExtensionAlongYoneda` shows `extendAlongYoneda` is unique amongst cocontinuous functors
with this property, establishing the presheaf category as the free cocompletion of a small category.

We also give a direct pedestrian proof that every presheaf is a colimit of representables. This
version of the proof is valid for any category `C`, even if it is not small.

## Tags
colimit, representable, presheaf, free cocompletion

## References
* [S. MacLane, I. Moerdijk, *Sheaves in Geometry and Logic*][MM92]
* https://ncatlab.org/nlab/show/Yoneda+extension
-/

namespace CategoryTheory

open Category Limits

universe v₁ v₂ u₁ u₂

section SmallCategory

variable {C : Type u₁} [SmallCategory C]

namespace ColimitAdj

variable {ℰ : Type u₂} [Category.{u₁} ℰ] (A : C ⥤ ℰ)

/--
The functor taking `(E : ℰ) (c : Cᵒᵖ)` to the homset `(A.obj C ⟶ E)`. It is shown in `L_adjunction`
that this functor has a left adjoint (provided `E` has colimits) given by taking colimits over
categories of elements.
In the case where `ℰ = Cᵒᵖ ⥤ Type u` and `A = yoneda`, this functor is isomorphic to the identity.

Defined as in [MM92], Chapter I, Section 5, Theorem 2.
-/
@[simps!]
def restrictedYoneda : ℰ ⥤ Cᵒᵖ ⥤ Type u₁ :=
  yoneda ⋙ (whiskeringLeft _ _ (Type u₁)).obj (Functor.op A)
#align category_theory.colimit_adj.restricted_yoneda CategoryTheory.ColimitAdj.restrictedYoneda

/--
The functor `restrictedYoneda` is isomorphic to the identity functor when evaluated at the yoneda
embedding.
-/
def restrictedYonedaYoneda : restrictedYoneda (yoneda : C ⥤ Cᵒᵖ ⥤ Type u₁) ≅ 𝟭 _ :=
  NatIso.ofComponents fun P =>
    NatIso.ofComponents (fun X => Equiv.toIso yonedaEquiv) @ fun X Y f =>
      funext fun x => by
        dsimp [yonedaEquiv]
        have : x.app X (CategoryStruct.id (Opposite.unop X)) =
            (x.app X (𝟙 (Opposite.unop X))) := rfl
        rw [this]
        rw [← FunctorToTypes.naturality _ _ x f (𝟙 _)]
        simp only [id_comp, Functor.op_obj, Opposite.unop_op, yoneda_obj_map, comp_id]
#align category_theory.colimit_adj.restricted_yoneda_yoneda CategoryTheory.ColimitAdj.restrictedYonedaYoneda

/-def restrictYonedaHomEquiv' (P : Cᵒᵖ ⥤ Type v₂) (E : ℰ) :
    ((CategoryOfElements.π P).leftOp ⋙ A ⟶
        (Functor.const (Functor.Elements P)ᵒᵖ).toPrefunctor.obj E) ≃
      (P ⟶ (restrictedYoneda A).obj E) where
  toFun k :=
    { app := fun X p => k.app (Opposite.op ⟨_, p⟩)
      naturality := fun X₁ X₂ f => by
        ext p
        let φ : P.elementsMk X₁ p ⟶ P.elementsMk X₂ (P.map f p) := ⟨f, rfl⟩
        simpa using (k.naturality φ.op).symm }
  invFun τ :=
    { app := fun e => τ.app e.unop.1 e.unop.2
      naturality := fun p₁ p₂ f => by
        simpa [← f.unop.2] using (congr_fun (τ.naturality f.unop.1) p₂.unop.2).symm }
  left_inv := by aesop_cat
  right_inv := by aesop_cat

/-- (Implementation). The equivalence of homsets which helps construct the left adjoint to
`colimitAdj.restrictedYoneda`.
It is shown in `restrictYonedaHomEquivNatural` that this is a natural bijection.
-/
def restrictYonedaHomEquiv (P : Cᵒᵖ ⥤ Type v₂) (E : ℰ)
    {c : Cocone ((CategoryOfElements.π P).leftOp ⋙ A)} (t : IsColimit c) :
    (c.pt ⟶ E) ≃ (P ⟶ (restrictedYoneda A).obj E) :=
  (t.homEquiv E).trans (restrictYonedaHomEquiv' A P E)
#align category_theory.colimit_adj.restrict_yoneda_hom_equiv CategoryTheory.ColimitAdj.restrictYonedaHomEquiv

/--
(Implementation). Show that the bijection in `restrictYonedaHomEquiv` is natural (on the right).
-/
theorem restrictYonedaHomEquiv_natural (P : Cᵒᵖ ⥤ Type v₂) (E₁ E₂ : ℰ) (g : E₁ ⟶ E₂) {c : Cocone _}
    (t : IsColimit c) (k : c.pt ⟶ E₁) :
    restrictYonedaHomEquiv A P E₂ t (k ≫ g) =
      restrictYonedaHomEquiv A P E₁ t k ≫ (restrictedYoneda A).map g := by
  ext x X
  apply (assoc _ _ _).symm
#align category_theory.colimit_adj.restrict_yoneda_hom_equiv_natural CategoryTheory.ColimitAdj.restrictYonedaHomEquiv_natural-/

variable [yoneda.HasPointwiseLeftKanExtension A] -- follows from  `[HasColimits ℰ]`

def homEquiv' (P : Cᵒᵖ ⥤ Type u₁) (E : ℰ) :
    (CostructuredArrow.proj yoneda P ⋙ A ⟶
      (Functor.const (CostructuredArrow yoneda P)).obj E) ≃
      (P ⟶ (restrictedYoneda A).obj E) where
  toFun f :=
    { app := fun X x => f.app (CostructuredArrow.mk (yonedaEquiv.symm x))
      naturality := fun {X₁ X₂} φ => by
        ext x
        dsimp
        let ψ : CostructuredArrow.mk (yonedaEquiv.symm (P.toPrefunctor.map φ x)) ⟶
          CostructuredArrow.mk (yonedaEquiv.symm x) := CostructuredArrow.homMk φ.unop (by
            dsimp [yonedaEquiv]
            aesop_cat )
        simpa using (f.naturality ψ).symm }
  invFun g :=
    { app := fun y => yonedaEquiv (y.hom ≫ g)
      naturality := fun {X₁ X₂} φ => by
        dsimp
        rw [← CostructuredArrow.w φ]
        dsimp [yonedaEquiv]
        simp only [comp_id, id_comp]
        refine' (congr_fun (g.naturality φ.left.op) (X₂.hom.app (Opposite.op X₂.left)
          (𝟙 _))).symm.trans _
        dsimp
        apply congr_arg
        simpa using congr_fun (X₂.hom.naturality φ.left.op).symm (𝟙 _) }
  left_inv f := by
    ext x
    dsimp
    erw [yonedaEquiv_apply]
    simp
    congr 1
    obtain ⟨X, ⟨⟨⟩⟩, f⟩ := x
    dsimp [CostructuredArrow.mk]
    suffices yonedaEquiv.symm (f.app (Opposite.op X) (𝟙 X)) = f by
      erw [this]
    ext Y y
    simpa using congr_fun (f.naturality y.op).symm (𝟙 _)
  right_inv g := by
    ext X x
    dsimp
    erw [yonedaEquiv_apply]
    rw [FunctorToTypes.comp]
    erw [yonedaEquiv_symm_app_apply]
    simp

noncomputable def homEquiv (P : Cᵒᵖ ⥤ Type u₁) (E : ℰ) :
    ((yoneda.leftKanExtension A).obj P ⟶ E) ≃ (P ⟶ (restrictedYoneda A).obj E) :=
  ((Functor.isPointwiseLeftKanExtensionOfIsLeftKanExtension _
    (yoneda.leftKanExtensionUnit A) P).homEquiv E).trans (homEquiv' A P E)

noncomputable def yonedaAdjunction : yoneda.leftKanExtension A ⊣ restrictedYoneda A :=
  Adjunction.mkOfHomEquiv
    { homEquiv := homEquiv A
      homEquiv_naturality_left_symm := sorry
      homEquiv_naturality_right := sorry }

/-- See Property 2 of https://ncatlab.org/nlab/show/Yoneda+extension#properties. -/
noncomputable instance : PreservesColimits (yoneda.leftKanExtension A) :=
  (yonedaAdjunction A).leftAdjointPreservesColimits

instance : IsIso (yoneda.leftKanExtensionUnit A) :=
  (Functor.isPointwiseLeftKanExtensionOfIsLeftKanExtension _
    (yoneda.leftKanExtensionUnit A)).isIso_hom

noncomputable def isExtensionAlongYoneda :
    yoneda ⋙ yoneda.leftKanExtension A ≅ A :=
  (asIso (yoneda.leftKanExtensionUnit A)).symm


/-
/--
The left adjoint to the functor `restrictedYoneda` (shown in `yonedaAdjunction`). It is also an
extension of `A` along the yoneda embedding (shown in `isExtensionAlongYoneda`), in particular
it is the left Kan extension of `A` through the yoneda embedding.
-/
noncomputable def extendAlongYoneda : (Cᵒᵖ ⥤ Type v₂) ⥤ ℰ :=
  Adjunction.leftAdjointOfEquiv (fun P E => restrictYonedaHomEquiv A P E (colimit.isColimit _))
    fun P E E' g => restrictYonedaHomEquiv_natural A P E E' g _
#align category_theory.colimit_adj.extend_along_yoneda CategoryTheory.ColimitAdj.extendAlongYoneda

@[simp]
theorem extendAlongYoneda_obj (P : Cᵒᵖ ⥤ Type v₂) :
    (extendAlongYoneda A).obj P = colimit ((CategoryOfElements.π P).leftOp ⋙ A) :=
  rfl
#align category_theory.colimit_adj.extend_along_yoneda_obj CategoryTheory.ColimitAdj.extendAlongYoneda_obj

-- Porting note: adding this lemma because lean 4 ext no longer applies all ext lemmas when
-- stuck (and hence can see through definitional equalities). The previous lemma shows that
-- `(extendAlongYoneda A).obj P` is definitionally a colimit, and the ext lemma is just
-- a special case of `CategoryTheory.Limits.colimit.hom_ext`.
-- See https://github.com/leanprover-community/mathlib4/issues/5229
@[ext] lemma extendAlongYoneda_obj.hom_ext {P : Cᵒᵖ ⥤ Type v₂}
    {f f' : (extendAlongYoneda A).obj P ⟶ X}
    (w : ∀ j, colimit.ι ((CategoryOfElements.π P).leftOp ⋙ A) j ≫ f =
      colimit.ι ((CategoryOfElements.π P).leftOp ⋙ A) j ≫ f') : f = f' :=
CategoryTheory.Limits.colimit.hom_ext w

theorem extendAlongYoneda_map {X Y : Cᵒᵖ ⥤ Type v₂} (f : X ⟶ Y) :
    (extendAlongYoneda A).map f =
      colimit.pre ((CategoryOfElements.π Y).leftOp ⋙ A) (CategoryOfElements.map f).op := by
  ext J
  erw [colimit.ι_pre ((CategoryOfElements.π Y).leftOp ⋙ A) (CategoryOfElements.map f).op]
<<<<<<< HEAD
  simp [extendAlongYoneda, restrictYonedaHomEquiv, restrictYonedaHomEquiv', IsColimit.homEquiv]
=======
  dsimp only [extendAlongYoneda, restrictYonedaHomEquiv, IsColimit.homIso', IsColimit.homIso,
    uliftTrivial]
  -- Porting note: in mathlib3 the rest of the proof was `simp, refl`; this is squeezed
  -- and appropriately reordered, presumably because of a non-confluence issue.
  simp only [Adjunction.leftAdjointOfEquiv_map, Iso.symm_mk, Iso.toEquiv_comp, Equiv.coe_trans,
    Equiv.coe_fn_mk, Iso.toEquiv_fun, Equiv.symm_trans_apply, Equiv.coe_fn_symm_mk,
    Iso.toEquiv_symm_fun, id, colimit.isColimit_desc, colimit.ι_desc, FunctorToTypes.comp,
    Cocone.extend_ι, Cocone.extensions_app, Functor.map_id, Category.comp_id, colimit.cocone_ι]
  simp only [Functor.comp_obj, Functor.leftOp_obj, CategoryOfElements.π_obj, colimit.cocone_x,
    Functor.comp_map, Functor.leftOp_map, CategoryOfElements.π_map, Opposite.unop_op,
    Adjunction.leftAdjointOfEquiv_obj, Function.comp_apply, Functor.map_id, comp_id,
    colimit.cocone_ι, Functor.op_obj]
>>>>>>> 11471621
  rfl
#align category_theory.colimit_adj.extend_along_yoneda_map CategoryTheory.ColimitAdj.extendAlongYoneda_map

/-- Show `extendAlongYoneda` is left adjoint to `restrictedYoneda`.

The construction of [MM92], Chapter I, Section 5, Theorem 2.
-/
noncomputable def yonedaAdjunction : extendAlongYoneda A ⊣ restrictedYoneda A :=
  Adjunction.adjunctionOfEquivLeft _ _
#align category_theory.colimit_adj.yoneda_adjunction CategoryTheory.ColimitAdj.yonedaAdjunction

/--
The initial object in the category of elements for a representable functor. In `isInitial` it is
shown that this is initial.
-/
def Elements.initial (A : C) : (yoneda.obj A).Elements :=
  ⟨Opposite.op A, 𝟙 _⟩
#align category_theory.colimit_adj.elements.initial CategoryTheory.ColimitAdj.Elements.initial

/-- Show that `Elements.initial A` is initial in the category of elements for the `yoneda` functor.
-/
def isInitial (A : C) : IsInitial (Elements.initial A) where
  desc s := ⟨s.pt.2.op, comp_id _⟩
  uniq s m _ := by
    simp_rw [← m.2]
    dsimp [Elements.initial]
    simp
  fac := by rintro s ⟨⟨⟩⟩
#align category_theory.colimit_adj.is_initial CategoryTheory.ColimitAdj.isInitial


/--
`extendAlongYoneda A` is an extension of `A` to the presheaf category along the yoneda embedding.
`uniqueExtensionAlongYoneda` shows it is unique among functors preserving colimits with this
property (up to isomorphism).

The first part of [MM92], Chapter I, Section 5, Corollary 4.
See Property 1 of <https://ncatlab.org/nlab/show/Yoneda+extension#properties>.
-/
noncomputable def isExtensionAlongYoneda :
    (yoneda : C ⥤ Cᵒᵖ ⥤ Type _) ⋙ extendAlongYoneda A ≅ A :=
  NatIso.ofComponents
    (fun X =>
      (colimit.isColimit _).coconePointUniqueUpToIso
        (colimitOfDiagramTerminal (terminalOpOfInitial (isInitial _)) _))
    (by
      intro X Y f
      -- Porting note: this is slightly different to the `change` in mathlib3 which
      -- didn't work
      change (colimit.desc _ _ ≫ _) = colimit.desc _ _ ≫ _
      ext
      rw [colimit.ι_desc_assoc, colimit.ι_desc_assoc]
      change (colimit.ι _ _ ≫ 𝟙 _) ≫ colimit.desc _ _ = _
      rw [comp_id, colimit.ι_desc]
      dsimp
      rw [← A.map_comp]
      congr 1)
#align category_theory.colimit_adj.is_extension_along_yoneda CategoryTheory.ColimitAdj.isExtensionAlongYoneda

@[reassoc]
lemma isExtensionAlongYoneda_inv_app_extendAlongYoneda_map_yonedaSections (X : Cᵒᵖ ⥤ Type u₁) (j : X.Elements) :
      (isExtensionAlongYoneda A).inv.app j.1.unop ≫ (extendAlongYoneda A).map ((yonedaSections j.1.unop X).inv ⟨j.2⟩) =
      colimit.ι ((CategoryOfElements.costructuredArrowYonedaEquivalence X).functor ⋙
        CostructuredArrow.proj yoneda X ⋙ A) (Opposite.op j) := by
  have eq := IsColimit.comp_coconePointUniqueUpToIso_inv (colimit.isColimit  ((CategoryOfElements.π (yoneda.obj j.1.unop)).leftOp ⋙ A))
    (colimitOfDiagramTerminal (terminalOpOfInitial (isInitial _)) _) (Opposite.op (Elements.initial j.1.unop))
  dsimp at eq
  simp only [IsTerminal.from_self, unop_id, Opposite.unop_op, CategoryOfElements.id_val,
    yoneda_obj_obj, Functor.map_id, id_comp] at eq
  dsimp [isExtensionAlongYoneda]
  rw [eq, extendAlongYoneda_map]
  erw [colimit.ι_desc]
  dsimp [Cocone.whisker, CategoryOfElements.map, Elements.initial]
  congr 1
  simp

/-- See Property 2 of https://ncatlab.org/nlab/show/Yoneda+extension#properties. -/
noncomputable instance : PreservesColimits (extendAlongYoneda A) :=
  (yonedaAdjunction A).leftAdjointPreservesColimits

<<<<<<< HEAD
noncomputable def extendAlongYonedaIsPointwiseLeftKanExtension :
    (Functor.LeftExtension.mk _
      (isExtensionAlongYoneda A).inv).IsPointwiseLeftKanExtension := fun X => by
  refine' IsColimit.ofWhiskerEquivalence (CategoryOfElements.costructuredArrowYonedaEquivalence X)
    (IsColimit.ofIsoColimit (colimit.isColimit _) (Cocones.ext (Iso.refl _) ?_))
  intro j
  dsimp
  rw [isExtensionAlongYoneda_inv_app_extendAlongYoneda_map_yonedaSections, comp_id]
  rfl

instance : Functor.IsLeftKanExtension _ (isExtensionAlongYoneda A).inv :=
  (extendAlongYonedaIsPointwiseLeftKanExtension A).isLeftKanExtension
=======
/-- Show that the images of `X` after `extendAlongYoneda` and `Lan yoneda` are indeed isomorphic.
This follows from `CategoryTheory.CategoryOfElements.costructuredArrowYonedaEquivalence`.
-/
@[simps]
noncomputable def extendAlongYonedaIsoKanApp (X) :
    (extendAlongYoneda A).obj X ≅ ((lan yoneda : (_ ⥤ ℰ) ⥤ _).obj A).obj X :=
  let eq := CategoryOfElements.costructuredArrowYonedaEquivalence X
  { hom := colimit.pre (Lan.diagram (yoneda : C ⥤ _ ⥤ Type u₁) A X) eq.functor
    inv := colimit.pre ((CategoryOfElements.π X).leftOp ⋙ A) eq.inverse
    hom_inv_id := by
      erw [colimit.pre_pre ((CategoryOfElements.π X).leftOp ⋙ A) eq.inverse]
      trans colimit.pre ((CategoryOfElements.π X).leftOp ⋙ A) (𝟭 _)
      · congr
        exact congr_arg Functor.op (CategoryOfElements.from_toCostructuredArrow_eq X)
      · ext
        simp only [colimit.ι_pre]
        erw [Category.comp_id]
        congr
    inv_hom_id := by
      erw [colimit.pre_pre (Lan.diagram (yoneda : C ⥤ _ ⥤ Type u₁) A X) eq.functor]
      trans colimit.pre (Lan.diagram (yoneda : C ⥤ _ ⥤ Type u₁) A X) (𝟭 _)
      · congr
        exact CategoryOfElements.to_fromCostructuredArrow_eq X
      · ext
        simp only [colimit.ι_pre]
        erw [Category.comp_id]
        congr }
set_option linter.uppercaseLean3 false in
#align category_theory.colimit_adj.extend_along_yoneda_iso_Kan_app CategoryTheory.ColimitAdj.extendAlongYonedaIsoKanApp
>>>>>>> 11471621

/-- Verify that `extendAlongYoneda` is indeed the left Kan extension along the yoneda embedding.
-/
@[simps!]
noncomputable def extendAlongYonedaIsoKan :
    extendAlongYoneda A ≅ yoneda.lan.obj A :=
  Functor.leftKanExtensionUnique _ _ (isExtensionAlongYoneda A).inv (yoneda.lanUnit.app A)
set_option linter.uppercaseLean3 false in
#align category_theory.colimit_adj.extend_along_yoneda_iso_Kan CategoryTheory.ColimitAdj.extendAlongYonedaIsoKan-/


/-- extending `F ⋙ yoneda` along the yoneda embedding is isomorphic to `F.op.lan`. -/
@[simps!]
noncomputable def yonedaLeftKanExtensionCompYonedaIsoLan {D : Type u₁} [SmallCategory D] (F : C ⥤ D) :
    yoneda.leftKanExtension (F ⋙ yoneda) ≅ F.op.lan :=
  Adjunction.natIsoOfRightAdjointNatIso (yonedaAdjunction (F ⋙ yoneda))
    (Functor.Lan.adjunction F.op (Type u₁))
    (isoWhiskerRight curriedYonedaLemma' ((whiskeringLeft Cᵒᵖ Dᵒᵖ (Type u₁)).obj F.op : _))
set_option linter.uppercaseLean3 false in
#align category_theory.colimit_adj.extend_of_comp_yoneda_iso_Lan CategoryTheory.ColimitAdj.yonedaLeftKanExtensionCompYonedaIsoLan

end ColimitAdj

open ColimitAdj

/-- `F ⋙ yoneda` is naturally isomorphic to `yoneda ⋙ F.op.lan`. -/
@[simps!]
noncomputable def compYonedaIsoYonedaCompLan {D : Type u₁} [SmallCategory D] (F : C ⥤ D) :
    F ⋙ yoneda ≅ yoneda ⋙ F.op.lan :=
  (isExtensionAlongYoneda (F ⋙ yoneda)).symm ≪≫ isoWhiskerLeft yoneda (yonedaLeftKanExtensionCompYonedaIsoLan F)
set_option linter.uppercaseLean3 false in
#align category_theory.comp_yoneda_iso_yoneda_comp_Lan CategoryTheory.compYonedaIsoYonedaCompLan

/-- Since `extendAlongYoneda A` is adjoint to `restrictedYoneda A`, if we use `A = yoneda`
then `restrictedYoneda A` is isomorphic to the identity, and so `extendAlongYoneda A` is as well.
-/
noncomputable def extendAlongYonedaYoneda : yoneda.leftKanExtension (yoneda : C ⥤ _) ≅ 𝟭 _ :=
  Adjunction.natIsoOfRightAdjointNatIso (yonedaAdjunction _) Adjunction.id restrictedYonedaYoneda
#align category_theory.extend_along_yoneda_yoneda CategoryTheory.extendAlongYonedaYoneda

-- Maybe this should be reducible or an abbreviation?
/-- A functor to the presheaf category in which everything in the image is representable (witnessed
by the fact that it factors through the yoneda embedding).
`coconeOfRepresentable` gives a cocone for this functor which is a colimit and has point `P`.
-/
@[reducible]
def functorToRepresentables (P : Cᵒᵖ ⥤ Type u₁) : P.Elementsᵒᵖ ⥤ Cᵒᵖ ⥤ Type u₁ :=
  (CategoryOfElements.π P).leftOp ⋙ yoneda
#align category_theory.functor_to_representables CategoryTheory.functorToRepresentables

/-- This is a cocone with point `P` for the functor `functorToRepresentables P`. It is shown in
`colimitOfRepresentable P` that this cocone is a colimit: that is, we have exhibited an arbitrary
presheaf `P` as a colimit of representables.

The construction of [MM92], Chapter I, Section 5, Corollary 3.
-/
@[simps]
noncomputable def coconeOfRepresentable (P : Cᵒᵖ ⥤ Type u₁) : Cocone (functorToRepresentables P) where
  pt := P
  ι :=
    { app := fun x => yonedaEquiv.symm x.unop.2
      naturality := fun {x₁ x₂} f => by
        dsimp
        rw [comp_id]
        erw [← yonedaEquiv_symm_map]
        congr 1
        rw [f.unop.2] }
#align category_theory.cocone_of_representable CategoryTheory.coconeOfRepresentable

<<<<<<< HEAD
=======
@[simp]
theorem coconeOfRepresentable_pt (P : Cᵒᵖ ⥤ Type u₁) : (coconeOfRepresentable P).pt = P :=
  rfl
set_option linter.uppercaseLean3 false in
#align category_theory.cocone_of_representable_X CategoryTheory.coconeOfRepresentable_pt

-- Marking this as a simp lemma seems to make things more awkward.
/-- An explicit formula for the legs of the cocone `coconeOfRepresentable`. -/
theorem coconeOfRepresentable_ι_app (P : Cᵒᵖ ⥤ Type u₁) (j : P.Elementsᵒᵖ) :
    (coconeOfRepresentable P).ι.app j = yonedaEquiv.symm j.unop.2 :=
  colimit.ι_desc _ _
#align category_theory.cocone_of_representable_ι_app CategoryTheory.coconeOfRepresentable_ι_app

>>>>>>> 11471621
/-- The legs of the cocone `coconeOfRepresentable` are natural in the choice of presheaf. -/
theorem coconeOfRepresentable_naturality {P₁ P₂ : Cᵒᵖ ⥤ Type u₁} (α : P₁ ⟶ P₂) (j : P₁.Elementsᵒᵖ) :
    (coconeOfRepresentable P₁).ι.app j ≫ α =
      (coconeOfRepresentable P₂).ι.app ((CategoryOfElements.map α).op.obj j) := by
  ext T f
  simpa [coconeOfRepresentable_ι_app] using FunctorToTypes.naturality _ _ α f.op _
#align category_theory.cocone_of_representable_naturality CategoryTheory.coconeOfRepresentable_naturality

/-- The cocone with point `P` given by `coconeOfRepresentable` is a colimit:
that is, we have exhibited an arbitrary presheaf `P` as a colimit of representables.

The result of [MM92], Chapter I, Section 5, Corollary 3.
-/
noncomputable def colimitOfRepresentable (P : Cᵒᵖ ⥤ Type u₁) :
    IsColimit (coconeOfRepresentable P) where
  desc s :=
    { app := fun X x => (s.ι.app (Opposite.op (Functor.elementsMk P X x))).app X (𝟙 _)
      naturality := sorry }
  fac s j := by
    ext X x
    dsimp
    let φ : j.unop ⟶ Functor.elementsMk P X ((yonedaEquiv.symm j.unop.2).app X x) := ⟨x.op, rfl⟩
    simpa using congr_fun (congr_app (s.ι.naturality φ.op).symm X) (𝟙 _)
  uniq s m hm := by
    ext X x
    dsimp
    rw [← hm]
    dsimp
    apply congr_arg
    dsimp [yonedaEquiv]
    simp
    rfl
#align category_theory.colimit_of_representable CategoryTheory.colimitOfRepresentable

variable {ℰ : Type u₂} [Category.{u₁} ℰ] (A : C ⥤ ℰ) [HasColimits ℰ]

/-- Given two functors L₁ and L₂ which preserve colimits, if they agree when restricted to the
representable presheaves then they agree everywhere.
-/
noncomputable def natIsoOfNatIsoOnRepresentables (L₁ L₂ : (Cᵒᵖ ⥤ Type u₁) ⥤ ℰ)
    [PreservesColimits L₁] [PreservesColimits L₂] (h : yoneda ⋙ L₁ ≅ yoneda ⋙ L₂) : L₁ ≅ L₂ := by
  apply NatIso.ofComponents _ _
  · intro P
    refine'
      (isColimitOfPreserves L₁ (colimitOfRepresentable P)).coconePointsIsoOfNatIso
        (isColimitOfPreserves L₂ (colimitOfRepresentable P)) _
    apply Functor.associator _ _ _ ≪≫ _
    exact isoWhiskerLeft (CategoryOfElements.π P).leftOp h
  · intro P₁ P₂ f
    apply (isColimitOfPreserves L₁ (colimitOfRepresentable P₁)).hom_ext
    intro j
    dsimp only [id, isoWhiskerLeft_hom]
    have :
      (L₁.mapCocone (coconeOfRepresentable P₁)).ι.app j ≫ L₁.map f =
        (L₁.mapCocone (coconeOfRepresentable P₂)).ι.app
          ((CategoryOfElements.map f).op.obj j) := by
      dsimp
      rw [← L₁.map_comp]
      erw [coconeOfRepresentable_naturality]
      rfl
    erw [reassoc_of% this, IsColimit.ι_map_assoc, IsColimit.ι_map]
    dsimp
    rw [← L₂.map_comp]
    erw [coconeOfRepresentable_naturality]
    rfl
#align category_theory.nat_iso_of_nat_iso_on_representables CategoryTheory.natIsoOfNatIsoOnRepresentables

variable [HasColimits ℰ]

/-- Show that `extendAlongYoneda` is the unique colimit-preserving functor which extends `A` to
the presheaf category.

The second part of [MM92], Chapter I, Section 5, Corollary 4.
See Property 3 of https://ncatlab.org/nlab/show/Yoneda+extension#properties.
-/
noncomputable def uniqueExtensionAlongYoneda (L : (Cᵒᵖ ⥤ Type u₁) ⥤ ℰ) (hL : yoneda ⋙ L ≅ A)
    [PreservesColimits L] : L ≅ yoneda.leftKanExtension A :=
  natIsoOfNatIsoOnRepresentables _ _ (hL ≪≫ (isExtensionAlongYoneda _).symm)
#align category_theory.unique_extension_along_yoneda CategoryTheory.uniqueExtensionAlongYoneda

/-- Auxiliary definition for `isLeftAdjointOfPreservesColimits`. -/
noncomputable def adjunctionOfPreservesColimitsAux (L : (Cᵒᵖ ⥤ Type u₁) ⥤ ℰ)
    [PreservesColimits L] : L ⊣ restrictedYoneda (yoneda ⋙ L) :=
  (yonedaAdjunction _).ofNatIsoLeft (uniqueExtensionAlongYoneda _ L (Iso.refl _)).symm
#align category_theory.is_left_adjoint_of_preserves_colimits_aux CategoryTheory.adjunctionOfPreservesColimitsAux

/-- If `L` preserves colimits and `ℰ` has them, then it is a left adjoint. Note this is a (partial)
converse to `leftAdjointPreservesColimits`.
-/
lemma isLeftAdjointOfPreservesColimits (L : (C ⥤ Type u₁) ⥤ ℰ) [PreservesColimits L] :
    L.IsLeftAdjoint :=
  ⟨_, ⟨((opOpEquivalence C).congrLeft.symm.toAdjunction.comp
    (adjunctionOfPreservesColimitsAux ((opOpEquivalence C).congrLeft.functor ⋙ L))).ofNatIsoLeft
        ((opOpEquivalence C).congrLeft.invFunIdAssoc L)⟩⟩
#align category_theory.is_left_adjoint_of_preserves_colimits CategoryTheory.isLeftAdjointOfPreservesColimits

end SmallCategory

section ArbitraryUniverses

variable {C : Type u₁} [Category.{v₁} C] (P : Cᵒᵖ ⥤ Type v₁)

/-- For a presheaf `P`, consider the forgetful functor from the category of representable
    presheaves over `P` to the category of presheaves. There is a tautological cocone over this
    functor whose leg for a natural transformation `V ⟶ P` with `V` representable is just that
    natural transformation. -/
@[simps]
def tautologicalCocone : Cocone (CostructuredArrow.proj yoneda P ⋙ yoneda) where
  pt := P
  ι := { app := fun X => X.hom }

/-- The tautological cocone with point `P` is a colimit cocone, exhibiting `P` as a colimit of
    representables.

    Proposition 2.6.3(i) in [Kashiwara2006] -/
def isColimitTautologicalCocone : IsColimit (tautologicalCocone P) where
  desc := fun s => by
    refine' ⟨fun X t => yonedaEquiv (s.ι.app (CostructuredArrow.mk (yonedaEquiv.symm t))), _⟩
    intros X Y f
    ext t
    dsimp
    -- This used to be `rw`, but we need `erw` after leanprover/lean4#2644
    erw [yonedaEquiv_naturality', yonedaEquiv_symm_map]
    simpa using (s.ι.naturality
      (CostructuredArrow.homMk' (CostructuredArrow.mk (yonedaEquiv.symm t)) f.unop)).symm
  fac := by
    intro s t
    dsimp
    apply yonedaEquiv.injective
    rw [yonedaEquiv_comp]
    dsimp only
    -- This used to be `rw`, but we need `erw` after leanprover/lean4#2644
    erw [Equiv.symm_apply_apply]
    rfl
  uniq := by
    intro s j h
    ext V x
    obtain ⟨t, rfl⟩ := yonedaEquiv.surjective x
    dsimp
    -- This used to be `rw`, but we need `erw` after leanprover/lean4#2644
    erw [Equiv.symm_apply_apply, ← yonedaEquiv_comp]
    exact congr_arg _ (h (CostructuredArrow.mk t))

variable {I : Type v₁} [SmallCategory I] (F : I ⥤ C)

/-- Given a functor `F : I ⥤ C`, a cocone `c` on `F ⋙ yoneda : I ⥤ Cᵒᵖ ⥤ Type v₁` induces a
    functor `I ⥤ CostructuredArrow yoneda c.pt` which maps `i : I` to the leg
    `yoneda.obj (F.obj i) ⟶ c.pt`. If `c` is a colimit cocone, then that functor is
    final.

    Proposition 2.6.3(ii) in [Kashiwara2006] -/
theorem final_toCostructuredArrow_comp_pre {c : Cocone (F ⋙ yoneda)} (hc : IsColimit c) :
    Functor.Final (c.toCostructuredArrow ⋙ CostructuredArrow.pre F yoneda c.pt) := by
  apply Functor.cofinal_of_isTerminal_colimit_comp_yoneda

  suffices IsTerminal (colimit ((c.toCostructuredArrow ⋙ CostructuredArrow.pre F yoneda c.pt) ⋙
      CostructuredArrow.toOver yoneda c.pt)) by
    apply IsTerminal.isTerminalOfObj (overEquivPresheafCostructuredArrow c.pt).inverse
    apply IsTerminal.ofIso this
    refine ?_ ≪≫ (preservesColimitIso (overEquivPresheafCostructuredArrow c.pt).inverse _).symm
    apply HasColimit.isoOfNatIso
    exact isoWhiskerLeft _
      (CostructuredArrow.toOverCompOverEquivPresheafCostructuredArrow c.pt).isoCompInverse

  apply IsTerminal.ofIso Over.mkIdTerminal
  let isc : IsColimit ((Over.forget _).mapCocone _) := PreservesColimit.preserves
    (colimit.isColimit ((c.toCostructuredArrow ⋙ CostructuredArrow.pre F yoneda c.pt) ⋙
      CostructuredArrow.toOver yoneda c.pt))
  exact Over.isoMk (hc.coconePointUniqueUpToIso isc) (hc.hom_ext fun i => by simp)

end ArbitraryUniverses

end CategoryTheory<|MERGE_RESOLUTION|>--- conflicted
+++ resolved
@@ -125,8 +125,6 @@
   ext x X
   apply (assoc _ _ _).symm
 #align category_theory.colimit_adj.restrict_yoneda_hom_equiv_natural CategoryTheory.ColimitAdj.restrictYonedaHomEquiv_natural-/
-
-variable [yoneda.HasPointwiseLeftKanExtension A] -- follows from  `[HasColimits ℰ]`
 
 def homEquiv' (P : Cᵒᵖ ⥤ Type u₁) (E : ℰ) :
     (CostructuredArrow.proj yoneda P ⋙ A ⟶
@@ -174,6 +172,8 @@
     erw [yonedaEquiv_symm_app_apply]
     simp
 
+variable [yoneda.HasPointwiseLeftKanExtension A] -- follows from  `[HasColimits ℰ]`
+
 noncomputable def homEquiv (P : Cᵒᵖ ⥤ Type u₁) (E : ℰ) :
     ((yoneda.leftKanExtension A).obj P ⟶ E) ≃ (P ⟶ (restrictedYoneda A).obj E) :=
   ((Functor.isPointwiseLeftKanExtensionOfIsLeftKanExtension _
@@ -231,9 +231,6 @@
       colimit.pre ((CategoryOfElements.π Y).leftOp ⋙ A) (CategoryOfElements.map f).op := by
   ext J
   erw [colimit.ι_pre ((CategoryOfElements.π Y).leftOp ⋙ A) (CategoryOfElements.map f).op]
-<<<<<<< HEAD
-  simp [extendAlongYoneda, restrictYonedaHomEquiv, restrictYonedaHomEquiv', IsColimit.homEquiv]
-=======
   dsimp only [extendAlongYoneda, restrictYonedaHomEquiv, IsColimit.homIso', IsColimit.homIso,
     uliftTrivial]
   -- Porting note: in mathlib3 the rest of the proof was `simp, refl`; this is squeezed
@@ -246,7 +243,6 @@
     Functor.comp_map, Functor.leftOp_map, CategoryOfElements.π_map, Opposite.unop_op,
     Adjunction.leftAdjointOfEquiv_obj, Function.comp_apply, Functor.map_id, comp_id,
     colimit.cocone_ι, Functor.op_obj]
->>>>>>> 11471621
   rfl
 #align category_theory.colimit_adj.extend_along_yoneda_map CategoryTheory.ColimitAdj.extendAlongYoneda_map
 
@@ -327,20 +323,6 @@
 noncomputable instance : PreservesColimits (extendAlongYoneda A) :=
   (yonedaAdjunction A).leftAdjointPreservesColimits
 
-<<<<<<< HEAD
-noncomputable def extendAlongYonedaIsPointwiseLeftKanExtension :
-    (Functor.LeftExtension.mk _
-      (isExtensionAlongYoneda A).inv).IsPointwiseLeftKanExtension := fun X => by
-  refine' IsColimit.ofWhiskerEquivalence (CategoryOfElements.costructuredArrowYonedaEquivalence X)
-    (IsColimit.ofIsoColimit (colimit.isColimit _) (Cocones.ext (Iso.refl _) ?_))
-  intro j
-  dsimp
-  rw [isExtensionAlongYoneda_inv_app_extendAlongYoneda_map_yonedaSections, comp_id]
-  rfl
-
-instance : Functor.IsLeftKanExtension _ (isExtensionAlongYoneda A).inv :=
-  (extendAlongYonedaIsPointwiseLeftKanExtension A).isLeftKanExtension
-=======
 /-- Show that the images of `X` after `extendAlongYoneda` and `Lan yoneda` are indeed isomorphic.
 This follows from `CategoryTheory.CategoryOfElements.costructuredArrowYonedaEquivalence`.
 -/
@@ -370,7 +352,6 @@
         congr }
 set_option linter.uppercaseLean3 false in
 #align category_theory.colimit_adj.extend_along_yoneda_iso_Kan_app CategoryTheory.ColimitAdj.extendAlongYonedaIsoKanApp
->>>>>>> 11471621
 
 /-- Verify that `extendAlongYoneda` is indeed the left Kan extension along the yoneda embedding.
 -/
@@ -387,7 +368,7 @@
 noncomputable def yonedaLeftKanExtensionCompYonedaIsoLan {D : Type u₁} [SmallCategory D] (F : C ⥤ D) :
     yoneda.leftKanExtension (F ⋙ yoneda) ≅ F.op.lan :=
   Adjunction.natIsoOfRightAdjointNatIso (yonedaAdjunction (F ⋙ yoneda))
-    (Functor.Lan.adjunction F.op (Type u₁))
+    (F.op.lanAdjunction (Type u₁))
     (isoWhiskerRight curriedYonedaLemma' ((whiskeringLeft Cᵒᵖ Dᵒᵖ (Type u₁)).obj F.op : _))
 set_option linter.uppercaseLean3 false in
 #align category_theory.colimit_adj.extend_of_comp_yoneda_iso_Lan CategoryTheory.ColimitAdj.yonedaLeftKanExtensionCompYonedaIsoLan
@@ -439,23 +420,14 @@
         congr 1
         rw [f.unop.2] }
 #align category_theory.cocone_of_representable CategoryTheory.coconeOfRepresentable
-
-<<<<<<< HEAD
-=======
-@[simp]
-theorem coconeOfRepresentable_pt (P : Cᵒᵖ ⥤ Type u₁) : (coconeOfRepresentable P).pt = P :=
-  rfl
 set_option linter.uppercaseLean3 false in
 #align category_theory.cocone_of_representable_X CategoryTheory.coconeOfRepresentable_pt
+#align category_theory.cocone_of_representable_ι_app CategoryTheory.coconeOfRepresentable_ι_app
 
 -- Marking this as a simp lemma seems to make things more awkward.
-/-- An explicit formula for the legs of the cocone `coconeOfRepresentable`. -/
-theorem coconeOfRepresentable_ι_app (P : Cᵒᵖ ⥤ Type u₁) (j : P.Elementsᵒᵖ) :
-    (coconeOfRepresentable P).ι.app j = yonedaEquiv.symm j.unop.2 :=
-  colimit.ι_desc _ _
-#align category_theory.cocone_of_representable_ι_app CategoryTheory.coconeOfRepresentable_ι_app
-
->>>>>>> 11471621
+attribute [-simp] coconeOfRepresentable_ι_app
+
+
 /-- The legs of the cocone `coconeOfRepresentable` are natural in the choice of presheaf. -/
 theorem coconeOfRepresentable_naturality {P₁ P₂ : Cᵒᵖ ⥤ Type u₁} (α : P₁ ⟶ P₂) (j : P₁.Elementsᵒᵖ) :
     (coconeOfRepresentable P₁).ι.app j ≫ α =
@@ -485,9 +457,7 @@
     rw [← hm]
     dsimp
     apply congr_arg
-    dsimp [yonedaEquiv]
-    simp
-    rfl
+    simp [coconeOfRepresentable_ι_app, yonedaEquiv]
 #align category_theory.colimit_of_representable CategoryTheory.colimitOfRepresentable
 
 variable {ℰ : Type u₂} [Category.{u₁} ℰ] (A : C ⥤ ℰ) [HasColimits ℰ]
