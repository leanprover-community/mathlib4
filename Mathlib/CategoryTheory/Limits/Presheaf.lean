--- conflicted
+++ resolved
@@ -84,12 +84,7 @@
       funext fun x => by
         dsimp
         have : x.app X (CategoryStruct.id (Opposite.unop X)) =
-<<<<<<< HEAD
-            (x.app X (𝟙 (Opposite.unop X))) := by rfl
-=======
-            (x.app X (𝟙 (Opposite.unop X)))
-              := rfl
->>>>>>> ff7397eb
+            (x.app X (𝟙 (Opposite.unop X))) := rfl
         rw [this]
         rw [← FunctorToTypes.naturality _ _ x f (𝟙 _)]
         simp only [id_comp, Functor.op_obj, Opposite.unop_op, yoneda_obj_map, comp_id]
