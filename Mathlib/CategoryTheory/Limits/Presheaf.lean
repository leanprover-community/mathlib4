--- conflicted
+++ resolved
@@ -93,22 +93,11 @@
     { app _ x := ULift.up (f.app (CostructuredArrow.mk (uliftYonedaEquiv.symm x)))
       naturality _ _ g := by
         ext x
-<<<<<<< HEAD
-        let ψ : CostructuredArrow.mk (yonedaEquiv.symm (P.map φ x)) ⟶
-          CostructuredArrow.mk (yonedaEquiv.symm x) := CostructuredArrow.homMk φ.unop (by
-            dsimp [yonedaEquiv]
-            cat_disch )
-        simpa using (f.naturality ψ).symm }
-  invFun g :=
-    { app := fun y => yonedaEquiv (y.hom ≫ g)
-      naturality := fun {X₁ X₂} φ => by
-=======
         let φ : CostructuredArrow.mk (uliftYonedaEquiv.{max w v₂}.symm (P.map g x)) ⟶
           CostructuredArrow.mk (uliftYonedaEquiv.symm x) :=
             CostructuredArrow.homMk g.unop (by
               dsimp
               rw [uliftYonedaEquiv_symm_map])
->>>>>>> c07d348d
         dsimp
         congr 1
         simpa using (f.naturality φ).symm }
