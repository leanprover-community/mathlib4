/-
Copyright (c) 2022 Markus Himmel. All rights reserved.
Released under Apache 2.0 license as described in the file LICENSE.
Authors: Markus Himmel
-/
import Mathlib.CategoryTheory.Limits.Preserves.Finite

/-!
# Bundled exact functors

We say that a functor `F` is left exact if it preserves finite limits, it is right exact if it
preserves finite colimits, and it is exact if it is both left exact and right exact.

In this file, we define the categories of bundled left exact, right exact and exact functors.

-/


universe v₁ v₂ v₃ u₁ u₂ u₃

open CategoryTheory.Limits

namespace CategoryTheory

variable {C : Type u₁} [Category.{v₁} C] {D : Type u₂} [Category.{v₂} D]

section

variable (C) (D)

/-- Left-exactness, as a property of objects in `C ⥤ D`. -/
def leftExactFunctor : ObjectProperty (C ⥤ D) :=
  fun F ↦ PreservesFiniteLimits F

variable {C D} in
@[simp]
lemma leftExactFunctor_iff (F : C ⥤ D) :
    leftExactFunctor C D F ↔ PreservesFiniteLimits F := Iff.rfl

/-- Bundled left-exact functors. -/
abbrev LeftExactFunctor := (leftExactFunctor C D).FullSubcategory

/-- `C ⥤ₗ D` denotes left exact functors `C ⥤ D` -/
infixr:26 " ⥤ₗ " => LeftExactFunctor

/-- A left exact functor is in particular a functor. -/
abbrev LeftExactFunctor.forget : (C ⥤ₗ D) ⥤ C ⥤ D :=
  ObjectProperty.ι _

/-- The inclusion of left exact functors into functors is fully faithful. -/
abbrev LeftExactFunctor.fullyFaithful : (LeftExactFunctor.forget C D).FullyFaithful :=
  ObjectProperty.fullyFaithfulι _

/-- Right-exactness, as a property of objects in `C ⥤ D`. -/
def rightExactFunctor : ObjectProperty (C ⥤ D) :=
  fun F ↦ PreservesFiniteColimits F

variable {C D} in
@[simp]
lemma rightExactFunctor_iff (F : C ⥤ D) :
    rightExactFunctor C D F ↔ PreservesFiniteColimits F := Iff.rfl

/-- Bundled right-exact functors. -/
abbrev RightExactFunctor := (rightExactFunctor C D).FullSubcategory

/-- `C ⥤ᵣ D` denotes right exact functors `C ⥤ D` -/
infixr:26 " ⥤ᵣ " => RightExactFunctor

/-- A right exact functor is in particular a functor. -/
abbrev RightExactFunctor.forget : (C ⥤ᵣ D) ⥤ C ⥤ D :=
  ObjectProperty.ι _

/-- The inclusion of right exact functors into functors is fully faithful. -/
abbrev RightExactFunctor.fullyFaithful : (RightExactFunctor.forget C D).FullyFaithful :=
  ObjectProperty.fullyFaithfulι _

/-- Rxactness, as a property of objects in `C ⥤ D`. -/
def exactFunctor : ObjectProperty (C ⥤ D) :=
  leftExactFunctor C D ⊓ rightExactFunctor C D

variable {C D} in
@[simp]
lemma exactFunctor_iff (F : C ⥤ D) :
    exactFunctor C D F ↔ PreservesFiniteLimits F ∧ PreservesFiniteColimits F := Iff.rfl

/-- Bundled exact functors. -/
abbrev ExactFunctor := (exactFunctor C D).FullSubcategory

/-- `C ⥤ₑ D` denotes exact functors `C ⥤ D` -/
infixr:26 " ⥤ₑ " => ExactFunctor

/-- An exact functor is in particular a functor. -/
abbrev ExactFunctor.forget : (C ⥤ₑ D) ⥤ C ⥤ D :=
  ObjectProperty.ι _

lemma exactFunctor_le_leftExactFunctor :
    exactFunctor C D ≤ leftExactFunctor C D :=
  fun _ h ↦ h.1

lemma exactFunctor_le_rightExactFunctor :
    exactFunctor C D ≤ rightExactFunctor C D :=
  fun _ h ↦ h.2

/-- Turn an exact functor into a left exact functor. -/
abbrev LeftExactFunctor.ofExact : (C ⥤ₑ D) ⥤ C ⥤ₗ D :=
  ObjectProperty.ιOfLE (exactFunctor_le_leftExactFunctor C D)

/-- Turn an exact functor into a left exact functor. -/
abbrev RightExactFunctor.ofExact : (C ⥤ₑ D) ⥤ C ⥤ᵣ D :=
  ObjectProperty.ιOfLE (exactFunctor_le_rightExactFunctor C D)

variable {C D}

@[simp]
theorem LeftExactFunctor.ofExact_obj (F : C ⥤ₑ D) :
    (LeftExactFunctor.ofExact C D).obj F = ⟨F.1, F.2.1⟩ :=
  rfl

@[simp]
theorem RightExactFunctor.ofExact_obj (F : C ⥤ₑ D) :
    (RightExactFunctor.ofExact C D).obj F = ⟨F.1, F.2.2⟩ :=
  rfl

@[simp]
theorem LeftExactFunctor.ofExact_map_hom {F G : C ⥤ₑ D} (α : F ⟶ G) :
    ((LeftExactFunctor.ofExact C D).map α).hom = α.hom :=
  rfl

@[simp]
theorem RightExactFunctor.ofExact_map_hom {F G : C ⥤ₑ D} (α : F ⟶ G) :
    ((RightExactFunctor.ofExact C D).map α).hom = α.hom :=
  rfl

@[simp]
theorem LeftExactFunctor.forget_obj (F : C ⥤ₗ D) : (LeftExactFunctor.forget C D).obj F = F.1 :=
  rfl

@[simp]
theorem RightExactFunctor.forget_obj (F : C ⥤ᵣ D) : (RightExactFunctor.forget C D).obj F = F.1 :=
  rfl

@[simp]
theorem ExactFunctor.forget_obj (F : C ⥤ₑ D) : (ExactFunctor.forget C D).obj F = F.1 :=
  rfl

@[simp]
theorem LeftExactFunctor.forget_map {F G : C ⥤ₗ D} (α : F ⟶ G) :
    (LeftExactFunctor.forget C D).map α = α.hom :=
  rfl

@[simp]
theorem RightExactFunctor.forget_map {F G : C ⥤ᵣ D} (α : F ⟶ G) :
    (RightExactFunctor.forget C D).map α = α.hom :=
  rfl

@[simp]
theorem ExactFunctor.forget_map {F G : C ⥤ₑ D} (α : F ⟶ G) :
    (ExactFunctor.forget C D).map α = α.hom :=
  rfl

/-- Turn a left exact functor into an object of the category `LeftExactFunctor C D`. -/
def LeftExactFunctor.of (F : C ⥤ D) [PreservesFiniteLimits F] : C ⥤ₗ D :=
  ⟨F, by simpa⟩

/-- Turn a right exact functor into an object of the category `RightExactFunctor C D`. -/
def RightExactFunctor.of (F : C ⥤ D) [PreservesFiniteColimits F] : C ⥤ᵣ D :=
  ⟨F, by simpa⟩

/-- Turn an exact functor into an object of the category `ExactFunctor C D`. -/
def ExactFunctor.of (F : C ⥤ D) [PreservesFiniteLimits F] [PreservesFiniteColimits F] : C ⥤ₑ D :=
  ⟨F, by simp only [exactFunctor_iff]; constructor <;> assumption⟩

@[simp]
theorem LeftExactFunctor.of_fst (F : C ⥤ D) [PreservesFiniteLimits F] :
    (LeftExactFunctor.of F).obj = F :=
  rfl

@[simp]
theorem RightExactFunctor.of_fst (F : C ⥤ D) [PreservesFiniteColimits F] :
    (RightExactFunctor.of F).obj = F :=
  rfl

@[simp]
theorem ExactFunctor.of_fst (F : C ⥤ D) [PreservesFiniteLimits F] [PreservesFiniteColimits F] :
    (ExactFunctor.of F).obj = F :=
  rfl

theorem LeftExactFunctor.forget_obj_of (F : C ⥤ D) [PreservesFiniteLimits F] :
    (LeftExactFunctor.forget C D).obj (LeftExactFunctor.of F) = F :=
  rfl

theorem RightExactFunctor.forget_obj_of (F : C ⥤ D) [PreservesFiniteColimits F] :
    (RightExactFunctor.forget C D).obj (RightExactFunctor.of F) = F :=
  rfl

theorem ExactFunctor.forget_obj_of (F : C ⥤ D) [PreservesFiniteLimits F]
    [PreservesFiniteColimits F] : (ExactFunctor.forget C D).obj (ExactFunctor.of F) = F :=
  rfl

noncomputable instance (F : C ⥤ₗ D) : PreservesFiniteLimits F.obj :=
  F.property

noncomputable instance (F : C ⥤ᵣ D) : PreservesFiniteColimits F.obj :=
  F.property

noncomputable instance (F : C ⥤ₑ D) : PreservesFiniteLimits F.obj :=
  F.property.1

noncomputable instance (F : C ⥤ₑ D) : PreservesFiniteColimits F.obj :=
  F.property.2

variable {E : Type u₃} [Category.{v₃} E]

section

variable (C D E)

/-- Whiskering a left exact functor by a left exact functor yields a left exact functor. -/
@[simps! obj_obj_obj obj_map map_app]
def LeftExactFunctor.whiskeringLeft : (C ⥤ₗ D) ⥤ (D ⥤ₗ E) ⥤ (C ⥤ₗ E) where
  obj F := ObjectProperty.lift _ (forget _ _ ⋙ (Functor.whiskeringLeft C D E).obj F.obj)
    (fun G => by dsimp; exact comp_preservesFiniteLimits _ _)
  map {F G} η :=
<<<<<<< HEAD
    { app H := ObjectProperty.homMk (((CategoryTheory.whiskeringLeft C D E).map η.hom).app H.obj) }
=======
    { app := fun H => ((Functor.whiskeringLeft C D E).map η).app H.obj
      naturality := fun _ _ f => ((Functor.whiskeringLeft C D E).map η).naturality f }
  map_id X := by
    rw [ObjectProperty.FullSubcategory.id_def]
    aesop_cat
  map_comp f g := by
    rw [ObjectProperty.FullSubcategory.comp_def]
    aesop_cat
>>>>>>> 1c779427

/-- Whiskering a left exact functor by a left exact functor yields a left exact functor. -/
@[simps! obj_obj_obj obj_map map_app]
def LeftExactFunctor.whiskeringRight : (D ⥤ₗ E) ⥤ (C ⥤ₗ D) ⥤ (C ⥤ₗ E) where
  obj F := ObjectProperty.lift _ (forget _ _ ⋙ (Functor.whiskeringRight C D E).obj F.obj)
    (fun G => by dsimp; exact comp_preservesFiniteLimits _ _)
  map {F G} η :=
<<<<<<< HEAD
    { app H := ObjectProperty.homMk (((CategoryTheory.whiskeringRight C D E).map η.hom).app H.obj) }
=======
    { app := fun H => ((Functor.whiskeringRight C D E).map η).app H.obj
      naturality := fun _ _ f => ((Functor.whiskeringRight C D E).map η).naturality f }
>>>>>>> 1c779427

/-- Whiskering a right exact functor by a right exact functor yields a right exact functor. -/
@[simps! obj_obj_obj obj_map map_app]
def RightExactFunctor.whiskeringLeft : (C ⥤ᵣ D) ⥤ (D ⥤ᵣ E) ⥤ (C ⥤ᵣ E) where
  obj F := ObjectProperty.lift _ (forget _ _ ⋙ (Functor.whiskeringLeft C D E).obj F.obj)
    (fun G => by dsimp; exact comp_preservesFiniteColimits _ _)
  map {F G} η :=
<<<<<<< HEAD
    { app H := ObjectProperty.homMk (((CategoryTheory.whiskeringLeft C D E).map η.hom).app H.obj) }
=======
    { app := fun H => ((Functor.whiskeringLeft C D E).map η).app H.obj
      naturality := fun _ _ f => ((Functor.whiskeringLeft C D E).map η).naturality f }
  map_id X := by
    rw [ObjectProperty.FullSubcategory.id_def]
    aesop_cat
  map_comp f g := by
    rw [ObjectProperty.FullSubcategory.comp_def]
    aesop_cat
>>>>>>> 1c779427

/-- Whiskering a right exact functor by a right exact functor yields a right exact functor. -/
@[simps! obj_obj_obj obj_map map_app]
def RightExactFunctor.whiskeringRight : (D ⥤ᵣ E) ⥤ (C ⥤ᵣ D) ⥤ (C ⥤ᵣ E) where
  obj F := ObjectProperty.lift _ (forget _ _ ⋙ (Functor.whiskeringRight C D E).obj F.obj)
    (fun G => by dsimp; exact comp_preservesFiniteColimits _ _)
  map {F G} η :=
<<<<<<< HEAD
    { app H := ObjectProperty.homMk (((CategoryTheory.whiskeringRight C D E).map η.hom).app H.obj) }
=======
    { app := fun H => ((Functor.whiskeringRight C D E).map η).app H.obj
      naturality := fun _ _ f => ((Functor.whiskeringRight C D E).map η).naturality f }
>>>>>>> 1c779427

/-- Whiskering an exact functor by an exact functor yields an exact functor. -/
@[simps! obj_obj_obj obj_map map_app]
def ExactFunctor.whiskeringLeft : (C ⥤ₑ D) ⥤ (D ⥤ₑ E) ⥤ (C ⥤ₑ E) where
  obj F := ObjectProperty.lift _ (forget _ _ ⋙ (Functor.whiskeringLeft C D E).obj F.obj)
    (fun G => ⟨by dsimp; exact comp_preservesFiniteLimits _ _,
      by dsimp; exact comp_preservesFiniteColimits _ _⟩)
  map {F G} η :=
<<<<<<< HEAD
    { app H := ObjectProperty.homMk (((CategoryTheory.whiskeringLeft C D E).map η.hom).app H.obj) }
=======
    { app := fun H => ((Functor.whiskeringLeft C D E).map η).app H.obj
      naturality := fun _ _ f => ((Functor.whiskeringLeft C D E).map η).naturality f }
  map_id X := by
    rw [ObjectProperty.FullSubcategory.id_def]
    aesop_cat
  map_comp f g := by
    rw [ObjectProperty.FullSubcategory.comp_def]
    aesop_cat
>>>>>>> 1c779427

/-- Whiskering an exact functor by an exact functor yields an exact functor. -/
@[simps! obj_obj_obj obj_map map_app]
def ExactFunctor.whiskeringRight : (D ⥤ₑ E) ⥤ (C ⥤ₑ D) ⥤ (C ⥤ₑ E) where
  obj F := ObjectProperty.lift _ (forget _ _ ⋙ (Functor.whiskeringRight C D E).obj F.obj)
    (fun G => ⟨by dsimp; exact comp_preservesFiniteLimits _ _,
      by dsimp; exact comp_preservesFiniteColimits _ _⟩)
  map {F G} η :=
<<<<<<< HEAD
    { app H := ObjectProperty.homMk (((CategoryTheory.whiskeringRight C D E).map η.hom).app H.obj) }
=======
    { app := fun H => ((Functor.whiskeringRight C D E).map η).app H.obj
      naturality := fun _ _ f => ((Functor.whiskeringRight C D E).map η).naturality f }
>>>>>>> 1c779427

end

end

@[deprecated (since := "2025-07-02")] alias LeftExactFunctor.ofExact_map :=
  LeftExactFunctor.ofExact_map_hom

@[deprecated (since := "2025-07-02")] alias RightExactFunctor.ofExact_map :=
  RightExactFunctor.ofExact_map_hom

end CategoryTheory<|MERGE_RESOLUTION|>--- conflicted
+++ resolved
@@ -221,18 +221,7 @@
   obj F := ObjectProperty.lift _ (forget _ _ ⋙ (Functor.whiskeringLeft C D E).obj F.obj)
     (fun G => by dsimp; exact comp_preservesFiniteLimits _ _)
   map {F G} η :=
-<<<<<<< HEAD
-    { app H := ObjectProperty.homMk (((CategoryTheory.whiskeringLeft C D E).map η.hom).app H.obj) }
-=======
-    { app := fun H => ((Functor.whiskeringLeft C D E).map η).app H.obj
-      naturality := fun _ _ f => ((Functor.whiskeringLeft C D E).map η).naturality f }
-  map_id X := by
-    rw [ObjectProperty.FullSubcategory.id_def]
-    aesop_cat
-  map_comp f g := by
-    rw [ObjectProperty.FullSubcategory.comp_def]
-    aesop_cat
->>>>>>> 1c779427
+    { app H := ObjectProperty.homMk (((Functor.whiskeringLeft C D E).map η.hom).app H.obj) }
 
 /-- Whiskering a left exact functor by a left exact functor yields a left exact functor. -/
 @[simps! obj_obj_obj obj_map map_app]
@@ -240,12 +229,7 @@
   obj F := ObjectProperty.lift _ (forget _ _ ⋙ (Functor.whiskeringRight C D E).obj F.obj)
     (fun G => by dsimp; exact comp_preservesFiniteLimits _ _)
   map {F G} η :=
-<<<<<<< HEAD
-    { app H := ObjectProperty.homMk (((CategoryTheory.whiskeringRight C D E).map η.hom).app H.obj) }
-=======
-    { app := fun H => ((Functor.whiskeringRight C D E).map η).app H.obj
-      naturality := fun _ _ f => ((Functor.whiskeringRight C D E).map η).naturality f }
->>>>>>> 1c779427
+    { app H := ObjectProperty.homMk (((Functor.whiskeringRight C D E).map η.hom).app H.obj) }
 
 /-- Whiskering a right exact functor by a right exact functor yields a right exact functor. -/
 @[simps! obj_obj_obj obj_map map_app]
@@ -253,18 +237,7 @@
   obj F := ObjectProperty.lift _ (forget _ _ ⋙ (Functor.whiskeringLeft C D E).obj F.obj)
     (fun G => by dsimp; exact comp_preservesFiniteColimits _ _)
   map {F G} η :=
-<<<<<<< HEAD
-    { app H := ObjectProperty.homMk (((CategoryTheory.whiskeringLeft C D E).map η.hom).app H.obj) }
-=======
-    { app := fun H => ((Functor.whiskeringLeft C D E).map η).app H.obj
-      naturality := fun _ _ f => ((Functor.whiskeringLeft C D E).map η).naturality f }
-  map_id X := by
-    rw [ObjectProperty.FullSubcategory.id_def]
-    aesop_cat
-  map_comp f g := by
-    rw [ObjectProperty.FullSubcategory.comp_def]
-    aesop_cat
->>>>>>> 1c779427
+    { app H := ObjectProperty.homMk (((Functor.whiskeringLeft C D E).map η.hom).app H.obj) }
 
 /-- Whiskering a right exact functor by a right exact functor yields a right exact functor. -/
 @[simps! obj_obj_obj obj_map map_app]
@@ -272,12 +245,7 @@
   obj F := ObjectProperty.lift _ (forget _ _ ⋙ (Functor.whiskeringRight C D E).obj F.obj)
     (fun G => by dsimp; exact comp_preservesFiniteColimits _ _)
   map {F G} η :=
-<<<<<<< HEAD
-    { app H := ObjectProperty.homMk (((CategoryTheory.whiskeringRight C D E).map η.hom).app H.obj) }
-=======
-    { app := fun H => ((Functor.whiskeringRight C D E).map η).app H.obj
-      naturality := fun _ _ f => ((Functor.whiskeringRight C D E).map η).naturality f }
->>>>>>> 1c779427
+    { app H := ObjectProperty.homMk (((Functor.whiskeringRight C D E).map η.hom).app H.obj) }
 
 /-- Whiskering an exact functor by an exact functor yields an exact functor. -/
 @[simps! obj_obj_obj obj_map map_app]
@@ -286,18 +254,7 @@
     (fun G => ⟨by dsimp; exact comp_preservesFiniteLimits _ _,
       by dsimp; exact comp_preservesFiniteColimits _ _⟩)
   map {F G} η :=
-<<<<<<< HEAD
-    { app H := ObjectProperty.homMk (((CategoryTheory.whiskeringLeft C D E).map η.hom).app H.obj) }
-=======
-    { app := fun H => ((Functor.whiskeringLeft C D E).map η).app H.obj
-      naturality := fun _ _ f => ((Functor.whiskeringLeft C D E).map η).naturality f }
-  map_id X := by
-    rw [ObjectProperty.FullSubcategory.id_def]
-    aesop_cat
-  map_comp f g := by
-    rw [ObjectProperty.FullSubcategory.comp_def]
-    aesop_cat
->>>>>>> 1c779427
+    { app H := ObjectProperty.homMk (((Functor.whiskeringLeft C D E).map η.hom).app H.obj) }
 
 /-- Whiskering an exact functor by an exact functor yields an exact functor. -/
 @[simps! obj_obj_obj obj_map map_app]
@@ -306,12 +263,7 @@
     (fun G => ⟨by dsimp; exact comp_preservesFiniteLimits _ _,
       by dsimp; exact comp_preservesFiniteColimits _ _⟩)
   map {F G} η :=
-<<<<<<< HEAD
-    { app H := ObjectProperty.homMk (((CategoryTheory.whiskeringRight C D E).map η.hom).app H.obj) }
-=======
-    { app := fun H => ((Functor.whiskeringRight C D E).map η).app H.obj
-      naturality := fun _ _ f => ((Functor.whiskeringRight C D E).map η).naturality f }
->>>>>>> 1c779427
+    { app H := ObjectProperty.homMk (((Functor.whiskeringRight C D E).map η.hom).app H.obj) }
 
 end
 
