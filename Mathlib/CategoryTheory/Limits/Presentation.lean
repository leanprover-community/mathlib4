/-
Copyright (c) 2025 Christian Merten. All rights reserved.
Released under Apache 2.0 license as described in the file LICENSE.
Authors: Christian Merten
-/
import Mathlib.CategoryTheory.Limits.Connected
import Mathlib.CategoryTheory.Limits.Final

/-!
# (Co)limit presentations

Let `J` and `C` be categories and `X : C`. We define type `ColimitPresentation J X` that contains
the data of objects `Dⱼ` and natural maps `sⱼ : Dⱼ ⟶ X` that make `X` the colimit of the `Dⱼ`.

(See `CategoryTheory.Presentable.ColimitPresentation` for the construction of a presentation
of a colimit of objects that are equipped with presentations.)

## Main definitions:

- `CategoryTheory.Limits.ColimitPresentation`: A colimit presentation of `X` over `J` is a diagram
  `{Dᵢ}` in `C` and natural maps `sᵢ : Dᵢ ⟶ X` making `X` into the colimit of the `Dᵢ`.
<<<<<<< HEAD
- `CategoryTheory.Limits.ColimitPresentation.bind`: Given a colimit presentation of `X` and
  colimit presentations of the components, this is the colimit presentation over the sigma type.
=======
>>>>>>> 36bfb714
- `CategoryTheory.Limits.LimitPresentation`: A limit presentation of `X` over `J` is a diagram
  `{Dᵢ}` in `C` and natural maps `sᵢ : X ⟶ Dᵢ` making `X` into the limit of the `Dᵢ`.

## TODOs:

- Refactor `TransfiniteCompositionOfShape` so that it extends `ColimitPresentation`.
-/

universe s t w v u

namespace CategoryTheory.Limits

variable {C : Type u} [Category.{v} C]

/-- A colimit presentation of `X` over `J` is a diagram `{Dᵢ}` in `C` and natural maps
`sᵢ : Dᵢ ⟶ X` making `X` into the colimit of the `Dᵢ`. -/
structure ColimitPresentation (J : Type w) [Category.{t} J] (X : C) where
  /-- The diagram `{Dᵢ}`. -/
  diag : J ⥤ C
  /-- The natural maps `sᵢ : Dᵢ ⟶ X`. -/
  ι : diag ⟶ (Functor.const J).obj X
  /-- `X` is the colimit of the `Dᵢ` via `sᵢ`. -/
  isColimit : IsColimit (Cocone.mk _ ι)

variable {J : Type w} [Category.{t} J] {X : C}

namespace ColimitPresentation

initialize_simps_projections ColimitPresentation (-isColimit)

/-- The cocone associated to a colimit presentation. -/
abbrev cocone (pres : ColimitPresentation J X) : Cocone pres.diag :=
  Cocone.mk _ pres.ι

lemma hasColimit (pres : ColimitPresentation J X) : HasColimit pres.diag :=
  ⟨_, pres.isColimit⟩

/-- The canonical colimit presentation of any object over a point. -/
@[simps]
noncomputable
def self (X : C) : ColimitPresentation PUnit.{s + 1} X where
  diag := (Functor.const _).obj X
  ι := 𝟙 _
  isColimit := isColimitConstCocone _ _

/-- If `F : J ⥤ C` is a functor that has a colimit, then this is the obvious
colimit presentation of `colimit F`. -/
noncomputable def colimit (F : J ⥤ C) [HasColimit F] :
    ColimitPresentation J (colimit F) where
  diag := F
  ι := _
  isColimit := colimit.isColimit _

/-- If `F` preserves colimits of shape `J`, it maps colimit presentations of `X` to
colimit presentations of `F(X)`. -/
@[simps]
noncomputable
def map (P : ColimitPresentation J X) {D : Type*} [Category D] (F : C ⥤ D)
    [PreservesColimitsOfShape J F] : ColimitPresentation J (F.obj X) where
  diag := P.diag ⋙ F
  ι := Functor.whiskerRight P.ι F ≫ (F.constComp _ _).hom
  isColimit := (isColimitOfPreserves F P.isColimit).ofIsoColimit (Cocones.ext (.refl _) (by simp))

/-- If `P` is a colimit presentation of `X`, it is possible to define another
colimit presentation of `X` where `P.diag` is replaced by an isomorphic functor. -/
@[simps]
<<<<<<< HEAD
def chgDiag (P : ColimitPresentation J X) {F : J ⥤ C} (e : F ≅ P.diag) :
=======
def changeDiag (P : ColimitPresentation J X) {F : J ⥤ C} (e : F ≅ P.diag) :
>>>>>>> 36bfb714
    ColimitPresentation J X where
  diag := F
  ι := e.hom ≫ P.ι
  isColimit := (IsColimit.precomposeHomEquiv e _).2 P.isColimit

/-- Map a colimit presentation under an isomorphism. -/
@[simps]
def ofIso (P : ColimitPresentation J X) {Y : C} (e : X ≅ Y) : ColimitPresentation J Y where
  diag := P.diag
  ι := P.ι ≫ (Functor.const J).map e.hom
  isColimit := P.isColimit.ofIsoColimit (Cocones.ext e fun _ ↦ rfl)

/-- Change the index category of a colimit presentation. -/
@[simps]
noncomputable
def reindex (P : ColimitPresentation J X) {J' : Type*} [Category J'] (F : J' ⥤ J) [F.Final] :
    ColimitPresentation J' X where
  diag := F ⋙ P.diag
  ι := F.whiskerLeft P.ι
  isColimit := (Functor.Final.isColimitWhiskerEquiv F _).symm P.isColimit

end ColimitPresentation

/-- A limit presentation of `X` over `J` is a diagram `{Dᵢ}` in `C` and natural maps
`sᵢ : X ⟶ Dᵢ` making `X` into the limit of the `Dᵢ`. -/
structure LimitPresentation (J : Type w) [Category.{t} J] (X : C) where
  /-- The diagram `{Dᵢ}`. -/
  diag : J ⥤ C
  /-- The natural maps `sᵢ : X ⟶ Dᵢ`. -/
  π : (Functor.const J).obj X ⟶ diag
  /-- `X` is the limit of the `Dᵢ` via `sᵢ`. -/
  isLimit : IsLimit (Cone.mk _ π)

variable {J : Type w} [Category.{t} J] {X : C}

namespace LimitPresentation

initialize_simps_projections LimitPresentation (-isLimit)

/-- The cone associated to a limit presentation. -/
abbrev cone (pres : LimitPresentation J X) : Cone pres.diag :=
  Cone.mk _ pres.π

lemma hasLimit (pres : LimitPresentation J X) : HasLimit pres.diag :=
  ⟨_, pres.isLimit⟩

/-- The canonical limit presentation of any object over a point. -/
@[simps]
noncomputable
def self (X : C) : LimitPresentation PUnit.{s + 1} X where
  diag := (Functor.const _).obj X
  π := 𝟙 _
  isLimit := isLimitConstCone _ _

/-- If `F : J ⥤ C` is a functor that has a limit, then this is the obvious
limit presentation of `limit F`. -/
noncomputable def limit (F : J ⥤ C) [HasLimit F] :
    LimitPresentation J (limit F) where
  diag := F
  π := _
  isLimit := limit.isLimit _

/-- If `F` preserves limits of shape `J`, it maps limit presentations of `X` to
limit presentations of `F(X)`. -/
@[simps]
noncomputable
def map (P : LimitPresentation J X) {D : Type*} [Category D] (F : C ⥤ D)
    [PreservesLimitsOfShape J F] : LimitPresentation J (F.obj X) where
  diag := P.diag ⋙ F
  π := (F.constComp _ _).inv ≫ Functor.whiskerRight P.π F
  isLimit := (isLimitOfPreserves F P.isLimit).ofIsoLimit (Cones.ext (.refl _) (by simp))

/-- If `P` is a limit presentation of `X`, it is possible to define another
limit presentation of `X` where `P.diag` is replaced by an isomorphic functor. -/
@[simps]
def changeDiag (P : LimitPresentation J X) {F : J ⥤ C} (e : F ≅ P.diag) :
    LimitPresentation J X where
  diag := F
  π := P.π ≫ e.inv
  isLimit := (IsLimit.postcomposeHomEquiv e.symm _).2 P.isLimit

/-- Map a limit presentation under an isomorphism. -/
@[simps]
def ofIso (P : LimitPresentation J X) {Y : C} (e : X ≅ Y) : LimitPresentation J Y where
  diag := P.diag
  π := (Functor.const J).map e.inv ≫ P.π
  isLimit := P.isLimit.ofIsoLimit (Cones.ext e)

/-- Change the index category of a limit presentation. -/
@[simps]
<<<<<<< HEAD
def bind {X : C} (P : ColimitPresentation J X) (Q : ∀ j, ColimitPresentation (I j) (P.diag.obj j))
    [∀ j, IsFiltered (I j)] [∀ j i, IsFinitelyPresentable.{w} ((Q j).diag.obj i)] :
    ColimitPresentation (Total Q) X where
  diag.obj k := (Q k.1).diag.obj k.2
  diag.map {k l} f := f.hom
  ι.app k := (Q k.1).ι.app k.2 ≫ P.ι.app k.1
  ι.naturality {k l} u := by simp [← u.w_assoc]
  isColimit.desc c := P.isColimit.desc
    { pt := c.pt
      ι.app j := (Q j).isColimit.desc
        { pt := c.pt
          ι.app i := c.ι.app ⟨j, i⟩
          ι.naturality {i i'} u := by
            let v : Total.mk Q j i ⟶ .mk _ j i' := { base := 𝟙 _, hom := (Q _).diag.map u }
            simpa using c.ι.naturality v }
      ι.naturality {j j'} u := by
        refine (Q j).isColimit.hom_ext fun i ↦ ?_
        simp only [Functor.const_obj_obj, Functor.const_obj_map, Category.comp_id,
          (Q j).isColimit.fac]
        obtain ⟨i', hom, rfl⟩ := Total.exists_hom_of_hom (P := Q) i u
        rw [reassoc_of% hom.w, (Q j').isColimit.fac]
        simpa using c.ι.naturality hom }
  isColimit.fac := fun c ⟨j, i⟩ ↦ by simp [P.isColimit.fac, (Q j).isColimit.fac]
  isColimit.uniq c m hm := by
    refine P.isColimit.hom_ext fun j ↦ ?_
    simp only [Functor.const_obj_obj, P.isColimit.fac]
    refine (Q j).isColimit.hom_ext fun i ↦ ?_
    simpa [(Q j).isColimit.fac] using hm (.mk _ j i)

end Small

end

end ColimitPresentation

/-- A limit presentation of `X` over `J` is a diagram `{Dᵢ}` in `C` and natural maps
`sᵢ : X ⟶ Dᵢ` making `X` into the limit of the `Dᵢ`. -/
structure LimitPresentation (J : Type w) [Category.{t} J] (X : C) where
  /-- The diagram `{Dᵢ}`. -/
  diag : J ⥤ C
  /-- The natural maps `sᵢ : X ⟶ Dᵢ`. -/
  π : (Functor.const J).obj X ⟶ diag
  /-- `X` is the colimit of the `Dᵢ` via `sᵢ`. -/
  isLimit : IsLimit (Cone.mk _ π)

variable {J : Type w} [Category.{t} J] {X : C}

namespace LimitPresentation

initialize_simps_projections LimitPresentation (-isLimit)

/-- The cone associated to a limit presentation. -/
abbrev cone (pres : LimitPresentation J X) : Cone pres.diag :=
  Cone.mk _ pres.π

lemma hasLimit (pres : LimitPresentation J X) : HasLimit pres.diag :=
  ⟨_, pres.isLimit⟩

/-- The canonical limit presentation of any object over a point. -/
@[simps]
noncomputable
def self (X : C) : LimitPresentation PUnit.{s + 1} X where
  diag := (Functor.const _).obj X
  π := 𝟙 _
  isLimit := isLimitConstCone _ _

/-- If `F` preserves limits of shape `J`, it maps limit presentations of `X` to
limit presentations of `F(X)`. -/
@[simps]
noncomputable
def map (P : LimitPresentation J X) {D : Type*} [Category D] (F : C ⥤ D)
    [PreservesLimitsOfShape J F] : LimitPresentation J (F.obj X) where
  diag := P.diag ⋙ F
  π := (F.constComp _ _).inv ≫ Functor.whiskerRight P.π F
  isLimit := (isLimitOfPreserves F P.isLimit).ofIsoLimit (Cones.ext (.refl _) (by simp))

/-- If `P` is a limit presentation of `X`, it is possible to define another
limit presentation of `X` where `P.diag` is replaced by an isomorphic functor. -/
@[simps]
def chgDiag (P : LimitPresentation J X) {F : J ⥤ C} (e : F ≅ P.diag) :
    LimitPresentation J X where
  diag := F
  π := P.π ≫ e.inv
  isLimit := (IsLimit.postcomposeHomEquiv e.symm _).2 P.isLimit

/-- Map a limit presentation under an isomorphism. -/
@[simps]
def ofIso (P : LimitPresentation J X) {Y : C} (e : X ≅ Y) : LimitPresentation J Y where
  diag := P.diag
  π := (Functor.const J).map e.inv ≫ P.π
  isLimit := P.isLimit.ofIsoLimit (Cones.ext e)

/-- Change the index category of a limit presentation. -/
@[simps]
=======
>>>>>>> 36bfb714
noncomputable
def reindex (P : LimitPresentation J X) {J' : Type*} [Category J'] (F : J' ⥤ J) [F.Initial] :
    LimitPresentation J' X where
  diag := F ⋙ P.diag
  π := F.whiskerLeft P.π
  isLimit := (Functor.Initial.isLimitWhiskerEquiv F _).symm P.isLimit

end LimitPresentation

end CategoryTheory.Limits<|MERGE_RESOLUTION|>--- conflicted
+++ resolved
@@ -19,11 +19,6 @@
 
 - `CategoryTheory.Limits.ColimitPresentation`: A colimit presentation of `X` over `J` is a diagram
   `{Dᵢ}` in `C` and natural maps `sᵢ : Dᵢ ⟶ X` making `X` into the colimit of the `Dᵢ`.
-<<<<<<< HEAD
-- `CategoryTheory.Limits.ColimitPresentation.bind`: Given a colimit presentation of `X` and
-  colimit presentations of the components, this is the colimit presentation over the sigma type.
-=======
->>>>>>> 36bfb714
 - `CategoryTheory.Limits.LimitPresentation`: A limit presentation of `X` over `J` is a diagram
   `{Dᵢ}` in `C` and natural maps `sᵢ : X ⟶ Dᵢ` making `X` into the limit of the `Dᵢ`.
 
@@ -90,11 +85,7 @@
 /-- If `P` is a colimit presentation of `X`, it is possible to define another
 colimit presentation of `X` where `P.diag` is replaced by an isomorphic functor. -/
 @[simps]
-<<<<<<< HEAD
-def chgDiag (P : ColimitPresentation J X) {F : J ⥤ C} (e : F ≅ P.diag) :
-=======
 def changeDiag (P : ColimitPresentation J X) {F : J ⥤ C} (e : F ≅ P.diag) :
->>>>>>> 36bfb714
     ColimitPresentation J X where
   diag := F
   ι := e.hom ≫ P.ι
@@ -185,103 +176,6 @@
 
 /-- Change the index category of a limit presentation. -/
 @[simps]
-<<<<<<< HEAD
-def bind {X : C} (P : ColimitPresentation J X) (Q : ∀ j, ColimitPresentation (I j) (P.diag.obj j))
-    [∀ j, IsFiltered (I j)] [∀ j i, IsFinitelyPresentable.{w} ((Q j).diag.obj i)] :
-    ColimitPresentation (Total Q) X where
-  diag.obj k := (Q k.1).diag.obj k.2
-  diag.map {k l} f := f.hom
-  ι.app k := (Q k.1).ι.app k.2 ≫ P.ι.app k.1
-  ι.naturality {k l} u := by simp [← u.w_assoc]
-  isColimit.desc c := P.isColimit.desc
-    { pt := c.pt
-      ι.app j := (Q j).isColimit.desc
-        { pt := c.pt
-          ι.app i := c.ι.app ⟨j, i⟩
-          ι.naturality {i i'} u := by
-            let v : Total.mk Q j i ⟶ .mk _ j i' := { base := 𝟙 _, hom := (Q _).diag.map u }
-            simpa using c.ι.naturality v }
-      ι.naturality {j j'} u := by
-        refine (Q j).isColimit.hom_ext fun i ↦ ?_
-        simp only [Functor.const_obj_obj, Functor.const_obj_map, Category.comp_id,
-          (Q j).isColimit.fac]
-        obtain ⟨i', hom, rfl⟩ := Total.exists_hom_of_hom (P := Q) i u
-        rw [reassoc_of% hom.w, (Q j').isColimit.fac]
-        simpa using c.ι.naturality hom }
-  isColimit.fac := fun c ⟨j, i⟩ ↦ by simp [P.isColimit.fac, (Q j).isColimit.fac]
-  isColimit.uniq c m hm := by
-    refine P.isColimit.hom_ext fun j ↦ ?_
-    simp only [Functor.const_obj_obj, P.isColimit.fac]
-    refine (Q j).isColimit.hom_ext fun i ↦ ?_
-    simpa [(Q j).isColimit.fac] using hm (.mk _ j i)
-
-end Small
-
-end
-
-end ColimitPresentation
-
-/-- A limit presentation of `X` over `J` is a diagram `{Dᵢ}` in `C` and natural maps
-`sᵢ : X ⟶ Dᵢ` making `X` into the limit of the `Dᵢ`. -/
-structure LimitPresentation (J : Type w) [Category.{t} J] (X : C) where
-  /-- The diagram `{Dᵢ}`. -/
-  diag : J ⥤ C
-  /-- The natural maps `sᵢ : X ⟶ Dᵢ`. -/
-  π : (Functor.const J).obj X ⟶ diag
-  /-- `X` is the colimit of the `Dᵢ` via `sᵢ`. -/
-  isLimit : IsLimit (Cone.mk _ π)
-
-variable {J : Type w} [Category.{t} J] {X : C}
-
-namespace LimitPresentation
-
-initialize_simps_projections LimitPresentation (-isLimit)
-
-/-- The cone associated to a limit presentation. -/
-abbrev cone (pres : LimitPresentation J X) : Cone pres.diag :=
-  Cone.mk _ pres.π
-
-lemma hasLimit (pres : LimitPresentation J X) : HasLimit pres.diag :=
-  ⟨_, pres.isLimit⟩
-
-/-- The canonical limit presentation of any object over a point. -/
-@[simps]
-noncomputable
-def self (X : C) : LimitPresentation PUnit.{s + 1} X where
-  diag := (Functor.const _).obj X
-  π := 𝟙 _
-  isLimit := isLimitConstCone _ _
-
-/-- If `F` preserves limits of shape `J`, it maps limit presentations of `X` to
-limit presentations of `F(X)`. -/
-@[simps]
-noncomputable
-def map (P : LimitPresentation J X) {D : Type*} [Category D] (F : C ⥤ D)
-    [PreservesLimitsOfShape J F] : LimitPresentation J (F.obj X) where
-  diag := P.diag ⋙ F
-  π := (F.constComp _ _).inv ≫ Functor.whiskerRight P.π F
-  isLimit := (isLimitOfPreserves F P.isLimit).ofIsoLimit (Cones.ext (.refl _) (by simp))
-
-/-- If `P` is a limit presentation of `X`, it is possible to define another
-limit presentation of `X` where `P.diag` is replaced by an isomorphic functor. -/
-@[simps]
-def chgDiag (P : LimitPresentation J X) {F : J ⥤ C} (e : F ≅ P.diag) :
-    LimitPresentation J X where
-  diag := F
-  π := P.π ≫ e.inv
-  isLimit := (IsLimit.postcomposeHomEquiv e.symm _).2 P.isLimit
-
-/-- Map a limit presentation under an isomorphism. -/
-@[simps]
-def ofIso (P : LimitPresentation J X) {Y : C} (e : X ≅ Y) : LimitPresentation J Y where
-  diag := P.diag
-  π := (Functor.const J).map e.inv ≫ P.π
-  isLimit := P.isLimit.ofIsoLimit (Cones.ext e)
-
-/-- Change the index category of a limit presentation. -/
-@[simps]
-=======
->>>>>>> 36bfb714
 noncomputable
 def reindex (P : LimitPresentation J X) {J' : Type*} [Category J'] (F : J' ⥤ J) [F.Initial] :
     LimitPresentation J' X where
