--- conflicted
+++ resolved
@@ -77,11 +77,7 @@
 /-- If `P` is a colimit presentation of `X`, it is possible to define another
 colimit presentation of `X` where `P.diag` is replaced by an isomorphic functor. -/
 @[simps]
-<<<<<<< HEAD
-def chgDiag (P : ColimitPresentation J X) {F : J ⥤ C} (e : F ≅ P.diag) :
-=======
 def changeDiag (P : ColimitPresentation J X) {F : J ⥤ C} (e : F ≅ P.diag) :
->>>>>>> 37d7868f
     ColimitPresentation J X where
   diag := F
   ι := e.hom ≫ P.ι
