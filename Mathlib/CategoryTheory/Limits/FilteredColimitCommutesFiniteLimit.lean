/-
Copyright (c) 2020 Scott Morrison. All rights reserved.
Released under Apache 2.0 license as described in the file LICENSE.
Authors: Scott Morrison
-/
import Mathlib.CategoryTheory.Limits.ColimitLimit
import Mathlib.CategoryTheory.Limits.Preserves.FunctorCategory
import Mathlib.CategoryTheory.Limits.Preserves.Finite
import Mathlib.CategoryTheory.Limits.Shapes.FiniteLimits
import Mathlib.CategoryTheory.ConcreteCategory.Basic
import Mathlib.CategoryTheory.Products.Bifunctor
import Mathlib.Logic.Small.Finite

#align_import category_theory.limits.filtered_colimit_commutes_finite_limit from "leanprover-community/mathlib"@"3f409bd9df181d26dd223170da7b6830ece18442"

/-!
# Filtered colimits commute with finite limits.

We show that for a functor `F : J × K ⥤ Type v`, when `J` is finite and `K` is filtered,
the universal morphism `colimitLimitToLimitColimit F` comparing the
colimit (over `K`) of the limits (over `J`) with the limit of the colimits is an isomorphism.

(In fact, to prove that it is injective only requires that `J` has finitely many objects.)

## References
* Borceux, Handbook of categorical algebra 1, Theorem 2.13.4
* [Stacks: Filtered colimits](https://stacks.math.columbia.edu/tag/002W)
-/

-- Various pieces of algebra that have previously been spuriously imported here:
assert_not_exists zero_zpow
assert_not_exists map_ne_zero
assert_not_exists Field
 -- TODO: We should morally be able to strengthen this to `assert_not_exists GroupWithZero`, but
 -- finiteness currently relies on more algebra than it needs.

universe w v₁ v₂ v u₁ u₂ u

open CategoryTheory CategoryTheory.Category CategoryTheory.Limits.Types
  CategoryTheory.Limits.Types.FilteredColimit

namespace CategoryTheory.Limits

section

variable {J : Type u₁} {K : Type u₂} [Category.{v₁} J] [Category.{v₂} K] [Small.{v} K]

/-- `(G ⋙ lim).obj j` = `limit (G.obj j)` definitionally, so this
is just a variant of `limit_ext'`. -/
@[ext] lemma comp_lim_obj_ext {j : J} {G : J ⥤ K ⥤ Type v} (x y : (G ⋙ lim).obj j)
    (w : ∀ (k : K), limit.π (G.obj j) k x = limit.π (G.obj j) k y) : x = y :=
  limit_ext _ x y w

variable (F : J × K ⥤ Type v)

open CategoryTheory.Prod

variable [IsFiltered K]

section

/-!
Injectivity doesn't need that we have finitely many morphisms in `J`,
only that there are finitely many objects.
-/

variable [Finite J]

/-- This follows this proof from
* Borceux, Handbook of categorical algebra 1, Theorem 2.13.4
-/
theorem colimitLimitToLimitColimit_injective :
    Function.Injective (colimitLimitToLimitColimit F) := by
  classical
    cases nonempty_fintype J
    -- Suppose we have two terms `x y` in the colimit (over `K`) of the limits (over `J`),
    -- and that these have the same image under `colimitLimitToLimitColimit F`.
    intro x y h
    -- These elements of the colimit have representatives somewhere:
    obtain ⟨kx, x, rfl⟩ := jointly_surjective' x
    obtain ⟨ky, y, rfl⟩ := jointly_surjective' y
    dsimp at x y
    -- Since the images of `x` and `y` are equal in a limit, they are equal componentwise
    -- (indexed by `j : J`),
    replace h := fun j => congr_arg (limit.π (curry.obj F ⋙ colim) j) h
    -- and they are equations in a filtered colimit,
    -- so for each `j` we have some place `k j` to the right of both `kx` and `ky`
    simp? [colimit_eq_iff] at h says
      simp only [Functor.comp_obj, colim_obj, ι_colimitLimitToLimitColimit_π_apply,
        colimit_eq_iff, curry_obj_obj_obj, curry_obj_obj_map] at h
    let k j := (h j).choose
    let f : ∀ j, kx ⟶ k j := fun j => (h j).choose_spec.choose
    let g : ∀ j, ky ⟶ k j := fun j => (h j).choose_spec.choose_spec.choose
    -- where the images of the components of the representatives become equal:
    have w :
      ∀ j, F.map ((𝟙 j, f j) :
        (j, kx) ⟶ (j, k j)) (limit.π ((curry.obj (swap K J ⋙ F)).obj kx) j x) =
          F.map ((𝟙 j, g j) : (j, ky) ⟶ (j, k j))
            (limit.π ((curry.obj (swap K J ⋙ F)).obj ky) j y) :=
      fun j => (h j).choose_spec.choose_spec.choose_spec
    -- We now use that `K` is filtered, picking some point to the right of all these
    -- morphisms `f j` and `g j`.
    let O : Finset K := Finset.univ.image k ∪ {kx, ky}
    have kxO : kx ∈ O := Finset.mem_union.mpr (Or.inr (by simp))
    have kyO : ky ∈ O := Finset.mem_union.mpr (Or.inr (by simp))
    have kjO : ∀ j, k j ∈ O := fun j => Finset.mem_union.mpr (Or.inl (by simp))
    let H : Finset (Σ' (X Y : K) (_ : X ∈ O) (_ : Y ∈ O), X ⟶ Y) :=
      (Finset.univ.image fun j : J =>
          ⟨kx, k j, kxO, Finset.mem_union.mpr (Or.inl (by simp)), f j⟩) ∪
        Finset.univ.image fun j : J => ⟨ky, k j, kyO, Finset.mem_union.mpr (Or.inl (by simp)), g j⟩
    obtain ⟨S, T, W⟩ := IsFiltered.sup_exists O H
    have fH : ∀ j, (⟨kx, k j, kxO, kjO j, f j⟩ : Σ' (X Y : K) (_ : X ∈ O) (_ : Y ∈ O), X ⟶ Y) ∈ H :=
      fun j =>
      Finset.mem_union.mpr
        (Or.inl
          (by
            simp only [true_and_iff, Finset.mem_univ, eq_self_iff_true, exists_prop_of_true,
              Finset.mem_image, heq_iff_eq]
            refine' ⟨j, _⟩
            simp only [heq_iff_eq] ))
    have gH :
      ∀ j, (⟨ky, k j, kyO, kjO j, g j⟩ : Σ' (X Y : K) (_ : X ∈ O) (_ : Y ∈ O), X ⟶ Y) ∈ H :=
      fun j =>
      Finset.mem_union.mpr
        (Or.inr
          (by
            simp only [true_and_iff, Finset.mem_univ, eq_self_iff_true, exists_prop_of_true,
              Finset.mem_image, heq_iff_eq]
            refine' ⟨j, _⟩
            simp only [heq_iff_eq]))
    -- Our goal is now an equation between equivalence classes of representatives of a colimit,
    -- and so it suffices to show those representative become equal somewhere, in particular at `S`.
    apply colimit_sound' (T kxO) (T kyO)
    -- We can check if two elements of a limit (in `Type`)
    -- are equal by comparing them componentwise.
    ext j
    -- Now it's just a calculation using `W` and `w`.
    simp only [Functor.comp_map, Limit.map_π_apply, curry_obj_map_app, swap_map]
    rw [← W _ _ (fH j)]
    rw [← W _ _ (gH j)]
    -- Porting note: this was `simp [w]` in lean 3; this is presumably a confluence issue
    rw [lim_map, lim_map, Limit.map_π_apply, Limit.map_π_apply, Functor.map_comp,
      Functor.map_comp, FunctorToTypes.comp, FunctorToTypes.comp, curry_obj_map_app,
      curry_obj_map_app, curry_obj_map_app, Functor.comp_map, Functor.comp_map,
      Functor.comp_map, swap_map, swap_map, swap_map, w]
#align category_theory.limits.colimit_limit_to_limit_colimit_injective CategoryTheory.Limits.colimitLimitToLimitColimit_injective

end

end

section

variable {J : Type u₁} {K : Type u₂} [SmallCategory J] [Category.{v₂} K] [Small.{v} K]

variable [FinCategory J]

variable (F : J × K ⥤ Type v)

open CategoryTheory.Prod

variable [IsFiltered K]

/-- This follows this proof from
* Borceux, Handbook of categorical algebra 1, Theorem 2.13.4
although with different names.
-/
theorem colimitLimitToLimitColimit_surjective :
    Function.Surjective (colimitLimitToLimitColimit F) := by
  classical
    -- We begin with some element `x` in the limit (over J) over the colimits (over K),
    intro x
    -- This consists of some coherent family of elements in the various colimits,
    -- and so our first task is to pick representatives of these elements.
    have z := fun j => jointly_surjective' (limit.π (curry.obj F ⋙ Limits.colim) j x)
    -- `k : J ⟶ K` records where the representative of the
    -- element in the `j`-th element of `x` lives
    let k : J → K := fun j => (z j).choose
    -- `y j : F.obj (j, k j)` is the representative
    let y : ∀ j, F.obj (j, k j) := fun j => (z j).choose_spec.choose
    -- and we record that these representatives, when mapped back into the relevant colimits,
    -- are actually the components of `x`.
    have e : ∀ j,
        colimit.ι ((curry.obj F).obj j) (k j) (y j) = limit.π (curry.obj F ⋙ Limits.colim) j x :=
      fun j => (z j).choose_spec.choose_spec
    clear_value k y
    -- A little tidying up of things we no longer need.
    clear z
    -- As a first step, we use that `K` is filtered to pick some point `k' : K` above all the `k j`
    let k' : K := IsFiltered.sup (Finset.univ.image k) ∅
    -- and name the morphisms as `g j : k j ⟶ k'`.
    have g : ∀ j, k j ⟶ k' := fun j => IsFiltered.toSup (Finset.univ.image k) ∅ (by simp)
    clear_value k'
    -- Recalling that the components of `x`, which are indexed by `j : J`, are "coherent",
    -- in other words preserved by morphisms in the `J` direction,
    -- we see that for any morphism `f : j ⟶ j'` in `J`,
    -- the images of `y j` and `y j'`, when mapped to `F.obj (j', k')` respectively by
    -- `(f, g j)` and `(𝟙 j', g j')`, both represent the same element in the colimit.
    have w :
      ∀ {j j' : J} (f : j ⟶ j'),
        colimit.ι ((curry.obj F).obj j') k' (F.map ((𝟙 j', g j') : (j', k j') ⟶ (j', k')) (y j')) =
          colimit.ι ((curry.obj F).obj j') k' (F.map ((f, g j) : (j, k j) ⟶ (j', k')) (y j)) := by
      intro j j' f
      have t : (f, g j) =
          (((f, 𝟙 (k j)) : (j, k j) ⟶ (j', k j)) ≫ (𝟙 j', g j) : (j, k j) ⟶ (j', k')) := by
        simp only [id_comp, comp_id, prod_comp]
      erw [Colimit.w_apply, t, FunctorToTypes.map_comp_apply, Colimit.w_apply, e,
        ← Limit.w_apply.{u₁, v, u₁} f, ← e]
      simp only [Functor.comp_map, Types.Colimit.ι_map_apply, curry_obj_map_app]
    -- Because `K` is filtered, we can restate this as saying that
    -- for each such `f`, there is some place to the right of `k'`
    -- where these images of `y j` and `y j'` become equal.
    simp_rw [colimit_eq_iff] at w
    -- We take a moment to restate `w` more conveniently.
    let kf : ∀ {j j'} (_ : j ⟶ j'), K := fun f => (w f).choose
    let gf : ∀ {j j'} (f : j ⟶ j'), k' ⟶ kf f := fun f => (w f).choose_spec.choose
    let hf : ∀ {j j'} (f : j ⟶ j'), k' ⟶ kf f := fun f =>
      (w f).choose_spec.choose_spec.choose
    have wf :
      ∀ {j j'} (f : j ⟶ j'),
        F.map ((𝟙 j', g j' ≫ gf f) : (j', k j') ⟶ (j', kf f)) (y j') =
          F.map ((f, g j ≫ hf f) : (j, k j) ⟶ (j', kf f)) (y j) :=
      fun {j j'} f => by
      have q :
        ((curry.obj F).obj j').map (gf f) (F.map ((𝟙 j', g j') : (j', k j') ⟶ (j', k')) (y j')) =
          ((curry.obj F).obj j').map (hf f) (F.map ((f, g j) : (j, k j) ⟶ (j', k')) (y j)) :=
        (w f).choose_spec.choose_spec.choose_spec
      rw [curry_obj_obj_map, curry_obj_obj_map] at q
      -- Porting note: Lean 4 `dsimp` unfolds `gf` and `hf` in `q` :-(
      -- See discussion at https://leanprover.zulipchat.com/#narrow/stream/270676-lean4/topic/.60dsimp.60.20unfolding.20local.20lets
      simp_rw [← FunctorToTypes.map_comp_apply, CategoryStruct.comp] at q
      convert q <;> simp only [comp_id]
    clear_value kf gf hf
    -- and clean up some things that are no longer needed.
    clear w
    -- We're now ready to use the fact that `K` is filtered a second time,
    -- picking some place to the right of all of
    -- the morphisms `gf f : k' ⟶ kh f` and `hf f : k' ⟶ kf f`.
    -- At this point we're relying on there being only finitely morphisms in `J`.
    let O :=
      (Finset.univ.biUnion fun j => Finset.univ.biUnion fun j' => Finset.univ.image
        (@kf j j')) ∪ {k'}
    have kfO : ∀ {j j'} (f : j ⟶ j'), kf f ∈ O := fun {j} {j'} f =>
      Finset.mem_union.mpr
        (Or.inl
          (Finset.mem_biUnion.mpr ⟨j, Finset.mem_univ j,
            Finset.mem_biUnion.mpr ⟨j', Finset.mem_univ j',
              Finset.mem_image.mpr ⟨f, Finset.mem_univ _, rfl⟩⟩⟩))
    have k'O : k' ∈ O := Finset.mem_union.mpr (Or.inr (Finset.mem_singleton.mpr rfl))
    let H : Finset (Σ' (X Y : K) (_ : X ∈ O) (_ : Y ∈ O), X ⟶ Y) :=
      Finset.univ.biUnion fun j : J =>
        Finset.univ.biUnion fun j' : J =>
          Finset.univ.biUnion fun f : j ⟶ j' =>
            {⟨k', kf f, k'O, kfO f, gf f⟩, ⟨k', kf f, k'O, kfO f, hf f⟩}
    obtain ⟨k'', i', s'⟩ := IsFiltered.sup_exists O H
    -- We then restate this slightly more conveniently, as a family of morphism `i f : kf f ⟶ k''`,
    -- satisfying `gf f ≫ i f = hf f' ≫ i f'`.
    let i : ∀ {j j'} (f : j ⟶ j'), kf f ⟶ k'' := fun {j} {j'} f => i' (kfO f)
    have s : ∀ {j₁ j₂ j₃ j₄} (f : j₁ ⟶ j₂) (f' : j₃ ⟶ j₄), gf f ≫ i f = hf f' ≫ i f' := by
      intros j₁ j₂ j₃ j₄ f f'
      rw [s', s']
      -- Porting note: the three goals here in Lean 3 were in a different order
      · exact k'O
      · exact Finset.mem_biUnion.mpr ⟨j₃, Finset.mem_univ _,
          Finset.mem_biUnion.mpr ⟨j₄, Finset.mem_univ _,
            Finset.mem_biUnion.mpr ⟨f', Finset.mem_univ _, by
              -- This works by `simp`, but has very high variation in heartbeats.
              rw [Finset.mem_insert, PSigma.mk.injEq, heq_eq_eq, PSigma.mk.injEq, heq_eq_eq,
                PSigma.mk.injEq, heq_eq_eq, PSigma.mk.injEq, heq_eq_eq, eq_self, true_and, eq_self,
                true_and, eq_self, true_and, eq_self, true_and, Finset.mem_singleton, eq_self,
                or_true]
              trivial⟩⟩⟩
      · exact Finset.mem_biUnion.mpr ⟨j₁, Finset.mem_univ _,
          Finset.mem_biUnion.mpr ⟨j₂, Finset.mem_univ _,
            Finset.mem_biUnion.mpr ⟨f, Finset.mem_univ _, by
              -- This works by `simp`, but has very high variation in heartbeats.
              rw [Finset.mem_insert, PSigma.mk.injEq, heq_eq_eq, PSigma.mk.injEq, heq_eq_eq,
                PSigma.mk.injEq, heq_eq_eq, PSigma.mk.injEq, heq_eq_eq, eq_self, true_and, eq_self,
                true_and, eq_self, true_and, eq_self, true_and, Finset.mem_singleton, eq_self,
                true_or]
              trivial⟩⟩⟩
    clear_value i
    clear s' i' H kfO k'O O
    -- We're finally ready to construct the pre-image, and verify it really maps to `x`.
    -- ⊢ ∃ a, colimitLimitToLimitColimit F a = x
    fconstructor
    · -- We construct the pre-image (which, recall is meant to be a point
      -- in the colimit (over `K`) of the limits (over `J`)) via a representative at `k''`.
      apply colimit.ι (curry.obj (swap K J ⋙ F) ⋙ Limits.lim) k'' _
      dsimp
      -- This representative is meant to be an element of a limit,
      -- so we need to construct a family of elements in `F.obj (j, k'')` for varying `j`,
      -- then show that are coherent with respect to morphisms in the `j` direction.
      apply Limit.mk
      swap
      ·-- We construct the elements as the images of the `y j`.
        exact fun j => F.map (⟨𝟙 j, g j ≫ gf (𝟙 j) ≫ i (𝟙 j)⟩ : (j, k j) ⟶ (j, k'')) (y j)
      · -- After which it's just a calculation, using `s` and `wf`, to see they are coherent.
        dsimp
        intro j j' f
        simp only [← FunctorToTypes.map_comp_apply, prod_comp, id_comp, comp_id]
        calc
          F.map ((f, g j ≫ gf (𝟙 j) ≫ i (𝟙 j)) : (j, k j) ⟶ (j', k'')) (y j) =
              F.map ((f, g j ≫ hf f ≫ i f) : (j, k j) ⟶ (j', k'')) (y j) :=
            by rw [s (𝟙 j) f]
          _ =
              F.map ((𝟙 j', i f) : (j', kf f) ⟶ (j', k''))
                (F.map ((f, g j ≫ hf f) : (j, k j) ⟶ (j', kf f)) (y j)) :=
            by rw [← FunctorToTypes.map_comp_apply, prod_comp, comp_id, assoc]
          _ =
              F.map ((𝟙 j', i f) : (j', kf f) ⟶ (j', k''))
                (F.map ((𝟙 j', g j' ≫ gf f) : (j', k j') ⟶ (j', kf f)) (y j')) :=
            by rw [← wf f]
          _ = F.map ((𝟙 j', g j' ≫ gf f ≫ i f) : (j', k j') ⟶ (j', k'')) (y j') := by
            rw [← FunctorToTypes.map_comp_apply, prod_comp, id_comp, assoc]
          _ = F.map ((𝟙 j', g j' ≫ gf (𝟙 j') ≫ i (𝟙 j')) : (j', k j') ⟶ (j', k'')) (y j') := by
            rw [s f (𝟙 j'), ← s (𝟙 j') (𝟙 j')]
    -- Finally we check that this maps to `x`.
    · -- We can do this componentwise:
      apply limit_ext
      intro j
      -- and as each component is an equation in a colimit, we can verify it by
      -- pointing out the morphism which carries one representative to the other:
      simp only [id.def, ← e, Limits.ι_colimitLimitToLimitColimit_π_apply,
          colimit_eq_iff, Bifunctor.map_id_comp, types_comp_apply, curry_obj_obj_map,
          Functor.comp_obj, colim_obj, Limit.π_mk]
      refine ⟨k'', 𝟙 k'', g j ≫ gf (𝟙 j) ≫ i (𝟙 j), ?_⟩
      -- Porting note: the lean 3 proof finished with
      -- `simp only [Bifunctor.map_id_comp, types_comp_apply, Bifunctor.map_id, types_id_apply]`
      -- which doesn't work; the corresponding `rw` works fine:
      rw [Bifunctor.map_id_comp, Bifunctor.map_id_comp, types_comp_apply, types_comp_apply,
        Bifunctor.map_id, types_id_apply]
#align category_theory.limits.colimit_limit_to_limit_colimit_surjective CategoryTheory.Limits.colimitLimitToLimitColimit_surjective

instance colimitLimitToLimitColimit_isIso : IsIso (colimitLimitToLimitColimit F) :=
  (isIso_iff_bijective _).mpr
    ⟨colimitLimitToLimitColimit_injective F, colimitLimitToLimitColimit_surjective F⟩
#align category_theory.limits.colimit_limit_to_limit_colimit_is_iso CategoryTheory.Limits.colimitLimitToLimitColimit_isIso

instance colimitLimitToLimitColimitCone_iso (F : J ⥤ K ⥤ Type v) :
    IsIso (colimitLimitToLimitColimitCone F) := by
  have : IsIso (colimitLimitToLimitColimitCone F).hom := by
    suffices IsIso (colimitLimitToLimitColimit (uncurry.obj F) ≫
        lim.map (whiskerRight (currying.unitIso.app F).inv colim)) by
      apply IsIso.comp_isIso
    infer_instance
  apply Cones.cone_iso_of_hom_iso
#align category_theory.limits.colimit_limit_to_limit_colimit_cone_iso CategoryTheory.Limits.colimitLimitToLimitColimitCone_iso

noncomputable instance filteredColimPreservesFiniteLimitsOfTypes :
    PreservesFiniteLimits (colim : (K ⥤ Type v) ⥤ _) := by
  apply preservesFiniteLimitsOfPreservesFiniteLimitsOfSize.{v₂}
  intro J _ _
  refine ⟨fun {F} => ⟨fun {c} hc => IsLimit.ofIsoLimit (limit.isLimit _) ?_⟩⟩
  symm
  trans colim.mapCone (limit.cone F)
  · exact Functor.mapIso _ (hc.uniqueUpToIso (limit.isLimit F))
  · exact asIso (colimitLimitToLimitColimitCone F)
#align category_theory.limits.filtered_colim_preserves_finite_limits_of_types CategoryTheory.Limits.filteredColimPreservesFiniteLimitsOfTypes

variable {C : Type u} [Category.{v} C] [ConcreteCategory.{v} C]

section

variable [HasLimitsOfShape J C] [HasColimitsOfShape K C]
variable [ReflectsLimitsOfShape J (forget C)] [PreservesColimitsOfShape K (forget C)]
variable [PreservesLimitsOfShape J (forget C)]

noncomputable instance filteredColimPreservesFiniteLimits :
    PreservesLimitsOfShape J (colim : (K ⥤ C) ⥤ _) :=
  haveI : PreservesLimitsOfShape J ((colim : (K ⥤ C) ⥤ _) ⋙ forget C) :=
    preservesLimitsOfShapeOfNatIso (preservesColimitNatIso _).symm
  preservesLimitsOfShapeOfReflectsOfPreserves _ (forget C)
#align category_theory.limits.filtered_colim_preserves_finite_limits CategoryTheory.Limits.filteredColimPreservesFiniteLimits

end

attribute [local instance] reflectsLimitsOfShapeOfReflectsIsomorphisms

noncomputable instance [PreservesFiniteLimits (forget C)] [PreservesColimitsOfShape K (forget C)]
    [HasFiniteLimits C] [HasColimitsOfShape K C] [ReflectsIsomorphisms (forget C)] :
    PreservesFiniteLimits (colim : (K ⥤ C) ⥤ _) := by
  apply preservesFiniteLimitsOfPreservesFiniteLimitsOfSize.{v}
  intro J _ _
  infer_instance

section

variable [HasLimitsOfShape J C] [HasColimitsOfShape K C]
variable [ReflectsLimitsOfShape J (forget C)] [PreservesColimitsOfShape K (forget C)]
variable [PreservesLimitsOfShape J (forget C)]

/-- A curried version of the fact that filtered colimits commute with finite limits. -/
noncomputable def colimitLimitIso (F : J ⥤ K ⥤ C) : colimit (limit F) ≅ limit (colimit F.flip) :=
  (isLimitOfPreserves colim (limit.isLimit _)).conePointUniqueUpToIso (limit.isLimit _) ≪≫
    HasLimit.isoOfNatIso (colimitFlipIsoCompColim _).symm
#align category_theory.limits.colimit_limit_iso CategoryTheory.Limits.colimitLimitIso

@[reassoc (attr := simp)]
theorem ι_colimitLimitIso_limit_π (F : J ⥤ K ⥤ C) (a) (b) :
    colimit.ι (limit F) a ≫ (colimitLimitIso F).hom ≫ limit.π (colimit F.flip) b =
      (limit.π F b).app a ≫ (colimit.ι F.flip a).app b := by
  dsimp [colimitLimitIso]
  simp only [Functor.mapCone_π_app, Iso.symm_hom,
    Limits.limit.conePointUniqueUpToIso_hom_comp_assoc, Limits.limit.cone_π,
    Limits.colimit.ι_map_assoc, Limits.colimitFlipIsoCompColim_inv_app, assoc,
    Limits.HasLimit.isoOfNatIso_hom_π]
  congr 1
  simp only [← Category.assoc, Iso.comp_inv_eq,
    Limits.colimitObjIsoColimitCompEvaluation_ι_app_hom,
    Limits.HasColimit.isoOfNatIso_ι_hom, NatIso.ofComponents_hom_app]
  dsimp
  simp
#align category_theory.limits.ι_colimit_limit_iso_limit_π CategoryTheory.Limits.ι_colimitLimitIso_limit_π

end

<<<<<<< HEAD
end

end CategoryTheory.Limits

-- Various pieces of algebra that have previously been spuriously imported here:
assert_not_exists zero_zpow
assert_not_exists div_self
assert_not_exists Field
=======
end CategoryTheory.Limits
>>>>>>> bf26b9c5
<|MERGE_RESOLUTION|>--- conflicted
+++ resolved
@@ -415,15 +415,6 @@
 
 end
 
-<<<<<<< HEAD
 end
 
-end CategoryTheory.Limits
-
--- Various pieces of algebra that have previously been spuriously imported here:
-assert_not_exists zero_zpow
-assert_not_exists div_self
-assert_not_exists Field
-=======
-end CategoryTheory.Limits
->>>>>>> bf26b9c5
+end CategoryTheory.Limits