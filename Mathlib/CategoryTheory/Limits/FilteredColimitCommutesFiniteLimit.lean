--- conflicted
+++ resolved
@@ -319,17 +319,10 @@
 
 instance colimitLimitToLimitColimitCone_iso (F : J ⥤ K ⥤ Type v) :
     IsIso (colimitLimitToLimitColimitCone F) := by
-<<<<<<< HEAD
   have : IsIso (colimitLimitToLimitColimitCone F).hom := by
-    suffices : IsIso (colimitLimitToLimitColimit (uncurry.obj F) ≫
-      lim.map (whiskerRight (currying.unitIso.app F).inv colim))
-    apply IsIso.comp_isIso
-=======
-  have : IsIso (colimitLimitToLimitColimitCone F).Hom := by
     suffices IsIso (colimitLimitToLimitColimit (uncurry.obj F) ≫
         lim.map (whiskerRight (currying.unitIso.app F).inv colim)) by
       apply IsIso.comp_isIso
->>>>>>> 20fb8182
     infer_instance
   apply Cones.cone_iso_of_hom_iso
 #align category_theory.limits.colimit_limit_to_limit_colimit_cone_iso CategoryTheory.Limits.colimitLimitToLimitColimitCone_iso
