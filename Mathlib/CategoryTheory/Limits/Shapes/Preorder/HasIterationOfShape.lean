--- conflicted
+++ resolved
@@ -72,22 +72,6 @@
     obtain ⟨i, hi₀⟩ : ∃ i, i = s.top := ⟨_, rfl⟩
     induction i using SuccOrder.limitRecOn with
     | hm i hi =>
-<<<<<<< HEAD
-        subst hi₀
-        exact (hi.not_lt (s.lt_top (Classical.arbitrary _))).elim
-    | hs i hi _ =>
-        obtain ⟨a, rfl⟩ := (s.mem_range_iff_rel (b := i)).2 (by
-          simpa only [← hi₀] using Order.lt_succ_of_not_isMax hi)
-        have : OrderTop α :=
-          { top := a
-            le_top b := by
-              rw [← s.le_iff_le]
-              exact Order.le_of_lt_succ (by simpa only [hi₀] using s.lt_top b) }
-        infer_instance
-    | hl i hi =>
-        subst hi₀
-        exact hasColimitsOfShape_of_isSuccLimit' C s hi
-=======
       subst hi₀
       exact (hi.not_lt (s.lt_top (Classical.arbitrary _))).elim
     | hs i hi _ =>
@@ -102,7 +86,6 @@
     | hl i hi =>
       subst hi₀
       exact hasColimitsOfShape_of_isSuccLimit' C s hi
->>>>>>> 229276c7
 
 lemma hasIterationOfShape_of_initialSeg {α : Type*} [LinearOrder α]
     (h : α ≤i J) [Nonempty α] :
