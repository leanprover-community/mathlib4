/-
Copyright (c) 2024 Joël Riou. All rights reserved.
Released under Apache 2.0 license as described in the file LICENSE.
Authors: Joël Riou
-/
import Mathlib.CategoryTheory.ComposableArrows
import Mathlib.CategoryTheory.Limits.Shapes.Preorder.WellOrderContinuous
import Mathlib.CategoryTheory.Limits.Shapes.Preorder.Fin
import Mathlib.CategoryTheory.Limits.Preserves.Shapes.Preorder
import Mathlib.Data.Fin.SuccPred
import Mathlib.Order.Interval.Set.SuccOrder
/-!
# A structure to describe transfinite compositions

Given a well-ordered type `J` and a morphism `f : X ⟶ Y` in a category,
we introduce a structure `TransfiniteCompositionOfShape J f` expressing
that `f` is a transfinite composition of shape `J`.
This allows to extend this structure in order to require
more properties or data for the morphisms `F.obj j ⟶ F.obj (Order.succ j)`
which appear in the transfinite composition.
See `MorphismProperty.TransfiniteCompositionOfShape` in the
file `MorphismProperty.TransfiniteComposition`.

-/

universe w w' v v' u u'

namespace CategoryTheory

open Limits

variable {C : Type u} [Category.{v} C] {D : Type u'} [Category.{v'} D]
  (J : Type w) [LinearOrder J] [OrderBot J]
  {X Y : C} (f : X ⟶ Y)

/-- Given a well-ordered type `J`, a morphism `f : X ⟶ Y` in a category `C`
is a transfinite composition of shape `J` if we have a well order continuous
functor `F : J ⥤ C`, an isomorphism `F.obj ⊥ ≅ X`, a colimit cocone for `F`
whose point is `Y`, such that the composition `X ⟶ F.obj ⊥ ⟶ Y` is `f`. -/
structure TransfiniteCompositionOfShape [SuccOrder J] [WellFoundedLT J] where
  /-- a well order continuous functor `F : J ⥤ C` -/
  F : J ⥤ C
  /-- the isomorphism `F.obj ⊥ ≅ X` -/
  isoBot : F.obj ⊥ ≅ X
  isWellOrderContinuous : F.IsWellOrderContinuous := by infer_instance
  /-- the natural morphism `F.obj j ⟶ Y` -/
  incl : F ⟶ (Functor.const _).obj Y
  /-- the colimit of `F` identifies to `Y` -/
  isColimit : IsColimit (Cocone.mk Y incl)
  fac : isoBot.inv ≫ incl.app ⊥ = f := by aesop_cat

namespace TransfiniteCompositionOfShape

attribute [reassoc (attr := simp)] fac
attribute [instance] isWellOrderContinuous

variable {J f} [SuccOrder J] [WellFoundedLT J] (c : TransfiniteCompositionOfShape J f)

/-- If `f` and `f'` are two isomorphic morphisms, and `f` is a transfinite composition
of shape `J`, then `f'` also is. -/
@[simps]
def ofArrowIso {X' Y' : C} {f' : X' ⟶ Y'} (e : Arrow.mk f ≅ Arrow.mk f') :
    TransfiniteCompositionOfShape J f' where
  F := c.F
  isoBot := c.isoBot ≪≫ Arrow.leftFunc.mapIso e
  incl := c.incl ≫ (Functor.const J).map e.hom.right
  isColimit := IsColimit.ofIsoColimit c.isColimit
    (Cocones.ext (Arrow.rightFunc.mapIso e))

/-- If `G : ComposableArrows C n`, then `G.hom : G.left ⟶ G.right` is a
transfinite composition of shape `Fin (n + 1)`. -/
@[simps]
def ofComposableArrows {n : ℕ} (G : ComposableArrows C n) :
    TransfiniteCompositionOfShape (Fin (n + 1)) G.hom where
  F := G
  isoBot := Iso.refl _
  isColimit := colimitOfDiagramTerminal (Fin.isTerminalLast n) G
  fac := Category.id_comp _

/-- If `f` is a transfinite composition of shape `J`, then it is
also a transfinite composition of shape `J'` if `J' ≃o J`. -/
@[simps]
def ofOrderIso {J' : Type w'} [LinearOrder J'] [OrderBot J']
    [SuccOrder J'] [WellFoundedLT J'] (e : J' ≃o J) :
    TransfiniteCompositionOfShape J' f where
  F := e.equivalence.functor ⋙ c.F
  isoBot := c.F.mapIso (eqToIso e.map_bot) ≪≫ c.isoBot
  incl := whiskerLeft e.equivalence.functor c.incl
  isColimit := IsColimit.whiskerEquivalence (c.isColimit) e.equivalence

/-- If `f` is a transfinite composition of shape `J`, then `F.map f` also is
provided `F` preserves suitable colimits. -/
@[simps]
noncomputable def map (F : C ⥤ D) [PreservesWellOrderContinuousOfShape J F]
    [PreservesColimitsOfShape J F] :
    TransfiniteCompositionOfShape J (F.map f) where
  F := c.F ⋙ F
  isoBot := F.mapIso c.isoBot
  incl := whiskerRight c.incl F ≫ (Functor.constComp _ _ _).hom
  isColimit :=
    IsColimit.ofIsoColimit (isColimitOfPreserves F c.isColimit)
      (Cocones.ext (Iso.refl _))
  fac := by simp [← Functor.map_comp]

<<<<<<< HEAD
-- to be moved
instance (j : J) : OrderBot (Set.Iic j) where
  bot := ⟨⊥, bot_le⟩
  bot_le _ := bot_le

instance (j : J) : OrderTop (Set.Iic j) where
  top := ⟨j, by simp⟩
  le_top i := i.2

omit [OrderBot J] [WellFoundedLT J] in
lemma _root_.Set.Iic.succ_coe_of_not_isMax {j : J} {i : Set.Iic j} (hi : ¬ IsMax i) :
    (Order.succ i).1 = Order.succ i.1 := by
  rw [coe_succ_of_mem]
  apply Order.succ_le_of_lt
  exact lt_of_le_of_ne (α := Set.Iic j) le_top (by simpa using hi)

=======
>>>>>>> e75e47c3
/-- A transfinite composition of shape `J` induces a transfinite composition
of shape `Set.Iic j` for any `j : J`. -/
def iic (j : J) :
    TransfiniteCompositionOfShape (Set.Iic j) (c.F.map (homOfLE bot_le : ⊥ ⟶ j)) where
  F := (Set.initialSegIic j).monotone.functor ⋙ c.F
  isoBot := Iso.refl _
  incl :=
    { app i := c.F.map (homOfLE i.2)
      naturality i i' φ := by
        dsimp
        rw [← Functor.map_comp, Category.comp_id]
        rfl }
  isColimit := colimitOfDiagramTerminal isTerminalTop _

end TransfiniteCompositionOfShape

end CategoryTheory<|MERGE_RESOLUTION|>--- conflicted
+++ resolved
@@ -102,25 +102,6 @@
       (Cocones.ext (Iso.refl _))
   fac := by simp [← Functor.map_comp]
 
-<<<<<<< HEAD
--- to be moved
-instance (j : J) : OrderBot (Set.Iic j) where
-  bot := ⟨⊥, bot_le⟩
-  bot_le _ := bot_le
-
-instance (j : J) : OrderTop (Set.Iic j) where
-  top := ⟨j, by simp⟩
-  le_top i := i.2
-
-omit [OrderBot J] [WellFoundedLT J] in
-lemma _root_.Set.Iic.succ_coe_of_not_isMax {j : J} {i : Set.Iic j} (hi : ¬ IsMax i) :
-    (Order.succ i).1 = Order.succ i.1 := by
-  rw [coe_succ_of_mem]
-  apply Order.succ_le_of_lt
-  exact lt_of_le_of_ne (α := Set.Iic j) le_top (by simpa using hi)
-
-=======
->>>>>>> e75e47c3
 /-- A transfinite composition of shape `J` induces a transfinite composition
 of shape `Set.Iic j` for any `j : J`. -/
 def iic (j : J) :
