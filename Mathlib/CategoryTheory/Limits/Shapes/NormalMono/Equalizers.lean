/-
Copyright (c) 2020 Markus Himmel. All rights reserved.
Released under Apache 2.0 license as described in the file LICENSE.
Authors: Markus Himmel
-/
import Mathlib.CategoryTheory.Limits.Shapes.NormalMono.Basic
import Mathlib.CategoryTheory.Limits.Shapes.FiniteProducts

#align_import category_theory.limits.shapes.normal_mono.equalizers from "leanprover-community/mathlib"@"3a061790136d13594ec10c7c90d202335ac5d854"

/-!
# Normal mono categories with finite products and kernels have all equalizers.

This, and the dual result, are used in the development of abelian categories.
-/


noncomputable section

open CategoryTheory

open CategoryTheory.Limits

variable {C : Type*} [Category C] [HasZeroMorphisms C]

namespace CategoryTheory.NormalMonoCategory

variable [HasFiniteProducts C] [HasKernels C] [NormalMonoCategory C]

/-- The pullback of two monomorphisms exists. -/
@[irreducible, nolint defLemma] -- Porting note: changed to irreducible and a def
def pullback_of_mono {X Y Z : C} (a : X ⟶ Z) (b : Y ⟶ Z) [Mono a] [Mono b] :
    HasLimit (cospan a b) :=
  let ⟨P, f, haf, i⟩ := normalMonoOfMono a
  let ⟨Q, g, hbg, i'⟩ := normalMonoOfMono b
  let ⟨a', ha'⟩ :=
    KernelFork.IsLimit.lift' i (kernel.ι (prod.lift f g)) <|
      calc kernel.ι (prod.lift f g) ≫ f
        _ = kernel.ι (prod.lift f g) ≫ prod.lift f g ≫ Limits.prod.fst := by rw [prod.lift_fst]
        _ = (0 : kernel (prod.lift f g) ⟶ P ⨯ Q) ≫ Limits.prod.fst := by rw [kernel.condition_assoc]
        _ = 0 := zero_comp

  let ⟨b', hb'⟩ :=
    KernelFork.IsLimit.lift' i' (kernel.ι (prod.lift f g)) <|
<<<<<<< HEAD
      calc kernel.ι (prod.lift f g) ≫ g
        _ = kernel.ι (prod.lift f g) ≫ prod.lift f g ≫ Limits.prod.snd := by rw [prod.lift_snd]
        _ = (0 : kernel (prod.lift f g) ⟶ P ⨯ Q) ≫ Limits.prod.snd := by rw [kernel.condition_assoc]
=======
      calc
        kernel.ι (prod.lift f g) ≫ g = kernel.ι (prod.lift f g) ≫ prod.lift f g ≫ Limits.prod.snd :=
          by rw [prod.lift_snd]
        _ = (0 : kernel (prod.lift f g) ⟶ P ⨯ Q) ≫ Limits.prod.snd := by
          rw [kernel.condition_assoc]
>>>>>>> 330b3f80
        _ = 0 := zero_comp

  HasLimit.mk
    { cone :=
        PullbackCone.mk a' b' <| by
          simp? at ha' hb' says
            simp only [parallelPair_obj_zero, Fork.ofι_pt, Fork.ι_ofι] at ha' hb'
          rw [ha', hb']
      isLimit :=
        PullbackCone.IsLimit.mk _
          (fun s =>
            kernel.lift (prod.lift f g) (PullbackCone.snd s ≫ b) <|
              prod.hom_ext
                (calc
                  ((PullbackCone.snd s ≫ b) ≫ prod.lift f g) ≫ Limits.prod.fst =
<<<<<<< HEAD
                      PullbackCone.snd s ≫ b ≫ f := by
                    simp only [prod.lift_fst, Category.assoc]
=======
                      PullbackCone.snd s ≫ b ≫ f := by simp only [prod.lift_fst, Category.assoc]
>>>>>>> 330b3f80
                  _ = PullbackCone.fst s ≫ a ≫ f := by rw [PullbackCone.condition_assoc]
                  _ = PullbackCone.fst s ≫ 0 := by rw [haf]
                  _ = 0 ≫ Limits.prod.fst := by rw [comp_zero, zero_comp]
                  )
                (calc
                  ((PullbackCone.snd s ≫ b) ≫ prod.lift f g) ≫ Limits.prod.snd =
                      PullbackCone.snd s ≫ b ≫ g := by
                    simp only [prod.lift_snd, Category.assoc]
                  _ = PullbackCone.snd s ≫ 0 := by rw [hbg]
                  _ = 0 ≫ Limits.prod.snd := by rw [comp_zero, zero_comp]
                  ))
          (fun s =>
            (cancel_mono a).1 <| by
              rw [KernelFork.ι_ofι] at ha'
              simp [ha', PullbackCone.condition s])
          (fun s =>
            (cancel_mono b).1 <| by
              rw [KernelFork.ι_ofι] at hb'
              simp [hb'])
          fun s m h₁ _ =>
          (cancel_mono (kernel.ι (prod.lift f g))).1 <|
            calc
              m ≫ kernel.ι (prod.lift f g) = m ≫ a' ≫ a := by
                congr
                exact ha'.symm
              _ = PullbackCone.fst s ≫ a := by rw [← Category.assoc, h₁]
              _ = PullbackCone.snd s ≫ b := PullbackCone.condition s
              _ =
                  kernel.lift (prod.lift f g) (PullbackCone.snd s ≫ b) _ ≫
<<<<<<< HEAD
                    kernel.ι (prod.lift f g) := by rw [kernel.lift_ι]
=======
                    kernel.ι (prod.lift f g) := by
                rw [kernel.lift_ι]
>>>>>>> 330b3f80
               }
#align category_theory.normal_mono_category.pullback_of_mono CategoryTheory.NormalMonoCategory.pullback_of_mono

section

attribute [local instance] pullback_of_mono

/-- The pullback of `(𝟙 X, f)` and `(𝟙 X, g)` -/
private abbrev P {X Y : C} (f g : X ⟶ Y) [Mono (prod.lift (𝟙 X) f)] [Mono (prod.lift (𝟙 X) g)] :
    C :=
  pullback (prod.lift (𝟙 X) f) (prod.lift (𝟙 X) g)

/-- The equalizer of `f` and `g` exists. -/
 -- Porting note: changed to irreducible def since irreducible_def was breaking things
@[irreducible, nolint defLemma]
def hasLimit_parallelPair {X Y : C} (f g : X ⟶ Y) : HasLimit (parallelPair f g) :=
  have huv : (pullback.fst : P f g ⟶ X) = pullback.snd :=
    calc
      (pullback.fst : P f g ⟶ X) = pullback.fst ≫ 𝟙 _ := Eq.symm <| Category.comp_id _
      _ = pullback.fst ≫ prod.lift (𝟙 X) f ≫ Limits.prod.fst := by rw [prod.lift_fst]
      _ = pullback.snd ≫ prod.lift (𝟙 X) g ≫ Limits.prod.fst := by rw [pullback.condition_assoc]
      _ = pullback.snd := by rw [prod.lift_fst, Category.comp_id]

  have hvu : (pullback.fst : P f g ⟶ X) ≫ f = pullback.snd ≫ g :=
    calc
      (pullback.fst : P f g ⟶ X) ≫ f = pullback.fst ≫ prod.lift (𝟙 X) f ≫ Limits.prod.snd := by
        rw [prod.lift_snd]
      _ = pullback.snd ≫ prod.lift (𝟙 X) g ≫ Limits.prod.snd := by rw [pullback.condition_assoc]
      _ = pullback.snd ≫ g := by rw [prod.lift_snd]

  have huu : (pullback.fst : P f g ⟶ X) ≫ f = pullback.fst ≫ g := by rw [hvu, ← huv]
  HasLimit.mk
    { cone := Fork.ofι pullback.fst huu
      isLimit :=
        Fork.IsLimit.mk _
          (fun s =>
            pullback.lift (Fork.ι s) (Fork.ι s) <|
              prod.hom_ext (by simp only [prod.lift_fst, Category.assoc])
                (by simp only [prod.comp_lift, Fork.condition s]))
          (fun s => by simp) fun s m h =>
          pullback.hom_ext (by simpa only [pullback.lift_fst] using h)
            (by simpa only [huv.symm, pullback.lift_fst] using h) }
#align category_theory.normal_mono_category.has_limit_parallel_pair CategoryTheory.NormalMonoCategory.hasLimit_parallelPair

end

section

attribute [local instance] hasLimit_parallelPair

/-- A `NormalMonoCategory` category with finite products and kernels has all equalizers. -/
instance (priority := 100) hasEqualizers : HasEqualizers C :=
  hasEqualizers_of_hasLimit_parallelPair _
#align category_theory.normal_mono_category.has_equalizers CategoryTheory.NormalMonoCategory.hasEqualizers

end

/-- If a zero morphism is a cokernel of `f`, then `f` is an epimorphism. -/
theorem epi_of_zero_cokernel {X Y : C} (f : X ⟶ Y) (Z : C)
    (l : IsColimit (CokernelCofork.ofπ (0 : Y ⟶ Z) (show f ≫ 0 = 0 by simp))) : Epi f :=
  ⟨fun u v huv => by
    obtain ⟨W, w, hw, hl⟩ := normalMonoOfMono (equalizer.ι u v)
    obtain ⟨m, hm⟩ := equalizer.lift' f huv
    have hwf : f ≫ w = 0 := by rw [← hm, Category.assoc, hw, comp_zero]
    obtain ⟨n, hn⟩ := CokernelCofork.IsColimit.desc' l _ hwf
    rw [Cofork.π_ofπ, zero_comp] at hn
    have : IsIso (equalizer.ι u v) := by apply isIso_limit_cone_parallelPair_of_eq hn.symm hl
    apply (cancel_epi (equalizer.ι u v)).1
    exact equalizer.condition _ _⟩
#align category_theory.normal_mono_category.epi_of_zero_cokernel CategoryTheory.NormalMonoCategory.epi_of_zero_cokernel

section

variable [HasZeroObject C]

open ZeroObject

/-- If `f ≫ g = 0` implies `g = 0` for all `g`, then `g` is a monomorphism. -/
theorem epi_of_zero_cancel {X Y : C} (f : X ⟶ Y)
    (hf : ∀ (Z : C) (g : Y ⟶ Z) (_ : f ≫ g = 0), g = 0) : Epi f :=
  epi_of_zero_cokernel f 0 <| zeroCokernelOfZeroCancel f hf
#align category_theory.normal_mono_category.epi_of_zero_cancel CategoryTheory.NormalMonoCategory.epi_of_zero_cancel

end

end CategoryTheory.NormalMonoCategory

namespace CategoryTheory.NormalEpiCategory

variable [HasFiniteCoproducts C] [HasCokernels C] [NormalEpiCategory C]

/-- The pushout of two epimorphisms exists. -/
@[irreducible, nolint defLemma] -- Porting note: made a def and re-added irreducible
def pushout_of_epi {X Y Z : C} (a : X ⟶ Y) (b : X ⟶ Z) [Epi a] [Epi b] :
    HasColimit (span a b) :=
  let ⟨P, f, hfa, i⟩ := normalEpiOfEpi a
  let ⟨Q, g, hgb, i'⟩ := normalEpiOfEpi b
  let ⟨a', ha'⟩ :=
    CokernelCofork.IsColimit.desc' i (cokernel.π (coprod.desc f g)) <|
      calc
        f ≫ cokernel.π (coprod.desc f g) =
            coprod.inl ≫ coprod.desc f g ≫ cokernel.π (coprod.desc f g) := by
          rw [coprod.inl_desc_assoc]
        _ = coprod.inl ≫ (0 : P ⨿ Q ⟶ cokernel (coprod.desc f g)) := by rw [cokernel.condition]
        _ = 0 := HasZeroMorphisms.comp_zero _ _

  let ⟨b', hb'⟩ :=
    CokernelCofork.IsColimit.desc' i' (cokernel.π (coprod.desc f g)) <|
      calc
        g ≫ cokernel.π (coprod.desc f g) =
            coprod.inr ≫ coprod.desc f g ≫ cokernel.π (coprod.desc f g) := by
          rw [coprod.inr_desc_assoc]
        _ = coprod.inr ≫ (0 : P ⨿ Q ⟶ cokernel (coprod.desc f g)) := by rw [cokernel.condition]
        _ = 0 := HasZeroMorphisms.comp_zero _ _

  HasColimit.mk
    { cocone :=
        PushoutCocone.mk a' b' <| by
          simp only [Cofork.π_ofπ] at ha' hb'
          rw [ha', hb']
      isColimit :=
        PushoutCocone.IsColimit.mk _
          (fun s =>
            cokernel.desc (coprod.desc f g) (b ≫ PushoutCocone.inr s) <|
              coprod.hom_ext
                (calc
                  coprod.inl ≫ coprod.desc f g ≫ b ≫ PushoutCocone.inr s =
                      f ≫ b ≫ PushoutCocone.inr s := by rw [coprod.inl_desc_assoc]
                  _ = f ≫ a ≫ PushoutCocone.inl s := by rw [PushoutCocone.condition]
                  _ = 0 ≫ PushoutCocone.inl s := by rw [← Category.assoc, eq_whisker hfa]
                  _ = coprod.inl ≫ 0 := by rw [comp_zero, zero_comp]
                  )
                (calc
                  coprod.inr ≫ coprod.desc f g ≫ b ≫ PushoutCocone.inr s =
                      g ≫ b ≫ PushoutCocone.inr s := by rw [coprod.inr_desc_assoc]
                  _ = 0 ≫ PushoutCocone.inr s := by rw [← Category.assoc, eq_whisker hgb]
                  _ = coprod.inr ≫ 0 := by rw [comp_zero, zero_comp]
                  ))
          (fun s =>
            (cancel_epi a).1 <| by
              rw [CokernelCofork.π_ofπ] at ha'
              have reassoced {W : C} (h : cokernel (coprod.desc f g) ⟶ W) : a ≫ a' ≫ h
                = cokernel.π (coprod.desc f g) ≫ h := by rw [← Category.assoc, eq_whisker ha']
              simp [reassoced , PushoutCocone.condition s])
          (fun s =>
            (cancel_epi b).1 <| by
              rw [CokernelCofork.π_ofπ] at hb'
              have reassoced' {W : C} (h : cokernel (coprod.desc f g) ⟶ W) : b ≫ b' ≫ h
                = cokernel.π (coprod.desc f g) ≫ h := by rw [← Category.assoc, eq_whisker hb']
              simp [reassoced'])
          fun s m h₁ _ =>
          (cancel_epi (cokernel.π (coprod.desc f g))).1 <|
            calc
              cokernel.π (coprod.desc f g) ≫ m = (a ≫ a') ≫ m := by
                congr
                exact ha'.symm
              _ = a ≫ PushoutCocone.inl s := by rw [Category.assoc, h₁]
              _ = b ≫ PushoutCocone.inr s := PushoutCocone.condition s
              _ =
                  cokernel.π (coprod.desc f g) ≫
                    cokernel.desc (coprod.desc f g) (b ≫ PushoutCocone.inr s) _ := by
                rw [cokernel.π_desc]
               }
#align category_theory.normal_epi_category.pushout_of_epi CategoryTheory.NormalEpiCategory.pushout_of_epi

section

attribute [local instance] pushout_of_epi

/-- The pushout of `(𝟙 Y, f)` and `(𝟙 Y, g)`. -/
private abbrev Q {X Y : C} (f g : X ⟶ Y) [Epi (coprod.desc (𝟙 Y) f)] [Epi (coprod.desc (𝟙 Y) g)] :
    C :=
  pushout (coprod.desc (𝟙 Y) f) (coprod.desc (𝟙 Y) g)

/-- The coequalizer of `f` and `g` exists. -/
@[irreducible, nolint defLemma] -- Porting note: changed to def and restored irreducible
def hasColimit_parallelPair {X Y : C} (f g : X ⟶ Y) : HasColimit (parallelPair f g) :=
  have huv : (pushout.inl : Y ⟶ Q f g) = pushout.inr :=
    calc
      (pushout.inl : Y ⟶ Q f g) = 𝟙 _ ≫ pushout.inl := Eq.symm <| Category.id_comp _
      _ = (coprod.inl ≫ coprod.desc (𝟙 Y) f) ≫ pushout.inl := by rw [coprod.inl_desc]
      _ = (coprod.inl ≫ coprod.desc (𝟙 Y) g) ≫ pushout.inr := by
        simp only [Category.assoc, pushout.condition]
      _ = pushout.inr := by rw [coprod.inl_desc, Category.id_comp]

  have hvu : f ≫ (pushout.inl : Y ⟶ Q f g) = g ≫ pushout.inr :=
    calc
      f ≫ (pushout.inl : Y ⟶ Q f g) = (coprod.inr ≫ coprod.desc (𝟙 Y) f) ≫ pushout.inl := by
        rw [coprod.inr_desc]
      _ = (coprod.inr ≫ coprod.desc (𝟙 Y) g) ≫ pushout.inr := by
        simp only [Category.assoc, pushout.condition]
      _ = g ≫ pushout.inr := by rw [coprod.inr_desc]

  have huu : f ≫ (pushout.inl : Y ⟶ Q f g) = g ≫ pushout.inl := by rw [hvu, huv]
  HasColimit.mk
    { cocone := Cofork.ofπ pushout.inl huu
      isColimit :=
        Cofork.IsColimit.mk _
          (fun s =>
            pushout.desc (Cofork.π s) (Cofork.π s) <|
              coprod.hom_ext (by simp only [coprod.inl_desc_assoc])
                (by simp only [coprod.desc_comp, Cofork.condition s]))
          (fun s => by simp only [pushout.inl_desc, Cofork.π_ofπ]) fun s m h =>
          pushout.hom_ext (by simpa only [pushout.inl_desc] using h)
            (by simpa only [huv.symm, pushout.inl_desc] using h) }
#align category_theory.normal_epi_category.has_colimit_parallel_pair CategoryTheory.NormalEpiCategory.hasColimit_parallelPair

end

section

attribute [local instance] hasColimit_parallelPair

/-- A `NormalEpiCategory` category with finite coproducts and cokernels has all coequalizers. -/
instance (priority := 100) hasCoequalizers : HasCoequalizers C :=
  hasCoequalizers_of_hasColimit_parallelPair _
#align category_theory.normal_epi_category.has_coequalizers CategoryTheory.NormalEpiCategory.hasCoequalizers

end

/-- If a zero morphism is a kernel of `f`, then `f` is a monomorphism. -/
theorem mono_of_zero_kernel {X Y : C} (f : X ⟶ Y) (Z : C)
    (l : IsLimit (KernelFork.ofι (0 : Z ⟶ X) (show 0 ≫ f = 0 by simp))) : Mono f :=
  ⟨fun u v huv => by
    obtain ⟨W, w, hw, hl⟩ := normalEpiOfEpi (coequalizer.π u v)
    obtain ⟨m, hm⟩ := coequalizer.desc' f huv
    have reassoced {W : C} (h : coequalizer u v ⟶ W) : w ≫ coequalizer.π u v ≫ h = 0 ≫ h := by
      rw [← Category.assoc, eq_whisker hw]
    have hwf : w ≫ f = 0 := by rw [← hm, reassoced, zero_comp]
    obtain ⟨n, hn⟩ := KernelFork.IsLimit.lift' l _ hwf
    rw [Fork.ι_ofι, HasZeroMorphisms.comp_zero] at hn
    have : IsIso (coequalizer.π u v) := by
      apply isIso_colimit_cocone_parallelPair_of_eq hn.symm hl
    apply (cancel_mono (coequalizer.π u v)).1
    exact coequalizer.condition _ _⟩
#align category_theory.normal_epi_category.mono_of_zero_kernel CategoryTheory.NormalEpiCategory.mono_of_zero_kernel

section

variable [HasZeroObject C]

open ZeroObject

/-- If `g ≫ f = 0` implies `g = 0` for all `g`, then `f` is a monomorphism. -/
theorem mono_of_cancel_zero {X Y : C} (f : X ⟶ Y)
    (hf : ∀ (Z : C) (g : Z ⟶ X) (_ : g ≫ f = 0), g = 0) : Mono f :=
  mono_of_zero_kernel f 0 <| zeroKernelOfCancelZero f hf
#align category_theory.normal_epi_category.mono_of_cancel_zero CategoryTheory.NormalEpiCategory.mono_of_cancel_zero

end

end CategoryTheory.NormalEpiCategory<|MERGE_RESOLUTION|>--- conflicted
+++ resolved
@@ -42,17 +42,9 @@
 
   let ⟨b', hb'⟩ :=
     KernelFork.IsLimit.lift' i' (kernel.ι (prod.lift f g)) <|
-<<<<<<< HEAD
       calc kernel.ι (prod.lift f g) ≫ g
         _ = kernel.ι (prod.lift f g) ≫ prod.lift f g ≫ Limits.prod.snd := by rw [prod.lift_snd]
         _ = (0 : kernel (prod.lift f g) ⟶ P ⨯ Q) ≫ Limits.prod.snd := by rw [kernel.condition_assoc]
-=======
-      calc
-        kernel.ι (prod.lift f g) ≫ g = kernel.ι (prod.lift f g) ≫ prod.lift f g ≫ Limits.prod.snd :=
-          by rw [prod.lift_snd]
-        _ = (0 : kernel (prod.lift f g) ⟶ P ⨯ Q) ≫ Limits.prod.snd := by
-          rw [kernel.condition_assoc]
->>>>>>> 330b3f80
         _ = 0 := zero_comp
 
   HasLimit.mk
@@ -68,12 +60,7 @@
               prod.hom_ext
                 (calc
                   ((PullbackCone.snd s ≫ b) ≫ prod.lift f g) ≫ Limits.prod.fst =
-<<<<<<< HEAD
-                      PullbackCone.snd s ≫ b ≫ f := by
-                    simp only [prod.lift_fst, Category.assoc]
-=======
                       PullbackCone.snd s ≫ b ≫ f := by simp only [prod.lift_fst, Category.assoc]
->>>>>>> 330b3f80
                   _ = PullbackCone.fst s ≫ a ≫ f := by rw [PullbackCone.condition_assoc]
                   _ = PullbackCone.fst s ≫ 0 := by rw [haf]
                   _ = 0 ≫ Limits.prod.fst := by rw [comp_zero, zero_comp]
@@ -103,12 +90,7 @@
               _ = PullbackCone.snd s ≫ b := PullbackCone.condition s
               _ =
                   kernel.lift (prod.lift f g) (PullbackCone.snd s ≫ b) _ ≫
-<<<<<<< HEAD
                     kernel.ι (prod.lift f g) := by rw [kernel.lift_ι]
-=======
-                    kernel.ι (prod.lift f g) := by
-                rw [kernel.lift_ι]
->>>>>>> 330b3f80
                }
 #align category_theory.normal_mono_category.pullback_of_mono CategoryTheory.NormalMonoCategory.pullback_of_mono
 
