/-
Copyright (c) 2019 Kim Morrison. All rights reserved.
Released under Apache 2.0 license as described in the file LICENSE.
Authors: Kim Morrison, Bhavik Mehta
-/
import Mathlib.CategoryTheory.Comma.Over.Basic
import Mathlib.CategoryTheory.Discrete.Basic
import Mathlib.CategoryTheory.EpiMono
import Mathlib.CategoryTheory.Limits.Shapes.Terminal

/-!
# Binary (co)products

We define a category `WalkingPair`, which is the index category
for a binary (co)product diagram. A convenience method `pair X Y`
constructs the functor from the walking pair, hitting the given objects.

We define `prod X Y` and `coprod X Y` as limits and colimits of such functors.

Typeclasses `HasBinaryProducts` and `HasBinaryCoproducts` assert the existence
of (co)limits shaped as walking pairs.

We include lemmas for simplifying equations involving projections and coprojections, and define
braiding and associating isomorphisms, and the product comparison morphism.

## References
* [Stacks: Products of pairs](https://stacks.math.columbia.edu/tag/001R)
* [Stacks: coproducts of pairs](https://stacks.math.columbia.edu/tag/04AN)
-/

universe v v₁ u u₁ u₂

open CategoryTheory

namespace CategoryTheory.Limits

/-- The type of objects for the diagram indexing a binary (co)product. -/
inductive WalkingPair : Type
  | left
  | right
  deriving DecidableEq, Inhabited

open WalkingPair

/-- The equivalence swapping left and right.
-/
def WalkingPair.swap : WalkingPair ≃ WalkingPair where
  toFun
    | left => right
    | right => left
  invFun
    | left => right
    | right => left
  left_inv j := by cases j <;> rfl
  right_inv j := by cases j <;> rfl

@[simp]
theorem WalkingPair.swap_apply_left : WalkingPair.swap left = right :=
  rfl

@[simp]
theorem WalkingPair.swap_apply_right : WalkingPair.swap right = left :=
  rfl

@[simp]
theorem WalkingPair.swap_symm_apply_tt : WalkingPair.swap.symm left = right :=
  rfl

@[simp]
theorem WalkingPair.swap_symm_apply_ff : WalkingPair.swap.symm right = left :=
  rfl

/-- An equivalence from `WalkingPair` to `Bool`, sometimes useful when reindexing limits.
-/
def WalkingPair.equivBool : WalkingPair ≃ Bool where
  toFun
    | left => true
    | right => false
  -- to match equiv.sum_equiv_sigma_bool
  invFun b := Bool.recOn b right left
  left_inv j := by cases j <;> rfl
  right_inv b := by cases b <;> rfl

@[simp]
theorem WalkingPair.equivBool_apply_left : WalkingPair.equivBool left = true :=
  rfl

@[simp]
theorem WalkingPair.equivBool_apply_right : WalkingPair.equivBool right = false :=
  rfl

@[simp]
theorem WalkingPair.equivBool_symm_apply_true : WalkingPair.equivBool.symm true = left :=
  rfl

@[simp]
theorem WalkingPair.equivBool_symm_apply_false : WalkingPair.equivBool.symm false = right :=
  rfl

variable {C : Type u}

/-- The function on the walking pair, sending the two points to `X` and `Y`. -/
def pairFunction (X Y : C) : WalkingPair → C := fun j => WalkingPair.casesOn j X Y

@[simp]
theorem pairFunction_left (X Y : C) : pairFunction X Y left = X :=
  rfl

@[simp]
theorem pairFunction_right (X Y : C) : pairFunction X Y right = Y :=
  rfl

variable [Category.{v} C]

/-- The diagram on the walking pair, sending the two points to `X` and `Y`. -/
def pair (X Y : C) : Discrete WalkingPair ⥤ C :=
  Discrete.functor fun j => WalkingPair.casesOn j X Y

@[simp]
theorem pair_obj_left (X Y : C) : (pair X Y).obj ⟨left⟩ = X :=
  rfl

@[simp]
theorem pair_obj_right (X Y : C) : (pair X Y).obj ⟨right⟩ = Y :=
  rfl

section

variable {F G : Discrete WalkingPair ⥤ C} (f : F.obj ⟨left⟩ ⟶ G.obj ⟨left⟩)
  (g : F.obj ⟨right⟩ ⟶ G.obj ⟨right⟩)

attribute [local aesop safe tactic (rule_sets := [CategoryTheory])]
  CategoryTheory.Discrete.discreteCases

/-- The natural transformation between two functors out of the
walking pair, specified by its components. -/
def mapPair : F ⟶ G where
  app
    | ⟨left⟩ => f
    | ⟨right⟩ => g
  naturality := fun ⟨X⟩ ⟨Y⟩ ⟨⟨u⟩⟩ => by cat_disch

@[simp]
theorem mapPair_left : (mapPair f g).app ⟨left⟩ = f :=
  rfl

@[simp]
theorem mapPair_right : (mapPair f g).app ⟨right⟩ = g :=
  rfl

/-- The natural isomorphism between two functors out of the walking pair, specified by its
components. -/
@[simps!]
def mapPairIso (f : F.obj ⟨left⟩ ≅ G.obj ⟨left⟩) (g : F.obj ⟨right⟩ ≅ G.obj ⟨right⟩) : F ≅ G :=
  NatIso.ofComponents (fun j ↦ match j with
    | ⟨left⟩ => f
    | ⟨right⟩ => g)
    (fun ⟨⟨u⟩⟩ => by cat_disch)

end

/-- Every functor out of the walking pair is naturally isomorphic (actually, equal) to a `pair` -/
@[simps!]
def diagramIsoPair (F : Discrete WalkingPair ⥤ C) :
    F ≅ pair (F.obj ⟨WalkingPair.left⟩) (F.obj ⟨WalkingPair.right⟩) :=
  mapPairIso (Iso.refl _) (Iso.refl _)

section

variable {D : Type u₁} [Category.{v₁} D]

/-- The natural isomorphism between `pair X Y ⋙ F` and `pair (F.obj X) (F.obj Y)`. -/
def pairComp (X Y : C) (F : C ⥤ D) : pair X Y ⋙ F ≅ pair (F.obj X) (F.obj Y) :=
  diagramIsoPair _

end

/-- A binary fan is just a cone on a diagram indexing a product. -/
abbrev BinaryFan (X Y : C) :=
  Cone (pair X Y)

/-- The first projection of a binary fan. -/
abbrev BinaryFan.fst {X Y : C} (s : BinaryFan X Y) :=
  s.π.app ⟨WalkingPair.left⟩

/-- The second projection of a binary fan. -/
abbrev BinaryFan.snd {X Y : C} (s : BinaryFan X Y) :=
  s.π.app ⟨WalkingPair.right⟩

-- Marking this `@[simp]` causes loops since `s.fst` is reducibly defeq to the LHS.
theorem BinaryFan.π_app_left {X Y : C} (s : BinaryFan X Y) : s.π.app ⟨WalkingPair.left⟩ = s.fst :=
  rfl

-- Marking this `@[simp]` causes loops since `s.snd` is reducibly defeq to the LHS.
theorem BinaryFan.π_app_right {X Y : C} (s : BinaryFan X Y) : s.π.app ⟨WalkingPair.right⟩ = s.snd :=
  rfl

/-- Constructs an isomorphism of `BinaryFan`s out of an isomorphism of the tips that commutes with
the projections. -/
def BinaryFan.ext {A B : C} {c c' : BinaryFan A B} (e : c.pt ≅ c'.pt)
    (h₁ : c.fst = e.hom ≫ c'.fst) (h₂ : c.snd = e.hom ≫ c'.snd) : c ≅ c' :=
  Cones.ext e (fun j => by rcases j with ⟨⟨⟩⟩ <;> assumption)

@[simp]
lemma BinaryFan.ext_hom_hom {A B : C} {c c' : BinaryFan A B} (e : c.pt ≅ c'.pt)
    (h₁ : c.fst = e.hom ≫ c'.fst) (h₂ : c.snd = e.hom ≫ c'.snd) :
    (ext e h₁ h₂).hom.hom = e.hom := rfl

/-- A convenient way to show that a binary fan is a limit. -/
def BinaryFan.IsLimit.mk {X Y : C} (s : BinaryFan X Y)
    (lift : ∀ {T : C} (_ : T ⟶ X) (_ : T ⟶ Y), T ⟶ s.pt)
    (hl₁ : ∀ {T : C} (f : T ⟶ X) (g : T ⟶ Y), lift f g ≫ s.fst = f)
    (hl₂ : ∀ {T : C} (f : T ⟶ X) (g : T ⟶ Y), lift f g ≫ s.snd = g)
    (uniq :
      ∀ {T : C} (f : T ⟶ X) (g : T ⟶ Y) (m : T ⟶ s.pt) (_ : m ≫ s.fst = f) (_ : m ≫ s.snd = g),
        m = lift f g) :
    IsLimit s :=
  Limits.IsLimit.mk (fun t => lift (BinaryFan.fst t) (BinaryFan.snd t))
    (by
      rintro t (rfl | rfl)
      · exact hl₁ _ _
      · exact hl₂ _ _)
    fun _ _ h => uniq _ _ _ (h ⟨WalkingPair.left⟩) (h ⟨WalkingPair.right⟩)

theorem BinaryFan.IsLimit.hom_ext {W X Y : C} {s : BinaryFan X Y} (h : IsLimit s) {f g : W ⟶ s.pt}
    (h₁ : f ≫ s.fst = g ≫ s.fst) (h₂ : f ≫ s.snd = g ≫ s.snd) : f = g :=
  h.hom_ext fun j => Discrete.recOn j fun j => WalkingPair.casesOn j h₁ h₂

/-- A binary cofan is just a cocone on a diagram indexing a coproduct. -/
abbrev BinaryCofan (X Y : C) := Cocone (pair X Y)

/-- The first inclusion of a binary cofan. -/
abbrev BinaryCofan.inl {X Y : C} (s : BinaryCofan X Y) := s.ι.app ⟨WalkingPair.left⟩

/-- The second inclusion of a binary cofan. -/
abbrev BinaryCofan.inr {X Y : C} (s : BinaryCofan X Y) := s.ι.app ⟨WalkingPair.right⟩

/-- Constructs an isomorphism of `BinaryCofan`s out of an isomorphism of the tips that commutes with
the injections. -/
def BinaryCofan.ext {A B : C} {c c' : BinaryCofan A B} (e : c.pt ≅ c'.pt)
    (h₁ : c.inl ≫ e.hom = c'.inl) (h₂ : c.inr ≫ e.hom = c'.inr) : c ≅ c' :=
  Cocones.ext e (fun j => by rcases j with ⟨⟨⟩⟩ <;> assumption)

@[simp]
lemma BinaryCofan.ext_hom_hom {A B : C} {c c' : BinaryCofan A B} (e : c.pt ≅ c'.pt)
    (h₁ : c.inl ≫ e.hom = c'.inl) (h₂ : c.inr ≫ e.hom = c'.inr) :
    (ext e h₁ h₂).hom.hom = e.hom := rfl

-- This cannot be `@[simp]` because `s.inl` is reducibly defeq to the LHS.
theorem BinaryCofan.ι_app_left {X Y : C} (s : BinaryCofan X Y) :
    s.ι.app ⟨WalkingPair.left⟩ = s.inl := rfl

-- This cannot be `@[simp]` because `s.inr` is reducibly defeq to the LHS.
theorem BinaryCofan.ι_app_right {X Y : C} (s : BinaryCofan X Y) :
    s.ι.app ⟨WalkingPair.right⟩ = s.inr := rfl

/-- A convenient way to show that a binary cofan is a colimit. -/
def BinaryCofan.IsColimit.mk {X Y : C} (s : BinaryCofan X Y)
    (desc : ∀ {T : C} (_ : X ⟶ T) (_ : Y ⟶ T), s.pt ⟶ T)
    (hd₁ : ∀ {T : C} (f : X ⟶ T) (g : Y ⟶ T), s.inl ≫ desc f g = f)
    (hd₂ : ∀ {T : C} (f : X ⟶ T) (g : Y ⟶ T), s.inr ≫ desc f g = g)
    (uniq :
      ∀ {T : C} (f : X ⟶ T) (g : Y ⟶ T) (m : s.pt ⟶ T) (_ : s.inl ≫ m = f) (_ : s.inr ≫ m = g),
        m = desc f g) :
    IsColimit s :=
  Limits.IsColimit.mk (fun t => desc (BinaryCofan.inl t) (BinaryCofan.inr t))
    (by
      rintro t (rfl | rfl)
      · exact hd₁ _ _
      · exact hd₂ _ _)
    fun _ _ h => uniq _ _ _ (h ⟨WalkingPair.left⟩) (h ⟨WalkingPair.right⟩)

theorem BinaryCofan.IsColimit.hom_ext {W X Y : C} {s : BinaryCofan X Y} (h : IsColimit s)
    {f g : s.pt ⟶ W} (h₁ : s.inl ≫ f = s.inl ≫ g) (h₂ : s.inr ≫ f = s.inr ≫ g) : f = g :=
  h.hom_ext fun j => Discrete.recOn j fun j => WalkingPair.casesOn j h₁ h₂

variable {X Y : C}

section

attribute [local aesop safe tactic (rule_sets := [CategoryTheory])]
  CategoryTheory.Discrete.discreteCases
-- Porting note: would it be okay to use this more generally?
attribute [local aesop safe cases (rule_sets := [CategoryTheory])] Eq

/-- A binary fan with vertex `P` consists of the two projections `π₁ : P ⟶ X` and `π₂ : P ⟶ Y`. -/
@[simps pt]
def BinaryFan.mk {P : C} (π₁ : P ⟶ X) (π₂ : P ⟶ Y) : BinaryFan X Y where
  pt := P
  π := { app := fun | { as := j } => match j with | left => π₁ | right => π₂ }

/-- A binary cofan with vertex `P` consists of the two inclusions `ι₁ : X ⟶ P` and `ι₂ : Y ⟶ P`. -/
@[simps pt]
def BinaryCofan.mk {P : C} (ι₁ : X ⟶ P) (ι₂ : Y ⟶ P) : BinaryCofan X Y where
  pt := P
  ι := { app := fun | { as := j } => match j with | left => ι₁ | right => ι₂ }

end

@[simp]
theorem BinaryFan.mk_fst {P : C} (π₁ : P ⟶ X) (π₂ : P ⟶ Y) : (BinaryFan.mk π₁ π₂).fst = π₁ :=
  rfl

@[simp]
theorem BinaryFan.mk_snd {P : C} (π₁ : P ⟶ X) (π₂ : P ⟶ Y) : (BinaryFan.mk π₁ π₂).snd = π₂ :=
  rfl

@[simp]
theorem BinaryCofan.mk_inl {P : C} (ι₁ : X ⟶ P) (ι₂ : Y ⟶ P) : (BinaryCofan.mk ι₁ ι₂).inl = ι₁ :=
  rfl

@[simp]
theorem BinaryCofan.mk_inr {P : C} (ι₁ : X ⟶ P) (ι₂ : Y ⟶ P) : (BinaryCofan.mk ι₁ ι₂).inr = ι₂ :=
  rfl

/-- Every `BinaryFan` is isomorphic to an application of `BinaryFan.mk`. -/
def isoBinaryFanMk {X Y : C} (c : BinaryFan X Y) : c ≅ BinaryFan.mk c.fst c.snd :=
    Cones.ext (Iso.refl _) fun ⟨l⟩ => by cases l; repeat simp

/-- Every `BinaryFan` is isomorphic to an application of `BinaryFan.mk`. -/
def isoBinaryCofanMk {X Y : C} (c : BinaryCofan X Y) : c ≅ BinaryCofan.mk c.inl c.inr :=
    Cocones.ext (Iso.refl _) fun ⟨l⟩ => by cases l; repeat simp

/-- This is a more convenient formulation to show that a `BinaryFan` constructed using
`BinaryFan.mk` is a limit cone.
-/
def BinaryFan.isLimitMk {W : C} {fst : W ⟶ X} {snd : W ⟶ Y} (lift : ∀ s : BinaryFan X Y, s.pt ⟶ W)
    (fac_left : ∀ s : BinaryFan X Y, lift s ≫ fst = s.fst)
    (fac_right : ∀ s : BinaryFan X Y, lift s ≫ snd = s.snd)
    (uniq :
      ∀ (s : BinaryFan X Y) (m : s.pt ⟶ W) (_ : m ≫ fst = s.fst) (_ : m ≫ snd = s.snd),
        m = lift s) :
    IsLimit (BinaryFan.mk fst snd) :=
  { lift := lift
    fac := fun s j => by
      rcases j with ⟨⟨⟩⟩
      exacts [fac_left s, fac_right s]
    uniq := fun s m w => uniq s m (w ⟨WalkingPair.left⟩) (w ⟨WalkingPair.right⟩) }

/-- This is a more convenient formulation to show that a `BinaryCofan` constructed using
`BinaryCofan.mk` is a colimit cocone.
-/
def BinaryCofan.isColimitMk {W : C} {inl : X ⟶ W} {inr : Y ⟶ W}
    (desc : ∀ s : BinaryCofan X Y, W ⟶ s.pt)
    (fac_left : ∀ s : BinaryCofan X Y, inl ≫ desc s = s.inl)
    (fac_right : ∀ s : BinaryCofan X Y, inr ≫ desc s = s.inr)
    (uniq :
      ∀ (s : BinaryCofan X Y) (m : W ⟶ s.pt) (_ : inl ≫ m = s.inl) (_ : inr ≫ m = s.inr),
        m = desc s) :
    IsColimit (BinaryCofan.mk inl inr) :=
  { desc := desc
    fac := fun s j => by
      rcases j with ⟨⟨⟩⟩
      exacts [fac_left s, fac_right s]
    uniq := fun s m w => uniq s m (w ⟨WalkingPair.left⟩) (w ⟨WalkingPair.right⟩) }

/-- If `s` is a limit binary fan over `X` and `Y`, then every pair of morphisms `f : W ⟶ X` and
`g : W ⟶ Y` induces a morphism `l : W ⟶ s.pt` satisfying `l ≫ s.fst = f` and `l ≫ s.snd = g`.
-/
@[simps]
def BinaryFan.IsLimit.lift' {W X Y : C} {s : BinaryFan X Y} (h : IsLimit s) (f : W ⟶ X)
    (g : W ⟶ Y) : { l : W ⟶ s.pt // l ≫ s.fst = f ∧ l ≫ s.snd = g } :=
  ⟨h.lift <| BinaryFan.mk f g, h.fac _ _, h.fac _ _⟩

/-- If `s` is a colimit binary cofan over `X` and `Y`,, then every pair of morphisms `f : X ⟶ W` and
`g : Y ⟶ W` induces a morphism `l : s.pt ⟶ W` satisfying `s.inl ≫ l = f` and `s.inr ≫ l = g`.
-/
@[simps]
def BinaryCofan.IsColimit.desc' {W X Y : C} {s : BinaryCofan X Y} (h : IsColimit s) (f : X ⟶ W)
    (g : Y ⟶ W) : { l : s.pt ⟶ W // s.inl ≫ l = f ∧ s.inr ≫ l = g } :=
  ⟨h.desc <| BinaryCofan.mk f g, h.fac _ _, h.fac _ _⟩

/-- Binary products are symmetric. -/
def BinaryFan.isLimitFlip {X Y : C} {c : BinaryFan X Y} (hc : IsLimit c) :
    IsLimit (BinaryFan.mk c.snd c.fst) :=
  BinaryFan.isLimitMk (fun s => hc.lift (BinaryFan.mk s.snd s.fst)) (fun _ => hc.fac _ _)
    (fun _ => hc.fac _ _) fun s _ e₁ e₂ =>
    BinaryFan.IsLimit.hom_ext hc
      (e₂.trans (hc.fac (BinaryFan.mk s.snd s.fst) ⟨WalkingPair.left⟩).symm)
      (e₁.trans (hc.fac (BinaryFan.mk s.snd s.fst) ⟨WalkingPair.right⟩).symm)

theorem BinaryFan.isLimit_iff_isIso_fst {X Y : C} (h : IsTerminal Y) (c : BinaryFan X Y) :
    Nonempty (IsLimit c) ↔ IsIso c.fst := by
  constructor
  · rintro ⟨H⟩
    obtain ⟨l, hl, -⟩ := BinaryFan.IsLimit.lift' H (𝟙 X) (h.from X)
    exact
      ⟨⟨l,
          BinaryFan.IsLimit.hom_ext H (by simpa [hl, -Category.comp_id] using Category.comp_id _)
            (h.hom_ext _ _),
          hl⟩⟩
  · intro
    exact
      ⟨BinaryFan.IsLimit.mk _ (fun f _ => f ≫ inv c.fst) (fun _ _ => by simp)
          (fun _ _ => h.hom_ext _ _) fun _ _ _ e _ => by simp [← e]⟩

theorem BinaryFan.isLimit_iff_isIso_snd {X Y : C} (h : IsTerminal X) (c : BinaryFan X Y) :
    Nonempty (IsLimit c) ↔ IsIso c.snd := by
  refine Iff.trans ?_ (BinaryFan.isLimit_iff_isIso_fst h (BinaryFan.mk c.snd c.fst))
  exact
    ⟨fun h => ⟨BinaryFan.isLimitFlip h.some⟩, fun h =>
      ⟨(BinaryFan.isLimitFlip h.some).ofIsoLimit (isoBinaryFanMk c).symm⟩⟩

/-- If `X' ≅ X`, then `X × Y` also is the product of `X'` and `Y`. -/
noncomputable def BinaryFan.isLimitCompLeftIso {X Y X' : C} (c : BinaryFan X Y) (f : X ⟶ X')
    [IsIso f] (h : IsLimit c) : IsLimit (BinaryFan.mk (c.fst ≫ f) c.snd) := by
  fapply BinaryFan.isLimitMk
  · exact fun s => h.lift (BinaryFan.mk (s.fst ≫ inv f) s.snd)
  · simp
  · simp
  · intro s m e₁ e₂
    apply BinaryFan.IsLimit.hom_ext h
    · simpa
    · simpa

/-- If `Y' ≅ Y`, then `X x Y` also is the product of `X` and `Y'`. -/
noncomputable def BinaryFan.isLimitCompRightIso {X Y Y' : C} (c : BinaryFan X Y) (f : Y ⟶ Y')
    [IsIso f] (h : IsLimit c) : IsLimit (BinaryFan.mk c.fst (c.snd ≫ f)) :=
  BinaryFan.isLimitFlip <| BinaryFan.isLimitCompLeftIso _ f (BinaryFan.isLimitFlip h)

/-- Binary coproducts are symmetric. -/
def BinaryCofan.isColimitFlip {X Y : C} {c : BinaryCofan X Y} (hc : IsColimit c) :
    IsColimit (BinaryCofan.mk c.inr c.inl) :=
  BinaryCofan.isColimitMk (fun s => hc.desc (BinaryCofan.mk s.inr s.inl)) (fun _ => hc.fac _ _)
    (fun _ => hc.fac _ _) fun s _ e₁ e₂ =>
    BinaryCofan.IsColimit.hom_ext hc
      (e₂.trans (hc.fac (BinaryCofan.mk s.inr s.inl) ⟨WalkingPair.left⟩).symm)
      (e₁.trans (hc.fac (BinaryCofan.mk s.inr s.inl) ⟨WalkingPair.right⟩).symm)

theorem BinaryCofan.isColimit_iff_isIso_inl {X Y : C} (h : IsInitial Y) (c : BinaryCofan X Y) :
    Nonempty (IsColimit c) ↔ IsIso c.inl := by
  constructor
  · rintro ⟨H⟩
    obtain ⟨l, hl, -⟩ := BinaryCofan.IsColimit.desc' H (𝟙 X) (h.to X)
    refine ⟨⟨l, hl, BinaryCofan.IsColimit.hom_ext H (?_) (h.hom_ext _ _)⟩⟩
    rw [Category.comp_id]
    have e : (inl c ≫ l) ≫ inl c = 𝟙 X ≫ inl c := congrArg (·≫inl c) hl
    rwa [Category.assoc,Category.id_comp] at e
  · intro
    exact
      ⟨BinaryCofan.IsColimit.mk _ (fun f _ => inv c.inl ≫ f)
          (fun _ _ => IsIso.hom_inv_id_assoc _ _) (fun _ _ => h.hom_ext _ _) fun _ _ _ e _ =>
          (IsIso.eq_inv_comp _).mpr e⟩

theorem BinaryCofan.isColimit_iff_isIso_inr {X Y : C} (h : IsInitial X) (c : BinaryCofan X Y) :
    Nonempty (IsColimit c) ↔ IsIso c.inr := by
  refine Iff.trans ?_ (BinaryCofan.isColimit_iff_isIso_inl h (BinaryCofan.mk c.inr c.inl))
  exact
    ⟨fun h => ⟨BinaryCofan.isColimitFlip h.some⟩, fun h =>
      ⟨(BinaryCofan.isColimitFlip h.some).ofIsoColimit (isoBinaryCofanMk c).symm⟩⟩

/-- If `X' ≅ X`, then `X ⨿ Y` also is the coproduct of `X'` and `Y`. -/
noncomputable def BinaryCofan.isColimitCompLeftIso {X Y X' : C} (c : BinaryCofan X Y) (f : X' ⟶ X)
    [IsIso f] (h : IsColimit c) : IsColimit (BinaryCofan.mk (f ≫ c.inl) c.inr) := by
  fapply BinaryCofan.isColimitMk
  · exact fun s => h.desc (BinaryCofan.mk (inv f ≫ s.inl) s.inr)
  · simp
  · simp
  · intro s m e₁ e₂
    apply BinaryCofan.IsColimit.hom_ext h
    · rw [← cancel_epi f]
      simpa using e₁
    · simpa

/-- If `Y' ≅ Y`, then `X ⨿ Y` also is the coproduct of `X` and `Y'`. -/
noncomputable def BinaryCofan.isColimitCompRightIso {X Y Y' : C} (c : BinaryCofan X Y) (f : Y' ⟶ Y)
    [IsIso f] (h : IsColimit c) : IsColimit (BinaryCofan.mk c.inl (f ≫ c.inr)) :=
  BinaryCofan.isColimitFlip <| BinaryCofan.isColimitCompLeftIso _ f (BinaryCofan.isColimitFlip h)

/-- An abbreviation for `HasLimit (pair X Y)`. -/
abbrev HasBinaryProduct (X Y : C) :=
  HasLimit (pair X Y)

/-- An abbreviation for `HasColimit (pair X Y)`. -/
abbrev HasBinaryCoproduct (X Y : C) :=
  HasColimit (pair X Y)

/-- If we have a product of `X` and `Y`, we can access it using `prod X Y` or `X ⨯ Y`. -/
noncomputable abbrev prod (X Y : C) [HasBinaryProduct X Y] :=
  limit (pair X Y)

/-- If we have a coproduct of `X` and `Y`, we can access it using `coprod X Y` or `X ⨿ Y`. -/
noncomputable abbrev coprod (X Y : C) [HasBinaryCoproduct X Y] :=
  colimit (pair X Y)

/-- Notation for the product -/
notation:20 X " ⨯ " Y:20 => prod X Y

/-- Notation for the coproduct -/
notation:20 X " ⨿ " Y:20 => coprod X Y

/-- The projection map to the first component of the product. -/
noncomputable abbrev prod.fst {X Y : C} [HasBinaryProduct X Y] : X ⨯ Y ⟶ X :=
  limit.π (pair X Y) ⟨WalkingPair.left⟩

/-- The projection map to the second component of the product. -/
noncomputable abbrev prod.snd {X Y : C} [HasBinaryProduct X Y] : X ⨯ Y ⟶ Y :=
  limit.π (pair X Y) ⟨WalkingPair.right⟩

/-- The inclusion map from the first component of the coproduct. -/
noncomputable abbrev coprod.inl {X Y : C} [HasBinaryCoproduct X Y] : X ⟶ X ⨿ Y :=
  colimit.ι (pair X Y) ⟨WalkingPair.left⟩

/-- The inclusion map from the second component of the coproduct. -/
noncomputable abbrev coprod.inr {X Y : C} [HasBinaryCoproduct X Y] : Y ⟶ X ⨿ Y :=
  colimit.ι (pair X Y) ⟨WalkingPair.right⟩

/-- The binary fan constructed from the projection maps is a limit. -/
noncomputable def prodIsProd (X Y : C) [HasBinaryProduct X Y] :
    IsLimit (BinaryFan.mk (prod.fst : X ⨯ Y ⟶ X) prod.snd) :=
  (limit.isLimit _).ofIsoLimit (Cones.ext (Iso.refl _) (fun ⟨u⟩ => by
    cases u
    · simp [Category.id_comp]
    · simp [Category.id_comp]
  ))

/-- The binary cofan constructed from the coprojection maps is a colimit. -/
noncomputable def coprodIsCoprod (X Y : C) [HasBinaryCoproduct X Y] :
    IsColimit (BinaryCofan.mk (coprod.inl : X ⟶ X ⨿ Y) coprod.inr) :=
  (colimit.isColimit _).ofIsoColimit (Cocones.ext (Iso.refl _) (fun ⟨u⟩ => by
    cases u
    · dsimp; simp only [Category.comp_id]
    · dsimp; simp only [Category.comp_id]
  ))

@[ext 1100]
theorem prod.hom_ext {W X Y : C} [HasBinaryProduct X Y] {f g : W ⟶ X ⨯ Y}
    (h₁ : f ≫ prod.fst = g ≫ prod.fst) (h₂ : f ≫ prod.snd = g ≫ prod.snd) : f = g :=
  BinaryFan.IsLimit.hom_ext (limit.isLimit _) h₁ h₂

@[ext 1100]
theorem coprod.hom_ext {W X Y : C} [HasBinaryCoproduct X Y] {f g : X ⨿ Y ⟶ W}
    (h₁ : coprod.inl ≫ f = coprod.inl ≫ g) (h₂ : coprod.inr ≫ f = coprod.inr ≫ g) : f = g :=
  BinaryCofan.IsColimit.hom_ext (colimit.isColimit _) h₁ h₂

/-- If the product of `X` and `Y` exists, then every pair of morphisms `f : W ⟶ X` and `g : W ⟶ Y`
induces a morphism `prod.lift f g : W ⟶ X ⨯ Y`. -/
noncomputable abbrev prod.lift {W X Y : C} [HasBinaryProduct X Y]
    (f : W ⟶ X) (g : W ⟶ Y) : W ⟶ X ⨯ Y :=
  limit.lift _ (BinaryFan.mk f g)

/-- diagonal arrow of the binary product in the category `fam I` -/
noncomputable abbrev diag (X : C) [HasBinaryProduct X X] : X ⟶ X ⨯ X :=
  prod.lift (𝟙 _) (𝟙 _)

/-- If the coproduct of `X` and `Y` exists, then every pair of morphisms `f : X ⟶ W` and
`g : Y ⟶ W` induces a morphism `coprod.desc f g : X ⨿ Y ⟶ W`. -/
noncomputable abbrev coprod.desc {W X Y : C} [HasBinaryCoproduct X Y]
    (f : X ⟶ W) (g : Y ⟶ W) : X ⨿ Y ⟶ W :=
  colimit.desc _ (BinaryCofan.mk f g)

/-- codiagonal arrow of the binary coproduct -/
noncomputable abbrev codiag (X : C) [HasBinaryCoproduct X X] : X ⨿ X ⟶ X :=
  coprod.desc (𝟙 _) (𝟙 _)

@[reassoc]
theorem prod.lift_fst {W X Y : C} [HasBinaryProduct X Y] (f : W ⟶ X) (g : W ⟶ Y) :
    prod.lift f g ≫ prod.fst = f :=
  limit.lift_π _ _

@[reassoc]
theorem prod.lift_snd {W X Y : C} [HasBinaryProduct X Y] (f : W ⟶ X) (g : W ⟶ Y) :
    prod.lift f g ≫ prod.snd = g :=
  limit.lift_π _ _

@[reassoc]
theorem coprod.inl_desc {W X Y : C} [HasBinaryCoproduct X Y] (f : X ⟶ W) (g : Y ⟶ W) :
    coprod.inl ≫ coprod.desc f g = f :=
  colimit.ι_desc _ _

@[reassoc]
theorem coprod.inr_desc {W X Y : C} [HasBinaryCoproduct X Y] (f : X ⟶ W) (g : Y ⟶ W) :
    coprod.inr ≫ coprod.desc f g = g :=
  colimit.ι_desc _ _

instance prod.mono_lift_of_mono_left {W X Y : C} [HasBinaryProduct X Y] (f : W ⟶ X) (g : W ⟶ Y)
    [Mono f] : Mono (prod.lift f g) :=
  mono_of_mono_fac <| prod.lift_fst _ _

instance prod.mono_lift_of_mono_right {W X Y : C} [HasBinaryProduct X Y] (f : W ⟶ X) (g : W ⟶ Y)
    [Mono g] : Mono (prod.lift f g) :=
  mono_of_mono_fac <| prod.lift_snd _ _

instance coprod.epi_desc_of_epi_left {W X Y : C} [HasBinaryCoproduct X Y] (f : X ⟶ W) (g : Y ⟶ W)
    [Epi f] : Epi (coprod.desc f g) :=
  epi_of_epi_fac <| coprod.inl_desc _ _

instance coprod.epi_desc_of_epi_right {W X Y : C} [HasBinaryCoproduct X Y] (f : X ⟶ W) (g : Y ⟶ W)
    [Epi g] : Epi (coprod.desc f g) :=
  epi_of_epi_fac <| coprod.inr_desc _ _

/-- If the product of `X` and `Y` exists, then every pair of morphisms `f : W ⟶ X` and `g : W ⟶ Y`
induces a morphism `l : W ⟶ X ⨯ Y` satisfying `l ≫ Prod.fst = f` and `l ≫ Prod.snd = g`. -/
noncomputable def prod.lift' {W X Y : C} [HasBinaryProduct X Y] (f : W ⟶ X) (g : W ⟶ Y) :
    { l : W ⟶ X ⨯ Y // l ≫ prod.fst = f ∧ l ≫ prod.snd = g } :=
  ⟨prod.lift f g, prod.lift_fst _ _, prod.lift_snd _ _⟩

/-- If the coproduct of `X` and `Y` exists, then every pair of morphisms `f : X ⟶ W` and
`g : Y ⟶ W` induces a morphism `l : X ⨿ Y ⟶ W` satisfying `coprod.inl ≫ l = f` and
`coprod.inr ≫ l = g`. -/
noncomputable def coprod.desc' {W X Y : C} [HasBinaryCoproduct X Y] (f : X ⟶ W) (g : Y ⟶ W) :
    { l : X ⨿ Y ⟶ W // coprod.inl ≫ l = f ∧ coprod.inr ≫ l = g } :=
  ⟨coprod.desc f g, coprod.inl_desc _ _, coprod.inr_desc _ _⟩

/-- If the products `W ⨯ X` and `Y ⨯ Z` exist, then every pair of morphisms `f : W ⟶ Y` and
`g : X ⟶ Z` induces a morphism `prod.map f g : W ⨯ X ⟶ Y ⨯ Z`. -/
noncomputable def prod.map {W X Y Z : C} [HasBinaryProduct W X] [HasBinaryProduct Y Z]
    (f : W ⟶ Y) (g : X ⟶ Z) : W ⨯ X ⟶ Y ⨯ Z :=
  limMap (mapPair f g)

/-- If the coproducts `W ⨿ X` and `Y ⨿ Z` exist, then every pair of morphisms `f : W ⟶ Y` and
`g : W ⟶ Z` induces a morphism `coprod.map f g : W ⨿ X ⟶ Y ⨿ Z`. -/
noncomputable def coprod.map {W X Y Z : C} [HasBinaryCoproduct W X] [HasBinaryCoproduct Y Z]
    (f : W ⟶ Y) (g : X ⟶ Z) : W ⨿ X ⟶ Y ⨿ Z :=
  colimMap (mapPair f g)

noncomputable section ProdLemmas

-- Making the reassoc version of this a simp lemma seems to be more harmful than helpful.
@[reassoc, simp]
theorem prod.comp_lift {V W X Y : C} [HasBinaryProduct X Y] (f : V ⟶ W) (g : W ⟶ X) (h : W ⟶ Y) :
    f ≫ prod.lift g h = prod.lift (f ≫ g) (f ≫ h) := by ext <;> simp

theorem prod.comp_diag {X Y : C} [HasBinaryProduct Y Y] (f : X ⟶ Y) :
    f ≫ diag Y = prod.lift f f := by simp

@[reassoc (attr := simp)]
theorem prod.map_fst {W X Y Z : C} [HasBinaryProduct W X] [HasBinaryProduct Y Z] (f : W ⟶ Y)
    (g : X ⟶ Z) : prod.map f g ≫ prod.fst = prod.fst ≫ f :=
  limMap_π _ _

@[reassoc (attr := simp)]
theorem prod.map_snd {W X Y Z : C} [HasBinaryProduct W X] [HasBinaryProduct Y Z] (f : W ⟶ Y)
    (g : X ⟶ Z) : prod.map f g ≫ prod.snd = prod.snd ≫ g :=
  limMap_π _ _

@[simp]
theorem prod.map_id_id {X Y : C} [HasBinaryProduct X Y] : prod.map (𝟙 X) (𝟙 Y) = 𝟙 _ := by
  ext <;> simp

@[simp]
theorem prod.lift_fst_snd {X Y : C} [HasBinaryProduct X Y] :
    prod.lift prod.fst prod.snd = 𝟙 (X ⨯ Y) := by ext <;> simp

@[reassoc (attr := simp)]
theorem prod.lift_map {V W X Y Z : C} [HasBinaryProduct W X] [HasBinaryProduct Y Z] (f : V ⟶ W)
    (g : V ⟶ X) (h : W ⟶ Y) (k : X ⟶ Z) :
    prod.lift f g ≫ prod.map h k = prod.lift (f ≫ h) (g ≫ k) := by ext <;> simp

@[simp]
theorem prod.lift_fst_comp_snd_comp {W X Y Z : C} [HasBinaryProduct W Y] [HasBinaryProduct X Z]
    (g : W ⟶ X) (g' : Y ⟶ Z) : prod.lift (prod.fst ≫ g) (prod.snd ≫ g') = prod.map g g' := by
  rw [← prod.lift_map]
  simp

<<<<<<< HEAD
-- We take the right hand side here to be simp normal form, as this way composition lemmas for
-- `f ≫ h` and `g ≫ k` can fire (e.g. `id_comp`), while `map_fst` and `map_snd` can still work just
=======
-- We take the right-hand side here to be simp normal form, as this way composition lemmas for
-- `f ≫ h` and `g ≫ k` can fire (e.g. `id_comp`) , while `map_fst` and `map_snd` can still work just
>>>>>>> 0041bc03
-- as well.
@[reassoc (attr := simp)]
theorem prod.map_map {A₁ A₂ A₃ B₁ B₂ B₃ : C} [HasBinaryProduct A₁ B₁] [HasBinaryProduct A₂ B₂]
    [HasBinaryProduct A₃ B₃] (f : A₁ ⟶ A₂) (g : B₁ ⟶ B₂) (h : A₂ ⟶ A₃) (k : B₂ ⟶ B₃) :
    prod.map f g ≫ prod.map h k = prod.map (f ≫ h) (g ≫ k) := by ext <;> simp

-- TODO: is it necessary to weaken the assumption here?
@[reassoc]
theorem prod.map_swap {A B X Y : C} (f : A ⟶ B) (g : X ⟶ Y)
    [HasLimitsOfShape (Discrete WalkingPair) C] :
    prod.map (𝟙 X) f ≫ prod.map g (𝟙 B) = prod.map g (𝟙 A) ≫ prod.map (𝟙 Y) f := by simp

@[reassoc]
theorem prod.map_comp_id {X Y Z W : C} (f : X ⟶ Y) (g : Y ⟶ Z) [HasBinaryProduct X W]
    [HasBinaryProduct Z W] [HasBinaryProduct Y W] :
    prod.map (f ≫ g) (𝟙 W) = prod.map f (𝟙 W) ≫ prod.map g (𝟙 W) := by simp

@[reassoc]
theorem prod.map_id_comp {X Y Z W : C} (f : X ⟶ Y) (g : Y ⟶ Z) [HasBinaryProduct W X]
    [HasBinaryProduct W Y] [HasBinaryProduct W Z] :
    prod.map (𝟙 W) (f ≫ g) = prod.map (𝟙 W) f ≫ prod.map (𝟙 W) g := by simp

/-- If the products `W ⨯ X` and `Y ⨯ Z` exist, then every pair of isomorphisms `f : W ≅ Y` and
`g : X ≅ Z` induces an isomorphism `prod.mapIso f g : W ⨯ X ≅ Y ⨯ Z`. -/
@[simps]
def prod.mapIso {W X Y Z : C} [HasBinaryProduct W X] [HasBinaryProduct Y Z] (f : W ≅ Y)
    (g : X ≅ Z) : W ⨯ X ≅ Y ⨯ Z where
  hom := prod.map f.hom g.hom
  inv := prod.map f.inv g.inv

instance isIso_prod {W X Y Z : C} [HasBinaryProduct W X] [HasBinaryProduct Y Z] (f : W ⟶ Y)
    (g : X ⟶ Z) [IsIso f] [IsIso g] : IsIso (prod.map f g) :=
  (prod.mapIso (asIso f) (asIso g)).isIso_hom

instance prod.map_mono {C : Type*} [Category C] {W X Y Z : C} (f : W ⟶ Y) (g : X ⟶ Z) [Mono f]
    [Mono g] [HasBinaryProduct W X] [HasBinaryProduct Y Z] : Mono (prod.map f g) :=
  ⟨fun i₁ i₂ h => by
    ext
    · rw [← cancel_mono f]
      simpa using congr_arg (fun f => f ≫ prod.fst) h
    · rw [← cancel_mono g]
      simpa using congr_arg (fun f => f ≫ prod.snd) h⟩

@[reassoc]
theorem prod.diag_map {X Y : C} (f : X ⟶ Y) [HasBinaryProduct X X] [HasBinaryProduct Y Y] :
    diag X ≫ prod.map f f = f ≫ diag Y := by simp

@[reassoc]
theorem prod.diag_map_fst_snd {X Y : C} [HasBinaryProduct X Y] [HasBinaryProduct (X ⨯ Y) (X ⨯ Y)] :
    diag (X ⨯ Y) ≫ prod.map prod.fst prod.snd = 𝟙 (X ⨯ Y) := by simp

@[reassoc]
theorem prod.diag_map_fst_snd_comp [HasLimitsOfShape (Discrete WalkingPair) C] {X X' Y Y' : C}
    (g : X ⟶ Y) (g' : X' ⟶ Y') :
    diag (X ⨯ X') ≫ prod.map (prod.fst ≫ g) (prod.snd ≫ g') = prod.map g g' := by simp

instance {X : C} [HasBinaryProduct X X] : IsSplitMono (diag X) :=
  IsSplitMono.mk' { retraction := prod.fst }

end ProdLemmas

noncomputable section CoprodLemmas

@[reassoc, simp]
theorem coprod.desc_comp {V W X Y : C} [HasBinaryCoproduct X Y] (f : V ⟶ W) (g : X ⟶ V)
    (h : Y ⟶ V) : coprod.desc g h ≫ f = coprod.desc (g ≫ f) (h ≫ f) := by
  ext <;> simp

theorem coprod.diag_comp {X Y : C} [HasBinaryCoproduct X X] (f : X ⟶ Y) :
    codiag X ≫ f = coprod.desc f f := by simp

@[reassoc (attr := simp)]
theorem coprod.inl_map {W X Y Z : C} [HasBinaryCoproduct W X] [HasBinaryCoproduct Y Z] (f : W ⟶ Y)
    (g : X ⟶ Z) : coprod.inl ≫ coprod.map f g = f ≫ coprod.inl :=
  ι_colimMap _ _

@[reassoc (attr := simp)]
theorem coprod.inr_map {W X Y Z : C} [HasBinaryCoproduct W X] [HasBinaryCoproduct Y Z] (f : W ⟶ Y)
    (g : X ⟶ Z) : coprod.inr ≫ coprod.map f g = g ≫ coprod.inr :=
  ι_colimMap _ _

@[simp]
theorem coprod.map_id_id {X Y : C} [HasBinaryCoproduct X Y] : coprod.map (𝟙 X) (𝟙 Y) = 𝟙 _ := by
  ext <;> simp

@[simp]
theorem coprod.desc_inl_inr {X Y : C} [HasBinaryCoproduct X Y] :
    coprod.desc coprod.inl coprod.inr = 𝟙 (X ⨿ Y) := by ext <;> simp

-- The simp linter says simp can prove the reassoc version of this lemma.
@[reassoc, simp]
theorem coprod.map_desc {S T U V W : C} [HasBinaryCoproduct U W] [HasBinaryCoproduct T V]
    (f : U ⟶ S) (g : W ⟶ S) (h : T ⟶ U) (k : V ⟶ W) :
    coprod.map h k ≫ coprod.desc f g = coprod.desc (h ≫ f) (k ≫ g) := by
  ext <;> simp

@[simp]
theorem coprod.desc_comp_inl_comp_inr {W X Y Z : C} [HasBinaryCoproduct W Y]
    [HasBinaryCoproduct X Z] (g : W ⟶ X) (g' : Y ⟶ Z) :
    coprod.desc (g ≫ coprod.inl) (g' ≫ coprod.inr) = coprod.map g g' := by
  rw [← coprod.map_desc]; simp

<<<<<<< HEAD
-- We take the right hand side here to be simp normal form, as this way composition lemmas for
-- `f ≫ h` and `g ≫ k` can fire (e.g. `id_comp`), while `inl_map` and `inr_map` can still work just
=======
-- We take the right-hand side here to be simp normal form, as this way composition lemmas for
-- `f ≫ h` and `g ≫ k` can fire (e.g. `id_comp`) , while `inl_map` and `inr_map` can still work just
>>>>>>> 0041bc03
-- as well.
@[reassoc (attr := simp)]
theorem coprod.map_map {A₁ A₂ A₃ B₁ B₂ B₃ : C} [HasBinaryCoproduct A₁ B₁] [HasBinaryCoproduct A₂ B₂]
    [HasBinaryCoproduct A₃ B₃] (f : A₁ ⟶ A₂) (g : B₁ ⟶ B₂) (h : A₂ ⟶ A₃) (k : B₂ ⟶ B₃) :
    coprod.map f g ≫ coprod.map h k = coprod.map (f ≫ h) (g ≫ k) := by
  ext <;> simp

-- I don't think it's a good idea to make any of the following three simp lemmas.
@[reassoc]
theorem coprod.map_swap {A B X Y : C} (f : A ⟶ B) (g : X ⟶ Y)
    [HasColimitsOfShape (Discrete WalkingPair) C] :
    coprod.map (𝟙 X) f ≫ coprod.map g (𝟙 B) = coprod.map g (𝟙 A) ≫ coprod.map (𝟙 Y) f := by simp

@[reassoc]
theorem coprod.map_comp_id {X Y Z W : C} (f : X ⟶ Y) (g : Y ⟶ Z) [HasBinaryCoproduct Z W]
    [HasBinaryCoproduct Y W] [HasBinaryCoproduct X W] :
    coprod.map (f ≫ g) (𝟙 W) = coprod.map f (𝟙 W) ≫ coprod.map g (𝟙 W) := by simp

@[reassoc]
theorem coprod.map_id_comp {X Y Z W : C} (f : X ⟶ Y) (g : Y ⟶ Z) [HasBinaryCoproduct W X]
    [HasBinaryCoproduct W Y] [HasBinaryCoproduct W Z] :
    coprod.map (𝟙 W) (f ≫ g) = coprod.map (𝟙 W) f ≫ coprod.map (𝟙 W) g := by simp

/-- If the coproducts `W ⨿ X` and `Y ⨿ Z` exist, then every pair of isomorphisms `f : W ≅ Y` and
`g : W ≅ Z` induces an isomorphism `coprod.mapIso f g : W ⨿ X ≅ Y ⨿ Z`. -/
@[simps]
def coprod.mapIso {W X Y Z : C} [HasBinaryCoproduct W X] [HasBinaryCoproduct Y Z] (f : W ≅ Y)
    (g : X ≅ Z) : W ⨿ X ≅ Y ⨿ Z where
  hom := coprod.map f.hom g.hom
  inv := coprod.map f.inv g.inv

instance isIso_coprod {W X Y Z : C} [HasBinaryCoproduct W X] [HasBinaryCoproduct Y Z] (f : W ⟶ Y)
    (g : X ⟶ Z) [IsIso f] [IsIso g] : IsIso (coprod.map f g) :=
  (coprod.mapIso (asIso f) (asIso g)).isIso_hom

instance coprod.map_epi {C : Type*} [Category C] {W X Y Z : C} (f : W ⟶ Y) (g : X ⟶ Z) [Epi f]
    [Epi g] [HasBinaryCoproduct W X] [HasBinaryCoproduct Y Z] : Epi (coprod.map f g) :=
  ⟨fun i₁ i₂ h => by
    ext
    · rw [← cancel_epi f]
      simpa using congr_arg (fun f => coprod.inl ≫ f) h
    · rw [← cancel_epi g]
      simpa using congr_arg (fun f => coprod.inr ≫ f) h⟩

@[reassoc]
theorem coprod.map_codiag {X Y : C} (f : X ⟶ Y) [HasBinaryCoproduct X X] [HasBinaryCoproduct Y Y] :
    coprod.map f f ≫ codiag Y = codiag X ≫ f := by simp

@[reassoc]
theorem coprod.map_inl_inr_codiag {X Y : C} [HasBinaryCoproduct X Y]
    [HasBinaryCoproduct (X ⨿ Y) (X ⨿ Y)] :
    coprod.map coprod.inl coprod.inr ≫ codiag (X ⨿ Y) = 𝟙 (X ⨿ Y) := by simp

@[reassoc]
theorem coprod.map_comp_inl_inr_codiag [HasColimitsOfShape (Discrete WalkingPair) C] {X X' Y Y' : C}
    (g : X ⟶ Y) (g' : X' ⟶ Y') :
    coprod.map (g ≫ coprod.inl) (g' ≫ coprod.inr) ≫ codiag (Y ⨿ Y') = coprod.map g g' := by simp

end CoprodLemmas

variable (C)

/-- `HasBinaryProducts` represents a choice of product for every pair of objects. -/
@[stacks 001T]
abbrev HasBinaryProducts :=
  HasLimitsOfShape (Discrete WalkingPair) C

/-- `HasBinaryCoproducts` represents a choice of coproduct for every pair of objects. -/
@[stacks 04AP]
abbrev HasBinaryCoproducts :=
  HasColimitsOfShape (Discrete WalkingPair) C

/-- If `C` has all limits of diagrams `pair X Y`, then it has all binary products -/
theorem hasBinaryProducts_of_hasLimit_pair [∀ {X Y : C}, HasLimit (pair X Y)] :
    HasBinaryProducts C :=
  { has_limit := fun F => hasLimit_of_iso (diagramIsoPair F).symm }

/-- If `C` has all colimits of diagrams `pair X Y`, then it has all binary coproducts -/
theorem hasBinaryCoproducts_of_hasColimit_pair [∀ {X Y : C}, HasColimit (pair X Y)] :
    HasBinaryCoproducts C :=
  { has_colimit := fun F => hasColimit_of_iso (diagramIsoPair F) }

noncomputable section

variable {C}

/-- The braiding isomorphism which swaps a binary product. -/
@[simps]
def prod.braiding (P Q : C) [HasBinaryProduct P Q] [HasBinaryProduct Q P] : P ⨯ Q ≅ Q ⨯ P where
  hom := prod.lift prod.snd prod.fst
  inv := prod.lift prod.snd prod.fst

/-- The braiding isomorphism can be passed through a map by swapping the order. -/
@[reassoc]
theorem braid_natural [HasBinaryProducts C] {W X Y Z : C} (f : X ⟶ Y) (g : Z ⟶ W) :
    prod.map f g ≫ (prod.braiding _ _).hom = (prod.braiding _ _).hom ≫ prod.map g f := by simp

@[reassoc]
theorem prod.symmetry' (P Q : C) [HasBinaryProduct P Q] [HasBinaryProduct Q P] :
    prod.lift prod.snd prod.fst ≫ prod.lift prod.snd prod.fst = 𝟙 (P ⨯ Q) :=
  (prod.braiding _ _).hom_inv_id

/-- The braiding isomorphism is symmetric. -/
@[reassoc]
theorem prod.symmetry (P Q : C) [HasBinaryProduct P Q] [HasBinaryProduct Q P] :
    (prod.braiding P Q).hom ≫ (prod.braiding Q P).hom = 𝟙 _ :=
  (prod.braiding _ _).hom_inv_id

/-- The associator isomorphism for binary products. -/
@[simps]
def prod.associator [HasBinaryProducts C] (P Q R : C) : (P ⨯ Q) ⨯ R ≅ P ⨯ Q ⨯ R where
  hom := prod.lift (prod.fst ≫ prod.fst) (prod.lift (prod.fst ≫ prod.snd) prod.snd)
  inv := prod.lift (prod.lift prod.fst (prod.snd ≫ prod.fst)) (prod.snd ≫ prod.snd)

@[reassoc]
theorem prod.pentagon [HasBinaryProducts C] (W X Y Z : C) :
    prod.map (prod.associator W X Y).hom (𝟙 Z) ≫
        (prod.associator W (X ⨯ Y) Z).hom ≫ prod.map (𝟙 W) (prod.associator X Y Z).hom =
      (prod.associator (W ⨯ X) Y Z).hom ≫ (prod.associator W X (Y ⨯ Z)).hom := by
  simp

@[reassoc]
theorem prod.associator_naturality [HasBinaryProducts C] {X₁ X₂ X₃ Y₁ Y₂ Y₃ : C} (f₁ : X₁ ⟶ Y₁)
    (f₂ : X₂ ⟶ Y₂) (f₃ : X₃ ⟶ Y₃) :
    prod.map (prod.map f₁ f₂) f₃ ≫ (prod.associator Y₁ Y₂ Y₃).hom =
      (prod.associator X₁ X₂ X₃).hom ≫ prod.map f₁ (prod.map f₂ f₃) := by
  simp

variable [HasTerminal C]

/-- The left unitor isomorphism for binary products with the terminal object. -/
@[simps]
def prod.leftUnitor (P : C) [HasBinaryProduct (⊤_ C) P] : (⊤_ C) ⨯ P ≅ P where
  hom := prod.snd
  inv := prod.lift (terminal.from P) (𝟙 _)
  hom_inv_id := by apply prod.hom_ext <;> simp [eq_iff_true_of_subsingleton]
  inv_hom_id := by simp

/-- The right unitor isomorphism for binary products with the terminal object. -/
@[simps]
def prod.rightUnitor (P : C) [HasBinaryProduct P (⊤_ C)] : P ⨯ ⊤_ C ≅ P where
  hom := prod.fst
  inv := prod.lift (𝟙 _) (terminal.from P)
  hom_inv_id := by apply prod.hom_ext <;> simp [eq_iff_true_of_subsingleton]
  inv_hom_id := by simp

@[reassoc]
theorem prod.leftUnitor_hom_naturality [HasBinaryProducts C] (f : X ⟶ Y) :
    prod.map (𝟙 _) f ≫ (prod.leftUnitor Y).hom = (prod.leftUnitor X).hom ≫ f :=
  prod.map_snd _ _

@[reassoc]
theorem prod.leftUnitor_inv_naturality [HasBinaryProducts C] (f : X ⟶ Y) :
    (prod.leftUnitor X).inv ≫ prod.map (𝟙 _) f = f ≫ (prod.leftUnitor Y).inv := by
  rw [Iso.inv_comp_eq, ← Category.assoc, Iso.eq_comp_inv, prod.leftUnitor_hom_naturality]

@[reassoc]
theorem prod.rightUnitor_hom_naturality [HasBinaryProducts C] (f : X ⟶ Y) :
    prod.map f (𝟙 _) ≫ (prod.rightUnitor Y).hom = (prod.rightUnitor X).hom ≫ f :=
  prod.map_fst _ _

@[reassoc]
theorem prod_rightUnitor_inv_naturality [HasBinaryProducts C] (f : X ⟶ Y) :
    (prod.rightUnitor X).inv ≫ prod.map f (𝟙 _) = f ≫ (prod.rightUnitor Y).inv := by
  rw [Iso.inv_comp_eq, ← Category.assoc, Iso.eq_comp_inv, prod.rightUnitor_hom_naturality]

theorem prod.triangle [HasBinaryProducts C] (X Y : C) :
    (prod.associator X (⊤_ C) Y).hom ≫ prod.map (𝟙 X) (prod.leftUnitor Y).hom =
      prod.map (prod.rightUnitor X).hom (𝟙 Y) := by
  ext <;> simp

end

noncomputable section

variable {C}
variable [HasBinaryCoproducts C]

/-- The braiding isomorphism which swaps a binary coproduct. -/
@[simps]
def coprod.braiding (P Q : C) : P ⨿ Q ≅ Q ⨿ P where
  hom := coprod.desc coprod.inr coprod.inl
  inv := coprod.desc coprod.inr coprod.inl

@[reassoc]
theorem coprod.symmetry' (P Q : C) :
    coprod.desc coprod.inr coprod.inl ≫ coprod.desc coprod.inr coprod.inl = 𝟙 (P ⨿ Q) :=
  (coprod.braiding _ _).hom_inv_id

/-- The braiding isomorphism is symmetric. -/
theorem coprod.symmetry (P Q : C) : (coprod.braiding P Q).hom ≫ (coprod.braiding Q P).hom = 𝟙 _ :=
  coprod.symmetry' _ _

/-- The associator isomorphism for binary coproducts. -/
@[simps]
def coprod.associator (P Q R : C) : (P ⨿ Q) ⨿ R ≅ P ⨿ Q ⨿ R where
  hom := coprod.desc (coprod.desc coprod.inl (coprod.inl ≫ coprod.inr)) (coprod.inr ≫ coprod.inr)
  inv := coprod.desc (coprod.inl ≫ coprod.inl) (coprod.desc (coprod.inr ≫ coprod.inl) coprod.inr)

theorem coprod.pentagon (W X Y Z : C) :
    coprod.map (coprod.associator W X Y).hom (𝟙 Z) ≫
        (coprod.associator W (X ⨿ Y) Z).hom ≫ coprod.map (𝟙 W) (coprod.associator X Y Z).hom =
      (coprod.associator (W ⨿ X) Y Z).hom ≫ (coprod.associator W X (Y ⨿ Z)).hom := by
  simp

theorem coprod.associator_naturality {X₁ X₂ X₃ Y₁ Y₂ Y₃ : C} (f₁ : X₁ ⟶ Y₁) (f₂ : X₂ ⟶ Y₂)
    (f₃ : X₃ ⟶ Y₃) :
    coprod.map (coprod.map f₁ f₂) f₃ ≫ (coprod.associator Y₁ Y₂ Y₃).hom =
      (coprod.associator X₁ X₂ X₃).hom ≫ coprod.map f₁ (coprod.map f₂ f₃) := by
  simp

variable [HasInitial C]

/-- The left unitor isomorphism for binary coproducts with the initial object. -/
@[simps]
def coprod.leftUnitor (P : C) : (⊥_ C) ⨿ P ≅ P where
  hom := coprod.desc (initial.to P) (𝟙 _)
  inv := coprod.inr
  hom_inv_id := by apply coprod.hom_ext <;> simp [eq_iff_true_of_subsingleton]
  inv_hom_id := by simp

/-- The right unitor isomorphism for binary coproducts with the initial object. -/
@[simps]
def coprod.rightUnitor (P : C) : P ⨿ ⊥_ C ≅ P where
  hom := coprod.desc (𝟙 _) (initial.to P)
  inv := coprod.inl
  hom_inv_id := by apply coprod.hom_ext <;> simp [eq_iff_true_of_subsingleton]
  inv_hom_id := by simp

theorem coprod.triangle (X Y : C) :
    (coprod.associator X (⊥_ C) Y).hom ≫ coprod.map (𝟙 X) (coprod.leftUnitor Y).hom =
      coprod.map (coprod.rightUnitor X).hom (𝟙 Y) := by
  ext <;> simp

end

noncomputable section ProdFunctor

variable {C} [Category.{v} C] [HasBinaryProducts C]

/-- The binary product functor. -/
@[simps]
def prod.functor : C ⥤ C ⥤ C where
  obj X :=
    { obj := fun Y => X ⨯ Y
      map := fun {_ _} => prod.map (𝟙 X) }
  map f :=
    { app := fun T => prod.map f (𝟙 T) }

/-- The product functor can be decomposed. -/
def prod.functorLeftComp (X Y : C) :
    prod.functor.obj (X ⨯ Y) ≅ prod.functor.obj Y ⋙ prod.functor.obj X :=
  NatIso.ofComponents (prod.associator _ _)

end ProdFunctor

noncomputable section CoprodFunctor

variable {C} [HasBinaryCoproducts C]

/-- The binary coproduct functor. -/
@[simps]
def coprod.functor : C ⥤ C ⥤ C where
  obj X :=
    { obj := fun Y => X ⨿ Y
      map := fun {_ _} => coprod.map (𝟙 X) }
  map f := { app := fun T => coprod.map f (𝟙 T) }

/-- The coproduct functor can be decomposed. -/
def coprod.functorLeftComp (X Y : C) :
    coprod.functor.obj (X ⨿ Y) ≅ coprod.functor.obj Y ⋙ coprod.functor.obj X :=
  NatIso.ofComponents (coprod.associator _ _)

end CoprodFunctor

noncomputable section ProdComparison

universe w w' u₃

variable {C} {D : Type u₂} [Category.{w} D] {E : Type u₃} [Category.{w'} E]
variable (F : C ⥤ D) (G : D ⥤ E) {A A' B B' : C}
variable [HasBinaryProduct A B] [HasBinaryProduct A' B']
variable [HasBinaryProduct (F.obj A) (F.obj B)]
variable [HasBinaryProduct (F.obj A') (F.obj B')]
variable [HasBinaryProduct (G.obj (F.obj A)) (G.obj (F.obj B))]
variable [HasBinaryProduct ((F ⋙ G).obj A) ((F ⋙ G).obj B)]

/-- The product comparison morphism.

In `CategoryTheory/Limits/Preserves` we show this is always an iso iff F preserves binary products.
-/
def prodComparison (F : C ⥤ D) (A B : C) [HasBinaryProduct A B]
    [HasBinaryProduct (F.obj A) (F.obj B)] : F.obj (A ⨯ B) ⟶ F.obj A ⨯ F.obj B :=
  prod.lift (F.map prod.fst) (F.map prod.snd)

variable (A B)

@[reassoc (attr := simp)]
theorem prodComparison_fst : prodComparison F A B ≫ prod.fst = F.map prod.fst :=
  prod.lift_fst _ _

@[reassoc (attr := simp)]
theorem prodComparison_snd : prodComparison F A B ≫ prod.snd = F.map prod.snd :=
  prod.lift_snd _ _

variable {A B}

/-- Naturality of the `prodComparison` morphism in both arguments. -/
@[reassoc]
theorem prodComparison_natural (f : A ⟶ A') (g : B ⟶ B') :
    F.map (prod.map f g) ≫ prodComparison F A' B' =
      prodComparison F A B ≫ prod.map (F.map f) (F.map g) := by
  rw [prodComparison, prodComparison, prod.lift_map, ← F.map_comp, ← F.map_comp, prod.comp_lift, ←
    F.map_comp, prod.map_fst, ← F.map_comp, prod.map_snd]

/-- The product comparison morphism from `F(A ⨯ -)` to `FA ⨯ F-`, whose components are given by
`prodComparison`.
-/
@[simps]
def prodComparisonNatTrans [HasBinaryProducts C] [HasBinaryProducts D] (F : C ⥤ D) (A : C) :
    prod.functor.obj A ⋙ F ⟶ F ⋙ prod.functor.obj (F.obj A) where
  app B := prodComparison F A B
  naturality f := by simp [prodComparison_natural]

@[reassoc]
theorem inv_prodComparison_map_fst [IsIso (prodComparison F A B)] :
    inv (prodComparison F A B) ≫ F.map prod.fst = prod.fst := by simp [IsIso.inv_comp_eq]

@[reassoc]
theorem inv_prodComparison_map_snd [IsIso (prodComparison F A B)] :
    inv (prodComparison F A B) ≫ F.map prod.snd = prod.snd := by simp [IsIso.inv_comp_eq]

/-- If the product comparison morphism is an iso, its inverse is natural. -/
@[reassoc]
theorem prodComparison_inv_natural (f : A ⟶ A') (g : B ⟶ B') [IsIso (prodComparison F A B)]
    [IsIso (prodComparison F A' B')] :
    inv (prodComparison F A B) ≫ F.map (prod.map f g) =
      prod.map (F.map f) (F.map g) ≫ inv (prodComparison F A' B') := by
  rw [IsIso.eq_comp_inv, Category.assoc, IsIso.inv_comp_eq, prodComparison_natural]

/-- The natural isomorphism `F(A ⨯ -) ≅ FA ⨯ F-`, provided each `prodComparison F A B` is an
isomorphism (as `B` changes).
-/
@[simps]
def prodComparisonNatIso [HasBinaryProducts C] [HasBinaryProducts D] (A : C)
    [∀ B, IsIso (prodComparison F A B)] :
    prod.functor.obj A ⋙ F ≅ F ⋙ prod.functor.obj (F.obj A) := by
  refine { @asIso _ _ _ _ _ (?_) with hom := prodComparisonNatTrans F A }
  apply NatIso.isIso_of_isIso_app

theorem prodComparison_comp :
    prodComparison (F ⋙ G) A B =
      G.map (prodComparison F A B) ≫ prodComparison G (F.obj A) (F.obj B) := by
  unfold prodComparison
  ext <;> simp [← G.map_comp]

end ProdComparison

noncomputable section CoprodComparison

universe w

variable {C} {D : Type u₂} [Category.{w} D]
variable (F : C ⥤ D) {A A' B B' : C}
variable [HasBinaryCoproduct A B] [HasBinaryCoproduct A' B']
variable [HasBinaryCoproduct (F.obj A) (F.obj B)] [HasBinaryCoproduct (F.obj A') (F.obj B')]

/-- The coproduct comparison morphism.

In `Mathlib/CategoryTheory/Limits/Preserves/` we show
this is always an iso iff F preserves binary coproducts.
-/
def coprodComparison (F : C ⥤ D) (A B : C) [HasBinaryCoproduct A B]
    [HasBinaryCoproduct (F.obj A) (F.obj B)] : F.obj A ⨿ F.obj B ⟶ F.obj (A ⨿ B) :=
  coprod.desc (F.map coprod.inl) (F.map coprod.inr)

@[reassoc (attr := simp)]
theorem coprodComparison_inl : coprod.inl ≫ coprodComparison F A B = F.map coprod.inl :=
  coprod.inl_desc _ _

@[reassoc (attr := simp)]
theorem coprodComparison_inr : coprod.inr ≫ coprodComparison F A B = F.map coprod.inr :=
  coprod.inr_desc _ _

/-- Naturality of the coprod_comparison morphism in both arguments. -/
@[reassoc]
theorem coprodComparison_natural (f : A ⟶ A') (g : B ⟶ B') :
    coprodComparison F A B ≫ F.map (coprod.map f g) =
      coprod.map (F.map f) (F.map g) ≫ coprodComparison F A' B' := by
  rw [coprodComparison, coprodComparison, coprod.map_desc, ← F.map_comp, ← F.map_comp,
    coprod.desc_comp, ← F.map_comp, coprod.inl_map, ← F.map_comp, coprod.inr_map]

/-- The coproduct comparison morphism from `FA ⨿ F-` to `F(A ⨿ -)`, whose components are given by
`coprodComparison`.
-/
@[simps]
def coprodComparisonNatTrans [HasBinaryCoproducts C] [HasBinaryCoproducts D] (F : C ⥤ D) (A : C) :
    F ⋙ coprod.functor.obj (F.obj A) ⟶ coprod.functor.obj A ⋙ F where
  app B := coprodComparison F A B
  naturality f := by simp [coprodComparison_natural]

@[reassoc]
theorem map_inl_inv_coprodComparison [IsIso (coprodComparison F A B)] :
    F.map coprod.inl ≫ inv (coprodComparison F A B) = coprod.inl := by simp

@[reassoc]
theorem map_inr_inv_coprodComparison [IsIso (coprodComparison F A B)] :
    F.map coprod.inr ≫ inv (coprodComparison F A B) = coprod.inr := by simp

/-- If the coproduct comparison morphism is an iso, its inverse is natural. -/
@[reassoc]
theorem coprodComparison_inv_natural (f : A ⟶ A') (g : B ⟶ B') [IsIso (coprodComparison F A B)]
    [IsIso (coprodComparison F A' B')] :
    inv (coprodComparison F A B) ≫ coprod.map (F.map f) (F.map g) =
      F.map (coprod.map f g) ≫ inv (coprodComparison F A' B') := by
  rw [IsIso.eq_comp_inv, Category.assoc, IsIso.inv_comp_eq, coprodComparison_natural]

/-- The natural isomorphism `FA ⨿ F- ≅ F(A ⨿ -)`, provided each `coprodComparison F A B` is an
isomorphism (as `B` changes).
-/
@[simps]
def coprodComparisonNatIso [HasBinaryCoproducts C] [HasBinaryCoproducts D] (A : C)
    [∀ B, IsIso (coprodComparison F A B)] :
    F ⋙ coprod.functor.obj (F.obj A) ≅ coprod.functor.obj A ⋙ F :=
  { @asIso _ _ _ _ _ (NatIso.isIso_of_isIso_app ..) with hom := coprodComparisonNatTrans F A }

end CoprodComparison

end CategoryTheory.Limits

open CategoryTheory.Limits

namespace CategoryTheory

variable {C : Type u} [Category.{v} C]

/-- Auxiliary definition for `Over.coprod`. -/
@[simps]
noncomputable def Over.coprodObj [HasBinaryCoproducts C] {A : C} :
    Over A → Over A ⥤ Over A :=
  fun f =>
  { obj := fun g => Over.mk (coprod.desc f.hom g.hom)
    map := fun k => Over.homMk (coprod.map (𝟙 _) k.left) }

/-- A category with binary coproducts has a functorial `sup` operation on over categories. -/
@[simps]
noncomputable def Over.coprod [HasBinaryCoproducts C] {A : C} : Over A ⥤ Over A ⥤ Over A where
  obj f := Over.coprodObj f
  map k :=
    { app := fun g => Over.homMk (coprod.map k.left (𝟙 _)) (by
        dsimp; rw [coprod.map_desc, Category.id_comp, Over.w k])
      naturality := fun f g k => by
        ext
        simp }
  map_id X := by
    ext
    simp
  map_comp f g := by
    ext
    simp

end CategoryTheory

namespace CategoryTheory.Limits
open Opposite

variable {C : Type u} [Category.{v} C] {X Y Z P : C}

section opposite

/-- A binary fan gives a binary cofan in the opposite category. -/
protected abbrev BinaryFan.op (c : BinaryFan X Y) : BinaryCofan (op X) (op Y) :=
  .mk c.fst.op c.snd.op

/-- A binary cofan gives a binary fan in the opposite category. -/
protected abbrev BinaryCofan.op (c : BinaryCofan X Y) : BinaryFan (op X) (op Y) :=
  .mk c.inl.op c.inr.op

/-- A binary fan in the opposite category gives a binary cofan. -/
protected abbrev BinaryFan.unop (c : BinaryFan (op X) (op Y)) : BinaryCofan X Y :=
  .mk c.fst.unop c.snd.unop

/-- A binary cofan in the opposite category gives a binary fan. -/
protected abbrev BinaryCofan.unop (c : BinaryCofan (op X) (op Y)) : BinaryFan X Y :=
  .mk c.inl.unop c.inr.unop

@[simp] lemma BinaryFan.op_mk (π₁ : P ⟶ X) (π₂ : P ⟶ Y) :
    BinaryFan.op (mk π₁ π₂) = .mk π₁.op π₂.op := rfl

@[simp] lemma BinaryFan.unop_mk (π₁ : op P ⟶ op X) (π₂ : op P ⟶ op Y) :
    BinaryFan.unop (mk π₁ π₂) = .mk π₁.unop π₂.unop := rfl

@[simp] lemma BinaryCofan.op_mk (ι₁ : X ⟶ P) (ι₂ : Y ⟶ P) :
    BinaryCofan.op (mk ι₁ ι₂) = .mk ι₁.op ι₂.op := rfl

@[simp] lemma BinaryCofan.unop_mk (ι₁ : op X ⟶ op P) (ι₂ : op Y ⟶ op P) :
    BinaryCofan.unop (mk ι₁ ι₂) = .mk ι₁.unop ι₂.unop := rfl

/-- If a `BinaryFan` is a limit, then its opposite is a colimit. -/
protected def BinaryFan.IsLimit.op {c : BinaryFan X Y} (hc : IsLimit c) : IsColimit c.op :=
  BinaryCofan.isColimitMk (fun s ↦ (hc.lift s.unop).op)
    (fun _ ↦ Quiver.Hom.unop_inj (by simp)) (fun _ ↦ Quiver.Hom.unop_inj (by simp))
    (fun s m h₁ h₂ ↦ Quiver.Hom.unop_inj
      (BinaryFan.IsLimit.hom_ext hc (by simp [← h₁]) (by simp [← h₂])))

/-- If a `BinaryCofan` is a colimit, then its opposite is a limit. -/
protected def BinaryCofan.IsColimit.op {c : BinaryCofan X Y} (hc : IsColimit c) : IsLimit c.op :=
  BinaryFan.isLimitMk (fun s ↦ (hc.desc s.unop).op)
    (fun _ ↦ Quiver.Hom.unop_inj (by simp)) (fun _ ↦ Quiver.Hom.unop_inj (by simp))
    (fun s m h₁ h₂ ↦ Quiver.Hom.unop_inj
      (BinaryCofan.IsColimit.hom_ext hc (by simp [← h₁]) (by simp [← h₂])))

/-- If a `BinaryFan` in the opposite category is a limit, then its `unop` is a colimit. -/
protected def BinaryFan.IsLimit.unop {c : BinaryFan (op X) (op Y)} (hc : IsLimit c) :
    IsColimit c.unop :=
  BinaryCofan.isColimitMk (fun s ↦ (hc.lift s.op).unop)
    (fun _ ↦ Quiver.Hom.op_inj (by simp)) (fun _ ↦ Quiver.Hom.op_inj (by simp))
    (fun s m h₁ h₂ ↦ Quiver.Hom.op_inj
      (BinaryFan.IsLimit.hom_ext hc (by simp [← h₁]) (by simp [← h₂])))

/-- If a `BinaryCofan` in the opposite category is a colimit, then its `unop` is a limit. -/
protected def BinaryCofan.IsColimit.unop {c : BinaryCofan (op X) (op Y)} (hc : IsColimit c) :
    IsLimit c.unop :=
  BinaryFan.isLimitMk (fun s ↦ (hc.desc s.op).unop)
    (fun _ ↦ Quiver.Hom.op_inj (by simp)) (fun _ ↦ Quiver.Hom.op_inj (by simp))
    (fun s m h₁ h₂ ↦ Quiver.Hom.op_inj
      (BinaryCofan.IsColimit.hom_ext hc (by simp [← h₁]) (by simp [← h₂])))

end opposite

section swap
variable {s : BinaryFan X Y} {t : BinaryFan Y X}

/-- Swap the two sides of a `BinaryFan`. -/
def BinaryFan.swap (s : BinaryFan X Y) : BinaryFan Y X := .mk s.snd s.fst

@[simp] lemma BinaryFan.swap_fst (s : BinaryFan X Y) : s.swap.fst = s.snd := rfl
@[simp] lemma BinaryFan.swap_snd (s : BinaryFan X Y) : s.swap.snd = s.fst := rfl

/-- If a binary fan `s` over `X Y` is a limit cone, then `s.swap` is a limit cone over `Y X`. -/
@[simps]
def IsLimit.binaryFanSwap (I : IsLimit s) : IsLimit s.swap where
  lift t := I.lift (BinaryFan.swap t)
  fac t := by rintro ⟨⟨⟩⟩ <;> simp
  uniq t m w := by
    have h := I.uniq (BinaryFan.swap t) m
    rw [h]
    rintro ⟨j⟩
    specialize w ⟨WalkingPair.swap j⟩
    cases j <;> exact w

@[deprecated (since := "2025-05-04")] alias IsLimit.swapBinaryFan := IsLimit.binaryFanSwap

/-- Construct `HasBinaryProduct Y X` from `HasBinaryProduct X Y`.
This can't be an instance, as it would cause a loop in typeclass search. -/
lemma HasBinaryProduct.swap (X Y : C) [HasBinaryProduct X Y] : HasBinaryProduct Y X :=
  .mk ⟨BinaryFan.swap (limit.cone (pair X Y)), (limit.isLimit (pair X Y)).binaryFanSwap⟩

end swap

section braiding
variable {X Y : C} {s : BinaryFan X Y} (P : IsLimit s) {t : BinaryFan Y X} (Q : IsLimit t)

/-- Given a limit cone over `X` and `Y`, and another limit cone over `Y` and `X`, we can construct
an isomorphism between the cone points. Relative to some fixed choice of limits cones for every
pair, these isomorphisms constitute a braiding. -/
def BinaryFan.braiding (P : IsLimit s) (Q : IsLimit t) : s.pt ≅ t.pt :=
  P.conePointUniqueUpToIso Q.binaryFanSwap

@[reassoc (attr := simp)]
lemma BinaryFan.braiding_hom_fst : (braiding P Q).hom ≫ t.fst = s.snd :=
  P.conePointUniqueUpToIso_hom_comp _ ⟨.right⟩

@[reassoc (attr := simp)]
lemma BinaryFan.braiding_hom_snd : (braiding P Q).hom ≫ t.snd = s.fst :=
  P.conePointUniqueUpToIso_hom_comp _ ⟨.left⟩

@[reassoc (attr := simp)]
lemma BinaryFan.braiding_inv_fst : (braiding P Q).inv ≫ s.fst = t.snd :=
  P.conePointUniqueUpToIso_inv_comp _ ⟨.left⟩

@[reassoc (attr := simp)]
lemma BinaryFan.braiding_inv_snd : (braiding P Q).inv ≫ s.snd = t.fst :=
  P.conePointUniqueUpToIso_inv_comp _ ⟨.right⟩

end braiding

section assoc
variable {sXY : BinaryFan X Y} {sYZ : BinaryFan Y Z}

/-- Given binary fans `sXY` over `X Y`, and `sYZ` over `Y Z`, and `s` over `sXY.X Z`,
if `sYZ` is a limit cone we can construct a binary fan over `X sYZ.X`.

This is an ingredient of building the associator for a cartesian category. -/
def BinaryFan.assoc (Q : IsLimit sYZ) (s : BinaryFan sXY.pt Z) : BinaryFan X sYZ.pt :=
  mk (s.fst ≫ sXY.fst) (Q.lift (mk (s.fst ≫ sXY.snd) s.snd))

@[simp]
lemma BinaryFan.assoc_fst (Q : IsLimit sYZ) (s : BinaryFan sXY.pt Z) :
    (assoc Q s).fst = s.fst ≫ sXY.fst := rfl

@[simp]
lemma BinaryFan.assoc_snd (Q : IsLimit sYZ) (s : BinaryFan sXY.pt Z) :
    (assoc Q s).snd = Q.lift (mk (s.fst ≫ sXY.snd) s.snd) := rfl

/-- Given binary fans `sXY` over `X Y`, and `sYZ` over `Y Z`, and `s` over `X sYZ.X`,
if `sYZ` is a limit cone we can construct a binary fan over `sXY.X Z`.

This is an ingredient of building the associator for a cartesian category. -/
def BinaryFan.assocInv (P : IsLimit sXY) (s : BinaryFan X sYZ.pt) : BinaryFan sXY.pt Z :=
  BinaryFan.mk (P.lift (BinaryFan.mk s.fst (s.snd ≫ sYZ.fst))) (s.snd ≫ sYZ.snd)

@[simp]
lemma BinaryFan.assocInv_fst (P : IsLimit sXY) (s : BinaryFan X sYZ.pt) :
    (assocInv P s).fst = P.lift (mk s.fst (s.snd ≫ sYZ.fst)) := rfl

@[simp]
lemma BinaryFan.assocInv_snd (P : IsLimit sXY) (s : BinaryFan X sYZ.pt) :
    (assocInv P s).snd = s.snd ≫ sYZ.snd := rfl

/-- If all the binary fans involved a limit cones, `BinaryFan.assoc` produces another limit cone. -/
@[simps]
protected def IsLimit.assoc (P : IsLimit sXY) (Q : IsLimit sYZ) {s : BinaryFan sXY.pt Z}
    (R : IsLimit s) : IsLimit (BinaryFan.assoc Q s) where
  lift t := R.lift (BinaryFan.assocInv P t)
  fac t := by rintro ⟨⟨⟩⟩ <;> simp; apply Q.hom_ext; rintro ⟨⟨⟩⟩ <;> simp
  uniq t m w := by
    have h := R.uniq (BinaryFan.assocInv P t) m
    rw [h]
    rintro ⟨⟨⟩⟩ <;> simp
    · apply P.hom_ext
      rintro ⟨⟨⟩⟩ <;> simp
      · exact w ⟨.left⟩
      · specialize w ⟨.right⟩
        simp? at w says
          simp only [pair_obj_right, BinaryFan.assoc_snd,
            Functor.const_obj_obj, pair_obj_left] at w
        simp [← w]
    · specialize w ⟨.right⟩
      simp? at w says
        simp only [pair_obj_right, BinaryFan.assoc_snd,
          Functor.const_obj_obj, pair_obj_left] at w
      simp [← w]

/-- Given two pairs of limit cones corresponding to the parenthesisations of `X × Y × Z`,
we obtain an isomorphism between the cone points. -/
abbrev BinaryFan.associator (P : IsLimit sXY) (Q : IsLimit sYZ) {s : BinaryFan sXY.pt Z}
    (R : IsLimit s) {t : BinaryFan X sYZ.pt} (S : IsLimit t) : s.pt ≅ t.pt :=
  (P.assoc Q R).conePointUniqueUpToIso S

/-- Given a fixed family of limit data for every pair `X Y`, we obtain an associator. -/
abbrev BinaryFan.associatorOfLimitCone (L : ∀ X Y : C, LimitCone (pair X Y)) (X Y Z : C) :
    (L (L X Y).cone.pt Z).cone.pt ≅ (L X (L Y Z).cone.pt).cone.pt :=
  associator (L X Y).isLimit (L Y Z).isLimit (L (L X Y).cone.pt Z).isLimit
    (L X (L Y Z).cone.pt).isLimit

end assoc

section unitor

/-- Construct a left unitor from specified limit cones. -/
@[simps]
def BinaryFan.leftUnitor {X : C} {s : Cone (Functor.empty.{0} C)} (P : IsLimit s)
    {t : BinaryFan s.pt X} (Q : IsLimit t) : t.pt ≅ X where
  hom := t.snd
  inv := Q.lift <| BinaryFan.mk (P.lift ⟨_, fun x => x.as.elim, fun {x} => x.as.elim⟩) (𝟙 _)
  hom_inv_id := by
    apply Q.hom_ext
    rintro ⟨⟨⟩⟩
    · apply P.hom_ext
      rintro ⟨⟨⟩⟩
    · simp

/-- Construct a right unitor from specified limit cones. -/
@[simps]
def BinaryFan.rightUnitor {X : C} {s : Cone (Functor.empty.{0} C)} (P : IsLimit s)
    {t : BinaryFan X s.pt} (Q : IsLimit t) : t.pt ≅ X where
  hom := t.fst
  inv := Q.lift <| BinaryFan.mk (𝟙 _) <| P.lift ⟨_, fun x => x.as.elim, fun {x} => x.as.elim⟩
  hom_inv_id := by
    apply Q.hom_ext
    rintro ⟨⟨⟩⟩
    · simp
    · apply P.hom_ext
      rintro ⟨⟨⟩⟩

end unitor
end CategoryTheory.Limits<|MERGE_RESOLUTION|>--- conflicted
+++ resolved
@@ -653,13 +653,8 @@
   rw [← prod.lift_map]
   simp
 
-<<<<<<< HEAD
--- We take the right hand side here to be simp normal form, as this way composition lemmas for
+-- We take the right-hand side here to be simp normal form, as this way composition lemmas for
 -- `f ≫ h` and `g ≫ k` can fire (e.g. `id_comp`), while `map_fst` and `map_snd` can still work just
-=======
--- We take the right-hand side here to be simp normal form, as this way composition lemmas for
--- `f ≫ h` and `g ≫ k` can fire (e.g. `id_comp`) , while `map_fst` and `map_snd` can still work just
->>>>>>> 0041bc03
 -- as well.
 @[reassoc (attr := simp)]
 theorem prod.map_map {A₁ A₂ A₃ B₁ B₂ B₃ : C} [HasBinaryProduct A₁ B₁] [HasBinaryProduct A₂ B₂]
@@ -762,13 +757,8 @@
     coprod.desc (g ≫ coprod.inl) (g' ≫ coprod.inr) = coprod.map g g' := by
   rw [← coprod.map_desc]; simp
 
-<<<<<<< HEAD
--- We take the right hand side here to be simp normal form, as this way composition lemmas for
+-- We take the right-hand side here to be simp normal form, as this way composition lemmas for
 -- `f ≫ h` and `g ≫ k` can fire (e.g. `id_comp`), while `inl_map` and `inr_map` can still work just
-=======
--- We take the right-hand side here to be simp normal form, as this way composition lemmas for
--- `f ≫ h` and `g ≫ k` can fire (e.g. `id_comp`) , while `inl_map` and `inr_map` can still work just
->>>>>>> 0041bc03
 -- as well.
 @[reassoc (attr := simp)]
 theorem coprod.map_map {A₁ A₂ A₃ B₁ B₂ B₃ : C} [HasBinaryCoproduct A₁ B₁] [HasBinaryCoproduct A₂ B₂]
