--- conflicted
+++ resolved
@@ -433,15 +433,9 @@
   · rintro ⟨H⟩
     obtain ⟨l, hl, -⟩ := BinaryCofan.IsColimit.desc' H (𝟙 X) (h.to X)
     refine ⟨⟨l, hl, BinaryCofan.IsColimit.hom_ext H (?_) (h.hom_ext _ _)⟩⟩
-<<<<<<< HEAD
-    rw [comp_id]
-    have e : (inl c ≫ l) ≫ inl c = 𝟙 X ≫ inl c := congrArg (·≫inl c) hl
-    rwa [assoc,id_comp] at e
-=======
     rw [Category.comp_id]
     have e : (inl c ≫ l) ≫ inl c = 𝟙 X ≫ inl c := congrArg (· ≫ inl c) hl
     rwa [Category.assoc, Category.id_comp] at e
->>>>>>> 258b485d
   · intro
     exact
       ⟨BinaryCofan.IsColimit.mk _ (fun f _ => inv c.inl ≫ f)
