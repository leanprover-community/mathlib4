/-
Copyright (c) 2019 Kim Morrison. All rights reserved.
Released under Apache 2.0 license as described in the file LICENSE.
Authors: Kim Morrison, Bhavik Mehta
-/
import Mathlib.CategoryTheory.Comma.Over.Basic
import Mathlib.CategoryTheory.Discrete.Basic
import Mathlib.CategoryTheory.EpiMono
import Mathlib.CategoryTheory.Limits.Shapes.Terminal

/-!
# Binary (co)products

We define a category `WalkingPair`, which is the index category
for a binary (co)product diagram. A convenience method `pair X Y`
constructs the functor from the walking pair, hitting the given objects.

We define `prod X Y` and `coprod X Y` as limits and colimits of such functors.

Typeclasses `HasBinaryProducts` and `HasBinaryCoproducts` assert the existence
of (co)limits shaped as walking pairs.

We include lemmas for simplifying equations involving projections and coprojections, and define
braiding and associating isomorphisms, and the product comparison morphism.

## References
* [Stacks: Products of pairs](https://stacks.math.columbia.edu/tag/001R)
* [Stacks: coproducts of pairs](https://stacks.math.columbia.edu/tag/04AN)
-/

universe v v₁ u u₁ u₂

open CategoryTheory Category

namespace CategoryTheory.Limits

/-- The type of objects for the diagram indexing a binary (co)product. -/
inductive WalkingPair : Type
  | left
  | right
  deriving DecidableEq, Inhabited

open WalkingPair

/-- The equivalence swapping left and right.
-/
def WalkingPair.swap : WalkingPair ≃ WalkingPair where
  toFun
    | left => right
    | right => left
  invFun
    | left => right
    | right => left
  left_inv j := by cases j <;> rfl
  right_inv j := by cases j <;> rfl

@[simp]
theorem WalkingPair.swap_apply_left : WalkingPair.swap left = right :=
  rfl

@[simp]
theorem WalkingPair.swap_apply_right : WalkingPair.swap right = left :=
  rfl

@[simp]
theorem WalkingPair.swap_symm_apply_tt : WalkingPair.swap.symm left = right :=
  rfl

@[simp]
theorem WalkingPair.swap_symm_apply_ff : WalkingPair.swap.symm right = left :=
  rfl

/-- An equivalence from `WalkingPair` to `Bool`, sometimes useful when reindexing limits.
-/
def WalkingPair.equivBool : WalkingPair ≃ Bool where
  toFun
    | left => true
    | right => false
  -- to match equiv.sum_equiv_sigma_bool
  invFun b := Bool.recOn b right left
  left_inv j := by cases j <;> rfl
  right_inv b := by cases b <;> rfl

@[simp]
theorem WalkingPair.equivBool_apply_left : WalkingPair.equivBool left = true :=
  rfl

@[simp]
theorem WalkingPair.equivBool_apply_right : WalkingPair.equivBool right = false :=
  rfl

@[simp]
theorem WalkingPair.equivBool_symm_apply_true : WalkingPair.equivBool.symm true = left :=
  rfl

@[simp]
theorem WalkingPair.equivBool_symm_apply_false : WalkingPair.equivBool.symm false = right :=
  rfl

variable {C : Type u}

/-- The function on the walking pair, sending the two points to `X` and `Y`. -/
def pairFunction (X Y : C) : WalkingPair → C := fun j => WalkingPair.casesOn j X Y

@[simp]
theorem pairFunction_left (X Y : C) : pairFunction X Y left = X :=
  rfl

@[simp]
theorem pairFunction_right (X Y : C) : pairFunction X Y right = Y :=
  rfl

variable [Category.{v} C]

/-- The diagram on the walking pair, sending the two points to `X` and `Y`. -/
def pair (X Y : C) : Discrete WalkingPair ⥤ C :=
  Discrete.functor fun j => WalkingPair.casesOn j X Y

@[simp]
theorem pair_obj_left (X Y : C) : (pair X Y).obj ⟨left⟩ = X :=
  rfl

@[simp]
theorem pair_obj_right (X Y : C) : (pair X Y).obj ⟨right⟩ = Y :=
  rfl

section

variable {F G : Discrete WalkingPair ⥤ C} (f : F.obj ⟨left⟩ ⟶ G.obj ⟨left⟩)
  (g : F.obj ⟨right⟩ ⟶ G.obj ⟨right⟩)

attribute [local aesop safe tactic (rule_sets := [CategoryTheory])]
  CategoryTheory.Discrete.discreteCases

/-- The natural transformation between two functors out of the
walking pair, specified by its components. -/
def mapPair : F ⟶ G where
  app
    | ⟨left⟩ => f
    | ⟨right⟩ => g
  naturality := fun ⟨X⟩ ⟨Y⟩ ⟨⟨u⟩⟩ => by cat_disch

@[simp]
theorem mapPair_left : (mapPair f g).app ⟨left⟩ = f :=
  rfl

@[simp]
theorem mapPair_right : (mapPair f g).app ⟨right⟩ = g :=
  rfl

/-- The natural isomorphism between two functors out of the walking pair, specified by its
components. -/
@[simps!]
def mapPairIso (f : F.obj ⟨left⟩ ≅ G.obj ⟨left⟩) (g : F.obj ⟨right⟩ ≅ G.obj ⟨right⟩) : F ≅ G :=
  NatIso.ofComponents (fun j ↦ match j with
    | ⟨left⟩ => f
    | ⟨right⟩ => g)
    (fun ⟨⟨u⟩⟩ => by cat_disch)

end

/-- Every functor out of the walking pair is naturally isomorphic (actually, equal) to a `pair` -/
@[simps!]
def diagramIsoPair (F : Discrete WalkingPair ⥤ C) :
    F ≅ pair (F.obj ⟨WalkingPair.left⟩) (F.obj ⟨WalkingPair.right⟩) :=
  mapPairIso (Iso.refl _) (Iso.refl _)

section

variable {D : Type u₁} [Category.{v₁} D]

/-- The natural isomorphism between `pair X Y ⋙ F` and `pair (F.obj X) (F.obj Y)`. -/
def pairComp (X Y : C) (F : C ⥤ D) : pair X Y ⋙ F ≅ pair (F.obj X) (F.obj Y) :=
  diagramIsoPair _

end

/-- A binary fan is just a cone on a diagram indexing a product. -/
abbrev BinaryFan (X Y : C) :=
  Cone (pair X Y)

/-- The first projection of a binary fan. -/
abbrev BinaryFan.fst {X Y : C} (s : BinaryFan X Y) :=
  s.π.app ⟨WalkingPair.left⟩

/-- The second projection of a binary fan. -/
abbrev BinaryFan.snd {X Y : C} (s : BinaryFan X Y) :=
  s.π.app ⟨WalkingPair.right⟩

-- Marking this `@[simp]` causes loops since `s.fst` is reducibly defeq to the LHS.
theorem BinaryFan.π_app_left {X Y : C} (s : BinaryFan X Y) : s.π.app ⟨WalkingPair.left⟩ = s.fst :=
  rfl

-- Marking this `@[simp]` causes loops since `s.snd` is reducibly defeq to the LHS.
theorem BinaryFan.π_app_right {X Y : C} (s : BinaryFan X Y) : s.π.app ⟨WalkingPair.right⟩ = s.snd :=
  rfl

/-- Constructs an isomorphism of `BinaryFan`s out of an isomorphism of the tips that commutes with
the projections. -/
def BinaryFan.ext {A B : C} {c c' : BinaryFan A B} (e : c.pt ≅ c'.pt)
    (h₁ : c.fst = e.hom ≫ c'.fst) (h₂ : c.snd = e.hom ≫ c'.snd) : c ≅ c' :=
  Cones.ext e (fun j => by rcases j with ⟨⟨⟩⟩ <;> assumption)

@[simp]
lemma BinaryFan.ext_hom_hom {A B : C} {c c' : BinaryFan A B} (e : c.pt ≅ c'.pt)
    (h₁ : c.fst = e.hom ≫ c'.fst) (h₂ : c.snd = e.hom ≫ c'.snd) :
    (ext e h₁ h₂).hom.hom = e.hom := rfl

/-- A convenient way to show that a binary fan is a limit. -/
def BinaryFan.IsLimit.mk {X Y : C} (s : BinaryFan X Y)
    (lift : ∀ {T : C} (_ : T ⟶ X) (_ : T ⟶ Y), T ⟶ s.pt)
    (hl₁ : ∀ {T : C} (f : T ⟶ X) (g : T ⟶ Y), lift f g ≫ s.fst = f)
    (hl₂ : ∀ {T : C} (f : T ⟶ X) (g : T ⟶ Y), lift f g ≫ s.snd = g)
    (uniq :
      ∀ {T : C} (f : T ⟶ X) (g : T ⟶ Y) (m : T ⟶ s.pt) (_ : m ≫ s.fst = f) (_ : m ≫ s.snd = g),
        m = lift f g) :
    IsLimit s :=
  Limits.IsLimit.mk (fun t => lift (BinaryFan.fst t) (BinaryFan.snd t))
    (by
      rintro t (rfl | rfl)
      · exact hl₁ _ _
      · exact hl₂ _ _)
    fun _ _ h => uniq _ _ _ (h ⟨WalkingPair.left⟩) (h ⟨WalkingPair.right⟩)

theorem BinaryFan.IsLimit.hom_ext {W X Y : C} {s : BinaryFan X Y} (h : IsLimit s) {f g : W ⟶ s.pt}
    (h₁ : f ≫ s.fst = g ≫ s.fst) (h₂ : f ≫ s.snd = g ≫ s.snd) : f = g :=
  h.hom_ext fun j => Discrete.recOn j fun j => WalkingPair.casesOn j h₁ h₂

/-- A binary cofan is just a cocone on a diagram indexing a coproduct. -/
abbrev BinaryCofan (X Y : C) := Cocone (pair X Y)

/-- The first inclusion of a binary cofan. -/
abbrev BinaryCofan.inl {X Y : C} (s : BinaryCofan X Y) := s.ι.app ⟨WalkingPair.left⟩

/-- The second inclusion of a binary cofan. -/
abbrev BinaryCofan.inr {X Y : C} (s : BinaryCofan X Y) := s.ι.app ⟨WalkingPair.right⟩

/-- Constructs an isomorphism of `BinaryCofan`s out of an isomorphism of the tips that commutes with
the injections. -/
def BinaryCofan.ext {A B : C} {c c' : BinaryCofan A B} (e : c.pt ≅ c'.pt)
    (h₁ : c.inl ≫ e.hom = c'.inl) (h₂ : c.inr ≫ e.hom = c'.inr) : c ≅ c' :=
  Cocones.ext e (fun j => by rcases j with ⟨⟨⟩⟩ <;> assumption)

@[simp]
lemma BinaryCofan.ext_hom_hom {A B : C} {c c' : BinaryCofan A B} (e : c.pt ≅ c'.pt)
    (h₁ : c.inl ≫ e.hom = c'.inl) (h₂ : c.inr ≫ e.hom = c'.inr) :
    (ext e h₁ h₂).hom.hom = e.hom := rfl

-- This cannot be `@[simp]` because `s.inl` is reducibly defeq to the LHS.
theorem BinaryCofan.ι_app_left {X Y : C} (s : BinaryCofan X Y) :
    s.ι.app ⟨WalkingPair.left⟩ = s.inl := rfl

-- This cannot be `@[simp]` because `s.inr` is reducibly defeq to the LHS.
theorem BinaryCofan.ι_app_right {X Y : C} (s : BinaryCofan X Y) :
    s.ι.app ⟨WalkingPair.right⟩ = s.inr := rfl

/-- A convenient way to show that a binary cofan is a colimit. -/
def BinaryCofan.IsColimit.mk {X Y : C} (s : BinaryCofan X Y)
    (desc : ∀ {T : C} (_ : X ⟶ T) (_ : Y ⟶ T), s.pt ⟶ T)
    (hd₁ : ∀ {T : C} (f : X ⟶ T) (g : Y ⟶ T), s.inl ≫ desc f g = f)
    (hd₂ : ∀ {T : C} (f : X ⟶ T) (g : Y ⟶ T), s.inr ≫ desc f g = g)
    (uniq :
      ∀ {T : C} (f : X ⟶ T) (g : Y ⟶ T) (m : s.pt ⟶ T) (_ : s.inl ≫ m = f) (_ : s.inr ≫ m = g),
        m = desc f g) :
    IsColimit s :=
  Limits.IsColimit.mk (fun t => desc (BinaryCofan.inl t) (BinaryCofan.inr t))
    (by
      rintro t (rfl | rfl)
      · exact hd₁ _ _
      · exact hd₂ _ _)
    fun _ _ h => uniq _ _ _ (h ⟨WalkingPair.left⟩) (h ⟨WalkingPair.right⟩)

theorem BinaryCofan.IsColimit.hom_ext {W X Y : C} {s : BinaryCofan X Y} (h : IsColimit s)
    {f g : s.pt ⟶ W} (h₁ : s.inl ≫ f = s.inl ≫ g) (h₂ : s.inr ≫ f = s.inr ≫ g) : f = g :=
  h.hom_ext fun j => Discrete.recOn j fun j => WalkingPair.casesOn j h₁ h₂

variable {X Y : C}

section

attribute [local aesop safe tactic (rule_sets := [CategoryTheory])]
  CategoryTheory.Discrete.discreteCases
-- TODO: would it be okay to use this more generally?
attribute [local aesop safe cases (rule_sets := [CategoryTheory])] Eq

/-- A binary fan with vertex `P` consists of the two projections `π₁ : P ⟶ X` and `π₂ : P ⟶ Y`. -/
@[simps pt]
def BinaryFan.mk {P : C} (π₁ : P ⟶ X) (π₂ : P ⟶ Y) : BinaryFan X Y where
  pt := P
  π := { app := fun | { as := j } => match j with | left => π₁ | right => π₂ }

/-- A binary cofan with vertex `P` consists of the two inclusions `ι₁ : X ⟶ P` and `ι₂ : Y ⟶ P`. -/
@[simps pt]
def BinaryCofan.mk {P : C} (ι₁ : X ⟶ P) (ι₂ : Y ⟶ P) : BinaryCofan X Y where
  pt := P
  ι := { app := fun | { as := j } => match j with | left => ι₁ | right => ι₂ }

end

@[simp]
theorem BinaryFan.mk_fst {P : C} (π₁ : P ⟶ X) (π₂ : P ⟶ Y) : (BinaryFan.mk π₁ π₂).fst = π₁ :=
  rfl

@[simp]
theorem BinaryFan.mk_snd {P : C} (π₁ : P ⟶ X) (π₂ : P ⟶ Y) : (BinaryFan.mk π₁ π₂).snd = π₂ :=
  rfl

@[simp]
theorem BinaryCofan.mk_inl {P : C} (ι₁ : X ⟶ P) (ι₂ : Y ⟶ P) : (BinaryCofan.mk ι₁ ι₂).inl = ι₁ :=
  rfl

@[simp]
theorem BinaryCofan.mk_inr {P : C} (ι₁ : X ⟶ P) (ι₂ : Y ⟶ P) : (BinaryCofan.mk ι₁ ι₂).inr = ι₂ :=
  rfl

/-- Every `BinaryFan` is isomorphic to an application of `BinaryFan.mk`. -/
def isoBinaryFanMk {X Y : C} (c : BinaryFan X Y) : c ≅ BinaryFan.mk c.fst c.snd :=
    Cones.ext (Iso.refl _) fun ⟨l⟩ => by cases l; repeat simp

/-- Every `BinaryFan` is isomorphic to an application of `BinaryFan.mk`. -/
def isoBinaryCofanMk {X Y : C} (c : BinaryCofan X Y) : c ≅ BinaryCofan.mk c.inl c.inr :=
    Cocones.ext (Iso.refl _) fun ⟨l⟩ => by cases l; repeat simp

/-- This is a more convenient formulation to show that a `BinaryFan` constructed using
`BinaryFan.mk` is a limit cone.
-/
def BinaryFan.isLimitMk {W : C} {fst : W ⟶ X} {snd : W ⟶ Y} (lift : ∀ s : BinaryFan X Y, s.pt ⟶ W)
    (fac_left : ∀ s : BinaryFan X Y, lift s ≫ fst = s.fst)
    (fac_right : ∀ s : BinaryFan X Y, lift s ≫ snd = s.snd)
    (uniq :
      ∀ (s : BinaryFan X Y) (m : s.pt ⟶ W) (_ : m ≫ fst = s.fst) (_ : m ≫ snd = s.snd),
        m = lift s) :
    IsLimit (BinaryFan.mk fst snd) :=
  { lift := lift
    fac := fun s j => by
      rcases j with ⟨⟨⟩⟩
      exacts [fac_left s, fac_right s]
    uniq := fun s m w => uniq s m (w ⟨WalkingPair.left⟩) (w ⟨WalkingPair.right⟩) }

/-- This is a more convenient formulation to show that a `BinaryCofan` constructed using
`BinaryCofan.mk` is a colimit cocone.
-/
def BinaryCofan.isColimitMk {W : C} {inl : X ⟶ W} {inr : Y ⟶ W}
    (desc : ∀ s : BinaryCofan X Y, W ⟶ s.pt)
    (fac_left : ∀ s : BinaryCofan X Y, inl ≫ desc s = s.inl)
    (fac_right : ∀ s : BinaryCofan X Y, inr ≫ desc s = s.inr)
    (uniq :
      ∀ (s : BinaryCofan X Y) (m : W ⟶ s.pt) (_ : inl ≫ m = s.inl) (_ : inr ≫ m = s.inr),
        m = desc s) :
    IsColimit (BinaryCofan.mk inl inr) :=
  { desc := desc
    fac := fun s j => by
      rcases j with ⟨⟨⟩⟩
      exacts [fac_left s, fac_right s]
    uniq := fun s m w => uniq s m (w ⟨WalkingPair.left⟩) (w ⟨WalkingPair.right⟩) }

/-- If `s` is a limit binary fan over `X` and `Y`, then every pair of morphisms `f : W ⟶ X` and
`g : W ⟶ Y` induces a morphism `l : W ⟶ s.pt` satisfying `l ≫ s.fst = f` and `l ≫ s.snd = g`.
-/
@[simps]
def BinaryFan.IsLimit.lift' {W X Y : C} {s : BinaryFan X Y} (h : IsLimit s) (f : W ⟶ X)
    (g : W ⟶ Y) : { l : W ⟶ s.pt // l ≫ s.fst = f ∧ l ≫ s.snd = g } :=
  ⟨h.lift <| BinaryFan.mk f g, h.fac _ _, h.fac _ _⟩

/-- If `s` is a colimit binary cofan over `X` and `Y`,, then every pair of morphisms `f : X ⟶ W` and
`g : Y ⟶ W` induces a morphism `l : s.pt ⟶ W` satisfying `s.inl ≫ l = f` and `s.inr ≫ l = g`.
-/
@[simps]
def BinaryCofan.IsColimit.desc' {W X Y : C} {s : BinaryCofan X Y} (h : IsColimit s) (f : X ⟶ W)
    (g : Y ⟶ W) : { l : s.pt ⟶ W // s.inl ≫ l = f ∧ s.inr ≫ l = g } :=
  ⟨h.desc <| BinaryCofan.mk f g, h.fac _ _, h.fac _ _⟩

/-- Binary products are symmetric. -/
def BinaryFan.isLimitFlip {X Y : C} {c : BinaryFan X Y} (hc : IsLimit c) :
    IsLimit (BinaryFan.mk c.snd c.fst) :=
  BinaryFan.isLimitMk (fun s => hc.lift (BinaryFan.mk s.snd s.fst)) (fun _ => hc.fac _ _)
    (fun _ => hc.fac _ _) fun s _ e₁ e₂ =>
    BinaryFan.IsLimit.hom_ext hc
      (e₂.trans (hc.fac (BinaryFan.mk s.snd s.fst) ⟨WalkingPair.left⟩).symm)
      (e₁.trans (hc.fac (BinaryFan.mk s.snd s.fst) ⟨WalkingPair.right⟩).symm)

theorem BinaryFan.isLimit_iff_isIso_fst {X Y : C} (h : IsTerminal Y) (c : BinaryFan X Y) :
    Nonempty (IsLimit c) ↔ IsIso c.fst := by
  constructor
  · rintro ⟨H⟩
    obtain ⟨l, hl, -⟩ := BinaryFan.IsLimit.lift' H (𝟙 X) (h.from X)
    exact
      ⟨⟨l,
          BinaryFan.IsLimit.hom_ext H (by simpa [hl, -comp_id] using comp_id _)
            (h.hom_ext _ _),
          hl⟩⟩
  · intro
    exact
      ⟨BinaryFan.IsLimit.mk _ (fun f _ => f ≫ inv c.fst) (fun _ _ => by simp)
          (fun _ _ => h.hom_ext _ _) fun _ _ _ e _ => by simp [← e]⟩

theorem BinaryFan.isLimit_iff_isIso_snd {X Y : C} (h : IsTerminal X) (c : BinaryFan X Y) :
    Nonempty (IsLimit c) ↔ IsIso c.snd := by
  refine Iff.trans ?_ (BinaryFan.isLimit_iff_isIso_fst h (BinaryFan.mk c.snd c.fst))
  exact
    ⟨fun h => ⟨BinaryFan.isLimitFlip h.some⟩, fun h =>
      ⟨(BinaryFan.isLimitFlip h.some).ofIsoLimit (isoBinaryFanMk c).symm⟩⟩

/-- If `X' ≅ X`, then `X × Y` also is the product of `X'` and `Y`. -/
noncomputable def BinaryFan.isLimitCompLeftIso {X Y X' : C} (c : BinaryFan X Y) (f : X ⟶ X')
    [IsIso f] (h : IsLimit c) : IsLimit (BinaryFan.mk (c.fst ≫ f) c.snd) := by
  fapply BinaryFan.isLimitMk
  · exact fun s => h.lift (BinaryFan.mk (s.fst ≫ inv f) s.snd)
<<<<<<< HEAD
  · intro s -- Porting note: simp timed out here
    simp only [comp_id,BinaryFan.π_app_left,IsIso.inv_hom_id,
      BinaryFan.mk_fst,IsLimit.fac_assoc,assoc]
  · intro s -- Porting note: simp timed out here
    simp only [BinaryFan.π_app_right,BinaryFan.mk_snd,IsLimit.fac]
=======
  · simp
  · simp
>>>>>>> 1dbe7a29
  · intro s m e₁ e₂
    apply BinaryFan.IsLimit.hom_ext h
<<<<<<< HEAD
    · simpa only
      [BinaryFan.π_app_left,BinaryFan.mk_fst,assoc,IsLimit.fac,IsIso.eq_comp_inv]
    · simpa only [BinaryFan.π_app_right,BinaryFan.mk_snd,IsLimit.fac]
=======
    · simpa
    · simpa
>>>>>>> 1dbe7a29

/-- If `Y' ≅ Y`, then `X x Y` also is the product of `X` and `Y'`. -/
noncomputable def BinaryFan.isLimitCompRightIso {X Y Y' : C} (c : BinaryFan X Y) (f : Y ⟶ Y')
    [IsIso f] (h : IsLimit c) : IsLimit (BinaryFan.mk c.fst (c.snd ≫ f)) :=
  BinaryFan.isLimitFlip <| BinaryFan.isLimitCompLeftIso _ f (BinaryFan.isLimitFlip h)

/-- Binary coproducts are symmetric. -/
def BinaryCofan.isColimitFlip {X Y : C} {c : BinaryCofan X Y} (hc : IsColimit c) :
    IsColimit (BinaryCofan.mk c.inr c.inl) :=
  BinaryCofan.isColimitMk (fun s => hc.desc (BinaryCofan.mk s.inr s.inl)) (fun _ => hc.fac _ _)
    (fun _ => hc.fac _ _) fun s _ e₁ e₂ =>
    BinaryCofan.IsColimit.hom_ext hc
      (e₂.trans (hc.fac (BinaryCofan.mk s.inr s.inl) ⟨WalkingPair.left⟩).symm)
      (e₁.trans (hc.fac (BinaryCofan.mk s.inr s.inl) ⟨WalkingPair.right⟩).symm)

theorem BinaryCofan.isColimit_iff_isIso_inl {X Y : C} (h : IsInitial Y) (c : BinaryCofan X Y) :
    Nonempty (IsColimit c) ↔ IsIso c.inl := by
  constructor
  · rintro ⟨H⟩
    obtain ⟨l, hl, -⟩ := BinaryCofan.IsColimit.desc' H (𝟙 X) (h.to X)
    refine ⟨⟨l, hl, BinaryCofan.IsColimit.hom_ext H (?_) (h.hom_ext _ _)⟩⟩
    rw [comp_id]
    have e : (inl c ≫ l) ≫ inl c = 𝟙 X ≫ inl c := congrArg (·≫inl c) hl
    rwa [assoc,id_comp] at e
  · intro
    exact
      ⟨BinaryCofan.IsColimit.mk _ (fun f _ => inv c.inl ≫ f)
          (fun _ _ => IsIso.hom_inv_id_assoc _ _) (fun _ _ => h.hom_ext _ _) fun _ _ _ e _ =>
          (IsIso.eq_inv_comp _).mpr e⟩

theorem BinaryCofan.isColimit_iff_isIso_inr {X Y : C} (h : IsInitial X) (c : BinaryCofan X Y) :
    Nonempty (IsColimit c) ↔ IsIso c.inr := by
  refine Iff.trans ?_ (BinaryCofan.isColimit_iff_isIso_inl h (BinaryCofan.mk c.inr c.inl))
  exact
    ⟨fun h => ⟨BinaryCofan.isColimitFlip h.some⟩, fun h =>
      ⟨(BinaryCofan.isColimitFlip h.some).ofIsoColimit (isoBinaryCofanMk c).symm⟩⟩

/-- If `X' ≅ X`, then `X ⨿ Y` also is the coproduct of `X'` and `Y`. -/
noncomputable def BinaryCofan.isColimitCompLeftIso {X Y X' : C} (c : BinaryCofan X Y) (f : X' ⟶ X)
    [IsIso f] (h : IsColimit c) : IsColimit (BinaryCofan.mk (f ≫ c.inl) c.inr) := by
  fapply BinaryCofan.isColimitMk
  · exact fun s => h.desc (BinaryCofan.mk (inv f ≫ s.inl) s.inr)
<<<<<<< HEAD
  · intro s
    -- Porting note: simp timed out here too
    simp only [IsColimit.fac,BinaryCofan.ι_app_left,
      assoc,BinaryCofan.mk_inl,IsIso.hom_inv_id_assoc]
  · intro s
    -- Porting note: simp timed out here too
    simp only [IsColimit.fac,BinaryCofan.ι_app_right,BinaryCofan.mk_inr]
  · intro s m e₁ e₂
    apply BinaryCofan.IsColimit.hom_ext h
    · rw [← cancel_epi f]
    -- Porting note: simp timed out here too
      simpa only [IsColimit.fac,BinaryCofan.ι_app_left,eq_self_iff_true,
      assoc,BinaryCofan.mk_inl,IsIso.hom_inv_id_assoc] using e₁
    -- Porting note: simp timed out here too
    · simpa only [IsColimit.fac,BinaryCofan.ι_app_right,eq_self_iff_true,BinaryCofan.mk_inr]
=======
  · simp
  · simp
  · intro s m e₁ e₂
    apply BinaryCofan.IsColimit.hom_ext h
    · rw [← cancel_epi f]
      simpa using e₁
    · simpa
>>>>>>> 1dbe7a29

/-- If `Y' ≅ Y`, then `X ⨿ Y` also is the coproduct of `X` and `Y'`. -/
noncomputable def BinaryCofan.isColimitCompRightIso {X Y Y' : C} (c : BinaryCofan X Y) (f : Y' ⟶ Y)
    [IsIso f] (h : IsColimit c) : IsColimit (BinaryCofan.mk c.inl (f ≫ c.inr)) :=
  BinaryCofan.isColimitFlip <| BinaryCofan.isColimitCompLeftIso _ f (BinaryCofan.isColimitFlip h)

/-- An abbreviation for `HasLimit (pair X Y)`. -/
abbrev HasBinaryProduct (X Y : C) :=
  HasLimit (pair X Y)

/-- An abbreviation for `HasColimit (pair X Y)`. -/
abbrev HasBinaryCoproduct (X Y : C) :=
  HasColimit (pair X Y)

/-- If we have a product of `X` and `Y`, we can access it using `prod X Y` or `X ⨯ Y`. -/
noncomputable abbrev prod (X Y : C) [HasBinaryProduct X Y] :=
  limit (pair X Y)

/-- If we have a coproduct of `X` and `Y`, we can access it using `coprod X Y` or `X ⨿ Y`. -/
noncomputable abbrev coprod (X Y : C) [HasBinaryCoproduct X Y] :=
  colimit (pair X Y)

/-- Notation for the product -/
notation:20 X " ⨯ " Y:20 => prod X Y

/-- Notation for the coproduct -/
notation:20 X " ⨿ " Y:20 => coprod X Y

/-- The projection map to the first component of the product. -/
noncomputable abbrev prod.fst {X Y : C} [HasBinaryProduct X Y] : X ⨯ Y ⟶ X :=
  limit.π (pair X Y) ⟨WalkingPair.left⟩

/-- The projection map to the second component of the product. -/
noncomputable abbrev prod.snd {X Y : C} [HasBinaryProduct X Y] : X ⨯ Y ⟶ Y :=
  limit.π (pair X Y) ⟨WalkingPair.right⟩

/-- The inclusion map from the first component of the coproduct. -/
noncomputable abbrev coprod.inl {X Y : C} [HasBinaryCoproduct X Y] : X ⟶ X ⨿ Y :=
  colimit.ι (pair X Y) ⟨WalkingPair.left⟩

/-- The inclusion map from the second component of the coproduct. -/
noncomputable abbrev coprod.inr {X Y : C} [HasBinaryCoproduct X Y] : Y ⟶ X ⨿ Y :=
  colimit.ι (pair X Y) ⟨WalkingPair.right⟩

/-- The binary fan constructed from the projection maps is a limit. -/
noncomputable def prodIsProd (X Y : C) [HasBinaryProduct X Y] :
    IsLimit (BinaryFan.mk (prod.fst : X ⨯ Y ⟶ X) prod.snd) :=
  (limit.isLimit _).ofIsoLimit (Cones.ext (Iso.refl _) (fun ⟨u⟩ => by
    cases u
<<<<<<< HEAD
    · dsimp; simp only [id_comp]; rfl
    · dsimp; simp only [id_comp]; rfl
=======
    · simp [Category.id_comp]
    · simp [Category.id_comp]
>>>>>>> 1dbe7a29
  ))

/-- The binary cofan constructed from the coprojection maps is a colimit. -/
noncomputable def coprodIsCoprod (X Y : C) [HasBinaryCoproduct X Y] :
    IsColimit (BinaryCofan.mk (coprod.inl : X ⟶ X ⨿ Y) coprod.inr) :=
  (colimit.isColimit _).ofIsoColimit (Cocones.ext (Iso.refl _) (fun ⟨u⟩ => by
    cases u
    · dsimp; simp only [comp_id]
    · dsimp; simp only [comp_id]
  ))

@[ext 1100]
theorem prod.hom_ext {W X Y : C} [HasBinaryProduct X Y] {f g : W ⟶ X ⨯ Y}
    (h₁ : f ≫ prod.fst = g ≫ prod.fst) (h₂ : f ≫ prod.snd = g ≫ prod.snd) : f = g :=
  BinaryFan.IsLimit.hom_ext (limit.isLimit _) h₁ h₂

@[ext 1100]
theorem coprod.hom_ext {W X Y : C} [HasBinaryCoproduct X Y] {f g : X ⨿ Y ⟶ W}
    (h₁ : coprod.inl ≫ f = coprod.inl ≫ g) (h₂ : coprod.inr ≫ f = coprod.inr ≫ g) : f = g :=
  BinaryCofan.IsColimit.hom_ext (colimit.isColimit _) h₁ h₂

/-- If the product of `X` and `Y` exists, then every pair of morphisms `f : W ⟶ X` and `g : W ⟶ Y`
induces a morphism `prod.lift f g : W ⟶ X ⨯ Y`. -/
noncomputable abbrev prod.lift {W X Y : C} [HasBinaryProduct X Y]
    (f : W ⟶ X) (g : W ⟶ Y) : W ⟶ X ⨯ Y :=
  limit.lift _ (BinaryFan.mk f g)

/-- diagonal arrow of the binary product in the category `fam I` -/
noncomputable abbrev diag (X : C) [HasBinaryProduct X X] : X ⟶ X ⨯ X :=
  prod.lift (𝟙 _) (𝟙 _)

/-- If the coproduct of `X` and `Y` exists, then every pair of morphisms `f : X ⟶ W` and
`g : Y ⟶ W` induces a morphism `coprod.desc f g : X ⨿ Y ⟶ W`. -/
noncomputable abbrev coprod.desc {W X Y : C} [HasBinaryCoproduct X Y]
    (f : X ⟶ W) (g : Y ⟶ W) : X ⨿ Y ⟶ W :=
  colimit.desc _ (BinaryCofan.mk f g)

/-- codiagonal arrow of the binary coproduct -/
noncomputable abbrev codiag (X : C) [HasBinaryCoproduct X X] : X ⨿ X ⟶ X :=
  coprod.desc (𝟙 _) (𝟙 _)

@[reassoc]
theorem prod.lift_fst {W X Y : C} [HasBinaryProduct X Y] (f : W ⟶ X) (g : W ⟶ Y) :
    prod.lift f g ≫ prod.fst = f :=
  limit.lift_π _ _

@[reassoc]
theorem prod.lift_snd {W X Y : C} [HasBinaryProduct X Y] (f : W ⟶ X) (g : W ⟶ Y) :
    prod.lift f g ≫ prod.snd = g :=
  limit.lift_π _ _

@[reassoc]
theorem coprod.inl_desc {W X Y : C} [HasBinaryCoproduct X Y] (f : X ⟶ W) (g : Y ⟶ W) :
    coprod.inl ≫ coprod.desc f g = f :=
  colimit.ι_desc _ _

@[reassoc]
theorem coprod.inr_desc {W X Y : C} [HasBinaryCoproduct X Y] (f : X ⟶ W) (g : Y ⟶ W) :
    coprod.inr ≫ coprod.desc f g = g :=
  colimit.ι_desc _ _

instance prod.mono_lift_of_mono_left {W X Y : C} [HasBinaryProduct X Y] (f : W ⟶ X) (g : W ⟶ Y)
    [Mono f] : Mono (prod.lift f g) :=
  mono_of_mono_fac <| prod.lift_fst _ _

instance prod.mono_lift_of_mono_right {W X Y : C} [HasBinaryProduct X Y] (f : W ⟶ X) (g : W ⟶ Y)
    [Mono g] : Mono (prod.lift f g) :=
  mono_of_mono_fac <| prod.lift_snd _ _

instance coprod.epi_desc_of_epi_left {W X Y : C} [HasBinaryCoproduct X Y] (f : X ⟶ W) (g : Y ⟶ W)
    [Epi f] : Epi (coprod.desc f g) :=
  epi_of_epi_fac <| coprod.inl_desc _ _

instance coprod.epi_desc_of_epi_right {W X Y : C} [HasBinaryCoproduct X Y] (f : X ⟶ W) (g : Y ⟶ W)
    [Epi g] : Epi (coprod.desc f g) :=
  epi_of_epi_fac <| coprod.inr_desc _ _

/-- If the product of `X` and `Y` exists, then every pair of morphisms `f : W ⟶ X` and `g : W ⟶ Y`
induces a morphism `l : W ⟶ X ⨯ Y` satisfying `l ≫ Prod.fst = f` and `l ≫ Prod.snd = g`. -/
noncomputable def prod.lift' {W X Y : C} [HasBinaryProduct X Y] (f : W ⟶ X) (g : W ⟶ Y) :
    { l : W ⟶ X ⨯ Y // l ≫ prod.fst = f ∧ l ≫ prod.snd = g } :=
  ⟨prod.lift f g, prod.lift_fst _ _, prod.lift_snd _ _⟩

/-- If the coproduct of `X` and `Y` exists, then every pair of morphisms `f : X ⟶ W` and
`g : Y ⟶ W` induces a morphism `l : X ⨿ Y ⟶ W` satisfying `coprod.inl ≫ l = f` and
`coprod.inr ≫ l = g`. -/
noncomputable def coprod.desc' {W X Y : C} [HasBinaryCoproduct X Y] (f : X ⟶ W) (g : Y ⟶ W) :
    { l : X ⨿ Y ⟶ W // coprod.inl ≫ l = f ∧ coprod.inr ≫ l = g } :=
  ⟨coprod.desc f g, coprod.inl_desc _ _, coprod.inr_desc _ _⟩

/-- If the products `W ⨯ X` and `Y ⨯ Z` exist, then every pair of morphisms `f : W ⟶ Y` and
`g : X ⟶ Z` induces a morphism `prod.map f g : W ⨯ X ⟶ Y ⨯ Z`. -/
noncomputable def prod.map {W X Y Z : C} [HasBinaryProduct W X] [HasBinaryProduct Y Z]
    (f : W ⟶ Y) (g : X ⟶ Z) : W ⨯ X ⟶ Y ⨯ Z :=
  limMap (mapPair f g)

/-- If the coproducts `W ⨿ X` and `Y ⨿ Z` exist, then every pair of morphisms `f : W ⟶ Y` and
`g : W ⟶ Z` induces a morphism `coprod.map f g : W ⨿ X ⟶ Y ⨿ Z`. -/
noncomputable def coprod.map {W X Y Z : C} [HasBinaryCoproduct W X] [HasBinaryCoproduct Y Z]
    (f : W ⟶ Y) (g : X ⟶ Z) : W ⨿ X ⟶ Y ⨿ Z :=
  colimMap (mapPair f g)

noncomputable section ProdLemmas

-- Making the reassoc version of this a simp lemma seems to be more harmful than helpful.
@[reassoc, simp]
theorem prod.comp_lift {V W X Y : C} [HasBinaryProduct X Y] (f : V ⟶ W) (g : W ⟶ X) (h : W ⟶ Y) :
    f ≫ prod.lift g h = prod.lift (f ≫ g) (f ≫ h) := by ext <;> simp

theorem prod.comp_diag {X Y : C} [HasBinaryProduct Y Y] (f : X ⟶ Y) :
    f ≫ diag Y = lift f f := by simp

@[reassoc (attr := simp)]
theorem prod.map_fst {W X Y Z : C} [HasBinaryProduct W X] [HasBinaryProduct Y Z] (f : W ⟶ Y)
    (g : X ⟶ Z) : prod.map f g ≫ prod.fst = prod.fst ≫ f :=
  limMap_π _ _

@[reassoc (attr := simp)]
theorem prod.map_snd {W X Y Z : C} [HasBinaryProduct W X] [HasBinaryProduct Y Z] (f : W ⟶ Y)
    (g : X ⟶ Z) : prod.map f g ≫ prod.snd = prod.snd ≫ g :=
  limMap_π _ _

@[simp]
theorem prod.map_id_id {X Y : C} [HasBinaryProduct X Y] : prod.map (𝟙 X) (𝟙 Y) = 𝟙 _ := by
  ext <;> simp

@[simp]
theorem prod.lift_fst_snd {X Y : C} [HasBinaryProduct X Y] :
    prod.lift prod.fst prod.snd = 𝟙 (X ⨯ Y) := by ext <;> simp

@[simp]
lemma prod.lift_comp_fst_snd {X Y Z : C} [HasBinaryProduct Y Z] (f : X ⟶ Y ⨯ Z) :
    prod.lift (f ≫ prod.fst) (f ≫ prod.snd) = f := by ext <;> simp

@[reassoc (attr := simp)]
theorem prod.lift_map {V W X Y Z : C} [HasBinaryProduct W X] [HasBinaryProduct Y Z] (f : V ⟶ W)
    (g : V ⟶ X) (h : W ⟶ Y) (k : X ⟶ Z) :
    prod.lift f g ≫ prod.map h k = prod.lift (f ≫ h) (g ≫ k) := by ext <;> simp

@[simp]
theorem prod.lift_fst_comp_snd_comp {W X Y Z : C} [HasBinaryProduct W Y] [HasBinaryProduct X Z]
    (g : W ⟶ X) (g' : Y ⟶ Z) : prod.lift (prod.fst ≫ g) (prod.snd ≫ g') = prod.map g g' := by
  rw [← prod.lift_map]
  simp

-- We take the right-hand side here to be simp normal form, as this way composition lemmas for
-- `f ≫ h` and `g ≫ k` can fire (e.g. `id_comp`), while `map_fst` and `map_snd` can still work just
-- as well.
@[reassoc (attr := simp)]
theorem prod.map_map {A₁ A₂ A₃ B₁ B₂ B₃ : C} [HasBinaryProduct A₁ B₁] [HasBinaryProduct A₂ B₂]
    [HasBinaryProduct A₃ B₃] (f : A₁ ⟶ A₂) (g : B₁ ⟶ B₂) (h : A₂ ⟶ A₃) (k : B₂ ⟶ B₃) :
    prod.map f g ≫ prod.map h k = prod.map (f ≫ h) (g ≫ k) := by ext <;> simp

-- TODO: is it necessary to weaken the assumption here?
@[reassoc]
theorem prod.map_swap {A B X Y : C} (f : A ⟶ B) (g : X ⟶ Y)
    [HasLimitsOfShape (Discrete WalkingPair) C] :
    prod.map (𝟙 X) f ≫ prod.map g (𝟙 B) = prod.map g (𝟙 A) ≫ prod.map (𝟙 Y) f := by simp

@[reassoc]
theorem prod.map_comp_id {X Y Z W : C} (f : X ⟶ Y) (g : Y ⟶ Z) [HasBinaryProduct X W]
    [HasBinaryProduct Z W] [HasBinaryProduct Y W] :
    prod.map (f ≫ g) (𝟙 W) = prod.map f (𝟙 W) ≫ prod.map g (𝟙 W) := by simp

@[reassoc]
theorem prod.map_id_comp {X Y Z W : C} (f : X ⟶ Y) (g : Y ⟶ Z) [HasBinaryProduct W X]
    [HasBinaryProduct W Y] [HasBinaryProduct W Z] :
    prod.map (𝟙 W) (f ≫ g) = prod.map (𝟙 W) f ≫ prod.map (𝟙 W) g := by simp

/-- If the products `W ⨯ X` and `Y ⨯ Z` exist, then every pair of isomorphisms `f : W ≅ Y` and
`g : X ≅ Z` induces an isomorphism `prod.mapIso f g : W ⨯ X ≅ Y ⨯ Z`. -/
@[simps]
def prod.mapIso {W X Y Z : C} [HasBinaryProduct W X] [HasBinaryProduct Y Z] (f : W ≅ Y)
    (g : X ≅ Z) : W ⨯ X ≅ Y ⨯ Z where
  hom := prod.map f.hom g.hom
  inv := prod.map f.inv g.inv

instance isIso_prod {W X Y Z : C} [HasBinaryProduct W X] [HasBinaryProduct Y Z] (f : W ⟶ Y)
    (g : X ⟶ Z) [IsIso f] [IsIso g] : IsIso (prod.map f g) :=
  (prod.mapIso (asIso f) (asIso g)).isIso_hom

instance prod.map_mono {C : Type*} [Category C] {W X Y Z : C} (f : W ⟶ Y) (g : X ⟶ Z) [Mono f]
    [Mono g] [HasBinaryProduct W X] [HasBinaryProduct Y Z] : Mono (prod.map f g) :=
  ⟨fun i₁ i₂ h => by
    ext
    · rw [← cancel_mono f]
      simpa using congr_arg (fun f => f ≫ prod.fst) h
    · rw [← cancel_mono g]
      simpa using congr_arg (fun f => f ≫ prod.snd) h⟩

@[reassoc]
theorem prod.diag_map {X Y : C} (f : X ⟶ Y) [HasBinaryProduct X X] [HasBinaryProduct Y Y] :
    diag X ≫ prod.map f f = f ≫ diag Y := by simp

@[reassoc]
theorem prod.diag_map_fst_snd {X Y : C} [HasBinaryProduct X Y] [HasBinaryProduct (X ⨯ Y) (X ⨯ Y)] :
    diag (X ⨯ Y) ≫ prod.map prod.fst prod.snd = 𝟙 (X ⨯ Y) := by simp

@[reassoc]
theorem prod.diag_map_fst_snd_comp [HasLimitsOfShape (Discrete WalkingPair) C] {X X' Y Y' : C}
    (g : X ⟶ Y) (g' : X' ⟶ Y') :
    diag (X ⨯ X') ≫ prod.map (prod.fst ≫ g) (prod.snd ≫ g') = prod.map g g' := by simp

instance {X : C} [HasBinaryProduct X X] : IsSplitMono (diag X) :=
  IsSplitMono.mk' { retraction := prod.fst }

end ProdLemmas

noncomputable section CoprodLemmas

@[reassoc, simp]
theorem coprod.desc_comp {V W X Y : C} [HasBinaryCoproduct X Y] (f : V ⟶ W) (g : X ⟶ V)
    (h : Y ⟶ V) : coprod.desc g h ≫ f = coprod.desc (g ≫ f) (h ≫ f) := by
  ext <;> simp

theorem coprod.diag_comp {X Y : C} [HasBinaryCoproduct X X] (f : X ⟶ Y) :
    codiag X ≫ f = coprod.desc f f := by simp

@[reassoc (attr := simp)]
theorem coprod.inl_map {W X Y Z : C} [HasBinaryCoproduct W X] [HasBinaryCoproduct Y Z] (f : W ⟶ Y)
    (g : X ⟶ Z) : coprod.inl ≫ coprod.map f g = f ≫ coprod.inl :=
  ι_colimMap _ _

@[reassoc (attr := simp)]
theorem coprod.inr_map {W X Y Z : C} [HasBinaryCoproduct W X] [HasBinaryCoproduct Y Z] (f : W ⟶ Y)
    (g : X ⟶ Z) : coprod.inr ≫ coprod.map f g = g ≫ coprod.inr :=
  ι_colimMap _ _

@[simp]
theorem coprod.map_id_id {X Y : C} [HasBinaryCoproduct X Y] : coprod.map (𝟙 X) (𝟙 Y) = 𝟙 _ := by
  ext <;> simp

@[simp]
theorem coprod.desc_inl_inr {X Y : C} [HasBinaryCoproduct X Y] :
    coprod.desc coprod.inl coprod.inr = 𝟙 (X ⨿ Y) := by ext <;> simp

@[simp]
lemma coprod.desc_comp_inl_inr {X Y Z : C} [HasBinaryCoproduct X Y] (f : X ⨿ Y ⟶ Z) :
    coprod.desc (coprod.inl ≫ f) (coprod.inr ≫ f) = f := by ext <;> simp

-- The simp linter says simp can prove the reassoc version of this lemma.
@[reassoc, simp]
theorem coprod.map_desc {S T U V W : C} [HasBinaryCoproduct U W] [HasBinaryCoproduct T V]
    (f : U ⟶ S) (g : W ⟶ S) (h : T ⟶ U) (k : V ⟶ W) :
    coprod.map h k ≫ coprod.desc f g = coprod.desc (h ≫ f) (k ≫ g) := by
  ext <;> simp

@[simp]
theorem coprod.desc_comp_inl_comp_inr {W X Y Z : C} [HasBinaryCoproduct W Y]
    [HasBinaryCoproduct X Z] (g : W ⟶ X) (g' : Y ⟶ Z) :
    coprod.desc (g ≫ coprod.inl) (g' ≫ coprod.inr) = coprod.map g g' := by
  rw [← coprod.map_desc]; simp

-- We take the right-hand side here to be simp normal form, as this way composition lemmas for
-- `f ≫ h` and `g ≫ k` can fire (e.g. `id_comp`), while `inl_map` and `inr_map` can still work just
-- as well.
@[reassoc (attr := simp)]
theorem coprod.map_map {A₁ A₂ A₃ B₁ B₂ B₃ : C} [HasBinaryCoproduct A₁ B₁] [HasBinaryCoproduct A₂ B₂]
    [HasBinaryCoproduct A₃ B₃] (f : A₁ ⟶ A₂) (g : B₁ ⟶ B₂) (h : A₂ ⟶ A₃) (k : B₂ ⟶ B₃) :
    coprod.map f g ≫ coprod.map h k = coprod.map (f ≫ h) (g ≫ k) := by
  ext <;> simp

-- I don't think it's a good idea to make any of the following three simp lemmas.
@[reassoc]
theorem coprod.map_swap {A B X Y : C} (f : A ⟶ B) (g : X ⟶ Y)
    [HasColimitsOfShape (Discrete WalkingPair) C] :
    coprod.map (𝟙 X) f ≫ coprod.map g (𝟙 B) = coprod.map g (𝟙 A) ≫ coprod.map (𝟙 Y) f := by simp

@[reassoc]
theorem coprod.map_comp_id {X Y Z W : C} (f : X ⟶ Y) (g : Y ⟶ Z) [HasBinaryCoproduct Z W]
    [HasBinaryCoproduct Y W] [HasBinaryCoproduct X W] :
    coprod.map (f ≫ g) (𝟙 W) = coprod.map f (𝟙 W) ≫ coprod.map g (𝟙 W) := by simp

@[reassoc]
theorem coprod.map_id_comp {X Y Z W : C} (f : X ⟶ Y) (g : Y ⟶ Z) [HasBinaryCoproduct W X]
    [HasBinaryCoproduct W Y] [HasBinaryCoproduct W Z] :
    coprod.map (𝟙 W) (f ≫ g) = coprod.map (𝟙 W) f ≫ coprod.map (𝟙 W) g := by simp

/-- If the coproducts `W ⨿ X` and `Y ⨿ Z` exist, then every pair of isomorphisms `f : W ≅ Y` and
`g : W ≅ Z` induces an isomorphism `coprod.mapIso f g : W ⨿ X ≅ Y ⨿ Z`. -/
@[simps]
def coprod.mapIso {W X Y Z : C} [HasBinaryCoproduct W X] [HasBinaryCoproduct Y Z] (f : W ≅ Y)
    (g : X ≅ Z) : W ⨿ X ≅ Y ⨿ Z where
  hom := coprod.map f.hom g.hom
  inv := coprod.map f.inv g.inv

instance isIso_coprod {W X Y Z : C} [HasBinaryCoproduct W X] [HasBinaryCoproduct Y Z] (f : W ⟶ Y)
    (g : X ⟶ Z) [IsIso f] [IsIso g] : IsIso (coprod.map f g) :=
  (coprod.mapIso (asIso f) (asIso g)).isIso_hom

instance coprod.map_epi {C : Type*} [Category C] {W X Y Z : C} (f : W ⟶ Y) (g : X ⟶ Z) [Epi f]
    [Epi g] [HasBinaryCoproduct W X] [HasBinaryCoproduct Y Z] : Epi (coprod.map f g) :=
  ⟨fun i₁ i₂ h => by
    ext
    · rw [← cancel_epi f]
      simpa using congr_arg (fun f => coprod.inl ≫ f) h
    · rw [← cancel_epi g]
      simpa using congr_arg (fun f => coprod.inr ≫ f) h⟩

@[reassoc]
theorem coprod.map_codiag {X Y : C} (f : X ⟶ Y) [HasBinaryCoproduct X X] [HasBinaryCoproduct Y Y] :
    coprod.map f f ≫ codiag Y = codiag X ≫ f := by simp

@[reassoc]
theorem coprod.map_inl_inr_codiag {X Y : C} [HasBinaryCoproduct X Y]
    [HasBinaryCoproduct (X ⨿ Y) (X ⨿ Y)] :
    coprod.map coprod.inl coprod.inr ≫ codiag (X ⨿ Y) = 𝟙 (X ⨿ Y) := by simp

@[reassoc]
theorem coprod.map_comp_inl_inr_codiag [HasColimitsOfShape (Discrete WalkingPair) C] {X X' Y Y' : C}
    (g : X ⟶ Y) (g' : X' ⟶ Y') :
    coprod.map (g ≫ coprod.inl) (g' ≫ coprod.inr) ≫ codiag (Y ⨿ Y') = coprod.map g g' := by simp

end CoprodLemmas

variable (C)

/-- `HasBinaryProducts` represents a choice of product for every pair of objects. -/
@[stacks 001T]
abbrev HasBinaryProducts :=
  HasLimitsOfShape (Discrete WalkingPair) C

/-- `HasBinaryCoproducts` represents a choice of coproduct for every pair of objects. -/
@[stacks 04AP]
abbrev HasBinaryCoproducts :=
  HasColimitsOfShape (Discrete WalkingPair) C

/-- If `C` has all limits of diagrams `pair X Y`, then it has all binary products -/
theorem hasBinaryProducts_of_hasLimit_pair [∀ {X Y : C}, HasLimit (pair X Y)] :
    HasBinaryProducts C :=
  { has_limit := fun F => hasLimit_of_iso (diagramIsoPair F).symm }

/-- If `C` has all colimits of diagrams `pair X Y`, then it has all binary coproducts -/
theorem hasBinaryCoproducts_of_hasColimit_pair [∀ {X Y : C}, HasColimit (pair X Y)] :
    HasBinaryCoproducts C :=
  { has_colimit := fun F => hasColimit_of_iso (diagramIsoPair F) }

noncomputable section

variable {C}

/-- The braiding isomorphism which swaps a binary product. -/
@[simps]
def prod.braiding (P Q : C) [HasBinaryProduct P Q] [HasBinaryProduct Q P] : P ⨯ Q ≅ Q ⨯ P where
  hom := prod.lift prod.snd prod.fst
  inv := prod.lift prod.snd prod.fst

/-- The braiding isomorphism can be passed through a map by swapping the order. -/
@[reassoc]
theorem braid_natural [HasBinaryProducts C] {W X Y Z : C} (f : X ⟶ Y) (g : Z ⟶ W) :
    prod.map f g ≫ (prod.braiding _ _).hom = (prod.braiding _ _).hom ≫ prod.map g f := by simp

@[reassoc]
theorem prod.symmetry' (P Q : C) [HasBinaryProduct P Q] [HasBinaryProduct Q P] :
    prod.lift prod.snd prod.fst ≫ prod.lift prod.snd prod.fst = 𝟙 (P ⨯ Q) :=
  (prod.braiding _ _).hom_inv_id

/-- The braiding isomorphism is symmetric. -/
@[reassoc]
theorem prod.symmetry (P Q : C) [HasBinaryProduct P Q] [HasBinaryProduct Q P] :
    (prod.braiding P Q).hom ≫ (prod.braiding Q P).hom = 𝟙 _ :=
  (prod.braiding _ _).hom_inv_id

/-- The associator isomorphism for binary products. -/
@[simps]
def prod.associator [HasBinaryProducts C] (P Q R : C) : (P ⨯ Q) ⨯ R ≅ P ⨯ Q ⨯ R where
  hom := prod.lift (prod.fst ≫ prod.fst) (prod.lift (prod.fst ≫ prod.snd) prod.snd)
  inv := prod.lift (prod.lift prod.fst (prod.snd ≫ prod.fst)) (prod.snd ≫ prod.snd)

@[reassoc]
theorem prod.pentagon [HasBinaryProducts C] (W X Y Z : C) :
    prod.map (prod.associator W X Y).hom (𝟙 Z) ≫
        (prod.associator W (X ⨯ Y) Z).hom ≫ prod.map (𝟙 W) (prod.associator X Y Z).hom =
      (prod.associator (W ⨯ X) Y Z).hom ≫ (prod.associator W X (Y ⨯ Z)).hom := by
  simp

@[reassoc]
theorem prod.associator_naturality [HasBinaryProducts C] {X₁ X₂ X₃ Y₁ Y₂ Y₃ : C} (f₁ : X₁ ⟶ Y₁)
    (f₂ : X₂ ⟶ Y₂) (f₃ : X₃ ⟶ Y₃) :
    prod.map (prod.map f₁ f₂) f₃ ≫ (prod.associator Y₁ Y₂ Y₃).hom =
      (prod.associator X₁ X₂ X₃).hom ≫ prod.map f₁ (prod.map f₂ f₃) := by
  simp

variable [HasTerminal C]

/-- The left unitor isomorphism for binary products with the terminal object. -/
@[simps]
def prod.leftUnitor (P : C) [HasBinaryProduct (⊤_ C) P] : (⊤_ C) ⨯ P ≅ P where
  hom := prod.snd
  inv := prod.lift (terminal.from P) (𝟙 _)
  hom_inv_id := by apply prod.hom_ext <;> simp [eq_iff_true_of_subsingleton]
  inv_hom_id := by simp

/-- The right unitor isomorphism for binary products with the terminal object. -/
@[simps]
def prod.rightUnitor (P : C) [HasBinaryProduct P (⊤_ C)] : P ⨯ ⊤_ C ≅ P where
  hom := prod.fst
  inv := prod.lift (𝟙 _) (terminal.from P)
  hom_inv_id := by apply prod.hom_ext <;> simp [eq_iff_true_of_subsingleton]
  inv_hom_id := by simp

@[reassoc]
theorem prod.leftUnitor_hom_naturality [HasBinaryProducts C] (f : X ⟶ Y) :
    prod.map (𝟙 _) f ≫ (prod.leftUnitor Y).hom = (prod.leftUnitor X).hom ≫ f :=
  prod.map_snd _ _

@[reassoc]
theorem prod.leftUnitor_inv_naturality [HasBinaryProducts C] (f : X ⟶ Y) :
    (prod.leftUnitor X).inv ≫ prod.map (𝟙 _) f = f ≫ (prod.leftUnitor Y).inv := by
  rw [Iso.inv_comp_eq, ← assoc, Iso.eq_comp_inv, prod.leftUnitor_hom_naturality]

@[reassoc]
theorem prod.rightUnitor_hom_naturality [HasBinaryProducts C] (f : X ⟶ Y) :
    prod.map f (𝟙 _) ≫ (prod.rightUnitor Y).hom = (prod.rightUnitor X).hom ≫ f :=
  prod.map_fst _ _

@[reassoc]
theorem prod_rightUnitor_inv_naturality [HasBinaryProducts C] (f : X ⟶ Y) :
    (prod.rightUnitor X).inv ≫ prod.map f (𝟙 _) = f ≫ (prod.rightUnitor Y).inv := by
  rw [Iso.inv_comp_eq, ← assoc, Iso.eq_comp_inv, prod.rightUnitor_hom_naturality]

theorem prod.triangle [HasBinaryProducts C] (X Y : C) :
    (prod.associator X (⊤_ C) Y).hom ≫ prod.map (𝟙 X) (prod.leftUnitor Y).hom =
      prod.map (prod.rightUnitor X).hom (𝟙 Y) := by
  ext <;> simp

end

noncomputable section

variable {C}
variable [HasBinaryCoproducts C]

/-- The braiding isomorphism which swaps a binary coproduct. -/
@[simps]
def coprod.braiding (P Q : C) : P ⨿ Q ≅ Q ⨿ P where
  hom := coprod.desc coprod.inr coprod.inl
  inv := coprod.desc coprod.inr coprod.inl

@[reassoc]
theorem coprod.symmetry' (P Q : C) :
    coprod.desc coprod.inr coprod.inl ≫ coprod.desc coprod.inr coprod.inl = 𝟙 (P ⨿ Q) :=
  (coprod.braiding _ _).hom_inv_id

/-- The braiding isomorphism is symmetric. -/
theorem coprod.symmetry (P Q : C) : (coprod.braiding P Q).hom ≫ (coprod.braiding Q P).hom = 𝟙 _ :=
  coprod.symmetry' _ _

/-- The associator isomorphism for binary coproducts. -/
@[simps]
def coprod.associator (P Q R : C) : (P ⨿ Q) ⨿ R ≅ P ⨿ Q ⨿ R where
  hom := coprod.desc (coprod.desc coprod.inl (coprod.inl ≫ coprod.inr)) (coprod.inr ≫ coprod.inr)
  inv := coprod.desc (coprod.inl ≫ coprod.inl) (coprod.desc (coprod.inr ≫ coprod.inl) coprod.inr)

theorem coprod.pentagon (W X Y Z : C) :
    coprod.map (coprod.associator W X Y).hom (𝟙 Z) ≫
        (coprod.associator W (X ⨿ Y) Z).hom ≫ coprod.map (𝟙 W) (coprod.associator X Y Z).hom =
      (coprod.associator (W ⨿ X) Y Z).hom ≫ (coprod.associator W X (Y ⨿ Z)).hom := by
  simp

theorem coprod.associator_naturality {X₁ X₂ X₃ Y₁ Y₂ Y₃ : C} (f₁ : X₁ ⟶ Y₁) (f₂ : X₂ ⟶ Y₂)
    (f₃ : X₃ ⟶ Y₃) :
    coprod.map (coprod.map f₁ f₂) f₃ ≫ (coprod.associator Y₁ Y₂ Y₃).hom =
      (coprod.associator X₁ X₂ X₃).hom ≫ coprod.map f₁ (coprod.map f₂ f₃) := by
  simp

variable [HasInitial C]

/-- The left unitor isomorphism for binary coproducts with the initial object. -/
@[simps]
def coprod.leftUnitor (P : C) : (⊥_ C) ⨿ P ≅ P where
  hom := coprod.desc (initial.to P) (𝟙 _)
  inv := coprod.inr
  hom_inv_id := by apply coprod.hom_ext <;> simp [eq_iff_true_of_subsingleton]
  inv_hom_id := by simp

/-- The right unitor isomorphism for binary coproducts with the initial object. -/
@[simps]
def coprod.rightUnitor (P : C) : P ⨿ ⊥_ C ≅ P where
  hom := coprod.desc (𝟙 _) (initial.to P)
  inv := coprod.inl
  hom_inv_id := by apply coprod.hom_ext <;> simp [eq_iff_true_of_subsingleton]
  inv_hom_id := by simp

theorem coprod.triangle (X Y : C) :
    (coprod.associator X (⊥_ C) Y).hom ≫ coprod.map (𝟙 X) (coprod.leftUnitor Y).hom =
      coprod.map (coprod.rightUnitor X).hom (𝟙 Y) := by
  ext <;> simp

end

noncomputable section ProdFunctor

variable {C} [Category.{v} C] [HasBinaryProducts C]

/-- The binary product functor. -/
@[simps]
def prod.functor : C ⥤ C ⥤ C where
  obj X :=
    { obj := fun Y => X ⨯ Y
      map := fun {_ _} => prod.map (𝟙 X) }
  map f :=
    { app := fun T => prod.map f (𝟙 T) }

/-- The product functor can be decomposed. -/
def prod.functorLeftComp (X Y : C) :
    prod.functor.obj (X ⨯ Y) ≅ prod.functor.obj Y ⋙ prod.functor.obj X :=
  NatIso.ofComponents (prod.associator _ _)

end ProdFunctor

noncomputable section CoprodFunctor

variable {C} [HasBinaryCoproducts C]

/-- The binary coproduct functor. -/
@[simps]
def coprod.functor : C ⥤ C ⥤ C where
  obj X :=
    { obj := fun Y => X ⨿ Y
      map := fun {_ _} => coprod.map (𝟙 X) }
  map f := { app := fun T => coprod.map f (𝟙 T) }

/-- The coproduct functor can be decomposed. -/
def coprod.functorLeftComp (X Y : C) :
    coprod.functor.obj (X ⨿ Y) ≅ coprod.functor.obj Y ⋙ coprod.functor.obj X :=
  NatIso.ofComponents (coprod.associator _ _)

end CoprodFunctor

noncomputable section ProdComparison

universe w w' u₃

variable {C} {D : Type u₂} [Category.{w} D] {E : Type u₃} [Category.{w'} E]
variable (F : C ⥤ D) (G : D ⥤ E) {A A' B B' : C}
variable [HasBinaryProduct A B] [HasBinaryProduct A' B']
variable [HasBinaryProduct (F.obj A) (F.obj B)]
variable [HasBinaryProduct (F.obj A') (F.obj B')]
variable [HasBinaryProduct (G.obj (F.obj A)) (G.obj (F.obj B))]
variable [HasBinaryProduct ((F ⋙ G).obj A) ((F ⋙ G).obj B)]

/-- The product comparison morphism.

In `CategoryTheory/Limits/Preserves` we show this is always an iso iff F preserves binary products.
-/
def prodComparison (F : C ⥤ D) (A B : C) [HasBinaryProduct A B]
    [HasBinaryProduct (F.obj A) (F.obj B)] : F.obj (A ⨯ B) ⟶ F.obj A ⨯ F.obj B :=
  prod.lift (F.map prod.fst) (F.map prod.snd)

variable (A B)

@[reassoc (attr := simp)]
theorem prodComparison_fst : prodComparison F A B ≫ prod.fst = F.map prod.fst :=
  prod.lift_fst _ _

@[reassoc (attr := simp)]
theorem prodComparison_snd : prodComparison F A B ≫ prod.snd = F.map prod.snd :=
  prod.lift_snd _ _

variable {A B}

/-- Naturality of the `prodComparison` morphism in both arguments. -/
@[reassoc]
theorem prodComparison_natural (f : A ⟶ A') (g : B ⟶ B') :
    F.map (prod.map f g) ≫ prodComparison F A' B' =
      prodComparison F A B ≫ prod.map (F.map f) (F.map g) := by
  rw [prodComparison, prodComparison, prod.lift_map, ← F.map_comp, ← F.map_comp, prod.comp_lift, ←
    F.map_comp, prod.map_fst, ← F.map_comp, prod.map_snd]

/-- The product comparison morphism from `F(A ⨯ -)` to `FA ⨯ F-`, whose components are given by
`prodComparison`.
-/
@[simps]
def prodComparisonNatTrans [HasBinaryProducts C] [HasBinaryProducts D] (F : C ⥤ D) (A : C) :
    prod.functor.obj A ⋙ F ⟶ F ⋙ prod.functor.obj (F.obj A) where
  app B := prodComparison F A B
  naturality f := by simp [prodComparison_natural]

@[reassoc]
theorem inv_prodComparison_map_fst [IsIso (prodComparison F A B)] :
    inv (prodComparison F A B) ≫ F.map prod.fst = prod.fst := by simp [IsIso.inv_comp_eq]

@[reassoc]
theorem inv_prodComparison_map_snd [IsIso (prodComparison F A B)] :
    inv (prodComparison F A B) ≫ F.map prod.snd = prod.snd := by simp [IsIso.inv_comp_eq]

/-- If the product comparison morphism is an iso, its inverse is natural. -/
@[reassoc]
theorem prodComparison_inv_natural (f : A ⟶ A') (g : B ⟶ B') [IsIso (prodComparison F A B)]
    [IsIso (prodComparison F A' B')] :
    inv (prodComparison F A B) ≫ F.map (prod.map f g) =
      prod.map (F.map f) (F.map g) ≫ inv (prodComparison F A' B') := by
  rw [IsIso.eq_comp_inv, assoc, IsIso.inv_comp_eq, prodComparison_natural]

/-- The natural isomorphism `F(A ⨯ -) ≅ FA ⨯ F-`, provided each `prodComparison F A B` is an
isomorphism (as `B` changes).
-/
@[simps]
def prodComparisonNatIso [HasBinaryProducts C] [HasBinaryProducts D] (A : C)
    [∀ B, IsIso (prodComparison F A B)] :
    prod.functor.obj A ⋙ F ≅ F ⋙ prod.functor.obj (F.obj A) := by
  refine { @asIso _ _ _ _ _ (?_) with hom := prodComparisonNatTrans F A }
  apply NatIso.isIso_of_isIso_app

theorem prodComparison_comp :
    prodComparison (F ⋙ G) A B =
      G.map (prodComparison F A B) ≫ prodComparison G (F.obj A) (F.obj B) := by
  unfold prodComparison
  ext <;> simp [← G.map_comp]

end ProdComparison

noncomputable section CoprodComparison

universe w

variable {C} {D : Type u₂} [Category.{w} D]
variable (F : C ⥤ D) {A A' B B' : C}
variable [HasBinaryCoproduct A B] [HasBinaryCoproduct A' B']
variable [HasBinaryCoproduct (F.obj A) (F.obj B)] [HasBinaryCoproduct (F.obj A') (F.obj B')]

/-- The coproduct comparison morphism.

In `Mathlib/CategoryTheory/Limits/Preserves/` we show
this is always an iso iff F preserves binary coproducts.
-/
def coprodComparison (F : C ⥤ D) (A B : C) [HasBinaryCoproduct A B]
    [HasBinaryCoproduct (F.obj A) (F.obj B)] : F.obj A ⨿ F.obj B ⟶ F.obj (A ⨿ B) :=
  coprod.desc (F.map coprod.inl) (F.map coprod.inr)

@[reassoc (attr := simp)]
theorem coprodComparison_inl : coprod.inl ≫ coprodComparison F A B = F.map coprod.inl :=
  coprod.inl_desc _ _

@[reassoc (attr := simp)]
theorem coprodComparison_inr : coprod.inr ≫ coprodComparison F A B = F.map coprod.inr :=
  coprod.inr_desc _ _

/-- Naturality of the coprod_comparison morphism in both arguments. -/
@[reassoc]
theorem coprodComparison_natural (f : A ⟶ A') (g : B ⟶ B') :
    coprodComparison F A B ≫ F.map (coprod.map f g) =
      coprod.map (F.map f) (F.map g) ≫ coprodComparison F A' B' := by
  rw [coprodComparison, coprodComparison, coprod.map_desc, ← F.map_comp, ← F.map_comp,
    coprod.desc_comp, ← F.map_comp, coprod.inl_map, ← F.map_comp, coprod.inr_map]

/-- The coproduct comparison morphism from `FA ⨿ F-` to `F(A ⨿ -)`, whose components are given by
`coprodComparison`.
-/
@[simps]
def coprodComparisonNatTrans [HasBinaryCoproducts C] [HasBinaryCoproducts D] (F : C ⥤ D) (A : C) :
    F ⋙ coprod.functor.obj (F.obj A) ⟶ coprod.functor.obj A ⋙ F where
  app B := coprodComparison F A B
  naturality f := by simp [coprodComparison_natural]

@[reassoc]
theorem map_inl_inv_coprodComparison [IsIso (coprodComparison F A B)] :
    F.map coprod.inl ≫ inv (coprodComparison F A B) = coprod.inl := by simp

@[reassoc]
theorem map_inr_inv_coprodComparison [IsIso (coprodComparison F A B)] :
    F.map coprod.inr ≫ inv (coprodComparison F A B) = coprod.inr := by simp

/-- If the coproduct comparison morphism is an iso, its inverse is natural. -/
@[reassoc]
theorem coprodComparison_inv_natural (f : A ⟶ A') (g : B ⟶ B') [IsIso (coprodComparison F A B)]
    [IsIso (coprodComparison F A' B')] :
    inv (coprodComparison F A B) ≫ coprod.map (F.map f) (F.map g) =
      F.map (coprod.map f g) ≫ inv (coprodComparison F A' B') := by
  rw [IsIso.eq_comp_inv, assoc, IsIso.inv_comp_eq, coprodComparison_natural]

/-- The natural isomorphism `FA ⨿ F- ≅ F(A ⨿ -)`, provided each `coprodComparison F A B` is an
isomorphism (as `B` changes).
-/
@[simps]
def coprodComparisonNatIso [HasBinaryCoproducts C] [HasBinaryCoproducts D] (A : C)
    [∀ B, IsIso (coprodComparison F A B)] :
    F ⋙ coprod.functor.obj (F.obj A) ≅ coprod.functor.obj A ⋙ F :=
  { @asIso _ _ _ _ _ (NatIso.isIso_of_isIso_app ..) with hom := coprodComparisonNatTrans F A }

end CoprodComparison

end CategoryTheory.Limits

open CategoryTheory.Limits

namespace CategoryTheory

variable {C : Type u} [Category.{v} C]

/-- Auxiliary definition for `Over.coprod`. -/
@[simps]
noncomputable def Over.coprodObj [HasBinaryCoproducts C] {A : C} :
    Over A → Over A ⥤ Over A :=
  fun f =>
  { obj := fun g => Over.mk (coprod.desc f.hom g.hom)
    map := fun k => Over.homMk (coprod.map (𝟙 _) k.left) }

/-- A category with binary coproducts has a functorial `sup` operation on over categories. -/
@[simps]
noncomputable def Over.coprod [HasBinaryCoproducts C] {A : C} : Over A ⥤ Over A ⥤ Over A where
  obj f := Over.coprodObj f
  map k :=
    { app := fun g => Over.homMk (coprod.map k.left (𝟙 _)) (by
        dsimp; rw [coprod.map_desc, id_comp, Over.w k])
      naturality := fun f g k => by
        ext
        simp }
  map_id X := by
    ext
    simp
  map_comp f g := by
    ext
    simp

end CategoryTheory

namespace CategoryTheory.Limits
open Opposite

variable {C : Type u} [Category.{v} C] {X Y Z P : C}

section opposite

/-- A binary fan gives a binary cofan in the opposite category. -/
protected abbrev BinaryFan.op (c : BinaryFan X Y) : BinaryCofan (op X) (op Y) :=
  .mk c.fst.op c.snd.op

/-- A binary cofan gives a binary fan in the opposite category. -/
protected abbrev BinaryCofan.op (c : BinaryCofan X Y) : BinaryFan (op X) (op Y) :=
  .mk c.inl.op c.inr.op

/-- A binary fan in the opposite category gives a binary cofan. -/
protected abbrev BinaryFan.unop (c : BinaryFan (op X) (op Y)) : BinaryCofan X Y :=
  .mk c.fst.unop c.snd.unop

/-- A binary cofan in the opposite category gives a binary fan. -/
protected abbrev BinaryCofan.unop (c : BinaryCofan (op X) (op Y)) : BinaryFan X Y :=
  .mk c.inl.unop c.inr.unop

@[simp] lemma BinaryFan.op_mk (π₁ : P ⟶ X) (π₂ : P ⟶ Y) :
    BinaryFan.op (mk π₁ π₂) = .mk π₁.op π₂.op := rfl

@[simp] lemma BinaryFan.unop_mk (π₁ : op P ⟶ op X) (π₂ : op P ⟶ op Y) :
    BinaryFan.unop (mk π₁ π₂) = .mk π₁.unop π₂.unop := rfl

@[simp] lemma BinaryCofan.op_mk (ι₁ : X ⟶ P) (ι₂ : Y ⟶ P) :
    BinaryCofan.op (mk ι₁ ι₂) = .mk ι₁.op ι₂.op := rfl

@[simp] lemma BinaryCofan.unop_mk (ι₁ : op X ⟶ op P) (ι₂ : op Y ⟶ op P) :
    BinaryCofan.unop (mk ι₁ ι₂) = .mk ι₁.unop ι₂.unop := rfl

/-- If a `BinaryFan` is a limit, then its opposite is a colimit. -/
protected def BinaryFan.IsLimit.op {c : BinaryFan X Y} (hc : IsLimit c) : IsColimit c.op :=
  BinaryCofan.isColimitMk (fun s ↦ (hc.lift s.unop).op)
    (fun _ ↦ Quiver.Hom.unop_inj (by simp)) (fun _ ↦ Quiver.Hom.unop_inj (by simp))
    (fun s m h₁ h₂ ↦ Quiver.Hom.unop_inj
      (BinaryFan.IsLimit.hom_ext hc (by simp [← h₁]) (by simp [← h₂])))

/-- If a `BinaryCofan` is a colimit, then its opposite is a limit. -/
protected def BinaryCofan.IsColimit.op {c : BinaryCofan X Y} (hc : IsColimit c) : IsLimit c.op :=
  BinaryFan.isLimitMk (fun s ↦ (hc.desc s.unop).op)
    (fun _ ↦ Quiver.Hom.unop_inj (by simp)) (fun _ ↦ Quiver.Hom.unop_inj (by simp))
    (fun s m h₁ h₂ ↦ Quiver.Hom.unop_inj
      (BinaryCofan.IsColimit.hom_ext hc (by simp [← h₁]) (by simp [← h₂])))

/-- If a `BinaryFan` in the opposite category is a limit, then its `unop` is a colimit. -/
protected def BinaryFan.IsLimit.unop {c : BinaryFan (op X) (op Y)} (hc : IsLimit c) :
    IsColimit c.unop :=
  BinaryCofan.isColimitMk (fun s ↦ (hc.lift s.op).unop)
    (fun _ ↦ Quiver.Hom.op_inj (by simp)) (fun _ ↦ Quiver.Hom.op_inj (by simp))
    (fun s m h₁ h₂ ↦ Quiver.Hom.op_inj
      (BinaryFan.IsLimit.hom_ext hc (by simp [← h₁]) (by simp [← h₂])))

/-- If a `BinaryCofan` in the opposite category is a colimit, then its `unop` is a limit. -/
protected def BinaryCofan.IsColimit.unop {c : BinaryCofan (op X) (op Y)} (hc : IsColimit c) :
    IsLimit c.unop :=
  BinaryFan.isLimitMk (fun s ↦ (hc.desc s.op).unop)
    (fun _ ↦ Quiver.Hom.op_inj (by simp)) (fun _ ↦ Quiver.Hom.op_inj (by simp))
    (fun s m h₁ h₂ ↦ Quiver.Hom.op_inj
      (BinaryCofan.IsColimit.hom_ext hc (by simp [← h₁]) (by simp [← h₂])))

end opposite

section swap
variable {s : BinaryFan X Y} {t : BinaryFan Y X}

/-- Swap the two sides of a `BinaryFan`. -/
def BinaryFan.swap (s : BinaryFan X Y) : BinaryFan Y X := .mk s.snd s.fst

@[simp] lemma BinaryFan.swap_fst (s : BinaryFan X Y) : s.swap.fst = s.snd := rfl
@[simp] lemma BinaryFan.swap_snd (s : BinaryFan X Y) : s.swap.snd = s.fst := rfl

/-- If a binary fan `s` over `X Y` is a limit cone, then `s.swap` is a limit cone over `Y X`. -/
@[simps]
def IsLimit.binaryFanSwap (I : IsLimit s) : IsLimit s.swap where
  lift t := I.lift (BinaryFan.swap t)
  fac t := by rintro ⟨⟨⟩⟩ <;> simp
  uniq t m w := by
    have h := I.uniq (BinaryFan.swap t) m
    rw [h]
    rintro ⟨j⟩
    specialize w ⟨WalkingPair.swap j⟩
    cases j <;> exact w

@[deprecated (since := "2025-05-04")] alias IsLimit.swapBinaryFan := IsLimit.binaryFanSwap

/-- Construct `HasBinaryProduct Y X` from `HasBinaryProduct X Y`.
This can't be an instance, as it would cause a loop in typeclass search. -/
lemma HasBinaryProduct.swap (X Y : C) [HasBinaryProduct X Y] : HasBinaryProduct Y X :=
  .mk ⟨BinaryFan.swap (limit.cone (pair X Y)), (limit.isLimit (pair X Y)).binaryFanSwap⟩

end swap

section braiding
variable {X Y : C} {s : BinaryFan X Y} (P : IsLimit s) {t : BinaryFan Y X} (Q : IsLimit t)

/-- Given a limit cone over `X` and `Y`, and another limit cone over `Y` and `X`, we can construct
an isomorphism between the cone points. Relative to some fixed choice of limits cones for every
pair, these isomorphisms constitute a braiding. -/
def BinaryFan.braiding (P : IsLimit s) (Q : IsLimit t) : s.pt ≅ t.pt :=
  P.conePointUniqueUpToIso Q.binaryFanSwap

@[reassoc (attr := simp)]
lemma BinaryFan.braiding_hom_fst : (braiding P Q).hom ≫ t.fst = s.snd :=
  P.conePointUniqueUpToIso_hom_comp _ ⟨.right⟩

@[reassoc (attr := simp)]
lemma BinaryFan.braiding_hom_snd : (braiding P Q).hom ≫ t.snd = s.fst :=
  P.conePointUniqueUpToIso_hom_comp _ ⟨.left⟩

@[reassoc (attr := simp)]
lemma BinaryFan.braiding_inv_fst : (braiding P Q).inv ≫ s.fst = t.snd :=
  P.conePointUniqueUpToIso_inv_comp _ ⟨.left⟩

@[reassoc (attr := simp)]
lemma BinaryFan.braiding_inv_snd : (braiding P Q).inv ≫ s.snd = t.fst :=
  P.conePointUniqueUpToIso_inv_comp _ ⟨.right⟩

end braiding

section assoc
variable {sXY : BinaryFan X Y} {sYZ : BinaryFan Y Z}

/-- Given binary fans `sXY` over `X Y`, and `sYZ` over `Y Z`, and `s` over `sXY.X Z`,
if `sYZ` is a limit cone we can construct a binary fan over `X sYZ.X`.

This is an ingredient of building the associator for a cartesian category. -/
def BinaryFan.assoc (Q : IsLimit sYZ) (s : BinaryFan sXY.pt Z) : BinaryFan X sYZ.pt :=
  mk (s.fst ≫ sXY.fst) (Q.lift (mk (s.fst ≫ sXY.snd) s.snd))

@[simp]
lemma BinaryFan.assoc_fst (Q : IsLimit sYZ) (s : BinaryFan sXY.pt Z) :
    (assoc Q s).fst = s.fst ≫ sXY.fst := rfl

@[simp]
lemma BinaryFan.assoc_snd (Q : IsLimit sYZ) (s : BinaryFan sXY.pt Z) :
    (assoc Q s).snd = Q.lift (mk (s.fst ≫ sXY.snd) s.snd) := rfl

/-- Given binary fans `sXY` over `X Y`, and `sYZ` over `Y Z`, and `s` over `X sYZ.X`,
if `sYZ` is a limit cone we can construct a binary fan over `sXY.X Z`.

This is an ingredient of building the associator for a cartesian category. -/
def BinaryFan.assocInv (P : IsLimit sXY) (s : BinaryFan X sYZ.pt) : BinaryFan sXY.pt Z :=
  BinaryFan.mk (P.lift (BinaryFan.mk s.fst (s.snd ≫ sYZ.fst))) (s.snd ≫ sYZ.snd)

@[simp]
lemma BinaryFan.assocInv_fst (P : IsLimit sXY) (s : BinaryFan X sYZ.pt) :
    (assocInv P s).fst = P.lift (mk s.fst (s.snd ≫ sYZ.fst)) := rfl

@[simp]
lemma BinaryFan.assocInv_snd (P : IsLimit sXY) (s : BinaryFan X sYZ.pt) :
    (assocInv P s).snd = s.snd ≫ sYZ.snd := rfl

/-- If all the binary fans involved a limit cones, `BinaryFan.assoc` produces another limit cone. -/
@[simps]
protected def IsLimit.assoc (P : IsLimit sXY) (Q : IsLimit sYZ) {s : BinaryFan sXY.pt Z}
    (R : IsLimit s) : IsLimit (BinaryFan.assoc Q s) where
  lift t := R.lift (BinaryFan.assocInv P t)
  fac t := by rintro ⟨⟨⟩⟩ <;> simp; apply Q.hom_ext; rintro ⟨⟨⟩⟩ <;> simp
  uniq t m w := by
    have h := R.uniq (BinaryFan.assocInv P t) m
    rw [h]
    rintro ⟨⟨⟩⟩ <;> simp
    · apply P.hom_ext
      rintro ⟨⟨⟩⟩ <;> simp
      · exact w ⟨.left⟩
      · specialize w ⟨.right⟩
        simp? at w says
          simp only [pair_obj_right, BinaryFan.assoc_snd,
            Functor.const_obj_obj, pair_obj_left] at w
        simp [← w]
    · specialize w ⟨.right⟩
      simp? at w says
        simp only [pair_obj_right, BinaryFan.assoc_snd,
          Functor.const_obj_obj, pair_obj_left] at w
      simp [← w]

/-- Given two pairs of limit cones corresponding to the parenthesisations of `X × Y × Z`,
we obtain an isomorphism between the cone points. -/
abbrev BinaryFan.associator (P : IsLimit sXY) (Q : IsLimit sYZ) {s : BinaryFan sXY.pt Z}
    (R : IsLimit s) {t : BinaryFan X sYZ.pt} (S : IsLimit t) : s.pt ≅ t.pt :=
  (P.assoc Q R).conePointUniqueUpToIso S

/-- Given a fixed family of limit data for every pair `X Y`, we obtain an associator. -/
abbrev BinaryFan.associatorOfLimitCone (L : ∀ X Y : C, LimitCone (pair X Y)) (X Y Z : C) :
    (L (L X Y).cone.pt Z).cone.pt ≅ (L X (L Y Z).cone.pt).cone.pt :=
  associator (L X Y).isLimit (L Y Z).isLimit (L (L X Y).cone.pt Z).isLimit
    (L X (L Y Z).cone.pt).isLimit

end assoc

section unitor

/-- Construct a left unitor from specified limit cones. -/
@[simps]
def BinaryFan.leftUnitor {X : C} {s : Cone (Functor.empty.{0} C)} (P : IsLimit s)
    {t : BinaryFan s.pt X} (Q : IsLimit t) : t.pt ≅ X where
  hom := t.snd
  inv := Q.lift <| BinaryFan.mk (P.lift ⟨_, fun x => x.as.elim, fun {x} => x.as.elim⟩) (𝟙 _)
  hom_inv_id := by
    apply Q.hom_ext
    rintro ⟨⟨⟩⟩
    · apply P.hom_ext
      rintro ⟨⟨⟩⟩
    · simp

/-- Construct a right unitor from specified limit cones. -/
@[simps]
def BinaryFan.rightUnitor {X : C} {s : Cone (Functor.empty.{0} C)} (P : IsLimit s)
    {t : BinaryFan X s.pt} (Q : IsLimit t) : t.pt ≅ X where
  hom := t.fst
  inv := Q.lift <| BinaryFan.mk (𝟙 _) <| P.lift ⟨_, fun x => x.as.elim, fun {x} => x.as.elim⟩
  hom_inv_id := by
    apply Q.hom_ext
    rintro ⟨⟨⟩⟩
    · simp
    · apply P.hom_ext
      rintro ⟨⟨⟩⟩

end unitor
end CategoryTheory.Limits<|MERGE_RESOLUTION|>--- conflicted
+++ resolved
@@ -406,26 +406,12 @@
     [IsIso f] (h : IsLimit c) : IsLimit (BinaryFan.mk (c.fst ≫ f) c.snd) := by
   fapply BinaryFan.isLimitMk
   · exact fun s => h.lift (BinaryFan.mk (s.fst ≫ inv f) s.snd)
-<<<<<<< HEAD
-  · intro s -- Porting note: simp timed out here
-    simp only [comp_id,BinaryFan.π_app_left,IsIso.inv_hom_id,
-      BinaryFan.mk_fst,IsLimit.fac_assoc,assoc]
-  · intro s -- Porting note: simp timed out here
-    simp only [BinaryFan.π_app_right,BinaryFan.mk_snd,IsLimit.fac]
-=======
   · simp
   · simp
->>>>>>> 1dbe7a29
   · intro s m e₁ e₂
     apply BinaryFan.IsLimit.hom_ext h
-<<<<<<< HEAD
-    · simpa only
-      [BinaryFan.π_app_left,BinaryFan.mk_fst,assoc,IsLimit.fac,IsIso.eq_comp_inv]
-    · simpa only [BinaryFan.π_app_right,BinaryFan.mk_snd,IsLimit.fac]
-=======
     · simpa
     · simpa
->>>>>>> 1dbe7a29
 
 /-- If `Y' ≅ Y`, then `X x Y` also is the product of `X` and `Y'`. -/
 noncomputable def BinaryFan.isLimitCompRightIso {X Y Y' : C} (c : BinaryFan X Y) (f : Y ⟶ Y')
@@ -468,23 +454,6 @@
     [IsIso f] (h : IsColimit c) : IsColimit (BinaryCofan.mk (f ≫ c.inl) c.inr) := by
   fapply BinaryCofan.isColimitMk
   · exact fun s => h.desc (BinaryCofan.mk (inv f ≫ s.inl) s.inr)
-<<<<<<< HEAD
-  · intro s
-    -- Porting note: simp timed out here too
-    simp only [IsColimit.fac,BinaryCofan.ι_app_left,
-      assoc,BinaryCofan.mk_inl,IsIso.hom_inv_id_assoc]
-  · intro s
-    -- Porting note: simp timed out here too
-    simp only [IsColimit.fac,BinaryCofan.ι_app_right,BinaryCofan.mk_inr]
-  · intro s m e₁ e₂
-    apply BinaryCofan.IsColimit.hom_ext h
-    · rw [← cancel_epi f]
-    -- Porting note: simp timed out here too
-      simpa only [IsColimit.fac,BinaryCofan.ι_app_left,eq_self_iff_true,
-      assoc,BinaryCofan.mk_inl,IsIso.hom_inv_id_assoc] using e₁
-    -- Porting note: simp timed out here too
-    · simpa only [IsColimit.fac,BinaryCofan.ι_app_right,eq_self_iff_true,BinaryCofan.mk_inr]
-=======
   · simp
   · simp
   · intro s m e₁ e₂
@@ -492,7 +461,6 @@
     · rw [← cancel_epi f]
       simpa using e₁
     · simpa
->>>>>>> 1dbe7a29
 
 /-- If `Y' ≅ Y`, then `X ⨿ Y` also is the coproduct of `X` and `Y'`. -/
 noncomputable def BinaryCofan.isColimitCompRightIso {X Y Y' : C} (c : BinaryCofan X Y) (f : Y' ⟶ Y)
@@ -542,13 +510,8 @@
     IsLimit (BinaryFan.mk (prod.fst : X ⨯ Y ⟶ X) prod.snd) :=
   (limit.isLimit _).ofIsoLimit (Cones.ext (Iso.refl _) (fun ⟨u⟩ => by
     cases u
-<<<<<<< HEAD
-    · dsimp; simp only [id_comp]; rfl
-    · dsimp; simp only [id_comp]; rfl
-=======
     · simp [Category.id_comp]
     · simp [Category.id_comp]
->>>>>>> 1dbe7a29
   ))
 
 /-- The binary cofan constructed from the coprojection maps is a colimit. -/
