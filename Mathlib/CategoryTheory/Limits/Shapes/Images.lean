--- conflicted
+++ resolved
@@ -532,12 +532,7 @@
   (cancel_mono (image.ι g.hom)).1 <| by simp
 
 /-- To give an image map for a commutative square with `f` at the top and `g` at the bottom, it
-<<<<<<< HEAD
-    suffices to give a map between any mono factorization of `f` and any image factorization of
-    `g`. -/
-=======
-suffices to give a map between any mono factorisation of `f` and any image factorisation of `g`. -/
->>>>>>> 1ab0f168
+suffices to give a map between any mono factorization of `f` and any image factorization of `g`. -/
 def ImageMap.transport {f g : Arrow C} [HasImage f.hom] [HasImage g.hom] (sq : f ⟶ g)
     (F : MonoFactorization f.hom) {F' : MonoFactorization g.hom} (hF' : IsImage F')
     {map : F.I ⟶ F'.I} (map_ι : map ≫ F'.m = F.m ≫ sq.right) : ImageMap sq where
@@ -694,15 +689,9 @@
 
 section StrongEpiMonoFactorization
 
-<<<<<<< HEAD
 /-- A strong epi-mono factorization is a decomposition `f = e ≫ m` with `e` a strong epimorphism
-    and `m` a monomorphism. -/
+and `m` a monomorphism. -/
 structure StrongEpiMonoFactorization {X Y : C} (f : X ⟶ Y) extends MonoFactorization f where
-=======
-/-- A strong epi-mono factorisation is a decomposition `f = e ≫ m` with `e` a strong epimorphism
-and `m` a monomorphism. -/
-structure StrongEpiMonoFactorisation {X Y : C} (f : X ⟶ Y) extends MonoFactorisation f where
->>>>>>> 1ab0f168
   [e_strong_epi : StrongEpi e]
 
 attribute [inherit_doc StrongEpiMonoFactorization] StrongEpiMonoFactorization.e_strong_epi
@@ -716,33 +705,19 @@
     Inhabited (StrongEpiMonoFactorization f) :=
   ⟨⟨⟨Y, 𝟙 Y, f, by simp⟩⟩⟩
 
-<<<<<<< HEAD
 /-- A mono factorization coming from a strong epi-mono factorization always has the universal
-    property of the image. -/
+property of the image. -/
 def StrongEpiMonoFactorization.toMonoIsImage {X Y : C} {f : X ⟶ Y}
     (F : StrongEpiMonoFactorization f) : IsImage F.toMonoFactorization where
-=======
-/-- A mono factorisation coming from a strong epi-mono factorisation always has the universal
-property of the image. -/
-def StrongEpiMonoFactorisation.toMonoIsImage {X Y : C} {f : X ⟶ Y}
-    (F : StrongEpiMonoFactorisation f) : IsImage F.toMonoFactorisation where
->>>>>>> 1ab0f168
   lift G :=
     (CommSq.mk (show G.e ≫ G.m = F.e ≫ F.m by rw [F.toMonoFactorization.fac, G.fac])).lift
 
 variable (C)
 
-<<<<<<< HEAD
 /-- A category has strong epi-mono factorizations if every morphism admits a strong epi-mono
-    factorization. -/
+factorization. -/
 class HasStrongEpiMonoFactorizations : Prop where mk' ::
   has_fac : ∀ {X Y : C} (f : X ⟶ Y), Nonempty (StrongEpiMonoFactorization f)
-=======
-/-- A category has strong epi-mono factorisations if every morphism admits a strong epi-mono
-factorisation. -/
-class HasStrongEpiMonoFactorisations : Prop where mk' ::
-  has_fac : ∀ {X Y : C} (f : X ⟶ Y), Nonempty (StrongEpiMonoFactorisation f)
->>>>>>> 1ab0f168
 
 @[deprecated (since := "2025-08-01")] alias HasStrongEpiMonoFactorisations :=
   HasStrongEpiMonoFactorizations
@@ -781,17 +756,10 @@
 
 section HasStrongEpiImages
 
-<<<<<<< HEAD
 /-- If there is a single strong epi-mono factorization of `f`, then every image factorization is a
-    strong epi-mono factorization. -/
+strong epi-mono factorization. -/
 theorem strongEpi_of_strongEpiMonoFactorization {X Y : C} {f : X ⟶ Y}
     (F : StrongEpiMonoFactorization f) {F' : MonoFactorization f} (hF' : IsImage F') :
-=======
-/-- If there is a single strong epi-mono factorisation of `f`, then every image factorisation is a
-strong epi-mono factorisation. -/
-theorem strongEpi_of_strongEpiMonoFactorisation {X Y : C} {f : X ⟶ Y}
-    (F : StrongEpiMonoFactorisation f) {F' : MonoFactorisation f} (hF' : IsImage F') :
->>>>>>> 1ab0f168
     StrongEpi F'.e := by
   rw [← IsImage.e_isoExt_hom F.toMonoIsImage hF']
   apply strongEpi_comp
@@ -800,17 +768,10 @@
     (F : StrongEpiMonoFactorization f) : StrongEpi (factorThruImage f) :=
   strongEpi_of_strongEpiMonoFactorization F <| Image.isImage f
 
-<<<<<<< HEAD
 /-- If we constructed our images from strong epi-mono factorizations, then these images are
-    strong epi images. -/
+strong epi images. -/
 instance (priority := 100) hasStrongEpiImages_of_hasStrongEpiMonoFactorizations
     [HasStrongEpiMonoFactorizations C] : HasStrongEpiImages C where
-=======
-/-- If we constructed our images from strong epi-mono factorisations, then these images are
-strong epi images. -/
-instance (priority := 100) hasStrongEpiImages_of_hasStrongEpiMonoFactorisations
-    [HasStrongEpiMonoFactorisations C] : HasStrongEpiImages C where
->>>>>>> 1ab0f168
   strong_factorThruImage f :=
     strongEpi_factorThruImage_of_strongEpiMonoFactorization <|
       Classical.choice <| HasStrongEpiMonoFactorizations.has_fac f
