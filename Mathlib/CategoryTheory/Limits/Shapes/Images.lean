--- conflicted
+++ resolved
@@ -67,98 +67,6 @@
 variable {C : Type u} [Category.{v} C]
 variable {X Y : C} (f : X ⟶ Y)
 
-<<<<<<< HEAD
-=======
-/-- A factorisation of a morphism `f = e ≫ m`, with `m` monic. -/
-structure MonoFactorisation (f : X ⟶ Y) where
-  I : C
-  m : I ⟶ Y
-  [m_mono : Mono m]
-  e : X ⟶ I
-  fac : e ≫ m = f := by cat_disch
-
-attribute [inherit_doc MonoFactorisation] MonoFactorisation.I MonoFactorisation.m
-  MonoFactorisation.m_mono MonoFactorisation.e MonoFactorisation.fac
-
-attribute [reassoc (attr := simp)] MonoFactorisation.fac
-
-attribute [instance] MonoFactorisation.m_mono
-
-namespace MonoFactorisation
-
-/-- The obvious factorisation of a monomorphism through itself. -/
-def self [Mono f] : MonoFactorisation f where
-  I := X
-  m := f
-  e := 𝟙 X
-
--- I'm not sure we really need this, but the linter says that an inhabited instance
--- ought to exist...
-instance [Mono f] : Inhabited (MonoFactorisation f) := ⟨self f⟩
-
-variable {f}
-
-/-- The morphism `m` in a factorisation `f = e ≫ m` through a monomorphism is uniquely
-determined. -/
-@[ext (iff := false)]
-theorem ext {F F' : MonoFactorisation f} (hI : F.I = F'.I)
-    (hm : F.m = eqToHom hI ≫ F'.m) : F = F' := by
-  obtain ⟨_, Fm, _, Ffac⟩ := F; obtain ⟨_, Fm', _, Ffac'⟩ := F'
-  cases hI
-  simp? at hm says simp only [eqToHom_refl, Category.id_comp] at hm
-  congr
-  apply (cancel_mono Fm).1
-  rw [Ffac, hm, Ffac']
-
-/-- Any mono factorisation of `f` gives a mono factorisation of `f ≫ g` when `g` is a mono. -/
-@[simps]
-def compMono (F : MonoFactorisation f) {Y' : C} (g : Y ⟶ Y') [Mono g] :
-    MonoFactorisation (f ≫ g) where
-  I := F.I
-  m := F.m ≫ g
-  m_mono := mono_comp _ _
-  e := F.e
-
-/-- A mono factorisation of `f ≫ g`, where `g` is an isomorphism,
-gives a mono factorisation of `f`. -/
-@[simps]
-def ofCompIso {Y' : C} {g : Y ⟶ Y'} [IsIso g] (F : MonoFactorisation (f ≫ g)) :
-    MonoFactorisation f where
-  I := F.I
-  m := F.m ≫ inv g
-  m_mono := mono_comp _ _
-  e := F.e
-
-/-- Any mono factorisation of `f` gives a mono factorisation of `g ≫ f`. -/
-@[simps]
-def isoComp (F : MonoFactorisation f) {X' : C} (g : X' ⟶ X) : MonoFactorisation (g ≫ f) where
-  I := F.I
-  m := F.m
-  e := g ≫ F.e
-
-/-- A mono factorisation of `g ≫ f`, where `g` is an isomorphism,
-gives a mono factorisation of `f`. -/
-@[simps]
-def ofIsoComp {X' : C} (g : X' ⟶ X) [IsIso g] (F : MonoFactorisation (g ≫ f)) :
-    MonoFactorisation f where
-  I := F.I
-  m := F.m
-  e := inv g ≫ F.e
-
-/-- If `f` and `g` are isomorphic arrows, then a mono factorisation of `f`
-gives a mono factorisation of `g` -/
-@[simps]
-def ofArrowIso {f g : Arrow C} (F : MonoFactorisation f.hom) (sq : f ⟶ g) [IsIso sq] :
-    MonoFactorisation g.hom where
-  I := F.I
-  m := F.m ≫ sq.right
-  e := inv sq.left ≫ F.e
-  m_mono := mono_comp _ _
-  fac := by simp only [fac_assoc, Arrow.w, IsIso.inv_comp_eq, Category.assoc]
-
-end MonoFactorisation
-
->>>>>>> 5419b1c7
 variable {f}
 
 /-- Data exhibiting that a given factorization through a mono is initial. -/
@@ -224,13 +132,8 @@
 variable (f)
 
 /-- Data exhibiting that a morphism `f` has an image. -/
-<<<<<<< HEAD
 structure ImageFactorization (f : X ⟶ Y) where
-  F : MonoFactorization f -- Porting note: another violation of the naming convention
-=======
-structure ImageFactorisation (f : X ⟶ Y) where
-  F : MonoFactorisation f
->>>>>>> 5419b1c7
+  F : MonoFactorization f
   isImage : IsImage F
 
 attribute [inherit_doc ImageFactorization] ImageFactorization.F ImageFactorization.isImage
@@ -335,9 +238,6 @@
     hF.lift (Image.monoFactorization f) ≫ image.ι f = F.m :=
   hF.lift_fac _
 
-<<<<<<< HEAD
--- TODO we could put a category structure on `MonoFactorization f`,
-=======
 @[reassoc (attr := simp)]
 theorem image.lift_mk_factorThruImage :
     image.lift { I := image f, m := ι f, e := factorThruImage f } ≫ image.ι f = image.ι f :=
@@ -351,7 +251,6 @@
   image.lift_fac _
 
 -- TODO we could put a category structure on `MonoFactorisation f`,
->>>>>>> 5419b1c7
 -- with the morphisms being `g : I ⟶ I'` commuting with the `m`s
 -- (they then automatically commute with the `e`s)
 -- and show that an `imageOf f` gives an initial object there
@@ -483,19 +382,11 @@
   let F' : MonoFactorization f := ⟨image f', image.ι f', factorThruImage f', _⟩
   ⟨⟨image.eqToHom h.symm,
       ⟨(cancel_mono (image.ι f)).1 (by
-<<<<<<< HEAD
-          simp only [image.eqToHom, Category.id_comp]
-          rw [Category.assoc,image.lift_fac F, image.lift_fac F'] ),
-        (cancel_mono (image.ι f')).1 (by
-          simp [image.eqToHom, Category.id_comp]
-          rw [image.lift_fac F',image.lift_fac F])⟩⟩⟩
-=======
           subst h
           simp [image.eqToHom, Category.assoc, Category.id_comp]),
         (cancel_mono (image.ι f')).1 (by
           subst h
           simp [image.eqToHom])⟩⟩⟩
->>>>>>> 5419b1c7
 
 /-- An equation between morphisms gives an isomorphism between the images. -/
 def image.eqToIso (h : f = f') : image f ≅ image f' :=
@@ -532,8 +423,7 @@
 theorem image.factorThruImage_preComp [HasImage g] [HasImage (f ≫ g)] :
     factorThruImage (f ≫ g) ≫ image.preComp f g = f ≫ factorThruImage g := by simp [image.preComp]
 
-/-- `image.preComp f g` is a monomorphism.
--/
+/-- `image.preComp f g` is a monomorphism. -/
 instance image.preComp_mono [HasImage g] [HasImage (f ≫ g)] : Mono (image.preComp f g) := by
   refine @mono_of_mono _ _ _ _ _ _ (image.ι g) ?_
   simp only [image.preComp_ι]
