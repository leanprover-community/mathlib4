--- conflicted
+++ resolved
@@ -514,20 +514,12 @@
   IsColimit.coconePointUniqueUpToIso (coproductIsCoproduct' X) (colimit.isColimit X)
 
 @[reassoc (attr := simp)]
-<<<<<<< HEAD
-lemma Sigma.isoColimit_ι_hom (j : α) :
-=======
 lemma Sigma.ι_isoColimit_hom (j : α) :
->>>>>>> 78a0b2f4
     Sigma.ι _ j ≫ (Sigma.isoColimit X).hom = colimit.ι _ (Discrete.mk j) :=
   IsColimit.comp_coconePointUniqueUpToIso_hom (coproductIsCoproduct' X) _ _
 
 @[reassoc (attr := simp)]
-<<<<<<< HEAD
-lemma Sigma.isoColimit_ι_inv (j : α) :
-=======
 lemma Sigma.ι_isoColimit_inv (j : α) :
->>>>>>> 78a0b2f4
     colimit.ι _ ⟨j⟩ ≫ (Sigma.isoColimit X).inv = Sigma.ι (fun j ↦ X.obj ⟨j⟩) _ :=
   IsColimit.comp_coconePointUniqueUpToIso_inv _ _ _
 
