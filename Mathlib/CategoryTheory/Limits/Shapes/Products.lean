/-
Copyright (c) 2018 Kim Morrison. All rights reserved.
Released under Apache 2.0 license as described in the file LICENSE.
Authors: Kim Morrison, Bhavik Mehta
-/
import Mathlib.CategoryTheory.Limits.HasLimits
import Mathlib.CategoryTheory.DiscreteCategory

/-!
# Categorical (co)products

This file defines (co)products as special cases of (co)limits.

A product is the categorical generalization of the object `Π i, f i` where `f : ι → C`. It is a
limit cone over the diagram formed by `f`, implemented by converting `f` into a functor
`Discrete ι ⥤ C`.

A coproduct is the dual concept.

## Main definitions

* a `Fan` is a cone over a discrete category
* `Fan.mk` constructs a fan from an indexed collection of maps
* a `Pi` is a `limit (Discrete.functor f)`

Each of these has a dual.

## Implementation notes
As with the other special shapes in the limits library, all the definitions here are given as
`abbreviation`s of the general statements for limits, so all the `simp` lemmas and theorems about
general limits can be used.
-/

noncomputable section

universe w w' w₂ w₃ v v₂ u u₂

open CategoryTheory

namespace CategoryTheory.Limits

variable {β : Type w} {α : Type w₂} {γ : Type w₃}
variable {C : Type u} [Category.{v} C]

-- We don't need an analogue of `Pair` (for binary products), `ParallelPair` (for equalizers),
-- or `(Co)span`, since we already have `Discrete.functor`.

/-- A fan over `f : β → C` consists of a collection of maps from an object `P` to every `f b`. -/
abbrev Fan (f : β → C) :=
  Cone (Discrete.functor f)

/-- A cofan over `f : β → C` consists of a collection of maps from every `f b` to an object `P`. -/
abbrev Cofan (f : β → C) :=
  Cocone (Discrete.functor f)

/-- A fan over `f : β → C` consists of a collection of maps from an object `P` to every `f b`. -/
@[simps! pt π_app]
def Fan.mk {f : β → C} (P : C) (p : ∀ b, P ⟶ f b) : Fan f where
  pt := P
  π := Discrete.natTrans (fun X => p X.as)

/-- A cofan over `f : β → C` consists of a collection of maps from every `f b` to an object `P`. -/
@[simps! pt ι_app]
def Cofan.mk {f : β → C} (P : C) (p : ∀ b, f b ⟶ P) : Cofan f where
  pt := P
  ι := Discrete.natTrans (fun X => p X.as)

/-- Get the `j`th "projection" in the fan.
(Note that the initial letter of `proj` matches the greek letter in `Cone.π`.) -/
def Fan.proj {f : β → C} (p : Fan f) (j : β) : p.pt ⟶ f j :=
  p.π.app (Discrete.mk j)

/-- Get the `j`th "injection" in the cofan.
(Note that the initial letter of `inj` matches the greek letter in `Cocone.ι`.) -/
def Cofan.inj {f : β → C} (p : Cofan f) (j : β) : f j ⟶ p.pt :=
  p.ι.app (Discrete.mk j)

@[simp]
theorem fan_mk_proj {f : β → C} (P : C) (p : ∀ b, P ⟶ f b) (j : β) : (Fan.mk P p).proj j = p j :=
  rfl

@[simp]
theorem cofan_mk_inj {f : β → C} (P : C) (p : ∀ b, f b ⟶ P) (j : β) :
    (Cofan.mk P p).inj j = p j :=
  rfl

/-- An abbreviation for `HasLimit (Discrete.functor f)`. -/
abbrev HasProduct (f : β → C) :=
  HasLimit (Discrete.functor f)

/-- An abbreviation for `HasColimit (Discrete.functor f)`. -/
abbrev HasCoproduct (f : β → C) :=
  HasColimit (Discrete.functor f)

lemma hasCoproduct_of_equiv_of_iso (f : α → C) (g : β → C)
    [HasCoproduct f] (e : β ≃ α) (iso : ∀ j, g j ≅ f (e j)) : HasCoproduct g := by
  have : HasColimit ((Discrete.equivalence e).functor ⋙ Discrete.functor f) :=
    hasColimit_equivalence_comp _
  have α : Discrete.functor g ≅ (Discrete.equivalence e).functor ⋙ Discrete.functor f :=
    Discrete.natIso (fun ⟨j⟩ => iso j)
  exact hasColimitOfIso α

lemma hasProduct_of_equiv_of_iso (f : α → C) (g : β → C)
    [HasProduct f] (e : β ≃ α) (iso : ∀ j, g j ≅ f (e j)) : HasProduct g := by
  have : HasLimit ((Discrete.equivalence e).functor ⋙ Discrete.functor f) :=
    hasLimitEquivalenceComp _
  have α : Discrete.functor g ≅ (Discrete.equivalence e).functor ⋙ Discrete.functor f :=
    Discrete.natIso (fun ⟨j⟩ => iso j)
  exact hasLimitOfIso α.symm

/-- Make a fan `f` into a limit fan by providing `lift`, `fac`, and `uniq` --
  just a convenience lemma to avoid having to go through `Discrete` -/
@[simps]
def mkFanLimit {f : β → C} (t : Fan f) (lift : ∀ s : Fan f, s.pt ⟶ t.pt)
    (fac : ∀ (s : Fan f) (j : β), lift s ≫ t.proj j = s.proj j := by aesop_cat)
    (uniq : ∀ (s : Fan f) (m : s.pt ⟶ t.pt) (_ : ∀ j : β, m ≫ t.proj j = s.proj j),
      m = lift s := by aesop_cat) :
    IsLimit t :=
  { lift }

/-- Constructor for morphisms to the point of a limit fan. -/
def Fan.IsLimit.desc {F : β → C} {c : Fan F} (hc : IsLimit c) {A : C}
    (f : ∀ i, A ⟶ F i) : A ⟶ c.pt :=
  hc.lift (Fan.mk A f)

@[reassoc (attr := simp)]
lemma Fan.IsLimit.fac {F : β → C} {c : Fan F} (hc : IsLimit c) {A : C}
    (f : ∀ i, A ⟶ F i) (i : β) :
    Fan.IsLimit.desc hc f ≫ c.proj i = f i :=
  hc.fac (Fan.mk A f) ⟨i⟩

lemma Fan.IsLimit.hom_ext {I : Type*} {F : I → C} {c : Fan F} (hc : IsLimit c) {A : C}
    (f g : A ⟶ c.pt) (h : ∀ i, f ≫ c.proj i = g ≫ c.proj i) : f = g :=
  hc.hom_ext (fun ⟨i⟩ => h i)

/-- Make a cofan `f` into a colimit cofan by providing `desc`, `fac`, and `uniq` --
  just a convenience lemma to avoid having to go through `Discrete` -/
@[simps]
def mkCofanColimit {f : β → C} (s : Cofan f) (desc : ∀ t : Cofan f, s.pt ⟶ t.pt)
    (fac : ∀ (t : Cofan f) (j : β), s.inj j ≫ desc t = t.inj j := by aesop_cat)
    (uniq : ∀ (t : Cofan f) (m : s.pt ⟶ t.pt) (_ : ∀ j : β, s.inj j ≫ m = t.inj j),
      m = desc t := by aesop_cat) :
    IsColimit s :=
  { desc }

/-- Constructor for morphisms from the point of a colimit cofan. -/
def Cofan.IsColimit.desc {F : β → C} {c : Cofan F} (hc : IsColimit c) {A : C}
    (f : ∀ i, F i ⟶ A) : c.pt ⟶ A :=
  hc.desc (Cofan.mk A f)

@[reassoc (attr := simp)]
lemma Cofan.IsColimit.fac {F : β → C} {c : Cofan F} (hc : IsColimit c) {A : C}
    (f : ∀ i, F i ⟶ A) (i : β) :
    c.inj i ≫ Cofan.IsColimit.desc hc f = f i :=
  hc.fac (Cofan.mk A f) ⟨i⟩

lemma Cofan.IsColimit.hom_ext {I : Type*} {F : I → C} {c : Cofan F} (hc : IsColimit c) {A : C}
    (f g : c.pt ⟶ A) (h : ∀ i, c.inj i ≫ f = c.inj i ≫ g) : f = g :=
  hc.hom_ext (fun ⟨i⟩ => h i)

section

variable (C)

/-- An abbreviation for `HasLimitsOfShape (Discrete f)`. -/
abbrev HasProductsOfShape (β : Type v) :=
  HasLimitsOfShape.{v} (Discrete β)

/-- An abbreviation for `HasColimitsOfShape (Discrete f)`. -/
abbrev HasCoproductsOfShape (β : Type v) :=
  HasColimitsOfShape.{v} (Discrete β)

end

/-- `piObj f` computes the product of a family of elements `f`.
(It is defined as an abbreviation for `limit (Discrete.functor f)`,
so for most facts about `piObj f`, you will just use general facts about limits.) -/
abbrev piObj (f : β → C) [HasProduct f] :=
  limit (Discrete.functor f)

/-- `sigmaObj f` computes the coproduct of a family of elements `f`.
(It is defined as an abbreviation for `colimit (Discrete.functor f)`,
so for most facts about `sigmaObj f`, you will just use general facts about colimits.) -/
abbrev sigmaObj (f : β → C) [HasCoproduct f] :=
  colimit (Discrete.functor f)

/-- notation for categorical products. We need `ᶜ` to avoid conflict with `Finset.prod`. -/
notation "∏ᶜ " f:60 => piObj f

/-- notation for categorical coproducts -/
notation "∐ " f:60 => sigmaObj f

/-- The `b`-th projection from the pi object over `f` has the form `∏ᶜ f ⟶ f b`. -/
abbrev Pi.π (f : β → C) [HasProduct f] (b : β) : ∏ᶜ f ⟶ f b :=
  limit.π (Discrete.functor f) (Discrete.mk b)

/-- The `b`-th inclusion into the sigma object over `f` has the form `f b ⟶ ∐ f`. -/
abbrev Sigma.ι (f : β → C) [HasCoproduct f] (b : β) : f b ⟶ ∐ f :=
  colimit.ι (Discrete.functor f) (Discrete.mk b)

-- Porting note (https://github.com/leanprover-community/mathlib4/issues/10688): added the next two lemmas to ease automation; without these lemmas,
-- `limit.hom_ext` would be applied, but the goal would involve terms
-- in `Discrete β` rather than `β` itself
@[ext 1050]
lemma Pi.hom_ext {f : β → C} [HasProduct f] {X : C} (g₁ g₂ : X ⟶ ∏ᶜ f)
    (h : ∀ (b : β), g₁ ≫ Pi.π f b = g₂ ≫ Pi.π f b) : g₁ = g₂ :=
  limit.hom_ext (fun ⟨j⟩ => h j)

@[ext 1050]
lemma Sigma.hom_ext {f : β → C} [HasCoproduct f] {X : C} (g₁ g₂ : ∐ f ⟶ X)
    (h : ∀ (b : β), Sigma.ι f b ≫ g₁ = Sigma.ι f b ≫ g₂) : g₁ = g₂ :=
  colimit.hom_ext (fun ⟨j⟩ => h j)

/-- The fan constructed of the projections from the product is limiting. -/
def productIsProduct (f : β → C) [HasProduct f] : IsLimit (Fan.mk _ (Pi.π f)) :=
  IsLimit.ofIsoLimit (limit.isLimit (Discrete.functor f)) (Cones.ext (Iso.refl _))

/-- The cofan constructed of the inclusions from the coproduct is colimiting. -/
def coproductIsCoproduct (f : β → C) [HasCoproduct f] : IsColimit (Cofan.mk _ (Sigma.ι f)) :=
  IsColimit.ofIsoColimit (colimit.isColimit (Discrete.functor f)) (Cocones.ext (Iso.refl _))

-- The `simpNF` linter incorrectly identifies these as simp lemmas that could never apply.
-- https://github.com/leanprover-community/mathlib4/issues/5049
-- They are used by `simp` in `Pi.whiskerEquiv` below.
@[reassoc (attr := simp, nolint simpNF)]
theorem Pi.π_comp_eqToHom {J : Type*} (f : J → C) [HasProduct f] {j j' : J} (w : j = j') :
    Pi.π f j ≫ eqToHom (by simp [w]) = Pi.π f j' := by
  cases w
  simp

-- The `simpNF` linter incorrectly identifies these as simp lemmas that could never apply.
-- https://github.com/leanprover-community/mathlib4/issues/5049
-- They are used by `simp` in `Sigma.whiskerEquiv` below.
@[reassoc (attr := simp, nolint simpNF)]
theorem Sigma.eqToHom_comp_ι {J : Type*} (f : J → C) [HasCoproduct f] {j j' : J} (w : j = j') :
    eqToHom (by simp [w]) ≫ Sigma.ι f j' = Sigma.ι f j := by
  cases w
  simp

/-- A collection of morphisms `P ⟶ f b` induces a morphism `P ⟶ ∏ᶜ f`. -/
abbrev Pi.lift {f : β → C} [HasProduct f] {P : C} (p : ∀ b, P ⟶ f b) : P ⟶ ∏ᶜ f :=
  limit.lift _ (Fan.mk P p)

theorem Pi.lift_π {β : Type w} {f : β → C} [HasProduct f] {P : C} (p : ∀ b, P ⟶ f b) (b : β) :
    Pi.lift p ≫ Pi.π f b = p b := by
  simp only [limit.lift_π, Fan.mk_pt, Fan.mk_π_app]

/-- A version of `Cones.ext` for `Fan`s. -/
@[simps!]
def Fan.ext {f : β → C} {c₁ c₂ : Fan f} (e : c₁.pt ≅ c₂.pt)
    (w : ∀ (b : β), c₁.proj b = e.hom ≫ c₂.proj b := by aesop_cat) : c₁ ≅ c₂ :=
  Cones.ext e (fun ⟨j⟩ => w j)

/-- A collection of morphisms `f b ⟶ P` induces a morphism `∐ f ⟶ P`. -/
abbrev Sigma.desc {f : β → C} [HasCoproduct f] {P : C} (p : ∀ b, f b ⟶ P) : ∐ f ⟶ P :=
  colimit.desc _ (Cofan.mk P p)

theorem Sigma.ι_desc {β : Type w} {f : β → C} [HasCoproduct f] {P : C} (p : ∀ b, f b ⟶ P) (b : β) :
    Sigma.ι f b ≫ Sigma.desc p = p b := by
  simp only [colimit.ι_desc, Cofan.mk_pt, Cofan.mk_ι_app]

instance {f : β → C} [HasCoproduct f] : IsIso (Sigma.desc (fun a ↦ Sigma.ι f a)) := by
  convert IsIso.id _
  ext
  simp

/-- A version of `Cocones.ext` for `Cofan`s. -/
@[simps!]
def Cofan.ext {f : β → C} {c₁ c₂ : Cofan f} (e : c₁.pt ≅ c₂.pt)
    (w : ∀ (b : β), c₁.inj b ≫ e.hom = c₂.inj b := by aesop_cat) : c₁ ≅ c₂ :=
  Cocones.ext e (fun ⟨j⟩ => w j)

/-- A cofan `c` on `f` such that the induced map `∐ f ⟶ c.pt` is an iso, is a coproduct. -/
def Cofan.isColimitOfIsIsoSigmaDesc {f : β → C} [HasCoproduct f] (c : Cofan f)
    [hc : IsIso (Sigma.desc c.inj)] : IsColimit c :=
  IsColimit.ofIsoColimit (colimit.isColimit (Discrete.functor f))
    (Cofan.ext (@asIso _ _ _ _ _ hc) (fun _ => colimit.ι_desc _ _))

lemma Cofan.isColimit_iff_isIso_sigmaDesc {f : β → C} [HasCoproduct f] (c : Cofan f) :
    IsIso (Sigma.desc c.inj) ↔ Nonempty (IsColimit c) := by
  refine ⟨fun h ↦ ⟨isColimitOfIsIsoSigmaDesc c⟩, fun ⟨hc⟩ ↦ ?_⟩
  have : IsIso (((coproductIsCoproduct f).coconePointUniqueUpToIso hc).hom ≫ hc.desc c) := by
    simp; infer_instance
  convert this
  ext
  simp only [colimit.ι_desc, mk_pt, mk_ι_app, IsColimit.coconePointUniqueUpToIso,
    coproductIsCoproduct, colimit.cocone_x, Functor.mapIso_hom, IsColimit.uniqueUpToIso_hom,
    Cocones.forget_map, IsColimit.descCoconeMorphism_hom, IsColimit.ofIsoColimit_desc,
    Cocones.ext_inv_hom, Iso.refl_inv, colimit.isColimit_desc, Category.id_comp,
    IsColimit.desc_self, Category.comp_id]
  rfl

/-- A coproduct of coproducts is a coproduct -/
def Cofan.isColimitTrans {X : α → C} (c : Cofan X) (hc : IsColimit c)
    {β : α → Type*} {Y : (a : α) → β a → C} (π : (a : α) → (b : β a) → Y a b ⟶ X a)
      (hs : ∀ a, IsColimit (Cofan.mk (X a) (π a))) :
        IsColimit (Cofan.mk (f := fun ⟨a,b⟩ => Y a b) c.pt
          (fun (⟨a, b⟩ : Σ a, _) ↦ π a b ≫ c.inj a)) := by
  refine mkCofanColimit _ ?_ ?_ ?_
  · exact fun t ↦ hc.desc (Cofan.mk _ fun a ↦ (hs a).desc (Cofan.mk t.pt (fun b ↦ t.inj ⟨a, b⟩)))
  · intro t ⟨a, b⟩
    simp only [mk_pt, cofan_mk_inj, Category.assoc]
    erw [hc.fac, (hs a).fac]
    rfl
  · intro t m h
    refine hc.hom_ext fun ⟨a⟩ ↦ (hs a).hom_ext fun ⟨b⟩ ↦ ?_
    erw [hc.fac, (hs a).fac]
    simpa using h ⟨a, b⟩

/-- Construct a morphism between categorical products (indexed by the same type)
from a family of morphisms between the factors.
-/
abbrev Pi.map {f g : β → C} [HasProduct f] [HasProduct g] (p : ∀ b, f b ⟶ g b) : ∏ᶜ f ⟶ ∏ᶜ g :=
  limMap (Discrete.natTrans fun X => p X.as)

@[simp]
lemma Pi.map_id {f : α → C} [HasProduct f] : Pi.map (fun a => 𝟙 (f a)) = 𝟙 (∏ᶜ f) := by
  ext; simp

lemma Pi.map_comp_map {f g h : α → C} [HasProduct f] [HasProduct g] [HasProduct h]
    (q : ∀ (a : α), f a ⟶ g a) (q' : ∀ (a : α), g a ⟶ h a) :
    Pi.map q ≫ Pi.map q' = Pi.map (fun a => q a ≫ q' a) := by
  ext; simp

instance Pi.map_mono {f g : β → C} [HasProduct f] [HasProduct g] (p : ∀ b, f b ⟶ g b)
    [∀ i, Mono (p i)] : Mono <| Pi.map p :=
  @Limits.limMap_mono _ _ _ _ (Discrete.functor f) (Discrete.functor g) _ _
    (Discrete.natTrans fun X => p X.as) (by dsimp; infer_instance)

/-- Construct a morphism between categorical products from a family of morphisms between the
    factors. -/
def Pi.map' {f : α → C} {g : β → C} [HasProduct f] [HasProduct g] (p : β → α)
    (q : ∀ (b : β), f (p b) ⟶ g b) : ∏ᶜ f ⟶ ∏ᶜ g :=
  Pi.lift (fun a => Pi.π _ _ ≫ q a)

@[reassoc (attr := simp)]
lemma Pi.map'_comp_π {f : α → C} {g : β → C} [HasProduct f] [HasProduct g] (p : β → α)
    (q : ∀ (b : β), f (p b) ⟶ g b) (b : β) : Pi.map' p q ≫ Pi.π g b = Pi.π f (p b) ≫ q b :=
  limit.lift_π _ _

lemma Pi.map'_id_id {f : α → C} [HasProduct f] : Pi.map' id (fun a => 𝟙 (f a)) = 𝟙 (∏ᶜ f) := by
  ext; simp

@[simp]
lemma Pi.map'_id {f g : α → C} [HasProduct f] [HasProduct g] (p : ∀ b, f b ⟶ g b) :
    Pi.map' id p = Pi.map p :=
  rfl

lemma Pi.map'_comp_map' {f : α → C} {g : β → C} {h : γ → C} [HasProduct f] [HasProduct g]
    [HasProduct h] (p : β → α) (p' : γ → β) (q : ∀ (b : β), f (p b) ⟶ g b)
    (q' : ∀ (c : γ), g (p' c) ⟶ h c) :
    Pi.map' p q ≫ Pi.map' p' q' = Pi.map' (p ∘ p') (fun c => q (p' c) ≫ q' c) := by
  ext; simp

lemma Pi.map'_comp_map {f : α → C} {g h : β → C} [HasProduct f] [HasProduct g] [HasProduct h]
    (p : β → α) (q : ∀ (b : β), f (p b) ⟶ g b) (q' : ∀ (b : β), g b ⟶ h b) :
    Pi.map' p q ≫ Pi.map q' = Pi.map' p (fun b => q b ≫ q' b) := by
  ext; simp

lemma Pi.map_comp_map' {f g : α → C} {h : β → C} [HasProduct f] [HasProduct g] [HasProduct h]
    (p : β → α) (q : ∀ (a : α), f a ⟶ g a) (q' : ∀ (b : β), g (p b) ⟶ h b) :
    Pi.map q ≫ Pi.map' p q' = Pi.map' p (fun b => q (p b) ≫ q' b) := by
  ext; simp

lemma Pi.map'_eq {f : α → C} {g : β → C} [HasProduct f] [HasProduct g] {p p' : β → α}
    {q : ∀ (b : β), f (p b) ⟶ g b} {q' : ∀ (b : β), f (p' b) ⟶ g b} (hp : p = p')
    (hq : ∀ (b : β), eqToHom (hp ▸ rfl) ≫ q b = q' b) : Pi.map' p q = Pi.map' p' q' := by
  aesop_cat

/-- Construct an isomorphism between categorical products (indexed by the same type)
from a family of isomorphisms between the factors.
-/
abbrev Pi.mapIso {f g : β → C} [HasProductsOfShape β C] (p : ∀ b, f b ≅ g b) : ∏ᶜ f ≅ ∏ᶜ g :=
  lim.mapIso (Discrete.natIso fun X => p X.as)

instance Pi.map_isIso {f g : β → C} [HasProductsOfShape β C] (p : ∀ b, f b ⟶ g b)
    [∀ b, IsIso <| p b] : IsIso <| Pi.map p :=
  inferInstanceAs (IsIso (Pi.mapIso (fun b ↦ asIso (p b))).hom)

section

/- In this section, we provide some API for products when we are given a functor
`Discrete α ⥤ C` instead of a map `α → C`. -/

variable (X : Discrete α ⥤ C) [HasProduct (fun j => X.obj (Discrete.mk j))]

/-- A limit cone for `X : Discrete α ⥤ C` that is given
by `∏ᶜ (fun j => X.obj (Discrete.mk j))`. -/
@[simps]
def Pi.cone : Cone X where
  pt := ∏ᶜ (fun j => X.obj (Discrete.mk j))
  π := Discrete.natTrans (fun _ => Pi.π _ _)

/-- The cone `Pi.cone X` is a limit cone. -/
def productIsProduct' :
    IsLimit (Pi.cone X) where
  lift s := Pi.lift (fun j => s.π.app ⟨j⟩)
  fac s := by simp
  uniq s m hm := by
    dsimp
    ext
    simp only [limit.lift_π, Fan.mk_pt, Fan.mk_π_app]
    apply hm

variable [HasLimit X]

/-- The isomorphism `∏ᶜ (fun j => X.obj (Discrete.mk j)) ≅ limit X`. -/
def Pi.isoLimit :
    ∏ᶜ (fun j => X.obj (Discrete.mk j)) ≅ limit X :=
  IsLimit.conePointUniqueUpToIso (productIsProduct' X) (limit.isLimit X)

@[reassoc (attr := simp)]
lemma Pi.isoLimit_inv_π (j : α) :
    (Pi.isoLimit X).inv ≫ Pi.π _ j = limit.π _ (Discrete.mk j) :=
  IsLimit.conePointUniqueUpToIso_inv_comp _ _ _

@[reassoc (attr := simp)]
lemma Pi.isoLimit_hom_π (j : α) :
    (Pi.isoLimit X).hom ≫ limit.π _ (Discrete.mk j) = Pi.π _ j :=
  IsLimit.conePointUniqueUpToIso_hom_comp _ _ _

end

/-- Construct a morphism between categorical coproducts (indexed by the same type)
from a family of morphisms between the factors.
-/
abbrev Sigma.map {f g : β → C} [HasCoproduct f] [HasCoproduct g] (p : ∀ b, f b ⟶ g b) :
    ∐ f ⟶ ∐ g :=
  colimMap (Discrete.natTrans fun X => p X.as)

@[simp]
lemma Sigma.map_id {f : α → C} [HasCoproduct f] : Sigma.map (fun a => 𝟙 (f a)) = 𝟙 (∐ f) := by
  ext; simp

lemma Sigma.map_comp_map {f g h : α → C} [HasCoproduct f] [HasCoproduct g] [HasCoproduct h]
    (q : ∀ (a : α), f a ⟶ g a) (q' : ∀ (a : α), g a ⟶ h a) :
    Sigma.map q ≫ Sigma.map q' = Sigma.map (fun a => q a ≫ q' a) := by
  ext; simp

instance Sigma.map_epi {f g : β → C} [HasCoproduct f] [HasCoproduct g] (p : ∀ b, f b ⟶ g b)
    [∀ i, Epi (p i)] : Epi <| Sigma.map p :=
  @Limits.colimMap_epi _ _ _ _ (Discrete.functor f) (Discrete.functor g) _ _
    (Discrete.natTrans fun X => p X.as) (by dsimp; infer_instance)

/-- Construct a morphism between categorical coproducts from a family of morphisms between the
    factors. -/
def Sigma.map' {f : α → C} {g : β → C} [HasCoproduct f] [HasCoproduct g] (p : α → β)
    (q : ∀ (a : α), f a ⟶ g (p a)) : ∐ f ⟶ ∐ g :=
  Sigma.desc (fun a => q a ≫ Sigma.ι _ _)

@[reassoc (attr := simp)]
lemma Sigma.ι_comp_map' {f : α → C} {g : β → C} [HasCoproduct f] [HasCoproduct g]
    (p : α → β) (q : ∀ (a : α), f a ⟶ g (p a)) (a : α) :
    Sigma.ι f a ≫ Sigma.map' p q = q a ≫ Sigma.ι g (p a) :=
  colimit.ι_desc _ _

lemma Sigma.map'_id_id {f : α → C} [HasCoproduct f] :
    Sigma.map' id (fun a => 𝟙 (f a)) = 𝟙 (∐ f) := by
  ext; simp

@[simp]
lemma Sigma.map'_id {f g : α → C} [HasCoproduct f] [HasCoproduct g] (p : ∀ b, f b ⟶ g b) :
    Sigma.map' id p = Sigma.map p :=
  rfl

lemma Sigma.map'_comp_map' {f : α → C} {g : β → C} {h : γ → C} [HasCoproduct f] [HasCoproduct g]
    [HasCoproduct h] (p : α → β) (p' : β → γ) (q : ∀ (a : α), f a ⟶ g (p a))
    (q' : ∀ (b : β), g b ⟶ h (p' b)) :
    Sigma.map' p q ≫ Sigma.map' p' q' = Sigma.map' (p' ∘ p) (fun a => q a ≫ q' (p a)) := by
  ext; simp

lemma Sigma.map'_comp_map {f : α → C} {g h : β → C} [HasCoproduct f] [HasCoproduct g]
    [HasCoproduct h] (p : α → β) (q : ∀ (a : α), f a ⟶ g (p a)) (q' : ∀ (b : β), g b ⟶ h b) :
    Sigma.map' p q ≫ Sigma.map q' = Sigma.map' p (fun a => q a ≫ q' (p a)) := by
  ext; simp

lemma Sigma.map_comp_map' {f g : α → C} {h : β → C} [HasCoproduct f] [HasCoproduct g]
    [HasCoproduct h] (p : α → β) (q : ∀ (a : α), f a ⟶ g a) (q' : ∀ (a : α), g a ⟶ h (p a)) :
    Sigma.map q ≫ Sigma.map' p q' = Sigma.map' p (fun a => q a ≫ q' a) := by
  ext; simp

lemma Sigma.map'_eq {f : α → C} {g : β → C} [HasCoproduct f] [HasCoproduct g]
    {p p' : α → β} {q : ∀ (a : α), f a ⟶ g (p a)} {q' : ∀ (a : α), f a ⟶ g (p' a)}
    (hp : p = p') (hq : ∀ (a : α), q a ≫ eqToHom (hp ▸ rfl) = q' a) :
    Sigma.map' p q = Sigma.map' p' q' := by
  aesop_cat

/-- Construct an isomorphism between categorical coproducts (indexed by the same type)
from a family of isomorphisms between the factors.
-/
abbrev Sigma.mapIso {f g : β → C} [HasCoproductsOfShape β C] (p : ∀ b, f b ≅ g b) : ∐ f ≅ ∐ g :=
  colim.mapIso (Discrete.natIso fun X => p X.as)

instance Sigma.map_isIso {f g : β → C} [HasCoproductsOfShape β C] (p : ∀ b, f b ⟶ g b)
    [∀ b, IsIso <| p b] : IsIso (Sigma.map p) :=
  inferInstanceAs (IsIso (Sigma.mapIso (fun b ↦ asIso (p b))).hom)

section

/- In this section, we provide some API for coproducts when we are given a functor
`Discrete α ⥤ C` instead of a map `α → C`. -/

variable (X : Discrete α ⥤ C) [HasCoproduct (fun j => X.obj (Discrete.mk j))]

/-- A colimit cocone for `X : Discrete α ⥤ C` that is given
by `∐ (fun j => X.obj (Discrete.mk j))`. -/
@[simps]
def Sigma.cocone : Cocone X where
  pt := ∐ (fun j => X.obj (Discrete.mk j))
  ι := Discrete.natTrans (fun _ => Sigma.ι (fun j ↦ X.obj ⟨j⟩) _)

/-- The cocone `Sigma.cocone X` is a colimit cocone. -/
def coproductIsCoproduct' :
    IsColimit (Sigma.cocone X) where
  desc s := Sigma.desc (fun j => s.ι.app ⟨j⟩)
  fac s := by simp
  uniq s m hm := by
    dsimp
    ext
    simp only [colimit.ι_desc, Cofan.mk_pt, Cofan.mk_ι_app]
    apply hm

variable [HasColimit X]

/-- The isomorphism `∐ (fun j => X.obj (Discrete.mk j)) ≅ colimit X`. -/
def Sigma.isoColimit :
    ∐ (fun j => X.obj (Discrete.mk j)) ≅ colimit X :=
  IsColimit.coconePointUniqueUpToIso (coproductIsCoproduct' X) (colimit.isColimit X)

@[reassoc (attr := simp)]
lemma Sigma.ι_isoColimit_hom (j : α) :
    Sigma.ι _ j ≫ (Sigma.isoColimit X).hom = colimit.ι _ (Discrete.mk j) :=
  IsColimit.comp_coconePointUniqueUpToIso_hom (coproductIsCoproduct' X) _ _

@[reassoc (attr := simp)]
lemma Sigma.ι_isoColimit_inv (j : α) :
    colimit.ι _ ⟨j⟩ ≫ (Sigma.isoColimit X).inv = Sigma.ι (fun j ↦ X.obj ⟨j⟩) _ :=
  IsColimit.comp_coconePointUniqueUpToIso_inv _ _ _

end

/-- Two products which differ by an equivalence in the indexing type,
and up to isomorphism in the factors, are isomorphic.
-/
@[simps]
def Pi.whiskerEquiv {J K : Type*} {f : J → C} {g : K → C} (e : J ≃ K) (w : ∀ j, g (e j) ≅ f j)
    [HasProduct f] [HasProduct g] : ∏ᶜ f ≅ ∏ᶜ g where
  hom := Pi.map' e.symm fun k => (w (e.symm k)).inv ≫ eqToHom (by simp)
  inv := Pi.map' e fun j => (w j).hom

/-- Two coproducts which differ by an equivalence in the indexing type,
and up to isomorphism in the factors, are isomorphic.
-/
@[simps]
def Sigma.whiskerEquiv {J K : Type*} {f : J → C} {g : K → C} (e : J ≃ K) (w : ∀ j, g (e j) ≅ f j)
    [HasCoproduct f] [HasCoproduct g] : ∐ f ≅ ∐ g where
  hom := Sigma.map' e fun j => (w j).inv
  inv := Sigma.map' e.symm fun k => eqToHom (by simp) ≫ (w (e.symm k)).hom

#adaptation_note /-- nightly-2024-04-01
The last proof was previously by `aesop_cat`. -/
instance {ι : Type*} (f : ι → Type*) (g : (i : ι) → (f i) → C)
    [∀ i, HasProduct (g i)] [HasProduct fun i => ∏ᶜ g i] :
    HasProduct fun p : Σ i, f i => g p.1 p.2 where
  exists_limit := Nonempty.intro
    { cone := Fan.mk (∏ᶜ fun i => ∏ᶜ g i) (fun X => Pi.π (fun i => ∏ᶜ g i) X.1 ≫ Pi.π (g X.1) X.2)
      isLimit := mkFanLimit _ (fun s => Pi.lift fun b => Pi.lift fun c => s.proj ⟨b, c⟩)
        (by simp)
        (by intro s m w; simp only [Fan.mk_pt]; symm; ext i x; simp_all [Sigma.forall]) }

/-- An iterated product is a product over a sigma type. -/
@[simps]
def piPiIso {ι : Type*} (f : ι → Type*) (g : (i : ι) → (f i) → C)
    [∀ i, HasProduct (g i)] [HasProduct fun i => ∏ᶜ g i] :
    (∏ᶜ fun i => ∏ᶜ g i) ≅ (∏ᶜ fun p : Σ i, f i => g p.1 p.2) where
  hom := Pi.lift fun ⟨i, x⟩ => Pi.π _ i ≫ Pi.π _ x
  inv := Pi.lift fun i => Pi.lift fun x => Pi.π _ (⟨i, x⟩ : Σ i, f i)

#adaptation_note /-- nightly-2024-04-01
The last proof was previously by `aesop_cat`. -/
instance {ι : Type*} (f : ι → Type*) (g : (i : ι) → (f i) → C)
    [∀ i, HasCoproduct (g i)] [HasCoproduct fun i => ∐ g i] :
    HasCoproduct fun p : Σ i, f i => g p.1 p.2 where
  exists_colimit := Nonempty.intro
    { cocone := Cofan.mk (∐ fun i => ∐ g i)
        (fun X => Sigma.ι (g X.1) X.2 ≫ Sigma.ι (fun i => ∐ g i) X.1)
      isColimit := mkCofanColimit _
        (fun s => Sigma.desc fun b => Sigma.desc fun c => s.inj ⟨b, c⟩)
        (by simp)
        (by intro s m w; simp only [Cofan.mk_pt]; symm; ext i x; simp_all [Sigma.forall]) }

/-- An iterated coproduct is a coproduct over a sigma type. -/
@[simps]
def sigmaSigmaIso {ι : Type*} (f : ι → Type*) (g : (i : ι) → (f i) → C)
    [∀ i, HasCoproduct (g i)] [HasCoproduct fun i => ∐ g i] :
    (∐ fun i => ∐ g i) ≅ (∐ fun p : Σ i, f i => g p.1 p.2) where
  hom := Sigma.desc fun i => Sigma.desc fun x => Sigma.ι (fun p : Σ i, f i => g p.1 p.2) ⟨i, x⟩
  inv := Sigma.desc fun ⟨i, x⟩ => Sigma.ι (g i) x ≫ Sigma.ι (fun i => ∐ g i) i

section Comparison

variable {D : Type u₂} [Category.{v₂} D] (G : C ⥤ D)
variable (f : β → C)

/-- The comparison morphism for the product of `f`. This is an iso iff `G` preserves the product
of `f`, see `PreservesProduct.ofIsoComparison`. -/
def piComparison [HasProduct f] [HasProduct fun b => G.obj (f b)] :
    G.obj (∏ᶜ f) ⟶ ∏ᶜ fun b => G.obj (f b) :=
  Pi.lift fun b => G.map (Pi.π f b)

@[reassoc (attr := simp)]
theorem piComparison_comp_π [HasProduct f] [HasProduct fun b => G.obj (f b)] (b : β) :
    piComparison G f ≫ Pi.π _ b = G.map (Pi.π f b) :=
  limit.lift_π _ (Discrete.mk b)

@[reassoc (attr := simp)]
theorem map_lift_piComparison [HasProduct f] [HasProduct fun b => G.obj (f b)] (P : C)
    (g : ∀ j, P ⟶ f j) : G.map (Pi.lift g) ≫ piComparison G f = Pi.lift fun j => G.map (g j) := by
  ext j
  simp only [Discrete.functor_obj, Category.assoc, piComparison_comp_π, ← G.map_comp,
    limit.lift_π, Fan.mk_pt, Fan.mk_π_app]

/-- The comparison morphism for the coproduct of `f`. This is an iso iff `G` preserves the coproduct
of `f`, see `PreservesCoproduct.ofIsoComparison`. -/
def sigmaComparison [HasCoproduct f] [HasCoproduct fun b => G.obj (f b)] :
    ∐ (fun b => G.obj (f b)) ⟶ G.obj (∐ f) :=
  Sigma.desc fun b => G.map (Sigma.ι f b)

@[reassoc (attr := simp)]
theorem ι_comp_sigmaComparison [HasCoproduct f] [HasCoproduct fun b => G.obj (f b)] (b : β) :
    Sigma.ι _ b ≫ sigmaComparison G f = G.map (Sigma.ι f b) :=
  colimit.ι_desc _ (Discrete.mk b)

@[reassoc (attr := simp)]
theorem sigmaComparison_map_desc [HasCoproduct f] [HasCoproduct fun b => G.obj (f b)] (P : C)
    (g : ∀ j, f j ⟶ P) :
    sigmaComparison G f ≫ G.map (Sigma.desc g) = Sigma.desc fun j => G.map (g j) := by
  ext j
  simp only [Discrete.functor_obj, ι_comp_sigmaComparison_assoc, ← G.map_comp, colimit.ι_desc,
    Cofan.mk_pt, Cofan.mk_ι_app]

end Comparison

variable (C)

/-- An abbreviation for `Π J, HasLimitsOfShape (Discrete J) C` -/
abbrev HasProducts :=
  ∀ J : Type w, HasLimitsOfShape (Discrete J) C

/-- An abbreviation for `Π J, HasColimitsOfShape (Discrete J) C` -/
abbrev HasCoproducts :=
  ∀ J : Type w, HasColimitsOfShape (Discrete J) C

variable {C}

lemma hasProducts_shrink [HasProducts.{max w w'} C] : HasProducts.{w} C := fun J =>
  hasLimitsOfShape_of_equivalence (Discrete.equivalence Equiv.ulift : Discrete (ULift.{w'} J) ≌ _)

lemma hasCoproducts_shrink [HasCoproducts.{max w w'} C] : HasCoproducts.{w} C := fun J =>
  hasColimitsOfShape_of_equivalence (Discrete.equivalence Equiv.ulift : Discrete (ULift.{w'} J) ≌ _)

theorem has_smallest_products_of_hasProducts [HasProducts.{w} C] : HasProducts.{0} C :=
  hasProducts_shrink

theorem has_smallest_coproducts_of_hasCoproducts [HasCoproducts.{w} C] : HasCoproducts.{0} C :=
  hasCoproducts_shrink

theorem hasProducts_of_limit_fans (lf : ∀ {J : Type w} (f : J → C), Fan f)
    (lf_isLimit : ∀ {J : Type w} (f : J → C), IsLimit (lf f)) : HasProducts.{w} C :=
  fun _ : Type w =>
  { has_limit := fun F =>
      HasLimit.mk
        ⟨(Cones.postcompose Discrete.natIsoFunctor.inv).obj (lf fun j => F.obj ⟨j⟩),
          (IsLimit.postcomposeInvEquiv _ _).symm (lf_isLimit _)⟩ }

instance (priority := 100) hasProductsOfShape_of_hasProducts [HasProducts.{w} C] (J : Type w) :
    HasProductsOfShape J C := inferInstance

instance (priority := 100) hasCoproductsOfShape_of_hasCoproducts [HasCoproducts.{w} C]
    (J : Type w) : HasCoproductsOfShape J C := inferInstance

open Opposite in
<<<<<<< HEAD
/-- The functor sending `(X, n)` to the coprouct of copies of `X` indexed by `n`. -/
=======
/-- The functor sending `(X, n)` to the product of copies of `X` indexed by `n`. -/
>>>>>>> a443ebbe
@[simps]
def piConst [Limits.HasProducts.{w} C] : C ⥤ Type wᵒᵖ ⥤ C where
  obj X := { obj n := ∏ᶜ fun _ : (unop n) ↦ X, map f := Limits.Pi.map' f.unop fun _ ↦ 𝟙 _ }
  map f := { app n := Limits.Pi.map fun _ ↦ f }

/-- `n ↦ ∏ₙ X` is left adjoint to `Hom(-, X)`. -/
def piConstAdj [Limits.HasProducts.{v} C] (X : C) :
    (piConst.obj X).rightOp ⊣ yoneda.obj X where
  unit := { app n i := Limits.Pi.π (fun _ : n ↦ X) i }
  counit :=
  { app Y := (Limits.Pi.lift id).op,
    naturality _ _ _ := by apply Quiver.Hom.unop_inj; aesop_cat }
  left_triangle_components _ := by apply Quiver.Hom.unop_inj; aesop_cat

<<<<<<< HEAD
/-- The functor sending `(X, n)` to the coprouct of copies of `X` indexed by `n`. -/
=======
/-- The functor sending `(X, n)` to the coproduct of copies of `X` indexed by `n`. -/
>>>>>>> a443ebbe
@[simps]
def sigmaConst [Limits.HasCoproducts.{w} C] : C ⥤ Type w ⥤ C where
  obj X := { obj n := ∐ fun _ : n ↦ X, map f := Limits.Sigma.map' f fun _ ↦ 𝟙 _ }
  map f := { app n := Limits.Sigma.map fun _ ↦ f }

/-- `n ↦ ∐ₙ X` is left adjoint to `Hom(X, -)`. -/
def sigmaConstAdj [Limits.HasCoproducts.{v} C] (X : C) :
    sigmaConst.obj X ⊣ coyoneda.obj (Opposite.op X) where
  unit := { app n i := Limits.Sigma.ι (fun _ : n ↦ X) i }
  counit := { app Y := Limits.Sigma.desc id }

/-!
(Co)products over a type with a unique term.
-/


section Unique

/-- The limit cone for the product over an index type with exactly one term. -/
@[simps]
def limitConeOfUnique [Unique β] (f : β → C) : LimitCone (Discrete.functor f) where
  cone :=
    { pt := f default
      π := Discrete.natTrans (fun ⟨j⟩ => eqToHom (by
        dsimp
        congr
        subsingleton)) }
  isLimit :=
    { lift := fun s => s.π.app default
      fac := fun s j => by
        have h := Subsingleton.elim j default
        subst h
        simp
      uniq := fun s m w => by
        specialize w default
        simpa using w }

instance (priority := 100) hasProduct_unique [Nonempty β] [Subsingleton β] (f : β → C) :
    HasProduct f :=
  let ⟨_⟩ := nonempty_unique β; HasLimit.mk (limitConeOfUnique f)

/-- A product over an index type with exactly one term is just the object over that term. -/
@[simps!]
def productUniqueIso [Unique β] (f : β → C) : ∏ᶜ f ≅ f default :=
  IsLimit.conePointUniqueUpToIso (limit.isLimit _) (limitConeOfUnique f).isLimit

/-- The colimit cocone for the coproduct over an index type with exactly one term. -/
@[simps]
def colimitCoconeOfUnique [Unique β] (f : β → C) : ColimitCocone (Discrete.functor f) where
  cocone :=
    { pt := f default
      ι := Discrete.natTrans (fun ⟨j⟩ => eqToHom (by
        dsimp
        congr
        subsingleton)) }
  isColimit :=
    { desc := fun s => s.ι.app default
      fac := fun s j => by
        have h := Subsingleton.elim j default
        subst h
        apply Category.id_comp
      uniq := fun s m w => by
        specialize w default
        erw [Category.id_comp] at w
        exact w }

instance (priority := 100) hasCoproduct_unique [Nonempty β] [Subsingleton β] (f : β → C) :
    HasCoproduct f :=
  let ⟨_⟩ := nonempty_unique β; HasColimit.mk (colimitCoconeOfUnique f)

/-- A coproduct over an index type with exactly one term is just the object over that term. -/
@[simps!]
def coproductUniqueIso [Unique β] (f : β → C) : ∐ f ≅ f default :=
  IsColimit.coconePointUniqueUpToIso (colimit.isColimit _) (colimitCoconeOfUnique f).isColimit

end Unique

section Reindex

variable {γ : Type w'} (ε : β ≃ γ) (f : γ → C)

section

variable [HasProduct f] [HasProduct (f ∘ ε)]

/-- Reindex a categorical product via an equivalence of the index types. -/
def Pi.reindex : piObj (f ∘ ε) ≅ piObj f :=
  HasLimit.isoOfEquivalence (Discrete.equivalence ε) (Discrete.natIso fun _ => Iso.refl _)

@[reassoc (attr := simp)]
theorem Pi.reindex_hom_π (b : β) : (Pi.reindex ε f).hom ≫ Pi.π f (ε b) = Pi.π (f ∘ ε) b := by
  dsimp [Pi.reindex]
  simp only [HasLimit.isoOfEquivalence_hom_π, Discrete.equivalence_inverse, Discrete.functor_obj,
    Function.comp_apply, Functor.id_obj, Discrete.equivalence_functor, Functor.comp_obj,
    Discrete.natIso_inv_app, Iso.refl_inv, Category.id_comp]
  exact limit.w (Discrete.functor (f ∘ ε)) (Discrete.eqToHom' (ε.symm_apply_apply b))

@[reassoc (attr := simp)]
theorem Pi.reindex_inv_π (b : β) : (Pi.reindex ε f).inv ≫ Pi.π (f ∘ ε) b = Pi.π f (ε b) := by
  simp [Iso.inv_comp_eq]

end

section

variable [HasCoproduct f] [HasCoproduct (f ∘ ε)]

/-- Reindex a categorical coproduct via an equivalence of the index types. -/
def Sigma.reindex : sigmaObj (f ∘ ε) ≅ sigmaObj f :=
  HasColimit.isoOfEquivalence (Discrete.equivalence ε) (Discrete.natIso fun _ => Iso.refl _)

@[reassoc (attr := simp)]
theorem Sigma.ι_reindex_hom (b : β) :
    Sigma.ι (f ∘ ε) b ≫ (Sigma.reindex ε f).hom = Sigma.ι f (ε b) := by
  dsimp [Sigma.reindex]
  simp only [HasColimit.isoOfEquivalence_hom_π, Functor.id_obj, Discrete.functor_obj,
    Function.comp_apply, Discrete.equivalence_functor, Discrete.equivalence_inverse,
    Functor.comp_obj, Discrete.natIso_inv_app, Iso.refl_inv, Category.id_comp]
  have h := colimit.w (Discrete.functor f) (Discrete.eqToHom' (ε.apply_symm_apply (ε b)))
  simp only [Discrete.functor_obj] at h
  erw [← h, eqToHom_map, eqToHom_map, eqToHom_trans_assoc]
  all_goals { simp }

@[reassoc (attr := simp)]
theorem Sigma.ι_reindex_inv (b : β) :
    Sigma.ι f (ε b) ≫ (Sigma.reindex ε f).inv = Sigma.ι (f ∘ ε) b := by simp [Iso.comp_inv_eq]

end

end Reindex

end CategoryTheory.Limits<|MERGE_RESOLUTION|>--- conflicted
+++ resolved
@@ -680,11 +680,7 @@
     (J : Type w) : HasCoproductsOfShape J C := inferInstance
 
 open Opposite in
-<<<<<<< HEAD
-/-- The functor sending `(X, n)` to the coprouct of copies of `X` indexed by `n`. -/
-=======
 /-- The functor sending `(X, n)` to the product of copies of `X` indexed by `n`. -/
->>>>>>> a443ebbe
 @[simps]
 def piConst [Limits.HasProducts.{w} C] : C ⥤ Type wᵒᵖ ⥤ C where
   obj X := { obj n := ∏ᶜ fun _ : (unop n) ↦ X, map f := Limits.Pi.map' f.unop fun _ ↦ 𝟙 _ }
@@ -699,11 +695,7 @@
     naturality _ _ _ := by apply Quiver.Hom.unop_inj; aesop_cat }
   left_triangle_components _ := by apply Quiver.Hom.unop_inj; aesop_cat
 
-<<<<<<< HEAD
-/-- The functor sending `(X, n)` to the coprouct of copies of `X` indexed by `n`. -/
-=======
 /-- The functor sending `(X, n)` to the coproduct of copies of `X` indexed by `n`. -/
->>>>>>> a443ebbe
 @[simps]
 def sigmaConst [Limits.HasCoproducts.{w} C] : C ⥤ Type w ⥤ C where
   obj X := { obj n := ∐ fun _ : n ↦ X, map f := Limits.Sigma.map' f fun _ ↦ 𝟙 _ }
