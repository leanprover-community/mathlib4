/-
Copyright (c) 2019 Kim Morrison. All rights reserved.
Released under Apache 2.0 license as described in the file LICENSE.
Authors: Kim Morrison
-/
import Mathlib.CategoryTheory.FinCategory.AsType
import Mathlib.CategoryTheory.Limits.Shapes.BinaryProducts
import Mathlib.CategoryTheory.Limits.Shapes.Equalizers
import Mathlib.CategoryTheory.Limits.Shapes.WidePullbacks
import Mathlib.CategoryTheory.Limits.Shapes.Pullback.HasPullback
import Mathlib.Data.Fintype.Option

/-!
# Categories with finite limits.

A typeclass for categories with all finite (co)limits.
-/


universe w' w v' u' v u

noncomputable section

open CategoryTheory

namespace CategoryTheory.Limits

variable (C : Type u) [Category.{v} C]

-- We can't just made this an `abbreviation`
-- because of https://github.com/leanprover-community/lean/issues/429
/-- A category has all finite limits if every functor `J ⥤ C` with a `FinCategory J`
instance and `J : Type` has a limit.

This is often called 'finitely complete'.
-/
class HasFiniteLimits : Prop where
  /-- `C` has all limits over any type `J` whose objects and morphisms lie in the same universe
  and which has `FinType` objects and morphisms -/
  out (J : Type) [𝒥 : SmallCategory J] [@FinCategory J 𝒥] : @HasLimitsOfShape J 𝒥 C _

instance (priority := 100) hasLimitsOfShape_of_hasFiniteLimits [HasFiniteLimits C] (J : Type w)
    [SmallCategory J] [FinCategory J] : HasLimitsOfShape J C := by
  apply @hasLimitsOfShape_of_equivalence _ _ _ _ _ _ (FinCategory.equivAsType J) ?_
  apply HasFiniteLimits.out

lemma hasFiniteLimits_of_hasLimitsOfSize [HasLimitsOfSize.{v', u'} C] :
    HasFiniteLimits C where
  out := fun J hJ hJ' =>
    haveI := hasLimitsOfSizeShrink.{0, 0} C
    let F := @FinCategory.equivAsType J (@FinCategory.fintypeObj J hJ hJ') hJ hJ'
    @hasLimitsOfShape_of_equivalence (@FinCategory.AsType J (@FinCategory.fintypeObj J hJ hJ'))
    (@FinCategory.categoryAsType J (@FinCategory.fintypeObj J hJ hJ') hJ hJ') _ _ J hJ F _

/-- If `C` has all limits, it has finite limits. -/
instance (priority := 100) hasFiniteLimits_of_hasLimits [HasLimits C] : HasFiniteLimits C :=
  hasFiniteLimits_of_hasLimitsOfSize C

instance (priority := 90) hasFiniteLimits_of_hasLimitsOfSize₀ [HasLimitsOfSize.{0, 0} C] :
    HasFiniteLimits C :=
  hasFiniteLimits_of_hasLimitsOfSize C

instance (J : Type) [hJ : SmallCategory J] : Category (ULiftHom (ULift J)) :=
  (@ULiftHom.category (ULift J) (@uliftCategory J hJ))

/-- We can always derive `HasFiniteLimits C` by providing limits at an
arbitrary universe. -/
theorem hasFiniteLimits_of_hasFiniteLimits_of_size
    (h : ∀ (J : Type w) {𝒥 : SmallCategory J} (_ : @FinCategory J 𝒥), HasLimitsOfShape J C) :
    HasFiniteLimits C where
  out := fun J hJ hhJ => by
    haveI := h (ULiftHom.{w} (ULift.{w} J)) <| @CategoryTheory.finCategoryUlift J hJ hhJ
    have l : @Equivalence J (ULiftHom (ULift J)) hJ
                          (@ULiftHom.category (ULift J) (@uliftCategory J hJ)) :=
      @ULiftHomULiftCategory.equiv J hJ
    apply @hasLimitsOfShape_of_equivalence (ULiftHom (ULift J))
      (@ULiftHom.category (ULift J) (@uliftCategory J hJ)) C _ J hJ l.symm _

/-- A category has all finite colimits if every functor `J ⥤ C` with a `FinCategory J`
instance and `J : Type` has a colimit.

This is often called 'finitely cocomplete'.
-/
class HasFiniteColimits : Prop where
  /-- `C` has all colimits over any type `J` whose objects and morphisms lie in the same universe
  and which has `Fintype` objects and morphisms -/
  out (J : Type) [𝒥 : SmallCategory J] [@FinCategory J 𝒥] : @HasColimitsOfShape J 𝒥 C _

-- See note [instance argument order]
instance (priority := 100) hasColimitsOfShape_of_hasFiniteColimits [HasFiniteColimits C]
    (J : Type w) [SmallCategory J] [FinCategory J] : HasColimitsOfShape J C := by
  refine @hasColimitsOfShape_of_equivalence _ _ _ _ _ _ (FinCategory.equivAsType J) ?_
  apply HasFiniteColimits.out

lemma hasFiniteColimits_of_hasColimitsOfSize [HasColimitsOfSize.{v', u'} C] :
    HasFiniteColimits C where
  out := fun J hJ hJ' =>
    haveI := hasColimitsOfSizeShrink.{0, 0} C
    let F := @FinCategory.equivAsType J (@FinCategory.fintypeObj J hJ hJ') hJ hJ'
    @hasColimitsOfShape_of_equivalence (@FinCategory.AsType J (@FinCategory.fintypeObj J hJ hJ'))
    (@FinCategory.categoryAsType J (@FinCategory.fintypeObj J hJ hJ') hJ hJ') _ _ J hJ F _

instance (priority := 100) hasFiniteColimits_of_hasColimits [HasColimits C] : HasFiniteColimits C :=
  hasFiniteColimits_of_hasColimitsOfSize C

instance (priority := 90) hasFiniteColimits_of_hasColimitsOfSize₀ [HasColimitsOfSize.{0, 0} C] :
    HasFiniteColimits C :=
  hasFiniteColimits_of_hasColimitsOfSize C

/-- We can always derive `HasFiniteColimits C` by providing colimits at an
arbitrary universe. -/
theorem hasFiniteColimits_of_hasFiniteColimits_of_size
    (h : ∀ (J : Type w) {𝒥 : SmallCategory J} (_ : @FinCategory J 𝒥), HasColimitsOfShape J C) :
    HasFiniteColimits C where
  out := fun J hJ hhJ => by
    haveI := h (ULiftHom.{w} (ULift.{w} J)) <| @CategoryTheory.finCategoryUlift J hJ hhJ
    have l : @Equivalence J (ULiftHom (ULift J)) hJ
                           (@ULiftHom.category (ULift J) (@uliftCategory J hJ)) :=
      @ULiftHomULiftCategory.equiv J hJ
    apply @hasColimitsOfShape_of_equivalence (ULiftHom (ULift J))
      (@ULiftHom.category (ULift J) (@uliftCategory J hJ)) C _ J hJ
      (@Equivalence.symm J hJ (ULiftHom (ULift J))
      (@ULiftHom.category (ULift J) (@uliftCategory J hJ)) l) _

section

open WalkingParallelPair WalkingParallelPairHom

instance fintypeWalkingParallelPair : Fintype WalkingParallelPair where
  elems := [WalkingParallelPair.zero, WalkingParallelPair.one].toFinset
  complete x := by cases x <;> simp

attribute [local aesop safe cases] WalkingParallelPair WalkingParallelPairHom

instance instFintypeWalkingParallelPairHom (j j' : WalkingParallelPair) :
    Fintype (WalkingParallelPairHom j j') where
  elems :=
    WalkingParallelPair.recOn j
      (WalkingParallelPair.recOn j' [WalkingParallelPairHom.id zero].toFinset
        [left, right].toFinset)
      (WalkingParallelPair.recOn j' ∅ [WalkingParallelPairHom.id one].toFinset)
<<<<<<< HEAD
  complete := by
    rintro (_ | _) <;> simp
    cases j <;> simp
=======
  complete := by aesop
>>>>>>> 60413e18
end

instance : FinCategory WalkingParallelPair where
  fintypeObj := fintypeWalkingParallelPair
  fintypeHom := instFintypeWalkingParallelPairHom

/-- Equalizers are finite limits, so if `C` has all finite limits, it also has all equalizers -/
example [HasFiniteLimits C] : HasEqualizers C := by infer_instance

/-- Coequalizers are finite colimits, of if `C` has all finite colimits, it also has all
coequalizers -/
example [HasFiniteColimits C] : HasCoequalizers C := by infer_instance

variable {J : Type v}

-- Porting note: we would like to write something like:
-- attribute [local aesop safe cases] WidePullbackShape WidePushoutShape
-- But aesop can't add a `cases` attribute to type synonyms.

namespace WidePullbackShape

instance fintypeObj [Fintype J] : Fintype (WidePullbackShape J) :=
  inferInstanceAs <| Fintype (Option _)

instance fintypeHom (j j' : WidePullbackShape J) : Fintype (j ⟶ j') where
  elems := by
    obtain - | j' := j'
    · obtain - | j := j
      · exact {Hom.id none}
      · exact {Hom.term j}
    · by_cases h : some j' = j
      · rw [h]
        exact {Hom.id j}
      · exact ∅
  complete := by
    rintro (_ | _)
    · cases j <;> simp
    · simp

end WidePullbackShape

namespace WidePushoutShape

instance fintypeObj [Fintype J] : Fintype (WidePushoutShape J) :=
  inferInstanceAs <| Fintype (Option _)

instance fintypeHom (j j' : WidePushoutShape J) : Fintype (j ⟶ j') where
  elems := by
    obtain - | j := j
    · obtain - | j' := j'
      · exact {Hom.id none}
      · exact {Hom.init j'}
    · by_cases h : some j = j'
      · rw [h]
        exact {Hom.id j'}
      · exact ∅
  complete := by
    rintro (_ | _)
    · cases j <;> simp
    · simp

end WidePushoutShape

instance finCategoryWidePullback [Fintype J] : FinCategory (WidePullbackShape J) where
  fintypeHom := WidePullbackShape.fintypeHom

instance finCategoryWidePushout [Fintype J] : FinCategory (WidePushoutShape J) where
  fintypeHom := WidePushoutShape.fintypeHom

-- We can't just made this an `abbreviation`
-- because of https://github.com/leanprover-community/lean/issues/429
/-- A category `HasFiniteWidePullbacks` if it has all limits of shape `WidePullbackShape J` for
finite `J`, i.e. if it has a wide pullback for every finite collection of morphisms with the same
codomain. -/
class HasFiniteWidePullbacks : Prop where
  /-- `C` has all wide pullbacks for any Finite `J` -/
  out (J : Type) [Finite J] : HasLimitsOfShape (WidePullbackShape J) C

instance hasLimitsOfShape_widePullbackShape (J : Type) [Finite J] [HasFiniteWidePullbacks C] :
    HasLimitsOfShape (WidePullbackShape J) C := by
  haveI := @HasFiniteWidePullbacks.out C _ _ J
  infer_instance

/-- A category `HasFiniteWidePushouts` if it has all colimits of shape `WidePushoutShape J` for
finite `J`, i.e. if it has a wide pushout for every finite collection of morphisms with the same
domain. -/
class HasFiniteWidePushouts : Prop where
  /-- `C` has all wide pushouts for any Finite `J` -/
  out (J : Type) [Finite J] : HasColimitsOfShape (WidePushoutShape J) C

instance hasColimitsOfShape_widePushoutShape (J : Type) [Finite J] [HasFiniteWidePushouts C] :
    HasColimitsOfShape (WidePushoutShape J) C := by
  haveI := @HasFiniteWidePushouts.out C _ _ J
  infer_instance

/-- Finite wide pullbacks are finite limits, so if `C` has all finite limits,
it also has finite wide pullbacks
-/
instance (priority := 900) hasFiniteWidePullbacks_of_hasFiniteLimits [HasFiniteLimits C] :
    HasFiniteWidePullbacks C :=
  ⟨fun J _ => by cases nonempty_fintype J; exact HasFiniteLimits.out _⟩

/-- Finite wide pushouts are finite colimits, so if `C` has all finite colimits,
it also has finite wide pushouts
-/
instance (priority := 900) hasFiniteWidePushouts_of_has_finite_limits [HasFiniteColimits C] :
    HasFiniteWidePushouts C :=
  ⟨fun J _ => by cases nonempty_fintype J; exact HasFiniteColimits.out _⟩

instance fintypeWalkingPair : Fintype WalkingPair where
  elems := {WalkingPair.left, WalkingPair.right}
  complete x := by cases x <;> simp

/-- Pullbacks are finite limits, so if `C` has all finite limits, it also has all pullbacks -/
example [HasFiniteWidePullbacks C] : HasPullbacks C := by infer_instance

/-- Pushouts are finite colimits, so if `C` has all finite colimits, it also has all pushouts -/
example [HasFiniteWidePushouts C] : HasPushouts C := by infer_instance

end CategoryTheory.Limits<|MERGE_RESOLUTION|>--- conflicted
+++ resolved
@@ -139,13 +139,7 @@
       (WalkingParallelPair.recOn j' [WalkingParallelPairHom.id zero].toFinset
         [left, right].toFinset)
       (WalkingParallelPair.recOn j' ∅ [WalkingParallelPairHom.id one].toFinset)
-<<<<<<< HEAD
-  complete := by
-    rintro (_ | _) <;> simp
-    cases j <;> simp
-=======
   complete := by aesop
->>>>>>> 60413e18
 end
 
 instance : FinCategory WalkingParallelPair where
