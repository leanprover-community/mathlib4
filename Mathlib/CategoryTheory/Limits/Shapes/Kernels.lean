--- conflicted
+++ resolved
@@ -308,11 +308,7 @@
 @[simp]
 lemma kernel.map_id {X Y : C} (f : X ⟶ Y) [HasKernel f] (q : Y ⟶ Y)
     (w : f ≫ q = 𝟙 _ ≫ f) : kernel.map f f (𝟙 _) q w = 𝟙 _ := by
-<<<<<<< HEAD
-  aesop
-=======
   cat_disch
->>>>>>> 4055dfea
 
 /-- Given a commutative diagram
 ```
@@ -342,11 +338,7 @@
 @[simp]
 lemma kernel.map_zero {X Y X' Y' : C} (f : X ⟶ Y) (f' : X' ⟶ Y') [HasKernel f] [HasKernel f']
     (q : Y ⟶ Y') (w : f ≫ q = 0 ≫ f') : kernel.map f f' 0 q w = 0 := by
-<<<<<<< HEAD
-  aesop
-=======
   cat_disch
->>>>>>> 4055dfea
 
 /-- A commuting square of isomorphisms induces an isomorphism of kernels. -/
 @[simps]
@@ -809,11 +801,7 @@
 @[simp]
 lemma cokernel.map_id {X Y : C} (f : X ⟶ Y) [HasCokernel f] (q : X ⟶ X)
     (w : f ≫ 𝟙 _ = q ≫ f) : cokernel.map f f q (𝟙 _) w = 𝟙 _ := by
-<<<<<<< HEAD
-  aesop
-=======
   cat_disch
->>>>>>> 4055dfea
 
 /-- Given a commutative diagram
 ```
@@ -844,11 +832,7 @@
 lemma cokernel.map_zero {X Y X' Y' : C} (f : X ⟶ Y) (f' : X' ⟶ Y')
     [HasCokernel f] [HasCokernel f'] (q : X ⟶ X') (w : f ≫ 0 = q ≫ f') :
     cokernel.map f f' q 0 w = 0 := by
-<<<<<<< HEAD
-  aesop
-=======
   cat_disch
->>>>>>> 4055dfea
 
 /-- A commuting square of isomorphisms induces an isomorphism of cokernels. -/
 @[simps]
