--- conflicted
+++ resolved
@@ -202,11 +202,7 @@
   exact eq_of_inv_eq_inv (hI.hom_ext (inv f) (inv g))
 #align category_theory.limits.is_terminal.strict_hom_ext CategoryTheory.Limits.IsTerminal.strict_hom_ext
 
-<<<<<<< HEAD
-/-- If `X ⟶ Y` with `Y` being a strict initial object, then `X` is also an initial object. -/
-=======
 /-- If `X ⟶ Y` with `Y` being a strict terminal object, then `X` is also an terminal object. -/
->>>>>>> cdb5bd69
 noncomputable
 def IsTerminal.ofStrict {X Y : C} (f : X ⟶ Y)
     (hY : IsTerminal X) : IsTerminal Y :=
