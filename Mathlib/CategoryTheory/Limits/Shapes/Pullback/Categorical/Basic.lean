/-
Copyright (c) 2025 Robin Carlier. All rights reserved.
Released under Apache 2.0 license as described in the file LICENSE.
Authors: Robin Carlier
-/
import Mathlib.CategoryTheory.CatCommSq
import Mathlib.CategoryTheory.Limits.Shapes.Pullback.Categorical.CatCospanTransform

/-! # Categorical pullbacks

This file defines the basic properties of categorical pullbacks.

Given a pair of functors `(F : A ⥤ B, G : C ⥤ B)`, we define the category
`CategoricalPullback F G` as the category of triples
`(a : A, c : C, e : F.obj a ≅ G.obj b)`.

The category `CategoricalPullback F G` sits in a canonical `CatCommSq`, and we formalize that
this square is a "limit" in the following sense: functors `X ⥤ CategoricalPullback F G` are
equivalent to pairs of functors `(L : X ⥤ A, R : X ⥤ C)` equipped with a natural isomorphism
`L ⋙ F ≅ R ⋙ G`.

We formalize this by introducing a category `CatCommSqOver F G X` that encodes
exactly this data, and we prove that the category of functors `X ⥤ CategoricalPullback F G` is
equivalent to `CatCommSqOver F G X`.

## Main declarations

* `CategoricalPullback F G`: the type of the categorical pullback.
* `π₁ F G : CategoricalPullback F G` and `π₂ F G : CategoricalPullback F G`: the canonical
  projections.
* `CategoricalPullback.catCommSq`: the canonical `CatCommSq (π₁ F G) (π₂ F G) F G` which exhibits
  `CategoricalPullback F G` as the pullback (in the (2,1)-categorical sense)
  of the cospan of `F` and `G`.
* `CategoricalPullback.functorEquiv F G X`: the equivalence of categories between functors
  `X ⥤ CategoricalPullback F G` and `CatCommSqOver F G X`, where the latter is an abbrev for
  `CategoricalPullback (whiskeringRight X A B|>.obj F) (whiskeringRight X C B|>.obj G)`.

## References
* [Kerodon: section 1.4.5.2](https://kerodon.net/tag/032Y)
* [Niles Johnson, Donald Yau, *2-Dimensional Categories*](https://arxiv.org/abs/2002.06055),
  example 5.3.9, although we take a slightly different (equivalent) model of the object.

## TODOs:
* 2-functoriality of the construction with respect to "transformation of categorical
  cospans".
* Full equivalence-invariance of the notion (follows from suitable 2-functoriality).
* Define a `CatPullbackSquare` typeclass extending `CatCommSq`that encodes the
  fact that a given `CatCommSq` defines an equivalence between the top left
  corner and the categorical pullback of its legs.
* Define a `IsCatPullbackSquare` propclass.
* Define the "categorical fiber" of a functor at an object of the target category.
* Pasting calculus for categorical pullback squares.
* Categorical pullback squares attached to Grothendieck constructions of pseudofunctors.
* Stability of (co)fibered categories under categorical pullbacks.

-/

universe v₁ v₂ v₃ v₄ v₅ v₆ v₇ v₈ v₉ v₁₀ v₁₁ v₁₂ v₁₃
universe u₁ u₂ u₃ u₄ u₅ u₆ u₇ u₈ u₉ u₁₀ u₁₁ u₁₂ u₁₃

namespace CategoryTheory.Limits

section

variable {A : Type u₁} {B : Type u₂} {C : Type u₃}
  [Category.{v₁} A] [Category.{v₂} B] [Category.{v₃} C]
  (F : A ⥤ B) (G : C ⥤ B)

/-- The `CategoricalPullback F G` is the category of triples
`(a : A, c : C, F a ≅ G c)`.
Morphisms `(a, c, e) ⟶ (a', c', e')` are pairs of morphisms
`(f₁ : a ⟶ a', f₂ : c ⟶ c')` compatible with the specified
isomorphisms. -/
@[kerodon 032Z]
structure CategoricalPullback where
  /-- the first component element -/
  fst : A
  /-- the second component element -/
  snd : C
  /-- the structural isomorphism `F.obj fst ≅ G.obj snd` -/
  iso : F.obj fst ≅ G.obj snd

namespace CategoricalPullback

/-- A notation for the categorical pullback. -/
scoped notation:max L:max " ⊡ " R:max => CategoricalPullback L R

variable {F G}

/-- The Hom types for the categorical pullback are given by pairs of maps compatible with the
structural isomorphisms. -/
@[ext]
structure Hom (x y : F ⊡ G) where
  /-- the first component of `f : Hom x y` is a morphism `x.fst ⟶ y.fst` -/
  fst : x.fst ⟶ y.fst
  /-- the second component of `f : Hom x y` is a morphism `x.snd ⟶ y.snd` -/
  snd : x.snd ⟶ y.snd
  /-- the compatibility condition on `fst` and `snd` with respect to the structure
  isomorphisms -/
  w : F.map fst ≫ y.iso.hom = x.iso.hom ≫ G.map snd := by cat_disch

attribute [reassoc (attr := simp)] Hom.w

@[simps! id_fst id_snd comp_fst comp_snd]
instance : Category (CategoricalPullback F G) where
  Hom x y := CategoricalPullback.Hom x y
  id x :=
    { fst := 𝟙 x.fst
      snd := 𝟙 x.snd }
  comp f g :=
    { fst := f.fst ≫ g.fst
      snd := f.snd ≫ g.snd }

attribute [reassoc] comp_fst comp_snd

/-- Naturality square for morphisms in the inverse direction. -/
@[reassoc (attr := simp)]
lemma Hom.w' {x y : F ⊡ G} (f : x ⟶ y) :
    G.map f.snd ≫ y.iso.inv = x.iso.inv ≫ F.map f.fst := by
  rw [Iso.comp_inv_eq, Category.assoc, Eq.comm, Iso.inv_comp_eq, f.w]

/-- Extensionnality principle for morphisms in `CategoricalPullback F G`. -/
@[ext]
theorem hom_ext {x y : F ⊡ G} {f g : x ⟶ y}
    (hₗ : f.fst = g.fst) (hᵣ : f.snd = g.snd) : f = g := by
  apply Hom.ext <;> assumption

section

variable (F G)

/-- `CategoricalPullback.π₁ F G` is the first projection `CategoricalPullback F G ⥤ A`. -/
@[simps]
def π₁ : F ⊡ G ⥤ A where
  obj x := x.fst
  map f := f.fst

/-- `CategoricalPullback.π₂ F G` is the second projection `CategoricalPullback F G ⥤ C`. -/
@[simps]
def π₂ : F ⊡ G ⥤ C where
  obj x := x.snd
  map f := f.snd

/-- The canonical categorical commutative square in which `CategoricalPullback F G` sits. -/
@[simps!]
instance catCommSq : CatCommSq (π₁ F G) (π₂ F G) F G where
  iso := NatIso.ofComponents (fun x ↦ x.iso)

variable {F G} in
/-- Constructor for isomorphisms in `CategoricalPullback F G`. -/
@[simps!]
def mkIso {x y : F ⊡ G}
    (eₗ : x.fst ≅ y.fst) (eᵣ : x.snd ≅ y.snd)
    (w : F.map eₗ.hom ≫ y.iso.hom = x.iso.hom ≫ G.map eᵣ.hom := by cat_disch) :
    x ≅ y where
  hom := ⟨eₗ.hom, eᵣ.hom, w⟩
  inv := ⟨eₗ.inv, eᵣ.inv, by simpa using F.map eₗ.inv ≫= w.symm =≫ G.map eᵣ.inv⟩

section

variable {x y : F ⊡ G} (f : x ⟶ y) [IsIso f]

instance : IsIso f.fst :=
  inferInstanceAs (IsIso ((π₁ _ _).mapIso (asIso f)).hom)

instance : IsIso f.snd :=
  inferInstanceAs (IsIso ((π₂ _ _).mapIso (asIso f)).hom)

@[simp]
lemma inv_fst : (inv f).fst = inv f.fst := by
  symm
  apply IsIso.inv_eq_of_hom_inv_id
  simpa [-IsIso.hom_inv_id] using congrArg (fun t ↦ t.fst) (IsIso.hom_inv_id f)

@[simp]
lemma inv_snd : (inv f).snd = inv f.snd := by
  symm
  apply IsIso.inv_eq_of_hom_inv_id
  simpa [-IsIso.hom_inv_id] using congrArg (fun t ↦ t.snd) (IsIso.hom_inv_id f)

end

lemma isIso_iff {x y : F ⊡ G} (f : x ⟶ y) :
    IsIso f ↔ (IsIso f.fst ∧ IsIso f.snd) where
  mp h := ⟨inferInstance, inferInstance⟩
  mpr | ⟨h₁, h₂⟩ => ⟨⟨inv f.fst, inv f.snd, by cat_disch⟩, by cat_disch⟩

end

section

open Functor

variable (X : Type u₄) [Category.{v₄} X]

variable (F G) in
/-- The data of a categorical commutative square over a cospan `F, G` with cone point `X` is
that of a functor `T : X ⥤ A`, a functor `L : X ⥤ C`, and a `CatCommSqOver T L F G`.
Note that this is *exactly* what an object of
`((whiskeringRight X A B).obj F) ⊡ ((whiskeringRight X C B).obj G)` is,
so `CatCommSqOver F G X` is in fact an abbreviation for
`((whiskeringRight X A B).obj F) ⊡ ((whiskeringRight X C B).obj G)`. -/
abbrev CatCommSqOver :=
  (whiskeringRight X A B|>.obj F) ⊡ (whiskeringRight X C B|>.obj G)

namespace CatCommSqOver

/-- Interpret a `CatCommSqOver F G X` as a `CatCommSq`. -/
@[simps]
instance asSquare (S : CatCommSqOver F G X) : CatCommSq S.fst S.snd F G where
  iso := S.iso

@[reassoc (attr := simp)]
lemma iso_hom_naturality (S : CatCommSqOver F G X) {x x' : X} (f : x ⟶ x') :
    F.map (S.fst.map f) ≫ S.iso.hom.app x' =
    S.iso.hom.app x ≫ G.map (S.snd.map f) :=
  S.iso.hom.naturality f

@[reassoc (attr := simp)]
lemma w_app {S S' : CatCommSqOver F G X} (φ : S ⟶ S') (x : X) :
    F.map (φ.fst.app x) ≫ S'.iso.hom.app x =
    S.iso.hom.app x ≫ G.map (φ.snd.app x) :=
  NatTrans.congr_app φ.w x

@[reassoc (attr := simp)]
lemma Iso.hom_inv_id_fst_app {S S' : CatCommSqOver F G X} (e : S ≅ S') (x : X) :
    e.hom.fst.app x ≫ e.inv.fst.app x = 𝟙 _ := by
  simp [← NatTrans.comp_app, ← comp_fst]

@[reassoc (attr := simp)]
lemma Iso.hom_inv_id_snd_app {S S' : CatCommSqOver F G X} (e : S ≅ S') (x : X) :
    e.hom.snd.app x ≫ e.inv.snd.app x = 𝟙 _ := by
  simp [← NatTrans.comp_app, ← comp_snd]

@[reassoc (attr := simp)]
lemma Iso.inv_hom_id_fst_app {S S' : CatCommSqOver F G X} (e : S ≅ S') (x : X) :
    e.inv.fst.app x ≫ e.hom.fst.app x = 𝟙 _ := by
  simp [← NatTrans.comp_app, ← comp_fst]

@[reassoc (attr := simp)]
lemma Iso.inv_hom_id_snd_app {S S' : CatCommSqOver F G X} (e : S ≅ S') (x : X) :
    e.inv.snd.app x ≫ e.hom.snd.app x = 𝟙 _ := by
  simp [← NatTrans.comp_app, ← comp_snd]

@[reassoc (attr := simp)]
lemma Iso.hom_inv_id_app_fst_app {J : Type*} [Category J]
    {S S' : J ⥤ CatCommSqOver F G X} (e : S ≅ S') (j : J) (x : X) :
    (e.hom.app j).fst.app x ≫ (e.inv.app j).fst.app x = 𝟙 _ := by
  simp [← NatTrans.comp_app, ← comp_fst]

@[reassoc (attr := simp)]
lemma Iso.hom_inv_id_app_snd_app {J : Type*} [Category J]
    {S S' : J ⥤ CatCommSqOver F G X} (e : S ≅ S') (j : J) (x : X) :
    (e.hom.app j).snd.app x ≫ (e.inv.app j).snd.app x = 𝟙 _ := by
  simp [← NatTrans.comp_app, ← comp_snd]

@[reassoc (attr := simp)]
lemma Iso.inv_hom_id_app_fst_app {J : Type*} [Category J]
    {S S' : J ⥤ CatCommSqOver F G X} (e : S ≅ S') (j : J) (x : X) :
    (e.inv.app j).fst.app x ≫ (e.hom.app j).fst.app x = 𝟙 _ := by
  simp [← NatTrans.comp_app, ← comp_fst]

@[reassoc (attr := simp)]
lemma Iso.inv_hom_id_app_snd_app {J : Type*} [Category J]
    {S S' : J ⥤ CatCommSqOver F G X} (e : S ≅ S') (j : J) (x : X) :
    (e.inv.app j).snd.app x ≫ (e.hom.app j).snd.app x = 𝟙 _ := by
  simp [← NatTrans.comp_app, ← comp_snd]

variable {X} in
/-- Interpret a `CatCommSq` as a `CatCommSqOver`. -/
@[simps]
def ofSquare (T : A ⥤ B) (L : A ⥤ C) (R : B ⥤ X) (B_ : C ⥤ X)
    [CatCommSq T L R B_] : CatCommSqOver R B_ A where
  fst := T
  snd := L
  iso := CatCommSq.iso T L R B_

variable (F G)

/-- The "first projection" of a CatCommSqOver as a functor. -/
abbrev fstFunctor : CatCommSqOver F G X ⥤ X ⥤ A := π₁ _ _

/-- The "second projection" of a CatCommSqOver as a functor. -/
abbrev sndFunctor : CatCommSqOver F G X ⥤ X ⥤ C := π₂ _ _

/-- The structure isomorphism of a `CatCommSqOver` as a natural transformation. -/
abbrev e :
    fstFunctor F G X ⋙ (whiskeringRight X A B).obj F ≅
    sndFunctor F G X ⋙ (whiskeringRight X C B).obj G :=
  NatIso.ofComponents (fun S ↦ S.iso)

/-- There is a canonical inhabitant of
`CatCommSqOver F G (CategoricalPullback F G)` corresponding to the
canonical square `catCommSq` -/
@[simps]
instance : Inhabited (CatCommSqOver F G <| F ⊡ G) where
  default := ofSquare (π₁ F G) (π₂ F G) F G

-- this is a non-diamond
example : (default : CatCommSqOver F G <| F ⊡ G).asSquare = catCommSq F G := rfl

end CatCommSqOver

section functorEquiv

variable (F G)

-- We need to split up the definition of `functorEquiv` to avoid timeouts.

/-- Interpret a functor to the categorical pullback as a `CatCommSqOver`. -/
@[simps!]
def toCatCommSqOver : (X ⥤ F ⊡ G) ⥤ CatCommSqOver F G X where
  obj J :=
    { fst := J ⋙ π₁ F G
      snd := J ⋙ π₂ F G
      iso :=
        associator _ _ _ ≪≫
          isoWhiskerLeft J (catCommSq F G).iso ≪≫
          (associator _ _ _).symm }
  map {J J'} F :=
    { fst := whiskerRight F (π₁ _ _)
      snd := whiskerRight F (π₂ _ _) }

/-- Interpret a `CatCommSqOver` as a functor to the categorical pullback. -/
@[simps!]
def CatCommSqOver.toFunctorToCategoricalPullback :
    (CatCommSqOver F G X) ⥤ X ⥤ F ⊡ G where
  obj S :=
    { obj x :=
        { fst := S.fst.obj x
          snd := S.snd.obj x
          iso := S.iso.app x }
      map {x y} f :=
        { fst := S.fst.map f
          snd := S.snd.map f } }
  map {S S'} φ :=
    { app x :=
        { fst := φ.fst.app x
          snd := φ.snd.app x } }

/-- The universal property of categorical pullbacks, stated as an equivalence
of categories between functors `X ⥤ (F ⊡ G)` and categorical commutative squares
over X. -/
@[simps]
def functorEquiv : (X ⥤ F ⊡ G) ≌ CatCommSqOver F G X where
  functor := toCatCommSqOver F G X
  inverse := CatCommSqOver.toFunctorToCategoricalPullback F G X
  unitIso :=
    NatIso.ofComponents
      (fun _ ↦ NatIso.ofComponents
        (fun _ ↦ CategoricalPullback.mkIso (.refl _) (.refl _)))
  counitIso :=
    NatIso.ofComponents
      (fun _ ↦ CategoricalPullback.mkIso
        (NatIso.ofComponents (fun _ ↦ .refl _)) (NatIso.ofComponents (fun _ ↦ .refl _)))

variable {F G X}

/-- A constructor for natural isomorphisms of functors `X ⥤ CategoricalPullback`: to
construct such an isomorphism, it suffices to produce isomorphisms after whiskering with
the projections, and compatible with the canonical 2-commutative square . -/
@[simps!]
def mkNatIso {J K : X ⥤ F ⊡ G}
    (e₁ : J ⋙ π₁ F G ≅ K ⋙ π₁ F G) (e₂ : J ⋙ π₂ F G ≅ K ⋙ π₂ F G)
    (coh :
      whiskerRight e₁.hom F ≫ (associator _ _ _).hom ≫
        whiskerLeft K (CatCommSq.iso (π₁ F G) (π₂ F G) F G).hom ≫
        (associator _ _ _).inv =
      (associator _ _ _).hom ≫
        whiskerLeft J (CatCommSq.iso (π₁ F G) (π₂ F G) F G).hom ≫
        (associator _ _ _).inv ≫
        whiskerRight e₂.hom G := by cat_disch) :
    J ≅ K :=
  NatIso.ofComponents
    (fun x ↦ CategoricalPullback.mkIso (e₁.app x) (e₂.app x)
      (by simpa using NatTrans.congr_app coh x))
    (fun {_ _} f ↦ by
      ext
      · exact e₁.hom.naturality f
      · exact e₂.hom.naturality f)

/-- To check equality of two natural transformations of functors to a `CategoricalPullback`, it
suffices to do so after whiskering with the projections. -/
@[ext]
lemma natTrans_ext
    {J K : X ⥤ F ⊡ G} {α β : J ⟶ K}
    (e₁ : whiskerRight α (π₁ F G) = whiskerRight β (π₁ F G))
    (e₂ : whiskerRight α (π₂ F G) = whiskerRight β (π₂ F G)) :
    α = β := by
  ext x
  · exact congrArg (fun t ↦ t.app x) e₁
  · exact congrArg (fun t ↦ t.app x) e₂

section

variable {J K : X ⥤ F ⊡ G}
    (e₁ : J ⋙ π₁ F G ≅ K ⋙ π₁ F G) (e₂ : J ⋙ π₂ F G ≅ K ⋙ π₂ F G)
    (coh :
      whiskerRight e₁.hom F ≫ (associator _ _ _).hom ≫
        whiskerLeft K (CatCommSq.iso (π₁ F G) (π₂ F G) F G).hom ≫
        (associator _ _ _).inv =
      (associator _ _ _).hom ≫
        whiskerLeft J (CatCommSq.iso (π₁ F G) (π₂ F G) F G).hom ≫
        (associator _ _ _).inv ≫
        whiskerRight e₂.hom G := by cat_disch)

@[simp]
lemma toCatCommSqOver_mapIso_mkNatIso_eq_mkIso :
    (toCatCommSqOver F G X).mapIso (mkNatIso e₁ e₂ coh) =
    CategoricalPullback.mkIso e₁ e₂
      (by simpa [functorEquiv, toCatCommSqOver] using coh) := by
  aesop

/-- Comparing mkNatIso with the corresponding construction one can deduce from
`functorEquiv`. -/
lemma mkNatIso_eq :
    mkNatIso e₁ e₂ coh =
    (functorEquiv F G X).fullyFaithfulFunctor.preimageIso
      (CategoricalPullback.mkIso e₁ e₂
        (by simpa [functorEquiv, toCatCommSqOver] using coh)) := by
  rw [← toCatCommSqOver_mapIso_mkNatIso_eq_mkIso e₁ e₂ coh]
  dsimp [Equivalence.fullyFaithfulFunctor]
  cat_disch

end

end functorEquiv

end

section Bifunctoriality

namespace CatCommSqOver
open Functor

section transform

variable {A' : Type u₄} {B' : Type u₅} {C' : Type u₆}
  [Category.{v₄} A'] [Category.{v₅} B'] [Category.{v₆} C']
  {F' : A' ⥤ B'} {G' : C' ⥤ B'}

/-- Functorially transform a `CatCommSqOver F G X` by whiskering it with a
`CatCospanTransform`. -/
@[simps]
def transform (X : Type u₇) [Category.{v₇} X] :
    CatCospanTransform F G F' G' ⥤
      CatCommSqOver F G X ⥤ CatCommSqOver F' G' X where
  obj ψ :=
    { obj S :=
        { fst := S.fst ⋙ ψ.left
          snd := S.snd ⋙ ψ.right
          iso :=
            (Functor.associator _ _ _) ≪≫
              isoWhiskerLeft S.fst (ψ.squareLeft.iso.symm) ≪≫
              (Functor.associator _ _ _).symm ≪≫
              isoWhiskerRight S.iso _ ≪≫
              isoWhiskerLeft S.snd (ψ.squareRight.iso) ≪≫
              (Functor.associator _ _ _).symm }
      map {x y} f :=
        { fst := whiskerRight f.fst ψ.left
          snd := whiskerRight f.snd ψ.right
          w := by
            ext x
            dsimp
            simp only [Category.comp_id, Category.id_comp,
              CatCommSq.iso_inv_naturality_assoc, Category.assoc,
              NatIso.cancel_natIso_inv_left, Functor.comp_obj]
            simp [← Functor.map_comp_assoc] } }
  map {ψ ψ'} η :=
    { app S :=
      { fst := { app y := η.left.app (S.fst.obj y) }
        snd := { app y := η.right.app (S.snd.obj y) }
        w := by
          ext t
          dsimp
          simp only [Category.comp_id, Category.id_comp, Category.assoc,
            CatCospanTransformMorphism.right_coherence_app, Functor.comp_obj,
            NatTrans.naturality_assoc]
          haveI := ψ.squareLeft.iso.inv.app (S.fst.obj t) ≫=
            η.left_coherence_app (S.fst.obj t)
          simp only [Iso.inv_hom_id_app_assoc] at this
          simp [this] } }

variable {A'' : Type u₇} {B'' : Type u₈} {C'' : Type u₉}
  [Category.{v₇} A''] [Category.{v₈} B''] [Category.{v₉} C'']
  {F'' : A'' ⥤ B''} {G'' : C'' ⥤ B''}

/-- The construction `CatCommSqOver.transform` respects vertical composition
of `CatCospanTransform`s. -/
@[simps!]
def transformObjComp (X : Type u₁₀) [Category.{v₁₀} X]
    (ψ : CatCospanTransform F G F' G') (ψ' : CatCospanTransform F' G' F'' G'') :
    (transform X).obj (ψ.comp ψ') ≅ (transform X).obj ψ ⋙ (transform X).obj ψ' :=
  NatIso.ofComponents fun _ =>
    CategoricalPullback.mkIso
      (Functor.associator _ _ _).symm
      (Functor.associator _ _ _).symm

/-- The construction `CatCommSqOver.transform` respects the identity
`CatCospanTransform`s. -/
@[simps!]
def transformObjId (X : Type u₄) [Category.{v₄} X]
    (F : A ⥤ B) (G : C ⥤ B) :
    (transform X).obj (CatCospanTransform.id F G) ≅ 𝟭 _ :=
  NatIso.ofComponents fun _ =>
    CategoricalPullback.mkIso
      (Functor.rightUnitor _)
      (Functor.rightUnitor _)

open scoped CatCospanTransform

lemma transform_map_whiskerLeft
    (X : Type u₇) [Category.{v₇} X]
    (ψ : CatCospanTransform F G F' G')
    {φ φ' : CatCospanTransform F' G' F'' G''} (α : φ ⟶ φ') :
    (transform X).map (ψ ◁ α) =
    (transformObjComp X ψ φ).hom ≫
      whiskerLeft (transform X|>.obj ψ) (transform X|>.map α) ≫
      (transformObjComp X ψ φ').inv := by
<<<<<<< HEAD
  aesop_cat
=======
  cat_disch
>>>>>>> 8661b0c2

lemma transform_map_whiskerRight
    (X : Type u₇) [Category.{v₇} X]
    {ψ ψ' : CatCospanTransform F G F' G'} (α : ψ ⟶ ψ')
    (φ : CatCospanTransform F' G' F'' G'') :
    (transform X).map (α ▷ φ) =
    (transformObjComp X ψ φ).hom ≫
      whiskerRight (transform X|>.map α) (transform X|>.obj φ) ≫
      (transformObjComp X ψ' φ).inv := by
<<<<<<< HEAD
  aesop_cat
=======
  cat_disch
>>>>>>> 8661b0c2

lemma transform_map_associator
    {A''' : Type u₁₀} {B''' : Type u₁₁} {C''' : Type u₁₂}
    [Category.{v₁₀} A'''] [Category.{v₁₁} B'''] [Category.{v₁₂} C''']
    {F''' : A''' ⥤ B'''} {G''' : C''' ⥤ B'''}
    (X : Type u₁₃) [Category.{v₁₃} X]
    (ψ : CatCospanTransform F G F' G') (φ : CatCospanTransform F' G' F'' G'')
    (τ : CatCospanTransform F'' G'' F''' G''') :
    (transform X).map (α_ ψ φ τ).hom =
    (transformObjComp X (ψ.comp φ) τ).hom ≫
      whiskerRight (transformObjComp X ψ φ).hom (transform X|>.obj τ) ≫
      ((transform X|>.obj ψ).associator
        (transform X|>.obj φ) (transform X|>.obj τ)).hom ≫
      whiskerLeft (transform X|>.obj ψ) (transformObjComp X φ τ).inv ≫
      (transformObjComp X ψ (φ.comp τ)).inv := by
<<<<<<< HEAD
  aesop_cat
=======
  cat_disch
>>>>>>> 8661b0c2

lemma transform_map_leftUnitor (X : Type u₇) [Category.{v₇} X]
    (ψ : CatCospanTransform F G F' G') :
    (transform X).map (λ_ ψ).hom =
    (transformObjComp X (.id F G) ψ).hom ≫
      whiskerRight (transformObjId X F G).hom (transform X|>.obj ψ) ≫
      (transform X|>.obj ψ).leftUnitor.hom := by
<<<<<<< HEAD
  aesop_cat
=======
  cat_disch
>>>>>>> 8661b0c2

lemma transform_map_rightUnitor (X : Type u₇) [Category.{v₇} X]
    (ψ : CatCospanTransform F G F' G') :
    (transform X).map (ρ_ ψ).hom =
    (transformObjComp X ψ (.id F' G')).hom ≫
      whiskerLeft (transform X|>.obj ψ) (transformObjId X F' G').hom ≫
      (transform X|>.obj ψ).rightUnitor.hom := by
<<<<<<< HEAD
  aesop_cat
=======
  cat_disch
>>>>>>> 8661b0c2

end transform

section precompose

variable (F G)

variable
    {X : Type u₄} {Y : Type u₅} {Z : Type u₆}
    [Category.{v₄} X] [Category.{v₅} Y] [Category.{v₆} Z]

/-- A functor `U : X ⥤ Y` (functorially) induces a functor
`CatCommSqOver F G Y ⥤ CatCommSqOver F G X` by whiskering left the underlying
categorical commutative square by U. -/
@[simps]
def precompose :
    (X ⥤ Y) ⥤ CatCommSqOver F G Y ⥤ CatCommSqOver F G X where
  obj U :=
    { obj S :=
        { fst := U ⋙ S.fst
          snd := U ⋙ S.snd
          iso :=
            (Functor.associator _ _ _) ≪≫
              isoWhiskerLeft U S.iso ≪≫
              (Functor.associator _ _ _).symm }
      map {S S'} φ :=
        { fst := whiskerLeft U φ.fst
          snd := whiskerLeft U φ.snd } }
  map {U V} α :=
    { app x :=
      { fst := whiskerRight α x.fst
        snd := whiskerRight α x.snd } }

variable (X) in
/-- The construction `precompose` respects functor identities. -/
@[simps!]
def precomposeObjId :
    (precompose F G).obj (𝟭 X) ≅ 𝟭 (CatCommSqOver F G X) :=
  NatIso.ofComponents fun _ =>
    CategoricalPullback.mkIso (Functor.leftUnitor _) (Functor.leftUnitor _)

/-- The construction `precompose` respects functor composition. -/
@[simps!]
def precomposeObjComp (U : X ⥤ Y) (V : Y ⥤ Z) :
    (precompose F G).obj (U ⋙ V) ≅
    (precompose F G).obj V ⋙ (precompose F G).obj U :=
  NatIso.ofComponents fun _ =>
    CategoricalPullback.mkIso
      (Functor.associator _ _ _)
      (Functor.associator _ _ _)

lemma precompose_map_whiskerLeft (U : X ⥤ Y) {V W : Y ⥤ Z} (α : V ⟶ W) :
    (precompose F G).map (whiskerLeft U α) =
    (precomposeObjComp F G U V).hom ≫
      whiskerRight (precompose F G|>.map α) (precompose F G|>.obj U) ≫
      (precomposeObjComp F G U W).inv := by
<<<<<<< HEAD
  aesop_cat
=======
  cat_disch
>>>>>>> 8661b0c2

lemma precompose_map_whiskerRight {U V : X ⥤ Y} (α : U ⟶ V) (W : Y ⥤ Z) :
    (precompose F G).map (whiskerRight α W) =
    (precomposeObjComp F G U W).hom ≫
      whiskerLeft (precompose F G|>.obj W) (precompose F G|>.map α) ≫
      (precomposeObjComp F G V W).inv := by
<<<<<<< HEAD
  aesop_cat
=======
  cat_disch
>>>>>>> 8661b0c2

lemma precompose_map_associator {T : Type u₇} [Category.{v₇} T]
    (U : X ⥤ Y) (V : Y ⥤ Z) (W : Z ⥤ T) :
    (precompose F G).map (U.associator V W).hom =
    (precomposeObjComp F G (U ⋙ V) W).hom ≫
      whiskerLeft (precompose F G|>.obj W) (precomposeObjComp F G U V).hom ≫
      ((precompose F G|>.obj W).associator _ _).inv ≫
      whiskerRight (precomposeObjComp F G V W).inv (precompose F G|>.obj U) ≫
      (precomposeObjComp F G _ _).inv := by
<<<<<<< HEAD
  aesop_cat
=======
  cat_disch
>>>>>>> 8661b0c2

lemma precompose_map_leftUnitor (U : X ⥤ Y) :
    (precompose F G).map U.leftUnitor.hom =
    (precomposeObjComp F G (𝟭 _) U).hom ≫
      whiskerLeft (precompose F G|>.obj U) (precomposeObjId F G X).hom ≫
      (Functor.rightUnitor _).hom := by
  cat_disch

lemma precompose_map_rightUnitor (U : X ⥤ Y) :
    (precompose F G).map U.rightUnitor.hom =
    (precomposeObjComp F G U (𝟭 _)).hom ≫
      whiskerRight (precomposeObjId F G Y).hom (precompose F G|>.obj U) ≫
      (Functor.leftUnitor _).hom := by
  cat_disch

end precompose

section compatibility

variable {A' : Type u₄} {B' : Type u₅} {C' : Type u₆}
  [Category.{v₄} A'] [Category.{v₅} B'] [Category.{v₆} C']
  {F' : A' ⥤ B'} {G' : C' ⥤ B'}

/-- The canonical compatibility square between (the object components of)
`precompose` and `transform`.
This is a "naturality square" if we think as `transform _|>.obj _` as the
(app component of the) map component of a pseudofunctor from the bicategory of
categorical cospans with value in pseudofunctors
(its value on the categorical cospan `F, G` being the pseudofunctor
`precompose F G|>.obj _`). -/
@[simps!]
instance precomposeObjTransformObjSquare
    {X : Type u₇} {Y : Type u₈} [Category.{v₇} X] [Category.{v₈} Y]
    (ψ : CatCospanTransform F G F' G') (U : X ⥤ Y) :
    CatCommSq
      (precompose F G|>.obj U) (transform Y|>.obj ψ)
      (transform X|>.obj ψ) (precompose F' G'|>.obj U) where
  iso := NatIso.ofComponents fun _ =>
    CategoricalPullback.mkIso
      (Functor.associator _ _ _)
      (Functor.associator _ _ _)

-- Compare the next 3 lemmas with the components of a strong natural transform
-- of pseudofunctors

/-- The square `precomposeObjTransformObjSquare` is itself natural. -/
lemma precomposeObjTransformObjSquare_iso_hom_naturality₂
    {X : Type u₇} {Y : Type u₈} [Category.{v₇} X] [Category.{v₈} Y]
    (ψ : CatCospanTransform F G F' G')
    {U V : X ⥤ Y} (α : U ⟶ V) :
    whiskerRight (precompose F G|>.map α) (transform X|>.obj ψ) ≫
      (CatCommSq.iso _ (transform Y|>.obj ψ) _ (precompose F' G'|>.obj V)).hom =
    (CatCommSq.iso _ (transform Y|>.obj ψ) _ (precompose F' G'|>.obj U)).hom ≫
      whiskerLeft (transform Y|>.obj ψ) (precompose F' G'|>.map α) := by
<<<<<<< HEAD
  aesop_cat
=======
  cat_disch
>>>>>>> 8661b0c2

/-- The square `precomposeObjTransformOBjSquare` respects identities. -/
lemma precomposeObjTransformObjSquare_iso_hom_id
    (ψ : CatCospanTransform F G F' G') (X : Type u₇) [Category.{v₇} X] :
    (CatCommSq.iso (precompose F G|>.obj <| 𝟭 X) (transform X|>.obj ψ)
      (transform X|>.obj ψ) (precompose F' G'|>.obj <| 𝟭 X)).hom ≫
      whiskerLeft (transform X|>.obj ψ) (precomposeObjId F' G' X).hom =
    whiskerRight (precomposeObjId F G X).hom (transform X|>.obj ψ) ≫
      (Functor.leftUnitor _).hom ≫ (Functor.rightUnitor _).inv := by
<<<<<<< HEAD
  aesop_cat
=======
  cat_disch
>>>>>>> 8661b0c2

/-- The square `precomposeTransformSquare` respects compositions. -/
lemma precomposeObjTransformObjSquare_iso_hom_comp
    {X : Type u₇} {Y : Type u₈} {Z : Type u₉}
    [Category.{v₇} X] [Category.{v₈} Y] [Category.{v₉} Z]
    (ψ : CatCospanTransform F G F' G')
    (U : X ⥤ Y) (V : Y ⥤ Z) :
    (CatCommSq.iso (precompose F G|>.obj <| U ⋙ V) (transform Z|>.obj ψ)
      (transform X|>.obj ψ) (precompose F' G'|>.obj <| U ⋙ V)).hom ≫
      whiskerLeft (transform Z|>.obj ψ) (precomposeObjComp F' G' U V).hom =
    whiskerRight (precomposeObjComp F G U V).hom (transform X|>.obj ψ) ≫
      (Functor.associator _ _ _).hom ≫
      whiskerLeft (precompose F G|>.obj V)
        (CatCommSq.iso _ (transform _|>.obj ψ) _ _).hom ≫
      (Functor.associator _ _ _).inv ≫
      whiskerRight (CatCommSq.iso _ _ _ _).hom
        (precompose F' G'|>.obj U) ≫
      (Functor.associator _ _ _).hom := by
  cat_disch

/-- The canonical compatibility square between (the object components of)
`transform` and `precompose`.
This is a "naturality square" if we think as `precompose` as the
(app component of the) map component of a pseudofunctor from the opposite
bicategory of categories to pseudofunctors of categorical cospans
(its value on `X` being the pseudofunctor `transform X _`). -/
@[simps!]
instance transformObjPrecomposeObjSquare
    {X : Type u₇} {Y : Type u₈} [Category.{v₇} X] [Category.{v₈} Y]
    (U : X ⥤ Y) (ψ : CatCospanTransform F G F' G') :
    CatCommSq
      (transform Y|>.obj ψ) (precompose F G|>.obj U)
      (precompose F' G'|>.obj U) (transform X|>.obj ψ) where
  iso := NatIso.ofComponents fun _ =>
    CategoricalPullback.mkIso
      (Functor.associator _ _ _).symm
      (Functor.associator _ _ _).symm

-- Compare the next 3 lemmas with the components of a strong natural transform
-- of pseudofunctors

/-- The square `transformObjPrecomposeObjSquare` is itself natural. -/
lemma transformObjPrecomposeObjSquare_iso_hom_naturality₂
    {X : Type u₇} {Y : Type u₈} [Category.{v₇} X] [Category.{v₈} Y]
    (U : X ⥤ Y) {ψ ψ' : CatCospanTransform F G F' G'} (η : ψ ⟶ ψ') :
    whiskerRight (transform Y|>.map η) (precompose F' G'|>.obj U) ≫
      (CatCommSq.iso _ (precompose F G|>.obj U) _ (transform X|>.obj ψ')).hom =
    (CatCommSq.iso _ (precompose F G|>.obj U) _ (transform X|>.obj ψ)).hom ≫
      whiskerLeft (precompose F G|>.obj U) (transform X|>.map η) := by
<<<<<<< HEAD
  aesop_cat
=======
  cat_disch
>>>>>>> 8661b0c2

/-- The square `transformObjPrecomposeObjSquare` respects identities. -/
lemma transformObjPrecomposeObjSquare_iso_hom_id
    {X : Type u₇} {Y : Type u₈} [Category.{v₇} X] [Category.{v₈} Y]
    (U : X ⥤ Y) (F : A ⥤ B) (G : C ⥤ B) :
    (CatCommSq.iso (transform Y|>.obj <| .id F G) (precompose F G|>.obj U)
      (precompose F G|>.obj U) (transform X|>.obj <| .id F G)).hom ≫
      whiskerLeft (precompose F G|>.obj U) (transformObjId X F G).hom =
    whiskerRight (transformObjId Y F G).hom (precompose F G|>.obj U) ≫
      (precompose F G|>.obj U).leftUnitor.hom ≫
      (precompose F G|>.obj U).rightUnitor.inv := by
<<<<<<< HEAD
  aesop_cat
=======
  cat_disch
>>>>>>> 8661b0c2

/-- The square `transformPrecomposeSquare` respects compositions. -/
lemma transformPrecomposeObjSquare_iso_hom_comp
    {A'' : Type u₇} {B'' : Type u₈} {C'' : Type u₉}
    [Category.{v₇} A''] [Category.{v₈} B''] [Category.{v₉} C'']
    {F'' : A'' ⥤ B''} {G'' : C'' ⥤ B''}
    {X : Type u₁₀} {Y : Type u₁₁} [Category.{v₁₀} X] [Category.{v₁₁} Y]
    (U : X ⥤ Y) (ψ : CatCospanTransform F G F' G')
    (ψ' : CatCospanTransform F' G' F'' G'') :
    (CatCommSq.iso (transform Y|>.obj <| ψ.comp ψ') (precompose F G|>.obj U)
      (precompose F'' G''|>.obj U) (transform X|>.obj <| ψ.comp ψ')).hom ≫
      whiskerLeft (precompose F G|>.obj U) (transformObjComp X ψ ψ').hom =
    whiskerRight (transformObjComp Y ψ ψ').hom (precompose F'' G''|>.obj U) ≫
      (Functor.associator _ _ _).hom ≫
      whiskerLeft (transform Y|>.obj ψ)
        (CatCommSq.iso _ (precompose F' G'|>.obj U)
          _ (transform X|>.obj ψ')).hom ≫
      (Functor.associator _ _ _).inv ≫
      whiskerRight (CatCommSq.iso _ _ _ _).hom (transform X|>.obj ψ') ≫
      (Functor.associator _ _ _).hom := by
  cat_disch

end compatibility

end CatCommSqOver

end Bifunctoriality

end CategoricalPullback

end

end CategoryTheory.Limits<|MERGE_RESOLUTION|>--- conflicted
+++ resolved
@@ -517,11 +517,7 @@
     (transformObjComp X ψ φ).hom ≫
       whiskerLeft (transform X|>.obj ψ) (transform X|>.map α) ≫
       (transformObjComp X ψ φ').inv := by
-<<<<<<< HEAD
-  aesop_cat
-=======
-  cat_disch
->>>>>>> 8661b0c2
+  cat_disch
 
 lemma transform_map_whiskerRight
     (X : Type u₇) [Category.{v₇} X]
@@ -531,11 +527,7 @@
     (transformObjComp X ψ φ).hom ≫
       whiskerRight (transform X|>.map α) (transform X|>.obj φ) ≫
       (transformObjComp X ψ' φ).inv := by
-<<<<<<< HEAD
-  aesop_cat
-=======
-  cat_disch
->>>>>>> 8661b0c2
+  cat_disch
 
 lemma transform_map_associator
     {A''' : Type u₁₀} {B''' : Type u₁₁} {C''' : Type u₁₂}
@@ -551,11 +543,7 @@
         (transform X|>.obj φ) (transform X|>.obj τ)).hom ≫
       whiskerLeft (transform X|>.obj ψ) (transformObjComp X φ τ).inv ≫
       (transformObjComp X ψ (φ.comp τ)).inv := by
-<<<<<<< HEAD
-  aesop_cat
-=======
-  cat_disch
->>>>>>> 8661b0c2
+  cat_disch
 
 lemma transform_map_leftUnitor (X : Type u₇) [Category.{v₇} X]
     (ψ : CatCospanTransform F G F' G') :
@@ -563,11 +551,7 @@
     (transformObjComp X (.id F G) ψ).hom ≫
       whiskerRight (transformObjId X F G).hom (transform X|>.obj ψ) ≫
       (transform X|>.obj ψ).leftUnitor.hom := by
-<<<<<<< HEAD
-  aesop_cat
-=======
-  cat_disch
->>>>>>> 8661b0c2
+  cat_disch
 
 lemma transform_map_rightUnitor (X : Type u₇) [Category.{v₇} X]
     (ψ : CatCospanTransform F G F' G') :
@@ -575,11 +559,7 @@
     (transformObjComp X ψ (.id F' G')).hom ≫
       whiskerLeft (transform X|>.obj ψ) (transformObjId X F' G').hom ≫
       (transform X|>.obj ψ).rightUnitor.hom := by
-<<<<<<< HEAD
-  aesop_cat
-=======
-  cat_disch
->>>>>>> 8661b0c2
+  cat_disch
 
 end transform
 
@@ -636,22 +616,14 @@
     (precomposeObjComp F G U V).hom ≫
       whiskerRight (precompose F G|>.map α) (precompose F G|>.obj U) ≫
       (precomposeObjComp F G U W).inv := by
-<<<<<<< HEAD
-  aesop_cat
-=======
-  cat_disch
->>>>>>> 8661b0c2
+  cat_disch
 
 lemma precompose_map_whiskerRight {U V : X ⥤ Y} (α : U ⟶ V) (W : Y ⥤ Z) :
     (precompose F G).map (whiskerRight α W) =
     (precomposeObjComp F G U W).hom ≫
       whiskerLeft (precompose F G|>.obj W) (precompose F G|>.map α) ≫
       (precomposeObjComp F G V W).inv := by
-<<<<<<< HEAD
-  aesop_cat
-=======
-  cat_disch
->>>>>>> 8661b0c2
+  cat_disch
 
 lemma precompose_map_associator {T : Type u₇} [Category.{v₇} T]
     (U : X ⥤ Y) (V : Y ⥤ Z) (W : Z ⥤ T) :
@@ -661,11 +633,7 @@
       ((precompose F G|>.obj W).associator _ _).inv ≫
       whiskerRight (precomposeObjComp F G V W).inv (precompose F G|>.obj U) ≫
       (precomposeObjComp F G _ _).inv := by
-<<<<<<< HEAD
-  aesop_cat
-=======
-  cat_disch
->>>>>>> 8661b0c2
+  cat_disch
 
 lemma precompose_map_leftUnitor (U : X ⥤ Y) :
     (precompose F G).map U.leftUnitor.hom =
@@ -720,11 +688,7 @@
       (CatCommSq.iso _ (transform Y|>.obj ψ) _ (precompose F' G'|>.obj V)).hom =
     (CatCommSq.iso _ (transform Y|>.obj ψ) _ (precompose F' G'|>.obj U)).hom ≫
       whiskerLeft (transform Y|>.obj ψ) (precompose F' G'|>.map α) := by
-<<<<<<< HEAD
-  aesop_cat
-=======
-  cat_disch
->>>>>>> 8661b0c2
+  cat_disch
 
 /-- The square `precomposeObjTransformOBjSquare` respects identities. -/
 lemma precomposeObjTransformObjSquare_iso_hom_id
@@ -734,11 +698,7 @@
       whiskerLeft (transform X|>.obj ψ) (precomposeObjId F' G' X).hom =
     whiskerRight (precomposeObjId F G X).hom (transform X|>.obj ψ) ≫
       (Functor.leftUnitor _).hom ≫ (Functor.rightUnitor _).inv := by
-<<<<<<< HEAD
-  aesop_cat
-=======
-  cat_disch
->>>>>>> 8661b0c2
+  cat_disch
 
 /-- The square `precomposeTransformSquare` respects compositions. -/
 lemma precomposeObjTransformObjSquare_iso_hom_comp
@@ -788,11 +748,7 @@
       (CatCommSq.iso _ (precompose F G|>.obj U) _ (transform X|>.obj ψ')).hom =
     (CatCommSq.iso _ (precompose F G|>.obj U) _ (transform X|>.obj ψ)).hom ≫
       whiskerLeft (precompose F G|>.obj U) (transform X|>.map η) := by
-<<<<<<< HEAD
-  aesop_cat
-=======
-  cat_disch
->>>>>>> 8661b0c2
+  cat_disch
 
 /-- The square `transformObjPrecomposeObjSquare` respects identities. -/
 lemma transformObjPrecomposeObjSquare_iso_hom_id
@@ -804,11 +760,7 @@
     whiskerRight (transformObjId Y F G).hom (precompose F G|>.obj U) ≫
       (precompose F G|>.obj U).leftUnitor.hom ≫
       (precompose F G|>.obj U).rightUnitor.inv := by
-<<<<<<< HEAD
-  aesop_cat
-=======
-  cat_disch
->>>>>>> 8661b0c2
+  cat_disch
 
 /-- The square `transformPrecomposeSquare` respects compositions. -/
 lemma transformPrecomposeObjSquare_iso_hom_comp
