/-
Copyright (c) 2025 Robin Carlier. All rights reserved.
Released under Apache 2.0 license as described in the file LICENSE.
Authors: Robin Carlier
-/
import Mathlib.CategoryTheory.CatCommSq

/-! # Categorical pullbacks

This file defines the basic properties of categorical pullbacks.

Given a pair of functors `(F : A ⥤ B, G : C ⥤ B)`, we define the category
`CategoricalPullback F G` as the category of triples
`(a : A, c : C, e : F.obj a ≅ G.obj b)`.

The category `CategoricalPullback F G` sits in a canonical `CatCommSq`, and we formalize that
this square is a "limit" in the following sense: functors `X ⥤ CategoricalPullback F G` are
equivalent to pairs of functors `(L : X ⥤ A, R : X ⥤ C)` equipped with a natural isomorphism
`L ⋙ F ≅ R ⋙ G`.

We formalize this by introducing a category `CatCommSqOver F G X` that encodes
exactly this data, and we prove that the category of functors `X ⥤ CategoricalPullback F G` is
equivalent to `CatCommSqOver F G X`.

## Main declarations

* `CategoricalPullback F G`: the type of the categorical pullback.
* `π₁ F G : CategoricalPullback F G` and `π₂ F G : CategoricalPullback F G`: the canonical
  projections.
* `CategoricalPullback.catCommSq`: the canonical `CatCommSq (π₁ F G) (π₂ F G) F G` which exhibits
  `CategoricalPullback F G` as the pullback (in the (2,1)-categorical sense)
  of the cospan of `F` and `G`.
* `CategoricalPullback.functorEquiv F G X`: the equivalence of categories between functors
  `X ⥤ CategoricalPullback F G` and `CatCommSqOver F G X`, where the latter is an abbrev for
  `CategoricalPullback (whiskeringRight X A B|>.obj F) (whiskeringRight X C B|>.obj G)`.

## References
* [Kerodon: section 1.4.5.2](https://kerodon.net/tag/032Y)
* [Niles Johnson, Donald Yau, *2-Dimensional Categories*](https://arxiv.org/abs/2002.06055),
  example 5.3.9, although we take a slightly different (equivalent) model of the object.

## TODOs:
* 2-functoriality of the construction with respect to "transformation of categorical
  cospans".
* Full equivalence-invariance of the notion (follows from suitable 2-functoriality).
* Define a `CatPullbackSquare` typeclass extending `CatCommSq`that encodes the
  fact that a given `CatCommSq` defines an equivalence between the top left
  corner and the categorical pullback of its legs.
* Define a `IsCatPullbackSquare` propclass.
* Define the "categorical fiber" of a functor at an object of the target category.
* Pasting calculus for categorical pullback squares.
* Categorical pullback squares attached to Grothendieck constructions of pseudofunctors.
* Stability of (co)fibered categories under categorical pullbacks.

-/

universe v₁ v₂ v₃ v₄ u₁ u₂ u₃ u₄

namespace CategoryTheory.Limits

section

variable {A : Type u₁} {B : Type u₂} {C : Type u₃}
  [Category.{v₁} A] [Category.{v₂} B] [Category.{v₃} C]
  (F : A ⥤ B) (G : C ⥤ B)

/-- The `CategoricalPullback F G` is the category of triples
`(a : A, c : C, F a ≅ G c)`.
Morphisms `(a, c, e) ⟶ (a', c', e')` are pairs of morphisms
`(f₁ : a ⟶ a', f₂ : c ⟶ c')` compatible with the specified
isomorphisms. -/
@[kerodon 032Z]
structure CategoricalPullback where
  /-- the first component element -/
  fst : A
  /-- the second component element -/
  snd : C
  /-- the structural isomorphism `F.obj fst ≅ G.obj snd` -/
  iso : F.obj fst ≅ G.obj snd

namespace CategoricalPullback

/-- A notation for the categorical pullback. -/
scoped notation:max L:max " ⊡ " R:max => CategoricalPullback L R

variable {F G}

/-- The Hom types for the categorical pullback are given by pairs of maps compatible with the
structural isomorphisms. -/
@[ext]
structure Hom (x y : F ⊡ G) where
  /-- the first component of `f : Hom x y` is a morphism `x.fst ⟶ y.fst` -/
  fst : x.fst ⟶ y.fst
  /-- the second component of `f : Hom x y` is a morphism `x.snd ⟶ y.snd` -/
  snd : x.snd ⟶ y.snd
  /-- the compatibility condition on `fst` and `snd` with respect to the structure
  isomorphisms -/
  w : F.map fst ≫ y.iso.hom = x.iso.hom ≫ G.map snd := by cat_disch

attribute [reassoc (attr := simp)] Hom.w

@[simps! id_fst id_snd comp_fst comp_snd]
instance : Category (CategoricalPullback F G) where
  Hom x y := CategoricalPullback.Hom x y
  id x :=
    { fst := 𝟙 x.fst
      snd := 𝟙 x.snd }
  comp f g :=
    { fst := f.fst ≫ g.fst
      snd := f.snd ≫ g.snd }

attribute [reassoc] comp_fst comp_snd

/-- Naturality square for morphisms in the inverse direction. -/
@[reassoc (attr := simp)]
lemma Hom.w' {x y : F ⊡ G} (f : x ⟶ y) :
    G.map f.snd ≫ y.iso.inv = x.iso.inv ≫ F.map f.fst := by
  rw [Iso.comp_inv_eq, Category.assoc, Eq.comm, Iso.inv_comp_eq, f.w]

/-- Extensionnality principle for morphisms in `CategoricalPullback F G`. -/
@[ext]
theorem hom_ext {x y : F ⊡ G} {f g : x ⟶ y}
    (hₗ : f.fst = g.fst) (hᵣ : f.snd = g.snd) : f = g := by
  apply Hom.ext <;> assumption

section

variable (F G)

/-- `CategoricalPullback.π₁ F G` is the first projection `CategoricalPullback F G ⥤ A`. -/
@[simps]
def π₁ : F ⊡ G ⥤ A where
  obj x := x.fst
  map f := f.fst

/-- `CategoricalPullback.π₂ F G` is the second projection `CategoricalPullback F G ⥤ C`. -/
@[simps]
def π₂ : F ⊡ G ⥤ C where
  obj x := x.snd
  map f := f.snd

/-- The canonical categorical commutative square in which `CategoricalPullback F G` sits. -/
@[simps!]
instance catCommSq : CatCommSq (π₁ F G) (π₂ F G) F G where
  iso := NatIso.ofComponents (fun x ↦ x.iso)

variable {F G} in
/-- Constructor for isomorphisms in `CategoricalPullback F G`. -/
@[simps!]
def mkIso {x y : F ⊡ G}
    (eₗ : x.fst ≅ y.fst) (eᵣ : x.snd ≅ y.snd)
    (w : F.map eₗ.hom ≫ y.iso.hom = x.iso.hom ≫ G.map eᵣ.hom := by cat_disch) :
    x ≅ y where
  hom := ⟨eₗ.hom, eᵣ.hom, w⟩
  inv := ⟨eₗ.inv, eᵣ.inv, by simpa using F.map eₗ.inv ≫= w.symm =≫ G.map eᵣ.inv⟩

section

variable {x y : F ⊡ G} (f : x ⟶ y) [IsIso f]

instance : IsIso f.fst :=
  inferInstanceAs (IsIso ((π₁ _ _).mapIso (asIso f)).hom)

instance : IsIso f.snd :=
  inferInstanceAs (IsIso ((π₂ _ _).mapIso (asIso f)).hom)

@[simp]
lemma inv_fst : (inv f).fst = inv f.fst := by
  symm
  apply IsIso.inv_eq_of_hom_inv_id
  simpa [-IsIso.hom_inv_id] using congrArg (fun t ↦ t.fst) (IsIso.hom_inv_id f)

@[simp]
lemma inv_snd : (inv f).snd = inv f.snd := by
  symm
  apply IsIso.inv_eq_of_hom_inv_id
  simpa [-IsIso.hom_inv_id] using congrArg (fun t ↦ t.snd) (IsIso.hom_inv_id f)

end

lemma isIso_iff {x y : F ⊡ G} (f : x ⟶ y) :
    IsIso f ↔ (IsIso f.fst ∧ IsIso f.snd) where
  mp h := ⟨inferInstance, inferInstance⟩
  mpr | ⟨h₁, h₂⟩ => ⟨⟨inv f.fst, inv f.snd, by cat_disch⟩, by cat_disch⟩

end

section

open Functor

variable (X : Type u₄) [Category.{v₄} X]

variable (F G) in
/-- The data of a categorical commutative square over a cospan `F, G` with cone point `X` is
that of a functor `T : X ⥤ A`, a functor `L : X ⥤ C`, and a `CatCommSqOver T L F G`.
Note that this is *exactly* what an object of
`((whiskeringRight X A B).obj F) ⊡ ((whiskeringRight X C B).obj G)` is,
so `CatCommSqOver F G X` is in fact an abbreviation for
`((whiskeringRight X A B).obj F) ⊡ ((whiskeringRight X C B).obj G)`. -/
abbrev CatCommSqOver :=
  (whiskeringRight X A B|>.obj F) ⊡ (whiskeringRight X C B|>.obj G)

namespace CatCommSqOver

/-- Interpret a `CatCommSqOver F G X` as a `CatCommSq`. -/
@[simps]
instance asSquare (S : CatCommSqOver F G X) : CatCommSq S.fst S.snd F G where
  iso := S.iso

@[reassoc (attr := simp)]
lemma iso_hom_naturality (S : CatCommSqOver F G X) {x x' : X} (f : x ⟶ x') :
<<<<<<< HEAD
   F.map (S.fst.map f) ≫ S.iso.hom.app x' =
   S.iso.hom.app x ≫ G.map (S.snd.map f) := by
  simpa using S.iso.hom.naturality f
=======
    F.map (S.fst.map f) ≫ S.iso.hom.app x' =
    S.iso.hom.app x ≫ G.map (S.snd.map f) :=
  S.iso.hom.naturality f
>>>>>>> 2d33bff4

@[reassoc (attr := simp)]
lemma w_app {S S' : CatCommSqOver F G X} (φ : S ⟶ S') (x : X) :
    F.map (φ.fst.app x) ≫ S'.iso.hom.app x =
    S.iso.hom.app x ≫ G.map (φ.snd.app x) :=
  NatTrans.congr_app φ.w x

variable (F G)

/-- The "first projection" of a CatCommSqOver as a functor. -/
abbrev fstFunctor : CatCommSqOver F G X ⥤ X ⥤ A := π₁ _ _

/-- The "second projection" of a CatCommSqOver as a functor. -/
abbrev sndFunctor : CatCommSqOver F G X ⥤ X ⥤ C := π₂ _ _

/-- The structure isomorphism of a `CatCommSqOver` as a natural transformation. -/
abbrev e :
    fstFunctor F G X ⋙ (whiskeringRight X A B).obj F ≅
    sndFunctor F G X ⋙ (whiskeringRight X C B).obj G :=
  NatIso.ofComponents (fun S ↦ S.iso)

end CatCommSqOver

section functorEquiv

variable (F G)

-- We need to split up the definition of `functorEquiv` to avoid timeouts.

/-- Interpret a functor to the categorical pullback as a `CatCommSqOver`. -/
@[simps!]
def toCatCommSqOver : (X ⥤ F ⊡ G) ⥤ CatCommSqOver F G X where
  obj J :=
    { fst := J ⋙ π₁ F G
      snd := J ⋙ π₂ F G
      iso :=
        associator _ _ _ ≪≫
          isoWhiskerLeft J (catCommSq F G).iso ≪≫
          (associator _ _ _).symm }
  map {J J'} F :=
    { fst := whiskerRight F (π₁ _ _)
      snd := whiskerRight F (π₂ _ _) }

/-- Interpret a `CatCommSqOver` as a functor to the categorical pullback. -/
@[simps!]
def CatCommSqOver.toFunctorToCategoricalPullback :
    (CatCommSqOver F G X) ⥤ X ⥤ F ⊡ G where
  obj S :=
    { obj x :=
        { fst := S.fst.obj x
          snd := S.snd.obj x
          iso := S.iso.app x }
      map {x y} f :=
        { fst := S.fst.map f
          snd := S.snd.map f } }
  map {S S'} φ :=
    { app x :=
        { fst := φ.fst.app x
          snd := φ.snd.app x } }

/-- The universal property of categorical pullbacks, stated as an equivalence
of categories between functors `X ⥤ (F ⊡ G)` and categorical commutative squares
over X. -/
@[simps]
def functorEquiv : (X ⥤ F ⊡ G) ≌ CatCommSqOver F G X where
  functor := toCatCommSqOver F G X
  inverse := CatCommSqOver.toFunctorToCategoricalPullback F G X
  unitIso :=
    NatIso.ofComponents
      (fun _ ↦ NatIso.ofComponents
        (fun _ ↦ CategoricalPullback.mkIso (.refl _) (.refl _)))
  counitIso :=
    NatIso.ofComponents
      (fun _ ↦ CategoricalPullback.mkIso
        (NatIso.ofComponents (fun _ ↦ .refl _)) (NatIso.ofComponents (fun _ ↦ .refl _)))

variable {F G X}

/-- A constructor for natural isomorphisms of functors `X ⥤ CategoricalPullback`: to
construct such an isomorphism, it suffices to produce isomorphisms after whiskering with
the projections, and compatible with the canonical 2-commutative square . -/
@[simps!]
def mkNatIso {J K : X ⥤ F ⊡ G}
    (e₁ : J ⋙ π₁ F G ≅ K ⋙ π₁ F G) (e₂ : J ⋙ π₂ F G ≅ K ⋙ π₂ F G)
    (coh :
      whiskerRight e₁.hom F ≫ (associator _ _ _).hom ≫
        whiskerLeft K (CatCommSq.iso (π₁ F G) (π₂ F G) F G).hom ≫
        (associator _ _ _).inv =
      (associator _ _ _).hom ≫
        whiskerLeft J (CatCommSq.iso (π₁ F G) (π₂ F G) F G).hom ≫
        (associator _ _ _).inv ≫
        whiskerRight e₂.hom G := by cat_disch) :
    J ≅ K :=
  NatIso.ofComponents
    (fun x ↦ CategoricalPullback.mkIso (e₁.app x) (e₂.app x)
      (by simpa using NatTrans.congr_app coh x))
    (fun {_ _} f ↦ by
      ext
      · simpa using e₁.hom.naturality f
      · simpa using e₂.hom.naturality f)

/-- To check equality of two natural transformations of functors to a `CategoricalPullback`, it
suffices to do so after whiskering with the projections. -/
@[ext]
lemma natTrans_ext
    {J K : X ⥤ F ⊡ G} {α β : J ⟶ K}
    (e₁ : whiskerRight α (π₁ F G) = whiskerRight β (π₁ F G))
    (e₂ : whiskerRight α (π₂ F G) = whiskerRight β (π₂ F G)) :
    α = β := by
  ext x
  · exact congrArg (fun t ↦ t.app x) e₁
  · exact congrArg (fun t ↦ t.app x) e₂

section

variable {J K : X ⥤ F ⊡ G}
    (e₁ : J ⋙ π₁ F G ≅ K ⋙ π₁ F G) (e₂ : J ⋙ π₂ F G ≅ K ⋙ π₂ F G)
    (coh :
      whiskerRight e₁.hom F ≫ (associator _ _ _).hom ≫
        whiskerLeft K (CatCommSq.iso (π₁ F G) (π₂ F G) F G).hom ≫
        (associator _ _ _).inv =
      (associator _ _ _).hom ≫
        whiskerLeft J (CatCommSq.iso (π₁ F G) (π₂ F G) F G).hom ≫
        (associator _ _ _).inv ≫
        whiskerRight e₂.hom G := by cat_disch)

@[simp]
lemma toCatCommSqOver_mapIso_mkNatIso_eq_mkIso :
    (toCatCommSqOver F G X).mapIso (mkNatIso e₁ e₂ coh) =
    CategoricalPullback.mkIso e₁ e₂
      (by simpa [functorEquiv, toCatCommSqOver] using coh) := by
  aesop

/-- Comparing mkNatIso with the corresponding construction one can deduce from
`functorEquiv`. -/
lemma mkNatIso_eq :
    mkNatIso e₁ e₂ coh =
    (functorEquiv F G X).fullyFaithfulFunctor.preimageIso
      (CategoricalPullback.mkIso e₁ e₂
        (by simpa [functorEquiv, toCatCommSqOver] using coh)) := by
  rw [← toCatCommSqOver_mapIso_mkNatIso_eq_mkIso e₁ e₂ coh]
  dsimp [Equivalence.fullyFaithfulFunctor]
  cat_disch

end

end functorEquiv

end

end CategoricalPullback

end

end CategoryTheory.Limits<|MERGE_RESOLUTION|>--- conflicted
+++ resolved
@@ -210,15 +210,9 @@
 
 @[reassoc (attr := simp)]
 lemma iso_hom_naturality (S : CatCommSqOver F G X) {x x' : X} (f : x ⟶ x') :
-<<<<<<< HEAD
    F.map (S.fst.map f) ≫ S.iso.hom.app x' =
    S.iso.hom.app x ≫ G.map (S.snd.map f) := by
   simpa using S.iso.hom.naturality f
-=======
-    F.map (S.fst.map f) ≫ S.iso.hom.app x' =
-    S.iso.hom.app x ≫ G.map (S.snd.map f) :=
-  S.iso.hom.naturality f
->>>>>>> 2d33bff4
 
 @[reassoc (attr := simp)]
 lemma w_app {S S' : CatCommSqOver F G X} (φ : S ⟶ S') (x : X) :
