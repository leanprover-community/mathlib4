/-
Copyright (c) 2025 Robin Carlier. All rights reserved.
Released under Apache 2.0 license as described in the file LICENSE.
Authors: Robin Carlier
-/
import Mathlib.CategoryTheory.Limits.Shapes.Pullback.Categorical.Basic

/-! # Categorical pullback squares

In this file, given a `CatCommSq T L R B`, we provide the basic definition
of a typeclass `CatPullbackSquare` that bundles the data of a (chosen, adjoint)
inverse to the canonical functor from the top left corner to `R ⊡ B`, the
categorical pullback of `R` and `B`.

We show that for such squares, we have a universal property characterizing
functors with values in the top left corner of the square, much like it is
the case for `CategoricalPullback`.
-/

universe v₁ v₂ v₃ v₄ v₅ v₆ v₇ v₈ v₉ v₁₀ v₁₁ v₁₂ v₁₃ v₁₄ v₁₅ v₁₆
universe u₁ u₂ u₃ u₄ u₅ u₆ u₇ u₈ u₉ u₁₀ u₁₁ u₁₂ u₁₃ u₁₄ u₁₅ u₁₆

namespace CategoryTheory.Limits
open scoped CategoricalPullback

section

open CategoricalPullback CatCommSqOver in
/-- A `CatPullbackSquare T L R B` asserts that a `CatCommSq T L R B` is a
categorical pullback square. This is realized as the data of a chosen
(adjoint) inverse to the canonical functor `C₁ ⥤ R ⊡ B` induced by
the square. The field of this struct are not intended to be accessed directly.
Instead one should use the corresponding fields of
`CatPullbackSquare.functorEquiv`, which bundles this into the expected
universal property. -/
class CatPullbackSquare
    {C₁ : Type u₁} {C₂ : Type u₂} {C₃ : Type u₃} {C₄ : Type u₄}
    [Category.{v₁} C₁] [Category.{v₂} C₂] [Category.{v₃} C₃] [Category.{v₄} C₄]
    (T : C₁ ⥤ C₂) (L : C₁ ⥤ C₃) (R : C₂ ⥤ C₄) (B : C₃ ⥤ C₄)
    [CatCommSq T L R B] where
  /-- a chosen (adjoint) inverse to the canonical functor `C₁ ⥤ R ⊡ B`. -/
  inverse (T) (L) (R) (B) : R ⊡ B ⥤ C₁
  /-- the unit isomorphism for the equivalence -/
  unitIso (T) (L) (R) (B) :
    𝟭 C₁ ≅
    (toFunctorToCategoricalPullback _ _ _).obj (.ofSquare T L R B) ⋙ inverse
  /-- the counit isomorphism for the equivalence -/
  counitIso (T) (L) (R) (B) :
    inverse ⋙ (toFunctorToCategoricalPullback _ _ _).obj
      (.ofSquare T L R B) ≅
    𝟭 (R ⊡ B)
  /-- the left triangle identity -/
  functorEquiv_inverse_obj_unitIso_comp (T) (L) (R) (B) (X : C₁) :
    ((toFunctorToCategoricalPullback _ _ _).obj (.ofSquare T L R B)).map
      (unitIso.hom.app X) ≫
      counitIso.hom.app
        (functorEquiv _ _ _|>.inverse.obj (.ofSquare T L R B)|>.obj X) =
    𝟙 _ := by aesop_cat

variable {C₁ : Type u₁} {C₂ : Type u₂} {C₃ : Type u₃} {C₄ : Type u₄}
    [Category.{v₁} C₁] [Category.{v₂} C₂] [Category.{v₃} C₃] [Category.{v₄} C₄]
    (T : C₁ ⥤ C₂) (L : C₁ ⥤ C₃) (R : C₂ ⥤ C₄) (B : C₃ ⥤ C₄)

namespace CatPullbackSquare
open CategoricalPullback

variable [CatCommSq T L R B] [CatPullbackSquare T L R B]

instance (F : C₁ ⥤ C₂) (G : C₃ ⥤ C₂) :
    CatPullbackSquare
      (CategoricalPullback.π₁ F G) (CategoricalPullback.π₂ F G) F G where
  inverse := 𝟭 _
  unitIso := .refl _
  counitIso := .refl _

/-- The canonical equivalence `C₁ ≌ R ⊡ B` bundled by the fields of
`CatPullbackSquare T L R B`. It is advised to avoid working with it,
instead, one should prefer working with `functorEquiv`. -/
@[simps functor]
def equivalence : C₁ ≌ R ⊡ B where
  functor :=
    (CatCommSqOver.toFunctorToCategoricalPullback _ _ _).obj (.ofSquare T L R B)
  inverse := inverse T L R B
  unitIso := unitIso T L R B
  counitIso := counitIso T L R B
  functor_unitIso_comp := functorEquiv_inverse_obj_unitIso_comp T L R B

instance :
    ((CatCommSqOver.toFunctorToCategoricalPullback _ _ _).obj
      (.ofSquare T L R B)).IsEquivalence :=
  inferInstanceAs (equivalence T L R B).functor.IsEquivalence

instance : (inverse T L R B).IsEquivalence :=
  inferInstanceAs (equivalence T L R B).inverse.IsEquivalence

/-- An isomorphism of `catCommSqOver` which bundles the natural ismorphisms
`(equivalence T L R B).inverse ⋙ T ≅ π₁ R B`,
`(equivalence T L R B).inverse ⋙ L ≅ π₂ R B` as well as the coherence conditions
they satisfy. -/
@[simps!]
def precomposeEquivalenceInverseIsoDefault :
    (CatCommSqOver.precompose R B|>.obj (equivalence T L R B).inverse).obj
      (.ofSquare T L R B) ≅
    default :=
  mkIso (Iso.inverseCompIso (.refl _)) (Iso.inverseCompIso (.refl _))
    (by ext; simp)

variable (X : Type u₅) [Category.{v₅} X]

/- We set up the equivalence `functorEquiv : (X ⥤ C₁) ≌ CatCommSqOver R B X`
which realizes the universal property of the square. It could be defined
directly as
```
(equivalence T L R B).congrRight.trans <| CategoricalPullback.functorEquiv R B X
```
but this leads to unsatisfying unfoldings in practice, especially
when using `@[simps!]`: terms that mention `R ⊡ B`
keep appearing with this approach, while you don’t want to work with a
categorical pullback square by constantly going through a generic model of the
categorical pullback.
Instead, we split the equivalence over several definitions to create a stronger
abstraction barrier, and mark `local irreducible` all of its "non-canonical"
(i.e the ones that might refer to `R ⊡ B`) components when building the API,
so that the API is completely blind to the existence of a default
categorical pullback. -/

namespace functorEquiv

/-- The forward direction of FunctorEquiv. -/
@[simps]
def functor : (X ⥤ C₁) ⥤ CatCommSqOver R B X where
  obj F :=
    { fst := F ⋙ T
      snd := F ⋙ L
      iso :=
        Functor.associator F T R ≪≫
          Functor.isoWhiskerLeft F (CatCommSq.iso T L R B) ≪≫
          (Functor.associator F L B).symm}
  map f :=
    { fst := Functor.whiskerRight f T
      snd := Functor.whiskerRight f L }

/-- (impl.) The inverse direction of `FunctorEquiv`. -/
def inverse : CatCommSqOver R B X ⥤ (X ⥤ C₁) :=
  (equivalence T L R B|>.congrRight.trans <|
    CategoricalPullback.functorEquiv R B X).inverse

/-- (impl.) The unit isomorphism of `functorEquiv`. -/
def unitIso :
    𝟭 (X ⥤ C₁) ≅ functor T L R B X ⋙ inverse T L R B X :=
  (equivalence T L R B|>.congrRight.trans <|
    CategoricalPullback.functorEquiv R B X).unitIso

/-- (impl.) The first component of the counit isomorphism of `functorEquiv`. -/
def counitIsoAppFst
    (S : CatCommSqOver R B X) :
    (inverse T L R B X|>.obj S) ⋙ T ≅ S.fst :=
  CatCommSqOver.fstFunctor _ _ _|>.mapIso <|
    (equivalence T L R B|>.congrRight.trans <|
      CategoricalPullback.functorEquiv R B X).counitIso.app S

/-- (impl.) The second component of the counit isomorphism of `functorEquiv`. -/
def counitIsoAppSnd
    (S : CatCommSqOver R B X) :
    ((inverse T L R B X).obj S) ⋙ L ≅ S.snd :=
  CatCommSqOver.sndFunctor _ _ _|>.mapIso <|
    (equivalence T L R B|>.congrRight.trans <|
      CategoricalPullback.functorEquiv R B X).counitIso.app S

private lemma counitCoherence_hom_app' (S : CatCommSqOver R B X) (x : X) :
    R.map ((counitIsoAppFst T L R B X S).hom.app x) ≫
      S.iso.hom.app x =
    (CatCommSq.iso T L R B).hom.app
      (((inverse T L R B X).obj S).obj x) ≫
      B.map ((counitIsoAppSnd T L R B X S).hom.app x) := by
  simpa [counitIsoAppFst, counitIsoAppSnd, inverse] using
    congr_app ((equivalence T L R B|>.congrRight.trans <|
      CategoricalPullback.functorEquiv R B X).counitIso.app S).hom.w x

end functorEquiv

/-- The equivalence of categories `(X ⥤ C₁) ≌ CatCommSqOver R B X` when
`C₁` is the top left corner of a categorical pullback square. The forward
direction of this equivalence is the "canonical" functor while the inverse
should be treated as mostly "opaque".
This equivalence of categories realizes the universal property of categorical
pullbacks, and should be the main object to work with.

### Implementation note:
When building general definitions using this equivalence, one should be
very cautious about the usage of `@[simps!]`, and should always carefully
check that it does not generate lemmas that unfold the inverse or
the co/unit isomorphisms of this equivalence. A good hint that it did
is the appearance of terms containing `CatPullbackSquare.equivalence` in the
generated lemmas.
If they do appear, one should locally `seal` the relevant declarations by doing
```
seal functorEquiv.inverse functorEquiv.counitIsoAppFst
functorEquiv.counitIsoAppSnd functorEquiv.unitIso
```
-/
@[simps! functor_obj_fst functor_obj_snd functor_obj_iso
functor_map_fst functor_map_snd]
def functorEquiv : (X ⥤ C₁) ≌ CatCommSqOver R B X where
  functor := functorEquiv.functor T L R B X
  inverse := functorEquiv.inverse T L R B X
  counitIso := NatIso.ofComponents
    (fun S ↦ CategoricalPullback.mkIso
      (functorEquiv.counitIsoAppFst T L R B X S)
      (functorEquiv.counitIsoAppSnd T L R B X S)
      (by
        ext x
        simp [functorEquiv.counitCoherence_hom_app']))
    (fun {x y} f ↦
      ((equivalence T L R B).congrRight.trans <|
          CategoricalPullback.functorEquiv R B X).counitIso.hom.naturality f)
  unitIso := functorEquiv.unitIso T L R B X
  functor_unitIso_comp x :=
    ((equivalence T L R B).congrRight.trans <|
      CategoricalPullback.functorEquiv R B X).functor_unitIso_comp x

/-- The forward direction of `functorEquiv` maps the identity functor
to the `CatCommSqOver` represented by the square itself. -/
@[simps!]
def functorEquivFunctorIdIso :
    (functorEquiv T L R B C₁).functor.obj (𝟭 C₁) ≅ .ofSquare T L R B :=
  CategoricalPullback.mkIso (Functor.leftUnitor _) (Functor.leftUnitor _)

/-- The inverse direction of `functorEquiv` maps (the `CatCommSqOver`
represented by) the categorical pullback square to the identity functor. -/
@[simps!]
def functorEquivInverseOfSquareIso :
    (functorEquiv T L R B C₁).inverse.obj (.ofSquare T L R B) ≅ (𝟭 C₁) :=
    (functorEquiv T L R B C₁).inverse.mapIso
      (functorEquivFunctorIdIso T L R B).symm ≪≫
      (functorEquiv T L R B C₁).unitIso.symm.app _

@[simp, reassoc]
lemma functorEquivInverse_map_app_fst {S₁ S₂ : CatCommSqOver R B X}
      (f : S₁ ⟶ S₂) (x : X) :
    T.map (((functorEquiv T L R B X).inverse.map f).app x) =
    ((functorEquiv T L R B X).counitIso.hom.app S₁).fst.app x ≫
      f.fst.app x
      ≫ ((functorEquiv T L R B X).counitIso.inv.app S₂).fst.app x := by
  haveI := congr_arg (fun t ↦ t.fst.app x) <|
    (functorEquiv T L R B X).counitIso.hom.naturality f
  dsimp at this
  rw [← reassoc_of% this]
  simp [← NatTrans.comp_app, ← comp_fst]

@[simp, reassoc]
lemma functorEquivInverse_map_app_snd {S₁ S₂ : CatCommSqOver R B X}
      (f : S₁ ⟶ S₂) (x : X) :
    L.map (((functorEquiv T L R B X).inverse.map f).app x) =
    ((functorEquiv T L R B X).counitIso.hom.app S₁).snd.app x ≫
      f.snd.app x
      ≫ ((functorEquiv T L R B X).counitIso.inv.app S₂).snd.app x := by
  haveI := congr_arg (fun t ↦ t.snd.app x) <|
    (functorEquiv T L R B X).counitIso.hom.naturality f
  dsimp at this
  rw [← reassoc_of% this]
  simp [← NatTrans.comp_app, ← comp_snd]

@[reassoc (attr := simp)]
lemma functorEquiv_functor_UnitIso_comp_fst_app (F : X ⥤ C₁) (x : X) :
    T.map (functorEquiv T L R B X|>.unitIso.hom.app F|>.app x) ≫
      (functorEquiv T L R B X|>.counitIso.hom.app <|
        (functorEquiv T L R B X).functor.obj F).fst.app x =
    𝟙 (T.obj <| F.obj x) :=
  congr_arg (fun t ↦ t.fst.app x) <|
    (functorEquiv T L R B X).functor_unitIso_comp F

@[reassoc (attr := simp)]
lemma functorEquiv_functor_UnitIso_comp_snd_app (F : X ⥤ C₁) (x : X) :
    L.map (functorEquiv T L R B X|>.unitIso.hom.app F|>.app x) ≫
      (functorEquiv T L R B X|>.counitIso.hom.app <|
        (functorEquiv T L R B X).functor.obj F).snd.app x =
    𝟙 (L.obj <| F.obj x) :=
  congr_arg (fun t ↦ t.snd.app x) <|
    (functorEquiv T L R B X).functor_unitIso_comp F

@[reassoc (attr := simp)]
lemma functorEquiv_counitInv_functor_comp_fst_app (F : X ⥤ C₁) (x : X) :
    (functorEquiv T L R B X|>.counitInv.app <|
        functorEquiv T L R B X|>.functor.obj F).fst.app x ≫
      T.map (functorEquiv T L R B X|>.unitInv.app F|>.app x) =
    𝟙 (T.obj <| F.obj x) :=
  congrArg (fun t ↦ t.fst.app x) <|
    (functorEquiv T L R B X).counitInv_functor_comp F

@[reassoc (attr := simp)]
lemma functorEquiv_counitInv_functor_comp_snd_app (F : X ⥤ C₁) (x : X) :
    (functorEquiv T L R B X|>.counitInv.app <|
        (functorEquiv T L R B X).functor.obj F).snd.app x ≫
      L.map (functorEquiv T L R B X|>.unitInv.app F|>.app x) =
    𝟙 (L.obj <| F.obj x) :=
  congrArg (fun t ↦ t.snd.app x) <|
    (functorEquiv T L R B X).counitInv_functor_comp F

/-- The canonical isomorphism between the first projection
`CatCommSqOver.sndFunctor R B X ⥤ (X ⥤ C₂) ` and composition with `T` through
`functorEquiv`. -/
@[simps!]
def functorEquivInverseWhiskeringIsoFst :
    (functorEquiv T L R B X).inverse ⋙
      (Functor.whiskeringRight X _ _|>.obj T) ≅
    CatCommSqOver.fstFunctor R B X :=
  Iso.inverseCompIso (.refl _)

/-- The canonical isomorphism between the second projection
`CatCommSqOver.sndFunctor R B X ⥤ (X ⥤ C₃) ` and composition with `L` through
`functorEquiv`. -/
@[simps!]
def functorEquivInverseWhiskeringIsoSnd :
    (functorEquiv T L R B X).inverse ⋙
      (Functor.whiskeringRight X _ _|>.obj L) ≅
    CatCommSqOver.sndFunctor R B X :=
  Iso.inverseCompIso (.refl _)

variable {R B X}

<<<<<<< HEAD
=======
@[reassoc]
>>>>>>> c5fdde3d
lemma counitCoherence_hom_app (S : CatCommSqOver R B X) (x : X) :
    R.map (((functorEquiv T L R B X).counitIso.hom.app S).fst.app x) ≫
      S.iso.hom.app x =
    (CatCommSq.iso T L R B).hom.app
      (((functorEquiv T L R B X).inverse.obj S).obj x) ≫
      B.map (((functorEquiv T L R B X).counitIso.hom.app S).snd.app x) := by
  simp

@[reassoc (attr := simp)]
lemma counitCoherence_inv_app (S : CatCommSqOver R B X) (x : X) :
    R.map (((functorEquiv T L R B X).counitIso.inv.app S).fst.app x) ≫
      (CatCommSq.iso T L R B).hom.app
        (((functorEquiv T L R B X).inverse.obj S).obj x) =
    S.iso.hom.app x ≫
      B.map (((functorEquiv T L R B X).counitIso.inv.app S).snd.app x) := by
  rw [← cancel_epi (R.map <|
      functorEquiv T L R B X|>.counitIso.hom.app S|>.fst.app x),
    ← cancel_mono (CatCommSq.iso T L R B|>.inv.app <|
      functorEquiv T L R B X|>.inverse.obj S|>.obj x)]
  simp only [Functor.comp_obj, functorEquiv_functor_obj_fst,
    Functor.id_obj, Category.assoc, ← NatTrans.comp_app,
    Iso.hom_inv_id, NatTrans.id_app, Category.comp_id,
    ← Functor.map_comp, ← comp_fst, id_fst, Functor.map_id,
    Functor.whiskeringRight_obj_obj, functorEquiv_functor_obj_snd,
    CatCommSqOver.w_app_assoc, functorEquiv_functor_obj_iso, Iso.trans_hom,
    Functor.isoWhiskerLeft_hom, Iso.symm_hom, ← comp_snd, id_snd]
  simp

variable (R B X)

section Pseudofunctoriality

seal functorEquiv.inverse functorEquiv.counitIsoAppFst functorEquiv.counitIsoAppSnd

open CatCommSqOver

/-- The equivalence `functorEquiv` identifies the functoriality
in `X` of `X ⥤ C₁` and `CatCommSqOver R B X`. -/
@[simps!]
instance whiskeringLeftFunctorEquivFunctorSquare
    {X : Type u₅} {Y : Type u₆} [Category.{v₅} X] [Category.{v₆} Y]
    (U : X ⥤ Y) :
    CatCommSq
      ((Functor.whiskeringLeft X Y C₁).obj U)
      (functorEquiv T L R B Y).functor
      (functorEquiv T L R B X).functor
      (precompose R B|>.obj U) where
  iso :=
    NatIso.ofComponents (fun _ =>
      CategoricalPullback.mkIso
        (Functor.associator _ _ _)
        (Functor.associator _ _ _))

/-- The equivalence `functorEquiv` identifies the functoriality
on `X` of `X ⥤ C₁` and `CatCommSqOver F G X` (inverse direction). -/
@[simps! -isSimp]
instance precomposeToFunctorToCategoricalPullbackSquare
    {X : Type u₅} {Y : Type u₆} [Category.{v₅} X] [Category.{v₆} Y]
    (U : X ⥤ Y) :
    CatCommSq
      (precompose R B|>.obj U)
      (functorEquiv T L R B Y).inverse
      (functorEquiv T L R B X).inverse
      (Functor.whiskeringLeft X Y C₁|>.obj U) :=
  CatCommSq.vInv _ _ _ _
    (whiskeringLeftFunctorEquivFunctorSquare T L R B _)

variable {D₁ : Type u₅} {D₂ : Type u₆} {D₃ : Type u₇} {D₄ : Type u₈}
  [Category.{v₅} D₁] [Category.{v₆} D₂] [Category.{v₇} D₃] [Category.{v₈} D₄]
  (T' : D₁ ⥤ D₂) (L' : D₁ ⥤ D₃) (R' : D₂ ⥤ D₄) (B' : D₃ ⥤ D₄)
  [CatCommSq T' L' R' B'] [CatPullbackSquare T' L' R' B']

variable {R B} {R' B'}

/-- Given a (not-necessarily pullback) `CatCommSq T L R B`, a
`CatCospanTransform ψ R B R' B'` and a `CatPullbackSquare T' L' R' B'`,
there is an induced functor between the top left corners of the squares. -/
def functorOfTransform :
    (CatCospanTransform R B R' B') ⥤ (C₁ ⥤ D₁) where
  obj ψ := functorEquiv T' L' R' B' C₁|>.inverse.obj <|
    CatCommSqOver.transform _|>.obj ψ|>.obj (.ofSquare T L R B)
  map α := functorEquiv T' L' R' B' C₁|>.inverse.map <|
    transform _|>.map α|>.app <| .ofSquare T L R B

@[simps!]
instance functorOfTransformObjFstSquare (ψ : CatCospanTransform R B R' B') :
    CatCommSq T (functorOfTransform T L T' L'|>.obj ψ) ψ.left T' where
  iso := (CatCommSqOver.fstFunctor _ _ _|>.mapIso <|
    functorEquiv T' L' R' B' C₁|>.counitIso.app <|
      CatCommSqOver.transform _|>.obj ψ|>.obj <| .ofSquare T L R B).symm

omit [CatPullbackSquare T L R B] in
lemma functorOfTransform_obj_map_fst
    (ψ : CatCospanTransform R B R' B')
    {x y : C₁} (f : x ⟶ y) :
    T'.map (functorOfTransform T L T' L'|>.obj ψ |>.map f) =
    (CatCommSq.iso T (functorOfTransform T L T' L'|>.obj ψ)
      ψ.left T').inv.app _ ≫
      ψ.left.map (T.map f) ≫
      (CatCommSq.iso T (functorOfTransform T L T' L'|>.obj ψ)
        ψ.left T').hom.app _ := by
  simp [functorOfTransform]

@[simps!]
instance functorOfTransformObjSndSquare (ψ : CatCospanTransform R B R' B') :
    CatCommSq L (functorOfTransform T L T' L'|>.obj ψ) ψ.right L' where
  iso := (CatCommSqOver.sndFunctor _ _ _|>.mapIso <|
    functorEquiv T' L' R' B' C₁|>.counitIso.app <|
      CatCommSqOver.transform _|>.obj ψ|>.obj <| .ofSquare T L R B).symm

omit [CatPullbackSquare T L R B] in
lemma functorOfTransform_obj_map_snd
    (ψ : CatCospanTransform R B R' B')
    {x y : C₁} (f : x ⟶ y) :
    L'.map (functorOfTransform T L T' L'|>.obj ψ |>.map f) =
    (CatCommSq.iso L (functorOfTransform T L T' L'|>.obj ψ)
      ψ.right L').inv.app x ≫
      ψ.right.map (L.map f) ≫
      (CatCommSq.iso L (functorOfTransform T L T' L'|>.obj ψ)
        ψ.right L').hom.app y := by
  simp [functorOfTransform]

/-- The canonical square that expresses that `functorEquiv` maps
(postcomposition by) `functorOfTransform` to `CatCommSqOver.transform`. -/
@[simps!]
instance functorEquivFunctorWhiskeringFunctorOfTransformObjSquare
    (X : Type u₁₀) [Category.{v₁₀} X]
    (ψ : CatCospanTransform R B R' B') :
    CatCommSq
      (functorEquiv T L R B X).functor
      (Functor.whiskeringRight X C₁ D₁|>.obj <|
        (functorOfTransform T L T' L').obj ψ)
      (transform X|>.obj ψ)
      (functorEquiv T' L' R' B' X).functor where
  iso :=
    NatIso.ofComponents
      (fun J => CategoricalPullback.mkIso
        (Functor.associator _ _ _ ≪≫
          (Functor.isoWhiskerLeft _ (CatCommSq.iso _ _ _ _)) ≪≫
          (Functor.associator _ _ _).symm)
        (Functor.associator _ _ _ ≪≫
          (Functor.isoWhiskerLeft _ (CatCommSq.iso _ _ _ _)) ≪≫
          (Functor.associator _ _ _).symm)
        (by
          ext x
          haveI :=
            R'.map (functorEquiv T' L' R' B' C₁|>.counitIso.inv.app
              (transform C₁|>.obj ψ|>.obj <|ofSquare T L R B)|>.fst.app <|
                J.obj x) ≫=
              (congr_app (functorEquiv T' L' R' B' C₁|>.counitIso.hom.app <|
                CatCommSqOver.transform _|>.obj ψ|>.obj <|
                    .ofSquare T L R B).w <| J.obj x) =≫
              B'.map (functorEquiv T' L' R' B' C₁|>.counitIso.inv.app
                (transform C₁|>.obj ψ|>.obj <| ofSquare T L R B)|>.snd.app <|
                  J.obj x)
          dsimp at this
          simp only [Category.comp_id, Category.id_comp, Category.assoc,
            ← Functor.map_comp_assoc, ← Functor.map_comp, ← NatTrans.comp_app,
            ← comp_fst, ← comp_snd, Iso.inv_hom_id, Iso.hom_inv_id] at this
          simpa [-counitCoherence_inv_app,
            -counitCoherence_inv_app_assoc] using this.symm ))
      (fun {_ _} f ↦ by ext x <;> simp [functorOfTransform])

/-- The horizontal inverse of
`functorEquivFunctorWhiskeringFunctorOfTransformObjSquare`. -/
@[simps! -isSimp]
instance functorEquivInverseTransformObjSquare
    (X : Type u₁₀) [Category.{v₁₀} X]
    (ψ : CatCospanTransform R B R' B') :
    CatCommSq
      (functorEquiv T L R B X).inverse
      (transform X|>.obj ψ)
      (Functor.whiskeringRight X C₁ D₁|>.obj
        (functorOfTransform T L T' L'|>.obj ψ))
      (functorEquiv T' L' R' B' X).inverse :=
  CatCommSq.hInv (functorEquiv T L R B X) _ _ (functorEquiv T' L' R' B' X)
    (functorEquivFunctorWhiskeringFunctorOfTransformObjSquare _ _ _ _ _ _)

section functorOfTransform_map
omit [CatPullbackSquare T L R B]

@[reassoc]
lemma functorOfTransform_map_app_fst {ψ ψ' : CatCospanTransform R B R' B'}
    (α : ψ ⟶ ψ') (x : C₁) :
    (T'.map <| (functorOfTransform T L T' L'|>.map α).app x) =
    (CatCommSq.iso T (functorOfTransform T L T' L'|>.obj ψ)
      ψ.left T').inv.app x ≫
      α.left.app (T.obj x) ≫
      (CatCommSq.iso T (functorOfTransform T L T' L'|>.obj ψ')
        ψ'.left T').hom.app x := by
  simp [functorOfTransform, functorOfTransformObjFstSquare]

@[reassoc]
lemma functorOfTransform_map_app_snd {ψ ψ' : CatCospanTransform R B R' B'}
    (α : ψ ⟶ ψ') (x : C₁) :
    (L'.map ((functorOfTransform T L T' L'|>.map α).app x)) =
    (CatCommSq.iso L (functorOfTransform T L T' L'|>.obj ψ)
      ψ.right L').inv.app x ≫
      α.right.app (L.obj x) ≫
      (CatCommSq.iso L (functorOfTransform T L T' L'|>.obj ψ')
        ψ'.right L').hom.app x := by
  simp [functorOfTransform, functorOfTransformObjSndSquare]

end functorOfTransform_map

variable (R B) in
/-- `functorOfTransform` repects identities up to isomorphism. -/
def functorOfTransformObjId :
    (functorOfTransform T L T L).obj (.id R B) ≅ 𝟭 C₁ :=
  (functorEquiv T L R B C₁|>.inverse.mapIso <|
    (transformObjId C₁ R B).app (.ofSquare T L R B)) ≪≫
    (functorEquivInverseOfSquareIso T L R B)

variable
  {E₁ : Type u₉} {E₂ : Type u₁₀} {E₃ : Type u₁₁} {E₄ : Type u₁₂}
  [Category.{v₉} E₁] [Category.{v₁₀} E₂] [Category.{v₁₁} E₃] [Category.{v₁₂} E₄]
  (T'' : E₁ ⥤ E₂) (L'' : E₁ ⥤ E₃) {R'' : E₂ ⥤ E₄} {B'' : E₃ ⥤ E₄}
  [CatCommSq T'' L'' R'' B''] [CatPullbackSquare T'' L'' R'' B'']

/-- `functorOfTransform` repects compositions up to isomorphism. -/
def functorOfTransformObjComp
    (ψ : CatCospanTransform R B R' B') (ψ' : CatCospanTransform R' B' R'' B'') :
    (functorOfTransform T L T'' L'' ).obj (ψ.comp ψ') ≅
    (functorOfTransform T L T' L').obj ψ ⋙
      (functorOfTransform T' L' T'' L'').obj ψ' :=
  (functorEquiv T'' L'' R'' B'' C₁|>.inverse.mapIso <|
    transformObjComp _ ψ ψ'|>.app <| .ofSquare T L R B) ≪≫
    (functorEquivInverseTransformObjSquare _ _ _ _ _ ψ').iso.symm.app
      (transform _|>.obj ψ|>.obj <| .ofSquare T L R B)

section functorOfTransformObjComp
omit [CatPullbackSquare T L R B]

lemma functorOfTransformObjComp_hom_app_fst (ψ : CatCospanTransform R B R' B')
    (ψ' : CatCospanTransform R' B' R'' B'') (x : C₁) :
    T''.map (functorOfTransformObjComp T L T' L' T'' L'' ψ ψ'|>.hom.app x) =
    (CatCommSq.iso T (functorOfTransform T L T'' L''|>.obj <| ψ.comp ψ')
        (ψ.comp ψ').left T'').inv.app x ≫
      ψ'.left.map ((CatCommSq.iso T (functorOfTransform T L T' L'|>.obj ψ)
        ψ.left T').hom.app x) ≫
      (CatCommSq.iso T' (functorOfTransform T' L' T'' L''|>.obj ψ')
        ψ'.left T'').hom.app
          (functorOfTransform T L T' L'|>.obj ψ|>.obj x) := by
  simp [functorOfTransformObjComp, CatCommSq.iso, functorOfTransform]

lemma functorOfTransformObjComp_hom_app_snd (ψ : CatCospanTransform R B R' B')
    (ψ' : CatCospanTransform R' B' R'' B'') (x : C₁) :
    L''.map ((functorOfTransformObjComp T L T' L' T'' L'' ψ ψ').hom.app x) =
    (CatCommSq.iso L (functorOfTransform T L T'' L''|>.obj <| ψ.comp ψ')
        (ψ.comp ψ').right L'').inv.app x ≫
      ψ'.right.map ((CatCommSq.iso L (functorOfTransform T L T' L'|>.obj ψ)
        ψ.right L').hom.app x) ≫
      (CatCommSq.iso L' (functorOfTransform T' L' T'' L''|>.obj ψ')
        ψ'.right L'').hom.app
          (functorOfTransform T L T' L'|>.obj ψ|>.obj x) := by
  simp [functorOfTransformObjComp, CatCommSq.iso, functorOfTransform]

lemma functorOfTransformObjComp_inv_app_fst (ψ : CatCospanTransform R B R' B')
    (ψ' : CatCospanTransform R' B' R'' B'') (x : C₁) :
    T''.map ((functorOfTransformObjComp T L T' L' T'' L'' ψ ψ').inv.app x) =
    (CatCommSq.iso T' (functorOfTransform T' L' T'' L''|>.obj ψ')
        ψ'.left T'').inv.app (functorOfTransform T L T' L'|>.obj ψ|>.obj x) ≫
      ψ'.left.map ((CatCommSq.iso T (functorOfTransform T L T' L'|>.obj ψ)
        ψ.left T').inv.app x) ≫
      (CatCommSq.iso T (functorOfTransform T L T'' L''|>.obj <| ψ.comp ψ')
        (ψ.comp ψ').left T'').hom.app x := by
  simpa [functorOfTransform, ← Functor.map_inv, -IsIso.comp_inv_eq,
    -IsIso.eq_comp_inv, -IsIso.eq_inv_comp, ← Iso.app_hom] using
      IsIso.inv_eq_inv.mpr <|
        functorOfTransformObjComp_hom_app_fst T L T' L' T'' L'' ψ ψ' x

lemma functorOfTransformObjComp_inv_app_snd (ψ : CatCospanTransform R B R' B')
    (ψ' : CatCospanTransform R' B' R'' B'') (x : C₁) :
    L''.map ((functorOfTransformObjComp T L T' L' T'' L'' ψ ψ').inv.app x) =
    (CatCommSq.iso L' (functorOfTransform T' L' T'' L''|>.obj ψ')
        ψ'.right L'').inv.app ((functorOfTransform T L T' L'|>.obj ψ).obj x) ≫
      ψ'.right.map ((CatCommSq.iso L (functorOfTransform T L T' L'|>.obj ψ)
        ψ.right L').inv.app x) ≫
      (CatCommSq.iso L (functorOfTransform T L T'' L''|>.obj <| ψ.comp ψ')
        (ψ.comp ψ').right L'').hom.app x := by
  simpa [functorOfTransform, ← Functor.map_inv, -IsIso.comp_inv_eq,
    -IsIso.eq_comp_inv, -IsIso.eq_inv_comp, ← Iso.app_hom] using
      IsIso.inv_eq_inv.mpr <|
        functorOfTransformObjComp_hom_app_snd T L T' L' T'' L'' ψ ψ' x

end functorOfTransformObjComp

end Pseudofunctoriality

end CatPullbackSquare

/-- A `Prop`-valued version of `CatPullbackSquare` that merely asserts the
existence of a `CatPullbackSquare` structure. -/
class IsCatPullbackSquare
    {C₁ : Type u₁} {C₂ : Type u₂} {C₃ : Type u₃} {C₄ : Type u₄}
    [Category.{v₁} C₁] [Category.{v₂} C₂] [Category.{v₃} C₃] [Category.{v₄} C₄]
    (T : C₁ ⥤ C₂) (L : C₁ ⥤ C₃) (R : C₂ ⥤ C₄) (B : C₃ ⥤ C₄)
    [CatCommSq T L R B] : Prop where
  nonempty_catPullbackSquare (T) (L) (R) (B) :
    Nonempty (CatPullbackSquare T L R B)

open CategoricalPullback CatCommSqOver in
lemma isCatPullbackSquare_iff_isEquivalence_toFunctorToCategoricalPullback
    [CatCommSq T L R B] :
    IsCatPullbackSquare T L R B ↔
      ((toFunctorToCategoricalPullback R B _).obj
        (.ofSquare T L R B)).IsEquivalence := by
  refine ⟨fun h => ?_, fun h => ?_⟩
  · letI S : CatPullbackSquare T L R B :=
    (IsCatPullbackSquare.nonempty_catPullbackSquare T L R B).some
    infer_instance
  · exact
      ⟨⟨{ inverse :=
            ((toFunctorToCategoricalPullback R B C₁).obj
              (ofSquare T L R B)).asEquivalence.inverse
          unitIso :=
            ((toFunctorToCategoricalPullback R B C₁).obj
              (ofSquare T L R B)).asEquivalence.unitIso
          counitIso :=
            ((toFunctorToCategoricalPullback R B C₁).obj
              (ofSquare T L R B)).asEquivalence.counitIso
          functorEquiv_inverse_obj_unitIso_comp :=
            ((toFunctorToCategoricalPullback R B C₁).obj
              (ofSquare T L R B)).asEquivalence.functor_unitIso_comp }⟩⟩

namespace IsCatPullbackSquare

variable [CatCommSq T L R B]

/-- Noncomputably get a `CatPullbackSquare` from a `CategoryTheory.CatCommSq`
with an `IsCatPullbackSquare` instance. -/
noncomputable def catPullbackSquare [IsCatPullbackSquare T L R B] :
    CatPullbackSquare T L R B :=
  nonempty_catPullbackSquare T L R B|>.some

end IsCatPullbackSquare

end

end CategoryTheory.Limits<|MERGE_RESOLUTION|>--- conflicted
+++ resolved
@@ -319,10 +319,7 @@
 
 variable {R B X}
 
-<<<<<<< HEAD
-=======
 @[reassoc]
->>>>>>> c5fdde3d
 lemma counitCoherence_hom_app (S : CatCommSqOver R B X) (x : X) :
     R.map (((functorEquiv T L R B X).counitIso.hom.app S).fst.app x) ≫
       S.iso.hom.app x =
