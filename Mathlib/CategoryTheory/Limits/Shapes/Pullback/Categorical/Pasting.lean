/-
Copyright (c) 2025 Robin Carlier. All rights reserved.
Released under Apache 2.0 license as described in the file LICENSE.
Authors: Robin Carlier
-/
import Mathlib.CategoryTheory.Limits.Shapes.Pullback.Categorical.Square

/-! # Pasting calculus of Categorical pullback squares.

In this file, we prove that the well-known pasting calculus for
pullbacks extends to categorical pullbacks.
More precisely, given a diagram of categories

```
  C₁ - T₁ -> C₂ - T₂ -> C₃
  |          |          |
  V₁         V₂         V₃
  |          |          |
  ∨          ∨          ∨
  C₄ - B₁ -> C₅ - B₂ -> C₆
```

with natural isomorphisms filling in the squares,
assuming the rightmost square is a categorical pullback square,
then the left square is a categorical pullback square if and only
if the outer square is a categorical pullback square.

### TODOs
- Give good (d)simp lemmas when both squares as the default ones, *i.e*
give good lemmas for the equivalence `V₃ ⊡ (B₁ ⋙ B₂) ≌ (π₁ T₂ V₂) ⊡ B₁`.
-/

universe v₁ v₂ v₃ v₄ v₅ v₆ u₁ u₂ u₃ u₄ u₅ u₆

namespace CategoryTheory.Limits

open Limits.CategoricalPullback
open scoped Limits.CategoricalPullback

variable {C₁ : Type u₁} {C₂ : Type u₂} {C₃ : Type u₃}
  {C₄ : Type u₄} {C₅ : Type u₅} {C₆ : Type u₆}
  [Category.{v₁} C₁] [Category.{v₂} C₂] [Category.{v₃} C₃]
  [Category.{v₄} C₄] [Category.{v₅} C₅] [Category.{v₆} C₆]

namespace CatPullbackSquare

section hComp

-- This prevents some degree of defeq abuse
seal functorEquiv.inverse functorEquiv.counitIsoAppFst
  functorEquiv.counitIsoAppSnd

variable (T₁ : C₁ ⥤ C₂) (T₂ : C₂ ⥤ C₃)
<<<<<<< HEAD
    (V₁ : C₁ ⥤ C₄) (V₂ : C₂ ⥤ C₅) (V₃ : C₃ ⥤ C₆)
    (B₁ : C₄ ⥤ C₅) (B₂ : C₅ ⥤ C₆)
    [CatCommSq T₁ V₁ V₂ B₁] [CatCommSq T₂ V₂ V₃ B₂]
    [CatCommSq (T₁ ⋙ T₂) V₁ V₃ (B₁ ⋙ B₂)]
    (h : CatCommSq.iso (T₁ ⋙ T₂) V₁ V₃ (B₁ ⋙ B₂) =
      (CatCommSq.hComp T₁ T₂ V₁ V₂ V₃ B₁ B₂).iso)
    [CatPullbackSquare T₂ V₂ V₃ B₂]
=======
  (V₁ : C₁ ⥤ C₄) (V₂ : C₂ ⥤ C₅) (V₃ : C₃ ⥤ C₆)
  (B₁ : C₄ ⥤ C₅) (B₂ : C₅ ⥤ C₆)
  [CatCommSq T₁ V₁ V₂ B₁] [CatCommSq T₂ V₂ V₃ B₂]
  [CatCommSq (T₁ ⋙ T₂) V₁ V₃ (B₁ ⋙ B₂)]
  (h : CatCommSq.iso (T₁ ⋙ T₂) V₁ V₃ (B₁ ⋙ B₂) =
    (CatCommSq.hComp T₁ T₂ V₁ V₂ V₃ B₁ B₂).iso)
  [CatPullbackSquare T₂ V₂ V₃ B₂]
>>>>>>> ac40d735

section

variable [CatPullbackSquare T₁ V₁ V₂ B₁]

/-- (impl.) A `CatCommSqOver` that describes a functor `V₃ ⊡ (B₁ ⋙ B₂) ⥤ C₂` -/
@[simps]
def hComp.S₀ : CatCommSqOver V₃ B₂ (V₃ ⊡ (B₁ ⋙ B₂)) where
  fst := π₁ _ _
  snd := π₂ _ _ ⋙ B₁
  iso := CatCommSq.iso (π₁ _ _) (π₂ _ _) V₃ (B₁ ⋙ B₂) ≪≫
    (Functor.associator _ _ _).symm

/-- (impl.) A `CatCommSqOver` that describes the functor `V₃ ⊡ (B₁ ⋙ B₂) ⥤ C₁`
that will be used as the quasi-inverse to the canonical functor
`C₁ ⥤ V₃ ⊡ (B₁ ⋙ B₂)` induced by the horizontal composite square. -/
@[simps]
def hComp.S₁ : CatCommSqOver V₂ B₁ (V₃ ⊡ (B₁ ⋙ B₂)) where
  fst := functorEquiv T₂ V₂ V₃ B₂ (V₃ ⊡ (B₁ ⋙ B₂))|>.inverse.obj <|
    hComp.S₀ V₃ B₁ B₂
  snd := π₂ _ _
  iso := functorEquivInverseWhiskeringIsoSnd _ _ _ _ _|>.app _

/-- The functor `V₃ ⊡ (B₁ ⋙ B₂) ⥤ C₁` that
will be used as the quasi-inverse to the canonical functor `C₁ ⥤ V₃ ⊡ (B₁ ⋙ B₂)`
induced by the horizontal composite square. -/
abbrev hCompInverse : V₃ ⊡ (B₁ ⋙ B₂) ⥤ C₁ :=
  functorEquiv T₁ V₁ V₂ B₁ _|>.inverse.obj <| hComp.S₁ T₂ V₂ V₃ B₁ B₂

/-- (Impl.) the counit isomorphism for the `CatPullbackSquare` structure on
the horizontal composition of two categorical pullback squares. -/
def hCompCounitIso :
    hCompInverse T₁ T₂ V₁ V₂ V₃ B₁ B₂ ⋙
      (CatCommSqOver.toFunctorToCategoricalPullback _ _ _).obj
        (.ofSquare (T₁ ⋙ T₂) V₁ V₃ (B₁ ⋙ B₂)) ≅
    𝟭 (V₃ ⊡ (B₁ ⋙ B₂)) :=
  mkNatIso (π₁ V₃ (B₁ ⋙ B₂)) (π₂ V₃ (B₁ ⋙ B₂)) V₃ (B₁ ⋙ B₂) (V₃ ⊡ (B₁ ⋙ B₂))
    ((hCompInverse T₁ T₂ V₁ V₂ V₃ B₁ B₂).associator _ (π₁ V₃ (B₁ ⋙ B₂)) ≪≫
      (hCompInverse T₁ T₂ V₁ V₂ V₃ B₁ B₂).isoWhiskerLeft
        (Iso.refl _ : _ ≅ T₁ ⋙ T₂) ≪≫
        ((hCompInverse T₁ T₂ V₁ V₂ V₃ B₁ B₂).associator T₁ T₂).symm ≪≫
        (Functor.isoWhiskerRight
          (functorEquivInverseWhiskeringIsoFst
            T₁ V₁ V₂ B₁ (V₃ ⊡ (B₁ ⋙ B₂))|>.app <| hComp.S₁ T₂ V₂ V₃ B₁ B₂)
          T₂) ≪≫
        (functorEquivInverseWhiskeringIsoFst
          T₂ V₂ V₃ B₂ (V₃ ⊡ (B₁ ⋙ B₂))|>.app <| hComp.S₀ V₃ B₁ B₂) ≪≫
        (π₁ V₃ (B₁ ⋙ B₂)).leftUnitor.symm)
    ((hCompInverse T₁ T₂ V₁ V₂ V₃ B₁ B₂).associator _ (π₂ V₃ (B₁ ⋙ B₂)) ≪≫
      (hCompInverse T₁ T₂ V₁ V₂ V₃ B₁ B₂).isoWhiskerLeft
        (Iso.refl _ : _ ≅ V₁) ≪≫
      (functorEquivInverseWhiskeringIsoSnd
        T₁ V₁ V₂ B₁ (V₃ ⊡ (B₁ ⋙ B₂))|>.app <| hComp.S₁ T₂ V₂ V₃ B₁ B₂) ≪≫
      (π₂ V₃ (B₁ ⋙ B₂)).leftUnitor.symm)
    (by
      ext x
      have coh1 := counitCoherence_hom_app T₁ V₁ (hComp.S₁ T₂ V₂ V₃ B₁ B₂) x
      have coh2 := counitCoherence_hom_app T₂ V₂ (hComp.S₀ V₃ B₁ B₂) x
      simp only [Functor.comp_obj, functorEquiv_functor_obj_fst, hComp.S₁_snd,
        Functor.whiskeringRight_obj_obj, π₂_obj, Functor.id_obj, hComp.S₁_fst,
        hComp.S₁_iso, Iso.app_hom,
        functorEquivInverseWhiskeringIsoSnd_hom_app_app, hComp.S₀_snd,
        functorEquiv_functor_obj_snd, hComp.S₀_fst, π₁_obj, hComp.S₀_iso,
        Iso.trans_hom, Iso.symm_hom, NatTrans.comp_app, catCommSq_iso_hom_app,
        Functor.associator_inv_app, Category.comp_id] at coh1 coh2
      simp [h, coh2, ← Functor.map_comp, coh1])

/-- (Impl.) the unit isomorphism for the `CatPullbackSquare` structure on
the horizontal composition of two categorical pullback squares. -/
def hCompUnitIso :
    𝟭 C₁ ≅
    (CatCommSqOver.toFunctorToCategoricalPullback _ _ _|>.obj <|
      .ofSquare (T₁ ⋙ T₂) V₁ V₃ (B₁ ⋙ B₂)) ⋙
      hCompInverse T₁ T₂ V₁ V₂ V₃ B₁ B₂ :=
  letI U := (CatCommSqOver.toFunctorToCategoricalPullback V₃ (B₁ ⋙ B₂) C₁).obj
    (CatCommSqOver.ofSquare (T₁ ⋙ T₂) V₁ V₃ (B₁ ⋙ B₂))
  letI Ψ :
      𝟭 C₁ ⋙ T₁ ≅
      U ⋙ (functorEquiv T₂ V₂ V₃ B₂ V₃ ⊡ (B₁ ⋙ B₂)).inverse.obj
        (hComp.S₀ V₃ B₁ B₂) :=
    mkNatIso T₂ V₂ V₃ B₂ _
      ((𝟭 C₁).associator T₁ T₂ ≪≫ (T₁ ⋙ T₂).leftUnitor ≪≫
        Functor.isoWhiskerLeft U
          (functorEquivInverseWhiskeringIsoFst
            T₂ V₂ V₃ B₂ (V₃ ⊡ (B₁ ⋙ B₂))|>.app <| hComp.S₀ V₃ B₁ B₂).symm ≪≫
        (U.associator _ T₂).symm)
      ((𝟭 C₁).associator T₁ V₂ ≪≫ (T₁ ⋙ V₂).leftUnitor ≪≫
        (CatCommSq.iso T₁ V₁ V₂ B₁) ≪≫
        (Functor.isoWhiskerRight (Iso.refl _ : _ ≅ V₁) B₁) ≪≫
        (Functor.associator U (π₂ V₃ (B₁ ⋙ B₂)) B₁) ≪≫
        U.isoWhiskerLeft
          (functorEquivInverseWhiskeringIsoSnd
            T₂ V₂ V₃ B₂ (V₃ ⊡ (B₁ ⋙ B₂))|>.app <| hComp.S₀ V₃ B₁ B₂).symm ≪≫
        (U.associator _ V₂).symm)
  mkNatIso T₁ V₁ V₂ B₁ C₁
    (Ψ ≪≫
      U.isoWhiskerLeft
        (functorEquivInverseWhiskeringIsoFst
          T₁ V₁ V₂ B₁ (V₃ ⊡ (B₁ ⋙ B₂))|>.app <| hComp.S₁ T₂ V₂ V₃ B₁ B₂).symm ≪≫
        (U.associator (hCompInverse T₁ T₂ V₁ V₂ V₃ B₁ B₂) T₁).symm)
    (V₁.leftUnitor ≪≫
      U.isoWhiskerLeft
        (functorEquivInverseWhiskeringIsoSnd
          T₁ V₁ V₂ B₁ (V₃ ⊡ (B₁ ⋙ B₂))|>.app <| hComp.S₁ T₂ V₂ V₃ B₁ B₂).symm ≪≫
      (U.associator (hCompInverse T₁ T₂ V₁ V₂ V₃ B₁ B₂) V₁).symm)

/-- If two `CatPullbackSquare`s are pasted horizontally, the resulting square
is a `CatPullbackSquare`. -/
def hComp :
    CatPullbackSquare (T₁ ⋙ T₂) V₁ V₃ (B₁ ⋙ B₂) :=
  { inverse := hCompInverse T₁ T₂ V₁ V₂ V₃ B₁ B₂
    unitIso := hCompUnitIso T₁ T₂ V₁ V₂ V₃ B₁ B₂ h
    counitIso := hCompCounitIso T₁ T₂ V₁ V₂ V₃ B₁ B₂ h
    functorEquiv_inverse_obj_unitIso_comp x := by
      ext <;> dsimp [hCompUnitIso, hCompCounitIso]
      · simp [← Functor.map_comp_assoc]
      · simp }

end

section

variable [CatPullbackSquare (T₁ ⋙ T₂) V₁ V₃ (B₁ ⋙ B₂)]

/-- (impl.) A `CatCommSq` that defines a functor `V₂ ⊡ B₁ ⥤ C₁` that
will be inverse to the canonical functor. -/
@[simps]
def ofHComp.S₀ : CatCommSqOver V₃ (B₁ ⋙ B₂) V₂ ⊡ B₁ where
  fst := π₁ _ _ ⋙ T₂
  snd := π₂ _ _
  iso :=
    Functor.associator _ _ _ ≪≫
    Functor.isoWhiskerLeft (π₁ _ _) (CatCommSq.iso T₂ V₂ V₃ B₂) ≪≫
    (Functor.associator _ _ _).symm ≪≫
    Functor.isoWhiskerRight (CatCommSq.iso (π₁ V₂ B₁) (π₂ V₂ B₁) V₂ B₁) B₂ ≪≫
    Functor.associator _ _ _

/-- (impl.) A functor `V₂ ⊡ B₁ ⥤ C₁` that will be inverse of the canonical
morphism to the categorical pullaback. -/
abbrev ofHCompInverse : V₂ ⊡ B₁ ⥤ C₁ :=
    functorEquiv (T₁ ⋙ T₂) V₁ V₃ (B₁ ⋙ B₂) _|>.inverse.obj <|
      ofHComp.S₀ T₂ V₂ V₃ B₁ B₂

/-- (impl.) The unit isomorphism for the equivalence `V₂ ⊡ B₁ ≌ C₁` that will
exhibit the left square as a categorical pullback square if the outer and right
squares are categorical pullback squares. -/
def ofHCompUnitIso :
    𝟭 C₁ ≅
    (CatCommSqOver.toFunctorToCategoricalPullback _ _ _|>.obj <|
      .ofSquare T₁ V₁ V₂ B₁) ⋙
      (ofHCompInverse T₁ T₂ V₁ V₂ V₃ B₁ B₂) :=
  letI U := CatCommSqOver.toFunctorToCategoricalPullback V₂ B₁ C₁|>.obj <|
    .ofSquare T₁ V₁ V₂ B₁
  mkNatIso (T₁ ⋙ T₂) V₁ V₃ (B₁ ⋙ B₂) _
    ((T₁ ⋙ T₂).leftUnitor ≪≫
      Functor.isoWhiskerRight (.refl _ : _ ≅ T₁) T₂ ≪≫
      U.associator (π₁ V₂ B₁) T₂ ≪≫
      Functor.isoWhiskerLeft U
        (functorEquivInverseWhiskeringIsoFst
          (T₁ ⋙ T₂) V₁ V₃ (B₁ ⋙ B₂) _|>.app <| ofHComp.S₀ T₂ V₂ V₃ B₁ B₂).symm ≪≫
      (U.associator (ofHCompInverse T₁ T₂ V₁ V₂ V₃ B₁ B₂) (T₁ ⋙ T₂)).symm)
    (V₁.leftUnitor ≪≫
      Functor.isoWhiskerLeft U
        (functorEquivInverseWhiskeringIsoSnd
          (T₁ ⋙ T₂) V₁ V₃ (B₁ ⋙ B₂) _|>.app <| ofHComp.S₀ T₂ V₂ V₃ B₁ B₂).symm ≪≫
      (U.associator (ofHCompInverse T₁ T₂ V₁ V₂ V₃ B₁ B₂) V₁).symm)
    (by
      ext x
      simpa [U, h] using
        (counitCoherence_inv_app (T₁ ⋙ T₂) V₁ (ofHComp.S₀ T₂ V₂ V₃ B₁ B₂)
          (U.obj x)))

/-- (impl.) The counit isomorphism for the equivalence `V₂ ⊡ B₁ ≌ C₁` that will
exhibit the left square as a categorical pullback square if the outer and right
squares are categorical pullback squares. -/
def ofHCompCounitIso :
    ofHCompInverse T₁ T₂ V₁ V₂ V₃ B₁ B₂ ⋙
      (CatCommSqOver.toFunctorToCategoricalPullback _ _ _).obj
        (.ofSquare T₁ V₁ V₂ B₁) ≅
    𝟭 (V₂ ⊡ B₁) :=
  letI Ψ : (ofHCompInverse T₁ T₂ V₁ V₂ V₃ B₁ B₂) ⋙ T₁ ≅ π₁ V₂ B₁ :=
    mkNatIso T₂ V₂ V₃ B₂ _
      ((ofHCompInverse T₁ T₂ V₁ V₂ V₃ B₁ B₂).associator T₁ T₂ ≪≫
        (functorEquivInverseWhiskeringIsoFst
          (T₁ ⋙ T₂) V₁ V₃ (B₁ ⋙ B₂) _|>.app <| ofHComp.S₀ T₂ V₂ V₃ B₁ B₂))
      ((ofHCompInverse T₁ T₂ V₁ V₂ V₃ B₁ B₂).associator T₁ V₂ ≪≫
        (ofHCompInverse T₁ T₂ V₁ V₂ V₃ B₁ B₂).isoWhiskerLeft
          (CatCommSq.iso T₁ V₁ V₂ B₁) ≪≫
        (ofHCompInverse T₁ T₂ V₁ V₂ V₃ B₁ B₂|>.associator V₁ B₁).symm ≪≫
        Functor.isoWhiskerRight
          (functorEquivInverseWhiskeringIsoSnd
            (T₁ ⋙ T₂) V₁ V₃ (B₁ ⋙ B₂) _|>.app <| ofHComp.S₀ T₂ V₂ V₃ B₁ B₂) B₁ ≪≫
        (CatCommSq.iso (π₁ V₂ B₁) (π₂ V₂ B₁) V₂ B₁).symm)
      (by
        ext x
        simpa [h] using
          counitCoherence_hom_app (T₁ ⋙ T₂) V₁
            (ofHComp.S₀ T₂ V₂ V₃ B₁ B₂) x =≫
            (B₂.map x.iso.inv))
  mkNatIso (π₁ V₂ B₁) (π₂ V₂ B₁) V₂ B₁ _
    ((ofHCompInverse T₁ T₂ V₁ V₂ V₃ B₁ B₂).associator _ (π₁ V₂ B₁) ≪≫
      (ofHCompInverse T₁ T₂ V₁ V₂ V₃ B₁ B₂).isoWhiskerLeft (.refl _ : _ ≅ T₁) ≪≫
      Ψ ≪≫ (π₁ V₂ B₁).leftUnitor.symm)
    ((ofHCompInverse T₁ T₂ V₁ V₂ V₃ B₁ B₂).associator _ (π₂ V₂ B₁) ≪≫
      (ofHCompInverse T₁ T₂ V₁ V₂ V₃ B₁ B₂).isoWhiskerLeft (.refl _ : _ ≅ V₁) ≪≫
      (functorEquivInverseWhiskeringIsoSnd
        (T₁ ⋙ T₂) V₁ V₃ (B₁ ⋙ B₂) _|>.app <| ofHComp.S₀ T₂ V₂ V₃ B₁ B₂) ≪≫
        (π₂ V₂ B₁).leftUnitor.symm)
    (by
      ext x
      simp [Ψ])

/-- If two `CatCommSq`s are pasted horizontally and if the right outer squares
are `CatPullbackSquare`s, then the left square is a `CatPullbackSquare`. -/
def ofHComp :
    CatPullbackSquare T₁ V₁ V₂ B₁ :=
  { inverse := ofHCompInverse T₁ T₂ V₁ V₂ V₃ B₁ B₂
    unitIso := ofHCompUnitIso T₁ T₂ V₁ V₂ V₃ B₁ B₂ h
    counitIso := ofHCompCounitIso T₁ T₂ V₁ V₂ V₃ B₁ B₂ h
    functorEquiv_inverse_obj_unitIso_comp x := by
      ext <;> dsimp [ofHCompUnitIso, ofHCompCounitIso]
      · apply IsCatPullbackSquare.hom_ext T₂ V₂ V₃ B₂
        · simp [← Functor.comp_map]
        · simp [← Functor.map_comp_assoc]
      · simp }

end

end hComp
<<<<<<< HEAD

section vComp

-- This prevents some degree of defeq abuse
seal functorEquiv.inverse functorEquiv.counitIsoAppFst
  functorEquiv.counitIsoAppSnd

variable (L₁ : C₁ ⥤ C₂) (L₂ : C₂ ⥤ C₃)
    (H₁ : C₁ ⥤ C₄) (H₂ : C₂ ⥤ C₅) (H₃ : C₃ ⥤ C₆)
    (R₁ : C₄ ⥤ C₅) (R₂ : C₅ ⥤ C₆)

section

variable [CatCommSq H₁ L₁ R₁ H₂] [CatCommSq H₂ L₂ R₂ H₃]
    [CatCommSq H₁ (L₁ ⋙ L₂) (R₁ ⋙ R₂) H₃]
    (h : CatCommSq.iso H₁ (L₁ ⋙ L₂) (R₁ ⋙ R₂) H₃ =
      (CatCommSq.vComp L₁ L₂ H₁ H₂ H₃ R₁ R₂).iso)
    [CatPullbackSquare H₂ L₂ R₂ H₃]

section

variable [CatPullbackSquare H₁ L₁ R₁ H₂]

/-- (impl.) A `CatCommSqOver` that describes a functor `(R₁ ⋙ R₂) ⊡ H₃ ⥤ C₃` -/
@[simps]
def vComp.S₀ : CatCommSqOver R₂ H₃ ((R₁ ⋙ R₂) ⊡ H₃) where
  fst := π₁ _ _ ⋙ R₁
  snd := π₂ _ _
  iso := Functor.associator _ _ _ ≪≫
    CatCommSq.iso (π₁ _ _) (π₂ _ _) (R₁ ⋙ R₂) H₃

/-- (impl.) A `CatCommSqOver` that describes the functor `(R₁ ⋙ R₂) ⊡ H₃ ⥤ C₁`
that will be used as the quasi-inverse to the canonical functor
`C₁ ⥤ (R₁ ⋙ R₂) ⊡ H₃` induced by the vertical composite square. -/
@[simps]
def vComp.S₁ : CatCommSqOver R₁ H₂ ((R₁ ⋙ R₂) ⊡ H₃) where
  fst := π₁ _ _
  snd := functorEquiv H₂ L₂ R₂ H₃ ((R₁ ⋙ R₂) ⊡ H₃)|>.inverse.obj <|
    vComp.S₀ H₃ R₁ R₂
  iso := (functorEquivInverseWhiskeringIsoFst H₂ L₂ R₂ H₃ _|>.app <|
    vComp.S₀ H₃ R₁ R₂).symm

/-- The functor `(R₁ ⋙ R₂) ⊡ H₃ ⥤ C₁` that
will be used as the quasi-inverse to the canonical functor `C₁ ⥤ (R₁ ⋙ R₂) ⊡ H₃`
induced by the vertical composite square. -/
abbrev vCompInverse : (R₁ ⋙ R₂) ⊡ H₃ ⥤ C₁ :=
  functorEquiv H₁ L₁ R₁ H₂ _|>.inverse.obj <| vComp.S₁ L₂ H₂ H₃ R₁ R₂

/-- (Impl.) the counit isomorphism for the `CatPullbackSquare` structure on
the vertical composition of two categorical pullback squares. -/
def vCompCounitIso :
    vCompInverse L₁ L₂ H₁ H₂ H₃ R₁ R₂ ⋙
      (CatCommSqOver.toFunctorToCategoricalPullback (R₁ ⋙ R₂) H₃ C₁).obj
        (.ofSquare H₁ (L₁ ⋙ L₂) (R₁ ⋙ R₂) H₃) ≅
    𝟭 ((R₁ ⋙ R₂) ⊡ H₃) :=
  mkNatIso (π₁ (R₁ ⋙ R₂) H₃) (π₂ (R₁ ⋙ R₂) H₃) (R₁ ⋙ R₂) H₃ ((R₁ ⋙ R₂) ⊡ H₃)
    ((vCompInverse L₁ L₂ H₁ H₂ H₃ R₁ R₂).associator _ (π₁ (R₁ ⋙ R₂) H₃) ≪≫
      (vCompInverse L₁ L₂ H₁ H₂ H₃ R₁ R₂).isoWhiskerLeft
        (Iso.refl _ : _ ≅ H₁) ≪≫
      (functorEquivInverseWhiskeringIsoFst
        H₁ L₁ R₁ H₂ ((R₁ ⋙ R₂) ⊡ H₃)|>.app <| vComp.S₁ L₂ H₂ H₃ R₁ R₂) ≪≫
      (π₁ (R₁ ⋙ R₂) H₃).leftUnitor.symm)
    ((vCompInverse L₁ L₂ H₁ H₂ H₃ R₁ R₂).associator _ (π₂ (R₁ ⋙ R₂) H₃) ≪≫
      (vCompInverse L₁ L₂ H₁ H₂ H₃ R₁ R₂).isoWhiskerLeft
        (Iso.refl _ : _ ≅ L₁ ⋙ L₂) ≪≫
        ((vCompInverse L₁ L₂ H₁ H₂ H₃ R₁ R₂).associator L₁ L₂).symm ≪≫
        (Functor.isoWhiskerRight
          (functorEquivInverseWhiskeringIsoSnd
            H₁ L₁ R₁ H₂ ((R₁ ⋙ R₂) ⊡ H₃)|>.app <| vComp.S₁ L₂ H₂ H₃ R₁ R₂)
          L₂) ≪≫
        (functorEquivInverseWhiskeringIsoSnd
          H₂ L₂ R₂ H₃ _|>.app <| vComp.S₀ H₃ R₁ R₂) ≪≫
        (π₂ (R₁ ⋙ R₂) H₃).leftUnitor.symm)
    (by
      ext x
      have coh1 := (congrArg (fun t ↦ R₂.map t) <|
        counitCoherence_hom_app H₁ L₁ (vComp.S₁ L₂ H₂ H₃ R₁ R₂) x) =≫
          (R₂.map <|
            (functorEquiv H₂ L₂ R₂ H₃ (R₁ ⋙ R₂) ⊡ H₃|>.counitIso.hom.app <|
              vComp.S₀ H₃ R₁ R₂).fst.app x)
      have coh2 := counitCoherence_hom_app H₂ L₂ (vComp.S₀ H₃ R₁ R₂) x
      simp only [Functor.comp_obj, functorEquiv_functor_obj_fst, Functor.id_obj,
        vComp.S₀_fst, π₁_obj, vComp.S₁_snd, Functor.whiskeringRight_obj_obj,
        vComp.S₁_fst, vComp.S₁_iso, Iso.symm_hom, Iso.app_inv,
        functorEquivInverseWhiskeringIsoFst_inv_app_app, ← Functor.map_comp,
        Category.assoc, CatCommSqOver.Iso.inv_hom_id_app_fst_app,
        Category.comp_id, functorEquiv_functor_obj_snd, vComp.S₀_snd, π₂_obj,
        vComp.S₀_iso, Iso.trans_hom, NatTrans.comp_app, Category.id_comp,
        Functor.associator_hom_app, catCommSq_iso_hom_app] at coh1 coh2
      dsimp
      simp only [functorEquivInverseWhiskeringIsoFst_hom_app_app, vComp.S₁_fst,
        Category.comp_id, Category.id_comp, coh1, h,
        CatCommSq.vComp_iso_hom_app, vComp.S₁_snd, vComp.S₀_snd,
        functorEquivInverseWhiskeringIsoSnd_hom_app_app, Category.assoc]
      simp [coh2])

/-- (Impl.) the unit isomorphism for the `CatPullbackSquare` structure on
the vertical composition of two categorical pullback squares. -/
def vCompUnitIso :
    𝟭 C₁ ≅
    (CatCommSqOver.toFunctorToCategoricalPullback (R₁ ⋙ R₂) H₃ C₁).obj
        (.ofSquare H₁ (L₁ ⋙ L₂) (R₁ ⋙ R₂) H₃) ⋙
      vCompInverse L₁ L₂ H₁ H₂ H₃ R₁ R₂ :=
  letI U := (CatCommSqOver.toFunctorToCategoricalPullback (R₁ ⋙ R₂) H₃ C₁).obj
    (.ofSquare H₁ (L₁ ⋙ L₂) (R₁ ⋙ R₂) H₃)
  letI Ψ :
      𝟭 C₁ ⋙ L₁ ≅
      U ⋙ (functorEquiv H₂ L₂ R₂ H₃ ((R₁ ⋙ R₂) ⊡ H₃)).inverse.obj
        (vComp.S₀ H₃ R₁ R₂) :=
    mkNatIso H₂ L₂ R₂ H₃ _
      ((𝟭 C₁).associator L₁ H₂ ≪≫ (L₁ ⋙ H₂).leftUnitor ≪≫
        (CatCommSq.iso H₁ L₁ R₁ H₂).symm ≪≫
        (Functor.isoWhiskerRight (Iso.refl _ : _ ≅ H₁) R₁) ≪≫
        (U.associator (π₁ (R₁ ⋙ R₂) H₃) R₁) ≪≫
        U.isoWhiskerLeft
          (functorEquivInverseWhiskeringIsoFst
            H₂ L₂ R₂ H₃ ((R₁ ⋙ R₂) ⊡ H₃)|>.app <| vComp.S₀ H₃ R₁ R₂).symm ≪≫
        (Functor.associator _ _ _).symm)
      ((𝟭 C₁).associator L₁ L₂ ≪≫ (L₁ ⋙ L₂).leftUnitor ≪≫
        U.isoWhiskerLeft
          (functorEquivInverseWhiskeringIsoSnd
            H₂ L₂ R₂ H₃ ((R₁ ⋙ R₂) ⊡ H₃)|>.app <| vComp.S₀ H₃ R₁ R₂).symm ≪≫
        (Functor.associator _ _ _).symm)
      (by ext x; simp [U, h, ← Functor.map_comp_assoc])
  mkNatIso H₁ L₁ R₁ H₂ C₁
    (H₁.leftUnitor ≪≫
      U.isoWhiskerLeft
        (functorEquivInverseWhiskeringIsoFst
          H₁ L₁ R₁ H₂ ((R₁ ⋙ R₂) ⊡ H₃)|>.app <| vComp.S₁ L₂ H₂ H₃ R₁ R₂).symm ≪≫
      (Functor.associator _ _ _).symm)
    (Ψ ≪≫
      U.isoWhiskerLeft
        (functorEquivInverseWhiskeringIsoSnd
          H₁ L₁ R₁ H₂ ((R₁ ⋙ R₂) ⊡ H₃)|>.app <| vComp.S₁ L₂ H₂ H₃ R₁ R₂).symm ≪≫
        (Functor.associator _ _ _).symm)

/-- If two `CatPullbackSquare`s are pasted vertically, the resulting square
is a `CatPullbackSquare`. -/
def vComp :
    CatPullbackSquare H₁ (L₁ ⋙ L₂) (R₁ ⋙ R₂) H₃ :=
  { inverse := vCompInverse L₁ L₂ H₁ H₂ H₃ R₁ R₂
    unitIso := vCompUnitIso L₁ L₂ H₁ H₂ H₃ R₁ R₂ h
    counitIso := vCompCounitIso L₁ L₂ H₁ H₂ H₃ R₁ R₂ h
    functorEquiv_inverse_obj_unitIso_comp x := by
      ext <;> dsimp [vCompUnitIso, vCompCounitIso]
      · simp
      · simp [← Functor.map_comp_assoc] }

end

section

variable [CatPullbackSquare H₁ (L₁ ⋙ L₂) (R₁ ⋙ R₂) H₃]

/-- (impl.) A `CatCommSq` that defines a functor `R₁ ⊡ H₂ ⥤ C₁` that
will be inverse to the canonical functor. -/
@[simps]
def ofVComp.S₀ : CatCommSqOver (R₁ ⋙ R₂) H₃ (R₁ ⊡ H₂) where
  fst := π₁ _ _
  snd := π₂ _ _ ⋙ L₂
  iso :=
    (Functor.associator _ _ _).symm ≪≫
    Functor.isoWhiskerRight (CatCommSq.iso (π₁ R₁ H₂) (π₂ R₁ H₂) R₁ H₂) R₂ ≪≫
    (Functor.associator _ _ _) ≪≫
    Functor.isoWhiskerLeft (π₂ R₁ H₂) (CatCommSq.iso H₂ L₂ R₂ H₃) ≪≫
    (Functor.associator _ _ _).symm

/-- (impl.) A functor `R₁ ⊡ H₂ ⥤ C₁` that will be inverse of the canonical
morphism to the categorical pullaback. -/
abbrev ofVCompInverse : R₁ ⊡ H₂ ⥤ C₁ :=
    functorEquiv H₁ (L₁ ⋙ L₂) (R₁ ⋙ R₂) H₃ _|>.inverse.obj <|
      ofVComp.S₀ L₂ H₂ H₃ R₁ R₂

/-- (impl.) The unit isomorphism for the equivalence `R₁ ⊡ H₂ ≌ C₁` that will
exhibit the left square as a categorical pullback if the outer square and right
squares are categorical pullback squares. -/
def ofVCompUnitIso :
    𝟭 C₁ ≅
    (CatCommSqOver.toFunctorToCategoricalPullback R₁ H₂ C₁|>.obj <|
      .ofSquare H₁ L₁ R₁ H₂) ⋙
      ofVCompInverse L₁ L₂ H₁ H₂ H₃ R₁ R₂ :=
  letI U := CatCommSqOver.toFunctorToCategoricalPullback R₁ H₂ C₁|>.obj <|
    .ofSquare H₁ L₁ R₁ H₂
  mkNatIso H₁ (L₁ ⋙ L₂) (R₁ ⋙ R₂) H₃ _
    (H₁.leftUnitor ≪≫
      U.isoWhiskerLeft
        (functorEquivInverseWhiskeringIsoFst
          H₁ (L₁ ⋙ L₂) (R₁ ⋙ R₂) H₃ _|>.app <| ofVComp.S₀ L₂ H₂ H₃ R₁ R₂).symm ≪≫
      (U.associator (ofVCompInverse L₁ L₂ H₁ H₂ H₃ R₁ R₂) H₁).symm)
    ((L₁ ⋙ L₂).leftUnitor ≪≫
      Functor.isoWhiskerRight (.refl _ : _ ≅ L₁) L₂ ≪≫
      U.associator (π₂ R₁ H₂) L₂ ≪≫
      U.isoWhiskerLeft
        (functorEquivInverseWhiskeringIsoSnd
          H₁ (L₁ ⋙ L₂) (R₁ ⋙ R₂) H₃ _|>.app <| ofVComp.S₀ L₂ H₂ H₃ R₁ R₂).symm ≪≫
      (U.associator (ofVCompInverse L₁ L₂ H₁ H₂ H₃ R₁ R₂) (L₁ ⋙ L₂)).symm)
    (by
      ext x
      simpa [U, h] using
        (counitCoherence_inv_app H₁ (L₁ ⋙ L₂) (ofVComp.S₀ L₂ H₂ H₃ R₁ R₂)
          (U.obj x)))

/-- (impl.) The counit isomorphism for the equivalence `R₁ ⊡ H₂ ≌ C₁` that will
exhibit the left square as a categorical pullback if the outer square and right
squares are categorical pullback squares. -/
def ofVCompCounitIso :
    ofVCompInverse L₁ L₂ H₁ H₂ H₃ R₁ R₂ ⋙
      (CatCommSqOver.toFunctorToCategoricalPullback R₁ H₂ C₁).obj
        (.ofSquare H₁ L₁ R₁ H₂) ≅
    𝟭 (R₁ ⊡ H₂) :=
  letI Ψ : (ofVCompInverse L₁ L₂ H₁ H₂ H₃ R₁ R₂) ⋙ L₁ ≅ π₂ R₁ H₂ :=
    mkNatIso H₂ L₂ R₂ H₃ _
      ((ofVCompInverse L₁ L₂ H₁ H₂ H₃ R₁ R₂).associator L₁ H₂ ≪≫
        (ofVCompInverse L₁ L₂ H₁ H₂ H₃ R₁ R₂).isoWhiskerLeft
          (CatCommSq.iso H₁ L₁ R₁ H₂).symm ≪≫
        (ofVCompInverse L₁ L₂ H₁ H₂ H₃ R₁ R₂|>.associator H₁ R₁).symm ≪≫
        Functor.isoWhiskerRight
          (functorEquivInverseWhiskeringIsoFst
            H₁ (L₁ ⋙ L₂) (R₁ ⋙ R₂) H₃ _|>.app <| ofVComp.S₀ L₂ H₂ H₃ R₁ R₂) R₁ ≪≫
        (CatCommSq.iso (π₁ R₁ H₂) (π₂ R₁ H₂) R₁ H₂))
      ((ofVCompInverse L₁ L₂ H₁ H₂ H₃ R₁ R₂).associator L₁ L₂ ≪≫
        (functorEquivInverseWhiskeringIsoSnd
          H₁ (L₁ ⋙ L₂) (R₁ ⋙ R₂) H₃ _|>.app <| ofVComp.S₀ L₂ H₂ H₃ R₁ R₂))
      (by
        ext x
        haveI := counitCoherence_inv_app H₁ (L₁ ⋙ L₂)
            (ofVComp.S₀ L₂ H₂ H₃ R₁ R₂) x =≫
          H₃.map ((functorEquiv H₁ (L₁ ⋙ L₂) _ _ _|>.counitIso.hom.app <|
            ofVComp.S₀ L₂ H₂ H₃ R₁ R₂).snd.app x)
        dsimp at this
        simp only [h, CatCommSq.vComp_iso_hom_app, Category.assoc,
          Category.comp_id, Category.id_comp, ← Functor.map_comp,
          CatCommSqOver.Iso.inv_hom_id_app_snd_app, Functor.id_obj,
          ofVComp.S₀_snd, Functor.comp_obj, π₂_obj, Functor.map_id] at this
        simp [← this, ← Functor.map_comp_assoc, -Functor.map_comp])
  mkNatIso (π₁ R₁ H₂) (π₂ R₁ H₂) R₁ H₂ _
    ((ofVCompInverse L₁ L₂ H₁ H₂ H₃ R₁ R₂).associator _ (π₁ R₁ H₂) ≪≫
      (ofVCompInverse L₁ L₂ H₁ H₂ H₃ R₁ R₂).isoWhiskerLeft (.refl _ : _ ≅ H₁) ≪≫
      (functorEquivInverseWhiskeringIsoFst
        H₁ (L₁ ⋙ L₂) (R₁ ⋙ R₂) H₃ _|>.app <| ofVComp.S₀ L₂ H₂ H₃ R₁ R₂) ≪≫
        (π₁ R₁ H₂).leftUnitor.symm)
    ((ofVCompInverse L₁ L₂ H₁ H₂ H₃ R₁ R₂).associator _ (π₂ R₁ H₂) ≪≫
      (ofVCompInverse L₁ L₂ H₁ H₂ H₃ R₁ R₂).isoWhiskerLeft (.refl _ : _ ≅ L₁) ≪≫
      Ψ ≪≫ (π₂ R₁ H₂).leftUnitor.symm)
    (by
      ext x
      simp [Ψ])

/-- If two `CatCommSq`s are pasted vertically and if the bottom outer squares
are `CatPullbackSquare`s, then the top square is a `CatPullbackSquare`. -/
def ofVComp :
    CatPullbackSquare H₁ L₁ R₁ H₂ :=
  { inverse := ofVCompInverse L₁ L₂ H₁ H₂ H₃ R₁ R₂
    unitIso := ofVCompUnitIso L₁ L₂ H₁ H₂ H₃ R₁ R₂ h
    counitIso := ofVCompCounitIso L₁ L₂ H₁ H₂ H₃ R₁ R₂ h
    functorEquiv_inverse_obj_unitIso_comp x := by
      ext <;> dsimp [ofVCompUnitIso, ofVCompCounitIso]
      · simp
      · apply IsCatPullbackSquare.hom_ext H₂ L₂ R₂ H₃
        · simp [← Functor.map_comp_assoc]
        · simp [← Functor.comp_map] }

end

end

end vComp
=======
>>>>>>> ac40d735

end CatPullbackSquare

namespace IsCatPullbackSquare

lemma isCatPullbackSquare_hComp_iff
    (T₁ : C₁ ⥤ C₂) (T₂ : C₂ ⥤ C₃)
    (V₁ : C₁ ⥤ C₄) (V₂ : C₂ ⥤ C₅) (V₃ : C₃ ⥤ C₆)
    (B₁ : C₄ ⥤ C₅) (B₂ : C₅ ⥤ C₆)
    [CatCommSq T₁ V₁ V₂ B₁] [CatCommSq T₂ V₂ V₃ B₂]
    [CatCommSq (T₁ ⋙ T₂) V₁ V₃ (B₁ ⋙ B₂)]
    (h : CatCommSq.iso (T₁ ⋙ T₂) V₁ V₃ (B₁ ⋙ B₂) =
      (CatCommSq.hComp T₁ T₂ V₁ V₂ V₃ B₁ B₂).iso)
    [hᵣ : IsCatPullbackSquare T₂ V₂ V₃ B₂] :
    IsCatPullbackSquare (T₁ ⋙ T₂) V₁ V₃ (B₁ ⋙ B₂) ↔
      IsCatPullbackSquare T₁ V₁ V₂ B₁ where
  mp h' :=
    letI := hᵣ.nonempty_catPullbackSquare.some
    letI := h'.nonempty_catPullbackSquare.some
    ⟨⟨CatPullbackSquare.ofHComp T₁ T₂ V₁ V₂ V₃ B₁ B₂ h⟩⟩
  mpr h' :=
    letI := hᵣ.nonempty_catPullbackSquare.some
    letI := h'.nonempty_catPullbackSquare.some
    ⟨⟨CatPullbackSquare.hComp T₁ T₂ V₁ V₂ V₃ B₁ B₂ h⟩⟩

lemma isCatPullbackSquare_vComp_iff
    (L₁ : C₁ ⥤ C₂) (L₂ : C₂ ⥤ C₃)
    (H₁ : C₁ ⥤ C₄) (H₂ : C₂ ⥤ C₅) (H₃ : C₃ ⥤ C₆)
    (R₁ : C₄ ⥤ C₅) (R₂ : C₅ ⥤ C₆)
    [CatCommSq H₁ L₁ R₁ H₂] [CatCommSq H₂ L₂ R₂ H₃]
    [CatCommSq H₁ (L₁ ⋙ L₂) (R₁ ⋙ R₂) H₃]
    (h : CatCommSq.iso H₁ (L₁ ⋙ L₂) (R₁ ⋙ R₂) H₃ =
      (CatCommSq.vComp L₁ L₂ H₁ H₂ H₃ R₁ R₂).iso)
    [hᵣ : IsCatPullbackSquare H₂ L₂ R₂ H₃] :
    IsCatPullbackSquare H₁ (L₁ ⋙ L₂) (R₁ ⋙ R₂) H₃ ↔
      IsCatPullbackSquare H₁ L₁ R₁ H₂ where
  mp h' :=
    letI := hᵣ.nonempty_catPullbackSquare.some
    letI := h'.nonempty_catPullbackSquare.some
    ⟨⟨CatPullbackSquare.ofVComp L₁ L₂ H₁ H₂ H₃ R₁ R₂ h⟩⟩
  mpr h' :=
    letI := hᵣ.nonempty_catPullbackSquare.some
    letI := h'.nonempty_catPullbackSquare.some
    ⟨⟨CatPullbackSquare.vComp L₁ L₂ H₁ H₂ H₃ R₁ R₂ h⟩⟩

end IsCatPullbackSquare

end CategoryTheory.Limits<|MERGE_RESOLUTION|>--- conflicted
+++ resolved
@@ -51,15 +51,6 @@
   functorEquiv.counitIsoAppSnd
 
 variable (T₁ : C₁ ⥤ C₂) (T₂ : C₂ ⥤ C₃)
-<<<<<<< HEAD
-    (V₁ : C₁ ⥤ C₄) (V₂ : C₂ ⥤ C₅) (V₃ : C₃ ⥤ C₆)
-    (B₁ : C₄ ⥤ C₅) (B₂ : C₅ ⥤ C₆)
-    [CatCommSq T₁ V₁ V₂ B₁] [CatCommSq T₂ V₂ V₃ B₂]
-    [CatCommSq (T₁ ⋙ T₂) V₁ V₃ (B₁ ⋙ B₂)]
-    (h : CatCommSq.iso (T₁ ⋙ T₂) V₁ V₃ (B₁ ⋙ B₂) =
-      (CatCommSq.hComp T₁ T₂ V₁ V₂ V₃ B₁ B₂).iso)
-    [CatPullbackSquare T₂ V₂ V₃ B₂]
-=======
   (V₁ : C₁ ⥤ C₄) (V₂ : C₂ ⥤ C₅) (V₃ : C₃ ⥤ C₆)
   (B₁ : C₄ ⥤ C₅) (B₂ : C₅ ⥤ C₆)
   [CatCommSq T₁ V₁ V₂ B₁] [CatCommSq T₂ V₂ V₃ B₂]
@@ -67,7 +58,6 @@
   (h : CatCommSq.iso (T₁ ⋙ T₂) V₁ V₃ (B₁ ⋙ B₂) =
     (CatCommSq.hComp T₁ T₂ V₁ V₂ V₃ B₁ B₂).iso)
   [CatPullbackSquare T₂ V₂ V₃ B₂]
->>>>>>> ac40d735
 
 section
 
@@ -297,7 +287,6 @@
 end
 
 end hComp
-<<<<<<< HEAD
 
 section vComp
 
@@ -565,8 +554,6 @@
 end
 
 end vComp
-=======
->>>>>>> ac40d735
 
 end CatPullbackSquare
 
