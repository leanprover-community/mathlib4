/-
Copyright (c) 2025 Robin Carlier. All rights reserved.
Released under Apache 2.0 license as described in the file LICENSE.
Authors: Robin Carlier
-/
import Mathlib.CategoryTheory.CatCommSq
import Mathlib.CategoryTheory.Adjunction.Mates

/-! # Morphisms of categorical cospans.

Given `F : A ⥤ B`, `G : C ⥤ B`, `F' : A' ⥤ B'` and `G' : C' ⥤ B'`,
this files defines `CatCospanTransform F G F' G'`, the category of
"categorical transformations" from the (categorical) cospan `F G` to
the (categorical) cospan `F' G'`. Such a transformation consists of a
diagram

```
    F   G
  A ⥤ B ⥢ C
H₁|   |H₂ |H₃
  v   v   v
  A'⥤ B'⥢ C'
    F'  G'
```

with specified `CatCommSq`s expressing 2-commutativity of the squares. These
transformations are used to encode 2-functoriality of categorical pullback squares.
-/

namespace CategoryTheory.Limits

universe v₁ v₂ v₃ v₄ v₅ v₆ v₇ v₈ v₉ v₁₀ v₁₁ v₁₂ v₁₃ v₁₄ v₁₅
universe u₁ u₂ u₃ u₄ u₅ u₆ u₇ u₈ u₉ u₁₀ u₁₁ u₁₂ u₁₃ u₁₄ u₁₅

/-- A `CatCospanTransform F G F' G'` is a diagram
```
    F   G
  A ⥤ B ⥢ C
H₁|   |H₂ |H₃
  v   v   v
  A'⥤ B'⥢ C'
    F'  G'
```
with specified `CatCommSq`s expressing 2-commutativity of the squares. -/
structure CatCospanTransform
    {A : Type u₁} {B : Type u₂} {C : Type u₃}
    [Category.{v₁} A] [Category.{v₂} B] [Category.{v₃} C]
    (F : A ⥤ B) (G : C ⥤ B)
    {A' : Type u₄} {B' : Type u₅} {C' : Type u₆}
    [Category.{v₄} A'] [Category.{v₅} B'] [Category.{v₆} C']
    (F' : A' ⥤ B') (G' : C' ⥤ B') where
  /-- the functor on the left component -/
  left : A ⥤ A'
  /-- the functor on the base component -/
  base : B ⥤ B'
  /-- the functor on the right component -/
  right : C ⥤ C'
  /-- a `CatCommSq` bundling the natural isomorphism `F ⋙ base ≅ left ⋙ F'`. -/
  squareLeft : CatCommSq F left base F' := by infer_instance
  /-- a `CatCommSq` bundling the natural isomorphism `G ⋙ base ≅ right ⋙ G'`. -/
  squareRight : CatCommSq G right base G' := by infer_instance

namespace CatCospanTransform

section

variable {A : Type u₁} {B : Type u₂} {C : Type u₃}
  [Category.{v₁} A] [Category.{v₂} B] [Category.{v₃} C]
  (F : A ⥤ B) (G : C ⥤ B)

attribute [local instance] CatCommSq.vId in
/-- The identity `CatCospanTransform` -/
@[simps]
def id : CatCospanTransform F G F G where
  left := 𝟭 A
  base := 𝟭 B
  right := 𝟭 C

variable {F G}
/-- Composition of `CatCospanTransforms` is defined "componentwise". -/
@[simps]
def comp
    {A' : Type u₄} {B' : Type u₅} {C' : Type u₆}
    [Category.{v₄} A'] [Category.{v₅} B'] [Category.{v₆} C']
    {F' : A' ⥤ B'} {G' : C' ⥤ B'}
    {A'' : Type u₇} {B'' : Type u₈} {C'' : Type u₉}
    [Category.{v₇} A''] [Category.{v₈} B''] [Category.{v₉} C'']
    {F'' : A'' ⥤ B''} {G'' : C'' ⥤ B''}
    (ψ : CatCospanTransform F G F' G') (ψ' : CatCospanTransform F' G' F'' G'') :
    CatCospanTransform F G F'' G'' where
  left := ψ.left ⋙ ψ'.left
  base := ψ.base ⋙ ψ'.base
  right := ψ.right ⋙ ψ'.right
  squareLeft := ψ.squareLeft.vComp' ψ'.squareLeft
  squareRight := ψ.squareRight.vComp' ψ'.squareRight

end

end CatCospanTransform

variable {A : Type u₁} {B : Type u₂} {C : Type u₃}
    {A' : Type u₄} {B' : Type u₅} {C' : Type u₆}
    {A'' : Type u₇} {B'' : Type u₈} {C'' : Type u₉}
    [Category.{v₁} A] [Category.{v₂} B] [Category.{v₃} C]
    {F : A ⥤ B} {G : C ⥤ B}
    [Category.{v₄} A'] [Category.{v₅} B'] [Category.{v₆} C']
    {F' : A' ⥤ B'} {G' : C' ⥤ B'}
    [Category.{v₇} A''] [Category.{v₈} B''] [Category.{v₉} C'']
    {F'' : A'' ⥤ B''} {G'' : C'' ⥤ B''}

/-- A morphism of `CatCospanTransform F G F' G'` is a triple of natural
transformations between the component functors, subjects to
coherence conditions respective to the squares. -/
structure CatCospanTransformMorphism
    (ψ ψ' : CatCospanTransform F G F' G') where
  /-- the natural transformations between the left components -/
  left : ψ.left ⟶ ψ'.left
  /-- the natural transformations between the right components -/
  right : ψ.right ⟶ ψ'.right
  /-- the natural transformations between the base components -/
  base : ψ.base ⟶ ψ'.base
  /-- the coherence condition for the left square -/
  left_coherence :
      ψ.squareLeft.iso.hom ≫ Functor.whiskerRight left F' =
      Functor.whiskerLeft F base ≫ ψ'.squareLeft.iso.hom := by
    cat_disch
  /-- the coherence condition for the right square -/
  right_coherence :
      ψ.squareRight.iso.hom ≫ Functor.whiskerRight right G' =
      Functor.whiskerLeft G base ≫ ψ'.squareRight.iso.hom := by
    cat_disch

namespace CatCospanTransform

attribute [reassoc (attr := simp)]
  CatCospanTransformMorphism.left_coherence
  CatCospanTransformMorphism.right_coherence

@[simps]
instance category : Category (CatCospanTransform F G F' G') where
  Hom ψ ψ' := CatCospanTransformMorphism ψ ψ'
  id ψ :=
    { left := 𝟙 _
      right := 𝟙 _
      base := 𝟙 _ }
  comp α β :=
    { left := α.left ≫ β.left
      right := α.right ≫ β.right
      base := α.base ≫ β.base}

attribute [local ext] CatCospanTransformMorphism in
@[ext]
lemma hom_ext {ψ ψ' : CatCospanTransform F G F' G'} {θ θ' : ψ ⟶ ψ'}
    (hl : θ.left = θ'.left) (hr : θ.right = θ'.right) (hb : θ.base = θ'.base) :
    θ = θ' := by
  apply CatCospanTransformMorphism.ext <;> assumption

end CatCospanTransform

namespace CatCospanTransformMorphism

@[reassoc (attr := simp)]
lemma left_coherence_app {ψ ψ' : CatCospanTransform F G F' G'}
    (α : ψ ⟶ ψ') (x : A) :
    ψ.squareLeft.iso.hom.app x ≫ F'.map (α.left.app x) =
    α.base.app (F.obj x) ≫ ψ'.squareLeft.iso.hom.app x :=
  congr_app α.left_coherence x

@[reassoc (attr := simp)]
lemma right_coherence_app {ψ ψ' : CatCospanTransform F G F' G'}
    (α : ψ ⟶ ψ') (x : C) :
    ψ.squareRight.iso.hom.app x ≫ G'.map (α.right.app x) =
    α.base.app (G.obj x) ≫ ψ'.squareRight.iso.hom.app x :=
  congr_app α.right_coherence x

/-- Whiskering left of a `CatCospanTransformMorphism` by a `CatCospanTransform`. -/
@[simps]
def whiskerLeft (φ : CatCospanTransform F G F' G')
    {ψ ψ' : CatCospanTransform F' G' F'' G''} (α : ψ ⟶ ψ') :
    (φ.comp ψ) ⟶ (φ.comp ψ') where
  left := Functor.whiskerLeft φ.left α.left
  right := Functor.whiskerLeft φ.right α.right
  base := Functor.whiskerLeft φ.base α.base

/-- Whiskering right of a `CatCospanTransformMorphism` by a `CatCospanTransform`. -/
@[simps]
def whiskerRight {ψ ψ' : CatCospanTransform F G F' G'} (α : ψ ⟶ ψ')
    (φ : CatCospanTransform F' G' F'' G'') :
    (ψ.comp φ) ⟶ (ψ'.comp φ) where
  left := Functor.whiskerRight α.left φ.left
  right := Functor.whiskerRight α.right φ.right
  base := Functor.whiskerRight α.base φ.base
  left_coherence := by
    ext x
    dsimp
    simp only [CatCommSq.vComp_iso_hom_app, Category.assoc]
    rw [← Functor.map_comp_assoc, ← left_coherence_app, Functor.map_comp_assoc]
    simp
  right_coherence := by
    ext x
    dsimp
    simp only [CatCommSq.vComp_iso_hom_app, Category.assoc]
    rw [← Functor.map_comp_assoc, ← right_coherence_app, Functor.map_comp_assoc]
    simp

end CatCospanTransformMorphism

namespace CatCospanTransform

/-- A constructor for isomorphisms of `CatCospanTransform`'s. -/
@[simps]
def mkIso {ψ ψ' : CatCospanTransform F G F' G'}
    (left : ψ.left ≅ ψ'.left) (right : ψ.right ≅ ψ'.right)
    (base : ψ.base ≅ ψ'.base)
    (left_coherence :
        ψ.squareLeft.iso.hom ≫ Functor.whiskerRight left.hom F' =
        Functor.whiskerLeft F base.hom ≫ ψ'.squareLeft.iso.hom := by
      cat_disch)
    (right_coherence :
        ψ.squareRight.iso.hom ≫ Functor.whiskerRight right.hom G' =
        Functor.whiskerLeft G base.hom ≫ ψ'.squareRight.iso.hom := by
      cat_disch) :
    ψ ≅ ψ' where
  hom :=
    { left := left.hom
      right := right.hom
      base := base.hom }
  inv :=
    { left := left.inv
      right := right.inv
      base := base.inv
      left_coherence := by
        simpa using ψ'.squareLeft.iso.hom ≫=
          IsIso.inv_eq_inv.mpr left_coherence =≫
          ψ.squareLeft.iso.hom
      right_coherence := by
        simpa using ψ'.squareRight.iso.hom ≫=
          IsIso.inv_eq_inv.mpr right_coherence =≫
          ψ.squareRight.iso.hom }

section Iso

variable {ψ ψ' : CatCospanTransform F G F' G'}
  (f : ψ' ⟶ ψ') [IsIso f] (e : ψ ≅ ψ')

instance isIso_left : IsIso f.left :=
  ⟨(inv f).left, by simp [← CatCospanTransform.category_comp_left]⟩

instance isIso_right : IsIso f.right :=
  ⟨(inv f).right, by simp [← CatCospanTransform.category_comp_right]⟩

instance isIso_base : IsIso f.base :=
  ⟨(inv f).base, by simp [← CatCospanTransform.category_comp_base]⟩

@[simp]
lemma inv_left : inv f.left = (inv f).left := by
  symm
  apply IsIso.eq_inv_of_inv_hom_id
  simp [← CatCospanTransform.category_comp_left]

@[simp]
lemma inv_right : inv f.right = (inv f).right := by
  symm
  apply IsIso.eq_inv_of_inv_hom_id
  simp [← CatCospanTransform.category_comp_right]

@[simp]
lemma inv_base : inv f.base = (inv f).base := by
  symm
  apply IsIso.eq_inv_of_inv_hom_id
  simp [← CatCospanTransform.category_comp_base]

/-- Extract an isomorphism between left components from an isomorphism in
`CatCospanTransform F G F' G'`. -/
@[simps]
def leftIso : ψ.left ≅ ψ'.left where
  hom := e.hom.left
  inv := e.inv.left
  hom_inv_id := by simp [← category_comp_left]
  inv_hom_id := by simp [← category_comp_left]

/-- Extract an isomorphism between right components from an isomorphism in
`CatCospanTransform F G F' G'`. -/
@[simps]
def rightIso : ψ.right ≅ ψ'.right where
  hom := e.hom.right
  inv := e.inv.right
  hom_inv_id := by simp [← category_comp_right]
  inv_hom_id := by simp [← category_comp_right]

/-- Extract an isomorphism between base components from an isomorphism in
`CatCospanTransform F G F' G'`. -/
@[simps]
def baseIso : ψ.base ≅ ψ'.base where
  hom := e.hom.base
  inv := e.inv.base
  hom_inv_id := by simp [← category_comp_base]
  inv_hom_id := by simp [← category_comp_base]

omit [IsIso f] in
lemma isIso_iff : IsIso f ↔ IsIso f.left ∧ IsIso f.base ∧ IsIso f.right where
  mp h := ⟨inferInstance, inferInstance, inferInstance⟩
  mpr h := by
    obtain ⟨_, _, _⟩ := h
    use mkIso (asIso f.left) (asIso f.right) (asIso f.base)
      f.left_coherence f.right_coherence|>.inv
    aesop_cat

end Iso

/-- The left unitor isomorphism for categorical cospan transformations. -/
@[simps!]
def leftUnitor (φ : CatCospanTransform F G F' G') :
    (CatCospanTransform.id F G).comp φ ≅ φ :=
  mkIso φ.left.leftUnitor φ.right.leftUnitor φ.base.leftUnitor

/-- The right unitor isomorphism for categorical cospan transformations. -/
@[simps!]
def rightUnitor (φ : CatCospanTransform F G F' G') :
    φ.comp (.id F' G') ≅ φ :=
  mkIso φ.left.rightUnitor φ.right.rightUnitor φ.base.rightUnitor

/-- The associator isomorphism for categorical cospan transformations. -/
@[simps!]
def associator {A''' : Type u₁₀} {B''' : Type u₁₁} {C''' : Type u₁₂}
    [Category.{v₁₀} A'''] [Category.{v₁₁} B'''] [Category.{v₁₂} C''']
    {F''' : A''' ⥤ B'''} {G''' : C''' ⥤ B'''}
    (φ : CatCospanTransform F G F' G') (φ' : CatCospanTransform F' G' F'' G'')
    (φ'' : CatCospanTransform F'' G'' F''' G''') :
    (φ.comp φ').comp φ'' ≅ φ.comp (φ'.comp φ'') :=
  mkIso
    (φ.left.associator φ'.left φ''.left)
    (φ.right.associator φ'.right φ''.right)
    (φ.base.associator φ'.base φ''.base)

section lemmas

-- We scope the notations with notations from bicategories to make life easier.
-- Due to performance issues, these notations should not be in scope at the same time
-- as the ones in bicategories.

@[inherit_doc] scoped infixr:81 " ◁ " => CatCospanTransformMorphism.whiskerLeft
@[inherit_doc] scoped infixl:81 " ▷ " => CatCospanTransformMorphism.whiskerRight
@[inherit_doc] scoped notation "α_" => CatCospanTransform.associator
@[inherit_doc] scoped notation "λ_" => CatCospanTransform.leftUnitor
@[inherit_doc] scoped notation "ρ_" => CatCospanTransform.rightUnitor

variable
    {A''' : Type u₁₀} {B''' : Type u₁₁} {C''' : Type u₁₂}
    [Category.{v₁₀} A'''] [Category.{v₁₁} B'''] [Category.{v₁₂} C''']
    {F''' : A''' ⥤ B'''} {G''' : C''' ⥤ B'''}
    {ψ ψ' ψ'' : CatCospanTransform F G F' G'}
    (η : ψ ⟶ ψ') (η' : ψ' ⟶ ψ'')
    {φ φ' φ'' : CatCospanTransform F' G' F'' G''}
    (θ : φ ⟶ φ') (θ' : φ' ⟶ φ'')
    {τ τ' : CatCospanTransform F'' G'' F''' G'''}
    (γ : τ ⟶ τ')

@[reassoc]
<<<<<<< HEAD
lemma whisker_exchange : ψ ◁ θ ≫ η ▷ φ' = η ▷ φ ≫ ψ' ◁ θ := by aesop_cat

@[simp]
lemma id_whiskerRight : 𝟙 ψ ▷ φ = 𝟙 _ := by aesop_cat

@[reassoc]
lemma whiskerRight_id : η ▷ (.id _ _) = (ρ_ _).hom ≫ η ≫ (ρ_ _).inv := by aesop_cat

@[simp, reassoc]
lemma comp_whiskerRight : (η ≫ η') ▷ φ = η ▷ φ ≫ η' ▷ φ := by aesop_cat
=======
lemma whisker_exchange : ψ ◁ θ ≫ η ▷ φ' = η ▷ φ ≫ ψ' ◁ θ := by cat_disch

@[simp]
lemma id_whiskerRight : 𝟙 ψ ▷ φ = 𝟙 _ := by cat_disch

@[reassoc]
lemma whiskerRight_id : η ▷ (.id _ _) = (ρ_ _).hom ≫ η ≫ (ρ_ _).inv := by cat_disch

@[simp, reassoc]
lemma comp_whiskerRight : (η ≫ η') ▷ φ = η ▷ φ ≫ η' ▷ φ := by cat_disch
>>>>>>> e20d25fa

@[reassoc]
lemma whiskerRight_comp :
    η ▷ (φ.comp τ) = (α_ _ _ _).inv ≫ (η ▷ φ) ▷ τ ≫ (α_ _ _ _ ).hom := by
<<<<<<< HEAD
  aesop_cat

@[simp]
lemma whiskerleft_id : ψ ◁ 𝟙 φ = 𝟙 _ := by aesop_cat

@[reassoc]
lemma id_whiskerLeft : (.id _ _) ◁ η = (λ_ _).hom ≫ η ≫ (λ_ _).inv := by aesop_cat

@[simp, reassoc]
lemma whiskerLeft_comp : ψ ◁ (θ ≫ θ') = (ψ ◁ θ) ≫ (ψ ◁ θ') := by aesop_cat
=======
  cat_disch

@[simp]
lemma whiskerleft_id : ψ ◁ 𝟙 φ = 𝟙 _ := by cat_disch

@[reassoc]
lemma id_whiskerLeft : (.id _ _) ◁ η = (λ_ _).hom ≫ η ≫ (λ_ _).inv := by cat_disch

@[simp, reassoc]
lemma whiskerLeft_comp : ψ ◁ (θ ≫ θ') = (ψ ◁ θ) ≫ (ψ ◁ θ') := by cat_disch
>>>>>>> e20d25fa

@[reassoc]
lemma comp_whiskerLeft :
    (ψ.comp φ) ◁ γ = (α_ _ _ _).hom ≫ (ψ ◁ (φ ◁ γ)) ≫ (α_ _ _ _).inv := by
<<<<<<< HEAD
  aesop_cat
=======
  cat_disch
>>>>>>> e20d25fa

@[reassoc]
lemma pentagon
    {A'''' : Type u₁₃} {B'''' : Type u₁₄} {C'''' : Type u₁₅}
    [Category.{v₁₃} A''''] [Category.{v₁₄} B''''] [Category.{v₁₅} C'''']
    {F'''' : A'''' ⥤ B''''} {G'''' : C'''' ⥤ B''''}
    {σ : CatCospanTransform F''' G''' F'''' G''''} :
    (α_ ψ φ τ).hom ▷ σ ≫ (α_ ψ (φ.comp τ) σ).hom ≫ ψ ◁ (α_ φ τ σ).hom =
      (α_ (ψ.comp φ) τ σ).hom ≫ (α_ ψ φ (τ.comp σ)).hom := by
<<<<<<< HEAD
  aesop_cat
=======
  cat_disch
>>>>>>> e20d25fa

@[reassoc]
lemma triangle :
    (α_ ψ (.id _ _) φ).hom ≫ ψ ◁ (λ_ φ).hom = (ρ_ ψ).hom ▷ φ := by
<<<<<<< HEAD
  aesop_cat
=======
  cat_disch
>>>>>>> e20d25fa

@[reassoc]
lemma triangle_inv :
     (α_ ψ (.id _ _) φ).inv ≫ (ρ_ ψ).hom ▷ φ = ψ ◁ (λ_ φ).hom := by
<<<<<<< HEAD
  aesop_cat
=======
  cat_disch
>>>>>>> e20d25fa

section Isos

variable {ψ ψ' : CatCospanTransform F G F' G'} (η : ψ ⟶ ψ') [IsIso η]
    {φ φ' : CatCospanTransform F' G' F'' G''} (θ : φ ⟶ φ') [IsIso θ]

instance : IsIso (ψ ◁ θ) :=
    ⟨ψ ◁ inv θ, ⟨by simp [← whiskerLeft_comp], by simp [← whiskerLeft_comp]⟩⟩

lemma inv_whiskerLeft : inv (ψ ◁ θ) = ψ ◁ inv θ := by
  apply IsIso.inv_eq_of_hom_inv_id
  simp [← whiskerLeft_comp]

instance : IsIso (η ▷ φ) :=
    ⟨inv η ▷ φ, ⟨by simp [← comp_whiskerRight], by simp [← comp_whiskerRight]⟩⟩

lemma inv_whiskerRight : inv (η ▷ φ) = inv η ▷ φ := by
  apply IsIso.inv_eq_of_hom_inv_id
  simp [← comp_whiskerRight]

end Isos

end lemmas

end CatCospanTransform

open scoped CatCospanTransform

/--
A `CatCospanAdjunction F G F' G'` is the data of a
`ψ : CatCospanTransform F G F' G'`, a `φ CatCospanTransform F' G' F G`, along
with unit and counit morphisms satisfying the triangle identities
It can be thought of as a diagram
```
    F     G
 A = ⥤ B ⥢ = C
| ^   | ^   | ^
|⊣|   |⊣|   |⊣|
v |   v |   v |
 A'= ⥤ B'⥢ = C'
    F'    G'

```
with suitable CatCommSq between the lefts and right adjoints, where the square between
the left and right adjoints are related through `mateEquiv`.
-/
structure CatCospanAdjunction
    {A B C : Type*} [Category A] [Category B] [Category C]
    (F : A ⥤ B) (G : C ⥤ B)
    {A' B' C' : Type*} [Category A'] [Category B'] [Category C']
    (F' : A' ⥤ B') (G' : C' ⥤ B') where
  /-- the left adjoint transformation -/
  leftAdjoint : CatCospanTransform F G F' G'
  /-- the right adjoint transformation -/
  rightAdjoint : CatCospanTransform F' G' F G
  /-- the unit morphism of `CatCospanTransform` -/
  unit : CatCospanTransform.id F G ⟶ leftAdjoint.comp rightAdjoint
  /-- the counit morphism of `CatCospanTransform` -/
  counit : rightAdjoint.comp leftAdjoint ⟶ CatCospanTransform.id F' G'
  /-- the left triangle identitiy -/
  left_triangle :
      unit ▷ leftAdjoint ≫ (α_ _ _ _).hom ≫ leftAdjoint ◁ counit =
      (λ_ _).hom ≫ (ρ_ _).inv := by
    aesop_cat
  /-- the right triangle identitiy -/
  right_triangle :
      rightAdjoint ◁ unit ≫ (α_ _ _ _).inv ≫ counit ▷ rightAdjoint =
      (ρ_ _).hom ≫ (λ_ _).inv := by
    aesop_cat

namespace CatCospanAdjunction

variable {A B C : Type*} [Category A] [Category B] [Category C]
    {F : A ⥤ B} {G : C ⥤ B}
    {A' B' C' : Type*} [Category A'] [Category B'] [Category C']
    {F' : A' ⥤ B'} {G' : C' ⥤ B'}
    (𝔄 : CatCospanAdjunction F G F' G')

/-- The adjunction on the left components of a `CatCospanAdjunction`. -/
@[simps]
def leftAdjunction : 𝔄.leftAdjoint.left ⊣ 𝔄.rightAdjoint.left where
  unit := 𝔄.unit.left
  counit := 𝔄.counit.left
  left_triangle_components x := by
    simpa using congr_arg (fun t ↦ t.left.app x) 𝔄.left_triangle
  right_triangle_components x := by
    simpa using congr_arg (fun t ↦ t.left.app x) 𝔄.right_triangle

/-- The adjunction on the right components of a `CatCospanAdjunction`. -/
@[simps]
def rightAdjunction : 𝔄.leftAdjoint.right ⊣ 𝔄.rightAdjoint.right where
  unit := 𝔄.unit.right
  counit := 𝔄.counit.right
  left_triangle_components x := by
    simpa using congr_arg (fun t ↦ t.right.app x) 𝔄.left_triangle
  right_triangle_components x := by
    simpa using congr_arg (fun t ↦ t.right.app x) 𝔄.right_triangle

/-- The adjunction on the base components of a `CatCospanAdjunction`. -/
@[simps]
def baseAdjunction : 𝔄.leftAdjoint.base ⊣ 𝔄.rightAdjoint.base where
  unit := 𝔄.unit.base
  counit := 𝔄.counit.base
  left_triangle_components x := by
    simpa using congr_arg (fun t ↦ t.base.app x) 𝔄.left_triangle
  right_triangle_components x := by
    simpa using congr_arg (fun t ↦ t.base.app x) 𝔄.right_triangle

/-- In a `CatCospanAdjunction`, the left square on the right adjoints is
related to the left square on the left adjoints via the calculus of mates. -/
lemma mateEquivLeftAdjointSquaresHom :
    mateEquiv 𝔄.leftAdjunction 𝔄.baseAdjunction
      (TwoSquare.mk _ _ _ _ 𝔄.leftAdjoint.squareLeft.iso.hom) =
    TwoSquare.mk _ _ _ _ (𝔄.rightAdjoint.squareLeft.iso.inv) := by
  ext x
  dsimp [TwoSquare.mk, TwoSquare.natTrans]
  simp only [Category.id_comp, Category.comp_id]
  -- Collecting some facts
  have h₁ := 𝔄.unit.left_coherence_app (𝔄.rightAdjoint.left.obj x) =≫
    (𝔄.rightAdjoint.squareLeft.iso).inv.app
        (𝔄.leftAdjoint.left.obj (𝔄.rightAdjoint.left.obj x))
  have h₂ := 𝔄.rightAdjoint.squareLeft.iso_inv_naturality
    (f := 𝔄.counit.left.app x)
  have := 𝔄.leftAdjunction.right_triangle_components x
  dsimp at h₁ this
  simp only [CatCommSq.vId_iso_hom_app, Category.id_comp,
    CatCommSq.vComp_iso_hom_app, Category.assoc, Iso.hom_inv_id_app,
    Functor.comp_obj, Category.comp_id] at h₁
  simp only [CatCospanTransform.comp_left, Functor.comp_obj,
    CatCospanTransform.id_left, Functor.id_obj] at h₂
  rw [← reassoc_of% h₁, ← h₂, ← Functor.map_comp_assoc, this]
  simp

/-- In a `CatCospanAdjunction`, the right square on the right adjoints is
related to the right square on the left adjoints via the calculus of mates. -/
lemma mateEquivRightAdjointSquaresHom :
    mateEquiv 𝔄.rightAdjunction 𝔄.baseAdjunction
      (TwoSquare.mk _ _ _ _ 𝔄.leftAdjoint.squareRight.iso.hom) =
    TwoSquare.mk _ _ _ _ (𝔄.rightAdjoint.squareRight.iso.inv) := by
  ext x
  dsimp [TwoSquare.mk, TwoSquare.natTrans]
  simp only [Category.id_comp, Category.comp_id]
  -- Collecting some facts
  have h₁ := 𝔄.unit.right_coherence_app (𝔄.rightAdjoint.right.obj x) =≫
    (𝔄.rightAdjoint.squareRight.iso).inv.app
        (𝔄.leftAdjoint.right.obj (𝔄.rightAdjoint.right.obj x))
  have h₂ := 𝔄.rightAdjoint.squareRight.iso_inv_naturality
    (f := 𝔄.counit.right.app x)
  have := 𝔄.rightAdjunction.right_triangle_components x
  dsimp at h₁ this
  simp only [CatCommSq.vId_iso_hom_app, Category.id_comp,
    CatCommSq.vComp_iso_hom_app, Category.assoc, Iso.hom_inv_id_app,
    Functor.comp_obj, Category.comp_id] at h₁
  simp only [CatCospanTransform.comp_right, Functor.comp_obj,
    CatCospanTransform.id_right, Functor.id_obj] at h₂
  rw [← reassoc_of% h₁, ← h₂, ← Functor.map_comp_assoc, this]
  simp

end CatCospanAdjunction

end CategoryTheory.Limits<|MERGE_RESOLUTION|>--- conflicted
+++ resolved
@@ -304,7 +304,7 @@
     obtain ⟨_, _, _⟩ := h
     use mkIso (asIso f.left) (asIso f.right) (asIso f.base)
       f.left_coherence f.right_coherence|>.inv
-    aesop_cat
+    cat_disch
 
 end Iso
 
@@ -357,18 +357,6 @@
     (γ : τ ⟶ τ')
 
 @[reassoc]
-<<<<<<< HEAD
-lemma whisker_exchange : ψ ◁ θ ≫ η ▷ φ' = η ▷ φ ≫ ψ' ◁ θ := by aesop_cat
-
-@[simp]
-lemma id_whiskerRight : 𝟙 ψ ▷ φ = 𝟙 _ := by aesop_cat
-
-@[reassoc]
-lemma whiskerRight_id : η ▷ (.id _ _) = (ρ_ _).hom ≫ η ≫ (ρ_ _).inv := by aesop_cat
-
-@[simp, reassoc]
-lemma comp_whiskerRight : (η ≫ η') ▷ φ = η ▷ φ ≫ η' ▷ φ := by aesop_cat
-=======
 lemma whisker_exchange : ψ ◁ θ ≫ η ▷ φ' = η ▷ φ ≫ ψ' ◁ θ := by cat_disch
 
 @[simp]
@@ -379,23 +367,10 @@
 
 @[simp, reassoc]
 lemma comp_whiskerRight : (η ≫ η') ▷ φ = η ▷ φ ≫ η' ▷ φ := by cat_disch
->>>>>>> e20d25fa
 
 @[reassoc]
 lemma whiskerRight_comp :
     η ▷ (φ.comp τ) = (α_ _ _ _).inv ≫ (η ▷ φ) ▷ τ ≫ (α_ _ _ _ ).hom := by
-<<<<<<< HEAD
-  aesop_cat
-
-@[simp]
-lemma whiskerleft_id : ψ ◁ 𝟙 φ = 𝟙 _ := by aesop_cat
-
-@[reassoc]
-lemma id_whiskerLeft : (.id _ _) ◁ η = (λ_ _).hom ≫ η ≫ (λ_ _).inv := by aesop_cat
-
-@[simp, reassoc]
-lemma whiskerLeft_comp : ψ ◁ (θ ≫ θ') = (ψ ◁ θ) ≫ (ψ ◁ θ') := by aesop_cat
-=======
   cat_disch
 
 @[simp]
@@ -406,16 +381,11 @@
 
 @[simp, reassoc]
 lemma whiskerLeft_comp : ψ ◁ (θ ≫ θ') = (ψ ◁ θ) ≫ (ψ ◁ θ') := by cat_disch
->>>>>>> e20d25fa
 
 @[reassoc]
 lemma comp_whiskerLeft :
     (ψ.comp φ) ◁ γ = (α_ _ _ _).hom ≫ (ψ ◁ (φ ◁ γ)) ≫ (α_ _ _ _).inv := by
-<<<<<<< HEAD
-  aesop_cat
-=======
   cat_disch
->>>>>>> e20d25fa
 
 @[reassoc]
 lemma pentagon
@@ -425,29 +395,17 @@
     {σ : CatCospanTransform F''' G''' F'''' G''''} :
     (α_ ψ φ τ).hom ▷ σ ≫ (α_ ψ (φ.comp τ) σ).hom ≫ ψ ◁ (α_ φ τ σ).hom =
       (α_ (ψ.comp φ) τ σ).hom ≫ (α_ ψ φ (τ.comp σ)).hom := by
-<<<<<<< HEAD
-  aesop_cat
-=======
   cat_disch
->>>>>>> e20d25fa
 
 @[reassoc]
 lemma triangle :
     (α_ ψ (.id _ _) φ).hom ≫ ψ ◁ (λ_ φ).hom = (ρ_ ψ).hom ▷ φ := by
-<<<<<<< HEAD
-  aesop_cat
-=======
   cat_disch
->>>>>>> e20d25fa
 
 @[reassoc]
 lemma triangle_inv :
      (α_ ψ (.id _ _) φ).inv ≫ (ρ_ ψ).hom ▷ φ = ψ ◁ (λ_ φ).hom := by
-<<<<<<< HEAD
-  aesop_cat
-=======
   cat_disch
->>>>>>> e20d25fa
 
 section Isos
 
@@ -511,12 +469,12 @@
   left_triangle :
       unit ▷ leftAdjoint ≫ (α_ _ _ _).hom ≫ leftAdjoint ◁ counit =
       (λ_ _).hom ≫ (ρ_ _).inv := by
-    aesop_cat
+    cat_disch
   /-- the right triangle identitiy -/
   right_triangle :
       rightAdjoint ◁ unit ≫ (α_ _ _ _).inv ≫ counit ▷ rightAdjoint =
       (ρ_ _).hom ≫ (λ_ _).inv := by
-    aesop_cat
+    cat_disch
 
 namespace CatCospanAdjunction
 
