/-
Copyright (c) 2025 Robin Carlier. All rights reserved.
Released under Apache 2.0 license as described in the file LICENSE.
Authors: Robin Carlier
-/
import Mathlib.CategoryTheory.CatCommSq
import Mathlib.CategoryTheory.Adjunction.Mates

/-! # Morphisms of categorical cospans.

Given `F : A ⥤ B`, `G : C ⥤ B`, `F' : A' ⥤ B'` and `G' : C' ⥤ B'`,
this files defines `CatCospanTransform F G F' G'`, the category of
"categorical transformations" from the (categorical) cospan `F G` to
the (categorical) cospan `F' G'`. Such a transformation consists of a
diagram

```
    F   G
  A ⥤ B ⥢ C
H₁|   |H₂ |H₃
  v   v   v
  A'⥤ B'⥢ C'
    F'  G'
```

with specified `CatCommSq`s expressing 2-commutativity of the squares. These
transformations are used to encode 2-functoriality of categorical pullback squares.
-/

namespace CategoryTheory.Limits

universe v₁ v₂ v₃ v₄ v₅ v₆ v₇ v₈ v₉ v₁₀ v₁₁ v₁₂ v₁₃ v₁₄ v₁₅
universe u₁ u₂ u₃ u₄ u₅ u₆ u₇ u₈ u₉ u₁₀ u₁₁ u₁₂ u₁₃ u₁₄ u₁₅

/-- A `CatCospanTransform F G F' G'` is a diagram
```
    F   G
  A ⥤ B ⥢ C
H₁|   |H₂ |H₃
  v   v   v
  A'⥤ B'⥢ C'
    F'  G'
```
with specified `CatCommSq`s expressing 2-commutativity of the squares. -/
structure CatCospanTransform
    {A : Type u₁} {B : Type u₂} {C : Type u₃}
    [Category.{v₁} A] [Category.{v₂} B] [Category.{v₃} C]
    (F : A ⥤ B) (G : C ⥤ B)
    {A' : Type u₄} {B' : Type u₅} {C' : Type u₆}
    [Category.{v₄} A'] [Category.{v₅} B'] [Category.{v₆} C']
    (F' : A' ⥤ B') (G' : C' ⥤ B') where
  /-- the functor on the left component -/
  left : A ⥤ A'
  /-- the functor on the base component -/
  base : B ⥤ B'
  /-- the functor on the right component -/
  right : C ⥤ C'
  /-- a `CatCommSq` bundling the natural isomorphism `F ⋙ base ≅ left ⋙ F'`. -/
  squareLeft : CatCommSq F left base F' := by infer_instance
  /-- a `CatCommSq` bundling the natural isomorphism `G ⋙ base ≅ right ⋙ G'`. -/
  squareRight : CatCommSq G right base G' := by infer_instance

namespace CatCospanTransform

section

variable {A : Type u₁} {B : Type u₂} {C : Type u₃}
  [Category.{v₁} A] [Category.{v₂} B] [Category.{v₃} C]
  (F : A ⥤ B) (G : C ⥤ B)

attribute [local instance] CatCommSq.vId in
/-- The identitiy `CatCospanTransform` -/
@[simps]
def id : CatCospanTransform F G F G where
  left := 𝟭 A
  base := 𝟭 B
  right := 𝟭 C

variable {F G}
/-- Composition of `CatCospanTransforms` is defined "componentwise". -/
@[simps]
def comp
  {A' : Type u₄} {B' : Type u₅} {C' : Type u₆}
  [Category.{v₄} A'] [Category.{v₅} B'] [Category.{v₆} C']
  {F' : A' ⥤ B'} {G' : C' ⥤ B'}
  {A'' : Type u₇} {B'' : Type u₈} {C'' : Type u₉}
  [Category.{v₇} A''] [Category.{v₈} B''] [Category.{v₉} C'']
  {F'' : A'' ⥤ B''} {G'' : C'' ⥤ B''}
  (ψ : CatCospanTransform F G F' G') (ψ' : CatCospanTransform F' G' F'' G'') :
    CatCospanTransform F G F'' G'' where
  left := ψ.left ⋙ ψ'.left
  base := ψ.base ⋙ ψ'.base
  right := ψ.right ⋙ ψ'.right
  squareLeft := ψ.squareLeft.vComp' ψ'.squareLeft
  squareRight := ψ.squareRight.vComp' ψ'.squareRight

end

end CatCospanTransform

variable {A : Type u₁} {B : Type u₂} {C : Type u₃}
    {A' : Type u₄} {B' : Type u₅} {C' : Type u₆}
    {A'' : Type u₇} {B'' : Type u₈} {C'' : Type u₉}
    [Category.{v₁} A] [Category.{v₂} B] [Category.{v₃} C]
    {F : A ⥤ B} {G : C ⥤ B}
    [Category.{v₄} A'] [Category.{v₅} B'] [Category.{v₆} C']
    {F' : A' ⥤ B'} {G' : C' ⥤ B'}
    [Category.{v₇} A''] [Category.{v₈} B''] [Category.{v₉} C'']
    {F'' : A'' ⥤ B''} {G'' : C'' ⥤ B''}

/-- A morphism of `CatCospanTransform F G F' G'` is a triple of natural
transformations between the component functors, subjects to
coherence conditions respective to the squares. -/
structure CatCospanTransformMorphism
    (ψ ψ' : CatCospanTransform F G F' G') where
  /-- the natural transformations between the left components -/
  left : ψ.left ⟶ ψ'.left
  /-- the natural transformations between the right components -/
  right : ψ.right ⟶ ψ'.right
  /-- the natural transformations between the base components -/
  base : ψ.base ⟶ ψ'.base
  /-- the coherence condition for the left square -/
  left_coherence :
      ψ.squareLeft.iso.hom ≫ Functor.whiskerRight left F' =
      Functor.whiskerLeft F base ≫ ψ'.squareLeft.iso.hom := by
    aesop_cat
  /-- the coherence condition for the right square -/
  right_coherence :
      ψ.squareRight.iso.hom ≫ Functor.whiskerRight right G' =
      Functor.whiskerLeft G base ≫ ψ'.squareRight.iso.hom := by
    aesop_cat

namespace CatCospanTransform

attribute [reassoc (attr := simp)]
  CatCospanTransformMorphism.left_coherence
  CatCospanTransformMorphism.right_coherence

@[simps]
instance category : Category (CatCospanTransform F G F' G') where
  Hom ψ ψ' := CatCospanTransformMorphism ψ ψ'
  id ψ :=
    { left := 𝟙 _
      right := 𝟙 _
      base := 𝟙 _ }
  comp α β :=
    { left := α.left ≫ β.left
      right := α.right ≫ β.right
      base := α.base ≫ β.base}

attribute [local ext] CatCospanTransformMorphism in
@[ext]
lemma hom_ext {ψ ψ' : CatCospanTransform F G F' G'} {θ θ': ψ ⟶ ψ'}
    (hl : θ.left = θ'.left) (hr : θ.right = θ'.right) (hb : θ.base = θ'.base) :
    θ = θ' := by
  apply CatCospanTransformMorphism.ext <;> assumption

end CatCospanTransform

namespace CatCospanTransformMorphism

@[reassoc (attr := simp)]
lemma left_coherence_app {ψ ψ' : CatCospanTransform F G F' G'}
    (α : ψ ⟶ ψ') (x : A) :
    ψ.squareLeft.iso.hom.app x ≫ F'.map (α.left.app x) =
    α.base.app (F.obj x) ≫ ψ'.squareLeft.iso.hom.app x :=
  congr_app α.left_coherence x

@[reassoc (attr := simp)]
lemma right_coherence_app {ψ ψ' : CatCospanTransform F G F' G'}
    (α : ψ ⟶ ψ') (x : C) :
    ψ.squareRight.iso.hom.app x ≫ G'.map (α.right.app x) =
    α.base.app (G.obj x) ≫ ψ'.squareRight.iso.hom.app x :=
  congr_app α.right_coherence x

/-- Whiskering left of a `CatCospanTransformMorphism` by a `CatCospanTransform`. -/
@[simps]
def whiskerLeft (φ : CatCospanTransform F G F' G')
    {ψ ψ' : CatCospanTransform F' G' F'' G''} (α : ψ ⟶ ψ') :
    (φ.comp ψ) ⟶ (φ.comp ψ') where
  left := Functor.whiskerLeft φ.left α.left
  right := Functor.whiskerLeft φ.right α.right
  base := Functor.whiskerLeft φ.base α.base

/-- Whiskering right of a `CatCospanTransformMorphism` by a `CatCospanTransform`. -/
@[simps]
def whiskerRight {ψ ψ' : CatCospanTransform F G F' G'} (α : ψ ⟶ ψ')
    (φ : CatCospanTransform F' G' F'' G'') :
    (ψ.comp φ) ⟶ (ψ'.comp φ) where
  left := Functor.whiskerRight α.left φ.left
  right := Functor.whiskerRight α.right φ.right
  base := Functor.whiskerRight α.base φ.base
  left_coherence := by
    ext x
    dsimp
    simp only [CatCommSq.vComp_iso_hom_app, Category.assoc]
    rw [← Functor.map_comp_assoc, ← left_coherence_app, Functor.map_comp_assoc]
    simp
  right_coherence := by
    ext x
    dsimp
    simp only [CatCommSq.vComp_iso_hom_app, Category.assoc]
    rw [← Functor.map_comp_assoc, ← right_coherence_app, Functor.map_comp_assoc]
    simp

end CatCospanTransformMorphism

namespace CatCospanTransform

/-- A constructor for isomorphisms of `CatCospanTransform`'s. -/
@[simps]
def mkIso {ψ ψ' : CatCospanTransform F G F' G'}
    (left : ψ.left ≅ ψ'.left) (right : ψ.right ≅ ψ'.right)
    (base : ψ.base ≅ ψ'.base)
    (left_coherence :
        ψ.squareLeft.iso.hom ≫ Functor.whiskerRight left.hom F' =
        Functor.whiskerLeft F base.hom ≫ ψ'.squareLeft.iso.hom := by
      aesop_cat)
    (right_coherence :
        ψ.squareRight.iso.hom ≫ Functor.whiskerRight right.hom G' =
        Functor.whiskerLeft G base.hom ≫ ψ'.squareRight.iso.hom := by
      aesop_cat) :
    ψ ≅ ψ' where
  hom :=
    { left := left.hom
      right := right.hom
      base := base.hom }
  inv :=
    { left := left.inv
      right := right.inv
      base := base.inv
      left_coherence := by
        simpa using ψ'.squareLeft.iso.hom ≫=
          IsIso.inv_eq_inv.mpr left_coherence =≫
          ψ.squareLeft.iso.hom
      right_coherence := by
        simpa using ψ'.squareRight.iso.hom ≫=
          IsIso.inv_eq_inv.mpr right_coherence =≫
          ψ.squareRight.iso.hom }

section Iso

variable {ψ ψ' : CatCospanTransform F G F' G'}
  (f : ψ' ⟶ ψ') [IsIso f] (e : ψ ≅ ψ')

instance isIso_left : IsIso f.left :=
  ⟨(inv f).left, by simp [← CatCospanTransform.category_comp_left]⟩

instance isIso_right : IsIso f.right :=
  ⟨(inv f).right, by simp [← CatCospanTransform.category_comp_right]⟩

instance isIso_base : IsIso f.base :=
  ⟨(inv f).base, by simp [← CatCospanTransform.category_comp_base]⟩

@[simp]
lemma inv_left : inv f.left = (inv f).left := by
  symm
  apply IsIso.eq_inv_of_inv_hom_id
  simp [← CatCospanTransform.category_comp_left]

@[simp]
lemma inv_right : inv f.right = (inv f).right := by
  symm
  apply IsIso.eq_inv_of_inv_hom_id
  simp [← CatCospanTransform.category_comp_right]

@[simp]
lemma inv_base : inv f.base = (inv f).base := by
  symm
  apply IsIso.eq_inv_of_inv_hom_id
  simp [← CatCospanTransform.category_comp_base]

/-- Extract an isomorphism between left components from an isomorphism in
`CatCospanTransform F G F' G'`. -/
@[simps]
def leftIso : ψ.left ≅ ψ'.left where
  hom := e.hom.left
  inv := e.inv.left
  hom_inv_id := by simp [← category_comp_left]
  inv_hom_id := by simp [← category_comp_left]

/-- Extract an isomorphism between right components from an isomorphism in
`CatCospanTransform F G F' G'`. -/
@[simps]
def rightIso : ψ.right ≅ ψ'.right where
  hom := e.hom.right
  inv := e.inv.right
  hom_inv_id := by simp [← category_comp_right]
  inv_hom_id := by simp [← category_comp_right]

/-- Extract an isomorphism between base components from an isomorphism in
`CatCospanTransform F G F' G'`. -/
@[simps]
def baseIso : ψ.base ≅ ψ'.base where
  hom := e.hom.base
  inv := e.inv.base
  hom_inv_id := by simp [← category_comp_base]
  inv_hom_id := by simp [← category_comp_base]

omit [IsIso f] in
lemma isIso_iff : IsIso f ↔ IsIso f.left ∧ IsIso f.base ∧ IsIso f.right where
  mp h := ⟨inferInstance, inferInstance, inferInstance⟩
  mpr h := by
    obtain ⟨_, _, _⟩ := h
    use mkIso (asIso f.left) (asIso f.right) (asIso f.base)
      f.left_coherence f.right_coherence|>.inv
    aesop_cat

end Iso

/-- The left unitor isomorphism for categorical cospan transformations. -/
@[simps!]
def leftUnitor (φ : CatCospanTransform F G F' G') :
    (CatCospanTransform.id F G).comp φ ≅ φ :=
  mkIso φ.left.leftUnitor φ.right.leftUnitor φ.base.leftUnitor

/-- The right unitor isomorphism for categorical cospan transformations. -/
@[simps!]
def rightUnitor (φ : CatCospanTransform F G F' G') :
    φ.comp (.id F' G') ≅ φ :=
  mkIso φ.left.rightUnitor φ.right.rightUnitor φ.base.rightUnitor

/-- The associator isomorphism for categorical cospan transformations. -/
@[simps!]
def associator {A''' : Type u₁₀} {B''' : Type u₁₁} {C''' : Type u₁₂}
    [Category.{v₁₀} A'''] [Category.{v₁₁} B'''] [Category.{v₁₂} C''']
    {F''' : A''' ⥤ B'''} {G''' : C''' ⥤ B'''}
    (φ : CatCospanTransform F G F' G') (φ' : CatCospanTransform F' G' F'' G'')
    (φ'' : CatCospanTransform F'' G'' F''' G''') :
    (φ.comp φ').comp φ'' ≅ φ.comp (φ'.comp φ'') :=
  mkIso
    (φ.left.associator φ'.left φ''.left)
    (φ.right.associator φ'.right φ''.right)
    (φ.base.associator φ'.base φ''.base)

section lemmas

-- We scope the notations with notations from bicategories to make life easier.
-- Due to performance issues, these notations should not be in scope at the same time
-- as the ones in bicategories.

@[inherit_doc] scoped infixr:81 " ◁ " => CatCospanTransformMorphism.whiskerLeft
@[inherit_doc] scoped infixl:81 " ▷ " => CatCospanTransformMorphism.whiskerRight
@[inherit_doc] scoped notation "α_" => CatCospanTransform.associator
@[inherit_doc] scoped notation "λ_" => CatCospanTransform.leftUnitor
@[inherit_doc] scoped notation "ρ_" => CatCospanTransform.rightUnitor

variable
    {A''' : Type u₁₀} {B''' : Type u₁₁} {C''' : Type u₁₂}
    [Category.{v₁₀} A'''] [Category.{v₁₁} B'''] [Category.{v₁₂} C''']
    {F''' : A''' ⥤ B'''} {G''' : C''' ⥤ B'''}
    {ψ ψ' ψ'' : CatCospanTransform F G F' G'}
    (η : ψ ⟶ ψ') (η' : ψ' ⟶ ψ'')
    {φ φ' φ'' : CatCospanTransform F' G' F'' G''}
    (θ : φ ⟶ φ') (θ' : φ' ⟶ φ'')
    {τ τ' : CatCospanTransform F'' G'' F''' G'''}
    (γ : τ ⟶ τ')

@[reassoc]
lemma whisker_exchange : ψ ◁ θ ≫ η ▷ φ' = η ▷ φ ≫ ψ' ◁ θ := by aesop_cat

@[simp]
lemma id_whiskerRight : 𝟙 ψ ▷ φ = 𝟙 _ := by aesop_cat

@[reassoc]
lemma whiskerRight_id : η ▷ (.id _ _) = (ρ_ _).hom ≫ η ≫ (ρ_ _).inv := by aesop_cat

@[simp, reassoc]
lemma comp_whiskerRight : (η ≫ η') ▷ φ = η ▷ φ ≫ η' ▷ φ := by aesop_cat

@[reassoc]
lemma whiskerRight_comp :
    η ▷ (φ.comp τ) = (α_ _ _ _).inv ≫ (η ▷ φ) ▷ τ ≫ (α_ _ _ _ ).hom := by
  aesop_cat

@[simp]
lemma whiskerleft_id : ψ ◁ 𝟙 φ = 𝟙 _ := by aesop_cat

@[reassoc]
lemma id_whiskerLeft : (.id _ _) ◁ η = (λ_ _).hom ≫ η ≫ (λ_ _).inv := by aesop_cat

@[simp, reassoc]
lemma whiskerLeft_comp : ψ ◁ (θ ≫ θ') = (ψ ◁ θ) ≫ (ψ ◁ θ') := by aesop_cat

@[reassoc]
lemma comp_whiskerLeft :
    (ψ.comp φ) ◁ γ = (α_ _ _ _).hom ≫ (ψ ◁ (φ ◁ γ)) ≫ (α_ _ _ _).inv := by
  aesop_cat

@[reassoc]
lemma pentagon
    {A'''' : Type u₁₃} {B'''' : Type u₁₄} {C'''' : Type u₁₅}
    [Category.{v₁₃} A''''] [Category.{v₁₄} B''''] [Category.{v₁₅} C'''']
    {F'''' : A'''' ⥤ B''''} {G'''' : C'''' ⥤ B''''}
    {σ : CatCospanTransform F''' G''' F'''' G''''} :
    (α_ ψ φ τ).hom ▷ σ ≫ (α_ ψ (φ.comp τ) σ).hom ≫ ψ ◁ (α_ φ τ σ).hom =
      (α_ (ψ.comp φ) τ σ).hom ≫ (α_ ψ φ (τ.comp σ)).hom := by
  aesop_cat

@[reassoc]
lemma triangle :
    (α_ ψ (.id _ _) φ).hom ≫ ψ ◁ (λ_ φ).hom = (ρ_ ψ).hom ▷ φ := by
  aesop_cat

@[reassoc]
lemma triangle_inv :
     (α_ ψ (.id _ _) φ).inv ≫ (ρ_ ψ).hom ▷ φ = ψ ◁ (λ_ φ).hom := by
  aesop_cat

section Isos

variable {ψ ψ' : CatCospanTransform F G F' G'} (η : ψ ⟶ ψ') [IsIso η]
    {φ φ' : CatCospanTransform F' G' F'' G''} (θ : φ ⟶ φ') [IsIso θ]

instance : IsIso (ψ ◁ θ) :=
    ⟨ψ ◁ inv θ, ⟨by simp [← whiskerLeft_comp], by simp [← whiskerLeft_comp]⟩⟩

lemma inv_whiskerLeft : inv (ψ ◁ θ) = ψ ◁ inv θ := by
  apply IsIso.inv_eq_of_hom_inv_id
  simp [← whiskerLeft_comp]

instance : IsIso (η ▷ φ) :=
    ⟨inv η ▷ φ, ⟨by simp [← comp_whiskerRight], by simp [← comp_whiskerRight]⟩⟩

lemma inv_whiskerRight : inv (η ▷ φ) = inv η ▷ φ := by
  apply IsIso.inv_eq_of_hom_inv_id
  simp [← comp_whiskerRight]

end Isos

end lemmas

end CatCospanTransform

open scoped CatCospanTransform

/--
A `CatCospanAdjunction F G F' G'` is the data of a
`ψ : CatCospanTransform F G F' G'`, a `φ CatCospanTransform F' G' F G`, along
with unit and counit morphisms satisfying the triangle identities
It can be thought of as a diagram
```
    F     G
 A = ⥤ B ⥢ = C
| ^   | ^   | ^
|⊣|   |⊣|   |⊣|
v |   v |   v |
 A'= ⥤ B'⥢ = C'
    F'    G'

```
with suitable CatCommSq between the lefts and right adjoints, where the square between
the left and right adjoints are related through `mateEquiv`.
-/
structure CatCospanAdjunction
    {A B C : Type*} [Category A] [Category B] [Category C]
    (F : A ⥤ B) (G : C ⥤ B)
    {A' B' C' : Type*} [Category A'] [Category B'] [Category C']
    (F' : A' ⥤ B') (G' : C' ⥤ B') where
  /-- the left adjoint transformation -/
  leftAdjoint : CatCospanTransform F G F' G'
  /-- the right adjoint transformation -/
  rightAdjoint : CatCospanTransform F' G' F G
  /-- the unit morphism of `CatCospanTransform` -/
  unit : CatCospanTransform.id F G ⟶ leftAdjoint.comp rightAdjoint
  /-- the counit morphism of `CatCospanTransform` -/
  counit : rightAdjoint.comp leftAdjoint ⟶ CatCospanTransform.id F' G'
  /-- the left triangle identitiy -/
  left_triangle :
      unit ▷ leftAdjoint ≫ (α_ _ _ _).hom ≫ leftAdjoint ◁ counit =
      (λ_ _).hom ≫ (ρ_ _).inv := by
    aesop_cat
  /-- the right triangle identitiy -/
  right_triangle :
      rightAdjoint ◁ unit ≫ (α_ _ _ _).inv ≫ counit ▷ rightAdjoint =
      (ρ_ _).hom ≫ (λ_ _).inv := by
    aesop_cat

namespace CatCospanAdjunction

variable {A B C : Type*} [Category A] [Category B] [Category C]
    {F : A ⥤ B} {G : C ⥤ B}
    {A' B' C' : Type*} [Category A'] [Category B'] [Category C']
    {F' : A' ⥤ B'} {G' : C' ⥤ B'}
    (𝔄 : CatCospanAdjunction F G F' G')

/-- The adjunction on the left components of a `CatCospanAdjunction`. -/
@[simps]
def leftAdjunction : 𝔄.leftAdjoint.left ⊣ 𝔄.rightAdjoint.left where
  unit := 𝔄.unit.left
  counit := 𝔄.counit.left
  left_triangle_components x := by
    simpa using congr_arg (fun t ↦ t.left.app x) 𝔄.left_triangle
  right_triangle_components x := by
    simpa using congr_arg (fun t ↦ t.left.app x) 𝔄.right_triangle

/-- The adjunction on the right components of a `CatCospanAdjunction`. -/
@[simps]
def rightAdjunction : 𝔄.leftAdjoint.right ⊣ 𝔄.rightAdjoint.right where
  unit := 𝔄.unit.right
  counit := 𝔄.counit.right
  left_triangle_components x := by
    simpa using congr_arg (fun t ↦ t.right.app x) 𝔄.left_triangle
  right_triangle_components x := by
    simpa using congr_arg (fun t ↦ t.right.app x) 𝔄.right_triangle

/-- The adjunction on the base components of a `CatCospanAdjunction`. -/
@[simps]
def baseAdjunction : 𝔄.leftAdjoint.base ⊣ 𝔄.rightAdjoint.base where
  unit := 𝔄.unit.base
  counit := 𝔄.counit.base
  left_triangle_components x := by
    simpa using congr_arg (fun t ↦ t.base.app x) 𝔄.left_triangle
  right_triangle_components x := by
    simpa using congr_arg (fun t ↦ t.base.app x) 𝔄.right_triangle

/-- In a `CatCospanAdjunction`, the left square on the right adjoints is
related to the left square on the left adjoints via the calculus of mates. -/
lemma mateEquivLeftAdjointSquaresHom :
    mateEquiv 𝔄.leftAdjunction 𝔄.baseAdjunction
      (TwoSquare.mk _ _ _ _ 𝔄.leftAdjoint.squareLeft.iso.hom) =
    TwoSquare.mk _ _ _ _ (𝔄.rightAdjoint.squareLeft.iso.inv) := by
  ext x
  dsimp [TwoSquare.mk, TwoSquare.natTrans]
<<<<<<< HEAD
=======
  simp only [Category.id_comp, Category.comp_id]
>>>>>>> 53b32893
  -- Collecting some facts
  have h₁ := 𝔄.unit.left_coherence_app (𝔄.rightAdjoint.left.obj x) =≫
    (𝔄.rightAdjoint.squareLeft.iso).inv.app
        (𝔄.leftAdjoint.left.obj (𝔄.rightAdjoint.left.obj x))
  have h₂ := 𝔄.rightAdjoint.squareLeft.iso_inv_naturality
    (f := 𝔄.counit.left.app x)
  have := 𝔄.leftAdjunction.right_triangle_components x
  dsimp at h₁ this
  simp only [CatCommSq.vId_iso_hom_app, Category.id_comp,
    CatCommSq.vComp_iso_hom_app, Category.assoc, Iso.hom_inv_id_app,
    Functor.comp_obj, Category.comp_id] at h₁
  simp only [CatCospanTransform.comp_left, Functor.comp_obj,
    CatCospanTransform.id_left, Functor.id_obj] at h₂
  rw [← reassoc_of% h₁, ← h₂, ← Functor.map_comp_assoc, this]
  simp

/-- In a `CatCospanAdjunction`, the right square on the right adjoints is
related to the right square on the left adjoints via the calculus of mates. -/
lemma mateEquivRightAdjointSquaresHom :
    mateEquiv 𝔄.rightAdjunction 𝔄.baseAdjunction
      (TwoSquare.mk _ _ _ _ 𝔄.leftAdjoint.squareRight.iso.hom) =
    TwoSquare.mk _ _ _ _ (𝔄.rightAdjoint.squareRight.iso.inv) := by
  ext x
  dsimp [TwoSquare.mk, TwoSquare.natTrans]
<<<<<<< HEAD
=======
  simp only [Category.id_comp, Category.comp_id]
>>>>>>> 53b32893
  -- Collecting some facts
  have h₁ := 𝔄.unit.right_coherence_app (𝔄.rightAdjoint.right.obj x) =≫
    (𝔄.rightAdjoint.squareRight.iso).inv.app
        (𝔄.leftAdjoint.right.obj (𝔄.rightAdjoint.right.obj x))
  have h₂ := 𝔄.rightAdjoint.squareRight.iso_inv_naturality
    (f := 𝔄.counit.right.app x)
  have := 𝔄.rightAdjunction.right_triangle_components x
  dsimp at h₁ this
  simp only [CatCommSq.vId_iso_hom_app, Category.id_comp,
    CatCommSq.vComp_iso_hom_app, Category.assoc, Iso.hom_inv_id_app,
    Functor.comp_obj, Category.comp_id] at h₁
  simp only [CatCospanTransform.comp_right, Functor.comp_obj,
    CatCospanTransform.id_right, Functor.id_obj] at h₂
  rw [← reassoc_of% h₁, ← h₂, ← Functor.map_comp_assoc, this]
  simp

end CatCospanAdjunction

<<<<<<< HEAD
/-- A `CatCospanEquivalence F G F' G'` is a diagram
```
    F   G
  A ⥤ B ⥢ C
H₁|   |H₂ |H₃
  v   v   v
  A'⥤ B'⥢ C'
    F'  G'
```
where H₁, H₂ and H₃ are equivalences, along with commutative 2-squares structure
on the squares in the forward direction.
It is defined as a `CatCospanAdjunction F G F' G'` with given inverses to the unit and counit
morphisms.

See `CatCospanEquivalence.mk'` for a constructor that asks for the forward and inverse direction of
the equivalence, as well as unit and counit isomorphisms satisfying only the left
triangle identity, mirorring the constructor for equivalences of categories..
See `CatCospanEquivalence.mk''` for a constructor that asks for 3 equivalences and
squares only on their functors (the squares on inverses being uniquely determined). -/
structure CatCospanEquivalence
    {A B C : Type*} [Category A] [Category B] [Category C]
    (F : A ⥤ B) (G : C ⥤ B)
    {A' B' C' : Type*} [Category A'] [Category B'] [Category C']
    (F' : A' ⥤ B') (G' : C' ⥤ B') extends CatCospanAdjunction F G F' G' where
  /-- the unit morphism of `CatCospanTransform` -/
  unitInv : leftAdjoint.comp rightAdjoint ⟶ CatCospanTransform.id F G
  /-- the counit morphism of `CatCospanTransform` -/
  counitInv : CatCospanTransform.id F' G' ⟶ rightAdjoint.comp leftAdjoint
  unit_hom_inv_id : unit ≫ unitInv = 𝟙 _ := by aesop_cat
  unit_inv_hom_id : unitInv ≫ unit = 𝟙 _ := by aesop_cat
  counit_hom_inv_id : counit ≫ counitInv = 𝟙 _ := by aesop_cat
  counit_inv_hom_id : counitInv ≫ counit = 𝟙 _ := by aesop_cat

namespace CatCospanEquivalence

attribute [reassoc (attr := simp)] unit_hom_inv_id unit_inv_hom_id
  counit_inv_hom_id counit_hom_inv_id

variable {A B C : Type*} [Category A] [Category B] [Category C]
    {F : A ⥤ B} {G : C ⥤ B}
    {A' B' C' : Type*} [Category A'] [Category B'] [Category C']
    {F' : A' ⥤ B'} {G' : C' ⥤ B'}
    (𝔈 : CatCospanEquivalence F G F' G')

/-- A shorthand for the "forward" direction of a `CatCospanEquivalence`. -/
abbrev transform : CatCospanTransform F G F' G' := 𝔈.leftAdjoint

/-- A shorthand for the "inverse" direction of a `CatCospanEquivalence`. -/
abbrev inverse : CatCospanTransform F' G' F G := 𝔈.rightAdjoint

/-- The unit of the `CatCospanEquivalence` as an isomorphism. -/
@[simps]
def unitIso : CatCospanTransform.id F G ≅ 𝔈.transform.comp 𝔈.inverse where
  hom := 𝔈.unit
  inv := 𝔈.unitInv

/-- The counit of the `CatCospanEquivalence` as an isomorphism. -/
@[simps]
def counitIso : 𝔈.inverse.comp 𝔈.transform ≅ CatCospanTransform.id F' G' where
  hom := 𝔈.counit
  inv := 𝔈.counitInv

/-- Extract an equivalence of categories `A ≌ A'` as the left component of a
`CatCospanEquivalence F _ F' _` for `F : A ⥤ _` and `A' : A' ⥤ _`. -/
@[simps]
def leftEquiv : A ≌ A' where
  functor := 𝔈.transform.left
  inverse := 𝔈.inverse.left
  unitIso := CatCospanTransform.leftIso 𝔈.unitIso
  counitIso := CatCospanTransform.leftIso 𝔈.counitIso
  functor_unitIso_comp x := 𝔈.leftAdjunction.left_triangle_components x

/-- Extract an equivalence of categories `A ≌ A'` as the right component of a
`CatCospanEquivalence _ G _ G'` for `G : C ⥤ _` and `G' : C' ⥤ _`. -/
@[simps]
def rightEquiv : C ≌ C' where
  functor := 𝔈.transform.right
  inverse := 𝔈.inverse.right
  unitIso := CatCospanTransform.rightIso 𝔈.unitIso
  counitIso := CatCospanTransform.rightIso 𝔈.counitIso
  functor_unitIso_comp x := 𝔈.rightAdjunction.left_triangle_components x

/-- Extract an equivalence of categories `B ≌ B'` as the base component of a
`CatCospanEquivalence F _ F' _` for `G : _ ⥤ B` and `G' : _ ⥤ B'`. -/
@[simps]
def baseEquiv : C ≌ C' where
  functor := 𝔈.transform.right
  inverse := 𝔈.inverse.right
  unitIso := CatCospanTransform.rightIso 𝔈.unitIso
  counitIso := CatCospanTransform.rightIso 𝔈.counitIso
  functor_unitIso_comp x := 𝔈.rightAdjunction.left_triangle_components x

/-- Construct a `CatCospanEquivalence F G F' G'` from data similar to an
equivalence of categories: a `CatCospanTransform` in each direction,
unit and counit isomorphisms, and a proof of only the left triangle identity. -/
@[simps!]
def mk'
    (transform : CatCospanTransform F G F' G')
    (inverse : CatCospanTransform F' G' F G)
    (unitIso : CatCospanTransform.id F G ≅ transform.comp inverse)
    (counitIso : inverse.comp transform ≅ CatCospanTransform.id F' G')
    (left_triangle :
        unitIso.hom ▷ transform ≫ (α_ _ _ _).hom ≫ transform ◁ counitIso.hom =
        (λ_ _).hom ≫ (ρ_ _).inv := by
      aesop_cat) :
    CatCospanEquivalence F G F' G' where
  leftAdjoint := transform
  rightAdjoint := inverse
  unit := unitIso.hom
  unitInv := unitIso.inv
  counit := counitIso.hom
  counitInv := counitIso.inv
  left_triangle := left_triangle
  right_triangle := by
    ext x <;> dsimp <;> simp only [Category.comp_id, Category.id_comp]
    · exact Equivalence.unit_inverse_comp (C := A) (D := A')
        { functor := transform.left
          inverse := inverse.left
          unitIso := CatCospanTransform.leftIso unitIso
          counitIso := CatCospanTransform.leftIso counitIso
          functor_unitIso_comp x := by
            simpa using congr_arg (fun t ↦ t.left.app x) left_triangle } x
    · exact Equivalence.unit_inverse_comp (C := C) (D := C')
        { functor := transform.right
          inverse := inverse.right
          unitIso := CatCospanTransform.rightIso unitIso
          counitIso := CatCospanTransform.rightIso counitIso
          functor_unitIso_comp x := by
            simpa using congr_arg (fun t ↦ t.right.app x) left_triangle } x
    · exact Equivalence.unit_inverse_comp (C := B) (D := B')
        { functor := transform.base
          inverse := inverse.base
          unitIso := CatCospanTransform.baseIso unitIso
          counitIso := CatCospanTransform.baseIso counitIso
          functor_unitIso_comp x := by
            simpa using congr_arg (fun t ↦ t.base.app x) left_triangle } x

/-- Construct a `CatCospanEquivalence F G F' G'` from the data of individual
equivalences of categories for the left, base and right components, as well
as the data of `CatCommSq` on their forward functor. -/
@[simps!]
def mk''
    (leftEquiv : A ≌ A') (rightEquiv : C ≌ C') (baseEquiv : B ≌ B')
    (squareLeft :
        CatCommSq F leftEquiv.functor baseEquiv.functor F' := by
      infer_instance)
    (squareRight :
        CatCommSq G rightEquiv.functor baseEquiv.functor G' := by
      infer_instance) :
    CatCospanEquivalence F G F' G' :=
  .mk'
    (transform :=
      { left := leftEquiv.functor
        right := rightEquiv.functor
        base := baseEquiv.functor
        squareLeft := squareLeft
        squareRight := squareRight })
    (inverse :=
      { left := leftEquiv.inverse
        right := rightEquiv.inverse
        base := baseEquiv.inverse
        squareLeft := .mk <| Iso.isoInverseComp <|
          (Functor.associator _ _ _).symm ≪≫
            (Iso.compInverseIso squareLeft.iso.symm)
        squareRight :=
          .mk <| Iso.isoInverseComp <|
            (Functor.associator _ _ _).symm ≪≫
              (Iso.compInverseIso squareRight.iso.symm) })
    (unitIso := CatCospanTransform.mkIso
      leftEquiv.unitIso rightEquiv.unitIso baseEquiv.unitIso
      (by
        ext x
        dsimp
        simp only [CatCommSq.vId_iso_hom_app, Category.id_comp,
          CatCommSq.vComp_iso_hom_app, Iso.isoInverseComp_hom_app,
          Functor.comp_obj, Functor.comp_map, Iso.trans_hom, Iso.symm_hom,
          NatTrans.comp_app, Functor.associator_inv_app,
          Iso.compInverseIso_hom_app]
        simp only [← Functor.map_comp_assoc]
        conv_rhs =>
          enter [2, 1]
          congr
          simp only [Equivalence.counitInv_app_functor, Functor.id_obj,
            Functor.comp_obj, CatCommSq.iso_inv_naturality,
            Iso.hom_inv_id_app_assoc]
        simp)
      (by
        ext x
        dsimp
        simp only [CatCommSq.vId_iso_hom_app, Category.id_comp,
          CatCommSq.vComp_iso_hom_app, Iso.isoInverseComp_hom_app,
          Functor.comp_obj, Functor.comp_map, Iso.trans_hom, Iso.symm_hom,
          NatTrans.comp_app, Functor.associator_inv_app,
          Iso.compInverseIso_hom_app]
        simp only [← Functor.map_comp_assoc]
        conv_rhs =>
          enter [2, 1]
          congr
          simp only [Equivalence.counitInv_app_functor, Functor.id_obj,
            Functor.comp_obj, CatCommSq.iso_inv_naturality,
            Iso.hom_inv_id_app_assoc]
        simp))
    (counitIso :=
      CatCospanTransform.mkIso
        leftEquiv.counitIso rightEquiv.counitIso baseEquiv.counitIso
        (by
          ext x
          dsimp
          simp only [CatCommSq.vComp_iso_hom_app, Iso.isoInverseComp_hom_app,
            Functor.comp_obj, Functor.comp_map, Iso.trans_hom, Iso.symm_hom,
            NatTrans.comp_app, Functor.associator_inv_app,
            Iso.compInverseIso_hom_app, Category.id_comp, Functor.map_comp,
            Equivalence.fun_inv_map, Functor.id_obj, Category.assoc,
            Equivalence.counitInv_functor_comp, Category.comp_id,
            Iso.inv_hom_id_app_assoc, Iso.inv_hom_id_app,
            CatCommSq.vId_iso_hom_app]
          simp [← Functor.map_comp])
        (by
          ext x
          dsimp
          simp only [CatCommSq.vComp_iso_hom_app, Iso.isoInverseComp_hom_app,
            Functor.comp_obj, Functor.comp_map, Iso.trans_hom, Iso.symm_hom,
            NatTrans.comp_app, Functor.associator_inv_app,
            Iso.compInverseIso_hom_app, Category.id_comp, Functor.map_comp,
            Equivalence.fun_inv_map, Functor.id_obj, Category.assoc,
            Equivalence.counitInv_functor_comp, Category.comp_id,
            Iso.inv_hom_id_app_assoc, Iso.inv_hom_id_app,
            CatCommSq.vId_iso_hom_app]
          simp [← Functor.map_comp]))
    (left_triangle := by aesop_cat)

end CatCospanEquivalence

=======
>>>>>>> 53b32893
end CategoryTheory.Limits<|MERGE_RESOLUTION|>--- conflicted
+++ resolved
@@ -522,10 +522,7 @@
     TwoSquare.mk _ _ _ _ (𝔄.rightAdjoint.squareLeft.iso.inv) := by
   ext x
   dsimp [TwoSquare.mk, TwoSquare.natTrans]
-<<<<<<< HEAD
-=======
   simp only [Category.id_comp, Category.comp_id]
->>>>>>> 53b32893
   -- Collecting some facts
   have h₁ := 𝔄.unit.left_coherence_app (𝔄.rightAdjoint.left.obj x) =≫
     (𝔄.rightAdjoint.squareLeft.iso).inv.app
@@ -550,10 +547,7 @@
     TwoSquare.mk _ _ _ _ (𝔄.rightAdjoint.squareRight.iso.inv) := by
   ext x
   dsimp [TwoSquare.mk, TwoSquare.natTrans]
-<<<<<<< HEAD
-=======
   simp only [Category.id_comp, Category.comp_id]
->>>>>>> 53b32893
   -- Collecting some facts
   have h₁ := 𝔄.unit.right_coherence_app (𝔄.rightAdjoint.right.obj x) =≫
     (𝔄.rightAdjoint.squareRight.iso).inv.app
@@ -572,7 +566,6 @@
 
 end CatCospanAdjunction
 
-<<<<<<< HEAD
 /-- A `CatCospanEquivalence F G F' G'` is a diagram
 ```
     F   G
@@ -806,6 +799,4 @@
 
 end CatCospanEquivalence
 
-=======
->>>>>>> 53b32893
 end CategoryTheory.Limits