--- conflicted
+++ resolved
@@ -304,11 +304,7 @@
     obtain ⟨_, _, _⟩ := h
     use mkIso (asIso f.left) (asIso f.right) (asIso f.base)
       f.left_coherence f.right_coherence|>.inv
-<<<<<<< HEAD
-    aesop_cat
-=======
     cat_disch
->>>>>>> 01471528
 
 end Iso
 
@@ -473,20 +469,12 @@
   left_triangle :
       unit ▷ leftAdjoint ≫ (α_ _ _ _).hom ≫ leftAdjoint ◁ counit =
       (λ_ _).hom ≫ (ρ_ _).inv := by
-<<<<<<< HEAD
-    aesop_cat
-=======
     cat_disch
->>>>>>> 01471528
   /-- the right triangle identitiy -/
   right_triangle :
       rightAdjoint ◁ unit ≫ (α_ _ _ _).inv ≫ counit ▷ rightAdjoint =
       (ρ_ _).hom ≫ (λ_ _).inv := by
-<<<<<<< HEAD
-    aesop_cat
-=======
     cat_disch
->>>>>>> 01471528
 
 namespace CatCospanAdjunction
 
@@ -606,17 +594,10 @@
   unitInv : leftAdjoint.comp rightAdjoint ⟶ CatCospanTransform.id F G
   /-- the counit morphism of `CatCospanTransform` -/
   counitInv : CatCospanTransform.id F' G' ⟶ rightAdjoint.comp leftAdjoint
-<<<<<<< HEAD
-  unit_hom_inv_id : unit ≫ unitInv = 𝟙 _ := by aesop_cat
-  unit_inv_hom_id : unitInv ≫ unit = 𝟙 _ := by aesop_cat
-  counit_hom_inv_id : counit ≫ counitInv = 𝟙 _ := by aesop_cat
-  counit_inv_hom_id : counitInv ≫ counit = 𝟙 _ := by aesop_cat
-=======
   unit_hom_inv_id : unit ≫ unitInv = 𝟙 _ := by cat_disch
   unit_inv_hom_id : unitInv ≫ unit = 𝟙 _ := by cat_disch
   counit_hom_inv_id : counit ≫ counitInv = 𝟙 _ := by cat_disch
   counit_inv_hom_id : counitInv ≫ counit = 𝟙 _ := by cat_disch
->>>>>>> 01471528
 
 namespace CatCospanEquivalence
 
@@ -689,11 +670,7 @@
     (left_triangle :
         unitIso.hom ▷ transform ≫ (α_ _ _ _).hom ≫ transform ◁ counitIso.hom =
         (λ_ _).hom ≫ (ρ_ _).inv := by
-<<<<<<< HEAD
-      aesop_cat) :
-=======
       cat_disch) :
->>>>>>> 01471528
     CatCospanEquivalence F G F' G' where
   leftAdjoint := transform
   rightAdjoint := inverse
@@ -818,11 +795,7 @@
             Iso.inv_hom_id_app_assoc, Iso.inv_hom_id_app,
             CatCommSq.vId_iso_hom_app]
           simp [← Functor.map_comp]))
-<<<<<<< HEAD
-    (left_triangle := by aesop_cat)
-=======
     (left_triangle := by cat_disch)
->>>>>>> 01471528
 
 end CatCospanEquivalence
 
