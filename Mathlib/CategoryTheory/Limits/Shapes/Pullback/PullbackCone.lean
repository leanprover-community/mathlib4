--- conflicted
+++ resolved
@@ -304,15 +304,10 @@
 abbrev inr (t : PushoutCocone f g) : Z ⟶ t.pt :=
   t.ι.app WalkingSpan.right
 
-<<<<<<< HEAD
-theorem ι_app_left (c : PushoutCocone f g) : c.ι.app WalkingSpan.left = c.inl := rfl
-
-=======
 -- This cannot be `@[simp]` because `c.inl` is reducibly defeq to the LHS.
 theorem ι_app_left (c : PushoutCocone f g) : c.ι.app WalkingSpan.left = c.inl := rfl
 
 -- This cannot be `@[simp]` because `c.inr` is reducibly defeq to the LHS.
->>>>>>> 1dbe7a29
 theorem ι_app_right (c : PushoutCocone f g) : c.ι.app WalkingSpan.right = c.inr := rfl
 
 @[simp]
