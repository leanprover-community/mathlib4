/-
Copyright (c) 2018 Kim Morrison. All rights reserved.
Released under Apache 2.0 license as described in the file LICENSE.
Authors: Kim Morrison, Markus Himmel, Bhavik Mehta
-/
module

public import Mathlib.CategoryTheory.Limits.Shapes.WidePullbacks
public import Mathlib.CategoryTheory.Limits.Shapes.BinaryProducts

/-!
# Cospan & Span

We define a category `WalkingCospan` (resp. `WalkingSpan`), which is the index category
for the given data for a pullback (resp. pushout) diagram. Convenience methods `cospan f g`
and `span f g` construct functors from the walking (co)span, hitting the given morphisms.

## References
* [Stacks: Fibre products](https://stacks.math.columbia.edu/tag/001U)
* [Stacks: Pushouts](https://stacks.math.columbia.edu/tag/0025)
-/

@[expose] public section

noncomputable section

open CategoryTheory

universe w v₁ v₂ v u u₂

namespace CategoryTheory.Limits

-- Porting note: `aesop cases` does not work on type synonyms like `WidePullbackShape`
-- attribute [local aesop safe cases] WidePullbackShape WalkingPair

/-- The type of objects for the diagram indexing a pullback, defined as a special case of
`WidePullbackShape`. -/
abbrev WalkingCospan : Type :=
  WidePullbackShape WalkingPair

/-- The left point of the walking cospan. -/
@[match_pattern]
abbrev WalkingCospan.left : WalkingCospan :=
  some WalkingPair.left

/-- The right point of the walking cospan. -/
@[match_pattern]
abbrev WalkingCospan.right : WalkingCospan :=
  some WalkingPair.right

/-- The central point of the walking cospan. -/
@[match_pattern]
abbrev WalkingCospan.one : WalkingCospan :=
  none

/-- The type of objects for the diagram indexing a pushout, defined as a special case of
`WidePushoutShape`.
-/
abbrev WalkingSpan : Type :=
  WidePushoutShape WalkingPair

/-- The left point of the walking span. -/
@[match_pattern]
abbrev WalkingSpan.left : WalkingSpan :=
  some WalkingPair.left

/-- The right point of the walking span. -/
@[match_pattern]
abbrev WalkingSpan.right : WalkingSpan :=
  some WalkingPair.right

/-- The central point of the walking span. -/
@[match_pattern]
abbrev WalkingSpan.zero : WalkingSpan :=
  none

namespace WalkingCospan

/-- The type of arrows for the diagram indexing a pullback. -/
abbrev Hom : WalkingCospan → WalkingCospan → Type :=
  WidePullbackShape.Hom

/-- The left arrow of the walking cospan. -/
@[match_pattern]
abbrev Hom.inl : left ⟶ one :=
  WidePullbackShape.Hom.term _

/-- The right arrow of the walking cospan. -/
@[match_pattern]
abbrev Hom.inr : right ⟶ one :=
  WidePullbackShape.Hom.term _

/-- The identity arrows of the walking cospan. -/
@[match_pattern]
abbrev Hom.id (X : WalkingCospan) : X ⟶ X :=
  WidePullbackShape.Hom.id X

instance (X Y : WalkingCospan) : Subsingleton (X ⟶ Y) := by
  constructor; intros; simp [eq_iff_true_of_subsingleton]

end WalkingCospan

namespace WalkingSpan

/-- The type of arrows for the diagram indexing a pushout. -/
abbrev Hom : WalkingSpan → WalkingSpan → Type :=
  WidePushoutShape.Hom

/-- The left arrow of the walking span. -/
@[match_pattern]
abbrev Hom.fst : zero ⟶ left :=
  WidePushoutShape.Hom.init _

/-- The right arrow of the walking span. -/
@[match_pattern]
abbrev Hom.snd : zero ⟶ right :=
  WidePushoutShape.Hom.init _

/-- The identity arrows of the walking span. -/
@[match_pattern]
abbrev Hom.id (X : WalkingSpan) : X ⟶ X :=
  WidePushoutShape.Hom.id X

instance (X Y : WalkingSpan) : Subsingleton (X ⟶ Y) := by
  constructor; intro a b; simp [eq_iff_true_of_subsingleton]

end WalkingSpan

open WalkingSpan.Hom WalkingCospan.Hom WidePullbackShape.Hom WidePushoutShape.Hom

variable {C : Type u} [Category.{v} C]

/-- To construct an isomorphism of cones over the walking cospan,
it suffices to construct an isomorphism
of the cone points and check it commutes with the legs to `left` and `right`. -/
def WalkingCospan.ext {F : WalkingCospan ⥤ C} {s t : Cone F} (i : s.pt ≅ t.pt)
    (w₁ : s.π.app WalkingCospan.left = i.hom ≫ t.π.app WalkingCospan.left)
    (w₂ : s.π.app WalkingCospan.right = i.hom ≫ t.π.app WalkingCospan.right) : s ≅ t := by
  apply Cones.ext i _
  rintro (⟨⟩ | ⟨⟨⟩⟩)
  · have h₁ := s.π.naturality WalkingCospan.Hom.inl
    dsimp at h₁
    simp only [Category.id_comp] at h₁
    have h₂ := t.π.naturality WalkingCospan.Hom.inl
    dsimp at h₂
    simp only [Category.id_comp] at h₂
    simp_rw [h₂, ← Category.assoc, ← w₁, ← h₁]
  · exact w₁
  · exact w₂

/-- To construct an isomorphism of cocones over the walking span,
it suffices to construct an isomorphism
of the cocone points and check it commutes with the legs from `left` and `right`. -/
def WalkingSpan.ext {F : WalkingSpan ⥤ C} {s t : Cocone F} (i : s.pt ≅ t.pt)
    (w₁ : s.ι.app WalkingCospan.left ≫ i.hom = t.ι.app WalkingCospan.left)
    (w₂ : s.ι.app WalkingCospan.right ≫ i.hom = t.ι.app WalkingCospan.right) : s ≅ t := by
  apply Cocones.ext i _
  rintro (⟨⟩ | ⟨⟨⟩⟩)
  · have h₁ := s.ι.naturality WalkingSpan.Hom.fst
    dsimp at h₁
    simp only [Category.comp_id] at h₁
    have h₂ := t.ι.naturality WalkingSpan.Hom.fst
    dsimp at h₂
    simp only [Category.comp_id] at h₂
    simp_rw [← h₁, Category.assoc, w₁, h₂]
  · exact w₁
  · exact w₂

/-- `cospan f g` is the functor from the walking cospan hitting `f` and `g`. -/
def cospan {X Y Z : C} (f : X ⟶ Z) (g : Y ⟶ Z) : WalkingCospan ⥤ C :=
  WidePullbackShape.wideCospan Z (fun j => WalkingPair.casesOn j X Y) fun j =>
    WalkingPair.casesOn j f g

/-- `span f g` is the functor from the walking span hitting `f` and `g`. -/
def span {X Y Z : C} (f : X ⟶ Y) (g : X ⟶ Z) : WalkingSpan ⥤ C :=
  WidePushoutShape.wideSpan X (fun j => WalkingPair.casesOn j Y Z) fun j =>
    WalkingPair.casesOn j f g

@[simp]
theorem cospan_left {X Y Z : C} (f : X ⟶ Z) (g : Y ⟶ Z) : (cospan f g).obj WalkingCospan.left = X :=
  rfl

@[simp]
theorem span_left {X Y Z : C} (f : X ⟶ Y) (g : X ⟶ Z) : (span f g).obj WalkingSpan.left = Y :=
  rfl

@[simp]
theorem cospan_right {X Y Z : C} (f : X ⟶ Z) (g : Y ⟶ Z) :
    (cospan f g).obj WalkingCospan.right = Y := rfl

@[simp]
theorem span_right {X Y Z : C} (f : X ⟶ Y) (g : X ⟶ Z) : (span f g).obj WalkingSpan.right = Z :=
  rfl

@[simp]
theorem cospan_one {X Y Z : C} (f : X ⟶ Z) (g : Y ⟶ Z) : (cospan f g).obj WalkingCospan.one = Z :=
  rfl

@[simp]
theorem span_zero {X Y Z : C} (f : X ⟶ Y) (g : X ⟶ Z) : (span f g).obj WalkingSpan.zero = X :=
  rfl

@[simp]
theorem cospan_map_inl {X Y Z : C} (f : X ⟶ Z) (g : Y ⟶ Z) :
    (cospan f g).map WalkingCospan.Hom.inl = f := rfl

@[simp]
theorem span_map_fst {X Y Z : C} (f : X ⟶ Y) (g : X ⟶ Z) : (span f g).map WalkingSpan.Hom.fst = f :=
  rfl

@[simp]
theorem cospan_map_inr {X Y Z : C} (f : X ⟶ Z) (g : Y ⟶ Z) :
    (cospan f g).map WalkingCospan.Hom.inr = g := rfl

@[simp]
theorem span_map_snd {X Y Z : C} (f : X ⟶ Y) (g : X ⟶ Z) : (span f g).map WalkingSpan.Hom.snd = g :=
  rfl

theorem cospan_map_id {X Y Z : C} (f : X ⟶ Z) (g : Y ⟶ Z) (w : WalkingCospan) :
    (cospan f g).map (WalkingCospan.Hom.id w) = 𝟙 _ := rfl

theorem span_map_id {X Y Z : C} (f : X ⟶ Y) (g : X ⟶ Z) (w : WalkingSpan) :
    (span f g).map (WalkingSpan.Hom.id w) = 𝟙 _ := rfl

/-- Every diagram indexing a pullback is naturally isomorphic (actually, equal) to a `cospan` -/
@[simps (rhsMd := default)]
def diagramIsoCospan (F : WalkingCospan ⥤ C) : F ≅ cospan (F.map inl) (F.map inr) :=
  NatIso.ofComponents
  (fun j => eqToIso (by rcases j with (⟨⟩ | ⟨⟨⟩⟩) <;> rfl))
  (by rintro (⟨⟩ | ⟨⟨⟩⟩) (⟨⟩ | ⟨⟨⟩⟩) f <;> cases f <;> simp)

/-- Every diagram indexing a pushout is naturally isomorphic (actually, equal) to a `span` -/
@[simps (rhsMd := default)]
def diagramIsoSpan (F : WalkingSpan ⥤ C) : F ≅ span (F.map fst) (F.map snd) :=
  NatIso.ofComponents
  (fun j => eqToIso (by rcases j with (⟨⟩ | ⟨⟨⟩⟩) <;> rfl))
  (by rintro (⟨⟩ | ⟨⟨⟩⟩) (⟨⟩ | ⟨⟨⟩⟩) f <;> cases f <;> simp)

variable {D : Type u₂} [Category.{v₂} D]

/-- A functor applied to a cospan is a cospan. -/
def cospanCompIso (F : C ⥤ D) {X Y Z : C} (f : X ⟶ Z) (g : Y ⟶ Z) :
    cospan f g ⋙ F ≅ cospan (F.map f) (F.map g) :=
  NatIso.ofComponents (by rintro (⟨⟩ | ⟨⟨⟩⟩) <;> exact Iso.refl _)
    (by rintro (⟨⟩ | ⟨⟨⟩⟩) (⟨⟩ | ⟨⟨⟩⟩) f <;> cases f <;> simp)

section

variable (F : C ⥤ D) {X Y Z : C} (f : X ⟶ Z) (g : Y ⟶ Z)

@[simp]
theorem cospanCompIso_app_left : (cospanCompIso F f g).app WalkingCospan.left = Iso.refl _ := rfl

@[simp]
theorem cospanCompIso_app_right : (cospanCompIso F f g).app WalkingCospan.right = Iso.refl _ :=
  rfl

@[simp]
theorem cospanCompIso_app_one : (cospanCompIso F f g).app WalkingCospan.one = Iso.refl _ := rfl

@[simp]
theorem cospanCompIso_hom_app_left : (cospanCompIso F f g).hom.app WalkingCospan.left = 𝟙 _ :=
  rfl

@[simp]
theorem cospanCompIso_hom_app_right : (cospanCompIso F f g).hom.app WalkingCospan.right = 𝟙 _ :=
  rfl

@[simp]
theorem cospanCompIso_hom_app_one : (cospanCompIso F f g).hom.app WalkingCospan.one = 𝟙 _ := rfl

@[simp]
theorem cospanCompIso_inv_app_left : (cospanCompIso F f g).inv.app WalkingCospan.left = 𝟙 _ :=
  rfl

@[simp]
theorem cospanCompIso_inv_app_right : (cospanCompIso F f g).inv.app WalkingCospan.right = 𝟙 _ :=
  rfl

@[simp]
theorem cospanCompIso_inv_app_one : (cospanCompIso F f g).inv.app WalkingCospan.one = 𝟙 _ := rfl

end

/-- A functor applied to a span is a span. -/
def spanCompIso (F : C ⥤ D) {X Y Z : C} (f : X ⟶ Y) (g : X ⟶ Z) :
    span f g ⋙ F ≅ span (F.map f) (F.map g) :=
  NatIso.ofComponents (by rintro (⟨⟩ | ⟨⟨⟩⟩) <;> exact Iso.refl _)
    (by rintro (⟨⟩ | ⟨⟨⟩⟩) (⟨⟩ | ⟨⟨⟩⟩) f <;> cases f <;> simp)

section

variable (F : C ⥤ D) {X Y Z : C} (f : X ⟶ Y) (g : X ⟶ Z)

@[simp]
theorem spanCompIso_app_left : (spanCompIso F f g).app WalkingSpan.left = Iso.refl _ := rfl

@[simp]
theorem spanCompIso_app_right : (spanCompIso F f g).app WalkingSpan.right = Iso.refl _ := rfl

@[simp]
theorem spanCompIso_app_zero : (spanCompIso F f g).app WalkingSpan.zero = Iso.refl _ := rfl

@[simp]
theorem spanCompIso_hom_app_left : (spanCompIso F f g).hom.app WalkingSpan.left = 𝟙 _ := rfl

@[simp]
theorem spanCompIso_hom_app_right : (spanCompIso F f g).hom.app WalkingSpan.right = 𝟙 _ := rfl

@[simp]
theorem spanCompIso_hom_app_zero : (spanCompIso F f g).hom.app WalkingSpan.zero = 𝟙 _ := rfl

@[simp]
theorem spanCompIso_inv_app_left : (spanCompIso F f g).inv.app WalkingSpan.left = 𝟙 _ := rfl

@[simp]
theorem spanCompIso_inv_app_right : (spanCompIso F f g).inv.app WalkingSpan.right = 𝟙 _ := rfl

@[simp]
theorem spanCompIso_inv_app_zero : (spanCompIso F f g).inv.app WalkingSpan.zero = 𝟙 _ := rfl

end

section

variable {X Y Z X' Y' Z' : C} (iX : X ≅ X') (iY : Y ≅ Y') (iZ : Z ≅ Z')

section

/-- Constructor for natural transformations between cospans. -/
@[simps]
def cospanHomMk {F G : WalkingCospan ⥤ C}
    (z : F.obj .one ⟶ G.obj .one) (l : F.obj .left ⟶ G.obj .left)
    (r : F.obj .right ⟶ G.obj .right)
    (hl : F.map inl ≫ z = l ≫ G.map inl := by cat_disch)
    (hr : F.map inr ≫ z = r ≫ G.map inr := by cat_disch) : F ⟶ G where
  app := by rintro (_ | _ | _); exacts [z, l, r]
  naturality := by rintro (_ | _ | _ ) (_ | _ | _) (_ | _); all_goals cat_disch

/-- Constructor for natural isomorphisms between cospans. -/
@[simps!]
def cospanIsoMk {F G : WalkingCospan ⥤ C}
    (z : F.obj .one ≅ G.obj .one) (l : F.obj .left ≅ G.obj .left)
    (r : F.obj .right ≅ G.obj .right)
    (hl : F.map inl ≫ z.hom = l.hom ≫ G.map inl := by cat_disch)
    (hr : F.map inr ≫ z.hom = r.hom ≫ G.map inr := by cat_disch) : F ≅ G :=
  NatIso.ofComponents (by rintro (_ | _ | _); exacts [z, l, r])
<<<<<<< HEAD
    (by rintro (_ | _ | _ ) (_ | _ | _) (_ | _); all_goals cat_disch)
=======
    (by rintro (_ | _ | _) (_ | _ | _) (_ | _); all_goals cat_disch)
>>>>>>> 3cfe59e7

variable {f : X ⟶ Z} {g : Y ⟶ Z} {f' : X' ⟶ Z'} {g' : Y' ⟶ Z'}

/-- Construct an isomorphism of cospans from components. -/
def cospanExt (wf : iX.hom ≫ f' = f ≫ iZ.hom) (wg : iY.hom ≫ g' = g ≫ iZ.hom) :
    cospan f g ≅ cospan f' g' :=
  cospanIsoMk iZ iX iY

variable (wf : iX.hom ≫ f' = f ≫ iZ.hom) (wg : iY.hom ≫ g' = g ≫ iZ.hom)

@[simp]
theorem cospanExt_app_left : (cospanExt iX iY iZ wf wg).app WalkingCospan.left = iX := rfl

@[simp]
theorem cospanExt_app_right : (cospanExt iX iY iZ wf wg).app WalkingCospan.right = iY := rfl

@[simp]
theorem cospanExt_app_one : (cospanExt iX iY iZ wf wg).app WalkingCospan.one = iZ := rfl

@[simp]
theorem cospanExt_hom_app_left :
    (cospanExt iX iY iZ wf wg).hom.app WalkingCospan.left = iX.hom := rfl

@[simp]
theorem cospanExt_hom_app_right :
    (cospanExt iX iY iZ wf wg).hom.app WalkingCospan.right = iY.hom := rfl

@[simp]
theorem cospanExt_hom_app_one : (cospanExt iX iY iZ wf wg).hom.app WalkingCospan.one = iZ.hom := rfl

@[simp]
theorem cospanExt_inv_app_left :
    (cospanExt iX iY iZ wf wg).inv.app WalkingCospan.left = iX.inv := rfl

@[simp]
theorem cospanExt_inv_app_right :
    (cospanExt iX iY iZ wf wg).inv.app WalkingCospan.right = iY.inv :=
  rfl

@[simp]
theorem cospanExt_inv_app_one : (cospanExt iX iY iZ wf wg).inv.app WalkingCospan.one = iZ.inv := by
  rfl

end

section

/-- Constructor for natural transformations between spans. -/
@[simps]
def spanHomMk {F G : WalkingSpan ⥤ C}
    (z : F.obj .zero ⟶ G.obj .zero) (l : F.obj .left ⟶ G.obj .left)
    (r : F.obj .right ⟶ G.obj .right)
    (hl : F.map fst ≫ l = z ≫ G.map fst := by cat_disch)
    (hr : F.map snd ≫ r = z ≫ G.map snd := by cat_disch) : F ⟶ G where
  app := by rintro (_ | _ | _); exacts [z, l, r]
  naturality := by rintro (_ | _ | _ ) (_ | _ | _) (_ | _); all_goals cat_disch

/-- Constructor for natural isomorphisms between spans. -/
@[simps!]
def spanIsoMk {F G : WalkingSpan ⥤ C}
    (z : F.obj .zero ≅ G.obj .zero) (l : F.obj .left ≅ G.obj .left)
    (r : F.obj .right ≅ G.obj .right)
    (hl : F.map fst ≫ l.hom = z.hom ≫ G.map fst := by cat_disch)
    (hr : F.map snd ≫ r.hom = z.hom ≫ G.map snd := by cat_disch) : F ≅ G :=
  NatIso.ofComponents (by rintro (_ | _ | _); exacts [z, l, r])
<<<<<<< HEAD
    (by rintro (_ | _ | _ ) (_ | _ | _) (_ | _); all_goals cat_disch)
=======
    (by rintro (_ | _ | _) (_ | _ | _) (_ | _); all_goals cat_disch)
>>>>>>> 3cfe59e7

variable {f : X ⟶ Y} {g : X ⟶ Z} {f' : X' ⟶ Y'} {g' : X' ⟶ Z'}

/-- Construct an isomorphism of spans from components. -/
def spanExt (wf : iX.hom ≫ f' = f ≫ iY.hom) (wg : iX.hom ≫ g' = g ≫ iZ.hom) :
    span f g ≅ span f' g' :=
  spanIsoMk iX iY iZ

variable (wf : iX.hom ≫ f' = f ≫ iY.hom) (wg : iX.hom ≫ g' = g ≫ iZ.hom)

@[simp]
theorem spanExt_app_left : (spanExt iX iY iZ wf wg).app WalkingSpan.left = iY := rfl

@[simp]
theorem spanExt_app_right : (spanExt iX iY iZ wf wg).app WalkingSpan.right = iZ := rfl

@[simp]
theorem spanExt_app_one : (spanExt iX iY iZ wf wg).app WalkingSpan.zero = iX := rfl

@[simp]
theorem spanExt_hom_app_left : (spanExt iX iY iZ wf wg).hom.app WalkingSpan.left = iY.hom := rfl

@[simp]
theorem spanExt_hom_app_right : (spanExt iX iY iZ wf wg).hom.app WalkingSpan.right = iZ.hom := rfl

@[simp]
theorem spanExt_hom_app_zero : (spanExt iX iY iZ wf wg).hom.app WalkingSpan.zero = iX.hom := rfl

@[simp]
theorem spanExt_inv_app_left : (spanExt iX iY iZ wf wg).inv.app WalkingSpan.left = iY.inv := rfl

@[simp]
theorem spanExt_inv_app_right : (spanExt iX iY iZ wf wg).inv.app WalkingSpan.right = iZ.inv := rfl

@[simp]
theorem spanExt_inv_app_zero : (spanExt iX iY iZ wf wg).inv.app WalkingSpan.zero = iX.inv := rfl

end

end

end CategoryTheory.Limits<|MERGE_RESOLUTION|>--- conflicted
+++ resolved
@@ -345,11 +345,7 @@
     (hl : F.map inl ≫ z.hom = l.hom ≫ G.map inl := by cat_disch)
     (hr : F.map inr ≫ z.hom = r.hom ≫ G.map inr := by cat_disch) : F ≅ G :=
   NatIso.ofComponents (by rintro (_ | _ | _); exacts [z, l, r])
-<<<<<<< HEAD
-    (by rintro (_ | _ | _ ) (_ | _ | _) (_ | _); all_goals cat_disch)
-=======
     (by rintro (_ | _ | _) (_ | _ | _) (_ | _); all_goals cat_disch)
->>>>>>> 3cfe59e7
 
 variable {f : X ⟶ Z} {g : Y ⟶ Z} {f' : X' ⟶ Z'} {g' : Y' ⟶ Z'}
 
@@ -415,11 +411,7 @@
     (hl : F.map fst ≫ l.hom = z.hom ≫ G.map fst := by cat_disch)
     (hr : F.map snd ≫ r.hom = z.hom ≫ G.map snd := by cat_disch) : F ≅ G :=
   NatIso.ofComponents (by rintro (_ | _ | _); exacts [z, l, r])
-<<<<<<< HEAD
-    (by rintro (_ | _ | _ ) (_ | _ | _) (_ | _); all_goals cat_disch)
-=======
     (by rintro (_ | _ | _) (_ | _ | _) (_ | _); all_goals cat_disch)
->>>>>>> 3cfe59e7
 
 variable {f : X ⟶ Y} {g : X ⟶ Z} {f' : X' ⟶ Y'} {g' : X' ⟶ Z'}
 
