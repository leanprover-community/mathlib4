--- conflicted
+++ resolved
@@ -234,12 +234,9 @@
   · simp [fst_eq_snd_of_mono_eq]
 #align category_theory.limits.fst_iso_of_mono_eq CategoryTheory.Limits.fst_iso_of_mono_eq
 
-<<<<<<< HEAD
-instance snd_iso_of_mono_eq [Mono f] : IsIso (pullback.snd f f) :=
-=======
-instance snd_iso_of_mono_eq [Mono f] : IsIso (pullback.snd : pullback f f ⟶ _) :=
->>>>>>> 9c8f4234
-  fst_eq_snd_of_mono_eq f ▸ fst_iso_of_mono_eq f
+instance snd_iso_of_mono_eq [Mono f] : IsIso (pullback.snd : pullback f f ⟶ _) := by
+  rw [← fst_eq_snd_of_mono_eq]
+  infer_instance
 #align category_theory.limits.snd_iso_of_mono_eq CategoryTheory.Limits.snd_iso_of_mono_eq
 
 end
@@ -422,12 +419,9 @@
   · simp [inl_eq_inr_of_epi_eq]
 #align category_theory.limits.inl_iso_of_epi_eq CategoryTheory.Limits.inl_iso_of_epi_eq
 
-<<<<<<< HEAD
-instance inr_iso_of_epi_eq [Epi f] : IsIso (pushout.inr _ _ : _ ⟶ pushout f f) :=
-=======
-instance inr_iso_of_epi_eq [Epi f] : IsIso (pushout.inr : _ ⟶ pushout f f) :=
->>>>>>> 9c8f4234
-  inl_eq_inr_of_epi_eq f ▸ inl_iso_of_epi_eq f
+instance inr_iso_of_epi_eq [Epi f] : IsIso (pushout.inr : _ ⟶ pushout f f) := by
+  rw [← inl_eq_inr_of_epi_eq]
+  infer_instance
 #align category_theory.limits.inr_iso_of_epi_eq CategoryTheory.Limits.inr_iso_of_epi_eq
 
 end
