--- conflicted
+++ resolved
@@ -213,15 +213,9 @@
   · simp
   · simp [fst_eq_snd_of_mono_eq]
 
-<<<<<<< HEAD
 instance snd_iso_of_mono_eq [Mono f] : IsIso (pullback.snd f f) :=
   fst_eq_snd_of_mono_eq f ▸ fst_iso_of_mono_eq f
 #align category_theory.limits.snd_iso_of_mono_eq CategoryTheory.Limits.snd_iso_of_mono_eq
-=======
-instance snd_iso_of_mono_eq [Mono f] : IsIso (pullback.snd f f) := by
-  rw [← fst_eq_snd_of_mono_eq]
-  infer_instance
->>>>>>> 41fc38ba
 
 end
 
@@ -384,15 +378,9 @@
   · simp
   · simp [inl_eq_inr_of_epi_eq]
 
-<<<<<<< HEAD
 instance inr_iso_of_epi_eq [Epi f] : IsIso (pushout.inr f f) :=
   inl_eq_inr_of_epi_eq f ▸ inl_iso_of_epi_eq f
 #align category_theory.limits.inr_iso_of_epi_eq CategoryTheory.Limits.inr_iso_of_epi_eq
-=======
-instance inr_iso_of_epi_eq [Epi f] : IsIso (pushout.inr f f) := by
-  rw [← inl_eq_inr_of_epi_eq]
-  infer_instance
->>>>>>> 41fc38ba
 
 end
 
