/-
Copyright (c) 2018 Scott Morrison. All rights reserved.
Released under Apache 2.0 license as described in the file LICENSE.
Authors: Bhavik Mehta, Andrew Yang
-/

import Mathlib.CategoryTheory.Limits.Shapes.Pullback.Iso

#align_import category_theory.limits.shapes.pullbacks from "leanprover-community/mathlib"@"7316286ff2942aa14e540add9058c6b0aa1c8070"

/-!
# Pullbacks and monomorphisms

This file provides some results about interactions between pullbacks and monomorphisms, as well as
the dual statements between pushouts and epimorphisms.

## Main results
* Monomorphisms are stable under pullback. This is available using the `PullbackCone` API as
`mono_fst_of_is_pullback_of_mono` and `mono_snd_of_is_pullback_of_mono`, and using the `pullback`
API as `pullback.fst_of_mono` and `pullback.snd_of_mono`.

* A pullback cone is a limit iff its composition with a monomorphism is a limit. This is available
as `IsLimitOfCompMono` and `pullbackIsPullbackOfCompMono` respectively.

* Monomorphisms admit kernel pairs, this is `has_kernel_pair_of_mono`.

The dual notions for pushouts are also available.
-/

noncomputable section

open CategoryTheory

universe w v₁ v₂ v u u₂

namespace CategoryTheory.Limits

open WalkingSpan.Hom WalkingCospan.Hom WidePullbackShape.Hom WidePushoutShape.Hom PullbackCone

variable {C : Type u} [Category.{v} C] {W X Y Z : C}

section Monomorphisms

namespace PullbackCone

variable {f : X ⟶ Z} {g : Y ⟶ Z}

/-- Monomorphisms are stable under pullback in the first argument. -/
theorem mono_snd_of_is_pullback_of_mono {t : PullbackCone f g} (ht : IsLimit t) [Mono f] :
    Mono t.snd := by
  refine ⟨fun {W} h k i => IsLimit.hom_ext ht ?_ i⟩
  rw [← cancel_mono f, Category.assoc, Category.assoc, condition]
  apply reassoc_of% i
#align category_theory.limits.pullback_cone.mono_snd_of_is_pullback_of_mono CategoryTheory.Limits.PullbackCone.mono_snd_of_is_pullback_of_mono

/-- Monomorphisms are stable under pullback in the second argument. -/
theorem mono_fst_of_is_pullback_of_mono {t : PullbackCone f g} (ht : IsLimit t) [Mono g] :
    Mono t.fst := by
  refine ⟨fun {W} h k i => IsLimit.hom_ext ht i ?_⟩
  rw [← cancel_mono g, Category.assoc, Category.assoc, ← condition]
  apply reassoc_of% i
#align category_theory.limits.pullback_cone.mono_fst_of_is_pullback_of_mono CategoryTheory.Limits.PullbackCone.mono_fst_of_is_pullback_of_mono

/--
The pullback cone `(𝟙 X, 𝟙 X)` for the pair `(f, f)` is a limit if `f` is a mono. The converse is
shown in `mono_of_pullback_is_id`.
-/
def isLimitMkIdId (f : X ⟶ Y) [Mono f] : IsLimit (mk (𝟙 X) (𝟙 X) rfl : PullbackCone f f) :=
  IsLimit.mk _ (fun s => s.fst) (fun s => Category.comp_id _)
    (fun s => by rw [← cancel_mono f, Category.comp_id, s.condition]) fun s m m₁ _ => by
    simpa using m₁
#align category_theory.limits.pullback_cone.is_limit_mk_id_id CategoryTheory.Limits.PullbackCone.isLimitMkIdId

/--
`f` is a mono if the pullback cone `(𝟙 X, 𝟙 X)` is a limit for the pair `(f, f)`. The converse is
given in `PullbackCone.is_id_of_mono`.
-/
theorem mono_of_isLimitMkIdId (f : X ⟶ Y) (t : IsLimit (mk (𝟙 X) (𝟙 X) rfl : PullbackCone f f)) :
    Mono f :=
  ⟨fun {Z} g h eq => by
    rcases PullbackCone.IsLimit.lift' t _ _ eq with ⟨_, rfl, rfl⟩
    rfl⟩
#align category_theory.limits.pullback_cone.mono_of_is_limit_mk_id_id CategoryTheory.Limits.PullbackCone.mono_of_isLimitMkIdId

/-- Suppose `f` and `g` are two morphisms with a common codomain and `s` is a limit cone over the
    diagram formed by `f` and `g`. Suppose `f` and `g` both factor through a monomorphism `h` via
    `x` and `y`, respectively.  Then `s` is also a limit cone over the diagram formed by `x` and
    `y`.  -/
def isLimitOfFactors (f : X ⟶ Z) (g : Y ⟶ Z) (h : W ⟶ Z) [Mono h] (x : X ⟶ W) (y : Y ⟶ W)
    (hxh : x ≫ h = f) (hyh : y ≫ h = g) (s : PullbackCone f g) (hs : IsLimit s) :
    IsLimit
      (PullbackCone.mk _ _
        (show s.fst ≫ x = s.snd ≫ y from
          (cancel_mono h).1 <| by simp only [Category.assoc, hxh, hyh, s.condition])) :=
  PullbackCone.isLimitAux' _ fun t =>
    have : fst t ≫ x ≫ h = snd t ≫ y ≫ h := by  -- Porting note: reassoc workaround
      rw [← Category.assoc, ← Category.assoc]
      apply congrArg (· ≫ h) t.condition
    ⟨hs.lift (PullbackCone.mk t.fst t.snd <| by rw [← hxh, ← hyh, this]),
      ⟨hs.fac _ WalkingCospan.left, hs.fac _ WalkingCospan.right, fun hr hr' => by
        apply PullbackCone.IsLimit.hom_ext hs <;>
              simp only [PullbackCone.mk_fst, PullbackCone.mk_snd] at hr hr' ⊢ <;>
            simp only [hr, hr'] <;>
          symm
        exacts [hs.fac _ WalkingCospan.left, hs.fac _ WalkingCospan.right]⟩⟩
#align category_theory.limits.pullback_cone.is_limit_of_factors CategoryTheory.Limits.PullbackCone.isLimitOfFactors

/-- If `W` is the pullback of `f, g`, it is also the pullback of `f ≫ i, g ≫ i` for any mono `i`. -/
def isLimitOfCompMono (f : X ⟶ W) (g : Y ⟶ W) (i : W ⟶ Z) [Mono i] (s : PullbackCone f g)
    (H : IsLimit s) :
    IsLimit
      (PullbackCone.mk _ _
        (show s.fst ≫ f ≫ i = s.snd ≫ g ≫ i by
          rw [← Category.assoc, ← Category.assoc, s.condition])) := by
  apply PullbackCone.isLimitAux'
  intro s
  rcases PullbackCone.IsLimit.lift' H s.fst s.snd
      ((cancel_mono i).mp (by simpa using s.condition)) with
    ⟨l, h₁, h₂⟩
  refine ⟨l, h₁, h₂, ?_⟩
  intro m hm₁ hm₂
  exact (PullbackCone.IsLimit.hom_ext H (hm₁.trans h₁.symm) (hm₂.trans h₂.symm) : _)
#align category_theory.limits.pullback_cone.is_limit_of_comp_mono CategoryTheory.Limits.PullbackCone.isLimitOfCompMono

end PullbackCone

end Monomorphisms

/-- The pullback of a monomorphism is a monomorphism -/
instance pullback.fst_of_mono {X Y Z : C} {f : X ⟶ Z} {g : Y ⟶ Z} [HasPullback f g] [Mono g] :
    Mono (pullback.fst f g) :=
  PullbackCone.mono_fst_of_is_pullback_of_mono (limit.isLimit _)
#align category_theory.limits.pullback.fst_of_mono CategoryTheory.Limits.pullback.fst_of_mono

/-- The pullback of a monomorphism is a monomorphism -/
instance pullback.snd_of_mono {X Y Z : C} {f : X ⟶ Z} {g : Y ⟶ Z} [HasPullback f g] [Mono f] :
    Mono (pullback.snd f g) :=
  PullbackCone.mono_snd_of_is_pullback_of_mono (limit.isLimit _)
#align category_theory.limits.pullback.snd_of_mono CategoryTheory.Limits.pullback.snd_of_mono

/-- The map `X ×[Z] Y ⟶ X × Y` is mono. -/
instance mono_pullback_to_prod {C : Type*} [Category C] {X Y Z : C} (f : X ⟶ Z) (g : Y ⟶ Z)
    [HasPullback f g] [HasBinaryProduct X Y] :
    Mono (prod.lift (pullback.fst f g) (pullback.snd f g)) :=
  ⟨fun {W} i₁ i₂ h => by
    ext
    · simpa using congrArg (fun f => f ≫ prod.fst) h
    · simpa using congrArg (fun f => f ≫ prod.snd) h⟩
#align category_theory.limits.mono_pullback_to_prod CategoryTheory.Limits.mono_pullback_to_prod


/-- The pullback of `f, g` is also the pullback of `f ≫ i, g ≫ i` for any mono `i`. -/
noncomputable def pullbackIsPullbackOfCompMono (f : X ⟶ W) (g : Y ⟶ W) (i : W ⟶ Z) [Mono i]
    [HasPullback f g] : IsLimit (PullbackCone.mk (pullback.fst _ _) (pullback.snd _ _)
      -- Porting note: following used to be _
      (show (pullback.fst _ _) ≫ f ≫ i = (pullback.snd _ _) ≫ g ≫ i from by
        simp only [← Category.assoc]; rw [cancel_mono]; apply pullback.condition)) :=
  PullbackCone.isLimitOfCompMono f g i _ (limit.isLimit (cospan f g))
#align category_theory.limits.pullback_is_pullback_of_comp_mono CategoryTheory.Limits.pullbackIsPullbackOfCompMono

instance hasPullback_of_comp_mono (f : X ⟶ W) (g : Y ⟶ W) (i : W ⟶ Z) [Mono i] [HasPullback f g] :
    HasPullback (f ≫ i) (g ≫ i) :=
  ⟨⟨⟨_, pullbackIsPullbackOfCompMono f g i⟩⟩⟩
#align category_theory.limits.has_pullback_of_comp_mono CategoryTheory.Limits.hasPullback_of_comp_mono

section

attribute [local instance] hasPullback_of_left_iso

variable (f : X ⟶ Z) (i : Z ⟶ W) [Mono i]

instance hasPullback_of_right_factors_mono : HasPullback i (f ≫ i) := by
  simpa only [Category.id_comp] using hasPullback_of_comp_mono (𝟙 Z) f i
#align category_theory.limits.has_pullback_of_right_factors_mono CategoryTheory.Limits.hasPullback_of_right_factors_mono

instance pullback_snd_iso_of_right_factors_mono :
    IsIso (pullback.snd i (f ≫ i)) := by
  #adaptation_note /-- nightly-testing 2024-04-01
  this could not be placed directly in the `show from` without `dsimp` -/
  have := limit.isoLimitCone_hom_π ⟨_, pullbackIsPullbackOfCompMono (𝟙 _) f i⟩ WalkingCospan.right
  dsimp only [cospan_right, id_eq, eq_mpr_eq_cast, PullbackCone.mk_pt, PullbackCone.mk_π_app,
    Functor.const_obj_obj, cospan_one] at this
  convert (congrArg IsIso (show _ ≫ pullback.snd (𝟙 Z) f = _ from this)).mp inferInstance
  · exact (Category.id_comp _).symm
  · exact (Category.id_comp _).symm
#align category_theory.limits.pullback_snd_iso_of_right_factors_mono CategoryTheory.Limits.pullback_snd_iso_of_right_factors_mono

attribute [local instance] hasPullback_of_right_iso

instance hasPullback_of_left_factors_mono : HasPullback (f ≫ i) i := by
  simpa only [Category.id_comp] using hasPullback_of_comp_mono f (𝟙 Z) i
#align category_theory.limits.has_pullback_of_left_factors_mono CategoryTheory.Limits.hasPullback_of_left_factors_mono

instance pullback_snd_iso_of_left_factors_mono :
    IsIso (pullback.fst (f ≫ i) i) := by
  #adaptation_note /-- nightly-testing 2024-04-01
  this could not be placed directly in the `show from` without `dsimp` -/
  have := limit.isoLimitCone_hom_π ⟨_, pullbackIsPullbackOfCompMono f (𝟙 _) i⟩ WalkingCospan.left
  dsimp only [cospan_left, id_eq, eq_mpr_eq_cast, PullbackCone.mk_pt, PullbackCone.mk_π_app,
    Functor.const_obj_obj, cospan_one] at this
  convert (congrArg IsIso (show _ ≫ pullback.fst f (𝟙 Z) = _ from this)).mp inferInstance
  · exact (Category.id_comp _).symm
  · exact (Category.id_comp _).symm
#align category_theory.limits.pullback_snd_iso_of_left_factors_mono CategoryTheory.Limits.pullback_snd_iso_of_left_factors_mono

end

section

open WalkingCospan

variable (f : X ⟶ Y)

instance has_kernel_pair_of_mono [Mono f] : HasPullback f f :=
  ⟨⟨⟨_, PullbackCone.isLimitMkIdId f⟩⟩⟩
#align category_theory.limits.has_kernel_pair_of_mono CategoryTheory.Limits.has_kernel_pair_of_mono

theorem fst_eq_snd_of_mono_eq [Mono f] : pullback.fst f f = pullback.snd f f :=
  ((PullbackCone.isLimitMkIdId f).fac (getLimitCone (cospan f f)).cone left).symm.trans
    ((PullbackCone.isLimitMkIdId f).fac (getLimitCone (cospan f f)).cone right : _)
#align category_theory.limits.fst_eq_snd_of_mono_eq CategoryTheory.Limits.fst_eq_snd_of_mono_eq

@[simp]
theorem pullbackSymmetry_hom_of_mono_eq [Mono f] : (pullbackSymmetry f f).hom = 𝟙 _ := by
  ext
  · simp [fst_eq_snd_of_mono_eq]
  · simp [fst_eq_snd_of_mono_eq]
#align category_theory.limits.pullback_symmetry_hom_of_mono_eq CategoryTheory.Limits.pullbackSymmetry_hom_of_mono_eq

instance fst_iso_of_mono_eq [Mono f] : IsIso (pullback.fst f f) := by
  refine ⟨⟨pullback.lift (𝟙 _) (𝟙 _) (by simp), ?_, by simp⟩⟩
  ext
  · simp
  · simp [fst_eq_snd_of_mono_eq]
#align category_theory.limits.fst_iso_of_mono_eq CategoryTheory.Limits.fst_iso_of_mono_eq

<<<<<<< HEAD
instance snd_iso_of_mono_eq [Mono f] : IsIso (pullback.snd f f) :=
  fst_eq_snd_of_mono_eq f ▸ fst_iso_of_mono_eq f
=======
instance snd_iso_of_mono_eq [Mono f] : IsIso (pullback.snd f f) := by
  rw [← fst_eq_snd_of_mono_eq]
  infer_instance
>>>>>>> 8d615693
#align category_theory.limits.snd_iso_of_mono_eq CategoryTheory.Limits.snd_iso_of_mono_eq

end

namespace PushoutCocone

variable {f : X ⟶ Y} {g : X ⟶ Z}

theorem epi_inr_of_is_pushout_of_epi {t : PushoutCocone f g} (ht : IsColimit t) [Epi f] :
    Epi t.inr :=
  ⟨fun {W} h k i => IsColimit.hom_ext ht (by simp [← cancel_epi f, t.condition_assoc, i]) i⟩
#align category_theory.limits.pushout_cocone.epi_inr_of_is_pushout_of_epi CategoryTheory.Limits.PushoutCocone.epi_inr_of_is_pushout_of_epi

theorem epi_inl_of_is_pushout_of_epi {t : PushoutCocone f g} (ht : IsColimit t) [Epi g] :
    Epi t.inl :=
  ⟨fun {W} h k i => IsColimit.hom_ext ht i (by simp [← cancel_epi g, ← t.condition_assoc, i])⟩
#align category_theory.limits.pushout_cocone.epi_inl_of_is_pushout_of_epi CategoryTheory.Limits.PushoutCocone.epi_inl_of_is_pushout_of_epi

/--
The pushout cocone `(𝟙 X, 𝟙 X)` for the pair `(f, f)` is a colimit if `f` is an epi. The converse is
shown in `epi_of_isColimit_mk_id_id`.
-/
def isColimitMkIdId (f : X ⟶ Y) [Epi f] : IsColimit (mk (𝟙 Y) (𝟙 Y) rfl : PushoutCocone f f) :=
  IsColimit.mk _ (fun s => s.inl) (fun s => Category.id_comp _)
    (fun s => by rw [← cancel_epi f, Category.id_comp, s.condition]) fun s m m₁ _ => by
    simpa using m₁
#align category_theory.limits.pushout_cocone.is_colimit_mk_id_id CategoryTheory.Limits.PushoutCocone.isColimitMkIdId

/-- `f` is an epi if the pushout cocone `(𝟙 X, 𝟙 X)` is a colimit for the pair `(f, f)`.
The converse is given in `PushoutCocone.isColimitMkIdId`.
-/
theorem epi_of_isColimitMkIdId (f : X ⟶ Y)
    (t : IsColimit (mk (𝟙 Y) (𝟙 Y) rfl : PushoutCocone f f)) : Epi f :=
  ⟨fun {Z} g h eq => by
    rcases PushoutCocone.IsColimit.desc' t _ _ eq with ⟨_, rfl, rfl⟩
    rfl⟩
#align category_theory.limits.pushout_cocone.epi_of_is_colimit_mk_id_id CategoryTheory.Limits.PushoutCocone.epi_of_isColimitMkIdId

/-- Suppose `f` and `g` are two morphisms with a common domain and `s` is a colimit cocone over the
    diagram formed by `f` and `g`. Suppose `f` and `g` both factor through an epimorphism `h` via
    `x` and `y`, respectively. Then `s` is also a colimit cocone over the diagram formed by `x` and
    `y`.  -/
def isColimitOfFactors (f : X ⟶ Y) (g : X ⟶ Z) (h : X ⟶ W) [Epi h] (x : W ⟶ Y) (y : W ⟶ Z)
    (hhx : h ≫ x = f) (hhy : h ≫ y = g) (s : PushoutCocone f g) (hs : IsColimit s) :
    have reassoc₁ : h ≫ x ≫ inl s = f ≫ inl s := by  -- Porting note: working around reassoc
      rw [← Category.assoc]; apply congrArg (· ≫ inl s) hhx
    have reassoc₂ : h ≫ y ≫ inr s = g ≫ inr s := by
      rw [← Category.assoc]; apply congrArg (· ≫ inr s) hhy
    IsColimit (PushoutCocone.mk _ _ (show x ≫ s.inl = y ≫ s.inr from
          (cancel_epi h).1 <| by rw [reassoc₁, reassoc₂, s.condition])) :=
  PushoutCocone.isColimitAux' _ fun t => ⟨hs.desc (PushoutCocone.mk t.inl t.inr <| by
    rw [← hhx, ← hhy, Category.assoc, Category.assoc, t.condition]),
      ⟨hs.fac _ WalkingSpan.left, hs.fac _ WalkingSpan.right, fun hr hr' => by
        apply PushoutCocone.IsColimit.hom_ext hs
        · simp only [PushoutCocone.mk_inl, PushoutCocone.mk_inr] at hr hr' ⊢
          simp only [hr, hr']
          symm
          exact hs.fac _ WalkingSpan.left
        · simp only [PushoutCocone.mk_inl, PushoutCocone.mk_inr] at hr hr' ⊢
          simp only [hr, hr']
          symm
          exact hs.fac _ WalkingSpan.right⟩⟩
#align category_theory.limits.pushout_cocone.is_colimit_of_factors CategoryTheory.Limits.PushoutCocone.isColimitOfFactors

/-- If `W` is the pushout of `f, g`,
it is also the pushout of `h ≫ f, h ≫ g` for any epi `h`. -/
def isColimitOfEpiComp (f : X ⟶ Y) (g : X ⟶ Z) (h : W ⟶ X) [Epi h] (s : PushoutCocone f g)
    (H : IsColimit s) :
    IsColimit
      (PushoutCocone.mk _ _
        (show (h ≫ f) ≫ s.inl = (h ≫ g) ≫ s.inr by
          rw [Category.assoc, Category.assoc, s.condition])) := by
  apply PushoutCocone.isColimitAux'
  intro s
  rcases PushoutCocone.IsColimit.desc' H s.inl s.inr
      ((cancel_epi h).mp (by simpa using s.condition)) with
    ⟨l, h₁, h₂⟩
  refine ⟨l, h₁, h₂, ?_⟩
  intro m hm₁ hm₂
  exact (PushoutCocone.IsColimit.hom_ext H (hm₁.trans h₁.symm) (hm₂.trans h₂.symm) : _)
#align category_theory.limits.pushout_cocone.is_colimit_of_epi_comp CategoryTheory.Limits.PushoutCocone.isColimitOfEpiComp

end PushoutCocone

/-- The pushout of an epimorphism is an epimorphism -/
instance pushout.inl_of_epi {X Y Z : C} {f : X ⟶ Y} {g : X ⟶ Z} [HasPushout f g] [Epi g] :
    Epi (pushout.inl f g) :=
  PushoutCocone.epi_inl_of_is_pushout_of_epi (colimit.isColimit _)
#align category_theory.limits.pushout.inl_of_epi CategoryTheory.Limits.pushout.inl_of_epi

/-- The pushout of an epimorphism is an epimorphism -/
instance pushout.inr_of_epi {X Y Z : C} {f : X ⟶ Y} {g : X ⟶ Z} [HasPushout f g] [Epi f] :
    Epi (pushout.inr _ _ : Z ⟶ pushout f g) :=
  PushoutCocone.epi_inr_of_is_pushout_of_epi (colimit.isColimit _)
#align category_theory.limits.pushout.inr_of_epi CategoryTheory.Limits.pushout.inr_of_epi

/-- The map `X ⨿ Y ⟶ X ⨿[Z] Y` is epi. -/
instance epi_coprod_to_pushout {C : Type*} [Category C] {X Y Z : C} (f : X ⟶ Y) (g : X ⟶ Z)
    [HasPushout f g] [HasBinaryCoproduct Y Z] :
    Epi (coprod.desc (pushout.inl f g) (pushout.inr f g)) :=
  ⟨fun {W} i₁ i₂ h => by
    ext
    · simpa using congrArg (fun f => coprod.inl ≫ f) h
    · simpa using congrArg (fun f => coprod.inr ≫ f) h⟩
#align category_theory.limits.epi_coprod_to_pushout CategoryTheory.Limits.epi_coprod_to_pushout

/-- The pushout of `f, g` is also the pullback of `h ≫ f, h ≫ g` for any epi `h`. -/
noncomputable def pushoutIsPushoutOfEpiComp (f : X ⟶ Y) (g : X ⟶ Z) (h : W ⟶ X) [Epi h]
    [HasPushout f g] : IsColimit (PushoutCocone.mk (pushout.inl _ _) (pushout.inr _ _)
    (show (h ≫ f) ≫ pushout.inl _ _ = (h ≫ g) ≫ pushout.inr _ _ from by
    simp only [Category.assoc]; rw [cancel_epi]; exact pushout.condition)) :=
  PushoutCocone.isColimitOfEpiComp f g h _ (colimit.isColimit (span f g))
#align category_theory.limits.pushout_is_pushout_of_epi_comp CategoryTheory.Limits.pushoutIsPushoutOfEpiComp

instance hasPushout_of_epi_comp (f : X ⟶ Y) (g : X ⟶ Z) (h : W ⟶ X) [Epi h] [HasPushout f g] :
    HasPushout (h ≫ f) (h ≫ g) :=
  ⟨⟨⟨_, pushoutIsPushoutOfEpiComp f g h⟩⟩⟩
#align category_theory.limits.has_pushout_of_epi_comp CategoryTheory.Limits.hasPushout_of_epi_comp

section

attribute [local instance] hasPushout_of_left_iso

variable (f : X ⟶ Z) (h : W ⟶ X) [Epi h]

instance hasPushout_of_right_factors_epi : HasPushout h (h ≫ f) := by
  simpa only [Category.comp_id] using hasPushout_of_epi_comp (𝟙 X) f h
#align category_theory.limits.has_pushout_of_right_factors_epi CategoryTheory.Limits.hasPushout_of_right_factors_epi

instance pushout_inr_iso_of_right_factors_epi :
    IsIso (pushout.inr _ _ : _ ⟶ pushout h (h ≫ f)) := by
  convert (congrArg IsIso (show pushout.inr _ _ ≫ _ = _ from colimit.isoColimitCocone_ι_inv
    ⟨_, pushoutIsPushoutOfEpiComp (𝟙 _) f h⟩ WalkingSpan.right)).mp
    inferInstance
  · apply (Category.comp_id _).symm
  · apply (Category.comp_id _).symm
#align category_theory.limits.pushout_inr_iso_of_right_factors_epi CategoryTheory.Limits.pushout_inr_iso_of_right_factors_epi

attribute [local instance] hasPushout_of_right_iso

instance hasPushout_of_left_factors_epi (f : X ⟶ Y) : HasPushout (h ≫ f) h := by
  simpa only [Category.comp_id] using hasPushout_of_epi_comp f (𝟙 X) h
#align category_theory.limits.has_pushout_of_left_factors_epi CategoryTheory.Limits.hasPushout_of_left_factors_epi

instance pushout_inl_iso_of_left_factors_epi (f : X ⟶ Y) :
    IsIso (pushout.inl _ _ : _ ⟶ pushout (h ≫ f) h) := by
  convert (congrArg IsIso (show pushout.inl _ _ ≫ _ = _ from colimit.isoColimitCocone_ι_inv
    ⟨_, pushoutIsPushoutOfEpiComp f (𝟙 _) h⟩ WalkingSpan.left)).mp
        inferInstance
  · exact (Category.comp_id _).symm
  · exact (Category.comp_id _).symm
#align category_theory.limits.pushout_inl_iso_of_left_factors_epi CategoryTheory.Limits.pushout_inl_iso_of_left_factors_epi

end

section

open WalkingSpan

variable (f : X ⟶ Y)

instance has_cokernel_pair_of_epi [Epi f] : HasPushout f f :=
  ⟨⟨⟨_, PushoutCocone.isColimitMkIdId f⟩⟩⟩
#align category_theory.limits.has_cokernel_pair_of_epi CategoryTheory.Limits.has_cokernel_pair_of_epi

theorem inl_eq_inr_of_epi_eq [Epi f] : (pushout.inl _ _ : _ ⟶ pushout f f) = pushout.inr _ _ :=
  ((PushoutCocone.isColimitMkIdId f).fac (getColimitCocone (span f f)).cocone left).symm.trans
    ((PushoutCocone.isColimitMkIdId f).fac (getColimitCocone (span f f)).cocone right : _)
#align category_theory.limits.inl_eq_inr_of_epi_eq CategoryTheory.Limits.inl_eq_inr_of_epi_eq

@[simp]
theorem pullback_symmetry_hom_of_epi_eq [Epi f] : (pushoutSymmetry f f).hom = 𝟙 _ := by
  ext <;> simp [inl_eq_inr_of_epi_eq]
#align category_theory.limits.pullback_symmetry_hom_of_epi_eq CategoryTheory.Limits.pullback_symmetry_hom_of_epi_eq

instance inl_iso_of_epi_eq [Epi f] : IsIso (pushout.inl _ _ : _ ⟶ pushout f f) := by
  refine ⟨⟨pushout.desc (𝟙 _) (𝟙 _) (by simp), by simp, ?_⟩⟩
  apply pushout.hom_ext
  · simp
  · simp [inl_eq_inr_of_epi_eq]
#align category_theory.limits.inl_iso_of_epi_eq CategoryTheory.Limits.inl_iso_of_epi_eq

<<<<<<< HEAD
instance inr_iso_of_epi_eq [Epi f] : IsIso (pushout.inr f f) :=
  inl_eq_inr_of_epi_eq f ▸ inl_iso_of_epi_eq f
=======
instance inr_iso_of_epi_eq [Epi f] : IsIso (pushout.inr f f) := by
  rw [← inl_eq_inr_of_epi_eq]
  infer_instance
>>>>>>> 8d615693
#align category_theory.limits.inr_iso_of_epi_eq CategoryTheory.Limits.inr_iso_of_epi_eq

end

end CategoryTheory.Limits<|MERGE_RESOLUTION|>--- conflicted
+++ resolved
@@ -51,6 +51,7 @@
   refine ⟨fun {W} h k i => IsLimit.hom_ext ht ?_ i⟩
   rw [← cancel_mono f, Category.assoc, Category.assoc, condition]
   apply reassoc_of% i
+  apply reassoc_of% i
 #align category_theory.limits.pullback_cone.mono_snd_of_is_pullback_of_mono CategoryTheory.Limits.PullbackCone.mono_snd_of_is_pullback_of_mono
 
 /-- Monomorphisms are stable under pullback in the second argument. -/
@@ -58,6 +59,7 @@
     Mono t.fst := by
   refine ⟨fun {W} h k i => IsLimit.hom_ext ht i ?_⟩
   rw [← cancel_mono g, Category.assoc, Category.assoc, ← condition]
+  apply reassoc_of% i
   apply reassoc_of% i
 #align category_theory.limits.pullback_cone.mono_fst_of_is_pullback_of_mono CategoryTheory.Limits.PullbackCone.mono_fst_of_is_pullback_of_mono
 
@@ -129,18 +131,21 @@
 /-- The pullback of a monomorphism is a monomorphism -/
 instance pullback.fst_of_mono {X Y Z : C} {f : X ⟶ Z} {g : Y ⟶ Z} [HasPullback f g] [Mono g] :
     Mono (pullback.fst f g) :=
+    Mono (pullback.fst f g) :=
   PullbackCone.mono_fst_of_is_pullback_of_mono (limit.isLimit _)
 #align category_theory.limits.pullback.fst_of_mono CategoryTheory.Limits.pullback.fst_of_mono
 
 /-- The pullback of a monomorphism is a monomorphism -/
 instance pullback.snd_of_mono {X Y Z : C} {f : X ⟶ Z} {g : Y ⟶ Z} [HasPullback f g] [Mono f] :
     Mono (pullback.snd f g) :=
+    Mono (pullback.snd f g) :=
   PullbackCone.mono_snd_of_is_pullback_of_mono (limit.isLimit _)
 #align category_theory.limits.pullback.snd_of_mono CategoryTheory.Limits.pullback.snd_of_mono
 
 /-- The map `X ×[Z] Y ⟶ X × Y` is mono. -/
 instance mono_pullback_to_prod {C : Type*} [Category C] {X Y Z : C} (f : X ⟶ Z) (g : Y ⟶ Z)
     [HasPullback f g] [HasBinaryProduct X Y] :
+    Mono (prod.lift (pullback.fst f g) (pullback.snd f g)) :=
     Mono (prod.lift (pullback.fst f g) (pullback.snd f g)) :=
   ⟨fun {W} i₁ i₂ h => by
     ext
@@ -154,6 +159,9 @@
     [HasPullback f g] : IsLimit (PullbackCone.mk (pullback.fst _ _) (pullback.snd _ _)
       -- Porting note: following used to be _
       (show (pullback.fst _ _) ≫ f ≫ i = (pullback.snd _ _) ≫ g ≫ i from by
+    [HasPullback f g] : IsLimit (PullbackCone.mk (pullback.fst _ _) (pullback.snd _ _)
+      -- Porting note: following used to be _
+      (show (pullback.fst _ _) ≫ f ≫ i = (pullback.snd _ _) ≫ g ≫ i from by
         simp only [← Category.assoc]; rw [cancel_mono]; apply pullback.condition)) :=
   PullbackCone.isLimitOfCompMono f g i _ (limit.isLimit (cospan f g))
 #align category_theory.limits.pullback_is_pullback_of_comp_mono CategoryTheory.Limits.pullbackIsPullbackOfCompMono
@@ -171,9 +179,11 @@
 
 instance hasPullback_of_right_factors_mono : HasPullback i (f ≫ i) := by
   simpa only [Category.id_comp] using hasPullback_of_comp_mono (𝟙 Z) f i
+  simpa only [Category.id_comp] using hasPullback_of_comp_mono (𝟙 Z) f i
 #align category_theory.limits.has_pullback_of_right_factors_mono CategoryTheory.Limits.hasPullback_of_right_factors_mono
 
 instance pullback_snd_iso_of_right_factors_mono :
+    IsIso (pullback.snd i (f ≫ i)) := by
     IsIso (pullback.snd i (f ≫ i)) := by
   #adaptation_note /-- nightly-testing 2024-04-01
   this could not be placed directly in the `show from` without `dsimp` -/
@@ -181,6 +191,7 @@
   dsimp only [cospan_right, id_eq, eq_mpr_eq_cast, PullbackCone.mk_pt, PullbackCone.mk_π_app,
     Functor.const_obj_obj, cospan_one] at this
   convert (congrArg IsIso (show _ ≫ pullback.snd (𝟙 Z) f = _ from this)).mp inferInstance
+  convert (congrArg IsIso (show _ ≫ pullback.snd (𝟙 Z) f = _ from this)).mp inferInstance
   · exact (Category.id_comp _).symm
   · exact (Category.id_comp _).symm
 #align category_theory.limits.pullback_snd_iso_of_right_factors_mono CategoryTheory.Limits.pullback_snd_iso_of_right_factors_mono
@@ -189,9 +200,11 @@
 
 instance hasPullback_of_left_factors_mono : HasPullback (f ≫ i) i := by
   simpa only [Category.id_comp] using hasPullback_of_comp_mono f (𝟙 Z) i
+  simpa only [Category.id_comp] using hasPullback_of_comp_mono f (𝟙 Z) i
 #align category_theory.limits.has_pullback_of_left_factors_mono CategoryTheory.Limits.hasPullback_of_left_factors_mono
 
 instance pullback_snd_iso_of_left_factors_mono :
+    IsIso (pullback.fst (f ≫ i) i) := by
     IsIso (pullback.fst (f ≫ i) i) := by
   #adaptation_note /-- nightly-testing 2024-04-01
   this could not be placed directly in the `show from` without `dsimp` -/
@@ -199,6 +212,7 @@
   dsimp only [cospan_left, id_eq, eq_mpr_eq_cast, PullbackCone.mk_pt, PullbackCone.mk_π_app,
     Functor.const_obj_obj, cospan_one] at this
   convert (congrArg IsIso (show _ ≫ pullback.fst f (𝟙 Z) = _ from this)).mp inferInstance
+  convert (congrArg IsIso (show _ ≫ pullback.fst f (𝟙 Z) = _ from this)).mp inferInstance
   · exact (Category.id_comp _).symm
   · exact (Category.id_comp _).symm
 #align category_theory.limits.pullback_snd_iso_of_left_factors_mono CategoryTheory.Limits.pullback_snd_iso_of_left_factors_mono
@@ -215,6 +229,7 @@
   ⟨⟨⟨_, PullbackCone.isLimitMkIdId f⟩⟩⟩
 #align category_theory.limits.has_kernel_pair_of_mono CategoryTheory.Limits.has_kernel_pair_of_mono
 
+theorem fst_eq_snd_of_mono_eq [Mono f] : pullback.fst f f = pullback.snd f f :=
 theorem fst_eq_snd_of_mono_eq [Mono f] : pullback.fst f f = pullback.snd f f :=
   ((PullbackCone.isLimitMkIdId f).fac (getLimitCone (cospan f f)).cone left).symm.trans
     ((PullbackCone.isLimitMkIdId f).fac (getLimitCone (cospan f f)).cone right : _)
@@ -228,20 +243,15 @@
 #align category_theory.limits.pullback_symmetry_hom_of_mono_eq CategoryTheory.Limits.pullbackSymmetry_hom_of_mono_eq
 
 instance fst_iso_of_mono_eq [Mono f] : IsIso (pullback.fst f f) := by
+instance fst_iso_of_mono_eq [Mono f] : IsIso (pullback.fst f f) := by
   refine ⟨⟨pullback.lift (𝟙 _) (𝟙 _) (by simp), ?_, by simp⟩⟩
   ext
   · simp
   · simp [fst_eq_snd_of_mono_eq]
 #align category_theory.limits.fst_iso_of_mono_eq CategoryTheory.Limits.fst_iso_of_mono_eq
 
-<<<<<<< HEAD
 instance snd_iso_of_mono_eq [Mono f] : IsIso (pullback.snd f f) :=
   fst_eq_snd_of_mono_eq f ▸ fst_iso_of_mono_eq f
-=======
-instance snd_iso_of_mono_eq [Mono f] : IsIso (pullback.snd f f) := by
-  rw [← fst_eq_snd_of_mono_eq]
-  infer_instance
->>>>>>> 8d615693
 #align category_theory.limits.snd_iso_of_mono_eq CategoryTheory.Limits.snd_iso_of_mono_eq
 
 end
@@ -329,18 +339,21 @@
 /-- The pushout of an epimorphism is an epimorphism -/
 instance pushout.inl_of_epi {X Y Z : C} {f : X ⟶ Y} {g : X ⟶ Z} [HasPushout f g] [Epi g] :
     Epi (pushout.inl f g) :=
+    Epi (pushout.inl f g) :=
   PushoutCocone.epi_inl_of_is_pushout_of_epi (colimit.isColimit _)
 #align category_theory.limits.pushout.inl_of_epi CategoryTheory.Limits.pushout.inl_of_epi
 
 /-- The pushout of an epimorphism is an epimorphism -/
 instance pushout.inr_of_epi {X Y Z : C} {f : X ⟶ Y} {g : X ⟶ Z} [HasPushout f g] [Epi f] :
     Epi (pushout.inr _ _ : Z ⟶ pushout f g) :=
+    Epi (pushout.inr _ _ : Z ⟶ pushout f g) :=
   PushoutCocone.epi_inr_of_is_pushout_of_epi (colimit.isColimit _)
 #align category_theory.limits.pushout.inr_of_epi CategoryTheory.Limits.pushout.inr_of_epi
 
 /-- The map `X ⨿ Y ⟶ X ⨿[Z] Y` is epi. -/
 instance epi_coprod_to_pushout {C : Type*} [Category C] {X Y Z : C} (f : X ⟶ Y) (g : X ⟶ Z)
     [HasPushout f g] [HasBinaryCoproduct Y Z] :
+    Epi (coprod.desc (pushout.inl f g) (pushout.inr f g)) :=
     Epi (coprod.desc (pushout.inl f g) (pushout.inr f g)) :=
   ⟨fun {W} i₁ i₂ h => by
     ext
@@ -352,6 +365,8 @@
 noncomputable def pushoutIsPushoutOfEpiComp (f : X ⟶ Y) (g : X ⟶ Z) (h : W ⟶ X) [Epi h]
     [HasPushout f g] : IsColimit (PushoutCocone.mk (pushout.inl _ _) (pushout.inr _ _)
     (show (h ≫ f) ≫ pushout.inl _ _ = (h ≫ g) ≫ pushout.inr _ _ from by
+    [HasPushout f g] : IsColimit (PushoutCocone.mk (pushout.inl _ _) (pushout.inr _ _)
+    (show (h ≫ f) ≫ pushout.inl _ _ = (h ≫ g) ≫ pushout.inr _ _ from by
     simp only [Category.assoc]; rw [cancel_epi]; exact pushout.condition)) :=
   PushoutCocone.isColimitOfEpiComp f g h _ (colimit.isColimit (span f g))
 #align category_theory.limits.pushout_is_pushout_of_epi_comp CategoryTheory.Limits.pushoutIsPushoutOfEpiComp
@@ -369,9 +384,12 @@
 
 instance hasPushout_of_right_factors_epi : HasPushout h (h ≫ f) := by
   simpa only [Category.comp_id] using hasPushout_of_epi_comp (𝟙 X) f h
+  simpa only [Category.comp_id] using hasPushout_of_epi_comp (𝟙 X) f h
 #align category_theory.limits.has_pushout_of_right_factors_epi CategoryTheory.Limits.hasPushout_of_right_factors_epi
 
 instance pushout_inr_iso_of_right_factors_epi :
+    IsIso (pushout.inr _ _ : _ ⟶ pushout h (h ≫ f)) := by
+  convert (congrArg IsIso (show pushout.inr _ _ ≫ _ = _ from colimit.isoColimitCocone_ι_inv
     IsIso (pushout.inr _ _ : _ ⟶ pushout h (h ≫ f)) := by
   convert (congrArg IsIso (show pushout.inr _ _ ≫ _ = _ from colimit.isoColimitCocone_ι_inv
     ⟨_, pushoutIsPushoutOfEpiComp (𝟙 _) f h⟩ WalkingSpan.right)).mp
@@ -384,9 +402,12 @@
 
 instance hasPushout_of_left_factors_epi (f : X ⟶ Y) : HasPushout (h ≫ f) h := by
   simpa only [Category.comp_id] using hasPushout_of_epi_comp f (𝟙 X) h
+  simpa only [Category.comp_id] using hasPushout_of_epi_comp f (𝟙 X) h
 #align category_theory.limits.has_pushout_of_left_factors_epi CategoryTheory.Limits.hasPushout_of_left_factors_epi
 
 instance pushout_inl_iso_of_left_factors_epi (f : X ⟶ Y) :
+    IsIso (pushout.inl _ _ : _ ⟶ pushout (h ≫ f) h) := by
+  convert (congrArg IsIso (show pushout.inl _ _ ≫ _ = _ from colimit.isoColimitCocone_ι_inv
     IsIso (pushout.inl _ _ : _ ⟶ pushout (h ≫ f) h) := by
   convert (congrArg IsIso (show pushout.inl _ _ ≫ _ = _ from colimit.isoColimitCocone_ι_inv
     ⟨_, pushoutIsPushoutOfEpiComp f (𝟙 _) h⟩ WalkingSpan.left)).mp
@@ -408,6 +429,7 @@
 #align category_theory.limits.has_cokernel_pair_of_epi CategoryTheory.Limits.has_cokernel_pair_of_epi
 
 theorem inl_eq_inr_of_epi_eq [Epi f] : (pushout.inl _ _ : _ ⟶ pushout f f) = pushout.inr _ _ :=
+theorem inl_eq_inr_of_epi_eq [Epi f] : (pushout.inl _ _ : _ ⟶ pushout f f) = pushout.inr _ _ :=
   ((PushoutCocone.isColimitMkIdId f).fac (getColimitCocone (span f f)).cocone left).symm.trans
     ((PushoutCocone.isColimitMkIdId f).fac (getColimitCocone (span f f)).cocone right : _)
 #align category_theory.limits.inl_eq_inr_of_epi_eq CategoryTheory.Limits.inl_eq_inr_of_epi_eq
@@ -417,6 +439,7 @@
   ext <;> simp [inl_eq_inr_of_epi_eq]
 #align category_theory.limits.pullback_symmetry_hom_of_epi_eq CategoryTheory.Limits.pullback_symmetry_hom_of_epi_eq
 
+instance inl_iso_of_epi_eq [Epi f] : IsIso (pushout.inl _ _ : _ ⟶ pushout f f) := by
 instance inl_iso_of_epi_eq [Epi f] : IsIso (pushout.inl _ _ : _ ⟶ pushout f f) := by
   refine ⟨⟨pushout.desc (𝟙 _) (𝟙 _) (by simp), by simp, ?_⟩⟩
   apply pushout.hom_ext
@@ -424,14 +447,8 @@
   · simp [inl_eq_inr_of_epi_eq]
 #align category_theory.limits.inl_iso_of_epi_eq CategoryTheory.Limits.inl_iso_of_epi_eq
 
-<<<<<<< HEAD
 instance inr_iso_of_epi_eq [Epi f] : IsIso (pushout.inr f f) :=
   inl_eq_inr_of_epi_eq f ▸ inl_iso_of_epi_eq f
-=======
-instance inr_iso_of_epi_eq [Epi f] : IsIso (pushout.inr f f) := by
-  rw [← inl_eq_inr_of_epi_eq]
-  infer_instance
->>>>>>> 8d615693
 #align category_theory.limits.inr_iso_of_epi_eq CategoryTheory.Limits.inr_iso_of_epi_eq
 
 end
