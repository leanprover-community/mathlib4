/-
Copyright (c) 2018 Scott Morrison. All rights reserved.
Released under Apache 2.0 license as described in the file LICENSE.
Authors: Scott Morrison, Markus Himmel, Bhavik Mehta, Andrew Yang, Emily Riehl, Calle Sönne
-/
import Mathlib.CategoryTheory.Limits.Shapes.Pullback.PullbackCone

#align_import category_theory.limits.shapes.pullbacks from "leanprover-community/mathlib"@"7316286ff2942aa14e540add9058c6b0aa1c8070"

/-!
# HasPullback
`HasPullback f g` and `pullback f g` provides API for `HasLimit` and `limit` in the case of
pullacks.

# Main definitions

* `HasPullback f g`: this is an abbreviation for `HasLimit (cospan f g)`, and is a typeclass used to
  express the fact that a given pair of morphisms has a pullback.

* `HasPullbacks`: expresses the fact that `C` admits all pullbacks, it is implemented as an
  abbrevation for `HasLimitsOfShape WalkingCospan C`

* `pullback f g`: Given a `HasPullback f g` instance, this function returns the choice of a limit
  object corresponding to the pullback of `f` and `g`. It fits into the following diagram:
```
  pullback f g ---pullback.snd f g---> Y
      |                                |
      |                                |
pullback.snd f g                       g
      |                                |
      v                                v
      X --------------f--------------> Z
```

* `HasPushout f g`: this is an abbreviation for `HasColimit (span f g)`, and is a typeclass used to
  express the fact that a given pair of morphisms has a pushout.
* `HasPushouts`: expresses the fact that `C` admits all pushouts, it is implemented as an
abbrevation for `HasColimitsOfShape WalkingSpan C`
* `pushout f g`: Given a `HasPushout f g` instance, this function returns the choice of a colimit
  object corresponding to the pushout of `f` and `g`. It fits into the following diagram:
```
      X --------------f--------------> Y
      |                                |
      g                          pushout.inr f g
      |                                |
      v                                v
      Z ---pushout.inl f g---> pushout f g
```

# Main results & API
* The following API is available for using the universal property of `pullback f g`:
`lift`, `lift_fst`, `lift_snd`, `lift'`, `hom_ext` (for uniqueness).

* `pullback.map` is the induced map between pullbacks `W ×ₛ X ⟶ Y ×ₜ Z` given pointwise
(compatible) maps `W ⟶ Y`, `X ⟶ Z` and `S ⟶ T`.

* `pullbackComparison`: Given a functor `G`, this is the natural morphism
`G.obj (pullback f g) ⟶ pullback (G.map f) (G.map g)`

* `pullbackSymmetry` provides the natural isomorphism `pullback f g ≅ pullback g f`

(The dual results for pushouts are also available)

<<<<<<< HEAD
NOTE: golfed some proofs also
TODO: had to add 2 erws in Galois... (decomposition.lean)

=======
>>>>>>> 8d615693
## References
* [Stacks: Fibre products](https://stacks.math.columbia.edu/tag/001U)
* [Stacks: Pushouts](https://stacks.math.columbia.edu/tag/0025)
-/

noncomputable section

open CategoryTheory

universe w v₁ v₂ v u u₂

namespace CategoryTheory.Limits

open WalkingSpan.Hom WalkingCospan.Hom WidePullbackShape.Hom WidePushoutShape.Hom

variable {C : Type u} [Category.{v} C] {W X Y Z : C}

/-- `HasPullback f g` represents a particular choice of limiting cone
for the pair of morphisms `f : X ⟶ Z` and `g : Y ⟶ Z`.
-/
abbrev HasPullback {X Y Z : C} (f : X ⟶ Z) (g : Y ⟶ Z) :=
  HasLimit (cospan f g)
#align category_theory.limits.has_pullback CategoryTheory.Limits.HasPullback

/-- `HasPushout f g` represents a particular choice of colimiting cocone
for the pair of morphisms `f : X ⟶ Y` and `g : X ⟶ Z`.
-/
abbrev HasPushout {X Y Z : C} (f : X ⟶ Y) (g : X ⟶ Z) :=
  HasColimit (span f g)
#align category_theory.limits.has_pushout CategoryTheory.Limits.HasPushout

/-- `pullback f g` computes the pullback of a pair of morphisms with the same target. -/
abbrev pullback {X Y Z : C} (f : X ⟶ Z) (g : Y ⟶ Z) [HasPullback f g] :=
  limit (cospan f g)
#align category_theory.limits.pullback CategoryTheory.Limits.pullback

/-- The cone associated to the pullback of `f` and `g`-/
abbrev pullback.cone {X Y Z : C} (f : X ⟶ Z) (g : Y ⟶ Z) [HasPullback f g] : PullbackCone f g :=
  limit.cone (cospan f g)

/-- `pushout f g` computes the pushout of a pair of morphisms with the same source. -/
abbrev pushout {X Y Z : C} (f : X ⟶ Y) (g : X ⟶ Z) [HasPushout f g] :=
  colimit (span f g)
#align category_theory.limits.pushout CategoryTheory.Limits.pushout

/-- The cocone associated to the pullback of `f` and `g` -/
abbrev pushout.cocone {X Y Z : C} (f : X ⟶ Y) (g : X ⟶ Z) [HasPushout f g] : PushoutCocone f g :=
  colimit.cocone (span f g)

/-- The first projection of the pullback of `f` and `g`. -/
abbrev pullback.fst {X Y Z : C} (f : X ⟶ Z) (g : Y ⟶ Z) [HasPullback f g] : pullback f g ⟶ X :=
  limit.π (cospan f g) WalkingCospan.left
#align category_theory.limits.pullback.fst CategoryTheory.Limits.pullback.fst

/-- The second projection of the pullback of `f` and `g`. -/
abbrev pullback.snd {X Y Z : C} (f : X ⟶ Z) (g : Y ⟶ Z) [HasPullback f g] : pullback f g ⟶ Y :=
  limit.π (cospan f g) WalkingCospan.right
#align category_theory.limits.pullback.snd CategoryTheory.Limits.pullback.snd

/-- The first inclusion into the pushout of `f` and `g`. -/
abbrev pushout.inl {X Y Z : C} (f : X ⟶ Y) (g : X ⟶ Z) [HasPushout f g] : Y ⟶ pushout f g :=
  colimit.ι (span f g) WalkingSpan.left
#align category_theory.limits.pushout.inl CategoryTheory.Limits.pushout.inl

/-- The second inclusion into the pushout of `f` and `g`. -/
abbrev pushout.inr {X Y Z : C} (f : X ⟶ Y) (g : X ⟶ Z) [HasPushout f g] : Z ⟶ pushout f g :=
  colimit.ι (span f g) WalkingSpan.right
#align category_theory.limits.pushout.inr CategoryTheory.Limits.pushout.inr

/-- A pair of morphisms `h : W ⟶ X` and `k : W ⟶ Y` satisfying `h ≫ f = k ≫ g` induces a morphism
    `pullback.lift : W ⟶ pullback f g`. -/
abbrev pullback.lift {W X Y Z : C} {f : X ⟶ Z} {g : Y ⟶ Z} [HasPullback f g] (h : W ⟶ X)
    (k : W ⟶ Y) (w : h ≫ f = k ≫ g) : W ⟶ pullback f g :=
  limit.lift _ (PullbackCone.mk h k w)
#align category_theory.limits.pullback.lift CategoryTheory.Limits.pullback.lift

/-- A pair of morphisms `h : Y ⟶ W` and `k : Z ⟶ W` satisfying `f ≫ h = g ≫ k` induces a morphism
    `pushout.desc : pushout f g ⟶ W`. -/
abbrev pushout.desc {W X Y Z : C} {f : X ⟶ Y} {g : X ⟶ Z} [HasPushout f g] (h : Y ⟶ W) (k : Z ⟶ W)
    (w : f ≫ h = g ≫ k) : pushout f g ⟶ W :=
  colimit.desc _ (PushoutCocone.mk h k w)
#align category_theory.limits.pushout.desc CategoryTheory.Limits.pushout.desc

/-- The cone associated to a pullback is a limit cone. -/
abbrev pullback.isLimit {X Y Z : C} (f : X ⟶ Z) (g : Y ⟶ Z) [HasPullback f g] :
    IsLimit (pullback.cone f g) :=
  limit.isLimit (cospan f g)

/-- The cocone associated to a pushout is a colimit cone. -/
abbrev pushout.isColimit {X Y Z : C} (f : X ⟶ Y) (g : X ⟶ Z) [HasPushout f g] :
    IsColimit (pushout.cocone f g) :=
  colimit.isColimit (span f g)

@[simp]
theorem PullbackCone.fst_limit_cone {X Y Z : C} (f : X ⟶ Z) (g : Y ⟶ Z) [HasLimit (cospan f g)] :
    PullbackCone.fst (limit.cone (cospan f g)) = pullback.fst f g := rfl
#align category_theory.limits.pullback_cone.fst_colimit_cocone CategoryTheory.Limits.PullbackCone.fst_limit_cone

@[simp]
theorem PullbackCone.snd_limit_cone {X Y Z : C} (f : X ⟶ Z) (g : Y ⟶ Z) [HasLimit (cospan f g)] :
    PullbackCone.snd (limit.cone (cospan f g)) = pullback.snd f g := rfl
#align category_theory.limits.pullback_cone.snd_colimit_cocone CategoryTheory.Limits.PullbackCone.snd_limit_cone

-- Porting note (#10618): simp can prove this; removed simp
theorem PushoutCocone.inl_colimit_cocone {X Y Z : C} (f : Z ⟶ X) (g : Z ⟶ Y)
    [HasColimit (span f g)] : PushoutCocone.inl (colimit.cocone (span f g)) = pushout.inl _ _ := rfl
#align category_theory.limits.pushout_cocone.inl_colimit_cocone CategoryTheory.Limits.PushoutCocone.inl_colimit_cocone

-- Porting note (#10618): simp can prove this; removed simp
theorem PushoutCocone.inr_colimit_cocone {X Y Z : C} (f : Z ⟶ X) (g : Z ⟶ Y)
    [HasColimit (span f g)] : PushoutCocone.inr (colimit.cocone (span f g)) = pushout.inr _ _ := rfl
#align category_theory.limits.pushout_cocone.inr_colimit_cocone CategoryTheory.Limits.PushoutCocone.inr_colimit_cocone

-- Porting note (#10618): simp can prove this and reassoced version; removed simp
@[reassoc]
theorem pullback.lift_fst {W X Y Z : C} {f : X ⟶ Z} {g : Y ⟶ Z} [HasPullback f g] (h : W ⟶ X)
    (k : W ⟶ Y) (w : h ≫ f = k ≫ g) : pullback.lift h k w ≫ pullback.fst f g = h :=
  limit.lift_π _ _
#align category_theory.limits.pullback.lift_fst CategoryTheory.Limits.pullback.lift_fst

-- Porting note (#10618): simp can prove this and reassoced version; removed simp
@[reassoc]
theorem pullback.lift_snd {W X Y Z : C} {f : X ⟶ Z} {g : Y ⟶ Z} [HasPullback f g] (h : W ⟶ X)
    (k : W ⟶ Y) (w : h ≫ f = k ≫ g) : pullback.lift h k w ≫ pullback.snd f g = k :=
  limit.lift_π _ _
#align category_theory.limits.pullback.lift_snd CategoryTheory.Limits.pullback.lift_snd

-- Porting note (#10618): simp can prove this and reassoced version; removed simp
@[reassoc]
theorem pushout.inl_desc {W X Y Z : C} {f : X ⟶ Y} {g : X ⟶ Z} [HasPushout f g] (h : Y ⟶ W)
    (k : Z ⟶ W) (w : f ≫ h = g ≫ k) : pushout.inl _ _ ≫ pushout.desc h k w = h :=
  colimit.ι_desc _ _
#align category_theory.limits.pushout.inl_desc CategoryTheory.Limits.pushout.inl_desc

-- Porting note (#10618): simp can prove this and reassoced version; removed simp
@[reassoc]
theorem pushout.inr_desc {W X Y Z : C} {f : X ⟶ Y} {g : X ⟶ Z} [HasPushout f g] (h : Y ⟶ W)
    (k : Z ⟶ W) (w : f ≫ h = g ≫ k) : pushout.inr _ _ ≫ pushout.desc h k w = k :=
  colimit.ι_desc _ _
#align category_theory.limits.pushout.inr_desc CategoryTheory.Limits.pushout.inr_desc

/-- A pair of morphisms `h : W ⟶ X` and `k : W ⟶ Y` satisfying `h ≫ f = k ≫ g` induces a morphism
    `l : W ⟶ pullback f g` such that `l ≫ pullback.fst = h` and `l ≫ pullback.snd = k`. -/
def pullback.lift' {W X Y Z : C} {f : X ⟶ Z} {g : Y ⟶ Z} [HasPullback f g] (h : W ⟶ X) (k : W ⟶ Y)
    (w : h ≫ f = k ≫ g) :
      { l : W ⟶ pullback f g // l ≫ pullback.fst f g = h ∧ l ≫ pullback.snd f g = k } :=
  ⟨pullback.lift h k w, pullback.lift_fst _ _ _, pullback.lift_snd _ _ _⟩
#align category_theory.limits.pullback.lift' CategoryTheory.Limits.pullback.lift'

/-- A pair of morphisms `h : Y ⟶ W` and `k : Z ⟶ W` satisfying `f ≫ h = g ≫ k` induces a morphism
    `l : pushout f g ⟶ W` such that `pushout.inl _ _ ≫ l = h` and `pushout.inr _ _ ≫ l = k`. -/
def pullback.desc' {W X Y Z : C} {f : X ⟶ Y} {g : X ⟶ Z} [HasPushout f g] (h : Y ⟶ W) (k : Z ⟶ W)
    (w : f ≫ h = g ≫ k) :
      { l : pushout f g ⟶ W // pushout.inl _ _ ≫ l = h ∧ pushout.inr _ _ ≫ l = k } :=
  ⟨pushout.desc h k w, pushout.inl_desc _ _ _, pushout.inr_desc _ _ _⟩
#align category_theory.limits.pullback.desc' CategoryTheory.Limits.pullback.desc'

@[reassoc]
theorem pullback.condition {X Y Z : C} {f : X ⟶ Z} {g : Y ⟶ Z} [HasPullback f g] :
    pullback.fst f g ≫ f = pullback.snd f g ≫ g :=
  PullbackCone.condition _
#align category_theory.limits.pullback.condition CategoryTheory.Limits.pullback.condition

@[reassoc]
theorem pushout.condition {X Y Z : C} {f : X ⟶ Y} {g : X ⟶ Z} [HasPushout f g] :
    f ≫ (pushout.inl f g) = g ≫ pushout.inr _ _ :=
  PushoutCocone.condition _
#align category_theory.limits.pushout.condition CategoryTheory.Limits.pushout.condition

/-- Given such a diagram, then there is a natural morphism `W ×ₛ X ⟶ Y ×ₜ Z`.

```
W ⟶ Y
  ↘   ↘
  S ⟶ T
  ↗   ↗
X ⟶ Z
```
-/
abbrev pullback.map {W X Y Z S T : C} (f₁ : W ⟶ S) (f₂ : X ⟶ S) [HasPullback f₁ f₂] (g₁ : Y ⟶ T)
    (g₂ : Z ⟶ T) [HasPullback g₁ g₂] (i₁ : W ⟶ Y) (i₂ : X ⟶ Z) (i₃ : S ⟶ T)
    (eq₁ : f₁ ≫ i₃ = i₁ ≫ g₁) (eq₂ : f₂ ≫ i₃ = i₂ ≫ g₂) : pullback f₁ f₂ ⟶ pullback g₁ g₂ :=
  pullback.lift (pullback.fst f₁ f₂ ≫ i₁) (pullback.snd f₁ f₂ ≫ i₂)
    (by simp only [Category.assoc, ← eq₁, ← eq₂, pullback.condition_assoc])
#align category_theory.limits.pullback.map CategoryTheory.Limits.pullback.map

/-- The canonical map `X ×ₛ Y ⟶ X ×ₜ Y` given `S ⟶ T`. -/
abbrev pullback.mapDesc {X Y S T : C} (f : X ⟶ S) (g : Y ⟶ S) (i : S ⟶ T) [HasPullback f g]
    [HasPullback (f ≫ i) (g ≫ i)] : pullback f g ⟶ pullback (f ≫ i) (g ≫ i) :=
  pullback.map f g (f ≫ i) (g ≫ i) (𝟙 _) (𝟙 _) i (Category.id_comp _).symm (Category.id_comp _).symm
#align category_theory.limits.pullback.map_desc CategoryTheory.Limits.pullback.mapDesc

/-- Given such a diagram, then there is a natural morphism `W ⨿ₛ X ⟶ Y ⨿ₜ Z`.

```
  W ⟶ Y
 ↗   ↗
S ⟶ T
 ↘   ↘
  X ⟶ Z
```
-/
abbrev pushout.map {W X Y Z S T : C} (f₁ : S ⟶ W) (f₂ : S ⟶ X) [HasPushout f₁ f₂] (g₁ : T ⟶ Y)
    (g₂ : T ⟶ Z) [HasPushout g₁ g₂] (i₁ : W ⟶ Y) (i₂ : X ⟶ Z) (i₃ : S ⟶ T) (eq₁ : f₁ ≫ i₁ = i₃ ≫ g₁)
    (eq₂ : f₂ ≫ i₂ = i₃ ≫ g₂) : pushout f₁ f₂ ⟶ pushout g₁ g₂ :=
  pushout.desc (i₁ ≫ pushout.inl _ _) (i₂ ≫ pushout.inr _ _)
    (by simp only [reassoc_of% eq₁, reassoc_of% eq₂, condition])
#align category_theory.limits.pushout.map CategoryTheory.Limits.pushout.map

/-- The canonical map `X ⨿ₛ Y ⟶ X ⨿ₜ Y` given `S ⟶ T`. -/
abbrev pushout.mapLift {X Y S T : C} (f : T ⟶ X) (g : T ⟶ Y) (i : S ⟶ T) [HasPushout f g]
    [HasPushout (i ≫ f) (i ≫ g)] : pushout (i ≫ f) (i ≫ g) ⟶ pushout f g :=
  pushout.map (i ≫ f) (i ≫ g) f g (𝟙 _) (𝟙 _) i (Category.comp_id _) (Category.comp_id _)
#align category_theory.limits.pushout.map_lift CategoryTheory.Limits.pushout.mapLift

/-- Two morphisms into a pullback are equal if their compositions with the pullback morphisms are
    equal -/
@[ext 1100]
theorem pullback.hom_ext {X Y Z : C} {f : X ⟶ Z} {g : Y ⟶ Z} [HasPullback f g] {W : C}
    {k l : W ⟶ pullback f g} (h₀ : k ≫ pullback.fst f g = l ≫ pullback.fst f g)
    (h₁ : k ≫ pullback.snd f g = l ≫ pullback.snd f g) : k = l :=
  limit.hom_ext <| PullbackCone.equalizer_ext _ h₀ h₁
#align category_theory.limits.pullback.hom_ext CategoryTheory.Limits.pullback.hom_ext

/-- The pullback cone built from the pullback projections is a pullback. -/
def pullbackIsPullback {X Y Z : C} (f : X ⟶ Z) (g : Y ⟶ Z) [HasPullback f g] :
    IsLimit (PullbackCone.mk (pullback.fst f g) (pullback.snd f g) pullback.condition) :=
  PullbackCone.mkSelfIsLimit <| pullback.isLimit f g
#align category_theory.limits.pullback_is_pullback CategoryTheory.Limits.pullbackIsPullback

/-- Two morphisms out of a pushout are equal if their compositions with the pushout morphisms are
    equal -/
@[ext 1100]
theorem pushout.hom_ext {X Y Z : C} {f : X ⟶ Y} {g : X ⟶ Z} [HasPushout f g] {W : C}
    {k l : pushout f g ⟶ W} (h₀ : pushout.inl _ _ ≫ k = pushout.inl _ _ ≫ l)
    (h₁ : pushout.inr _ _ ≫ k = pushout.inr _ _ ≫ l) : k = l :=
  colimit.hom_ext <| PushoutCocone.coequalizer_ext _ h₀ h₁
#align category_theory.limits.pushout.hom_ext CategoryTheory.Limits.pushout.hom_ext

/-- The pushout cocone built from the pushout coprojections is a pushout. -/
def pushoutIsPushout {X Y Z : C} (f : X ⟶ Y) (g : X ⟶ Z) [HasPushout f g] :
    IsColimit (PushoutCocone.mk (pushout.inl f g) (pushout.inr _ _) pushout.condition) :=
  PushoutCocone.IsColimit.mk _ (fun s => pushout.desc s.inl s.inr s.condition) (by simp) (by simp)
    (by aesop_cat)
#align category_theory.limits.pushout_is_pushout CategoryTheory.Limits.pushoutIsPushout

instance pullback.map_isIso {W X Y Z S T : C} (f₁ : W ⟶ S) (f₂ : X ⟶ S) [HasPullback f₁ f₂]
    (g₁ : Y ⟶ T) (g₂ : Z ⟶ T) [HasPullback g₁ g₂] (i₁ : W ⟶ Y) (i₂ : X ⟶ Z) (i₃ : S ⟶ T)
    (eq₁ : f₁ ≫ i₃ = i₁ ≫ g₁) (eq₂ : f₂ ≫ i₃ = i₂ ≫ g₂) [IsIso i₁] [IsIso i₂] [IsIso i₃] :
    IsIso (pullback.map f₁ f₂ g₁ g₂ i₁ i₂ i₃ eq₁ eq₂) := by
  refine ⟨⟨pullback.map _ _ _ _ (inv i₁) (inv i₂) (inv i₃) ?_ ?_, ?_, ?_⟩⟩
  · rw [IsIso.comp_inv_eq, Category.assoc, eq₁, IsIso.inv_hom_id_assoc]
  · rw [IsIso.comp_inv_eq, Category.assoc, eq₂, IsIso.inv_hom_id_assoc]
  · aesop_cat
  · aesop_cat
#align category_theory.limits.pullback.map_is_iso CategoryTheory.Limits.pullback.map_isIso

/-- If `f₁ = f₂` and `g₁ = g₂`, we may construct a canonical
isomorphism `pullback f₁ g₁ ≅ pullback f₂ g₂` -/
@[simps! hom]
def pullback.congrHom {X Y Z : C} {f₁ f₂ : X ⟶ Z} {g₁ g₂ : Y ⟶ Z} (h₁ : f₁ = f₂) (h₂ : g₁ = g₂)
    [HasPullback f₁ g₁] [HasPullback f₂ g₂] : pullback f₁ g₁ ≅ pullback f₂ g₂ :=
  asIso <| pullback.map _ _ _ _ (𝟙 _) (𝟙 _) (𝟙 _) (by simp [h₁]) (by simp [h₂])
#align category_theory.limits.pullback.congr_hom CategoryTheory.Limits.pullback.congrHom

@[simp]
theorem pullback.congrHom_inv {X Y Z : C} {f₁ f₂ : X ⟶ Z} {g₁ g₂ : Y ⟶ Z} (h₁ : f₁ = f₂)
    (h₂ : g₁ = g₂) [HasPullback f₁ g₁] [HasPullback f₂ g₂] :
    (pullback.congrHom h₁ h₂).inv =
      pullback.map _ _ _ _ (𝟙 _) (𝟙 _) (𝟙 _) (by simp [h₁]) (by simp [h₂]) := by
  ext <;> simp [Iso.inv_comp_eq]
#align category_theory.limits.pullback.congr_hom_inv CategoryTheory.Limits.pullback.congrHom_inv

instance pushout.map_isIso {W X Y Z S T : C} (f₁ : S ⟶ W) (f₂ : S ⟶ X) [HasPushout f₁ f₂]
    (g₁ : T ⟶ Y) (g₂ : T ⟶ Z) [HasPushout g₁ g₂] (i₁ : W ⟶ Y) (i₂ : X ⟶ Z) (i₃ : S ⟶ T)
    (eq₁ : f₁ ≫ i₁ = i₃ ≫ g₁) (eq₂ : f₂ ≫ i₂ = i₃ ≫ g₂) [IsIso i₁] [IsIso i₂] [IsIso i₃] :
    IsIso (pushout.map f₁ f₂ g₁ g₂ i₁ i₂ i₃ eq₁ eq₂) := by
  refine ⟨⟨pushout.map _ _ _ _ (inv i₁) (inv i₂) (inv i₃) ?_ ?_, ?_, ?_⟩⟩
  · rw [IsIso.comp_inv_eq, Category.assoc, eq₁, IsIso.inv_hom_id_assoc]
  · rw [IsIso.comp_inv_eq, Category.assoc, eq₂, IsIso.inv_hom_id_assoc]
  · aesop_cat
  · aesop_cat
#align category_theory.limits.pushout.map_is_iso CategoryTheory.Limits.pushout.map_isIso

theorem pullback.mapDesc_comp {X Y S T S' : C} (f : X ⟶ T) (g : Y ⟶ T) (i : T ⟶ S) (i' : S ⟶ S')
    [HasPullback f g] [HasPullback (f ≫ i) (g ≫ i)] [HasPullback (f ≫ i ≫ i') (g ≫ i ≫ i')]
    [HasPullback ((f ≫ i) ≫ i') ((g ≫ i) ≫ i')] :
    pullback.mapDesc f g (i ≫ i') = pullback.mapDesc f g i ≫ pullback.mapDesc _ _ i' ≫
    (pullback.congrHom (Category.assoc _ _ _) (Category.assoc _ _ _)).hom := by
  aesop_cat
#align category_theory.limits.pullback.map_desc_comp CategoryTheory.Limits.pullback.mapDesc_comp

/-- If `f₁ = f₂` and `g₁ = g₂`, we may construct a canonical
isomorphism `pushout f₁ g₁ ≅ pullback f₂ g₂` -/
@[simps! hom]
def pushout.congrHom {X Y Z : C} {f₁ f₂ : X ⟶ Y} {g₁ g₂ : X ⟶ Z} (h₁ : f₁ = f₂) (h₂ : g₁ = g₂)
    [HasPushout f₁ g₁] [HasPushout f₂ g₂] : pushout f₁ g₁ ≅ pushout f₂ g₂ :=
  asIso <| pushout.map _ _ _ _ (𝟙 _) (𝟙 _) (𝟙 _) (by simp [h₁]) (by simp [h₂])
#align category_theory.limits.pushout.congr_hom CategoryTheory.Limits.pushout.congrHom

@[simp]
theorem pushout.congrHom_inv {X Y Z : C} {f₁ f₂ : X ⟶ Y} {g₁ g₂ : X ⟶ Z} (h₁ : f₁ = f₂)
    (h₂ : g₁ = g₂) [HasPushout f₁ g₁] [HasPushout f₂ g₂] :
    (pushout.congrHom h₁ h₂).inv =
      pushout.map _ _ _ _ (𝟙 _) (𝟙 _) (𝟙 _) (by simp [h₁]) (by simp [h₂]) := by
  ext <;> simp [Iso.comp_inv_eq]
#align category_theory.limits.pushout.congr_hom_inv CategoryTheory.Limits.pushout.congrHom_inv

theorem pushout.mapLift_comp {X Y S T S' : C} (f : T ⟶ X) (g : T ⟶ Y) (i : S ⟶ T) (i' : S' ⟶ S)
    [HasPushout f g] [HasPushout (i ≫ f) (i ≫ g)] [HasPushout (i' ≫ i ≫ f) (i' ≫ i ≫ g)]
    [HasPushout ((i' ≫ i) ≫ f) ((i' ≫ i) ≫ g)] :
    pushout.mapLift f g (i' ≫ i) =
      (pushout.congrHom (Category.assoc _ _ _) (Category.assoc _ _ _)).hom ≫
        pushout.mapLift _ _ i' ≫ pushout.mapLift f g i := by
  aesop_cat
#align category_theory.limits.pushout.map_lift_comp CategoryTheory.Limits.pushout.mapLift_comp

section

variable {D : Type u₂} [Category.{v₂} D] (G : C ⥤ D)

/-- The comparison morphism for the pullback of `f,g`.
This is an isomorphism iff `G` preserves the pullback of `f,g`; see
`Mathlib/CategoryTheory/Limits/Preserves/Shapes/Pullbacks.lean`
-/
def pullbackComparison (f : X ⟶ Z) (g : Y ⟶ Z) [HasPullback f g] [HasPullback (G.map f) (G.map g)] :
    G.obj (pullback f g) ⟶ pullback (G.map f) (G.map g) :=
  pullback.lift (G.map (pullback.fst f g)) (G.map (pullback.snd f g))
    (by simp only [← G.map_comp, pullback.condition])
#align category_theory.limits.pullback_comparison CategoryTheory.Limits.pullbackComparison

@[reassoc (attr := simp)]
theorem pullbackComparison_comp_fst (f : X ⟶ Z) (g : Y ⟶ Z) [HasPullback f g]
    [HasPullback (G.map f) (G.map g)] :
    pullbackComparison G f g ≫ pullback.fst _ _ = G.map (pullback.fst f g) :=
  pullback.lift_fst _ _ _
#align category_theory.limits.pullback_comparison_comp_fst CategoryTheory.Limits.pullbackComparison_comp_fst

@[reassoc (attr := simp)]
theorem pullbackComparison_comp_snd (f : X ⟶ Z) (g : Y ⟶ Z) [HasPullback f g]
    [HasPullback (G.map f) (G.map g)] :
    pullbackComparison G f g ≫ pullback.snd _ _ = G.map (pullback.snd f g):=
  pullback.lift_snd _ _ _
#align category_theory.limits.pullback_comparison_comp_snd CategoryTheory.Limits.pullbackComparison_comp_snd

@[reassoc (attr := simp)]
theorem map_lift_pullbackComparison (f : X ⟶ Z) (g : Y ⟶ Z) [HasPullback f g]
    [HasPullback (G.map f) (G.map g)] {W : C} {h : W ⟶ X} {k : W ⟶ Y} (w : h ≫ f = k ≫ g) :
    G.map (pullback.lift _ _ w) ≫ pullbackComparison G f g =
      pullback.lift (G.map h) (G.map k) (by simp only [← G.map_comp, w]) := by
  ext <;> simp [← G.map_comp]
#align category_theory.limits.map_lift_pullback_comparison CategoryTheory.Limits.map_lift_pullbackComparison

/-- The comparison morphism for the pushout of `f,g`.
This is an isomorphism iff `G` preserves the pushout of `f,g`; see
`Mathlib/CategoryTheory/Limits/Preserves/Shapes/Pullbacks.lean`
-/
def pushoutComparison (f : X ⟶ Y) (g : X ⟶ Z) [HasPushout f g] [HasPushout (G.map f) (G.map g)] :
    pushout (G.map f) (G.map g) ⟶ G.obj (pushout f g) :=
  pushout.desc (G.map (pushout.inl _ _)) (G.map (pushout.inr _ _))
    (by simp only [← G.map_comp, pushout.condition])
#align category_theory.limits.pushout_comparison CategoryTheory.Limits.pushoutComparison

@[reassoc (attr := simp)]
theorem inl_comp_pushoutComparison (f : X ⟶ Y) (g : X ⟶ Z) [HasPushout f g]
    [HasPushout (G.map f) (G.map g)] : pushout.inl _ _ ≫ pushoutComparison G f g =
      G.map (pushout.inl _ _) :=
  pushout.inl_desc _ _ _
#align category_theory.limits.inl_comp_pushout_comparison CategoryTheory.Limits.inl_comp_pushoutComparison

@[reassoc (attr := simp)]
theorem inr_comp_pushoutComparison (f : X ⟶ Y) (g : X ⟶ Z) [HasPushout f g]
    [HasPushout (G.map f) (G.map g)] : pushout.inr _ _ ≫ pushoutComparison G f g =
      G.map (pushout.inr _ _) :=
  pushout.inr_desc _ _ _
#align category_theory.limits.inr_comp_pushout_comparison CategoryTheory.Limits.inr_comp_pushoutComparison

@[reassoc (attr := simp)]
theorem pushoutComparison_map_desc (f : X ⟶ Y) (g : X ⟶ Z) [HasPushout f g]
    [HasPushout (G.map f) (G.map g)] {W : C} {h : Y ⟶ W} {k : Z ⟶ W} (w : f ≫ h = g ≫ k) :
    pushoutComparison G f g ≫ G.map (pushout.desc _ _ w) =
      pushout.desc (G.map h) (G.map k) (by simp only [← G.map_comp, w]) := by
  ext <;> simp [← G.map_comp]
#align category_theory.limits.pushout_comparison_map_desc CategoryTheory.Limits.pushoutComparison_map_desc

end

section PullbackSymmetry

open WalkingCospan

variable (f : X ⟶ Z) (g : Y ⟶ Z)

/-- Making this a global instance would make the typeclass search go in an infinite loop. -/
theorem hasPullback_symmetry [HasPullback f g] : HasPullback g f :=
  ⟨⟨⟨_, PullbackCone.flipIsLimit (pullbackIsPullback f g)⟩⟩⟩
#align category_theory.limits.has_pullback_symmetry CategoryTheory.Limits.hasPullback_symmetry

attribute [local instance] hasPullback_symmetry

/-- The isomorphism `X ×[Z] Y ≅ Y ×[Z] X`. -/
def pullbackSymmetry [HasPullback f g] : pullback f g ≅ pullback g f :=
  IsLimit.conePointUniqueUpToIso
    (PullbackCone.flipIsLimit (pullbackIsPullback f g)) (limit.isLimit _)
#align category_theory.limits.pullback_symmetry CategoryTheory.Limits.pullbackSymmetry

@[reassoc (attr := simp)]
theorem pullbackSymmetry_hom_comp_fst [HasPullback f g] :
    (pullbackSymmetry f g).hom ≫ pullback.fst g f = pullback.snd f g := by simp [pullbackSymmetry]
#align category_theory.limits.pullback_symmetry_hom_comp_fst CategoryTheory.Limits.pullbackSymmetry_hom_comp_fst

@[reassoc (attr := simp)]
theorem pullbackSymmetry_hom_comp_snd [HasPullback f g] :
    (pullbackSymmetry f g).hom ≫ pullback.snd g f = pullback.fst f g := by simp [pullbackSymmetry]
#align category_theory.limits.pullback_symmetry_hom_comp_snd CategoryTheory.Limits.pullbackSymmetry_hom_comp_snd

@[reassoc (attr := simp)]
theorem pullbackSymmetry_inv_comp_fst [HasPullback f g] :
    (pullbackSymmetry f g).inv ≫ pullback.fst f g = pullback.snd g f := by simp [Iso.inv_comp_eq]
#align category_theory.limits.pullback_symmetry_inv_comp_fst CategoryTheory.Limits.pullbackSymmetry_inv_comp_fst

@[reassoc (attr := simp)]
theorem pullbackSymmetry_inv_comp_snd [HasPullback f g] :
    (pullbackSymmetry f g).inv ≫ pullback.snd f g = pullback.fst g f := by simp [Iso.inv_comp_eq]
#align category_theory.limits.pullback_symmetry_inv_comp_snd CategoryTheory.Limits.pullbackSymmetry_inv_comp_snd

end PullbackSymmetry

section PushoutSymmetry

open WalkingCospan

variable (f : X ⟶ Y) (g : X ⟶ Z)

/-- Making this a global instance would make the typeclass search go in an infinite loop. -/
theorem hasPushout_symmetry [HasPushout f g] : HasPushout g f :=
  ⟨⟨⟨_, PushoutCocone.flipIsColimit (pushoutIsPushout f g)⟩⟩⟩
#align category_theory.limits.has_pushout_symmetry CategoryTheory.Limits.hasPushout_symmetry

attribute [local instance] hasPushout_symmetry

/-- The isomorphism `Y ⨿[X] Z ≅ Z ⨿[X] Y`. -/
def pushoutSymmetry [HasPushout f g] : pushout f g ≅ pushout g f :=
  IsColimit.coconePointUniqueUpToIso
    (PushoutCocone.flipIsColimit (pushoutIsPushout f g)) (colimit.isColimit _)
#align category_theory.limits.pushout_symmetry CategoryTheory.Limits.pushoutSymmetry

@[reassoc (attr := simp)]
theorem inl_comp_pushoutSymmetry_hom [HasPushout f g] :
    pushout.inl _ _ ≫ (pushoutSymmetry f g).hom = pushout.inr _ _ :=
  (colimit.isColimit (span f g)).comp_coconePointUniqueUpToIso_hom
    (PushoutCocone.flipIsColimit (pushoutIsPushout g f)) _
#align category_theory.limits.inl_comp_pushout_symmetry_hom CategoryTheory.Limits.inl_comp_pushoutSymmetry_hom

@[reassoc (attr := simp)]
theorem inr_comp_pushoutSymmetry_hom [HasPushout f g] :
    pushout.inr _ _ ≫ (pushoutSymmetry f g).hom = pushout.inl _ _ :=
  (colimit.isColimit (span f g)).comp_coconePointUniqueUpToIso_hom
    (PushoutCocone.flipIsColimit (pushoutIsPushout g f)) _
#align category_theory.limits.inr_comp_pushout_symmetry_hom CategoryTheory.Limits.inr_comp_pushoutSymmetry_hom

@[reassoc (attr := simp)]
theorem inl_comp_pushoutSymmetry_inv [HasPushout f g] :
    pushout.inl _ _ ≫ (pushoutSymmetry f g).inv = pushout.inr _ _ := by simp [Iso.comp_inv_eq]
#align category_theory.limits.inl_comp_pushout_symmetry_inv CategoryTheory.Limits.inl_comp_pushoutSymmetry_inv

@[reassoc (attr := simp)]
theorem inr_comp_pushoutSymmetry_inv [HasPushout f g] :
    pushout.inr _ _ ≫ (pushoutSymmetry f g).inv = pushout.inl _ _ := by simp [Iso.comp_inv_eq]
#align category_theory.limits.inr_comp_pushout_symmetry_inv CategoryTheory.Limits.inr_comp_pushoutSymmetry_inv

end PushoutSymmetry

variable (C)

/-- `HasPullbacks` represents a choice of pullback for every pair of morphisms

See <https://stacks.math.columbia.edu/tag/001W>
-/
abbrev HasPullbacks :=
  HasLimitsOfShape WalkingCospan C
#align category_theory.limits.has_pullbacks CategoryTheory.Limits.HasPullbacks

/-- `HasPushouts` represents a choice of pushout for every pair of morphisms -/
abbrev HasPushouts :=
  HasColimitsOfShape WalkingSpan C
#align category_theory.limits.has_pushouts CategoryTheory.Limits.HasPushouts

/-- If `C` has all limits of diagrams `cospan f g`, then it has all pullbacks -/
theorem hasPullbacks_of_hasLimit_cospan
    [∀ {X Y Z : C} {f : X ⟶ Z} {g : Y ⟶ Z}, HasLimit (cospan f g)] : HasPullbacks C :=
  { has_limit := fun F => hasLimitOfIso (diagramIsoCospan F).symm }
#align category_theory.limits.has_pullbacks_of_has_limit_cospan CategoryTheory.Limits.hasPullbacks_of_hasLimit_cospan

/-- If `C` has all colimits of diagrams `span f g`, then it has all pushouts -/
theorem hasPushouts_of_hasColimit_span
    [∀ {X Y Z : C} {f : X ⟶ Y} {g : X ⟶ Z}, HasColimit (span f g)] : HasPushouts C :=
  { has_colimit := fun F => hasColimitOfIso (diagramIsoSpan F) }
#align category_theory.limits.has_pushouts_of_has_colimit_span CategoryTheory.Limits.hasPushouts_of_hasColimit_span

/-- The duality equivalence `WalkingSpanᵒᵖ ≌ WalkingCospan` -/
@[simps!]
def walkingSpanOpEquiv : WalkingSpanᵒᵖ ≌ WalkingCospan :=
  widePushoutShapeOpEquiv _
#align category_theory.limits.walking_span_op_equiv CategoryTheory.Limits.walkingSpanOpEquiv

/-- The duality equivalence `WalkingCospanᵒᵖ ≌ WalkingSpan` -/
@[simps!]
def walkingCospanOpEquiv : WalkingCospanᵒᵖ ≌ WalkingSpan :=
  widePullbackShapeOpEquiv _
#align category_theory.limits.walking_cospan_op_equiv CategoryTheory.Limits.walkingCospanOpEquiv

-- see Note [lower instance priority]
/-- Having wide pullback at any universe level implies having binary pullbacks. -/
instance (priority := 100) hasPullbacks_of_hasWidePullbacks (D : Type u) [Category.{v} D]
    [HasWidePullbacks.{w} D] : HasPullbacks.{v,u} D :=
  hasWidePullbacks_shrink WalkingPair
#align category_theory.limits.has_pullbacks_of_has_wide_pullbacks CategoryTheory.Limits.hasPullbacks_of_hasWidePullbacks

-- see Note [lower instance priority]
/-- Having wide pushout at any universe level implies having binary pushouts. -/
instance (priority := 100) hasPushouts_of_hasWidePushouts (D : Type u) [Category.{v} D]
    [HasWidePushouts.{w} D] : HasPushouts.{v,u} D :=
  hasWidePushouts_shrink WalkingPair

end CategoryTheory.Limits<|MERGE_RESOLUTION|>--- conflicted
+++ resolved
@@ -61,12 +61,6 @@
 
 (The dual results for pushouts are also available)
 
-<<<<<<< HEAD
-NOTE: golfed some proofs also
-TODO: had to add 2 erws in Galois... (decomposition.lean)
-
-=======
->>>>>>> 8d615693
 ## References
 * [Stacks: Fibre products](https://stacks.math.columbia.edu/tag/001U)
 * [Stacks: Pushouts](https://stacks.math.columbia.edu/tag/0025)
