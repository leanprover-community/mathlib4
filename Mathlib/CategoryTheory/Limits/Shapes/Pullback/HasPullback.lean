/-
Copyright (c) 2018 Kim Morrison. All rights reserved.
Released under Apache 2.0 license as described in the file LICENSE.
Authors: Kim Morrison, Markus Himmel, Bhavik Mehta, Andrew Yang, Emily Riehl, Calle Sönne
-/
import Mathlib.CategoryTheory.Limits.Shapes.Pullback.PullbackCone

/-!
# HasPullback
`HasPullback f g` and `pullback f g` provides API for `HasLimit` and `limit` in the case of
pullacks.

# Main definitions

* `HasPullback f g`: this is an abbreviation for `HasLimit (cospan f g)`, and is a typeclass used to
  express the fact that a given pair of morphisms has a pullback.

* `HasPullbacks`: expresses the fact that `C` admits all pullbacks, it is implemented as an
  abbreviation for `HasLimitsOfShape WalkingCospan C`

* `pullback f g`: Given a `HasPullback f g` instance, this function returns the choice of a limit
  object corresponding to the pullback of `f` and `g`. It fits into the following diagram:
```
  pullback f g ---pullback.fst f g---> X
      |                                |
      |                                |
pullback.snd f g                       f
      |                                |
      v                                v
      Y --------------g--------------> Z
```

* `HasPushout f g`: this is an abbreviation for `HasColimit (span f g)`, and is a typeclass used to
  express the fact that a given pair of morphisms has a pushout.
* `HasPushouts`: expresses the fact that `C` admits all pushouts, it is implemented as an
  abbreviation for `HasColimitsOfShape WalkingSpan C`
* `pushout f g`: Given a `HasPushout f g` instance, this function returns the choice of a colimit
  object corresponding to the pushout of `f` and `g`. It fits into the following diagram:
```
      X --------------f--------------> Y
      |                                |
      g                          pushout.inl f g
      |                                |
      v                                v
      Z ---pushout.inr f g---> pushout f g
```

# Main results & API
* The following API is available for using the universal property of `pullback f g`:
  `lift`, `lift_fst`, `lift_snd`, `lift'`, `hom_ext` (for uniqueness).

* `pullback.map` is the induced map between pullbacks `W ×ₛ X ⟶ Y ×ₜ Z` given pointwise
  (compatible) maps `W ⟶ Y`, `X ⟶ Z` and `S ⟶ T`.

* `pullbackComparison`: Given a functor `G`, this is the natural morphism
  `G.obj (pullback f g) ⟶ pullback (G.map f) (G.map g)`

* `pullbackSymmetry` provides the natural isomorphism `pullback f g ≅ pullback g f`

(The dual results for pushouts are also available)

## References
* [Stacks: Fibre products](https://stacks.math.columbia.edu/tag/001U)
* [Stacks: Pushouts](https://stacks.math.columbia.edu/tag/0025)
-/

noncomputable section

open CategoryTheory

universe w v₁ v₂ v u u₂

namespace CategoryTheory.Limits

open WalkingSpan.Hom WalkingCospan.Hom WidePullbackShape.Hom WidePushoutShape.Hom

variable {C : Type u} [Category.{v} C] {W X Y Z : C}

<<<<<<< HEAD
/-- `HasPullback f g` represents a particular choice of limiting cone
for the pair of morphisms `f : X ⟶ Z` and `g : Y ⟶ Z`. -/
abbrev HasPullback {X Y Z : C} (f : X ⟶ Z) (g : Y ⟶ Z) :=
  HasLimit (cospan f g)

/-- `HasPushout f g` represents a particular choice of colimiting cocone
for the pair of morphisms `f : X ⟶ Y` and `g : X ⟶ Z`. -/
=======
/-- Two morphisms `f : X ⟶ Z` and `g : Y ⟶ Z` have a pullback if the diagram `cospan f g` has a
limit. -/
abbrev HasPullback {X Y Z : C} (f : X ⟶ Z) (g : Y ⟶ Z) :=
  HasLimit (cospan f g)

/-- Two morphisms `f : X ⟶ Y` and `g : X ⟶ Z` have a pushout if the diagram `span f g` has a
colimit. -/
>>>>>>> f16a915d
abbrev HasPushout {X Y Z : C} (f : X ⟶ Y) (g : X ⟶ Z) :=
  HasColimit (span f g)

/-- `pullback f g` computes the pullback of a pair of morphisms with the same target. -/
abbrev pullback {X Y Z : C} (f : X ⟶ Z) (g : Y ⟶ Z) [HasPullback f g] :=
  limit (cospan f g)

/-- The cone associated to the pullback of `f` and `g` -/
abbrev pullback.cone {X Y Z : C} (f : X ⟶ Z) (g : Y ⟶ Z) [HasPullback f g] : PullbackCone f g :=
  limit.cone (cospan f g)

/-- `pushout f g` computes the pushout of a pair of morphisms with the same source. -/
abbrev pushout {X Y Z : C} (f : X ⟶ Y) (g : X ⟶ Z) [HasPushout f g] :=
  colimit (span f g)

/-- The cocone associated to the pullback of `f` and `g` -/
abbrev pushout.cocone {X Y Z : C} (f : X ⟶ Y) (g : X ⟶ Z) [HasPushout f g] : PushoutCocone f g :=
  colimit.cocone (span f g)

/-- The first projection of the pullback of `f` and `g`. -/
abbrev pullback.fst {X Y Z : C} (f : X ⟶ Z) (g : Y ⟶ Z) [HasPullback f g] : pullback f g ⟶ X :=
  limit.π (cospan f g) WalkingCospan.left

/-- The second projection of the pullback of `f` and `g`. -/
abbrev pullback.snd {X Y Z : C} (f : X ⟶ Z) (g : Y ⟶ Z) [HasPullback f g] : pullback f g ⟶ Y :=
  limit.π (cospan f g) WalkingCospan.right

/-- The first inclusion into the pushout of `f` and `g`. -/
abbrev pushout.inl {X Y Z : C} (f : X ⟶ Y) (g : X ⟶ Z) [HasPushout f g] : Y ⟶ pushout f g :=
  colimit.ι (span f g) WalkingSpan.left

/-- The second inclusion into the pushout of `f` and `g`. -/
abbrev pushout.inr {X Y Z : C} (f : X ⟶ Y) (g : X ⟶ Z) [HasPushout f g] : Z ⟶ pushout f g :=
  colimit.ι (span f g) WalkingSpan.right

/-- A pair of morphisms `h : W ⟶ X` and `k : W ⟶ Y` satisfying `h ≫ f = k ≫ g` induces a morphism
`pullback.lift : W ⟶ pullback f g`. -/
abbrev pullback.lift {W X Y Z : C} {f : X ⟶ Z} {g : Y ⟶ Z} [HasPullback f g] (h : W ⟶ X)
    (k : W ⟶ Y) (w : h ≫ f = k ≫ g := by cat_disch) : W ⟶ pullback f g :=
  limit.lift _ (PullbackCone.mk h k w)

/-- A pair of morphisms `h : Y ⟶ W` and `k : Z ⟶ W` satisfying `f ≫ h = g ≫ k` induces a morphism
`pushout.desc : pushout f g ⟶ W`. -/
abbrev pushout.desc {W X Y Z : C} {f : X ⟶ Y} {g : X ⟶ Z} [HasPushout f g] (h : Y ⟶ W) (k : Z ⟶ W)
    (w : f ≫ h = g ≫ k := by cat_disch) : pushout f g ⟶ W :=
  colimit.desc _ (PushoutCocone.mk h k w)

/-- The cone associated to a pullback is a limit cone. -/
abbrev pullback.isLimit {X Y Z : C} (f : X ⟶ Z) (g : Y ⟶ Z) [HasPullback f g] :
    IsLimit (pullback.cone f g) :=
  limit.isLimit (cospan f g)

/-- The cocone associated to a pushout is a colimit cone. -/
abbrev pushout.isColimit {X Y Z : C} (f : X ⟶ Y) (g : X ⟶ Z) [HasPushout f g] :
    IsColimit (pushout.cocone f g) :=
  colimit.isColimit (span f g)

@[simp]
theorem PullbackCone.fst_limit_cone {X Y Z : C} (f : X ⟶ Z) (g : Y ⟶ Z) [HasLimit (cospan f g)] :
    PullbackCone.fst (limit.cone (cospan f g)) = pullback.fst f g := rfl

@[simp]
theorem PullbackCone.snd_limit_cone {X Y Z : C} (f : X ⟶ Z) (g : Y ⟶ Z) [HasLimit (cospan f g)] :
    PullbackCone.snd (limit.cone (cospan f g)) = pullback.snd f g := rfl

theorem PushoutCocone.inl_colimit_cocone {X Y Z : C} (f : Z ⟶ X) (g : Z ⟶ Y)
    [HasColimit (span f g)] : PushoutCocone.inl (colimit.cocone (span f g)) = pushout.inl _ _ := rfl

theorem PushoutCocone.inr_colimit_cocone {X Y Z : C} (f : Z ⟶ X) (g : Z ⟶ Y)
    [HasColimit (span f g)] : PushoutCocone.inr (colimit.cocone (span f g)) = pushout.inr _ _ := rfl

@[reassoc]
theorem pullback.lift_fst {W X Y Z : C} {f : X ⟶ Z} {g : Y ⟶ Z} [HasPullback f g] (h : W ⟶ X)
    (k : W ⟶ Y) (w : h ≫ f = k ≫ g) : pullback.lift h k w ≫ pullback.fst f g = h :=
  limit.lift_π _ _

@[reassoc]
theorem pullback.lift_snd {W X Y Z : C} {f : X ⟶ Z} {g : Y ⟶ Z} [HasPullback f g] (h : W ⟶ X)
    (k : W ⟶ Y) (w : h ≫ f = k ≫ g) : pullback.lift h k w ≫ pullback.snd f g = k :=
  limit.lift_π _ _

@[reassoc]
theorem pushout.inl_desc {W X Y Z : C} {f : X ⟶ Y} {g : X ⟶ Z} [HasPushout f g] (h : Y ⟶ W)
    (k : Z ⟶ W) (w : f ≫ h = g ≫ k) : pushout.inl _ _ ≫ pushout.desc h k w = h :=
  colimit.ι_desc _ _

@[reassoc]
theorem pushout.inr_desc {W X Y Z : C} {f : X ⟶ Y} {g : X ⟶ Z} [HasPushout f g] (h : Y ⟶ W)
    (k : Z ⟶ W) (w : f ≫ h = g ≫ k) : pushout.inr _ _ ≫ pushout.desc h k w = k :=
  colimit.ι_desc _ _

/-- A pair of morphisms `h : W ⟶ X` and `k : W ⟶ Y` satisfying `h ≫ f = k ≫ g` induces a morphism
`l : W ⟶ pullback f g` such that `l ≫ pullback.fst = h` and `l ≫ pullback.snd = k`. -/
def pullback.lift' {W X Y Z : C} {f : X ⟶ Z} {g : Y ⟶ Z} [HasPullback f g] (h : W ⟶ X) (k : W ⟶ Y)
    (w : h ≫ f = k ≫ g) :
      { l : W ⟶ pullback f g // l ≫ pullback.fst f g = h ∧ l ≫ pullback.snd f g = k } :=
  ⟨pullback.lift h k w, pullback.lift_fst _ _ _, pullback.lift_snd _ _ _⟩

/-- A pair of morphisms `h : Y ⟶ W` and `k : Z ⟶ W` satisfying `f ≫ h = g ≫ k` induces a morphism
`l : pushout f g ⟶ W` such that `pushout.inl _ _ ≫ l = h` and `pushout.inr _ _ ≫ l = k`. -/
def pullback.desc' {W X Y Z : C} {f : X ⟶ Y} {g : X ⟶ Z} [HasPushout f g] (h : Y ⟶ W) (k : Z ⟶ W)
    (w : f ≫ h = g ≫ k) :
      { l : pushout f g ⟶ W // pushout.inl _ _ ≫ l = h ∧ pushout.inr _ _ ≫ l = k } :=
  ⟨pushout.desc h k w, pushout.inl_desc _ _ _, pushout.inr_desc _ _ _⟩

@[reassoc]
theorem pullback.condition {X Y Z : C} {f : X ⟶ Z} {g : Y ⟶ Z} [HasPullback f g] :
    pullback.fst f g ≫ f = pullback.snd f g ≫ g :=
  PullbackCone.condition _

@[reassoc]
theorem pushout.condition {X Y Z : C} {f : X ⟶ Y} {g : X ⟶ Z} [HasPushout f g] :
    f ≫ (pushout.inl f g) = g ≫ pushout.inr _ _ :=
  PushoutCocone.condition _

/-- Two morphisms into a pullback are equal if their compositions with the pullback morphisms are
equal -/
@[ext 1100]
theorem pullback.hom_ext {X Y Z : C} {f : X ⟶ Z} {g : Y ⟶ Z} [HasPullback f g] {W : C}
    {k l : W ⟶ pullback f g} (h₀ : k ≫ pullback.fst f g = l ≫ pullback.fst f g)
    (h₁ : k ≫ pullback.snd f g = l ≫ pullback.snd f g) : k = l :=
  limit.hom_ext <| PullbackCone.equalizer_ext _ h₀ h₁

/-- The pullback cone built from the pullback projections is a pullback. -/
def pullbackIsPullback {X Y Z : C} (f : X ⟶ Z) (g : Y ⟶ Z) [HasPullback f g] :
    IsLimit (PullbackCone.mk (pullback.fst f g) (pullback.snd f g) pullback.condition) :=
  PullbackCone.mkSelfIsLimit <| pullback.isLimit f g

/-- Two morphisms out of a pushout are equal if their compositions with the pushout morphisms are
equal -/
@[ext 1100]
theorem pushout.hom_ext {X Y Z : C} {f : X ⟶ Y} {g : X ⟶ Z} [HasPushout f g] {W : C}
    {k l : pushout f g ⟶ W} (h₀ : pushout.inl _ _ ≫ k = pushout.inl _ _ ≫ l)
    (h₁ : pushout.inr _ _ ≫ k = pushout.inr _ _ ≫ l) : k = l :=
  colimit.hom_ext <| PushoutCocone.coequalizer_ext _ h₀ h₁

/-- The pushout cocone built from the pushout coprojections is a pushout. -/
def pushoutIsPushout {X Y Z : C} (f : X ⟶ Y) (g : X ⟶ Z) [HasPushout f g] :
    IsColimit (PushoutCocone.mk (pushout.inl f g) (pushout.inr _ _) pushout.condition) :=
  PushoutCocone.IsColimit.mk _ (fun s => pushout.desc s.inl s.inr s.condition) (by simp) (by simp)
    (by cat_disch)

@[simp]
lemma pullback.lift_fst_snd {X Y Z : C} (f : X ⟶ Z) (g : Y ⟶ Z) [HasPullback f g] :
    lift (fst f g) (snd f g) condition = 𝟙 (pullback f g) := by
  apply hom_ext <;> simp

@[simp]
lemma pushout.desc_inl_inr {X Y Z : C} (f : X ⟶ Y) (g : X ⟶ Z) [HasPushout f g] :
    desc (inl f g) (inr f g) condition = 𝟙 (pushout f g) := by
  apply hom_ext <;> simp

/-- Given such a diagram, then there is a natural morphism `W ×ₛ X ⟶ Y ×ₜ Z`.

```
W ⟶ Y
  ↘   ↘
  S ⟶ T
  ↗   ↗
X ⟶ Z
```
-/
abbrev pullback.map {W X Y Z S T : C} (f₁ : W ⟶ S) (f₂ : X ⟶ S) [HasPullback f₁ f₂] (g₁ : Y ⟶ T)
    (g₂ : Z ⟶ T) [HasPullback g₁ g₂] (i₁ : W ⟶ Y) (i₂ : X ⟶ Z) (i₃ : S ⟶ T)
    (eq₁ : f₁ ≫ i₃ = i₁ ≫ g₁) (eq₂ : f₂ ≫ i₃ = i₂ ≫ g₂) : pullback f₁ f₂ ⟶ pullback g₁ g₂ :=
  pullback.lift (pullback.fst f₁ f₂ ≫ i₁) (pullback.snd f₁ f₂ ≫ i₂)
    (by simp only [Category.assoc, ← eq₁, ← eq₂, pullback.condition_assoc])

/-- The canonical map `X ×ₛ Y ⟶ X ×ₜ Y` given `S ⟶ T`. -/
abbrev pullback.mapDesc {X Y S T : C} (f : X ⟶ S) (g : Y ⟶ S) (i : S ⟶ T) [HasPullback f g]
    [HasPullback (f ≫ i) (g ≫ i)] : pullback f g ⟶ pullback (f ≫ i) (g ≫ i) :=
  pullback.map f g (f ≫ i) (g ≫ i) (𝟙 _) (𝟙 _) i (Category.id_comp _).symm (Category.id_comp _).symm

@[reassoc]
lemma pullback.map_comp {X Y Z X' Y' Z' X'' Y'' Z'' : C}
    {f : X ⟶ Z} {g : Y ⟶ Z} {f' : X' ⟶ Z'} {g' : Y' ⟶ Z'} {f'' : X'' ⟶ Z''} {g'' : Y'' ⟶ Z''}
    (i₁ : X ⟶ X') (j₁ : X' ⟶ X'') (i₂ : Y ⟶ Y') (j₂ : Y' ⟶ Y'') (i₃ : Z ⟶ Z') (j₃ : Z' ⟶ Z'')
    [HasPullback f g] [HasPullback f' g'] [HasPullback f'' g'']
    (e₁ e₂ e₃ e₄) :
    pullback.map f g f' g' i₁ i₂ i₃ e₁ e₂ ≫ pullback.map f' g' f'' g'' j₁ j₂ j₃ e₃ e₄ =
      pullback.map f g f'' g'' (i₁ ≫ j₁) (i₂ ≫ j₂) (i₃ ≫ j₃)
        (by rw [reassoc_of% e₁, e₃, Category.assoc])
        (by rw [reassoc_of% e₂, e₄, Category.assoc]) := by ext <;> simp

@[simp]
lemma pullback.map_id {X Y Z : C}
    {f : X ⟶ Z} {g : Y ⟶ Z} [HasPullback f g] :
    pullback.map f g f g (𝟙 _) (𝟙 _) (𝟙 _) (by simp) (by simp) = 𝟙 _ := by ext <;> simp

/-- Given such a diagram, then there is a natural morphism `W ⨿ₛ X ⟶ Y ⨿ₜ Z`.

```
  W ⟶ Y
 ↗   ↗
S ⟶ T
 ↘   ↘
  X ⟶ Z
```
-/
abbrev pushout.map {W X Y Z S T : C} (f₁ : S ⟶ W) (f₂ : S ⟶ X) [HasPushout f₁ f₂] (g₁ : T ⟶ Y)
    (g₂ : T ⟶ Z) [HasPushout g₁ g₂] (i₁ : W ⟶ Y) (i₂ : X ⟶ Z) (i₃ : S ⟶ T) (eq₁ : f₁ ≫ i₁ = i₃ ≫ g₁)
    (eq₂ : f₂ ≫ i₂ = i₃ ≫ g₂) : pushout f₁ f₂ ⟶ pushout g₁ g₂ :=
  pushout.desc (i₁ ≫ pushout.inl _ _) (i₂ ≫ pushout.inr _ _)
    (by simp only [reassoc_of% eq₁, reassoc_of% eq₂, condition])

/-- The canonical map `X ⨿ₛ Y ⟶ X ⨿ₜ Y` given `S ⟶ T`. -/
abbrev pushout.mapLift {X Y S T : C} (f : T ⟶ X) (g : T ⟶ Y) (i : S ⟶ T) [HasPushout f g]
    [HasPushout (i ≫ f) (i ≫ g)] : pushout (i ≫ f) (i ≫ g) ⟶ pushout f g :=
  pushout.map (i ≫ f) (i ≫ g) f g (𝟙 _) (𝟙 _) i (Category.comp_id _) (Category.comp_id _)

@[reassoc]
lemma pushout.map_comp {X Y Z X' Y' Z' X'' Y'' Z'' : C}
    {f : X ⟶ Y} {g : X ⟶ Z} {f' : X' ⟶ Y'} {g' : X' ⟶ Z'} {f'' : X'' ⟶ Y''} {g'' : X'' ⟶ Z''}
    (i₁ : X ⟶ X') (j₁ : X' ⟶ X'') (i₂ : Y ⟶ Y') (j₂ : Y' ⟶ Y'') (i₃ : Z ⟶ Z') (j₃ : Z' ⟶ Z'')
    [HasPushout f g] [HasPushout f' g'] [HasPushout f'' g'']
    (e₁ e₂ e₃ e₄) :
    pushout.map f g f' g' i₂ i₃ i₁ e₁ e₂ ≫ pushout.map f' g' f'' g'' j₂ j₃ j₁ e₃ e₄ =
      pushout.map f g f'' g'' (i₂ ≫ j₂) (i₃ ≫ j₃) (i₁ ≫ j₁)
        (by rw [reassoc_of% e₁, e₃, Category.assoc])
        (by rw [reassoc_of% e₂, e₄, Category.assoc]) := by ext <;> simp

@[simp]
lemma pushout.map_id {X Y Z : C}
    {f : X ⟶ Y} {g : X ⟶ Z} [HasPushout f g] :
    pushout.map f g f g (𝟙 _) (𝟙 _) (𝟙 _) (by simp) (by simp) = 𝟙 _ := by ext <;> simp

instance pullback.map_isIso {W X Y Z S T : C} (f₁ : W ⟶ S) (f₂ : X ⟶ S) [HasPullback f₁ f₂]
    (g₁ : Y ⟶ T) (g₂ : Z ⟶ T) [HasPullback g₁ g₂] (i₁ : W ⟶ Y) (i₂ : X ⟶ Z) (i₃ : S ⟶ T)
    (eq₁ : f₁ ≫ i₃ = i₁ ≫ g₁) (eq₂ : f₂ ≫ i₃ = i₂ ≫ g₂) [IsIso i₁] [IsIso i₂] [IsIso i₃] :
    IsIso (pullback.map f₁ f₂ g₁ g₂ i₁ i₂ i₃ eq₁ eq₂) := by
  refine ⟨⟨pullback.map _ _ _ _ (inv i₁) (inv i₂) (inv i₃) ?_ ?_, ?_, ?_⟩⟩
  · rw [IsIso.comp_inv_eq, Category.assoc, eq₁, IsIso.inv_hom_id_assoc]
  · rw [IsIso.comp_inv_eq, Category.assoc, eq₂, IsIso.inv_hom_id_assoc]
  · cat_disch
  · cat_disch

/-- If `f₁ = f₂` and `g₁ = g₂`, we may construct a canonical
isomorphism `pullback f₁ g₁ ≅ pullback f₂ g₂` -/
@[simps! hom]
def pullback.congrHom {X Y Z : C} {f₁ f₂ : X ⟶ Z} {g₁ g₂ : Y ⟶ Z} (h₁ : f₁ = f₂) (h₂ : g₁ = g₂)
    [HasPullback f₁ g₁] [HasPullback f₂ g₂] : pullback f₁ g₁ ≅ pullback f₂ g₂ :=
  asIso <| pullback.map _ _ _ _ (𝟙 _) (𝟙 _) (𝟙 _) (by simp [h₁]) (by simp [h₂])

@[simp]
theorem pullback.congrHom_inv {X Y Z : C} {f₁ f₂ : X ⟶ Z} {g₁ g₂ : Y ⟶ Z} (h₁ : f₁ = f₂)
    (h₂ : g₁ = g₂) [HasPullback f₁ g₁] [HasPullback f₂ g₂] :
    (pullback.congrHom h₁ h₂).inv =
      pullback.map _ _ _ _ (𝟙 _) (𝟙 _) (𝟙 _) (by simp [h₁]) (by simp [h₂]) := by
  ext <;> simp [Iso.inv_comp_eq]

instance pushout.map_isIso {W X Y Z S T : C} (f₁ : S ⟶ W) (f₂ : S ⟶ X) [HasPushout f₁ f₂]
    (g₁ : T ⟶ Y) (g₂ : T ⟶ Z) [HasPushout g₁ g₂] (i₁ : W ⟶ Y) (i₂ : X ⟶ Z) (i₃ : S ⟶ T)
    (eq₁ : f₁ ≫ i₁ = i₃ ≫ g₁) (eq₂ : f₂ ≫ i₂ = i₃ ≫ g₂) [IsIso i₁] [IsIso i₂] [IsIso i₃] :
    IsIso (pushout.map f₁ f₂ g₁ g₂ i₁ i₂ i₃ eq₁ eq₂) := by
  refine ⟨⟨pushout.map _ _ _ _ (inv i₁) (inv i₂) (inv i₃) ?_ ?_, ?_, ?_⟩⟩
  · rw [IsIso.comp_inv_eq, Category.assoc, eq₁, IsIso.inv_hom_id_assoc]
  · rw [IsIso.comp_inv_eq, Category.assoc, eq₂, IsIso.inv_hom_id_assoc]
  · cat_disch
  · cat_disch

theorem pullback.mapDesc_comp {X Y S T S' : C} (f : X ⟶ T) (g : Y ⟶ T) (i : T ⟶ S) (i' : S ⟶ S')
    [HasPullback f g] [HasPullback (f ≫ i) (g ≫ i)] [HasPullback (f ≫ i ≫ i') (g ≫ i ≫ i')]
    [HasPullback ((f ≫ i) ≫ i') ((g ≫ i) ≫ i')] :
    pullback.mapDesc f g (i ≫ i') = pullback.mapDesc f g i ≫ pullback.mapDesc _ _ i' ≫
    (pullback.congrHom (Category.assoc _ _ _) (Category.assoc _ _ _)).hom := by
  cat_disch

/-- If `f₁ = f₂` and `g₁ = g₂`, we may construct a canonical
isomorphism `pushout f₁ g₁ ≅ pullback f₂ g₂` -/
@[simps! hom]
def pushout.congrHom {X Y Z : C} {f₁ f₂ : X ⟶ Y} {g₁ g₂ : X ⟶ Z} (h₁ : f₁ = f₂) (h₂ : g₁ = g₂)
    [HasPushout f₁ g₁] [HasPushout f₂ g₂] : pushout f₁ g₁ ≅ pushout f₂ g₂ :=
  asIso <| pushout.map _ _ _ _ (𝟙 _) (𝟙 _) (𝟙 _) (by simp [h₁]) (by simp [h₂])

@[simp]
theorem pushout.congrHom_inv {X Y Z : C} {f₁ f₂ : X ⟶ Y} {g₁ g₂ : X ⟶ Z} (h₁ : f₁ = f₂)
    (h₂ : g₁ = g₂) [HasPushout f₁ g₁] [HasPushout f₂ g₂] :
    (pushout.congrHom h₁ h₂).inv =
      pushout.map _ _ _ _ (𝟙 _) (𝟙 _) (𝟙 _) (by simp [h₁]) (by simp [h₂]) := by
  ext <;> simp [Iso.comp_inv_eq]

theorem pushout.mapLift_comp {X Y S T S' : C} (f : T ⟶ X) (g : T ⟶ Y) (i : S ⟶ T) (i' : S' ⟶ S)
    [HasPushout f g] [HasPushout (i ≫ f) (i ≫ g)] [HasPushout (i' ≫ i ≫ f) (i' ≫ i ≫ g)]
    [HasPushout ((i' ≫ i) ≫ f) ((i' ≫ i) ≫ g)] :
    pushout.mapLift f g (i' ≫ i) =
      (pushout.congrHom (Category.assoc _ _ _) (Category.assoc _ _ _)).hom ≫
        pushout.mapLift _ _ i' ≫ pushout.mapLift f g i := by
  cat_disch

section

variable {D : Type u₂} [Category.{v₂} D] (G : C ⥤ D)

/-- The comparison morphism for the pullback of `f,g`.
This is an isomorphism iff `G` preserves the pullback of `f,g`; see
`Mathlib/CategoryTheory/Limits/Preserves/Shapes/Pullbacks.lean`
-/
def pullbackComparison (f : X ⟶ Z) (g : Y ⟶ Z) [HasPullback f g] [HasPullback (G.map f) (G.map g)] :
    G.obj (pullback f g) ⟶ pullback (G.map f) (G.map g) :=
  pullback.lift (G.map (pullback.fst f g)) (G.map (pullback.snd f g))
    (by simp only [← G.map_comp, pullback.condition])

@[reassoc (attr := simp)]
theorem pullbackComparison_comp_fst (f : X ⟶ Z) (g : Y ⟶ Z) [HasPullback f g]
    [HasPullback (G.map f) (G.map g)] :
    pullbackComparison G f g ≫ pullback.fst _ _ = G.map (pullback.fst f g) :=
  pullback.lift_fst _ _ _

@[reassoc (attr := simp)]
theorem pullbackComparison_comp_snd (f : X ⟶ Z) (g : Y ⟶ Z) [HasPullback f g]
    [HasPullback (G.map f) (G.map g)] :
    pullbackComparison G f g ≫ pullback.snd _ _ = G.map (pullback.snd f g):=
  pullback.lift_snd _ _ _

@[reassoc (attr := simp)]
theorem map_lift_pullbackComparison (f : X ⟶ Z) (g : Y ⟶ Z) [HasPullback f g]
    [HasPullback (G.map f) (G.map g)] {W : C} {h : W ⟶ X} {k : W ⟶ Y} (w : h ≫ f = k ≫ g) :
    G.map (pullback.lift _ _ w) ≫ pullbackComparison G f g =
      pullback.lift (G.map h) (G.map k) (by simp only [← G.map_comp, w]) := by
  ext <;> simp [← G.map_comp]

/-- The comparison morphism for the pushout of `f,g`.
This is an isomorphism iff `G` preserves the pushout of `f,g`; see
`Mathlib/CategoryTheory/Limits/Preserves/Shapes/Pullbacks.lean`
-/
def pushoutComparison (f : X ⟶ Y) (g : X ⟶ Z) [HasPushout f g] [HasPushout (G.map f) (G.map g)] :
    pushout (G.map f) (G.map g) ⟶ G.obj (pushout f g) :=
  pushout.desc (G.map (pushout.inl _ _)) (G.map (pushout.inr _ _))
    (by simp only [← G.map_comp, pushout.condition])

@[reassoc (attr := simp)]
theorem inl_comp_pushoutComparison (f : X ⟶ Y) (g : X ⟶ Z) [HasPushout f g]
    [HasPushout (G.map f) (G.map g)] : pushout.inl _ _ ≫ pushoutComparison G f g =
      G.map (pushout.inl _ _) :=
  pushout.inl_desc _ _ _

@[reassoc (attr := simp)]
theorem inr_comp_pushoutComparison (f : X ⟶ Y) (g : X ⟶ Z) [HasPushout f g]
    [HasPushout (G.map f) (G.map g)] : pushout.inr _ _ ≫ pushoutComparison G f g =
      G.map (pushout.inr _ _) :=
  pushout.inr_desc _ _ _

@[reassoc (attr := simp)]
theorem pushoutComparison_map_desc (f : X ⟶ Y) (g : X ⟶ Z) [HasPushout f g]
    [HasPushout (G.map f) (G.map g)] {W : C} {h : Y ⟶ W} {k : Z ⟶ W} (w : f ≫ h = g ≫ k) :
    pushoutComparison G f g ≫ G.map (pushout.desc _ _ w) =
      pushout.desc (G.map h) (G.map k) (by simp only [← G.map_comp, w]) := by
  ext <;> simp [← G.map_comp]

end

section PullbackSymmetry

open WalkingCospan

variable (f : X ⟶ Z) (g : Y ⟶ Z)

/-- Making this a global instance would make the typeclass search go in an infinite loop. -/
theorem hasPullback_symmetry [HasPullback f g] : HasPullback g f :=
  ⟨⟨⟨_, PullbackCone.flipIsLimit (pullbackIsPullback f g)⟩⟩⟩

attribute [local instance] hasPullback_symmetry

/-- The isomorphism `X ×[Z] Y ≅ Y ×[Z] X`. -/
def pullbackSymmetry [HasPullback f g] : pullback f g ≅ pullback g f :=
  IsLimit.conePointUniqueUpToIso
    (PullbackCone.flipIsLimit (pullbackIsPullback f g)) (limit.isLimit _)

@[reassoc (attr := simp)]
theorem pullbackSymmetry_hom_comp_fst [HasPullback f g] :
    (pullbackSymmetry f g).hom ≫ pullback.fst g f = pullback.snd f g := by simp [pullbackSymmetry]

@[reassoc (attr := simp)]
theorem pullbackSymmetry_hom_comp_snd [HasPullback f g] :
    (pullbackSymmetry f g).hom ≫ pullback.snd g f = pullback.fst f g := by simp [pullbackSymmetry]

@[reassoc (attr := simp)]
theorem pullbackSymmetry_inv_comp_fst [HasPullback f g] :
    (pullbackSymmetry f g).inv ≫ pullback.fst f g = pullback.snd g f := by simp [Iso.inv_comp_eq]

@[reassoc (attr := simp)]
theorem pullbackSymmetry_inv_comp_snd [HasPullback f g] :
    (pullbackSymmetry f g).inv ≫ pullback.snd f g = pullback.fst g f := by simp [Iso.inv_comp_eq]

end PullbackSymmetry

section PushoutSymmetry

open WalkingCospan

variable (f : X ⟶ Y) (g : X ⟶ Z)

/-- Making this a global instance would make the typeclass search go in an infinite loop. -/
theorem hasPushout_symmetry [HasPushout f g] : HasPushout g f :=
  ⟨⟨⟨_, PushoutCocone.flipIsColimit (pushoutIsPushout f g)⟩⟩⟩

attribute [local instance] hasPushout_symmetry

/-- The isomorphism `Y ⨿[X] Z ≅ Z ⨿[X] Y`. -/
def pushoutSymmetry [HasPushout f g] : pushout f g ≅ pushout g f :=
  IsColimit.coconePointUniqueUpToIso
    (PushoutCocone.flipIsColimit (pushoutIsPushout f g)) (colimit.isColimit _)

@[reassoc (attr := simp)]
theorem inl_comp_pushoutSymmetry_hom [HasPushout f g] :
    pushout.inl _ _ ≫ (pushoutSymmetry f g).hom = pushout.inr _ _ :=
  (colimit.isColimit (span f g)).comp_coconePointUniqueUpToIso_hom
    (PushoutCocone.flipIsColimit (pushoutIsPushout g f)) _

@[reassoc (attr := simp)]
theorem inr_comp_pushoutSymmetry_hom [HasPushout f g] :
    pushout.inr _ _ ≫ (pushoutSymmetry f g).hom = pushout.inl _ _ :=
  (colimit.isColimit (span f g)).comp_coconePointUniqueUpToIso_hom
    (PushoutCocone.flipIsColimit (pushoutIsPushout g f)) _

@[reassoc (attr := simp)]
theorem inl_comp_pushoutSymmetry_inv [HasPushout f g] :
    pushout.inl _ _ ≫ (pushoutSymmetry f g).inv = pushout.inr _ _ := by simp [Iso.comp_inv_eq]

@[reassoc (attr := simp)]
theorem inr_comp_pushoutSymmetry_inv [HasPushout f g] :
    pushout.inr _ _ ≫ (pushoutSymmetry f g).inv = pushout.inl _ _ := by simp [Iso.comp_inv_eq]

end PushoutSymmetry

/-- `HasPullbacksAlong f` states that pullbacks of all morphisms into `Y`
along `f : X ⟶ Y` exist. -/
abbrev HasPullbacksAlong (f : X ⟶ Y) : Prop := ∀ {W} (h : W ⟶ Y), HasPullback h f

/-- `HasPushoutsAlong f` states that pushouts of all morphisms out of `X`
along `f : X ⟶ Y` exist. -/
abbrev HasPushoutsAlong (f : X ⟶ Y) : Prop := ∀ {W} (h : X ⟶ W), HasPushout h f

variable (C)

/-- A category `HasPullbacks` if it has all limits of shape `WalkingCospan`, i.e. if it has a
pullback for every pair of morphisms with the same codomain. -/
@[stacks 001W]
abbrev HasPullbacks :=
  HasLimitsOfShape WalkingCospan C

/-- A category `HasPushouts` if it has all colimits of shape `WalkingSpan`, i.e. if it has a
pushout for every pair of morphisms with the same domain. -/
abbrev HasPushouts :=
  HasColimitsOfShape WalkingSpan C

/-- If `C` has all limits of diagrams `cospan f g`, then it has all pullbacks -/
theorem hasPullbacks_of_hasLimit_cospan
    [∀ {X Y Z : C} {f : X ⟶ Z} {g : Y ⟶ Z}, HasLimit (cospan f g)] : HasPullbacks C :=
  { has_limit := fun F => hasLimit_of_iso (diagramIsoCospan F).symm }

/-- If `C` has all colimits of diagrams `span f g`, then it has all pushouts -/
theorem hasPushouts_of_hasColimit_span
    [∀ {X Y Z : C} {f : X ⟶ Y} {g : X ⟶ Z}, HasColimit (span f g)] : HasPushouts C :=
  { has_colimit := fun F => hasColimit_of_iso (diagramIsoSpan F) }

/-- The duality equivalence `WalkingSpanᵒᵖ ≌ WalkingCospan` -/
@[simps!]
def walkingSpanOpEquiv : WalkingSpanᵒᵖ ≌ WalkingCospan :=
  widePushoutShapeOpEquiv _

/-- The duality equivalence `WalkingCospanᵒᵖ ≌ WalkingSpan` -/
@[simps!]
def walkingCospanOpEquiv : WalkingCospanᵒᵖ ≌ WalkingSpan :=
  widePullbackShapeOpEquiv _

-- see Note [lower instance priority]
/-- Having wide pullback at any universe level implies having binary pullbacks. -/
instance (priority := 100) hasPullbacks_of_hasWidePullbacks (D : Type u) [Category.{v} D]
    [HasWidePullbacks.{w} D] : HasPullbacks.{v,u} D :=
  hasWidePullbacks_shrink WalkingPair

-- see Note [lower instance priority]
/-- Having wide pushout at any universe level implies having binary pushouts. -/
instance (priority := 100) hasPushouts_of_hasWidePushouts (D : Type u) [Category.{v} D]
    [HasWidePushouts.{w} D] : HasPushouts.{v,u} D :=
  hasWidePushouts_shrink WalkingPair

end CategoryTheory.Limits<|MERGE_RESOLUTION|>--- conflicted
+++ resolved
@@ -76,15 +76,6 @@
 
 variable {C : Type u} [Category.{v} C] {W X Y Z : C}
 
-<<<<<<< HEAD
-/-- `HasPullback f g` represents a particular choice of limiting cone
-for the pair of morphisms `f : X ⟶ Z` and `g : Y ⟶ Z`. -/
-abbrev HasPullback {X Y Z : C} (f : X ⟶ Z) (g : Y ⟶ Z) :=
-  HasLimit (cospan f g)
-
-/-- `HasPushout f g` represents a particular choice of colimiting cocone
-for the pair of morphisms `f : X ⟶ Y` and `g : X ⟶ Z`. -/
-=======
 /-- Two morphisms `f : X ⟶ Z` and `g : Y ⟶ Z` have a pullback if the diagram `cospan f g` has a
 limit. -/
 abbrev HasPullback {X Y Z : C} (f : X ⟶ Z) (g : Y ⟶ Z) :=
@@ -92,7 +83,6 @@
 
 /-- Two morphisms `f : X ⟶ Y` and `g : X ⟶ Z` have a pushout if the diagram `span f g` has a
 colimit. -/
->>>>>>> f16a915d
 abbrev HasPushout {X Y Z : C} (f : X ⟶ Y) (g : X ⟶ Z) :=
   HasColimit (span f g)
 
