--- conflicted
+++ resolved
@@ -66,21 +66,12 @@
   mono_of_isLimit_fork RegularMono.isLimit
 
 /-- Every isomorphism is a regular monomorphism. -/
-<<<<<<< HEAD
-instance (priority := 100) RegularMono.ofIso (f : X ⟶ Y) [IsIso f] : RegularMono f where
-  Z := Y
-  left := 𝟙 Y
-  right := 𝟙 Y
-  isLimit := Fork.IsLimit.mk _ (fun s ↦ s.ι ≫ inv f) (by simp) fun s m w ↦ by
-    rw [IsIso.eq_comp_inv, ← w]; simp
-=======
 def RegularMono.ofIso (e : X ≅ Y) : RegularMono e.hom where
   Z := Y
   left := 𝟙 Y
   right := 𝟙 Y
   isLimit := Fork.IsLimit.mk _ (fun s ↦ s.ι ≫ e.inv) (by simp) fun s m w ↦ by
     simp [← w]
->>>>>>> ad7c22c9
 
 /-- Regular monomorphisms are preserved by isomorphisms in the arrow category. -/
 def RegularMono.ofArrowIso {X'} {Y'} {f : X ⟶ Y} {g : X' ⟶ Y'}
@@ -91,14 +82,9 @@
   right := e.inv.right ≫ h.right
   w := by
     have := Arrow.mk_hom g ▸ Arrow.w_mk_right e.inv
-<<<<<<< HEAD
-    rw [← reassoc_of% this, ← reassoc_of% this, h.w]
-  isLimit := Fork.isLimitOfIsos _ h.isLimit _ (Comma.rightIso e) (Iso.refl _) (Comma.leftIso e)
-=======
     simp_rw [← reassoc_of% this, h.w]
   isLimit := Fork.isLimitOfIsos _ h.isLimit _
     (Arrow.rightFunc.mapIso e) (Iso.refl _) (Arrow.leftFunc.mapIso e)
->>>>>>> ad7c22c9
 
 /-- `IsRegularMono f` is the assertion that `f` is a regular monomorphism. -/
 abbrev IsRegularMono {X Y : C} (f : X ⟶ Y) : Prop := Nonempty (RegularMono f)
@@ -108,15 +94,6 @@
 def MorphismProperty.regularMono : MorphismProperty C := fun _ _ f => IsRegularMono f
 
 @[simp]
-<<<<<<< HEAD
-theorem MorphismProperty.regularMono.iff (f : X ⟶ Y) :
-    (MorphismProperty.regularMono C) f ↔ IsRegularMono f :=
-  by rfl
-
-instance MorphismProperty.regularMono.containsIdentities :
-    (MorphismProperty.regularMono C).ContainsIdentities where
-  id_mem _ := ⟨RegularMono.ofIso _⟩
-=======
 theorem MorphismProperty.regularMono_iff (f : X ⟶ Y) :
     (MorphismProperty.regularMono C) f ↔ IsRegularMono f :=
   Iff.rfl
@@ -124,22 +101,15 @@
 instance MorphismProperty.regularMono.containsIdentities :
     (MorphismProperty.regularMono C).ContainsIdentities where
   id_mem _ := ⟨RegularMono.ofIso <| Iso.refl _⟩
->>>>>>> ad7c22c9
 
 instance MorphismProperty.regularMono.respectsIso :
     (MorphismProperty.regularMono C).RespectsIso :=
   RespectsIso.of_respects_arrow_iso _ (fun _ _ e h ↦ ⟨.ofArrowIso e (h := h.some)⟩)
 
-<<<<<<< HEAD
-instance is_regular_mono_of_regular_mono (f : X ⟶ Y) [h : RegularMono f] : IsRegularMono f := ⟨h⟩
-
-instance (priority := low) regularMonoOfIsRegularMono (f : X ⟶ Y) [h : IsRegularMono f] :
-=======
 instance isRegularMono_of_regularMono (f : X ⟶ Y) [h : RegularMono f] : IsRegularMono f := ⟨h⟩
 
 /-- Given `IsRegularMono f`, a choice of data for `RegularMono f`. -/
 def regularMonoOfIsRegularMono (f : X ⟶ Y) [h : IsRegularMono f] :
->>>>>>> ad7c22c9
     RegularMono f :=
   h.some
 
@@ -270,21 +240,12 @@
   epi_of_isColimit_cofork RegularEpi.isColimit
 
 /-- Every isomorphism is a regular epimorphism. -/
-<<<<<<< HEAD
-instance (priority := 100) RegularEpi.ofIso (f : X ⟶ Y) [IsIso f] : RegularEpi f where
-  W := X
-  left := 𝟙 X
-  right := 𝟙 X
-  isColimit := Cofork.IsColimit.mk _ (fun s ↦ inv f ≫ s.π) (by simp) fun s m w ↦ by
-    rw [IsIso.eq_inv_comp, ← w]; simp
-=======
 def RegularEpi.ofIso (e : X ≅ Y) : RegularEpi e.hom where
   W := X
   left := 𝟙 X
   right := 𝟙 X
   isColimit := Cofork.IsColimit.mk _ (fun s ↦ e.inv ≫ s.π) (by simp) fun s m w ↦ by
     simp [← w]
->>>>>>> ad7c22c9
 
 /-- Regular epimorphisms are preserved by isomorphisms in the arrow category. -/
 def RegularEpi.ofArrowIso {X'} {Y'} {f : X ⟶ Y} {g : X' ⟶ Y'}
@@ -297,11 +258,7 @@
     simp only [Category.assoc, Arrow.w_mk_right, Arrow.mk_hom]
     rw [reassoc_of% h.w]
   isColimit := Cofork.isColimitOfIsos _ h.isColimit _
-<<<<<<< HEAD
-    (Iso.refl _) (Comma.leftIso e) (Comma.rightIso e)
-=======
     (Iso.refl _) (Arrow.leftFunc.mapIso e) (Arrow.rightFunc.mapIso e)
->>>>>>> ad7c22c9
 
 /-- `IsRegularEpi f` is the assertion that `f` is a regular epimorphism. -/
 abbrev IsRegularEpi {X Y : C} (f : X ⟶ Y) : Prop := Nonempty (RegularEpi f)
@@ -311,15 +268,6 @@
 def MorphismProperty.regularEpi : MorphismProperty C := fun _ _ f => IsRegularEpi f
 
 @[simp]
-<<<<<<< HEAD
-theorem MorphismProperty.regularEpi.iff (f : X ⟶ Y) :
-    (MorphismProperty.regularEpi C) f ↔ IsRegularEpi f :=
-  by rfl
-
-instance MorphismProperty.regularEpi.containsIdentities :
-    (MorphismProperty.regularEpi C).ContainsIdentities where
-  id_mem _ := ⟨RegularEpi.ofIso _⟩
-=======
 theorem MorphismProperty.regularEpi_iff (f : X ⟶ Y) :
     (MorphismProperty.regularEpi C) f ↔ IsRegularEpi f :=
   Iff.rfl
@@ -327,22 +275,15 @@
 instance MorphismProperty.regularEpi.containsIdentities :
     (MorphismProperty.regularEpi C).ContainsIdentities where
   id_mem _ := ⟨RegularEpi.ofIso <| Iso.refl _⟩
->>>>>>> ad7c22c9
 
 instance MorphismProperty.regularEpi.respectsIso :
     (MorphismProperty.regularEpi C).RespectsIso :=
   RespectsIso.of_respects_arrow_iso _ (fun _ _ e h ↦ ⟨.ofArrowIso e (h := h.some)⟩)
 
-<<<<<<< HEAD
-instance is_regular_epi_of_regular_epi (f : X ⟶ Y) [h : RegularEpi f] : IsRegularEpi f := ⟨h⟩
-
-instance (priority := low) regularEpiOfIsRegularEpi (f : X ⟶ Y) [h : IsRegularEpi f] :
-=======
 instance isRegularEpi_of_regularEpi (f : X ⟶ Y) [h : RegularEpi f] : IsRegularEpi f := ⟨h⟩
 
 /-- Given `IsRegularEpi f`, a choice of data for `RegularEpi f`. -/
 def regularEpiOfIsRegularEpi (f : X ⟶ Y) [h : IsRegularEpi f] :
->>>>>>> ad7c22c9
     RegularEpi f :=
   h.some
 
