/-
Copyright (c) 2020 Kim Morrison. All rights reserved.
Released under Apache 2.0 license as described in the file LICENSE.
Authors: Kim Morrison, Bhavik Mehta
-/
module

public import Mathlib.CategoryTheory.EffectiveEpi.Basic
public import Mathlib.CategoryTheory.Limits.Shapes.Pullback.HasPullback
public import Mathlib.CategoryTheory.Limits.Shapes.Equalizers
public import Mathlib.CategoryTheory.MorphismProperty.Composition

/-!
# Definitions and basic properties of regular monomorphisms and epimorphisms.

A regular monomorphism is a morphism that is the equalizer of some parallel pair.

In this file, we give the following definitions.
* `RegularMono f`, which is a structure carrying the data that exhibits `f` as a regular
  monomorphism. That is, it carries a fork and data specifying `f` a the equalizer of that fork.
* `IsRegularMono f`, which is a `Prop`-valued class stating that `f` is a regular monomorphism. In
  particular, this doesn't carry any data.
and constructions
* `IsSplitMono f → RegularMono f` and
* `RegularMono f → Mono f`
as well as the dual definitions/constructions for regular epimorphisms.

Additionally, we give the constructions
* `RegularEpi f → EffectiveEpi f`, from which it can be deduced that regular epimorphisms are
  strong.
* `regularEpiOfEffectiveEpi`: constructs a `RegularEpi f` instance from `EffectiveEpi f` and
  `HasPullback f f`.


We also define classes `IsRegularMonoCategory` and `IsRegularEpiCategory` for categories in which
every monomorphism or epimorphism is regular, and deduce that these categories are
`StrongMonoCategory`s resp. `StrongEpiCategory`s.

-/

@[expose] public section


noncomputable section

namespace CategoryTheory

open CategoryTheory.Limits

universe v₁ u₁ u₂

variable {C : Type u₁} [Category.{v₁} C]
variable {X Y : C}

/-- A regular monomorphism is a morphism which is the equalizer of some parallel pair. -/
structure RegularMono (f : X ⟶ Y) where
  /-- An object in `C` -/
  Z : C
  /-- A map from the codomain of `f` to `Z` -/
  left : Y ⟶ Z
  /-- Another map from the codomain of `f` to `Z` -/
  right : Y ⟶ Z
  /-- `f` equalizes the two maps -/
  w : f ≫ left = f ≫ right := by cat_disch
  /-- `f` is the equalizer of the two maps -/
  isLimit : IsLimit (Fork.ofι f w)

attribute [reassoc] RegularMono.w

/-- Every regular monomorphism is a monomorphism. -/
lemma RegularMono.mono {f : X ⟶ Y} (h : RegularMono f) : Mono f :=
  mono_of_isLimit_fork h.isLimit

/-- Every isomorphism is a regular monomorphism. -/
def RegularMono.ofIso (e : X ≅ Y) : RegularMono e.hom where
  Z := Y
  left := 𝟙 Y
  right := 𝟙 Y
  isLimit := Fork.IsLimit.mk _ (fun s ↦ s.ι ≫ e.inv) (by simp) fun s m w ↦ by simp [← w]

/-- Regular monomorphisms are preserved by isomorphisms in the arrow category. -/
def RegularMono.ofArrowIso {X'} {Y'} {f : X ⟶ Y} {g : X' ⟶ Y'}
    (e : Arrow.mk f ≅ Arrow.mk g) (h : RegularMono f) :
    RegularMono g where
  Z := h.Z
  left := e.inv.right ≫ h.left
  right := e.inv.right ≫ h.right
  w := by
    have := Arrow.mk_hom g ▸ Arrow.w_mk_right e.inv
    simp_rw [← reassoc_of% this, h.w]
  isLimit := Fork.isLimitOfIsos _ h.isLimit _
    (Arrow.rightFunc.mapIso e) (Iso.refl _) (Arrow.leftFunc.mapIso e)

/-- `IsRegularMono f` is the assertion that `f` is a regular monomorphism. -/
class IsRegularMono {X Y : C} (f : X ⟶ Y) : Prop where
  regularMono : Nonempty (RegularMono f)

variable (C) in
/-- The `MorphismProperty C` satisfied by regular monomorphisms in `C`. -/
def MorphismProperty.regularMono : MorphismProperty C := fun _ _ f => IsRegularMono f

@[simp]
theorem MorphismProperty.regularMono_iff (f : X ⟶ Y) :
    (MorphismProperty.regularMono C) f ↔ IsRegularMono f :=
  Iff.rfl

instance MorphismProperty.regularMono.containsIdentities :
    (MorphismProperty.regularMono C).ContainsIdentities where
  id_mem _ := ⟨⟨RegularMono.ofIso <| Iso.refl _⟩⟩

instance MorphismProperty.regularMono.respectsIso :
    (MorphismProperty.regularMono C).RespectsIso :=
  RespectsIso.of_respects_arrow_iso _ (fun _ _ e h ↦ ⟨⟨.ofArrowIso e (h := h.regularMono.some)⟩⟩)

lemma isRegularMono_of_regularMono {f : X ⟶ Y} (h : RegularMono f) : IsRegularMono f := ⟨⟨h⟩⟩

/-- Given `IsRegularMono f`, a choice of data for `RegularMono f`. -/
def IsRegularMono.getStruct (f : X ⟶ Y) [IsRegularMono f] : RegularMono f :=
  IsRegularMono.regularMono.some

@[deprecated (since := "2025-12-01")] noncomputable alias regularMonoOfIsRegularMono :=
  IsRegularMono.getStruct

section IsRegularMono

/-!

Given a regular monomorphism `f : X ⟶ Y` (i.e. a morphism satisfying the predicate `IsRegularMono`),
this section gives an equalizer diagram
```
     X
    f|
     v
     Y
left| |right
    v v
     Z
```
The names `Z`, `left`, and `right` all being in the `IsRegularMono` namespace.
-/

variable {X Y : C} (f : X ⟶ Y) [IsRegularMono f]

/-- The target of the equalizer diagram for `f`. -/
def IsRegularMono.Z : C := (IsRegularMono.getStruct f).Z

/-- The "left" map `Y ⟶ Z`. -/
def IsRegularMono.left : Y ⟶ Z f := (IsRegularMono.getStruct f).left

/-- The "right" map `Y ⟶ Z`. -/
def IsRegularMono.right : Y ⟶ Z f := (IsRegularMono.getStruct f).right

/-- The equalizer condition. -/
lemma IsRegularMono.w : f ≫ left f = f ≫ right f := (IsRegularMono.getStruct f).w

<<<<<<< HEAD
instance (priority := low) mono_of_isRegularMono (f : X ⟶ Y) [h : IsRegularMono f] : Mono f :=
  have := regularMonoOfIsRegularMono f
  inferInstance

instance equalizerRegular (g h : X ⟶ Y) [HasLimit (parallelPair g h)] :
=======
/-- The fork is in fact an equalizer. -/
def IsRegularMono.isLimit : IsLimit <| Fork.ofι _ (w f) := (IsRegularMono.getStruct f).isLimit

/-- Lift a morphism `k : W ⟶ Y`, equalized by the two morphisms `left` and `right`, along `f`. -/
def IsRegularMono.lift {W : C} (f : X ⟶ Y) [IsRegularMono f] (k : W ⟶ Y)
    (h : k ≫ left f = k ≫ right f) : W ⟶ X :=
  Fork.IsLimit.lift (isLimit f) k h

@[reassoc (attr := simp)]
lemma IsRegularMono.fac {W : C} (f : X ⟶ Y) [IsRegularMono f] (k : W ⟶ Y)
    (h : k ≫ left f = k ≫ right f) : lift f k h ≫ f = k :=
  Fork.IsLimit.lift_ι (isLimit f)

lemma IsRegularMono.uniq {W : C} (f : X ⟶ Y) [IsRegularMono f] (k : W ⟶ Y)
    (h : k ≫ left f = k ≫ right f) (m : W ⟶ X) (hm : m ≫ f = k) : m = lift f k h :=
  Fork.IsLimit.existsUnique (isLimit f) k h |>.unique hm <| by simp

end IsRegularMono

/-- The chosen equalizer of a parallel pair is a regular monomorphism. -/
def RegularMono.equalizer (g h : X ⟶ Y) [HasLimit (parallelPair g h)] :
>>>>>>> c31cde01
    RegularMono (equalizer.ι g h) where
  Z := Y
  left := g
  right := h
  w := equalizer.condition g h
  isLimit :=
    Fork.IsLimit.mk _ (fun s => limit.lift _ s) (by simp) fun s m w => by
      apply equalizer.hom_ext
      simp [← w]

instance (g h : X ⟶ Y) [HasLimit (parallelPair g h)] :
    IsRegularMono (equalizer.ι g h) :=
  isRegularMono_of_regularMono <| RegularMono.equalizer g h

/-- Every split monomorphism is a regular monomorphism. -/
def RegularMono.ofIsSplitMono (f : X ⟶ Y) [IsSplitMono f] :
    RegularMono f where
  Z := Y
  left := 𝟙 Y
  right := retraction f ≫ f
  isLimit := isSplitMonoEqualizes f

instance (priority := 100) (f : X ⟶ Y) [IsSplitMono f] :
    IsRegularMono f :=
  isRegularMono_of_regularMono <| .ofIsSplitMono f

/-- If `f` is a regular mono, then any map `k : W ⟶ Y` equalizing `RegularMono.left` and
`RegularMono.right` induces a morphism `l : W ⟶ X` such that `l ≫ f = k`. -/
def RegularMono.lift' {W : C} {f : X ⟶ Y} (hf : RegularMono f) (k : W ⟶ Y)
    (h : k ≫ hf.left = k ≫ hf.right) :
    { l : W ⟶ X // l ≫ f = k } :=
  Fork.IsLimit.lift' hf.isLimit _ h

/-- The second leg of a pullback cone is a regular monomorphism if the right component is too.

See also `Pullback.sndOfMono` for the basic monomorphism version, and
`regularOfIsPullbackFstOfRegular` for the flipped version.
-/
def regularOfIsPullbackSndOfRegular {P Q R S : C} {f : P ⟶ Q} {g : P ⟶ R} {h : Q ⟶ S} {k : R ⟶ S}
    (hr : RegularMono h) (comm : f ≫ h = g ≫ k) (t : IsLimit (PullbackCone.mk _ _ comm)) :
    RegularMono g where
  Z := hr.Z
  left := k ≫ hr.left
  right := k ≫ hr.right
  w := by
    repeat (rw [← Category.assoc, ← eq_whisker comm])
    simp only [Category.assoc, hr.w]
  isLimit := by
    apply Fork.IsLimit.mk' _ _
    intro s
    have l₁ : (Fork.ι s ≫ k) ≫ hr.left = (Fork.ι s ≫ k) ≫ hr.right := by
      rw [Category.assoc, s.condition, Category.assoc]
    obtain ⟨l, hl⟩ := Fork.IsLimit.lift' hr.isLimit _ l₁
    obtain ⟨p, _, hp₂⟩ := PullbackCone.IsLimit.lift' t _ _ hl
    refine ⟨p, hp₂, ?_⟩
    intro m w
    have z : m ≫ g = p ≫ g := w.trans hp₂.symm
    apply t.hom_ext
    have := hr.mono
    apply (PullbackCone.mk f g comm).equalizer_ext
    · simp only [PullbackCone.mk_π_app, ← cancel_mono h]
      grind [Fork.ι_ofι]
    · exact z

/-- The first leg of a pullback cone is a regular monomorphism if the left component is too.

See also `Pullback.fstOfMono` for the basic monomorphism version, and
`regularOfIsPullbackSndOfRegular` for the flipped version.
-/
def regularOfIsPullbackFstOfRegular {P Q R S : C} {f : P ⟶ Q} {g : P ⟶ R} {h : Q ⟶ S} {k : R ⟶ S}
    (hk : RegularMono k) (comm : f ≫ h = g ≫ k) (t : IsLimit (PullbackCone.mk _ _ comm)) :
    RegularMono f :=
  regularOfIsPullbackSndOfRegular hk comm.symm (PullbackCone.flipIsLimit t)

/-- Any regular monomorphism is a strong monomorphism. -/
lemma RegularMono.strongMono {f : X ⟶ Y} (h : RegularMono f) : StrongMono f :=
  have := h.mono
  StrongMono.mk' (by
      intro A B z hz u v sq
      have : v ≫ h.left = v ≫ h.right := by
        apply (cancel_epi z).1
        repeat (rw [← Category.assoc, ← eq_whisker sq.w])
        simp only [Category.assoc, RegularMono.w]
      obtain ⟨t, ht⟩ := RegularMono.lift' _ _ this
      refine CommSq.HasLift.mk' ⟨t, (cancel_mono f).1 ?_, ht⟩
      simp only [Category.assoc, ht, sq.w])

instance (priority := 100) (f : X ⟶ Y) [IsRegularMono f] : StrongMono f :=
  IsRegularMono.getStruct f |>.strongMono

/-- A regular monomorphism is an isomorphism if it is an epimorphism. -/
theorem isIso_of_regularMono_of_epi (f : X ⟶ Y) (h : RegularMono f) [Epi f] : IsIso f :=
  have := RegularMono.strongMono h
  isIso_of_epi_of_strongMono _

section

variable (C)

/-- A regular mono category is a category in which every monomorphism is regular. -/
class IsRegularMonoCategory : Prop where
  /-- Every monomorphism is a regular monomorphism -/
  regularMonoOfMono : ∀ {X Y : C} (f : X ⟶ Y) [Mono f], IsRegularMono f

end

/-- In a category in which every monomorphism is regular, we can express every monomorphism as
an equalizer. This is not an instance because it would create an instance loop. -/
def regularMonoOfMono [IsRegularMonoCategory C] (f : X ⟶ Y) [Mono f] : RegularMono f :=
  have := IsRegularMonoCategory.regularMonoOfMono f
  IsRegularMono.getStruct f

instance (priority := 100) regularMonoCategoryOfSplitMonoCategory [SplitMonoCategory C] :
    IsRegularMonoCategory C where
  regularMonoOfMono f _ :=
    haveI := isSplitMono_of_mono f
    isRegularMono_of_regularMono <| RegularMono.ofIsSplitMono f

instance (priority := 100) strongMonoCategory_of_regularMonoCategory [IsRegularMonoCategory C] :
    StrongMonoCategory C where
  strongMono_of_mono f _ :=
    RegularMono.strongMono <| regularMonoOfMono f

/-- A regular epimorphism is a morphism which is the coequalizer of some parallel pair. -/
structure RegularEpi (f : X ⟶ Y) where
  /-- An object from `C` -/
  W : C
  /-- Two maps to the domain of `f` -/
  (left right : W ⟶ X)
  /-- `f` coequalizes the two maps -/
  w : left ≫ f = right ≫ f := by cat_disch
  /-- `f` is the coequalizer -/
  isColimit : IsColimit (Cofork.ofπ f w)

attribute [reassoc] RegularEpi.w

/-- Every regular epimorphism is an epimorphism. -/
lemma RegularEpi.epi (f : X ⟶ Y) (h : RegularEpi f) : Epi f :=
  epi_of_isColimit_cofork h.isColimit

/-- Every isomorphism is a regular epimorphism. -/
def RegularEpi.ofIso (e : X ≅ Y) : RegularEpi e.hom where
  W := X
  left := 𝟙 X
  right := 𝟙 X
  isColimit := Cofork.IsColimit.mk _ (fun s ↦ e.inv ≫ s.π) (by simp) fun s m w ↦ by
    simp [← w]

/-- Regular epimorphisms are preserved by isomorphisms in the arrow category. -/
def RegularEpi.ofArrowIso {X'} {Y'} {f : X ⟶ Y} {g : X' ⟶ Y'}
    (e : Arrow.mk f ≅ Arrow.mk g) (h : RegularEpi f) :
    RegularEpi g where
  W := h.W
  left := h.left ≫ e.hom.left
  right := h.right ≫ e.hom.left
  w := by
    simp only [Category.assoc, Arrow.w_mk_right, Arrow.mk_hom]
    rw [reassoc_of% h.w]
  isColimit := Cofork.isColimitOfIsos _ h.isColimit _
    (Iso.refl _) (Arrow.leftFunc.mapIso e) (Arrow.rightFunc.mapIso e)

/-- `IsRegularEpi f` is the assertion that `f` is a regular epimorphism. -/
class IsRegularEpi {X Y : C} (f : X ⟶ Y) : Prop where
  regularEpi : Nonempty (RegularEpi f)

variable (C) in
/-- The `MorphismProperty C` satisfied by regular epimorphisms in `C`. -/
def MorphismProperty.regularEpi : MorphismProperty C := fun _ _ f => IsRegularEpi f

@[simp]
theorem MorphismProperty.regularEpi_iff (f : X ⟶ Y) :
    (MorphismProperty.regularEpi C) f ↔ IsRegularEpi f :=
  Iff.rfl

instance MorphismProperty.regularEpi.containsIdentities :
    (MorphismProperty.regularEpi C).ContainsIdentities where
  id_mem _ := ⟨⟨RegularEpi.ofIso <| Iso.refl _⟩⟩

instance MorphismProperty.regularEpi.respectsIso :
    (MorphismProperty.regularEpi C).RespectsIso :=
  RespectsIso.of_respects_arrow_iso _ (fun _ _ e h ↦ ⟨⟨.ofArrowIso e (h := h.regularEpi.some)⟩⟩)

lemma isRegularEpi_of_regularEpi {f : X ⟶ Y} (h : RegularEpi f) : IsRegularEpi f := ⟨⟨h⟩⟩

/-- Given `IsRegularEpi f`, a choice of data for `RegularEpi f`. -/
def IsRegularEpi.getStruct (f : X ⟶ Y) [h : IsRegularEpi f] : RegularEpi f :=
  h.regularEpi.some

@[deprecated (since := "2025-12-01")] noncomputable alias regularEpiOfIsRegularEpi :=
  IsRegularEpi.getStruct

section IsRegularEpi

/-!

<<<<<<< HEAD
instance (priority := low) epi_of_isRegularEpi (f : X ⟶ Y) [h : IsRegularEpi f] : Epi f :=
  have := regularEpiOfIsRegularEpi f
  inferInstance

instance coequalizerRegular (g h : X ⟶ Y) [HasColimit (parallelPair g h)] :
=======
Given a regular epimorphism `f : X ⟶ Y` (i.e. a morphism satisfying the predicate `IsRegularEpi`),
this section gives a coequalizer diagram
```
     W
left| |right
    v v
     X
    f|
     v
     Y
```
The names `W`, `left`, and `right` all being in the `IsRegularEpi` namespace.
-/

variable {X Y : C} (f : X ⟶ Y) [IsRegularEpi f]

/-- The source of the coequalizer diagram for `f`. -/
def IsRegularEpi.W : C := (IsRegularEpi.getStruct f).W

/-- The "left" map `W ⟶ X`. -/
def IsRegularEpi.left : W f ⟶ X := (IsRegularEpi.getStruct f).left

/-- The "right" map `W ⟶ X`. -/
def IsRegularEpi.right : W f ⟶ X := (IsRegularEpi.getStruct f).right

/-- The coequalizer condition. -/
lemma IsRegularEpi.w : left f ≫ f = right f ≫ f := (IsRegularEpi.getStruct f).w

/-- The cofork is in fact a coequalizer. -/
def IsRegularEpi.isColimit : IsColimit <| Cofork.ofπ _ (w f) := (IsRegularEpi.getStruct f).isColimit

/--
Descend a morphism `k : X ⟶ Z`, coequalized by the two morphisms `left` and `right`, along `f`.
-/
def IsRegularEpi.desc {Z : C} (f : X ⟶ Y) [IsRegularEpi f] (k : X ⟶ Z)
    (h : left f ≫ k = right f ≫ k) : Y ⟶ Z :=
  Cofork.IsColimit.desc (isColimit f) k h

@[reassoc (attr := simp)]
lemma IsRegularEpi.fac {Z : C} (f : X ⟶ Y) [IsRegularEpi f] (k : X ⟶ Z)
    (h : left f ≫ k = right f ≫ k) : f ≫ desc f k h = k :=
  Cofork.IsColimit.π_desc (isColimit f)

lemma IsRegularEpi.uniq {Z : C} (f : X ⟶ Y) [IsRegularEpi f] (k : X ⟶ Z)
    (h : left f ≫ k = right f ≫ k) (m : Y ⟶ Z) (hm : f ≫ m = k) : m = desc f k h :=
  Cofork.IsColimit.existsUnique (isColimit f) k h |>.unique hm <| by simp

end IsRegularEpi

/-- The chosen coequalizer of a parallel pair is a regular epimorphism. -/
def coequalizerRegular (g h : X ⟶ Y) [HasColimit (parallelPair g h)] :
>>>>>>> c31cde01
    RegularEpi (coequalizer.π g h) where
  W := X
  left := g
  right := h
  w := coequalizer.condition g h
  isColimit :=
    Cofork.IsColimit.mk _ (fun s => colimit.desc _ s) (by simp) fun s m w => by
      apply coequalizer.hom_ext
      simp [← w]

/-- A morphism which is a coequalizer for its kernel pair is a regular epi. -/
def regularEpiOfKernelPair {B X : C} (f : X ⟶ B) [HasPullback f f]
    (hc : IsColimit (Cofork.ofπ f pullback.condition)) : RegularEpi f where
  W := pullback f f
  left := pullback.fst f f
  right := pullback.snd f f
  w := pullback.condition
  isColimit := hc

/-- The data of an `EffectiveEpi` structure on a `RegularEpi`. -/
def effectiveEpiStructOfRegularEpi {B X : C} {f : X ⟶ B} (hf : RegularEpi f) :
    EffectiveEpiStruct f where
  desc _ h := Cofork.IsColimit.desc hf.isColimit _ (h _ _ hf.w)
  fac _ _ := Cofork.IsColimit.π_desc' hf.isColimit _ _
  uniq _ _ _ hg := Cofork.IsColimit.hom_ext hf.isColimit (hg.trans
    (Cofork.IsColimit.π_desc' _ _ _).symm)

lemma RegularEpi.effectiveEpi {B X : C} {f : X ⟶ B} (h : RegularEpi f) : EffectiveEpi f :=
  ⟨⟨effectiveEpiStructOfRegularEpi h⟩⟩

instance (priority := 100) {B X : C} {f : X ⟶ B} [h : IsRegularEpi f] : EffectiveEpi f :=
  IsRegularEpi.getStruct f |>.effectiveEpi

/-- A morphism which is a coequalizer for its kernel pair is an effective epi. -/
theorem effectiveEpi_of_kernelPair {B X : C} (f : X ⟶ B) [HasPullback f f]
    (hc : IsColimit (Cofork.ofπ f pullback.condition)) : EffectiveEpi f :=
  RegularEpi.effectiveEpi <| regularEpiOfKernelPair f hc

@[deprecated (since := "2025-11-20")] alias effectiveEpiOfKernelPair := effectiveEpi_of_kernelPair

/--
Given a kernel pair of an effective epimorphism `f : X ⟶ B`, the induced cofork is a coequalizer.
-/
def isColimitCoforkOfEffectiveEpi {B X : C} (f : X ⟶ B) [EffectiveEpi f]
    (c : PullbackCone f f) (hc : IsLimit c) :
    IsColimit (Cofork.ofπ f c.condition) where
  desc s := EffectiveEpi.desc f (s.ι.app WalkingParallelPair.one) fun g₁ g₂ hg ↦ (by
      simp only [Cofork.app_one_eq_π]
      rw [← PullbackCone.IsLimit.lift_snd hc g₁ g₂ hg, Category.assoc,
        ← Cofork.app_zero_eq_comp_π_right]
      simp)
  fac s := by
    have := EffectiveEpi.fac f (s.ι.app WalkingParallelPair.one) fun g₁ g₂ hg ↦ (by
      simp only [Cofork.app_one_eq_π]
      rw [← PullbackCone.IsLimit.lift_snd hc g₁ g₂ hg,
        Category.assoc, ← Cofork.app_zero_eq_comp_π_right]
      simp)
    rintro (_ | _)
    all_goals simp_all
  uniq _ _ h := EffectiveEpi.uniq f _ _ _ (h WalkingParallelPair.one)

/-- An effective epi which has a kernel pair is a regular epi. -/
def regularEpiOfEffectiveEpi {B X : C} (f : X ⟶ B) [HasPullback f f]
    [EffectiveEpi f] : RegularEpi f where
  W := pullback f f
  left := pullback.fst f f
  right := pullback.snd f f
  w := pullback.condition
  isColimit := isColimitCoforkOfEffectiveEpi f _ (pullback.isLimit _ _)

instance isRegularEpi_of_EffectiveEpi {B X : C} (f : X ⟶ B) [HasPullback f f]
    [EffectiveEpi f] : IsRegularEpi f :=
  isRegularEpi_of_regularEpi <| regularEpiOfEffectiveEpi f

/-- Every split epimorphism is a regular epimorphism. -/
def RegularEpi.ofSplitEpi (f : X ⟶ Y) [IsSplitEpi f] : RegularEpi f where
  W := X
  left := 𝟙 X
  right := f ≫ section_ f
  isColimit := isSplitEpiCoequalizes f

instance (priority := 100) (f : X ⟶ Y) [IsSplitEpi f] : IsRegularEpi f :=
  isRegularEpi_of_regularEpi <| RegularEpi.ofSplitEpi f

/-- If `f` is a regular epi, then every morphism `k : X ⟶ W` coequalizing `RegularEpi.left` and
`RegularEpi.right` induces `l : Y ⟶ W` such that `f ≫ l = k`. -/
def RegularEpi.desc' {W : C} {f : X ⟶ Y} (hf : RegularEpi f) (k : X ⟶ W)
    (h : hf.left ≫ k = hf.right ≫ k) :
    { l : Y ⟶ W // f ≫ l = k } :=
  Cofork.IsColimit.desc' hf.isColimit _ h

/-- The second leg of a pushout cocone is a regular epimorphism if the right component is too.

See also `Pushout.sndOfEpi` for the basic epimorphism version, and
`regularOfIsPushoutFstOfRegular` for the flipped version.
-/
def regularOfIsPushoutSndOfRegular {P Q R S : C} {f : P ⟶ Q} {g : P ⟶ R} {h : Q ⟶ S} {k : R ⟶ S}
    (gr : RegularEpi g) (comm : f ≫ h = g ≫ k) (t : IsColimit (PushoutCocone.mk _ _ comm)) :
    RegularEpi h where
  W := gr.W
  left := gr.left ≫ f
  right := gr.right ≫ f
  w := by rw [Category.assoc, Category.assoc, comm]; simp only [← Category.assoc, eq_whisker gr.w]
  isColimit := by
    apply Cofork.IsColimit.mk' _ _
    intro s
    have l₁ : gr.left ≫ f ≫ s.π = gr.right ≫ f ≫ s.π := by
      rw [← Category.assoc, ← Category.assoc, s.condition]
    obtain ⟨l, hl⟩ := Cofork.IsColimit.desc' gr.isColimit (f ≫ Cofork.π s) l₁
    obtain ⟨p, hp₁, _⟩ := PushoutCocone.IsColimit.desc' t _ _ hl.symm
    refine ⟨p, hp₁, ?_⟩
    intro m w
    have z := w.trans hp₁.symm
    apply t.hom_ext
    have := gr.epi
    apply (PushoutCocone.mk _ _ comm).coequalizer_ext
    · exact z
    · erw [← cancel_epi g, ← Category.assoc, ← eq_whisker comm]
      erw [← Category.assoc, ← eq_whisker comm]
      dsimp at z; simp only [Category.assoc, z]

/-- The first leg of a pushout cocone is a regular epimorphism if the left component is too.

See also `Pushout.fstOfEpi` for the basic epimorphism version, and
`regularOfIsPushoutSndOfRegular` for the flipped version.
-/
def regularOfIsPushoutFstOfRegular {P Q R S : C} {f : P ⟶ Q} {g : P ⟶ R} {h : Q ⟶ S} {k : R ⟶ S}
    (hf : RegularEpi f) (comm : f ≫ h = g ≫ k) (t : IsColimit (PushoutCocone.mk _ _ comm)) :
    RegularEpi k :=
  regularOfIsPushoutSndOfRegular hf comm.symm (PushoutCocone.flipIsColimit t)

@[deprecated "No replacement" (since := "2025-11-20")]
lemma strongEpi_of_regularEpi (f : X ⟶ Y) (h : RegularEpi f) : StrongEpi f :=
  have := isRegularEpi_of_regularEpi h
  inferInstance

/-- A regular epimorphism is an isomorphism if it is a monomorphism. -/
theorem isIso_of_regularEpi_of_mono (f : X ⟶ Y) (h : RegularEpi f) [Mono f] : IsIso f :=
  have := isRegularEpi_of_regularEpi h
  isIso_of_mono_of_strongEpi _

section

variable (C)

/-- A regular epi category is a category in which every epimorphism is regular. -/
class IsRegularEpiCategory : Prop where
  /-- Everyone epimorphism is a regular epimorphism -/
  regularEpiOfEpi : ∀ {X Y : C} (f : X ⟶ Y) [Epi f], IsRegularEpi f

end

/-- In a category in which every epimorphism is regular, we can express every epimorphism as
a coequalizer. This is not an instance because it would create an instance loop. -/
def regularEpiOfEpi [IsRegularEpiCategory C] (f : X ⟶ Y) [Epi f] : RegularEpi f :=
  have := IsRegularEpiCategory.regularEpiOfEpi f
  IsRegularEpi.getStruct f

instance (priority := 100) regularEpiCategoryOfSplitEpiCategory [SplitEpiCategory C] :
    IsRegularEpiCategory C where
  regularEpiOfEpi f _ := by
    haveI := isSplitEpi_of_epi f
    infer_instance

instance (priority := 100) strongEpiCategory_of_regularEpiCategory [IsRegularEpiCategory C] :
    StrongEpiCategory C where
  strongEpi_of_epi f _ := by
    haveI := isRegularEpi_of_regularEpi <| regularEpiOfEpi f
    infer_instance

end CategoryTheory<|MERGE_RESOLUTION|>--- conflicted
+++ resolved
@@ -153,13 +153,6 @@
 /-- The equalizer condition. -/
 lemma IsRegularMono.w : f ≫ left f = f ≫ right f := (IsRegularMono.getStruct f).w
 
-<<<<<<< HEAD
-instance (priority := low) mono_of_isRegularMono (f : X ⟶ Y) [h : IsRegularMono f] : Mono f :=
-  have := regularMonoOfIsRegularMono f
-  inferInstance
-
-instance equalizerRegular (g h : X ⟶ Y) [HasLimit (parallelPair g h)] :
-=======
 /-- The fork is in fact an equalizer. -/
 def IsRegularMono.isLimit : IsLimit <| Fork.ofι _ (w f) := (IsRegularMono.getStruct f).isLimit
 
@@ -181,7 +174,6 @@
 
 /-- The chosen equalizer of a parallel pair is a regular monomorphism. -/
 def RegularMono.equalizer (g h : X ⟶ Y) [HasLimit (parallelPair g h)] :
->>>>>>> c31cde01
     RegularMono (equalizer.ι g h) where
   Z := Y
   left := g
@@ -377,13 +369,6 @@
 
 /-!
 
-<<<<<<< HEAD
-instance (priority := low) epi_of_isRegularEpi (f : X ⟶ Y) [h : IsRegularEpi f] : Epi f :=
-  have := regularEpiOfIsRegularEpi f
-  inferInstance
-
-instance coequalizerRegular (g h : X ⟶ Y) [HasColimit (parallelPair g h)] :
-=======
 Given a regular epimorphism `f : X ⟶ Y` (i.e. a morphism satisfying the predicate `IsRegularEpi`),
 this section gives a coequalizer diagram
 ```
@@ -435,7 +420,6 @@
 
 /-- The chosen coequalizer of a parallel pair is a regular epimorphism. -/
 def coequalizerRegular (g h : X ⟶ Y) [HasColimit (parallelPair g h)] :
->>>>>>> c31cde01
     RegularEpi (coequalizer.π g h) where
   W := X
   left := g
