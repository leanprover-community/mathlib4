--- conflicted
+++ resolved
@@ -332,12 +332,9 @@
 
 @[deprecated (since := "2025-11-20")] alias effectiveEpiOfKernelPair := effectiveEpi_of_kernelPair
 
-<<<<<<< HEAD
-=======
 /--
 Given a kernel pair of an effective epimorphism `f : X ⟶ B`, the induced cofork is a coequalizer.
 -/
->>>>>>> 12dc97be
 def isColimitCoforkOfEffectiveEpi {B X : C} (f : X ⟶ B) [EffectiveEpi f]
     (c : PullbackCone f f) (hc : IsLimit c) :
     IsColimit (Cofork.ofπ f c.condition) where
@@ -364,13 +361,10 @@
   right := pullback.snd f f
   w := pullback.condition
   isColimit := isColimitCoforkOfEffectiveEpi f _ (pullback.isLimit _ _)
-<<<<<<< HEAD
 
 lemma isRegularEpi_iff_effectiveEpi {B X : C} (f : X ⟶ B) [HasPullback f f] :
     IsRegularEpi f ↔ EffectiveEpi f :=
   ⟨fun ⟨_⟩ ↦ inferInstance, fun _ ↦ ⟨inferInstance⟩⟩
-=======
->>>>>>> 12dc97be
 
 /-- Every split epimorphism is a regular epimorphism. -/
 instance (priority := 100) RegularEpi.ofSplitEpi (f : X ⟶ Y) [IsSplitEpi f] : RegularEpi f where
