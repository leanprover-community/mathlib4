--- conflicted
+++ resolved
@@ -111,13 +111,9 @@
     { desc := fun s => (u s.pt).default
       uniq := fun s _ _ => (u s.pt).2 _ }
   left_inv := by dsimp [Function.LeftInverse]; intro; simp only [eq_iff_true_of_subsingleton]
-<<<<<<< HEAD
-  right_inv := by intro x; dsimp
-=======
   right_inv := by
     #adaptation_note /-- 19-07-2025 grind stopped working -/
     intro x; dsimp
->>>>>>> 2fdd4736
 
 /-- An object `X` is initial if for every `Y` there is a unique morphism `X ⟶ Y`
     (as an instance). -/
