--- conflicted
+++ resolved
@@ -107,19 +107,11 @@
 theorem ext (I J : HasZeroMorphisms C) : I = J := by
   apply ext_aux
   intro X Y
-<<<<<<< HEAD
-  have : (I.Zero X Y).zero ≫ (J.Zero Y Y).zero = (I.Zero X Y).zero := by
-    apply I.zero_comp X (J.Zero Y Y).zero
-  have that : (I.Zero X Y).zero ≫ (J.Zero Y Y).zero = (J.Zero X Y).zero := by
-    apply J.comp_zero (I.Zero X Y).zero Y
-  rw[← this, ← that]
-=======
   have : (I.zero X Y).zero ≫ (J.zero Y Y).zero = (I.zero X Y).zero := by
     apply I.zero_comp X (J.zero Y Y).zero
   have that : (I.zero X Y).zero ≫ (J.zero Y Y).zero = (J.zero X Y).zero := by
     apply J.comp_zero (I.zero X Y).zero Y
   rw[←this,←that]
->>>>>>> 7f904e5f
 #align category_theory.limits.has_zero_morphisms.ext CategoryTheory.Limits.HasZeroMorphisms.ext
 
 instance : Subsingleton (HasZeroMorphisms C) :=
