/-
Copyright (c) 2021 Adam Topaz. All rights reserved.
Released under Apache 2.0 license as described in the file LICENSE.
Authors: Adam Topaz, Joël Riou
-/
import Mathlib.CategoryTheory.Limits.Shapes.Products
import Mathlib.CategoryTheory.Limits.Shapes.Equalizers
import Mathlib.CategoryTheory.Limits.ConeCategory

/-!

# Multi-(co)equalizers

A *multiequalizer* is an equalizer of two morphisms between two products.
Since both products and equalizers are limits, such an object is again a limit.
This file provides the diagram whose limit is indeed such an object.
In fact, it is well-known that any limit can be obtained as a multiequalizer.
The dual construction (multicoequalizers) is also provided.

## Projects

Prove that a multiequalizer can be identified with
an equalizer between products (and analogously for multicoequalizers).

Prove that the limit of any diagram is a multiequalizer (and similarly for colimits).

-/


namespace CategoryTheory.Limits

universe w w' v u

/-- The shape of a multiequalizer diagram. It involves two types `L` and `R`,
and two maps `R → L`. -/
@[nolint checkUnivs]
structure MulticospanShape where
  /-- the left type -/
  L : Type w
  /-- the right type -/
  R : Type w'
  /-- the first map `R → L` -/
  fst : R → L
  /-- the second map `R → L` -/
  snd : R → L

/-- Given a type `ι`, this is the shape of multiequalizer diagrams corresponding
to situations where we want to equalize two families of maps `U i ⟶ V ⟨i, j⟩`
and `U j ⟶ V ⟨i, j⟩` with `i : ι` and `j : ι`. -/
@[simps]
def MulticospanShape.prod (ι : Type w) : MulticospanShape where
  L := ι
  R := ι × ι
  fst := _root_.Prod.fst
  snd := _root_.Prod.snd

/-- The shape of a multicoequalizer diagram. It involves two types `L` and `R`,
and two maps `L → R`. -/
@[nolint checkUnivs]
structure MultispanShape where
  /-- the left type -/
  L : Type w
  /-- the right type -/
  R : Type w'
  /-- the first map `L → R` -/
  fst : L → R
  /-- the second map `L → R` -/
  snd : L → R

/-- Given a type `ι`, this is the shape of multicoequalizer diagrams corresponding
to situations where we want to coequalize two families of maps `V ⟨i, j⟩ ⟶ U i`
and `V ⟨i, j⟩ ⟶ U j` with `i : ι` and `j : ι`. -/
@[simps]
def MultispanShape.prod (ι : Type w) : MultispanShape where
  L := ι × ι
  R := ι
  fst := _root_.Prod.fst
  snd := _root_.Prod.snd

/-- Given a linearly ordered type `ι`, this is the shape of multicoequalizer diagrams
corresponding to situations where we want to coequalize two families of maps
`V ⟨i, j⟩ ⟶ U i` and `V ⟨i, j⟩ ⟶ U j` with `i < j`. -/
@[simps]
def MultispanShape.ofLinearOrder (ι : Type w) [LinearOrder ι] : MultispanShape where
  L := {x : ι × ι | x.1 < x.2}
  R := ι
  fst x := x.1.1
  snd x := x.1.2

/-- The type underlying the multiequalizer diagram. -/
inductive WalkingMulticospan (J : MulticospanShape.{w, w'}) : Type max w w'
  | left : J.L → WalkingMulticospan J
  | right : J.R → WalkingMulticospan J

/-- The type underlying the multiecoqualizer diagram. -/
inductive WalkingMultispan (J : MultispanShape.{w, w'}) : Type max w w'
  | left : J.L → WalkingMultispan J
  | right : J.R → WalkingMultispan J

namespace WalkingMulticospan

variable {J : MulticospanShape.{w, w'}}

instance [Inhabited J.L] : Inhabited (WalkingMulticospan J) :=
  ⟨left default⟩

-- Don't generate unnecessary `sizeOf_spec` lemma which the `simpNF` linter will complain about.
set_option genSizeOfSpec false in
/-- Morphisms for `WalkingMulticospan`. -/
inductive Hom : ∀ _ _ : WalkingMulticospan J, Type max w w'
  | id (A) : Hom A A
  | fst (b) : Hom (left (J.fst b)) (right b)
  | snd (b) : Hom (left (J.snd b)) (right b)

instance {a : WalkingMulticospan J} : Inhabited (Hom a a) :=
  ⟨Hom.id _⟩

/-- Composition of morphisms for `WalkingMulticospan`. -/
def Hom.comp : ∀ {A B C : WalkingMulticospan J} (_ : Hom A B) (_ : Hom B C), Hom A C
  | _, _, _, Hom.id X, f => f
  | _, _, _, Hom.fst b, Hom.id _ => Hom.fst b
  | _, _, _, Hom.snd b, Hom.id _ => Hom.snd b

instance : SmallCategory (WalkingMulticospan J) where
  Hom := Hom
  id := Hom.id
  comp := Hom.comp
  id_comp := by
    rintro (_ | _) (_ | _) (_ | _ | _) <;> rfl
  comp_id := by
    rintro (_ | _) (_ | _) (_ | _ | _) <;> rfl
  assoc := by
    rintro (_ | _) (_ | _) (_ | _) (_ | _) (_ | _ | _) (_ | _ | _) (_ | _ | _) <;> rfl

@[simp]
lemma Hom.id_eq_id (X : WalkingMulticospan J) :
    Hom.id X = 𝟙 X := rfl

@[simp]
lemma Hom.comp_eq_comp {X Y Z : WalkingMulticospan J}
    (f : X ⟶ Y) (g : Y ⟶ Z) : Hom.comp f g = f ≫ g := rfl

end WalkingMulticospan

namespace WalkingMultispan

variable {J : MultispanShape.{w, w'}}

instance [Inhabited J.L] : Inhabited (WalkingMultispan J) :=
  ⟨left default⟩

-- Don't generate unnecessary `sizeOf_spec` lemma which the `simpNF` linter will complain about.
set_option genSizeOfSpec false in
/-- Morphisms for `WalkingMultispan`. -/
inductive Hom : ∀ _ _ : WalkingMultispan J, Type max w w'
  | id (A) : Hom A A
  | fst (a) : Hom (left a) (right (J.fst a))
  | snd (a) : Hom (left a) (right (J.snd a))

instance {a : WalkingMultispan J} : Inhabited (Hom a a) :=
  ⟨Hom.id _⟩

/-- Composition of morphisms for `WalkingMultispan`. -/
def Hom.comp : ∀ {A B C : WalkingMultispan J} (_ : Hom A B) (_ : Hom B C), Hom A C
  | _, _, _, Hom.id X, f => f
  | _, _, _, Hom.fst a, Hom.id _ => Hom.fst a
  | _, _, _, Hom.snd a, Hom.id _ => Hom.snd a

instance : SmallCategory (WalkingMultispan J) where
  Hom := Hom
  id := Hom.id
  comp := Hom.comp
  id_comp := by
    rintro (_ | _) (_ | _) (_ | _ | _) <;> rfl
  comp_id := by
    rintro (_ | _) (_ | _) (_ | _ | _) <;> rfl
  assoc := by
    rintro (_ | _) (_ | _) (_ | _) (_ | _) (_ | _ | _) (_ | _ | _) (_ | _ | _) <;> rfl

@[simp]
lemma Hom.id_eq_id (X : WalkingMultispan J) : Hom.id X = 𝟙 X := rfl

@[simp]
lemma Hom.comp_eq_comp {X Y Z : WalkingMultispan J}
    (f : X ⟶ Y) (g : Y ⟶ Z) : Hom.comp f g = f ≫ g := rfl

end WalkingMultispan

/-- This is a structure encapsulating the data necessary to define a `Multicospan`. -/
@[nolint checkUnivs]
structure MulticospanIndex (J : MulticospanShape.{w, w'})
    (C : Type u) [Category.{v} C] where
  /-- Left map, from `J.L` to `C` -/
  left : J.L → C
  /-- Right map, from `J.R` to `C` -/
  right : J.R → C
  /-- A family of maps from `left (J.fst b)` to `right b` -/
  fst : ∀ b, left (J.fst b) ⟶ right b
  /-- A family of maps from `left (J.snd b)` to `right b` -/
  snd : ∀ b, left (J.snd b) ⟶ right b

/-- This is a structure encapsulating the data necessary to define a `Multispan`. -/
@[nolint checkUnivs]
structure MultispanIndex (J : MultispanShape.{w, w'})
    (C : Type u) [Category.{v} C] where
  /-- Left map, from `J.L` to `C` -/
  left : J.L → C
  /-- Right map, from `J.R` to `C` -/
  right : J.R → C
  /-- A family of maps from `left a` to `right (J.fst a)` -/
  fst : ∀ a, left a ⟶ right (J.fst a)
  /-- A family of maps from `left a` to `right (J.snd a)` -/
  snd : ∀ a, left a ⟶ right (J.snd a)

namespace MulticospanIndex

variable {C : Type u} [Category.{v} C] {J : MulticospanShape.{w, w'}}
  (I : MulticospanIndex J C)

/-- The multicospan associated to `I : MulticospanIndex`. -/
@[simps]
def multicospan : WalkingMulticospan J ⥤ C where
  obj x :=
    match x with
    | WalkingMulticospan.left a => I.left a
    | WalkingMulticospan.right b => I.right b
  map {x y} f :=
    match x, y, f with
    | _, _, WalkingMulticospan.Hom.id x => 𝟙 _
    | _, _, WalkingMulticospan.Hom.fst b => I.fst _
    | _, _, WalkingMulticospan.Hom.snd b => I.snd _
  map_id := by
    rintro (_ | _) <;> rfl
  map_comp := by
    rintro (_ | _) (_ | _) (_ | _) (_ | _ | _) (_ | _ | _) <;> aesop_cat

variable [HasProduct I.left] [HasProduct I.right]

/-- The induced map `∏ᶜ I.left ⟶ ∏ᶜ I.right` via `I.fst`. -/
noncomputable def fstPiMap : ∏ᶜ I.left ⟶ ∏ᶜ I.right :=
  Pi.lift fun b => Pi.π I.left (J.fst b) ≫ I.fst b

/-- The induced map `∏ᶜ I.left ⟶ ∏ᶜ I.right` via `I.snd`. -/
noncomputable def sndPiMap : ∏ᶜ I.left ⟶ ∏ᶜ I.right :=
  Pi.lift fun b => Pi.π I.left (J.snd b) ≫ I.snd b

@[reassoc (attr := simp)]
theorem fstPiMap_π (b) : I.fstPiMap ≫ Pi.π I.right b = Pi.π I.left _ ≫ I.fst b := by
  simp [fstPiMap]

@[reassoc (attr := simp)]
theorem sndPiMap_π (b) : I.sndPiMap ≫ Pi.π I.right b = Pi.π I.left _ ≫ I.snd b := by
  simp [sndPiMap]

/-- Taking the multiequalizer over the multicospan index is equivalent to taking the equalizer over
the two morphisms `∏ᶜ I.left ⇉ ∏ᶜ I.right`. This is the diagram of the latter.
-/
@[simps!]
protected noncomputable def parallelPairDiagram :=
  parallelPair I.fstPiMap I.sndPiMap

end MulticospanIndex

namespace MultispanIndex

variable {C : Type u} [Category.{v} C] {J : MultispanShape.{w, w'}}
    (I : MultispanIndex J C)

/-- The multispan associated to `I : MultispanIndex`. -/
def multispan : WalkingMultispan J ⥤ C where
  obj x :=
    match x with
    | WalkingMultispan.left a => I.left a
    | WalkingMultispan.right b => I.right b
  map {x y} f :=
    match x, y, f with
    | _, _, WalkingMultispan.Hom.id x => 𝟙 _
    | _, _, WalkingMultispan.Hom.fst b => I.fst _
    | _, _, WalkingMultispan.Hom.snd b => I.snd _
  map_id := by
    rintro (_ | _) <;> rfl
  map_comp := by
    rintro (_ | _) (_ | _) (_ | _) (_ | _ | _) (_ | _ | _) <;> aesop_cat

@[simp]
theorem multispan_obj_left (a) : I.multispan.obj (WalkingMultispan.left a) = I.left a :=
  rfl

@[simp]
theorem multispan_obj_right (b) : I.multispan.obj (WalkingMultispan.right b) = I.right b :=
  rfl

@[simp]
theorem multispan_map_fst (a) : I.multispan.map (WalkingMultispan.Hom.fst a) = I.fst a :=
  rfl

@[simp]
theorem multispan_map_snd (a) : I.multispan.map (WalkingMultispan.Hom.snd a) = I.snd a :=
  rfl

variable [HasCoproduct I.left] [HasCoproduct I.right]

/-- The induced map `∐ I.left ⟶ ∐ I.right` via `I.fst`. -/
noncomputable def fstSigmaMap : ∐ I.left ⟶ ∐ I.right :=
  Sigma.desc fun b => I.fst b ≫ Sigma.ι _ (J.fst b)

/-- The induced map `∐ I.left ⟶ ∐ I.right` via `I.snd`. -/
noncomputable def sndSigmaMap : ∐ I.left ⟶ ∐ I.right :=
  Sigma.desc fun b => I.snd b ≫ Sigma.ι _ (J.snd b)

@[reassoc (attr := simp)]
theorem ι_fstSigmaMap (b) : Sigma.ι I.left b ≫ I.fstSigmaMap = I.fst b ≫ Sigma.ι I.right _ := by
  simp [fstSigmaMap]

@[reassoc (attr := simp)]
theorem ι_sndSigmaMap (b) : Sigma.ι I.left b ≫ I.sndSigmaMap = I.snd b ≫ Sigma.ι I.right _ := by
  simp [sndSigmaMap]

/--
Taking the multicoequalizer over the multispan index is equivalent to taking the coequalizer over
the two morphsims `∐ I.left ⇉ ∐ I.right`. This is the diagram of the latter.
-/
protected noncomputable abbrev parallelPairDiagram :=
  parallelPair I.fstSigmaMap I.sndSigmaMap

end MultispanIndex

variable {C : Type u} [Category.{v} C]

/-- A multifork is a cone over a multicospan. -/
abbrev Multifork {J : MulticospanShape.{w, w'}} (I : MulticospanIndex J C) :=
  Cone I.multicospan

/-- A multicofork is a cocone over a multispan. -/
abbrev Multicofork {J : MultispanShape.{w, w'}} (I : MultispanIndex J C) :=
  Cocone I.multispan

namespace Multifork

variable {J : MulticospanShape.{w, w'}} {I : MulticospanIndex J C} (K : Multifork I)

/-- The maps from the cone point of a multifork to the objects on the left. -/
def ι (a : J.L) : K.pt ⟶ I.left a :=
  K.π.app (WalkingMulticospan.left _)

@[simp]
theorem app_left_eq_ι (a) : K.π.app (WalkingMulticospan.left a) = K.ι a :=
  rfl

@[simp]
theorem app_right_eq_ι_comp_fst (b) :
    K.π.app (WalkingMulticospan.right b) = K.ι (J.fst b) ≫ I.fst b := by
  rw [← K.w (WalkingMulticospan.Hom.fst b)]
  rfl

@[reassoc]
theorem app_right_eq_ι_comp_snd (b) :
    K.π.app (WalkingMulticospan.right b) = K.ι (J.snd b) ≫ I.snd b := by
  rw [← K.w (WalkingMulticospan.Hom.snd b)]
  rfl

@[reassoc (attr := simp)]
theorem hom_comp_ι (K₁ K₂ : Multifork I) (f : K₁ ⟶ K₂) (j : J.L) : f.hom ≫ K₂.ι j = K₁.ι j :=
  f.w _

/-- Construct a multifork using a collection `ι` of morphisms. -/
@[simps]
def ofι {J : MulticospanShape.{w, w'}} (I : MulticospanIndex J C)
    (P : C) (ι : ∀ a, P ⟶ I.left a)
    (w : ∀ b, ι (J.fst b) ≫ I.fst b = ι (J.snd b) ≫ I.snd b) : Multifork I where
  pt := P
  π :=
    { app := fun x =>
        match x with
        | WalkingMulticospan.left _ => ι _
        | WalkingMulticospan.right b => ι (J.fst b) ≫ I.fst b
      naturality := by
        rintro (_ | _) (_ | _) (_ | _ | _) <;>
          dsimp <;> simp only [Category.id_comp, Category.comp_id]
        apply w }

@[reassoc (attr := simp)]
theorem condition (b) : K.ι (J.fst b) ≫ I.fst b = K.ι (J.snd b) ≫ I.snd b := by
  rw [← app_right_eq_ι_comp_fst, ← app_right_eq_ι_comp_snd]

/-- This definition provides a convenient way to show that a multifork is a limit. -/
@[simps]
def IsLimit.mk (lift : ∀ E : Multifork I, E.pt ⟶ K.pt)
    (fac : ∀ (E : Multifork I) (i : J.L), lift E ≫ K.ι i = E.ι i)
    (uniq : ∀ (E : Multifork I) (m : E.pt ⟶ K.pt), (∀ i : J.L, m ≫ K.ι i = E.ι i) → m = lift E) :
    IsLimit K :=
  { lift
    fac := by
      rintro E (a | b)
      · apply fac
      · rw [← E.w (WalkingMulticospan.Hom.fst b), ← K.w (WalkingMulticospan.Hom.fst b), ←
          Category.assoc]
        congr 1
        apply fac
    uniq := by
      rintro E m hm
      apply uniq
      intro i
      apply hm }

variable {K}

lemma IsLimit.hom_ext (hK : IsLimit K) {T : C} {f g : T ⟶ K.pt}
    (h : ∀ a, f ≫ K.ι a = g ≫ K.ι a) : f = g := by
  apply hK.hom_ext
  rintro (_|b)
  · apply h
  · dsimp
    rw [app_right_eq_ι_comp_fst, reassoc_of% h]

/-- Constructor for morphisms to the point of a limit multifork. -/
def IsLimit.lift (hK : IsLimit K) {T : C} (k : ∀ a, T ⟶ I.left a)
    (hk : ∀ b, k (J.fst b) ≫ I.fst b = k (J.snd b) ≫ I.snd b) :
    T ⟶ K.pt :=
  hK.lift (Multifork.ofι _ _ k hk)

@[reassoc (attr := simp)]
lemma IsLimit.fac (hK : IsLimit K) {T : C} (k : ∀ a, T ⟶ I.left a)
    (hk : ∀ b, k (J.fst b) ≫ I.fst b = k (J.snd b) ≫ I.snd b) (a : J.L) :
    IsLimit.lift hK k hk ≫ K.ι a = k a :=
  hK.fac _ _

variable (K)

variable [HasProduct I.left] [HasProduct I.right]

@[reassoc (attr := simp)]
theorem pi_condition : Pi.lift K.ι ≫ I.fstPiMap = Pi.lift K.ι ≫ I.sndPiMap := by
  ext
  simp

/-- Given a multifork, we may obtain a fork over `∏ᶜ I.left ⇉ ∏ᶜ I.right`. -/
@[simps pt]
noncomputable def toPiFork (K : Multifork I) : Fork I.fstPiMap I.sndPiMap where
  pt := K.pt
  π :=
    { app := fun x =>
        match x with
        | WalkingParallelPair.zero => Pi.lift K.ι
        | WalkingParallelPair.one => Pi.lift K.ι ≫ I.fstPiMap
      naturality := by
        rintro (_ | _) (_ | _) (_ | _ | _) <;>
          dsimp <;>
          simp only [Category.id_comp, Functor.map_id, parallelPair_obj_zero, Category.comp_id,
            pi_condition, parallelPair_obj_one] }

@[simp]
theorem toPiFork_π_app_zero : K.toPiFork.ι = Pi.lift K.ι :=
  rfl

@[simp]
theorem toPiFork_π_app_one : K.toPiFork.π.app WalkingParallelPair.one = Pi.lift K.ι ≫ I.fstPiMap :=
  rfl

variable (I)

/-- Given a fork over `∏ᶜ I.left ⇉ ∏ᶜ I.right`, we may obtain a multifork. -/
@[simps pt]
noncomputable def ofPiFork (c : Fork I.fstPiMap I.sndPiMap) : Multifork I where
  pt := c.pt
  π :=
    { app := fun x =>
        match x with
        | WalkingMulticospan.left _ => c.ι ≫ Pi.π _ _
        | WalkingMulticospan.right _ => c.ι ≫ I.fstPiMap ≫ Pi.π _ _
      naturality := by
        rintro (_ | _) (_ | _) (_ | _ | _)
        · simp
        · simp
        · dsimp; rw [c.condition_assoc]; simp
        · simp }

@[simp]
theorem ofPiFork_π_app_left (c : Fork I.fstPiMap I.sndPiMap) (a) :
    (ofPiFork I c).ι a = c.ι ≫ Pi.π _ _ :=
  rfl

@[simp]
theorem ofPiFork_π_app_right (c : Fork I.fstPiMap I.sndPiMap) (a) :
    (ofPiFork I c).π.app (WalkingMulticospan.right a) = c.ι ≫ I.fstPiMap ≫ Pi.π _ _ :=
  rfl

end Multifork

namespace MulticospanIndex

variable {J : MulticospanShape.{w, w'}} (I : MulticospanIndex J C)
    [HasProduct I.left] [HasProduct I.right]

/-- `Multifork.toPiFork` as a functor. -/
@[simps]
noncomputable def toPiForkFunctor : Multifork I ⥤ Fork I.fstPiMap I.sndPiMap where
  obj := Multifork.toPiFork
  map {K₁ K₂} f :=
    { hom := f.hom
      w := by
        rintro (_ | _)
        · apply limit.hom_ext
          simp
        · apply limit.hom_ext
          intros j
          simp only [Multifork.toPiFork_π_app_one, Multifork.pi_condition, Category.assoc]
          dsimp [sndPiMap]
          simp }

/-- `Multifork.ofPiFork` as a functor. -/
@[simps]
noncomputable def ofPiForkFunctor : Fork I.fstPiMap I.sndPiMap ⥤ Multifork I where
  obj := Multifork.ofPiFork I
  map {K₁ K₂} f :=
    { hom := f.hom
      w := by rintro (_ | _) <;> simp }

/-- The category of multiforks is equivalent to the category of forks over `∏ᶜ I.left ⇉ ∏ᶜ I.right`.
It then follows from `CategoryTheory.IsLimit.ofPreservesConeTerminal` (or `reflects`) that it
preserves and reflects limit cones.
-/
@[simps]
noncomputable def multiforkEquivPiFork : Multifork I ≌ Fork I.fstPiMap I.sndPiMap where
  functor := toPiForkFunctor I
  inverse := ofPiForkFunctor I
  unitIso :=
    NatIso.ofComponents fun K =>
      Cones.ext (Iso.refl _) (by
        rintro (_ | _) <;> simp)
  counitIso :=
    NatIso.ofComponents fun K => Fork.ext (Iso.refl _)

end MulticospanIndex

namespace Multicofork

variable {J : MultispanShape.{w, w'}} {I : MultispanIndex J C} (K : Multicofork I)

/-- The maps to the cocone point of a multicofork from the objects on the right. -/
def π (b : J.R) : I.right b ⟶ K.pt :=
  K.ι.app (WalkingMultispan.right _)

@[simp]
theorem π_eq_app_right (b) : K.ι.app (WalkingMultispan.right _) = K.π b :=
  rfl

@[simp]
theorem fst_app_right (a) : K.ι.app (WalkingMultispan.left a) = I.fst a ≫ K.π _ := by
  rw [← K.w (WalkingMultispan.Hom.fst a)]
  rfl

@[reassoc]
theorem snd_app_right (a) : K.ι.app (WalkingMultispan.left a) = I.snd a ≫ K.π _ := by
  rw [← K.w (WalkingMultispan.Hom.snd a)]
  rfl

@[reassoc (attr := simp)]
lemma π_comp_hom (K₁ K₂ : Multicofork I) (f : K₁ ⟶ K₂) (b : J.R) : K₁.π b ≫ f.hom = K₂.π b :=
  f.w _

/-- Construct a multicofork using a collection `π` of morphisms. -/
@[simps]
def ofπ {J : MultispanShape.{w, w'}} (I : MultispanIndex J C)
    (P : C) (π : ∀ b, I.right b ⟶ P)
    (w : ∀ a, I.fst a ≫ π (J.fst a) = I.snd a ≫ π (J.snd a)) : Multicofork I where
  pt := P
  ι :=
    { app := fun x =>
        match x with
        | WalkingMultispan.left a => I.fst a ≫ π _
        | WalkingMultispan.right _ => π _
      naturality := by
        rintro (_ | _) (_ | _) (_ | _ | _) <;> dsimp <;>
          simp only [Functor.map_id, MultispanIndex.multispan_obj_left,
            Category.id_comp, Category.comp_id, MultispanIndex.multispan_obj_right]
        symm
        apply w }

@[reassoc (attr := simp)]
theorem condition (a) : I.fst a ≫ K.π (J.fst a) = I.snd a ≫ K.π (J.snd a) := by
  rw [← K.snd_app_right, ← K.fst_app_right]

/-- This definition provides a convenient way to show that a multicofork is a colimit. -/
@[simps]
def IsColimit.mk (desc : ∀ E : Multicofork I, K.pt ⟶ E.pt)
    (fac : ∀ (E : Multicofork I) (i : J.R), K.π i ≫ desc E = E.π i)
    (uniq : ∀ (E : Multicofork I) (m : K.pt ⟶ E.pt), (∀ i : J.R, K.π i ≫ m = E.π i) → m = desc E) :
    IsColimit K :=
  { desc
    fac := by
      rintro S (a | b)
      · rw [← K.w (WalkingMultispan.Hom.fst a), ← S.w (WalkingMultispan.Hom.fst a),
          Category.assoc]
        congr 1
        apply fac
      · apply fac
    uniq := by
      intro S m hm
      apply uniq
      intro i
      apply hm }

<<<<<<< HEAD
variable {K} in
=======
variable {K}

>>>>>>> 9b4614d1
lemma IsColimit.hom_ext (hK : IsColimit K) {T : C} {f g : K.pt ⟶ T}
    (h : ∀ a, K.π a ≫ f = K.π a ≫ g) : f = g := by
  apply hK.hom_ext
  rintro (_ | _) <;> simp [h]

<<<<<<< HEAD
variable [HasCoproduct I.left] [HasCoproduct I.right]
=======
/-- Constructor for morphisms from the point of a colimit multicofork. -/
def IsColimit.desc (hK : IsColimit K) {T : C} (k : ∀ a, I.right a ⟶ T)
    (hk : ∀ b, I.fst b ≫ k (J.fst b) = I.snd b ≫ k (J.snd b)) :
    K.pt ⟶ T :=
  hK.desc (Multicofork.ofπ _ _ k hk)

@[reassoc (attr := simp)]
lemma IsColimit.fac (hK : IsColimit K) {T : C} (k : ∀ a, I.right a ⟶ T)
    (hk : ∀ b, I.fst b ≫ k (J.fst b) = I.snd b ≫ k (J.snd b)) (a : J.R) :
    K.π a ≫ IsColimit.desc hK k hk = k a :=
  hK.fac _ _

variable (K) [HasCoproduct I.left] [HasCoproduct I.right]
>>>>>>> 9b4614d1

@[reassoc (attr := simp)]
theorem sigma_condition : I.fstSigmaMap ≫ Sigma.desc K.π = I.sndSigmaMap ≫ Sigma.desc K.π := by
  ext
  simp

/-- Given a multicofork, we may obtain a cofork over `∐ I.left ⇉ ∐ I.right`. -/
@[simps pt]
noncomputable def toSigmaCofork (K : Multicofork I) : Cofork I.fstSigmaMap I.sndSigmaMap where
  pt := K.pt
  ι :=
    { app := fun x =>
        match x with
        | WalkingParallelPair.zero => I.fstSigmaMap ≫ Sigma.desc K.π
        | WalkingParallelPair.one => Sigma.desc K.π
      naturality := by
        rintro (_ | _) (_ | _) (_ | _ | _) <;> dsimp <;>
          simp only [Functor.map_id, parallelPair_obj_zero,
            parallelPair_obj_one, sigma_condition, Category.id_comp, Category.comp_id] }

@[simp]
theorem toSigmaCofork_π : K.toSigmaCofork.π = Sigma.desc K.π :=
  rfl

variable (I)

/-- Given a cofork over `∐ I.left ⇉ ∐ I.right`, we may obtain a multicofork. -/
@[simps pt]
noncomputable def ofSigmaCofork (c : Cofork I.fstSigmaMap I.sndSigmaMap) : Multicofork I where
  pt := c.pt
  ι :=
    { app := fun x =>
        match x with
        | WalkingMultispan.left a => (Sigma.ι I.left a :) ≫ I.fstSigmaMap ≫ c.π
        | WalkingMultispan.right b => (Sigma.ι I.right b :) ≫ c.π
      naturality := by
        rintro (_ | _) (_ | _) (_ | _ | _)
        · simp
        · simp
        · simp [c.condition]
        · simp }

@[simp]
theorem ofSigmaCofork_ι_app_left (c : Cofork I.fstSigmaMap I.sndSigmaMap) (a) :
    (ofSigmaCofork I c).ι.app (WalkingMultispan.left a) =
      (Sigma.ι I.left a :) ≫ I.fstSigmaMap ≫ c.π :=
  rfl

-- LHS simplifies; `(d)simp`-normal form is `ofSigmaCofork_ι_app_right'`
theorem ofSigmaCofork_ι_app_right (c : Cofork I.fstSigmaMap I.sndSigmaMap) (b) :
    (ofSigmaCofork I c).ι.app (WalkingMultispan.right b) = (Sigma.ι I.right b :) ≫ c.π :=
  rfl

@[simp]
theorem ofSigmaCofork_ι_app_right' (c : Cofork I.fstSigmaMap I.sndSigmaMap) (b) :
    π (ofSigmaCofork I c) b = (Sigma.ι I.right b :) ≫ c.π :=
  rfl

variable {I} in
/-- Constructor for isomorphisms between multicoforks. -/
@[simps!]
def ext {K K' : Multicofork I}
    (e : K.pt ≅ K'.pt) (h : ∀ (i : J.R), K.π i ≫ e.hom = K'.π i := by aesop_cat) :
    K ≅ K' :=
  Cocones.ext e (by rintro (i | j) <;> simp [h])

end Multicofork

namespace MultispanIndex

variable {J : MultispanShape.{w, w'}} (I : MultispanIndex J C)
  [HasCoproduct I.left] [HasCoproduct I.right]

/-- `Multicofork.toSigmaCofork` as a functor. -/
@[simps]
noncomputable def toSigmaCoforkFunctor : Multicofork I ⥤ Cofork I.fstSigmaMap I.sndSigmaMap where
  obj := Multicofork.toSigmaCofork
  map {K₁ K₂} f :=
  { hom := f.hom
    w := by
      rintro (_|_)
      all_goals {
        apply colimit.hom_ext
        rintro ⟨j⟩
        simp } }

/-- `Multicofork.ofSigmaCofork` as a functor. -/
@[simps]
noncomputable def ofSigmaCoforkFunctor : Cofork I.fstSigmaMap I.sndSigmaMap ⥤ Multicofork I where
  obj := Multicofork.ofSigmaCofork I
  map {K₁ K₂} f :=
    { hom := f.hom
      w := by --sorry --by rintro (_ | _) <;> simp
        rintro (_ | _)
        -- porting note; in mathlib3, `simp` worked. What seems to be happening is that
        -- the `simp` set is not confluent, and mathlib3 found
        -- `Multicofork.ofSigmaCofork_ι_app_left` before `Multicofork.fst_app_right`,
        -- but mathlib4 finds `Multicofork.fst_app_right` first.
        { simp [-Multicofork.fst_app_right] }
        -- Porting note: similarly here, the `simp` set seems to be non-confluent
        { simp [-Multicofork.ofSigmaCofork_pt] } }

/--
The category of multicoforks is equivalent to the category of coforks over `∐ I.left ⇉ ∐ I.right`.
It then follows from `CategoryTheory.IsColimit.ofPreservesCoconeInitial` (or `reflects`) that
it preserves and reflects colimit cocones.
-/
@[simps]
noncomputable def multicoforkEquivSigmaCofork :
    Multicofork I ≌ Cofork I.fstSigmaMap I.sndSigmaMap where
  functor := toSigmaCoforkFunctor I
  inverse := ofSigmaCoforkFunctor I
  unitIso := NatIso.ofComponents fun K => Cocones.ext (Iso.refl _) (by
      rintro (_ | _) <;> simp)
  counitIso := NatIso.ofComponents fun K =>
    Cofork.ext (Iso.refl _)
      (by
        -- Porting note (https://github.com/leanprover-community/mathlib4/issues/11041): in mathlib3 this was just `ext` and I don't know why it's not here
        apply Limits.colimit.hom_ext
        rintro ⟨j⟩
        dsimp
        simp only [Category.comp_id, colimit.ι_desc, Cofan.mk_ι_app]
        rfl)

end MultispanIndex

/-- For `I : MulticospanIndex J C`, we say that it has a multiequalizer if the associated
  multicospan has a limit. -/
abbrev HasMultiequalizer {J : MulticospanShape.{w, w'}} (I : MulticospanIndex J C) :=
  HasLimit I.multicospan

noncomputable section

/-- The multiequalizer of `I : MulticospanIndex J C`. -/
abbrev multiequalizer {J : MulticospanShape.{w, w'}} (I : MulticospanIndex J C)
    [HasMultiequalizer I] : C :=
  limit I.multicospan

/-- For `I : MultispanIndex J C`, we say that it has a multicoequalizer if
  the associated multicospan has a limit. -/
abbrev HasMulticoequalizer {J : MultispanShape.{w, w'}} (I : MultispanIndex J C) :=
  HasColimit I.multispan

/-- The multiecoqualizer of `I : MultispanIndex J C`. -/
abbrev multicoequalizer {J : MultispanShape.{w, w'}} (I : MultispanIndex J C)
    [HasMulticoequalizer I] : C :=
  colimit I.multispan

namespace Multiequalizer

variable {J : MulticospanShape.{w, w'}} (I : MulticospanIndex J C) [HasMultiequalizer I]

/-- The canonical map from the multiequalizer to the objects on the left. -/
abbrev ι (a : J.L) : multiequalizer I ⟶ I.left a :=
  limit.π _ (WalkingMulticospan.left a)

/-- The multifork associated to the multiequalizer. -/
abbrev multifork : Multifork I :=
  limit.cone _

@[simp]
theorem multifork_ι (a) : (Multiequalizer.multifork I).ι a = Multiequalizer.ι I a :=
  rfl

@[simp]
theorem multifork_π_app_left (a) :
    (Multiequalizer.multifork I).π.app (WalkingMulticospan.left a) = Multiequalizer.ι I a :=
  rfl

@[reassoc]
theorem condition (b) :
    Multiequalizer.ι I (J.fst b) ≫ I.fst b = Multiequalizer.ι I (J.snd b) ≫ I.snd b :=
  Multifork.condition _ _

/-- Construct a morphism to the multiequalizer from its universal property. -/
abbrev lift (W : C) (k : ∀ a, W ⟶ I.left a)
    (h : ∀ b, k (J.fst b) ≫ I.fst b = k (J.snd b) ≫ I.snd b) : W ⟶ multiequalizer I :=
  limit.lift _ (Multifork.ofι I _ k h)

@[reassoc]
theorem lift_ι (W : C) (k : ∀ a, W ⟶ I.left a)
    (h : ∀ b, k (J.fst b) ≫ I.fst b = k (J.snd b) ≫ I.snd b) (a) :
    Multiequalizer.lift I _ k h ≫ Multiequalizer.ι I a = k _ :=
  limit.lift_π _ _

@[ext]
theorem hom_ext {W : C} (i j : W ⟶ multiequalizer I)
    (h : ∀ a, i ≫ Multiequalizer.ι I a = j ≫ Multiequalizer.ι I a) : i = j :=
  Multifork.IsLimit.hom_ext (limit.isLimit _) h

variable [HasProduct I.left] [HasProduct I.right]

instance : HasEqualizer I.fstPiMap I.sndPiMap :=
  ⟨⟨⟨_, IsLimit.ofPreservesConeTerminal I.multiforkEquivPiFork.functor (limit.isLimit _)⟩⟩⟩

/-- The multiequalizer is isomorphic to the equalizer of `∏ᶜ I.left ⇉ ∏ᶜ I.right`. -/
def isoEqualizer : multiequalizer I ≅ equalizer I.fstPiMap I.sndPiMap :=
  limit.isoLimitCone
    ⟨_, IsLimit.ofPreservesConeTerminal I.multiforkEquivPiFork.inverse (limit.isLimit _)⟩

/-- The canonical injection `multiequalizer I ⟶ ∏ᶜ I.left`. -/
def ιPi : multiequalizer I ⟶ ∏ᶜ I.left :=
  (isoEqualizer I).hom ≫ equalizer.ι I.fstPiMap I.sndPiMap

@[reassoc (attr := simp)]
theorem ιPi_π (a) : ιPi I ≫ Pi.π I.left a = ι I a := by
  rw [ιPi, Category.assoc, ← Iso.eq_inv_comp, isoEqualizer]
  simp

instance : Mono (ιPi I) := mono_comp _ _

end Multiequalizer

namespace Multicoequalizer

variable {J : MultispanShape.{w, w'}} (I : MultispanIndex J C) [HasMulticoequalizer I]

/-- The canonical map from the multiequalizer to the objects on the left. -/
abbrev π (b : J.R) : I.right b ⟶ multicoequalizer I :=
  colimit.ι I.multispan (WalkingMultispan.right _)

/-- The multicofork associated to the multicoequalizer. -/
abbrev multicofork : Multicofork I :=
  colimit.cocone _

@[simp]
theorem multicofork_π (b) : (Multicoequalizer.multicofork I).π b = Multicoequalizer.π I b :=
  rfl

-- @[simp] -- Porting note: LHS simplifies to obtain the normal form below
theorem multicofork_ι_app_right (b) :
    (Multicoequalizer.multicofork I).ι.app (WalkingMultispan.right b) = Multicoequalizer.π I b :=
  rfl

@[simp]
theorem multicofork_ι_app_right' (b) :
    colimit.ι (MultispanIndex.multispan I) (WalkingMultispan.right b) = π I b :=
  rfl

@[reassoc]
theorem condition (a) :
    I.fst a ≫ Multicoequalizer.π I (J.fst a) = I.snd a ≫ Multicoequalizer.π I (J.snd a) :=
  Multicofork.condition _ _

/-- Construct a morphism from the multicoequalizer from its universal property. -/
abbrev desc (W : C) (k : ∀ b, I.right b ⟶ W)
    (h : ∀ a, I.fst a ≫ k (J.fst a) = I.snd a ≫ k (J.snd a)) : multicoequalizer I ⟶ W :=
  colimit.desc _ (Multicofork.ofπ I _ k h)

@[reassoc]
theorem π_desc (W : C) (k : ∀ b, I.right b ⟶ W)
    (h : ∀ a, I.fst a ≫ k (J.fst a) = I.snd a ≫ k (J.snd a)) (b) :
    Multicoequalizer.π I b ≫ Multicoequalizer.desc I _ k h = k _ :=
  colimit.ι_desc _ _

@[ext]
theorem hom_ext {W : C} (i j : multicoequalizer I ⟶ W)
    (h : ∀ b, Multicoequalizer.π I b ≫ i = Multicoequalizer.π I b ≫ j) : i = j :=
  colimit.hom_ext
    (by
      rintro (a | b)
      · simp_rw [← colimit.w I.multispan (WalkingMultispan.Hom.fst a), Category.assoc, h]
      · apply h)

variable [HasCoproduct I.left] [HasCoproduct I.right]

instance : HasCoequalizer I.fstSigmaMap I.sndSigmaMap :=
  ⟨⟨⟨_,
      IsColimit.ofPreservesCoconeInitial
        I.multicoforkEquivSigmaCofork.functor (colimit.isColimit _)⟩⟩⟩

/-- The multicoequalizer is isomorphic to the coequalizer of `∐ I.left ⇉ ∐ I.right`. -/
def isoCoequalizer : multicoequalizer I ≅ coequalizer I.fstSigmaMap I.sndSigmaMap :=
  colimit.isoColimitCocone
    ⟨_,
      IsColimit.ofPreservesCoconeInitial I.multicoforkEquivSigmaCofork.inverse
        (colimit.isColimit _)⟩

/-- The canonical projection `∐ I.right ⟶ multicoequalizer I`. -/
def sigmaπ : ∐ I.right ⟶ multicoequalizer I :=
  coequalizer.π I.fstSigmaMap I.sndSigmaMap ≫ (isoCoequalizer I).inv

@[reassoc (attr := simp)]
theorem ι_sigmaπ (b) : Sigma.ι I.right b ≫ sigmaπ I = π I b := by
  rw [sigmaπ, ← Category.assoc, Iso.comp_inv_eq, isoCoequalizer]
  simp only [MultispanIndex.multicoforkEquivSigmaCofork_inverse,
    MultispanIndex.ofSigmaCoforkFunctor_obj, colimit.isoColimitCocone_ι_hom,
    Multicofork.ofSigmaCofork_pt, colimit.cocone_x, Multicofork.π_eq_app_right]
  rfl

instance : Epi (sigmaπ I) := epi_comp _ _

end Multicoequalizer

end

/-- The inclusion functor `WalkingMultispan (.ofLinearOrder ι) ⥤ WalkingMultispan (.prod ι)`. -/
@[simps!]
def WalkingMultispan.inclusionOfLinearOrder (ι : Type w) [LinearOrder ι] :
    WalkingMultispan (.ofLinearOrder ι) ⥤ WalkingMultispan (.prod ι) :=
  MultispanIndex.multispan
    { left j := .left j.1
      right i := .right i
      fst j := WalkingMultispan.Hom.fst (J := .prod ι) j.1
      snd j := WalkingMultispan.Hom.snd (J := .prod ι) j.1 }

section symmetry

namespace MultispanIndex

variable {ι : Type w} (I : MultispanIndex (.prod ι) C)

/-- Structure expressing a symmetry of `I : MultispanIndex (.prod ι) C` which
allows to compare the corresponding multicoequalizer to the multicoequalizer
of `I.toLinearOrder`. -/
structure SymmStruct where
  /-- the symmetry isomorphism -/
  iso (i j : ι) : I.left ⟨i, j⟩ ≅ I.left ⟨j, i⟩
  iso_hom_fst (i j : ι) : (iso i j).hom ≫ I.fst ⟨j, i⟩ = I.snd ⟨i, j⟩
  iso_hom_snd (i j : ι) : (iso i j).hom ≫ I.snd ⟨j, i⟩ = I.fst ⟨i, j⟩
  fst_eq_snd (i : ι) : I.fst ⟨i, i⟩ = I.snd ⟨i, i⟩

attribute [reassoc] SymmStruct.iso_hom_fst SymmStruct.iso_hom_snd

variable [LinearOrder ι]

/-- The multispan index for `MultispanShape.ofLinearOrder ι` deduced from
a multispan index for `MultispanShape.prod ι` when `ι` is linearly ordered. -/
@[simps]
def toLinearOrder : MultispanIndex (.ofLinearOrder ι) C where
  left j := I.left j.1
  right i := I.right i
  fst j := I.fst j.1
  snd j := I.snd j.1

/-- Given a linearly ordered type `ι` and `I : MultispanIndex (.prod ι) C`,
this is the isomorphism of functors between
`WalkingMultispan.inclusionOfLinearOrder ι ⋙ I.multispan`
and `I.toLinearOrder.multispan`. -/
@[simps!]
def toLinearOrderMultispanIso :
    WalkingMultispan.inclusionOfLinearOrder ι ⋙ I.multispan ≅
      I.toLinearOrder.multispan :=
  NatIso.ofComponents (fun i ↦ match i with
    | .left _ => Iso.refl _
    | .right _ => Iso.refl _)

end MultispanIndex

namespace Multicofork

variable {ι : Type w} [LinearOrder ι] {I : MultispanIndex (.prod ι) C}

/-- The multicofork for `I.toLinearOrder` deduced from a multicofork
for `I : MultispanIndex (.prod ι) C` when `ι` is linearly ordered. -/
def toLinearOrder (c : Multicofork I) : Multicofork I.toLinearOrder :=
  Multicofork.ofπ _ c.pt c.π (fun _ ↦ c.condition _)

/-- The multicofork for `I : MultispanIndex (.prod ι) C` deduced from
a multicofork for `I.toLinearOrder` when `ι` is linearly ordered
and `I` is symmetric. -/
def ofLinearOrder (c : Multicofork I.toLinearOrder) (h : I.SymmStruct) :
    Multicofork I :=
  Multicofork.ofπ _ c.pt c.π (by
    rintro ⟨x, y⟩
    obtain hxy | rfl | hxy := lt_trichotomy x y
    · exact c.condition ⟨⟨x, y⟩, hxy⟩
    · simp [h.fst_eq_snd]
    · have := c.condition ⟨⟨y, x⟩, hxy⟩
      dsimp at this ⊢
      rw [← h.iso_hom_fst_assoc, ← h.iso_hom_snd_assoc, this])

/-- If `ι` is a linearly ordered type, `I : MultispanIndex (.prod ι) C`, and
`c` a colimit multicofork for `I`, then `c.toLinearOrder` is a colimit
multicofork for `I.toLinearOrder`. -/
def isColimitToLinearOrder (c : Multicofork I) (hc : IsColimit c) (h : I.SymmStruct) :
    IsColimit c.toLinearOrder :=
  Multicofork.IsColimit.mk _ (fun s ↦ hc.desc (ofLinearOrder s h))
    (fun s _ ↦ hc.fac (ofLinearOrder s h) _)
    (fun s m hm ↦ Multicofork.IsColimit.hom_ext hc (fun i ↦ by
      have := hc.fac (ofLinearOrder s h) (.right i)
      dsimp at this
      rw [this]
      apply hm))

end Multicofork

end symmetry

end CategoryTheory.Limits<|MERGE_RESOLUTION|>--- conflicted
+++ resolved
@@ -601,20 +601,13 @@
       intro i
       apply hm }
 
-<<<<<<< HEAD
-variable {K} in
-=======
 variable {K}
 
->>>>>>> 9b4614d1
 lemma IsColimit.hom_ext (hK : IsColimit K) {T : C} {f g : K.pt ⟶ T}
     (h : ∀ a, K.π a ≫ f = K.π a ≫ g) : f = g := by
   apply hK.hom_ext
   rintro (_ | _) <;> simp [h]
 
-<<<<<<< HEAD
-variable [HasCoproduct I.left] [HasCoproduct I.right]
-=======
 /-- Constructor for morphisms from the point of a colimit multicofork. -/
 def IsColimit.desc (hK : IsColimit K) {T : C} (k : ∀ a, I.right a ⟶ T)
     (hk : ∀ b, I.fst b ≫ k (J.fst b) = I.snd b ≫ k (J.snd b)) :
@@ -628,7 +621,6 @@
   hK.fac _ _
 
 variable (K) [HasCoproduct I.left] [HasCoproduct I.right]
->>>>>>> 9b4614d1
 
 @[reassoc (attr := simp)]
 theorem sigma_condition : I.fstSigmaMap ≫ Sigma.desc K.π = I.sndSigmaMap ≫ Sigma.desc K.π := by
