/-
Copyright (c) 2021 Adam Topaz. All rights reserved.
Released under Apache 2.0 license as described in the file LICENSE.
Authors: Adam Topaz, Joël Riou
-/
module

public import Mathlib.CategoryTheory.Limits.Shapes.Products
public import Mathlib.CategoryTheory.Limits.Shapes.Equalizers
public import Mathlib.CategoryTheory.Limits.ConeCategory

/-!

# Multi-(co)equalizers

A *multiequalizer* is an equalizer of two morphisms between two products.
Since both products and equalizers are limits, such an object is again a limit.
This file provides the diagram whose limit is indeed such an object.
In fact, it is well-known that any limit can be obtained as a multiequalizer.
The dual construction (multicoequalizers) is also provided.

## Projects

Prove that a multiequalizer can be identified with
an equalizer between products (and analogously for multicoequalizers).

Prove that the limit of any diagram is a multiequalizer (and similarly for colimits).

-/

@[expose] public section


namespace CategoryTheory.Limits

universe t w w' v u

/-- The shape of a multiequalizer diagram. It involves two types `L` and `R`,
and two maps `R → L`. -/
@[nolint checkUnivs]
structure MulticospanShape where
  /-- the left type -/
  L : Type w
  /-- the right type -/
  R : Type w'
  /-- the first map `R → L` -/
  fst : R → L
  /-- the second map `R → L` -/
  snd : R → L

/-- Given a type `ι`, this is the shape of multiequalizer diagrams corresponding
to situations where we want to equalize two families of maps `U i ⟶ V ⟨i, j⟩`
and `U j ⟶ V ⟨i, j⟩` with `i : ι` and `j : ι`. -/
@[simps]
def MulticospanShape.prod (ι : Type w) : MulticospanShape where
  L := ι
  R := ι × ι
  fst := _root_.Prod.fst
  snd := _root_.Prod.snd

/-- The shape of a multicoequalizer diagram. It involves two types `L` and `R`,
and two maps `L → R`. -/
@[nolint checkUnivs]
structure MultispanShape where
  /-- the left type -/
  L : Type w
  /-- the right type -/
  R : Type w'
  /-- the first map `L → R` -/
  fst : L → R
  /-- the second map `L → R` -/
  snd : L → R

/-- Given a type `ι`, this is the shape of multicoequalizer diagrams corresponding
to situations where we want to coequalize two families of maps `V ⟨i, j⟩ ⟶ U i`
and `V ⟨i, j⟩ ⟶ U j` with `i : ι` and `j : ι`. -/
@[simps]
def MultispanShape.prod (ι : Type w) : MultispanShape where
  L := ι × ι
  R := ι
  fst := _root_.Prod.fst
  snd := _root_.Prod.snd

/-- Given a linearly ordered type `ι`, this is the shape of multicoequalizer diagrams
corresponding to situations where we want to coequalize two families of maps
`V ⟨i, j⟩ ⟶ U i` and `V ⟨i, j⟩ ⟶ U j` with `i < j`. -/
@[simps]
def MultispanShape.ofLinearOrder (ι : Type w) [LinearOrder ι] : MultispanShape where
  L := {x : ι × ι | x.1 < x.2}
  R := ι
  fst x := x.1.1
  snd x := x.1.2

instance : Unique (MultispanShape.ofLinearOrder Bool).L where
  default := ⟨⟨False, True⟩, by simp⟩
  uniq := by rintro ⟨⟨(_ | _), (_ | _)⟩, _⟩ <;> tauto

/-- The type underlying the multiequalizer diagram. -/
inductive WalkingMulticospan (J : MulticospanShape.{w, w'}) : Type max w w'
  | left : J.L → WalkingMulticospan J
  | right : J.R → WalkingMulticospan J

/-- The type underlying the multicoequalizer diagram. -/
inductive WalkingMultispan (J : MultispanShape.{w, w'}) : Type max w w'
  | left : J.L → WalkingMultispan J
  | right : J.R → WalkingMultispan J

namespace WalkingMulticospan

variable {J : MulticospanShape.{w, w'}}

instance [Inhabited J.L] : Inhabited (WalkingMulticospan J) :=
  ⟨left default⟩

-- Don't generate unnecessary `sizeOf_spec` lemma which the `simpNF` linter will complain about.
set_option genSizeOfSpec false in
/-- Morphisms for `WalkingMulticospan`. -/
inductive Hom : ∀ _ _ : WalkingMulticospan J, Type max w w'
  | id (A) : Hom A A
  | fst (b) : Hom (left (J.fst b)) (right b)
  | snd (b) : Hom (left (J.snd b)) (right b)

instance {a : WalkingMulticospan J} : Inhabited (Hom a a) :=
  ⟨Hom.id _⟩

/-- Composition of morphisms for `WalkingMulticospan`. -/
def Hom.comp : ∀ {A B C : WalkingMulticospan J} (_ : Hom A B) (_ : Hom B C), Hom A C
  | _, _, _, Hom.id X, f => f
  | _, _, _, Hom.fst b, Hom.id _ => Hom.fst b
  | _, _, _, Hom.snd b, Hom.id _ => Hom.snd b

instance : SmallCategory (WalkingMulticospan J) where
  Hom := Hom
  id := Hom.id
  comp := Hom.comp
  id_comp := by
    rintro (_ | _) (_ | _) (_ | _ | _) <;> rfl
  comp_id := by
    rintro (_ | _) (_ | _) (_ | _ | _) <;> rfl
  assoc := by
    rintro (_ | _) (_ | _) (_ | _) (_ | _) (_ | _ | _) (_ | _ | _) (_ | _ | _) <;> rfl

@[simp]
lemma Hom.id_eq_id (X : WalkingMulticospan J) :
    Hom.id X = 𝟙 X := rfl

@[simp]
lemma Hom.comp_eq_comp {X Y Z : WalkingMulticospan J}
    (f : X ⟶ Y) (g : Y ⟶ Z) : Hom.comp f g = f ≫ g := rfl

/-- Construct a natural isomorphism between functors out of a walking multicospan from its
components. -/
@[simps!]
def functorExt {C : Type*} [Category C] {F G : WalkingMulticospan J ⥤ C}
    (left : ∀ i, F.obj (.left i) ≅ G.obj (.left i))
    (right : ∀ i, F.obj (.right i) ≅ G.obj (.right i))
    (wl : ∀ i, F.map (WalkingMulticospan.Hom.fst i) ≫ (right i).hom =
      (left _).hom ≫ G.map (WalkingMulticospan.Hom.fst i))
    (wr : ∀ i, F.map (WalkingMulticospan.Hom.snd i) ≫ (right i).hom =
      (left _).hom ≫ G.map (WalkingMulticospan.Hom.snd i)) :
    F ≅ G :=
  NatIso.ofComponents (fun j ↦ match j with | .left i => left i | .right i => right i) <| by
    rintro _ _ ⟨_⟩ <;> simp [wl, wr]

end WalkingMulticospan

namespace WalkingMultispan

variable {J : MultispanShape.{w, w'}}

instance [Inhabited J.L] : Inhabited (WalkingMultispan J) :=
  ⟨left default⟩

instance [Small.{t} J.L] [Small.{t} J.R] : Small.{t} (WalkingMultispan J) :=
  small_of_surjective (f := Sum.elim WalkingMultispan.left WalkingMultispan.right)
    (by rintro (_ | _) <;> aesop)

-- Don't generate unnecessary `sizeOf_spec` lemma which the `simpNF` linter will complain about.
set_option genSizeOfSpec false in
/-- Morphisms for `WalkingMultispan`. -/
inductive Hom : ∀ _ _ : WalkingMultispan J, Type max w w'
  | id (A) : Hom A A
  | fst (a) : Hom (left a) (right (J.fst a))
  | snd (a) : Hom (left a) (right (J.snd a))

instance {a : WalkingMultispan J} : Inhabited (Hom a a) :=
  ⟨Hom.id _⟩

/-- Composition of morphisms for `WalkingMultispan`. -/
def Hom.comp : ∀ {A B C : WalkingMultispan J} (_ : Hom A B) (_ : Hom B C), Hom A C
  | _, _, _, Hom.id X, f => f
  | _, _, _, Hom.fst a, Hom.id _ => Hom.fst a
  | _, _, _, Hom.snd a, Hom.id _ => Hom.snd a

instance : SmallCategory (WalkingMultispan J) where
  Hom := Hom
  id := Hom.id
  comp := Hom.comp
  id_comp := by
    rintro (_ | _) (_ | _) (_ | _ | _) <;> rfl
  comp_id := by
    rintro (_ | _) (_ | _) (_ | _ | _) <;> rfl
  assoc := by
    rintro (_ | _) (_ | _) (_ | _) (_ | _) (_ | _ | _) (_ | _ | _) (_ | _ | _) <;> rfl

@[simp]
lemma Hom.id_eq_id (X : WalkingMultispan J) : Hom.id X = 𝟙 X := rfl

@[simp]
lemma Hom.comp_eq_comp {X Y Z : WalkingMultispan J}
    (f : X ⟶ Y) (g : Y ⟶ Z) : Hom.comp f g = f ≫ g := rfl

<<<<<<< HEAD
/-- Construct a natural isomorphism between functors out of a walking multicospan from its
components. -/
@[simps!]
def functorExt {C : Type*} [Category C] {F G : WalkingMultispan J ⥤ C}
    (left : ∀ i, F.obj (.left i) ≅ G.obj (.left i))
    (right : ∀ i, F.obj (.right i) ≅ G.obj (.right i))
    (wl : ∀ i, F.map (WalkingMultispan.Hom.fst i) ≫ (right _).hom =
      (left i).hom ≫ G.map (WalkingMultispan.Hom.fst _))
    (wr : ∀ i, F.map (WalkingMultispan.Hom.snd i) ≫ (right _).hom =
      (left i).hom ≫ G.map (WalkingMultispan.Hom.snd _)) :
    F ≅ G :=
  NatIso.ofComponents (fun j ↦ match j with | .left i => left i | .right i => right i) <| by
    rintro _ _ ⟨_⟩ <;> simp [wl, wr]
=======
instance (a : WalkingMultispan J) : Unique (a ⟶ a) where
  default := 𝟙 _
  uniq := by rintro ⟨⟩; rfl

instance (a b : J.L) : Subsingleton (left a ⟶ left b) := by
  by_cases h : a = b
  · subst h
    infer_instance
  · have : IsEmpty (left a ⟶ left b) := ⟨by rintro ⟨⟩; simp at h⟩
    infer_instance

instance (a b : J.R) : Subsingleton (right a ⟶ right b) := by
  by_cases h : a = b
  · subst h
    infer_instance
  · have : IsEmpty (right a ⟶ right b) := ⟨by rintro ⟨⟩; simp at h⟩
    infer_instance

instance (a : J.R) (b : J.L) : IsEmpty (right a ⟶ left b) := ⟨by rintro ⟨⟩⟩

instance : LocallySmall.{t} (WalkingMultispan J) where
  hom_small := by
    rintro (l | r) (l' | r')
    · infer_instance
    · let T₁ := { u : Unit // J.fst l = r' }
      let T₂ := { u : Unit // J.snd l = r' }
      let f : T₁ ⊕ T₂ → (left l ⟶ right r') :=
        Sum.elim (fun ⟨_, h⟩ ↦ by subst h; exact Hom.fst l)
          (fun ⟨_, h⟩ ↦ by subst h; exact Hom.snd l)
      refine small_of_surjective (f := f) ?_
      rintro (_ | _)
      · exact ⟨Sum.inl ⟨⟨⟩, rfl⟩, rfl⟩
      · exact ⟨Sum.inr ⟨⟨⟩, rfl⟩, rfl⟩
    · infer_instance
    · infer_instance

variable (J) in
/-- The bijection `WalkingMultispan J ≃ J.L ⊕ J.R`. -/
def equiv : WalkingMultispan J ≃ J.L ⊕ J.R where
  toFun x := match x with
    | left a => Sum.inl a
    | right b => Sum.inr b
  invFun := Sum.elim left right
  left_inv := by rintro (_ | _) <;> rfl
  right_inv := by rintro (_ | _) <;> rfl

variable (J) in
/-- The bijection `Arrow (WalkingMultispan J) ≃ WalkingMultispan J ⊕ J.R ⊕ J.R`. -/
def arrowEquiv :
    Arrow (WalkingMultispan J) ≃ WalkingMultispan J ⊕ J.L ⊕ J.L where
  toFun f := match f.hom with
    | .id x => Sum.inl x
    | .fst a => Sum.inr (Sum.inl a)
    | .snd a => Sum.inr (Sum.inr a)
  invFun :=
    Sum.elim (fun X ↦ Arrow.mk (𝟙 X))
      (Sum.elim (fun a ↦ Arrow.mk (Hom.fst a : left _ ⟶ right _))
        (fun a ↦ Arrow.mk (Hom.snd a : left _ ⟶ right _)))
  left_inv := by rintro ⟨_, _, (_ | _ | _)⟩ <;> rfl
  right_inv := by rintro (_ | _ | _) <;> rfl
>>>>>>> 06f736be

end WalkingMultispan

/-- This is a structure encapsulating the data necessary to define a `Multicospan`. -/
@[nolint checkUnivs]
structure MulticospanIndex (J : MulticospanShape.{w, w'})
    (C : Type u) [Category.{v} C] where
  /-- Left map, from `J.L` to `C` -/
  left : J.L → C
  /-- Right map, from `J.R` to `C` -/
  right : J.R → C
  /-- A family of maps from `left (J.fst b)` to `right b` -/
  fst : ∀ b, left (J.fst b) ⟶ right b
  /-- A family of maps from `left (J.snd b)` to `right b` -/
  snd : ∀ b, left (J.snd b) ⟶ right b

/-- This is a structure encapsulating the data necessary to define a `Multispan`. -/
@[nolint checkUnivs]
structure MultispanIndex (J : MultispanShape.{w, w'})
    (C : Type u) [Category.{v} C] where
  /-- Left map, from `J.L` to `C` -/
  left : J.L → C
  /-- Right map, from `J.R` to `C` -/
  right : J.R → C
  /-- A family of maps from `left a` to `right (J.fst a)` -/
  fst : ∀ a, left a ⟶ right (J.fst a)
  /-- A family of maps from `left a` to `right (J.snd a)` -/
  snd : ∀ a, left a ⟶ right (J.snd a)

namespace MulticospanIndex

variable {C : Type u} [Category.{v} C] {J : MulticospanShape.{w, w'}}
  (I : MulticospanIndex J C)

/-- The multicospan associated to `I : MulticospanIndex`. -/
@[simps]
def multicospan : WalkingMulticospan J ⥤ C where
  obj x :=
    match x with
    | WalkingMulticospan.left a => I.left a
    | WalkingMulticospan.right b => I.right b
  map {x y} f :=
    match x, y, f with
    | _, _, WalkingMulticospan.Hom.id x => 𝟙 _
    | _, _, WalkingMulticospan.Hom.fst b => I.fst _
    | _, _, WalkingMulticospan.Hom.snd b => I.snd _
  map_id := by
    rintro (_ | _) <;> rfl
  map_comp := by
    rintro (_ | _) (_ | _) (_ | _) (_ | _ | _) (_ | _ | _) <;> cat_disch

/-- The induced map `∏ᶜ I.left ⟶ ∏ᶜ I.right` via `I.fst` for limiting fans. -/
def fstPiMapOfIsLimit (c : Fan I.left) {d : Fan I.right} (hd : IsLimit d) : c.pt ⟶ d.pt :=
  Fan.IsLimit.desc hd fun i ↦ c.proj _ ≫ I.fst i

/-- The induced map `∏ᶜ I.left ⟶ ∏ᶜ I.right` via `I.snd` for limiting fans. -/
def sndPiMapOfIsLimit (c : Fan I.left) {d : Fan I.right} (hd : IsLimit d) : c.pt ⟶ d.pt :=
  Fan.IsLimit.desc hd fun i ↦ c.proj _ ≫ I.snd i

@[reassoc (attr := simp)]
lemma fstPiMapOfIsLimit_proj (c : Fan I.left) {d : Fan I.right} (hd : IsLimit d) (i) :
    fstPiMapOfIsLimit I c hd ≫ d.proj i = c.proj _ ≫ I.fst i := by
  simp [fstPiMapOfIsLimit]

@[reassoc (attr := simp)]
lemma sndPiMapOfIsLimit_proj (c : Fan I.left) {d : Fan I.right} (hd : IsLimit d) (i) :
    sndPiMapOfIsLimit I c hd ≫ d.proj i = c.proj _ ≫ I.snd i := by
  simp [sndPiMapOfIsLimit]

/-- Taking the multiequalizer over the multicospan index is equivalent to taking the equalizer over
the two morphisms `∏ᶜ I.left ⇉ ∏ᶜ I.right`. This is the diagram of the latter for limiting fans.
-/
@[simps!]
protected noncomputable def parallelPairDiagramOfIsLimit
    (c : Fan I.left) {d : Fan I.right} (hd : IsLimit d) : WalkingParallelPair ⥤ C :=
  parallelPair (I.fstPiMapOfIsLimit c hd) (I.sndPiMapOfIsLimit c hd)

variable [HasProduct I.left] [HasProduct I.right]

/-- The induced map `∏ᶜ I.left ⟶ ∏ᶜ I.right` via `I.fst`. -/
noncomputable def fstPiMap : ∏ᶜ I.left ⟶ ∏ᶜ I.right :=
  I.fstPiMapOfIsLimit _ <| limit.isLimit (Discrete.functor I.right)

/-- The induced map `∏ᶜ I.left ⟶ ∏ᶜ I.right` via `I.snd`. -/
noncomputable def sndPiMap : ∏ᶜ I.left ⟶ ∏ᶜ I.right :=
  I.sndPiMapOfIsLimit _ <| limit.isLimit (Discrete.functor I.right)

@[reassoc (attr := simp)]
theorem fstPiMap_π (b) : I.fstPiMap ≫ Pi.π I.right b = Pi.π I.left _ ≫ I.fst b :=
  fstPiMapOfIsLimit_proj ..

@[reassoc (attr := simp)]
theorem sndPiMap_π (b) : I.sndPiMap ≫ Pi.π I.right b = Pi.π I.left _ ≫ I.snd b :=
  sndPiMapOfIsLimit_proj ..

/-- Taking the multiequalizer over the multicospan index is equivalent to taking the equalizer over
the two morphisms `∏ᶜ I.left ⇉ ∏ᶜ I.right`. This is the diagram of the latter.
-/
@[simps!]
protected noncomputable def parallelPairDiagram :=
  parallelPair I.fstPiMap I.sndPiMap

end MulticospanIndex

namespace MultispanIndex

variable {C : Type u} [Category.{v} C] {J : MultispanShape.{w, w'}}
    (I : MultispanIndex J C)

/-- The multispan associated to `I : MultispanIndex`. -/
def multispan : WalkingMultispan J ⥤ C where
  obj x :=
    match x with
    | WalkingMultispan.left a => I.left a
    | WalkingMultispan.right b => I.right b
  map {x y} f :=
    match x, y, f with
    | _, _, WalkingMultispan.Hom.id x => 𝟙 _
    | _, _, WalkingMultispan.Hom.fst b => I.fst _
    | _, _, WalkingMultispan.Hom.snd b => I.snd _
  map_id := by
    rintro (_ | _) <;> rfl
  map_comp := by
    rintro (_ | _) (_ | _) (_ | _) (_ | _ | _) (_ | _ | _) <;> cat_disch

@[simp]
theorem multispan_obj_left (a) : I.multispan.obj (WalkingMultispan.left a) = I.left a :=
  rfl

@[simp]
theorem multispan_obj_right (b) : I.multispan.obj (WalkingMultispan.right b) = I.right b :=
  rfl

@[simp]
theorem multispan_map_fst (a) : I.multispan.map (WalkingMultispan.Hom.fst a) = I.fst a :=
  rfl

@[simp]
theorem multispan_map_snd (a) : I.multispan.map (WalkingMultispan.Hom.snd a) = I.snd a :=
  rfl

/-- The induced map `∐ I.left ⟶ ∐ I.right` via `I.fst` for colimiting cofans. -/
def fstSigmaMapOfIsColimit {c : Cofan I.left} (d : Cofan I.right) (hc : IsColimit c) :
    c.pt ⟶ d.pt :=
  Cofan.IsColimit.desc hc fun i ↦ I.fst i ≫ d.inj _

/-- The induced map `∐ I.left ⟶ ∐ I.right` via `I.snd` for colimiting cofans. -/
def sndSigmaMapOfIsColimit {c : Cofan I.left} (d : Cofan I.right) (hc : IsColimit c) :
    c.pt ⟶ d.pt :=
  Cofan.IsColimit.desc hc fun i ↦ I.snd i ≫ d.inj _

@[reassoc (attr := simp)]
lemma inj_fstSigmaMapOfIsColimit {c : Cofan I.left} (d : Cofan I.right) (hc : IsColimit c) (i) :
    c.inj _ ≫ fstSigmaMapOfIsColimit I d hc = I.fst i ≫ d.inj _ := by
  simp [fstSigmaMapOfIsColimit]

@[reassoc (attr := simp)]
lemma inj_sndSigmaMapOfIsColimit {c : Cofan I.left} (d : Cofan I.right) (hc : IsColimit c) (i) :
    c.inj _ ≫ sndSigmaMapOfIsColimit I d hc = I.snd i ≫ d.inj _ := by
  simp [sndSigmaMapOfIsColimit]

/-- Taking the multicoequalizer over the multispan index is equivalent to taking the coequalizer
over the two morphisms `∐ I.left ⇉ ∐ I.right`. This is the diagram of the latter for colimiting
cofans. -/
@[simps!]
protected noncomputable def parallelPairDiagramOfIsColimit
    {c : Cofan I.left} (d : Cofan I.right) (hc : IsColimit c) : WalkingParallelPair ⥤ C :=
  parallelPair (I.fstSigmaMapOfIsColimit d hc) (I.sndSigmaMapOfIsColimit d hc)

variable [HasCoproduct I.left] [HasCoproduct I.right]

/-- The induced map `∐ I.left ⟶ ∐ I.right` via `I.fst`. -/
noncomputable def fstSigmaMap : ∐ I.left ⟶ ∐ I.right :=
  I.fstSigmaMapOfIsColimit _ <| colimit.isColimit _

/-- The induced map `∐ I.left ⟶ ∐ I.right` via `I.snd`. -/
noncomputable def sndSigmaMap : ∐ I.left ⟶ ∐ I.right :=
  I.sndSigmaMapOfIsColimit _ <| colimit.isColimit _

@[reassoc (attr := simp)]
theorem ι_fstSigmaMap (b) : Sigma.ι I.left b ≫ I.fstSigmaMap = I.fst b ≫ Sigma.ι I.right _ :=
  inj_fstSigmaMapOfIsColimit ..

@[reassoc (attr := simp)]
theorem ι_sndSigmaMap (b) : Sigma.ι I.left b ≫ I.sndSigmaMap = I.snd b ≫ Sigma.ι I.right _ :=
  inj_sndSigmaMapOfIsColimit ..

/--
Taking the multicoequalizer over the multispan index is equivalent to taking the coequalizer over
the two morphisms `∐ I.left ⇉ ∐ I.right`. This is the diagram of the latter.
-/
protected noncomputable abbrev parallelPairDiagram :=
  parallelPair I.fstSigmaMap I.sndSigmaMap

end MultispanIndex

variable {C : Type u} [Category.{v} C]

/-- A multifork is a cone over a multicospan. -/
abbrev Multifork {J : MulticospanShape.{w, w'}} (I : MulticospanIndex J C) :=
  Cone I.multicospan

/-- A multicofork is a cocone over a multispan. -/
abbrev Multicofork {J : MultispanShape.{w, w'}} (I : MultispanIndex J C) :=
  Cocone I.multispan

namespace Multifork

variable {J : MulticospanShape.{w, w'}} {I : MulticospanIndex J C} (K : Multifork I)

/-- The maps from the cone point of a multifork to the objects on the left. -/
def ι (a : J.L) : K.pt ⟶ I.left a :=
  K.π.app (WalkingMulticospan.left _)

@[simp]
theorem app_left_eq_ι (a) : K.π.app (WalkingMulticospan.left a) = K.ι a :=
  rfl

@[simp]
theorem app_right_eq_ι_comp_fst (b) :
    K.π.app (WalkingMulticospan.right b) = K.ι (J.fst b) ≫ I.fst b := by
  rw [← K.w (WalkingMulticospan.Hom.fst b)]
  rfl

@[reassoc]
theorem app_right_eq_ι_comp_snd (b) :
    K.π.app (WalkingMulticospan.right b) = K.ι (J.snd b) ≫ I.snd b := by
  rw [← K.w (WalkingMulticospan.Hom.snd b)]
  rfl

@[reassoc (attr := simp)]
theorem hom_comp_ι (K₁ K₂ : Multifork I) (f : K₁ ⟶ K₂) (j : J.L) : f.hom ≫ K₂.ι j = K₁.ι j :=
  f.w _

/-- Construct a multifork using a collection `ι` of morphisms. -/
@[simps]
def ofι {J : MulticospanShape.{w, w'}} (I : MulticospanIndex J C)
    (P : C) (ι : ∀ a, P ⟶ I.left a)
    (w : ∀ b, ι (J.fst b) ≫ I.fst b = ι (J.snd b) ≫ I.snd b) : Multifork I where
  pt := P
  π :=
    { app := fun x =>
        match x with
        | WalkingMulticospan.left _ => ι _
        | WalkingMulticospan.right b => ι (J.fst b) ≫ I.fst b
      naturality := by
        rintro (_ | _) (_ | _) (_ | _ | _) <;>
          dsimp <;> simp only [Category.id_comp, Category.comp_id]
        apply w }

@[simp]
lemma ι_ofι {J : MulticospanShape.{w, w'}} (I : MulticospanIndex J C)
    (P : C) (ι : ∀ a, P ⟶ I.left a)
    (w : ∀ b, ι (J.fst b) ≫ I.fst b = ι (J.snd b) ≫ I.snd b) (i) :
    (ofι I P ι w).ι i = ι i :=
  rfl

@[reassoc (attr := simp)]
theorem condition (b) : K.ι (J.fst b) ≫ I.fst b = K.ι (J.snd b) ≫ I.snd b := by
  rw [← app_right_eq_ι_comp_fst, ← app_right_eq_ι_comp_snd]

/-- Constructor for isomorphisms between multiforks. -/
@[simps!]
def ext {t s : Multifork I} (e : t.pt ≅ s.pt)
    (h : ∀ i : J.L, e.hom ≫ s.ι i = t.ι i := by cat_disch) : t ≅ s :=
  Cones.ext e (by rintro (i | j) <;> simp [← h])

/-- Every multifork is isomorphic to one of the form `Multifork.ofι`. -/
@[simps!]
def isoOfι (t : Multifork I) : t ≅ ofι _ t.pt t.ι t.condition :=
  ext (Iso.refl _)

/-- This definition provides a convenient way to show that a multifork is a limit. -/
@[simps]
def IsLimit.mk (lift : ∀ E : Multifork I, E.pt ⟶ K.pt)
    (fac : ∀ (E : Multifork I) (i : J.L), lift E ≫ K.ι i = E.ι i)
    (uniq : ∀ (E : Multifork I) (m : E.pt ⟶ K.pt), (∀ i : J.L, m ≫ K.ι i = E.ι i) → m = lift E) :
    IsLimit K :=
  { lift
    fac := by
      rintro E (a | b)
      · apply fac
      · rw [← E.w (WalkingMulticospan.Hom.fst b), ← K.w (WalkingMulticospan.Hom.fst b), ←
          Category.assoc]
        congr 1
        apply fac
    uniq := by
      rintro E m hm
      apply uniq
      intro i
      apply hm }

variable {K}

lemma IsLimit.hom_ext (hK : IsLimit K) {T : C} {f g : T ⟶ K.pt}
    (h : ∀ a, f ≫ K.ι a = g ≫ K.ι a) : f = g := by
  apply hK.hom_ext
  rintro (_ | b)
  · apply h
  · dsimp
    rw [app_right_eq_ι_comp_fst, reassoc_of% h]

/-- Constructor for morphisms to the point of a limit multifork. -/
def IsLimit.lift (hK : IsLimit K) {T : C} (k : ∀ a, T ⟶ I.left a)
    (hk : ∀ b, k (J.fst b) ≫ I.fst b = k (J.snd b) ≫ I.snd b) :
    T ⟶ K.pt :=
  hK.lift (Multifork.ofι _ _ k hk)

@[reassoc (attr := simp)]
lemma IsLimit.fac (hK : IsLimit K) {T : C} (k : ∀ a, T ⟶ I.left a)
    (hk : ∀ b, k (J.fst b) ≫ I.fst b = k (J.snd b) ≫ I.snd b) (a : J.L) :
    IsLimit.lift hK k hk ≫ K.ι a = k a :=
  hK.fac _ _

/-- Given two multiforks with isomorphic components in such a way that the natural diagrams
commute, then one is a limit if and only if the other one is. -/
def isLimitEquivOfIsos {I I' : MulticospanIndex J C} (c : Multifork I) (c' : Multifork I')
    (e : c.pt ≅ c'.pt) (el : ∀ i, I.left i ≅ I'.left i) (er : ∀ i, I.right i ≅ I'.right i)
    (hl : ∀ (i : J.R), I.fst i ≫ (er i).hom = (el (J.fst i)).hom ≫ I'.fst i := by cat_disch)
    (hr : ∀ (i : J.R), I.snd i ≫ (er i).hom = (el (J.snd i)).hom ≫ I'.snd i := by cat_disch)
    (he : ∀ (i : J.L), e.hom ≫ c'.ι i = c.ι i ≫ (el i).hom := by cat_disch) :
    IsLimit c ≃ IsLimit c' :=
  letI i : I.multicospan ≅ I'.multicospan :=
    WalkingMulticospan.functorExt el er hl hr
  IsLimit.equivOfNatIsoOfIso i _ _ (Multifork.ext e he)

variable (K)
variable {c : Fan I.left} (hc : IsLimit c) {d : Fan I.right} (hd : IsLimit d)

@[reassoc (attr := simp)]
theorem pi_condition :
    Fan.IsLimit.desc hc K.ι ≫ I.fstPiMapOfIsLimit c hd =
      Fan.IsLimit.desc hc K.ι ≫ I.sndPiMapOfIsLimit c hd := by
  apply Fan.IsLimit.hom_ext hd
  simp

/-- Given a multifork, we may obtain a fork over `∏ᶜ I.left ⇉ ∏ᶜ I.right`. -/
@[simps pt]
def toPiFork (K : Multifork I) :
    Fork (I.fstPiMapOfIsLimit c hd) (I.sndPiMapOfIsLimit c hd) where
  pt := K.pt
  π.app
    | WalkingParallelPair.zero => Fan.IsLimit.desc hc K.ι
    | WalkingParallelPair.one => Fan.IsLimit.desc hc K.ι ≫ I.fstPiMapOfIsLimit c hd
  π.naturality := by
    rintro (_ | _) (_ | _) (_ | _ | _) <;>
      dsimp <;>
      simp only [Category.id_comp, Functor.map_id, parallelPair_obj_zero, Category.comp_id,
        pi_condition, parallelPair_obj_one]

@[simp]
theorem toPiFork_π_app_zero :
    (K.toPiFork hc hd).ι = Fan.IsLimit.desc hc K.ι :=
  rfl

@[simp]
theorem toPiFork_π_app_one :
    (K.toPiFork hc hd).π.app WalkingParallelPair.one =
      Fan.IsLimit.desc hc K.ι ≫ I.fstPiMapOfIsLimit c hd  :=
  rfl

variable {hd} in
/-- Given a fork over `∏ᶜ I.left ⇉ ∏ᶜ I.right`, we may obtain a multifork. -/
@[simps pt]
def ofPiFork
    (a : Fork (I.fstPiMapOfIsLimit c hd) (I.sndPiMapOfIsLimit c hd)) :
    Multifork I where
  pt := a.pt
  π.app
    | WalkingMulticospan.left _ => a.ι ≫ c.proj _
    | WalkingMulticospan.right _ => a.ι ≫ I.fstPiMapOfIsLimit c hd ≫ d.proj _
  π.naturality := by
    rintro (_ | _) (_ | _) (_ | _ | _)
    · simp
    · simp
    · dsimp; rw [a.condition_assoc]; simp
    · simp

@[simp]
theorem ofPiFork_ι (a : Fork (I.fstPiMapOfIsLimit c hd) (I.sndPiMapOfIsLimit c hd)) (i) :
    (ofPiFork a).ι i = a.ι ≫ c.proj _ :=
  rfl

@[deprecated (since := "2025-12-08")]
alias ofPiFork_π_app_left := ofPiFork_ι

@[simp]
theorem ofPiFork_π_app_right
    (a : Fork (I.fstPiMapOfIsLimit c hd) (I.sndPiMapOfIsLimit c hd)) (i) :
    (ofPiFork a).π.app (WalkingMulticospan.right i) =
      a.ι ≫ I.fstPiMapOfIsLimit c hd ≫ d.proj _ :=
  rfl

end Multifork

namespace MulticospanIndex

variable {J : MulticospanShape.{w, w'}} (I : MulticospanIndex J C)
variable {c : Fan I.left} (hc : IsLimit c) {d : Fan I.right} (hd : IsLimit d)

/-- `Multifork.toPiFork` as a functor. -/
@[simps]
def toPiForkFunctor :
    Multifork I ⥤ Fork (I.fstPiMapOfIsLimit c hd) (I.sndPiMapOfIsLimit c hd) where
  obj := Multifork.toPiFork hc hd
  map {K₁ K₂} f :=
    { hom := f.hom
      w := by
        rintro (_ | _)
        · apply Fan.IsLimit.hom_ext hc
          simp
        · apply Fan.IsLimit.hom_ext hd
          intro j
          simp only [Multifork.toPiFork_π_app_one, Multifork.pi_condition,
            Category.assoc]
          dsimp [MulticospanIndex.sndPiMapOfIsLimit, Fan.proj, Fan.IsLimit.desc]
          simp }

/-- `Multifork.ofPiFork` as a functor. -/
@[simps]
def ofPiForkFunctor :
    Fork (I.fstPiMapOfIsLimit c hd) (I.sndPiMapOfIsLimit c hd) ⥤ Multifork I where
  obj := Multifork.ofPiFork
  map {K₁ K₂} f :=
    { hom := f.hom
      w := by rintro (_ | _) <;> simp }

/-- The category of multiforks is equivalent to the category of forks over `∏ᶜ I.left ⇉ ∏ᶜ I.right`.
It then follows from `CategoryTheory.IsLimit.ofPreservesConeTerminal` (or `reflects`) that it
preserves and reflects limit cones.
-/
@[simps]
def multiforkEquivPiForkOfIsLimit :
    Multifork I ≌ Fork (I.fstPiMapOfIsLimit c hd) (I.sndPiMapOfIsLimit c hd) where
  functor := toPiForkFunctor I hc hd
  inverse := ofPiForkFunctor I hd
  unitIso :=
    NatIso.ofComponents fun K =>
      Cones.ext (Iso.refl _) (by
        rintro (_ | _) <;> simp)
  counitIso :=
    NatIso.ofComponents (fun K =>
      Fork.ext (Iso.refl _) <| Fan.IsLimit.hom_ext hc _ _ (by simp))

variable [HasProduct I.left] [HasProduct I.right]

/-- The category of multiforks is equivalent to the category of forks over `∏ᶜ I.left ⇉ ∏ᶜ I.right`.
It then follows from `CategoryTheory.IsLimit.ofPreservesConeTerminal` (or `reflects`) that it
preserves and reflects limit cones.
-/
@[simps!]
noncomputable def multiforkEquivPiFork : Multifork I ≌ Fork I.fstPiMap I.sndPiMap :=
  multiforkEquivPiForkOfIsLimit I (limit.isLimit _) (limit.isLimit _)

/-- The constant `MulticospanShape` for a pair of parallel morphisms. -/
@[simps]
def ofParallelHoms (J : MulticospanShape) {X Y : C} (f g : X ⟶ Y) : MulticospanIndex J C where
  left _ := X
  right _ := Y
  fst _ := f
  snd _ := g

/-- A fork on a pair of morphisms `f` and `g` is the same as a multifork on the
single point index defined by `f` and `g`. -/
def multiforkOfParallelHomsEquivFork (J : MulticospanShape) [Unique J.L] [Unique J.R] {X Y : C}
    (f g : X ⟶ Y) :
    Multifork (ofParallelHoms J f g) ≌ Fork f g := by
  refine (multiforkEquivPiForkOfIsLimit _
      (Fan.isLimitMkOfUnique (Iso.refl X) _) (Fan.isLimitMkOfUnique (Iso.refl Y) _)).trans
      (Fork.equivOfIsos (.refl _) (.refl _) ?_ ?_)
  · refine Fan.IsLimit.hom_ext (Fan.isLimitMkOfUnique (Iso.refl Y) J.R) _ _ fun _ ↦ ?_
    rw [Category.assoc, Iso.refl_hom ((Fan.mk Y fun x ↦ (Iso.refl Y).hom).pt),
      Category.comp_id, fstPiMapOfIsLimit_proj]
    simp
  · refine Fan.IsLimit.hom_ext (Fan.isLimitMkOfUnique (Iso.refl Y) J.R) _ _ fun _ ↦ ?_
    rw [Category.assoc, Iso.refl_hom ((Fan.mk Y fun x ↦ (Iso.refl Y).hom).pt),
      Category.comp_id, sndPiMapOfIsLimit_proj]
    simp

@[simp]
lemma multiforkOfParallelHomsEquivFork_functor_obj_ι (J : MulticospanShape) [Unique J.L]
    [Unique J.R] {X Y : C} (f g : X ⟶ Y) (c : Multifork (ofParallelHoms J f g)) :
    ((multiforkOfParallelHomsEquivFork J f g).functor.obj c).ι = c.ι default :=
  Fan.IsLimit.fac (Fan.isLimitMkOfUnique (Iso.refl X) J.L) _ default

@[simp]
lemma multiforkOfParallelHomsEquivFork_inverse_obj_ι (J : MulticospanShape) [Unique J.L]
    [Unique J.R] {X Y : C} (f g : X ⟶ Y) (c : Fork f g) (a : J.L) :
    ((multiforkOfParallelHomsEquivFork J f g).inverse.obj c).ι a = c.ι := by
  simp [multiforkOfParallelHomsEquivFork]

end MulticospanIndex

namespace Multicofork

variable {J : MultispanShape.{w, w'}} {I : MultispanIndex J C} (K : Multicofork I)

/-- The maps to the cocone point of a multicofork from the objects on the right. -/
def π (b : J.R) : I.right b ⟶ K.pt :=
  K.ι.app (WalkingMultispan.right _)

@[simp]
theorem π_eq_app_right (b) : K.ι.app (WalkingMultispan.right _) = K.π b :=
  rfl

@[simp]
theorem fst_app_right (a) : K.ι.app (WalkingMultispan.left a) = I.fst a ≫ K.π _ := by
  rw [← K.w (WalkingMultispan.Hom.fst a)]
  rfl

@[reassoc]
theorem snd_app_right (a) : K.ι.app (WalkingMultispan.left a) = I.snd a ≫ K.π _ := by
  rw [← K.w (WalkingMultispan.Hom.snd a)]
  rfl

@[reassoc (attr := simp)]
lemma π_comp_hom (K₁ K₂ : Multicofork I) (f : K₁ ⟶ K₂) (b : J.R) : K₁.π b ≫ f.hom = K₂.π b :=
  f.w _

/-- Construct a multicofork using a collection `π` of morphisms. -/
@[simps]
def ofπ {J : MultispanShape.{w, w'}} (I : MultispanIndex J C)
    (P : C) (π : ∀ b, I.right b ⟶ P)
    (w : ∀ a, I.fst a ≫ π (J.fst a) = I.snd a ≫ π (J.snd a)) : Multicofork I where
  pt := P
  ι :=
    { app := fun x =>
        match x with
        | WalkingMultispan.left a => I.fst a ≫ π _
        | WalkingMultispan.right _ => π _
      naturality := by
        rintro (_ | _) (_ | _) (_ | _ | _) <;> dsimp <;>
          simp only [Functor.map_id, MultispanIndex.multispan_obj_left,
            Category.id_comp, Category.comp_id, MultispanIndex.multispan_obj_right]
        symm
        apply w }

@[reassoc (attr := simp)]
theorem condition (a) : I.fst a ≫ K.π (J.fst a) = I.snd a ≫ K.π (J.snd a) := by
  rw [← K.snd_app_right, ← K.fst_app_right]

/-- This definition provides a convenient way to show that a multicofork is a colimit. -/
@[simps]
def IsColimit.mk (desc : ∀ E : Multicofork I, K.pt ⟶ E.pt)
    (fac : ∀ (E : Multicofork I) (i : J.R), K.π i ≫ desc E = E.π i)
    (uniq : ∀ (E : Multicofork I) (m : K.pt ⟶ E.pt), (∀ i : J.R, K.π i ≫ m = E.π i) → m = desc E) :
    IsColimit K :=
  { desc
    fac := by
      rintro S (a | b)
      · rw [← K.w (WalkingMultispan.Hom.fst a), ← S.w (WalkingMultispan.Hom.fst a),
          Category.assoc]
        congr 1
        apply fac
      · apply fac
    uniq := by
      intro S m hm
      apply uniq
      intro i
      apply hm }

variable {K}

lemma IsColimit.hom_ext (hK : IsColimit K) {T : C} {f g : K.pt ⟶ T}
    (h : ∀ a, K.π a ≫ f = K.π a ≫ g) : f = g := by
  apply hK.hom_ext
  rintro (_ | _) <;> simp [h]

/-- Constructor for morphisms from the point of a colimit multicofork. -/
def IsColimit.desc (hK : IsColimit K) {T : C} (k : ∀ a, I.right a ⟶ T)
    (hk : ∀ b, I.fst b ≫ k (J.fst b) = I.snd b ≫ k (J.snd b)) :
    K.pt ⟶ T :=
  hK.desc (Multicofork.ofπ _ _ k hk)

@[reassoc (attr := simp)]
lemma IsColimit.fac (hK : IsColimit K) {T : C} (k : ∀ a, I.right a ⟶ T)
    (hk : ∀ b, I.fst b ≫ k (J.fst b) = I.snd b ≫ k (J.snd b)) (a : J.R) :
    K.π a ≫ IsColimit.desc hK k hk = k a :=
  hK.fac _ _

variable (K)
variable {c : Cofan I.left} (hc : IsColimit c) {d : Cofan I.right} (hd : IsColimit d)

@[reassoc (attr := simp)]
theorem sigma_condition :
    I.fstSigmaMapOfIsColimit d hc ≫ Cofan.IsColimit.desc hd K.π =
      I.sndSigmaMapOfIsColimit d hc ≫ Cofan.IsColimit.desc hd K.π := by
  apply Cofan.IsColimit.hom_ext hc
  simp

/-- Given a multicofork, we may obtain a cofork over `∐ I.left ⇉ ∐ I.right`. -/
@[simps pt]
noncomputable def toSigmaCofork (K : Multicofork I) :
    Cofork (I.fstSigmaMapOfIsColimit d hc) (I.sndSigmaMapOfIsColimit d hc) where
  pt := K.pt
  ι.app
    | WalkingParallelPair.zero => I.fstSigmaMapOfIsColimit d hc ≫ Cofan.IsColimit.desc hd K.π
    | WalkingParallelPair.one => Cofan.IsColimit.desc hd K.π
  ι.naturality := by
    rintro (_ | _) (_ | _) (_ | _ | _) <;> dsimp <;>
      simp only [Functor.map_id, parallelPair_obj_zero, parallelPair_obj_one,
        sigma_condition, Category.id_comp, Category.comp_id]

@[simp]
theorem toSigmaCofork_π :
    (K.toSigmaCofork hc hd).π = Cofan.IsColimit.desc hd K.π :=
  rfl

variable {hc} in
/-- Given a cofork over `∐ I.left ⇉ ∐ I.right`, we may obtain a multicofork. -/
@[simps pt]
noncomputable def ofSigmaCofork
    (a : Cofork (I.fstSigmaMapOfIsColimit d hc) (I.sndSigmaMapOfIsColimit d hc)) :
    Multicofork I where
  pt := a.pt
  ι :=
    { app := fun x =>
        match x with
        | WalkingMultispan.left _ => c.inj _ ≫ I.fstSigmaMapOfIsColimit d hc ≫ a.π
        | WalkingMultispan.right _ => d.inj _ ≫ a.π
      naturality := by
        rintro (_ | _) (_ | _) (_ | _ | _)
        · simp
        · simp
        · simp [a.condition]
        · simp }

@[simp]
theorem ofSigmaCofork_ι_app_left
    (a : Cofork (I.fstSigmaMapOfIsColimit d hc) (I.sndSigmaMapOfIsColimit d hc)) (i) :
    (ofSigmaCofork a).ι.app (WalkingMultispan.left i) =
      c.inj _ ≫ I.fstSigmaMapOfIsColimit d hc ≫ a.π :=
  rfl

@[simp]
theorem ofSigmaCofork_π
    (a : Cofork (I.fstSigmaMapOfIsColimit d hc) (I.sndSigmaMapOfIsColimit d hc)) (i) :
    (ofSigmaCofork a).π i = d.inj i ≫ a.π :=
  rfl

@[deprecated (since := "2025-12-08")]
alias ofSigmaCofork_ι_app_right := ofSigmaCofork_π

@[deprecated (since := "2025-12-08")]
alias ofSigmaCofork_ι_app_right' := ofSigmaCofork_π

/-- Constructor for isomorphisms between multicoforks. -/
@[simps!]
def ext {K K' : Multicofork I}
    (e : K.pt ≅ K'.pt) (h : ∀ (i : J.R), K.π i ≫ e.hom = K'.π i := by cat_disch) :
    K ≅ K' :=
  Cocones.ext e (by rintro (i | j) <;> simp [h])

/-- Every multicofork is isomorphic to one of the form `Multicofork.ofπ`. -/
@[simps!]
def isoOfπ (t : Multicofork I) : t ≅ ofπ _ t.pt t.π t.condition :=
  ext (Iso.refl _)

end Multicofork

namespace MultispanIndex

variable {J : MultispanShape.{w, w'}} (I : MultispanIndex J C)
variable {c : Cofan I.left} (hc : IsColimit c) {d : Cofan I.right} (hd : IsColimit d)

/-- `Multicofork.toSigmaCofork` as a functor. -/
@[simps]
noncomputable def toSigmaCoforkFunctor :
    Multicofork I ⥤ Cofork (I.fstSigmaMapOfIsColimit d hc) (I.sndSigmaMapOfIsColimit d hc) where
  obj := Multicofork.toSigmaCofork hc hd
  map {K₁ K₂} f :=
  { hom := f.hom
    w := by
      rintro (_ | _)
      · apply Cofan.IsColimit.hom_ext hc
        simp
      · apply Cofan.IsColimit.hom_ext hd
        simp }

/-- `Multicofork.ofSigmaCofork` as a functor. -/
@[simps]
noncomputable def ofSigmaCoforkFunctor :
    Cofork (I.fstSigmaMapOfIsColimit d hc) (I.sndSigmaMapOfIsColimit d hc) ⥤ Multicofork I where
  obj := Multicofork.ofSigmaCofork
  map {K₁ K₂} f :=
    { hom := f.hom
      w := by rintro (_ | _) <;> simp }

/--
The category of multicoforks is equivalent to the category of coforks over `∐ I.left ⇉ ∐ I.right`.
It then follows from `CategoryTheory.IsColimit.ofPreservesCoconeInitial` (or `reflects`) that
it preserves and reflects colimit cocones.
-/
@[simps]
noncomputable def multicoforkEquivSigmaCoforkOfIsColimit :
    Multicofork I ≌ Cofork (I.fstSigmaMapOfIsColimit d hc) (I.sndSigmaMapOfIsColimit d hc) where
  functor := toSigmaCoforkFunctor I hc hd
  inverse := ofSigmaCoforkFunctor I hc
  unitIso := NatIso.ofComponents fun K => Cocones.ext (Iso.refl _) (by
      rintro (_ | _) <;> simp)
  counitIso := NatIso.ofComponents fun K =>
    Cofork.ext (Iso.refl _)
      (by
        apply Cofan.IsColimit.hom_ext hd
        simp)

variable [HasCoproduct I.left] [HasCoproduct I.right]

/--
The category of multicoforks is equivalent to the category of coforks over `∐ I.left ⇉ ∐ I.right`.
It then follows from `CategoryTheory.IsColimit.ofPreservesCoconeInitial` (or `reflects`) that
it preserves and reflects colimit cocones.
-/
@[simps!]
noncomputable def multicoforkEquivSigmaCofork :
    Multicofork I ≌ Cofork I.fstSigmaMap I.sndSigmaMap :=
  multicoforkEquivSigmaCoforkOfIsColimit _ (colimit.isColimit _) (colimit.isColimit _)

end MultispanIndex

/-- For `I : MulticospanIndex J C`, we say that it has a multiequalizer if the associated
  multicospan has a limit. -/
abbrev HasMultiequalizer {J : MulticospanShape.{w, w'}} (I : MulticospanIndex J C) :=
  HasLimit I.multicospan

noncomputable section

/-- The multiequalizer of `I : MulticospanIndex J C`. -/
abbrev multiequalizer {J : MulticospanShape.{w, w'}} (I : MulticospanIndex J C)
    [HasMultiequalizer I] : C :=
  limit I.multicospan

/-- For `I : MultispanIndex J C`, we say that it has a multicoequalizer if
  the associated multicospan has a limit. -/
abbrev HasMulticoequalizer {J : MultispanShape.{w, w'}} (I : MultispanIndex J C) :=
  HasColimit I.multispan

/-- The multicoequalizer of `I : MultispanIndex J C`. -/
abbrev multicoequalizer {J : MultispanShape.{w, w'}} (I : MultispanIndex J C)
    [HasMulticoequalizer I] : C :=
  colimit I.multispan

namespace Multiequalizer

variable {J : MulticospanShape.{w, w'}} (I : MulticospanIndex J C) [HasMultiequalizer I]

/-- The canonical map from the multiequalizer to the objects on the left. -/
abbrev ι (a : J.L) : multiequalizer I ⟶ I.left a :=
  limit.π _ (WalkingMulticospan.left a)

/-- The multifork associated to the multiequalizer. -/
abbrev multifork : Multifork I :=
  limit.cone _

@[simp]
theorem multifork_ι (a) : (Multiequalizer.multifork I).ι a = Multiequalizer.ι I a :=
  rfl

@[simp]
theorem multifork_π_app_left (a) :
    (Multiequalizer.multifork I).π.app (WalkingMulticospan.left a) = Multiequalizer.ι I a :=
  rfl

@[reassoc]
theorem condition (b) :
    Multiequalizer.ι I (J.fst b) ≫ I.fst b = Multiequalizer.ι I (J.snd b) ≫ I.snd b :=
  Multifork.condition _ _

/-- Construct a morphism to the multiequalizer from its universal property. -/
abbrev lift (W : C) (k : ∀ a, W ⟶ I.left a)
    (h : ∀ b, k (J.fst b) ≫ I.fst b = k (J.snd b) ≫ I.snd b) : W ⟶ multiequalizer I :=
  limit.lift _ (Multifork.ofι I _ k h)

@[reassoc]
theorem lift_ι (W : C) (k : ∀ a, W ⟶ I.left a)
    (h : ∀ b, k (J.fst b) ≫ I.fst b = k (J.snd b) ≫ I.snd b) (a) :
    Multiequalizer.lift I _ k h ≫ Multiequalizer.ι I a = k _ :=
  limit.lift_π _ _

@[ext]
theorem hom_ext {W : C} (i j : W ⟶ multiequalizer I)
    (h : ∀ a, i ≫ Multiequalizer.ι I a = j ≫ Multiequalizer.ι I a) : i = j :=
  Multifork.IsLimit.hom_ext (limit.isLimit _) h

variable [HasProduct I.left] [HasProduct I.right]

instance : HasEqualizer I.fstPiMap I.sndPiMap :=
  ⟨⟨⟨_, IsLimit.ofPreservesConeTerminal I.multiforkEquivPiFork.functor (limit.isLimit _)⟩⟩⟩

/-- The multiequalizer is isomorphic to the equalizer of `∏ᶜ I.left ⇉ ∏ᶜ I.right`. -/
def isoEqualizer : multiequalizer I ≅ equalizer I.fstPiMap I.sndPiMap :=
  limit.isoLimitCone
    ⟨_, IsLimit.ofPreservesConeTerminal I.multiforkEquivPiFork.inverse (limit.isLimit _)⟩

/-- The canonical injection `multiequalizer I ⟶ ∏ᶜ I.left`. -/
def ιPi : multiequalizer I ⟶ ∏ᶜ I.left :=
  (isoEqualizer I).hom ≫ equalizer.ι I.fstPiMap I.sndPiMap

@[reassoc (attr := simp)]
theorem ιPi_π (a) : ιPi I ≫ Pi.π I.left a = ι I a := by
  rw [ιPi, Category.assoc, ← Iso.eq_inv_comp, isoEqualizer]
  simp only [limit.isoLimitCone_inv_π, MulticospanIndex.multiforkEquivPiFork_inverse_obj_pt,
    limit.cone_x, MulticospanIndex.multiforkEquivPiFork_inverse_obj_π_app]
  rfl

instance : Mono (ιPi I) := mono_comp _ _

end Multiequalizer

namespace Multicoequalizer

variable {J : MultispanShape.{w, w'}} (I : MultispanIndex J C) [HasMulticoequalizer I]

/-- The canonical map from the multiequalizer to the objects on the left. -/
abbrev π (b : J.R) : I.right b ⟶ multicoequalizer I :=
  colimit.ι I.multispan (WalkingMultispan.right _)

/-- The multicofork associated to the multicoequalizer. -/
abbrev multicofork : Multicofork I :=
  colimit.cocone _

@[simp]
theorem multicofork_π (b) : (Multicoequalizer.multicofork I).π b = Multicoequalizer.π I b :=
  rfl

theorem multicofork_ι_app_right (b) :
    (Multicoequalizer.multicofork I).ι.app (WalkingMultispan.right b) = Multicoequalizer.π I b :=
  rfl

/-- `@[simp]`-normal form of multicofork_ι_app_right. -/
@[simp]
theorem multicofork_ι_app_right' (b) :
    colimit.ι (MultispanIndex.multispan I) (WalkingMultispan.right b) = π I b :=
  rfl

@[reassoc]
theorem condition (a) :
    I.fst a ≫ Multicoequalizer.π I (J.fst a) = I.snd a ≫ Multicoequalizer.π I (J.snd a) :=
  Multicofork.condition _ _

/-- Construct a morphism from the multicoequalizer from its universal property. -/
abbrev desc (W : C) (k : ∀ b, I.right b ⟶ W)
    (h : ∀ a, I.fst a ≫ k (J.fst a) = I.snd a ≫ k (J.snd a)) : multicoequalizer I ⟶ W :=
  colimit.desc _ (Multicofork.ofπ I _ k h)

@[reassoc]
theorem π_desc (W : C) (k : ∀ b, I.right b ⟶ W)
    (h : ∀ a, I.fst a ≫ k (J.fst a) = I.snd a ≫ k (J.snd a)) (b) :
    Multicoequalizer.π I b ≫ Multicoequalizer.desc I _ k h = k _ :=
  colimit.ι_desc _ _

@[ext]
theorem hom_ext {W : C} (i j : multicoequalizer I ⟶ W)
    (h : ∀ b, Multicoequalizer.π I b ≫ i = Multicoequalizer.π I b ≫ j) : i = j :=
  colimit.hom_ext
    (by
      rintro (a | b)
      · simp_rw [← colimit.w I.multispan (WalkingMultispan.Hom.fst a), Category.assoc, h]
      · apply h)

variable [HasCoproduct I.left] [HasCoproduct I.right]

instance : HasCoequalizer I.fstSigmaMap I.sndSigmaMap :=
  ⟨⟨⟨_,
      IsColimit.ofPreservesCoconeInitial
        I.multicoforkEquivSigmaCofork.functor (colimit.isColimit _)⟩⟩⟩

/-- The multicoequalizer is isomorphic to the coequalizer of `∐ I.left ⇉ ∐ I.right`. -/
def isoCoequalizer : multicoequalizer I ≅ coequalizer I.fstSigmaMap I.sndSigmaMap :=
  colimit.isoColimitCocone
    ⟨_,
      IsColimit.ofPreservesCoconeInitial I.multicoforkEquivSigmaCofork.inverse
        (colimit.isColimit _)⟩

/-- The canonical projection `∐ I.right ⟶ multicoequalizer I`. -/
def sigmaπ : ∐ I.right ⟶ multicoequalizer I :=
  coequalizer.π I.fstSigmaMap I.sndSigmaMap ≫ (isoCoequalizer I).inv

@[reassoc (attr := simp)]
theorem ι_sigmaπ (b) : Sigma.ι I.right b ≫ sigmaπ I = π I b := by
  rw [sigmaπ, ← Category.assoc, Iso.comp_inv_eq, isoCoequalizer]
  simp
  rfl

instance : Epi (sigmaπ I) := epi_comp _ _

end Multicoequalizer

end

/-- The inclusion functor `WalkingMultispan (.ofLinearOrder ι) ⥤ WalkingMultispan (.prod ι)`. -/
@[simps!]
def WalkingMultispan.inclusionOfLinearOrder (ι : Type w) [LinearOrder ι] :
    WalkingMultispan (.ofLinearOrder ι) ⥤ WalkingMultispan (.prod ι) :=
  MultispanIndex.multispan
    { left j := .left j.1
      right i := .right i
      fst j := WalkingMultispan.Hom.fst (J := .prod ι) j.1
      snd j := WalkingMultispan.Hom.snd (J := .prod ι) j.1 }

section symmetry

namespace MultispanIndex

variable {ι : Type w} (I : MultispanIndex (.prod ι) C)

/-- Structure expressing a symmetry of `I : MultispanIndex (.prod ι) C` which
allows to compare the corresponding multicoequalizer to the multicoequalizer
of `I.toLinearOrder`. -/
structure SymmStruct where
  /-- the symmetry isomorphism -/
  iso (i j : ι) : I.left ⟨i, j⟩ ≅ I.left ⟨j, i⟩
  iso_hom_fst (i j : ι) : (iso i j).hom ≫ I.fst ⟨j, i⟩ = I.snd ⟨i, j⟩
  iso_hom_snd (i j : ι) : (iso i j).hom ≫ I.snd ⟨j, i⟩ = I.fst ⟨i, j⟩
  fst_eq_snd (i : ι) : I.fst ⟨i, i⟩ = I.snd ⟨i, i⟩

attribute [reassoc] SymmStruct.iso_hom_fst SymmStruct.iso_hom_snd

variable [LinearOrder ι]

/-- The multispan index for `MultispanShape.ofLinearOrder ι` deduced from
a multispan index for `MultispanShape.prod ι` when `ι` is linearly ordered. -/
@[simps]
def toLinearOrder : MultispanIndex (.ofLinearOrder ι) C where
  left j := I.left j.1
  right i := I.right i
  fst j := I.fst j.1
  snd j := I.snd j.1

/-- Given a linearly ordered type `ι` and `I : MultispanIndex (.prod ι) C`,
this is the isomorphism of functors between
`WalkingMultispan.inclusionOfLinearOrder ι ⋙ I.multispan`
and `I.toLinearOrder.multispan`. -/
@[simps!]
def toLinearOrderMultispanIso :
    WalkingMultispan.inclusionOfLinearOrder ι ⋙ I.multispan ≅
      I.toLinearOrder.multispan :=
  NatIso.ofComponents (fun i ↦ match i with
    | .left _ => Iso.refl _
    | .right _ => Iso.refl _)

end MultispanIndex

namespace Multicofork

variable {ι : Type w} [LinearOrder ι] {I : MultispanIndex (.prod ι) C}

/-- The multicofork for `I.toLinearOrder` deduced from a multicofork
for `I : MultispanIndex (.prod ι) C` when `ι` is linearly ordered. -/
def toLinearOrder (c : Multicofork I) : Multicofork I.toLinearOrder :=
  Multicofork.ofπ _ c.pt c.π (fun _ ↦ c.condition _)

/-- The multicofork for `I : MultispanIndex (.prod ι) C` deduced from
a multicofork for `I.toLinearOrder` when `ι` is linearly ordered
and `I` is symmetric. -/
def ofLinearOrder (c : Multicofork I.toLinearOrder) (h : I.SymmStruct) :
    Multicofork I :=
  Multicofork.ofπ _ c.pt c.π (by
    rintro ⟨x, y⟩
    obtain hxy | rfl | hxy := lt_trichotomy x y
    · exact c.condition ⟨⟨x, y⟩, hxy⟩
    · simp [h.fst_eq_snd]
    · have := c.condition ⟨⟨y, x⟩, hxy⟩
      dsimp at this ⊢
      rw [← h.iso_hom_fst_assoc, ← h.iso_hom_snd_assoc, this])

/-- If `ι` is a linearly ordered type, `I : MultispanIndex (.prod ι) C`, and
`c` a colimit multicofork for `I`, then `c.toLinearOrder` is a colimit
multicofork for `I.toLinearOrder`. -/
def isColimitToLinearOrder (c : Multicofork I) (hc : IsColimit c) (h : I.SymmStruct) :
    IsColimit c.toLinearOrder :=
  Multicofork.IsColimit.mk _ (fun s ↦ hc.desc (ofLinearOrder s h))
    (fun s _ ↦ hc.fac (ofLinearOrder s h) _)
    (fun s m hm ↦ Multicofork.IsColimit.hom_ext hc (fun i ↦ by
      have := hc.fac (ofLinearOrder s h) (.right i)
      dsimp at this
      rw [this]
      apply hm))

end Multicofork

end symmetry

end CategoryTheory.Limits<|MERGE_RESOLUTION|>--- conflicted
+++ resolved
@@ -210,7 +210,6 @@
 lemma Hom.comp_eq_comp {X Y Z : WalkingMultispan J}
     (f : X ⟶ Y) (g : Y ⟶ Z) : Hom.comp f g = f ≫ g := rfl
 
-<<<<<<< HEAD
 /-- Construct a natural isomorphism between functors out of a walking multicospan from its
 components. -/
 @[simps!]
@@ -224,7 +223,7 @@
     F ≅ G :=
   NatIso.ofComponents (fun j ↦ match j with | .left i => left i | .right i => right i) <| by
     rintro _ _ ⟨_⟩ <;> simp [wl, wr]
-=======
+
 instance (a : WalkingMultispan J) : Unique (a ⟶ a) where
   default := 𝟙 _
   uniq := by rintro ⟨⟩; rfl
@@ -285,7 +284,6 @@
         (fun a ↦ Arrow.mk (Hom.snd a : left _ ⟶ right _)))
   left_inv := by rintro ⟨_, _, (_ | _ | _)⟩ <;> rfl
   right_inv := by rintro (_ | _ | _) <;> rfl
->>>>>>> 06f736be
 
 end WalkingMultispan
 
