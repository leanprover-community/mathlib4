/-
Copyright (c) 2021 Adam Topaz. All rights reserved.
Released under Apache 2.0 license as described in the file LICENSE.
Authors: Adam Topaz, Joël Riou
-/
import Mathlib.CategoryTheory.Limits.Shapes.Products
import Mathlib.CategoryTheory.Limits.Shapes.Equalizers
import Mathlib.CategoryTheory.Limits.ConeCategory

/-!

# Multi-(co)equalizers

A *multiequalizer* is an equalizer of two morphisms between two products.
Since both products and equalizers are limits, such an object is again a limit.
This file provides the diagram whose limit is indeed such an object.
In fact, it is well-known that any limit can be obtained as a multiequalizer.
The dual construction (multicoequalizers) is also provided.

## Projects

Prove that a multiequalizer can be identified with
an equalizer between products (and analogously for multicoequalizers).

Prove that the limit of any diagram is a multiequalizer (and similarly for colimits).

-/


namespace CategoryTheory.Limits

universe t w w' v u

/-- The shape of a multiequalizer diagram. It involves two types `L` and `R`,
and two maps `R → L`. -/
@[nolint checkUnivs]
structure MulticospanShape where
  /-- the left type -/
  L : Type w
  /-- the right type -/
  R : Type w'
  /-- the first map `R → L` -/
  fst : R → L
  /-- the second map `R → L` -/
  snd : R → L

/-- Given a type `ι`, this is the shape of multiequalizer diagrams corresponding
to situations where we want to equalize two families of maps `U i ⟶ V ⟨i, j⟩`
and `U j ⟶ V ⟨i, j⟩` with `i : ι` and `j : ι`. -/
@[simps]
def MulticospanShape.prod (ι : Type w) : MulticospanShape where
  L := ι
  R := ι × ι
  fst := _root_.Prod.fst
  snd := _root_.Prod.snd

/-- The shape of a multicoequalizer diagram. It involves two types `L` and `R`,
and two maps `L → R`. -/
@[nolint checkUnivs]
structure MultispanShape where
  /-- the left type -/
  L : Type w
  /-- the right type -/
  R : Type w'
  /-- the first map `L → R` -/
  fst : L → R
  /-- the second map `L → R` -/
  snd : L → R

/-- Given a type `ι`, this is the shape of multicoequalizer diagrams corresponding
to situations where we want to coequalize two families of maps `V ⟨i, j⟩ ⟶ U i`
and `V ⟨i, j⟩ ⟶ U j` with `i : ι` and `j : ι`. -/
@[simps]
def MultispanShape.prod (ι : Type w) : MultispanShape where
  L := ι × ι
  R := ι
  fst := _root_.Prod.fst
  snd := _root_.Prod.snd

/-- Given a linearly ordered type `ι`, this is the shape of multicoequalizer diagrams
corresponding to situations where we want to coequalize two families of maps
`V ⟨i, j⟩ ⟶ U i` and `V ⟨i, j⟩ ⟶ U j` with `i < j`. -/
@[simps]
def MultispanShape.ofLinearOrder (ι : Type w) [LinearOrder ι] : MultispanShape where
  L := {x : ι × ι | x.1 < x.2}
  R := ι
  fst x := x.1.1
  snd x := x.1.2

/-- The type underlying the multiequalizer diagram. -/
inductive WalkingMulticospan (J : MulticospanShape.{w, w'}) : Type max w w'
  | left : J.L → WalkingMulticospan J
  | right : J.R → WalkingMulticospan J

/-- The type underlying the multicoequalizer diagram. -/
inductive WalkingMultispan (J : MultispanShape.{w, w'}) : Type max w w'
  | left : J.L → WalkingMultispan J
  | right : J.R → WalkingMultispan J

namespace WalkingMulticospan

variable {J : MulticospanShape.{w, w'}}

instance [Inhabited J.L] : Inhabited (WalkingMulticospan J) :=
  ⟨left default⟩

-- Don't generate unnecessary `sizeOf_spec` lemma which the `simpNF` linter will complain about.
set_option genSizeOfSpec false in
/-- Morphisms for `WalkingMulticospan`. -/
inductive Hom : ∀ _ _ : WalkingMulticospan J, Type max w w'
  | id (A) : Hom A A
  | fst (b) : Hom (left (J.fst b)) (right b)
  | snd (b) : Hom (left (J.snd b)) (right b)

instance {a : WalkingMulticospan J} : Inhabited (Hom a a) :=
  ⟨Hom.id _⟩

/-- Composition of morphisms for `WalkingMulticospan`. -/
def Hom.comp : ∀ {A B C : WalkingMulticospan J} (_ : Hom A B) (_ : Hom B C), Hom A C
  | _, _, _, Hom.id X, f => f
  | _, _, _, Hom.fst b, Hom.id _ => Hom.fst b
  | _, _, _, Hom.snd b, Hom.id _ => Hom.snd b

instance : SmallCategory (WalkingMulticospan J) where
  Hom := Hom
  id := Hom.id
  comp := Hom.comp
  id_comp := by
    rintro (_ | _) (_ | _) (_ | _ | _) <;> rfl
  comp_id := by
    rintro (_ | _) (_ | _) (_ | _ | _) <;> rfl
  assoc := by
    rintro (_ | _) (_ | _) (_ | _) (_ | _) (_ | _ | _) (_ | _ | _) (_ | _ | _) <;> rfl

@[simp]
lemma Hom.id_eq_id (X : WalkingMulticospan J) :
    Hom.id X = 𝟙 X := rfl

@[simp]
lemma Hom.comp_eq_comp {X Y Z : WalkingMulticospan J}
    (f : X ⟶ Y) (g : Y ⟶ Z) : Hom.comp f g = f ≫ g := rfl

end WalkingMulticospan

namespace WalkingMultispan

variable {J : MultispanShape.{w, w'}}

instance [Inhabited J.L] : Inhabited (WalkingMultispan J) :=
  ⟨left default⟩

instance [Small.{t} J.L] [Small.{t} J.R] : Small.{t} (WalkingMultispan J) :=
  small_of_surjective (f := Sum.elim WalkingMultispan.left WalkingMultispan.right)
    (by rintro (_ | _) <;> aesop)

-- Don't generate unnecessary `sizeOf_spec` lemma which the `simpNF` linter will complain about.
set_option genSizeOfSpec false in
/-- Morphisms for `WalkingMultispan`. -/
inductive Hom : ∀ _ _ : WalkingMultispan J, Type max w w'
  | id (A) : Hom A A
  | fst (a) : Hom (left a) (right (J.fst a))
  | snd (a) : Hom (left a) (right (J.snd a))

instance {a : WalkingMultispan J} : Inhabited (Hom a a) :=
  ⟨Hom.id _⟩

/-- Composition of morphisms for `WalkingMultispan`. -/
def Hom.comp : ∀ {A B C : WalkingMultispan J} (_ : Hom A B) (_ : Hom B C), Hom A C
  | _, _, _, Hom.id X, f => f
  | _, _, _, Hom.fst a, Hom.id _ => Hom.fst a
  | _, _, _, Hom.snd a, Hom.id _ => Hom.snd a

instance : SmallCategory (WalkingMultispan J) where
  Hom := Hom
  id := Hom.id
  comp := Hom.comp
  id_comp := by
    rintro (_ | _) (_ | _) (_ | _ | _) <;> rfl
  comp_id := by
    rintro (_ | _) (_ | _) (_ | _ | _) <;> rfl
  assoc := by
    rintro (_ | _) (_ | _) (_ | _) (_ | _) (_ | _ | _) (_ | _ | _) (_ | _ | _) <;> rfl

@[simp]
lemma Hom.id_eq_id (X : WalkingMultispan J) : Hom.id X = 𝟙 X := rfl

@[simp]
lemma Hom.comp_eq_comp {X Y Z : WalkingMultispan J}
    (f : X ⟶ Y) (g : Y ⟶ Z) : Hom.comp f g = f ≫ g := rfl

<<<<<<< HEAD
instance (a : WalkingMultispan J) : Unique (a ⟶ a) where
  default := 𝟙 _
  uniq := by rintro ⟨⟩; rfl

instance (a b : J.L) : Subsingleton (left a ⟶ left b) := by
  by_cases h : a = b
  · subst h
    infer_instance
  · have : IsEmpty (left a ⟶ left b) := ⟨by rintro ⟨⟩; simp at h⟩
    infer_instance

instance (a b : J.R) : Subsingleton (right a ⟶ right b) := by
  by_cases h : a = b
  · subst h
    infer_instance
  · have : IsEmpty (right a ⟶ right b) := ⟨by rintro ⟨⟩; simp at h⟩
    infer_instance

instance (a : J.R) (b : J.L) : IsEmpty (right a ⟶ left b) := ⟨by rintro ⟨⟩⟩

instance : LocallySmall.{t} (WalkingMultispan J) where
  hom_small := by
    rintro (l | r) (l' | r')
    · infer_instance
    · let T₁ := { u : Unit // J.fst l = r' }
      let T₂ := { u : Unit // J.snd l = r' }
      let f : T₁ ⊕ T₂ → (left l ⟶ right r') :=
        Sum.elim (fun ⟨_, h⟩ ↦ by subst h; exact Hom.fst l)
          (fun ⟨_, h⟩ ↦ by subst h; exact Hom.snd l)
      refine small_of_surjective (f := f) ?_
      rintro (_ | _)
      · exact ⟨Sum.inl ⟨⟨⟩, rfl⟩, rfl⟩
      · exact ⟨Sum.inr ⟨⟨⟩, rfl⟩, rfl⟩
    · infer_instance
    · infer_instance
=======
variable (J) in
/-- The bijection `WalkingMultispan J ≃ J.L ⊕ J.R`. -/
def equiv : WalkingMultispan J ≃ J.L ⊕ J.R where
  toFun x := match x with
    | left a => Sum.inl a
    | right b => Sum.inr b
  invFun := Sum.elim left right
  left_inv := by rintro (_ | _) <;> rfl
  right_inv := by rintro (_ | _) <;> rfl

variable (J) in
/-- The bijection `Arrow (WalkingMultispan J) ≃ WalkingMultispan J ⊕ J.R ⊕ J.R`. -/
def arrowEquiv :
    Arrow (WalkingMultispan J) ≃ WalkingMultispan J ⊕ J.L ⊕ J.L where
  toFun f := match f.hom with
    | .id x => Sum.inl x
    | .fst a => Sum.inr (Sum.inl a)
    | .snd a => Sum.inr (Sum.inr a)
  invFun :=
    Sum.elim (fun X ↦ Arrow.mk (𝟙 X))
      (Sum.elim (fun a ↦ Arrow.mk (Hom.fst a : left _ ⟶ right _))
        (fun a ↦ Arrow.mk (Hom.snd a : left _ ⟶ right _)))
  left_inv := by rintro ⟨_, _, (_ | _ | _)⟩ <;> rfl
  right_inv := by rintro (_ | _ | _) <;> rfl
>>>>>>> 24377202

end WalkingMultispan

/-- This is a structure encapsulating the data necessary to define a `Multicospan`. -/
@[nolint checkUnivs]
structure MulticospanIndex (J : MulticospanShape.{w, w'})
    (C : Type u) [Category.{v} C] where
  /-- Left map, from `J.L` to `C` -/
  left : J.L → C
  /-- Right map, from `J.R` to `C` -/
  right : J.R → C
  /-- A family of maps from `left (J.fst b)` to `right b` -/
  fst : ∀ b, left (J.fst b) ⟶ right b
  /-- A family of maps from `left (J.snd b)` to `right b` -/
  snd : ∀ b, left (J.snd b) ⟶ right b

/-- This is a structure encapsulating the data necessary to define a `Multispan`. -/
@[nolint checkUnivs]
structure MultispanIndex (J : MultispanShape.{w, w'})
    (C : Type u) [Category.{v} C] where
  /-- Left map, from `J.L` to `C` -/
  left : J.L → C
  /-- Right map, from `J.R` to `C` -/
  right : J.R → C
  /-- A family of maps from `left a` to `right (J.fst a)` -/
  fst : ∀ a, left a ⟶ right (J.fst a)
  /-- A family of maps from `left a` to `right (J.snd a)` -/
  snd : ∀ a, left a ⟶ right (J.snd a)

namespace MulticospanIndex

variable {C : Type u} [Category.{v} C] {J : MulticospanShape.{w, w'}}
  (I : MulticospanIndex J C)

/-- The multicospan associated to `I : MulticospanIndex`. -/
@[simps]
def multicospan : WalkingMulticospan J ⥤ C where
  obj x :=
    match x with
    | WalkingMulticospan.left a => I.left a
    | WalkingMulticospan.right b => I.right b
  map {x y} f :=
    match x, y, f with
    | _, _, WalkingMulticospan.Hom.id x => 𝟙 _
    | _, _, WalkingMulticospan.Hom.fst b => I.fst _
    | _, _, WalkingMulticospan.Hom.snd b => I.snd _
  map_id := by
    rintro (_ | _) <;> rfl
  map_comp := by
    rintro (_ | _) (_ | _) (_ | _) (_ | _ | _) (_ | _ | _) <;> cat_disch

variable [HasProduct I.left] [HasProduct I.right]

/-- The induced map `∏ᶜ I.left ⟶ ∏ᶜ I.right` via `I.fst`. -/
noncomputable def fstPiMap : ∏ᶜ I.left ⟶ ∏ᶜ I.right :=
  Pi.lift fun b => Pi.π I.left (J.fst b) ≫ I.fst b

/-- The induced map `∏ᶜ I.left ⟶ ∏ᶜ I.right` via `I.snd`. -/
noncomputable def sndPiMap : ∏ᶜ I.left ⟶ ∏ᶜ I.right :=
  Pi.lift fun b => Pi.π I.left (J.snd b) ≫ I.snd b

@[reassoc (attr := simp)]
theorem fstPiMap_π (b) : I.fstPiMap ≫ Pi.π I.right b = Pi.π I.left _ ≫ I.fst b := by
  simp [fstPiMap]

@[reassoc (attr := simp)]
theorem sndPiMap_π (b) : I.sndPiMap ≫ Pi.π I.right b = Pi.π I.left _ ≫ I.snd b := by
  simp [sndPiMap]

/-- Taking the multiequalizer over the multicospan index is equivalent to taking the equalizer over
the two morphisms `∏ᶜ I.left ⇉ ∏ᶜ I.right`. This is the diagram of the latter.
-/
@[simps!]
protected noncomputable def parallelPairDiagram :=
  parallelPair I.fstPiMap I.sndPiMap

end MulticospanIndex

namespace MultispanIndex

variable {C : Type u} [Category.{v} C] {J : MultispanShape.{w, w'}}
    (I : MultispanIndex J C)

/-- The multispan associated to `I : MultispanIndex`. -/
def multispan : WalkingMultispan J ⥤ C where
  obj x :=
    match x with
    | WalkingMultispan.left a => I.left a
    | WalkingMultispan.right b => I.right b
  map {x y} f :=
    match x, y, f with
    | _, _, WalkingMultispan.Hom.id x => 𝟙 _
    | _, _, WalkingMultispan.Hom.fst b => I.fst _
    | _, _, WalkingMultispan.Hom.snd b => I.snd _
  map_id := by
    rintro (_ | _) <;> rfl
  map_comp := by
    rintro (_ | _) (_ | _) (_ | _) (_ | _ | _) (_ | _ | _) <;> cat_disch

@[simp]
theorem multispan_obj_left (a) : I.multispan.obj (WalkingMultispan.left a) = I.left a :=
  rfl

@[simp]
theorem multispan_obj_right (b) : I.multispan.obj (WalkingMultispan.right b) = I.right b :=
  rfl

@[simp]
theorem multispan_map_fst (a) : I.multispan.map (WalkingMultispan.Hom.fst a) = I.fst a :=
  rfl

@[simp]
theorem multispan_map_snd (a) : I.multispan.map (WalkingMultispan.Hom.snd a) = I.snd a :=
  rfl

variable [HasCoproduct I.left] [HasCoproduct I.right]

/-- The induced map `∐ I.left ⟶ ∐ I.right` via `I.fst`. -/
noncomputable def fstSigmaMap : ∐ I.left ⟶ ∐ I.right :=
  Sigma.desc fun b => I.fst b ≫ Sigma.ι _ (J.fst b)

/-- The induced map `∐ I.left ⟶ ∐ I.right` via `I.snd`. -/
noncomputable def sndSigmaMap : ∐ I.left ⟶ ∐ I.right :=
  Sigma.desc fun b => I.snd b ≫ Sigma.ι _ (J.snd b)

@[reassoc (attr := simp)]
theorem ι_fstSigmaMap (b) : Sigma.ι I.left b ≫ I.fstSigmaMap = I.fst b ≫ Sigma.ι I.right _ := by
  simp [fstSigmaMap]

@[reassoc (attr := simp)]
theorem ι_sndSigmaMap (b) : Sigma.ι I.left b ≫ I.sndSigmaMap = I.snd b ≫ Sigma.ι I.right _ := by
  simp [sndSigmaMap]

/--
Taking the multicoequalizer over the multispan index is equivalent to taking the coequalizer over
the two morphisms `∐ I.left ⇉ ∐ I.right`. This is the diagram of the latter.
-/
protected noncomputable abbrev parallelPairDiagram :=
  parallelPair I.fstSigmaMap I.sndSigmaMap

end MultispanIndex

variable {C : Type u} [Category.{v} C]

/-- A multifork is a cone over a multicospan. -/
abbrev Multifork {J : MulticospanShape.{w, w'}} (I : MulticospanIndex J C) :=
  Cone I.multicospan

/-- A multicofork is a cocone over a multispan. -/
abbrev Multicofork {J : MultispanShape.{w, w'}} (I : MultispanIndex J C) :=
  Cocone I.multispan

namespace Multifork

variable {J : MulticospanShape.{w, w'}} {I : MulticospanIndex J C} (K : Multifork I)

/-- The maps from the cone point of a multifork to the objects on the left. -/
def ι (a : J.L) : K.pt ⟶ I.left a :=
  K.π.app (WalkingMulticospan.left _)

@[simp]
theorem app_left_eq_ι (a) : K.π.app (WalkingMulticospan.left a) = K.ι a :=
  rfl

@[simp]
theorem app_right_eq_ι_comp_fst (b) :
    K.π.app (WalkingMulticospan.right b) = K.ι (J.fst b) ≫ I.fst b := by
  rw [← K.w (WalkingMulticospan.Hom.fst b)]
  rfl

@[reassoc]
theorem app_right_eq_ι_comp_snd (b) :
    K.π.app (WalkingMulticospan.right b) = K.ι (J.snd b) ≫ I.snd b := by
  rw [← K.w (WalkingMulticospan.Hom.snd b)]
  rfl

@[reassoc (attr := simp)]
theorem hom_comp_ι (K₁ K₂ : Multifork I) (f : K₁ ⟶ K₂) (j : J.L) : f.hom ≫ K₂.ι j = K₁.ι j :=
  f.w _

/-- Construct a multifork using a collection `ι` of morphisms. -/
@[simps]
def ofι {J : MulticospanShape.{w, w'}} (I : MulticospanIndex J C)
    (P : C) (ι : ∀ a, P ⟶ I.left a)
    (w : ∀ b, ι (J.fst b) ≫ I.fst b = ι (J.snd b) ≫ I.snd b) : Multifork I where
  pt := P
  π :=
    { app := fun x =>
        match x with
        | WalkingMulticospan.left _ => ι _
        | WalkingMulticospan.right b => ι (J.fst b) ≫ I.fst b
      naturality := by
        rintro (_ | _) (_ | _) (_ | _ | _) <;>
          dsimp <;> simp only [Category.id_comp, Category.comp_id]
        apply w }

@[reassoc (attr := simp)]
theorem condition (b) : K.ι (J.fst b) ≫ I.fst b = K.ι (J.snd b) ≫ I.snd b := by
  rw [← app_right_eq_ι_comp_fst, ← app_right_eq_ι_comp_snd]

/-- This definition provides a convenient way to show that a multifork is a limit. -/
@[simps]
def IsLimit.mk (lift : ∀ E : Multifork I, E.pt ⟶ K.pt)
    (fac : ∀ (E : Multifork I) (i : J.L), lift E ≫ K.ι i = E.ι i)
    (uniq : ∀ (E : Multifork I) (m : E.pt ⟶ K.pt), (∀ i : J.L, m ≫ K.ι i = E.ι i) → m = lift E) :
    IsLimit K :=
  { lift
    fac := by
      rintro E (a | b)
      · apply fac
      · rw [← E.w (WalkingMulticospan.Hom.fst b), ← K.w (WalkingMulticospan.Hom.fst b), ←
          Category.assoc]
        congr 1
        apply fac
    uniq := by
      rintro E m hm
      apply uniq
      intro i
      apply hm }

variable {K}

lemma IsLimit.hom_ext (hK : IsLimit K) {T : C} {f g : T ⟶ K.pt}
    (h : ∀ a, f ≫ K.ι a = g ≫ K.ι a) : f = g := by
  apply hK.hom_ext
  rintro (_ | b)
  · apply h
  · dsimp
    rw [app_right_eq_ι_comp_fst, reassoc_of% h]

/-- Constructor for morphisms to the point of a limit multifork. -/
def IsLimit.lift (hK : IsLimit K) {T : C} (k : ∀ a, T ⟶ I.left a)
    (hk : ∀ b, k (J.fst b) ≫ I.fst b = k (J.snd b) ≫ I.snd b) :
    T ⟶ K.pt :=
  hK.lift (Multifork.ofι _ _ k hk)

@[reassoc (attr := simp)]
lemma IsLimit.fac (hK : IsLimit K) {T : C} (k : ∀ a, T ⟶ I.left a)
    (hk : ∀ b, k (J.fst b) ≫ I.fst b = k (J.snd b) ≫ I.snd b) (a : J.L) :
    IsLimit.lift hK k hk ≫ K.ι a = k a :=
  hK.fac _ _

variable (K)

variable [HasProduct I.left] [HasProduct I.right]

@[reassoc (attr := simp)]
theorem pi_condition : Pi.lift K.ι ≫ I.fstPiMap = Pi.lift K.ι ≫ I.sndPiMap := by
  ext
  simp

/-- Given a multifork, we may obtain a fork over `∏ᶜ I.left ⇉ ∏ᶜ I.right`. -/
@[simps pt]
noncomputable def toPiFork (K : Multifork I) : Fork I.fstPiMap I.sndPiMap where
  pt := K.pt
  π :=
    { app := fun x =>
        match x with
        | WalkingParallelPair.zero => Pi.lift K.ι
        | WalkingParallelPair.one => Pi.lift K.ι ≫ I.fstPiMap
      naturality := by
        rintro (_ | _) (_ | _) (_ | _ | _) <;>
          dsimp <;>
          simp only [Category.id_comp, Functor.map_id, parallelPair_obj_zero, Category.comp_id,
            pi_condition, parallelPair_obj_one] }

@[simp]
theorem toPiFork_π_app_zero : K.toPiFork.ι = Pi.lift K.ι :=
  rfl

@[simp]
theorem toPiFork_π_app_one : K.toPiFork.π.app WalkingParallelPair.one = Pi.lift K.ι ≫ I.fstPiMap :=
  rfl

variable (I)

/-- Given a fork over `∏ᶜ I.left ⇉ ∏ᶜ I.right`, we may obtain a multifork. -/
@[simps pt]
noncomputable def ofPiFork (c : Fork I.fstPiMap I.sndPiMap) : Multifork I where
  pt := c.pt
  π :=
    { app := fun x =>
        match x with
        | WalkingMulticospan.left _ => c.ι ≫ Pi.π _ _
        | WalkingMulticospan.right _ => c.ι ≫ I.fstPiMap ≫ Pi.π _ _
      naturality := by
        rintro (_ | _) (_ | _) (_ | _ | _)
        · simp
        · simp
        · dsimp; rw [c.condition_assoc]; simp
        · simp }

@[simp]
theorem ofPiFork_π_app_left (c : Fork I.fstPiMap I.sndPiMap) (a) :
    (ofPiFork I c).ι a = c.ι ≫ Pi.π _ _ :=
  rfl

@[simp]
theorem ofPiFork_π_app_right (c : Fork I.fstPiMap I.sndPiMap) (a) :
    (ofPiFork I c).π.app (WalkingMulticospan.right a) = c.ι ≫ I.fstPiMap ≫ Pi.π _ _ :=
  rfl

end Multifork

namespace MulticospanIndex

variable {J : MulticospanShape.{w, w'}} (I : MulticospanIndex J C)
    [HasProduct I.left] [HasProduct I.right]

/-- `Multifork.toPiFork` as a functor. -/
@[simps]
noncomputable def toPiForkFunctor : Multifork I ⥤ Fork I.fstPiMap I.sndPiMap where
  obj := Multifork.toPiFork
  map {K₁ K₂} f :=
    { hom := f.hom
      w := by
        rintro (_ | _)
        · apply limit.hom_ext
          simp
        · apply limit.hom_ext
          intro j
          simp only [Multifork.toPiFork_π_app_one, Multifork.pi_condition, Category.assoc]
          dsimp [sndPiMap]
          simp }

/-- `Multifork.ofPiFork` as a functor. -/
@[simps]
noncomputable def ofPiForkFunctor : Fork I.fstPiMap I.sndPiMap ⥤ Multifork I where
  obj := Multifork.ofPiFork I
  map {K₁ K₂} f :=
    { hom := f.hom
      w := by rintro (_ | _) <;> simp }

/-- The category of multiforks is equivalent to the category of forks over `∏ᶜ I.left ⇉ ∏ᶜ I.right`.
It then follows from `CategoryTheory.IsLimit.ofPreservesConeTerminal` (or `reflects`) that it
preserves and reflects limit cones.
-/
@[simps]
noncomputable def multiforkEquivPiFork : Multifork I ≌ Fork I.fstPiMap I.sndPiMap where
  functor := toPiForkFunctor I
  inverse := ofPiForkFunctor I
  unitIso :=
    NatIso.ofComponents fun K =>
      Cones.ext (Iso.refl _) (by
        rintro (_ | _) <;> simp)
  counitIso :=
    NatIso.ofComponents fun K => Fork.ext (Iso.refl _)

end MulticospanIndex

namespace Multicofork

variable {J : MultispanShape.{w, w'}} {I : MultispanIndex J C} (K : Multicofork I)

/-- The maps to the cocone point of a multicofork from the objects on the right. -/
def π (b : J.R) : I.right b ⟶ K.pt :=
  K.ι.app (WalkingMultispan.right _)

@[simp]
theorem π_eq_app_right (b) : K.ι.app (WalkingMultispan.right _) = K.π b :=
  rfl

@[simp]
theorem fst_app_right (a) : K.ι.app (WalkingMultispan.left a) = I.fst a ≫ K.π _ := by
  rw [← K.w (WalkingMultispan.Hom.fst a)]
  rfl

@[reassoc]
theorem snd_app_right (a) : K.ι.app (WalkingMultispan.left a) = I.snd a ≫ K.π _ := by
  rw [← K.w (WalkingMultispan.Hom.snd a)]
  rfl

@[reassoc (attr := simp)]
lemma π_comp_hom (K₁ K₂ : Multicofork I) (f : K₁ ⟶ K₂) (b : J.R) : K₁.π b ≫ f.hom = K₂.π b :=
  f.w _

/-- Construct a multicofork using a collection `π` of morphisms. -/
@[simps]
def ofπ {J : MultispanShape.{w, w'}} (I : MultispanIndex J C)
    (P : C) (π : ∀ b, I.right b ⟶ P)
    (w : ∀ a, I.fst a ≫ π (J.fst a) = I.snd a ≫ π (J.snd a)) : Multicofork I where
  pt := P
  ι :=
    { app := fun x =>
        match x with
        | WalkingMultispan.left a => I.fst a ≫ π _
        | WalkingMultispan.right _ => π _
      naturality := by
        rintro (_ | _) (_ | _) (_ | _ | _) <;> dsimp <;>
          simp only [Functor.map_id, MultispanIndex.multispan_obj_left,
            Category.id_comp, Category.comp_id, MultispanIndex.multispan_obj_right]
        symm
        apply w }

@[reassoc (attr := simp)]
theorem condition (a) : I.fst a ≫ K.π (J.fst a) = I.snd a ≫ K.π (J.snd a) := by
  rw [← K.snd_app_right, ← K.fst_app_right]

/-- This definition provides a convenient way to show that a multicofork is a colimit. -/
@[simps]
def IsColimit.mk (desc : ∀ E : Multicofork I, K.pt ⟶ E.pt)
    (fac : ∀ (E : Multicofork I) (i : J.R), K.π i ≫ desc E = E.π i)
    (uniq : ∀ (E : Multicofork I) (m : K.pt ⟶ E.pt), (∀ i : J.R, K.π i ≫ m = E.π i) → m = desc E) :
    IsColimit K :=
  { desc
    fac := by
      rintro S (a | b)
      · rw [← K.w (WalkingMultispan.Hom.fst a), ← S.w (WalkingMultispan.Hom.fst a),
          Category.assoc]
        congr 1
        apply fac
      · apply fac
    uniq := by
      intro S m hm
      apply uniq
      intro i
      apply hm }

variable {K}

lemma IsColimit.hom_ext (hK : IsColimit K) {T : C} {f g : K.pt ⟶ T}
    (h : ∀ a, K.π a ≫ f = K.π a ≫ g) : f = g := by
  apply hK.hom_ext
  rintro (_ | _) <;> simp [h]

/-- Constructor for morphisms from the point of a colimit multicofork. -/
def IsColimit.desc (hK : IsColimit K) {T : C} (k : ∀ a, I.right a ⟶ T)
    (hk : ∀ b, I.fst b ≫ k (J.fst b) = I.snd b ≫ k (J.snd b)) :
    K.pt ⟶ T :=
  hK.desc (Multicofork.ofπ _ _ k hk)

@[reassoc (attr := simp)]
lemma IsColimit.fac (hK : IsColimit K) {T : C} (k : ∀ a, I.right a ⟶ T)
    (hk : ∀ b, I.fst b ≫ k (J.fst b) = I.snd b ≫ k (J.snd b)) (a : J.R) :
    K.π a ≫ IsColimit.desc hK k hk = k a :=
  hK.fac _ _

variable (K) [HasCoproduct I.left] [HasCoproduct I.right]

@[reassoc (attr := simp)]
theorem sigma_condition : I.fstSigmaMap ≫ Sigma.desc K.π = I.sndSigmaMap ≫ Sigma.desc K.π := by
  ext
  simp

/-- Given a multicofork, we may obtain a cofork over `∐ I.left ⇉ ∐ I.right`. -/
@[simps pt]
noncomputable def toSigmaCofork (K : Multicofork I) : Cofork I.fstSigmaMap I.sndSigmaMap where
  pt := K.pt
  ι :=
    { app := fun x =>
        match x with
        | WalkingParallelPair.zero => I.fstSigmaMap ≫ Sigma.desc K.π
        | WalkingParallelPair.one => Sigma.desc K.π
      naturality := by
        rintro (_ | _) (_ | _) (_ | _ | _) <;> dsimp <;>
          simp only [Functor.map_id, parallelPair_obj_zero,
            parallelPair_obj_one, sigma_condition, Category.id_comp, Category.comp_id] }

@[simp]
theorem toSigmaCofork_π : K.toSigmaCofork.π = Sigma.desc K.π :=
  rfl

variable (I)

/-- Given a cofork over `∐ I.left ⇉ ∐ I.right`, we may obtain a multicofork. -/
@[simps pt]
noncomputable def ofSigmaCofork (c : Cofork I.fstSigmaMap I.sndSigmaMap) : Multicofork I where
  pt := c.pt
  ι :=
    { app := fun x =>
        match x with
        | WalkingMultispan.left a => (Sigma.ι I.left a :) ≫ I.fstSigmaMap ≫ c.π
        | WalkingMultispan.right b => (Sigma.ι I.right b :) ≫ c.π
      naturality := by
        rintro (_ | _) (_ | _) (_ | _ | _)
        · simp
        · simp
        · simp [c.condition]
        · simp }

@[simp]
theorem ofSigmaCofork_ι_app_left (c : Cofork I.fstSigmaMap I.sndSigmaMap) (a) :
    (ofSigmaCofork I c).ι.app (WalkingMultispan.left a) =
      (Sigma.ι I.left a :) ≫ I.fstSigmaMap ≫ c.π :=
  rfl

-- LHS simplifies; `(d)simp`-normal form is `ofSigmaCofork_ι_app_right'`
theorem ofSigmaCofork_ι_app_right (c : Cofork I.fstSigmaMap I.sndSigmaMap) (b) :
    (ofSigmaCofork I c).ι.app (WalkingMultispan.right b) = (Sigma.ι I.right b :) ≫ c.π :=
  rfl

@[simp]
theorem ofSigmaCofork_ι_app_right' (c : Cofork I.fstSigmaMap I.sndSigmaMap) (b) :
    π (ofSigmaCofork I c) b = (Sigma.ι I.right b :) ≫ c.π :=
  rfl

variable {I} in
/-- Constructor for isomorphisms between multicoforks. -/
@[simps!]
def ext {K K' : Multicofork I}
    (e : K.pt ≅ K'.pt) (h : ∀ (i : J.R), K.π i ≫ e.hom = K'.π i := by cat_disch) :
    K ≅ K' :=
  Cocones.ext e (by rintro (i | j) <;> simp [h])

end Multicofork

namespace MultispanIndex

variable {J : MultispanShape.{w, w'}} (I : MultispanIndex J C)
  [HasCoproduct I.left] [HasCoproduct I.right]

/-- `Multicofork.toSigmaCofork` as a functor. -/
@[simps]
noncomputable def toSigmaCoforkFunctor : Multicofork I ⥤ Cofork I.fstSigmaMap I.sndSigmaMap where
  obj := Multicofork.toSigmaCofork
  map {K₁ K₂} f :=
  { hom := f.hom
    w := by
      rintro (_ | _)
      all_goals {
        apply colimit.hom_ext
        rintro ⟨j⟩
        simp } }

/-- `Multicofork.ofSigmaCofork` as a functor. -/
@[simps]
noncomputable def ofSigmaCoforkFunctor : Cofork I.fstSigmaMap I.sndSigmaMap ⥤ Multicofork I where
  obj := Multicofork.ofSigmaCofork I
  map {K₁ K₂} f :=
    { hom := f.hom
      w := by rintro (_ | _) <;> simp }

/--
The category of multicoforks is equivalent to the category of coforks over `∐ I.left ⇉ ∐ I.right`.
It then follows from `CategoryTheory.IsColimit.ofPreservesCoconeInitial` (or `reflects`) that
it preserves and reflects colimit cocones.
-/
@[simps]
noncomputable def multicoforkEquivSigmaCofork :
    Multicofork I ≌ Cofork I.fstSigmaMap I.sndSigmaMap where
  functor := toSigmaCoforkFunctor I
  inverse := ofSigmaCoforkFunctor I
  unitIso := NatIso.ofComponents fun K => Cocones.ext (Iso.refl _) (by
      rintro (_ | _) <;> simp)
  counitIso := NatIso.ofComponents fun K =>
    Cofork.ext (Iso.refl _)
      (by
        -- Porting note (https://github.com/leanprover-community/mathlib4/issues/11041): in mathlib3 this was just `ext` and I don't know why it's not here
        apply Limits.colimit.hom_ext
        rintro ⟨j⟩
        simp)

end MultispanIndex

/-- For `I : MulticospanIndex J C`, we say that it has a multiequalizer if the associated
  multicospan has a limit. -/
abbrev HasMultiequalizer {J : MulticospanShape.{w, w'}} (I : MulticospanIndex J C) :=
  HasLimit I.multicospan

noncomputable section

/-- The multiequalizer of `I : MulticospanIndex J C`. -/
abbrev multiequalizer {J : MulticospanShape.{w, w'}} (I : MulticospanIndex J C)
    [HasMultiequalizer I] : C :=
  limit I.multicospan

/-- For `I : MultispanIndex J C`, we say that it has a multicoequalizer if
  the associated multicospan has a limit. -/
abbrev HasMulticoequalizer {J : MultispanShape.{w, w'}} (I : MultispanIndex J C) :=
  HasColimit I.multispan

/-- The multicoequalizer of `I : MultispanIndex J C`. -/
abbrev multicoequalizer {J : MultispanShape.{w, w'}} (I : MultispanIndex J C)
    [HasMulticoequalizer I] : C :=
  colimit I.multispan

namespace Multiequalizer

variable {J : MulticospanShape.{w, w'}} (I : MulticospanIndex J C) [HasMultiequalizer I]

/-- The canonical map from the multiequalizer to the objects on the left. -/
abbrev ι (a : J.L) : multiequalizer I ⟶ I.left a :=
  limit.π _ (WalkingMulticospan.left a)

/-- The multifork associated to the multiequalizer. -/
abbrev multifork : Multifork I :=
  limit.cone _

@[simp]
theorem multifork_ι (a) : (Multiequalizer.multifork I).ι a = Multiequalizer.ι I a :=
  rfl

@[simp]
theorem multifork_π_app_left (a) :
    (Multiequalizer.multifork I).π.app (WalkingMulticospan.left a) = Multiequalizer.ι I a :=
  rfl

@[reassoc]
theorem condition (b) :
    Multiequalizer.ι I (J.fst b) ≫ I.fst b = Multiequalizer.ι I (J.snd b) ≫ I.snd b :=
  Multifork.condition _ _

/-- Construct a morphism to the multiequalizer from its universal property. -/
abbrev lift (W : C) (k : ∀ a, W ⟶ I.left a)
    (h : ∀ b, k (J.fst b) ≫ I.fst b = k (J.snd b) ≫ I.snd b) : W ⟶ multiequalizer I :=
  limit.lift _ (Multifork.ofι I _ k h)

@[reassoc]
theorem lift_ι (W : C) (k : ∀ a, W ⟶ I.left a)
    (h : ∀ b, k (J.fst b) ≫ I.fst b = k (J.snd b) ≫ I.snd b) (a) :
    Multiequalizer.lift I _ k h ≫ Multiequalizer.ι I a = k _ :=
  limit.lift_π _ _

@[ext]
theorem hom_ext {W : C} (i j : W ⟶ multiequalizer I)
    (h : ∀ a, i ≫ Multiequalizer.ι I a = j ≫ Multiequalizer.ι I a) : i = j :=
  Multifork.IsLimit.hom_ext (limit.isLimit _) h

variable [HasProduct I.left] [HasProduct I.right]

instance : HasEqualizer I.fstPiMap I.sndPiMap :=
  ⟨⟨⟨_, IsLimit.ofPreservesConeTerminal I.multiforkEquivPiFork.functor (limit.isLimit _)⟩⟩⟩

/-- The multiequalizer is isomorphic to the equalizer of `∏ᶜ I.left ⇉ ∏ᶜ I.right`. -/
def isoEqualizer : multiequalizer I ≅ equalizer I.fstPiMap I.sndPiMap :=
  limit.isoLimitCone
    ⟨_, IsLimit.ofPreservesConeTerminal I.multiforkEquivPiFork.inverse (limit.isLimit _)⟩

/-- The canonical injection `multiequalizer I ⟶ ∏ᶜ I.left`. -/
def ιPi : multiequalizer I ⟶ ∏ᶜ I.left :=
  (isoEqualizer I).hom ≫ equalizer.ι I.fstPiMap I.sndPiMap

@[reassoc (attr := simp)]
theorem ιPi_π (a) : ιPi I ≫ Pi.π I.left a = ι I a := by
  rw [ιPi, Category.assoc, ← Iso.eq_inv_comp, isoEqualizer]
  simp

instance : Mono (ιPi I) := mono_comp _ _

end Multiequalizer

namespace Multicoequalizer

variable {J : MultispanShape.{w, w'}} (I : MultispanIndex J C) [HasMulticoequalizer I]

/-- The canonical map from the multiequalizer to the objects on the left. -/
abbrev π (b : J.R) : I.right b ⟶ multicoequalizer I :=
  colimit.ι I.multispan (WalkingMultispan.right _)

/-- The multicofork associated to the multicoequalizer. -/
abbrev multicofork : Multicofork I :=
  colimit.cocone _

@[simp]
theorem multicofork_π (b) : (Multicoequalizer.multicofork I).π b = Multicoequalizer.π I b :=
  rfl

theorem multicofork_ι_app_right (b) :
    (Multicoequalizer.multicofork I).ι.app (WalkingMultispan.right b) = Multicoequalizer.π I b :=
  rfl

/-- `@[simp]`-normal form of multicofork_ι_app_right. -/
@[simp]
theorem multicofork_ι_app_right' (b) :
    colimit.ι (MultispanIndex.multispan I) (WalkingMultispan.right b) = π I b :=
  rfl

@[reassoc]
theorem condition (a) :
    I.fst a ≫ Multicoequalizer.π I (J.fst a) = I.snd a ≫ Multicoequalizer.π I (J.snd a) :=
  Multicofork.condition _ _

/-- Construct a morphism from the multicoequalizer from its universal property. -/
abbrev desc (W : C) (k : ∀ b, I.right b ⟶ W)
    (h : ∀ a, I.fst a ≫ k (J.fst a) = I.snd a ≫ k (J.snd a)) : multicoequalizer I ⟶ W :=
  colimit.desc _ (Multicofork.ofπ I _ k h)

@[reassoc]
theorem π_desc (W : C) (k : ∀ b, I.right b ⟶ W)
    (h : ∀ a, I.fst a ≫ k (J.fst a) = I.snd a ≫ k (J.snd a)) (b) :
    Multicoequalizer.π I b ≫ Multicoequalizer.desc I _ k h = k _ :=
  colimit.ι_desc _ _

@[ext]
theorem hom_ext {W : C} (i j : multicoequalizer I ⟶ W)
    (h : ∀ b, Multicoequalizer.π I b ≫ i = Multicoequalizer.π I b ≫ j) : i = j :=
  colimit.hom_ext
    (by
      rintro (a | b)
      · simp_rw [← colimit.w I.multispan (WalkingMultispan.Hom.fst a), Category.assoc, h]
      · apply h)

variable [HasCoproduct I.left] [HasCoproduct I.right]

instance : HasCoequalizer I.fstSigmaMap I.sndSigmaMap :=
  ⟨⟨⟨_,
      IsColimit.ofPreservesCoconeInitial
        I.multicoforkEquivSigmaCofork.functor (colimit.isColimit _)⟩⟩⟩

/-- The multicoequalizer is isomorphic to the coequalizer of `∐ I.left ⇉ ∐ I.right`. -/
def isoCoequalizer : multicoequalizer I ≅ coequalizer I.fstSigmaMap I.sndSigmaMap :=
  colimit.isoColimitCocone
    ⟨_,
      IsColimit.ofPreservesCoconeInitial I.multicoforkEquivSigmaCofork.inverse
        (colimit.isColimit _)⟩

/-- The canonical projection `∐ I.right ⟶ multicoequalizer I`. -/
def sigmaπ : ∐ I.right ⟶ multicoequalizer I :=
  coequalizer.π I.fstSigmaMap I.sndSigmaMap ≫ (isoCoequalizer I).inv

@[reassoc (attr := simp)]
theorem ι_sigmaπ (b) : Sigma.ι I.right b ≫ sigmaπ I = π I b := by
  rw [sigmaπ, ← Category.assoc, Iso.comp_inv_eq, isoCoequalizer]
  simp

instance : Epi (sigmaπ I) := epi_comp _ _

end Multicoequalizer

end

/-- The inclusion functor `WalkingMultispan (.ofLinearOrder ι) ⥤ WalkingMultispan (.prod ι)`. -/
@[simps!]
def WalkingMultispan.inclusionOfLinearOrder (ι : Type w) [LinearOrder ι] :
    WalkingMultispan (.ofLinearOrder ι) ⥤ WalkingMultispan (.prod ι) :=
  MultispanIndex.multispan
    { left j := .left j.1
      right i := .right i
      fst j := WalkingMultispan.Hom.fst (J := .prod ι) j.1
      snd j := WalkingMultispan.Hom.snd (J := .prod ι) j.1 }

section symmetry

namespace MultispanIndex

variable {ι : Type w} (I : MultispanIndex (.prod ι) C)

/-- Structure expressing a symmetry of `I : MultispanIndex (.prod ι) C` which
allows to compare the corresponding multicoequalizer to the multicoequalizer
of `I.toLinearOrder`. -/
structure SymmStruct where
  /-- the symmetry isomorphism -/
  iso (i j : ι) : I.left ⟨i, j⟩ ≅ I.left ⟨j, i⟩
  iso_hom_fst (i j : ι) : (iso i j).hom ≫ I.fst ⟨j, i⟩ = I.snd ⟨i, j⟩
  iso_hom_snd (i j : ι) : (iso i j).hom ≫ I.snd ⟨j, i⟩ = I.fst ⟨i, j⟩
  fst_eq_snd (i : ι) : I.fst ⟨i, i⟩ = I.snd ⟨i, i⟩

attribute [reassoc] SymmStruct.iso_hom_fst SymmStruct.iso_hom_snd

variable [LinearOrder ι]

/-- The multispan index for `MultispanShape.ofLinearOrder ι` deduced from
a multispan index for `MultispanShape.prod ι` when `ι` is linearly ordered. -/
@[simps]
def toLinearOrder : MultispanIndex (.ofLinearOrder ι) C where
  left j := I.left j.1
  right i := I.right i
  fst j := I.fst j.1
  snd j := I.snd j.1

/-- Given a linearly ordered type `ι` and `I : MultispanIndex (.prod ι) C`,
this is the isomorphism of functors between
`WalkingMultispan.inclusionOfLinearOrder ι ⋙ I.multispan`
and `I.toLinearOrder.multispan`. -/
@[simps!]
def toLinearOrderMultispanIso :
    WalkingMultispan.inclusionOfLinearOrder ι ⋙ I.multispan ≅
      I.toLinearOrder.multispan :=
  NatIso.ofComponents (fun i ↦ match i with
    | .left _ => Iso.refl _
    | .right _ => Iso.refl _)

end MultispanIndex

namespace Multicofork

variable {ι : Type w} [LinearOrder ι] {I : MultispanIndex (.prod ι) C}

/-- The multicofork for `I.toLinearOrder` deduced from a multicofork
for `I : MultispanIndex (.prod ι) C` when `ι` is linearly ordered. -/
def toLinearOrder (c : Multicofork I) : Multicofork I.toLinearOrder :=
  Multicofork.ofπ _ c.pt c.π (fun _ ↦ c.condition _)

/-- The multicofork for `I : MultispanIndex (.prod ι) C` deduced from
a multicofork for `I.toLinearOrder` when `ι` is linearly ordered
and `I` is symmetric. -/
def ofLinearOrder (c : Multicofork I.toLinearOrder) (h : I.SymmStruct) :
    Multicofork I :=
  Multicofork.ofπ _ c.pt c.π (by
    rintro ⟨x, y⟩
    obtain hxy | rfl | hxy := lt_trichotomy x y
    · exact c.condition ⟨⟨x, y⟩, hxy⟩
    · simp [h.fst_eq_snd]
    · have := c.condition ⟨⟨y, x⟩, hxy⟩
      dsimp at this ⊢
      rw [← h.iso_hom_fst_assoc, ← h.iso_hom_snd_assoc, this])

/-- If `ι` is a linearly ordered type, `I : MultispanIndex (.prod ι) C`, and
`c` a colimit multicofork for `I`, then `c.toLinearOrder` is a colimit
multicofork for `I.toLinearOrder`. -/
def isColimitToLinearOrder (c : Multicofork I) (hc : IsColimit c) (h : I.SymmStruct) :
    IsColimit c.toLinearOrder :=
  Multicofork.IsColimit.mk _ (fun s ↦ hc.desc (ofLinearOrder s h))
    (fun s _ ↦ hc.fac (ofLinearOrder s h) _)
    (fun s m hm ↦ Multicofork.IsColimit.hom_ext hc (fun i ↦ by
      have := hc.fac (ofLinearOrder s h) (.right i)
      dsimp at this
      rw [this]
      apply hm))

end Multicofork

end symmetry

end CategoryTheory.Limits<|MERGE_RESOLUTION|>--- conflicted
+++ resolved
@@ -188,7 +188,6 @@
 lemma Hom.comp_eq_comp {X Y Z : WalkingMultispan J}
     (f : X ⟶ Y) (g : Y ⟶ Z) : Hom.comp f g = f ≫ g := rfl
 
-<<<<<<< HEAD
 instance (a : WalkingMultispan J) : Unique (a ⟶ a) where
   default := 𝟙 _
   uniq := by rintro ⟨⟩; rfl
@@ -224,7 +223,7 @@
       · exact ⟨Sum.inr ⟨⟨⟩, rfl⟩, rfl⟩
     · infer_instance
     · infer_instance
-=======
+
 variable (J) in
 /-- The bijection `WalkingMultispan J ≃ J.L ⊕ J.R`. -/
 def equiv : WalkingMultispan J ≃ J.L ⊕ J.R where
@@ -249,7 +248,6 @@
         (fun a ↦ Arrow.mk (Hom.snd a : left _ ⟶ right _)))
   left_inv := by rintro ⟨_, _, (_ | _ | _)⟩ <;> rfl
   right_inv := by rintro (_ | _ | _) <;> rfl
->>>>>>> 24377202
 
 end WalkingMultispan
 
