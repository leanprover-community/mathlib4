--- conflicted
+++ resolved
@@ -640,11 +640,7 @@
 instance compCreatesLimits [CreatesLimitsOfSize.{w, w'} F] [CreatesLimitsOfSize.{w, w'} G] :
     CreatesLimitsOfSize.{w, w'} (F ⋙ G) where CreatesLimitsOfShape := inferInstance
 
-<<<<<<< HEAD
-instance compPreservesLimitOfCreates [CreatesLimit K F] [PreservesLimit K (F ⋙ G)] :
-=======
 instance preservesLimit_comp_of_createsLimit [CreatesLimit K F] [PreservesLimit K (F ⋙ G)] :
->>>>>>> 49e5379e
     PreservesLimit (K ⋙ F) G where
   preserves hc := ⟨IsLimit.ofIsoLimit (isLimitOfPreserves (F ⋙ G) (liftedLimitIsLimit hc))
     ((Functor.mapConeMapCone (liftLimit hc)).symm ≪≫
@@ -667,11 +663,7 @@
 instance compCreatesColimits [CreatesColimitsOfSize.{w, w'} F] [CreatesColimitsOfSize.{w, w'} G] :
     CreatesColimitsOfSize.{w, w'} (F ⋙ G) where CreatesColimitsOfShape := inferInstance
 
-<<<<<<< HEAD
-instance compPreservesColimitOfCreates [CreatesColimit K F] [PreservesColimit K (F ⋙ G)] :
-=======
 instance preservesColimit_comp_of_createsColimit [CreatesColimit K F] [PreservesColimit K (F ⋙ G)] :
->>>>>>> 49e5379e
     PreservesColimit (K ⋙ F) G where
   preserves hc := ⟨IsColimit.ofIsoColimit (isColimitOfPreserves (F ⋙ G) (liftedColimitIsColimit hc))
     ((Functor.mapCoconeMapCocone (liftColimit hc)).symm ≪≫
