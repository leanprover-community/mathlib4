--- conflicted
+++ resolved
@@ -188,11 +188,6 @@
 
 lemma mono_of_injective' [HasCoproduct (X ∘ ι)] [HasCoproduct X]
     [HasCoproduct (fun (k : ((Set.range ι)ᶜ : Set I)) => X k.1)] :
-<<<<<<< HEAD
-    Mono (Sigma.desc (f := X ∘ ι) (fun i => Sigma.ι X (ι i))) :=
-  mono_of_injective X ι hι _ _ (colimit.isColimit _) (colimit.isColimit _)
-
-=======
     Mono (Sigma.desc (f := X ∘ ι) (fun j => Sigma.ι X (ι j))) :=
   mono_of_injective X ι hι _ _ (colimit.isColimit _) (colimit.isColimit _)
 
@@ -205,7 +200,6 @@
   rw [Sigma.ι_comp_map', id_comp, colimit.ι_desc]
   simp
 
->>>>>>> e5de077c
 end
 
 section
@@ -227,7 +221,6 @@
 
 end
 
-<<<<<<< HEAD
 open Functor
 
 section Preservation
@@ -258,8 +251,6 @@
 
 end Concrete
 
-=======
->>>>>>> e5de077c
 end MonoCoprod
 
 end Limits
