--- conflicted
+++ resolved
@@ -214,22 +214,12 @@
     limit.π F j ((limitEquivSections F).symm x) = (x : ∀ j, F.obj j) j :=
   isLimitEquivSections_symm_apply _ _ _
 
-<<<<<<< HEAD
 /-- The limit of a functor `F : J ⥤ Type _` is naturally isomorphic to `F.sections`. -/
 noncomputable def limNatIsoSectionsFunctor :
     (lim : (J ⥤ Type max u v) ⥤ _) ≅ Functor.sectionsFunctor _ :=
   NatIso.ofComponents (fun _ ↦ (limitEquivSections _).toIso)
     fun f ↦ funext fun x ↦ Subtype.ext <| funext fun _ ↦ congrFun (limMap_π f _) x
 
--- Porting note: `limitEquivSections_symm_apply'` was removed because the linter
---   complains it is unnecessary
---@[simp]
---theorem limitEquivSections_symm_apply' (F : J ⥤ Type v) (x : F.sections) (j : J) :
---    limit.π F j ((limitEquivSections.{v, v} F).symm x) = (x : ∀ j, F.obj j) j :=
---  isLimitEquivSections_symm_apply _ _ _
-
-=======
->>>>>>> d6338631
 -- Porting note (https://github.com/leanprover-community/mathlib4/issues/11182): removed @[ext]
 /-- Construct a term of `limit F : Type u` from a family of terms `x : Π j, F.obj j`
 which are "coherent": `∀ (j j') (f : j ⟶ j'), F.map f (x j) = x j'`.
