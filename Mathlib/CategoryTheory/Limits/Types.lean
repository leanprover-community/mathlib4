--- conflicted
+++ resolved
@@ -280,32 +280,20 @@
 -- TODO: are there other limits lemmas that should have `_apply` versions?
 -- Can we generate these like with `@[reassoc]`?
 -- PROJECT: prove these for any concrete category where the forgetful functor preserves limits?
-<<<<<<< HEAD
--- Porting note: @[simp] was removed because the linter said it was useless
-=======
 -- Porting note (#11119): @[simp] was removed because the linter said it was useless
->>>>>>> b4d17851
 --@[simp]
 theorem Limit.w_apply {F : J ⥤ Type u} {j j' : J} {x : limit F} (f : j ⟶ j') :
     F.map f (limit.π F j x) = limit.π F j' x :=
   congr_fun (limit.w F f) x
 #align category_theory.limits.types.limit.w_apply CategoryTheory.Limits.Types.Limit.w_apply
 
-<<<<<<< HEAD
--- Porting note: @[simp] was removed because the linter said it was useless
-=======
 -- Porting note (#11119): @[simp] was removed because the linter said it was useless
->>>>>>> b4d17851
 theorem Limit.lift_π_apply (F : J ⥤ Type u) (s : Cone F) (j : J) (x : s.pt) :
     limit.π F j (limit.lift F s x) = s.π.app j x :=
   congr_fun (limit.lift_π s j) x
 #align category_theory.limits.types.limit.lift_π_apply CategoryTheory.Limits.Types.Limit.lift_π_apply
 
-<<<<<<< HEAD
--- Porting note: @[simp] was removed because the linter said it was useless
-=======
 -- Porting note (#11119): @[simp] was removed because the linter said it was useless
->>>>>>> b4d17851
 theorem Limit.map_π_apply {F G : J ⥤ Type u} (α : F ⟶ G) (j : J) (x : limit F) :
     limit.π G j (limMap α x) = α.app j (limit.π F j x) :=
   congr_fun (limMap_π α j) x
@@ -431,31 +419,19 @@
   simp
 #align category_theory.limits.types.colimit_equiv_quot_apply CategoryTheory.Limits.Types.colimitEquivQuot_apply
 
-<<<<<<< HEAD
--- Porting note: @[simp] was removed because the linter said it was useless
-=======
 -- Porting note (#11119): @[simp] was removed because the linter said it was useless
->>>>>>> b4d17851
 theorem Colimit.w_apply {F : J ⥤ TypeMax.{v, u}} {j j' : J} {x : F.obj j} (f : j ⟶ j') :
     colimit.ι F j' (F.map f x) = colimit.ι F j x :=
   congr_fun (colimit.w F f) x
 #align category_theory.limits.types.colimit.w_apply CategoryTheory.Limits.Types.Colimit.w_apply
 
-<<<<<<< HEAD
--- Porting note: @[simp] was removed because the linter said it was useless
-=======
 -- Porting note (#11119): @[simp] was removed because the linter said it was useless
->>>>>>> b4d17851
 theorem Colimit.ι_desc_apply (F : J ⥤ TypeMax.{v, u}) (s : Cocone F) (j : J) (x : F.obj j) :
     colimit.desc F s (colimit.ι F j x) = s.ι.app j x :=
    congr_fun (colimit.ι_desc s j) x
 #align category_theory.limits.types.colimit.ι_desc_apply CategoryTheory.Limits.Types.Colimit.ι_desc_apply
 
-<<<<<<< HEAD
--- Porting note: @[simp] was removed because the linter said it was useless
-=======
 -- Porting note (#11119): @[simp] was removed because the linter said it was useless
->>>>>>> b4d17851
 theorem Colimit.ι_map_apply {F G : J ⥤ TypeMax.{v, u}} (α : F ⟶ G) (j : J) (x : F.obj j) :
     colim.map α (colimit.ι F j x) = colimit.ι G j (α.app j x) :=
   congr_fun (colimit.ι_map α j) x
