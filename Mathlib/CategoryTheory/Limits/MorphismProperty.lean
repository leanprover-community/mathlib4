/-
Copyright (c) 2024 Christian Merten. All rights reserved.
Released under Apache 2.0 license as described in the file LICENSE.
Authors: Christian Merten
-/
import Mathlib.CategoryTheory.Limits.Comma
import Mathlib.CategoryTheory.Limits.Constructions.Over.Basic
import Mathlib.CategoryTheory.Limits.FullSubcategory
import Mathlib.CategoryTheory.MorphismProperty.Comma
import Mathlib.CategoryTheory.MorphismProperty.Limits
import Mathlib.CategoryTheory.ObjectProperty.LimitsOfShape

/-!
# (Co)limits in subcategories of comma categories defined by morphism properties

-/

namespace CategoryTheory

open Limits MorphismProperty.Comma

variable {T : Type*} [Category T] (P : MorphismProperty T)

namespace MorphismProperty.Comma

variable {A B J : Type*} [Category A] [Category B] [Category J] {L : A ⥤ T} {R : B ⥤ T}
variable (D : J ⥤ P.Comma L R ⊤ ⊤)

/-- If `P` is closed under limits of shape `J` in `Comma L R`, then when `D` has
a limit in `Comma L R`, the forgetful functor creates this limit. -/
noncomputable def forgetCreatesLimitOfClosed
<<<<<<< HEAD
    (h : ObjectProperty.IsClosedUnderLimitsOfShape (fun f : Comma L R ↦ P f.hom) J)
=======
    (h : ClosedUnderLimitsOfShape J (P.commaObj L R))
>>>>>>> 3576a645
    [HasLimit (D ⋙ forget L R P ⊤ ⊤)] :
    CreatesLimit D (forget L R P ⊤ ⊤) :=
  createsLimitOfFullyFaithfulOfIso
    (⟨limit (D ⋙ forget L R P ⊤ ⊤),
      ObjectProperty.prop_limit (fun f : Comma L R ↦ P f.hom) _
        fun j ↦ (D.obj j).prop⟩) (Iso.refl _)

/-- If `Comma L R` has limits of shape `J` and `Comma L R` is closed under limits of shape
`J`, then `forget L R P ⊤ ⊤` creates limits of shape `J`. -/
noncomputable def forgetCreatesLimitsOfShapeOfClosed [HasLimitsOfShape J (Comma L R)]
<<<<<<< HEAD
    (h : ObjectProperty.IsClosedUnderLimitsOfShape (fun f : Comma L R ↦ P f.hom) J) :
=======
    (h : ClosedUnderLimitsOfShape J (P.commaObj L R)) :
>>>>>>> 3576a645
    CreatesLimitsOfShape J (forget L R P ⊤ ⊤) where
  CreatesLimit := forgetCreatesLimitOfClosed _ _ h

lemma hasLimit_of_closedUnderLimitsOfShape
<<<<<<< HEAD
    (h : ObjectProperty.IsClosedUnderLimitsOfShape (fun f : Comma L R ↦ P f.hom) J)
=======
    (h : ClosedUnderLimitsOfShape J (P.commaObj L R))
>>>>>>> 3576a645
    [HasLimit (D ⋙ forget L R P ⊤ ⊤)] :
    HasLimit D :=
  haveI : CreatesLimit D (forget L R P ⊤ ⊤) := forgetCreatesLimitOfClosed _ D h
  hasLimit_of_created D (forget L R P ⊤ ⊤)

lemma hasLimitsOfShape_of_closedUnderLimitsOfShape [HasLimitsOfShape J (Comma L R)]
<<<<<<< HEAD
    (h : ObjectProperty.IsClosedUnderLimitsOfShape (fun f : Comma L R ↦ P f.hom) J) :
=======
    (h : ClosedUnderLimitsOfShape J (P.commaObj L R)) :
>>>>>>> 3576a645
    HasLimitsOfShape J (P.Comma L R ⊤ ⊤) where
  has_limit _ := hasLimit_of_closedUnderLimitsOfShape _ _ h

/-- If `P` is closed under colimits of shape `J` in `Comma L R`, then when `D` has
a colimit in `Comma L R`, the forgetful functor creates this colimit. -/
noncomputable def forgetCreatesColimitOfClosed
    (h : ClosedUnderColimitsOfShape J (P.commaObj L R))
    [HasColimit (D ⋙ forget L R P ⊤ ⊤)] :
    CreatesColimit D (forget L R P ⊤ ⊤) :=
  createsColimitOfFullyFaithfulOfIso
    (⟨colimit (D ⋙ forget L R P ⊤ ⊤), h.colimit fun j ↦ (D.obj j).prop⟩)
    (Iso.refl _)

/-- If `Comma L R` has colimits of shape `J` and `Comma L R` is closed under colimits of shape
`J`, then `forget L R P ⊤ ⊤` creates colimits of shape `J`. -/
noncomputable def forgetCreatesColimitsOfShapeOfClosed [HasColimitsOfShape J (Comma L R)]
    (h : ClosedUnderColimitsOfShape J (P.commaObj L R)) :
    CreatesColimitsOfShape J (forget L R P ⊤ ⊤) where
  CreatesColimit := forgetCreatesColimitOfClosed _ _ h

lemma hasColimit_of_closedUnderColimitsOfShape
    (h : ClosedUnderColimitsOfShape J (P.commaObj L R))
    [HasColimit (D ⋙ forget L R P ⊤ ⊤)] :
    HasColimit D :=
  haveI : CreatesColimit D (forget L R P ⊤ ⊤) := forgetCreatesColimitOfClosed _ D h
  hasColimit_of_created D (forget L R P ⊤ ⊤)

lemma hasColimitsOfShape_of_closedUnderColimitsOfShape [HasColimitsOfShape J (Comma L R)]
    (h : ClosedUnderColimitsOfShape J (P.commaObj L R)) :
    HasColimitsOfShape J (P.Comma L R ⊤ ⊤) where
  has_colimit _ := hasColimit_of_closedUnderColimitsOfShape _ _ h

end MorphismProperty.Comma

section

variable {A : Type*} [Category A] {L : A ⥤ T}

lemma CostructuredArrow.closedUnderLimitsOfShape_discrete_empty [L.Faithful] [L.Full] {Y : A}
    [P.ContainsIdentities] [P.RespectsIso] :
<<<<<<< HEAD
    ObjectProperty.IsClosedUnderLimitsOfShape (fun f : CostructuredArrow L (L.obj Y) ↦ P f.hom)
      (Discrete PEmpty.{1}) where
  limitsOfShape_le := by
    rintro X ⟨p⟩
    let e : X ≅ CostructuredArrow.mk (𝟙 (L.obj Y)) :=
      p.isLimit.conePointUniqueUpToIso ((IsLimit.postcomposeInvEquiv
        (Functor.emptyExt _ _) _).2 CostructuredArrow.mkIdTerminal)
    rw [P.costructuredArrow_iso_iff e]
    simpa using P.id_mem (L.obj Y)
=======
    ClosedUnderLimitsOfShape (Discrete PEmpty.{1})
      (P.costructuredArrowObj L (X := L.obj Y)) := by
  rintro D c hc -
  have : D = Functor.empty _ := Functor.empty_ext' _ _
  subst this
  let e : c.pt ≅ CostructuredArrow.mk (𝟙 (L.obj Y)) :=
    hc.conePointUniqueUpToIso CostructuredArrow.mkIdTerminal
  rw [P.costructuredArrowObj_iff, P.costructuredArrow_iso_iff e]
  simpa using P.id_mem (L.obj Y)
>>>>>>> 3576a645

end

section

variable {X : T}

lemma Over.closedUnderLimitsOfShape_discrete_empty [P.ContainsIdentities] [P.RespectsIso] :
<<<<<<< HEAD
    ObjectProperty.IsClosedUnderLimitsOfShape (fun f : Over X ↦ P f.hom) (Discrete PEmpty.{1}) :=
=======
    ClosedUnderLimitsOfShape (Discrete PEmpty.{1}) (P.overObj (X := X)) :=
>>>>>>> 3576a645
  CostructuredArrow.closedUnderLimitsOfShape_discrete_empty P

/-- Let `P` be stable under composition and base change. If `P` satisfies cancellation on the right,
the subcategory of `Over X` defined by `P` is closed under pullbacks.

Without the cancellation property, this does not in general. Consider for example
`P = Function.Surjective` on `Type`. -/
lemma Over.closedUnderLimitsOfShape_pullback [HasPullbacks T]
    [P.IsStableUnderComposition] [P.IsStableUnderBaseChange] [P.HasOfPostcompProperty P] :
<<<<<<< HEAD
    ObjectProperty.IsClosedUnderLimitsOfShape (fun f : Over X ↦ P f.hom) WalkingCospan where
  limitsOfShape_le := by
    rintro Y ⟨p⟩
    have ip := p.π.app .left
    have h := IsPullback.of_isLimit_cone <|
        Limits.isLimitOfPreserves (CategoryTheory.Over.forget X) p.isLimit
    dsimp at h
    rw [show Y.hom = (p.π.app .left).left ≫ (p.diag.obj .left).hom by simp]
    apply P.comp_mem _ _ (P.of_isPullback h.flip ?_) (p.prop_diag_obj _)
    exact P.of_postcomp _ (p.diag.obj WalkingCospan.one).hom (p.prop_diag_obj .one)
      (by simpa using p.prop_diag_obj .right)
=======
    ClosedUnderLimitsOfShape WalkingCospan (P.overObj (X := X)) := by
  intro D c hc hf
  have h : IsPullback (c.π.app .left).left (c.π.app .right).left (D.map WalkingCospan.Hom.inl).left
        (D.map WalkingCospan.Hom.inr).left := IsPullback.of_isLimit_cone <|
    Limits.isLimitOfPreserves (CategoryTheory.Over.forget X) hc
  rw [P.overObj_iff, show c.pt.hom = (c.π.app .left).left ≫ (D.obj .left).hom by simp]
  apply P.comp_mem _ _ (P.of_isPullback h.flip ?_) (hf _)
  exact P.of_postcomp _ (D.obj WalkingCospan.one).hom (hf .one) (by simpa using hf .right)
>>>>>>> 3576a645

end

namespace MorphismProperty.Over

variable (X : T)

noncomputable instance [P.ContainsIdentities] [P.RespectsIso] :
    CreatesLimitsOfShape (Discrete PEmpty.{1}) (Over.forget P ⊤ X) :=
  haveI : HasLimitsOfShape (Discrete PEmpty.{1}) (Comma (𝟭 T) (Functor.fromPUnit X)) := by
    change HasLimitsOfShape _ (Over X)
    infer_instance
  forgetCreatesLimitsOfShapeOfClosed P
    (Over.closedUnderLimitsOfShape_discrete_empty _)

variable {X} in
instance [P.ContainsIdentities] (Y : P.Over ⊤ X) :
    Unique (Y ⟶ Over.mk ⊤ (𝟙 X) (P.id_mem X)) where
  default := Over.homMk Y.hom
  uniq a := by
    ext
    · simp only [mk_left, homMk_hom, Over.homMk_left]
      rw [← Over.w a]
      simp only [mk_left, Functor.const_obj_obj, mk_hom, Category.comp_id]

/-- `X ⟶ X` is the terminal object of `P.Over ⊤ X`. -/
def mkIdTerminal [P.ContainsIdentities] :
    IsTerminal (Over.mk ⊤ (𝟙 X) (P.id_mem X)) :=
  IsTerminal.ofUnique _

instance [P.ContainsIdentities] : HasTerminal (P.Over ⊤ X) :=
  let h : IsTerminal (Over.mk ⊤ (𝟙 X) (P.id_mem X)) := Over.mkIdTerminal P X
  h.hasTerminal

/-- If `P` is stable under composition, base change and satisfies post-cancellation,
`Over.forget P ⊤ X` creates pullbacks. -/
noncomputable instance createsLimitsOfShape_walkingCospan [HasPullbacks T]
    [P.IsStableUnderComposition] [P.IsStableUnderBaseChange] [P.HasOfPostcompProperty P] :
    CreatesLimitsOfShape WalkingCospan (Over.forget P ⊤ X) :=
  haveI : HasLimitsOfShape WalkingCospan (Comma (𝟭 T) (Functor.fromPUnit X)) :=
    inferInstanceAs <| HasLimitsOfShape WalkingCospan (Over X)
  forgetCreatesLimitsOfShapeOfClosed P
    (Over.closedUnderLimitsOfShape_pullback P)

/-- If `P` is stable under composition, base change and satisfies post-cancellation,
`P.Over ⊤ X` has pullbacks -/
instance (priority := 900) hasPullbacks [HasPullbacks T] [P.IsStableUnderComposition]
    [P.IsStableUnderBaseChange] [P.HasOfPostcompProperty P] : HasPullbacks (P.Over ⊤ X) :=
  haveI : HasLimitsOfShape WalkingCospan (Comma (𝟭 T) (Functor.fromPUnit X)) :=
    inferInstanceAs <| HasLimitsOfShape WalkingCospan (Over X)
  hasLimitsOfShape_of_closedUnderLimitsOfShape P
    (Over.closedUnderLimitsOfShape_pullback P)

end MorphismProperty.Over

end CategoryTheory<|MERGE_RESOLUTION|>--- conflicted
+++ resolved
@@ -29,77 +29,62 @@
 /-- If `P` is closed under limits of shape `J` in `Comma L R`, then when `D` has
 a limit in `Comma L R`, the forgetful functor creates this limit. -/
 noncomputable def forgetCreatesLimitOfClosed
-<<<<<<< HEAD
-    (h : ObjectProperty.IsClosedUnderLimitsOfShape (fun f : Comma L R ↦ P f.hom) J)
-=======
-    (h : ClosedUnderLimitsOfShape J (P.commaObj L R))
->>>>>>> 3576a645
+    [(P.commaObj L R).IsClosedUnderLimitsOfShape J]
     [HasLimit (D ⋙ forget L R P ⊤ ⊤)] :
     CreatesLimit D (forget L R P ⊤ ⊤) :=
   createsLimitOfFullyFaithfulOfIso
     (⟨limit (D ⋙ forget L R P ⊤ ⊤),
-      ObjectProperty.prop_limit (fun f : Comma L R ↦ P f.hom) _
+      ObjectProperty.prop_limit (P.commaObj L R) _
         fun j ↦ (D.obj j).prop⟩) (Iso.refl _)
 
 /-- If `Comma L R` has limits of shape `J` and `Comma L R` is closed under limits of shape
 `J`, then `forget L R P ⊤ ⊤` creates limits of shape `J`. -/
 noncomputable def forgetCreatesLimitsOfShapeOfClosed [HasLimitsOfShape J (Comma L R)]
-<<<<<<< HEAD
-    (h : ObjectProperty.IsClosedUnderLimitsOfShape (fun f : Comma L R ↦ P f.hom) J) :
-=======
-    (h : ClosedUnderLimitsOfShape J (P.commaObj L R)) :
->>>>>>> 3576a645
+    [ObjectProperty.IsClosedUnderLimitsOfShape (P.commaObj L R) J] :
     CreatesLimitsOfShape J (forget L R P ⊤ ⊤) where
-  CreatesLimit := forgetCreatesLimitOfClosed _ _ h
+  CreatesLimit := forgetCreatesLimitOfClosed _ _
 
 lemma hasLimit_of_closedUnderLimitsOfShape
-<<<<<<< HEAD
-    (h : ObjectProperty.IsClosedUnderLimitsOfShape (fun f : Comma L R ↦ P f.hom) J)
-=======
-    (h : ClosedUnderLimitsOfShape J (P.commaObj L R))
->>>>>>> 3576a645
+    [(P.commaObj L R).IsClosedUnderLimitsOfShape J]
     [HasLimit (D ⋙ forget L R P ⊤ ⊤)] :
     HasLimit D :=
-  haveI : CreatesLimit D (forget L R P ⊤ ⊤) := forgetCreatesLimitOfClosed _ D h
+  haveI : CreatesLimit D (forget L R P ⊤ ⊤) := forgetCreatesLimitOfClosed _ D
   hasLimit_of_created D (forget L R P ⊤ ⊤)
 
-lemma hasLimitsOfShape_of_closedUnderLimitsOfShape [HasLimitsOfShape J (Comma L R)]
-<<<<<<< HEAD
-    (h : ObjectProperty.IsClosedUnderLimitsOfShape (fun f : Comma L R ↦ P f.hom) J) :
-=======
-    (h : ClosedUnderLimitsOfShape J (P.commaObj L R)) :
->>>>>>> 3576a645
+instance hasLimitsOfShape_of_closedUnderLimitsOfShape [HasLimitsOfShape J (Comma L R)]
+    [(P.commaObj L R).IsClosedUnderLimitsOfShape J] :
     HasLimitsOfShape J (P.Comma L R ⊤ ⊤) where
-  has_limit _ := hasLimit_of_closedUnderLimitsOfShape _ _ h
+  has_limit _ := hasLimit_of_closedUnderLimitsOfShape _ _
 
 /-- If `P` is closed under colimits of shape `J` in `Comma L R`, then when `D` has
 a colimit in `Comma L R`, the forgetful functor creates this colimit. -/
 noncomputable def forgetCreatesColimitOfClosed
-    (h : ClosedUnderColimitsOfShape J (P.commaObj L R))
+    [(P.commaObj L R).IsClosedUnderColimitsOfShape J]
     [HasColimit (D ⋙ forget L R P ⊤ ⊤)] :
     CreatesColimit D (forget L R P ⊤ ⊤) :=
   createsColimitOfFullyFaithfulOfIso
-    (⟨colimit (D ⋙ forget L R P ⊤ ⊤), h.colimit fun j ↦ (D.obj j).prop⟩)
-    (Iso.refl _)
+    (⟨colimit (D ⋙ forget L R P ⊤ ⊤),
+      (P.commaObj L R).prop_colimit _ (fun j ↦ (D.obj j).prop)⟩) (Iso.refl _)
 
+variable (J) in
 /-- If `Comma L R` has colimits of shape `J` and `Comma L R` is closed under colimits of shape
 `J`, then `forget L R P ⊤ ⊤` creates colimits of shape `J`. -/
 noncomputable def forgetCreatesColimitsOfShapeOfClosed [HasColimitsOfShape J (Comma L R)]
-    (h : ClosedUnderColimitsOfShape J (P.commaObj L R)) :
+    [(P.commaObj L R).IsClosedUnderColimitsOfShape J] :
     CreatesColimitsOfShape J (forget L R P ⊤ ⊤) where
-  CreatesColimit := forgetCreatesColimitOfClosed _ _ h
+  CreatesColimit := forgetCreatesColimitOfClosed _ _
 
 lemma hasColimit_of_closedUnderColimitsOfShape
-    (h : ClosedUnderColimitsOfShape J (P.commaObj L R))
+    [(P.commaObj L R).IsClosedUnderColimitsOfShape J]
     [HasColimit (D ⋙ forget L R P ⊤ ⊤)] :
     HasColimit D :=
-  haveI : CreatesColimit D (forget L R P ⊤ ⊤) := forgetCreatesColimitOfClosed _ D h
+  haveI : CreatesColimit D (forget L R P ⊤ ⊤) := forgetCreatesColimitOfClosed _ D
   hasColimit_of_created D (forget L R P ⊤ ⊤)
 
-lemma hasColimitsOfShape_of_closedUnderColimitsOfShape [HasColimitsOfShape J (Comma L R)]
-    (h : ClosedUnderColimitsOfShape J (P.commaObj L R)) :
+instance hasColimitsOfShape_of_closedUnderColimitsOfShape [HasColimitsOfShape J (Comma L R)]
+    [(P.commaObj L R).IsClosedUnderColimitsOfShape J] :
     HasColimitsOfShape J (P.Comma L R ⊤ ⊤) where
-  has_colimit _ := hasColimit_of_closedUnderColimitsOfShape _ _ h
+  has_colimit _ := hasColimit_of_closedUnderColimitsOfShape _ _
 
 end MorphismProperty.Comma
 
@@ -107,29 +92,17 @@
 
 variable {A : Type*} [Category A] {L : A ⥤ T}
 
-lemma CostructuredArrow.closedUnderLimitsOfShape_discrete_empty [L.Faithful] [L.Full] {Y : A}
+instance CostructuredArrow.closedUnderLimitsOfShape_discrete_empty [L.Faithful] [L.Full] {Y : A}
     [P.ContainsIdentities] [P.RespectsIso] :
-<<<<<<< HEAD
-    ObjectProperty.IsClosedUnderLimitsOfShape (fun f : CostructuredArrow L (L.obj Y) ↦ P f.hom)
-      (Discrete PEmpty.{1}) where
+    (P.costructuredArrowObj L (X := L.obj Y)).IsClosedUnderLimitsOfShape (Discrete PEmpty.{1}) where
   limitsOfShape_le := by
     rintro X ⟨p⟩
     let e : X ≅ CostructuredArrow.mk (𝟙 (L.obj Y)) :=
       p.isLimit.conePointUniqueUpToIso ((IsLimit.postcomposeInvEquiv
         (Functor.emptyExt _ _) _).2 CostructuredArrow.mkIdTerminal)
-    rw [P.costructuredArrow_iso_iff e]
+    rw [MorphismProperty.costructuredArrowObj_iff,
+      P.costructuredArrow_iso_iff e]
     simpa using P.id_mem (L.obj Y)
-=======
-    ClosedUnderLimitsOfShape (Discrete PEmpty.{1})
-      (P.costructuredArrowObj L (X := L.obj Y)) := by
-  rintro D c hc -
-  have : D = Functor.empty _ := Functor.empty_ext' _ _
-  subst this
-  let e : c.pt ≅ CostructuredArrow.mk (𝟙 (L.obj Y)) :=
-    hc.conePointUniqueUpToIso CostructuredArrow.mkIdTerminal
-  rw [P.costructuredArrowObj_iff, P.costructuredArrow_iso_iff e]
-  simpa using P.id_mem (L.obj Y)
->>>>>>> 3576a645
 
 end
 
@@ -137,43 +110,40 @@
 
 variable {X : T}
 
-lemma Over.closedUnderLimitsOfShape_discrete_empty [P.ContainsIdentities] [P.RespectsIso] :
-<<<<<<< HEAD
-    ObjectProperty.IsClosedUnderLimitsOfShape (fun f : Over X ↦ P f.hom) (Discrete PEmpty.{1}) :=
-=======
-    ClosedUnderLimitsOfShape (Discrete PEmpty.{1}) (P.overObj (X := X)) :=
->>>>>>> 3576a645
+instance Over.closedUnderLimitsOfShape_discrete_empty [P.ContainsIdentities] [P.RespectsIso] :
+    (P.overObj (X := X)).IsClosedUnderLimitsOfShape (Discrete PEmpty.{1}) :=
   CostructuredArrow.closedUnderLimitsOfShape_discrete_empty P
+
+instance [P.RespectsIso] [P.ContainsIdentities] :
+    (MorphismProperty.commaObj (𝟭 T) (Functor.fromPUnit.{0} X) P).IsClosedUnderLimitsOfShape
+      (Discrete PEmpty.{1}) :=
+  Over.closedUnderLimitsOfShape_discrete_empty _
 
 /-- Let `P` be stable under composition and base change. If `P` satisfies cancellation on the right,
 the subcategory of `Over X` defined by `P` is closed under pullbacks.
 
 Without the cancellation property, this does not in general. Consider for example
 `P = Function.Surjective` on `Type`. -/
-lemma Over.closedUnderLimitsOfShape_pullback [HasPullbacks T]
+instance Over.closedUnderLimitsOfShape_pullback [HasPullbacks T]
     [P.IsStableUnderComposition] [P.IsStableUnderBaseChange] [P.HasOfPostcompProperty P] :
-<<<<<<< HEAD
-    ObjectProperty.IsClosedUnderLimitsOfShape (fun f : Over X ↦ P f.hom) WalkingCospan where
+    (P.overObj (X := X)).IsClosedUnderLimitsOfShape WalkingCospan where
   limitsOfShape_le := by
     rintro Y ⟨p⟩
     have ip := p.π.app .left
     have h := IsPullback.of_isLimit_cone <|
         Limits.isLimitOfPreserves (CategoryTheory.Over.forget X) p.isLimit
     dsimp at h
-    rw [show Y.hom = (p.π.app .left).left ≫ (p.diag.obj .left).hom by simp]
+    rw [MorphismProperty.overObj_iff,
+      show Y.hom = (p.π.app .left).left ≫ (p.diag.obj .left).hom by simp]
     apply P.comp_mem _ _ (P.of_isPullback h.flip ?_) (p.prop_diag_obj _)
     exact P.of_postcomp _ (p.diag.obj WalkingCospan.one).hom (p.prop_diag_obj .one)
       (by simpa using p.prop_diag_obj .right)
-=======
-    ClosedUnderLimitsOfShape WalkingCospan (P.overObj (X := X)) := by
-  intro D c hc hf
-  have h : IsPullback (c.π.app .left).left (c.π.app .right).left (D.map WalkingCospan.Hom.inl).left
-        (D.map WalkingCospan.Hom.inr).left := IsPullback.of_isLimit_cone <|
-    Limits.isLimitOfPreserves (CategoryTheory.Over.forget X) hc
-  rw [P.overObj_iff, show c.pt.hom = (c.π.app .left).left ≫ (D.obj .left).hom by simp]
-  apply P.comp_mem _ _ (P.of_isPullback h.flip ?_) (hf _)
-  exact P.of_postcomp _ (D.obj WalkingCospan.one).hom (hf .one) (by simpa using hf .right)
->>>>>>> 3576a645
+
+instance [HasPullbacks T] [P.IsStableUnderComposition]
+    [P.IsStableUnderBaseChange] [P.HasOfPostcompProperty P] :
+    (MorphismProperty.commaObj (𝟭 T) (Functor.fromPUnit.{0} X) P).IsClosedUnderLimitsOfShape
+      WalkingCospan :=
+  Over.closedUnderLimitsOfShape_pullback _
 
 end
 
@@ -186,8 +156,7 @@
   haveI : HasLimitsOfShape (Discrete PEmpty.{1}) (Comma (𝟭 T) (Functor.fromPUnit X)) := by
     change HasLimitsOfShape _ (Over X)
     infer_instance
-  forgetCreatesLimitsOfShapeOfClosed P
-    (Over.closedUnderLimitsOfShape_discrete_empty _)
+  forgetCreatesLimitsOfShapeOfClosed _
 
 variable {X} in
 instance [P.ContainsIdentities] (Y : P.Over ⊤ X) :
@@ -216,7 +185,6 @@
   haveI : HasLimitsOfShape WalkingCospan (Comma (𝟭 T) (Functor.fromPUnit X)) :=
     inferInstanceAs <| HasLimitsOfShape WalkingCospan (Over X)
   forgetCreatesLimitsOfShapeOfClosed P
-    (Over.closedUnderLimitsOfShape_pullback P)
 
 /-- If `P` is stable under composition, base change and satisfies post-cancellation,
 `P.Over ⊤ X` has pullbacks -/
@@ -225,7 +193,6 @@
   haveI : HasLimitsOfShape WalkingCospan (Comma (𝟭 T) (Functor.fromPUnit X)) :=
     inferInstanceAs <| HasLimitsOfShape WalkingCospan (Over X)
   hasLimitsOfShape_of_closedUnderLimitsOfShape P
-    (Over.closedUnderLimitsOfShape_pullback P)
 
 end MorphismProperty.Over
 
