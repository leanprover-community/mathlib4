--- conflicted
+++ resolved
@@ -114,11 +114,6 @@
     (P.overObj (X := X)).IsClosedUnderLimitsOfShape (Discrete PEmpty.{1}) :=
   CostructuredArrow.closedUnderLimitsOfShape_discrete_empty P
 
-instance [P.RespectsIso] [P.ContainsIdentities] :
-    (MorphismProperty.commaObj (𝟭 T) (Functor.fromPUnit.{0} X) P).IsClosedUnderLimitsOfShape
-      (Discrete PEmpty.{1}) :=
-  Over.closedUnderLimitsOfShape_discrete_empty _
-
 /-- Let `P` be stable under composition and base change. If `P` satisfies cancellation on the right,
 the subcategory of `Over X` defined by `P` is closed under pullbacks.
 
@@ -129,29 +124,13 @@
     (P.overObj (X := X)).IsClosedUnderLimitsOfShape WalkingCospan where
   limitsOfShape_le := by
     rintro Y ⟨p⟩
-<<<<<<< HEAD
-    have ip := p.π.app .left
     have h := IsPullback.of_isLimit_cone <|
         Limits.isLimitOfPreserves (CategoryTheory.Over.forget X) p.isLimit
-    dsimp at h
-=======
-    have h := IsPullback.of_isLimit_cone <|
-        Limits.isLimitOfPreserves (CategoryTheory.Over.forget X) p.isLimit
->>>>>>> 388e3ffa
     rw [MorphismProperty.overObj_iff,
       show Y.hom = (p.π.app .left).left ≫ (p.diag.obj .left).hom by simp]
     apply P.comp_mem _ _ (P.of_isPullback h.flip ?_) (p.prop_diag_obj _)
     exact P.of_postcomp _ (p.diag.obj WalkingCospan.one).hom (p.prop_diag_obj .one)
       (by simpa using p.prop_diag_obj .right)
-<<<<<<< HEAD
-
-instance [HasPullbacks T] [P.IsStableUnderComposition]
-    [P.IsStableUnderBaseChange] [P.HasOfPostcompProperty P] :
-    (MorphismProperty.commaObj (𝟭 T) (Functor.fromPUnit.{0} X) P).IsClosedUnderLimitsOfShape
-      WalkingCospan :=
-  Over.closedUnderLimitsOfShape_pullback _
-=======
->>>>>>> 388e3ffa
 
 end
 
@@ -160,18 +139,10 @@
 variable (X : T)
 
 noncomputable instance [P.ContainsIdentities] [P.RespectsIso] :
-<<<<<<< HEAD
-    CreatesLimitsOfShape (Discrete PEmpty.{1}) (Over.forget P ⊤ X) :=
-  haveI : HasLimitsOfShape (Discrete PEmpty.{1}) (Comma (𝟭 T) (Functor.fromPUnit X)) := by
-    change HasLimitsOfShape _ (Over X)
-    infer_instance
-  forgetCreatesLimitsOfShapeOfClosed _
-=======
     CreatesLimitsOfShape (Discrete PEmpty.{1}) (Over.forget P ⊤ X) := by
   apply (config := { allowSynthFailures := true }) forgetCreatesLimitsOfShapeOfClosed
   · exact inferInstanceAs (HasLimitsOfShape _ (Over X))
   · apply Over.closedUnderLimitsOfShape_discrete_empty _
->>>>>>> 388e3ffa
 
 variable {X} in
 instance [P.ContainsIdentities] (Y : P.Over ⊤ X) :
@@ -196,33 +167,19 @@
 `Over.forget P ⊤ X` creates pullbacks. -/
 noncomputable instance createsLimitsOfShape_walkingCospan [HasPullbacks T]
     [P.IsStableUnderComposition] [P.IsStableUnderBaseChange] [P.HasOfPostcompProperty P] :
-<<<<<<< HEAD
-    CreatesLimitsOfShape WalkingCospan (Over.forget P ⊤ X) :=
-  haveI : HasLimitsOfShape WalkingCospan (Comma (𝟭 T) (Functor.fromPUnit X)) :=
-    inferInstanceAs <| HasLimitsOfShape WalkingCospan (Over X)
-  forgetCreatesLimitsOfShapeOfClosed P
-=======
     CreatesLimitsOfShape WalkingCospan (Over.forget P ⊤ X) := by
   apply (config := { allowSynthFailures := true }) forgetCreatesLimitsOfShapeOfClosed
   · exact inferInstanceAs (HasLimitsOfShape WalkingCospan (Over X))
   · apply Over.closedUnderLimitsOfShape_pullback
->>>>>>> 388e3ffa
 
 /-- If `P` is stable under composition, base change and satisfies post-cancellation,
 `P.Over ⊤ X` has pullbacks -/
 instance (priority := 900) hasPullbacks [HasPullbacks T] [P.IsStableUnderComposition]
-<<<<<<< HEAD
-    [P.IsStableUnderBaseChange] [P.HasOfPostcompProperty P] : HasPullbacks (P.Over ⊤ X) :=
-  haveI : HasLimitsOfShape WalkingCospan (Comma (𝟭 T) (Functor.fromPUnit X)) :=
-    inferInstanceAs <| HasLimitsOfShape WalkingCospan (Over X)
-  hasLimitsOfShape_of_closedUnderLimitsOfShape P
-=======
     [P.IsStableUnderBaseChange] [P.HasOfPostcompProperty P] : HasPullbacks (P.Over ⊤ X) := by
   apply (config := { allowSynthFailures := true })
     hasLimitsOfShape_of_closedUnderLimitsOfShape
   · exact inferInstanceAs (HasLimitsOfShape WalkingCospan (Over X))
   · apply Over.closedUnderLimitsOfShape_pullback
->>>>>>> 388e3ffa
 
 end MorphismProperty.Over
 
