/-
Copyright (c) 2020 Kim Morrison. All rights reserved.
Released under Apache 2.0 license as described in the file LICENSE.
Authors: Kim Morrison, Jakob von Raumer
-/
module

public import Mathlib.CategoryTheory.Category.Cat.AsSmall
public import Mathlib.CategoryTheory.Comma.StructuredArrow.Basic
public import Mathlib.CategoryTheory.IsConnected
public import Mathlib.CategoryTheory.Limits.Preserves.Shapes.Terminal
public import Mathlib.CategoryTheory.Limits.Types.Products
public import Mathlib.CategoryTheory.Limits.Shapes.Grothendieck
public import Mathlib.CategoryTheory.Filtered.Basic
public import Mathlib.CategoryTheory.Limits.Yoneda
public import Mathlib.CategoryTheory.PUnit
public import Mathlib.CategoryTheory.Grothendieck

/-!
# Final and initial functors

A functor `F : C ⥤ D` is final if for every `d : D`,
the comma category of morphisms `d ⟶ F.obj c` is connected.

Dually, a functor `F : C ⥤ D` is initial if for every `d : D`,
the comma category of morphisms `F.obj c ⟶ d` is connected.

We show that right adjoints are examples of final functors, while
left adjoints are examples of initial functors.

For final functors, we prove that the following three statements are equivalent:
1. `F : C ⥤ D` is final.
2. Every functor `G : D ⥤ E` has a colimit if and only if `F ⋙ G` does,
   and these colimits are isomorphic via `colimit.pre G F`.
3. `colimit (F ⋙ coyoneda.obj (op d)) ≅ PUnit`.

Starting at 1. we show (in `coconesEquiv`) that
the categories of cocones over `G : D ⥤ E` and over `F ⋙ G` are equivalent.
(In fact, via an equivalence which does not change the cocone point.)
This readily implies 2., as `comp_hasColimit`, `hasColimit_of_comp`, and `colimitIso`.

From 2. we can specialize to `G = coyoneda.obj (op d)` to obtain 3., as `colimitCompCoyonedaIso`.

From 3., we prove 1. directly in `final_of_colimit_comp_coyoneda_iso_pUnit`.

Dually, we prove that if a functor `F : C ⥤ D` is initial, then any functor `G : D ⥤ E` has a
limit if and only if `F ⋙ G` does, and these limits are isomorphic via `limit.pre G F`.

In the end of the file, we characterize the finality of some important induced functors on the
(co)structured arrow category (`StructuredArrow.pre` and `CostructuredArrow.pre`) and on the
Grothendieck construction (`Grothendieck.pre` and `Grothendieck.map`).

## Naming
There is some discrepancy in the literature about naming; some say 'cofinal' instead of 'final'.
The explanation for this is that the 'co' prefix here is *not* the usual category-theoretic one
indicating duality, but rather indicating the sense of "along with".

## See also
In `CategoryTheory.Filtered.Final` we give additional equivalent conditions in the case that
`C` is filtered.

## Future work
Dualise condition 3 above and the implications 2 ⇒ 3 and 3 ⇒ 1 to initial functors.

## References
* https://stacks.math.columbia.edu/tag/09WN
* https://ncatlab.org/nlab/show/final+functor
* Borceux, Handbook of Categorical Algebra I, Section 2.11.
  (Note he reverses the roles of definition and main result relative to here!)
-/

@[expose] public section


noncomputable section

universe v v₁ v₂ v₃ v₄ u₁ u₂ u₃ u₄

namespace CategoryTheory

namespace Functor

open Opposite

open CategoryTheory.Limits

section ArbitraryUniverse

variable {C : Type u₁} [Category.{v₁} C]
variable {D : Type u₂} [Category.{v₂} D]

/--
A functor `F : C ⥤ D` is final if for every `d : D`, the comma category of morphisms `d ⟶ F.obj c`
is connected. -/
@[stacks 04E6]
class Final (F : C ⥤ D) : Prop where
  out (d : D) : IsConnected (StructuredArrow d F)

attribute [instance] Final.out

/-- A functor `F : C ⥤ D` is initial if for every `d : D`, the comma category of morphisms
`F.obj c ⟶ d` is connected.
-/
class Initial (F : C ⥤ D) : Prop where
  out (d : D) : IsConnected (CostructuredArrow F d)

attribute [instance] Initial.out

instance final_op_of_initial (F : C ⥤ D) [Initial F] : Final F.op where
  out d := isConnected_of_equivalent (costructuredArrowOpEquivalence F (unop d))

instance initial_op_of_final (F : C ⥤ D) [Final F] : Initial F.op where
  out d := isConnected_of_equivalent (structuredArrowOpEquivalence F (unop d))

theorem final_of_initial_op (F : C ⥤ D) [Initial F.op] : Final F :=
  {
    out := fun d =>
      @isConnected_of_isConnected_op _ _
        (isConnected_of_equivalent (structuredArrowOpEquivalence F d).symm) }

theorem initial_of_final_op (F : C ⥤ D) [Final F.op] : Initial F :=
  {
    out := fun d =>
      @isConnected_of_isConnected_op _ _
        (isConnected_of_equivalent (costructuredArrowOpEquivalence F d).symm) }

attribute [local simp] Adjunction.homEquiv_unit Adjunction.homEquiv_counit

/-- If a functor `R : D ⥤ C` is a right adjoint, it is final. -/
theorem final_of_adjunction {L : C ⥤ D} {R : D ⥤ C} (adj : L ⊣ R) : Final R :=
  { out := fun c =>
      let u : StructuredArrow c R := StructuredArrow.mk (adj.unit.app c)
      @zigzag_isConnected _ _ ⟨u⟩ fun f g =>
        Relation.ReflTransGen.trans
          (Relation.ReflTransGen.single
            (show Zag f u from
              Or.inr ⟨StructuredArrow.homMk ((adj.homEquiv c f.right).symm f.hom) (by simp [u])⟩))
          (Relation.ReflTransGen.single
            (show Zag u g from
              Or.inl ⟨StructuredArrow.homMk ((adj.homEquiv c g.right).symm g.hom) (by simp [u])⟩)) }

/-- If a functor `L : C ⥤ D` is a left adjoint, it is initial. -/
theorem initial_of_adjunction {L : C ⥤ D} {R : D ⥤ C} (adj : L ⊣ R) : Initial L :=
  { out := fun d =>
      let u : CostructuredArrow L d := CostructuredArrow.mk (adj.counit.app d)
      @zigzag_isConnected _ _ ⟨u⟩ fun f g =>
        Relation.ReflTransGen.trans
          (Relation.ReflTransGen.single
            (show Zag f u from
              Or.inl ⟨CostructuredArrow.homMk (adj.homEquiv f.left d f.hom) (by simp [u])⟩))
          (Relation.ReflTransGen.single
            (show Zag u g from
              Or.inr ⟨CostructuredArrow.homMk (adj.homEquiv g.left d g.hom) (by simp [u])⟩)) }

instance (priority := 100) final_of_isRightAdjoint (F : C ⥤ D) [IsRightAdjoint F] : Final F :=
  final_of_adjunction (Adjunction.ofIsRightAdjoint F)

instance (priority := 100) initial_of_isLeftAdjoint (F : C ⥤ D) [IsLeftAdjoint F] : Initial F :=
  initial_of_adjunction (Adjunction.ofIsLeftAdjoint F)

theorem final_of_natIso {F F' : C ⥤ D} [Final F] (i : F ≅ F') : Final F' where
  out _ := isConnected_of_equivalent (StructuredArrow.mapNatIso i)

theorem final_natIso_iff {F F' : C ⥤ D} (i : F ≅ F') : Final F ↔ Final F' :=
  ⟨fun _ => final_of_natIso i, fun _ => final_of_natIso i.symm⟩

theorem initial_of_natIso {F F' : C ⥤ D} [Initial F] (i : F ≅ F') : Initial F' where
  out _ := isConnected_of_equivalent (CostructuredArrow.mapNatIso i)

theorem initial_natIso_iff {F F' : C ⥤ D} (i : F ≅ F') : Initial F ↔ Initial F' :=
  ⟨fun _ => initial_of_natIso i, fun _ => initial_of_natIso i.symm⟩

namespace Final

variable (F : C ⥤ D) [Final F]

instance (d : D) : Nonempty (StructuredArrow d F) :=
  IsConnected.is_nonempty

variable {E : Type u₃} [Category.{v₃} E] (G : D ⥤ E)

/--
When `F : C ⥤ D` is final, we denote by `lift F d` an arbitrary choice of object in `C` such that
there exists a morphism `d ⟶ F.obj (lift F d)`.
-/
def lift (d : D) : C :=
  (Classical.arbitrary (StructuredArrow d F)).right

/-- When `F : C ⥤ D` is final, we denote by `homToLift` an arbitrary choice of morphism
`d ⟶ F.obj (lift F d)`.
-/
def homToLift (d : D) : d ⟶ F.obj (lift F d) :=
  (Classical.arbitrary (StructuredArrow d F)).hom

/-- We provide an induction principle for reasoning about `lift` and `homToLift`.
We want to perform some construction (usually just a proof) about
the particular choices `lift F d` and `homToLift F d`,
it suffices to perform that construction for some other pair of choices
(denoted `X₀ : C` and `k₀ : d ⟶ F.obj X₀` below),
and to show how to transport such a construction
*both* directions along a morphism between such choices.
-/
def induction {d : D} (Z : ∀ (X : C) (_ : d ⟶ F.obj X), Sort*)
    (h₁ :
      ∀ (X₁ X₂) (k₁ : d ⟶ F.obj X₁) (k₂ : d ⟶ F.obj X₂) (f : X₁ ⟶ X₂),
        k₁ ≫ F.map f = k₂ → Z X₁ k₁ → Z X₂ k₂)
    (h₂ :
      ∀ (X₁ X₂) (k₁ : d ⟶ F.obj X₁) (k₂ : d ⟶ F.obj X₂) (f : X₁ ⟶ X₂),
        k₁ ≫ F.map f = k₂ → Z X₂ k₂ → Z X₁ k₁)
    {X₀ : C} {k₀ : d ⟶ F.obj X₀} (z : Z X₀ k₀) : Z (lift F d) (homToLift F d) := by
  apply Nonempty.some
  apply
    @isPreconnected_induction _ _ _ (fun Y : StructuredArrow d F => Z Y.right Y.hom) _ _
      (StructuredArrow.mk k₀) z
  · intro j₁ j₂ f a
    fapply h₁ _ _ _ _ f.right _ a
    convert f.w.symm
    simp
  · intro j₁ j₂ f a
    fapply h₂ _ _ _ _ f.right _ a
    convert f.w.symm
    simp

variable {F G}

/-- Given a cocone over `F ⋙ G`, we can construct a `Cocone G` with the same cocone point.
-/
@[simps]
def extendCocone : Cocone (F ⋙ G) ⥤ Cocone G where
  obj c :=
    { pt := c.pt
      ι :=
        { app := fun X => G.map (homToLift F X) ≫ c.ι.app (lift F X)
          naturality := fun X Y f => by
            dsimp; simp only [Category.comp_id]
            -- This would be true if we'd chosen `lift F X` to be `lift F Y`
            -- and `homToLift F X` to be `f ≫ homToLift F Y`.
            apply
              induction F fun Z k =>
                G.map f ≫ G.map (homToLift F Y) ≫ c.ι.app (lift F Y) = G.map k ≫ c.ι.app Z
            · intro Z₁ Z₂ k₁ k₂ g a z
              rw [← a, Functor.map_comp, Category.assoc, ← Functor.comp_map, c.w, z]
            · intro Z₁ Z₂ k₁ k₂ g a z
              rw [← a, Functor.map_comp, Category.assoc, ← Functor.comp_map, c.w] at z
              rw [z]
            · rw [← Functor.map_comp_assoc] } }
  map f := { hom := f.hom }

/-- Alternative equational lemma for `(extendCocone c).ι.app` in case a lift of the object
is given explicitly. -/
lemma extendCocone_obj_ι_app' (c : Cocone (F ⋙ G)) {X : D} {Y : C} (f : X ⟶ F.obj Y) :
    (extendCocone.obj c).ι.app X = G.map f ≫ c.ι.app Y := by
  apply induction (k₀ := f) (z := rfl) F fun Z g =>
    G.map g ≫ c.ι.app Z = G.map f ≫ c.ι.app Y
  · intro _ _ _ _ _ h₁ h₂
    simp [← h₁, ← Functor.comp_map, c.ι.naturality, h₂]
  · intro _ _ _ _ _ h₁ h₂
    simp [← h₂, ← h₁, ← Functor.comp_map, c.ι.naturality]

@[simp]
theorem colimit_cocone_comp_aux (s : Cocone (F ⋙ G)) (j : C) :
    G.map (homToLift F (F.obj j)) ≫ s.ι.app (lift F (F.obj j)) = s.ι.app j := by
  -- This point is that this would be true if we took `lift (F.obj j)` to just be `j`
  -- and `homToLift (F.obj j)` to be `𝟙 (F.obj j)`.
  apply induction F fun X k => G.map k ≫ s.ι.app X = (s.ι.app j :)
  · intro j₁ j₂ k₁ k₂ f w h
    rw [← w]
    rw [← s.w f] at h
    simpa using h
  · intro j₁ j₂ k₁ k₂ f w h
    rw [← w] at h
    rw [← s.w f]
    simpa using h
  · exact s.w (𝟙 _)

variable (F G)

/-- If `F` is final,
the category of cocones on `F ⋙ G` is equivalent to the category of cocones on `G`,
for any `G : D ⥤ E`.
-/
@[simps]
def coconesEquiv : Cocone (F ⋙ G) ≌ Cocone G where
  functor := extendCocone
  inverse := Cocones.whiskering F
  unitIso := NatIso.ofComponents fun c => Cocones.ext (Iso.refl _)
  counitIso := NatIso.ofComponents fun c => Cocones.ext (Iso.refl _)

variable {G}

/-- When `F : C ⥤ D` is final, and `t : Cocone G` for some `G : D ⥤ E`,
`t.whisker F` is a colimit cocone exactly when `t` is.
-/
def isColimitWhiskerEquiv (t : Cocone G) : IsColimit (t.whisker F) ≃ IsColimit t :=
  IsColimit.ofCoconeEquiv (coconesEquiv F G).symm

/-- When `F` is final, and `t : Cocone (F ⋙ G)`,
`extendCocone.obj t` is a colimit cocone exactly when `t` is.
-/
def isColimitExtendCoconeEquiv (t : Cocone (F ⋙ G)) :
    IsColimit (extendCocone.obj t) ≃ IsColimit t :=
  IsColimit.ofCoconeEquiv (coconesEquiv F G)

/-- Given a colimit cocone over `G : D ⥤ E` we can construct a colimit cocone over `F ⋙ G`. -/
@[simps]
def colimitCoconeComp (t : ColimitCocone G) : ColimitCocone (F ⋙ G) where
  cocone := _
  isColimit := (isColimitWhiskerEquiv F _).symm t.isColimit

instance (priority := 100) comp_hasColimit [HasColimit G] : HasColimit (F ⋙ G) :=
  HasColimit.mk (colimitCoconeComp F (getColimitCocone G))

instance (priority := 100) comp_preservesColimit {B : Type u₄} [Category.{v₄} B] {H : E ⥤ B}
    [PreservesColimit G H] : PreservesColimit (F ⋙ G) H where
  preserves {c} hc := by
    refine ⟨isColimitExtendCoconeEquiv (G := G ⋙ H) F (H.mapCocone c) ?_⟩
    let hc' := isColimitOfPreserves H ((isColimitExtendCoconeEquiv F c).symm hc)
    exact IsColimit.ofIsoColimit hc' (Cocones.ext (Iso.refl _) (by simp))

instance (priority := 100) comp_reflectsColimit {B : Type u₄} [Category.{v₄} B] {H : E ⥤ B}
    [ReflectsColimit G H] : ReflectsColimit (F ⋙ G) H where
  reflects {c} hc := by
    refine ⟨isColimitExtendCoconeEquiv F _ (isColimitOfReflects H ?_)⟩
    let hc' := (isColimitExtendCoconeEquiv (G := G ⋙ H) F _).symm hc
    exact IsColimit.ofIsoColimit hc' (Cocones.ext (Iso.refl _) (by simp))

instance (priority := 100) compCreatesColimit {B : Type u₄} [Category.{v₄} B] {H : E ⥤ B}
    [CreatesColimit G H] : CreatesColimit (F ⋙ G) H where
  lifts {c} hc := by
    refine ⟨(liftColimit ((isColimitExtendCoconeEquiv F (G := G ⋙ H) _).symm hc)).whisker F, ?_⟩
    let i := liftedColimitMapsToOriginal ((isColimitExtendCoconeEquiv F (G := G ⋙ H) _).symm hc)
    exact (Cocones.whiskering F).mapIso i ≪≫ ((coconesEquiv F (G ⋙ H)).unitIso.app _).symm

instance colimit_pre_isIso [HasColimit G] : IsIso (colimit.pre G F) := by
  rw [colimit.pre_eq (colimitCoconeComp F (getColimitCocone G)) (getColimitCocone G)]
  erw [IsColimit.desc_self]
  dsimp
  infer_instance

section

variable (G)

/-- When `F : C ⥤ D` is final, and `G : D ⥤ E` has a colimit, then `F ⋙ G` has a colimit also and
`colimit (F ⋙ G) ≅ colimit G`. -/
@[simps! -isSimp, stacks 04E7]
def colimitIso [HasColimit G] : colimit (F ⋙ G) ≅ colimit G :=
  asIso (colimit.pre G F)

@[reassoc (attr := simp)]
theorem ι_colimitIso_hom [HasColimit G] (X : C) :
    colimit.ι (F ⋙ G) X ≫ (colimitIso F G).hom = colimit.ι G (F.obj X) := by
  simp [colimitIso]

@[reassoc (attr := simp)]
theorem ι_colimitIso_inv [HasColimit G] (X : C) :
    colimit.ι G (F.obj X) ≫ (colimitIso F G).inv = colimit.ι (F ⋙ G) X := by
  simp [colimitIso]

/-- A pointfree version of `colimitIso`, stating that whiskering by `F` followed by taking the
colimit is isomorphic to taking the colimit on the codomain of `F`. -/
def colimIso [HasColimitsOfShape D E] [HasColimitsOfShape C E] :
    (whiskeringLeft _ _ _).obj F ⋙ colim ≅ colim (J := D) (C := E) :=
  NatIso.ofComponents (fun G => colimitIso F G) fun f => by
    simp only [comp_obj, whiskeringLeft_obj_obj, colim_obj, comp_map, whiskeringLeft_obj_map,
      colim_map, colimitIso_hom]
    ext
    simp only [comp_obj, ι_colimMap_assoc, whiskerLeft_app, colimit.ι_pre, colimit.ι_pre_assoc,
      ι_colimMap]

end

/-- Given a colimit cocone over `F ⋙ G` we can construct a colimit cocone over `G`. -/
@[simps]
def colimitCoconeOfComp (t : ColimitCocone (F ⋙ G)) : ColimitCocone G where
  cocone := extendCocone.obj t.cocone
  isColimit := (isColimitExtendCoconeEquiv F _).symm t.isColimit

/-- When `F` is final, and `F ⋙ G` has a colimit, then `G` has a colimit also.

We can't make this an instance, because `F` is not determined by the goal.
(Even if this weren't a problem, it would cause a loop with `comp_hasColimit`.)
-/
theorem hasColimit_of_comp [HasColimit (F ⋙ G)] : HasColimit G :=
  HasColimit.mk (colimitCoconeOfComp F (getColimitCocone (F ⋙ G)))

lemma hasColimit_comp_iff :
    HasColimit (F ⋙ G) ↔ HasColimit G :=
  ⟨fun _ ↦ Functor.Final.hasColimit_of_comp F, fun _ ↦ inferInstance⟩

theorem preservesColimit_of_comp {B : Type u₄} [Category.{v₄} B] {H : E ⥤ B}
    [PreservesColimit (F ⋙ G) H] : PreservesColimit G H where
  preserves {c} hc := by
    refine ⟨isColimitWhiskerEquiv F _ ?_⟩
    let hc' := isColimitOfPreserves H ((isColimitWhiskerEquiv F _).symm hc)
    exact IsColimit.ofIsoColimit hc' (Cocones.ext (Iso.refl _) (by simp))

theorem reflectsColimit_of_comp {B : Type u₄} [Category.{v₄} B] {H : E ⥤ B}
    [ReflectsColimit (F ⋙ G) H] : ReflectsColimit G H where
  reflects {c} hc := by
    refine ⟨isColimitWhiskerEquiv F _ (isColimitOfReflects H ?_)⟩
    let hc' := (isColimitWhiskerEquiv F _).symm hc
    exact IsColimit.ofIsoColimit hc' (Cocones.ext (Iso.refl _) (by simp))

/-- If `F` is final and `F ⋙ G` creates colimits of `H`, then so does `G`. -/
def createsColimitOfComp {B : Type u₄} [Category.{v₄} B] {H : E ⥤ B}
    [CreatesColimit (F ⋙ G) H] : CreatesColimit G H where
  reflects := (reflectsColimit_of_comp F).reflects
  lifts {c} hc := by
    refine ⟨(extendCocone (F := F)).obj (liftColimit ((isColimitWhiskerEquiv F _).symm hc)), ?_⟩
    let i := liftedColimitMapsToOriginal (K := (F ⋙ G)) ((isColimitWhiskerEquiv F _).symm hc)
    refine ?_ ≪≫ ((extendCocone (F := F)).mapIso i) ≪≫ ((coconesEquiv F (G ⋙ H)).counitIso.app _)
    exact Cocones.ext (Iso.refl _)

include F in
theorem hasColimitsOfShape_of_final [HasColimitsOfShape C E] : HasColimitsOfShape D E where
  has_colimit := fun _ => hasColimit_of_comp F

include F in
theorem preservesColimitsOfShape_of_final {B : Type u₄} [Category.{v₄} B] (H : E ⥤ B)
    [PreservesColimitsOfShape C H] : PreservesColimitsOfShape D H where
  preservesColimit := preservesColimit_of_comp F

include F in
theorem reflectsColimitsOfShape_of_final {B : Type u₄} [Category.{v₄} B] (H : E ⥤ B)
    [ReflectsColimitsOfShape C H] : ReflectsColimitsOfShape D H where
  reflectsColimit := reflectsColimit_of_comp F

include F in
/-- If `H` creates colimits of shape `C` and `F : C ⥤ D` is final, then `H` creates colimits of
shape `D`. -/
def createsColimitsOfShapeOfFinal {B : Type u₄} [Category.{v₄} B] (H : E ⥤ B)
    [CreatesColimitsOfShape C H] : CreatesColimitsOfShape D H where
  CreatesColimit := createsColimitOfComp F

end Final

end ArbitraryUniverse

section LocallySmall

variable {C : Type v} [Category.{v} C] {D : Type u₁} [Category.{v} D] (F : C ⥤ D)

namespace Final

theorem zigzag_of_eqvGen_colimitTypeRel {F : C ⥤ D} {d : D} {f₁ f₂ : Σ X, d ⟶ F.obj X}
    (t : Relation.EqvGen (Functor.ColimitTypeRel (F ⋙ coyoneda.obj (op d))) f₁ f₂) :
    Zigzag (StructuredArrow.mk f₁.2) (StructuredArrow.mk f₂.2) := by
  induction t with
  | rel x y r =>
    obtain ⟨f, w⟩ := r
    fconstructor
    swap
    · fconstructor
    left; fconstructor
    exact StructuredArrow.homMk f
  | refl => fconstructor
  | symm x y _ ih =>
    apply zigzag_symmetric
    exact ih
  | trans x y z _ _ ih₁ ih₂ =>
    apply Relation.ReflTransGen.trans
    · exact ih₁
    · exact ih₂

@[deprecated (since := "2025-06-22")] alias zigzag_of_eqvGen_quot_rel :=
  zigzag_of_eqvGen_colimitTypeRel

end Final

/-- If `colimit (F ⋙ coyoneda.obj (op d)) ≅ PUnit` for all `d : D`, then `F` is final.
-/
theorem final_of_colimit_comp_coyoneda_iso_pUnit
    (I : ∀ d, colimit (F ⋙ coyoneda.obj (op d)) ≅ PUnit) : Final F :=
  ⟨fun d => by
    have : Nonempty (StructuredArrow d F) := by
      have := (I d).inv PUnit.unit
      obtain ⟨j, y, rfl⟩ := Limits.Types.jointly_surjective'.{v, v} this
      exact ⟨StructuredArrow.mk y⟩
    apply zigzag_isConnected
    rintro ⟨⟨⟨⟩⟩, X₁, f₁⟩ ⟨⟨⟨⟩⟩, X₂, f₂⟩
    let y₁ := colimit.ι (F ⋙ coyoneda.obj (op d)) X₁ f₁
    let y₂ := colimit.ι (F ⋙ coyoneda.obj (op d)) X₂ f₂
    have e : y₁ = y₂ := by
      apply (I d).toEquiv.injective
      ext
    have t := Types.colimit_eq.{v, v} e
    clear e y₁ y₂
    exact Final.zigzag_of_eqvGen_colimitTypeRel t⟩

/-- A variant of `final_of_colimit_comp_coyoneda_iso_pUnit` where we bind the various claims
about `colimit (F ⋙ coyoneda.obj (Opposite.op d))` for each `d : D` into a single claim about
the presheaf `colimit (F ⋙ yoneda)`. -/
theorem final_of_isTerminal_colimit_comp_yoneda
    (h : IsTerminal (colimit (F ⋙ yoneda))) : Final F := by
  refine final_of_colimit_comp_coyoneda_iso_pUnit _ (fun d => ?_)
  refine Types.isTerminalEquivIsoPUnit _ ?_
  let b := IsTerminal.isTerminalObj ((evaluation _ _).obj (Opposite.op d)) _ h
  exact b.ofIso <| preservesColimitIso ((evaluation _ _).obj (Opposite.op d)) (F ⋙ yoneda)

/-- If the universal morphism `colimit (F ⋙ coyoneda.obj (op d)) ⟶ colimit (coyoneda.obj (op d))`
is an isomorphism (as it always is when `F` is final),
then `colimit (F ⋙ coyoneda.obj (op d)) ≅ PUnit`
(simply because `colimit (coyoneda.obj (op d)) ≅ PUnit`).
-/
def Final.colimitCompCoyonedaIso (d : D) [IsIso (colimit.pre (coyoneda.obj (op d)) F)] :
    colimit (F ⋙ coyoneda.obj (op d)) ≅ PUnit :=
  asIso (colimit.pre (coyoneda.obj (op d)) F) ≪≫ Coyoneda.colimitCoyonedaIso (op d)

end LocallySmall

section SmallCategory

variable {C : Type v} [Category.{v} C] {D : Type v} [Category.{v} D] (F : C ⥤ D)

theorem final_iff_isIso_colimit_pre : Final F ↔ ∀ G : D ⥤ Type v, IsIso (colimit.pre G F) :=
  ⟨fun _ => inferInstance,
   fun _ => final_of_colimit_comp_coyoneda_iso_pUnit _ fun _ => Final.colimitCompCoyonedaIso _ _⟩

end SmallCategory

namespace Initial

variable {C : Type u₁} [Category.{v₁} C] {D : Type u₂} [Category.{v₂} D] (F : C ⥤ D) [Initial F]

instance (d : D) : Nonempty (CostructuredArrow F d) :=
  IsConnected.is_nonempty

variable {E : Type u₃} [Category.{v₃} E] (G : D ⥤ E)

/--
When `F : C ⥤ D` is initial, we denote by `lift F d` an arbitrary choice of object in `C` such that
there exists a morphism `F.obj (lift F d) ⟶ d`.
-/
def lift (d : D) : C :=
  (Classical.arbitrary (CostructuredArrow F d)).left

/-- When `F : C ⥤ D` is initial, we denote by `homToLift` an arbitrary choice of morphism
`F.obj (lift F d) ⟶ d`.
-/
def homToLift (d : D) : F.obj (lift F d) ⟶ d :=
  (Classical.arbitrary (CostructuredArrow F d)).hom

/-- We provide an induction principle for reasoning about `lift` and `homToLift`.
We want to perform some construction (usually just a proof) about
the particular choices `lift F d` and `homToLift F d`,
it suffices to perform that construction for some other pair of choices
(denoted `X₀ : C` and `k₀ : F.obj X₀ ⟶ d` below),
and to show how to transport such a construction
*both* directions along a morphism between such choices.
-/
def induction {d : D} (Z : ∀ (X : C) (_ : F.obj X ⟶ d), Sort*)
    (h₁ :
      ∀ (X₁ X₂) (k₁ : F.obj X₁ ⟶ d) (k₂ : F.obj X₂ ⟶ d) (f : X₁ ⟶ X₂),
        F.map f ≫ k₂ = k₁ → Z X₁ k₁ → Z X₂ k₂)
    (h₂ :
      ∀ (X₁ X₂) (k₁ : F.obj X₁ ⟶ d) (k₂ : F.obj X₂ ⟶ d) (f : X₁ ⟶ X₂),
        F.map f ≫ k₂ = k₁ → Z X₂ k₂ → Z X₁ k₁)
    {X₀ : C} {k₀ : F.obj X₀ ⟶ d} (z : Z X₀ k₀) : Z (lift F d) (homToLift F d) := by
  apply Nonempty.some
  apply
    @isPreconnected_induction _ _ _ (fun Y : CostructuredArrow F d => Z Y.left Y.hom) _ _
      (CostructuredArrow.mk k₀) z
  · intro j₁ j₂ f a
    fapply h₁ _ _ _ _ f.left _ a
    convert f.w
    simp
  · intro j₁ j₂ f a
    fapply h₂ _ _ _ _ f.left _ a
    convert f.w
    simp

variable {F G}

/-- Given a cone over `F ⋙ G`, we can construct a `Cone G` with the same cocone point.
-/
@[simps]
def extendCone : Cone (F ⋙ G) ⥤ Cone G where
  obj c :=
    { pt := c.pt
      π :=
        { app := fun d => c.π.app (lift F d) ≫ G.map (homToLift F d)
          naturality := fun X Y f => by
            dsimp; simp only [Category.id_comp, Category.assoc]
            -- This would be true if we'd chosen `lift F Y` to be `lift F X`
            -- and `homToLift F Y` to be `homToLift F X ≫ f`.
            apply
              induction F fun Z k =>
                (c.π.app Z ≫ G.map k : c.pt ⟶ _) =
                  c.π.app (lift F X) ≫ G.map (homToLift F X) ≫ G.map f
            · intro Z₁ Z₂ k₁ k₂ g a z
              rw [← a, Functor.map_comp, ← Functor.comp_map, ← Category.assoc, ← Category.assoc,
                c.w] at z
              rw [z, Category.assoc]
            · intro Z₁ Z₂ k₁ k₂ g a z
              rw [← a, Functor.map_comp, ← Functor.comp_map, ← Category.assoc, ← Category.assoc,
                c.w, z, Category.assoc]
            · rw [← Functor.map_comp] } }
  map f := { hom := f.hom }

/-- Alternative equational lemma for `(extendCone c).π.app` in case a lift of the object
is given explicitly. -/
lemma extendCone_obj_π_app' (c : Cone (F ⋙ G)) {X : C} {Y : D} (f : F.obj X ⟶ Y) :
    (extendCone.obj c).π.app Y = c.π.app X ≫ G.map f := by
  apply induction (k₀ := f) (z := rfl) F fun Z g =>
    c.π.app Z ≫ G.map g = c.π.app X ≫ G.map f
  · intro _ _ _ _ _ h₁ h₂
    simp [← h₂, ← h₁, ← Functor.comp_map]
  · intro _ _ _ _ _ h₁ h₂
    simp [← h₁, ← Functor.comp_map, h₂]

@[simp]
theorem limit_cone_comp_aux (s : Cone (F ⋙ G)) (j : C) :
    s.π.app (lift F (F.obj j)) ≫ G.map (homToLift F (F.obj j)) = s.π.app j := by
  -- This point is that this would be true if we took `lift (F.obj j)` to just be `j`
  -- and `homToLift (F.obj j)` to be `𝟙 (F.obj j)`.
  apply induction F fun X k => s.π.app X ≫ G.map k = (s.π.app j :)
  · intro j₁ j₂ k₁ k₂ f w h
    rw [← s.w f]
    rw [← w] at h
    simpa using h
  · intro j₁ j₂ k₁ k₂ f w h
    rw [← s.w f] at h
    rw [← w]
    simpa using h
  · exact s.w (𝟙 _)

variable (F G)

/-- If `F` is initial,
the category of cones on `F ⋙ G` is equivalent to the category of cones on `G`,
for any `G : D ⥤ E`.
-/
@[simps]
def conesEquiv : Cone (F ⋙ G) ≌ Cone G where
  functor := extendCone
  inverse := Cones.whiskering F
  unitIso := NatIso.ofComponents fun c => Cones.ext (Iso.refl _)
  counitIso := NatIso.ofComponents fun c => Cones.ext (Iso.refl _)

variable {G}

/-- When `F : C ⥤ D` is initial, and `t : Cone G` for some `G : D ⥤ E`,
`t.whisker F` is a limit cone exactly when `t` is.
-/
def isLimitWhiskerEquiv (t : Cone G) : IsLimit (t.whisker F) ≃ IsLimit t :=
  IsLimit.ofConeEquiv (conesEquiv F G).symm

/-- When `F` is initial, and `t : Cone (F ⋙ G)`,
`extendCone.obj t` is a limit cone exactly when `t` is.
-/
def isLimitExtendConeEquiv (t : Cone (F ⋙ G)) : IsLimit (extendCone.obj t) ≃ IsLimit t :=
  IsLimit.ofConeEquiv (conesEquiv F G)

/-- Given a limit cone over `G : D ⥤ E` we can construct a limit cone over `F ⋙ G`. -/
@[simps]
def limitConeComp (t : LimitCone G) : LimitCone (F ⋙ G) where
  cone := _
  isLimit := (isLimitWhiskerEquiv F _).symm t.isLimit

instance (priority := 100) comp_hasLimit [HasLimit G] : HasLimit (F ⋙ G) :=
  HasLimit.mk (limitConeComp F (getLimitCone G))

instance (priority := 100) comp_preservesLimit {B : Type u₄} [Category.{v₄} B] {H : E ⥤ B}
    [PreservesLimit G H] : PreservesLimit (F ⋙ G) H where
  preserves {c} hc := by
    refine ⟨isLimitExtendConeEquiv (G := G ⋙ H) F (H.mapCone c) ?_⟩
    let hc' := isLimitOfPreserves H ((isLimitExtendConeEquiv F c).symm hc)
    exact IsLimit.ofIsoLimit hc' (Cones.ext (Iso.refl _) (by simp))

instance (priority := 100) comp_reflectsLimit {B : Type u₄} [Category.{v₄} B] {H : E ⥤ B}
    [ReflectsLimit G H] : ReflectsLimit (F ⋙ G) H where
  reflects {c} hc := by
    refine ⟨isLimitExtendConeEquiv F _ (isLimitOfReflects H ?_)⟩
    let hc' := (isLimitExtendConeEquiv (G := G ⋙ H) F _).symm hc
    exact IsLimit.ofIsoLimit hc' (Cones.ext (Iso.refl _) (by simp))

instance (priority := 100) compCreatesLimit {B : Type u₄} [Category.{v₄} B] {H : E ⥤ B}
    [CreatesLimit G H] : CreatesLimit (F ⋙ G) H where
  lifts {c} hc := by
    refine ⟨(liftLimit ((isLimitExtendConeEquiv F (G := G ⋙ H) _).symm hc)).whisker F, ?_⟩
    let i := liftedLimitMapsToOriginal ((isLimitExtendConeEquiv F (G := G ⋙ H) _).symm hc)
    exact (Cones.whiskering F).mapIso i ≪≫ ((conesEquiv F (G ⋙ H)).unitIso.app _).symm

instance limit_pre_isIso [HasLimit G] : IsIso (limit.pre G F) := by
  rw [limit.pre_eq (limitConeComp F (getLimitCone G)) (getLimitCone G)]
  erw [IsLimit.lift_self]
  dsimp
  infer_instance

section

variable (G)

/-- When `F : C ⥤ D` is initial, and `G : D ⥤ E` has a limit, then `F ⋙ G` has a limit also and
`limit (F ⋙ G) ≅ limit G`. -/
@[simps! -isSimp, stacks 04E7]
def limitIso [HasLimit G] : limit (F ⋙ G) ≅ limit G :=
  (asIso (limit.pre G F)).symm

/-- A pointfree version of `limitIso`, stating that whiskering by `F` followed by taking the
limit is isomorphic to taking the limit on the codomain of `F`. -/
def limIso [HasLimitsOfShape D E] [HasLimitsOfShape C E] :
    (whiskeringLeft _ _ _).obj F ⋙ lim ≅ lim (J := D) (C := E) :=
  Iso.symm <| NatIso.ofComponents (fun G => (limitIso F G).symm) fun f => by
    simp only [comp_obj, whiskeringLeft_obj_obj, lim_obj, comp_map, whiskeringLeft_obj_map, lim_map,
      Iso.symm_hom, limitIso_inv]
    ext
    simp

end

/-- Given a limit cone over `F ⋙ G` we can construct a limit cone over `G`. -/
@[simps]
def limitConeOfComp (t : LimitCone (F ⋙ G)) : LimitCone G where
  cone := extendCone.obj t.cone
  isLimit := (isLimitExtendConeEquiv F _).symm t.isLimit

/-- When `F` is initial, and `F ⋙ G` has a limit, then `G` has a limit also.

We can't make this an instance, because `F` is not determined by the goal.
(Even if this weren't a problem, it would cause a loop with `comp_hasLimit`.)
-/
theorem hasLimit_of_comp [HasLimit (F ⋙ G)] : HasLimit G :=
  HasLimit.mk (limitConeOfComp F (getLimitCone (F ⋙ G)))

lemma hasLimit_comp_iff :
    HasLimit (F ⋙ G) ↔ HasLimit G :=
  ⟨fun _ ↦ Functor.Initial.hasLimit_of_comp F, fun _ ↦ inferInstance⟩

theorem preservesLimit_of_comp {B : Type u₄} [Category.{v₄} B] {H : E ⥤ B}
    [PreservesLimit (F ⋙ G) H] : PreservesLimit G H where
  preserves {c} hc := by
    refine ⟨isLimitWhiskerEquiv F _ ?_⟩
    let hc' := isLimitOfPreserves H ((isLimitWhiskerEquiv F _).symm hc)
    exact IsLimit.ofIsoLimit hc' (Cones.ext (Iso.refl _) (by simp))

theorem reflectsLimit_of_comp {B : Type u₄} [Category.{v₄} B] {H : E ⥤ B}
    [ReflectsLimit (F ⋙ G) H] : ReflectsLimit G H where
  reflects {c} hc := by
    refine ⟨isLimitWhiskerEquiv F _ (isLimitOfReflects H ?_)⟩
    let hc' := (isLimitWhiskerEquiv F _).symm hc
    exact IsLimit.ofIsoLimit hc' (Cones.ext (Iso.refl _) (by simp))

/-- If `F` is initial and `F ⋙ G` creates limits of `H`, then so does `G`. -/
def createsLimitOfComp {B : Type u₄} [Category.{v₄} B] {H : E ⥤ B}
    [CreatesLimit (F ⋙ G) H] : CreatesLimit G H where
  reflects := (reflectsLimit_of_comp F).reflects
  lifts {c} hc := by
    refine ⟨(extendCone (F := F)).obj (liftLimit ((isLimitWhiskerEquiv F _).symm hc)), ?_⟩
    let i := liftedLimitMapsToOriginal (K := (F ⋙ G)) ((isLimitWhiskerEquiv F _).symm hc)
    refine ?_ ≪≫ ((extendCone (F := F)).mapIso i) ≪≫ ((conesEquiv F (G ⋙ H)).counitIso.app _)
    exact Cones.ext (Iso.refl _)

include F in
theorem hasLimitsOfShape_of_initial [HasLimitsOfShape C E] : HasLimitsOfShape D E where
  has_limit := fun _ => hasLimit_of_comp F

include F in
theorem preservesLimitsOfShape_of_initial {B : Type u₄} [Category.{v₄} B] (H : E ⥤ B)
    [PreservesLimitsOfShape C H] : PreservesLimitsOfShape D H where
  preservesLimit := preservesLimit_of_comp F

include F in
theorem reflectsLimitsOfShape_of_initial {B : Type u₄} [Category.{v₄} B] (H : E ⥤ B)
    [ReflectsLimitsOfShape C H] : ReflectsLimitsOfShape D H where
  reflectsLimit := reflectsLimit_of_comp F

include F in
/-- If `H` creates limits of shape `C` and `F : C ⥤ D` is initial, then `H` creates limits of shape
`D`. -/
def createsLimitsOfShapeOfInitial {B : Type u₄} [Category.{v₄} B] (H : E ⥤ B)
    [CreatesLimitsOfShape C H] : CreatesLimitsOfShape D H where
  CreatesLimit := createsLimitOfComp F

end Initial

section

variable {C : Type u₁} [Category.{v₁} C] {D : Type u₂} [Category.{v₂} D]
variable {E : Type u₃} [Category.{v₃} E] (F : C ⥤ D) (G : D ⥤ E)

/-- The hypotheses also imply that `G` is final, see `final_of_comp_full_faithful'`. -/
theorem final_of_comp_full_faithful [Full G] [Faithful G] [Final (F ⋙ G)] : Final F where
  out d := isConnected_of_equivalent (StructuredArrow.post d F G).asEquivalence.symm

/-- The hypotheses also imply that `G` is initial, see `initial_of_comp_full_faithful'`. -/
theorem initial_of_comp_full_faithful [Full G] [Faithful G] [Initial (F ⋙ G)] : Initial F where
  out d := isConnected_of_equivalent (CostructuredArrow.post F G d).asEquivalence.symm

/-- See also the strictly more general `final_comp` below. -/
theorem final_comp_equivalence [Final F] [IsEquivalence G] : Final (F ⋙ G) :=
  let i : F ≅ (F ⋙ G) ⋙ G.inv := isoWhiskerLeft F G.asEquivalence.unitIso
  have : Final ((F ⋙ G) ⋙ G.inv) := final_of_natIso i
  final_of_comp_full_faithful (F ⋙ G) G.inv

/-- See also the strictly more general `initial_comp` below. -/
theorem initial_comp_equivalence [Initial F] [IsEquivalence G] : Initial (F ⋙ G) :=
  let i : F ≅ (F ⋙ G) ⋙ G.inv := isoWhiskerLeft F G.asEquivalence.unitIso
  have : Initial ((F ⋙ G) ⋙ G.inv) := initial_of_natIso i
  initial_of_comp_full_faithful (F ⋙ G) G.inv

/-- See also the strictly more general `final_comp` below. -/
theorem final_equivalence_comp [IsEquivalence F] [Final G] : Final (F ⋙ G) where
  out d := isConnected_of_equivalent (StructuredArrow.pre d F G).asEquivalence.symm

/-- See also the strictly more general `initial_comp` below. -/
theorem initial_equivalence_comp [IsEquivalence F] [Initial G] : Initial (F ⋙ G) where
  out d := isConnected_of_equivalent (CostructuredArrow.pre F G d).asEquivalence.symm

/-- See also the strictly more general `final_of_final_comp` below. -/
theorem final_of_equivalence_comp [IsEquivalence F] [Final (F ⋙ G)] : Final G where
  out d := isConnected_of_equivalent (StructuredArrow.pre d F G).asEquivalence

/-- See also the strictly more general `initial_of_initial_comp` below. -/
theorem initial_of_equivalence_comp [IsEquivalence F] [Initial (F ⋙ G)] : Initial G where
  out d := isConnected_of_equivalent (CostructuredArrow.pre F G d).asEquivalence

/-- See also the strictly more general `final_iff_comp_final_full_faithful` below. -/
theorem final_iff_comp_equivalence [IsEquivalence G] : Final F ↔ Final (F ⋙ G) :=
  ⟨fun _ => final_comp_equivalence _ _, fun _ => final_of_comp_full_faithful _ G⟩

/-- See also the strictly more general `final_iff_final_comp` below. -/
theorem final_iff_equivalence_comp [IsEquivalence F] : Final G ↔ Final (F ⋙ G) :=
  ⟨fun _ => final_equivalence_comp _ _, fun _ => final_of_equivalence_comp F _⟩

/-- See also the strictly more general `initial_iff_comp_initial_full_faithful` below. -/
theorem initial_iff_comp_equivalence [IsEquivalence G] : Initial F ↔ Initial (F ⋙ G) :=
  ⟨fun _ => initial_comp_equivalence _ _, fun _ => initial_of_comp_full_faithful _ G⟩

/-- See also the strictly more general `initial_iff_initial_comp` below. -/
theorem initial_iff_equivalence_comp [IsEquivalence F] : Initial G ↔ Initial (F ⋙ G) :=
  ⟨fun _ => initial_equivalence_comp _ _, fun _ => initial_of_equivalence_comp F _⟩

instance final_comp [hF : Final F] [hG : Final G] : Final (F ⋙ G) := by
  let s₁ : C ≌ AsSmall.{max u₁ v₁ u₂ v₂ u₃ v₃} C := AsSmall.equiv
  let s₂ : D ≌ AsSmall.{max u₁ v₁ u₂ v₂ u₃ v₃} D := AsSmall.equiv
  let s₃ : E ≌ AsSmall.{max u₁ v₁ u₂ v₂ u₃ v₃} E := AsSmall.equiv
  let i : s₁.inverse ⋙ (F ⋙ G) ⋙ s₃.functor ≅
      (s₁.inverse ⋙ F ⋙ s₂.functor) ⋙ (s₂.inverse ⋙ G ⋙ s₃.functor) :=
    isoWhiskerLeft (s₁.inverse ⋙ F) (isoWhiskerRight s₂.unitIso (G ⋙ s₃.functor))
  rw [final_iff_comp_equivalence (F ⋙ G) s₃.functor, final_iff_equivalence_comp s₁.inverse,
    final_natIso_iff i, final_iff_isIso_colimit_pre]
  rw [final_iff_comp_equivalence F s₂.functor, final_iff_equivalence_comp s₁.inverse,
    final_iff_isIso_colimit_pre] at hF
  rw [final_iff_comp_equivalence G s₃.functor, final_iff_equivalence_comp s₂.inverse,
    final_iff_isIso_colimit_pre] at hG
  intro H
  rw [← colimit.pre_pre]
  infer_instance

instance initial_comp [Initial F] [Initial G] : Initial (F ⋙ G) := by
  suffices Final (F ⋙ G).op from initial_of_final_op _
  exact final_comp F.op G.op

theorem final_of_final_comp [hF : Final F] [hFG : Final (F ⋙ G)] : Final G := by
  let s₁ : C ≌ AsSmall.{max u₁ v₁ u₂ v₂ u₃ v₃} C := AsSmall.equiv
  let s₂ : D ≌ AsSmall.{max u₁ v₁ u₂ v₂ u₃ v₃} D := AsSmall.equiv
  let s₃ : E ≌ AsSmall.{max u₁ v₁ u₂ v₂ u₃ v₃} E := AsSmall.equiv
  let _i : s₁.inverse ⋙ (F ⋙ G) ⋙ s₃.functor ≅
      (s₁.inverse ⋙ F ⋙ s₂.functor) ⋙ (s₂.inverse ⋙ G ⋙ s₃.functor) :=
    isoWhiskerLeft (s₁.inverse ⋙ F) (isoWhiskerRight s₂.unitIso (G ⋙ s₃.functor))
  rw [final_iff_comp_equivalence G s₃.functor, final_iff_equivalence_comp s₂.inverse,
    final_iff_isIso_colimit_pre]
  rw [final_iff_comp_equivalence F s₂.functor, final_iff_equivalence_comp s₁.inverse,
    final_iff_isIso_colimit_pre] at hF
  rw [final_iff_comp_equivalence (F ⋙ G) s₃.functor, final_iff_equivalence_comp s₁.inverse,
    final_natIso_iff _i, final_iff_isIso_colimit_pre] at hFG
  intro H
  replace hFG := hFG H
  rw [← colimit.pre_pre] at hFG
  exact IsIso.of_isIso_comp_left (colimit.pre _ (s₁.inverse ⋙ F ⋙ s₂.functor)) _

theorem initial_of_initial_comp [Initial F] [Initial (F ⋙ G)] : Initial G := by
  suffices Final G.op from initial_of_final_op _
  have : Final (F.op ⋙ G.op) := show Final (F ⋙ G).op from inferInstance
  exact final_of_final_comp F.op G.op

/-- The hypotheses also imply that `F` is final, see `final_of_comp_full_faithful`. -/
theorem final_of_comp_full_faithful' [Full G] [Faithful G] [Final (F ⋙ G)] : Final G :=
  have := final_of_comp_full_faithful F G
  final_of_final_comp F G

/-- The hypotheses also imply that `F` is initial, see `initial_of_comp_full_faithful`. -/
theorem initial_of_comp_full_faithful' [Full G] [Faithful G] [Initial (F ⋙ G)] : Initial G :=
  have := initial_of_comp_full_faithful F G
  initial_of_initial_comp F G

theorem final_iff_comp_final_full_faithful [Final G] [Full G] [Faithful G] :
    Final F ↔ Final (F ⋙ G) :=
  ⟨fun _ => final_comp _ _, fun _ => final_of_comp_full_faithful F G⟩

theorem initial_iff_comp_initial_full_faithful [Initial G] [Full G] [Faithful G] :
    Initial F ↔ Initial (F ⋙ G) :=
  ⟨fun _ => initial_comp _ _, fun _ => initial_of_comp_full_faithful F G⟩

theorem final_iff_final_comp [Final F] : Final G ↔ Final (F ⋙ G) :=
  ⟨fun _ => final_comp _ _, fun _ => final_of_final_comp F G⟩

theorem initial_iff_initial_comp [Initial F] : Initial G ↔ Initial (F ⋙ G) :=
  ⟨fun _ => initial_comp _ _, fun _ => initial_of_initial_comp F G⟩

end

section

variable {C : Type u₁} [Category.{v₁} C] {c : C}

lemma final_fromPUnit_of_isTerminal (hc : Limits.IsTerminal c) : (fromPUnit c).Final where
  out c' := by
    letI : Inhabited (StructuredArrow c' (fromPUnit c)) := ⟨.mk (Y := default) (hc.from c')⟩
    letI : Subsingleton (StructuredArrow c' (fromPUnit c)) :=
      ⟨fun i j ↦ StructuredArrow.obj_ext _ _ (by cat_disch) (hc.hom_ext _ _)⟩
    infer_instance

lemma initial_fromPUnit_of_isInitial (hc : Limits.IsInitial c) : (fromPUnit c).Initial where
  out c' := by
    letI : Inhabited (CostructuredArrow (fromPUnit c) c') := ⟨.mk (Y := default) (hc.to c')⟩
    letI : Subsingleton (CostructuredArrow (fromPUnit c) c') :=
      ⟨fun i j ↦ CostructuredArrow.obj_ext _ _ (by cat_disch) (hc.hom_ext _ _)⟩
    infer_instance

end

section

variable {C D : Type*} [Category* C] [Category* D]

instance (F : C ⥤ Dᵒᵖ) [Initial F] : F.leftOp.Final :=
  inferInstanceAs (F.op ⋙ (opOpEquivalence D).functor).Final

instance (F : C ⥤ Dᵒᵖ) [Final F] : F.leftOp.Initial :=
  inferInstanceAs (F.op ⋙ (opOpEquivalence D).functor).Initial

instance (F : Cᵒᵖ ⥤ D) [Initial F] : F.rightOp.Final :=
  inferInstanceAs ((opOpEquivalence C).inverse ⋙ F.op).Final

instance (F : Cᵒᵖ ⥤ D) [Final F] : F.rightOp.Initial :=
  inferInstanceAs ((opOpEquivalence C).inverse ⋙ F.op).Initial

end


end Functor

section Filtered
open Functor

variable {C : Type u₁} [Category.{v₁} C]
variable {D : Type u₂} [Category.{v₂} D]

/-- Final functors preserve filteredness.

This can be seen as a generalization of `IsFiltered.of_right_adjoint` (which states that right
adjoints preserve filteredness), as right adjoints are always final, see `final_of_adjunction`.
-/
theorem IsFilteredOrEmpty.of_final (F : C ⥤ D) [Final F] [IsFilteredOrEmpty C] :
    IsFilteredOrEmpty D where
  cocone_objs X Y := ⟨F.obj (IsFiltered.max (Final.lift F X) (Final.lift F Y)),
    Final.homToLift F X ≫ F.map (IsFiltered.leftToMax _ _),
    ⟨Final.homToLift F Y ≫ F.map (IsFiltered.rightToMax _ _), trivial⟩⟩
  cocone_maps {X Y} f g := by
    let P : StructuredArrow X F → Prop := fun h => ∃ (Z : C) (q₁ : h.right ⟶ Z)
      (q₂ : Final.lift F Y ⟶ Z), h.hom ≫ F.map q₁ = f ≫ Final.homToLift F Y ≫ F.map q₂
    rsuffices ⟨Z, q₁, q₂, h⟩ : Nonempty (P (StructuredArrow.mk (g ≫ Final.homToLift F Y)))
    · refine ⟨F.obj (IsFiltered.coeq q₁ q₂),
        Final.homToLift F Y ≫ F.map (q₁ ≫ IsFiltered.coeqHom q₁ q₂), ?_⟩
      conv_lhs => rw [IsFiltered.coeq_condition]
      simp only [F.map_comp, ← reassoc_of% h, StructuredArrow.mk_hom_eq_self, Category.assoc]
    have h₀ : P (StructuredArrow.mk (f ≫ Final.homToLift F Y)) := ⟨_, 𝟙 _, 𝟙 _, by simp⟩
    refine isPreconnected_induction P ?_ ?_ h₀ _
    · rintro U V h ⟨Z, q₁, q₂, hq⟩
      obtain ⟨W, q₃, q₄, hq'⟩ := IsFiltered.span q₁ h.right
      refine ⟨W, q₄, q₂ ≫ q₃, ?_⟩
      rw [F.map_comp, ← reassoc_of% hq, ← F.map_comp, hq', F.map_comp, StructuredArrow.w_assoc]
    · rintro U V h ⟨Z, q₁, q₂, hq⟩
      exact ⟨Z, h.right ≫ q₁, q₂, by simp only [F.map_comp, StructuredArrow.w_assoc, hq]⟩

/-- Final functors preserve filteredness.

This can be seen as a generalization of `IsFiltered.of_right_adjoint` (which states that right
adjoints preserve filteredness), as right adjoints are always final, see `final_of_adjunction`.
-/
theorem IsFiltered.of_final (F : C ⥤ D) [Final F] [IsFiltered C] : IsFiltered D :=
{ IsFilteredOrEmpty.of_final F with
  nonempty := Nonempty.map F.obj IsFiltered.nonempty }

/-- Initial functors preserve cofilteredness.

This can be seen as a generalization of `IsCofiltered.of_left_adjoint` (which states that left
adjoints preserve cofilteredness), as right adjoints are always initial,
see `initial_of_adjunction`.
-/
theorem IsCofilteredOrEmpty.of_initial (F : C ⥤ D) [Initial F] [IsCofilteredOrEmpty C] :
    IsCofilteredOrEmpty D :=
  have : IsFilteredOrEmpty Dᵒᵖ := IsFilteredOrEmpty.of_final F.op
  isCofilteredOrEmpty_of_isFilteredOrEmpty_op _

/-- Initial functors preserve cofilteredness.

This can be seen as a generalization of `IsCofiltered.of_left_adjoint` (which states that left
adjoints preserve cofilteredness), as right adjoints are always initial,
see `initial_of_adjunction`.
-/
theorem IsCofiltered.of_initial (F : C ⥤ D) [Initial F] [IsCofiltered C] : IsCofiltered D :=
  have : IsFiltered Dᵒᵖ := IsFiltered.of_final F.op
  isCofiltered_of_isFiltered_op _

end Filtered

section

variable {C : Type u₁} [Category.{v₁} C]
variable {D : Type u₂} [Category.{v₂} D]
variable {E : Type u₃} [Category.{v₃} E]

open Functor

/-- The functor `StructuredArrow.pre X T S` is final if `T` is final. -/
instance StructuredArrow.final_pre (T : C ⥤ D) [Final T] (S : D ⥤ E) (X : E) :
    Final (pre X T S) := by
  refine ⟨fun f => ?_⟩
  rw [isConnected_iff_of_equivalence (StructuredArrow.preEquivalence T f)]
  exact Final.out f.right

/-- The functor `CostructuredArrow.pre X T S` is initial if `T` is initial. -/
instance CostructuredArrow.initial_pre (T : C ⥤ D) [Initial T] (S : D ⥤ E) (X : E) :
    Initial (CostructuredArrow.pre T S X) := by
  refine ⟨fun f => ?_⟩
  rw [isConnected_iff_of_equivalence (CostructuredArrow.preEquivalence T f)]
  exact Initial.out f.left

end

section Grothendieck

variable {C : Type u₁} [Category.{v₁} C]
variable {D : Type u₂} [Category.{v₂} D]
variable (F : D ⥤ Cat) (G : C ⥤ D)

open Functor

/-- A prefunctor mapping structured arrows on `G` to structured arrows on `pre F G` with their
action on fibers being the identity. -/
def Grothendieck.structuredArrowToStructuredArrowPre (d : D) (f : F.obj d) :
    StructuredArrow d G ⥤q StructuredArrow ⟨d, f⟩ (pre F G) where
  obj := fun X => StructuredArrow.mk (Y := ⟨X.right, (F.map X.hom).toFunctor.obj f⟩)
    (Grothendieck.Hom.mk (by exact X.hom) (by dsimp; exact 𝟙 _))
  map := fun g => StructuredArrow.homMk
    (Grothendieck.Hom.mk (by exact g.right)
      (eqToHom (by dsimp; rw [← StructuredArrow.w g, map_comp, Cat.Hom.comp_obj])))
    (by
      simp only [StructuredArrow.mk_right]
      generalize_proofs
      apply Grothendieck.ext <;> simp)

instance Grothendieck.final_pre [hG : Final G] : (Grothendieck.pre F G).Final := by
  constructor
  rintro ⟨d, f⟩
  let ⟨u, c, g⟩ : Nonempty (StructuredArrow d G) := inferInstance
<<<<<<< HEAD
  letI :  Nonempty (StructuredArrow ⟨d, f⟩ (pre F G)) :=
    ⟨u, ⟨c, (F.map g).toFunctor.obj f⟩, ⟨(by exact g), (by exact 𝟙 _)⟩⟩
=======
  letI : Nonempty (StructuredArrow ⟨d, f⟩ (pre F G)) :=
    ⟨u, ⟨c, (F.map g).obj f⟩, ⟨(by exact g), (by exact 𝟙 _)⟩⟩
>>>>>>> 94e04f1e
  apply zigzag_isConnected
  rintro ⟨⟨⟨⟩⟩, ⟨bi, fi⟩, ⟨gbi, gfi⟩⟩ ⟨⟨⟨⟩⟩, ⟨bj, fj⟩, ⟨gbj, gfj⟩⟩
  dsimp at fj fi gfi gbi gbj gfj
  apply Zigzag.trans (j₂ := StructuredArrow.mk (Y := ⟨bi, ((F.map gbi).toFunctor.obj f)⟩)
      (Grothendieck.Hom.mk gbi (𝟙 _)))
    (.of_zag (.inr ⟨StructuredArrow.homMk (Grothendieck.Hom.mk (by dsimp; exact 𝟙 _)
      (eqToHom (by simp) ≫ gfi)) (by apply Grothendieck.ext <;> simp)⟩))
  refine Zigzag.trans (j₂ := StructuredArrow.mk (Y := ⟨bj, ((F.map gbj).toFunctor.obj f)⟩)
      (Grothendieck.Hom.mk gbj (𝟙 _))) ?_
    (.of_zag (.inl ⟨StructuredArrow.homMk (Grothendieck.Hom.mk (by dsimp; exact 𝟙 _)
      (eqToHom (by simp) ≫ gfj)) (by apply Grothendieck.ext <;> simp)⟩))
  exact zigzag_prefunctor_obj_of_zigzag (Grothendieck.structuredArrowToStructuredArrowPre F G d f)
    (isPreconnected_zigzag (.mk gbi) (.mk gbj))

open Limits

/-- A natural transformation `α : F ⟶ G` between functors `F G : C ⥤ Cat` which is final on each
fiber `(α.app X)` induces an equivalence of fiberwise colimits of `map α ⋙ H` and `H` for each
functor `H : Grothendieck G ⥤ Type`. -/
def Grothendieck.fiberwiseColimitMapCompEquivalence {C : Type u₁} [Category.{v₁} C]
    {F G : C ⥤ Cat.{v₂, u₂}} (α : F ⟶ G) [∀ X, Final (α.app X).toFunctor]
    (H : Grothendieck G ⥤ Type u₂) : fiberwiseColimit (map α ⋙ H) ≅ fiberwiseColimit H :=
  NatIso.ofComponents
    (fun X =>
      HasColimit.isoOfNatIso ((Functor.associator _ _ _).symm ≪≫
<<<<<<< HEAD
        isoWhiskerRight (ιCompMap α X) H ≪≫  Functor.associator _ _ _) ≪≫
      Final.colimitIso (α.app X).toFunctor (ι G X ⋙ H))
=======
        isoWhiskerRight (ιCompMap α X) H ≪≫ Functor.associator _ _ _) ≪≫
      Final.colimitIso (α.app X) (ι G X ⋙ H))
>>>>>>> 94e04f1e
    (fun f => colimit.hom_ext <| fun d => by
      simp only [map, Cat.Hom.comp_toFunctor, comp_obj, ι_obj,
        fiberwiseColimit_map, ιNatTrans, ιCompMap, Iso.trans_hom, Category.assoc, ι_colimMap_assoc,
        NatTrans.comp_app, whiskerRight_app, Functor.comp_map, Cat.Hom₂.eqToHom_toNatTrans,
        eqToHom_app, map_id, Category.comp_id, associator_hom_app, colimit.ι_pre_assoc,
        HasColimit.isoOfNatIso_ι_hom_assoc, Iso.symm_hom, isoWhiskerRight_hom, associator_inv_app,
        NatIso.ofComponents_hom_app, Iso.refl_hom, Final.ι_colimitIso_hom, Category.id_comp,
        Final.ι_colimitIso_hom_assoc, colimit.ι_pre]
      have := Functor.congr_obj congr($(α.naturality f).toFunctor) d
      dsimp at this
      congr
      apply eqToHom_heq_id_dom)

/-- This is the small version of the more general lemma `Grothendieck.final_map` below. -/
private lemma Grothendieck.final_map_small {C : Type u₁} [SmallCategory C] {F G : C ⥤ Cat.{u₁, u₁}}
    (α : F ⟶ G) [hα : ∀ X, Final (α.app X).toFunctor] : Final (map α) := by
  rw [final_iff_isIso_colimit_pre]
  intro H
  let i := (colimitFiberwiseColimitIso _).symm ≪≫
    HasColimit.isoOfNatIso (fiberwiseColimitMapCompEquivalence α H) ≪≫ colimitFiberwiseColimitIso _
  convert Iso.isIso_hom i
  apply colimit.hom_ext
  intro X
  simp [i, fiberwiseColimitMapCompEquivalence]

/-- The functor `Grothendieck.map α` for a natural transformation `α : F ⟶ G`, with
`F G : C ⥤ Cat`, is final if for each `X : C`, the functor `α.app X` is final. -/
lemma Grothendieck.final_map {F G : C ⥤ Cat.{v₂, u₂}} (α : F ⟶ G)
    [hα : ∀ X, Final (α.app X).toFunctor] : Final (map α) := by
  let sC : C ≌ AsSmall.{max u₁ u₂ v₁ v₂} C := AsSmall.equiv
  let F' : AsSmall C ⥤ Cat := sC.inverse ⋙ F ⋙ Cat.asSmallFunctor.{max v₁ u₁ v₂ u₂}
  let G' : AsSmall C ⥤ Cat := sC.inverse ⋙ G ⋙ Cat.asSmallFunctor.{max v₁ u₁ v₂ u₂}
  let α' : F' ⟶ G' := whiskerLeft _ (whiskerRight α _)
  have : ∀ X, Final (α'.app X).toFunctor := fun X =>
    inferInstanceAs (AsSmall.equiv.inverse ⋙ _ ⋙ AsSmall.equiv.functor).Final
  have hα' : (map α').Final := final_map_small _
  dsimp only [α', ← Equivalence.symm_functor] at hα'
  have i := mapWhiskerLeftIsoConjPreMap sC.symm (whiskerRight α Cat.asSmallFunctor)
    ≪≫ isoWhiskerLeft _ (isoWhiskerRight (mapWhiskerRightAsSmallFunctor α) _)
  have := final_of_natIso i
  rwa [← final_iff_equivalence_comp, ← final_iff_comp_equivalence,
    ← final_iff_equivalence_comp, ← final_iff_comp_equivalence] at this

end Grothendieck

section Prod

variable {C : Type u₁} [Category.{v₁} C]
variable {D : Type u₂} [Category.{v₂} D]
variable {C' : Type u₃} [Category.{v₃} C']
variable {D' : Type u₄} [Category.{v₄} D']
variable (F : C ⥤ D) (G : C' ⥤ D')

instance [F.Final] [G.Final] : (F.prod G).Final where
  out := fun ⟨d, d'⟩ => isConnected_of_equivalent (StructuredArrow.prodEquivalence d d' F G).symm

instance [F.Initial] [G.Initial] : (F.prod G).Initial where
  out := fun ⟨d, d'⟩ => isConnected_of_equivalent (CostructuredArrow.prodEquivalence F G d d').symm

end Prod

namespace ObjectProperty

/-- For the full subcategory induced by an object property `P` on `C`, to show initiality of
the inclusion functor it is enough to consider arrows to objects outside of the subcategory. -/
theorem initial_ι {C : Type u₁} [Category.{v₁} C] (P : ObjectProperty C)
    (h : ∀ d, ¬ P d → IsConnected (CostructuredArrow P.ι d)) :
    P.ι.Initial := .mk <| fun d => by
  by_cases hd : P d
  · have : Nonempty (CostructuredArrow P.ι d) := ⟨⟨d, hd⟩, ⟨⟨⟩⟩, 𝟙 _⟩
    refine zigzag_isConnected fun ⟨c₁, ⟨⟨⟩⟩, g₁⟩ ⟨c₂, ⟨⟨⟩⟩, g₂⟩ =>
      Zigzag.trans (j₂ := ⟨⟨d, hd⟩, ⟨⟨⟩⟩, 𝟙 _⟩) (.of_hom ?_) (.of_inv ?_)
    · apply CostructuredArrow.homMk g₁
    · apply CostructuredArrow.homMk g₂
  · exact h d hd

end ObjectProperty

end CategoryTheory<|MERGE_RESOLUTION|>--- conflicted
+++ resolved
@@ -1058,13 +1058,8 @@
   constructor
   rintro ⟨d, f⟩
   let ⟨u, c, g⟩ : Nonempty (StructuredArrow d G) := inferInstance
-<<<<<<< HEAD
-  letI :  Nonempty (StructuredArrow ⟨d, f⟩ (pre F G)) :=
+  letI : Nonempty (StructuredArrow ⟨d, f⟩ (pre F G)) :=
     ⟨u, ⟨c, (F.map g).toFunctor.obj f⟩, ⟨(by exact g), (by exact 𝟙 _)⟩⟩
-=======
-  letI : Nonempty (StructuredArrow ⟨d, f⟩ (pre F G)) :=
-    ⟨u, ⟨c, (F.map g).obj f⟩, ⟨(by exact g), (by exact 𝟙 _)⟩⟩
->>>>>>> 94e04f1e
   apply zigzag_isConnected
   rintro ⟨⟨⟨⟩⟩, ⟨bi, fi⟩, ⟨gbi, gfi⟩⟩ ⟨⟨⟨⟩⟩, ⟨bj, fj⟩, ⟨gbj, gfj⟩⟩
   dsimp at fj fi gfi gbi gbj gfj
@@ -1090,13 +1085,8 @@
   NatIso.ofComponents
     (fun X =>
       HasColimit.isoOfNatIso ((Functor.associator _ _ _).symm ≪≫
-<<<<<<< HEAD
-        isoWhiskerRight (ιCompMap α X) H ≪≫  Functor.associator _ _ _) ≪≫
+        isoWhiskerRight (ιCompMap α X) H ≪≫ Functor.associator _ _ _) ≪≫
       Final.colimitIso (α.app X).toFunctor (ι G X ⋙ H))
-=======
-        isoWhiskerRight (ιCompMap α X) H ≪≫ Functor.associator _ _ _) ≪≫
-      Final.colimitIso (α.app X) (ι G X ⋙ H))
->>>>>>> 94e04f1e
     (fun f => colimit.hom_ext <| fun d => by
       simp only [map, Cat.Hom.comp_toFunctor, comp_obj, ι_obj,
         fiberwiseColimit_map, ιNatTrans, ιCompMap, Iso.trans_hom, Category.assoc, ι_colimMap_assoc,
