/-
Copyright (c) 2020 Scott Morrison. All rights reserved.
Released under Apache 2.0 license as described in the file LICENSE.
Authors: Scott Morrison
-/
import Mathlib.CategoryTheory.PUnit
import Mathlib.CategoryTheory.StructuredArrow
import Mathlib.CategoryTheory.IsConnected
import Mathlib.CategoryTheory.Limits.Yoneda
import Mathlib.CategoryTheory.Limits.Types

#align_import category_theory.limits.final from "leanprover-community/mathlib"@"8a318021995877a44630c898d0b2bc376fceef3b"

/-!
# Final and initial functors

A functor `F : C ⥤ D` is final if for every `d : D`,
the comma category of morphisms `d ⟶ F.obj c` is connected.

Dually, a functor `F : C ⥤ D` is initial if for every `d : D`,
the comma category of morphisms `F.obj c ⟶ d` is connected.

We show that right adjoints are examples of final functors, while
left adjoints are examples of initial functors.

For final functors, we prove that the following three statements are equivalent:
1. `F : C ⥤ D` is final.
2. Every functor `G : D ⥤ E` has a colimit if and only if `F ⋙ G` does,
   and these colimits are isomorphic via `colimit.pre G F`.
3. `colimit (F ⋙ coyoneda.obj (op d)) ≅ PUnit`.

Starting at 1. we show (in `coconesEquiv`) that
the categories of cocones over `G : D ⥤ E` and over `F ⋙ G` are equivalent.
(In fact, via an equivalence which does not change the cocone point.)
This readily implies 2., as `comp_hasColimit`, `hasColimit_of_comp`, and `colimitIso`.

From 2. we can specialize to `G = coyoneda.obj (op d)` to obtain 3., as `colimitCompCoyonedaIso`.

From 3., we prove 1. directly in `cofinal_of_colimit_comp_coyoneda_iso_pUnit`.

Dually, we prove that if a functor `F : C ⥤ D` is initial, then any functor `G : D ⥤ E` has a
limit if and only if `F ⋙ G` does, and these limits are isomorphic via `limit.pre G F`.


## Naming
There is some discrepancy in the literature about naming; some say 'cofinal' instead of 'final'.
The explanation for this is that the 'co' prefix here is *not* the usual category-theoretic one
indicating duality, but rather indicating the sense of "along with".

## Future work
Dualise condition 3 above and the implications 2 ⇒ 3 and 3 ⇒ 1 to initial functors.

## References
* https://stacks.math.columbia.edu/tag/09WN
* https://ncatlab.org/nlab/show/final+functor
* Borceux, Handbook of Categorical Algebra I, Section 2.11.
  (Note he reverses the roles of definition and main result relative to here!)
-/


noncomputable section

universe v v₁ v₂ v₃ u₁ u₂ u₃

namespace CategoryTheory

namespace Functor

open Opposite

open CategoryTheory.Limits

section ArbitraryUniverse

variable {C : Type u₁} [Category.{v₁} C]

variable {D : Type u₂} [Category.{v₂} D]

/--
A functor `F : C ⥤ D` is final if for every `d : D`, the comma category of morphisms `d ⟶ F.obj c`
is connected.

See <https://stacks.math.columbia.edu/tag/04E6>
-/
class Final (F : C ⥤ D) : Prop where
  out (d : D) : IsConnected (StructuredArrow d F)
#align category_theory.functor.final CategoryTheory.Functor.Final

attribute [instance] Final.out

/-- A functor `F : C ⥤ D` is initial if for every `d : D`, the comma category of morphisms
`F.obj c ⟶ d` is connected.
-/
class Initial (F : C ⥤ D) : Prop where
  out (d : D) : IsConnected (CostructuredArrow F d)
#align category_theory.functor.initial CategoryTheory.Functor.Initial

attribute [instance] Initial.out

instance final_op_of_initial (F : C ⥤ D) [Initial F] : Final F.op
    where out d := isConnected_of_equivalent (costructuredArrowOpEquivalence F (unop d))
#align category_theory.functor.final_op_of_initial CategoryTheory.Functor.final_op_of_initial

instance initial_op_of_final (F : C ⥤ D) [Final F] : Initial F.op
    where out d := isConnected_of_equivalent (structuredArrowOpEquivalence F (unop d))
#align category_theory.functor.initial_op_of_final CategoryTheory.Functor.initial_op_of_final

theorem final_of_initial_op (F : C ⥤ D) [Initial F.op] : Final F :=
  {
    out := fun d =>
      @isConnected_of_isConnected_op _ _
        (isConnected_of_equivalent (structuredArrowOpEquivalence F d).symm) }
#align category_theory.functor.final_of_initial_op CategoryTheory.Functor.final_of_initial_op

theorem initial_of_final_op (F : C ⥤ D) [Final F.op] : Initial F :=
  {
    out := fun d =>
      @isConnected_of_isConnected_op _ _
        (isConnected_of_equivalent (costructuredArrowOpEquivalence F d).symm) }
#align category_theory.functor.initial_of_final_op CategoryTheory.Functor.initial_of_final_op

/-- If a functor `R : D ⥤ C` is a right adjoint, it is final. -/
theorem final_of_adjunction {L : C ⥤ D} {R : D ⥤ C} (adj : L ⊣ R) : Final R :=
  {
    out := fun c =>
      let u : StructuredArrow c R := StructuredArrow.mk (adj.unit.app c)
      @zigzag_isConnected _ _ ⟨u⟩ fun f g =>
        Relation.ReflTransGen.trans
          (Relation.ReflTransGen.single
            (show Zag f u from
              Or.inr ⟨StructuredArrow.homMk ((adj.homEquiv c f.right).symm f.hom) (by simp)⟩))
          (Relation.ReflTransGen.single
            (show Zag u g from
              Or.inl ⟨StructuredArrow.homMk ((adj.homEquiv c g.right).symm g.hom) (by simp)⟩)) }
#align category_theory.functor.final_of_adjunction CategoryTheory.Functor.final_of_adjunction

/-- If a functor `L : C ⥤ D` is a left adjoint, it is initial. -/
theorem initial_of_adjunction {L : C ⥤ D} {R : D ⥤ C} (adj : L ⊣ R) : Initial L :=
  {
    out := fun d =>
      let u : CostructuredArrow L d := CostructuredArrow.mk (adj.counit.app d)
      @zigzag_isConnected _ _ ⟨u⟩ fun f g =>
        Relation.ReflTransGen.trans
          (Relation.ReflTransGen.single
            (show Zag f u from
              Or.inl ⟨CostructuredArrow.homMk (adj.homEquiv f.left d f.hom) (by simp)⟩))
          (Relation.ReflTransGen.single
            (show Zag u g from
              Or.inr ⟨CostructuredArrow.homMk (adj.homEquiv g.left d g.hom) (by simp)⟩)) }
#align category_theory.functor.initial_of_adjunction CategoryTheory.Functor.initial_of_adjunction

instance (priority := 100) final_of_isRightAdjoint (F : C ⥤ D) [h : IsRightAdjoint F] : Final F :=
  final_of_adjunction h.adj
#align category_theory.functor.final_of_is_right_adjoint CategoryTheory.Functor.final_of_isRightAdjoint

instance (priority := 100) initial_of_isLeftAdjoint (F : C ⥤ D) [h : IsLeftAdjoint F] : Initial F :=
  initial_of_adjunction h.adj
#align category_theory.functor.initial_of_is_left_adjoint CategoryTheory.Functor.initial_of_isLeftAdjoint

theorem final_of_natIso {F F' : C ⥤ D} [Final F] (i : F ≅ F') : Final F' where
  out _ := isConnected_of_equivalent (StructuredArrow.mapNatIso i)

<<<<<<< HEAD
theorem final_natIso_iff {F F' : C ⥤ D} (i : F ≅ F') : Final F ↔ Final F' :=
  ⟨fun _ => final_of_natIso i, fun _ => final_of_natIso i.symm⟩

theorem initial_of_natIso {F F' : C ⥤ D} [Initial F] (i : F ≅ F') : Initial F' where
  out _ := isConnected_of_equivalent (CostructuredArrow.mapNatIso i)

theorem initial_natIso_iff {F F' : C ⥤ D} (i : F ≅ F') : Initial F ↔ Initial F' :=
  ⟨fun _ => initial_of_natIso i, fun _ => initial_of_natIso i.symm⟩

=======
theorem initial_of_natIso {F F' : C ⥤ D} [Initial F] (i : F ≅ F') : Initial F' where
  out _ := isConnected_of_equivalent (CostructuredArrow.mapNatIso i)

>>>>>>> 5df781c2
namespace Final

variable (F : C ⥤ D) [Final F]

instance (d : D) : Nonempty (StructuredArrow d F) :=
  IsConnected.is_nonempty

variable {E : Type u₃} [Category.{v₃} E] (G : D ⥤ E)

/--
When `F : C ⥤ D` is cofinal, we denote by `lift F d` an arbitrary choice of object in `C` such that
there exists a morphism `d ⟶ F.obj (lift F d)`.
-/
def lift (d : D) : C :=
  (Classical.arbitrary (StructuredArrow d F)).right
#align category_theory.functor.final.lift CategoryTheory.Functor.Final.lift

/-- When `F : C ⥤ D` is cofinal, we denote by `homToLift` an arbitrary choice of morphism
`d ⟶ F.obj (lift F d)`.
-/
def homToLift (d : D) : d ⟶ F.obj (lift F d) :=
  (Classical.arbitrary (StructuredArrow d F)).hom
#align category_theory.functor.final.hom_to_lift CategoryTheory.Functor.Final.homToLift

/-- We provide an induction principle for reasoning about `lift` and `homToLift`.
We want to perform some construction (usually just a proof) about
the particular choices `lift F d` and `homToLift F d`,
it suffices to perform that construction for some other pair of choices
(denoted `X₀ : C` and `k₀ : d ⟶ F.obj X₀` below),
and to show how to transport such a construction
*both* directions along a morphism between such choices.
-/
def induction {d : D} (Z : ∀ (X : C) (_ : d ⟶ F.obj X), Sort _)
    (h₁ :
      ∀ (X₁ X₂) (k₁ : d ⟶ F.obj X₁) (k₂ : d ⟶ F.obj X₂) (f : X₁ ⟶ X₂),
        k₁ ≫ F.map f = k₂ → Z X₁ k₁ → Z X₂ k₂)
    (h₂ :
      ∀ (X₁ X₂) (k₁ : d ⟶ F.obj X₁) (k₂ : d ⟶ F.obj X₂) (f : X₁ ⟶ X₂),
        k₁ ≫ F.map f = k₂ → Z X₂ k₂ → Z X₁ k₁)
    {X₀ : C} {k₀ : d ⟶ F.obj X₀} (z : Z X₀ k₀) : Z (lift F d) (homToLift F d) := by
  apply Nonempty.some
  apply
    @isPreconnected_induction _ _ _ (fun Y : StructuredArrow d F => Z Y.right Y.hom) _ _
      (StructuredArrow.mk k₀) z
  · intro j₁ j₂ f a
    fapply h₁ _ _ _ _ f.right _ a
    convert f.w.symm
    dsimp
    simp
  · intro j₁ j₂ f a
    fapply h₂ _ _ _ _ f.right _ a
    convert f.w.symm
    dsimp
    simp
#align category_theory.functor.final.induction CategoryTheory.Functor.Final.induction

variable {F G}

/-- Given a cocone over `F ⋙ G`, we can construct a `Cocone G` with the same cocone point.
-/
@[simps]
def extendCocone : Cocone (F ⋙ G) ⥤ Cocone G
    where
  obj c :=
    { pt := c.pt
      ι :=
        { app := fun X => G.map (homToLift F X) ≫ c.ι.app (lift F X)
          naturality := fun X Y f => by
            dsimp; simp
            -- This would be true if we'd chosen `lift F X` to be `lift F Y`
            -- and `homToLift F X` to be `f ≫ homToLift F Y`.
            apply
              induction F fun Z k =>
                G.map f ≫ G.map (homToLift F Y) ≫ c.ι.app (lift F Y) = G.map k ≫ c.ι.app Z
            · intro Z₁ Z₂ k₁ k₂ g a z
              rw [← a, Functor.map_comp, Category.assoc, ← Functor.comp_map, c.w, z]
            · intro Z₁ Z₂ k₁ k₂ g a z
              rw [← a, Functor.map_comp, Category.assoc, ← Functor.comp_map, c.w] at z
              rw [z]
            · rw [← Functor.map_comp_assoc] } }
  map f := { Hom := f.Hom }
#align category_theory.functor.final.extend_cocone CategoryTheory.Functor.Final.extendCocone

@[simp]
theorem colimit_cocone_comp_aux (s : Cocone (F ⋙ G)) (j : C) :
    G.map (homToLift F (F.obj j)) ≫ s.ι.app (lift F (F.obj j)) = s.ι.app j := by
  -- This point is that this would be true if we took `lift (F.obj j)` to just be `j`
  -- and `homToLift (F.obj j)` to be `𝟙 (F.obj j)`.
  apply induction F fun X k => G.map k ≫ s.ι.app X = (s.ι.app j : _)
  · intro j₁ j₂ k₁ k₂ f w h
    rw [← w]
    rw [← s.w f] at h
    simpa using h
  · intro j₁ j₂ k₁ k₂ f w h
    rw [← w] at h
    rw [← s.w f]
    simpa using h
  · exact s.w (𝟙 _)
#align category_theory.functor.final.colimit_cocone_comp_aux CategoryTheory.Functor.Final.colimit_cocone_comp_aux

variable (F G)

/-- If `F` is cofinal,
the category of cocones on `F ⋙ G` is equivalent to the category of cocones on `G`,
for any `G : D ⥤ E`.
-/
@[simps]
def coconesEquiv : Cocone (F ⋙ G) ≌ Cocone G
    where
  functor := extendCocone
  inverse := Cocones.whiskering F
  unitIso := NatIso.ofComponents fun c => Cocones.ext (Iso.refl _)
  counitIso := NatIso.ofComponents fun c => Cocones.ext (Iso.refl _)
#align category_theory.functor.final.cocones_equiv CategoryTheory.Functor.Final.coconesEquiv

variable {G}

/-- When `F : C ⥤ D` is cofinal, and `t : Cocone G` for some `G : D ⥤ E`,
`t.whisker F` is a colimit cocone exactly when `t` is.
-/
def isColimitWhiskerEquiv (t : Cocone G) : IsColimit (t.whisker F) ≃ IsColimit t :=
  IsColimit.ofCoconeEquiv (coconesEquiv F G).symm
#align category_theory.functor.final.is_colimit_whisker_equiv CategoryTheory.Functor.Final.isColimitWhiskerEquiv

/-- When `F` is cofinal, and `t : Cocone (F ⋙ G)`,
`extendCocone.obj t` is a colimit cocone exactly when `t` is.
-/
def isColimitExtendCoconeEquiv (t : Cocone (F ⋙ G)) :
    IsColimit (extendCocone.obj t) ≃ IsColimit t :=
  IsColimit.ofCoconeEquiv (coconesEquiv F G)
#align category_theory.functor.final.is_colimit_extend_cocone_equiv CategoryTheory.Functor.Final.isColimitExtendCoconeEquiv

/-- Given a colimit cocone over `G : D ⥤ E` we can construct a colimit cocone over `F ⋙ G`. -/
@[simps]
def colimitCoconeComp (t : ColimitCocone G) : ColimitCocone (F ⋙ G)
    where
  cocone := _
  isColimit := (isColimitWhiskerEquiv F _).symm t.isColimit
#align category_theory.functor.final.colimit_cocone_comp CategoryTheory.Functor.Final.colimitCoconeComp

instance (priority := 100) comp_hasColimit [HasColimit G] : HasColimit (F ⋙ G) :=
  HasColimit.mk (colimitCoconeComp F (getColimitCocone G))
#align category_theory.functor.final.comp_has_colimit CategoryTheory.Functor.Final.comp_hasColimit

theorem colimit_pre_is_iso_aux {t : Cocone G} (P : IsColimit t) :
    ((isColimitWhiskerEquiv F _).symm P).desc (t.whisker F) = 𝟙 t.pt := by
  dsimp [isColimitWhiskerEquiv]
  apply P.hom_ext
  intro j
  simp
#align category_theory.functor.final.colimit_pre_is_iso_aux CategoryTheory.Functor.Final.colimit_pre_is_iso_aux

instance colimit_pre_isIso [HasColimit G] : IsIso (colimit.pre G F) := by
  rw [colimit.pre_eq (colimitCoconeComp F (getColimitCocone G)) (getColimitCocone G)]
  erw [colimit_pre_is_iso_aux]
  dsimp
  infer_instance
#align category_theory.functor.final.colimit_pre_is_iso CategoryTheory.Functor.Final.colimit_pre_isIso

section

variable (G)

/-- When `F : C ⥤ D` is cofinal, and `G : D ⥤ E` has a colimit, then `F ⋙ G` has a colimit also and
`colimit (F ⋙ G) ≅ colimit G`

https://stacks.math.columbia.edu/tag/04E7
-/
def colimitIso [HasColimit G] : colimit (F ⋙ G) ≅ colimit G :=
  asIso (colimit.pre G F)
#align category_theory.functor.final.colimit_iso CategoryTheory.Functor.Final.colimitIso

end

/-- Given a colimit cocone over `F ⋙ G` we can construct a colimit cocone over `G`. -/
@[simps]
def colimitCoconeOfComp (t : ColimitCocone (F ⋙ G)) : ColimitCocone G
    where
  cocone := extendCocone.obj t.cocone
  isColimit := (isColimitExtendCoconeEquiv F _).symm t.isColimit
#align category_theory.functor.final.colimit_cocone_of_comp CategoryTheory.Functor.Final.colimitCoconeOfComp

/-- When `F` is cofinal, and `F ⋙ G` has a colimit, then `G` has a colimit also.

We can't make this an instance, because `F` is not determined by the goal.
(Even if this weren't a problem, it would cause a loop with `comp_hasColimit`.)
-/
theorem hasColimit_of_comp [HasColimit (F ⋙ G)] : HasColimit G :=
  HasColimit.mk (colimitCoconeOfComp F (getColimitCocone (F ⋙ G)))
#align category_theory.functor.final.has_colimit_of_comp CategoryTheory.Functor.Final.hasColimit_of_comp

theorem hasColimitsOfShape_of_final [HasColimitsOfShape C E] : HasColimitsOfShape D E where
  has_colimit := fun _ => hasColimit_of_comp F

section

-- porting note: this instance does not seem to be found automatically
--attribute [local instance] hasColimit_of_comp

/-- When `F` is cofinal, and `F ⋙ G` has a colimit, then `G` has a colimit also and
`colimit (F ⋙ G) ≅ colimit G`

https://stacks.math.columbia.edu/tag/04E7
-/
def colimitIso' [HasColimit (F ⋙ G)] :
    haveI : HasColimit G := hasColimit_of_comp F;
    colimit (F ⋙ G) ≅ colimit G :=
  haveI : HasColimit G := hasColimit_of_comp F;
  asIso (colimit.pre G F)
#align category_theory.functor.final.colimit_iso' CategoryTheory.Functor.Final.colimitIso'

end

end Final

end ArbitraryUniverse

section LocallySmall

variable {C : Type v} [Category.{v} C] {D : Type u₁} [Category.{v} D] (F : C ⥤ D)

namespace Final

theorem zigzag_of_eqvGen_quot_rel {F : C ⥤ D} {d : D} {f₁ f₂ : ΣX, d ⟶ F.obj X}
    (t : EqvGen (Types.Quot.Rel.{v, v} (F ⋙ coyoneda.obj (op d))) f₁ f₂) :
    Zigzag (StructuredArrow.mk f₁.2) (StructuredArrow.mk f₂.2) := by
  induction t
  case rel x y r =>
    obtain ⟨f, w⟩ := r
    fconstructor
    swap; fconstructor
    left; fconstructor
    exact StructuredArrow.homMk f
  case refl => fconstructor
  case symm x y _ ih =>
    apply zigzag_symmetric
    exact ih
  case trans x y z _ _ ih₁ ih₂ =>
    apply Relation.ReflTransGen.trans
    exact ih₁; exact ih₂
#align category_theory.functor.final.zigzag_of_eqv_gen_quot_rel CategoryTheory.Functor.Final.zigzag_of_eqvGen_quot_rel

end Final

/-- If `colimit (F ⋙ coyoneda.obj (op d)) ≅ PUnit` for all `d : D`, then `F` is cofinal.
-/
theorem cofinal_of_colimit_comp_coyoneda_iso_pUnit
    (I : ∀ d, colimit (F ⋙ coyoneda.obj (op d)) ≅ PUnit) : Final F :=
  ⟨fun d => by
    have : Nonempty (StructuredArrow d F) := by
      have := (I d).inv PUnit.unit
      obtain ⟨j, y, rfl⟩ := Limits.Types.jointly_surjective'.{v, v} this
      exact ⟨StructuredArrow.mk y⟩
    apply zigzag_isConnected
    rintro ⟨⟨⟨⟩⟩, X₁, f₁⟩ ⟨⟨⟨⟩⟩, X₂, f₂⟩
    dsimp at *
    let y₁ := colimit.ι (F ⋙ coyoneda.obj (op d)) X₁ f₁
    let y₂ := colimit.ι (F ⋙ coyoneda.obj (op d)) X₂ f₂
    have e : y₁ = y₂ := by
      apply (I d).toEquiv.injective
      ext
    have t := Types.colimit_eq.{v, v} e
    clear e y₁ y₂
    exact Final.zigzag_of_eqvGen_quot_rel t⟩
#align category_theory.functor.final.cofinal_of_colimit_comp_coyoneda_iso_punit CategoryTheory.Functor.cofinal_of_colimit_comp_coyoneda_iso_pUnit

end LocallySmall

section SmallCategory

variable {C : Type v} [Category.{v} C] {D : Type v} [Category.{v} D] (F : C ⥤ D)

/-- If the universal morphism `colimit (F ⋙ coyoneda.obj (op d)) ⟶ colimit (coyoneda.obj (op d))`
is an isomorphism (as it always is when `F` is cofinal),
then `colimit (F ⋙ coyoneda.obj (op d)) ≅ PUnit`
(simply because `colimit (coyoneda.obj (op d)) ≅ PUnit`).
-/
def Final.colimitCompCoyonedaIso (d : D) [IsIso (colimit.pre (coyoneda.obj (op d)) F)] :
    colimit (F ⋙ coyoneda.obj (op d)) ≅ PUnit :=
  asIso (colimit.pre (coyoneda.obj (op d)) F) ≪≫ Coyoneda.colimitCoyonedaIso (op d)
#align category_theory.functor.final.colimit_comp_coyoneda_iso CategoryTheory.Functor.Final.colimitCompCoyonedaIso

theorem final_iff_isIso_colimit_pre : Final F ↔ ∀ G : D ⥤ Type v, IsIso (colimit.pre G F) :=
  ⟨fun _ => inferInstance,
   fun _ => cofinal_of_colimit_comp_coyoneda_iso_pUnit _ fun _ => Final.colimitCompCoyonedaIso _ _⟩

end SmallCategory

namespace Initial

variable {C : Type u₁} [Category.{v₁} C] {D : Type u₂} [Category.{v₂} D] (F : C ⥤ D) [Initial F]

instance (d : D) : Nonempty (CostructuredArrow F d) :=
  IsConnected.is_nonempty

variable {E : Type u₃} [Category.{v₃} E] (G : D ⥤ E)

/--
When `F : C ⥤ D` is initial, we denote by `lift F d` an arbitrary choice of object in `C` such that
there exists a morphism `F.obj (lift F d) ⟶ d`.
-/
def lift (d : D) : C :=
  (Classical.arbitrary (CostructuredArrow F d)).left
#align category_theory.functor.initial.lift CategoryTheory.Functor.Initial.lift

/-- When `F : C ⥤ D` is initial, we denote by `homToLift` an arbitrary choice of morphism
`F.obj (lift F d) ⟶ d`.
-/
def homToLift (d : D) : F.obj (lift F d) ⟶ d :=
  (Classical.arbitrary (CostructuredArrow F d)).hom
#align category_theory.functor.initial.hom_to_lift CategoryTheory.Functor.Initial.homToLift

/-- We provide an induction principle for reasoning about `lift` and `homToLift`.
We want to perform some construction (usually just a proof) about
the particular choices `lift F d` and `homToLift F d`,
it suffices to perform that construction for some other pair of choices
(denoted `X₀ : C` and `k₀ : F.obj X₀ ⟶ d` below),
and to show how to transport such a construction
*both* directions along a morphism between such choices.
-/
def induction {d : D} (Z : ∀ (X : C) (_ : F.obj X ⟶ d), Sort _)
    (h₁ :
      ∀ (X₁ X₂) (k₁ : F.obj X₁ ⟶ d) (k₂ : F.obj X₂ ⟶ d) (f : X₁ ⟶ X₂),
        F.map f ≫ k₂ = k₁ → Z X₁ k₁ → Z X₂ k₂)
    (h₂ :
      ∀ (X₁ X₂) (k₁ : F.obj X₁ ⟶ d) (k₂ : F.obj X₂ ⟶ d) (f : X₁ ⟶ X₂),
        F.map f ≫ k₂ = k₁ → Z X₂ k₂ → Z X₁ k₁)
    {X₀ : C} {k₀ : F.obj X₀ ⟶ d} (z : Z X₀ k₀) : Z (lift F d) (homToLift F d) := by
  apply Nonempty.some
  apply
    @isPreconnected_induction _ _ _ (fun Y : CostructuredArrow F d => Z Y.left Y.hom) _ _
      (CostructuredArrow.mk k₀) z
  · intro j₁ j₂ f a
    fapply h₁ _ _ _ _ f.left _ a
    convert f.w
    dsimp
    simp
  · intro j₁ j₂ f a
    fapply h₂ _ _ _ _ f.left _ a
    convert f.w
    dsimp
    simp
#align category_theory.functor.initial.induction CategoryTheory.Functor.Initial.induction

variable {F G}

/-- Given a cone over `F ⋙ G`, we can construct a `Cone G` with the same cocone point.
-/
@[simps]
def extendCone : Cone (F ⋙ G) ⥤ Cone G
    where
  obj c :=
    { pt := c.pt
      π :=
        { app := fun d => c.π.app (lift F d) ≫ G.map (homToLift F d)
          naturality := fun X Y f => by
            dsimp; simp
            -- This would be true if we'd chosen `lift F Y` to be `lift F X`
            -- and `homToLift F Y` to be `homToLift F X ≫ f`.
            apply
              induction F fun Z k =>
                (c.π.app Z ≫ G.map k : c.pt ⟶ _) =
                  c.π.app (lift F X) ≫ G.map (homToLift F X) ≫ G.map f
            · intro Z₁ Z₂ k₁ k₂ g a z
              rw [← a, Functor.map_comp, ← Functor.comp_map, ← Category.assoc, ← Category.assoc,
                c.w] at z
              rw [z, Category.assoc]
            · intro Z₁ Z₂ k₁ k₂ g a z
              rw [← a, Functor.map_comp, ← Functor.comp_map, ← Category.assoc, ← Category.assoc,
                c.w, z, Category.assoc]
            · rw [← Functor.map_comp] } }
  map f := { Hom := f.Hom }
#align category_theory.functor.initial.extend_cone CategoryTheory.Functor.Initial.extendCone

@[simp]
theorem limit_cone_comp_aux (s : Cone (F ⋙ G)) (j : C) :
    s.π.app (lift F (F.obj j)) ≫ G.map (homToLift F (F.obj j)) = s.π.app j := by
  -- This point is that this would be true if we took `lift (F.obj j)` to just be `j`
  -- and `homToLift (F.obj j)` to be `𝟙 (F.obj j)`.
  apply induction F fun X k => s.π.app X ≫ G.map k = (s.π.app j : _)
  · intro j₁ j₂ k₁ k₂ f w h
    rw [← s.w f]
    rw [← w] at h
    simpa using h
  · intro j₁ j₂ k₁ k₂ f w h
    rw [← s.w f] at h
    rw [← w]
    simpa using h
  · exact s.w (𝟙 _)
#align category_theory.functor.initial.limit_cone_comp_aux CategoryTheory.Functor.Initial.limit_cone_comp_aux

variable (F G)

/-- If `F` is initial,
the category of cones on `F ⋙ G` is equivalent to the category of cones on `G`,
for any `G : D ⥤ E`.
-/
@[simps]
def conesEquiv : Cone (F ⋙ G) ≌ Cone G
    where
  functor := extendCone
  inverse := Cones.whiskering F
  unitIso := NatIso.ofComponents fun c => Cones.ext (Iso.refl _)
  counitIso := NatIso.ofComponents fun c => Cones.ext (Iso.refl _)
#align category_theory.functor.initial.cones_equiv CategoryTheory.Functor.Initial.conesEquiv

variable {G}

/-- When `F : C ⥤ D` is initial, and `t : Cone G` for some `G : D ⥤ E`,
`t.whisker F` is a limit cone exactly when `t` is.
-/
def isLimitWhiskerEquiv (t : Cone G) : IsLimit (t.whisker F) ≃ IsLimit t :=
  IsLimit.ofConeEquiv (conesEquiv F G).symm
#align category_theory.functor.initial.is_limit_whisker_equiv CategoryTheory.Functor.Initial.isLimitWhiskerEquiv

/-- When `F` is initial, and `t : Cone (F ⋙ G)`,
`extendCone.obj t` is a limit cone exactly when `t` is.
-/
def isLimitExtendConeEquiv (t : Cone (F ⋙ G)) : IsLimit (extendCone.obj t) ≃ IsLimit t :=
  IsLimit.ofConeEquiv (conesEquiv F G)
#align category_theory.functor.initial.is_limit_extend_cone_equiv CategoryTheory.Functor.Initial.isLimitExtendConeEquiv

/-- Given a limit cone over `G : D ⥤ E` we can construct a limit cone over `F ⋙ G`. -/
@[simps]
def limitConeComp (t : LimitCone G) : LimitCone (F ⋙ G)
    where
  cone := _
  isLimit := (isLimitWhiskerEquiv F _).symm t.isLimit
#align category_theory.functor.initial.limit_cone_comp CategoryTheory.Functor.Initial.limitConeComp

instance (priority := 100) comp_hasLimit [HasLimit G] : HasLimit (F ⋙ G) :=
  HasLimit.mk (limitConeComp F (getLimitCone G))
#align category_theory.functor.initial.comp_has_limit CategoryTheory.Functor.Initial.comp_hasLimit

theorem limit_pre_is_iso_aux {t : Cone G} (P : IsLimit t) :
    ((isLimitWhiskerEquiv F _).symm P).lift (t.whisker F) = 𝟙 t.pt := by
  change 𝟙 t.pt ≫ P.lift (extendCone.obj (Cone.whisker F t)) = 𝟙 t.pt
  apply P.hom_ext
  intro j
  simp
#align category_theory.functor.initial.limit_pre_is_iso_aux CategoryTheory.Functor.Initial.limit_pre_is_iso_aux

instance limit_pre_isIso [HasLimit G] : IsIso (limit.pre G F) := by
  rw [limit.pre_eq (limitConeComp F (getLimitCone G)) (getLimitCone G)]
  erw [limit_pre_is_iso_aux]
  dsimp
  infer_instance
#align category_theory.functor.initial.limit_pre_is_iso CategoryTheory.Functor.Initial.limit_pre_isIso

section

variable (G)

/-- When `F : C ⥤ D` is initial, and `G : D ⥤ E` has a limit, then `F ⋙ G` has a limit also and
`limit (F ⋙ G) ≅ limit G`

https://stacks.math.columbia.edu/tag/04E7
-/
def limitIso [HasLimit G] : limit (F ⋙ G) ≅ limit G :=
  (asIso (limit.pre G F)).symm
#align category_theory.functor.initial.limit_iso CategoryTheory.Functor.Initial.limitIso

end

/-- Given a limit cone over `F ⋙ G` we can construct a limit cone over `G`. -/
@[simps]
def limitConeOfComp (t : LimitCone (F ⋙ G)) : LimitCone G
    where
  cone := extendCone.obj t.cone
  isLimit := (isLimitExtendConeEquiv F _).symm t.isLimit
#align category_theory.functor.initial.limit_cone_of_comp CategoryTheory.Functor.Initial.limitConeOfComp

/-- When `F` is initial, and `F ⋙ G` has a limit, then `G` has a limit also.

We can't make this an instance, because `F` is not determined by the goal.
(Even if this weren't a problem, it would cause a loop with `comp_hasLimit`.)
-/
theorem hasLimit_of_comp [HasLimit (F ⋙ G)] : HasLimit G :=
  HasLimit.mk (limitConeOfComp F (getLimitCone (F ⋙ G)))
#align category_theory.functor.initial.has_limit_of_comp CategoryTheory.Functor.Initial.hasLimit_of_comp

theorem hasLimitsOfShape_of_initial [HasLimitsOfShape C E] : HasLimitsOfShape D E where
  has_limit := fun _ => hasLimit_of_comp F

section

-- porting note: this instance does not seem to be found automatically
-- attribute [local instance] hasLimit_of_comp

/-- When `F` is initial, and `F ⋙ G` has a limit, then `G` has a limit also and
`limit (F ⋙ G) ≅ limit G`

https://stacks.math.columbia.edu/tag/04E7
-/
def limitIso' [HasLimit (F ⋙ G)] :
    haveI : HasLimit G := hasLimit_of_comp F;
    limit (F ⋙ G) ≅ limit G :=
  haveI : HasLimit G := hasLimit_of_comp F;
  (asIso (limit.pre G F)).symm
#align category_theory.functor.initial.limit_iso' CategoryTheory.Functor.Initial.limitIso'

end

end Initial

section

variable {C : Type u₁} [Category.{v₁} C] {D : Type u₂} [Category.{v₂} D]
variable {E : Type u₃} [Category.{v₃} E] (F : C ⥤ D) (G : D ⥤ E)

/-- The hypotheses also imply that `G` is final, see `final_of_comp_full_faithful'`. -/
theorem final_of_comp_full_faithful [Full G] [Faithful G] [Final (F ⋙ G)] : Final F where
  out d :=
    have := StructuredArrow.isEquivalencePost d F G
    isConnected_of_equivalent (StructuredArrow.post d F G).asEquivalence.symm

/-- The hypotheses also imply that `G` is initial, see `initial_of_comp_full_faithful'`. -/
theorem initial_of_comp_full_faithful [Full G] [Faithful G] [Initial (F ⋙ G)] : Initial F where
  out d :=
    have := CostructuredArrow.isEquivalencePost d F G
    isConnected_of_equivalent (CostructuredArrow.post F G d).asEquivalence.symm

/-- See also the strictly more general `final_comp` below. -/
theorem final_comp_equivalence [Final F] [IsEquivalence G] : Final (F ⋙ G) :=
  let i : F ≅ (F ⋙ G) ⋙ G.inv := isoWhiskerLeft F IsEquivalence.unitIso
  have : Final ((F ⋙ G) ⋙ G.inv) := final_of_natIso i
  final_of_comp_full_faithful (F ⋙ G) G.inv

/-- See also the strictly more general `initial_comp` below. -/
theorem initial_comp_equivalence [Initial F] [IsEquivalence G] : Initial (F ⋙ G) :=
  let i : F ≅ (F ⋙ G) ⋙ G.inv := isoWhiskerLeft F IsEquivalence.unitIso
  have : Initial ((F ⋙ G) ⋙ G.inv) := initial_of_natIso i
  initial_of_comp_full_faithful (F ⋙ G) G.inv

/-- See also the strictly more general `final_comp` below. -/
theorem final_equivalence_comp [IsEquivalence F] [Final G] : Final (F ⋙ G) where
  out d :=
    have := StructuredArrow.isEquivalencePre d F G
    isConnected_of_equivalent (StructuredArrow.pre d F G).asEquivalence.symm

/-- See also the strictly more general `inital_comp` below. -/
theorem initial_equivalence_comp [IsEquivalence F] [Initial G] : Initial (F ⋙ G) where
  out d :=
    have := CostructuredArrow.isEquivalencePre F G d
    isConnected_of_equivalent (CostructuredArrow.pre F G d).asEquivalence.symm

/-- See also the strictly more general `final_of_final_comp` below. -/
theorem final_of_equivalence_comp [IsEquivalence F] [Final (F ⋙ G)] : Final G where
  out d :=
    have := StructuredArrow.isEquivalencePre d F G
    isConnected_of_equivalent (StructuredArrow.pre d F G).asEquivalence

/-- See also the strictly more general `initial_of_initial_comp` below. -/
theorem initial_of_equivalence_comp [IsEquivalence F] [Initial (F ⋙ G)] : Initial G where
  out d :=
    have := CostructuredArrow.isEquivalencePre F G d
    isConnected_of_equivalent (CostructuredArrow.pre F G d).asEquivalence

/-- See also the strictly more general `final_iff_comp_final_full_faithful` below. -/
theorem final_iff_comp_equivalence [IsEquivalence G] : Final F ↔ Final (F ⋙ G) :=
  ⟨fun _ => final_comp_equivalence _ _, fun _ => final_of_comp_full_faithful _ G⟩

/-- See also the strictly more general `final_iff_final_comp` below. -/
theorem final_iff_equivalence_comp [IsEquivalence F] : Final G ↔ Final (F ⋙ G) :=
  ⟨fun _ => final_equivalence_comp _ _, fun _ => final_of_equivalence_comp F _⟩

/-- See also the strictly more general `initial_iff_comp_initial_full_faithful` below. -/
theorem initial_iff_comp_equivalence [IsEquivalence G] : Initial F ↔ Initial (F ⋙ G) :=
  ⟨fun _ => initial_comp_equivalence _ _, fun _ => initial_of_comp_full_faithful _ G⟩

/-- See also the strictly more general `initial_iff_initial_comp` below. -/
theorem initial_iff_equivalence_comp [IsEquivalence F] : Initial G ↔ Initial (F ⋙ G) :=
  ⟨fun _ => initial_equivalence_comp _ _, fun _ => initial_of_equivalence_comp F _⟩

theorem final_comp [hF : Final F] [hG : Final G] : Final (F ⋙ G) := by
  let s₁ : C ≌ AsSmall.{max u₁ v₁ u₂ v₂ u₃ v₃} C := AsSmall.equiv
  let s₂ : D ≌ AsSmall.{max u₁ v₁ u₂ v₂ u₃ v₃} D := AsSmall.equiv
  let s₃ : E ≌ AsSmall.{max u₁ v₁ u₂ v₂ u₃ v₃} E := AsSmall.equiv
  let i : s₁.inverse ⋙ (F ⋙ G) ⋙ s₃.functor ≅
      (s₁.inverse ⋙ F ⋙ s₂.functor) ⋙ (s₂.inverse ⋙ G ⋙ s₃.functor) :=
    isoWhiskerLeft (s₁.inverse ⋙ F) (isoWhiskerRight s₂.unitIso (G ⋙ s₃.functor))
  rw [final_iff_comp_equivalence (F ⋙ G) s₃.functor, final_iff_equivalence_comp s₁.inverse,
    final_natIso_iff i, final_iff_isIso_colimit_pre]
  rw [final_iff_comp_equivalence F s₂.functor, final_iff_equivalence_comp s₁.inverse,
    final_iff_isIso_colimit_pre] at hF
  rw [final_iff_comp_equivalence G s₃.functor, final_iff_equivalence_comp s₂.inverse,
    final_iff_isIso_colimit_pre] at hG
  simp only [← colimit.pre_pre]
  infer_instance

theorem initial_comp [Initial F] [Initial G] : Initial (F ⋙ G) := by
  suffices : Final (F ⋙ G).op
  · exact initial_of_final_op _
  exact final_comp F.op G.op

theorem final_of_final_comp [hF : Final F] [hFG : Final (F ⋙ G)] : Final G := by
  let s₁ : C ≌ AsSmall.{max u₁ v₁ u₂ v₂ u₃ v₃} C := AsSmall.equiv
  let s₂ : D ≌ AsSmall.{max u₁ v₁ u₂ v₂ u₃ v₃} D := AsSmall.equiv
  let s₃ : E ≌ AsSmall.{max u₁ v₁ u₂ v₂ u₃ v₃} E := AsSmall.equiv
  let _i : s₁.inverse ⋙ (F ⋙ G) ⋙ s₃.functor ≅
      (s₁.inverse ⋙ F ⋙ s₂.functor) ⋙ (s₂.inverse ⋙ G ⋙ s₃.functor) :=
    isoWhiskerLeft (s₁.inverse ⋙ F) (isoWhiskerRight s₂.unitIso (G ⋙ s₃.functor))
  rw [final_iff_comp_equivalence G s₃.functor, final_iff_equivalence_comp s₂.inverse,
    final_iff_isIso_colimit_pre]
  rw [final_iff_comp_equivalence F s₂.functor, final_iff_equivalence_comp s₁.inverse,
    final_iff_isIso_colimit_pre] at hF
  rw [final_iff_comp_equivalence (F ⋙ G) s₃.functor, final_iff_equivalence_comp s₁.inverse,
    final_natIso_iff _i, final_iff_isIso_colimit_pre] at hFG
  simp only [← colimit.pre_pre] at hFG
  exact fun H => IsIso.of_isIso_comp_left (colimit.pre _ (s₁.inverse ⋙ F ⋙ s₂.functor)) _

theorem initial_of_initial_comp [Initial F] [Initial (F ⋙ G)] : Initial G := by
  suffices : Final G.op
  · exact initial_of_final_op _
  have : Final (F.op ⋙ G.op) := show Final (F ⋙ G).op from inferInstance
  exact final_of_final_comp F.op G.op

/-- The hypotheses also imply that `F` is final, see `final_of_comp_full_faithful`. -/
theorem final_of_comp_full_faithful' [Full G] [Faithful G] [Final (F ⋙ G)] : Final G :=
  have := final_of_comp_full_faithful F G
  final_of_final_comp F G

/-- The hypotheses also imply that `F` is initial, see `initial_of_comp_full_faithful`. -/
theorem initial_of_comp_full_faithful' [Full G] [Faithful G] [Initial (F ⋙ G)] : Initial G :=
  have := initial_of_comp_full_faithful F G
  initial_of_initial_comp F G

theorem final_iff_comp_final_full_faithful [Final G] [Full G] [Faithful G] :
    Final F ↔ Final (F ⋙ G) :=
  ⟨fun _ => final_comp _ _, fun _ => final_of_comp_full_faithful F G⟩

theorem initial_iff_comp_initial_full_faithful [Initial G] [Full G] [Faithful G] :
    Initial F ↔ Initial (F ⋙ G) :=
  ⟨fun _ => initial_comp _ _, fun _ => initial_of_comp_full_faithful F G⟩

theorem final_iff_final_comp [Final F] : Final G ↔ Final (F ⋙ G) :=
  ⟨fun _ => final_comp _ _, fun _ => final_of_final_comp F G⟩

theorem initial_iff_initial_comp [Initial F] : Initial G ↔ Initial (F ⋙ G) :=
  ⟨fun _ => initial_comp _ _, fun _ => initial_of_initial_comp F G⟩

end

end Functor

section Filtered
open Functor

variable {C : Type u₁} [Category.{v₁} C]

variable {D : Type u₂} [Category.{v₂} D]

/-- Final functors preserve filteredness.

This can be seen as a generalization of `IsFiltered.of_right_adjoint` (which states that right
adjoints preserve filteredness), as right adjoints are always final, see `final_of_adjunction`.
-/
theorem IsFilteredOrEmpty.of_final (F : C ⥤ D) [Final F] [IsFilteredOrEmpty C] :
    IsFilteredOrEmpty D where
  cocone_objs X Y := ⟨F.obj (IsFiltered.max (Final.lift F X) (Final.lift F Y)),
    Final.homToLift F X ≫ F.map (IsFiltered.leftToMax _ _),
    ⟨Final.homToLift F Y ≫ F.map (IsFiltered.rightToMax _ _), trivial⟩⟩
  cocone_maps {X Y} f g := by
    let P : StructuredArrow X F → Prop := fun h => ∃ (Z : C) (q₁ : h.right ⟶ Z)
      (q₂ : Final.lift F Y ⟶ Z), h.hom ≫ F.map q₁ = f ≫ Final.homToLift F Y ≫ F.map q₂
    rsuffices ⟨Z, q₁, q₂, h⟩ : Nonempty (P (StructuredArrow.mk (g ≫ Final.homToLift F Y)))
    · refine' ⟨F.obj (IsFiltered.coeq q₁ q₂),
        Final.homToLift F Y ≫ F.map (q₁ ≫ IsFiltered.coeqHom q₁ q₂), _⟩
      conv_lhs => rw [IsFiltered.coeq_condition]
      simp only [F.map_comp, ← reassoc_of% h, StructuredArrow.mk_hom_eq_self, Category.assoc]
    have h₀ : P (StructuredArrow.mk (f ≫ Final.homToLift F Y)) := ⟨_, 𝟙 _, 𝟙 _, by simp⟩
    refine' isPreconnected_induction P _ _ h₀ _
    · rintro U V h ⟨Z, q₁, q₂, hq⟩
      obtain ⟨W, q₃, q₄, hq'⟩ := IsFiltered.span q₁ h.right
      refine' ⟨W, q₄, q₂ ≫ q₃, _⟩
      rw [F.map_comp, ← reassoc_of% hq, ← F.map_comp, hq', F.map_comp, StructuredArrow.w_assoc]
    · rintro U V h ⟨Z, q₁, q₂, hq⟩
      exact ⟨Z, h.right ≫ q₁, q₂, by simp only [F.map_comp, StructuredArrow.w_assoc, hq]⟩

/-- Final functors preserve filteredness.

This can be seen as a generalization of `IsFiltered.of_right_adjoint` (which states that right
adjoints preserve filteredness), as right adjoints are always final, see `final_of_adjunction`.
-/
theorem IsFiltered.of_final (F : C ⥤ D) [Final F] [IsFiltered C] : IsFiltered D :=
{ IsFilteredOrEmpty.of_final F with
  Nonempty := Nonempty.map F.obj IsFiltered.Nonempty }

/-- Initial functors preserve cofilteredness.

This can be seen as a generalization of `IsCofiltered.of_left_adjoint` (which states that left
adjoints preserve cofilteredness), as right adjoints are always initial, see `intial_of_adjunction`.
-/
theorem IsCofilteredOrEmpty.of_initial (F : C ⥤ D) [Initial F] [IsCofilteredOrEmpty C] :
  IsCofilteredOrEmpty D :=
  have : IsFilteredOrEmpty Dᵒᵖ := IsFilteredOrEmpty.of_final F.op
  isCofilteredOrEmpty_of_isFilteredOrEmpty_op _

/-- Initial functors preserve cofilteredness.

This can be seen as a generalization of `IsCofiltered.of_left_adjoint` (which states that left
adjoints preserve cofilteredness), as right adjoints are always initial, see `intial_of_adjunction`.
-/
theorem IsCofiltered.of_initial (F : C ⥤ D) [Initial F] [IsCofiltered C] : IsCofiltered D :=
  have : IsFiltered Dᵒᵖ := IsFiltered.of_final F.op
  isCofiltered_of_isFiltered_op _

end Filtered

end CategoryTheory<|MERGE_RESOLUTION|>--- conflicted
+++ resolved
@@ -160,7 +160,6 @@
 theorem final_of_natIso {F F' : C ⥤ D} [Final F] (i : F ≅ F') : Final F' where
   out _ := isConnected_of_equivalent (StructuredArrow.mapNatIso i)
 
-<<<<<<< HEAD
 theorem final_natIso_iff {F F' : C ⥤ D} (i : F ≅ F') : Final F ↔ Final F' :=
   ⟨fun _ => final_of_natIso i, fun _ => final_of_natIso i.symm⟩
 
@@ -170,11 +169,6 @@
 theorem initial_natIso_iff {F F' : C ⥤ D} (i : F ≅ F') : Initial F ↔ Initial F' :=
   ⟨fun _ => initial_of_natIso i, fun _ => initial_of_natIso i.symm⟩
 
-=======
-theorem initial_of_natIso {F F' : C ⥤ D} [Initial F] (i : F ≅ F') : Initial F' where
-  out _ := isConnected_of_equivalent (CostructuredArrow.mapNatIso i)
-
->>>>>>> 5df781c2
 namespace Final
 
 variable (F : C ⥤ D) [Final F]
