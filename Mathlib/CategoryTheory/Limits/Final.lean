/-
Copyright (c) 2020 Kim Morrison. All rights reserved.
Released under Apache 2.0 license as described in the file LICENSE.
Authors: Kim Morrison
-/
import Mathlib.CategoryTheory.Comma.StructuredArrow.Basic
import Mathlib.CategoryTheory.IsConnected
import Mathlib.CategoryTheory.Limits.Preserves.Shapes.Terminal
import Mathlib.CategoryTheory.Limits.Shapes.Types
import Mathlib.CategoryTheory.Filtered.Basic
import Mathlib.CategoryTheory.Limits.Yoneda
import Mathlib.CategoryTheory.PUnit

/-!
# Final and initial functors

A functor `F : C ⥤ D` is final if for every `d : D`,
the comma category of morphisms `d ⟶ F.obj c` is connected.

Dually, a functor `F : C ⥤ D` is initial if for every `d : D`,
the comma category of morphisms `F.obj c ⟶ d` is connected.

We show that right adjoints are examples of final functors, while
left adjoints are examples of initial functors.

For final functors, we prove that the following three statements are equivalent:
1. `F : C ⥤ D` is final.
2. Every functor `G : D ⥤ E` has a colimit if and only if `F ⋙ G` does,
   and these colimits are isomorphic via `colimit.pre G F`.
3. `colimit (F ⋙ coyoneda.obj (op d)) ≅ PUnit`.

Starting at 1. we show (in `coconesEquiv`) that
the categories of cocones over `G : D ⥤ E` and over `F ⋙ G` are equivalent.
(In fact, via an equivalence which does not change the cocone point.)
This readily implies 2., as `comp_hasColimit`, `hasColimit_of_comp`, and `colimitIso`.

From 2. we can specialize to `G = coyoneda.obj (op d)` to obtain 3., as `colimitCompCoyonedaIso`.

From 3., we prove 1. directly in `final_of_colimit_comp_coyoneda_iso_pUnit`.

Dually, we prove that if a functor `F : C ⥤ D` is initial, then any functor `G : D ⥤ E` has a
limit if and only if `F ⋙ G` does, and these limits are isomorphic via `limit.pre G F`.


## Naming
There is some discrepancy in the literature about naming; some say 'cofinal' instead of 'final'.
The explanation for this is that the 'co' prefix here is *not* the usual category-theoretic one
indicating duality, but rather indicating the sense of "along with".

## See also
In `CategoryTheory.Filtered.Final` we give additional equivalent conditions in the case that
`C` is filtered.

## Future work
Dualise condition 3 above and the implications 2 ⇒ 3 and 3 ⇒ 1 to initial functors.

## References
* https://stacks.math.columbia.edu/tag/09WN
* https://ncatlab.org/nlab/show/final+functor
* Borceux, Handbook of Categorical Algebra I, Section 2.11.
  (Note he reverses the roles of definition and main result relative to here!)
-/


noncomputable section

universe v v₁ v₂ v₃ u₁ u₂ u₃

namespace CategoryTheory

namespace Functor

open Opposite

open CategoryTheory.Limits

section ArbitraryUniverse

variable {C : Type u₁} [Category.{v₁} C]
variable {D : Type u₂} [Category.{v₂} D]

/--
A functor `F : C ⥤ D` is final if for every `d : D`, the comma category of morphisms `d ⟶ F.obj c`
is connected.

See <https://stacks.math.columbia.edu/tag/04E6>
-/
class Final (F : C ⥤ D) : Prop where
  out (d : D) : IsConnected (StructuredArrow d F)

attribute [instance] Final.out

/-- A functor `F : C ⥤ D` is initial if for every `d : D`, the comma category of morphisms
`F.obj c ⟶ d` is connected.
-/
class Initial (F : C ⥤ D) : Prop where
  out (d : D) : IsConnected (CostructuredArrow F d)

attribute [instance] Initial.out

instance final_op_of_initial (F : C ⥤ D) [Initial F] : Final F.op where
  out d := isConnected_of_equivalent (costructuredArrowOpEquivalence F (unop d))

instance initial_op_of_final (F : C ⥤ D) [Final F] : Initial F.op where
  out d := isConnected_of_equivalent (structuredArrowOpEquivalence F (unop d))

theorem final_of_initial_op (F : C ⥤ D) [Initial F.op] : Final F :=
  {
    out := fun d =>
      @isConnected_of_isConnected_op _ _
        (isConnected_of_equivalent (structuredArrowOpEquivalence F d).symm) }

theorem initial_of_final_op (F : C ⥤ D) [Final F.op] : Initial F :=
  {
    out := fun d =>
      @isConnected_of_isConnected_op _ _
        (isConnected_of_equivalent (costructuredArrowOpEquivalence F d).symm) }

attribute [local simp] Adjunction.homEquiv_unit Adjunction.homEquiv_counit

/-- If a functor `R : D ⥤ C` is a right adjoint, it is final. -/
theorem final_of_adjunction {L : C ⥤ D} {R : D ⥤ C} (adj : L ⊣ R) : Final R :=
  { out := fun c =>
      let u : StructuredArrow c R := StructuredArrow.mk (adj.unit.app c)
      @zigzag_isConnected _ _ ⟨u⟩ fun f g =>
        Relation.ReflTransGen.trans
          (Relation.ReflTransGen.single
            (show Zag f u from
              Or.inr ⟨StructuredArrow.homMk ((adj.homEquiv c f.right).symm f.hom) (by simp [u])⟩))
          (Relation.ReflTransGen.single
            (show Zag u g from
              Or.inl ⟨StructuredArrow.homMk ((adj.homEquiv c g.right).symm g.hom) (by simp [u])⟩)) }

/-- If a functor `L : C ⥤ D` is a left adjoint, it is initial. -/
theorem initial_of_adjunction {L : C ⥤ D} {R : D ⥤ C} (adj : L ⊣ R) : Initial L :=
  { out := fun d =>
      let u : CostructuredArrow L d := CostructuredArrow.mk (adj.counit.app d)
      @zigzag_isConnected _ _ ⟨u⟩ fun f g =>
        Relation.ReflTransGen.trans
          (Relation.ReflTransGen.single
            (show Zag f u from
              Or.inl ⟨CostructuredArrow.homMk (adj.homEquiv f.left d f.hom) (by simp [u])⟩))
          (Relation.ReflTransGen.single
            (show Zag u g from
              Or.inr ⟨CostructuredArrow.homMk (adj.homEquiv g.left d g.hom) (by simp [u])⟩)) }

instance (priority := 100) final_of_isRightAdjoint (F : C ⥤ D) [IsRightAdjoint F] : Final F :=
  final_of_adjunction (Adjunction.ofIsRightAdjoint F)

instance (priority := 100) initial_of_isLeftAdjoint (F : C ⥤ D) [IsLeftAdjoint F] : Initial F :=
  initial_of_adjunction (Adjunction.ofIsLeftAdjoint F)

theorem final_of_natIso {F F' : C ⥤ D} [Final F] (i : F ≅ F') : Final F' where
  out _ := isConnected_of_equivalent (StructuredArrow.mapNatIso i)

theorem final_natIso_iff {F F' : C ⥤ D} (i : F ≅ F') : Final F ↔ Final F' :=
  ⟨fun _ => final_of_natIso i, fun _ => final_of_natIso i.symm⟩

theorem initial_of_natIso {F F' : C ⥤ D} [Initial F] (i : F ≅ F') : Initial F' where
  out _ := isConnected_of_equivalent (CostructuredArrow.mapNatIso i)

theorem initial_natIso_iff {F F' : C ⥤ D} (i : F ≅ F') : Initial F ↔ Initial F' :=
  ⟨fun _ => initial_of_natIso i, fun _ => initial_of_natIso i.symm⟩

namespace Final

variable (F : C ⥤ D) [Final F]

instance (d : D) : Nonempty (StructuredArrow d F) :=
  IsConnected.is_nonempty

variable {E : Type u₃} [Category.{v₃} E] (G : D ⥤ E)

/--
When `F : C ⥤ D` is final, we denote by `lift F d` an arbitrary choice of object in `C` such that
there exists a morphism `d ⟶ F.obj (lift F d)`.
-/
def lift (d : D) : C :=
  (Classical.arbitrary (StructuredArrow d F)).right

/-- When `F : C ⥤ D` is final, we denote by `homToLift` an arbitrary choice of morphism
`d ⟶ F.obj (lift F d)`.
-/
def homToLift (d : D) : d ⟶ F.obj (lift F d) :=
  (Classical.arbitrary (StructuredArrow d F)).hom

/-- We provide an induction principle for reasoning about `lift` and `homToLift`.
We want to perform some construction (usually just a proof) about
the particular choices `lift F d` and `homToLift F d`,
it suffices to perform that construction for some other pair of choices
(denoted `X₀ : C` and `k₀ : d ⟶ F.obj X₀` below),
and to show how to transport such a construction
*both* directions along a morphism between such choices.
-/
def induction {d : D} (Z : ∀ (X : C) (_ : d ⟶ F.obj X), Sort*)
    (h₁ :
      ∀ (X₁ X₂) (k₁ : d ⟶ F.obj X₁) (k₂ : d ⟶ F.obj X₂) (f : X₁ ⟶ X₂),
        k₁ ≫ F.map f = k₂ → Z X₁ k₁ → Z X₂ k₂)
    (h₂ :
      ∀ (X₁ X₂) (k₁ : d ⟶ F.obj X₁) (k₂ : d ⟶ F.obj X₂) (f : X₁ ⟶ X₂),
        k₁ ≫ F.map f = k₂ → Z X₂ k₂ → Z X₁ k₁)
    {X₀ : C} {k₀ : d ⟶ F.obj X₀} (z : Z X₀ k₀) : Z (lift F d) (homToLift F d) := by
  apply Nonempty.some
  apply
    @isPreconnected_induction _ _ _ (fun Y : StructuredArrow d F => Z Y.right Y.hom) _ _
      (StructuredArrow.mk k₀) z
  · intro j₁ j₂ f a
    fapply h₁ _ _ _ _ f.right _ a
    convert f.w.symm
    dsimp
    simp
  · intro j₁ j₂ f a
    fapply h₂ _ _ _ _ f.right _ a
    convert f.w.symm
    dsimp
    simp

variable {F G}

/-- Given a cocone over `F ⋙ G`, we can construct a `Cocone G` with the same cocone point.
-/
@[simps]
def extendCocone : Cocone (F ⋙ G) ⥤ Cocone G where
  obj c :=
    { pt := c.pt
      ι :=
        { app := fun X => G.map (homToLift F X) ≫ c.ι.app (lift F X)
          naturality := fun X Y f => by
            dsimp; simp only [Category.comp_id]
            -- This would be true if we'd chosen `lift F X` to be `lift F Y`
            -- and `homToLift F X` to be `f ≫ homToLift F Y`.
            apply
              induction F fun Z k =>
                G.map f ≫ G.map (homToLift F Y) ≫ c.ι.app (lift F Y) = G.map k ≫ c.ι.app Z
            · intro Z₁ Z₂ k₁ k₂ g a z
              rw [← a, Functor.map_comp, Category.assoc, ← Functor.comp_map, c.w, z]
            · intro Z₁ Z₂ k₁ k₂ g a z
              rw [← a, Functor.map_comp, Category.assoc, ← Functor.comp_map, c.w] at z
              rw [z]
            · rw [← Functor.map_comp_assoc] } }
  map f := { hom := f.hom }

/-- Alternative equational lemma for `(extendCocone c).ι.app` in case a lift of the object
is given explicitly. -/
lemma extendCocone_obj_ι_app' (c : Cocone (F ⋙ G)) {X : D} {Y : C} (f : X ⟶ F.obj Y) :
    (extendCocone.obj c).ι.app X = G.map f ≫ c.ι.app Y := by
  apply induction (k₀ := f) (z := rfl) F fun Z g =>
    G.map g ≫ c.ι.app Z = G.map f ≫ c.ι.app Y
  · intro _ _ _ _ _ h₁ h₂
    simp [← h₁, ← Functor.comp_map, c.ι.naturality, h₂]
  · intro _ _ _ _ _ h₁ h₂
    simp [← h₂, ← h₁, ← Functor.comp_map, c.ι.naturality]

@[simp]
theorem colimit_cocone_comp_aux (s : Cocone (F ⋙ G)) (j : C) :
    G.map (homToLift F (F.obj j)) ≫ s.ι.app (lift F (F.obj j)) = s.ι.app j := by
  -- This point is that this would be true if we took `lift (F.obj j)` to just be `j`
  -- and `homToLift (F.obj j)` to be `𝟙 (F.obj j)`.
  apply induction F fun X k => G.map k ≫ s.ι.app X = (s.ι.app j : _)
  · intro j₁ j₂ k₁ k₂ f w h
    rw [← w]
    rw [← s.w f] at h
    simpa using h
  · intro j₁ j₂ k₁ k₂ f w h
    rw [← w] at h
    rw [← s.w f]
    simpa using h
  · exact s.w (𝟙 _)

variable (F G)

/-- If `F` is final,
the category of cocones on `F ⋙ G` is equivalent to the category of cocones on `G`,
for any `G : D ⥤ E`.
-/
@[simps]
def coconesEquiv : Cocone (F ⋙ G) ≌ Cocone G where
  functor := extendCocone
  inverse := Cocones.whiskering F
  unitIso := NatIso.ofComponents fun c => Cocones.ext (Iso.refl _)
  counitIso := NatIso.ofComponents fun c => Cocones.ext (Iso.refl _)

variable {G}

/-- When `F : C ⥤ D` is final, and `t : Cocone G` for some `G : D ⥤ E`,
`t.whisker F` is a colimit cocone exactly when `t` is.
-/
def isColimitWhiskerEquiv (t : Cocone G) : IsColimit (t.whisker F) ≃ IsColimit t :=
  IsColimit.ofCoconeEquiv (coconesEquiv F G).symm

/-- When `F` is final, and `t : Cocone (F ⋙ G)`,
`extendCocone.obj t` is a colimit cocone exactly when `t` is.
-/
def isColimitExtendCoconeEquiv (t : Cocone (F ⋙ G)) :
    IsColimit (extendCocone.obj t) ≃ IsColimit t :=
  IsColimit.ofCoconeEquiv (coconesEquiv F G)

/-- Given a colimit cocone over `G : D ⥤ E` we can construct a colimit cocone over `F ⋙ G`. -/
@[simps]
def colimitCoconeComp (t : ColimitCocone G) : ColimitCocone (F ⋙ G) where
  cocone := _
  isColimit := (isColimitWhiskerEquiv F _).symm t.isColimit

instance (priority := 100) comp_hasColimit [HasColimit G] : HasColimit (F ⋙ G) :=
  HasColimit.mk (colimitCoconeComp F (getColimitCocone G))

instance colimit_pre_isIso [HasColimit G] : IsIso (colimit.pre G F) := by
  rw [colimit.pre_eq (colimitCoconeComp F (getColimitCocone G)) (getColimitCocone G)]
  erw [IsColimit.desc_self]
  dsimp
  infer_instance

section

variable (G)

/-- When `F : C ⥤ D` is final, and `G : D ⥤ E` has a colimit, then `F ⋙ G` has a colimit also and
`colimit (F ⋙ G) ≅ colimit G`

https://stacks.math.columbia.edu/tag/04E7
-/
@[simps! (config := .lemmasOnly)]
def colimitIso [HasColimit G] : colimit (F ⋙ G) ≅ colimit G :=
  asIso (colimit.pre G F)

/-- A pointfree version of `colimitIso`, stating that whiskering by `F` followed by taking the
colimit is isomorpic to taking the colimit on the codomain of `F`. -/
def colimIso [HasColimitsOfShape D E] [HasColimitsOfShape C E] :
    (whiskeringLeft _ _ _).obj F ⋙ colim ≅ colim (J := D) (C := E) :=
  NatIso.ofComponents (fun G => colimitIso F G) fun f => by
    simp only [comp_obj, whiskeringLeft_obj_obj, colim_obj, comp_map, whiskeringLeft_obj_map,
      colim_map, colimitIso_hom]
    ext
    simp only [comp_obj, ι_colimMap_assoc, whiskerLeft_app, colimit.ι_pre, colimit.ι_pre_assoc,
      ι_colimMap]

end

/-- Given a colimit cocone over `F ⋙ G` we can construct a colimit cocone over `G`. -/
@[simps]
def colimitCoconeOfComp (t : ColimitCocone (F ⋙ G)) : ColimitCocone G where
  cocone := extendCocone.obj t.cocone
  isColimit := (isColimitExtendCoconeEquiv F _).symm t.isColimit

/-- When `F` is final, and `F ⋙ G` has a colimit, then `G` has a colimit also.

We can't make this an instance, because `F` is not determined by the goal.
(Even if this weren't a problem, it would cause a loop with `comp_hasColimit`.)
-/
theorem hasColimit_of_comp [HasColimit (F ⋙ G)] : HasColimit G :=
  HasColimit.mk (colimitCoconeOfComp F (getColimitCocone (F ⋙ G)))

include F in
theorem hasColimitsOfShape_of_final [HasColimitsOfShape C E] : HasColimitsOfShape D E where
  has_colimit := fun _ => hasColimit_of_comp F

section

<<<<<<< HEAD
=======
-- Porting note: this instance does not seem to be found automatically
--attribute [local instance] hasColimit_of_comp

/-- When `F` is final, and `F ⋙ G` has a colimit, then `G` has a colimit also and
`colimit (F ⋙ G) ≅ colimit G`

https://stacks.math.columbia.edu/tag/04E7
-/
def colimitIso' [HasColimit (F ⋙ G)] :
    haveI : HasColimit G := hasColimit_of_comp F
    colimit (F ⋙ G) ≅ colimit G :=
  haveI : HasColimit G := hasColimit_of_comp F
  asIso (colimit.pre G F)

>>>>>>> 70b8abbc
end

end Final

end ArbitraryUniverse

section LocallySmall

variable {C : Type v} [Category.{v} C] {D : Type u₁} [Category.{v} D] (F : C ⥤ D)

namespace Final

theorem zigzag_of_eqvGen_quot_rel {F : C ⥤ D} {d : D} {f₁ f₂ : ΣX, d ⟶ F.obj X}
    (t : Relation.EqvGen (Types.Quot.Rel.{v, v} (F ⋙ coyoneda.obj (op d))) f₁ f₂) :
    Zigzag (StructuredArrow.mk f₁.2) (StructuredArrow.mk f₂.2) := by
  induction t with
  | rel x y r =>
    obtain ⟨f, w⟩ := r
    fconstructor
    swap
    · fconstructor
    left; fconstructor
    exact StructuredArrow.homMk f
  | refl => fconstructor
  | symm x y _ ih =>
    apply zigzag_symmetric
    exact ih
  | trans x y z _ _ ih₁ ih₂ =>
    apply Relation.ReflTransGen.trans
    · exact ih₁
    · exact ih₂

end Final

/-- If `colimit (F ⋙ coyoneda.obj (op d)) ≅ PUnit` for all `d : D`, then `F` is final.
-/
theorem final_of_colimit_comp_coyoneda_iso_pUnit
    (I : ∀ d, colimit (F ⋙ coyoneda.obj (op d)) ≅ PUnit) : Final F :=
  ⟨fun d => by
    have : Nonempty (StructuredArrow d F) := by
      have := (I d).inv PUnit.unit
      obtain ⟨j, y, rfl⟩ := Limits.Types.jointly_surjective'.{v, v} this
      exact ⟨StructuredArrow.mk y⟩
    apply zigzag_isConnected
    rintro ⟨⟨⟨⟩⟩, X₁, f₁⟩ ⟨⟨⟨⟩⟩, X₂, f₂⟩
    let y₁ := colimit.ι (F ⋙ coyoneda.obj (op d)) X₁ f₁
    let y₂ := colimit.ι (F ⋙ coyoneda.obj (op d)) X₂ f₂
    have e : y₁ = y₂ := by
      apply (I d).toEquiv.injective
      ext
    have t := Types.colimit_eq.{v, v} e
    clear e y₁ y₂
    exact Final.zigzag_of_eqvGen_quot_rel t⟩

/-- A variant of `final_of_colimit_comp_coyoneda_iso_pUnit` where we bind the various claims
    about `colimit (F ⋙ coyoneda.obj (Opposite.op d))` for each `d : D` into a single claim about
    the presheaf `colimit (F ⋙ yoneda)`. -/
theorem final_of_isTerminal_colimit_comp_yoneda
    (h : IsTerminal (colimit (F ⋙ yoneda))) : Final F := by
  refine final_of_colimit_comp_coyoneda_iso_pUnit _ (fun d => ?_)
  refine Types.isTerminalEquivIsoPUnit _ ?_
  let b := IsTerminal.isTerminalObj ((evaluation _ _).obj (Opposite.op d)) _ h
  exact b.ofIso <| preservesColimitIso ((evaluation _ _).obj (Opposite.op d)) (F ⋙ yoneda)

/-- If the universal morphism `colimit (F ⋙ coyoneda.obj (op d)) ⟶ colimit (coyoneda.obj (op d))`
is an isomorphism (as it always is when `F` is final),
then `colimit (F ⋙ coyoneda.obj (op d)) ≅ PUnit`
(simply because `colimit (coyoneda.obj (op d)) ≅ PUnit`).
-/
def Final.colimitCompCoyonedaIso (d : D) [IsIso (colimit.pre (coyoneda.obj (op d)) F)] :
    colimit (F ⋙ coyoneda.obj (op d)) ≅ PUnit :=
  asIso (colimit.pre (coyoneda.obj (op d)) F) ≪≫ Coyoneda.colimitCoyonedaIso (op d)

end LocallySmall

section SmallCategory

variable {C : Type v} [Category.{v} C] {D : Type v} [Category.{v} D] (F : C ⥤ D)

theorem final_iff_isIso_colimit_pre : Final F ↔ ∀ G : D ⥤ Type v, IsIso (colimit.pre G F) :=
  ⟨fun _ => inferInstance,
   fun _ => final_of_colimit_comp_coyoneda_iso_pUnit _ fun _ => Final.colimitCompCoyonedaIso _ _⟩

end SmallCategory

namespace Initial

variable {C : Type u₁} [Category.{v₁} C] {D : Type u₂} [Category.{v₂} D] (F : C ⥤ D) [Initial F]

instance (d : D) : Nonempty (CostructuredArrow F d) :=
  IsConnected.is_nonempty

variable {E : Type u₃} [Category.{v₃} E] (G : D ⥤ E)

/--
When `F : C ⥤ D` is initial, we denote by `lift F d` an arbitrary choice of object in `C` such that
there exists a morphism `F.obj (lift F d) ⟶ d`.
-/
def lift (d : D) : C :=
  (Classical.arbitrary (CostructuredArrow F d)).left

/-- When `F : C ⥤ D` is initial, we denote by `homToLift` an arbitrary choice of morphism
`F.obj (lift F d) ⟶ d`.
-/
def homToLift (d : D) : F.obj (lift F d) ⟶ d :=
  (Classical.arbitrary (CostructuredArrow F d)).hom

/-- We provide an induction principle for reasoning about `lift` and `homToLift`.
We want to perform some construction (usually just a proof) about
the particular choices `lift F d` and `homToLift F d`,
it suffices to perform that construction for some other pair of choices
(denoted `X₀ : C` and `k₀ : F.obj X₀ ⟶ d` below),
and to show how to transport such a construction
*both* directions along a morphism between such choices.
-/
def induction {d : D} (Z : ∀ (X : C) (_ : F.obj X ⟶ d), Sort*)
    (h₁ :
      ∀ (X₁ X₂) (k₁ : F.obj X₁ ⟶ d) (k₂ : F.obj X₂ ⟶ d) (f : X₁ ⟶ X₂),
        F.map f ≫ k₂ = k₁ → Z X₁ k₁ → Z X₂ k₂)
    (h₂ :
      ∀ (X₁ X₂) (k₁ : F.obj X₁ ⟶ d) (k₂ : F.obj X₂ ⟶ d) (f : X₁ ⟶ X₂),
        F.map f ≫ k₂ = k₁ → Z X₂ k₂ → Z X₁ k₁)
    {X₀ : C} {k₀ : F.obj X₀ ⟶ d} (z : Z X₀ k₀) : Z (lift F d) (homToLift F d) := by
  apply Nonempty.some
  apply
    @isPreconnected_induction _ _ _ (fun Y : CostructuredArrow F d => Z Y.left Y.hom) _ _
      (CostructuredArrow.mk k₀) z
  · intro j₁ j₂ f a
    fapply h₁ _ _ _ _ f.left _ a
    convert f.w
    dsimp
    simp
  · intro j₁ j₂ f a
    fapply h₂ _ _ _ _ f.left _ a
    convert f.w
    dsimp
    simp

variable {F G}

/-- Given a cone over `F ⋙ G`, we can construct a `Cone G` with the same cocone point.
-/
@[simps]
def extendCone : Cone (F ⋙ G) ⥤ Cone G where
  obj c :=
    { pt := c.pt
      π :=
        { app := fun d => c.π.app (lift F d) ≫ G.map (homToLift F d)
          naturality := fun X Y f => by
            dsimp; simp only [Category.id_comp, Category.assoc]
            -- This would be true if we'd chosen `lift F Y` to be `lift F X`
            -- and `homToLift F Y` to be `homToLift F X ≫ f`.
            apply
              induction F fun Z k =>
                (c.π.app Z ≫ G.map k : c.pt ⟶ _) =
                  c.π.app (lift F X) ≫ G.map (homToLift F X) ≫ G.map f
            · intro Z₁ Z₂ k₁ k₂ g a z
              rw [← a, Functor.map_comp, ← Functor.comp_map, ← Category.assoc, ← Category.assoc,
                c.w] at z
              rw [z, Category.assoc]
            · intro Z₁ Z₂ k₁ k₂ g a z
              rw [← a, Functor.map_comp, ← Functor.comp_map, ← Category.assoc, ← Category.assoc,
                c.w, z, Category.assoc]
            · rw [← Functor.map_comp] } }
  map f := { hom := f.hom }

/-- Alternative equational lemma for `(extendCone c).π.app` in case a lift of the object
is given explicitly. -/
lemma extendCone_obj_π_app' (c : Cone (F ⋙ G)) {X : C} {Y : D} (f : F.obj X ⟶ Y) :
    (extendCone.obj c).π.app Y = c.π.app X ≫ G.map f := by
  apply induction (k₀ := f) (z := rfl) F fun Z g =>
    c.π.app Z ≫ G.map g = c.π.app X ≫ G.map f
  · intro _ _ _ _ _ h₁ h₂
    simp [← h₂, ← h₁, ← Functor.comp_map, c.π.naturality]
  · intro _ _ _ _ _ h₁ h₂
    simp [← h₁, ← Functor.comp_map, c.π.naturality, h₂]

@[simp]
theorem limit_cone_comp_aux (s : Cone (F ⋙ G)) (j : C) :
    s.π.app (lift F (F.obj j)) ≫ G.map (homToLift F (F.obj j)) = s.π.app j := by
  -- This point is that this would be true if we took `lift (F.obj j)` to just be `j`
  -- and `homToLift (F.obj j)` to be `𝟙 (F.obj j)`.
  apply induction F fun X k => s.π.app X ≫ G.map k = (s.π.app j : _)
  · intro j₁ j₂ k₁ k₂ f w h
    rw [← s.w f]
    rw [← w] at h
    simpa using h
  · intro j₁ j₂ k₁ k₂ f w h
    rw [← s.w f] at h
    rw [← w]
    simpa using h
  · exact s.w (𝟙 _)

variable (F G)

/-- If `F` is initial,
the category of cones on `F ⋙ G` is equivalent to the category of cones on `G`,
for any `G : D ⥤ E`.
-/
@[simps]
def conesEquiv : Cone (F ⋙ G) ≌ Cone G where
  functor := extendCone
  inverse := Cones.whiskering F
  unitIso := NatIso.ofComponents fun c => Cones.ext (Iso.refl _)
  counitIso := NatIso.ofComponents fun c => Cones.ext (Iso.refl _)

variable {G}

/-- When `F : C ⥤ D` is initial, and `t : Cone G` for some `G : D ⥤ E`,
`t.whisker F` is a limit cone exactly when `t` is.
-/
def isLimitWhiskerEquiv (t : Cone G) : IsLimit (t.whisker F) ≃ IsLimit t :=
  IsLimit.ofConeEquiv (conesEquiv F G).symm

/-- When `F` is initial, and `t : Cone (F ⋙ G)`,
`extendCone.obj t` is a limit cone exactly when `t` is.
-/
def isLimitExtendConeEquiv (t : Cone (F ⋙ G)) : IsLimit (extendCone.obj t) ≃ IsLimit t :=
  IsLimit.ofConeEquiv (conesEquiv F G)

/-- Given a limit cone over `G : D ⥤ E` we can construct a limit cone over `F ⋙ G`. -/
@[simps]
def limitConeComp (t : LimitCone G) : LimitCone (F ⋙ G) where
  cone := _
  isLimit := (isLimitWhiskerEquiv F _).symm t.isLimit

instance (priority := 100) comp_hasLimit [HasLimit G] : HasLimit (F ⋙ G) :=
  HasLimit.mk (limitConeComp F (getLimitCone G))

instance limit_pre_isIso [HasLimit G] : IsIso (limit.pre G F) := by
  rw [limit.pre_eq (limitConeComp F (getLimitCone G)) (getLimitCone G)]
  erw [IsLimit.lift_self]
  dsimp
  infer_instance

section

variable (G)

/-- When `F : C ⥤ D` is initial, and `G : D ⥤ E` has a limit, then `F ⋙ G` has a limit also and
`limit (F ⋙ G) ≅ limit G`

https://stacks.math.columbia.edu/tag/04E7
-/
@[simps! (config := .lemmasOnly)]
def limitIso [HasLimit G] : limit (F ⋙ G) ≅ limit G :=
  (asIso (limit.pre G F)).symm

/-- A pointfree version of `limitIso`, stating that whiskering by `F` followed by taking the
limit is isomorpic to taking the limit on the codomain of `F`. -/
def limIso [HasLimitsOfShape D E] [HasLimitsOfShape C E] :
    (whiskeringLeft _ _ _).obj F ⋙ lim ≅ lim (J := D) (C := E) :=
  Iso.symm <| NatIso.ofComponents (fun G => (limitIso F G).symm) fun f => by
    simp only [comp_obj, whiskeringLeft_obj_obj, lim_obj, comp_map, whiskeringLeft_obj_map, lim_map,
      Iso.symm_hom, limitIso_inv]
    ext
    simp

end

/-- Given a limit cone over `F ⋙ G` we can construct a limit cone over `G`. -/
@[simps]
def limitConeOfComp (t : LimitCone (F ⋙ G)) : LimitCone G where
  cone := extendCone.obj t.cone
  isLimit := (isLimitExtendConeEquiv F _).symm t.isLimit

/-- When `F` is initial, and `F ⋙ G` has a limit, then `G` has a limit also.

We can't make this an instance, because `F` is not determined by the goal.
(Even if this weren't a problem, it would cause a loop with `comp_hasLimit`.)
-/
theorem hasLimit_of_comp [HasLimit (F ⋙ G)] : HasLimit G :=
  HasLimit.mk (limitConeOfComp F (getLimitCone (F ⋙ G)))

include F in
theorem hasLimitsOfShape_of_initial [HasLimitsOfShape C E] : HasLimitsOfShape D E where
  has_limit := fun _ => hasLimit_of_comp F

section

end

end Initial

section

variable {C : Type u₁} [Category.{v₁} C] {D : Type u₂} [Category.{v₂} D]
variable {E : Type u₃} [Category.{v₃} E] (F : C ⥤ D) (G : D ⥤ E)

/-- The hypotheses also imply that `G` is final, see `final_of_comp_full_faithful'`. -/
theorem final_of_comp_full_faithful [Full G] [Faithful G] [Final (F ⋙ G)] : Final F where
  out d := isConnected_of_equivalent (StructuredArrow.post d F G).asEquivalence.symm

/-- The hypotheses also imply that `G` is initial, see `initial_of_comp_full_faithful'`. -/
theorem initial_of_comp_full_faithful [Full G] [Faithful G] [Initial (F ⋙ G)] : Initial F where
  out d := isConnected_of_equivalent (CostructuredArrow.post F G d).asEquivalence.symm

/-- See also the strictly more general `final_comp` below. -/
theorem final_comp_equivalence [Final F] [IsEquivalence G] : Final (F ⋙ G) :=
  let i : F ≅ (F ⋙ G) ⋙ G.inv := isoWhiskerLeft F G.asEquivalence.unitIso
  have : Final ((F ⋙ G) ⋙ G.inv) := final_of_natIso i
  final_of_comp_full_faithful (F ⋙ G) G.inv

/-- See also the strictly more general `initial_comp` below. -/
theorem initial_comp_equivalence [Initial F] [IsEquivalence G] : Initial (F ⋙ G) :=
  let i : F ≅ (F ⋙ G) ⋙ G.inv := isoWhiskerLeft F G.asEquivalence.unitIso
  have : Initial ((F ⋙ G) ⋙ G.inv) := initial_of_natIso i
  initial_of_comp_full_faithful (F ⋙ G) G.inv

/-- See also the strictly more general `final_comp` below. -/
theorem final_equivalence_comp [IsEquivalence F] [Final G] : Final (F ⋙ G) where
  out d := isConnected_of_equivalent (StructuredArrow.pre d F G).asEquivalence.symm

/-- See also the strictly more general `inital_comp` below. -/
theorem initial_equivalence_comp [IsEquivalence F] [Initial G] : Initial (F ⋙ G) where
  out d := isConnected_of_equivalent (CostructuredArrow.pre F G d).asEquivalence.symm

/-- See also the strictly more general `final_of_final_comp` below. -/
theorem final_of_equivalence_comp [IsEquivalence F] [Final (F ⋙ G)] : Final G where
  out d := isConnected_of_equivalent (StructuredArrow.pre d F G).asEquivalence

/-- See also the strictly more general `initial_of_initial_comp` below. -/
theorem initial_of_equivalence_comp [IsEquivalence F] [Initial (F ⋙ G)] : Initial G where
  out d := isConnected_of_equivalent (CostructuredArrow.pre F G d).asEquivalence

/-- See also the strictly more general `final_iff_comp_final_full_faithful` below. -/
theorem final_iff_comp_equivalence [IsEquivalence G] : Final F ↔ Final (F ⋙ G) :=
  ⟨fun _ => final_comp_equivalence _ _, fun _ => final_of_comp_full_faithful _ G⟩

/-- See also the strictly more general `final_iff_final_comp` below. -/
theorem final_iff_equivalence_comp [IsEquivalence F] : Final G ↔ Final (F ⋙ G) :=
  ⟨fun _ => final_equivalence_comp _ _, fun _ => final_of_equivalence_comp F _⟩

/-- See also the strictly more general `initial_iff_comp_initial_full_faithful` below. -/
theorem initial_iff_comp_equivalence [IsEquivalence G] : Initial F ↔ Initial (F ⋙ G) :=
  ⟨fun _ => initial_comp_equivalence _ _, fun _ => initial_of_comp_full_faithful _ G⟩

/-- See also the strictly more general `initial_iff_initial_comp` below. -/
theorem initial_iff_equivalence_comp [IsEquivalence F] : Initial G ↔ Initial (F ⋙ G) :=
  ⟨fun _ => initial_equivalence_comp _ _, fun _ => initial_of_equivalence_comp F _⟩

instance final_comp [hF : Final F] [hG : Final G] : Final (F ⋙ G) := by
  let s₁ : C ≌ AsSmall.{max u₁ v₁ u₂ v₂ u₃ v₃} C := AsSmall.equiv
  let s₂ : D ≌ AsSmall.{max u₁ v₁ u₂ v₂ u₃ v₃} D := AsSmall.equiv
  let s₃ : E ≌ AsSmall.{max u₁ v₁ u₂ v₂ u₃ v₃} E := AsSmall.equiv
  let i : s₁.inverse ⋙ (F ⋙ G) ⋙ s₃.functor ≅
      (s₁.inverse ⋙ F ⋙ s₂.functor) ⋙ (s₂.inverse ⋙ G ⋙ s₃.functor) :=
    isoWhiskerLeft (s₁.inverse ⋙ F) (isoWhiskerRight s₂.unitIso (G ⋙ s₃.functor))
  rw [final_iff_comp_equivalence (F ⋙ G) s₃.functor, final_iff_equivalence_comp s₁.inverse,
    final_natIso_iff i, final_iff_isIso_colimit_pre]
  rw [final_iff_comp_equivalence F s₂.functor, final_iff_equivalence_comp s₁.inverse,
    final_iff_isIso_colimit_pre] at hF
  rw [final_iff_comp_equivalence G s₃.functor, final_iff_equivalence_comp s₂.inverse,
    final_iff_isIso_colimit_pre] at hG
  intro H
  rw [← colimit.pre_pre]
  infer_instance

instance initial_comp [Initial F] [Initial G] : Initial (F ⋙ G) := by
  suffices Final (F ⋙ G).op from initial_of_final_op _
  exact final_comp F.op G.op

theorem final_of_final_comp [hF : Final F] [hFG : Final (F ⋙ G)] : Final G := by
  let s₁ : C ≌ AsSmall.{max u₁ v₁ u₂ v₂ u₃ v₃} C := AsSmall.equiv
  let s₂ : D ≌ AsSmall.{max u₁ v₁ u₂ v₂ u₃ v₃} D := AsSmall.equiv
  let s₃ : E ≌ AsSmall.{max u₁ v₁ u₂ v₂ u₃ v₃} E := AsSmall.equiv
  let _i : s₁.inverse ⋙ (F ⋙ G) ⋙ s₃.functor ≅
      (s₁.inverse ⋙ F ⋙ s₂.functor) ⋙ (s₂.inverse ⋙ G ⋙ s₃.functor) :=
    isoWhiskerLeft (s₁.inverse ⋙ F) (isoWhiskerRight s₂.unitIso (G ⋙ s₃.functor))
  rw [final_iff_comp_equivalence G s₃.functor, final_iff_equivalence_comp s₂.inverse,
    final_iff_isIso_colimit_pre]
  rw [final_iff_comp_equivalence F s₂.functor, final_iff_equivalence_comp s₁.inverse,
    final_iff_isIso_colimit_pre] at hF
  rw [final_iff_comp_equivalence (F ⋙ G) s₃.functor, final_iff_equivalence_comp s₁.inverse,
    final_natIso_iff _i, final_iff_isIso_colimit_pre] at hFG
  intro H
  replace hFG := hFG H
  rw [← colimit.pre_pre] at hFG
  exact IsIso.of_isIso_comp_left (colimit.pre _ (s₁.inverse ⋙ F ⋙ s₂.functor)) _

theorem initial_of_initial_comp [Initial F] [Initial (F ⋙ G)] : Initial G := by
  suffices Final G.op from initial_of_final_op _
  have : Final (F.op ⋙ G.op) := show Final (F ⋙ G).op from inferInstance
  exact final_of_final_comp F.op G.op

/-- The hypotheses also imply that `F` is final, see `final_of_comp_full_faithful`. -/
theorem final_of_comp_full_faithful' [Full G] [Faithful G] [Final (F ⋙ G)] : Final G :=
  have := final_of_comp_full_faithful F G
  final_of_final_comp F G

/-- The hypotheses also imply that `F` is initial, see `initial_of_comp_full_faithful`. -/
theorem initial_of_comp_full_faithful' [Full G] [Faithful G] [Initial (F ⋙ G)] : Initial G :=
  have := initial_of_comp_full_faithful F G
  initial_of_initial_comp F G

theorem final_iff_comp_final_full_faithful [Final G] [Full G] [Faithful G] :
    Final F ↔ Final (F ⋙ G) :=
  ⟨fun _ => final_comp _ _, fun _ => final_of_comp_full_faithful F G⟩

theorem initial_iff_comp_initial_full_faithful [Initial G] [Full G] [Faithful G] :
    Initial F ↔ Initial (F ⋙ G) :=
  ⟨fun _ => initial_comp _ _, fun _ => initial_of_comp_full_faithful F G⟩

theorem final_iff_final_comp [Final F] : Final G ↔ Final (F ⋙ G) :=
  ⟨fun _ => final_comp _ _, fun _ => final_of_final_comp F G⟩

theorem initial_iff_initial_comp [Initial F] : Initial G ↔ Initial (F ⋙ G) :=
  ⟨fun _ => initial_comp _ _, fun _ => initial_of_initial_comp F G⟩

end

end Functor

section Filtered
open Functor

variable {C : Type u₁} [Category.{v₁} C]
variable {D : Type u₂} [Category.{v₂} D]

/-- Final functors preserve filteredness.

This can be seen as a generalization of `IsFiltered.of_right_adjoint` (which states that right
adjoints preserve filteredness), as right adjoints are always final, see `final_of_adjunction`.
-/
theorem IsFilteredOrEmpty.of_final (F : C ⥤ D) [Final F] [IsFilteredOrEmpty C] :
    IsFilteredOrEmpty D where
  cocone_objs X Y := ⟨F.obj (IsFiltered.max (Final.lift F X) (Final.lift F Y)),
    Final.homToLift F X ≫ F.map (IsFiltered.leftToMax _ _),
    ⟨Final.homToLift F Y ≫ F.map (IsFiltered.rightToMax _ _), trivial⟩⟩
  cocone_maps {X Y} f g := by
    let P : StructuredArrow X F → Prop := fun h => ∃ (Z : C) (q₁ : h.right ⟶ Z)
      (q₂ : Final.lift F Y ⟶ Z), h.hom ≫ F.map q₁ = f ≫ Final.homToLift F Y ≫ F.map q₂
    rsuffices ⟨Z, q₁, q₂, h⟩ : Nonempty (P (StructuredArrow.mk (g ≫ Final.homToLift F Y)))
    · refine ⟨F.obj (IsFiltered.coeq q₁ q₂),
        Final.homToLift F Y ≫ F.map (q₁ ≫ IsFiltered.coeqHom q₁ q₂), ?_⟩
      conv_lhs => rw [IsFiltered.coeq_condition]
      simp only [F.map_comp, ← reassoc_of% h, StructuredArrow.mk_hom_eq_self, Category.assoc]
    have h₀ : P (StructuredArrow.mk (f ≫ Final.homToLift F Y)) := ⟨_, 𝟙 _, 𝟙 _, by simp⟩
    refine isPreconnected_induction P ?_ ?_ h₀ _
    · rintro U V h ⟨Z, q₁, q₂, hq⟩
      obtain ⟨W, q₃, q₄, hq'⟩ := IsFiltered.span q₁ h.right
      refine ⟨W, q₄, q₂ ≫ q₃, ?_⟩
      rw [F.map_comp, ← reassoc_of% hq, ← F.map_comp, hq', F.map_comp, StructuredArrow.w_assoc]
    · rintro U V h ⟨Z, q₁, q₂, hq⟩
      exact ⟨Z, h.right ≫ q₁, q₂, by simp only [F.map_comp, StructuredArrow.w_assoc, hq]⟩

/-- Final functors preserve filteredness.

This can be seen as a generalization of `IsFiltered.of_right_adjoint` (which states that right
adjoints preserve filteredness), as right adjoints are always final, see `final_of_adjunction`.
-/
theorem IsFiltered.of_final (F : C ⥤ D) [Final F] [IsFiltered C] : IsFiltered D :=
{ IsFilteredOrEmpty.of_final F with
  nonempty := Nonempty.map F.obj IsFiltered.nonempty }

/-- Initial functors preserve cofilteredness.

This can be seen as a generalization of `IsCofiltered.of_left_adjoint` (which states that left
adjoints preserve cofilteredness), as right adjoints are always initial, see `intial_of_adjunction`.
-/
theorem IsCofilteredOrEmpty.of_initial (F : C ⥤ D) [Initial F] [IsCofilteredOrEmpty C] :
    IsCofilteredOrEmpty D :=
  have : IsFilteredOrEmpty Dᵒᵖ := IsFilteredOrEmpty.of_final F.op
  isCofilteredOrEmpty_of_isFilteredOrEmpty_op _

/-- Initial functors preserve cofilteredness.

This can be seen as a generalization of `IsCofiltered.of_left_adjoint` (which states that left
adjoints preserve cofilteredness), as right adjoints are always initial, see `intial_of_adjunction`.
-/
theorem IsCofiltered.of_initial (F : C ⥤ D) [Initial F] [IsCofiltered C] : IsCofiltered D :=
  have : IsFiltered Dᵒᵖ := IsFiltered.of_final F.op
  isCofiltered_of_isFiltered_op _

end Filtered

section

variable {C : Type u₁} [Category.{v₁} C]
variable {D : Type u₂} [Category.{v₂} D]
variable {E : Type u₃} [Category.{v₃} E]

open Functor

/-- The functor `StructuredArrow.pre X T S` is final if `T` is final. -/
instance StructuredArrow.final_pre (T : C ⥤ D) [Final T] (S : D ⥤ E) (X : E) :
    Final (pre X T S) := by
  refine ⟨fun f => ?_⟩
  rw [isConnected_iff_of_equivalence (StructuredArrow.preEquivalence T f)]
  exact Final.out f.right

/-- The functor `CostructuredArrow.pre X T S` is initial if `T` is initial. -/
instance CostructuredArrow.initial_pre (T : C ⥤ D) [Initial T] (S : D ⥤ E) (X : E) :
    Initial (CostructuredArrow.pre T S X) := by
  refine ⟨fun f => ?_⟩
  rw [isConnected_iff_of_equivalence (CostructuredArrow.preEquivalence T f)]
  exact Initial.out f.left

end

end CategoryTheory<|MERGE_RESOLUTION|>--- conflicted
+++ resolved
@@ -353,27 +353,6 @@
 include F in
 theorem hasColimitsOfShape_of_final [HasColimitsOfShape C E] : HasColimitsOfShape D E where
   has_colimit := fun _ => hasColimit_of_comp F
-
-section
-
-<<<<<<< HEAD
-=======
--- Porting note: this instance does not seem to be found automatically
---attribute [local instance] hasColimit_of_comp
-
-/-- When `F` is final, and `F ⋙ G` has a colimit, then `G` has a colimit also and
-`colimit (F ⋙ G) ≅ colimit G`
-
-https://stacks.math.columbia.edu/tag/04E7
--/
-def colimitIso' [HasColimit (F ⋙ G)] :
-    haveI : HasColimit G := hasColimit_of_comp F
-    colimit (F ⋙ G) ≅ colimit G :=
-  haveI : HasColimit G := hasColimit_of_comp F
-  asIso (colimit.pre G F)
-
->>>>>>> 70b8abbc
-end
 
 end Final
 
@@ -651,10 +630,6 @@
 theorem hasLimitsOfShape_of_initial [HasLimitsOfShape C E] : HasLimitsOfShape D E where
   has_limit := fun _ => hasLimit_of_comp F
 
-section
-
-end
-
 end Initial
 
 section
