--- conflicted
+++ resolved
@@ -342,15 +342,6 @@
   asIso (colimit.pre G F)
 
 @[reassoc (attr := simp)]
-<<<<<<< HEAD
-lemma ι_colimitIso_hom [HasColimit G] (X : C) :
-    colimit.ι (F ⋙ G) X ≫ (colimitIso F G).hom = colimit.ι G (F.obj X) := by
-  simp [colimitIso]
-
-lemma ι_colimitIso_inv [HasColimit G] (X : C) :
-    colimit.ι G (F.obj X) ≫ (colimitIso F G).inv = colimit.ι (F ⋙ G) X := by
-  simp [Iso.comp_inv_eq]
-=======
 theorem ι_colimitIso_hom [HasColimit G] (X : C) :
     colimit.ι (F ⋙ G) X ≫ (colimitIso F G).hom = colimit.ι G (F.obj X) := by
   simp [colimitIso]
@@ -359,7 +350,6 @@
 theorem ι_colimitIso_inv [HasColimit G] (X : C) :
     colimit.ι G (F.obj X) ≫ (colimitIso F G).inv = colimit.ι (F ⋙ G) X := by
   simp [colimitIso]
->>>>>>> 7f4a2b1e
 
 /-- A pointfree version of `colimitIso`, stating that whiskering by `F` followed by taking the
 colimit is isomorpic to taking the colimit on the codomain of `F`. -/
