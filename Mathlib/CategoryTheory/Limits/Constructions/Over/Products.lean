--- conflicted
+++ resolved
@@ -56,11 +56,7 @@
 def pullbackConeEquivBinaryFan : PullbackCone f g ≌ BinaryFan (Over.mk f) (.mk g) where
   functor.obj c := .mk (Over.homMk (U := .mk (c.fst ≫ f)) (V := .mk f) c.fst rfl)
       (Over.homMk (U := .mk (c.fst ≫ f)) (V := .mk g) c.snd c.condition.symm)
-<<<<<<< HEAD
-  functor.map {c₁ c₂} a := { hom := Over.homMk a.hom, w := by rintro (_ | _) <;> aesop_cat }
-=======
   functor.map {c₁ c₂} a := { hom := Over.homMk a.hom, w := by rintro (_ | _) <;> cat_disch }
->>>>>>> 60413e18
   inverse.obj c := PullbackCone.mk c.fst.left c.snd.left (c.fst.w.trans c.snd.w.symm)
   inverse.map {c₁ c₂} a := {
     hom := a.hom.left
@@ -121,11 +117,7 @@
 def pushoutCoconeEquivBinaryCofan : PushoutCocone f g ≌ BinaryCofan (Under.mk f) (.mk g) where
   functor.obj c := .mk (Under.homMk (U := .mk f) (V := .mk (f ≫ c.inl)) c.inl rfl)
       (Under.homMk (U := .mk g) (V := .mk (f ≫ c.inl)) c.inr c.condition.symm)
-<<<<<<< HEAD
-  functor.map {c₁ c₂} a := { hom := Under.homMk a.hom, w := by rintro (_ | _) <;> aesop_cat }
-=======
   functor.map {c₁ c₂} a := { hom := Under.homMk a.hom, w := by rintro (_ | _) <;> cat_disch }
->>>>>>> 60413e18
   inverse.obj c := .mk c.inl.right c.inr.right (c.inl.w.symm.trans c.inr.w)
   inverse.map {c₁ c₂} a := {
     hom := a.hom.right
