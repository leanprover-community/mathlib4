/-
Copyright (c) 2020 Bhavik Mehta. All rights reserved.
Released under Apache 2.0 license as described in the file LICENSE.
Authors: Bhavik Mehta
-/
import Mathlib.CategoryTheory.Limits.Preserves.Shapes.BinaryProducts
import Mathlib.CategoryTheory.Limits.Preserves.Shapes.Products
import Mathlib.CategoryTheory.Limits.Shapes.BinaryProducts
import Mathlib.CategoryTheory.Limits.Shapes.FiniteProducts

/-!
# Constructing finite products from binary products and terminal.

If a category has binary products and a terminal object then it has finite products.
If a functor preserves binary products and the terminal object then it preserves finite products.

## TODO

Provide the dual results.
Show the analogous results for functors which reflect or create (co)limits.
-/


universe v v' u u'

noncomputable section

open CategoryTheory CategoryTheory.Category CategoryTheory.Limits

namespace CategoryTheory

variable {J : Type v} [SmallCategory J]
variable {C : Type u} [Category.{v} C]
variable {D : Type u'} [Category.{v'} D]

/--
Given `n+1` objects of `C`, a fan for the last `n` with point `c₁.pt` and
a binary fan on `c₁.pt` and `f 0`, we can build a fan for all `n+1`.

In `extendFanIsLimit` we show that if the two given fans are limits, then this fan is also a
limit.
-/
@[simps!] -- Porting note: removed semi-reducible config
def extendFan {n : ℕ} {f : Fin (n + 1) → C} (c₁ : Fan fun i : Fin n => f i.succ)
    (c₂ : BinaryFan (f 0) c₁.pt) : Fan f :=
  Fan.mk c₂.pt
    (by
      refine Fin.cases ?_ ?_
      · apply c₂.fst
      · intro i
        apply c₂.snd ≫ c₁.π.app ⟨i⟩)

/-- Show that if the two given fans in `extendFan` are limits, then the constructed fan is also a
limit.
-/
def extendFanIsLimit {n : ℕ} (f : Fin (n + 1) → C) {c₁ : Fan fun i : Fin n => f i.succ}
    {c₂ : BinaryFan (f 0) c₁.pt} (t₁ : IsLimit c₁) (t₂ : IsLimit c₂) :
    IsLimit (extendFan c₁ c₂) where
  lift s := by
    apply (BinaryFan.IsLimit.lift' t₂ (s.π.app ⟨0⟩) _).1
    apply t₁.lift ⟨_, Discrete.natTrans fun ⟨i⟩ => s.π.app ⟨i.succ⟩⟩
  fac := fun s ⟨j⟩ => by
    refine Fin.inductionOn j ?_ ?_
    · apply (BinaryFan.IsLimit.lift' t₂ _ _).2.1
    · rintro i -
      dsimp only [extendFan_π_app]
      rw [Fin.cases_succ, ← assoc, (BinaryFan.IsLimit.lift' t₂ _ _).2.2, t₁.fac]
      rfl
  uniq s m w := by
    apply BinaryFan.IsLimit.hom_ext t₂
    · rw [(BinaryFan.IsLimit.lift' t₂ _ _).2.1]
      apply w ⟨0⟩
    · rw [(BinaryFan.IsLimit.lift' t₂ _ _).2.2]
      apply t₁.uniq ⟨_, _⟩
      rintro ⟨j⟩
      rw [assoc]
      dsimp only [Discrete.natTrans_app]
      rw [← w ⟨j.succ⟩]
      dsimp only [extendFan_π_app]
      rw [Fin.cases_succ]

section

variable [HasBinaryProducts C] [HasTerminal C]

/-- If `C` has a terminal object and binary products, then it has a product for objects indexed by
`Fin n`.
This is a helper lemma for `hasFiniteProductsOfHasBinaryAndTerminal`, which is more general
than this.
-/
private theorem hasProduct_fin : ∀ (n : ℕ) (f : Fin n → C), HasProduct f
  | 0 => fun _ =>
    letI : HasLimitsOfShape (Discrete (Fin 0)) C :=
      hasLimitsOfShape_of_equivalence (Discrete.equivalence.{0} finZeroEquiv'.symm)
    inferInstance
  | n + 1 => fun f =>
    haveI := hasProduct_fin n
    HasLimit.mk ⟨_, extendFanIsLimit f (limit.isLimit _) (limit.isLimit _)⟩

/-- If `C` has a terminal object and binary products, then it has finite products. -/
theorem hasFiniteProducts_of_has_binary_and_terminal : HasFiniteProducts C :=
  ⟨fun n => ⟨fun K =>
    let this := hasProduct_fin n fun n => K.obj ⟨n⟩
    let that : (Discrete.functor fun n => K.obj ⟨n⟩) ≅ K := Discrete.natIso fun ⟨_⟩ => Iso.refl _
    @hasLimitOfIso _ _ _ _ _ _ this that⟩⟩


end

section Preserves

variable (F : C ⥤ D)
variable [PreservesLimitsOfShape (Discrete WalkingPair) F]
variable [PreservesLimitsOfShape (Discrete.{0} PEmpty) F]
variable [HasFiniteProducts.{v} C]

/-- If `F` preserves the terminal object and binary products, then it preserves products indexed by
`Fin n` for any `n`.
-/
lemma preservesFinOfPreservesBinaryAndTerminal :
    ∀ (n : ℕ) (f : Fin n → C), PreservesLimit (Discrete.functor f) F
  | 0 => fun f => by
    letI : PreservesLimitsOfShape (Discrete (Fin 0)) F :=
      preservesLimitsOfShape_of_equiv.{0, 0} (Discrete.equivalence finZeroEquiv'.symm) _
    infer_instance
  | n + 1 => by
    haveI := preservesFinOfPreservesBinaryAndTerminal n
    intro f
    apply
      preservesLimit_of_preserves_limit_cone
        (extendFanIsLimit f (limit.isLimit _) (limit.isLimit _)) _
    apply (isLimitMapConeFanMkEquiv _ _ _).symm _
    let this :=
      extendFanIsLimit (fun i => F.obj (f i)) (isLimitOfHasProductOfPreservesLimit F _)
        (isLimitOfHasBinaryProductOfPreservesLimit F _ _)
    refine IsLimit.ofIsoLimit this ?_
    apply Cones.ext _ _
    · apply Iso.refl _
    rintro ⟨j⟩
    refine Fin.inductionOn j ?_ ?_
    · apply (Category.id_comp _).symm
    · rintro i _
      dsimp [extendFan_π_app, Iso.refl_hom, Fan.mk_π_app]
      change F.map _ ≫ _ = 𝟙 _ ≫ _
      simp only [id_comp, ← F.map_comp]
      rfl

/-- If `F` preserves the terminal object and binary products, then it preserves limits of shape
`Discrete (Fin n)`.
-/
lemma preservesShape_fin_of_preserves_binary_and_terminal (n : ℕ) :
    PreservesLimitsOfShape (Discrete (Fin n)) F where
  preservesLimit {K} := by
    let that : (Discrete.functor fun n => K.obj ⟨n⟩) ≅ K := Discrete.natIso fun ⟨i⟩ => Iso.refl _
    haveI := preservesFinOfPreservesBinaryAndTerminal F n fun n => K.obj ⟨n⟩
    apply preservesLimit_of_iso_diagram F that

/-- If `F` preserves the terminal object and binary products then it preserves finite products. -/
lemma preservesFiniteProducts_of_preserves_binary_and_terminal (J : Type*) [Finite J] :
    PreservesLimitsOfShape (Discrete J) F :=
  let ⟨n, ⟨e⟩⟩ := Finite.exists_equiv_fin J
  have := preservesShape_fin_of_preserves_binary_and_terminal F n
  preservesLimitsOfShape_of_equiv (Discrete.equivalence e).symm _

end Preserves

/-- Given `n+1` objects of `C`, a cofan for the last `n` with point `c₁.pt`
and a binary cofan on `c₁.X` and `f 0`, we can build a cofan for all `n+1`.

In `extendCofanIsColimit` we show that if the two given cofans are colimits,
then this cofan is also a colimit.
-/

@[simps!] -- Porting note: removed semireducible config
def extendCofan {n : ℕ} {f : Fin (n + 1) → C} (c₁ : Cofan fun i : Fin n => f i.succ)
    (c₂ : BinaryCofan (f 0) c₁.pt) : Cofan f :=
  Cofan.mk c₂.pt
    (by
      refine Fin.cases ?_ ?_
      · apply c₂.inl
      · intro i
        apply c₁.ι.app ⟨i⟩ ≫ c₂.inr)

/-- Show that if the two given cofans in `extendCofan` are colimits,
then the constructed cofan is also a colimit.
-/
def extendCofanIsColimit {n : ℕ} (f : Fin (n + 1) → C) {c₁ : Cofan fun i : Fin n => f i.succ}
    {c₂ : BinaryCofan (f 0) c₁.pt} (t₁ : IsColimit c₁) (t₂ : IsColimit c₂) :
    IsColimit (extendCofan c₁ c₂) where
  desc s := by
    apply (BinaryCofan.IsColimit.desc' t₂ (s.ι.app ⟨0⟩) _).1
    apply t₁.desc ⟨_, Discrete.natTrans fun i => s.ι.app ⟨i.as.succ⟩⟩
  fac s := by
    rintro ⟨j⟩
    refine Fin.inductionOn j ?_ ?_
    · apply (BinaryCofan.IsColimit.desc' t₂ _ _).2.1
    · rintro i -
      dsimp only [extendCofan_ι_app]
      rw [Fin.cases_succ, assoc, (BinaryCofan.IsColimit.desc' t₂ _ _).2.2, t₁.fac]
      rfl
  uniq s m w := by
    apply BinaryCofan.IsColimit.hom_ext t₂
    · rw [(BinaryCofan.IsColimit.desc' t₂ _ _).2.1]
      apply w ⟨0⟩
    · rw [(BinaryCofan.IsColimit.desc' t₂ _ _).2.2]
      apply t₁.uniq ⟨_, _⟩
      rintro ⟨j⟩
      dsimp only [Discrete.natTrans_app]
      rw [← w ⟨j.succ⟩]
      dsimp only [extendCofan_ι_app]
      rw [Fin.cases_succ, assoc]

section

variable [HasBinaryCoproducts C] [HasInitial C]

/--
If `C` has an initial object and binary coproducts, then it has a coproduct for objects indexed by
`Fin n`.
This is a helper lemma for `hasCofiniteProductsOfHasBinaryAndTerminal`, which is more general
than this.
-/
private theorem hasCoproduct_fin : ∀ (n : ℕ) (f : Fin n → C), HasCoproduct f
  | 0 => fun _ =>
    letI : HasColimitsOfShape (Discrete (Fin 0)) C :=
      hasColimitsOfShape_of_equivalence (Discrete.equivalence.{0} finZeroEquiv'.symm)
    inferInstance
  | n + 1 => fun f =>
    haveI := hasCoproduct_fin n
    HasColimit.mk ⟨_, extendCofanIsColimit f (colimit.isColimit _) (colimit.isColimit _)⟩

/-- If `C` has an initial object and binary coproducts, then it has finite coproducts. -/
theorem hasFiniteCoproducts_of_has_binary_and_initial : HasFiniteCoproducts C :=
  ⟨fun n => ⟨fun K =>
    letI := hasCoproduct_fin n fun n => K.obj ⟨n⟩
    let that : K ≅ Discrete.functor fun n => K.obj ⟨n⟩ := Discrete.natIso fun ⟨_⟩ => Iso.refl _
    @hasColimitOfIso _ _ _ _ _ _ this that⟩⟩

end

section Preserves

variable (F : C ⥤ D)
variable [PreservesColimitsOfShape (Discrete WalkingPair) F]
variable [PreservesColimitsOfShape (Discrete.{0} PEmpty) F]
variable [HasFiniteCoproducts.{v} C]

/-- If `F` preserves the initial object and binary coproducts, then it preserves products indexed by
`Fin n` for any `n`.
-/
lemma preserves_fin_of_preserves_binary_and_initial :
    ∀ (n : ℕ) (f : Fin n → C), PreservesColimit (Discrete.functor f) F
  | 0 => fun f => by
    letI : PreservesColimitsOfShape (Discrete (Fin 0)) F :=
      preservesColimitsOfShape_of_equiv.{0, 0} (Discrete.equivalence finZeroEquiv'.symm) _
    infer_instance
  | n + 1 => by
    haveI := preserves_fin_of_preserves_binary_and_initial n
    intro f
    apply
      preservesColimit_of_preserves_colimit_cocone
        (extendCofanIsColimit f (colimit.isColimit _) (colimit.isColimit _)) _
    apply (isColimitMapCoconeCofanMkEquiv _ _ _).symm _
    let this :=
      extendCofanIsColimit (fun i => F.obj (f i))
        (isColimitOfHasCoproductOfPreservesColimit F _)
        (isColimitOfHasBinaryCoproductOfPreservesColimit F _ _)
    refine IsColimit.ofIsoColimit this ?_
    apply Cocones.ext _ _
    · apply Iso.refl _
    rintro ⟨j⟩
    refine Fin.inductionOn j ?_ ?_
    · apply Category.comp_id
    · rintro i _
      dsimp [extendCofan_ι_app, Iso.refl_hom, Cofan.mk_ι_app]
      rw [comp_id, ← F.map_comp]

/-- If `F` preserves the initial object and binary coproducts, then it preserves colimits of shape
`Discrete (Fin n)`.
-/
lemma preservesShape_fin_of_preserves_binary_and_initial (n : ℕ) :
    PreservesColimitsOfShape (Discrete (Fin n)) F where
  preservesColimit {K} := by
    let that : (Discrete.functor fun n => K.obj ⟨n⟩) ≅ K := Discrete.natIso fun ⟨i⟩ => Iso.refl _
    haveI := preserves_fin_of_preserves_binary_and_initial F n fun n => K.obj ⟨n⟩
    apply preservesColimit_of_iso_diagram F that

<<<<<<< HEAD
/-- If `F` preserves the initial object and binary coproducts then it preserves finite
coproducts. -/
lemma preservesFiniteCoproductsOfPreservesBinaryAndInitial (J : Type*) [Fintype J] :
    PreservesColimitsOfShape (Discrete J) F := by
  classical
    let e := Fintype.equivFin J
    haveI := preservesShape_fin_of_preserves_binary_and_initial F (Fintype.card J)
    apply preservesColimitsOfShape_of_equiv (Discrete.equivalence e).symm
=======
/-- If `F` preserves the initial object and binary coproducts then it preserves finite products. -/
lemma preservesFiniteCoproductsOfPreservesBinaryAndInitial (J : Type*) [Finite J] :
    PreservesColimitsOfShape (Discrete J) F :=
  let ⟨n, ⟨e⟩⟩ := Finite.exists_equiv_fin J
  have := preservesShape_fin_of_preserves_binary_and_initial F n
  preservesColimitsOfShape_of_equiv (Discrete.equivalence e).symm _
>>>>>>> cdc052cf

end Preserves

end CategoryTheory<|MERGE_RESOLUTION|>--- conflicted
+++ resolved
@@ -285,23 +285,12 @@
     haveI := preserves_fin_of_preserves_binary_and_initial F n fun n => K.obj ⟨n⟩
     apply preservesColimit_of_iso_diagram F that
 
-<<<<<<< HEAD
-/-- If `F` preserves the initial object and binary coproducts then it preserves finite
-coproducts. -/
-lemma preservesFiniteCoproductsOfPreservesBinaryAndInitial (J : Type*) [Fintype J] :
-    PreservesColimitsOfShape (Discrete J) F := by
-  classical
-    let e := Fintype.equivFin J
-    haveI := preservesShape_fin_of_preserves_binary_and_initial F (Fintype.card J)
-    apply preservesColimitsOfShape_of_equiv (Discrete.equivalence e).symm
-=======
 /-- If `F` preserves the initial object and binary coproducts then it preserves finite products. -/
 lemma preservesFiniteCoproductsOfPreservesBinaryAndInitial (J : Type*) [Finite J] :
     PreservesColimitsOfShape (Discrete J) F :=
   let ⟨n, ⟨e⟩⟩ := Finite.exists_equiv_fin J
   have := preservesShape_fin_of_preserves_binary_and_initial F n
   preservesColimitsOfShape_of_equiv (Discrete.equivalence e).symm _
->>>>>>> cdc052cf
 
 end Preserves
 
