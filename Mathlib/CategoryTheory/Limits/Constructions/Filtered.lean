--- conflicted
+++ resolved
@@ -191,40 +191,20 @@
   obj := liftToFinsetObj
   map := fun β => { app := fun _ => Pi.map (fun x => β.app x.val) }
 
-<<<<<<< HEAD
-variable [HasLimitsOfShape (Finset (Discrete α))ᵒᵖ C] [HasLimitsOfShape (Discrete α) C]
-
-/-- The `liftToFinset` functor, precomposed with forming a colimit, is a coproduct on the original
-functor. -/
-def liftToFinsetLimIso : liftToFinset C α ⋙ lim ≅ lim :=
-=======
 /-- The `liftToFinset` functor, precomposed with forming a colimit, is a coproduct on the original
 functor. -/
 def liftToFinsetLimIso [HasLimitsOfShape (Finset (Discrete α))ᵒᵖ C]
     [HasLimitsOfShape (Discrete α) C] : liftToFinset C α ⋙ lim ≅ lim :=
->>>>>>> 26d3c960
   NatIso.ofComponents
     (fun F => Iso.symm <| limit.isoLimitCone (liftToFinsetLimitCone F))
     (fun β => by
       simp only [Functor.comp_obj, lim_obj, Functor.comp_map, lim_map, Iso.symm_hom]
       ext J
-<<<<<<< HEAD
-      simp only [Category.assoc, limit.isoLimitCone_inv_π, liftToFinsetLimitCone_cone_pt,
-        liftToFinsetLimitCone_cone_π_app, limMap_π, limit.isoLimitCone_inv_π_assoc]
-      erw [limMap_π_assoc]
-      simp
-      rfl)
-
-/-- `liftToFinset`, when composed with the evaluation functor, results in the whiskering composed
-with `colim`. -/
-def liftToFinsetEvaluationIso [HasFiniteCoproducts C] (I : Finset (Discrete α)) :
-=======
       simp [liftToFinset])
 
 /-- `liftToFinset`, when composed with the evaluation functor, results in the whiskering composed
 with `colim`. -/
 def liftToFinsetEvaluationIso (I : Finset (Discrete α)) :
->>>>>>> 26d3c960
     liftToFinset C α ⋙ (evaluation _ _).obj ⟨I⟩ ≅
     (whiskeringLeft _ _ _).obj (Discrete.functor (·.val)) ⋙ lim (J := Discrete I) :=
   NatIso.ofComponents (fun _ => HasLimit.isoOfNatIso (Discrete.natIso fun _ => Iso.refl _))
