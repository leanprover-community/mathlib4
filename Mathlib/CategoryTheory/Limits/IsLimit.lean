--- conflicted
+++ resolved
@@ -213,12 +213,7 @@
 across the equivalence.
 -/
 def ofConeEquiv {D : Type u₄} [Category.{v₄} D] {G : K ⥤ D} (h : Cone G ≌ Cone F) {c : Cone G} :
-<<<<<<< HEAD
-    IsLimit (h.functor.obj c) ≃ IsLimit c
-    where
-=======
     IsLimit (h.functor.obj c) ≃ IsLimit c where
->>>>>>> 99508fb5
   toFun P := ofIsoLimit (ofRightAdjoint h.toAdjunction P) (h.unitIso.symm.app c)
   invFun := ofRightAdjoint h.symm.toAdjunction
   left_inv := by aesop_cat
@@ -301,20 +296,12 @@
 -/
 def whiskerEquivalence {s : Cone F} (P : IsLimit s) (e : K ≌ J) : IsLimit (s.whisker e.functor) :=
   ofRightAdjoint (Cones.whiskeringEquivalence e).symm.toAdjunction P
-<<<<<<< HEAD
-#align category_theory.limits.is_limit.whisker_equivalence CategoryTheory.Limits.IsLimit.whiskerEquivalence
-=======
->>>>>>> 99508fb5
 
 /-- If `s : Cone F` whiskered by an equivalence `e` is a limit cone, so is `s`.
 -/
 def ofWhiskerEquivalence {s : Cone F} (e : K ≌ J) (P : IsLimit (s.whisker e.functor)) : IsLimit s :=
   equivIsoLimit ((Cones.whiskeringEquivalence e).unitIso.app s).symm
     (ofRightAdjoint (Cones.whiskeringEquivalence e).toAdjunction P)
-<<<<<<< HEAD
-#align category_theory.limits.is_limit.of_whisker_equivalence CategoryTheory.Limits.IsLimit.ofWhiskerEquivalence
-=======
->>>>>>> 99508fb5
 
 /-- Given an equivalence of diagrams `e`, `s` is a limit cone iff `s.whisker e.functor` is.
 -/
@@ -686,12 +673,7 @@
 we can transport a colimiting cocone across the equivalence.
 -/
 def ofCoconeEquiv {D : Type u₄} [Category.{v₄} D] {G : K ⥤ D} (h : Cocone G ≌ Cocone F)
-<<<<<<< HEAD
-    {c : Cocone G} : IsColimit (h.functor.obj c) ≃ IsColimit c
-    where
-=======
     {c : Cocone G} : IsColimit (h.functor.obj c) ≃ IsColimit c where
->>>>>>> 99508fb5
   toFun P := ofIsoColimit (ofLeftAdjoint h.symm.toAdjunction P) (h.unitIso.symm.app c)
   invFun := ofLeftAdjoint h.toAdjunction
   left_inv := by aesop_cat
@@ -775,10 +757,6 @@
 def whiskerEquivalence {s : Cocone F} (P : IsColimit s) (e : K ≌ J) :
     IsColimit (s.whisker e.functor) :=
   ofLeftAdjoint (Cocones.whiskeringEquivalence e).toAdjunction P
-<<<<<<< HEAD
-#align category_theory.limits.is_colimit.whisker_equivalence CategoryTheory.Limits.IsColimit.whiskerEquivalence
-=======
->>>>>>> 99508fb5
 
 /-- If `s : Cocone F` whiskered by an equivalence `e` is a colimit cocone, so is `s`.
 -/
@@ -786,10 +764,6 @@
     IsColimit s :=
   equivIsoColimit ((Cocones.whiskeringEquivalence e).unitIso.app s).symm
     (ofLeftAdjoint (Cocones.whiskeringEquivalence e).symm.toAdjunction P)
-<<<<<<< HEAD
-#align category_theory.limits.is_colimit.of_whisker_equivalence CategoryTheory.Limits.IsColimit.ofWhiskerEquivalence
-=======
->>>>>>> 99508fb5
 
 /-- Given an equivalence of diagrams `e`, `s` is a colimit cocone iff `s.whisker e.functor` is.
 -/
