/-
Copyright (c) 2018 Scott Morrison. All rights reserved.
Released under Apache 2.0 license as described in the file LICENSE.
Authors: Reid Barton, Mario Carneiro, Scott Morrison, Floris van Doorn

! This file was ported from Lean 3 source module category_theory.limits.is_limit
! leanprover-community/mathlib commit 740acc0e6f9adf4423f92a485d0456fc271482da
! Please do not edit these lines, except to modify the commit id
! if you have ported upstream changes.
-/
import Mathlib.CategoryTheory.Adjunction.Basic
import Mathlib.CategoryTheory.Limits.Cones

/-!
# Limits and colimits

We set up the general theory of limits and colimits in a category.
In this introduction we only describe the setup for limits;
it is repeated, with slightly different names, for colimits.

The main structures defined in this file is
* `IsLimit c`, for `c : Cone F`, `F : J ⥤ C`, expressing that `c` is a limit cone,

See also `CategoryTheory.Limits.HasLimits` which further builds:
* `LimitCone F`, which consists of a choice of cone for `F` and the fact it is a limit cone, and
* `HasLimit F`, asserting the mere existence of some limit cone for `F`.

## Implementation
At present we simply say everything twice, in order to handle both limits and colimits.
It would be highly desirable to have some automation support,
e.g. a `@[dualize]` attribute that behaves similarly to `@[to_additive]`.

## References
* [Stacks: Limits and colimits](https://stacks.math.columbia.edu/tag/002D)

-/


noncomputable section

open CategoryTheory CategoryTheory.Category CategoryTheory.Functor Opposite

namespace CategoryTheory.Limits

-- declare the `v`'s first; see `CategoryTheory.Category` for an explanation
universe v₁ v₂ v₃ v₄ u₁ u₂ u₃ u₄

variable {J : Type u₁} [Category.{v₁} J] {K : Type u₂} [Category.{v₂} K]

variable {C : Type u₃} [Category.{v₃} C]

variable {F : J ⥤ C}

/-- A cone `t` on `F` is a limit cone if each cone on `F` admits a unique
cone morphism to `t`.

See <https://stacks.math.columbia.edu/tag/002E>.
  -/
-- Porting note: removed @[nolint has_nonempty_instance]
structure IsLimit (t : Cone F) where
  /-- There is a morphism from any cone point to `t.pt` -/
  lift : ∀ s : Cone F, s.pt ⟶ t.pt
  /-- The map makes the triangle with the two natural transformations commute -/
  fac : ∀ (s : Cone F) (j : J), lift s ≫ t.π.app j = s.π.app j := by aesop_cat
  /-- It is the unique such map to do this -/
  uniq : ∀ (s : Cone F) (m : s.pt ⟶ t.pt) (_ : ∀ j : J, m ≫ t.π.app j = s.π.app j), m = lift s := by
    aesop_cat
#align category_theory.limits.is_limit CategoryTheory.Limits.IsLimit
#align category_theory.limits.is_limit.fac' CategoryTheory.Limits.IsLimit.fac
#align category_theory.limits.is_limit.uniq' CategoryTheory.Limits.IsLimit.uniq

-- Porting note:  simp can prove this. Linter complains it still exists
attribute [-simp, nolint simpNF] IsLimit.mk.injEq

attribute [reassoc (attr := simp)] IsLimit.fac

namespace IsLimit

instance subsingleton {t : Cone F} : Subsingleton (IsLimit t) :=
  ⟨by intro P Q ; cases P ; cases Q ; congr ; ext ; aesop_cat⟩
#align category_theory.limits.is_limit.subsingleton CategoryTheory.Limits.IsLimit.subsingleton

/-- Given a natural transformation `α : F ⟶ G`, we give a morphism from the cone point
of any cone over `F` to the cone point of a limit cone over `G`. -/
def map {F G : J ⥤ C} (s : Cone F) {t : Cone G} (P : IsLimit t) (α : F ⟶ G) : s.pt ⟶ t.pt :=
  P.lift ((Cones.postcompose α).obj s)
#align category_theory.limits.is_limit.map CategoryTheory.Limits.IsLimit.map

@[reassoc (attr := simp)]
theorem map_π {F G : J ⥤ C} (c : Cone F) {d : Cone G} (hd : IsLimit d) (α : F ⟶ G) (j : J) :
    hd.map c α ≫ d.π.app j = c.π.app j ≫ α.app j :=
  fac _ _ _
#align category_theory.limits.is_limit.map_π CategoryTheory.Limits.IsLimit.map_π

theorem lift_self {c : Cone F} (t : IsLimit c) : t.lift c = 𝟙 c.pt :=
  (t.uniq _ _ fun _ => id_comp _).symm
#align category_theory.limits.is_limit.lift_self CategoryTheory.Limits.IsLimit.lift_self

-- Repackaging the definition in terms of cone morphisms.
/-- The universal morphism from any other cone to a limit cone. -/
@[simps]
def liftConeMorphism {t : Cone F} (h : IsLimit t) (s : Cone F) : s ⟶ t where Hom := h.lift s
#align category_theory.limits.is_limit.lift_cone_morphism CategoryTheory.Limits.IsLimit.liftConeMorphism

theorem uniq_cone_morphism {s t : Cone F} (h : IsLimit t) {f f' : s ⟶ t} : f = f' :=
  have : ∀ {g : s ⟶ t}, g = h.liftConeMorphism s := by
    intro g; apply ConeMorphism.ext; exact h.uniq _ _ g.w
  this.trans this.symm
#align category_theory.limits.is_limit.uniq_cone_morphism CategoryTheory.Limits.IsLimit.uniq_cone_morphism

/-- Restating the definition of a limit cone in terms of the ∃! operator. -/
theorem existsUnique {t : Cone F} (h : IsLimit t) (s : Cone F) :
    ∃! l : s.pt ⟶ t.pt, ∀ j, l ≫ t.π.app j = s.π.app j :=
  ⟨h.lift s, h.fac s, h.uniq s⟩
#align category_theory.limits.is_limit.exists_unique CategoryTheory.Limits.IsLimit.existsUnique

/-- Noncomputably make a colimit cocone from the existence of unique factorizations. -/
def ofExistsUnique {t : Cone F}
    (ht : ∀ s : Cone F, ∃! l : s.pt ⟶ t.pt, ∀ j, l ≫ t.π.app j = s.π.app j) : IsLimit t := by
  choose s hs hs' using ht
  exact ⟨s, hs, hs'⟩
#align category_theory.limits.is_limit.of_exists_unique CategoryTheory.Limits.IsLimit.ofExistsUnique

/-- Alternative constructor for `isLimit`,
providing a morphism of cones rather than a morphism between the cone points
and separately the factorisation condition.
-/
@[simps]
def mkConeMorphism {t : Cone F} (lift : ∀ s : Cone F, s ⟶ t)
    (uniq : ∀ (s : Cone F) (m : s ⟶ t), m = lift s) : IsLimit t
    where
  lift s := (lift s).Hom
  uniq s m w :=
    have : ConeMorphism.mk m w = lift s := by apply uniq
    congrArg ConeMorphism.Hom this
#align category_theory.limits.is_limit.mk_cone_morphism CategoryTheory.Limits.IsLimit.mkConeMorphism

/-- Limit cones on `F` are unique up to isomorphism. -/
@[simps]
def uniqueUpToIso {s t : Cone F} (P : IsLimit s) (Q : IsLimit t) : s ≅ t
    where
  hom := Q.liftConeMorphism s
  inv := P.liftConeMorphism t
  hom_inv_id := P.uniq_cone_morphism
  inv_hom_id := Q.uniq_cone_morphism
#align category_theory.limits.is_limit.unique_up_to_iso CategoryTheory.Limits.IsLimit.uniqueUpToIso

/-- Any cone morphism between limit cones is an isomorphism. -/
theorem hom_isIso {s t : Cone F} (P : IsLimit s) (Q : IsLimit t) (f : s ⟶ t) : IsIso f :=
  ⟨⟨P.liftConeMorphism t, ⟨P.uniq_cone_morphism, Q.uniq_cone_morphism⟩⟩⟩
#align category_theory.limits.is_limit.hom_is_iso CategoryTheory.Limits.IsLimit.hom_isIso

/-- Limits of `F` are unique up to isomorphism. -/
def conePointUniqueUpToIso {s t : Cone F} (P : IsLimit s) (Q : IsLimit t) : s.pt ≅ t.pt :=
  (Cones.forget F).mapIso (uniqueUpToIso P Q)
#align category_theory.limits.is_limit.cone_point_unique_up_to_iso CategoryTheory.Limits.IsLimit.conePointUniqueUpToIso

@[reassoc (attr := simp)]
theorem conePointUniqueUpToIso_hom_comp {s t : Cone F} (P : IsLimit s) (Q : IsLimit t) (j : J) :
    (conePointUniqueUpToIso P Q).hom ≫ t.π.app j = s.π.app j :=
  (uniqueUpToIso P Q).hom.w _
#align category_theory.limits.is_limit.cone_point_unique_up_to_iso_hom_comp CategoryTheory.Limits.IsLimit.conePointUniqueUpToIso_hom_comp

@[reassoc (attr := simp)]
theorem conePointUniqueUpToIso_inv_comp {s t : Cone F} (P : IsLimit s) (Q : IsLimit t) (j : J) :
    (conePointUniqueUpToIso P Q).inv ≫ s.π.app j = t.π.app j :=
  (uniqueUpToIso P Q).inv.w _
#align category_theory.limits.is_limit.cone_point_unique_up_to_iso_inv_comp CategoryTheory.Limits.IsLimit.conePointUniqueUpToIso_inv_comp

@[reassoc (attr := simp)]
theorem lift_comp_conePointUniqueUpToIso_hom {r s t : Cone F} (P : IsLimit s) (Q : IsLimit t) :
    P.lift r ≫ (conePointUniqueUpToIso P Q).hom = Q.lift r :=
  Q.uniq _ _ (by simp)
#align category_theory.limits.is_limit.lift_comp_cone_point_unique_up_to_iso_hom CategoryTheory.Limits.IsLimit.lift_comp_conePointUniqueUpToIso_hom

@[reassoc (attr := simp)]
theorem lift_comp_conePointUniqueUpToIso_inv {r s t : Cone F} (P : IsLimit s) (Q : IsLimit t) :
    Q.lift r ≫ (conePointUniqueUpToIso P Q).inv = P.lift r :=
  P.uniq _ _ (by simp)
#align category_theory.limits.is_limit.lift_comp_cone_point_unique_up_to_iso_inv CategoryTheory.Limits.IsLimit.lift_comp_conePointUniqueUpToIso_inv

/-- Transport evidence that a cone is a limit cone across an isomorphism of cones. -/
def ofIsoLimit {r t : Cone F} (P : IsLimit r) (i : r ≅ t) : IsLimit t :=
  IsLimit.mkConeMorphism (fun s => P.liftConeMorphism s ≫ i.hom) fun s m => by
    rw [← i.comp_inv_eq]; apply P.uniq_cone_morphism
#align category_theory.limits.is_limit.of_iso_limit CategoryTheory.Limits.IsLimit.ofIsoLimit

@[simp]
theorem ofIsoLimit_lift {r t : Cone F} (P : IsLimit r) (i : r ≅ t) (s) :
    (P.ofIsoLimit i).lift s = P.lift s ≫ i.hom.Hom :=
  rfl
#align category_theory.limits.is_limit.of_iso_limit_lift CategoryTheory.Limits.IsLimit.ofIsoLimit_lift

/-- Isomorphism of cones preserves whether or not they are limiting cones. -/
def equivIsoLimit {r t : Cone F} (i : r ≅ t) : IsLimit r ≃ IsLimit t
    where
  toFun h := h.ofIsoLimit i
  invFun h := h.ofIsoLimit i.symm
  left_inv := by aesop_cat
  right_inv := by aesop_cat
#align category_theory.limits.is_limit.equiv_iso_limit CategoryTheory.Limits.IsLimit.equivIsoLimit

@[simp]
theorem equivIsoLimit_apply {r t : Cone F} (i : r ≅ t) (P : IsLimit r) :
    equivIsoLimit i P = P.ofIsoLimit i :=
  rfl
#align category_theory.limits.is_limit.equiv_iso_limit_apply CategoryTheory.Limits.IsLimit.equivIsoLimit_apply

@[simp]
theorem equivIsoLimit_symm_apply {r t : Cone F} (i : r ≅ t) (P : IsLimit t) :
    (equivIsoLimit i).symm P = P.ofIsoLimit i.symm :=
  rfl
#align category_theory.limits.is_limit.equiv_iso_limit_symm_apply CategoryTheory.Limits.IsLimit.equivIsoLimit_symm_apply

/-- If the canonical morphism from a cone point to a limiting cone point is an iso, then the
first cone was limiting also.
-/
def ofPointIso {r t : Cone F} (P : IsLimit r) [i : IsIso (P.lift t)] : IsLimit t :=
  ofIsoLimit P
    (by
      haveI : IsIso (P.liftConeMorphism t).Hom := i
      haveI : IsIso (P.liftConeMorphism t) := Cones.cone_iso_of_hom_iso _
      symm
      apply asIso (P.liftConeMorphism t))
#align category_theory.limits.is_limit.of_point_iso CategoryTheory.Limits.IsLimit.ofPointIso

variable {t : Cone F}

theorem hom_lift (h : IsLimit t) {W : C} (m : W ⟶ t.pt) :
    m = h.lift { pt := W, π := { app := fun b => m ≫ t.π.app b } } :=
  h.uniq { pt := W, π := { app := fun b => m ≫ t.π.app b } } m fun b => rfl
#align category_theory.limits.is_limit.hom_lift CategoryTheory.Limits.IsLimit.hom_lift

/-- Two morphisms into a limit are equal if their compositions with
  each cone morphism are equal. -/
theorem hom_ext (h : IsLimit t) {W : C} {f f' : W ⟶ t.pt}
    (w : ∀ j, f ≫ t.π.app j = f' ≫ t.π.app j) :
    f = f' := by rw [h.hom_lift f, h.hom_lift f']; congr; exact funext w
#align category_theory.limits.is_limit.hom_ext CategoryTheory.Limits.IsLimit.hom_ext

/-- Given a right adjoint functor between categories of cones,
the image of a limit cone is a limit cone.
-/
def ofRightAdjoint {D : Type u₄} [Category.{v₄} D] {G : K ⥤ D} (h : Cone G ⥤ Cone F)
    [IsRightAdjoint h] {c : Cone G} (t : IsLimit c) : IsLimit (h.obj c) :=
  mkConeMorphism (fun s => (Adjunction.ofRightAdjoint h).homEquiv s c (t.liftConeMorphism _))
    fun _ _ => (Adjunction.eq_homEquiv_apply _ _ _).2 t.uniq_cone_morphism
#align category_theory.limits.is_limit.of_right_adjoint CategoryTheory.Limits.IsLimit.ofRightAdjoint

/-- Given two functors which have equivalent categories of cones, we can transport a limiting cone
across the equivalence.
-/
def ofConeEquiv {D : Type u₄} [Category.{v₄} D] {G : K ⥤ D} (h : Cone G ≌ Cone F) {c : Cone G} :
    IsLimit (h.functor.obj c) ≃ IsLimit c
    where
  toFun P := ofIsoLimit (ofRightAdjoint h.inverse P) (h.unitIso.symm.app c)
  invFun := ofRightAdjoint h.functor
  left_inv := by aesop_cat
  right_inv := by aesop_cat
#align category_theory.limits.is_limit.of_cone_equiv CategoryTheory.Limits.IsLimit.ofConeEquiv

@[simp]
theorem ofConeEquiv_apply_desc {D : Type u₄} [Category.{v₄} D] {G : K ⥤ D} (h : Cone G ≌ Cone F)
    {c : Cone G} (P : IsLimit (h.functor.obj c)) (s) :
    (ofConeEquiv h P).lift s =
      ((h.unitIso.hom.app s).Hom ≫ (h.functor.inv.map (P.liftConeMorphism (h.functor.obj s))).Hom) ≫
        (h.unitIso.inv.app c).Hom :=
  rfl
#align category_theory.limits.is_limit.of_cone_equiv_apply_desc CategoryTheory.Limits.IsLimit.ofConeEquiv_apply_desc

@[simp]
theorem ofConeEquiv_symm_apply_desc {D : Type u₄} [Category.{v₄} D] {G : K ⥤ D}
    (h : Cone G ≌ Cone F) {c : Cone G} (P : IsLimit c) (s) :
    ((ofConeEquiv h).symm P).lift s =
      (h.counitIso.inv.app s).Hom ≫ (h.functor.map (P.liftConeMorphism (h.inverse.obj s))).Hom :=
  rfl
#align category_theory.limits.is_limit.of_cone_equiv_symm_apply_desc CategoryTheory.Limits.IsLimit.ofConeEquiv_symm_apply_desc

/--
A cone postcomposed with a natural isomorphism is a limit cone if and only if the original cone is.
-/
def postcomposeHomEquiv {F G : J ⥤ C} (α : F ≅ G) (c : Cone F) :
    IsLimit ((Cones.postcompose α.hom).obj c) ≃ IsLimit c :=
  ofConeEquiv (Cones.postcomposeEquivalence α)
#align category_theory.limits.is_limit.postcompose_hom_equiv CategoryTheory.Limits.IsLimit.postcomposeHomEquiv

/-- A cone postcomposed with the inverse of a natural isomorphism is a limit cone if and only if
the original cone is.
-/
def postcomposeInvEquiv {F G : J ⥤ C} (α : F ≅ G) (c : Cone G) :
    IsLimit ((Cones.postcompose α.inv).obj c) ≃ IsLimit c :=
  postcomposeHomEquiv α.symm c
#align category_theory.limits.is_limit.postcompose_inv_equiv CategoryTheory.Limits.IsLimit.postcomposeInvEquiv

/-- Constructing an equivalence `IsLimit c ≃ IsLimit d` from a natural isomorphism
between the underlying functors, and then an isomorphism between `c` transported along this and `d`.
-/
def equivOfNatIsoOfIso {F G : J ⥤ C} (α : F ≅ G) (c : Cone F) (d : Cone G)
    (w : (Cones.postcompose α.hom).obj c ≅ d) : IsLimit c ≃ IsLimit d :=
  (postcomposeHomEquiv α _).symm.trans (equivIsoLimit w)
#align category_theory.limits.is_limit.equiv_of_nat_iso_of_iso CategoryTheory.Limits.IsLimit.equivOfNatIsoOfIso

/-- The cone points of two limit cones for naturally isomorphic functors
are themselves isomorphic.
-/
@[simps]
def conePointsIsoOfNatIso {F G : J ⥤ C} {s : Cone F} {t : Cone G} (P : IsLimit s) (Q : IsLimit t)
    (w : F ≅ G) : s.pt ≅ t.pt where
  hom := Q.map s w.hom
  inv := P.map t w.inv
  hom_inv_id := P.hom_ext (by aesop_cat)
  inv_hom_id := Q.hom_ext (by aesop_cat)
#align category_theory.limits.is_limit.cone_points_iso_of_nat_iso CategoryTheory.Limits.IsLimit.conePointsIsoOfNatIso

@[reassoc]
theorem conePointsIsoOfNatIso_hom_comp {F G : J ⥤ C} {s : Cone F} {t : Cone G} (P : IsLimit s)
    (Q : IsLimit t) (w : F ≅ G) (j : J) :
    (conePointsIsoOfNatIso P Q w).hom ≫ t.π.app j = s.π.app j ≫ w.hom.app j := by simp
#align category_theory.limits.is_limit.cone_points_iso_of_nat_iso_hom_comp CategoryTheory.Limits.IsLimit.conePointsIsoOfNatIso_hom_comp

@[reassoc]
theorem conePointsIsoOfNatIso_inv_comp {F G : J ⥤ C} {s : Cone F} {t : Cone G} (P : IsLimit s)
    (Q : IsLimit t) (w : F ≅ G) (j : J) :
    (conePointsIsoOfNatIso P Q w).inv ≫ s.π.app j = t.π.app j ≫ w.inv.app j := by simp
#align category_theory.limits.is_limit.cone_points_iso_of_nat_iso_inv_comp CategoryTheory.Limits.IsLimit.conePointsIsoOfNatIso_inv_comp

@[reassoc]
theorem lift_comp_conePointsIsoOfNatIso_hom {F G : J ⥤ C} {r s : Cone F} {t : Cone G}
    (P : IsLimit s) (Q : IsLimit t) (w : F ≅ G) :
    P.lift r ≫ (conePointsIsoOfNatIso P Q w).hom = Q.map r w.hom :=
  Q.hom_ext (by simp)
#align category_theory.limits.is_limit.lift_comp_cone_points_iso_of_nat_iso_hom CategoryTheory.Limits.IsLimit.lift_comp_conePointsIsoOfNatIso_hom

@[reassoc]
theorem lift_comp_conePointsIsoOfNatIso_inv {F G : J ⥤ C} {r s : Cone G} {t : Cone F}
    (P : IsLimit t) (Q : IsLimit s) (w : F ≅ G) :
    Q.lift r ≫ (conePointsIsoOfNatIso P Q w).inv = P.map r w.inv :=
  P.hom_ext (by simp)
#align category_theory.limits.is_limit.lift_comp_cone_points_iso_of_nat_iso_inv CategoryTheory.Limits.IsLimit.lift_comp_conePointsIsoOfNatIso_inv

section Equivalence

open CategoryTheory.Equivalence

/-- If `s : Cone F` is a limit cone, so is `s` whiskered by an equivalence `e`.
-/
def whiskerEquivalence {s : Cone F} (P : IsLimit s) (e : K ≌ J) : IsLimit (s.whisker e.functor) :=
  ofRightAdjoint (Cones.whiskeringEquivalence e).functor P
#align category_theory.limits.is_limit.whisker_equivalence CategoryTheory.Limits.IsLimit.whiskerEquivalence

/-- If `s : Cone F` whiskered by an equivalence `e` is a limit cone, so is `s`.
-/
def ofWhiskerEquivalence {s : Cone F} (e : K ≌ J) (P : IsLimit (s.whisker e.functor)) : IsLimit s :=
  equivIsoLimit ((Cones.whiskeringEquivalence e).unitIso.app s).symm
    (ofRightAdjoint (Cones.whiskeringEquivalence e).inverse P : _)
#align category_theory.limits.is_limit.of_whisker_equivalence CategoryTheory.Limits.IsLimit.ofWhiskerEquivalence

/-- Given an equivalence of diagrams `e`, `s` is a limit cone iff `s.whisker e.functor` is.
-/
def whiskerEquivalenceEquiv {s : Cone F} (e : K ≌ J) : IsLimit s ≃ IsLimit (s.whisker e.functor) :=
  ⟨fun h => h.whiskerEquivalence e, ofWhiskerEquivalence e, by aesop_cat, by aesop_cat⟩
#align category_theory.limits.is_limit.whisker_equivalence_equiv CategoryTheory.Limits.IsLimit.whiskerEquivalenceEquiv

/-- We can prove two cone points `(s : Cone F).pt` and `(t : Cone G).pt` are isomorphic if
* both cones are limit cones
* their indexing categories are equivalent via some `e : J ≌ K`,
* the triangle of functors commutes up to a natural isomorphism: `e.functor ⋙ G ≅ F`.

This is the most general form of uniqueness of cone points,
allowing relabelling of both the indexing category (up to equivalence)
and the functor (up to natural isomorphism).
-/
@[simps]
def conePointsIsoOfEquivalence {F : J ⥤ C} {s : Cone F} {G : K ⥤ C} {t : Cone G} (P : IsLimit s)
    (Q : IsLimit t) (e : J ≌ K) (w : e.functor ⋙ G ≅ F) : s.pt ≅ t.pt :=
  let w' : e.inverse ⋙ F ≅ G := (isoWhiskerLeft e.inverse w).symm ≪≫ invFunIdAssoc e G
  { hom := Q.lift ((Cones.equivalenceOfReindexing e.symm w').functor.obj s)
    inv := P.lift ((Cones.equivalenceOfReindexing e w).functor.obj t)
    hom_inv_id := by
      apply hom_ext P; intro j
      dsimp
      simp only [Limits.Cone.whisker_π, Limits.Cones.postcompose_obj_π, fac, whiskerLeft_app,
        assoc, id_comp, invFunIdAssoc_hom_app, fac_assoc, NatTrans.comp_app]
      rw [counit_app_functor, ←Functor.comp_map]
      have l :
        NatTrans.app w.hom j = NatTrans.app w.hom (Prefunctor.obj (𝟭 J).toPrefunctor j) := by dsimp
      rw [l,w.hom.naturality]
      simp
    inv_hom_id := by
      apply hom_ext Q
      aesop_cat }
#align category_theory.limits.is_limit.cone_points_iso_of_equivalence CategoryTheory.Limits.IsLimit.conePointsIsoOfEquivalence

end Equivalence

/-- The universal property of a limit cone: a map `W ⟶ X` is the same as
  a cone on `F` with cone point `W`. -/
def homIso (h : IsLimit t) (W : C) : ULift.{u₁} (W ⟶ t.pt : Type v₃) ≅ (const J).obj W ⟶ F where
  hom f := (t.extend f.down).π
  inv π := ⟨h.lift { pt := W, π }⟩
  hom_inv_id := by
    funext f; apply ULift.ext
    apply h.hom_ext; intro j; simp
  inv_hom_id := by
    funext f; dsimp [const]; aesop_cat
#align category_theory.limits.is_limit.hom_iso CategoryTheory.Limits.IsLimit.homIso

@[simp]
theorem homIso_hom (h : IsLimit t) {W : C} (f : ULift.{u₁} (W ⟶ t.pt)) :
    (IsLimit.homIso h W).hom f = (t.extend f.down).π :=
  rfl
#align category_theory.limits.is_limit.hom_iso_hom CategoryTheory.Limits.IsLimit.homIso_hom

/-- The limit of `F` represents the functor taking `W` to
  the set of cones on `F` with cone point `W`. -/
def natIso (h : IsLimit t) : yoneda.obj t.pt ⋙ uliftFunctor.{u₁} ≅ F.cones := by
  refine NatIso.ofComponents (fun W => IsLimit.homIso h (unop W)) ?_
  intro X Y f
  dsimp [yoneda,homIso,const,uliftFunctor,cones]
  funext g
  aesop_cat
#align category_theory.limits.is_limit.nat_iso CategoryTheory.Limits.IsLimit.natIso

/-- Another, more explicit, formulation of the universal property of a limit cone.
See also `homIso`.
-/
def homIso' (h : IsLimit t) (W : C) :
    ULift.{u₁} (W ⟶ t.pt : Type v₃) ≅
      { p : ∀ j, W ⟶ F.obj j // ∀ {j j'} (f : j ⟶ j'), p j ≫ F.map f = p j' } :=
  h.homIso W ≪≫
    { hom := fun π =>
        ⟨fun j => π.app j, fun f => by convert ← (π.naturality f).symm; apply id_comp⟩
      inv := fun p =>
        { app := fun j => p.1 j
          naturality := fun j j' f => by dsimp; rw [id_comp]; exact (p.2 f).symm } }
#align category_theory.limits.is_limit.hom_iso' CategoryTheory.Limits.IsLimit.homIso'

/-- If G : C → D is a faithful functor which sends t to a limit cone,
  then it suffices to check that the induced maps for the image of t
  can be lifted to maps of C. -/
def ofFaithful {t : Cone F} {D : Type u₄} [Category.{v₄} D] (G : C ⥤ D) [Faithful G]
    (ht : IsLimit (mapCone G t)) (lift : ∀ s : Cone F, s.pt ⟶ t.pt)
    (h : ∀ s, G.map (lift s) = ht.lift (mapCone G s)) : IsLimit t :=
  { lift
    fac := fun s j => by apply G.map_injective; rw [G.map_comp, h]; apply ht.fac
    uniq := fun s m w => by
      apply G.map_injective; rw [h]
      refine' ht.uniq (mapCone G s) _ fun j => _
      convert ← congrArg (fun f => G.map f) (w j)
      apply G.map_comp }
#align category_theory.limits.is_limit.of_faithful CategoryTheory.Limits.IsLimit.ofFaithful

/-- If `F` and `G` are naturally isomorphic, then `F.mapCone c` being a limit implies
`G.mapCone c` is also a limit.
-/
def mapConeEquiv {D : Type u₄} [Category.{v₄} D] {K : J ⥤ C} {F G : C ⥤ D} (h : F ≅ G) {c : Cone K}
    (t : IsLimit (mapCone F c)) : IsLimit (mapCone G c) := by
  apply postcomposeInvEquiv (isoWhiskerLeft K h : _) (mapCone G c) _
  apply t.ofIsoLimit (postcomposeWhiskerLeftMapCone h.symm c).symm
#align category_theory.limits.is_limit.map_cone_equiv CategoryTheory.Limits.IsLimit.mapConeEquiv

/-- A cone is a limit cone exactly if
there is a unique cone morphism from any other cone.
-/
def isoUniqueConeMorphism {t : Cone F} : IsLimit t ≅ ∀ s, Unique (s ⟶ t) where
  hom h s :=
    { default := h.liftConeMorphism s
      uniq := fun _ => h.uniq_cone_morphism }
  inv h :=
    { lift := fun s => (h s).default.Hom
      uniq := fun s f w => congrArg ConeMorphism.Hom ((h s).uniq ⟨f, w⟩) }
#align category_theory.limits.is_limit.iso_unique_cone_morphism CategoryTheory.Limits.IsLimit.isoUniqueConeMorphism

namespace OfNatIso

variable {X : C} (h : yoneda.obj X ⋙ uliftFunctor.{u₁} ≅ F.cones)

/-- If `F.cones` is represented by `X`, each morphism `f : Y ⟶ X` gives a cone with cone point
`Y`. -/
def coneOfHom {Y : C} (f : Y ⟶ X) : Cone F where
  pt := Y
  π := h.hom.app (op Y) ⟨f⟩
#align category_theory.limits.is_limit.of_nat_iso.cone_of_hom CategoryTheory.Limits.IsLimit.OfNatIso.coneOfHom

/-- If `F.cones` is represented by `X`, each cone `s` gives a morphism `s.pt ⟶ X`. -/
def homOfCone (s : Cone F) : s.pt ⟶ X :=
  (h.inv.app (op s.pt) s.π).down
#align category_theory.limits.is_limit.of_nat_iso.hom_of_cone CategoryTheory.Limits.IsLimit.OfNatIso.homOfCone

@[simp]
theorem coneOfHom_homOfCone (s : Cone F) : coneOfHom h (homOfCone h s) = s := by
  dsimp [coneOfHom, homOfCone]
  match s with
  | .mk s_pt s_π =>
<<<<<<< HEAD
    congr; dsimp
    convert congrFun (congrFun (congrArg NatTrans.app h.inv_hom_id) (op s_pt)) s_π using 1
=======
    congr ; dsimp
    convert congrFun (congrFun (congrArg NatTrans.app h.inv_hom_id) (op s_pt)) s_π
>>>>>>> 8a946eea
#align category_theory.limits.is_limit.of_nat_iso.cone_of_hom_of_cone CategoryTheory.Limits.IsLimit.OfNatIso.coneOfHom_homOfCone

@[simp]
theorem homOfCone_coneOfHom {Y : C} (f : Y ⟶ X) : homOfCone h (coneOfHom h f) = f :=
  congrArg ULift.down (congrFun (congrFun (congrArg NatTrans.app h.hom_inv_id) (op Y)) ⟨f⟩ : _)
#align category_theory.limits.is_limit.of_nat_iso.hom_of_cone_of_hom CategoryTheory.Limits.IsLimit.OfNatIso.homOfCone_coneOfHom

/-- If `F.cones` is represented by `X`, the cone corresponding to the identity morphism on `X`
will be a limit cone. -/
def limitCone : Cone F :=
  coneOfHom h (𝟙 X)
#align category_theory.limits.is_limit.of_nat_iso.limit_cone CategoryTheory.Limits.IsLimit.OfNatIso.limitCone

/-- If `F.cones` is represented by `X`, the cone corresponding to a morphism `f : Y ⟶ X` is
the limit cone extended by `f`. -/
theorem coneOfHom_fac {Y : C} (f : Y ⟶ X) : coneOfHom h f = (limitCone h).extend f := by
  dsimp [coneOfHom, limitCone, Cone.extend]
  congr with j
  have t := congrFun (h.hom.naturality f.op) ⟨𝟙 X⟩
  dsimp at t
  simp only [comp_id] at t
  rw [congrFun (congrArg NatTrans.app t) j]
  rfl
#align category_theory.limits.is_limit.of_nat_iso.cone_of_hom_fac CategoryTheory.Limits.IsLimit.OfNatIso.coneOfHom_fac

/-- If `F.cones` is represented by `X`, any cone is the extension of the limit cone by the
corresponding morphism. -/
theorem cone_fac (s : Cone F) : (limitCone h).extend (homOfCone h s) = s := by
  rw [← coneOfHom_homOfCone h s]
  conv_lhs => simp only [homOfCone_coneOfHom]
  apply (coneOfHom_fac _ _).symm
#align category_theory.limits.is_limit.of_nat_iso.cone_fac CategoryTheory.Limits.IsLimit.OfNatIso.cone_fac

end OfNatIso

section

open OfNatIso

/-- If `F.cones` is representable, then the cone corresponding to the identity morphism on
the representing object is a limit cone.
-/
def ofNatIso {X : C} (h : yoneda.obj X ⋙ uliftFunctor.{u₁} ≅ F.cones) : IsLimit (limitCone h)
    where
  lift s := homOfCone h s
  fac s j := by
    have h := cone_fac h s
    cases s
    injection h with h₁ h₂
    simp only [heq_iff_eq] at h₂
    conv_rhs => rw [← h₂]; rfl
  uniq s m w := by
    rw [← homOfCone_coneOfHom h m]
    congr
    rw [coneOfHom_fac]
    dsimp [Cone.extend]; cases s; congr with j; exact w j
#align category_theory.limits.is_limit.of_nat_iso CategoryTheory.Limits.IsLimit.ofNatIso

end

end IsLimit

/-- A cocone `t` on `F` is a colimit cocone if each cocone on `F` admits a unique
cocone morphism from `t`.

See <https://stacks.math.columbia.edu/tag/002F>.
-/
-- Porting note: remove @[nolint has_nonempty_instance]
structure IsColimit (t : Cocone F) where
  /-- `t.pt` maps to all other cocone covertices -/
  desc : ∀ s : Cocone F, t.pt ⟶ s.pt
  /-- The map `desc` makes the diagram with the natural transformations commute -/
  fac : ∀ (s : Cocone F) (j : J), t.ι.app j ≫ desc s = s.ι.app j := by aesop_cat
  /-- `desc` is the unique such map -/
  uniq :
    ∀ (s : Cocone F) (m : t.pt ⟶ s.pt) (_ : ∀ j : J, t.ι.app j ≫ m = s.ι.app j), m = desc s := by
    aesop_cat
#align category_theory.limits.is_colimit CategoryTheory.Limits.IsColimit
#align category_theory.limits.is_colimit.fac' CategoryTheory.Limits.IsColimit.fac
#align category_theory.limits.is_colimit.uniq' CategoryTheory.Limits.IsColimit.uniq

attribute [reassoc (attr := simp)] IsColimit.fac

-- Porting note: simp can prove this. Linter claims it still is tagged with simp
attribute [-simp, nolint simpNF] IsColimit.mk.injEq

namespace IsColimit

instance subsingleton {t : Cocone F} : Subsingleton (IsColimit t) :=
  ⟨by intro P Q ; cases P ; cases Q ; congr ; ext ; aesop_cat⟩
#align category_theory.limits.is_colimit.subsingleton CategoryTheory.Limits.IsColimit.subsingleton

/-- Given a natural transformation `α : F ⟶ G`, we give a morphism from the cocone point
of a colimit cocone over `F` to the cocone point of any cocone over `G`. -/
def map {F G : J ⥤ C} {s : Cocone F} (P : IsColimit s) (t : Cocone G) (α : F ⟶ G) : s.pt ⟶ t.pt :=
  P.desc ((Cocones.precompose α).obj t)
#align category_theory.limits.is_colimit.map CategoryTheory.Limits.IsColimit.map

@[reassoc (attr := simp)]
theorem ι_map {F G : J ⥤ C} {c : Cocone F} (hc : IsColimit c) (d : Cocone G) (α : F ⟶ G) (j : J) :
    c.ι.app j ≫ IsColimit.map hc d α = α.app j ≫ d.ι.app j :=
  fac _ _ _
#align category_theory.limits.is_colimit.ι_map CategoryTheory.Limits.IsColimit.ι_map

@[simp]
theorem desc_self {t : Cocone F} (h : IsColimit t) : h.desc t = 𝟙 t.pt :=
  (h.uniq _ _ fun _ => comp_id _).symm
#align category_theory.limits.is_colimit.desc_self CategoryTheory.Limits.IsColimit.desc_self

-- Repackaging the definition in terms of cocone morphisms.
/-- The universal morphism from a colimit cocone to any other cocone. -/
@[simps]
def descCoconeMorphism {t : Cocone F} (h : IsColimit t) (s : Cocone F) : t ⟶ s where Hom := h.desc s
#align category_theory.limits.is_colimit.desc_cocone_morphism CategoryTheory.Limits.IsColimit.descCoconeMorphism

theorem uniq_cocone_morphism {s t : Cocone F} (h : IsColimit t) {f f' : t ⟶ s} : f = f' :=
  have : ∀ {g : t ⟶ s}, g = h.descCoconeMorphism s := by intro g; aesop_cat; exact h.uniq _ _ g.w
  this.trans this.symm
#align category_theory.limits.is_colimit.uniq_cocone_morphism CategoryTheory.Limits.IsColimit.uniq_cocone_morphism

/-- Restating the definition of a colimit cocone in terms of the ∃! operator. -/
theorem existsUnique {t : Cocone F} (h : IsColimit t) (s : Cocone F) :
    ∃! d : t.pt ⟶ s.pt, ∀ j, t.ι.app j ≫ d = s.ι.app j :=
  ⟨h.desc s, h.fac s, h.uniq s⟩
#align category_theory.limits.is_colimit.exists_unique CategoryTheory.Limits.IsColimit.existsUnique

/-- Noncomputably make a colimit cocone from the existence of unique factorizations. -/
def ofExistsUnique {t : Cocone F}
    (ht : ∀ s : Cocone F, ∃! d : t.pt ⟶ s.pt, ∀ j, t.ι.app j ≫ d = s.ι.app j) : IsColimit t := by
  choose s hs hs' using ht
  exact ⟨s, hs, hs'⟩
#align category_theory.limits.is_colimit.of_exists_unique CategoryTheory.Limits.IsColimit.ofExistsUnique

/-- Alternative constructor for `IsColimit`,
providing a morphism of cocones rather than a morphism between the cocone points
and separately the factorisation condition.
-/
@[simps]
def mkCoconeMorphism {t : Cocone F} (desc : ∀ s : Cocone F, t ⟶ s)
    (uniq' : ∀ (s : Cocone F) (m : t ⟶ s), m = desc s) : IsColimit t
    where
  desc s := (desc s).Hom
  uniq s m w :=
    have : CoconeMorphism.mk m w = desc s := by apply uniq'
    congrArg CoconeMorphism.Hom this
#align category_theory.limits.is_colimit.mk_cocone_morphism CategoryTheory.Limits.IsColimit.mkCoconeMorphism

/-- Colimit cocones on `F` are unique up to isomorphism. -/
@[simps]
def uniqueUpToIso {s t : Cocone F} (P : IsColimit s) (Q : IsColimit t) : s ≅ t
    where
  hom := P.descCoconeMorphism t
  inv := Q.descCoconeMorphism s
  hom_inv_id := P.uniq_cocone_morphism
  inv_hom_id := Q.uniq_cocone_morphism
#align category_theory.limits.is_colimit.unique_up_to_iso CategoryTheory.Limits.IsColimit.uniqueUpToIso

/-- Any cocone morphism between colimit cocones is an isomorphism. -/
theorem hom_isIso {s t : Cocone F} (P : IsColimit s) (Q : IsColimit t) (f : s ⟶ t) : IsIso f :=
  ⟨⟨Q.descCoconeMorphism s, ⟨P.uniq_cocone_morphism, Q.uniq_cocone_morphism⟩⟩⟩
#align category_theory.limits.is_colimit.hom_is_iso CategoryTheory.Limits.IsColimit.hom_isIso

/-- Colimits of `F` are unique up to isomorphism. -/
def coconePointUniqueUpToIso {s t : Cocone F} (P : IsColimit s) (Q : IsColimit t) : s.pt ≅ t.pt :=
  (Cocones.forget F).mapIso (uniqueUpToIso P Q)
#align category_theory.limits.is_colimit.cocone_point_unique_up_to_iso CategoryTheory.Limits.IsColimit.coconePointUniqueUpToIso

@[reassoc (attr := simp)]
theorem comp_coconePointUniqueUpToIso_hom {s t : Cocone F} (P : IsColimit s) (Q : IsColimit t)
    (j : J) : s.ι.app j ≫ (coconePointUniqueUpToIso P Q).hom = t.ι.app j :=
  (uniqueUpToIso P Q).hom.w _
#align category_theory.limits.is_colimit.comp_cocone_point_unique_up_to_iso_hom CategoryTheory.Limits.IsColimit.comp_coconePointUniqueUpToIso_hom

@[reassoc (attr := simp)]
theorem comp_coconePointUniqueUpToIso_inv {s t : Cocone F} (P : IsColimit s) (Q : IsColimit t)
    (j : J) : t.ι.app j ≫ (coconePointUniqueUpToIso P Q).inv = s.ι.app j :=
  (uniqueUpToIso P Q).inv.w _
#align category_theory.limits.is_colimit.comp_cocone_point_unique_up_to_iso_inv CategoryTheory.Limits.IsColimit.comp_coconePointUniqueUpToIso_inv

@[reassoc (attr := simp)]
theorem coconePointUniqueUpToIso_hom_desc {r s t : Cocone F} (P : IsColimit s) (Q : IsColimit t) :
    (coconePointUniqueUpToIso P Q).hom ≫ Q.desc r = P.desc r :=
  P.uniq _ _ (by simp)
#align category_theory.limits.is_colimit.cocone_point_unique_up_to_iso_hom_desc CategoryTheory.Limits.IsColimit.coconePointUniqueUpToIso_hom_desc

@[reassoc (attr := simp)]
theorem coconePointUniqueUpToIso_inv_desc {r s t : Cocone F} (P : IsColimit s) (Q : IsColimit t) :
    (coconePointUniqueUpToIso P Q).inv ≫ P.desc r = Q.desc r :=
  Q.uniq _ _ (by simp)
#align category_theory.limits.is_colimit.cocone_point_unique_up_to_iso_inv_desc CategoryTheory.Limits.IsColimit.coconePointUniqueUpToIso_inv_desc

/-- Transport evidence that a cocone is a colimit cocone across an isomorphism of cocones. -/
def ofIsoColimit {r t : Cocone F} (P : IsColimit r) (i : r ≅ t) : IsColimit t :=
  IsColimit.mkCoconeMorphism (fun s => i.inv ≫ P.descCoconeMorphism s) fun s m => by
    rw [i.eq_inv_comp]; apply P.uniq_cocone_morphism
#align category_theory.limits.is_colimit.of_iso_colimit CategoryTheory.Limits.IsColimit.ofIsoColimit

@[simp]
theorem ofIsoColimit_desc {r t : Cocone F} (P : IsColimit r) (i : r ≅ t) (s) :
    (P.ofIsoColimit i).desc s = i.inv.Hom ≫ P.desc s :=
  rfl
#align category_theory.limits.is_colimit.of_iso_colimit_desc CategoryTheory.Limits.IsColimit.ofIsoColimit_desc

/-- Isomorphism of cocones preserves whether or not they are colimiting cocones. -/
def equivIsoColimit {r t : Cocone F} (i : r ≅ t) : IsColimit r ≃ IsColimit t
    where
  toFun h := h.ofIsoColimit i
  invFun h := h.ofIsoColimit i.symm
  left_inv := by aesop_cat
  right_inv := by aesop_cat
#align category_theory.limits.is_colimit.equiv_iso_colimit CategoryTheory.Limits.IsColimit.equivIsoColimit

@[simp]
theorem equivIsoColimit_apply {r t : Cocone F} (i : r ≅ t) (P : IsColimit r) :
    equivIsoColimit i P = P.ofIsoColimit i :=
  rfl
#align category_theory.limits.is_colimit.equiv_iso_colimit_apply CategoryTheory.Limits.IsColimit.equivIsoColimit_apply

@[simp]
theorem equivIsoColimit_symm_apply {r t : Cocone F} (i : r ≅ t) (P : IsColimit t) :
    (equivIsoColimit i).symm P = P.ofIsoColimit i.symm :=
  rfl
#align category_theory.limits.is_colimit.equiv_iso_colimit_symm_apply CategoryTheory.Limits.IsColimit.equivIsoColimit_symm_apply

/-- If the canonical morphism to a cocone point from a colimiting cocone point is an iso, then the
first cocone was colimiting also.
-/
def ofPointIso {r t : Cocone F} (P : IsColimit r) [i : IsIso (P.desc t)] : IsColimit t :=
  ofIsoColimit P
    (by
      haveI : IsIso (P.descCoconeMorphism t).Hom := i
      haveI : IsIso (P.descCoconeMorphism t) := Cocones.cocone_iso_of_hom_iso _
      apply asIso (P.descCoconeMorphism t))
#align category_theory.limits.is_colimit.of_point_iso CategoryTheory.Limits.IsColimit.ofPointIso

variable {t : Cocone F}

theorem hom_desc (h : IsColimit t) {W : C} (m : t.pt ⟶ W) :
    m =
      h.desc
        { pt := W
          ι :=
            { app := fun b => t.ι.app b ≫ m
              naturality := by intros; erw [← assoc, t.ι.naturality, comp_id, comp_id] } } :=
  h.uniq
    { pt := W
      ι :=
        { app := fun b => t.ι.app b ≫ m
          naturality := _ } }
    m fun _ => rfl
#align category_theory.limits.is_colimit.hom_desc CategoryTheory.Limits.IsColimit.hom_desc

/-- Two morphisms out of a colimit are equal if their compositions with
  each cocone morphism are equal. -/
theorem hom_ext (h : IsColimit t) {W : C} {f f' : t.pt ⟶ W}
    (w : ∀ j, t.ι.app j ≫ f = t.ι.app j ≫ f') : f = f' := by
  rw [h.hom_desc f, h.hom_desc f']; congr; exact funext w
#align category_theory.limits.is_colimit.hom_ext CategoryTheory.Limits.IsColimit.hom_ext

/-- Given a left adjoint functor between categories of cocones,
the image of a colimit cocone is a colimit cocone.
-/
def ofLeftAdjoint {D : Type u₄} [Category.{v₄} D] {G : K ⥤ D} (h : Cocone G ⥤ Cocone F)
    [IsLeftAdjoint h] {c : Cocone G} (t : IsColimit c) : IsColimit (h.obj c) :=
  mkCoconeMorphism
    (fun s => ((Adjunction.ofLeftAdjoint h).homEquiv c s).symm (t.descCoconeMorphism _)) fun _ _ =>
    (Adjunction.homEquiv_apply_eq _ _ _).1 t.uniq_cocone_morphism
#align category_theory.limits.is_colimit.of_left_adjoint CategoryTheory.Limits.IsColimit.ofLeftAdjoint

/-- Given two functors which have equivalent categories of cocones,
we can transport a colimiting cocone across the equivalence.
-/
def ofCoconeEquiv {D : Type u₄} [Category.{v₄} D] {G : K ⥤ D} (h : Cocone G ≌ Cocone F)
    {c : Cocone G} : IsColimit (h.functor.obj c) ≃ IsColimit c
    where
  toFun P := ofIsoColimit (ofLeftAdjoint h.inverse P) (h.unitIso.symm.app c)
  invFun := ofLeftAdjoint h.functor
  left_inv := by aesop_cat
  right_inv := by aesop_cat
#align category_theory.limits.is_colimit.of_cocone_equiv CategoryTheory.Limits.IsColimit.ofCoconeEquiv

@[simp]
theorem ofCoconeEquiv_apply_desc {D : Type u₄} [Category.{v₄} D] {G : K ⥤ D}
    (h : Cocone G ≌ Cocone F) {c : Cocone G} (P : IsColimit (h.functor.obj c)) (s) :
    (ofCoconeEquiv h P).desc s =
      (h.unit.app c).Hom ≫
        (h.inverse.map (P.descCoconeMorphism (h.functor.obj s))).Hom ≫ (h.unitInv.app s).Hom :=
  rfl
#align category_theory.limits.is_colimit.of_cocone_equiv_apply_desc CategoryTheory.Limits.IsColimit.ofCoconeEquiv_apply_desc

@[simp]
theorem ofCoconeEquiv_symm_apply_desc {D : Type u₄} [Category.{v₄} D] {G : K ⥤ D}
    (h : Cocone G ≌ Cocone F) {c : Cocone G} (P : IsColimit c) (s) :
    ((ofCoconeEquiv h).symm P).desc s =
      (h.functor.map (P.descCoconeMorphism (h.inverse.obj s))).Hom ≫ (h.counit.app s).Hom :=
  rfl
#align category_theory.limits.is_colimit.of_cocone_equiv_symm_apply_desc CategoryTheory.Limits.IsColimit.ofCoconeEquiv_symm_apply_desc

/-- A cocone precomposed with a natural isomorphism is a colimit cocone
if and only if the original cocone is.
-/
def precomposeHomEquiv {F G : J ⥤ C} (α : F ≅ G) (c : Cocone G) :
    IsColimit ((Cocones.precompose α.hom).obj c) ≃ IsColimit c :=
  ofCoconeEquiv (Cocones.precomposeEquivalence α)
#align category_theory.limits.is_colimit.precompose_hom_equiv CategoryTheory.Limits.IsColimit.precomposeHomEquiv

/-- A cocone precomposed with the inverse of a natural isomorphism is a colimit cocone
if and only if the original cocone is.
-/
def precomposeInvEquiv {F G : J ⥤ C} (α : F ≅ G) (c : Cocone F) :
    IsColimit ((Cocones.precompose α.inv).obj c) ≃ IsColimit c :=
  precomposeHomEquiv α.symm c
#align category_theory.limits.is_colimit.precompose_inv_equiv CategoryTheory.Limits.IsColimit.precomposeInvEquiv

/-- Constructing an equivalence `is_colimit c ≃ is_colimit d` from a natural isomorphism
between the underlying functors, and then an isomorphism between `c` transported along this and `d`.
-/
def equivOfNatIsoOfIso {F G : J ⥤ C} (α : F ≅ G) (c : Cocone F) (d : Cocone G)
    (w : (Cocones.precompose α.inv).obj c ≅ d) : IsColimit c ≃ IsColimit d :=
  (precomposeInvEquiv α _).symm.trans (equivIsoColimit w)
#align category_theory.limits.is_colimit.equiv_of_nat_iso_of_iso CategoryTheory.Limits.IsColimit.equivOfNatIsoOfIso

/-- The cocone points of two colimit cocones for naturally isomorphic functors
are themselves isomorphic.
-/
@[simps]
def coconePointsIsoOfNatIso {F G : J ⥤ C} {s : Cocone F} {t : Cocone G} (P : IsColimit s)
    (Q : IsColimit t) (w : F ≅ G) : s.pt ≅ t.pt
    where
  hom := P.map t w.hom
  inv := Q.map s w.inv
  hom_inv_id := P.hom_ext (by aesop_cat)
  inv_hom_id := Q.hom_ext (by aesop_cat)
#align category_theory.limits.is_colimit.cocone_points_iso_of_nat_iso CategoryTheory.Limits.IsColimit.coconePointsIsoOfNatIso

@[reassoc]
theorem comp_coconePointsIsoOfNatIso_hom {F G : J ⥤ C} {s : Cocone F} {t : Cocone G}
    (P : IsColimit s) (Q : IsColimit t) (w : F ≅ G) (j : J) :
    s.ι.app j ≫ (coconePointsIsoOfNatIso P Q w).hom = w.hom.app j ≫ t.ι.app j := by simp
#align category_theory.limits.is_colimit.comp_cocone_points_iso_of_nat_iso_hom CategoryTheory.Limits.IsColimit.comp_coconePointsIsoOfNatIso_hom

@[reassoc]
theorem comp_coconePointsIsoOfNatIso_inv {F G : J ⥤ C} {s : Cocone F} {t : Cocone G}
    (P : IsColimit s) (Q : IsColimit t) (w : F ≅ G) (j : J) :
    t.ι.app j ≫ (coconePointsIsoOfNatIso P Q w).inv = w.inv.app j ≫ s.ι.app j := by simp
#align category_theory.limits.is_colimit.comp_cocone_points_iso_of_nat_iso_inv CategoryTheory.Limits.IsColimit.comp_coconePointsIsoOfNatIso_inv

@[reassoc]
theorem coconePointsIsoOfNatIso_hom_desc {F G : J ⥤ C} {s : Cocone F} {r t : Cocone G}
    (P : IsColimit s) (Q : IsColimit t) (w : F ≅ G) :
    (coconePointsIsoOfNatIso P Q w).hom ≫ Q.desc r = P.map _ w.hom :=
  P.hom_ext (by simp)
#align category_theory.limits.is_colimit.cocone_points_iso_of_nat_iso_hom_desc CategoryTheory.Limits.IsColimit.coconePointsIsoOfNatIso_hom_desc

@[reassoc]
theorem coconePointsIsoOfNatIso_inv_desc {F G : J ⥤ C} {s : Cocone G} {r t : Cocone F}
    (P : IsColimit t) (Q : IsColimit s) (w : F ≅ G) :
    (coconePointsIsoOfNatIso P Q w).inv ≫ P.desc r = Q.map _ w.inv :=
  Q.hom_ext (by simp)
#align category_theory.limits.is_colimit.cocone_points_iso_of_nat_iso_inv_desc CategoryTheory.Limits.IsColimit.coconePointsIsoOfNatIso_inv_desc

section Equivalence

open CategoryTheory.Equivalence

/-- If `s : Cocone F` is a colimit cocone, so is `s` whiskered by an equivalence `e`.
-/
def whiskerEquivalence {s : Cocone F} (P : IsColimit s) (e : K ≌ J) :
    IsColimit (s.whisker e.functor) :=
  ofLeftAdjoint (Cocones.whiskeringEquivalence e).functor P
#align category_theory.limits.is_colimit.whisker_equivalence CategoryTheory.Limits.IsColimit.whiskerEquivalence

/-- If `s : Cocone F` whiskered by an equivalence `e` is a colimit cocone, so is `s`.
-/
def ofWhiskerEquivalence {s : Cocone F} (e : K ≌ J) (P : IsColimit (s.whisker e.functor)) :
    IsColimit s :=
  equivIsoColimit ((Cocones.whiskeringEquivalence e).unitIso.app s).symm
    (ofLeftAdjoint (Cocones.whiskeringEquivalence e).inverse P : _)
#align category_theory.limits.is_colimit.of_whisker_equivalence CategoryTheory.Limits.IsColimit.ofWhiskerEquivalence

/-- Given an equivalence of diagrams `e`, `s` is a colimit cocone iff `s.whisker e.functor` is.
-/
def whiskerEquivalenceEquiv {s : Cocone F} (e : K ≌ J) :
    IsColimit s ≃ IsColimit (s.whisker e.functor) :=
  ⟨fun h => h.whiskerEquivalence e, ofWhiskerEquivalence e, by aesop_cat, by aesop_cat⟩
#align category_theory.limits.is_colimit.whisker_equivalence_equiv CategoryTheory.Limits.IsColimit.whiskerEquivalenceEquiv

/-- We can prove two cocone points `(s : Cocone F).pt` and `(t : Cocone G).pt` are isomorphic if
* both cocones are colimit cocones
* their indexing categories are equivalent via some `e : J ≌ K`,
* the triangle of functors commutes up to a natural isomorphism: `e.functor ⋙ G ≅ F`.

This is the most general form of uniqueness of cocone points,
allowing relabelling of both the indexing category (up to equivalence)
and the functor (up to natural isomorphism).
-/
@[simps]
def coconePointsIsoOfEquivalence {F : J ⥤ C} {s : Cocone F} {G : K ⥤ C} {t : Cocone G}
    (P : IsColimit s) (Q : IsColimit t) (e : J ≌ K) (w : e.functor ⋙ G ≅ F) : s.pt ≅ t.pt :=
  let w' : e.inverse ⋙ F ≅ G := (isoWhiskerLeft e.inverse w).symm ≪≫ invFunIdAssoc e G
  { hom := P.desc ((Cocones.equivalenceOfReindexing e w).functor.obj t)
    inv := Q.desc ((Cocones.equivalenceOfReindexing e.symm w').functor.obj s)
    hom_inv_id := by
      apply hom_ext P; intro j
      dsimp
      simp only [Limits.Cocone.whisker_ι, fac, invFunIdAssoc_inv_app, whiskerLeft_app, assoc,
        comp_id, Limits.Cocones.precompose_obj_ι, fac_assoc, NatTrans.comp_app]
      rw [counitInv_app_functor, ← Functor.comp_map, ← w.inv.naturality_assoc]
      dsimp
      simp
    inv_hom_id := by
      apply hom_ext Q
      aesop_cat }
#align category_theory.limits.is_colimit.cocone_points_iso_of_equivalence CategoryTheory.Limits.IsColimit.coconePointsIsoOfEquivalence

end Equivalence

/-- The universal property of a colimit cocone: a map `X ⟶ W` is the same as
  a cocone on `F` with cone point `W`. -/
def homIso (h : IsColimit t) (W : C) : ULift.{u₁} (t.pt ⟶ W : Type v₃) ≅ F ⟶ (const J).obj W where
  hom f := (t.extend f.down).ι
  inv ι :=
    ⟨h.desc
        { pt := W
          ι }⟩
  hom_inv_id := by
    funext f; apply ULift.ext
    apply h.hom_ext; intro j; simp
  inv_hom_id := by
    funext f; dsimp [const]; aesop_cat
#align category_theory.limits.is_colimit.hom_iso CategoryTheory.Limits.IsColimit.homIso

@[simp]
theorem homIso_hom (h : IsColimit t) {W : C} (f : ULift (t.pt ⟶ W)) :
    (IsColimit.homIso h W).hom f = (t.extend f.down).ι :=
  rfl
#align category_theory.limits.is_colimit.hom_iso_hom CategoryTheory.Limits.IsColimit.homIso_hom

/-- The colimit of `F` represents the functor taking `W` to
  the set of cocones on `F` with cone point `W`. -/
def natIso (h : IsColimit t) : coyoneda.obj (op t.pt) ⋙ uliftFunctor.{u₁} ≅ F.cocones :=
  NatIso.ofComponents (IsColimit.homIso h) (by intros; funext; aesop_cat)
#align category_theory.limits.is_colimit.nat_iso CategoryTheory.Limits.IsColimit.natIso

/-- Another, more explicit, formulation of the universal property of a colimit cocone.
See also `homIso`.
-/
def homIso' (h : IsColimit t) (W : C) :
    ULift.{u₁} (t.pt ⟶ W : Type v₃) ≅
      { p : ∀ j, F.obj j ⟶ W // ∀ {j j' : J} (f : j ⟶ j'), F.map f ≫ p j' = p j } :=
  h.homIso W ≪≫
    { hom := fun ι =>
        ⟨fun j => ι.app j, fun {j} {j'} f => by convert ← ι.naturality f; apply comp_id⟩
      inv := fun p =>
        { app := fun j => p.1 j
          naturality := fun j j' f => by dsimp; rw [comp_id]; exact p.2 f } }
#align category_theory.limits.is_colimit.hom_iso' CategoryTheory.Limits.IsColimit.homIso'

/-- If G : C → D is a faithful functor which sends t to a colimit cocone,
  then it suffices to check that the induced maps for the image of t
  can be lifted to maps of C. -/
def ofFaithful {t : Cocone F} {D : Type u₄} [Category.{v₄} D] (G : C ⥤ D) [Faithful G]
    (ht : IsColimit (mapCocone G t)) (desc : ∀ s : Cocone F, t.pt ⟶ s.pt)
    (h : ∀ s, G.map (desc s) = ht.desc (mapCocone G s)) : IsColimit t :=
  { desc
    fac := fun s j => by apply G.map_injective ; rw [G.map_comp, h] ; apply ht.fac
    uniq := fun s m w => by
      apply G.map_injective; rw [h]
      refine' ht.uniq (mapCocone G s) _ fun j => _
      convert ← congrArg (fun f => G.map f) (w j)
      apply G.map_comp }
#align category_theory.limits.is_colimit.of_faithful CategoryTheory.Limits.IsColimit.ofFaithful

/-- If `F` and `G` are naturally isomorphic, then `F.mapCocone c` being a colimit implies
`G.mapCocone c` is also a colimit.
-/
def mapCoconeEquiv {D : Type u₄} [Category.{v₄} D] {K : J ⥤ C} {F G : C ⥤ D} (h : F ≅ G)
    {c : Cocone K} (t : IsColimit (mapCocone F c)) : IsColimit (mapCocone G c) := by
  apply IsColimit.ofIsoColimit _ (precomposeWhiskerLeftMapCocone h c)
  apply (precomposeInvEquiv (isoWhiskerLeft K h : _) _).symm t
#align category_theory.limits.is_colimit.map_cocone_equiv CategoryTheory.Limits.IsColimit.mapCoconeEquiv

/-- A cocone is a colimit cocone exactly if
there is a unique cocone morphism from any other cocone.
-/
def isoUniqueCoconeMorphism {t : Cocone F} : IsColimit t ≅ ∀ s, Unique (t ⟶ s) where
  hom h s :=
    { default := h.descCoconeMorphism s
      uniq := fun _ => h.uniq_cocone_morphism }
  inv h :=
    { desc := fun s => (h s).default.Hom
      uniq := fun s f w => congrArg CoconeMorphism.Hom ((h s).uniq ⟨f, w⟩) }
#align category_theory.limits.is_colimit.iso_unique_cocone_morphism CategoryTheory.Limits.IsColimit.isoUniqueCoconeMorphism

namespace OfNatIso

variable {X : C} (h : coyoneda.obj (op X) ⋙ uliftFunctor.{u₁} ≅ F.cocones)

/-- If `F.cocones` is corepresented by `X`, each morphism `f : X ⟶ Y` gives a cocone with cone
point `Y`. -/
def coconeOfHom {Y : C} (f : X ⟶ Y) : Cocone F
    where
  pt := Y
  ι := h.hom.app Y ⟨f⟩
#align category_theory.limits.is_colimit.of_nat_iso.cocone_of_hom CategoryTheory.Limits.IsColimit.OfNatIso.coconeOfHom

/-- If `F.cocones` is corepresented by `X`, each cocone `s` gives a morphism `X ⟶ s.pt`. -/
def homOfCocone (s : Cocone F) : X ⟶ s.pt:=
  (h.inv.app s.pt s.ι).down
#align category_theory.limits.is_colimit.of_nat_iso.hom_of_cocone CategoryTheory.Limits.IsColimit.OfNatIso.homOfCocone

@[simp]
theorem coconeOfHom_homOfCocone (s : Cocone F) : coconeOfHom h (homOfCocone h s) = s := by
  dsimp [coconeOfHom, homOfCocone];
  have ⟨s_pt,s_ι⟩ := s
  congr ; dsimp
  convert congrFun (congrFun (congrArg NatTrans.app h.inv_hom_id) s_pt) s_ι using 1
#align category_theory.limits.is_colimit.of_nat_iso.cocone_of_hom_of_cocone CategoryTheory.Limits.IsColimit.OfNatIso.coconeOfHom_homOfCocone

@[simp]
theorem homOfCocone_cooneOfHom {Y : C} (f : X ⟶ Y) : homOfCocone h (coconeOfHom h f) = f :=
  congrArg ULift.down (congrFun (congrFun (congrArg NatTrans.app h.hom_inv_id) Y) ⟨f⟩ : _)
#align category_theory.limits.is_colimit.of_nat_iso.hom_of_cocone_of_hom CategoryTheory.Limits.IsColimit.OfNatIso.homOfCocone_cooneOfHom

/-- If `F.cocones` is corepresented by `X`, the cocone corresponding to the identity morphism on `X`
will be a colimit cocone. -/
def colimitCocone : Cocone F :=
  coconeOfHom h (𝟙 X)
#align category_theory.limits.is_colimit.of_nat_iso.colimit_cocone CategoryTheory.Limits.IsColimit.OfNatIso.colimitCocone

/-- If `F.cocones` is corepresented by `X`, the cocone corresponding to a morphism `f : Y ⟶ X` is
the colimit cocone extended by `f`. -/
theorem coconeOfHom_fac {Y : C} (f : X ⟶ Y) : coconeOfHom h f = (colimitCocone h).extend f := by
  dsimp [coconeOfHom, colimitCocone, Cocone.extend]
  congr with j
  have t := congrFun (h.hom.naturality f) ⟨𝟙 X⟩
  dsimp at t
  simp only [id_comp] at t
  rw [congrFun (congrArg NatTrans.app t) j]
  rfl
#align category_theory.limits.is_colimit.of_nat_iso.cocone_of_hom_fac CategoryTheory.Limits.IsColimit.OfNatIso.coconeOfHom_fac

/-- If `F.cocones` is corepresented by `X`, any cocone is the extension of the colimit cocone by the
corresponding morphism. -/
theorem cocone_fac (s : Cocone F) : (colimitCocone h).extend (homOfCocone h s) = s := by
  rw [← coconeOfHom_homOfCocone h s]
  conv_lhs => simp only [homOfCocone_cooneOfHom]
  apply (coconeOfHom_fac _ _).symm
#align category_theory.limits.is_colimit.of_nat_iso.cocone_fac CategoryTheory.Limits.IsColimit.OfNatIso.cocone_fac

end OfNatIso

section

open OfNatIso

/-- If `F.cocones` is corepresentable, then the cocone corresponding to the identity morphism on
the representing object is a colimit cocone.
-/
def ofNatIso {X : C} (h : coyoneda.obj (op X) ⋙ uliftFunctor.{u₁} ≅ F.cocones) :
    IsColimit (colimitCocone h) where
  desc s := homOfCocone h s
  fac s j := by
    have h := cocone_fac h s
    cases s
    injection h with h₁ h₂
    simp only [heq_iff_eq] at h₂
    conv_rhs => rw [← h₂]; rfl
  uniq s m w := by
    rw [← homOfCocone_cooneOfHom h m]
    congr
    rw [coconeOfHom_fac]
    dsimp [Cocone.extend]; cases s; congr with j; exact w j
#align category_theory.limits.is_colimit.of_nat_iso CategoryTheory.Limits.IsColimit.ofNatIso

end

end IsColimit

end CategoryTheory.Limits<|MERGE_RESOLUTION|>--- conflicted
+++ resolved
@@ -492,13 +492,8 @@
   dsimp [coneOfHom, homOfCone]
   match s with
   | .mk s_pt s_π =>
-<<<<<<< HEAD
     congr; dsimp
     convert congrFun (congrFun (congrArg NatTrans.app h.inv_hom_id) (op s_pt)) s_π using 1
-=======
-    congr ; dsimp
-    convert congrFun (congrFun (congrArg NatTrans.app h.inv_hom_id) (op s_pt)) s_π
->>>>>>> 8a946eea
 #align category_theory.limits.is_limit.of_nat_iso.cone_of_hom_of_cone CategoryTheory.Limits.IsLimit.OfNatIso.coneOfHom_homOfCone
 
 @[simp]
