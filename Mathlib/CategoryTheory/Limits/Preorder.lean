/-
Copyright (c) 2025 Sina Hazratpour. All rights reserved.
Released under Apache 2.0 license as described in the file LICENSE.
Authors: Sina Hazratpour, Joël Riou, Fernando Chu
-/
module

public import Mathlib.CategoryTheory.Limits.Shapes.BinaryProducts
public import Mathlib.Order.Bounds.Defs

/-!
# (Co)limits in a preorder category

We provide basic results about (co)limits in the associated category of a preordered type.
- We show that a functor `F` has a (co)limit iff it has a greatest lower bound (least upper bound).
- We show maximal (minimal) elements correspond to terminal (initial) objects.
- We show that (co)products correspond to infima (suprema).

-/

@[expose] public section

universe v u u'

open CategoryTheory Limits

namespace Preorder

variable {C : Type u}

section

variable [Preorder C]
variable {J : Type u'} [Category.{v} J]
variable (F : J ⥤ C)

/-- The cone associated to a lower bound of a functor. -/
@[simps]
def coneOfLowerBound {x : C} (h : x ∈ lowerBounds (Set.range F.obj)) : Cone F where
  pt := x
  π := { app i := homOfLE (h (Set.mem_range_self _)) }

/-- The point of a cone is a lower bound. -/
lemma conePt_mem_lowerBounds (c : Cone F) : c.pt ∈ lowerBounds (Set.range F.obj) := by
  intro x ⟨i, p⟩; rw [← p]; exact (c.π.app i).le

/-- If a cone is a limit, its point is a glb. -/
lemma isGLB_of_isLimit {c : Cone F} (h : IsLimit c) : IsGLB (Set.range F.obj) c.pt :=
  ⟨(conePt_mem_lowerBounds F c), fun _ k ↦ (h.lift (coneOfLowerBound F k)).le⟩

/-- If the point of cone is a glb, the cone is a limi.t -/
def isLimitOfIsGLB (c : Cone F) (h : IsGLB (Set.range F.obj) c.pt) : IsLimit c where
  lift d := (h.2 (conePt_mem_lowerBounds F d)).hom

/-- The limit cone for a functor `F : J ⥤ C` to a preorder when `pt : C`
is the greatest lower bound of `Set.range F.obj` -/
@[simps]
def limitConeOfIsGLB {pt : C} (h : IsGLB (Set.range F.obj) pt) :
    LimitCone F where
  cone := coneOfLowerBound _ h.1
  isLimit := isLimitOfIsGLB _ _ h

/-- A functor has a limit iff there exists a glb. -/
lemma hasLimit_iff_hasGLB : HasLimit F ↔ ∃ x, IsGLB (Set.range F.obj) x :=
  ⟨fun _ ↦ ⟨_, isGLB_of_isLimit _ (limit.isLimit _)⟩,
    fun ⟨_, h⟩ ↦ ⟨⟨limitConeOfIsGLB _ h⟩⟩⟩

/-- The cocone associated to an upper bound of a functor. -/
@[simps]
def coconeOfUpperBound {x : C} (h : x ∈ upperBounds (Set.range F.obj)) : Cocone F where
<<<<<<< HEAD
  pt := x
  ι := { app i := homOfLE (h (Set.mem_range_self _)) }

/-- The cocone associated to an upper bound of a functor -/
def coconePt_mem_upperBounds {x : C} (h : x ∈ upperBounds (Set.range F.obj)) : Cocone F where
=======
>>>>>>> 6f7a9f64
  pt := x
  ι := { app i := homOfLE (h (Set.mem_range_self _)) }

/-- The point of a cocone is an upper bound. -/
lemma coconePt_mem_upperBounds (c : Cocone F) : c.pt ∈ upperBounds (Set.range F.obj) := by
  intro x ⟨i, p⟩; rw [← p]; exact (c.ι.app i).le

/-- If a cocone is a colimit, its point is a lub. -/
lemma isLUB_of_isColimit {c : Cocone F} (h : IsColimit c) : IsLUB (Set.range F.obj) c.pt :=
  ⟨(coconePt_mem_upperBounds F c), fun _ k ↦ (h.desc (coconeOfUpperBound F k)).le⟩

/-- If the point of cocone is a lub, the cocone is a .colimit -/
def isColimitOfIsLUB (c : Cocone F) (h : IsLUB (Set.range F.obj) c.pt) : IsColimit c where
  desc d := (h.2 (coconePt_mem_upperBounds F d)).hom

/-- The colimit cocone for a functor `F : J ⥤ C` to a preorder when `pt : C`
is the least upper bound of `Set.range F.obj` -/
@[simps]
def colimitCoconeOfIsLUB {pt : C} (h : IsLUB (Set.range F.obj) pt) :
    ColimitCocone F where
  cocone := coconeOfUpperBound _ h.1
  isColimit := isColimitOfIsLUB _ _ h

/-- The colimit cocone for a functor `F : J ⥤ C` to a preorder when `pt : C`
is the least upper bound of `Set.range F.obj` -/
@[simps]
def colimitCoconeOfIsLUB {pt : C} (h : IsLUB (Set.range F.obj) pt) :
    ColimitCocone F where
  cocone := coconeOfUpperBound _ h.1
  isColimit := isColimitOfIsLUB _ _ h

/-- A functor has a colimit iff there exists a lub. -/
lemma hasColimit_iff_hasLUB :
    HasColimit F ↔ ∃ x, IsLUB (Set.range F.obj) x :=
  ⟨fun _ ↦ ⟨_, isLUB_of_isColimit _ (colimit.isColimit _)⟩,
    fun ⟨_, h⟩ ↦ ⟨⟨colimitCoconeOfIsLUB _ h⟩⟩⟩

end

section

variable [Preorder C]

/-- A terminal object in a preorder `C` is top element for `C`. -/
def _root_.CategoryTheory.Limits.IsTerminal.orderTop {X : C} (t : IsTerminal X) : OrderTop C where
  top := X
  le_top Y := leOfHom (t.from Y)

/-- A preorder with a terminal object has a greatest element. -/
noncomputable def orderTopOfHasTerminal [HasTerminal C] : OrderTop C :=
  IsTerminal.orderTop terminalIsTerminal

variable (C) in
/-- If `C` is a preorder with top, then `⊤` is a terminal object. -/
def isTerminalTop [OrderTop C] : IsTerminal (⊤ : C) := IsTerminal.ofUnique _

instance (priority := low) [OrderTop C] : HasTerminal C := hasTerminal_of_unique ⊤

/-- An initial object in a preorder `C` is bottom element for `C`. -/
def _root_.CategoryTheory.Limits.IsInitial.orderBot {X : C} (t : IsInitial X) : OrderBot C where
  bot := X
  bot_le Y := leOfHom (t.to Y)

/-- A preorder with an initial object has a least element. -/
noncomputable def orderBotOfHasInitial [HasInitial C] : OrderBot C :=
  IsInitial.orderBot initialIsInitial

variable (C) in
/-- If `C` is a preorder with bot, then `⊥` is an initial object. -/
def isInitialBot [OrderBot C] : IsInitial (⊥ : C) := IsInitial.ofUnique _

instance (priority := low) [OrderBot C] : HasInitial C := hasInitial_of_unique ⊥

end

section

variable [PartialOrder C]

/--
A family of limiting binary fans on a partial order induces an inf-semilattice structure on it.
-/
def semilatticeInfOfIsLimitBinaryFan
    (c : ∀ (X Y : C), BinaryFan X Y) (h : (X Y : C) → IsLimit (c X Y)) : SemilatticeInf C where
  inf X Y := (c X Y).pt
  inf_le_left X Y := leOfHom (c X Y).fst
  inf_le_right X Y := leOfHom (c X Y).snd
  le_inf _ _ _ le_fst le_snd := leOfHom <| (h _ _).lift (BinaryFan.mk le_fst.hom le_snd.hom)

variable (C) in
/-- If a partial order has binary products, then it is a inf-semilattice -/
noncomputable def semilatticeInfOfHasBinaryProducts [HasBinaryProducts C] : SemilatticeInf C :=
  semilatticeInfOfIsLimitBinaryFan
    (fun _ _ ↦ BinaryFan.mk prod.fst prod.snd) (fun X Y ↦ prodIsProd X Y)

/--
A family of colimiting binary cofans on a partial order induces a sup-semilattice structure on it.
-/
def semilatticeSupOfIsColimitBinaryCofan
    (c : ∀ (X Y : C), BinaryCofan X Y) (h : (X Y : C) → IsColimit (c X Y)) : SemilatticeSup C where
  sup X Y := (c X Y).pt
  le_sup_left X Y := leOfHom (c X Y).inl
  le_sup_right X Y := leOfHom (c X Y).inr
  sup_le _ _ _ le_inl le_inr := leOfHom <| (h _ _).desc (BinaryCofan.mk le_inl.hom le_inr.hom)

variable (C) in
/-- If a partial order has binary coproducts, then it is a sup-semilattice -/
noncomputable def semilatticeSupOfHasBinaryCoproducts [HasBinaryCoproducts C] : SemilatticeSup C :=
  semilatticeSupOfIsColimitBinaryCofan
    (fun _ _ ↦ BinaryCofan.mk coprod.inl coprod.inr) (fun X Y ↦ coprodIsCoprod X Y)

end

section

/-- The infimum of two elements in a preordered type is a binary product in
the category associated to this preorder. -/
def isLimitBinaryFan [SemilatticeInf C] (X Y : C) :
    IsLimit (BinaryFan.mk (P := X ⊓ Y) (homOfLE inf_le_left) (homOfLE inf_le_right)) :=
  BinaryFan.isLimitMk (fun s ↦ homOfLE (le_inf (leOfHom s.fst) (leOfHom s.snd)))
    (by intros; rfl) (by intros; rfl) (by intros; rfl)

instance (priority := low) [SemilatticeInf C] : HasBinaryProducts C where
  has_limit F := by
    have : HasLimit (pair (F.obj ⟨WalkingPair.left⟩) (F.obj ⟨WalkingPair.right⟩)) :=
      ⟨⟨⟨_, isLimitBinaryFan (F.obj ⟨WalkingPair.left⟩) (F.obj ⟨WalkingPair.right⟩)⟩⟩⟩
    apply hasLimit_of_iso (diagramIsoPair F).symm

/-- The supremum of two elements in a preordered type is a binary coproduct
in the category associated to this preorder. -/
def isColimitBinaryCofan [SemilatticeSup C] (X Y : C) :
    IsColimit (BinaryCofan.mk (P := X ⊔ Y) (homOfLE le_sup_left) (homOfLE le_sup_right)) :=
  BinaryCofan.isColimitMk (fun s ↦ homOfLE (sup_le (leOfHom s.inl) (leOfHom s.inr)))
    (by intros; rfl) (by intros; rfl) (by intros; rfl)

instance (priority := low) [SemilatticeSup C] : HasBinaryCoproducts C where
  has_colimit F := by
    have : HasColimit (pair (F.obj ⟨WalkingPair.left⟩) (F.obj ⟨WalkingPair.right⟩)) :=
      ⟨⟨⟨_, isColimitBinaryCofan (F.obj ⟨WalkingPair.left⟩) (F.obj ⟨WalkingPair.right⟩)⟩⟩⟩
    apply hasColimit_of_iso (diagramIsoPair F)

end

end Preorder<|MERGE_RESOLUTION|>--- conflicted
+++ resolved
@@ -68,14 +68,6 @@
 /-- The cocone associated to an upper bound of a functor. -/
 @[simps]
 def coconeOfUpperBound {x : C} (h : x ∈ upperBounds (Set.range F.obj)) : Cocone F where
-<<<<<<< HEAD
-  pt := x
-  ι := { app i := homOfLE (h (Set.mem_range_self _)) }
-
-/-- The cocone associated to an upper bound of a functor -/
-def coconePt_mem_upperBounds {x : C} (h : x ∈ upperBounds (Set.range F.obj)) : Cocone F where
-=======
->>>>>>> 6f7a9f64
   pt := x
   ι := { app i := homOfLE (h (Set.mem_range_self _)) }
 
@@ -90,14 +82,6 @@
 /-- If the point of cocone is a lub, the cocone is a .colimit -/
 def isColimitOfIsLUB (c : Cocone F) (h : IsLUB (Set.range F.obj) c.pt) : IsColimit c where
   desc d := (h.2 (coconePt_mem_upperBounds F d)).hom
-
-/-- The colimit cocone for a functor `F : J ⥤ C` to a preorder when `pt : C`
-is the least upper bound of `Set.range F.obj` -/
-@[simps]
-def colimitCoconeOfIsLUB {pt : C} (h : IsLUB (Set.range F.obj) pt) :
-    ColimitCocone F where
-  cocone := coconeOfUpperBound _ h.1
-  isColimit := isColimitOfIsLUB _ _ h
 
 /-- The colimit cocone for a functor `F : J ⥤ C` to a preorder when `pt : C`
 is the least upper bound of `Set.range F.obj` -/
