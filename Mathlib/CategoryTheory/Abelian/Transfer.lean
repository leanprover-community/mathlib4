--- conflicted
+++ resolved
@@ -145,10 +145,7 @@
 
 end ShrinkHoms
 
-<<<<<<< HEAD
-=======
 
->>>>>>> 0abcc2dc
 namespace AsSmall
 
 universe w v u
