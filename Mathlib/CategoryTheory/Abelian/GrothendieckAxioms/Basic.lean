/-
Copyright (c) 2023 Adam Topaz. All rights reserved.
Released under Apache 2.0 license as described in the file LICENSE.
Authors: Dagur Asgeirsson, Isaac Hernando, Coleton Kotch, Adam Topaz
-/
import Mathlib.Algebra.Homology.ShortComplex.ExactFunctor
import Mathlib.CategoryTheory.Abelian.FunctorCategory
import Mathlib.CategoryTheory.Limits.Constructions.Filtered
import Mathlib.CategoryTheory.Limits.Preserves.FunctorCategory
import Mathlib.CategoryTheory.Limits.Shapes.Countable
import Mathlib.Logic.Equiv.List
/-!

# Grothendieck Axioms

This file defines some of the Grothendieck Axioms for abelian categories, and proves
basic facts about them.

## Definitions

- `HasExactColimitsOfShape J` -- colimits of shape `J` are exact.
- The dual of the above definitions, called `HasExactLimitsOfShape`.
- `AB4` -- coproducts are exact (this is formulated in terms of `HasExactColimitsOfShape`).
- `AB5` -- filtered colimits are exact (this is formulated in terms of `HasExactColimitsOfShape`).

## Theorems

- The implication from `AB5` to `AB4` is established in `AB4.ofAB5`.

## Remarks

For `AB4` and `AB5`, we only require left exactness as right exactness is automatic.
A comparison with Grothendieck's original formulation of the properties can be found in the
comments of the linked Stacks page.
Exactness as the preservation of short exact sequences is introduced in
`CategoryTheory.Abelian.Exact`.

We do not require `Abelian` in the definition of `AB4` and `AB5` because these classes represent
individual axioms. An `AB4` category is an _abelian_ category satisfying `AB4`, and similarly for
`AB5`.

## Projects

- Add additional axioms, especially define Grothendieck categories.

## References
* [Stacks: Grothendieck's AB conditions](https://stacks.math.columbia.edu/tag/079A)

-/

namespace CategoryTheory

open Limits

attribute [instance] comp_preservesFiniteLimits comp_preservesFiniteColimits

universe w w' w₂ w₂' v v' u u'

variable (C : Type u) [Category.{v} C]

/--
A category `C` is said to have exact colimits of shape `J` provided that colimits of shape `J`
exist and are exact (in the sense that they preserve finite limits).
-/
class HasExactColimitsOfShape (J : Type u') [Category.{v'} J] (C : Type u) [Category.{v} C]
    [HasColimitsOfShape J C]  where
  /-- Exactness of `J`-shaped colimits stated as `colim : (J ⥤ C) ⥤ C` preserving finite limits. -/
  preservesFiniteLimits : PreservesFiniteLimits (colim (J := J) (C := C))

/--
A category `C` is said to have exact limits of shape `J` provided that limits of shape `J`
exist and are exact (in the sense that they preserve finite colimits).
-/
class HasExactLimitsOfShape (J : Type u') [Category.{v'} J] (C : Type u) [Category.{v} C]
    [HasLimitsOfShape J C] where
  /-- Exactness of `J`-shaped limits stated as `lim : (J ⥤ C) ⥤ C` preserving finite colimits. -/
  preservesFiniteColimits : PreservesFiniteColimits (lim (J := J) (C := C))

attribute [instance] HasExactColimitsOfShape.preservesFiniteLimits
  HasExactLimitsOfShape.preservesFiniteColimits

variable {C} in
/--
Pull back a `HasExactColimitsOfShape J` along a functor which preserves and reflects finite limits
and preserves colimits of shape `J`
-/
<<<<<<< HEAD
lemma hasExactColimitsOfShape_transport {J D : Type*} [Category J] [Category D]
=======
lemma HasExactColimitsOfShape.domain_of_functor {D : Type*} (J : Type*) [Category J] [Category D]
>>>>>>> 756adf64
    [HasColimitsOfShape J C] [HasColimitsOfShape J D] [HasExactColimitsOfShape J D]
    (F : C ⥤ D) [PreservesFiniteLimits F] [ReflectsFiniteLimits F] [HasFiniteLimits C]
    [PreservesColimitsOfShape J F] : HasExactColimitsOfShape J C where
  preservesFiniteLimits := { preservesFiniteLimits I := { preservesLimit {G} := {
    preserves {c} hc := by
      constructor
      apply isLimitOfReflects F
      refine (IsLimit.equivOfNatIsoOfIso (isoWhiskerLeft G (preservesColimitNatIso F).symm)
        ((_ ⋙ colim).mapCone c) _ ?_) (isLimitOfPreserves _ hc)
      exact Cones.ext ((preservesColimitNatIso F).symm.app _)
        fun i ↦ (preservesColimitNatIso F).inv.naturality _ } } }

variable {C} in
/--
Pull back a `HasExactLimitsOfShape J` along a functor which preserves and reflects finite colimits
and preserves limits of shape `J`
-/
<<<<<<< HEAD
lemma hasExactLimitsOfShape_transport {D J : Type*} [Category D] [Category J]
=======
lemma HasExactLimitsOfShape.domain_of_functor {D : Type*} (J : Type*) [Category D] [Category J]
>>>>>>> 756adf64
    [HasLimitsOfShape J C] [HasLimitsOfShape J D] [HasExactLimitsOfShape J D]
    (F : C ⥤ D) [PreservesFiniteColimits F] [ReflectsFiniteColimits F] [HasFiniteColimits C]
    [PreservesLimitsOfShape J F] : HasExactLimitsOfShape J C where
  preservesFiniteColimits := { preservesFiniteColimits I := { preservesColimit {G} := {
    preserves {c} hc := by
      constructor
      apply isColimitOfReflects F
      refine (IsColimit.equivOfNatIsoOfIso (isoWhiskerLeft G (preservesLimitNatIso F).symm)
        ((_ ⋙ lim).mapCocone c) _ ?_) (isColimitOfPreserves _ hc)
      refine Cocones.ext ((preservesLimitNatIso F).symm.app _) fun i ↦ ?_
      simp only [Functor.comp_obj, lim_obj, Functor.mapCocone_pt, isoWhiskerLeft_inv, Iso.symm_inv,
        Cocones.precompose_obj_pt, whiskeringRight_obj_obj, Functor.const_obj_obj,
        Cocones.precompose_obj_ι, NatTrans.comp_app, whiskerLeft_app, preservesLimitNatIso_hom_app,
        Functor.mapCocone_ι_app, Functor.comp_map, whiskeringRight_obj_map, lim_map, Iso.app_hom,
        Iso.symm_hom, preservesLimitNatIso_inv_app, Category.assoc]
      rw [← Iso.eq_inv_comp]
      exact (preservesLimitNatIso F).inv.naturality _ } } }

/--
Transport a `HasExactColimitsOfShape` along an equivalence of the shape.

Note: When `C` has finite limits, this lemma holds with the equivalence replaced by a final
functor, see `hasExactColimitsOfShape_of_final` below.
-/
lemma hasExactColimitsOfShape_of_equiv {J J' : Type*} [Category J] [Category J'] (e : J ≌ J')
    [HasColimitsOfShape J C] [HasExactColimitsOfShape J C] :
    haveI : HasColimitsOfShape J' C := hasColimitsOfShape_of_equivalence e
    HasExactColimitsOfShape J' C :=
  haveI : HasColimitsOfShape J' C := hasColimitsOfShape_of_equivalence e
  ⟨preservesFiniteLimits_of_natIso (Functor.Final.colimIso e.functor)⟩

/--
Transport a `HasExactLimitsOfShape` along an equivalence of the shape.

Note: When `C` has finite colimits, this lemma holds with the equivalence replaced by a initial
functor, see `hasExactLimitsOfShape_of_initial` below.
-/
lemma hasExactLimitsOfShape_of_equiv {J J' : Type*} [Category J] [Category J'] (e : J ≌ J')
    [HasLimitsOfShape J C] [HasExactLimitsOfShape J C] :
    haveI : HasLimitsOfShape J' C := hasLimitsOfShape_of_equivalence e
    HasExactLimitsOfShape J' C :=
  haveI : HasLimitsOfShape J' C := hasLimitsOfShape_of_equivalence e
  ⟨preservesFiniteColimits_of_natIso (Functor.Initial.limIso e.functor)⟩

/--
A category `C` which has coproducts is said to have `AB4` of size `w` provided that
coproducts of size `w` are exact.
-/
@[pp_with_univ]
class AB4OfSize [HasCoproducts.{w} C] where
  ofShape (α : Type w) : HasExactColimitsOfShape (Discrete α) C

attribute [instance] AB4OfSize.ofShape

/--
A category `C` which has coproducts is said to have `AB4` provided that
coproducts are exact.
-/
abbrev AB4 [HasCoproducts C] := AB4OfSize.{v} C

lemma AB4OfSize_shrink [HasCoproducts.{max w w'} C] [AB4OfSize.{max w w'} C] :
    haveI : HasCoproducts.{w} C := hasCoproducts_shrink.{w, w'}
    AB4OfSize.{w} C :=
  haveI := hasCoproducts_shrink.{w, w'} (C := C)
  ⟨fun J ↦ hasExactColimitsOfShape_of_equiv C
    (Discrete.equivalence Equiv.ulift : Discrete (ULift.{w'} J) ≌ _)⟩

instance (priority := 100) [HasCoproducts.{w} C] [AB4OfSize.{w} C] :
    haveI : HasCoproducts.{0} C := hasCoproducts_shrink
    AB4OfSize.{0} C := AB4OfSize_shrink C

/-- A category `C` which has products is said to have `AB4Star` (in literature `AB4*`)
provided that products are exact. -/
@[pp_with_univ]
class AB4StarOfSize [HasProducts.{w} C] where
  ofShape (α : Type w) : HasExactLimitsOfShape (Discrete α) C

attribute [instance] AB4StarOfSize.ofShape

/-- A category `C` which has products is said to have `AB4Star` (in literature `AB4*`)
provided that products are exact. -/
abbrev AB4Star [HasProducts C] := AB4StarOfSize.{v} C

lemma AB4StarOfSize_shrink [HasProducts.{max w w'} C] [AB4StarOfSize.{max w w'} C] :
    haveI : HasProducts.{w} C := hasProducts_shrink.{w, w'}
    AB4StarOfSize.{w} C :=
  haveI := hasProducts_shrink.{w, w'} (C := C)
  ⟨fun J ↦ hasExactLimitsOfShape_of_equiv C
    (Discrete.equivalence Equiv.ulift : Discrete (ULift.{w'} J) ≌ _)⟩

instance (priority := 100) [HasProducts.{w} C] [AB4StarOfSize.{w} C] :
    haveI : HasProducts.{0} C := hasProducts_shrink
    AB4StarOfSize.{0} C := AB4StarOfSize_shrink C

/--
A category `C` which has countable coproducts is said to have countable `AB4` provided that
countable coproducts are exact.
-/
class CountableAB4 [HasCountableCoproducts C] where
  ofShape (α : Type) [Countable α] : HasExactColimitsOfShape (Discrete α) C

instance (priority := 100) [HasCoproducts.{0} C] [AB4OfSize.{0} C] : CountableAB4 C :=
  ⟨inferInstance⟩

/--
A category `C` which has countable coproducts is said to have countable `AB4Star` provided that
countable products are exact.
-/
class CountableAB4Star [HasCountableProducts C] where
  ofShape (α : Type) [Countable α] : HasExactLimitsOfShape (Discrete α) C

instance (priority := 100) [HasProducts.{0} C] [AB4StarOfSize.{0} C] : CountableAB4Star C :=
  ⟨inferInstance⟩

attribute [instance] CountableAB4.ofShape CountableAB4Star.ofShape

/--
A category `C` which has filtered colimits of a given size is said to have `AB5` of that size
provided that these filtered colimits are exact.

`AB5OfSize.{w, w'} C` means that `C` has exact colimits of shape `J : Type w'` with
`Category.{w} J` such that `J` is filtered.
-/
@[pp_with_univ]
class AB5OfSize [HasFilteredColimitsOfSize.{w, w'} C] where
  ofShape (J : Type w') [Category.{w} J] [IsFiltered J] : HasExactColimitsOfShape J C

attribute [instance] AB5OfSize.ofShape

/--
A category `C` which has filtered colimits is said to have `AB5` provided that
filtered colimits are exact.
-/
abbrev AB5 [HasFilteredColimits C] := AB5OfSize.{v, v} C

lemma AB5OfSize_of_univLE [HasFilteredColimitsOfSize.{w₂, w₂'} C] [UnivLE.{w, w₂}]
    [UnivLE.{w', w₂'}] [AB5OfSize.{w₂, w₂'} C] :
    haveI : HasFilteredColimitsOfSize.{w, w'} C := hasFilteredColimitsOfSize_of_univLE.{w}
    AB5OfSize.{w, w'} C := by
  haveI : HasFilteredColimitsOfSize.{w, w'} C := hasFilteredColimitsOfSize_of_univLE.{w}
  constructor
  intro J _ _
  haveI := IsFiltered.of_equivalence ((ShrinkHoms.equivalence.{w₂} J).trans <|
    Shrink.equivalence.{w₂'} (ShrinkHoms.{w'} J))
  exact hasExactColimitsOfShape_of_equiv _ ((ShrinkHoms.equivalence.{w₂} J).trans <|
    Shrink.equivalence.{w₂'} (ShrinkHoms.{w'} J)).symm

lemma AB5OfSize_shrink [HasFilteredColimitsOfSize.{max w w₂, max w' w₂'} C]
    [AB5OfSize.{max w w₂, max w' w₂'} C] :
    haveI : HasFilteredColimitsOfSize.{w, w'} C := hasFilteredColimitsOfSize_shrink
    AB5OfSize.{w, w'} C :=
  AB5OfSize_of_univLE C

/--
A category `C` which has cofiltered limits is said to have `AB5Star` (in literature `AB5*`)
provided that cofiltered limits are exact.
-/
@[pp_with_univ]
class AB5StarOfSize [HasCofilteredLimitsOfSize.{w, w'} C] where
  ofShape (J : Type w') [Category.{w} J] [IsCofiltered J] : HasExactLimitsOfShape J C

attribute [instance] AB5StarOfSize.ofShape

/--
A category `C` which has cofiltered limits is said to have `AB5Star` (in literature `AB5*`)
provided that cofiltered limits are exact.
-/
abbrev AB5Star [HasCofilteredLimits C] := AB5StarOfSize.{v, v} C

lemma AB5StarOfSize_of_univLE [HasCofilteredLimitsOfSize.{w₂, w₂'} C] [UnivLE.{w, w₂}]
    [UnivLE.{w', w₂'}] [AB5StarOfSize.{w₂, w₂'} C] :
    haveI : HasCofilteredLimitsOfSize.{w, w'} C := hasCofilteredLimitsOfSize_of_univLE.{w}
    AB5StarOfSize.{w, w'} C := by
  haveI : HasCofilteredLimitsOfSize.{w, w'} C := hasCofilteredLimitsOfSize_of_univLE.{w}
  constructor
  intro J _ _
  haveI := IsCofiltered.of_equivalence ((ShrinkHoms.equivalence.{w₂} J).trans <|
    Shrink.equivalence.{w₂'} (ShrinkHoms.{w'} J))
  exact hasExactLimitsOfShape_of_equiv _ ((ShrinkHoms.equivalence.{w₂} J).trans <|
    Shrink.equivalence.{w₂'} (ShrinkHoms.{w'} J)).symm

lemma AB5StarOfSize_shrink [HasCofilteredLimitsOfSize.{max w w₂, max w' w₂'} C]
    [AB5StarOfSize.{max w w₂, max w' w₂'} C] :
    haveI : HasCofilteredLimitsOfSize.{w, w'} C := hasCofilteredLimitsOfSize_shrink
    AB5StarOfSize.{w, w'} C :=
  AB5StarOfSize_of_univLE C

/-- `HasExactColimitsOfShape` can be "pushed forward" along final functors -/
lemma hasExactColimitsOfShape_of_final [HasFiniteLimits C] {J J' : Type*} [Category J] [Category J']
    (F : J ⥤ J') [F.Final] [HasColimitsOfShape J' C] [HasColimitsOfShape J C]
    [HasExactColimitsOfShape J C] : HasExactColimitsOfShape J' C where
  preservesFiniteLimits :=
    letI : PreservesFiniteLimits ((whiskeringLeft J J' C).obj F) := ⟨fun _ ↦ inferInstance⟩
    letI := comp_preservesFiniteLimits ((whiskeringLeft J J' C).obj F) colim
    preservesFiniteLimits_of_natIso (Functor.Final.colimIso F)

/-- `HasExactLimitsOfShape` can be "pushed forward" along initial functors -/
lemma hasExactLimitsOfShape_of_initial [HasFiniteColimits C] {J J' : Type*} [Category J]
    [Category J'] (F : J ⥤ J') [F.Initial]  [HasLimitsOfShape J' C] [HasLimitsOfShape J C]
    [HasExactLimitsOfShape J C] : HasExactLimitsOfShape J' C where
  preservesFiniteColimits :=
    letI : PreservesFiniteColimits ((whiskeringLeft J J' C).obj F) := ⟨fun _ ↦ inferInstance⟩
    letI := comp_preservesFiniteColimits ((whiskeringLeft J J' C).obj F) lim
    preservesFiniteColimits_of_natIso (Functor.Initial.limIso F)

section AB4OfAB5

variable {α : Type w} [HasZeroMorphisms C] [HasFiniteBiproducts C] [HasFiniteLimits C]

open CoproductsFromFiniteFiltered

instance preservesFiniteLimits_liftToFinset : PreservesFiniteLimits (liftToFinset C α) :=
  preservesFiniteLimits_of_evaluation _ fun I =>
    letI : PreservesFiniteLimits (colim (J := Discrete I) (C := C)) :=
      preservesFiniteLimits_of_natIso HasBiproductsOfShape.colimIsoLim.symm
    letI : PreservesFiniteLimits ((whiskeringLeft (Discrete I) (Discrete α) C).obj
        (Discrete.functor fun x ↦ ↑x)) :=
      ⟨fun J _ _ => whiskeringLeft_preservesLimitsOfShape J _⟩
    letI : PreservesFiniteLimits ((whiskeringLeft (Discrete I) (Discrete α) C).obj
        (Discrete.functor (·.val)) ⋙ colim) :=
      comp_preservesFiniteLimits _ _
    preservesFiniteLimits_of_natIso (liftToFinsetEvaluationIso I).symm

variable (J : Type*)

/--
`HasExactColimitsOfShape (Finset (Discrete J)) C` implies `HasExactColimitsOfShape (Discrete J) C`
-/
lemma hasExactColimitsOfShape_discrete_of_hasExactColimitsOfShape_finset_discrete
    [HasColimitsOfShape (Discrete J) C] [HasColimitsOfShape (Finset (Discrete J)) C]
    [HasExactColimitsOfShape (Finset (Discrete J)) C] : HasExactColimitsOfShape (Discrete J) C where
  preservesFiniteLimits :=
    letI : PreservesFiniteLimits (liftToFinset C J ⋙ colim) :=
      comp_preservesFiniteLimits _ _
    preservesFiniteLimits_of_natIso (liftToFinsetColimIso)

attribute [local instance] hasCoproducts_of_finite_and_filtered in
/-- A category with finite biproducts and finite limits is AB4 if it is AB5. -/
lemma AB4.of_AB5 [HasFilteredColimitsOfSize.{w, w} C]
    [AB5OfSize.{w, w} C] : AB4OfSize.{w} C where
  ofShape _ := hasExactColimitsOfShape_discrete_of_hasExactColimitsOfShape_finset_discrete _ _

/--
A category with finite biproducts and finite limits has countable AB4 if sequential colimits are
exact.
-/
lemma CountableAB4.of_countableAB5 [HasColimitsOfShape ℕ C] [HasExactColimitsOfShape ℕ C]
    [HasCountableCoproducts C] : CountableAB4 C where
  ofShape J :=
    have : HasColimitsOfShape (Finset (Discrete J)) C :=
      Functor.Final.hasColimitsOfShape_of_final
        (IsFiltered.sequentialFunctor (Finset (Discrete J)))
    have := hasExactColimitsOfShape_of_final C (IsFiltered.sequentialFunctor (Finset (Discrete J)))
    hasExactColimitsOfShape_discrete_of_hasExactColimitsOfShape_finset_discrete _ _

end AB4OfAB5

section AB4StarOfAB5Star

variable {α : Type w} [HasZeroMorphisms C] [HasFiniteBiproducts C] [HasFiniteColimits C]

open ProductsFromFiniteCofiltered

instance preservesFiniteColimits_liftToFinset : PreservesFiniteColimits (liftToFinset C α) :=
  preservesFiniteColimits_of_evaluation _ fun ⟨I⟩ =>
    letI : PreservesFiniteColimits (lim (J := Discrete I) (C := C)) :=
      preservesFiniteColimits_of_natIso HasBiproductsOfShape.colimIsoLim
    letI : PreservesFiniteColimits ((whiskeringLeft (Discrete I) (Discrete α) C).obj
        (Discrete.functor fun x ↦ ↑x)) := ⟨fun _ _ _ => inferInstance⟩
    letI : PreservesFiniteColimits ((whiskeringLeft (Discrete I) (Discrete α) C).obj
        (Discrete.functor (·.val)) ⋙ lim) :=
      comp_preservesFiniteColimits _ _
    preservesFiniteColimits_of_natIso (liftToFinsetEvaluationIso _ _ I).symm

variable (J : Type*)

/--
`HasExactLimitsOfShape (Finset (Discrete J))ᵒᵖ C` implies  `HasExactLimitsOfShape (Discrete J) C`
-/
lemma hasExactLimitsOfShape_discrete_of_hasExactLimitsOfShape_finset_discrete_op
    [HasLimitsOfShape (Discrete J) C] [HasLimitsOfShape (Finset (Discrete J))ᵒᵖ C]
    [HasExactLimitsOfShape (Finset (Discrete J))ᵒᵖ C] :
    HasExactLimitsOfShape (Discrete J) C where
  preservesFiniteColimits :=
    letI : PreservesFiniteColimits (ProductsFromFiniteCofiltered.liftToFinset C J ⋙ lim) :=
      comp_preservesFiniteColimits _ _
    preservesFiniteColimits_of_natIso (ProductsFromFiniteCofiltered.liftToFinsetLimIso _ _)

attribute [local instance] hasProducts_of_finite_and_cofiltered in
/-- A category with finite biproducts and finite limits is AB4 if it is AB5. -/
lemma AB4Star.of_AB5Star [HasCofilteredLimitsOfSize.{w, w} C] [AB5StarOfSize.{w, w} C] :
    AB4StarOfSize.{w} C where
  ofShape _ := hasExactLimitsOfShape_discrete_of_hasExactLimitsOfShape_finset_discrete_op _ _

/--
A category with finite biproducts and finite limits has countable AB4* if sequential limits are
exact.
-/
lemma CountableAB4Star.of_countableAB5Star [HasLimitsOfShape ℕᵒᵖ C] [HasExactLimitsOfShape ℕᵒᵖ C]
    [HasCountableProducts C] : CountableAB4Star C where
  ofShape J :=
    have : HasLimitsOfShape (Finset (Discrete J))ᵒᵖ C :=
      Functor.Initial.hasLimitsOfShape_of_initial
        (IsFiltered.sequentialFunctor (Finset (Discrete J))).op
    have := hasExactLimitsOfShape_of_initial C
      (IsFiltered.sequentialFunctor (Finset (Discrete J))).op
    hasExactLimitsOfShape_discrete_of_hasExactLimitsOfShape_finset_discrete_op _ _

end AB4StarOfAB5Star

/--
Checking exactness of colimits of shape `Discrete ℕ` and `Discrete J` for finite `J` is enough for
countable AB4.
-/
lemma CountableAB4.of_hasExactColimitsOfShape_nat_and_finite [HasCountableCoproducts C]
    [HasFiniteLimits C] [∀ (J : Type) [Finite J], HasExactColimitsOfShape (Discrete J) C]
    [HasExactColimitsOfShape (Discrete ℕ) C] :
    CountableAB4 C where
  ofShape J := by
    by_cases h : Finite J
    · infer_instance
    · have : Infinite J := ⟨h⟩
      let _ := Encodable.ofCountable J
      let _ := Denumerable.ofEncodableOfInfinite J
      exact hasExactColimitsOfShape_of_final C (Discrete.equivalence (Denumerable.eqv J)).inverse

/--
Checking exactness of limits of shape `Discrete ℕ` and `Discrete J` for finite `J` is enough for
countable AB4*.
-/
lemma CountableAB4Star.of_hasExactLimitsOfShape_nat_and_finite [HasCountableProducts C]
    [HasFiniteColimits C] [∀ (J : Type) [Finite J], HasExactLimitsOfShape (Discrete J) C]
    [HasExactLimitsOfShape (Discrete ℕ) C] :
    CountableAB4Star C where
  ofShape J := by
    by_cases h : Finite J
    · infer_instance
    · have : Infinite J := ⟨h⟩
      let _ := Encodable.ofCountable J
      let _ := Denumerable.ofEncodableOfInfinite J
      exact hasExactLimitsOfShape_of_initial C (Discrete.equivalence (Denumerable.eqv J)).inverse

section EpiMono

open Functor

section

variable [HasZeroMorphisms C] [HasFiniteBiproducts C]

noncomputable instance hasExactColimitsOfShape_discrete_finite (J : Type*) [Finite J] :
    HasExactColimitsOfShape (Discrete J) C where
  preservesFiniteLimits := preservesFiniteLimits_of_natIso HasBiproductsOfShape.colimIsoLim.symm

noncomputable instance hasExactLimitsOfShape_discrete_finite {J : Type*} [Finite J] :
    HasExactLimitsOfShape (Discrete J) C where
  preservesFiniteColimits := preservesFiniteColimits_of_natIso HasBiproductsOfShape.colimIsoLim

/--
Checking AB of shape `Discrete ℕ` is enough for countable AB4, provided that the category has
finite biproducts and finite limits.
-/
lemma CountableAB4.of_hasExactColimitsOfShape_nat [HasFiniteLimits C] [HasCountableCoproducts C]
    [HasExactColimitsOfShape (Discrete ℕ) C] : CountableAB4 C := by
  apply (config := { allowSynthFailures := true })
      CountableAB4.of_hasExactColimitsOfShape_nat_and_finite
  exact fun _ ↦ inferInstance

/--
Checking AB* of shape `Discrete ℕ` is enough for countable AB4*, provided that the category has
finite biproducts and finite colimits.
-/
lemma CountableAB4Star.of_hasExactLimitsOfShape_nat [HasFiniteColimits C]
    [HasCountableProducts C] [HasExactLimitsOfShape (Discrete ℕ) C] : CountableAB4Star C := by
  apply (config := { allowSynthFailures := true })
      CountableAB4Star.of_hasExactLimitsOfShape_nat_and_finite
  exact fun _ ↦ inferInstance

end

variable [Abelian C] (J : Type u') [Category.{v'} J]

attribute [local instance] preservesBinaryBiproducts_of_preservesBinaryCoproducts
  preservesBinaryBiproducts_of_preservesBinaryProducts

/--
If `colim` of shape `J` into an abelian category `C` preserves monomorphisms, then `C` has AB of
shape `J`.
-/
lemma hasExactColimitsOfShape_of_preservesMono [HasColimitsOfShape J C]
    [PreservesMonomorphisms (colim (J := J) (C := C))] : HasExactColimitsOfShape J C where
  preservesFiniteLimits := by
    apply (config := { allowSynthFailures := true }) preservesFiniteLimits_of_preservesHomology
    · exact preservesHomology_of_preservesMonos_and_cokernels _
    · exact additive_of_preservesBinaryBiproducts _

/--
If `lim` of shape `J` into an abelian category `C` preserves epimorphisms, then `C` has AB* of
shape `J`.
-/
lemma hasExactLimitsOfShape_of_preservesEpi [HasLimitsOfShape J C]
    [PreservesEpimorphisms (lim (J := J) (C := C))] : HasExactLimitsOfShape J C where
  preservesFiniteColimits := by
    apply (config := { allowSynthFailures := true }) preservesFiniteColimits_of_preservesHomology
    · exact preservesHomology_of_preservesEpis_and_kernels _
    · exact additive_of_preservesBinaryBiproducts _

end EpiMono

end CategoryTheory<|MERGE_RESOLUTION|>--- conflicted
+++ resolved
@@ -84,11 +84,7 @@
 Pull back a `HasExactColimitsOfShape J` along a functor which preserves and reflects finite limits
 and preserves colimits of shape `J`
 -/
-<<<<<<< HEAD
-lemma hasExactColimitsOfShape_transport {J D : Type*} [Category J] [Category D]
-=======
 lemma HasExactColimitsOfShape.domain_of_functor {D : Type*} (J : Type*) [Category J] [Category D]
->>>>>>> 756adf64
     [HasColimitsOfShape J C] [HasColimitsOfShape J D] [HasExactColimitsOfShape J D]
     (F : C ⥤ D) [PreservesFiniteLimits F] [ReflectsFiniteLimits F] [HasFiniteLimits C]
     [PreservesColimitsOfShape J F] : HasExactColimitsOfShape J C where
@@ -106,11 +102,7 @@
 Pull back a `HasExactLimitsOfShape J` along a functor which preserves and reflects finite colimits
 and preserves limits of shape `J`
 -/
-<<<<<<< HEAD
-lemma hasExactLimitsOfShape_transport {D J : Type*} [Category D] [Category J]
-=======
 lemma HasExactLimitsOfShape.domain_of_functor {D : Type*} (J : Type*) [Category D] [Category J]
->>>>>>> 756adf64
     [HasLimitsOfShape J C] [HasLimitsOfShape J D] [HasExactLimitsOfShape J D]
     (F : C ⥤ D) [PreservesFiniteColimits F] [ReflectsFiniteColimits F] [HasFiniteColimits C]
     [PreservesLimitsOfShape J F] : HasExactLimitsOfShape J C where
