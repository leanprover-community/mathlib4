/-
Copyright (c) 2020 Markus Himmel. All rights reserved.
Released under Apache 2.0 license as described in the file LICENSE.
Authors: Markus Himmel
-/
import Mathlib.Init.Align
import Mathlib.CategoryTheory.Abelian.Exact
import Mathlib.CategoryTheory.Comma.Over
import Mathlib.Algebra.Category.ModuleCat.EpiMono

#align_import category_theory.abelian.pseudoelements from "leanprover-community/mathlib"@"70fd9563a21e7b963887c9360bd29b2393e6225a"

/-!
# Pseudoelements in abelian categories

A *pseudoelement* of an object `X` in an abelian category `C` is an equivalence class of arrows
ending in `X`, where two arrows are considered equivalent if we can find two epimorphisms with a
common domain making a commutative square with the two arrows. While the construction shows that
pseudoelements are actually subobjects of `X` rather than "elements", it is possible to chase these
pseudoelements through commutative diagrams in an abelian category to prove exactness properties.
This is done using some "diagram-chasing metatheorems" proved in this file. In many cases, a proof
in the category of abelian groups can more or less directly be converted into a proof using
pseudoelements.

A classic application of pseudoelements are diagram lemmas like the four lemma or the snake lemma.

Pseudoelements are in some ways weaker than actual elements in a concrete category. The most
important limitation is that there is no extensionality principle: If `f g : X ⟶ Y`, then
`∀ x ∈ X, f x = g x` does not necessarily imply that `f = g` (however, if `f = 0` or `g = 0`,
it does). A corollary of this is that we can not define arrows in abelian categories by dictating
their action on pseudoelements. Thus, a usual style of proofs in abelian categories is this:
First, we construct some morphism using universal properties, and then we use diagram chasing
of pseudoelements to verify that is has some desirable property such as exactness.

It should be noted that the Freyd-Mitchell embedding theorem gives a vastly stronger notion of
pseudoelement (in particular one that gives extensionality). However, this theorem is quite
difficult to prove and probably out of reach for a formal proof for the time being.

## Main results

We define the type of pseudoelements of an object and, in particular, the zero pseudoelement.

We prove that every morphism maps the zero pseudoelement to the zero pseudoelement (`apply_zero`)
and that a zero morphism maps every pseudoelement to the zero pseudoelement (`zero_apply`).

Here are the metatheorems we provide:
* A morphism `f` is zero if and only if it is the zero function on pseudoelements.
* A morphism `f` is an epimorphism if and only if it is surjective on pseudoelements.
* A morphism `f` is a monomorphism if and only if it is injective on pseudoelements
  if and only if `∀ a, f a = 0 → f = 0`.
* A sequence `f, g` of morphisms is exact if and only if
  `∀ a, g (f a) = 0` and `∀ b, g b = 0 → ∃ a, f a = b`.
* If `f` is a morphism and `a, a'` are such that `f a = f a'`, then there is some
  pseudoelement `a''` such that `f a'' = 0` and for every `g` we have
  `g a' = 0 → g a = g a''`. We can think of `a''` as `a - a'`, but don't get too carried away
  by that: pseudoelements of an object do not form an abelian group.

## Notations

We introduce coercions from an object of an abelian category to the set of its pseudoelements
and from a morphism to the function it induces on pseudoelements.

These coercions must be explicitly enabled via local instances:
`attribute [local instance] objectToSort homToFun`

## Implementation notes

It appears that sometimes the coercion from morphisms to functions does not work, i.e.,
writing `g a` raises a "function expected" error. This error can be fixed by writing
`(g : X ⟶ Y) a`.

## References

* [F. Borceux, *Handbook of Categorical Algebra 2*][borceux-vol2]
-/


open CategoryTheory

open CategoryTheory.Limits

open CategoryTheory.Abelian

open CategoryTheory.Preadditive

universe v u

namespace CategoryTheory.Abelian

variable {C : Type u} [Category.{v} C]

attribute [local instance] Over.coeFromHom

/-- This is just composition of morphisms in `C`. Another way to express this would be
    `(Over.map f).obj a`, but our definition has nicer definitional properties. -/
def app {P Q : C} (f : P ⟶ Q) (a : Over P) : Over Q :=
  a.hom ≫ f
#align category_theory.abelian.app CategoryTheory.Abelian.app

@[simp]
theorem app_hom {P Q : C} (f : P ⟶ Q) (a : Over P) : (app f a).hom = a.hom ≫ f := rfl
#align category_theory.abelian.app_hom CategoryTheory.Abelian.app_hom

/-- Two arrows `f : X ⟶ P` and `g : Y ⟶ P` are called pseudo-equal if there is some object
    `R` and epimorphisms `p : R ⟶ X` and `q : R ⟶ Y` such that `p ≫ f = q ≫ g`. -/
def PseudoEqual (P : C) (f g : Over P) : Prop :=
  ∃ (R : C) (p : R ⟶ f.1) (q : R ⟶ g.1) (_ : Epi p) (_ : Epi q), p ≫ f.hom = q ≫ g.hom
#align category_theory.abelian.pseudo_equal CategoryTheory.Abelian.PseudoEqual

theorem pseudoEqual_refl {P : C} : Reflexive (PseudoEqual P) :=
  fun f => ⟨f.1, 𝟙 f.1, 𝟙 f.1, inferInstance, inferInstance, by simp⟩
#align category_theory.abelian.pseudo_equal_refl CategoryTheory.Abelian.pseudoEqual_refl

theorem pseudoEqual_symm {P : C} : Symmetric (PseudoEqual P) :=
  fun _ _ ⟨R, p, q, ep, Eq, comm⟩ => ⟨R, q, p, Eq, ep, comm.symm⟩
#align category_theory.abelian.pseudo_equal_symm CategoryTheory.Abelian.pseudoEqual_symm

variable [Abelian.{v} C]

section

/-- Pseudoequality is transitive: Just take the pullback. The pullback morphisms will
    be epimorphisms since in an abelian category, pullbacks of epimorphisms are epimorphisms. -/
theorem pseudoEqual_trans {P : C} : Transitive (PseudoEqual P) := by
  intro f g h ⟨R, p, q, ep, Eq, comm⟩ ⟨R', p', q', ep', eq', comm'⟩
  refine ⟨pullback q p', pullback.fst _ _ ≫ p, pullback.snd _ _ ≫ q',
    epi_comp _ _, epi_comp _ _, ?_⟩
  rw [Category.assoc, comm, ← Category.assoc, pullback.condition, Category.assoc, comm',
    Category.assoc]
#align category_theory.abelian.pseudo_equal_trans CategoryTheory.Abelian.pseudoEqual_trans

end

/-- The arrows with codomain `P` equipped with the equivalence relation of being pseudo-equal. -/
def Pseudoelement.setoid (P : C) : Setoid (Over P) :=
  ⟨_, ⟨pseudoEqual_refl, @pseudoEqual_symm _ _ _, @pseudoEqual_trans _ _ _ _⟩⟩
#align category_theory.abelian.pseudoelement.setoid CategoryTheory.Abelian.Pseudoelement.setoid

attribute [local instance] Pseudoelement.setoid

/-- A `Pseudoelement` of `P` is just an equivalence class of arrows ending in `P` by being
    pseudo-equal. -/
def Pseudoelement (P : C) : Type max u v :=
  Quotient (Pseudoelement.setoid P)
#align category_theory.abelian.pseudoelement CategoryTheory.Abelian.Pseudoelement

namespace Pseudoelement

/-- A coercion from an object of an abelian category to its pseudoelements. -/
def objectToSort : CoeSort C (Type max u v) :=
  ⟨fun P => Pseudoelement P⟩
#align category_theory.abelian.pseudoelement.object_to_sort CategoryTheory.Abelian.Pseudoelement.objectToSort

attribute [local instance] objectToSort

scoped[Pseudoelement] attribute [instance] CategoryTheory.Abelian.Pseudoelement.objectToSort

/-- A coercion from an arrow with codomain `P` to its associated pseudoelement. -/
def overToSort {P : C} : Coe (Over P) (Pseudoelement P) :=
  ⟨Quot.mk (PseudoEqual P)⟩
#align category_theory.abelian.pseudoelement.over_to_sort CategoryTheory.Abelian.Pseudoelement.overToSort

attribute [local instance] overToSort

theorem over_coe_def {P Q : C} (a : Q ⟶ P) : (a : Pseudoelement P) = ⟦↑a⟧ := rfl
#align category_theory.abelian.pseudoelement.over_coe_def CategoryTheory.Abelian.Pseudoelement.over_coe_def

/-- If two elements are pseudo-equal, then their composition with a morphism is, too. -/
theorem pseudoApply_aux {P Q : C} (f : P ⟶ Q) (a b : Over P) : a ≈ b → app f a ≈ app f b :=
  fun ⟨R, p, q, ep, Eq, comm⟩ =>
  ⟨R, p, q, ep, Eq, show p ≫ a.hom ≫ f = q ≫ b.hom ≫ f by rw [reassoc_of% comm]⟩
#align category_theory.abelian.pseudoelement.pseudo_apply_aux CategoryTheory.Abelian.Pseudoelement.pseudoApply_aux

/-- A morphism `f` induces a function `pseudoApply f` on pseudoelements. -/
def pseudoApply {P Q : C} (f : P ⟶ Q) : P → Q :=
  Quotient.map (fun g : Over P => app f g) (pseudoApply_aux f)
#align category_theory.abelian.pseudoelement.pseudo_apply CategoryTheory.Abelian.Pseudoelement.pseudoApply

/-- A coercion from morphisms to functions on pseudoelements. -/
def homToFun {P Q : C} : CoeFun (P ⟶ Q) fun _ => P → Q :=
  ⟨pseudoApply⟩
#align category_theory.abelian.pseudoelement.hom_to_fun CategoryTheory.Abelian.Pseudoelement.homToFun

attribute [local instance] homToFun

scoped[Pseudoelement] attribute [instance] CategoryTheory.Abelian.Pseudoelement.homToFun

theorem pseudoApply_mk' {P Q : C} (f : P ⟶ Q) (a : Over P) : f ⟦a⟧ = ⟦↑(a.hom ≫ f)⟧ := rfl
#align category_theory.abelian.pseudoelement.pseudo_apply_mk CategoryTheory.Abelian.Pseudoelement.pseudoApply_mk'

/-- Applying a pseudoelement to a composition of morphisms is the same as composing
    with each morphism. Sadly, this is not a definitional equality, but at least it is
    true. -/
theorem comp_apply {P Q R : C} (f : P ⟶ Q) (g : Q ⟶ R) (a : P) : (f ≫ g) a = g (f a) :=
  Quotient.inductionOn a fun x =>
    Quotient.sound <| by
      simp only [app]
      rw [← Category.assoc, Over.coe_hom]
#align category_theory.abelian.pseudoelement.comp_apply CategoryTheory.Abelian.Pseudoelement.comp_apply

/-- Composition of functions on pseudoelements is composition of morphisms. -/
theorem comp_comp {P Q R : C} (f : P ⟶ Q) (g : Q ⟶ R) : g ∘ f = f ≫ g :=
  funext fun _ => (comp_apply _ _ _).symm
#align category_theory.abelian.pseudoelement.comp_comp CategoryTheory.Abelian.Pseudoelement.comp_comp

section Zero

/-!
In this section we prove that for every `P` there is an equivalence class that contains
precisely all the zero morphisms ending in `P` and use this to define *the* zero
pseudoelement.
-/


section

attribute [local instance] HasBinaryBiproducts.of_hasBinaryProducts

/-- The arrows pseudo-equal to a zero morphism are precisely the zero morphisms. -/
theorem pseudoZero_aux {P : C} (Q : C) (f : Over P) : f ≈ (0 : Q ⟶ P) ↔ f.hom = 0 :=
  ⟨fun ⟨R, p, q, ep, _, comm⟩ => zero_of_epi_comp p (by simp [comm]), fun hf =>
    ⟨biprod f.1 Q, biprod.fst, biprod.snd, inferInstance, inferInstance, by
      rw [hf, Over.coe_hom, HasZeroMorphisms.comp_zero, HasZeroMorphisms.comp_zero]⟩⟩
#align category_theory.abelian.pseudoelement.pseudo_zero_aux CategoryTheory.Abelian.Pseudoelement.pseudoZero_aux

end

theorem zero_eq_zero' {P Q R : C} :
    (⟦((0 : Q ⟶ P) : Over P)⟧ : Pseudoelement P) = ⟦((0 : R ⟶ P) : Over P)⟧ :=
  Quotient.sound <| (pseudoZero_aux R _).2 rfl
#align category_theory.abelian.pseudoelement.zero_eq_zero' CategoryTheory.Abelian.Pseudoelement.zero_eq_zero'

/-- The zero pseudoelement is the class of a zero morphism. -/
def pseudoZero {P : C} : P :=
  ⟦(0 : P ⟶ P)⟧
#align category_theory.abelian.pseudoelement.pseudo_zero CategoryTheory.Abelian.Pseudoelement.pseudoZero

-- Porting note: in mathlib3, we couldn't make this an instance
-- as it would have fired on `coe_sort`.
-- However now that coercions are treated differently, this is a structural instance triggered by
-- the appearance of `Pseudoelement`.
instance hasZero {P : C} : Zero P :=
  ⟨pseudoZero⟩
#align category_theory.abelian.pseudoelement.has_zero CategoryTheory.Abelian.Pseudoelement.hasZero

instance {P : C} : Inhabited P :=
  ⟨0⟩

theorem pseudoZero_def {P : C} : (0 : Pseudoelement P) = ⟦↑(0 : P ⟶ P)⟧ := rfl
#align category_theory.abelian.pseudoelement.pseudo_zero_def CategoryTheory.Abelian.Pseudoelement.pseudoZero_def

@[simp]
theorem zero_eq_zero {P Q : C} : ⟦((0 : Q ⟶ P) : Over P)⟧ = (0 : Pseudoelement P) :=
  zero_eq_zero'
#align category_theory.abelian.pseudoelement.zero_eq_zero CategoryTheory.Abelian.Pseudoelement.zero_eq_zero

/-- The pseudoelement induced by an arrow is zero precisely when that arrow is zero. -/
theorem pseudoZero_iff {P : C} (a : Over P) : a = (0 : P) ↔ a.hom = 0 := by
  rw [← pseudoZero_aux P a]
  exact Quotient.eq'
#align category_theory.abelian.pseudoelement.pseudo_zero_iff CategoryTheory.Abelian.Pseudoelement.pseudoZero_iff

end Zero

open Pseudoelement

/-- Morphisms map the zero pseudoelement to the zero pseudoelement. -/
@[simp]
theorem apply_zero {P Q : C} (f : P ⟶ Q) : f 0 = 0 := by
  rw [pseudoZero_def, pseudoApply_mk']
  simp
#align category_theory.abelian.pseudoelement.apply_zero CategoryTheory.Abelian.Pseudoelement.apply_zero

/-- The zero morphism maps every pseudoelement to 0. -/
@[simp]
theorem zero_apply {P : C} (Q : C) (a : P) : (0 : P ⟶ Q) a = 0 :=
  Quotient.inductionOn a fun a' => by
    rw [pseudoZero_def, pseudoApply_mk']
    simp
#align category_theory.abelian.pseudoelement.zero_apply CategoryTheory.Abelian.Pseudoelement.zero_apply

/-- An extensionality lemma for being the zero arrow. -/
theorem zero_morphism_ext {P Q : C} (f : P ⟶ Q) : (∀ a, f a = 0) → f = 0 := fun h => by
  rw [← Category.id_comp f]
  exact (pseudoZero_iff (𝟙 P ≫ f : Over Q)).1 (h (𝟙 P))
#align category_theory.abelian.pseudoelement.zero_morphism_ext CategoryTheory.Abelian.Pseudoelement.zero_morphism_ext

theorem zero_morphism_ext' {P Q : C} (f : P ⟶ Q) : (∀ a, f a = 0) → 0 = f :=
  Eq.symm ∘ zero_morphism_ext f
#align category_theory.abelian.pseudoelement.zero_morphism_ext' CategoryTheory.Abelian.Pseudoelement.zero_morphism_ext'

-- Porting note: these are no longer valid as `ext` lemmas.
-- scoped[Pseudoelement]
--   attribute [ext]
--     CategoryTheory.Abelian.Pseudoelement.zero_morphism_ext
--     CategoryTheory.Abelian.Pseudoelement.zero_morphism_ext'

theorem eq_zero_iff {P Q : C} (f : P ⟶ Q) : f = 0 ↔ ∀ a, f a = 0 :=
  ⟨fun h a => by simp [h], zero_morphism_ext _⟩
#align category_theory.abelian.pseudoelement.eq_zero_iff CategoryTheory.Abelian.Pseudoelement.eq_zero_iff

/-- A monomorphism is injective on pseudoelements. -/
theorem pseudo_injective_of_mono {P Q : C} (f : P ⟶ Q) [Mono f] : Function.Injective f := by
  intro abar abar'
  refine Quotient.inductionOn₂ abar abar' fun a a' ha => ?_
  apply Quotient.sound
  have : (⟦(a.hom ≫ f : Over Q)⟧ : Quotient (setoid Q)) = ⟦↑(a'.hom ≫ f)⟧ := by convert ha
  have ⟨R, p, q, ep, Eq, comm⟩ := Quotient.exact this
  exact ⟨R, p, q, ep, Eq, (cancel_mono f).1 <| by
    simp only [Category.assoc]
    exact comm⟩
#align category_theory.abelian.pseudoelement.pseudo_injective_of_mono CategoryTheory.Abelian.Pseudoelement.pseudo_injective_of_mono

/-- A morphism that is injective on pseudoelements only maps the zero element to zero. -/
theorem zero_of_map_zero {P Q : C} (f : P ⟶ Q) : Function.Injective f → ∀ a, f a = 0 → a = 0 :=
  fun h a ha => by
  rw [← apply_zero f] at ha
  exact h ha
#align category_theory.abelian.pseudoelement.zero_of_map_zero CategoryTheory.Abelian.Pseudoelement.zero_of_map_zero

/-- A morphism that only maps the zero pseudoelement to zero is a monomorphism. -/
theorem mono_of_zero_of_map_zero {P Q : C} (f : P ⟶ Q) : (∀ a, f a = 0 → a = 0) → Mono f :=
  fun h => (mono_iff_cancel_zero _).2 fun _ g hg =>
    (pseudoZero_iff (g : Over P)).1 <|
      h _ <| show f g = 0 from (pseudoZero_iff (g ≫ f : Over Q)).2 hg
#align category_theory.abelian.pseudoelement.mono_of_zero_of_map_zero CategoryTheory.Abelian.Pseudoelement.mono_of_zero_of_map_zero

section

/-- An epimorphism is surjective on pseudoelements. -/
theorem pseudo_surjective_of_epi {P Q : C} (f : P ⟶ Q) [Epi f] : Function.Surjective f :=
  fun qbar =>
  Quotient.inductionOn qbar fun q =>
    ⟨(pullback.fst f q.hom : Over P),
      Quotient.sound <|
        ⟨pullback f q.hom, 𝟙 (pullback f q.hom), pullback.snd _ _, inferInstance, inferInstance, by
          rw [Category.id_comp, ← pullback.condition, app_hom, Over.coe_hom]⟩⟩
#align category_theory.abelian.pseudoelement.pseudo_surjective_of_epi CategoryTheory.Abelian.Pseudoelement.pseudo_surjective_of_epi

end

/-- A morphism that is surjective on pseudoelements is an epimorphism. -/
theorem epi_of_pseudo_surjective {P Q : C} (f : P ⟶ Q) : Function.Surjective f → Epi f := by
  intro h
  have ⟨pbar, hpbar⟩ := h (𝟙 Q)
  have ⟨p, hp⟩ := Quotient.exists_rep pbar
  have : (⟦(p.hom ≫ f : Over Q)⟧ : Quotient (setoid Q)) = ⟦↑(𝟙 Q)⟧ := by
    rw [← hp] at hpbar
    exact hpbar
  have ⟨R, x, y, _, ey, comm⟩ := Quotient.exact this
  apply @epi_of_epi_fac _ _ _ _ _ (x ≫ p.hom) f y ey
  dsimp at comm
  rw [Category.assoc, comm]
  apply Category.comp_id
#align category_theory.abelian.pseudoelement.epi_of_pseudo_surjective CategoryTheory.Abelian.Pseudoelement.epi_of_pseudo_surjective

section

/-- Two morphisms in an exact sequence are exact on pseudoelements. -/
theorem pseudo_exact_of_exact {S : ShortComplex C} (hS : S.Exact) :
    ∀ b, S.g b = 0 → ∃ a, S.f a = b :=
  fun b' =>
    Quotient.inductionOn b' fun b hb => by
      have hb' : b.hom ≫ S.g = 0 := (pseudoZero_iff _).1 hb
      -- By exactness, `b` factors through `im f = ker g` via some `c`.
      obtain ⟨c, hc⟩ := KernelFork.IsLimit.lift' hS.isLimitImage _ hb'
      -- We compute the pullback of the map into the image and `c`.
      -- The pseudoelement induced by the first pullback map will be our preimage.
<<<<<<< HEAD
      use (pullback.fst (Abelian.factorThruImage f) c)
      -- It remains to show that the image of this element under `f` is pseudo-equal to `b`.
      apply Quotient.sound
      -- `pullback.snd` is an epimorphism because the map onto the image is!
      refine ⟨pullback (Abelian.factorThruImage f) c, 𝟙 _,
              pullback.snd _ _, inferInstance, inferInstance, ?_⟩
      -- Now we can verify that the diagram commutes.
      calc
        𝟙 (pullback (Abelian.factorThruImage f) c) ≫ pullback.fst _ _ ≫ f = pullback.fst _ _ ≫ f :=
          Category.id_comp _
        _ = pullback.fst _ _ ≫ Abelian.factorThruImage f ≫ kernel.ι (cokernel.π f) := by
          rw [Abelian.image.fac]
        _ = (pullback.snd _ _ ≫ c) ≫ kernel.ι (cokernel.π f) := by
=======
      use pullback.fst (Abelian.factorThruImage S.f) c
      -- It remains to show that the image of this element under `f` is pseudo-equal to `b`.
      apply Quotient.sound
      refine ⟨pullback (Abelian.factorThruImage S.f) c, 𝟙 _,
              pullback.snd _ _, inferInstance, inferInstance, ?_⟩
      -- Now we can verify that the diagram commutes.
      calc
        𝟙 (pullback (Abelian.factorThruImage S.f) c) ≫ pullback.fst _ _ ≫ S.f =
          pullback.fst _ _ ≫ S.f :=
          Category.id_comp _
        _ = pullback.fst _ _ ≫ Abelian.factorThruImage S.f ≫ kernel.ι (cokernel.π S.f) := by
          rw [Abelian.image.fac]
        _ = (pullback.snd _ _ ≫ c) ≫ kernel.ι (cokernel.π S.f) := by
>>>>>>> 8d615693
          rw [← Category.assoc, pullback.condition]
        _ = pullback.snd _ _ ≫ b.hom := by
          rw [Category.assoc]
          congr
#align category_theory.abelian.pseudoelement.pseudo_exact_of_exact CategoryTheory.Abelian.Pseudoelement.pseudo_exact_of_exact

end

theorem apply_eq_zero_of_comp_eq_zero {P Q R : C} (f : Q ⟶ R) (a : P ⟶ Q) : a ≫ f = 0 → f a = 0 :=
  fun h => by simp [over_coe_def, pseudoApply_mk', Over.coe_hom, h]
#align category_theory.abelian.pseudoelement.apply_eq_zero_of_comp_eq_zero CategoryTheory.Abelian.Pseudoelement.apply_eq_zero_of_comp_eq_zero

section

/-- If two morphisms are exact on pseudoelements, they are exact. -/
theorem exact_of_pseudo_exact (S : ShortComplex C)
    (hS : ∀ b, S.g b = 0 → ∃ a, S.f a = b) : S.Exact :=
  (S.exact_iff_kernel_ι_comp_cokernel_π_zero).2 (by
      -- If we apply `g` to the pseudoelement induced by its kernel, we get 0 (of course!).
      have : S.g (kernel.ι S.g) = 0 := apply_eq_zero_of_comp_eq_zero _ _ (kernel.condition _)
      -- By pseudo-exactness, we get a preimage.
      obtain ⟨a', ha⟩ := hS _ this
      obtain ⟨a, ha'⟩ := Quotient.exists_rep a'
      rw [← ha'] at ha
      obtain ⟨Z, r, q, _, eq, comm⟩ := Quotient.exact ha
      -- Consider the pullback of `kernel.ι (cokernel.π f)` and `kernel.ι g`.
      -- The commutative diagram given by the pseudo-equality `f a = b` induces
      -- a cone over this pullback, so we get a factorization `z`.
      obtain ⟨z, _, hz₂⟩ := @pullback.lift' _ _ _ _ _ _ (kernel.ι (cokernel.π S.f))
        (kernel.ι S.g) _ (r ≫ a.hom ≫ Abelian.factorThruImage S.f) q (by
          simp only [Category.assoc, Abelian.image.fac]
          exact comm)
      -- Let's give a name to the second pullback morphism.
<<<<<<< HEAD
      let j : pullback (kernel.ι (cokernel.π f)) (kernel.ι g) ⟶ kernel g := pullback.snd _ _
=======
      let j : pullback (kernel.ι (cokernel.π S.f)) (kernel.ι S.g) ⟶ kernel S.g := pullback.snd _ _
>>>>>>> 8d615693
      -- Since `q` is an epimorphism, in particular this means that `j` is an epimorphism.
      haveI pe : Epi j := epi_of_epi_fac hz₂
      -- But it is also a monomorphism, because `kernel.ι (cokernel.π f)` is: A kernel is
      -- always a monomorphism and the pullback of a monomorphism is a monomorphism.
      -- But mono + epi = iso, so `j` is an isomorphism.
      haveI : IsIso j := isIso_of_mono_of_epi _
      -- But then `kernel.ι g` can be expressed using all of the maps of the pullback square, and we
      -- are done.
      rw [(Iso.eq_inv_comp (asIso j)).2 pullback.condition.symm]
      simp only [Category.assoc, kernel.condition, HasZeroMorphisms.comp_zero])
#align category_theory.abelian.pseudoelement.exact_of_pseudo_exact CategoryTheory.Abelian.Pseudoelement.exact_of_pseudo_exact

end

/-- If two pseudoelements `x` and `y` have the same image under some morphism `f`, then we can form
    their "difference" `z`. This pseudoelement has the properties that `f z = 0` and for all
    morphisms `g`, if `g y = 0` then `g z = g x`. -/
theorem sub_of_eq_image {P Q : C} (f : P ⟶ Q) (x y : P) :
    f x = f y → ∃ z, f z = 0 ∧ ∀ (R : C) (g : P ⟶ R), (g : P ⟶ R) y = 0 → g z = g x :=
  Quotient.inductionOn₂ x y fun a a' h =>
    match Quotient.exact h with
    | ⟨R, p, q, ep, _, comm⟩ =>
      let a'' : R ⟶ P := ↑(p ≫ a.hom) - ↑(q ≫ a'.hom)
      ⟨a'',
        ⟨show ⟦(a'' ≫ f : Over Q)⟧ = ⟦↑(0 : Q ⟶ Q)⟧ by
            dsimp at comm
            simp [a'', sub_eq_zero.2 comm],
          fun Z g hh => by
          obtain ⟨X, p', q', ep', _, comm'⟩ := Quotient.exact hh
          have : a'.hom ≫ g = 0 := by
            apply (epi_iff_cancel_zero _).1 ep' _ (a'.hom ≫ g)
            simpa using comm'
          apply Quotient.sound
          -- Can we prevent quotient.sound from giving us this weird `coe_b` thingy?
          change app g (a'' : Over P) ≈ app g a
          exact ⟨R, 𝟙 R, p, inferInstance, ep, by simp [a'', sub_eq_add_neg, this]⟩⟩⟩
#align category_theory.abelian.pseudoelement.sub_of_eq_image CategoryTheory.Abelian.Pseudoelement.sub_of_eq_image

variable [Limits.HasPullbacks C]

/-- If `f : P ⟶ R` and `g : Q ⟶ R` are morphisms and `p : P` and `q : Q` are pseudoelements such
    that `f p = g q`, then there is some `s : pullback f g` such that `fst s = p` and `snd s = q`.

    Remark: Borceux claims that `s` is unique, but this is false. See
    `Counterexamples/Pseudoelement.lean` for details. -/
theorem pseudo_pullback {P Q R : C} {f : P ⟶ R} {g : Q ⟶ R} {p : P} {q : Q} :
    f p = g q →
      ∃ s, pullback.fst f g s = p ∧ pullback.snd f g s = q :=
  Quotient.inductionOn₂ p q fun x y h => by
    obtain ⟨Z, a, b, ea, eb, comm⟩ := Quotient.exact h
    obtain ⟨l, hl₁, hl₂⟩ := @pullback.lift' _ _ _ _ _ _ f g _ (a ≫ x.hom) (b ≫ y.hom) (by
      simp only [Category.assoc]
      exact comm)
    exact ⟨l, ⟨Quotient.sound ⟨Z, 𝟙 Z, a, inferInstance, ea, by rwa [Category.id_comp]⟩,
      Quotient.sound ⟨Z, 𝟙 Z, b, inferInstance, eb, by rwa [Category.id_comp]⟩⟩⟩
#align category_theory.abelian.pseudoelement.pseudo_pullback CategoryTheory.Abelian.Pseudoelement.pseudo_pullback

section Module

/-- In the category `Module R`, if `x` and `y` are pseudoequal, then the range of the associated
morphisms is the same. -/
theorem ModuleCat.eq_range_of_pseudoequal {R : Type*} [CommRing R] {G : ModuleCat R} {x y : Over G}
    (h : PseudoEqual G x y) : LinearMap.range x.hom = LinearMap.range y.hom := by
  obtain ⟨P, p, q, hp, hq, H⟩ := h
  refine Submodule.ext fun a => ⟨fun ha => ?_, fun ha => ?_⟩
  · obtain ⟨a', ha'⟩ := ha
    obtain ⟨a'', ha''⟩ := (ModuleCat.epi_iff_surjective p).1 hp a'
    refine ⟨q a'', ?_⟩
    -- This used to be `rw`, but we need `erw` after leanprover/lean4#2644
    erw [← LinearMap.comp_apply, ← ModuleCat.comp_def, ← H,
      ModuleCat.comp_def, LinearMap.comp_apply, ha'', ha']
  · obtain ⟨a', ha'⟩ := ha
    obtain ⟨a'', ha''⟩ := (ModuleCat.epi_iff_surjective q).1 hq a'
    refine ⟨p a'', ?_⟩
    -- This used to be `rw`, but we need `erw` after leanprover/lean4#2644
    erw [← LinearMap.comp_apply, ← ModuleCat.comp_def, H, ModuleCat.comp_def, LinearMap.comp_apply,
      ha'', ha']
set_option linter.uppercaseLean3 false in
#align category_theory.abelian.pseudoelement.Module.eq_range_of_pseudoequal CategoryTheory.Abelian.Pseudoelement.ModuleCat.eq_range_of_pseudoequal

end Module

end Pseudoelement

end CategoryTheory.Abelian<|MERGE_RESOLUTION|>--- conflicted
+++ resolved
@@ -366,21 +366,6 @@
       obtain ⟨c, hc⟩ := KernelFork.IsLimit.lift' hS.isLimitImage _ hb'
       -- We compute the pullback of the map into the image and `c`.
       -- The pseudoelement induced by the first pullback map will be our preimage.
-<<<<<<< HEAD
-      use (pullback.fst (Abelian.factorThruImage f) c)
-      -- It remains to show that the image of this element under `f` is pseudo-equal to `b`.
-      apply Quotient.sound
-      -- `pullback.snd` is an epimorphism because the map onto the image is!
-      refine ⟨pullback (Abelian.factorThruImage f) c, 𝟙 _,
-              pullback.snd _ _, inferInstance, inferInstance, ?_⟩
-      -- Now we can verify that the diagram commutes.
-      calc
-        𝟙 (pullback (Abelian.factorThruImage f) c) ≫ pullback.fst _ _ ≫ f = pullback.fst _ _ ≫ f :=
-          Category.id_comp _
-        _ = pullback.fst _ _ ≫ Abelian.factorThruImage f ≫ kernel.ι (cokernel.π f) := by
-          rw [Abelian.image.fac]
-        _ = (pullback.snd _ _ ≫ c) ≫ kernel.ι (cokernel.π f) := by
-=======
       use pullback.fst (Abelian.factorThruImage S.f) c
       -- It remains to show that the image of this element under `f` is pseudo-equal to `b`.
       apply Quotient.sound
@@ -394,7 +379,6 @@
         _ = pullback.fst _ _ ≫ Abelian.factorThruImage S.f ≫ kernel.ι (cokernel.π S.f) := by
           rw [Abelian.image.fac]
         _ = (pullback.snd _ _ ≫ c) ≫ kernel.ι (cokernel.π S.f) := by
->>>>>>> 8d615693
           rw [← Category.assoc, pullback.condition]
         _ = pullback.snd _ _ ≫ b.hom := by
           rw [Category.assoc]
@@ -428,11 +412,7 @@
           simp only [Category.assoc, Abelian.image.fac]
           exact comm)
       -- Let's give a name to the second pullback morphism.
-<<<<<<< HEAD
-      let j : pullback (kernel.ι (cokernel.π f)) (kernel.ι g) ⟶ kernel g := pullback.snd _ _
-=======
       let j : pullback (kernel.ι (cokernel.π S.f)) (kernel.ι S.g) ⟶ kernel S.g := pullback.snd _ _
->>>>>>> 8d615693
       -- Since `q` is an epimorphism, in particular this means that `j` is an epimorphism.
       haveI pe : Epi j := epi_of_epi_fac hz₂
       -- But it is also a monomorphism, because `kernel.ι (cokernel.π f)` is: A kernel is
