--- conflicted
+++ resolved
@@ -102,14 +102,8 @@
 @[reassoc (attr := simp)]
 theorem desc_commutes {Y Z : C} (f : Z ⟶ Y) (I : InjectiveResolution Y)
     (J : InjectiveResolution Z) : J.ι ≫ desc f I J = (CochainComplex.single₀ C).map f ≫ I.ι := by
-<<<<<<< HEAD
-  ext
-  dsimp [desc, descFOne, descFZero]
-  simp
-=======
   ext n
   simp [desc, descFOne, descFZero]
->>>>>>> 85dbf1ac
 #align category_theory.InjectiveResolution.desc_commutes CategoryTheory.InjectiveResolution.desc_commutes
 
 -- Now that we've checked this property of the descent, we can seal away the actual definition.
