--- conflicted
+++ resolved
@@ -298,11 +298,6 @@
     (ofCocomplex Z).d 0 1 = d (Injective.ι Z) := by
   simp [ofCocomplex]
 
-<<<<<<< HEAD
-#adaptation_note /-- nightly-2024-03-11
-this takes forever now -/
-=======
->>>>>>> 49af1090
 lemma ofCocomplex_exactAt_succ (n : ℕ) :
     (ofCocomplex Z).ExactAt (n + 1) := by
   rw [HomologicalComplex.exactAt_iff' _ n (n + 1) (n + 1 + 1) (by simp) (by simp)]
