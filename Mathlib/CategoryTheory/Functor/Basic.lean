/-
Copyright (c) 2017 Kim Morrison. All rights reserved.
Released under Apache 2.0 license as described in the file LICENSE.
Authors: Tim Baumann, Stephen Morgan, Kim Morrison
-/
import Mathlib.CategoryTheory.Category.Basic
import Mathlib.Combinatorics.Quiver.Prefunctor
import Mathlib.Tactic.CategoryTheory.CheckCompositions

/-!
# Functors

Defines a functor between categories, extending a `Prefunctor` between quivers.

Introduces, in the `CategoryTheory` scope, notations `C ⥤ D` for the type of all functors
from `C` to `D`, `𝟭` for the identity functor and `⋙` for functor composition.

TODO: Switch to using the `⇒` arrow.
-/


namespace CategoryTheory

-- declare the `v`'s first; see note [CategoryTheory universes].
universe v v₁ v₂ v₃ u u₁ u₂ u₃

section

/-- `Functor C D` represents a functor between categories `C` and `D`.

To apply a functor `F` to an object use `F.obj X`, and to a morphism use `F.map f`.

The axiom `map_id` expresses preservation of identities, and
`map_comp` expresses functoriality. -/
@[stacks 001B]
structure Functor (C : Type u₁) [Category.{v₁} C] (D : Type u₂) [Category.{v₂} D] :
    Type max v₁ v₂ u₁ u₂
    extends Prefunctor C D where
  /-- A functor preserves identity morphisms. -/
  map_id : ∀ X : C, map (𝟙 X) = 𝟙 (obj X) := by aesop_cat
  /-- A functor preserves composition. -/
  map_comp : ∀ {X Y Z : C} (f : X ⟶ Y) (g : Y ⟶ Z), map (f ≫ g) = map f ≫ map g := by aesop_cat

/-- The prefunctor between the underlying quivers. -/
add_decl_doc Functor.toPrefunctor

end

/-- Notation for a functor between categories. -/
-- A functor is basically a function, so give ⥤ a similar precedence to → (25).
-- For example, `C × D ⥤ E` should parse as `(C × D) ⥤ E` not `C × (D ⥤ E)`.
scoped [CategoryTheory] infixr:26 " ⥤ " => Functor -- type as \func

attribute [simp] Functor.map_id Functor.map_comp
attribute [grind =] Functor.map_id
attribute [grind _=_] Functor.map_comp

-- Note: We manually add this lemma which could be generated by `reassoc`,
-- since we will import this file into `Mathlib/Tactic/Reassoc.lean`.
lemma Functor.map_comp_assoc {C : Type u₁} [Category C] {D : Type u₂} [Category D] (F : C ⥤ D)
    {X Y Z : C} (f : X ⟶ Y) (g : Y ⟶ Z) {W : D} (h : F.obj Z ⟶ W) :
    (F.map (f ≫ g)) ≫ h = F.map f ≫ F.map g ≫ h := by
  grind

namespace Functor

section

variable (C : Type u₁) [Category.{v₁} C]

initialize_simps_projections Functor

-- We don't use `@[simps]` here because we want `C` implicit for the simp lemmas.
/-- `𝟭 C` is the identity functor on a category `C`. -/
protected def id : C ⥤ C where
  obj X := X
  map f := f

/-- Notation for the identity functor on a category. -/
scoped [CategoryTheory] notation "𝟭" => Functor.id -- Type this as `\sb1`

instance : Inhabited (C ⥤ C) :=
  ⟨Functor.id C⟩

variable {C}

@[simp, grind =]
theorem id_obj (X : C) : (𝟭 C).obj X = X := rfl

@[simp, grind =]
theorem id_map {X Y : C} (f : X ⟶ Y) : (𝟭 C).map f = f := rfl

end

section

variable {C : Type u₁} [Category.{v₁} C] {D : Type u₂} [Category.{v₂} D]
  {E : Type u₃} [Category.{v₃} E]

/-- `F ⋙ G` is the composition of a functor `F` and a functor `G` (`F` first, then `G`).
-/
@[simps obj]
def comp (F : C ⥤ D) (G : D ⥤ E) : C ⥤ E where
  obj X := G.obj (F.obj X)
  map f := G.map (F.map f)
<<<<<<< HEAD
=======
  map_comp := by intros; rw [F.map_comp, G.map_comp]
>>>>>>> b29b0565

/-- Notation for composition of functors. -/
scoped [CategoryTheory] infixr:80 " ⋙ " => Functor.comp

@[simp]
theorem comp_map (F : C ⥤ D) (G : D ⥤ E) {X Y : C} (f : X ⟶ Y) :
    (F ⋙ G).map f = G.map (F.map f) := rfl

attribute [grind =] comp_obj
attribute [grind =] comp_map

-- These are not simp lemmas because rewriting along equalities between functors
-- is not necessarily a good idea.
-- Natural isomorphisms are also provided in `Whiskering.lean`.
protected theorem comp_id (F : C ⥤ D) : F ⋙ 𝟭 D = F := by cases F; rfl

protected theorem id_comp (F : C ⥤ D) : 𝟭 C ⋙ F = F := by cases F; rfl

@[simp]
theorem map_dite (F : C ⥤ D) {X Y : C} {P : Prop} [Decidable P]
    (f : P → (X ⟶ Y)) (g : ¬P → (X ⟶ Y)) :
    F.map (if h : P then f h else g h) = if h : P then F.map (f h) else F.map (g h) := by
  grind

@[simp]
theorem toPrefunctor_comp (F : C ⥤ D) (G : D ⥤ E) :
    F.toPrefunctor.comp G.toPrefunctor = (F ⋙ G).toPrefunctor := rfl

end

end Functor

end CategoryTheory<|MERGE_RESOLUTION|>--- conflicted
+++ resolved
@@ -103,10 +103,6 @@
 def comp (F : C ⥤ D) (G : D ⥤ E) : C ⥤ E where
   obj X := G.obj (F.obj X)
   map f := G.map (F.map f)
-<<<<<<< HEAD
-=======
-  map_comp := by intros; rw [F.map_comp, G.map_comp]
->>>>>>> b29b0565
 
 /-- Notation for composition of functors. -/
 scoped [CategoryTheory] infixr:80 " ⋙ " => Functor.comp
