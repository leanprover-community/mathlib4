/-
Copyright (c) 2020 Bhavik Mehta. All rights reserved.
Released under Apache 2.0 license as described in the file LICENSE.
Authors: Bhavik Mehta
-/
import Mathlib.CategoryTheory.Balanced
import Mathlib.CategoryTheory.Functor.EpiMono
import Mathlib.CategoryTheory.Functor.FullyFaithful

#align_import category_theory.functor.reflects_isomorphisms from "leanprover-community/mathlib"@"32253a1a1071173b33dc7d6a218cf722c6feb514"

/-!
# Functors which reflect isomorphisms

A functor `F` reflects isomorphisms if whenever `F.map f` is an isomorphism, `f` was too.

It is formalized as a `Prop` valued typeclass `ReflectsIsomorphisms F`.

Any fully faithful functor reflects isomorphisms.
-/


open CategoryTheory CategoryTheory.Functor

namespace CategoryTheory

universe v₁ v₂ v₃ u₁ u₂ u₃

variable {C : Type u₁} [Category.{v₁} C]

section ReflectsIso

variable {D : Type u₂} [Category.{v₂} D]
variable {E : Type u₃} [Category.{v₃} E]

/-- Define what it means for a functor `F : C ⥤ D` to reflect isomorphisms: for any
morphism `f : A ⟶ B`, if `F.map f` is an isomorphism then `f` is as well.
Note that we do not assume or require that `F` is faithful.
-/
class Functor.ReflectsIsomorphisms (F : C ⥤ D) : Prop where
  /-- For any `f`, if `F.map f` is an iso, then so was `f`-/
  reflects : ∀ {A B : C} (f : A ⟶ B) [IsIso (F.map f)], IsIso f
#align category_theory.reflects_isomorphisms CategoryTheory.Functor.ReflectsIsomorphisms

<<<<<<< HEAD
@[deprecated] alias ReflectsIsomorphisms := Functor.ReflectsIsomorphisms -- 2024-04-06
=======
@[deprecated (since := "2024-04-06")] alias ReflectsIsomorphisms := Functor.ReflectsIsomorphisms
>>>>>>> 8932a3d6

/-- If `F` reflects isos and `F.map f` is an iso, then `f` is an iso. -/
theorem isIso_of_reflects_iso {A B : C} (f : A ⟶ B) (F : C ⥤ D) [IsIso (F.map f)]
    [F.ReflectsIsomorphisms] : IsIso f :=
  ReflectsIsomorphisms.reflects F f
#align category_theory.is_iso_of_reflects_iso CategoryTheory.isIso_of_reflects_iso

lemma isIso_iff_of_reflects_iso {A B : C} (f : A ⟶ B) (F : C ⥤ D) [F.ReflectsIsomorphisms] :
    IsIso (F.map f) ↔ IsIso f :=
  ⟨fun _ => isIso_of_reflects_iso f F, fun _ => inferInstance⟩

instance (priority := 100) reflectsIsomorphisms_of_full_and_faithful
    (F : C ⥤ D) [F.Full] [F.Faithful] :
    F.ReflectsIsomorphisms where
  reflects f i :=
    ⟨⟨F.preimage (inv (F.map f)), ⟨F.map_injective (by simp), F.map_injective (by simp)⟩⟩⟩
#align category_theory.of_full_and_faithful CategoryTheory.reflectsIsomorphisms_of_full_and_faithful

instance reflectsIsomorphisms_of_comp (F : C ⥤ D) (G : D ⥤ E)
    [F.ReflectsIsomorphisms] [G.ReflectsIsomorphisms] :
    (F ⋙ G).ReflectsIsomorphisms :=
  ⟨fun f (hf : IsIso (G.map _)) => by
    haveI := isIso_of_reflects_iso (F.map f) G
    exact isIso_of_reflects_iso f F⟩

instance (priority := 100) reflectsIsomorphisms_of_reflectsMonomorphisms_of_reflectsEpimorphisms
    [Balanced C] (F : C ⥤ D) [ReflectsMonomorphisms F] [ReflectsEpimorphisms F] :
    F.ReflectsIsomorphisms where
  reflects f hf := by
    haveI : Epi f := epi_of_epi_map F inferInstance
    haveI : Mono f := mono_of_mono_map F inferInstance
    exact isIso_of_mono_of_epi f
#align category_theory.reflects_isomorphisms_of_reflects_monomorphisms_of_reflects_epimorphisms CategoryTheory.reflectsIsomorphisms_of_reflectsMonomorphisms_of_reflectsEpimorphisms

end ReflectsIso

end CategoryTheory<|MERGE_RESOLUTION|>--- conflicted
+++ resolved
@@ -42,11 +42,7 @@
   reflects : ∀ {A B : C} (f : A ⟶ B) [IsIso (F.map f)], IsIso f
 #align category_theory.reflects_isomorphisms CategoryTheory.Functor.ReflectsIsomorphisms
 
-<<<<<<< HEAD
-@[deprecated] alias ReflectsIsomorphisms := Functor.ReflectsIsomorphisms -- 2024-04-06
-=======
 @[deprecated (since := "2024-04-06")] alias ReflectsIsomorphisms := Functor.ReflectsIsomorphisms
->>>>>>> 8932a3d6
 
 /-- If `F` reflects isos and `F.map f` is an iso, then `f` is an iso. -/
 theorem isIso_of_reflects_iso {A B : C} (f : A ⟶ B) (F : C ⥤ D) [IsIso (F.map f)]
