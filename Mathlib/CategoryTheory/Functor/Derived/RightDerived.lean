/-
Copyright (c) 2024 Joël Riou. All rights reserved.
Released under Apache 2.0 license as described in the file LICENSE.
Authors: Joël Riou
-/
import Mathlib.CategoryTheory.Functor.KanExtension.Basic
import Mathlib.CategoryTheory.Localization.LocalizerMorphism
import Mathlib.CategoryTheory.Localization.Predicate

/-!
# Right derived functors

In this file, given a functor `F : C ⥤ H`, and `L : C ⥤ D` that is a
localization functor for `W : MorphismProperty C`, we define
`F.totalRightDerived L W : D ⥤ H` as the left Kan extension of `F`
along `L`: it is defined if the type class `F.HasRightDerivedFunctor W`
asserting the existence of a left Kan extension is satisfied.
(The name `totalRightDerived` is to avoid name-collision with
`Functor.rightDerived` which are the right derived functors in
the context of abelian categories.)

Given `RF : D ⥤ H` and `α : F ⟶ L ⋙ RF`, we also introduce a type class
`F.IsRightDerivedFunctor α W` saying that `α` is a left Kan extension of `F`
along the localization functor `L`.

## TODO

- refactor `Functor.rightDerived` (and `Functor.leftDerived`) when the necessary
material enters mathlib: derived categories, injective/projective derivability
structures, existence of derived functors from derivability structures.

## References

* https://ncatlab.org/nlab/show/derived+functor

-/

namespace CategoryTheory

open Category Limits

namespace Functor

variable {C C' D D' H H' : Type _} [Category C] [Category C']
  [Category D] [Category D'] [Category H] [Category H']
  (RF RF' RF'' : D ⥤ H) {F F' F'' : C ⥤ H} (e : F ≅ F') {L : C ⥤ D}
  (α : F ⟶ L ⋙ RF) (α' : F' ⟶ L ⋙ RF') (α'' : F'' ⟶ L ⋙ RF'') (α'₂ : F ⟶ L ⋙ RF')
  (W : MorphismProperty C)

/-- A functor `RF : D ⥤ H` is a right derived functor of `F : C ⥤ H`
if it is equipped with a natural transformation `α : F ⟶ L ⋙ RF`
which makes it a left Kan extension of `F` along `L`,
where `L : C ⥤ D` is a localization functor for `W : MorphismProperty C`. -/
<<<<<<< HEAD
@[mk_iff]
class IsRightDerivedFunctor [L.IsLocalization W] : Prop where
  isLeftKanExtension' : RF.IsLeftKanExtension α

lemma IsRightDerivedFunctor.isLeftKanExtension
    [L.IsLocalization W] [RF.IsRightDerivedFunctor α W] :
    RF.IsLeftKanExtension α :=
  IsRightDerivedFunctor.isLeftKanExtension' W
=======
class IsRightDerivedFunctor (RF : D ⥤ H) {F : C ⥤ H} {L : C ⥤ D} (α : F ⟶ L ⋙ RF)
    (W : MorphismProperty C) [L.IsLocalization W] : Prop where
  isLeftKanExtension (RF α) : RF.IsLeftKanExtension α
>>>>>>> 079d9079

lemma isRightDerivedFunctor_iff_isLeftKanExtension [L.IsLocalization W] :
    RF.IsRightDerivedFunctor α W ↔ RF.IsLeftKanExtension α := by
  constructor
  · exact fun _ => IsRightDerivedFunctor.isLeftKanExtension RF α W
  · exact fun h => ⟨h⟩

variable {RF RF'} in
lemma isRightDerivedFunctor_iff_of_iso (α' : F ⟶ L ⋙ RF') (W : MorphismProperty C)
    [L.IsLocalization W] (e : RF ≅ RF') (comm : α ≫ whiskerLeft L e.hom = α') :
    RF.IsRightDerivedFunctor α W ↔ RF'.IsRightDerivedFunctor α' W := by
  simp only [isRightDerivedFunctor_iff_isLeftKanExtension]
  exact isLeftKanExtension_iff_of_iso e _ _ comm

section

variable [L.IsLocalization W] [RF.IsRightDerivedFunctor α W]

/-- Constructor for natural transformations from a right derived functor. -/
noncomputable def rightDerivedDesc (G : D ⥤ H) (β : F ⟶ L ⋙ G) : RF ⟶ G :=
  have := IsRightDerivedFunctor.isLeftKanExtension RF α W
  RF.descOfIsLeftKanExtension α G β

@[reassoc (attr := simp)]
lemma rightDerived_fac (G : D ⥤ H) (β : F ⟶ L ⋙ G) :
    α ≫ whiskerLeft L (RF.rightDerivedDesc α W G β) = β :=
  have := IsRightDerivedFunctor.isLeftKanExtension RF α W
  RF.descOfIsLeftKanExtension_fac α G β

@[reassoc (attr := simp)]
lemma rightDerived_fac_app (G : D ⥤ H) (β : F ⟶ L ⋙ G) (X : C) :
    α.app X ≫ (RF.rightDerivedDesc α W G β).app (L.obj X) = β.app X :=
  have := IsRightDerivedFunctor.isLeftKanExtension RF α W
  RF.descOfIsLeftKanExtension_fac_app α G β X

include W in
lemma rightDerived_ext (G : D ⥤ H) (γ₁ γ₂ : RF ⟶ G)
    (hγ : α ≫ whiskerLeft L γ₁ = α ≫ whiskerLeft L γ₂) : γ₁ = γ₂ :=
  have := IsRightDerivedFunctor.isLeftKanExtension RF α W
  RF.hom_ext_of_isLeftKanExtension α γ₁ γ₂ hγ

/-- The natural transformation `RF ⟶ RF'` on right derived functors that is
induced by a natural transformation `F ⟶ F'`. -/
noncomputable def rightDerivedNatTrans (τ : F ⟶ F') : RF ⟶ RF' :=
  RF.rightDerivedDesc α W RF' (τ ≫ α')

@[reassoc (attr := simp)]
lemma rightDerivedNatTrans_fac (τ : F ⟶ F') :
    α ≫ whiskerLeft L (rightDerivedNatTrans RF RF' α α' W τ) = τ ≫ α' := by
  dsimp only [rightDerivedNatTrans]
  simp

@[reassoc (attr := simp)]
lemma rightDerivedNatTrans_app (τ : F ⟶ F') (X : C) :
    α.app X ≫ (rightDerivedNatTrans RF RF' α α' W τ).app (L.obj X) =
    τ.app X ≫ α'.app X := by
  dsimp only [rightDerivedNatTrans]
  simp

@[simp]
lemma rightDerivedNatTrans_id :
    rightDerivedNatTrans RF RF α α W (𝟙 F) = 𝟙 RF :=
  rightDerived_ext RF α W _ _ _ (by simp)

variable [RF'.IsRightDerivedFunctor α' W]

@[reassoc (attr := simp)]
lemma rightDerivedNatTrans_comp (τ : F ⟶ F') (τ' : F' ⟶ F'') :
    rightDerivedNatTrans RF RF' α α' W τ ≫ rightDerivedNatTrans RF' RF'' α' α'' W τ' =
    rightDerivedNatTrans RF RF'' α α'' W (τ ≫ τ') :=
  rightDerived_ext RF α W _ _ _ (by simp)

/-- The natural isomorphism `RF ≅ RF'` on right derived functors that is
induced by a natural isomorphism `F ≅ F'`. -/
@[simps]
noncomputable def rightDerivedNatIso (τ : F ≅ F') :
    RF ≅ RF' where
  hom := rightDerivedNatTrans RF RF' α α' W τ.hom
  inv := rightDerivedNatTrans RF' RF α' α W τ.inv

/-- Uniqueness (up to a natural isomorphism) of the right derived functor. -/
noncomputable abbrev rightDerivedUnique [RF'.IsRightDerivedFunctor α'₂ W] : RF ≅ RF' :=
  rightDerivedNatIso RF RF' α α'₂ W (Iso.refl F)

lemma isRightDerivedFunctor_iff_isIso_rightDerivedDesc (G : D ⥤ H) (β : F ⟶ L ⋙ G) :
    G.IsRightDerivedFunctor β W ↔ IsIso (RF.rightDerivedDesc α W G β) := by
  rw [isRightDerivedFunctor_iff_isLeftKanExtension]
  have := IsRightDerivedFunctor.isLeftKanExtension _ α W
  exact isLeftKanExtension_iff_isIso _ α _ (by simp)

end

variable (F)

/-- A functor `F : C ⥤ H` has a right derived functor with respect to
`W : MorphismProperty C` if it has a left Kan extension along
`W.Q : C ⥤ W.Localization` (or any localization functor `L : C ⥤ D`
for `W`, see `hasRightDerivedFunctor_iff`). -/
class HasRightDerivedFunctor : Prop where
  hasLeftKanExtension' : HasLeftKanExtension W.Q F

variable (L)
variable [L.IsLocalization W]

lemma hasRightDerivedFunctor_iff :
    F.HasRightDerivedFunctor W ↔ HasLeftKanExtension L F := by
  have : HasRightDerivedFunctor F W ↔ HasLeftKanExtension W.Q F :=
    ⟨fun h => h.hasLeftKanExtension', fun h => ⟨h⟩⟩
  rw [this, hasLeftExtension_iff_postcomp₁ (Localization.compUniqFunctor W.Q L W) F]

variable {F}

include e in
lemma hasRightDerivedFunctor_iff_of_iso :
    HasRightDerivedFunctor F W ↔ HasRightDerivedFunctor F' W := by
  rw [hasRightDerivedFunctor_iff F W.Q W, hasRightDerivedFunctor_iff F' W.Q W,
    hasLeftExtension_iff_of_iso₂ W.Q e]

variable (F)

lemma HasRightDerivedFunctor.hasLeftKanExtension [HasRightDerivedFunctor F W] :
    HasLeftKanExtension L F := by
  simpa only [← hasRightDerivedFunctor_iff F L W]

variable {F L W}

lemma HasRightDerivedFunctor.mk' [RF.IsRightDerivedFunctor α W] :
    HasRightDerivedFunctor F W := by
  have := IsRightDerivedFunctor.isLeftKanExtension RF α W
  simpa only [hasRightDerivedFunctor_iff F L W] using HasLeftKanExtension.mk RF α

section

variable (F) [F.HasRightDerivedFunctor W] (L W)

/-- Given a functor `F : C ⥤ H`, and a localization functor `L : D ⥤ H` for `W`,
this is the right derived functor `D ⥤ H` of `F`, i.e. the left Kan extension
of `F` along `L`. -/
noncomputable def totalRightDerived : D ⥤ H :=
  have := HasRightDerivedFunctor.hasLeftKanExtension F L W
  leftKanExtension L F

/-- The canonical natural transformation `F ⟶ L ⋙ F.totalRightDerived L W`. -/
noncomputable def totalRightDerivedUnit : F ⟶ L ⋙ F.totalRightDerived L W :=
  have := HasRightDerivedFunctor.hasLeftKanExtension F L W
  leftKanExtensionUnit L F

instance : (F.totalRightDerived L W).IsRightDerivedFunctor
    (F.totalRightDerivedUnit L W) W where
  isLeftKanExtension := by
    dsimp [totalRightDerived, totalRightDerivedUnit]
    infer_instance

end

instance [IsIso α] : RF.IsRightDerivedFunctor α W where
  isLeftKanExtension' :=
    letI lifting : Localization.Lifting L W F RF := ⟨(asIso α).symm⟩
    ⟨⟨IsInitial.ofUniqueHom
      (fun G => StructuredArrow.homMk
        (Localization.liftNatTrans L W F (L ⋙ G.right) RF G.right G.hom) (by
          ext X
          dsimp
          simp only [Localization.liftNatTrans_app, comp_obj]
          dsimp [Localization.Lifting.iso, Localization.Lifting.iso', lifting]
          simp only [NatIso.isIso_inv_app, comp_obj, comp_id, IsIso.hom_inv_id_assoc]))
      (fun G φ => by
        ext1
        apply Localization.natTrans_ext L W
        intro X
        dsimp
        simp only [Localization.liftNatTrans_app, comp_obj]
        dsimp [Localization.Lifting.iso, Localization.Lifting.iso', lifting]
        simpa using NatTrans.congr_app φ.w.symm X)⟩⟩

example (G : D ⥤ H) : G.IsRightDerivedFunctor (𝟙 (L ⋙ G)) W := inferInstance

instance (G : D ⥤ H) : (L ⋙ G).HasRightDerivedFunctor W :=
  HasRightDerivedFunctor.mk' G (𝟙 _)

lemma hasRightDerivedFunctor_of_inverts (F : C ⥤ D) (hF : W.IsInvertedBy F) :
    F.HasRightDerivedFunctor W :=
  HasRightDerivedFunctor.mk' (Localization.lift F hF W.Q) (Localization.fac F hF W.Q).inv

variable (W)

lemma isIso_rightDerivedFunctor_unit_iff_inverts [RF.IsRightDerivedFunctor α W] :
    IsIso α ↔ W.IsInvertedBy F := by
  constructor
  · intro
    apply (MorphismProperty.IsInvertedBy.iff_of_iso W (asIso α)).2
    apply (MorphismProperty.IsInvertedBy.of_comp W L (Localization.inverts L W) RF)
  · intro hF
    rw [show α = (Localization.fac F hF L).inv ≫  whiskerLeft L (rightDerivedUnique RF
          (Localization.lift F hF L) α (Localization.fac F hF L).inv W).inv by simp]
    infer_instance

lemma isRightDerivedFunctor_iff_postcomp (G : H ⥤ H') [IsEquivalence G] :
    RF.IsRightDerivedFunctor α W ↔
      (RF ⋙ G).IsRightDerivedFunctor (whiskerRight α G ≫ (Functor.associator _ _ _).hom) W := by
  simp only [isRightDerivedFunctor_iff_isLeftKanExtension]
  apply isLeftKanExtension_iff_postcomp₂

instance isRightDerivedFunctor_postcomp (G : H ⥤ H') [IsEquivalence G]
    [RF.IsRightDerivedFunctor α W] :
      (RF ⋙ G).IsRightDerivedFunctor (whiskerRight α G ≫ (Functor.associator _ _ _).hom) W := by
  rw [← isRightDerivedFunctor_iff_postcomp]
  infer_instance

lemma isRightDerivedFunctor_of_iso₂ {F F' : C ⥤ H} {RF RF' : D ⥤ H}
    (α : F ⟶ L ⋙ RF) (α' : F' ⟶ L ⋙ RF') (e₁ : F ≅ F') (e₂ : RF ≅ RF')
    (h : α ≫ whiskerLeft L e₂.hom = e₁.hom ≫ α') :
    RF.IsRightDerivedFunctor α W ↔ RF'.IsRightDerivedFunctor α' W := by
  simp only [isRightDerivedFunctor_iff_isLeftKanExtension]
  exact Functor.isLeftKanExtension_iff_of_iso₂ _ _ e₁ e₂ h

variable {RF}
lemma isRightDerivedFunctor_iff_of_isLocalization
    {L' : C ⥤ D'} [L'.IsLocalization W]
    (α : F ⟶ L ⋙ RF)
    {RF' : D' ⥤ H} (α' : F ⟶ L' ⋙ RF') (G : D' ⥤ D) (e : L' ⋙ G ≅ L)
    (e' : G ⋙ RF ≅ RF')
    (hα' : α' = α ≫ whiskerRight e.inv _ ≫ (Functor.associator _ _ _).hom ≫
      whiskerLeft _ e'.hom) :
    RF.IsRightDerivedFunctor α W ↔ RF'.IsRightDerivedFunctor α' W := by
  have := Functor.IsEquivalence.of_localization_comparison L' L W G e
  rw [isRightDerivedFunctor_iff_isLeftKanExtension _ α W,
    isLeftKanExtension_iff_postcomp₁ G e α,
    ← isRightDerivedFunctor_iff_isLeftKanExtension _ _ W]
  exact isRightDerivedFunctor_of_iso₂ W _ _ (Iso.refl _) e' (by simp [hα'])

lemma isRightDerivedFunctor_of_isLocalization
    {L' : C ⥤ D'} [L'.IsLocalization W]
    (α : F ⟶ L ⋙ RF)
    {RF' : D' ⥤ H} (α' : F ⟶ L' ⋙ RF') (G : D' ⥤ D) (e : L' ⋙ G ≅ L)
    (e' : G ⋙ RF ≅ RF')
    (hα' : α' = α ≫ whiskerRight e.inv _ ≫ (Functor.associator _ _ _).hom ≫
      whiskerLeft _ e'.hom)
    [RF.IsRightDerivedFunctor α W] :
    RF'.IsRightDerivedFunctor α' W := by
  rw [← isRightDerivedFunctor_iff_of_isLocalization W α α' G e e' hα']
  infer_instance

end Functor

namespace LocalizerMorphism

variable {C₁ C₂ H₁ H₂ D : Type*} [Category C₁] [Category C₂] [Category D]
  [Category H₁] [Category H₂] {W₁ : MorphismProperty C₁} {W₂ : MorphismProperty C₂}
  (Φ : LocalizerMorphism W₁ W₂) [Φ.IsLocalizedEquivalence] [Φ.functor.IsEquivalence]
  (L₁ : C₁ ⥤ H₁) (L₂ : C₂ ⥤ H₂) [L₁.IsLocalization W₁] [L₂.IsLocalization W₂]
  (G : H₁ ⥤ H₂) (iso : Φ.functor ⋙ L₂ ≅ L₁ ⋙ G)
  {F₂ : C₂ ⥤ D} {RF₂ : H₂ ⥤ D} (α₂ : F₂ ⟶ L₂ ⋙ RF₂)
  {F₁ : C₁ ⥤ D} {RF₁ : H₁ ⥤ D} (α₁ : F₁ ⟶ L₁ ⋙ RF₁)
  (e₁ : Φ.functor ⋙ F₂ ≅ F₁)
  (e₂ : G ⋙ RF₂ ≅ RF₁)
  (h : α₁ = e₁.inv ≫ whiskerLeft Φ.functor α₂ ≫ (Functor.associator _ _ _).inv ≫
    whiskerRight iso.hom RF₂ ≫ (Functor.associator L₁ G RF₂).hom ≫ whiskerLeft L₁ e₂.hom)

include h in
lemma isRightDerivedFunctor_iff_precomp :
    RF₁.IsRightDerivedFunctor α₁ W₁ ↔ RF₂.IsRightDerivedFunctor α₂ W₂ := by
  have : CatCommSq Φ.functor L₁ L₂ G := ⟨iso⟩
  have := Φ.isEquivalence L₁ L₂ G
  rw [← Functor.isRightDerivedFunctor_iff_of_isLocalization W₁
    (α₁ ≫ whiskerLeft L₁ e₂.inv ≫ (Functor.associator _ _ _).inv) α₁
    _ (Iso.refl _) e₂ (by aesop_cat),
    Functor.isRightDerivedFunctor_iff_isLeftKanExtension _ _ W₁,
    Functor.isRightDerivedFunctor_iff_isLeftKanExtension _ _ W₂,
    Functor.isLeftKanExtension_iff_precomp RF₂ Φ.functor α₂]
  apply Functor.isLeftKanExtension_iff_of_iso₃ _ _ e₁.symm (Iso.refl _) iso.symm
  ext
  simp [h]

end LocalizerMorphism

end CategoryTheory<|MERGE_RESOLUTION|>--- conflicted
+++ resolved
@@ -51,20 +51,9 @@
 if it is equipped with a natural transformation `α : F ⟶ L ⋙ RF`
 which makes it a left Kan extension of `F` along `L`,
 where `L : C ⥤ D` is a localization functor for `W : MorphismProperty C`. -/
-<<<<<<< HEAD
-@[mk_iff]
-class IsRightDerivedFunctor [L.IsLocalization W] : Prop where
-  isLeftKanExtension' : RF.IsLeftKanExtension α
-
-lemma IsRightDerivedFunctor.isLeftKanExtension
-    [L.IsLocalization W] [RF.IsRightDerivedFunctor α W] :
-    RF.IsLeftKanExtension α :=
-  IsRightDerivedFunctor.isLeftKanExtension' W
-=======
 class IsRightDerivedFunctor (RF : D ⥤ H) {F : C ⥤ H} {L : C ⥤ D} (α : F ⟶ L ⋙ RF)
     (W : MorphismProperty C) [L.IsLocalization W] : Prop where
   isLeftKanExtension (RF α) : RF.IsLeftKanExtension α
->>>>>>> 079d9079
 
 lemma isRightDerivedFunctor_iff_isLeftKanExtension [L.IsLocalization W] :
     RF.IsRightDerivedFunctor α W ↔ RF.IsLeftKanExtension α := by
@@ -221,7 +210,7 @@
 end
 
 instance [IsIso α] : RF.IsRightDerivedFunctor α W where
-  isLeftKanExtension' :=
+  isLeftKanExtension :=
     letI lifting : Localization.Lifting L W F RF := ⟨(asIso α).symm⟩
     ⟨⟨IsInitial.ofUniqueHom
       (fun G => StructuredArrow.homMk
