/-
Copyright (c) 2021 Andrew Yang. All rights reserved.
Released under Apache 2.0 license as described in the file LICENSE.
Authors: Andrew Yang
-/
import Mathlib.CategoryTheory.Limits.ConeCategory
import Mathlib.CategoryTheory.Limits.FilteredColimitCommutesFiniteLimit
import Mathlib.CategoryTheory.Limits.Preserves.Filtered
import Mathlib.CategoryTheory.Limits.Preserves.FunctorCategory
import Mathlib.CategoryTheory.Limits.Bicones
import Mathlib.CategoryTheory.Limits.Comma
import Mathlib.CategoryTheory.Limits.Preserves.Finite
import Mathlib.CategoryTheory.Limits.Shapes.FiniteLimits
/-!
# Representably flat functors

We define representably flat functors as functors such that the category of structured arrows
over `X` is cofiltered for each `X`. This concept is also known as flat functors as in [Elephant]
Remark C2.3.7, and this name is suggested by Mike Shulman in
https://golem.ph.utexas.edu/category/2011/06/flat_functors_and_morphisms_of.html to avoid
confusion with other notions of flatness.

This definition is equivalent to left exact functors (functors that preserves finite limits) when
`C` has all finite limits.

## Main results

* `flat_of_preservesFiniteLimits`: If `F : C ⥤ D` preserves finite limits and `C` has all finite
  limits, then `F` is flat.
* `preservesFiniteLimitsOfFlat`: If `F : C ⥤ D` is flat, then it preserves all finite limits.
* `preservesFiniteLimitsIffFlat`: If `C` has all finite limits,
  then `F` is flat iff `F` is left_exact.
* `lanPreservesFiniteLimitsOfFlat`: If `F : C ⥤ D` is a flat functor between small categories,
  then the functor `Lan F.op` between presheaves of sets preserves all finite limits.
* `flat_iff_lan_flat`: If `C`, `D` are small and `C` has all finite limits, then `F` is flat iff
  `Lan F.op : (Cᵒᵖ ⥤ Type*) ⥤ (Dᵒᵖ ⥤ Type*)` is flat.
* `preservesFiniteLimitsIffLanPreservesFiniteLimits`: If `C`, `D` are small and `C` has all
  finite limits, then `F` preserves finite limits iff `Lan F.op : (Cᵒᵖ ⥤ Type*) ⥤ (Dᵒᵖ ⥤ Type*)`
  does.

-/


universe w v₁ v₂ v₃ u₁ u₂ u₃

open CategoryTheory

open CategoryTheory.Limits

open Opposite

namespace CategoryTheory

section RepresentablyFlat

variable {C : Type u₁} [Category.{v₁} C] {D : Type u₂} [Category.{v₂} D]
variable {E : Type u₃} [Category.{v₃} E]

/-- A functor `F : C ⥤ D` is representably-flat functor if the comma category `(X/F)`
is cofiltered for each `X : C`.
-/
class RepresentablyFlat (F : C ⥤ D) : Prop where
  cofiltered : ∀ X : D, IsCofiltered (StructuredArrow X F)

attribute [instance] RepresentablyFlat.cofiltered

<<<<<<< HEAD
instance RepresentablyFlat.of_isRightAdjoint (F : C ⥤ D) [F.IsRightAdjoint] :
    RepresentablyFlat F where
=======
variable (F : C ⥤ D)

instance RepresentablyFlat.of_isRightAdjoint [F.IsRightAdjoint] : RepresentablyFlat F where
>>>>>>> 99508fb5
  cofiltered _ := IsCofiltered.of_isInitial _ (mkInitialOfLeftAdjoint _ (.ofIsRightAdjoint F) _)

theorem RepresentablyFlat.id : RepresentablyFlat (𝟭 C) := inferInstance

instance RepresentablyFlat.comp (G : D ⥤ E) [RepresentablyFlat F]
    [RepresentablyFlat G] : RepresentablyFlat (F ⋙ G) := by
  refine ⟨fun X => IsCofiltered.of_cone_nonempty.{0} _ (fun {J} _ _ H => ?_)⟩
  obtain ⟨c₁⟩ := IsCofiltered.cone_nonempty (H ⋙ StructuredArrow.pre X F G)
  let H₂ : J ⥤ StructuredArrow c₁.pt.right F :=
    { obj := fun j => StructuredArrow.mk (c₁.π.app j).right
      map := fun {j j'} f =>
        StructuredArrow.homMk (H.map f).right (congrArg CommaMorphism.right (c₁.w f)) }
  obtain ⟨c₂⟩ := IsCofiltered.cone_nonempty H₂
  exact ⟨⟨StructuredArrow.mk (c₁.pt.hom ≫ G.map c₂.pt.hom),
    ⟨fun j => StructuredArrow.homMk (c₂.π.app j).right (by simp [← G.map_comp, (c₂.π.app j).w]),
     fun j j' f => by simpa using (c₂.w f).symm⟩⟩⟩

variable {F}

/-- Being a representably flat functor is closed under natural isomorphisms. -/
theorem RepresentablyFlat.of_iso [RepresentablyFlat F] {G : C ⥤ D} (α : F ≅ G) :
    RepresentablyFlat G where
  cofiltered _ := IsCofiltered.of_equivalence (StructuredArrow.mapNatIso α)

end RepresentablyFlat

section HasLimit

variable {C : Type u₁} [Category.{v₁} C] {D : Type u₂} [Category.{v₂} D]

theorem flat_of_preservesFiniteLimits [HasFiniteLimits C] (F : C ⥤ D) [PreservesFiniteLimits F] :
    RepresentablyFlat F :=
  ⟨fun X =>
    haveI : HasFiniteLimits (StructuredArrow X F) := by
      apply hasFiniteLimits_of_hasFiniteLimits_of_size.{v₁} (StructuredArrow X F)
      intro J sJ fJ
      constructor
      -- Porting note: instance was inferred automatically in Lean 3
      infer_instance
    IsCofiltered.of_hasFiniteLimits _⟩

namespace PreservesFiniteLimitsOfFlat

open StructuredArrow

variable {J : Type v₁} [SmallCategory J] [FinCategory J] {K : J ⥤ C}
variable (F : C ⥤ D) [RepresentablyFlat F] {c : Cone K} (hc : IsLimit c) (s : Cone (K ⋙ F))

/-- (Implementation).
Given a limit cone `c : cone K` and a cone `s : cone (K ⋙ F)` with `F` representably flat,
`s` can factor through `F.mapCone c`.
-/
noncomputable def lift : s.pt ⟶ F.obj c.pt :=
  let s' := IsCofiltered.cone (s.toStructuredArrow ⋙ StructuredArrow.pre _ K F)
  s'.pt.hom ≫
    (F.map <|
      hc.lift <|
        (Cones.postcompose
              ({ app := fun X => 𝟙 _ } :
                (s.toStructuredArrow ⋙ pre s.pt K F) ⋙ proj s.pt F ⟶ K)).obj <|
          (StructuredArrow.proj s.pt F).mapCone s')

theorem fac (x : J) : lift F hc s ≫ (F.mapCone c).π.app x = s.π.app x := by
  simp [lift, ← Functor.map_comp]

theorem uniq {K : J ⥤ C} {c : Cone K} (hc : IsLimit c) (s : Cone (K ⋙ F))
    (f₁ f₂ : s.pt ⟶ F.obj c.pt) (h₁ : ∀ j : J, f₁ ≫ (F.mapCone c).π.app j = s.π.app j)
    (h₂ : ∀ j : J, f₂ ≫ (F.mapCone c).π.app j = s.π.app j) : f₁ = f₂ := by
  -- We can make two cones over the diagram of `s` via `f₁` and `f₂`.
  let α₁ : (F.mapCone c).toStructuredArrow ⋙ map f₁ ⟶ s.toStructuredArrow :=
    { app := fun X => eqToHom (by simp [← h₁]) }
  let α₂ : (F.mapCone c).toStructuredArrow ⋙ map f₂ ⟶ s.toStructuredArrow :=
    { app := fun X => eqToHom (by simp [← h₂]) }
  let c₁ : Cone (s.toStructuredArrow ⋙ pre s.pt K F) :=
    (Cones.postcompose (whiskerRight α₁ (pre s.pt K F) : _)).obj (c.toStructuredArrowCone F f₁)
  let c₂ : Cone (s.toStructuredArrow ⋙ pre s.pt K F) :=
    (Cones.postcompose (whiskerRight α₂ (pre s.pt K F) : _)).obj (c.toStructuredArrowCone F f₂)
  -- The two cones can then be combined and we may obtain a cone over the two cones since
  -- `StructuredArrow s.pt F` is cofiltered.
  let c₀ := IsCofiltered.cone (biconeMk _ c₁ c₂)
  let g₁ : c₀.pt ⟶ c₁.pt := c₀.π.app Bicone.left
  let g₂ : c₀.pt ⟶ c₂.pt := c₀.π.app Bicone.right
  -- Then `g₁.right` and `g₂.right` are two maps from the same cone into the `c`.
  have : ∀ j : J, g₁.right ≫ c.π.app j = g₂.right ≫ c.π.app j := by
    intro j
    injection c₀.π.naturality (BiconeHom.left j) with _ e₁
    injection c₀.π.naturality (BiconeHom.right j) with _ e₂
    convert e₁.symm.trans e₂ <;> simp [c₁, c₂]
  have : c.extend g₁.right = c.extend g₂.right := by
    unfold Cone.extend
    congr 1
    ext x
    apply this
  -- And thus they are equal as `c` is the limit.
  have : g₁.right = g₂.right := calc
    g₁.right = hc.lift (c.extend g₁.right) := by
      apply hc.uniq (c.extend _)
      -- Porting note: was `by tidy`, but `aesop` only works if max heartbeats
      -- is increased, so we replace it by the output of `tidy?`
      intro j; rfl
    _ = hc.lift (c.extend g₂.right) := by
      congr
    _ = g₂.right := by
      symm
      apply hc.uniq (c.extend _)
      -- Porting note: was `by tidy`, but `aesop` only works if max heartbeats
      -- is increased, so we replace it by the output of `tidy?`
      intro _; rfl

  -- Finally, since `fᵢ` factors through `F(gᵢ)`, the result follows.
  calc
    f₁ = 𝟙 _ ≫ f₁ := by simp
    _ = c₀.pt.hom ≫ F.map g₁.right := g₁.w
    _ = c₀.pt.hom ≫ F.map g₂.right := by rw [this]
    _ = 𝟙 _ ≫ f₂ := g₂.w.symm
    _ = f₂ := by simp

end PreservesFiniteLimitsOfFlat

/-- Representably flat functors preserve finite limits. -/
noncomputable def preservesFiniteLimitsOfFlat (F : C ⥤ D) [RepresentablyFlat F] :
    PreservesFiniteLimits F := by
  apply preservesFiniteLimitsOfPreservesFiniteLimitsOfSize
  intro J _ _; constructor
  intro K; constructor
  intro c hc
  exact
    { lift := PreservesFiniteLimitsOfFlat.lift F hc
      fac := PreservesFiniteLimitsOfFlat.fac F hc
      uniq := fun s m h => by
        apply PreservesFiniteLimitsOfFlat.uniq F hc
        · exact h
        · exact PreservesFiniteLimitsOfFlat.fac F hc s }
<<<<<<< HEAD
#align category_theory.preserves_finite_limits_of_flat CategoryTheory.preservesFiniteLimitsOfFlat
=======
>>>>>>> 99508fb5

/-- If `C` is finitely cocomplete, then `F : C ⥤ D` is representably flat iff it preserves
finite limits.
-/
noncomputable def preservesFiniteLimitsIffFlat [HasFiniteLimits C] (F : C ⥤ D) :
    RepresentablyFlat F ≃ PreservesFiniteLimits F where
  toFun _ := preservesFiniteLimitsOfFlat F
  invFun _ := flat_of_preservesFiniteLimits F
  left_inv _ := proof_irrel _ _
  right_inv x := by
    cases x
    unfold preservesFiniteLimitsOfFlat
    dsimp only [preservesFiniteLimitsOfPreservesFiniteLimitsOfSize]
    congr
    -- Porting note: this next line wasn't needed in lean 3
    subsingleton

end HasLimit

section SmallCategory

variable {C D : Type u₁} [SmallCategory C] [SmallCategory D] (E : Type u₂) [Category.{u₁} E]


/-- (Implementation)
The evaluation of `F.lan` at `X` is the colimit over the costructured arrows over `X`.
-/
noncomputable def lanEvaluationIsoColim (F : C ⥤ D) (X : D)
    [∀ X : D, HasColimitsOfShape (CostructuredArrow F X) E] :
    F.lan ⋙ (evaluation D E).obj X ≅
      (whiskeringLeft _ _ E).obj (CostructuredArrow.proj F X) ⋙ colim :=
  NatIso.ofComponents (fun G =>
    IsColimit.coconePointUniqueUpToIso (Functor.isPointwiseLeftKanExtensionLanUnit F G X)
    (colimit.isColimit _)) (fun {G₁ G₂} φ => by
      apply (Functor.isPointwiseLeftKanExtensionLanUnit F G₁ X).hom_ext
      intro T
      have h₁ := fun (G : C ⥤ E) => IsColimit.comp_coconePointUniqueUpToIso_hom
        (Functor.isPointwiseLeftKanExtensionLanUnit F G X) (colimit.isColimit _) T
      have h₂ := congr_app (F.lanUnit.naturality φ) T.left
      dsimp at h₁ h₂ ⊢
      simp only [Category.assoc] at h₁ ⊢
      rw [reassoc_of% h₁, NatTrans.naturality_assoc, ← reassoc_of% h₂, h₁,
        ι_colimMap, whiskerLeft_app]
      rfl)

variable [ConcreteCategory.{u₁} E] [HasLimits E] [HasColimits E]
variable [ReflectsLimits (forget E)] [PreservesFilteredColimits (forget E)]
variable [PreservesLimits (forget E)]

/-- If `F : C ⥤ D` is a representably flat functor between small categories, then the functor
`Lan F.op` that takes presheaves over `C` to presheaves over `D` preserves finite limits.
-/
noncomputable instance lanPreservesFiniteLimitsOfFlat (F : C ⥤ D) [RepresentablyFlat F] :
    PreservesFiniteLimits (F.op.lan : _ ⥤ Dᵒᵖ ⥤ E) := by
  apply preservesFiniteLimitsOfPreservesFiniteLimitsOfSize.{u₁}
  intro J _ _
  apply preservesLimitsOfShapeOfEvaluation (F.op.lan : (Cᵒᵖ ⥤ E) ⥤ Dᵒᵖ ⥤ E) J
  intro K
  haveI : IsFiltered (CostructuredArrow F.op K) :=
    IsFiltered.of_equivalence (structuredArrowOpEquivalence F (unop K))
  exact preservesLimitsOfShapeOfNatIso (lanEvaluationIsoColim _ _ _).symm

instance lan_flat_of_flat (F : C ⥤ D) [RepresentablyFlat F] :
    RepresentablyFlat (F.op.lan : _ ⥤ Dᵒᵖ ⥤ E) :=
  flat_of_preservesFiniteLimits _

variable [HasFiniteLimits C]

noncomputable instance lanPreservesFiniteLimitsOfPreservesFiniteLimits (F : C ⥤ D)
    [PreservesFiniteLimits F] : PreservesFiniteLimits (F.op.lan : _ ⥤ Dᵒᵖ ⥤ E) := by
  haveI := flat_of_preservesFiniteLimits F
  infer_instance

theorem flat_iff_lan_flat (F : C ⥤ D) :
    RepresentablyFlat F ↔ RepresentablyFlat (F.op.lan : _ ⥤ Dᵒᵖ ⥤ Type u₁) :=
  ⟨fun H => inferInstance, fun H => by
    haveI := preservesFiniteLimitsOfFlat (F.op.lan : _ ⥤ Dᵒᵖ ⥤ Type u₁)
    haveI : PreservesFiniteLimits F := by
      apply preservesFiniteLimitsOfPreservesFiniteLimitsOfSize.{u₁}
      intros; apply preservesLimitOfLanPreservesLimit
    apply flat_of_preservesFiniteLimits⟩

/-- If `C` is finitely complete, then `F : C ⥤ D` preserves finite limits iff
`Lan F.op : (Cᵒᵖ ⥤ Type*) ⥤ (Dᵒᵖ ⥤ Type*)` preserves finite limits.
-/
noncomputable def preservesFiniteLimitsIffLanPreservesFiniteLimits (F : C ⥤ D) :
    PreservesFiniteLimits F ≃ PreservesFiniteLimits (F.op.lan : _ ⥤ Dᵒᵖ ⥤ Type u₁) where
  toFun _ := inferInstance
  invFun _ := by
    apply preservesFiniteLimitsOfPreservesFiniteLimitsOfSize.{u₁}
    intros; apply preservesLimitOfLanPreservesLimit
  left_inv x := by
    -- Porting note: `cases x` and an `unfold` not necessary in lean 4.
    -- Remark : in mathlib3 we had `unfold preservesFiniteLimitsOfFlat`
    -- but there was no `preservesFiniteLimitsOfFlat` in the goal! Experimentation
    -- indicates that it was doing the same as `dsimp only`
    dsimp only [preservesFiniteLimitsOfPreservesFiniteLimitsOfSize]; congr
    -- Porting note: next line wasn't necessary in lean 3
    subsingleton
  right_inv x := by
    -- cases x; -- Porting note: not necessary in lean 4
    dsimp only [lanPreservesFiniteLimitsOfPreservesFiniteLimits,
      lanPreservesFiniteLimitsOfFlat,
      preservesFiniteLimitsOfPreservesFiniteLimitsOfSize]
    congr
    -- Porting note: next line wasn't necessary in lean 3
    subsingleton

end SmallCategory

end CategoryTheory<|MERGE_RESOLUTION|>--- conflicted
+++ resolved
@@ -64,14 +64,9 @@
 
 attribute [instance] RepresentablyFlat.cofiltered
 
-<<<<<<< HEAD
-instance RepresentablyFlat.of_isRightAdjoint (F : C ⥤ D) [F.IsRightAdjoint] :
-    RepresentablyFlat F where
-=======
 variable (F : C ⥤ D)
 
 instance RepresentablyFlat.of_isRightAdjoint [F.IsRightAdjoint] : RepresentablyFlat F where
->>>>>>> 99508fb5
   cofiltered _ := IsCofiltered.of_isInitial _ (mkInitialOfLeftAdjoint _ (.ofIsRightAdjoint F) _)
 
 theorem RepresentablyFlat.id : RepresentablyFlat (𝟭 C) := inferInstance
@@ -205,10 +200,6 @@
         apply PreservesFiniteLimitsOfFlat.uniq F hc
         · exact h
         · exact PreservesFiniteLimitsOfFlat.fac F hc s }
-<<<<<<< HEAD
-#align category_theory.preserves_finite_limits_of_flat CategoryTheory.preservesFiniteLimitsOfFlat
-=======
->>>>>>> 99508fb5
 
 /-- If `C` is finitely cocomplete, then `F : C ⥤ D` is representably flat iff it preserves
 finite limits.
