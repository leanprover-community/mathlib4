/-
Copyright (c) 2024 Joël Riou. All rights reserved.
Released under Apache 2.0 license as described in the file LICENSE.
Authors: Joël Riou
-/
import Mathlib.CategoryTheory.Functor.KanExtension.Basic

/-!
# Pointwise Kan extensions

In this file, we define the notion of pointwise (left) Kan extension. Given two functors
`L : C ⥤ D` and `F : C ⥤ H`, and `E : LeftExtension L F`, we introduce a cocone
`E.coconeAt Y` for the functor `CostructuredArrow.proj L Y ⋙ F : CostructuredArrow L Y ⥤ H`
the point of which is `E.right.obj Y`, and the type `E.IsPointwiseLeftKanExtensionAt Y`
which expresses that `E.coconeAt Y` is colimit. When this holds for all `Y : D`,
we may say that `E` is a pointwise left Kan extension (`E.IsPointwiseLeftKanExtension`).

Conversely, when `CostructuredArrow.proj L Y ⋙ F` has a colimit, we say that
`F` has a pointwise left Kan extension at `Y : D` (`HasPointwiseLeftKanExtensionAt L F Y`),
and if this holds for all `Y : D`, we construct a functor
`pointwiseLeftKanExtension L F : D ⥤ H` and show it is a pointwise Kan extension.

A dual API for pointwise right Kan extension is also formalized.

## References
* https://ncatlab.org/nlab/show/Kan+extension

-/

namespace CategoryTheory

open Category Limits

namespace Functor

variable {C D D' H : Type*} [Category C] [Category D] [Category D'] [Category H]
  (L : C ⥤ D) (L' : C ⥤ D') (F : C ⥤ H)

/-- The condition that a functor `F` has a pointwise left Kan extension along `L` at `Y`.
It means that the functor `CostructuredArrow.proj L Y ⋙ F : CostructuredArrow L Y ⥤ H`
has a colimit. -/
abbrev HasPointwiseLeftKanExtensionAt (Y : D) :=
  HasColimit (CostructuredArrow.proj L Y ⋙ F)

/-- The condition that a functor `F` has a pointwise left Kan extension along `L`: it means
that it has a pointwise left Kan extension at any object. -/
abbrev HasPointwiseLeftKanExtension := ∀ (Y : D), HasPointwiseLeftKanExtensionAt L F Y

/-- The condition that a functor `F` has a pointwise right Kan extension along `L` at `Y`.
It means that the functor `StructuredArrow.proj Y L ⋙ F : StructuredArrow Y L ⥤ H`
has a limit. -/
abbrev HasPointwiseRightKanExtensionAt (Y : D) :=
  HasLimit (StructuredArrow.proj Y L ⋙ F)

/-- The condition that a functor `F` has a pointwise right Kan extension along `L`: it means
that it has a pointwise right Kan extension at any object. -/
abbrev HasPointwiseRightKanExtension := ∀ (Y : D), HasPointwiseRightKanExtensionAt L F Y

lemma hasPointwiseLeftKanExtensionAt_iff_of_iso {Y₁ Y₂ : D} (e : Y₁ ≅ Y₂) :
    HasPointwiseLeftKanExtensionAt L F Y₁ ↔
      HasPointwiseLeftKanExtensionAt L F Y₂ := by
  revert Y₁ Y₂ e
  suffices ∀ ⦃Y₁ Y₂ : D⦄ (_ : Y₁ ≅ Y₂) [HasPointwiseLeftKanExtensionAt L F Y₁],
      HasPointwiseLeftKanExtensionAt L F Y₂ from
    fun Y₁ Y₂ e => ⟨fun _ => this e, fun _ => this e.symm⟩
  intro Y₁ Y₂ e _
  change HasColimit ((CostructuredArrow.mapIso e.symm).functor ⋙ CostructuredArrow.proj L Y₁ ⋙ F)
  infer_instance

lemma hasPointwiseRightKanExtensionAt_iff_of_iso {Y₁ Y₂ : D} (e : Y₁ ≅ Y₂) :
    HasPointwiseRightKanExtensionAt L F Y₁ ↔
      HasPointwiseRightKanExtensionAt L F Y₂ := by
  revert Y₁ Y₂ e
  suffices ∀ ⦃Y₁ Y₂ : D⦄ (_ : Y₁ ≅ Y₂) [HasPointwiseRightKanExtensionAt L F Y₁],
      HasPointwiseRightKanExtensionAt L F Y₂ from
    fun Y₁ Y₂ e => ⟨fun _ => this e, fun _ => this e.symm⟩
  intro Y₁ Y₂ e _
  change HasLimit ((StructuredArrow.mapIso e.symm).functor ⋙ StructuredArrow.proj Y₁ L ⋙ F)
  infer_instance

variable {L} in
/-- `HasPointwiseLeftKanExtensionAt` is invariant when we replace `L` by an equivalent functor. -/
<<<<<<< HEAD
lemma hasPointwiseLeftKanExtensionAt_iff_of_iso' {L' : C ⥤ D} (e : L ≅ L') (Y : D) :
=======
lemma hasPointwiseLeftKanExtensionAt_iff_of_natIso {L' : C ⥤ D} (e : L ≅ L') (Y : D) :
>>>>>>> afd03ad4
    HasPointwiseLeftKanExtensionAt L F Y ↔
      HasPointwiseLeftKanExtensionAt L' F Y := by
  revert L L' e
  suffices ∀ ⦃L L' : C ⥤ D⦄ (_ : L ≅ L') [HasPointwiseLeftKanExtensionAt L F Y],
      HasPointwiseLeftKanExtensionAt L' F Y from
    fun L L' e => ⟨fun _ => this e, fun _ => this e.symm⟩
  intro L L' e _
  let Φ : CostructuredArrow L' Y ≌ CostructuredArrow L Y := Comma.mapLeftIso _ e.symm
  let e' : CostructuredArrow.proj L' Y ⋙ F ≅
    Φ.functor ⋙ CostructuredArrow.proj L Y ⋙ F := Iso.refl _
  exact hasColimit_of_iso e'

variable {L} in
/-- `HasPointwiseRightKanExtensionAt` is invariant when we replace `L` by an equivalent functor. -/
<<<<<<< HEAD
lemma hasPointwiseRightKanExtensionAt_iff_of_iso' {L' : C ⥤ D} (e : L ≅ L') (Y : D) :
=======
lemma hasPointwiseRightKanExtensionAt_iff_of_natIso {L' : C ⥤ D} (e : L ≅ L') (Y : D) :
>>>>>>> afd03ad4
    HasPointwiseRightKanExtensionAt L F Y ↔
      HasPointwiseRightKanExtensionAt L' F Y := by
  revert L L' e
  suffices ∀ ⦃L L' : C ⥤ D⦄ (_ : L ≅ L') [HasPointwiseRightKanExtensionAt L F Y],
      HasPointwiseRightKanExtensionAt L' F Y from
    fun L L' e => ⟨fun _ => this e, fun _ => this e.symm⟩
  intro L L' e _
  let Φ : StructuredArrow Y L' ≌ StructuredArrow Y L := Comma.mapRightIso _ e.symm
  let e' : StructuredArrow.proj Y L' ⋙ F ≅
    Φ.functor ⋙ StructuredArrow.proj Y L ⋙ F := Iso.refl _
  exact hasLimit_of_iso e'.symm

lemma hasPointwiseLeftKanExtensionAt_of_equivalence
    (E : D ≌ D') (eL : L ⋙ E.functor ≅ L') (Y : D) (Y' : D') (e : E.functor.obj Y ≅ Y')
    [HasPointwiseLeftKanExtensionAt L F Y] :
    HasPointwiseLeftKanExtensionAt L' F Y' := by
<<<<<<< HEAD
  rw [← hasPointwiseLeftKanExtensionAt_iff_of_iso' F eL,
=======
  rw [← hasPointwiseLeftKanExtensionAt_iff_of_natIso F eL,
>>>>>>> afd03ad4
    hasPointwiseLeftKanExtensionAt_iff_of_iso _ F e.symm]
  let Φ := CostructuredArrow.post L E.functor Y
  have : HasColimit ((asEquivalence Φ).functor ⋙
    CostructuredArrow.proj (L ⋙ E.functor) (E.functor.obj Y) ⋙ F) :=
    (inferInstance : HasPointwiseLeftKanExtensionAt L F Y)
  exact hasColimit_of_equivalence_comp (asEquivalence Φ)

lemma hasPointwiseLeftKanExtensionAt_iff_of_equivalence
    (E : D ≌ D') (eL : L ⋙ E.functor ≅ L') (Y : D) (Y' : D') (e : E.functor.obj Y ≅ Y') :
    HasPointwiseLeftKanExtensionAt L F Y ↔
      HasPointwiseLeftKanExtensionAt L' F Y' := by
  constructor
  · intro
    exact hasPointwiseLeftKanExtensionAt_of_equivalence L L' F E eL Y Y' e
  · intro
    exact hasPointwiseLeftKanExtensionAt_of_equivalence L' L F E.symm
      (isoWhiskerRight eL.symm _ ≪≫ Functor.associator _ _ _ ≪≫
        isoWhiskerLeft L E.unitIso.symm ≪≫ L.rightUnitor) Y' Y
      (E.inverse.mapIso e.symm ≪≫ E.unitIso.symm.app Y)

lemma hasPointwiseRightKanExtensionAt_of_equivalence
    (E : D ≌ D') (eL : L ⋙ E.functor ≅ L') (Y : D) (Y' : D') (e : E.functor.obj Y ≅ Y')
    [HasPointwiseRightKanExtensionAt L F Y] :
    HasPointwiseRightKanExtensionAt L' F Y' := by
<<<<<<< HEAD
  rw [← hasPointwiseRightKanExtensionAt_iff_of_iso' F eL,
=======
  rw [← hasPointwiseRightKanExtensionAt_iff_of_natIso F eL,
>>>>>>> afd03ad4
    hasPointwiseRightKanExtensionAt_iff_of_iso _ F e.symm]
  let Φ := StructuredArrow.post Y L E.functor
  have : HasLimit ((asEquivalence Φ).functor ⋙
    StructuredArrow.proj (E.functor.obj Y) (L ⋙ E.functor) ⋙ F) :=
    (inferInstance : HasPointwiseRightKanExtensionAt L F Y)
  exact hasLimit_of_equivalence_comp (asEquivalence Φ)

lemma hasPointwiseRightKanExtensionAt_iff_of_equivalence
    (E : D ≌ D') (eL : L ⋙ E.functor ≅ L') (Y : D) (Y' : D') (e : E.functor.obj Y ≅ Y') :
    HasPointwiseRightKanExtensionAt L F Y ↔
      HasPointwiseRightKanExtensionAt L' F Y' := by
  constructor
  · intro
    exact hasPointwiseRightKanExtensionAt_of_equivalence L L' F E eL Y Y' e
  · intro
    exact hasPointwiseRightKanExtensionAt_of_equivalence L' L F E.symm
      (isoWhiskerRight eL.symm _ ≪≫ Functor.associator _ _ _ ≪≫
        isoWhiskerLeft L E.unitIso.symm ≪≫ L.rightUnitor) Y' Y
      (E.inverse.mapIso e.symm ≪≫ E.unitIso.symm.app Y)

namespace LeftExtension

variable {F L}
variable (E : LeftExtension L F)

/-- The cocone for `CostructuredArrow.proj L Y ⋙ F` attached to `E : LeftExtension L F`.
The point of this cocone is `E.right.obj Y` -/
@[simps]
def coconeAt (Y : D) : Cocone (CostructuredArrow.proj L Y ⋙ F) where
  pt := E.right.obj Y
  ι :=
    { app := fun g => E.hom.app g.left ≫ E.right.map g.hom
      naturality := fun g₁ g₂ φ => by
        dsimp
        rw [← CostructuredArrow.w φ]
        simp only [assoc, NatTrans.naturality_assoc, Functor.comp_map,
          Functor.map_comp, comp_id] }

variable (L F) in
/-- The cocones for `CostructuredArrow.proj L Y ⋙ F`, as a functor from `LeftExtension L F`. -/
@[simps]
def coconeAtFunctor (Y : D) :
    LeftExtension L F ⥤ Cocone (CostructuredArrow.proj L Y ⋙ F) where
  obj E := E.coconeAt Y
  map {E E'} φ := CoconeMorphism.mk (φ.right.app Y) (fun G => by
    dsimp
    rw [← StructuredArrow.w φ]
    simp)

/-- A left extension `E : LeftExtension L F` is a pointwise left Kan extension at `Y` when
`E.coconeAt Y` is a colimit cocone. -/
def IsPointwiseLeftKanExtensionAt (Y : D) := IsColimit (E.coconeAt Y)

variable {E} in
lemma IsPointwiseLeftKanExtensionAt.hasPointwiseLeftKanExtensionAt
    {Y : D} (h : E.IsPointwiseLeftKanExtensionAt Y) :
    HasPointwiseLeftKanExtensionAt L F Y := ⟨_, h⟩

lemma IsPointwiseLeftKanExtensionAt.isIso_hom_app
    {X : C} (h : E.IsPointwiseLeftKanExtensionAt (L.obj X)) [L.Full] [L.Faithful] :
    IsIso (E.hom.app X) := by
  simpa using h.isIso_ι_app_of_isTerminal _ CostructuredArrow.mkIdTerminal

/-- The condition of being a pointwise left Kan extension at an object `Y` is
unchanged by replacing `Y` by an isomorphic object `Y'`. -/
def isPointwiseLeftKanExtensionAtOfIso'
    {Y : D} (hY : E.IsPointwiseLeftKanExtensionAt Y) {Y' : D} (e : Y ≅ Y') :
    E.IsPointwiseLeftKanExtensionAt Y' :=
  IsColimit.ofIsoColimit (hY.whiskerEquivalence (CostructuredArrow.mapIso e.symm))
    (Cocones.ext (E.right.mapIso e))

/-- The condition of being a pointwise left Kan extension at an object `Y` is
unchanged by replacing `Y` by an isomorphic object `Y'`. -/
def isPointwiseLeftKanExtensionAtEquivOfIso' {Y Y' : D} (e : Y ≅ Y') :
    E.IsPointwiseLeftKanExtensionAt Y ≃ E.IsPointwiseLeftKanExtensionAt Y' where
  toFun h := E.isPointwiseLeftKanExtensionAtOfIso' h e
  invFun h := E.isPointwiseLeftKanExtensionAtOfIso' h e.symm
  left_inv h := by
    dsimp only [IsPointwiseLeftKanExtensionAt]
    apply Subsingleton.elim
  right_inv h := by
    dsimp only [IsPointwiseLeftKanExtensionAt]
    apply Subsingleton.elim

namespace IsPointwiseLeftKanExtensionAt

variable {E} {Y : D} (h : E.IsPointwiseLeftKanExtensionAt Y)
  [HasColimit (CostructuredArrow.proj L Y ⋙ F)]

/-- A pointwise left Kan extension of `F` along `L` applied to an object `Y` is isomorphic to
`colimit (CostructuredArrow.proj L Y ⋙ F)`. -/
noncomputable def isoColimit :
    E.right.obj Y ≅ colimit (CostructuredArrow.proj L Y ⋙ F) :=
  h.coconePointUniqueUpToIso (colimit.isColimit _)

@[reassoc (attr := simp)]
lemma ι_isoColimit_inv (g : CostructuredArrow L Y) :
    colimit.ι _ g ≫ h.isoColimit.inv = E.hom.app g.left ≫ E.right.map g.hom :=
  IsColimit.comp_coconePointUniqueUpToIso_inv _ _ _

@[reassoc (attr := simp)]
lemma ι_isoColimit_hom (g : CostructuredArrow L Y) :
    E.hom.app g.left ≫ E.right.map g.hom ≫ h.isoColimit.hom =
      colimit.ι (CostructuredArrow.proj L Y ⋙ F) g := by
  simpa using h.comp_coconePointUniqueUpToIso_hom (colimit.isColimit _) g

end IsPointwiseLeftKanExtensionAt

/-- A left extension `E : LeftExtension L F` is a pointwise left Kan extension when
it is a pointwise left Kan extension at any object. -/
abbrev IsPointwiseLeftKanExtension := ∀ (Y : D), E.IsPointwiseLeftKanExtensionAt Y

variable {E E'}

/-- If two left extensions `E` and `E'` are isomorphic, `E` is a pointwise
left Kan extension at `Y` iff `E'` is. -/
def isPointwiseLeftKanExtensionAtEquivOfIso (e : E ≅ E') (Y : D) :
    E.IsPointwiseLeftKanExtensionAt Y ≃ E'.IsPointwiseLeftKanExtensionAt Y :=
  IsColimit.equivIsoColimit ((coconeAtFunctor L F Y).mapIso e)

/-- If two left extensions `E` and `E'` are isomorphic, `E` is a pointwise
left Kan extension iff `E'` is. -/
def isPointwiseLeftKanExtensionEquivOfIso (e : E ≅ E') :
    E.IsPointwiseLeftKanExtension ≃ E'.IsPointwiseLeftKanExtension where
  toFun h := fun Y => (isPointwiseLeftKanExtensionAtEquivOfIso e Y) (h Y)
  invFun h := fun Y => (isPointwiseLeftKanExtensionAtEquivOfIso e Y).symm (h Y)
  left_inv h := by simp
  right_inv h := by simp

variable (h : E.IsPointwiseLeftKanExtension)
include h

lemma IsPointwiseLeftKanExtension.hasPointwiseLeftKanExtension :
    HasPointwiseLeftKanExtension L F :=
  fun Y => (h Y).hasPointwiseLeftKanExtensionAt

/-- The (unique) morphism from a pointwise left Kan extension. -/
def IsPointwiseLeftKanExtension.homFrom (G : LeftExtension L F) : E ⟶ G :=
  StructuredArrow.homMk
    { app := fun Y => (h Y).desc (LeftExtension.coconeAt G Y)
      naturality := fun Y₁ Y₂ φ => (h Y₁).hom_ext (fun X => by
        rw [(h Y₁).fac_assoc (coconeAt G Y₁) X]
        simpa using (h Y₂).fac (coconeAt G Y₂) ((CostructuredArrow.map φ).obj X)) }
    (by
      ext X
      simpa using (h (L.obj X)).fac (LeftExtension.coconeAt G _) (CostructuredArrow.mk (𝟙 _)))

lemma IsPointwiseLeftKanExtension.hom_ext
    {G : LeftExtension L F} {f₁ f₂ : E ⟶ G} : f₁ = f₂ := by
  ext Y
  apply (h Y).hom_ext
  intro X
  have eq₁ := congr_app (StructuredArrow.w f₁) X.left
  have eq₂ := congr_app (StructuredArrow.w f₂) X.left
  dsimp at eq₁ eq₂ ⊢
  simp only [assoc, NatTrans.naturality]
  rw [reassoc_of% eq₁, reassoc_of% eq₂]

/-- A pointwise left Kan extension is universal, i.e. it is a left Kan extension. -/
def IsPointwiseLeftKanExtension.isUniversal : E.IsUniversal :=
  IsInitial.ofUniqueHom h.homFrom (fun _ _ => h.hom_ext)

lemma IsPointwiseLeftKanExtension.isLeftKanExtension :
    E.right.IsLeftKanExtension E.hom where
  nonempty_isUniversal := ⟨h.isUniversal⟩

lemma IsPointwiseLeftKanExtension.hasLeftKanExtension :
    HasLeftKanExtension L F :=
  have := h.isLeftKanExtension
  HasLeftKanExtension.mk E.right E.hom

lemma IsPointwiseLeftKanExtension.isIso_hom [L.Full] [L.Faithful] :
    IsIso (E.hom) :=
  have := fun X => (h (L.obj X)).isIso_hom_app
  NatIso.isIso_of_isIso_app ..

end LeftExtension

namespace RightExtension

variable {F L}
variable (E E' : RightExtension L F)

/-- The cone for `StructuredArrow.proj Y L ⋙ F` attached to `E : RightExtension L F`.
The point of this cone is `E.left.obj Y` -/
@[simps]
def coneAt (Y : D) : Cone (StructuredArrow.proj Y L ⋙ F) where
  pt := E.left.obj Y
  π :=
    { app := fun g ↦ E.left.map g.hom ≫ E.hom.app g.right
      naturality := fun g₁ g₂ φ ↦ by
        dsimp
        rw [assoc, id_comp, ← StructuredArrow.w φ, Functor.map_comp, assoc]
        congr 1
        apply E.hom.naturality }

variable (L F) in
/-- The cones for `StructuredArrow.proj Y L ⋙ F`, as a functor from `RightExtension L F`. -/
@[simps]
def coneAtFunctor (Y : D) :
    RightExtension L F ⥤ Cone (StructuredArrow.proj Y L ⋙ F) where
  obj E := E.coneAt Y
  map {E E'} φ := ConeMorphism.mk (φ.left.app Y) (fun G ↦ by
    dsimp
    rw [← CostructuredArrow.w φ]
    simp)

/-- A right extension `E : RightExtension L F` is a pointwise right Kan extension at `Y` when
`E.coneAt Y` is a limit cone. -/
def IsPointwiseRightKanExtensionAt (Y : D) := IsLimit (E.coneAt Y)

variable {E} in
lemma IsPointwiseRightKanExtensionAt.hasPointwiseRightKanExtensionAt
    {Y : D} (h : E.IsPointwiseRightKanExtensionAt Y) :
    HasPointwiseRightKanExtensionAt L F Y := ⟨_, h⟩

lemma IsPointwiseRightKanExtensionAt.isIso_hom_app
    {X : C} (h : E.IsPointwiseRightKanExtensionAt (L.obj X)) [L.Full] [L.Faithful] :
    IsIso (E.hom.app X) := by
  simpa using h.isIso_π_app_of_isInitial _ StructuredArrow.mkIdInitial

/-- The condition of being a pointwise right Kan extension at an object `Y` is
unchanged by replacing `Y` by an isomorphic object `Y'`. -/
def isPointwiseRightKanExtensionAtOfIso'
    {Y : D} (hY : E.IsPointwiseRightKanExtensionAt Y) {Y' : D} (e : Y ≅ Y') :
    E.IsPointwiseRightKanExtensionAt Y' :=
  IsLimit.ofIsoLimit (hY.whiskerEquivalence (StructuredArrow.mapIso e.symm))
    (Cones.ext (E.left.mapIso e))

/-- The condition of being a pointwise right Kan extension at an object `Y` is
unchanged by replacing `Y` by an isomorphic object `Y'`. -/
def isPointwiseRightKanExtensionAtEquivOfIso' {Y Y' : D} (e : Y ≅ Y') :
    E.IsPointwiseRightKanExtensionAt Y ≃ E.IsPointwiseRightKanExtensionAt Y' where
  toFun h := E.isPointwiseRightKanExtensionAtOfIso' h e
  invFun h := E.isPointwiseRightKanExtensionAtOfIso' h e.symm
  left_inv h := by
    dsimp only [IsPointwiseRightKanExtensionAt]
    apply Subsingleton.elim
  right_inv h := by
    dsimp only [IsPointwiseRightKanExtensionAt]
    apply Subsingleton.elim

namespace IsPointwiseRightKanExtensionAt

variable {E} {Y : D} (h : E.IsPointwiseRightKanExtensionAt Y)
  [HasLimit (StructuredArrow.proj Y L ⋙ F)]

/-- A pointwise right Kan extension of `F` along `L` applied to an object `Y` is isomorphic to
`limit (StructuredArrow.proj Y L ⋙ F)`. -/
noncomputable def isoLimit :
    E.left.obj Y ≅ limit (StructuredArrow.proj Y L ⋙ F) :=
  h.conePointUniqueUpToIso (limit.isLimit _)

@[reassoc (attr := simp)]
lemma isoLimit_hom_π (g : StructuredArrow Y L) :
    h.isoLimit.hom ≫ limit.π _ g = E.left.map g.hom ≫ E.hom.app g.right :=
  IsLimit.conePointUniqueUpToIso_hom_comp _ _ _

@[reassoc (attr := simp)]
lemma isoLimit_inv_π (g : StructuredArrow Y L) :
    h.isoLimit.inv ≫ E.left.map g.hom ≫ E.hom.app g.right =
      limit.π (StructuredArrow.proj Y L ⋙ F) g := by
  simpa using h.conePointUniqueUpToIso_inv_comp (limit.isLimit _) g

end IsPointwiseRightKanExtensionAt

/-- A right extension `E : RightExtension L F` is a pointwise right Kan extension when
it is a pointwise right Kan extension at any object. -/
abbrev IsPointwiseRightKanExtension := ∀ (Y : D), E.IsPointwiseRightKanExtensionAt Y

variable {E E'}

/-- If two right extensions `E` and `E'` are isomorphic, `E` is a pointwise
right Kan extension at `Y` iff `E'` is. -/
def isPointwiseRightKanExtensionAtEquivOfIso (e : E ≅ E') (Y : D) :
    E.IsPointwiseRightKanExtensionAt Y ≃ E'.IsPointwiseRightKanExtensionAt Y :=
  IsLimit.equivIsoLimit ((coneAtFunctor L F Y).mapIso e)

/-- If two right extensions `E` and `E'` are isomorphic, `E` is a pointwise
right Kan extension iff `E'` is. -/
def isPointwiseRightKanExtensionEquivOfIso (e : E ≅ E') :
    E.IsPointwiseRightKanExtension ≃ E'.IsPointwiseRightKanExtension where
  toFun h := fun Y => (isPointwiseRightKanExtensionAtEquivOfIso e Y) (h Y)
  invFun h := fun Y => (isPointwiseRightKanExtensionAtEquivOfIso e Y).symm (h Y)
  left_inv h := by simp
  right_inv h := by simp

variable (h : E.IsPointwiseRightKanExtension)
include h

lemma IsPointwiseRightKanExtension.hasPointwiseRightKanExtension :
    HasPointwiseRightKanExtension L F :=
  fun Y => (h Y).hasPointwiseRightKanExtensionAt

/-- The (unique) morphism to a pointwise right Kan extension. -/
def IsPointwiseRightKanExtension.homTo (G : RightExtension L F) : G ⟶ E :=
  CostructuredArrow.homMk
    { app := fun Y ↦ (h Y).lift (RightExtension.coneAt G Y)
      naturality := fun Y₁ Y₂ φ ↦ (h Y₂).hom_ext (fun X ↦ by
        rw [assoc, (h Y₂).fac (coneAt G Y₂) X]
        simpa using ((h Y₁).fac (coneAt G Y₁) ((StructuredArrow.map φ).obj X)).symm) }
    (by
      ext X
      simpa using (h (L.obj X)).fac (RightExtension.coneAt G _) (StructuredArrow.mk (𝟙 _)) )

lemma IsPointwiseRightKanExtension.hom_ext
    {G : RightExtension L F} {f₁ f₂ : G ⟶ E} : f₁ = f₂ := by
  ext Y
  apply (h Y).hom_ext
  intro X
  have eq₁ := congr_app (CostructuredArrow.w f₁) X.right
  have eq₂ := congr_app (CostructuredArrow.w f₂) X.right
  dsimp at eq₁ eq₂ ⊢
  simp only [assoc, ← NatTrans.naturality_assoc, eq₁, eq₂]

/-- A pointwise right Kan extension is universal, i.e. it is a right Kan extension. -/
def IsPointwiseRightKanExtension.isUniversal : E.IsUniversal :=
  IsTerminal.ofUniqueHom h.homTo (fun _ _ => h.hom_ext)

lemma IsPointwiseRightKanExtension.isRightKanExtension :
    E.left.IsRightKanExtension E.hom where
  nonempty_isUniversal := ⟨h.isUniversal⟩

lemma IsPointwiseRightKanExtension.hasRightKanExtension :
    HasRightKanExtension L F :=
  have := h.isRightKanExtension
  HasRightKanExtension.mk E.left E.hom

lemma IsPointwiseRightKanExtension.isIso_hom [L.Full] [L.Faithful] :
    IsIso (E.hom) :=
  have := fun X => (h (L.obj X)).isIso_hom_app
  NatIso.isIso_of_isIso_app ..

end RightExtension

section

variable [HasPointwiseLeftKanExtension L F]

/-- The constructed pointwise left Kan extension when `HasPointwiseLeftKanExtension L F` holds. -/
@[simps]
noncomputable def pointwiseLeftKanExtension : D ⥤ H where
  obj Y := colimit (CostructuredArrow.proj L Y ⋙ F)
  map {Y₁ Y₂} f :=
    colimit.desc (CostructuredArrow.proj L Y₁ ⋙ F)
      (Cocone.mk (colimit (CostructuredArrow.proj L Y₂ ⋙ F))
        { app := fun g => colimit.ι (CostructuredArrow.proj L Y₂ ⋙ F)
            ((CostructuredArrow.map f).obj g)
          naturality := fun g₁ g₂ φ => by
            simpa using colimit.w (CostructuredArrow.proj L Y₂ ⋙ F)
              ((CostructuredArrow.map f).map φ) })
  map_id Y := colimit.hom_ext (fun j => by
    dsimp
    simp only [colimit.ι_desc, comp_id]
    congr
    apply CostructuredArrow.map_id)
  map_comp {Y₁ Y₂ Y₃} f f' := colimit.hom_ext (fun j => by
    dsimp
    simp only [colimit.ι_desc, colimit.ι_desc_assoc, comp_obj, CostructuredArrow.proj_obj]
    congr 1
    apply CostructuredArrow.map_comp)

/-- The unit of the constructed pointwise left Kan extension when
`HasPointwiseLeftKanExtension L F` holds. -/
@[simps]
noncomputable def pointwiseLeftKanExtensionUnit : F ⟶ L ⋙ pointwiseLeftKanExtension L F where
  app X := colimit.ι (CostructuredArrow.proj L (L.obj X) ⋙ F)
    (CostructuredArrow.mk (𝟙 (L.obj X)))
  naturality {X₁ X₂} f := by
    simp only [comp_obj, pointwiseLeftKanExtension_obj, comp_map,
      pointwiseLeftKanExtension_map, colimit.ι_desc, CostructuredArrow.map_mk]
    rw [id_comp]
    let φ : CostructuredArrow.mk (L.map f) ⟶ CostructuredArrow.mk (𝟙 (L.obj X₂)) :=
      CostructuredArrow.homMk f
    exact colimit.w (CostructuredArrow.proj L (L.obj X₂) ⋙ F) φ

/-- The functor `pointwiseLeftKanExtension L F` is a pointwise left Kan
extension of `F` along `L`. -/
noncomputable def pointwiseLeftKanExtensionIsPointwiseLeftKanExtension :
    (LeftExtension.mk _ (pointwiseLeftKanExtensionUnit L F)).IsPointwiseLeftKanExtension :=
  fun X => IsColimit.ofIsoColimit (colimit.isColimit _) (Cocones.ext (Iso.refl _) (fun j => by
    dsimp
    simp only [comp_id, colimit.ι_desc, CostructuredArrow.map_mk]
    congr 1
    rw [id_comp, ← CostructuredArrow.eq_mk]))

/-- The functor `pointwiseLeftKanExtension L F` is a left Kan extension of `F` along `L`. -/
noncomputable def pointwiseLeftKanExtensionIsUniversal :
    (LeftExtension.mk _ (pointwiseLeftKanExtensionUnit L F)).IsUniversal :=
  (pointwiseLeftKanExtensionIsPointwiseLeftKanExtension L F).isUniversal

instance : (pointwiseLeftKanExtension L F).IsLeftKanExtension
    (pointwiseLeftKanExtensionUnit L F) where
  nonempty_isUniversal := ⟨pointwiseLeftKanExtensionIsUniversal L F⟩

instance : HasLeftKanExtension L F :=
  HasLeftKanExtension.mk _ (pointwiseLeftKanExtensionUnit L F)

/-- An auxiliary cocone used in the lemma `pointwiseLeftKanExtension_desc_app` -/
@[simps]
def costructuredArrowMapCocone (G : D ⥤ H) (α : F ⟶ L ⋙ G) (Y : D) :
    Cocone (CostructuredArrow.proj L Y ⋙ F) where
  pt := G.obj Y
  ι := {
    app := fun f ↦ α.app f.left ≫ G.map f.hom
    naturality := by simp [← G.map_comp] }

@[simp]
lemma pointwiseLeftKanExtension_desc_app (G : D ⥤ H) (α :  F ⟶ L ⋙ G) (Y : D) :
    ((pointwiseLeftKanExtension L F).descOfIsLeftKanExtension (pointwiseLeftKanExtensionUnit L F)
      G α |>.app Y) = colimit.desc _ (costructuredArrowMapCocone L F G α Y) := by
  let β : L.pointwiseLeftKanExtension F ⟶ G :=
    { app := fun Y ↦ colimit.desc _ (costructuredArrowMapCocone L F G α Y) }
  have h : (pointwiseLeftKanExtension L F).descOfIsLeftKanExtension
      (pointwiseLeftKanExtensionUnit L F) G α = β := by
    apply hom_ext_of_isLeftKanExtension (α := pointwiseLeftKanExtensionUnit L F)
    aesop
  exact NatTrans.congr_app h Y

variable {F L}

/-- If `F` admits a pointwise left Kan extension along `L`, then any left Kan extension of `F`
along `L` is a pointwise left Kan extension. -/
noncomputable def isPointwiseLeftKanExtensionOfIsLeftKanExtension (F' : D ⥤ H) (α : F ⟶ L ⋙ F')
    [F'.IsLeftKanExtension α] :
    (LeftExtension.mk _ α).IsPointwiseLeftKanExtension :=
  LeftExtension.isPointwiseLeftKanExtensionEquivOfIso
    (IsColimit.coconePointUniqueUpToIso (pointwiseLeftKanExtensionIsUniversal L F)
      (F'.isUniversalOfIsLeftKanExtension α))
    (pointwiseLeftKanExtensionIsPointwiseLeftKanExtension L F)

end

section

variable [HasPointwiseRightKanExtension L F]

/-- The constructed pointwise right Kan extension
when `HasPointwiseRightKanExtension L F` holds. -/
@[simps]
noncomputable def pointwiseRightKanExtension : D ⥤ H where
  obj Y := limit (StructuredArrow.proj Y L ⋙ F)
  map {Y₁ Y₂} f := limit.lift (StructuredArrow.proj Y₂ L ⋙ F)
      (Cone.mk (limit (StructuredArrow.proj Y₁ L ⋙ F))
        { app := fun g ↦ limit.π (StructuredArrow.proj Y₁ L ⋙ F)
            ((StructuredArrow.map f).obj g)
          naturality := fun g₁ g₂ φ ↦ by
            simpa using (limit.w (StructuredArrow.proj Y₁ L ⋙ F)
              ((StructuredArrow.map f).map φ)).symm })
  map_id Y := limit.hom_ext (fun j => by
    dsimp
    simp only [limit.lift_π, id_comp]
    congr
    apply StructuredArrow.map_id)
  map_comp {Y₁ Y₂ Y₃} f f' := limit.hom_ext (fun j => by
    dsimp
    simp only [limit.lift_π, assoc]
    congr 1
    apply StructuredArrow.map_comp)

/-- The counit of the constructed pointwise right Kan extension when
`HasPointwiseRightKanExtension L F` holds. -/
@[simps]
noncomputable def pointwiseRightKanExtensionCounit :
    L ⋙ pointwiseRightKanExtension L F ⟶ F where
  app X := limit.π (StructuredArrow.proj (L.obj X) L ⋙ F)
    (StructuredArrow.mk (𝟙 (L.obj X)))
  naturality {X₁ X₂} f := by
    simp only [comp_obj, pointwiseRightKanExtension_obj, comp_map,
      pointwiseRightKanExtension_map, limit.lift_π, StructuredArrow.map_mk]
    rw [comp_id]
    let φ : StructuredArrow.mk (𝟙 (L.obj X₁)) ⟶ StructuredArrow.mk (L.map f) :=
      StructuredArrow.homMk f
    exact (limit.w (StructuredArrow.proj (L.obj X₁) L ⋙ F) φ).symm

/-- The functor `pointwiseRightKanExtension L F` is a pointwise right Kan
extension of `F` along `L`. -/
noncomputable def pointwiseRightKanExtensionIsPointwiseRightKanExtension :
    (RightExtension.mk _ (pointwiseRightKanExtensionCounit L F)).IsPointwiseRightKanExtension :=
  fun X => IsLimit.ofIsoLimit (limit.isLimit _) (Cones.ext (Iso.refl _) (fun j => by
    dsimp
    simp only [limit.lift_π, StructuredArrow.map_mk, id_comp]
    congr
    rw [comp_id, ← StructuredArrow.eq_mk]))

/-- The functor `pointwiseRightKanExtension L F` is a right Kan extension of `F` along `L`. -/
noncomputable def pointwiseRightKanExtensionIsUniversal :
    (RightExtension.mk _ (pointwiseRightKanExtensionCounit L F)).IsUniversal :=
  (pointwiseRightKanExtensionIsPointwiseRightKanExtension L F).isUniversal

instance : (pointwiseRightKanExtension L F).IsRightKanExtension
    (pointwiseRightKanExtensionCounit L F) where
  nonempty_isUniversal := ⟨pointwiseRightKanExtensionIsUniversal L F⟩

instance : HasRightKanExtension L F :=
  HasRightKanExtension.mk _ (pointwiseRightKanExtensionCounit L F)

/-- An auxiliary cocone used in the lemma `pointwiseRightKanExtension_lift_app` -/
@[simps]
def structuredArrowMapCone (G : D ⥤ H) (α : L ⋙ G ⟶ F) (Y : D) :
    Cone (StructuredArrow.proj Y L ⋙ F) where
  pt := G.obj Y
  π := {
    app := fun f ↦ G.map f.hom ≫ α.app f.right
    naturality := by simp [← α.naturality, ← G.map_comp_assoc] }

@[simp]
lemma pointwiseRightKanExtension_lift_app (G : D ⥤ H) (α : L ⋙ G ⟶ F) (Y : D) :
    ((pointwiseRightKanExtension L F).liftOfIsRightKanExtension
      (pointwiseRightKanExtensionCounit L F) G α |>.app Y) =
        limit.lift _ (structuredArrowMapCone L F G α Y) := by
  let β : G ⟶ L.pointwiseRightKanExtension F :=
    { app := fun Y ↦ limit.lift _ (structuredArrowMapCone L F G α Y) }
  have h : (pointwiseRightKanExtension L F).liftOfIsRightKanExtension
      (pointwiseRightKanExtensionCounit L F) G α = β := by
    apply hom_ext_of_isRightKanExtension (α := pointwiseRightKanExtensionCounit L F)
    aesop
  exact NatTrans.congr_app h Y

variable {F L}

/-- If `F` admits a pointwise right Kan extension along `L`, then any right Kan extension of `F`
along `L` is a pointwise right Kan extension. -/
noncomputable def isPointwiseRightKanExtensionOfIsRightKanExtension (F' : D ⥤ H) (α : L ⋙ F' ⟶ F)
    [F'.IsRightKanExtension α] :
    (RightExtension.mk _ α).IsPointwiseRightKanExtension :=
  RightExtension.isPointwiseRightKanExtensionEquivOfIso
    (IsLimit.conePointUniqueUpToIso (pointwiseRightKanExtensionIsUniversal L F)
      (F'.isUniversalOfIsRightKanExtension α))
    (pointwiseRightKanExtensionIsPointwiseRightKanExtension L F)

end

end Functor

end CategoryTheory<|MERGE_RESOLUTION|>--- conflicted
+++ resolved
@@ -80,11 +80,7 @@
 
 variable {L} in
 /-- `HasPointwiseLeftKanExtensionAt` is invariant when we replace `L` by an equivalent functor. -/
-<<<<<<< HEAD
-lemma hasPointwiseLeftKanExtensionAt_iff_of_iso' {L' : C ⥤ D} (e : L ≅ L') (Y : D) :
-=======
 lemma hasPointwiseLeftKanExtensionAt_iff_of_natIso {L' : C ⥤ D} (e : L ≅ L') (Y : D) :
->>>>>>> afd03ad4
     HasPointwiseLeftKanExtensionAt L F Y ↔
       HasPointwiseLeftKanExtensionAt L' F Y := by
   revert L L' e
@@ -99,11 +95,7 @@
 
 variable {L} in
 /-- `HasPointwiseRightKanExtensionAt` is invariant when we replace `L` by an equivalent functor. -/
-<<<<<<< HEAD
-lemma hasPointwiseRightKanExtensionAt_iff_of_iso' {L' : C ⥤ D} (e : L ≅ L') (Y : D) :
-=======
 lemma hasPointwiseRightKanExtensionAt_iff_of_natIso {L' : C ⥤ D} (e : L ≅ L') (Y : D) :
->>>>>>> afd03ad4
     HasPointwiseRightKanExtensionAt L F Y ↔
       HasPointwiseRightKanExtensionAt L' F Y := by
   revert L L' e
@@ -120,11 +112,7 @@
     (E : D ≌ D') (eL : L ⋙ E.functor ≅ L') (Y : D) (Y' : D') (e : E.functor.obj Y ≅ Y')
     [HasPointwiseLeftKanExtensionAt L F Y] :
     HasPointwiseLeftKanExtensionAt L' F Y' := by
-<<<<<<< HEAD
-  rw [← hasPointwiseLeftKanExtensionAt_iff_of_iso' F eL,
-=======
   rw [← hasPointwiseLeftKanExtensionAt_iff_of_natIso F eL,
->>>>>>> afd03ad4
     hasPointwiseLeftKanExtensionAt_iff_of_iso _ F e.symm]
   let Φ := CostructuredArrow.post L E.functor Y
   have : HasColimit ((asEquivalence Φ).functor ⋙
@@ -149,11 +137,7 @@
     (E : D ≌ D') (eL : L ⋙ E.functor ≅ L') (Y : D) (Y' : D') (e : E.functor.obj Y ≅ Y')
     [HasPointwiseRightKanExtensionAt L F Y] :
     HasPointwiseRightKanExtensionAt L' F Y' := by
-<<<<<<< HEAD
-  rw [← hasPointwiseRightKanExtensionAt_iff_of_iso' F eL,
-=======
   rw [← hasPointwiseRightKanExtensionAt_iff_of_natIso F eL,
->>>>>>> afd03ad4
     hasPointwiseRightKanExtensionAt_iff_of_iso _ F e.symm]
   let Φ := StructuredArrow.post Y L E.functor
   have : HasLimit ((asEquivalence Φ).functor ⋙
