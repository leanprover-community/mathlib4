--- conflicted
+++ resolved
@@ -50,12 +50,8 @@
 
 namespace LeftExtension
 
-<<<<<<< HEAD
-variable {F L} (E E' : LeftExtension L F)
-=======
 variable {F L}
 variable (E : LeftExtension L F)
->>>>>>> 8c7bc128
 
 /-- The cocone for `CostructuredArrow.proj L Y ⋙ F` attached to `E : LeftExtension L F`.
 The point is this cocone is `E.right.obj Y` -/
