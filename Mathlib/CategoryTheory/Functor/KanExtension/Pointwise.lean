/-
Copyright (c) 2024 Joël Riou. All rights reserved.
Released under Apache 2.0 license as described in the file LICENSE.
Authors: Joël Riou
-/
import Mathlib.CategoryTheory.Functor.KanExtension.Basic

/-!
# Pointwise Kan extensions

In this file, we define the notion of pointwise (left) Kan extension. Given two functors
`L : C ⥤ D` and `F : C ⥤ H`, and `E : LeftExtension L F`, we introduce a cocone
`E.coconeAt Y` for the functor `CostructuredArrow.proj L Y ⋙ F : CostructuredArrow L Y ⥤ H`
the point of which is `E.right.obj Y`, and the type `E.IsPointwiseLeftKanExtensionAt Y`
which expresses that `E.coconeAt Y` is colimit. When this holds for all `Y : D`,
we may say that `E` is a pointwise left Kan extension (`E.IsPointwiseLeftKanExtension`).

Conversely, when `CostructuredArrow.proj L Y ⋙ F` has a colimit, we say that
`F` has a pointwise left Kan extension at `Y : D` (`HasPointwiseLeftKanExtensionAt L F Y`),
and if this holds for all `Y : D`, we construct a functor
`pointwiseLeftKanExtension L F : D ⥤ H` and show it is a pointwise Kan extension.

A dual API for pointwise right Kan extension is also formalized.

## References
* https://ncatlab.org/nlab/show/Kan+extension

-/

namespace CategoryTheory

open Category Limits

namespace Functor

<<<<<<< HEAD
variable {C D D' H H' : Type*} [Category C] [Category D] [Category D']
  [Category H] (L : C ⥤ D) (L' : C ⥤ D') (F : C ⥤ H)
=======
variable {C D D' H : Type*} [Category C] [Category D] [Category D'] [Category H]
  (L : C ⥤ D) (L' : C ⥤ D') (F : C ⥤ H)
>>>>>>> 573827b4

/-- The condition that a functor `F` has a pointwise left Kan extension along `L` at `Y`.
It means that the functor `CostructuredArrow.proj L Y ⋙ F : CostructuredArrow L Y ⥤ H`
has a colimit. -/
abbrev HasPointwiseLeftKanExtensionAt (Y : D) :=
  HasColimit (CostructuredArrow.proj L Y ⋙ F)

/-- The condition that a functor `F` has a pointwise left Kan extension along `L`: it means
that it has a pointwise left Kan extension at any object. -/
abbrev HasPointwiseLeftKanExtension := ∀ (Y : D), HasPointwiseLeftKanExtensionAt L F Y

lemma hasPointwiseLeftKanExtensionAt_iff_of_iso {Y₁ Y₂ : D} (e : Y₁ ≅ Y₂) :
    HasPointwiseLeftKanExtensionAt L F Y₁ ↔
      HasPointwiseLeftKanExtensionAt L F Y₂ := by
  revert Y₁ Y₂ e
  suffices ∀ ⦃Y₁ Y₂ : D⦄ (_ : Y₁ ≅ Y₂) [HasPointwiseLeftKanExtensionAt L F Y₁],
      HasPointwiseLeftKanExtensionAt L F Y₂ from
    fun Y₁ Y₂ e => ⟨fun _ => this e, fun _ => this e.symm⟩
  intro Y₁ Y₂ e _
  change HasColimit ((CostructuredArrow.mapIso e.symm).functor ⋙ CostructuredArrow.proj L Y₁ ⋙ F)
  infer_instance

variable {L}

/-- `HasPointwiseLeftKanExtensionAt` is invariant when we replace `L` by an equivalence functor. -/
lemma hasPointwiseLeftKanExtensionAt_iff_of_iso' {L' : C ⥤ D} (e : L ≅ L') (Y : D) :
    HasPointwiseLeftKanExtensionAt L F Y ↔
      HasPointwiseLeftKanExtensionAt L' F Y := by
  revert L L' e
  suffices ∀ ⦃L L' : C ⥤ D⦄ (_ : L ≅ L') [HasPointwiseLeftKanExtensionAt L F Y],
      HasPointwiseLeftKanExtensionAt L' F Y from
    fun L L' e => ⟨fun _ => this e, fun _ => this e.symm⟩
  intro L L' e _
  let Φ : CostructuredArrow L' Y ≌ CostructuredArrow L Y := Comma.mapLeftIso _ e.symm
  have : HasColimit (Φ.functor ⋙ CostructuredArrow.proj L Y ⋙ F) := inferInstance
  let e' : CostructuredArrow.proj L' Y ⋙ F ≅
    Φ.functor ⋙ CostructuredArrow.proj L Y ⋙ F := Iso.refl _
  exact hasColimitOfIso e'

variable (L)

lemma hasPointwiseLeftKanExtensionAt_of_equivalence
    (E : D ≌ D') (eL : L ⋙ E.functor ≅ L') (Y : D) (Y' : D') (e : E.functor.obj Y ≅ Y')
    [HasPointwiseLeftKanExtensionAt L F Y] :
    HasPointwiseLeftKanExtensionAt L' F Y' := by
  rw [← hasPointwiseLeftKanExtensionAt_iff_of_iso' F eL,
    hasPointwiseLeftKanExtensionAt_iff_of_iso _ F e.symm]
  let Φ := CostructuredArrow.post L E.functor Y
  have : IsEquivalence Φ := CostructuredArrow.isEquivalence_post _ _ _
  have : HasColimit ((asEquivalence Φ).functor ⋙
    CostructuredArrow.proj (L ⋙ E.functor) (E.functor.obj Y) ⋙ F) :=
    (inferInstance : HasPointwiseLeftKanExtensionAt L F Y)
  exact hasColimit_of_equivalence_comp (asEquivalence Φ)

lemma hasPointwiseLeftKanExtensionAt_iff_of_equivalence
    (E : D ≌ D') (eL : L ⋙ E.functor ≅ L') (Y : D) (Y' : D') (e : E.functor.obj Y ≅ Y') :
    HasPointwiseLeftKanExtensionAt L F Y ↔
      HasPointwiseLeftKanExtensionAt L' F Y' := by
  constructor
  · intro
    exact hasPointwiseLeftKanExtensionAt_of_equivalence L L' F E eL Y Y' e
  · intro
    exact hasPointwiseLeftKanExtensionAt_of_equivalence L' L F E.symm
      (isoWhiskerRight eL.symm _ ≪≫ Functor.associator _ _ _ ≪≫
        isoWhiskerLeft L E.unitIso.symm ≪≫ L.rightUnitor) Y' Y
      (E.inverse.mapIso e.symm ≪≫ E.unitIso.symm.app Y)

/-- The condition that a functor `F` has a pointwise right Kan extension along `L` at `Y`.
It means that the functor `StructuredArrow.proj Y L ⋙ F : StructuredArrow Y L ⥤ H`
has a limit. -/
abbrev HasPointwiseRightKanExtensionAt (Y : D) :=
  HasLimit (StructuredArrow.proj Y L ⋙ F)

/-- The condition that a functor `F` has a pointwise right Kan extension along `L`: it means
that it has a pointwise right Kan extension at any object. -/
abbrev HasPointwiseRightKanExtension := ∀ (Y : D), HasPointwiseRightKanExtensionAt L F Y

lemma hasPointwiseLeftKanExtensionAt_iff_of_iso {Y₁ Y₂ : D} (e : Y₁ ≅ Y₂) :
    HasPointwiseLeftKanExtensionAt L F Y₁ ↔
      HasPointwiseLeftKanExtensionAt L F Y₂ := by
  revert Y₁ Y₂ e
  suffices ∀ ⦃Y₁ Y₂ : D⦄ (_ : Y₁ ≅ Y₂) [HasPointwiseLeftKanExtensionAt L F Y₁],
      HasPointwiseLeftKanExtensionAt L F Y₂ from
    fun Y₁ Y₂ e => ⟨fun _ => this e, fun _ => this e.symm⟩
  intro Y₁ Y₂ e _
  change HasColimit ((CostructuredArrow.mapIso e.symm).functor ⋙ CostructuredArrow.proj L Y₁ ⋙ F)
  infer_instance

lemma hasPointwiseRightKanExtensionAt_iff_of_iso {Y₁ Y₂ : D} (e : Y₁ ≅ Y₂) :
    HasPointwiseRightKanExtensionAt L F Y₁ ↔
      HasPointwiseRightKanExtensionAt L F Y₂ := by
  revert Y₁ Y₂ e
  suffices ∀ ⦃Y₁ Y₂ : D⦄ (_ : Y₁ ≅ Y₂) [HasPointwiseRightKanExtensionAt L F Y₁],
      HasPointwiseRightKanExtensionAt L F Y₂ from
    fun Y₁ Y₂ e => ⟨fun _ => this e, fun _ => this e.symm⟩
  intro Y₁ Y₂ e _
  change HasLimit ((StructuredArrow.mapIso e.symm).functor ⋙ StructuredArrow.proj Y₁ L ⋙ F)
  infer_instance

variable {L} in
/-- `HasPointwiseLeftKanExtensionAt` is invariant when we replace `L` by an equivalent functor. -/
lemma hasPointwiseLeftKanExtensionAt_iff_of_iso' {L' : C ⥤ D} (e : L ≅ L') (Y : D) :
    HasPointwiseLeftKanExtensionAt L F Y ↔
      HasPointwiseLeftKanExtensionAt L' F Y := by
  revert L L' e
  suffices ∀ ⦃L L' : C ⥤ D⦄ (_ : L ≅ L') [HasPointwiseLeftKanExtensionAt L F Y],
      HasPointwiseLeftKanExtensionAt L' F Y from
    fun L L' e => ⟨fun _ => this e, fun _ => this e.symm⟩
  intro L L' e _
  let Φ : CostructuredArrow L' Y ≌ CostructuredArrow L Y := Comma.mapLeftIso _ e.symm
  let e' : CostructuredArrow.proj L' Y ⋙ F ≅
    Φ.functor ⋙ CostructuredArrow.proj L Y ⋙ F := Iso.refl _
  exact hasColimit_of_iso e'

variable {L} in
/-- `HasPointwiseRightKanExtensionAt` is invariant when we replace `L` by an equivalent functor. -/
lemma hasPointwiseRightKanExtensionAt_iff_of_iso' {L' : C ⥤ D} (e : L ≅ L') (Y : D) :
    HasPointwiseRightKanExtensionAt L F Y ↔
      HasPointwiseRightKanExtensionAt L' F Y := by
  revert L L' e
  suffices ∀ ⦃L L' : C ⥤ D⦄ (_ : L ≅ L') [HasPointwiseRightKanExtensionAt L F Y],
      HasPointwiseRightKanExtensionAt L' F Y from
    fun L L' e => ⟨fun _ => this e, fun _ => this e.symm⟩
  intro L L' e _
  let Φ : StructuredArrow Y L' ≌ StructuredArrow Y L := Comma.mapRightIso _ e.symm
  let e' : StructuredArrow.proj Y L' ⋙ F ≅
    Φ.functor ⋙ StructuredArrow.proj Y L ⋙ F := Iso.refl _
  exact hasLimit_of_iso e'.symm

lemma hasPointwiseLeftKanExtensionAt_of_equivalence
    (E : D ≌ D') (eL : L ⋙ E.functor ≅ L') (Y : D) (Y' : D') (e : E.functor.obj Y ≅ Y')
    [HasPointwiseLeftKanExtensionAt L F Y] :
    HasPointwiseLeftKanExtensionAt L' F Y' := by
  rw [← hasPointwiseLeftKanExtensionAt_iff_of_iso' F eL,
    hasPointwiseLeftKanExtensionAt_iff_of_iso _ F e.symm]
  let Φ := CostructuredArrow.post L E.functor Y
  have : HasColimit ((asEquivalence Φ).functor ⋙
    CostructuredArrow.proj (L ⋙ E.functor) (E.functor.obj Y) ⋙ F) :=
    (inferInstance : HasPointwiseLeftKanExtensionAt L F Y)
  exact hasColimit_of_equivalence_comp (asEquivalence Φ)

lemma hasPointwiseLeftKanExtensionAt_iff_of_equivalence
    (E : D ≌ D') (eL : L ⋙ E.functor ≅ L') (Y : D) (Y' : D') (e : E.functor.obj Y ≅ Y') :
    HasPointwiseLeftKanExtensionAt L F Y ↔
      HasPointwiseLeftKanExtensionAt L' F Y' := by
  constructor
  · intro
    exact hasPointwiseLeftKanExtensionAt_of_equivalence L L' F E eL Y Y' e
  · intro
    exact hasPointwiseLeftKanExtensionAt_of_equivalence L' L F E.symm
      (isoWhiskerRight eL.symm _ ≪≫ Functor.associator _ _ _ ≪≫
        isoWhiskerLeft L E.unitIso.symm ≪≫ L.rightUnitor) Y' Y
      (E.inverse.mapIso e.symm ≪≫ E.unitIso.symm.app Y)

lemma hasPointwiseRightKanExtensionAt_of_equivalence
    (E : D ≌ D') (eL : L ⋙ E.functor ≅ L') (Y : D) (Y' : D') (e : E.functor.obj Y ≅ Y')
    [HasPointwiseRightKanExtensionAt L F Y] :
    HasPointwiseRightKanExtensionAt L' F Y' := by
  rw [← hasPointwiseRightKanExtensionAt_iff_of_iso' F eL,
    hasPointwiseRightKanExtensionAt_iff_of_iso _ F e.symm]
  let Φ := StructuredArrow.post Y L E.functor
  have : HasLimit ((asEquivalence Φ).functor ⋙
    StructuredArrow.proj (E.functor.obj Y) (L ⋙ E.functor) ⋙ F) :=
    (inferInstance : HasPointwiseRightKanExtensionAt L F Y)
  exact hasLimit_of_equivalence_comp (asEquivalence Φ)

lemma hasPointwiseRightKanExtensionAt_iff_of_equivalence
    (E : D ≌ D') (eL : L ⋙ E.functor ≅ L') (Y : D) (Y' : D') (e : E.functor.obj Y ≅ Y') :
    HasPointwiseRightKanExtensionAt L F Y ↔
      HasPointwiseRightKanExtensionAt L' F Y' := by
  constructor
  · intro
    exact hasPointwiseRightKanExtensionAt_of_equivalence L L' F E eL Y Y' e
  · intro
    exact hasPointwiseRightKanExtensionAt_of_equivalence L' L F E.symm
      (isoWhiskerRight eL.symm _ ≪≫ Functor.associator _ _ _ ≪≫
        isoWhiskerLeft L E.unitIso.symm ≪≫ L.rightUnitor) Y' Y
      (E.inverse.mapIso e.symm ≪≫ E.unitIso.symm.app Y)

namespace LeftExtension

variable {F L}
variable (E : LeftExtension L F)

/-- The cocone for `CostructuredArrow.proj L Y ⋙ F` attached to `E : LeftExtension L F`.
The point of this cocone is `E.right.obj Y` -/
@[simps]
def coconeAt (Y : D) : Cocone (CostructuredArrow.proj L Y ⋙ F) where
  pt := E.right.obj Y
  ι :=
    { app := fun g => E.hom.app g.left ≫ E.right.map g.hom
      naturality := fun g₁ g₂ φ => by
        dsimp
        rw [← CostructuredArrow.w φ]
        simp only [assoc, NatTrans.naturality_assoc, Functor.comp_map,
          Functor.map_comp, comp_id] }

variable (L F) in
/-- The cocones for `CostructuredArrow.proj L Y ⋙ F`, as a functor from `LeftExtension L F`. -/
@[simps]
def coconeAtFunctor (Y : D) :
    LeftExtension L F ⥤ Cocone (CostructuredArrow.proj L Y ⋙ F) where
  obj E := E.coconeAt Y
  map {E E'} φ := CoconeMorphism.mk (φ.right.app Y) (fun G => by
    dsimp
    rw [← StructuredArrow.w φ]
    simp)

/-- A left extension `E : LeftExtension L F` is a pointwise left Kan extension at `Y` when
`E.coconeAt Y` is a colimit cocone. -/
def IsPointwiseLeftKanExtensionAt (Y : D) := IsColimit (E.coconeAt Y)

variable {E} in
lemma IsPointwiseLeftKanExtensionAt.hasPointwiseLeftKanExtensionAt
    {Y : D} (h : E.IsPointwiseLeftKanExtensionAt Y) :
    HasPointwiseLeftKanExtensionAt L F Y := ⟨_, h⟩

lemma IsPointwiseLeftKanExtensionAt.isIso_hom_app
    {X : C} (h : E.IsPointwiseLeftKanExtensionAt (L.obj X)) [L.Full] [L.Faithful] :
    IsIso (E.hom.app X) := by
  simpa using h.isIso_ι_app_of_isTerminal _ CostructuredArrow.mkIdTerminal

/-- The condition of being a pointwise left Kan extension at an object `Y` is
unchanged by replacing `Y` by an isomorphic object `Y'`. -/
def isPointwiseLeftKanExtensionAtOfIso'
    {Y : D} (hY : E.IsPointwiseLeftKanExtensionAt Y) {Y' : D} (e : Y ≅ Y') :
    E.IsPointwiseLeftKanExtensionAt Y' :=
  IsColimit.ofIsoColimit (hY.whiskerEquivalence (CostructuredArrow.mapIso e.symm))
    (Cocones.ext (E.right.mapIso e))

/-- The condition of being a pointwise left Kan extension at an object `Y` is
unchanged by replacing `Y` by an isomorphic object `Y'`. -/
def isPointwiseLeftKanExtensionAtEquivOfIso' {Y Y' : D} (e : Y ≅ Y') :
    E.IsPointwiseLeftKanExtensionAt Y ≃ E.IsPointwiseLeftKanExtensionAt Y' where
  toFun h := E.isPointwiseLeftKanExtensionAtOfIso' h e
  invFun h := E.isPointwiseLeftKanExtensionAtOfIso' h e.symm
  left_inv h := by
    dsimp only [IsPointwiseLeftKanExtensionAt]
    apply Subsingleton.elim
  right_inv h := by
    dsimp only [IsPointwiseLeftKanExtensionAt]
    apply Subsingleton.elim

namespace IsPointwiseLeftKanExtensionAt

variable {E} {Y : D} (h : E.IsPointwiseLeftKanExtensionAt Y)
  [HasColimit (CostructuredArrow.proj L Y ⋙ F)]

/-- A pointwise left Kan extension of `F` along `L` applied to an object `Y` is isomorphic to
`colimit (CostructuredArrow.proj L Y ⋙ F)`. -/
noncomputable def isoColimit :
    E.right.obj Y ≅ colimit (CostructuredArrow.proj L Y ⋙ F) :=
  h.coconePointUniqueUpToIso (colimit.isColimit _)

@[reassoc (attr := simp)]
lemma ι_isoColimit_inv (g : CostructuredArrow L Y) :
    colimit.ι _ g ≫ h.isoColimit.inv = E.hom.app g.left ≫ E.right.map g.hom :=
  IsColimit.comp_coconePointUniqueUpToIso_inv _ _ _

@[reassoc (attr := simp)]
lemma ι_isoColimit_hom (g : CostructuredArrow L Y) :
    E.hom.app g.left ≫ E.right.map g.hom ≫ h.isoColimit.hom =
      colimit.ι (CostructuredArrow.proj L Y ⋙ F) g := by
  simpa using h.comp_coconePointUniqueUpToIso_hom (colimit.isColimit _) g

end IsPointwiseLeftKanExtensionAt

/-- A left extension `E : LeftExtension L F` is a pointwise left Kan extension when
it is a pointwise left Kan extension at any object. -/
abbrev IsPointwiseLeftKanExtension := ∀ (Y : D), E.IsPointwiseLeftKanExtensionAt Y

variable {E E'}

/-- If two left extensions `E` and `E'` are isomorphic, `E` is a pointwise
left Kan extension at `Y` iff `E'` is. -/
def isPointwiseLeftKanExtensionAtEquivOfIso (e : E ≅ E') (Y : D) :
    E.IsPointwiseLeftKanExtensionAt Y ≃ E'.IsPointwiseLeftKanExtensionAt Y :=
  IsColimit.equivIsoColimit ((coconeAtFunctor L F Y).mapIso e)

/-- If two left extensions `E` and `E'` are isomorphic, `E` is a pointwise
left Kan extension iff `E'` is. -/
def isPointwiseLeftKanExtensionEquivOfIso (e : E ≅ E') :
    E.IsPointwiseLeftKanExtension ≃ E'.IsPointwiseLeftKanExtension where
  toFun h := fun Y => (isPointwiseLeftKanExtensionAtEquivOfIso e Y) (h Y)
  invFun h := fun Y => (isPointwiseLeftKanExtensionAtEquivOfIso e Y).symm (h Y)
  left_inv h := by simp
  right_inv h := by simp

variable (h : E.IsPointwiseLeftKanExtension)
include h

lemma IsPointwiseLeftKanExtension.hasPointwiseLeftKanExtension :
    HasPointwiseLeftKanExtension L F :=
  fun Y => (h Y).hasPointwiseLeftKanExtensionAt

/-- The (unique) morphism from a pointwise left Kan extension. -/
def IsPointwiseLeftKanExtension.homFrom (G : LeftExtension L F) : E ⟶ G :=
  StructuredArrow.homMk
    { app := fun Y => (h Y).desc (LeftExtension.coconeAt G Y)
      naturality := fun Y₁ Y₂ φ => (h Y₁).hom_ext (fun X => by
        rw [(h Y₁).fac_assoc (coconeAt G Y₁) X]
        simpa using (h Y₂).fac (coconeAt G Y₂) ((CostructuredArrow.map φ).obj X)) }
    (by
      ext X
      simpa using (h (L.obj X)).fac (LeftExtension.coconeAt G _) (CostructuredArrow.mk (𝟙 _)))

lemma IsPointwiseLeftKanExtension.hom_ext
    {G : LeftExtension L F} {f₁ f₂ : E ⟶ G} : f₁ = f₂ := by
  ext Y
  apply (h Y).hom_ext
  intro X
  have eq₁ := congr_app (StructuredArrow.w f₁) X.left
  have eq₂ := congr_app (StructuredArrow.w f₂) X.left
  dsimp at eq₁ eq₂ ⊢
  simp only [assoc, NatTrans.naturality]
  rw [reassoc_of% eq₁, reassoc_of% eq₂]

/-- A pointwise left Kan extension is universal, i.e. it is a left Kan extension. -/
def IsPointwiseLeftKanExtension.isUniversal : E.IsUniversal :=
  IsInitial.ofUniqueHom h.homFrom (fun _ _ => h.hom_ext)

lemma IsPointwiseLeftKanExtension.isLeftKanExtension :
    E.right.IsLeftKanExtension E.hom where
  nonempty_isUniversal := ⟨h.isUniversal⟩

lemma IsPointwiseLeftKanExtension.hasLeftKanExtension :
    HasLeftKanExtension L F :=
  have := h.isLeftKanExtension
  HasLeftKanExtension.mk E.right E.hom

lemma IsPointwiseLeftKanExtension.isIso_hom [L.Full] [L.Faithful] :
    IsIso (E.hom) :=
  have := fun X => (h (L.obj X)).isIso_hom_app
  NatIso.isIso_of_isIso_app ..

@[simps!]
def coconeAtIso {Y Y' : D} (e : Y ≅ Y') :
    (E.coconeAt Y').whisker (CostructuredArrow.mapIso e).functor ≅ E.coconeAt Y :=
  Cocones.ext (E.right.mapIso e.symm) (fun j => by
    dsimp
    simp only [assoc, ← map_comp, e.hom_inv_id, comp_id])

/-- The condition of beinig of pointwise left Kan extension at an object `Y` is
unchanged by replacing `Y` by an isomorphic object `Y'`. -/
def isPointwiseLeftKanExtensionAtOfIso'
    {Y : D} (hY : E.IsPointwiseLeftKanExtensionAt Y) {Y' : D} (e : Y ≅ Y') :
    E.IsPointwiseLeftKanExtensionAt Y' :=
  IsColimit.ofIsoColimit (hY.whiskerEquivalence _) (E.coconeAtIso e.symm)

/-- The condition of beinig of pointwise left Kan extension at an object `Y` is
unchanged by replacing `Y` by an isomorphic object `Y'`. -/
def isPointwiseLeftKanExtensionAtEquivOfIso' {Y Y' : D} (e : Y ≅ Y') :
    E.IsPointwiseLeftKanExtensionAt Y ≃ E.IsPointwiseLeftKanExtensionAt Y' where
  toFun h := E.isPointwiseLeftKanExtensionAtOfIso' h e
  invFun h := E.isPointwiseLeftKanExtensionAtOfIso' h e.symm
  left_inv h := by
    dsimp only [IsPointwiseLeftKanExtensionAt]
    apply Subsingleton.elim
  right_inv h := by
    dsimp only [IsPointwiseLeftKanExtensionAt]
    apply Subsingleton.elim

variable (E E')

def isUniversalOfPointwise (h : E.IsPointwiseLeftKanExtension) :
    E.IsUniversal :=
  IsInitial.ofUniqueHom (fun G => StructuredArrow.homMk
        { app := fun Y => (h Y).desc (LeftExtension.coconeAt G Y)
          naturality := fun Y₁ Y₂ φ => by
            apply (h Y₁).hom_ext
            intro X
            rw [(h Y₁).fac_assoc (coconeAt G Y₁) X]
            simpa using (h Y₂).fac (coconeAt G Y₂) ((CostructuredArrow.map φ).obj X) }
      (by
        ext X
        simpa using (h (L.obj X)).fac (LeftExtension.coconeAt G _) (CostructuredArrow.mk (𝟙 _))))
    (fun G => by
      suffices ∀ (m₁ m₂ : E ⟶ G), m₁ = m₂ by intros; apply this
      intro m₁ m₂
      ext Y
      apply (h Y).hom_ext
      intro X
      have eq₁ := congr_app (StructuredArrow.w m₁) X.left
      have eq₂ := congr_app (StructuredArrow.w m₂) X.left
      dsimp at eq₁ eq₂ ⊢
      simp only [assoc, NatTrans.naturality]
      rw [reassoc_of% eq₁, reassoc_of% eq₂])

end LeftExtension

namespace RightExtension

variable {F L}
variable (E E' : RightExtension L F)

/-- The cone for `StructuredArrow.proj Y L ⋙ F` attached to `E : RightExtension L F`.
The point of this cone is `E.left.obj Y` -/
@[simps]
def coneAt (Y : D) : Cone (StructuredArrow.proj Y L ⋙ F) where
  pt := E.left.obj Y
  π :=
    { app := fun g ↦ E.left.map g.hom ≫ E.hom.app g.right
      naturality := fun g₁ g₂ φ ↦ by
        dsimp
        rw [assoc, id_comp, ← StructuredArrow.w φ, Functor.map_comp, assoc]
        congr 1
        apply E.hom.naturality }

variable (L F) in
/-- The cones for `StructuredArrow.proj Y L ⋙ F`, as a functor from `RightExtension L F`. -/
@[simps]
def coneAtFunctor (Y : D) :
    RightExtension L F ⥤ Cone (StructuredArrow.proj Y L ⋙ F) where
  obj E := E.coneAt Y
  map {E E'} φ := ConeMorphism.mk (φ.left.app Y) (fun G ↦ by
    dsimp
    rw [← CostructuredArrow.w φ]
    simp)

/-- A right extension `E : RightExtension L F` is a pointwise right Kan extension at `Y` when
`E.coneAt Y` is a limit cone. -/
def IsPointwiseRightKanExtensionAt (Y : D) := IsLimit (E.coneAt Y)

variable {E} in
lemma IsPointwiseRightKanExtensionAt.hasPointwiseRightKanExtensionAt
    {Y : D} (h : E.IsPointwiseRightKanExtensionAt Y) :
    HasPointwiseRightKanExtensionAt L F Y := ⟨_, h⟩

lemma IsPointwiseRightKanExtensionAt.isIso_hom_app
    {X : C} (h : E.IsPointwiseRightKanExtensionAt (L.obj X)) [L.Full] [L.Faithful] :
    IsIso (E.hom.app X) := by
  simpa using h.isIso_π_app_of_isInitial _ StructuredArrow.mkIdInitial

/-- The condition of being a pointwise right Kan extension at an object `Y` is
unchanged by replacing `Y` by an isomorphic object `Y'`. -/
def isPointwiseRightKanExtensionAtOfIso'
    {Y : D} (hY : E.IsPointwiseRightKanExtensionAt Y) {Y' : D} (e : Y ≅ Y') :
    E.IsPointwiseRightKanExtensionAt Y' :=
  IsLimit.ofIsoLimit (hY.whiskerEquivalence (StructuredArrow.mapIso e.symm))
    (Cones.ext (E.left.mapIso e))

/-- The condition of being a pointwise right Kan extension at an object `Y` is
unchanged by replacing `Y` by an isomorphic object `Y'`. -/
def isPointwiseRightKanExtensionAtEquivOfIso' {Y Y' : D} (e : Y ≅ Y') :
    E.IsPointwiseRightKanExtensionAt Y ≃ E.IsPointwiseRightKanExtensionAt Y' where
  toFun h := E.isPointwiseRightKanExtensionAtOfIso' h e
  invFun h := E.isPointwiseRightKanExtensionAtOfIso' h e.symm
  left_inv h := by
    dsimp only [IsPointwiseRightKanExtensionAt]
    apply Subsingleton.elim
  right_inv h := by
    dsimp only [IsPointwiseRightKanExtensionAt]
    apply Subsingleton.elim

namespace IsPointwiseRightKanExtensionAt

variable {E} {Y : D} (h : E.IsPointwiseRightKanExtensionAt Y)
  [HasLimit (StructuredArrow.proj Y L ⋙ F)]

/-- A pointwise right Kan extension of `F` along `L` applied to an object `Y` is isomorphic to
`limit (StructuredArrow.proj Y L ⋙ F)`. -/
noncomputable def isoLimit :
    E.left.obj Y ≅ limit (StructuredArrow.proj Y L ⋙ F) :=
  h.conePointUniqueUpToIso (limit.isLimit _)

@[reassoc (attr := simp)]
lemma isoLimit_hom_π (g : StructuredArrow Y L) :
    h.isoLimit.hom ≫ limit.π _ g = E.left.map g.hom ≫ E.hom.app g.right :=
  IsLimit.conePointUniqueUpToIso_hom_comp _ _ _

@[reassoc (attr := simp)]
lemma isoLimit_inv_π (g : StructuredArrow Y L) :
    h.isoLimit.inv ≫ E.left.map g.hom ≫ E.hom.app g.right =
      limit.π (StructuredArrow.proj Y L ⋙ F) g := by
  simpa using h.conePointUniqueUpToIso_inv_comp (limit.isLimit _) g

end IsPointwiseRightKanExtensionAt

/-- A right extension `E : RightExtension L F` is a pointwise right Kan extension when
it is a pointwise right Kan extension at any object. -/
abbrev IsPointwiseRightKanExtension := ∀ (Y : D), E.IsPointwiseRightKanExtensionAt Y

variable {E E'}

/-- If two right extensions `E` and `E'` are isomorphic, `E` is a pointwise
right Kan extension at `Y` iff `E'` is. -/
def isPointwiseRightKanExtensionAtEquivOfIso (e : E ≅ E') (Y : D) :
    E.IsPointwiseRightKanExtensionAt Y ≃ E'.IsPointwiseRightKanExtensionAt Y :=
  IsLimit.equivIsoLimit ((coneAtFunctor L F Y).mapIso e)

/-- If two right extensions `E` and `E'` are isomorphic, `E` is a pointwise
right Kan extension iff `E'` is. -/
def isPointwiseRightKanExtensionEquivOfIso (e : E ≅ E') :
    E.IsPointwiseRightKanExtension ≃ E'.IsPointwiseRightKanExtension where
  toFun h := fun Y => (isPointwiseRightKanExtensionAtEquivOfIso e Y) (h Y)
  invFun h := fun Y => (isPointwiseRightKanExtensionAtEquivOfIso e Y).symm (h Y)
  left_inv h := by simp
  right_inv h := by simp

variable (h : E.IsPointwiseRightKanExtension)
include h

lemma IsPointwiseRightKanExtension.hasPointwiseRightKanExtension :
    HasPointwiseRightKanExtension L F :=
  fun Y => (h Y).hasPointwiseRightKanExtensionAt

/-- The (unique) morphism to a pointwise right Kan extension. -/
def IsPointwiseRightKanExtension.homTo (G : RightExtension L F) : G ⟶ E :=
  CostructuredArrow.homMk
    { app := fun Y ↦ (h Y).lift (RightExtension.coneAt G Y)
      naturality := fun Y₁ Y₂ φ ↦ (h Y₂).hom_ext (fun X ↦ by
        rw [assoc, (h Y₂).fac (coneAt G Y₂) X]
        simpa using ((h Y₁).fac (coneAt G Y₁) ((StructuredArrow.map φ).obj X)).symm) }
    (by
      ext X
      simpa using (h (L.obj X)).fac (RightExtension.coneAt G _) (StructuredArrow.mk (𝟙 _)) )

lemma IsPointwiseRightKanExtension.hom_ext
    {G : RightExtension L F} {f₁ f₂ : G ⟶ E} : f₁ = f₂ := by
  ext Y
  apply (h Y).hom_ext
  intro X
  have eq₁ := congr_app (CostructuredArrow.w f₁) X.right
  have eq₂ := congr_app (CostructuredArrow.w f₂) X.right
  dsimp at eq₁ eq₂ ⊢
  simp only [assoc, ← NatTrans.naturality_assoc, eq₁, eq₂]

/-- A pointwise right Kan extension is universal, i.e. it is a right Kan extension. -/
def IsPointwiseRightKanExtension.isUniversal : E.IsUniversal :=
  IsTerminal.ofUniqueHom h.homTo (fun _ _ => h.hom_ext)

lemma IsPointwiseRightKanExtension.isRightKanExtension :
    E.left.IsRightKanExtension E.hom where
  nonempty_isUniversal := ⟨h.isUniversal⟩

lemma IsPointwiseRightKanExtension.hasRightKanExtension :
    HasRightKanExtension L F :=
  have := h.isRightKanExtension
  HasRightKanExtension.mk E.left E.hom

lemma IsPointwiseRightKanExtension.isIso_hom [L.Full] [L.Faithful] :
    IsIso (E.hom) :=
  have := fun X => (h (L.obj X)).isIso_hom_app
  NatIso.isIso_of_isIso_app ..

end RightExtension

section

variable [HasPointwiseLeftKanExtension L F]

/-- The constructed pointwise left Kan extension when `HasPointwiseLeftKanExtension L F` holds. -/
@[simps]
noncomputable def pointwiseLeftKanExtension : D ⥤ H where
  obj Y := colimit (CostructuredArrow.proj L Y ⋙ F)
  map {Y₁ Y₂} f :=
    colimit.desc (CostructuredArrow.proj L Y₁ ⋙ F)
      (Cocone.mk (colimit (CostructuredArrow.proj L Y₂ ⋙ F))
        { app := fun g => colimit.ι (CostructuredArrow.proj L Y₂ ⋙ F)
            ((CostructuredArrow.map f).obj g)
          naturality := fun g₁ g₂ φ => by
            simpa using colimit.w (CostructuredArrow.proj L Y₂ ⋙ F)
              ((CostructuredArrow.map f).map φ) })
  map_id Y := colimit.hom_ext (fun j => by
    dsimp
    simp only [colimit.ι_desc, comp_id]
    congr
    apply CostructuredArrow.map_id)
  map_comp {Y₁ Y₂ Y₃} f f' := colimit.hom_ext (fun j => by
    dsimp
    simp only [colimit.ι_desc, colimit.ι_desc_assoc, comp_obj, CostructuredArrow.proj_obj]
    congr 1
    apply CostructuredArrow.map_comp)

/-- The unit of the constructed pointwise left Kan extension when
`HasPointwiseLeftKanExtension L F` holds. -/
@[simps]
noncomputable def pointwiseLeftKanExtensionUnit : F ⟶ L ⋙ pointwiseLeftKanExtension L F where
  app X := colimit.ι (CostructuredArrow.proj L (L.obj X) ⋙ F)
    (CostructuredArrow.mk (𝟙 (L.obj X)))
  naturality {X₁ X₂} f := by
    simp only [comp_obj, pointwiseLeftKanExtension_obj, comp_map,
      pointwiseLeftKanExtension_map, colimit.ι_desc, CostructuredArrow.map_mk]
    rw [id_comp]
    let φ : CostructuredArrow.mk (L.map f) ⟶ CostructuredArrow.mk (𝟙 (L.obj X₂)) :=
      CostructuredArrow.homMk f
    exact colimit.w (CostructuredArrow.proj L (L.obj X₂) ⋙ F) φ

/-- The functor `pointwiseLeftKanExtension L F` is a pointwise left Kan
extension of `F` along `L`. -/
noncomputable def pointwiseLeftKanExtensionIsPointwiseLeftKanExtension :
    (LeftExtension.mk _ (pointwiseLeftKanExtensionUnit L F)).IsPointwiseLeftKanExtension :=
  fun X => IsColimit.ofIsoColimit (colimit.isColimit _) (Cocones.ext (Iso.refl _) (fun j => by
    dsimp
    simp only [comp_id, colimit.ι_desc, CostructuredArrow.map_mk]
    congr 1
    rw [id_comp, ← CostructuredArrow.eq_mk]))

/-- The functor `pointwiseLeftKanExtension L F` is a left Kan extension of `F` along `L`. -/
noncomputable def pointwiseLeftKanExtensionIsUniversal :
    (LeftExtension.mk _ (pointwiseLeftKanExtensionUnit L F)).IsUniversal :=
  (pointwiseLeftKanExtensionIsPointwiseLeftKanExtension L F).isUniversal

instance : (pointwiseLeftKanExtension L F).IsLeftKanExtension
    (pointwiseLeftKanExtensionUnit L F) where
  nonempty_isUniversal := ⟨pointwiseLeftKanExtensionIsUniversal L F⟩

instance : HasLeftKanExtension L F :=
  HasLeftKanExtension.mk _ (pointwiseLeftKanExtensionUnit L F)

/-- An auxiliary cocone used in the lemma `pointwiseLeftKanExtension_desc_app` -/
@[simps]
def costructuredArrowMapCocone (G : D ⥤ H) (α : F ⟶ L ⋙ G) (Y : D) :
    Cocone (CostructuredArrow.proj L Y ⋙ F) where
  pt := G.obj Y
  ι := {
    app := fun f ↦ α.app f.left ≫ G.map f.hom
    naturality := by simp [← G.map_comp] }

@[simp]
lemma pointwiseLeftKanExtension_desc_app (G : D ⥤ H) (α :  F ⟶ L ⋙ G) (Y : D) :
    ((pointwiseLeftKanExtension L F).descOfIsLeftKanExtension (pointwiseLeftKanExtensionUnit L F)
      G α |>.app Y) = colimit.desc _ (costructuredArrowMapCocone L F G α Y) := by
  let β : L.pointwiseLeftKanExtension F ⟶ G :=
    { app := fun Y ↦ colimit.desc _ (costructuredArrowMapCocone L F G α Y) }
  have h : (pointwiseLeftKanExtension L F).descOfIsLeftKanExtension
      (pointwiseLeftKanExtensionUnit L F) G α = β := by
    apply hom_ext_of_isLeftKanExtension (α := pointwiseLeftKanExtensionUnit L F)
    aesop
  exact NatTrans.congr_app h Y

variable {F L}

/-- If `F` admits a pointwise left Kan extension along `L`, then any left Kan extension of `F`
along `L` is a pointwise left Kan extension. -/
noncomputable def isPointwiseLeftKanExtensionOfIsLeftKanExtension (F' : D ⥤ H) (α : F ⟶ L ⋙ F')
    [F'.IsLeftKanExtension α] :
    (LeftExtension.mk _ α).IsPointwiseLeftKanExtension :=
  LeftExtension.isPointwiseLeftKanExtensionEquivOfIso
    (IsColimit.coconePointUniqueUpToIso (pointwiseLeftKanExtensionIsUniversal L F)
      (F'.isUniversalOfIsLeftKanExtension α))
    (pointwiseLeftKanExtensionIsPointwiseLeftKanExtension L F)

end

section

variable [HasPointwiseRightKanExtension L F]

/-- The constructed pointwise right Kan extension
when `HasPointwiseRightKanExtension L F` holds. -/
@[simps]
noncomputable def pointwiseRightKanExtension : D ⥤ H where
  obj Y := limit (StructuredArrow.proj Y L ⋙ F)
  map {Y₁ Y₂} f := limit.lift (StructuredArrow.proj Y₂ L ⋙ F)
      (Cone.mk (limit (StructuredArrow.proj Y₁ L ⋙ F))
        { app := fun g ↦ limit.π (StructuredArrow.proj Y₁ L ⋙ F)
            ((StructuredArrow.map f).obj g)
          naturality := fun g₁ g₂ φ ↦ by
            simpa using (limit.w (StructuredArrow.proj Y₁ L ⋙ F)
              ((StructuredArrow.map f).map φ)).symm })
  map_id Y := limit.hom_ext (fun j => by
    dsimp
    simp only [limit.lift_π, id_comp]
    congr
    apply StructuredArrow.map_id)
  map_comp {Y₁ Y₂ Y₃} f f' := limit.hom_ext (fun j => by
    dsimp
    simp only [limit.lift_π, assoc]
    congr 1
    apply StructuredArrow.map_comp)

/-- The counit of the constructed pointwise right Kan extension when
`HasPointwiseRightKanExtension L F` holds. -/
@[simps]
noncomputable def pointwiseRightKanExtensionCounit :
    L ⋙ pointwiseRightKanExtension L F ⟶ F where
  app X := limit.π (StructuredArrow.proj (L.obj X) L ⋙ F)
    (StructuredArrow.mk (𝟙 (L.obj X)))
  naturality {X₁ X₂} f := by
    simp only [comp_obj, pointwiseRightKanExtension_obj, comp_map,
      pointwiseRightKanExtension_map, limit.lift_π, StructuredArrow.map_mk]
    rw [comp_id]
    let φ : StructuredArrow.mk (𝟙 (L.obj X₁)) ⟶ StructuredArrow.mk (L.map f) :=
      StructuredArrow.homMk f
    exact (limit.w (StructuredArrow.proj (L.obj X₁) L ⋙ F) φ).symm

/-- The functor `pointwiseRightKanExtension L F` is a pointwise right Kan
extension of `F` along `L`. -/
noncomputable def pointwiseRightKanExtensionIsPointwiseRightKanExtension :
    (RightExtension.mk _ (pointwiseRightKanExtensionCounit L F)).IsPointwiseRightKanExtension :=
  fun X => IsLimit.ofIsoLimit (limit.isLimit _) (Cones.ext (Iso.refl _) (fun j => by
    dsimp
    simp only [limit.lift_π, StructuredArrow.map_mk, id_comp]
    congr
    rw [comp_id, ← StructuredArrow.eq_mk]))

/-- The functor `pointwiseRightKanExtension L F` is a right Kan extension of `F` along `L`. -/
noncomputable def pointwiseRightKanExtensionIsUniversal :
    (RightExtension.mk _ (pointwiseRightKanExtensionCounit L F)).IsUniversal :=
  (pointwiseRightKanExtensionIsPointwiseRightKanExtension L F).isUniversal

instance : (pointwiseRightKanExtension L F).IsRightKanExtension
    (pointwiseRightKanExtensionCounit L F) where
  nonempty_isUniversal := ⟨pointwiseRightKanExtensionIsUniversal L F⟩

instance : HasRightKanExtension L F :=
  HasRightKanExtension.mk _ (pointwiseRightKanExtensionCounit L F)

/-- An auxiliary cocone used in the lemma `pointwiseRightKanExtension_lift_app` -/
@[simps]
def structuredArrowMapCone (G : D ⥤ H) (α : L ⋙ G ⟶ F) (Y : D) :
    Cone (StructuredArrow.proj Y L ⋙ F) where
  pt := G.obj Y
  π := {
    app := fun f ↦ G.map f.hom ≫ α.app f.right
    naturality := by simp [← α.naturality, ← G.map_comp_assoc] }

@[simp]
lemma pointwiseRightKanExtension_lift_app (G : D ⥤ H) (α : L ⋙ G ⟶ F) (Y : D) :
    ((pointwiseRightKanExtension L F).liftOfIsRightKanExtension
      (pointwiseRightKanExtensionCounit L F) G α |>.app Y) =
        limit.lift _ (structuredArrowMapCone L F G α Y) := by
  let β : G ⟶ L.pointwiseRightKanExtension F :=
    { app := fun Y ↦ limit.lift _ (structuredArrowMapCone L F G α Y) }
  have h : (pointwiseRightKanExtension L F).liftOfIsRightKanExtension
      (pointwiseRightKanExtensionCounit L F) G α = β := by
    apply hom_ext_of_isRightKanExtension (α := pointwiseRightKanExtensionCounit L F)
    aesop
  exact NatTrans.congr_app h Y

variable {F L}

/-- If `F` admits a pointwise right Kan extension along `L`, then any right Kan extension of `F`
along `L` is a pointwise right Kan extension. -/
noncomputable def isPointwiseRightKanExtensionOfIsRightKanExtension (F' : D ⥤ H) (α : L ⋙ F' ⟶ F)
    [F'.IsRightKanExtension α] :
    (RightExtension.mk _ α).IsPointwiseRightKanExtension :=
  RightExtension.isPointwiseRightKanExtensionEquivOfIso
    (IsLimit.conePointUniqueUpToIso (pointwiseRightKanExtensionIsUniversal L F)
      (F'.isUniversalOfIsRightKanExtension α))
    (pointwiseRightKanExtensionIsPointwiseRightKanExtension L F)

end

end Functor

end CategoryTheory<|MERGE_RESOLUTION|>--- conflicted
+++ resolved
@@ -33,13 +33,8 @@
 
 namespace Functor
 
-<<<<<<< HEAD
-variable {C D D' H H' : Type*} [Category C] [Category D] [Category D']
-  [Category H] (L : C ⥤ D) (L' : C ⥤ D') (F : C ⥤ H)
-=======
 variable {C D D' H : Type*} [Category C] [Category D] [Category D'] [Category H]
   (L : C ⥤ D) (L' : C ⥤ D') (F : C ⥤ H)
->>>>>>> 573827b4
 
 /-- The condition that a functor `F` has a pointwise left Kan extension along `L` at `Y`.
 It means that the functor `CostructuredArrow.proj L Y ⋙ F : CostructuredArrow L Y ⥤ H`
@@ -50,62 +45,6 @@
 /-- The condition that a functor `F` has a pointwise left Kan extension along `L`: it means
 that it has a pointwise left Kan extension at any object. -/
 abbrev HasPointwiseLeftKanExtension := ∀ (Y : D), HasPointwiseLeftKanExtensionAt L F Y
-
-lemma hasPointwiseLeftKanExtensionAt_iff_of_iso {Y₁ Y₂ : D} (e : Y₁ ≅ Y₂) :
-    HasPointwiseLeftKanExtensionAt L F Y₁ ↔
-      HasPointwiseLeftKanExtensionAt L F Y₂ := by
-  revert Y₁ Y₂ e
-  suffices ∀ ⦃Y₁ Y₂ : D⦄ (_ : Y₁ ≅ Y₂) [HasPointwiseLeftKanExtensionAt L F Y₁],
-      HasPointwiseLeftKanExtensionAt L F Y₂ from
-    fun Y₁ Y₂ e => ⟨fun _ => this e, fun _ => this e.symm⟩
-  intro Y₁ Y₂ e _
-  change HasColimit ((CostructuredArrow.mapIso e.symm).functor ⋙ CostructuredArrow.proj L Y₁ ⋙ F)
-  infer_instance
-
-variable {L}
-
-/-- `HasPointwiseLeftKanExtensionAt` is invariant when we replace `L` by an equivalence functor. -/
-lemma hasPointwiseLeftKanExtensionAt_iff_of_iso' {L' : C ⥤ D} (e : L ≅ L') (Y : D) :
-    HasPointwiseLeftKanExtensionAt L F Y ↔
-      HasPointwiseLeftKanExtensionAt L' F Y := by
-  revert L L' e
-  suffices ∀ ⦃L L' : C ⥤ D⦄ (_ : L ≅ L') [HasPointwiseLeftKanExtensionAt L F Y],
-      HasPointwiseLeftKanExtensionAt L' F Y from
-    fun L L' e => ⟨fun _ => this e, fun _ => this e.symm⟩
-  intro L L' e _
-  let Φ : CostructuredArrow L' Y ≌ CostructuredArrow L Y := Comma.mapLeftIso _ e.symm
-  have : HasColimit (Φ.functor ⋙ CostructuredArrow.proj L Y ⋙ F) := inferInstance
-  let e' : CostructuredArrow.proj L' Y ⋙ F ≅
-    Φ.functor ⋙ CostructuredArrow.proj L Y ⋙ F := Iso.refl _
-  exact hasColimitOfIso e'
-
-variable (L)
-
-lemma hasPointwiseLeftKanExtensionAt_of_equivalence
-    (E : D ≌ D') (eL : L ⋙ E.functor ≅ L') (Y : D) (Y' : D') (e : E.functor.obj Y ≅ Y')
-    [HasPointwiseLeftKanExtensionAt L F Y] :
-    HasPointwiseLeftKanExtensionAt L' F Y' := by
-  rw [← hasPointwiseLeftKanExtensionAt_iff_of_iso' F eL,
-    hasPointwiseLeftKanExtensionAt_iff_of_iso _ F e.symm]
-  let Φ := CostructuredArrow.post L E.functor Y
-  have : IsEquivalence Φ := CostructuredArrow.isEquivalence_post _ _ _
-  have : HasColimit ((asEquivalence Φ).functor ⋙
-    CostructuredArrow.proj (L ⋙ E.functor) (E.functor.obj Y) ⋙ F) :=
-    (inferInstance : HasPointwiseLeftKanExtensionAt L F Y)
-  exact hasColimit_of_equivalence_comp (asEquivalence Φ)
-
-lemma hasPointwiseLeftKanExtensionAt_iff_of_equivalence
-    (E : D ≌ D') (eL : L ⋙ E.functor ≅ L') (Y : D) (Y' : D') (e : E.functor.obj Y ≅ Y') :
-    HasPointwiseLeftKanExtensionAt L F Y ↔
-      HasPointwiseLeftKanExtensionAt L' F Y' := by
-  constructor
-  · intro
-    exact hasPointwiseLeftKanExtensionAt_of_equivalence L L' F E eL Y Y' e
-  · intro
-    exact hasPointwiseLeftKanExtensionAt_of_equivalence L' L F E.symm
-      (isoWhiskerRight eL.symm _ ≪≫ Functor.associator _ _ _ ≪≫
-        isoWhiskerLeft L E.unitIso.symm ≪≫ L.rightUnitor) Y' Y
-      (E.inverse.mapIso e.symm ≪≫ E.unitIso.symm.app Y)
 
 /-- The condition that a functor `F` has a pointwise right Kan extension along `L` at `Y`.
 It means that the functor `StructuredArrow.proj Y L ⋙ F : StructuredArrow Y L ⥤ H`
@@ -381,26 +320,6 @@
   Cocones.ext (E.right.mapIso e.symm) (fun j => by
     dsimp
     simp only [assoc, ← map_comp, e.hom_inv_id, comp_id])
-
-/-- The condition of beinig of pointwise left Kan extension at an object `Y` is
-unchanged by replacing `Y` by an isomorphic object `Y'`. -/
-def isPointwiseLeftKanExtensionAtOfIso'
-    {Y : D} (hY : E.IsPointwiseLeftKanExtensionAt Y) {Y' : D} (e : Y ≅ Y') :
-    E.IsPointwiseLeftKanExtensionAt Y' :=
-  IsColimit.ofIsoColimit (hY.whiskerEquivalence _) (E.coconeAtIso e.symm)
-
-/-- The condition of beinig of pointwise left Kan extension at an object `Y` is
-unchanged by replacing `Y` by an isomorphic object `Y'`. -/
-def isPointwiseLeftKanExtensionAtEquivOfIso' {Y Y' : D} (e : Y ≅ Y') :
-    E.IsPointwiseLeftKanExtensionAt Y ≃ E.IsPointwiseLeftKanExtensionAt Y' where
-  toFun h := E.isPointwiseLeftKanExtensionAtOfIso' h e
-  invFun h := E.isPointwiseLeftKanExtensionAtOfIso' h e.symm
-  left_inv h := by
-    dsimp only [IsPointwiseLeftKanExtensionAt]
-    apply Subsingleton.elim
-  right_inv h := by
-    dsimp only [IsPointwiseLeftKanExtensionAt]
-    apply Subsingleton.elim
 
 variable (E E')
 
