/-
Copyright (c) 2024 Joël Riou. All rights reserved.
Released under Apache 2.0 license as described in the file LICENSE.
Authors: Joël Riou
-/
import Mathlib.CategoryTheory.Functor.KanExtension.Basic

/-!
# Pointwise Kan extensions

In this file, we define the notion of pointwise (left) Kan extension. Given two functors
`L : C ⥤ D` and `F : C ⥤ H`, and `E : LeftExtension L F`, we introduce a cocone
`E.coconeAt Y` for the functor `CostructuredArrow.proj L Y ⋙ F : CostructuredArrow L Y ⥤ H`
the point of which is `E.right.obj Y`, and the type `E.IsPointwiseLeftKanExtensionAt Y`
which expresses that `E.coconeAt Y` is colimit. When this holds for all `Y : D`,
we may say that `E` is a pointwise left Kan extension (`E.IsPointwiseLeftKanExtension`).

Conversely, when `CostructuredArrow.proj L Y ⋙ F` has a colimit, we say that
`F` has a pointwise left Kan extension at `Y : D` (`HasPointwiseLeftKanExtensionAt L F Y`),
and if this holds for all `Y : D`, we construct a functor
`pointwiseLeftKanExtension L F : D ⥤ H` and show it is a pointwise Kan extension.

A dual API for pointwise right Kan extension is also formalized.

## TODO

* refactor the file `CategoryTheory.Limits.KanExtension` using this new general API

## References
* https://ncatlab.org/nlab/show/Kan+extension

-/

namespace CategoryTheory

open Category Limits

namespace Functor

variable {C D H : Type*} [Category C] [Category D] [Category H] (L : C ⥤ D) (F : C ⥤ H)

/-- The condition that a functor `F` has a pointwise left Kan extension along `L` at `Y`.
It means that the functor `CostructuredArrow.proj L Y ⋙ F : CostructuredArrow L Y ⥤ H`
has a colimit. -/
abbrev HasPointwiseLeftKanExtensionAt (Y : D) :=
  HasColimit (CostructuredArrow.proj L Y ⋙ F)

/-- The condition that a functor `F` has a pointwise left Kan extension along `L`: it means
that it has a pointwise left Kan extension at any object. -/
abbrev HasPointwiseLeftKanExtension := ∀ (Y : D), HasPointwiseLeftKanExtensionAt L F Y

/-- The condition that a functor `F` has a pointwise right Kan extension along `L` at `Y`.
It means that the functor `StructuredArrow.proj Y L ⋙ F : StructuredArrow Y L ⥤ H`
has a limit. -/
abbrev HasPointwiseRightKanExtensionAt (Y : D) :=
  HasLimit (StructuredArrow.proj Y L ⋙ F)

/-- The condition that a functor `F` has a pointwise right Kan extension along `L`: it means
that it has a pointwise right Kan extension at any object. -/
abbrev HasPointwiseRightKanExtension := ∀ (Y : D), HasPointwiseRightKanExtensionAt L F Y

namespace LeftExtension

<<<<<<< HEAD
variable {F L} (E E' : LeftExtension L F)
=======
variable {F L}
variable (E : LeftExtension L F)
>>>>>>> 3ad5ad62

/-- The cocone for `CostructuredArrow.proj L Y ⋙ F` attached to `E : LeftExtension L F`.
The point of this cocone is `E.right.obj Y` -/
@[simps]
def coconeAt (Y : D) : Cocone (CostructuredArrow.proj L Y ⋙ F) where
  pt := E.right.obj Y
  ι :=
    { app := fun g => E.hom.app g.left ≫ E.right.map g.hom
      naturality := fun g₁ g₂ φ => by
        dsimp
        rw [← CostructuredArrow.w φ]
        simp only [assoc, NatTrans.naturality_assoc, Functor.comp_map,
          Functor.map_comp, comp_id] }

variable (L F) in
/-- The cocones for `CostructuredArrow.proj L Y ⋙ F`, as a functor from `LeftExtension L F`. -/
@[simps]
def coconeAtFunctor (Y : D) :
    LeftExtension L F ⥤ Cocone (CostructuredArrow.proj L Y ⋙ F) where
  obj E := E.coconeAt Y
  map {E E'} φ := CoconeMorphism.mk (φ.right.app Y) (fun G => by
    dsimp
    rw [← StructuredArrow.w φ]
    simp)

/-- A left extension `E : LeftExtension L F` is a pointwise left Kan extension at `Y` when
`E.coconeAt Y` is a colimit cocone. -/
def IsPointwiseLeftKanExtensionAt (Y : D) := IsColimit (E.coconeAt Y)

variable {E} in
lemma IsPointwiseLeftKanExtensionAt.hasPointwiseLeftKanExtensionAt
    {Y : D} (h : E.IsPointwiseLeftKanExtensionAt Y) :
    HasPointwiseLeftKanExtensionAt L F Y := ⟨_, h⟩

lemma IsPointwiseLeftKanExtensionAt.isIso_hom_app
    {X : C} (h : E.IsPointwiseLeftKanExtensionAt (L.obj X)) [L.Full] [L.Faithful] :
    IsIso (E.hom.app X) := by
  simpa using h.isIso_ι_app_of_isTerminal _ CostructuredArrow.mkIdTerminal

/-- A left extension `E : LeftExtension L F` is a pointwise left Kan extension when
it is a pointwise left Kan extension at any object. -/
abbrev IsPointwiseLeftKanExtension := ∀ (Y : D), E.IsPointwiseLeftKanExtensionAt Y

variable {E E'}

/-- If two left extensions `E` and `E'` are isomorphic, `E` is a pointwise
left Kan extension at `Y` iff `E'` is. -/
def isPointwiseLeftKanExtensionAtEquivOfIso (e : E ≅ E') (Y : D) :
    E.IsPointwiseLeftKanExtensionAt Y ≃ E'.IsPointwiseLeftKanExtensionAt Y :=
  IsColimit.equivIsoColimit ((coconeAtFunctor L F Y).mapIso e)

/-- If two left extensions `E` and `E'` are isomorphic, `E` is a pointwise
left Kan extension iff `E'` is. -/
def isPointwiseLeftKanExtensionEquivOfIso (e : E ≅ E') :
    E.IsPointwiseLeftKanExtension ≃ E'.IsPointwiseLeftKanExtension where
  toFun h := fun Y => (isPointwiseLeftKanExtensionAtEquivOfIso e Y) (h Y)
  invFun h := fun Y => (isPointwiseLeftKanExtensionAtEquivOfIso e Y).symm (h Y)
  left_inv h := by aesop
  right_inv h := by aesop

variable (h : E.IsPointwiseLeftKanExtension)

lemma IsPointwiseLeftKanExtension.hasPointwiseLeftKanExtension :
    HasPointwiseLeftKanExtension L F :=
  fun Y => (h Y).hasPointwiseLeftKanExtensionAt

/-- The (unique) morphism from a pointwise left Kan extension. -/
def IsPointwiseLeftKanExtension.homFrom (G : LeftExtension L F) : E ⟶ G :=
  StructuredArrow.homMk
    { app := fun Y => (h Y).desc (LeftExtension.coconeAt G Y)
      naturality := fun Y₁ Y₂ φ => (h Y₁).hom_ext (fun X => by
        rw [(h Y₁).fac_assoc (coconeAt G Y₁) X]
        simpa using (h Y₂).fac (coconeAt G Y₂) ((CostructuredArrow.map φ).obj X)) }
    (by
      ext X
      simpa using (h (L.obj X)).fac (LeftExtension.coconeAt G _) (CostructuredArrow.mk (𝟙 _)))

lemma IsPointwiseLeftKanExtension.hom_ext {G : LeftExtension L F} {f₁ f₂ : E ⟶ G} : f₁ = f₂ := by
  ext Y
  apply (h Y).hom_ext
  intro X
  have eq₁ := congr_app (StructuredArrow.w f₁) X.left
  have eq₂ := congr_app (StructuredArrow.w f₂) X.left
  dsimp at eq₁ eq₂ ⊢
  simp only [assoc, NatTrans.naturality]
  rw [reassoc_of% eq₁, reassoc_of% eq₂]

/-- A pointwise left Kan extension is universal, i.e. it is a left Kan extension. -/
def IsPointwiseLeftKanExtension.isUniversal : E.IsUniversal :=
  IsInitial.ofUniqueHom h.homFrom (fun _ _ => h.hom_ext)

lemma IsPointwiseLeftKanExtension.isLeftKanExtension :
    E.right.IsLeftKanExtension E.hom where
  nonempty_isUniversal := ⟨h.isUniversal⟩

lemma IsPointwiseLeftKanExtension.hasLeftKanExtension :
    HasLeftKanExtension L F :=
  have := h.isLeftKanExtension
  HasLeftKanExtension.mk E.right E.hom

lemma IsPointwiseLeftKanExtension.isIso_hom [L.Full] [L.Faithful] :
    IsIso (E.hom) := by
  have := fun X => (h (L.obj X)).isIso_hom_app
  apply NatIso.isIso_of_isIso_app

end LeftExtension

namespace RightExtension

variable {F L} (E E' : RightExtension L F)

/-- The cone for `StructuredArrow.proj Y L ⋙ F` attached to `E : RightExtension L F`.
The point of this cone is `E.left.obj Y` -/
@[simps]
def coneAt (Y : D) : Cone (StructuredArrow.proj Y L ⋙ F) where
  pt := E.left.obj Y
  π :=
    { app := fun g ↦ E.left.map g.hom ≫ E.hom.app g.right
      naturality := fun g₁ g₂ φ ↦ by
        dsimp
        rw [assoc, id_comp, ← StructuredArrow.w φ, Functor.map_comp, assoc]
        congr 1
        apply E.hom.naturality }

variable (L F) in
/-- The cones for `StructuredArrow.proj Y L ⋙ F`, as a functor from `RightExtension L F`. -/
@[simps]
def coneAtFunctor (Y : D) :
    RightExtension L F ⥤ Cone (StructuredArrow.proj Y L ⋙ F) where
  obj E := E.coneAt Y
  map {E E'} φ := ConeMorphism.mk (φ.left.app Y) (fun G ↦ by
    dsimp
    rw [← CostructuredArrow.w φ]
    simp)

/-- A right extension `E : RightExtension L F` is a pointwise right Kan extension at `Y` when
`E.coneAt Y` is a limit cone. -/
def IsPointwiseRightKanExtensionAt (Y : D) := IsLimit (E.coneAt Y)

variable {E} in
lemma IsPointwiseRightKanExtensionAt.hasPointwiseRightKanExtensionAt
    {Y : D} (h : E.IsPointwiseRightKanExtensionAt Y) :
    HasPointwiseRightKanExtensionAt L F Y := ⟨_, h⟩

lemma IsPointwiseRightKanExtensionAt.isIso_hom_app
    {X : C} (h : E.IsPointwiseRightKanExtensionAt (L.obj X)) [L.Full] [L.Faithful] :
    IsIso (E.hom.app X) := by
  simpa using h.isIso_π_app_of_isInitial _ StructuredArrow.mkIdInitial

/-- A right extension `E : RightExtension L F` is a pointwise right Kan extension when
it is a pointwise right Kan extension at any object. -/
abbrev IsPointwiseRightKanExtension := ∀ (Y : D), E.IsPointwiseRightKanExtensionAt Y

variable {E E'}

/-- If two right extensions `E` and `E'` are isomorphic, `E` is a pointwise
left Kan extension at `Y` iff `E'` is. -/
def isPointwiseRightKanExtensionAtEquivOfIso (e : E ≅ E') (Y : D) :
    E.IsPointwiseRightKanExtensionAt Y ≃ E'.IsPointwiseRightKanExtensionAt Y :=
  IsLimit.equivIsoLimit ((coneAtFunctor L F Y).mapIso e)

/-- If two right extensions `E` and `E'` are isomorphic, `E` is a pointwise
right Kan extension iff `E'` is. -/
def isPointwiseRightKanExtensionEquivOfIso (e : E ≅ E') :
    E.IsPointwiseRightKanExtension ≃ E'.IsPointwiseRightKanExtension where
  toFun h := fun Y => (isPointwiseRightKanExtensionAtEquivOfIso e Y) (h Y)
  invFun h := fun Y => (isPointwiseRightKanExtensionAtEquivOfIso e Y).symm (h Y)
  left_inv h := by aesop
  right_inv h := by aesop

variable (h : E.IsPointwiseRightKanExtension)

lemma IsPointwiseRightKanExtension.hasPointwiseRightKanExtension :
    HasPointwiseRightKanExtension L F :=
  fun Y => (h Y).hasPointwiseRightKanExtensionAt

/-- The (unique) morphism to a pointwise right Kan extension. -/
def IsPointwiseRightKanExtension.homTo (G : RightExtension L F) : G ⟶ E :=
  CostructuredArrow.homMk
    { app := fun Y ↦ (h Y).lift (RightExtension.coneAt G Y)
      naturality := fun Y₁ Y₂ φ ↦ (h Y₂).hom_ext (fun X ↦ by
        rw [assoc, (h Y₂).fac (coneAt G Y₂) X]
        simpa using ((h Y₁).fac (coneAt G Y₁) ((StructuredArrow.map φ).obj X)).symm) }
    (by
      ext X
      simpa using (h (L.obj X)).fac (RightExtension.coneAt G _) (StructuredArrow.mk (𝟙 _)) )

lemma IsPointwiseRightKanExtension.hom_ext {G : RightExtension L F} {f₁ f₂ : G ⟶ E} : f₁ = f₂ := by
  ext Y
  apply (h Y).hom_ext
  intro X
  have eq₁ := congr_app (CostructuredArrow.w f₁) X.right
  have eq₂ := congr_app (CostructuredArrow.w f₂) X.right
  dsimp at eq₁ eq₂ ⊢
  simp only [assoc, ← NatTrans.naturality_assoc, eq₁, eq₂]

/-- A pointwise right Kan extension is universal, i.e. it is a right Kan extension. -/
def IsPointwiseRightKanExtension.isUniversal : E.IsUniversal :=
  IsTerminal.ofUniqueHom h.homTo (fun _ _ => h.hom_ext)

lemma IsPointwiseRightKanExtension.isRightKanExtension :
    E.left.IsRightKanExtension E.hom where
  nonempty_isUniversal := ⟨h.isUniversal⟩

lemma IsPointwiseRightKanExtension.hasRightKanExtension :
    HasRightKanExtension L F :=
  have := h.isRightKanExtension
  HasRightKanExtension.mk E.left E.hom

lemma IsPointwiseRightKanExtension.isIso_hom [L.Full] [L.Faithful] :
    IsIso (E.hom) := by
  have := fun X => (h (L.obj X)).isIso_hom_app
  apply NatIso.isIso_of_isIso_app

end RightExtension

section

variable [HasPointwiseLeftKanExtension L F]

/-- The constructed pointwise left Kan extension when `HasPointwiseLeftKanExtension L F` holds. -/
@[simps]
noncomputable def pointwiseLeftKanExtension : D ⥤ H where
  obj Y := colimit (CostructuredArrow.proj L Y ⋙ F)
  map {Y₁ Y₂} f :=
    colimit.desc (CostructuredArrow.proj L Y₁ ⋙ F)
      (Cocone.mk (colimit (CostructuredArrow.proj L Y₂ ⋙ F))
        { app := fun g => colimit.ι (CostructuredArrow.proj L Y₂ ⋙ F)
            ((CostructuredArrow.map f).obj g)
          naturality := fun g₁ g₂ φ => by
            simpa using colimit.w (CostructuredArrow.proj L Y₂ ⋙ F)
              ((CostructuredArrow.map f).map φ) })
  map_id Y := colimit.hom_ext (fun j => by
    dsimp
    simp only [colimit.ι_desc, comp_id]
    congr
    apply CostructuredArrow.map_id)
  map_comp {Y₁ Y₂ Y₃} f f' := colimit.hom_ext (fun j => by
    dsimp
    simp only [colimit.ι_desc, colimit.ι_desc_assoc, comp_obj, CostructuredArrow.proj_obj]
    congr 1
    apply CostructuredArrow.map_comp)

/-- The unit of the constructed pointwise left Kan extension when
`HasPointwiseLeftKanExtension L F` holds. -/
@[simps]
noncomputable def pointwiseLeftKanExtensionUnit : F ⟶ L ⋙ pointwiseLeftKanExtension L F where
  app X := colimit.ι (CostructuredArrow.proj L (L.obj X) ⋙ F)
    (CostructuredArrow.mk (𝟙 (L.obj X)))
  naturality {X₁ X₂} f := by
    simp only [comp_obj, pointwiseLeftKanExtension_obj, comp_map,
      pointwiseLeftKanExtension_map, colimit.ι_desc, CostructuredArrow.map_mk]
    rw [id_comp]
    let φ : CostructuredArrow.mk (L.map f) ⟶ CostructuredArrow.mk (𝟙 (L.obj X₂)) :=
      CostructuredArrow.homMk f
    exact colimit.w (CostructuredArrow.proj L (L.obj X₂) ⋙ F) φ

/-- The functor `pointwiseLeftKanExtension L F` is a pointwise left Kan
extension of `F` along `L`. -/
noncomputable def pointwiseLeftKanExtensionIsPointwiseLeftKanExtension :
    (LeftExtension.mk _ (pointwiseLeftKanExtensionUnit L F)).IsPointwiseLeftKanExtension :=
  fun X => IsColimit.ofIsoColimit (colimit.isColimit _) (Cocones.ext (Iso.refl _) (fun j => by
    dsimp
    simp only [comp_id, colimit.ι_desc, CostructuredArrow.map_mk]
    congr 1
    rw [id_comp, ← CostructuredArrow.eq_mk]))

/-- The functor `pointwiseLeftKanExtension L F` is a left Kan extension of `F` along `L`. -/
noncomputable def pointwiseLeftKanExtensionIsUniversal :
    (LeftExtension.mk _ (pointwiseLeftKanExtensionUnit L F)).IsUniversal :=
  (pointwiseLeftKanExtensionIsPointwiseLeftKanExtension L F).isUniversal

instance : (pointwiseLeftKanExtension L F).IsLeftKanExtension
    (pointwiseLeftKanExtensionUnit L F) where
  nonempty_isUniversal := ⟨pointwiseLeftKanExtensionIsUniversal L F⟩

instance : HasLeftKanExtension L F :=
  HasLeftKanExtension.mk _ (pointwiseLeftKanExtensionUnit L F)

variable {F L}

/-- If `F` admits a pointwise left Kan extension along `L`, then any left Kan extension of `F`
along `L` is a pointwise left Kan extension. -/
noncomputable def isPointwiseLeftKanExtensionOfIsLeftKanExtension (F' : D ⥤ H) (α : F ⟶ L ⋙ F')
    [F'.IsLeftKanExtension α] :
    (LeftExtension.mk _ α).IsPointwiseLeftKanExtension :=
  LeftExtension.isPointwiseLeftKanExtensionEquivOfIso
    (IsColimit.coconePointUniqueUpToIso (pointwiseLeftKanExtensionIsUniversal L F)
      (F'.isUniversalOfIsLeftKanExtension α))
    (pointwiseLeftKanExtensionIsPointwiseLeftKanExtension L F)

end

section

variable [HasPointwiseRightKanExtension L F]

/-- The constructed pointwise right Kan extension
when `HasPointwiseRightKanExtension L F` holds. -/
@[simps]
noncomputable def pointwiseRightKanExtension : D ⥤ H where
  obj Y := limit (StructuredArrow.proj Y L ⋙ F)
  map {Y₁ Y₂} f := limit.lift (StructuredArrow.proj Y₂ L ⋙ F)
      (Cone.mk (limit (StructuredArrow.proj Y₁ L ⋙ F))
        { app := fun g ↦ limit.π (StructuredArrow.proj Y₁ L ⋙ F)
            ((StructuredArrow.map f).obj g)
          naturality := fun g₁ g₂ φ ↦ by
            simpa using (limit.w (StructuredArrow.proj Y₁ L ⋙ F)
              ((StructuredArrow.map f).map φ)).symm })
  map_id Y := limit.hom_ext (fun j => by
    dsimp
    simp only [limit.lift_π, id_comp]
    congr
    apply StructuredArrow.map_id)
  map_comp {Y₁ Y₂ Y₃} f f' := limit.hom_ext (fun j => by
    dsimp
    simp only [limit.lift_π, assoc]
    congr 1
    apply StructuredArrow.map_comp)

/-- The counit of the constructed pointwise right Kan extension when
`HasPointwiseRightKanExtension L F` holds. -/
@[simps]
noncomputable def pointwiseRightKanExtensionCounit :
    L ⋙ pointwiseRightKanExtension L F ⟶ F where
  app X := limit.π (StructuredArrow.proj (L.obj X) L ⋙ F)
    (StructuredArrow.mk (𝟙 (L.obj X)))
  naturality {X₁ X₂} f:= by
    simp only [comp_obj, pointwiseRightKanExtension_obj, comp_map,
      pointwiseRightKanExtension_map, limit.lift_π, StructuredArrow.map_mk]
    rw [comp_id]
    let φ : StructuredArrow.mk (𝟙 (L.obj X₁)) ⟶ StructuredArrow.mk (L.map f) :=
      StructuredArrow.homMk f
    exact (limit.w (StructuredArrow.proj (L.obj X₁) L ⋙ F) φ).symm

/-- The functor `pointwiseRightKanExtension L F` is a pointwise right Kan
extension of `F` along `L`. -/
noncomputable def pointwiseRightKanExtensionIsPointwiseRightKanExtension :
    (RightExtension.mk _ (pointwiseRightKanExtensionCounit L F)).IsPointwiseRightKanExtension :=
  fun X => IsLimit.ofIsoLimit (limit.isLimit _) (Cones.ext (Iso.refl _) (fun j => by
    dsimp
    simp only [limit.lift_π, StructuredArrow.map_mk, id_comp]
    congr
    rw [comp_id, ← StructuredArrow.eq_mk]))

/-- The functor `pointwiseRightKanExtension L F` is a right Kan extension of `F` along `L`. -/
noncomputable def pointwiseRightKanExtensionIsUniversal :
    (RightExtension.mk _ (pointwiseRightKanExtensionCounit L F)).IsUniversal :=
  (pointwiseRightKanExtensionIsPointwiseRightKanExtension L F).isUniversal

instance : (pointwiseRightKanExtension L F).IsRightKanExtension
    (pointwiseRightKanExtensionCounit L F) where
  nonempty_isUniversal := ⟨pointwiseRightKanExtensionIsUniversal L F⟩

instance : HasRightKanExtension L F :=
  HasRightKanExtension.mk _ (pointwiseRightKanExtensionCounit L F)

variable {F L}

/-- If `F` admits a pointwise right Kan extension along `L`, then any right Kan extension of `F`
along `L` is a pointwise right Kan extension. -/
noncomputable def isPointwiseRightKanExtensionOfIsRightKanExtension (F' : D ⥤ H) (α : L ⋙ F' ⟶ F)
    [F'.IsRightKanExtension α] :
    (RightExtension.mk _ α).IsPointwiseRightKanExtension :=
  RightExtension.isPointwiseRightKanExtensionEquivOfIso
    (IsLimit.conePointUniqueUpToIso (pointwiseRightKanExtensionIsUniversal L F)
      (F'.isUniversalOfIsRightKanExtension α))
    (pointwiseRightKanExtensionIsPointwiseRightKanExtension L F)

end

end Functor

end CategoryTheory<|MERGE_RESOLUTION|>--- conflicted
+++ resolved
@@ -61,12 +61,8 @@
 
 namespace LeftExtension
 
-<<<<<<< HEAD
-variable {F L} (E E' : LeftExtension L F)
-=======
 variable {F L}
 variable (E : LeftExtension L F)
->>>>>>> 3ad5ad62
 
 /-- The cocone for `CostructuredArrow.proj L Y ⋙ F` attached to `E : LeftExtension L F`.
 The point of this cocone is `E.right.obj Y` -/
