/-
Copyright (c) 2024 Joël Riou. All rights reserved.
Released under Apache 2.0 license as described in the file LICENSE.
Authors: Joël Riou
-/
import Mathlib.CategoryTheory.Comma.StructuredArrow.Basic
import Mathlib.CategoryTheory.Limits.Shapes.Equivalence
import Mathlib.CategoryTheory.Limits.Preserves.Shapes.Terminal

/-!
# Kan extensions

The basic definitions for Kan extensions of functors is introduced in this file. Part of API
is parallel to the definitions for bicategories (see `CategoryTheory.Bicategory.Kan.IsKan`).
(The bicategory API cannot be used directly here because it would not allow the universe
polymorphism which is necessary for some applications.)

Given a natural transformation `α : L ⋙ F' ⟶ F`, we define the property
`F'.IsRightKanExtension α` which expresses that `(F', α)` is a right Kan
extension of `F` along `L`, i.e. that it is a terminal object in a
category `RightExtension L F` of costructured arrows. The condition
`F'.IsLeftKanExtension α` for `α : F ⟶ L ⋙ F'` is defined similarly.

We also introduce typeclasses `HasRightKanExtension L F` and `HasLeftKanExtension L F`
which assert the existence of a right or left Kan extension, and chosen Kan extensions
are obtained as `leftKanExtension L F` and `rightKanExtension L F`.

## References
* https://ncatlab.org/nlab/show/Kan+extension

-/

namespace CategoryTheory

open Category Limits Functor

namespace Functor

variable {C C' H D D' : Type*} [Category C] [Category C'] [Category H] [Category D] [Category D']

/-- Given two functors `L : C ⥤ D` and `F : C ⥤ H`, this is the category of functors
`F' : H ⥤ D` equipped with a natural transformation `L ⋙ F' ⟶ F`. -/
abbrev RightExtension (L : C ⥤ D) (F : C ⥤ H) :=
  CostructuredArrow ((whiskeringLeft C D H).obj L) F

/-- Given two functors `L : C ⥤ D` and `F : C ⥤ H`, this is the category of functors
`F' : H ⥤ D` equipped with a natural transformation `F ⟶ L ⋙ F'`. -/
abbrev LeftExtension (L : C ⥤ D) (F : C ⥤ H) :=
  StructuredArrow F ((whiskeringLeft C D H).obj L)

/-- Constructor for objects of the category `Functor.RightExtension L F`. -/
@[simps!]
def RightExtension.mk (F' : D ⥤ H) {L : C ⥤ D} {F : C ⥤ H} (α : L ⋙ F' ⟶ F) :
    RightExtension L F :=
  CostructuredArrow.mk α

/-- Constructor for objects of the category `Functor.LeftExtension L F`. -/
@[simps!]
def LeftExtension.mk (F' : D ⥤ H) {L : C ⥤ D} {F : C ⥤ H} (α : F ⟶ L ⋙ F') :
    LeftExtension L F :=
  StructuredArrow.mk α

section

variable (F' : D ⥤ H) {L : C ⥤ D} {F : C ⥤ H} (α : L ⋙ F' ⟶ F)

/-- Given `α : L ⋙ F' ⟶ F`, the property `F'.IsRightKanExtension α` asserts that
`(F', α)` is a terminal object in the category `RightExtension L F`, i.e. that `(F', α)`
is a right Kan extension of `F` along `L`. -/
class IsRightKanExtension : Prop where
  nonempty_isUniversal : Nonempty (RightExtension.mk F' α).IsUniversal

variable [F'.IsRightKanExtension α]

/-- If `(F', α)` is a right Kan extension of `F` along `L`, then `(F', α)` is a terminal object
in the category `RightExtension L F`. -/
noncomputable def isUniversalOfIsRightKanExtension : (RightExtension.mk F' α).IsUniversal :=
  IsRightKanExtension.nonempty_isUniversal.some

/-- If `(F', α)` is a right Kan extension of `F` along `L` and `β : L ⋙ G ⟶ F` is
a natural transformation, this is the induced morphism `G ⟶ F'`. -/
noncomputable def liftOfIsRightKanExtension (G : D ⥤ H) (β : L ⋙ G ⟶ F) : G ⟶ F' :=
  (F'.isUniversalOfIsRightKanExtension α).lift (RightExtension.mk G β)

@[reassoc (attr := simp)]
lemma liftOfIsRightKanExtension_fac (G : D ⥤ H) (β : L ⋙ G ⟶ F) :
    whiskerLeft L (F'.liftOfIsRightKanExtension α G β) ≫ α = β :=
  (F'.isUniversalOfIsRightKanExtension α).fac (RightExtension.mk G β)

@[reassoc (attr := simp)]
lemma liftOfIsRightKanExtension_fac_app (G : D ⥤ H) (β : L ⋙ G ⟶ F) (X : C) :
    (F'.liftOfIsRightKanExtension α G β).app (L.obj X) ≫ α.app X = β.app X :=
  NatTrans.congr_app (F'.liftOfIsRightKanExtension_fac α G β) X

lemma hom_ext_of_isRightKanExtension {G : D ⥤ H} (γ₁ γ₂ : G ⟶ F')
    (hγ : whiskerLeft L γ₁ ≫ α = whiskerLeft L γ₂ ≫ α) : γ₁ = γ₂ :=
  (F'.isUniversalOfIsRightKanExtension α).hom_ext hγ

/-- If `(F', α)` is a right Kan extension of `F` along `L`, then this
is the induced bijection `(G ⟶ F') ≃ (L ⋙ G ⟶ F)` for all `G`. -/
noncomputable def homEquivOfIsRightKanExtension (G : D ⥤ H) :
    (G ⟶ F') ≃ (L ⋙ G ⟶ F) where
  toFun β := whiskerLeft _ β ≫ α
  invFun β := liftOfIsRightKanExtension _ α _ β
  left_inv β := Functor.hom_ext_of_isRightKanExtension _ α _ _ (by simp)
  right_inv := by aesop_cat

lemma isRightKanExtension_of_iso {F' F'' : D ⥤ H} (e : F' ≅ F'') {L : C ⥤ D} {F : C ⥤ H}
    (α : L ⋙ F' ⟶ F) (α' : L ⋙ F'' ⟶ F) (comm : whiskerLeft L e.hom ≫ α' = α)
    [F'.IsRightKanExtension α] : F''.IsRightKanExtension α' where
  nonempty_isUniversal := ⟨IsTerminal.ofIso (F'.isUniversalOfIsRightKanExtension α)
    (CostructuredArrow.isoMk e comm)⟩

lemma isRightKanExtension_iff_of_iso {F' F'' : D ⥤ H} (e : F' ≅ F'') {L : C ⥤ D} {F : C ⥤ H}
    (α : L ⋙ F' ⟶ F) (α' : L ⋙ F'' ⟶ F) (comm : whiskerLeft L e.hom ≫ α' = α) :
    F'.IsRightKanExtension α ↔ F''.IsRightKanExtension α' := by
  constructor
  · intro
    exact isRightKanExtension_of_iso e α α' comm
  · intro
    refine isRightKanExtension_of_iso e.symm α' α ?_
    rw [← comm, ← whiskerLeft_comp_assoc, Iso.symm_hom, e.inv_hom_id, whiskerLeft_id', id_comp]

/-- Right Kan extensions of isomorphic functors are isomorphic. -/
@[simps]
noncomputable def rightKanExtensionUniqueOfIso {G : C ⥤ H} (i : F ≅ G) (G' : D ⥤ H)
    (β : L ⋙ G' ⟶ G) [G'.IsRightKanExtension β] : F' ≅ G' where
  hom := liftOfIsRightKanExtension _ β F' (α ≫ i.hom)
  inv := liftOfIsRightKanExtension _ α G' (β ≫ i.inv)
  hom_inv_id := F'.hom_ext_of_isRightKanExtension α _ _ (by simp)
  inv_hom_id := G'.hom_ext_of_isRightKanExtension β _ _ (by simp)

/-- Two right Kan extensions are (canonically) isomorphic. -/
@[simps!]
noncomputable def rightKanExtensionUnique
    (F'' : D ⥤ H) (α' : L ⋙ F'' ⟶ F) [F''.IsRightKanExtension α'] : F' ≅ F'' :=
  rightKanExtensionUniqueOfIso F' α (Iso.refl _) F'' α'


lemma isRightKanExtension_iff_isIso {F' : D ⥤ H} {F'' : D ⥤ H} (φ : F'' ⟶ F')
    {L : C ⥤ D} {F : C ⥤ H} (α : L ⋙ F' ⟶ F) (α' : L ⋙ F'' ⟶ F)
    (comm : whiskerLeft L φ ≫ α = α') [F'.IsRightKanExtension α] :
    F''.IsRightKanExtension α' ↔ IsIso φ := by
  constructor
  · intro
    rw [F'.hom_ext_of_isRightKanExtension α φ (rightKanExtensionUnique _ α' _ α).hom
      (by simp [comm])]
    infer_instance
  · intro
    rw [isRightKanExtension_iff_of_iso (asIso φ) α' α comm]
    infer_instance
end

section

variable (F' : D ⥤ H) {L : C ⥤ D} {F : C ⥤ H} (α : F ⟶ L ⋙ F')

/-- Given `α : F ⟶ L ⋙ F'`, the property `F'.IsLeftKanExtension α` asserts that
`(F', α)` is an initial object in the category `LeftExtension L F`, i.e. that `(F', α)`
is a left Kan extension of `F` along `L`. -/
class IsLeftKanExtension : Prop where
  nonempty_isUniversal : Nonempty (LeftExtension.mk F' α).IsUniversal

variable [F'.IsLeftKanExtension α]

/-- If `(F', α)` is a left Kan extension of `F` along `L`, then `(F', α)` is an initial object
in the category `LeftExtension L F`. -/
noncomputable def isUniversalOfIsLeftKanExtension : (LeftExtension.mk F' α).IsUniversal :=
  IsLeftKanExtension.nonempty_isUniversal.some

/-- If `(F', α)` is a left Kan extension of `F` along `L` and `β : F ⟶ L ⋙ G` is
a natural transformation, this is the induced morphism `F' ⟶ G`. -/
noncomputable def descOfIsLeftKanExtension (G : D ⥤ H) (β : F ⟶ L ⋙ G) : F' ⟶ G :=
  (F'.isUniversalOfIsLeftKanExtension α).desc (LeftExtension.mk G β)

@[reassoc (attr := simp)]
lemma descOfIsLeftKanExtension_fac (G : D ⥤ H) (β : F ⟶ L ⋙ G) :
    α ≫ whiskerLeft L (F'.descOfIsLeftKanExtension α G β) = β :=
  (F'.isUniversalOfIsLeftKanExtension α).fac (LeftExtension.mk G β)

@[reassoc (attr := simp)]
lemma descOfIsLeftKanExtension_fac_app (G : D ⥤ H) (β : F ⟶ L ⋙ G) (X : C) :
    α.app X ≫ (F'.descOfIsLeftKanExtension α G β).app (L.obj X) = β.app X :=
  NatTrans.congr_app (F'.descOfIsLeftKanExtension_fac α G β) X

lemma hom_ext_of_isLeftKanExtension {G : D ⥤ H} (γ₁ γ₂ : F' ⟶ G)
    (hγ : α ≫ whiskerLeft L γ₁ = α ≫ whiskerLeft L γ₂) : γ₁ = γ₂ :=
  (F'.isUniversalOfIsLeftKanExtension α).hom_ext hγ

/-- If `(F', α)` is a left Kan extension of `F` along `L`, then this
is the induced bijection `(F' ⟶ G) ≃ (F ⟶ L ⋙ G)` for all `G`. -/
@[simps!]
noncomputable def homEquivOfIsLeftKanExtension (G : D ⥤ H) :
    (F' ⟶ G) ≃ (F ⟶ L ⋙ G) where
  toFun β := α ≫ whiskerLeft _ β
  invFun β := descOfIsLeftKanExtension _ α _ β
  left_inv β := Functor.hom_ext_of_isLeftKanExtension _ α _ _ (by simp)
  right_inv := by aesop_cat

lemma isLeftKanExtension_of_iso {F' : D ⥤ H} {F'' : D ⥤ H} (e : F' ≅ F'')
    {L : C ⥤ D} {F : C ⥤ H} (α : F ⟶ L ⋙ F') (α' : F ⟶ L ⋙ F'')
    (comm : α ≫ whiskerLeft L e.hom = α') [F'.IsLeftKanExtension α] :
    F''.IsLeftKanExtension α' where
  nonempty_isUniversal := ⟨IsInitial.ofIso (F'.isUniversalOfIsLeftKanExtension α)
    (StructuredArrow.isoMk e comm)⟩

lemma isLeftKanExtension_iff_of_iso {F' F'' : D ⥤ H} (e : F' ≅ F'')
    {L : C ⥤ D} {F : C ⥤ H} (α : F ⟶ L ⋙ F') (α' : F ⟶ L ⋙ F'')
    (comm : α ≫ whiskerLeft L e.hom = α') :
    F'.IsLeftKanExtension α ↔ F''.IsLeftKanExtension α' := by
  constructor
  · intro
    exact isLeftKanExtension_of_iso e α α' comm
  · intro
    refine isLeftKanExtension_of_iso e.symm α' α ?_
    rw [← comm, assoc, ← whiskerLeft_comp, Iso.symm_hom, e.hom_inv_id, whiskerLeft_id', comp_id]

/-- Left Kan extensions of isomorphic functors are isomorphic. -/
@[simps]
noncomputable def leftKanExtensionUniqueOfIso {G : C ⥤ H} (i : F ≅ G) (G' : D ⥤ H)
    (β : G ⟶ L ⋙ G') [G'.IsLeftKanExtension β] : F' ≅ G' where
  hom := descOfIsLeftKanExtension _ α G' (i.hom ≫ β)
  inv := descOfIsLeftKanExtension _ β F' (i.inv ≫ α)
  hom_inv_id := F'.hom_ext_of_isLeftKanExtension α _ _ (by simp)
  inv_hom_id := G'.hom_ext_of_isLeftKanExtension β _ _ (by simp)

/-- Two left Kan extensions are (canonically) isomorphic. -/
@[simps!]
noncomputable def leftKanExtensionUnique
    (F'' : D ⥤ H) (α' : F ⟶ L ⋙ F'') [F''.IsLeftKanExtension α'] : F' ≅ F'' :=
  leftKanExtensionUniqueOfIso F' α (Iso.refl _) F'' α'

lemma isLeftKanExtension_iff_isIso {F' : D ⥤ H} {F'' : D ⥤ H} (φ : F' ⟶ F'')
    {L : C ⥤ D} {F : C ⥤ H} (α : F ⟶ L ⋙ F') (α' : F ⟶ L ⋙ F'')
    (comm : α ≫ whiskerLeft L φ = α') [F'.IsLeftKanExtension α] :
    F''.IsLeftKanExtension α' ↔ IsIso φ := by
  constructor
  · intro
    rw [F'.hom_ext_of_isLeftKanExtension α φ (leftKanExtensionUnique _ α _ α').hom
      (by simp [comm])]
    infer_instance
  · intro
    exact isLeftKanExtension_of_iso (asIso φ) α α' comm

end

/-- This property `HasRightKanExtension L F` holds when the functor `F` has a right
Kan extension along `L`. -/
abbrev HasRightKanExtension (L : C ⥤ D) (F : C ⥤ H) := HasTerminal (RightExtension L F)

lemma HasRightKanExtension.mk (F' : D ⥤ H) {L : C ⥤ D} {F : C ⥤ H} (α : L ⋙ F' ⟶ F)
    [F'.IsRightKanExtension α] : HasRightKanExtension L F :=
  (F'.isUniversalOfIsRightKanExtension α).hasTerminal

/-- This property `HasLeftKanExtension L F` holds when the functor `F` has a left
Kan extension along `L`. -/
abbrev HasLeftKanExtension (L : C ⥤ D) (F : C ⥤ H) := HasInitial (LeftExtension L F)

lemma HasLeftKanExtension.mk (F' : D ⥤ H) {L : C ⥤ D} {F : C ⥤ H} (α : F ⟶ L ⋙ F')
    [F'.IsLeftKanExtension α] : HasLeftKanExtension L F :=
  (F'.isUniversalOfIsLeftKanExtension α).hasInitial

section

variable (L : C ⥤ D) (F : C ⥤ H) [HasRightKanExtension L F]

/-- A chosen right Kan extension when `[HasRightKanExtension L F]` holds. -/
noncomputable def rightKanExtension : D ⥤ H := (⊤_ _ : RightExtension L F).left

/-- The counit of the chosen right Kan extension `rightKanExtension L F`. -/
noncomputable def rightKanExtensionCounit : L ⋙ rightKanExtension L F ⟶ F :=
  (⊤_ _ : RightExtension L F).hom

instance : (L.rightKanExtension F).IsRightKanExtension (L.rightKanExtensionCounit F) where
  nonempty_isUniversal := ⟨terminalIsTerminal⟩

@[ext]
lemma rightKanExtension_hom_ext {G : D ⥤ H} (γ₁ γ₂ : G ⟶ rightKanExtension L F)
    (hγ : whiskerLeft L γ₁ ≫ rightKanExtensionCounit L F =
      whiskerLeft L γ₂ ≫ rightKanExtensionCounit L F) :
    γ₁ = γ₂ :=
  hom_ext_of_isRightKanExtension _ _ _ _ hγ

end

section

variable (L : C ⥤ D) (F : C ⥤ H) [HasLeftKanExtension L F]

/-- A chosen left Kan extension when `[HasLeftKanExtension L F]` holds. -/
noncomputable def leftKanExtension : D ⥤ H := (⊥_ _ : LeftExtension L F).right

/-- The unit of the chosen left Kan extension `leftKanExtension L F`. -/
noncomputable def leftKanExtensionUnit : F ⟶ L ⋙ leftKanExtension L F :=
  (⊥_ _ : LeftExtension L F).hom

instance : (L.leftKanExtension F).IsLeftKanExtension (L.leftKanExtensionUnit F) where
  nonempty_isUniversal := ⟨initialIsInitial⟩

@[ext]
lemma leftKanExtension_hom_ext {G : D ⥤ H} (γ₁ γ₂ : leftKanExtension L F ⟶ G)
    (hγ : leftKanExtensionUnit L F ≫ whiskerLeft L γ₁ =
      leftKanExtensionUnit L F ≫ whiskerLeft L γ₂) : γ₁ = γ₂ :=
  hom_ext_of_isLeftKanExtension _ _ _ _ hγ

end

section

variable {L : C ⥤ D} {L' : C ⥤ D'} (G : D ⥤ D')

/-- The functor `LeftExtension L' F ⥤ LeftExtension L F`
induced by a natural transformation `L' ⟶ L ⋙ G'`. -/
@[simps!]
def LeftExtension.postcomp₁ (f : L' ⟶ L ⋙ G) (F : C ⥤ H) :
    LeftExtension L' F ⥤ LeftExtension L F :=
  StructuredArrow.map₂ (F := (whiskeringLeft D D' H).obj G) (G := 𝟭 _) (𝟙 _)
    ((whiskeringLeft C D' H).map f)

/-- The functor `RightExtension L' F ⥤ RightExtension L F`
induced by a natural transformation `L ⋙ G ⟶ L'`. -/
@[simps!]
def RightExtension.postcomp₁ (f : L ⋙ G ⟶ L') (F : C ⥤ H) :
    RightExtension L' F ⥤ RightExtension L F :=
  CostructuredArrow.map₂ (F := (whiskeringLeft D D' H).obj G) (G := 𝟭 _)
    ((whiskeringLeft C D' H).map f) (𝟙 _)

variable [IsEquivalence G]

noncomputable instance (f : L' ⟶ L ⋙ G) [IsIso f] (F : C ⥤ H) :
    IsEquivalence (LeftExtension.postcomp₁ G f F) := by
  apply StructuredArrow.isEquivalenceMap₂

noncomputable instance (f : L ⋙ G ⟶ L') [IsIso f] (F : C ⥤ H) :
    IsEquivalence (RightExtension.postcomp₁ G f F) := by
  apply CostructuredArrow.isEquivalenceMap₂

variable {G} in
lemma hasLeftExtension_iff_postcomp₁ (e : L ⋙ G ≅ L') (F : C ⥤ H) :
    HasLeftKanExtension L' F ↔ HasLeftKanExtension L F :=
  (LeftExtension.postcomp₁ G e.inv F).asEquivalence.hasInitial_iff

variable {G} in
lemma hasRightExtension_iff_postcomp₁ (e : L ⋙ G ≅ L') (F : C ⥤ H) :
    HasRightKanExtension L' F ↔ HasRightKanExtension L F :=
  (RightExtension.postcomp₁ G e.hom F).asEquivalence.hasTerminal_iff

variable (e : L ⋙ G ≅ L') (F : C ⥤ H)

/-- Given an isomorphism `e : L ⋙ G ≅ L'`, a left extension of `F` along `L'` is universal
iff the corresponding left extension of `L` along `L` is. -/
noncomputable def LeftExtension.isUniversalPostcomp₁Equiv (ex : LeftExtension L' F) :
    ex.IsUniversal ≃ ((LeftExtension.postcomp₁ G e.inv F).obj ex).IsUniversal := by
  apply IsInitial.isInitialIffObj (LeftExtension.postcomp₁ G e.inv F)

/-- Given an isomorphism `e : L ⋙ G ≅ L'`, a right extension of `F` along `L'` is universal
iff the corresponding right extension of `L` along `L` is. -/
noncomputable def RightExtension.isUniversalPostcomp₁Equiv (ex : RightExtension L' F) :
    ex.IsUniversal ≃ ((RightExtension.postcomp₁ G e.hom F).obj ex).IsUniversal := by
  apply IsTerminal.isTerminalIffObj (RightExtension.postcomp₁ G e.hom F)

variable {F F'}

lemma isLeftKanExtension_iff_postcomp₁ (α : F ⟶ L' ⋙ F') :
    F'.IsLeftKanExtension α ↔ (G ⋙ F').IsLeftKanExtension
      (α ≫ whiskerRight e.inv _ ≫ (associator _ _ _).hom) := by
  let eq : (LeftExtension.mk _ α).IsUniversal ≃
      (LeftExtension.mk _
        (α ≫ whiskerRight e.inv _ ≫ (associator _ _ _).hom)).IsUniversal :=
    (LeftExtension.isUniversalPostcomp₁Equiv G e F _).trans
    (IsInitial.equivOfIso (StructuredArrow.isoMk (Iso.refl _)))
  constructor
  · exact fun _ => ⟨⟨eq (isUniversalOfIsLeftKanExtension _ _)⟩⟩
  · exact fun _ => ⟨⟨eq.symm (isUniversalOfIsLeftKanExtension _ _)⟩⟩

lemma isRightKanExtension_iff_postcomp₁ (α : L' ⋙ F' ⟶ F) :
    F'.IsRightKanExtension α ↔ (G ⋙ F').IsRightKanExtension
      ((associator _ _ _).inv ≫ whiskerRight e.hom F' ≫ α) := by
  let eq : (RightExtension.mk _ α).IsUniversal ≃
    (RightExtension.mk _
      ((associator _ _ _).inv ≫ whiskerRight e.hom F' ≫ α)).IsUniversal :=
  (RightExtension.isUniversalPostcomp₁Equiv G e F _).trans
    (IsTerminal.equivOfIso (CostructuredArrow.isoMk (Iso.refl _)))
  constructor
  · exact fun _ => ⟨⟨eq (isUniversalOfIsRightKanExtension _ _)⟩⟩
  · exact fun _ => ⟨⟨eq.symm (isUniversalOfIsRightKanExtension _ _)⟩⟩

end

section

variable (L : C ⥤ D) (F : C ⥤ H) (G : H ⥤ D')

/-- Given a left extension `E` of `F : C ⥤ H` along `L : C ⥤ D` and a functor `G : H ⥤ D'`,
`E.postcompose₂ G` is the extension of `F ⋙ G` along `L` obtained by whiskering by `G`
on the right. -/
@[simps!]
def LeftExtension.postcompose₂ : LeftExtension L F ⥤ LeftExtension L (F ⋙ G) :=
  StructuredArrow.map₂
    (F := (whiskeringRight _ _ _).obj G)
    (G := (whiskeringRight _ _ _).obj G)
    (𝟙 _) ({app _ := (associator _ _ _).hom})

/-- Given a right extension `E` of `F : C ⥤ H` along `L : C ⥤ D` and a functor `G : H ⥤ D'`,
`E.postcompose₂ G` is the extension of `F ⋙ G` along `L` obtained by whiskering by `G`
on the right. -/
@[simps!]
def RightExtension.postcompose₂ : RightExtension L F ⥤ RightExtension L (F ⋙ G) :=
  CostructuredArrow.map₂
    (F := (whiskeringRight _ _ _).obj G)
    (G := (whiskeringRight _ _ _).obj G)
    ({app _ := associator _ _ _|>.inv}) (𝟙 _)

variable {L F} {F' : D ⥤ H}
/-- An isomorphism to describe the action of `LeftExtension.postcompose₂` on terms of the form
`LeftExtension.mk _ α`. -/
@[simps!]
def LeftExtension.postcompose₂ObjMkIso (α : F ⟶ L ⋙ F') :
    (LeftExtension.postcompose₂ L F G).obj (.mk F' α) ≅
    .mk (F' ⋙ G) <| whiskerRight α G ≫ (associator _ _ _).hom :=
  StructuredArrow.isoMk (.refl _)

/-- An isomorphism to describe the action of `RightExtension.postcompose₂` on terms of the form
`RightExtension.mk _ α`. -/
@[simps!]
def RightExtension.postcompose₂ObjMkIso (α : L ⋙ F' ⟶ F) :
    (RightExtension.postcompose₂ L F G).obj (.mk F' α) ≅
    .mk (F' ⋙ G) <| (associator _ _ _).inv ≫ whiskerRight α G :=
  CostructuredArrow.isoMk (.refl _)

end

section

variable (L : C ⥤ D) (F : C ⥤ H) (F' : D ⥤ H) (G : C' ⥤ C)

/-- The functor `LeftExtension L F ⥤ LeftExtension (G ⋙ L) (G ⋙ F)`
obtained by precomposition. -/
@[simps!]
def LeftExtension.precomp : LeftExtension L F ⥤ LeftExtension (G ⋙ L) (G ⋙ F) :=
  StructuredArrow.map₂ (F := 𝟭 _) (G := (whiskeringLeft C' C H).obj G) (𝟙 _) (𝟙 _)

/-- The functor `RightExtension L F ⥤ RightExtension (G ⋙ L) (G ⋙ F)`
obtained by precomposition. -/
@[simps!]
def RightExtension.precomp : RightExtension L F ⥤ RightExtension (G ⋙ L) (G ⋙ F) :=
  CostructuredArrow.map₂ (F := 𝟭 _) (G := (whiskeringLeft C' C H).obj G) (𝟙 _) (𝟙 _)

variable [IsEquivalence G]

noncomputable instance : IsEquivalence (LeftExtension.precomp L F G) := by
  apply StructuredArrow.isEquivalenceMap₂

noncomputable instance : IsEquivalence (RightExtension.precomp L F G) := by
  apply CostructuredArrow.isEquivalenceMap₂

/-- If `G` is an equivalence, then a left extension of `F` along `L` is universal iff
the corresponding left extension of `G ⋙ F` along `G ⋙ L` is. -/
noncomputable def LeftExtension.isUniversalPrecompEquiv (e : LeftExtension L F) :
    e.IsUniversal ≃ ((LeftExtension.precomp L F G).obj e).IsUniversal := by
  apply IsInitial.isInitialIffObj (LeftExtension.precomp L F G)

/-- If `G` is an equivalence, then a right extension of `F` along `L` is universal iff
the corresponding left extension of `G ⋙ F` along `G ⋙ L` is. -/
noncomputable def RightExtension.isUniversalPrecompEquiv (e : RightExtension L F) :
    e.IsUniversal ≃ ((RightExtension.precomp L F G).obj e).IsUniversal := by
  apply IsTerminal.isTerminalIffObj (RightExtension.precomp L F G)

variable {F L}

lemma isLeftKanExtension_iff_precomp (α : F ⟶ L ⋙ F') :
    F'.IsLeftKanExtension α ↔ F'.IsLeftKanExtension
      (whiskerLeft G α ≫ (associator _ _ _).inv) := by
  let eq : (LeftExtension.mk _ α).IsUniversal ≃ (LeftExtension.mk _
      (whiskerLeft G α ≫ (associator _ _ _).inv)).IsUniversal :=
    (LeftExtension.isUniversalPrecompEquiv L F G _).trans
    (IsInitial.equivOfIso (StructuredArrow.isoMk (Iso.refl _)))
  constructor
  · exact fun _ => ⟨⟨eq (isUniversalOfIsLeftKanExtension _ _)⟩⟩
  · exact fun _ => ⟨⟨eq.symm (isUniversalOfIsLeftKanExtension _ _)⟩⟩

lemma isRightKanExtension_iff_precomp (α : L ⋙ F' ⟶ F) :
    F'.IsRightKanExtension α ↔
      F'.IsRightKanExtension ((associator _ _ _).hom ≫ whiskerLeft G α) := by
  let eq : (RightExtension.mk _ α).IsUniversal ≃ (RightExtension.mk _
      ((associator _ _ _).hom ≫ whiskerLeft G α)).IsUniversal :=
    (RightExtension.isUniversalPrecompEquiv L F G _).trans
    (IsTerminal.equivOfIso (CostructuredArrow.isoMk (Iso.refl _)))
  constructor
  · exact fun _ => ⟨⟨eq (isUniversalOfIsRightKanExtension _ _)⟩⟩
  · exact fun _ => ⟨⟨eq.symm (isUniversalOfIsRightKanExtension _ _)⟩⟩

end

section

variable {L L' : C ⥤ D} (iso₁ : L ≅ L') (F : C ⥤ H)

/-- The equivalence `RightExtension L F ≌ RightExtension L' F` induced by
a natural isomorphism `L ≅ L'`. -/
def rightExtensionEquivalenceOfIso₁ : RightExtension L F ≌ RightExtension L' F :=
  CostructuredArrow.mapNatIso ((whiskeringLeft C D H).mapIso iso₁)

include iso₁ in
lemma hasRightExtension_iff_of_iso₁ : HasRightKanExtension L F ↔ HasRightKanExtension L' F :=
  (rightExtensionEquivalenceOfIso₁ iso₁ F).hasTerminal_iff

/-- The equivalence `LeftExtension L F ≌ LeftExtension L' F` induced by
a natural isomorphism `L ≅ L'`. -/
@[simps!]
def leftExtensionEquivalenceOfIso₁ : LeftExtension L F ≌ LeftExtension L' F :=
  StructuredArrow.mapNatIso ((whiskeringLeft C D H).mapIso iso₁)

include iso₁ in
lemma hasLeftExtension_iff_of_iso₁ : HasLeftKanExtension L F ↔ HasLeftKanExtension L' F :=
  (leftExtensionEquivalenceOfIso₁ iso₁ F).hasInitial_iff

end

section

variable (L : C ⥤ D) {F F' : C ⥤ H} (iso₂ : F ≅ F')

/-- The equivalence `RightExtension L F ≌ RightExtension L F'` induced by
a natural isomorphism `F ≅ F'`. -/
def rightExtensionEquivalenceOfIso₂ : RightExtension L F ≌ RightExtension L F' :=
  CostructuredArrow.mapIso iso₂

include iso₂ in
lemma hasRightExtension_iff_of_iso₂ : HasRightKanExtension L F ↔ HasRightKanExtension L F' :=
  (rightExtensionEquivalenceOfIso₂ L iso₂).hasTerminal_iff

/-- The equivalence `LeftExtension L F ≌ LeftExtension L F'` induced by
a natural isomorphism `F ≅ F'`. -/
def leftExtensionEquivalenceOfIso₂ : LeftExtension L F ≌ LeftExtension L F' :=
  StructuredArrow.mapIso iso₂

include iso₂ in
lemma hasLeftExtension_iff_of_iso₂ : HasLeftKanExtension L F ↔ HasLeftKanExtension L F' :=
  (leftExtensionEquivalenceOfIso₂ L iso₂).hasInitial_iff

end

section

variable {L : C ⥤ D} {F₁ F₂ : C ⥤ H}

/-- When two left extensions `α₁ : LeftExtension L F₁` and `α₂ : LeftExtension L F₂`
are essentially the same via an isomorphism of functors `F₁ ≅ F₂`,
then `α₁` is universal iff `α₂` is. -/
noncomputable def LeftExtension.isUniversalEquivOfIso₂
    (α₁ : LeftExtension L F₁) (α₂ : LeftExtension L F₂) (e : F₁ ≅ F₂)
    (e' : α₁.right ≅ α₂.right)
    (h : α₁.hom ≫ whiskerLeft L e'.hom = e.hom ≫ α₂.hom) :
    α₁.IsUniversal ≃ α₂.IsUniversal :=
  (IsInitial.isInitialIffObj (leftExtensionEquivalenceOfIso₂ L e).functor α₁).trans
    (IsInitial.equivOfIso (StructuredArrow.isoMk e'
      (by simp [leftExtensionEquivalenceOfIso₂, h])))

lemma isLeftKanExtension_iff_of_iso₂ {F₁' F₂' : D ⥤ H} (α₁ : F₁ ⟶ L ⋙ F₁') (α₂ : F₂ ⟶ L ⋙ F₂')
    (e : F₁ ≅ F₂) (e' : F₁' ≅ F₂') (h : α₁ ≫ whiskerLeft L e'.hom = e.hom ≫ α₂) :
    F₁'.IsLeftKanExtension α₁ ↔ F₂'.IsLeftKanExtension α₂ := by
  let eq := LeftExtension.isUniversalEquivOfIso₂ (LeftExtension.mk _ α₁)
    (LeftExtension.mk _ α₂) e e' h
  constructor
  · exact fun _ => ⟨⟨eq.1 (isUniversalOfIsLeftKanExtension F₁' α₁)⟩⟩
  · exact fun _ => ⟨⟨eq.2 (isUniversalOfIsLeftKanExtension F₂' α₂)⟩⟩

/-- When two right extensions `α₁ : RightExtension L F₁` and `α₂ : RightExtension L F₂`
are essentially the same via an isomorphism of functors `F₁ ≅ F₂`,
then `α₁` is universal iff `α₂` is. -/
noncomputable def RightExtension.isUniversalEquivOfIso₂
    (α₁ : RightExtension L F₁) (α₂ : RightExtension L F₂) (e : F₁ ≅ F₂)
    (e' : α₁.left ≅ α₂.left)
    (h : whiskerLeft L e'.hom ≫ α₂.hom = α₁.hom ≫ e.hom) :
    α₁.IsUniversal ≃ α₂.IsUniversal :=
  (IsTerminal.isTerminalIffObj (rightExtensionEquivalenceOfIso₂ L e).functor α₁).trans
    (IsTerminal.equivOfIso (CostructuredArrow.isoMk e'
      (by simp [rightExtensionEquivalenceOfIso₂, h])))

lemma isRightKanExtension_iff_of_iso₂ {F₁' F₂' : D ⥤ H} (α₁ : L ⋙ F₁' ⟶ F₁) (α₂ : L ⋙ F₂' ⟶ F₂)
    (e : F₁ ≅ F₂) (e' : F₁' ≅ F₂') (h : whiskerLeft L e'.hom ≫ α₂ = α₁ ≫ e.hom) :
    F₁'.IsRightKanExtension α₁ ↔ F₂'.IsRightKanExtension α₂ := by
  let eq := RightExtension.isUniversalEquivOfIso₂ (RightExtension.mk _ α₁)
    (RightExtension.mk _ α₂) e e' h
  constructor
  · exact fun _ => ⟨⟨eq.1 (isUniversalOfIsRightKanExtension F₁' α₁)⟩⟩
  · exact fun _ => ⟨⟨eq.2 (isUniversalOfIsRightKanExtension F₂' α₂)⟩⟩

end

section transitivity

/-- A variant of `LeftExtension.precomp` where we precompose, and then
"whisker" the diagram by a given natural transformation `(α : F₀ ⟶ L ⋙ F₁)` -/
@[simps!]
def LeftExtension.precomp₂
    {F₀ : C ⥤ H} {L : C ⥤ D} {F₁ : D ⥤ H} (L' : D ⥤ D') (α : F₀ ⟶ L ⋙ F₁) :
    L'.LeftExtension F₁ ⥤ (L ⋙ L').LeftExtension F₀ :=
  (LeftExtension.precomp L' F₁ L) ⋙ (StructuredArrow.map α)

variable
    {L : C ⥤ D} {L' : D ⥤ D'}
    {F₀ : C ⥤ H} {F₁ : D ⥤ H} {F₂ : D' ⥤ H}
    (α : F₀ ⟶ L ⋙ F₁)

/-- If the right extension defined by `α : F₀ ⟶ L ⋙ F₁` is universal,
then for every `L' : D ⥤ D'`, `F₁ : D ⥤ H`, if an extension
`b : L'.LeftExtension F₁` is universal, so is the "pasted" extension
`(LeftExtension.precomp₂ L' α).obj b`. -/
def LeftExtension.isUniversalPrecomp₂
    (hα : (LeftExtension.mk F₁ α).IsUniversal)
    {b : L'.LeftExtension F₁} (hb : b.IsUniversal) :
    ((LeftExtension.precomp₂ L' α).obj b).IsUniversal := by
  letI : (Y : (L ⋙ L').LeftExtension F₀) →
      Unique ((precomp₂ L' α).obj b ⟶ Y) := by
    intro y
    let u : L'.LeftExtension F₁ :=
      mk y.right <|
        hα.desc <| LeftExtension.mk _ <|
          y.hom ≫ (L.associator L' y.right).hom
    let f := hb.desc <| u
    refine
      ⟨⟨StructuredArrow.homMk f
        (by
          ext x
          haveI hb_fac_app := congr_app (hb.fac u) (L.obj x)
          haveI hα_fac_app :=
            congr_app (hα.fac <| LeftExtension.mk _ <|
              y.hom ≫ (L.associator L' y.right).hom) (x)
          dsimp at hα_fac_app hb_fac_app
          simp [f, hb_fac_app, u, hα_fac_app])⟩, ?_⟩
    intro a
    dsimp
    ext1
    apply hb.hom_ext
    apply hα.hom_ext
    ext t
    dsimp
    have a_w_t := congr_app a.w t
    have hb_fac_app := congr_app (hb.fac u) (L.obj t)
    have hα_fac_app :=
      congr_app
        (hα.fac <| LeftExtension.mk _ <|
          y.hom ≫ (L.associator L' y.right).hom) t
    dsimp at hb_fac_app hα_fac_app
    simp only [precomp₂_obj_left, const_obj_obj, whiskeringLeft_obj_obj,
      comp_obj, StructuredArrow.left_eq_id, const_obj_map, id_comp,
      precomp₂_obj_right, whiskeringLeft_obj_map, NatTrans.comp_app,
      precomp₂_obj_hom_app, whiskerLeft_app, assoc] at a_w_t
    simp [← a_w_t, f, hb_fac_app, u, hα_fac_app]
  apply IsInitial.ofUnique

/-- If the left extension defined by `α : F₀ ⟶ L ⋙ F₁` is universal,
then for every `L' : D ⥤ D'`, `F₁ : D ⥤ H`, if an extension
`b : L'.LeftExtension F₁` is such that the "pasted" extension
`(LeftExtension.precomp₂ L' α).obj b` is universal, then `b` is itself
universal. -/
def LeftExtension.isUniversalOfPrecomp₂
    (hα : (LeftExtension.mk F₁ α).IsUniversal)
    {b : L'.LeftExtension F₁}
    (hb : ((LeftExtension.precomp₂ L' α).obj b).IsUniversal) :
    b.IsUniversal := by
  letI : (Y : L'.LeftExtension F₁) →
      Unique (b ⟶ Y) := by
    intro y
    let u : (LeftExtension.precomp₂ L' α).obj b ⟶
      (LeftExtension.precomp₂ L' α).obj y := hb.to _
    haveI := u.w
    simp only [precomp₂_obj_left, const_obj_obj, precomp₂_obj_right,
      whiskeringLeft_obj_obj, StructuredArrow.left_eq_id, const_obj_map, id_comp,
      whiskeringLeft_obj_map] at this
    refine
      ⟨⟨StructuredArrow.homMk
        u.right
        (by
          apply hα.hom_ext
          ext t
          have := congr_app u.w t
<<<<<<< HEAD
          simp at this
=======
          simp only [precomp₂_obj_left, const_obj_obj, precomp₂_obj_right,
            whiskeringLeft_obj_obj, comp_obj, StructuredArrow.left_eq_id,
            const_obj_map, id_comp, precomp₂_obj_hom_app, whiskeringLeft_obj_map,
            NatTrans.comp_app, whiskerLeft_app, assoc] at this
>>>>>>> 970bf3e2
          simp [this])⟩, ?_⟩
    intro a
    dsimp
    ext1
    apply hb.hom_ext
    ext t
    have := congr_app u.w t
    have a_w := a.w
<<<<<<< HEAD
    simp at this a_w
=======
    simp only [precomp₂_obj_left, const_obj_obj, precomp₂_obj_right,
      whiskeringLeft_obj_obj, comp_obj, StructuredArrow.left_eq_id,
      const_obj_map, id_comp, precomp₂_obj_hom_app, whiskeringLeft_obj_map,
      NatTrans.comp_app, whiskerLeft_app, assoc] at this a_w
>>>>>>> 970bf3e2
    simp [← this, a_w]
  apply IsInitial.ofUnique

/-- If the left extension defined by `α : F₀ ⟶ L ⋙ F₁` is universal,
then for every `L' : D ⥤ D'`, `F₁ : D ⥤ H`, an extension
`b : L'.LeftExtension F₁` is universal if and only if
`(LeftExtension.precomp₂ L' α).obj b` is universal. -/
def LeftExtension.isUniversalOfPrecomp₂Equiv
    (hα : (LeftExtension.mk F₁ α).IsUniversal)
    (b : L'.LeftExtension F₁) :
    b.IsUniversal ≃ ((LeftExtension.precomp₂ L' α).obj b).IsUniversal where
  toFun h := LeftExtension.isUniversalPrecomp₂ α hα h
  invFun h := LeftExtension.isUniversalOfPrecomp₂ α hα h
  left_inv x :=  by subsingleton
  right_inv x :=  by subsingleton


theorem isLeftKanExtension_iff_postcompose [F₁.IsLeftKanExtension α]
    {F₂ : D' ⥤ H} (L'' : C ⥤ D') (e : L ⋙ L' ≅ L'') (β : F₁ ⟶ L' ⋙ F₂)
    (γ : F₀ ⟶ L'' ⋙ F₂)
    (hγ :
      α ≫ whiskerLeft _ β ≫
        (Functor.associator _ _ _).inv ≫ (whiskerRight e.hom F₂) =
      γ := by aesop_cat) :
    F₂.IsLeftKanExtension β ↔ F₂.IsLeftKanExtension γ := by
  let Ψ := leftExtensionEquivalenceOfIso₁ e F₀
  obtain ⟨⟨hα⟩⟩ := (inferInstance : F₁.IsLeftKanExtension α)
  refine ⟨fun ⟨⟨h⟩⟩ => ⟨⟨?_⟩⟩, fun ⟨⟨h⟩⟩ => ⟨⟨?_⟩⟩⟩
  · apply IsInitial.isInitialIffObj Ψ.inverse _|>.invFun
    haveI := LeftExtension.isUniversalPrecomp₂ α hα h
    let i :
        (LeftExtension.precomp₂ L' α).obj (LeftExtension.mk F₂ β) ≅
        Ψ.inverse.obj (LeftExtension.mk F₂ γ) :=
      StructuredArrow.isoMk (NatIso.ofComponents fun _ ↦ .refl _) <| by
        ext x
        simp [Ψ, ← congr_app hγ x, ← Functor.map_comp]
    exact IsInitial.ofIso this i
  · apply LeftExtension.isUniversalOfPrecomp₂ α hα
    apply IsInitial.isInitialIffObj Ψ.functor _|>.invFun
    let i :
        (LeftExtension.mk F₂ γ) ≅
        Ψ.functor.obj <| (LeftExtension.precomp₂ L' α).obj <|
          LeftExtension.mk F₂ β :=
      StructuredArrow.isoMk (NatIso.ofComponents fun _ ↦ .refl _)
    exact IsInitial.ofIso h i

end transitivity

section Colimit

variable (F' : D ⥤ H) {L : C ⥤ D} {F : C ⥤ H} (α : F ⟶ L ⋙ F') [F'.IsLeftKanExtension α]

/-- Construct a cocone for a left Kan extension `F' : D ⥤ H` of `F : C ⥤ H` along a functor
`L : C ⥤ D` given a cocone for `F`. -/
@[simps]
noncomputable def coconeOfIsLeftKanExtension (c : Cocone F) : Cocone F' where
  pt := c.pt
  ι := F'.descOfIsLeftKanExtension α _ c.ι

/-- If `c` is a colimit cocone for a functor `F : C ⥤ H` and `α : F ⟶ L ⋙ F'` is the unit of any
left Kan extension `F' : D ⥤ H` of `F` along `L : C ⥤ D`, then `coconeOfIsLeftKanExtension α c` is
a colimit cocone, too. -/
@[simps]
noncomputable def isColimitCoconeOfIsLeftKanExtension {c : Cocone F} (hc : IsColimit c) :
    IsColimit (F'.coconeOfIsLeftKanExtension α c) where
  desc s := hc.desc (Cocone.mk _ (α ≫ whiskerLeft L s.ι))
  fac s := by
    have : F'.descOfIsLeftKanExtension α ((const D).obj c.pt) c.ι ≫
        (Functor.const _).map (hc.desc (Cocone.mk _ (α ≫ whiskerLeft L s.ι))) = s.ι :=
      F'.hom_ext_of_isLeftKanExtension α _ _ (by aesop_cat)
    exact congr_app this
  uniq s m hm := hc.hom_ext (fun j ↦ by
    have := hm (L.obj j)
    nth_rw 1 [← F'.descOfIsLeftKanExtension_fac_app α ((const D).obj c.pt)]
    dsimp at this ⊢
    rw [assoc, this, IsColimit.fac, NatTrans.comp_app, whiskerLeft_app])

variable [HasColimit F] [HasColimit F']

/-- If `F' : D ⥤ H` is a left Kan extension of `F : C ⥤ H` along `L : C ⥤ D`, the colimit over `F'`
is isomorphic to the colimit over `F`. -/
noncomputable def colimitIsoOfIsLeftKanExtension : colimit F' ≅ colimit F :=
  IsColimit.coconePointUniqueUpToIso (colimit.isColimit F')
    (F'.isColimitCoconeOfIsLeftKanExtension α (colimit.isColimit F))

@[reassoc (attr := simp)]
lemma ι_colimitIsoOfIsLeftKanExtension_hom (i : C) :
    α.app i ≫ colimit.ι F' (L.obj i) ≫ (F'.colimitIsoOfIsLeftKanExtension α).hom =
      colimit.ι F i := by
  simp [colimitIsoOfIsLeftKanExtension]

@[reassoc (attr := simp)]
lemma ι_colimitIsoOfIsLeftKanExtension_inv (i : C) :
    colimit.ι F i ≫ (F'.colimitIsoOfIsLeftKanExtension α).inv =
    α.app i ≫ colimit.ι F' (L.obj i) := by
  rw [Iso.comp_inv_eq, assoc, ι_colimitIsoOfIsLeftKanExtension_hom]

end Colimit

section Limit

variable (F' : D ⥤ H) {L : C ⥤ D} {F : C ⥤ H} (α : L ⋙ F' ⟶ F) [F'.IsRightKanExtension α]

/-- Construct a cone for a right Kan extension `F' : D ⥤ H` of `F : C ⥤ H` along a functor
`L : C ⥤ D` given a cone for `F`. -/
@[simps]
noncomputable def coneOfIsRightKanExtension (c : Cone F) : Cone F' where
  pt := c.pt
  π := F'.liftOfIsRightKanExtension α _ c.π

/-- If `c` is a limit cone for a functor `F : C ⥤ H` and `α : L ⋙ F' ⟶ F` is the counit of any
right Kan extension `F' : D ⥤ H` of `F` along `L : C ⥤ D`, then `coneOfIsRightKanExtension α c` is
a limit cone, too. -/
@[simps]
noncomputable def isLimitConeOfIsRightKanExtension {c : Cone F} (hc : IsLimit c) :
    IsLimit (F'.coneOfIsRightKanExtension α c) where
  lift s := hc.lift (Cone.mk _ (whiskerLeft L s.π ≫ α))
  fac s := by
    have : (Functor.const _).map (hc.lift (Cone.mk _ (whiskerLeft L s.π ≫ α))) ≫
        F'.liftOfIsRightKanExtension α ((const D).obj c.pt) c.π = s.π :=
      F'.hom_ext_of_isRightKanExtension α _ _ (by aesop_cat)
    exact congr_app this
  uniq s m hm := hc.hom_ext (fun j ↦ by
    have := hm (L.obj j)
    nth_rw 1 [← F'.liftOfIsRightKanExtension_fac_app α ((const D).obj c.pt)]
    dsimp at this ⊢
    rw [← assoc, this, IsLimit.fac, NatTrans.comp_app, whiskerLeft_app])

variable [HasLimit F] [HasLimit F']

/-- If `F' : D ⥤ H` is a right Kan extension of `F : C ⥤ H` along `L : C ⥤ D`, the limit over `F'`
is isomorphic to the limit over `F`. -/
noncomputable def limitIsoOfIsRightKanExtension : limit F' ≅ limit F :=
  IsLimit.conePointUniqueUpToIso (limit.isLimit F')
    (F'.isLimitConeOfIsRightKanExtension α (limit.isLimit F))

@[reassoc (attr := simp)]
lemma limitIsoOfIsRightKanExtension_inv_π (i : C) :
    (F'.limitIsoOfIsRightKanExtension α).inv ≫ limit.π F' (L.obj i) ≫ α.app i = limit.π F i := by
  simp [limitIsoOfIsRightKanExtension]

@[reassoc (attr := simp)]
lemma limitIsoOfIsRightKanExtension_hom_π (i : C) :
    (F'.limitIsoOfIsRightKanExtension α).hom ≫ limit.π F i = limit.π F' (L.obj i) ≫ α.app i := by
  rw [← Iso.eq_inv_comp, limitIsoOfIsRightKanExtension_inv_π]

end Limit

section

variable {L : C ≌ D} {F₀ : C ⥤ H} {F₁ : D ⥤ H}

variable (F₀) in
instance isLeftKanExtensionId : F₀.IsLeftKanExtension (F₀.leftUnitor.inv) := by
  constructor
  refine ⟨?_⟩
  exact StructuredArrow.mkIdInitial

variable (F₀) in
instance isRightKanExtensionId : F₀.IsRightKanExtension (F₀.leftUnitor.hom) := by
  constructor
  refine ⟨?_⟩
  exact CostructuredArrow.mkIdTerminal

instance isLeftKanExtensionAlongEquivalence (α : F₀ ≅ L.functor ⋙ F₁) :
    F₁.IsLeftKanExtension α.hom := by
  refine ⟨⟨?_⟩⟩
  apply LeftExtension.isUniversalPostcomp₁Equiv
    (G := L.functor) L.functor.leftUnitor F₀ _|>.invFun
  refine IsInitial.ofUniqueHom
    (fun y ↦ StructuredArrow.homMk <| α.inv ≫ y.hom ≫ y.right.leftUnitor.hom) ?_
  intro y m
  ext x
  simpa using α.inv.app x ≫= congr_app m.w.symm x

instance isLeftKanExtensionAlongEquivalence' (L : C ⥤ D) (α : F₀ ⟶ L ⋙ F₁)
    [IsEquivalence L] [IsIso α] :
    F₁.IsLeftKanExtension α :=
  inferInstanceAs <|
    F₁.IsLeftKanExtension (asIso α : F₀ ≅ (asEquivalence L).functor ⋙ F₁).hom

instance isRightKanExtensionAlongEquivalence (α : L.functor ⋙ F₁ ≅ F₀) :
    F₁.IsRightKanExtension α.hom := by
  refine ⟨⟨?_⟩⟩
  apply RightExtension.isUniversalPostcomp₁Equiv
    (G := L.functor) L.functor.leftUnitor F₀ _|>.invFun
  refine IsTerminal.ofUniqueHom
    (fun y ↦ CostructuredArrow.homMk <| y.left.leftUnitor.inv ≫ y.hom ≫ α.inv) ?_
  intro y m
  ext x
  simpa using congr_app m.w x =≫ α.inv.app x

instance isRightKanExtensionAlongEquivalence' (L : C ⥤ D) (α : L ⋙ F₁ ⟶ F₀)
    [IsEquivalence L] [IsIso α] :
    F₁.IsRightKanExtension α :=
  inferInstanceAs <|
    F₁.IsRightKanExtension (asIso α : (asEquivalence L).functor ⋙ F₁ ≅ F₀).hom

end

end Functor

end CategoryTheory<|MERGE_RESOLUTION|>--- conflicted
+++ resolved
@@ -677,14 +677,10 @@
           apply hα.hom_ext
           ext t
           have := congr_app u.w t
-<<<<<<< HEAD
-          simp at this
-=======
           simp only [precomp₂_obj_left, const_obj_obj, precomp₂_obj_right,
             whiskeringLeft_obj_obj, comp_obj, StructuredArrow.left_eq_id,
             const_obj_map, id_comp, precomp₂_obj_hom_app, whiskeringLeft_obj_map,
             NatTrans.comp_app, whiskerLeft_app, assoc] at this
->>>>>>> 970bf3e2
           simp [this])⟩, ?_⟩
     intro a
     dsimp
@@ -693,14 +689,10 @@
     ext t
     have := congr_app u.w t
     have a_w := a.w
-<<<<<<< HEAD
-    simp at this a_w
-=======
     simp only [precomp₂_obj_left, const_obj_obj, precomp₂_obj_right,
       whiskeringLeft_obj_obj, comp_obj, StructuredArrow.left_eq_id,
       const_obj_map, id_comp, precomp₂_obj_hom_app, whiskeringLeft_obj_map,
       NatTrans.comp_app, whiskerLeft_app, assoc] at this a_w
->>>>>>> 970bf3e2
     simp [← this, a_w]
   apply IsInitial.ofUnique
 
