--- conflicted
+++ resolved
@@ -75,13 +75,8 @@
 noncomputable def DenseAt.precompEquivOfFinal
     {C' : Type*} [Category* C'] (G : C' ⥤ C) [(CostructuredArrow.pre G F Y).Final] :
     (G ⋙ F).DenseAt Y ≃ F.DenseAt Y :=
-<<<<<<< HEAD
-  (Functor.Final.isColimitWhiskerEquiv (CostructuredArrow.pre G F Y)
-    ((LeftExtension.mk (𝟭 D) F.rightUnitor.inv).coconeAt Y))
-=======
   Functor.Final.isColimitWhiskerEquiv (CostructuredArrow.pre G F Y)
     ((LeftExtension.mk (𝟭 D) F.rightUnitor.inv).coconeAt Y)
->>>>>>> 45f9a299
 
 /-- If `F : C ⥤ D` is dense at `Y : D`, then so is `G ⋙ F` if
 the canonical functor `CostructuredArrow (G ≫ F) Y ⥤ CostructuredArrow F Y` is final.
