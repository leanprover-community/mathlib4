/-
Copyright (c) 2018 Scott Morrison. All rights reserved.
Released under Apache 2.0 license as described in the file LICENSE.
Authors: Scott Morrison
-/
import Mathlib.CategoryTheory.NatIso
import Mathlib.Logic.Equiv.Defs

/-!
# Full and faithful functors

We define typeclasses `Full` and `Faithful`, decorating functors. These typeclasses
carry no data. However, we also introduce a structure `Functor.FullyFaithful` which
contains the data of the inverse map `(F.obj X ⟶ F.obj Y) ⟶ (X ⟶ Y)` of the
map induced on morphisms by a functor `F`.

## Main definitions and results
* Use `F.map_injective` to retrieve the fact that `F.map` is injective when `[Faithful F]`.
* Similarly, `F.map_surjective` states that `F.map` is surjective when `[Full F]`.
* Use `F.preimage` to obtain preimages of morphisms when `[Full F]`.
* We prove some basic "cancellation" lemmas for full and/or faithful functors, as well as a
  construction for "dividing" a functor by a faithful functor, see `Faithful.div`.

See `CategoryTheory.Equivalence.of_fullyFaithful_ess_surj` for the fact that a functor is an
equivalence if and only if it is fully faithful and essentially surjective.

-/


-- declare the `v`'s first; see `CategoryTheory.Category` for an explanation
universe v₁ v₂ v₃ u₁ u₂ u₃

namespace CategoryTheory

variable {C : Type u₁} [Category.{v₁} C] {D : Type u₂} [Category.{v₂} D] {E : Type*} [Category E]

namespace Functor

/-- A functor `F : C ⥤ D` is full if for each `X Y : C`, `F.map` is surjective.

See <https://stacks.math.columbia.edu/tag/001C>.
-/
class Full (F : C ⥤ D) : Prop where
  map_surjective {X Y : C} : Function.Surjective (F.map (X := X) (Y := Y))

/-- A functor `F : C ⥤ D` is faithful if for each `X Y : C`, `F.map` is injective.

See <https://stacks.math.columbia.edu/tag/001C>.
-/
class Faithful (F : C ⥤ D) : Prop where
  /-- `F.map` is injective for each `X Y : C`. -/
  map_injective : ∀ {X Y : C}, Function.Injective (F.map : (X ⟶ Y) → (F.obj X ⟶ F.obj Y)) := by
    aesop_cat

variable {X Y : C}

theorem map_injective (F : C ⥤ D) [Faithful F] :
    Function.Injective <| (F.map : (X ⟶ Y) → (F.obj X ⟶ F.obj Y)) :=
  Faithful.map_injective

lemma map_injective_iff (F : C ⥤ D) [Faithful F] {X Y : C} (f g : X ⟶ Y) :
    F.map f = F.map g ↔ f = g :=
  ⟨fun h => F.map_injective h, fun h => by rw [h]⟩

theorem mapIso_injective (F : C ⥤ D) [Faithful F] :
    Function.Injective <| (F.mapIso : (X ≅ Y) → (F.obj X ≅ F.obj Y))  := fun _ _ h =>
  Iso.ext (map_injective F (congr_arg Iso.hom h : _))

theorem map_surjective (F : C ⥤ D) [Full F] :
    Function.Surjective (F.map : (X ⟶ Y) → (F.obj X ⟶ F.obj Y)) :=
  Full.map_surjective

/-- The choice of a preimage of a morphism under a full functor. -/
noncomputable def preimage (F : C ⥤ D) [Full F] (f : F.obj X ⟶ F.obj Y) : X ⟶ Y :=
  (F.map_surjective f).choose

@[simp]
theorem map_preimage (F : C ⥤ D) [Full F] {X Y : C} (f : F.obj X ⟶ F.obj Y) :
    F.map (preimage F f) = f :=
  (F.map_surjective f).choose_spec

variable {F : C ⥤ D} {X Y Z : C}

section
variable [Full F] [F.Faithful]

@[simp]
theorem preimage_id : F.preimage (𝟙 (F.obj X)) = 𝟙 X :=
  F.map_injective (by simp)

@[simp]
theorem preimage_comp (f : F.obj X ⟶ F.obj Y) (g : F.obj Y ⟶ F.obj Z) :
    F.preimage (f ≫ g) = F.preimage f ≫ F.preimage g :=
  F.map_injective (by simp)

@[simp]
theorem preimage_map (f : X ⟶ Y) : F.preimage (F.map f) = f :=
  F.map_injective (by simp)

variable (F)

/-- If `F : C ⥤ D` is fully faithful, every isomorphism `F.obj X ≅ F.obj Y` has a preimage. -/
@[simps]
noncomputable def preimageIso (f : F.obj X ≅ F.obj Y) :
    X ≅ Y where
  hom := F.preimage f.hom
  inv := F.preimage f.inv
  hom_inv_id := F.map_injective (by simp)
  inv_hom_id := F.map_injective (by simp)

@[simp]
theorem preimageIso_mapIso (f : X ≅ Y) : F.preimageIso (F.mapIso f) = f := by
  ext
  simp

end

variable (F) in
/-- Structure containing the data of inverse map `(F.obj X ⟶ F.obj Y) ⟶ (X ⟶ Y)` of `F.map`
in order to express that `F` is a fully faithful functor. -/
structure FullyFaithful where
  /-- The inverse map `(F.obj X ⟶ F.obj Y) ⟶ (X ⟶ Y)` of `F.map`. -/
  preimage {X Y : C} (f : F.obj X ⟶ F.obj Y) : X ⟶ Y
  map_preimage {X Y : C} (f : F.obj X ⟶ F.obj Y) : F.map (preimage f) = f := by aesop_cat
  preimage_map {X Y : C} (f : X ⟶ Y) : preimage (F.map f) = f := by aesop_cat

namespace FullyFaithful

attribute [simp] map_preimage preimage_map

variable (F) in
/-- A `FullyFaithful` structure can be obtained from the assumption the `F` is both
full and faithful. -/
noncomputable def ofFullyFaithful [F.Full] [F.Faithful] :
    F.FullyFaithful where
  preimage := F.preimage

<<<<<<< HEAD
=======
variable (C) in
/-- The identity functor is fully faithful. -/
@[simps]
def id : (𝟭 C).FullyFaithful where
  preimage f := f

section
>>>>>>> 190a3318
variable (hF : F.FullyFaithful)

/-- The equivalence `(X ⟶ Y) ≃ (F.obj X ⟶ F.obj Y)` given by `h : F.FullyFaithful`. -/
@[simps]
def homEquiv {X Y : C} : (X ⟶ Y) ≃ (F.obj X ⟶ F.obj Y) where
  toFun := F.map
  invFun := hF.preimage
  left_inv _ := by simp
  right_inv _ := by simp

lemma map_injective {X Y : C} {f g : X ⟶ Y} (h : F.map f = F.map g) : f = g :=
  hF.homEquiv.injective h

lemma map_surjective {X Y : C} :
    Function.Surjective (F.map : (X ⟶ Y) → (F.obj X ⟶ F.obj Y)) :=
  hF.homEquiv.surjective

lemma map_bijective (X Y : C) :
    Function.Bijective (F.map : (X ⟶ Y) → (F.obj X ⟶ F.obj Y)) :=
  hF.homEquiv.bijective

lemma full : F.Full where
  map_surjective := hF.map_surjective

lemma faithful : F.Faithful where
  map_injective := hF.map_injective

/-- The unique isomorphism `X ≅ Y` which induces an isomorphism `F.obj X ≅ F.obj Y`
when `hF : F.FullyFaithful`. -/
@[simps]
def preimageIso {X Y : C} (e : F.obj X ≅ F.obj Y) : X ≅ Y where
  hom := hF.preimage e.hom
  inv := hF.preimage e.inv
  hom_inv_id := hF.map_injective (by simp)
  inv_hom_id := hF.map_injective (by simp)

lemma isIso_of_isIso_map (hF : F.FullyFaithful) {X Y : C} (f : X ⟶ Y) [IsIso (F.map f)] :
    IsIso f := by
  simpa using (hF.preimageIso (asIso (F.map f))).isIso_hom

/-- The equivalence `(X ≅ Y) ≃ (F.obj X ≅ F.obj Y)` given by `h : F.FullyFaithful`. -/
@[simps]
def isoEquiv {X Y : C} : (X ≅ Y) ≃ (F.obj X ≅ F.obj Y) where
  toFun := F.mapIso
  invFun := hF.preimageIso
  left_inv := by aesop_cat
  right_inv := by aesop_cat

/-- Fully faithful functors are stable by composition. -/
@[simps]
def comp {G : D ⥤ E} (hG : G.FullyFaithful) : (F ⋙ G).FullyFaithful where
  preimage f := hF.preimage (hG.preimage f)

end

/-- If `F ⋙ G` is fully faithful and `G` is faithful, then `F` is fully faithful. -/
def ofCompFaithful {G : D ⥤ E} [G.Faithful] (hFG : (F ⋙ G).FullyFaithful) :
    F.FullyFaithful where
  preimage f := hFG.preimage (G.map f)
  map_preimage f := G.map_injective (hFG.map_preimage (G.map f))
  preimage_map f := hFG.preimage_map f

end FullyFaithful

end Functor


section

variable (F : C ⥤ D) [F.Full] [F.Faithful] {X Y : C}

/-- If the image of a morphism under a fully faithful functor in an isomorphism,
then the original morphisms is also an isomorphism.
-/
theorem isIso_of_fully_faithful (f : X ⟶ Y) [IsIso (F.map f)] : IsIso f :=
  ⟨⟨F.preimage (inv (F.map f)), ⟨F.map_injective (by simp), F.map_injective (by simp)⟩⟩⟩


end

end CategoryTheory

namespace CategoryTheory

namespace Functor

variable {C : Type u₁} [Category.{v₁} C]

instance Full.id : Full (𝟭 C) where map_surjective := Function.surjective_id

instance Faithful.id : Functor.Faithful (𝟭 C) := { }

variable {D : Type u₂} [Category.{v₂} D] {E : Type u₃} [Category.{v₃} E]
variable (F F' : C ⥤ D) (G : D ⥤ E)

instance Faithful.comp [F.Faithful] [G.Faithful] :
    (F ⋙ G).Faithful  where map_injective p := F.map_injective (G.map_injective p)

theorem Faithful.of_comp [(F ⋙ G).Faithful] : F.Faithful :=
  -- Porting note: (F ⋙ G).map_injective.of_comp has the incorrect type
  { map_injective := fun {_ _} => Function.Injective.of_comp (F ⋙ G).map_injective }

instance (priority := 100) [Quiver.IsThin C] : F.Faithful where

section

variable {F F'}

/-- If `F` is full, and naturally isomorphic to some `F'`, then `F'` is also full. -/
lemma Full.of_iso [Full F] (α : F ≅ F') : Full F' where
  map_surjective {X Y} f :=
    ⟨F.preimage ((α.app X).hom ≫ f ≫ (α.app Y).inv), by simp [← NatIso.naturality_1 α]⟩

theorem Faithful.of_iso [F.Faithful] (α : F ≅ F') : F'.Faithful :=
  { map_injective := fun h =>
      F.map_injective (by rw [← NatIso.naturality_1 α.symm, h, NatIso.naturality_1 α.symm]) }

end

variable {F G}

theorem Faithful.of_comp_iso {H : C ⥤ E} [H.Faithful] (h : F ⋙ G ≅ H) : F.Faithful :=
  @Faithful.of_comp _ _ _ _ _ _ F G (Faithful.of_iso h.symm)

alias _root_.CategoryTheory.Iso.faithful_of_comp := Faithful.of_comp_iso

-- We could prove this from `Faithful.of_comp_iso` using `eq_to_iso`,
-- but that would introduce a cyclic import.
theorem Faithful.of_comp_eq {H : C ⥤ E} [ℋ : H.Faithful] (h : F ⋙ G = H) : F.Faithful :=
  @Faithful.of_comp _ _ _ _ _ _ F G (h.symm ▸ ℋ)

alias _root_.Eq.faithful_of_comp := Faithful.of_comp_eq

variable (F G)
/-- “Divide” a functor by a faithful functor. -/
protected def Faithful.div (F : C ⥤ E) (G : D ⥤ E) [G.Faithful] (obj : C → D)
    (h_obj : ∀ X, G.obj (obj X) = F.obj X) (map : ∀ {X Y}, (X ⟶ Y) → (obj X ⟶ obj Y))
    (h_map : ∀ {X Y} {f : X ⟶ Y}, HEq (G.map (map f)) (F.map f)) : C ⥤ D :=
  { obj, map := @map,
    map_id := by
      intros X
      apply G.map_injective
      apply eq_of_heq
      trans F.map (𝟙 X)
      · exact h_map
      · rw [F.map_id, G.map_id, h_obj X]
    map_comp := by
      intros X Y Z f g
      refine G.map_injective <| eq_of_heq <| h_map.trans ?_
      simp only [Functor.map_comp]
      convert HEq.refl (F.map f ≫ F.map g)
      all_goals { first | apply h_obj | apply h_map } }

-- This follows immediately from `Functor.hext` (`Functor.hext h_obj @h_map`),
-- but importing `CategoryTheory.EqToHom` causes an import loop:
-- CategoryTheory.EqToHom → CategoryTheory.Opposites →
-- CategoryTheory.Equivalence → CategoryTheory.FullyFaithful
theorem Faithful.div_comp (F : C ⥤ E) [F.Faithful] (G : D ⥤ E) [G.Faithful] (obj : C → D)
    (h_obj : ∀ X, G.obj (obj X) = F.obj X) (map : ∀ {X Y}, (X ⟶ Y) → (obj X ⟶ obj Y))
    (h_map : ∀ {X Y} {f : X ⟶ Y}, HEq (G.map (map f)) (F.map f)) :
    Faithful.div F G obj @h_obj @map @h_map ⋙ G = F := by
  -- Porting note: Have to unfold the structure twice because the first one recovers only the
  -- prefunctor `F_pre`
  cases' F with F_pre _ _; cases' G with G_pre _ _
  cases' F_pre with F_obj _; cases' G_pre with G_obj _
  unfold Faithful.div Functor.comp
  -- Porting note: unable to find the lean4 analogue to `unfold_projs`, works without it
  have : F_obj = G_obj ∘ obj := (funext h_obj).symm
  subst this
  congr
  simp only [Function.comp_apply, heq_eq_eq] at h_map
  ext
  exact h_map

theorem Faithful.div_faithful (F : C ⥤ E) [F.Faithful] (G : D ⥤ E) [G.Faithful] (obj : C → D)
    (h_obj : ∀ X, G.obj (obj X) = F.obj X) (map : ∀ {X Y}, (X ⟶ Y) → (obj X ⟶ obj Y))
    (h_map : ∀ {X Y} {f : X ⟶ Y}, HEq (G.map (map f)) (F.map f)) :
    Functor.Faithful (Faithful.div F G obj @h_obj @map @h_map) :=
  (Faithful.div_comp F G _ h_obj _ @h_map).faithful_of_comp

instance Full.comp [Full F] [Full G] : Full (F ⋙ G) where
  map_surjective f := ⟨F.preimage (G.preimage f), by simp⟩

/-- If `F ⋙ G` is full and `G` is faithful, then `F` is full. -/
lemma Full.of_comp_faithful [Full <| F ⋙ G] [G.Faithful] : Full F where
  map_surjective f := ⟨(F ⋙ G).preimage (G.map f), G.map_injective ((F ⋙ G).map_preimage _)⟩

/-- If `F ⋙ G` is full and `G` is faithful, then `F` is full. -/
lemma Full.of_comp_faithful_iso {F : C ⥤ D} {G : D ⥤ E} {H : C ⥤ E} [Full H] [G.Faithful]
    (h : F ⋙ G ≅ H) : Full F := by
  have := Full.of_iso h.symm
  exact Full.of_comp_faithful F G

/-- Given a natural isomorphism between `F ⋙ H` and `G ⋙ H` for a fully faithful functor `H`, we
can 'cancel' it to give a natural iso between `F` and `G`.
-/
noncomputable def fullyFaithfulCancelRight {F G : C ⥤ D} (H : D ⥤ E) [Full H] [H.Faithful]
    (comp_iso : F ⋙ H ≅ G ⋙ H) : F ≅ G :=
  NatIso.ofComponents (fun X => H.preimageIso (comp_iso.app X)) fun f =>
    H.map_injective (by simpa using comp_iso.hom.naturality f)

@[simp]
theorem fullyFaithfulCancelRight_hom_app {F G : C ⥤ D} {H : D ⥤ E} [Full H] [H.Faithful]
    (comp_iso : F ⋙ H ≅ G ⋙ H) (X : C) :
    (fullyFaithfulCancelRight H comp_iso).hom.app X = H.preimage (comp_iso.hom.app X) :=
  rfl

@[simp]
theorem fullyFaithfulCancelRight_inv_app {F G : C ⥤ D} {H : D ⥤ E} [Full H] [H.Faithful]
    (comp_iso : F ⋙ H ≅ G ⋙ H) (X : C) :
    (fullyFaithfulCancelRight H comp_iso).inv.app X = H.preimage (comp_iso.inv.app X) :=
  rfl

end Functor

@[deprecated (since := "2024-04-06")] alias Full := Functor.Full
@[deprecated (since := "2024-04-06")] alias Faithful := Functor.Faithful
@[deprecated (since := "2024-04-06")] alias preimage_id := Functor.preimage_id
@[deprecated (since := "2024-04-06")] alias preimage_comp := Functor.preimage_comp
@[deprecated (since := "2024-04-06")] alias preimage_map := Functor.preimage_map
@[deprecated (since := "2024-04-06")] alias Faithful.of_comp := Functor.Faithful.of_comp
@[deprecated (since := "2024-04-06")] alias Full.ofIso := Functor.Full.of_iso
@[deprecated (since := "2024-04-06")] alias Faithful.of_iso := Functor.Faithful.of_iso
@[deprecated (since := "2024-04-06")] alias Faithful.of_comp_iso := Functor.Faithful.of_comp_iso
@[deprecated (since := "2024-04-06")] alias Faithful.of_comp_eq := Functor.Faithful.of_comp_eq
@[deprecated (since := "2024-04-06")] alias Faithful.div := Functor.Faithful.div
@[deprecated (since := "2024-04-06")] alias Faithful.div_comp := Functor.Faithful.div_comp
@[deprecated (since := "2024-04-06")] alias Faithful.div_faithful := Functor.Faithful.div_faithful
@[deprecated (since := "2024-04-06")] alias Full.ofCompFaithful := Functor.Full.of_comp_faithful

@[deprecated (since := "2024-04-06")]
alias Full.ofCompFaithfulIso := Functor.Full.of_comp_faithful_iso

@[deprecated (since := "2024-04-06")]
alias fullyFaithfulCancelRight := Functor.fullyFaithfulCancelRight

@[deprecated (since := "2024-04-06")]
alias fullyFaithfulCancelRight_hom_app := Functor.fullyFaithfulCancelRight_hom_app

@[deprecated (since := "2024-04-06")]
alias fullyFaithfulCancelRight_inv_app := Functor.fullyFaithfulCancelRight_inv_app

@[deprecated (since := "2024-04-26")] alias Functor.image_preimage := Functor.map_preimage

end CategoryTheory<|MERGE_RESOLUTION|>--- conflicted
+++ resolved
@@ -135,8 +135,6 @@
     F.FullyFaithful where
   preimage := F.preimage
 
-<<<<<<< HEAD
-=======
 variable (C) in
 /-- The identity functor is fully faithful. -/
 @[simps]
@@ -144,7 +142,6 @@
   preimage f := f
 
 section
->>>>>>> 190a3318
 variable (hF : F.FullyFaithful)
 
 /-- The equivalence `(X ⟶ Y) ≃ (F.obj X ⟶ F.obj Y)` given by `h : F.FullyFaithful`. -/
