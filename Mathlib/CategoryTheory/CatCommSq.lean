/-
Copyright (c) 2023 Joël Riou. All rights reserved.
Released under Apache 2.0 license as described in the file LICENSE.
Authors: Joël Riou
-/
import Mathlib.CategoryTheory.Equivalence

/-!
# 2-commutative squares of functors

Similarly as `CommSq.lean` defines the notion of commutative squares,
this file introduces the notion of 2-commutative squares of functors.

If `T : C₁ ⥤ C₂`, `L : C₁ ⥤ C₃`, `R : C₂ ⥤ C₄`, `B : C₃ ⥤ C₄` are functors,
then `[CatCommSq T L R B]` contains the datum of an isomorphism `T ⋙ R ≅ L ⋙ B`.

Future work: using this notion in the development of the localization of categories
(e.g. localization of adjunctions).

-/

namespace CategoryTheory

open Category

variable {C₁ C₂ C₃ C₄ C₅ C₆ : Type*} [Category C₁] [Category C₂] [Category C₃] [Category C₄]
  [Category C₅] [Category C₆]

/-- `CatCommSq T L R B` expresses that there is a 2-commutative square of functors, where
the functors `T`, `L`, `R` and `B` are respectively the left, top, right and bottom functors
of the square. -/
@[ext]
class CatCommSq (T : C₁ ⥤ C₂) (L : C₁ ⥤ C₃) (R : C₂ ⥤ C₄) (B : C₃ ⥤ C₄) where
  /-- Assuming `[CatCommSq T L R B]`, `iso T L R B` is the isomorphism `T ⋙ R ≅ L ⋙ B`
  given by the 2-commutative square. -/
  iso (T) (L) (R) (B) : T ⋙ R ≅ L ⋙ B

variable (T : C₁ ⥤ C₂) (L : C₁ ⥤ C₃) (R : C₂ ⥤ C₄) (B : C₃ ⥤ C₄)

namespace CatCommSq

<<<<<<< HEAD
/-- The vertical identity `CatCommSq` -/
@[simps!]
def vId : CatCommSq T (𝟭 C₁) (𝟭 C₂) T where
  iso := (Functor.leftUnitor _) ≪≫ (Functor.rightUnitor _).symm

/-- The horizontal identity `CatCommSq` -/
@[simps!]
def hId : CatCommSq (𝟭 C₁) L L (𝟭 C₃) where
  iso := (Functor.rightUnitor _) ≪≫ (Functor.leftUnitor _).symm

@[reassoc]
=======
@[reassoc (attr := simp)]
>>>>>>> 5795f3cb
lemma iso_hom_naturality [h : CatCommSq T L R B] {x y : C₁} (f : x ⟶ y) :
    R.map (T.map f) ≫ (iso T L R B).hom.app y = (iso T L R B).hom.app x ≫ B.map (L.map f) :=
  (iso T L R B).hom.naturality f

@[reassoc (attr := simp)]
lemma iso_inv_naturality [h : CatCommSq T L R B] {x y : C₁} (f : x ⟶ y) :
    B.map (L.map f) ≫ (iso T L R B).inv.app y = (iso T L R B).inv.app x ≫ R.map (T.map f) :=
  (iso T L R B).inv.naturality f

/-- Horizontal composition of 2-commutative squares -/
@[simps!]
def hComp (T₁ : C₁ ⥤ C₂) (T₂ : C₂ ⥤ C₃) (V₁ : C₁ ⥤ C₄) (V₂ : C₂ ⥤ C₅) (V₃ : C₃ ⥤ C₆)
    (B₁ : C₄ ⥤ C₅) (B₂ : C₅ ⥤ C₆) [CatCommSq T₁ V₁ V₂ B₁] [CatCommSq T₂ V₂ V₃ B₂] :
    CatCommSq (T₁ ⋙ T₂) V₁ V₃ (B₁ ⋙ B₂) where
  iso := Functor.associator _ _ _ ≪≫ isoWhiskerLeft T₁ (iso T₂ V₂ V₃ B₂) ≪≫
    (Functor.associator _ _ _).symm ≪≫ isoWhiskerRight (iso T₁ V₁ V₂ B₁) B₂ ≪≫
    Functor.associator _ _ _

/-- A variant of `hComp` where both squares can be explicitly provided. -/
abbrev hComp' {T₁ : C₁ ⥤ C₂} {T₂ : C₂ ⥤ C₃} {V₁ : C₁ ⥤ C₄} {V₂ : C₂ ⥤ C₅} {V₃ : C₃ ⥤ C₆}
    {B₁ : C₄ ⥤ C₅} {B₂ : C₅ ⥤ C₆} (S₁ : CatCommSq T₁ V₁ V₂ B₁) (S₂ : CatCommSq T₂ V₂ V₃ B₂) :
    CatCommSq (T₁ ⋙ T₂) V₁ V₃ (B₁ ⋙ B₂) :=
  letI := S₁
  letI := S₂
  hComp _ _ _ V₂ _ _ _

/-- Vertical composition of 2-commutative squares -/
@[simps!]
def vComp (L₁ : C₁ ⥤ C₂) (L₂ : C₂ ⥤ C₃) (H₁ : C₁ ⥤ C₄) (H₂ : C₂ ⥤ C₅) (H₃ : C₃ ⥤ C₆)
    (R₁ : C₄ ⥤ C₅) (R₂ : C₅ ⥤ C₆) [CatCommSq H₁ L₁ R₁ H₂] [CatCommSq H₂ L₂ R₂ H₃] :
    CatCommSq H₁ (L₁ ⋙ L₂) (R₁ ⋙ R₂) H₃ where
  iso := (Functor.associator _ _ _).symm ≪≫ isoWhiskerRight (iso H₁ L₁ R₁ H₂) R₂ ≪≫
      Functor.associator _ _ _ ≪≫ isoWhiskerLeft L₁ (iso H₂ L₂ R₂ H₃) ≪≫
      (Functor.associator _ _ _).symm

/-- A variant of `hComp` where both squares can be explicitly provided. -/
abbrev vComp' {L₁ : C₁ ⥤ C₂} {L₂ : C₂ ⥤ C₃} {H₁ : C₁ ⥤ C₄} {H₂ : C₂ ⥤ C₅} {H₃ : C₃ ⥤ C₆}
    {R₁ : C₄ ⥤ C₅} {R₂ : C₅ ⥤ C₆} (S₁ : CatCommSq H₁ L₁ R₁ H₂) (S₂ : CatCommSq H₂ L₂ R₂ H₃) :
    CatCommSq H₁ (L₁ ⋙ L₂) (R₁ ⋙ R₂) H₃ :=
  letI := S₁
  letI := S₂
  vComp _ _ _ H₂ _ _ _

section

variable (T : C₁ ≌ C₂) (L : C₁ ⥤ C₃) (R : C₂ ⥤ C₄) (B : C₃ ≌ C₄)

/-- Horizontal inverse of a 2-commutative square -/
@[simps!]
def hInv (_ : CatCommSq T.functor L R B.functor) : CatCommSq T.inverse R L B.inverse where
  iso := isoWhiskerLeft _ (L.rightUnitor.symm ≪≫ isoWhiskerLeft L B.unitIso ≪≫
      (Functor.associator _ _ _).symm ≪≫
      isoWhiskerRight (iso T.functor L R B.functor).symm B.inverse ≪≫
      Functor.associator _ _ _  ) ≪≫ (Functor.associator _ _ _).symm ≪≫
      isoWhiskerRight T.counitIso _ ≪≫ Functor.leftUnitor _

lemma hInv_hInv (h : CatCommSq T.functor L R B.functor) :
    hInv T.symm R L B.symm (hInv T L R B h) = h := by
  ext X
  rw [← cancel_mono (B.functor.map (L.map (T.unitIso.hom.app X)))]
  rw [← Functor.comp_map]
  erw [← h.iso.hom.naturality (T.unitIso.hom.app X)]
  rw [hInv_iso_hom_app]
  simp only [Equivalence.symm_functor]
  rw [hInv_iso_inv_app]
  dsimp
  simp only [Functor.comp_obj, assoc, ← Functor.map_comp, Iso.inv_hom_id_app,
    Equivalence.counitInv_app_functor, Functor.map_id]
  simp only [Functor.map_comp, Equivalence.fun_inv_map, assoc,
    Equivalence.counitInv_functor_comp, comp_id, Iso.inv_hom_id_app_assoc]

/-- In a square of categories, when the top and bottom functors are part
of equivalence of categories, it is equivalent to show 2-commutativity for
the functors of these equivalences or for their inverses. -/
def hInvEquiv : CatCommSq T.functor L R B.functor ≃ CatCommSq T.inverse R L B.inverse where
  toFun := hInv T L R B
  invFun := hInv T.symm R L B.symm
  left_inv := hInv_hInv T L R B
  right_inv := hInv_hInv T.symm R L B.symm

end

section

variable (T : C₁ ⥤ C₂) (L : C₁ ≌ C₃) (R : C₂ ≌ C₄) (B : C₃ ⥤ C₄)

/-- Vertical inverse of a 2-commutative square -/
@[simps!]
def vInv (_ : CatCommSq T L.functor R.functor B) : CatCommSq B L.inverse R.inverse T where
  iso := isoWhiskerRight (B.leftUnitor.symm ≪≫ isoWhiskerRight L.counitIso.symm B ≪≫
      Functor.associator _ _ _ ≪≫
      isoWhiskerLeft L.inverse (iso T L.functor R.functor B).symm) R.inverse ≪≫
      Functor.associator _ _ _ ≪≫ isoWhiskerLeft _ (Functor.associator _ _ _) ≪≫
      (Functor.associator _ _ _ ).symm ≪≫ isoWhiskerLeft _ R.unitIso.symm ≪≫
      Functor.rightUnitor _

lemma vInv_vInv (h : CatCommSq T L.functor R.functor B) :
    vInv B L.symm R.symm T (vInv T L R B h) = h := by
  ext X
  rw [vInv_iso_hom_app]
  dsimp
  rw [vInv_iso_inv_app]
  rw [← cancel_mono (B.map (L.functor.map (NatTrans.app L.unitIso.hom X)))]
  rw [← Functor.comp_map]
  erw [← (iso T L.functor R.functor B).hom.naturality (L.unitIso.hom.app X)]
  dsimp
  simp only [Functor.map_comp, Equivalence.fun_inv_map, Functor.comp_obj,
    Functor.id_obj, assoc, Iso.inv_hom_id_app_assoc, Iso.inv_hom_id_app, comp_id]
  rw [← B.map_comp, L.counit_app_functor, ← L.functor.map_comp, ← NatTrans.comp_app,
    Iso.inv_hom_id, NatTrans.id_app, L.functor.map_id]
  simp only [Functor.comp_obj]
  rw [B.map_id]
  rw [comp_id, R.counit_app_functor,
    ← R.functor.map_comp_assoc, ← R.functor.map_comp_assoc, assoc, ← NatTrans.comp_app,
    Iso.hom_inv_id, NatTrans.id_app]
  simp

/-- In a square of categories, when the left and right functors are part
of equivalence of categories, it is equivalent to show 2-commutativity for
the functors of these equivalences or for their inverses. -/
def vInvEquiv : CatCommSq T L.functor R.functor B ≃ CatCommSq B L.inverse R.inverse T where
  toFun := vInv T L R B
  invFun := vInv B L.symm R.symm T
  left_inv := vInv_vInv T L R B
  right_inv := vInv_vInv B L.symm R.symm T

end

end CatCommSq

end CategoryTheory<|MERGE_RESOLUTION|>--- conflicted
+++ resolved
@@ -39,7 +39,6 @@
 
 namespace CatCommSq
 
-<<<<<<< HEAD
 /-- The vertical identity `CatCommSq` -/
 @[simps!]
 def vId : CatCommSq T (𝟭 C₁) (𝟭 C₂) T where
@@ -50,10 +49,7 @@
 def hId : CatCommSq (𝟭 C₁) L L (𝟭 C₃) where
   iso := (Functor.rightUnitor _) ≪≫ (Functor.leftUnitor _).symm
 
-@[reassoc]
-=======
 @[reassoc (attr := simp)]
->>>>>>> 5795f3cb
 lemma iso_hom_naturality [h : CatCommSq T L R B] {x y : C₁} (f : x ⟶ y) :
     R.map (T.map f) ≫ (iso T L R B).hom.app y = (iso T L R B).hom.app x ≫ B.map (L.map f) :=
   (iso T L R B).hom.naturality f
