/-
Copyright (c) 2017 Kim Morrison. All rights reserved.
Released under Apache 2.0 license as described in the file LICENSE.
Authors: Stephen Morgan, Kim Morrison
-/
import Mathlib.CategoryTheory.Functor.Const
import Mathlib.CategoryTheory.Opposites
import Mathlib.Data.Prod.Basic

/-!
# Cartesian products of categories

We define the category instance on `C × D` when `C` and `D` are categories.

We define:
* `sectL C Z` : the functor `C ⥤ C × D` given by `X ↦ ⟨X, Z⟩`
* `sectR Z D` : the functor `D ⥤ C × D` given by `Y ↦ ⟨Z, Y⟩`
* `fst`       : the functor `⟨X, Y⟩ ↦ X`
* `snd`       : the functor `⟨X, Y⟩ ↦ Y`
* `swap`      : the functor `C × D ⥤ D × C` given by `⟨X, Y⟩ ↦ ⟨Y, X⟩`
    (and the fact this is an equivalence)

We further define `evaluation : C ⥤ (C ⥤ D) ⥤ D` and `evaluationUncurried : C × (C ⥤ D) ⥤ D`,
and products of functors and natural transformations, written `F.prod G` and `α.prod β`.
-/


namespace CategoryTheory

open Functor

-- declare the `v`'s first; see `CategoryTheory.Category` for an explanation
universe v₁ v₂ v₃ v₄ u₁ u₂ u₃ u₄

section

variable (C : Type u₁) [CategoryStruct.{v₁} C] (D : Type u₂) [CategoryStruct.{v₂} D]
<<<<<<< HEAD

-- TODO: generalize Functor to CategoryStruct?

-- the generates simp lemmas like `id_fst` and `comp_snd`
/-- `CategoryStruct.prod C D` gives the Cartesian product of two `CategoryStruct`'s. -/
@[simps (notRecursive := []) Hom id_fst id_snd comp_fst comp_snd]
instance CategoryStruct.prod : CategoryStruct.{max v₁ v₂} (C × D) where
=======

/-- `CategoryStruct.prod C D` gives the Cartesian product of two `CategoryStruct`'s. -/
@[simps (notRecursive := [])] -- notRecursive to generate simp lemmas like `id_fst` and `comp_snd`
instance prod : CategoryStruct.{max v₁ v₂} (C × D) where
>>>>>>> 9d7a1f18
  Hom X Y := (X.1 ⟶ Y.1) × (X.2 ⟶ Y.2)
  id X := ⟨𝟙 X.1, 𝟙 X.2⟩
  comp f g := (f.1 ≫ g.1, f.2 ≫ g.2)

@[ext]
lemma prod.hom_ext {X Y : C × D} {f g : X ⟶ Y} (h₁ : f.1 = g.1) (h₂ : f.2 = g.2) : f = g := by
  dsimp
  ext <;> assumption

/-- Two rfl lemmas that cannot be generated by `@[simps]`. -/
@[simp]
theorem prod_id (X : C) (Y : D) : 𝟙 (X, Y) = (𝟙 X, 𝟙 Y) :=
  rfl

@[simp]
theorem prod_comp {P Q R : C} {S T U : D} (f : (P, S) ⟶ (Q, T)) (g : (Q, T) ⟶ (R, U)) :
    f ≫ g = (f.1 ≫ g.1, f.2 ≫ g.2) :=
  rfl

namespace Prod

variable {C D} in
/-- Construct a morphism in a product category by giving its constituent components.
This constructor should be preferred over `Prod.mk`, because lean infers better the
source and target of the resulting morphism. -/
abbrev mkHom {X₁ X₂ : C} {Y₁ Y₂ : D} (f : X₁ ⟶ X₂) (g : Y₁ ⟶ Y₂) : (X₁, Y₁) ⟶ (X₂, Y₂) :=
  ⟨f, g⟩

@[inherit_doc Prod.mkHom]
scoped infixr:70 " ×ₘ " => Prod.mkHom

end Prod

end

<<<<<<< HEAD
section -- TODO: this section seems pointless?

variable (C : Type u₁) [Category.{v₁} C] (D : Type u₂) [Category.{v₂} D]

-- the generates simp lemmas like `id_fst` and `comp_snd`
/-- `prod C D` gives the Cartesian product of two categories. -/
@[simps! (notRecursive := []) Hom id_fst id_snd comp_fst comp_snd, stacks 001K]
instance prod : Category.{max v₁ v₂} (C × D) where
=======
section

variable (C : Type u₁) [Category.{v₁} C] (D : Type u₂) [Category.{v₂} D]

/-- `prod C D` gives the Cartesian product of two categories. -/
@[stacks 001K]
instance prod' : Category.{max v₁ v₂} (C × D) where
>>>>>>> 9d7a1f18

theorem isIso_prod_iff {P Q : C} {S T : D} {f : (P, S) ⟶ (Q, T)} :
    IsIso f ↔ IsIso f.1 ∧ IsIso f.2 := by
  constructor
  · rintro ⟨g, hfg, hgf⟩
    simp? at hfg hgf says simp only [prod_Hom, prod_comp, prod_id, Prod.mk.injEq] at hfg hgf
    rcases hfg with ⟨hfg₁, hfg₂⟩
    rcases hgf with ⟨hgf₁, hgf₂⟩
    exact ⟨⟨⟨g.1, hfg₁, hgf₁⟩⟩, ⟨⟨g.2, hfg₂, hgf₂⟩⟩⟩
  · rintro ⟨⟨g₁, hfg₁, hgf₁⟩, ⟨g₂, hfg₂, hgf₂⟩⟩
    dsimp at hfg₁ hgf₁ hfg₂ hgf₂
    refine ⟨⟨(g₁, g₂), ?_, ?_⟩⟩
    repeat { simp; constructor; assumption; assumption }

section

variable {C D}

/-- The isomorphism between `(X.1, X.2)` and `X`. -/
@[simps]
def prod.etaIso (X : C × D) : (X.1, X.2) ≅ X where
  hom := (𝟙 _, 𝟙 _)
  inv := (𝟙 _, 𝟙 _)

/-- Construct an isomorphism in `C × D` out of two isomorphisms in `C` and `D`. -/
@[simps]
def Iso.prod {P Q : C} {S T : D} (f : P ≅ Q) (g : S ≅ T) : (P, S) ≅ (Q, T) where
  hom := (f.hom, g.hom)
  inv := (f.inv, g.inv)

end

end

section

variable (C : Type u₁) [Category.{v₁} C] (D : Type u₁) [Category.{v₁} D]

/-- `Category.uniformProd C D` is an additional instance specialised so both factors have the same
universe levels. This helps typeclass resolution.
-/
instance uniformProd : Category (C × D) :=
  CategoryTheory.prod' C D

end

-- Next we define the natural functors into and out of product categories. For now this doesn't
-- address the universal properties.
namespace Prod

/-- `sectL C Z` is the functor `C ⥤ C × D` given by `X ↦ (X, Z)`. -/
@[simps]
def sectL (C : Type u₁) [Category.{v₁} C] {D : Type u₂} [Category.{v₂} D] (Z : D) : C ⥤ C × D where
  obj X := (X, Z)
  map f := (f, 𝟙 Z)

/-- `sectR Z D` is the functor `D ⥤ C × D` given by `Y ↦ (Z, Y)` . -/
@[simps]
def sectR {C : Type u₁} [Category.{v₁} C] (Z : C) (D : Type u₂) [Category.{v₂} D] : D ⥤ C × D where
  obj X := (Z, X)
  map f := (𝟙 Z, f)

variable (C : Type u₁) [Category.{v₁} C] (D : Type u₂) [Category.{v₂} D]

/-- `fst` is the functor `(X, Y) ↦ X`. -/
@[simps]
def fst : C × D ⥤ C where
  obj X := X.1
  map f := f.1

/-- `snd` is the functor `(X, Y) ↦ Y`. -/
@[simps]
def snd : C × D ⥤ D where
  obj X := X.2
  map f := f.2

/-- The functor swapping the factors of a Cartesian product of categories, `C × D ⥤ D × C`. -/
@[simps]
def swap : C × D ⥤ D × C where
  obj X := (X.2, X.1)
  map f := (f.2, f.1)

/-- Swapping the factors of a Cartesian product of categories twice is naturally isomorphic
to the identity functor.
-/
@[simps]
def symmetry : swap C D ⋙ swap D C ≅ 𝟭 (C × D) where
  hom := { app := fun X => 𝟙 X }
  inv := { app := fun X => 𝟙 X }

/-- The equivalence, given by swapping factors, between `C × D` and `D × C`.
-/
@[simps]
def braiding : C × D ≌ D × C where
  functor := swap C D
  inverse := swap D C
  unitIso := Iso.refl _
  counitIso := Iso.refl _

instance swapIsEquivalence : (swap C D).IsEquivalence :=
  (by infer_instance : (braiding C D).functor.IsEquivalence)

variable {C D}

/-- Any morphism in a product factors as a morphism whose left component is an identity
followed by a morphism whose right component is an identity. -/
@[reassoc]
lemma fac {x y : C × D} (f : x ⟶ y) : f = (𝟙 x.1 ×ₘ f.2) ≫ (f.1 ×ₘ (𝟙 y.2)) := by simp

/-- Any morphism in a product factors as a morphism whose right component is an identity
followed by a morphism whose left component is an identity. -/
@[reassoc]
lemma fac' {x y : C × D} (f : x ⟶ y) : f = (f.1 ×ₘ 𝟙 x.2) ≫ ((𝟙 y.1) ×ₘ f.2) := by simp

end Prod

section

variable (C : Type u₁) [Category.{v₁} C] (D : Type u₂) [Category.{v₂} D]

/-- The "evaluation at `X`" functor, such that
`(evaluation.obj X).obj F = F.obj X`,
which is functorial in both `X` and `F`.
-/
@[simps]
def evaluation : C ⥤ (C ⥤ D) ⥤ D where
  obj X :=
    { obj := fun F => F.obj X
      map := fun α => α.app X }
  map {_} {_} f :=
    { app := fun F => F.map f }

/-- The "evaluation of `F` at `X`" functor,
as a functor `C × (C ⥤ D) ⥤ D`.
-/
@[simps]
def evaluationUncurried : C × (C ⥤ D) ⥤ D where
  obj p := p.2.obj p.1
  map := fun {x} {y} f => x.2.map f.1 ≫ f.2.app y.1

variable {C}

/-- The constant functor followed by the evaluation functor is just the identity. -/
@[simps!]
def Functor.constCompEvaluationObj (X : C) : Functor.const C ⋙ (evaluation C D).obj X ≅ 𝟭 D :=
  NatIso.ofComponents fun _ => Iso.refl _

end

variable {A : Type u₁} [Category.{v₁} A] {B : Type u₂} [Category.{v₂} B] {C : Type u₃}
  [Category.{v₃} C] {D : Type u₄} [Category.{v₄} D]

namespace Functor

/-- The Cartesian product of two functors. -/
@[simps]
def prod (F : A ⥤ B) (G : C ⥤ D) : A × C ⥤ B × D where
  obj X := (F.obj X.1, G.obj X.2)
  map f := (F.map f.1, G.map f.2)

/- Because of limitations in Lean 3's handling of notations, we do not setup a notation `F × G`.
You can use `F.prod G` as a "poor man's infix", or just write `functor.prod F G`. -/
/-- Similar to `prod`, but both functors start from the same category `A` -/
@[simps]
def prod' (F : A ⥤ B) (G : A ⥤ C) : A ⥤ B × C where
  obj a := (F.obj a, G.obj a)
  map f := (F.map f, G.map f)

/-- The product `F.prod' G` followed by projection on the first component is isomorphic to `F` -/
@[simps!]
def prod'CompFst (F : A ⥤ B) (G : A ⥤ C) : F.prod' G ⋙ CategoryTheory.Prod.fst B C ≅ F :=
  NatIso.ofComponents fun _ => Iso.refl _

/-- The product `F.prod' G` followed by projection on the second component is isomorphic to `G` -/
@[simps!]
def prod'CompSnd (F : A ⥤ B) (G : A ⥤ C) : F.prod' G ⋙ CategoryTheory.Prod.snd B C ≅ G :=
  NatIso.ofComponents fun _ => Iso.refl _

section

variable (C)

/-- The diagonal functor. -/
@[simps! obj map]
def diag : C ⥤ C × C :=
  (𝟭 C).prod' (𝟭 C)

end

end Functor

namespace NatTrans

/-- The Cartesian product of two natural transformations. -/
@[simps! app_fst app_snd]
def prod {F G : A ⥤ B} {H I : C ⥤ D} (α : F ⟶ G) (β : H ⟶ I) : F.prod H ⟶ G.prod I where
  app X := (α.app X.1, β.app X.2)

/- Again, it is inadvisable in Lean 3 to setup a notation `α × β`;
use instead `α.prod β` or `NatTrans.prod α β`. -/

/-- The Cartesian product of two natural transformations where both functors have the
same source. -/
@[simps! app_fst app_snd]
def prod' {F G : A ⥤ B} {H K : A ⥤ C} (α : F ⟶ G) (β : H ⟶ K) : F.prod' H ⟶ G.prod' K where
  app X := (α.app X, β.app X)

end NatTrans

/-- The Cartesian product functor between functor categories -/
@[simps]
def prodFunctor : (A ⥤ B) × (C ⥤ D) ⥤ A × C ⥤ B × D where
  obj FG := FG.1.prod FG.2
  map nm := NatTrans.prod nm.1 nm.2

namespace NatIso

/-- The Cartesian product of two natural isomorphisms. -/
@[simps]
def prod {F F' : A ⥤ B} {G G' : C ⥤ D} (e₁ : F ≅ F') (e₂ : G ≅ G') :
    F.prod G ≅ F'.prod G' where
  hom := NatTrans.prod e₁.hom e₂.hom
  inv := NatTrans.prod e₁.inv e₂.inv

end NatIso

namespace Equivalence

/-- The Cartesian product of two equivalences of categories. -/
@[simps]
def prod (E₁ : A ≌ B) (E₂ : C ≌ D) : A × C ≌ B × D where
  functor := E₁.functor.prod E₂.functor
  inverse := E₁.inverse.prod E₂.inverse
  unitIso := NatIso.prod E₁.unitIso E₂.unitIso
  counitIso := NatIso.prod E₁.counitIso E₂.counitIso

end Equivalence

/-- `F.flip` composed with evaluation is the same as evaluating `F`. -/
@[simps!]
def flipCompEvaluation (F : A ⥤ B ⥤ C) (a) : F.flip ⋙ (evaluation _ _).obj a ≅ F.obj a :=
  NatIso.ofComponents fun b => Iso.refl _

theorem flip_comp_evaluation (F : A ⥤ B ⥤ C) (a) : F.flip ⋙ (evaluation _ _).obj a = F.obj a :=
  rfl

/-- `F` composed with evaluation is the same as evaluating `F.flip`. -/
@[simps!]
def compEvaluation (F : A ⥤ B ⥤ C) (b) : F ⋙ (evaluation _ _).obj b ≅ F.flip.obj b :=
  NatIso.ofComponents fun a => Iso.refl _

theorem comp_evaluation (F : A ⥤ B ⥤ C) (b) : F ⋙ (evaluation _ _).obj b = F.flip.obj b :=
  rfl

/-- Whiskering by `F` and then evaluating at `a` is the same as evaluating at `F.obj a`. -/
@[simps!]
def whiskeringLeftCompEvaluation (F : A ⥤ B) (a : A) :
    (whiskeringLeft A B C).obj F ⋙ (evaluation A C).obj a ≅ (evaluation B C).obj (F.obj a) :=
  Iso.refl _

/-- Whiskering by `F` and then evaluating at `a` is the same as evaluating at `F.obj a`. -/
@[simp]
theorem whiskeringLeft_comp_evaluation (F : A ⥤ B) (a : A) :
    (whiskeringLeft A B C).obj F ⋙ (evaluation A C).obj a = (evaluation B C).obj (F.obj a) :=
  rfl

/-- Whiskering by `F` and then evaluating at `a` is the same as evaluating at `F` and then
applying `F`. -/
@[simps!]
def whiskeringRightCompEvaluation (F : B ⥤ C) (a : A) :
    (whiskeringRight A B C).obj F ⋙ (evaluation _ _).obj a ≅ (evaluation _ _).obj a ⋙ F :=
  Iso.refl _

/-- Whiskering by `F` and then evaluating at `a` is the same as evaluating at `F` and then
applying `F`. -/
@[simp]
theorem whiskeringRight_comp_evaluation (F : B ⥤ C) (a : A) :
    (whiskeringRight A B C).obj F ⋙ (evaluation _ _).obj a = (evaluation _ _).obj a ⋙ F :=
  rfl

variable (A B C)

/-- The forward direction for `functorProdFunctorEquiv` -/
@[simps]
def prodFunctorToFunctorProd : (A ⥤ B) × (A ⥤ C) ⥤ A ⥤ B × C where
  obj F := F.1.prod' F.2
  map {F G} f := NatTrans.prod' f.1 f.2

/-- The backward direction for `functorProdFunctorEquiv` -/
@[simps]
def functorProdToProdFunctor : (A ⥤ B × C) ⥤ (A ⥤ B) × (A ⥤ C) where
  obj F := ⟨F ⋙ CategoryTheory.Prod.fst B C, F ⋙ CategoryTheory.Prod.snd B C⟩
  map α := ⟨whiskerRight α _, whiskerRight α _⟩

/-- The unit isomorphism for `functorProdFunctorEquiv` -/
@[simps!]
def functorProdFunctorEquivUnitIso :
    𝟭 _ ≅ prodFunctorToFunctorProd A B C ⋙ functorProdToProdFunctor A B C :=
  NatIso.ofComponents fun F =>
    Functor.prod'CompFst F.fst F.snd |>.prod (Functor.prod'CompSnd F.fst F.snd) |>.trans
      (prod.etaIso F) |>.symm

/-- The counit isomorphism for `functorProdFunctorEquiv` -/
@[simps!]
def functorProdFunctorEquivCounitIso :
    functorProdToProdFunctor A B C ⋙ prodFunctorToFunctorProd A B C ≅ 𝟭 _ :=
  NatIso.ofComponents fun F => NatIso.ofComponents fun X => prod.etaIso (F.obj X)

/-- The equivalence of categories between `(A ⥤ B) × (A ⥤ C)` and `A ⥤ (B × C)` -/
@[simps]
def functorProdFunctorEquiv : (A ⥤ B) × (A ⥤ C) ≌ A ⥤ B × C :=
  { functor := prodFunctorToFunctorProd A B C,
    inverse := functorProdToProdFunctor A B C,
    unitIso := functorProdFunctorEquivUnitIso A B C,
    counitIso := functorProdFunctorEquivCounitIso A B C, }

section Opposite

open Opposite

/-- The equivalence between the opposite of a product and the product of the opposites. -/
@[simps!]
def prodOpEquiv : (C × D)ᵒᵖ ≌ Cᵒᵖ × Dᵒᵖ where
  functor :=
    { obj := fun X ↦ ⟨op X.unop.1, op X.unop.2⟩,
      map := fun f ↦ ⟨f.unop.1.op, f.unop.2.op⟩ }
  inverse :=
    { obj := fun ⟨X,Y⟩ ↦ op ⟨X.unop, Y.unop⟩,
      map := fun ⟨f,g⟩ ↦ op ⟨f.unop, g.unop⟩ }
  unitIso := Iso.refl _
  counitIso := Iso.refl _

end Opposite

end CategoryTheory<|MERGE_RESOLUTION|>--- conflicted
+++ resolved
@@ -35,20 +35,10 @@
 section
 
 variable (C : Type u₁) [CategoryStruct.{v₁} C] (D : Type u₂) [CategoryStruct.{v₂} D]
-<<<<<<< HEAD
-
--- TODO: generalize Functor to CategoryStruct?
-
--- the generates simp lemmas like `id_fst` and `comp_snd`
-/-- `CategoryStruct.prod C D` gives the Cartesian product of two `CategoryStruct`'s. -/
-@[simps (notRecursive := []) Hom id_fst id_snd comp_fst comp_snd]
-instance CategoryStruct.prod : CategoryStruct.{max v₁ v₂} (C × D) where
-=======
 
 /-- `CategoryStruct.prod C D` gives the Cartesian product of two `CategoryStruct`'s. -/
 @[simps (notRecursive := [])] -- notRecursive to generate simp lemmas like `id_fst` and `comp_snd`
 instance prod : CategoryStruct.{max v₁ v₂} (C × D) where
->>>>>>> 9d7a1f18
   Hom X Y := (X.1 ⟶ Y.1) × (X.2 ⟶ Y.2)
   id X := ⟨𝟙 X.1, 𝟙 X.2⟩
   comp f g := (f.1 ≫ g.1, f.2 ≫ g.2)
@@ -84,16 +74,6 @@
 
 end
 
-<<<<<<< HEAD
-section -- TODO: this section seems pointless?
-
-variable (C : Type u₁) [Category.{v₁} C] (D : Type u₂) [Category.{v₂} D]
-
--- the generates simp lemmas like `id_fst` and `comp_snd`
-/-- `prod C D` gives the Cartesian product of two categories. -/
-@[simps! (notRecursive := []) Hom id_fst id_snd comp_fst comp_snd, stacks 001K]
-instance prod : Category.{max v₁ v₂} (C × D) where
-=======
 section
 
 variable (C : Type u₁) [Category.{v₁} C] (D : Type u₂) [Category.{v₂} D]
@@ -101,7 +81,6 @@
 /-- `prod C D` gives the Cartesian product of two categories. -/
 @[stacks 001K]
 instance prod' : Category.{max v₁ v₂} (C × D) where
->>>>>>> 9d7a1f18
 
 theorem isIso_prod_iff {P Q : C} {S T : D} {f : (P, S) ⟶ (Q, T)} :
     IsIso f ↔ IsIso f.1 ∧ IsIso f.2 := by
