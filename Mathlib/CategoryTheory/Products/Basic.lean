/-
Copyright (c) 2017 Kim Morrison. All rights reserved.
Released under Apache 2.0 license as described in the file LICENSE.
Authors: Stephen Morgan, Kim Morrison
-/
module

public import Mathlib.CategoryTheory.Functor.Const
public import Mathlib.CategoryTheory.Opposites
public import Mathlib.Data.Prod.Basic

/-!
# Cartesian products of categories

We define the category instance on `C × D` when `C` and `D` are categories.

We define:
* `sectL C Z` : the functor `C ⥤ C × D` given by `X ↦ ⟨X, Z⟩`
* `sectR Z D` : the functor `D ⥤ C × D` given by `Y ↦ ⟨Z, Y⟩`
* `fst`       : the functor `⟨X, Y⟩ ↦ X`
* `snd`       : the functor `⟨X, Y⟩ ↦ Y`
* `swap`      : the functor `C × D ⥤ D × C` given by `⟨X, Y⟩ ↦ ⟨Y, X⟩`
    (and the fact this is an equivalence)

We further define `evaluation : C ⥤ (C ⥤ D) ⥤ D` and `evaluationUncurried : C × (C ⥤ D) ⥤ D`,
and products of functors and natural transformations, written `F.prod G` and `α.prod β`.
-/

@[expose] public section


namespace CategoryTheory

open Functor

-- declare the `v`'s first; see `CategoryTheory.Category` for an explanation
universe v₁ v₂ v₃ v₄ u₁ u₂ u₃ u₄

section

variable (C : Type u₁) [CategoryStruct.{v₁} C] (D : Type u₂) [CategoryStruct.{v₂} D]

variable {C D} in
@[ext]
structure Prod.Hom (X Y : C × D) where
  /-- This constructor is made private to encourage using `Prod.mkHom` instead. -/
  private mk ::
  prod : (X.1 ⟶ Y.1) × (X.2 ⟶ Y.2)

initialize_simps_projections Prod.Hom

/-- `CategoryStruct.prod C D` gives the Cartesian product of two `CategoryStruct`'s. -/
@[simps]
instance prod : CategoryStruct.{max v₁ v₂} (C × D) where
  Hom X Y := Prod.Hom X Y
  id X := ⟨𝟙 X.1, 𝟙 X.2⟩
  comp f g := ⟨f.prod.1 ≫ g.prod.1, f.prod.2 ≫ g.prod.2⟩

<<<<<<< HEAD
@[ext]
lemma prod.hom_ext {X Y : C × D} {f g : X ⟶ Y} (h₁ : f.prod.1 = g.prod.1)
    (h₂ : f.prod.2 = g.prod.2) : f = g :=
  Prod.Hom.ext <| Prod.ext h₁ h₂

  --(Prod.ext h₁ h₂)
=======
variable {C D}
>>>>>>> 192f67bd

namespace Prod

@[ext]
lemma hom_ext {X Y : C × D} {f g : X ⟶ Y} (h₁ : f.1 = g.1) (h₂ : f.2 = g.2) : f = g :=
  Prod.ext h₁ h₂

/-- Construct a morphism in a product category by giving its constituent components.
This constructor should be preferred over `Prod.mk`, because lean infers better the
source and target of the resulting morphism. -/
abbrev mkHom {X₁ X₂ : C} {Y₁ Y₂ : D} (f : X₁ ⟶ X₂) (g : Y₁ ⟶ Y₂) : (X₁, Y₁) ⟶ (X₂, Y₂) :=
  ⟨⟨f, g⟩⟩

@[inherit_doc Prod.mkHom]
scoped infixr:70 " ×ₘ " => Prod.mkHom

/-- Analogue of `Prod.mk.injEq` in this setting. -/
@[simp]
lemma mkHom_eq {X₁ X₂ : C} {Y₁ Y₂ : D} (f f' : X₁ ⟶ X₂) (g g' : Y₁ ⟶ Y₂) :
    f ×ₘ g = f' ×ₘ g' ↔ (f = f' ∧ g = g') :=
  Prod.hom_ext_iff


end Prod

open Prod

/- Two rfl lemmas that cannot be generated by `@[simps]`. -/
@[simp]
theorem prod_id (X : C) (Y : D) : 𝟙 (X, Y) = 𝟙 X ×ₘ 𝟙 Y :=
  rfl

@[simp]
theorem prod_comp {P Q R : C} {S T U : D} (f : (P, S) ⟶ (Q, T)) (g : (Q, T) ⟶ (R, U)) :
<<<<<<< HEAD
    f ≫ g = f.prod.1 ≫ g.prod.1 ×ₘ f.prod.2 ≫ g.prod.2 :=
=======
    f ≫ g = f.1 ≫ g.1 ×ₘ f.2 ≫ g.2 :=
>>>>>>> 192f67bd
  rfl

end

open Prod

section

variable (C : Type u₁) [Category.{v₁} C] (D : Type u₂) [Category.{v₂} D]

/-- `prod C D` gives the Cartesian product of two categories. -/
@[stacks 001K]
instance prod' : Category.{max v₁ v₂} (C × D) where

theorem isIso_prod_iff {P Q : C} {S T : D} {f : (P, S) ⟶ (Q, T)} :
    IsIso f ↔ IsIso f.prod.1 ∧ IsIso f.prod.2 := by
  constructor
  · rintro ⟨g, hfg, hgf⟩
<<<<<<< HEAD
    rcases prod.hom_ext_iff.1 hfg with ⟨hfg₁, hfg₂⟩
    rcases prod.hom_ext_iff.1 hgf with ⟨hgf₁, hgf₂⟩
    exact ⟨⟨⟨g.prod.1, hfg₁, hgf₁⟩⟩, ⟨⟨g.prod.2, hfg₂, hgf₂⟩⟩⟩
  · rintro ⟨⟨g₁, hfg₁, hgf₁⟩, ⟨g₂, hfg₂, hgf₂⟩⟩
    dsimp at hfg₁ hgf₁ hfg₂ hgf₂
    refine ⟨⟨g₁ ×ₘ g₂, by aesop_cat, by aesop_cat⟩⟩
=======
    rcases Prod.hom_ext_iff.1 hfg with ⟨hfg₁, hfg₂⟩
    rcases Prod.hom_ext_iff.1 hgf with ⟨hgf₁, hgf₂⟩
    exact ⟨⟨⟨g.1, hfg₁, hgf₁⟩⟩, ⟨⟨g.2, hfg₂, hgf₂⟩⟩⟩
  · rintro ⟨⟨g₁, hfg₁, hgf₁⟩, ⟨g₂, hfg₂, hgf₂⟩⟩
    dsimp at hfg₁ hgf₁ hfg₂ hgf₂
    refine ⟨⟨(g₁, g₂), by aesop_cat, by aesop_cat⟩⟩
>>>>>>> 192f67bd

section

variable {C D}

/-- The isomorphism between `(X.1, X.2)` and `X`. -/
@[simps]
def prod.etaIso (X : C × D) : (X.1, X.2) ≅ X where
  hom := 𝟙 _ ×ₘ 𝟙 _
  inv := 𝟙 _ ×ₘ 𝟙 _

/-- Construct an isomorphism in `C × D` out of two isomorphisms in `C` and `D`. -/
@[simps]
def Iso.prod {P Q : C} {S T : D} (f : P ≅ Q) (g : S ≅ T) : (P, S) ≅ (Q, T) where
  hom := f.hom ×ₘ g.hom
  inv := f.inv ×ₘ g.inv

end

end

section

variable (C : Type u₁) [Category.{v₁} C] (D : Type u₁) [Category.{v₁} D]

/-- `Category.uniformProd C D` is an additional instance specialised so both factors have the same
universe levels. This helps typeclass resolution.
-/
instance uniformProd : Category (C × D) :=
  CategoryTheory.prod' C D

end

-- Next we define the natural functors into and out of product categories. For now this doesn't
-- address the universal properties.
namespace Prod

/-- `sectL C Z` is the functor `C ⥤ C × D` given by `X ↦ (X, Z)`. -/
@[simps]
def sectL (C : Type u₁) [Category.{v₁} C] {D : Type u₂} [Category.{v₂} D] (Z : D) : C ⥤ C × D where
  obj X := (X, Z)
  map f := f ×ₘ 𝟙 Z

/-- `sectR Z D` is the functor `D ⥤ C × D` given by `Y ↦ (Z, Y)` . -/
@[simps]
def sectR {C : Type u₁} [Category.{v₁} C] (Z : C) (D : Type u₂) [Category.{v₂} D] : D ⥤ C × D where
  obj X := (Z, X)
  map f := 𝟙 Z ×ₘ f

variable (C : Type u₁) [Category.{v₁} C] (D : Type u₂) [Category.{v₂} D]

/-- `fst` is the functor `(X, Y) ↦ X`. -/
@[simps]
def fst : C × D ⥤ C where
  obj X := X.1
  map f := f.prod.1

/-- `snd` is the functor `(X, Y) ↦ Y`. -/
@[simps]
def snd : C × D ⥤ D where
  obj X := X.2
  map f := f.prod.2

/-- The functor swapping the factors of a Cartesian product of categories, `C × D ⥤ D × C`. -/
@[simps]
def swap : C × D ⥤ D × C where
  obj X := (X.2, X.1)
<<<<<<< HEAD
  map f := f.prod.2 ×ₘ f.prod.1
=======
  map f := f.2 ×ₘ f.1
>>>>>>> 192f67bd

/-- Swapping the factors of a Cartesian product of categories twice is naturally isomorphic
to the identity functor.
-/
@[simps]
def symmetry : swap C D ⋙ swap D C ≅ 𝟭 (C × D) where
  hom := { app := fun X => 𝟙 X }
  inv := { app := fun X => 𝟙 X }

/-- The equivalence, given by swapping factors, between `C × D` and `D × C`.
-/
@[simps]
def braiding : C × D ≌ D × C where
  functor := swap C D
  inverse := swap D C
  unitIso := Iso.refl _
  counitIso := Iso.refl _

instance swapIsEquivalence : (swap C D).IsEquivalence :=
  (by infer_instance : (braiding C D).functor.IsEquivalence)

variable {C D}

/-- Any morphism in a product factors as a morphism whose left component is an identity
followed by a morphism whose right component is an identity. -/
@[reassoc]
<<<<<<< HEAD
lemma fac {x y : C × D} (f : x ⟶ y) : f = (𝟙 x.1 ×ₘ f.prod.2) ≫ (f.prod.1 ×ₘ (𝟙 y.2)) := by
  aesop_cat
=======
lemma fac {x y : C × D} (f : x ⟶ y) : f = (𝟙 x.1 ×ₘ f.2) ≫ (f.1 ×ₘ (𝟙 y.2)) := by cat_disch
>>>>>>> 192f67bd

/-- Any morphism in a product factors as a morphism whose right component is an identity
followed by a morphism whose left component is an identity. -/
@[reassoc]
<<<<<<< HEAD
lemma fac' {x y : C × D} (f : x ⟶ y) : f = (f.prod.1 ×ₘ 𝟙 x.2) ≫ ((𝟙 y.1) ×ₘ f.prod.2) := by
  aesop_cat
=======
lemma fac' {x y : C × D} (f : x ⟶ y) : f = (f.1 ×ₘ 𝟙 x.2) ≫ ((𝟙 y.1) ×ₘ f.2) := by cat_disch
>>>>>>> 192f67bd

end Prod

section

variable (C : Type u₁) [Category.{v₁} C] (D : Type u₂) [Category.{v₂} D]

/-- The "evaluation at `X`" functor, such that
`(evaluation.obj X).obj F = F.obj X`,
which is functorial in both `X` and `F`.
-/
@[simps]
def evaluation : C ⥤ (C ⥤ D) ⥤ D where
  obj X :=
    { obj := fun F => F.obj X
      map := fun α => α.app X }
  map {_} {_} f :=
    { app := fun F => F.map f }

/-- The "evaluation of `F` at `X`" functor,
as a functor `C × (C ⥤ D) ⥤ D`.
-/
@[simps]
def evaluationUncurried : C × (C ⥤ D) ⥤ D where
  obj p := p.2.obj p.1
  map := fun {x} {y} f => x.2.map f.prod.1 ≫ f.prod.2.app y.1

variable {C}

/-- The constant functor followed by the evaluation functor is just the identity. -/
@[simps!]
def Functor.constCompEvaluationObj (X : C) : Functor.const C ⋙ (evaluation C D).obj X ≅ 𝟭 D :=
  NatIso.ofComponents fun _ => Iso.refl _

end

variable {A : Type u₁} [Category.{v₁} A] {B : Type u₂} [Category.{v₂} B] {C : Type u₃}
  [Category.{v₃} C] {D : Type u₄} [Category.{v₄} D]

namespace Functor

/-- The Cartesian product of two functors. -/
@[simps]
def prod (F : A ⥤ B) (G : C ⥤ D) : A × C ⥤ B × D where
  obj X := (F.obj X.1, G.obj X.2)
<<<<<<< HEAD
  map f := F.map f.prod.1 ×ₘ G.map f.prod.2
=======
  map f := F.map f.1 ×ₘ G.map f.2
>>>>>>> 192f67bd

/- Because of limitations in Lean 3's handling of notations, we do not setup a notation `F × G`.
You can use `F.prod G` as a "poor man's infix", or just write `functor.prod F G`. -/
/-- Similar to `prod`, but both functors start from the same category `A` -/
@[simps]
def prod' (F : A ⥤ B) (G : A ⥤ C) : A ⥤ B × C where
  obj a := (F.obj a, G.obj a)
  map f := F.map f ×ₘ G.map f

/-- The product `F.prod' G` followed by projection on the first component is isomorphic to `F` -/
@[simps!]
def prod'CompFst (F : A ⥤ B) (G : A ⥤ C) : F.prod' G ⋙ CategoryTheory.Prod.fst B C ≅ F :=
  NatIso.ofComponents fun _ => Iso.refl _

/-- The product `F.prod' G` followed by projection on the second component is isomorphic to `G` -/
@[simps!]
def prod'CompSnd (F : A ⥤ B) (G : A ⥤ C) : F.prod' G ⋙ CategoryTheory.Prod.snd B C ≅ G :=
  NatIso.ofComponents fun _ => Iso.refl _

section

variable (C)

/-- The diagonal functor. -/
@[simps! obj map]
def diag : C ⥤ C × C :=
  (𝟭 C).prod' (𝟭 C)

end

end Functor

namespace NatTrans

/-- The Cartesian product of two natural transformations. -/
@[simps! app_prod_fst app_prod_snd]
def prod {F G : A ⥤ B} {H I : C ⥤ D} (α : F ⟶ G) (β : H ⟶ I) : F.prod H ⟶ G.prod I where
  app X := α.app X.1 ×ₘ β.app X.2

/- Again, it is inadvisable in Lean 3 to setup a notation `α × β`;
use instead `α.prod β` or `NatTrans.prod α β`. -/

/-- The Cartesian product of two natural transformations where both functors have the
same source. -/
@[simps! app_prod_fst app_prod_snd]
def prod' {F G : A ⥤ B} {H K : A ⥤ C} (α : F ⟶ G) (β : H ⟶ K) : F.prod' H ⟶ G.prod' K where
  app X := α.app X ×ₘ β.app X

end NatTrans

/-- The Cartesian product functor between functor categories -/
@[simps]
def prodFunctor : (A ⥤ B) × (C ⥤ D) ⥤ A × C ⥤ B × D where
  obj FG := FG.1.prod FG.2
  map nm := NatTrans.prod nm.prod.1 nm.prod.2

namespace NatIso

/-- The Cartesian product of two natural isomorphisms. -/
@[simps]
def prod {F F' : A ⥤ B} {G G' : C ⥤ D} (e₁ : F ≅ F') (e₂ : G ≅ G') :
    F.prod G ≅ F'.prod G' where
  hom := NatTrans.prod e₁.hom e₂.hom
  inv := NatTrans.prod e₁.inv e₂.inv

end NatIso

namespace Equivalence

/-- The Cartesian product of two equivalences of categories. -/
@[simps]
def prod (E₁ : A ≌ B) (E₂ : C ≌ D) : A × C ≌ B × D where
  functor := E₁.functor.prod E₂.functor
  inverse := E₁.inverse.prod E₂.inverse
  unitIso := NatIso.prod E₁.unitIso E₂.unitIso
  counitIso := NatIso.prod E₁.counitIso E₂.counitIso

end Equivalence

/-- `F.flip` composed with evaluation is the same as evaluating `F`. -/
@[simps!]
def flipCompEvaluation (F : A ⥤ B ⥤ C) (a) : F.flip ⋙ (evaluation _ _).obj a ≅ F.obj a :=
  NatIso.ofComponents fun b => Iso.refl _

theorem flip_comp_evaluation (F : A ⥤ B ⥤ C) (a) : F.flip ⋙ (evaluation _ _).obj a = F.obj a :=
  rfl

/-- `F` composed with evaluation is the same as evaluating `F.flip`. -/
@[simps!]
def compEvaluation (F : A ⥤ B ⥤ C) (b) : F ⋙ (evaluation _ _).obj b ≅ F.flip.obj b :=
  NatIso.ofComponents fun a => Iso.refl _

theorem comp_evaluation (F : A ⥤ B ⥤ C) (b) : F ⋙ (evaluation _ _).obj b = F.flip.obj b :=
  rfl

/-- Whiskering by `F` and then evaluating at `a` is the same as evaluating at `F.obj a`. -/
@[simps!]
def whiskeringLeftCompEvaluation (F : A ⥤ B) (a : A) :
    (whiskeringLeft A B C).obj F ⋙ (evaluation A C).obj a ≅ (evaluation B C).obj (F.obj a) :=
  Iso.refl _

/-- Whiskering by `F` and then evaluating at `a` is the same as evaluating at `F.obj a`. -/
@[simp]
theorem whiskeringLeft_comp_evaluation (F : A ⥤ B) (a : A) :
    (whiskeringLeft A B C).obj F ⋙ (evaluation A C).obj a = (evaluation B C).obj (F.obj a) :=
  rfl

/-- Whiskering by `F` and then evaluating at `a` is the same as evaluating at `F` and then
applying `F`. -/
@[simps!]
def whiskeringRightCompEvaluation (F : B ⥤ C) (a : A) :
    (whiskeringRight A B C).obj F ⋙ (evaluation _ _).obj a ≅ (evaluation _ _).obj a ⋙ F :=
  Iso.refl _

/-- Whiskering by `F` and then evaluating at `a` is the same as evaluating at `F` and then
applying `F`. -/
@[simp]
theorem whiskeringRight_comp_evaluation (F : B ⥤ C) (a : A) :
    (whiskeringRight A B C).obj F ⋙ (evaluation _ _).obj a = (evaluation _ _).obj a ⋙ F :=
  rfl

variable (A B C)

/-- The forward direction for `functorProdFunctorEquiv` -/
@[simps]
def prodFunctorToFunctorProd : (A ⥤ B) × (A ⥤ C) ⥤ A ⥤ B × C where
  obj F := F.1.prod' F.2
  map {F G} f := NatTrans.prod' f.prod.1 f.prod.2

/-- The backward direction for `functorProdFunctorEquiv` -/
@[simps]
def functorProdToProdFunctor : (A ⥤ B × C) ⥤ (A ⥤ B) × (A ⥤ C) where
  obj F := ⟨F ⋙ CategoryTheory.Prod.fst B C, F ⋙ CategoryTheory.Prod.snd B C⟩
  map α := whiskerRight α _ ×ₘ whiskerRight α _

/-- The unit isomorphism for `functorProdFunctorEquiv` -/
@[simps!]
def functorProdFunctorEquivUnitIso :
    𝟭 _ ≅ prodFunctorToFunctorProd A B C ⋙ functorProdToProdFunctor A B C :=
  NatIso.ofComponents (fun F =>
    Functor.prod'CompFst F.fst F.snd |>.prod (Functor.prod'CompSnd F.fst F.snd) |>.trans
      (prod.etaIso F) |>.symm)

/-- The counit isomorphism for `functorProdFunctorEquiv` -/
@[simps!]
def functorProdFunctorEquivCounitIso :
    functorProdToProdFunctor A B C ⋙ prodFunctorToFunctorProd A B C ≅ 𝟭 _ :=
  NatIso.ofComponents fun F => NatIso.ofComponents fun X => prod.etaIso (F.obj X)

/-- The equivalence of categories between `(A ⥤ B) × (A ⥤ C)` and `A ⥤ (B × C)` -/
@[simps]
def functorProdFunctorEquiv : (A ⥤ B) × (A ⥤ C) ≌ A ⥤ B × C :=
  { functor := prodFunctorToFunctorProd A B C,
    inverse := functorProdToProdFunctor A B C,
    unitIso := functorProdFunctorEquivUnitIso A B C,
    counitIso := functorProdFunctorEquivCounitIso A B C, }

section Opposite

open Opposite

/-- The equivalence between the opposite of a product and the product of the opposites. -/
@[simps!]
def prodOpEquiv : (C × D)ᵒᵖ ≌ Cᵒᵖ × Dᵒᵖ where
  functor :=
    { obj := fun X ↦ ⟨op X.unop.1, op X.unop.2⟩,
<<<<<<< HEAD
      map := fun f ↦ f.unop.prod.1.op ×ₘ f.unop.prod.2.op }
  inverse :=
    { obj := fun ⟨X,Y⟩ ↦ op ⟨X.unop, Y.unop⟩,
      map := fun f ↦ op (f.prod.1.unop ×ₘ f.prod.2.unop) }
=======
      map := fun f ↦ f.unop.1.op ×ₘ f.unop.2.op }
  inverse :=
    { obj := fun ⟨X,Y⟩ ↦ op ⟨X.unop, Y.unop⟩,
      map := fun ⟨f,g⟩ ↦ op (f.unop ×ₘ g.unop) }
>>>>>>> 192f67bd
  unitIso := Iso.refl _
  counitIso := Iso.refl _

end Opposite

end CategoryTheory<|MERGE_RESOLUTION|>--- conflicted
+++ resolved
@@ -56,22 +56,14 @@
   id X := ⟨𝟙 X.1, 𝟙 X.2⟩
   comp f g := ⟨f.prod.1 ≫ g.prod.1, f.prod.2 ≫ g.prod.2⟩
 
-<<<<<<< HEAD
+variable {C D}
+
+namespace Prod
+
 @[ext]
-lemma prod.hom_ext {X Y : C × D} {f g : X ⟶ Y} (h₁ : f.prod.1 = g.prod.1)
+lemma hom_ext {X Y : C × D} {f g : X ⟶ Y} (h₁ : f.prod.1 = g.prod.1)
     (h₂ : f.prod.2 = g.prod.2) : f = g :=
   Prod.Hom.ext <| Prod.ext h₁ h₂
-
-  --(Prod.ext h₁ h₂)
-=======
-variable {C D}
->>>>>>> 192f67bd
-
-namespace Prod
-
-@[ext]
-lemma hom_ext {X Y : C × D} {f g : X ⟶ Y} (h₁ : f.1 = g.1) (h₂ : f.2 = g.2) : f = g :=
-  Prod.ext h₁ h₂
 
 /-- Construct a morphism in a product category by giving its constituent components.
 This constructor should be preferred over `Prod.mk`, because lean infers better the
@@ -100,11 +92,7 @@
 
 @[simp]
 theorem prod_comp {P Q R : C} {S T U : D} (f : (P, S) ⟶ (Q, T)) (g : (Q, T) ⟶ (R, U)) :
-<<<<<<< HEAD
     f ≫ g = f.prod.1 ≫ g.prod.1 ×ₘ f.prod.2 ≫ g.prod.2 :=
-=======
-    f ≫ g = f.1 ≫ g.1 ×ₘ f.2 ≫ g.2 :=
->>>>>>> 192f67bd
   rfl
 
 end
@@ -123,21 +111,12 @@
     IsIso f ↔ IsIso f.prod.1 ∧ IsIso f.prod.2 := by
   constructor
   · rintro ⟨g, hfg, hgf⟩
-<<<<<<< HEAD
-    rcases prod.hom_ext_iff.1 hfg with ⟨hfg₁, hfg₂⟩
-    rcases prod.hom_ext_iff.1 hgf with ⟨hgf₁, hgf₂⟩
+    rcases Prod.hom_ext_iff.1 hfg with ⟨hfg₁, hfg₂⟩
+    rcases Prod.hom_ext_iff.1 hgf with ⟨hgf₁, hgf₂⟩
     exact ⟨⟨⟨g.prod.1, hfg₁, hgf₁⟩⟩, ⟨⟨g.prod.2, hfg₂, hgf₂⟩⟩⟩
   · rintro ⟨⟨g₁, hfg₁, hgf₁⟩, ⟨g₂, hfg₂, hgf₂⟩⟩
     dsimp at hfg₁ hgf₁ hfg₂ hgf₂
     refine ⟨⟨g₁ ×ₘ g₂, by aesop_cat, by aesop_cat⟩⟩
-=======
-    rcases Prod.hom_ext_iff.1 hfg with ⟨hfg₁, hfg₂⟩
-    rcases Prod.hom_ext_iff.1 hgf with ⟨hgf₁, hgf₂⟩
-    exact ⟨⟨⟨g.1, hfg₁, hgf₁⟩⟩, ⟨⟨g.2, hfg₂, hgf₂⟩⟩⟩
-  · rintro ⟨⟨g₁, hfg₁, hgf₁⟩, ⟨g₂, hfg₂, hgf₂⟩⟩
-    dsimp at hfg₁ hgf₁ hfg₂ hgf₂
-    refine ⟨⟨(g₁, g₂), by aesop_cat, by aesop_cat⟩⟩
->>>>>>> 192f67bd
 
 section
 
@@ -205,11 +184,7 @@
 @[simps]
 def swap : C × D ⥤ D × C where
   obj X := (X.2, X.1)
-<<<<<<< HEAD
   map f := f.prod.2 ×ₘ f.prod.1
-=======
-  map f := f.2 ×ₘ f.1
->>>>>>> 192f67bd
 
 /-- Swapping the factors of a Cartesian product of categories twice is naturally isomorphic
 to the identity functor.
@@ -236,22 +211,14 @@
 /-- Any morphism in a product factors as a morphism whose left component is an identity
 followed by a morphism whose right component is an identity. -/
 @[reassoc]
-<<<<<<< HEAD
 lemma fac {x y : C × D} (f : x ⟶ y) : f = (𝟙 x.1 ×ₘ f.prod.2) ≫ (f.prod.1 ×ₘ (𝟙 y.2)) := by
   aesop_cat
-=======
-lemma fac {x y : C × D} (f : x ⟶ y) : f = (𝟙 x.1 ×ₘ f.2) ≫ (f.1 ×ₘ (𝟙 y.2)) := by cat_disch
->>>>>>> 192f67bd
 
 /-- Any morphism in a product factors as a morphism whose right component is an identity
 followed by a morphism whose left component is an identity. -/
 @[reassoc]
-<<<<<<< HEAD
 lemma fac' {x y : C × D} (f : x ⟶ y) : f = (f.prod.1 ×ₘ 𝟙 x.2) ≫ ((𝟙 y.1) ×ₘ f.prod.2) := by
-  aesop_cat
-=======
-lemma fac' {x y : C × D} (f : x ⟶ y) : f = (f.1 ×ₘ 𝟙 x.2) ≫ ((𝟙 y.1) ×ₘ f.2) := by cat_disch
->>>>>>> 192f67bd
+  cat_disch
 
 end Prod
 
@@ -297,11 +264,7 @@
 @[simps]
 def prod (F : A ⥤ B) (G : C ⥤ D) : A × C ⥤ B × D where
   obj X := (F.obj X.1, G.obj X.2)
-<<<<<<< HEAD
   map f := F.map f.prod.1 ×ₘ G.map f.prod.2
-=======
-  map f := F.map f.1 ×ₘ G.map f.2
->>>>>>> 192f67bd
 
 /- Because of limitations in Lean 3's handling of notations, we do not setup a notation `F × G`.
 You can use `F.prod G` as a "poor man's infix", or just write `functor.prod F G`. -/
@@ -468,17 +431,10 @@
 def prodOpEquiv : (C × D)ᵒᵖ ≌ Cᵒᵖ × Dᵒᵖ where
   functor :=
     { obj := fun X ↦ ⟨op X.unop.1, op X.unop.2⟩,
-<<<<<<< HEAD
       map := fun f ↦ f.unop.prod.1.op ×ₘ f.unop.prod.2.op }
   inverse :=
     { obj := fun ⟨X,Y⟩ ↦ op ⟨X.unop, Y.unop⟩,
       map := fun f ↦ op (f.prod.1.unop ×ₘ f.prod.2.unop) }
-=======
-      map := fun f ↦ f.unop.1.op ×ₘ f.unop.2.op }
-  inverse :=
-    { obj := fun ⟨X,Y⟩ ↦ op ⟨X.unop, Y.unop⟩,
-      map := fun ⟨f,g⟩ ↦ op (f.unop ×ₘ g.unop) }
->>>>>>> 192f67bd
   unitIso := Iso.refl _
   counitIso := Iso.refl _
 
