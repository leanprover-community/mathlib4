--- conflicted
+++ resolved
@@ -85,20 +85,12 @@
 def inl_ : C ⥤ Sum C D where
   obj X := inl X
   map {X Y} f := f
-<<<<<<< HEAD
-#align category_theory.sum.inl_ CategoryTheory.Sum.inl_
-=======
->>>>>>> 59de845a
 
 /-- `inr_` is the functor `X ↦ inr X`. -/
 @[simps]
 def inr_ : D ⥤ Sum C D where
   obj X := inr X
   map {X Y} f := f
-<<<<<<< HEAD
-#align category_theory.sum.inr_ CategoryTheory.Sum.inr_
-=======
->>>>>>> 59de845a
 
 /- Porting note: `aesop_cat` not firing on `map_comp` where autotac in Lean 3 did
 but `map_id` was ok. -/
@@ -144,10 +136,6 @@
 
 instance isEquivalence : (swap C D).IsEquivalence :=
   (by infer_instance : (equivalence C D).functor.IsEquivalence)
-<<<<<<< HEAD
-#align category_theory.sum.swap.is_equivalence CategoryTheory.Sum.Swap.isEquivalence
-=======
->>>>>>> 59de845a
 
 /-- The double swap on `C ⊕ D` is naturally isomorphic to the identity functor. -/
 def symmetry : swap C D ⋙ swap D C ≅ 𝟭 (Sum C D) :=
@@ -173,11 +161,7 @@
     | inl X, inl Y, f => F.map f
     | inr X, inr Y, f => G.map f
   map_id {X} := by cases X <;> (erw [Functor.map_id]; rfl)
-<<<<<<< HEAD
-  map_comp {X Y Z} f g:=
-=======
   map_comp {X Y Z} f g :=
->>>>>>> 59de845a
     match X, Y, Z, f, g with
     | inl X, inl Y, inl Z, f, g => by erw [F.map_comp]; rfl
     | inr X, inr Y, inr Z, f, g => by erw [G.map_comp]; rfl
@@ -208,33 +192,6 @@
 def inrCompSum' (F : A ⥤ C) (G : B ⥤ C) : Sum.inr_ A B ⋙ F.sum' G ≅ G :=
   NatIso.ofComponents fun X => Iso.refl _
 
-/-- Similar to `sum`, but both functors land in the same category `C` -/
-def sum' (F : A ⥤ C) (G : B ⥤ C) : Sum A B ⥤ C
-    where
-  obj X :=
-    match X with
-    | inl X => F.obj X
-    | inr X => G.obj X
-  map {X Y} f :=
-    match X, Y, f with
-    | inl _, inl _, f => F.map f
-    | inr _, inr _, f => G.map f
-  map_id {X} := by cases X <;> erw [Functor.map_id]
-  map_comp {X Y Z} f g :=
-    match X, Y, Z, f, g with
-    | inl _, inl _, inl _, f, g => by erw [F.map_comp]
-    | inr _, inr _, inr _, f, g => by erw [G.map_comp]
-
-/-- The sum `F.sum' G` precomposed with the left inclusion functor is isomorphic to `F` -/
-@[simps!]
-def inlCompSum' (F : A ⥤ C) (G : B ⥤ C) : Sum.inl_ A B ⋙ F.sum' G ≅ F :=
-  NatIso.ofComponents fun X => Iso.refl _
-
-/-- The sum `F.sum' G` precomposed with the right inclusion functor is isomorphic to `G` -/
-@[simps!]
-def inrCompSum' (F : A ⥤ C) (G : B ⥤ C) : Sum.inr_ A B ⋙ F.sum' G ≅ G :=
-  NatIso.ofComponents fun X => Iso.refl _
-
 @[simp]
 theorem sum_obj_inl (F : A ⥤ B) (G : C ⥤ D) (a : A) : (F.sum G).obj (inl a) = inl (F.obj a) :=
   rfl
