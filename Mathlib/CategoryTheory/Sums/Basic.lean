--- conflicted
+++ resolved
@@ -37,11 +37,7 @@
 
 namespace CategoryTheory
 
-<<<<<<< HEAD
-universe v₁ v₂ u₁ u₂
-=======
 universe v₁ v₂ v₃ v₄ u₁ u₂ u₃ u₄
->>>>>>> eab98761
 
 -- morphism levels before object levels. See note [category_theory universes].
 open Sum
@@ -130,29 +126,17 @@
 
 end Sum
 
-<<<<<<< HEAD
-variable {A : Type u₁} [Category.{v₁} A] {A' : Type u₁} [Category.{v₁} A']
-  {B : Type u₂} [Category.{v₂} B]
-  {C : Type u₁} [Category.{v₁} C]
-  {D : Type u₂} [Category.{v₂} D]
-=======
 variable {A : Type u₁} [Category.{v₁} A] {B : Type u₂} [Category.{v₂} B] {C : Type u₃}
   [Category.{v₃} C] {D : Type u₄} [Category.{v₄} D]
->>>>>>> eab98761
 
 namespace Functor
 
 section Sum'
 
-<<<<<<< HEAD
-/-- Similar to `sum`, but both functors land in the same category `C` -/
-def sum' (F : A ⥤ B) (G : A' ⥤ B) : A ⊕ A' ⥤ B where
-=======
 variable (F : A ⥤ C) (G : B ⥤ C)
 
 /-- The sum of two functors that land in a given category `C`. -/
 def sum' : A ⊕ B ⥤ C where
->>>>>>> eab98761
   obj X :=
   match X with
   | inl X => F.obj X
@@ -165,20 +149,12 @@
 
 /-- The sum `F.sum' G` precomposed with the left inclusion functor is isomorphic to `F` -/
 @[simps!]
-<<<<<<< HEAD
-def inlCompSum' (F : A ⥤ B) (G : A' ⥤ B) : Sum.inl_ A A' ⋙ F.sum' G ≅ F :=
-=======
 def inlCompSum' : Sum.inl_ A B ⋙ F.sum' G ≅ F :=
->>>>>>> eab98761
   NatIso.ofComponents fun _ => Iso.refl _
 
 /-- The sum `F.sum' G` precomposed with the right inclusion functor is isomorphic to `G` -/
 @[simps!]
-<<<<<<< HEAD
-def inrCompSum' (F : A ⥤ B) (G : A' ⥤ B) : Sum.inr_ A A' ⋙ F.sum' G ≅ G :=
-=======
 def inrCompSum' : Sum.inr_ A B ⋙ F.sum' G ≅ G :=
->>>>>>> eab98761
   NatIso.ofComponents fun _ => Iso.refl _
 
 @[simp]
@@ -222,25 +198,6 @@
     (F.sum G).map ((Sum.inr_ _ _).map f) = (Sum.inr_ _ _).map (G.map f) :=
   rfl
 
-<<<<<<< HEAD
-@[simp]
-theorem sum'_obj_inl (F : A ⥤ B) (G : A' ⥤ B) (a : A) : (F.sum' G).obj (inl a) = (F.obj a) :=
-  rfl
-
-@[simp]
-theorem sum'_obj_inr (F : A ⥤ B) (G : A' ⥤ B) (a' : A') : (F.sum' G).obj (inr a') = (G.obj a') :=
-  rfl
-
-@[simp]
-theorem sum'_map_inl (F : A ⥤ B) (G : A' ⥤ B) {a a' : A} (f : inl a ⟶ inl a') :
-    (F.sum' G).map f = F.map f :=
-  rfl
-
-@[simp]
-theorem sum'_map_inr (F : A ⥤ B) (G : A' ⥤ B) {a a' : A'} (f : inr a ⟶ inr a') :
-    (F.sum' G).map f = G.map f :=
-  rfl
-=======
 section
 
 variable {F G: A ⊕ B ⥤ C}
@@ -296,7 +253,6 @@
 lemma isoSum_inv_app_inr : (isoSum F).inv.app (inr b) = 𝟙 (F.obj (inr b)) := rfl
 
 end
->>>>>>> eab98761
 
 end Functor
 
@@ -321,205 +277,10 @@
     (sum α β).app (inr c) = (Sum.inr_ _ _).map (β.app c) :=
   rfl
 
-/-- The sum of two natural transformations, where all functors have the same target category. -/
-def sum' {F G : A ⥤ B} {H I : A' ⥤ B} (α : F ⟶ G) (β : H ⟶ I) : F.sum' H ⟶ G.sum' I where
-  app X :=
-    match X with
-    | inl X => α.app X
-    | inr X => β.app X
-  naturality X Y f :=
-    match X, Y, f with
-    | inl X, inl Y, f => by change F.map _ ≫ _ = _; rw [α.naturality]; rfl
-    | inr X, inr Y, f => by change H.map _ ≫ _ = _; rw [β.naturality]; rfl
-
-@[simp]
-theorem sum'_app_inl {F G : A ⥤ B} {H I : A' ⥤ B} (α : F ⟶ G) (β : H ⟶ I) (a : A) :
-    (sum' α β).app (inl a) = α.app a :=
-  rfl
-
-@[simp]
-theorem sum'_app_inr {F G : A ⥤ B} {H I : A' ⥤ B} (α : F ⟶ G) (β : H ⟶ I) (a' : A') :
-    (sum' α β).app (inr a') = β.app a' :=
-  rfl
-
 end NatTrans
 
 namespace Sum
 
-<<<<<<< HEAD
-variable (A A') (B)
-
-/-- The equivalence between functors from a sum and the product of the
- functor categories. -/
-@[simps! functor_obj functor_map]
-def functorEquiv : A ⊕ A' ⥤ B ≌ (A ⥤ B) × (A' ⥤ B) where
-  functor :=
-    { obj F := ⟨inl_ _ _ ⋙ F , inr_ _ _ ⋙ F⟩
-      map η := ⟨whiskerLeft _ η, whiskerLeft _ η⟩ }
-  inverse :=
-    { obj F := Functor.sum' F.1 F.2
-      map η := NatTrans.sum' η.1 η.2
-      map_id x := by
-        ext x'
-        cases x' <;> rfl }
-  unitIso :=
-    NatIso.ofComponents (fun x ↦
-      NatIso.ofComponents (fun t ↦
-        match t with
-        | inl x => Iso.refl _
-        | inr x => Iso.refl _ ))
-  counitIso :=
-    NatIso.ofComponents <| fun _ ↦
-      Iso.prod (NatIso.ofComponents (fun _ ↦ Iso.refl _)) (NatIso.ofComponents (fun _ ↦ Iso.refl _))
-
--- generated simps lemma for `functorEquiv` include match arms in the statements, so we rather
--- state them separately for the two constructors of `A ⊕ A'`.
-
-variable {A A'} {B}
-
-@[simp]
-lemma functorEquiv_inverse_obj_obj_inl (F : (A ⥤ B) × (A' ⥤ B)) (a : A) :
-    ((functorEquiv A A' B).inverse.obj F).obj (inl a) = F.1.obj a :=
-  rfl
-
-@[simp]
-lemma functorEquiv_inverse_obj_obj_inr (F : (A ⥤ B) × (A' ⥤ B)) (a' : A') :
-    ((functorEquiv A A' B).inverse.obj F).obj (inr a') = F.2.obj a' :=
-  rfl
-
-@[simp]
-lemma functorEquiv_inverse_obj_map_inl (F : (A ⥤ B) × (A' ⥤ B)) {a₀ a₁ : A} (f : a₀ ⟶ a₁) :
-    ((functorEquiv A A' B).inverse.obj F).map (f : inl _ ⟶ inl _) = F.1.map f :=
-  rfl
-
-@[simp]
-lemma functorEquiv_inverse_obj_map_inr (F : (A ⥤ B) × (A' ⥤ B)) {a'₀ a'₁ : A'} (f : a'₀ ⟶ a'₁) :
-    ((functorEquiv A A' B).inverse.obj F).map (f : inr _ ⟶ inr _) = F.2.map f :=
-  rfl
-
-@[simp]
-lemma functorEquiv_inverse_map_app_inl {X Y : (A ⥤ B) × (A' ⥤ B)} (η : X ⟶ Y) (a : A) :
-    ((functorEquiv A A' B).inverse.map η).app (inl a) = η.1.app a :=
-  rfl
-
-@[simp]
-lemma functorEquiv_inverse_map_app_inr {X Y : (A ⥤ B) × (A' ⥤ B)} (η : X ⟶ Y) (a' : A') :
-    ((functorEquiv A A' B).inverse.map η).app (inr a') = η.2.app a' :=
-  rfl
-
-@[simp]
-lemma functorEquiv_counitIso_hom_app (X : (A ⥤ B) × (A' ⥤ B)) :
-    (functorEquiv A A' B).counitIso.hom.app X = 𝟙 X :=
-  rfl
-
-@[simp]
-lemma functorEquiv_counit_hom_app (X : (A ⥤ B) × (A' ⥤ B)) :
-    (functorEquiv A A' B).counit.app X = 𝟙 X :=
-  rfl
-
-@[simp]
-lemma functorEquiv_counitIso_inv_app (X : (A ⥤ B) × (A' ⥤ B)) :
-    (functorEquiv A A' B).counitIso.inv.app X = 𝟙 X :=
-  rfl
-
-@[simp]
-lemma functorEquiv_unitIso_inv_app_app_inl (X : A ⊕ A' ⥤ B) (a : A) :
-    ((functorEquiv A A' B).unitIso.inv.app X).app (inl a) = 𝟙 (X.obj (inl a)) :=
-  rfl
-
-@[simp]
-lemma functorEquiv_unitIso_inv_app_app_inr (X : A ⊕ A' ⥤ B) (a' : A') :
-    ((functorEquiv A A' B).unitIso.inv.app X).app (inr a') = 𝟙 (X.obj (inr a')) :=
-  rfl
-
-@[simp]
-lemma functorEquiv_unitIso_hom_app_app_inl (X : A ⊕ A' ⥤ B) (a : A) :
-    ((functorEquiv A A' B).unitIso.hom.app X).app (inl a) = 𝟙 (X.obj (inl a)) :=
-  rfl
-
-@[simp]
-lemma functorEquiv_unitIso_hom_app_app_inr (X : A ⊕ A' ⥤ B) (a' : A') :
-    ((functorEquiv A A' B).unitIso.hom.app X).app (inr a') = 𝟙 (X.obj (inr a')) :=
-  rfl
-
-@[simp]
-lemma functorEquiv_unit_app_app_inl (X : A ⊕ A' ⥤ B) (a : A) :
-    ((functorEquiv A A' B).unit.app X).app (inl a) = 𝟙 (X.obj (inl a)) :=
-  rfl
-
-@[simp]
-lemma functorEquiv_unit_app_app_inr (X : A ⊕ A' ⥤ B) (a' : A') :
-    ((functorEquiv A A' B).unit.app X).app (inr a') = 𝟙 (X.obj (inr a')) :=
-  rfl
-
-/-- Composing the forward direction of `functorEquiv` with the first projection is the same as
-  precomposition with `inl_ A A'`. -/
-@[simps!]
-def functorEquivFunctorCompFstIso :
-    (functorEquiv _ _ _).functor ⋙ Prod.fst _ _ ≅ (whiskeringLeft _ _ C).obj (inl_ A A') :=
-  NatIso.ofComponents (fun _ ↦ Iso.refl _)
-
-/-- Composing the forward direction of `functorEquiv` with the second projection is the same as
-  precomposition with `inr_ A A'`. -/
-@[simps!]
-def functorEquivFunctorCompSndIso :
-    (functorEquiv _ _ _).functor ⋙ Prod.snd _ _ ≅ (whiskeringLeft _ _ C).obj (inr_ A A') :=
-  NatIso.ofComponents (fun _ ↦ Iso.refl _)
-
-/-- Composing the backward direction of `functorEquiv` with precomposition with `inl_ A A'`.
-  is naturally isomorphic to the first projection. -/
-@[simps!]
-def functorEquivInverseCompWhiskeringLeftInLIso :
-    (functorEquiv _ _ _).inverse ⋙ (whiskeringLeft _ _ C).obj (inl_ A A') ≅ Prod.fst _ _ :=
-  NatIso.ofComponents (fun _ ↦ Iso.refl _)
-
-/-- Composing the backward direction of `functorEquiv` with the second projection is the same as
-  precomposition with `inr_ A A'`. -/
-@[simps!]
-def functorEquivInverseCompWhiskeringLeftInRIso :
-    (functorEquiv _ _ _).inverse ⋙ (whiskeringLeft _ _ C).obj (inr_ A A') ≅ Prod.snd _ _ :=
-  NatIso.ofComponents (fun _ ↦ Iso.refl _)
-
-/-- A restatement `functorEquiv` : we can construct a natural transformation of functors
-`A ⊕ A' ⥤ B` from the data of natural transformations of their whiskering with `inl_` and `inr_`. -/
-@[simps!]
-def natTransOfNatTransWhiskerLeftInlInr {F G : A ⊕ A' ⥤ B}
-    (η₁ : inl_ _ _ ⋙ F ⟶ inl_ _ _ ⋙ G) (η₂ : inr_ _ _ ⋙ F ⟶ inr_ _ _ ⋙ G) : F ⟶ G :=
-  (functorEquiv _ _ _).unit.app _ ≫
-    (functorEquiv _ _ _).inverse.map
-      (⟨η₁, η₂⟩ : (functorEquiv _ _ _).functor.obj _ ⟶ (functorEquiv _ _ _).functor.obj _) ≫
-      (functorEquiv _ _ _).unitInv.app _
-
-@[simp]
-lemma natTransOfNatTransWhiskerLeftInlInr_id {F : A ⊕ A' ⥤ B} :
-    natTransOfNatTransWhiskerLeftInlInr (𝟙 (inl_ _ _ ⋙ F)) (𝟙 (inr_ _ _ ⋙ F)) = 𝟙 _ := by
-  aesop_cat
-
-@[simp]
-lemma natTransOfNatTransWhiskerLeftInlInr_comp {F G H : A ⊕ A' ⥤ B}
-    (η₁ : inl_ _ _ ⋙ F ⟶ inl_ _ _ ⋙ G) (η₂ : inr_ _ _ ⋙ F ⟶ inr_ _ _ ⋙ G)
-    (ν₁ : inl_ _ _ ⋙ G ⟶ inl_ _ _ ⋙ H) (ν₂ : inr_ _ _ ⋙ G ⟶ inr_ _ _ ⋙ H) :
-    natTransOfNatTransWhiskerLeftInlInr (η₁ ≫ ν₁) (η₂ ≫ ν₂) =
-      natTransOfNatTransWhiskerLeftInlInr η₁ η₂ ≫
-        natTransOfNatTransWhiskerLeftInlInr ν₁ ν₂ := by
-  aesop_cat
-
-/-- A restatement `functorEquiv` : we can construct a natural isomorphism of functors
-`A ⊕ A' ⥤ B` from the data of natural isomorphisms of their whiskering with `inl_` and `inr_`. -/
-@[simps!]
-def natIsoOfNatIsoWhiskerLeftInlInr {F G : A ⊕ A' ⥤ B}
-    (η₁ : inl_ _ _ ⋙ F ≅ inl_ _ _ ⋙ G) (η₂ : inr_ _ _ ⋙ F ≅ inr_ _ _ ⋙ G) : F ≅ G :=
-  (functorEquiv _ _ _).unitIso.app _ ≪≫
-    (functorEquiv _ _ _).inverse.mapIso (Iso.prod η₁ η₂) ≪≫
-      (functorEquiv _ _ _).unitIso.symm.app _
-
-@[simp]
-lemma natIsoOfNatIsoWhiskerLeftInlInr_hom {F G : A ⊕ A' ⥤ B}
-    (η₁ : inl_ _ _ ⋙ F ≅ inl_ _ _ ⋙ G) (η₂ : inr_ _ _ ⋙ F ≅ inr_ _ _ ⋙ G) :
-    (natIsoOfNatIsoWhiskerLeftInlInr η₁ η₂).hom =
-      natTransOfNatTransWhiskerLeftInlInr η₁.hom η₂.hom := by
-  aesop_cat
-=======
 variable (C : Type u₁) [Category.{v₁} C] (D : Type u₂) [Category.{v₂} D]
 
 /-- The functor exchanging two direct summand categories. -/
@@ -567,7 +328,6 @@
   (equivalence C D).unitIso.symm
 
 end Swap
->>>>>>> eab98761
 
 end Sum
 
