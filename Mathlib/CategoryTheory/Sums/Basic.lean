/-
Copyright (c) 2019 Scott Morrison. All rights reserved.
Released under Apache 2.0 license as described in the file LICENSE.
Authors: Scott Morrison

! This file was ported from Lean 3 source module category_theory.sums.basic
! leanprover-community/mathlib commit dc6c365e751e34d100e80fe6e314c3c3e0fd2988
! Please do not edit these lines, except to modify the commit id
! if you have ported upstream changes.
-/
import Mathlib.CategoryTheory.EqToHom

/-!
# Binary disjoint unions of categories

We define the category instance on `C ⊕ D` when `C` and `D` are categories.

We define:
* `inl_`      : the functor `C ⥤ C ⊕ D`
* `inr_`      : the functor `D ⥤ C ⊕ D`
* `swap`      : the functor `C ⊕ D ⥤ D ⊕ C`
    (and the fact this is an equivalence)

We further define sums of functors and natural transformations, written `F.sum G` and `α.sum β`.
-/


namespace CategoryTheory

universe v₁ u₁

-- morphism levels before object levels. See note [category_theory universes].
open Sum

section

variable (C : Type u₁) [Category.{v₁} C] (D : Type u₁) [Category.{v₁} D]

/- Porting note: `aesop_cat` not firing on `assoc` where autotac in Lean 3 did-/

/-- `sum C D` gives the direct sum of two categories.
-/
instance sum : Category.{v₁} (Sum C D)
    where
  Hom X Y :=
    match X, Y with
    | inl X, inl Y => X ⟶ Y
    | inl _, inr _ => PEmpty
    | inr _, inl _ => PEmpty
    | inr X, inr Y => X ⟶ Y
  id X :=
    match X with
    | inl X => 𝟙 X
    | inr X => 𝟙 X
  comp := @fun X Y Z f g =>
    match X, Y, Z, f, g with
    | inl X, inl Y, inl Z, f, g => f ≫ g
    | inr X, inr Y, inr Z, f, g => f ≫ g
  assoc := @fun W X Y Z f g h =>
    match X, Y, Z, W with
    | inl X, inl Y, inl Z, inl W => Category.assoc f g h
    | inr X, inr Y, inr Z, inr W => Category.assoc f g h
#align category_theory.sum CategoryTheory.sum

/- Porting note: seems similar to Mathlib4#1036 issue so marked as nolint  -/
@[simp, nolint simpComm]
theorem sum_comp_inl {P Q R : C} (f : (inl P : Sum C D) ⟶ inl Q) (g : (inl Q : Sum C D) ⟶ inl R) :
    @CategoryStruct.comp _ _ P Q R (f : P ⟶ Q) (g : Q ⟶ R) =
      @CategoryStruct.comp _ _ (inl P) (inl Q) (inl R) (f : P ⟶ Q) (g : Q ⟶ R) :=
  rfl
#align category_theory.sum_comp_inl CategoryTheory.sum_comp_inl

/- Porting note: seems similar to Mathlib4#1036 issue so marked as nolint  -/
@[simp, nolint simpComm]
theorem sum_comp_inr {P Q R : D} (f : (inr P : Sum C D) ⟶ inr Q) (g : (inr Q : Sum C D) ⟶ inr R) :
    @CategoryStruct.comp _ _ P Q R (f : P ⟶ Q) (g : Q ⟶ R) =
      @CategoryStruct.comp _ _ (inr P) (inr Q) (inr R) (f : P ⟶ Q) (g : Q ⟶ R) :=
  rfl
#align category_theory.sum_comp_inr CategoryTheory.sum_comp_inr

end

namespace Sum

variable (C : Type u₁) [Category.{v₁} C] (D : Type u₁) [Category.{v₁} D]

-- Unfortunate naming here, suggestions welcome.
/-- `inl_` is the functor `X ↦ inl X`. -/
@[simps]
def inl_ : C ⥤ Sum C D where
  obj X := inl X
  map := @fun X Y f => f
#align category_theory.sum.inl_ CategoryTheory.Sum.inl_

/-- `inr_` is the functor `X ↦ inr X`. -/
@[simps]
def inr_ : D ⥤ Sum C D where
  obj X := inr X
  map := @fun X Y f => f
#align category_theory.sum.inr_ CategoryTheory.Sum.inr_

/- Porting note: `aesop_cat` not firing on `map_comp` where autotac in Lean 3 did
but `map_id` was ok. -/

/-- The functor exchanging two direct summand categories. -/
def swap : Sum C D ⥤ Sum D C
    where
  obj X :=
    match X with
    | inl X => inr X
    | inr X => inl X
  map := @fun X Y f =>
    match X, Y, f with
    | inl _, inl _, f => f
    | inr _, inr _, f => f
  map_comp := fun {X} {Y} {Z} _ _ =>
    match X, Y, Z with
    | inl X, inl Y, inl Z => by rfl
    | inr X, inr Y, inr Z => by rfl
#align category_theory.sum.swap CategoryTheory.Sum.swap

@[simp]
theorem swap_obj_inl (X : C) : (swap C D).obj (inl X) = inr X :=
  rfl
#align category_theory.sum.swap_obj_inl CategoryTheory.Sum.swap_obj_inl

@[simp]
theorem swap_obj_inr (X : D) : (swap C D).obj (inr X) = inl X :=
  rfl
#align category_theory.sum.swap_obj_inr CategoryTheory.Sum.swap_obj_inr

@[simp]
theorem swap_map_inl {X Y : C} {f : inl X ⟶ inl Y} : (swap C D).map f = f :=
  rfl
#align category_theory.sum.swap_map_inl CategoryTheory.Sum.swap_map_inl

@[simp]
theorem swap_map_inr {X Y : D} {f : inr X ⟶ inr Y} : (swap C D).map f = f :=
  rfl
#align category_theory.sum.swap_map_inr CategoryTheory.Sum.swap_map_inr

namespace Swap

/- Porting note: had to manually call `cases f` for `f : PEmpty` -/

/-- `swap` gives an equivalence between `C ⊕ D` and `D ⊕ C`. -/
def equivalence : Sum C D ≌ Sum D C :=
  Equivalence.mk (swap C D) (swap D C)
<<<<<<< HEAD
=======
    (NatIso.ofComponents (fun X => eqToIso (by cases X <;> rfl))
    (by simp only [swap]; aesop_cat; cases f; cases f))
>>>>>>> 1e94701f
    (NatIso.ofComponents (fun X => eqToIso (by cases X <;> rfl))
    (by simp only [swap]; aesop_cat_nonterminal; cases f; cases f))
    (NatIso.ofComponents (fun X => eqToIso (by cases X <;> rfl))
    (by simp only [swap]; aesop_cat_nonterminal; cases f; cases f))
#align category_theory.sum.swap.equivalence CategoryTheory.Sum.Swap.equivalence

instance isEquivalence : IsEquivalence (swap C D) :=
  (by infer_instance : IsEquivalence (equivalence C D).functor)
#align category_theory.sum.swap.is_equivalence CategoryTheory.Sum.Swap.isEquivalence

/-- The double swap on `C ⊕ D` is naturally isomorphic to the identity functor. -/
def symmetry : swap C D ⋙ swap D C ≅ 𝟭 (Sum C D) :=
  (equivalence C D).unitIso.symm
#align category_theory.sum.swap.symmetry CategoryTheory.Sum.Swap.symmetry

end Swap

end Sum

variable {A : Type u₁} [Category.{v₁} A] {B : Type u₁} [Category.{v₁} B] {C : Type u₁}
  [Category.{v₁} C] {D : Type u₁} [Category.{v₁} D]

namespace Functor

/-- The sum of two functors. -/
def sum (F : A ⥤ B) (G : C ⥤ D) : Sum A C ⥤ Sum B D
    where
  obj X :=
    match X with
    | inl X => inl (F.obj X)
    | inr X => inr (G.obj X)
  map := @fun X Y f =>
    match X, Y, f with
    | inl X, inl Y, f => F.map f
    | inr X, inr Y, f => G.map f
  map_id := @fun X => by cases X <;> aesop_cat_nonterminal; erw [F.map_id]; rfl; erw [G.map_id]; rfl
  map_comp := @fun X Y Z f g =>
    match X, Y, Z, f, g with
    | inl X, inl Y, inl Z, f, g => by
      aesop_cat_nonterminal <;>
      erw [F.map_comp] <;>
      rfl
    | inr X, inr Y, inr Z, f, g => by
      aesop_cat_nonterminal <;>
      erw [G.map_comp] <;>
      rfl
#align category_theory.functor.sum CategoryTheory.Functor.sum

@[simp]
theorem sum_obj_inl (F : A ⥤ B) (G : C ⥤ D) (a : A) : (F.sum G).obj (inl a) = inl (F.obj a) :=
  rfl
#align category_theory.functor.sum_obj_inl CategoryTheory.Functor.sum_obj_inl

@[simp]
theorem sum_obj_inr (F : A ⥤ B) (G : C ⥤ D) (c : C) : (F.sum G).obj (inr c) = inr (G.obj c) :=
  rfl
#align category_theory.functor.sum_obj_inr CategoryTheory.Functor.sum_obj_inr

@[simp]
theorem sum_map_inl (F : A ⥤ B) (G : C ⥤ D) {a a' : A} (f : inl a ⟶ inl a') :
    (F.sum G).map f = F.map f :=
  rfl
#align category_theory.functor.sum_map_inl CategoryTheory.Functor.sum_map_inl

@[simp]
theorem sum_map_inr (F : A ⥤ B) (G : C ⥤ D) {c c' : C} (f : inr c ⟶ inr c') :
    (F.sum G).map f = G.map f :=
  rfl
#align category_theory.functor.sum_map_inr CategoryTheory.Functor.sum_map_inr

end Functor

namespace NatTrans

/-- The sum of two natural transformations. -/
def sum {F G : A ⥤ B} {H I : C ⥤ D} (α : F ⟶ G) (β : H ⟶ I) : F.sum H ⟶ G.sum I
    where
  app X :=
    match X with
    | inl X => α.app X
    | inr X => β.app X
  naturality X Y f :=
    match X, Y, f with
    | inl X, inl Y, f => by aesop_cat_nonterminal <;> erw [α.naturality] <;> rfl
    | inr X, inr Y, f => by aesop_cat_nonterminal <;> erw [β.naturality] <;> rfl
#align category_theory.nat_trans.sum CategoryTheory.NatTrans.sum

@[simp]
theorem sum_app_inl {F G : A ⥤ B} {H I : C ⥤ D} (α : F ⟶ G) (β : H ⟶ I) (a : A) :
    (sum α β).app (inl a) = α.app a :=
  rfl
#align category_theory.nat_trans.sum_app_inl CategoryTheory.NatTrans.sum_app_inl

@[simp]
theorem sum_app_inr {F G : A ⥤ B} {H I : C ⥤ D} (α : F ⟶ G) (β : H ⟶ I) (c : C) :
    (sum α β).app (inr c) = β.app c :=
  rfl
#align category_theory.nat_trans.sum_app_inr CategoryTheory.NatTrans.sum_app_inr

end NatTrans

end CategoryTheory<|MERGE_RESOLUTION|>--- conflicted
+++ resolved
@@ -146,11 +146,6 @@
 /-- `swap` gives an equivalence between `C ⊕ D` and `D ⊕ C`. -/
 def equivalence : Sum C D ≌ Sum D C :=
   Equivalence.mk (swap C D) (swap D C)
-<<<<<<< HEAD
-=======
-    (NatIso.ofComponents (fun X => eqToIso (by cases X <;> rfl))
-    (by simp only [swap]; aesop_cat; cases f; cases f))
->>>>>>> 1e94701f
     (NatIso.ofComponents (fun X => eqToIso (by cases X <;> rfl))
     (by simp only [swap]; aesop_cat_nonterminal; cases f; cases f))
     (NatIso.ofComponents (fun X => eqToIso (by cases X <;> rfl))
