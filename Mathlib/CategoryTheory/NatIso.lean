/-
Copyright (c) 2017 Kim Morrison. All rights reserved.
Released under Apache 2.0 license as described in the file LICENSE.
Authors: Tim Baumann, Stephen Morgan, Kim Morrison, Floris van Doorn
-/
import Mathlib.CategoryTheory.Functor.Category
import Mathlib.CategoryTheory.Iso

/-!
# Natural isomorphisms

For the most part, natural isomorphisms are just another sort of isomorphism.

We provide some special support for extracting components:
* if `α : F ≅ G`, then `α.app X : F.obj X ≅ G.obj X`,
and building natural isomorphisms from components:
*
```
NatIso.ofComponents
  (app : ∀ X : C, F.obj X ≅ G.obj X)
  (naturality : ∀ {X Y : C} (f : X ⟶ Y), F.map f ≫ (app Y).hom = (app X).hom ≫ G.map f) :
F ≅ G
```
only needing to check naturality in one direction.

## Implementation

Note that `NatIso` is a namespace without a corresponding definition;
we put some declarations that are specifically about natural isomorphisms in the `Iso`
namespace so that they are available using dot notation.
-/

-- declare the `v`'s first; see `CategoryTheory.Category` for an explanation
universe v₁ v₂ v₃ v₄ u₁ u₂ u₃ u₄

namespace CategoryTheory

open NatTrans

variable {C : Type u₁} [Category.{v₁} C] {D : Type u₂} [Category.{v₂} D] {E : Type u₃}
  [Category.{v₃} E] {E' : Type u₄} [Category.{v₄} E']

namespace Iso

/-- The application of a natural isomorphism to an object. We put this definition in a different
namespace, so that we can use `α.app` -/
@[simps]
def app {F G : C ⥤ D} (α : F ≅ G) (X : C) :
    F.obj X ≅ G.obj X where
  hom := α.hom.app X
  inv := α.inv.app X
  hom_inv_id := by rw [← comp_app, Iso.hom_inv_id]; rfl
  inv_hom_id := by rw [← comp_app, Iso.inv_hom_id]; rfl

attribute [grind =] app_hom app_inv

@[reassoc (attr := simp), grind =]
theorem hom_inv_id_app {F G : C ⥤ D} (α : F ≅ G) (X : C) :
    α.hom.app X ≫ α.inv.app X = 𝟙 (F.obj X) :=
  congr_fun (congr_arg NatTrans.app α.hom_inv_id) X

@[reassoc (attr := simp), grind =]
theorem inv_hom_id_app {F G : C ⥤ D} (α : F ≅ G) (X : C) :
    α.inv.app X ≫ α.hom.app X = 𝟙 (G.obj X) :=
  congr_fun (congr_arg NatTrans.app α.inv_hom_id) X

@[reassoc (attr := simp)]
lemma hom_inv_id_app_app {F G : C ⥤ D ⥤ E} (e : F ≅ G) (X₁ : C) (X₂ : D) :
    (e.hom.app X₁).app X₂ ≫ (e.inv.app X₁).app X₂ = 𝟙 _ := by
  rw [← NatTrans.comp_app, Iso.hom_inv_id_app, NatTrans.id_app]

@[reassoc (attr := simp)]
lemma inv_hom_id_app_app {F G : C ⥤ D ⥤ E} (e : F ≅ G) (X₁ : C) (X₂ : D) :
    (e.inv.app X₁).app X₂ ≫ (e.hom.app X₁).app X₂ = 𝟙 _ := by
  rw [← NatTrans.comp_app, Iso.inv_hom_id_app, NatTrans.id_app]

@[reassoc (attr := simp)]
lemma hom_inv_id_app_app_app {F G : C ⥤ D ⥤ E ⥤ E'} (e : F ≅ G)
    (X₁ : C) (X₂ : D) (X₃ : E) :
    ((e.hom.app X₁).app X₂).app X₃ ≫ ((e.inv.app X₁).app X₂).app X₃ = 𝟙 _ := by
  rw [← NatTrans.comp_app, ← NatTrans.comp_app, Iso.hom_inv_id_app,
    NatTrans.id_app, NatTrans.id_app]

@[reassoc (attr := simp)]
lemma inv_hom_id_app_app_app {F G : C ⥤ D ⥤ E ⥤ E'} (e : F ≅ G)
    (X₁ : C) (X₂ : D) (X₃ : E) :
    ((e.inv.app X₁).app X₂).app X₃ ≫ ((e.hom.app X₁).app X₂).app X₃ = 𝟙 _ := by
  rw [← NatTrans.comp_app, ← NatTrans.comp_app, Iso.inv_hom_id_app,
    NatTrans.id_app, NatTrans.id_app]

end Iso

namespace NatIso

open CategoryTheory.Category CategoryTheory.Functor

@[simp]
theorem trans_app {F G H : C ⥤ D} (α : F ≅ G) (β : G ≅ H) (X : C) :
    (α ≪≫ β).app X = α.app X ≪≫ β.app X :=
  rfl

@[deprecated Iso.app_hom (since := "2025-03-11")]
theorem app_hom {F G : C ⥤ D} (α : F ≅ G) (X : C) : (α.app X).hom = α.hom.app X :=
  rfl

@[deprecated Iso.app_hom (since := "2025-03-11")]
theorem app_inv {F G : C ⥤ D} (α : F ≅ G) (X : C) : (α.app X).inv = α.inv.app X :=
  rfl

variable {F G : C ⥤ D}

instance hom_app_isIso (α : F ≅ G) (X : C) : IsIso (α.hom.app X) :=
  ⟨⟨α.inv.app X,
    ⟨by rw [← comp_app, Iso.hom_inv_id, ← id_app], by rw [← comp_app, Iso.inv_hom_id, ← id_app]⟩⟩⟩

instance inv_app_isIso (α : F ≅ G) (X : C) : IsIso (α.inv.app X) :=
  ⟨⟨α.hom.app X,
    ⟨by rw [← comp_app, Iso.inv_hom_id, ← id_app], by rw [← comp_app, Iso.hom_inv_id, ← id_app]⟩⟩⟩

section

/-!
Unfortunately we need a separate set of cancellation lemmas for components of natural isomorphisms,
because the `simp` normal form is `α.hom.app X`, rather than `α.app.hom X`.

(With the latter, the morphism would be visibly part of an isomorphism, so general lemmas about
isomorphisms would apply.)

In the future, we should consider a redesign that changes this simp norm form,
but for now it breaks too many proofs.
-/


variable (α : F ≅ G)

@[simp]
theorem cancel_natIso_hom_left {X : C} {Z : D} (g g' : G.obj X ⟶ Z) :
    α.hom.app X ≫ g = α.hom.app X ≫ g' ↔ g = g' := by simp only [cancel_epi, refl]

@[simp]
theorem cancel_natIso_inv_left {X : C} {Z : D} (g g' : F.obj X ⟶ Z) :
    α.inv.app X ≫ g = α.inv.app X ≫ g' ↔ g = g' := by simp only [cancel_epi, refl]

@[simp]
theorem cancel_natIso_hom_right {X : D} {Y : C} (f f' : X ⟶ F.obj Y) :
    f ≫ α.hom.app Y = f' ≫ α.hom.app Y ↔ f = f' := by simp only [cancel_mono, refl]

@[simp]
theorem cancel_natIso_inv_right {X : D} {Y : C} (f f' : X ⟶ G.obj Y) :
    f ≫ α.inv.app Y = f' ≫ α.inv.app Y ↔ f = f' := by simp only [cancel_mono, refl]

@[simp]
theorem cancel_natIso_hom_right_assoc {W X X' : D} {Y : C} (f : W ⟶ X) (g : X ⟶ F.obj Y)
    (f' : W ⟶ X') (g' : X' ⟶ F.obj Y) :
    f ≫ g ≫ α.hom.app Y = f' ≫ g' ≫ α.hom.app Y ↔ f ≫ g = f' ≫ g' := by
  simp only [← Category.assoc, cancel_mono, refl]

@[simp]
theorem cancel_natIso_inv_right_assoc {W X X' : D} {Y : C} (f : W ⟶ X) (g : X ⟶ G.obj Y)
    (f' : W ⟶ X') (g' : X' ⟶ G.obj Y) :
    f ≫ g ≫ α.inv.app Y = f' ≫ g' ≫ α.inv.app Y ↔ f ≫ g = f' ≫ g' := by
  simp only [← Category.assoc, cancel_mono, refl]

<<<<<<< HEAD


attribute [grind] CategoryTheory.IsIso.inv_eq_of_hom_inv_id
=======
attribute [grind ←=] CategoryTheory.IsIso.inv_eq_of_hom_inv_id
>>>>>>> 7e22ddce

@[simp]
theorem inv_inv_app {F G : C ⥤ D} (e : F ≅ G) (X : C) : inv (e.inv.app X) = e.hom.app X := by
  aesop_cat

end

variable {X Y : C}

theorem naturality_1 (α : F ≅ G) (f : X ⟶ Y) : α.inv.app X ≫ F.map f ≫ α.hom.app Y = G.map f := by
  simp

theorem naturality_2 (α : F ≅ G) (f : X ⟶ Y) : α.hom.app X ≫ G.map f ≫ α.inv.app Y = F.map f := by
  simp

theorem naturality_1' (α : F ⟶ G) (f : X ⟶ Y) {_ : IsIso (α.app X)} :
    inv (α.app X) ≫ F.map f ≫ α.app Y = G.map f := by simp

@[reassoc (attr := simp)]
theorem naturality_2' (α : F ⟶ G) (f : X ⟶ Y) {_ : IsIso (α.app Y)} :
    α.app X ≫ G.map f ≫ inv (α.app Y) = F.map f := by
  rw [← Category.assoc, ← naturality, Category.assoc, IsIso.hom_inv_id, Category.comp_id]

/-- The components of a natural isomorphism are isomorphisms.
-/
instance isIso_app_of_isIso (α : F ⟶ G) [IsIso α] (X) : IsIso (α.app X) :=
  ⟨⟨(inv α).app X,
      ⟨congr_fun (congr_arg NatTrans.app (IsIso.hom_inv_id α)) X,
        congr_fun (congr_arg NatTrans.app (IsIso.inv_hom_id α)) X⟩⟩⟩

@[simp]
theorem isIso_inv_app (α : F ⟶ G) {_ : IsIso α} (X) : (inv α).app X = inv (α.app X) := by
  -- Porting note: the next lemma used to be in `ext`, but that is no longer allowed.
  -- We've added an aesop apply rule;
  -- it would be nice to have a hook to run those without aesop warning it didn't close the goal.
  apply IsIso.eq_inv_of_hom_inv_id
  rw [← NatTrans.comp_app]
  simp

@[simp]
theorem inv_map_inv_app (F : C ⥤ D ⥤ E) {X Y : C} (e : X ≅ Y) (Z : D) :
    inv ((F.map e.inv).app Z) = (F.map e.hom).app Z := by
  aesop_cat

/-- Construct a natural isomorphism between functors by giving object level isomorphisms,
and checking naturality only in the forward direction.
-/
@[simps]
def ofComponents (app : ∀ X : C, F.obj X ≅ G.obj X)
    (naturality : ∀ {X Y : C} (f : X ⟶ Y),
      F.map f ≫ (app Y).hom = (app X).hom ≫ G.map f := by aesop_cat) :
    F ≅ G where
  hom := { app := fun X => (app X).hom }
  inv :=
    { app := fun X => (app X).inv,
      naturality := fun X Y f => by
        have h := congr_arg (fun f => (app X).inv ≫ f ≫ (app Y).inv) (naturality f).symm
        simp only [Iso.inv_hom_id_assoc, Iso.hom_inv_id, assoc, comp_id] at h
        exact h }

@[simp]
theorem ofComponents.app (app' : ∀ X : C, F.obj X ≅ G.obj X) (naturality) (X) :
    (ofComponents app' naturality).app X = app' X := by aesop

-- Making this an instance would cause a typeclass inference loop with `isIso_app_of_isIso`.
/-- A natural transformation is an isomorphism if all its components are isomorphisms.
-/
theorem isIso_of_isIso_app (α : F ⟶ G) [∀ X : C, IsIso (α.app X)] : IsIso α :=
  (ofComponents (fun X => asIso (α.app X)) (by simp)).isIso_hom

/-- Horizontal composition of natural isomorphisms. -/
@[simps]
def hcomp {F G : C ⥤ D} {H I : D ⥤ E} (α : F ≅ G) (β : H ≅ I) : F ⋙ H ≅ G ⋙ I := by
  refine ⟨α.hom ◫ β.hom, α.inv ◫ β.inv, ?_, ?_⟩
  · ext
    rw [← NatTrans.exchange]
    simp
  ext; rw [← NatTrans.exchange]; simp

theorem isIso_map_iff {F₁ F₂ : C ⥤ D} (e : F₁ ≅ F₂) {X Y : C} (f : X ⟶ Y) :
    IsIso (F₁.map f) ↔ IsIso (F₂.map f) := by
  revert F₁ F₂
  suffices ∀ {F₁ F₂ : C ⥤ D} (_ : F₁ ≅ F₂) (_ : IsIso (F₁.map f)), IsIso (F₂.map f) by
    exact fun F₁ F₂ e => ⟨this e, this e.symm⟩
  intro F₁ F₂ e hf
  refine IsIso.mk ⟨e.inv.app Y ≫ inv (F₁.map f) ≫ e.hom.app X, ?_, ?_⟩
  · simp only [NatTrans.naturality_assoc, IsIso.hom_inv_id_assoc, Iso.inv_hom_id_app]
  · simp only [assoc, ← e.hom.naturality, IsIso.inv_hom_id_assoc, Iso.inv_hom_id_app]

end NatIso

lemma NatTrans.isIso_iff_isIso_app {F G : C ⥤ D} (τ : F ⟶ G) :
    IsIso τ ↔ ∀ X, IsIso (τ.app X) :=
  ⟨fun _ ↦ inferInstance, fun _ ↦ NatIso.isIso_of_isIso_app _⟩

namespace Functor

variable (F : C ⥤ D) (obj : C → D) (e : ∀ X, F.obj X ≅ obj X)

/-- Constructor for a functor that is isomorphic to a given functor `F : C ⥤ D`,
while being definitionally equal on objects to a given map `obj : C → D`
such that for all `X : C`, we have an isomorphism `F.obj X ≅ obj X`. -/
@[simps obj]
def copyObj : C ⥤ D where
  obj := obj
  map f := (e _).inv ≫ F.map f ≫ (e _).hom

/-- The functor constructed with `copyObj` is isomorphic to the given functor. -/
@[simps!]
def isoCopyObj : F ≅ F.copyObj obj e :=
  NatIso.ofComponents e (by simp [Functor.copyObj])

end Functor

end CategoryTheory<|MERGE_RESOLUTION|>--- conflicted
+++ resolved
@@ -161,13 +161,7 @@
     f ≫ g ≫ α.inv.app Y = f' ≫ g' ≫ α.inv.app Y ↔ f ≫ g = f' ≫ g' := by
   simp only [← Category.assoc, cancel_mono, refl]
 
-<<<<<<< HEAD
-
-
-attribute [grind] CategoryTheory.IsIso.inv_eq_of_hom_inv_id
-=======
 attribute [grind ←=] CategoryTheory.IsIso.inv_eq_of_hom_inv_id
->>>>>>> 7e22ddce
 
 @[simp]
 theorem inv_inv_app {F G : C ⥤ D} (e : F ≅ G) (X : C) : inv (e.inv.app X) = e.hom.app X := by
