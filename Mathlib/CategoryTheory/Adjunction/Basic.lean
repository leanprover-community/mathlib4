/-
Copyright (c) 2019 Reid Barton. All rights reserved.
Released under Apache 2.0 license as described in the file LICENSE.
Authors: Reid Barton, Johan Commelin, Bhavik Mehta
-/
import Mathlib.CategoryTheory.Equivalence
import Mathlib.CategoryTheory.Yoneda

/-!
# Adjunctions between functors

`F ⊣ G` represents the data of an adjunction between two functors
`F : C ⥤ D` and `G : D ⥤ C`. `F` is the left adjoint and `G` is the right adjoint.

We provide various useful constructors:
* `mkOfHomEquiv`
* `mk'`: construct an adjunction from the data of a hom set equivalence, unit and counit natural
  transformations together with proofs of the equalities `homEquiv_unit` and `homEquiv_counit`
  relating them to each other.
* `leftAdjointOfEquiv` / `rightAdjointOfEquiv`
  construct a left/right adjoint of a given functor given the action on objects and
  the relevant equivalence of morphism spaces.
* `adjunctionOfEquivLeft` / `adjunctionOfEquivRight` witness that these constructions
  give adjunctions.

There are also typeclasses `IsLeftAdjoint` / `IsRightAdjoint`, which asserts the
existence of a adjoint functor. Given `[F.IsLeftAdjoint]`, a chosen right
adjoint can be obtained as `F.rightAdjoint`.

`Adjunction.comp` composes adjunctions.

`toEquivalence` upgrades an adjunction to an equivalence,
given witnesses that the unit and counit are pointwise isomorphisms.
Conversely `Equivalence.toAdjunction` recovers the underlying adjunction from an equivalence.

## Overview of the directory `CategoryTheory.Adjunction`

* Adjoint lifting theorems are in the directory `Lifting`.
* The file `AdjointFunctorTheorems` proves the adjoint functor theorems.
* The file `Comma` shows that for a functor `G : D ⥤ C` the data of an initial object in each
  `StructuredArrow` category on `G` is equivalent to a left adjoint to `G`, as well as the dual.
* The file `Evaluation` shows that products and coproducts are adjoint to evaluation of functors.
* The file `FullyFaithful` characterizes when adjoints are full or faithful in terms of the unit
  and counit.
* The file `Limits` proves that left adjoints preserve colimits and right adjoints preserve limits.
* The file `Mates` establishes the bijection between the 2-cells
  ```
          L₁                  R₁
        C --→ D             C ←-- D
      G ↓  ↗  ↓ H         G ↓  ↘  ↓ H
        E --→ F             E ←-- F
          L₂                  R₂
  ```
  where `L₁ ⊣ R₁` and `L₂ ⊣ R₂`. Specializing to a pair of adjoints `L₁ L₂ : C ⥤ D`,
  `R₁ R₂ : D ⥤ C`, it provides equivalences `(L₂ ⟶ L₁) ≃ (R₁ ⟶ R₂)` and `(L₂ ≅ L₁) ≃ (R₁ ≅ R₂)`.
* The file `Opposites` contains constructions to relate adjunctions of functors to adjunctions of
  their opposites.
* The file `Reflective` defines reflective functors, i.e. fully faithful right adjoints. Note that
  many facts about reflective functors are proved in the earlier file `FullyFaithful`.
* The file `Restrict` defines the restriction of an adjunction along fully faithful functors.
* The file `Triple` proves that in an adjoint triple, the left adjoint is fully faithful if and
  only if the right adjoint is.
* The file `Unique` proves uniqueness of adjoints.
* The file `Whiskering` proves that functors `F : D ⥤ E` and `G : E ⥤ D` with an adjunction
  `F ⊣ G`, induce adjunctions between the functor categories `C ⥤ D` and `C ⥤ E`,
  and the functor categories `E ⥤ C` and `D ⥤ C`.

## Other files related to adjunctions

* The file `CategoryTheory.Monad.Adjunction` develops the basic relationship between adjunctions
  and (co)monads. There it is also shown that given an adjunction `L ⊣ R` and an isomorphism
  `L ⋙ R ≅ 𝟭 C`, the unit is an isomorphism, and similarly for the counit.
-/


namespace CategoryTheory

open Category

-- declare the `v`'s first; see `CategoryTheory.Category` for an explanation
universe v₁ v₂ v₃ u₁ u₂ u₃

-- Porting Note: `elab_without_expected_type` cannot be a local attribute
-- attribute [local elab_without_expected_type] whiskerLeft whiskerRight

variable {C : Type u₁} [Category.{v₁} C] {D : Type u₂} [Category.{v₂} D]

/-- `F ⊣ G` represents the data of an adjunction between two functors
`F : C ⥤ D` and `G : D ⥤ C`. `F` is the left adjoint and `G` is the right adjoint.

We use the unit-counit definition of an adjunction. There is a constructor `Adjunction.mk'`
which constructs an adjunction from the data of a hom set equivalence, a unit, and a counit,
together with proofs of the equalities `homEquiv_unit` and `homEquiv_counit` relating them to each
other.

There is also a constructor `Adjunction.mkOfHomEquiv` which constructs an adjunction from a natural
hom set equivalence.

To construct adjoints to a given functor, there are constructors `leftAdjointOfEquiv` and
`adjunctionOfEquivLeft` (as well as their duals).

See <https://stacks.math.columbia.edu/tag/0037>.
-/
structure Adjunction (F : C ⥤ D) (G : D ⥤ C) where
  /-- The unit of an adjunction -/
  unit : 𝟭 C ⟶ F.comp G
  /-- The counit of an adjunction -/
  counit : G.comp F ⟶ 𝟭 D
  /-- Equality of the composition of the unit and counit with the identity `F ⟶ FGF ⟶ F = 𝟙` -/
  left_triangle_components (X : C) :
      F.map (unit.app X) ≫ counit.app (F.obj X) = 𝟙 (F.obj X) := by aesop_cat
  /-- Equality of the composition of the unit and counit with the identity `G ⟶ GFG ⟶ G = 𝟙` -/
  right_triangle_components (Y : D) :
      unit.app (G.obj Y) ≫ G.map (counit.app Y) = 𝟙 (G.obj Y) := by aesop_cat

/-- The notation `F ⊣ G` stands for `Adjunction F G` representing that `F` is left adjoint to `G` -/
infixl:15 " ⊣ " => Adjunction

namespace Functor

/-- A class asserting the existence of a right adjoint. -/
class IsLeftAdjoint (left : C ⥤ D) : Prop where
  exists_rightAdjoint : ∃ (right : D ⥤ C), Nonempty (left ⊣ right)

/-- A class asserting the existence of a left adjoint. -/
class IsRightAdjoint (right : D ⥤ C) : Prop where
  exists_leftAdjoint : ∃ (left : C ⥤ D), Nonempty (left ⊣ right)

/-- A chosen left adjoint to a functor that is a right adjoint. -/
noncomputable def leftAdjoint (R : D ⥤ C) [IsRightAdjoint R] : C ⥤ D :=
  (IsRightAdjoint.exists_leftAdjoint (right := R)).choose

/-- A chosen right adjoint to a functor that is a left adjoint. -/
noncomputable def rightAdjoint (L : C ⥤ D) [IsLeftAdjoint L] : D ⥤ C :=
  (IsLeftAdjoint.exists_rightAdjoint (left := L)).choose

end Functor

/-- The adjunction associated to a functor known to be a left adjoint. -/
noncomputable def Adjunction.ofIsLeftAdjoint (left : C ⥤ D) [left.IsLeftAdjoint] :
    left ⊣ left.rightAdjoint :=
  Functor.IsLeftAdjoint.exists_rightAdjoint.choose_spec.some

/-- The adjunction associated to a functor known to be a right adjoint. -/
noncomputable def Adjunction.ofIsRightAdjoint (right : C ⥤ D) [right.IsRightAdjoint] :
    right.leftAdjoint ⊣ right :=
  Functor.IsRightAdjoint.exists_leftAdjoint.choose_spec.some

namespace Adjunction

attribute [reassoc (attr := simp)] left_triangle_components right_triangle_components

/-- The hom set equivalence associated to an adjunction. -/
@[simps (config := .lemmasOnly)]
def homEquiv {F : C ⥤ D} {G : D ⥤ C} (adj : F ⊣ G) (X : C) (Y : D) :
    (F.obj X ⟶ Y) ≃ (X ⟶ G.obj Y) where
  toFun := fun f => adj.unit.app X ≫ G.map f
  invFun := fun g => F.map g ≫ adj.counit.app Y
  left_inv := fun f => by
    dsimp
    rw [F.map_comp, assoc, ← Functor.comp_map, adj.counit.naturality, ← assoc]
    simp
  right_inv := fun g => by
    simp only [Functor.comp_obj, Functor.map_comp]
    rw [← assoc, ← Functor.comp_map, ← adj.unit.naturality]
    simp

alias homEquiv_unit := homEquiv_apply
alias homEquiv_counit := homEquiv_symm_apply

end Adjunction

-- These lemmas are not global simp lemmas because certain adjunctions
-- are constructed using `Adjunction.mkOfHomEquiv`, and we certainly
-- do not want `dsimp` to apply `homEquiv_unit` or `homEquiv_counit`
-- in that case. However, when proving general API results about adjunctions,
-- it may be advisable to add a local simp attribute to these lemmas.
attribute [local simp] Adjunction.homEquiv_unit Adjunction.homEquiv_counit

namespace Adjunction
<<<<<<< HEAD

@[ext]
lemma ext {F : C ⥤ D} {G : D ⥤ C} {adj adj' : F ⊣ G}
    (h : adj.unit = adj'.unit) : adj = adj' := by
  suffices h' : adj.counit = adj'.counit by cases adj; cases adj'; aesop
  ext X
  apply (adj.homEquiv _ _).injective
  rw [Adjunction.homEquiv_unit, Adjunction.homEquiv_unit,
    Adjunction.right_triangle_components, h, Adjunction.right_triangle_components]
=======
>>>>>>> 15ae5b0c

section

variable {F : C ⥤ D} {G : D ⥤ C} (adj : F ⊣ G)

lemma isLeftAdjoint (adj : F ⊣ G) : F.IsLeftAdjoint := ⟨_, ⟨adj⟩⟩

lemma isRightAdjoint (adj : F ⊣ G) : G.IsRightAdjoint := ⟨_, ⟨adj⟩⟩

instance (R : D ⥤ C) [R.IsRightAdjoint] : R.leftAdjoint.IsLeftAdjoint :=
  (ofIsRightAdjoint R).isLeftAdjoint

instance (L : C ⥤ D) [L.IsLeftAdjoint] : L.rightAdjoint.IsRightAdjoint :=
  (ofIsLeftAdjoint L).isRightAdjoint

variable {X' X : C} {Y Y' : D}

theorem homEquiv_id (X : C) : adj.homEquiv X _ (𝟙 _) = adj.unit.app X := by simp

theorem homEquiv_symm_id (X : D) : (adj.homEquiv _ X).symm (𝟙 _) = adj.counit.app X := by simp

theorem homEquiv_naturality_left_symm (f : X' ⟶ X) (g : X ⟶ G.obj Y) :
    (adj.homEquiv X' Y).symm (f ≫ g) = F.map f ≫ (adj.homEquiv X Y).symm g := by
  simp

theorem homEquiv_naturality_left (f : X' ⟶ X) (g : F.obj X ⟶ Y) :
    (adj.homEquiv X' Y) (F.map f ≫ g) = f ≫ (adj.homEquiv X Y) g := by
  rw [← Equiv.eq_symm_apply]
  simp only [Equiv.symm_apply_apply, eq_self_iff_true, homEquiv_naturality_left_symm]

theorem homEquiv_naturality_right (f : F.obj X ⟶ Y) (g : Y ⟶ Y') :
    (adj.homEquiv X Y') (f ≫ g) = (adj.homEquiv X Y) f ≫ G.map g := by
  simp

theorem homEquiv_naturality_right_symm (f : X ⟶ G.obj Y) (g : Y ⟶ Y') :
    (adj.homEquiv X Y').symm (f ≫ G.map g) = (adj.homEquiv X Y).symm f ≫ g := by
  rw [Equiv.symm_apply_eq]
  simp only [homEquiv_naturality_right, eq_self_iff_true, Equiv.apply_symm_apply]

@[reassoc]
theorem homEquiv_naturality_left_square (f : X' ⟶ X) (g : F.obj X ⟶ Y')
    (h : F.obj X' ⟶ Y) (k : Y ⟶ Y') (w : F.map f ≫ g = h ≫ k) :
    f ≫ (adj.homEquiv X Y') g = (adj.homEquiv X' Y) h ≫ G.map k := by
  rw [← homEquiv_naturality_left, ← homEquiv_naturality_right, w]

@[reassoc]
theorem homEquiv_naturality_right_square (f : X' ⟶ X) (g : X ⟶ G.obj Y')
    (h : X' ⟶ G.obj Y) (k : Y ⟶ Y') (w : f ≫ g = h ≫ G.map k) :
    F.map f ≫ (adj.homEquiv X Y').symm g = (adj.homEquiv X' Y).symm h ≫ k := by
  rw [← homEquiv_naturality_left_symm, ← homEquiv_naturality_right_symm, w]

theorem homEquiv_naturality_left_square_iff (f : X' ⟶ X) (g : F.obj X ⟶ Y')
    (h : F.obj X' ⟶ Y) (k : Y ⟶ Y') :
    (f ≫ (adj.homEquiv X Y') g = (adj.homEquiv X' Y) h ≫ G.map k) ↔
      (F.map f ≫ g = h ≫ k) :=
  ⟨fun w ↦ by simpa only [Equiv.symm_apply_apply]
      using homEquiv_naturality_right_square adj _ _ _ _ w,
    homEquiv_naturality_left_square adj f g h k⟩

theorem homEquiv_naturality_right_square_iff (f : X' ⟶ X) (g : X ⟶ G.obj Y')
    (h : X' ⟶ G.obj Y) (k : Y ⟶ Y') :
    (F.map f ≫ (adj.homEquiv X Y').symm g = (adj.homEquiv X' Y).symm h ≫ k) ↔
      (f ≫ g = h ≫ G.map k) :=
  ⟨fun w ↦ by simpa only [Equiv.apply_symm_apply]
      using homEquiv_naturality_left_square adj _ _ _ _ w,
    homEquiv_naturality_right_square adj f g h k⟩

@[simp]
theorem left_triangle : whiskerRight adj.unit F ≫ whiskerLeft F adj.counit = 𝟙 _ := by
  ext; simp

@[simp]
theorem right_triangle : whiskerLeft G adj.unit ≫ whiskerRight adj.counit G = 𝟙 _ := by
  ext; simp

@[reassoc (attr := simp)]
theorem counit_naturality {X Y : D} (f : X ⟶ Y) :
    F.map (G.map f) ≫ adj.counit.app Y = adj.counit.app X ≫ f :=
  adj.counit.naturality f

@[reassoc (attr := simp)]
theorem unit_naturality {X Y : C} (f : X ⟶ Y) :
    adj.unit.app X ≫ G.map (F.map f) = f ≫ adj.unit.app Y :=
  (adj.unit.naturality f).symm

lemma unit_comp_map_eq_iff {A : C} {B : D} (f : F.obj A ⟶ B) (g : A ⟶ G.obj B) :
    adj.unit.app A ≫ G.map f = g ↔ f = F.map g ≫ adj.counit.app B :=
  ⟨fun h => by simp [← h], fun h => by simp [h]⟩

lemma eq_unit_comp_map_iff {A : C} {B : D} (f : F.obj A ⟶ B) (g : A ⟶ G.obj B) :
    g = adj.unit.app A ≫ G.map f ↔ F.map g ≫ adj.counit.app B = f :=
  ⟨fun h => by simp [h], fun h => by simp [← h]⟩

theorem homEquiv_apply_eq {A : C} {B : D} (f : F.obj A ⟶ B) (g : A ⟶ G.obj B) :
    adj.homEquiv A B f = g ↔ f = (adj.homEquiv A B).symm g :=
  unit_comp_map_eq_iff adj f g

theorem eq_homEquiv_apply {A : C} {B : D} (f : F.obj A ⟶ B) (g : A ⟶ G.obj B) :
    g = adj.homEquiv A B f ↔ (adj.homEquiv A B).symm g = f :=
  eq_unit_comp_map_iff adj f g

/--  If `adj : F ⊣ G`, and `X : C`, then `F.obj X` corepresents `Y ↦ (X ⟶ G.obj Y)`-/
@[simps]
def corepresentableBy (X : C) :
    (G ⋙ coyoneda.obj (Opposite.op X)).CorepresentableBy (F.obj X) where
  homEquiv := adj.homEquiv _ _
  homEquiv_comp := by aesop_cat

/--  If `adj : F ⊣ G`, and `Y : D`, then `G.obj Y` represents `X ↦ (F.obj X ⟶ Y)`-/
@[simps]
def representableBy (Y : D) :
    (F.op ⋙ yoneda.obj Y).RepresentableBy (G.obj Y) where
  homEquiv := (adj.homEquiv _ _).symm
  homEquiv_comp := by aesop_cat

end

end Adjunction

namespace Adjunction

/--
This is an auxiliary data structure useful for constructing adjunctions.
See `Adjunction.mk'`. This structure won't typically be used anywhere else.
-/
structure CoreHomEquivUnitCounit (F : C ⥤ D) (G : D ⥤ C) where
  /-- The equivalence between `Hom (F X) Y` and `Hom X (G Y)` coming from an adjunction -/
  homEquiv : ∀ X Y, (F.obj X ⟶ Y) ≃ (X ⟶ G.obj Y)
  /-- The unit of an adjunction -/
  unit : 𝟭 C ⟶ F ⋙ G
  /-- The counit of an adjunction -/
  counit : G ⋙ F ⟶ 𝟭 D
  /-- The relationship between the unit and hom set equivalence of an adjunction -/
  homEquiv_unit : ∀ {X Y f}, (homEquiv X Y) f = unit.app X ≫ G.map f := by aesop_cat
  /-- The relationship between the counit and hom set equivalence of an adjunction -/
  homEquiv_counit : ∀ {X Y g}, (homEquiv X Y).symm g = F.map g ≫ counit.app Y := by aesop_cat

/-- This is an auxiliary data structure useful for constructing adjunctions.
See `Adjunction.mkOfHomEquiv`.
This structure won't typically be used anywhere else.
-/
-- Porting note(#5171): `has_nonempty_instance` linter not ported yet
-- @[nolint has_nonempty_instance]
structure CoreHomEquiv (F : C ⥤ D) (G : D ⥤ C) where
  /-- The equivalence between `Hom (F X) Y` and `Hom X (G Y)` -/
  homEquiv : ∀ X Y, (F.obj X ⟶ Y) ≃ (X ⟶ G.obj Y)
  /-- The property that describes how `homEquiv.symm` transforms compositions `X' ⟶ X ⟶ G Y` -/
  homEquiv_naturality_left_symm :
    ∀ {X' X Y} (f : X' ⟶ X) (g : X ⟶ G.obj Y),
      (homEquiv X' Y).symm (f ≫ g) = F.map f ≫ (homEquiv X Y).symm g := by
    aesop_cat
  /-- The property that describes how `homEquiv` transforms compositions `F X ⟶ Y ⟶ Y'` -/
  homEquiv_naturality_right :
    ∀ {X Y Y'} (f : F.obj X ⟶ Y) (g : Y ⟶ Y'),
      (homEquiv X Y') (f ≫ g) = (homEquiv X Y) f ≫ G.map g := by
    aesop_cat

namespace CoreHomEquiv

attribute [simp] homEquiv_naturality_left_symm homEquiv_naturality_right

variable {F : C ⥤ D} {G : D ⥤ C} (adj : CoreHomEquiv F G) {X' X : C} {Y Y' : D}

theorem homEquiv_naturality_left (f : X' ⟶ X) (g : F.obj X ⟶ Y) :
    (adj.homEquiv X' Y) (F.map f ≫ g) = f ≫ (adj.homEquiv X Y) g := by
  rw [← Equiv.eq_symm_apply]; simp

theorem homEquiv_naturality_right_symm (f : X ⟶ G.obj Y) (g : Y ⟶ Y') :
    (adj.homEquiv X Y').symm (f ≫ G.map g) = (adj.homEquiv X Y).symm f ≫ g := by
  rw [Equiv.symm_apply_eq]; simp

end CoreHomEquiv

/-- This is an auxiliary data structure useful for constructing adjunctions.
See `Adjunction.mkOfUnitCounit`.
This structure won't typically be used anywhere else.
-/
-- Porting note(#5171): `has_nonempty_instance` linter not ported yet
-- @[nolint has_nonempty_instance]
structure CoreUnitCounit (F : C ⥤ D) (G : D ⥤ C) where
  /-- The unit of an adjunction between `F` and `G` -/
  unit : 𝟭 C ⟶ F.comp G
  /-- The counit of an adjunction between `F` and `G`s -/
  counit : G.comp F ⟶ 𝟭 D
  /-- Equality of the composition of the unit, associator, and counit with the identity
  `F ⟶ (F G) F ⟶ F (G F) ⟶ F = NatTrans.id F` -/
  left_triangle :
    whiskerRight unit F ≫ (Functor.associator F G F).hom ≫ whiskerLeft F counit =
      NatTrans.id (𝟭 C ⋙ F) := by
    aesop_cat
  /-- Equality of the composition of the unit, associator, and counit with the identity
  `G ⟶ G (F G) ⟶ (F G) F ⟶ G = NatTrans.id G` -/
  right_triangle :
    whiskerLeft G unit ≫ (Functor.associator G F G).inv ≫ whiskerRight counit G =
      NatTrans.id (G ⋙ 𝟭 C) := by
    aesop_cat

namespace CoreUnitCounit

attribute [simp] left_triangle right_triangle

end CoreUnitCounit

variable {F : C ⥤ D} {G : D ⥤ C}

attribute [local simp] CoreHomEquivUnitCounit.homEquiv_unit CoreHomEquivUnitCounit.homEquiv_counit

/--
Construct an adjunction from the data of a `CoreHomEquivUnitCounit`, i.e. a hom set
equivalence, unit and counit natural transformations together with proofs of the equalities
`homEquiv_unit` and `homEquiv_counit` relating them to each other.
-/
@[simps]
def mk' (adj : CoreHomEquivUnitCounit F G) : F ⊣ G where
  unit := adj.unit
  counit := adj.counit
  left_triangle_components X := by
    rw [← adj.homEquiv_counit, (adj.homEquiv _ _).symm_apply_eq, adj.homEquiv_unit]
    simp
  right_triangle_components Y := by
    rw [← adj.homEquiv_unit, ← (adj.homEquiv _ _).eq_symm_apply, adj.homEquiv_counit]
    simp

lemma mk'_homEquiv (adj : CoreHomEquivUnitCounit F G) : (mk' adj).homEquiv = adj.homEquiv := by
  ext
  rw [homEquiv_unit, adj.homEquiv_unit, mk'_unit]

/-- Construct an adjunction between `F` and `G` out of a natural bijection between each
`F.obj X ⟶ Y` and `X ⟶ G.obj Y`. -/
@[simps!]
def mkOfHomEquiv (adj : CoreHomEquiv F G) : F ⊣ G :=
  mk' {
    unit :=
      { app := fun X => (adj.homEquiv X (F.obj X)) (𝟙 (F.obj X))
        naturality := by
          intros
          simp [← adj.homEquiv_naturality_left, ← adj.homEquiv_naturality_right] }
    counit :=
      { app := fun Y => (adj.homEquiv _ _).invFun (𝟙 (G.obj Y))
        naturality := by
          intros
          simp [← adj.homEquiv_naturality_left_symm, ← adj.homEquiv_naturality_right_symm] }
    homEquiv := adj.homEquiv
    homEquiv_unit := fun {X Y f} => by simp [← adj.homEquiv_naturality_right]
    homEquiv_counit := fun {X Y f} => by simp [← adj.homEquiv_naturality_left_symm] }

@[simp]
lemma mkOfHomEquiv_homEquiv (adj : CoreHomEquiv F G) :
    (mkOfHomEquiv adj).homEquiv = adj.homEquiv := by
  ext X Y g
  simp [mkOfHomEquiv, ← adj.homEquiv_naturality_right (𝟙 _) g]

/-- Construct an adjunction between functors `F` and `G` given a unit and counit for the adjunction
satisfying the triangle identities. -/
@[simps!]
def mkOfUnitCounit (adj : CoreUnitCounit F G) : F ⊣ G where
  unit := adj.unit
  counit := adj.counit
  left_triangle_components X := by
    have := adj.left_triangle
    rw [NatTrans.ext_iff, funext_iff] at this
    simpa [-CoreUnitCounit.left_triangle] using this X
  right_triangle_components Y := by
    have := adj.right_triangle
    rw [NatTrans.ext_iff, funext_iff] at this
    simpa [-CoreUnitCounit.right_triangle] using this Y

/-- The adjunction between the identity functor on a category and itself. -/
def id : 𝟭 C ⊣ 𝟭 C where
  unit := 𝟙 _
  counit := 𝟙 _

-- Satisfy the inhabited linter.
instance : Inhabited (Adjunction (𝟭 C) (𝟭 C)) :=
  ⟨id⟩

/-- If F and G are naturally isomorphic functors, establish an equivalence of hom-sets. -/
@[simps]
def equivHomsetLeftOfNatIso {F F' : C ⥤ D} (iso : F ≅ F') {X : C} {Y : D} :
    (F.obj X ⟶ Y) ≃ (F'.obj X ⟶ Y) where
  toFun f := iso.inv.app _ ≫ f
  invFun g := iso.hom.app _ ≫ g
  left_inv f := by simp
  right_inv g := by simp

/-- If G and H are naturally isomorphic functors, establish an equivalence of hom-sets. -/
@[simps]
def equivHomsetRightOfNatIso {G G' : D ⥤ C} (iso : G ≅ G') {X : C} {Y : D} :
    (X ⟶ G.obj Y) ≃ (X ⟶ G'.obj Y) where
  toFun f := f ≫ iso.hom.app _
  invFun g := g ≫ iso.inv.app _
  left_inv f := by simp
  right_inv g := by simp

/-- Transport an adjunction along a natural isomorphism on the left. -/
def ofNatIsoLeft {F G : C ⥤ D} {H : D ⥤ C} (adj : F ⊣ H) (iso : F ≅ G) : G ⊣ H :=
  Adjunction.mkOfHomEquiv
    { homEquiv := fun X Y => (equivHomsetLeftOfNatIso iso.symm).trans (adj.homEquiv X Y) }

/-- Transport an adjunction along a natural isomorphism on the right. -/
def ofNatIsoRight {F : C ⥤ D} {G H : D ⥤ C} (adj : F ⊣ G) (iso : G ≅ H) : F ⊣ H :=
  Adjunction.mkOfHomEquiv
    { homEquiv := fun X Y => (adj.homEquiv X Y).trans (equivHomsetRightOfNatIso iso) }

/-- The isomorpism which an adjunction `F ⊣ G` induces on `G ⋙ yoneda`. This states that
`Adjunction.homEquiv` is natural in both arguments. -/
@[simps!]
def compYonedaIso {C : Type u₁} [Category.{v₁} C] {D : Type u₂} [Category.{v₁} D]
    {F : C ⥤ D} {G : D ⥤ C} (adj : F ⊣ G) :
    G ⋙ yoneda ≅ yoneda ⋙ (whiskeringLeft _ _ _).obj F.op :=
  NatIso.ofComponents fun X => NatIso.ofComponents fun Y => (adj.homEquiv Y.unop X).toIso.symm

/-- The isomorpism which an adjunction `F ⊣ G` induces on `F.op ⋙ coyoneda`. This states that
`Adjunction.homEquiv` is natural in both arguments. -/
@[simps!]
def compCoyonedaIso {C : Type u₁} [Category.{v₁} C] {D : Type u₂} [Category.{v₁} D]
    {F : C ⥤ D} {G : D ⥤ C} (adj : F ⊣ G) :
    F.op ⋙ coyoneda ≅ coyoneda ⋙ (whiskeringLeft _ _ _).obj G :=
  NatIso.ofComponents fun X => NatIso.ofComponents fun Y => (adj.homEquiv X.unop Y).toIso

section

variable {E : Type u₃} [ℰ : Category.{v₃} E] {H : D ⥤ E} {I : E ⥤ D}
  (adj₁ : F ⊣ G) (adj₂ : H ⊣ I)

/-- Composition of adjunctions.

See <https://stacks.math.columbia.edu/tag/0DV0>.
-/
def comp : F ⋙ H ⊣ I ⋙ G :=
  mk' {
    homEquiv := fun _ _ ↦ Equiv.trans (adj₂.homEquiv _ _) (adj₁.homEquiv _ _)
    unit := adj₁.unit ≫ (whiskerLeft F <| whiskerRight adj₂.unit G) ≫ (Functor.associator _ _ _).inv
    counit :=
      (Functor.associator _ _ _).hom ≫ (whiskerLeft I <| whiskerRight adj₁.counit H) ≫ adj₂.counit }

@[simp, reassoc]
lemma comp_unit_app (X : C) :
    (adj₁.comp adj₂).unit.app X = adj₁.unit.app X ≫ G.map (adj₂.unit.app (F.obj X)) := by
  simp [Adjunction.comp]

@[simp, reassoc]
lemma comp_counit_app (X : E) :
    (adj₁.comp adj₂).counit.app X = H.map (adj₁.counit.app (I.obj X)) ≫ adj₂.counit.app X := by
  simp [Adjunction.comp]

lemma comp_homEquiv :  (adj₁.comp adj₂).homEquiv =
    fun _ _ ↦ Equiv.trans (adj₂.homEquiv _ _) (adj₁.homEquiv _ _) :=
  mk'_homEquiv _

end

section ConstructLeft

-- Construction of a left adjoint. In order to construct a left
-- adjoint to a functor G : D → C, it suffices to give the object part
-- of a functor F : C → D together with isomorphisms Hom(FX, Y) ≃
-- Hom(X, GY) natural in Y. The action of F on morphisms can be
-- constructed from this data.
variable {F_obj : C → D}
variable (e : ∀ X Y, (F_obj X ⟶ Y) ≃ (X ⟶ G.obj Y))

/-- Construct a left adjoint functor to `G`, given the functor's value on objects `F_obj` and
a bijection `e` between `F_obj X ⟶ Y` and `X ⟶ G.obj Y` satisfying a naturality law
`he : ∀ X Y Y' g h, e X Y' (h ≫ g) = e X Y h ≫ G.map g`.
Dual to `rightAdjointOfEquiv`. -/
@[simps!]
def leftAdjointOfEquiv (he : ∀ X Y Y' g h, e X Y' (h ≫ g) = e X Y h ≫ G.map g) : C ⥤ D where
  obj := F_obj
  map {X} {X'} f := (e X (F_obj X')).symm (f ≫ e X' (F_obj X') (𝟙 _))
  map_comp := fun f f' => by
    rw [Equiv.symm_apply_eq, he, Equiv.apply_symm_apply]
    conv =>
      rhs
      rw [assoc, ← he, id_comp, Equiv.apply_symm_apply]
    simp

variable (he : ∀ X Y Y' g h, e X Y' (h ≫ g) = e X Y h ≫ G.map g)

/-- Show that the functor given by `leftAdjointOfEquiv` is indeed left adjoint to `G`. Dual
to `adjunctionOfRightEquiv`. -/
@[simps!]
def adjunctionOfEquivLeft : leftAdjointOfEquiv e he ⊣ G :=
  mkOfHomEquiv
    { homEquiv := e
      homEquiv_naturality_left_symm := fun {X'} {X} {Y} f g => by
        have {X : C} {Y Y' : D} (f : X ⟶ G.obj Y) (g : Y ⟶ Y') :
            (e X Y').symm (f ≫ G.map g) = (e X Y).symm f ≫ g := by
          rw [Equiv.symm_apply_eq, he]; simp
        simp [← this, ← Equiv.apply_eq_iff_eq (e X' Y), ← he] }

end ConstructLeft

section ConstructRight

-- Construction of a right adjoint, analogous to the above.
variable {G_obj : D → C}
variable (e : ∀ X Y, (F.obj X ⟶ Y) ≃ (X ⟶ G_obj Y))

private theorem he'' (he : ∀ X' X Y f g, e X' Y (F.map f ≫ g) = f ≫ e X Y g)
    {X' X Y} (f g) : F.map f ≫ (e X Y).symm g = (e X' Y).symm (f ≫ g) := by
  rw [Equiv.eq_symm_apply, he]; simp

/-- Construct a right adjoint functor to `F`, given the functor's value on objects `G_obj` and
a bijection `e` between `F.obj X ⟶ Y` and `X ⟶ G_obj Y` satisfying a naturality law
`he : ∀ X Y Y' g h, e X' Y (F.map f ≫ g) = f ≫ e X Y g`.
Dual to `leftAdjointOfEquiv`. -/
@[simps!]
def rightAdjointOfEquiv (he : ∀ X' X Y f g, e X' Y (F.map f ≫ g) = f ≫ e X Y g) : D ⥤ C where
  obj := G_obj
  map {Y} {Y'} g := (e (G_obj Y) Y') ((e (G_obj Y) Y).symm (𝟙 _) ≫ g)
  map_comp := fun {Y} {Y'} {Y''} g g' => by
    rw [← Equiv.eq_symm_apply, ← he'' e he, Equiv.symm_apply_apply]
    conv =>
      rhs
      rw [← assoc, he'' e he, comp_id, Equiv.symm_apply_apply]
    simp

/-- Show that the functor given by `rightAdjointOfEquiv` is indeed right adjoint to `F`. Dual
to `adjunctionOfEquivRight`. -/
@[simps!]
def adjunctionOfEquivRight (he : ∀ X' X Y f g, e X' Y (F.map f ≫ g) = f ≫ e X Y g) :
    F ⊣ (rightAdjointOfEquiv e he) :=
  mkOfHomEquiv
    { homEquiv := e
      homEquiv_naturality_left_symm := by
        intro X X' Y f g; rw [Equiv.symm_apply_eq]; simp [he]
      homEquiv_naturality_right := by
        intro X Y Y' g h
        simp [← he, reassoc_of% (he'' e)] }

end ConstructRight

/--
If the unit and counit of a given adjunction are (pointwise) isomorphisms, then we can upgrade the
adjunction to an equivalence.
-/
@[simps!]
noncomputable def toEquivalence (adj : F ⊣ G) [∀ X, IsIso (adj.unit.app X)]
    [∀ Y, IsIso (adj.counit.app Y)] : C ≌ D where
  functor := F
  inverse := G
  unitIso := NatIso.ofComponents fun X => asIso (adj.unit.app X)
  counitIso := NatIso.ofComponents fun Y => asIso (adj.counit.app Y)

end Adjunction

open Adjunction

/--
If the unit and counit for the adjunction corresponding to a right adjoint functor are (pointwise)
isomorphisms, then the functor is an equivalence of categories.
-/
lemma Functor.isEquivalence_of_isRightAdjoint (G : C ⥤ D) [IsRightAdjoint G]
    [∀ X, IsIso ((Adjunction.ofIsRightAdjoint G).unit.app X)]
    [∀ Y, IsIso ((Adjunction.ofIsRightAdjoint G).counit.app Y)] : G.IsEquivalence :=
  (Adjunction.ofIsRightAdjoint G).toEquivalence.isEquivalence_inverse

namespace Equivalence

variable (e : C ≌ D)

/-- The adjunction given by an equivalence of categories. (To obtain the opposite adjunction,
simply use `e.symm.toAdjunction`. -/
@[simps]
def toAdjunction : e.functor ⊣ e.inverse where
  unit := e.unit
  counit := e.counit

lemma isLeftAdjoint_functor : e.functor.IsLeftAdjoint where
  exists_rightAdjoint := ⟨_, ⟨e.toAdjunction⟩⟩

lemma isRightAdjoint_inverse : e.inverse.IsRightAdjoint where
  exists_leftAdjoint := ⟨_, ⟨e.toAdjunction⟩⟩

lemma isLeftAdjoint_inverse : e.inverse.IsLeftAdjoint :=
  e.symm.isLeftAdjoint_functor

lemma isRightAdjoint_functor : e.functor.IsRightAdjoint :=
  e.symm.isRightAdjoint_inverse

lemma trans_toAdjunction {E : Type*} [Category E] (e' : D ≌ E) :
    (e.trans e').toAdjunction = e.toAdjunction.comp e'.toAdjunction := by
  ext
  simp [trans]

end Equivalence

namespace Functor

/-- If `F` and `G` are left adjoints then `F ⋙ G` is a left adjoint too. -/
instance isLeftAdjoint_comp {E : Type u₃} [Category.{v₃} E] (F : C ⥤ D) (G : D ⥤ E)
    [F.IsLeftAdjoint] [G.IsLeftAdjoint] : (F ⋙ G).IsLeftAdjoint where
  exists_rightAdjoint :=
    ⟨_, ⟨(Adjunction.ofIsLeftAdjoint F).comp (Adjunction.ofIsLeftAdjoint G)⟩⟩

/-- If `F` and `G` are right adjoints then `F ⋙ G` is a right adjoint too. -/
instance isRightAdjoint_comp {E : Type u₃} [Category.{v₃} E] {F : C ⥤ D} {G : D ⥤ E}
    [IsRightAdjoint F] [IsRightAdjoint G] : IsRightAdjoint (F ⋙ G) where
  exists_leftAdjoint :=
    ⟨_, ⟨(Adjunction.ofIsRightAdjoint G).comp (Adjunction.ofIsRightAdjoint F)⟩⟩

/-- Transport being a right adjoint along a natural isomorphism. -/
lemma isRightAdjoint_of_iso {F G : C ⥤ D} (h : F ≅ G) [F.IsRightAdjoint] :
    IsRightAdjoint G where
  exists_leftAdjoint := ⟨_, ⟨(Adjunction.ofIsRightAdjoint F).ofNatIsoRight h⟩⟩

/-- Transport being a left adjoint along a natural isomorphism. -/
lemma isLeftAdjoint_of_iso {F G : C ⥤ D} (h : F ≅ G) [IsLeftAdjoint F] :
    IsLeftAdjoint G where
  exists_rightAdjoint := ⟨_, ⟨(Adjunction.ofIsLeftAdjoint F).ofNatIsoLeft h⟩⟩


/-- An equivalence `E` is left adjoint to its inverse. -/
noncomputable def adjunction (E : C ⥤ D) [IsEquivalence E] : E ⊣ E.inv :=
  E.asEquivalence.toAdjunction

/-- If `F` is an equivalence, it's a left adjoint. -/
instance (priority := 10) isLeftAdjoint_of_isEquivalence {F : C ⥤ D} [F.IsEquivalence] :
    IsLeftAdjoint F :=
  F.asEquivalence.isLeftAdjoint_functor

/-- If `F` is an equivalence, it's a right adjoint. -/
instance (priority := 10) isRightAdjoint_of_isEquivalence {F : C ⥤ D} [F.IsEquivalence] :
    IsRightAdjoint F :=
  F.asEquivalence.isRightAdjoint_functor

end Functor

end CategoryTheory<|MERGE_RESOLUTION|>--- conflicted
+++ resolved
@@ -178,7 +178,6 @@
 attribute [local simp] Adjunction.homEquiv_unit Adjunction.homEquiv_counit
 
 namespace Adjunction
-<<<<<<< HEAD
 
 @[ext]
 lemma ext {F : C ⥤ D} {G : D ⥤ C} {adj adj' : F ⊣ G}
@@ -188,8 +187,6 @@
   apply (adj.homEquiv _ _).injective
   rw [Adjunction.homEquiv_unit, Adjunction.homEquiv_unit,
     Adjunction.right_triangle_components, h, Adjunction.right_triangle_components]
-=======
->>>>>>> 15ae5b0c
 
 section
 
