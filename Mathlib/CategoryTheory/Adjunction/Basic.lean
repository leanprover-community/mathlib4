--- conflicted
+++ resolved
@@ -584,13 +584,8 @@
 
 /-- The adjunction given by an equivalence of categories. (To obtain the opposite adjunction,
 simply use `e.symm.toAdjunction`. -/
-<<<<<<< HEAD
 @[simps! unit counit]
-def toAdjunction (e : C ≌ D) : e.functor ⊣ e.inverse :=
-=======
-@[pp_dot, simps! unit counit]
 def toAdjunction : e.functor ⊣ e.inverse :=
->>>>>>> f67cc812
   mkOfUnitCounit
     ⟨e.unit, e.counit, by
       ext
