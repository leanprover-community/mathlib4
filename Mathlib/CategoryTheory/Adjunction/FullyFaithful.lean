--- conflicted
+++ resolved
@@ -27,11 +27,8 @@
 
 In the file `Mathlib.CategoryTheory.Monad.Adjunction`, we prove that in fact, if there exists an
 isomorphism `L ⋙ R ≅ 𝟭 C`, then the unit is an isomorphism, and similarly for the counit.
-<<<<<<< HEAD
-=======
 See `CategoryTheory.Adjunction.isIso_unit_of_iso` and
 `CategoryTheory.Adjunction.isIso_counit_of_iso`.
->>>>>>> a7883313
 -/
 
 
@@ -51,15 +48,8 @@
 
 /-- If the left adjoint is faithful, then each component of the unit is an monomorphism. -/
 instance unit_mono_of_L_faithful [L.Faithful] (X : C) : Mono (h.unit.app X) where
-<<<<<<< HEAD
-  right_cancellation {Y} f g hfg := by
-    apply L.map_injective
-    apply (h.homEquiv Y (L.obj X)).injective
-    simpa using hfg
-=======
   right_cancellation {Y} f g hfg :=
     L.map_injective <| (h.homEquiv Y (L.obj X)).injective <| by simpa using hfg
->>>>>>> a7883313
 
 /-- If the left adjoint is full, then each component of the unit is a split epimorphism.-/
 noncomputable def unitSplitEpiOfLFull [L.Full] (X : C) : SplitEpi (h.unit.app X) where
@@ -70,33 +60,19 @@
 instance unit_isSplitEpi_of_L_full [L.Full] (X : C) : IsSplitEpi (h.unit.app X) :=
   ⟨⟨h.unitSplitEpiOfLFull X⟩⟩
 
-<<<<<<< HEAD
-/-- If the left adjoint is fully faithful, then the unit is an isomorphism. -/
-instance unit_isIso_of_L_fully_faithful [L.Full] [L.Faithful] : IsIso (Adjunction.unit h) := by
-  have : ∀ X, IsIso (h.unit.app X) := fun X ↦ isIso_of_mono_of_isSplitEpi _
-  apply NatIso.isIso_of_isIso_app
-=======
 instance [L.Full] [L.Faithful] (X : C) : IsIso (h.unit.app X) :=
   isIso_of_mono_of_isSplitEpi _
 
 /-- If the left adjoint is fully faithful, then the unit is an isomorphism. -/
 instance unit_isIso_of_L_fully_faithful [L.Full] [L.Faithful] : IsIso (Adjunction.unit h) :=
   NatIso.isIso_of_isIso_app _
->>>>>>> a7883313
 set_option linter.uppercaseLean3 false in
 #align category_theory.unit_is_iso_of_L_fully_faithful CategoryTheory.Adjunction.unit_isIso_of_L_fully_faithful
 
 /-- If the right adjoint is faithful, then each component of the counit is an epimorphism.-/
 instance counit_epi_of_R_faithful [R.Faithful] (X : D) : Epi (h.counit.app X) where
-<<<<<<< HEAD
-  left_cancellation {Y} f g hfg := by
-    apply R.map_injective
-    apply (h.homEquiv (R.obj X) Y).symm.injective
-    simpa using hfg
-=======
   left_cancellation {Y} f g hfg :=
     R.map_injective <| (h.homEquiv (R.obj X) Y).symm.injective <| by simpa using hfg
->>>>>>> a7883313
 
 /-- If the right adjoint is full, then each component of the counit is a split monomorphism. -/
 noncomputable def counitSplitMonoOfRFull [R.Full] (X : D) : SplitMono (h.counit.app X) where
@@ -107,19 +83,12 @@
 instance counit_isSplitMono_of_R_full [R.Full] (X : D) : IsSplitMono (h.counit.app X) :=
   ⟨⟨h.counitSplitMonoOfRFull X⟩⟩
 
-<<<<<<< HEAD
-/-- If the right adjoint is fully faithful, then the counit is an isomorphism. -/
-instance counit_isIso_of_R_fully_faithful [R.Full] [R.Faithful] : IsIso (Adjunction.counit h) := by
-  have : ∀ X, IsIso (h.counit.app X) := fun X ↦ isIso_of_epi_of_isSplitMono _
-  apply NatIso.isIso_of_isIso_app
-=======
 instance [R.Full] [R.Faithful] (X : D) : IsIso (h.counit.app X) :=
   isIso_of_epi_of_isSplitMono _
 
 /-- If the right adjoint is fully faithful, then the counit is an isomorphism. -/
 instance counit_isIso_of_R_fully_faithful [R.Full] [R.Faithful] : IsIso (Adjunction.counit h) :=
   NatIso.isIso_of_isIso_app _
->>>>>>> a7883313
 set_option linter.uppercaseLean3 false in
 #align category_theory.counit_is_iso_of_R_fully_faithful CategoryTheory.Adjunction.counit_isIso_of_R_fully_faithful
 
@@ -153,22 +122,14 @@
 set_option linter.uppercaseLean3 false in
 #align category_theory.whisker_left_R_unit_iso_of_is_iso_counit CategoryTheory.Adjunction.whiskerLeftRUnitIsoOfIsIsoCounit
 
-<<<<<<< HEAD
-/-- If each component the unit is a monomorphism, then the left adjoint is faithful. -/
-=======
 /-- If each component of the unit is a monomorphism, then the left adjoint is faithful. -/
->>>>>>> a7883313
 lemma faithful_L_of_mono_unit_app [∀ X, Mono (h.unit.app X)] : L.Faithful where
   map_injective {X Y f g} hfg := by
     apply Mono.right_cancellation (f := h.unit.app Y)
     apply (h.homEquiv X (L.obj Y)).symm.injective
     simpa using hfg
 
-<<<<<<< HEAD
-/-- If each component the unit is a split epimorphism, then the left adjoint is full. -/
-=======
 /-- If each component of the unit is a split epimorphism, then the left adjoint is full. -/
->>>>>>> a7883313
 lemma full_L_of_isSplitEpi_unit_app [∀ X, IsSplitEpi (h.unit.app X)] : L.Full where
   map_surjective {X Y} f := by
     use ((h.homEquiv X (L.obj Y)) f ≫ section_ (h.unit.app Y))
@@ -181,22 +142,14 @@
 noncomputable def fullyFaithfulLOfIsIsoUnit [IsIso h.unit] : L.FullyFaithful where
   preimage {X Y} f := h.homEquiv _ (L.obj Y) f ≫ inv (h.unit.app Y)
 
-<<<<<<< HEAD
-/-- If each component the counit is an epimorphism, then the right adjoint is faithful. -/
-=======
 /-- If each component of the counit is an epimorphism, then the right adjoint is faithful. -/
->>>>>>> a7883313
 lemma faithful_R_of_epi_counit_app [∀ X, Epi (h.counit.app X)] : R.Faithful where
   map_injective {X Y f g} hfg := by
     apply Epi.left_cancellation (f := h.counit.app X)
     apply (h.homEquiv (R.obj X) Y).injective
     simpa using hfg
 
-<<<<<<< HEAD
-/-- If each component the counit is a split monomorphism, then the right adjoint is full. -/
-=======
 /-- If each component of the counit is a split monomorphism, then the right adjoint is full. -/
->>>>>>> a7883313
 lemma full_R_of_isSplitMono_counit_app [∀ X, IsSplitMono (h.counit.app X)] : R.Full where
   map_surjective {X Y} f := by
     use (retraction (h.counit.app X) ≫ (h.homEquiv (R.obj X) Y).symm f)
