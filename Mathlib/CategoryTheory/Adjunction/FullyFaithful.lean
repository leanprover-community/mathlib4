--- conflicted
+++ resolved
@@ -205,47 +205,4 @@
     rw [NatTrans.isIso_app_iff_of_iso _ i.symm]
     infer_instance
 
-<<<<<<< HEAD
-=======
-lemma isIso_unit_app_of_iso [R.Faithful] [R.Full] {X : D} {Y : C} (e : Y ≅ R.obj X) :
-    IsIso (h.unit.app Y) :=
-  (isIso_unit_app_iff_mem_essImage h).mpr ⟨X, ⟨e.symm⟩⟩
-
--- TODO also do the statements from Riehl 4.5.13 for full and faithful separately?
-universe v₃ v₄ u₃ u₄
-
-variable {C' : Type u₃} [Category.{v₃} C']
-variable {D' : Type u₄} [Category.{v₄} D']
-
--- TODO: This needs some lemmas describing the produced adjunction, probably in terms of `adj`,
--- `iC` and `iD`.
-/-- If `C` is a full subcategory of `C'` and `D` is a full subcategory of `D'`, then we can restrict
-an adjunction `L' ⊣ R'` where `L' : C' ⥤ D'` and `R' : D' ⥤ C'` to `C` and `D`.
-The construction here is slightly more general, in that `C` is required only to have a full and
-faithful "inclusion" functor `iC : C ⥤ C'` (and similarly `iD : D ⥤ D'`) which commute (up to
-natural isomorphism) with the proposed restrictions.
--/
-def Adjunction.restrictFullyFaithful (iC : C ⥤ C') (iD : D ⥤ D') {L' : C' ⥤ D'} {R' : D' ⥤ C'}
-    (adj : L' ⊣ R') {L : C ⥤ D} {R : D ⥤ C} (comm1 : iC ⋙ L' ≅ L ⋙ iD) (comm2 : iD ⋙ R' ≅ R ⋙ iC)
-    [iC.Full] [iC.Faithful] [iD.Full] [iD.Faithful] : L ⊣ R :=
-  Adjunction.mkOfHomEquiv
-    { homEquiv := fun X Y =>
-        calc
-          (L.obj X ⟶ Y) ≃ (iD.obj (L.obj X) ⟶ iD.obj Y) := equivOfFullyFaithful iD
-          _ ≃ (L'.obj (iC.obj X) ⟶ iD.obj Y) := Iso.homCongr (comm1.symm.app X) (Iso.refl _)
-          _ ≃ (iC.obj X ⟶ R'.obj (iD.obj Y)) := adj.homEquiv _ _
-          _ ≃ (iC.obj X ⟶ iC.obj (R.obj Y)) := Iso.homCongr (Iso.refl _) (comm2.app Y)
-          _ ≃ (X ⟶ R.obj Y) := (equivOfFullyFaithful iC).symm
-
-      homEquiv_naturality_left_symm := fun {X' X Y} f g => by
-        apply iD.map_injective
-        simpa [Trans.trans] using (comm1.inv.naturality_assoc f _).symm
-      homEquiv_naturality_right := fun {X Y' Y} f g => by
-        apply iC.map_injective
-        suffices R'.map (iD.map g) ≫ comm2.hom.app Y = comm2.hom.app Y' ≫ iC.map (R.map g) by
-          simp [Trans.trans, this]
-        apply comm2.hom.naturality g }
-#align category_theory.adjunction.restrict_fully_faithful CategoryTheory.Adjunction.restrictFullyFaithful
-
->>>>>>> 3504866c
 end CategoryTheory