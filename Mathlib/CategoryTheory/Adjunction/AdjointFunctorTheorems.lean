--- conflicted
+++ resolved
@@ -105,11 +105,7 @@
     (hP : P.IsCoseparating) (G : D ⥤ C) [PreservesLimits G] :
     G.IsRightAdjoint := by
   have : ∀ A, HasInitial (StructuredArrow A G) := fun A ↦
-<<<<<<< HEAD
-    hasInitial_of_isCoseparating (StructuredArrow.isCoseparating_inverseImage_proj A G hP)
-=======
     hasInitial_of_isCoseparating.{v} (StructuredArrow.isCoseparating_inverseImage_proj A G hP)
->>>>>>> 787411e5
   exact isRightAdjointOfStructuredArrowInitials _
 
 /-- The special adjoint functor theorem: if `F : C ⥤ D` preserves colimits and `C` is cocomplete,
@@ -120,11 +116,7 @@
     (h𝒢 : P.IsSeparating) (F : C ⥤ D) [PreservesColimits F] :
     F.IsLeftAdjoint :=
   have : ∀ A, HasTerminal (CostructuredArrow F A) := fun A =>
-<<<<<<< HEAD
-    hasTerminal_of_isSeparating (CostructuredArrow.isSeparating_inverseImage_proj F A h𝒢)
-=======
     hasTerminal_of_isSeparating.{v} (CostructuredArrow.isSeparating_inverseImage_proj F A h𝒢)
->>>>>>> 787411e5
   isLeftAdjoint_of_costructuredArrowTerminals _
 
 end SpecialAdjointFunctorTheorem
