/-
Copyright (c) 2021 Bhavik Mehta. All rights reserved.
Released under Apache 2.0 license as described in the file LICENSE.
Authors: Bhavik Mehta
-/
import Mathlib.CategoryTheory.Comma.StructuredArrow.Small
import Mathlib.CategoryTheory.Generator.Basic
import Mathlib.CategoryTheory.Limits.ConeCategory
import Mathlib.CategoryTheory.Limits.Constructions.WeaklyInitial
import Mathlib.CategoryTheory.Limits.FunctorCategory.Basic
import Mathlib.CategoryTheory.Subobject.Comma

/-!
# Adjoint functor theorem

This file proves the (general) adjoint functor theorem, in the form:
* If `G : D ⥤ C` preserves limits and `D` has limits, and satisfies the solution set condition,
  then it has a left adjoint: `isRightAdjointOfPreservesLimitsOfIsCoseparating`.

We show that the converse holds, i.e. that if `G` has a left adjoint then it satisfies the solution
set condition, see `solutionSetCondition_of_isRightAdjoint`
(the file `CategoryTheory/Adjunction/Limits` already shows it preserves limits).

We define the *solution set condition* for the functor `G : D ⥤ C` to mean, for every object
`A : C`, there is a set-indexed family ${f_i : A ⟶ G (B_i)}$ such that any morphism `A ⟶ G X`
factors through one of the `f_i`.

This file also proves the special adjoint functor theorem, in the form:
* If `G : D ⥤ C` preserves limits and `D` is complete, well-powered and has a small coseparating
  set, then `G` has a left adjoint: `isRightAdjointOfPreservesLimitsOfIsCoseparating`

Finally, we prove the following corollaries of the special adjoint functor theorem:
* If `C` is complete, well-powered and has a small coseparating set, then it is cocomplete:
  `hasColimits_of_hasLimits_of_isCoseparating`, `hasColimits_of_hasLimits_of_hasCoseparator`
* If `C` is cocomplete, co-well-powered and has a small separating set, then it is complete:
  `hasLimits_of_hasColimits_of_isSeparating`, `hasLimits_of_hasColimits_of_hasSeparator`

-/


universe v u u'

namespace CategoryTheory

open Limits

variable {J : Type v}
variable {C : Type u} [Category.{v} C]

/-- The functor `G : D ⥤ C` satisfies the *solution set condition* if for every `A : C`, there is a
family of morphisms `{f_i : A ⟶ G (B_i) // i ∈ ι}` such that given any morphism `h : A ⟶ G X`,
there is some `i ∈ ι` such that `h` factors through `f_i`.

The key part of this definition is that the indexing set `ι` lives in `Type v`, where `v` is the
universe of morphisms of the category: this is the "smallness" condition which allows the general
adjoint functor theorem to go through.
-/
def SolutionSetCondition {D : Type u} [Category.{v} D] (G : D ⥤ C) : Prop :=
  ∀ A : C,
    ∃ (ι : Type v) (B : ι → D) (f : ∀ i : ι, A ⟶ G.obj (B i)),
      ∀ (X) (h : A ⟶ G.obj X), ∃ (i : ι) (g : B i ⟶ X), f i ≫ G.map g = h

section GeneralAdjointFunctorTheorem

variable {D : Type u} [Category.{v} D]
variable (G : D ⥤ C)

/-- If `G : D ⥤ C` is a right adjoint it satisfies the solution set condition. -/
theorem solutionSetCondition_of_isRightAdjoint [G.IsRightAdjoint] : SolutionSetCondition G := by
  intro A
  refine
    ⟨PUnit, fun _ => G.leftAdjoint.obj A, fun _ => (Adjunction.ofIsRightAdjoint G).unit.app A, ?_⟩
  intro B h
  refine ⟨PUnit.unit, ((Adjunction.ofIsRightAdjoint G).homEquiv _ _).symm h, ?_⟩
  rw [← Adjunction.homEquiv_unit, Equiv.apply_symm_apply]

/-- The general adjoint functor theorem says that if `G : D ⥤ C` preserves limits and `D` has them,
if `G` satisfies the solution set condition then `G` is a right adjoint.
-/
lemma isRightAdjoint_of_preservesLimits_of_solutionSetCondition [HasLimits D]
    [PreservesLimits G] (hG : SolutionSetCondition G) : G.IsRightAdjoint := by
  refine @isRightAdjointOfStructuredArrowInitials _ _ _ _ G ?_
  intro A
  specialize hG A
  choose ι B f g using hG
  let B' : ι → StructuredArrow A G := fun i => StructuredArrow.mk (f i)
  have hB' : ∀ A' : StructuredArrow A G, ∃ i, Nonempty (B' i ⟶ A') := by
    intro A'
    obtain ⟨i, _, t⟩ := g _ A'.hom
    exact ⟨i, ⟨StructuredArrow.homMk _ t⟩⟩
  obtain ⟨T, hT⟩ := has_weakly_initial_of_weakly_initial_set_and_hasProducts hB'
  apply hasInitial_of_weakly_initial_and_hasWideEqualizers hT

end GeneralAdjointFunctorTheorem

section SpecialAdjointFunctorTheorem

variable {D : Type u'} [Category.{v} D]

/-- The special adjoint functor theorem: if `G : D ⥤ C` preserves limits and `D` is complete,
well-powered and has a small coseparating set, then `G` has a left adjoint.
-/
lemma isRightAdjoint_of_preservesLimits_of_isCoseparating [HasLimits D] [WellPowered.{v} D]
<<<<<<< HEAD
    {𝒢 : Set D} [Small.{v} 𝒢] (h𝒢 : IsCoseparating 𝒢) (G : D ⥤ C) [PreservesLimits G] :
    G.IsRightAdjoint :=
  have : ∀ A, HasInitial (StructuredArrow A G) := fun A =>
    hasInitial_of_isCoseparating.{v} (StructuredArrow.isCoseparating_proj_preimage A G h𝒢)
  isRightAdjointOfStructuredArrowInitials _
=======
    {P : ObjectProperty D} [ObjectProperty.Small.{v} P]
    (hP : P.IsCoseparating) (G : D ⥤ C) [PreservesLimits G] :
    G.IsRightAdjoint := by
  have : ∀ A, HasInitial (StructuredArrow A G) := fun A ↦
    hasInitial_of_isCoseparating (StructuredArrow.isCoseparating_inverseImage_proj A G hP)
  exact isRightAdjointOfStructuredArrowInitials _
>>>>>>> ef9ae2a4

/-- The special adjoint functor theorem: if `F : C ⥤ D` preserves colimits and `C` is cocomplete,
well-copowered and has a small separating set, then `F` has a right adjoint.
-/
lemma isLeftAdjoint_of_preservesColimits_of_isSeparating [HasColimits C] [WellPowered.{v} Cᵒᵖ]
    {P : ObjectProperty C} [ObjectProperty.Small.{v} P]
    (h𝒢 : P.IsSeparating) (F : C ⥤ D) [PreservesColimits F] :
    F.IsLeftAdjoint :=
  have : ∀ A, HasTerminal (CostructuredArrow F A) := fun A =>
<<<<<<< HEAD
    hasTerminal_of_isSeparating.{v} (CostructuredArrow.isSeparating_proj_preimage F A h𝒢)
=======
    hasTerminal_of_isSeparating (CostructuredArrow.isSeparating_inverseImage_proj F A h𝒢)
>>>>>>> ef9ae2a4
  isLeftAdjoint_of_costructuredArrowTerminals _

end SpecialAdjointFunctorTheorem

namespace Limits

/-- A consequence of the special adjoint functor theorem: if `C` is complete, well-powered and
    has a small coseparating set, then it is cocomplete. -/
theorem hasColimits_of_hasLimits_of_isCoseparating [HasLimits C] [WellPowered.{v} C]
    {P : ObjectProperty C} [ObjectProperty.Small.{v} P] (hP : P.IsCoseparating) : HasColimits C :=
  { has_colimits_of_shape := fun _ _ =>
      hasColimitsOfShape_iff_isRightAdjoint_const.2
        (isRightAdjoint_of_preservesLimits_of_isCoseparating hP _) }

/-- A consequence of the special adjoint functor theorem: if `C` is cocomplete, well-copowered and
    has a small separating set, then it is complete. -/
theorem hasLimits_of_hasColimits_of_isSeparating [HasColimits C] [WellPowered.{v} Cᵒᵖ]
    {P : ObjectProperty C} [ObjectProperty.Small.{v} P] (hP : P.IsSeparating) : HasLimits C :=
  { has_limits_of_shape := fun _ _ =>
      hasLimitsOfShape_iff_isLeftAdjoint_const.2
        (isLeftAdjoint_of_preservesColimits_of_isSeparating hP _) }

/-- A consequence of the special adjoint functor theorem: if `C` is complete, well-powered and
    has a separator, then it is complete. -/
theorem hasLimits_of_hasColimits_of_hasSeparator [HasColimits C] [HasSeparator C]
    [WellPowered.{v} Cᵒᵖ] : HasLimits C :=
  hasLimits_of_hasColimits_of_isSeparating <| isSeparator_separator C

/-- A consequence of the special adjoint functor theorem: if `C` is complete, well-powered and
    has a coseparator, then it is cocomplete. -/
theorem hasColimits_of_hasLimits_of_hasCoseparator [HasLimits C] [HasCoseparator C]
    [WellPowered.{v} C] : HasColimits C :=
  hasColimits_of_hasLimits_of_isCoseparating <| isCoseparator_coseparator C

end Limits

end CategoryTheory<|MERGE_RESOLUTION|>--- conflicted
+++ resolved
@@ -101,20 +101,12 @@
 well-powered and has a small coseparating set, then `G` has a left adjoint.
 -/
 lemma isRightAdjoint_of_preservesLimits_of_isCoseparating [HasLimits D] [WellPowered.{v} D]
-<<<<<<< HEAD
-    {𝒢 : Set D} [Small.{v} 𝒢] (h𝒢 : IsCoseparating 𝒢) (G : D ⥤ C) [PreservesLimits G] :
-    G.IsRightAdjoint :=
-  have : ∀ A, HasInitial (StructuredArrow A G) := fun A =>
-    hasInitial_of_isCoseparating.{v} (StructuredArrow.isCoseparating_proj_preimage A G h𝒢)
-  isRightAdjointOfStructuredArrowInitials _
-=======
     {P : ObjectProperty D} [ObjectProperty.Small.{v} P]
     (hP : P.IsCoseparating) (G : D ⥤ C) [PreservesLimits G] :
     G.IsRightAdjoint := by
   have : ∀ A, HasInitial (StructuredArrow A G) := fun A ↦
-    hasInitial_of_isCoseparating (StructuredArrow.isCoseparating_inverseImage_proj A G hP)
+    hasInitial_of_isCoseparating.{v} (StructuredArrow.isCoseparating_inverseImage_proj A G hP)
   exact isRightAdjointOfStructuredArrowInitials _
->>>>>>> ef9ae2a4
 
 /-- The special adjoint functor theorem: if `F : C ⥤ D` preserves colimits and `C` is cocomplete,
 well-copowered and has a small separating set, then `F` has a right adjoint.
@@ -124,11 +116,7 @@
     (h𝒢 : P.IsSeparating) (F : C ⥤ D) [PreservesColimits F] :
     F.IsLeftAdjoint :=
   have : ∀ A, HasTerminal (CostructuredArrow F A) := fun A =>
-<<<<<<< HEAD
-    hasTerminal_of_isSeparating.{v} (CostructuredArrow.isSeparating_proj_preimage F A h𝒢)
-=======
-    hasTerminal_of_isSeparating (CostructuredArrow.isSeparating_inverseImage_proj F A h𝒢)
->>>>>>> ef9ae2a4
+    hasTerminal_of_isSeparating.{v} (CostructuredArrow.isSeparating_inverseImage_proj F A h𝒢)
   isLeftAdjoint_of_costructuredArrowTerminals _
 
 end SpecialAdjointFunctorTheorem
