/-
Copyright (c) 2021 Bhavik Mehta. All rights reserved.
Released under Apache 2.0 license as described in the file LICENSE.
Authors: Bhavik Mehta, Andrew Yang, Emily Riehl
-/
import Mathlib.CategoryTheory.Comma.Over
import Mathlib.CategoryTheory.Limits.Shapes.BinaryProducts
import Mathlib.CategoryTheory.Limits.Shapes.Pullbacks
import Mathlib.CategoryTheory.Monad.Products

#align_import category_theory.adjunction.over from "leanprover-community/mathlib"@"cea27692b3fdeb328a2ddba6aabf181754543184"

/-!
# Adjunctions related to the over category

Construct the left adjoint `star X` to `Over.forget X : Over X ⥤ C`.

## TODO
Show `star X` itself has a left adjoint provided `C` is locally cartesian closed.
-/


noncomputable section

universe v u

namespace CategoryTheory

open Category Limits Comonad

variable {C : Type u} [Category.{v} C] (X : C)


namespace Over

open Limits

-- Porting note: removed semireducible from the simps config
/-- Given a morphism `f : X ⟶ Y`, the functor `baseChange f` takes morphisms over `Y` to morphisms
over `X` via pullbacks. -/
@[simps! (config := { simpRhs := true}) obj_left obj_hom map_left]
def baseChange [HasPullbacks C] {X Y : C} (f : X ⟶ Y) : Over Y ⥤ Over X where
  obj g := Over.mk (pullback.snd : pullback g.hom f ⟶ _)
  map i := Over.homMk (pullback.map _ _ _ _ i.left (𝟙 _) (𝟙 _) (by simp) (by simp))
  map_id Z := by
    apply Over.OverMorphism.ext; apply pullback.hom_ext
    · dsimp; simp
    · dsimp; simp
  map_comp f g := by
    apply Over.OverMorphism.ext; apply pullback.hom_ext
    · dsimp; simp
    · dsimp; simp
#align category_theory.limits.base_change CategoryTheory.Over.baseChange

-- deprecated on 2024-05-15
@[deprecated] noncomputable alias Limits.baseChange := Over.baseChange

/-- The adjunction `Over.map ⊣ baseChange` -/
@[simps! unit_app counit_app]
def mapAdjunction [HasPullbacks C] {X Y : C} (f : X ⟶ Y) : Over.map f ⊣ baseChange f :=
  .mkOfHomEquiv <| {
    homEquiv := fun X Y => {
      toFun := fun u => Over.homMk (pullback.lift u.left X.hom <| by simp)
      invFun := fun v => Over.homMk (v.left ≫ pullback.fst) <|
        by simp [← Over.w v, pullback.condition]
      left_inv := by aesop_cat
      right_inv := by
        intro v
        ext
        dsimp
        ext
        · simp
        · simpa using Over.w v |>.symm } }

/--
The functor from `C` to `Over X` which sends `Y : C` to `π₁ : X ⨯ Y ⟶ X`, sometimes denoted `X*`.
-/
@[simps! obj_left obj_hom map_left]
def star [HasBinaryProducts C] : C ⥤ Over X :=
  cofree _ ⋙ coalgebraToOver X
#align category_theory.star CategoryTheory.Over.star

/-- The functor `Over.forget X : Over X ⥤ C` has a right adjoint given by `star X`.

Note that the binary products assumption is necessary: the existence of a right adjoint to
`Over.forget X` is equivalent to the existence of each binary product `X ⨯ -`.
-/
def forgetAdjStar [HasBinaryProducts C] : forget X ⊣ star X :=
  (coalgebraEquivOver X).symm.toAdjunction.comp (adj _)
#align category_theory.forget_adj_star CategoryTheory.Over.forgetAdjStar

/-- Note that the binary products assumption is necessary: the existence of a right adjoint to
`Over.forget X` is equivalent to the existence of each binary product `X ⨯ -`.
-/
instance [HasBinaryProducts C] : (forget X).IsLeftAdjoint  :=
  ⟨_, ⟨forgetAdjStar X⟩⟩

end Over

<<<<<<< HEAD
@[deprecated] noncomputable alias star := Over.star

@[deprecated] noncomputable alias forgetAdjStar := Over.forgetAdjStar
=======
@[deprecated (since := "2024-05-18")] noncomputable alias star := Over.star

@[deprecated (since := "2024-05-18")] noncomputable alias forgetAdjStar := Over.forgetAdjStar
>>>>>>> 685be109


end CategoryTheory<|MERGE_RESOLUTION|>--- conflicted
+++ resolved
@@ -97,15 +97,9 @@
 
 end Over
 
-<<<<<<< HEAD
-@[deprecated] noncomputable alias star := Over.star
 
-@[deprecated] noncomputable alias forgetAdjStar := Over.forgetAdjStar
-=======
 @[deprecated (since := "2024-05-18")] noncomputable alias star := Over.star
 
 @[deprecated (since := "2024-05-18")] noncomputable alias forgetAdjStar := Over.forgetAdjStar
->>>>>>> 685be109
-
 
 end CategoryTheory