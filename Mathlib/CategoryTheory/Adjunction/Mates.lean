/-
Copyright (c) 2020 Bhavik Mehta. All rights reserved.
Released under Apache 2.0 license as described in the file LICENSE.
Authors: Bhavik Mehta, Emily Riehl
-/
import Mathlib.CategoryTheory.Adjunction.Basic
import Mathlib.CategoryTheory.Functor.TwoSquare
import Mathlib.CategoryTheory.HomCongr

import Mathlib.Tactic.ApplyFun

/-!
# Mate of natural transformations

This file establishes the bijection between the 2-cells

```
         L₁                  R₁
      C --→ D             C ←-- D
    G ↓  ↗  ↓ H         G ↓  ↘  ↓ H
      E --→ F             E ←-- F
         L₂                  R₂
```

where `L₁ ⊣ R₁` and `L₂ ⊣ R₂`. The corresponding natural transformations are called mates.

This bijection includes a number of interesting cases as specializations. For instance, in the
special case where `G,H` are identity functors then the bijection preserves and reflects
isomorphisms (i.e. we have bijections`(L₂ ⟶ L₁) ≃ (R₁ ⟶ R₂)`, and if either side is an iso then the
other side is as well). This demonstrates that adjoints to a given functor are unique up to
isomorphism (since if `L₁ ≅ L₂` then we deduce `R₁ ≅ R₂`).

Another example arises from considering the square representing that a functor `H` preserves
products, in particular the morphism `HA ⨯ H- ⟶ H(A ⨯ -)`. Then provided `(A ⨯ -)` and `HA ⨯ -`
have left adjoints (for instance if the relevant categories are cartesian closed), the transferred
natural transformation is the exponential comparison morphism: `H(A ^ -) ⟶ HA ^ H-`.
Furthermore if `H` has a left adjoint `L`, this morphism is an isomorphism iff its mate
`L(HA ⨯ -) ⟶ A ⨯ L-` is an isomorphism, see
https://ncatlab.org/nlab/show/Frobenius+reciprocity#InCategoryTheory.
This also relates to Grothendieck's yoga of six operations, though this is not spelled out in
mathlib: https://ncatlab.org/nlab/show/six+operations.
-/

universe v₁ v₂ v₃ v₄ v₅ v₆ v₇ v₈ v₉ u₁ u₂ u₃ u₄ u₅ u₆ u₇ u₈ u₉
namespace CategoryTheory

open Category Functor Adjunction NatTrans TwoSquare

section mateEquiv

variable {C : Type u₁} {D : Type u₂} {E : Type u₃} {F : Type u₄}
variable [Category.{v₁} C] [Category.{v₂} D] [Category.{v₃} E] [Category.{v₄} F]
variable {G : C ⥤ E} {H : D ⥤ F} {L₁ : C ⥤ D} {R₁ : D ⥤ C} {L₂ : E ⥤ F} {R₂ : F ⥤ E}
variable (adj₁ : L₁ ⊣ R₁) (adj₂ : L₂ ⊣ R₂)

/-- Suppose we have a square of functors (where the top and bottom are adjunctions `L₁ ⊣ R₁`
and `L₂ ⊣ R₂` respectively).

      C ↔ D
    G ↓   ↓ H
      E ↔ F

Then we have a bijection between natural transformations `G ⋙ L₂ ⟶ L₁ ⋙ H` and
`R₁ ⋙ G ⟶ H ⋙ R₂`. This can be seen as a bijection of the 2-cells:

         L₁                  R₁
      C --→ D             C ←-- D
    G ↓  ↗  ↓ H         G ↓  ↘  ↓ H
      E --→ F             E ←-- F
         L₂                  R₂

Note that if one of the transformations is an iso, it does not imply the other is an iso.
-/
@[simps]
def mateEquiv : TwoSquare G L₁ L₂ H ≃ TwoSquare R₁ H G R₂ where
  toFun α := .mk _ _ _ _ <|
    whiskerLeft (R₁ ⋙ G) adj₂.unit ≫
    whiskerRight (whiskerLeft R₁ α.natTrans) R₂ ≫
    whiskerRight adj₁.counit (H ⋙ R₂)
  invFun β := .mk _ _ _ _ <|
    whiskerRight adj₁.unit (G ⋙ L₂) ≫
    whiskerRight (whiskerLeft L₁ β.natTrans) L₂ ≫
    whiskerLeft (L₁ ⋙ H) adj₂.counit
  left_inv α := by
    ext
    unfold whiskerRight whiskerLeft
    simp only [comp_obj, id_obj, Functor.comp_map, comp_app, map_comp, assoc, counit_naturality,
      counit_naturality_assoc, left_triangle_components_assoc]
    rw [← assoc, ← Functor.comp_map, α.natTrans.naturality, Functor.comp_map, assoc, ← H.map_comp,
      left_triangle_components, map_id]
    simp only [comp_obj, comp_id]
  right_inv β := by
    ext
    unfold whiskerLeft whiskerRight
    simp only [comp_obj, id_obj, Functor.comp_map, comp_app, map_comp, assoc,
      unit_naturality_assoc, right_triangle_components_assoc]
    rw [← assoc, ← Functor.comp_map, assoc, ← β.natTrans.naturality, ← assoc, Functor.comp_map,
      ← G.map_comp, right_triangle_components, map_id, id_comp]

/-- A component of a transposed version of the mates correspondence. -/
theorem mateEquiv_counit (α : TwoSquare G L₁ L₂ H) (d : D) :
    L₂.map ((mateEquiv adj₁ adj₂ α).app _) ≫ adj₂.counit.app _ =
      α.app _ ≫ H.map (adj₁.counit.app d) := by simp

/-- A component of a transposed version of the inverse mates correspondence. -/
theorem mateEquiv_counit_symm (α : TwoSquare R₁ H G R₂) (d : D) :
    L₂.map (α.app _) ≫ adj₂.counit.app _ =
      ((mateEquiv adj₁ adj₂).symm α).app _ ≫ H.map (adj₁.counit.app d) := by
  conv_lhs => rw [← (mateEquiv adj₁ adj₂).right_inv α]
  exact (mateEquiv_counit adj₁ adj₂ ((mateEquiv adj₁ adj₂).symm α) d)

/- A component of a transposed version of the mates correspondence. -/
theorem unit_mateEquiv (α : TwoSquare G L₁ L₂ H) (c : C) :
    G.map (adj₁.unit.app c) ≫ (mateEquiv adj₁ adj₂ α).app _ =
      adj₂.unit.app _ ≫ R₂.map (α.app _) := by
  dsimp [mateEquiv]
  rw [← adj₂.unit_naturality_assoc]
  slice_lhs 2 3 =>
    rw [← R₂.map_comp, ← Functor.comp_map G L₂, α.naturality]
  rw [R₂.map_comp]
  slice_lhs 3 4 =>
    rw [← R₂.map_comp, Functor.comp_map L₁ H, ← H.map_comp, left_triangle_components]
  simp only [comp_obj, map_id, comp_id]

/-- A component of a transposed version of the inverse mates correspondence. -/
theorem unit_mateEquiv_symm (α : TwoSquare R₁ H G R₂) (c : C) :
    G.map (adj₁.unit.app c) ≫ α.app _ =
      adj₂.unit.app _ ≫ R₂.map (((mateEquiv adj₁ adj₂).symm α).app _) := by
  conv_lhs => rw [← (mateEquiv adj₁ adj₂).right_inv α]
  exact (unit_mateEquiv adj₁ adj₂ ((mateEquiv adj₁ adj₂).symm α) c)

end mateEquiv

section mateEquivVComp

variable {A : Type u₁} {B : Type u₂} {C : Type u₃} {D : Type u₄} {E : Type u₅} {F : Type u₆}
variable [Category.{v₁} A] [Category.{v₂} B] [Category.{v₃} C]
variable [Category.{v₄} D] [Category.{v₅} E] [Category.{v₆} F]
variable {G₁ : A ⥤ C} {G₂ : C ⥤ E} {H₁ : B ⥤ D} {H₂ : D ⥤ F}
variable {L₁ : A ⥤ B} {R₁ : B ⥤ A} {L₂ : C ⥤ D} {R₂ : D ⥤ C} {L₃ : E ⥤ F} {R₃ : F ⥤ E}
variable (adj₁ : L₁ ⊣ R₁) (adj₂ : L₂ ⊣ R₂) (adj₃ : L₃ ⊣ R₃)

/-- The mates equivalence commutes with vertical composition. -/
theorem mateEquiv_vcomp (α : TwoSquare G₁ L₁ L₂ H₁) (β : TwoSquare G₂ L₂ L₃ H₂) :
    (mateEquiv adj₁ adj₃) (α ≫ₕ β) = (mateEquiv adj₁ adj₂ α) ≫ᵥ (mateEquiv adj₂ adj₃ β) := by
  unfold hComp vComp mateEquiv
  ext b
  simp only [comp_obj, Equiv.coe_fn_mk, whiskerLeft_comp, whiskerLeft_twice, whiskerRight_comp,
    assoc, comp_app, whiskerLeft_app, whiskerRight_app, associator_hom_app, map_id,
    associator_inv_app, id_obj, Functor.comp_map, id_comp, whiskerRight_twice, comp_id]
  slice_rhs 1 4 => rw [← assoc, ← assoc, ← unit_naturality (adj₃)]
  rw [L₃.map_comp, R₃.map_comp]
  slice_rhs 2 4 =>
    rw [← R₃.map_comp, ← R₃.map_comp, ← assoc, ← L₃.map_comp, ← G₂.map_comp, ← G₂.map_comp]
    rw [← Functor.comp_map G₂ L₃, β.naturality]
  rw [(L₂ ⋙ H₂).map_comp, R₃.map_comp, R₃.map_comp]
  slice_rhs 4 5 =>
    rw [← R₃.map_comp, Functor.comp_map L₂ _, ← Functor.comp_map _ L₂, ← H₂.map_comp]
    rw [adj₂.counit.naturality]
  simp only [comp_obj, Functor.comp_map, map_comp, id_obj, Functor.id_map, assoc]
  slice_rhs 4 5 =>
    rw [← R₃.map_comp, ← H₂.map_comp, ← Functor.comp_map _ L₂, adj₂.counit.naturality]
  simp only [comp_obj, id_obj, Functor.id_map, map_comp, assoc]
  slice_rhs 3 4 =>
    rw [← R₃.map_comp, ← H₂.map_comp, left_triangle_components]
  simp only [map_id, id_comp]

end mateEquivVComp

section mateEquivHComp

variable {A : Type u₁} {B : Type u₂} {C : Type u₃} {D : Type u₄} {E : Type u₅} {F : Type u₆}
variable [Category.{v₁} A] [Category.{v₂} B] [Category.{v₃} C]
variable [Category.{v₄} D] [Category.{v₅} E] [Category.{v₆} F]
variable {G : A ⥤ D} {H : B ⥤ E} {K : C ⥤ F}
variable {L₁ : A ⥤ B} {R₁ : B ⥤ A} {L₂ : D ⥤ E} {R₂ : E ⥤ D}
variable {L₃ : B ⥤ C} {R₃ : C ⥤ B} {L₄ : E ⥤ F} {R₄ : F ⥤ E}
variable (adj₁ : L₁ ⊣ R₁) (adj₂ : L₂ ⊣ R₂) (adj₃ : L₃ ⊣ R₃) (adj₄ : L₄ ⊣ R₄)

/-- The mates equivalence commutes with horizontal composition of squares. -/
theorem mateEquiv_hcomp (α : TwoSquare G L₁ L₂ H) (β : TwoSquare H L₃ L₄ K) :
    (mateEquiv (adj₁.comp adj₃) (adj₂.comp adj₄)) (α ≫ᵥ β) =
      (mateEquiv adj₃ adj₄ β) ≫ₕ (mateEquiv adj₁ adj₂ α) := by
  unfold vComp hComp mateEquiv Adjunction.comp
  ext c
  dsimp
  simp only [comp_id, map_comp, id_comp, assoc]
  slice_rhs 2 4 =>
    rw [← R₂.map_comp, ← R₂.map_comp, ← assoc, ← unit_naturality (adj₄)]
  rw [R₂.map_comp, L₄.map_comp, R₄.map_comp, R₂.map_comp]
  slice_rhs 4 5 =>
    rw [← R₂.map_comp, ← R₄.map_comp, ← Functor.comp_map _ L₄ , β.naturality]
  simp only [comp_obj, Functor.comp_map, map_comp, assoc]

end mateEquivHComp

section mateEquivSquareComp

variable {A : Type u₁} {B : Type u₂} {C : Type u₃}
variable {D : Type u₄} {E : Type u₅} {F : Type u₆}
variable {X : Type u₇} {Y : Type u₈} {Z : Type u₉}
variable [Category.{v₁} A] [Category.{v₂} B] [Category.{v₃} C]
variable [Category.{v₄} D] [Category.{v₅} E] [Category.{v₆} F]
variable [Category.{v₇} X] [Category.{v₈} Y] [Category.{v₉} Z]
variable {G₁ : A ⥤ D} {H₁ : B ⥤ E} {K₁ : C ⥤ F} {G₂ : D ⥤ X} {H₂ : E ⥤ Y} {K₂ : F ⥤ Z}
variable {L₁ : A ⥤ B} {R₁ : B ⥤ A} {L₂ : B ⥤ C} {R₂ : C ⥤ B} {L₃ : D ⥤ E} {R₃ : E ⥤ D}
variable {L₄ : E ⥤ F} {R₄ : F ⥤ E} {L₅ : X ⥤ Y} {R₅ : Y ⥤ X} {L₆ : Y ⥤ Z} {R₆ : Z ⥤ Y}
variable (adj₁ : L₁ ⊣ R₁) (adj₂ : L₂ ⊣ R₂) (adj₃ : L₃ ⊣ R₃)
variable (adj₄ : L₄ ⊣ R₄) (adj₅ : L₅ ⊣ R₅) (adj₆ : L₆ ⊣ R₆)

/-- The mates equivalence commutes with composition of squares of squares. These results form the
basis for an isomorphism of double categories to be proven later.
-/
theorem mateEquiv_square (α : TwoSquare G₁ L₁ L₃ H₁) (β : TwoSquare H₁ L₂ L₄ K₁)
    (γ : TwoSquare G₂ L₃ L₅ H₂) (δ : TwoSquare H₂ L₄ L₆ K₂) :
    (mateEquiv (adj₁.comp adj₂) (adj₅.comp adj₆)) ((α ≫ᵥ β) ≫ₕ (γ ≫ᵥ δ)) =
      ((mateEquiv adj₂ adj₄ β) ≫ₕ (mateEquiv adj₁ adj₃ α))
         ≫ᵥ ((mateEquiv adj₄ adj₆ δ) ≫ₕ (mateEquiv adj₃ adj₅ γ)) := by
  have vcomp :=
    mateEquiv_vcomp (adj₁.comp adj₂) (adj₃.comp adj₄) (adj₅.comp adj₆) (α ≫ᵥ β) (γ ≫ᵥ δ)
  simp only [mateEquiv_hcomp] at vcomp
  assumption

end mateEquivSquareComp

section conjugateEquiv

variable {C : Type u₁} {D : Type u₂}
variable [Category.{v₁} C] [Category.{v₂} D]
variable {L₁ L₂ : C ⥤ D} {R₁ R₂ : D ⥤ C}
variable (adj₁ : L₁ ⊣ R₁) (adj₂ : L₂ ⊣ R₂)

/-- Given two adjunctions `L₁ ⊣ R₁` and `L₂ ⊣ R₂` both between categories `C`, `D`, there is a
bijection between natural transformations `L₂ ⟶ L₁` and natural transformations `R₁ ⟶ R₂`. This is
defined as a special case of `mateEquiv`, where the two "vertical" functors are identity, modulo
composition with the unitors. Corresponding natural transformations are called `conjugateEquiv`.
TODO: Generalise to when the two vertical functors are equivalences rather than being exactly `𝟭`.

Furthermore, this bijection preserves (and reflects) isomorphisms, i.e. a transformation is an iso
iff its image under the bijection is an iso, see eg `CategoryTheory.conjugateIsoEquiv`.
This is in contrast to the general case `mateEquiv` which does not in general have this property.
-/
@[simps!]
def conjugateEquiv : (L₂ ⟶ L₁) ≃ (R₁ ⟶ R₂) :=
  calc
    (L₂ ⟶ L₁) ≃ (𝟭 C ⋙ L₂ ⟶ L₁ ⋙ 𝟭 D) := (Iso.homCongr L₂.leftUnitor L₁.rightUnitor).symm
    _ ≃ TwoSquare _ _ _ _ := (TwoSquare.equivNatTrans _ _ _ _).symm
    _ ≃ _ := mateEquiv adj₁ adj₂
    _ ≃ (R₁ ⋙ 𝟭 C ⟶ 𝟭 D ⋙ R₂) := TwoSquare.equivNatTrans _ _ _ _
    _ ≃ (R₁ ⟶ R₂) := R₁.rightUnitor.homCongr R₂.leftUnitor

/-- A component of a transposed form of the conjugation definition. -/
theorem conjugateEquiv_counit (α : L₂ ⟶ L₁) (d : D) :
    L₂.map ((conjugateEquiv adj₁ adj₂ α).app _) ≫ adj₂.counit.app d =
      α.app _ ≫ adj₁.counit.app d := by
  dsimp [conjugateEquiv]
  rw [id_comp, comp_id]
  have := mateEquiv_counit adj₁ adj₂ (L₂.leftUnitor.hom ≫ α ≫ L₁.rightUnitor.inv) d
  dsimp at this
  rw [this]
  simp only [comp_id, id_comp]

/-- A component of a transposed form of the inverse conjugation definition. -/
theorem conjugateEquiv_counit_symm (α : R₁ ⟶ R₂) (d : D) :
    L₂.map (α.app _) ≫ adj₂.counit.app d =
      ((conjugateEquiv adj₁ adj₂).symm α).app _ ≫ adj₁.counit.app d := by
    conv_lhs => rw [← (conjugateEquiv adj₁ adj₂).right_inv α]
    exact (conjugateEquiv_counit adj₁ adj₂ ((conjugateEquiv adj₁ adj₂).symm α) d)

/-- A component of a transposed form of the conjugation definition. -/
theorem unit_conjugateEquiv (α : L₂ ⟶ L₁) (c : C) :
    adj₁.unit.app _ ≫ (conjugateEquiv adj₁ adj₂ α).app _ =
      adj₂.unit.app c ≫ R₂.map (α.app _) := by
  dsimp [conjugateEquiv]
  rw [id_comp, comp_id]
  have := unit_mateEquiv adj₁ adj₂ (L₂.leftUnitor.hom ≫ α ≫ L₁.rightUnitor.inv) c
  dsimp at this
  rw [this]
  simp

/-- A component of a transposed form of the inverse conjugation definition. -/
theorem unit_conjugateEquiv_symm (α : R₁ ⟶ R₂) (c : C) :
    adj₁.unit.app _ ≫ α.app _ =
      adj₂.unit.app c ≫ R₂.map (((conjugateEquiv adj₁ adj₂).symm α).app _) := by
    conv_lhs => rw [← (conjugateEquiv adj₁ adj₂).right_inv α]
    exact (unit_conjugateEquiv adj₁ adj₂ ((conjugateEquiv adj₁ adj₂).symm α) c)

@[simp]
theorem conjugateEquiv_id : conjugateEquiv adj₁ adj₁ (𝟙 _) = 𝟙 _ := by
  ext
  simp

@[simp]
theorem conjugateEquiv_symm_id : (conjugateEquiv adj₁ adj₁).symm (𝟙 _) = 𝟙 _ := by
  rw [Equiv.symm_apply_eq]
  simp only [conjugateEquiv_id]

theorem conjugateEquiv_adjunction_id {L R : C ⥤ C} (adj : L ⊣ R) (α : 𝟭 C ⟶ L) (c : C) :
    (conjugateEquiv adj Adjunction.id α).app c = α.app (R.obj c) ≫ adj.counit.app c := by
  simp [conjugateEquiv, mateEquiv, Adjunction.id]

theorem conjugateEquiv_adjunction_id_symm {L R : C ⥤ C} (adj : L ⊣ R) (α : R ⟶ 𝟭 C) (c : C) :
    ((conjugateEquiv adj Adjunction.id).symm α).app c = adj.unit.app c ≫ α.app (L.obj c) := by
  simp [conjugateEquiv, mateEquiv, Adjunction.id]

end conjugateEquiv

section ConjugateComposition
variable {C : Type u₁} {D : Type u₂}
variable [Category.{v₁} C] [Category.{v₂} D]
variable {L₁ L₂ L₃ : C ⥤ D} {R₁ R₂ R₃ : D ⥤ C}
variable (adj₁ : L₁ ⊣ R₁) (adj₂ : L₂ ⊣ R₂) (adj₃ : L₃ ⊣ R₃)

@[simp]
theorem conjugateEquiv_comp (α : L₂ ⟶ L₁) (β : L₃ ⟶ L₂) :
    conjugateEquiv adj₁ adj₂ α ≫ conjugateEquiv adj₂ adj₃ β =
      conjugateEquiv adj₁ adj₃ (β ≫ α) := by
  ext d
  dsimp [conjugateEquiv, mateEquiv]
  have vcomp := mateEquiv_vcomp adj₁ adj₂ adj₃
    (L₂.leftUnitor.hom ≫ α ≫ L₁.rightUnitor.inv)
    (L₃.leftUnitor.hom ≫ β ≫ L₂.rightUnitor.inv)
  have vcompd := congr_app vcomp d
  dsimp [mateEquiv, vComp, vComp] at vcompd
  simp only [hComp_app, id_obj, comp_app, comp_obj, leftUnitor_hom_app, rightUnitor_inv_app,
    comp_id, id_comp, Functor.id_map, map_comp, assoc] at vcompd ⊢
  rw [vcompd]

@[simp]
theorem conjugateEquiv_symm_comp (α : R₁ ⟶ R₂) (β : R₂ ⟶ R₃) :
    (conjugateEquiv adj₂ adj₃).symm β ≫ (conjugateEquiv adj₁ adj₂).symm α =
      (conjugateEquiv adj₁ adj₃).symm (α ≫ β) := by
  rw [Equiv.eq_symm_apply, ← conjugateEquiv_comp _ adj₂]
  simp only [Equiv.apply_symm_apply]

theorem conjugateEquiv_comm {α : L₂ ⟶ L₁} {β : L₁ ⟶ L₂} (βα : β ≫ α = 𝟙 _) :
    conjugateEquiv adj₁ adj₂ α ≫ conjugateEquiv adj₂ adj₁ β = 𝟙 _ := by
  rw [conjugateEquiv_comp, βα, conjugateEquiv_id]

theorem conjugateEquiv_symm_comm {α : R₁ ⟶ R₂} {β : R₂ ⟶ R₁} (αβ : α ≫ β = 𝟙 _) :
    (conjugateEquiv adj₂ adj₁).symm β ≫ (conjugateEquiv adj₁ adj₂).symm α = 𝟙 _ := by
  rw [conjugateEquiv_symm_comp, αβ, conjugateEquiv_symm_id]

end ConjugateComposition

section ConjugateIsomorphism

variable {C : Type u₁} {D : Type u₂}
variable [Category.{v₁} C] [Category.{v₂} D]
variable {L₁ L₂ : C ⥤ D} {R₁ R₂ : D ⥤ C}
variable (adj₁ : L₁ ⊣ R₁) (adj₂ : L₂ ⊣ R₂)

/-- If `α` is an isomorphism between left adjoints, then its conjugate transformation is an
isomorphism. The converse is given in `conjugateEquiv_of_iso`.
-/
instance conjugateEquiv_iso (α : L₂ ⟶ L₁) [IsIso α] :
    IsIso (conjugateEquiv adj₁ adj₂ α) :=
  ⟨⟨conjugateEquiv adj₂ adj₁ (inv α),
      ⟨conjugateEquiv_comm _ _ (by simp), conjugateEquiv_comm _ _ (by simp)⟩⟩⟩

/-- If `α` is an isomorphism between right adjoints, then its conjugate transformation is an
isomorphism. The converse is given in `conjugateEquiv_symm_of_iso`.
-/
instance conjugateEquiv_symm_iso (α : R₁ ⟶ R₂) [IsIso α] :
    IsIso ((conjugateEquiv adj₁ adj₂).symm α) :=
  ⟨⟨(conjugateEquiv adj₂ adj₁).symm (inv α),
      ⟨conjugateEquiv_symm_comm _ _ (by simp), conjugateEquiv_symm_comm _ _ (by simp)⟩⟩⟩

/-- If `α` is a natural transformation between left adjoints whose conjugate natural transformation
is an isomorphism, then `α` is an isomorphism. The converse is given in `Conjugate_iso`.
-/
theorem conjugateEquiv_of_iso (α : L₂ ⟶ L₁) [IsIso (conjugateEquiv adj₁ adj₂ α)] :
    IsIso α := by
  suffices IsIso ((conjugateEquiv adj₁ adj₂).symm (conjugateEquiv adj₁ adj₂ α))
    by simpa using this
  infer_instance

/--
If `α` is a natural transformation between right adjoints whose conjugate natural transformation is
an isomorphism, then `α` is an isomorphism. The converse is given in `conjugateEquiv_symm_iso`.
-/
theorem conjugateEquiv_symm_of_iso (α : R₁ ⟶ R₂)
    [IsIso ((conjugateEquiv adj₁ adj₂).symm α)] : IsIso α := by
  suffices IsIso ((conjugateEquiv adj₁ adj₂) ((conjugateEquiv adj₁ adj₂).symm α))
    by simpa using this
  infer_instance

/-- Thus conjugation defines an equivalence between natural isomorphisms. -/
@[simps]
def conjugateIsoEquiv : (L₂ ≅ L₁) ≃ (R₁ ≅ R₂) where
  toFun α := {
    hom := conjugateEquiv adj₁ adj₂ α.hom
    inv := conjugateEquiv adj₂ adj₁ α.inv
  }
  invFun β := {
    hom := (conjugateEquiv adj₁ adj₂).symm β.hom
    inv := (conjugateEquiv adj₂ adj₁).symm β.inv
  }
  left_inv := by aesop_cat
  right_inv := by aesop_cat

end ConjugateIsomorphism

<<<<<<< HEAD
section IteratedMateEquiv
=======
>>>>>>> 68c6e4e1
variable {A : Type u₁} {B : Type u₂} {C : Type u₃} {D : Type u₄}
variable [Category.{v₁} A] [Category.{v₂} B] [Category.{v₃} C] [Category.{v₄} D]

section IteratedmateEquiv

variable {F₁ : A ⥤ C} {U₁ : C ⥤ A} {F₂ : B ⥤ D} {U₂ : D ⥤ B}
variable {L₁ : A ⥤ B} {R₁ : B ⥤ A} {L₂ : C ⥤ D} {R₂ : D ⥤ C}
variable (adj₁ : L₁ ⊣ R₁) (adj₂ : L₂ ⊣ R₂) (adj₃ : F₁ ⊣ U₁) (adj₄ : F₂ ⊣ U₂)

/-- When all four functors in a sequare are left adjoints, the mates operation can be iterated:

         L₁                  R₁                  R₁
      C --→ D             C ←-- D             C ←-- D
   F₁ ↓  ↗  ↓  F₂      F₁ ↓  ↘  ↓ F₂       U₁ ↑  ↙  ↑ U₂
      E --→ F             E ←-- F             E ←-- F
         L₂                  R₂                  R₂

In this case the iterated mate equals the conjugate of the original transformation and is thus an
isomorphism if and only if the original transformation is. This explains why some Beck-Chevalley
natural transformations are natural isomorphisms.
-/
theorem iterated_mateEquiv_conjugateEquiv (α : TwoSquare F₁ L₁ L₂ F₂) :
    (mateEquiv adj₄ adj₃ (mateEquiv adj₁ adj₂ α)).natTrans =
      conjugateEquiv (adj₁.comp adj₄) (adj₃.comp adj₂) α := by
  ext d
  unfold conjugateEquiv mateEquiv Adjunction.comp
  simp

theorem iterated_mateEquiv_conjugateEquiv_symm (α : TwoSquare U₂ R₂ R₁ U₁) :
    (mateEquiv adj₁ adj₂).symm ((mateEquiv adj₄ adj₃).symm α) =
      (conjugateEquiv (adj₁.comp adj₄) (adj₃.comp adj₂)).symm.trans
        (equivNatTrans _ _ _ _).symm α := by
  ext
  simp

end IteratedMateEquiv

<<<<<<< HEAD
section mateEquiv_conjugateEquiv_vcomp

variable {A : Type u₁} {B : Type u₂} {C : Type u₃} {D : Type u₄}
variable [Category.{v₁} A] [Category.{v₂} B] [Category.{v₃} C]
variable [Category.{v₄} D]
=======
>>>>>>> 68c6e4e1
variable {G : A ⥤ C} {H : B ⥤ D}

/-- The mates equivalence commutes with this composition, essentially by `mateEquiv_vcomp`. -/
theorem mateEquiv_conjugateEquiv_vcomp {L₁ : A ⥤ B} {R₁ : B ⥤ A} {L₂ : C ⥤ D} {R₂ : D ⥤ C}
    {L₃ : C ⥤ D} {R₃ : D ⥤ C}
    (adj₁ : L₁ ⊣ R₁) (adj₂ : L₂ ⊣ R₂) (adj₃ : L₃ ⊣ R₃) (α : TwoSquare G L₁ L₂ H) (β : L₃ ⟶ L₂) :
    (mateEquiv adj₁ adj₃) (α.whiskerRight β) =
      (mateEquiv adj₁ adj₂ α).whiskerBottom (conjugateEquiv adj₂ adj₃ β) := by
  ext b
  have vcomp := mateEquiv_vcomp adj₁ adj₂ adj₃ α (L₃.leftUnitor.hom ≫ β ≫ L₂.rightUnitor.inv)
  unfold vComp hComp at vcomp
  unfold TwoSquare.whiskerRight TwoSquare.whiskerBottom conjugateEquiv
  have vcompb := congr_app vcomp b
<<<<<<< HEAD
  simp at vcompb
  unfold mateEquiv
  simp only [comp_obj, Equiv.coe_fn_mk, whiskerLeft_comp, whiskerLeft_twice, whiskerRight_comp,
    assoc, comp_app, whiskerLeft_app, whiskerRight_app, id_obj, Functor.comp_map, Iso.homCongr_symm,
    Equiv.instTrans_trans, Equiv.trans_apply, Iso.homCongr_apply, Iso.symm_inv, Iso.symm_hom,
    rightUnitor_inv_app, leftUnitor_hom_app, map_id, Functor.id_map, comp_id, id_comp]
  exact vcompb

end mateEquiv_conjugateEquiv_vcomp

section conjugateEquiv_mateEquiv_vcomp

variable {A : Type u₁} {B : Type u₂} {C : Type u₃} {D : Type u₄}
variable [Category.{v₁} A] [Category.{v₂} B] [Category.{v₃} C]
variable [Category.{v₄} D]
variable {G : A ⥤ C} {H : B ⥤ D}
variable {L₁ : A ⥤ B} {R₁ : B ⥤ A} {L₂ : A ⥤ B} {R₂ : B ⥤ A} {L₃ : C ⥤ D} {R₃ : D ⥤ C}
variable (adj₁ : L₁ ⊣ R₁) (adj₂ : L₂ ⊣ R₂) (adj₃ : L₃ ⊣ R₃)

/-- Composition of a conjugate square with a squares between left adjoints. -/
def leftAdjointConjugateSquare.vcomp :
    (L₂ ⟶ L₁) → (G ⋙ L₃ ⟶ L₂ ⋙ H) → (G ⋙ L₃ ⟶ L₁ ⋙ H) :=
  fun α β ↦ β ≫ (whiskerRight α H)

/-- Composition of a conjugate square with a squares between right adjoints. -/
def rightAdjointConjugateSquare.vcomp :
    (R₁ ⟶ R₂) → (R₂ ⋙ G ⟶ H ⋙ R₃) → (R₁ ⋙ G ⟶ H ⋙ R₃) :=
  fun α β ↦ (whiskerRight α G) ≫ β
=======
  simp only [comp_obj, id_obj, whiskerLeft_comp, assoc, mateEquiv_apply, whiskerLeft_twice,
    whiskerRight_comp, comp_app, whiskerLeft_app, whiskerRight_app, associator_hom_app, map_id,
    leftUnitor_hom_app, rightUnitor_inv_app, associator_inv_app, Functor.id_map, Functor.comp_map,
    id_comp, whiskerRight_twice, comp_id] at vcompb
  simpa [mateEquiv]
>>>>>>> 68c6e4e1

/-- The mates equivalence commutes with this composition, essentially by `mateEquiv_vcomp`. -/
theorem conjugateEquiv_mateEquiv_vcomp {L₁ : A ⥤ B} {R₁ : B ⥤ A} {L₂ : A ⥤ B} {R₂ : B ⥤ A}
    {L₃ : C ⥤ D} {R₃ : D ⥤ C}
    (adj₁ : L₁ ⊣ R₁) (adj₂ : L₂ ⊣ R₂) (adj₃ : L₃ ⊣ R₃) (α : L₂ ⟶ L₁) (β : TwoSquare G L₂ L₃ H) :
    (mateEquiv adj₁ adj₃) (β.whiskerLeft α) =
      (mateEquiv adj₂ adj₃ β).whiskerTop (conjugateEquiv adj₁ adj₂ α) := by
  ext b
  have vcomp := mateEquiv_vcomp adj₁ adj₂ adj₃ (L₂.leftUnitor.hom ≫ α ≫ L₁.rightUnitor.inv) β
  unfold vComp hComp at vcomp
  unfold TwoSquare.whiskerLeft TwoSquare.whiskerTop conjugateEquiv
  have vcompb := congr_app vcomp b
<<<<<<< HEAD
  simp at vcompb
  unfold mateEquiv
  simp only [comp_obj, Equiv.coe_fn_mk, whiskerLeft_comp, whiskerLeft_twice, whiskerRight_comp,
    assoc, comp_app, whiskerLeft_app, whiskerRight_app, id_obj, Functor.comp_map, Iso.homCongr_symm,
    Equiv.instTrans_trans, Equiv.trans_apply, Iso.homCongr_apply, Iso.symm_inv, Iso.symm_hom,
    rightUnitor_inv_app, leftUnitor_hom_app, map_id, Functor.id_map, comp_id, id_comp]
  exact vcompb

end conjugateEquiv_mateEquiv_vcomp
=======
  simp only [comp_obj, id_obj, whiskerRight_comp, assoc, mateEquiv_apply, whiskerLeft_comp,
    whiskerLeft_twice, comp_app, whiskerLeft_app, whiskerRight_app, associator_hom_app, map_id,
    associator_inv_app, leftUnitor_hom_app, rightUnitor_inv_app, Functor.comp_map, Functor.id_map,
    id_comp, whiskerRight_twice, comp_id] at vcompb
  simpa [mateEquiv]
>>>>>>> 68c6e4e1

end CategoryTheory<|MERGE_RESOLUTION|>--- conflicted
+++ resolved
@@ -401,10 +401,6 @@
 
 end ConjugateIsomorphism
 
-<<<<<<< HEAD
-section IteratedMateEquiv
-=======
->>>>>>> 68c6e4e1
 variable {A : Type u₁} {B : Type u₂} {C : Type u₃} {D : Type u₄}
 variable [Category.{v₁} A] [Category.{v₂} B] [Category.{v₃} C] [Category.{v₄} D]
 
@@ -440,16 +436,8 @@
   ext
   simp
 
-end IteratedMateEquiv
-
-<<<<<<< HEAD
-section mateEquiv_conjugateEquiv_vcomp
-
-variable {A : Type u₁} {B : Type u₂} {C : Type u₃} {D : Type u₄}
-variable [Category.{v₁} A] [Category.{v₂} B] [Category.{v₃} C]
-variable [Category.{v₄} D]
-=======
->>>>>>> 68c6e4e1
+end IteratedmateEquiv
+
 variable {G : A ⥤ C} {H : B ⥤ D}
 
 /-- The mates equivalence commutes with this composition, essentially by `mateEquiv_vcomp`. -/
@@ -463,42 +451,11 @@
   unfold vComp hComp at vcomp
   unfold TwoSquare.whiskerRight TwoSquare.whiskerBottom conjugateEquiv
   have vcompb := congr_app vcomp b
-<<<<<<< HEAD
-  simp at vcompb
-  unfold mateEquiv
-  simp only [comp_obj, Equiv.coe_fn_mk, whiskerLeft_comp, whiskerLeft_twice, whiskerRight_comp,
-    assoc, comp_app, whiskerLeft_app, whiskerRight_app, id_obj, Functor.comp_map, Iso.homCongr_symm,
-    Equiv.instTrans_trans, Equiv.trans_apply, Iso.homCongr_apply, Iso.symm_inv, Iso.symm_hom,
-    rightUnitor_inv_app, leftUnitor_hom_app, map_id, Functor.id_map, comp_id, id_comp]
-  exact vcompb
-
-end mateEquiv_conjugateEquiv_vcomp
-
-section conjugateEquiv_mateEquiv_vcomp
-
-variable {A : Type u₁} {B : Type u₂} {C : Type u₃} {D : Type u₄}
-variable [Category.{v₁} A] [Category.{v₂} B] [Category.{v₃} C]
-variable [Category.{v₄} D]
-variable {G : A ⥤ C} {H : B ⥤ D}
-variable {L₁ : A ⥤ B} {R₁ : B ⥤ A} {L₂ : A ⥤ B} {R₂ : B ⥤ A} {L₃ : C ⥤ D} {R₃ : D ⥤ C}
-variable (adj₁ : L₁ ⊣ R₁) (adj₂ : L₂ ⊣ R₂) (adj₃ : L₃ ⊣ R₃)
-
-/-- Composition of a conjugate square with a squares between left adjoints. -/
-def leftAdjointConjugateSquare.vcomp :
-    (L₂ ⟶ L₁) → (G ⋙ L₃ ⟶ L₂ ⋙ H) → (G ⋙ L₃ ⟶ L₁ ⋙ H) :=
-  fun α β ↦ β ≫ (whiskerRight α H)
-
-/-- Composition of a conjugate square with a squares between right adjoints. -/
-def rightAdjointConjugateSquare.vcomp :
-    (R₁ ⟶ R₂) → (R₂ ⋙ G ⟶ H ⋙ R₃) → (R₁ ⋙ G ⟶ H ⋙ R₃) :=
-  fun α β ↦ (whiskerRight α G) ≫ β
-=======
   simp only [comp_obj, id_obj, whiskerLeft_comp, assoc, mateEquiv_apply, whiskerLeft_twice,
     whiskerRight_comp, comp_app, whiskerLeft_app, whiskerRight_app, associator_hom_app, map_id,
     leftUnitor_hom_app, rightUnitor_inv_app, associator_inv_app, Functor.id_map, Functor.comp_map,
     id_comp, whiskerRight_twice, comp_id] at vcompb
   simpa [mateEquiv]
->>>>>>> 68c6e4e1
 
 /-- The mates equivalence commutes with this composition, essentially by `mateEquiv_vcomp`. -/
 theorem conjugateEquiv_mateEquiv_vcomp {L₁ : A ⥤ B} {R₁ : B ⥤ A} {L₂ : A ⥤ B} {R₂ : B ⥤ A}
@@ -511,22 +468,10 @@
   unfold vComp hComp at vcomp
   unfold TwoSquare.whiskerLeft TwoSquare.whiskerTop conjugateEquiv
   have vcompb := congr_app vcomp b
-<<<<<<< HEAD
-  simp at vcompb
-  unfold mateEquiv
-  simp only [comp_obj, Equiv.coe_fn_mk, whiskerLeft_comp, whiskerLeft_twice, whiskerRight_comp,
-    assoc, comp_app, whiskerLeft_app, whiskerRight_app, id_obj, Functor.comp_map, Iso.homCongr_symm,
-    Equiv.instTrans_trans, Equiv.trans_apply, Iso.homCongr_apply, Iso.symm_inv, Iso.symm_hom,
-    rightUnitor_inv_app, leftUnitor_hom_app, map_id, Functor.id_map, comp_id, id_comp]
-  exact vcompb
-
-end conjugateEquiv_mateEquiv_vcomp
-=======
   simp only [comp_obj, id_obj, whiskerRight_comp, assoc, mateEquiv_apply, whiskerLeft_comp,
     whiskerLeft_twice, comp_app, whiskerLeft_app, whiskerRight_app, associator_hom_app, map_id,
     associator_inv_app, leftUnitor_hom_app, rightUnitor_inv_app, Functor.comp_map, Functor.id_map,
     id_comp, whiskerRight_twice, comp_id] at vcompb
   simpa [mateEquiv]
->>>>>>> 68c6e4e1
 
 end CategoryTheory