--- conflicted
+++ resolved
@@ -87,11 +87,7 @@
     · rw [← cancel_mono (adj₁.unit.app ((h X).Z)), assoc, ← adj₁.unit_naturality (h _).left]
       dsimp only [Functor.comp_obj]
       have := s.condition
-<<<<<<< HEAD
-      dsimp at this
-=======
       dsimp only [Functor.comp_obj] at this
->>>>>>> eb5fdb92
       rw [← assoc, ← this, assoc, ← U.map_comp, ← F.map_comp, RegularMono.w, F.map_comp,
         U.map_comp, s.condition_assoc, assoc, ← adj₁.unit_naturality (h _).right]
     · apply ((h X).lift' s.ι _).2
