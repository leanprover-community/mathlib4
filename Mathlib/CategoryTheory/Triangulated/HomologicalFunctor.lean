/-
Copyright (c) 2024 Joël Riou. All rights reserved.
Released under Apache 2.0 license as described in the file LICENSE.
Authors: Joël Riou
-/
import Mathlib.Algebra.Homology.ShortComplex.Exact
import Mathlib.CategoryTheory.Shift.ShiftSequence
import Mathlib.CategoryTheory.Triangulated.Functor
import Mathlib.CategoryTheory.Triangulated.Subcategory
import Mathlib.Algebra.Homology.ExactSequence

/-! # Homological functors

In this file, given a functor `F : C ⥤ A` from a pretriangulated category to
an abelian category, we define the type class `F.IsHomological`, which is the property
that `F` sends distinguished triangles in `C` to exact sequences in `A`.

If `F` has been endowed with `[F.ShiftSequence ℤ]`, then we may think
of the functor `F` as a `H^0`, and then the `H^n` functors are the functors `F.shift n : C ⥤ A`:
we have isomorphisms `(F.shift n).obj X ≅ F.obj (X⟦n⟧)`, but through the choice of this
"shift sequence", the user may provide functors with better definitional properties.

Given a triangle `T` in `C`, we define a connecting homomorphism
`F.homologySequenceδ T n₀ n₁ h : (F.shift n₀).obj T.obj₃ ⟶ (F.shift n₁).obj T.obj₁`
under the assumption `h : n₀ + 1 = n₁`. When `T` is distinguished, this connecting
homomorphism is part of a long exact sequence
`... ⟶ (F.shift n₀).obj T.obj₁ ⟶ (F.shift n₀).obj T.obj₂ ⟶ (F.shift n₀).obj T.obj₃ ⟶ ...`

The exactness of this long exact sequence is given by three lemmas
`F.homologySequence_exact₁`, `F.homologySequence_exact₂` and `F.homologySequence_exact₃`.

If `F` is a homological functor, we define the strictly full triangulated subcategory
`F.homologicalKernel`: it consists of objects `X : C` such that for all `n : ℤ`,
`(F.shift n).obj X` (or `F.obj (X⟦n⟧)`) is zero. We show that a morphism `f` in `C`
belongs to `F.homologicalKernel.trW` (i.e. the cone of `f` is in this kernel) iff
`(F.shift n).map f` is an isomorphism for all `n : ℤ`.

Note: depending on the sources, homological functors are sometimes
called cohomological functors, while certain authors use "cohomological functors"
for "contravariant" functors (i.e. functors `Cᵒᵖ ⥤ A`).

## References
* [Jean-Louis Verdier, *Des catégories dérivées des catégories abéliennes*][verdier1996]

-/

namespace CategoryTheory

open Category Limits Pretriangulated ZeroObject Preadditive

variable {C D A : Type*} [Category C] [HasShift C ℤ]
  [Category D] [HasZeroObject D] [HasShift D ℤ] [Preadditive D]
  [∀ (n : ℤ), (CategoryTheory.shiftFunctor D n).Additive] [Pretriangulated D]
  [Category A]

namespace Functor

variable (F : C ⥤ A)

/-- The kernel of a homological functor `F : C ⥤ A` is the strictly full
triangulated subcategory consisting of objects `X` such that
for all `n : ℤ`, `F.obj (X⟦n⟧)` is zero. -/
def homologicalKernel : ObjectProperty C :=
  fun X ↦ ∀ (n : ℤ), IsZero (F.obj (X⟦n⟧))

lemma mem_homologicalKernel_iff [F.ShiftSequence ℤ] (X : C) :
    F.homologicalKernel X ↔ ∀ (n : ℤ), IsZero ((F.shift n).obj X) := by
<<<<<<< HEAD
  simp only [← fun (n : ℤ) => Iso.isZero_iff ((F.isoShift n).app X)]
  rfl
=======
  simp only [← fun (n : ℤ) => Iso.isZero_iff ((F.isoShift n).app X),
    homologicalKernel, comp_obj]
>>>>>>> bf0de12b

section Pretriangulated

variable [HasZeroObject C] [Preadditive C] [∀ (n : ℤ), (CategoryTheory.shiftFunctor C n).Additive]
  [Pretriangulated C] [Abelian A]

/-- A functor from a pretriangulated category to an abelian category is an homological functor
if it sends distinguished triangles to exact sequences. -/
class IsHomological : Prop extends F.PreservesZeroMorphisms where
  exact (T : Triangle C) (hT : T ∈ distTriang C) :
    ((shortComplexOfDistTriangle T hT).map F).Exact

lemma map_distinguished_exact [F.IsHomological] (T : Triangle C) (hT : T ∈ distTriang C) :
    ((shortComplexOfDistTriangle T hT).map F).Exact :=
  IsHomological.exact _ hT

instance (L : C ⥤ D) (F : D ⥤ A) [L.CommShift ℤ] [L.IsTriangulated] [F.IsHomological] :
    (L ⋙ F).IsHomological where
  exact T hT := F.map_distinguished_exact _ (L.map_distinguished T hT)

lemma IsHomological.mk' [F.PreservesZeroMorphisms]
    (hF : ∀ (T : Pretriangulated.Triangle C) (hT : T ∈ distTriang C),
      ∃ (T' : Pretriangulated.Triangle C) (e : T ≅ T'),
      ((shortComplexOfDistTriangle T' (isomorphic_distinguished _ hT _ e.symm)).map F).Exact) :
    F.IsHomological where
  exact T hT := by
    obtain ⟨T', e, h'⟩ := hF T hT
    exact (ShortComplex.exact_iff_of_iso
      (F.mapShortComplex.mapIso ((shortComplexOfDistTriangleIsoOfIso e hT)))).2 h'

lemma IsHomological.of_iso {F₁ F₂ : C ⥤ A} [F₁.IsHomological] (e : F₁ ≅ F₂) :
    F₂.IsHomological :=
  have := preservesZeroMorphisms_of_iso e
  ⟨fun T hT => ShortComplex.exact_of_iso (ShortComplex.mapNatIso _ e)
    (F₁.map_distinguished_exact T hT)⟩

section

variable [F.IsHomological]

instance : F.homologicalKernel.IsClosedUnderIsomorphisms where
  of_iso e hX n := (hX n).of_iso ((shiftFunctor C n ⋙ F).mapIso e.symm)

instance : F.homologicalKernel.IsTriangulated where
  exists_zero := ⟨0, isZero_zero C,
    fun n ↦ (shiftFunctor C n ⋙ F).map_isZero (isZero_zero C)⟩
  toIsStableUnderShift := ⟨fun a ↦ ⟨fun X hX b ↦
    (hX (a + b)).of_iso (F.mapIso ((shiftFunctorAdd C a b).app X).symm)⟩⟩
  toIsTriangulatedClosed₂ :=
    ObjectProperty.IsTriangulatedClosed₂.mk' (fun T hT h₁ h₃ n ↦
      (F.map_distinguished_exact _
        (Triangle.shift_distinguished T hT n)).isZero_of_both_zeros
          ((h₁ n).eq_of_src _ _) ((h₃ n).eq_of_tgt _ _))

end

noncomputable instance (priority := 100) [F.IsHomological] :
    PreservesLimitsOfShape (Discrete WalkingPair) F := by
  suffices ∀ (X₁ X₂ : C), PreservesLimit (pair X₁ X₂) F from
    ⟨fun {X} => preservesLimit_of_iso_diagram F (diagramIsoPair X).symm⟩
  intro X₁ X₂
  have : HasBinaryBiproduct (F.obj X₁) (F.obj X₂) := HasBinaryBiproducts.has_binary_biproduct _ _
  have : Mono (F.biprodComparison X₁ X₂) := by
    rw [mono_iff_cancel_zero]
    intro Z f hf
    let S := (ShortComplex.mk _ _ (biprod.inl_snd (X := X₁) (Y := X₂))).map F
    have : Mono S.f := by dsimp [S]; infer_instance
    have ex : S.Exact := F.map_distinguished_exact _ (binaryBiproductTriangle_distinguished X₁ X₂)
    obtain ⟨g, rfl⟩ := ex.lift' f (by simpa using hf =≫ biprod.snd)
    dsimp [S] at hf ⊢
    replace hf := hf =≫ biprod.fst
    simp only [assoc, biprodComparison_fst, zero_comp, ← F.map_comp, biprod.inl_fst,
      F.map_id, comp_id] at hf
    rw [hf, zero_comp]
  have : PreservesBinaryBiproduct X₁ X₂ F := preservesBinaryBiproduct_of_mono_biprodComparison _
  apply Limits.preservesBinaryProduct_of_preservesBinaryBiproduct

instance (priority := 100) [F.IsHomological] : F.Additive :=
  F.additive_of_preserves_binary_products

lemma isHomological_of_localization (L : C ⥤ D)
    [L.CommShift ℤ] [L.IsTriangulated] [L.mapArrow.EssSurj] (F : D ⥤ A)
    (G : C ⥤ A) (e : L ⋙ F ≅ G) [G.IsHomological] :
    F.IsHomological := by
  have : F.PreservesZeroMorphisms := preservesZeroMorphisms_of_map_zero_object
    (F.mapIso L.mapZeroObject.symm ≪≫ e.app _ ≪≫ G.mapZeroObject)
  have : (L ⋙ F).IsHomological := IsHomological.of_iso e.symm
  refine IsHomological.mk' _ (fun T hT => ?_)
  rw [L.distTriang_iff] at hT
  obtain ⟨T₀, e, hT₀⟩ := hT
  exact ⟨L.mapTriangle.obj T₀, e, (L ⋙ F).map_distinguished_exact _ hT₀⟩

end Pretriangulated

section

/-- The connecting homomorphism in the long exact sequence attached to an homological
functor and a distinguished triangle. -/
noncomputable def homologySequenceδ
    [F.ShiftSequence ℤ] (T : Triangle C) (n₀ n₁ : ℤ) (h : n₀ + 1 = n₁) :
    (F.shift n₀).obj T.obj₃ ⟶ (F.shift n₁).obj T.obj₁ :=
  F.shiftMap T.mor₃ n₀ n₁ (by rw [add_comm 1, h])

variable {T T'}

@[reassoc]
lemma homologySequenceδ_naturality
    [F.ShiftSequence ℤ] (T T' : Triangle C) (φ : T ⟶ T') (n₀ n₁ : ℤ) (h : n₀ + 1 = n₁) :
    (F.shift n₀).map φ.hom₃ ≫ F.homologySequenceδ T' n₀ n₁ h =
      F.homologySequenceδ T n₀ n₁ h ≫ (F.shift n₁).map φ.hom₁ := by
  dsimp only [homologySequenceδ]
  rw [← shiftMap_comp', ← φ.comm₃, shiftMap_comp]

variable (T)
variable [HasZeroObject C] [Preadditive C] [∀ (n : ℤ), (CategoryTheory.shiftFunctor C n).Additive]
  [Pretriangulated C] [Abelian A] [F.IsHomological]
variable [F.ShiftSequence ℤ] (T T' : Triangle C) (hT : T ∈ distTriang C)
  (hT' : T' ∈ distTriang C) (φ : T ⟶ T') (n₀ n₁ : ℤ) (h : n₀ + 1 = n₁)

section
include hT
@[reassoc]
lemma comp_homologySequenceδ :
    (F.shift n₀).map T.mor₂ ≫ F.homologySequenceδ T n₀ n₁ h = 0 := by
  dsimp only [homologySequenceδ]
  rw [← F.shiftMap_comp', comp_distTriang_mor_zero₂₃ _ hT, shiftMap_zero]

@[reassoc]
lemma homologySequenceδ_comp :
    F.homologySequenceδ T n₀ n₁ h ≫ (F.shift n₁).map T.mor₁ = 0 := by
  dsimp only [homologySequenceδ]
  rw [← F.shiftMap_comp, comp_distTriang_mor_zero₃₁ _ hT, shiftMap_zero]

@[reassoc]
lemma homologySequence_comp :
    (F.shift n₀).map T.mor₁ ≫ (F.shift n₀).map T.mor₂ = 0 := by
  rw [← Functor.map_comp, comp_distTriang_mor_zero₁₂ _ hT, Functor.map_zero]

attribute [local simp] smul_smul

lemma homologySequence_exact₂ :
    (ShortComplex.mk _ _ (F.homologySequence_comp T hT n₀)).Exact := by
  refine ShortComplex.exact_of_iso ?_ (F.map_distinguished_exact _
    (Triangle.shift_distinguished _ hT n₀))
  exact ShortComplex.isoMk ((F.isoShift n₀).app _)
    (n₀.negOnePow • ((F.isoShift n₀).app _)) ((F.isoShift n₀).app _)
    (by simp) (by simp)

lemma homologySequence_exact₃ :
    (ShortComplex.mk _ _ (F.comp_homologySequenceδ T hT _ _ h)).Exact := by
  refine ShortComplex.exact_of_iso ?_ (F.homologySequence_exact₂ _ (rot_of_distTriang _ hT) n₀)
  exact ShortComplex.isoMk (Iso.refl _) (Iso.refl _)
    ((F.shiftIso 1 n₀ n₁ (by omega)).app _) (by simp) (by simp [homologySequenceδ, shiftMap])

lemma homologySequence_exact₁ :
    (ShortComplex.mk _ _ (F.homologySequenceδ_comp T hT _ _ h)).Exact := by
  refine ShortComplex.exact_of_iso ?_ (F.homologySequence_exact₂ _ (inv_rot_of_distTriang _ hT) n₁)
  refine ShortComplex.isoMk (-((F.shiftIso (-1) n₁ n₀ (by omega)).app _))
    (Iso.refl _) (Iso.refl _) ?_ (by simp)
  dsimp
  simp only [homologySequenceδ, neg_comp, map_neg, comp_id,
    F.shiftIso_hom_app_comp_shiftMap_of_add_eq_zero T.mor₃ (-1) (neg_add_cancel 1) n₀ n₁ (by omega)]

lemma homologySequence_epi_shift_map_mor₁_iff :
    Epi ((F.shift n₀).map T.mor₁) ↔ (F.shift n₀).map T.mor₂ = 0 :=
  (F.homologySequence_exact₂ T hT n₀).epi_f_iff

lemma homologySequence_mono_shift_map_mor₁_iff :
    Mono ((F.shift n₁).map T.mor₁) ↔ F.homologySequenceδ T n₀ n₁ h = 0 :=
  (F.homologySequence_exact₁ T hT n₀ n₁ h).mono_g_iff

lemma homologySequence_epi_shift_map_mor₂_iff :
    Epi ((F.shift n₀).map T.mor₂) ↔ F.homologySequenceδ T n₀ n₁ h = 0 :=
  (F.homologySequence_exact₃ T hT n₀ n₁ h).epi_f_iff

lemma homologySequence_mono_shift_map_mor₂_iff :
    Mono ((F.shift n₀).map T.mor₂) ↔ (F.shift n₀).map T.mor₁ = 0 :=
  (F.homologySequence_exact₂ T hT n₀).mono_g_iff
end

lemma mem_homologicalKernel_trW_iff {X Y : C} (f : X ⟶ Y) :
    F.homologicalKernel.trW f ↔ ∀ (n : ℤ), IsIso ((F.shift n).map f) := by
  obtain ⟨Z, g, h, hT⟩ := distinguished_cocone_triangle f
  apply (F.homologicalKernel.trW_iff_of_distinguished _ hT).trans
  have h₁ := fun n => (F.homologySequence_exact₃ _ hT n _ rfl).isZero_X₂_iff
  have h₂ := fun n => F.homologySequence_mono_shift_map_mor₁_iff _ hT n _ rfl
  have h₃ := fun n => F.homologySequence_epi_shift_map_mor₁_iff _ hT n
  dsimp at h₁ h₂ h₃ ⊢
  simp only [mem_homologicalKernel_iff, h₁, ← h₂, ← h₃]
  constructor
  · intro h n
    obtain ⟨m, rfl⟩ : ∃ (m : ℤ), n = m + 1 := ⟨n - 1, by simp⟩
    have := (h (m + 1)).1
    have := (h m).2
    apply isIso_of_mono_of_epi
  · intros
    constructor <;> infer_instance

@[deprecated (since := "2025-07-21")]
alias mem_homologicalKernel_W_iff := mem_homologicalKernel_trW_iff

open ComposableArrows

/-- The exact sequence with six terms starting from `(F.shift n₀).obj T.obj₁` until
`(F.shift n₁).obj T.obj₃` when `T` is a distinguished triangle and `F` a homological functor. -/
@[simp] noncomputable def homologySequenceComposableArrows₅ : ComposableArrows A 5 :=
  mk₅ ((F.shift n₀).map T.mor₁) ((F.shift n₀).map T.mor₂)
    (F.homologySequenceδ T n₀ n₁ h) ((F.shift n₁).map T.mor₁) ((F.shift n₁).map T.mor₂)

include hT in
lemma homologySequenceComposableArrows₅_exact :
    (F.homologySequenceComposableArrows₅ T n₀ n₁ h).Exact :=
  exact_of_δ₀ (F.homologySequence_exact₂ T hT n₀).exact_toComposableArrows
    (exact_of_δ₀ (F.homologySequence_exact₃ T hT n₀ n₁ h).exact_toComposableArrows
      (exact_of_δ₀ (F.homologySequence_exact₁ T hT n₀ n₁ h).exact_toComposableArrows
        (F.homologySequence_exact₂ T hT n₁).exact_toComposableArrows))

end

end Functor

end CategoryTheory<|MERGE_RESOLUTION|>--- conflicted
+++ resolved
@@ -65,13 +65,8 @@
 
 lemma mem_homologicalKernel_iff [F.ShiftSequence ℤ] (X : C) :
     F.homologicalKernel X ↔ ∀ (n : ℤ), IsZero ((F.shift n).obj X) := by
-<<<<<<< HEAD
-  simp only [← fun (n : ℤ) => Iso.isZero_iff ((F.isoShift n).app X)]
-  rfl
-=======
   simp only [← fun (n : ℤ) => Iso.isZero_iff ((F.isoShift n).app X),
     homologicalKernel, comp_obj]
->>>>>>> bf0de12b
 
 section Pretriangulated
 
