--- conflicted
+++ resolved
@@ -156,19 +156,7 @@
       Functor.map_comp, reassoc_of% eq₁₃']
   · refine' isomorphic_distinguished _ H.mem _ _
     refine' Triangle.isoMk _ _ (Triangle.π₃.mapIso iso₁₂) (Triangle.π₃.mapIso iso₁₃)
-<<<<<<< HEAD
-      (Triangle.π₃.mapIso iso₂₃) _ _ _
-    · dsimp
-      simp only [assoc, assoc, Iso.inv_hom_id_triangle_hom₃]
-      dsimp
-      rw [comp_id]
-    · dsimp
-      simp only [assoc, assoc, Iso.inv_hom_id_triangle_hom₃]
-      dsimp
-      rw [comp_id]
-=======
       (Triangle.π₃.mapIso iso₂₃) (by simp) (by simp) _
->>>>>>> 80ddd859
     · dsimp
       rw [assoc, ← Functor.map_comp, eq₁₂, Functor.map_comp, reassoc_of% eq₂₃']
 
