--- conflicted
+++ resolved
@@ -526,82 +526,10 @@
   refine' Triangle.isoMk _ _ (Iso.refl _) e (Iso.refl _)
     (by aesop_cat) (by aesop_cat) (by aesop_cat)
 
-<<<<<<< HEAD
-/-- Given a distinguished triangle `T` such that `T.mor₃ = 0` and the datum of morphisms
-`inr : T.obj₃ ⟶ T.obj₂` and `fst : T.obj₂ ⟶ T.obj₁` satisfying suitable relations, this
-is the binary biproduct data expressing that `T.obj₂` identifies to the binary
-biproduct of `T.obj₁` and `T.obj₃`.
-See also `exists_iso_binaryBiproduct_of_dist_triangle`. -/
-@[simps]
-def binaryBiproductData (T : Triangle C) (hT : T ∈ distTriang C) (hT₀ : T.mor₃ = 0)
-    (inr : T.obj₃ ⟶ T.obj₂) (inr_snd : inr ≫ T.mor₂ = 𝟙 _) (fst : T.obj₂ ⟶ T.obj₁)
-    (total : fst ≫ T.mor₁ + T.mor₂ ≫ inr = 𝟙 T.obj₂) :
-    BinaryBiproductData T.obj₁ T.obj₃ := by
-  have : Mono T.mor₁ := T.mono₁ hT hT₀
-  have eq : fst ≫ T.mor₁ = 𝟙 T.obj₂ - T.mor₂ ≫ inr := by rw [← total, add_sub_cancel]
-  exact
-    { bicone :=
-      { pt := T.obj₂
-        fst := fst
-        snd := T.mor₂
-        inl := T.mor₁
-        inr := inr
-        inl_fst := by
-          simp only [← cancel_mono T.mor₁, assoc, id_comp, eq, comp_sub, comp_id,
-            comp_dist_triangle_mor_zero₁₂_assoc _ hT, zero_comp, sub_zero]
-        inl_snd := comp_dist_triangle_mor_zero₁₂ _ hT
-        inr_fst := by
-          simp only [← cancel_mono T.mor₁, assoc, eq, comp_sub, reassoc_of% inr_snd,
-            comp_id, sub_self, zero_comp]
-        inr_snd := inr_snd }
-      isBilimit := isBinaryBilimitOfTotal _ total }
-
-instance : HasBinaryBiproducts C := ⟨fun X₁ X₃ => by
-  obtain ⟨X₂, inl, snd, mem⟩ := distinguished_cocone_triangle₂ (0 : X₃ ⟶ X₁⟦(1 : ℤ)⟧)
-  obtain ⟨inr : X₃ ⟶ X₂, inr_snd : 𝟙 _ = inr ≫ snd⟩ :=
-    Triangle.coyoneda_exact₃ _ mem (𝟙 X₃) (by simp)
-  obtain ⟨fst : X₂ ⟶ X₁, hfst : 𝟙 X₂ - snd ≫ inr = fst ≫ inl⟩ :=
-    Triangle.coyoneda_exact₂ _ mem (𝟙 X₂ - snd ≫ inr) (by
-      dsimp
-      simp only [sub_comp, assoc, id_comp, ← inr_snd, comp_id, sub_self])
-  refine' ⟨⟨binaryBiproductData _ mem rfl inr inr_snd.symm fst _⟩⟩
-  dsimp
-  simp only [← hfst, sub_add_cancel]⟩
-
-instance : HasFiniteProducts C := hasFiniteProducts_of_has_binary_and_terminal
-instance : HasFiniteCoproducts C := hasFiniteCoproducts_of_has_binary_and_initial
-instance : HasFiniteBiproducts C := HasFiniteBiproducts.of_hasFiniteProducts
-
-lemma exists_iso_binaryBiproduct_of_dist_triangle (T : Triangle C) (hT : T ∈ distTriang C)
-    (zero : T.mor₃ = 0) :
-    ∃ (e : T.obj₂ ≅ T.obj₁ ⊞ T.obj₃), T.mor₁ ≫ e.hom = biprod.inl ∧
-      T.mor₂ = e.hom ≫ biprod.snd := by
-  have := T.epi₂ hT zero
-  have := isSplitEpi_of_epi T.mor₂
-  obtain ⟨fst, hfst⟩ := T.coyoneda_exact₂ hT (𝟙 T.obj₂ - T.mor₂ ≫ section_ T.mor₂) (by simp)
-  let d := binaryBiproductData _ hT zero (section_ T.mor₂) (by simp) fst
-    (by simp only [← hfst, sub_add_cancel])
-  refine' ⟨biprod.uniqueUpToIso _ _ d.isBilimit, ⟨_, by simp⟩⟩
-  ext
-  · simpa using d.bicone.inl_fst
-  · simpa using d.bicone.inl_snd
-
-lemma binaryBiproductTriangle_distinguished (X₁ X₂ : C) :
-    binaryBiproductTriangle X₁ X₂ ∈ distTriang C := by
-  obtain ⟨Y, g, h, mem⟩ := distinguished_cocone_triangle₂ (0 : X₂ ⟶ X₁⟦(1 : ℤ)⟧)
-  obtain ⟨e, ⟨he₁, he₂⟩⟩ := exists_iso_binaryBiproduct_of_dist_triangle _ mem rfl
-  dsimp at he₁ he₂
-  refine' isomorphic_distinguished _ mem _ (Iso.symm _)
-  refine' Triangle.isoMk _ _ (Iso.refl _) e (Iso.refl _)
-    (by aesop_cat) (by aesop_cat) (by aesop_cat)
-
-=======
->>>>>>> 1b4e26ac
 lemma binaryProductTriangle_distinguished (X₁ X₂ : C) :
     binaryProductTriangle X₁ X₂ ∈ distTriang C :=
   isomorphic_distinguished _ (binaryBiproductTriangle_distinguished X₁ X₂) _
     (binaryProductTriangleIsoBinaryBiproductTriangle X₁ X₂)
-<<<<<<< HEAD
 
 /-- A chosen extension of a commutative square into a morphism of distinguished triangles. -/
 @[simps hom₁ hom₂]
@@ -662,14 +590,14 @@
     let α := fun j => (hg'' j).choose
     have hα : ∀ j, _ = α j ≫ _ := fun j => (hg'' j).choose_spec
     have hg''' : g = Pi.lift α ≫ T'.mor₁ := by dsimp; ext j; rw [hα]; simp
-    rw [hg, hg''', assoc, comp_dist_triangle_mor_zero₁₂ _ hT', comp_zero]
+    rw [hg, hg''', assoc, comp_distTriang_mor_zero₁₂ _ hT', comp_zero]
   · intro a
     obtain ⟨a', ha'⟩ : ∃ (a' : A ⟶ Z), a' ≫ T'.mor₃ = a ≫ (productTriangle T).mor₃ := by
       have zero : ((productTriangle T).mor₃) ≫ (shiftFunctor C 1).map T'.mor₁ = 0 := by
         rw [← cancel_mono (φ'.hom₂⟦1⟧'), zero_comp, assoc, ← Functor.map_comp, φ'.comm₁, h₁,
           id_comp, productTriangle.zero₃₁]
         intro j
-        exact comp_dist_triangle_mor_zero₃₁ _ (hT j)
+        exact comp_distTriang_mor_zero₃₁ _ (hT j)
       have ⟨g, hg⟩ := T'.coyoneda_exact₁ hT' (a ≫ (productTriangle T).mor₃) (by
         rw [assoc, zero, comp_zero])
       exact ⟨g, hg.symm⟩
@@ -685,8 +613,6 @@
     have : (a' + (by exact Pi.lift b) ≫ T'.mor₂) ≫ φ'.hom₃ = a := by
       rw [add_comp, assoc, φ'.comm₂, h₂, id_comp, ← hb', add_sub_cancel'_right]
     exact ⟨_, this⟩
-=======
->>>>>>> 1b4e26ac
 
 end Pretriangulated
 
