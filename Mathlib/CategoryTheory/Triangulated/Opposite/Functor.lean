/-
Copyright (c) 2024 Sophie Morel. All rights reserved.
Released under Apache 2.0 license as described in the file LICENSE.
Authors: Sophie Morel
-/
import Mathlib.CategoryTheory.Triangulated.Opposite.Pretriangulated

/-!
# Opposites of functors between pretriangulated categories,

If `F : C ⥤ D` is a functor between pretriangulated categories, we prove that
`F` is a triangulated functor if and only if `F.op` is a triangulated functor.
In order to do this, we first show that a `CommShift` structure on `F` naturally
gives one on `F.op` (for the shifts on `Cᵒᵖ` and `Dᵒᵖ` defined in
`CategoryTheory.Triangulated.Opposite.Basic`), and we then prove
that `F.mapTriangle.op` and `F.op.mapTriangle` correspond to each other via the
equivalences `(Triangle C)ᵒᵖ ≌ Triangle Cᵒᵖ` and `(Triangle D)ᵒᵖ ≌ Triangle Dᵒᵖ`
given by `CategoryTheory.Pretriangulated.triangleOpEquivalence`.

-/

assert_not_exists TwoSidedIdeal

namespace CategoryTheory

variable {C D : Type*} [Category C] [Category D] [HasShift C ℤ] [HasShift D ℤ] (F : C ⥤ D)
  [F.CommShift ℤ]

namespace Pretriangulated.Opposite

/-- If `F` commutes with shifts, so does `F.op`, for the shifts chosen on `Cᵒᵖ` in
`CategoryTheory.Triangulated.Opposite.Basic`.
-/
<<<<<<< HEAD
noncomputable scoped instance commShiftOpInt : F.op.CommShift ℤ := by
  apply (OppositeShift.functor ℤ F).commShiftPullback
=======
noncomputable scoped instance commShiftOpInt : F.op.CommShift ℤ :=
  inferInstanceAs ((PullbackShift.functor
    (AddMonoidHom.mk' (fun (n : ℤ) => -n) (by intros; dsimp; omega))
      (OppositeShift.functor ℤ F)).CommShift ℤ)
>>>>>>> 93a78ce0

end Pretriangulated.Opposite

namespace Functor

open Category Limits Pretriangulated Opposite

@[reassoc]
lemma op_commShiftIso_hom_app (X : Cᵒᵖ) (n m : ℤ) (h : n + m = 0):
    (F.op.commShiftIso n).hom.app X =
      (F.map ((shiftFunctorOpIso C n m h).hom.app X).unop).op ≫
        ((F.commShiftIso m).inv.app X.unop).op ≫
        (shiftFunctorOpIso D n m h).inv.app (op (F.obj X.unop)) := by
  obtain rfl : m = -n := by omega
  rfl

@[reassoc]
lemma op_commShiftIso_inv_app (X : Cᵒᵖ) (n m : ℤ) (h : n + m = 0):
    (F.op.commShiftIso n).inv.app X =
      (shiftFunctorOpIso D n m h).hom.app (op (F.obj X.unop)) ≫
        ((F.commShiftIso m).hom.app X.unop).op ≫
          (F.map ((shiftFunctorOpIso C n m h).inv.app X).unop).op := by
  rw [← cancel_epi ((F.op.commShiftIso n).hom.app X), Iso.hom_inv_id_app,
    op_commShiftIso_hom_app _ X n m h, assoc, assoc]
  simp [← op_comp, ← F.map_comp]

@[reassoc]
lemma shift_map_op {X Y : C} (f : X ⟶ Y) (n : ℤ) :
    (F.map f).op⟦n⟧' = (F.op.commShiftIso n).inv.app _ ≫
      (F.map (f.op⟦n⟧').unop).op ≫ (F.op.commShiftIso n).hom.app _ :=
  (NatIso.naturality_1 (F.op.commShiftIso n) f.op).symm

@[reassoc]
lemma map_shift_unop {X Y : Cᵒᵖ} (f : X ⟶ Y) (n : ℤ) :
    F.map ((f⟦n⟧').unop) = ((F.op.commShiftIso n).inv.app Y).unop ≫
      ((F.map f.unop).op⟦n⟧').unop ≫ ((F.op.commShiftIso n).hom.app X).unop := by
  simp [shift_map_op]

@[reassoc]
lemma map_opShiftFunctorEquivalence_unitIso_hom_app_unop (X : Cᵒᵖ) (n : ℤ) :
    F.map ((opShiftFunctorEquivalence C n).unitIso.hom.app X).unop =
      (F.commShiftIso n).hom.app _ ≫
        (((F.op).commShiftIso n).inv.app X).unop⟦n⟧' ≫
        ((opShiftFunctorEquivalence D n).unitIso.hom.app (op _)).unop := by
  dsimp [opShiftFunctorEquivalence]
  simp only [map_comp, unop_comp, Quiver.Hom.unop_op, assoc,
    map_shiftFunctorCompIsoId_hom_app, commShiftIso_hom_naturality_assoc,
    op_commShiftIso_inv_app _ _ _ _ (add_neg_cancel n)]
  congr 3
  rw [← Functor.map_comp_assoc, ← unop_comp,
    Iso.inv_hom_id_app]
  dsimp
  rw [map_id, id_comp]

@[reassoc]
lemma map_opShiftFunctorEquivalence_unitIso_inv_app_unop (X : Cᵒᵖ) (n : ℤ) :
    F.map ((opShiftFunctorEquivalence C n).unitIso.inv.app X).unop =
      ((opShiftFunctorEquivalence D n).unitIso.inv.app (op (F.obj X.unop))).unop ≫
        (((F.op).commShiftIso n).hom.app X).unop⟦n⟧' ≫
        ((F.commShiftIso n).inv.app _) := by
  rw [← cancel_mono (F.map ((opShiftFunctorEquivalence C n).unitIso.hom.app X).unop),
    ← F.map_comp, ← unop_comp, Iso.hom_inv_id_app,
    map_opShiftFunctorEquivalence_unitIso_hom_app_unop, assoc, assoc,
    Iso.inv_hom_id_app_assoc, ← Functor.map_comp_assoc, ← unop_comp]
  simp

@[reassoc]
lemma map_opShiftFunctorEquivalence_counitIso_hom_app_unop (X : Cᵒᵖ) (n : ℤ) :
    F.map ((opShiftFunctorEquivalence C n).counitIso.hom.app X).unop =
      ((opShiftFunctorEquivalence D n).counitIso.hom.app (op (F.obj X.unop))).unop ≫
        (((F.commShiftIso n).inv.app X.unop).op⟦n⟧').unop ≫
          ((F.op.commShiftIso n).hom.app (op (X.unop⟦n⟧))).unop := by
  apply Quiver.Hom.op_inj
  dsimp [opShiftFunctorEquivalence]
  rw [assoc, F.op_commShiftIso_hom_app_assoc _ _ _ (add_neg_cancel n), map_comp,
    map_shiftFunctorCompIsoId_inv_app_assoc, op_comp, op_comp_assoc, op_comp_assoc,
    NatTrans.naturality_assoc, op_map, Iso.inv_hom_id_app_assoc, Quiver.Hom.unop_op]

@[reassoc]
lemma map_opShiftFunctorEquivalence_counitIso_inv_app_unop (X : Cᵒᵖ) (n : ℤ) :
    F.map ((opShiftFunctorEquivalence C n).counitIso.inv.app X).unop =
      ((F.op.commShiftIso n).inv.app (op (X.unop⟦n⟧))).unop ≫
        (((F.commShiftIso n).hom.app X.unop).op⟦n⟧').unop ≫
          ((opShiftFunctorEquivalence D n).counitIso.inv.app (op (F.obj X.unop))).unop := by
  rw [← cancel_epi (F.map ((opShiftFunctorEquivalence C n).counitIso.hom.app X).unop),
    ← F.map_comp, ← unop_comp, Iso.inv_hom_id_app,
    map_opShiftFunctorEquivalence_counitIso_hom_app_unop]
  dsimp
  simp only [map_id, assoc, Iso.unop_hom_inv_id_app_assoc, ← Functor.map_comp_assoc,
    ← unop_comp, Iso.inv_hom_id_app_assoc, ← unop_comp_assoc, ← op_comp,
    Iso.inv_hom_id_app]
  simp

variable [HasZeroObject C] [Preadditive C] [∀ (n : ℤ), (shiftFunctor C n).Additive]
  [Pretriangulated C] [HasZeroObject D] [Preadditive D]
  [∀ (n : ℤ), (shiftFunctor D n).Additive] [Pretriangulated D]

/--
If `F : C ⥤ D` commutes with shifts, this expresses the compatibility of `F.mapTriangle`
with the equivalences `Pretriangulated.triangleOpEquivalence` on `C` and `D`.
-/
@[simps!]
noncomputable def mapTriangleOpCompTriangleOpEquivalenceFunctorApp (T : Triangle C) :
    (triangleOpEquivalence D).functor.obj (op (F.mapTriangle.obj T)) ≅
      F.op.mapTriangle.obj ((triangleOpEquivalence C).functor.obj (op T)) :=
  Triangle.isoMk _ _ (Iso.refl _) (Iso.refl _) (Iso.refl _)
    (by dsimp; simp) (by dsimp; simp) (by
      dsimp
      simp only [map_comp, shift_map_op, map_id, comp_id, op_comp, op_unop,
        map_opShiftFunctorEquivalence_counitIso_inv_app_unop,
        opShiftFunctorEquivalence_inverse, opShiftFunctorEquivalence_functor,
        Quiver.Hom.op_unop, assoc, id_comp])

/--
If `F : C ⥤ D` commutes with shifts, this expresses the compatibility of `F.mapTriangle`
with the equivalences `Pretriangulated.triangleOpEquivalence` on `C` and `D`.
-/
noncomputable def mapTriangleOpCompTriangleOpEquivalenceFunctor :
    F.mapTriangle.op ⋙ (triangleOpEquivalence D).functor ≅
      (triangleOpEquivalence C).functor ⋙ F.op.mapTriangle :=
  NatIso.ofComponents
    (fun T ↦ F.mapTriangleOpCompTriangleOpEquivalenceFunctorApp T.unop)
    (by intros; ext <;> dsimp <;> simp only [comp_id, id_comp])

/--
If `F : C ⥤ D` commutes with shifts, this is the 2-commutative square of categories
`CategoryTheory.Functor.mapTriangleOpCompTriangleOpEquivalenceFunctor`.
-/
noncomputable instance :
    CatCommSq (F.mapTriangle.op) (triangleOpEquivalence C).functor
      (triangleOpEquivalence D).functor F.op.mapTriangle :=
  ⟨F.mapTriangleOpCompTriangleOpEquivalenceFunctor⟩

/--
Vertical inverse of the 2-commutative square of
`CategoryTheory.Functor.mapTriangleOpCompTriangleOpEquivalenceFunctor`.
-/
noncomputable instance :
    CatCommSq (F.op.mapTriangle) (triangleOpEquivalence C).inverse
      (triangleOpEquivalence D).inverse F.mapTriangle.op :=
  CatCommSq.vInv (F.mapTriangle.op) (triangleOpEquivalence C)
      (triangleOpEquivalence D) F.op.mapTriangle inferInstance

/--
If `F : C ⥤ D` commutes with shifts, this expresses the compatibility of `F.mapTriangle`
with the equivalences `Pretriangulated.triangleOpEquivalence` on `C` and `D`.
-/
noncomputable def opMapTriangleCompTriangleOpEquivalenceInverse :
    F.op.mapTriangle ⋙ (triangleOpEquivalence D).inverse ≅
      (triangleOpEquivalence C).inverse ⋙ F.mapTriangle.op :=
  CatCommSq.iso (F.op.mapTriangle) (triangleOpEquivalence C).inverse
      (triangleOpEquivalence D).inverse F.mapTriangle.op

/-- If `F` is triangulated, so is `F.op`.
-/
lemma isTriangulated_op [F.IsTriangulated] : F.op.IsTriangulated where
  map_distinguished T dT := by
    rw [mem_distTriang_op_iff]
    exact Pretriangulated.isomorphic_distinguished _
      ((F.map_distinguished _ (unop_distinguished _ dT))) _
      (((opMapTriangleCompTriangleOpEquivalenceInverse F).symm.app T).unop)

/-- If `F.op` is triangulated, so is `F`.
-/
lemma isTriangulated_of_op [F.op.IsTriangulated] : F.IsTriangulated where
  map_distinguished T dT := by
    have := distinguished_iff_of_iso ((triangleOpEquivalence D).unitIso.app
      (Opposite.op (F.mapTriangle.obj T))).unop
    rw [Functor.id_obj, Opposite.unop_op (F.mapTriangle.obj T)] at this
    rw [← this, Functor.comp_obj, ← mem_distTriang_op_iff, ← Functor.op_obj, ← Functor.comp_obj,
      distinguished_iff_of_iso ((mapTriangleOpCompTriangleOpEquivalenceFunctor F).app
      (Opposite.op T))]
    apply F.op.map_distinguished
    have := distinguished_iff_of_iso ((triangleOpEquivalence C).unitIso.app (Opposite.op T)).unop
    rw [Functor.id_obj, Opposite.unop_op T] at this
    rw [← this, Functor.comp_obj, ← mem_distTriang_op_iff] at dT
    exact dT

/-- `F` is triangulated if and only if `F.op` is triangulated.
-/
lemma op_isTriangulated_iff : F.op.IsTriangulated ↔ F.IsTriangulated :=
  ⟨fun _ ↦ F.isTriangulated_of_op, fun _ ↦ F.isTriangulated_op⟩

end Functor

end CategoryTheory<|MERGE_RESOLUTION|>--- conflicted
+++ resolved
@@ -31,15 +31,10 @@
 /-- If `F` commutes with shifts, so does `F.op`, for the shifts chosen on `Cᵒᵖ` in
 `CategoryTheory.Triangulated.Opposite.Basic`.
 -/
-<<<<<<< HEAD
-noncomputable scoped instance commShiftOpInt : F.op.CommShift ℤ := by
-  apply (OppositeShift.functor ℤ F).commShiftPullback
-=======
 noncomputable scoped instance commShiftOpInt : F.op.CommShift ℤ :=
   inferInstanceAs ((PullbackShift.functor
     (AddMonoidHom.mk' (fun (n : ℤ) => -n) (by intros; dsimp; omega))
       (OppositeShift.functor ℤ F)).CommShift ℤ)
->>>>>>> 93a78ce0
 
 end Pretriangulated.Opposite
 
