/-
Copyright (c) 2023 Joël Riou. All rights reserved.
Released under Apache 2.0 license as described in the file LICENSE.
Authors: Joël Riou
-/
import Mathlib.CategoryTheory.Triangulated.Triangulated
import Mathlib.CategoryTheory.ComposableArrows
import Mathlib.CategoryTheory.Shift.CommShift

/-!
# Triangulated functors

In this file, when `C` and `D` are categories equipped with a shift by `ℤ` and
`F : C ⥤ D` is a functor which commutes with the shift, we define the induced
functor `F.mapTriangle : Triangle C ⥤ Triangle D` on the categories of
triangles. When `C` and `D` are pretriangulated, a triangulated functor
is such a functor `F` which also sends distinguished triangles to
distinguished triangles: this defines the typeclass `Functor.IsTriangulated`.

-/

namespace CategoryTheory

open Category Limits Pretriangulated Preadditive

namespace Functor

variable {C D E : Type*} [Category C] [Category D] [Category E]
  [HasShift C ℤ] [HasShift D ℤ] [HasShift E ℤ]
  (F : C ⥤ D) [F.CommShift ℤ] (G : D ⥤ E) [G.CommShift ℤ]

/-- The functor `Triangle C ⥤ Triangle D` that is induced by a functor `F : C ⥤ D`
which commutes with shift by `ℤ`. -/
@[simps]
def mapTriangle : Triangle C ⥤ Triangle D where
  obj T := Triangle.mk (F.map T.mor₁) (F.map T.mor₂)
    (F.map T.mor₃ ≫ (F.commShiftIso (1 : ℤ)).hom.app T.obj₁)
  map f :=
    { hom₁ := F.map f.hom₁
      hom₂ := F.map f.hom₂
      hom₃ := F.map f.hom₃
      comm₁ := by dsimp; simp only [← F.map_comp, f.comm₁]
      comm₂ := by dsimp; simp only [← F.map_comp, f.comm₂]
      comm₃ := by
        dsimp [Functor.comp]
        simp only [Category.assoc, ← NatTrans.naturality,
          ← F.map_comp_assoc, f.comm₃] }

instance [Faithful F] : Faithful F.mapTriangle where
  map_injective {X Y} f g h := by
    ext <;> apply F.map_injective
    · exact congr_arg TriangleMorphism.hom₁ h
    · exact congr_arg TriangleMorphism.hom₂ h
    · exact congr_arg TriangleMorphism.hom₃ h

instance [Full F] [Faithful F] : Full F.mapTriangle where
  map_surjective {X Y} f :=
   ⟨{ hom₁ := F.preimage f.hom₁
      hom₂ := F.preimage f.hom₂
      hom₃ := F.preimage f.hom₃
      comm₁ := F.map_injective
        (by simpa only [mapTriangle_obj, map_comp, map_preimage] using f.comm₁)
      comm₂ := F.map_injective
        (by simpa only [mapTriangle_obj, map_comp, map_preimage] using f.comm₂)
      comm₃ := F.map_injective (by
        rw [← cancel_mono ((F.commShiftIso (1 : ℤ)).hom.app Y.obj₁)]
        simpa only [mapTriangle_obj, map_comp, assoc, commShiftIso_hom_naturality,
          map_preimage, Triangle.mk_mor₃] using f.comm₃) }, by aesop_cat⟩

section Additive

variable [Preadditive C] [Preadditive D] [F.Additive]

/-- The functor `F.mapTriangle` commutes with the shift. -/
@[simps!]
noncomputable def mapTriangleCommShiftIso (n : ℤ) :
    Triangle.shiftFunctor C n ⋙ F.mapTriangle ≅ F.mapTriangle ⋙ Triangle.shiftFunctor D n :=
  NatIso.ofComponents (fun T => Triangle.isoMk _ _
    ((F.commShiftIso n).app _) ((F.commShiftIso n).app _) ((F.commShiftIso n).app _)
    (by aesop_cat) (by aesop_cat) (by
      dsimp
      simp only [map_units_smul, map_comp, Linear.units_smul_comp, assoc,
        Linear.comp_units_smul, ← F.commShiftIso_hom_naturality_assoc]
      rw [F.map_shiftFunctorComm_hom_app T.obj₁ 1 n]
      simp only [comp_obj, assoc, Iso.inv_hom_id_app_assoc,
        ← Functor.map_comp, Iso.inv_hom_id_app, map_id, comp_id])) (by aesop_cat)

attribute [local simp] map_zsmul comp_zsmul zsmul_comp
  commShiftIso_zero commShiftIso_add commShiftIso_comp_hom_app
  shiftFunctorAdd'_eq_shiftFunctorAdd

set_option maxHeartbeats 400000 in
noncomputable instance [∀ (n : ℤ), (shiftFunctor C n).Additive]
    [∀ (n : ℤ), (shiftFunctor D n).Additive] : (F.mapTriangle).CommShift ℤ where
  iso := F.mapTriangleCommShiftIso

/-- `F.mapTriangle` commutes with the rotation of triangles. -/
@[simps!]
def mapTriangleRotateIso :
    F.mapTriangle ⋙ Pretriangulated.rotate D ≅
      Pretriangulated.rotate C ⋙ F.mapTriangle :=
  NatIso.ofComponents
    (fun T => Triangle.isoMk _ _ (Iso.refl _) (Iso.refl _)
      ((F.commShiftIso (1 : ℤ)).symm.app _)
      (by aesop_cat) (by aesop_cat) (by aesop_cat)) (by aesop_cat)

/-- `F.mapTriangle` commutes with the inverse of the rotation of triangles. -/
@[simps!]
noncomputable def mapTriangleInvRotateIso [F.Additive] :
    F.mapTriangle ⋙ Pretriangulated.invRotate D ≅
      Pretriangulated.invRotate C ⋙ F.mapTriangle :=
  NatIso.ofComponents
    (fun T => Triangle.isoMk _ _ ((F.commShiftIso (-1 : ℤ)).symm.app _) (Iso.refl _) (Iso.refl _)
      (by aesop_cat) (by aesop_cat) (by aesop_cat)) (by aesop_cat)


variable (C) in
/-- The canonical isomorphism `(𝟭 C).mapTriangle ≅ 𝟭 (Triangle C)`. -/
@[simps!]
def mapTriangleIdIso : (𝟭 C).mapTriangle ≅ 𝟭 _ :=
  NatIso.ofComponents (fun T ↦ Triangle.isoMk _ _ (Iso.refl _) (Iso.refl _) (Iso.refl _))

/-- The canonical isomorphism `(F ⋙ G).mapTriangle ≅ F.mapTriangle ⋙ G.mapTriangle`. -/
@[simps!]
def mapTriangleCompIso : (F ⋙ G).mapTriangle ≅ F.mapTriangle ⋙ G.mapTriangle :=
  NatIso.ofComponents (fun T => Triangle.isoMk _ _ (Iso.refl _) (Iso.refl _) (Iso.refl _))

/-- Two isomorphic functors `F₁` and `F₂` induce isomorphic functors
`F₁.mapTriangle` and `F₂.mapTriangle` if the isomorphism `F₁ ≅ F₂` is compatible
with the shifts. -/
@[simps!]
def mapTriangleIso {F₁ F₂ : C ⥤ D} (e : F₁ ≅ F₂) [F₁.CommShift ℤ] [F₂.CommShift ℤ]
    [NatTrans.CommShift e.hom ℤ] : F₁.mapTriangle ≅ F₂.mapTriangle :=
  NatIso.ofComponents (fun T =>
    Triangle.isoMk _ _ (e.app _) (e.app _) (e.app _) (by simp) (by simp) (by
      dsimp
      simp only [assoc, NatTrans.CommShift.comm_app e.hom (1 : ℤ) T.obj₁,
        NatTrans.naturality_assoc])) (by aesop_cat)

end Additive

variable [HasZeroObject C] [HasZeroObject D] [HasZeroObject E]
  [Preadditive C] [Preadditive D] [Preadditive E]
  [∀ (n : ℤ), (shiftFunctor C n).Additive] [∀ (n : ℤ), (shiftFunctor D n).Additive]
  [∀ (n : ℤ), (shiftFunctor E n).Additive]
  [Pretriangulated C] [Pretriangulated D] [Pretriangulated E]

/-- A functor which commutes with the shift by `ℤ` is triangulated if
it sends distinguished triangles to distinguished triangles. -/
class IsTriangulated : Prop where
  map_distinguished (T : Triangle C) : (T ∈ distTriang C) → F.mapTriangle.obj T ∈ distTriang D

lemma map_distinguished [F.IsTriangulated] (T : Triangle C) (hT : T ∈ distTriang C) :
    F.mapTriangle.obj T ∈ distTriang D :=
  IsTriangulated.map_distinguished _ hT

namespace IsTriangulated

open ZeroObject

instance (priority := 100) [F.IsTriangulated] : PreservesZeroMorphisms F where
  map_zero X Y := by
    have h₁ : (0 : X ⟶ Y) = 0 ≫ 𝟙 0 ≫ 0 := by simp
    have h₂ : 𝟙 (F.obj 0) = 0 := by
      rw [← IsZero.iff_id_eq_zero]
      apply Triangle.isZero₃_of_isIso₁ _
        (F.map_distinguished _ (contractible_distinguished (0 : C)))
      dsimp
      infer_instance
    rw [h₁, F.map_comp, F.map_comp, F.map_id, h₂, zero_comp, comp_zero]

<<<<<<< HEAD
=======
noncomputable instance [F.IsTriangulated] :
    PreservesLimitsOfShape (Discrete WalkingPair) F := by
  suffices ∀ (X₁ X₃ : C), IsIso (prodComparison F X₁ X₃) by
    have := fun (X₁ X₃ : C) ↦ PreservesLimitPair.ofIsoProdComparison F X₁ X₃
    exact ⟨fun {K} ↦ preservesLimitOfIsoDiagram F (diagramIsoPair K).symm⟩
  intro X₁ X₃
  let φ : F.mapTriangle.obj (binaryProductTriangle X₁ X₃) ⟶
      binaryProductTriangle (F.obj X₁) (F.obj X₃) :=
    { hom₁ := 𝟙 _
      hom₂ := prodComparison F X₁ X₃
      hom₃ := 𝟙 _
      comm₁ := by
        dsimp
        ext
        · simp only [assoc, prodComparison_fst, prod.comp_lift, comp_id, comp_zero,
            limit.lift_π, BinaryFan.mk_pt, BinaryFan.π_app_left, BinaryFan.mk_fst,
            ← F.map_comp, F.map_id]
        · simp only [assoc, prodComparison_snd, prod.comp_lift, comp_id, comp_zero,
            limit.lift_π, BinaryFan.mk_pt, BinaryFan.π_app_right, BinaryFan.mk_snd,
            ← F.map_comp, F.map_zero]
      comm₂ := by simp
      comm₃ := by simp }
  exact isIso₂_of_isIso₁₃ φ (F.map_distinguished _ (binaryProductTriangle_distinguished X₁ X₃))
    (binaryProductTriangle_distinguished _ _)
    (by dsimp; infer_instance) (by dsimp; infer_instance)

instance (priority := 100) [F.IsTriangulated] : F.Additive :=
  F.additive_of_preserves_binary_products

>>>>>>> e47b4deb
instance : (𝟭 C).IsTriangulated where
  map_distinguished T hT :=
    isomorphic_distinguished _ hT _ ((mapTriangleIdIso C).app T)

instance [F.IsTriangulated] [G.IsTriangulated] : (F ⋙ G).IsTriangulated where
  map_distinguished T hT :=
    isomorphic_distinguished _ (G.map_distinguished _ (F.map_distinguished T hT)) _
      ((mapTriangleCompIso F G).app T)

end IsTriangulated

lemma isTriangulated_of_iso {F₁ F₂ : C ⥤ D} (e : F₁ ≅ F₂) [F₁.CommShift ℤ] [F₂.CommShift ℤ]
    [NatTrans.CommShift e.hom ℤ] [F₁.IsTriangulated] : F₂.IsTriangulated where
  map_distinguished T hT :=
    isomorphic_distinguished _ (F₁.map_distinguished T hT) _ ((mapTriangleIso e).app T).symm

lemma isTriangulated_iff_of_iso {F₁ F₂ : C ⥤ D} (e : F₁ ≅ F₂) [F₁.CommShift ℤ] [F₂.CommShift ℤ]
    [NatTrans.CommShift e.hom ℤ] : F₁.IsTriangulated ↔ F₂.IsTriangulated := by
  constructor
  · intro
    exact isTriangulated_of_iso e
  · intro
    have : NatTrans.CommShift e.symm.hom ℤ := inferInstanceAs (NatTrans.CommShift e.inv ℤ)
    exact isTriangulated_of_iso e.symm

lemma mem_mapTriangle_essImage_of_distinguished
    [F.IsTriangulated] [F.mapArrow.EssSurj] (T : Triangle D) (hT : T ∈ distTriang D) :
    ∃ (T' : Triangle C) (_ : T' ∈ distTriang C), Nonempty (F.mapTriangle.obj T' ≅ T) := by
  obtain ⟨X, Y, f, e₁, e₂, w⟩ : ∃ (X Y : C) (f : X ⟶ Y) (e₁ : F.obj X ≅ T.obj₁)
    (e₂ : F.obj Y ≅ T.obj₂), F.map f ≫ e₂.hom = e₁.hom ≫ T.mor₁ := by
      let e := F.mapArrow.objObjPreimageIso (Arrow.mk T.mor₁)
      exact ⟨_, _, _, Arrow.leftFunc.mapIso e, Arrow.rightFunc.mapIso e, e.hom.w.symm⟩
  obtain ⟨W, g, h, H⟩ := distinguished_cocone_triangle f
  exact ⟨_, H, ⟨isoTriangleOfIso₁₂ _ _ (F.map_distinguished _ H) hT e₁ e₂ w⟩⟩

lemma isTriangulated_of_precomp
    [(F ⋙ G).IsTriangulated] [F.IsTriangulated] [F.mapArrow.EssSurj] :
    G.IsTriangulated where
  map_distinguished T hT := by
    obtain ⟨T', hT', ⟨e⟩⟩ := F.mem_mapTriangle_essImage_of_distinguished T hT
    exact isomorphic_distinguished _ ((F ⋙ G).map_distinguished T' hT') _
      (G.mapTriangle.mapIso e.symm ≪≫ (mapTriangleCompIso F G).symm.app _)

variable {F G} in
lemma isTriangulated_of_precomp_iso {H : C ⥤ E} (e : F ⋙ G ≅ H) [H.CommShift ℤ]
    [H.IsTriangulated] [F.IsTriangulated] [F.mapArrow.EssSurj] [NatTrans.CommShift e.hom ℤ] :
    G.IsTriangulated := by
  have := (isTriangulated_iff_of_iso e).2 inferInstance
  exact isTriangulated_of_precomp F G

end Functor

variable {C D : Type*} [Category C] [Category D] [HasShift C ℤ] [HasShift D ℤ]
  [HasZeroObject C] [HasZeroObject D] [Preadditive C] [Preadditive D]
  [∀ (n : ℤ), (shiftFunctor C n).Additive] [∀ (n : ℤ), (shiftFunctor D n).Additive]
  [Pretriangulated C] [Pretriangulated D]

namespace Triangulated

namespace Octahedron

variable {X₁ X₂ X₃ Z₁₂ Z₂₃ Z₁₃ : C}
  {u₁₂ : X₁ ⟶ X₂} {u₂₃ : X₂ ⟶ X₃} {u₁₃ : X₁ ⟶ X₃} {comm : u₁₂ ≫ u₂₃ = u₁₃}
  {v₁₂ : X₂ ⟶ Z₁₂} {w₁₂ : Z₁₂ ⟶ X₁⟦(1 : ℤ)⟧} {h₁₂ : Triangle.mk u₁₂ v₁₂ w₁₂ ∈ distTriang C}
  {v₂₃ : X₃ ⟶ Z₂₃} {w₂₃ : Z₂₃ ⟶ X₂⟦(1 : ℤ)⟧} {h₂₃ : Triangle.mk u₂₃ v₂₃ w₂₃ ∈ distTriang C}
  {v₁₃ : X₃ ⟶ Z₁₃} {w₁₃ : Z₁₃ ⟶ X₁⟦(1 : ℤ)⟧} {h₁₃ : Triangle.mk u₁₃ v₁₃ w₁₃ ∈ distTriang C}
  (h : Octahedron comm h₁₂ h₂₃ h₁₃)
  (F : C ⥤ D) [F.CommShift ℤ] [F.IsTriangulated]

/-- The image of an octahedron by a triangulated functor. -/
@[simps]
def map : Octahedron (by dsimp; rw [← F.map_comp, comm])
    (F.map_distinguished _ h₁₂) (F.map_distinguished _ h₂₃) (F.map_distinguished _ h₁₃) where
  m₁ := F.map h.m₁
  m₃ := F.map h.m₃
  comm₁ := by simpa using F.congr_map h.comm₁
  comm₂ := by simpa using F.congr_map h.comm₂ =≫ (F.commShiftIso 1).hom.app X₁
  comm₃ := by simpa using F.congr_map h.comm₃
  comm₄ := by simpa using F.congr_map h.comm₄ =≫ (F.commShiftIso 1).hom.app X₂
  mem := isomorphic_distinguished _ (F.map_distinguished _ h.mem) _
    (Triangle.isoMk _ _ (Iso.refl _) (Iso.refl _) (Iso.refl _))

end Octahedron

end Triangulated

open Triangulated

/-- If `F : C ⥤ D` is a triangulated functor from a triangulated category, then `D`
is also triangulated if tuples of composables arrows in `D` can be lifted to `C`. -/
lemma isTriangulated_of_essSurj_mapComposableArrows_two
    (F : C ⥤ D) [F.CommShift ℤ] [F.IsTriangulated]
    [(F.mapComposableArrows 2).EssSurj] [IsTriangulated C] :
    IsTriangulated D := by
  apply IsTriangulated.mk
  intro Y₁ Y₂ Y₃ Z₁₂ Z₂₃ Z₁₃ u₁₂ u₂₃ u₁₃ comm v₁₂ w₁₂ h₁₂ v₂₃ w₂₃ h₂₃ v₁₃ w₁₃ h₁₃
  obtain ⟨α, ⟨e⟩⟩ : ∃ (α : ComposableArrows C 2),
      Nonempty ((F.mapComposableArrows 2).obj α ≅ ComposableArrows.mk₂ u₁₂ u₂₃) :=
    ⟨_, ⟨Functor.objObjPreimageIso _ _⟩⟩
  obtain ⟨X₁, X₂, X₃, f, g, rfl⟩ := ComposableArrows.mk₂_surjective α
  obtain ⟨_, _, _, h₁₂'⟩ := distinguished_cocone_triangle f
  obtain ⟨_, _, _, h₂₃'⟩ := distinguished_cocone_triangle g
  obtain ⟨_, _, _, h₁₃'⟩ := distinguished_cocone_triangle (f ≫ g)
  exact ⟨Octahedron.ofIso (e₁ := (e.app 0).symm) (e₂ := (e.app 1).symm) (e₃ := (e.app 2).symm)
    (comm₁₂ := ComposableArrows.naturality' e.inv 0 1)
    (comm₂₃ := ComposableArrows.naturality' e.inv 1 2)
    (H := (someOctahedron rfl h₁₂' h₂₃' h₁₃').map F) _ _ _ _ _⟩

end CategoryTheory<|MERGE_RESOLUTION|>--- conflicted
+++ resolved
@@ -169,8 +169,6 @@
       infer_instance
     rw [h₁, F.map_comp, F.map_comp, F.map_id, h₂, zero_comp, comp_zero]
 
-<<<<<<< HEAD
-=======
 noncomputable instance [F.IsTriangulated] :
     PreservesLimitsOfShape (Discrete WalkingPair) F := by
   suffices ∀ (X₁ X₃ : C), IsIso (prodComparison F X₁ X₃) by
@@ -200,7 +198,6 @@
 instance (priority := 100) [F.IsTriangulated] : F.Additive :=
   F.additive_of_preserves_binary_products
 
->>>>>>> e47b4deb
 instance : (𝟭 C).IsTriangulated where
   map_distinguished T hT :=
     isomorphic_distinguished _ hT _ ((mapTriangleIdIso C).app T)
