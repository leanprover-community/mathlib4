--- conflicted
+++ resolved
@@ -57,12 +57,7 @@
 
 instance [Full F] [Faithful F] : Full F.mapTriangle where
   map_surjective {X Y} f :=
-<<<<<<< HEAD
-    ⟨{
-      hom₁ := F.preimage f.hom₁
-=======
     ⟨{hom₁ := F.preimage f.hom₁
->>>>>>> 0775e914
       hom₂ := F.preimage f.hom₂
       hom₃ := F.preimage f.hom₃
       comm₁ := F.map_injective
