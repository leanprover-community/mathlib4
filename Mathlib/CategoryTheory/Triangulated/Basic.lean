--- conflicted
+++ resolved
@@ -468,19 +468,13 @@
 
 end
 
-<<<<<<< HEAD
+section
+
+variable {J : Type*} [Category J]
+
 /-- Constructor for functors to the category of triangles. -/
 @[simps]
-def functorMk {J : Type*} [Category J] {obj₁ obj₂ obj₃ : J ⥤ C}
-=======
-section
-
-variable {J : Type*} [Category J]
-
-/-- Constructor for functors to the category of triangles. -/
-@[simps]
 def functorMk {obj₁ obj₂ obj₃ : J ⥤ C}
->>>>>>> 09d878bb
     (mor₁ : obj₁ ⟶ obj₂) (mor₂ : obj₂ ⟶ obj₃) (mor₃ : obj₃ ⟶ obj₁ ⋙ shiftFunctor C (1 : ℤ)) :
     J ⥤ Triangle C where
   obj j := mk (mor₁.app j) (mor₂.app j) (mor₃.app j)
@@ -489,11 +483,8 @@
       hom₂ := obj₂.map φ
       hom₃ := obj₃.map φ }
 
-<<<<<<< HEAD
-=======
 end
 
->>>>>>> 09d878bb
 end Triangle
 
 end CategoryTheory.Pretriangulated