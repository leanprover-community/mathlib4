--- conflicted
+++ resolved
@@ -3,11 +3,6 @@
 Released under Apache 2.0 license as described in the file LICENSE.
 Authors: Joël Riou
 -/
-<<<<<<< HEAD
-import Mathlib.CategoryTheory.ObjectProperty.ContainsZero
-import Mathlib.CategoryTheory.ObjectProperty.Shift
-=======
->>>>>>> c6a0a4a4
 import Mathlib.CategoryTheory.Localization.CalculusOfFractions
 import Mathlib.CategoryTheory.Localization.Triangulated
 import Mathlib.CategoryTheory.ObjectProperty.ContainsZero
@@ -25,10 +20,6 @@
 
 ## TODO
 
-<<<<<<< HEAD
-* obtain (pre)triangulated instances on the localized category with respect to `S.W`
-=======
->>>>>>> c6a0a4a4
 * show that the fullsubcategory attached to `P` (such that `P.IsTriangulated`)
 is a pretriangulated category.
 
@@ -158,13 +149,9 @@
 instance [P.IsTriangulated] : P.isoClosure.IsTriangulated where
 
 /-- Given `P : ObjectProperty C` with `C` a pretriangulated category, this is the class
-<<<<<<< HEAD
-of morphisms whose cone satisfies `S.P`. -/
-=======
 of morphisms whose cone satisfies `P`. (The name `trW` contains the prefix `tr`
 for "triangulated", and `W` is a letter that is often used to refer to classes of
 morphisms with respect to which we may consider the localized category.) -/
->>>>>>> c6a0a4a4
 def trW : MorphismProperty C :=
   fun X Y f => ∃ (Z : C) (g : Y ⟶ Z) (h : Z ⟶ X⟦(1 : ℤ)⟧)
     (_ : Triangle.mk f g h ∈ distTriang C), P Z
@@ -309,37 +296,13 @@
 
 namespace Triangulated
 
-<<<<<<< HEAD
-@[deprecated (since := "2025-04-19")]
-=======
 @[deprecated (since := "2025-07-21")]
->>>>>>> c6a0a4a4
 alias Subcategory := ObjectProperty.IsTriangulated
 
 namespace Subcategory
 
 open ObjectProperty
 
-<<<<<<< HEAD
-@[deprecated (since := "2025-04-19")] alias mk' := IsTriangulatedClosed₂.mk'
-@[deprecated (since := "2025-04-19")] alias ext₁ := ext_of_isTriangulatedClosed₁
-@[deprecated (since := "2025-04-19")] alias ext₁' := ext_of_isTriangulatedClosed₁'
-@[deprecated (since := "2025-04-19")] alias ext₂ := ext_of_isTriangulatedClosed₂
-@[deprecated (since := "2025-04-19")] alias ext₂' := ext_of_isTriangulatedClosed₂'
-@[deprecated (since := "2025-04-19")] alias ext₃ := ext_of_isTriangulatedClosed₃
-@[deprecated (since := "2025-04-19")] alias ext₃' := ext_of_isTriangulatedClosed₃'
-@[deprecated (since := "2025-04-19")] alias W := trW
-@[deprecated (since := "2025-04-19")] alias W_iff := trW_iff
-@[deprecated (since := "2025-04-19")] alias W_iff' := trW_iff'
-@[deprecated (since := "2025-04-19")] alias W.mk := trW.mk
-@[deprecated (since := "2025-04-19")] alias W.mk' := trW.mk'
-@[deprecated (since := "2025-04-19")] alias isoClosure_W := trW_isoClosure
-@[deprecated (since := "2025-04-19")] alias W_of_isIso := trW_of_isIso
-@[deprecated (since := "2025-04-19")] alias smul_mem_W_iff := smul_mem_trW_iff
-@[deprecated (since := "2025-04-19")] alias W.shift := trW.shift
-@[deprecated (since := "2025-04-19")] alias W.unshift := trW.unshift
-@[deprecated (since := "2025-04-19")]
-=======
 @[deprecated (since := "2025-07-21")] alias mk' := IsTriangulatedClosed₂.mk'
 @[deprecated (since := "2025-07-21")] alias ext₁ := ext_of_isTriangulatedClosed₁
 @[deprecated (since := "2025-07-21")] alias ext₁' := ext_of_isTriangulatedClosed₁'
@@ -358,7 +321,6 @@
 @[deprecated (since := "2025-07-21")] alias W.shift := trW.shift
 @[deprecated (since := "2025-07-21")] alias W.unshift := trW.unshift
 @[deprecated (since := "2025-07-21")]
->>>>>>> c6a0a4a4
 alias mem_W_iff_of_distinguished := trW_iff_of_distinguished
 
 end Subcategory
