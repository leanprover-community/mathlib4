--- conflicted
+++ resolved
@@ -41,14 +41,8 @@
 @[simps!]
 def prodComonad : Comonad C where
   toFunctor := prod.functor.obj X
-<<<<<<< HEAD
   ε := { app := fun Y => Limits.prod.snd }
   δ := { app := fun Y => prod.lift Limits.prod.fst (𝟙 _) }
-#align category_theory.prod_comonad CategoryTheory.prodComonad
-=======
-  ε' := { app := fun Y => Limits.prod.snd }
-  δ' := { app := fun Y => prod.lift Limits.prod.fst (𝟙 _) }
->>>>>>> 465f26fd
 
 /-- The forward direction of the equivalence from coalgebras for the product comonad to the over
 category.
@@ -94,14 +88,8 @@
 @[simps!]
 def coprodMonad : Monad C where
   toFunctor := coprod.functor.obj X
-<<<<<<< HEAD
   η := { app := fun Y => coprod.inr }
   μ := { app := fun Y => coprod.desc coprod.inl (𝟙 _) }
-#align category_theory.coprod_monad CategoryTheory.coprodMonad
-=======
-  η' := { app := fun Y => coprod.inr }
-  μ' := { app := fun Y => coprod.desc coprod.inl (𝟙 _) }
->>>>>>> 465f26fd
 
 /-- The forward direction of the equivalence from algebras for the coproduct monad to the under
 category.
