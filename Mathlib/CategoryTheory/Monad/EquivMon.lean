/-
Copyright (c) 2020 Adam Topaz. All rights reserved.
Released under Apache 2.0 license as described in the file LICENSE.
Authors: Adam Topaz
-/
import Mathlib.CategoryTheory.Monad.Basic
import Mathlib.CategoryTheory.Monoidal.End
import Mathlib.CategoryTheory.Monoidal.Mon_

/-!

# The equivalence between `Monad C` and `Mon_ (C ⥤ C)`.

A monad "is just" a monoid in the category of endofunctors.

# Definitions/Theorems

1. `toMon` associates a monoid object in `C ⥤ C` to any monad on `C`.
2. `monadToMon` is the functorial version of `toMon`.
3. `ofMon` associates a monad on `C` to any monoid object in `C ⥤ C`.
4. `monadMonEquiv` is the equivalence between `Monad C` and `Mon_ (C ⥤ C)`.

-/


namespace CategoryTheory

open Category Mon_Class

universe v u -- morphism levels before object levels. See note [category_theory universes].

variable {C : Type u} [Category.{v} C]

namespace Monad

attribute [local instance] endofunctorMonoidalCategory

@[simps]
instance (M : Monad C) : Mon_Class (M : C ⥤ C) where
  one := M.η
  mul := M.μ
  mul_assoc' := by ext; simp [M.assoc]

/-- To every `Monad C` we associated a monoid object in `C ⥤ C`. -/
@[simps]
def toMon (M : Monad C) : Mon_ (C ⥤ C) where
  X := (M : C ⥤ C)

variable (C) in
/-- Passing from `Monad C` to `Mon_ (C ⥤ C)` is functorial. -/
@[simps]
def monadToMon : Monad C ⥤ Mon_ (C ⥤ C) where
  obj := toMon
  map f := { hom := f.toNatTrans }

/-- To every monoid object in `C ⥤ C` we associate a `Monad C`. -/
@[simps «η» «μ»]
def ofMon (M : Mon_ (C ⥤ C)) : Monad C where
  toFunctor := M.X
  «η» := η[M.X]
  «μ» := μ[M.X]
  left_unit := fun X => by
<<<<<<< HEAD
    -- Porting note: now using `erw`
    erw [← whiskerLeft_app, ← NatTrans.comp_app, mul_one M.X]
    rfl
  right_unit := fun X => by
    -- Porting note: now using `erw`
    erw [← whiskerRight_app, ← NatTrans.comp_app, one_mul M.X]
    rfl
  assoc := fun X => by
    rw [← whiskerLeft_app, ← whiskerRight_app, ← NatTrans.comp_app]
    -- Porting note: had to add this step:
    erw [mul_assoc M.X]
    simp
=======
    simpa [-Mon_.mul_one] using congrArg (fun t ↦ t.app X) M.mul_one
  right_unit := fun X => by
    simpa [-Mon_.one_mul] using congrArg (fun t ↦ t.app X) M.one_mul
  assoc := fun X => by
    simpa [-Mon_.mul_assoc] using congrArg (fun t ↦ t.app X) M.mul_assoc
>>>>>>> 61de43df

-- Porting note: `@[simps]` fails to generate `ofMon_obj`:
@[simp] lemma ofMon_obj (M : Mon_ (C ⥤ C)) (X : C) : (ofMon M).obj X = M.X.obj X := rfl

variable (C)

/-- Passing from `Mon_ (C ⥤ C)` to `Monad C` is functorial. -/
@[simps]
def monToMonad : Mon_ (C ⥤ C) ⥤ Monad C where
  obj := ofMon
  map {X Y} f :=
    { f.hom with
      app_η X := by
        simpa [-Mon_.Hom.one_hom] using congrArg (fun t ↦ t.app X) f.one_hom
      app_μ Z := by
        simpa [-Mon_.Hom.mul_hom] using congrArg (fun t ↦ t.app Z) f.mul_hom }

/-- Oh, monads are just monoids in the category of endofunctors (equivalence of categories). -/
@[simps]
def monadMonEquiv : Monad C ≌ Mon_ (C ⥤ C) where
  functor := monadToMon _
  inverse := monToMonad _
  unitIso :=
  { hom := { app := fun _ => { app := fun _ => 𝟙 _ } }
    inv := { app := fun _ => { app := fun _ => 𝟙 _ } } }
  counitIso :=
  { hom := { app := fun _ => { hom := 𝟙 _ } }
    inv := { app := fun _ => { hom := 𝟙 _ } } }

-- Sanity check
example (A : Monad C) {X : C} : ((monadMonEquiv C).unitIso.app A).hom.app X = 𝟙 _ :=
  rfl

end Monad

end CategoryTheory<|MERGE_RESOLUTION|>--- conflicted
+++ resolved
@@ -60,26 +60,11 @@
   «η» := η[M.X]
   «μ» := μ[M.X]
   left_unit := fun X => by
-<<<<<<< HEAD
-    -- Porting note: now using `erw`
-    erw [← whiskerLeft_app, ← NatTrans.comp_app, mul_one M.X]
-    rfl
-  right_unit := fun X => by
-    -- Porting note: now using `erw`
-    erw [← whiskerRight_app, ← NatTrans.comp_app, one_mul M.X]
-    rfl
-  assoc := fun X => by
-    rw [← whiskerLeft_app, ← whiskerRight_app, ← NatTrans.comp_app]
-    -- Porting note: had to add this step:
-    erw [mul_assoc M.X]
-    simp
-=======
     simpa [-Mon_.mul_one] using congrArg (fun t ↦ t.app X) M.mul_one
   right_unit := fun X => by
     simpa [-Mon_.one_mul] using congrArg (fun t ↦ t.app X) M.one_mul
   assoc := fun X => by
     simpa [-Mon_.mul_assoc] using congrArg (fun t ↦ t.app X) M.mul_assoc
->>>>>>> 61de43df
 
 -- Porting note: `@[simps]` fails to generate `ofMon_obj`:
 @[simp] lemma ofMon_obj (M : Mon_ (C ⥤ C)) (X : C) : (ofMon M).obj X = M.X.obj X := rfl
