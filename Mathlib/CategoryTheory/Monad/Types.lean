--- conflicted
+++ resolved
@@ -34,20 +34,11 @@
 @[simps!]
 def ofTypeMonad : Monad (Type u) where
   toFunctor := ofTypeFunctor m
-<<<<<<< HEAD
   η := ⟨@pure m _, fun α β f => funext fun x => (LawfulApplicative.map_pure f x).symm⟩
   μ := ⟨@joinM m _, fun α β (f : α → β) => funext fun a => by apply joinM_map_map⟩
   assoc α := funext fun a => by apply joinM_map_joinM
   left_unit α := funext fun a => by apply joinM_pure
   right_unit α := funext fun a => by apply joinM_map_pure
-#align category_theory.of_type_monad CategoryTheory.ofTypeMonad
-=======
-  η' := ⟨@pure m _, fun α β f => funext fun x => (LawfulApplicative.map_pure f x).symm⟩
-  μ' := ⟨@joinM m _, fun α β (f : α → β) => funext fun a => by apply joinM_map_map⟩
-  assoc' α := funext fun a => by apply joinM_map_joinM
-  left_unit' α := funext fun a => by apply joinM_pure
-  right_unit' α := funext fun a => by apply joinM_map_pure
->>>>>>> 465f26fd
 
 /-- The `Kleisli` category of a `Control.Monad` is equivalent to the `Kleisli` category of its
 category-theoretic version, provided the monad is lawful.
