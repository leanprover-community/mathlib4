--- conflicted
+++ resolved
@@ -58,19 +58,10 @@
   fullSubcategoryInclusion _
 #align category_theory.component.ι CategoryTheory.Component.ι
 
-<<<<<<< HEAD
-instance {j : ConnectedComponents J} : Full (Component.ι (j : ConnectedComponents J)) :=
+instance {j : ConnectedComponents J} : Functor.Full (Component.ι (j : ConnectedComponents J)) :=
   FullSubcategory.full _
 
-instance {j : ConnectedComponents J} : Faithful (Component.ι (j : ConnectedComponents J)) :=
-=======
-set_option autoImplicit true in
-instance : Functor.Full (Component.ι (j : ConnectedComponents J)) :=
-  FullSubcategory.full _
-
-set_option autoImplicit true in
-instance : Functor.Faithful (Component.ι (j : ConnectedComponents J)) :=
->>>>>>> b0aea615
+instance {j : ConnectedComponents J} : Functor.Faithful (Component.ι (j : ConnectedComponents J)) :=
   FullSubcategory.faithful _
 
 /-- Each connected component of the category is nonempty. -/
