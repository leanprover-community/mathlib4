/-
Copyright (c) 2022 Andrew Yang. All rights reserved.
Released under Apache 2.0 license as described in the file LICENSE.
Authors: Andrew Yang

! This file was ported from Lean 3 source module category_theory.morphism_property
! leanprover-community/mathlib commit 7f963633766aaa3ebc8253100a5229dd463040c7
! Please do not edit these lines, except to modify the commit id
! if you have ported upstream changes.
-/
import Mathlib.CategoryTheory.Limits.Shapes.Diagonal
import Mathlib.CategoryTheory.Arrow
import Mathlib.CategoryTheory.Limits.Shapes.CommSq
import Mathlib.CategoryTheory.ConcreteCategory.Basic

/-!
# Properties of morphisms

We provide the basic framework for talking about properties of morphisms.
The following meta-properties are defined

* `RespectsIso`: `P` respects isomorphisms if `P f → P (e ≫ f)` and `P f → P (f ≫ e)`, where
  `e` is an isomorphism.
* `StableUnderComposition`: `P` is stable under composition if `P f → P g → P (f ≫ g)`.
* `StableUnderBaseChange`: `P` is stable under base change if in all pullback
  squares, the left map satisfies `P` if the right map satisfies it.
* `StableUnderCobaseChange`: `P` is stable under cobase change if in all pushout
  squares, the right map satisfies `P` if the left map satisfies it.

-/


universe v u

open CategoryTheory CategoryTheory.Limits Opposite

noncomputable section

namespace CategoryTheory

variable (C : Type u) [Category.{v} C] {D : Type _} [Category D]

/-- A `MorphismProperty C` is a class of morphisms between objects in `C`. -/
def MorphismProperty :=
  ∀ ⦃X Y : C⦄ (_ : X ⟶ Y), Prop
#align category_theory.morphism_property CategoryTheory.MorphismProperty

instance : CompleteLattice (MorphismProperty C) := by
  dsimp only [MorphismProperty]
  infer_instance

instance : Inhabited (MorphismProperty C) :=
  ⟨⊤⟩

lemma MorphismProperty.top_eq : (⊤ : MorphismProperty C) = fun _ _ _ => True := rfl

variable {C}

namespace MorphismProperty

lemma top_apply {X Y : C} (f : X ⟶ Y) : (⊤ : MorphismProperty C) f := by
  simp only [top_eq]

instance : HasSubset (MorphismProperty C) :=
  ⟨fun P₁ P₂ => ∀ ⦃X Y : C⦄ (f : X ⟶ Y) (_ : P₁ f), P₂ f⟩

instance : Inter (MorphismProperty C) :=
  ⟨fun P₁ P₂ _ _ f => P₁ f ∧ P₂ f⟩

/-- The morphism property in `Cᵒᵖ` associated to a morphism property in `C` -/
@[simp]
def op (P : MorphismProperty C) : MorphismProperty Cᵒᵖ := fun _ _ f => P f.unop
#align category_theory.morphism_property.op CategoryTheory.MorphismProperty.op

/-- The morphism property in `C` associated to a morphism property in `Cᵒᵖ` -/
@[simp]
def unop (P : MorphismProperty Cᵒᵖ) : MorphismProperty C := fun _ _ f => P f.op
#align category_theory.morphism_property.unop CategoryTheory.MorphismProperty.unop

theorem unop_op (P : MorphismProperty C) : P.op.unop = P :=
  rfl
#align category_theory.morphism_property.unop_op CategoryTheory.MorphismProperty.unop_op

theorem op_unop (P : MorphismProperty Cᵒᵖ) : P.unop.op = P :=
  rfl
#align category_theory.morphism_property.op_unop CategoryTheory.MorphismProperty.op_unop

/-- The inverse image of a `MorphismProperty D` by a functor `C ⥤ D` -/
def inverseImage (P : MorphismProperty D) (F : C ⥤ D) : MorphismProperty C := fun _ _ f =>
  P (F.map f)
#align category_theory.morphism_property.inverse_image CategoryTheory.MorphismProperty.inverseImage

/-- A morphism property `RespectsIso` if it still holds when composed with an isomorphism -/
def RespectsIso (P : MorphismProperty C) : Prop :=
  (∀ {X Y Z} (e : X ≅ Y) (f : Y ⟶ Z), P f → P (e.hom ≫ f)) ∧
    ∀ {X Y Z} (e : Y ≅ Z) (f : X ⟶ Y), P f → P (f ≫ e.hom)
#align category_theory.morphism_property.respects_iso CategoryTheory.MorphismProperty.RespectsIso

theorem RespectsIso.op {P : MorphismProperty C} (h : RespectsIso P) : RespectsIso P.op :=
  ⟨fun e f hf => h.2 e.unop f.unop hf, fun e f hf => h.1 e.unop f.unop hf⟩
#align category_theory.morphism_property.respects_iso.op CategoryTheory.MorphismProperty.RespectsIso.op

theorem RespectsIso.unop {P : MorphismProperty Cᵒᵖ} (h : RespectsIso P) : RespectsIso P.unop :=
  ⟨fun e f hf => h.2 e.op f.op hf, fun e f hf => h.1 e.op f.op hf⟩
#align category_theory.morphism_property.respects_iso.unop CategoryTheory.MorphismProperty.RespectsIso.unop

/-- A morphism property is `StableUnderComposition` if the composition of two such morphisms
still falls in the class. -/
def StableUnderComposition (P : MorphismProperty C) : Prop :=
  ∀ ⦃X Y Z⦄ (f : X ⟶ Y) (g : Y ⟶ Z), P f → P g → P (f ≫ g)
#align category_theory.morphism_property.stable_under_composition CategoryTheory.MorphismProperty.StableUnderComposition

theorem StableUnderComposition.op {P : MorphismProperty C} (h : StableUnderComposition P) :
    StableUnderComposition P.op := fun _ _ _ f g hf hg => h g.unop f.unop hg hf
#align category_theory.morphism_property.stable_under_composition.op CategoryTheory.MorphismProperty.StableUnderComposition.op

theorem StableUnderComposition.unop {P : MorphismProperty Cᵒᵖ} (h : StableUnderComposition P) :
    StableUnderComposition P.unop := fun _ _ _ f g hf hg => h g.op f.op hg hf
#align category_theory.morphism_property.stable_under_composition.unop CategoryTheory.MorphismProperty.StableUnderComposition.unop

/-- A morphism property is `StableUnderInverse` if the inverse of a morphism satisfying
the property still falls in the class. -/
def StableUnderInverse (P : MorphismProperty C) : Prop :=
  ∀ ⦃X Y⦄ (e : X ≅ Y), P e.hom → P e.inv
#align category_theory.morphism_property.stable_under_inverse CategoryTheory.MorphismProperty.StableUnderInverse

theorem StableUnderInverse.op {P : MorphismProperty C} (h : StableUnderInverse P) :
    StableUnderInverse P.op := fun _ _ e he => h e.unop he
#align category_theory.morphism_property.stable_under_inverse.op CategoryTheory.MorphismProperty.StableUnderInverse.op

theorem StableUnderInverse.unop {P : MorphismProperty Cᵒᵖ} (h : StableUnderInverse P) :
    StableUnderInverse P.unop := fun _ _ e he => h e.op he
#align category_theory.morphism_property.stable_under_inverse.unop CategoryTheory.MorphismProperty.StableUnderInverse.unop

/-- A morphism property is `StableUnderBaseChange` if the base change of such a morphism
still falls in the class. -/
def StableUnderBaseChange (P : MorphismProperty C) : Prop :=
  ∀ ⦃X Y Y' S : C⦄ ⦃f : X ⟶ S⦄ ⦃g : Y ⟶ S⦄ ⦃f' : Y' ⟶ Y⦄ ⦃g' : Y' ⟶ X⦄ (_ : IsPullback f' g' g f)
    (_ : P g), P g'
#align category_theory.morphism_property.stable_under_base_change CategoryTheory.MorphismProperty.StableUnderBaseChange

/-- A morphism property is `StableUnderCobaseChange` if the cobase change of such a morphism
still falls in the class. -/
def StableUnderCobaseChange (P : MorphismProperty C) : Prop :=
  ∀ ⦃A A' B B' : C⦄ ⦃f : A ⟶ A'⦄ ⦃g : A ⟶ B⦄ ⦃f' : B ⟶ B'⦄ ⦃g' : A' ⟶ B'⦄ (_ : IsPushout g f f' g')
    (_ : P f), P f'
#align category_theory.morphism_property.stable_under_cobase_change CategoryTheory.MorphismProperty.StableUnderCobaseChange

theorem StableUnderComposition.respectsIso {P : MorphismProperty C} (hP : StableUnderComposition P)
    (hP' : ∀ {X Y} (e : X ≅ Y), P e.hom) : RespectsIso P :=
  ⟨fun e _ hf => hP _ _ (hP' e) hf, fun e _ hf => hP _ _ hf (hP' e)⟩
#align category_theory.morphism_property.stable_under_composition.respects_iso CategoryTheory.MorphismProperty.StableUnderComposition.respectsIso

theorem RespectsIso.cancel_left_isIso {P : MorphismProperty C} (hP : RespectsIso P) {X Y Z : C}
    (f : X ⟶ Y) (g : Y ⟶ Z) [IsIso f] : P (f ≫ g) ↔ P g :=
  ⟨fun h => by simpa using hP.1 (asIso f).symm (f ≫ g) h, hP.1 (asIso f) g⟩
#align category_theory.morphism_property.respects_iso.cancel_left_is_iso CategoryTheory.MorphismProperty.RespectsIso.cancel_left_isIso

theorem RespectsIso.cancel_right_isIso {P : MorphismProperty C} (hP : RespectsIso P) {X Y Z : C}
    (f : X ⟶ Y) (g : Y ⟶ Z) [IsIso g] : P (f ≫ g) ↔ P f :=
  ⟨fun h => by simpa using hP.2 (asIso g).symm (f ≫ g) h, hP.2 (asIso g) f⟩
#align category_theory.morphism_property.respects_iso.cancel_right_is_iso CategoryTheory.MorphismProperty.RespectsIso.cancel_right_isIso

theorem RespectsIso.arrow_iso_iff {P : MorphismProperty C} (hP : RespectsIso P) {f g : Arrow C}
    (e : f ≅ g) : P f.hom ↔ P g.hom := by
  rw [← Arrow.inv_left_hom_right e.hom, hP.cancel_left_isIso, hP.cancel_right_isIso]
#align category_theory.morphism_property.respects_iso.arrow_iso_iff CategoryTheory.MorphismProperty.RespectsIso.arrow_iso_iff

theorem RespectsIso.arrow_mk_iso_iff {P : MorphismProperty C} (hP : RespectsIso P) {W X Y Z : C}
    {f : W ⟶ X} {g : Y ⟶ Z} (e : Arrow.mk f ≅ Arrow.mk g) : P f ↔ P g :=
  hP.arrow_iso_iff e
#align category_theory.morphism_property.respects_iso.arrow_mk_iso_iff CategoryTheory.MorphismProperty.RespectsIso.arrow_mk_iso_iff

theorem RespectsIso.of_respects_arrow_iso (P : MorphismProperty C)
    (hP : ∀ (f g : Arrow C) (_ : f ≅ g) (_ : P f.hom), P g.hom) : RespectsIso P := by
  constructor
  · intro X Y Z e f hf
    refine' hP (Arrow.mk f) (Arrow.mk (e.hom ≫ f)) (Arrow.isoMk e.symm (Iso.refl _) _) hf
    dsimp
    simp only [Iso.inv_hom_id_assoc, Category.comp_id]
  · intro X Y Z e f hf
    refine' hP (Arrow.mk f) (Arrow.mk (f ≫ e.hom)) (Arrow.isoMk (Iso.refl _) e _) hf
    dsimp
    simp only [Category.id_comp]
#align category_theory.morphism_property.respects_iso.of_respects_arrow_iso CategoryTheory.MorphismProperty.RespectsIso.of_respects_arrow_iso

theorem StableUnderBaseChange.mk {P : MorphismProperty C} [HasPullbacks C] (hP₁ : RespectsIso P)
    (hP₂ : ∀ (X Y S : C) (f : X ⟶ S) (g : Y ⟶ S) (_ : P g), P (pullback.fst : pullback f g ⟶ X)) :
    StableUnderBaseChange P := fun X Y Y' S f g f' g' sq hg => by
  let e := sq.flip.isoPullback
  rw [← hP₁.cancel_left_isIso e.inv, sq.flip.isoPullback_inv_fst]
  exact hP₂ _ _ _ f g hg
#align category_theory.morphism_property.stable_under_base_change.mk CategoryTheory.MorphismProperty.StableUnderBaseChange.mk

theorem StableUnderBaseChange.respectsIso {P : MorphismProperty C} (hP : StableUnderBaseChange P) :
    RespectsIso P := by
  apply RespectsIso.of_respects_arrow_iso
  intro f g e
  exact hP (IsPullback.of_horiz_isIso (CommSq.mk e.inv.w))
#align category_theory.morphism_property.stable_under_base_change.respects_iso CategoryTheory.MorphismProperty.StableUnderBaseChange.respectsIso

theorem StableUnderBaseChange.fst {P : MorphismProperty C} (hP : StableUnderBaseChange P)
    {X Y S : C} (f : X ⟶ S) (g : Y ⟶ S) [HasPullback f g] (H : P g) :
    P (pullback.fst : pullback f g ⟶ X) :=
  hP (IsPullback.of_hasPullback f g).flip H
#align category_theory.morphism_property.stable_under_base_change.fst CategoryTheory.MorphismProperty.StableUnderBaseChange.fst

theorem StableUnderBaseChange.snd {P : MorphismProperty C} (hP : StableUnderBaseChange P)
    {X Y S : C} (f : X ⟶ S) (g : Y ⟶ S) [HasPullback f g] (H : P f) :
    P (pullback.snd : pullback f g ⟶ Y) :=
  hP (IsPullback.of_hasPullback f g) H
#align category_theory.morphism_property.stable_under_base_change.snd CategoryTheory.MorphismProperty.StableUnderBaseChange.snd

theorem StableUnderBaseChange.baseChange_obj [HasPullbacks C] {P : MorphismProperty C}
    (hP : StableUnderBaseChange P) {S S' : C} (f : S' ⟶ S) (X : Over S) (H : P X.hom) :
    P ((baseChange f).obj X).hom :=
  hP.snd X.hom f H
#align category_theory.morphism_property.stable_under_base_change.base_change_obj CategoryTheory.MorphismProperty.StableUnderBaseChange.baseChange_obj

theorem StableUnderBaseChange.baseChange_map [HasPullbacks C] {P : MorphismProperty C}
    (hP : StableUnderBaseChange P) {S S' : C} (f : S' ⟶ S) {X Y : Over S} (g : X ⟶ Y)
    (H : P g.left) : P ((baseChange f).map g).left := by
  let e :=
    pullbackRightPullbackFstIso Y.hom f g.left ≪≫
      pullback.congrHom (g.w.trans (Category.comp_id _)) rfl
  have : e.inv ≫ pullback.snd = ((baseChange f).map g).left := by
    apply pullback.hom_ext <;> dsimp <;> simp
  rw [← this, hP.respectsIso.cancel_left_isIso]
  exact hP.snd _ _ H
#align category_theory.morphism_property.stable_under_base_change.base_change_map CategoryTheory.MorphismProperty.StableUnderBaseChange.baseChange_map

theorem StableUnderBaseChange.pullback_map [HasPullbacks C] {P : MorphismProperty C}
    (hP : StableUnderBaseChange P) (hP' : StableUnderComposition P) {S X X' Y Y' : C} {f : X ⟶ S}
    {g : Y ⟶ S} {f' : X' ⟶ S} {g' : Y' ⟶ S} {i₁ : X ⟶ X'} {i₂ : Y ⟶ Y'} (h₁ : P i₁) (h₂ : P i₂)
    (e₁ : f = i₁ ≫ f') (e₂ : g = i₂ ≫ g') :
    P (pullback.map f g f' g' i₁ i₂ (𝟙 _) ((Category.comp_id _).trans e₁)
        ((Category.comp_id _).trans e₂)) := by
  have :
    pullback.map f g f' g' i₁ i₂ (𝟙 _) ((Category.comp_id _).trans e₁)
        ((Category.comp_id _).trans e₂) =
      ((pullbackSymmetry _ _).hom ≫
          ((baseChange _).map (Over.homMk _ e₂.symm : Over.mk g ⟶ Over.mk g')).left) ≫
        (pullbackSymmetry _ _).hom ≫
          ((baseChange g').map (Over.homMk _ e₁.symm : Over.mk f ⟶ Over.mk f')).left :=
    by apply pullback.hom_ext <;> dsimp <;> simp
  rw [this]
  apply hP' <;> rw [hP.respectsIso.cancel_left_isIso]
  exacts [hP.baseChange_map _ (Over.homMk _ e₂.symm : Over.mk g ⟶ Over.mk g') h₂,
    hP.baseChange_map _ (Over.homMk _ e₁.symm : Over.mk f ⟶ Over.mk f') h₁]
#align category_theory.morphism_property.stable_under_base_change.pullback_map CategoryTheory.MorphismProperty.StableUnderBaseChange.pullback_map

theorem StableUnderCobaseChange.mk {P : MorphismProperty C} [HasPushouts C] (hP₁ : RespectsIso P)
    (hP₂ : ∀ (A B A' : C) (f : A ⟶ A') (g : A ⟶ B) (_ : P f), P (pushout.inr : B ⟶ pushout f g)) :
    StableUnderCobaseChange P := fun A A' B B' f g f' g' sq hf => by
  let e := sq.flip.isoPushout
  rw [← hP₁.cancel_right_isIso _ e.hom, sq.flip.inr_isoPushout_hom]
  exact hP₂ _ _ _ f g hf
#align category_theory.morphism_property.stable_under_cobase_change.mk CategoryTheory.MorphismProperty.StableUnderCobaseChange.mk

theorem StableUnderCobaseChange.respectsIso {P : MorphismProperty C}
    (hP : StableUnderCobaseChange P) : RespectsIso P :=
  RespectsIso.of_respects_arrow_iso _ fun _ _ e => hP (IsPushout.of_horiz_isIso (CommSq.mk e.hom.w))
#align category_theory.morphism_property.stable_under_cobase_change.respects_iso CategoryTheory.MorphismProperty.StableUnderCobaseChange.respectsIso

theorem StableUnderCobaseChange.inl {P : MorphismProperty C} (hP : StableUnderCobaseChange P)
    {A B A' : C} (f : A ⟶ A') (g : A ⟶ B) [HasPushout f g] (H : P g) :
    P (pushout.inl : A' ⟶ pushout f g) :=
  hP (IsPushout.of_hasPushout f g) H
#align category_theory.morphism_property.stable_under_cobase_change.inl CategoryTheory.MorphismProperty.StableUnderCobaseChange.inl

theorem StableUnderCobaseChange.inr {P : MorphismProperty C} (hP : StableUnderCobaseChange P)
    {A B A' : C} (f : A ⟶ A') (g : A ⟶ B) [HasPushout f g] (H : P f) :
    P (pushout.inr : B ⟶ pushout f g) :=
  hP (IsPushout.of_hasPushout f g).flip H
#align category_theory.morphism_property.stable_under_cobase_change.inr CategoryTheory.MorphismProperty.StableUnderCobaseChange.inr

theorem StableUnderCobaseChange.op {P : MorphismProperty C} (hP : StableUnderCobaseChange P) :
    StableUnderBaseChange P.op := fun _ _ _ _ _ _ _ _ sq hg => hP sq.unop hg
#align category_theory.morphism_property.stable_under_cobase_change.op CategoryTheory.MorphismProperty.StableUnderCobaseChange.op

theorem StableUnderCobaseChange.unop {P : MorphismProperty Cᵒᵖ} (hP : StableUnderCobaseChange P) :
    StableUnderBaseChange P.unop := fun _ _ _ _ _ _ _ _ sq hg => hP sq.op hg
#align category_theory.morphism_property.stable_under_cobase_change.unop CategoryTheory.MorphismProperty.StableUnderCobaseChange.unop

theorem StableUnderBaseChange.op {P : MorphismProperty C} (hP : StableUnderBaseChange P) :
    StableUnderCobaseChange P.op := fun _ _ _ _ _ _ _ _  sq hf => hP sq.unop hf
#align category_theory.morphism_property.stable_under_base_change.op CategoryTheory.MorphismProperty.StableUnderBaseChange.op

theorem StableUnderBaseChange.unop {P : MorphismProperty Cᵒᵖ} (hP : StableUnderBaseChange P) :
    StableUnderCobaseChange P.unop := fun _ _ _ _ _ _ _ _  sq hf => hP sq.op hf
#align category_theory.morphism_property.stable_under_base_change.unop CategoryTheory.MorphismProperty.StableUnderBaseChange.unop

/-- If `P : MorphismProperty C` and `F : C ⥤ D`, then
`P.IsInvertedBy F` means that all morphisms in `P` are mapped by `F`
to isomorphisms in `D`. -/
def IsInvertedBy (P : MorphismProperty C) (F : C ⥤ D) : Prop :=
  ∀ ⦃X Y : C⦄ (f : X ⟶ Y) (_ : P f), IsIso (F.map f)
#align category_theory.morphism_property.is_inverted_by CategoryTheory.MorphismProperty.IsInvertedBy

namespace IsInvertedBy

theorem of_comp {C₁ C₂ C₃ : Type _} [Category C₁] [Category C₂] [Category C₃]
    (W : MorphismProperty C₁) (F : C₁ ⥤ C₂) (hF : W.IsInvertedBy F) (G : C₂ ⥤ C₃) :
    W.IsInvertedBy (F ⋙ G) := fun X Y f hf => by
  haveI := hF f hf
  dsimp
  infer_instance
#align category_theory.morphism_property.is_inverted_by.of_comp CategoryTheory.MorphismProperty.IsInvertedBy.of_comp

theorem op {W : MorphismProperty C} {L : C ⥤ D} (h : W.IsInvertedBy L) : W.op.IsInvertedBy L.op :=
  fun X Y f hf => by
  haveI := h f.unop hf
  dsimp
  infer_instance
#align category_theory.morphism_property.is_inverted_by.op CategoryTheory.MorphismProperty.IsInvertedBy.op

theorem rightOp {W : MorphismProperty C} {L : Cᵒᵖ ⥤ D} (h : W.op.IsInvertedBy L) :
    W.IsInvertedBy L.rightOp := fun X Y f hf => by
  haveI := h f.op hf
  dsimp
  infer_instance
#align category_theory.morphism_property.is_inverted_by.right_op CategoryTheory.MorphismProperty.IsInvertedBy.rightOp

theorem leftOp {W : MorphismProperty C} {L : C ⥤ Dᵒᵖ} (h : W.IsInvertedBy L) :
    W.op.IsInvertedBy L.leftOp := fun X Y f hf => by
  haveI := h f.unop hf
  dsimp
  infer_instance
#align category_theory.morphism_property.is_inverted_by.left_op CategoryTheory.MorphismProperty.IsInvertedBy.leftOp

theorem unop {W : MorphismProperty C} {L : Cᵒᵖ ⥤ Dᵒᵖ} (h : W.op.IsInvertedBy L) :
    W.IsInvertedBy L.unop := fun X Y f hf => by
  haveI := h f.op hf
  dsimp
  infer_instance
#align category_theory.morphism_property.is_inverted_by.unop CategoryTheory.MorphismProperty.IsInvertedBy.unop

end IsInvertedBy

/-- Given `app : Π X, F₁.obj X ⟶ F₂.obj X` where `F₁` and `F₂` are two functors,
this is the `morphism_property C` satisfied by the morphisms in `C` with respect
to whom `app` is natural. -/
@[simp]
def naturalityProperty {F₁ F₂ : C ⥤ D} (app : ∀ X, F₁.obj X ⟶ F₂.obj X) : MorphismProperty C :=
  fun X Y f => F₁.map f ≫ app Y = app X ≫ F₂.map f
#align category_theory.morphism_property.naturality_property CategoryTheory.MorphismProperty.naturalityProperty

namespace naturalityProperty

theorem stableUnderComposition {F₁ F₂ : C ⥤ D} (app : ∀ X, F₁.obj X ⟶ F₂.obj X) :
    (naturalityProperty app).StableUnderComposition := fun X Y Z f g hf hg => by
  simp only [naturalityProperty] at hf hg⊢
  simp only [Functor.map_comp, Category.assoc, hg]
  slice_lhs 1 2 => rw [hf]
  rw [Category.assoc]
#align category_theory.morphism_property.naturality_property.is_stable_under_composition CategoryTheory.MorphismProperty.naturalityProperty.stableUnderComposition

theorem stableUnderInverse {F₁ F₂ : C ⥤ D} (app : ∀ X, F₁.obj X ⟶ F₂.obj X) :
    (naturalityProperty app).StableUnderInverse := fun X Y e he => by
  simp only [naturalityProperty] at he⊢
  rw [← cancel_epi (F₁.map e.hom)]
  slice_rhs 1 2 => rw [he]
  simp only [Category.assoc, ← F₁.map_comp_assoc, ← F₂.map_comp, e.hom_inv_id, Functor.map_id,
    Category.id_comp, Category.comp_id]
#align category_theory.morphism_property.naturality_property.is_stable_under_inverse CategoryTheory.MorphismProperty.naturalityProperty.stableUnderInverse

end naturalityProperty

theorem RespectsIso.inverseImage {P : MorphismProperty D} (h : RespectsIso P) (F : C ⥤ D) :
    RespectsIso (P.inverseImage F) := by
  constructor
  all_goals
    intro X Y Z e f hf
    dsimp [MorphismProperty.inverseImage]
    rw [F.map_comp]
  exacts[h.1 (F.mapIso e) (F.map f) hf, h.2 (F.mapIso e) (F.map f) hf]
#align category_theory.morphism_property.respects_iso.inverse_image CategoryTheory.MorphismProperty.RespectsIso.inverseImage

theorem StableUnderComposition.inverseImage {P : MorphismProperty D} (h : StableUnderComposition P)
    (F : C ⥤ D) : StableUnderComposition (P.inverseImage F) := fun X Y Z f g hf hg => by
  simpa only [← F.map_comp] using h (F.map f) (F.map g) hf hg
#align category_theory.morphism_property.stable_under_composition.inverse_image CategoryTheory.MorphismProperty.StableUnderComposition.inverseImage

variable (C)

/-- The `MorphismProperty C` satisfied by isomorphisms in `C`. -/
def isomorphisms : MorphismProperty C := fun _ _ f => IsIso f
#align category_theory.morphism_property.isomorphisms CategoryTheory.MorphismProperty.isomorphisms

/-- The `MorphismProperty C` satisfied by monomorphisms in `C`. -/
def monomorphisms : MorphismProperty C := fun _ _ f => Mono f
#align category_theory.morphism_property.monomorphisms CategoryTheory.MorphismProperty.monomorphisms

/-- The `MorphismProperty C` satisfied by epimorphisms in `C`. -/
def epimorphisms : MorphismProperty C := fun _ _ f => Epi f
#align category_theory.morphism_property.epimorphisms CategoryTheory.MorphismProperty.epimorphisms

section

variable {C}
variable {X Y : C} (f : X ⟶ Y)

@[simp]
theorem isomorphisms.iff : (isomorphisms C) f ↔ IsIso f := by rfl
#align category_theory.morphism_property.isomorphisms.iff CategoryTheory.MorphismProperty.isomorphisms.iff

@[simp]
theorem monomorphisms.iff : (monomorphisms C) f ↔ Mono f := by rfl
#align category_theory.morphism_property.monomorphisms.iff CategoryTheory.MorphismProperty.monomorphisms.iff

@[simp]
theorem epimorphisms.iff : (epimorphisms C) f ↔ Epi f := by rfl
#align category_theory.morphism_property.epimorphisms.iff CategoryTheory.MorphismProperty.epimorphisms.iff

theorem isomorphisms.infer_property [hf : IsIso f] : (isomorphisms C) f :=
  hf
#align category_theory.morphism_property.isomorphisms.infer_property CategoryTheory.MorphismProperty.isomorphisms.infer_property

theorem monomorphisms.infer_property [hf : Mono f] : (monomorphisms C) f :=
  hf
#align category_theory.morphism_property.monomorphisms.infer_property CategoryTheory.MorphismProperty.monomorphisms.infer_property

theorem epimorphisms.infer_property [hf : Epi f] : (epimorphisms C) f :=
  hf
#align category_theory.morphism_property.epimorphisms.infer_property CategoryTheory.MorphismProperty.epimorphisms.infer_property

end

theorem RespectsIso.monomorphisms : RespectsIso (monomorphisms C) := by
  constructor <;>
    · intro X Y Z e f
      simp only [monomorphisms.iff]
      intro
      apply mono_comp
#align category_theory.morphism_property.respects_iso.monomorphisms CategoryTheory.MorphismProperty.RespectsIso.monomorphisms

theorem RespectsIso.epimorphisms : RespectsIso (epimorphisms C) := by
  constructor <;>
    · intro X Y Z e f
      simp only [epimorphisms.iff]
      intro
      apply epi_comp
#align category_theory.morphism_property.respects_iso.epimorphisms CategoryTheory.MorphismProperty.RespectsIso.epimorphisms

theorem RespectsIso.isomorphisms : RespectsIso (isomorphisms C) := by
  constructor <;>
    · intro X Y Z e f
      simp only [isomorphisms.iff]
      intro
      infer_instance
#align category_theory.morphism_property.respects_iso.isomorphisms CategoryTheory.MorphismProperty.RespectsIso.isomorphisms

theorem StableUnderComposition.isomorphisms : StableUnderComposition (isomorphisms C) :=
  fun X Y Z f g hf hg => by
  rw [isomorphisms.iff] at hf hg⊢
  haveI := hf
  haveI := hg
  infer_instance
#align category_theory.morphism_property.stable_under_composition.isomorphisms CategoryTheory.MorphismProperty.StableUnderComposition.isomorphisms

theorem StableUnderComposition.monomorphisms : StableUnderComposition (monomorphisms C) :=
  fun X Y Z f g hf hg => by
  rw [monomorphisms.iff] at hf hg⊢
  haveI := hf
  haveI := hg
  apply mono_comp
#align category_theory.morphism_property.stable_under_composition.monomorphisms CategoryTheory.MorphismProperty.StableUnderComposition.monomorphisms

theorem StableUnderComposition.epimorphisms : StableUnderComposition (epimorphisms C) :=
  fun X Y Z f g hf hg => by
  rw [epimorphisms.iff] at hf hg⊢
  haveI := hf
  haveI := hg
  apply epi_comp
#align category_theory.morphism_property.stable_under_composition.epimorphisms CategoryTheory.MorphismProperty.StableUnderComposition.epimorphisms

variable {C}


-- porting note: removed @[nolint has_nonempty_instance]
/-- The full subcategory of `C ⥤ D` consisting of functors inverting morphisms in `W` -/
def FunctorsInverting (W : MorphismProperty C) (D : Type _) [Category D] :=
  FullSubcategory fun F : C ⥤ D => W.IsInvertedBy F
#align category_theory.morphism_property.functors_inverting CategoryTheory.MorphismProperty.FunctorsInverting

@[ext]
lemma FunctorsInverting.ext {W : MorphismProperty C} {F₁ F₂ : FunctorsInverting W D}
<<<<<<< HEAD
  (h : F₁.obj = F₂.obj) : F₁ = F₂ := by
=======
    (h : F₁.obj = F₂.obj) : F₁ = F₂ := by
>>>>>>> 503db27e
  cases F₁
  cases F₂
  subst h
  rfl

instance (W : MorphismProperty C) (D : Type _) [Category D] : Category (FunctorsInverting W D) :=
  FullSubcategory.category _

/-- A constructor for `W.FunctorsInverting D` -/
def FunctorsInverting.mk {W : MorphismProperty C} {D : Type _} [Category D] (F : C ⥤ D)
    (hF : W.IsInvertedBy F) : W.FunctorsInverting D :=
  ⟨F, hF⟩
#align category_theory.morphism_property.functors_inverting.mk CategoryTheory.MorphismProperty.FunctorsInverting.mk

theorem IsInvertedBy.iff_of_iso (W : MorphismProperty C) {F₁ F₂ : C ⥤ D} (e : F₁ ≅ F₂) :
    W.IsInvertedBy F₁ ↔ W.IsInvertedBy F₂ := by
  suffices ∀ (X Y : C) (f : X ⟶ Y), IsIso (F₁.map f) ↔ IsIso (F₂.map f)
    by
    constructor
    exact fun h X Y f hf => by
      rw [← this]
      exact h f hf
    exact fun h X Y f hf => by
      rw [this]
      exact h f hf
  intro X Y f
  exact (RespectsIso.isomorphisms D).arrow_mk_iso_iff (Arrow.isoMk (e.app X) (e.app Y) (by simp))
#align category_theory.morphism_property.is_inverted_by.iff_of_iso CategoryTheory.MorphismProperty.IsInvertedBy.iff_of_iso

section Diagonal

variable [HasPullbacks C] {P : MorphismProperty C}

/-- For `P : MorphismProperty C`, `P.diagonal` is a morphism property that holds for `f : X ⟶ Y`
whenever `P` holds for `X ⟶ Y xₓ Y`. -/
def diagonal (P : MorphismProperty C) : MorphismProperty C := fun _ _ f => P (pullback.diagonal f)
#align category_theory.morphism_property.diagonal CategoryTheory.MorphismProperty.diagonal

theorem diagonal_iff {X Y : C} {f : X ⟶ Y} : P.diagonal f ↔ P (pullback.diagonal f) :=
  Iff.rfl
#align category_theory.morphism_property.diagonal_iff CategoryTheory.MorphismProperty.diagonal_iff

theorem RespectsIso.diagonal (hP : P.RespectsIso) : P.diagonal.RespectsIso := by
  constructor
  · introv H
    rwa [diagonal_iff, pullback.diagonal_comp, hP.cancel_left_isIso, hP.cancel_left_isIso,
      ← hP.cancel_right_isIso _
        (pullback.map (e.hom ≫ f) (e.hom ≫ f) f f e.hom e.hom (𝟙 Z) (by simp) (by simp)),
      ← pullback.condition, hP.cancel_left_isIso]
  · introv H
    delta diagonal
    rwa [pullback.diagonal_comp, hP.cancel_right_isIso]
#align category_theory.morphism_property.respects_iso.diagonal CategoryTheory.MorphismProperty.RespectsIso.diagonal

theorem StableUnderComposition.diagonal (hP : StableUnderComposition P) (hP' : RespectsIso P)
    (hP'' : StableUnderBaseChange P) : P.diagonal.StableUnderComposition := by
  introv X h₁ h₂
  rw [diagonal_iff, pullback.diagonal_comp]
  exact hP _ _ h₁ (by simpa [hP'.cancel_left_isIso] using hP''.snd _ _ h₂)
#align category_theory.morphism_property.stable_under_composition.diagonal CategoryTheory.MorphismProperty.StableUnderComposition.diagonal

theorem StableUnderBaseChange.diagonal (hP : StableUnderBaseChange P) (hP' : RespectsIso P) :
    P.diagonal.StableUnderBaseChange :=
  StableUnderBaseChange.mk hP'.diagonal
    (by
      introv h
      rw [diagonal_iff, diagonal_pullback_fst, hP'.cancel_left_isIso, hP'.cancel_right_isIso]
      exact hP.baseChange_map f _ (by simpa))
#align category_theory.morphism_property.stable_under_base_change.diagonal CategoryTheory.MorphismProperty.StableUnderBaseChange.diagonal

end Diagonal

section Universally

/-- `P.universally` holds for a morphism `f : X ⟶ Y` iff `P` holds for all `X ×[Y] Y' ⟶ Y'`. -/
def universally (P : MorphismProperty C) : MorphismProperty C := fun X Y f =>
  ∀ ⦃X' Y' : C⦄ (i₁ : X' ⟶ X) (i₂ : Y' ⟶ Y) (f' : X' ⟶ Y') (_ : IsPullback f' i₁ i₂ f), P f'
#align category_theory.morphism_property.universally CategoryTheory.MorphismProperty.universally

theorem universally_respectsIso (P : MorphismProperty C) : P.universally.RespectsIso := by
  constructor
  · intro X Y Z e f hf X' Z' i₁ i₂ f' H
    have : IsPullback (𝟙 _) (i₁ ≫ e.hom) i₁ e.inv :=
      IsPullback.of_horiz_isIso
        ⟨by rw [Category.id_comp, Category.assoc, e.hom_inv_id, Category.comp_id]⟩
    exact hf _ _ _
      (by simpa only [Iso.inv_hom_id_assoc, Category.id_comp] using this.paste_horiz H)
  · intro X Y Z e f hf X' Z' i₁ i₂ f' H
    have : IsPullback (𝟙 _) i₂ (i₂ ≫ e.inv) e.inv :=
      IsPullback.of_horiz_isIso ⟨Category.id_comp _⟩
    exact hf _ _ _ (by simpa only [Category.assoc, Iso.hom_inv_id,
      Category.comp_id, Category.comp_id] using H.paste_horiz this)
#align category_theory.morphism_property.universally_respects_iso CategoryTheory.MorphismProperty.universally_respectsIso

theorem universally_stableUnderBaseChange (P : MorphismProperty C) :
    P.universally.StableUnderBaseChange := fun _ _ _ _ _ _ _ _ H h₁ _ _ _ _ _ H' =>
  h₁ _ _ _ (H'.paste_vert H.flip)
#align category_theory.morphism_property.universally_stable_under_base_change CategoryTheory.MorphismProperty.universally_stableUnderBaseChange

theorem StableUnderComposition.universally [HasPullbacks C] {P : MorphismProperty C}
    (hP : P.StableUnderComposition) : P.universally.StableUnderComposition := by
  intro X Y Z f g hf hg X' Z' i₁ i₂ f' H
  have := pullback.lift_fst _ _ (H.w.trans (Category.assoc _ _ _).symm)
  rw [← this] at H⊢
  apply hP _ _ _ (hg _ _ _ <| IsPullback.of_hasPullback _ _)
  exact hf _ _ _ (H.of_right (pullback.lift_snd _ _ _) (IsPullback.of_hasPullback i₂ g))
#align category_theory.morphism_property.stable_under_composition.universally CategoryTheory.MorphismProperty.StableUnderComposition.universally

theorem universally_le (P : MorphismProperty C) : P.universally ≤ P := by
  intro X Y f hf
  exact hf (𝟙 _) (𝟙 _) _ (IsPullback.of_vert_isIso ⟨by rw [Category.comp_id, Category.id_comp]⟩)
#align category_theory.morphism_property.universally_le CategoryTheory.MorphismProperty.universally_le

theorem StableUnderBaseChange.universally_eq {P : MorphismProperty C}
    (hP : P.StableUnderBaseChange) : P.universally = P :=
  P.universally_le.antisymm fun _ _ _ hf _ _ _ _ _ H => hP H.flip hf
#align category_theory.morphism_property.stable_under_base_change.universally_eq CategoryTheory.MorphismProperty.StableUnderBaseChange.universally_eq

theorem universally_mono : Monotone (universally : MorphismProperty C → MorphismProperty C) :=
  fun _ _ h _ _ _ h₁ _ _ _ _ _ H => h _ _ _ (h₁ _ _ _ H)
#align category_theory.morphism_property.universally_mono CategoryTheory.MorphismProperty.universally_mono

end Universally

section Bijective

variable [ConcreteCategory C]

open Function

attribute [local instance] ConcreteCategory.hasCoeToFun ConcreteCategory.hasCoeToSort

variable (C)

/-- Injectiveness (in a concrete category) as a `MorphismProperty` -/
protected def injective : MorphismProperty C := fun _ _ f => Injective f
#align category_theory.morphism_property.injective CategoryTheory.MorphismProperty.injective

/-- Surjectiveness (in a concrete category) as a `MorphismProperty` -/
protected def surjective : MorphismProperty C := fun _ _ f => Surjective f
#align category_theory.morphism_property.surjective CategoryTheory.MorphismProperty.surjective

/-- Bijectiveness (in a concrete category) as a `MorphismProperty` -/
protected def bijective : MorphismProperty C := fun _ _ f => Bijective f
#align category_theory.morphism_property.bijective CategoryTheory.MorphismProperty.bijective

theorem bijective_eq_sup :
    MorphismProperty.bijective C = MorphismProperty.injective C ⊓ MorphismProperty.surjective C :=
  rfl
#align category_theory.morphism_property.bijective_eq_sup CategoryTheory.MorphismProperty.bijective_eq_sup

theorem injective_stableUnderComposition : (MorphismProperty.injective C).StableUnderComposition :=
  fun X Y Z f g hf hg => by
  delta MorphismProperty.injective
  rw [coe_comp]
  exact hg.comp hf
#align category_theory.morphism_property.injective_stable_under_composition CategoryTheory.MorphismProperty.injective_stableUnderComposition

theorem surjective_stableUnderComposition :
    (MorphismProperty.surjective C).StableUnderComposition := fun X Y Z f g hf hg => by
  delta MorphismProperty.surjective
  rw [coe_comp]
  exact hg.comp hf
#align category_theory.morphism_property.surjective_stable_under_composition CategoryTheory.MorphismProperty.surjective_stableUnderComposition

theorem bijective_stableUnderComposition : (MorphismProperty.bijective C).StableUnderComposition :=
  fun X Y Z f g hf hg => by
  delta MorphismProperty.bijective
  rw [coe_comp]
  exact hg.comp hf
#align category_theory.morphism_property.bijective_stable_under_composition CategoryTheory.MorphismProperty.bijective_stableUnderComposition

theorem injective_respectsIso : (MorphismProperty.injective C).RespectsIso :=
  (injective_stableUnderComposition C).respectsIso
    (fun e => ((forget C).mapIso e).toEquiv.injective)
#align category_theory.morphism_property.injective_respects_iso CategoryTheory.MorphismProperty.injective_respectsIso

theorem surjective_respectsIso : (MorphismProperty.surjective C).RespectsIso :=
  (surjective_stableUnderComposition C).respectsIso
    (fun e => ((forget C).mapIso e).toEquiv.surjective)
#align category_theory.morphism_property.surjective_respects_iso CategoryTheory.MorphismProperty.surjective_respectsIso

theorem bijective_respectsIso : (MorphismProperty.bijective C).RespectsIso :=
  (bijective_stableUnderComposition C).respectsIso
    (fun e => ((forget C).mapIso e).toEquiv.bijective)
#align category_theory.morphism_property.bijective_respects_iso CategoryTheory.MorphismProperty.bijective_respectsIso

end Bijective

end MorphismProperty

end CategoryTheory<|MERGE_RESOLUTION|>--- conflicted
+++ resolved
@@ -485,11 +485,7 @@
 
 @[ext]
 lemma FunctorsInverting.ext {W : MorphismProperty C} {F₁ F₂ : FunctorsInverting W D}
-<<<<<<< HEAD
-  (h : F₁.obj = F₂.obj) : F₁ = F₂ := by
-=======
     (h : F₁.obj = F₂.obj) : F₁ = F₂ := by
->>>>>>> 503db27e
   cases F₁
   cases F₂
   subst h
