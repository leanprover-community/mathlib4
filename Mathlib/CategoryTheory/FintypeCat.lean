--- conflicted
+++ resolved
@@ -198,8 +198,6 @@
   skel := Skeleton.is_skeletal
   eqv := by infer_instance
 
-<<<<<<< HEAD
-=======
 section Universes
 
 universe v
@@ -254,7 +252,6 @@
   switchUniverseEquivalence.isEquivalence_functor
 
 end Universes
->>>>>>> c996c70a
 
 end FintypeCat
 
