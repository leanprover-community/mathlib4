--- conflicted
+++ resolved
@@ -113,17 +113,10 @@
   invFun i :=
     { toFun := i.hom
       invFun := i.inv
-<<<<<<< HEAD
-      left_inv _ := by simp [hom_inv_id_apply]
-      right_inv _ := by simp [inv_hom_id_apply] }
-  left_inv := by aesop_cat
-  right_inv := by aesop_cat
-=======
-      left_inv := congr_fun i.hom_inv_id
-      right_inv := congr_fun i.inv_hom_id }
+      left_inv := ConcreteCategory.congr_hom i.hom_inv_id
+      right_inv := ConcreteCategory.congr_hom i.inv_hom_id }
   left_inv := by cat_disch
   right_inv := by cat_disch
->>>>>>> 3dc2bc1f
 
 instance (X Y : FintypeCat) : Finite (X ⟶ Y) :=
   Finite.of_equiv _ (show (X ⟶ Y) ≃ (X → Y) from InducedCategory.homEquiv).symm
@@ -269,15 +262,7 @@
     uSwitch.map (uSwitch.map f) =
     (equivEquivIso ((uSwitch.obj X).uSwitchEquiv.trans X.uSwitchEquiv)).hom ≫
       f ≫ (equivEquivIso ((uSwitch.obj Y).uSwitchEquiv.trans
-<<<<<<< HEAD
-      Y.uSwitchEquiv)).inv := by
-  ext x
-  dsimp
-  rw [uSwitchEquiv_naturality f, ← uSwitchEquiv_naturality]
-  rfl
-=======
       Y.uSwitchEquiv)).inv := rfl
->>>>>>> 3dc2bc1f
 
 attribute [local simp] uSwitch_map_uSwitch_map in
 /-- `uSwitch.{u, v}` is an equivalence of categories with quasi-inverse `uSwitch.{v, u}`. -/
