--- conflicted
+++ resolved
@@ -3,13 +3,6 @@
 Released under Apache 2.0 license as described in the file LICENSE.
 Authors: Amelia Livingston
 -/
-<<<<<<< HEAD
-import Mathlib.Algebra.GroupWithZero.Hom
-import Mathlib.Algebra.GroupWithZero.NonZeroDivisors
-import Mathlib.Algebra.GroupWithZero.Units.Basic
-import Mathlib.GroupTheory.MonoidLocalization.Basic
-import Mathlib.RingTheory.OreLocalization.Basic
-=======
 module
 
 public import Mathlib.Algebra.GroupWithZero.Hom
@@ -17,7 +10,6 @@
 public import Mathlib.Algebra.GroupWithZero.Units.Basic
 public import Mathlib.GroupTheory.MonoidLocalization.Basic
 public import Mathlib.RingTheory.OreLocalization.Basic
->>>>>>> fe7877b4
 
 /-!
 # Localizations of commutative monoids with zeroes
@@ -54,13 +46,10 @@
   have ⟨ms, eq⟩ := f.surj 0
   rw [← zero_mul, map_mul, ← eq, zero_mul, mul_zero]
 
-<<<<<<< HEAD
-=======
 protected theorem IsLocalizationMap.map_zero {F} [FunLike F M N] [MulHomClass F M N] {f : F}
     (hf : IsLocalizationMap S f) : f 0 = 0 :=
   LocalizationMap.map_zero ⟨MulHomClass.toMulHom f, hf⟩
 
->>>>>>> fe7877b4
 instance : MonoidWithZeroHomClass (LocalizationMap S N) M N where
   map_zero f := by
     have ⟨ms, eq⟩ := f.surj 0
