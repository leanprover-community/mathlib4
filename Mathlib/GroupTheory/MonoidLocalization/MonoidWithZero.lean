/-
Copyright (c) 2019 Amelia Livingston. All rights reserved.
Released under Apache 2.0 license as described in the file LICENSE.
Authors: Amelia Livingston
-/
import Mathlib.Algebra.GroupWithZero.Hom
import Mathlib.GroupTheory.MonoidLocalization.Basic
import Mathlib.RingTheory.OreLocalization.Basic
import Mathlib.Algebra.GroupWithZero.Units.Basic

/-!
# Localizations of commutative monoids with zeroes

-/

open Function

<<<<<<< HEAD
=======
namespace Submonoid.LocalizationMap

@[to_additive]
theorem injective_iff
    {M N : Type*} [CommMonoid M] {S : Submonoid M} [CommMonoid N] (f : LocalizationMap S N) :
    Injective f ↔ ∀ ⦃x⦄, x ∈ S → IsLeftRegular x := by
  rw [Injective]
  constructor <;> intro h
  · intro x hx y z hyz
    simp_rw [LocalizationMap.eq_iff_exists] at h
    apply (fun y z _ => h) y z x
    lift x to S using hx
    use x
  · intro a b hab
    rw [LocalizationMap.eq_iff_exists] at hab
    obtain ⟨c,hc⟩ := hab
    apply (fun x a => h a) c (SetLike.coe_mem c) hc

end Submonoid.LocalizationMap

>>>>>>> 0bdc4bfb
section CommMonoidWithZero

variable {M : Type*} [CommMonoidWithZero M] (S : Submonoid M) (N : Type*) [CommMonoidWithZero N]
  {P : Type*} [CommMonoidWithZero P]

namespace Submonoid

variable {S N} in
/-- If `S` contains `0` then the localization at `S` is trivial. -/
theorem LocalizationMap.subsingleton (f : LocalizationMap S N) (h : 0 ∈ S) :
    Subsingleton N := by
  refine ⟨fun a b ↦ ?_⟩
  rw [← LocalizationMap.mk'_sec f a, ← LocalizationMap.mk'_sec f b, LocalizationMap.eq]
  exact ⟨⟨0, h⟩, by simp only [zero_mul]⟩

protected theorem LocalizationMap.map_zero (f : LocalizationMap S N) : f.toMap 0 = 0 := by
  have ⟨ms, eq⟩ := f.surj 0
  rw [← zero_mul, map_mul, ← eq, zero_mul, mul_zero]

variable {S N}

/-- The monoid with zero hom underlying a `LocalizationMap`. -/
def LocalizationMap.toMonoidWithZeroHom (f : LocalizationMap S N) : M →*₀ N :=
  { f with map_zero' := f.map_zero }

@[deprecated (since := "2025-08-01")] alias LocalizationWithZeroMap := LocalizationMap
@[deprecated (since := "2025-08-01")]
alias LocalizationWithZeroMap.toMonoidWithZeroHom := LocalizationMap.toMonoidWithZeroHom

end Submonoid

namespace Localization

variable {S}

theorem mk_zero (x : S) : mk 0 (x : S) = 0 := OreLocalization.zero_oreDiv' _

instance : CommMonoidWithZero (Localization S) where
  zero_mul := fun x ↦ Localization.induction_on x fun y => by
    simp only [← Localization.mk_zero y.2, mk_mul, mk_eq_mk_iff, mul_zero, zero_mul, r_of_eq]
  mul_zero := fun x ↦ Localization.induction_on x fun y => by
    simp only [← Localization.mk_zero y.2, mk_mul, mk_eq_mk_iff, mul_zero, r_of_eq]

theorem liftOn_zero {p : Type*} (f : M → S → p) (H) : liftOn 0 f H = f 0 1 := by
  rw [← mk_zero 1, liftOn_mk]

end Localization

variable {S N}

namespace Submonoid

@[simp]
theorem LocalizationMap.sec_zero_fst {f : LocalizationMap S N} : f (f.sec 0).fst = 0 := by
  rw [LocalizationMap.sec_spec', mul_zero]

namespace LocalizationMap

/-- Given a Localization map `f : M →*₀ N` for a Submonoid `S ⊆ M` and a map of
`CommMonoidWithZero`s `g : M →*₀ P` such that `g y` is invertible for all `y : S`, the
homomorphism induced from `N` to `P` sending `z : N` to `g x * (g y)⁻¹`, where `(x, y) : M × S`
are such that `z = f x * (f y)⁻¹`. -/
noncomputable def lift₀ (f : LocalizationMap S N) (g : M →*₀ P)
    (hg : ∀ y : S, IsUnit (g y)) : N →*₀ P :=
  { @LocalizationMap.lift _ _ _ _ _ _ _ f g.toMonoidHom hg with
    map_zero' := by
      dsimp only [OneHom.toFun_eq_coe, MonoidHom.toOneHom_coe]
      rw [LocalizationMap.lift_spec f hg 0 0, mul_zero, ← map_zero g, ← g.toMonoidHom_coe]
      refine f.eq_of_eq hg ?_
      rw [LocalizationMap.sec_zero_fst]
      exact f.toMonoidWithZeroHom.map_zero.symm }

lemma lift₀_def (f : LocalizationMap S N) (g : M →*₀ P) (hg : ∀ y : S, IsUnit (g y)) :
    ⇑(f.lift₀ g hg) = f.lift (g := g) hg := rfl

<<<<<<< HEAD
lemma lift₀_apply (f : LocalizationMap S N) (g : M →*₀ P) (hg : ∀ y : S, IsUnit (g y)) (x) :
    f.lift₀ g hg x = g (f.sec x).1 * (IsUnit.liftRight (g.restrict S) hg (f.sec x).2)⁻¹ := rfl
=======
lemma lift_apply (f : LocalizationWithZeroMap S N) (g : M →*₀ P) (hg : ∀ y : S, IsUnit (g y)) (x) :
    (f.lift g hg) x = g (f.sec x).1 * (IsUnit.liftRight (g.restrict S) hg (f.sec x).2)⁻¹ := rfl

/-- Given a Localization map `f : M →*₀ N` for a Submonoid `S ⊆ M`,
if `M` is left cancellative monoid with zero, and all elements of `S` are
left regular, then N is a left cancellative monoid with zero. -/
theorem leftCancelMulZero_of_le_isLeftRegular
    (f : LocalizationWithZeroMap S N) [IsLeftCancelMulZero M]
    (h : ∀ ⦃x⦄, x ∈ S → IsLeftRegular x) : IsLeftCancelMulZero N := by
  let fl := f.toLocalizationMap
  constructor
  intro a ha z w hazw
  obtain ⟨b, hb⟩ := LocalizationMap.surj fl a
  obtain ⟨x, hx⟩ := LocalizationMap.surj fl z
  obtain ⟨y, hy⟩ := LocalizationMap.surj fl w
  rw [(LocalizationMap.eq_mk'_iff_mul_eq fl).mpr hx,
    (LocalizationMap.eq_mk'_iff_mul_eq fl).mpr hy, LocalizationMap.eq]
  use 1
  rw [OneMemClass.coe_one, one_mul, one_mul]
  -- The hypothesis `a ≠ 0` in `P` is equivalent to this
  have b1ne0 : b.1 ≠ 0 := by
    intro hb1
    have m0 : fl 0 = 0 := f.map_zero'
    have a0 : a * fl b.2 = 0 ↔ a = 0 :=
      (f.toLocalizationMap.map_units' b.2).mul_left_eq_zero
    rw [hb1, m0, a0] at hb
    exact ha hb
  have main : fl (b.1 * (x.2 * y.1)) = fl (b.1 * (y.2 * x.1)) :=
    calc
      fl (b.1 * (x.2 * y.1)) = fl b.1 * (fl x.2 * fl y.1) := by rw [map_mul fl,map_mul fl]
      _ = a * fl b.2 * (fl x.2 * (w * fl y.2)) := by rw [hb, hy]
      _ = a * w * fl b.2 * (fl x.2 * fl y.2) := by
        rw [← mul_assoc, ← mul_assoc _ w, mul_comm _ w, mul_assoc w, mul_assoc,
          ← mul_assoc w, ← mul_assoc w, mul_comm w]
      _ = a * z * fl b.2 * (fl x.2 * fl y.2) := by dsimp only at hazw; rw [hazw]
      _ = a * fl b.2 * (z * fl x.2 * fl y.2) := by
        rw [mul_assoc a, mul_comm z, ← mul_assoc a, mul_assoc, mul_assoc z]
      _ = fl b.1 * fl (y.2 * x.1) := by rw [hx, hb, mul_comm (fl x.1), ← map_mul fl]
      _ = fl (b.1 * (y.2 * x.1)) := by rw [← map_mul fl]
  -- The hypothesis `h` gives that `f` is injective, and we can cancel out `b.1`.
  exact (IsLeftCancelMulZero.mul_left_cancel_of_ne_zero b1ne0
      ((LocalizationMap.injective_iff fl).mpr h main)).symm
>>>>>>> 0bdc4bfb

/-- Given a Localization map `f : M →*₀ N` for a Submonoid `S ⊆ M`,
if `M` is a cancellative monoid with zero, and all elements of `S` are
regular, then N is a cancellative monoid with zero. -/
theorem isCancelMulZero (f : LocalizationMap S N) [IsCancelMulZero M] : IsCancelMulZero N := by
  simp_rw [isCancelMulZero_iff_forall_isRegular, Commute.isRegular_iff (Commute.all _),
    ← Commute.isRightRegular_iff (Commute.all _)]
  intro n hn
  have ⟨ms, eq⟩ := f.surj n
  refine (eq ▸ f.map_isRegular (isCancelMulZero_iff_forall_isRegular.mp ‹_› ?_)).2.of_mul
  refine fun h ↦ hn ?_
  rwa [h, f.map_zero, (f.map_units _).mul_left_eq_zero] at eq

end LocalizationMap

namespace LocalizationWithZeroMap

@[deprecated (since := "2025-08-01")]
alias isLeftRegular_of_le_isCancelMulZero := LocalizationMap.isCancelMulZero
@[deprecated (since := "2025-08-01")]
alias leftCancelMulZero_of_le_isLeftRegular := LocalizationMap.isCancelMulZero
@[deprecated (since := "2025-08-01")] alias lift := LocalizationMap.lift₀
@[deprecated (since := "2025-08-01")] alias lift_def := LocalizationMap.lift₀_def
@[deprecated (since := "2025-08-01")] alias lift_apply := LocalizationMap.lift₀_apply

end LocalizationWithZeroMap

end Submonoid

end CommMonoidWithZero<|MERGE_RESOLUTION|>--- conflicted
+++ resolved
@@ -15,29 +15,6 @@
 
 open Function
 
-<<<<<<< HEAD
-=======
-namespace Submonoid.LocalizationMap
-
-@[to_additive]
-theorem injective_iff
-    {M N : Type*} [CommMonoid M] {S : Submonoid M} [CommMonoid N] (f : LocalizationMap S N) :
-    Injective f ↔ ∀ ⦃x⦄, x ∈ S → IsLeftRegular x := by
-  rw [Injective]
-  constructor <;> intro h
-  · intro x hx y z hyz
-    simp_rw [LocalizationMap.eq_iff_exists] at h
-    apply (fun y z _ => h) y z x
-    lift x to S using hx
-    use x
-  · intro a b hab
-    rw [LocalizationMap.eq_iff_exists] at hab
-    obtain ⟨c,hc⟩ := hab
-    apply (fun x a => h a) c (SetLike.coe_mem c) hc
-
-end Submonoid.LocalizationMap
-
->>>>>>> 0bdc4bfb
 section CommMonoidWithZero
 
 variable {M : Type*} [CommMonoidWithZero M] (S : Submonoid M) (N : Type*) [CommMonoidWithZero N]
@@ -113,53 +90,8 @@
 lemma lift₀_def (f : LocalizationMap S N) (g : M →*₀ P) (hg : ∀ y : S, IsUnit (g y)) :
     ⇑(f.lift₀ g hg) = f.lift (g := g) hg := rfl
 
-<<<<<<< HEAD
 lemma lift₀_apply (f : LocalizationMap S N) (g : M →*₀ P) (hg : ∀ y : S, IsUnit (g y)) (x) :
     f.lift₀ g hg x = g (f.sec x).1 * (IsUnit.liftRight (g.restrict S) hg (f.sec x).2)⁻¹ := rfl
-=======
-lemma lift_apply (f : LocalizationWithZeroMap S N) (g : M →*₀ P) (hg : ∀ y : S, IsUnit (g y)) (x) :
-    (f.lift g hg) x = g (f.sec x).1 * (IsUnit.liftRight (g.restrict S) hg (f.sec x).2)⁻¹ := rfl
-
-/-- Given a Localization map `f : M →*₀ N` for a Submonoid `S ⊆ M`,
-if `M` is left cancellative monoid with zero, and all elements of `S` are
-left regular, then N is a left cancellative monoid with zero. -/
-theorem leftCancelMulZero_of_le_isLeftRegular
-    (f : LocalizationWithZeroMap S N) [IsLeftCancelMulZero M]
-    (h : ∀ ⦃x⦄, x ∈ S → IsLeftRegular x) : IsLeftCancelMulZero N := by
-  let fl := f.toLocalizationMap
-  constructor
-  intro a ha z w hazw
-  obtain ⟨b, hb⟩ := LocalizationMap.surj fl a
-  obtain ⟨x, hx⟩ := LocalizationMap.surj fl z
-  obtain ⟨y, hy⟩ := LocalizationMap.surj fl w
-  rw [(LocalizationMap.eq_mk'_iff_mul_eq fl).mpr hx,
-    (LocalizationMap.eq_mk'_iff_mul_eq fl).mpr hy, LocalizationMap.eq]
-  use 1
-  rw [OneMemClass.coe_one, one_mul, one_mul]
-  -- The hypothesis `a ≠ 0` in `P` is equivalent to this
-  have b1ne0 : b.1 ≠ 0 := by
-    intro hb1
-    have m0 : fl 0 = 0 := f.map_zero'
-    have a0 : a * fl b.2 = 0 ↔ a = 0 :=
-      (f.toLocalizationMap.map_units' b.2).mul_left_eq_zero
-    rw [hb1, m0, a0] at hb
-    exact ha hb
-  have main : fl (b.1 * (x.2 * y.1)) = fl (b.1 * (y.2 * x.1)) :=
-    calc
-      fl (b.1 * (x.2 * y.1)) = fl b.1 * (fl x.2 * fl y.1) := by rw [map_mul fl,map_mul fl]
-      _ = a * fl b.2 * (fl x.2 * (w * fl y.2)) := by rw [hb, hy]
-      _ = a * w * fl b.2 * (fl x.2 * fl y.2) := by
-        rw [← mul_assoc, ← mul_assoc _ w, mul_comm _ w, mul_assoc w, mul_assoc,
-          ← mul_assoc w, ← mul_assoc w, mul_comm w]
-      _ = a * z * fl b.2 * (fl x.2 * fl y.2) := by dsimp only at hazw; rw [hazw]
-      _ = a * fl b.2 * (z * fl x.2 * fl y.2) := by
-        rw [mul_assoc a, mul_comm z, ← mul_assoc a, mul_assoc, mul_assoc z]
-      _ = fl b.1 * fl (y.2 * x.1) := by rw [hx, hb, mul_comm (fl x.1), ← map_mul fl]
-      _ = fl (b.1 * (y.2 * x.1)) := by rw [← map_mul fl]
-  -- The hypothesis `h` gives that `f` is injective, and we can cancel out `b.1`.
-  exact (IsLeftCancelMulZero.mul_left_cancel_of_ne_zero b1ne0
-      ((LocalizationMap.injective_iff fl).mpr h main)).symm
->>>>>>> 0bdc4bfb
 
 /-- Given a Localization map `f : M →*₀ N` for a Submonoid `S ⊆ M`,
 if `M` is a cancellative monoid with zero, and all elements of `S` are
