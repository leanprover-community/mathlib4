/-
Copyright (c) 2019 Amelia Livingston. All rights reserved.
Released under Apache 2.0 license as described in the file LICENSE.
Authors: Amelia Livingston
-/
import Mathlib.Algebra.BigOperators.Group.Finset.Basic
import Mathlib.Algebra.Group.Submonoid.Operations
import Mathlib.Algebra.Regular.Basic
import Mathlib.GroupTheory.Congruence.Hom
import Mathlib.GroupTheory.OreLocalization.Basic

/-!
# Localizations of commutative monoids

Localizing a commutative ring at one of its submonoids does not rely on the ring's addition, so
we can generalize localizations to commutative monoids.

We characterize the localization of a commutative monoid `M` at a submonoid `S` up to
isomorphism; that is, a commutative monoid `N` is the localization of `M` at `S` iff we can find a
monoid homomorphism `f : M →* N` satisfying 3 properties:
1. For all `y ∈ S`, `f y` is a unit;
2. For all `z : N`, there exists `(x, y) : M × S` such that `z * f y = f x`;
3. For all `x, y : M` such that `f x = f y`, there exists `c ∈ S` such that `x * c = y * c`.
   (The converse is a consequence of 1.)

Given such a localization map `f : M →* N`, we can define the surjection
`Submonoid.LocalizationMap.mk'` sending `(x, y) : M × S` to `f x * (f y)⁻¹`, and
`Submonoid.LocalizationMap.lift`, the homomorphism from `N` induced by a homomorphism from `M` which
maps elements of `S` to invertible elements of the codomain. Similarly, given commutative monoids
`P, Q`, a submonoid `T` of `P` and a localization map for `T` from `P` to `Q`, then a homomorphism
`g : M →* P` such that `g(S) ⊆ T` induces a homomorphism of localizations, `LocalizationMap.map`,
from `N` to `Q`.

We also define the quotient of `M × S` by the unique congruence relation (equivalence relation
preserving a binary operation) `r` such that for any other congruence relation `s` on `M × S`
satisfying '`∀ y ∈ S`, `(1, 1) ∼ (y, y)` under `s`', we have that `(x₁, y₁) ∼ (x₂, y₂)` by `s`
whenever `(x₁, y₁) ∼ (x₂, y₂)` by `r`. We show this relation is equivalent to the standard
localization relation.
This defines the localization as a quotient type, `Localization`, but the majority of
subsequent lemmas in the file are given in terms of localizations up to isomorphism, using maps
which satisfy the characteristic predicate.

The Grothendieck group construction corresponds to localizing at the top submonoid, namely making
every element invertible.

## Implementation notes

In maths it is natural to reason up to isomorphism, but in Lean we cannot naturally `rewrite` one
structure with an isomorphic one; one way around this is to isolate a predicate characterizing
a structure up to isomorphism, and reason about things that satisfy the predicate.

The infimum form of the localization congruence relation is chosen as 'canonical' here, since it
shortens some proofs.

To reason about the localization as a quotient type, use `mk_eq_monoidOf_mk'` and associated
lemmas. These show the quotient map `mk : M → S → Localization S` equals the
surjection `LocalizationMap.mk'` induced by the map
`Localization.monoidOf : Submonoid.LocalizationMap S (Localization S)` (where `of` establishes the
localization as a quotient type satisfies the characteristic predicate). The lemma
`mk_eq_monoidOf_mk'` hence gives you access to the results in the rest of the file, which are about
the `LocalizationMap.mk'` induced by any localization map.

## TODO

* Show that the localization at the top monoid is a group.
* Generalise to (nonempty) subsemigroups.
* If we acquire more bundlings, we can make `Localization.mkOrderEmbedding` be an ordered monoid
  embedding.

## Tags
localization, monoid localization, quotient monoid, congruence relation, characteristic predicate,
commutative monoid, grothendieck group
-/

assert_not_exists MonoidWithZero Ring

open Function
namespace AddSubmonoid

variable {M : Type*} [AddCommMonoid M] (S : AddSubmonoid M) (N : Type*) [AddCommMonoid N]

/-- The type of AddMonoid homomorphisms satisfying the characteristic predicate: if `f : M →+ N`
satisfies this predicate, then `N` is isomorphic to the localization of `M` at `S`. -/
structure LocalizationMap extends AddMonoidHom M N where
  map_add_units' : ∀ y : S, IsAddUnit (toFun y)
  surj' : ∀ z : N, ∃ x : M × S, z + toFun x.2 = toFun x.1
  exists_of_eq : ∀ x y, toFun x = toFun y → ∃ c : S, ↑c + x = ↑c + y

/-- The AddMonoidHom underlying a `LocalizationMap` of `AddCommMonoid`s. -/
add_decl_doc LocalizationMap.toAddMonoidHom

end AddSubmonoid

section CommMonoid

variable {M : Type*} [CommMonoid M] (S : Submonoid M) (N : Type*) [CommMonoid N] {P : Type*}
  [CommMonoid P]

namespace Submonoid

/-- The type of monoid homomorphisms satisfying the characteristic predicate: if `f : M →* N`
satisfies this predicate, then `N` is isomorphic to the localization of `M` at `S`. -/
structure LocalizationMap extends MonoidHom M N where
  map_units' : ∀ y : S, IsUnit (toFun y)
  surj' : ∀ z : N, ∃ x : M × S, z * toFun x.2 = toFun x.1
  exists_of_eq : ∀ x y, toFun x = toFun y → ∃ c : S, ↑c * x = c * y

attribute [to_additive] Submonoid.LocalizationMap

/-- The monoid hom underlying a `LocalizationMap`. -/
add_decl_doc LocalizationMap.toMonoidHom

end Submonoid

namespace Localization

<<<<<<< HEAD
-- See https://leanprover.zulipchat.com/#narrow/stream/287929-mathlib4/topic/.E2.9C.94.20to_additive.2Emap_namespace
run_meta ToAdditive.insertTranslation ToAdditive.toAdditiveBundle `Localization `AddLocalization
=======
/- Ensure that `@[to_additive]` uses the right namespace before the definition of `Localization`. -/
run_meta ToAdditive.insertTranslation `Localization `AddLocalization
>>>>>>> 090ad2e7

/-- The congruence relation on `M × S`, `M` a `CommMonoid` and `S` a submonoid of `M`, whose
quotient is the localization of `M` at `S`, defined as the unique congruence relation on
`M × S` such that for any other congruence relation `s` on `M × S` where for all `y ∈ S`,
`(1, 1) ∼ (y, y)` under `s`, we have that `(x₁, y₁) ∼ (x₂, y₂)` by `r` implies
`(x₁, y₁) ∼ (x₂, y₂)` by `s`. -/
@[to_additive
/-- The congruence relation on `M × S`, `M` an `AddCommMonoid` and `S` an `AddSubmonoid` of `M`,
whose quotient is the localization of `M` at `S`, defined as the unique congruence relation on
`M × S` such that for any other congruence relation `s` on `M × S` where for all `y ∈ S`,
`(0, 0) ∼ (y, y)` under `s`, we have that `(x₁, y₁) ∼ (x₂, y₂)` by `r` implies
`(x₁, y₁) ∼ (x₂, y₂)` by `s`. -/]
def r (S : Submonoid M) : Con (M × S) :=
  sInf { c | ∀ y : S, c 1 (y, y) }

/-- An alternate form of the congruence relation on `M × S`, `M` a `CommMonoid` and `S` a
submonoid of `M`, whose quotient is the localization of `M` at `S`. -/
@[to_additive
/-- An alternate form of the congruence relation on `M × S`, `M` a `CommMonoid` and `S` a
submonoid of `M`, whose quotient is the localization of `M` at `S`. -/]
def r' : Con (M × S) := by
  -- note we multiply by `c` on the left so that we can later generalize to `•`
  refine
    { r := fun a b : M × S ↦ ∃ c : S, ↑c * (↑b.2 * a.1) = c * (a.2 * b.1)
      iseqv := ⟨fun a ↦ ⟨1, rfl⟩, fun ⟨c, hc⟩ ↦ ⟨c, hc.symm⟩, ?_⟩
      mul' := ?_ }
  · rintro a b c ⟨t₁, ht₁⟩ ⟨t₂, ht₂⟩
    use t₂ * t₁ * b.2
    simp only [Submonoid.coe_mul]
    calc
      (t₂ * t₁ * b.2 : M) * (c.2 * a.1) = t₂ * c.2 * (t₁ * (b.2 * a.1)) := by ac_rfl
      _ = t₁ * a.2 * (t₂ * (c.2 * b.1)) := by rw [ht₁]; ac_rfl
      _ = t₂ * t₁ * b.2 * (a.2 * c.1) := by rw [ht₂]; ac_rfl
  · rintro a b c d ⟨t₁, ht₁⟩ ⟨t₂, ht₂⟩
    use t₂ * t₁
    calc
      (t₂ * t₁ : M) * (b.2 * d.2 * (a.1 * c.1)) = t₂ * (d.2 * c.1) * (t₁ * (b.2 * a.1)) := by ac_rfl
      _ = (t₂ * t₁ : M) * (a.2 * c.2 * (b.1 * d.1)) := by rw [ht₁, ht₂]; ac_rfl

/-- The congruence relation used to localize a `CommMonoid` at a submonoid can be expressed
equivalently as an infimum (see `Localization.r`) or explicitly
(see `Localization.r'`). -/
@[to_additive
/-- The additive congruence relation used to localize an `AddCommMonoid` at a submonoid can be
expressed equivalently as an infimum (see `AddLocalization.r`) or explicitly
(see `AddLocalization.r'`). -/]
theorem r_eq_r' : r S = r' S :=
  le_antisymm (sInf_le fun _ ↦ ⟨1, by simp⟩) <|
    le_sInf fun b H ⟨p, q⟩ ⟨x, y⟩ ⟨t, ht⟩ ↦ by
      rw [← one_mul (p, q), ← one_mul (x, y)]
      refine b.trans (b.mul (H (t * y)) (b.refl _)) ?_
      convert b.symm (b.mul (H (t * q)) (b.refl (x, y))) using 1
      dsimp only [Prod.mk_mul_mk, Submonoid.coe_mul] at ht ⊢
      simp_rw [mul_assoc, ht, mul_comm y q]

variable {S}

@[to_additive]
theorem r_iff_exists {x y : M × S} : r S x y ↔ ∃ c : S, ↑c * (↑y.2 * x.1) = c * (x.2 * y.1) := by
  simp only [r_eq_r' S, r', Con.rel_mk]

@[to_additive]
theorem r_iff_oreEqv_r {x y : M × S} : r S x y ↔ (OreLocalization.oreEqv S M).r x y := by
  simp only [r_iff_exists, Subtype.exists, exists_prop, OreLocalization.oreEqv, smul_eq_mul,
    Submonoid.mk_smul]
  constructor
  · rintro ⟨u, hu, e⟩
    exact ⟨_, mul_mem hu x.2.2, u * y.2, by rw [mul_assoc, mul_assoc, ← e], mul_right_comm _ _ _⟩
  · rintro ⟨u, hu, v, e₁, e₂⟩
    exact ⟨u, hu, by rw [← mul_assoc, e₂, mul_right_comm, ← e₁, mul_assoc, mul_comm y.1]⟩

end Localization

/-- The localization of a `CommMonoid` at one of its submonoids (as a quotient type). -/
@[to_additive AddLocalization
/-- The localization of an `AddCommMonoid` at one of its submonoids (as a quotient type). -/]
abbrev Localization := OreLocalization S M

namespace Localization

variable {S}

/-- Given a `CommMonoid` `M` and submonoid `S`, `mk` sends `x : M`, `y ∈ S` to the equivalence
class of `(x, y)` in the localization of `M` at `S`. -/
@[to_additive
/-- Given an `AddCommMonoid` `M` and submonoid `S`, `mk` sends `x : M`, `y ∈ S` to
the equivalence class of `(x, y)` in the localization of `M` at `S`. -/]
def mk (x : M) (y : S) : Localization S := x /ₒ y

@[to_additive]
theorem mk_eq_mk_iff {a c : M} {b d : S} : mk a b = mk c d ↔ r S ⟨a, b⟩ ⟨c, d⟩ := by
  simp only [mk, OreLocalization.oreDiv_eq_iff, r_iff_oreEqv_r, OreLocalization.oreEqv]

universe u

/-- Dependent recursion principle for `Localizations`: given elements `f a b : p (mk a b)`
for all `a b`, such that `r S (a, b) (c, d)` implies `f a b = f c d` (with the correct coercions),
then `f` is defined on the whole `Localization S`. -/
@[to_additive (attr := elab_as_elim)
/-- Dependent recursion principle for `AddLocalizations`: given elements `f a b : p (mk a b)`
for all `a b`, such that `r S (a, b) (c, d)` implies `f a b = f c d` (with the correct coercions),
then `f` is defined on the whole `AddLocalization S`. -/]
def rec {p : Localization S → Sort u} (f : ∀ (a : M) (b : S), p (mk a b))
    (H : ∀ {a c : M} {b d : S} (h : r S (a, b) (c, d)),
      (Eq.ndrec (f a b) (mk_eq_mk_iff.mpr h) : p (mk c d)) = f c d) (x) : p x :=
  Quot.rec (fun y ↦ Eq.ndrec (f y.1 y.2) (by rfl))
    (fun y z h ↦ by cases y; cases z; exact H (r_iff_oreEqv_r.mpr h)) x

/-- Copy of `Quotient.recOnSubsingleton₂` for `Localization` -/
@[to_additive (attr := elab_as_elim)
/-- Copy of `Quotient.recOnSubsingleton₂` for `AddLocalization` -/]
def recOnSubsingleton₂ {r : Localization S → Localization S → Sort u}
    [h : ∀ (a c : M) (b d : S), Subsingleton (r (mk a b) (mk c d))] (x y : Localization S)
    (f : ∀ (a c : M) (b d : S), r (mk a b) (mk c d)) : r x y :=
  @Quotient.recOnSubsingleton₂' _ _ _ _ r (Prod.rec fun _ _ => Prod.rec fun _ _ => h _ _ _ _) x y
    (Prod.rec fun _ _ => Prod.rec fun _ _ => f _ _ _ _)

@[to_additive]
theorem mk_mul (a c : M) (b d : S) : mk a b * mk c d = mk (a * c) (b * d) :=
  mul_comm b d ▸ OreLocalization.oreDiv_mul_oreDiv

unseal OreLocalization.one in
@[to_additive]
theorem mk_one : mk 1 (1 : S) = 1 := OreLocalization.one_def

@[to_additive]
theorem mk_pow (n : ℕ) (a : M) (b : S) : mk a b ^ n = mk (a ^ n) (b ^ n) := by
  induction n <;> simp [pow_succ, *, ← mk_mul, ← mk_one]

@[to_additive]
theorem mk_prod {ι} (t : Finset ι) (f : ι → M) (s : ι → S) :
    ∏ i ∈ t, mk (f i) (s i) = mk (∏ i ∈ t, f i) (∏ i ∈ t, s i) := by
  classical
  induction t using Finset.induction_on <;> simp [mk_one, Finset.prod_insert, *, mk_mul]

@[to_additive (attr := simp)]
theorem ndrec_mk {p : Localization S → Sort u} (f : ∀ (a : M) (b : S), p (mk a b)) (H) (a : M)
    (b : S) : (rec f H (mk a b) : p (mk a b)) = f a b := rfl

/-- Non-dependent recursion principle for localizations: given elements `f a b : p`
for all `a b`, such that `r S (a, b) (c, d)` implies `f a b = f c d`,
then `f` is defined on the whole `Localization S`. -/
@[to_additive
/-- Non-dependent recursion principle for `AddLocalization`s: given elements `f a b : p`
for all `a b`, such that `r S (a, b) (c, d)` implies `f a b = f c d`,
then `f` is defined on the whole `Localization S`. -/]
def liftOn {p : Sort u} (x : Localization S) (f : M → S → p)
    (H : ∀ {a c : M} {b d : S}, r S (a, b) (c, d) → f a b = f c d) : p :=
  rec f (fun h ↦ (by simpa only [eq_rec_constant] using H h)) x

@[to_additive]
theorem liftOn_mk {p : Sort u} (f : M → S → p) (H) (a : M) (b : S) :
    liftOn (mk a b) f H = f a b := rfl

@[to_additive (attr := elab_as_elim, induction_eliminator, cases_eliminator)]
theorem ind {p : Localization S → Prop} (H : ∀ y : M × S, p (mk y.1 y.2)) (x) : p x :=
  rec (fun a b ↦ H (a, b)) (fun _ ↦ rfl) x

@[to_additive (attr := elab_as_elim)]
theorem induction_on {p : Localization S → Prop} (x) (H : ∀ y : M × S, p (mk y.1 y.2)) : p x :=
  ind H x

/-- Non-dependent recursion principle for localizations: given elements `f x y : p`
for all `x` and `y`, such that `r S x x'` and `r S y y'` implies `f x y = f x' y'`,
then `f` is defined on the whole `Localization S`. -/
@[to_additive
/-- Non-dependent recursion principle for localizations: given elements `f x y : p`
for all `x` and `y`, such that `r S x x'` and `r S y y'` implies `f x y = f x' y'`,
then `f` is defined on the whole `Localization S`. -/]
def liftOn₂ {p : Sort u} (x y : Localization S) (f : M → S → M → S → p)
    (H : ∀ {a a' b b' c c' d d'}, r S (a, b) (a', b') → r S (c, d) (c', d') →
      f a b c d = f a' b' c' d') : p :=
  liftOn x (fun a b ↦ liftOn y (f a b) fun hy ↦ H ((r S).refl _) hy) fun hx ↦
    induction_on y fun ⟨_, _⟩ ↦ H hx ((r S).refl _)

@[to_additive]
theorem liftOn₂_mk {p : Sort*} (f : M → S → M → S → p) (H) (a c : M) (b d : S) :
    liftOn₂ (mk a b) (mk c d) f H = f a b c d := rfl

@[to_additive (attr := elab_as_elim)]
theorem induction_on₂ {p : Localization S → Localization S → Prop} (x y)
    (H : ∀ x y : M × S, p (mk x.1 x.2) (mk y.1 y.2)) : p x y :=
  induction_on x fun x ↦ induction_on y <| H x

@[to_additive (attr := elab_as_elim)]
theorem induction_on₃ {p : Localization S → Localization S → Localization S → Prop} (x y z)
    (H : ∀ x y z : M × S, p (mk x.1 x.2) (mk y.1 y.2) (mk z.1 z.2)) : p x y z :=
  induction_on₂ x y fun x y ↦ induction_on z <| H x y

@[to_additive]
theorem one_rel (y : S) : r S 1 (y, y) := fun _ hb ↦ hb y

@[to_additive]
theorem r_of_eq {x y : M × S} (h : ↑y.2 * x.1 = ↑x.2 * y.1) : r S x y :=
  r_iff_exists.2 ⟨1, by rw [h]⟩

@[to_additive]
theorem mk_self (a : S) : mk (a : M) a = 1 := by
  symm
  rw [← mk_one, mk_eq_mk_iff]
  exact one_rel a

@[to_additive (attr := simp)]
lemma mk_self_mk (a : M) (haS : a ∈ S) : mk a ⟨a, haS⟩ = 1 :=
  mk_self ⟨a, haS⟩

/-- `Localization.mk` as a monoid hom. -/
@[to_additive (attr := simps) /-- `Localization.mk` as a monoid hom. -/]
def mkHom : M × S →* Localization S where
  toFun x := mk x.1 x.2
  map_one' := mk_one
  map_mul' _ _ := (mk_mul ..).symm

@[to_additive]
lemma mkHom_surjective : Surjective (mkHom (S := S)) := by rintro ⟨x, y⟩; exact ⟨⟨x, y⟩, rfl⟩

section Scalar

variable {R R₁ R₂ : Type*}

theorem smul_mk [SMul R M] [IsScalarTower R M M] (c : R) (a b) :
    c • (mk a b : Localization S) = mk (c • a) b := by
  rw [mk, mk, ← OreLocalization.smul_one_oreDiv_one_smul, OreLocalization.oreDiv_smul_oreDiv]
  change (c • 1) • a /ₒ (b * 1) = _
  rw [smul_assoc, one_smul, mul_one]

-- move me
instance {R M : Type*} [CommMonoid M] [SMul R M] [IsScalarTower R M M] : SMulCommClass R M M where
  smul_comm r s x := by
    rw [← one_smul M (s • x), ← smul_assoc, smul_comm, smul_assoc, one_smul]

-- Note: Previously there was a `MulDistribMulAction R (Localization S)`.
-- It was removed as it is not the correct action.

end Scalar

end Localization

variable {S N}

namespace MonoidHom

/-- Makes a localization map from a `CommMonoid` hom satisfying the characteristic predicate. -/
@[to_additive /-- Makes a localization map from an `AddCommMonoid` hom satisfying the
characteristic predicate. -/]
def toLocalizationMap (f : M →* N) (H1 : ∀ y : S, IsUnit (f y))
    (H2 : ∀ z, ∃ x : M × S, z * f x.2 = f x.1) (H3 : ∀ x y, f x = f y → ∃ c : S, ↑c * x = ↑c * y) :
    Submonoid.LocalizationMap S N :=
  { f with
    map_units' := H1
    surj' := H2
    exists_of_eq := H3 }

end MonoidHom

namespace Submonoid

namespace LocalizationMap

/-- Short for `toMonoidHom`; used to apply a localization map as a function. -/
@[to_additive /-- Short for `toAddMonoidHom`; used to apply a localization map as a function. -/]
abbrev toMap (f : LocalizationMap S N) := f.toMonoidHom

attribute [deprecated toMonoidHom (since := "2025-08-13")] toMap
attribute [deprecated AddSubmonoid.LocalizationMap.toAddMonoidHom (since := "2025-08-13")]
  AddSubmonoid.LocalizationMap.toMap

@[to_additive]
theorem toMonoidHom_injective : Injective (toMonoidHom : LocalizationMap S N → M →* N) :=
  fun f g ↦ by cases f; congr!

@[deprecated (since := "2025-08-13")] alias toMap_injective := toMonoidHom_injective

@[to_additive] instance : FunLike (LocalizationMap S N) M N where
  coe f := f.toMonoidHom
  coe_injective' := DFunLike.coe_injective.comp toMonoidHom_injective

@[to_additive] instance : MonoidHomClass (LocalizationMap S N) M N where
  map_one f := f.toMonoidHom.map_one
  map_mul f := f.toMonoidHom.map_mul

@[to_additive (attr := simp)] lemma toMonoidHom_apply (f : LocalizationMap S N) (x : M) :
    f.toMonoidHom x = f x := rfl

@[to_additive (attr := ext)]
theorem ext {f g : LocalizationMap S N} (h : ∀ x, f x = g x) : f = g := DFunLike.ext _ _ h

@[to_additive]
theorem map_units (f : LocalizationMap S N) (y : S) : IsUnit (f y) :=
  f.2 y

@[to_additive]
theorem surj (f : LocalizationMap S N) (z : N) : ∃ x : M × S, z * f x.2 = f x.1 :=
  f.3 z

/-- Given a localization map `f : M →* N`, and `z w : N`, there exist `z' w' : M` and `d : S`
such that `f z' / f d = z` and `f w' / f d = w`. -/
@[to_additive
/-- Given a localization map `f : M →+ N`, and `z w : N`, there exist `z' w' : M` and `d : S`
such that `f z' - f d = z` and `f w' - f d = w`. -/]
theorem surj₂ (f : LocalizationMap S N) (z w : N) : ∃ z' w' : M, ∃ d : S,
    (z * f d = f z') ∧ (w * f d = f w') := by
  let ⟨a, ha⟩ := surj f z
  let ⟨b, hb⟩ := surj f w
  refine ⟨a.1 * b.2, a.2 * b.1, a.2 * b.2, ?_, ?_⟩
  · simp_rw [mul_def, map_mul, ← ha]
    exact (mul_assoc z _ _).symm
  · simp_rw [mul_def, map_mul, ← hb]
    exact mul_left_comm w _ _

@[to_additive]
theorem eq_iff_exists (f : LocalizationMap S N) {x y} :
    f x = f y ↔ ∃ c : S, ↑c * x = c * y := Iff.intro (f.4 x y)
  fun ⟨c, h⟩ ↦ by
    replace h := congr_arg f h
    rw [map_mul, map_mul] at h
    exact (f.map_units c).mul_right_inj.mp h

/-- Given a localization map `f : M →* N`, a section function sending `z : N` to some
`(x, y) : M × S` such that `f x * (f y)⁻¹ = z`. -/
@[to_additive
/-- Given a localization map `f : M →+ N`, a section function sending `z : N`
to some `(x, y) : M × S` such that `f x - f y = z`. -/]
noncomputable def sec (f : LocalizationMap S N) (z : N) : M × S := Classical.choose <| f.surj z

@[to_additive]
theorem sec_spec {f : LocalizationMap S N} (z : N) :
    z * f (f.sec z).2 = f (f.sec z).1 := Classical.choose_spec <| f.surj z

@[to_additive]
theorem sec_spec' {f : LocalizationMap S N} (z : N) :
    f (f.sec z).1 = f (f.sec z).2 * z := by rw [mul_comm, sec_spec]

/-- Given a MonoidHom `f : M →* N` and Submonoid `S ⊆ M` such that `f(S) ⊆ Nˣ`, for all
`w, z : N` and `y ∈ S`, we have `w * (f y)⁻¹ = z ↔ w = f y * z`. -/
@[to_additive
/-- Given an AddMonoidHom `f : M →+ N` and Submonoid `S ⊆ M` such that `f(S) ⊆ AddUnits N`, for all
`w, z : N` and `y ∈ S`, we have `w - f y = z ↔ w = f y + z`. -/]
theorem mul_inv_left {f : M →* N} (h : ∀ y : S, IsUnit (f y)) (y : S) (w z : N) :
    w * (IsUnit.liftRight (f.restrict S) h y)⁻¹ = z ↔ w = f y * z := by
  rw [mul_comm]
  exact Units.inv_mul_eq_iff_eq_mul (IsUnit.liftRight (f.restrict S) h y)

/-- Given a MonoidHom `f : M →* N` and Submonoid `S ⊆ M` such that `f(S) ⊆ Nˣ`, for all
`w, z : N` and `y ∈ S`, we have `z = w * (f y)⁻¹ ↔ z * f y = w`. -/
@[to_additive
/-- Given an AddMonoidHom `f : M →+ N` and Submonoid `S ⊆ M` such that `f(S) ⊆ AddUnits N`, for all
`w, z : N` and `y ∈ S`, we have `z = w - f y ↔ z + f y = w`. -/]
theorem mul_inv_right {f : M →* N} (h : ∀ y : S, IsUnit (f y)) (y : S) (w z : N) :
    z = w * (IsUnit.liftRight (f.restrict S) h y)⁻¹ ↔ z * f y = w := by
  rw [eq_comm, mul_inv_left h, mul_comm, eq_comm]

/-- Given a MonoidHom `f : M →* N` and Submonoid `S ⊆ M` such that
`f(S) ⊆ Nˣ`, for all `x₁ x₂ : M` and `y₁, y₂ ∈ S`, we have
`f x₁ * (f y₁)⁻¹ = f x₂ * (f y₂)⁻¹ ↔ f (x₁ * y₂) = f (x₂ * y₁)`. -/
@[to_additive (attr := simp)
/-- Given an AddMonoidHom `f : M →+ N` and Submonoid `S ⊆ M` such that
`f(S) ⊆ AddUnits N`, for all `x₁ x₂ : M` and `y₁, y₂ ∈ S`, we have
`f x₁ - f y₁ = f x₂ - f y₂ ↔ f (x₁ + y₂) = f (x₂ + y₁)`. -/]
theorem mul_inv {f : M →* N} (h : ∀ y : S, IsUnit (f y)) {x₁ x₂} {y₁ y₂ : S} :
    f x₁ * (IsUnit.liftRight (f.restrict S) h y₁)⁻¹ =
        f x₂ * (IsUnit.liftRight (f.restrict S) h y₂)⁻¹ ↔
      f (x₁ * y₂) = f (x₂ * y₁) := by
  rw [mul_inv_right h, mul_assoc, mul_comm _ (f y₂), ← mul_assoc, mul_inv_left h, mul_comm x₂,
    f.map_mul, f.map_mul]

/-- Given a MonoidHom `f : M →* N` and Submonoid `S ⊆ M` such that `f(S) ⊆ Nˣ`, for all
`y, z ∈ S`, we have `(f y)⁻¹ = (f z)⁻¹ → f y = f z`. -/
@[to_additive
/-- Given an AddMonoidHom `f : M →+ N` and Submonoid `S ⊆ M` such that
`f(S) ⊆ AddUnits N`, for all `y, z ∈ S`, we have `- (f y) = - (f z) → f y = f z`. -/]
theorem inv_inj {f : M →* N} (hf : ∀ y : S, IsUnit (f y)) {y z : S}
    (h : (IsUnit.liftRight (f.restrict S) hf y)⁻¹ = (IsUnit.liftRight (f.restrict S) hf z)⁻¹) :
      f y = f z := by
  rw [← mul_one (f y), eq_comm, ← mul_inv_left hf y (f z) 1, h]
  exact Units.inv_mul (IsUnit.liftRight (f.restrict S) hf z)⁻¹

/-- Given a MonoidHom `f : M →* N` and Submonoid `S ⊆ M` such that `f(S) ⊆ Nˣ`, for all
`y ∈ S`, `(f y)⁻¹` is unique. -/
@[to_additive
/-- Given an AddMonoidHom `f : M →+ N` and Submonoid `S ⊆ M` such that
`f(S) ⊆ AddUnits N`, for all `y ∈ S`, `- (f y)` is unique. -/]
theorem inv_unique {f : M →* N} (h : ∀ y : S, IsUnit (f y)) {y : S} {z : N} (H : f y * z = 1) :
    (IsUnit.liftRight (f.restrict S) h y)⁻¹ = z := by
  rw [← one_mul _⁻¹, Units.val_mul, mul_inv_left]
  exact H.symm

variable (f : LocalizationMap S N)

@[to_additive]
theorem map_right_cancel {x y} {c : S} (h : f (c * x) = f (c * y)) :
    f x = f y := by
  rw [map_mul, map_mul] at h
  let ⟨u, hu⟩ := f.map_units c
  rw [← hu] at h
  exact (Units.mul_right_inj u).1 h

@[to_additive]
theorem map_left_cancel {x y} {c : S} (h : f (x * c) = f (y * c)) :
    f x = f y :=
  f.map_right_cancel (c := c) <| by rw [mul_comm _ x, mul_comm _ y, h]

/-- Given a localization map `f : M →* N`, the surjection sending `(x, y) : M × S` to
`f x * (f y)⁻¹`. -/
@[to_additive
/-- Given a localization map `f : M →+ N`, the surjection sending `(x, y) : M × S` to
`f x - f y`. -/]
noncomputable def mk' (f : LocalizationMap S N) (x : M) (y : S) : N :=
  f x * ↑(IsUnit.liftRight (f.restrict S) f.map_units y)⁻¹

@[to_additive]
lemma mk'_mul (x₁ x₂ : M) (y₁ y₂ : S) : f.mk' (x₁ * x₂) (y₁ * y₂) = f.mk' x₁ y₁ * f.mk' x₂ y₂ := by
  refine (mul_inv_left f.map_units _ _ _).2 ?_
  simp only [map_mul, coe_mul, toMonoidHom_apply, mk', IsUnit.liftRight, Units.liftRight,
    MonoidHom.restrict_apply, MonoidHom.coe_mk, OneHom.coe_mk]
  rw [mul_mul_mul_comm (f x₁), mul_left_comm, mul_mul_mul_comm (f y₁)]
  simp

@[to_additive]
theorem mk'_one (x) : f.mk' x (1 : S) = f x := by
  rw [mk', MonoidHom.map_one]
  exact mul_one _

/-- Given a localization map `f : M →* N` for a submonoid `S ⊆ M`, for all `z : N` we have that if
`x : M, y ∈ S` are such that `z * f y = f x`, then `f x * (f y)⁻¹ = z`. -/
@[to_additive (attr := simp)
/-- Given a localization map `f : M →+ N` for an AddSubmonoid `S ⊆ M`, for all `z : N`
we have that if `x : M, y ∈ S` are such that `z + f y = f x`, then `f x - f y = z`. -/]
theorem mk'_sec (z : N) : f.mk' (f.sec z).1 (f.sec z).2 = z :=
  show _ * _ = _ by rw [← sec_spec, mul_inv_left, mul_comm]; dsimp

@[to_additive]
theorem mk'_surjective (z : N) : ∃ (x : _) (y : S), f.mk' x y = z :=
  ⟨(f.sec z).1, (f.sec z).2, f.mk'_sec z⟩

@[to_additive]
theorem mk'_spec (x) (y : S) : f.mk' x y * f y = f x :=
  show _ * _ * _ = _ by rw [mul_assoc, mul_comm _ (f y), ← mul_assoc, mul_inv_left, mul_comm]; dsimp

@[to_additive]
theorem mk'_spec' (x) (y : S) : f y * f.mk' x y = f x := by rw [mul_comm, mk'_spec]

@[to_additive]
theorem eq_mk'_iff_mul_eq {x} {y : S} {z} : z = f.mk' x y ↔ z * f y = f x :=
  ⟨fun H ↦ by rw [H, mk'_spec], fun H ↦ by rwa [mk', mul_inv_right]⟩

@[to_additive]
theorem mk'_eq_iff_eq_mul {x} {y : S} {z} : f.mk' x y = z ↔ f x = z * f y := by
  rw [eq_comm, eq_mk'_iff_mul_eq, eq_comm]

@[to_additive]
theorem mk'_eq_iff_eq {x₁ x₂} {y₁ y₂ : S} :
    f.mk' x₁ y₁ = f.mk' x₂ y₂ ↔ f (y₂ * x₁) = f (y₁ * x₂) where
  mp H := by
    rw [map_mul f, map_mul f, f.mk'_eq_iff_eq_mul.1 H,← mul_assoc, mk'_spec', mul_comm (f x₂)]
  mpr H := by
    rw [mk'_eq_iff_eq_mul, mk', mul_assoc, mul_comm _ (f y₁), ← mul_assoc, ← map_mul f, mul_comm x₂,
      ← H, ← mul_comm x₁, map_mul f, mul_inv_right f.map_units, toMonoidHom_apply]

@[to_additive]
theorem mk'_eq_iff_eq' {x₁ x₂} {y₁ y₂ : S} :
    f.mk' x₁ y₁ = f.mk' x₂ y₂ ↔ f (x₁ * y₂) = f (x₂ * y₁) := by
  simp only [f.mk'_eq_iff_eq, mul_comm]

@[to_additive]
protected theorem eq {a₁ b₁} {a₂ b₂ : S} :
    f.mk' a₁ a₂ = f.mk' b₁ b₂ ↔ ∃ c : S, ↑c * (↑b₂ * a₁) = c * (a₂ * b₁) :=
  f.mk'_eq_iff_eq.trans <| f.eq_iff_exists

@[to_additive]
protected theorem eq' {a₁ b₁} {a₂ b₂ : S} :
    f.mk' a₁ a₂ = f.mk' b₁ b₂ ↔ Localization.r S (a₁, a₂) (b₁, b₂) := by
  rw [f.eq, Localization.r_iff_exists]

@[to_additive]
theorem eq_iff_eq (g : LocalizationMap S P) {x y} : f x = f y ↔ g x = g y :=
  f.eq_iff_exists.trans g.eq_iff_exists.symm

@[to_additive]
theorem mk'_eq_iff_mk'_eq (g : LocalizationMap S P) {x₁ x₂} {y₁ y₂ : S} :
    f.mk' x₁ y₁ = f.mk' x₂ y₂ ↔ g.mk' x₁ y₁ = g.mk' x₂ y₂ :=
  f.eq'.trans g.eq'.symm

/-- Given a Localization map `f : M →* N` for a Submonoid `S ⊆ M`, for all `x₁ : M` and `y₁ ∈ S`,
if `x₂ : M, y₂ ∈ S` are such that `f x₁ * (f y₁)⁻¹ * f y₂ = f x₂`, then there exists `c ∈ S`
such that `x₁ * y₂ * c = x₂ * y₁ * c`. -/
@[to_additive
/-- Given a Localization map `f : M →+ N` for a Submonoid `S ⊆ M`, for all `x₁ : M`
and `y₁ ∈ S`, if `x₂ : M, y₂ ∈ S` are such that `(f x₁ - f y₁) + f y₂ = f x₂`, then there exists
`c ∈ S` such that `x₁ + y₂ + c = x₂ + y₁ + c`. -/]
theorem exists_of_sec_mk' (x) (y : S) :
    ∃ c : S, ↑c * (↑(f.sec <| f.mk' x y).2 * x) = c * (y * (f.sec <| f.mk' x y).1) :=
  f.eq_iff_exists.1 <| f.mk'_eq_iff_eq.1 <| (mk'_sec _ _).symm

@[to_additive]
theorem mk'_eq_of_eq {a₁ b₁ : M} {a₂ b₂ : S} (H : ↑a₂ * b₁ = ↑b₂ * a₁) :
    f.mk' a₁ a₂ = f.mk' b₁ b₂ :=
  f.mk'_eq_iff_eq.2 <| H ▸ rfl

@[to_additive]
theorem mk'_eq_of_eq' {a₁ b₁ : M} {a₂ b₂ : S} (H : b₁ * ↑a₂ = a₁ * ↑b₂) :
    f.mk' a₁ a₂ = f.mk' b₁ b₂ :=
  f.mk'_eq_of_eq <| by simpa only [mul_comm] using H

@[to_additive]
theorem mk'_cancel (a : M) (b c : S) :
    f.mk' (a * c) (b * c) = f.mk' a b :=
  mk'_eq_of_eq' f (by rw [Submonoid.coe_mul, mul_comm (b : M), mul_assoc])

@[to_additive]
theorem mk'_eq_of_same {a b} {d : S} :
    f.mk' a d = f.mk' b d ↔ ∃ c : S, c * a = c * b := by
  rw [mk'_eq_iff_eq', map_mul, map_mul, ← eq_iff_exists f]
  exact (map_units f d).mul_left_inj

@[to_additive (attr := simp)]
theorem mk'_self' (y : S) : f.mk' (y : M) y = 1 :=
  show _ * _ = _ by rw [mul_inv_left, mul_one]; dsimp

@[to_additive (attr := simp)]
theorem mk'_self (x) (H : x ∈ S) : f.mk' x ⟨x, H⟩ = 1 := mk'_self' f ⟨x, H⟩

@[to_additive]
theorem mul_mk'_eq_mk'_of_mul (x₁ x₂) (y : S) : f x₁ * f.mk' x₂ y = f.mk' (x₁ * x₂) y := by
  rw [← mk'_one, ← mk'_mul, one_mul]

@[to_additive]
theorem mk'_mul_eq_mk'_of_mul (x₁ x₂) (y : S) : f.mk' x₂ y * f x₁ = f.mk' (x₁ * x₂) y := by
  rw [mul_comm, mul_mk'_eq_mk'_of_mul]

@[to_additive]
theorem mul_mk'_one_eq_mk' (x) (y : S) : f x * f.mk' 1 y = f.mk' x y := by
  rw [mul_mk'_eq_mk'_of_mul, mul_one]

@[to_additive (attr := simp)]
theorem mk'_mul_cancel_right (x : M) (y : S) : f.mk' (x * y) y = f x := by
  rw [← mul_mk'_one_eq_mk', map_mul, mul_assoc, mul_mk'_one_eq_mk', mk'_self', mul_one]

@[to_additive]
theorem mk'_mul_cancel_left (x) (y : S) : f.mk' ((y : M) * x) y = f x := by
  rw [mul_comm, mk'_mul_cancel_right]

@[to_additive]
theorem isUnit_comp (j : N →* P) (y : S) : IsUnit (j.comp f.toMonoidHom y) :=
  ⟨Units.map j <| IsUnit.liftRight (f.restrict S) f.map_units y,
    show j _ = j _ from congr_arg j <| IsUnit.coe_liftRight (f.restrict S) f.map_units _⟩

variable {g : M →* P}

/-- Given a Localization map `f : M →* N` for a Submonoid `S ⊆ M` and a map of `CommMonoid`s
`g : M →* P` such that `g(S) ⊆ Units P`, `f x = f y → g x = g y` for all `x y : M`. -/
@[to_additive
/-- Given a Localization map `f : M →+ N` for an AddSubmonoid `S ⊆ M` and a map of
`AddCommMonoid`s `g : M →+ P` such that `g(S) ⊆ AddUnits P`, `f x = f y → g x = g y`
for all `x y : M`. -/]
theorem eq_of_eq (hg : ∀ y : S, IsUnit (g y)) {x y} (h : f x = f y) : g x = g y := by
  obtain ⟨c, hc⟩ := f.eq_iff_exists.1 h
  rw [← one_mul (g x), ← IsUnit.liftRight_inv_mul (g.restrict S) hg c]
  change _ * g c * _ = _
  rw [mul_assoc, ← g.map_mul, hc, mul_comm, mul_inv_left hg, g.map_mul]

/-- Given `CommMonoid`s `M, P`, Localization maps `f : M →* N, k : P →* Q` for Submonoids
`S, T` respectively, and `g : M →* P` such that `g(S) ⊆ T`, `f x = f y` implies
`k (g x) = k (g y)`. -/
@[to_additive
/-- Given `AddCommMonoid`s `M, P`, Localization maps `f : M →+ N, k : P →+ Q` for AddSubmonoids
`S, T` respectively, and `g : M →+ P` such that `g(S) ⊆ T`, `f x = f y`
implies `k (g x) = k (g y)`. -/]
theorem comp_eq_of_eq {T : Submonoid P} {Q : Type*} [CommMonoid Q] (hg : ∀ y : S, g y ∈ T)
    (k : LocalizationMap T Q) {x y} (h : f x = f y) : k (g x) = k (g y) :=
  f.eq_of_eq (fun y : S ↦ show IsUnit (k.comp g y) from k.map_units ⟨g y, hg y⟩) h

variable (hg : ∀ y : S, IsUnit (g y))

/-- Given a Localization map `f : M →* N` for a Submonoid `S ⊆ M` and a map of `CommMonoid`s
`g : M →* P` such that `g y` is invertible for all `y : S`, the homomorphism induced from
`N` to `P` sending `z : N` to `g x * (g y)⁻¹`, where `(x, y) : M × S` are such that
`z = f x * (f y)⁻¹`. -/
@[to_additive
/-- Given a localization map `f : M →+ N` for a submonoid `S ⊆ M` and a map of
`AddCommMonoid`s `g : M →+ P` such that `g y` is invertible for all `y : S`, the homomorphism
induced from `N` to `P` sending `z : N` to `g x - g y`, where `(x, y) : M × S` are such that
`z = f x - f y`. -/]
noncomputable def lift : N →* P where
  toFun z := g (f.sec z).1 * (IsUnit.liftRight (g.restrict S) hg (f.sec z).2)⁻¹
  map_one' := by rw [mul_inv_left, mul_one]; exact f.eq_of_eq hg (by rw [← sec_spec, one_mul])
  map_mul' x y := by
    rw [mul_inv_left hg, ← mul_assoc, ← mul_assoc, mul_inv_right hg, mul_comm _ (g (f.sec y).1), ←
      mul_assoc, ← mul_assoc, mul_inv_right hg]
    repeat rw [← g.map_mul]
    refine f.eq_of_eq hg ?_
    simp_rw [map_mul, sec_spec', ← toMonoidHom_apply]
    ac_rfl

@[to_additive]
lemma lift_apply (z) :
    f.lift hg z = g (f.sec z).1 * (IsUnit.liftRight (g.restrict S) hg (f.sec z).2)⁻¹ :=
  rfl

/-- Given a Localization map `f : M →* N` for a Submonoid `S ⊆ M` and a map of `CommMonoid`s
`g : M →* P` such that `g y` is invertible for all `y : S`, the homomorphism induced from
`N` to `P` maps `f x * (f y)⁻¹` to `g x * (g y)⁻¹` for all `x : M, y ∈ S`. -/
@[to_additive
/-- Given a Localization map `f : M →+ N` for an AddSubmonoid `S ⊆ M` and a map of
`AddCommMonoid`s `g : M →+ P` such that `g y` is invertible for all `y : S`, the homomorphism
induced from `N` to `P` maps `f x - f y` to `g x - g y` for all `x : M, y ∈ S`. -/]
theorem lift_mk' (x y) : f.lift hg (f.mk' x y) = g x * (IsUnit.liftRight (g.restrict S) hg y)⁻¹ :=
  (mul_inv hg).2 <|
    f.eq_of_eq hg <| by
      simp_rw [map_mul, sec_spec', mul_assoc, f.mk'_spec, mul_comm]

/-- Given a Localization map `f : M →* N` for a Submonoid `S ⊆ M` and a localization map
`g : M →* P` for the same submonoid, the homomorphism induced from
`N` to `P` maps `f x * (f y)⁻¹` to `g x * (g y)⁻¹` for all `x : M, y ∈ S`. -/
@[to_additive (attr := simp)
/-- Given a Localization map `f : M →+ N` for an AddSubmonoid `S ⊆ M` and a localization map
`g : M →+ P` for the same submonoid, the homomorphism
induced from `N` to `P` maps `f x - f y` to `g x - g y` for all `x : M, y ∈ S`. -/]
theorem lift_localizationMap_mk' (g : S.LocalizationMap P) (x y) :
    f.lift g.map_units (f.mk' x y) = g.mk' x y :=
  f.lift_mk' _ _ _

/-- Given a Localization map `f : M →* N` for a Submonoid `S ⊆ M`, if a `CommMonoid` map
`g : M →* P` induces a map `f.lift hg : N →* P` then for all `z : N, v : P`, we have
`f.lift hg z = v ↔ g x = g y * v`, where `x : M, y ∈ S` are such that `z * f y = f x`. -/
@[to_additive
/-- Given a Localization map `f : M →+ N` for an AddSubmonoid `S ⊆ M`, if an
`AddCommMonoid` map `g : M →+ P` induces a map `f.lift hg : N →+ P` then for all
`z : N, v : P`, we have `f.lift hg z = v ↔ g x = g y + v`, where `x : M, y ∈ S` are such that
`z + f y = f x`. -/]
theorem lift_spec (z v) : f.lift hg z = v ↔ g (f.sec z).1 = g (f.sec z).2 * v :=
  mul_inv_left hg _ _ v

/-- Given a Localization map `f : M →* N` for a Submonoid `S ⊆ M`, if a `CommMonoid` map
`g : M →* P` induces a map `f.lift hg : N →* P` then for all `z : N, v w : P`, we have
`f.lift hg z * w = v ↔ g x * w = g y * v`, where `x : M, y ∈ S` are such that
`z * f y = f x`. -/
@[to_additive
/-- Given a Localization map `f : M →+ N` for an AddSubmonoid `S ⊆ M`, if an `AddCommMonoid` map
`g : M →+ P` induces a map `f.lift hg : N →+ P` then for all
`z : N, v w : P`, we have `f.lift hg z + w = v ↔ g x + w = g y + v`, where `x : M, y ∈ S` are such
that `z + f y = f x`. -/]
theorem lift_spec_mul (z w v) : f.lift hg z * w = v ↔ g (f.sec z).1 * w = g (f.sec z).2 * v := by
  rw [mul_comm, lift_apply, ← mul_assoc, mul_inv_left hg, mul_comm]

@[to_additive]
theorem lift_mk'_spec (x v) (y : S) : f.lift hg (f.mk' x y) = v ↔ g x = g y * v := by
  rw [f.lift_mk' hg]; exact mul_inv_left hg _ _ _

/-- Given a Localization map `f : M →* N` for a Submonoid `S ⊆ M`, if a `CommMonoid` map
`g : M →* P` induces a map `f.lift hg : N →* P` then for all `z : N`, we have
`f.lift hg z * g y = g x`, where `x : M, y ∈ S` are such that `z * f y = f x`. -/
@[to_additive
/-- Given a Localization map `f : M →+ N` for an AddSubmonoid `S ⊆ M`, if an `AddCommMonoid`
map `g : M →+ P` induces a map `f.lift hg : N →+ P` then for all `z : N`, we have
`f.lift hg z + g y = g x`, where `x : M, y ∈ S` are such that `z + f y = f x`. -/]
theorem lift_mul_right (z) : f.lift hg z * g (f.sec z).2 = g (f.sec z).1 := by
  rw [lift_apply, mul_assoc, ← g.restrict_apply, IsUnit.liftRight_inv_mul, mul_one]

/-- Given a Localization map `f : M →* N` for a Submonoid `S ⊆ M`, if a `CommMonoid` map
`g : M →* P` induces a map `f.lift hg : N →* P` then for all `z : N`, we have
`g y * f.lift hg z = g x`, where `x : M, y ∈ S` are such that `z * f y = f x`. -/
@[to_additive
/-- Given a Localization map `f : M →+ N` for an AddSubmonoid `S ⊆ M`, if an `AddCommMonoid` map
`g : M →+ P` induces a map `f.lift hg : N →+ P` then for all `z : N`, we have
`g y + f.lift hg z = g x`, where `x : M, y ∈ S` are such that `z + f y = f x`. -/]
theorem lift_mul_left (z) : g (f.sec z).2 * f.lift hg z = g (f.sec z).1 := by
  rw [mul_comm, lift_mul_right]

@[to_additive (attr := simp)]
theorem lift_eq (x : M) : f.lift hg (f x) = g x := by
  rw [lift_spec, ← g.map_mul]; exact f.eq_of_eq hg (by rw [sec_spec', map_mul])

@[to_additive]
theorem lift_eq_iff {x y : M × S} :
    f.lift hg (f.mk' x.1 x.2) = f.lift hg (f.mk' y.1 y.2) ↔ g (x.1 * y.2) = g (y.1 * x.2) := by
  rw [lift_mk', lift_mk', mul_inv hg]

@[to_additive (attr := simp)]
theorem lift_comp : (f.lift hg).comp f.toMonoidHom = g := by ext; exact f.lift_eq hg _

@[to_additive (attr := simp)]
theorem lift_of_comp (j : N →* P) : f.lift (f.isUnit_comp j) = j := by
  ext; simp_rw [lift_spec, j.comp_apply, ← map_mul, toMonoidHom_apply, sec_spec']

@[to_additive]
theorem epic_of_localizationMap {P : Type*} [Monoid P] {j k : N →* P}
    (h : j.comp f.toMonoidHom = k.comp f.toMonoidHom) : j = k := by
  ext n
  obtain ⟨⟨m, s⟩, hn : n * f s = f m⟩ := f.surj n
  replace h (a) : j (f a) = k (f a) := congr($h a)
  exact ((f.map_units s).map j).mul_left_inj.mp <| by rw [← j.map_mul, h, ← k.map_mul, hn, h m]

@[to_additive]
theorem lift_unique {j : N →* P} (hj : ∀ x, j (f x) = g x) : f.lift hg = j := by
  ext
  rw [lift_spec, ← hj, ← hj, ← j.map_mul]
  apply congr_arg
  rw [← sec_spec']

@[to_additive (attr := simp)]
theorem lift_id (x) : f.lift f.map_units x = x :=
  DFunLike.ext_iff.1 (f.lift_of_comp <| MonoidHom.id N) x

/-- Given Localization maps `f : M →* N` for a Submonoid `S ⊆ M` and
`k : M →* Q` for a Submonoid `T ⊆ M`, such that `S ≤ T`, and we have
`l : M →* A`, the composition of the induced map `f.lift` for `k` with
the induced map `k.lift` for `l` is equal to the induced map `f.lift` for `l`. -/
@[to_additive
/-- Given Localization maps `f : M →+ N` for a Submonoid `S ⊆ M` and
`k : M →+ Q` for a Submonoid `T ⊆ M`, such that `S ≤ T`, and we have
`l : M →+ A`, the composition of the induced map `f.lift` for `k` with
the induced map `k.lift` for `l` is equal to the induced map `f.lift` for `l` -/]
theorem lift_comp_lift {T : Submonoid M} (hST : S ≤ T) {Q : Type*} [CommMonoid Q]
    (k : LocalizationMap T Q) {A : Type*} [CommMonoid A] {l : M →* A}
    (hl : ∀ w : T, IsUnit (l w)) :
    (k.lift hl).comp (f.lift (map_units k ⟨_, hST ·.2⟩)) =
    f.lift (hl ⟨_, hST ·.2⟩) := .symm <|
  lift_unique _ _ fun x ↦ by rw [← toMonoidHom_apply, ← MonoidHom.comp_apply,
    MonoidHom.comp_assoc, lift_comp, lift_comp]

@[to_additive]
theorem lift_comp_lift_eq {Q : Type*} [CommMonoid Q] (k : LocalizationMap S Q)
    {A : Type*} [CommMonoid A] {l : M →* A} (hl : ∀ w : S, IsUnit (l w)) :
    (k.lift hl).comp (f.lift k.map_units) = f.lift hl :=
  lift_comp_lift f le_rfl k hl

/-- Given two Localization maps `f : M →* N, k : M →* P` for a Submonoid `S ⊆ M`, the hom
from `P` to `N` induced by `f` is left inverse to the hom from `N` to `P` induced by `k`. -/
@[to_additive (attr := simp)
/-- Given two Localization maps `f : M →+ N, k : M →+ P` for a Submonoid `S ⊆ M`, the hom
from `P` to `N` induced by `f` is left inverse to the hom from `N` to `P` induced by `k`. -/]
theorem lift_left_inverse {k : LocalizationMap S P} (z : N) :
    k.lift f.map_units (f.lift k.map_units z) = z :=
  (DFunLike.congr_fun (lift_comp_lift_eq f k f.map_units) z).trans (lift_id f z)

@[to_additive]
theorem lift_surjective_iff :
    Function.Surjective (f.lift hg) ↔ ∀ v : P, ∃ x : M × S, v * g x.2 = g x.1 := by
  constructor
  · intro H v
    obtain ⟨z, hz⟩ := H v
    obtain ⟨x, hx⟩ := f.surj z
    use x
    rw [← hz, f.eq_mk'_iff_mul_eq.2 hx, lift_mk', mul_assoc, mul_comm _ (g ↑x.2),
      ← MonoidHom.restrict_apply, IsUnit.mul_liftRight_inv (g.restrict S) hg, mul_one]
  · intro H v
    obtain ⟨x, hx⟩ := H v
    use f.mk' x.1 x.2
    rw [lift_mk', mul_inv_left hg, mul_comm, ← hx]

@[to_additive]
theorem lift_injective_iff :
    Function.Injective (f.lift hg) ↔ ∀ x y, f x = f y ↔ g x = g y := by
  constructor
  · intro H x y
    constructor
    · exact f.eq_of_eq hg
    · intro h
      rw [← f.lift_eq hg, ← f.lift_eq hg] at h
      exact H h
  · intro H z w h
    obtain ⟨_, _⟩ := f.surj z
    obtain ⟨_, _⟩ := f.surj w
    rw [← f.mk'_sec z, ← f.mk'_sec w]
    exact (mul_inv f.map_units).2 ((H _ _).2 <| (mul_inv hg).1 h)

variable {T : Submonoid P} (hy : ∀ y : S, g y ∈ T) {Q : Type*} [CommMonoid Q]
  (k : LocalizationMap T Q)

/-- Given a `CommMonoid` homomorphism `g : M →* P` where for Submonoids `S ⊆ M, T ⊆ P` we have
`g(S) ⊆ T`, the induced Monoid homomorphism from the Localization of `M` at `S` to the
Localization of `P` at `T`: if `f : M →* N` and `k : P →* Q` are Localization maps for `S` and
`T` respectively, we send `z : N` to `k (g x) * (k (g y))⁻¹`, where `(x, y) : M × S` are such
that `z = f x * (f y)⁻¹`. -/
@[to_additive
/-- Given an `AddCommMonoid` homomorphism `g : M →+ P` where for AddSubmonoids `S ⊆ M, T ⊆ P` we
have `g(S) ⊆ T`, the induced AddMonoid homomorphism from the Localization of `M` at `S` to the
Localization of `P` at `T`: if `f : M →+ N` and `k : P →+ Q` are Localization maps for `S` and
`T` respectively, we send `z : N` to `k (g x) - k (g y)`, where `(x, y) : M × S` are such
that `z = f x - f y`. -/]
noncomputable def map : N →* Q :=
  @lift _ _ _ _ _ _ _ f (k.toMonoidHom.comp g) fun y ↦ k.map_units ⟨g y, hy y⟩

variable {k}

@[to_additive (attr := simp)]
theorem map_eq (x) : f.map hy k (f x) = k (g x) :=
  f.lift_eq (fun y ↦ k.map_units ⟨g y, hy y⟩) x

@[to_additive (attr := simp)]
theorem map_comp : (f.map hy k).comp f.toMonoidHom = k.toMonoidHom.comp g :=
  f.lift_comp fun y ↦ k.map_units ⟨g y, hy y⟩

@[to_additive (attr := simp)]
theorem map_mk' (x) (y : S) : f.map hy k (f.mk' x y) = k.mk' (g x) ⟨g y, hy y⟩ := by
  rw [map, lift_mk', mul_inv_left]
  change k (g x) = k (g y) * _
  rw [mul_mk'_eq_mk'_of_mul]
  exact (k.mk'_mul_cancel_left (g x) ⟨g y, hy y⟩).symm

/-- Given Localization maps `f : M →* N, k : P →* Q` for Submonoids `S, T` respectively, if a
`CommMonoid` homomorphism `g : M →* P` induces a `f.map hy k : N →* Q`, then for all `z : N`,
`u : Q`, we have `f.map hy k z = u ↔ k (g x) = k (g y) * u` where `x : M, y ∈ S` are such that
`z * f y = f x`. -/
@[to_additive
/-- Given Localization maps `f : M →+ N, k : P →+ Q` for AddSubmonoids `S, T` respectively, if an
`AddCommMonoid` homomorphism `g : M →+ P` induces a `f.map hy k : N →+ Q`, then for all `z : N`,
`u : Q`, we have `f.map hy k z = u ↔ k (g x) = k (g y) + u` where `x : M, y ∈ S` are such that
`z + f y = f x`. -/]
theorem map_spec (z u) : f.map hy k z = u ↔ k (g (f.sec z).1) = k (g (f.sec z).2) * u :=
  f.lift_spec (fun y ↦ k.map_units ⟨g y, hy y⟩) _ _

/-- Given Localization maps `f : M →* N, k : P →* Q` for Submonoids `S, T` respectively, if a
`CommMonoid` homomorphism `g : M →* P` induces a `f.map hy k : N →* Q`, then for all `z : N`,
we have `f.map hy k z * k (g y) = k (g x)` where `x : M, y ∈ S` are such that
`z * f y = f x`. -/
@[to_additive
/-- Given Localization maps `f : M →+ N, k : P →+ Q` for AddSubmonoids `S, T` respectively, if an
`AddCommMonoid` homomorphism `g : M →+ P` induces a `f.map hy k : N →+ Q`, then for all `z : N`,
we have `f.map hy k z + k (g y) = k (g x)` where `x : M, y ∈ S` are such that
`z + f y = f x`. -/]
theorem map_mul_right (z) : f.map hy k z * k (g (f.sec z).2) = k (g (f.sec z).1) :=
  f.lift_mul_right (fun y ↦ k.map_units ⟨g y, hy y⟩) _

/-- Given Localization maps `f : M →* N, k : P →* Q` for Submonoids `S, T` respectively, if a
`CommMonoid` homomorphism `g : M →* P` induces a `f.map hy k : N →* Q`, then for all `z : N`,
we have `k (g y) * f.map hy k z = k (g x)` where `x : M, y ∈ S` are such that
`z * f y = f x`. -/
@[to_additive
/-- Given Localization maps `f : M →+ N, k : P →+ Q` for AddSubmonoids `S, T` respectively if an
`AddCommMonoid` homomorphism `g : M →+ P` induces a `f.map hy k : N →+ Q`, then for all `z : N`,
we have `k (g y) + f.map hy k z = k (g x)` where `x : M, y ∈ S` are such that
`z + f y = f x`. -/]
theorem map_mul_left (z) : k (g (f.sec z).2) * f.map hy k z = k (g (f.sec z).1) := by
  rw [mul_comm, f.map_mul_right]

@[to_additive (attr := simp)]
theorem map_id (z : N) : f.map (fun y ↦ show MonoidHom.id M y ∈ S from y.2) f z = z :=
  f.lift_id z

/-- If `CommMonoid` homs `g : M →* P, l : P →* A` induce maps of localizations, the composition
of the induced maps equals the map of localizations induced by `l ∘ g`. -/
@[to_additive
/-- If `AddCommMonoid` homs `g : M →+ P, l : P →+ A` induce maps of localizations, the composition
of the induced maps equals the map of localizations induced by `l ∘ g`. -/]
theorem map_comp_map {A : Type*} [CommMonoid A] {U : Submonoid A} {R} [CommMonoid R]
    (j : LocalizationMap U R) {l : P →* A} (hl : ∀ w : T, l w ∈ U) :
    (k.map hl j).comp (f.map hy k) =
    f.map (fun x ↦ show l.comp g x ∈ U from hl ⟨g x, hy x⟩) j := by
  ext z
  change j _ * _ = j (l _) * _
  rw [mul_inv_left, ← mul_assoc, mul_inv_right]
  change j _ * j (l (g _)) = j (l _) * _
  rw [← map_mul j, ← map_mul j, ← l.map_mul, ← l.map_mul]
  refine k.comp_eq_of_eq hl j ?_
  rw [map_mul k, map_mul k, sec_spec', mul_assoc, map_mul_right]

/-- If `CommMonoid` homs `g : M →* P, l : P →* A` induce maps of localizations, the composition
of the induced maps equals the map of localizations induced by `l ∘ g`. -/
@[to_additive
/-- If `AddCommMonoid` homs `g : M →+ P, l : P →+ A` induce maps of localizations, the composition
of the induced maps equals the map of localizations induced by `l ∘ g`. -/]
theorem map_map {A : Type*} [CommMonoid A] {U : Submonoid A} {R} [CommMonoid R]
    (j : LocalizationMap U R) {l : P →* A} (hl : ∀ w : T, l w ∈ U) (x) :
    k.map hl j (f.map hy k x) = f.map (fun x ↦ show l.comp g x ∈ U from hl ⟨g x, hy x⟩) j x := by
  -- Porting note: need to specify `k` explicitly
  rw [← f.map_comp_map (k := k) hy j hl]
  simp only [MonoidHom.coe_comp, comp_apply]

/-- Given an injective `CommMonoid` homomorphism `g : M →* P`, and a submonoid `S ⊆ M`,
the induced monoid homomorphism from the localization of `M` at `S` to the
localization of `P` at `g S`, is injective.
-/
@[to_additive /-- Given an injective `AddCommMonoid` homomorphism `g : M →+ P`, and a
submonoid `S ⊆ M`, the induced monoid homomorphism from the localization of `M` at `S`
to the localization of `P` at `g S`, is injective. -/]
theorem map_injective_of_injective (hg : Injective g) (k : LocalizationMap (S.map g) Q) :
    Injective (map f (apply_coe_mem_map g S) k) := fun z w hizw ↦ by
  set i := map f (apply_coe_mem_map g S) k
  have ifkg (a : M) : i (f a) = k (g a) := map_eq f (apply_coe_mem_map g S) a
  let ⟨z', w', x, hxz, hxw⟩ := surj₂ f z w
  have : k (g z') = k (g w') := by
    rw [← ifkg, ← ifkg, ← hxz, ← hxw, map_mul, map_mul, hizw]
  obtain ⟨⟨_, c, hc, rfl⟩, eq⟩ := k.exists_of_eq _ _ this
  simp_rw [← map_mul, hg.eq_iff] at eq
  rw [← (f.map_units x).mul_left_inj, hxz, hxw, f.eq_iff_exists]
  exact ⟨⟨c, hc⟩, eq⟩

/-- Given a surjective `CommMonoid` homomorphism `g : M →* P`, and a submonoid `S ⊆ M`,
the induced monoid homomorphism from the localization of `M` at `S` to the
localization of `P` at `g S`, is surjective.
-/
@[to_additive /-- Given a surjective `AddCommMonoid` homomorphism `g : M →+ P`, and a
submonoid `S ⊆ M`, the induced monoid homomorphism from the localization of `M` at `S`
to the localization of `P` at `g S`, is surjective. -/]
theorem map_surjective_of_surjective (hg : Surjective g) (k : LocalizationMap (S.map g) Q) :
    Surjective (map f (apply_coe_mem_map g S) k) := fun z ↦ by
  obtain ⟨y, ⟨y', s, hs, rfl⟩, rfl⟩ := k.mk'_surjective z
  obtain ⟨x, rfl⟩ := hg y
  use f.mk' x ⟨s, hs⟩
  rw [map_mk']

end LocalizationMap

end Submonoid

namespace Submonoid

namespace LocalizationMap

variable (f : S.LocalizationMap N) {g : M →* P} (hg : ∀ y : S, IsUnit (g y)) {T : Submonoid P}
  {Q : Type*} [CommMonoid Q]

/-- If `f : M →* N` and `k : M →* P` are Localization maps for a Submonoid `S`, we get an
isomorphism of `N` and `P`. -/
@[to_additive
/-- If `f : M →+ N` and `k : M →+ R` are Localization maps for an AddSubmonoid `S`, we get an
isomorphism of `N` and `R`. -/]
noncomputable def mulEquivOfLocalizations (k : LocalizationMap S P) : N ≃* P :=
{ toFun := f.lift k.map_units
  invFun := k.lift f.map_units
  left_inv := f.lift_left_inverse
  right_inv := k.lift_left_inverse
  map_mul' := MonoidHom.map_mul _ }

@[to_additive (attr := simp)]
theorem mulEquivOfLocalizations_apply {k : LocalizationMap S P} {x} :
    f.mulEquivOfLocalizations k x = f.lift k.map_units x := rfl

@[to_additive (attr := simp)]
theorem mulEquivOfLocalizations_symm_apply {k : LocalizationMap S P} {x} :
    (f.mulEquivOfLocalizations k).symm x = k.lift f.map_units x := rfl

@[to_additive]
theorem mulEquivOfLocalizations_symm_eq_mulEquivOfLocalizations {k : LocalizationMap S P} :
    (k.mulEquivOfLocalizations f).symm = f.mulEquivOfLocalizations k := rfl

/-- If `f : M →* N` is a Localization map for a Submonoid `S` and `k : N ≃* P` is an isomorphism
of `CommMonoid`s, `k ∘ f` is a Localization map for `M` at `S`. -/
@[to_additive
/-- If `f : M →+ N` is a Localization map for a Submonoid `S` and `k : N ≃+ P` is an isomorphism
of `AddCommMonoid`s, `k ∘ f` is a Localization map for `M` at `S`. -/]
def ofMulEquivOfLocalizations (k : N ≃* P) : LocalizationMap S P :=
  (k.toMonoidHom.comp f.toMonoidHom).toLocalizationMap (fun y ↦ isUnit_comp f k.toMonoidHom y)
    (fun v ↦
      let ⟨z, hz⟩ := k.surjective v
      let ⟨x, hx⟩ := f.surj z
      ⟨x, show v * k (f _) = k (f _) by rw [← hx, map_mul, ← hz]⟩)
    fun x y ↦ (k.apply_eq_iff_eq.trans f.eq_iff_exists).1

@[to_additive (attr := simp)]
theorem ofMulEquivOfLocalizations_apply {k : N ≃* P} (x) :
    f.ofMulEquivOfLocalizations k x = k (f x) := rfl

@[to_additive]
theorem ofMulEquivOfLocalizations_eq {k : N ≃* P} :
    (f.ofMulEquivOfLocalizations k).toMonoidHom = k.toMonoidHom.comp f.toMonoidHom := rfl

@[to_additive]
theorem symm_comp_ofMulEquivOfLocalizations_apply {k : N ≃* P} (x) :
    k.symm (f.ofMulEquivOfLocalizations k x) = f x := k.symm_apply_apply (f x)

@[to_additive]
theorem symm_comp_ofMulEquivOfLocalizations_apply' {k : P ≃* N} (x) :
    k (f.ofMulEquivOfLocalizations k.symm x) = f x := k.apply_symm_apply (f x)

@[to_additive]
theorem ofMulEquivOfLocalizations_eq_iff_eq {k : N ≃* P} {x y} :
    f.ofMulEquivOfLocalizations k x = y ↔ f x = k.symm y :=
  k.toEquiv.eq_symm_apply.symm

@[to_additive addEquivOfLocalizations_right_inv]
theorem mulEquivOfLocalizations_right_inv (k : LocalizationMap S P) :
    f.ofMulEquivOfLocalizations (f.mulEquivOfLocalizations k) = k :=
  toMonoidHom_injective <| f.lift_comp k.map_units

@[to_additive addEquivOfLocalizations_right_inv_apply]
theorem mulEquivOfLocalizations_right_inv_apply {k : LocalizationMap S P} {x} :
    f.ofMulEquivOfLocalizations (f.mulEquivOfLocalizations k) x = k x := by simp

@[to_additive]
theorem mulEquivOfLocalizations_left_inv (k : N ≃* P) :
    f.mulEquivOfLocalizations (f.ofMulEquivOfLocalizations k) = k :=
  DFunLike.ext _ _ fun x ↦ DFunLike.ext_iff.1 (f.lift_of_comp k.toMonoidHom) x

@[to_additive]
theorem mulEquivOfLocalizations_left_inv_apply {k : N ≃* P} (x) :
    f.mulEquivOfLocalizations (f.ofMulEquivOfLocalizations k) x = k x := by simp

@[to_additive (attr := simp)]
theorem ofMulEquivOfLocalizations_id : f.ofMulEquivOfLocalizations (MulEquiv.refl N) = f := by
  ext; rfl

@[to_additive]
theorem ofMulEquivOfLocalizations_comp {k : N ≃* P} {j : P ≃* Q} :
    (f.ofMulEquivOfLocalizations (k.trans j)).toMonoidHom =
      j.toMonoidHom.comp (f.ofMulEquivOfLocalizations k).toMonoidHom := by
  ext; rfl

/-- Given `CommMonoid`s `M, P` and Submonoids `S ⊆ M, T ⊆ P`, if `f : M →* N` is a Localization
map for `S` and `k : P ≃* M` is an isomorphism of `CommMonoid`s such that `k(T) = S`, `f ∘ k`
is a Localization map for `T`. -/
@[to_additive
/-- Given `AddCommMonoid`s `M, P` and `AddSubmonoid`s `S ⊆ M, T ⊆ P`, if `f : M →* N` is a
Localization map for `S` and `k : P ≃+ M` is an isomorphism of `AddCommMonoid`s such that
`k(T) = S`, `f ∘ k` is a Localization map for `T`. -/]
def ofMulEquivOfDom {k : P ≃* M} (H : T.map k.toMonoidHom = S) : LocalizationMap T N :=
  have H' : S.comap k.toMonoidHom = T :=
    H ▸ (SetLike.coe_injective <| T.1.1.preimage_image_eq k.toEquiv.injective)
  (f.toMonoidHom.comp k.toMonoidHom).toLocalizationMap
    (fun y ↦
      let ⟨z, hz⟩ := f.map_units ⟨k y, H ▸ Set.mem_image_of_mem k y.2⟩
      ⟨z, hz⟩)
    (fun z ↦
      let ⟨x, hx⟩ := f.surj z
      let ⟨v, hv⟩ := k.surjective x.1
      let ⟨w, hw⟩ := k.surjective x.2
      ⟨(v, ⟨w, H' ▸ show k w ∈ S from hw.symm ▸ x.2.2⟩), by
        simp_rw [MonoidHom.comp_apply, MulEquiv.toMonoidHom_eq_coe, MonoidHom.coe_coe, hv, hw]
        dsimp
        rw [hx]⟩)
    fun x y ↦ by
      rw [MonoidHom.comp_apply, MonoidHom.comp_apply, MulEquiv.toMonoidHom_eq_coe,
        MonoidHom.coe_coe, toMonoidHom_apply, toMonoidHom_apply, f.eq_iff_exists]
      rintro ⟨c, hc⟩
      let ⟨d, hd⟩ := k.surjective c
      refine ⟨⟨d, H' ▸ show k d ∈ S from hd.symm ▸ c.2⟩, ?_⟩
      rw [← hd, ← map_mul k, ← map_mul k] at hc; exact k.injective hc

@[to_additive (attr := simp)]
theorem ofMulEquivOfDom_apply {k : P ≃* M} (H : T.map k.toMonoidHom = S) (x) :
    f.ofMulEquivOfDom H x = f (k x) := rfl

@[to_additive]
theorem ofMulEquivOfDom_eq {k : P ≃* M} (H : T.map k.toMonoidHom = S) :
    (f.ofMulEquivOfDom H).toMonoidHom = f.toMonoidHom.comp k.toMonoidHom := rfl

@[to_additive]
theorem ofMulEquivOfDom_comp_symm {k : P ≃* M} (H : T.map k.toMonoidHom = S) (x) :
    f.ofMulEquivOfDom H (k.symm x) = f x :=
  congr_arg f <| k.apply_symm_apply x

@[to_additive]
theorem ofMulEquivOfDom_comp {k : M ≃* P} (H : T.map k.symm.toMonoidHom = S) (x) :
    f.ofMulEquivOfDom H (k x) = f x := congr_arg f <| k.symm_apply_apply x

/-- A special case of `f ∘ id = f`, `f` a Localization map. -/
@[to_additive (attr := simp) /-- A special case of `f ∘ id = f`, `f` a Localization map. -/]
theorem ofMulEquivOfDom_id :
    f.ofMulEquivOfDom
        (show S.map (MulEquiv.refl M).toMonoidHom = S from
          Submonoid.ext fun x ↦ ⟨fun ⟨_, hy, h⟩ ↦ h ▸ hy, fun h ↦ ⟨x, h, rfl⟩⟩) = f := by
  ext; rfl

/-- Given Localization maps `f : M →* N, k : P →* U` for Submonoids `S, T` respectively, an
isomorphism `j : M ≃* P` such that `j(S) = T` induces an isomorphism of localizations `N ≃* U`. -/
@[to_additive
/-- Given Localization maps `f : M →+ N, k : P →+ U` for Submonoids `S, T` respectively, an
isomorphism `j : M ≃+ P` such that `j(S) = T` induces an isomorphism of localizations `N ≃+ U`. -/]
noncomputable def mulEquivOfMulEquiv (k : LocalizationMap T Q) {j : M ≃* P}
    (H : S.map j.toMonoidHom = T) : N ≃* Q :=
  f.mulEquivOfLocalizations <| k.ofMulEquivOfDom H

@[to_additive (attr := simp)]
theorem mulEquivOfMulEquiv_eq_map_apply {k : LocalizationMap T Q} {j : M ≃* P}
    (H : S.map j.toMonoidHom = T) (x) :
    f.mulEquivOfMulEquiv k H x =
      f.map (fun y : S ↦ show j.toMonoidHom y ∈ T from H ▸ Set.mem_image_of_mem j y.2) k x := rfl

@[to_additive]
theorem mulEquivOfMulEquiv_eq_map {k : LocalizationMap T Q} {j : M ≃* P}
    (H : S.map j.toMonoidHom = T) :
    (f.mulEquivOfMulEquiv k H).toMonoidHom =
      f.map (fun y : S ↦ show j.toMonoidHom y ∈ T from H ▸ Set.mem_image_of_mem j y.2) k := rfl

@[to_additive]
theorem mulEquivOfMulEquiv_eq {k : LocalizationMap T Q} {j : M ≃* P} (H : S.map j.toMonoidHom = T)
    (x) :
    f.mulEquivOfMulEquiv k H (f x) = k (j x) :=
  f.map_eq (fun y : S ↦ H ▸ Set.mem_image_of_mem j y.2) _

@[to_additive]
theorem mulEquivOfMulEquiv_mk' {k : LocalizationMap T Q} {j : M ≃* P} (H : S.map j.toMonoidHom = T)
    (x y) :
    f.mulEquivOfMulEquiv k H (f.mk' x y) = k.mk' (j x) ⟨j y, H ▸ Set.mem_image_of_mem j y.2⟩ :=
  f.map_mk' (fun y : S ↦ H ▸ Set.mem_image_of_mem j y.2) _ _

@[to_additive]
theorem of_mulEquivOfMulEquiv_apply {k : LocalizationMap T Q} {j : M ≃* P}
    (H : S.map j.toMonoidHom = T) (x) :
    f.ofMulEquivOfLocalizations (f.mulEquivOfMulEquiv k H) x = k (j x) :=
  Submonoid.LocalizationMap.ext_iff.1 (f.mulEquivOfLocalizations_right_inv (k.ofMulEquivOfDom H)) x

@[to_additive]
theorem of_mulEquivOfMulEquiv {k : LocalizationMap T Q} {j : M ≃* P} (H : S.map j.toMonoidHom = T) :
    (f.ofMulEquivOfLocalizations (f.mulEquivOfMulEquiv k H)).toMonoidHom =
      k.toMonoidHom.comp j.toMonoidHom :=
  MonoidHom.ext <| f.of_mulEquivOfMulEquiv_apply H

end LocalizationMap

end Submonoid

namespace Localization

variable (S) in
/-- Natural homomorphism sending `x : M`, `M` a `CommMonoid`, to the equivalence class of
`(x, 1)` in the Localization of `M` at a Submonoid. -/
@[to_additive
/-- Natural homomorphism sending `x : M`, `M` an `AddCommMonoid`, to the equivalence class of
`(x, 0)` in the Localization of `M` at a Submonoid. -/]
def monoidOf : Submonoid.LocalizationMap S (Localization S) :=
  { (r S).mk'.comp <| MonoidHom.inl M S with
    toFun := fun x ↦ mk x 1
    map_one' := mk_one
    map_mul' := fun x y ↦ by rw [mk_mul, mul_one]
    map_units' := fun y ↦
      isUnit_iff_exists_inv.2 ⟨mk 1 y, by rw [mk_mul, mul_one, one_mul, mk_self]⟩
    surj' := fun z ↦ induction_on z fun x ↦
      ⟨x, by rw [mk_mul, mul_comm x.fst, ← mk_mul, mk_self, one_mul]⟩
    exists_of_eq := fun x y ↦ Iff.mp <| mk_eq_mk_iff.trans <| r_iff_exists.trans <| by simp }

@[to_additive]
theorem mk_one_eq_monoidOf_mk (x) : mk x 1 = monoidOf S x := rfl

@[to_additive]
theorem mk_eq_monoidOf_mk'_apply (x y) : mk x y = (monoidOf S).mk' x y :=
  show _ = _ * _ from
    (Submonoid.LocalizationMap.mul_inv_right (monoidOf S).map_units _ _ _).2 <| by
      dsimp
      rw [← mk_one_eq_monoidOf_mk, ← mk_one_eq_monoidOf_mk, mk_mul x y y 1, mul_comm y 1]
      conv => rhs; rw [← mul_one 1]; rw [← mul_one x]
      exact mk_eq_mk_iff.2 (Con.symm _ <| (Localization.r S).mul (Con.refl _ (x, 1)) <| one_rel _)

@[to_additive]
theorem mk_eq_monoidOf_mk' : mk = (monoidOf S).mk' :=
  funext fun _ ↦ funext fun _ ↦ mk_eq_monoidOf_mk'_apply _ _

universe u

@[to_additive (attr := simp)]
theorem liftOn_mk' {p : Sort u} (f : M → S → p) (H) (a : M) (b : S) :
    liftOn ((monoidOf S).mk' a b) f H = f a b := by rw [← mk_eq_monoidOf_mk', liftOn_mk]

@[to_additive (attr := simp)]
theorem liftOn₂_mk' {p : Sort*} (f : M → S → M → S → p) (H) (a c : M) (b d : S) :
    liftOn₂ ((monoidOf S).mk' a b) ((monoidOf S).mk' c d) f H = f a b c d := by
  rw [← mk_eq_monoidOf_mk', liftOn₂_mk]

variable (f : Submonoid.LocalizationMap S N)

/-- Given a Localization map `f : M →* N` for a Submonoid `S`, we get an isomorphism between
the Localization of `M` at `S` as a quotient type and `N`. -/
@[to_additive
/-- Given a Localization map `f : M →+ N` for a Submonoid `S`, we get an isomorphism between
the Localization of `M` at `S` as a quotient type and `N`. -/]
noncomputable def mulEquivOfQuotient (f : Submonoid.LocalizationMap S N) : Localization S ≃* N :=
  (monoidOf S).mulEquivOfLocalizations f

variable {f}

@[to_additive (attr := simp)]
theorem mulEquivOfQuotient_apply (x) : mulEquivOfQuotient f x = (monoidOf S).lift f.map_units x :=
  rfl

@[to_additive]
theorem mulEquivOfQuotient_mk' (x y) : mulEquivOfQuotient f ((monoidOf S).mk' x y) = f.mk' x y :=
  (monoidOf S).lift_mk' _ _ _

@[to_additive]
theorem mulEquivOfQuotient_mk (x y) : mulEquivOfQuotient f (mk x y) = f.mk' x y := by
  rw [mk_eq_monoidOf_mk'_apply]; exact mulEquivOfQuotient_mk' _ _

@[to_additive]
theorem mulEquivOfQuotient_monoidOf (x) : mulEquivOfQuotient f (monoidOf S x) = f x := by simp

@[to_additive (attr := simp)]
theorem mulEquivOfQuotient_symm_mk' (x y) :
    (mulEquivOfQuotient f).symm (f.mk' x y) = (monoidOf S).mk' x y :=
  f.lift_mk' (monoidOf S).map_units _ _

@[to_additive]
theorem mulEquivOfQuotient_symm_mk (x y) : (mulEquivOfQuotient f).symm (f.mk' x y) = mk x y := by
  rw [mk_eq_monoidOf_mk'_apply]; exact mulEquivOfQuotient_symm_mk' _ _

@[to_additive (attr := simp)]
theorem mulEquivOfQuotient_symm_monoidOf (x) : (mulEquivOfQuotient f).symm (f x) = monoidOf S x :=
  f.lift_eq (monoidOf S).map_units _

/-- The localization of a torsion-free monoid is torsion-free. -/
@[to_additive /-- The localization of a torsion-free monoid is torsion-free. -/]
instance instIsMulTorsionFree [IsMulTorsionFree M] : IsMulTorsionFree <| Localization S where
  pow_left_injective n hn := by
    rintro ⟨a⟩ ⟨b⟩ (hab : mk a.1 a.2 ^ n = mk b.1 b.2 ^ n)
    change mk a.1 a.2 = mk b.1 b.2
    simp only [mk_pow, mk_eq_mk_iff, r_iff_exists, SubmonoidClass.coe_pow, Subtype.exists,
      exists_prop] at hab ⊢
    obtain ⟨c, hc, hab⟩ := hab
    refine ⟨c, hc, pow_left_injective hn ?_⟩
    obtain _ | n := n
    · simp
    · simp [mul_pow, pow_succ c, mul_assoc, hab]

end Localization

end CommMonoid

namespace Localization

variable {α : Type*} [CommMonoid α] [IsCancelMul α] {s : Submonoid α} {a₁ b₁ : α} {a₂ b₂ : s}

@[to_additive]
theorem mk_left_injective (b : s) : Injective fun a => mk a b := fun c d h => by
  simpa [mk_eq_mk_iff, r_iff_exists] using h

@[to_additive]
theorem mk_eq_mk_iff' : mk a₁ a₂ = mk b₁ b₂ ↔ ↑b₂ * a₁ = a₂ * b₁ := by
  simp_rw [mk_eq_mk_iff, r_iff_exists, mul_left_cancel_iff, exists_const]

@[to_additive]
instance decidableEq [DecidableEq α] : DecidableEq (Localization s) := fun a b =>
  Localization.recOnSubsingleton₂ a b fun _ _ _ _ => decidable_of_iff' _ mk_eq_mk_iff'

end Localization

namespace OreLocalization

variable (R) [CommMonoid R] (S : Submonoid R)

/-- The morphism `numeratorHom` is a monoid localization map in the case of commutative `R`. -/
protected def localizationMap : S.LocalizationMap R[S⁻¹] := Localization.monoidOf S

/-- If `R` is commutative, Ore localization and monoid localization are isomorphic. -/
protected noncomputable def equivMonoidLocalization : Localization S ≃* R[S⁻¹] := MulEquiv.refl _

end OreLocalization

namespace Submonoid.LocalizationMap

variable {M N : Type*} [CommMonoid M] {S : Submonoid M} [CommMonoid N]

@[to_additive] theorem injective_iff (f : LocalizationMap S N) :
    Injective f ↔ ∀ ⦃x⦄, x ∈ S → IsRegular x := by
  simp_rw [Commute.isRegular_iff (Commute.all _), IsLeftRegular,
    Injective, LocalizationMap.eq_iff_exists, exists_imp, Subtype.forall]
  exact forall₂_swap

@[to_additive] theorem top_injective_iff (f : (⊤ : Submonoid M).LocalizationMap N) :
    Injective f ↔ IsCancelMul M := by
  simp [injective_iff, isCancelMul_iff_forall_isRegular]

@[to_additive] theorem map_isRegular (f : LocalizationMap S N) {m : M}
    (hm : IsRegular m) : IsRegular (f m) := by
  refine (Commute.isRegular_iff (Commute.all _)).mpr fun n₁ n₂ eq ↦ ?_
  have ⟨ms₁, eq₁⟩ := f.surj n₁
  have ⟨ms₂, eq₂⟩ := f.surj n₂
  rw [← (f.map_units (ms₁.2 * ms₂.2)).mul_left_inj, Submonoid.coe_mul]
  replace eq := congr($eq * f (ms₁.2 * ms₂.2))
  simp_rw [mul_assoc] at eq
  rw [map_mul, ← mul_assoc n₁, eq₁, ← mul_assoc n₂, mul_right_comm n₂, eq₂] at eq ⊢
  simp_rw [← map_mul, eq_iff_exists] at eq ⊢
  simp_rw [mul_left_comm _ m] at eq
  exact eq.imp fun _ ↦ (hm.1 ·)

@[to_additive] theorem isCancelMul (f : LocalizationMap S N) [IsCancelMul M] : IsCancelMul N := by
  simp_rw [isCancelMul_iff_forall_isRegular, Commute.isRegular_iff (Commute.all _),
    ← Commute.isRightRegular_iff (Commute.all _)]
  intro n
  have ⟨ms, eq⟩ := f.surj n
  exact (eq ▸ f.map_isRegular (isCancelMul_iff_forall_isRegular.mp ‹_› ms.1)).2.of_mul

end Submonoid.LocalizationMap<|MERGE_RESOLUTION|>--- conflicted
+++ resolved
@@ -114,13 +114,8 @@
 
 namespace Localization
 
-<<<<<<< HEAD
--- See https://leanprover.zulipchat.com/#narrow/stream/287929-mathlib4/topic/.E2.9C.94.20to_additive.2Emap_namespace
+/- Ensure that `@[to_additive]` uses the right namespace before the definition of `Localization`. -/
 run_meta ToAdditive.insertTranslation ToAdditive.toAdditiveBundle `Localization `AddLocalization
-=======
-/- Ensure that `@[to_additive]` uses the right namespace before the definition of `Localization`. -/
-run_meta ToAdditive.insertTranslation `Localization `AddLocalization
->>>>>>> 090ad2e7
 
 /-- The congruence relation on `M × S`, `M` a `CommMonoid` and `S` a submonoid of `M`, whose
 quotient is the localization of `M` at `S`, defined as the unique congruence relation on
