/-
Copyright (c) 2019 Amelia Livingston. All rights reserved.
Released under Apache 2.0 license as described in the file LICENSE.
Authors: Amelia Livingston
-/
import Mathlib.Algebra.BigOperators.Group.Finset.Basic
import Mathlib.Algebra.Group.Submonoid.Operations
import Mathlib.Algebra.Regular.Basic
import Mathlib.GroupTheory.Congruence.Hom
import Mathlib.GroupTheory.OreLocalization.Basic

/-!
# Localizations of commutative monoids

Localizing a commutative ring at one of its submonoids does not rely on the ring's addition, so
we can generalize localizations to commutative monoids.

We characterize the localization of a commutative monoid `M` at a submonoid `S` up to
isomorphism; that is, a commutative monoid `N` is the localization of `M` at `S` iff we can find a
monoid homomorphism `f : M →* N` satisfying 3 properties:
1. For all `y ∈ S`, `f y` is a unit;
2. For all `z : N`, there exists `(x, y) : M × S` such that `z * f y = f x`;
3. For all `x, y : M` such that `f x = f y`, there exists `c ∈ S` such that `x * c = y * c`.
   (The converse is a consequence of 1.)

Given such a localization map `f : M →* N`, we can define the surjection
`Submonoid.LocalizationMap.mk'` sending `(x, y) : M × S` to `f x * (f y)⁻¹`, and
`Submonoid.LocalizationMap.lift`, the homomorphism from `N` induced by a homomorphism from `M` which
maps elements of `S` to invertible elements of the codomain. Similarly, given commutative monoids
`P, Q`, a submonoid `T` of `P` and a localization map for `T` from `P` to `Q`, then a homomorphism
`g : M →* P` such that `g(S) ⊆ T` induces a homomorphism of localizations, `LocalizationMap.map`,
from `N` to `Q`.

We also define the quotient of `M × S` by the unique congruence relation (equivalence relation
preserving a binary operation) `r` such that for any other congruence relation `s` on `M × S`
satisfying '`∀ y ∈ S`, `(1, 1) ∼ (y, y)` under `s`', we have that `(x₁, y₁) ∼ (x₂, y₂)` by `s`
whenever `(x₁, y₁) ∼ (x₂, y₂)` by `r`. We show this relation is equivalent to the standard
localization relation.
This defines the localization as a quotient type, `Localization`, but the majority of
subsequent lemmas in the file are given in terms of localizations up to isomorphism, using maps
which satisfy the characteristic predicate.

The Grothendieck group construction corresponds to localizing at the top submonoid, namely making
every element invertible.

## Implementation notes

In maths it is natural to reason up to isomorphism, but in Lean we cannot naturally `rewrite` one
structure with an isomorphic one; one way around this is to isolate a predicate characterizing
a structure up to isomorphism, and reason about things that satisfy the predicate.

The infimum form of the localization congruence relation is chosen as 'canonical' here, since it
shortens some proofs.

To reason about the localization as a quotient type, use `mk_eq_monoidOf_mk'` and associated
lemmas. These show the quotient map `mk : M → S → Localization S` equals the
surjection `LocalizationMap.mk'` induced by the map
`Localization.monoidOf : Submonoid.LocalizationMap S (Localization S)` (where `of` establishes the
localization as a quotient type satisfies the characteristic predicate). The lemma
`mk_eq_monoidOf_mk'` hence gives you access to the results in the rest of the file, which are about
the `LocalizationMap.mk'` induced by any localization map.

## TODO

* Show that the localization at the top monoid is a group.
* Generalise to (nonempty) subsemigroups.
* If we acquire more bundlings, we can make `Localization.mkOrderEmbedding` be an ordered monoid
  embedding.

## Tags
localization, monoid localization, quotient monoid, congruence relation, characteristic predicate,
commutative monoid, grothendieck group
-/

assert_not_exists MonoidWithZero Ring

open Function
namespace AddSubmonoid

variable {M : Type*} [AddCommMonoid M] (S : AddSubmonoid M) (N : Type*) [AddCommMonoid N]

variable {N} in
/-- A predicate characterizing homomorphisms between additive monoids `M` and `N` that form a
commutative triangle with the canonical map from `M` to its localization at `S` and
some isomorphism between `N` and the localization. -/
class IsLocalizationMap (f : M → N) where
  map_add_units' (y : S) : IsAddUnit (f y)
  surj' (z : N) : ∃ x : M × S, z + f x.2 = f x.1
  exists_of_eq {x y} : f x = f y → ∃ c : S, c + x = c + y

/-- The type of AddMonoid homomorphisms satisfying the characteristic predicate: if `f : M →+ N`
satisfies this predicate, then `N` is isomorphic to the localization of `M` at `S`. -/
structure LocalizationMap extends M →ₙ+ N, IsLocalizationMap S toFun

/-- The additive homomorphism underlying a `LocalizationMap` of `AddCommMonoid`s. -/
add_decl_doc LocalizationMap.toAddHom

end AddSubmonoid

section CommMonoid

variable {M : Type*} [CommMonoid M] (S : Submonoid M) (N : Type*) [CommMonoid N] {P : Type*}
  [CommMonoid P]

namespace Submonoid

variable {N} in
/-- A predicate characterizing homomorphisms between monoids `M` and `N` that form a
commutative triangle with the canonical map from `M` to its localization at `S` and
some isomorphism between `N` and the localization. -/
@[to_additive (attr := mk_iff)]
class IsLocalizationMap (f : M → N) where
  map_units' (y : S) : IsUnit (f y)
  surj' (z : N) : ∃ x : M × S, z * f x.2 = f x.1
  exists_of_eq {x y} : f x = f y → ∃ c : S, c * x = c * y

/-- The type of monoid homomorphisms satisfying the characteristic predicate: if `f : M →* N`
satisfies this predicate, then `N` is isomorphic to the localization of `M` at `S`. -/
@[to_additive] structure LocalizationMap extends M →ₙ* N, IsLocalizationMap S toFun

/-- The multiplicative homomorphism underlying a `LocalizationMap`. -/
add_decl_doc LocalizationMap.toMulHom

end Submonoid

namespace Localization

-- Porting note: this does not work so it is done explicitly instead
-- run_cmd to_additive.map_namespace `Localization `AddLocalization
-- run_cmd Elab.Command.liftCoreM <| ToAdditive.insertTranslation `Localization `AddLocalization

/-- The congruence relation on `M × S`, `M` a `CommMonoid` and `S` a submonoid of `M`, whose
quotient is the localization of `M` at `S`, defined as the unique congruence relation on
`M × S` such that for any other congruence relation `s` on `M × S` where for all `y ∈ S`,
`(1, 1) ∼ (y, y)` under `s`, we have that `(x₁, y₁) ∼ (x₂, y₂)` by `r` implies
`(x₁, y₁) ∼ (x₂, y₂)` by `s`. -/
@[to_additive AddLocalization.r
/-- The congruence relation on `M × S`, `M` an `AddCommMonoid` and `S` an `AddSubmonoid` of `M`,
whose quotient is the localization of `M` at `S`, defined as the unique congruence relation on
`M × S` such that for any other congruence relation `s` on `M × S` where for all `y ∈ S`,
`(0, 0) ∼ (y, y)` under `s`, we have that `(x₁, y₁) ∼ (x₂, y₂)` by `r` implies
`(x₁, y₁) ∼ (x₂, y₂)` by `s`. -/]
def r (S : Submonoid M) : Con (M × S) :=
  sInf { c | ∀ y : S, c 1 (y, y) }

/-- An alternate form of the congruence relation on `M × S`, `M` a `CommMonoid` and `S` a
submonoid of `M`, whose quotient is the localization of `M` at `S`. -/
@[to_additive AddLocalization.r'
/-- An alternate form of the congruence relation on `M × S`, `M` a `CommMonoid` and `S` a
submonoid of `M`, whose quotient is the localization of `M` at `S`. -/]
def r' : Con (M × S) := by
  -- note we multiply by `c` on the left so that we can later generalize to `•`
  refine
    { r := fun a b : M × S ↦ ∃ c : S, ↑c * (↑b.2 * a.1) = c * (a.2 * b.1)
      iseqv := ⟨fun a ↦ ⟨1, rfl⟩, fun ⟨c, hc⟩ ↦ ⟨c, hc.symm⟩, ?_⟩
      mul' := ?_ }
  · rintro a b c ⟨t₁, ht₁⟩ ⟨t₂, ht₂⟩
    use t₂ * t₁ * b.2
    simp only [Submonoid.coe_mul]
    calc
      (t₂ * t₁ * b.2 : M) * (c.2 * a.1) = t₂ * c.2 * (t₁ * (b.2 * a.1)) := by ac_rfl
      _ = t₁ * a.2 * (t₂ * (c.2 * b.1)) := by rw [ht₁]; ac_rfl
      _ = t₂ * t₁ * b.2 * (a.2 * c.1) := by rw [ht₂]; ac_rfl
  · rintro a b c d ⟨t₁, ht₁⟩ ⟨t₂, ht₂⟩
    use t₂ * t₁
    calc
      (t₂ * t₁ : M) * (b.2 * d.2 * (a.1 * c.1)) = t₂ * (d.2 * c.1) * (t₁ * (b.2 * a.1)) := by ac_rfl
      _ = (t₂ * t₁ : M) * (a.2 * c.2 * (b.1 * d.1)) := by rw [ht₁, ht₂]; ac_rfl

/-- The congruence relation used to localize a `CommMonoid` at a submonoid can be expressed
equivalently as an infimum (see `Localization.r`) or explicitly
(see `Localization.r'`). -/
@[to_additive AddLocalization.r_eq_r'
/-- The additive congruence relation used to localize an `AddCommMonoid` at a submonoid can be
expressed equivalently as an infimum (see `AddLocalization.r`) or explicitly
(see `AddLocalization.r'`). -/]
theorem r_eq_r' : r S = r' S :=
  le_antisymm (sInf_le fun _ ↦ ⟨1, by simp⟩) <|
    le_sInf fun b H ⟨p, q⟩ ⟨x, y⟩ ⟨t, ht⟩ ↦ by
      rw [← one_mul (p, q), ← one_mul (x, y)]
      refine b.trans (b.mul (H (t * y)) (b.refl _)) ?_
      convert b.symm (b.mul (H (t * q)) (b.refl (x, y))) using 1
      dsimp only [Prod.mk_mul_mk, Submonoid.coe_mul] at ht ⊢
      simp_rw [mul_assoc, ht, mul_comm y q]

variable {S}

@[to_additive AddLocalization.r_iff_exists]
theorem r_iff_exists {x y : M × S} : r S x y ↔ ∃ c : S, ↑c * (↑y.2 * x.1) = c * (x.2 * y.1) := by
  simp only [r_eq_r' S, r', Con.rel_mk]

@[to_additive AddLocalization.r_iff_oreEqv_r]
theorem r_iff_oreEqv_r {x y : M × S} : r S x y ↔ (OreLocalization.oreEqv S M).r x y := by
  simp only [r_iff_exists, Subtype.exists, exists_prop, OreLocalization.oreEqv, smul_eq_mul,
    Submonoid.mk_smul]
  constructor
  · rintro ⟨u, hu, e⟩
    exact ⟨_, mul_mem hu x.2.2, u * y.2, by rw [mul_assoc, mul_assoc, ← e], mul_right_comm _ _ _⟩
  · rintro ⟨u, hu, v, e₁, e₂⟩
    exact ⟨u, hu, by rw [← mul_assoc, e₂, mul_right_comm, ← e₁, mul_assoc, mul_comm y.1]⟩

end Localization

/-- The localization of a `CommMonoid` at one of its submonoids (as a quotient type). -/
@[to_additive AddLocalization
/-- The localization of an `AddCommMonoid` at one of its submonoids (as a quotient type). -/]
abbrev Localization := OreLocalization S M

namespace Localization

variable {S}

/-- Given a `CommMonoid` `M` and submonoid `S`, `mk` sends `x : M`, `y ∈ S` to the equivalence
class of `(x, y)` in the localization of `M` at `S`. -/
@[to_additive
/-- Given an `AddCommMonoid` `M` and submonoid `S`, `mk` sends `x : M`, `y ∈ S` to
the equivalence class of `(x, y)` in the localization of `M` at `S`. -/]
def mk (x : M) (y : S) : Localization S := x /ₒ y

@[to_additive]
theorem mk_eq_mk_iff {a c : M} {b d : S} : mk a b = mk c d ↔ r S ⟨a, b⟩ ⟨c, d⟩ := by
  simp only [mk, OreLocalization.oreDiv_eq_iff, r_iff_oreEqv_r, OreLocalization.oreEqv]

universe u

/-- Dependent recursion principle for `Localizations`: given elements `f a b : p (mk a b)`
for all `a b`, such that `r S (a, b) (c, d)` implies `f a b = f c d` (with the correct coercions),
then `f` is defined on the whole `Localization S`. -/
@[to_additive (attr := elab_as_elim)
/-- Dependent recursion principle for `AddLocalizations`: given elements `f a b : p (mk a b)`
for all `a b`, such that `r S (a, b) (c, d)` implies `f a b = f c d` (with the correct coercions),
then `f` is defined on the whole `AddLocalization S`. -/]
def rec {p : Localization S → Sort u} (f : ∀ (a : M) (b : S), p (mk a b))
    (H : ∀ {a c : M} {b d : S} (h : r S (a, b) (c, d)),
      (Eq.ndrec (f a b) (mk_eq_mk_iff.mpr h) : p (mk c d)) = f c d) (x) : p x :=
  Quot.rec (fun y ↦ Eq.ndrec (f y.1 y.2) (by rfl))
    (fun y z h ↦ by cases y; cases z; exact H (r_iff_oreEqv_r.mpr h)) x

/-- Copy of `Quotient.recOnSubsingleton₂` for `Localization` -/
@[to_additive (attr := elab_as_elim)
/-- Copy of `Quotient.recOnSubsingleton₂` for `AddLocalization` -/]
def recOnSubsingleton₂ {r : Localization S → Localization S → Sort u}
    [h : ∀ (a c : M) (b d : S), Subsingleton (r (mk a b) (mk c d))] (x y : Localization S)
    (f : ∀ (a c : M) (b d : S), r (mk a b) (mk c d)) : r x y :=
  @Quotient.recOnSubsingleton₂' _ _ _ _ r (Prod.rec fun _ _ => Prod.rec fun _ _ => h _ _ _ _) x y
    (Prod.rec fun _ _ => Prod.rec fun _ _ => f _ _ _ _)

@[to_additive]
theorem mk_mul (a c : M) (b d : S) : mk a b * mk c d = mk (a * c) (b * d) :=
  mul_comm b d ▸ OreLocalization.oreDiv_mul_oreDiv

unseal OreLocalization.one in
@[to_additive]
theorem mk_one : mk 1 (1 : S) = 1 := OreLocalization.one_def

@[to_additive]
theorem mk_pow (n : ℕ) (a : M) (b : S) : mk a b ^ n = mk (a ^ n) (b ^ n) := by
  induction n <;> simp [pow_succ, *, ← mk_mul, ← mk_one]

@[to_additive]
theorem mk_prod {ι} (t : Finset ι) (f : ι → M) (s : ι → S) :
    ∏ i ∈ t, mk (f i) (s i) = mk (∏ i ∈ t, f i) (∏ i ∈ t, s i) := by
  classical
  induction t using Finset.induction_on <;> simp [mk_one, Finset.prod_insert, *, mk_mul]

@[to_additive (attr := simp)]
theorem ndrec_mk {p : Localization S → Sort u} (f : ∀ (a : M) (b : S), p (mk a b)) (H) (a : M)
    (b : S) : (rec f H (mk a b) : p (mk a b)) = f a b := rfl

/-- Non-dependent recursion principle for localizations: given elements `f a b : p`
for all `a b`, such that `r S (a, b) (c, d)` implies `f a b = f c d`,
then `f` is defined on the whole `Localization S`. -/
@[to_additive
/-- Non-dependent recursion principle for `AddLocalization`s: given elements `f a b : p`
for all `a b`, such that `r S (a, b) (c, d)` implies `f a b = f c d`,
then `f` is defined on the whole `Localization S`. -/]
def liftOn {p : Sort u} (x : Localization S) (f : M → S → p)
    (H : ∀ {a c : M} {b d : S}, r S (a, b) (c, d) → f a b = f c d) : p :=
  rec f (fun h ↦ (by simpa only [eq_rec_constant] using H h)) x

@[to_additive]
theorem liftOn_mk {p : Sort u} (f : M → S → p) (H) (a : M) (b : S) :
    liftOn (mk a b) f H = f a b := rfl

@[to_additive (attr := elab_as_elim, induction_eliminator, cases_eliminator)]
theorem ind {p : Localization S → Prop} (H : ∀ y : M × S, p (mk y.1 y.2)) (x) : p x :=
  rec (fun a b ↦ H (a, b)) (fun _ ↦ rfl) x

@[to_additive (attr := elab_as_elim)]
theorem induction_on {p : Localization S → Prop} (x) (H : ∀ y : M × S, p (mk y.1 y.2)) : p x :=
  ind H x

/-- Non-dependent recursion principle for localizations: given elements `f x y : p`
for all `x` and `y`, such that `r S x x'` and `r S y y'` implies `f x y = f x' y'`,
then `f` is defined on the whole `Localization S`. -/
@[to_additive
/-- Non-dependent recursion principle for localizations: given elements `f x y : p`
for all `x` and `y`, such that `r S x x'` and `r S y y'` implies `f x y = f x' y'`,
then `f` is defined on the whole `Localization S`. -/]
def liftOn₂ {p : Sort u} (x y : Localization S) (f : M → S → M → S → p)
    (H : ∀ {a a' b b' c c' d d'}, r S (a, b) (a', b') → r S (c, d) (c', d') →
      f a b c d = f a' b' c' d') : p :=
  liftOn x (fun a b ↦ liftOn y (f a b) fun hy ↦ H ((r S).refl _) hy) fun hx ↦
    induction_on y fun ⟨_, _⟩ ↦ H hx ((r S).refl _)

@[to_additive]
theorem liftOn₂_mk {p : Sort*} (f : M → S → M → S → p) (H) (a c : M) (b d : S) :
    liftOn₂ (mk a b) (mk c d) f H = f a b c d := rfl

@[to_additive (attr := elab_as_elim)]
theorem induction_on₂ {p : Localization S → Localization S → Prop} (x y)
    (H : ∀ x y : M × S, p (mk x.1 x.2) (mk y.1 y.2)) : p x y :=
  induction_on x fun x ↦ induction_on y <| H x

@[to_additive (attr := elab_as_elim)]
theorem induction_on₃ {p : Localization S → Localization S → Localization S → Prop} (x y z)
    (H : ∀ x y z : M × S, p (mk x.1 x.2) (mk y.1 y.2) (mk z.1 z.2)) : p x y z :=
  induction_on₂ x y fun x y ↦ induction_on z <| H x y

@[to_additive]
theorem one_rel (y : S) : r S 1 (y, y) := fun _ hb ↦ hb y

@[to_additive]
theorem r_of_eq {x y : M × S} (h : ↑y.2 * x.1 = ↑x.2 * y.1) : r S x y :=
  r_iff_exists.2 ⟨1, by rw [h]⟩

@[to_additive]
theorem mk_self (a : S) : mk (a : M) a = 1 := by
  symm
  rw [← mk_one, mk_eq_mk_iff]
  exact one_rel a

@[to_additive (attr := simp)]
lemma mk_self_mk (a : M) (haS : a ∈ S) : mk a ⟨a, haS⟩ = 1 :=
  mk_self ⟨a, haS⟩

/-- `Localization.mk` as a monoid hom. -/
@[to_additive (attr := simps) /-- `Localization.mk` as a monoid hom. -/]
def mkHom : M × S →* Localization S where
  toFun x := mk x.1 x.2
  map_one' := mk_one
  map_mul' _ _ := (mk_mul ..).symm

@[to_additive]
lemma mkHom_surjective : Surjective (mkHom (S := S)) := by rintro ⟨x, y⟩; exact ⟨⟨x, y⟩, rfl⟩

section Scalar

variable {R R₁ R₂ : Type*}

theorem smul_mk [SMul R M] [IsScalarTower R M M] (c : R) (a b) :
    c • (mk a b : Localization S) = mk (c • a) b := by
  rw [mk, mk, ← OreLocalization.smul_one_oreDiv_one_smul, OreLocalization.oreDiv_smul_oreDiv]
  change (c • 1) • a /ₒ (b * 1) = _
  rw [smul_assoc, one_smul, mul_one]

-- move me
instance {R M : Type*} [CommMonoid M] [SMul R M] [IsScalarTower R M M] : SMulCommClass R M M where
  smul_comm r s x := by
    rw [← one_smul M (s • x), ← smul_assoc, smul_comm, smul_assoc, one_smul]

-- Note: Previously there was a `MulDistribMulAction R (Localization S)`.
-- It was removed as it is not the correct action.

end Scalar

end Localization

variable {S N}

namespace MonoidHom

/-- Makes a localization map from a `CommMonoid` hom satisfying the characteristic predicate. -/
@[to_additive /-- Makes a localization map from an `AddCommMonoid` hom satisfying the
characteristic predicate. -/]
def toLocalizationMap (f : M →* N) (H1 : ∀ y : S, IsUnit (f y))
    (H2 : ∀ z, ∃ x : M × S, z * f x.2 = f x.1) (H3 : ∀ x y, f x = f y → ∃ c : S, ↑c * x = ↑c * y) :
    Submonoid.LocalizationMap S N :=
  { f with
    map_units' := H1
    surj' := H2
    exists_of_eq := H3 _ _ }

end MonoidHom

namespace Submonoid

namespace IsLocalizationMap

@[to_additive] protected theorem map_one {F : Type*} [FunLike F M N] [MulHomClass F M N]
    {f : F} (hf : IsLocalizationMap S f) : f 1 = 1 := by
  rw [← (hf.map_units' 1).mul_right_inj, mul_one]
  exact (map_mul ..).symm.trans congr(f $(mul_one _))

@[to_additive] theorem comp_mulEquiv {f : M → N} (hf : IsLocalizationMap S f)
    {E} [EquivLike E N P] [MulEquivClass E N P] (e : E) : IsLocalizationMap S (e ∘ f) where
  map_units' x := (hf.map_units' x).map e
  surj' y := let e : N ≃* P := e
    have ⟨x, eq⟩ := hf.surj' (e.symm y)
    ⟨x, e.symm.injective (by simpa [e])⟩
  exists_of_eq eq := hf.exists_of_eq (EquivLike.injective e eq)

end IsLocalizationMap

namespace LocalizationMap

/-- A localization map between monoids automatically preserves 1 and therefore
is a monoid homomorphism. -/
@[to_additive /-- A localization map between additive monoids automatically preserves 0 and
therefore is an additive monoid homomorphism. -/]
abbrev toMonoidHom (f : LocalizationMap S N) : M →* N where
  __ := f
  map_one' := f.toIsLocalizationMap.map_one (f := f.toMulHom)

/-- Short for `toMonoidHom`; used to apply a localization map as a function. -/
@[to_additive /-- Short for `toAddMonoidHom`; used to apply a localization map as a function. -/]
abbrev toMap (f : LocalizationMap S N) := f.toMonoidHom

attribute [deprecated toMonoidHom (since := "2025-08-13")] toMap
attribute [deprecated AddSubmonoid.LocalizationMap.toAddMonoidHom (since := "2025-08-13")]
  AddSubmonoid.LocalizationMap.toMap

@[to_additive]
theorem toMonoidHom_injective : Injective (toMonoidHom : LocalizationMap S N → M →* N) :=
  fun f g ↦ by cases f; congr! with eq; ext; exact congr($eq _)

@[deprecated (since := "2025-08-13")] alias toMap_injective := toMonoidHom_injective

@[to_additive] instance : FunLike (LocalizationMap S N) M N where
  coe f := f.toMonoidHom
  coe_injective' := DFunLike.coe_injective.comp toMonoidHom_injective

@[to_additive] theorem isLocalizationMap (f : LocalizationMap S N) : IsLocalizationMap S f := f.2

@[to_additive] instance : MonoidHomClass (LocalizationMap S N) M N where
  map_one f := f.toMonoidHom.map_one
  map_mul f := f.map_mul

@[to_additive (attr := simp)] lemma toMonoidHom_apply (f : LocalizationMap S N) (x : M) :
    f.toMonoidHom x = f x := rfl

@[to_additive (attr := ext)]
theorem ext {f g : LocalizationMap S N} (h : ∀ x, f x = g x) : f = g := DFunLike.ext _ _ h

@[to_additive]
theorem map_units (f : LocalizationMap S N) (y : S) : IsUnit (f y) :=
  f.2.1 y

@[to_additive]
theorem surj (f : LocalizationMap S N) (z : N) : ∃ x : M × S, z * f x.2 = f x.1 :=
  f.2.2 z

/-- Given a localization map `f : M →* N`, and `z w : N`, there exist `z' w' : M` and `d : S`
such that `f z' / f d = z` and `f w' / f d = w`. -/
@[to_additive
/-- Given a localization map `f : M →+ N`, and `z w : N`, there exist `z' w' : M` and `d : S`
such that `f z' - f d = z` and `f w' - f d = w`. -/]
theorem surj₂ (f : LocalizationMap S N) (z w : N) : ∃ z' w' : M, ∃ d : S,
    (z * f d = f z') ∧  (w * f d = f w') := by
  let ⟨a, ha⟩ := surj f z
  let ⟨b, hb⟩ := surj f w
  refine ⟨a.1 * b.2, a.2 * b.1, a.2 * b.2, ?_, ?_⟩
  · simp_rw [mul_def, map_mul, ← ha]
    exact (mul_assoc z _ _).symm
  · simp_rw [mul_def, map_mul, ← hb]
    exact mul_left_comm w _ _

@[to_additive]
theorem eq_iff_exists (f : LocalizationMap S N) {x y} :
    f x = f y ↔ ∃ c : S, c * x = c * y := Iff.intro f.2.3
  fun ⟨c, h⟩ ↦ by
    replace h := congr_arg f h
    rw [map_mul, map_mul] at h
    exact (f.map_units c).mul_right_inj.mp h

/-- Given a localization map `f : M →* N`, a section function sending `z : N` to some
`(x, y) : M × S` such that `f x * (f y)⁻¹ = z`. -/
@[to_additive
/-- Given a localization map `f : M →+ N`, a section function sending `z : N`
to some `(x, y) : M × S` such that `f x - f y = z`. -/]
noncomputable def sec (f : LocalizationMap S N) (z : N) : M × S := Classical.choose <| f.surj z

@[to_additive]
theorem sec_spec {f : LocalizationMap S N} (z : N) :
    z * f (f.sec z).2 = f (f.sec z).1 := Classical.choose_spec <| f.surj z

@[to_additive]
theorem sec_spec' {f : LocalizationMap S N} (z : N) :
    f (f.sec z).1 = f (f.sec z).2 * z := by rw [mul_comm, sec_spec]

/-- Given a MonoidHom `f : M →* N` and Submonoid `S ⊆ M` such that `f(S) ⊆ Nˣ`, for all
`w, z : N` and `y ∈ S`, we have `w * (f y)⁻¹ = z ↔ w = f y * z`. -/
@[to_additive
/-- Given an AddMonoidHom `f : M →+ N` and Submonoid `S ⊆ M` such that `f(S) ⊆ AddUnits N`, for all
`w, z : N` and `y ∈ S`, we have `w - f y = z ↔ w = f y + z`. -/]
theorem mul_inv_left {f : M →* N} (h : ∀ y : S, IsUnit (f y)) (y : S) (w z : N) :
    w * (IsUnit.liftRight (f.restrict S) h y)⁻¹ = z ↔ w = f y * z := by
  rw [mul_comm]
  exact Units.inv_mul_eq_iff_eq_mul (IsUnit.liftRight (f.restrict S) h y)

/-- Given a MonoidHom `f : M →* N` and Submonoid `S ⊆ M` such that `f(S) ⊆ Nˣ`, for all
`w, z : N` and `y ∈ S`, we have `z = w * (f y)⁻¹ ↔ z * f y = w`. -/
@[to_additive
/-- Given an AddMonoidHom `f : M →+ N` and Submonoid `S ⊆ M` such that `f(S) ⊆ AddUnits N`, for all
`w, z : N` and `y ∈ S`, we have `z = w - f y ↔ z + f y = w`. -/]
theorem mul_inv_right {f : M →* N} (h : ∀ y : S, IsUnit (f y)) (y : S) (w z : N) :
    z = w * (IsUnit.liftRight (f.restrict S) h y)⁻¹ ↔ z * f y = w := by
  rw [eq_comm, mul_inv_left h, mul_comm, eq_comm]

/-- Given a MonoidHom `f : M →* N` and Submonoid `S ⊆ M` such that
`f(S) ⊆ Nˣ`, for all `x₁ x₂ : M` and `y₁, y₂ ∈ S`, we have
`f x₁ * (f y₁)⁻¹ = f x₂ * (f y₂)⁻¹ ↔ f (x₁ * y₂) = f (x₂ * y₁)`. -/
@[to_additive (attr := simp)
/-- Given an AddMonoidHom `f : M →+ N` and Submonoid `S ⊆ M` such that
`f(S) ⊆ AddUnits N`, for all `x₁ x₂ : M` and `y₁, y₂ ∈ S`, we have
`f x₁ - f y₁ = f x₂ - f y₂ ↔ f (x₁ + y₂) = f (x₂ + y₁)`. -/]
theorem mul_inv {f : M →* N} (h : ∀ y : S, IsUnit (f y)) {x₁ x₂} {y₁ y₂ : S} :
    f x₁ * (IsUnit.liftRight (f.restrict S) h y₁)⁻¹ =
        f x₂ * (IsUnit.liftRight (f.restrict S) h y₂)⁻¹ ↔
      f (x₁ * y₂) = f (x₂ * y₁) := by
  rw [mul_inv_right h, mul_assoc, mul_comm _ (f y₂), ← mul_assoc, mul_inv_left h, mul_comm x₂,
    f.map_mul, f.map_mul]

/-- Given a MonoidHom `f : M →* N` and Submonoid `S ⊆ M` such that `f(S) ⊆ Nˣ`, for all
`y, z ∈ S`, we have `(f y)⁻¹ = (f z)⁻¹ → f y = f z`. -/
@[to_additive
/-- Given an AddMonoidHom `f : M →+ N` and Submonoid `S ⊆ M` such that
`f(S) ⊆ AddUnits N`, for all `y, z ∈ S`, we have `- (f y) = - (f z) → f y = f z`. -/]
theorem inv_inj {f : M →* N} (hf : ∀ y : S, IsUnit (f y)) {y z : S}
    (h : (IsUnit.liftRight (f.restrict S) hf y)⁻¹ = (IsUnit.liftRight (f.restrict S) hf z)⁻¹) :
      f y = f z := by
  rw [← mul_one (f y), eq_comm, ← mul_inv_left hf y (f z) 1, h]
  exact Units.inv_mul (IsUnit.liftRight (f.restrict S) hf z)⁻¹

/-- Given a MonoidHom `f : M →* N` and Submonoid `S ⊆ M` such that `f(S) ⊆ Nˣ`, for all
`y ∈ S`, `(f y)⁻¹` is unique. -/
@[to_additive
/-- Given an AddMonoidHom `f : M →+ N` and Submonoid `S ⊆ M` such that
`f(S) ⊆ AddUnits N`, for all `y ∈ S`, `- (f y)` is unique. -/]
theorem inv_unique {f : M →* N} (h : ∀ y : S, IsUnit (f y)) {y : S} {z : N} (H : f y * z = 1) :
    (IsUnit.liftRight (f.restrict S) h y)⁻¹ = z := by
  rw [← one_mul _⁻¹, Units.val_mul, mul_inv_left]
  exact H.symm

variable (f : LocalizationMap S N)

@[to_additive]
theorem map_right_cancel {x y} {c : S} (h : f (c * x) = f (c * y)) :
    f x = f y := by
  rw [map_mul, map_mul] at h
  let ⟨u, hu⟩ := f.map_units c
  rw [← hu] at h
  exact (Units.mul_right_inj u).1 h

@[to_additive]
theorem map_left_cancel {x y} {c : S} (h : f (x * c) = f (y * c)) :
    f x = f y :=
  f.map_right_cancel (c := c) <| by rw [mul_comm _ x, mul_comm _ y, h]

/-- Given a localization map `f : M →* N`, the surjection sending `(x, y) : M × S` to
`f x * (f y)⁻¹`. -/
@[to_additive
/-- Given a localization map `f : M →+ N`, the surjection sending `(x, y) : M × S` to
`f x - f y`. -/]
noncomputable def mk' (f : LocalizationMap S N) (x : M) (y : S) : N :=
  f x * ↑(IsUnit.liftRight (f.toMonoidHom.restrict S) f.map_units y)⁻¹

@[to_additive]
lemma mk'_mul (x₁ x₂ : M) (y₁ y₂ : S) : f.mk' (x₁ * x₂) (y₁ * y₂) = f.mk' x₁ y₁ * f.mk' x₂ y₂ := by
  refine (mul_inv_left f.map_units _ _ _).2 ?_
  simp only [map_mul, coe_mul, toMonoidHom_apply, mk', IsUnit.liftRight, Units.liftRight,
    MonoidHom.restrict_apply, MonoidHom.coe_mk, OneHom.coe_mk]
  rw [mul_mul_mul_comm (f x₁), mul_left_comm, mul_mul_mul_comm (f y₁)]
  simp

@[to_additive]
theorem mk'_one (x) : f.mk' x (1 : S) = f x := by
  rw [mk', MonoidHom.map_one]
  exact mul_one _

/-- Given a localization map `f : M →* N` for a submonoid `S ⊆ M`, for all `z : N` we have that if
`x : M, y ∈ S` are such that `z * f y = f x`, then `f x * (f y)⁻¹ = z`. -/
@[to_additive (attr := simp)
/-- Given a localization map `f : M →+ N` for an AddSubmonoid `S ⊆ M`, for all `z : N`
we have that if `x : M, y ∈ S` are such that `z + f y = f x`, then `f x - f y = z`. -/]
theorem mk'_sec (z : N) : f.mk' (f.sec z).1 (f.sec z).2 = z :=
  show _ * _ = _ by rw [← sec_spec, mul_inv_left, mul_comm]; dsimp

@[to_additive]
theorem mk'_surjective (z : N) : ∃ (x : _) (y : S), f.mk' x y = z :=
  ⟨(f.sec z).1, (f.sec z).2, f.mk'_sec z⟩

@[to_additive]
theorem mk'_spec (x) (y : S) : f.mk' x y * f y = f x :=
  show _ * _ * _ = _ by rw [mul_assoc, mul_comm _ (f y), ← mul_assoc, mul_inv_left, mul_comm]; dsimp

@[to_additive]
theorem mk'_spec' (x) (y : S) : f y * f.mk' x y = f x := by rw [mul_comm, mk'_spec]

@[to_additive]
theorem eq_mk'_iff_mul_eq {x} {y : S} {z} : z = f.mk' x y ↔ z * f y = f x :=
  ⟨fun H ↦ by rw [H, mk'_spec], fun H ↦ by rwa [mk', mul_inv_right]⟩

@[to_additive]
theorem mk'_eq_iff_eq_mul {x} {y : S} {z} : f.mk' x y = z ↔ f x = z * f y := by
  rw [eq_comm, eq_mk'_iff_mul_eq, eq_comm]

@[to_additive]
theorem mk'_eq_iff_eq {x₁ x₂} {y₁ y₂ : S} :
    f.mk' x₁ y₁ = f.mk' x₂ y₂ ↔ f (y₂ * x₁) = f (y₁ * x₂) where
  mp H := by
    rw [map_mul f, map_mul f, f.mk'_eq_iff_eq_mul.1 H,← mul_assoc, mk'_spec', mul_comm (f x₂)]
  mpr H := by
    rw [mk'_eq_iff_eq_mul, mk', mul_assoc, mul_comm _ (f y₁), ← mul_assoc, ← map_mul f, mul_comm x₂,
      ← H, ← mul_comm x₁, map_mul f, mul_inv_right f.map_units, toMonoidHom_apply]

@[to_additive]
theorem mk'_eq_iff_eq' {x₁ x₂} {y₁ y₂ : S} :
    f.mk' x₁ y₁ = f.mk' x₂ y₂ ↔ f (x₁ * y₂) = f (x₂ * y₁) := by
  simp only [f.mk'_eq_iff_eq, mul_comm]

@[to_additive]
protected theorem eq {a₁ b₁} {a₂ b₂ : S} :
    f.mk' a₁ a₂ = f.mk' b₁ b₂ ↔ ∃ c : S, ↑c * (↑b₂ * a₁) = c * (a₂ * b₁) :=
  f.mk'_eq_iff_eq.trans <| f.eq_iff_exists

@[to_additive]
protected theorem eq' {a₁ b₁} {a₂ b₂ : S} :
    f.mk' a₁ a₂ = f.mk' b₁ b₂ ↔ Localization.r S (a₁, a₂) (b₁, b₂) := by
  rw [f.eq, Localization.r_iff_exists]

@[to_additive]
theorem eq_iff_eq (g : LocalizationMap S P) {x y} : f x = f y ↔ g x = g y :=
  f.eq_iff_exists.trans g.eq_iff_exists.symm

@[to_additive]
theorem mk'_eq_iff_mk'_eq (g : LocalizationMap S P) {x₁ x₂} {y₁ y₂ : S} :
    f.mk' x₁ y₁ = f.mk' x₂ y₂ ↔ g.mk' x₁ y₁ = g.mk' x₂ y₂ :=
  f.eq'.trans g.eq'.symm

/-- Given a Localization map `f : M →* N` for a Submonoid `S ⊆ M`, for all `x₁ : M` and `y₁ ∈ S`,
if `x₂ : M, y₂ ∈ S` are such that `f x₁ * (f y₁)⁻¹ * f y₂ = f x₂`, then there exists `c ∈ S`
such that `x₁ * y₂ * c = x₂ * y₁ * c`. -/
@[to_additive
/-- Given a Localization map `f : M →+ N` for a Submonoid `S ⊆ M`, for all `x₁ : M`
and `y₁ ∈ S`, if `x₂ : M, y₂ ∈ S` are such that `(f x₁ - f y₁) + f y₂ = f x₂`, then there exists
`c ∈ S` such that `x₁ + y₂ + c = x₂ + y₁ + c`. -/]
theorem exists_of_sec_mk' (x) (y : S) :
    ∃ c : S, ↑c * (↑(f.sec <| f.mk' x y).2 * x) = c * (y * (f.sec <| f.mk' x y).1) :=
  f.eq_iff_exists.1 <| f.mk'_eq_iff_eq.1 <| (mk'_sec _ _).symm

@[to_additive]
theorem mk'_eq_of_eq {a₁ b₁ : M} {a₂ b₂ : S} (H : ↑a₂ * b₁ = ↑b₂ * a₁) :
    f.mk' a₁ a₂ = f.mk' b₁ b₂ :=
  f.mk'_eq_iff_eq.2 <| H ▸ rfl

@[to_additive]
theorem mk'_eq_of_eq' {a₁ b₁ : M} {a₂ b₂ : S} (H : b₁ * ↑a₂ = a₁ * ↑b₂) :
    f.mk' a₁ a₂ = f.mk' b₁ b₂ :=
  f.mk'_eq_of_eq <| by simpa only [mul_comm] using H

@[to_additive]
theorem mk'_cancel (a : M) (b c : S) :
    f.mk' (a * c) (b * c) = f.mk' a b :=
  mk'_eq_of_eq' f (by rw [Submonoid.coe_mul, mul_comm (b : M), mul_assoc])

@[to_additive]
theorem mk'_eq_of_same {a b} {d : S} :
    f.mk' a d = f.mk' b d ↔ ∃ c : S, c * a = c * b := by
  rw [mk'_eq_iff_eq', map_mul, map_mul, ← eq_iff_exists f]
  exact (map_units f d).mul_left_inj

@[to_additive (attr := simp)]
theorem mk'_self' (y : S) : f.mk' (y : M) y = 1 :=
  show _ * _ = _ by rw [mul_inv_left, mul_one]; dsimp

@[to_additive (attr := simp)]
theorem mk'_self (x) (H : x ∈ S) : f.mk' x ⟨x, H⟩ = 1 := mk'_self' f ⟨x, H⟩

@[to_additive]
theorem mul_mk'_eq_mk'_of_mul (x₁ x₂) (y : S) : f x₁ * f.mk' x₂ y = f.mk' (x₁ * x₂) y := by
  rw [← mk'_one, ← mk'_mul, one_mul]

@[to_additive]
theorem mk'_mul_eq_mk'_of_mul (x₁ x₂) (y : S) : f.mk' x₂ y * f x₁ = f.mk' (x₁ * x₂) y := by
  rw [mul_comm, mul_mk'_eq_mk'_of_mul]

@[to_additive]
theorem mul_mk'_one_eq_mk' (x) (y : S) : f x * f.mk' 1 y = f.mk' x y := by
  rw [mul_mk'_eq_mk'_of_mul, mul_one]

@[to_additive (attr := simp)]
theorem mk'_mul_cancel_right (x : M) (y : S) : f.mk' (x * y) y = f x := by
  rw [← mul_mk'_one_eq_mk', map_mul, mul_assoc, mul_mk'_one_eq_mk', mk'_self', mul_one]

@[to_additive]
theorem mk'_mul_cancel_left (x) (y : S) : f.mk' ((y : M) * x) y = f x := by
  rw [mul_comm, mk'_mul_cancel_right]

@[to_additive]
theorem isUnit_comp (j : N →* P) (y : S) : IsUnit (j.comp f.toMonoidHom y) :=
  ⟨Units.map j <| IsUnit.liftRight (f.toMonoidHom.restrict S) f.map_units y,
    show j _ = j _ from congr_arg j (IsUnit.coe_liftRight (f.toMonoidHom.restrict S) f.map_units _)⟩

variable {g : M →* P}

/-- Given a Localization map `f : M →* N` for a Submonoid `S ⊆ M` and a map of `CommMonoid`s
`g : M →* P` such that `g(S) ⊆ Units P`, `f x = f y → g x = g y` for all `x y : M`. -/
@[to_additive
/-- Given a Localization map `f : M →+ N` for an AddSubmonoid `S ⊆ M` and a map of
`AddCommMonoid`s `g : M →+ P` such that `g(S) ⊆ AddUnits P`, `f x = f y → g x = g y`
for all `x y : M`. -/]
theorem eq_of_eq (hg : ∀ y : S, IsUnit (g y)) {x y} (h : f x = f y) : g x = g y := by
  obtain ⟨c, hc⟩ := f.eq_iff_exists.1 h
  rw [← one_mul (g x), ← IsUnit.liftRight_inv_mul (g.restrict S) hg c]
  change _ * g c * _ = _
  rw [mul_assoc, ← g.map_mul, hc, mul_comm, mul_inv_left hg, g.map_mul]

/-- Given `CommMonoid`s `M, P`, Localization maps `f : M →* N, k : P →* Q` for Submonoids
`S, T` respectively, and `g : M →* P` such that `g(S) ⊆ T`, `f x = f y` implies
`k (g x) = k (g y)`. -/
@[to_additive
/-- Given `AddCommMonoid`s `M, P`, Localization maps `f : M →+ N, k : P →+ Q` for AddSubmonoids
`S, T` respectively, and `g : M →+ P` such that `g(S) ⊆ T`, `f x = f y`
implies `k (g x) = k (g y)`. -/]
theorem comp_eq_of_eq {T : Submonoid P} {Q : Type*} [CommMonoid Q] (hg : ∀ y : S, g y ∈ T)
    (k : LocalizationMap T Q) {x y} (h : f x = f y) : k (g x) = k (g y) :=
  f.eq_of_eq (fun y : S ↦ show IsUnit (k.toMonoidHom.comp g y) by exact k.map_units ⟨g y, hg y⟩) h

variable (hg : ∀ y : S, IsUnit (g y))

/-- Given a Localization map `f : M →* N` for a Submonoid `S ⊆ M` and a map of `CommMonoid`s
`g : M →* P` such that `g y` is invertible for all `y : S`, the homomorphism induced from
`N` to `P` sending `z : N` to `g x * (g y)⁻¹`, where `(x, y) : M × S` are such that
`z = f x * (f y)⁻¹`. -/
@[to_additive
/-- Given a localization map `f : M →+ N` for a submonoid `S ⊆ M` and a map of
`AddCommMonoid`s `g : M →+ P` such that `g y` is invertible for all `y : S`, the homomorphism
induced from `N` to `P` sending `z : N` to `g x - g y`, where `(x, y) : M × S` are such that
`z = f x - f y`. -/]
noncomputable def lift : N →* P where
  toFun z := g (f.sec z).1 * (IsUnit.liftRight (g.restrict S) hg (f.sec z).2)⁻¹
  map_one' := by rw [mul_inv_left, mul_one]; exact f.eq_of_eq hg (by rw [← sec_spec, one_mul])
  map_mul' x y := by
    rw [mul_inv_left hg, ← mul_assoc, ← mul_assoc, mul_inv_right hg, mul_comm _ (g (f.sec y).1), ←
      mul_assoc, ← mul_assoc, mul_inv_right hg]
    repeat rw [← g.map_mul]
    refine f.eq_of_eq hg ?_
    simp_rw [map_mul, sec_spec', ← toMonoidHom_apply]
    ac_rfl

@[to_additive]
lemma lift_apply (z) :
    f.lift hg z = g (f.sec z).1 * (IsUnit.liftRight (g.restrict S) hg (f.sec z).2)⁻¹ :=
  rfl

/-- Given a Localization map `f : M →* N` for a Submonoid `S ⊆ M` and a map of `CommMonoid`s
`g : M →* P` such that `g y` is invertible for all `y : S`, the homomorphism induced from
`N` to `P` maps `f x * (f y)⁻¹` to `g x * (g y)⁻¹` for all `x : M, y ∈ S`. -/
@[to_additive
/-- Given a Localization map `f : M →+ N` for an AddSubmonoid `S ⊆ M` and a map of
`AddCommMonoid`s `g : M →+ P` such that `g y` is invertible for all `y : S`, the homomorphism
induced from `N` to `P` maps `f x - f y` to `g x - g y` for all `x : M, y ∈ S`. -/]
theorem lift_mk' (x y) : f.lift hg (f.mk' x y) = g x * (IsUnit.liftRight (g.restrict S) hg y)⁻¹ :=
  (mul_inv hg).2 <|
    f.eq_of_eq hg <| by
      simp_rw [map_mul, sec_spec', mul_assoc, f.mk'_spec, mul_comm]

/-- Given a Localization map `f : M →* N` for a Submonoid `S ⊆ M` and a localization map
`g : M →* P` for the same submonoid, the homomorphism induced from
`N` to `P` maps `f x * (f y)⁻¹` to `g x * (g y)⁻¹` for all `x : M, y ∈ S`. -/
@[to_additive (attr := simp)
/-- Given a Localization map `f : M →+ N` for an AddSubmonoid `S ⊆ M` and a localization map
`g : M →+ P` for the same submonoid, the homomorphism
induced from `N` to `P` maps `f x - f y` to `g x - g y` for all `x : M, y ∈ S`. -/]
theorem lift_localizationMap_mk' (g : S.LocalizationMap P) (x y) :
    f.lift g.map_units (f.mk' x y) = g.mk' x y :=
  f.lift_mk' _ _ _

/-- Given a Localization map `f : M →* N` for a Submonoid `S ⊆ M`, if a `CommMonoid` map
`g : M →* P` induces a map `f.lift hg : N →* P` then for all `z : N, v : P`, we have
`f.lift hg z = v ↔ g x = g y * v`, where `x : M, y ∈ S` are such that `z * f y = f x`. -/
@[to_additive
/-- Given a Localization map `f : M →+ N` for an AddSubmonoid `S ⊆ M`, if an
`AddCommMonoid` map `g : M →+ P` induces a map `f.lift hg : N →+ P` then for all
`z : N, v : P`, we have `f.lift hg z = v ↔ g x = g y + v`, where `x : M, y ∈ S` are such that
`z + f y = f x`. -/]
theorem lift_spec (z v) : f.lift hg z = v ↔ g (f.sec z).1 = g (f.sec z).2 * v :=
  mul_inv_left hg _ _ v

/-- Given a Localization map `f : M →* N` for a Submonoid `S ⊆ M`, if a `CommMonoid` map
`g : M →* P` induces a map `f.lift hg : N →* P` then for all `z : N, v w : P`, we have
`f.lift hg z * w = v ↔ g x * w = g y * v`, where `x : M, y ∈ S` are such that
`z * f y = f x`. -/
@[to_additive
/-- Given a Localization map `f : M →+ N` for an AddSubmonoid `S ⊆ M`, if an `AddCommMonoid` map
`g : M →+ P` induces a map `f.lift hg : N →+ P` then for all
`z : N, v w : P`, we have `f.lift hg z + w = v ↔ g x + w = g y + v`, where `x : M, y ∈ S` are such
that `z + f y = f x`. -/]
theorem lift_spec_mul (z w v) : f.lift hg z * w = v ↔ g (f.sec z).1 * w = g (f.sec z).2 * v := by
  rw [mul_comm, lift_apply, ← mul_assoc, mul_inv_left hg, mul_comm]

@[to_additive]
theorem lift_mk'_spec (x v) (y : S) : f.lift hg (f.mk' x y) = v ↔ g x = g y * v := by
  rw [f.lift_mk' hg]; exact mul_inv_left hg _ _ _

/-- Given a Localization map `f : M →* N` for a Submonoid `S ⊆ M`, if a `CommMonoid` map
`g : M →* P` induces a map `f.lift hg : N →* P` then for all `z : N`, we have
`f.lift hg z * g y = g x`, where `x : M, y ∈ S` are such that `z * f y = f x`. -/
@[to_additive
/-- Given a Localization map `f : M →+ N` for an AddSubmonoid `S ⊆ M`, if an `AddCommMonoid`
map `g : M →+ P` induces a map `f.lift hg : N →+ P` then for all `z : N`, we have
`f.lift hg z + g y = g x`, where `x : M, y ∈ S` are such that `z + f y = f x`. -/]
theorem lift_mul_right (z) : f.lift hg z * g (f.sec z).2 = g (f.sec z).1 := by
  rw [lift_apply, mul_assoc, ← g.restrict_apply, IsUnit.liftRight_inv_mul, mul_one]

/-- Given a Localization map `f : M →* N` for a Submonoid `S ⊆ M`, if a `CommMonoid` map
`g : M →* P` induces a map `f.lift hg : N →* P` then for all `z : N`, we have
`g y * f.lift hg z = g x`, where `x : M, y ∈ S` are such that `z * f y = f x`. -/
@[to_additive
/-- Given a Localization map `f : M →+ N` for an AddSubmonoid `S ⊆ M`, if an `AddCommMonoid` map
`g : M →+ P` induces a map `f.lift hg : N →+ P` then for all `z : N`, we have
`g y + f.lift hg z = g x`, where `x : M, y ∈ S` are such that `z + f y = f x`. -/]
theorem lift_mul_left (z) : g (f.sec z).2 * f.lift hg z = g (f.sec z).1 := by
  rw [mul_comm, lift_mul_right]

@[to_additive (attr := simp)]
theorem lift_eq (x : M) : f.lift hg (f x) = g x := by
  rw [lift_spec, ← g.map_mul]; exact f.eq_of_eq hg (by rw [sec_spec', map_mul])

@[to_additive]
theorem lift_eq_iff {x y : M × S} :
    f.lift hg (f.mk' x.1 x.2) = f.lift hg (f.mk' y.1 y.2) ↔ g (x.1 * y.2) = g (y.1 * x.2) := by
  rw [lift_mk', lift_mk', mul_inv hg]

@[to_additive (attr := simp)]
theorem lift_comp : (f.lift hg).comp f.toMonoidHom = g := by ext; exact f.lift_eq hg _

@[to_additive (attr := simp)]
theorem lift_of_comp (j : N →* P) : f.lift (f.isUnit_comp j) = j := by
  ext; simp_rw [lift_spec, j.comp_apply, ← map_mul, toMonoidHom_apply, sec_spec']

@[to_additive]
theorem epic_of_localizationMap {j k : N →* P}
    (h : ∀ a, j.comp f.toMonoidHom a = k.comp f.toMonoidHom a) : j = k := by
  rw [← f.lift_of_comp j, ← f.lift_of_comp k]
  congr 1 with x; exact h x

@[to_additive]
theorem lift_unique {j : N →* P} (hj : ∀ x, j (f x) = g x) : f.lift hg = j := by
  ext
  rw [lift_spec, ← hj, ← hj, ← j.map_mul]
  apply congr_arg
  rw [← sec_spec']

@[to_additive (attr := simp)]
theorem lift_id (x) : f.lift f.map_units x = x :=
  DFunLike.ext_iff.1 (f.lift_of_comp <| MonoidHom.id N) x

/-- Given Localization maps `f : M →* N` for a Submonoid `S ⊆ M` and
`k : M →* Q` for a Submonoid `T ⊆ M`, such that `S ≤ T`, and we have
`l : M →* A`, the composition of the induced map `f.lift` for `k` with
the induced map `k.lift` for `l` is equal to the induced map `f.lift` for `l`. -/
@[to_additive
/-- Given Localization maps `f : M →+ N` for a Submonoid `S ⊆ M` and
`k : M →+ Q` for a Submonoid `T ⊆ M`, such that `S ≤ T`, and we have
`l : M →+ A`, the composition of the induced map `f.lift` for `k` with
the induced map `k.lift` for `l` is equal to the induced map `f.lift` for `l` -/]
theorem lift_comp_lift {T : Submonoid M} (hST : S ≤ T) {Q : Type*} [CommMonoid Q]
    (k : LocalizationMap T Q) {A : Type*} [CommMonoid A] {l : M →* A}
    (hl : ∀ w : T, IsUnit (l w)) :
    (k.lift hl).comp (f.lift (map_units k ⟨_, hST ·.2⟩)) =
    f.lift (hl ⟨_, hST ·.2⟩) := .symm <|
  lift_unique _ _ fun x ↦ by rw [← toMonoidHom_apply, ← MonoidHom.comp_apply,
    MonoidHom.comp_assoc, lift_comp, lift_comp]

@[to_additive]
theorem lift_comp_lift_eq {Q : Type*} [CommMonoid Q] (k : LocalizationMap S Q)
    {A : Type*} [CommMonoid A] {l : M →* A} (hl : ∀ w : S, IsUnit (l w)) :
    (k.lift hl).comp (f.lift k.map_units) = f.lift hl :=
  lift_comp_lift f le_rfl k hl

/-- Given two Localization maps `f : M →* N, k : M →* P` for a Submonoid `S ⊆ M`, the hom
from `P` to `N` induced by `f` is left inverse to the hom from `N` to `P` induced by `k`. -/
@[to_additive (attr := simp)
/-- Given two Localization maps `f : M →+ N, k : M →+ P` for a Submonoid `S ⊆ M`, the hom
from `P` to `N` induced by `f` is left inverse to the hom from `N` to `P` induced by `k`. -/]
theorem lift_left_inverse {k : LocalizationMap S P} (z : N) :
    k.lift f.map_units (f.lift k.map_units z) = z :=
  (DFunLike.congr_fun (lift_comp_lift_eq f k f.map_units) z).trans (lift_id f z)

@[to_additive]
theorem lift_surjective_iff :
    Function.Surjective (f.lift hg) ↔ ∀ v : P, ∃ x : M × S, v * g x.2 = g x.1 := by
  constructor
  · intro H v
    obtain ⟨z, hz⟩ := H v
    obtain ⟨x, hx⟩ := f.surj z
    use x
    rw [← hz, f.eq_mk'_iff_mul_eq.2 hx, lift_mk', mul_assoc, mul_comm _ (g ↑x.2),
      ← MonoidHom.restrict_apply, IsUnit.mul_liftRight_inv (g.restrict S) hg, mul_one]
  · intro H v
    obtain ⟨x, hx⟩ := H v
    use f.mk' x.1 x.2
    rw [lift_mk', mul_inv_left hg, mul_comm, ← hx]

@[to_additive]
theorem lift_injective_iff :
    Function.Injective (f.lift hg) ↔ ∀ x y, f x = f y ↔ g x = g y := by
  constructor
  · intro H x y
    constructor
    · exact f.eq_of_eq hg
    · intro h
      rw [← f.lift_eq hg, ← f.lift_eq hg] at h
      exact H h
  · intro H z w h
    obtain ⟨_, _⟩ := f.surj z
    obtain ⟨_, _⟩ := f.surj w
    rw [← f.mk'_sec z, ← f.mk'_sec w]
    exact (mul_inv f.map_units).2 ((H _ _).2 <| (mul_inv hg).1 h)

variable {T : Submonoid P} (hy : ∀ y : S, g y ∈ T) {Q : Type*} [CommMonoid Q]
  (k : LocalizationMap T Q)

/-- Given a `CommMonoid` homomorphism `g : M →* P` where for Submonoids `S ⊆ M, T ⊆ P` we have
`g(S) ⊆ T`, the induced Monoid homomorphism from the Localization of `M` at `S` to the
Localization of `P` at `T`: if `f : M →* N` and `k : P →* Q` are Localization maps for `S` and
`T` respectively, we send `z : N` to `k (g x) * (k (g y))⁻¹`, where `(x, y) : M × S` are such
that `z = f x * (f y)⁻¹`. -/
@[to_additive
/-- Given an `AddCommMonoid` homomorphism `g : M →+ P` where for AddSubmonoids `S ⊆ M, T ⊆ P` we
have `g(S) ⊆ T`, the induced AddMonoid homomorphism from the Localization of `M` at `S` to the
Localization of `P` at `T`: if `f : M →+ N` and `k : P →+ Q` are Localization maps for `S` and
`T` respectively, we send `z : N` to `k (g x) - k (g y)`, where `(x, y) : M × S` are such
that `z = f x - f y`. -/]
noncomputable def map : N →* Q :=
  @lift _ _ _ _ _ _ _ f (k.toMonoidHom.comp g) fun y ↦ k.map_units ⟨g y, hy y⟩

variable {k}

@[to_additive (attr := simp)]
theorem map_eq (x) : f.map hy k (f x) = k (g x) :=
  f.lift_eq (fun y ↦ k.map_units ⟨g y, hy y⟩) x

@[to_additive (attr := simp)]
theorem map_comp : (f.map hy k).comp f.toMonoidHom = k.toMonoidHom.comp g :=
  f.lift_comp fun y ↦ k.map_units ⟨g y, hy y⟩

@[to_additive (attr := simp)]
theorem map_mk' (x) (y : S) : f.map hy k (f.mk' x y) = k.mk' (g x) ⟨g y, hy y⟩ := by
  rw [map, lift_mk', mul_inv_left]
  change k (g x) = k (g y) * _
  rw [mul_mk'_eq_mk'_of_mul]
  exact (k.mk'_mul_cancel_left (g x) ⟨g y, hy y⟩).symm

/-- Given Localization maps `f : M →* N, k : P →* Q` for Submonoids `S, T` respectively, if a
`CommMonoid` homomorphism `g : M →* P` induces a `f.map hy k : N →* Q`, then for all `z : N`,
`u : Q`, we have `f.map hy k z = u ↔ k (g x) = k (g y) * u` where `x : M, y ∈ S` are such that
`z * f y = f x`. -/
@[to_additive
/-- Given Localization maps `f : M →+ N, k : P →+ Q` for AddSubmonoids `S, T` respectively, if an
`AddCommMonoid` homomorphism `g : M →+ P` induces a `f.map hy k : N →+ Q`, then for all `z : N`,
`u : Q`, we have `f.map hy k z = u ↔ k (g x) = k (g y) + u` where `x : M, y ∈ S` are such that
`z + f y = f x`. -/]
theorem map_spec (z u) : f.map hy k z = u ↔ k (g (f.sec z).1) = k (g (f.sec z).2) * u :=
  f.lift_spec (fun y ↦ k.map_units ⟨g y, hy y⟩) _ _

/-- Given Localization maps `f : M →* N, k : P →* Q` for Submonoids `S, T` respectively, if a
`CommMonoid` homomorphism `g : M →* P` induces a `f.map hy k : N →* Q`, then for all `z : N`,
we have `f.map hy k z * k (g y) = k (g x)` where `x : M, y ∈ S` are such that
`z * f y = f x`. -/
@[to_additive
/-- Given Localization maps `f : M →+ N, k : P →+ Q` for AddSubmonoids `S, T` respectively, if an
`AddCommMonoid` homomorphism `g : M →+ P` induces a `f.map hy k : N →+ Q`, then for all `z : N`,
we have `f.map hy k z + k (g y) = k (g x)` where `x : M, y ∈ S` are such that
`z + f y = f x`. -/]
theorem map_mul_right (z) : f.map hy k z * k (g (f.sec z).2) = k (g (f.sec z).1) :=
  f.lift_mul_right (fun y ↦ k.map_units ⟨g y, hy y⟩) _

/-- Given Localization maps `f : M →* N, k : P →* Q` for Submonoids `S, T` respectively, if a
`CommMonoid` homomorphism `g : M →* P` induces a `f.map hy k : N →* Q`, then for all `z : N`,
we have `k (g y) * f.map hy k z = k (g x)` where `x : M, y ∈ S` are such that
`z * f y = f x`. -/
@[to_additive
/-- Given Localization maps `f : M →+ N, k : P →+ Q` for AddSubmonoids `S, T` respectively if an
`AddCommMonoid` homomorphism `g : M →+ P` induces a `f.map hy k : N →+ Q`, then for all `z : N`,
we have `k (g y) + f.map hy k z = k (g x)` where `x : M, y ∈ S` are such that
`z + f y = f x`. -/]
theorem map_mul_left (z) : k (g (f.sec z).2) * f.map hy k z = k (g (f.sec z).1) := by
  rw [mul_comm, f.map_mul_right]

@[to_additive (attr := simp)]
theorem map_id (z : N) : f.map (fun y ↦ show MonoidHom.id M y ∈ S from y.2) f z = z :=
  f.lift_id z

/-- If `CommMonoid` homs `g : M →* P, l : P →* A` induce maps of localizations, the composition
of the induced maps equals the map of localizations induced by `l ∘ g`. -/
@[to_additive
/-- If `AddCommMonoid` homs `g : M →+ P, l : P →+ A` induce maps of localizations, the composition
of the induced maps equals the map of localizations induced by `l ∘ g`. -/]
theorem map_comp_map {A : Type*} [CommMonoid A] {U : Submonoid A} {R} [CommMonoid R]
    (j : LocalizationMap U R) {l : P →* A} (hl : ∀ w : T, l w ∈ U) :
    (k.map hl j).comp (f.map hy k) =
    f.map (fun x ↦ show l.comp g x ∈ U from hl ⟨g x, hy x⟩) j := by
  ext z
  change j _ * _ = j (l _) * _
  rw [mul_inv_left, ← mul_assoc, mul_inv_right]
  change j _ * j (l (g _)) = j (l _) * _
  rw [← map_mul j, ← map_mul j, ← l.map_mul, ← l.map_mul]
  refine k.comp_eq_of_eq hl j ?_
  rw [map_mul k, map_mul k, sec_spec', mul_assoc, map_mul_right]

/-- If `CommMonoid` homs `g : M →* P, l : P →* A` induce maps of localizations, the composition
of the induced maps equals the map of localizations induced by `l ∘ g`. -/
@[to_additive
/-- If `AddCommMonoid` homs `g : M →+ P, l : P →+ A` induce maps of localizations, the composition
of the induced maps equals the map of localizations induced by `l ∘ g`. -/]
theorem map_map {A : Type*} [CommMonoid A] {U : Submonoid A} {R} [CommMonoid R]
    (j : LocalizationMap U R) {l : P →* A} (hl : ∀ w : T, l w ∈ U) (x) :
    k.map hl j (f.map hy k x) = f.map (fun x ↦ show l.comp g x ∈ U from hl ⟨g x, hy x⟩) j x := by
  -- Porting note: need to specify `k` explicitly
  rw [← f.map_comp_map (k := k) hy j hl]
  simp only [MonoidHom.coe_comp, comp_apply]

@[to_additive] theorem map_injective_of_surjOn_or_injective
    (or : (S : Set M).SurjOn g T ∨ Injective k) (hg : Injective g) :
    Injective (f.map hy k) := fun z w hizw ↦ by
  set i := f.map hy k
  have ifkg (a : M) : i (f a) = k (g a) := f.map_eq hy a
  let ⟨z', w', x, hxz, hxw⟩ := surj₂ f z w
  have : k (g z') = k (g w') := by rw [← ifkg, ← ifkg, ← hxz, ← hxw, map_mul, map_mul, hizw]
  obtain surj | inj := or
  · have ⟨⟨c, hc'⟩, eq⟩ := k.exists_of_eq this
    obtain ⟨c, hc, rfl⟩ := surj hc'
    simp_rw [← map_mul, hg.eq_iff] at eq
    rw [← (f.map_units x).mul_left_inj, hxz, hxw, f.eq_iff_exists]
    exact ⟨⟨c, hc⟩, eq⟩
  · apply (f.map_units x).mul_right_cancel
    rw [hxz, hxw, hg (inj this)]

@[to_additive] theorem map_surjective_of_surjOn (surj : (S : Set M).SurjOn g T)
    (hg : Surjective g) : Surjective (f.map hy k) := fun z ↦ by
  obtain ⟨y, ⟨t, ht⟩, rfl⟩ := k.mk'_surjective z
  obtain ⟨s, hs, rfl⟩ := surj ht
  obtain ⟨x, rfl⟩ := hg y
  use f.mk' x ⟨s, hs⟩
  rw [map_mk']

/-- Given an injective `CommMonoid` homomorphism `g : M →* P`, and a submonoid `S ⊆ M`,
the induced monoid homomorphism from the localization of `M` at `S` to the
localization of `P` at `g S`, is injective.
-/
@[to_additive /-- Given an injective `AddCommMonoid` homomorphism `g : M →+ P`, and a
submonoid `S ⊆ M`, the induced monoid homomorphism from the localization of `M` at `S`
to the localization of `P` at `g S`, is injective. -/]
theorem map_injective_of_injective (hg : Injective g) (k : LocalizationMap (S.map g) Q) :
    Injective (map f (apply_coe_mem_map g S) k) :=
  f.map_injective_of_surjOn_or_injective _ (.inl <| Set.surjOn_image ..) hg

/-- Given a surjective `CommMonoid` homomorphism `g : M →* P`, and a submonoid `S ⊆ M`,
the induced monoid homomorphism from the localization of `M` at `S` to the
localization of `P` at `g S`, is surjective.
-/
@[to_additive /-- Given a surjective `AddCommMonoid` homomorphism `g : M →+ P`, and a
submonoid `S ⊆ M`, the induced monoid homomorphism from the localization of `M` at `S`
to the localization of `P` at `g S`, is surjective. -/]
theorem map_surjective_of_surjective (hg : Surjective g) (k : LocalizationMap (S.map g) Q) :
    Surjective (map f (apply_coe_mem_map g S) k) :=
  f.map_surjective_of_surjOn _ (Set.surjOn_image ..) hg

end LocalizationMap

end Submonoid

namespace Submonoid

namespace LocalizationMap

variable (f : S.LocalizationMap N) {g : M →* P} (hg : ∀ y : S, IsUnit (g y)) {T : Submonoid P}
  {Q : Type*} [CommMonoid Q]

/-- If `f : M →* N` and `k : M →* P` are Localization maps for a Submonoid `S`, we get an
isomorphism of `N` and `P`. -/
@[to_additive
/-- If `f : M →+ N` and `k : M →+ R` are Localization maps for an AddSubmonoid `S`, we get an
isomorphism of `N` and `R`. -/]
noncomputable def mulEquivOfLocalizations (k : LocalizationMap S P) : N ≃* P :=
{ toFun := f.lift k.map_units
  invFun := k.lift f.map_units
  left_inv := f.lift_left_inverse
  right_inv := k.lift_left_inverse
  map_mul' := MonoidHom.map_mul _ }

@[to_additive (attr := simp)]
theorem mulEquivOfLocalizations_apply {k : LocalizationMap S P} {x} :
    f.mulEquivOfLocalizations k x = f.lift k.map_units x := rfl

@[to_additive (attr := simp)]
theorem mulEquivOfLocalizations_symm_apply {k : LocalizationMap S P} {x} :
    (f.mulEquivOfLocalizations k).symm x = k.lift f.map_units x := rfl

@[to_additive]
theorem mulEquivOfLocalizations_symm_eq_mulEquivOfLocalizations {k : LocalizationMap S P} :
    (k.mulEquivOfLocalizations f).symm = f.mulEquivOfLocalizations k := rfl

/-- If `f : M →* N` is a Localization map for a Submonoid `S` and `k : N ≃* P` is an isomorphism
of `CommMonoid`s, `k ∘ f` is a Localization map for `M` at `S`. -/
@[to_additive
/-- If `f : M →+ N` is a Localization map for a Submonoid `S` and `k : N ≃+ P` is an isomorphism
of `AddCommMonoid`s, `k ∘ f` is a Localization map for `M` at `S`. -/]
def ofMulEquivOfLocalizations (k : N ≃* P) : LocalizationMap S P :=
  (k.toMonoidHom.comp f.toMonoidHom).toLocalizationMap (fun y ↦ isUnit_comp f k.toMonoidHom y)
    (fun v ↦
      let ⟨z, hz⟩ := k.surjective v
      let ⟨x, hx⟩ := f.surj z
      ⟨x, show v * k (f _) = k (f _) by rw [← hx, map_mul, ← hz]⟩)
    fun x y ↦ (k.apply_eq_iff_eq.trans f.eq_iff_exists).1

@[to_additive (attr := simp)]
theorem ofMulEquivOfLocalizations_apply {k : N ≃* P} (x) :
    f.ofMulEquivOfLocalizations k x = k (f x) := rfl

@[to_additive]
theorem ofMulEquivOfLocalizations_eq {k : N ≃* P} :
    (f.ofMulEquivOfLocalizations k).toMonoidHom = k.toMonoidHom.comp f.toMonoidHom := rfl

@[to_additive]
theorem symm_comp_ofMulEquivOfLocalizations_apply {k : N ≃* P} (x) :
    k.symm (f.ofMulEquivOfLocalizations k x) = f x := k.symm_apply_apply (f x)

@[to_additive]
theorem symm_comp_ofMulEquivOfLocalizations_apply' {k : P ≃* N} (x) :
    k (f.ofMulEquivOfLocalizations k.symm x) = f x := k.apply_symm_apply (f x)

@[to_additive]
theorem ofMulEquivOfLocalizations_eq_iff_eq {k : N ≃* P} {x y} :
    f.ofMulEquivOfLocalizations k x = y ↔ f x = k.symm y :=
  k.toEquiv.eq_symm_apply.symm

@[to_additive addEquivOfLocalizations_right_inv]
theorem mulEquivOfLocalizations_right_inv (k : LocalizationMap S P) :
    f.ofMulEquivOfLocalizations (f.mulEquivOfLocalizations k) = k :=
  toMonoidHom_injective <| f.lift_comp k.map_units

@[to_additive addEquivOfLocalizations_right_inv_apply]
theorem mulEquivOfLocalizations_right_inv_apply {k : LocalizationMap S P} {x} :
    f.ofMulEquivOfLocalizations (f.mulEquivOfLocalizations k) x = k x := by simp

@[to_additive (attr := simp)]
theorem mulEquivOfLocalizations_left_inv (k : N ≃* P) :
    f.mulEquivOfLocalizations (f.ofMulEquivOfLocalizations k) = k :=
  DFunLike.ext _ _ fun x ↦ DFunLike.ext_iff.1 (f.lift_of_comp k.toMonoidHom) x

@[to_additive]
theorem mulEquivOfLocalizations_left_inv_apply {k : N ≃* P} (x) :
    f.mulEquivOfLocalizations (f.ofMulEquivOfLocalizations k) x = k x := by simp

@[to_additive (attr := simp)]
theorem ofMulEquivOfLocalizations_id : f.ofMulEquivOfLocalizations (MulEquiv.refl N) = f := by
  ext; rfl

@[to_additive]
theorem ofMulEquivOfLocalizations_comp {k : N ≃* P} {j : P ≃* Q} :
    (f.ofMulEquivOfLocalizations (k.trans j)).toMonoidHom =
      j.toMonoidHom.comp (f.ofMulEquivOfLocalizations k).toMonoidHom := by
  ext; rfl

/-- Given `CommMonoid`s `M, P` and Submonoids `S ⊆ M, T ⊆ P`, if `f : M →* N` is a Localization
map for `S` and `k : P ≃* M` is an isomorphism of `CommMonoid`s such that `k(T) = S`, `f ∘ k`
is a Localization map for `T`. -/
@[to_additive
/-- Given `AddCommMonoid`s `M, P` and `AddSubmonoid`s `S ⊆ M, T ⊆ P`, if `f : M →* N` is a
Localization map for `S` and `k : P ≃+ M` is an isomorphism of `AddCommMonoid`s such that
`k(T) = S`, `f ∘ k` is a Localization map for `T`. -/]
def ofMulEquivOfDom {k : P ≃* M} (H : T.map k.toMonoidHom = S) : LocalizationMap T N :=
  have H' : S.comap k.toMonoidHom = T :=
    H ▸ (SetLike.coe_injective <| T.1.1.preimage_image_eq k.toEquiv.injective)
  (f.toMonoidHom.comp k.toMonoidHom).toLocalizationMap
    (fun y ↦
      let ⟨z, hz⟩ := f.map_units ⟨k y, H ▸ Set.mem_image_of_mem k y.2⟩
      ⟨z, hz⟩)
    (fun z ↦
      let ⟨x, hx⟩ := f.surj z
      let ⟨v, hv⟩ := k.surjective x.1
      let ⟨w, hw⟩ := k.surjective x.2
      ⟨(v, ⟨w, H' ▸ show k w ∈ S from hw.symm ▸ x.2.2⟩), by
        simp_rw [MonoidHom.comp_apply, MulEquiv.toMonoidHom_eq_coe, MonoidHom.coe_coe, hv, hw]
        dsimp
        rw [hx]⟩)
    fun x y ↦ by
      rw [MonoidHom.comp_apply, MonoidHom.comp_apply, MulEquiv.toMonoidHom_eq_coe,
        MonoidHom.coe_coe, toMonoidHom_apply, toMonoidHom_apply, f.eq_iff_exists]
      rintro ⟨c, hc⟩
      let ⟨d, hd⟩ := k.surjective c
      refine ⟨⟨d, H' ▸ show k d ∈ S from hd.symm ▸ c.2⟩, ?_⟩
      rw [← hd, ← map_mul k, ← map_mul k] at hc; exact k.injective hc

@[to_additive (attr := simp)]
theorem ofMulEquivOfDom_apply {k : P ≃* M} (H : T.map k.toMonoidHom = S) (x) :
    f.ofMulEquivOfDom H x = f (k x) := rfl

@[to_additive]
theorem ofMulEquivOfDom_eq {k : P ≃* M} (H : T.map k.toMonoidHom = S) :
    (f.ofMulEquivOfDom H).toMonoidHom = f.toMonoidHom.comp k.toMonoidHom := rfl

@[to_additive]
theorem ofMulEquivOfDom_comp_symm {k : P ≃* M} (H : T.map k.toMonoidHom = S) (x) :
    f.ofMulEquivOfDom H (k.symm x) = f x :=
  congr_arg f <| k.apply_symm_apply x

@[to_additive]
theorem ofMulEquivOfDom_comp {k : M ≃* P} (H : T.map k.symm.toMonoidHom = S) (x) :
    f.ofMulEquivOfDom H (k x) = f x := congr_arg f <| k.symm_apply_apply x

/-- A special case of `f ∘ id = f`, `f` a Localization map. -/
@[to_additive (attr := simp) /-- A special case of `f ∘ id = f`, `f` a Localization map. -/]
theorem ofMulEquivOfDom_id :
    f.ofMulEquivOfDom
        (show S.map (MulEquiv.refl M).toMonoidHom = S from
          Submonoid.ext fun x ↦ ⟨fun ⟨_, hy, h⟩ ↦ h ▸ hy, fun h ↦ ⟨x, h, rfl⟩⟩) = f := by
  ext; rfl

/-- Given Localization maps `f : M →* N, k : P →* U` for Submonoids `S, T` respectively, an
isomorphism `j : M ≃* P` such that `j(S) = T` induces an isomorphism of localizations `N ≃* U`. -/
@[to_additive
/-- Given Localization maps `f : M →+ N, k : P →+ U` for Submonoids `S, T` respectively, an
isomorphism `j : M ≃+ P` such that `j(S) = T` induces an isomorphism of localizations `N ≃+ U`. -/]
noncomputable def mulEquivOfMulEquiv (k : LocalizationMap T Q) {j : M ≃* P}
    (H : S.map j.toMonoidHom = T) : N ≃* Q :=
  f.mulEquivOfLocalizations <| k.ofMulEquivOfDom H

@[to_additive (attr := simp)]
theorem mulEquivOfMulEquiv_eq_map_apply {k : LocalizationMap T Q} {j : M ≃* P}
    (H : S.map j.toMonoidHom = T) (x) :
    f.mulEquivOfMulEquiv k H x =
      f.map (fun y : S ↦ show j.toMonoidHom y ∈ T from H ▸ Set.mem_image_of_mem j y.2) k x := rfl

@[to_additive]
theorem mulEquivOfMulEquiv_eq_map {k : LocalizationMap T Q} {j : M ≃* P}
    (H : S.map j.toMonoidHom = T) :
    (f.mulEquivOfMulEquiv k H).toMonoidHom =
      f.map (fun y : S ↦ show j.toMonoidHom y ∈ T from H ▸ Set.mem_image_of_mem j y.2) k := rfl

@[to_additive]
theorem mulEquivOfMulEquiv_eq {k : LocalizationMap T Q} {j : M ≃* P} (H : S.map j.toMonoidHom = T)
    (x) :
    f.mulEquivOfMulEquiv k H (f x) = k (j x) :=
  f.map_eq (fun y : S ↦ H ▸ Set.mem_image_of_mem j y.2) _

@[to_additive]
theorem mulEquivOfMulEquiv_mk' {k : LocalizationMap T Q} {j : M ≃* P} (H : S.map j.toMonoidHom = T)
    (x y) :
    f.mulEquivOfMulEquiv k H (f.mk' x y) = k.mk' (j x) ⟨j y, H ▸ Set.mem_image_of_mem j y.2⟩ :=
  f.map_mk' (fun y : S ↦ H ▸ Set.mem_image_of_mem j y.2) _ _

@[to_additive]
theorem of_mulEquivOfMulEquiv_apply {k : LocalizationMap T Q} {j : M ≃* P}
    (H : S.map j.toMonoidHom = T) (x) :
    f.ofMulEquivOfLocalizations (f.mulEquivOfMulEquiv k H) x = k (j x) :=
  Submonoid.LocalizationMap.ext_iff.1 (f.mulEquivOfLocalizations_right_inv (k.ofMulEquivOfDom H)) x

@[to_additive]
theorem of_mulEquivOfMulEquiv {k : LocalizationMap T Q} {j : M ≃* P} (H : S.map j.toMonoidHom = T) :
    (f.ofMulEquivOfLocalizations (f.mulEquivOfMulEquiv k H)).toMonoidHom =
      k.toMonoidHom.comp j.toMonoidHom :=
  MonoidHom.ext <| f.of_mulEquivOfMulEquiv_apply H

end LocalizationMap

end Submonoid

namespace Localization

variable (S) in
/-- Natural homomorphism sending `x : M`, `M` a `CommMonoid`, to the equivalence class of
`(x, 1)` in the Localization of `M` at a Submonoid. -/
@[to_additive
/-- Natural homomorphism sending `x : M`, `M` an `AddCommMonoid`, to the equivalence class of
`(x, 0)` in the Localization of `M` at a Submonoid. -/]
def monoidOf : Submonoid.LocalizationMap S (Localization S) :=
  { (r S).mk'.comp <| MonoidHom.inl M S with
    toFun := fun x ↦ mk x 1
    map_mul' := fun x y ↦ by rw [mk_mul, mul_one]
    map_units' := fun y ↦
      isUnit_iff_exists_inv.2 ⟨mk 1 y, by rw [mk_mul, mul_one, one_mul, mk_self]⟩
    surj' := fun z ↦ induction_on z fun x ↦
      ⟨x, by rw [mk_mul, mul_comm x.fst, ← mk_mul, mk_self, one_mul]⟩
    exists_of_eq := Iff.mp <| mk_eq_mk_iff.trans <| r_iff_exists.trans <| by simp }

@[to_additive]
theorem mk_one_eq_monoidOf_mk (x) : mk x 1 = monoidOf S x := rfl

@[to_additive]
theorem mk_eq_monoidOf_mk'_apply (x y) : mk x y = (monoidOf S).mk' x y :=
  show _ = _ * _ from
    (Submonoid.LocalizationMap.mul_inv_right (monoidOf S).map_units _ _ _).2 <| by
      dsimp
      rw [← mk_one_eq_monoidOf_mk, ← mk_one_eq_monoidOf_mk, mk_mul x y y 1, mul_comm y 1]
      conv => rhs; rw [← mul_one 1]; rw [← mul_one x]
      exact mk_eq_mk_iff.2 (Con.symm _ <| (Localization.r S).mul (Con.refl _ (x, 1)) <| one_rel _)

@[to_additive]
theorem mk_eq_monoidOf_mk' : mk = (monoidOf S).mk' :=
  funext fun _ ↦ funext fun _ ↦ mk_eq_monoidOf_mk'_apply _ _

universe u

@[to_additive (attr := simp)]
theorem liftOn_mk' {p : Sort u} (f : M → S → p) (H) (a : M) (b : S) :
    liftOn ((monoidOf S).mk' a b) f H = f a b := by rw [← mk_eq_monoidOf_mk', liftOn_mk]

@[to_additive (attr := simp)]
theorem liftOn₂_mk' {p : Sort*} (f : M → S → M → S → p) (H) (a c : M) (b d : S) :
    liftOn₂ ((monoidOf S).mk' a b) ((monoidOf S).mk' c d) f H = f a b c d := by
  rw [← mk_eq_monoidOf_mk', liftOn₂_mk]

variable (f : Submonoid.LocalizationMap S N)

/-- Given a Localization map `f : M →* N` for a Submonoid `S`, we get an isomorphism between
the Localization of `M` at `S` as a quotient type and `N`. -/
@[to_additive
/-- Given a Localization map `f : M →+ N` for a Submonoid `S`, we get an isomorphism between
the Localization of `M` at `S` as a quotient type and `N`. -/]
noncomputable def mulEquivOfQuotient (f : Submonoid.LocalizationMap S N) : Localization S ≃* N :=
  (monoidOf S).mulEquivOfLocalizations f

variable {f}

@[to_additive (attr := simp)]
theorem mulEquivOfQuotient_apply (x) : mulEquivOfQuotient f x = (monoidOf S).lift f.map_units x :=
  rfl

@[to_additive]
theorem mulEquivOfQuotient_mk' (x y) : mulEquivOfQuotient f ((monoidOf S).mk' x y) = f.mk' x y :=
  (monoidOf S).lift_mk' _ _ _

@[to_additive]
theorem mulEquivOfQuotient_mk (x y) : mulEquivOfQuotient f (mk x y) = f.mk' x y := by
  rw [mk_eq_monoidOf_mk'_apply]; exact mulEquivOfQuotient_mk' _ _

@[to_additive]
theorem mulEquivOfQuotient_monoidOf (x) : mulEquivOfQuotient f (monoidOf S x) = f x := by simp

@[to_additive (attr := simp)]
theorem mulEquivOfQuotient_symm_mk' (x y) :
    (mulEquivOfQuotient f).symm (f.mk' x y) = (monoidOf S).mk' x y :=
  f.lift_mk' (monoidOf S).map_units _ _

@[to_additive]
theorem mulEquivOfQuotient_symm_mk (x y) : (mulEquivOfQuotient f).symm (f.mk' x y) = mk x y := by
  rw [mk_eq_monoidOf_mk'_apply]; exact mulEquivOfQuotient_symm_mk' _ _

@[to_additive (attr := simp)]
theorem mulEquivOfQuotient_symm_monoidOf (x) : (mulEquivOfQuotient f).symm (f x) = monoidOf S x :=
  f.lift_eq (monoidOf S).map_units _

/-- The localization of a torsion-free monoid is torsion-free. -/
@[to_additive /-- The localization of a torsion-free monoid is torsion-free. -/]
instance instIsMulTorsionFree [IsMulTorsionFree M] : IsMulTorsionFree <| Localization S where
  pow_left_injective n hn := by
    rintro ⟨a⟩ ⟨b⟩ (hab : mk a.1 a.2 ^ n = mk b.1 b.2 ^ n)
    change mk a.1 a.2 = mk b.1 b.2
    simp only [mk_pow, mk_eq_mk_iff, r_iff_exists, SubmonoidClass.coe_pow, Subtype.exists,
      exists_prop] at hab ⊢
    obtain ⟨c, hc, hab⟩ := hab
    refine ⟨c, hc, pow_left_injective hn ?_⟩
    obtain _ | n := n
    · simp
    · simp [mul_pow, pow_succ c, mul_assoc, hab]

end Localization

end CommMonoid

namespace Localization

variable {α : Type*} [CommMonoid α] [IsCancelMul α] {s : Submonoid α} {a₁ b₁ : α} {a₂ b₂ : s}

@[to_additive]
theorem mk_left_injective (b : s) : Injective fun a => mk a b := fun c d h => by
  simpa [mk_eq_mk_iff, r_iff_exists] using h

@[to_additive]
theorem mk_eq_mk_iff' : mk a₁ a₂ = mk b₁ b₂ ↔ ↑b₂ * a₁ = a₂ * b₁ := by
  simp_rw [mk_eq_mk_iff, r_iff_exists, mul_left_cancel_iff, exists_const]

@[to_additive]
instance decidableEq [DecidableEq α] : DecidableEq (Localization s) := fun a b =>
  Localization.recOnSubsingleton₂ a b fun _ _ _ _ => decidable_of_iff' _ mk_eq_mk_iff'

end Localization

namespace OreLocalization

variable (R) [CommMonoid R] (S : Submonoid R)

/-- The morphism `numeratorHom` is a monoid localization map in the case of commutative `R`. -/
protected def localizationMap : S.LocalizationMap R[S⁻¹] := Localization.monoidOf S

/-- If `R` is commutative, Ore localization and monoid localization are isomorphic. -/
protected noncomputable def equivMonoidLocalization : Localization S ≃* R[S⁻¹] := MulEquiv.refl _

end OreLocalization

section Group

variable {M G : Type*} [CommMonoid M] [CommGroup G]

@[to_additive] theorem Submonoid.isLocalizationMap_iff_bijective {S : Submonoid G}
    {f : G →ₙ* M} : S.IsLocalizationMap f ↔ Bijective f where
  mp h := by
    refine ⟨fun g g' eq ↦ ?_, fun m ↦ ?_⟩
    · have ⟨c, eq⟩ := h.exists_of_eq eq
      exact mul_left_cancel eq
    · have ⟨x, eq⟩ := h.surj' m
      use x.1 / x.2
      rw [div_eq_mul_inv, map_mul, ← eq, mul_assoc, ← map_mul, mul_inv_cancel, h.map_one, mul_one]
  mpr h := let e : G ≃* M := ⟨Equiv.ofBijective f h, f.map_mul⟩
  { map_units' _ := (Group.isUnit _).map e
    surj' m := have ⟨g, eq⟩ := h.2 m
      ⟨⟨g, 1⟩, congr(m * $e.map_one).trans <| (mul_one _).trans eq.symm⟩
    exists_of_eq eq := by simp [h.1 eq] }

@[to_additive] instance Submonoid.isLocalizationMap_id (S : Submonoid G) :
    S.IsLocalizationMap (@id G) :=
  S.isLocalizationMap_iff_bijective (f := .id _).mpr bijective_id

@[to_additive] theorem Submonoid.isLocalizationMap_of_group {S : Submonoid M}
    {f : M → G} (hf : f.Injective) (surj : ∀ g : G, ∃ x : M, ∃ y ∈ S, g = f x / f y) :
    S.IsLocalizationMap f where
  map_units' _ := Group.isUnit _
  surj' g := have ⟨x, y, hy, eq⟩ := surj g; ⟨⟨x, y, hy⟩, by simp [eq]⟩
  exists_of_eq eq := by simp [hf eq]

theorem AddSubmonoid.isLocalizationMap_nat_int (S : AddSubmonoid ℕ) (hS : S ≠ ⊥) :
    S.IsLocalizationMap ((↑) : ℕ → ℤ) :=
  S.isLocalizationMap_of_addGroup (fun _ _ ↦ Int.natCast_inj.mp) fun z ↦ by
    obtain hz | hz := le_or_gt 0 z
    · lift z to ℕ using hz
      exact ⟨z, 0, zero_mem _, by simp⟩
    have ⟨n, hnS, hn0⟩ := (S.bot_or_exists_ne_zero).resolve_left hS
    lift z % n to ℕ using z.emod_nonneg (by exact_mod_cast hn0) with x hx
    have : z / n < 0 := Int.ediv_neg_of_neg_of_pos hz (by omega)
    lift -(z / n) to ℕ using by omega with y hy
    use x, y * n, nsmul_mem hnS y
    rw [← z.emod_add_ediv' n, ← hx, Int.natCast_mul, hy, Int.neg_mul, sub_neg_eq_add]

instance : (⊤ : AddSubmonoid ℕ).IsLocalizationMap ((↑) : ℕ → ℤ) :=
  AddSubmonoid.isLocalizationMap_of_addGroup
    (fun _ _ ↦ Int.natCast_inj.mp) (⟨_, _, ⟨⟩, ·.toNat_sub_toNat_neg.symm⟩)

end Group

namespace Submonoid.LocalizationMap

variable {M N : Type*} [CommMonoid M] {S : Submonoid M} [CommMonoid N]

@[to_additive] theorem injective_iff (f : LocalizationMap S N) :
    Injective f ↔ ∀ ⦃x⦄, x ∈ S → IsRegular x := by
  simp_rw [Commute.isRegular_iff (Commute.all _), IsLeftRegular,
    Injective, LocalizationMap.eq_iff_exists, exists_imp, Subtype.forall]
  exact forall₂_swap

@[to_additive] theorem top_injective_iff (f : (⊤ : Submonoid M).LocalizationMap N) :
    Injective f ↔ IsCancelMul M := by
  simp [injective_iff, isCancelMul_iff_forall_isRegular]

@[to_additive] theorem map_isRegular (f : LocalizationMap S N) {m : M}
    (hm : IsRegular m) : IsRegular (f m) := by
  refine (Commute.isRegular_iff (Commute.all _)).mpr fun n₁ n₂ eq ↦ ?_
  have ⟨ms₁, eq₁⟩ := f.surj n₁
  have ⟨ms₂, eq₂⟩ := f.surj n₂
  rw [← (f.map_units (ms₁.2 * ms₂.2)).mul_left_inj, Submonoid.coe_mul]
  replace eq := congr($eq * f (ms₁.2 * ms₂.2))
  simp_rw [mul_assoc] at eq
  rw [map_mul, ← mul_assoc n₁, eq₁, ← mul_assoc n₂, mul_right_comm n₂, eq₂] at eq ⊢
  simp_rw [← map_mul, eq_iff_exists] at eq ⊢
  simp_rw [mul_left_comm _ m] at eq
  exact eq.imp fun _ ↦ (hm.1 ·)

<<<<<<< HEAD
@[to_additive] theorem isCancelMul [IsCancelMul M] (f : LocalizationMap S N) : IsCancelMul N := by
=======
@[to_additive] theorem isCancelMul (f : LocalizationMap S N) [IsCancelMul M] : IsCancelMul N := by
>>>>>>> 8b7d3d33
  simp_rw [isCancelMul_iff_forall_isRegular, Commute.isRegular_iff (Commute.all _),
    ← Commute.isRightRegular_iff (Commute.all _)]
  intro n
  have ⟨ms, eq⟩ := f.surj n
  exact (eq ▸ f.map_isRegular (isCancelMul_iff_forall_isRegular.mp ‹_› ms.1)).2.of_mul

@[to_additive] instance [IsCancelMul M] : IsCancelMul (Localization S) :=
  (Localization.monoidOf S).isCancelMul

@[to_additive] instance [IsCancelMul M] [Nontrivial M] : Nontrivial (Localization S) :=
  (injective_iff <| Localization.monoidOf S).mpr (fun _ _ ↦ .all _) |>.nontrivial

@[to_additive] theorem subsingleton_of_subsingleton (f : LocalizationMap S N) [Subsingleton M] :
    Subsingleton N where
  allEq x y := by
    obtain ⟨mx, sx, rfl⟩ := f.mk'_surjective x
    obtain ⟨my, sy, rfl⟩ := f.mk'_surjective y
    exact congr(f.mk' $(Subsingleton.elim ..) $(Subsingleton.elim ..))

instance [Subsingleton M] : Subsingleton (Localization S) :=
  (Localization.monoidOf S).subsingleton_of_subsingleton

end Submonoid.LocalizationMap

set_option linter.style.longFile 1700<|MERGE_RESOLUTION|>--- conflicted
+++ resolved
@@ -1479,11 +1479,7 @@
   simp_rw [mul_left_comm _ m] at eq
   exact eq.imp fun _ ↦ (hm.1 ·)
 
-<<<<<<< HEAD
-@[to_additive] theorem isCancelMul [IsCancelMul M] (f : LocalizationMap S N) : IsCancelMul N := by
-=======
 @[to_additive] theorem isCancelMul (f : LocalizationMap S N) [IsCancelMul M] : IsCancelMul N := by
->>>>>>> 8b7d3d33
   simp_rw [isCancelMul_iff_forall_isRegular, Commute.isRegular_iff (Commute.all _),
     ← Commute.isRightRegular_iff (Commute.all _)]
   intro n
