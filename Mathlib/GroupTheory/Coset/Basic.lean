/-
Copyright (c) 2018 Mitchell Rowett. All rights reserved.
Released under Apache 2.0 license as described in the file LICENSE.
Authors: Mitchell Rowett, Kim Morrison
-/
import Mathlib.Algebra.Group.Subgroup.MulOpposite
import Mathlib.Algebra.Quotient
import Mathlib.Data.Fintype.Card
import Mathlib.Data.Set.Pointwise.SMul
import Mathlib.Data.Setoid.Basic
import Mathlib.GroupTheory.Coset.Defs

/-!
# Cosets

This file develops the basic theory of left and right cosets.

When `G` is a group and `a : G`, `s : Set G`, with  `open scoped Pointwise` we can write:
* the left coset of `s` by `a` as `a • s`
* the right coset of `s` by `a` as `MulOpposite.op a • s` (or `op a • s` with `open MulOpposite`)

If instead `G` is an additive group, we can write (with  `open scoped Pointwise` still)
* the left coset of `s` by `a` as `a +ᵥ s`
* the right coset of `s` by `a` as `AddOpposite.op a +ᵥ s` (or `op a • s` with `open AddOpposite`)

## Main definitions

* `Subgroup.leftCosetEquivSubgroup`: the natural bijection between a left coset and the subgroup,
  for an `AddGroup` this is `AddSubgroup.leftCosetEquivAddSubgroup`.

## Notation

* `G ⧸ H` is the quotient of the (additive) group `G` by the (additive) subgroup `H`

## TODO

Properly merge with pointwise actions on sets, by renaming and deduplicating lemmas as appropriate.
-/

assert_not_exists Cardinal

open Function MulOpposite Set
open scoped Pointwise

variable {α : Type*}

section CosetMul

variable [Mul α]

@[to_additive mem_leftAddCoset]
theorem mem_leftCoset {s : Set α} {x : α} (a : α) (hxS : x ∈ s) : a * x ∈ a • s :=
  mem_image_of_mem (fun b : α => a * b) hxS

@[to_additive mem_rightAddCoset]
theorem mem_rightCoset {s : Set α} {x : α} (a : α) (hxS : x ∈ s) : x * a ∈ op a • s :=
  mem_image_of_mem (fun b : α => b * a) hxS

/-- Equality of two left cosets `a * s` and `b * s`. -/
@[to_additive LeftAddCosetEquivalence "Equality of two left cosets `a + s` and `b + s`."]
def LeftCosetEquivalence (s : Set α) (a b : α) :=
  a • s = b • s

@[to_additive leftAddCosetEquivalence_rel]
theorem leftCosetEquivalence_rel (s : Set α) : Equivalence (LeftCosetEquivalence s) :=
  @Equivalence.mk _ (LeftCosetEquivalence s) (fun _ => rfl) Eq.symm Eq.trans

/-- Equality of two right cosets `s * a` and `s * b`. -/
@[to_additive RightAddCosetEquivalence "Equality of two right cosets `s + a` and `s + b`."]
def RightCosetEquivalence (s : Set α) (a b : α) :=
  op a • s = op b • s

@[to_additive rightAddCosetEquivalence_rel]
theorem rightCosetEquivalence_rel (s : Set α) : Equivalence (RightCosetEquivalence s) :=
  @Equivalence.mk _ (RightCosetEquivalence s) (fun _a => rfl) Eq.symm Eq.trans

end CosetMul

section CosetSemigroup

variable [Semigroup α]

@[to_additive leftAddCoset_assoc]
theorem leftCoset_assoc (s : Set α) (a b : α) : a • (b • s) = (a * b) • s := by
  simp [← image_smul, (image_comp _ _ _).symm, Function.comp, mul_assoc]

@[to_additive rightAddCoset_assoc]
theorem rightCoset_assoc (s : Set α) (a b : α) : op b • op a • s = op (a * b) • s := by
  simp [← image_smul, (image_comp _ _ _).symm, Function.comp, mul_assoc]

@[to_additive leftAddCoset_rightAddCoset]
theorem leftCoset_rightCoset (s : Set α) (a b : α) : op b • a • s = a • (op b • s) := by
  simp [← image_smul, (image_comp _ _ _).symm, Function.comp, mul_assoc]

end CosetSemigroup

section CosetMonoid

variable [Monoid α] (s : Set α)

@[to_additive zero_leftAddCoset]
theorem one_leftCoset : (1 : α) • s = s :=
  Set.ext <| by simp [← image_smul]

@[to_additive rightAddCoset_zero]
theorem rightCoset_one : op (1 : α) • s = s :=
  Set.ext <| by simp [← image_smul]

end CosetMonoid

section CosetSubmonoid

open Submonoid

variable [Monoid α] (s : Submonoid α)

@[to_additive mem_own_leftAddCoset]
theorem mem_own_leftCoset (a : α) : a ∈ a • (s : Set α) :=
  suffices a * 1 ∈ a • (s : Set α) by simpa
  mem_leftCoset a (one_mem s : 1 ∈ s)

@[to_additive mem_own_rightAddCoset]
theorem mem_own_rightCoset (a : α) : a ∈ op a • (s : Set α) :=
  suffices 1 * a ∈ op a • (s : Set α) by simpa
  mem_rightCoset a (one_mem s : 1 ∈ s)

@[to_additive mem_leftAddCoset_leftAddCoset]
theorem mem_leftCoset_leftCoset {a : α} (ha : a • (s : Set α) = s) : a ∈ s := by
  rw [← SetLike.mem_coe, ← ha]; exact mem_own_leftCoset s a

@[to_additive mem_rightAddCoset_rightAddCoset]
theorem mem_rightCoset_rightCoset {a : α} (ha : op a • (s : Set α) = s) : a ∈ s := by
  rw [← SetLike.mem_coe, ← ha]; exact mem_own_rightCoset s a

end CosetSubmonoid

section CosetGroup

variable [Group α] {s : Set α} {x : α}

@[to_additive mem_leftAddCoset_iff]
theorem mem_leftCoset_iff (a : α) : x ∈ a • s ↔ a⁻¹ * x ∈ s :=
  Iff.intro (fun ⟨b, hb, Eq⟩ => by simp [Eq.symm, hb]) fun h => ⟨a⁻¹ * x, h, by simp⟩

@[to_additive mem_rightAddCoset_iff]
theorem mem_rightCoset_iff (a : α) : x ∈ op a • s ↔ x * a⁻¹ ∈ s :=
  Iff.intro (fun ⟨b, hb, Eq⟩ => by simp [Eq.symm, hb]) fun h => ⟨x * a⁻¹, h, by simp⟩

end CosetGroup

section CosetSubgroup

open Subgroup

variable [Group α] (s : Subgroup α)

@[to_additive leftAddCoset_mem_leftAddCoset]
theorem leftCoset_mem_leftCoset {a : α} (ha : a ∈ s) : a • (s : Set α) = s :=
  Set.ext <| by simp [mem_leftCoset_iff, mul_mem_cancel_left (s.inv_mem ha)]

@[to_additive rightAddCoset_mem_rightAddCoset]
theorem rightCoset_mem_rightCoset {a : α} (ha : a ∈ s) : op a • (s : Set α) = s :=
  Set.ext fun b => by simp [mem_rightCoset_iff, mul_mem_cancel_right (s.inv_mem ha)]

@[to_additive]
theorem orbit_subgroup_eq_rightCoset (a : α) : MulAction.orbit s a = op a • s :=
  Set.ext fun _b => ⟨fun ⟨c, d⟩ => ⟨c, c.2, d⟩, fun ⟨c, d, e⟩ => ⟨⟨c, d⟩, e⟩⟩

@[to_additive]
theorem orbit_subgroup_eq_self_of_mem {a : α} (ha : a ∈ s) : MulAction.orbit s a = s :=
  (orbit_subgroup_eq_rightCoset s a).trans (rightCoset_mem_rightCoset s ha)

@[to_additive]
theorem orbit_subgroup_one_eq_self : MulAction.orbit s (1 : α) = s :=
  orbit_subgroup_eq_self_of_mem s s.one_mem

@[to_additive eq_addCosets_of_normal]
theorem eq_cosets_of_normal (N : s.Normal) (g : α) : g • (s : Set α) = op g • s :=
  Set.ext fun a => by simp [mem_leftCoset_iff, mem_rightCoset_iff, N.mem_comm_iff]

@[to_additive normal_of_eq_addCosets]
theorem normal_of_eq_cosets (h : ∀ g : α, g • (s : Set α) = op g • s) : s.Normal :=
  ⟨fun a ha g =>
    show g * a * g⁻¹ ∈ (s : Set α) by rw [← mem_rightCoset_iff, ← h]; exact mem_leftCoset g ha⟩

@[to_additive normal_iff_eq_addCosets]
theorem normal_iff_eq_cosets : s.Normal ↔ ∀ g : α, g • (s : Set α) = op g • s :=
  ⟨@eq_cosets_of_normal _ _ s, normal_of_eq_cosets s⟩

@[to_additive leftAddCoset_eq_iff]
theorem leftCoset_eq_iff {x y : α} : x • (s : Set α) = y • s ↔ x⁻¹ * y ∈ s := by
  rw [Set.ext_iff]
  simp_rw [mem_leftCoset_iff, SetLike.mem_coe]
  constructor
  · intro h
    apply (h y).mpr
    rw [inv_mul_cancel]
    exact s.one_mem
  · intro h z
    rw [← mul_inv_cancel_right x⁻¹ y]
    rw [mul_assoc]
    exact s.mul_mem_cancel_left h

@[to_additive rightAddCoset_eq_iff]
theorem rightCoset_eq_iff {x y : α} : op x • (s : Set α) = op y • s ↔ y * x⁻¹ ∈ s := by
  rw [Set.ext_iff]
  simp_rw [mem_rightCoset_iff, SetLike.mem_coe]
  constructor
  · intro h
    apply (h y).mpr
    rw [mul_inv_cancel]
    exact s.one_mem
  · intro h z
    rw [← inv_mul_cancel_left y x⁻¹]
    rw [← mul_assoc]
    exact s.mul_mem_cancel_right h

end CosetSubgroup

namespace QuotientGroup

variable [Group α] (s : Subgroup α)

theorem leftRel_r_eq_leftCosetEquivalence :
    ⇑(QuotientGroup.leftRel s) = LeftCosetEquivalence s := by
  ext
  rw [leftRel_eq]
  exact (leftCoset_eq_iff s).symm

@[to_additive]
lemma leftRel_prod {β : Type*} [Group β] (s' : Subgroup β) :
    leftRel (s.prod s') = (leftRel s).prod (leftRel s') := by
  refine Setoid.ext fun x y ↦ ?_
  rw [Setoid.prod_apply]
  simp_rw [leftRel_apply]
  rfl

@[to_additive]
lemma leftRel_pi {ι : Type*} {β : ι → Type*} [∀ i, Group (β i)] (s' : ∀ i, Subgroup (β i)) :
    leftRel (Subgroup.pi Set.univ s') = @piSetoid _ _ fun i ↦ leftRel (s' i) := by
  refine Setoid.ext fun x y ↦ ?_
  simp [Setoid.piSetoid_apply, leftRel_apply, Subgroup.mem_pi]

theorem rightRel_r_eq_rightCosetEquivalence :
    ⇑(QuotientGroup.rightRel s) = RightCosetEquivalence s := by
  ext
  rw [rightRel_eq]
  exact (rightCoset_eq_iff s).symm

@[to_additive]
lemma rightRel_prod {β : Type*} [Group β] (s' : Subgroup β) :
    rightRel (s.prod s') = (rightRel s).prod (rightRel s') := by
  refine Setoid.ext fun x y ↦ ?_
  rw [Setoid.prod_apply]
  simp_rw [rightRel_apply]
  rfl

@[to_additive]
lemma rightRel_pi {ι : Type*} {β : ι → Type*} [∀ i, Group (β i)] (s' : ∀ i, Subgroup (β i)) :
    rightRel (Subgroup.pi Set.univ s') = @piSetoid _ _ fun i ↦ rightRel (s' i) := by
  refine Setoid.ext fun x y ↦ ?_
  simp [Setoid.piSetoid_apply, rightRel_apply, Subgroup.mem_pi]

@[to_additive]
instance fintypeQuotientRightRel [Fintype (α ⧸ s)] :
    Fintype (Quotient (QuotientGroup.rightRel s)) :=
  Fintype.ofEquiv (α ⧸ s) (QuotientGroup.quotientRightRelEquivQuotientLeftRel s).symm

@[to_additive]
theorem card_quotient_rightRel [Fintype (α ⧸ s)] :
    Fintype.card (Quotient (QuotientGroup.rightRel s)) = Fintype.card (α ⧸ s) :=
  Fintype.ofEquiv_card (QuotientGroup.quotientRightRelEquivQuotientLeftRel s).symm

end QuotientGroup

namespace QuotientGroup

variable [Group α] {s : Subgroup α}

@[to_additive]
instance fintype [Fintype α] (s : Subgroup α) [DecidableRel (leftRel s).r] : Fintype (α ⧸ s) :=
  Quotient.fintype (leftRel s)

<<<<<<< HEAD
/-- The canonical map from a group `α` to the quotient `α ⧸ s`. -/
@[to_additive (attr := coe) "The canonical map from an `AddGroup` `α` to the quotient `α ⧸ s`."]
abbrev mk (a : α) : α ⧸ s :=
  Quotient.mk'' a

@[to_additive]
theorem mk_surjective : Function.Surjective <| @mk _ _ s :=
  Quotient.surjective_Quotient_mk''

@[to_additive (attr := simp)]
lemma range_mk : range (QuotientGroup.mk (s := s)) = univ := range_iff_surjective.mpr mk_surjective

@[to_additive (attr := elab_as_elim)]
theorem induction_on {C : α ⧸ s → Prop} (x : α ⧸ s) (H : ∀ z, C (QuotientGroup.mk z)) : C x :=
  Quotient.inductionOn' x H

@[to_additive]
instance : Coe α (α ⧸ s) :=
  ⟨mk⟩

@[to_additive (attr := deprecated (since := "2024-08-04"))] alias induction_on' := induction_on

@[to_additive (attr := simp)]
theorem quotient_liftOn_mk {β} (f : α → β) (h) (x : α) : Quotient.liftOn' (x : α ⧸ s) f h = f x :=
  rfl

@[to_additive]
theorem forall_mk {C : α ⧸ s → Prop} : (∀ x : α ⧸ s, C x) ↔ ∀ x : α, C x :=
  mk_surjective.forall

@[to_additive]
theorem exists_mk {C : α ⧸ s → Prop} : (∃ x : α ⧸ s, C x) ↔ ∃ x : α, C x :=
  mk_surjective.exists

@[to_additive]
instance (s : Subgroup α) : Inhabited (α ⧸ s) :=
  ⟨((1 : α) : α ⧸ s)⟩

@[to_additive]
protected theorem eq {a b : α} : (a : α ⧸ s) = b ↔ a⁻¹ * b ∈ s :=
  calc
    _ ↔ leftRel s a b := Quotient.eq''
    _ ↔ _ := by rw [leftRel_apply]

@[to_additive (attr := deprecated (since := "2024-08-04"))] alias eq' := QuotientGroup.eq

@[to_additive]
theorem out_eq' (a : α ⧸ s) : mk a.out = a :=
  Quotient.out_eq' a

=======
>>>>>>> 652d155f
variable (s)

/-- Given a subgroup `s`, the function that sends a subgroup `t` to the pair consisting of
its intersection with `s` and its image in the quotient `α ⧸ s` is strictly monotone, even though
it is not injective in general. -/
@[to_additive QuotientAddGroup.strictMono_comap_prod_image "Given an additive subgroup `s`,
the function that sends an additive subgroup `t` to the pair consisting of
its intersection with `s` and its image in the quotient `α ⧸ s`
is strictly monotone, even though it is not injective in general."]
theorem strictMono_comap_prod_image :
    StrictMono fun t : Subgroup α ↦ (t.comap s.subtype, mk (s := s) '' t) := by
  refine fun t₁ t₂ h ↦ ⟨⟨Subgroup.comap_mono h.1, Set.image_mono h.1⟩,
    mt (fun ⟨le1, le2⟩ a ha ↦ ?_) h.2⟩
  obtain ⟨a', h', eq⟩ := le2 ⟨_, ha, rfl⟩
  convert ← t₁.mul_mem h' (@le1 ⟨_, QuotientGroup.eq.1 eq⟩ <| t₂.mul_mem (t₂.inv_mem <| h.1 h') ha)
  apply mul_inv_cancel_left

<<<<<<< HEAD
/- It can be useful to write `obtain ⟨h, H⟩ := mk_out_eq_mul ...`, and then `rw [H]` or
  `simp_rw [H]` or `simp only [H]`. In order for `simp_rw` and `simp only` to work, this lemma is
  stated in terms of an arbitrary `h : s`, rather than the specific `h = g⁻¹ * (mk g).out`. -/
@[to_additive QuotientAddGroup.mk_out_eq_mul]
theorem mk_out_eq_mul (g : α) : ∃ h : s, (mk g : α ⧸ s).out = g * h :=
  ⟨⟨g⁻¹ * (mk g).out, QuotientGroup.eq.mp (mk g).out_eq'.symm⟩, by rw [mul_inv_cancel_left]⟩

@[to_additive (attr := deprecated (since := "2024-10-19")) QuotientAddGroup.mk_out'_eq_mul]
alias mk_out'_eq_mul := mk_out_eq_mul

=======
>>>>>>> 652d155f
variable {s} {a b : α}

@[to_additive]
theorem eq_class_eq_leftCoset (s : Subgroup α) (g : α) :
    { x : α | (x : α ⧸ s) = g } = g • s :=
  Set.ext fun z => by
    rw [mem_leftCoset_iff, Set.mem_setOf_eq, eq_comm, QuotientGroup.eq, SetLike.mem_coe]

open MulAction in
@[to_additive]
lemma orbit_mk_eq_smul (x : α) : MulAction.orbitRel.Quotient.orbit (x : α ⧸ s) = x • s := by
  ext
  rw [orbitRel.Quotient.mem_orbit]
  simpa [mem_smul_set_iff_inv_smul_mem, ← leftRel_apply, Quotient.eq''] using Setoid.comm' _

@[to_additive]
lemma orbit_eq_out_smul (x : α ⧸ s) : MulAction.orbitRel.Quotient.orbit x = x.out • s := by
  induction x using QuotientGroup.induction_on
  simp only [orbit_mk_eq_smul, ← eq_class_eq_leftCoset, Quotient.out_eq']

@[to_additive (attr := deprecated (since := "2024-10-19"))]
alias orbit_eq_out'_smul := orbit_eq_out_smul

end QuotientGroup

namespace Subgroup

open QuotientGroup

variable [Group α] {s : Subgroup α}

/-- The natural bijection between a left coset `g * s` and `s`. -/
@[to_additive "The natural bijection between the cosets `g + s` and `s`."]
def leftCosetEquivSubgroup (g : α) : (g • s : Set α) ≃ s :=
  ⟨fun x => ⟨g⁻¹ * x.1, (mem_leftCoset_iff _).1 x.2⟩, fun x => ⟨g * x.1, x.1, x.2, rfl⟩,
    fun ⟨x, _⟩ => Subtype.eq <| by simp, fun ⟨g, _⟩ => Subtype.eq <| by simp⟩

/-- The natural bijection between a right coset `s * g` and `s`. -/
@[to_additive "The natural bijection between the cosets `s + g` and `s`."]
def rightCosetEquivSubgroup (g : α) : (op g • s : Set α) ≃ s :=
  ⟨fun x => ⟨x.1 * g⁻¹, (mem_rightCoset_iff _).1 x.2⟩, fun x => ⟨x.1 * g, x.1, x.2, rfl⟩,
    fun ⟨x, _⟩ => Subtype.eq <| by simp, fun ⟨g, _⟩ => Subtype.eq <| by simp⟩

/-- A (non-canonical) bijection between a group `α` and the product `(α/s) × s` -/
@[to_additive addGroupEquivQuotientProdAddSubgroup
  "A (non-canonical) bijection between an add_group `α` and the product `(α/s) × s`"]
noncomputable def groupEquivQuotientProdSubgroup : α ≃ (α ⧸ s) × s :=
  calc
    α ≃ ΣL : α ⧸ s, { x : α // (x : α ⧸ s) = L } := (Equiv.sigmaFiberEquiv QuotientGroup.mk).symm
    _ ≃ ΣL : α ⧸ s, (Quotient.out L • s : Set α) :=
      Equiv.sigmaCongrRight fun L => by
        rw [← eq_class_eq_leftCoset]
        show
          (_root_.Subtype fun x : α => Quotient.mk'' x = L) ≃
            _root_.Subtype fun x : α => Quotient.mk'' x = Quotient.mk'' _
        simp
        rfl
    _ ≃ Σ _L : α ⧸ s, s := Equiv.sigmaCongrRight fun _ => leftCosetEquivSubgroup _
    _ ≃ (α ⧸ s) × s := Equiv.sigmaEquivProd _ _

variable {t : Subgroup α}

/-- If `H ≤ K`, then `G/H ≃ G/K × K/H` constructively, using the provided right inverse
of the quotient map `G → G/K`. The classical version is `Subgroup.quotientEquivProdOfLE`. -/
@[to_additive (attr := simps)
  "If `H ≤ K`, then `G/H ≃ G/K × K/H` constructively, using the provided right inverse
  of the quotient map `G → G/K`. The classical version is `AddSubgroup.quotientEquivSumOfLE`."]
def quotientEquivProdOfLE' (h_le : s ≤ t) (f : α ⧸ t → α)
    (hf : Function.RightInverse f QuotientGroup.mk) : α ⧸ s ≃ (α ⧸ t) × t ⧸ s.subgroupOf t where
  toFun a :=
    ⟨a.map' id fun _ _ h => leftRel_apply.mpr (h_le (leftRel_apply.mp h)),
      a.map' (fun g : α => ⟨(f (Quotient.mk'' g))⁻¹ * g, leftRel_apply.mp (Quotient.exact' (hf g))⟩)
        fun b c h => by
        rw [leftRel_apply]
        change ((f b)⁻¹ * b)⁻¹ * ((f c)⁻¹ * c) ∈ s
        have key : f b = f c :=
          congr_arg f (Quotient.sound' (leftRel_apply.mpr (h_le (leftRel_apply.mp h))))
        rwa [key, mul_inv_rev, inv_inv, mul_assoc, mul_inv_cancel_left, ← leftRel_apply]⟩
  invFun a := by
    refine a.2.map' (fun (b : { x // x ∈ t}) => f a.1 * b) fun b c h => by
      rw [leftRel_apply] at h ⊢
      change (f a.1 * b)⁻¹ * (f a.1 * c) ∈ s
      rwa [mul_inv_rev, mul_assoc, inv_mul_cancel_left]
  left_inv := by
    refine Quotient.ind' fun a => ?_
    simp_rw [Quotient.map'_mk'', id, mul_inv_cancel_left]
  right_inv := by
    refine Prod.rec ?_
    refine Quotient.ind' fun a => ?_
    refine Quotient.ind' fun b => ?_
    have key : Quotient.mk'' (f (Quotient.mk'' a) * b) = Quotient.mk'' a :=
      (QuotientGroup.mk_mul_of_mem (f a) b.2).trans (hf a)
    simp_rw [Quotient.map'_mk'', id, key, inv_mul_cancel_left]

/-- If `H ≤ K`, then `G/H ≃ G/K × K/H` nonconstructively.
The constructive version is `quotientEquivProdOfLE'`. -/
@[to_additive (attr := simps!) "If `H ≤ K`, then `G/H ≃ G/K × K/H` nonconstructively. The
 constructive version is `quotientEquivProdOfLE'`."]
noncomputable def quotientEquivProdOfLE (h_le : s ≤ t) : α ⧸ s ≃ (α ⧸ t) × t ⧸ s.subgroupOf t :=
  quotientEquivProdOfLE' h_le Quotient.out Quotient.out_eq'

/-- If `s ≤ t`, then there is an embedding `s ⧸ H.subgroupOf s ↪ t ⧸ H.subgroupOf t`. -/
@[to_additive "If `s ≤ t`, then there is an embedding
 `s ⧸ H.addSubgroupOf s ↪ t ⧸ H.addSubgroupOf t`."]
def quotientSubgroupOfEmbeddingOfLE (H : Subgroup α) (h : s ≤ t) :
    s ⧸ H.subgroupOf s ↪ t ⧸ H.subgroupOf t where
  toFun :=
    Quotient.map' (inclusion h) fun a b => by
      simp_rw [leftRel_eq]
      exact id
  inj' :=
    Quotient.ind₂' <| by
      intro a b h
      simpa only [Quotient.map'_mk'', QuotientGroup.eq] using h

-- Porting note: I had to add the type ascription to the right-hand side or else Lean times out.
@[to_additive (attr := simp)]
theorem quotientSubgroupOfEmbeddingOfLE_apply_mk (H : Subgroup α) (h : s ≤ t) (g : s) :
    quotientSubgroupOfEmbeddingOfLE H h (QuotientGroup.mk g) =
      (QuotientGroup.mk (inclusion h g) : (fun _ => { x // x ∈ t } ⧸ subgroupOf H t) ↑g) :=
  rfl

/-- If `s ≤ t`, then there is a map `H ⧸ s.subgroupOf H → H ⧸ t.subgroupOf H`. -/
@[to_additive "If `s ≤ t`, then there is a map `H ⧸ s.addSubgroupOf H → H ⧸ t.addSubgroupOf H`."]
def quotientSubgroupOfMapOfLE (H : Subgroup α) (h : s ≤ t) :
    H ⧸ s.subgroupOf H → H ⧸ t.subgroupOf H :=
  Quotient.map' id fun a b => by
    simp_rw [leftRel_eq]
    apply h

-- Porting note: I had to add the type ascription to the right-hand side or else Lean times out.
@[to_additive (attr := simp)]
theorem quotientSubgroupOfMapOfLE_apply_mk (H : Subgroup α) (h : s ≤ t) (g : H) :
    quotientSubgroupOfMapOfLE H h (QuotientGroup.mk g) =
      (QuotientGroup.mk g : { x // x ∈ H } ⧸ subgroupOf t H) :=
  rfl

/-- If `s ≤ t`, then there is a map `α ⧸ s → α ⧸ t`. -/
@[to_additive "If `s ≤ t`, then there is a map `α ⧸ s → α ⧸ t`."]
def quotientMapOfLE (h : s ≤ t) : α ⧸ s → α ⧸ t :=
  Quotient.map' id fun a b => by
    simp_rw [leftRel_eq]
    apply h

@[to_additive (attr := simp)]
theorem quotientMapOfLE_apply_mk (h : s ≤ t) (g : α) :
    quotientMapOfLE h (QuotientGroup.mk g) = QuotientGroup.mk g :=
  rfl

/-- The natural embedding `H ⧸ (⨅ i, f i).subgroupOf H ↪ Π i, H ⧸ (f i).subgroupOf H`. -/
@[to_additive (attr := simps) "The natural embedding
 `H ⧸ (⨅ i, f i).addSubgroupOf H) ↪ Π i, H ⧸ (f i).addSubgroupOf H`."]
def quotientiInfSubgroupOfEmbedding {ι : Type*} (f : ι → Subgroup α) (H : Subgroup α) :
    H ⧸ (⨅ i, f i).subgroupOf H ↪ ∀ i, H ⧸ (f i).subgroupOf H where
  toFun q i := quotientSubgroupOfMapOfLE H (iInf_le f i) q
  inj' :=
    Quotient.ind₂' <| by
      simp_rw [funext_iff, quotientSubgroupOfMapOfLE_apply_mk, QuotientGroup.eq, mem_subgroupOf,
        mem_iInf, imp_self, forall_const]

-- Porting note: I had to add the type ascription to the right-hand side or else Lean times out.
@[to_additive (attr := simp)]
theorem quotientiInfSubgroupOfEmbedding_apply_mk {ι : Type*} (f : ι → Subgroup α) (H : Subgroup α)
    (g : H) (i : ι) :
    quotientiInfSubgroupOfEmbedding f H (QuotientGroup.mk g) i =
      (QuotientGroup.mk g : { x // x ∈ H } ⧸ subgroupOf (f i) H) :=
  rfl

/-- The natural embedding `α ⧸ (⨅ i, f i) ↪ Π i, α ⧸ f i`. -/
@[to_additive (attr := simps) "The natural embedding `α ⧸ (⨅ i, f i) ↪ Π i, α ⧸ f i`."]
def quotientiInfEmbedding {ι : Type*} (f : ι → Subgroup α) : (α ⧸ ⨅ i, f i) ↪ ∀ i, α ⧸ f i where
  toFun q i := quotientMapOfLE (iInf_le f i) q
  inj' :=
    Quotient.ind₂' <| by
      simp_rw [funext_iff, quotientMapOfLE_apply_mk, QuotientGroup.eq, mem_iInf, imp_self,
        forall_const]

@[to_additive (attr := simp)]
theorem quotientiInfEmbedding_apply_mk {ι : Type*} (f : ι → Subgroup α) (g : α) (i : ι) :
    quotientiInfEmbedding f (QuotientGroup.mk g) i = QuotientGroup.mk g :=
  rfl

end Subgroup

namespace MonoidHom

variable [Group α] {H : Type*} [Group H]

/-- An equivalence between any non-empty fiber of a `MonoidHom` and its kernel. -/
@[to_additive "An equivalence between any non-empty fiber of an `AddMonoidHom` and its kernel."]
def fiberEquivKer (f : α →* H) (a : α) : f ⁻¹' {f a} ≃ f.ker :=
  .trans
    (Equiv.setCongr <| Set.ext fun _ => by
      rw [mem_preimage, mem_singleton_iff, mem_smul_set_iff_inv_smul_mem, SetLike.mem_coe, mem_ker,
        smul_eq_mul, map_mul, map_inv, inv_mul_eq_one, eq_comm])
    (Subgroup.leftCosetEquivSubgroup a)

@[to_additive (attr := simp)]
lemma fiberEquivKer_apply (f : α →* H) (a : α) (g : f ⁻¹' {f a}) : f.fiberEquivKer a g = a⁻¹ * g :=
  rfl

@[to_additive (attr := simp)]
lemma fiberEquivKer_symm_apply (f : α →* H) (a : α) (g : f.ker) :
    (f.fiberEquivKer a).symm g = a * g :=
  rfl

/-- An equivalence between any fiber of a surjective `MonoidHom` and its kernel. -/
@[to_additive "An equivalence between any fiber of a surjective `AddMonoidHom` and its kernel."]
noncomputable def fiberEquivKerOfSurjective {f : α →* H} (hf : Function.Surjective f) (h : H) :
    f ⁻¹' {h} ≃ f.ker :=
  (hf h).choose_spec ▸ f.fiberEquivKer (hf h).choose

/-- An equivalence between any two non-empty fibers of a `MonoidHom`. -/
@[to_additive "An equivalence between any two non-empty fibers of an `AddMonoidHom`."]
def fiberEquiv (f : α →* H) (a b : α) : f ⁻¹' {f a} ≃ f ⁻¹' {f b} :=
  (f.fiberEquivKer a).trans (f.fiberEquivKer b).symm

@[to_additive (attr := simp)]
lemma fiberEquiv_apply (f : α →* H) (a b : α) (g : f ⁻¹' {f a}) :
    f.fiberEquiv a b g = b * (a⁻¹ * g) :=
  rfl

@[to_additive (attr := simp)]
lemma fiberEquiv_symm_apply (f : α →* H) (a b : α) (g : f ⁻¹' {f b}) :
    (f.fiberEquiv a b).symm g = a * (b⁻¹ * g) :=
  rfl

/-- An equivalence between any two fibers of a surjective `MonoidHom`. -/
@[to_additive "An equivalence between any two fibers of a surjective `AddMonoidHom`."]
noncomputable def fiberEquivOfSurjective {f : α →* H} (hf : Function.Surjective f) (h h' : H) :
    f ⁻¹' {h} ≃ f ⁻¹' {h'} :=
  (fiberEquivKerOfSurjective hf h).trans (fiberEquivKerOfSurjective hf h').symm

end MonoidHom

namespace QuotientGroup

variable [Group α]

/-- If `s` is a subgroup of the group `α`, and `t` is a subset of `α ⧸ s`, then there is a
(typically non-canonical) bijection between the preimage of `t` in `α` and the product `s × t`. -/
@[to_additive preimageMkEquivAddSubgroupProdSet
"If `s` is a subgroup of the additive group `α`, and `t` is a subset of `α ⧸ s`, then
 there is a (typically non-canonical) bijection between the preimage of `t` in `α` and the product
 `s × t`."]
noncomputable def preimageMkEquivSubgroupProdSet (s : Subgroup α) (t : Set (α ⧸ s)) :
    QuotientGroup.mk ⁻¹' t ≃ s × t where
  toFun a :=
    ⟨⟨((Quotient.out (QuotientGroup.mk a)) : α)⁻¹ * a,
        leftRel_apply.mp (@Quotient.exact' _ (leftRel s) _ _ <| Quotient.out_eq' _)⟩,
      ⟨QuotientGroup.mk a, a.2⟩⟩
  invFun a :=
    ⟨Quotient.out a.2.1 * a.1.1,
      show QuotientGroup.mk _ ∈ t by
        rw [mk_mul_of_mem _ a.1.2, out_eq']
        exact a.2.2⟩
  left_inv := fun ⟨a, _⟩ => Subtype.eq <| show _ * _ = a by simp
  right_inv := fun ⟨⟨a, ha⟩, ⟨x, hx⟩⟩ => by ext <;> simp [ha]

open MulAction in
/-- A group is made up of a disjoint union of cosets of a subgroup. -/
@[to_additive "An additive group is made up of a disjoint union of cosets of an additive
subgroup."]
lemma univ_eq_iUnion_smul (H : Subgroup α) :
    (Set.univ (α := α)) = ⋃ x : α ⧸ H, x.out • (H : Set _) := by
  simp_rw [univ_eq_iUnion_orbit H.op, orbit_eq_out_smul]
  rfl

end QuotientGroup<|MERGE_RESOLUTION|>--- conflicted
+++ resolved
@@ -281,59 +281,6 @@
 instance fintype [Fintype α] (s : Subgroup α) [DecidableRel (leftRel s).r] : Fintype (α ⧸ s) :=
   Quotient.fintype (leftRel s)
 
-<<<<<<< HEAD
-/-- The canonical map from a group `α` to the quotient `α ⧸ s`. -/
-@[to_additive (attr := coe) "The canonical map from an `AddGroup` `α` to the quotient `α ⧸ s`."]
-abbrev mk (a : α) : α ⧸ s :=
-  Quotient.mk'' a
-
-@[to_additive]
-theorem mk_surjective : Function.Surjective <| @mk _ _ s :=
-  Quotient.surjective_Quotient_mk''
-
-@[to_additive (attr := simp)]
-lemma range_mk : range (QuotientGroup.mk (s := s)) = univ := range_iff_surjective.mpr mk_surjective
-
-@[to_additive (attr := elab_as_elim)]
-theorem induction_on {C : α ⧸ s → Prop} (x : α ⧸ s) (H : ∀ z, C (QuotientGroup.mk z)) : C x :=
-  Quotient.inductionOn' x H
-
-@[to_additive]
-instance : Coe α (α ⧸ s) :=
-  ⟨mk⟩
-
-@[to_additive (attr := deprecated (since := "2024-08-04"))] alias induction_on' := induction_on
-
-@[to_additive (attr := simp)]
-theorem quotient_liftOn_mk {β} (f : α → β) (h) (x : α) : Quotient.liftOn' (x : α ⧸ s) f h = f x :=
-  rfl
-
-@[to_additive]
-theorem forall_mk {C : α ⧸ s → Prop} : (∀ x : α ⧸ s, C x) ↔ ∀ x : α, C x :=
-  mk_surjective.forall
-
-@[to_additive]
-theorem exists_mk {C : α ⧸ s → Prop} : (∃ x : α ⧸ s, C x) ↔ ∃ x : α, C x :=
-  mk_surjective.exists
-
-@[to_additive]
-instance (s : Subgroup α) : Inhabited (α ⧸ s) :=
-  ⟨((1 : α) : α ⧸ s)⟩
-
-@[to_additive]
-protected theorem eq {a b : α} : (a : α ⧸ s) = b ↔ a⁻¹ * b ∈ s :=
-  calc
-    _ ↔ leftRel s a b := Quotient.eq''
-    _ ↔ _ := by rw [leftRel_apply]
-
-@[to_additive (attr := deprecated (since := "2024-08-04"))] alias eq' := QuotientGroup.eq
-
-@[to_additive]
-theorem out_eq' (a : α ⧸ s) : mk a.out = a :=
-  Quotient.out_eq' a
-
-=======
->>>>>>> 652d155f
 variable (s)
 
 /-- Given a subgroup `s`, the function that sends a subgroup `t` to the pair consisting of
@@ -351,19 +298,6 @@
   convert ← t₁.mul_mem h' (@le1 ⟨_, QuotientGroup.eq.1 eq⟩ <| t₂.mul_mem (t₂.inv_mem <| h.1 h') ha)
   apply mul_inv_cancel_left
 
-<<<<<<< HEAD
-/- It can be useful to write `obtain ⟨h, H⟩ := mk_out_eq_mul ...`, and then `rw [H]` or
-  `simp_rw [H]` or `simp only [H]`. In order for `simp_rw` and `simp only` to work, this lemma is
-  stated in terms of an arbitrary `h : s`, rather than the specific `h = g⁻¹ * (mk g).out`. -/
-@[to_additive QuotientAddGroup.mk_out_eq_mul]
-theorem mk_out_eq_mul (g : α) : ∃ h : s, (mk g : α ⧸ s).out = g * h :=
-  ⟨⟨g⁻¹ * (mk g).out, QuotientGroup.eq.mp (mk g).out_eq'.symm⟩, by rw [mul_inv_cancel_left]⟩
-
-@[to_additive (attr := deprecated (since := "2024-10-19")) QuotientAddGroup.mk_out'_eq_mul]
-alias mk_out'_eq_mul := mk_out_eq_mul
-
-=======
->>>>>>> 652d155f
 variable {s} {a b : α}
 
 @[to_additive]
