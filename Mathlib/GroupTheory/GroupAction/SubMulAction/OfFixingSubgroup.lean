/-
Copyright (c) 2025 Antoine Chambert-Loir. All rights reserved.
Released under Apache 2.0 license as described in the file LICENSE.
Authors: Antoine Chambert-Loir
-/

import Mathlib.Algebra.Group.Pointwise.Set.Card
import Mathlib.GroupTheory.GroupAction.FixingSubgroup
import Mathlib.GroupTheory.GroupAction.SubMulAction.OfStabilizer
import Mathlib.GroupTheory.GroupAction.Transitive
import Mathlib.GroupTheory.GroupAction.Primitive
import Mathlib.Tactic.Group
/-!
# SubMulActions on complements of invariant subsets

- We define `SubMulAction` of an invariant subset in various contexts,
especially stabilizers and fixing subgroups : `SubMulAction_of_compl`,
`SubMulAction_of_stabilizer`, `SubMulAction_of_fixingSubgroup`.

- We define equivariant maps that relate various of these `SubMulAction`s
and permit to manipulate them in a relatively smooth way:

  * `SubMulAction.ofFixingSubgroupEmpty_equivariantMap`:
  the identity map, when the set is the empty set.

  * `SubMulAction.fixingSubgroupInsertEquiv M a s` : the
  multiplicative equivalence between `fixingSubgroup M (insert a s)``
  and `fixingSubgroup (stabilizer M a) s`

  * `SubMulAction.ofFixingSubgroup_insert_map` : the equivariant
  map between `SubMulAction.ofFixingSubgroup M (insert a s)`
  and `SubMulAction.ofFixingSubgroup (stabilizer M a) s`.

  * `SubMulAction.fixingSubgroupEquivFixingSubgroup`:
  the multiplicative equivalence between `SubMulAction.fixingSubgroup M s`
  and `SubMulAction.fixingSubgroup M t` induced by `g : M`
  such that `g • t = s`.

  * `SubMulAction.conjMap_ofFixingSubgroup`:
  the equivariant map between `SubMulAction.ofFixingSubgroup M t`
  and `SubMulAction.ofFixingSubgroup M s`
  induced by `g : M` such that `g • t = s`.

  * `SubMulAction.ofFixingSubgroup_of_inclusion`:
  the identity from `SubMulAction.ofFixingSubgroup M s`
  to `SubMulAction.ofFixingSubgroup M t`, when `t ⊆ s`,
  as an equivariant map.

  * `SubMulAction.ofFixingSubgroup_of_singleton`:
  the identity map from `SubMulAction.ofStabilizer M a`
  to `SubMulAction.ofFixingSubgroup M {a}`.

  * `SubMulAction.ofFixingSubgroup_of_eq`:
  the identity from `SubMulAction.ofFixingSubgroup M s`
  to `SubMulAction.ofFixingSubgroup M t`, when `s = t`,
  as an equivariant map.

  * `SubMulAction.ofFixingSubgroup.append`: appends
  an enumeration of `ofFixingSubgroup M s` at the end
  of an enumeration of `s`, as an equivariant map.

-/

open scoped Pointwise

open MulAction Function

namespace SubMulAction

variable (M : Type*) {α : Type*} [Group M] [MulAction M α] (s : Set α)

/-- The `SubMulAction` of `fixingSubgroup M s` on the complement of `s`. -/
@[to_additive /-- The `SubAddAction` of `fixingAddSubgroup M s` on the complement of `s`. -/]
def ofFixingSubgroup : SubMulAction (fixingSubgroup M s) α where
  carrier := sᶜ
  smul_mem' := fun ⟨c, hc⟩ x ↦ by
    rw [← Subgroup.inv_mem_iff] at hc
    simp only [Set.mem_compl_iff, not_imp_not]
    intro hcx
    rwa [← one_smul M x, ← inv_mul_cancel c, mul_smul, (mem_fixingSubgroup_iff M).mp hc (c • x) hcx]

@[to_additive (attr := simp)]
theorem ofFixingSubgroup_carrier :
    (ofFixingSubgroup M s).carrier = sᶜ := rfl

variable {s}

@[to_additive]
theorem mem_ofFixingSubgroup_iff {x : α} :
    x ∈ ofFixingSubgroup M s ↔ x ∉ s :=
  Iff.rfl

variable {M}

@[to_additive]
theorem not_mem_of_mem_ofFixingSubgroup (x : ofFixingSubgroup M s) :
    ↑x ∉ s := x.prop

@[to_additive]
theorem disjoint_val_image {t : Set (ofFixingSubgroup M s)} :
    Disjoint s (Subtype.val '' t) := by
  rw [Set.disjoint_iff]
  rintro a ⟨hbs, ⟨b, _, rfl⟩⟩; exact (b.prop hbs).elim

variable (M s) in
/-- The identity map of the `SubMulAction` of the `fixingSubgroup`
into the ambient set, as an equivariant map. -/
@[to_additive
/-- The identity map of the `SubAddAction` of the `fixingAddSubgroup`
into the ambient set, as an equivariant map. -/]
def ofFixingSubgroup_equivariantMap :
    ofFixingSubgroup M s →ₑ[(fixingSubgroup M s).subtype] α where
  toFun x := x
  map_smul' _ _ := rfl

@[to_additive]
theorem ofFixingSubgroup_equivariantMap_injective :
    Injective (ofFixingSubgroup_equivariantMap M s) := by
  rintro ⟨x, hx⟩ ⟨y, hy⟩ hxy
  simpa [Subtype.mk.injEq] using hxy

section Comparisons

section Empty

@[to_additive]
theorem ofFixingSubgroupEmpty_equivariantMap_bijective :
    Bijective (ofFixingSubgroup_equivariantMap M (∅ : Set α)) := by
  refine ⟨ofFixingSubgroup_equivariantMap_injective, fun x ↦ ?_⟩
  exact ⟨⟨x, (mem_ofFixingSubgroup_iff M).mp (Set.notMem_empty x)⟩, rfl⟩

@[to_additive]
theorem of_fixingSubgroupEmpty_mapScalars_surjective :
    Surjective (fixingSubgroup M (∅ : Set α)).subtype :=
  fun g ↦ ⟨⟨g, by simp⟩, rfl⟩

end Empty

section FixingSubgroupInsert

@[to_additive]
theorem mem_fixingSubgroup_insert_iff {a : α} {s : Set α} {m : M} :
    m ∈ fixingSubgroup M (insert a s) ↔ m • a = a ∧ m ∈ fixingSubgroup M s := by
  simp [mem_fixingSubgroup_iff]

@[to_additive]
theorem fixingSubgroup_of_insert (a : α) (s : Set (ofStabilizer M a)) :
    fixingSubgroup M (insert a ((fun x ↦ x.val) '' s)) =
      (fixingSubgroup (↥(stabilizer M a)) s).map (stabilizer M a).subtype := by
  ext m
  simp [mem_fixingSubgroup_iff, mem_ofStabilizer_iff, subgroup_smul_def, and_comm]

@[to_additive]
theorem mem_ofFixingSubgroup_insert_iff {a : α} {s : Set (ofStabilizer M a)} {x : α} :
    x ∈ ofFixingSubgroup M (insert a ((fun x ↦ x.val) '' s)) ↔
      ∃ (hx : x ∈ ofStabilizer M a),
        (⟨x, hx⟩ : ofStabilizer M a) ∈ ofFixingSubgroup (stabilizer M a) s := by
  simp_rw [mem_ofFixingSubgroup_iff, mem_ofStabilizer_iff]
  aesop

/-- The natural group isomorphism between fixing subgroups. -/
@[to_additive /-- The natural additive group isomorphism between fixing additive subgroups. -/]
def fixingSubgroupInsertEquiv (a : α) (s : Set (ofStabilizer M a)) :
    fixingSubgroup M (insert a (Subtype.val '' s)) ≃* fixingSubgroup (stabilizer M a) s where
  toFun m := ⟨⟨(m : M), (mem_fixingSubgroup_iff M).mp m.prop a (Set.mem_insert _ _)⟩,
      fun ⟨x, hx⟩ => by
        simp only [← SetLike.coe_eq_coe]
        refine (mem_fixingSubgroup_iff M).mp m.prop _ (Set.mem_insert_of_mem a ?_)
        exact ⟨⟨x, (SubMulAction.mem_ofStabilizer_iff  M a).mp x.prop⟩, hx, rfl⟩⟩
  map_mul' _ _ := by simp [← Subtype.coe_inj]
  invFun m := ⟨m, by simp [fixingSubgroup_of_insert]⟩
  left_inv _ := by simp
  right_inv _ := by simp

/-- The identity map of fixing subgroup of stabilizer
into the fixing subgroup of the extended set, as an equivariant map. -/
@[to_additive /-- The identity map of fixing additive subgroup of stabilizer
into the fixing additive subgroup of the extended set, as an equivariant map. -/]
def ofFixingSubgroup_insert_map (a : α) (s : Set (ofStabilizer M a)) :
    ofFixingSubgroup M (insert a (Subtype.val '' s))
      →ₑ[fixingSubgroupInsertEquiv a s]
        ofFixingSubgroup (stabilizer M a) s where
  toFun x := by
    choose hx hx' using (mem_ofFixingSubgroup_insert_iff.mp x.prop)
    exact ⟨_, hx'⟩
  map_smul' _ _ := rfl

@[to_additive (attr := simp)]
theorem ofFixingSubgroup_insert_map_apply {a : α} {s : Set (ofStabilizer M a)}
    {x : α} (hx : x ∈ ofFixingSubgroup M (insert a (Subtype.val '' s))) :
    (ofFixingSubgroup_insert_map a s) ⟨x, hx⟩ = x :=
  rfl

@[to_additive]
theorem ofFixingSubgroup_insert_map_bijective {a : α} {s : Set (ofStabilizer M a)} :
    Bijective (ofFixingSubgroup_insert_map a s) := by
  constructor
  · rintro ⟨x, hx⟩ ⟨y, hy⟩ h
    simpa only [← Subtype.coe_inj, ofFixingSubgroup_insert_map_apply] using h
  · rintro ⟨⟨x, hx1⟩, hx2⟩
    exact ⟨⟨x, mem_ofFixingSubgroup_insert_iff.mpr ⟨hx1, hx2⟩⟩, rfl⟩

end FixingSubgroupInsert

section FixingSubgroupConj

variable {s t : Set α} {g : M}

@[to_additive]
theorem _root_.Set.conj_mem_fixingSubgroup (hg : g • t = s) {k : M} (hk : k ∈ fixingSubgroup M t) :
    MulAut.conj g k ∈ fixingSubgroup M s := by
  simp only [mem_fixingSubgroup_iff] at hk ⊢
  intro y hy
  rw [MulAut.conj_apply, eq_comm, mul_smul, mul_smul, ← inv_smul_eq_iff, eq_comm]
  apply hk
  rw [← Set.mem_smul_set_iff_inv_smul_mem, hg]
  exact hy

@[to_additive]
theorem fixingSubgroup_map_conj_eq (hg : g • t = s) :
    (fixingSubgroup M t).map (MulAut.conj g).toMonoidHom = fixingSubgroup M s :=  by
  ext k
  simp only [MulEquiv.toMonoidHom_eq_coe, Subgroup.mem_map, MonoidHom.coe_coe]
  constructor
  · rintro ⟨n, hn, rfl⟩
    exact Set.conj_mem_fixingSubgroup hg hn
  · intro hk
    use MulAut.conj g⁻¹ k
    constructor
    · apply Set.conj_mem_fixingSubgroup _ hk
      rw [inv_smul_eq_iff, hg]
    · simp [MulAut.conj]; group

variable (g s) in
/-- The `fixingSubgroup` of `g • s` is the conjugate of the `fixingSubgroup` of `s` by `g`. -/
@[to_additive /-- The `fixingAddSubgroup` of `g +ᵥ s` is the conjugate
of the `fixingAddSubgroup` of `s` by `g`. -/]
theorem fixingSubgroup_smul_eq_fixingSubgroup_map_conj :
    fixingSubgroup M (g • s) = (fixingSubgroup M s).map (MulAut.conj g).toMonoidHom :=
  (fixingSubgroup_map_conj_eq rfl).symm

/-- The equivalence of `fixingSubgroup M t` with `fixingSubgroup M s`
  when `s` is a translate of `t`. -/
@[to_additive
/-- The equivalence of `fixingSubgroup M t` with `fixingSubgroup M s`
  when `s` is a translate of `t`. -/]
def fixingSubgroupEquivFixingSubgroup (hg : g • t = s) :
    fixingSubgroup M t ≃* fixingSubgroup M s :=
  ((MulAut.conj g).subgroupMap (fixingSubgroup M t)).trans
    (MulEquiv.subgroupCongr (fixingSubgroup_map_conj_eq hg))

@[to_additive (attr := simp)]
theorem fixingSubgroupEquivFixingSubgroup_coe_apply (hg : g • t = s) (x : fixingSubgroup M t) :
    (fixingSubgroupEquivFixingSubgroup hg x : M) = MulAut.conj g x := rfl

/-- Conjugation induces an equivariant map between the `SubMulAction` of
the fixing subgroup of a subset and that of a translate. -/
@[to_additive
/-- Conjugation induces an equivariant map between the `SubAddAction` of
the fixing subgroup of a subset and that of a translate. -/]
def conjMap_ofFixingSubgroup (hg : g • t = s) :
    ofFixingSubgroup M t →ₑ[fixingSubgroupEquivFixingSubgroup hg] ofFixingSubgroup M s where
  toFun := fun ⟨x, hx⟩ =>
    ⟨g • x, by
      intro hgxt; apply hx
      rw [← hg] at hgxt
      exact Set.smul_mem_smul_set_iff.mp hgxt⟩
  map_smul' := fun ⟨m, hm⟩ ⟨x, hx⟩ => by
    simp only [← SetLike.coe_eq_coe, subgroup_smul_def,
      SetLike.val_smul,
      fixingSubgroupEquivFixingSubgroup_coe_apply,
      MulAut.conj_apply, mul_smul, inv_smul_smul]

@[to_additive (attr := simp)]
theorem conjMap_ofFixingSubgroup_coe_apply {hg : g • t = s} (x : ofFixingSubgroup M t) :
    conjMap_ofFixingSubgroup hg x = g • (x : α) := rfl

@[to_additive]
theorem conjMap_ofFixingSubgroup_bijective {s t : Set α} {g : M} {hst : g • s = t} :
    Bijective (conjMap_ofFixingSubgroup hst) := by
  constructor
  · rintro  x y hxy
    simpa [← SetLike.coe_eq_coe] using hxy
  · rintro ⟨x, hx⟩
    rw [eq_comm, ← inv_smul_eq_iff] at hst
    use (SubMulAction.conjMap_ofFixingSubgroup hst) ⟨x, hx⟩
    simp [← SetLike.coe_eq_coe]

end FixingSubgroupConj

variable {s t : Set α}

@[to_additive]
lemma mem_fixingSubgroup_union_iff {g : M} :
    g ∈ fixingSubgroup M (s ∪ t) ↔ g ∈ fixingSubgroup M s ∧ g ∈ fixingSubgroup M t := by
  simp [fixingSubgroup_union, Subgroup.mem_inf]

/-- The group  morphism from `fixingSubgroup` of a union to the iterated `fixingSubgroup`. -/
@[to_additive
/-- The additive group morphism from `fixingAddSubgroup` of a union
to the iterated `fixingAddSubgroup`. -/]
def fixingSubgroup_union_to_fixingSubgroup_of_fixingSubgroup :
    fixingSubgroup M (s ∪ t) →*
      fixingSubgroup (fixingSubgroup M s) (Subtype.val ⁻¹' t : Set (ofFixingSubgroup M s)) where
  toFun m := ⟨⟨m, (mem_fixingSubgroup_union_iff.mp m.prop).1⟩, by
      rintro ⟨⟨x, hx⟩, hx'⟩
      simp only [Set.mem_preimage] at hx'
      simp only [← SetLike.coe_eq_coe, SubMulAction.val_smul_of_tower]
      exact (mem_fixingSubgroup_union_iff.mp m.prop).2 ⟨x, hx'⟩⟩
  map_one' := by simp
  map_mul' _ _ := by simp [← Subtype.coe_inj]

variable (M s t) in
/-- The identity between the iterated `SubMulAction`
  of the `fixingSubgroup` and the `SubMulAction` of the `fixingSubgroup`
  of the union, as an equivariant map. -/
@[to_additive /-- The identity between the iterated `SubAddAction`
  of the `fixingAddSubgroup` and the `SubAddAction` of the `fixingAddSubgroup`
  of the union, as an equivariant map. -/]
def map_ofFixingSubgroupUnion :
    let ψ : fixingSubgroup M (s ∪ t) →
      fixingSubgroup (fixingSubgroup M s) (Subtype.val ⁻¹' t : Set (ofFixingSubgroup M s)) :=
      fun m ↦ ⟨⟨m, by
        let hm := m.prop
        simp only [fixingSubgroup_union, Subgroup.mem_inf] at hm
        exact hm.left⟩, by
      let hm := m.prop
      simp only [fixingSubgroup_union, Subgroup.mem_inf] at hm
      rintro ⟨⟨x, hx⟩, hx'⟩
      simp only [Set.mem_preimage] at hx'
      simp only [← SetLike.coe_eq_coe, SubMulAction.val_smul_of_tower]
      exact hm.right ⟨x, hx'⟩⟩
    ofFixingSubgroup M (s ∪ t) →ₑ[ψ]
      ofFixingSubgroup (fixingSubgroup M s) (Subtype.val ⁻¹' t : Set (ofFixingSubgroup M s)) where
  toFun x :=
    ⟨⟨x, fun hx => x.prop (Set.mem_union_left t hx)⟩,
        fun hx => x.prop (by
          apply Set.mem_union_right s
          simpa only [Set.mem_preimage, Subtype.coe_mk] using hx)⟩
  map_smul' := fun ⟨m, hm⟩ ⟨x, hx⟩ => by
    rw [← SetLike.coe_eq_coe, ← SetLike.coe_eq_coe]
    exact subgroup_smul_def ⟨m, hm⟩ x

@[to_additive]
theorem map_ofFixingSubgroupUnion_def (x : SubMulAction.ofFixingSubgroup M (s ∪ t)) :
    ((SubMulAction.map_ofFixingSubgroupUnion M s t) x : α) = x :=
  rfl

@[to_additive]
theorem map_ofFixingSubgroupUnion_bijective :
    Bijective (map_ofFixingSubgroupUnion M s t) := by
  constructor
  · intro a b h
    simpa only [← SetLike.coe_eq_coe] using h
  · rintro ⟨⟨a, ha⟩, ha'⟩
    suffices a ∈ ofFixingSubgroup M (s ∪ t) by
      exact ⟨⟨a, this⟩,  rfl⟩
    intro hy
    rcases (Set.mem_union a s t).mp hy with h | h
    · exact ha h
    · apply ha'
      simpa only [Set.mem_preimage]

variable (M) in
/-- The equivariant map on `SubMulAction.ofFixingSubgroup` given a set inclusion. -/
@[to_additive
/-- The equivariant map on `SubAddAction.ofFixingAddSubgroup` given a set inclusion. -/]
def ofFixingSubgroup_of_inclusion (hst : t ⊆ s) :
    ofFixingSubgroup M s
      →ₑ[Subgroup.inclusion (fixingSubgroup_antitone M α hst)]
        ofFixingSubgroup M t where
  toFun y := ⟨y.val, fun h => y.prop (hst h)⟩
  map_smul' _ _ := rfl

@[to_additive]
lemma ofFixingSubgroup_of_inclusion_injective {hst : t ⊆ s} :
    Injective (ofFixingSubgroup_of_inclusion M hst) := by
  rintro ⟨x, hx⟩ ⟨y, hy⟩ hxy
  rw [← SetLike.coe_eq_coe] at hxy ⊢
  exact hxy

variable (M) in
/-- The equivariant map between `SubMulAction.ofStabilizer M a`
and `ofFixingSubgroup M {a}`. -/
@[to_additive /-- The equivariant map between `SubAddAction.ofStabilizer M a`
and `ofFixingAddSubgroup M {a}`. -/]
def ofFixingSubgroup_of_singleton (a : α) :
    let φ : fixingSubgroup M ({a} : Set α) → stabilizer M a := fun ⟨m, hm⟩ =>
      ⟨m, ((mem_fixingSubgroup_iff M).mp hm) a (Set.mem_singleton a)⟩
    ofFixingSubgroup M ({a} : Set α) →ₑ[φ] ofStabilizer M a where
  toFun x := ⟨x, by simp⟩
  map_smul' _ _ := rfl

@[to_additive]
theorem ofFixingSubgroup_of_singleton_bijective {a : α} :
    Bijective (ofFixingSubgroup_of_singleton M a) :=
  ⟨fun _ _ ↦ id, fun x ↦ ⟨x, rfl⟩⟩

variable (M) in
/-- The identity between the `SubMulAction`s of `fixingSubgroup`s
of equal sets, as an equivariant map. -/
@[to_additive /-- The identity between the `SubAddAction`s of `fixingAddSubgroup`s
of equal sets, as an equivariant map. -/]
def ofFixingSubgroup_of_eq (hst : s = t) :
    let φ : fixingSubgroup M s ≃* fixingSubgroup M t :=
      MulEquiv.subgroupCongr (congrArg₂ _ rfl hst)
    ofFixingSubgroup M s →ₑ[φ] ofFixingSubgroup M t where
  toFun := fun ⟨x, hx⟩ => ⟨x, by rw [← hst]; exact hx⟩
  map_smul' := fun ⟨m, hm⟩ ⟨x, hx⟩ => rfl

@[to_additive (attr := simp)]
theorem ofFixingSubgroup_of_eq_apply {hst : s = t}
    (x : ofFixingSubgroup M s) :
    ((ofFixingSubgroup_of_eq M hst x) : α) = x := rfl

@[to_additive]
theorem ofFixingSubgroup_of_eq_bijective {hst : s = t} :
    Bijective (ofFixingSubgroup_of_eq M hst) :=
  ⟨fun _ _ hxy ↦ by simpa [← SetLike.coe_eq_coe] using hxy,
    fun ⟨x, hxt⟩ ↦ ⟨⟨x, by rwa [hst]⟩, by simp [← SetLike.coe_eq_coe]⟩⟩

end Comparisons

section Construction

open Function.Embedding Fin.Embedding

/-- Append `Fin m ↪ ofFixingSubgroup M s` at the end of an enumeration of `s`. -/
@[to_additive
/-- Append `Fin m ↪ ofFixingSubgroup M s` at the end of an enumeration of `s`. -/]
noncomputable def ofFixingSubgroup.append
    {n : ℕ} [Finite s] (x : Fin n ↪ ofFixingSubgroup M s) :
    Fin (s.ncard + n) ↪ α := by
  have : Nonempty (Fin (s.ncard) ≃ s) :=
    Finite.card_eq.mp (by simp [Nat.card_coe_set_eq])
  let y := (Classical.choice this).toEmbedding
  apply Fin.Embedding.append (x := y.trans (subtype _)) (y := x.trans (subtype _))
  rw [Set.disjoint_iff_forall_ne]
  rintro _ ⟨j, rfl⟩ _ ⟨i, rfl⟩ H
  apply (x i).prop
  simp only [trans_apply, Function.Embedding.subtype_apply] at H
  simpa [H] using Subtype.coe_prop (y j)

@[to_additive]
theorem ofFixingSubgroup.append_left {n : ℕ} [Finite s]
    (x : Fin n ↪ ofFixingSubgroup M s) (i : Fin s.ncard) :
    let Hs : Nonempty (Fin (s.ncard) ≃ s) :=
      Finite.card_eq.mp (by simp [Nat.card_coe_set_eq])
    ofFixingSubgroup.append x (Fin.castAdd n i) = (Classical.choice Hs) i := by
  simp [ofFixingSubgroup.append]

@[to_additive]
theorem ofFixingSubgroup.append_right {n : ℕ} [Finite s]
    (x : Fin n ↪ ofFixingSubgroup M s) (i : Fin n) :
    ofFixingSubgroup.append x (Fin.natAdd s.ncard i) = x i := by
  simp [ofFixingSubgroup.append]

end Construction

section TwoCriteria

open MulAction

/-- A pretransitivity criterion. -/
theorem IsPretransitive.isPretransitive_ofFixingSubgroup_inter
    (hs : IsPretransitive (fixingSubgroup M s) (ofFixingSubgroup M s))
    {g : M} (ha : s ∪ g • s ≠ ⊤) :
    IsPretransitive (fixingSubgroup M (s ∩ g • s)) (ofFixingSubgroup M (s ∩ g • s)) := by
  rw [Ne, Set.top_eq_univ, ← Set.compl_empty_iff, ← Ne, ← Set.nonempty_iff_ne_empty] at ha
  obtain ⟨a, ha⟩ := ha
<<<<<<< HEAD
  have ha' : a ∈ (s ∩ g • s)ᶜ := by
    rw [Set.compl_inter]
    apply Set.mem_union_left
    rw [Set.compl_union] at ha
    apply Set.mem_of_mem_inter_left ha
=======
  rw [Set.compl_union] at ha
  have ha' : a ∈ (s ∩ g • s)ᶜ := by
    rw [Set.compl_inter]
    exact Set.mem_union_left _ ha.1
>>>>>>> 33f651ce
  rw [MulAction.isPretransitive_iff_base (⟨a, ha'⟩ : ofFixingSubgroup M (s ∩ g • s))]
  rintro ⟨x, hx⟩
  rw [mem_ofFixingSubgroup_iff, Set.mem_inter_iff, not_and_or] at hx
  rcases hx with hx | hx
<<<<<<< HEAD
  · obtain ⟨⟨k, hk⟩, hkax⟩ := hs.exists_smul_eq
      ⟨a, (by intro ha'; apply ha; apply Set.mem_union_left _ ha')⟩
      ⟨x, hx⟩
    use ⟨k, (by
      rw [mem_fixingSubgroup_iff] at hk ⊢
      intro y  hy
      apply hk
      apply Set.mem_of_mem_inter_left hy)⟩
    · simp only [← SetLike.coe_eq_coe] at hkax ⊢
      exact hkax
  · suffices hg'x : g⁻¹ • x ∈ ofFixingSubgroup M s by
      suffices hg'a : g⁻¹ • a ∈ ofFixingSubgroup M s by
        obtain ⟨⟨k, hk⟩, hkax⟩ := hs.exists_smul_eq ⟨g⁻¹ • a, hg'a⟩ ⟨g⁻¹ • x, hg'x⟩
        use ⟨g * k * g⁻¹, (by
          rw [mem_fixingSubgroup_iff] at hk ⊢
          intro y hy
          simp [← smul_smul, smul_eq_iff_eq_inv_smul g]
          apply hk
          rw [← Set.mem_smul_set_iff_inv_smul_mem]
          exact Set.mem_of_mem_inter_right hy)⟩
        · simp only [← SetLike.coe_eq_coe] at hkax ⊢
          simp only [SetLike.val_smul] at hkax ⊢
          rw [← smul_eq_iff_eq_inv_smul] at hkax
          change (g * k * g⁻¹) • a = x
          simp only [← smul_smul]
          exact hkax
      rw [mem_ofFixingSubgroup_iff]
      rw [← Set.mem_smul_set_iff_inv_smul_mem]
      intro h
      apply ha
      apply Set.mem_union_right _ h
    rw [mem_ofFixingSubgroup_iff]
    intro h
    apply hx
    rw [Set.mem_smul_set_iff_inv_smul_mem]
    exact h
=======
  · obtain ⟨⟨k, hk⟩, hkax⟩ := hs.exists_smul_eq ⟨a, ha.1⟩ ⟨x, hx⟩
    use ⟨k, fun ⟨y, hy⟩ ↦ hk ⟨y, hy.1⟩⟩
    rwa [Subtype.ext_iff] at hkax ⊢
  · have hg'x : g⁻¹ • x ∈ ofFixingSubgroup M s := mt Set.mem_smul_set_iff_inv_smul_mem.mpr hx
    have hg'a : g⁻¹ • a ∈ ofFixingSubgroup M s := mt Set.mem_smul_set_iff_inv_smul_mem.mpr ha.2
    obtain ⟨⟨k, hk⟩, hkax⟩ := hs.exists_smul_eq ⟨g⁻¹ • a, hg'a⟩ ⟨g⁻¹ • x, hg'x⟩
    use ⟨g * k * g⁻¹, ?_⟩
    · simp only [← SetLike.coe_eq_coe] at hkax ⊢
      rwa [SetLike.val_smul, Subgroup.mk_smul, eq_inv_smul_iff, smul_smul, smul_smul] at hkax
    · rw [mem_fixingSubgroup_iff] at hk ⊢
      intro y hy
      rw [mul_smul, mul_smul, smul_eq_iff_eq_inv_smul g]
      exact hk _ (Set.mem_smul_set_iff_inv_smul_mem.mp hy.2)
>>>>>>> 33f651ce

/-- A primitivity criterion -/
theorem IsPreprimitive.isPreprimitive_ofFixingSubgroup_inter
    [Finite α]
    (hs : IsPreprimitive (fixingSubgroup M s) (ofFixingSubgroup M s))
    {g : M} (ha : s ∪ g • s ≠ ⊤) :
    IsPreprimitive (fixingSubgroup M (s ∩ g • s)) (ofFixingSubgroup M (s ∩ g • s)) := by
<<<<<<< HEAD
  classical
  have hts : s ∩ g • s ≤ s := Set.inter_subset_left
  have : IsPretransitive ↥(fixingSubgroup M (s ∩ g • s)) ↥(ofFixingSubgroup M (s ∩ g • s)) :=
    IsPretransitive.isPretransitive_ofFixingSubgroup_inter hs.toIsPretransitive ha
  apply IsPreprimitive.of_card_lt (f := ofFixingSubgroup_of_inclusion M hts)
  rw [show Nat.card (ofFixingSubgroup M (s ∩ g • s)) = Set.ncard (s ∩ g • s)ᶜ by
    rw [← Nat.card_coe_set_eq]; congr]
  rw [← Set.image_univ,
    Set.ncard_image_of_injective _ ofFixingSubgroup_of_inclusion_injective, Set.ncard_coe]
  rw [show ((ofFixingSubgroup M s : Set α)).ncard = sᶜ.ncard by
    rfl]
  rw [Set.compl_inter, ← Nat.add_lt_add_iff_right, Set.ncard_union_add_ncard_inter,
      ← Set.compl_union, two_mul, add_assoc]
  simp only [add_lt_add_iff_left]
  rwa [← add_lt_add_iff_left, Set.ncard_add_ncard_compl,
    Set.ncard_smul_set, ← add_assoc, Set.ncard_add_ncard_compl,
    lt_add_iff_pos_right, Set.ncard_pos, Set.nonempty_compl]
=======
  have := IsPretransitive.isPretransitive_ofFixingSubgroup_inter hs.toIsPretransitive ha
  apply IsPreprimitive.of_card_lt (f := ofFixingSubgroup_of_inclusion M Set.inter_subset_left)
  rw [show Nat.card (ofFixingSubgroup M (s ∩ g • s)) = (s ∩ g • s)ᶜ.ncard from
    Nat.card_coe_set_eq _, Set.ncard_range_of_injective ofFixingSubgroup_of_inclusion_injective,
    show Nat.card (ofFixingSubgroup M s) = sᶜ.ncard from Nat.card_coe_set_eq _, Set.compl_inter]
  refine (Set.ncard_union_lt sᶜ.toFinite (g • s)ᶜ.toFinite ?_).trans_le ?_
  · rwa [Set.disjoint_compl_right_iff_subset, Set.compl_subset_iff_union]
  · rw [← Set.smul_set_compl, Set.ncard_smul_set, two_mul]
>>>>>>> 33f651ce

end TwoCriteria

end SubMulAction

section Pointwise

open MulAction Set

variable (G : Type*) [Group G] {α : Type*} [MulAction G α]

@[to_additive]
theorem MulAction.fixingSubgroup_le_stabilizer (s : Set α) :
    fixingSubgroup G s ≤ stabilizer G s := by
  intro k hk
  rw [mem_stabilizer_iff]
  conv_rhs => rw [← Set.image_id s]
  apply Set.image_congr
  simpa only [mem_fixingSubgroup_iff, id] using hk

end Pointwise<|MERGE_RESOLUTION|>--- conflicted
+++ resolved
@@ -468,60 +468,14 @@
     IsPretransitive (fixingSubgroup M (s ∩ g • s)) (ofFixingSubgroup M (s ∩ g • s)) := by
   rw [Ne, Set.top_eq_univ, ← Set.compl_empty_iff, ← Ne, ← Set.nonempty_iff_ne_empty] at ha
   obtain ⟨a, ha⟩ := ha
-<<<<<<< HEAD
-  have ha' : a ∈ (s ∩ g • s)ᶜ := by
-    rw [Set.compl_inter]
-    apply Set.mem_union_left
-    rw [Set.compl_union] at ha
-    apply Set.mem_of_mem_inter_left ha
-=======
   rw [Set.compl_union] at ha
   have ha' : a ∈ (s ∩ g • s)ᶜ := by
     rw [Set.compl_inter]
     exact Set.mem_union_left _ ha.1
->>>>>>> 33f651ce
   rw [MulAction.isPretransitive_iff_base (⟨a, ha'⟩ : ofFixingSubgroup M (s ∩ g • s))]
   rintro ⟨x, hx⟩
   rw [mem_ofFixingSubgroup_iff, Set.mem_inter_iff, not_and_or] at hx
   rcases hx with hx | hx
-<<<<<<< HEAD
-  · obtain ⟨⟨k, hk⟩, hkax⟩ := hs.exists_smul_eq
-      ⟨a, (by intro ha'; apply ha; apply Set.mem_union_left _ ha')⟩
-      ⟨x, hx⟩
-    use ⟨k, (by
-      rw [mem_fixingSubgroup_iff] at hk ⊢
-      intro y  hy
-      apply hk
-      apply Set.mem_of_mem_inter_left hy)⟩
-    · simp only [← SetLike.coe_eq_coe] at hkax ⊢
-      exact hkax
-  · suffices hg'x : g⁻¹ • x ∈ ofFixingSubgroup M s by
-      suffices hg'a : g⁻¹ • a ∈ ofFixingSubgroup M s by
-        obtain ⟨⟨k, hk⟩, hkax⟩ := hs.exists_smul_eq ⟨g⁻¹ • a, hg'a⟩ ⟨g⁻¹ • x, hg'x⟩
-        use ⟨g * k * g⁻¹, (by
-          rw [mem_fixingSubgroup_iff] at hk ⊢
-          intro y hy
-          simp [← smul_smul, smul_eq_iff_eq_inv_smul g]
-          apply hk
-          rw [← Set.mem_smul_set_iff_inv_smul_mem]
-          exact Set.mem_of_mem_inter_right hy)⟩
-        · simp only [← SetLike.coe_eq_coe] at hkax ⊢
-          simp only [SetLike.val_smul] at hkax ⊢
-          rw [← smul_eq_iff_eq_inv_smul] at hkax
-          change (g * k * g⁻¹) • a = x
-          simp only [← smul_smul]
-          exact hkax
-      rw [mem_ofFixingSubgroup_iff]
-      rw [← Set.mem_smul_set_iff_inv_smul_mem]
-      intro h
-      apply ha
-      apply Set.mem_union_right _ h
-    rw [mem_ofFixingSubgroup_iff]
-    intro h
-    apply hx
-    rw [Set.mem_smul_set_iff_inv_smul_mem]
-    exact h
-=======
   · obtain ⟨⟨k, hk⟩, hkax⟩ := hs.exists_smul_eq ⟨a, ha.1⟩ ⟨x, hx⟩
     use ⟨k, fun ⟨y, hy⟩ ↦ hk ⟨y, hy.1⟩⟩
     rwa [Subtype.ext_iff] at hkax ⊢
@@ -535,7 +489,6 @@
       intro y hy
       rw [mul_smul, mul_smul, smul_eq_iff_eq_inv_smul g]
       exact hk _ (Set.mem_smul_set_iff_inv_smul_mem.mp hy.2)
->>>>>>> 33f651ce
 
 /-- A primitivity criterion -/
 theorem IsPreprimitive.isPreprimitive_ofFixingSubgroup_inter
@@ -543,25 +496,6 @@
     (hs : IsPreprimitive (fixingSubgroup M s) (ofFixingSubgroup M s))
     {g : M} (ha : s ∪ g • s ≠ ⊤) :
     IsPreprimitive (fixingSubgroup M (s ∩ g • s)) (ofFixingSubgroup M (s ∩ g • s)) := by
-<<<<<<< HEAD
-  classical
-  have hts : s ∩ g • s ≤ s := Set.inter_subset_left
-  have : IsPretransitive ↥(fixingSubgroup M (s ∩ g • s)) ↥(ofFixingSubgroup M (s ∩ g • s)) :=
-    IsPretransitive.isPretransitive_ofFixingSubgroup_inter hs.toIsPretransitive ha
-  apply IsPreprimitive.of_card_lt (f := ofFixingSubgroup_of_inclusion M hts)
-  rw [show Nat.card (ofFixingSubgroup M (s ∩ g • s)) = Set.ncard (s ∩ g • s)ᶜ by
-    rw [← Nat.card_coe_set_eq]; congr]
-  rw [← Set.image_univ,
-    Set.ncard_image_of_injective _ ofFixingSubgroup_of_inclusion_injective, Set.ncard_coe]
-  rw [show ((ofFixingSubgroup M s : Set α)).ncard = sᶜ.ncard by
-    rfl]
-  rw [Set.compl_inter, ← Nat.add_lt_add_iff_right, Set.ncard_union_add_ncard_inter,
-      ← Set.compl_union, two_mul, add_assoc]
-  simp only [add_lt_add_iff_left]
-  rwa [← add_lt_add_iff_left, Set.ncard_add_ncard_compl,
-    Set.ncard_smul_set, ← add_assoc, Set.ncard_add_ncard_compl,
-    lt_add_iff_pos_right, Set.ncard_pos, Set.nonempty_compl]
-=======
   have := IsPretransitive.isPretransitive_ofFixingSubgroup_inter hs.toIsPretransitive ha
   apply IsPreprimitive.of_card_lt (f := ofFixingSubgroup_of_inclusion M Set.inter_subset_left)
   rw [show Nat.card (ofFixingSubgroup M (s ∩ g • s)) = (s ∩ g • s)ᶜ.ncard from
@@ -570,7 +504,6 @@
   refine (Set.ncard_union_lt sᶜ.toFinite (g • s)ᶜ.toFinite ?_).trans_le ?_
   · rwa [Set.disjoint_compl_right_iff_subset, Set.compl_subset_iff_union]
   · rw [← Set.smul_set_compl, Set.ncard_smul_set, two_mul]
->>>>>>> 33f651ce
 
 end TwoCriteria
 
