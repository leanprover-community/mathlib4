--- conflicted
+++ resolved
@@ -122,8 +122,6 @@
 
 section Empty
 
-variable (M α)
-
 @[to_additive]
 theorem ofFixingSubgroupEmpty_equivariantMap_bijective :
     Bijective (ofFixingSubgroup_equivariantMap M (∅ : Set α)) := by
@@ -141,11 +139,6 @@
 
 section FixingSubgroupInsert
 
-<<<<<<< HEAD
-variable (M)
-
-=======
->>>>>>> 44d15664
 @[to_additive]
 theorem mem_fixingSubgroup_insert_iff {a : α} {s : Set α} {m : M} :
     m ∈ fixingSubgroup M (insert a s) ↔ m • a = a ∧ m ∈ fixingSubgroup M s := by
@@ -262,20 +255,15 @@
 theorem fixingSubgroupEquivFixingSubgroup_coe_apply (hg : g • t = s) (x : fixingSubgroup M t) :
     (fixingSubgroupEquivFixingSubgroup M hg x : M) = MulAut.conj g x := rfl
 
-variable (M) in
 /-- Conjugation induces an equivariant map between the `SubMulAction` of
 the fixing subgroup of a subset and that of a translate. -/
 @[to_additive
 "Conjugation induces an equivariant map between the `SubAddAction` of
 the fixing subgroup of a subset and that of a translate."]
 def conjMap_ofFixingSubgroup (hg : g • t = s) :
-<<<<<<< HEAD
-    ofFixingSubgroup M t →ₑ[fixingSubgroupEquivFixingSubgroup M hg] ofFixingSubgroup M s where
-=======
     ofFixingSubgroup M t
       →ₑ[fixingSubgroupEquivFixingSubgroup M hg]
         ofFixingSubgroup M s where
->>>>>>> 44d15664
   toFun := fun ⟨x, hx⟩ =>
     ⟨g • x, by
       intro hgxt; apply hx
@@ -289,31 +277,17 @@
 
 @[to_additive (attr := simp)]
 theorem conjMap_ofFixingSubgroup_coe_apply {hg : g • t = s} (x : ofFixingSubgroup M t) :
-<<<<<<< HEAD
-    conjMap_ofFixingSubgroup M hg x = g • (x : α) := rfl
-=======
     conjMap_ofFixingSubgroup hg x = g • (x : α) := rfl
->>>>>>> 44d15664
-
-variable (M) in
-@[to_additive]
-<<<<<<< HEAD
-theorem conjMap_ofFixingSubgroup_bijective {s t : Set α} {g : M} (hst : g • s = t) :
-    Bijective (conjMap_ofFixingSubgroup M hst) := by
-=======
+
+@[to_additive]
 theorem conjMap_ofFixingSubgroup_bijective {s t : Set α} {g : M} {hst : g • s = t} :
     Bijective (conjMap_ofFixingSubgroup hst) := by
->>>>>>> 44d15664
   constructor
   · rintro  x y hxy
     simpa [← SetLike.coe_eq_coe] using hxy
   · rintro ⟨x, hx⟩
     rw [eq_comm, ← inv_smul_eq_iff] at hst
-<<<<<<< HEAD
-    use (SubMulAction.conjMap_ofFixingSubgroup M hst) ⟨x, hx⟩
-=======
     use (SubMulAction.conjMap_ofFixingSubgroup hst) ⟨x, hx⟩
->>>>>>> 44d15664
     simp [← SetLike.coe_eq_coe]
 
 end FixingSubgroupConj
@@ -378,12 +352,8 @@
     ((SubMulAction.map_ofFixingSubgroupUnion M s t) x : α) = x :=
   rfl
 
-<<<<<<< HEAD
-variable (M) in
-=======
 variable {s t}
 
->>>>>>> 44d15664
 @[to_additive]
 theorem map_ofFixingSubgroupUnion_bijective :
     Bijective (map_ofFixingSubgroupUnion M s t) := by
@@ -399,11 +369,6 @@
     · apply ha'
       simpa only [Set.mem_preimage]
 
-<<<<<<< HEAD
-variable {s t}
-
-=======
->>>>>>> 44d15664
 variable (M) in
 /-- The equivariant map on `SubMulAction.ofFixingSubgroup` given a set inclusion. -/
 @[to_additive
@@ -415,7 +380,6 @@
   toFun y := ⟨y.val, fun h => y.prop (hst h)⟩
   map_smul' _ _ := rfl
 
-variable (M) in
 @[to_additive]
 lemma ofFixingSubgroup_of_inclusion_injective {hst : t ⊆ s} :
     Injective (ofFixingSubgroup_of_inclusion M hst) := by
@@ -435,7 +399,6 @@
   toFun x := ⟨x, by simp⟩
   map_smul' _ _ := rfl
 
-variable (M) in
 @[to_additive]
 theorem ofFixingSubgroup_of_singleton_bijective {a : α} :
     Bijective (ofFixingSubgroup_of_singleton M a) :=
@@ -458,7 +421,6 @@
     (x : ofFixingSubgroup M s) :
     ((ofFixingSubgroup_of_eq M hst x) : α) = x := rfl
 
-variable (M) in
 @[to_additive]
 theorem ofFixingSubgroup_of_eq_bijective {hst : s = t} :
     Bijective (ofFixingSubgroup_of_eq M hst) :=
