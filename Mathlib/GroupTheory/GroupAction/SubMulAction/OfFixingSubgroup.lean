/-
Copyright (c) 2025 Antoine Chambert-Loir. All rights reserved.
Released under Apache 2.0 license as described in the file LICENSE.
Authors: Antoine Chambert-Loir
-/

import Mathlib.Algebra.Group.Pointwise.Set.Card
import Mathlib.GroupTheory.GroupAction.FixingSubgroup
import Mathlib.GroupTheory.GroupAction.SubMulAction.OfStabilizer
import Mathlib.GroupTheory.GroupAction.Transitive
import Mathlib.GroupTheory.GroupAction.Primitive
import Mathlib.Tactic.Group
/-!
# SubMulActions on complements of invariant subsets

- We define `SubMulAction` of an invariant subset in various contexts,
especially stabilizers and fixing subgroups : `SubMulAction_of_compl`,
`SubMulAction_of_stabilizer`, `SubMulAction_of_fixingSubgroup`.

- We define equivariant maps that relate various of these `SubMulAction`s
and permit to manipulate them in a relatively smooth way:

  * `SubMulAction.ofFixingSubgroupEmpty_equivariantMap`:
  the identity map, when the set is the empty set.

  * `SubMulAction.fixingSubgroupInsertEquiv M a s` : the
  multiplicative equivalence between `fixingSubgroup M (insert a s)``
  and `fixingSubgroup (stabilizer M a) s`

  * `SubMulAction.ofFixingSubgroup_insert_map` : the equivariant
  map between `SubMulAction.ofFixingSubgroup M (insert a s)`
  and `SubMulAction.ofFixingSubgroup (stabilizer M a) s`.

  * `SubMulAction.fixingSubgroupEquivFixingSubgroup`:
  the multiplicative equivalence between `SubMulAction.fixingSubgroup M s`
  and `SubMulAction.fixingSubgroup M t` induced by `g : M`
  such that `g • t = s`.

  * `SubMulAction.conjMap_ofFixingSubgroup`:
  the equivariant map between `SubMulAction.ofFixingSubgroup M t`
  and `SubMulAction.ofFixingSubgroup M s`
  induced by `g : M` such that `g • t = s`.

  * `SubMulAction.ofFixingSubgroup_of_inclusion`:
  the identity from `SubMulAction.ofFixingSubgroup M s`
  to `SubMulAction.ofFixingSubgroup M t`, when `t ⊆ s`,
  as an equivariant map.

  * `SubMulAction.ofFixingSubgroup_of_singleton`:
  the identity map from `SubMulAction.ofStabilizer M a`
  to `SubMulAction.ofFixingSubgroup M {a}`.

  * `SubMulAction.ofFixingSubgroup_of_eq`:
  the identity from `SubMulAction.ofFixingSubgroup M s`
  to `SubMulAction.ofFixingSubgroup M t`, when `s = t`,
  as an equivariant map.

  * `SubMulAction.ofFixingSubgroup.append`: appends
  an enumeration of `ofFixingSubgroup M s` at the end
  of an enumeration of `s`, as an equivariant map.

-/

open scoped Pointwise

open MulAction Function

namespace SubMulAction

variable (M : Type*) {α : Type*} [Group M] [MulAction M α] (s : Set α)

/-- The `SubMulAction` of `fixingSubgroup M s` on the complement of `s`. -/
@[to_additive /-- The `SubAddAction` of `fixingAddSubgroup M s` on the complement of `s`. -/]
def ofFixingSubgroup : SubMulAction (fixingSubgroup M s) α where
  carrier := sᶜ
  smul_mem' := fun ⟨c, hc⟩ x ↦ by
    rw [← Subgroup.inv_mem_iff] at hc
    simp only [Set.mem_compl_iff, not_imp_not]
    intro hcx
    rwa [← one_smul M x, ← inv_mul_cancel c, mul_smul, (mem_fixingSubgroup_iff M).mp hc (c • x) hcx]

@[to_additive (attr := simp)]
theorem ofFixingSubgroup_carrier :
    (ofFixingSubgroup M s).carrier = sᶜ := rfl

variable {s}

@[to_additive]
theorem mem_ofFixingSubgroup_iff {x : α} :
    x ∈ ofFixingSubgroup M s ↔ x ∉ s :=
  Iff.rfl

variable {M}

@[to_additive]
theorem not_mem_of_mem_ofFixingSubgroup (x : ofFixingSubgroup M s) :
    ↑x ∉ s := x.prop

@[to_additive]
theorem disjoint_val_image {t : Set (ofFixingSubgroup M s)} :
    Disjoint s (Subtype.val '' t) := by
  rw [Set.disjoint_iff]
  rintro a ⟨hbs, ⟨b, _, rfl⟩⟩; exact (b.prop hbs).elim

variable (M s) in
/-- The identity map of the `SubMulAction` of the `fixingSubgroup`
into the ambient set, as an equivariant map. -/
@[to_additive
/-- The identity map of the `SubAddAction` of the `fixingAddSubgroup`
into the ambient set, as an equivariant map. -/]
def ofFixingSubgroup_equivariantMap :
    ofFixingSubgroup M s →ₑ[(fixingSubgroup M s).subtype] α where
  toFun x := x
  map_smul' _ _ := rfl

@[to_additive]
theorem ofFixingSubgroup_equivariantMap_injective :
    Injective (ofFixingSubgroup_equivariantMap M s) := by
  rintro ⟨x, hx⟩ ⟨y, hy⟩ hxy
  simpa [Subtype.mk.injEq] using hxy

section Comparisons

section Empty

@[to_additive]
theorem ofFixingSubgroupEmpty_equivariantMap_bijective :
    Bijective (ofFixingSubgroup_equivariantMap M (∅ : Set α)) := by
  refine ⟨ofFixingSubgroup_equivariantMap_injective, fun x ↦ ?_⟩
  exact ⟨⟨x, (mem_ofFixingSubgroup_iff M).mp (Set.notMem_empty x)⟩, rfl⟩

@[to_additive]
theorem of_fixingSubgroupEmpty_mapScalars_surjective :
<<<<<<< HEAD
    Surjective (fixingSubgroup M (∅ : Set α)).subtype :=
  fun g ↦ ⟨⟨g, by simp⟩, rfl⟩
=======
    Surjective (fixingSubgroup M (∅ : Set α)).subtype := fun g ↦ by
  simp [mem_fixingSubgroup_iff]
>>>>>>> 67006b84

end Empty

section FixingSubgroupInsert

@[to_additive]
theorem mem_fixingSubgroup_insert_iff {a : α} {s : Set α} {m : M} :
    m ∈ fixingSubgroup M (insert a s) ↔ m • a = a ∧ m ∈ fixingSubgroup M s := by
  simp [mem_fixingSubgroup_iff]

@[to_additive]
theorem fixingSubgroup_of_insert (a : α) (s : Set (ofStabilizer M a)) :
    fixingSubgroup M (insert a ((fun x ↦ x.val) '' s)) =
      (fixingSubgroup (↥(stabilizer M a)) s).map (stabilizer M a).subtype := by
  ext m
  simp [mem_fixingSubgroup_iff, mem_ofStabilizer_iff, subgroup_smul_def, and_comm]

@[to_additive]
theorem mem_ofFixingSubgroup_insert_iff {a : α} {s : Set (ofStabilizer M a)} {x : α} :
    x ∈ ofFixingSubgroup M (insert a ((fun x ↦ x.val) '' s)) ↔
      ∃ (hx : x ∈ ofStabilizer M a),
        (⟨x, hx⟩ : ofStabilizer M a) ∈ ofFixingSubgroup (stabilizer M a) s := by
  simp_rw [mem_ofFixingSubgroup_iff, mem_ofStabilizer_iff]
  aesop

/-- The natural group isomorphism between fixing subgroups. -/
@[to_additive /-- The natural additive group isomorphism between fixing additive subgroups. -/]
def fixingSubgroupInsertEquiv (a : α) (s : Set (ofStabilizer M a)) :
    fixingSubgroup M (insert a (Subtype.val '' s)) ≃* fixingSubgroup (stabilizer M a) s where
  toFun m := ⟨⟨(m : M), (mem_fixingSubgroup_iff M).mp m.prop a (Set.mem_insert _ _)⟩,
      fun ⟨x, hx⟩ => by
        simp only [← SetLike.coe_eq_coe]
        refine (mem_fixingSubgroup_iff M).mp m.prop _ (Set.mem_insert_of_mem a ?_)
        exact ⟨⟨x, (SubMulAction.mem_ofStabilizer_iff  M a).mp x.prop⟩, hx, rfl⟩⟩
  map_mul' _ _ := by simp [← Subtype.coe_inj]
  invFun m := ⟨m, by simp [fixingSubgroup_of_insert]⟩
  left_inv _ := by simp
  right_inv _ := by simp

/-- The identity map of fixing subgroup of stabilizer
into the fixing subgroup of the extended set, as an equivariant map. -/
@[to_additive /-- The identity map of fixing additive subgroup of stabilizer
into the fixing additive subgroup of the extended set, as an equivariant map. -/]
def ofFixingSubgroup_insert_map (a : α) (s : Set (ofStabilizer M a)) :
    ofFixingSubgroup M (insert a (Subtype.val '' s))
      →ₑ[fixingSubgroupInsertEquiv a s]
        ofFixingSubgroup (stabilizer M a) s where
  toFun x := by
    choose hx hx' using (mem_ofFixingSubgroup_insert_iff.mp x.prop)
    exact ⟨_, hx'⟩
  map_smul' _ _ := rfl

@[to_additive (attr := simp)]
theorem ofFixingSubgroup_insert_map_apply {a : α} {s : Set (ofStabilizer M a)}
    {x : α} (hx : x ∈ ofFixingSubgroup M (insert a (Subtype.val '' s))) :
    (ofFixingSubgroup_insert_map a s) ⟨x, hx⟩ = x :=
  rfl

@[to_additive]
theorem ofFixingSubgroup_insert_map_bijective {a : α} {s : Set (ofStabilizer M a)} :
    Bijective (ofFixingSubgroup_insert_map a s) := by
  constructor
  · rintro ⟨x, hx⟩ ⟨y, hy⟩ h
    simpa only [← Subtype.coe_inj, ofFixingSubgroup_insert_map_apply] using h
  · rintro ⟨⟨x, hx1⟩, hx2⟩
    exact ⟨⟨x, mem_ofFixingSubgroup_insert_iff.mpr ⟨hx1, hx2⟩⟩, rfl⟩

end FixingSubgroupInsert

section FixingSubgroupConj

variable {s t : Set α} {g : M}

@[to_additive]
theorem _root_.Set.conj_mem_fixingSubgroup (hg : g • t = s) {k : M} (hk : k ∈ fixingSubgroup M t) :
    MulAut.conj g k ∈ fixingSubgroup M s := by
  simp only [mem_fixingSubgroup_iff] at hk ⊢
  intro y hy
  rw [MulAut.conj_apply, eq_comm, mul_smul, mul_smul, ← inv_smul_eq_iff, eq_comm]
  apply hk
  rw [← Set.mem_smul_set_iff_inv_smul_mem, hg]
  exact hy

@[to_additive]
theorem fixingSubgroup_map_conj_eq (hg : g • t = s) :
    (fixingSubgroup M t).map (MulAut.conj g).toMonoidHom = fixingSubgroup M s :=  by
  ext k
  simp only [MulEquiv.toMonoidHom_eq_coe, Subgroup.mem_map, MonoidHom.coe_coe]
  constructor
  · rintro ⟨n, hn, rfl⟩
    exact Set.conj_mem_fixingSubgroup hg hn
  · intro hk
    use MulAut.conj g⁻¹ k
    constructor
    · apply Set.conj_mem_fixingSubgroup _ hk
      rw [inv_smul_eq_iff, hg]
    · simp [MulAut.conj]; group

variable (g s) in
/-- The `fixingSubgroup` of `g • s` is the conjugate of the `fixingSubgroup` of `s` by `g`. -/
@[to_additive /-- The `fixingAddSubgroup` of `g +ᵥ s` is the conjugate
of the `fixingAddSubgroup` of `s` by `g`. -/]
theorem fixingSubgroup_smul_eq_fixingSubgroup_map_conj :
    fixingSubgroup M (g • s) = (fixingSubgroup M s).map (MulAut.conj g).toMonoidHom :=
  (fixingSubgroup_map_conj_eq rfl).symm

/-- The equivalence of `fixingSubgroup M t` with `fixingSubgroup M s`
  when `s` is a translate of `t`. -/
@[to_additive
/-- The equivalence of `fixingSubgroup M t` with `fixingSubgroup M s`
  when `s` is a translate of `t`. -/]
def fixingSubgroupEquivFixingSubgroup (hg : g • t = s) :
    fixingSubgroup M t ≃* fixingSubgroup M s :=
  ((MulAut.conj g).subgroupMap (fixingSubgroup M t)).trans
    (MulEquiv.subgroupCongr (fixingSubgroup_map_conj_eq hg))

@[to_additive (attr := simp)]
theorem fixingSubgroupEquivFixingSubgroup_coe_apply (hg : g • t = s) (x : fixingSubgroup M t) :
    (fixingSubgroupEquivFixingSubgroup hg x : M) = MulAut.conj g x := rfl

/-- Conjugation induces an equivariant map between the `SubMulAction` of
the fixing subgroup of a subset and that of a translate. -/
@[to_additive
/-- Conjugation induces an equivariant map between the `SubAddAction` of
the fixing subgroup of a subset and that of a translate. -/]
def conjMap_ofFixingSubgroup (hg : g • t = s) :
    ofFixingSubgroup M t →ₑ[fixingSubgroupEquivFixingSubgroup hg] ofFixingSubgroup M s where
  toFun := fun ⟨x, hx⟩ =>
    ⟨g • x, by
      intro hgxt; apply hx
      rw [← hg] at hgxt
      exact Set.smul_mem_smul_set_iff.mp hgxt⟩
  map_smul' := fun ⟨m, hm⟩ ⟨x, hx⟩ => by
    simp only [← SetLike.coe_eq_coe, subgroup_smul_def,
      SetLike.val_smul,
      fixingSubgroupEquivFixingSubgroup_coe_apply,
      MulAut.conj_apply, mul_smul, inv_smul_smul]

@[to_additive (attr := simp)]
theorem conjMap_ofFixingSubgroup_coe_apply {hg : g • t = s} (x : ofFixingSubgroup M t) :
    conjMap_ofFixingSubgroup hg x = g • (x : α) := rfl

@[to_additive]
theorem conjMap_ofFixingSubgroup_bijective {s t : Set α} {g : M} {hst : g • s = t} :
    Bijective (conjMap_ofFixingSubgroup hst) := by
  constructor
  · rintro  x y hxy
    simpa [← SetLike.coe_eq_coe] using hxy
  · rintro ⟨x, hx⟩
    rw [eq_comm, ← inv_smul_eq_iff] at hst
    use (SubMulAction.conjMap_ofFixingSubgroup hst) ⟨x, hx⟩
    simp [← SetLike.coe_eq_coe]

end FixingSubgroupConj

variable {s t : Set α}

@[to_additive]
lemma mem_fixingSubgroup_union_iff {g : M} :
    g ∈ fixingSubgroup M (s ∪ t) ↔ g ∈ fixingSubgroup M s ∧ g ∈ fixingSubgroup M t := by
  simp [fixingSubgroup_union, Subgroup.mem_inf]

/-- The group  morphism from `fixingSubgroup` of a union to the iterated `fixingSubgroup`. -/
@[to_additive
/-- The additive group morphism from `fixingAddSubgroup` of a union
to the iterated `fixingAddSubgroup`. -/]
def fixingSubgroup_union_to_fixingSubgroup_of_fixingSubgroup :
    fixingSubgroup M (s ∪ t) →*
      fixingSubgroup (fixingSubgroup M s) (Subtype.val ⁻¹' t : Set (ofFixingSubgroup M s)) where
  toFun m := ⟨⟨m, (mem_fixingSubgroup_union_iff.mp m.prop).1⟩, by
      rintro ⟨⟨x, hx⟩, hx'⟩
      simp only [Set.mem_preimage] at hx'
      simp only [← SetLike.coe_eq_coe, SubMulAction.val_smul_of_tower]
      exact (mem_fixingSubgroup_union_iff.mp m.prop).2 ⟨x, hx'⟩⟩
  map_one' := by simp
  map_mul' _ _ := by simp [← Subtype.coe_inj]

variable (M s t) in
/-- The identity between the iterated `SubMulAction`
  of the `fixingSubgroup` and the `SubMulAction` of the `fixingSubgroup`
  of the union, as an equivariant map. -/
@[to_additive /-- The identity between the iterated `SubAddAction`
  of the `fixingAddSubgroup` and the `SubAddAction` of the `fixingAddSubgroup`
  of the union, as an equivariant map. -/]
def map_ofFixingSubgroupUnion :
    let ψ : fixingSubgroup M (s ∪ t) →
      fixingSubgroup (fixingSubgroup M s) (Subtype.val ⁻¹' t : Set (ofFixingSubgroup M s)) :=
      fun m ↦ ⟨⟨m, by
        let hm := m.prop
        simp only [fixingSubgroup_union, Subgroup.mem_inf] at hm
        exact hm.left⟩, by
      let hm := m.prop
      simp only [fixingSubgroup_union, Subgroup.mem_inf] at hm
      rintro ⟨⟨x, hx⟩, hx'⟩
      simp only [Set.mem_preimage] at hx'
      simp only [← SetLike.coe_eq_coe, SubMulAction.val_smul_of_tower]
      exact hm.right ⟨x, hx'⟩⟩
    ofFixingSubgroup M (s ∪ t) →ₑ[ψ]
      ofFixingSubgroup (fixingSubgroup M s) (Subtype.val ⁻¹' t : Set (ofFixingSubgroup M s)) where
  toFun x :=
    ⟨⟨x, fun hx => x.prop (Set.mem_union_left t hx)⟩,
        fun hx => x.prop (by
          apply Set.mem_union_right s
          simpa only [Set.mem_preimage, Subtype.coe_mk] using hx)⟩
  map_smul' := fun ⟨m, hm⟩ ⟨x, hx⟩ => by
    rw [← SetLike.coe_eq_coe, ← SetLike.coe_eq_coe]
    exact subgroup_smul_def ⟨m, hm⟩ x

@[to_additive]
theorem map_ofFixingSubgroupUnion_def (x : SubMulAction.ofFixingSubgroup M (s ∪ t)) :
    ((SubMulAction.map_ofFixingSubgroupUnion M s t) x : α) = x :=
  rfl

@[to_additive]
theorem map_ofFixingSubgroupUnion_bijective :
    Bijective (map_ofFixingSubgroupUnion M s t) := by
  constructor
  · intro a b h
    simpa only [← SetLike.coe_eq_coe] using h
  · rintro ⟨⟨a, ha⟩, ha'⟩
    suffices a ∈ ofFixingSubgroup M (s ∪ t) by
      exact ⟨⟨a, this⟩,  rfl⟩
    intro hy
    rcases (Set.mem_union a s t).mp hy with h | h
    · exact ha h
    · apply ha'
      simpa only [Set.mem_preimage]

variable (M) in
/-- The equivariant map on `SubMulAction.ofFixingSubgroup` given a set inclusion. -/
@[to_additive
/-- The equivariant map on `SubAddAction.ofFixingAddSubgroup` given a set inclusion. -/]
def ofFixingSubgroup_of_inclusion (hst : t ⊆ s) :
    ofFixingSubgroup M s
      →ₑ[Subgroup.inclusion (fixingSubgroup_antitone M α hst)]
        ofFixingSubgroup M t where
  toFun y := ⟨y.val, fun h => y.prop (hst h)⟩
  map_smul' _ _ := rfl

@[to_additive]
lemma ofFixingSubgroup_of_inclusion_injective {hst : t ⊆ s} :
    Injective (ofFixingSubgroup_of_inclusion M hst) := by
  rintro ⟨x, hx⟩ ⟨y, hy⟩ hxy
  rw [← SetLike.coe_eq_coe] at hxy ⊢
  exact hxy

variable (M) in
/-- The equivariant map between `SubMulAction.ofStabilizer M a`
and `ofFixingSubgroup M {a}`. -/
@[to_additive /-- The equivariant map between `SubAddAction.ofStabilizer M a`
and `ofFixingAddSubgroup M {a}`. -/]
def ofFixingSubgroup_of_singleton (a : α) :
    let φ : fixingSubgroup M ({a} : Set α) → stabilizer M a := fun ⟨m, hm⟩ =>
      ⟨m, ((mem_fixingSubgroup_iff M).mp hm) a (Set.mem_singleton a)⟩
    ofFixingSubgroup M ({a} : Set α) →ₑ[φ] ofStabilizer M a where
  toFun x := ⟨x, by simp⟩
  map_smul' _ _ := rfl

@[to_additive]
theorem ofFixingSubgroup_of_singleton_bijective {a : α} :
    Bijective (ofFixingSubgroup_of_singleton M a) :=
  ⟨fun _ _ ↦ id, fun x ↦ ⟨x, rfl⟩⟩

variable (M) in
/-- The identity between the `SubMulAction`s of `fixingSubgroup`s
of equal sets, as an equivariant map. -/
@[to_additive /-- The identity between the `SubAddAction`s of `fixingAddSubgroup`s
of equal sets, as an equivariant map. -/]
def ofFixingSubgroup_of_eq (hst : s = t) :
    let φ : fixingSubgroup M s ≃* fixingSubgroup M t :=
      MulEquiv.subgroupCongr (congrArg₂ _ rfl hst)
    ofFixingSubgroup M s →ₑ[φ] ofFixingSubgroup M t where
  toFun := fun ⟨x, hx⟩ => ⟨x, by rw [← hst]; exact hx⟩
  map_smul' := fun ⟨m, hm⟩ ⟨x, hx⟩ => rfl

@[to_additive (attr := simp)]
theorem ofFixingSubgroup_of_eq_apply {hst : s = t}
    (x : ofFixingSubgroup M s) :
    ((ofFixingSubgroup_of_eq M hst x) : α) = x := rfl

@[to_additive]
theorem ofFixingSubgroup_of_eq_bijective {hst : s = t} :
    Bijective (ofFixingSubgroup_of_eq M hst) :=
  ⟨fun _ _ hxy ↦ by simpa [← SetLike.coe_eq_coe] using hxy,
    fun ⟨x, hxt⟩ ↦ ⟨⟨x, by rwa [hst]⟩, by simp [← SetLike.coe_eq_coe]⟩⟩

end Comparisons

section Construction

open Function.Embedding Fin.Embedding

/-- Append `Fin m ↪ ofFixingSubgroup M s` at the end of an enumeration of `s`. -/
@[to_additive
/-- Append `Fin m ↪ ofFixingSubgroup M s` at the end of an enumeration of `s`. -/]
noncomputable def ofFixingSubgroup.append
    {n : ℕ} [Finite s] (x : Fin n ↪ ofFixingSubgroup M s) :
    Fin (s.ncard + n) ↪ α := by
  have : Nonempty (Fin (s.ncard) ≃ s) :=
    Finite.card_eq.mp (by simp [Nat.card_coe_set_eq])
  let y := (Classical.choice this).toEmbedding
  apply Fin.Embedding.append (x := y.trans (subtype _)) (y := x.trans (subtype _))
  rw [Set.disjoint_iff_forall_ne]
  rintro _ ⟨j, rfl⟩ _ ⟨i, rfl⟩ H
  apply (x i).prop
  simp only [trans_apply, Function.Embedding.subtype_apply] at H
  simpa [H] using Subtype.coe_prop (y j)

@[to_additive]
theorem ofFixingSubgroup.append_left {n : ℕ} [Finite s]
    (x : Fin n ↪ ofFixingSubgroup M s) (i : Fin s.ncard) :
    let Hs : Nonempty (Fin (s.ncard) ≃ s) :=
      Finite.card_eq.mp (by simp [Nat.card_coe_set_eq])
    ofFixingSubgroup.append x (Fin.castAdd n i) = (Classical.choice Hs) i := by
  simp [ofFixingSubgroup.append]

@[to_additive]
theorem ofFixingSubgroup.append_right {n : ℕ} [Finite s]
    (x : Fin n ↪ ofFixingSubgroup M s) (i : Fin n) :
    ofFixingSubgroup.append x (Fin.natAdd s.ncard i) = x i := by
  simp [ofFixingSubgroup.append]

end Construction

section TwoCriteria

open MulAction

/-- A pretransitivity criterion. -/
theorem IsPretransitive.isPretransitive_ofFixingSubgroup_inter
    (hs : IsPretransitive (fixingSubgroup M s) (ofFixingSubgroup M s))
    {g : M} (ha : s ∪ g • s ≠ ⊤) :
    IsPretransitive (fixingSubgroup M (s ∩ g • s)) (ofFixingSubgroup M (s ∩ g • s)) := by
  rw [Ne, Set.top_eq_univ, ← Set.compl_empty_iff, ← Ne, ← Set.nonempty_iff_ne_empty] at ha
  obtain ⟨a, ha⟩ := ha
  have ha' : a ∈ (s ∩ g • s)ᶜ := by
    rw [Set.compl_inter]
    apply Set.mem_union_left
    rw [Set.compl_union] at ha
    apply Set.mem_of_mem_inter_left ha
  rw [MulAction.isPretransitive_iff_base (⟨a, ha'⟩ : ofFixingSubgroup M (s ∩ g • s))]
  rintro ⟨x, hx⟩
  rw [mem_ofFixingSubgroup_iff, Set.mem_inter_iff, not_and_or] at hx
  rcases hx with hx | hx
  · obtain ⟨⟨k, hk⟩, hkax⟩ := hs.exists_smul_eq
      ⟨a, (by intro ha'; apply ha; apply Set.mem_union_left _ ha')⟩
      ⟨x, hx⟩
    use ⟨k, (by
      rw [mem_fixingSubgroup_iff] at hk ⊢
      intro y  hy
      apply hk
      apply Set.mem_of_mem_inter_left hy)⟩
    · simp only [← SetLike.coe_eq_coe] at hkax ⊢
      exact hkax
  · suffices hg'x : g⁻¹ • x ∈ ofFixingSubgroup M s by
      suffices hg'a : g⁻¹ • a ∈ ofFixingSubgroup M s by
        obtain ⟨⟨k, hk⟩, hkax⟩ := hs.exists_smul_eq ⟨g⁻¹ • a, hg'a⟩ ⟨g⁻¹ • x, hg'x⟩
        use ⟨g * k * g⁻¹, (by
          rw [mem_fixingSubgroup_iff] at hk ⊢
          intro y hy
          simp [← smul_smul, smul_eq_iff_eq_inv_smul g]
          apply hk
          rw [← Set.mem_smul_set_iff_inv_smul_mem]
          exact Set.mem_of_mem_inter_right hy)⟩
        · simp only [← SetLike.coe_eq_coe] at hkax ⊢
          simp only [SetLike.val_smul] at hkax ⊢
          rw [← smul_eq_iff_eq_inv_smul] at hkax
          change (g * k * g⁻¹) • a = x
          simp only [← smul_smul]
          exact hkax
      rw [mem_ofFixingSubgroup_iff]
      rw [← Set.mem_smul_set_iff_inv_smul_mem]
      intro h
      apply ha
      apply Set.mem_union_right _ h
    rw [mem_ofFixingSubgroup_iff]
    intro h
    apply hx
    rw [Set.mem_smul_set_iff_inv_smul_mem]
    exact h

/-- A primitivity criterion -/
theorem IsPreprimitive.isPreprimitive_ofFixingSubgroup_inter
    [Finite α]
    (hs : IsPreprimitive (fixingSubgroup M s) (ofFixingSubgroup M s))
    {g : M} (ha : s ∪ g • s ≠ ⊤) :
    IsPreprimitive (fixingSubgroup M (s ∩ g • s)) (ofFixingSubgroup M (s ∩ g • s)) := by
  classical
  have hts : s ∩ g • s ≤ s := Set.inter_subset_left
  have : IsPretransitive ↥(fixingSubgroup M (s ∩ g • s)) ↥(ofFixingSubgroup M (s ∩ g • s)) :=
    IsPretransitive.isPretransitive_ofFixingSubgroup_inter hs.toIsPretransitive ha
  apply IsPreprimitive.of_card_lt (f := ofFixingSubgroup_of_inclusion M hts)
  rw [show Nat.card (ofFixingSubgroup M (s ∩ g • s)) = Set.ncard (s ∩ g • s)ᶜ by
    rw [← Nat.card_coe_set_eq]; congr]
  rw [← Set.image_univ,
    Set.ncard_image_of_injective _ ofFixingSubgroup_of_inclusion_injective, Set.ncard_coe]
  rw [show ((ofFixingSubgroup M s : Set α)).ncard = sᶜ.ncard by
    rfl]
  rw [Set.compl_inter, ← Nat.add_lt_add_iff_right, Set.ncard_union_add_ncard_inter,
      ← Set.compl_union, two_mul, add_assoc]
  simp only [add_lt_add_iff_left]
  rwa [← add_lt_add_iff_left, Set.ncard_add_ncard_compl,
    Set.ncard_smul_set, ← add_assoc, Set.ncard_add_ncard_compl,
    lt_add_iff_pos_right, Set.ncard_pos, Set.nonempty_compl]

end TwoCriteria

end SubMulAction<|MERGE_RESOLUTION|>--- conflicted
+++ resolved
@@ -131,13 +131,8 @@
 
 @[to_additive]
 theorem of_fixingSubgroupEmpty_mapScalars_surjective :
-<<<<<<< HEAD
     Surjective (fixingSubgroup M (∅ : Set α)).subtype :=
   fun g ↦ ⟨⟨g, by simp⟩, rfl⟩
-=======
-    Surjective (fixingSubgroup M (∅ : Set α)).subtype := fun g ↦ by
-  simp [mem_fixingSubgroup_iff]
->>>>>>> 67006b84
 
 end Empty
 
