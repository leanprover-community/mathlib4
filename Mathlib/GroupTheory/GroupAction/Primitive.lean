--- conflicted
+++ resolved
@@ -4,11 +4,8 @@
 Authors: Antoine Chambert-Loir
 -/
 
-<<<<<<< HEAD
 import Mathlib.Algebra.BigOperators.Finprod
 import Mathlib.Data.Nat.Prime.Defs
-=======
->>>>>>> 62eb83ee
 import Mathlib.Data.Setoid.Partition
 import Mathlib.GroupTheory.GroupAction.Blocks
 import Mathlib.GroupTheory.GroupAction.Transitive
@@ -55,18 +52,18 @@
 
 ## Particular results for actions on finite types
 
-- `isPreprimitive_of_primeCard` :
-a pretransitive action on a finite type of prime cardinal is preprimitive
+- `MulAction.isPreprimitive_of_primeCard` :
+  A pretransitive action on a finite type of prime cardinal is preprimitive.
+
 - `IsPreprimitive.of_card_lt`
-Given an equivariant map from a preprimitive action,
-if the image is at least twice the codomain, then the codomain is preprimitive
-- `Rudio`
-Theorem of Rudio :
-Given a preprimitive action of a group `G` on `X`, a finite `A : set X`
-and two points, find a translate of `A` that contains one of them
-and not the other one.
-The proof relies on `is_block.of_subset` that itself requires finiteness of `A`,
-but I don't know whether the theorem does…
+  Given an equivariant map from a preprimitive action,
+  if the image is at least twice the codomain, then the codomain is preprimitive.
+
+- `Rudio` : Theorem of Rudio :
+  Given a preprimitive action of a group `G` on `X`, a finite `A : set X`
+  and two points, find a translate of `A` that contains one of them and not the other one.
+  The proof relies on `IsBlock.of_subset` that itself requires finiteness of `A`,
+  but I don't know whether the theorem does…
 
 -/
 
@@ -321,6 +318,8 @@
 
 section Finite
 
+namespace IsPreprimitive
+
 variable {M : Type*} [Group M] {α : Type*} [MulAction M α]
 variable {N β : Type*} [Group N] [MulAction N β]
 
@@ -328,7 +327,7 @@
 
 /-- A pretransitive action on a set of prime order is preprimitive -/
 @[to_additive "A pretransitive action on a set of prime order is preprimitive"]
-theorem IsPreprimitive.of_prime [hGX : IsPretransitive M α] (hp : Nat.Prime (Nat.card α)) :
+theorem of_prime_card [hGX : IsPretransitive M α] (hp : Nat.Prime (Nat.card α)) :
     IsPreprimitive M α := by
   classical
   apply IsPreprimitive.mk
@@ -349,7 +348,7 @@
 
 /-- The target of an equivariant map of large image is preprimitive if the source is -/
 @[to_additive "The target of an equivariant map of large image is preprimitive if the source is"]
-theorem IsPreprimitive.of_card_lt
+theorem of_card_lt
     [Finite β] [htβ : IsPretransitive N β] (hM : IsPreprimitive M α)
     (hf' : Nat.card β < 2 * (Set.range f).ncard) :
     IsPreprimitive N β :=  by
@@ -402,7 +401,7 @@
 
 /-- Theorem of Rudio (Wielandt, 1964, Th. 8.1) -/
 @[to_additive "Theorem of Rudio (Wielandt, 1964, Th. 8.1)"]
-theorem IsPreprimitive.rudio (hpGX : IsPreprimitive M α)
+theorem rudio (hpGX : IsPreprimitive M α)
     {A : Set α} (hfA : A.Finite) (hA : A.Nonempty) (hA' : A ≠ ⊤)
     {a b : α} (h : a ≠ b) :
     ∃ g : M, a ∈ g • A ∧ b ∉ g • A := by
@@ -429,6 +428,8 @@
     obtain ⟨g, hg⟩ := MulAction.exists_smul_eq M x a
     use g; use x
 
+end IsPreprimitive
+
 end Finite
 
 end Primitive
