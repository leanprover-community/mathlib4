/-
Copyright (c) 2024 Antoine Chambert-Loir. All rights reserved.
Released under Apache 2.0 license as described in the file LICENSE.
Authors: Antoine Chambert-Loir
-/
import Mathlib.Algebra.BigOperators.Finprod
import Mathlib.Data.Nat.Prime.Basic
import Mathlib.Data.Setoid.Partition.Card
import Mathlib.GroupTheory.GroupAction.Blocks
import Mathlib.GroupTheory.GroupAction.Transitive

/-!
# Primitive actions

## Definitions

- `MulAction.IsPreprimitive G X`
  A structure that says that the action of a type `G` on a type `X`
  (defined by an instance `SMul G X`) is *preprimitive*,
  namely, it is pretransitive and the only blocks are ⊤ and subsingletons.
  (The pretransitivity assumption is essentially trivial,
  because orbits are blocks, unless the action itself is trivial.)

  The notion which is introduced in classical books on group theory
  is restricted to group actions.
  In fact, it may be irrelevant if the action is degenerate,
  when “trivial blocks” might not be blocks.
  Moreover, the classical notion is *primitive*,
  which further assumes that `X` is not empty.

- `MulAction.IsQuasiPreprimitive G X`
  A structure that says that the action of the group `G` on the type `X` is *quasipreprimitive*,
  namely, normal subgroups of `G` which act nontrivially act pretransitively.

- We prove some straightforward theorems that relate preprimitivity
  under equivariant maps, for images and preimages.

## Relation with stabilizers

- `MulAction.isSimpleOrderBlockMem_iff_isPreprimitive`
  relates primitivity and the fact that the inclusion order on blocks containing is simple.

- `MulAction.isCoatom_stabilizer_iff_preprimitive`
  An action is preprimitive iff the stabilizers of points are maximal subgroups.

- `MulAction.IsPreprimitive.isCoatom_stabilizer_of_isPreprimitive`
  Stabilizers of points under a preprimitive action are maximal subgroups.

## Relation with normal subgroups

- `MulAction.IsPreprimitive.isQuasipreprimitive`
  Preprimitive actions are quasipreprimitive.

## Particular results for actions on finite types

- `MulAction.IsPreprimitive.of_prime_card` :
  A pretransitive action on a finite type of prime cardinal is preprimitive.

- `MulAction.IsPreprimitive.of_card_lt`
  Given an equivariant map from a preprimitive action,
  if the image is at least twice the codomain, then the codomain is preprimitive.

- `MulAction.IsPreprimitive.exists_mem_smul_and_notMem_smul` : **Theorem of Rudio**.
  For a preprimitive action, a subset which is neither empty nor full has a translate
  which contains a given point and avoids another one.

-/

open Pointwise

namespace MulAction

variable (G : Type*) (X : Type*)

-- Note : if the action is degenerate, singletons may not be blocks.
/-- An additive action is preprimitive if it is pretransitive and
the only blocks are the trivial ones -/
class _root_.AddAction.IsPreprimitive [VAdd G X] : Prop extends AddAction.IsPretransitive G X where
  /-- An action is preprimitive if it is pretransitive and
  the only blocks are the trivial ones -/
  isTrivialBlock_of_isBlock : ∀ {B : Set X}, AddAction.IsBlock G B → AddAction.IsTrivialBlock B

/-- An action is preprimitive if it is pretransitive and
the only blocks are the trivial ones -/
@[to_additive]
class IsPreprimitive [SMul G X] : Prop extends IsPretransitive G X where
  /-- An action is preprimitive if it is pretransitive and
  the only blocks are the trivial ones -/
  isTrivialBlock_of_isBlock : ∀ {B : Set X}, IsBlock G B → IsTrivialBlock B

open IsPreprimitive

/-- An additive action of an additive group is quasipreprimitive if any normal subgroup
that has no fixed point acts pretransitively -/
class _root_.AddAction.IsQuasiPreprimitive
    [AddGroup G] [AddAction G X] : Prop extends AddAction.IsPretransitive G X where
  isPretransitive_of_normal :
    ∀ {N : AddSubgroup G} [N.Normal], AddAction.fixedPoints N X ≠ .univ →
      AddAction.IsPretransitive N X

/-- An action of a group is quasipreprimitive if any normal subgroup
that has no fixed point acts pretransitively -/
@[to_additive]
class IsQuasiPreprimitive [Group G] [MulAction G X] : Prop extends IsPretransitive G X where
  isPretransitive_of_normal :
    ∀ {N : Subgroup G} [N.Normal], fixedPoints N X ≠ .univ → IsPretransitive N X

variable {G X}

@[to_additive]
theorem IsBlock.subsingleton_or_eq_univ
    [SMul G X] [IsPreprimitive G X] {B : Set X} (hB : IsBlock G B) :
    B.Subsingleton ∨ B = .univ :=
  isTrivialBlock_of_isBlock hB

@[to_additive (attr := nontriviality)]
theorem IsPreprimitive.of_subsingleton [SMul G X] [Nonempty G] [Subsingleton X] :
    IsPreprimitive G X where
  exists_smul_eq (x y) := by
    use Classical.arbitrary G
    rw [eq_iff_true_of_subsingleton]
    trivial
  isTrivialBlock_of_isBlock B := by
    left
    exact Set.subsingleton_of_subsingleton

theorem isTrivialBlock_of_card_le_two
    [Finite X] (hX : Nat.card X ≤ 2) (B : Set X) :
    IsTrivialBlock B := by
<<<<<<< HEAD
  rcases le_or_gt B.ncard 1 with h1 | h1
  · apply Or.inl
    rwa [← Set.ncard_le_one_iff_subsingleton]
  · apply Or.inr
    rw [Set.eq_univ_iff_ncard]
    apply le_antisymm _ (le_trans hX h1)
    rw [← Set.ncard_univ]
    exact Set.ncard_le_ncard B.subset_univ
=======
  rw [IsTrivialBlock, ← B.ncard_le_one_iff_subsingleton, B.eq_univ_iff_ncard]
  have := B.ncard_le_card
  grind
>>>>>>> 33f651ce

variable [Group G] [MulAction G X]

open scoped BigOperators Pointwise

/-- If the action is pretransitive, then the trivial blocks condition implies preprimitivity
(based condition) -/
@[to_additive
/-- If the action is pretransitive, then the trivial blocks condition implies preprimitivity
(based condition) -/]
theorem IsPreprimitive.of_isTrivialBlock_base [IsPretransitive G X] (a : X)
    (H : ∀ {B : Set X} (_ : a ∈ B) (_ : IsBlock G B), IsTrivialBlock B) :
    IsPreprimitive G X where
  isTrivialBlock_of_isBlock {B} hB := by
    obtain rfl | ⟨b, hb⟩ := B.eq_empty_or_nonempty
    · simp [IsTrivialBlock]
    · obtain ⟨g, hg⟩ := exists_smul_eq G b a
      rw [← IsTrivialBlock.smul_iff g]
      apply H _ (hB.translate g)
      rw [← hg]
      use b

/-- If the action is not trivial, then the trivial blocks condition implies preprimitivity
(pretransitivity is automatic) (based condition) -/
@[to_additive
  /-- If the action is not trivial, then the trivial blocks condition implies preprimitivity
  (pretransitivity is automatic) (based condition) -/]
theorem IsPreprimitive.of_isTrivialBlock_of_notMem_fixedPoints {a : X} (ha : a ∉ fixedPoints G X)
    (H : ∀ ⦃B : Set X⦄, a ∈ B → IsBlock G B → IsTrivialBlock B) :
    IsPreprimitive G X :=
  have : IsPretransitive G X := by
    rw [isPretransitive_iff_base a]
    rcases H (mem_orbit_self a) (IsBlock.orbit a) with H | H
    · exfalso; apply ha
      rw [Set.subsingleton_iff_singleton (mem_orbit_self a)] at H
      simp only [mem_fixedPoints]
      intro g
      rw [← Set.mem_singleton_iff]; rw [← H]
      exact mem_orbit a g
    · intro x; rw [← MulAction.mem_orbit_iff, H]; exact Set.mem_univ x
  { isTrivialBlock_of_isBlock {B} hB := by
      obtain rfl | ⟨b, hb⟩ := B.eq_empty_or_nonempty
      · simp [IsTrivialBlock]
      · obtain ⟨g, hg⟩ := exists_smul_eq G b a
        rw [← IsTrivialBlock.smul_iff g]
        exact H ⟨b, hb, hg⟩ (hB.translate g) }

@[deprecated (since := "2025-05-23")]
alias _root_.AddAction.IsPreprimitive.of_isTrivialBlock_of_not_mem_fixedPoints :=
  AddAction.IsPreprimitive.of_isTrivialBlock_of_notMem_fixedPoints

@[to_additive existing, deprecated (since := "2025-05-23")]
alias IsPreprimitive.of_isTrivialBlock_of_not_mem_fixedPoints :=
  IsPreprimitive.of_isTrivialBlock_of_notMem_fixedPoints

/-- If the action is not trivial, then the trivial blocks condition implies preprimitivity
(pretransitivity is automatic) -/
@[to_additive
  /-- If the action is not trivial, then the trivial blocks condition implies preprimitivity
(pretransitivity is automatic) -/]
theorem IsPreprimitive.mk' (Hnt : fixedPoints G X ≠ ⊤)
    (H : ∀ {B : Set X} (_ : IsBlock G B), IsTrivialBlock B) :
    IsPreprimitive G X := by
  simp only [Set.top_eq_univ, Set.ne_univ_iff_exists_notMem] at Hnt
  obtain ⟨_, ha⟩ := Hnt
  exact .of_isTrivialBlock_of_notMem_fixedPoints ha fun {B} _ ↦ H

@[deprecated (since := "2025-03-03")] alias _root_.AddAction.mk' := AddAction.IsPreprimitive.mk'
@[to_additive existing, deprecated (since := "2025-03-03")] alias mk' := IsPreprimitive.mk'

section EquivariantMap

variable {M : Type*} [Group M] {α : Type*} [MulAction M α]
variable {N β : Type*} [Group N] [MulAction N β]
variable {φ : M → N} {f : α →ₑ[φ] β}

@[to_additive]
theorem IsPreprimitive.of_surjective [IsPreprimitive M α] (hf : Function.Surjective f) :
    IsPreprimitive N β where
  toIsPretransitive := toIsPretransitive.of_surjective_map hf
  isTrivialBlock_of_isBlock {B} hB := by
    rw [← Set.image_preimage_eq B hf]
    apply IsTrivialBlock.image hf
    exact isTrivialBlock_of_isBlock (IsBlock.preimage f hB)

@[to_additive]
theorem isPreprimitive_congr (hφ : Function.Surjective φ) (hf : Function.Bijective f) :
    IsPreprimitive M α ↔ IsPreprimitive N β := by
  constructor
  · intro _
    apply IsPreprimitive.of_surjective hf.surjective
  · intro _
    haveI := (isPretransitive_congr hφ hf).mpr toIsPretransitive
    exact {
      isTrivialBlock_of_isBlock {B} hB := by
        rw [← Set.preimage_image_eq B hf.injective]
        exact IsTrivialBlock.preimage hf.injective
          (isTrivialBlock_of_isBlock (hB.image f hφ hf.injective)) }

end EquivariantMap

section Stabilizer

variable (G : Type*) [Group G] {X : Type*} [MulAction G X]

open scoped BigOperators Pointwise

/-- A pretransitive action on a nontrivial type is preprimitive iff
the set of blocks containing a given element is a simple order -/
@[to_additive (attr := simp)
  /-- A pretransitive action on a nontrivial type is preprimitive iff
  the set of blocks containing a given element is a simple order -/]
theorem isSimpleOrder_blockMem_iff_isPreprimitive [IsPretransitive G X] [Nontrivial X] (a : X) :
    IsSimpleOrder (BlockMem G a) ↔ IsPreprimitive G X := by
  constructor
  · intro h; let h_bot_or_top := h.eq_bot_or_eq_top
    apply IsPreprimitive.of_isTrivialBlock_base a
    intro B haB hB
    rcases h_bot_or_top ⟨B, haB, hB⟩ with hB' | hB' <;>
      simp only [← Subtype.coe_inj] at hB'
    · left; rw [hB']; exact Set.subsingleton_singleton
    · right; rw [hB']; rfl
  · intro hGX'; apply IsSimpleOrder.mk
    rintro ⟨B, haB, hB⟩
    simp only [← Subtype.coe_inj]
    cases hGX'.isTrivialBlock_of_isBlock hB with
    | inl h =>
      simp [BlockMem.coe_bot, h.eq_singleton_of_mem haB]
    | inr h =>
      simp [BlockMem.coe_top, h]

/-- A pretransitive action is preprimitive
iff the stabilizer of any point is a maximal subgroup (Wielandt, th. 7.5) -/
@[to_additive
  /-- A pretransitive action is preprimitive
  iff the stabilizer of any point is a maximal subgroup (Wielandt, th. 7.5) -/]
theorem isCoatom_stabilizer_iff_preprimitive [IsPretransitive G X] [Nontrivial X] (a : X) :
    IsCoatom (stabilizer G a) ↔ IsPreprimitive G X := by
  rw [← isSimpleOrder_blockMem_iff_isPreprimitive G a, ← Set.isSimpleOrder_Ici_iff_isCoatom]
  simp only [isSimpleOrder_iff_isCoatom_bot]
  rw [← OrderIso.isCoatom_iff (block_stabilizerOrderIso G a), OrderIso.map_bot]

/-- In a preprimitive action, stabilizers are maximal subgroups -/
@[to_additive /-- In a preprimitive action, stabilizers are maximal subgroups. -/]
theorem IsPreprimitive.isCoatom_stabilizer_of_isPreprimitive
    [Nontrivial X] [IsPreprimitive G X] (a : X) :
    IsCoatom (stabilizer G a) := by
  rwa [isCoatom_stabilizer_iff_preprimitive]

end Stabilizer

section Normal

variable {M : Type*} [Group M] {α : Type*} [MulAction M α]

/-- In a preprimitive action, any normal subgroup that acts nontrivially is pretransitive
(Wielandt, th. 7.1). -/
@[to_additive /-- In a preprimitive additive action,
  any normal subgroup that acts nontrivially is pretransitive (Wielandt, th. 7.1). -/]
-- See note [lower instance priority]
instance (priority := 100) IsPreprimitive.isQuasiPreprimitive [IsPreprimitive M α] :
    IsQuasiPreprimitive M α where
  isPretransitive_of_normal {N} _ hNX := by
    rw [Set.ne_univ_iff_exists_notMem] at hNX
    obtain ⟨a, ha⟩ := hNX
    rw [isPretransitive_iff_orbit_eq_univ a]
    apply Or.resolve_left (isTrivialBlock_of_isBlock (IsBlock.orbit_of_normal a))
    intro h
    apply ha
    simp only [mem_fixedPoints]
    intro n
    rw [← Set.mem_singleton_iff]
    suffices orbit N a = {a} by rw [← this]; use n
    ext b
    rw [Set.Subsingleton.eq_singleton_of_mem h (MulAction.mem_orbit_self a)]

end Normal

section Finite

namespace IsPreprimitive

variable {H Y : Type*} [Group H] [MulAction H Y]

/-- A pretransitive action on a set of prime order is preprimitive -/
@[to_additive /-- A pretransitive action on a set of prime order is preprimitive -/]
theorem of_prime_card [hGX : IsPretransitive G X] (hp : Nat.Prime (Nat.card X)) :
    IsPreprimitive G X := by
  refine ⟨fun {B} hB ↦ B.subsingleton_or_nontrivial.imp id fun hB' ↦ ?_⟩
  have : Finite X := (Nat.card_ne_zero.mp hp.ne_zero).2
  rw [Set.eq_univ_iff_ncard, eq_comm, ← hp.dvd_iff_eq ((Set.one_lt_ncard).mpr hB').ne']
  exact hB.ncard_dvd_card hB'.nonempty

variable {φ : G → H} {f : X →ₑ[φ] Y}

/-- The codomain of an equivariant map of large image is preprimitive if the domain is. -/
@[to_additive
/-- The codomain of an equivariant map of large image is preprimitive if the domain is. -/]
theorem of_card_lt [Finite Y] [IsPretransitive H Y] [IsPreprimitive G X]
    (hf' : Nat.card Y < 2 * (Set.range f).ncard) :
    IsPreprimitive H Y :=  by
  refine ⟨fun {B} hB ↦ ?_⟩
  rcases B.eq_empty_or_nonempty with hB' | hB'; · simp [IsTrivialBlock, hB']
  rw [IsTrivialBlock, or_iff_not_imp_right]
  intro hB_ne_top
  -- we need Set.Subsingleton B ↔ Set.ncard B ≤ 1
  suffices Set.ncard B < 2 by simpa [Nat.lt_succ] using this
  -- We reduce to proving that (Set.range f).ncard ≤ (orbit N B).ncard
  apply lt_of_mul_lt_mul_right (lt_of_le_of_lt _ hf') (zero_le _)
  simp only [← hB.ncard_block_mul_ncard_orbit_eq hB']
  apply Nat.mul_le_mul_left
  -- We reduce to proving that (Set.range f ∩ g • B).ncard ≤ 1 for every g
  have hfin := Fintype.ofFinite (Set.range fun g : H ↦ g • B)
  rw [(hB.isBlockSystem hB').left.ncard_eq_finsum, finsum_eq_sum_of_fintype]
  apply le_trans (Finset.sum_le_card_nsmul _ _ 1 _)
  · rw [nsmul_one, Finset.card_univ, ← Set.toFinset_card, ← Set.ncard_eq_toFinset_card',
      orbit, Nat.cast_id]
  · rintro ⟨x, ⟨g, rfl⟩⟩ -
    suffices Set.Subsingleton (Set.range f ∩ g • B) by simpa
    -- It suffices to prove that the preimage is subsingleton
    rw [← Set.image_preimage_eq_range_inter]
    apply Set.Subsingleton.image
    -- Since the action of M on α is primitive, it suffices to prove that
    -- the preimage is a block which is not ⊤
    apply Or.resolve_right (isTrivialBlock_of_isBlock ((hB.translate g).preimage f))
    intro h
    simp only [Set.preimage_eq_univ_iff] at h
    -- We will prove that B is large, which will contradict the assumption that it is not ⊤
    apply hB_ne_top
    apply hB.eq_univ_of_card_lt
    -- It remains to show that Nat.card β < Set.ncard B * 2
    apply lt_of_lt_of_le hf'
    rw [mul_comm, mul_le_mul_iff_left₀ Nat.succ_pos']
    apply le_trans (Set.ncard_le_ncard h) (Set.ncard_image_le B.toFinite)

/- The finiteness assumption is necessary :
  For G = ℤ acting on itself, no translate of ℕ contains 0 but not 1.
  (See comment before `IsBlock.of_subset`.) -/
/-- Theorem of Rudio (Wielandt, 1964, Th. 8.1)

For a preprimitive action, a subset which is neither empty nor full has a translate
which contains a given point and avoids another one. -/
@[to_additive /-- Theorem of Rudio (Wielandt, 1964, Th. 8.1)

For a preprimitive additive action, a subset which is neither empty nor full has a translate
which contains a given point and avoids another one. -/]
theorem exists_mem_smul_and_notMem_smul [IsPreprimitive G X]
    {A : Set X} (hfA : A.Finite) (hA : A.Nonempty) (hA' : A ≠ .univ) {a b : X} (h : a ≠ b) :
    ∃ g : G, a ∈ g • A ∧ b ∉ g • A := by
  let B := ⋂ (g : G) (_ : a ∈ g • A), g • A
  suffices b ∉ B by
    rw [Set.mem_iInter] at this
    simpa only [Set.mem_iInter, not_forall, exists_prop] using this
  suffices B = {a} by rw [this]; rw [Set.mem_singleton_iff]; exact Ne.symm h
  -- B is a block hence is a trivial block
  rcases isTrivialBlock_of_isBlock (G := G) (IsBlock.of_subset a hfA) with hyp | hyp
  · -- B.subsingleton
    apply Set.Subsingleton.eq_singleton_of_mem hyp
    rw [Set.mem_iInter]; intro g; simp only [Set.mem_iInter, imp_self]
  · -- B = Set.univ: contradiction
    change B = Set.univ at hyp
    exfalso; apply hA'
    suffices ∃ g : G, a ∈ g • A by
      obtain ⟨g, hg⟩ := this
      have : B ⊆ g • A := Set.biInter_subset_of_mem hg
      rw [hyp, Set.univ_subset_iff, ← eq_inv_smul_iff] at this
      rw [this, Set.smul_set_univ]
    -- ∃ (g : M), a ∈ g • A
    obtain ⟨x, hx⟩ := hA
    obtain ⟨g, hg⟩ := MulAction.exists_smul_eq G x a
    use g, x

@[deprecated (since := "2025-05-23")]
alias _root_.AddAction.IsPreprimitive.exists_mem_vadd_and_not_mem_vadd :=
  AddAction.IsPreprimitive.exists_mem_vadd_and_notMem_vadd

@[to_additive existing, deprecated (since := "2025-05-23")]
alias exists_mem_smul_and_not_mem_smul := exists_mem_smul_and_notMem_smul

end IsPreprimitive

end Finite

end MulAction<|MERGE_RESOLUTION|>--- conflicted
+++ resolved
@@ -127,20 +127,9 @@
 theorem isTrivialBlock_of_card_le_two
     [Finite X] (hX : Nat.card X ≤ 2) (B : Set X) :
     IsTrivialBlock B := by
-<<<<<<< HEAD
-  rcases le_or_gt B.ncard 1 with h1 | h1
-  · apply Or.inl
-    rwa [← Set.ncard_le_one_iff_subsingleton]
-  · apply Or.inr
-    rw [Set.eq_univ_iff_ncard]
-    apply le_antisymm _ (le_trans hX h1)
-    rw [← Set.ncard_univ]
-    exact Set.ncard_le_ncard B.subset_univ
-=======
   rw [IsTrivialBlock, ← B.ncard_le_one_iff_subsingleton, B.eq_univ_iff_ncard]
   have := B.ncard_le_card
   grind
->>>>>>> 33f651ce
 
 variable [Group G] [MulAction G X]
 
