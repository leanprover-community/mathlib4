--- conflicted
+++ resolved
@@ -235,15 +235,12 @@
     SMulCommClass M N α where
   smul_comm c₁ c₂ x := hf <| by simp only [h₁, h₂, smul_comm c₁ c₂ (f x)]
 
-<<<<<<< HEAD
-=======
 theorem Function.Surjective.smulCommClass [SMul M α] [SMul N α] [SMul M β] [SMul N β]
     [SMulCommClass M N α] {f : α → β} (hf : Function.Surjective f)
     (h₁ : ∀ (c : M) x, f (c • x) = c • f x) (h₂ : ∀ (c : N) x, f (c • x) = c • f x) :
     SMulCommClass M N β where
   smul_comm c₁ c₂ := hf.forall.2 fun x ↦ by simp only [← h₁, ← h₂, smul_comm c₁ c₂ x]
 
->>>>>>> 2bd05104
 @[to_additive]
 instance smulCommClass_self (M α : Type _) [CommMonoid M] [MulAction M α] : SMulCommClass M M α :=
   ⟨fun a a' b => by rw [← mul_smul, mul_comm, mul_smul]⟩
