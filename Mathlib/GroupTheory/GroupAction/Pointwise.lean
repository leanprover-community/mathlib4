--- conflicted
+++ resolved
@@ -130,11 +130,7 @@
     (c : R) (s : Set M₁) (t : Set M₂)
 
 -- This can be safely removed as a `@[simp]` lemma if `image_smul_setₛₗ` is readded.
-<<<<<<< HEAD
-@[to_additive, simp]
-=======
 @[to_additive (attr := simp)]
->>>>>>> f77f78a4
 theorem image_smul_set :
     h '' (c • s) = c • h '' s :=
   image_smul_setₛₗ _ _ _ h c s
