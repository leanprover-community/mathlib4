/-
Copyright (c) 2020 Eric Wieser. All rights reserved.
Released under Apache 2.0 license as described in the file LICENSE.
Authors: Eric Wieser
-/
import Mathlib.Algebra.Module.Defs
import Mathlib.Data.SetLike.Basic
import Mathlib.Data.Setoid.Basic
import Mathlib.GroupTheory.GroupAction.Defs
import Mathlib.GroupTheory.GroupAction.Hom

/-!

# Sets invariant to a `MulAction`

In this file we define `SubMulAction R M`; a subset of a `MulAction R M` which is closed with
respect to scalar multiplication.

For most uses, typically `Submodule R M` is more powerful.

## Main definitions

* `SubMulAction.mulAction` - the `MulAction R M` transferred to the subtype.
* `SubMulAction.mulAction'` - the `MulAction S M` transferred to the subtype when
  `IsScalarTower S R M`.
* `SubMulAction.isScalarTower` - the `IsScalarTower S R M` transferred to the subtype.
* `SubMulAction.inclusion` — the inclusion of a submulaction, as an equivariant map

## Tags

submodule, mul_action
-/


open Function

universe u u' u'' v

variable {S : Type u'} {T : Type u''} {R : Type u} {M : Type v}

/-- `SMulMemClass S R M` says `S` is a type of subsets `s ≤ M` that are closed under the
scalar action of `R` on `M`.

Note that only `R` is marked as an `outParam` here, since `M` is supplied by the `SetLike`
class instead.
-/
class SMulMemClass (S : Type*) (R : outParam Type*) (M : Type*) [SMul R M] [SetLike S M] :
    Prop where
  /-- Multiplication by a scalar on an element of the set remains in the set. -/
  smul_mem : ∀ {s : S} (r : R) {m : M}, m ∈ s → r • m ∈ s

/-- `VAddMemClass S R M` says `S` is a type of subsets `s ≤ M` that are closed under the
additive action of `R` on `M`.

Note that only `R` is marked as an `outParam` here, since `M` is supplied by the `SetLike`
class instead. -/
class VAddMemClass (S : Type*) (R : outParam Type*) (M : Type*) [VAdd R M] [SetLike S M] :
    Prop where
  /-- Addition by a scalar with an element of the set remains in the set. -/
  vadd_mem : ∀ {s : S} (r : R) {m : M}, m ∈ s → r +ᵥ m ∈ s

attribute [to_additive] SMulMemClass

attribute [aesop safe 10 apply (rule_sets := [SetLike])] SMulMemClass.smul_mem VAddMemClass.vadd_mem

/-- Not registered as an instance because `R` is an `outParam` in `SMulMemClass S R M`. -/
lemma AddSubmonoidClass.nsmulMemClass {S M : Type*} [AddMonoid M] [SetLike S M]
    [AddSubmonoidClass S M] : SMulMemClass S ℕ M where
  smul_mem n _x hx := nsmul_mem hx n

/-- Not registered as an instance because `R` is an `outParam` in `SMulMemClass S R M`. -/
lemma AddSubgroupClass.zsmulMemClass {S M : Type*} [SubNegMonoid M] [SetLike S M]
    [AddSubgroupClass S M] : SMulMemClass S ℤ M where
  smul_mem n _x hx := zsmul_mem hx n

namespace SetLike

open SMulMemClass

section SMul

variable [SMul R M] [SetLike S M] [hS : SMulMemClass S R M] (s : S)

-- lower priority so other instances are found first
/-- A subset closed under the scalar action inherits that action. -/
@[to_additive "A subset closed under the additive action inherits that action."]
instance (priority := 50) smul : SMul R s :=
  ⟨fun r x => ⟨r • x.1, smul_mem r x.2⟩⟩

/-- This can't be an instance because Lean wouldn't know how to find `N`, but we can still use
this to manually derive `SMulMemClass` on specific types. -/
theorem _root_.SMulMemClass.ofIsScalarTower (S M N α : Type*) [SetLike S α] [SMul M N]
    [SMul M α] [Monoid N] [MulAction N α] [SMulMemClass S N α] [IsScalarTower M N α] :
    SMulMemClass S M α :=
  { smul_mem := fun m a ha => smul_one_smul N m a ▸ SMulMemClass.smul_mem _ ha }

instance instIsScalarTower [Mul M] [MulMemClass S M] [IsScalarTower R M M]
    (s : S) : IsScalarTower R s s where
  smul_assoc r x y := Subtype.ext <| smul_assoc r (x : M) (y : M)

instance instSMulCommClass [Mul M] [MulMemClass S M] [SMulCommClass R M M]
    (s : S) : SMulCommClass R s s where
  smul_comm r x y := Subtype.ext <| smul_comm r (x : M) (y : M)

-- Porting note (https://github.com/leanprover-community/mathlib4/issues/11215): TODO lower priority not actually there
-- lower priority so later simp lemmas are used first; to appease simp_nf
@[to_additive (attr := simp, norm_cast)]
protected theorem val_smul (r : R) (x : s) : (↑(r • x) : M) = r • (x : M) :=
  rfl

-- Porting note (https://github.com/leanprover-community/mathlib4/issues/11215): TODO lower priority not actually there
-- lower priority so later simp lemmas are used first; to appease simp_nf
@[to_additive (attr := simp)]
theorem mk_smul_mk (r : R) (x : M) (hx : x ∈ s) : r • (⟨x, hx⟩ : s) = ⟨r • x, smul_mem r hx⟩ :=
  rfl

@[to_additive]
theorem smul_def (r : R) (x : s) : r • x = ⟨r • x, smul_mem r x.2⟩ :=
  rfl

@[simp]
theorem forall_smul_mem_iff {R M S : Type*} [Monoid R] [MulAction R M] [SetLike S M]
    [SMulMemClass S R M] {N : S} {x : M} : (∀ a : R, a • x ∈ N) ↔ x ∈ N :=
  ⟨fun h => by simpa using h 1, fun h a => SMulMemClass.smul_mem a h⟩

end SMul

section OfTower

variable {N α : Type*} [SetLike S α] [SMul M N] [SMul M α] [Monoid N]
    [MulAction N α] [SMulMemClass S N α] [IsScalarTower M N α] (s : S)

-- lower priority so other instances are found first
/-- A subset closed under the scalar action inherits that action. -/
@[to_additive "A subset closed under the additive action inherits that action."]
instance (priority := 50) smul' : SMul M s where
  smul r x := ⟨r • x.1, smul_one_smul N r x.1 ▸ smul_mem _ x.2⟩

@[to_additive (attr := simp, norm_cast)]
protected theorem val_smul_of_tower (r : M) (x : s) : (↑(r • x) : α) = r • (x : α) :=
  rfl

@[to_additive (attr := simp)]
theorem mk_smul_of_tower_mk (r : M) (x : α) (hx : x ∈ s) :
    r • (⟨x, hx⟩ : s) = ⟨r • x, smul_one_smul N r x ▸ smul_mem _ hx⟩ :=
  rfl

@[to_additive]
theorem smul_of_tower_def (r : M) (x : s) :
    r • x = ⟨r • x, smul_one_smul N r x.1 ▸ smul_mem _ x.2⟩ :=
  rfl

end OfTower

end SetLike

/-- A SubAddAction is a set which is closed under scalar multiplication. -/
structure SubAddAction (R : Type u) (M : Type v) [VAdd R M] : Type v where
  /-- The underlying set of a `SubAddAction`. -/
  carrier : Set M
  /-- The carrier set is closed under scalar multiplication. -/
  vadd_mem' : ∀ (c : R) {x : M}, x ∈ carrier → c +ᵥ x ∈ carrier

/-- A SubMulAction is a set which is closed under scalar multiplication. -/
@[to_additive]
structure SubMulAction (R : Type u) (M : Type v) [SMul R M] : Type v where
  /-- The underlying set of a `SubMulAction`. -/
  carrier : Set M
  /-- The carrier set is closed under scalar multiplication. -/
  smul_mem' : ∀ (c : R) {x : M}, x ∈ carrier → c • x ∈ carrier

/-- A SubAddAction is a set which is closed under scalar multiplication. -/
structure SubAddAction (R : Type u) (M : Type v) [VAdd R M] : Type v where
  /-- The underlying set of a `SubAddAction`. -/
  carrier : Set M
  /-- The carrier set is closed under scalar multiplication. -/
  vadd_mem' : ∀ (c : R) {x : M}, x ∈ carrier → c +ᵥ x ∈ carrier

attribute [to_additive] SubMulAction

namespace SubMulAction

variable [SMul R M]

@[to_additive]
instance : SetLike (SubMulAction R M) M :=
  ⟨SubMulAction.carrier, fun p q h => by cases p; cases q; congr⟩

@[to_additive]
instance : SMulMemClass (SubMulAction R M) R M where smul_mem := smul_mem' _

<<<<<<< HEAD
@[to_additive, simp]
=======
@[to_additive (attr := simp)]
>>>>>>> ed1d44ff
theorem mem_carrier {p : SubMulAction R M} {x : M} : x ∈ p.carrier ↔ x ∈ (p : Set M) :=
  Iff.rfl

@[to_additive (attr := ext)]
theorem ext {p q : SubMulAction R M} (h : ∀ x, x ∈ p ↔ x ∈ q) : p = q :=
  SetLike.ext h

/-- Copy of a sub_mul_action with a new `carrier` equal to the old one. Useful to fix definitional
equalities. -/
@[to_additive "Copy of a sub_mul_action with a new `carrier` equal to the old one.
  Useful to fix definitional equalities."]
protected def copy (p : SubMulAction R M) (s : Set M) (hs : s = ↑p) : SubMulAction R M where
  carrier := s
  smul_mem' := hs.symm ▸ p.smul_mem'

<<<<<<< HEAD
@[to_additive, simp]
=======
@[to_additive (attr := simp)]
>>>>>>> ed1d44ff
theorem coe_copy (p : SubMulAction R M) (s : Set M) (hs : s = ↑p) : (p.copy s hs : Set M) = s :=
  rfl

@[to_additive]
theorem copy_eq (p : SubMulAction R M) (s : Set M) (hs : s = ↑p) : p.copy s hs = p :=
  SetLike.coe_injective hs

@[to_additive]
instance : Bot (SubMulAction R M) where
  bot :=
    { carrier := ∅
      smul_mem' := fun _c h => Set.not_mem_empty h }

@[to_additive]
instance : Inhabited (SubMulAction R M) :=
  ⟨⊥⟩

end SubMulAction

namespace SubMulAction

section SMul

variable [SMul R M]
variable (p : SubMulAction R M)
variable {r : R} {x : M}

@[to_additive]
theorem smul_mem (r : R) (h : x ∈ p) : r • x ∈ p :=
  p.smul_mem' r h

@[to_additive]
instance : SMul R p where smul c x := ⟨c • x.1, smul_mem _ c x.2⟩

variable {p}

<<<<<<< HEAD
@[to_additive (attr := norm_cast), simp]
=======
@[to_additive (attr := norm_cast, simp)]
>>>>>>> ed1d44ff
theorem val_smul (r : R) (x : p) : (↑(r • x) : M) = r • (x : M) :=
  rfl

-- Porting note: no longer needed because of defeq structure eta

variable (p)

/-- Embedding of a submodule `p` to the ambient space `M`. -/
@[to_additive "Embedding of a submodule `p` to the ambient space `M`."]
protected def subtype : p →[R] M where
  toFun := Subtype.val
  map_smul' := by simp [val_smul]

<<<<<<< HEAD
@[to_additive, simp]
=======
@[to_additive (attr := simp)]
>>>>>>> ed1d44ff
theorem subtype_apply (x : p) : p.subtype x = x :=
  rfl

@[to_additive]
theorem subtype_eq_val : (SubMulAction.subtype p : p → M) = Subtype.val :=
  rfl

end SMul

namespace SMulMemClass

variable [Monoid R] [MulAction R M] {A : Type*} [SetLike A M]
variable [hA : SMulMemClass A R M] (S' : A)

-- Prefer subclasses of `MulAction` over `SMulMemClass`.
/-- A `SubMulAction` of a `MulAction` is a `MulAction`. -/
@[to_additive "A `SubAddAction` of an `AddAction` is an `AddAction`."]
instance (priority := 75) toMulAction : MulAction R S' :=
  Subtype.coe_injective.mulAction Subtype.val (SetLike.val_smul S')

/-- The natural `MulActionHom` over `R` from a `SubMulAction` of `M` to `M`. -/
@[to_additive "The natural `AddActionHom` over `R` from a `SubAddAction` of `M` to `M`."]
protected def subtype : S' →[R] M where
  toFun := Subtype.val; map_smul' _ _ := rfl

<<<<<<< HEAD
@[to_additive, simp]
=======
@[to_additive (attr := simp)]
>>>>>>> ed1d44ff
protected theorem coeSubtype : (SMulMemClass.subtype S' : S' → M) = Subtype.val :=
  rfl

end SMulMemClass

section MulActionMonoid

variable [Monoid R] [MulAction R M]

section

variable [SMul S R] [SMul S M] [IsScalarTower S R M]
variable (p : SubMulAction R M)

@[to_additive]
theorem smul_of_tower_mem (s : S) {x : M} (h : x ∈ p) : s • x ∈ p := by
  rw [← one_smul R x, ← smul_assoc]
  exact p.smul_mem _ h

@[to_additive]
instance smul' : SMul S p where smul c x := ⟨c • x.1, smul_of_tower_mem _ c x.2⟩

@[to_additive]
instance isScalarTower : IsScalarTower S R p where
  smul_assoc s r x := Subtype.ext <| smul_assoc s r (x : M)

@[to_additive]
instance isScalarTower' {S' : Type*} [SMul S' R] [SMul S' S] [SMul S' M] [IsScalarTower S' R M]
    [IsScalarTower S' S M] : IsScalarTower S' S p where
  smul_assoc s r x := Subtype.ext <| smul_assoc s r (x : M)

<<<<<<< HEAD
@[to_additive (attr := norm_cast), simp]
theorem val_smul_of_tower (s : S) (x : p) : ((s • x : p) : M) = s • (x : M) :=
  rfl

@[to_additive, simp]
=======
@[to_additive (attr := norm_cast, simp)]
theorem val_smul_of_tower (s : S) (x : p) : ((s • x : p) : M) = s • (x : M) :=
  rfl

@[to_additive (attr := simp)]
>>>>>>> ed1d44ff
theorem smul_mem_iff' {G} [Group G] [SMul G R] [MulAction G M] [IsScalarTower G R M] (g : G)
    {x : M} : g • x ∈ p ↔ x ∈ p :=
  ⟨fun h => inv_smul_smul g x ▸ p.smul_of_tower_mem g⁻¹ h, p.smul_of_tower_mem g⟩

@[to_additive]
instance isCentralScalar [SMul Sᵐᵒᵖ R] [SMul Sᵐᵒᵖ M] [IsScalarTower Sᵐᵒᵖ R M]
    [IsCentralScalar S M] :
    IsCentralScalar S p where
  op_smul_eq_smul r x := Subtype.ext <| op_smul_eq_smul r (x : M)

end

section

variable [Monoid S] [SMul S R] [MulAction S M] [IsScalarTower S R M]
variable (p : SubMulAction R M)

/-- If the scalar product forms a `MulAction`, then the subset inherits this action -/
@[to_additive]
instance mulAction' : MulAction S p where
  smul := (· • ·)
  one_smul x := Subtype.ext <| one_smul _ (x : M)
  mul_smul c₁ c₂ x := Subtype.ext <| mul_smul c₁ c₂ (x : M)

@[to_additive]
instance mulAction : MulAction R p :=
  p.mulAction'

end

/-- Orbits in a `SubMulAction` coincide with orbits in the ambient space. -/
@[to_additive]
theorem val_image_orbit {p : SubMulAction R M} (m : p) :
    Subtype.val '' MulAction.orbit R m = MulAction.orbit R (m : M) :=
  (Set.range_comp _ _).symm

/- -- Previously, the relatively useless :
lemma orbit_of_sub_mul {p : SubMulAction R M} (m : p) :
    (mul_action.orbit R m : set M) = MulAction.orbit R (m : M) := rfl
-/

@[to_additive]
theorem val_preimage_orbit {p : SubMulAction R M} (m : p) :
    Subtype.val ⁻¹' MulAction.orbit R (m : M) = MulAction.orbit R m := by
  rw [← val_image_orbit, Subtype.val_injective.preimage_image]

@[to_additive]
lemma mem_orbit_subMul_iff {p : SubMulAction R M} {x m : p} :
    x ∈ MulAction.orbit R m ↔ (x : M) ∈ MulAction.orbit R (m : M) := by
  rw [← val_preimage_orbit, Set.mem_preimage]

/-- Stabilizers in monoid SubMulAction coincide with stabilizers in the ambient space -/
@[to_additive]
theorem stabilizer_of_subMul.submonoid {p : SubMulAction R M} (m : p) :
    MulAction.stabilizerSubmonoid R m = MulAction.stabilizerSubmonoid R (m : M) := by
  ext
  simp only [MulAction.mem_stabilizerSubmonoid_iff, ← SubMulAction.val_smul, SetLike.coe_eq_coe]

end MulActionMonoid

section MulActionGroup

variable [Group R] [MulAction R M]

@[to_additive]
lemma orbitRel_of_subMul (p : SubMulAction R M) :
    MulAction.orbitRel R p = (MulAction.orbitRel R M).comap Subtype.val := by
  refine Setoid.ext_iff.2 (fun x y ↦ ?_)
  rw [Setoid.comap_rel]
  exact mem_orbit_subMul_iff

/-- Stabilizers in group SubMulAction coincide with stabilizers in the ambient space -/
@[to_additive]
theorem stabilizer_of_subMul {p : SubMulAction R M} (m : p) :
    MulAction.stabilizer R m = MulAction.stabilizer R (m : M) := by
  rw [← Subgroup.toSubmonoid_inj]
  exact stabilizer_of_subMul.submonoid m

end MulActionGroup

section Module

variable [Semiring R] [AddCommMonoid M]
variable [Module R M]
variable (p : SubMulAction R M)

theorem zero_mem (h : (p : Set M).Nonempty) : (0 : M) ∈ p :=
  let ⟨x, hx⟩ := h
  zero_smul R (x : M) ▸ p.smul_mem 0 hx

/-- If the scalar product forms a `Module`, and the `SubMulAction` is not `⊥`, then the
subset inherits the zero. -/
instance [n_empty : Nonempty p] : Zero p where
  zero := ⟨0, n_empty.elim fun x => p.zero_mem ⟨x, x.prop⟩⟩

end Module

section AddCommGroup

variable [Ring R] [AddCommGroup M]
variable [Module R M]
variable (p p' : SubMulAction R M)
variable {r : R} {x y : M}

theorem neg_mem (hx : x ∈ p) : -x ∈ p := by
  rw [← neg_one_smul R]
  exact p.smul_mem _ hx

@[simp]
theorem neg_mem_iff : -x ∈ p ↔ x ∈ p :=
  ⟨fun h => by
    rw [← neg_neg x]
    exact neg_mem _ h, neg_mem _⟩

instance : Neg p :=
  ⟨fun x => ⟨-x.1, neg_mem _ x.2⟩⟩

@[simp, norm_cast]
theorem val_neg (x : p) : ((-x : p) : M) = -x :=
  rfl

end AddCommGroup

end SubMulAction

namespace SubMulAction

variable [GroupWithZero S] [Monoid R] [MulAction R M]
variable [SMul S R] [MulAction S M] [IsScalarTower S R M]
variable (p : SubMulAction R M) {s : S} {x y : M}

theorem smul_mem_iff (s0 : s ≠ 0) : s • x ∈ p ↔ x ∈ p :=
  p.smul_mem_iff' (Units.mk0 s s0)

end SubMulAction

namespace SubMulAction

/- The inclusion of a SubMulaction, as an equivariant map -/
variable {M α : Type*} [Monoid M] [MulAction M α]


/-- The inclusion of a SubMulAction into the ambient set, as an equivariant map -/
@[to_additive  "The inclusion of a SubAddAction into the ambient set, as an equivariant map."]
def inclusion (s : SubMulAction M α) : s →[M] α where
-- The inclusion map of the inclusion of a SubMulAction
  toFun := Subtype.val
-- The commutation property
  map_smul' _ _ := rfl

@[to_additive]
theorem inclusion.toFun_eq_coe (s : SubMulAction M α) :
    s.inclusion.toFun = Subtype.val := rfl

@[to_additive]
theorem inclusion.coe_eq (s : SubMulAction M α) :
    ⇑s.inclusion = Subtype.val := rfl

@[to_additive]
lemma image_inclusion (s : SubMulAction M α) :
    Set.range s.inclusion = s.carrier := by
  rw [inclusion.coe_eq]
  exact Subtype.range_coe

@[to_additive]
lemma inclusion_injective (s : SubMulAction M α) :
    Function.Injective s.inclusion :=
  Subtype.val_injective

end SubMulAction

namespace Units

variable (R M : Type*) [Monoid R] [AddCommMonoid M] [DistribMulAction R M]

/-- The non-zero elements of `M` are invariant under the action by the units of `R`. -/
def nonZeroSubMul : SubMulAction Rˣ M where
  carrier := { x : M | x ≠ 0 }
  smul_mem' := by simp [Units.smul_def]

instance : MulAction Rˣ { x : M // x ≠ 0 } :=
  SubMulAction.mulAction' (nonZeroSubMul R M)

@[simp]
lemma smul_coe (a : Rˣ) (x : { x : M // x ≠ 0 }) :
    (a • x).val = a • x.val :=
  rfl

lemma orbitRel_nonZero_iff (x y : { v : M // v ≠ 0 }) :
    MulAction.orbitRel Rˣ { v // v ≠ 0 } x y ↔ MulAction.orbitRel Rˣ M x y :=
  ⟨by rintro ⟨a, rfl⟩; exact ⟨a, by simp⟩, by intro ⟨a, ha⟩; exact ⟨a, by ext; simpa⟩⟩

end Units<|MERGE_RESOLUTION|>--- conflicted
+++ resolved
@@ -189,11 +189,7 @@
 @[to_additive]
 instance : SMulMemClass (SubMulAction R M) R M where smul_mem := smul_mem' _
 
-<<<<<<< HEAD
-@[to_additive, simp]
-=======
-@[to_additive (attr := simp)]
->>>>>>> ed1d44ff
+@[to_additive (attr := simp)]
 theorem mem_carrier {p : SubMulAction R M} {x : M} : x ∈ p.carrier ↔ x ∈ (p : Set M) :=
   Iff.rfl
 
@@ -209,11 +205,7 @@
   carrier := s
   smul_mem' := hs.symm ▸ p.smul_mem'
 
-<<<<<<< HEAD
-@[to_additive, simp]
-=======
-@[to_additive (attr := simp)]
->>>>>>> ed1d44ff
+@[to_additive (attr := simp)]
 theorem coe_copy (p : SubMulAction R M) (s : Set M) (hs : s = ↑p) : (p.copy s hs : Set M) = s :=
   rfl
 
@@ -250,11 +242,7 @@
 
 variable {p}
 
-<<<<<<< HEAD
-@[to_additive (attr := norm_cast), simp]
-=======
 @[to_additive (attr := norm_cast, simp)]
->>>>>>> ed1d44ff
 theorem val_smul (r : R) (x : p) : (↑(r • x) : M) = r • (x : M) :=
   rfl
 
@@ -268,11 +256,7 @@
   toFun := Subtype.val
   map_smul' := by simp [val_smul]
 
-<<<<<<< HEAD
-@[to_additive, simp]
-=======
-@[to_additive (attr := simp)]
->>>>>>> ed1d44ff
+@[to_additive (attr := simp)]
 theorem subtype_apply (x : p) : p.subtype x = x :=
   rfl
 
@@ -298,11 +282,7 @@
 protected def subtype : S' →[R] M where
   toFun := Subtype.val; map_smul' _ _ := rfl
 
-<<<<<<< HEAD
-@[to_additive, simp]
-=======
-@[to_additive (attr := simp)]
->>>>>>> ed1d44ff
+@[to_additive (attr := simp)]
 protected theorem coeSubtype : (SMulMemClass.subtype S' : S' → M) = Subtype.val :=
   rfl
 
@@ -334,19 +314,11 @@
     [IsScalarTower S' S M] : IsScalarTower S' S p where
   smul_assoc s r x := Subtype.ext <| smul_assoc s r (x : M)
 
-<<<<<<< HEAD
-@[to_additive (attr := norm_cast), simp]
-theorem val_smul_of_tower (s : S) (x : p) : ((s • x : p) : M) = s • (x : M) :=
-  rfl
-
-@[to_additive, simp]
-=======
 @[to_additive (attr := norm_cast, simp)]
 theorem val_smul_of_tower (s : S) (x : p) : ((s • x : p) : M) = s • (x : M) :=
   rfl
 
 @[to_additive (attr := simp)]
->>>>>>> ed1d44ff
 theorem smul_mem_iff' {G} [Group G] [SMul G R] [MulAction G M] [IsScalarTower G R M] (g : G)
     {x : M} : g • x ∈ p ↔ x ∈ p :=
   ⟨fun h => inv_smul_smul g x ▸ p.smul_of_tower_mem g⁻¹ h, p.smul_of_tower_mem g⟩
