--- conflicted
+++ resolved
@@ -509,28 +509,9 @@
     (s : Set α) [Finite s] (hmn : s.ncard + m = n) :
     IsMultiplyPretransitive (fixingSubgroup G s) (ofFixingSubgroup G s) m where
   exists_smul_eq x y := by
-<<<<<<< HEAD
-      have : IsMultiplyPretransitive G α (s.ncard + m) := by rw [hmn]; infer_instance
-      have Hs : Nonempty (Fin (s.ncard) ≃ s) :=
-        Finite.card_eq.mp (by simp [Nat.card_coe_set_eq])
-      set x' := ofFixingSubgroup.append x with hx
-      set y' := ofFixingSubgroup.append y with hy
-      obtain ⟨g, hg⟩ := exists_smul_eq G x' y'
-      suffices g ∈ fixingSubgroup G s by
-        use ⟨g, this⟩
-        ext i
-        rw [smul_apply, SetLike.val_smul, Subgroup.mk_smul]
-        simp [← ofFixingSubgroup.append_right, ← smul_apply, ← hx, ← hy, hg]
-      intro a
-      set i := (Classical.choice Hs).symm a
-      have ha : (Classical.choice Hs) i = a := by simp [i]
-      rw [← ha]
-      nth_rewrite 1 [← ofFixingSubgroup.append_left x i]
-      rw [← ofFixingSubgroup.append_left y i, ← hy, ← hg, smul_apply, ← hx]
-=======
     have : IsMultiplyPretransitive G α (s.ncard + m) := by rw [hmn]; infer_instance
     have Hs : Nonempty (Fin (s.ncard) ≃ s) :=
-      Finite.card_eq.mp (by simp [Set.Nat.card_coe_set_eq])
+      Finite.card_eq.mp (by simp [Nat.card_coe_set_eq])
     set x' := ofFixingSubgroup.append x with hx
     set y' := ofFixingSubgroup.append y with hy
     obtain ⟨g, hg⟩ := exists_smul_eq G x' y'
@@ -545,7 +526,6 @@
     rw [← ha]
     nth_rewrite 1 [← ofFixingSubgroup.append_left x i]
     rw [← ofFixingSubgroup.append_left y i, ← hy, ← hg, smul_apply, ← hx]
->>>>>>> 350e70c6
 
 /-- The fixator of a finite subset of cardinal `d` in an `n`-transitive action
 acts `m` transitively on the complement if `d + m ≤ n`. -/
