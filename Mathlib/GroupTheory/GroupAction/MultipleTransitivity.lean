/-
Copyright (c) 2025 Antoine Chambert-Loir. All rights reserved.
Released under Apache 2.0 license as described in the file LICENSE.
Authors: Antoine Chambert-Loir
-/

import Mathlib.GroupTheory.GroupAction.Primitive
import Mathlib.GroupTheory.SpecificGroups.Alternating
import Mathlib.GroupTheory.GroupAction.SubMulAction.OfFixingSubgroup
import Mathlib.SetTheory.Cardinal.Embedding
import Mathlib.SetTheory.Cardinal.Arithmetic

/-! # Multiple transitivity

* `MulAction.IsMultiplyPretransitive`:
  A multiplicative action of a group `G` on a type `α` is n-transitive
  if the action of `G` on `Fin n ↪ α` is pretransitive.

* `MulAction.is_zero_pretransitive` : any action is 0-pretransitive

* `MulAction.is_one_pretransitive_iff` :
  An action is 1-pretransitive iff it is pretransitive

* `MulAction.is_two_pretransitive_iff` :
  An action is 2-pretransitive if for any `a`, `b`, `c`, `d`, such that
  `a ≠ b` and `c ≠ d`, there exist `g : G` such that `g • a = b` and `g • c = d`.

* `MulAction.isPreprimitive_of_is_two_pretransitive` :
  A 2-transitive action is preprimitive

* `MulAction.isMultiplyPretransitive_of_le` :
  If an action is `n`-pretransitive, then it is `m`-pretransitive for all `m ≤ n`,
  provided `α` has at least `n` elements.

## Results for permutation groups

* The permutation group is pretransitive, is multiply pretransitive,
  and is preprimitive (for its natural action)

* `Equiv.Perm.eq_top_if_isMultiplyPretransitive`:
  a subgroup of `Equiv.Perm α` which is `Nat.card α - 1` pretransitive is equal to `⊤`.

## Remarks on implementation

These results are results about actions on types `n ↪ α` induced by an action
on `α`, and some results are developed in this context.

-/

open MulAction MulActionHom Function.Embedding Fin Set Nat

section Functoriality

variable {G α : Type*} [Group G] [MulAction G α]
variable {H β : Type*} [Group H] [MulAction H β]
variable {σ : G → H} {f : α →ₑ[σ] β} {ι : Type*}

variable (ι) in
/-- An injective equivariant map `α →ₑ[σ] β` induces
an equivariant map on embedding types `(ι ↪ α) → (ι ↪ β)`. -/
@[to_additive /-- An injective equivariant map `α →ₑ[σ] β` induces
an equivariant map on embedding types `(ι ↪ α) → (ι ↪ β)`. -/]
def Function.Injective.mulActionHom_embedding (hf : Function.Injective f) :
    (ι ↪ α) →ₑ[σ] (ι ↪ β) where
  toFun x := ⟨f.toFun ∘ x.toFun, hf.comp x.inj'⟩
  map_smul' m x := by ext; simp [f.map_smul']

@[to_additive (attr := simp)]
theorem Function.Injective.mulActionHom_embedding_apply
    (hf : Function.Injective f) {x : ι ↪ α} {i : ι} :
    hf.mulActionHom_embedding ι x i = f (x i) := rfl

@[to_additive]
theorem Function.Injective.mulActionHom_embedding_isInjective
    (hf : Function.Injective f) :
    Function.Injective (hf.mulActionHom_embedding ι) := by
  intro _ _ hxy
  ext
  apply hf
  simp only [← hf.mulActionHom_embedding_apply, hxy]

variable (hf' : Function.Bijective f)

@[to_additive]
theorem Function.Bijective.mulActionHom_embedding_isBijective (hf : Function.Bijective f) :
    Function.Bijective (hf.injective.mulActionHom_embedding ι) := by
  refine ⟨hf.injective.mulActionHom_embedding_isInjective, ?_⟩
  intro y
  obtain ⟨g, _, hfg⟩ := Function.bijective_iff_has_inverse.mp hf
  use ⟨g ∘ y, hfg.injective.comp (EmbeddingLike.injective y)⟩
  ext
  simp only [hf.injective.mulActionHom_embedding_apply, coeFn_mk, comp_apply]
  exact hfg (y _)

end Functoriality

namespace MulAction

open scoped BigOperators Pointwise Cardinal

variable {G α : Type*} [Group G] [MulAction G α]

variable (G α) in
/-- An action of a group on a type `α` is `n`-pretransitive
if the associated action on `Fin n ↪ α` is pretransitive. -/
@[to_additive /-- An additive action of an additive group on a type `α`
is `n`-pretransitive if the associated action on `Fin n ↪ α` is pretransitive. -/]
abbrev IsMultiplyPretransitive (n : ℕ) := IsPretransitive G (Fin n ↪ α)

@[to_additive]
theorem isMultiplyPretransitive_iff {n : ℕ} :
    IsMultiplyPretransitive G α n ↔ ∀ x y : Fin n ↪ α, ∃ g : G, g • x = y :=
  isPretransitive_iff _ _

variable {H β : Type*} [Group H] [MulAction H β] {σ : G → H}
  {f : α →ₑ[σ] β} (hf : Function.Injective f)

/- If there exists a surjective equivariant map `α →ₑ[σ] β`
then pretransitivity descends from `n ↪ α` to `n ↪ β`.

The subtlety is that if it is not injective, this map does not induce
an equivariant map from `n ↪ α` to `n ↪ β`. -/
@[to_additive]
theorem IsPretransitive.of_embedding {n : Type*}
    (hf : Function.Surjective f) [IsPretransitive G (n ↪ α)] :
    IsPretransitive H (n ↪ β) where
  exists_smul_eq x y := by
    let aux (x : n ↪ β) : (n ↪ α) :=
      x.trans (Function.Embedding.ofSurjective (⇑f) hf)
    have aux_apply (x : n ↪ β) (i : n) : f.toFun (aux x i) = x i := by
      simp only [trans_apply, aux]
      apply Function.surjInv_eq
    obtain ⟨g, hg⟩ := exists_smul_eq (M := G) (aux x) (aux y)
    use σ g
    ext i
    rw [DFunLike.ext_iff] at hg
    rw [smul_apply]
    simp [← aux_apply, ← hg, MulActionHom.map_smul']

@[to_additive]
theorem IsPretransitive.of_embedding_congr {n : Type*}
    (hσ : Function.Surjective σ) (hf : Function.Bijective f) :
    IsPretransitive G (n ↪ α) ↔ IsPretransitive H (n ↪ β) :=
  isPretransitive_congr hσ hf.mulActionHom_embedding_isBijective

section Zero

/-- Any action is 0-pretransitive. -/
@[to_additive]
theorem is_zero_pretransitive {n : Type*} [IsEmpty n] :
    IsPretransitive G (n ↪ α) := inferInstance

/-- Any action is 0-pretransitive. -/
@[to_additive]
theorem is_zero_pretransitive' :
    IsMultiplyPretransitive G α 0 := inferInstance

end Zero

section One

variable {one : Type*} [Unique one]

/-- For `Unique one`, the equivariant map from `one ↪ α` to `α`. -/
@[to_additive /-- For `Unique one`, the equivariant map from `one ↪ α` to `α` -/]
def _root_.MulActionHom.oneEmbeddingMap :
    (one ↪ α) →[G] α := {
  oneEmbeddingEquiv with
  map_smul' _ _ := rfl }

@[to_additive]
theorem _root_.MulActionHom.oneEmbeddingMap_bijective :
    Function.Bijective (oneEmbeddingMap (one := one) (G := G) (α := α)) :=
  oneEmbeddingEquiv.bijective

/-- An action is `1`-pretransitive iff it is pretransitive. -/
@[to_additive /-- An additive action is `1`-pretransitive iff it is pretransitive. -/]
theorem oneEmbedding_isPretransitive_iff :
    IsPretransitive G (one ↪ α) ↔ IsPretransitive G α :=
  isPretransitive_congr Function.surjective_id oneEmbeddingMap_bijective

/-- An action is `1`-pretransitive iff it is pretransitive. -/
@[to_additive /-- An additive action is `1`-pretransitive iff it is pretransitive. -/]
theorem is_one_pretransitive_iff :
    IsMultiplyPretransitive G α 1 ↔ IsPretransitive G α :=
  oneEmbedding_isPretransitive_iff

end One

section Two

/-- An action is `2`-pretransitive iff
it can move any two distinct elements to any two distinct elements. -/
@[to_additive /-- An additive action is `2`-pretransitive iff
it can move any two distinct elements to any two distinct elements. -/]
theorem is_two_pretransitive_iff :
    IsMultiplyPretransitive G α 2 ↔
      ∀ {a b c d : α} (_ : a ≠ b) (_ : c ≠ d), ∃ g : G, g • a = c ∧ g • b = d := by
  constructor
  · intro _ a b c d h h'
    obtain ⟨m, e⟩ := exists_smul_eq (M := G) (embFinTwo h) (embFinTwo h')
    exact ⟨m,
      by rw [← embFinTwo_apply_zero h, ← smul_apply, e, embFinTwo_apply_zero],
      by rw [← embFinTwo_apply_one h, ← smul_apply, e, embFinTwo_apply_one]⟩
  · intro H
    constructor
    intro j j'
    obtain ⟨g, h, h'⟩ :=
      H (j.injective.ne_iff.mpr Fin.zero_ne_one) (j'.injective.ne_iff.mpr Fin.zero_ne_one)
    use g
    ext i
    by_cases hi : i = 0
    · simp [hi, h]
    · simp [eq_one_of_ne_zero i hi, h']

/-- A `2`-pretransitive action is pretransitive. -/
@[to_additive /-- A `2`-pretransitive additive action is pretransitive. -/]
theorem isPretransitive_of_is_two_pretransitive
    [h2 : IsMultiplyPretransitive G α 2] : IsPretransitive G α where
  exists_smul_eq a b := by
    by_cases h : a = b
    · exact ⟨1, by simp [h]⟩
    · rw [is_two_pretransitive_iff] at h2
      obtain ⟨g, h, _⟩ := h2 h (Ne.symm h)
      exact ⟨g, h⟩

/-- A `2`-transitive action is primitive. -/
@[to_additive /-- A `2`-transitive additive action is primitive. -/]
theorem isPreprimitive_of_is_two_pretransitive
    (h2 : IsMultiplyPretransitive G α 2) : IsPreprimitive G α := by
  have : IsPretransitive G α := isPretransitive_of_is_two_pretransitive
  apply IsPreprimitive.mk
  intro B hB
  rcases B.subsingleton_or_nontrivial with h | h
  · left
    exact h
  · right
    obtain ⟨a, ha, b, hb, h⟩ := h
    rw [← top_eq_univ, eq_top_iff]
    intro c _
    by_cases h' : a = c
    · rw [← h']; exact ha
    · rw [is_two_pretransitive_iff] at h2
      obtain ⟨g, hga, hgb⟩ := h2 h h'
      rw [MulAction.isBlock_iff_smul_eq_of_mem] at hB
      rw [← hB (g := g) ha (by rw [hga]; exact ha), ← hgb]
      exact smul_mem_smul_set hb

end Two

section Higher

variable (G α) in
/-- The natural equivariant map from `n ↪ α` to `m ↪ α` given by an embedding
`e : m ↪ n`. -/
@[to_additive
/-- The natural equivariant map from `n ↪ α` to `m ↪ α` given by an embedding `e : m ↪ n`. -/]
def _root_.MulActionHom.embMap {m n : Type*} (e : m ↪ n) :
    (n ↪ α) →[G]  (m ↪ α) where
  toFun i := e.trans i
  map_smul' _ _ := rfl

/-- If `α` has at least `n` elements, then any `n`-pretransitive action on `α`
is `m`-pretransitive for any `m ≤ n`.

This version allows `α` to be infinite and uses `ENat.card`.
For `Finite α`, use `MulAction.isMultiplyPretransitive_of_le` -/
@[to_additive
/-- If `α` has at least `n` elements, then any `n`-pretransitive action on `α`
is `n`-pretransitive for any `m ≤ n`.

This version allows `α` to be infinite and uses `ENat.card`.
For `Finite α`, use `AddAction.isMultiplyPretransitive_of_le`. -/]
theorem isMultiplyPretransitive_of_le' {m n : ℕ} [IsMultiplyPretransitive G α n]
    (hmn : m ≤ n) (hα : n ≤ ENat.card α) :
    IsMultiplyPretransitive G α m := by
  obtain ⟨p, rfl⟩ := Nat.exists_eq_add_of_le hmn
  exact IsPretransitive.of_surjective_map
    (f := embMap G α (castAddEmb p))
    (Fin.Embedding.restrictSurjective_of_add_le_ENatCard hα) inferInstance

/-- If `α` has at least `n` elements, then an `n`-pretransitive action
is `m`-pretransitive for any `m ≤ n`.

For an infinite `α`, use `MulAction.isMultiplyPretransitive_of_le'`. -/
@[to_additive
/-- If `α` has at least `n` elements, then an `n`-pretransitive action
is `m`-pretransitive for any `m ≤ n`.

For an infinite `α`, use `MulAction.isMultiplyPretransitive_of_le'`. -/]
theorem isMultiplyPretransitive_of_le {m n : ℕ} [IsMultiplyPretransitive G α n]
    (hmn : m ≤ n) (hα : n ≤ Nat.card α) [Finite α] :
    IsMultiplyPretransitive G α m := by
  obtain ⟨p, rfl⟩ := Nat.exists_eq_add_of_le hmn
  exact IsPretransitive.of_surjective_map (f := embMap G α (castAddEmb p))
    (Fin.Embedding.restrictSurjective_of_add_le_natCard hα) inferInstance

end Higher

end MulAction

variable {G α : Type*} [Group G] [MulAction G α]

namespace SubMulAction.ofStabilizer

open scoped BigOperators Pointwise Cardinal

@[to_additive]
theorem isMultiplyPretransitive_iff_of_conj
    {n : ℕ} {a b : α} {g : G} (hg : b = g • a) :
    IsMultiplyPretransitive (stabilizer G a) (ofStabilizer G a) n ↔
      IsMultiplyPretransitive (stabilizer G b) (ofStabilizer G b) n :=
  IsPretransitive.of_embedding_congr (MulEquiv.surjective _) (ofStabilizer.conjMap_bijective hg)

@[to_additive]
theorem isMultiplyPretransitive_iff [IsPretransitive G α] {n : ℕ} {a b : α} :
    IsMultiplyPretransitive (stabilizer G a) (ofStabilizer G a) n ↔
      IsMultiplyPretransitive (stabilizer G b) (ofStabilizer G b) n :=
  let ⟨_, hg⟩ := exists_smul_eq G a b
  isMultiplyPretransitive_iff_of_conj hg.symm

/-- Multiple transitivity of a pretransitive action
  is equivalent to one less transitivity of stabilizer of a point
  (Wielandt, th. 9.1, 1st part) -/
 @[to_additive
  "Multiple transitivity of a pretransitive action
  is equivalent to one less transitivity of stabilizer of a point
  [Wielandt, th. 9.1, 1st part][Wielandt-1964]."]
theorem isMultiplyPretransitive [IsPretransitive G α] {n : ℕ} {a : α} :
    IsMultiplyPretransitive G α n.succ ↔
      IsMultiplyPretransitive (stabilizer G a) (SubMulAction.ofStabilizer G a) n := by
  constructor
  · intro hn
    rw [MulAction.isMultiplyPretransitive_iff]
    intro x y
    obtain ⟨g, hgxy⟩ := exists_smul_eq G (ofStabilizer.snoc x) (ofStabilizer.snoc y)
    have hg : g ∈ stabilizer G a := by
      rw [mem_stabilizer_iff]
      rw [DFunLike.ext_iff] at hgxy
      convert hgxy (last n) <;> simp [smul_apply, ofStabilizer.snoc_last]
    use ⟨g, hg⟩
    ext i
    simp only [smul_apply, SubMulAction.val_smul_of_tower, subgroup_smul_def]
    rw [← ofStabilizer.snoc_castSucc x, ← smul_apply, hgxy, ofStabilizer.snoc_castSucc]
  · intro hn
    rw [MulAction.isMultiplyPretransitive_iff]
    intro x y
    -- gx • x = x1 :: a
    obtain ⟨gx, x1, hgx⟩ := exists_smul_of_last_eq G a x
    -- gy • y = y1 :: a
    obtain ⟨gy, y1, hgy⟩ := exists_smul_of_last_eq G a y
    -- g • x1 = y1,
    obtain ⟨g, hg⟩ := hn.exists_smul_eq x1 y1
    use gy⁻¹ * g * gx
    ext i
    simp only [mul_smul, smul_apply, inv_smul_eq_iff]
    simp only [← smul_apply _ _ i, hgy, hgx]
    simp only [smul_apply]
    rcases Fin.eq_castSucc_or_eq_last i with ⟨i, rfl⟩ | ⟨rfl⟩
    · simp [ofStabilizer.snoc_castSucc, ← hg, SetLike.val_smul, subgroup_smul_def]
    · simp only [ofStabilizer.snoc_last, ← hg]
      exact g.prop

end ofStabilizer

namespace ofFixingSubgroup

variable {G α : Type*} [Group G] [MulAction G α]

open SubMulAction Fin.Embedding

variable (G) in
<<<<<<< HEAD
/-- The fixator of a finite subset of cardinal `d` in an `n`-transitive action
acts `(n - d)`-transitively on the complement. -/
@[to_additive
"The fixator of a finite subset of cardinal `d` in an `n`-transitive additive action
acts `(n - d)`-transitively on the complement."]
=======
/-- The fixator of a finite subset of cardinal d in an n-transitive action
acts (n-d) transitively on the complement. -/
@[to_additive
"The fixator of a finite subset of cardinal d in an n-transitive additive action
acts (n-d) transitively on the complement."]
>>>>>>> b0253fa7
theorem isMultiplyPretransitive {m n : ℕ} [Hn : IsMultiplyPretransitive G α n]
    (s : Set α) [Finite s] (hmn : s.ncard + m = n) :
    IsMultiplyPretransitive (fixingSubgroup G s) (ofFixingSubgroup G s) m where
  exists_smul_eq x y := by
    have : IsMultiplyPretransitive G α (s.ncard + m) := by rw [hmn]; infer_instance
    have Hs : Nonempty (Fin (s.ncard) ≃ s) :=
      Finite.card_eq.mp (by simp [Nat.card_coe_set_eq])
    set x' := ofFixingSubgroup.append x with hx
    set y' := ofFixingSubgroup.append y with hy
    obtain ⟨g, hg⟩ := exists_smul_eq G x' y'
    suffices g ∈ fixingSubgroup G s by
      use ⟨g, this⟩
      ext i
      rw [smul_apply, SetLike.val_smul, Subgroup.mk_smul]
      simp [← ofFixingSubgroup.append_right, ← smul_apply, ← hx, ← hy, hg]
    intro a
    set i := (Classical.choice Hs).symm a
    have ha : (Classical.choice Hs) i = a := by simp [i]
    rw [← ha]
    nth_rewrite 1 [← ofFixingSubgroup.append_left x i]
    rw [← ofFixingSubgroup.append_left y i, ← hy, ← hg, smul_apply, ← hx]

/-- The fixator of a finite subset of cardinal d in an n-transitive action
acts m transitively on the complement if d + m ≤ n. -/
@[to_additive
"The fixator of a finite subset of cardinal d in an n-transitive additive action
acts m transitively on the complement if d + m ≤ n."]
theorem isMultiplyPretransitive'
    {m n : ℕ} [IsMultiplyPretransitive G α n]
    (s : Set α) [Finite s] (hmn : s.ncard + m ≤ n) (hn : (n : ENat) ≤ ENat.card α) :
    IsMultiplyPretransitive (fixingSubgroup G s) (SubMulAction.ofFixingSubgroup G s) m :=
  letI : IsMultiplyPretransitive G α (s.ncard + m) := isMultiplyPretransitive_of_le' hmn hn
  isMultiplyPretransitive G s rfl

end ofFixingSubgroup

end SubMulAction

namespace MulAction

section Index

open SubMulAction

variable (G : Type*) [Group G] {α : Type*} [MulAction G α]

/-- Cardinal vs index of stabilizers, for a pretransitive action, in nat.card -/
theorem stabilizer_index_of_pretransitive [IsPretransitive G α] (a : α) :
    (stabilizer G a).index = Nat.card α := by
  rw [index_stabilizer, orbit_eq_univ, Set.ncard_univ]

/-- For a multiply pretransitive action, computes the index
of the fixing_subgroup of a subset of adequate cardinality -/
private theorem index_of_fixingSubgroup_aux
    [Finite α]
    {k : ℕ} (Hk : IsMultiplyPretransitive G α k)
    {s : Set α} (hs : s.ncard = k) :
    (fixingSubgroup G s).index * (Nat.card α - s.ncard).factorial =
      (Nat.card α).factorial := by
  revert G α
  induction k with
  | zero =>
    intro G _ α _ _ _ s hs
    simp only [hs, tsub_zero]
    rw [Set.ncard_eq_zero] at hs
    simp only [hs]
    suffices fixingSubgroup G ∅ = ⊤ by
      rw [this, Subgroup.index_top, one_mul]
    exact GaloisConnection.l_bot (fixingSubgroup_fixedPoints_gc G α)
  | succ k hrec =>
    intro G _ α _ _ hmk s hs
    have hGX : IsPretransitive G α := by
      rw [← is_one_pretransitive_iff]
      apply isMultiplyPretransitive_of_le (n := k + 1)
      · rw [Nat.succ_le_succ_iff]; apply Nat.zero_le
      · rw [← hs, ← Set.ncard_univ]
        exact ncard_le_ncard s.subset_univ finite_univ
    have : s.Nonempty := by
      rw [← Set.ncard_pos, hs]
      exact succ_pos k
    obtain ⟨a, has⟩ := this
    let t : Set (SubMulAction.ofStabilizer G a) := Subtype.val ⁻¹' s
    have hat : Subtype.val '' t = s \ {a} := by
      rw [Set.image_preimage_eq_inter_range]
      simp only [Subtype.range_coe_subtype]
      rw [Set.diff_eq_compl_inter, Set.inter_comm]
      congr
    have hat' : s = insert a (Subtype.val '' t) := by
      rw [hat, Set.insert_diff_singleton, Set.insert_eq_of_mem has]
    have hfs := SubMulAction.fixingSubgroup_of_insert a t
    rw [← hat'] at hfs
    rw [hfs]
    rw [Subgroup.index_map]
    rw [(MonoidHom.ker_eq_bot_iff (stabilizer G a).subtype).mpr
        (by simp only [Subgroup.coe_subtype, Subtype.coe_injective])]
    simp only [sup_bot_eq, Subgroup.range_subtype]
    have hscard : s.ncard = 1 + t.ncard := by
      rw [hat']
      suffices ¬ a ∈ (Subtype.val '' t) by
        rw [add_comm]
        convert Set.ncard_insert_of_notMem this ?_
        rw [Set.ncard_image_of_injective _ Subtype.coe_injective]
        apply Set.toFinite
      intro h
      obtain ⟨⟨b, hb⟩, _, hb'⟩ := h
      apply hb
      simp only [Set.mem_singleton_iff]
      rw [← hb']
    have htcard : t.ncard = k := by
      rw [← Nat.succ_inj, Nat.succ_eq_add_one, Nat.succ_eq_add_one, ← hs, hscard, add_comm]
    suffices (fixingSubgroup (stabilizer G a) t).index *
      (Nat.card α - 1 - t.ncard).factorial =
        (Nat.card α - 1).factorial by
      · rw [mul_comm] at this
        rw [hscard, mul_comm, ← mul_assoc, mul_comm, Nat.sub_add_eq, this,
          stabilizer_index_of_pretransitive G a]
        exact Nat.mul_factorial_pred (card_ne_zero.mpr ⟨⟨a⟩, inferInstance⟩)
    · rw [add_comm] at hscard
      convert hrec (stabilizer G a) (α := SubMulAction.ofStabilizer G a)
        (ofStabilizer.isMultiplyPretransitive.mp hmk) htcard
      all_goals { rw [nat_card_ofStabilizer_eq G a] }

/-- For a multiply pretransitive action,
  computes the index of the `fixingSubgroup` of a subset
  of adequate cardinality. -/
theorem index_of_fixingSubgroup_eq_of_isMultiplyPretransitive
    [Finite α] (s : Set α) (hMk : IsMultiplyPretransitive G α s.ncard) :
    (fixingSubgroup G s).index =
      Nat.choose (Nat.card α) s.ncard * s.ncard.factorial := by
  apply Nat.eq_of_mul_eq_mul_right (Nat.factorial_pos _)
  rw [index_of_fixingSubgroup_aux G hMk rfl, Nat.choose_mul_factorial_mul_factorial]
  rw [← ncard_univ]
  exact ncard_le_ncard (subset_univ s)

end Index

end MulAction

namespace Equiv.Perm

open Equiv MulAction

variable {α : Type*}

variable (α) in
/-- The permutation group `Equiv.Perm α` acts `n`-pretransitively on `α` for all `n`. -/
theorem isMultiplyPretransitive (n : ℕ) :
    IsMultiplyPretransitive (Perm  α) α n := by
  rw [isMultiplyPretransitive_iff]
  classical
  intro x y
  have (x : Fin n ↪ α) : Cardinal.mk (range x) = n := by
    simp [Finset.card_image_of_injective, PLift.down_injective]
  have hxy : Cardinal.mk ((range x)ᶜ : Set α) = Cardinal.mk ((range y)ᶜ : Set α) := by
    rw [← Cardinal.add_nat_inj n]
    nth_rewrite 1 [← this x]
    rw [← this y]
    simp only [add_comm, Cardinal.mk_sum_compl]
  rw [Cardinal.eq] at hxy
  obtain ⟨φ⟩ := hxy
  let φ' : α → α := Function.extend Subtype.val (fun a ↦ ↑(φ a)) id
  set ψ : α → α := Function.extend x y φ'
  have : Function.Bijective ψ := by
    constructor
    · intro a b hab
      by_cases ha : a ∈ range x
      · obtain ⟨i, rfl⟩ := ha
        by_cases hb : b ∈ range x
        · obtain ⟨j, rfl⟩ := hb
          simp only [ψ, x.injective.extend_apply, y.injective.eq_iff] at hab
          rw [hab]
        · simp only [ψ, φ', x.injective.extend_apply] at hab
          rw [Function.extend_apply' _ _ _ hb] at hab
          rw [← Set.mem_compl_iff] at hb
          rw [← Subtype.coe_mk b hb, Subtype.val_injective.extend_apply] at hab
          exfalso
          have : y i ∈ (range y)ᶜ := by
            rw [hab]
            exact Subtype.coe_prop (φ ⟨b, hb⟩)
          rw [Set.mem_compl_iff] at this
          apply this
          exact mem_range_self i
      · by_cases hb : b ∈ range x
        obtain ⟨j, rfl⟩ := hb
        · simp only [ψ, φ', x.injective.extend_apply] at hab
          rw [Function.extend_apply' _ _ _ ha] at hab
          rw [← Set.mem_compl_iff] at ha
          rw [← Subtype.coe_mk a ha, Subtype.val_injective.extend_apply] at hab
          exfalso
          have : y j ∈ (range y)ᶜ := by
            rw [← hab]
            exact Subtype.coe_prop (φ ⟨a, ha⟩)
          rw [Set.mem_compl_iff] at this
          apply this
          exact mem_range_self j
        · simp only [ψ, Function.extend_apply' _ _ _ ha,
            Function.extend_apply' _ _ _ hb, φ'] at hab
          rw [← Set.mem_compl_iff] at ha hb
          rw [← Subtype.coe_mk b hb, ← Subtype.coe_mk a ha] at hab
          rw [Subtype.val_injective.extend_apply, Subtype.val_injective.extend_apply] at hab
          rwa [← Subtype.coe_mk a ha, ← Subtype.coe_mk b hb,
              Subtype.coe_inj, ← φ.injective.eq_iff, ← Subtype.coe_inj]
    · intro b
      by_cases hb : b ∈ range y
      · obtain ⟨i, rfl⟩ := hb
        use x i
        simp only [ψ, x.injective.extend_apply]
      · rw [← Set.mem_compl_iff] at hb
        use φ.invFun ⟨b, hb⟩
        simp only [ψ]
        rw [Function.extend_apply' _ _ _ ?_]
        · simp only [φ']
          set a : α := (φ.invFun ⟨b, hb⟩ : α)
          have ha : a ∈ (range x)ᶜ := Subtype.coe_prop (φ.invFun ⟨b, hb⟩)
          rw [← Subtype.coe_mk a ha]
          simp [a]
        · rintro ⟨i, hi⟩
          apply Subtype.coe_prop (φ.invFun ⟨b, hb⟩)
          rw [← hi]
          exact mem_range_self i
  use Equiv.ofBijective ψ this
  ext i
  simp [ψ, x.injective.extend_apply]

/-- The action of the permutation group of `α` on `α` is preprimitive -/
instance : IsPreprimitive (Perm α) α :=
  isPreprimitive_of_is_two_pretransitive (isMultiplyPretransitive _ _)

-- This is optimal, `AlternatingGroup α` is `Nat.card α - 2`-pretransitive.
/-- A subgroup of `Perm α` is `⊤` if(f) it is `(Nat.card α - 1)`-pretransitive. -/
theorem eq_top_of_isMultiplyPretransitive [Finite α] {G : Subgroup (Equiv.Perm α)}
    (hmt : IsMultiplyPretransitive G α (Nat.card α - 1)) : G = ⊤ := by
  have := Fintype.ofFinite α
  simp only [Nat.card_eq_fintype_card] at hmt
  let j : Fin (Fintype.card α - 1) ↪ Fin (Fintype.card α) :=
    (Fin.castLEEmb ((Fintype.card α).sub_le 1))
  rw [eq_top_iff]
  intro k _
  let x : Fin (Fintype.card α) ↪ α := (Fintype.equivFinOfCardEq rfl).symm.toEmbedding
  let x' := j.trans x
  obtain ⟨g, hg'⟩ := exists_smul_eq G x' (k • x')
  suffices k = g by rw [this]; exact SetLike.coe_mem g
  have hx (x : Fin (Fintype.card α) ↪ α) : Function.Surjective x.toFun := by
    apply Function.Bijective.surjective
    rw [Fintype.bijective_iff_injective_and_card]
    exact ⟨EmbeddingLike.injective x, Fintype.card_fin (Fintype.card α)⟩
  have hgk' (i : Fin (Fintype.card α)) (hi : i.val < Fintype.card α - 1) :
      (g • x) i = (k • x) i :=
    Function.Embedding.ext_iff.mp hg' ⟨i.val, hi⟩
  have hgk (i : Fin (Fintype.card α)) : (g • x) i = (k • x) i := by
    rcases lt_or_eq_of_le (le_sub_one_of_lt i.prop) with hi | hi
    · exact hgk' i hi
    · obtain ⟨j, hxj : (k • x) j = (g • x) i⟩ := hx (k • x) ((g • x) i)
      rcases lt_or_eq_of_le (le_sub_one_of_lt j.prop) with hj | hj
      · suffices i = j by
          rw [← this, ← hi] at hj
          exact (lt_irrefl _ hj).elim
        apply EmbeddingLike.injective (g • x)
        rw [hgk' j hj, hxj]
      · rw [← hxj]
        apply congr_arg
        rw [Fin.ext_iff, hi, hj]
  ext a
  obtain ⟨i, rfl⟩ := (hx x) a
  specialize hgk i
  simp only [Function.Embedding.smul_apply, Equiv.Perm.smul_def] at hgk
  simp [← hgk, Subgroup.smul_def, Perm.smul_def]

end Equiv.Perm

namespace AlternatingGroup

variable (α : Type*) [Fintype α] [DecidableEq α]

<<<<<<< HEAD
/-- The `alternatingGroup` on `α` is `(Nat.card α - 2)`-pretransitive. -/
=======
/-- The `alternatingGroup` on α is (Fintype.card α - 2)-pretransitive. -/
>>>>>>> b0253fa7
theorem isMultiplyPretransitive :
    IsMultiplyPretransitive (alternatingGroup α) α (Nat.card α - 2) := by
  rcases lt_or_ge (Nat.card α) 2 with h2 | h2
  · rw [Nat.sub_eq_zero_of_le (le_of_lt h2)]
    apply is_zero_pretransitive
  have h2le : Nat.card α - 2 ≤ Nat.card α:= sub_le (Nat.card α) 2
  exact {
    exists_smul_eq x y := by
      have : IsMultiplyPretransitive (Equiv.Perm α) α (Nat.card α) :=
        Equiv.Perm.isMultiplyPretransitive α _
      obtain ⟨x', hx'⟩ := Fin.Embedding.restrictSurjective_of_le_natCard h2le (le_refl _) x
      obtain ⟨y', hy'⟩ := Fin.Embedding.restrictSurjective_of_le_natCard h2le (le_refl _) y
      obtain ⟨g , hg⟩ := exists_smul_eq (Equiv.Perm α) x' y'
      rcases Int.units_eq_one_or (Equiv.Perm.sign g) with h | h
      · use ⟨g, h⟩
        ext i
        simp only [← hx', subgroup_smul_def, smul_apply,
          Function.Embedding.trans_apply, castLEEmb_apply, ← hy']
        simp only [← smul_apply, hg]
      · let u : Fin (Nat.card α) := ⟨Nat.card α - 1, sub_one_lt_of_lt h2⟩
        let v : Fin (Nat.card α) := ⟨Nat.card α - 2,
            Nat.sub_lt_left_of_lt_add h2 (Nat.lt_add_of_pos_left Nat.zero_lt_two)⟩
        refine ⟨⟨g * (Equiv.swap (x' u) (x' v)), ?_⟩, ?_⟩
        · suffices u ≠ v by simp [h, this]
          exact ne_of_val_ne (Nat.ne_of_gt (sub_succ_lt_self (Nat.card α) 1 h2))
        · ext i
          suffices (Equiv.swap (x' u) (x' v)) • (x' (castLE h2le i)) = x' (castLE h2le i) by
            rw [← hy', ← hg, ← hx']
            simp only [Subgroup.mk_smul, smul_apply, trans_apply, castLEEmb_apply,
              Equiv.Perm.smul_def, Equiv.Perm.coe_mul, Function.comp_apply,
              EmbeddingLike.apply_eq_iff_eq]
            rw [← Equiv.Perm.smul_def, this]
          have hiv : (i : ℕ) < v := (lt_of_lt_of_le i.prop (le_of_eq rfl))
          have hiu : (i : ℕ) < u := by
            apply lt_trans hiv
            simp only [u, v, ← one_add_one_eq_two, ← Nat.sub_sub]
            apply Nat.sub_lt_self Nat.zero_lt_one (le_sub_one_of_lt h2)
          apply Equiv.swap_apply_of_ne_of_ne <;>
            simp [ne_eq, EmbeddingLike.apply_eq_iff_eq, ← val_inj,
              coe_castLE, Nat.ne_of_lt hiu, Nat.ne_of_lt hiv] }

<<<<<<< HEAD
/-- A subgroup of `Equiv.Perm α` which is `(Fintype.card α - 2)`-pretransitive
=======
/-- A subgroup of `Equiv.Perm α` which is (Fintype.card α - 2)-pretransitive
>>>>>>> b0253fa7
  contains `alternatingGroup α`. -/
theorem _root_.IsMultiplyPretransitive.alternatingGroup_le
    (G : Subgroup (Equiv.Perm α))
    (hmt : IsMultiplyPretransitive G α (Nat.card α - 2)) :
    alternatingGroup α ≤ G := by
  rcases Nat.lt_or_ge (Nat.card α) 2 with hα1 | hα
  · -- Nat.card α  < 2
    rw [Nat.lt_succ_iff] at hα1
    suffices alternatingGroup α = ⊥ by rw [this]; exact bot_le
    refine alternatingGroup.eq_bot_of_card_le_two ?_
    rw [← Nat.card_eq_fintype_card]
    exact le_succ_of_le hα1
  -- 2 ≤ Nat.card α
  apply Equiv.Perm.alternatingGroup_le_of_index_le_two
  -- one picks up a set of cardinality (card α - 2)
  obtain ⟨s, _, hs⟩ :=
    Set.exists_subset_card_eq (s := (Set.univ : Set α)) (n := Nat.card α - 2)
      (by rw [Set.ncard_univ]; exact sub_le (Nat.card α) 2)
  rw [← hs] at hmt
  -- The index of (fixingSubgroup G s) is (card α)!/2
  have := MulAction.index_of_fixingSubgroup_eq_of_isMultiplyPretransitive G s hmt
  rw [hs,
    ← Nat.mul_right_cancel_iff (factorial_pos (Nat.card α - (Nat.card α - 2))),
    Nat.choose_mul_factorial_mul_factorial (Nat.sub_le _ _),
    Nat.sub_sub_self hα, factorial_two] at this
  -- conclude
  rw [← mul_le_mul_iff_of_pos_left (a := Nat.card G) card_pos,
    Subgroup.card_mul_index, ← (fixingSubgroup G s).index_mul_card,
    mul_assoc, mul_comm _ 2, ← mul_assoc]
  rw [this, Nat.card_perm]
  refine Nat.le_mul_of_pos_right (Nat.card α)! card_pos

/-- The alternating group on 3 letters or more acts transitively. -/
theorem isPretransitive_of_three_le_card (h : 3 ≤ Nat.card α) :
    IsPretransitive (alternatingGroup α) α := by
  rw [← is_one_pretransitive_iff]
  letI := isMultiplyPretransitive α
  apply isMultiplyPretransitive_of_le (n := Nat.card α - 2) _ (sub_le _ _)
  rw [← add_le_add_iff_right 2, Nat.sub_add_cancel (le_trans (by norm_num) h)]
  exact h

open scoped Pointwise

/-- The action of the alternation group has trivial blocks.

This holds for any `α`, even when `Nat.card α ≤ 2` and the action
is not preprimitive, because it is not pretransitive. -/
theorem isTrivialBlock_of_isBlock {B : Set α} (hB : IsBlock (alternatingGroup α) B) :
    IsTrivialBlock B := by
  rcases le_or_gt (Nat.card α) 2 with h2 | h2
  · exact isTrivialBlock_of_card_le_two h2 B
  rcases le_or_gt (Nat.card α) 3 with h3 | h4
  · have h3' : Nat.card α = 3 := le_antisymm h3 h2
    rcases le_or_gt B.ncard 1 with h1 | h2
    · apply Or.intro_left
      rwa [← Set.ncard_le_one_iff_subsingleton]
    · apply Or.intro_right
      rw [Set.one_lt_ncard_iff] at h2
      -- using h2, get a ≠ b in B
      obtain ⟨a, b, ha, hb, hab⟩ := h2
      -- using h3', get c ≠ a, b
      obtain ⟨c, _, hc⟩ := Finset.exists_mem_notMem_of_card_lt_card
          (s := {a, b}) (t := Finset.univ) (by
            simp only [Finset.card_univ, ← Nat.card_eq_fintype_card, h3']
            exact lt_of_le_of_lt Finset.card_le_two (by norm_num))
      have H1 : {c, a, b} = Finset.univ := by
        apply Finset.eq_univ_of_card
        rw [← Nat.card_eq_fintype_card, h3', Finset.card_insert_of_notMem hc,
          Finset.card_insert_of_notMem (by simpa only [Finset.mem_singleton]),
          Finset.card_singleton]
      suffices c ∈ B by
        apply subset_antisymm B.subset_univ
        rw [← Finset.coe_univ, ← H1]
        simp only [Finset.coe_insert, Finset.coe_singleton,
          insert_subset_iff, singleton_subset_iff]
        exact ⟨this, ha, hb⟩
      -- get a three_cycle g = c[a,b,c]
      simp only [Finset.mem_insert, Finset.mem_singleton, not_or] at hc
      let g : alternatingGroup α := -- cycle [a, b, c]
        ⟨Equiv.swap a b * Equiv.swap c b, by
          rw [Equiv.Perm.mem_alternatingGroup, Equiv.Perm.sign_mul,
            Equiv.Perm.sign_swap hab, Equiv.Perm.sign_swap hc.right,
            Int.units_mul_self]⟩
      suffices g • B = B by
        rw [← this]
        use b
        apply And.intro hb
        change (Equiv.swap a b * Equiv.swap c b) • b = c
        simp only [Equiv.Perm.smul_def, Equiv.Perm.coe_mul, Function.comp_apply]
        rw [Equiv.swap_apply_right]
        rw [Equiv.swap_apply_of_ne_of_ne hc.left hc.right]
      -- g • B = B
      rw [isBlock_iff_smul_eq_of_mem] at hB
      apply hB ha
      simp only [Subgroup.mk_smul, Equiv.Perm.smul_def, Equiv.Perm.coe_mul, Function.comp_apply, g]
      convert hb
      rw [Equiv.swap_apply_of_ne_of_ne (Ne.symm hc.1) hab]
      rw [Equiv.swap_apply_left]
  -- IsTrivialBlock hB, for 4 ≤ Nat.card α
  suffices IsPreprimitive (alternatingGroup α) α by
    apply IsPreprimitive.isTrivialBlock_of_isBlock hB
  apply isPreprimitive_of_is_two_pretransitive
  letI := isMultiplyPretransitive α
  apply isMultiplyPretransitive_of_le (n := Nat.card α - 2) _ (sub_le _ _)
  rw [← add_le_add_iff_right 2, Nat.sub_add_cancel (le_of_lt h2)]
  exact h4

/-- The alternating group on 3 letters or more acts primitively -/
theorem isPreprimitive_of_three_le_card (h : 3 ≤ Nat.card α) :
    IsPreprimitive (alternatingGroup α) α :=
  letI := isPretransitive_of_three_le_card α h
  { isTrivialBlock_of_isBlock := isTrivialBlock_of_isBlock α }

<<<<<<< HEAD
end AlternatingGroup
=======
end AlternatingGroup
>>>>>>> b0253fa7
<|MERGE_RESOLUTION|>--- conflicted
+++ resolved
@@ -370,19 +370,11 @@
 open SubMulAction Fin.Embedding
 
 variable (G) in
-<<<<<<< HEAD
 /-- The fixator of a finite subset of cardinal `d` in an `n`-transitive action
 acts `(n - d)`-transitively on the complement. -/
 @[to_additive
 "The fixator of a finite subset of cardinal `d` in an `n`-transitive additive action
 acts `(n - d)`-transitively on the complement."]
-=======
-/-- The fixator of a finite subset of cardinal d in an n-transitive action
-acts (n-d) transitively on the complement. -/
-@[to_additive
-"The fixator of a finite subset of cardinal d in an n-transitive additive action
-acts (n-d) transitively on the complement."]
->>>>>>> b0253fa7
 theorem isMultiplyPretransitive {m n : ℕ} [Hn : IsMultiplyPretransitive G α n]
     (s : Set α) [Finite s] (hmn : s.ncard + m = n) :
     IsMultiplyPretransitive (fixingSubgroup G s) (ofFixingSubgroup G s) m where
@@ -657,11 +649,7 @@
 
 variable (α : Type*) [Fintype α] [DecidableEq α]
 
-<<<<<<< HEAD
 /-- The `alternatingGroup` on `α` is `(Nat.card α - 2)`-pretransitive. -/
-=======
-/-- The `alternatingGroup` on α is (Fintype.card α - 2)-pretransitive. -/
->>>>>>> b0253fa7
 theorem isMultiplyPretransitive :
     IsMultiplyPretransitive (alternatingGroup α) α (Nat.card α - 2) := by
   rcases lt_or_ge (Nat.card α) 2 with h2 | h2
@@ -703,11 +691,7 @@
             simp [ne_eq, EmbeddingLike.apply_eq_iff_eq, ← val_inj,
               coe_castLE, Nat.ne_of_lt hiu, Nat.ne_of_lt hiv] }
 
-<<<<<<< HEAD
 /-- A subgroup of `Equiv.Perm α` which is `(Fintype.card α - 2)`-pretransitive
-=======
-/-- A subgroup of `Equiv.Perm α` which is (Fintype.card α - 2)-pretransitive
->>>>>>> b0253fa7
   contains `alternatingGroup α`. -/
 theorem _root_.IsMultiplyPretransitive.alternatingGroup_le
     (G : Subgroup (Equiv.Perm α))
@@ -821,8 +805,4 @@
   letI := isPretransitive_of_three_le_card α h
   { isTrivialBlock_of_isBlock := isTrivialBlock_of_isBlock α }
 
-<<<<<<< HEAD
-end AlternatingGroup
-=======
-end AlternatingGroup
->>>>>>> b0253fa7
+end AlternatingGroup