--- conflicted
+++ resolved
@@ -320,19 +320,11 @@
   isMultiplyPretransitive_iff_of_conj hg.symm
 
 /-- Multiple transitivity of a pretransitive action
-<<<<<<< HEAD
-  is equivalent to one less transitivity of stabilizer of a point
-  (Wielandt, th. 9.1, 1st part) -/
- @[to_additive /-- Multiple transitivity of a pretransitive action
-  is equivalent to one less transitivity of stabilizer of a point
-  [Wielandt, th. 9.1, 1st part][Wielandt-1964]. -/]
-=======
 is equivalent to one less transitivity of stabilizer of a point
 (Wielandt, th. 9.1, 1st part) -/
 @[to_additive /-- Multiple transitivity of a pretransitive action
 is equivalent to one less transitivity of stabilizer of a point
 [Wielandt, th. 9.1, 1st part][Wielandt-1964]. -/]
->>>>>>> 9bee9f3e
 theorem isMultiplyPretransitive [IsPretransitive G α] {n : ℕ} {a : α} :
     IsMultiplyPretransitive G α n.succ ↔
       IsMultiplyPretransitive (stabilizer G a) (SubMulAction.ofStabilizer G a) n := by
@@ -358,12 +350,7 @@
     simp only [← smul_apply _ _ i, hgy, hgx]
     simp only [smul_apply]
     rcases Fin.eq_castSucc_or_eq_last i with ⟨i, rfl⟩ | ⟨rfl⟩
-<<<<<<< HEAD
-    · -- rw [Function.Embedding.ext_iff] at hgx hgy hg
-      simp [ofStabilizer.snoc_castSucc, ← hg, SetLike.val_smul, subgroup_smul_def]
-=======
     · simp [ofStabilizer.snoc_castSucc, ← hg, SetLike.val_smul, subgroup_smul_def]
->>>>>>> 9bee9f3e
     · simp only [ofStabilizer.snoc_last, ← hg]
       exact g.prop
 
@@ -376,17 +363,10 @@
 open SubMulAction Fin.Embedding
 
 variable (G) in
-<<<<<<< HEAD
-/-- The fixator of a finite subset of cardinal d in an n-transitive action
-acts (n-d) transitively on the complement. -/
-@[to_additive /-- The fixator of a finite subset of cardinal d in an n-transitive additive action
-acts (n-d) transitively on the complement. -/]
-=======
 /-- The `fixingSubgroup` of a finite subset of cardinal `d`
 in an `n`-transitive action acts `n-d`-transitively on the complement. -/
 @[to_additive /-- The `fixingSubgroup` of a finite subset of cardinal `d`
 in an `n`-transitive additive action acts `n-d`-transitively on the complement. -/]
->>>>>>> 9bee9f3e
 theorem isMultiplyPretransitive {m n : ℕ} [Hn : IsMultiplyPretransitive G α n]
     (s : Set α) [Finite s] (hmn : s.ncard + m = n) :
     IsMultiplyPretransitive (fixingSubgroup G s) (ofFixingSubgroup G s) m where
@@ -489,13 +469,8 @@
     all_goals { rw [nat_card_ofStabilizer_eq G a] }
 
 /-- For a multiply pretransitive action,
-<<<<<<< HEAD
-  computes the index of the `fixingSubgroup` of a subset
-  of adequate cardinality. -/
-=======
 computes the index of the `fixingSubgroup` of a subset
 of adequate cardinality. -/
->>>>>>> 9bee9f3e
 theorem IsMultiplyPretransitive.index_of_fixingSubgroup_eq
     [Finite α] (s : Set α) (hMk : IsMultiplyPretransitive G α s.ncard) :
     (fixingSubgroup G s).index =
@@ -639,12 +614,9 @@
   simp only [Function.Embedding.smul_apply, Equiv.Perm.smul_def] at hgk
   simp [← hgk, Subgroup.smul_def, Perm.smul_def]
 
-<<<<<<< HEAD
-=======
 @[deprecated  (since := "2025-10-03")]
 alias eq_top_if_isMultiplyPretransitive := eq_top_of_isMultiplyPretransitive
 
->>>>>>> 9bee9f3e
 end Equiv.Perm
 
 namespace AlternatingGroup
@@ -676,11 +648,7 @@
     simp [Equiv.swap_apply_of_ne_of_ne h.1 h.2, ← hg]
 
 /-- A subgroup of `Equiv.Perm α` which is (card α - 2)-pretransitive
-<<<<<<< HEAD
-  contains `alternatingGroup α`. -/
-=======
 contains `alternatingGroup α`. -/
->>>>>>> 9bee9f3e
 theorem _root_.IsMultiplyPretransitive.alternatingGroup_le
     (G : Subgroup (Equiv.Perm α))
     (hmt : IsMultiplyPretransitive G α (Nat.card α - 2)) :
@@ -717,11 +685,7 @@
 
 open scoped Pointwise
 
-<<<<<<< HEAD
-/-- The action of the alternation group has trivial blocks.
-=======
 /-- The action of the alternating group has trivial blocks.
->>>>>>> 9bee9f3e
 
 This holds for any `α`, even when `Nat.card α ≤ 2` and the action
 is not preprimitive, because it is not pretransitive. -/
