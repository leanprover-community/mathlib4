--- conflicted
+++ resolved
@@ -643,67 +643,6 @@
     obtain ⟨a, b, hab, hs⟩ := Finset.card_eq_two.mp this
     refine ⟨⟨g * Equiv.swap a b, by simp [h, hab]⟩, ?_⟩
     ext i
-<<<<<<< HEAD
-    simp only [mul_smul, smul_apply, inv_smul_eq_iff]
-    simp only [← smul_apply _ _ i, hgy, hgx]
-    simp only [succ_eq_add_one, smul_apply]
-    rcases Fin.eq_castSucc_or_eq_last i with ⟨i, rfl⟩ | ⟨rfl⟩
-    · simp [snoc_castSucc, ← hg, subgroup_smul_def]
-    · simpa only [snoc_last, ← hg, subgroup_smul_def] using g.prop
-
-end SubMulAction.ofStabilizer
-
-end Stabilizer
-
-section FixingSubgroup
-
-variable {G α : Type*} [Group G] [MulAction G α]
-
-namespace SubMulAction.ofFixingSubgroup
-
-/-- The fixator of a finite subset of cardinal `d` in an `n`-transitive action
-acts `(n-d)` transitively on the complement. -/
-@[to_additive
-/-- The fixator of a finite subset of cardinal `d` in an `n`-transitive additive action
-acts `(n-d)` transitively on the complement. -/]
-theorem isMultiplyPretransitive {m n : ℕ} [Hn : IsMultiplyPretransitive G α n]
-    (s : Set α) [Finite s] (hmn : s.ncard + m = n) :
-    IsMultiplyPretransitive (fixingSubgroup G s) (ofFixingSubgroup G s) m where
-  exists_smul_eq x y := by
-    have : IsMultiplyPretransitive G α (s.ncard + m) := by rw [hmn]; infer_instance
-    have Hs : Nonempty (Fin (s.ncard) ≃ s) :=
-      Finite.card_eq.mp (by simp [Nat.card_coe_set_eq])
-    set x' := ofFixingSubgroup.append x with hx
-    set y' := ofFixingSubgroup.append y with hy
-    obtain ⟨g, hg⟩ := exists_smul_eq G x' y'
-    suffices g ∈ fixingSubgroup G s by
-      use ⟨g, this⟩
-      ext i
-      rw [smul_apply, SetLike.val_smul, Subgroup.mk_smul]
-      simp [← ofFixingSubgroup.append_right, ← smul_apply, ← hx, ← hy, hg]
-    intro a
-    set i := (Classical.choice Hs).symm a
-    have ha : (Classical.choice Hs) i = a := by simp [i]
-    rw [← ha]
-    nth_rewrite 1 [← ofFixingSubgroup.append_left x i]
-    rw [← ofFixingSubgroup.append_left y i, ← hy, ← hg, smul_apply, ← hx]
-
-/-- The fixator of a finite subset of cardinal `d` in an `n`-transitive action
-acts `m` transitively on the complement if `d + m ≤ n`. -/
-@[to_additive
-/-- The fixator of a finite subset of cardinal `d` in an `n`-transitive additive action
-acts `m` transitively on the complement if `d + m ≤ n`. -/]
-theorem isMultiplyPretransitive'
-    {m n : ℕ} [IsMultiplyPretransitive G α n]
-    (s : Set α) [Finite s] (hmn : s.ncard + m ≤ n) (hn : (n : ENat) ≤ ENat.card α) :
-    IsMultiplyPretransitive (fixingSubgroup G s) (SubMulAction.ofFixingSubgroup G s) m :=
-  have : IsMultiplyPretransitive G α (s.ncard + m) := isMultiplyPretransitive_of_le' hmn hn
-  isMultiplyPretransitive s rfl
-
-end SubMulAction.ofFixingSubgroup
-
-end FixingSubgroup
-=======
     have h : x i ∈ Finset.univ.image x := Finset.mem_image.mpr ⟨i, Finset.mem_univ i, rfl⟩
     rw [← Finset.notMem_compl, hs, Finset.mem_insert, Finset.mem_singleton, not_or] at h
     simp [Equiv.swap_apply_of_ne_of_ne h.1 h.2, ← hg]
@@ -773,5 +712,4 @@
   letI := isPretransitive_of_three_le_card α h
   { isTrivialBlock_of_isBlock := isTrivialBlock_of_isBlock α }
 
-end AlternatingGroup
->>>>>>> b744c7ba
+end AlternatingGroup