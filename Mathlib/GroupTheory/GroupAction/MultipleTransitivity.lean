/-
Copyright (c) 2025 Antoine Chambert-Loir. All rights reserved.
Released under Apache 2.0 license as described in the file LICENSE.
Authors: Antoine Chambert-Loir
-/

import Mathlib.Data.Fin.Tuple.Embedding
import Mathlib.GroupTheory.GroupAction.Embedding
import Mathlib.GroupTheory.GroupAction.Primitive
<<<<<<< HEAD
import Mathlib.GroupTheory.GroupAction.Transitive
import Mathlib.GroupTheory.SpecificGroups.Alternating
import Mathlib.GroupTheory.GroupAction.FixingSubgroup

import Mathlib.Data.Fin.Embedding
=======

import Mathlib.GroupTheory.GroupAction.SubMulAction.OfFixingSubgroup
import Mathlib.Data.Finite.Card
import Mathlib.Data.Set.Card
import Mathlib.SetTheory.Cardinal.Finite
>>>>>>> bef1e934

/-! # Multiple transitivity

* `MulAction.IsMultiplyPretransitive`:
  A multiplicative action of a group `G` on a type `α` is n-transitive
  if the action of `G` on `Fin n ↪ α` is pretransitive.

* Any action is 0-pretransitive

* `MulAction.is_one_pretransitive_iff` :
  An action is 1-pretransitive iff it is pretransitive

* `MulAction.is_two_pretransitive_iff` :
  An action is 2-pretransitive if for any `a`, `b`, `c`, `d`, such that
  `a ≠ b` and `c ≠ d`, there exist `g : G` such that `g • a = b` and `g • c = d`.

* `MulAction.isPreprimitive_of_is_two_pretransitive` :
  A 2-transitive action is preprimitive

* `MulAction.isMultiplyPretransitive_of_le` :
  If an action is `n`-pretransitive, then it is `m`-pretransitive for all `m ≤ n`,
  provided `α` has at least `n` elements.

## Results for permutation groups

* The permutation group is pretransitive, is multiply pretransitive,
and is preprimitive (for its natural action)

* `Equiv.Perm.eq_top_if_isMultiplyPretransitive`:
a subgroup of `Equiv.Perm α` which is `Nat.card α - 1` pretransitive
is equal to `⊤`.

## Remarks on implementation

These results are results about actions on types `n ↪ α` induced by an action
on `α`, and some results are developed in this context.

-/

open MulAction MulActionHom Function.Embedding Fin Set Nat

<<<<<<< HEAD
=======
namespace Fin.Embedding

variable {α : Type*}

theorem exists_embedding_disjoint_range_of_add_le_ENat_card
    {s : Set α} [Finite s] {n : ℕ} (hs : s.ncard + n ≤ ENat.card α) :
    ∃ y : Fin n ↪ α, Disjoint s (range y) := by
  suffices Nonempty (Fin n ↪ (sᶜ : Set α)) by
    obtain ⟨y⟩ := this
    use y.trans (subtype _)
    rw [Set.disjoint_right]
    rintro _ ⟨i, rfl⟩
    simp only [trans_apply, subtype_apply, ← mem_compl_iff]
    exact Subtype.coe_prop (y i)
  rcases finite_or_infinite α with hα | hα
  · have _ : Fintype α := Fintype.ofFinite α
    classical
    apply Function.Embedding.nonempty_of_card_le
    rwa [Fintype.card_fin, ← add_le_add_iff_left s.ncard,
      ← Nat.card_eq_fintype_card, Set.Nat.card_coe_set_eq,
        Set.ncard_add_ncard_compl, ← ENat.coe_le_coe,
        ← ENat.card_eq_coe_natCard, ENat.coe_add]
  · exact ⟨valEmbedding.trans s.toFinite.infinite_compl.to_subtype.natEmbedding⟩

theorem restrictSurjective_of_add_le_ENatCard
    {m n : ℕ} (hn : m + n ≤ ENat.card α) :
    Function.Surjective (fun (x : Fin (m + n) ↪ α) ↦ (Fin.castAddEmb n).trans x) := by
  intro x
  obtain ⟨y : Fin n ↪ α, hxy⟩ :=
    exists_embedding_disjoint_range_of_add_le_ENat_card (s := range x)
      (by simpa [← Set.Nat.card_coe_set_eq, Nat.card_range_of_injective x.injective])
  use append hxy
  ext i
  simp [trans_apply, coe_castAddEmb, append]

theorem restrictSurjective_of_add_le_natCard
    {m n : ℕ} [Finite α] (hn : m + n ≤ Nat.card α) :
    Function.Surjective (fun x : Fin (m + n) ↪ α ↦ (Fin.castAddEmb n).trans x) := by
  apply Fin.Embedding.restrictSurjective_of_add_le_ENatCard
  rwa [← ENat.coe_add, ENat.card_eq_coe_natCard, ENat.coe_le_coe]

end Fin.Embedding

>>>>>>> bef1e934
section Functoriality

variable {G α : Type*} [Group G] [MulAction G α]
variable {H β : Type*} [Group H] [MulAction H β]
variable {σ : G → H} {f : α →ₑ[σ] β} {ι : Type*}

/-- An injective equivariant map `α →ₑ[σ] β` induces
an equivariant map on embedding types (ι ↪ α) → (ι ↪ β) -/
@[to_additive "An injective equivariant map `α →ₑ[σ] β` induces
an equivariant map on embedding types (ι ↪ α) → (ι ↪ β)"]
def Function.Injective.mulActionHom_embedding (hf : Function.Injective f) :
    (ι ↪ α) →ₑ[σ] (ι ↪ β) where
  toFun x := ⟨f.toFun ∘ x.toFun, hf.comp x.inj'⟩
  map_smul' m x := by
    ext i
    simp only [smul_apply, coeFn_mk, Function.comp_apply, toFun_eq_coe, smul_apply]
    rw [f.map_smul']

@[to_additive (attr := simp)]
theorem Function.Injective.mulActionHom_embedding_apply
    (hf : Function.Injective f) {x : ι ↪ α} {i : ι} :
    hf.mulActionHom_embedding x i = f (x i) := rfl

@[to_additive]
theorem Function.Injective.mulActionHom_embedding_isInjective
    (hf : Function.Injective f) :
    Function.Injective (hf.mulActionHom_embedding (ι := ι)) := by
  intro _ _ hxy
  ext
  apply hf
  simp only [← hf.mulActionHom_embedding_apply, hxy]

variable (hf' : Function.Bijective f)

@[to_additive]
theorem Function.Bijective.mulActionHom_embedding_isBijective (hf : Function.Bijective f) :
    Function.Bijective (hf.injective.mulActionHom_embedding (ι := ι)) := by
  refine ⟨hf.injective.mulActionHom_embedding_isInjective, ?_⟩
  intro y
  obtain ⟨g, _, hfg⟩ := Function.bijective_iff_has_inverse.mp hf
  use ⟨g ∘ y, hfg.injective.comp (EmbeddingLike.injective y)⟩
  ext
  simp only [hf.injective.mulActionHom_embedding_apply, coeFn_mk, comp_apply]
  exact hfg (y _)

end Functoriality

namespace MulAction

open scoped BigOperators Pointwise Cardinal

variable (G α : Type*) [Group G] [MulAction G α]

/-- An action of a group on a type α is n-pretransitive
if the associated action on (Fin n ↪ α) is pretransitive. -/
@[to_additive "An additive action of an additive group on a type α
is n-pretransitive if the associated action on (Fin n ↪ α) is pretransitive."]
abbrev IsMultiplyPretransitive (n : ℕ) := IsPretransitive G (Fin n ↪ α)

variable {G H α β : Type*} [Group G] [MulAction G α] [Group H] [MulAction H β]
  {σ : G → H} {f : α →ₑ[σ] β} (hf : Function.Injective f)

/- If there exists a surjective equivariant map `α →ₑ[σ] β`
then pretransitivity descends from `n ↪ α` to `n ↪ β`.

The subtlety is that if it is not injective, this map does not induce
an equivariant map from `n ↪ α` to `n ↪ β`. -/
@[to_additive]
theorem IsPretransitive.of_embedding {n : Type*}
    (hf : Function.Surjective f) [IsPretransitive G (n ↪ α)] :
    IsPretransitive H (n ↪ β) where
  exists_smul_eq x y := by
    let aux (x : n ↪ β) : (n ↪ α) :=
      x.trans (Function.Embedding.ofSurjective (⇑f) hf)
    have aux_apply (x : n ↪ β) (i : n) : f.toFun (aux x i) = x i := by
      simp only [trans_apply, aux]
      apply Function.surjInv_eq
    obtain ⟨g, hg⟩ := exists_smul_eq (M := G) (aux x) (aux y)
    use σ g
    ext i
    rw [DFunLike.ext_iff] at hg
    rw [smul_apply]
    simp only [← aux_apply, ← hg, smul_apply, MulActionHom.map_smul']

@[to_additive]
theorem IsPretransitive.of_embedding_congr {n : Type*}
    (hσ : Function.Surjective σ) (hf : Function.Bijective f) :
    IsPretransitive G (n ↪ α) ↔ IsPretransitive H (n ↪ β) :=
  isPretransitive_congr hσ hf.mulActionHom_embedding_isBijective

section Zero

/-- Any action is 0-pretransitive -/
@[to_additive]
theorem is_zero_pretransitive {n : Type*} [IsEmpty n] :
    IsPretransitive G (n ↪ α) := inferInstance

/-- Any action is 0-pretransitive -/
@[to_additive]
theorem is_zero_pretransitive' :
    IsMultiplyPretransitive G α 0 := inferInstance


end Zero

section One

/-- The equivalence `one ↪ α` with `α`, for `Unique one`. -/
def _root_.Function.Embedding.oneEmbeddingEquiv {one : Type*} [Unique one] : (one ↪ α) ≃ α where
  toFun f := f default
  invFun a := {
    toFun := fun _ ↦ a
    inj' x y h := by simp [Unique.uniq inferInstance] }
  left_inv f := by ext; simp [Unique.uniq]
  right_inv a := rfl

/-- For `Unique one`, the equivariant map from `one ↪ α` to `α` -/
@[to_additive "For `Unique one`, the equivariant map from `one ↪ α` to `α`"]
def _root_.MulActionHom.oneEmbeddingMap {one : Type*} [Unique one] :
    (one ↪ α) →[G] α := {
  oneEmbeddingEquiv with
  map_smul' _ _ := rfl }

@[to_additive]
theorem _root_.MulActionHom.oneEmbeddingMap_bijective {one : Type*} [Unique one] :
    Function.Bijective (oneEmbeddingMap (one := one) (G := G) (α := α)) :=
  oneEmbeddingEquiv.bijective

/-- An action is 1-pretransitive iff it is pretransitive -/
@[to_additive]
theorem oneEmbedding_isPretransitive_iff {one : Type*} [Unique one] :
    IsPretransitive G (one ↪ α) ↔ IsPretransitive G α :=
  isPretransitive_congr Function.surjective_id oneEmbeddingMap_bijective

/-- An action is 1-pretransitive iff it is pretransitive -/
@[to_additive]
theorem is_one_pretransitive_iff :
    IsMultiplyPretransitive G α 1 ↔ IsPretransitive G α :=
  oneEmbedding_isPretransitive_iff

end One

section Two

/-- Two distinct elements of `α` give an embedding `Fin 2 ↪ α` -/
def _root_.Function.Embedding.embFinTwo {a b: α} (h : a ≠ b) : Fin 2 ↪ α where
  toFun := ![a, b]
  inj' i j hij := by
    rcases i.eq_zero_or_one with hi | hi
    · rcases j.eq_zero_or_one with hj | hj
      · rw [hi, hj]
      · simp [hi, hj] at hij; exact False.elim (h hij)
    · rcases j.eq_zero_or_one with hj | hj
      · simp [hi, hj] at hij; exact False.elim (h hij.symm)
      · rw [hi, hj]

theorem _root_.Function.Embedding.embFinTwo_apply_zero
    {a b : α} (h : a ≠ b) : embFinTwo h 0 = a := rfl

theorem _root_.Function.Embedding.embFinTwo_apply_one
    {a b : α} (h : a ≠ b) : embFinTwo h 1 = b := rfl

/-- An action is 2-pretransitive iff it is two_pretransitive… -/
@[to_additive]
theorem is_two_pretransitive_iff :
    IsMultiplyPretransitive G α 2 ↔
      ∀ {a b c d : α} (_ : a ≠ b) (_ : c ≠ d), ∃ g : G, g • a = c ∧ g • b = d := by
  constructor
  · intro _ a b c d h h'
    obtain ⟨m, e⟩ := exists_smul_eq (M := G) (embFinTwo h) (embFinTwo h')
    exact ⟨m,
      by rw [← embFinTwo_apply_zero h, ← smul_apply, e, embFinTwo_apply_zero],
      by rw [← embFinTwo_apply_one h, ← smul_apply, e, embFinTwo_apply_one]⟩
  · intro H
    exact {
      exists_smul_eq j j' := by
        obtain ⟨g, h, h'⟩ :=
          H (j.injective.ne_iff.mpr Fin.zero_ne_one) (j'.injective.ne_iff.mpr Fin.zero_ne_one)
        use g
        ext i
        rcases i.eq_zero_or_one with hi | hi <;> simp only [hi, smul_apply, h, h'] }

/-- A 2-pretransitive action is pretransitive -/
@[to_additive]
theorem isPretransitive_of_is_two_pretransitive
    [h2 : IsMultiplyPretransitive G α 2] : IsPretransitive G α where
  exists_smul_eq a b := by
    by_cases h : a = b
    · exact ⟨1, by simp [h]⟩
    · rw [is_two_pretransitive_iff] at h2
      obtain ⟨g, h, _⟩ := h2 h (Ne.symm h)
      exact ⟨g, h⟩

/-- A 2-transitive action is primitive -/
@[to_additive]
theorem isPreprimitive_of_is_two_pretransitive
    (h2 : IsMultiplyPretransitive G α 2) : IsPreprimitive G α := by
  have : IsPretransitive G α := isPretransitive_of_is_two_pretransitive
  apply IsPreprimitive.mk
  intro B hB
  rcases B.subsingleton_or_nontrivial with h | h
  · left
    exact h
  · right
    obtain ⟨a, ha, b, hb, h⟩ := h
    rw [← top_eq_univ, eq_top_iff]
    intro c _
    by_cases h' : a = c
    · rw [← h']; exact ha
    · rw [is_two_pretransitive_iff] at h2
      obtain ⟨g, hga, hgb⟩ := h2 h h'
      rw [MulAction.isBlock_iff_smul_eq_of_mem] at hB
      rw [← hB (g := g) ha (by rw [hga]; exact ha), ← hgb]
      exact smul_mem_smul_set hb

end Two

section Higher

variable (G α) in
/-- The natural equivariant map from `n ↪ α` to `m ↪ α` given by an embedding
`e : m ↪ n`. -/
@[to_additive
"The natural equivariant map from `n ↪ α` to `m ↪ α` given by an embedding `e : m ↪ n`."]
def _root_.MulActionHom.embMap {m n : Type*} (e : m ↪ n) :
    (n ↪ α) →[G]  (m ↪ α) where
  toFun i := e.trans i
  map_smul' _ _ := rfl

/-- If `α` has at least n elements, then any n-pretransitive action on `α`
is m-pretransitive for any m ≤ n.

This version allows `α` to be infinite and uses `ENat.card`.
For `Finite α`, use `MulAction.isMultiplyPretransitive_of_le` -/
@[to_additive
"If `α` has at least n elements, then any n-pretransitive action on `α`
is m-pretransitive for any m ≤ n.

This version allows `α` to be infinite and uses `ENat.card`.
For `Finite α`, use `AddAction.isMultiplyPretransitive_of_le`."]
theorem isMultiplyPretransitive_of_le' {m n : ℕ} [IsMultiplyPretransitive G α n]
    (hmn : m ≤ n) (hα : n ≤ ENat.card α) :
    IsMultiplyPretransitive G α m := by
  obtain ⟨p, rfl⟩ := Nat.exists_eq_add_of_le hmn
  exact IsPretransitive.of_surjective_map
    (f := embMap G α (castAddEmb p))
    (Fin.Embedding.restrictSurjective_of_add_le_ENatCard hα) inferInstance

/-- If α has at least n elements, then an n-pretransitive action
is m-pretransitive for any m ≤ n.

For an infinite `α`, use `MulAction.isMultiplyPretransitive_of_le'`. -/
@[to_additive
"If α has at least n elements, then an n-pretransitive action
is m-pretransitive for any m ≤ n.

For an infinite `α`, use `MulAction.isMultiplyPretransitive_of_le'`."]
theorem isMultiplyPretransitive_of_le {m n : ℕ} [IsMultiplyPretransitive G α n]
    (hmn : m ≤ n) (hα : n ≤ Nat.card α) [Finite α] :
    IsMultiplyPretransitive G α m := by
  obtain ⟨p, rfl⟩ := Nat.exists_eq_add_of_le hmn
  exact IsPretransitive.of_surjective_map (f := embMap G α (castAddEmb p))
    (Fin.Embedding.restrictSurjective_of_add_le_natCard hα) inferInstance

end Higher

end MulAction

open Equiv MulAction

namespace Equiv.Perm


variable {α : Type*} [Fintype α]

-- Move?
/-- The permutation group of `α` acts transitively on `α`. -/
instance : IsPretransitive (Perm α) α where
  exists_smul_eq x y := by
    classical
    use Equiv.swap x y
    simp only [Equiv.Perm.smul_def, Equiv.swap_apply_left x y]

/-- The permutation group of `α` acts 2-pretransitively on `α`. -/
theorem is_two_pretransitive (α : Type*) :
    IsMultiplyPretransitive (Perm α) α 2 := by
  rw [is_two_pretransitive_iff]
  classical
  intro a b c d hab hcd
  let k := Equiv.swap a c
  have hc : c = k • a := by simp [k]
  simp only [show c = k • a from by simp [k]]
  suffices ∃ g, g • a = a ∧ g • b = k⁻¹ • d by
    obtain ⟨g, h1, h2⟩ := this
    use k * g
    simp [mul_smul, h1, h2]
  use swap b (k⁻¹ • d)
  refine ⟨?_, by simp⟩
  apply Equiv.swap_apply_of_ne_of_ne hab
  intro ha'
  apply hcd
  have hd : d = k • a := by simp [ha']
  rw [hc, hd]

/-- The action of the permutation group of `α` on `α` is preprimitive -/
instance {α : Type*} : IsPreprimitive (Equiv.Perm α) α := by
  cases subsingleton_or_nontrivial α
  · exact IsPreprimitive.of_subsingleton
  · exact isPreprimitive_of_is_two_pretransitive (is_two_pretransitive α)

-- TODO : generalize when `α` is infinite. This simplifies a proof above
variable (α) in
/-- The permutation group of a finite type `α` acts `n`-pretransitively on `a`, for all `n`,
for a trivial reason when `Nat.card α < n`. -/
theorem isMultiplyPretransitive (n : ℕ) : IsMultiplyPretransitive (Perm  α) α n := by
  by_cases hα : n ≤ Nat.card α
  · suffices IsMultiplyPretransitive (Perm α) α (Nat.card α) by
      apply isMultiplyPretransitive_of_le hα (le_rfl)
    exact {
      exists_smul_eq x y := by
        suffices h : Function.Bijective x ∧ Function.Bijective y by
          use (Equiv.ofBijective x h.1).symm.trans (Equiv.ofBijective y h.2)
          ext; simp
        constructor
        all_goals
          simp only [Fintype.bijective_iff_injective_and_card, card_eq_fintype_card,
            Fintype.card_fin, and_true, EmbeddingLike.injective] }
  · suffices IsEmpty (Fin n ↪ α) by
      infer_instance
    exact {
      false x := by
        apply hα (le_of_eq_of_le _ (Finite.card_le_of_embedding x))
        simp only [card_eq_fintype_card, Fintype.card_fin] }

-- This is optimal, `AlternatingGroup α` is `Nat.card α - 2`-pretransitive.
/-- A subgroup of `Perm α` is `⊤` if(f) it is `(Nat.card α - 1)`-pretransitive. -/
theorem eq_top_of_isMultiplyPretransitive {G : Subgroup (Equiv.Perm α)}
    (hmt : IsMultiplyPretransitive G α (Nat.card α - 1)) : G = ⊤ := by
  simp only [Nat.card_eq_fintype_card] at hmt
  let j : Fin (Fintype.card α - 1) ↪ Fin (Fintype.card α) :=
    (Fin.castLEEmb ((Fintype.card α).sub_le 1))
  rw [eq_top_iff]; intro k _
  let x : Fin (Fintype.card α) ↪ α :=
    (Fintype.equivFinOfCardEq rfl).symm.toEmbedding
  let x' := j.trans x
  obtain ⟨g, hg'⟩ := exists_smul_eq G x' (k • x')
  suffices k = g by rw [this]; exact SetLike.coe_mem g
  have hx : ∀ x : Fin (Fintype.card α) ↪ α, Function.Surjective x.toFun := by
    intro x
    apply Function.Bijective.surjective
    rw [Fintype.bijective_iff_injective_and_card]
    exact ⟨EmbeddingLike.injective x, Fintype.card_fin (Fintype.card α)⟩
  have hgk' : ∀ (i : Fin (Fintype.card α)) (_ : i.val < Fintype.card α - 1),
    (g • x) i = (k • x) i := by
    intro i hi
    exact Function.Embedding.ext_iff.mp hg' ⟨i.val, hi⟩
  have hgk : ∀ i : Fin (Fintype.card α), (g • x) i = (k • x) i := by
    intro i
    rcases lt_or_eq_of_le (le_sub_one_of_lt i.prop) with hi | hi
    · exact hgk' i hi
    · obtain ⟨j, hxj : (k • x) j = (g • x) i⟩ := hx (k • x) ((g • x) i)
      rcases lt_or_eq_of_le (le_sub_one_of_lt j.prop) with hj | hj
      · exfalso
        suffices i = j by rw [← this, ← hi] at hj; refine lt_irrefl _ hj
        apply EmbeddingLike.injective (g • x)
        rw [hgk' j hj]; rw [hxj]
      · rw [← hxj]
        apply congr_arg
        rw [Fin.ext_iff, hi, hj]
  apply Equiv.Perm.ext; intro a
  obtain ⟨i, rfl⟩ := (hx x) a
  let zi := hgk i
  simp only [Function.Embedding.smul_apply, Equiv.Perm.smul_def] at zi
  simp only [Function.Embedding.toFun_eq_coe]
  rw [← zi]
  rfl

end Equiv.Perm

<<<<<<< HEAD
namespace IsMultiplyPretransitive

variable (α : Type*) [Fintype α]

/-- The `alternatingGroup` on α is (Fintype.card α - 2)-pretransitive -/
theorem alternatingGroup_of_sub_two [DecidableEq α] :
    IsMultiplyPretransitive (alternatingGroup α) α (Nat.card α - 2) := by
  rcases lt_or_ge (Nat.card α) 2 with h2 | h2
  · rw [Nat.sub_eq_zero_of_le (le_of_lt h2)]
    apply is_zero_pretransitive
  have h2' : Nat.card α - 2 ≤ Nat.card α := sub_le (Nat.card α) 2
  exact {
    exists_smul_eq x y := by
      have : IsMultiplyPretransitive (Equiv.Perm α) α (Nat.card α) :=
        Equiv.Perm.isMultiplyPretransitive α (Nat.card α)
      obtain ⟨x' : Fin (Nat.card α) ↪ α, hx'⟩ :=
        Fin.Embedding.restrictSurjective_of_le_natCard h2' (le_refl _) x
      obtain ⟨y' : Fin (Nat.card α) ↪ α, hy'⟩ :=
        Fin.Embedding.restrictSurjective_of_le_natCard h2' (le_refl _) y
      obtain ⟨g , hg⟩ := exists_smul_eq (Equiv.Perm α) x' y'
      rcases Int.units_eq_one_or (Equiv.Perm.sign g) with h | h
      · use ⟨g, h⟩
        ext i
        simp only [← hx', subgroup_smul_def, smul_apply, trans_apply, castLEEmb_apply, ← hy']
        simp only [← smul_apply, hg]
      · let u : Fin (Nat.card α) :=
          ⟨Nat.card α - 1, by exact sub_one_lt_of_lt h2⟩
        let v : Fin (Nat.card α) :=
          ⟨Nat.card α - 2, Nat.sub_lt (zero_lt_of_lt h2) (Nat.zero_lt_two)⟩
        refine ⟨⟨g * (Equiv.swap (x' u) (x' v)), ?_⟩, ?_⟩
        · suffices u ≠ v by
            simp [h, this]
          exact ne_of_val_ne (Nat.ne_of_gt (sub_succ_lt_self (Nat.card α) 1 h2))
        · ext i
          suffices (Equiv.swap (x' u) (x' v)) • (x' (castLE h2' i)) = x' (castLE h2' i) by
            simp only [← hx', Subgroup.mk_smul, smul_apply, trans_apply, castLEEmb_apply,
              Equiv.Perm.coe_mul, Function.comp_apply, this, ← hy', mul_smul, this, hg]
            simp only [← smul_apply, hg]
          have hiv : (i : ℕ) < v := (lt_of_lt_of_le i.prop (le_of_eq rfl))
          have hiu : (i : ℕ) < u := by
            apply lt_trans hiv
            simp only [u, v, ← one_add_one_eq_two, ← Nat.sub_sub]
            apply Nat.sub_lt_self Nat.zero_lt_one (le_sub_one_of_lt h2)
          apply Equiv.swap_apply_of_ne_of_ne <;>
            simp [ne_eq, EmbeddingLike.apply_eq_iff_eq, ← val_inj,
              coe_castLE, Nat.ne_of_lt hiu, Nat.ne_of_lt hiv] }


variable {α}

/-- A subgroup of `Equiv.Perm α` which is (Fintype.card α - 2)-pretransitive
  contains `alternatingGroup α` -/
theorem alternatingGroup_le [DecidableEq α] (G : Subgroup (Equiv.Perm α))
    (hmt : IsMultiplyPretransitive G α (Nat.card α - 2)) :
    alternatingGroup α ≤ G := by
  classical
  rcases Nat.lt_or_ge (Nat.card α) 2 with hα1 | hα
  · -- Nat.card α  < 2
    rw [Nat.lt_succ_iff] at hα1
    suffices alternatingGroup α = ⊥ by
      rw [this]; exact bot_le
    refine alternatingGroup.eq_bot_of_card_le_two ?_
    rw [← Nat.card_eq_fintype_card]
    exact le_succ_of_le hα1
  apply Equiv.Perm.alternatingGroup_le_of_index_le_two

  -- rw [Fintype.card_equiv (Equiv.refl _)]
  obtain ⟨s, _, hs⟩ :=
    Set.exists_subset_card_eq (s := (Set.univ : Set α)) (n := Nat.card α - 2)
      (by rw [Set.ncard_univ]; exact sub_le (Nat.card α) 2)
  rw [← hs] at hmt

  rw [← hmt.index_of_fixingSubgroup G α s, hs, Nat.sub_sub_self hα,
    Nat.factorial_two, mul_comm]
  apply Nat.mul_le_mul_left
  have : Nonempty G := One.instNonempty
  apply Nat.le_of_dvd (Fintype.card_pos)
  rw [← Nat.card_eq_fintype_card]
  apply Subgroup.index_dvd_card

/-- The alternating group on 3 letters or more acts transitively -/
theorem alternatingGroup.isPretransitive [DecidableEq α] (h : 3 ≤ Fintype.card α) :
    IsPretransitive (alternatingGroup α) α := by
  rw [isPretransitive_iff_is_one_pretransitive]
  apply isMultiplyPretransitive_of_higher
  apply IsMultiplyPretransitive.alternatingGroup_of_sub_two
  apply le_trans _ (Nat.sub_le_sub_right h 2)
  norm_num
  simp only [ge_iff_le, ENat.card_eq_coe_fintype_card, ENat.coe_le_coe,
    tsub_le_iff_right, le_add_iff_nonneg_right]
  norm_num

/- This lemma proves the trivial blocks property for the alternating group.
  This holds even when `Fintype.card α ≤ 2`
  — then the action is not preprimitive  because it is not pretransitive -/
theorem alternatingGroup.has_trivial_blocks [DecidableEq α]
    (B : Set α) (hB : IsBlock (alternatingGroup α) B) :
    IsTrivialBlock B := by
  classical
  cases' le_or_lt (Fintype.card α) 2 with h2 h2
  · exact IsTrivialBlock.of_card_le_2 h2 B
  cases' le_or_lt (Fintype.card α) 3 with h3 h4
  · have h3' : Fintype.card α = 3 := le_antisymm h3 h2
    cases' le_or_lt (Fintype.card B) 1 with h1 h2
    · apply Or.intro_left
      rw [← Set.subsingleton_coe, ← Fintype.card_le_one_iff_subsingleton]
      exact h1
    · apply Or.intro_right
      rw [Fintype.one_lt_card_iff] at h2
      -- using h2, get a ≠ b in B
      obtain ⟨⟨a, ha⟩, ⟨b, hb⟩, hab⟩ := h2
      simp only [Ne, Subtype.mk_eq_mk] at hab
      -- using h3', get c ≠ a, b
      have : ∃ c : α, c ∉ ({a, b}  : Finset α) := by
        by_contra h
        push_neg at h
        have : ({a, b} : Finset α) = Finset.univ := by
          ext c
          constructor
          · intro _; exact Finset.mem_univ c
          · intro _; exact h c
        rw [lt_iff_not_ge] at h2 ; apply h2; rw [ge_iff_le]
        rw [← Finset.card_eq_iff_eq_univ] at this
        rw [← this]
        rw [Finset.card_pair hab]
      obtain ⟨c, hc⟩ := this
      simp only [Finset.mem_insert, Finset.mem_singleton, not_or] at hc
      suffices ({a, b, c} : Finset α) = Finset.univ by
        rw [eq_top_iff]
        rw [Set.top_eq_univ, ← Finset.coe_univ, ← this]
        intro x hx
        simp only [Finset.coe_insert, Finset.coe_singleton, Set.mem_insert_iff,
          Set.mem_singleton_iff] at hx
        cases' hx with hxa hx
        rw [hxa]; exact ha
        cases' hx with hxb hxc
        rw [hxb]; exact hb
        rw [hxc]
        -- get a three_cycle g = c[a,b,c]
        let g : alternatingGroup α :=
          ⟨Equiv.swap a b * Equiv.swap c b,-- cycle [a,b,c]
          by  rw [Equiv.Perm.mem_alternatingGroup]
              rw [Equiv.Perm.sign_mul]
              rw [Equiv.Perm.sign_swap hab]
              rw [Equiv.Perm.sign_swap hc.right]
              simp only [Int.units_mul_self]⟩
        suffices g • B = B by
          rw [← this]
          use b
          apply And.intro hb
          change (Equiv.swap a b * Equiv.swap c b) • b = c
          simp only [Equiv.Perm.smul_def, Equiv.Perm.coe_mul, Function.comp_apply]
          rw [Equiv.swap_apply_right]
          rw [Equiv.swap_apply_of_ne_of_ne hc.left hc.right]
        -- g • B = B
        apply hB.def_mem ha
        change (Equiv.swap a b * Equiv.swap c b) • a ∈ B
        simp only [Equiv.Perm.smul_def, Equiv.Perm.coe_mul, Function.comp_apply]
        rw [Equiv.swap_apply_of_ne_of_ne (ne_comm.mp hc.left) hab]
        rw [Equiv.swap_apply_left]
        exact hb
      -- {a, b, c} = Finset.univ
      rw [← Finset.card_eq_iff_eq_univ, h3']
      rw [Finset.card_insert_of_not_mem]
      rw [Finset.card_pair (ne_comm.mp hc.right)]
      simp only [Finset.mem_insert, Finset.mem_singleton, not_or]
      apply And.intro hab
      exact ne_comm.mp hc.left
  -- IsTrivialBlock hB
  apply IsPreprimitive.has_trivial_blocks ?_ hB
  apply IsMultiplyPretransitive.isPreprimitive_of_two
  apply isMultiplyPretransitive_of_higher
  apply IsMultiplyPretransitive.alternatingGroup_of_sub_two
  apply le_trans _ (Nat.sub_le_sub_right h4 2); norm_num
  simp only [ENat.card_eq_coe_fintype_card, cast_le, tsub_le_iff_right, le_add_iff_nonneg_right,
    _root_.zero_le]

/-- The alternating group on 3 letters or more acts primitively -/
theorem AlternatingGroup.isPreprimitive [DecidableEq α] (h : 3 ≤ Fintype.card α) :
    IsPreprimitive (alternatingGroup α) α := by
  have := alternatingGroup.isPretransitive h
  apply IsPreprimitive.mk
  apply alternatingGroup.has_trivial_blocks

=======
section Stabilizer

variable {G α : Type*} [Group G] [MulAction G α]

namespace SubMulAction.ofStabilizer

open scoped BigOperators Pointwise Cardinal

open MulAction Function.Embedding

@[to_additive]
theorem isMultiplyPretransitive_iff_of_conj
    {n : ℕ} {a b : α} {g : G} (hg : b = g • a) :
    IsMultiplyPretransitive (stabilizer G a) (ofStabilizer G a) n ↔
      IsMultiplyPretransitive (stabilizer G b) (ofStabilizer G b) n :=
  IsPretransitive.of_embedding_congr (MulEquiv.surjective _) (ofStabilizer.conjMap_bijective hg)

@[to_additive]
theorem isMultiplyPretransitive_iff [IsPretransitive G α] {n : ℕ} {a b : α} :
    IsMultiplyPretransitive (stabilizer G a) (ofStabilizer G a) n ↔
      IsMultiplyPretransitive (stabilizer G b) (ofStabilizer G b) n :=
  let ⟨_, hg⟩ := exists_smul_eq G a b
  isMultiplyPretransitive_iff_of_conj hg.symm

/-- Multiple transitivity of a pretransitive action
  is equivalent to one less transitivity of stabilizer of a point
  (Wielandt, th. 9.1, 1st part) -/
@[to_additive
  "Multiple transitivity of a pretransitive action
  is equivalent to one less transitivity of stabilizer of a point
  (Wielandt, th. 9.1, 1st part)"]
theorem isMultiplyPretransitive [IsPretransitive G α] {n : ℕ} {a : α} :
    IsMultiplyPretransitive G α n.succ ↔
      IsMultiplyPretransitive (stabilizer G a) (SubMulAction.ofStabilizer G a) n := by
  constructor
  · exact fun hn ↦ {
      exists_smul_eq x y := by
        obtain ⟨g, hgxy⟩ := exists_smul_eq G (snoc x) (snoc y)
        have hg : g ∈ stabilizer G a := by
          rw [mem_stabilizer_iff]
          rw [DFunLike.ext_iff] at hgxy
          convert hgxy (last n) <;> simp [smul_apply, snoc_last]
        use ⟨g, hg⟩
        ext i
        simp only [smul_apply, SubMulAction.val_smul_of_tower, subgroup_smul_def]
        rw [← snoc_castSucc x, ← smul_apply, hgxy, snoc_castSucc] }
  · exact fun hn ↦ {
      exists_smul_eq x y := by
        -- gx • x = x1 :: a
        obtain ⟨gx, x1, hgx⟩ := exists_smul_of_last_eq G a x
        -- gy • y = y1 :: a
        obtain ⟨gy, y1, hgy⟩ := exists_smul_of_last_eq G a y
        -- g • x1 = y1,
        obtain ⟨g, hg⟩ := hn.exists_smul_eq x1 y1
        use gy⁻¹ * g * gx
        ext i
        simp only [mul_smul, smul_apply, inv_smul_eq_iff]
        simp only [← smul_apply _ _ i, hgy, hgx]
        simp only [smul_apply]
        rcases Fin.eq_castSucc_or_eq_last i with ⟨i, rfl⟩ | ⟨rfl⟩
        · -- rw [Function.Embedding.ext_iff] at hgx hgy hg
          simp [snoc_castSucc, ← hg, SetLike.val_smul, subgroup_smul_def]
        · simp only [snoc_last, ← hg, subgroup_smul_def]
          exact g.prop }

end SubMulAction.ofStabilizer

end Stabilizer

section FixingSubgroup

variable {G α : Type*} [Group G] [MulAction G α]

namespace SubMulAction.ofFixingSubgroup

/-- The fixator of a finite subset of cardinal d in an n-transitive action
acts (n-d) transitively on the complement. -/
@[to_additive
"The fixator of a finite subset of cardinal d in an n-transitive additive action
acts (n-d) transitively on the complement."]
theorem isMultiplyPretransitive {m n : ℕ} [Hn : IsMultiplyPretransitive G α n]
    (s : Set α) [Finite s] (hmn : s.ncard + m = n) :
    IsMultiplyPretransitive (fixingSubgroup G s) (ofFixingSubgroup G s) m :=
  let _ : IsMultiplyPretransitive G α (s.ncard + m) := by rw [hmn]; infer_instance
  let Hs : Nonempty (Fin (s.ncard) ≃ s) :=
      Finite.card_eq.mp (by simp [Set.Nat.card_coe_set_eq])
  { exists_smul_eq x y := by
      set x' := ofFixingSubgroup.append x with hx
      set y' := ofFixingSubgroup.append y with hy
      obtain ⟨g, hg⟩ := exists_smul_eq G x' y'
      suffices g ∈ fixingSubgroup G s by
        use ⟨g, this⟩
        ext i
        simp only [smul_apply, SetLike.val_smul, Subgroup.mk_smul]
        simp only [← ofFixingSubgroup.append_right, ← smul_apply, ← hx, ← hy, hg]
      intro a
      set i := (Classical.choice Hs).symm a
      have ha : (Classical.choice Hs) i = a := by simp [i]
      rw [← ha]
      nth_rewrite 1 [← ofFixingSubgroup.append_left x i]
      rw [← ofFixingSubgroup.append_left y i, ← hy, ← hg, smul_apply, ← hx] }

/-- The fixator of a finite subset of cardinal d in an n-transitive action
acts m transitively on the complement if d + m ≤ n. -/
@[to_additive
"The fixator of a finite subset of cardinal d in an n-transitive additive action
acts m transitively on the complement if d + m ≤ n."]
theorem isMultiplyPretransitive'
    {m n : ℕ} [IsMultiplyPretransitive G α n]
    (s : Set α) [Finite s] (hmn : s.ncard + m ≤ n) (hn : (n : ENat) ≤ ENat.card α) :
    IsMultiplyPretransitive (fixingSubgroup G s) (SubMulAction.ofFixingSubgroup G s) m :=
  letI : IsMultiplyPretransitive G α (s.ncard + m) := isMultiplyPretransitive_of_le' hmn hn
  isMultiplyPretransitive s rfl

end SubMulAction.ofFixingSubgroup

end FixingSubgroup
>>>>>>> bef1e934
<|MERGE_RESOLUTION|>--- conflicted
+++ resolved
@@ -7,19 +7,12 @@
 import Mathlib.Data.Fin.Tuple.Embedding
 import Mathlib.GroupTheory.GroupAction.Embedding
 import Mathlib.GroupTheory.GroupAction.Primitive
-<<<<<<< HEAD
-import Mathlib.GroupTheory.GroupAction.Transitive
 import Mathlib.GroupTheory.SpecificGroups.Alternating
 import Mathlib.GroupTheory.GroupAction.FixingSubgroup
-
-import Mathlib.Data.Fin.Embedding
-=======
-
 import Mathlib.GroupTheory.GroupAction.SubMulAction.OfFixingSubgroup
 import Mathlib.Data.Finite.Card
 import Mathlib.Data.Set.Card
 import Mathlib.SetTheory.Cardinal.Finite
->>>>>>> bef1e934
 
 /-! # Multiple transitivity
 
@@ -61,8 +54,6 @@
 
 open MulAction MulActionHom Function.Embedding Fin Set Nat
 
-<<<<<<< HEAD
-=======
 namespace Fin.Embedding
 
 variable {α : Type*}
@@ -106,7 +97,6 @@
 
 end Fin.Embedding
 
->>>>>>> bef1e934
 section Functoriality
 
 variable {G α : Type*} [Group G] [MulAction G α]
@@ -486,7 +476,6 @@
 
 end Equiv.Perm
 
-<<<<<<< HEAD
 namespace IsMultiplyPretransitive
 
 variable (α : Type*) [Fintype α]
@@ -671,7 +660,7 @@
   apply IsPreprimitive.mk
   apply alternatingGroup.has_trivial_blocks
 
-=======
+
 section Stabilizer
 
 variable {G α : Type*} [Group G] [MulAction G α]
@@ -788,5 +777,4 @@
 
 end SubMulAction.ofFixingSubgroup
 
-end FixingSubgroup
->>>>>>> bef1e934
+end FixingSubgroup