--- conflicted
+++ resolved
@@ -469,20 +469,6 @@
 
 namespace SubMulAction.ofFixingSubgroup
 
-<<<<<<< HEAD
-/-- The fixator of a finite subset of cardinal d in an n-transitive action
-acts (n-d) transitively on the complement. -/
-@[to_additive
-"The fixator of a finite subset of cardinal d in an n-transitive additive action
-acts (n-d) transitively on the complement."]
-theorem isMultiplyPretransitive {m n : ℕ} [Hn : IsMultiplyPretransitive G α n]
-    (s : Set α) [Finite s] (hmn : s.ncard + m = n) :
-    IsMultiplyPretransitive (fixingSubgroup G s) (ofFixingSubgroup G s) m :=
-  let _ : IsMultiplyPretransitive G α (s.ncard + m) := by rw [hmn]; infer_instance
-  let Hs : Nonempty (Fin (s.ncard) ≃ s) :=
-      Finite.card_eq.mp (by simp [Set.Nat.card_coe_set_eq])
-  { exists_smul_eq x y := by
-=======
 /-- The fixator of a finite subset of cardinal `d` in an `n`-transitive action
 acts `(n-d)` transitively on the complement. -/
 @[to_additive
@@ -495,34 +481,19 @@
       have : IsMultiplyPretransitive G α (s.ncard + m) := by rw [hmn]; infer_instance
       have Hs : Nonempty (Fin (s.ncard) ≃ s) :=
         Finite.card_eq.mp (by simp [Set.Nat.card_coe_set_eq])
->>>>>>> 260a5983
       set x' := ofFixingSubgroup.append x with hx
       set y' := ofFixingSubgroup.append y with hy
       obtain ⟨g, hg⟩ := exists_smul_eq G x' y'
       suffices g ∈ fixingSubgroup G s by
         use ⟨g, this⟩
         ext i
-<<<<<<< HEAD
-        simp only [smul_apply, SetLike.val_smul, Subgroup.mk_smul]
-        simp only [← ofFixingSubgroup.append_right, ← smul_apply, ← hx, ← hy, hg]
-=======
         rw [smul_apply, SetLike.val_smul, Subgroup.mk_smul]
         simp [← ofFixingSubgroup.append_right, ← smul_apply, ← hx, ← hy, hg]
->>>>>>> 260a5983
       intro a
       set i := (Classical.choice Hs).symm a
       have ha : (Classical.choice Hs) i = a := by simp [i]
       rw [← ha]
       nth_rewrite 1 [← ofFixingSubgroup.append_left x i]
-<<<<<<< HEAD
-      rw [← ofFixingSubgroup.append_left y i, ← hy, ← hg, smul_apply, ← hx] }
-
-/-- The fixator of a finite subset of cardinal d in an n-transitive action
-acts m transitively on the complement if d + m ≤ n. -/
-@[to_additive
-"The fixator of a finite subset of cardinal d in an n-transitive additive action
-acts m transitively on the complement if d + m ≤ n."]
-=======
       rw [← ofFixingSubgroup.append_left y i, ← hy, ← hg, smul_apply, ← hx]
 
 /-- The fixator of a finite subset of cardinal `d` in an `n`-transitive action
@@ -530,16 +501,11 @@
 @[to_additive
 "The fixator of a finite subset of cardinal `d` in an `n`-transitive additive action
 acts `m` transitively on the complement if `d + m ≤ n`."]
->>>>>>> 260a5983
 theorem isMultiplyPretransitive'
     {m n : ℕ} [IsMultiplyPretransitive G α n]
     (s : Set α) [Finite s] (hmn : s.ncard + m ≤ n) (hn : (n : ENat) ≤ ENat.card α) :
     IsMultiplyPretransitive (fixingSubgroup G s) (SubMulAction.ofFixingSubgroup G s) m :=
-<<<<<<< HEAD
-  letI : IsMultiplyPretransitive G α (s.ncard + m) := isMultiplyPretransitive_of_le' hmn hn
-=======
   have : IsMultiplyPretransitive G α (s.ncard + m) := isMultiplyPretransitive_of_le' hmn hn
->>>>>>> 260a5983
   isMultiplyPretransitive s rfl
 
 end SubMulAction.ofFixingSubgroup
