/-
Copyright (c) 2025 Antoine Chambert-Loir. All rights reserved.
Released under Apache 2.0 license as described in the file LICENSE.
Authors: Antoine Chambert-Loir
-/

import Mathlib.GroupTheory.GroupAction.MultipleTransitivity
import Mathlib.GroupTheory.GroupAction.SubMulAction.OfFixingSubgroup

/-! # Multiply preprimitive actions

Let `G` be a group acting on a type `α`.

* `MulAction.IsMultiplyPreprimitive` :
The action is said to be `n`-primitive if, for every subset `s :
Set α` with `n` elements, the actions f `stabilizer G s` on the
complement of `s` is primitive.

* `MulAction.is_zero_preprimitive` : any action is 0-primitive

* `MulAction.is_one_preprimitive_iff` : an action is 1-primitive if and only if it is primitive

* `MulAction.isMultiplyPreprimitive_ofStabilizer`: if an action
is `n + 1`-primitive, then the action of `stabilizer G a` on
the complement of `{a}` is `n`-primitive.

* `MulAction.isMultiplyPreprimitive_succ_iff_ofStabilizer` :
for `1 ≤ n`, an action is `n + 1`-primitive, then the action
of `stabilizer G a` on the complement of `{a}` is `n`-primitive.
ofFixingSubgroup.isMultiplyPreprimitive

* `MulAction.ofFixingSubgroup.isMultiplyPreprimitive`:
If an action is `s.ncard + m`-primitive, then
the action of `FixingSubgroup G s` on the complement of `s`
is `m`-primitive.

-/

open scoped BigOperators Pointwise Cardinal

namespace MulAction

open SubMulAction

section Preprimitive

variable {G : Type*} [Group G] {α : Type*} [MulAction G α]

-- Rewriting lemmas for transitivity or primitivity
@[to_additive]
theorem isPreprimitive_of_fixingSubgroup_empty_iff :
    IsPreprimitive ↥(fixingSubgroup G (∅ : Set α))
    ↥(ofFixingSubgroup G (∅ : Set α)) ↔ IsPreprimitive G α :=
  isPreprimitive_congr
    of_fixingSubgroupEmpty_mapScalars_surjective
    ofFixingSubgroupEmpty_equivariantMap_bijective

@[to_additive]
theorem isPreprimitive_ofFixingSubgroup_conj_iff {s : Set α} {g : G} :
    IsPreprimitive (fixingSubgroup G s) (ofFixingSubgroup G s) ↔
      IsPreprimitive (fixingSubgroup G (g • s)) (ofFixingSubgroup G (g • s)) :=
  isPreprimitive_congr
    (fixingSubgroupEquivFixingSubgroup G rfl).surjective
<<<<<<< HEAD
    conjMap_ofFixingSubgroup_bijective
=======
    (conjMap_ofFixingSubgroup_bijective G rfl)
>>>>>>> fb6a587d

@[to_additive]
theorem isPreprimitive_fixingSubgroup_insert_iff {a : α} {t : Set (ofStabilizer G a)} :
    IsPreprimitive ↥(fixingSubgroup G (insert a (Subtype.val '' t)))
      ↥(ofFixingSubgroup G (insert a (Subtype.val '' t))) ↔
      IsPreprimitive (fixingSubgroup (stabilizer G a) t)
        (ofFixingSubgroup (stabilizer G a) t) :=
  isPreprimitive_congr (fixingSubgroupInsertEquiv a t).surjective
    ofFixingSubgroup_insert_map_bijective

end Preprimitive

/-- An additive action is `n`-multiply preprimitive  if is is `n`-multiply transitive
  and if, when `n ≥ 1`, for every set `s` of cardinality `n - 1`,
  the action of `fixingAddSubgroup M s` on the complement of `s` is preprimitive. -/
@[mk_iff]
class _root_.AddAction.IsMultiplyPreprimitive
    (M α : Type*) [AddGroup M] [AddAction M α] (n : ℕ) where
  /-- An `n`-preprimitive action is `n`-pretransitive -/
  isMultiplyPretransitive (M α n) : AddAction.IsMultiplyPretransitive M α n
  /-- In an `n`-preprimitive action, the action of `fixingAddSubgroup M s`
  on `ofFixingAddSubgroup M s` is preprimitive, for all sets `s` such that `s.encard + 1 = n` -/
  isPreprimitive_ofFixingAddSubgroup (M n) {s : Set α} (hs : s.encard + 1 = n) :
    AddAction.IsPreprimitive (fixingAddSubgroup M s) (SubAddAction.ofFixingAddSubgroup M s)

/-- A group action is `n`-multiply preprimitive  if is is `n`-multiply
transitive and if, when `n ≥ 1`, for every set `s` of cardinality
n - 1, the action of `fixingSubgroup M s` on the complement of `s`
is preprimitive. -/
@[mk_iff, to_additive existing]
class IsMultiplyPreprimitive (M α : Type*) [Group M] [MulAction M α] (n : ℕ) where
  /-- An `n`-preprimitive action is `n`-pretransitive -/
  isMultiplyPretransitive (M α n) : IsMultiplyPretransitive M α n
  /-- In an `n`-preprimitive action, the action of `fixingSubgroup M s` on `ofFixingSubgroup M s`
  is preprimitive, for all sets `s` such that `s.encard + 1 = n` -/
  isPreprimitive_ofFixingSubgroup (M n) {s : Set α} (hs : s.encard + 1 = n) :
    IsPreprimitive (fixingSubgroup M s) (ofFixingSubgroup M s)

variable (M α : Type*) [Group M] [MulAction M α]

@[to_additive]
instance (n : ℕ) [IsMultiplyPreprimitive M α n] :
    IsMultiplyPretransitive M α n :=
  IsMultiplyPreprimitive.isMultiplyPretransitive M α n

/-- Any action is `0`-preprimitive -/
@[to_additive]
theorem is_zero_preprimitive : IsMultiplyPreprimitive M α 0 where
  isMultiplyPretransitive := MulAction.is_zero_pretransitive
  isPreprimitive_ofFixingSubgroup hs := by simp at hs

/-- An action is preprimitive iff it is `1`-preprimitive -/
@[to_additive]
theorem is_one_preprimitive_iff :
    IsMultiplyPreprimitive M α 1 ↔ IsPreprimitive M α := by
  constructor
  · intro H1
    rw [← isPreprimitive_of_fixingSubgroup_empty_iff]
    apply H1.isPreprimitive_ofFixingSubgroup (by simp)
  · intro h
    rw [isMultiplyPreprimitive_iff]
    constructor
    · exact is_one_pretransitive_iff.mpr h.toIsPretransitive
    · intro s hs
      suffices s = ∅ by
        rwa [this, isPreprimitive_of_fixingSubgroup_empty_iff]
      rw [← Set.encard_eq_zero]
      suffices s.encard ≠ (⊤ : ℕ∞) by
        obtain ⟨m, hm⟩ := ENat.ne_top_iff_exists.mp this
        rw [← hm, ← Nat.cast_one, ← ENat.coe_add, Nat.cast_inj, Nat.add_eq_right] at hs
        simp [← hm, hs]
      exact fun h ↦ by simp [h] at hs

/-- The action of `stabilizer M a` is one-less preprimitive -/
@[to_additive]
theorem isMultiplyPreprimitive_ofStabilizer
    [IsPretransitive M α] {n : ℕ} {a : α} [IsMultiplyPreprimitive M α n.succ] :
    IsMultiplyPreprimitive (stabilizer M a) (SubMulAction.ofStabilizer M a) n := by
  rcases Nat.lt_or_ge n 1 with h0 | h1
  · rw [Nat.lt_one_iff] at h0
    rw [h0]
    apply is_zero_preprimitive
  rw [isMultiplyPreprimitive_iff]
  constructor
  · rw [← ofStabilizer.isMultiplyPretransitive]
    exact IsMultiplyPreprimitive.isMultiplyPretransitive M α n.succ
  · intro s hs
    have : IsPreprimitive ↥(fixingSubgroup M (insert a (Subtype.val '' s)))
      ↥(ofFixingSubgroup M (insert a (Subtype.val '' s))) := by
      apply IsMultiplyPreprimitive.isPreprimitive_ofFixingSubgroup M n.succ
      rw [Set.encard_insert_of_notMem, Subtype.coe_injective.encard_image, hs, Nat.cast_succ]
      aesop
    exact IsPreprimitive.of_surjective ofFixingSubgroup_insert_map_bijective.surjective

/-- A pretransitive action is `n.succ-`preprimitive  iff
  the action of stabilizers is `n`-preprimitive. -/
@[to_additive]
theorem isMultiplyPreprimitive_succ_iff_ofStabilizer
    [IsPretransitive M α] {n : ℕ} (hn : 1 ≤ n) {a : α} :
    IsMultiplyPreprimitive M α n.succ ↔
      IsMultiplyPreprimitive (stabilizer M a) (SubMulAction.ofStabilizer M a) n := by
  constructor
  · apply isMultiplyPreprimitive_ofStabilizer
  · intro H
    rw [isMultiplyPreprimitive_iff]
    constructor
    · exact ofStabilizer.isMultiplyPretransitive.mpr H.isMultiplyPretransitive
    · intro s hs
      have : ∃ b : α, b ∈ s := by
        rw [← Set.nonempty_def, Set.nonempty_iff_ne_empty]
        intro h
        apply not_lt.mpr hn
        rw [h, Set.encard_empty, zero_add, ← Nat.cast_one, Nat.cast_inj, Nat.succ_inj] at hs
        simp only [← hs, zero_lt_one]
      obtain ⟨b, hb⟩ := this
      obtain ⟨g, hg : g • b = a⟩ := exists_smul_eq M b a
      rw [isPreprimitive_ofFixingSubgroup_conj_iff (g := g)]
      set s' := g • s with hs'
      let t : Set (SubMulAction.ofStabilizer M a) := Subtype.val ⁻¹' s'
      have hst : s' = insert a (Subtype.val '' t) := by
        ext x
        constructor
        · intro hxs
          by_cases hxa : x = a
          · simp [hxa]
          · exact Set.mem_insert_of_mem _
              ⟨⟨x, hxa⟩, by simp only [t, Set.mem_preimage]; exact hxs, rfl⟩
        · rw [Set.mem_insert_iff]
          rintro (⟨rfl⟩ | ⟨y, hy, rfl⟩)
          · simpa [s', ← hg]
          · simpa only using hy
      rw [hst, isPreprimitive_fixingSubgroup_insert_iff]
      apply IsMultiplyPreprimitive.isPreprimitive_ofFixingSubgroup _ n
      apply ENat.add_left_injective_of_ne_top ENat.one_ne_top
      simp only
      rw [← Nat.cast_one, ← Nat.cast_add, ← hs]
      apply congr_arg₂ _ _ rfl
      rw [show s = g⁻¹ • s' from by ext; simp [hs'],
        ← Set.image_smul, (MulAction.injective g⁻¹).encard_image, hst]
      rw [Set.encard_insert_of_notMem, Subtype.coe_injective.encard_image, ENat.coe_one]
      exact notMem_val_image M t

/-- The fixator of a subset of cardinal `d` in an `n`-primitive action
acts `n-d`-primitively on the remaining (`d ≤ n`) -/
@[to_additive]
theorem ofFixingSubgroup.isMultiplyPreprimitive
    {m n : ℕ} [IsMultiplyPreprimitive M α n] {s : Set α} [Finite s] (hs : s.ncard + m = n) :
    IsMultiplyPreprimitive (fixingSubgroup M s) (SubMulAction.ofFixingSubgroup M s) m where
  isMultiplyPretransitive := by
    apply ofFixingSubgroup.isMultiplyPretransitive s hs
  isPreprimitive_ofFixingSubgroup {t} ht := by
    let t' : Set α := Subtype.val '' t
    have htt' : t = Subtype.val ⁻¹' t' :=
      (Set.preimage_image_eq _ Subtype.coe_injective).symm
    rw [htt']
    suffices IsPreprimitive (fixingSubgroup M (s ∪ t')) (ofFixingSubgroup M (s ∪ t')) by
      apply IsPreprimitive.of_surjective map_ofFixingSubgroupUnion_bijective.surjective
    apply IsMultiplyPreprimitive.isPreprimitive_ofFixingSubgroup _ n
    rw [Set.encard_union_eq _]
    · rw [Subtype.coe_injective.encard_image, add_assoc, ht,
        ← hs, Nat.cast_add, Set.Finite.cast_ncard_eq]
      exact Set.toFinite s
    · apply disjoint_val_image

/-- `n.succ`-pretransitivity implies `n`-preprimitivity. -/
@[to_additive "`n.succ`-pretransitivity implies `n`-preprimitivity."]
theorem isMultiplyPreprimitive_of_isMultiplyPretransitive_succ {n : ℕ}
    (hα : ↑n.succ ≤ ENat.card α) [IsMultiplyPretransitive M α n.succ] :
    IsMultiplyPreprimitive M α n := by
  rcases Nat.eq_zero_or_pos n with hn | hn
  · rw [hn]
    exact is_zero_preprimitive M α
  rw [isMultiplyPreprimitive_iff]
  constructor
  · exact isMultiplyPretransitive_of_le' (Nat.le_succ n) hα
  · intro s hs
    obtain ⟨m, hm⟩ := Nat.exists_eq_add_of_le hn
    apply isPreprimitive_of_is_two_pretransitive
    have hs' : s.encard = m := by
      simp [hm, add_comm 1] at hs
      exact ENat.add_left_injective_of_ne_top ENat.one_ne_top hs
    have : Finite s := Set.finite_of_encard_eq_coe hs'
    apply ofFixingSubgroup.isMultiplyPretransitive (G := M) s (n := n.succ)
    simp [Set.ncard, hs', hm, add_comm 1]

/-- An `n`-preprimitive action is `m`-preprimitive for `m ≤ n`. -/
@[to_additive "An `n`-preprimitive action is `m`-preprimitive for `m ≤ n`."]
theorem isMultiplyPreprimitive_of_le
    {n : ℕ} (hn : IsMultiplyPreprimitive M α n)
    {m : ℕ} (hmn : m ≤ n) (hα : ↑n ≤ ENat.card α) :
    IsMultiplyPreprimitive M α m := by
  induction n with
  | zero => rw [Nat.eq_zero_of_le_zero hmn]; exact hn
  | succ n hrec =>
    rcases Nat.eq_or_lt_of_le hmn with hmn | hmn'
    · rw [hmn]; exact hn
    · apply hrec
        (isMultiplyPreprimitive_of_isMultiplyPretransitive_succ M α hα)
        (Nat.lt_succ_iff.mp hmn')
      · refine le_trans ?_ hα; rw [ENat.coe_le_coe]; exact Nat.le_succ n

variable {M α}

@[to_additive]
theorem IsMultiplyPreprimitive.of_bijective_map
    {N β : Type*} [Group N] [MulAction N β] {φ : M → N}
    {f : α →ₑ[φ] β} (hf : Function.Bijective f) {n : ℕ}
    (h : IsMultiplyPreprimitive M α n) :
    IsMultiplyPreprimitive N β n where
  isMultiplyPretransitive := IsPretransitive.of_embedding hf.surjective
  isPreprimitive_ofFixingSubgroup {t} ht := by
    let s := f ⁻¹' t
    have hs' : f '' s = t := Set.image_preimage_eq t hf.surjective
    let φ' : fixingSubgroup M s → fixingSubgroup N t := fun ⟨m, hm⟩ ↦
      ⟨φ m, fun ⟨y, hy⟩ => by
        rw [← hs', Set.mem_image] at hy
        obtain ⟨x, hx, hx'⟩ := hy
        simp only []
        rw [← hx', ← map_smulₛₗ]
        apply congr_arg
        rw [mem_fixingSubgroup_iff] at hm
        exact hm x hx⟩
    let f' : SubMulAction.ofFixingSubgroup M s →ₑ[φ'] SubMulAction.ofFixingSubgroup N t :=
      { toFun := fun ⟨x, hx⟩ => ⟨f.toFun x, fun h => hx (Set.mem_preimage.mp h)⟩
        map_smul' := fun ⟨m, hm⟩ ⟨x, hx⟩ =>
          by
          rw [← SetLike.coe_eq_coe]
          exact f.map_smul' m x }
    have hf' : Function.Surjective f' := by
      rintro ⟨y, hy⟩
      obtain ⟨x, hx⟩ := hf.right y
      use ⟨x, ?_⟩
      · simpa only [f', ← Subtype.coe_inj] using hx
      · intro h
        apply hy
        rw [← hs']
        exact ⟨x, h, hx⟩
    have : IsPreprimitive (fixingSubgroup M s) (ofFixingSubgroup M s) :=
      IsMultiplyPreprimitive.isPreprimitive_ofFixingSubgroup _ n
        (by rw [← ht, ← hs', hf.injective.encard_image])
    exact IsPreprimitive.of_surjective (f := f') (φ := φ') hf'

@[to_additive]
theorem isMultiplyPreprimitive_congr
    {N β : Type*} [Group N] [MulAction N β] {φ : M → N} (hφ : Function.Surjective φ)
    {f : α →ₑ[φ] β} (hf : Function.Bijective f) {n : ℕ} :
    IsMultiplyPreprimitive M α n ↔ IsMultiplyPreprimitive N β n := by
  refine ⟨IsMultiplyPreprimitive.of_bijective_map hf, ?_⟩
  intro H
  rw [isMultiplyPreprimitive_iff]
  constructor
  · exact (IsPretransitive.of_embedding_congr hφ hf).mpr H.isMultiplyPretransitive
  · intro s hs
    let t := f '' s
    let ψ : fixingSubgroup M s → fixingSubgroup N t := fun ⟨g, hg⟩ ↦ ⟨φ g, by
      simp [mem_fixingSubgroup_iff] at hg ⊢
      intro y hy
      suffices ∃ x ∈ s, y = f x by
        obtain ⟨x, hx, rfl⟩ := this
        rwa [← map_smulₛₗ, hg]
      obtain ⟨x, rfl⟩ := hf.surjective y
      simpa only [Set.mem_image, t, eq_comm] using hy⟩
    let g : ofFixingSubgroup M s →ₑ[ψ] ofFixingSubgroup N t := {
      toFun x := ⟨f x.val, by
        simp [mem_ofFixingSubgroup_iff, t, hf.injective.eq_iff]
        exact x.prop⟩
      map_smul' m x := by simp [subgroup_smul_def, map_smulₛₗ, ψ] }
    rw [isPreprimitive_congr (f := g)]
    · apply H.isPreprimitive_ofFixingSubgroup
      simp [← hs, t, hf.injective.injOn.encard_image]
    · rintro ⟨k, hk⟩
      obtain ⟨k, rfl⟩ := hφ k
      suffices k ∈ fixingSubgroup M s by
        use ⟨k, this⟩
      simp only [mem_fixingSubgroup_iff, t] at hk ⊢
      intro y hy
      apply hf.injective
      rw [map_smulₛₗ, hk]
      exact Set.mem_image_of_mem (⇑f) hy
    · constructor
      · rintro ⟨x, hx⟩ ⟨y, hy⟩ h
        suffices f x = f y by
          simpa [← Subtype.coe_inj, hf.injective.eq_iff] using this
        simpa only [g, ← Subtype.coe_inj] using h
      · rintro ⟨x, hx⟩
        obtain ⟨y, rfl⟩ := hf.surjective x
        suffices y ∈ ofFixingSubgroup M s by
          exact ⟨⟨y, this⟩, rfl⟩
        simp only [mem_ofFixingSubgroup_iff, Set.mem_image, not_exists, not_and, t] at hx ⊢
        exact fun  hy ↦ hx y hy rfl

end MulAction<|MERGE_RESOLUTION|>--- conflicted
+++ resolved
@@ -61,11 +61,7 @@
       IsPreprimitive (fixingSubgroup G (g • s)) (ofFixingSubgroup G (g • s)) :=
   isPreprimitive_congr
     (fixingSubgroupEquivFixingSubgroup G rfl).surjective
-<<<<<<< HEAD
     conjMap_ofFixingSubgroup_bijective
-=======
-    (conjMap_ofFixingSubgroup_bijective G rfl)
->>>>>>> fb6a587d
 
 @[to_additive]
 theorem isPreprimitive_fixingSubgroup_insert_iff {a : α} {t : Set (ofStabilizer G a)} :
