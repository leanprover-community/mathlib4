--- conflicted
+++ resolved
@@ -161,17 +161,10 @@
       aesop
     exact IsPreprimitive.of_surjective ofFixingSubgroup_insert_map_bijective.surjective
 
-<<<<<<< HEAD
 /-- A pretransitive action is `n.succ-`preprimitive
 iff the action of stabilizers is `n`-preprimitive. -/
-@[to_additive
-/-- A pretransitive action is `n.succ-`preprimitive
+@[to_additive /-- A pretransitive action is `n.succ-`preprimitive
 iff the action of stabilizers is `n`-preprimitive. -/]
-=======
-/-- A pretransitive action is `n.succ-`preprimitive iff
-  the action of stabilizers is `n`-preprimitive. -/
-@[to_additive]
->>>>>>> 32bd6c7c
 theorem isMultiplyPreprimitive_succ_iff_ofStabilizer
     [IsPretransitive M α] {n : ℕ} (hn : 1 ≤ n) {a : α} :
     IsMultiplyPreprimitive M α n.succ ↔
