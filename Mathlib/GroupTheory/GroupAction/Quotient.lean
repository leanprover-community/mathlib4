--- conflicted
+++ resolved
@@ -214,29 +214,6 @@
         (Equiv.setCongr <| orbitRel.Quotient.orbit_eq_orbit_out _ hφ).trans <|
           orbitEquivQuotientStabilizer α (φ ω)
 
-<<<<<<< HEAD
-/-- **Class formula** for a finite group acting on a finite type. See
-`MulAction.card_eq_sum_card_group_div_card_stabilizer` for a specialized version using
-`Quotient.out`. -/
-@[to_additive
-      /-- **Class formula** for a finite group acting on a finite type. See
-      `AddAction.card_eq_sum_card_addGroup_div_card_stabilizer` for a specialized version using
-      `Quotient.out`. -/]
-theorem card_eq_sum_card_group_div_card_stabilizer' [Fintype α] [Fintype β] [Fintype Ω]
-    [∀ b : β, Fintype <| stabilizer α b] {φ : Ω → β} (hφ : LeftInverse Quotient.mk'' φ) :
-    Fintype.card β = ∑ ω : Ω, Fintype.card α / Fintype.card (stabilizer α (φ ω)) := by
-  classical
-    have : ∀ ω : Ω, Fintype.card α / Fintype.card (stabilizer α (φ ω)) =
-        Fintype.card (α ⧸ stabilizer α (φ ω)) := by
-      intro ω
-      rw [Fintype.card_congr (@Subgroup.groupEquivQuotientProdSubgroup α _ (stabilizer α <| φ ω)),
-        Fintype.card_prod, Nat.mul_div_cancel]
-      exact Fintype.card_pos_iff.mpr (by infer_instance)
-    simp_rw [this, ← Fintype.card_sigma,
-      Fintype.card_congr (selfEquivSigmaOrbitsQuotientStabilizer' α β hφ)]
-
-=======
->>>>>>> c07d348d
 /-- **Class formula**. This is a special case of
 `MulAction.self_equiv_sigma_orbits_quotient_stabilizer'` with `φ = Quotient.out`. -/
 @[to_additive
@@ -245,16 +222,6 @@
 noncomputable def selfEquivSigmaOrbitsQuotientStabilizer : β ≃ Σ ω : Ω, α ⧸ stabilizer α ω.out :=
   selfEquivSigmaOrbitsQuotientStabilizer' α β Quotient.out_eq'
 
-<<<<<<< HEAD
-/-- **Class formula** for a finite group acting on a finite type. -/
-@[to_additive /-- **Class formula** for a finite group acting on a finite type. -/]
-theorem card_eq_sum_card_group_div_card_stabilizer [Fintype α] [Fintype β] [Fintype Ω]
-    [∀ b : β, Fintype <| stabilizer α b] :
-    Fintype.card β = ∑ ω : Ω, Fintype.card α / Fintype.card (stabilizer α ω.out) :=
-  card_eq_sum_card_group_div_card_stabilizer' α β Quotient.out_eq'
-
-=======
->>>>>>> c07d348d
 /-- **Burnside's lemma** : a (noncomputable) bijection between the disjoint union of all
 `{x ∈ X | g • x = x}` for `g ∈ G` and the product `G × X/G`, where `G` is a group acting on `X` and
 `X/G` denotes the quotient of `X` by the relation `orbitRel G X`. -/
