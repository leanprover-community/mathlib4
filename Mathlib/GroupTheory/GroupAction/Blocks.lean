--- conflicted
+++ resolved
@@ -38,12 +38,9 @@
 
 - `MulAction.BlockMem` : the type of blocks containing a given element
 
-<<<<<<< HEAD
-## instance : the type of blocks containing a given element is a bounded order.
-=======
-- `MulAction.BlockMem.boundedOrder` :
-  the type of blocks containing a given element is a bounded order.
->>>>>>> 4565f9f1
+## instance 
+
+- the type of blocks containing a given element is a bounded order.
 
 ## References
 
