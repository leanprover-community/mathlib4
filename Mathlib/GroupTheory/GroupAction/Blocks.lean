/-
Copyright (c) 2024 Antoine Chambert-Loir. All rights reserved.
Released under Apache 2.0 license as described in the file LICENSE.
Authors: Antoine Chambert-Loir
-/
import Mathlib.Algebra.Pointwise.Stabilizer
import Mathlib.Data.Setoid.Partition
import Mathlib.GroupTheory.GroupAction.Pointwise
import Mathlib.GroupTheory.GroupAction.SubMulAction
import Mathlib.GroupTheory.Index
import Mathlib.Tactic.IntervalCases

/-! # Blocks

Given `SMul G X`, an action of a type `G` on a type `X`, we define

- the predicate `IsBlock G B` states that `B : Set X` is a block,
  which means that the sets `g • B`, for `g ∈ G`, are equal or disjoint.
  Under `Group G` and `MulAction G X`, this is equivalent to the classical
  definition `MulAction.IsBlock.def_one`

- a bunch of lemmas that give examples of “trivial” blocks : ⊥, ⊤, singletons,
  and non trivial blocks: orbit of the group, orbit of a normal subgroup…

The non-existence of nontrivial blocks is the definition of primitive actions.

## Results for actions on finite sets

- `IsBlock.ncard_block_mul_ncard_orbit_eq` : The cardinality of a block
  multiplied by the number of its translates is the cardinal of the ambient type

- `IsBlock.eq_univ_of_card_lt` : a too large block is equal to `Set.univ`

- `IsBlock.subsingleton_of_card_lt` : a too small block is a subsingleton

- `IsBlock.of_subset` : the intersections of the translates of a finite subset
  that contain a given point is a block

- `Block.boundedOrderOfMem` : the type of blocks containing a given element is a bounded order.

## References

We follow [Wielandt-1964].

-/

open Set
open scoped Pointwise

namespace MulAction

section orbits

variable {G : Type*} [Group G] {X : Type*} [MulAction G X]

@[to_additive]
theorem orbit.eq_or_disjoint (a b : X) :
    orbit G a = orbit G b ∨ Disjoint (orbit G a) (orbit G b) := by
  apply (em (Disjoint (orbit G a) (orbit G b))).symm.imp _ id
  simp +contextual
    only [Set.not_disjoint_iff, ← orbit_eq_iff, forall_exists_index, and_imp, eq_comm, implies_true]

@[to_additive]
theorem orbit.pairwiseDisjoint :
    (Set.range fun x : X => orbit G x).PairwiseDisjoint id := by
  rintro s ⟨x, rfl⟩ t ⟨y, rfl⟩ h
  contrapose! h
  exact (orbit.eq_or_disjoint x y).resolve_right h

/-- Orbits of an element form a partition -/
@[to_additive "Orbits of an element of a partition"]
theorem IsPartition.of_orbits :
    Setoid.IsPartition (Set.range fun a : X => orbit G a) := by
  apply orbit.pairwiseDisjoint.isPartition_of_exists_of_ne_empty
  · intro x
    exact ⟨_, ⟨x, rfl⟩, mem_orbit_self x⟩
  · rintro ⟨a, ha : orbit G a = ∅⟩
    exact (MulAction.orbit_nonempty a).ne_empty ha

end orbits

section SMul

variable (G : Type*) {X : Type*} [SMul G X] {B : Set X} {a : X}

-- Change terminology : is_fully_invariant ?
/-- A set `B` is a `G`-fixed block if `g • B = B` for all `g : G`. -/
@[to_additive "A set `B` is a `G`-fixed block if `g +ᵥ B = B` for all `g : G`."]
def IsFixedBlock (B : Set X) := ∀ g : G, g • B = B

/-- A set `B` is a `G`-invariant block if `g • B ⊆ B` for all `g : G`.

Note: It is not necessarily a block when the action is not by a group. -/
@[to_additive
"A set `B` is a `G`-invariant block if `g +ᵥ B ⊆ B` for all `g : G`.

Note: It is not necessarily a block when the action is not by a group. "]
def IsInvariantBlock (B : Set X) := ∀ g : G, g • B ⊆ B

section IsTrivialBlock

/-- A trivial block is a `Set X` which is either a subsingleton or `univ`.

Note: It is not necessarily a block when the action is not by a group. -/
@[to_additive
"A trivial block is a `Set X` which is either a subsingleton or `univ`.

Note: It is not necessarily a block when the action is not by a group."]
def IsTrivialBlock (B : Set X) := B.Subsingleton ∨ B = univ

variable {M α N β : Type*}

section monoid

variable [Monoid M] [MulAction M α] [Monoid N] [MulAction N β]


@[to_additive]
theorem IsTrivialBlock.image {φ : M → N} {f : α →ₑ[φ] β}
    (hf : Function.Surjective f) {B : Set α} (hB : IsTrivialBlock B) :
    IsTrivialBlock (f '' B) := by
  cases' hB with hB hB
  · apply Or.intro_left; apply Set.Subsingleton.image hB
  · apply Or.intro_right; rw [hB]
    simp only [Set.top_eq_univ, Set.image_univ, Set.range_eq_univ, hf]

@[to_additive]
theorem IsTrivialBlock.preimage {φ : M → N} {f : α →ₑ[φ] β}
    (hf : Function.Injective f) {B : Set β} (hB : IsTrivialBlock B) :
    IsTrivialBlock (f ⁻¹' B) := by
  cases' hB with hB hB
  · apply Or.intro_left; exact Set.Subsingleton.preimage hB hf
  · apply Or.intro_right; simp only [hB, Set.top_eq_univ]; apply Set.preimage_univ

end monoid

variable [Group M] [MulAction M α] [Monoid N] [MulAction N β]

@[to_additive]
theorem IsTrivialBlock.smul {B : Set α} (hB : IsTrivialBlock B) (g : M) :
    IsTrivialBlock (g • B) := by
  cases hB with
  | inl h =>
    left
    exact (Function.Injective.subsingleton_image_iff (MulAction.injective g)).mpr h
  | inr h =>
    right
    rw [h, ← Set.image_smul, Set.image_univ_of_surjective (MulAction.surjective g)]

@[to_additive]
theorem IsTrivialBlock.smul_iff {B : Set α} (g : M) :
    IsTrivialBlock (g • B) ↔ IsTrivialBlock B := by
  constructor
  · intro H
    convert IsTrivialBlock.smul H g⁻¹
    simp only [inv_smul_smul]
  · intro H
    exact IsTrivialBlock.smul H g

end IsTrivialBlock

/-- A set `B` is a `G`-block iff the sets of the form `g • B` are pairwise equal or disjoint. -/
@[to_additive
"A set `B` is a `G`-block iff the sets of the form `g +ᵥ B` are pairwise equal or disjoint. "]
def IsBlock (B : Set X) := ∀ ⦃g₁ g₂ : G⦄, g₁ • B ≠ g₂ • B → Disjoint (g₁ • B) (g₂ • B)

variable {G} {s : Set G} {g g₁ g₂ : G}

@[to_additive]
lemma isBlock_iff_smul_eq_smul_of_nonempty :
    IsBlock G B ↔ ∀ ⦃g₁ g₂ : G⦄, (g₁ • B ∩ g₂ • B).Nonempty → g₁ • B = g₂ • B := by
  simp_rw [IsBlock, ← not_disjoint_iff_nonempty_inter, not_imp_comm]

@[to_additive]
lemma isBlock_iff_pairwiseDisjoint_range_smul :
    IsBlock G B ↔ (range fun g : G ↦ g • B).PairwiseDisjoint id := pairwiseDisjoint_range_iff.symm

@[to_additive]
lemma isBlock_iff_smul_eq_smul_or_disjoint :
    IsBlock G B ↔ ∀ g₁ g₂ : G, g₁ • B = g₂ • B ∨ Disjoint (g₁ • B) (g₂ • B) :=
  forall₂_congr fun _ _ ↦ or_iff_not_imp_left.symm

@[to_additive]
lemma IsBlock.smul_eq_smul_of_subset (hB : IsBlock G B) (hg : g₁ • B ⊆ g₂ • B) :
    g₁ • B = g₂ • B := by
  by_contra! hg'
  obtain rfl : B = ∅ := by simpa using (hB hg').eq_bot_of_le hg
  simp at hg'

@[to_additive]
lemma IsBlock.not_smul_set_ssubset_smul_set (hB : IsBlock G B) : ¬ g₁ • B ⊂ g₂ • B :=
  fun hab ↦ hab.ne <| hB.smul_eq_smul_of_subset hab.subset

@[to_additive]
lemma IsBlock.disjoint_smul_set_smul (hB : IsBlock G B) (hgs : ¬ g • B ⊆ s • B) :
    Disjoint (g • B) (s • B) := by
  rw [← iUnion_smul_set, disjoint_iUnion₂_right]
  exact fun b hb ↦ hB fun h ↦ hgs <| h.trans_subset <| smul_set_subset_smul hb

@[to_additive]
lemma IsBlock.disjoint_smul_smul_set (hB : IsBlock G B) (hgs : ¬ g • B ⊆ s • B) :
    Disjoint (s • B) (g • B) := (hB.disjoint_smul_set_smul hgs).symm

@[to_additive]
alias ⟨IsBlock.smul_eq_smul_of_nonempty, _⟩ := isBlock_iff_smul_eq_smul_of_nonempty
@[to_additive]
alias ⟨IsBlock.pairwiseDisjoint_range_smul, _⟩ := isBlock_iff_pairwiseDisjoint_range_smul
@[to_additive]
alias ⟨IsBlock.smul_eq_smul_or_disjoint, _⟩ := isBlock_iff_smul_eq_smul_or_disjoint

/-- A fixed block is a block. -/
@[to_additive "A fixed block is a block."]
lemma IsFixedBlock.isBlock (hfB : IsFixedBlock G B) : IsBlock G B := by simp [IsBlock, hfB _]

/-- The empty set is a block. -/
@[to_additive (attr := simp) "The empty set is a block."]
lemma IsBlock.empty : IsBlock G (∅ : Set X) := by simp [IsBlock]

/-- A singleton is a block. -/
@[to_additive "A singleton is a block."]
lemma IsBlock.singleton : IsBlock G ({a} : Set X) := by simp [IsBlock]

/-- Subsingletons are (trivial) blocks. -/
@[to_additive "Subsingletons are (trivial) blocks."]
lemma IsBlock.of_subsingleton (hB : B.Subsingleton) : IsBlock G B :=
  hB.induction_on .empty fun _ ↦ .singleton

/-- A fixed block is an invariant block. -/
@[to_additive "A fixed block is an invariant block."]
lemma IsFixedBlock.isInvariantBlock (hB : IsFixedBlock G B) : IsInvariantBlock G B :=
  fun _ ↦ (hB _).le

end SMul

section Monoid
variable {M X : Type*} [Monoid M] [MulAction M X] {B : Set X} {s : Set M}

@[to_additive]
lemma IsBlock.disjoint_smul_right (hB : IsBlock M B) (hs : ¬ B ⊆ s • B) : Disjoint B (s • B) := by
  simpa using hB.disjoint_smul_set_smul (g := 1) (by simpa using hs)

@[to_additive]
lemma IsBlock.disjoint_smul_left (hB : IsBlock M B) (hs : ¬ B ⊆ s • B) : Disjoint (s • B) B :=
  (hB.disjoint_smul_right hs).symm

end Monoid

section Group

variable {G : Type*} [Group G] {X : Type*} [MulAction G X] {B : Set X}

@[to_additive]
lemma isBlock_iff_disjoint_smul_of_ne :
    IsBlock G B ↔ ∀ ⦃g : G⦄, g • B ≠ B → Disjoint (g • B) B := by
  refine ⟨fun hB g ↦ by simpa using hB (g₂ := 1), fun hB g₁ g₂ h ↦ ?_⟩
  simp only [disjoint_smul_set_right, ne_eq, ← inv_smul_eq_iff, smul_smul] at h ⊢
  exact hB h

@[to_additive]
lemma isBlock_iff_smul_eq_of_nonempty :
    IsBlock G B ↔ ∀ ⦃g : G⦄, (g • B ∩ B).Nonempty → g • B = B := by
  simp_rw [isBlock_iff_disjoint_smul_of_ne, ← not_disjoint_iff_nonempty_inter, not_imp_comm]

@[to_additive]
lemma isBlock_iff_smul_eq_or_disjoint :
    IsBlock G B ↔ ∀ g : G, g • B = B ∨ Disjoint (g • B) B :=
  isBlock_iff_disjoint_smul_of_ne.trans <| forall_congr' fun _ ↦ or_iff_not_imp_left.symm

@[to_additive]
lemma isBlock_iff_smul_eq_of_mem :
    IsBlock G B ↔ ∀ ⦃g : G⦄ ⦃a : X⦄, a ∈ B → g • a ∈ B → g • B = B := by
  simp [isBlock_iff_smul_eq_of_nonempty, Set.Nonempty, mem_smul_set]

@[to_additive] alias ⟨IsBlock.disjoint_smul_of_ne, _⟩ := isBlock_iff_disjoint_smul_of_ne
@[to_additive] alias ⟨IsBlock.smul_eq_of_nonempty, _⟩ := isBlock_iff_smul_eq_of_nonempty
@[to_additive] alias ⟨IsBlock.smul_eq_or_disjoint, _⟩ := isBlock_iff_smul_eq_or_disjoint
@[to_additive] alias ⟨IsBlock.smul_eq_of_mem, _⟩ := isBlock_iff_smul_eq_of_mem

-- TODO: Generalise to `SubgroupClass`
/-- If `B` is a `G`-block, then it is also a `H`-block for any subgroup `H` of `G`. -/
@[to_additive
"If `B` is a `G`-block, then it is also a `H`-block for any subgroup `H` of `G`."]
lemma IsBlock.subgroup {H : Subgroup G} (hB : IsBlock G B) : IsBlock H B := fun _ _ h ↦ hB h

/-- A block of a group action is invariant iff it is fixed. -/
@[to_additive "A block of a group action is invariant iff it is fixed."]
lemma isInvariantBlock_iff_isFixedBlock : IsInvariantBlock G B ↔ IsFixedBlock G B :=
  ⟨fun hB g ↦ (hB g).antisymm <| subset_smul_set_iff.2 <| hB _, IsFixedBlock.isInvariantBlock⟩

/-- An invariant block of a group action is a fixed block. -/
@[to_additive "An invariant block of a group action is a fixed block."]
alias ⟨IsInvariantBlock.isFixedBlock, _⟩ := isInvariantBlock_iff_isFixedBlock

/-- An invariant block  of a group action is a block. -/
@[to_additive "An invariant block of a group action is a block."]
lemma IsInvariantBlock.isBlock (hB : IsInvariantBlock G B) : IsBlock G B := hB.isFixedBlock.isBlock

/-- The full set is a fixed block. -/
@[to_additive "The full set is a fixed block."]
lemma IsFixedBlock.univ : IsFixedBlock G (univ : Set X) := fun _ ↦ by simp

/-- The full set is a block. -/
@[to_additive (attr := simp) "The full set is a block."]
lemma IsBlock.univ : IsBlock G (univ : Set X) := IsFixedBlock.univ.isBlock

/-- The intersection of two blocks is a block. -/
@[to_additive "The intersection of two blocks is a block."]
lemma IsBlock.inter {B₁ B₂ : Set X} (h₁ : IsBlock G B₁) (h₂ : IsBlock G B₂) :
    IsBlock G (B₁ ∩ B₂) := by
  simp only [isBlock_iff_smul_eq_smul_of_nonempty, smul_set_inter] at h₁ h₂ ⊢
  rintro g₁ g₂ ⟨a, ha₁, ha₂⟩
  rw [h₁ ⟨a, ha₁.1, ha₂.1⟩, h₂ ⟨a, ha₁.2, ha₂.2⟩]

/-- An intersection of blocks is a block. -/
@[to_additive "An intersection of blocks is a block."]
lemma IsBlock.iInter {ι : Sort*} {B : ι → Set X} (hB : ∀ i, IsBlock G (B i)) :
    IsBlock G (⋂ i, B i) := by
  simp only [isBlock_iff_smul_eq_smul_of_nonempty, smul_set_iInter] at hB ⊢
  rintro g₁ g₂ ⟨a, ha₁, ha₂⟩
  simp_rw [fun i ↦ hB i ⟨a, iInter_subset _ i ha₁, iInter_subset _ i ha₂⟩]

/-- A trivial block is a block. -/
@[to_additive "A trivial block is a block."]
lemma IsTrivialBlock.isBlock (hB : IsTrivialBlock B) : IsBlock G B := by
  obtain hB | rfl := hB
  · exact .of_subsingleton hB
  · exact .univ

/-- An orbit is a fixed block. -/
@[to_additive "An orbit is a fixed block."]
protected lemma IsFixedBlock.orbit (a : X) : IsFixedBlock G (orbit G a) := (smul_orbit · a)

/-- An orbit is a block. -/
@[to_additive "An orbit is a block."]
protected lemma IsBlock.orbit (a : X) : IsBlock G (orbit G a) := (IsFixedBlock.orbit a).isBlock

@[to_additive]
lemma isBlock_top : IsBlock (⊤ : Subgroup G) B ↔ IsBlock G B :=
  Subgroup.topEquiv.toEquiv.forall_congr fun _ ↦ Subgroup.topEquiv.toEquiv.forall_congr_left

@[to_additive]
lemma IsBlock.preimage {H Y : Type*} [Group H] [MulAction H Y]
    {φ : H → G} (j : Y →ₑ[φ] X) (hB : IsBlock G B) :
    IsBlock H (j ⁻¹' B) := by
  rintro g₁ g₂ hg
  rw [← Group.preimage_smul_setₛₗ, ← Group.preimage_smul_setₛₗ] at hg ⊢
  exact (hB <| ne_of_apply_ne _ hg).preimage _

@[to_additive]
theorem IsBlock.image {H Y : Type*} [Group H] [MulAction H Y]
    {φ : G →* H} (j : X →ₑ[φ] Y)
    (hφ : Function.Surjective φ) (hj : Function.Injective j)
    (hB : IsBlock G B) :
    IsBlock H (j '' B) := by
  simp only [IsBlock, hφ.forall, ← image_smul_setₛₗ]
  exact fun g₁ g₂ hg ↦ disjoint_image_of_injective hj <| hB <| ne_of_apply_ne _ hg

@[to_additive]
theorem IsBlock.subtype_val_preimage {C : SubMulAction G X} (hB : IsBlock G B) :
    IsBlock G (Subtype.val ⁻¹' B : Set C) :=
  hB.preimage C.inclusion

@[to_additive]
theorem isBlock_subtypeVal {C : SubMulAction G X} {B : Set C} :
    IsBlock G (Subtype.val '' B : Set X) ↔ IsBlock G B := by
  refine forall₂_congr fun g₁ g₂ ↦ ?_
  rw [← SubMulAction.inclusion.coe_eq, ← image_smul_set, ← image_smul_set, ne_eq,
    Set.image_eq_image C.inclusion_injective, disjoint_image_iff C.inclusion_injective]

theorem _root_.AddAction.IsBlock.of_addSubgroup_of_conjugate
    {G : Type*} [AddGroup G] {X : Type*} [AddAction G X] {B : Set X}
    {H : AddSubgroup G} (hB : AddAction.IsBlock H B) (g : G) :
    AddAction.IsBlock (H.map (AddAut.conj g).toAddMonoidHom) (g +ᵥ B) := by
  rw [AddAction.isBlock_iff_vadd_eq_or_disjoint]
  intro h'
  obtain ⟨h, hH, hh⟩ := AddSubgroup.mem_map.mp (SetLike.coe_mem h')
  simp only [AddEquiv.coe_toAddMonoidHom, AddAut.conj_apply] at hh
  suffices h' +ᵥ (g +ᵥ B) = g +ᵥ (h +ᵥ B) by
    simp only [this]
    apply (hB.vadd_eq_or_disjoint ⟨h, hH⟩).imp
    · intro hB'; congr
    · exact Set.disjoint_image_of_injective (AddAction.injective g)
  suffices (h' : G) +ᵥ (g +ᵥ B) = g +ᵥ (h +ᵥ B) by
    exact this
  rw [← hh, vadd_vadd, vadd_vadd]
  erw [AddAut.conj_apply]
  simp

@[to_additive existing]
theorem IsBlock.of_subgroup_of_conjugate {H : Subgroup G} (hB : IsBlock H B) (g : G) :
    IsBlock (H.map (MulAut.conj g).toMonoidHom) (g • B) := by
  rw [isBlock_iff_smul_eq_or_disjoint]
  intro h'
  obtain ⟨h, hH, hh⟩ := Subgroup.mem_map.mp (SetLike.coe_mem h')
  simp only [MulEquiv.coe_toMonoidHom, MulAut.conj_apply] at hh
  suffices h' • g • B = g • h • B by
    simp only [this]
    apply (hB.smul_eq_or_disjoint ⟨h, hH⟩).imp
    · intro; congr
    · exact Set.disjoint_image_of_injective (MulAction.injective g)
  suffices (h' : G) • g • B = g • h • B by
    rw [← this]; rfl
  rw [← hh, smul_smul (g * h * g⁻¹) g B, smul_smul g h B, inv_mul_cancel_right]

/-- A translate of a block is a block -/
theorem _root_.AddAction.IsBlock.translate
    {G : Type*} [AddGroup G] {X : Type*} [AddAction G X] (B : Set X)
    (g : G) (hB : AddAction.IsBlock G B) :
    AddAction.IsBlock G (g +ᵥ B) := by
  rw [← AddAction.isBlock_top] at hB ⊢
  rw [← AddSubgroup.map_comap_eq_self_of_surjective (G := G) ?_ ⊤]
  · apply AddAction.IsBlock.of_addSubgroup_of_conjugate
    rwa [AddSubgroup.comap_top]
  · exact (AddAut.conj g).surjective

/-- A translate of a block is a block -/
@[to_additive existing]
theorem IsBlock.translate (g : G) (hB : IsBlock G B) :
    IsBlock G (g • B) := by
  rw [← isBlock_top] at hB ⊢
  rw [← Subgroup.map_comap_eq_self_of_surjective
          (G := G) (f := MulAut.conj g) (MulAut.conj g).surjective ⊤]
  apply IsBlock.of_subgroup_of_conjugate
  rwa [Subgroup.comap_top]

variable (G) in
/-- For `SMul G X`, a block system of `X` is a partition of `X` into blocks
  for the action of `G` -/
@[to_additive "For `VAdd G X`, a block system of `X` is a partition of `X` into blocks
 for the additive action of `G`"]
def IsBlockSystem (ℬ : Set (Set X)) := Setoid.IsPartition ℬ ∧ ∀ ⦃B⦄, B ∈ ℬ → IsBlock G B

/-- Translates of a block form a block system -/
@[to_additive "Translates of a block form a block system"]
theorem IsBlock.isBlockSystem [hGX : MulAction.IsPretransitive G X]
    (hB : IsBlock G B) (hBe : B.Nonempty) :
    IsBlockSystem G (Set.range fun g : G => g • B) := by
  refine ⟨⟨?nonempty, ?cover⟩, ?mem_blocks⟩
  case mem_blocks => rintro B' ⟨g, rfl⟩; exact hB.translate g
  · simp only [Set.mem_range, not_exists]
    intro g hg
    apply hBe.ne_empty
    simpa only [Set.smul_set_eq_empty] using hg
  · intro a
    obtain ⟨b : X, hb : b ∈ B⟩ := hBe
    obtain ⟨g, rfl⟩ := exists_smul_eq G b a
    use g • B
    simp only [Set.smul_mem_smul_set_iff, hb, existsUnique_iff_exists, Set.mem_range,
      exists_apply_eq_apply, exists_const, exists_prop, and_imp, forall_exists_index,
      forall_apply_eq_imp_iff, true_and]
    exact fun g' ha ↦ hB.smul_eq_smul_of_nonempty ⟨g • b, ha, ⟨b, hb, rfl⟩⟩

section Normal

@[to_additive]
lemma smul_orbit_eq_orbit_smul (N : Subgroup G) [nN : N.Normal] (a : X) (g : G) :
    g • orbit N a = orbit N (g • a) := by
  simp only [orbit, Set.image_smul, Set.smul_set_range]
  ext
  simp only [Set.mem_range]
  constructor
  · rintro ⟨⟨k, hk⟩, rfl⟩
    use ⟨g * k * g⁻¹, nN.conj_mem k hk g⟩
    simp only [Subgroup.mk_smul]
    rw [smul_smul, inv_mul_cancel_right, ← smul_smul]
  · rintro ⟨⟨k, hk⟩, rfl⟩
    use ⟨g⁻¹ * k * g, nN.conj_mem' k hk g⟩
    simp only [Subgroup.mk_smul]
    simp only [← mul_assoc, ← smul_smul, smul_inv_smul, inv_inv]

/-- An orbit of a normal subgroup is a block -/
@[to_additive "An orbit of a normal subgroup is a block"]
theorem IsBlock.orbit_of_normal {N : Subgroup G} [N.Normal] (a : X) :
    IsBlock G (orbit N a) := by
  rw [isBlock_iff_smul_eq_or_disjoint]
  intro g
  rw [smul_orbit_eq_orbit_smul]
  apply orbit.eq_or_disjoint

/-- The orbits of a normal subgroup form a block system -/
@[to_additive "The orbits of a normal subgroup form a block system"]
theorem IsBlockSystem.of_normal {N : Subgroup G} [N.Normal] :
    IsBlockSystem G (Set.range fun a : X => orbit N a) := by
  constructor
  · apply IsPartition.of_orbits
  · intro b; rintro ⟨a, rfl⟩
    exact .orbit_of_normal a

section Group
variable {S H : Type*} [Group H] [SetLike S H] [SubgroupClass S H] {s : S} {a : G}

/-!
Annoyingly, it seems like the following two lemmas cannot be unified.
-/

section Left
variable [MulAction G H] [IsScalarTower G H H]

/-- See `MulAction.isBlock_subgroup'` for a version that works for the right action of a group on
itself. -/
@[to_additive "See `AddAction.isBlock_subgroup'` for a version that works for the right action
of a group on itself."]
lemma isBlock_subgroup : IsBlock G (s : Set H) := by
  simp only [IsBlock, disjoint_left]
  rintro a b hab _ ⟨c, hc, rfl⟩ ⟨d, hd, (hcd : b • d = a • c)⟩
  refine hab ?_
  rw [← smul_coe_set hc, ← smul_assoc, ← hcd, smul_assoc, smul_coe_set hc, smul_coe_set hd]

end Left

section Right
variable [MulAction G H] [IsScalarTower G Hᵐᵒᵖ H]

open MulOpposite

/-- See `MulAction.isBlock_subgroup` for a version that works for the left action of a group on
itself. -/
@[to_additive "See `AddAction.isBlock_subgroup` for a version that works for the left action
of a group on itself."]
lemma isBlock_subgroup' : IsBlock G (s : Set H) := by
  simp only [IsBlock, disjoint_left]
  rintro a b hab _ ⟨c, hc, rfl⟩ ⟨d, hd, (hcd : b • d = a • c)⟩
  refine hab ?_
  rw [← op_smul_coe_set hc, ← smul_assoc, ← op_smul, ← hcd, op_smul, smul_assoc, op_smul_coe_set hc,
    op_smul_coe_set hd]

end Right
end Group

end Normal

section Stabilizer

/- For transitive actions, construction of the lattice equivalence
  `block_stabilizerOrderIso` between
  - blocks of `MulAction G X` containing a point `a ∈ X`,
  and
  - subgroups of G containing `stabilizer G a`.
  (Wielandt, th. 7.5) -/

/-- The orbit of `a` under a subgroup containing the stabilizer of `a` is a block -/
@[to_additive "The orbit of `a` under a subgroup containing the stabilizer of `a` is a block"]
theorem IsBlock.of_orbit {H : Subgroup G} {a : X} (hH : stabilizer G a ≤ H) :
    IsBlock G (MulAction.orbit H a) := by
  rw [isBlock_iff_smul_eq_of_nonempty]
  rintro g ⟨-, ⟨-, ⟨h₁, rfl⟩, h⟩, h₂, rfl⟩
  suffices g ∈ H by
    rw [← Subgroup.coe_mk H g this, ← H.toSubmonoid.smul_def, smul_orbit (⟨g, this⟩ : H) a]
  rw [← mul_mem_cancel_left h₂⁻¹.2, ← mul_mem_cancel_right h₁.2]
  apply hH
  simpa only [mem_stabilizer_iff, InvMemClass.coe_inv, mul_smul, inv_smul_eq_iff]

/-- If `B` is a block containing `a`, then the stabilizer of `B` contains the stabilizer of `a` -/
@[to_additive
  "If `B` is a block containing `a`, then the stabilizer of `B` contains the stabilizer of `a`"]
theorem IsBlock.stabilizer_le (hB : IsBlock G B) {a : X} (ha : a ∈ B) :
    stabilizer G a ≤ stabilizer G B :=
  fun g hg ↦ hB.smul_eq_of_nonempty ⟨a, by rwa [← hg, smul_mem_smul_set_iff], ha⟩

/-- A block containing `a` is the orbit of `a` under its stabilizer -/
@[to_additive "A block containing `a` is the orbit of `a` under its stabilizer"]
theorem IsBlock.orbit_stabilizer_eq [IsPretransitive G X] (hB : IsBlock G B) {a : X} (ha : a ∈ B) :
    MulAction.orbit (stabilizer G B) a = B := by
  ext x
  constructor
  · rintro ⟨⟨k, k_mem⟩, rfl⟩
    simp only [Subgroup.mk_smul]
    rw [← k_mem, Set.smul_mem_smul_set_iff]
    exact ha
  · intro hx
    obtain ⟨k, rfl⟩ := exists_smul_eq G a x
    exact ⟨⟨k, hB.smul_eq_of_mem ha hx⟩, rfl⟩

/-- A subgroup containing the stabilizer of `a`
  is the stabilizer of the orbit of `a` under that subgroup -/
@[to_additive
  "A subgroup containing the stabilizer of `a`
  is the stabilizer of the orbit of `a` under that subgroup"]
theorem stabilizer_orbit_eq {a : X} {H : Subgroup G} (hH : stabilizer G a ≤ H) :
    stabilizer G (orbit H a) = H := by
  ext g
  constructor
  · intro hg
    obtain ⟨-, ⟨b, rfl⟩, h⟩ := hg.symm ▸ mem_orbit_self a
    simp_rw [H.toSubmonoid.smul_def, ← mul_smul, ← mem_stabilizer_iff] at h
    exact (mul_mem_cancel_right b.2).mp (hH h)
  · intro hg
    rw [mem_stabilizer_iff, ← Subgroup.coe_mk H g hg, ← Submonoid.smul_def (S := H.toSubmonoid)]
    apply smul_orbit (G := H)

variable (G)

/-- Order equivalence between blocks in `X` containing a point `a`
 and subgroups of `G` containing the stabilizer of `a` (Wielandt, th. 7.5)-/
@[to_additive
  "Order equivalence between blocks in `X` containing a point `a`
 and subgroups of `G` containing the stabilizer of `a` (Wielandt, th. 7.5)"]
def block_stabilizerOrderIso [htGX : IsPretransitive G X] (a : X) :
    { B : Set X // a ∈ B ∧ IsBlock G B } ≃o Set.Ici (stabilizer G a) where
  toFun := fun ⟨B, ha, hB⟩ => ⟨stabilizer G B, hB.stabilizer_le ha⟩
  invFun := fun ⟨H, hH⟩ =>
    ⟨MulAction.orbit H a, MulAction.mem_orbit_self a, IsBlock.of_orbit hH⟩
  left_inv := fun ⟨_, ha, hB⟩ =>
    (id (propext Subtype.mk_eq_mk)).mpr (hB.orbit_stabilizer_eq ha)
  right_inv := fun ⟨_, hH⟩ =>
    (id (propext Subtype.mk_eq_mk)).mpr (stabilizer_orbit_eq hH)
  map_rel_iff' := by
    rintro ⟨B, ha, hB⟩; rintro ⟨B', ha', hB'⟩
    simp only [Equiv.coe_fn_mk, Subtype.mk_le_mk, Set.le_eq_subset]
    constructor
    · rintro hBB' b hb
      obtain ⟨k, rfl⟩ := htGX.exists_smul_eq a b
      suffices k ∈ stabilizer G B' by
        exact this.symm ▸ (Set.smul_mem_smul_set ha')
      exact hBB' (hB.smul_eq_of_mem ha hb)
    · intro hBB' g hgB
      apply hB'.smul_eq_of_mem ha'
      exact hBB' <| hgB.symm ▸ (Set.smul_mem_smul_set ha)

<<<<<<< HEAD
@[to_additive]
=======
/-- The set of blocks for a group action containing a given element is a bounder order -/
@[to_additive
"The set of blocks for an additive group action containing a given element is a bounded order"]
>>>>>>> c7386b10
instance Block.boundedOrderOfMem (a : X) :
    BoundedOrder { B : Set X // a ∈ B ∧ IsBlock G B } where
  top := ⟨⊤, Set.mem_univ a, IsBlock.univ⟩
  le_top := by
    rintro ⟨B, ha, hB⟩
    simp only [Set.top_eq_univ, Subtype.mk_le_mk, Set.le_eq_subset, Set.subset_univ]
  bot := ⟨{a}, Set.mem_singleton a, IsBlock.singleton⟩
  bot_le := by
    rintro ⟨B, ha, hB⟩
    simp only [Subtype.mk_le_mk, Set.le_eq_subset, Set.singleton_subset_iff]
    exact ha

@[to_additive]
theorem Block.boundedOrderOfMem.top_eq (a : X) :
    ((Block.boundedOrderOfMem G a).top : Set X) = ⊤ :=
  rfl

@[to_additive]
theorem Block.boundedOrderOfMem.bot_eq (a : X) :
    ((Block.boundedOrderOfMem G a).bot : Set X) = {a} :=
  rfl

@[to_additive]
<<<<<<< HEAD
theorem Block.mem_is_nontrivial_order_of_nontrivial [Nontrivial X] (a : X) :
=======
instance [Nontrivial X] (a : X) :
>>>>>>> c7386b10
    Nontrivial { B : Set X // a ∈ B ∧ IsBlock G B } := by
  rw [nontrivial_iff]
  use (Block.boundedOrderOfMem G a).bot
  use (Block.boundedOrderOfMem G a).top
  intro h
  rw [← Subtype.coe_inj] at h
  simp only [Block.boundedOrderOfMem.top_eq, Block.boundedOrderOfMem.bot_eq] at h
  obtain ⟨b, hb⟩ := exists_ne a
  apply hb
  rw [← Set.mem_singleton_iff, h, Set.top_eq_univ]
  apply Set.mem_univ

end Stabilizer

section Finite

namespace IsBlock

variable [IsPretransitive G X] {B : Set X}

@[to_additive]
theorem ncard_block_eq_relindex (hB : IsBlock G B) {x : X} (hx : x ∈ B) :
    B.ncard = (stabilizer G x).relindex (stabilizer G B) := by
  have key : (stabilizer G x).subgroupOf (stabilizer G B) = stabilizer (stabilizer G B) x := by
    ext; rfl
  rw [Subgroup.relindex, key, index_stabilizer, hB.orbit_stabilizer_eq hx]

/-- The cardinality of the ambient space is the product of the cardinality of a block
  by the cardinality of the set of translates of that block -/
@[to_additive
  "The cardinality of the ambient space is the product of the cardinality of a block
  by the cardinality of the set of translates of that block"]
theorem ncard_block_mul_ncard_orbit_eq (hB : IsBlock G B) (hB_ne : B.Nonempty) :
    Set.ncard B * Set.ncard (orbit G B) = Nat.card X := by
  obtain ⟨x, hx⟩ := hB_ne
  rw [ncard_block_eq_relindex hB hx, ← index_stabilizer,
      Subgroup.relindex_mul_index (hB.stabilizer_le hx), index_stabilizer_of_transitive]

/-- The cardinality of a block divides the cardinality of the ambient type -/
@[to_additive "The cardinality of a block divides the cardinality of the ambient type"]
theorem ncard_dvd_card (hB : IsBlock G B) (hB_ne : B.Nonempty) :
    Set.ncard B ∣ Nat.card X :=
  Dvd.intro _ (hB.ncard_block_mul_ncard_orbit_eq hB_ne)

/-- A too large block is equal to `univ` -/
@[to_additive "A too large block is equal to `univ`"]
theorem eq_univ_of_card_lt [hX : Finite X] (hB : IsBlock G B) (hB' : Nat.card X < Set.ncard B * 2) :
    B = Set.univ := by
  rcases Set.eq_empty_or_nonempty B with rfl | hB_ne
  · simp only [Set.ncard_empty, zero_mul, not_lt_zero'] at hB'
  have key := hB.ncard_block_mul_ncard_orbit_eq hB_ne
  rw [← key, mul_lt_mul_iff_of_pos_left (by rwa [Set.ncard_pos])] at hB'
  interval_cases (orbit G B).ncard
  · rw [mul_zero, eq_comm, Nat.card_eq_zero, or_iff_left hX.not_infinite] at key
    exact (IsEmpty.exists_iff.mp hB_ne).elim
  · rw [mul_one, ← Set.ncard_univ] at key
    rw [Set.eq_of_subset_of_ncard_le (Set.subset_univ B) key.ge]

@[deprecated (since := "2024-10-29")] alias eq_univ_card_lt := eq_univ_of_card_lt

/-- If a block has too many translates, then it is a (sub)singleton  -/
@[to_additive "If a block has too many translates, then it is a (sub)singleton"]
theorem subsingleton_of_card_lt [Finite X] (hB : IsBlock G B)
    (hB' : Nat.card X < 2 * Set.ncard (orbit G B)) :
    B.Subsingleton := by
  suffices Set.ncard B < 2 by
    rw [Nat.lt_succ_iff, Set.ncard_le_one_iff_eq] at this
    cases this with
    | inl h => rw [h]; exact Set.subsingleton_empty
    | inr h =>
      obtain ⟨a, ha⟩ := h; rw [ha]; exact Set.subsingleton_singleton
  cases Set.eq_empty_or_nonempty B with
  | inl h => rw [h, Set.ncard_empty]; norm_num
  | inr h =>
    rw [← hB.ncard_block_mul_ncard_orbit_eq h, lt_iff_not_ge] at hB'
    rw [← not_le]
    exact fun hb ↦ hB' (Nat.mul_le_mul_right _ hb)

/- The assumption `B.Finite` is necessary :
   For G = ℤ acting on itself, a = 0 and B = ℕ, the translates `k • B` of the statement
   are just `k + ℕ`, for `k ≤ 0`, and the corresponding intersection is `ℕ`, which is not a block.
   (Remark by Thomas Browning) -/
/-- The intersection of the translates of a *finite* subset which contain a given point
is a block (Wielandt, th. 7.3)-/
@[to_additive
  "The intersection of the translates of a *finite* subset which contain a given point
  is a block (Wielandt, th. 7.3)"]
theorem of_subset (a : X) (hfB : B.Finite) :
    IsBlock G (⋂ (k : G) (_ : a ∈ k • B), k • B) := by
  let B' := ⋂ (k : G) (_ : a ∈ k • B), k • B
  cases' Set.eq_empty_or_nonempty B with hfB_e hfB_ne
  · simp [hfB_e]
  have hB'₀ : ∀ (k : G) (_ : a ∈ k • B), B' ≤ k • B := by
    intro k hk
    exact Set.biInter_subset_of_mem hk
  have hfB' : B'.Finite := by
    obtain ⟨b, hb : b ∈ B⟩ := hfB_ne
    obtain ⟨k, hk : k • b = a⟩ := exists_smul_eq G b a
    apply Set.Finite.subset (Set.Finite.map _ hfB) (hB'₀ k ⟨b, hb, hk⟩)
  have hag : ∀ g : G, a ∈ g • B' → B' ≤ g • B' :=  by
    intro g hg x hx
    -- a = g • b; b ∈ B'; a ∈ k • B → b ∈ k • B
    simp only [B', Set.mem_iInter, Set.mem_smul_set_iff_inv_smul_mem,
      smul_smul, ← mul_inv_rev] at hg hx ⊢
    exact fun _ ↦ hx _ ∘ hg _
  have hag' (g : G) (hg : a ∈ g • B') : B' = g • B' := by
    rw [eq_comm, ← mem_stabilizer_iff, mem_stabilizer_set_iff_subset_smul_set hfB']
    exact hag g hg
  rw [isBlock_iff_smul_eq_of_nonempty]
  rintro g ⟨b : X, hb' : b ∈ g • B', hb : b ∈ B'⟩
  obtain ⟨k : G, hk : k • a = b⟩ := exists_smul_eq G a b
  have hak : a ∈ k⁻¹ • B' := by
    refine ⟨b, hb, ?_⟩
    simp only [← hk, inv_smul_smul]
  have hagk : a ∈ (k⁻¹ * g) • B' := by
    rw [mul_smul, Set.mem_smul_set_iff_inv_smul_mem, inv_inv, hk]
    exact hb'
  have hkB' : B' = k⁻¹ • B' := hag' k⁻¹ hak
  have hgkB' : B' = (k⁻¹ * g) • B' := hag' (k⁻¹ * g) hagk
  rw [mul_smul] at hgkB'
  rw [← smul_eq_iff_eq_inv_smul] at hkB' hgkB'
  rw [← hgkB', hkB']

end IsBlock

end Finite

end Group

end MulAction<|MERGE_RESOLUTION|>--- conflicted
+++ resolved
@@ -617,13 +617,9 @@
       apply hB'.smul_eq_of_mem ha'
       exact hBB' <| hgB.symm ▸ (Set.smul_mem_smul_set ha)
 
-<<<<<<< HEAD
-@[to_additive]
-=======
 /-- The set of blocks for a group action containing a given element is a bounder order -/
 @[to_additive
 "The set of blocks for an additive group action containing a given element is a bounded order"]
->>>>>>> c7386b10
 instance Block.boundedOrderOfMem (a : X) :
     BoundedOrder { B : Set X // a ∈ B ∧ IsBlock G B } where
   top := ⟨⊤, Set.mem_univ a, IsBlock.univ⟩
@@ -647,11 +643,7 @@
   rfl
 
 @[to_additive]
-<<<<<<< HEAD
-theorem Block.mem_is_nontrivial_order_of_nontrivial [Nontrivial X] (a : X) :
-=======
 instance [Nontrivial X] (a : X) :
->>>>>>> c7386b10
     Nontrivial { B : Set X // a ∈ B ∧ IsBlock G B } := by
   rw [nontrivial_iff]
   use (Block.boundedOrderOfMem G a).bot
