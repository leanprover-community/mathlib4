/-
Copyright (c) 2024 Antoine Chambert-Loir. All rights reserved.
Released under Apache 2.0 license as described in the file LICENSE.
Authors: Antoine Chambert-Loir
-/
<<<<<<< HEAD

import Mathlib.Algebra.BigOperators.Finprod
import Mathlib.Algebra.Group.Subgroup.Actions
import Mathlib.Data.Set.Card
=======
>>>>>>> a4ea5875
import Mathlib.Data.Setoid.Partition
import Mathlib.GroupTheory.GroupAction.Pointwise
import Mathlib.GroupTheory.GroupAction.SubMulAction
import Mathlib.GroupTheory.Index
import Mathlib.Tactic.IntervalCases

/-! # Blocks

Given `SMul G X`, an action of a type `G` on a type `X`, we define

- the predicate `IsBlock G B` states that `B : Set X` is a block,
which means that the sets `g • B`, for `g ∈ G`, are equal or disjoint.
Under `Group G` and `MulAction G X`, this is equivalent to the classical
definition `MulAction.IsBlock.def_one`

- a bunch of lemmas that give examples of “trivial” blocks : ⊥, ⊤, singletons,
and non trivial blocks: orbit of the group, orbit of a normal subgroup…

The non-existence of nontrivial blocks is the definition of primitive actions.

## Results for actions on finite sets

- `IsBlock.ncard_block_mul_ncard_orbit_eq` : The cardinality of a block
multiplied by the number of its translates is the cardinal of the ambient type

- `IsBlock.is_univ_of_large_block` : a too large block is equal to `Set.univ`

- `IsBlock.is_subsingleton` : a too small block is a subsingleton
<<<<<<< HEAD

- `IsBlock.of_subset` : the intersections of the translates of a finite subset
that contain a given point is a block

## References

We follow [wielandt1964].
=======

- `IsBlock.of_subset` : the intersections of the translates of a finite subset
that contain a given point is a block
>>>>>>> a4ea5875

## References

We follow [Wielandt-1964].
-/

open Set
open scoped Pointwise

namespace MulAction

section orbits

variable {G : Type*} [Group G] {X : Type*} [MulAction G X]

@[to_additive]
theorem orbit.eq_or_disjoint (a b : X) :
    orbit G a = orbit G b ∨ Disjoint (orbit G a) (orbit G b) := by
  apply (em (Disjoint (orbit G a) (orbit G b))).symm.imp _ id
  simp (config := { contextual := true })
    only [Set.not_disjoint_iff, ← orbit_eq_iff, forall_exists_index, and_imp, eq_comm, implies_true]

@[to_additive]
theorem orbit.pairwiseDisjoint :
    (Set.range fun x : X => orbit G x).PairwiseDisjoint id := by
  rintro s ⟨x, rfl⟩ t ⟨y, rfl⟩ h
  contrapose! h
  exact (orbit.eq_or_disjoint x y).resolve_right h

/-- Orbits of an element form a partition -/
@[to_additive]
theorem IsPartition.of_orbits :
    Setoid.IsPartition (Set.range fun a : X => orbit G a) := by
  apply orbit.pairwiseDisjoint.isPartition_of_exists_of_ne_empty
  · intro x
    exact ⟨_, ⟨x, rfl⟩, mem_orbit_self x⟩
  · rintro ⟨a, ha : orbit G a = ∅⟩
    exact (MulAction.orbit_nonempty a).ne_empty ha

end orbits

section SMul

variable (G : Type*) {X : Type*} [SMul G X] {B : Set X} {a : X}

-- Change terminology : is_fully_invariant ?
/-- A set `B` is a `G`-fixed block if `g • B = B` for all `g : G`. -/
@[to_additive "A set `B` is a `G`-fixed block if `g +ᵥ B = B` for all `g : G`."]
def IsFixedBlock (B : Set X) := ∀ g : G, g • B = B

/-- A set `B` is a `G`-invariant block if `g • B ⊆ B` for all `g : G`.

Note: It is not necessarily a block when the action is not by a group. -/
@[to_additive
"A set `B` is a `G`-invariant block if `g +ᵥ B ⊆ B` for all `g : G`.

Note: It is not necessarily a block when the action is not by a group. "]
def IsInvariantBlock (B : Set X) := ∀ g : G, g • B ⊆ B

/-- A trivial block is a `Set X` which is either a subsingleton or `univ`.

Note: It is not necessarily a block when the action is not by a group. -/
@[to_additive
"A trivial block is a `Set X` which is either a subsingleton or `univ`.

Note: It is not necessarily a block when the action is not by a group."]
def IsTrivialBlock (B : Set X) := B.Subsingleton ∨ B = univ

/-- A set `B` is a `G`-block iff the sets of the form `g • B` are pairwise equal or disjoint. -/
@[to_additive
"A set `B` is a `G`-block iff the sets of the form `g +ᵥ B` are pairwise equal or disjoint. "]
def IsBlock (B : Set X) := ∀ ⦃g₁ g₂ : G⦄, g₁ • B ≠ g₂ • B → Disjoint (g₁ • B) (g₂ • B)

variable {G}

@[to_additive]
lemma isBlock_iff_smul_eq_smul_of_nonempty :
    IsBlock G B ↔ ∀ ⦃g₁ g₂ : G⦄, (g₁ • B ∩ g₂ • B).Nonempty → g₁ • B = g₂ • B := by
  simp_rw [IsBlock, ← not_disjoint_iff_nonempty_inter, not_imp_comm]

@[to_additive]
lemma isBlock_iff_pairwiseDisjoint_range_smul :
    IsBlock G B ↔ (range fun g : G ↦ g • B).PairwiseDisjoint id := pairwiseDisjoint_range_iff.symm

@[to_additive]
lemma isBlock_iff_smul_eq_smul_or_disjoint :
    IsBlock G B ↔ ∀ g₁ g₂ : G, g₁ • B = g₂ • B ∨ Disjoint (g₁ • B) (g₂ • B) :=
  forall₂_congr fun _ _ ↦ or_iff_not_imp_left.symm

alias ⟨IsBlock.smul_eq_smul_of_nonempty, _⟩ := isBlock_iff_smul_eq_smul_of_nonempty
alias ⟨IsBlock.pairwiseDisjoint_range_smul, _⟩ := isBlock_iff_pairwiseDisjoint_range_smul
alias ⟨IsBlock.smul_eq_smul_or_disjoint, _⟩ := isBlock_iff_smul_eq_smul_or_disjoint

/-- A fixed block is a block. -/
@[to_additive "A fixed block is a block."]
lemma IsFixedBlock.isBlock (hfB : IsFixedBlock G B) : IsBlock G B := by simp [IsBlock, hfB _]

/-- The empty set is a block. -/
@[to_additive (attr := simp) "The empty set is a block."]
lemma IsBlock.empty : IsBlock G (∅ : Set X) := by simp [IsBlock]

/-- A singleton is a block. -/
@[to_additive "A singleton is a block."]
lemma IsBlock.singleton : IsBlock G ({a} : Set X) := by simp [IsBlock]

/-- Subsingletons are (trivial) blocks. -/
@[to_additive "Subsingletons are (trivial) blocks."]
lemma IsBlock.of_subsingleton (hB : B.Subsingleton) : IsBlock G B :=
  hB.induction_on .empty fun _ ↦ .singleton

<<<<<<< HEAD
/-- The full set is a (trivial) block -/
theorem isFixedBlock_univ : IsFixedBlock G (Set.univ : Set X) :=
  fun _ ↦ by simp only [Set.smul_set_univ]
@[deprecated (since := "2024-09-14")] alias isFixedBlock_top := isFixedBlock_univ

/-- The full set is a (trivial) block -/
theorem isBlock_univ : IsBlock G (Set.univ : Set X) :=
  (isFixedBlock_univ _).isBlock
=======
/-- A fixed block is an invariant block. -/
@[to_additive "A fixed block is an invariant block."]
lemma IsFixedBlock.isInvariantBlock (hB : IsFixedBlock G B) : IsInvariantBlock G B :=
  fun _ ↦ (hB _).le

end SMul
>>>>>>> a4ea5875

section Group

variable {G : Type*} [Group G] {X : Type*} [MulAction G X] {B : Set X}

@[to_additive]
lemma isBlock_iff_disjoint_smul_of_ne :
    IsBlock G B ↔ ∀ ⦃g : G⦄, g • B ≠ B → Disjoint (g • B) B := by
  refine ⟨fun hB g ↦ by simpa using hB (g₂ := 1), fun hB g₁ g₂ h ↦ ?_⟩
  simp only [disjoint_smul_set_right, ne_eq, ← inv_smul_eq_iff, smul_smul] at h ⊢
  exact hB h

@[to_additive]
lemma isBlock_iff_smul_eq_of_nonempty :
    IsBlock G B ↔ ∀ ⦃g : G⦄, (g • B ∩ B).Nonempty → g • B = B := by
  simp_rw [isBlock_iff_disjoint_smul_of_ne, ← not_disjoint_iff_nonempty_inter, not_imp_comm]

@[to_additive]
lemma isBlock_iff_smul_eq_or_disjoint :
    IsBlock G B ↔ ∀ g : G, g • B = B ∨ Disjoint (g • B) B :=
  isBlock_iff_disjoint_smul_of_ne.trans <| forall_congr' fun _ ↦ or_iff_not_imp_left.symm

@[to_additive]
lemma isBlock_iff_smul_eq_of_mem :
    IsBlock G B ↔ ∀ ⦃g : G⦄ ⦃a : X⦄, a ∈ B → g • a ∈ B → g • B = B := by
  simp [isBlock_iff_smul_eq_of_nonempty, Set.Nonempty, mem_smul_set]

@[to_additive] alias ⟨IsBlock.disjoint_smul_of_ne, _⟩ := isBlock_iff_disjoint_smul_of_ne
@[to_additive] alias ⟨IsBlock.smul_eq_of_nonempty, _⟩ := isBlock_iff_smul_eq_of_nonempty
@[to_additive] alias ⟨IsBlock.smul_eq_or_disjoint, _⟩ := isBlock_iff_smul_eq_or_disjoint
@[to_additive] alias ⟨IsBlock.smul_eq_of_mem, _⟩ := isBlock_iff_smul_eq_of_mem

-- TODO: Generalise to `SubgroupClass`
/-- If `B` is a `G`-block, then it is also a `H`-block for any subgroup `H` of `G`. -/
@[to_additive
"If `B` is a `G`-block, then it is also a `H`-block for any subgroup `H` of `G`."]
lemma IsBlock.subgroup {H : Subgroup G} (hB : IsBlock G B) : IsBlock H B := fun _ _ h ↦ hB h

/-- A block of a group action is invariant iff it is fixed. -/
@[to_additive "A block of a group action is invariant iff it is fixed."]
lemma isInvariantBlock_iff_isFixedBlock : IsInvariantBlock G B ↔ IsFixedBlock G B :=
  ⟨fun hB g ↦ (hB g).antisymm <| subset_set_smul_iff.2 <| hB _, IsFixedBlock.isInvariantBlock⟩

/-- An invariant block of a group action is a fixed block. -/
@[to_additive "An invariant block of a group action is a fixed block."]
alias ⟨IsInvariantBlock.isFixedBlock, _⟩ := isInvariantBlock_iff_isFixedBlock

/-- An invariant block  of a group action is a block. -/
@[to_additive "An invariant block of a group action is a block."]
lemma IsInvariantBlock.isBlock (hB : IsInvariantBlock G B) : IsBlock G B := hB.isFixedBlock.isBlock

/-- The full set is a fixed block. -/
@[to_additive "The full set is a fixed block."]
lemma IsFixedBlock.univ : IsFixedBlock G (univ : Set X) := fun _ ↦ by simp

/-- The full set is a block. -/
@[to_additive (attr := simp) "The full set is a block."]
lemma IsBlock.univ : IsBlock G (univ : Set X) := IsFixedBlock.univ.isBlock

/-- The intersection of two blocks is a block. -/
@[to_additive "The intersection of two blocks is a block."]
lemma IsBlock.inter {B₁ B₂ : Set X} (h₁ : IsBlock G B₁) (h₂ : IsBlock G B₂) :
    IsBlock G (B₁ ∩ B₂) := by
  simp only [isBlock_iff_smul_eq_smul_of_nonempty, smul_set_inter] at h₁ h₂ ⊢
  rintro g₁ g₂ ⟨a, ha₁, ha₂⟩
  rw [h₁ ⟨a, ha₁.1, ha₂.1⟩, h₂ ⟨a, ha₁.2, ha₂.2⟩]

/-- An intersection of blocks is a block. -/
@[to_additive "An intersection of blocks is a block."]
lemma IsBlock.iInter {ι : Sort*} {B : ι → Set X} (hB : ∀ i, IsBlock G (B i)) :
    IsBlock G (⋂ i, B i) := by
  simp only [isBlock_iff_smul_eq_smul_of_nonempty, smul_set_iInter] at hB ⊢
  rintro g₁ g₂ ⟨a, ha₁, ha₂⟩
  simp_rw [fun i ↦ hB i ⟨a, iInter_subset _ i ha₁, iInter_subset _ i ha₂⟩]

/-- A trivial block is a block. -/
@[to_additive "A trivial block is a block."]
lemma IsTrivialBlock.isBlock (hB : IsTrivialBlock B) : IsBlock G B := by
  obtain hB | rfl := hB
  · exact .of_subsingleton hB
  · exact .univ

/-- An orbit is a fixed block. -/
@[to_additive "An orbit is a fixed block."]
protected lemma IsFixedBlock.orbit (a : X) : IsFixedBlock G (orbit G a) := (smul_orbit · a)

/-- An orbit is a block. -/
@[to_additive "An orbit is a block."]
protected lemma IsBlock.orbit (a : X) : IsBlock G (orbit G a) := (IsFixedBlock.orbit a).isBlock

@[to_additive]
lemma isBlock_top : IsBlock (⊤ : Subgroup G) B ↔ IsBlock G B :=
  Subgroup.topEquiv.toEquiv.forall_congr fun _ ↦ Subgroup.topEquiv.toEquiv.forall_congr_left

lemma IsBlock.preimage {H Y : Type*} [Group H] [MulAction H Y]
    {φ : H → G} (j : Y →ₑ[φ] X) (hB : IsBlock G B) :
    IsBlock H (j ⁻¹' B) := by
  rintro g₁ g₂ hg
  rw [← Group.preimage_smul_setₛₗ, ← Group.preimage_smul_setₛₗ] at hg ⊢
  exact (hB <| ne_of_apply_ne _ hg).preimage _

theorem IsBlock.image {H Y : Type*} [Group H] [MulAction H Y]
    {φ : G →* H} (j : X →ₑ[φ] Y)
    (hφ : Function.Surjective φ) (hj : Function.Injective j)
    (hB : IsBlock G B) :
    IsBlock H (j '' B) := by
  simp only [IsBlock, hφ.forall, ← image_smul_setₛₗ]
  exact fun g₁ g₂ hg ↦ disjoint_image_of_injective hj <| hB <| ne_of_apply_ne _ hg

theorem IsBlock.subtype_val_preimage {C : SubMulAction G X} (hB : IsBlock G B) :
    IsBlock G (Subtype.val ⁻¹' B : Set C) :=
  hB.preimage C.inclusion

theorem isBlock_subtypeVal {C : SubMulAction G X} {B : Set C} :
    IsBlock G (Subtype.val '' B : Set X) ↔ IsBlock G B := by
  refine forall₂_congr fun g₁ g₂ ↦ ?_
  rw [← SubMulAction.inclusion.coe_eq, ← image_smul_set, ← image_smul_set, ne_eq,
    Set.image_eq_image C.inclusion_injective, disjoint_image_iff C.inclusion_injective]

<<<<<<< HEAD
/-- The intersection of two blocks is a block -/
theorem IsBlock.inter {B₁ B₂ : Set X} (h₁ : IsBlock G B₁) (h₂ : IsBlock G B₂) :
    IsBlock G (B₁ ∩ B₂) := by
  rw [IsBlock.def_one]
  intro g
  rw [Set.smul_set_inter]
  cases' h₁.smul_eq_or_disjoint g with h₁ h₁
  · cases' h₂.smul_eq_or_disjoint g with h₂ h₂
    · left; rw [h₁, h₂]
    right
    apply Disjoint.inter_left'; apply Disjoint.inter_right'
    exact h₂
  · right
    apply Disjoint.inter_left; apply Disjoint.inter_right
    exact h₁

/-- An intersection of blocks is a block -/
theorem IsBlock.iInter {ι : Type*} {B : ι → Set X} (hB : ∀ i : ι, IsBlock G (B i)) :
    IsBlock G (⋂ i, B i) := by
  by_cases hι : (IsEmpty ι)
  · -- ι = ∅, block = univ
    suffices (⋂ i : ι, B i) = Set.univ by simpa only [this] using isBlock_univ X
    simpa only [Set.iInter_eq_univ] using (hι.elim' ·)
  rw [IsBlock.def_one]
  intro g
  rw [Set.smul_set_iInter]
  by_cases h : ∃ i : ι, Disjoint (g • B i) (B i)
  · right
    obtain ⟨j, hj⟩ := h
    refine Disjoint.mono ?_ ?_ hj <;> apply Set.iInter_subset
  · left
    simp only [not_exists] at h
    have : ∀ i : ι, g • B i = B i := fun i => ((hB i).smul_eq_or_disjoint g).resolve_right (h i)
    rw [Set.iInter_congr this]

theorem IsBlock.of_subgroup_of_conjugate {B : Set X} {H : Subgroup G} (hB : IsBlock H B) (g : G) :
=======
theorem IsBlock.of_subgroup_of_conjugate {H : Subgroup G} (hB : IsBlock H B) (g : G) :
>>>>>>> a4ea5875
    IsBlock (Subgroup.map (MulEquiv.toMonoidHom (MulAut.conj g)) H) (g • B) := by
  rw [isBlock_iff_smul_eq_or_disjoint]
  intro h'
  obtain ⟨h, hH, hh⟩ := Subgroup.mem_map.mp (SetLike.coe_mem h')
  simp only [MulEquiv.coe_toMonoidHom, MulAut.conj_apply] at hh
  suffices h' • g • B = g • h • B by
    simp only [this]
    apply (hB.smul_eq_or_disjoint ⟨h, hH⟩).imp
    · intro; congr
    · exact Set.disjoint_image_of_injective (MulAction.injective g)
  suffices (h' : G) • g • B = g • h • B by
    rw [← this]; rfl
  rw [← hh, smul_smul (g * h * g⁻¹) g B, smul_smul g h B, inv_mul_cancel_right]

/-- A translate of a block is a block -/
theorem IsBlock.translate (g : G) (hB : IsBlock G B) :
    IsBlock G (g • B) := by
  rw [← isBlock_top] at hB ⊢
  rw [← Subgroup.map_comap_eq_self_of_surjective (f := MulAut.conj g) (MulAut.conj g).surjective ⊤]
  apply IsBlock.of_subgroup_of_conjugate
  rwa [Subgroup.comap_top]

variable (G) in
/-- For `SMul G X`, a block system of `X` is a partition of `X` into blocks
  for the action of `G` -/
def IsBlockSystem (ℬ : Set (Set X)) := Setoid.IsPartition ℬ ∧ ∀ ⦃B⦄, B ∈ ℬ → IsBlock G B

/-- Translates of a block form a block system. -/
theorem IsBlock.isBlockSystem [hGX : MulAction.IsPretransitive G X]
    (hB : IsBlock G B) (hBe : B.Nonempty) :
    IsBlockSystem G (Set.range fun g : G => g • B) := by
  refine ⟨⟨?nonempty, ?cover⟩, ?mem_blocks⟩
  case mem_blocks => rintro B' ⟨g, rfl⟩; exact hB.translate g
  · simp only [Set.mem_range, not_exists]
    intro g hg
    apply hBe.ne_empty
    simpa only [Set.smul_set_eq_empty] using hg
  · intro a
    obtain ⟨b : X, hb : b ∈ B⟩ := hBe
    obtain ⟨g, rfl⟩ := exists_smul_eq G b a
    use g • B
    simp only [Set.smul_mem_smul_set_iff, hb, exists_unique_iff_exists, Set.mem_range,
      exists_apply_eq_apply, exists_const, exists_prop, and_imp, forall_exists_index,
      forall_apply_eq_imp_iff, true_and]
    exact fun g' ha ↦ hB.smul_eq_smul_of_nonempty ⟨g • b, ha, ⟨b, hb, rfl⟩⟩

section Normal

lemma smul_orbit_eq_orbit_smul (N : Subgroup G) [nN : N.Normal] (a : X) (g : G) :
    g • orbit N a = orbit N (g • a) := by
  simp only [orbit, Set.image_smul, Set.smul_set_range]
  ext
  simp only [Set.mem_range]
  constructor
  · rintro ⟨⟨k, hk⟩, rfl⟩
    use ⟨g * k * g⁻¹, nN.conj_mem k hk g⟩
    simp only [Subgroup.mk_smul]
    rw [smul_smul, inv_mul_cancel_right, ← smul_smul]
  · rintro ⟨⟨k, hk⟩, rfl⟩
    use ⟨g⁻¹ * k * g, nN.conj_mem' k hk g⟩
    simp only [Subgroup.mk_smul]
    simp only [← mul_assoc, ← smul_smul, smul_inv_smul, inv_inv]

/-- An orbit of a normal subgroup is a block -/
theorem IsBlock.orbit_of_normal {N : Subgroup G} [N.Normal] (a : X) :
    IsBlock G (orbit N a) := by
  rw [isBlock_iff_smul_eq_or_disjoint]
  intro g
  rw [smul_orbit_eq_orbit_smul]
  apply orbit.eq_or_disjoint

/-- The orbits of a normal subgroup form a block system -/
theorem IsBlockSystem.of_normal {N : Subgroup G} [N.Normal] :
    IsBlockSystem G (Set.range fun a : X => orbit N a) := by
  constructor
  · apply IsPartition.of_orbits
  · intro b; rintro ⟨a, rfl⟩
    exact .orbit_of_normal a

section Group
variable {S H : Type*} [Group H] [SetLike S H] [SubgroupClass S H] {s : S} {a b : G}

/-!
Annoyingly, it seems like the following two lemmas cannot be unified.
-/

section Left
variable [MulAction G H] [IsScalarTower G H H]

/-- See `MulAction.isBlock_subgroup'` for a version that works for the right action of a group on
itself. -/
@[to_additive "See `AddAction.isBlock_subgroup'` for a version that works for the right action
of a group on itself."]
lemma isBlock_subgroup : IsBlock G (s : Set H) := by
  simp only [IsBlock, disjoint_left]
  rintro a b hab _ ⟨c, hc, rfl⟩ ⟨d, hd, (hcd : b • d = a • c)⟩
  refine hab ?_
  rw [← smul_coe_set hc, ← smul_assoc, ← hcd, smul_assoc, smul_coe_set hc, smul_coe_set hd]

end Left

section Right
variable [MulAction G H] [IsScalarTower G Hᵐᵒᵖ H]

open MulOpposite

/-- See `MulAction.isBlock_subgroup` for a version that works for the left action of a group on
itself. -/
@[to_additive "See `AddAction.isBlock_subgroup` for a version that works for the left action
of a group on itself."]
lemma isBlock_subgroup' : IsBlock G (s : Set H) := by
  simp only [IsBlock, disjoint_left]
  rintro a b hab _ ⟨c, hc, rfl⟩ ⟨d, hd, (hcd : b • d = a • c)⟩
  refine hab ?_
  rw [← op_smul_coe_set hc, ← smul_assoc, ← op_smul, ← hcd, op_smul, smul_assoc, op_smul_coe_set hc,
    op_smul_coe_set hd]

end Right
end Group

end Normal

section Stabilizer

/- For transitive actions, construction of the lattice equivalence
  `block_stabilizerOrderIso` between
  - blocks of `MulAction G X` containing a point `a ∈ X`,
  and
  - subgroups of G containing `stabilizer G a`.
  (Wielandt, th. 7.5) -/

/-- The orbit of `a` under a subgroup containing the stabilizer of `a` is a block -/
theorem IsBlock.of_orbit {H : Subgroup G} {a : X} (hH : stabilizer G a ≤ H) :
    IsBlock G (MulAction.orbit H a) := by
  rw [isBlock_iff_smul_eq_of_nonempty]
  rintro g ⟨-, ⟨-, ⟨h₁, rfl⟩, h⟩, h₂, rfl⟩
  suffices g ∈ H by
    rw [← Subgroup.coe_mk H g this, ← H.toSubmonoid.smul_def, smul_orbit (⟨g, this⟩ : H) a]
  rw [← mul_mem_cancel_left h₂⁻¹.2, ← mul_mem_cancel_right h₁.2]
  apply hH
  simpa only [mem_stabilizer_iff, InvMemClass.coe_inv, mul_smul, inv_smul_eq_iff]

/-- If `B` is a block containing `a`, then the stabilizer of `B` contains the stabilizer of `a` -/
theorem IsBlock.stabilizer_le (hB : IsBlock G B) {a : X} (ha : a ∈ B) :
    stabilizer G a ≤ stabilizer G B :=
  fun g hg ↦ hB.smul_eq_of_nonempty ⟨a, by rwa [← hg, smul_mem_smul_set_iff], ha⟩

/-- A block containing `a` is the orbit of `a` under its stabilizer -/
theorem IsBlock.orbit_stabilizer_eq [IsPretransitive G X] (hB : IsBlock G B) {a : X} (ha : a ∈ B) :
    MulAction.orbit (stabilizer G B) a = B := by
  ext x
  constructor
  · rintro ⟨⟨k, k_mem⟩, rfl⟩
    simp only [Subgroup.mk_smul]
    rw [← k_mem, Set.smul_mem_smul_set_iff]
    exact ha
  · intro hx
    obtain ⟨k, rfl⟩ := exists_smul_eq G a x
    exact ⟨⟨k, hB.smul_eq_of_mem ha hx⟩, rfl⟩

/-- A subgroup containing the stabilizer of `a`
  is the stabilizer of the orbit of `a` under that subgroup -/
theorem stabilizer_orbit_eq {a : X} {H : Subgroup G} (hH : stabilizer G a ≤ H) :
    stabilizer G (orbit H a) = H := by
  ext g
  constructor
  · intro hg
    obtain ⟨-, ⟨b, rfl⟩, h⟩ := hg.symm ▸ mem_orbit_self a
    simp_rw [H.toSubmonoid.smul_def, ← mul_smul, ← mem_stabilizer_iff] at h
    exact (mul_mem_cancel_right b.2).mp (hH h)
  · intro hg
    rw [mem_stabilizer_iff, ← Subgroup.coe_mk H g hg, ← Submonoid.smul_def (S := H.toSubmonoid)]
    apply smul_orbit (G := H)

variable (G)

/-- Order equivalence between blocks in `X` containing a point `a`
 and subgroups of `G` containing the stabilizer of `a` (Wielandt, th. 7.5)-/
def block_stabilizerOrderIso [htGX : IsPretransitive G X] (a : X) :
    { B : Set X // a ∈ B ∧ IsBlock G B } ≃o Set.Ici (stabilizer G a) where
  toFun := fun ⟨B, ha, hB⟩ => ⟨stabilizer G B, hB.stabilizer_le ha⟩
  invFun := fun ⟨H, hH⟩ =>
    ⟨MulAction.orbit H a, MulAction.mem_orbit_self a, IsBlock.of_orbit hH⟩
  left_inv := fun ⟨_, ha, hB⟩ =>
    (id (propext Subtype.mk_eq_mk)).mpr (hB.orbit_stabilizer_eq ha)
  right_inv := fun ⟨_, hH⟩ =>
    (id (propext Subtype.mk_eq_mk)).mpr (stabilizer_orbit_eq hH)
  map_rel_iff' := by
    rintro ⟨B, ha, hB⟩; rintro ⟨B', ha', hB'⟩
    simp only [Equiv.coe_fn_mk, Subtype.mk_le_mk, Set.le_eq_subset]
    constructor
    · rintro hBB' b hb
      obtain ⟨k, rfl⟩ := htGX.exists_smul_eq a b
      suffices k ∈ stabilizer G B' by
        exact this.symm ▸ (Set.smul_mem_smul_set ha')
      exact hBB' (hB.smul_eq_of_mem ha hb)
    · intro hBB' g hgB
      apply hB'.smul_eq_of_mem ha'
      exact hBB' <| hgB.symm ▸ (Set.smul_mem_smul_set ha)

end Stabilizer

section Finite

namespace IsBlock

variable [IsPretransitive G X] {B : Set X}

theorem ncard_block_eq_relindex (hB : IsBlock G B) {x : X} (hx : x ∈ B) :
    B.ncard = (stabilizer G x).relindex (stabilizer G B) := by
  have key : (stabilizer G x).subgroupOf (stabilizer G B) = stabilizer (stabilizer G B) x := by
    ext; rfl
  rw [Subgroup.relindex, key, index_stabilizer, hB.orbit_stabilizer_eq hx]

<<<<<<< HEAD
/-- The cardinality of the ambient is the product of of the cardinality of a block
=======
/-- The cardinality of the ambient space is the product of the cardinality of a block
>>>>>>> a4ea5875
  by the cardinality of the set of translates of that block -/
theorem ncard_block_mul_ncard_orbit_eq (hB : IsBlock G B) (hB_ne : B.Nonempty) :
    Set.ncard B * Set.ncard (orbit G B) = Nat.card X := by
  obtain ⟨x, hx⟩ := hB_ne
  rw [ncard_block_eq_relindex hB hx, ← index_stabilizer,
      Subgroup.relindex_mul_index (hB.stabilizer_le hx), index_stabilizer_of_transitive]

/-- The cardinality of a block divides the cardinality of the ambient type -/
theorem ncard_dvd_card (hB : IsBlock G B) (hB_ne : B.Nonempty) :
    Set.ncard B ∣ Nat.card X :=
  Dvd.intro _ (hB.ncard_block_mul_ncard_orbit_eq hB_ne)

/-- A too large block is equal to `univ` -/
theorem eq_univ_card_lt [hX : Finite X] (hB : IsBlock G B) (hB' : Nat.card X < Set.ncard B * 2) :
    B = Set.univ := by
  rcases Set.eq_empty_or_nonempty B with rfl | hB_ne
  · simp only [Set.ncard_empty, zero_mul, not_lt_zero'] at hB'
  have key := hB.ncard_block_mul_ncard_orbit_eq hB_ne
  rw [← key, mul_lt_mul_iff_of_pos_left (by rwa [Set.ncard_pos])] at hB'
  interval_cases (orbit G B).ncard
  · rw [mul_zero, eq_comm, Nat.card_eq_zero, or_iff_left hX.not_infinite] at key
    exact (IsEmpty.exists_iff.mp hB_ne).elim
  · rw [mul_one, ← Set.ncard_univ] at key
    rw [Set.eq_of_subset_of_ncard_le (Set.subset_univ B) key.ge]

/-- If a block has too many translates, then it is a (sub)singleton  -/
theorem subsingleton_of_card_lt [Finite X] (hB : IsBlock G B)
    (hB' : Nat.card X < 2 * Set.ncard (orbit G B)) :
    B.Subsingleton := by
  suffices Set.ncard B < 2 by
    rw [Nat.lt_succ_iff, Set.ncard_le_one_iff_eq] at this
    cases this with
    | inl h => rw [h]; exact Set.subsingleton_empty
    | inr h =>
      obtain ⟨a, ha⟩ := h; rw [ha]; exact Set.subsingleton_singleton
  cases Set.eq_empty_or_nonempty B with
  | inl h => rw [h, Set.ncard_empty]; norm_num
  | inr h =>
    rw [← hB.ncard_block_mul_ncard_orbit_eq h, lt_iff_not_ge] at hB'
    rw [← not_le]
    exact fun hb ↦ hB' (Nat.mul_le_mul_right _ hb)

/- The assumption `B.Finite` is necessary :
   For G = ℤ acting on itself, a = 0 and B = ℕ, the translates `k • B` of the statement
   are just `k + ℕ`, for `k ≤ 0`, and the corresponding intersection is `ℕ`, which is not a block.
   (Remark by Thomas Browning) -/
-- Note : add {B} because otherwise Lean includes `hB : IsBlock G B`
/-- The intersection of the translates of a *finite* subset which contain a given point
is a block (Wielandt, th. 7.3 )-/
theorem of_subset {B : Set X} (a : X) (hfB : B.Finite) :
    IsBlock G (⋂ (k : G) (_ : a ∈ k • B), k • B) := by
  let B' := ⋂ (k : G) (_ : a ∈ k • B), k • B
  cases' Set.eq_empty_or_nonempty B with hfB_e hfB_ne
<<<<<<< HEAD
  · simp [hfB_e, isBlock_univ]
=======
  · simp [hfB_e]
>>>>>>> a4ea5875
  have hB'₀ : ∀ (k : G) (_ : a ∈ k • B), B' ≤ k • B := by
    intro k hk
    exact Set.biInter_subset_of_mem hk
  have hfB' : B'.Finite := by
    obtain ⟨b, hb : b ∈ B⟩ := hfB_ne
    obtain ⟨k, hk : k • b = a⟩ := exists_smul_eq G b a
    apply Set.Finite.subset (Set.Finite.map _ hfB) (hB'₀ k ⟨b, hb, hk⟩)
  have hag : ∀ g : G, a ∈ g • B' → B' ≤ g • B' :=  by
    intro g hg x hx
    -- a = g • b; b ∈ B'; a ∈ k • B → b ∈ k • B
    simp only [B', Set.mem_iInter, Set.mem_smul_set_iff_inv_smul_mem,
      smul_smul, ← mul_inv_rev] at hg hx ⊢
    exact fun _ ↦ hx _ ∘ hg _
  have hag' (g : G) (hg : a ∈ g • B') : B' = g • B' := by
    rw [eq_comm, ← mem_stabilizer_iff, mem_stabilizer_of_finite_iff_le_smul _ hfB']
    exact hag g hg
<<<<<<< HEAD
  rw [mk_notempty_one]
  intro g hg
  rw [← Set.nonempty_iff_ne_empty] at hg
  obtain ⟨b : X, hb' : b ∈ g • B', hb : b ∈ B'⟩ := Set.nonempty_def.mp hg
=======
  rw [isBlock_iff_smul_eq_of_nonempty]
  rintro g ⟨b : X, hb' : b ∈ g • B', hb : b ∈ B'⟩
>>>>>>> a4ea5875
  obtain ⟨k : G, hk : k • a = b⟩ := exists_smul_eq G a b
  have hak : a ∈ k⁻¹ • B' := by
    refine ⟨b, hb, ?_⟩
    simp only [← hk, inv_smul_smul]
  have hagk : a ∈ (k⁻¹ * g) • B' := by
    rw [mul_smul, Set.mem_smul_set_iff_inv_smul_mem, inv_inv, hk]
    exact hb'
  have hkB' : B' = k⁻¹ • B' := hag' k⁻¹ hak
  have hgkB' : B' = (k⁻¹ * g) • B' := hag' (k⁻¹ * g) hagk
  rw [mul_smul] at hgkB'
  rw [← smul_eq_iff_eq_inv_smul] at hkB' hgkB'
  rw [← hgkB', hkB']

end IsBlock

end Finite

end Group

end MulAction<|MERGE_RESOLUTION|>--- conflicted
+++ resolved
@@ -3,13 +3,6 @@
 Released under Apache 2.0 license as described in the file LICENSE.
 Authors: Antoine Chambert-Loir
 -/
-<<<<<<< HEAD
-
-import Mathlib.Algebra.BigOperators.Finprod
-import Mathlib.Algebra.Group.Subgroup.Actions
-import Mathlib.Data.Set.Card
-=======
->>>>>>> a4ea5875
 import Mathlib.Data.Setoid.Partition
 import Mathlib.GroupTheory.GroupAction.Pointwise
 import Mathlib.GroupTheory.GroupAction.SubMulAction
@@ -38,19 +31,9 @@
 - `IsBlock.is_univ_of_large_block` : a too large block is equal to `Set.univ`
 
 - `IsBlock.is_subsingleton` : a too small block is a subsingleton
-<<<<<<< HEAD
 
 - `IsBlock.of_subset` : the intersections of the translates of a finite subset
 that contain a given point is a block
-
-## References
-
-We follow [wielandt1964].
-=======
-
-- `IsBlock.of_subset` : the intersections of the translates of a finite subset
-that contain a given point is a block
->>>>>>> a4ea5875
 
 ## References
 
@@ -161,23 +144,12 @@
 lemma IsBlock.of_subsingleton (hB : B.Subsingleton) : IsBlock G B :=
   hB.induction_on .empty fun _ ↦ .singleton
 
-<<<<<<< HEAD
-/-- The full set is a (trivial) block -/
-theorem isFixedBlock_univ : IsFixedBlock G (Set.univ : Set X) :=
-  fun _ ↦ by simp only [Set.smul_set_univ]
-@[deprecated (since := "2024-09-14")] alias isFixedBlock_top := isFixedBlock_univ
-
-/-- The full set is a (trivial) block -/
-theorem isBlock_univ : IsBlock G (Set.univ : Set X) :=
-  (isFixedBlock_univ _).isBlock
-=======
 /-- A fixed block is an invariant block. -/
 @[to_additive "A fixed block is an invariant block."]
 lemma IsFixedBlock.isInvariantBlock (hB : IsFixedBlock G B) : IsInvariantBlock G B :=
   fun _ ↦ (hB _).le
 
 end SMul
->>>>>>> a4ea5875
 
 section Group
 
@@ -297,46 +269,7 @@
   rw [← SubMulAction.inclusion.coe_eq, ← image_smul_set, ← image_smul_set, ne_eq,
     Set.image_eq_image C.inclusion_injective, disjoint_image_iff C.inclusion_injective]
 
-<<<<<<< HEAD
-/-- The intersection of two blocks is a block -/
-theorem IsBlock.inter {B₁ B₂ : Set X} (h₁ : IsBlock G B₁) (h₂ : IsBlock G B₂) :
-    IsBlock G (B₁ ∩ B₂) := by
-  rw [IsBlock.def_one]
-  intro g
-  rw [Set.smul_set_inter]
-  cases' h₁.smul_eq_or_disjoint g with h₁ h₁
-  · cases' h₂.smul_eq_or_disjoint g with h₂ h₂
-    · left; rw [h₁, h₂]
-    right
-    apply Disjoint.inter_left'; apply Disjoint.inter_right'
-    exact h₂
-  · right
-    apply Disjoint.inter_left; apply Disjoint.inter_right
-    exact h₁
-
-/-- An intersection of blocks is a block -/
-theorem IsBlock.iInter {ι : Type*} {B : ι → Set X} (hB : ∀ i : ι, IsBlock G (B i)) :
-    IsBlock G (⋂ i, B i) := by
-  by_cases hι : (IsEmpty ι)
-  · -- ι = ∅, block = univ
-    suffices (⋂ i : ι, B i) = Set.univ by simpa only [this] using isBlock_univ X
-    simpa only [Set.iInter_eq_univ] using (hι.elim' ·)
-  rw [IsBlock.def_one]
-  intro g
-  rw [Set.smul_set_iInter]
-  by_cases h : ∃ i : ι, Disjoint (g • B i) (B i)
-  · right
-    obtain ⟨j, hj⟩ := h
-    refine Disjoint.mono ?_ ?_ hj <;> apply Set.iInter_subset
-  · left
-    simp only [not_exists] at h
-    have : ∀ i : ι, g • B i = B i := fun i => ((hB i).smul_eq_or_disjoint g).resolve_right (h i)
-    rw [Set.iInter_congr this]
-
-theorem IsBlock.of_subgroup_of_conjugate {B : Set X} {H : Subgroup G} (hB : IsBlock H B) (g : G) :
-=======
 theorem IsBlock.of_subgroup_of_conjugate {H : Subgroup G} (hB : IsBlock H B) (g : G) :
->>>>>>> a4ea5875
     IsBlock (Subgroup.map (MulEquiv.toMonoidHom (MulAut.conj g)) H) (g • B) := by
   rw [isBlock_iff_smul_eq_or_disjoint]
   intro h'
@@ -551,11 +484,7 @@
     ext; rfl
   rw [Subgroup.relindex, key, index_stabilizer, hB.orbit_stabilizer_eq hx]
 
-<<<<<<< HEAD
-/-- The cardinality of the ambient is the product of of the cardinality of a block
-=======
 /-- The cardinality of the ambient space is the product of the cardinality of a block
->>>>>>> a4ea5875
   by the cardinality of the set of translates of that block -/
 theorem ncard_block_mul_ncard_orbit_eq (hB : IsBlock G B) (hB_ne : B.Nonempty) :
     Set.ncard B * Set.ncard (orbit G B) = Nat.card X := by
@@ -609,11 +538,7 @@
     IsBlock G (⋂ (k : G) (_ : a ∈ k • B), k • B) := by
   let B' := ⋂ (k : G) (_ : a ∈ k • B), k • B
   cases' Set.eq_empty_or_nonempty B with hfB_e hfB_ne
-<<<<<<< HEAD
-  · simp [hfB_e, isBlock_univ]
-=======
   · simp [hfB_e]
->>>>>>> a4ea5875
   have hB'₀ : ∀ (k : G) (_ : a ∈ k • B), B' ≤ k • B := by
     intro k hk
     exact Set.biInter_subset_of_mem hk
@@ -630,15 +555,8 @@
   have hag' (g : G) (hg : a ∈ g • B') : B' = g • B' := by
     rw [eq_comm, ← mem_stabilizer_iff, mem_stabilizer_of_finite_iff_le_smul _ hfB']
     exact hag g hg
-<<<<<<< HEAD
-  rw [mk_notempty_one]
-  intro g hg
-  rw [← Set.nonempty_iff_ne_empty] at hg
-  obtain ⟨b : X, hb' : b ∈ g • B', hb : b ∈ B'⟩ := Set.nonempty_def.mp hg
-=======
   rw [isBlock_iff_smul_eq_of_nonempty]
   rintro g ⟨b : X, hb' : b ∈ g • B', hb : b ∈ B'⟩
->>>>>>> a4ea5875
   obtain ⟨k : G, hk : k • a = b⟩ := exists_smul_eq G a b
   have hak : a ∈ k⁻¹ • B' := by
     refine ⟨b, hb, ?_⟩
