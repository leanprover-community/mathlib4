/-
Copyright (c) 2018 Chris Hughes. All rights reserved.
Released under Apache 2.0 license as described in the file LICENSE.
Authors: Chris Hughes
-/
import Mathlib.Algebra.Group.Subgroup.Map
import Mathlib.Data.Finite.Sigma
import Mathlib.Data.Set.Finite.Range
import Mathlib.Data.Set.Pointwise.SMul
import Mathlib.Data.Setoid.Basic
import Mathlib.GroupTheory.GroupAction.Defs

/-!
# Basic properties of group actions

This file primarily concerns itself with orbits, stabilizers, and other objects defined in terms of
actions. Despite this file being called `basic`, low-level helper lemmas for algebraic manipulation
of `•` belong elsewhere.

## Main definitions

* `MulAction.orbit`
* `MulAction.fixedPoints`
* `MulAction.fixedBy`
* `MulAction.stabilizer`

-/


universe u v

open Pointwise

open Function

namespace MulAction

variable (M : Type u) [Monoid M] (α : Type v) [MulAction M α] {β : Type*} [MulAction M β]

section Orbit

variable {α M}

@[to_additive]
lemma fst_mem_orbit_of_mem_orbit {x y : α × β} (h : x ∈ MulAction.orbit M y) :
    x.1 ∈ MulAction.orbit M y.1 := by
  rcases h with ⟨g, rfl⟩
  exact mem_orbit _ _

@[to_additive]
lemma snd_mem_orbit_of_mem_orbit {x y : α × β} (h : x ∈ MulAction.orbit M y) :
    x.2 ∈ MulAction.orbit M y.2 := by
  rcases h with ⟨g, rfl⟩
  exact mem_orbit _ _

@[to_additive]
lemma _root_.Finite.finite_mulAction_orbit [Finite M] (a : α) : Set.Finite (orbit M a) :=
  Set.finite_range _

variable (M)

@[to_additive]
theorem orbit_eq_univ [IsPretransitive M α] (a : α) : orbit M a = Set.univ :=
  (surjective_smul M a).range_eq

end Orbit

section FixedPoints

variable {M α}

@[to_additive] theorem mem_fixedPoints_iff_subsingleton_orbit {a : α} :
    a ∈ fixedPoints M α ↔ (orbit M a).Subsingleton := by
  rw [mem_fixedPoints]
  constructor
  · rintro h _ ⟨m, rfl⟩ y ⟨p, rfl⟩
    simp only [h]
  · exact fun h m ↦ h (mem_orbit a m) (mem_orbit_self a)

@[to_additive mem_fixedPoints_iff_card_orbit_eq_one]
theorem mem_fixedPoints_iff_card_orbit_eq_one {a : α} [Fintype (orbit M a)] :
    a ∈ fixedPoints M α ↔ Fintype.card (orbit M a) = 1 := by
  rw [mem_fixedPoints, Fintype.card_eq_one_iff]
  constructor
  · exact fun h => ⟨⟨a, mem_orbit_self _⟩, fun ⟨a, ⟨x, hx⟩⟩ => Subtype.eq <| by simp [h x, hx.symm]⟩
  · intro h x
    rcases h with ⟨⟨z, hz⟩, hz₁⟩
    calc
      x • a = z := Subtype.mk.inj (hz₁ ⟨x • a, mem_orbit _ _⟩)
      _ = a := (Subtype.mk.inj (hz₁ ⟨a, mem_orbit_self _⟩)).symm

@[to_additive instDecidablePredMemSetFixedByAddOfDecidableEq]
instance (m : M) [DecidableEq β] :
    DecidablePred fun b : β => b ∈ MulAction.fixedBy β m := fun b ↦ by
  simp only [MulAction.mem_fixedBy, Equiv.Perm.smul_def]
  infer_instance

end FixedPoints

end MulAction

/-- `smul` by a `k : M` over a ring is injective, if `k` is not a zero divisor.
The general theory of such `k` is elaborated by `IsSMulRegular`.
The typeclass that restricts all terms of `M` to have this property is `NoZeroSMulDivisors`. -/
theorem smul_cancel_of_non_zero_divisor {M R : Type*} [Monoid M] [NonUnitalNonAssocRing R]
    [DistribMulAction M R] (k : M) (h : ∀ x : R, k • x = 0 → x = 0) {a b : R} (h' : k • a = k • b) :
    a = b := by
  rw [← sub_eq_zero]
  refine h _ ?_
  rw [smul_sub, h', sub_self]

namespace MulAction
variable {G α β : Type*} [Group G] [MulAction G α] [MulAction G β]

section Orbit

-- TODO: This proof is redoing a special case of `MulAction.IsInvariantBlock.isBlock`. Can we move
-- this lemma earlier to golf?
@[to_additive (attr := simp)]
theorem smul_orbit (g : G) (a : α) : g • orbit G a = orbit G a :=
  (smul_orbit_subset g a).antisymm <|
    calc
      orbit G a = g • g⁻¹ • orbit G a := (smul_inv_smul _ _).symm
      _ ⊆ g • orbit G a := Set.image_subset _ (smul_orbit_subset _ _)

/-- The action of a group on an orbit is transitive. -/
@[to_additive "The action of an additive group on an orbit is transitive."]
instance (a : α) : IsPretransitive G (orbit G a) :=
  ⟨by
    rintro ⟨_, g, rfl⟩ ⟨_, h, rfl⟩
    use h * g⁻¹
    ext1
    simp [mul_smul]⟩

@[to_additive]
lemma orbitRel_subgroup_le (H : Subgroup G) : orbitRel H α ≤ orbitRel G α :=
  Setoid.le_def.2 mem_orbit_of_mem_orbit_subgroup

@[to_additive]
lemma orbitRel_subgroupOf (H K : Subgroup G) :
    orbitRel (H.subgroupOf K) α = orbitRel (H ⊓ K : Subgroup G) α := by
  rw [← Subgroup.subgroupOf_map_subtype]
  ext x
  simp_rw [orbitRel_apply]
  refine ⟨fun h ↦ ?_, fun h ↦ ?_⟩
  · rcases h with ⟨⟨gv, gp⟩, rfl⟩
    simp only [Submonoid.mk_smul]
    refine mem_orbit _ (⟨gv, ?_⟩ : Subgroup.map K.subtype (H.subgroupOf K))
    simpa using gp
  · rcases h with ⟨⟨gv, gp⟩, rfl⟩
    simp only [Submonoid.mk_smul]
    simp only [Subgroup.subgroupOf_map_subtype, Subgroup.mem_inf] at gp
    refine mem_orbit _ (⟨⟨gv, ?_⟩, ?_⟩ : H.subgroupOf K)
    · exact gp.2
    · simp only [Subgroup.mem_subgroupOf]
      exact gp.1

variable (G α)

/-- An action is pretransitive if and only if the quotient by `MulAction.orbitRel` is a
subsingleton. -/
@[to_additive "An additive action is pretransitive if and only if the quotient by
`AddAction.orbitRel` is a subsingleton."]
theorem pretransitive_iff_subsingleton_quotient :
    IsPretransitive G α ↔ Subsingleton (orbitRel.Quotient G α) := by
  refine ⟨fun _ ↦ ⟨fun a b ↦ ?_⟩, fun _ ↦ ⟨fun a b ↦ ?_⟩⟩
  · refine Quot.inductionOn a (fun x ↦ ?_)
    exact Quot.inductionOn b (fun y ↦ Quot.sound <| exists_smul_eq G y x)
  · have h : Quotient.mk (orbitRel G α) b = ⟦a⟧ := Subsingleton.elim _ _
    exact Quotient.eq''.mp h

/-- If `α` is non-empty, an action is pretransitive if and only if the quotient has exactly one
element. -/
@[to_additive "If `α` is non-empty, an additive action is pretransitive if and only if the
quotient has exactly one element."]
theorem pretransitive_iff_unique_quotient_of_nonempty [Nonempty α] :
    IsPretransitive G α ↔ Nonempty (Unique <| orbitRel.Quotient G α) := by
  rw [unique_iff_subsingleton_and_nonempty, pretransitive_iff_subsingleton_quotient, iff_self_and]
  exact fun _ ↦ (nonempty_quotient_iff _).mpr inferInstance

variable {G α}

@[to_additive]
instance (x : orbitRel.Quotient G α) : IsPretransitive G x.orbit where
  exists_smul_eq := by
    induction x using Quotient.inductionOn'
    rintro ⟨y, yh⟩ ⟨z, zh⟩
    rw [orbitRel.Quotient.mem_orbit, Quotient.eq''] at yh zh
    rcases yh with ⟨g, rfl⟩
    rcases zh with ⟨h, rfl⟩
    refine ⟨h * g⁻¹, ?_⟩
    ext
    simp [mul_smul]

variable (G) (α)

local notation "Ω" => orbitRel.Quotient G α

@[to_additive]
lemma _root_.Finite.of_finite_mulAction_orbitRel_quotient [Finite G] [Finite Ω] : Finite α := by
  rw [(selfEquivSigmaOrbits' G _).finite_iff]
  have : ∀ g : Ω, Finite g.orbit := by
    intro g
    induction g using Quotient.inductionOn'
    simpa [Set.finite_coe_iff] using Finite.finite_mulAction_orbit _
  exact Finite.instSigma

variable (β)

@[to_additive]
lemma orbitRel_le_fst :
    orbitRel G (α × β) ≤ (orbitRel G α).comap Prod.fst :=
  Setoid.le_def.2 fst_mem_orbit_of_mem_orbit

@[to_additive]
lemma orbitRel_le_snd :
    orbitRel G (α × β) ≤ (orbitRel G β).comap Prod.snd :=
  Setoid.le_def.2 snd_mem_orbit_of_mem_orbit

end Orbit

section Stabilizer
variable (G)

variable {G}

/-- If the stabilizer of `a` is `S`, then the stabilizer of `g • a` is `gSg⁻¹`. -/
theorem stabilizer_smul_eq_stabilizer_map_conj (g : G) (a : α) :
    stabilizer G (g • a) = (stabilizer G a).map (MulAut.conj g).toMonoidHom := by
  ext h
  rw [mem_stabilizer_iff, ← smul_left_cancel_iff g⁻¹, smul_smul, smul_smul, smul_smul,
    inv_mul_cancel, one_smul, ← mem_stabilizer_iff, Subgroup.mem_map_equiv, MulAut.conj_symm_apply]

/-- A bijection between the stabilizers of two elements in the same orbit. -/
noncomputable def stabilizerEquivStabilizerOfOrbitRel {a b : α} (h : orbitRel G α a b) :
    stabilizer G a ≃* stabilizer G b :=
  let g : G := Classical.choose h
  have hg : g • b = a := Classical.choose_spec h
  have this : stabilizer G a = (stabilizer G b).map (MulAut.conj g).toMonoidHom := by
    rw [← hg, stabilizer_smul_eq_stabilizer_map_conj]
  (MulEquiv.subgroupCongr this).trans ((MulAut.conj g).subgroupMap <| stabilizer G b).symm

end Stabilizer

end MulAction

namespace AddAction
variable {G α : Type*} [AddGroup G] [AddAction G α]

/-- If the stabilizer of `x` is `S`, then the stabilizer of `g +ᵥ x` is `g + S + (-g)`. -/
theorem stabilizer_vadd_eq_stabilizer_map_conj (g : G) (a : α) :
    stabilizer G (g +ᵥ a) = (stabilizer G a).map (AddAut.conj g).toAddMonoidHom := by
  ext h
  rw [mem_stabilizer_iff, ← vadd_left_cancel_iff (-g), vadd_vadd, vadd_vadd, vadd_vadd,
    neg_add_cancel, zero_vadd, ← mem_stabilizer_iff, AddSubgroup.mem_map_equiv,
    AddAut.conj_symm_apply]

/-- A bijection between the stabilizers of two elements in the same orbit. -/
noncomputable def stabilizerEquivStabilizerOfOrbitRel {a b : α} (h : orbitRel G α a b) :
    stabilizer G a ≃+ stabilizer G b :=
  let g : G := Classical.choose h
  have hg : g +ᵥ b = a := Classical.choose_spec h
  have this : stabilizer G a = (stabilizer G b).map (AddAut.conj g).toAddMonoidHom := by
    rw [← hg, stabilizer_vadd_eq_stabilizer_map_conj]
  (AddEquiv.addSubgroupCongr this).trans ((AddAut.conj g).addSubgroupMap <| stabilizer G b).symm

end AddAction

attribute [to_additive existing] MulAction.stabilizer_smul_eq_stabilizer_map_conj
attribute [to_additive existing] MulAction.stabilizerEquivStabilizerOfOrbitRel

theorem Equiv.swap_mem_stabilizer {α : Type*} [DecidableEq α] {S : Set α} {a b : α} :
    Equiv.swap a b ∈ MulAction.stabilizer (Equiv.Perm α) S ↔ (a ∈ S ↔ b ∈ S) := by
  rw [MulAction.mem_stabilizer_iff, Set.ext_iff, ← swap_inv]
  simp_rw [Set.mem_inv_smul_set_iff, Perm.smul_def, swap_apply_def]
  exact ⟨fun h ↦ by simpa [Iff.comm] using h a, by intros; split_ifs <;> simp [*]⟩


namespace MulAction

variable {G : Type*} [Group G] {α : Type*} [MulAction G α]

/-- To prove inclusion of a *subgroup* in a stabilizer, it is enough to prove inclusions.-/
@[to_additive
  "To prove inclusion of a *subgroup* in a stabilizer, it is enough to prove inclusions."]
theorem le_stabilizer_iff_smul_le (s : Set α) (H : Subgroup G) :
    H ≤ stabilizer G s ↔ ∀ g ∈ H, g • s ⊆ s := by
  constructor
  · intro hyp g hg
    apply Eq.subset
    rw [← mem_stabilizer_iff]
    exact hyp hg
  · intro hyp g hg
    rw [mem_stabilizer_iff]
    apply subset_antisymm (hyp g hg)
    intro x hx
    use g⁻¹ • x
    constructor
    · apply hyp g⁻¹ (inv_mem hg)
      simp only [Set.smul_mem_smul_set_iff, hx]
    · simp only [smul_inv_smul]

<<<<<<< HEAD
/-- To prove membership to stabilizer of a *finite set*, it is enough to prove one inclusion. -/
@[to_additive
  "To prove membership to stabilizer of a *finite set*, it is enough to prove one inclusion."]
theorem mem_stabilizer_of_finite_iff_smul_le (s : Set α) (hs : s.Finite) (g : G) :
    g ∈ stabilizer G s ↔ g • s ⊆ s := by
  haveI : Fintype s := Set.Finite.fintype hs
  haveI : Finite (g • s : Set α) := Finite.Set.finite_image ..
  haveI : Fintype (g • s : Set α) := Fintype.ofFinite _
  rw [mem_stabilizer_iff]
  constructor
  · exact Eq.subset
  · rw [← Set.toFinset_inj, ← Set.toFinset_subset_toFinset]
    intro h
    apply Finset.eq_of_subset_of_card_le h
    apply le_of_eq
    suffices (g • s).toFinset = Finset.map ⟨_, MulAction.injective g⟩ hs.toFinset by
      rw [this, Finset.card_map, Set.toFinite_toFinset]
    rw [← Finset.coe_inj]
    simp only [Set.coe_toFinset, Set.toFinite_toFinset, Finset.coe_map,
      Function.Embedding.coeFn_mk, Set.image_smul]

/-- To prove membership to stabilizer of a *finite set*, it is enough to prove one inclusion. -/
@[to_additive
  "To prove membership to stabilizer of a *finite set*, it is enough to prove one inclusion."]
theorem mem_stabilizer_of_finite_iff_le_smul (s : Set α) (hs : s.Finite) (g : G) :
    g ∈ stabilizer G s ↔ s ⊆ g • s := by
  rw [← @inv_mem_iff, mem_stabilizer_of_finite_iff_smul_le s hs]
  exact Set.subset_set_smul_iff.symm

=======
>>>>>>> 4fafb9f5
end MulAction<|MERGE_RESOLUTION|>--- conflicted
+++ resolved
@@ -300,7 +300,6 @@
       simp only [Set.smul_mem_smul_set_iff, hx]
     · simp only [smul_inv_smul]
 
-<<<<<<< HEAD
 /-- To prove membership to stabilizer of a *finite set*, it is enough to prove one inclusion. -/
 @[to_additive
   "To prove membership to stabilizer of a *finite set*, it is enough to prove one inclusion."]
@@ -330,6 +329,4 @@
   rw [← @inv_mem_iff, mem_stabilizer_of_finite_iff_smul_le s hs]
   exact Set.subset_set_smul_iff.symm
 
-=======
->>>>>>> 4fafb9f5
 end MulAction