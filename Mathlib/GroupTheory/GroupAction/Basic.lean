/-
Copyright (c) 2018 Chris Hughes. All rights reserved.
Released under Apache 2.0 license as described in the file LICENSE.
Authors: Chris Hughes
-/
import Mathlib.Algebra.Group.Subgroup.Map
import Mathlib.Data.Finite.Sigma
import Mathlib.Data.Set.Finite.Range
import Mathlib.Data.Set.Pointwise.SMul
import Mathlib.Data.Setoid.Basic
import Mathlib.GroupTheory.GroupAction.Defs

/-!
# Basic properties of group actions

This file primarily concerns itself with orbits, stabilizers, and other objects defined in terms of
actions. Despite this file being called `basic`, low-level helper lemmas for algebraic manipulation
of `•` belong elsewhere.

## Main definitions

* `MulAction.orbit`
* `MulAction.fixedPoints`
* `MulAction.fixedBy`
* `MulAction.stabilizer`

-/


universe u v

open Pointwise

open Function

namespace MulAction

variable (M : Type u) [Monoid M] (α : Type v) [MulAction M α] {β : Type*} [MulAction M β]

section Orbit

variable {α M}

@[to_additive]
lemma fst_mem_orbit_of_mem_orbit {x y : α × β} (h : x ∈ MulAction.orbit M y) :
    x.1 ∈ MulAction.orbit M y.1 := by
  rcases h with ⟨g, rfl⟩
  exact mem_orbit _ _

@[to_additive]
lemma snd_mem_orbit_of_mem_orbit {x y : α × β} (h : x ∈ MulAction.orbit M y) :
    x.2 ∈ MulAction.orbit M y.2 := by
  rcases h with ⟨g, rfl⟩
  exact mem_orbit _ _

@[to_additive]
lemma _root_.Finite.finite_mulAction_orbit [Finite M] (a : α) : Set.Finite (orbit M a) :=
  Set.finite_range _

variable (M)

@[to_additive]
theorem orbit_eq_univ [IsPretransitive M α] (a : α) : orbit M a = Set.univ :=
  (surjective_smul M a).range_eq

end Orbit

section FixedPoints

variable {M α}

@[to_additive (attr := simp)]
theorem subsingleton_orbit_iff_mem_fixedPoints {a : α} :
    (orbit M a).Subsingleton ↔ a ∈ fixedPoints M α := by
  rw [mem_fixedPoints]
  constructor
  · exact fun h m ↦ h (mem_orbit a m) (mem_orbit_self a)
  · rintro h _ ⟨m, rfl⟩ y ⟨p, rfl⟩
    simp only [h]

@[to_additive mem_fixedPoints_iff_card_orbit_eq_one]
theorem mem_fixedPoints_iff_card_orbit_eq_one {a : α} [Fintype (orbit M a)] :
    a ∈ fixedPoints M α ↔ Fintype.card (orbit M a) = 1 := by
  simp only [← subsingleton_orbit_iff_mem_fixedPoints, le_antisymm_iff,
    Fintype.card_le_one_iff_subsingleton, Nat.add_one_le_iff, Fintype.card_pos_iff,
    Set.subsingleton_coe, iff_self_and, Set.nonempty_coe_sort, orbit_nonempty, implies_true]

@[to_additive instDecidablePredMemSetFixedByAddOfDecidableEq]
instance (m : M) [DecidableEq β] :
    DecidablePred fun b : β => b ∈ MulAction.fixedBy β m := fun b ↦ by
  simp only [MulAction.mem_fixedBy, Equiv.Perm.smul_def]
  infer_instance

end FixedPoints

end MulAction

/-- `smul` by a `k : M` over a ring is injective, if `k` is not a zero divisor.
The general theory of such `k` is elaborated by `IsSMulRegular`.
The typeclass that restricts all terms of `M` to have this property is `NoZeroSMulDivisors`. -/
theorem smul_cancel_of_non_zero_divisor {M R : Type*} [Monoid M] [NonUnitalNonAssocRing R]
    [DistribMulAction M R] (k : M) (h : ∀ x : R, k • x = 0 → x = 0) {a b : R} (h' : k • a = k • b) :
    a = b := by
  rw [← sub_eq_zero]
  refine h _ ?_
  rw [smul_sub, h', sub_self]

namespace MulAction
variable {G α β : Type*} [Group G] [MulAction G α] [MulAction G β]

<<<<<<< HEAD
/-- If a subgroup acts nontrivially, then the type is nontrivial -/
@[to_additive "If a subgroup acts nontrivially, then the type is nontrivial"]
theorem isnontrivial_of_nontrivial_action {H : Subgroup G} (h : fixedPoints H α ≠ ⊤) :
    Nontrivial α := by
  apply Or.resolve_left (subsingleton_or_nontrivial α)
  intro hα
  apply h
  rw [eq_top_iff]
  intro x hx
  rw [mem_fixedPoints]
  exact fun _ ↦ Subsingleton.elim ..
=======
@[to_additive] theorem fixedPoints_of_subsingleton [Subsingleton α] :
    fixedPoints G α = .univ := by
  apply Set.eq_univ_of_forall
  simp only [mem_fixedPoints]
  intro x hx
  apply Subsingleton.elim ..

/-- If a group acts nontrivially, then the type is nontrivial -/
@[to_additive "If a subgroup acts nontrivially, then the type is nontrivial."]
theorem nontrivial_of_fixedPoints_ne_univ (h : fixedPoints G α ≠ .univ) :
    Nontrivial α :=
  (subsingleton_or_nontrivial α).resolve_left fun _ ↦ h fixedPoints_of_subsingleton
>>>>>>> 7bfde498

section Orbit

-- TODO: This proof is redoing a special case of `MulAction.IsInvariantBlock.isBlock`. Can we move
-- this lemma earlier to golf?
@[to_additive (attr := simp)]
theorem smul_orbit (g : G) (a : α) : g • orbit G a = orbit G a :=
  (smul_orbit_subset g a).antisymm <|
    calc
      orbit G a = g • g⁻¹ • orbit G a := (smul_inv_smul _ _).symm
      _ ⊆ g • orbit G a := Set.image_subset _ (smul_orbit_subset _ _)

/-- The action of a group on an orbit is transitive. -/
@[to_additive "The action of an additive group on an orbit is transitive."]
instance (a : α) : IsPretransitive G (orbit G a) :=
  ⟨by
    rintro ⟨_, g, rfl⟩ ⟨_, h, rfl⟩
    use h * g⁻¹
    ext1
    simp [mul_smul]⟩

@[to_additive]
lemma orbitRel_subgroup_le (H : Subgroup G) : orbitRel H α ≤ orbitRel G α :=
  Setoid.le_def.2 mem_orbit_of_mem_orbit_subgroup

@[to_additive]
lemma orbitRel_subgroupOf (H K : Subgroup G) :
    orbitRel (H.subgroupOf K) α = orbitRel (H ⊓ K : Subgroup G) α := by
  rw [← Subgroup.subgroupOf_map_subtype]
  ext x
  simp_rw [orbitRel_apply]
  refine ⟨fun h ↦ ?_, fun h ↦ ?_⟩
  · rcases h with ⟨⟨gv, gp⟩, rfl⟩
    simp only [Submonoid.mk_smul]
    refine mem_orbit _ (⟨gv, ?_⟩ : Subgroup.map K.subtype (H.subgroupOf K))
    simpa using gp
  · rcases h with ⟨⟨gv, gp⟩, rfl⟩
    simp only [Submonoid.mk_smul]
    simp only [Subgroup.subgroupOf_map_subtype, Subgroup.mem_inf] at gp
    refine mem_orbit _ (⟨⟨gv, ?_⟩, ?_⟩ : H.subgroupOf K)
    · exact gp.2
    · simp only [Subgroup.mem_subgroupOf]
      exact gp.1

variable (G α)

/-- An action is pretransitive if and only if the quotient by `MulAction.orbitRel` is a
subsingleton. -/
@[to_additive "An additive action is pretransitive if and only if the quotient by
`AddAction.orbitRel` is a subsingleton."]
theorem pretransitive_iff_subsingleton_quotient :
    IsPretransitive G α ↔ Subsingleton (orbitRel.Quotient G α) := by
  refine ⟨fun _ ↦ ⟨fun a b ↦ ?_⟩, fun _ ↦ ⟨fun a b ↦ ?_⟩⟩
  · refine Quot.inductionOn a (fun x ↦ ?_)
    exact Quot.inductionOn b (fun y ↦ Quot.sound <| exists_smul_eq G y x)
  · have h : Quotient.mk (orbitRel G α) b = ⟦a⟧ := Subsingleton.elim _ _
    exact Quotient.eq''.mp h

/-- If `α` is non-empty, an action is pretransitive if and only if the quotient has exactly one
element. -/
@[to_additive "If `α` is non-empty, an additive action is pretransitive if and only if the
quotient has exactly one element."]
theorem pretransitive_iff_unique_quotient_of_nonempty [Nonempty α] :
    IsPretransitive G α ↔ Nonempty (Unique <| orbitRel.Quotient G α) := by
  rw [unique_iff_subsingleton_and_nonempty, pretransitive_iff_subsingleton_quotient, iff_self_and]
  exact fun _ ↦ (nonempty_quotient_iff _).mpr inferInstance

variable {G α}

@[to_additive]
instance (x : orbitRel.Quotient G α) : IsPretransitive G x.orbit where
  exists_smul_eq := by
    induction x using Quotient.inductionOn'
    rintro ⟨y, yh⟩ ⟨z, zh⟩
    rw [orbitRel.Quotient.mem_orbit, Quotient.eq''] at yh zh
    rcases yh with ⟨g, rfl⟩
    rcases zh with ⟨h, rfl⟩
    refine ⟨h * g⁻¹, ?_⟩
    ext
    simp [mul_smul]

variable (G) (α)

local notation "Ω" => orbitRel.Quotient G α

@[to_additive]
lemma _root_.Finite.of_finite_mulAction_orbitRel_quotient [Finite G] [Finite Ω] : Finite α := by
  rw [(selfEquivSigmaOrbits' G _).finite_iff]
  have : ∀ g : Ω, Finite g.orbit := by
    intro g
    induction g using Quotient.inductionOn'
    simpa [Set.finite_coe_iff] using Finite.finite_mulAction_orbit _
  exact Finite.instSigma

variable (β)

@[to_additive]
lemma orbitRel_le_fst :
    orbitRel G (α × β) ≤ (orbitRel G α).comap Prod.fst :=
  Setoid.le_def.2 fst_mem_orbit_of_mem_orbit

@[to_additive]
lemma orbitRel_le_snd :
    orbitRel G (α × β) ≤ (orbitRel G β).comap Prod.snd :=
  Setoid.le_def.2 snd_mem_orbit_of_mem_orbit

end Orbit

section Stabilizer
variable (G)

variable {G}

/-- If the stabilizer of `a` is `S`, then the stabilizer of `g • a` is `gSg⁻¹`. -/
theorem stabilizer_smul_eq_stabilizer_map_conj (g : G) (a : α) :
    stabilizer G (g • a) = (stabilizer G a).map (MulAut.conj g).toMonoidHom := by
  ext h
  rw [mem_stabilizer_iff, ← smul_left_cancel_iff g⁻¹, smul_smul, smul_smul, smul_smul,
    inv_mul_cancel, one_smul, ← mem_stabilizer_iff, Subgroup.mem_map_equiv, MulAut.conj_symm_apply]

/-- A bijection between the stabilizers of two elements in the same orbit. -/
noncomputable def stabilizerEquivStabilizerOfOrbitRel {a b : α} (h : orbitRel G α a b) :
    stabilizer G a ≃* stabilizer G b :=
  let g : G := Classical.choose h
  have hg : g • b = a := Classical.choose_spec h
  have this : stabilizer G a = (stabilizer G b).map (MulAut.conj g).toMonoidHom := by
    rw [← hg, stabilizer_smul_eq_stabilizer_map_conj]
  (MulEquiv.subgroupCongr this).trans ((MulAut.conj g).subgroupMap <| stabilizer G b).symm

end Stabilizer

end MulAction

namespace AddAction
variable {G α : Type*} [AddGroup G] [AddAction G α]

/-- If the stabilizer of `x` is `S`, then the stabilizer of `g +ᵥ x` is `g + S + (-g)`. -/
theorem stabilizer_vadd_eq_stabilizer_map_conj (g : G) (a : α) :
    stabilizer G (g +ᵥ a) = (stabilizer G a).map (AddAut.conj g).toAddMonoidHom := by
  ext h
  rw [mem_stabilizer_iff, ← vadd_left_cancel_iff (-g), vadd_vadd, vadd_vadd, vadd_vadd,
    neg_add_cancel, zero_vadd, ← mem_stabilizer_iff, AddSubgroup.mem_map_equiv,
    AddAut.conj_symm_apply]

/-- A bijection between the stabilizers of two elements in the same orbit. -/
noncomputable def stabilizerEquivStabilizerOfOrbitRel {a b : α} (h : orbitRel G α a b) :
    stabilizer G a ≃+ stabilizer G b :=
  let g : G := Classical.choose h
  have hg : g +ᵥ b = a := Classical.choose_spec h
  have this : stabilizer G a = (stabilizer G b).map (AddAut.conj g).toAddMonoidHom := by
    rw [← hg, stabilizer_vadd_eq_stabilizer_map_conj]
  (AddEquiv.addSubgroupCongr this).trans ((AddAut.conj g).addSubgroupMap <| stabilizer G b).symm

end AddAction

attribute [to_additive existing] MulAction.stabilizer_smul_eq_stabilizer_map_conj
attribute [to_additive existing] MulAction.stabilizerEquivStabilizerOfOrbitRel

theorem Equiv.swap_mem_stabilizer {α : Type*} [DecidableEq α] {S : Set α} {a b : α} :
    Equiv.swap a b ∈ MulAction.stabilizer (Equiv.Perm α) S ↔ (a ∈ S ↔ b ∈ S) := by
  rw [MulAction.mem_stabilizer_iff, Set.ext_iff, ← swap_inv]
  simp_rw [Set.mem_inv_smul_set_iff, Perm.smul_def, swap_apply_def]
  exact ⟨fun h ↦ by simpa [Iff.comm] using h a, by intros; split_ifs <;> simp [*]⟩

namespace MulAction

variable {G : Type*} [Group G] {α : Type*} [MulAction G α]

/-- To prove inclusion of a *subgroup* in a stabilizer, it is enough to prove inclusions.-/
@[to_additive
  "To prove inclusion of a *subgroup* in a stabilizer, it is enough to prove inclusions."]
theorem le_stabilizer_iff_smul_le (s : Set α) (H : Subgroup G) :
    H ≤ stabilizer G s ↔ ∀ g ∈ H, g • s ⊆ s := by
  constructor
  · intro hyp g hg
    apply Eq.subset
    rw [← mem_stabilizer_iff]
    exact hyp hg
  · intro hyp g hg
    rw [mem_stabilizer_iff]
    apply subset_antisymm (hyp g hg)
    intro x hx
    use g⁻¹ • x
    constructor
    · apply hyp g⁻¹ (inv_mem hg)
      simp only [Set.smul_mem_smul_set_iff, hx]
    · simp only [smul_inv_smul]

end MulAction

section

variable (R M : Type*) [Ring R] [AddCommGroup M] [Module R M] [NoZeroSMulDivisors R M]

variable {M} in
lemma Module.stabilizer_units_eq_bot_of_ne_zero {x : M} (hx : x ≠ 0) :
    MulAction.stabilizer Rˣ x = ⊥ := by
  rw [eq_bot_iff]
  intro g (hg : g.val • x = x)
  ext
  rw [← sub_eq_zero, ← smul_eq_zero_iff_left hx, Units.val_one, sub_smul, hg, one_smul, sub_self]

end<|MERGE_RESOLUTION|>--- conflicted
+++ resolved
@@ -108,19 +108,6 @@
 namespace MulAction
 variable {G α β : Type*} [Group G] [MulAction G α] [MulAction G β]
 
-<<<<<<< HEAD
-/-- If a subgroup acts nontrivially, then the type is nontrivial -/
-@[to_additive "If a subgroup acts nontrivially, then the type is nontrivial"]
-theorem isnontrivial_of_nontrivial_action {H : Subgroup G} (h : fixedPoints H α ≠ ⊤) :
-    Nontrivial α := by
-  apply Or.resolve_left (subsingleton_or_nontrivial α)
-  intro hα
-  apply h
-  rw [eq_top_iff]
-  intro x hx
-  rw [mem_fixedPoints]
-  exact fun _ ↦ Subsingleton.elim ..
-=======
 @[to_additive] theorem fixedPoints_of_subsingleton [Subsingleton α] :
     fixedPoints G α = .univ := by
   apply Set.eq_univ_of_forall
@@ -133,7 +120,6 @@
 theorem nontrivial_of_fixedPoints_ne_univ (h : fixedPoints G α ≠ .univ) :
     Nontrivial α :=
   (subsingleton_or_nontrivial α).resolve_left fun _ ↦ h fixedPoints_of_subsingleton
->>>>>>> 7bfde498
 
 section Orbit
 
