/-
Copyright (c) 2018 Chris Hughes. All rights reserved.
Released under Apache 2.0 license as described in the file LICENSE.
Authors: Chris Hughes
-/
import Mathlib.Algebra.Group.Subgroup.Basic
import Mathlib.Data.Set.Finite
import Mathlib.Data.Set.Pointwise.SMul
import Mathlib.GroupTheory.GroupAction.Defs

/-!
# Basic properties of group actions

This file primarily concerns itself with orbits, stabilizers, and other objects defined in terms of
actions. Despite this file being called `basic`, low-level helper lemmas for algebraic manipulation
of `•` belong elsewhere.

## Main definitions

* `MulAction.orbit`
* `MulAction.fixedPoints`
* `MulAction.fixedBy`
* `MulAction.stabilizer`

-/


universe u v

open Pointwise

open Function

namespace MulAction

variable (M : Type u) [Monoid M] (α : Type v) [MulAction M α] {β : Type*} [MulAction M β]

section Orbit

variable {α M}

@[to_additive]
lemma fst_mem_orbit_of_mem_orbit {x y : α × β} (h : x ∈ MulAction.orbit M y) :
    x.1 ∈ MulAction.orbit M y.1 := by
  rcases h with ⟨g, rfl⟩
  exact mem_orbit _ _

@[to_additive]
lemma snd_mem_orbit_of_mem_orbit {x y : α × β} (h : x ∈ MulAction.orbit M y) :
    x.2 ∈ MulAction.orbit M y.2 := by
  rcases h with ⟨g, rfl⟩
  exact mem_orbit _ _

@[to_additive]
lemma _root_.Finite.finite_mulAction_orbit [Finite M] (a : α) : Set.Finite (orbit M a) :=
  Set.finite_range _

variable (M)

@[to_additive]
theorem orbit_eq_univ [IsPretransitive M α] (a : α) : orbit M a = Set.univ :=
  (surjective_smul M a).range_eq

end Orbit

section FixedPoints

variable {M α}

<<<<<<< HEAD
@[to_additive (attr := simp)]
theorem mem_fixedPoints {a : α} : a ∈ fixedPoints M α ↔ ∀ m : M, m • a = a :=
  Iff.rfl

@[to_additive (attr := simp)]
theorem mem_fixedBy {m : M} {a : α} : a ∈ fixedBy α m ↔ m • a = a :=
  Iff.rfl

@[to_additive]
theorem mem_fixedPoints' {a : α} : a ∈ fixedPoints M α ↔ ∀ a', a' ∈ orbit M a → a' = a :=
  ⟨fun h _ h₁ =>
    let ⟨m, hm⟩ := mem_orbit_iff.1 h₁
    hm ▸ h m,
    fun h _ => h _ (mem_orbit _ _)⟩

@[to_additive] theorem mem_fixedPoints_iff_subsingleton_orbit {a : α} :
    a ∈ fixedPoints M α ↔ (orbit M a).Subsingleton := by
  rw [mem_fixedPoints]
  constructor
  · rintro h _ ⟨m, rfl⟩ y ⟨p, rfl⟩
    simp only [h]
  · exact fun h m ↦ h (mem_orbit a m) (mem_orbit_self a)

=======
>>>>>>> dcfa0cff
@[to_additive mem_fixedPoints_iff_card_orbit_eq_one]
theorem mem_fixedPoints_iff_card_orbit_eq_one {a : α} [Fintype (orbit M a)] :
    a ∈ fixedPoints M α ↔ Fintype.card (orbit M a) = 1 := by
  rw [mem_fixedPoints, Fintype.card_eq_one_iff]
  constructor
  · exact fun h => ⟨⟨a, mem_orbit_self _⟩, fun ⟨a, ⟨x, hx⟩⟩ => Subtype.eq <| by simp [h x, hx.symm]⟩
  · intro h x
    rcases h with ⟨⟨z, hz⟩, hz₁⟩
    calc
      x • a = z := Subtype.mk.inj (hz₁ ⟨x • a, mem_orbit _ _⟩)
      _ = a := (Subtype.mk.inj (hz₁ ⟨a, mem_orbit_self _⟩)).symm

end FixedPoints

end MulAction

/-- `smul` by a `k : M` over a ring is injective, if `k` is not a zero divisor.
The general theory of such `k` is elaborated by `IsSMulRegular`.
The typeclass that restricts all terms of `M` to have this property is `NoZeroSMulDivisors`. -/
theorem smul_cancel_of_non_zero_divisor {M R : Type*} [Monoid M] [NonUnitalNonAssocRing R]
    [DistribMulAction M R] (k : M) (h : ∀ x : R, k • x = 0 → x = 0) {a b : R} (h' : k • a = k • b) :
    a = b := by
  rw [← sub_eq_zero]
  refine h _ ?_
  rw [smul_sub, h', sub_self]

namespace MulAction
variable {G α β : Type*} [Group G] [MulAction G α] [MulAction G β]

section Orbit

-- TODO: This proof is redoing a special case of `MulAction.IsInvariantBlock.isBlock`. Can we move
-- this lemma earlier to golf?
@[to_additive (attr := simp)]
theorem smul_orbit (g : G) (a : α) : g • orbit G a = orbit G a :=
  (smul_orbit_subset g a).antisymm <|
    calc
      orbit G a = g • g⁻¹ • orbit G a := (smul_inv_smul _ _).symm
      _ ⊆ g • orbit G a := Set.image_subset _ (smul_orbit_subset _ _)

/-- The action of a group on an orbit is transitive. -/
@[to_additive "The action of an additive group on an orbit is transitive."]
instance (a : α) : IsPretransitive G (orbit G a) :=
  ⟨by
    rintro ⟨_, g, rfl⟩ ⟨_, h, rfl⟩
    use h * g⁻¹
    ext1
    simp [mul_smul]⟩

@[to_additive]
lemma orbitRel_subgroup_le (H : Subgroup G) : orbitRel H α ≤ orbitRel G α :=
  Setoid.le_def.2 mem_orbit_of_mem_orbit_subgroup

@[to_additive]
lemma orbitRel_subgroupOf (H K : Subgroup G) :
    orbitRel (H.subgroupOf K) α = orbitRel (H ⊓ K : Subgroup G) α := by
  rw [← Subgroup.subgroupOf_map_subtype]
  ext x
  simp_rw [orbitRel_apply]
  refine ⟨fun h ↦ ?_, fun h ↦ ?_⟩
  · rcases h with ⟨⟨gv, gp⟩, rfl⟩
    simp only [Submonoid.mk_smul]
    refine mem_orbit _ (⟨gv, ?_⟩ : Subgroup.map K.subtype (H.subgroupOf K))
    simpa using gp
  · rcases h with ⟨⟨gv, gp⟩, rfl⟩
    simp only [Submonoid.mk_smul]
    simp only [Subgroup.subgroupOf_map_subtype, Subgroup.mem_inf] at gp
    refine mem_orbit _ (⟨⟨gv, ?_⟩, ?_⟩ : H.subgroupOf K)
    · exact gp.2
    · simp only [Subgroup.mem_subgroupOf]
      exact gp.1

variable (G α)

/-- An action is pretransitive if and only if the quotient by `MulAction.orbitRel` is a
subsingleton. -/
@[to_additive "An additive action is pretransitive if and only if the quotient by
`AddAction.orbitRel` is a subsingleton."]
theorem pretransitive_iff_subsingleton_quotient :
    IsPretransitive G α ↔ Subsingleton (orbitRel.Quotient G α) := by
  refine ⟨fun _ ↦ ⟨fun a b ↦ ?_⟩, fun _ ↦ ⟨fun a b ↦ ?_⟩⟩
  · refine Quot.inductionOn a (fun x ↦ ?_)
    exact Quot.inductionOn b (fun y ↦ Quot.sound <| exists_smul_eq G y x)
  · have h : Quotient.mk (orbitRel G α) b = ⟦a⟧ := Subsingleton.elim _ _
    exact Quotient.eq''.mp h

/-- If `α` is non-empty, an action is pretransitive if and only if the quotient has exactly one
element. -/
@[to_additive "If `α` is non-empty, an additive action is pretransitive if and only if the
quotient has exactly one element."]
theorem pretransitive_iff_unique_quotient_of_nonempty [Nonempty α] :
    IsPretransitive G α ↔ Nonempty (Unique <| orbitRel.Quotient G α) := by
  rw [unique_iff_subsingleton_and_nonempty, pretransitive_iff_subsingleton_quotient, iff_self_and]
  exact fun _ ↦ (nonempty_quotient_iff _).mpr inferInstance

variable {G α}

@[to_additive]
instance (x : orbitRel.Quotient G α) : IsPretransitive G x.orbit where
  exists_smul_eq := by
    induction x using Quotient.inductionOn'
    rintro ⟨y, yh⟩ ⟨z, zh⟩
    rw [orbitRel.Quotient.mem_orbit, Quotient.eq''] at yh zh
    rcases yh with ⟨g, rfl⟩
    rcases zh with ⟨h, rfl⟩
    refine ⟨h * g⁻¹, ?_⟩
    ext
    simp [mul_smul]

variable (G) (α)

local notation "Ω" => orbitRel.Quotient G α

@[to_additive]
lemma _root_.Finite.of_finite_mulAction_orbitRel_quotient [Finite G] [Finite Ω] : Finite α := by
  rw [(selfEquivSigmaOrbits' G _).finite_iff]
  have : ∀ g : Ω, Finite g.orbit := by
    intro g
    induction g using Quotient.inductionOn'
    simpa [Set.finite_coe_iff] using Finite.finite_mulAction_orbit _
  exact Finite.instSigma

variable (β)

@[to_additive]
lemma orbitRel_le_fst :
    orbitRel G (α × β) ≤ (orbitRel G α).comap Prod.fst :=
  Setoid.le_def.2 fst_mem_orbit_of_mem_orbit

@[to_additive]
lemma orbitRel_le_snd :
    orbitRel G (α × β) ≤ (orbitRel G β).comap Prod.snd :=
  Setoid.le_def.2 snd_mem_orbit_of_mem_orbit

end Orbit

section Stabilizer
variable (G)

variable {G}

/-- If the stabilizer of `a` is `S`, then the stabilizer of `g • a` is `gSg⁻¹`. -/
theorem stabilizer_smul_eq_stabilizer_map_conj (g : G) (a : α) :
    stabilizer G (g • a) = (stabilizer G a).map (MulAut.conj g).toMonoidHom := by
  ext h
  rw [mem_stabilizer_iff, ← smul_left_cancel_iff g⁻¹, smul_smul, smul_smul, smul_smul,
    inv_mul_cancel, one_smul, ← mem_stabilizer_iff, Subgroup.mem_map_equiv, MulAut.conj_symm_apply]

/-- A bijection between the stabilizers of two elements in the same orbit. -/
noncomputable def stabilizerEquivStabilizerOfOrbitRel {a b : α} (h : orbitRel G α a b) :
    stabilizer G a ≃* stabilizer G b :=
  let g : G := Classical.choose h
  have hg : g • b = a := Classical.choose_spec h
  have this : stabilizer G a = (stabilizer G b).map (MulAut.conj g).toMonoidHom := by
    rw [← hg, stabilizer_smul_eq_stabilizer_map_conj]
  (MulEquiv.subgroupCongr this).trans ((MulAut.conj g).subgroupMap <| stabilizer G b).symm

end Stabilizer

end MulAction

namespace AddAction
variable {G α : Type*} [AddGroup G] [AddAction G α]

/-- If the stabilizer of `x` is `S`, then the stabilizer of `g +ᵥ x` is `g + S + (-g)`. -/
theorem stabilizer_vadd_eq_stabilizer_map_conj (g : G) (a : α) :
    stabilizer G (g +ᵥ a) = (stabilizer G a).map (AddAut.conj g).toAddMonoidHom := by
  ext h
  rw [mem_stabilizer_iff, ← vadd_left_cancel_iff (-g), vadd_vadd, vadd_vadd, vadd_vadd,
    neg_add_cancel, zero_vadd, ← mem_stabilizer_iff, AddSubgroup.mem_map_equiv,
    AddAut.conj_symm_apply]

/-- A bijection between the stabilizers of two elements in the same orbit. -/
noncomputable def stabilizerEquivStabilizerOfOrbitRel {a b : α} (h : orbitRel G α a b) :
    stabilizer G a ≃+ stabilizer G b :=
  let g : G := Classical.choose h
  have hg : g +ᵥ b = a := Classical.choose_spec h
  have this : stabilizer G a = (stabilizer G b).map (AddAut.conj g).toAddMonoidHom := by
    rw [← hg, stabilizer_vadd_eq_stabilizer_map_conj]
  (AddEquiv.addSubgroupCongr this).trans ((AddAut.conj g).addSubgroupMap <| stabilizer G b).symm

end AddAction

attribute [to_additive existing] MulAction.stabilizer_smul_eq_stabilizer_map_conj
attribute [to_additive existing] MulAction.stabilizerEquivStabilizerOfOrbitRel

theorem Equiv.swap_mem_stabilizer {α : Type*} [DecidableEq α] {S : Set α} {a b : α} :
    Equiv.swap a b ∈ MulAction.stabilizer (Equiv.Perm α) S ↔ (a ∈ S ↔ b ∈ S) := by
  rw [MulAction.mem_stabilizer_iff, Set.ext_iff, ← swap_inv]
  simp_rw [Set.mem_inv_smul_set_iff, Perm.smul_def, swap_apply_def]
  exact ⟨fun h ↦ by simpa [Iff.comm] using h a, by intros; split_ifs <;> simp [*]⟩


namespace MulAction

variable {G : Type*} [Group G] {α : Type*} [MulAction G α]

/-- To prove inclusion of a *subgroup* in a stabilizer, it is enough to prove inclusions.-/
theorem le_stabilizer_iff_smul_le (s : Set α) (H : Subgroup G) :
    H ≤ stabilizer G s ↔ ∀ g ∈ H, g • s ⊆ s := by
  constructor
  · intro hyp g hg
    apply Eq.subset
    rw [← mem_stabilizer_iff]
    exact hyp hg
  · intro hyp g hg
    rw [mem_stabilizer_iff]
    apply subset_antisymm (hyp g hg)
    intro x hx
    use g⁻¹ • x
    constructor
    · apply hyp g⁻¹ (inv_mem hg)
      simp only [Set.smul_mem_smul_set_iff, hx]
    · simp only [smul_inv_smul]

/-- To prove membership to stabilizer of a *finite set*, it is enough to prove one inclusion. -/
theorem mem_stabilizer_of_finite_iff_smul_le (s : Set α) (hs : s.Finite) (g : G) :
    g ∈ stabilizer G s ↔ g • s ⊆ s := by
  haveI : Fintype s := Set.Finite.fintype hs
  haveI : Finite (g • s : Set α) := Finite.Set.finite_image ..
  haveI : Fintype (g • s : Set α) := Fintype.ofFinite _
  rw [mem_stabilizer_iff]
  constructor
  · exact Eq.subset
  · rw [← Set.toFinset_inj, ← Set.toFinset_subset_toFinset]
    intro h
    apply Finset.eq_of_subset_of_card_le h
    apply le_of_eq
    suffices (g • s).toFinset = Finset.map ⟨_, MulAction.injective g⟩ hs.toFinset by
      rw [this, Finset.card_map, Set.toFinite_toFinset]
    rw [← Finset.coe_inj]
    simp only [Set.coe_toFinset, Set.toFinite_toFinset, Finset.coe_map,
      Function.Embedding.coeFn_mk, Set.image_smul]

/-- To prove membership to stabilizer of a *finite set*, it is enough to prove one inclusion. -/
theorem mem_stabilizer_of_finite_iff_le_smul (s : Set α) (hs : s.Finite) (g : G) :
    g ∈ stabilizer G s ↔ s ⊆ g • s := by
  rw [← @inv_mem_iff, mem_stabilizer_of_finite_iff_smul_le s hs]
  exact Set.subset_set_smul_iff.symm

end MulAction<|MERGE_RESOLUTION|>--- conflicted
+++ resolved
@@ -67,7 +67,6 @@
 
 variable {M α}
 
-<<<<<<< HEAD
 @[to_additive (attr := simp)]
 theorem mem_fixedPoints {a : α} : a ∈ fixedPoints M α ↔ ∀ m : M, m • a = a :=
   Iff.rfl
@@ -91,8 +90,6 @@
     simp only [h]
   · exact fun h m ↦ h (mem_orbit a m) (mem_orbit_self a)
 
-=======
->>>>>>> dcfa0cff
 @[to_additive mem_fixedPoints_iff_card_orbit_eq_one]
 theorem mem_fixedPoints_iff_card_orbit_eq_one {a : α} [Fintype (orbit M a)] :
     a ∈ fixedPoints M α ↔ Fintype.card (orbit M a) = 1 := by
