--- conflicted
+++ resolved
@@ -2036,29 +2036,7 @@
 variable (R) [CommMonoid R] (S : Submonoid R)
 
 /-- The morphism `numeratorHom` is a monoid localization map in the case of commutative `R`. -/
-<<<<<<< HEAD
 protected def localizationMap : S.LocalizationMap R[S⁻¹] := Localization.monoidOf S
-=======
-protected def localizationMap : S.LocalizationMap R[S⁻¹] where
-  toFun := numeratorHom
-  map_one' := by with_unfolding_all rfl
-  map_mul' r₁ r₂ := by simp
-  map_units' := numerator_isUnit
-  surj' z := by
-    induction' z using OreLocalization.ind with r s
-    use (r, s); dsimp
-    erw [numeratorHom_apply, numeratorHom_apply, OreLocalization.expand' r 1 s]
-    simp only [mul_div_one, mul_one, Submonoid.smul_def, smul_eq_mul, mul_comm r]
-  exists_of_eq r₁ r₂ := by
-    dsimp
-    intro h
-    erw [numeratorHom_apply, numeratorHom_apply, oreDiv_eq_iff] at h
-    rcases h with ⟨u, v, h₁, h₂⟩
-    dsimp at h₂
-    rw [mul_one, mul_one] at h₂
-    subst h₂
-    exact ⟨u, h₁.symm⟩
->>>>>>> 25c297ef
 #align ore_localization.localization_map OreLocalization.localizationMap
 
 /-- If `R` is commutative, Ore localization and monoid localization are isomorphic. -/
