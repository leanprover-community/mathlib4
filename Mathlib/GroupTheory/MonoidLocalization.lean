/-
Copyright (c) 2019 Amelia Livingston. All rights reserved.
Released under Apache 2.0 license as described in the file LICENSE.
Authors: Amelia Livingston

! This file was ported from Lean 3 source module group_theory.monoid_localization
! leanprover-community/mathlib commit 10ee941346c27bdb5e87bb3535100c0b1f08ac41
! Please do not edit these lines, except to modify the commit id
! if you have ported upstream changes.
-/
import Mathlib.GroupTheory.Congruence
import Mathlib.GroupTheory.Submonoid.Membership
import Mathlib.Algebra.Group.Units

/-!
# Localizations of commutative monoids

Localizing a commutative ring at one of its submonoids does not rely on the ring's addition, so
we can generalize localizations to commutative monoids.

We characterize the localization of a commutative monoid `M` at a submonoid `S` up to
isomorphism; that is, a commutative monoid `N` is the localization of `M` at `S` iff we can find a
monoid homomorphism `f : M →* N` satisfying 3 properties:
1. For all `y ∈ S`, `f y` is a unit;
2. For all `z : N`, there exists `(x, y) : M × S` such that `z * f y = f x`;
3. For all `x, y : M`, `f x = f y` iff there exists `c ∈ S` such that `x * c = y * c`.

Given such a localization map `f : M →* N`, we can define the surjection
`LocalizationMap.mk'` sending `(x, y) : M × S` to `f x * (f y)⁻¹`, and
`LocalizationMap.lift`, the homomorphism from `N` induced by a homomorphism from `M` which maps
elements of `S` to invertible elements of the codomain. Similarly, given commutative monoids
`P, Q`, a submonoid `T` of `P` and a localization map for `T` from `P` to `Q`, then a homomorphism
`g : M →* P` such that `g(S) ⊆ T` induces a homomorphism of localizations,
`LocalizationMap.map`, from `N` to `Q`.
We treat the special case of localizing away from an element in the sections `AwayMap` and `Away`.

We also define the quotient of `M × S` by the unique congruence relation (equivalence relation
preserving a binary operation) `r` such that for any other congruence relation `s` on `M × S`
satisfying '`∀ y ∈ S`, `(1, 1) ∼ (y, y)` under `s`', we have that `(x₁, y₁) ∼ (x₂, y₂)` by `s`
whenever `(x₁, y₁) ∼ (x₂, y₂)` by `r`. We show this relation is equivalent to the standard
localization relation.
This defines the localization as a quotient type, `Localization`, but the majority of
subsequent lemmas in the file are given in terms of localizations up to isomorphism, using maps
which satisfy the characteristic predicate.

The Grothendieck group construction corresponds to localizing at the top submonoid, namely making
every element invertible.

## Implementation notes

In maths it is natural to reason up to isomorphism, but in Lean we cannot naturally `rewrite` one
structure with an isomorphic one; one way around this is to isolate a predicate characterizing
a structure up to isomorphism, and reason about things that satisfy the predicate.

The infimum form of the localization congruence relation is chosen as 'canonical' here, since it
shortens some proofs.

To apply a localization map `f` as a function, we use `f.toMap`, as coercions don't work well for
this structure.

To reason about the localization as a quotient type, use `mk_eq_monoidOf_mk'` and associated
lemmas. These show the quotient map `mk : M → S → Localization S` equals the
surjection `LocalizationMap.mk'` induced by the map
`monoid_of : localization_map S (localization S)` (where `of` establishes the
localization as a quotient type satisfies the characteristic predicate). The lemma
`mk_eq_monoidOf_mk'` hence gives you access to the results in the rest of the file, which are
about the `LocalizationMap.mk'` induced by any localization map.

## TODO

* Show that the localization at the top monoid is a group.
* Generalise to (nonempty) subsemigroups.
* If we acquire more bundlings, we can make `localization.mk_order_embedding` be an ordered monoid
  embedding.

## Tags
localization, monoid localization, quotient monoid, congruence relation, characteristic predicate,
commutative monoid, grothendieck group
-/

open Function
namespace AddSubmonoid

variable {M : Type _} [AddCommMonoid M] (S : AddSubmonoid M) (N : Type _) [AddCommMonoid N]

/-- The type of AddMonoid homomorphisms satisfying the characteristic predicate: if `f : M →+ N`
satisfies this predicate, then `N` is isomorphic to the localization of `M` at `S`. -/
-- Porting note: This linter does not exist yet
-- @[nolint has_nonempty_instance]
structure LocalizationMap extends AddMonoidHom M N where
  map_add_units' : ∀ y : S, IsAddUnit (toFun y)
  surj' : ∀ z : N, ∃ x : M × S, z + toFun x.2 = toFun x.1
  eq_iff_exists' : ∀ x y, toFun x = toFun y ↔ ∃ c : S, ↑c + x = ↑c + y
#align add_submonoid.localization_map AddSubmonoid.LocalizationMap

-- Porting note: no docstrings for AddSubmonoid.LocalizationMap
attribute [nolint docBlame] AddSubmonoid.LocalizationMap.map_add_units'
  AddSubmonoid.LocalizationMap.surj' AddSubmonoid.LocalizationMap.eq_iff_exists'

/-- The AddMonoidHom underlying a `LocalizationMap` of `AddCommMonoid`s. -/
add_decl_doc LocalizationMap.toAddMonoidHom

end AddSubmonoid

section CommMonoid

variable {M : Type _} [CommMonoid M] (S : Submonoid M) (N : Type _) [CommMonoid N] {P : Type _}
  [CommMonoid P]

namespace Submonoid

/-- The type of monoid homomorphisms satisfying the characteristic predicate: if `f : M →* N`
satisfies this predicate, then `N` is isomorphic to the localization of `M` at `S`. -/
-- Porting note: This linter does not exist yet
-- @[nolint has_nonempty_instance]
structure LocalizationMap extends MonoidHom M N where
  map_units' : ∀ y : S, IsUnit (toFun y)
  surj' : ∀ z : N, ∃ x : M × S, z * toFun x.2 = toFun x.1
  eq_iff_exists' : ∀ x y, toFun x = toFun y ↔ ∃ c : S, ↑c * x = c * y
#align submonoid.localization_map Submonoid.LocalizationMap

-- Porting note: no docstrings for Submonoid.LocalizationMap
attribute [nolint docBlame] Submonoid.LocalizationMap.map_units' Submonoid.LocalizationMap.surj'
  Submonoid.LocalizationMap.eq_iff_exists'

attribute [to_additive] Submonoid.LocalizationMap

-- Porting note: this translation already exists
-- attribute [to_additive] Submonoid.LocalizationMap.toMonoidHom

/-- The monoid hom underlying a `LocalizationMap`. -/
add_decl_doc LocalizationMap.toMonoidHom

end Submonoid

namespace Localization

-- Porting note: this does not work so it is done explicitly instead
-- run_cmd to_additive.map_namespace `Localization `AddLocalization
-- run_cmd Elab.Command.liftCoreM <| ToAdditive.insertTranslation `Localization `AddLocalization

/-- The congruence relation on `M × S`, `M` a `CommMonoid` and `S` a submonoid of `M`, whose
quotient is the localization of `M` at `S`, defined as the unique congruence relation on
`M × S` such that for any other congruence relation `s` on `M × S` where for all `y ∈ S`,
`(1, 1) ∼ (y, y)` under `s`, we have that `(x₁, y₁) ∼ (x₂, y₂)` by `r` implies
`(x₁, y₁) ∼ (x₂, y₂)` by `s`. -/
@[to_additive AddLocalization.r
    "The congruence relation on `M × S`, `M` an `AddCommMonoid` and `S` an `add_submonoid` of `M`,
whose quotient is the localization of `M` at `S`, defined as the unique congruence relation on
`M × S` such that for any other congruence relation `s` on `M × S` where for all `y ∈ S`,
`(0, 0) ∼ (y, y)` under `s`, we have that `(x₁, y₁) ∼ (x₂, y₂)` by `r` implies
`(x₁, y₁) ∼ (x₂, y₂)` by `s`."]
def r (S : Submonoid M) : Con (M × S) :=
  infₛ { c | ∀ y : S, c 1 (y, y) }
#align localization.r Localization.r
#align add_localization.r AddLocalization.r

/-- An alternate form of the congruence relation on `M × S`, `M` a `CommMonoid` and `S` a
submonoid of `M`, whose quotient is the localization of `M` at `S`. -/
@[to_additive AddLocalization.r'
    "An alternate form of the congruence relation on `M × S`, `M` a `CommMonoid` and `S` a
submonoid of `M`, whose quotient is the localization of `M` at `S`."]
def r' : Con (M × S) := by
  -- note we multiply by `c` on the left so that we can later generalize to `•`
  refine
    { r := fun a b : M × S ↦ ∃ c : S, ↑c * (↑b.2 * a.1) = c * (a.2 * b.1)
      iseqv := ⟨fun a ↦ ⟨1, rfl⟩, fun ⟨c, hc⟩ ↦ ⟨c, hc.symm⟩, ?_⟩
      mul' := ?_ }
  · rintro a b c ⟨t₁, ht₁⟩ ⟨t₂, ht₂⟩
    use t₂ * t₁ * b.2
    simp only [Submonoid.coe_mul]
    calc
      (t₂ * t₁ * b.2 : M) * (c.2 * a.1) = t₂ * c.2 * (t₁ * (b.2 * a.1)) := by ac_rfl
      _ = t₁ * a.2 * (t₂ * (c.2 * b.1)) := by rw [ht₁] ; ac_rfl
      _ = t₂ * t₁ * b.2 * (a.2 * c.1) := by rw [ht₂] ; ac_rfl
  · rintro a b c d ⟨t₁, ht₁⟩ ⟨t₂, ht₂⟩
    use t₂ * t₁
    calc
      (t₂ * t₁ : M) * (b.2 * d.2 * (a.1 * c.1)) = t₂ * (d.2 * c.1) * (t₁ * (b.2 * a.1)) := by ac_rfl
      _ = (t₂ * t₁ : M) * (a.2 * c.2 * (b.1 * d.1)) := by rw [ht₁, ht₂] ; ac_rfl
#align localization.r' Localization.r'
#align add_localization.r' AddLocalization.r'

/-- The congruence relation used to localize a `CommMonoid` at a submonoid can be expressed
equivalently as an infimum (see `Localization.r`) or explicitly
(see `Localization.r'`). -/
@[to_additive AddLocalization.r_eq_r'
    "The additive congruence relation used to localize an `AddCommMonoid` at a submonoid can be
expressed equivalently as an infimum (see `AddLocalization.r`) or explicitly
(see `AddLocalization.r'`)."]
theorem r_eq_r' : r S = r' S :=
  le_antisymm (infₛ_le fun _ ↦ ⟨1, by simp⟩) <|
    le_infₛ fun b H ⟨p, q⟩ ⟨x, y⟩ ⟨t, ht⟩ ↦ by
      rw [← one_mul (p, q), ← one_mul (x, y)]
      refine b.trans (b.mul (H (t * y)) (b.refl _)) ?_
      convert b.symm (b.mul (H (t * q)) (b.refl (x, y))) using 1
      dsimp only [Prod.mk_mul_mk, Submonoid.coe_mul] at ht ⊢
      simp_rw [mul_assoc, ht, mul_comm y q]
#align localization.r_eq_r' Localization.r_eq_r'
#align add_localization.r_eq_r' AddLocalization.r_eq_r'

variable {S}

@[to_additive AddLocalization.r_iff_exists]
theorem r_iff_exists {x y : M × S} : r S x y ↔ ∃ c : S, ↑c * (↑y.2 * x.1) = c * (x.2 * y.1) := by
  rw [r_eq_r' S] ; rfl
#align localization.r_iff_exists Localization.r_iff_exists
#align add_localization.r_iff_exists AddLocalization.r_iff_exists

end Localization

/-- The localization of a `CommMonoid` at one of its submonoids (as a quotient type). -/
@[to_additive AddLocalization
    "The localization of an `AddCommMonoid` at one of its submonoids (as a quotient type)."]
def Localization := (Localization.r S).Quotient
#align localization Localization
#align add_localization AddLocalization

namespace Localization

@[to_additive]
instance inhabited : Inhabited (Localization S) := Con.Quotient.inhabited
#align localization.inhabited Localization.inhabited
#align add_localization.inhabited AddLocalization.inhabited

/-- Multiplication in a `Localization` is defined as `⟨a, b⟩ * ⟨c, d⟩ = ⟨a * c, b * d⟩`. -/
@[to_additive "Addition in an `AddLocalization` is defined as `⟨a, b⟩ + ⟨c, d⟩ = ⟨a + c, b + d⟩`.
Should not be confused with the ring localization counterpart `Localization.add`, which maps
`⟨a, b⟩ + ⟨c, d⟩` to `⟨d * a + b * c, b * d⟩`."]
protected irreducible_def mul : Localization S → Localization S → Localization S :=
  (r S).commMonoid.mul
#align localization.mul Localization.mul
#align add_localization.add AddLocalization.add

@[to_additive]
instance : Mul (Localization S) := ⟨Localization.mul S⟩

/-- The identity element of a `Localization` is defined as `⟨1, 1⟩`. -/
@[to_additive "The identity element of an `AddLocalization` is defined as `⟨0, 0⟩`.

Should not be confused with the ring localization counterpart `Localization.zero`,
which is defined as `⟨0, 1⟩`."]
protected irreducible_def one : Localization S := (r S).commMonoid.one
#align localization.one Localization.one
#align add_localization.zero AddLocalization.zero

@[to_additive]
instance : One (Localization S) := ⟨Localization.one S⟩

/-- Exponentiation in a `Localization` is defined as `⟨a, b⟩ ^ n = ⟨a ^ n, b ^ n⟩`.

This is a separate `irreducible` def to ensure the elaborator doesn't waste its time
trying to unify some huge recursive definition with itself, but unfolded one step less.
-/
@[to_additive "Multiplication with a natural in an `AddLocalization` is defined as
`n • ⟨a, b⟩ = ⟨n • a, n • b⟩`.

This is a separate `irreducible` def to ensure the elaborator doesn't waste its time
trying to unify some huge recursive definition with itself, but unfolded one step less."]
protected irreducible_def npow : ℕ → Localization S → Localization S := (r S).commMonoid.npow
#align localization.npow Localization.npow
#align add_localization.nsmul AddLocalization.nsmul

@[to_additive]
instance commMonoid : CommMonoid (Localization S) where
  mul := (· * ·)
  one := 1
  mul_assoc x y z := show (x.mul S y).mul S z = x.mul S (y.mul S z) by
    rw [Localization.mul]; apply (r S).commMonoid.mul_assoc
  mul_comm x y := show x.mul S y = y.mul S x by
    rw [Localization.mul]; apply (r S).commMonoid.mul_comm
  mul_one x := show x.mul S (.one S) = x by
    rw [Localization.mul, Localization.one]; apply (r S).commMonoid.mul_one
  one_mul x := show (Localization.one S).mul S x = x by
    rw [Localization.mul, Localization.one]; apply (r S).commMonoid.one_mul
  npow := Localization.npow S
  npow_zero x := show Localization.npow S 0 x = .one S by
    rw [Localization.npow, Localization.one]; apply (r S).commMonoid.npow_zero
  npow_succ n x := show .npow S n.succ x = x.mul S (.npow S n x) by
    rw [Localization.npow, Localization.mul]; apply (r S).commMonoid.npow_succ

variable {S}

/-- Given a `CommMonoid` `M` and submonoid `S`, `mk` sends `x : M`, `y ∈ S` to the equivalence
class of `(x, y)` in the localization of `M` at `S`. -/
@[to_additive
    "Given an `AddCommMonoid` `M` and submonoid `S`, `mk` sends `x : M`, `y ∈ S` to
the equivalence class of `(x, y)` in the localization of `M` at `S`."]
def mk (x : M) (y : S) : Localization S := (r S).mk' (x, y)
#align localization.mk Localization.mk
#align add_localization.mk AddLocalization.mk

@[to_additive]
theorem mk_eq_mk_iff {a c : M} {b d : S} : mk a b = mk c d ↔ r S ⟨a, b⟩ ⟨c, d⟩ := (r S).eq
#align localization.mk_eq_mk_iff Localization.mk_eq_mk_iff
#align add_localization.mk_eq_mk_iff AddLocalization.mk_eq_mk_iff

universe u

/-- Dependent recursion principle for `Localizations`: given elements `f a b : p (mk a b)`
for all `a b`, such that `r S (a, b) (c, d)` implies `f a b = f c d` (with the correct coercions),
then `f` is defined on the whole `Localization S`. -/
@[to_additive (attr := elab_as_elim)
    "Dependent recursion principle for `AddLocalizations`: given elements `f a b : p (mk a b)`
for all `a b`, such that `r S (a, b) (c, d)` implies `f a b = f c d` (with the correct coercions),
then `f` is defined on the whole `AddLocalization S`."]
def rec {p : Localization S → Sort u} (f : ∀ (a : M) (b : S), p (mk a b))
    (H : ∀ {a c : M} {b d : S} (h : r S (a, b) (c, d)),
      (Eq.ndrec (f a b) (mk_eq_mk_iff.mpr h) : p (mk c d)) = f c d) (x) : p x :=
  Quot.rec (fun y ↦ Eq.ndrec (f y.1 y.2) (by rfl)) (fun y z h ↦ by cases y ; cases z ; exact H h) x
#align localization.rec Localization.rec
#align add_localization.rec AddLocalization.rec

/-- Copy of `Quotient.recOnSubsingleton₂` for `Localization` -/
@[to_additive (attr := elab_as_elim) "Copy of `Quotient.recOnSubsingleton₂` for `AddLocalization`"]
def recOnSubsingleton₂ {r : Localization S → Localization S → Sort u}
    [h : ∀ (a c : M) (b d : S), Subsingleton (r (mk a b) (mk c d))] (x y : Localization S)
    (f : ∀ (a c : M) (b d : S), r (mk a b) (mk c d)) : r x y :=
  @Quotient.recOnSubsingleton₂' _ _ _ _ r (Prod.rec fun _ _ => Prod.rec fun _ _ => h _ _ _ _) x y
    (Prod.rec fun _ _ => Prod.rec fun _ _ => f _ _ _ _)
#align localization.rec_on_subsingleton₂ Localization.recOnSubsingleton₂
#align add_localization.rec_on_subsingleton₂ AddLocalization.recOnSubsingleton₂

@[to_additive]
theorem mk_mul (a c : M) (b d : S) : mk a b * mk c d = mk (a * c) (b * d) :=
  show Localization.mul S _ _ = _ by rw [Localization.mul]; rfl
#align localization.mk_mul Localization.mk_mul
#align add_localization.mk_add AddLocalization.mk_add

@[to_additive]
theorem mk_one : mk 1 (1 : S) = 1 :=
  show mk _ _ = .one S by rw [Localization.one]; rfl
#align localization.mk_one Localization.mk_one
#align add_localization.mk_zero AddLocalization.mk_zero

@[to_additive]
theorem mk_pow (n : ℕ) (a : M) (b : S) : mk a b ^ n = mk (a ^ n) (b ^ n) :=
  show Localization.npow S _ _ = _ by rw [Localization.npow]; rfl
#align localization.mk_pow Localization.mk_pow
#align add_localization.mk_nsmul AddLocalization.mk_nsmul

-- Porting note: mathport translated `rec` to `ndrec` in the name of this lemma
@[to_additive (attr := simp)]
theorem ndrec_mk {p : Localization S → Sort u} (f : ∀ (a : M) (b : S), p (mk a b)) (H) (a : M)
    (b : S) : (rec f H (mk a b) : p (mk a b)) = f a b := rfl
#align localization.rec_mk Localization.ndrec_mk
#align add_localization.rec_mk AddLocalization.ndrec_mk

/-- Non-dependent recursion principle for localizations: given elements `f a b : p`
for all `a b`, such that `r S (a, b) (c, d)` implies `f a b = f c d`,
then `f` is defined on the whole `Localization S`. -/
-- Porting note: the attibute `elab_as_elim` fails with `unexpected eliminator resulting type p`
-- @[to_additive (attr := elab_as_elim)
@[to_additive
    "Non-dependent recursion principle for `AddLocalization`s: given elements `f a b : p`
for all `a b`, such that `r S (a, b) (c, d)` implies `f a b = f c d`,
then `f` is defined on the whole `Localization S`."]
def liftOn {p : Sort u} (x : Localization S) (f : M → S → p)
    (H : ∀ {a c : M} {b d : S} (_ : r S (a, b) (c, d)), f a b = f c d) : p :=
  rec f (fun h ↦ (by simpa only [eq_rec_constant] using H h)) x
#align localization.lift_on Localization.liftOn
#align add_localization.lift_on AddLocalization.liftOn

@[to_additive]
theorem liftOn_mk {p : Sort u} (f : ∀ (_a : M) (_b : S), p) (H) (a : M) (b : S) :
    liftOn (mk a b) f H = f a b := rfl
#align localization.lift_on_mk Localization.liftOn_mk
#align add_localization.lift_on_mk AddLocalization.liftOn_mk

@[to_additive (attr := elab_as_elim)]
theorem ind {p : Localization S → Prop} (H : ∀ y : M × S, p (mk y.1 y.2)) (x) : p x :=
  rec (fun a b ↦ H (a, b)) (fun _ ↦ rfl) x
#align localization.ind Localization.ind
#align add_localization.ind AddLocalization.ind

@[to_additive (attr := elab_as_elim)]
theorem induction_on {p : Localization S → Prop} (x) (H : ∀ y : M × S, p (mk y.1 y.2)) : p x :=
  ind H x
#align localization.induction_on Localization.induction_on
#align add_localization.induction_on AddLocalization.induction_on

/-- Non-dependent recursion principle for localizations: given elements `f x y : p`
for all `x` and `y`, such that `r S x x'` and `r S y y'` implies `f x y = f x' y'`,
then `f` is defined on the whole `Localization S`. -/
-- Porting note: the attibute `elab_as_elim` fails with `unexpected eliminator resulting type p`
-- @[to_additive (attr := elab_as_elim)
@[to_additive
    "Non-dependent recursion principle for localizations: given elements `f x y : p`
for all `x` and `y`, such that `r S x x'` and `r S y y'` implies `f x y = f x' y'`,
then `f` is defined on the whole `Localization S`."]
def liftOn₂ {p : Sort u} (x y : Localization S) (f : M → S → M → S → p)
    (H : ∀ {a a' b b' c c' d d'} (_ : r S (a, b) (a', b')) (_ : r S (c, d) (c', d')),
      f a b c d = f a' b' c' d') : p :=
  liftOn x (fun a b ↦ liftOn y (f a b) fun hy ↦ H ((r S).refl _) hy) fun hx ↦
    induction_on y fun ⟨_, _⟩ ↦ H hx ((r S).refl _)
#align localization.lift_on₂ Localization.liftOn₂
#align add_localization.lift_on₂ AddLocalization.liftOn₂

@[to_additive]
theorem liftOn₂_mk {p : Sort _} (f : M → S → M → S → p) (H) (a c : M) (b d : S) :
    liftOn₂ (mk a b) (mk c d) f H = f a b c d := rfl
#align localization.lift_on₂_mk Localization.liftOn₂_mk
#align add_localization.lift_on₂_mk AddLocalization.liftOn₂_mk

@[to_additive (attr := elab_as_elim)]
theorem induction_on₂ {p : Localization S → Localization S → Prop} (x y)
    (H : ∀ x y : M × S, p (mk x.1 x.2) (mk y.1 y.2)) : p x y :=
  induction_on x fun x ↦ induction_on y <| H x
#align localization.induction_on₂ Localization.induction_on₂
#align add_localization.induction_on₂ AddLocalization.induction_on₂

@[to_additive (attr := elab_as_elim)]
theorem induction_on₃ {p : Localization S → Localization S → Localization S → Prop} (x y z)
    (H : ∀ x y z : M × S, p (mk x.1 x.2) (mk y.1 y.2) (mk z.1 z.2)) : p x y z :=
  induction_on₂ x y fun x y ↦ induction_on z <| H x y
#align localization.induction_on₃ Localization.induction_on₃
#align add_localization.induction_on₃ AddLocalization.induction_on₃

@[to_additive]
theorem one_rel (y : S) : r S 1 (y, y) := fun _ hb ↦ hb y
#align localization.one_rel Localization.one_rel
#align add_localization.zero_rel AddLocalization.zero_rel

@[to_additive]
theorem r_of_eq {x y : M × S} (h : ↑y.2 * x.1 = ↑x.2 * y.1) : r S x y :=
  r_iff_exists.2 ⟨1, by rw [h]⟩
#align localization.r_of_eq Localization.r_of_eq
#align add_localization.r_of_eq AddLocalization.r_of_eq

@[to_additive]
theorem mk_self (a : S) : mk (a : M) a = 1 := by
  symm
  rw [← mk_one, mk_eq_mk_iff]
  exact one_rel a
#align localization.mk_self Localization.mk_self
#align add_localization.mk_self AddLocalization.mk_self

section Scalar

variable {R R₁ R₂ : Type _}

/-- Scalar multiplication in a monoid localization is defined as `c • ⟨a, b⟩ = ⟨c • a, b⟩`. -/
protected irreducible_def smul [SMul R M] [IsScalarTower R M M] (c : R) (z : Localization S) :
  Localization S :=
    Localization.liftOn z (fun a b ↦ mk (c • a) b)
      (fun {a a' b b'} h ↦ mk_eq_mk_iff.2 (by
        cases' b with b hb
        cases' b' with b' hb'
        rw [r_eq_r'] at h ⊢
        cases' h with t ht
        use t
        dsimp only [Subtype.coe_mk] at ht ⊢
-- TODO: this definition should take `SMulCommClass R M M` instead of `IsScalarTower R M M` if
-- we ever want to generalize to the non-commutative case.
        haveI : SMulCommClass R M M :=
          ⟨fun r m₁ m₂ ↦ by simp_rw [smul_eq_mul, mul_comm m₁, smul_mul_assoc]⟩
        simp only [mul_smul_comm, ht]))
#align localization.smul Localization.smul

instance [SMul R M] [IsScalarTower R M M] : SMul R (Localization S) where smul := Localization.smul

theorem smul_mk [SMul R M] [IsScalarTower R M M] (c : R) (a b) :
    c • (mk a b : Localization S) = mk (c • a) b := by
 simp only [HSMul.hSMul, instHSMul, SMul.smul, instSMulLocalization, Localization.smul]
 show liftOn (mk a b) (fun a b => mk (c • a) b) _ = _
 exact liftOn_mk (fun a b => mk (c • a) b) _ a b
#align localization.smul_mk Localization.smul_mk

instance [SMul R₁ M] [SMul R₂ M] [IsScalarTower R₁ M M] [IsScalarTower R₂ M M]
  [SMulCommClass R₁ R₂ M] : SMulCommClass R₁ R₂ (Localization S) where
  smul_comm s t := Localization.ind <| Prod.rec fun r x ↦ by simp only [smul_mk, smul_comm s t r]

instance [SMul R₁ M] [SMul R₂ M] [IsScalarTower R₁ M M] [IsScalarTower R₂ M M] [SMul R₁ R₂]
  [IsScalarTower R₁ R₂ M] : IsScalarTower R₁ R₂ (Localization S) where
  smul_assoc s t := Localization.ind <| Prod.rec fun r x ↦ by simp only [smul_mk, smul_assoc s t r]

instance smulCommClass_right {R : Type _} [SMul R M] [IsScalarTower R M M] :
  SMulCommClass R (Localization S) (Localization S) where
  smul_comm s :=
      Localization.ind <|
        Prod.rec fun r₁ x₁ ↦
          Localization.ind <|
            Prod.rec fun r₂ x₂ ↦ by
              simp only [smul_mk, smul_eq_mul, mk_mul, mul_comm r₁, smul_mul_assoc]
#align localization.smul_comm_class_right Localization.smulCommClass_right

instance isScalarTower_right {R : Type _} [SMul R M] [IsScalarTower R M M] :
  IsScalarTower R (Localization S) (Localization S) where
  smul_assoc s :=
    Localization.ind <|
      Prod.rec fun r₁ x₁ ↦
        Localization.ind <|
          Prod.rec fun r₂ x₂ ↦ by simp only [smul_mk, smul_eq_mul, mk_mul, smul_mul_assoc]
#align localization.is_scalar_tower_right Localization.isScalarTower_right

instance [SMul R M] [SMul Rᵐᵒᵖ M] [IsScalarTower R M M] [IsScalarTower Rᵐᵒᵖ M M]
  [IsCentralScalar R M] : IsCentralScalar R (Localization S) where
  op_smul_eq_smul s :=
    Localization.ind <| Prod.rec fun r x ↦ by simp only [smul_mk, op_smul_eq_smul]

instance [Monoid R] [MulAction R M] [IsScalarTower R M M] : MulAction R (Localization S) where
  one_smul :=
    Localization.ind <|
      Prod.rec <| by
        intros
        simp only [Localization.smul_mk, one_smul]
  mul_smul s₁ s₂ :=
    Localization.ind <|
      Prod.rec <| by
        intros
        simp only [Localization.smul_mk, mul_smul]

instance [Monoid R] [MulDistribMulAction R M] [IsScalarTower R M M] :
    MulDistribMulAction R (Localization S) where
  smul_one s := by simp only [← Localization.mk_one, Localization.smul_mk, smul_one]
  smul_mul s x y :=
    Localization.induction_on₂ x y <|
      Prod.rec fun r₁ x₁ ↦
        Prod.rec fun r₂ x₂ ↦ by simp only [Localization.smul_mk, Localization.mk_mul, smul_mul']

end Scalar

end Localization

variable {S N}

namespace MonoidHom

/-- Makes a localization map from a `CommMonoid` hom satisfying the characteristic predicate. -/
@[to_additive
    "Makes a localization map from an `AddCommMonoid` hom satisfying the characteristic predicate."]
def toLocalizationMap (f : M →* N) (H1 : ∀ y : S, IsUnit (f y))
    (H2 : ∀ z, ∃ x : M × S, z * f x.2 = f x.1) (H3 : ∀ x y, f x = f y ↔ ∃ c : S, ↑c * x = ↑c * y) :
    Submonoid.LocalizationMap S N :=
  { f with
    map_units' := H1
    surj' := H2
    eq_iff_exists' := H3 }
#align monoid_hom.to_localization_map MonoidHom.toLocalizationMap
#align add_monoid_hom.to_localization_map AddMonoidHom.toLocalizationMap

end MonoidHom

namespace Submonoid

namespace LocalizationMap

/-- Short for `toMonoidHom`; used to apply a localization map as a function. -/
@[to_additive "Short for `toAddMonoidHom`; used to apply a localization map as a function."]
abbrev toMap (f : LocalizationMap S N) := f.toMonoidHom
#align submonoid.localization_map.to_map Submonoid.LocalizationMap.toMap
#align add_submonoid.localization_map.to_map AddSubmonoid.LocalizationMap.toMap

@[to_additive (attr := ext)]
theorem ext {f g : LocalizationMap S N} (h : ∀ x, f.toMap x = g.toMap x) : f = g := by
  rcases f with ⟨⟨⟩⟩
  rcases g with ⟨⟨⟩⟩
  simp only [mk.injEq, MonoidHom.mk.injEq]
  exact OneHom.ext h
#align submonoid.localization_map.ext Submonoid.LocalizationMap.ext
#align add_submonoid.localization_map.ext AddSubmonoid.LocalizationMap.ext

@[to_additive]
theorem ext_iff {f g : LocalizationMap S N} : f = g ↔ ∀ x, f.toMap x = g.toMap x :=
  ⟨fun h _ ↦ h ▸ rfl, ext⟩
#align submonoid.localization_map.ext_iff Submonoid.LocalizationMap.ext_iff
#align add_submonoid.localization_map.ext_iff AddSubmonoid.LocalizationMap.ext_iff

@[to_additive]
theorem toMap_injective : Function.Injective (@LocalizationMap.toMap _ _ S N _) :=
  fun _ _ h ↦ ext <| FunLike.ext_iff.1 h
#align submonoid.localization_map.to_map_injective Submonoid.LocalizationMap.toMap_injective
#align add_submonoid.localization_map.to_map_injective AddSubmonoid.LocalizationMap.toMap_injective

@[to_additive]
theorem map_units (f : LocalizationMap S N) (y : S) : IsUnit (f.toMap y) :=
  f.2 y
#align submonoid.localization_map.map_units Submonoid.LocalizationMap.map_units
#align add_submonoid.localization_map.map_add_units AddSubmonoid.LocalizationMap.map_addUnits

@[to_additive]
theorem surj (f : LocalizationMap S N) (z : N) : ∃ x : M × S, z * f.toMap x.2 = f.toMap x.1 :=
  f.3 z
#align submonoid.localization_map.surj Submonoid.LocalizationMap.surj
#align add_submonoid.localization_map.surj AddSubmonoid.LocalizationMap.surj

@[to_additive]
theorem eq_iff_exists (f : LocalizationMap S N) {x y} :
    f.toMap x = f.toMap y ↔ ∃ c : S, ↑c * x = c * y := f.4 x y
#align submonoid.localization_map.eq_iff_exists Submonoid.LocalizationMap.eq_iff_exists
#align add_submonoid.localization_map.eq_iff_exists AddSubmonoid.LocalizationMap.eq_iff_exists

/-- Given a localization map `f : M →* N`, a section function sending `z : N` to some
`(x, y) : M × S` such that `f x * (f y)⁻¹ = z`. -/
@[to_additive
    "Given a localization map `f : M →+ N`, a section function sending `z : N`
to some `(x, y) : M × S` such that `f x - f y = z`."]
noncomputable def sec (f : LocalizationMap S N) (z : N) : M × S := Classical.choose <| f.surj z
#align submonoid.localization_map.sec Submonoid.LocalizationMap.sec
#align add_submonoid.localization_map.sec AddSubmonoid.LocalizationMap.sec

@[to_additive]
theorem sec_spec {f : LocalizationMap S N} (z : N) :
    z * f.toMap (f.sec z).2 = f.toMap (f.sec z).1 := Classical.choose_spec <| f.surj z
#align submonoid.localization_map.sec_spec Submonoid.LocalizationMap.sec_spec
#align add_submonoid.localization_map.sec_spec AddSubmonoid.LocalizationMap.sec_spec

@[to_additive]
theorem sec_spec' {f : LocalizationMap S N} (z : N) :
    f.toMap (f.sec z).1 = f.toMap (f.sec z).2 * z := by rw [mul_comm, sec_spec]
#align submonoid.localization_map.sec_spec' Submonoid.LocalizationMap.sec_spec'
#align add_submonoid.localization_map.sec_spec' AddSubmonoid.LocalizationMap.sec_spec'

/-- Given a MonoidHom `f : M →* N` and Submonoid `S ⊆ M` such that `f(S) ⊆ Nˣ`, for all
`w, z : N` and `y ∈ S`, we have `w * (f y)⁻¹ = z ↔ w = f y * z`. -/
@[to_additive
    "Given an AddMonoidHom `f : M →+ N` and Submonoid `S ⊆ M` such that
`f(S) ⊆ AddUnits N`, for all `w, z : N` and `y ∈ S`, we have `w - f y = z ↔ w = f y + z`."]
theorem mul_inv_left {f : M →* N} (h : ∀ y : S, IsUnit (f y)) (y : S) (w z : N):
    w * (IsUnit.liftRight (f.restrict S) h y)⁻¹ = z ↔ w = f y * z := by
  rw [mul_comm]
  exact Units.inv_mul_eq_iff_eq_mul (IsUnit.liftRight (f.restrict S) h y)
#align submonoid.localization_map.mul_inv_left Submonoid.LocalizationMap.mul_inv_left
#align add_submonoid.localization_map.add_neg_left AddSubmonoid.LocalizationMap.add_neg_left

/-- Given a MonoidHom `f : M →* N` and Submonoid `S ⊆ M` such that `f(S) ⊆ Nˣ`, for all
`w, z : N` and `y ∈ S`, we have `z = w * (f y)⁻¹ ↔ z * f y = w`. -/
@[to_additive
    "Given an AddMonoidHom `f : M →+ N` and Submonoid `S ⊆ M` such that
`f(S) ⊆ AddUnits N`, for all `w, z : N` and `y ∈ S`, we have `z = w - f y ↔ z + f y = w`."]
theorem mul_inv_right {f : M →* N} (h : ∀ y : S, IsUnit (f y)) (y : S) (w z : N) :
    z = w * (IsUnit.liftRight (f.restrict S) h y)⁻¹ ↔ z * f y = w := by
  rw [eq_comm, mul_inv_left h, mul_comm, eq_comm]
#align submonoid.localization_map.mul_inv_right Submonoid.LocalizationMap.mul_inv_right
#align add_submonoid.localization_map.add_neg_right AddSubmonoid.LocalizationMap.add_neg_right

/-- Given a MonoidHom `f : M →* N` and Submonoid `S ⊆ M` such that
`f(S) ⊆ Nˣ`, for all `x₁ x₂ : M` and `y₁, y₂ ∈ S`, we have
`f x₁ * (f y₁)⁻¹ = f x₂ * (f y₂)⁻¹ ↔ f (x₁ * y₂) = f (x₂ * y₁)`. -/
@[to_additive (attr := simp)
    "Given an AddMonoidHom `f : M →+ N` and Submonoid `S ⊆ M` such that
`f(S) ⊆ AddUnits N`, for all `x₁ x₂ : M` and `y₁, y₂ ∈ S`, we have
`f x₁ - f y₁ = f x₂ - f y₂ ↔ f (x₁ + y₂) = f (x₂ + y₁)`."]
theorem mul_inv {f : M →* N} (h : ∀ y : S, IsUnit (f y)) {x₁ x₂} {y₁ y₂ : S} :
    f x₁ * (IsUnit.liftRight (f.restrict S) h y₁)⁻¹ =
        f x₂ * (IsUnit.liftRight (f.restrict S) h y₂)⁻¹ ↔
      f (x₁ * y₂) = f (x₂ * y₁) := by
  rw [mul_inv_right h, mul_assoc, mul_comm _ (f y₂), ← mul_assoc, mul_inv_left h, mul_comm x₂,
    f.map_mul, f.map_mul]
#align submonoid.localization_map.mul_inv Submonoid.LocalizationMap.mul_inv
#align add_submonoid.localization_map.add_neg AddSubmonoid.LocalizationMap.add_neg

/-- Given a MonoidHom `f : M →* N` and Submonoid `S ⊆ M` such that `f(S) ⊆ Nˣ`, for all
`y, z ∈ S`, we have `(f y)⁻¹ = (f z)⁻¹ → f y = f z`. -/
@[to_additive
    "Given an AddMonoidHom `f : M →+ N` and Submonoid `S ⊆ M` such that
`f(S) ⊆ AddUnits N`, for all `y, z ∈ S`, we have `- (f y) = - (f z) → f y = f z`."]
theorem inv_inj {f : M →* N} (hf : ∀ y : S, IsUnit (f y)) {y z : S}
    (h : (IsUnit.liftRight (f.restrict S) hf y)⁻¹ = (IsUnit.liftRight (f.restrict S) hf z)⁻¹) :
      f y = f z := by
  rw [← mul_one (f y), eq_comm, ← mul_inv_left hf y (f z) 1, h]
  exact Units.inv_mul (IsUnit.liftRight (f.restrict S) hf z)⁻¹
#align submonoid.localization_map.inv_inj Submonoid.LocalizationMap.inv_inj
#align add_submonoid.localization_map.neg_inj AddSubmonoid.LocalizationMap.neg_inj

/-- Given a MonoidHom `f : M →* N` and Submonoid `S ⊆ M` such that `f(S) ⊆ Nˣ`, for all
`y ∈ S`, `(f y)⁻¹` is unique. -/
@[to_additive
    "Given an AddMonoidHom `f : M →+ N` and Submonoid `S ⊆ M` such that
`f(S) ⊆ AddUnits N`, for all `y ∈ S`, `- (f y)` is unique."]
theorem inv_unique {f : M →* N} (h : ∀ y : S, IsUnit (f y)) {y : S} {z : N} (H : f y * z = 1) :
    (IsUnit.liftRight (f.restrict S) h y)⁻¹ = z := by
  rw [← one_mul _⁻¹, Units.val_mul, mul_inv_left]
  exact H.symm
#align submonoid.localization_map.inv_unique Submonoid.LocalizationMap.inv_unique
#align add_submonoid.localization_map.neg_unique AddSubmonoid.LocalizationMap.neg_unique

variable (f : LocalizationMap S N)

@[to_additive]
theorem map_right_cancel {x y} {c : S} (h : f.toMap (c * x) = f.toMap (c * y)) :
    f.toMap x = f.toMap y := by
  rw [f.toMap.map_mul, f.toMap.map_mul] at h
  cases' f.map_units c with u hu
  rw [← hu] at h
  exact (Units.mul_right_inj u).1 h
#align submonoid.localization_map.map_right_cancel Submonoid.LocalizationMap.map_right_cancel
#align add_submonoid.localization_map.map_right_cancel AddSubmonoid.LocalizationMap.map_right_cancel

@[to_additive]
theorem map_left_cancel {x y} {c : S} (h : f.toMap (x * c) = f.toMap (y * c)) :
    f.toMap x = f.toMap y :=
  f.map_right_cancel <| by rw [mul_comm _ x, mul_comm _ y, h]
#align submonoid.localization_map.map_left_cancel Submonoid.LocalizationMap.map_left_cancel
#align add_submonoid.localization_map.map_left_cancel AddSubmonoid.LocalizationMap.map_left_cancel

/-- Given a localization map `f : M →* N`, the surjection sending `(x, y) : M × S` to
`f x * (f y)⁻¹`. -/
@[to_additive
      "Given a localization map `f : M →+ N`, the surjection sending `(x, y) : M × S`
to `f x - f y`."]
noncomputable def mk' (f : LocalizationMap S N) (x : M) (y : S) : N :=
  f.toMap x * ↑(IsUnit.liftRight (f.toMap.restrict S) f.map_units y)⁻¹
#align submonoid.localization_map.mk' Submonoid.LocalizationMap.mk'
#align add_submonoid.localization_map.mk' AddSubmonoid.LocalizationMap.mk'

@[to_additive]
theorem mk'_mul (x₁ x₂ : M) (y₁ y₂ : S) : f.mk' (x₁ * x₂) (y₁ * y₂) = f.mk' x₁ y₁ * f.mk' x₂ y₂ :=
  (mul_inv_left f.map_units _ _ _).2 <|
    show _ = _ * (_ * _ * (_ * _)) by
      rw [← mul_assoc, ← mul_assoc, mul_inv_right f.map_units, mul_assoc, mul_assoc,
          mul_comm _ (f.toMap x₂), ← mul_assoc, ← mul_assoc, mul_inv_right f.map_units,
          Submonoid.coe_mul, f.toMap.map_mul, f.toMap.map_mul]
      ac_rfl
#align submonoid.localization_map.mk'_mul Submonoid.LocalizationMap.mk'_mul
#align add_submonoid.localization_map.mk'_add AddSubmonoid.LocalizationMap.mk'_add

@[to_additive]
theorem mk'_one (x) : f.mk' x (1 : S) = f.toMap x := by
  rw [mk', MonoidHom.map_one]
  exact mul_one _
#align submonoid.localization_map.mk'_one Submonoid.LocalizationMap.mk'_one
#align add_submonoid.localization_map.mk'_zero AddSubmonoid.LocalizationMap.mk'_zero

/-- Given a localization map `f : M →* N` for a submonoid `S ⊆ M`, for all `z : N` we have that if
`x : M, y ∈ S` are such that `z * f y = f x`, then `f x * (f y)⁻¹ = z`. -/
@[to_additive (attr := simp)
    "Given a localization map `f : M →+ N` for a Submonoid `S ⊆ M`, for all `z : N`
we have that if `x : M, y ∈ S` are such that `z + f y = f x`, then `f x - f y = z`."]
theorem mk'_sec (z : N) : f.mk' (f.sec z).1 (f.sec z).2 = z :=
  show _ * _ = _ by rw [← sec_spec, mul_inv_left, mul_comm]
#align submonoid.localization_map.mk'_sec Submonoid.LocalizationMap.mk'_sec
#align add_submonoid.localization_map.mk'_sec AddSubmonoid.LocalizationMap.mk'_sec

@[to_additive]
theorem mk'_surjective (z : N) : ∃ (x : _)(y : S), f.mk' x y = z :=
  ⟨(f.sec z).1, (f.sec z).2, f.mk'_sec z⟩
#align submonoid.localization_map.mk'_surjective Submonoid.LocalizationMap.mk'_surjective
#align add_submonoid.localization_map.mk'_surjective AddSubmonoid.LocalizationMap.mk'_surjective

@[to_additive]
theorem mk'_spec (x) (y : S) : f.mk' x y * f.toMap y = f.toMap x :=
  show _ * _ * _ = _ by rw [mul_assoc, mul_comm _ (f.toMap y), ← mul_assoc, mul_inv_left, mul_comm]
#align submonoid.localization_map.mk'_spec Submonoid.LocalizationMap.mk'_spec
#align add_submonoid.localization_map.mk'_spec AddSubmonoid.LocalizationMap.mk'_spec

@[to_additive]
theorem mk'_spec' (x) (y : S) : f.toMap y * f.mk' x y = f.toMap x := by rw [mul_comm, mk'_spec]
#align submonoid.localization_map.mk'_spec' Submonoid.LocalizationMap.mk'_spec'
#align add_submonoid.localization_map.mk'_spec' AddSubmonoid.LocalizationMap.mk'_spec'

@[to_additive]
theorem eq_mk'_iff_mul_eq {x} {y : S} {z} : z = f.mk' x y ↔ z * f.toMap y = f.toMap x :=
  ⟨fun H ↦ by rw [H, mk'_spec], fun H ↦ by erw [mul_inv_right, H]⟩
#align submonoid.localization_map.eq_mk'_iff_mul_eq Submonoid.LocalizationMap.eq_mk'_iff_mul_eq
#align add_submonoid.localization_map.eq_mk'_iff_add_eq AddSubmonoid.LocalizationMap.eq_mk'_iff_add_eq

@[to_additive]
theorem mk'_eq_iff_eq_mul {x} {y : S} {z} : f.mk' x y = z ↔ f.toMap x = z * f.toMap y := by
  rw [eq_comm, eq_mk'_iff_mul_eq, eq_comm]
#align submonoid.localization_map.mk'_eq_iff_eq_mul Submonoid.LocalizationMap.mk'_eq_iff_eq_mul
#align add_submonoid.localization_map.mk'_eq_iff_eq_add AddSubmonoid.LocalizationMap.mk'_eq_iff_eq_add

@[to_additive]
theorem mk'_eq_iff_eq {x₁ x₂} {y₁ y₂ : S} :
    f.mk' x₁ y₁ = f.mk' x₂ y₂ ↔ f.toMap (y₂ * x₁) = f.toMap (y₁ * x₂) :=
  ⟨fun H ↦ by
    rw [f.toMap.map_mul, f.toMap.map_mul, f.mk'_eq_iff_eq_mul.1 H,← mul_assoc, mk'_spec',
      mul_comm ((toMap f) x₂) _],
    fun H ↦ by
    rw [mk'_eq_iff_eq_mul, mk', mul_assoc, mul_comm _ (f.toMap y₁), ← mul_assoc, ←
      f.toMap.map_mul, mul_comm x₂, ← H, ← mul_comm x₁, f.toMap.map_mul,
      mul_inv_right f.map_units]⟩
#align submonoid.localization_map.mk'_eq_iff_eq Submonoid.LocalizationMap.mk'_eq_iff_eq
#align add_submonoid.localization_map.mk'_eq_iff_eq AddSubmonoid.LocalizationMap.mk'_eq_iff_eq

@[to_additive]
theorem mk'_eq_iff_eq' {x₁ x₂} {y₁ y₂ : S} :
    f.mk' x₁ y₁ = f.mk' x₂ y₂ ↔ f.toMap (x₁ * y₂) = f.toMap (x₂ * y₁) := by
  simp only [f.mk'_eq_iff_eq, mul_comm]
#align submonoid.localization_map.mk'_eq_iff_eq' Submonoid.LocalizationMap.mk'_eq_iff_eq'
#align add_submonoid.localization_map.mk'_eq_iff_eq' AddSubmonoid.LocalizationMap.mk'_eq_iff_eq'

@[to_additive]
protected theorem eq {a₁ b₁} {a₂ b₂ : S} :
    f.mk' a₁ a₂ = f.mk' b₁ b₂ ↔ ∃ c : S, ↑c * (↑b₂ * a₁) = c * (a₂ * b₁) :=
  f.mk'_eq_iff_eq.trans <| f.eq_iff_exists
#align submonoid.localization_map.eq Submonoid.LocalizationMap.eq
#align add_submonoid.localization_map.eq AddSubmonoid.LocalizationMap.eq

@[to_additive]
protected theorem eq' {a₁ b₁} {a₂ b₂ : S} :
    f.mk' a₁ a₂ = f.mk' b₁ b₂ ↔ Localization.r S (a₁, a₂) (b₁, b₂) := by
  rw [f.eq, Localization.r_iff_exists]
#align submonoid.localization_map.eq' Submonoid.LocalizationMap.eq'
#align add_submonoid.localization_map.eq' AddSubmonoid.LocalizationMap.eq'

@[to_additive]
theorem eq_iff_eq (g : LocalizationMap S P) {x y} : f.toMap x = f.toMap y ↔ g.toMap x = g.toMap y :=
  f.eq_iff_exists.trans g.eq_iff_exists.symm
#align submonoid.localization_map.eq_iff_eq Submonoid.LocalizationMap.eq_iff_eq
#align add_submonoid.localization_map.eq_iff_eq AddSubmonoid.LocalizationMap.eq_iff_eq

@[to_additive]
theorem mk'_eq_iff_mk'_eq (g : LocalizationMap S P) {x₁ x₂} {y₁ y₂ : S} :
    f.mk' x₁ y₁ = f.mk' x₂ y₂ ↔ g.mk' x₁ y₁ = g.mk' x₂ y₂ :=
  f.eq'.trans g.eq'.symm
#align submonoid.localization_map.mk'_eq_iff_mk'_eq Submonoid.LocalizationMap.mk'_eq_iff_mk'_eq
#align add_submonoid.localization_map.mk'_eq_iff_mk'_eq AddSubmonoid.LocalizationMap.mk'_eq_iff_mk'_eq

/-- Given a Localization map `f : M →* N` for a Submonoid `S ⊆ M`, for all `x₁ : M` and `y₁ ∈ S`,
if `x₂ : M, y₂ ∈ S` are such that `f x₁ * (f y₁)⁻¹ * f y₂ = f x₂`, then there exists `c ∈ S`
such that `x₁ * y₂ * c = x₂ * y₁ * c`. -/
@[to_additive
    "Given a Localization map `f : M →+ N` for a Submonoid `S ⊆ M`, for all `x₁ : M`
and `y₁ ∈ S`, if `x₂ : M, y₂ ∈ S` are such that `(f x₁ - f y₁) + f y₂ = f x₂`, then there exists
`c ∈ S` such that `x₁ + y₂ + c = x₂ + y₁ + c`."]
theorem exists_of_sec_mk' (x) (y : S) :
    ∃ c : S, ↑c * (↑(f.sec <| f.mk' x y).2 * x) = c * (y * (f.sec <| f.mk' x y).1) :=
  f.eq_iff_exists.1 <| f.mk'_eq_iff_eq.1 <| (mk'_sec _ _).symm
#align submonoid.localization_map.exists_of_sec_mk' Submonoid.LocalizationMap.exists_of_sec_mk'
#align add_submonoid.localization_map.exists_of_sec_mk' AddSubmonoid.LocalizationMap.exists_of_sec_mk'

@[to_additive]
theorem mk'_eq_of_eq {a₁ b₁ : M} {a₂ b₂ : S} (H : ↑a₂ * b₁ = ↑b₂ * a₁) :
    f.mk' a₁ a₂ = f.mk' b₁ b₂ :=
  f.mk'_eq_iff_eq.2 <| H ▸ rfl
#align submonoid.localization_map.mk'_eq_of_eq Submonoid.LocalizationMap.mk'_eq_of_eq
#align add_submonoid.localization_map.mk'_eq_of_eq AddSubmonoid.LocalizationMap.mk'_eq_of_eq

@[to_additive]
theorem mk'_eq_of_eq' {a₁ b₁ : M} {a₂ b₂ : S} (H : b₁ * ↑a₂ = a₁ * ↑b₂) :
    f.mk' a₁ a₂ = f.mk' b₁ b₂ :=
  f.mk'_eq_of_eq <| by simpa only [mul_comm] using H
#align submonoid.localization_map.mk'_eq_of_eq' Submonoid.LocalizationMap.mk'_eq_of_eq'
#align add_submonoid.localization_map.mk'_eq_of_eq' AddSubmonoid.LocalizationMap.mk'_eq_of_eq'

@[to_additive (attr := simp)]
theorem mk'_self' (y : S) : f.mk' (y : M) y = 1 :=
  show _ * _ = _ by rw [mul_inv_left, mul_one]
#align submonoid.localization_map.mk'_self' Submonoid.LocalizationMap.mk'_self'
#align add_submonoid.localization_map.mk'_self' AddSubmonoid.LocalizationMap.mk'_self'

@[to_additive (attr := simp)]
theorem mk'_self (x) (H : x ∈ S) : f.mk' x ⟨x, H⟩ = 1 := mk'_self' f ⟨x, H⟩
#align submonoid.localization_map.mk'_self Submonoid.LocalizationMap.mk'_self
#align add_submonoid.localization_map.mk'_self AddSubmonoid.LocalizationMap.mk'_self

@[to_additive]
theorem mul_mk'_eq_mk'_of_mul (x₁ x₂) (y : S) : f.toMap x₁ * f.mk' x₂ y = f.mk' (x₁ * x₂) y := by
  rw [← mk'_one, ← mk'_mul, one_mul]
#align submonoid.localization_map.mul_mk'_eq_mk'_of_mul Submonoid.LocalizationMap.mul_mk'_eq_mk'_of_mul
#align add_submonoid.localization_map.add_mk'_eq_mk'_of_add AddSubmonoid.LocalizationMap.add_mk'_eq_mk'_of_add

@[to_additive]
theorem mk'_mul_eq_mk'_of_mul (x₁ x₂) (y : S) : f.mk' x₂ y * f.toMap x₁ = f.mk' (x₁ * x₂) y := by
  rw [mul_comm, mul_mk'_eq_mk'_of_mul]
#align submonoid.localization_map.mk'_mul_eq_mk'_of_mul Submonoid.LocalizationMap.mk'_mul_eq_mk'_of_mul
#align add_submonoid.localization_map.mk'_add_eq_mk'_of_add AddSubmonoid.LocalizationMap.mk'_add_eq_mk'_of_add

@[to_additive]
theorem mul_mk'_one_eq_mk' (x) (y : S) : f.toMap x * f.mk' 1 y = f.mk' x y := by
  rw [mul_mk'_eq_mk'_of_mul, mul_one]
#align submonoid.localization_map.mul_mk'_one_eq_mk' Submonoid.LocalizationMap.mul_mk'_one_eq_mk'
#align add_submonoid.localization_map.add_mk'_zero_eq_mk' AddSubmonoid.LocalizationMap.add_mk'_zero_eq_mk'

@[to_additive (attr := simp)]
theorem mk'_mul_cancel_right (x : M) (y : S) : f.mk' (x * y) y = f.toMap x := by
  rw [← mul_mk'_one_eq_mk', f.toMap.map_mul, mul_assoc, mul_mk'_one_eq_mk', mk'_self', mul_one]
#align submonoid.localization_map.mk'_mul_cancel_right Submonoid.LocalizationMap.mk'_mul_cancel_right
#align add_submonoid.localization_map.mk'_add_cancel_right AddSubmonoid.LocalizationMap.mk'_add_cancel_right

@[to_additive]
theorem mk'_mul_cancel_left (x) (y : S) : f.mk' ((y : M) * x) y = f.toMap x := by
  rw [mul_comm, mk'_mul_cancel_right]
#align submonoid.localization_map.mk'_mul_cancel_left Submonoid.LocalizationMap.mk'_mul_cancel_left
#align add_submonoid.localization_map.mk'_add_cancel_left AddSubmonoid.LocalizationMap.mk'_add_cancel_left

@[to_additive]
theorem isUnit_comp (j : N →* P) (y : S) : IsUnit (j.comp f.toMap y) :=
  ⟨Units.map j <| IsUnit.liftRight (f.toMap.restrict S) f.map_units y,
    show j _ = j _ from congr_arg j <| IsUnit.coe_liftRight (f.toMap.restrict S) f.map_units _⟩
#align submonoid.localization_map.is_unit_comp Submonoid.LocalizationMap.isUnit_comp
#align add_submonoid.localization_map.is_add_unit_comp AddSubmonoid.LocalizationMap.isAddUnit_comp

variable {g : M →* P}

/-- Given a Localization map `f : M →* N` for a Submonoid `S ⊆ M` and a map of `CommMonoid`s
`g : M →* P` such that `g(S) ⊆ Units P`, `f x = f y → g x = g y` for all `x y : M`. -/
@[to_additive
    "Given a Localization map `f : M →+ N` for a Submonoid `S ⊆ M` and a map of
`AddCommMonoid`s `g : M →+ P` such that `g(S) ⊆ AddUnits P`, `f x = f y → g x = g y`
for all `x y : M`."]
theorem eq_of_eq (hg : ∀ y : S, IsUnit (g y)) {x y} (h : f.toMap x = f.toMap y) : g x = g y := by
  obtain ⟨c, hc⟩ := f.eq_iff_exists.1 h
  rw [← one_mul (g x), ← IsUnit.liftRight_inv_mul (g.restrict S) hg c]
  show _ * g c * _ = _
  rw [mul_assoc, ← g.map_mul, hc, mul_comm, mul_inv_left hg, g.map_mul]
#align submonoid.localization_map.eq_of_eq Submonoid.LocalizationMap.eq_of_eq
#align add_submonoid.localization_map.eq_of_eq AddSubmonoid.LocalizationMap.eq_of_eq

/-- Given `CommMonoid`s `M, P`, Localization maps `f : M →* N, k : P →* Q` for Submonoids
`S, T` respectively, and `g : M →* P` such that `g(S) ⊆ T`, `f x = f y` implies
`k (g x) = k (g y)`. -/
@[to_additive
    "Given `AddCommMonoid`s `M, P`, Localization maps `f : M →+ N, k : P →+ Q` for Submonoids
`S, T` respectively, and `g : M →+ P` such that `g(S) ⊆ T`, `f x = f y`
implies `k (g x) = k (g y)`."]
theorem comp_eq_of_eq {T : Submonoid P} {Q : Type _} [CommMonoid Q] (hg : ∀ y : S, g y ∈ T)
    (k : LocalizationMap T Q) {x y} (h : f.toMap x = f.toMap y) : k.toMap (g x) = k.toMap (g y) :=
  f.eq_of_eq (fun y : S ↦ show IsUnit (k.toMap.comp g y) from k.map_units ⟨g y, hg y⟩) h
#align submonoid.localization_map.comp_eq_of_eq Submonoid.LocalizationMap.comp_eq_of_eq
#align add_submonoid.localization_map.comp_eq_of_eq AddSubmonoid.LocalizationMap.comp_eq_of_eq

variable (hg : ∀ y : S, IsUnit (g y))

/-- Given a Localization map `f : M →* N` for a Submonoid `S ⊆ M` and a map of `CommMonoid`s
`g : M →* P` such that `g y` is invertible for all `y : S`, the homomorphism induced from
`N` to `P` sending `z : N` to `g x * (g y)⁻¹`, where `(x, y) : M × S` are such that
`z = f x * (f y)⁻¹`. -/
@[to_additive
    "Given a localization map `f : M →+ N` for a submonoid `S ⊆ M` and a map of
`AddCommMonoid`s `g : M →+ P` such that `g y` is invertible for all `y : S`, the homomorphism
induced from `N` to `P` sending `z : N` to `g x - g y`, where `(x, y) : M × S` are such that
`z = f x - f y`."]
noncomputable def lift : N →* P where
  toFun z := g (f.sec z).1 * (IsUnit.liftRight (g.restrict S) hg (f.sec z).2)⁻¹
  map_one' := by rw [mul_inv_left, mul_one] ; exact f.eq_of_eq hg (by rw [← sec_spec, one_mul])
  map_mul' x y := by
    dsimp only
    rw [mul_inv_left hg, ← mul_assoc, ← mul_assoc, mul_inv_right hg, mul_comm _ (g (f.sec y).1), ←
      mul_assoc, ← mul_assoc, mul_inv_right hg]
    repeat' rw [← g.map_mul]
    exact f.eq_of_eq hg (by simp_rw [f.toMap.map_mul, sec_spec'] ; ac_rfl)
#align submonoid.localization_map.lift Submonoid.LocalizationMap.lift
#align add_submonoid.localization_map.lift AddSubmonoid.LocalizationMap.lift

/-- Given a Localization map `f : M →* N` for a Submonoid `S ⊆ M` and a map of `CommMonoid`s
`g : M →* P` such that `g y` is invertible for all `y : S`, the homomorphism induced from
`N` to `P` maps `f x * (f y)⁻¹` to `g x * (g y)⁻¹` for all `x : M, y ∈ S`. -/
@[to_additive
    "Given a Localization map `f : M →+ N` for a Submonoid `S ⊆ M` and a map of
`AddCommMonoid`s `g : M →+ P` such that `g y` is invertible for all `y : S`, the homomorphism
induced from `N` to `P` maps `f x - f y` to `g x - g y` for all `x : M, y ∈ S`."]
theorem lift_mk' (x y) : f.lift hg (f.mk' x y) = g x * (IsUnit.liftRight (g.restrict S) hg y)⁻¹ :=
  (mul_inv hg).2 <|
    f.eq_of_eq hg <| by
      simp_rw [f.toMap.map_mul, sec_spec', mul_assoc, f.mk'_spec, mul_comm]
#align submonoid.localization_map.lift_mk' Submonoid.LocalizationMap.lift_mk'
#align add_submonoid.localization_map.lift_mk' AddSubmonoid.LocalizationMap.lift_mk'

/-- Given a Localization map `f : M →* N` for a Submonoid `S ⊆ M`, if a `CommMonoid` map
`g : M →* P` induces a map `f.lift hg : N →* P` then for all `z : N, v : P`, we have
`f.lift hg z = v ↔ g x = g y * v`, where `x : M, y ∈ S` are such that `z * f y = f x`. -/
@[to_additive
    "Given a Localization map `f : M →+ N` for a Submonoid `S ⊆ M`, if an
`AddCommMonoid` map `g : M →+ P` induces a map `f.lift hg : N →+ P` then for all
`z : N, v : P`, we have `f.lift hg z = v ↔ g x = g y + v`, where `x : M, y ∈ S` are such that
`z + f y = f x`."]
theorem lift_spec (z v) : f.lift hg z = v ↔ g (f.sec z).1 = g (f.sec z).2 * v :=
  mul_inv_left hg _ _ v
#align submonoid.localization_map.lift_spec Submonoid.LocalizationMap.lift_spec
#align add_submonoid.localization_map.lift_spec AddSubmonoid.LocalizationMap.lift_spec

/-- Given a Localization map `f : M →* N` for a Submonoid `S ⊆ M`, if a `CommMonoid` map
`g : M →* P` induces a map `f.lift hg : N →* P` then for all `z : N, v w : P`, we have
`f.lift hg z * w = v ↔ g x * w = g y * v`, where `x : M, y ∈ S` are such that
`z * f y = f x`. -/
@[to_additive
    "Given a Localization map `f : M →+ N` for a Submonoid `S ⊆ M`, if an `AddCommMonoid` map
`g : M →+ P` induces a map `f.lift hg : N →+ P` then for all
`z : N, v w : P`, we have `f.lift hg z + w = v ↔ g x + w = g y + v`, where `x : M, y ∈ S` are such
that `z + f y = f x`."]
theorem lift_spec_mul (z w v) : f.lift hg z * w = v ↔ g (f.sec z).1 * w = g (f.sec z).2 * v := by
  erw [mul_comm, ← mul_assoc, mul_inv_left hg, mul_comm]
#align submonoid.localization_map.lift_spec_mul Submonoid.LocalizationMap.lift_spec_mul
#align add_submonoid.localization_map.lift_spec_add AddSubmonoid.LocalizationMap.lift_spec_add

@[to_additive]
theorem lift_mk'_spec (x v) (y : S) : f.lift hg (f.mk' x y) = v ↔ g x = g y * v := by
  rw [f.lift_mk' hg] ; exact mul_inv_left hg _ _ _
#align submonoid.localization_map.lift_mk'_spec Submonoid.LocalizationMap.lift_mk'_spec
#align add_submonoid.localization_map.lift_mk'_spec AddSubmonoid.LocalizationMap.lift_mk'_spec

/-- Given a Localization map `f : M →* N` for a Submonoid `S ⊆ M`, if a `CommMonoid` map
`g : M →* P` induces a map `f.lift hg : N →* P` then for all `z : N`, we have
`f.lift hg z * g y = g x`, where `x : M, y ∈ S` are such that `z * f y = f x`. -/
@[to_additive
    "Given a Localization map `f : M →+ N` for a Submonoid `S ⊆ M`, if an `AddCommMonoid`
map `g : M →+ P` induces a map `f.lift hg : N →+ P` then for all `z : N`, we have
`f.lift hg z + g y = g x`, where `x : M, y ∈ S` are such that `z + f y = f x`."]
theorem lift_mul_right (z) : f.lift hg z * g (f.sec z).2 = g (f.sec z).1 := by
  erw [mul_assoc, IsUnit.liftRight_inv_mul, mul_one]
#align submonoid.localization_map.lift_mul_right Submonoid.LocalizationMap.lift_mul_right
#align add_submonoid.localization_map.lift_add_right AddSubmonoid.LocalizationMap.lift_add_right

/-- Given a Localization map `f : M →* N` for a Submonoid `S ⊆ M`, if a `CommMonoid` map
`g : M →* P` induces a map `f.lift hg : N →* P` then for all `z : N`, we have
`g y * f.lift hg z = g x`, where `x : M, y ∈ S` are such that `z * f y = f x`. -/
@[to_additive
    "Given a Localization map `f : M →+ N` for a Submonoid `S ⊆ M`, if an `AddCommMonoid` map
`g : M →+ P` induces a map `f.lift hg : N →+ P` then for all `z : N`, we have
`g y + f.lift hg z = g x`, where `x : M, y ∈ S` are such that `z + f y = f x`."]
theorem lift_mul_left (z) : g (f.sec z).2 * f.lift hg z = g (f.sec z).1 := by
  rw [mul_comm, lift_mul_right]
#align submonoid.localization_map.lift_mul_left Submonoid.LocalizationMap.lift_mul_left
#align add_submonoid.localization_map.lift_add_left AddSubmonoid.LocalizationMap.lift_add_left

@[to_additive (attr := simp)]
theorem lift_eq (x : M) : f.lift hg (f.toMap x) = g x := by
  rw [lift_spec, ← g.map_mul] ; exact f.eq_of_eq hg (by rw [sec_spec', f.toMap.map_mul])
#align submonoid.localization_map.lift_eq Submonoid.LocalizationMap.lift_eq
#align add_submonoid.localization_map.lift_eq AddSubmonoid.LocalizationMap.lift_eq

@[to_additive]
theorem lift_eq_iff {x y : M × S} :
    f.lift hg (f.mk' x.1 x.2) = f.lift hg (f.mk' y.1 y.2) ↔ g (x.1 * y.2) = g (y.1 * x.2) := by
  rw [lift_mk', lift_mk', mul_inv hg]
#align submonoid.localization_map.lift_eq_iff Submonoid.LocalizationMap.lift_eq_iff
#align add_submonoid.localization_map.lift_eq_iff AddSubmonoid.LocalizationMap.lift_eq_iff

@[to_additive (attr := simp)]
theorem lift_comp : (f.lift hg).comp f.toMap = g := by ext ; exact f.lift_eq hg _
#align submonoid.localization_map.lift_comp Submonoid.LocalizationMap.lift_comp
#align add_submonoid.localization_map.lift_comp AddSubmonoid.LocalizationMap.lift_comp

@[to_additive (attr := simp)]
theorem lift_of_comp (j : N →* P) : f.lift (f.isUnit_comp j) = j := by
  ext
  rw [lift_spec]
  show j _ = j _ * _
  erw [← j.map_mul, sec_spec']
#align submonoid.localization_map.lift_of_comp Submonoid.LocalizationMap.lift_of_comp
#align add_submonoid.localization_map.lift_of_comp AddSubmonoid.LocalizationMap.lift_of_comp

@[to_additive]
theorem epic_of_localizationMap {j k : N →* P} (h : ∀ a, j.comp f.toMap a = k.comp f.toMap a) :
    j = k := by
  rw [← f.lift_of_comp j, ← f.lift_of_comp k]
  congr 1 with x; exact h x
#align submonoid.localization_map.epic_of_localization_map Submonoid.LocalizationMap.epic_of_localizationMap
#align add_submonoid.localization_map.epic_of_localization_map AddSubmonoid.LocalizationMap.epic_of_localizationMap

@[to_additive]
theorem lift_unique {j : N →* P} (hj : ∀ x, j (f.toMap x) = g x) : f.lift hg = j := by
  ext
  rw [lift_spec, ← hj, ← hj, ← j.map_mul]
  apply congr_arg
  rw [← sec_spec']
#align submonoid.localization_map.lift_unique Submonoid.LocalizationMap.lift_unique
#align add_submonoid.localization_map.lift_unique AddSubmonoid.LocalizationMap.lift_unique

@[to_additive (attr := simp)]
theorem lift_id (x) : f.lift f.map_units x = x :=
  FunLike.ext_iff.1 (f.lift_of_comp <| MonoidHom.id N) x
#align submonoid.localization_map.lift_id Submonoid.LocalizationMap.lift_id
#align add_submonoid.localization_map.lift_id AddSubmonoid.LocalizationMap.lift_id

/-- Given two Localization maps `f : M →* N, k : M →* P` for a Submonoid `S ⊆ M`, the hom
from `P` to `N` induced by `f` is left inverse to the hom from `N` to `P` induced by `k`. -/
@[to_additive (attr := simp)
    "Given two Localization maps `f : M →+ N, k : M →+ P` for a Submonoid `S ⊆ M`, the hom
from `P` to `N` induced by `f` is left inverse to the hom from `N` to `P` induced by `k`."]
theorem lift_left_inverse {k : LocalizationMap S P} (z : N) :
    k.lift f.map_units (f.lift k.map_units z) = z := by
  rw [lift_spec]
  cases' f.surj z with x hx
  conv_rhs =>
    congr
    next => skip
    rw [f.eq_mk'_iff_mul_eq.2 hx]
  rw [mk', ← mul_assoc, mul_inv_right f.map_units, ← f.toMap.map_mul, ← f.toMap.map_mul]
  apply k.eq_of_eq f.map_units
  rw [k.toMap.map_mul, k.toMap.map_mul, ← sec_spec, mul_assoc, lift_spec_mul]
  repeat' rw [← k.toMap.map_mul]
  apply f.eq_of_eq k.map_units
  repeat' rw [f.toMap.map_mul]
  rw [sec_spec', ← hx]
  ac_rfl
#align submonoid.localization_map.lift_left_inverse Submonoid.LocalizationMap.lift_left_inverse
#align add_submonoid.localization_map.lift_left_inverse AddSubmonoid.LocalizationMap.lift_left_inverse

@[to_additive]
theorem lift_surjective_iff :
    Function.Surjective (f.lift hg) ↔ ∀ v : P, ∃ x : M × S, v * g x.2 = g x.1 := by
  constructor
  · intro H v
    obtain ⟨z, hz⟩ := H v
    obtain ⟨x, hx⟩ := f.surj z
    use x
    rw [← hz, f.eq_mk'_iff_mul_eq.2 hx, lift_mk', mul_assoc, mul_comm _ (g ↑x.2)]
    erw [IsUnit.mul_liftRight_inv (g.restrict S) hg, mul_one]
  · intro H v
    obtain ⟨x, hx⟩ := H v
    use f.mk' x.1 x.2
    rw [lift_mk', mul_inv_left hg, mul_comm, ← hx]
#align submonoid.localization_map.lift_surjective_iff Submonoid.LocalizationMap.lift_surjective_iff
#align add_submonoid.localization_map.lift_surjective_iff AddSubmonoid.LocalizationMap.lift_surjective_iff

@[to_additive]
theorem lift_injective_iff :
    Function.Injective (f.lift hg) ↔ ∀ x y, f.toMap x = f.toMap y ↔ g x = g y := by
  constructor
  · intro H x y
    constructor
    · exact f.eq_of_eq hg
    · intro h
      rw [← f.lift_eq hg, ← f.lift_eq hg] at h
      exact H h
  · intro H z w h
    obtain ⟨_, _⟩ := f.surj z
    obtain ⟨_, _⟩ := f.surj w
    rw [← f.mk'_sec z, ← f.mk'_sec w]
    exact (mul_inv f.map_units).2 ((H _ _).2 <| (mul_inv hg).1 h)
#align submonoid.localization_map.lift_injective_iff Submonoid.LocalizationMap.lift_injective_iff
#align add_submonoid.localization_map.lift_injective_iff AddSubmonoid.LocalizationMap.lift_injective_iff

variable {T : Submonoid P} (hy : ∀ y : S, g y ∈ T) {Q : Type _} [CommMonoid Q]
  (k : LocalizationMap T Q)

/-- Given a `CommMonoid` homomorphism `g : M →* P` where for Submonoids `S ⊆ M, T ⊆ P` we have
`g(S) ⊆ T`, the induced Monoid homomorphism from the Localization of `M` at `S` to the
Localization of `P` at `T`: if `f : M →* N` and `k : P →* Q` are Localization maps for `S` and
`T` respectively, we send `z : N` to `k (g x) * (k (g y))⁻¹`, where `(x, y) : M × S` are such
that `z = f x * (f y)⁻¹`. -/
@[to_additive
    "Given a `AddCommMonoid` homomorphism `g : M →+ P` where for Submonoids `S ⊆ M, T ⊆ P` we have
`g(S) ⊆ T`, the induced AddMonoid homomorphism from the Localization of `M` at `S` to the
Localization of `P` at `T`: if `f : M →+ N` and `k : P →+ Q` are Localization maps for `S` and
`T` respectively, we send `z : N` to `k (g x) - k (g y)`, where `(x, y) : M × S` are such
that `z = f x - f y`."]
noncomputable def map : N →* Q :=
  @lift _ _ _ _ _ _ _ f (k.toMap.comp g) fun y ↦ k.map_units ⟨g y, hy y⟩
#align submonoid.localization_map.map Submonoid.LocalizationMap.map
#align add_submonoid.localization_map.map AddSubmonoid.LocalizationMap.map

variable {k}

@[to_additive]
theorem map_eq (x) : f.map hy k (f.toMap x) = k.toMap (g x) :=
  f.lift_eq (fun y ↦ k.map_units ⟨g y, hy y⟩) x
#align submonoid.localization_map.map_eq Submonoid.LocalizationMap.map_eq
#align add_submonoid.localization_map.map_eq AddSubmonoid.LocalizationMap.map_eq

@[to_additive (attr := simp)]
theorem map_comp : (f.map hy k).comp f.toMap = k.toMap.comp g :=
  f.lift_comp fun y ↦ k.map_units ⟨g y, hy y⟩
#align submonoid.localization_map.map_comp Submonoid.LocalizationMap.map_comp
#align add_submonoid.localization_map.map_comp AddSubmonoid.LocalizationMap.map_comp

@[to_additive]
theorem map_mk' (x) (y : S) : f.map hy k (f.mk' x y) = k.mk' (g x) ⟨g y, hy y⟩ := by
  rw [map, lift_mk', mul_inv_left]
  · show k.toMap (g x) = k.toMap (g y) * _
    rw [mul_mk'_eq_mk'_of_mul]
    exact (k.mk'_mul_cancel_left (g x) ⟨g y, hy y⟩).symm
#align submonoid.localization_map.map_mk' Submonoid.LocalizationMap.map_mk'
#align add_submonoid.localization_map.map_mk' AddSubmonoid.LocalizationMap.map_mk'

/-- Given Localization maps `f : M →* N, k : P →* Q` for Submonoids `S, T` respectively, if a
`CommMonoid` homomorphism `g : M →* P` induces a `f.map hy k : N →* Q`, then for all `z : N`,
`u : Q`, we have `f.map hy k z = u ↔ k (g x) = k (g y) * u` where `x : M, y ∈ S` are such that
`z * f y = f x`. -/
@[to_additive
    "Given Localization maps `f : M →+ N, k : P →+ Q` for Submonoids `S, T` respectively, if an
`AddCommMonoid` homomorphism `g : M →+ P` induces a `f.map hy k : N →+ Q`, then for all `z : N`,
`u : Q`, we have `f.map hy k z = u ↔ k (g x) = k (g y) + u` where `x : M, y ∈ S` are such that
`z + f y = f x`."]
theorem map_spec (z u) : f.map hy k z = u ↔ k.toMap (g (f.sec z).1) = k.toMap (g (f.sec z).2) * u :=
  f.lift_spec (fun y ↦ k.map_units ⟨g y, hy y⟩) _ _
#align submonoid.localization_map.map_spec Submonoid.LocalizationMap.map_spec
#align add_submonoid.localization_map.map_spec AddSubmonoid.LocalizationMap.map_spec

/-- Given Localization maps `f : M →* N, k : P →* Q` for Submonoids `S, T` respectively, if a
`CommMonoid` homomorphism `g : M →* P` induces a `f.map hy k : N →* Q`, then for all `z : N`,
we have `f.map hy k z * k (g y) = k (g x)` where `x : M, y ∈ S` are such that
`z * f y = f x`. -/
@[to_additive
    "Given Localization maps `f : M →+ N, k : P →+ Q` for Submonoids `S, T` respectively, if an
`AddCommMonoid` homomorphism `g : M →+ P` induces a `f.map hy k : N →+ Q`, then for all `z : N`,
we have `f.map hy k z + k (g y) = k (g x)` where `x : M, y ∈ S` are such that
`z + f y = f x`."]
theorem map_mul_right (z) : f.map hy k z * k.toMap (g (f.sec z).2) = k.toMap (g (f.sec z).1) :=
  f.lift_mul_right (fun y ↦ k.map_units ⟨g y, hy y⟩) _
#align submonoid.localization_map.map_mul_right Submonoid.LocalizationMap.map_mul_right
#align add_submonoid.localization_map.map_add_right AddSubmonoid.LocalizationMap.map_add_right

/-- Given Localization maps `f : M →* N, k : P →* Q` for Submonoids `S, T` respectively, if a
`CommMonoid` homomorphism `g : M →* P` induces a `f.map hy k : N →* Q`, then for all `z : N`,
we have `k (g y) * f.map hy k z = k (g x)` where `x : M, y ∈ S` are such that
`z * f y = f x`. -/
@[to_additive
    "Given Localization maps `f : M →+ N, k : P →+ Q` for Submonoids `S, T` respectively if an
`AddCommMonoid` homomorphism `g : M →+ P` induces a `f.map hy k : N →+ Q`, then for all `z : N`,
we have `k (g y) + f.map hy k z = k (g x)` where `x : M, y ∈ S` are such that
`z + f y = f x`."]
theorem map_mul_left (z) : k.toMap (g (f.sec z).2) * f.map hy k z = k.toMap (g (f.sec z).1) := by
  rw [mul_comm, f.map_mul_right]
#align submonoid.localization_map.map_mul_left Submonoid.LocalizationMap.map_mul_left
#align add_submonoid.localization_map.map_add_left AddSubmonoid.LocalizationMap.map_add_left

@[to_additive (attr := simp)]
theorem map_id (z : N) : f.map (fun y ↦ show MonoidHom.id M y ∈ S from y.2) f z = z :=
  f.lift_id z
#align submonoid.localization_map.map_id Submonoid.LocalizationMap.map_id
#align add_submonoid.localization_map.map_id AddSubmonoid.LocalizationMap.map_id

/-- If `CommMonoid` homs `g : M →* P, l : P →* A` induce maps of localizations, the composition
of the induced maps equals the map of localizations induced by `l ∘ g`. -/
@[to_additive
    "If `AddCommMonoid` homs `g : M →+ P, l : P →+ A` induce maps of localizations, the composition
of the induced maps equals the map of localizations induced by `l ∘ g`."]
theorem map_comp_map {A : Type _} [CommMonoid A] {U : Submonoid A} {R} [CommMonoid R]
    (j : LocalizationMap U R) {l : P →* A} (hl : ∀ w : T, l w ∈ U) :
    (k.map hl j).comp (f.map hy k) = f.map (fun x ↦ show l.comp g x ∈ U from hl ⟨g x, hy x⟩) j :=
  by
  ext z
  show j.toMap _ * _ = j.toMap (l _) * _
  rw [mul_inv_left, ← mul_assoc, mul_inv_right]
  show j.toMap _ * j.toMap (l (g _)) = j.toMap (l _) * _
  rw [← j.toMap.map_mul, ← j.toMap.map_mul, ← l.map_mul, ← l.map_mul]
  exact
    k.comp_eq_of_eq hl j
      (by rw [k.toMap.map_mul, k.toMap.map_mul, sec_spec', mul_assoc, map_mul_right])
#align submonoid.localization_map.map_comp_map Submonoid.LocalizationMap.map_comp_map
#align add_submonoid.localization_map.map_comp_map AddSubmonoid.LocalizationMap.map_comp_map

/-- If `CommMonoid` homs `g : M →* P, l : P →* A` induce maps of localizations, the composition
of the induced maps equals the map of localizations induced by `l ∘ g`. -/
@[to_additive
    "If `AddCommMonoid` homs `g : M →+ P, l : P →+ A` induce maps of localizations, the composition
of the induced maps equals the map of localizations induced by `l ∘ g`."]
theorem map_map {A : Type _} [CommMonoid A] {U : Submonoid A} {R} [CommMonoid R]
    (j : LocalizationMap U R) {l : P →* A} (hl : ∀ w : T, l w ∈ U) (x) :
    k.map hl j (f.map hy k x) = f.map (fun x ↦ show l.comp g x ∈ U from hl ⟨g x, hy x⟩) j x := by
-- Porting note: Lean has a hard time figuring out what the implicit arguments should be
-- when calling `map_comp_map`. Hence the original line below has to be replaced by a much more
-- explicit one
--  rw [← f.map_comp_map hy j hl]
  rw [← @map_comp_map M _ S N _ P _ f g T hy Q _ k A _ U R _ j l hl]
  simp only [MonoidHom.coe_comp, comp_apply]
#align submonoid.localization_map.map_map Submonoid.LocalizationMap.map_map
#align add_submonoid.localization_map.map_map AddSubmonoid.LocalizationMap.map_map

section AwayMap

variable (x : M)

/-- Given `x : M`, the type of `CommMonoid` homomorphisms `f : M →* N` such that `N`
is isomorphic to the Localization of `M` at the Submonoid generated by `x`. -/
@[to_additive (attr := reducible)
    "Given `x : M`, the type of `AddCommMonoid` homomorphisms `f : M →+ N` such that `N`
is isomorphic to the localization of `M` at the AddSubmonoid generated by `x`."]
def AwayMap (N' : Type _) [CommMonoid N'] := LocalizationMap (powers x) N'
#align submonoid.localization_map.away_map Submonoid.LocalizationMap.AwayMap
#align add_submonoid.localization_map.away_map AddSubmonoid.LocalizationMap.AwayMap

variable (F : AwayMap x N)

/-- Given `x : M` and a Localization map `F : M →* N` away from `x`, `invSelf` is `(F x)⁻¹`. -/
noncomputable def AwayMap.invSelf : N := F.mk' 1 ⟨x, mem_powers _⟩
#align submonoid.localization_map.away_map.inv_self Submonoid.LocalizationMap.AwayMap.invSelf

/-- Given `x : M`, a Localization map `F : M →* N` away from `x`, and a map of `CommMonoid`s
`g : M →* P` such that `g x` is invertible, the homomorphism induced from `N` to `P` sending
`z : N` to `g y * (g x)⁻ⁿ`, where `y : M, n : ℕ` are such that `z = F y * (F x)⁻ⁿ`. -/
noncomputable def AwayMap.lift (hg : IsUnit (g x)) : N →* P :=
  Submonoid.LocalizationMap.lift F fun y ↦
    show IsUnit (g y.1) by
      obtain ⟨n, hn⟩ := y.2
      rw [← hn, g.map_pow]
      exact IsUnit.pow n hg
#align submonoid.localization_map.away_map.lift Submonoid.LocalizationMap.AwayMap.lift

@[simp]
theorem AwayMap.lift_eq (hg : IsUnit (g x)) (a : M) : F.lift x hg (F.toMap a) = g a :=
  Submonoid.LocalizationMap.lift_eq _ _ _
#align submonoid.localization_map.away_map.lift_eq Submonoid.LocalizationMap.AwayMap.lift_eq

@[simp]
theorem AwayMap.lift_comp (hg : IsUnit (g x)) : (F.lift x hg).comp F.toMap = g :=
  Submonoid.LocalizationMap.lift_comp _ _
#align submonoid.localization_map.away_map.lift_comp Submonoid.LocalizationMap.AwayMap.lift_comp

/-- Given `x y : M` and Localization maps `F : M →* N, G : M →* P` away from `x` and `x * y`
respectively, the homomorphism induced from `N` to `P`. -/
noncomputable def awayToAwayRight (y : M) (G : AwayMap (x * y) P) : N →* P :=
  F.lift x <|
    show IsUnit (G.toMap x) from
      isUnit_of_mul_eq_one (G.toMap x) (G.mk' y ⟨x * y, mem_powers _⟩) <| by
        rw [mul_mk'_eq_mk'_of_mul, mk'_self]
#align submonoid.localization_map.away_to_away_right Submonoid.LocalizationMap.awayToAwayRight

end AwayMap

end LocalizationMap

end Submonoid

namespace AddSubmonoid

namespace LocalizationMap

section AwayMap

variable {A : Type _} [AddCommMonoid A] (x : A) {B : Type _} [AddCommMonoid B] (F : AwayMap x B)
  {C : Type _} [AddCommMonoid C] {g : A →+ C}

/-- Given `x : A` and a Localization map `F : A →+ B` away from `x`, `neg_self` is `- (F x)`. -/
noncomputable def AwayMap.negSelf : B :=
  F.mk' 0 ⟨x, mem_multiples _⟩
#align add_submonoid.localization_map.away_map.neg_self AddSubmonoid.LocalizationMap.AwayMap.negSelf

/-- Given `x : A`, a localization map `F : A →+ B` away from `x`, and a map of `add_comm_monoid`s
`g : A →+ C` such that `g x` is invertible, the homomorphism induced from `B` to `C` sending
`z : B` to `g y - n • g x`, where `y : A, n : ℕ` are such that `z = F y - n • F x`. -/
noncomputable def AwayMap.lift (hg : IsAddUnit (g x)) : B →+ C :=
  AddSubmonoid.LocalizationMap.lift F fun y ↦
    show IsAddUnit (g y.1) by
      obtain ⟨n, hn⟩ := y.2
      rw [← hn]
      dsimp
      rw [g.map_nsmul]
      exact IsAddUnit.map (nsmulAddMonoidHom n : C →+ C) hg
#align add_submonoid.localization_map.away_map.lift AddSubmonoid.LocalizationMap.AwayMap.lift

@[simp]
theorem AwayMap.lift_eq (hg : IsAddUnit (g x)) (a : A) : F.lift x hg (F.toMap a) = g a :=
  AddSubmonoid.LocalizationMap.lift_eq _ _ _
#align add_submonoid.localization_map.away_map.lift_eq AddSubmonoid.LocalizationMap.AwayMap.lift_eq

@[simp]
theorem AwayMap.lift_comp (hg : IsAddUnit (g x)) : (F.lift x hg).comp F.toMap = g :=
  AddSubmonoid.LocalizationMap.lift_comp _ _
#align add_submonoid.localization_map.away_map.lift_comp AddSubmonoid.LocalizationMap.AwayMap.lift_comp

/-- Given `x y : A` and Localization maps `F : A →+ B, G : A →+ C` away from `x` and `x + y`
respectively, the homomorphism induced from `B` to `C`. -/
noncomputable def awayToAwayRight (y : A) (G : AwayMap (x + y) C) : B →+ C :=
  F.lift x <|
    show IsAddUnit (G.toMap x) from
      isAddUnit_of_add_eq_zero (G.toMap x) (G.mk' y ⟨x + y, mem_multiples _⟩) <| by
        rw [add_mk'_eq_mk'_of_add, mk'_self]
#align add_submonoid.localization_map.away_to_away_right AddSubmonoid.LocalizationMap.awayToAwayRight

end AwayMap

end LocalizationMap

end AddSubmonoid

namespace Submonoid

namespace LocalizationMap

variable (f : S.LocalizationMap N) {g : M →* P} (hg : ∀ y : S, IsUnit (g y)) {T : Submonoid P}
  {Q : Type _} [CommMonoid Q]

/-- If `f : M →* N` and `k : M →* P` are Localization maps for a Submonoid `S`, we get an
isomorphism of `N` and `P`. -/
@[to_additive
    "If `f : M →+ N` and `k : M →+ R` are Localization maps for a AddSubmonoid `S`, we get an
isomorphism of `N` and `R`."]
noncomputable def mulEquivOfLocalizations (k : LocalizationMap S P) : N ≃* P :=
{ toFun := f.lift k.map_units
  invFun := k.lift f.map_units
  left_inv := f.lift_left_inverse
  right_inv := k.lift_left_inverse
  map_mul' :=  MonoidHom.map_mul _ }
#align submonoid.localization_map.mul_equiv_of_localizations Submonoid.LocalizationMap.mulEquivOfLocalizations
#align add_submonoid.localization_map.add_equiv_of_localizations AddSubmonoid.LocalizationMap.addEquivOfLocalizations

@[to_additive (attr := simp)]
theorem mulEquivOfLocalizations_apply {k : LocalizationMap S P} {x} :
    f.mulEquivOfLocalizations k x = f.lift k.map_units x := rfl
#align submonoid.localization_map.mul_equiv_of_localizations_apply Submonoid.LocalizationMap.mulEquivOfLocalizations_apply
#align add_submonoid.localization_map.add_equiv_of_localizations_apply AddSubmonoid.LocalizationMap.addEquivOfLocalizations_apply

@[to_additive (attr := simp)]
theorem mulEquivOfLocalizations_symm_apply {k : LocalizationMap S P} {x} :
    (f.mulEquivOfLocalizations k).symm x = k.lift f.map_units x := rfl
#align submonoid.localization_map.mul_equiv_of_localizations_symm_apply Submonoid.LocalizationMap.mulEquivOfLocalizations_symm_apply
#align add_submonoid.localization_map.add_equiv_of_localizations_symm_apply AddSubmonoid.LocalizationMap.addEquivOfLocalizations_symm_apply

@[to_additive]
theorem mulEquivOfLocalizations_symm_eq_mulEquivOfLocalizations {k : LocalizationMap S P} :
    (k.mulEquivOfLocalizations f).symm = f.mulEquivOfLocalizations k := rfl
#align submonoid.localization_map.mul_equiv_of_localizations_symm_eq_mul_equiv_of_localizations Submonoid.LocalizationMap.mulEquivOfLocalizations_symm_eq_mulEquivOfLocalizations
#align add_submonoid.localization_map.add_equiv_of_localizations_symm_eq_add_equiv_of_localizations AddSubmonoid.LocalizationMap.addEquivOfLocalizations_symm_eq_addEquivOfLocalizations

/-- If `f : M →* N` is a Localization map for a Submonoid `S` and `k : N ≃* P` is an isomorphism
of `CommMonoid`s, `k ∘ f` is a Localization map for `M` at `S`. -/
@[to_additive
    "If `f : M →+ N` is a Localization map for a Submonoid `S` and `k : N ≃+ P` is an isomorphism
of `AddCommMonoid`s, `k ∘ f` is a Localization map for `M` at `S`."]
def ofMulEquivOfLocalizations (k : N ≃* P) : LocalizationMap S P :=
  (k.toMonoidHom.comp f.toMap).toLocalizationMap (fun y ↦ isUnit_comp f k.toMonoidHom y)
    (fun v ↦
      let ⟨z, hz⟩ := k.toEquiv.surjective v
      let ⟨x, hx⟩ := f.surj z
      ⟨x, show v * k _ = k _ by rw [← hx, k.map_mul, ← hz] ; rfl⟩)
    fun x y ↦ k.apply_eq_iff_eq.trans f.eq_iff_exists
#align submonoid.localization_map.of_mul_equiv_of_localizations Submonoid.LocalizationMap.ofMulEquivOfLocalizations
#align add_submonoid.localization_map.of_add_equiv_of_localizations AddSubmonoid.LocalizationMap.ofAddEquivOfLocalizations

@[to_additive (attr := simp)]
theorem ofMulEquivOfLocalizations_apply {k : N ≃* P} (x) :
    (f.ofMulEquivOfLocalizations k).toMap x = k (f.toMap x) := rfl
#align submonoid.localization_map.of_mul_equiv_of_localizations_apply Submonoid.LocalizationMap.ofMulEquivOfLocalizations_apply
#align add_submonoid.localization_map.of_add_equiv_of_localizations_apply AddSubmonoid.LocalizationMap.ofAddEquivOfLocalizations_apply

@[to_additive]
theorem ofMulEquivOfLocalizations_eq {k : N ≃* P} :
    (f.ofMulEquivOfLocalizations k).toMap = k.toMonoidHom.comp f.toMap := rfl
#align submonoid.localization_map.of_mul_equiv_of_localizations_eq Submonoid.LocalizationMap.ofMulEquivOfLocalizations_eq
#align add_submonoid.localization_map.of_add_equiv_of_localizations_eq AddSubmonoid.LocalizationMap.ofAddEquivOfLocalizations_eq

@[to_additive]
theorem symm_comp_ofMulEquivOfLocalizations_apply {k : N ≃* P} (x) :
    k.symm ((f.ofMulEquivOfLocalizations k).toMap x) = f.toMap x := k.symm_apply_apply (f.toMap x)
#align submonoid.localization_map.symm_comp_of_mul_equiv_of_localizations_apply Submonoid.LocalizationMap.symm_comp_ofMulEquivOfLocalizations_apply
#align add_submonoid.localization_map.symm_comp_of_add_equiv_of_localizations_apply AddSubmonoid.LocalizationMap.symm_comp_ofAddEquivOfLocalizations_apply

@[to_additive]
theorem symm_comp_ofMulEquivOfLocalizations_apply' {k : P ≃* N} (x) :
    k ((f.ofMulEquivOfLocalizations k.symm).toMap x) = f.toMap x := k.apply_symm_apply (f.toMap x)
#align submonoid.localization_map.symm_comp_of_mul_equiv_of_localizations_apply' Submonoid.LocalizationMap.symm_comp_ofMulEquivOfLocalizations_apply'
#align add_submonoid.localization_map.symm_comp_of_add_equiv_of_localizations_apply' AddSubmonoid.LocalizationMap.symm_comp_ofAddEquivOfLocalizations_apply'

@[to_additive]
theorem ofMulEquivOfLocalizations_eq_iff_eq {k : N ≃* P} {x y} :
    (f.ofMulEquivOfLocalizations k).toMap x = y ↔ f.toMap x = k.symm y :=
  k.toEquiv.eq_symm_apply.symm
#align submonoid.localization_map.of_mul_equiv_of_localizations_eq_iff_eq Submonoid.LocalizationMap.ofMulEquivOfLocalizations_eq_iff_eq
#align add_submonoid.localization_map.of_add_equiv_of_localizations_eq_iff_eq AddSubmonoid.LocalizationMap.ofAddEquivOfLocalizations_eq_iff_eq

@[to_additive addEquivOfLocalizations_right_inv]
theorem mulEquivOfLocalizations_right_inv (k : LocalizationMap S P) :
    f.ofMulEquivOfLocalizations (f.mulEquivOfLocalizations k) = k :=
  toMap_injective <| f.lift_comp k.map_units
#align submonoid.localization_map.mul_equiv_of_localizations_right_inv Submonoid.LocalizationMap.mulEquivOfLocalizations_right_inv
#align add_submonoid.localization_map.add_equiv_of_localizations_right_inv AddSubmonoid.LocalizationMap.addEquivOfLocalizations_right_inv

-- @[simp] -- Porting note: simp can prove this
@[to_additive addEquivOfLocalizations_right_inv_apply]
theorem mulEquivOfLocalizations_right_inv_apply {k : LocalizationMap S P} {x} :
    (f.ofMulEquivOfLocalizations (f.mulEquivOfLocalizations k)).toMap x = k.toMap x := by simp
#align submonoid.localization_map.mul_equiv_of_localizations_right_inv_apply Submonoid.LocalizationMap.mulEquivOfLocalizations_right_inv_apply
#align add_submonoid.localization_map.add_equiv_of_localizations_right_inv_apply AddSubmonoid.LocalizationMap.addEquivOfLocalizations_right_inv_apply

@[to_additive]
theorem mulEquivOfLocalizations_left_inv (k : N ≃* P) :
    f.mulEquivOfLocalizations (f.ofMulEquivOfLocalizations k) = k :=
  FunLike.ext _ _ fun x ↦ FunLike.ext_iff.1 (f.lift_of_comp k.toMonoidHom) x
#align submonoid.localization_map.mul_equiv_of_localizations_left_inv Submonoid.LocalizationMap.mulEquivOfLocalizations_left_inv
#align add_submonoid.localization_map.add_equiv_of_localizations_left_neg AddSubmonoid.LocalizationMap.addEquivOfLocalizations_left_neg

-- @[simp] -- Porting note: simp can prove this
@[to_additive]
theorem mulEquivOfLocalizations_left_inv_apply {k : N ≃* P} (x) :
    f.mulEquivOfLocalizations (f.ofMulEquivOfLocalizations k) x = k x := by simp
#align submonoid.localization_map.mul_equiv_of_localizations_left_inv_apply Submonoid.LocalizationMap.mulEquivOfLocalizations_left_inv_apply
#align add_submonoid.localization_map.add_equiv_of_localizations_left_neg_apply AddSubmonoid.LocalizationMap.addEquivOfLocalizations_left_neg_apply

@[to_additive (attr := simp)]
theorem ofMulEquivOfLocalizations_id : f.ofMulEquivOfLocalizations (MulEquiv.refl N) = f := by
  ext ; rfl
#align submonoid.localization_map.of_mul_equiv_of_localizations_id Submonoid.LocalizationMap.ofMulEquivOfLocalizations_id
#align add_submonoid.localization_map.of_add_equiv_of_localizations_id AddSubmonoid.LocalizationMap.ofAddEquivOfLocalizations_id

@[to_additive]
theorem ofMulEquivOfLocalizations_comp {k : N ≃* P} {j : P ≃* Q} :
    (f.ofMulEquivOfLocalizations (k.trans j)).toMap =
      j.toMonoidHom.comp (f.ofMulEquivOfLocalizations k).toMap :=
  by ext ; rfl
#align submonoid.localization_map.of_mul_equiv_of_localizations_comp Submonoid.LocalizationMap.ofMulEquivOfLocalizations_comp
#align add_submonoid.localization_map.of_add_equiv_of_localizations_comp AddSubmonoid.LocalizationMap.ofAddEquivOfLocalizations_comp

/-- Given `CommMonoid`s `M, P` and Submonoids `S ⊆ M, T ⊆ P`, if `f : M →* N` is a Localization
map for `S` and `k : P ≃* M` is an isomorphism of `CommMonoid`s such that `k(T) = S`, `f ∘ k`
is a Localization map for `T`. -/
@[to_additive
    "Given `AddCommMonoid`s `M, P` and `AddSubmonoid`s `S ⊆ M, T ⊆ P`, if `f : M →* N` is a
    Localization map for `S` and `k : P ≃+ M` is an isomorphism of `AddCommMonoid`s such that
    `k(T) = S`, `f ∘ k` is a Localization map for `T`."]
def ofMulEquivOfDom {k : P ≃* M} (H : T.map k.toMonoidHom = S) : LocalizationMap T N :=
  let H' : S.comap k.toMonoidHom = T :=
    H ▸ (SetLike.coe_injective <| T.1.1.preimage_image_eq k.toEquiv.injective)
  (f.toMap.comp k.toMonoidHom).toLocalizationMap
    (fun y ↦
      let ⟨z, hz⟩ := f.map_units ⟨k y, H ▸ Set.mem_image_of_mem k y.2⟩
      ⟨z, hz⟩)
    (fun z ↦
      let ⟨x, hx⟩ := f.surj z
      let ⟨v, hv⟩ := k.toEquiv.surjective x.1
      let ⟨w, hw⟩ := k.toEquiv.surjective x.2
      ⟨(v, ⟨w, H' ▸ show k w ∈ S from hw.symm ▸ x.2.2⟩),
        show z * f.toMap (k.toEquiv w) = f.toMap (k.toEquiv v) by erw [hv, hw, hx]⟩)
    fun x y ↦
    show f.toMap _ = f.toMap _ ↔ _ by
      erw [f.eq_iff_exists] ;
        exact
          ⟨fun ⟨c, hc⟩ ↦
            let ⟨d, hd⟩ := k.toEquiv.surjective c
            ⟨⟨d, H' ▸ show k d ∈ S from hd.symm ▸ c.2⟩, by
              erw [← hd, ← k.map_mul, ← k.map_mul] at hc ; exact k.toEquiv.injective hc⟩,
            fun ⟨c, hc⟩ ↦
            ⟨⟨k c, H ▸ Set.mem_image_of_mem k c.2⟩, by
              erw [← k.map_mul] ; rw [hc, k.map_mul] ; rfl⟩⟩
#align submonoid.localization_map.of_mul_equiv_of_dom Submonoid.LocalizationMap.ofMulEquivOfDom
#align add_submonoid.localization_map.of_add_equiv_of_dom AddSubmonoid.LocalizationMap.ofAddEquivOfDom

@[to_additive (attr := simp)]
theorem ofMulEquivOfDom_apply {k : P ≃* M} (H : T.map k.toMonoidHom = S) (x) :
    (f.ofMulEquivOfDom H).toMap x = f.toMap (k x) := rfl
#align submonoid.localization_map.of_mul_equiv_of_dom_apply Submonoid.LocalizationMap.ofMulEquivOfDom_apply
#align add_submonoid.localization_map.of_add_equiv_of_dom_apply AddSubmonoid.LocalizationMap.ofAddEquivOfDom_apply

@[to_additive]
theorem ofMulEquivOfDom_eq {k : P ≃* M} (H : T.map k.toMonoidHom = S) :
    (f.ofMulEquivOfDom H).toMap = f.toMap.comp k.toMonoidHom :=rfl
#align submonoid.localization_map.of_mul_equiv_of_dom_eq Submonoid.LocalizationMap.ofMulEquivOfDom_eq
#align add_submonoid.localization_map.of_add_equiv_of_dom_eq AddSubmonoid.LocalizationMap.ofAddEquivOfDom_eq

@[to_additive]
theorem ofMulEquivOfDom_comp_symm {k : P ≃* M} (H : T.map k.toMonoidHom = S) (x) :
    (f.ofMulEquivOfDom H).toMap (k.symm x) = f.toMap x :=
  congr_arg f.toMap <| k.apply_symm_apply x
#align submonoid.localization_map.of_mul_equiv_of_dom_comp_symm Submonoid.LocalizationMap.ofMulEquivOfDom_comp_symm
#align add_submonoid.localization_map.of_add_equiv_of_dom_comp_symm AddSubmonoid.LocalizationMap.ofAddEquivOfDom_comp_symm

@[to_additive]
theorem ofMulEquivOfDom_comp {k : M ≃* P} (H : T.map k.symm.toMonoidHom = S) (x) :
    (f.ofMulEquivOfDom H).toMap (k x) = f.toMap x := congr_arg f.toMap <| k.symm_apply_apply x
#align submonoid.localization_map.of_mul_equiv_of_dom_comp Submonoid.LocalizationMap.ofMulEquivOfDom_comp
#align add_submonoid.localization_map.of_add_equiv_of_dom_comp AddSubmonoid.LocalizationMap.ofAddEquivOfDom_comp

/-- A special case of `f ∘ id = f`, `f` a Localization map. -/
@[to_additive (attr := simp) "A special case of `f ∘ id = f`, `f` a Localization map."]
theorem ofMulEquivOfDom_id :
    f.ofMulEquivOfDom
        (show S.map (MulEquiv.refl M).toMonoidHom = S from
          Submonoid.ext fun x ↦ ⟨fun ⟨_, hy, h⟩ ↦ h ▸ hy, fun h ↦ ⟨x, h, rfl⟩⟩) = f :=
  by ext ; rfl
#align submonoid.localization_map.of_mul_equiv_of_dom_id Submonoid.LocalizationMap.ofMulEquivOfDom_id
#align add_submonoid.localization_map.of_add_equiv_of_dom_id AddSubmonoid.LocalizationMap.ofAddEquivOfDom_id

/-- Given Localization maps `f : M →* N, k : P →* U` for Submonoids `S, T` respectively, an
isomorphism `j : M ≃* P` such that `j(S) = T` induces an isomorphism of localizations `N ≃* U`. -/
@[to_additive
    "Given Localization maps `f : M →+ N, k : P →+ U` for Submonoids `S, T` respectively, an
isomorphism `j : M ≃+ P` such that `j(S) = T` induces an isomorphism of localizations `N ≃+ U`."]
noncomputable def mulEquivOfMulEquiv (k : LocalizationMap T Q) {j : M ≃* P}
    (H : S.map j.toMonoidHom = T) : N ≃* Q :=
  f.mulEquivOfLocalizations <| k.ofMulEquivOfDom H
#align submonoid.localization_map.mul_equiv_of_mul_equiv Submonoid.LocalizationMap.mulEquivOfMulEquiv
#align add_submonoid.localization_map.add_equiv_of_add_equiv AddSubmonoid.LocalizationMap.addEquivOfAddEquiv

@[to_additive (attr := simp)]
theorem mulEquivOfMulEquiv_eq_map_apply {k : LocalizationMap T Q} {j : M ≃* P}
    (H : S.map j.toMonoidHom = T) (x) :
    f.mulEquivOfMulEquiv k H x =
      f.map (fun y : S ↦ show j.toMonoidHom y ∈ T from H ▸ Set.mem_image_of_mem j y.2) k x := rfl
#align submonoid.localization_map.mul_equiv_of_mul_equiv_eq_map_apply Submonoid.LocalizationMap.mulEquivOfMulEquiv_eq_map_apply
#align add_submonoid.localization_map.add_equiv_of_add_equiv_eq_map_apply AddSubmonoid.LocalizationMap.addEquivOfAddEquiv_eq_map_apply

@[to_additive]
theorem mulEquivOfMulEquiv_eq_map {k : LocalizationMap T Q} {j : M ≃* P}
    (H : S.map j.toMonoidHom = T) :
    (f.mulEquivOfMulEquiv k H).toMonoidHom =
      f.map (fun y : S ↦ show j.toMonoidHom y ∈ T from H ▸ Set.mem_image_of_mem j y.2) k := rfl
#align submonoid.localization_map.mul_equiv_of_mul_equiv_eq_map Submonoid.LocalizationMap.mulEquivOfMulEquiv_eq_map
#align add_submonoid.localization_map.add_equiv_of_add_equiv_eq_map AddSubmonoid.LocalizationMap.addEquivOfAddEquiv_eq_map

@[to_additive (attr := simp, nolint simpNF)]
theorem mulEquivOfMulEquiv_eq {k : LocalizationMap T Q} {j : M ≃* P} (H : S.map j.toMonoidHom = T)
    (x) :
    f.mulEquivOfMulEquiv k H (f.toMap x) = k.toMap (j x) :=
  f.map_eq (fun y : S ↦ H ▸ Set.mem_image_of_mem j y.2) _
#align submonoid.localization_map.mul_equiv_of_mul_equiv_eq Submonoid.LocalizationMap.mulEquivOfMulEquiv_eq
#align add_submonoid.localization_map.add_equiv_of_add_equiv_eq AddSubmonoid.LocalizationMap.addEquivOfAddEquiv_eq

@[to_additive (attr := simp, nolint simpNF)]
theorem mulEquivOfMulEquiv_mk' {k : LocalizationMap T Q} {j : M ≃* P} (H : S.map j.toMonoidHom = T)
    (x y) :
    f.mulEquivOfMulEquiv k H (f.mk' x y) = k.mk' (j x) ⟨j y, H ▸ Set.mem_image_of_mem j y.2⟩ :=
  f.map_mk' (fun y : S ↦ H ▸ Set.mem_image_of_mem j y.2) _ _
#align submonoid.localization_map.mul_equiv_of_mul_equiv_mk' Submonoid.LocalizationMap.mulEquivOfMulEquiv_mk'
#align add_submonoid.localization_map.add_equiv_of_add_equiv_mk' AddSubmonoid.LocalizationMap.addEquivOfAddEquiv_mk'

@[to_additive (attr := simp, nolint simpNF)]
theorem of_mulEquivOfMulEquiv_apply {k : LocalizationMap T Q} {j : M ≃* P}
    (H : S.map j.toMonoidHom = T) (x) :
    (f.ofMulEquivOfLocalizations (f.mulEquivOfMulEquiv k H)).toMap x = k.toMap (j x) :=
  ext_iff.1 (f.mulEquivOfLocalizations_right_inv (k.ofMulEquivOfDom H)) x
#align submonoid.localization_map.of_mul_equiv_of_mul_equiv_apply Submonoid.LocalizationMap.of_mulEquivOfMulEquiv_apply
#align add_submonoid.localization_map.of_add_equiv_of_add_equiv_apply AddSubmonoid.LocalizationMap.of_addEquivOfAddEquiv_apply

@[to_additive]
theorem of_mulEquivOfMulEquiv {k : LocalizationMap T Q} {j : M ≃* P} (H : S.map j.toMonoidHom = T) :
    (f.ofMulEquivOfLocalizations (f.mulEquivOfMulEquiv k H)).toMap = k.toMap.comp j.toMonoidHom :=
  MonoidHom.ext <| f.of_mulEquivOfMulEquiv_apply H
#align submonoid.localization_map.of_mul_equiv_of_mul_equiv Submonoid.LocalizationMap.of_mulEquivOfMulEquiv
#align add_submonoid.localization_map.of_add_equiv_of_add_equiv AddSubmonoid.LocalizationMap.of_addEquivOfAddEquiv

end LocalizationMap

end Submonoid

namespace Localization

variable (S)

/-- Natural homomorphism sending `x : M`, `M` a `CommMonoid`, to the equivalence class of
`(x, 1)` in the Localization of `M` at a Submonoid. -/
@[to_additive
    "Natural homomorphism sending `x : M`, `M` an `AddCommMonoid`, to the equivalence class of
`(x, 0)` in the Localization of `M` at a Submonoid."]
def monoidOf : Submonoid.LocalizationMap S (Localization S) :=
  { (r S).mk'.comp <| MonoidHom.inl M
        S with
    toFun := fun x ↦ mk x 1
    map_one' := mk_one
    map_mul' := fun x y ↦ by dsimp only; rw [mk_mul, mul_one]
    map_units' := fun y ↦
      isUnit_iff_exists_inv.2 ⟨mk 1 y, by dsimp only; rw [mk_mul, mul_one, one_mul, mk_self]⟩
    surj' := fun z ↦ induction_on z fun x ↦
      ⟨x, by dsimp only; rw [mk_mul, mul_comm x.fst, ← mk_mul, mk_self, one_mul]⟩
    eq_iff_exists' := fun x y ↦
      mk_eq_mk_iff.trans <|
        r_iff_exists.trans <|
          show (∃ c : S, ↑c * (1 * x) = c * (1 * y)) ↔ _ by rw [one_mul, one_mul] }
#align localization.monoid_of Localization.monoidOf
#align add_localization.add_monoid_of AddLocalization.addMonoidOf

variable {S}

@[to_additive]
theorem mk_one_eq_monoidOf_mk (x) : mk x 1 = (monoidOf S).toMap x := rfl
#align localization.mk_one_eq_monoid_of_mk Localization.mk_one_eq_monoidOf_mk
#align add_localization.mk_zero_eq_add_monoid_of_mk AddLocalization.mk_zero_eq_addMonoidOf_mk

@[to_additive]
theorem mk_eq_monoidOf_mk'_apply (x y) : mk x y = (monoidOf S).mk' x y :=
  show _ = _ * _ from
    (Submonoid.LocalizationMap.mul_inv_right (monoidOf S).map_units _ _ _).2 <|
      by
        rw [← mk_one_eq_monoidOf_mk, ← mk_one_eq_monoidOf_mk, mk_mul x y y 1, mul_comm y 1]
        conv => rhs ; rw [← mul_one 1] ; rw [← mul_one x]
        exact mk_eq_mk_iff.2 (Con.symm _ <| (Localization.r S).mul (Con.refl _ (x, 1)) <| one_rel _)
#align localization.mk_eq_monoid_of_mk'_apply Localization.mk_eq_monoidOf_mk'_apply
#align add_localization.mk_eq_add_monoid_of_mk'_apply AddLocalization.mk_eq_addMonoidOf_mk'_apply

@[to_additive (attr := simp)]
theorem mk_eq_monoidOf_mk' : mk = (monoidOf S).mk' :=
  funext fun _ ↦ funext fun _ ↦ mk_eq_monoidOf_mk'_apply _ _
#align localization.mk_eq_monoid_of_mk' Localization.mk_eq_monoidOf_mk'
#align add_localization.mk_eq_add_monoid_of_mk' AddLocalization.mk_eq_addMonoidOf_mk'

universe u

@[to_additive (attr := simp)]
theorem liftOn_mk' {p : Sort u} (f : ∀ (_ : M) (_ : S), p) (H) (a : M) (b : S) :
    liftOn ((monoidOf S).mk' a b) f H = f a b := by rw [← mk_eq_monoidOf_mk', liftOn_mk]
#align localization.lift_on_mk' Localization.liftOn_mk'
#align add_localization.lift_on_mk' AddLocalization.liftOn_mk'

@[to_additive (attr := simp)]
theorem liftOn₂_mk' {p : Sort _} (f : M → S → M → S → p) (H) (a c : M) (b d : S) :
    liftOn₂ ((monoidOf S).mk' a b) ((monoidOf S).mk' c d) f H = f a b c d := by
  rw [← mk_eq_monoidOf_mk', liftOn₂_mk]
#align localization.lift_on₂_mk' Localization.liftOn₂_mk'
#align add_localization.lift_on₂_mk' AddLocalization.liftOn₂_mk'

variable (f : Submonoid.LocalizationMap S N)

/-- Given a Localization map `f : M →* N` for a Submonoid `S`, we get an isomorphism between
the Localization of `M` at `S` as a quotient type and `N`. -/
@[to_additive
    "Given a Localization map `f : M →+ N` for a Submonoid `S`, we get an isomorphism between
the Localization of `M` at `S` as a quotient type and `N`."]
noncomputable def mulEquivOfQuotient (f : Submonoid.LocalizationMap S N) : Localization S ≃* N :=
  (monoidOf S).mulEquivOfLocalizations f
#align localization.mul_equiv_of_quotient Localization.mulEquivOfQuotient
#align add_localization.add_equiv_of_quotient AddLocalization.addEquivOfQuotient

variable {f}

-- Porting note: dsimp can not prove this
@[to_additive (attr := simp, nolint simpNF)]
theorem mulEquivOfQuotient_apply (x) : mulEquivOfQuotient f x = (monoidOf S).lift f.map_units x :=
  rfl
#align localization.mul_equiv_of_quotient_apply Localization.mulEquivOfQuotient_apply
#align add_localization.add_equiv_of_quotient_apply AddLocalization.addEquivOfQuotient_apply

@[to_additive (attr := simp, nolint simpNF)]
theorem mulEquivOfQuotient_mk' (x y) : mulEquivOfQuotient f ((monoidOf S).mk' x y) = f.mk' x y :=
  (monoidOf S).lift_mk' _ _ _
#align localization.mul_equiv_of_quotient_mk' Localization.mulEquivOfQuotient_mk'
#align add_localization.add_equiv_of_quotient_mk' AddLocalization.addEquivOfQuotient_mk'

@[to_additive]
theorem mulEquivOfQuotient_mk (x y) : mulEquivOfQuotient f (mk x y) = f.mk' x y := by
  rw [mk_eq_monoidOf_mk'_apply] ; exact mulEquivOfQuotient_mk' _ _
#align localization.mul_equiv_of_quotient_mk Localization.mulEquivOfQuotient_mk
#align add_localization.add_equiv_of_quotient_mk AddLocalization.addEquivOfQuotient_mk

-- @[simp] -- Porting note: simp can prove this
@[to_additive]
theorem mulEquivOfQuotient_monoidOf (x) : mulEquivOfQuotient f ((monoidOf S).toMap x) = f.toMap x :=
  by simp
#align localization.mul_equiv_of_quotient_monoid_of Localization.mulEquivOfQuotient_monoidOf
#align add_localization.add_equiv_of_quotient_add_monoid_of AddLocalization.addEquivOfQuotient_addMonoidOf

@[to_additive (attr := simp)]
theorem mulEquivOfQuotient_symm_mk' (x y) :
    (mulEquivOfQuotient f).symm (f.mk' x y) = (monoidOf S).mk' x y :=
  f.lift_mk' (monoidOf S).map_units _ _
#align localization.mul_equiv_of_quotient_symm_mk' Localization.mulEquivOfQuotient_symm_mk'
#align add_localization.add_equiv_of_quotient_symm_mk' AddLocalization.addEquivOfQuotient_symm_mk'

@[to_additive]
theorem mulEquivOfQuotient_symm_mk (x y) : (mulEquivOfQuotient f).symm (f.mk' x y) = mk x y := by
  rw [mk_eq_monoidOf_mk'_apply] ; exact mulEquivOfQuotient_symm_mk' _ _
#align localization.mul_equiv_of_quotient_symm_mk Localization.mulEquivOfQuotient_symm_mk
#align add_localization.add_equiv_of_quotient_symm_mk AddLocalization.addEquivOfQuotient_symm_mk

@[to_additive (attr := simp)]
theorem mulEquivOfQuotient_symm_monoidOf (x) :
    (mulEquivOfQuotient f).symm (f.toMap x) = (monoidOf S).toMap x :=
  f.lift_eq (monoidOf S).map_units _
#align localization.mul_equiv_of_quotient_symm_monoid_of Localization.mulEquivOfQuotient_symm_monoidOf
#align add_localization.add_equiv_of_quotient_symm_add_monoid_of AddLocalization.addEquivOfQuotient_symm_addMonoidOf

section Away

variable (x : M)

/-- Given `x : M`, the Localization of `M` at the Submonoid generated by `x`, as a quotient. -/
@[to_additive (attr := reducible)
    "Given `x : M`, the Localization of `M` at the Submonoid generated by `x`, as a quotient."]
def Away :=
  Localization (Submonoid.powers x)
#align localization.away Localization.Away
#align add_localization.away AddLocalization.Away

/-- Given `x : M`, `invSelf` is `x⁻¹` in the Localization (as a quotient type) of `M` at the
Submonoid generated by `x`. -/
@[to_additive
    "Given `x : M`, `negSelf` is `-x` in the Localization (as a quotient type) of `M` at the
Submonoid generated by `x`."]
def Away.invSelf : Away x :=
  mk 1 ⟨x, Submonoid.mem_powers _⟩
#align localization.away.inv_self Localization.Away.invSelf
#align add_localization.away.neg_self AddLocalization.Away.negSelf

/-- Given `x : M`, the natural hom sending `y : M`, `M` a `CommMonoid`, to the equivalence class
of `(y, 1)` in the Localization of `M` at the Submonoid generated by `x`. -/
@[to_additive (attr := reducible)
    "Given `x : M`, the natural hom sending `y : M`, `M` an `AddCommMonoid`, to the equivalence
class of `(y, 0)` in the Localization of `M` at the Submonoid generated by `x`."]
def Away.monoidOf : Submonoid.LocalizationMap.AwayMap x (Away x) :=
  Localization.monoidOf (Submonoid.powers x)
#align localization.away.monoid_of Localization.Away.monoidOf
#align add_localization.away.add_monoid_of AddLocalization.Away.addMonoidOf

-- @[simp] -- Porting note: simp can prove this
@[to_additive]
theorem Away.mk_eq_monoidOf_mk' : mk = (Away.monoidOf x).mk' := by simp
#align localization.away.mk_eq_monoid_of_mk' Localization.Away.mk_eq_monoidOf_mk'
#align add_localization.away.mk_eq_add_monoid_of_mk' AddLocalization.Away.mk_eq_addMonoidOf_mk'

/-- Given `x : M` and a Localization map `f : M →* N` away from `x`, we get an isomorphism between
the Localization of `M` at the Submonoid generated by `x` as a quotient type and `N`. -/
@[to_additive
    "Given `x : M` and a Localization map `f : M →+ N` away from `x`, we get an isomorphism between
the Localization of `M` at the Submonoid generated by `x` as a quotient type and `N`."]
noncomputable def Away.mulEquivOfQuotient (f : Submonoid.LocalizationMap.AwayMap x N) :
    Away x ≃* N :=
  Localization.mulEquivOfQuotient f
#align localization.away.mul_equiv_of_quotient Localization.Away.mulEquivOfQuotient
#align add_localization.away.add_equiv_of_quotient AddLocalization.Away.addEquivOfQuotient

end Away

end Localization

end CommMonoid

section CommMonoidWithZero

variable {M : Type _} [CommMonoidWithZero M] (S : Submonoid M) (N : Type _) [CommMonoidWithZero N]
  {P : Type _} [CommMonoidWithZero P]

namespace Submonoid

/-- The type of homomorphisms between monoids with zero satisfying the characteristic predicate:
if `f : M →*₀ N` satisfies this predicate, then `N` is isomorphic to the localization of `M` at
`S`. -/
-- Porting note: This linter does not exist yet
-- @[nolint has_nonempty_instance]
structure LocalizationWithZeroMap extends LocalizationMap S N where
  map_zero' : toFun 0 = 0
#align submonoid.localization_with_zero_map Submonoid.LocalizationWithZeroMap

-- Porting note: no docstrings for LocalizationWithZeroMap.map_zero'
attribute [nolint docBlame] LocalizationWithZeroMap.toLocalizationMap
  LocalizationWithZeroMap.map_zero'

variable {S N}

/-- The monoid with zero hom underlying a `LocalizationMap`. -/
def LocalizationWithZeroMap.toMonoidWithZeroHom (f : LocalizationWithZeroMap S N) : M →*₀ N :=
  { f with }
#align submonoid.localization_with_zero_map.to_monoid_with_zero_hom Submonoid.LocalizationWithZeroMap.toMonoidWithZeroHom

end Submonoid

namespace Localization

/-- The zero element in a Localization is defined as `(0, 1)`.

Should not be confused with `AddLocalization.zero` which is `(0, 0)`. -/
protected irreducible_def zero : Localization S :=
  mk 0 1
#align localization.zero Localization.zero

instance : Zero (Localization S) := ⟨Localization.zero S⟩

variable {S}

theorem mk_zero (x : S) : mk 0 (x : S) = 0 :=
  calc
    mk 0 x = mk 0 1 := mk_eq_mk_iff.mpr (r_of_eq (by simp))
    _ = Localization.zero S := (Localization.zero_def S).symm

instance : CommMonoidWithZero (Localization S) where
  zero_mul := fun x ↦ Localization.induction_on x fun y => by
    simp only [← Localization.mk_zero y.2, mk_mul, mk_eq_mk_iff, mul_zero, zero_mul, r_of_eq]
  mul_zero := fun x ↦ Localization.induction_on x fun y => by
    simp only [← Localization.mk_zero y.2, mk_mul, mk_eq_mk_iff, mul_zero, zero_mul, r_of_eq]
#align localization.mk_zero Localization.mk_zero

theorem liftOn_zero {p : Type _} (f : ∀ (_ : M) (_ : S), p) (H) : liftOn 0 f H = f 0 1 := by
  rw [← mk_zero 1, liftOn_mk]
#align localization.lift_on_zero Localization.liftOn_zero

end Localization

variable {S N}

namespace Submonoid

@[simp]
theorem LocalizationMap.sec_zero_fst {f : LocalizationMap S N} : f.toMap (f.sec 0).fst = 0 := by
  rw [LocalizationMap.sec_spec', mul_zero]
#align submonoid.localization_map.sec_zero_fst Submonoid.LocalizationMap.sec_zero_fst

namespace LocalizationWithZeroMap

/-- Given a Localization map `f : M →*₀ N` for a Submonoid `S ⊆ M` and a map of
`CommMonoidWithZero`s `g : M →*₀ P` such that `g y` is invertible for all `y : S`, the
homomorphism induced from `N` to `P` sending `z : N` to `g x * (g y)⁻¹`, where `(x, y) : M × S`
are such that `z = f x * (f y)⁻¹`. -/
noncomputable def lift (f : LocalizationWithZeroMap S N) (g : M →*₀ P)
    (hg : ∀ y : S, IsUnit (g y)) : N →*₀ P :=
  { @LocalizationMap.lift _ _ _ _ _ _ _ f.toLocalizationMap g.toMonoidHom hg with
    map_zero' := by
      erw [LocalizationMap.lift_spec f.toLocalizationMap hg 0 0]
      rw [mul_zero, ← map_zero g, ← g.toMonoidHom_coe]
      refine f.toLocalizationMap.eq_of_eq hg ?_
      rw [LocalizationMap.sec_zero_fst]
      exact f.toMonoidWithZeroHom.map_zero.symm }
#align submonoid.localization_with_zero_map.lift Submonoid.LocalizationWithZeroMap.lift

end LocalizationWithZeroMap

end Submonoid

end CommMonoidWithZero

namespace Localization

variable {α : Type _} [CancelCommMonoid α] {s : Submonoid α} {a₁ b₁ : α} {a₂ b₂ : s}

@[to_additive]
theorem mk_left_injective (b : s) : Injective fun a => mk a b := fun c d h => by
  -- porting note: times out unless we add this `have`. Even `infer_instance` times out here.
  have : Nonempty s := One.nonempty
  simpa [-mk_eq_monoidOf_mk', mk_eq_mk_iff, r_iff_exists] using h
#align localization.mk_left_injective Localization.mk_left_injective
#align add_localization.mk_left_injective AddLocalization.mk_left_injective

@[to_additive]
theorem mk_eq_mk_iff' : mk a₁ a₂ = mk b₁ b₂ ↔ ↑b₂ * a₁ = a₂ * b₁ := by
  -- porting note: times out unless we add this `have`. Even `infer_instance` times out here.
  have : Nonempty s := One.nonempty
  simp_rw [mk_eq_mk_iff, r_iff_exists, mul_left_cancel_iff, exists_const]
#align localization.mk_eq_mk_iff' Localization.mk_eq_mk_iff'
#align add_localization.mk_eq_mk_iff' AddLocalization.mk_eq_mk_iff'

@[to_additive]
instance decidableEq [DecidableEq α] : DecidableEq (Localization s) := fun a b =>
  Localization.recOnSubsingleton₂ a b fun _ _ _ _ => decidable_of_iff' _ mk_eq_mk_iff'
#align localization.decidable_eq Localization.decidableEq
#align add_localization.decidable_eq AddLocalization.decidableEq

end Localization

/-! ### Order -/

namespace Localization

variable {α : Type _}

section OrderedCancelCommMonoid

variable [OrderedCancelCommMonoid α] {s : Submonoid α} {a₁ b₁ : α} {a₂ b₂ : s}

@[to_additive]
instance le : LE (Localization s) :=
  ⟨fun a b =>
    Localization.liftOn₂ a b (fun a₁ a₂ b₁ b₂ => ↑b₂ * a₁ ≤ a₂ * b₁)
      @fun a₁ b₁ a₂ b₂ c₁ d₁ c₂ d₂ hab hcd => propext $ by
        obtain ⟨e, he⟩ := r_iff_exists.1 hab
        obtain ⟨f, hf⟩ := r_iff_exists.1 hcd
        simp only [mul_right_inj] at he hf
        dsimp
        rw [← mul_le_mul_iff_right, mul_right_comm, ← hf, mul_right_comm, mul_right_comm (a₂ : α),
          mul_le_mul_iff_right, ← mul_le_mul_iff_left, mul_left_comm, he, mul_left_comm,
          mul_left_comm (b₂ : α), mul_le_mul_iff_left]⟩

@[to_additive]
instance lt : LT (Localization s) :=
  ⟨fun a b =>
    Localization.liftOn₂ a b (fun a₁ a₂ b₁ b₂ => ↑b₂ * a₁ < a₂ * b₁)
      @fun a₁ b₁ a₂ b₂ c₁ d₁ c₂ d₂ hab hcd => propext $ by
        obtain ⟨e, he⟩ := r_iff_exists.1 hab
        obtain ⟨f, hf⟩ := r_iff_exists.1 hcd
        simp only [mul_right_inj] at he hf
        dsimp
        rw [← mul_lt_mul_iff_right, mul_right_comm, ← hf, mul_right_comm, mul_right_comm (a₂ : α),
          mul_lt_mul_iff_right, ← mul_lt_mul_iff_left, mul_left_comm, he, mul_left_comm,
          mul_left_comm (b₂ : α), mul_lt_mul_iff_left]⟩

@[to_additive]
theorem mk_le_mk : mk a₁ a₂ ≤ mk b₁ b₂ ↔ ↑b₂ * a₁ ≤ a₂ * b₁ :=
  Iff.rfl
#align localization.mk_le_mk Localization.mk_le_mk
#align add_localization.mk_le_mk AddLocalization.mk_le_mk

@[to_additive]
theorem mk_lt_mk : mk a₁ a₂ < mk b₁ b₂ ↔ ↑b₂ * a₁ < a₂ * b₁ :=
  Iff.rfl
#align localization.mk_lt_mk Localization.mk_lt_mk
#align add_localization.mk_lt_mk AddLocalization.mk_lt_mk

-- declaring this separately to the instance below makes things faster
@[to_additive]
instance partialOrder : PartialOrder (Localization s) where
  le := (· ≤ ·)
  lt := (· < ·)
  le_refl a := Localization.induction_on a fun a => le_rfl
  le_trans a b c :=
    Localization.induction_on₃ a b c fun a b c hab hbc => by
      simp only [mk_le_mk] at hab hbc⊢
      refine' le_of_mul_le_mul_left' _
      · exact ↑b.2
      rw [mul_left_comm]
      refine' (mul_le_mul_left' hab _).trans _
      rwa [mul_left_comm, mul_left_comm (b.2 : α), mul_le_mul_iff_left]
  le_antisymm a b := by
    induction' a using Localization.rec with a₁ a₂
    induction' b using Localization.rec with b₁ b₂
    simp_rw [mk_le_mk, mk_eq_mk_iff, r_iff_exists]
    exact fun hab hba => ⟨1, by rw [hab.antisymm hba]⟩
    all_goals intros ; rfl
  lt_iff_le_not_le a b := Localization.induction_on₂ a b fun a b => lt_iff_le_not_le

@[to_additive]
instance orderedCancelCommMonoid : OrderedCancelCommMonoid (Localization s) :=
  { Localization.commMonoid s,
    Localization.partialOrder with
    mul_le_mul_left := fun a b =>
      Localization.induction_on₂ a b fun a b hab c =>
        Localization.induction_on c fun c => by
          simp only [mk_mul, mk_le_mk, Submonoid.coe_mul, mul_mul_mul_comm _ _ c.1] at hab⊢
          exact mul_le_mul_left' hab _
    le_of_mul_le_mul_left := fun a b c =>
      Localization.induction_on₃ a b c fun a b c hab => by
        simp only [mk_mul, mk_le_mk, Submonoid.coe_mul, mul_mul_mul_comm _ _ a.1] at hab⊢
        exact le_of_mul_le_mul_left' hab }

@[to_additive]
instance decidableLE [DecidableRel ((· ≤ ·) : α → α → Prop)] :
    DecidableRel ((· ≤ ·) : Localization s → Localization s → Prop) := fun a b =>
  Localization.recOnSubsingleton₂ a b fun _ _ _ _ => decidable_of_iff' _ mk_le_mk
<<<<<<< HEAD
#align localization.decidable_le Localization.decidableLE
#align add_localization.decidable_le addLocalization.decidableLE
=======
#align localization.decidable_le Localization.decidableLe
#align add_localization.decidable_le AddLocalization.decidableLe
>>>>>>> 4857a223

@[to_additive]
instance decidableLT [DecidableRel ((· < ·) : α → α → Prop)] :
    DecidableRel ((· < ·) : Localization s → Localization s → Prop) := fun a b =>
  Localization.recOnSubsingleton₂ a b fun _ _ _ _ => decidable_of_iff' _ mk_lt_mk
<<<<<<< HEAD
#align localization.decidable_lt Localization.decidableLT
#align add_localization.decidable_lt addLocalization.decidableLT
=======
#align localization.decidable_lt Localization.decidableLt
#align add_localization.decidable_lt AddLocalization.decidableLt
>>>>>>> 4857a223

/-- An ordered cancellative monoid injects into its localization by sending `a` to `a / b`. -/
@[to_additive (attr := simps!) "An ordered cancellative monoid injects into its localization by
sending `a` to `a - b`."]
def mkOrderEmbedding (b : s) : α ↪o Localization s where
  toFun a := mk a b
  inj' := mk_left_injective _
  map_rel_iff' {a b} := by simp [-mk_eq_monoidOf_mk', mk_le_mk]
#align localization.mk_order_embedding Localization.mkOrderEmbedding
#align add_localization.mk_order_embedding AddLocalization.mkOrderEmbedding

end OrderedCancelCommMonoid

@[to_additive]
instance [LinearOrderedCancelCommMonoid α] {s : Submonoid α} :
    LinearOrderedCancelCommMonoid (Localization s) :=
  { Localization.orderedCancelCommMonoid with
    le_total := fun a b =>
      Localization.induction_on₂ a b fun _ _ => by
        simp_rw [mk_le_mk]
        exact le_total _ _
    decidable_le := Localization.decidableLE
    decidable_lt := Localization.decidableLT  -- porting note: was wrong in mathlib3
    decidable_eq := Localization.decidableEq }

end Localization<|MERGE_RESOLUTION|>--- conflicted
+++ resolved
@@ -1995,25 +1995,15 @@
 instance decidableLE [DecidableRel ((· ≤ ·) : α → α → Prop)] :
     DecidableRel ((· ≤ ·) : Localization s → Localization s → Prop) := fun a b =>
   Localization.recOnSubsingleton₂ a b fun _ _ _ _ => decidable_of_iff' _ mk_le_mk
-<<<<<<< HEAD
 #align localization.decidable_le Localization.decidableLE
-#align add_localization.decidable_le addLocalization.decidableLE
-=======
-#align localization.decidable_le Localization.decidableLe
-#align add_localization.decidable_le AddLocalization.decidableLe
->>>>>>> 4857a223
+#align add_localization.decidable_le AddLocalization.decidableLE
 
 @[to_additive]
 instance decidableLT [DecidableRel ((· < ·) : α → α → Prop)] :
     DecidableRel ((· < ·) : Localization s → Localization s → Prop) := fun a b =>
   Localization.recOnSubsingleton₂ a b fun _ _ _ _ => decidable_of_iff' _ mk_lt_mk
-<<<<<<< HEAD
 #align localization.decidable_lt Localization.decidableLT
-#align add_localization.decidable_lt addLocalization.decidableLT
-=======
-#align localization.decidable_lt Localization.decidableLt
-#align add_localization.decidable_lt AddLocalization.decidableLt
->>>>>>> 4857a223
+#align add_localization.decidable_lt AddLocalization.decidableLT
 
 /-- An ordered cancellative monoid injects into its localization by sending `a` to `a / b`. -/
 @[to_additive (attr := simps!) "An ordered cancellative monoid injects into its localization by
