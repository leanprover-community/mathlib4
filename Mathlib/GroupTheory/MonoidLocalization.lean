/-
Copyright (c) 2019 Amelia Livingston. All rights reserved.
Released under Apache 2.0 license as described in the file LICENSE.
Authors: Amelia Livingston

! This file was ported from Lean 3 source module group_theory.monoid_localization
! leanprover-community/mathlib commit 10ee941346c27bdb5e87bb3535100c0b1f08ac41
! Please do not edit these lines, except to modify the commit id
! if you have ported upstream changes.
-/
import Mathlib.GroupTheory.Congruence
import Mathlib.GroupTheory.Submonoid.Membership
import Mathlib.Algebra.Group.Units

/-!
# Localizations of commutative monoids

Localizing a commutative ring at one of its submonoids does not rely on the ring's addition, so
we can generalize localizations to commutative monoids.

We characterize the localization of a commutative monoid `M` at a submonoid `S` up to
isomorphism; that is, a commutative monoid `N` is the localization of `M` at `S` iff we can find a
monoid homomorphism `f : M →* N` satisfying 3 properties:
1. For all `y ∈ S`, `f y` is a unit;
2. For all `z : N`, there exists `(x, y) : M × S` such that `z * f y = f x`;
3. For all `x, y : M`, `f x = f y` iff there exists `c ∈ S` such that `x * c = y * c`.

Given such a localization map `f : M →* N`, we can define the surjection
`LocalizationMap.mk'` sending `(x, y) : M × S` to `f x * (f y)⁻¹`, and
`LocalizationMap.lift`, the homomorphism from `N` induced by a homomorphism from `M` which maps
elements of `S` to invertible elements of the codomain. Similarly, given commutative monoids
`P, Q`, a submonoid `T` of `P` and a localization map for `T` from `P` to `Q`, then a homomorphism
`g : M →* P` such that `g(S) ⊆ T` induces a homomorphism of localizations,
`LocalizationMap.map`, from `N` to `Q`.
We treat the special case of localizing away from an element in the sections `AwayMap` and `Away`.

We also define the quotient of `M × S` by the unique congruence relation (equivalence relation
preserving a binary operation) `r` such that for any other congruence relation `s` on `M × S`
satisfying '`∀ y ∈ S`, `(1, 1) ∼ (y, y)` under `s`', we have that `(x₁, y₁) ∼ (x₂, y₂)` by `s`
whenever `(x₁, y₁) ∼ (x₂, y₂)` by `r`. We show this relation is equivalent to the standard
localization relation.
This defines the localization as a quotient type, `Localization`, but the majority of
subsequent lemmas in the file are given in terms of localizations up to isomorphism, using maps
which satisfy the characteristic predicate.

The Grothendieck group construction corresponds to localizing at the top submonoid, namely making
every element invertible.

## Implementation notes

In maths it is natural to reason up to isomorphism, but in Lean we cannot naturally `rewrite` one
structure with an isomorphic one; one way around this is to isolate a predicate characterizing
a structure up to isomorphism, and reason about things that satisfy the predicate.

The infimum form of the localization congruence relation is chosen as 'canonical' here, since it
shortens some proofs.

To apply a localization map `f` as a function, we use `f.toMap`, as coercions don't work well for
this structure.

To reason about the localization as a quotient type, use `mk_eq_monoidOf_mk'` and associated
lemmas. These show the quotient map `mk : M → S → Localization S` equals the
surjection `LocalizationMap.mk'` induced by the map
`monoid_of : localization_map S (localization S)` (where `of` establishes the
localization as a quotient type satisfies the characteristic predicate). The lemma
`mk_eq_monoidOf_mk'` hence gives you access to the results in the rest of the file, which are
about the `LocalizationMap.mk'` induced by any localization map.

## TODO

* Show that the localization at the top monoid is a group.
* Generalise to (nonempty) subsemigroups.
* If we acquire more bundlings, we can make `localization.mk_order_embedding` be an ordered monoid
  embedding.

## Tags
localization, monoid localization, quotient monoid, congruence relation, characteristic predicate,
commutative monoid, grothendieck group
-/

open Function
namespace AddSubmonoid

variable {M : Type _} [AddCommMonoid M] (S : AddSubmonoid M) (N : Type _) [AddCommMonoid N]

/-- The type of AddMonoid homomorphisms satisfying the characteristic predicate: if `f : M →+ N`
satisfies this predicate, then `N` is isomorphic to the localization of `M` at `S`. -/
-- Porting note: This linter does not exist yet
-- @[nolint has_nonempty_instance]
structure LocalizationMap extends AddMonoidHom M N where
  map_add_units' : ∀ y : S, IsAddUnit (toFun y)
  surj' : ∀ z : N, ∃ x : M × S, z + toFun x.2 = toFun x.1
  eq_iff_exists' : ∀ x y, toFun x = toFun y ↔ ∃ c : S, ↑c + x = ↑c + y
#align add_submonoid.localization_map AddSubmonoid.LocalizationMap

-- Porting note: no docstrings for AddSubmonoid.LocalizationMap
attribute [nolint docBlame] AddSubmonoid.LocalizationMap.map_add_units'
  AddSubmonoid.LocalizationMap.surj' AddSubmonoid.LocalizationMap.eq_iff_exists'

/-- The AddMonoidHom underlying a `LocalizationMap` of `AddCommMonoid`s. -/
add_decl_doc LocalizationMap.toAddMonoidHom

end AddSubmonoid

section CommMonoid

variable {M : Type _} [CommMonoid M] (S : Submonoid M) (N : Type _) [CommMonoid N] {P : Type _}
  [CommMonoid P]

namespace Submonoid

/-- The type of monoid homomorphisms satisfying the characteristic predicate: if `f : M →* N`
satisfies this predicate, then `N` is isomorphic to the localization of `M` at `S`. -/
-- Porting note: This linter does not exist yet
-- @[nolint has_nonempty_instance]
structure LocalizationMap extends MonoidHom M N where
  map_units' : ∀ y : S, IsUnit (toFun y)
  surj' : ∀ z : N, ∃ x : M × S, z * toFun x.2 = toFun x.1
  eq_iff_exists' : ∀ x y, toFun x = toFun y ↔ ∃ c : S, ↑c * x = c * y
#align submonoid.localization_map Submonoid.LocalizationMap

-- Porting note: no docstrings for Submonoid.LocalizationMap
attribute [nolint docBlame] Submonoid.LocalizationMap.map_units' Submonoid.LocalizationMap.surj'
  Submonoid.LocalizationMap.eq_iff_exists'

attribute [to_additive] Submonoid.LocalizationMap

-- Porting note: this translation already exists
-- attribute [to_additive] Submonoid.LocalizationMap.toMonoidHom

/-- The monoid hom underlying a `LocalizationMap`. -/
add_decl_doc LocalizationMap.toMonoidHom

end Submonoid

namespace Localization

-- Porting note: this does not work so it is done explicitly instead
-- run_cmd to_additive.map_namespace `Localization `AddLocalization
-- run_cmd Elab.Command.liftCoreM <| ToAdditive.insertTranslation `Localization `AddLocalization

/-- The congruence relation on `M × S`, `M` a `CommMonoid` and `S` a submonoid of `M`, whose
quotient is the localization of `M` at `S`, defined as the unique congruence relation on
`M × S` such that for any other congruence relation `s` on `M × S` where for all `y ∈ S`,
`(1, 1) ∼ (y, y)` under `s`, we have that `(x₁, y₁) ∼ (x₂, y₂)` by `r` implies
`(x₁, y₁) ∼ (x₂, y₂)` by `s`. -/
@[to_additive AddLocalization.r
    "The congruence relation on `M × S`, `M` an `AddCommMonoid` and `S` an `add_submonoid` of `M`,
whose quotient is the localization of `M` at `S`, defined as the unique congruence relation on
`M × S` such that for any other congruence relation `s` on `M × S` where for all `y ∈ S`,
`(0, 0) ∼ (y, y)` under `s`, we have that `(x₁, y₁) ∼ (x₂, y₂)` by `r` implies
`(x₁, y₁) ∼ (x₂, y₂)` by `s`."]
def r (S : Submonoid M) : Con (M × S) :=
  sInf { c | ∀ y : S, c 1 (y, y) }
#align localization.r Localization.r
#align add_localization.r AddLocalization.r

/-- An alternate form of the congruence relation on `M × S`, `M` a `CommMonoid` and `S` a
submonoid of `M`, whose quotient is the localization of `M` at `S`. -/
@[to_additive AddLocalization.r'
    "An alternate form of the congruence relation on `M × S`, `M` a `CommMonoid` and `S` a
submonoid of `M`, whose quotient is the localization of `M` at `S`."]
def r' : Con (M × S) := by
  -- note we multiply by `c` on the left so that we can later generalize to `•`
  refine
    { r := fun a b : M × S ↦ ∃ c : S, ↑c * (↑b.2 * a.1) = c * (a.2 * b.1)
      iseqv := ⟨fun a ↦ ⟨1, rfl⟩, fun ⟨c, hc⟩ ↦ ⟨c, hc.symm⟩, ?_⟩
      mul' := ?_ }
  · rintro a b c ⟨t₁, ht₁⟩ ⟨t₂, ht₂⟩
    use t₂ * t₁ * b.2
    simp only [Submonoid.coe_mul]
    calc
      (t₂ * t₁ * b.2 : M) * (c.2 * a.1) = t₂ * c.2 * (t₁ * (b.2 * a.1)) := by ac_rfl
      _ = t₁ * a.2 * (t₂ * (c.2 * b.1)) := by rw [ht₁] ; ac_rfl
      _ = t₂ * t₁ * b.2 * (a.2 * c.1) := by rw [ht₂] ; ac_rfl
  · rintro a b c d ⟨t₁, ht₁⟩ ⟨t₂, ht₂⟩
    use t₂ * t₁
    calc
      (t₂ * t₁ : M) * (b.2 * d.2 * (a.1 * c.1)) = t₂ * (d.2 * c.1) * (t₁ * (b.2 * a.1)) := by ac_rfl
      _ = (t₂ * t₁ : M) * (a.2 * c.2 * (b.1 * d.1)) := by rw [ht₁, ht₂] ; ac_rfl
#align localization.r' Localization.r'
#align add_localization.r' AddLocalization.r'

/-- The congruence relation used to localize a `CommMonoid` at a submonoid can be expressed
equivalently as an infimum (see `Localization.r`) or explicitly
(see `Localization.r'`). -/
@[to_additive AddLocalization.r_eq_r'
    "The additive congruence relation used to localize an `AddCommMonoid` at a submonoid can be
expressed equivalently as an infimum (see `AddLocalization.r`) or explicitly
(see `AddLocalization.r'`)."]
theorem r_eq_r' : r S = r' S :=
  le_antisymm (sInf_le fun _ ↦ ⟨1, by simp⟩) <|
    le_sInf fun b H ⟨p, q⟩ ⟨x, y⟩ ⟨t, ht⟩ ↦ by
      rw [← one_mul (p, q), ← one_mul (x, y)]
      refine b.trans (b.mul (H (t * y)) (b.refl _)) ?_
      convert b.symm (b.mul (H (t * q)) (b.refl (x, y))) using 1
      dsimp only [Prod.mk_mul_mk, Submonoid.coe_mul] at ht ⊢
      simp_rw [mul_assoc, ht, mul_comm y q]
#align localization.r_eq_r' Localization.r_eq_r'
#align add_localization.r_eq_r' AddLocalization.r_eq_r'

variable {S}

@[to_additive AddLocalization.r_iff_exists]
theorem r_iff_exists {x y : M × S} : r S x y ↔ ∃ c : S, ↑c * (↑y.2 * x.1) = c * (x.2 * y.1) := by
  rw [r_eq_r' S] ; rfl
#align localization.r_iff_exists Localization.r_iff_exists
#align add_localization.r_iff_exists AddLocalization.r_iff_exists

end Localization

/-- The localization of a `CommMonoid` at one of its submonoids (as a quotient type). -/
@[to_additive AddLocalization
    "The localization of an `AddCommMonoid` at one of its submonoids (as a quotient type)."]
def Localization := (Localization.r S).Quotient
#align localization Localization
#align add_localization AddLocalization

namespace Localization

@[to_additive]
instance inhabited : Inhabited (Localization S) := Con.Quotient.inhabited
#align localization.inhabited Localization.inhabited
#align add_localization.inhabited AddLocalization.inhabited

/-- Multiplication in a `Localization` is defined as `⟨a, b⟩ * ⟨c, d⟩ = ⟨a * c, b * d⟩`. -/
@[to_additive "Addition in an `AddLocalization` is defined as `⟨a, b⟩ + ⟨c, d⟩ = ⟨a + c, b + d⟩`.
Should not be confused with the ring localization counterpart `Localization.add`, which maps
`⟨a, b⟩ + ⟨c, d⟩` to `⟨d * a + b * c, b * d⟩`."]
protected irreducible_def mul : Localization S → Localization S → Localization S :=
  (r S).commMonoid.mul
#align localization.mul Localization.mul
#align add_localization.add AddLocalization.add

@[to_additive]
instance : Mul (Localization S) := ⟨Localization.mul S⟩

/-- The identity element of a `Localization` is defined as `⟨1, 1⟩`. -/
@[to_additive "The identity element of an `AddLocalization` is defined as `⟨0, 0⟩`.

Should not be confused with the ring localization counterpart `Localization.zero`,
which is defined as `⟨0, 1⟩`."]
protected irreducible_def one : Localization S := (r S).commMonoid.one
#align localization.one Localization.one
#align add_localization.zero AddLocalization.zero

@[to_additive]
instance : One (Localization S) := ⟨Localization.one S⟩

/-- Exponentiation in a `Localization` is defined as `⟨a, b⟩ ^ n = ⟨a ^ n, b ^ n⟩`.

This is a separate `irreducible` def to ensure the elaborator doesn't waste its time
trying to unify some huge recursive definition with itself, but unfolded one step less.
-/
@[to_additive "Multiplication with a natural in an `AddLocalization` is defined as
`n • ⟨a, b⟩ = ⟨n • a, n • b⟩`.

This is a separate `irreducible` def to ensure the elaborator doesn't waste its time
trying to unify some huge recursive definition with itself, but unfolded one step less."]
protected irreducible_def npow : ℕ → Localization S → Localization S := (r S).commMonoid.npow
#align localization.npow Localization.npow
#align add_localization.nsmul AddLocalization.nsmul

@[to_additive]
instance commMonoid : CommMonoid (Localization S) where
  mul := (· * ·)
  one := 1
  mul_assoc x y z := show (x.mul S y).mul S z = x.mul S (y.mul S z) by
    rw [Localization.mul]; apply (r S).commMonoid.mul_assoc
  mul_comm x y := show x.mul S y = y.mul S x by
    rw [Localization.mul]; apply (r S).commMonoid.mul_comm
  mul_one x := show x.mul S (.one S) = x by
    rw [Localization.mul, Localization.one]; apply (r S).commMonoid.mul_one
  one_mul x := show (Localization.one S).mul S x = x by
    rw [Localization.mul, Localization.one]; apply (r S).commMonoid.one_mul
  npow := Localization.npow S
  npow_zero x := show Localization.npow S 0 x = .one S by
    rw [Localization.npow, Localization.one]; apply (r S).commMonoid.npow_zero
  npow_succ n x := show .npow S n.succ x = x.mul S (.npow S n x) by
    rw [Localization.npow, Localization.mul]; apply (r S).commMonoid.npow_succ

variable {S}

/-- Given a `CommMonoid` `M` and submonoid `S`, `mk` sends `x : M`, `y ∈ S` to the equivalence
class of `(x, y)` in the localization of `M` at `S`. -/
@[to_additive
    "Given an `AddCommMonoid` `M` and submonoid `S`, `mk` sends `x : M`, `y ∈ S` to
the equivalence class of `(x, y)` in the localization of `M` at `S`."]
def mk (x : M) (y : S) : Localization S := (r S).mk' (x, y)
#align localization.mk Localization.mk
#align add_localization.mk AddLocalization.mk

@[to_additive]
theorem mk_eq_mk_iff {a c : M} {b d : S} : mk a b = mk c d ↔ r S ⟨a, b⟩ ⟨c, d⟩ := (r S).eq
#align localization.mk_eq_mk_iff Localization.mk_eq_mk_iff
#align add_localization.mk_eq_mk_iff AddLocalization.mk_eq_mk_iff

universe u

/-- Dependent recursion principle for `Localizations`: given elements `f a b : p (mk a b)`
for all `a b`, such that `r S (a, b) (c, d)` implies `f a b = f c d` (with the correct coercions),
then `f` is defined on the whole `Localization S`. -/
@[to_additive (attr := elab_as_elim)
    "Dependent recursion principle for `AddLocalizations`: given elements `f a b : p (mk a b)`
for all `a b`, such that `r S (a, b) (c, d)` implies `f a b = f c d` (with the correct coercions),
then `f` is defined on the whole `AddLocalization S`."]
def rec {p : Localization S → Sort u} (f : ∀ (a : M) (b : S), p (mk a b))
    (H : ∀ {a c : M} {b d : S} (h : r S (a, b) (c, d)),
      (Eq.ndrec (f a b) (mk_eq_mk_iff.mpr h) : p (mk c d)) = f c d) (x) : p x :=
  Quot.rec (fun y ↦ Eq.ndrec (f y.1 y.2) (by rfl)) (fun y z h ↦ by cases y ; cases z ; exact H h) x
#align localization.rec Localization.rec
#align add_localization.rec AddLocalization.rec

/-- Copy of `Quotient.recOnSubsingleton₂` for `Localization` -/
@[to_additive (attr := elab_as_elim) "Copy of `Quotient.recOnSubsingleton₂` for `AddLocalization`"]
def recOnSubsingleton₂ {r : Localization S → Localization S → Sort u}
    [h : ∀ (a c : M) (b d : S), Subsingleton (r (mk a b) (mk c d))] (x y : Localization S)
    (f : ∀ (a c : M) (b d : S), r (mk a b) (mk c d)) : r x y :=
  @Quotient.recOnSubsingleton₂' _ _ _ _ r (Prod.rec fun _ _ => Prod.rec fun _ _ => h _ _ _ _) x y
    (Prod.rec fun _ _ => Prod.rec fun _ _ => f _ _ _ _)
#align localization.rec_on_subsingleton₂ Localization.recOnSubsingleton₂
#align add_localization.rec_on_subsingleton₂ AddLocalization.recOnSubsingleton₂

@[to_additive]
theorem mk_mul (a c : M) (b d : S) : mk a b * mk c d = mk (a * c) (b * d) :=
  show Localization.mul S _ _ = _ by rw [Localization.mul]; rfl
#align localization.mk_mul Localization.mk_mul
#align add_localization.mk_add AddLocalization.mk_add

@[to_additive]
theorem mk_one : mk 1 (1 : S) = 1 :=
  show mk _ _ = .one S by rw [Localization.one]; rfl
#align localization.mk_one Localization.mk_one
#align add_localization.mk_zero AddLocalization.mk_zero

@[to_additive]
theorem mk_pow (n : ℕ) (a : M) (b : S) : mk a b ^ n = mk (a ^ n) (b ^ n) :=
  show Localization.npow S _ _ = _ by rw [Localization.npow]; rfl
#align localization.mk_pow Localization.mk_pow
#align add_localization.mk_nsmul AddLocalization.mk_nsmul

-- Porting note: mathport translated `rec` to `ndrec` in the name of this lemma
@[to_additive (attr := simp)]
theorem ndrec_mk {p : Localization S → Sort u} (f : ∀ (a : M) (b : S), p (mk a b)) (H) (a : M)
    (b : S) : (rec f H (mk a b) : p (mk a b)) = f a b := rfl
#align localization.rec_mk Localization.ndrec_mk
#align add_localization.rec_mk AddLocalization.ndrec_mk

/-- Non-dependent recursion principle for localizations: given elements `f a b : p`
for all `a b`, such that `r S (a, b) (c, d)` implies `f a b = f c d`,
then `f` is defined on the whole `Localization S`. -/
-- Porting note: the attibute `elab_as_elim` fails with `unexpected eliminator resulting type p`
-- @[to_additive (attr := elab_as_elim)
@[to_additive
    "Non-dependent recursion principle for `AddLocalization`s: given elements `f a b : p`
for all `a b`, such that `r S (a, b) (c, d)` implies `f a b = f c d`,
then `f` is defined on the whole `Localization S`."]
def liftOn {p : Sort u} (x : Localization S) (f : M → S → p)
    (H : ∀ {a c : M} {b d : S} (_ : r S (a, b) (c, d)), f a b = f c d) : p :=
  rec f (fun h ↦ (by simpa only [eq_rec_constant] using H h)) x
#align localization.lift_on Localization.liftOn
#align add_localization.lift_on AddLocalization.liftOn

@[to_additive]
theorem liftOn_mk {p : Sort u} (f : ∀ (_a : M) (_b : S), p) (H) (a : M) (b : S) :
    liftOn (mk a b) f H = f a b := rfl
#align localization.lift_on_mk Localization.liftOn_mk
#align add_localization.lift_on_mk AddLocalization.liftOn_mk

@[to_additive (attr := elab_as_elim)]
theorem ind {p : Localization S → Prop} (H : ∀ y : M × S, p (mk y.1 y.2)) (x) : p x :=
  rec (fun a b ↦ H (a, b)) (fun _ ↦ rfl) x
#align localization.ind Localization.ind
#align add_localization.ind AddLocalization.ind

@[to_additive (attr := elab_as_elim)]
theorem induction_on {p : Localization S → Prop} (x) (H : ∀ y : M × S, p (mk y.1 y.2)) : p x :=
  ind H x
#align localization.induction_on Localization.induction_on
#align add_localization.induction_on AddLocalization.induction_on

/-- Non-dependent recursion principle for localizations: given elements `f x y : p`
for all `x` and `y`, such that `r S x x'` and `r S y y'` implies `f x y = f x' y'`,
then `f` is defined on the whole `Localization S`. -/
-- Porting note: the attibute `elab_as_elim` fails with `unexpected eliminator resulting type p`
-- @[to_additive (attr := elab_as_elim)
@[to_additive
    "Non-dependent recursion principle for localizations: given elements `f x y : p`
for all `x` and `y`, such that `r S x x'` and `r S y y'` implies `f x y = f x' y'`,
then `f` is defined on the whole `Localization S`."]
def liftOn₂ {p : Sort u} (x y : Localization S) (f : M → S → M → S → p)
    (H : ∀ {a a' b b' c c' d d'} (_ : r S (a, b) (a', b')) (_ : r S (c, d) (c', d')),
      f a b c d = f a' b' c' d') : p :=
  liftOn x (fun a b ↦ liftOn y (f a b) fun hy ↦ H ((r S).refl _) hy) fun hx ↦
    induction_on y fun ⟨_, _⟩ ↦ H hx ((r S).refl _)
#align localization.lift_on₂ Localization.liftOn₂
#align add_localization.lift_on₂ AddLocalization.liftOn₂

@[to_additive]
theorem liftOn₂_mk {p : Sort _} (f : M → S → M → S → p) (H) (a c : M) (b d : S) :
    liftOn₂ (mk a b) (mk c d) f H = f a b c d := rfl
#align localization.lift_on₂_mk Localization.liftOn₂_mk
#align add_localization.lift_on₂_mk AddLocalization.liftOn₂_mk

@[to_additive (attr := elab_as_elim)]
theorem induction_on₂ {p : Localization S → Localization S → Prop} (x y)
    (H : ∀ x y : M × S, p (mk x.1 x.2) (mk y.1 y.2)) : p x y :=
  induction_on x fun x ↦ induction_on y <| H x
#align localization.induction_on₂ Localization.induction_on₂
#align add_localization.induction_on₂ AddLocalization.induction_on₂

@[to_additive (attr := elab_as_elim)]
theorem induction_on₃ {p : Localization S → Localization S → Localization S → Prop} (x y z)
    (H : ∀ x y z : M × S, p (mk x.1 x.2) (mk y.1 y.2) (mk z.1 z.2)) : p x y z :=
  induction_on₂ x y fun x y ↦ induction_on z <| H x y
#align localization.induction_on₃ Localization.induction_on₃
#align add_localization.induction_on₃ AddLocalization.induction_on₃

@[to_additive]
theorem one_rel (y : S) : r S 1 (y, y) := fun _ hb ↦ hb y
#align localization.one_rel Localization.one_rel
#align add_localization.zero_rel AddLocalization.zero_rel

@[to_additive]
theorem r_of_eq {x y : M × S} (h : ↑y.2 * x.1 = ↑x.2 * y.1) : r S x y :=
  r_iff_exists.2 ⟨1, by rw [h]⟩
#align localization.r_of_eq Localization.r_of_eq
#align add_localization.r_of_eq AddLocalization.r_of_eq

@[to_additive]
theorem mk_self (a : S) : mk (a : M) a = 1 := by
  symm
  rw [← mk_one, mk_eq_mk_iff]
  exact one_rel a
#align localization.mk_self Localization.mk_self
#align add_localization.mk_self AddLocalization.mk_self

section Scalar

variable {R R₁ R₂ : Type _}

/-- Scalar multiplication in a monoid localization is defined as `c • ⟨a, b⟩ = ⟨c • a, b⟩`. -/
protected irreducible_def smul [SMul R M] [IsScalarTower R M M] (c : R) (z : Localization S) :
  Localization S :=
    Localization.liftOn z (fun a b ↦ mk (c • a) b)
      (fun {a a' b b'} h ↦ mk_eq_mk_iff.2 (by
        cases' b with b hb
        cases' b' with b' hb'
        rw [r_eq_r'] at h ⊢
        cases' h with t ht
        use t
        dsimp only [Subtype.coe_mk] at ht ⊢
-- TODO: this definition should take `SMulCommClass R M M` instead of `IsScalarTower R M M` if
-- we ever want to generalize to the non-commutative case.
        haveI : SMulCommClass R M M :=
          ⟨fun r m₁ m₂ ↦ by simp_rw [smul_eq_mul, mul_comm m₁, smul_mul_assoc]⟩
        simp only [mul_smul_comm, ht]))
#align localization.smul Localization.smul

instance [SMul R M] [IsScalarTower R M M] : SMul R (Localization S) where smul := Localization.smul

theorem smul_mk [SMul R M] [IsScalarTower R M M] (c : R) (a b) :
    c • (mk a b : Localization S) = mk (c • a) b := by
 simp only [HSMul.hSMul, instHSMul, SMul.smul, instSMulLocalization, Localization.smul]
 show liftOn (mk a b) (fun a b => mk (c • a) b) _ = _
 exact liftOn_mk (fun a b => mk (c • a) b) _ a b
#align localization.smul_mk Localization.smul_mk

instance [SMul R₁ M] [SMul R₂ M] [IsScalarTower R₁ M M] [IsScalarTower R₂ M M]
  [SMulCommClass R₁ R₂ M] : SMulCommClass R₁ R₂ (Localization S) where
  smul_comm s t := Localization.ind <| Prod.rec fun r x ↦ by simp only [smul_mk, smul_comm s t r]

instance [SMul R₁ M] [SMul R₂ M] [IsScalarTower R₁ M M] [IsScalarTower R₂ M M] [SMul R₁ R₂]
  [IsScalarTower R₁ R₂ M] : IsScalarTower R₁ R₂ (Localization S) where
  smul_assoc s t := Localization.ind <| Prod.rec fun r x ↦ by simp only [smul_mk, smul_assoc s t r]

instance smulCommClass_right {R : Type _} [SMul R M] [IsScalarTower R M M] :
  SMulCommClass R (Localization S) (Localization S) where
  smul_comm s :=
      Localization.ind <|
        Prod.rec fun r₁ x₁ ↦
          Localization.ind <|
            Prod.rec fun r₂ x₂ ↦ by
              simp only [smul_mk, smul_eq_mul, mk_mul, mul_comm r₁, smul_mul_assoc]
#align localization.smul_comm_class_right Localization.smulCommClass_right

instance isScalarTower_right {R : Type _} [SMul R M] [IsScalarTower R M M] :
  IsScalarTower R (Localization S) (Localization S) where
  smul_assoc s :=
    Localization.ind <|
      Prod.rec fun r₁ x₁ ↦
        Localization.ind <|
          Prod.rec fun r₂ x₂ ↦ by simp only [smul_mk, smul_eq_mul, mk_mul, smul_mul_assoc]
#align localization.is_scalar_tower_right Localization.isScalarTower_right

instance [SMul R M] [SMul Rᵐᵒᵖ M] [IsScalarTower R M M] [IsScalarTower Rᵐᵒᵖ M M]
  [IsCentralScalar R M] : IsCentralScalar R (Localization S) where
  op_smul_eq_smul s :=
    Localization.ind <| Prod.rec fun r x ↦ by simp only [smul_mk, op_smul_eq_smul]

instance [Monoid R] [MulAction R M] [IsScalarTower R M M] : MulAction R (Localization S) where
  one_smul :=
    Localization.ind <|
      Prod.rec <| by
        intros
        simp only [Localization.smul_mk, one_smul]
  mul_smul s₁ s₂ :=
    Localization.ind <|
      Prod.rec <| by
        intros
        simp only [Localization.smul_mk, mul_smul]

instance [Monoid R] [MulDistribMulAction R M] [IsScalarTower R M M] :
    MulDistribMulAction R (Localization S) where
  smul_one s := by simp only [← Localization.mk_one, Localization.smul_mk, smul_one]
  smul_mul s x y :=
    Localization.induction_on₂ x y <|
      Prod.rec fun r₁ x₁ ↦
        Prod.rec fun r₂ x₂ ↦ by simp only [Localization.smul_mk, Localization.mk_mul, smul_mul']

end Scalar

end Localization

variable {S N}

namespace MonoidHom

/-- Makes a localization map from a `CommMonoid` hom satisfying the characteristic predicate. -/
@[to_additive
    "Makes a localization map from an `AddCommMonoid` hom satisfying the characteristic predicate."]
def toLocalizationMap (f : M →* N) (H1 : ∀ y : S, IsUnit (f y))
    (H2 : ∀ z, ∃ x : M × S, z * f x.2 = f x.1) (H3 : ∀ x y, f x = f y ↔ ∃ c : S, ↑c * x = ↑c * y) :
    Submonoid.LocalizationMap S N :=
  { f with
    map_units' := H1
    surj' := H2
    eq_iff_exists' := H3 }
#align monoid_hom.to_localization_map MonoidHom.toLocalizationMap
#align add_monoid_hom.to_localization_map AddMonoidHom.toLocalizationMap

end MonoidHom

namespace Submonoid

namespace LocalizationMap

/-- Short for `toMonoidHom`; used to apply a localization map as a function. -/
@[to_additive "Short for `toAddMonoidHom`; used to apply a localization map as a function."]
abbrev toMap (f : LocalizationMap S N) := f.toMonoidHom
#align submonoid.localization_map.to_map Submonoid.LocalizationMap.toMap
#align add_submonoid.localization_map.to_map AddSubmonoid.LocalizationMap.toMap

@[to_additive (attr := ext)]
theorem ext {f g : LocalizationMap S N} (h : ∀ x, f.toMap x = g.toMap x) : f = g := by
  rcases f with ⟨⟨⟩⟩
  rcases g with ⟨⟨⟩⟩
  simp only [mk.injEq, MonoidHom.mk.injEq]
  exact OneHom.ext h
#align submonoid.localization_map.ext Submonoid.LocalizationMap.ext
#align add_submonoid.localization_map.ext AddSubmonoid.LocalizationMap.ext

@[to_additive]
theorem ext_iff {f g : LocalizationMap S N} : f = g ↔ ∀ x, f.toMap x = g.toMap x :=
  ⟨fun h _ ↦ h ▸ rfl, ext⟩
#align submonoid.localization_map.ext_iff Submonoid.LocalizationMap.ext_iff
#align add_submonoid.localization_map.ext_iff AddSubmonoid.LocalizationMap.ext_iff

@[to_additive]
theorem toMap_injective : Function.Injective (@LocalizationMap.toMap _ _ S N _) :=
  fun _ _ h ↦ ext <| FunLike.ext_iff.1 h
#align submonoid.localization_map.to_map_injective Submonoid.LocalizationMap.toMap_injective
#align add_submonoid.localization_map.to_map_injective AddSubmonoid.LocalizationMap.toMap_injective

@[to_additive]
theorem map_units (f : LocalizationMap S N) (y : S) : IsUnit (f.toMap y) :=
  f.2 y
#align submonoid.localization_map.map_units Submonoid.LocalizationMap.map_units
#align add_submonoid.localization_map.map_add_units AddSubmonoid.LocalizationMap.map_addUnits

@[to_additive]
theorem surj (f : LocalizationMap S N) (z : N) : ∃ x : M × S, z * f.toMap x.2 = f.toMap x.1 :=
  f.3 z
#align submonoid.localization_map.surj Submonoid.LocalizationMap.surj
#align add_submonoid.localization_map.surj AddSubmonoid.LocalizationMap.surj

@[to_additive]
theorem eq_iff_exists (f : LocalizationMap S N) {x y} :
    f.toMap x = f.toMap y ↔ ∃ c : S, ↑c * x = c * y := f.4 x y
#align submonoid.localization_map.eq_iff_exists Submonoid.LocalizationMap.eq_iff_exists
#align add_submonoid.localization_map.eq_iff_exists AddSubmonoid.LocalizationMap.eq_iff_exists

/-- Given a localization map `f : M →* N`, a section function sending `z : N` to some
`(x, y) : M × S` such that `f x * (f y)⁻¹ = z`. -/
@[to_additive
    "Given a localization map `f : M →+ N`, a section function sending `z : N`
to some `(x, y) : M × S` such that `f x - f y = z`."]
noncomputable def sec (f : LocalizationMap S N) (z : N) : M × S := Classical.choose <| f.surj z
#align submonoid.localization_map.sec Submonoid.LocalizationMap.sec
#align add_submonoid.localization_map.sec AddSubmonoid.LocalizationMap.sec

@[to_additive]
theorem sec_spec {f : LocalizationMap S N} (z : N) :
    z * f.toMap (f.sec z).2 = f.toMap (f.sec z).1 := Classical.choose_spec <| f.surj z
#align submonoid.localization_map.sec_spec Submonoid.LocalizationMap.sec_spec
#align add_submonoid.localization_map.sec_spec AddSubmonoid.LocalizationMap.sec_spec

@[to_additive]
theorem sec_spec' {f : LocalizationMap S N} (z : N) :
    f.toMap (f.sec z).1 = f.toMap (f.sec z).2 * z := by rw [mul_comm, sec_spec]
#align submonoid.localization_map.sec_spec' Submonoid.LocalizationMap.sec_spec'
#align add_submonoid.localization_map.sec_spec' AddSubmonoid.LocalizationMap.sec_spec'

/-- Given a MonoidHom `f : M →* N` and Submonoid `S ⊆ M` such that `f(S) ⊆ Nˣ`, for all
`w, z : N` and `y ∈ S`, we have `w * (f y)⁻¹ = z ↔ w = f y * z`. -/
@[to_additive
    "Given an AddMonoidHom `f : M →+ N` and Submonoid `S ⊆ M` such that
`f(S) ⊆ AddUnits N`, for all `w, z : N` and `y ∈ S`, we have `w - f y = z ↔ w = f y + z`."]
theorem mul_inv_left {f : M →* N} (h : ∀ y : S, IsUnit (f y)) (y : S) (w z : N):
    w * (IsUnit.liftRight (f.restrict S) h y)⁻¹ = z ↔ w = f y * z := by
  rw [mul_comm]
  exact Units.inv_mul_eq_iff_eq_mul (IsUnit.liftRight (f.restrict S) h y)
#align submonoid.localization_map.mul_inv_left Submonoid.LocalizationMap.mul_inv_left
#align add_submonoid.localization_map.add_neg_left AddSubmonoid.LocalizationMap.add_neg_left

/-- Given a MonoidHom `f : M →* N` and Submonoid `S ⊆ M` such that `f(S) ⊆ Nˣ`, for all
`w, z : N` and `y ∈ S`, we have `z = w * (f y)⁻¹ ↔ z * f y = w`. -/
@[to_additive
    "Given an AddMonoidHom `f : M →+ N` and Submonoid `S ⊆ M` such that
`f(S) ⊆ AddUnits N`, for all `w, z : N` and `y ∈ S`, we have `z = w - f y ↔ z + f y = w`."]
theorem mul_inv_right {f : M →* N} (h : ∀ y : S, IsUnit (f y)) (y : S) (w z : N) :
    z = w * (IsUnit.liftRight (f.restrict S) h y)⁻¹ ↔ z * f y = w := by
  rw [eq_comm, mul_inv_left h, mul_comm, eq_comm]
#align submonoid.localization_map.mul_inv_right Submonoid.LocalizationMap.mul_inv_right
#align add_submonoid.localization_map.add_neg_right AddSubmonoid.LocalizationMap.add_neg_right

/-- Given a MonoidHom `f : M →* N` and Submonoid `S ⊆ M` such that
`f(S) ⊆ Nˣ`, for all `x₁ x₂ : M` and `y₁, y₂ ∈ S`, we have
`f x₁ * (f y₁)⁻¹ = f x₂ * (f y₂)⁻¹ ↔ f (x₁ * y₂) = f (x₂ * y₁)`. -/
@[to_additive (attr := simp)
    "Given an AddMonoidHom `f : M →+ N` and Submonoid `S ⊆ M` such that
`f(S) ⊆ AddUnits N`, for all `x₁ x₂ : M` and `y₁, y₂ ∈ S`, we have
`f x₁ - f y₁ = f x₂ - f y₂ ↔ f (x₁ + y₂) = f (x₂ + y₁)`."]
theorem mul_inv {f : M →* N} (h : ∀ y : S, IsUnit (f y)) {x₁ x₂} {y₁ y₂ : S} :
    f x₁ * (IsUnit.liftRight (f.restrict S) h y₁)⁻¹ =
        f x₂ * (IsUnit.liftRight (f.restrict S) h y₂)⁻¹ ↔
      f (x₁ * y₂) = f (x₂ * y₁) := by
  rw [mul_inv_right h, mul_assoc, mul_comm _ (f y₂), ← mul_assoc, mul_inv_left h, mul_comm x₂,
    f.map_mul, f.map_mul]
#align submonoid.localization_map.mul_inv Submonoid.LocalizationMap.mul_inv
#align add_submonoid.localization_map.add_neg AddSubmonoid.LocalizationMap.add_neg

/-- Given a MonoidHom `f : M →* N` and Submonoid `S ⊆ M` such that `f(S) ⊆ Nˣ`, for all
`y, z ∈ S`, we have `(f y)⁻¹ = (f z)⁻¹ → f y = f z`. -/
@[to_additive
    "Given an AddMonoidHom `f : M →+ N` and Submonoid `S ⊆ M` such that
`f(S) ⊆ AddUnits N`, for all `y, z ∈ S`, we have `- (f y) = - (f z) → f y = f z`."]
theorem inv_inj {f : M →* N} (hf : ∀ y : S, IsUnit (f y)) {y z : S}
    (h : (IsUnit.liftRight (f.restrict S) hf y)⁻¹ = (IsUnit.liftRight (f.restrict S) hf z)⁻¹) :
      f y = f z := by
  rw [← mul_one (f y), eq_comm, ← mul_inv_left hf y (f z) 1, h]
  exact Units.inv_mul (IsUnit.liftRight (f.restrict S) hf z)⁻¹
#align submonoid.localization_map.inv_inj Submonoid.LocalizationMap.inv_inj
#align add_submonoid.localization_map.neg_inj AddSubmonoid.LocalizationMap.neg_inj

/-- Given a MonoidHom `f : M →* N` and Submonoid `S ⊆ M` such that `f(S) ⊆ Nˣ`, for all
`y ∈ S`, `(f y)⁻¹` is unique. -/
@[to_additive
    "Given an AddMonoidHom `f : M →+ N` and Submonoid `S ⊆ M` such that
`f(S) ⊆ AddUnits N`, for all `y ∈ S`, `- (f y)` is unique."]
theorem inv_unique {f : M →* N} (h : ∀ y : S, IsUnit (f y)) {y : S} {z : N} (H : f y * z = 1) :
    (IsUnit.liftRight (f.restrict S) h y)⁻¹ = z := by
  rw [← one_mul _⁻¹, Units.val_mul, mul_inv_left]
  exact H.symm
#align submonoid.localization_map.inv_unique Submonoid.LocalizationMap.inv_unique
#align add_submonoid.localization_map.neg_unique AddSubmonoid.LocalizationMap.neg_unique

variable (f : LocalizationMap S N)

@[to_additive]
theorem map_right_cancel {x y} {c : S} (h : f.toMap (c * x) = f.toMap (c * y)) :
    f.toMap x = f.toMap y := by
  rw [f.toMap.map_mul, f.toMap.map_mul] at h
  cases' f.map_units c with u hu
  rw [← hu] at h
  exact (Units.mul_right_inj u).1 h
#align submonoid.localization_map.map_right_cancel Submonoid.LocalizationMap.map_right_cancel
#align add_submonoid.localization_map.map_right_cancel AddSubmonoid.LocalizationMap.map_right_cancel

@[to_additive]
theorem map_left_cancel {x y} {c : S} (h : f.toMap (x * c) = f.toMap (y * c)) :
    f.toMap x = f.toMap y :=
  f.map_right_cancel <| by rw [mul_comm _ x, mul_comm _ y, h]
#align submonoid.localization_map.map_left_cancel Submonoid.LocalizationMap.map_left_cancel
#align add_submonoid.localization_map.map_left_cancel AddSubmonoid.LocalizationMap.map_left_cancel

/-- Given a localization map `f : M →* N`, the surjection sending `(x, y) : M × S` to
`f x * (f y)⁻¹`. -/
@[to_additive
      "Given a localization map `f : M →+ N`, the surjection sending `(x, y) : M × S`
to `f x - f y`."]
noncomputable def mk' (f : LocalizationMap S N) (x : M) (y : S) : N :=
  f.toMap x * ↑(IsUnit.liftRight (f.toMap.restrict S) f.map_units y)⁻¹
#align submonoid.localization_map.mk' Submonoid.LocalizationMap.mk'
#align add_submonoid.localization_map.mk' AddSubmonoid.LocalizationMap.mk'

@[to_additive]
theorem mk'_mul (x₁ x₂ : M) (y₁ y₂ : S) : f.mk' (x₁ * x₂) (y₁ * y₂) = f.mk' x₁ y₁ * f.mk' x₂ y₂ :=
  (mul_inv_left f.map_units _ _ _).2 <|
    show _ = _ * (_ * _ * (_ * _)) by
      rw [← mul_assoc, ← mul_assoc, mul_inv_right f.map_units, mul_assoc, mul_assoc,
          mul_comm _ (f.toMap x₂), ← mul_assoc, ← mul_assoc, mul_inv_right f.map_units,
          Submonoid.coe_mul, f.toMap.map_mul, f.toMap.map_mul]
      ac_rfl
#align submonoid.localization_map.mk'_mul Submonoid.LocalizationMap.mk'_mul
#align add_submonoid.localization_map.mk'_add AddSubmonoid.LocalizationMap.mk'_add

@[to_additive]
theorem mk'_one (x) : f.mk' x (1 : S) = f.toMap x := by
  rw [mk', MonoidHom.map_one]
  exact mul_one _
#align submonoid.localization_map.mk'_one Submonoid.LocalizationMap.mk'_one
#align add_submonoid.localization_map.mk'_zero AddSubmonoid.LocalizationMap.mk'_zero

/-- Given a localization map `f : M →* N` for a submonoid `S ⊆ M`, for all `z : N` we have that if
`x : M, y ∈ S` are such that `z * f y = f x`, then `f x * (f y)⁻¹ = z`. -/
@[to_additive (attr := simp)
    "Given a localization map `f : M →+ N` for a Submonoid `S ⊆ M`, for all `z : N`
we have that if `x : M, y ∈ S` are such that `z + f y = f x`, then `f x - f y = z`."]
theorem mk'_sec (z : N) : f.mk' (f.sec z).1 (f.sec z).2 = z :=
  show _ * _ = _ by rw [← sec_spec, mul_inv_left, mul_comm]
#align submonoid.localization_map.mk'_sec Submonoid.LocalizationMap.mk'_sec
#align add_submonoid.localization_map.mk'_sec AddSubmonoid.LocalizationMap.mk'_sec

@[to_additive]
theorem mk'_surjective (z : N) : ∃ (x : _)(y : S), f.mk' x y = z :=
  ⟨(f.sec z).1, (f.sec z).2, f.mk'_sec z⟩
#align submonoid.localization_map.mk'_surjective Submonoid.LocalizationMap.mk'_surjective
#align add_submonoid.localization_map.mk'_surjective AddSubmonoid.LocalizationMap.mk'_surjective

@[to_additive]
theorem mk'_spec (x) (y : S) : f.mk' x y * f.toMap y = f.toMap x :=
  show _ * _ * _ = _ by rw [mul_assoc, mul_comm _ (f.toMap y), ← mul_assoc, mul_inv_left, mul_comm]
#align submonoid.localization_map.mk'_spec Submonoid.LocalizationMap.mk'_spec
#align add_submonoid.localization_map.mk'_spec AddSubmonoid.LocalizationMap.mk'_spec

@[to_additive]
theorem mk'_spec' (x) (y : S) : f.toMap y * f.mk' x y = f.toMap x := by rw [mul_comm, mk'_spec]
#align submonoid.localization_map.mk'_spec' Submonoid.LocalizationMap.mk'_spec'
#align add_submonoid.localization_map.mk'_spec' AddSubmonoid.LocalizationMap.mk'_spec'

@[to_additive]
theorem eq_mk'_iff_mul_eq {x} {y : S} {z} : z = f.mk' x y ↔ z * f.toMap y = f.toMap x :=
  ⟨fun H ↦ by rw [H, mk'_spec], fun H ↦ by erw [mul_inv_right, H]⟩
#align submonoid.localization_map.eq_mk'_iff_mul_eq Submonoid.LocalizationMap.eq_mk'_iff_mul_eq
#align add_submonoid.localization_map.eq_mk'_iff_add_eq AddSubmonoid.LocalizationMap.eq_mk'_iff_add_eq

@[to_additive]
theorem mk'_eq_iff_eq_mul {x} {y : S} {z} : f.mk' x y = z ↔ f.toMap x = z * f.toMap y := by
  rw [eq_comm, eq_mk'_iff_mul_eq, eq_comm]
#align submonoid.localization_map.mk'_eq_iff_eq_mul Submonoid.LocalizationMap.mk'_eq_iff_eq_mul
#align add_submonoid.localization_map.mk'_eq_iff_eq_add AddSubmonoid.LocalizationMap.mk'_eq_iff_eq_add

@[to_additive]
theorem mk'_eq_iff_eq {x₁ x₂} {y₁ y₂ : S} :
    f.mk' x₁ y₁ = f.mk' x₂ y₂ ↔ f.toMap (y₂ * x₁) = f.toMap (y₁ * x₂) :=
  ⟨fun H ↦ by
    rw [f.toMap.map_mul, f.toMap.map_mul, f.mk'_eq_iff_eq_mul.1 H,← mul_assoc, mk'_spec',
      mul_comm ((toMap f) x₂) _],
    fun H ↦ by
    rw [mk'_eq_iff_eq_mul, mk', mul_assoc, mul_comm _ (f.toMap y₁), ← mul_assoc, ←
      f.toMap.map_mul, mul_comm x₂, ← H, ← mul_comm x₁, f.toMap.map_mul,
      mul_inv_right f.map_units]⟩
#align submonoid.localization_map.mk'_eq_iff_eq Submonoid.LocalizationMap.mk'_eq_iff_eq
#align add_submonoid.localization_map.mk'_eq_iff_eq AddSubmonoid.LocalizationMap.mk'_eq_iff_eq

@[to_additive]
theorem mk'_eq_iff_eq' {x₁ x₂} {y₁ y₂ : S} :
    f.mk' x₁ y₁ = f.mk' x₂ y₂ ↔ f.toMap (x₁ * y₂) = f.toMap (x₂ * y₁) := by
  simp only [f.mk'_eq_iff_eq, mul_comm]
#align submonoid.localization_map.mk'_eq_iff_eq' Submonoid.LocalizationMap.mk'_eq_iff_eq'
#align add_submonoid.localization_map.mk'_eq_iff_eq' AddSubmonoid.LocalizationMap.mk'_eq_iff_eq'

@[to_additive]
protected theorem eq {a₁ b₁} {a₂ b₂ : S} :
    f.mk' a₁ a₂ = f.mk' b₁ b₂ ↔ ∃ c : S, ↑c * (↑b₂ * a₁) = c * (a₂ * b₁) :=
  f.mk'_eq_iff_eq.trans <| f.eq_iff_exists
#align submonoid.localization_map.eq Submonoid.LocalizationMap.eq
#align add_submonoid.localization_map.eq AddSubmonoid.LocalizationMap.eq

@[to_additive]
protected theorem eq' {a₁ b₁} {a₂ b₂ : S} :
    f.mk' a₁ a₂ = f.mk' b₁ b₂ ↔ Localization.r S (a₁, a₂) (b₁, b₂) := by
  rw [f.eq, Localization.r_iff_exists]
#align submonoid.localization_map.eq' Submonoid.LocalizationMap.eq'
#align add_submonoid.localization_map.eq' AddSubmonoid.LocalizationMap.eq'

@[to_additive]
theorem eq_iff_eq (g : LocalizationMap S P) {x y} : f.toMap x = f.toMap y ↔ g.toMap x = g.toMap y :=
  f.eq_iff_exists.trans g.eq_iff_exists.symm
#align submonoid.localization_map.eq_iff_eq Submonoid.LocalizationMap.eq_iff_eq
#align add_submonoid.localization_map.eq_iff_eq AddSubmonoid.LocalizationMap.eq_iff_eq

@[to_additive]
theorem mk'_eq_iff_mk'_eq (g : LocalizationMap S P) {x₁ x₂} {y₁ y₂ : S} :
    f.mk' x₁ y₁ = f.mk' x₂ y₂ ↔ g.mk' x₁ y₁ = g.mk' x₂ y₂ :=
  f.eq'.trans g.eq'.symm
#align submonoid.localization_map.mk'_eq_iff_mk'_eq Submonoid.LocalizationMap.mk'_eq_iff_mk'_eq
#align add_submonoid.localization_map.mk'_eq_iff_mk'_eq AddSubmonoid.LocalizationMap.mk'_eq_iff_mk'_eq

/-- Given a Localization map `f : M →* N` for a Submonoid `S ⊆ M`, for all `x₁ : M` and `y₁ ∈ S`,
if `x₂ : M, y₂ ∈ S` are such that `f x₁ * (f y₁)⁻¹ * f y₂ = f x₂`, then there exists `c ∈ S`
such that `x₁ * y₂ * c = x₂ * y₁ * c`. -/
@[to_additive
    "Given a Localization map `f : M →+ N` for a Submonoid `S ⊆ M`, for all `x₁ : M`
and `y₁ ∈ S`, if `x₂ : M, y₂ ∈ S` are such that `(f x₁ - f y₁) + f y₂ = f x₂`, then there exists
`c ∈ S` such that `x₁ + y₂ + c = x₂ + y₁ + c`."]
theorem exists_of_sec_mk' (x) (y : S) :
    ∃ c : S, ↑c * (↑(f.sec <| f.mk' x y).2 * x) = c * (y * (f.sec <| f.mk' x y).1) :=
  f.eq_iff_exists.1 <| f.mk'_eq_iff_eq.1 <| (mk'_sec _ _).symm
#align submonoid.localization_map.exists_of_sec_mk' Submonoid.LocalizationMap.exists_of_sec_mk'
#align add_submonoid.localization_map.exists_of_sec_mk' AddSubmonoid.LocalizationMap.exists_of_sec_mk'

@[to_additive]
theorem mk'_eq_of_eq {a₁ b₁ : M} {a₂ b₂ : S} (H : ↑a₂ * b₁ = ↑b₂ * a₁) :
    f.mk' a₁ a₂ = f.mk' b₁ b₂ :=
  f.mk'_eq_iff_eq.2 <| H ▸ rfl
#align submonoid.localization_map.mk'_eq_of_eq Submonoid.LocalizationMap.mk'_eq_of_eq
#align add_submonoid.localization_map.mk'_eq_of_eq AddSubmonoid.LocalizationMap.mk'_eq_of_eq

@[to_additive]
theorem mk'_eq_of_eq' {a₁ b₁ : M} {a₂ b₂ : S} (H : b₁ * ↑a₂ = a₁ * ↑b₂) :
    f.mk' a₁ a₂ = f.mk' b₁ b₂ :=
  f.mk'_eq_of_eq <| by simpa only [mul_comm] using H
#align submonoid.localization_map.mk'_eq_of_eq' Submonoid.LocalizationMap.mk'_eq_of_eq'
#align add_submonoid.localization_map.mk'_eq_of_eq' AddSubmonoid.LocalizationMap.mk'_eq_of_eq'

@[to_additive (attr := simp)]
theorem mk'_self' (y : S) : f.mk' (y : M) y = 1 :=
  show _ * _ = _ by rw [mul_inv_left, mul_one]
#align submonoid.localization_map.mk'_self' Submonoid.LocalizationMap.mk'_self'
#align add_submonoid.localization_map.mk'_self' AddSubmonoid.LocalizationMap.mk'_self'

@[to_additive (attr := simp)]
theorem mk'_self (x) (H : x ∈ S) : f.mk' x ⟨x, H⟩ = 1 := mk'_self' f ⟨x, H⟩
#align submonoid.localization_map.mk'_self Submonoid.LocalizationMap.mk'_self
#align add_submonoid.localization_map.mk'_self AddSubmonoid.LocalizationMap.mk'_self

@[to_additive]
theorem mul_mk'_eq_mk'_of_mul (x₁ x₂) (y : S) : f.toMap x₁ * f.mk' x₂ y = f.mk' (x₁ * x₂) y := by
  rw [← mk'_one, ← mk'_mul, one_mul]
#align submonoid.localization_map.mul_mk'_eq_mk'_of_mul Submonoid.LocalizationMap.mul_mk'_eq_mk'_of_mul
#align add_submonoid.localization_map.add_mk'_eq_mk'_of_add AddSubmonoid.LocalizationMap.add_mk'_eq_mk'_of_add

@[to_additive]
theorem mk'_mul_eq_mk'_of_mul (x₁ x₂) (y : S) : f.mk' x₂ y * f.toMap x₁ = f.mk' (x₁ * x₂) y := by
  rw [mul_comm, mul_mk'_eq_mk'_of_mul]
#align submonoid.localization_map.mk'_mul_eq_mk'_of_mul Submonoid.LocalizationMap.mk'_mul_eq_mk'_of_mul
#align add_submonoid.localization_map.mk'_add_eq_mk'_of_add AddSubmonoid.LocalizationMap.mk'_add_eq_mk'_of_add

@[to_additive]
theorem mul_mk'_one_eq_mk' (x) (y : S) : f.toMap x * f.mk' 1 y = f.mk' x y := by
  rw [mul_mk'_eq_mk'_of_mul, mul_one]
#align submonoid.localization_map.mul_mk'_one_eq_mk' Submonoid.LocalizationMap.mul_mk'_one_eq_mk'
#align add_submonoid.localization_map.add_mk'_zero_eq_mk' AddSubmonoid.LocalizationMap.add_mk'_zero_eq_mk'

@[to_additive (attr := simp)]
theorem mk'_mul_cancel_right (x : M) (y : S) : f.mk' (x * y) y = f.toMap x := by
  rw [← mul_mk'_one_eq_mk', f.toMap.map_mul, mul_assoc, mul_mk'_one_eq_mk', mk'_self', mul_one]
#align submonoid.localization_map.mk'_mul_cancel_right Submonoid.LocalizationMap.mk'_mul_cancel_right
#align add_submonoid.localization_map.mk'_add_cancel_right AddSubmonoid.LocalizationMap.mk'_add_cancel_right

@[to_additive]
theorem mk'_mul_cancel_left (x) (y : S) : f.mk' ((y : M) * x) y = f.toMap x := by
  rw [mul_comm, mk'_mul_cancel_right]
#align submonoid.localization_map.mk'_mul_cancel_left Submonoid.LocalizationMap.mk'_mul_cancel_left
#align add_submonoid.localization_map.mk'_add_cancel_left AddSubmonoid.LocalizationMap.mk'_add_cancel_left

@[to_additive]
theorem isUnit_comp (j : N →* P) (y : S) : IsUnit (j.comp f.toMap y) :=
  ⟨Units.map j <| IsUnit.liftRight (f.toMap.restrict S) f.map_units y,
    show j _ = j _ from congr_arg j <| IsUnit.coe_liftRight (f.toMap.restrict S) f.map_units _⟩
#align submonoid.localization_map.is_unit_comp Submonoid.LocalizationMap.isUnit_comp
#align add_submonoid.localization_map.is_add_unit_comp AddSubmonoid.LocalizationMap.isAddUnit_comp

variable {g : M →* P}

/-- Given a Localization map `f : M →* N` for a Submonoid `S ⊆ M` and a map of `CommMonoid`s
`g : M →* P` such that `g(S) ⊆ Units P`, `f x = f y → g x = g y` for all `x y : M`. -/
@[to_additive
    "Given a Localization map `f : M →+ N` for a Submonoid `S ⊆ M` and a map of
`AddCommMonoid`s `g : M →+ P` such that `g(S) ⊆ AddUnits P`, `f x = f y → g x = g y`
for all `x y : M`."]
theorem eq_of_eq (hg : ∀ y : S, IsUnit (g y)) {x y} (h : f.toMap x = f.toMap y) : g x = g y := by
  obtain ⟨c, hc⟩ := f.eq_iff_exists.1 h
  rw [← one_mul (g x), ← IsUnit.liftRight_inv_mul (g.restrict S) hg c]
  show _ * g c * _ = _
  rw [mul_assoc, ← g.map_mul, hc, mul_comm, mul_inv_left hg, g.map_mul]
#align submonoid.localization_map.eq_of_eq Submonoid.LocalizationMap.eq_of_eq
#align add_submonoid.localization_map.eq_of_eq AddSubmonoid.LocalizationMap.eq_of_eq

/-- Given `CommMonoid`s `M, P`, Localization maps `f : M →* N, k : P →* Q` for Submonoids
`S, T` respectively, and `g : M →* P` such that `g(S) ⊆ T`, `f x = f y` implies
`k (g x) = k (g y)`. -/
@[to_additive
    "Given `AddCommMonoid`s `M, P`, Localization maps `f : M →+ N, k : P →+ Q` for Submonoids
`S, T` respectively, and `g : M →+ P` such that `g(S) ⊆ T`, `f x = f y`
implies `k (g x) = k (g y)`."]
theorem comp_eq_of_eq {T : Submonoid P} {Q : Type _} [CommMonoid Q] (hg : ∀ y : S, g y ∈ T)
    (k : LocalizationMap T Q) {x y} (h : f.toMap x = f.toMap y) : k.toMap (g x) = k.toMap (g y) :=
  f.eq_of_eq (fun y : S ↦ show IsUnit (k.toMap.comp g y) from k.map_units ⟨g y, hg y⟩) h
#align submonoid.localization_map.comp_eq_of_eq Submonoid.LocalizationMap.comp_eq_of_eq
#align add_submonoid.localization_map.comp_eq_of_eq AddSubmonoid.LocalizationMap.comp_eq_of_eq

variable (hg : ∀ y : S, IsUnit (g y))

/-- Given a Localization map `f : M →* N` for a Submonoid `S ⊆ M` and a map of `CommMonoid`s
`g : M →* P` such that `g y` is invertible for all `y : S`, the homomorphism induced from
`N` to `P` sending `z : N` to `g x * (g y)⁻¹`, where `(x, y) : M × S` are such that
`z = f x * (f y)⁻¹`. -/
@[to_additive
    "Given a localization map `f : M →+ N` for a submonoid `S ⊆ M` and a map of
`AddCommMonoid`s `g : M →+ P` such that `g y` is invertible for all `y : S`, the homomorphism
induced from `N` to `P` sending `z : N` to `g x - g y`, where `(x, y) : M × S` are such that
`z = f x - f y`."]
noncomputable def lift : N →* P where
  toFun z := g (f.sec z).1 * (IsUnit.liftRight (g.restrict S) hg (f.sec z).2)⁻¹
  map_one' := by rw [mul_inv_left, mul_one] ; exact f.eq_of_eq hg (by rw [← sec_spec, one_mul])
  map_mul' x y := by
    dsimp only
    rw [mul_inv_left hg, ← mul_assoc, ← mul_assoc, mul_inv_right hg, mul_comm _ (g (f.sec y).1), ←
      mul_assoc, ← mul_assoc, mul_inv_right hg]
    repeat' rw [← g.map_mul]
    exact f.eq_of_eq hg (by simp_rw [f.toMap.map_mul, sec_spec'] ; ac_rfl)
#align submonoid.localization_map.lift Submonoid.LocalizationMap.lift
#align add_submonoid.localization_map.lift AddSubmonoid.LocalizationMap.lift

/-- Given a Localization map `f : M →* N` for a Submonoid `S ⊆ M` and a map of `CommMonoid`s
`g : M →* P` such that `g y` is invertible for all `y : S`, the homomorphism induced from
`N` to `P` maps `f x * (f y)⁻¹` to `g x * (g y)⁻¹` for all `x : M, y ∈ S`. -/
@[to_additive
    "Given a Localization map `f : M →+ N` for a Submonoid `S ⊆ M` and a map of
`AddCommMonoid`s `g : M →+ P` such that `g y` is invertible for all `y : S`, the homomorphism
induced from `N` to `P` maps `f x - f y` to `g x - g y` for all `x : M, y ∈ S`."]
theorem lift_mk' (x y) : f.lift hg (f.mk' x y) = g x * (IsUnit.liftRight (g.restrict S) hg y)⁻¹ :=
  (mul_inv hg).2 <|
    f.eq_of_eq hg <| by
      simp_rw [f.toMap.map_mul, sec_spec', mul_assoc, f.mk'_spec, mul_comm]
#align submonoid.localization_map.lift_mk' Submonoid.LocalizationMap.lift_mk'
#align add_submonoid.localization_map.lift_mk' AddSubmonoid.LocalizationMap.lift_mk'

/-- Given a Localization map `f : M →* N` for a Submonoid `S ⊆ M`, if a `CommMonoid` map
`g : M →* P` induces a map `f.lift hg : N →* P` then for all `z : N, v : P`, we have
`f.lift hg z = v ↔ g x = g y * v`, where `x : M, y ∈ S` are such that `z * f y = f x`. -/
@[to_additive
    "Given a Localization map `f : M →+ N` for a Submonoid `S ⊆ M`, if an
`AddCommMonoid` map `g : M →+ P` induces a map `f.lift hg : N →+ P` then for all
`z : N, v : P`, we have `f.lift hg z = v ↔ g x = g y + v`, where `x : M, y ∈ S` are such that
`z + f y = f x`."]
theorem lift_spec (z v) : f.lift hg z = v ↔ g (f.sec z).1 = g (f.sec z).2 * v :=
  mul_inv_left hg _ _ v
#align submonoid.localization_map.lift_spec Submonoid.LocalizationMap.lift_spec
#align add_submonoid.localization_map.lift_spec AddSubmonoid.LocalizationMap.lift_spec

/-- Given a Localization map `f : M →* N` for a Submonoid `S ⊆ M`, if a `CommMonoid` map
`g : M →* P` induces a map `f.lift hg : N →* P` then for all `z : N, v w : P`, we have
`f.lift hg z * w = v ↔ g x * w = g y * v`, where `x : M, y ∈ S` are such that
`z * f y = f x`. -/
@[to_additive
    "Given a Localization map `f : M →+ N` for a Submonoid `S ⊆ M`, if an `AddCommMonoid` map
`g : M →+ P` induces a map `f.lift hg : N →+ P` then for all
`z : N, v w : P`, we have `f.lift hg z + w = v ↔ g x + w = g y + v`, where `x : M, y ∈ S` are such
that `z + f y = f x`."]
theorem lift_spec_mul (z w v) : f.lift hg z * w = v ↔ g (f.sec z).1 * w = g (f.sec z).2 * v := by
  erw [mul_comm, ← mul_assoc, mul_inv_left hg, mul_comm]
#align submonoid.localization_map.lift_spec_mul Submonoid.LocalizationMap.lift_spec_mul
#align add_submonoid.localization_map.lift_spec_add AddSubmonoid.LocalizationMap.lift_spec_add

@[to_additive]
theorem lift_mk'_spec (x v) (y : S) : f.lift hg (f.mk' x y) = v ↔ g x = g y * v := by
  rw [f.lift_mk' hg] ; exact mul_inv_left hg _ _ _
#align submonoid.localization_map.lift_mk'_spec Submonoid.LocalizationMap.lift_mk'_spec
#align add_submonoid.localization_map.lift_mk'_spec AddSubmonoid.LocalizationMap.lift_mk'_spec

/-- Given a Localization map `f : M →* N` for a Submonoid `S ⊆ M`, if a `CommMonoid` map
`g : M →* P` induces a map `f.lift hg : N →* P` then for all `z : N`, we have
`f.lift hg z * g y = g x`, where `x : M, y ∈ S` are such that `z * f y = f x`. -/
@[to_additive
    "Given a Localization map `f : M →+ N` for a Submonoid `S ⊆ M`, if an `AddCommMonoid`
map `g : M →+ P` induces a map `f.lift hg : N →+ P` then for all `z : N`, we have
`f.lift hg z + g y = g x`, where `x : M, y ∈ S` are such that `z + f y = f x`."]
theorem lift_mul_right (z) : f.lift hg z * g (f.sec z).2 = g (f.sec z).1 := by
  erw [mul_assoc, IsUnit.liftRight_inv_mul, mul_one]
#align submonoid.localization_map.lift_mul_right Submonoid.LocalizationMap.lift_mul_right
#align add_submonoid.localization_map.lift_add_right AddSubmonoid.LocalizationMap.lift_add_right

/-- Given a Localization map `f : M →* N` for a Submonoid `S ⊆ M`, if a `CommMonoid` map
`g : M →* P` induces a map `f.lift hg : N →* P` then for all `z : N`, we have
`g y * f.lift hg z = g x`, where `x : M, y ∈ S` are such that `z * f y = f x`. -/
@[to_additive
    "Given a Localization map `f : M →+ N` for a Submonoid `S ⊆ M`, if an `AddCommMonoid` map
`g : M →+ P` induces a map `f.lift hg : N →+ P` then for all `z : N`, we have
`g y + f.lift hg z = g x`, where `x : M, y ∈ S` are such that `z + f y = f x`."]
theorem lift_mul_left (z) : g (f.sec z).2 * f.lift hg z = g (f.sec z).1 := by
  rw [mul_comm, lift_mul_right]
#align submonoid.localization_map.lift_mul_left Submonoid.LocalizationMap.lift_mul_left
#align add_submonoid.localization_map.lift_add_left AddSubmonoid.LocalizationMap.lift_add_left

@[to_additive (attr := simp)]
theorem lift_eq (x : M) : f.lift hg (f.toMap x) = g x := by
  rw [lift_spec, ← g.map_mul] ; exact f.eq_of_eq hg (by rw [sec_spec', f.toMap.map_mul])
#align submonoid.localization_map.lift_eq Submonoid.LocalizationMap.lift_eq
#align add_submonoid.localization_map.lift_eq AddSubmonoid.LocalizationMap.lift_eq

@[to_additive]
theorem lift_eq_iff {x y : M × S} :
    f.lift hg (f.mk' x.1 x.2) = f.lift hg (f.mk' y.1 y.2) ↔ g (x.1 * y.2) = g (y.1 * x.2) := by
  rw [lift_mk', lift_mk', mul_inv hg]
#align submonoid.localization_map.lift_eq_iff Submonoid.LocalizationMap.lift_eq_iff
#align add_submonoid.localization_map.lift_eq_iff AddSubmonoid.LocalizationMap.lift_eq_iff

@[to_additive (attr := simp)]
theorem lift_comp : (f.lift hg).comp f.toMap = g := by ext ; exact f.lift_eq hg _
#align submonoid.localization_map.lift_comp Submonoid.LocalizationMap.lift_comp
#align add_submonoid.localization_map.lift_comp AddSubmonoid.LocalizationMap.lift_comp

@[to_additive (attr := simp)]
theorem lift_of_comp (j : N →* P) : f.lift (f.isUnit_comp j) = j := by
  ext
  rw [lift_spec]
  show j _ = j _ * _
  erw [← j.map_mul, sec_spec']
#align submonoid.localization_map.lift_of_comp Submonoid.LocalizationMap.lift_of_comp
#align add_submonoid.localization_map.lift_of_comp AddSubmonoid.LocalizationMap.lift_of_comp

@[to_additive]
theorem epic_of_localizationMap {j k : N →* P} (h : ∀ a, j.comp f.toMap a = k.comp f.toMap a) :
    j = k := by
  rw [← f.lift_of_comp j, ← f.lift_of_comp k]
  congr 1 with x; exact h x
#align submonoid.localization_map.epic_of_localization_map Submonoid.LocalizationMap.epic_of_localizationMap
#align add_submonoid.localization_map.epic_of_localization_map AddSubmonoid.LocalizationMap.epic_of_localizationMap

@[to_additive]
theorem lift_unique {j : N →* P} (hj : ∀ x, j (f.toMap x) = g x) : f.lift hg = j := by
  ext
  rw [lift_spec, ← hj, ← hj, ← j.map_mul]
  apply congr_arg
  rw [← sec_spec']
#align submonoid.localization_map.lift_unique Submonoid.LocalizationMap.lift_unique
#align add_submonoid.localization_map.lift_unique AddSubmonoid.LocalizationMap.lift_unique

@[to_additive (attr := simp)]
theorem lift_id (x) : f.lift f.map_units x = x :=
  FunLike.ext_iff.1 (f.lift_of_comp <| MonoidHom.id N) x
#align submonoid.localization_map.lift_id Submonoid.LocalizationMap.lift_id
#align add_submonoid.localization_map.lift_id AddSubmonoid.LocalizationMap.lift_id

/-- Given two Localization maps `f : M →* N, k : M →* P` for a Submonoid `S ⊆ M`, the hom
from `P` to `N` induced by `f` is left inverse to the hom from `N` to `P` induced by `k`. -/
@[to_additive (attr := simp)
    "Given two Localization maps `f : M →+ N, k : M →+ P` for a Submonoid `S ⊆ M`, the hom
from `P` to `N` induced by `f` is left inverse to the hom from `N` to `P` induced by `k`."]
theorem lift_left_inverse {k : LocalizationMap S P} (z : N) :
    k.lift f.map_units (f.lift k.map_units z) = z := by
  rw [lift_spec]
  cases' f.surj z with x hx
  conv_rhs =>
    congr
    next => skip
    rw [f.eq_mk'_iff_mul_eq.2 hx]
  rw [mk', ← mul_assoc, mul_inv_right f.map_units, ← f.toMap.map_mul, ← f.toMap.map_mul]
  apply k.eq_of_eq f.map_units
  rw [k.toMap.map_mul, k.toMap.map_mul, ← sec_spec, mul_assoc, lift_spec_mul]
  repeat' rw [← k.toMap.map_mul]
  apply f.eq_of_eq k.map_units
  repeat' rw [f.toMap.map_mul]
  rw [sec_spec', ← hx]
  ac_rfl
#align submonoid.localization_map.lift_left_inverse Submonoid.LocalizationMap.lift_left_inverse
#align add_submonoid.localization_map.lift_left_inverse AddSubmonoid.LocalizationMap.lift_left_inverse

@[to_additive]
theorem lift_surjective_iff :
    Function.Surjective (f.lift hg) ↔ ∀ v : P, ∃ x : M × S, v * g x.2 = g x.1 := by
  constructor
  · intro H v
    obtain ⟨z, hz⟩ := H v
    obtain ⟨x, hx⟩ := f.surj z
    use x
    rw [← hz, f.eq_mk'_iff_mul_eq.2 hx, lift_mk', mul_assoc, mul_comm _ (g ↑x.2)]
    erw [IsUnit.mul_liftRight_inv (g.restrict S) hg, mul_one]
  · intro H v
    obtain ⟨x, hx⟩ := H v
    use f.mk' x.1 x.2
    rw [lift_mk', mul_inv_left hg, mul_comm, ← hx]
#align submonoid.localization_map.lift_surjective_iff Submonoid.LocalizationMap.lift_surjective_iff
#align add_submonoid.localization_map.lift_surjective_iff AddSubmonoid.LocalizationMap.lift_surjective_iff

@[to_additive]
theorem lift_injective_iff :
    Function.Injective (f.lift hg) ↔ ∀ x y, f.toMap x = f.toMap y ↔ g x = g y := by
  constructor
  · intro H x y
    constructor
    · exact f.eq_of_eq hg
    · intro h
      rw [← f.lift_eq hg, ← f.lift_eq hg] at h
      exact H h
  · intro H z w h
    obtain ⟨_, _⟩ := f.surj z
    obtain ⟨_, _⟩ := f.surj w
    rw [← f.mk'_sec z, ← f.mk'_sec w]
    exact (mul_inv f.map_units).2 ((H _ _).2 <| (mul_inv hg).1 h)
#align submonoid.localization_map.lift_injective_iff Submonoid.LocalizationMap.lift_injective_iff
#align add_submonoid.localization_map.lift_injective_iff AddSubmonoid.LocalizationMap.lift_injective_iff

variable {T : Submonoid P} (hy : ∀ y : S, g y ∈ T) {Q : Type _} [CommMonoid Q]
  (k : LocalizationMap T Q)

/-- Given a `CommMonoid` homomorphism `g : M →* P` where for Submonoids `S ⊆ M, T ⊆ P` we have
`g(S) ⊆ T`, the induced Monoid homomorphism from the Localization of `M` at `S` to the
Localization of `P` at `T`: if `f : M →* N` and `k : P →* Q` are Localization maps for `S` and
`T` respectively, we send `z : N` to `k (g x) * (k (g y))⁻¹`, where `(x, y) : M × S` are such
that `z = f x * (f y)⁻¹`. -/
@[to_additive
    "Given a `AddCommMonoid` homomorphism `g : M →+ P` where for Submonoids `S ⊆ M, T ⊆ P` we have
`g(S) ⊆ T`, the induced AddMonoid homomorphism from the Localization of `M` at `S` to the
Localization of `P` at `T`: if `f : M →+ N` and `k : P →+ Q` are Localization maps for `S` and
`T` respectively, we send `z : N` to `k (g x) - k (g y)`, where `(x, y) : M × S` are such
that `z = f x - f y`."]
noncomputable def map : N →* Q :=
  @lift _ _ _ _ _ _ _ f (k.toMap.comp g) fun y ↦ k.map_units ⟨g y, hy y⟩
#align submonoid.localization_map.map Submonoid.LocalizationMap.map
#align add_submonoid.localization_map.map AddSubmonoid.LocalizationMap.map

variable {k}

@[to_additive]
theorem map_eq (x) : f.map hy k (f.toMap x) = k.toMap (g x) :=
  f.lift_eq (fun y ↦ k.map_units ⟨g y, hy y⟩) x
#align submonoid.localization_map.map_eq Submonoid.LocalizationMap.map_eq
#align add_submonoid.localization_map.map_eq AddSubmonoid.LocalizationMap.map_eq

@[to_additive (attr := simp)]
theorem map_comp : (f.map hy k).comp f.toMap = k.toMap.comp g :=
  f.lift_comp fun y ↦ k.map_units ⟨g y, hy y⟩
#align submonoid.localization_map.map_comp Submonoid.LocalizationMap.map_comp
#align add_submonoid.localization_map.map_comp AddSubmonoid.LocalizationMap.map_comp

@[to_additive]
theorem map_mk' (x) (y : S) : f.map hy k (f.mk' x y) = k.mk' (g x) ⟨g y, hy y⟩ := by
  rw [map, lift_mk', mul_inv_left]
  · show k.toMap (g x) = k.toMap (g y) * _
    rw [mul_mk'_eq_mk'_of_mul]
    exact (k.mk'_mul_cancel_left (g x) ⟨g y, hy y⟩).symm
#align submonoid.localization_map.map_mk' Submonoid.LocalizationMap.map_mk'
#align add_submonoid.localization_map.map_mk' AddSubmonoid.LocalizationMap.map_mk'

/-- Given Localization maps `f : M →* N, k : P →* Q` for Submonoids `S, T` respectively, if a
`CommMonoid` homomorphism `g : M →* P` induces a `f.map hy k : N →* Q`, then for all `z : N`,
`u : Q`, we have `f.map hy k z = u ↔ k (g x) = k (g y) * u` where `x : M, y ∈ S` are such that
`z * f y = f x`. -/
@[to_additive
    "Given Localization maps `f : M →+ N, k : P →+ Q` for Submonoids `S, T` respectively, if an
`AddCommMonoid` homomorphism `g : M →+ P` induces a `f.map hy k : N →+ Q`, then for all `z : N`,
`u : Q`, we have `f.map hy k z = u ↔ k (g x) = k (g y) + u` where `x : M, y ∈ S` are such that
`z + f y = f x`."]
theorem map_spec (z u) : f.map hy k z = u ↔ k.toMap (g (f.sec z).1) = k.toMap (g (f.sec z).2) * u :=
  f.lift_spec (fun y ↦ k.map_units ⟨g y, hy y⟩) _ _
#align submonoid.localization_map.map_spec Submonoid.LocalizationMap.map_spec
#align add_submonoid.localization_map.map_spec AddSubmonoid.LocalizationMap.map_spec

/-- Given Localization maps `f : M →* N, k : P →* Q` for Submonoids `S, T` respectively, if a
`CommMonoid` homomorphism `g : M →* P` induces a `f.map hy k : N →* Q`, then for all `z : N`,
we have `f.map hy k z * k (g y) = k (g x)` where `x : M, y ∈ S` are such that
`z * f y = f x`. -/
@[to_additive
    "Given Localization maps `f : M →+ N, k : P →+ Q` for Submonoids `S, T` respectively, if an
`AddCommMonoid` homomorphism `g : M →+ P` induces a `f.map hy k : N →+ Q`, then for all `z : N`,
we have `f.map hy k z + k (g y) = k (g x)` where `x : M, y ∈ S` are such that
`z + f y = f x`."]
theorem map_mul_right (z) : f.map hy k z * k.toMap (g (f.sec z).2) = k.toMap (g (f.sec z).1) :=
  f.lift_mul_right (fun y ↦ k.map_units ⟨g y, hy y⟩) _
#align submonoid.localization_map.map_mul_right Submonoid.LocalizationMap.map_mul_right
#align add_submonoid.localization_map.map_add_right AddSubmonoid.LocalizationMap.map_add_right

/-- Given Localization maps `f : M →* N, k : P →* Q` for Submonoids `S, T` respectively, if a
`CommMonoid` homomorphism `g : M →* P` induces a `f.map hy k : N →* Q`, then for all `z : N`,
we have `k (g y) * f.map hy k z = k (g x)` where `x : M, y ∈ S` are such that
`z * f y = f x`. -/
@[to_additive
    "Given Localization maps `f : M →+ N, k : P →+ Q` for Submonoids `S, T` respectively if an
`AddCommMonoid` homomorphism `g : M →+ P` induces a `f.map hy k : N →+ Q`, then for all `z : N`,
we have `k (g y) + f.map hy k z = k (g x)` where `x : M, y ∈ S` are such that
`z + f y = f x`."]
theorem map_mul_left (z) : k.toMap (g (f.sec z).2) * f.map hy k z = k.toMap (g (f.sec z).1) := by
  rw [mul_comm, f.map_mul_right]
#align submonoid.localization_map.map_mul_left Submonoid.LocalizationMap.map_mul_left
#align add_submonoid.localization_map.map_add_left AddSubmonoid.LocalizationMap.map_add_left

@[to_additive (attr := simp)]
theorem map_id (z : N) : f.map (fun y ↦ show MonoidHom.id M y ∈ S from y.2) f z = z :=
  f.lift_id z
#align submonoid.localization_map.map_id Submonoid.LocalizationMap.map_id
#align add_submonoid.localization_map.map_id AddSubmonoid.LocalizationMap.map_id

/-- If `CommMonoid` homs `g : M →* P, l : P →* A` induce maps of localizations, the composition
of the induced maps equals the map of localizations induced by `l ∘ g`. -/
@[to_additive
    "If `AddCommMonoid` homs `g : M →+ P, l : P →+ A` induce maps of localizations, the composition
of the induced maps equals the map of localizations induced by `l ∘ g`."]
theorem map_comp_map {A : Type _} [CommMonoid A] {U : Submonoid A} {R} [CommMonoid R]
    (j : LocalizationMap U R) {l : P →* A} (hl : ∀ w : T, l w ∈ U) :
    (k.map hl j).comp (f.map hy k) =
    f.map (fun x ↦ show l.comp g x ∈ U from hl ⟨g x, hy x⟩) j := by
  ext z
  show j.toMap _ * _ = j.toMap (l _) * _
  rw [mul_inv_left, ← mul_assoc, mul_inv_right]
  show j.toMap _ * j.toMap (l (g _)) = j.toMap (l _) * _
  rw [← j.toMap.map_mul, ← j.toMap.map_mul, ← l.map_mul, ← l.map_mul]
  exact
    k.comp_eq_of_eq hl j
      (by rw [k.toMap.map_mul, k.toMap.map_mul, sec_spec', mul_assoc, map_mul_right])
#align submonoid.localization_map.map_comp_map Submonoid.LocalizationMap.map_comp_map
#align add_submonoid.localization_map.map_comp_map AddSubmonoid.LocalizationMap.map_comp_map

/-- If `CommMonoid` homs `g : M →* P, l : P →* A` induce maps of localizations, the composition
of the induced maps equals the map of localizations induced by `l ∘ g`. -/
@[to_additive
    "If `AddCommMonoid` homs `g : M →+ P, l : P →+ A` induce maps of localizations, the composition
of the induced maps equals the map of localizations induced by `l ∘ g`."]
theorem map_map {A : Type _} [CommMonoid A] {U : Submonoid A} {R} [CommMonoid R]
    (j : LocalizationMap U R) {l : P →* A} (hl : ∀ w : T, l w ∈ U) (x) :
    k.map hl j (f.map hy k x) = f.map (fun x ↦ show l.comp g x ∈ U from hl ⟨g x, hy x⟩) j x := by
-- Porting note: Lean has a hard time figuring out what the implicit arguments should be
-- when calling `map_comp_map`. Hence the original line below has to be replaced by a much more
-- explicit one
--  rw [← f.map_comp_map hy j hl]
  rw [← @map_comp_map M _ S N _ P _ f g T hy Q _ k A _ U R _ j l hl]
  simp only [MonoidHom.coe_comp, comp_apply]
#align submonoid.localization_map.map_map Submonoid.LocalizationMap.map_map
#align add_submonoid.localization_map.map_map AddSubmonoid.LocalizationMap.map_map

section AwayMap

variable (x : M)

/-- Given `x : M`, the type of `CommMonoid` homomorphisms `f : M →* N` such that `N`
is isomorphic to the Localization of `M` at the Submonoid generated by `x`. -/
@[to_additive (attr := reducible)
    "Given `x : M`, the type of `AddCommMonoid` homomorphisms `f : M →+ N` such that `N`
is isomorphic to the localization of `M` at the AddSubmonoid generated by `x`."]
def AwayMap (N' : Type _) [CommMonoid N'] := LocalizationMap (powers x) N'
#align submonoid.localization_map.away_map Submonoid.LocalizationMap.AwayMap
#align add_submonoid.localization_map.away_map AddSubmonoid.LocalizationMap.AwayMap

variable (F : AwayMap x N)

/-- Given `x : M` and a Localization map `F : M →* N` away from `x`, `invSelf` is `(F x)⁻¹`. -/
noncomputable def AwayMap.invSelf : N := F.mk' 1 ⟨x, mem_powers _⟩
#align submonoid.localization_map.away_map.inv_self Submonoid.LocalizationMap.AwayMap.invSelf

/-- Given `x : M`, a Localization map `F : M →* N` away from `x`, and a map of `CommMonoid`s
`g : M →* P` such that `g x` is invertible, the homomorphism induced from `N` to `P` sending
`z : N` to `g y * (g x)⁻ⁿ`, where `y : M, n : ℕ` are such that `z = F y * (F x)⁻ⁿ`. -/
noncomputable def AwayMap.lift (hg : IsUnit (g x)) : N →* P :=
  Submonoid.LocalizationMap.lift F fun y ↦
    show IsUnit (g y.1) by
      obtain ⟨n, hn⟩ := y.2
      rw [← hn, g.map_pow]
      exact IsUnit.pow n hg
#align submonoid.localization_map.away_map.lift Submonoid.LocalizationMap.AwayMap.lift

@[simp]
theorem AwayMap.lift_eq (hg : IsUnit (g x)) (a : M) : F.lift x hg (F.toMap a) = g a :=
  Submonoid.LocalizationMap.lift_eq _ _ _
#align submonoid.localization_map.away_map.lift_eq Submonoid.LocalizationMap.AwayMap.lift_eq

@[simp]
theorem AwayMap.lift_comp (hg : IsUnit (g x)) : (F.lift x hg).comp F.toMap = g :=
  Submonoid.LocalizationMap.lift_comp _ _
#align submonoid.localization_map.away_map.lift_comp Submonoid.LocalizationMap.AwayMap.lift_comp

/-- Given `x y : M` and Localization maps `F : M →* N, G : M →* P` away from `x` and `x * y`
respectively, the homomorphism induced from `N` to `P`. -/
noncomputable def awayToAwayRight (y : M) (G : AwayMap (x * y) P) : N →* P :=
  F.lift x <|
    show IsUnit (G.toMap x) from
      isUnit_of_mul_eq_one (G.toMap x) (G.mk' y ⟨x * y, mem_powers _⟩) <| by
        rw [mul_mk'_eq_mk'_of_mul, mk'_self]
#align submonoid.localization_map.away_to_away_right Submonoid.LocalizationMap.awayToAwayRight

end AwayMap

end LocalizationMap

end Submonoid

namespace AddSubmonoid

namespace LocalizationMap

section AwayMap

variable {A : Type _} [AddCommMonoid A] (x : A) {B : Type _} [AddCommMonoid B] (F : AwayMap x B)
  {C : Type _} [AddCommMonoid C] {g : A →+ C}

/-- Given `x : A` and a Localization map `F : A →+ B` away from `x`, `neg_self` is `- (F x)`. -/
noncomputable def AwayMap.negSelf : B :=
  F.mk' 0 ⟨x, mem_multiples _⟩
#align add_submonoid.localization_map.away_map.neg_self AddSubmonoid.LocalizationMap.AwayMap.negSelf

/-- Given `x : A`, a localization map `F : A →+ B` away from `x`, and a map of `add_comm_monoid`s
`g : A →+ C` such that `g x` is invertible, the homomorphism induced from `B` to `C` sending
`z : B` to `g y - n • g x`, where `y : A, n : ℕ` are such that `z = F y - n • F x`. -/
noncomputable def AwayMap.lift (hg : IsAddUnit (g x)) : B →+ C :=
  AddSubmonoid.LocalizationMap.lift F fun y ↦
    show IsAddUnit (g y.1) by
      obtain ⟨n, hn⟩ := y.2
      rw [← hn]
      dsimp
      rw [g.map_nsmul]
      exact IsAddUnit.map (nsmulAddMonoidHom n : C →+ C) hg
#align add_submonoid.localization_map.away_map.lift AddSubmonoid.LocalizationMap.AwayMap.lift

@[simp]
theorem AwayMap.lift_eq (hg : IsAddUnit (g x)) (a : A) : F.lift x hg (F.toMap a) = g a :=
  AddSubmonoid.LocalizationMap.lift_eq _ _ _
#align add_submonoid.localization_map.away_map.lift_eq AddSubmonoid.LocalizationMap.AwayMap.lift_eq

@[simp]
theorem AwayMap.lift_comp (hg : IsAddUnit (g x)) : (F.lift x hg).comp F.toMap = g :=
  AddSubmonoid.LocalizationMap.lift_comp _ _
#align add_submonoid.localization_map.away_map.lift_comp AddSubmonoid.LocalizationMap.AwayMap.lift_comp

/-- Given `x y : A` and Localization maps `F : A →+ B, G : A →+ C` away from `x` and `x + y`
respectively, the homomorphism induced from `B` to `C`. -/
noncomputable def awayToAwayRight (y : A) (G : AwayMap (x + y) C) : B →+ C :=
  F.lift x <|
    show IsAddUnit (G.toMap x) from
      isAddUnit_of_add_eq_zero (G.toMap x) (G.mk' y ⟨x + y, mem_multiples _⟩) <| by
        rw [add_mk'_eq_mk'_of_add, mk'_self]
#align add_submonoid.localization_map.away_to_away_right AddSubmonoid.LocalizationMap.awayToAwayRight

end AwayMap

end LocalizationMap

end AddSubmonoid

namespace Submonoid

namespace LocalizationMap

variable (f : S.LocalizationMap N) {g : M →* P} (hg : ∀ y : S, IsUnit (g y)) {T : Submonoid P}
  {Q : Type _} [CommMonoid Q]

/-- If `f : M →* N` and `k : M →* P` are Localization maps for a Submonoid `S`, we get an
isomorphism of `N` and `P`. -/
@[to_additive
    "If `f : M →+ N` and `k : M →+ R` are Localization maps for a AddSubmonoid `S`, we get an
isomorphism of `N` and `R`."]
noncomputable def mulEquivOfLocalizations (k : LocalizationMap S P) : N ≃* P :=
{ toFun := f.lift k.map_units
  invFun := k.lift f.map_units
  left_inv := f.lift_left_inverse
  right_inv := k.lift_left_inverse
  map_mul' :=  MonoidHom.map_mul _ }
#align submonoid.localization_map.mul_equiv_of_localizations Submonoid.LocalizationMap.mulEquivOfLocalizations
#align add_submonoid.localization_map.add_equiv_of_localizations AddSubmonoid.LocalizationMap.addEquivOfLocalizations

@[to_additive (attr := simp)]
theorem mulEquivOfLocalizations_apply {k : LocalizationMap S P} {x} :
    f.mulEquivOfLocalizations k x = f.lift k.map_units x := rfl
#align submonoid.localization_map.mul_equiv_of_localizations_apply Submonoid.LocalizationMap.mulEquivOfLocalizations_apply
#align add_submonoid.localization_map.add_equiv_of_localizations_apply AddSubmonoid.LocalizationMap.addEquivOfLocalizations_apply

@[to_additive (attr := simp)]
theorem mulEquivOfLocalizations_symm_apply {k : LocalizationMap S P} {x} :
    (f.mulEquivOfLocalizations k).symm x = k.lift f.map_units x := rfl
#align submonoid.localization_map.mul_equiv_of_localizations_symm_apply Submonoid.LocalizationMap.mulEquivOfLocalizations_symm_apply
#align add_submonoid.localization_map.add_equiv_of_localizations_symm_apply AddSubmonoid.LocalizationMap.addEquivOfLocalizations_symm_apply

@[to_additive]
theorem mulEquivOfLocalizations_symm_eq_mulEquivOfLocalizations {k : LocalizationMap S P} :
    (k.mulEquivOfLocalizations f).symm = f.mulEquivOfLocalizations k := rfl
#align submonoid.localization_map.mul_equiv_of_localizations_symm_eq_mul_equiv_of_localizations Submonoid.LocalizationMap.mulEquivOfLocalizations_symm_eq_mulEquivOfLocalizations
#align add_submonoid.localization_map.add_equiv_of_localizations_symm_eq_add_equiv_of_localizations AddSubmonoid.LocalizationMap.addEquivOfLocalizations_symm_eq_addEquivOfLocalizations

/-- If `f : M →* N` is a Localization map for a Submonoid `S` and `k : N ≃* P` is an isomorphism
of `CommMonoid`s, `k ∘ f` is a Localization map for `M` at `S`. -/
@[to_additive
    "If `f : M →+ N` is a Localization map for a Submonoid `S` and `k : N ≃+ P` is an isomorphism
of `AddCommMonoid`s, `k ∘ f` is a Localization map for `M` at `S`."]
def ofMulEquivOfLocalizations (k : N ≃* P) : LocalizationMap S P :=
  (k.toMonoidHom.comp f.toMap).toLocalizationMap (fun y ↦ isUnit_comp f k.toMonoidHom y)
    (fun v ↦
      let ⟨z, hz⟩ := k.toEquiv.surjective v
      let ⟨x, hx⟩ := f.surj z
      ⟨x, show v * k _ = k _ by rw [← hx, k.map_mul, ← hz] ; rfl⟩)
    fun x y ↦ k.apply_eq_iff_eq.trans f.eq_iff_exists
#align submonoid.localization_map.of_mul_equiv_of_localizations Submonoid.LocalizationMap.ofMulEquivOfLocalizations
#align add_submonoid.localization_map.of_add_equiv_of_localizations AddSubmonoid.LocalizationMap.ofAddEquivOfLocalizations

@[to_additive (attr := simp)]
theorem ofMulEquivOfLocalizations_apply {k : N ≃* P} (x) :
    (f.ofMulEquivOfLocalizations k).toMap x = k (f.toMap x) := rfl
#align submonoid.localization_map.of_mul_equiv_of_localizations_apply Submonoid.LocalizationMap.ofMulEquivOfLocalizations_apply
#align add_submonoid.localization_map.of_add_equiv_of_localizations_apply AddSubmonoid.LocalizationMap.ofAddEquivOfLocalizations_apply

@[to_additive]
theorem ofMulEquivOfLocalizations_eq {k : N ≃* P} :
    (f.ofMulEquivOfLocalizations k).toMap = k.toMonoidHom.comp f.toMap := rfl
#align submonoid.localization_map.of_mul_equiv_of_localizations_eq Submonoid.LocalizationMap.ofMulEquivOfLocalizations_eq
#align add_submonoid.localization_map.of_add_equiv_of_localizations_eq AddSubmonoid.LocalizationMap.ofAddEquivOfLocalizations_eq

@[to_additive]
theorem symm_comp_ofMulEquivOfLocalizations_apply {k : N ≃* P} (x) :
    k.symm ((f.ofMulEquivOfLocalizations k).toMap x) = f.toMap x := k.symm_apply_apply (f.toMap x)
#align submonoid.localization_map.symm_comp_of_mul_equiv_of_localizations_apply Submonoid.LocalizationMap.symm_comp_ofMulEquivOfLocalizations_apply
#align add_submonoid.localization_map.symm_comp_of_add_equiv_of_localizations_apply AddSubmonoid.LocalizationMap.symm_comp_ofAddEquivOfLocalizations_apply

@[to_additive]
theorem symm_comp_ofMulEquivOfLocalizations_apply' {k : P ≃* N} (x) :
    k ((f.ofMulEquivOfLocalizations k.symm).toMap x) = f.toMap x := k.apply_symm_apply (f.toMap x)
#align submonoid.localization_map.symm_comp_of_mul_equiv_of_localizations_apply' Submonoid.LocalizationMap.symm_comp_ofMulEquivOfLocalizations_apply'
#align add_submonoid.localization_map.symm_comp_of_add_equiv_of_localizations_apply' AddSubmonoid.LocalizationMap.symm_comp_ofAddEquivOfLocalizations_apply'

@[to_additive]
theorem ofMulEquivOfLocalizations_eq_iff_eq {k : N ≃* P} {x y} :
    (f.ofMulEquivOfLocalizations k).toMap x = y ↔ f.toMap x = k.symm y :=
  k.toEquiv.eq_symm_apply.symm
#align submonoid.localization_map.of_mul_equiv_of_localizations_eq_iff_eq Submonoid.LocalizationMap.ofMulEquivOfLocalizations_eq_iff_eq
#align add_submonoid.localization_map.of_add_equiv_of_localizations_eq_iff_eq AddSubmonoid.LocalizationMap.ofAddEquivOfLocalizations_eq_iff_eq

@[to_additive addEquivOfLocalizations_right_inv]
theorem mulEquivOfLocalizations_right_inv (k : LocalizationMap S P) :
    f.ofMulEquivOfLocalizations (f.mulEquivOfLocalizations k) = k :=
  toMap_injective <| f.lift_comp k.map_units
#align submonoid.localization_map.mul_equiv_of_localizations_right_inv Submonoid.LocalizationMap.mulEquivOfLocalizations_right_inv
#align add_submonoid.localization_map.add_equiv_of_localizations_right_inv AddSubmonoid.LocalizationMap.addEquivOfLocalizations_right_inv

-- @[simp] -- Porting note: simp can prove this
@[to_additive addEquivOfLocalizations_right_inv_apply]
theorem mulEquivOfLocalizations_right_inv_apply {k : LocalizationMap S P} {x} :
    (f.ofMulEquivOfLocalizations (f.mulEquivOfLocalizations k)).toMap x = k.toMap x := by simp
#align submonoid.localization_map.mul_equiv_of_localizations_right_inv_apply Submonoid.LocalizationMap.mulEquivOfLocalizations_right_inv_apply
#align add_submonoid.localization_map.add_equiv_of_localizations_right_inv_apply AddSubmonoid.LocalizationMap.addEquivOfLocalizations_right_inv_apply

@[to_additive]
theorem mulEquivOfLocalizations_left_inv (k : N ≃* P) :
    f.mulEquivOfLocalizations (f.ofMulEquivOfLocalizations k) = k :=
  FunLike.ext _ _ fun x ↦ FunLike.ext_iff.1 (f.lift_of_comp k.toMonoidHom) x
#align submonoid.localization_map.mul_equiv_of_localizations_left_inv Submonoid.LocalizationMap.mulEquivOfLocalizations_left_inv
#align add_submonoid.localization_map.add_equiv_of_localizations_left_neg AddSubmonoid.LocalizationMap.addEquivOfLocalizations_left_neg

-- @[simp] -- Porting note: simp can prove this
@[to_additive]
theorem mulEquivOfLocalizations_left_inv_apply {k : N ≃* P} (x) :
    f.mulEquivOfLocalizations (f.ofMulEquivOfLocalizations k) x = k x := by simp
#align submonoid.localization_map.mul_equiv_of_localizations_left_inv_apply Submonoid.LocalizationMap.mulEquivOfLocalizations_left_inv_apply
#align add_submonoid.localization_map.add_equiv_of_localizations_left_neg_apply AddSubmonoid.LocalizationMap.addEquivOfLocalizations_left_neg_apply

@[to_additive (attr := simp)]
theorem ofMulEquivOfLocalizations_id : f.ofMulEquivOfLocalizations (MulEquiv.refl N) = f := by
  ext ; rfl
#align submonoid.localization_map.of_mul_equiv_of_localizations_id Submonoid.LocalizationMap.ofMulEquivOfLocalizations_id
#align add_submonoid.localization_map.of_add_equiv_of_localizations_id AddSubmonoid.LocalizationMap.ofAddEquivOfLocalizations_id

@[to_additive]
theorem ofMulEquivOfLocalizations_comp {k : N ≃* P} {j : P ≃* Q} :
    (f.ofMulEquivOfLocalizations (k.trans j)).toMap =
      j.toMonoidHom.comp (f.ofMulEquivOfLocalizations k).toMap :=
  by ext ; rfl
#align submonoid.localization_map.of_mul_equiv_of_localizations_comp Submonoid.LocalizationMap.ofMulEquivOfLocalizations_comp
#align add_submonoid.localization_map.of_add_equiv_of_localizations_comp AddSubmonoid.LocalizationMap.ofAddEquivOfLocalizations_comp

/-- Given `CommMonoid`s `M, P` and Submonoids `S ⊆ M, T ⊆ P`, if `f : M →* N` is a Localization
map for `S` and `k : P ≃* M` is an isomorphism of `CommMonoid`s such that `k(T) = S`, `f ∘ k`
is a Localization map for `T`. -/
@[to_additive
    "Given `AddCommMonoid`s `M, P` and `AddSubmonoid`s `S ⊆ M, T ⊆ P`, if `f : M →* N` is a
    Localization map for `S` and `k : P ≃+ M` is an isomorphism of `AddCommMonoid`s such that
    `k(T) = S`, `f ∘ k` is a Localization map for `T`."]
def ofMulEquivOfDom {k : P ≃* M} (H : T.map k.toMonoidHom = S) : LocalizationMap T N :=
  let H' : S.comap k.toMonoidHom = T :=
    H ▸ (SetLike.coe_injective <| T.1.1.preimage_image_eq k.toEquiv.injective)
  (f.toMap.comp k.toMonoidHom).toLocalizationMap
    (fun y ↦
      let ⟨z, hz⟩ := f.map_units ⟨k y, H ▸ Set.mem_image_of_mem k y.2⟩
      ⟨z, hz⟩)
    (fun z ↦
      let ⟨x, hx⟩ := f.surj z
      let ⟨v, hv⟩ := k.toEquiv.surjective x.1
      let ⟨w, hw⟩ := k.toEquiv.surjective x.2
      ⟨(v, ⟨w, H' ▸ show k w ∈ S from hw.symm ▸ x.2.2⟩),
        show z * f.toMap (k.toEquiv w) = f.toMap (k.toEquiv v) by erw [hv, hw, hx]⟩)
    fun x y ↦
    show f.toMap _ = f.toMap _ ↔ _ by
      erw [f.eq_iff_exists] ;
        exact
          ⟨fun ⟨c, hc⟩ ↦
            let ⟨d, hd⟩ := k.toEquiv.surjective c
            ⟨⟨d, H' ▸ show k d ∈ S from hd.symm ▸ c.2⟩, by
              erw [← hd, ← k.map_mul, ← k.map_mul] at hc ; exact k.toEquiv.injective hc⟩,
            fun ⟨c, hc⟩ ↦
            ⟨⟨k c, H ▸ Set.mem_image_of_mem k c.2⟩, by
              erw [← k.map_mul] ; rw [hc, k.map_mul] ; rfl⟩⟩
#align submonoid.localization_map.of_mul_equiv_of_dom Submonoid.LocalizationMap.ofMulEquivOfDom
#align add_submonoid.localization_map.of_add_equiv_of_dom AddSubmonoid.LocalizationMap.ofAddEquivOfDom

@[to_additive (attr := simp)]
theorem ofMulEquivOfDom_apply {k : P ≃* M} (H : T.map k.toMonoidHom = S) (x) :
    (f.ofMulEquivOfDom H).toMap x = f.toMap (k x) := rfl
#align submonoid.localization_map.of_mul_equiv_of_dom_apply Submonoid.LocalizationMap.ofMulEquivOfDom_apply
#align add_submonoid.localization_map.of_add_equiv_of_dom_apply AddSubmonoid.LocalizationMap.ofAddEquivOfDom_apply

@[to_additive]
theorem ofMulEquivOfDom_eq {k : P ≃* M} (H : T.map k.toMonoidHom = S) :
    (f.ofMulEquivOfDom H).toMap = f.toMap.comp k.toMonoidHom :=rfl
#align submonoid.localization_map.of_mul_equiv_of_dom_eq Submonoid.LocalizationMap.ofMulEquivOfDom_eq
#align add_submonoid.localization_map.of_add_equiv_of_dom_eq AddSubmonoid.LocalizationMap.ofAddEquivOfDom_eq

@[to_additive]
theorem ofMulEquivOfDom_comp_symm {k : P ≃* M} (H : T.map k.toMonoidHom = S) (x) :
    (f.ofMulEquivOfDom H).toMap (k.symm x) = f.toMap x :=
  congr_arg f.toMap <| k.apply_symm_apply x
#align submonoid.localization_map.of_mul_equiv_of_dom_comp_symm Submonoid.LocalizationMap.ofMulEquivOfDom_comp_symm
#align add_submonoid.localization_map.of_add_equiv_of_dom_comp_symm AddSubmonoid.LocalizationMap.ofAddEquivOfDom_comp_symm

@[to_additive]
theorem ofMulEquivOfDom_comp {k : M ≃* P} (H : T.map k.symm.toMonoidHom = S) (x) :
    (f.ofMulEquivOfDom H).toMap (k x) = f.toMap x := congr_arg f.toMap <| k.symm_apply_apply x
#align submonoid.localization_map.of_mul_equiv_of_dom_comp Submonoid.LocalizationMap.ofMulEquivOfDom_comp
#align add_submonoid.localization_map.of_add_equiv_of_dom_comp AddSubmonoid.LocalizationMap.ofAddEquivOfDom_comp

/-- A special case of `f ∘ id = f`, `f` a Localization map. -/
@[to_additive (attr := simp) "A special case of `f ∘ id = f`, `f` a Localization map."]
theorem ofMulEquivOfDom_id :
    f.ofMulEquivOfDom
        (show S.map (MulEquiv.refl M).toMonoidHom = S from
          Submonoid.ext fun x ↦ ⟨fun ⟨_, hy, h⟩ ↦ h ▸ hy, fun h ↦ ⟨x, h, rfl⟩⟩) = f :=
  by ext ; rfl
#align submonoid.localization_map.of_mul_equiv_of_dom_id Submonoid.LocalizationMap.ofMulEquivOfDom_id
#align add_submonoid.localization_map.of_add_equiv_of_dom_id AddSubmonoid.LocalizationMap.ofAddEquivOfDom_id

/-- Given Localization maps `f : M →* N, k : P →* U` for Submonoids `S, T` respectively, an
isomorphism `j : M ≃* P` such that `j(S) = T` induces an isomorphism of localizations `N ≃* U`. -/
@[to_additive
    "Given Localization maps `f : M →+ N, k : P →+ U` for Submonoids `S, T` respectively, an
isomorphism `j : M ≃+ P` such that `j(S) = T` induces an isomorphism of localizations `N ≃+ U`."]
noncomputable def mulEquivOfMulEquiv (k : LocalizationMap T Q) {j : M ≃* P}
    (H : S.map j.toMonoidHom = T) : N ≃* Q :=
  f.mulEquivOfLocalizations <| k.ofMulEquivOfDom H
#align submonoid.localization_map.mul_equiv_of_mul_equiv Submonoid.LocalizationMap.mulEquivOfMulEquiv
#align add_submonoid.localization_map.add_equiv_of_add_equiv AddSubmonoid.LocalizationMap.addEquivOfAddEquiv

@[to_additive (attr := simp)]
theorem mulEquivOfMulEquiv_eq_map_apply {k : LocalizationMap T Q} {j : M ≃* P}
    (H : S.map j.toMonoidHom = T) (x) :
    f.mulEquivOfMulEquiv k H x =
      f.map (fun y : S ↦ show j.toMonoidHom y ∈ T from H ▸ Set.mem_image_of_mem j y.2) k x := rfl
#align submonoid.localization_map.mul_equiv_of_mul_equiv_eq_map_apply Submonoid.LocalizationMap.mulEquivOfMulEquiv_eq_map_apply
#align add_submonoid.localization_map.add_equiv_of_add_equiv_eq_map_apply AddSubmonoid.LocalizationMap.addEquivOfAddEquiv_eq_map_apply

@[to_additive]
theorem mulEquivOfMulEquiv_eq_map {k : LocalizationMap T Q} {j : M ≃* P}
    (H : S.map j.toMonoidHom = T) :
    (f.mulEquivOfMulEquiv k H).toMonoidHom =
      f.map (fun y : S ↦ show j.toMonoidHom y ∈ T from H ▸ Set.mem_image_of_mem j y.2) k := rfl
#align submonoid.localization_map.mul_equiv_of_mul_equiv_eq_map Submonoid.LocalizationMap.mulEquivOfMulEquiv_eq_map
#align add_submonoid.localization_map.add_equiv_of_add_equiv_eq_map AddSubmonoid.LocalizationMap.addEquivOfAddEquiv_eq_map

@[to_additive (attr := simp, nolint simpNF)]
theorem mulEquivOfMulEquiv_eq {k : LocalizationMap T Q} {j : M ≃* P} (H : S.map j.toMonoidHom = T)
    (x) :
    f.mulEquivOfMulEquiv k H (f.toMap x) = k.toMap (j x) :=
  f.map_eq (fun y : S ↦ H ▸ Set.mem_image_of_mem j y.2) _
#align submonoid.localization_map.mul_equiv_of_mul_equiv_eq Submonoid.LocalizationMap.mulEquivOfMulEquiv_eq
#align add_submonoid.localization_map.add_equiv_of_add_equiv_eq AddSubmonoid.LocalizationMap.addEquivOfAddEquiv_eq

@[to_additive (attr := simp, nolint simpNF)]
theorem mulEquivOfMulEquiv_mk' {k : LocalizationMap T Q} {j : M ≃* P} (H : S.map j.toMonoidHom = T)
    (x y) :
    f.mulEquivOfMulEquiv k H (f.mk' x y) = k.mk' (j x) ⟨j y, H ▸ Set.mem_image_of_mem j y.2⟩ :=
  f.map_mk' (fun y : S ↦ H ▸ Set.mem_image_of_mem j y.2) _ _
#align submonoid.localization_map.mul_equiv_of_mul_equiv_mk' Submonoid.LocalizationMap.mulEquivOfMulEquiv_mk'
#align add_submonoid.localization_map.add_equiv_of_add_equiv_mk' AddSubmonoid.LocalizationMap.addEquivOfAddEquiv_mk'

@[to_additive (attr := simp, nolint simpNF)]
theorem of_mulEquivOfMulEquiv_apply {k : LocalizationMap T Q} {j : M ≃* P}
    (H : S.map j.toMonoidHom = T) (x) :
    (f.ofMulEquivOfLocalizations (f.mulEquivOfMulEquiv k H)).toMap x = k.toMap (j x) :=
  ext_iff.1 (f.mulEquivOfLocalizations_right_inv (k.ofMulEquivOfDom H)) x
#align submonoid.localization_map.of_mul_equiv_of_mul_equiv_apply Submonoid.LocalizationMap.of_mulEquivOfMulEquiv_apply
#align add_submonoid.localization_map.of_add_equiv_of_add_equiv_apply AddSubmonoid.LocalizationMap.of_addEquivOfAddEquiv_apply

@[to_additive]
theorem of_mulEquivOfMulEquiv {k : LocalizationMap T Q} {j : M ≃* P} (H : S.map j.toMonoidHom = T) :
    (f.ofMulEquivOfLocalizations (f.mulEquivOfMulEquiv k H)).toMap = k.toMap.comp j.toMonoidHom :=
  MonoidHom.ext <| f.of_mulEquivOfMulEquiv_apply H
#align submonoid.localization_map.of_mul_equiv_of_mul_equiv Submonoid.LocalizationMap.of_mulEquivOfMulEquiv
#align add_submonoid.localization_map.of_add_equiv_of_add_equiv AddSubmonoid.LocalizationMap.of_addEquivOfAddEquiv

end LocalizationMap

end Submonoid

namespace Localization

variable (S)

/-- Natural homomorphism sending `x : M`, `M` a `CommMonoid`, to the equivalence class of
`(x, 1)` in the Localization of `M` at a Submonoid. -/
@[to_additive
    "Natural homomorphism sending `x : M`, `M` an `AddCommMonoid`, to the equivalence class of
`(x, 0)` in the Localization of `M` at a Submonoid."]
def monoidOf : Submonoid.LocalizationMap S (Localization S) :=
  { (r S).mk'.comp <| MonoidHom.inl M
        S with
    toFun := fun x ↦ mk x 1
    map_one' := mk_one
    map_mul' := fun x y ↦ by dsimp only; rw [mk_mul, mul_one]
    map_units' := fun y ↦
      isUnit_iff_exists_inv.2 ⟨mk 1 y, by dsimp only; rw [mk_mul, mul_one, one_mul, mk_self]⟩
    surj' := fun z ↦ induction_on z fun x ↦
      ⟨x, by dsimp only; rw [mk_mul, mul_comm x.fst, ← mk_mul, mk_self, one_mul]⟩
    eq_iff_exists' := fun x y ↦
      mk_eq_mk_iff.trans <|
        r_iff_exists.trans <|
          show (∃ c : S, ↑c * (1 * x) = c * (1 * y)) ↔ _ by rw [one_mul, one_mul] }
#align localization.monoid_of Localization.monoidOf
#align add_localization.add_monoid_of AddLocalization.addMonoidOf

variable {S}

@[to_additive]
theorem mk_one_eq_monoidOf_mk (x) : mk x 1 = (monoidOf S).toMap x := rfl
#align localization.mk_one_eq_monoid_of_mk Localization.mk_one_eq_monoidOf_mk
#align add_localization.mk_zero_eq_add_monoid_of_mk AddLocalization.mk_zero_eq_addMonoidOf_mk

@[to_additive]
theorem mk_eq_monoidOf_mk'_apply (x y) : mk x y = (monoidOf S).mk' x y :=
  show _ = _ * _ from
    (Submonoid.LocalizationMap.mul_inv_right (monoidOf S).map_units _ _ _).2 <| by
      rw [← mk_one_eq_monoidOf_mk, ← mk_one_eq_monoidOf_mk, mk_mul x y y 1, mul_comm y 1]
      conv => rhs ; rw [← mul_one 1] ; rw [← mul_one x]
      exact mk_eq_mk_iff.2 (Con.symm _ <| (Localization.r S).mul (Con.refl _ (x, 1)) <| one_rel _)
#align localization.mk_eq_monoid_of_mk'_apply Localization.mk_eq_monoidOf_mk'_apply
#align add_localization.mk_eq_add_monoid_of_mk'_apply AddLocalization.mk_eq_addMonoidOf_mk'_apply

@[to_additive (attr := simp)]
theorem mk_eq_monoidOf_mk' : mk = (monoidOf S).mk' :=
  funext fun _ ↦ funext fun _ ↦ mk_eq_monoidOf_mk'_apply _ _
#align localization.mk_eq_monoid_of_mk' Localization.mk_eq_monoidOf_mk'
#align add_localization.mk_eq_add_monoid_of_mk' AddLocalization.mk_eq_addMonoidOf_mk'

universe u

@[to_additive (attr := simp)]
theorem liftOn_mk' {p : Sort u} (f : ∀ (_ : M) (_ : S), p) (H) (a : M) (b : S) :
    liftOn ((monoidOf S).mk' a b) f H = f a b := by rw [← mk_eq_monoidOf_mk', liftOn_mk]
#align localization.lift_on_mk' Localization.liftOn_mk'
#align add_localization.lift_on_mk' AddLocalization.liftOn_mk'

@[to_additive (attr := simp)]
theorem liftOn₂_mk' {p : Sort _} (f : M → S → M → S → p) (H) (a c : M) (b d : S) :
    liftOn₂ ((monoidOf S).mk' a b) ((monoidOf S).mk' c d) f H = f a b c d := by
  rw [← mk_eq_monoidOf_mk', liftOn₂_mk]
#align localization.lift_on₂_mk' Localization.liftOn₂_mk'
#align add_localization.lift_on₂_mk' AddLocalization.liftOn₂_mk'

variable (f : Submonoid.LocalizationMap S N)

/-- Given a Localization map `f : M →* N` for a Submonoid `S`, we get an isomorphism between
the Localization of `M` at `S` as a quotient type and `N`. -/
@[to_additive
    "Given a Localization map `f : M →+ N` for a Submonoid `S`, we get an isomorphism between
the Localization of `M` at `S` as a quotient type and `N`."]
noncomputable def mulEquivOfQuotient (f : Submonoid.LocalizationMap S N) : Localization S ≃* N :=
  (monoidOf S).mulEquivOfLocalizations f
#align localization.mul_equiv_of_quotient Localization.mulEquivOfQuotient
#align add_localization.add_equiv_of_quotient AddLocalization.addEquivOfQuotient

variable {f}

-- Porting note: dsimp can not prove this
@[to_additive (attr := simp, nolint simpNF)]
theorem mulEquivOfQuotient_apply (x) : mulEquivOfQuotient f x = (monoidOf S).lift f.map_units x :=
  rfl
#align localization.mul_equiv_of_quotient_apply Localization.mulEquivOfQuotient_apply
#align add_localization.add_equiv_of_quotient_apply AddLocalization.addEquivOfQuotient_apply

@[to_additive (attr := simp, nolint simpNF)]
theorem mulEquivOfQuotient_mk' (x y) : mulEquivOfQuotient f ((monoidOf S).mk' x y) = f.mk' x y :=
  (monoidOf S).lift_mk' _ _ _
#align localization.mul_equiv_of_quotient_mk' Localization.mulEquivOfQuotient_mk'
#align add_localization.add_equiv_of_quotient_mk' AddLocalization.addEquivOfQuotient_mk'

@[to_additive]
theorem mulEquivOfQuotient_mk (x y) : mulEquivOfQuotient f (mk x y) = f.mk' x y := by
  rw [mk_eq_monoidOf_mk'_apply] ; exact mulEquivOfQuotient_mk' _ _
#align localization.mul_equiv_of_quotient_mk Localization.mulEquivOfQuotient_mk
#align add_localization.add_equiv_of_quotient_mk AddLocalization.addEquivOfQuotient_mk

-- @[simp] -- Porting note: simp can prove this
@[to_additive]
theorem mulEquivOfQuotient_monoidOf (x) : mulEquivOfQuotient f ((monoidOf S).toMap x) = f.toMap x :=
  by simp
#align localization.mul_equiv_of_quotient_monoid_of Localization.mulEquivOfQuotient_monoidOf
#align add_localization.add_equiv_of_quotient_add_monoid_of AddLocalization.addEquivOfQuotient_addMonoidOf

@[to_additive (attr := simp)]
theorem mulEquivOfQuotient_symm_mk' (x y) :
    (mulEquivOfQuotient f).symm (f.mk' x y) = (monoidOf S).mk' x y :=
  f.lift_mk' (monoidOf S).map_units _ _
#align localization.mul_equiv_of_quotient_symm_mk' Localization.mulEquivOfQuotient_symm_mk'
#align add_localization.add_equiv_of_quotient_symm_mk' AddLocalization.addEquivOfQuotient_symm_mk'

@[to_additive]
theorem mulEquivOfQuotient_symm_mk (x y) : (mulEquivOfQuotient f).symm (f.mk' x y) = mk x y := by
  rw [mk_eq_monoidOf_mk'_apply] ; exact mulEquivOfQuotient_symm_mk' _ _
#align localization.mul_equiv_of_quotient_symm_mk Localization.mulEquivOfQuotient_symm_mk
#align add_localization.add_equiv_of_quotient_symm_mk AddLocalization.addEquivOfQuotient_symm_mk

@[to_additive (attr := simp)]
theorem mulEquivOfQuotient_symm_monoidOf (x) :
    (mulEquivOfQuotient f).symm (f.toMap x) = (monoidOf S).toMap x :=
  f.lift_eq (monoidOf S).map_units _
#align localization.mul_equiv_of_quotient_symm_monoid_of Localization.mulEquivOfQuotient_symm_monoidOf
#align add_localization.add_equiv_of_quotient_symm_add_monoid_of AddLocalization.addEquivOfQuotient_symm_addMonoidOf

section Away

variable (x : M)

/-- Given `x : M`, the Localization of `M` at the Submonoid generated by `x`, as a quotient. -/
@[to_additive (attr := reducible)
    "Given `x : M`, the Localization of `M` at the Submonoid generated by `x`, as a quotient."]
def Away :=
  Localization (Submonoid.powers x)
#align localization.away Localization.Away
#align add_localization.away AddLocalization.Away

/-- Given `x : M`, `invSelf` is `x⁻¹` in the Localization (as a quotient type) of `M` at the
Submonoid generated by `x`. -/
@[to_additive
    "Given `x : M`, `negSelf` is `-x` in the Localization (as a quotient type) of `M` at the
Submonoid generated by `x`."]
def Away.invSelf : Away x :=
  mk 1 ⟨x, Submonoid.mem_powers _⟩
#align localization.away.inv_self Localization.Away.invSelf
#align add_localization.away.neg_self AddLocalization.Away.negSelf

/-- Given `x : M`, the natural hom sending `y : M`, `M` a `CommMonoid`, to the equivalence class
of `(y, 1)` in the Localization of `M` at the Submonoid generated by `x`. -/
@[to_additive (attr := reducible)
    "Given `x : M`, the natural hom sending `y : M`, `M` an `AddCommMonoid`, to the equivalence
class of `(y, 0)` in the Localization of `M` at the Submonoid generated by `x`."]
def Away.monoidOf : Submonoid.LocalizationMap.AwayMap x (Away x) :=
  Localization.monoidOf (Submonoid.powers x)
#align localization.away.monoid_of Localization.Away.monoidOf
#align add_localization.away.add_monoid_of AddLocalization.Away.addMonoidOf

-- @[simp] -- Porting note: simp can prove this
@[to_additive]
theorem Away.mk_eq_monoidOf_mk' : mk = (Away.monoidOf x).mk' := by simp
#align localization.away.mk_eq_monoid_of_mk' Localization.Away.mk_eq_monoidOf_mk'
#align add_localization.away.mk_eq_add_monoid_of_mk' AddLocalization.Away.mk_eq_addMonoidOf_mk'

/-- Given `x : M` and a Localization map `f : M →* N` away from `x`, we get an isomorphism between
the Localization of `M` at the Submonoid generated by `x` as a quotient type and `N`. -/
@[to_additive
    "Given `x : M` and a Localization map `f : M →+ N` away from `x`, we get an isomorphism between
the Localization of `M` at the Submonoid generated by `x` as a quotient type and `N`."]
noncomputable def Away.mulEquivOfQuotient (f : Submonoid.LocalizationMap.AwayMap x N) :
    Away x ≃* N :=
  Localization.mulEquivOfQuotient f
#align localization.away.mul_equiv_of_quotient Localization.Away.mulEquivOfQuotient
#align add_localization.away.add_equiv_of_quotient AddLocalization.Away.addEquivOfQuotient

end Away

end Localization

end CommMonoid

section CommMonoidWithZero

variable {M : Type _} [CommMonoidWithZero M] (S : Submonoid M) (N : Type _) [CommMonoidWithZero N]
  {P : Type _} [CommMonoidWithZero P]

namespace Submonoid

/-- The type of homomorphisms between monoids with zero satisfying the characteristic predicate:
if `f : M →*₀ N` satisfies this predicate, then `N` is isomorphic to the localization of `M` at
`S`. -/
-- Porting note: This linter does not exist yet
-- @[nolint has_nonempty_instance]
structure LocalizationWithZeroMap extends LocalizationMap S N where
  map_zero' : toFun 0 = 0
#align submonoid.localization_with_zero_map Submonoid.LocalizationWithZeroMap

-- Porting note: no docstrings for LocalizationWithZeroMap.map_zero'
attribute [nolint docBlame] LocalizationWithZeroMap.toLocalizationMap
  LocalizationWithZeroMap.map_zero'

variable {S N}

/-- The monoid with zero hom underlying a `LocalizationMap`. -/
def LocalizationWithZeroMap.toMonoidWithZeroHom (f : LocalizationWithZeroMap S N) : M →*₀ N :=
  { f with }
#align submonoid.localization_with_zero_map.to_monoid_with_zero_hom Submonoid.LocalizationWithZeroMap.toMonoidWithZeroHom

end Submonoid

namespace Localization

/-- The zero element in a Localization is defined as `(0, 1)`.

Should not be confused with `AddLocalization.zero` which is `(0, 0)`. -/
protected irreducible_def zero : Localization S :=
  mk 0 1
#align localization.zero Localization.zero

instance : Zero (Localization S) := ⟨Localization.zero S⟩

variable {S}

theorem mk_zero (x : S) : mk 0 (x : S) = 0 :=
  calc
    mk 0 x = mk 0 1 := mk_eq_mk_iff.mpr (r_of_eq (by simp))
    _ = Localization.zero S := (Localization.zero_def S).symm

instance : CommMonoidWithZero (Localization S) where
  zero_mul := fun x ↦ Localization.induction_on x fun y => by
    simp only [← Localization.mk_zero y.2, mk_mul, mk_eq_mk_iff, mul_zero, zero_mul, r_of_eq]
  mul_zero := fun x ↦ Localization.induction_on x fun y => by
    simp only [← Localization.mk_zero y.2, mk_mul, mk_eq_mk_iff, mul_zero, zero_mul, r_of_eq]
#align localization.mk_zero Localization.mk_zero

theorem liftOn_zero {p : Type _} (f : ∀ (_ : M) (_ : S), p) (H) : liftOn 0 f H = f 0 1 := by
  rw [← mk_zero 1, liftOn_mk]
#align localization.lift_on_zero Localization.liftOn_zero

end Localization

variable {S N}

namespace Submonoid

@[simp]
theorem LocalizationMap.sec_zero_fst {f : LocalizationMap S N} : f.toMap (f.sec 0).fst = 0 := by
  rw [LocalizationMap.sec_spec', mul_zero]
#align submonoid.localization_map.sec_zero_fst Submonoid.LocalizationMap.sec_zero_fst

namespace LocalizationWithZeroMap

/-- Given a Localization map `f : M →*₀ N` for a Submonoid `S ⊆ M` and a map of
`CommMonoidWithZero`s `g : M →*₀ P` such that `g y` is invertible for all `y : S`, the
homomorphism induced from `N` to `P` sending `z : N` to `g x * (g y)⁻¹`, where `(x, y) : M × S`
are such that `z = f x * (f y)⁻¹`. -/
noncomputable def lift (f : LocalizationWithZeroMap S N) (g : M →*₀ P)
    (hg : ∀ y : S, IsUnit (g y)) : N →*₀ P :=
  { @LocalizationMap.lift _ _ _ _ _ _ _ f.toLocalizationMap g.toMonoidHom hg with
    map_zero' := by
      erw [LocalizationMap.lift_spec f.toLocalizationMap hg 0 0]
      rw [mul_zero, ← map_zero g, ← g.toMonoidHom_coe]
      refine f.toLocalizationMap.eq_of_eq hg ?_
      rw [LocalizationMap.sec_zero_fst]
      exact f.toMonoidWithZeroHom.map_zero.symm }
#align submonoid.localization_with_zero_map.lift Submonoid.LocalizationWithZeroMap.lift

end LocalizationWithZeroMap

end Submonoid

end CommMonoidWithZero

namespace Localization

variable {α : Type _} [CancelCommMonoid α] {s : Submonoid α} {a₁ b₁ : α} {a₂ b₂ : s}

@[to_additive]
theorem mk_left_injective (b : s) : Injective fun a => mk a b := fun c d h => by
  -- porting note: times out unless we add this `have`. Even `infer_instance` times out here.
  have : Nonempty s := One.nonempty
  simpa [-mk_eq_monoidOf_mk', mk_eq_mk_iff, r_iff_exists] using h
#align localization.mk_left_injective Localization.mk_left_injective
#align add_localization.mk_left_injective AddLocalization.mk_left_injective

@[to_additive]
theorem mk_eq_mk_iff' : mk a₁ a₂ = mk b₁ b₂ ↔ ↑b₂ * a₁ = a₂ * b₁ := by
  -- porting note: times out unless we add this `have`. Even `infer_instance` times out here.
  have : Nonempty s := One.nonempty
  simp_rw [mk_eq_mk_iff, r_iff_exists, mul_left_cancel_iff, exists_const]
#align localization.mk_eq_mk_iff' Localization.mk_eq_mk_iff'
#align add_localization.mk_eq_mk_iff' AddLocalization.mk_eq_mk_iff'

@[to_additive]
instance decidableEq [DecidableEq α] : DecidableEq (Localization s) := fun a b =>
  Localization.recOnSubsingleton₂ a b fun _ _ _ _ => decidable_of_iff' _ mk_eq_mk_iff'
#align localization.decidable_eq Localization.decidableEq
#align add_localization.decidable_eq AddLocalization.decidableEq

end Localization

/-! ### Order -/

namespace Localization

variable {α : Type _}

section OrderedCancelCommMonoid

variable [OrderedCancelCommMonoid α] {s : Submonoid α} {a₁ b₁ : α} {a₂ b₂ : s}

@[to_additive]
instance le : LE (Localization s) :=
  ⟨fun a b =>
    Localization.liftOn₂ a b (fun a₁ a₂ b₁ b₂ => ↑b₂ * a₁ ≤ a₂ * b₁)
      @fun a₁ b₁ a₂ b₂ c₁ d₁ c₂ d₂ hab hcd => propext $ by
        obtain ⟨e, he⟩ := r_iff_exists.1 hab
        obtain ⟨f, hf⟩ := r_iff_exists.1 hcd
        simp only [mul_right_inj] at he hf
        dsimp
        rw [← mul_le_mul_iff_right, mul_right_comm, ← hf, mul_right_comm, mul_right_comm (a₂ : α),
          mul_le_mul_iff_right, ← mul_le_mul_iff_left, mul_left_comm, he, mul_left_comm,
          mul_left_comm (b₂ : α), mul_le_mul_iff_left]⟩

@[to_additive]
instance lt : LT (Localization s) :=
  ⟨fun a b =>
    Localization.liftOn₂ a b (fun a₁ a₂ b₁ b₂ => ↑b₂ * a₁ < a₂ * b₁)
      @fun a₁ b₁ a₂ b₂ c₁ d₁ c₂ d₂ hab hcd => propext $ by
        obtain ⟨e, he⟩ := r_iff_exists.1 hab
        obtain ⟨f, hf⟩ := r_iff_exists.1 hcd
        simp only [mul_right_inj] at he hf
        dsimp
        rw [← mul_lt_mul_iff_right, mul_right_comm, ← hf, mul_right_comm, mul_right_comm (a₂ : α),
          mul_lt_mul_iff_right, ← mul_lt_mul_iff_left, mul_left_comm, he, mul_left_comm,
          mul_left_comm (b₂ : α), mul_lt_mul_iff_left]⟩

@[to_additive]
theorem mk_le_mk : mk a₁ a₂ ≤ mk b₁ b₂ ↔ ↑b₂ * a₁ ≤ a₂ * b₁ :=
  Iff.rfl
#align localization.mk_le_mk Localization.mk_le_mk
#align add_localization.mk_le_mk AddLocalization.mk_le_mk

@[to_additive]
theorem mk_lt_mk : mk a₁ a₂ < mk b₁ b₂ ↔ ↑b₂ * a₁ < a₂ * b₁ :=
  Iff.rfl
#align localization.mk_lt_mk Localization.mk_lt_mk
#align add_localization.mk_lt_mk AddLocalization.mk_lt_mk

-- declaring this separately to the instance below makes things faster
@[to_additive]
instance partialOrder : PartialOrder (Localization s) where
  le := (· ≤ ·)
  lt := (· < ·)
  le_refl a := Localization.induction_on a fun a => le_rfl
  le_trans a b c :=
    Localization.induction_on₃ a b c fun a b c hab hbc => by
      simp only [mk_le_mk] at hab hbc⊢
      refine' le_of_mul_le_mul_left' _
      · exact ↑b.2
      rw [mul_left_comm]
      refine' (mul_le_mul_left' hab _).trans _
      rwa [mul_left_comm, mul_left_comm (b.2 : α), mul_le_mul_iff_left]
  le_antisymm a b := by
    induction' a using Localization.rec with a₁ a₂
    induction' b using Localization.rec with b₁ b₂
    simp_rw [mk_le_mk, mk_eq_mk_iff, r_iff_exists]
    exact fun hab hba => ⟨1, by rw [hab.antisymm hba]⟩
    all_goals intros ; rfl
  lt_iff_le_not_le a b := Localization.induction_on₂ a b fun a b => lt_iff_le_not_le

@[to_additive]
instance orderedCancelCommMonoid : OrderedCancelCommMonoid (Localization s) :=
  { Localization.commMonoid s,
    Localization.partialOrder with
    mul_le_mul_left := fun a b =>
      Localization.induction_on₂ a b fun a b hab c =>
        Localization.induction_on c fun c => by
          simp only [mk_mul, mk_le_mk, Submonoid.coe_mul, mul_mul_mul_comm _ _ c.1] at hab⊢
          exact mul_le_mul_left' hab _
    le_of_mul_le_mul_left := fun a b c =>
      Localization.induction_on₃ a b c fun a b c hab => by
        simp only [mk_mul, mk_le_mk, Submonoid.coe_mul, mul_mul_mul_comm _ _ a.1] at hab⊢
        exact le_of_mul_le_mul_left' hab }

@[to_additive]
instance decidableLE [DecidableRel ((· ≤ ·) : α → α → Prop)] :
    DecidableRel ((· ≤ ·) : Localization s → Localization s → Prop) := fun a b =>
  Localization.recOnSubsingleton₂ a b fun _ _ _ _ => decidable_of_iff' _ mk_le_mk
#align localization.decidable_le Localization.decidableLE
#align add_localization.decidable_le AddLocalization.decidableLE

@[to_additive]
instance decidableLT [DecidableRel ((· < ·) : α → α → Prop)] :
    DecidableRel ((· < ·) : Localization s → Localization s → Prop) := fun a b =>
  Localization.recOnSubsingleton₂ a b fun _ _ _ _ => decidable_of_iff' _ mk_lt_mk
#align localization.decidable_lt Localization.decidableLT
#align add_localization.decidable_lt AddLocalization.decidableLT

/-- An ordered cancellative monoid injects into its localization by sending `a` to `a / b`. -/
@[to_additive (attr := simps!) "An ordered cancellative monoid injects into its localization by
sending `a` to `a - b`."]
def mkOrderEmbedding (b : s) : α ↪o Localization s where
  toFun a := mk a b
  inj' := mk_left_injective _
  map_rel_iff' {a b} := by simp [-mk_eq_monoidOf_mk', mk_le_mk]
#align localization.mk_order_embedding Localization.mkOrderEmbedding
#align add_localization.mk_order_embedding AddLocalization.mkOrderEmbedding

end OrderedCancelCommMonoid

@[to_additive]
instance [LinearOrderedCancelCommMonoid α] {s : Submonoid α} :
    LinearOrderedCancelCommMonoid (Localization s) :=
  { Localization.orderedCancelCommMonoid with
    le_total := fun a b =>
      Localization.induction_on₂ a b fun _ _ => by
        simp_rw [mk_le_mk]
        exact le_total _ _
    decidableLE := Localization.decidableLE
    decidableLT := Localization.decidableLT  -- porting note: was wrong in mathlib3
<<<<<<< HEAD
    decidable_eq := Localization.decidableEq }
=======
    decidableEq := Localization.decidableEq }
>>>>>>> 9a1411b7

end Localization<|MERGE_RESOLUTION|>--- conflicted
+++ resolved
@@ -2026,10 +2026,6 @@
         exact le_total _ _
     decidableLE := Localization.decidableLE
     decidableLT := Localization.decidableLT  -- porting note: was wrong in mathlib3
-<<<<<<< HEAD
-    decidable_eq := Localization.decidableEq }
-=======
     decidableEq := Localization.decidableEq }
->>>>>>> 9a1411b7
 
 end Localization