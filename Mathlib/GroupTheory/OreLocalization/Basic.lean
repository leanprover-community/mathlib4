/-
Copyright (c) 2022 Jakob von Raumer. All rights reserved.
Released under Apache 2.0 license as described in the file LICENSE.
Authors: Jakob von Raumer, Kevin Klinge, Andrew Yang
-/
import Mathlib.GroupTheory.OreLocalization.OreSet
import Mathlib.Tactic.Common
import Mathlib.Algebra.Group.Submonoid.MulAction
import Mathlib.Algebra.Group.Units.Defs
import Mathlib.Algebra.Group.Basic

/-!

# Localization over left Ore sets.

This file defines the localization of a monoid over a left Ore set and proves its universal
mapping property.

## Notations

Introduces the notation `R[S⁻¹]` for the Ore localization of a monoid `R` at a right Ore
subset `S`. Also defines a new heterogeneous division notation `r /ₒ s` for a numerator `r : R` and
a denominator `s : S`.

## References

* <https://ncatlab.org/nlab/show/Ore+localization>
* [Zoran Škoda, *Noncommutative localization in noncommutative geometry*][skoda2006]


## Tags
localization, Ore, non-commutative

-/

assert_not_exists RelIso MonoidWithZero

universe u

open OreLocalization

namespace OreLocalization

variable {R : Type*} [Monoid R] (S : Submonoid R) [OreSet S] (X) [MulAction R X]

/-- The setoid on `R × S` used for the Ore localization. -/
@[to_additive AddOreLocalization.oreEqv /-- The setoid on `R × S` used for the Ore localization. -/]
def oreEqv : Setoid (X × S) where
  r rs rs' := ∃ (u : S) (v : R), u • rs'.1 = v • rs.1 ∧ u * rs'.2 = v * rs.2
  iseqv := by
    refine ⟨fun _ => ⟨1, 1, by simp⟩, ?_, ?_⟩
    · rintro ⟨r, s⟩ ⟨r', s'⟩ ⟨u, v, hru, hsu⟩; dsimp only at *
      rcases oreCondition (s : R) s' with ⟨r₂, s₂, h₁⟩
      rcases oreCondition r₂ u with ⟨r₃, s₃, h₂⟩
      have : r₃ * v * s = s₃ * s₂ * s := by
        -- Porting note: the proof used `assoc_rw`
        rw [mul_assoc _ (s₂ : R), h₁, ← mul_assoc, h₂, mul_assoc, ← hsu, ← mul_assoc]
      rcases ore_right_cancel (r₃ * v) (s₃ * s₂) s this with ⟨w, hw⟩
      refine ⟨w * (s₃ * s₂), w * (r₃ * u), ?_, ?_⟩ <;>
        simp only [Submonoid.coe_mul, Submonoid.smul_def, ← hw]
      · simp only [mul_smul, hru, ← Submonoid.smul_def]
      · simp only [mul_assoc, hsu]
    · rintro ⟨r₁, s₁⟩ ⟨r₂, s₂⟩ ⟨r₃, s₃⟩ ⟨u, v, hur₁, hs₁u⟩ ⟨u', v', hur₂, hs₂u⟩
      rcases oreCondition v' u with ⟨r', s', h⟩; dsimp only at *
      refine ⟨s' * u', r' * v, ?_, ?_⟩ <;>
        simp only [Submonoid.smul_def, Submonoid.coe_mul, mul_smul, mul_assoc] at *
      · rw [hur₂, smul_smul, h, mul_smul, hur₁]
      · rw [hs₂u, ← mul_assoc, h, mul_assoc, hs₁u]

end OreLocalization

/-- The Ore localization of a monoid and a submonoid fulfilling the Ore condition. -/
@[to_additive AddOreLocalization /-- The Ore localization of an additive monoid and a submonoid
fulfilling the Ore condition. -/]
def OreLocalization {R : Type*} [Monoid R] (S : Submonoid R) [OreSet S]
    (X : Type*) [MulAction R X] :=
  Quotient (OreLocalization.oreEqv S X)

namespace OreLocalization

section Monoid

variable (R : Type*) [Monoid R] (S : Submonoid R) [OreSet S]

@[inherit_doc OreLocalization]
scoped syntax:1075 term noWs atomic("[" term "⁻¹" noWs "]") : term
macro_rules | `($R[$S⁻¹]) => ``(OreLocalization $S $R)

attribute [local instance] oreEqv

variable {R S}
variable {X} [MulAction R X]

/-- The division in the Ore localization `X[S⁻¹]`, as a fraction of an element of `X` and `S`. -/
@[to_additive /-- The subtraction in the Ore localization,
as a difference of an element of `X` and `S`. -/]
def oreDiv (r : X) (s : S) : X[S⁻¹] :=
  Quotient.mk' (r, s)

@[inherit_doc]
infixl:70 " /ₒ " => oreDiv

@[inherit_doc]
infixl:65 " -ₒ " => _root_.AddOreLocalization.oreSub

@[to_additive (attr := elab_as_elim, cases_eliminator, induction_eliminator)]
protected theorem ind {β : X[S⁻¹] → Prop}
    (c : ∀ (r : X) (s : S), β (r /ₒ s)) : ∀ q, β q := by
  apply Quotient.ind
  rintro ⟨r, s⟩
  exact c r s

@[to_additive]
theorem oreDiv_eq_iff {r₁ r₂ : X} {s₁ s₂ : S} :
    r₁ /ₒ s₁ = r₂ /ₒ s₂ ↔ ∃ (u : S) (v : R), u • r₂ = v • r₁ ∧ u * s₂ = v * s₁ :=
  Quotient.eq''

/-- A fraction `r /ₒ s` is equal to its expansion by an arbitrary factor `t` if `t * s ∈ S`. -/
@[to_additive /-- A difference `r -ₒ s` is equal to its expansion by an
arbitrary translation `t` if `t + s ∈ S`. -/]
protected theorem expand (r : X) (s : S) (t : R) (hst : t * (s : R) ∈ S) :
    r /ₒ s = t • r /ₒ ⟨t * s, hst⟩ := by
  apply Quotient.sound
  exact ⟨s, s * t, by rw [mul_smul, Submonoid.smul_def], by rw [← mul_assoc]⟩

/-- A fraction is equal to its expansion by a factor from `S`. -/
@[to_additive /-- A difference is equal to its expansion by a summand from `S`. -/]
protected theorem expand' (r : X) (s s' : S) : r /ₒ s = s' • r /ₒ (s' * s) :=
  OreLocalization.expand r s s' (by norm_cast; apply SetLike.coe_mem)

/-- Fractions which differ by a factor of the numerator can be proven equal if
those factors expand to equal elements of `R`. -/
@[to_additive /-- Differences whose minuends differ by a common summand can be proven equal if
those summands expand to equal elements of `R`. -/]
protected theorem eq_of_num_factor_eq {r r' r₁ r₂ : R} {s t : S} (h : t * r = t * r') :
    r₁ * r * r₂ /ₒ s = r₁ * r' * r₂ /ₒ s := by
  rcases oreCondition r₁ t with ⟨r₁', t', hr₁⟩
  rw [OreLocalization.expand' _ s t', OreLocalization.expand' _ s t']
  congr 1
  -- Porting note (https://github.com/leanprover-community/mathlib4/issues/11215): TODO: use `assoc_rw`?
  calc (t' : R) * (r₁ * r * r₂)
      = t' * r₁ * r * r₂ := by simp [← mul_assoc]
    _ = r₁' * t * r * r₂ := by rw [hr₁]
    _ = r₁' * (t * r) * r₂ := by simp [← mul_assoc]
    _ = r₁' * (t * r') * r₂ := by rw [h]
    _ = r₁' * t * r' * r₂ := by simp [← mul_assoc]
    _ = t' * r₁ * r' * r₂ := by rw [hr₁]
    _ = t' * (r₁ * r' * r₂) := by simp [← mul_assoc]

/-- A function or predicate over `X` and `S` can be lifted to `X[S⁻¹]` if it is invariant
under expansion on the left. -/
<<<<<<< HEAD
@[to_additive /-- A function or predicate over `X` and `S` can be lifted to the localizaton if it is
invariant under expansion on the left. -/]
=======
@[to_additive /-- A function or predicate over `X` and `S` can be lifted to the localization if it
is invariant under expansion on the left. -/]
>>>>>>> c07d348d
def liftExpand {C : Sort*} (P : X → S → C)
    (hP : ∀ (r : X) (t : R) (s : S) (ht : t * s ∈ S), P r s = P (t • r) ⟨t * s, ht⟩) :
    X[S⁻¹] → C :=
  Quotient.lift (fun p : X × S => P p.1 p.2) fun (r₁, s₁) (r₂, s₂) ⟨u, v, hr₂, hs₂⟩ => by
    dsimp at *
    have s₁vS : v * s₁ ∈ S := by
      rw [← hs₂, ← S.coe_mul]
      exact SetLike.coe_mem (u * s₂)
    replace hs₂ : u * s₂ = ⟨_, s₁vS⟩ := by ext; simp [hs₂]
    rw [hP r₁ v s₁ s₁vS, hP r₂ u s₂ (by norm_cast; rwa [hs₂]), ← hr₂]
    simp only [← hs₂]; rfl

@[to_additive (attr := simp)]
theorem liftExpand_of {C : Sort*} {P : X → S → C}
    {hP : ∀ (r : X) (t : R) (s : S) (ht : t * s ∈ S), P r s = P (t • r) ⟨t * s, ht⟩} (r : X)
    (s : S) : liftExpand P hP (r /ₒ s) = P r s :=
  rfl

/-- A version of `liftExpand` used to simultaneously lift functions with two arguments
in `X[S⁻¹]`. -/
@[to_additive
/-- A version of `liftExpand` used to simultaneously lift functions with two arguments. -/]
def lift₂Expand {C : Sort*} (P : X → S → X → S → C)
    (hP :
      ∀ (r₁ : X) (t₁ : R) (s₁ : S) (ht₁ : t₁ * s₁ ∈ S) (r₂ : X) (t₂ : R) (s₂ : S)
        (ht₂ : t₂ * s₂ ∈ S),
        P r₁ s₁ r₂ s₂ = P (t₁ • r₁) ⟨t₁ * s₁, ht₁⟩ (t₂ • r₂) ⟨t₂ * s₂, ht₂⟩) :
    X[S⁻¹] → X[S⁻¹] → C :=
  liftExpand
    (fun r₁ s₁ => liftExpand (P r₁ s₁) fun r₂ t₂ s₂ ht₂ => by
      have := hP r₁ 1 s₁ (by simp) r₂ t₂ s₂ ht₂
      simp [this])
    fun r₁ t₁ s₁ ht₁ => by
    ext x; cases x with | _ r₂ s₂
    dsimp only
    rw [liftExpand_of, liftExpand_of, hP r₁ t₁ s₁ ht₁ r₂ 1 s₂ (by simp)]; simp

@[to_additive (attr := simp)]
theorem lift₂Expand_of {C : Sort*} {P : X → S → X → S → C}
    {hP :
      ∀ (r₁ : X) (t₁ : R) (s₁ : S) (ht₁ : t₁ * s₁ ∈ S) (r₂ : X) (t₂ : R) (s₂ : S)
        (ht₂ : t₂ * s₂ ∈ S),
        P r₁ s₁ r₂ s₂ = P (t₁ • r₁) ⟨t₁ * s₁, ht₁⟩ (t₂ • r₂) ⟨t₂ * s₂, ht₂⟩}
    (r₁ : X) (s₁ : S) (r₂ : X) (s₂ : S) : lift₂Expand P hP (r₁ /ₒ s₁) (r₂ /ₒ s₂) = P r₁ s₁ r₂ s₂ :=
  rfl

@[to_additive]
private def smul' (r₁ : R) (s₁ : S) (r₂ : X) (s₂ : S) : X[S⁻¹] :=
  oreNum r₁ s₂ • r₂ /ₒ (oreDenom r₁ s₂ * s₁)

@[to_additive]
private theorem smul'_char (r₁ : R) (r₂ : X) (s₁ s₂ : S) (u : S) (v : R) (huv : u * r₁ = v * s₂) :
    OreLocalization.smul' r₁ s₁ r₂ s₂ = v • r₂ /ₒ (u * s₁) := by
  -- Porting note: `assoc_rw` was not ported yet
  simp only [smul']
  have h₀ := ore_eq r₁ s₂; set v₀ := oreNum r₁ s₂; set u₀ := oreDenom r₁ s₂
  rcases oreCondition (u₀ : R) u with ⟨r₃, s₃, h₃⟩
  have :=
    calc
      r₃ * v * s₂ = r₃ * (u * r₁) := by rw [mul_assoc, ← huv]
      _ = s₃ * (u₀ * r₁) := by rw [← mul_assoc, ← mul_assoc, h₃]
      _ = s₃ * v₀ * s₂ := by rw [mul_assoc, h₀]
  rcases ore_right_cancel _ _ _ this with ⟨s₄, hs₄⟩
  symm; rw [oreDiv_eq_iff]
  use s₄ * s₃
  use s₄ * r₃
  simp only [Submonoid.coe_mul, Submonoid.smul_def]
  constructor
  · rw [smul_smul, mul_assoc (c := v₀), ← hs₄]
    simp only [smul_smul, mul_assoc]
  · rw [← mul_assoc (b := (u₀ : R)), mul_assoc (c := (u₀ : R)), h₃]
    simp only [mul_assoc]

/-- The multiplication on the Ore localization of monoids. -/
@[to_additive]
private def smul'' (r : R) (s : S) : X[S⁻¹] → X[S⁻¹] :=
  liftExpand (smul' r s) fun r₁ r₂ s' hs => by
    rcases oreCondition r s' with ⟨r₁', s₁', h₁⟩
    rw [smul'_char _ _ _ _ _ _ h₁]
    rcases oreCondition r ⟨_, hs⟩ with ⟨r₂', s₂', h₂⟩
    rw [smul'_char _ _ _ _ _ _ h₂]
    rcases oreCondition (s₁' : R) (s₂') with ⟨r₃', s₃', h₃⟩
    have : s₃' * r₁' * s' = (r₃' * r₂' * r₂) * s' := by
      rw [mul_assoc, ← h₁, ← mul_assoc, h₃, mul_assoc, h₂]
      simp [mul_assoc]
    rcases ore_right_cancel _ _ _ this with ⟨s₄', h₄⟩
    have : (s₄' * r₃') * (s₂' * s) ∈ S := by
      rw [mul_assoc, ← mul_assoc r₃', ← h₃]
      exact (s₄' * (s₃' * s₁' * s)).2
    rw [OreLocalization.expand' _ _ (s₄' * s₃'), OreLocalization.expand _ (s₂' * s) _ this]
    simp only [Submonoid.smul_def, Submonoid.coe_mul, smul_smul, mul_assoc, h₄]
    congr 1
    ext; simp only [Submonoid.coe_mul, ← mul_assoc]
    rw [mul_assoc (s₄' : R), h₃, ← mul_assoc]

/-- The scalar multiplication on the Ore localization of monoids. -/
@[to_additive (attr := irreducible)
  /-- the vector addition on the Ore localization of additive monoids. -/]
protected def smul : R[S⁻¹] → X[S⁻¹] → X[S⁻¹] :=
  liftExpand smul'' fun r₁ r₂ s hs => by
    ext x
    cases x with | _ x s₂
    change OreLocalization.smul' r₁ s x s₂ = OreLocalization.smul' (r₂ * r₁) ⟨_, hs⟩ x s₂
    rcases oreCondition r₁ s₂ with ⟨r₁', s₁', h₁⟩
    rw [smul'_char _ _ _ _ _ _ h₁]
    rcases oreCondition (r₂ * r₁) s₂ with ⟨r₂', s₂', h₂⟩
    rw [smul'_char _ _ _ _ _ _ h₂]
    rcases oreCondition (s₂' * r₂) (s₁') with ⟨r₃', s₃', h₃⟩
    have : s₃' * r₂' * s₂ = r₃' * r₁' * s₂ := by
      rw [mul_assoc, ← h₂, ← mul_assoc _ r₂, ← mul_assoc, h₃, mul_assoc, h₁, mul_assoc]
    rcases ore_right_cancel _ _ _ this with ⟨s₄', h₄⟩
    have : (s₄' * r₃') * (s₁' * s) ∈ S := by
      rw [← mul_assoc, mul_assoc _ r₃', ← h₃, ← mul_assoc, ← mul_assoc, mul_assoc]
      exact mul_mem (s₄' * s₃' * s₂').2 hs
    rw [OreLocalization.expand' (r₂' • x) _ (s₄' * s₃'), OreLocalization.expand _ _ _ this]
    simp only [Submonoid.smul_def, Submonoid.coe_mul, smul_smul, mul_assoc, h₄]
    congr 1
    ext; simp only [Submonoid.coe_mul, ← mul_assoc]
    rw [mul_assoc _ r₃', ← h₃, ← mul_assoc, ← mul_assoc]

@[to_additive]
instance : SMul R[S⁻¹] X[S⁻¹] :=
  ⟨OreLocalization.smul⟩

@[to_additive]
instance : Mul R[S⁻¹] :=
  ⟨OreLocalization.smul⟩

@[to_additive]
theorem oreDiv_smul_oreDiv {r₁ : R} {r₂ : X} {s₁ s₂ : S} :
    (r₁ /ₒ s₁) • (r₂ /ₒ s₂) = oreNum r₁ s₂ • r₂ /ₒ (oreDenom r₁ s₂ * s₁) := by
  with_unfolding_all rfl

@[to_additive]
theorem oreDiv_mul_oreDiv {r₁ : R} {r₂ : R} {s₁ s₂ : S} :
    (r₁ /ₒ s₁) * (r₂ /ₒ s₂) = oreNum r₁ s₂ * r₂ /ₒ (oreDenom r₁ s₂ * s₁) := by
  with_unfolding_all rfl

/-- A characterization lemma for the scalar multiplication on the Ore localization,
allowing for a choice of Ore numerator and Ore denominator. -/
@[to_additive /-- A characterization lemma for the vector addition on the Ore localization,
allowing for a choice of Ore minuend and Ore subtrahend. -/]
theorem oreDiv_smul_char (r₁ : R) (r₂ : X) (s₁ s₂ : S) (r' : R) (s' : S) (huv : s' * r₁ = r' * s₂) :
    (r₁ /ₒ s₁) • (r₂ /ₒ s₂) = r' • r₂ /ₒ (s' * s₁) := by
  with_unfolding_all exact smul'_char r₁ r₂ s₁ s₂ s' r' huv

/-- A characterization lemma for the multiplication on the Ore localization, allowing for a choice
of Ore numerator and Ore denominator. -/
@[to_additive /-- A characterization lemma for the addition on the Ore localization,
allowing for a choice of Ore minuend and Ore subtrahend. -/]
theorem oreDiv_mul_char (r₁ r₂ : R) (s₁ s₂ : S) (r' : R) (s' : S) (huv : s' * r₁ = r' * s₂) :
    r₁ /ₒ s₁ * (r₂ /ₒ s₂) = r' * r₂ /ₒ (s' * s₁) := by
  with_unfolding_all exact smul'_char r₁ r₂ s₁ s₂ s' r' huv

/-- Another characterization lemma for the scalar multiplication on the Ore localization delivering
Ore witnesses and conditions bundled in a sigma type. -/
@[to_additive /-- Another characterization lemma for the vector addition on the
<<<<<<< HEAD
  Ore localizaion delivering Ore witnesses and conditions bundled in a sigma type. -/]
=======
  Ore localization delivering Ore witnesses and conditions bundled in a sigma type. -/]
>>>>>>> c07d348d
def oreDivSMulChar' (r₁ : R) (r₂ : X) (s₁ s₂ : S) :
    Σ' r' : R, Σ' s' : S, s' * r₁ = r' * s₂ ∧ (r₁ /ₒ s₁) • (r₂ /ₒ s₂) = r' • r₂ /ₒ (s' * s₁) :=
  ⟨oreNum r₁ s₂, oreDenom r₁ s₂, ore_eq r₁ s₂, oreDiv_smul_oreDiv⟩

/-- Another characterization lemma for the multiplication on the Ore localization delivering
Ore witnesses and conditions bundled in a sigma type. -/
<<<<<<< HEAD
@[to_additive /-- Another characterization lemma for the addition on the Ore localizaion delivering
=======
@[to_additive /-- Another characterization lemma for the addition on the Ore localization delivering
>>>>>>> c07d348d
  Ore witnesses and conditions bundled in a sigma type. -/]
def oreDivMulChar' (r₁ r₂ : R) (s₁ s₂ : S) :
    Σ' r' : R, Σ' s' : S, s' * r₁ = r' * s₂ ∧ r₁ /ₒ s₁ * (r₂ /ₒ s₂) = r' * r₂ /ₒ (s' * s₁) :=
  ⟨oreNum r₁ s₂, oreDenom r₁ s₂, ore_eq r₁ s₂, oreDiv_mul_oreDiv⟩

/-- `1` in the localization, defined as `1 /ₒ 1`. -/
@[to_additive (attr := irreducible) /-- `0` in the additive localization, defined as `0 -ₒ 0`. -/]
protected def one : R[S⁻¹] := 1 /ₒ 1

@[to_additive]
instance : One R[S⁻¹] :=
  ⟨OreLocalization.one⟩

@[to_additive]
protected theorem one_def : (1 : R[S⁻¹]) = 1 /ₒ 1 := by
  with_unfolding_all rfl

@[to_additive]
instance : Inhabited R[S⁻¹] :=
  ⟨1⟩

@[to_additive (attr := simp)]
protected theorem div_eq_one' {r : R} (hr : r ∈ S) : r /ₒ ⟨r, hr⟩ = 1 := by
  rw [OreLocalization.one_def, oreDiv_eq_iff]
  exact ⟨⟨r, hr⟩, 1, by simp, by simp⟩

@[to_additive (attr := simp)]
protected theorem div_eq_one {s : S} : (s : R) /ₒ s = 1 :=
  OreLocalization.div_eq_one' _

@[to_additive]
protected theorem one_smul (x : X[S⁻¹]) : (1 : R[S⁻¹]) • x = x := by
  cases x with | _ r s
  simp [OreLocalization.one_def, oreDiv_smul_char 1 r 1 s 1 s (by simp)]

@[to_additive]
protected theorem one_mul (x : R[S⁻¹]) : 1 * x = x :=
  OreLocalization.one_smul x

@[to_additive]
protected theorem mul_one (x : R[S⁻¹]) : x * 1 = x := by
  cases x with | _ r s
  simp [OreLocalization.one_def, oreDiv_mul_char r (1 : R) s (1 : S) r 1 (by simp)]

@[to_additive]
protected theorem mul_smul (x y : R[S⁻¹]) (z : X[S⁻¹]) : (x * y) • z = x • y • z := by
  -- Porting note: `assoc_rw` was not ported yet
  cases x with | _ r₁ s₁
  cases y with | _ r₂ s₂
  cases z with | _ r₃ s₃
  rcases oreDivMulChar' r₁ r₂ s₁ s₂ with ⟨ra, sa, ha, ha'⟩; rw [ha']; clear ha'
  rcases oreDivSMulChar' r₂ r₃ s₂ s₃ with ⟨rb, sb, hb, hb'⟩; rw [hb']; clear hb'
  rcases oreCondition ra sb with ⟨rc, sc, hc⟩
  rw [oreDiv_smul_char (ra * r₂) r₃ (sa * s₁) s₃ (rc * rb) sc]; swap
  · rw [← mul_assoc _ ra, hc, mul_assoc, hb, ← mul_assoc]
  rw [← mul_assoc, mul_smul]
  symm; apply oreDiv_smul_char
  rw [Submonoid.coe_mul, Submonoid.coe_mul, ← mul_assoc, ← hc, mul_assoc _ ra, ← ha, mul_assoc]

@[to_additive]
protected theorem mul_assoc (x y z : R[S⁻¹]) : x * y * z = x * (y * z) :=
  OreLocalization.mul_smul x y z

/-- `npow` of `OreLocalization` -/
@[to_additive (attr := irreducible) /-- `nsmul` of `AddOreLocalization` -/]
protected def npow : ℕ → R[S⁻¹] → R[S⁻¹] := npowRec

unseal OreLocalization.npow in
@[to_additive]
instance : Monoid R[S⁻¹] where
  one_mul := OreLocalization.one_mul
  mul_one := OreLocalization.mul_one
  mul_assoc := OreLocalization.mul_assoc
  npow := OreLocalization.npow

@[to_additive]
instance instMulActionOreLocalization : MulAction R[S⁻¹] X[S⁻¹] where
  one_smul := OreLocalization.one_smul
  mul_smul := OreLocalization.mul_smul

@[to_additive]
protected theorem mul_inv (s s' : S) : ((s : R) /ₒ s') * ((s' : R) /ₒ s) = 1 := by
  simp [oreDiv_mul_char (s : R) s' s' s 1 1 (by simp)]

@[to_additive (attr := simp)]
protected theorem one_div_smul {r : X} {s t : S} : ((1 : R) /ₒ t) • (r /ₒ s) = r /ₒ (s * t) := by
  simp [oreDiv_smul_char 1 r t s 1 s (by simp)]

@[to_additive (attr := simp)]
protected theorem one_div_mul {r : R} {s t : S} : (1 /ₒ t) * (r /ₒ s) = r /ₒ (s * t) := by
  simp [oreDiv_mul_char 1 r t s 1 s (by simp)]

@[to_additive (attr := simp)]
protected theorem smul_cancel {r : X} {s t : S} : ((s : R) /ₒ t) • (r /ₒ s) = r /ₒ t := by
  simp [oreDiv_smul_char s.1 r t s 1 1 (by simp)]

@[to_additive (attr := simp)]
protected theorem mul_cancel {r : R} {s t : S} : ((s : R) /ₒ t) * (r /ₒ s) = r /ₒ t := by
  simp [oreDiv_mul_char s.1 r t s 1 1 (by simp)]

@[to_additive (attr := simp)]
protected theorem smul_cancel' {r₁ : R} {r₂ : X} {s t : S} :
    ((r₁ * s) /ₒ t) • (r₂ /ₒ s) = (r₁ • r₂) /ₒ t := by
  simp [oreDiv_smul_char (r₁ * s) r₂ t s r₁ 1 (by simp)]

@[to_additive (attr := simp)]
protected theorem mul_cancel' {r₁ r₂ : R} {s t : S} :
    ((r₁ * s) /ₒ t) * (r₂ /ₒ s) = (r₁ * r₂) /ₒ t := by
  simp [oreDiv_mul_char (r₁ * s) r₂ t s r₁ 1 (by simp)]

@[to_additive (attr := simp)]
theorem smul_div_one {p : R} {r : X} {s : S} : (p /ₒ s) • (r /ₒ 1) = (p • r) /ₒ s := by
  simp [oreDiv_smul_char p r s 1 p 1 (by simp)]

@[to_additive (attr := simp)]
theorem mul_div_one {p r : R} {s : S} : (p /ₒ s) * (r /ₒ 1) = (p * r) /ₒ s := by
  --TODO use coercion r ↦ r /ₒ 1
  simp [oreDiv_mul_char p r s 1 p 1 (by simp)]

/-- The fraction `s /ₒ 1` as a unit in `R[S⁻¹]`, where `s : S`. -/
@[to_additive /-- The difference `s -ₒ 0` as a an additive unit. -/]
def numeratorUnit (s : S) : Units R[S⁻¹] where
  val := (s : R) /ₒ 1
  inv := (1 : R) /ₒ s
  val_inv := OreLocalization.mul_inv s 1
  inv_val := OreLocalization.mul_inv 1 s

/-- The multiplicative homomorphism from `R` to `R[S⁻¹]`, mapping `r : R` to the
fraction `r /ₒ 1`. -/
@[to_additive /-- The additive homomorphism from `R` to `AddOreLocalization R S`,
  mapping `r : R` to the difference `r -ₒ 0`. -/]
def numeratorHom : R →* R[S⁻¹] where
  toFun r := r /ₒ 1
  map_one' := by with_unfolding_all rfl
  map_mul' _ _ := mul_div_one.symm

@[to_additive]
theorem numeratorHom_apply {r : R} : numeratorHom r = r /ₒ (1 : S) :=
  rfl

@[to_additive]
theorem numerator_isUnit (s : S) : IsUnit (numeratorHom (s : R) : R[S⁻¹]) :=
  ⟨numeratorUnit s, rfl⟩

section UMP

variable {T : Type*} [Monoid T]
variable (f : R →* T) (fS : S →* Units T)

/-- The universal lift from a morphism `R →* T`, which maps elements of `S` to units of `T`,
to a morphism `R[S⁻¹] →* T`. -/
@[to_additive /-- The universal lift from a morphism `R →+ T`, which maps elements of `S` to
  additive-units of `T`, to a morphism `AddOreLocalization R S →+ T`. -/]
def universalMulHom (hf : ∀ s : S, f s = fS s) : R[S⁻¹] →* T where
  toFun x :=
    x.liftExpand (fun r s => ((fS s)⁻¹ : Units T) * f r) fun r t s ht => by
      simp only [smul_eq_mul]
      have : (fS ⟨t * s, ht⟩ : T) = f t * fS s := by
        simp only [← hf, MonoidHom.map_mul]
      conv_rhs =>
        rw [MonoidHom.map_mul, ← one_mul (f r), ← Units.val_one, ← mul_inv_cancel (fS s)]
        rw [Units.val_mul, mul_assoc, ← mul_assoc _ (fS s : T), ← this, ← mul_assoc]
      simp only [one_mul, Units.inv_mul]
  map_one' := by beta_reduce; rw [OreLocalization.one_def, liftExpand_of]; simp
  map_mul' x y := by
    cases x with | _ r₁ s₁
    cases y with | _ r₂ s₂
    rcases oreDivMulChar' r₁ r₂ s₁ s₂ with ⟨ra, sa, ha, ha'⟩; rw [ha']; clear ha'
    rw [liftExpand_of, liftExpand_of, liftExpand_of, Units.inv_mul_eq_iff_eq_mul, map_mul, map_mul,
      Units.val_mul, mul_assoc, ← mul_assoc (fS s₁ : T), ← mul_assoc (fS s₁ : T), Units.mul_inv,
      one_mul, ← hf, ← mul_assoc, ← map_mul _ _ r₁, ha, map_mul, hf s₂, mul_assoc,
      ← mul_assoc (fS s₂ : T), (fS s₂).mul_inv, one_mul]

variable (hf : ∀ s : S, f s = fS s)

@[to_additive]
theorem universalMulHom_apply {r : R} {s : S} :
    universalMulHom f fS hf (r /ₒ s) = ((fS s)⁻¹ : Units T) * f r :=
  rfl

@[to_additive]
theorem universalMulHom_commutes {r : R} : universalMulHom f fS hf (numeratorHom r) = f r := by
  simp [numeratorHom_apply, universalMulHom_apply]

/-- The universal morphism `universalMulHom` is unique. -/
@[to_additive /-- The universal morphism `universalAddHom` is unique. -/]
theorem universalMulHom_unique (φ : R[S⁻¹] →* T) (huniv : ∀ r : R, φ (numeratorHom r) = f r) :
    φ = universalMulHom f fS hf := by
  ext x; cases x with | _ r s
  rw [universalMulHom_apply, ← huniv r, numeratorHom_apply, ← one_mul (φ (r /ₒ s)), ←
    Units.val_one, ← inv_mul_cancel (fS s), Units.val_mul, mul_assoc, ← hf, ← huniv, ← φ.map_mul,
    numeratorHom_apply, OreLocalization.mul_cancel]

end UMP

end Monoid

section SMul

variable {R R' M X : Type*} [Monoid M] {S : Submonoid M} [OreSet S] [MulAction M X]
variable [SMul R X] [SMul R M] [IsScalarTower R M M] [IsScalarTower R M X]
variable [SMul R' X] [SMul R' M] [IsScalarTower R' M M] [IsScalarTower R' M X]
variable [SMul R R'] [IsScalarTower R R' M]

/-- Scalar multiplication in a monoid localization. -/
@[to_additive (attr := irreducible) /-- Vector addition in an additive monoid localization. -/]
protected def hsmul (c : R) :
    X[S⁻¹] → X[S⁻¹] :=
  liftExpand (fun m s ↦ oreNum (c • 1) s • m /ₒ oreDenom (c • 1) s) (fun r t s ht ↦ by
    dsimp only
    rw [← mul_one (oreDenom (c • 1) s), ← oreDiv_smul_oreDiv, ← mul_one (oreDenom (c • 1) _),
      ← oreDiv_smul_oreDiv, ← OreLocalization.expand])

/- Warning: This gives an diamond on `SMul R[S⁻¹] M[S⁻¹][S⁻¹]`, but we will almost never localize
at the same monoid twice. -/
/- Although the definition does not require `IsScalarTower R M X`,
it does not make sense without it. -/
@[to_additive (attr := nolint unusedArguments)]
instance [SMul R X] [SMul R M] [IsScalarTower R M X] [IsScalarTower R M M] : SMul R (X[S⁻¹]) where
  smul := OreLocalization.hsmul

@[to_additive]
theorem smul_oreDiv (r : R) (x : X) (s : S) :
    r • (x /ₒ s) = oreNum (r • 1) s • x /ₒ oreDenom (r • 1) s := by with_unfolding_all rfl

@[to_additive (attr := simp)]
theorem oreDiv_one_smul (r : M) (x : X[S⁻¹]) : (r /ₒ (1 : S)) • x = r • x := by
  cases x
  rw [smul_oreDiv, oreDiv_smul_oreDiv, mul_one, smul_eq_mul, mul_one]

@[to_additive]
theorem smul_one_smul (r : R) (x : X[S⁻¹]) : (r • 1 : M) • x = r • x := by
  cases x
  simp only [smul_oreDiv, smul_eq_mul, mul_one]

@[to_additive]
theorem smul_one_oreDiv_one_smul (r : R) (x : X[S⁻¹]) :
    ((r • 1 : M) /ₒ (1 : S)) • x = r • x := by
  rw [oreDiv_one_smul, smul_one_smul]

@[to_additive]
instance : IsScalarTower R R' X[S⁻¹] where
  smul_assoc r m x := by
    rw [← smul_one_oreDiv_one_smul, ← smul_one_oreDiv_one_smul, ← smul_one_oreDiv_one_smul,
      ← mul_smul, mul_div_one]
    simp only [smul_mul_assoc, smul_assoc, one_mul]

@[to_additive]
instance [SMulCommClass R R' M] : SMulCommClass R R' X[S⁻¹] where
  smul_comm r m x := by
    rw [← smul_one_smul m, ← smul_assoc, smul_comm, smul_assoc, smul_one_smul]

@[to_additive]
instance : IsScalarTower R M[S⁻¹] X[S⁻¹] where
  smul_assoc r m x := by
    rw [← smul_one_oreDiv_one_smul, ← smul_one_oreDiv_one_smul, ← mul_smul, smul_eq_mul]

@[to_additive]
instance [SMulCommClass R M M] : SMulCommClass R M[S⁻¹] X[S⁻¹] where
  smul_comm r x y := by
    cases x with | _ r₁ s₁
    cases y with | _ r₂ s₂
    rw [← smul_one_oreDiv_one_smul, ← smul_one_oreDiv_one_smul, smul_smul, smul_smul,
      mul_div_one, oreDiv_mul_char _ _ _ _ (r • 1) s₁ (by simp), mul_one]
    simp

@[to_additive]
instance [SMul Rᵐᵒᵖ M] [SMul Rᵐᵒᵖ X] [IsScalarTower Rᵐᵒᵖ M M] [IsScalarTower Rᵐᵒᵖ M X]
    [IsCentralScalar R M] : IsCentralScalar R X[S⁻¹] where
  op_smul_eq_smul r x := by
    rw [← smul_one_oreDiv_one_smul, ← smul_one_oreDiv_one_smul, op_smul_eq_smul]

@[to_additive]
instance {R} [Monoid R] [MulAction R M] [IsScalarTower R M M]
    [MulAction R X] [IsScalarTower R M X] : MulAction R X[S⁻¹] where
  one_smul := OreLocalization.ind fun x s ↦ by
    rw [← smul_one_oreDiv_one_smul, one_smul, ← OreLocalization.one_def, one_smul]
  mul_smul s₁ s₂ x := by rw [← smul_eq_mul, smul_assoc]

@[to_additive]
theorem smul_oreDiv_one (r : R) (x : X) : r • (x /ₒ (1 : S)) = (r • x) /ₒ (1 : S) := by
  rw [← smul_one_oreDiv_one_smul, smul_div_one, smul_assoc, one_smul]

end SMul

section CommMonoid

variable {R : Type*} [CommMonoid R] {S : Submonoid R} [OreSet S]

@[to_additive]
theorem oreDiv_mul_oreDiv_comm {r₁ r₂ : R} {s₁ s₂ : S} :
    r₁ /ₒ s₁ * (r₂ /ₒ s₂) = r₁ * r₂ /ₒ (s₁ * s₂) := by
  rw [oreDiv_mul_char r₁ r₂ s₁ s₂ r₁ s₂ (by simp [mul_comm]), mul_comm s₂]

@[to_additive]
instance : CommMonoid R[S⁻¹] where
  mul_comm := fun x y => by
    cases x with | _ r₁ s₁
    cases y with | _ r₂ s₂
    rw [oreDiv_mul_oreDiv_comm, oreDiv_mul_oreDiv_comm, mul_comm r₁, mul_comm s₁]

end CommMonoid

section Zero

variable {R : Type*} [Monoid R] {S : Submonoid R} [OreSet S] {X : Type*} [Zero X]
variable [MulAction R X]


/-- `0` in the localization, defined as `0 /ₒ 1`. -/
@[irreducible]
protected def zero : X[S⁻¹] := 0 /ₒ 1

instance : Zero X[S⁻¹] :=
  ⟨OreLocalization.zero⟩

protected theorem zero_def : (0 : X[S⁻¹]) = 0 /ₒ 1 := by
  with_unfolding_all rfl

end Zero

end OreLocalization<|MERGE_RESOLUTION|>--- conflicted
+++ resolved
@@ -149,13 +149,8 @@
 
 /-- A function or predicate over `X` and `S` can be lifted to `X[S⁻¹]` if it is invariant
 under expansion on the left. -/
-<<<<<<< HEAD
-@[to_additive /-- A function or predicate over `X` and `S` can be lifted to the localizaton if it is
-invariant under expansion on the left. -/]
-=======
 @[to_additive /-- A function or predicate over `X` and `S` can be lifted to the localization if it
 is invariant under expansion on the left. -/]
->>>>>>> c07d348d
 def liftExpand {C : Sort*} (P : X → S → C)
     (hP : ∀ (r : X) (t : R) (s : S) (ht : t * s ∈ S), P r s = P (t • r) ⟨t * s, ht⟩) :
     X[S⁻¹] → C :=
@@ -313,22 +308,14 @@
 /-- Another characterization lemma for the scalar multiplication on the Ore localization delivering
 Ore witnesses and conditions bundled in a sigma type. -/
 @[to_additive /-- Another characterization lemma for the vector addition on the
-<<<<<<< HEAD
-  Ore localizaion delivering Ore witnesses and conditions bundled in a sigma type. -/]
-=======
   Ore localization delivering Ore witnesses and conditions bundled in a sigma type. -/]
->>>>>>> c07d348d
 def oreDivSMulChar' (r₁ : R) (r₂ : X) (s₁ s₂ : S) :
     Σ' r' : R, Σ' s' : S, s' * r₁ = r' * s₂ ∧ (r₁ /ₒ s₁) • (r₂ /ₒ s₂) = r' • r₂ /ₒ (s' * s₁) :=
   ⟨oreNum r₁ s₂, oreDenom r₁ s₂, ore_eq r₁ s₂, oreDiv_smul_oreDiv⟩
 
 /-- Another characterization lemma for the multiplication on the Ore localization delivering
 Ore witnesses and conditions bundled in a sigma type. -/
-<<<<<<< HEAD
-@[to_additive /-- Another characterization lemma for the addition on the Ore localizaion delivering
-=======
 @[to_additive /-- Another characterization lemma for the addition on the Ore localization delivering
->>>>>>> c07d348d
   Ore witnesses and conditions bundled in a sigma type. -/]
 def oreDivMulChar' (r₁ r₂ : R) (s₁ s₂ : S) :
     Σ' r' : R, Σ' s' : S, s' * r₁ = r' * s₂ ∧ r₁ /ₒ s₁ * (r₂ /ₒ s₂) = r' * r₂ /ₒ (s' * s₁) :=
