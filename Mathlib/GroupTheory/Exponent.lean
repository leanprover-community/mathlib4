--- conflicted
+++ resolved
@@ -507,16 +507,9 @@
 
 section LeftCancelMonoid
 
-<<<<<<< HEAD
 @[to_additive AddMonoid.one_lt_exponent]
 lemma one_lt_exponent [LeftCancelMonoid G] [Finite G] [Nontrivial G] :
     1 < Monoid.exponent G := by
-=======
-variable [Group G]
-
-@[to_additive AddGroup.one_lt_exponent]
-lemma Group.one_lt_exponent [Finite G] [Nontrivial G] : 1 < Monoid.exponent G := by
->>>>>>> 4c32db76
   let _inst := Fintype.ofFinite G
   obtain ⟨g, hg⟩ := exists_ne (1 : G)
   rw [← Monoid.lcm_orderOf_eq_exponent]
@@ -527,7 +520,6 @@
   rintro ⟨x, -, hx⟩
   exact (orderOf_pos x).ne' hx
 
-<<<<<<< HEAD
 end LeftCancelMonoid
 
 end Monoid
@@ -536,10 +528,17 @@
 
 variable [Group G]
 
+-- Deprecated: 2024-02-17
 @[to_additive (attr := deprecated Monoid.one_lt_exponent) AddGroup.one_lt_exponent]
 lemma Group.one_lt_exponent [Finite G] [Nontrivial G] : 1 < Monoid.exponent G :=
   Monoid.one_lt_exponent
 
+theorem Group.exponent_dvd_card [Fintype G] : Monoid.exponent G ∣ Fintype.card G :=
+  Monoid.exponent_dvd.mpr <| fun _ => orderOf_dvd_card
+
+theorem Group.exponent_dvd_nat_card : Monoid.exponent G ∣ Nat.card G :=
+  Monoid.exponent_dvd.mpr orderOf_dvd_natCard
+
 @[to_additive]
 theorem Subgroup.exponent_toSubmonoid (H : Subgroup G) :
     Monoid.exponent H.toSubmonoid = Monoid.exponent H :=
@@ -552,13 +551,6 @@
 @[to_additive]
 theorem Subgroup.pow_exponent_eq_one {H : Subgroup G} {g : G} (g_in_H : g ∈ H) :
     g ^ Monoid.exponent H = 1 := exponent_toSubmonoid H ▸ Submonoid.pow_exponent_eq_one g_in_H
-=======
-theorem Group.exponent_dvd_card [Fintype G] : Monoid.exponent G ∣ Fintype.card G :=
-  Monoid.exponent_dvd.mpr <| fun _ => orderOf_dvd_card
-
-theorem Group.exponent_dvd_nat_card : Monoid.exponent G ∣ Nat.card G :=
-  Monoid.exponent_dvd.mpr orderOf_dvd_natCard
->>>>>>> 4c32db76
 
 end Group
 
