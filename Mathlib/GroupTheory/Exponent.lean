--- conflicted
+++ resolved
@@ -575,41 +575,6 @@
 
 end Group
 
-<<<<<<< HEAD
-section CommGroup
-
-open Subgroup
-
-variable (G) [CommGroup G] [Group.FG G]
-
-@[to_additive]
-theorem card_dvd_exponent_pow_rank : Nat.card G ∣ Monoid.exponent G ^ Group.rank G := by
-  obtain ⟨S, hS1, hS2⟩ := Group.rank_spec G
-  rw [← hS1, ← Fintype.card_coe, ← Finset.card_univ, ← Finset.prod_const]
-  let f : (∀ g : S, zpowers (g : G)) →* G := noncommPiCoprod fun s t _ x y _ _ => mul_comm x _
-  have hf : Function.Surjective f := by
-    rw [← MonoidHom.range_top_iff_surjective, eq_top_iff, ← hS2, closure_le]
-    exact fun g hg => ⟨Pi.mulSingle ⟨g, hg⟩ ⟨g, mem_zpowers g⟩, noncommPiCoprod_mulSingle _ _⟩
-  replace hf := card_dvd_of_surjective f hf
-  rw [Nat.card_pi] at hf
-  refine hf.trans (Finset.prod_dvd_prod_of_dvd _ _ fun g _ => ?_)
-  rw [Nat.card_zpowers]
-  exact Monoid.order_dvd_exponent (g : G)
-#align card_dvd_exponent_pow_rank card_dvd_exponent_pow_rank
-#align card_dvd_exponent_nsmul_rank card_dvd_exponent_nsmul_rank
-
-@[to_additive]
-theorem card_dvd_exponent_pow_rank' {n : ℕ} (hG : ∀ g : G, g ^ n = 1) :
-    Nat.card G ∣ n ^ Group.rank G :=
-  (card_dvd_exponent_pow_rank G).trans
-    (pow_dvd_pow_of_dvd (Monoid.exponent_dvd_of_forall_pow_eq_one hG) (Group.rank G))
-#align card_dvd_exponent_pow_rank' card_dvd_exponent_pow_rank'
-#align card_dvd_exponent_nsmul_rank' card_dvd_exponent_nsmul_rank'
-
-end CommGroup
-
-=======
->>>>>>> 4180b90a
 section PiProd
 
 open Finset Monoid
