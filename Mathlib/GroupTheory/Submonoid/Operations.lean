/-
Copyright (c) 2018 Johannes Hölzl. All rights reserved.
Released under Apache 2.0 license as described in the file LICENSE.
Authors: Johannes Hölzl, Kenny Lau, Johan Commelin, Mario Carneiro, Kevin Buzzard,
Amelia Livingston, Yury Kudryashov
-/
import Mathlib.Algebra.Order.Monoid.Basic
import Mathlib.Algebra.Order.Ring.Lemmas
import Mathlib.Algebra.Order.ZeroLEOne
import Mathlib.GroupTheory.GroupAction.Defs
import Mathlib.GroupTheory.Submonoid.Basic
import Mathlib.GroupTheory.Subsemigroup.Operations

#align_import group_theory.submonoid.operations from "leanprover-community/mathlib"@"cf8e77c636317b059a8ce20807a29cf3772a0640"

/-!
# Operations on `Submonoid`s

In this file we define various operations on `Submonoid`s and `MonoidHom`s.

## Main definitions

### Conversion between multiplicative and additive definitions

* `Submonoid.toAddSubmonoid`, `Submonoid.toAddSubmonoid'`, `AddSubmonoid.toSubmonoid`,
  `AddSubmonoid.toSubmonoid'`: convert between multiplicative and additive submonoids of `M`,
  `Multiplicative M`, and `Additive M`. These are stated as `OrderIso`s.

### (Commutative) monoid structure on a submonoid

* `Submonoid.toMonoid`, `Submonoid.toCommMonoid`: a submonoid inherits a (commutative) monoid
  structure.

### Group actions by submonoids

* `Submonoid.MulAction`, `Submonoid.DistribMulAction`: a submonoid inherits (distributive)
  multiplicative actions.

### Operations on submonoids

* `Submonoid.comap`: preimage of a submonoid under a monoid homomorphism as a submonoid of the
  domain;
* `Submonoid.map`: image of a submonoid under a monoid homomorphism as a submonoid of the codomain;
* `Submonoid.prod`: product of two submonoids `s : Submonoid M` and `t : Submonoid N` as a submonoid
  of `M × N`;

### Monoid homomorphisms between submonoid

* `Submonoid.subtype`: embedding of a submonoid into the ambient monoid.
* `Submonoid.inclusion`: given two submonoids `S`, `T` such that `S ≤ T`, `S.inclusion T` is the
  inclusion of `S` into `T` as a monoid homomorphism;
* `MulEquiv.submonoidCongr`: converts a proof of `S = T` into a monoid isomorphism between `S`
  and `T`.
* `Submonoid.prodEquiv`: monoid isomorphism between `s.prod t` and `s × t`;

### Operations on `MonoidHom`s

* `MonoidHom.mrange`: range of a monoid homomorphism as a submonoid of the codomain;
* `MonoidHom.mker`: kernel of a monoid homomorphism as a submonoid of the domain;
* `MonoidHom.restrict`: restrict a monoid homomorphism to a submonoid;
* `MonoidHom.codRestrict`: restrict the codomain of a monoid homomorphism to a submonoid;
* `MonoidHom.mrangeRestrict`: restrict a monoid homomorphism to its range;

## Tags

submonoid, range, product, map, comap
-/


variable {M N P : Type*} [MulOneClass M] [MulOneClass N] [MulOneClass P] (S : Submonoid M)

/-!
### Conversion to/from `Additive`/`Multiplicative`
-/


section

/-- Submonoids of monoid `M` are isomorphic to additive submonoids of `Additive M`. -/
@[simps]
def Submonoid.toAddSubmonoid : Submonoid M ≃o AddSubmonoid (Additive M) where
  toFun S :=
    { carrier := Additive.toMul ⁻¹' S
      zero_mem' := S.one_mem'
      add_mem' := fun ha hb => S.mul_mem' ha hb }
  invFun S :=
    { carrier := Additive.ofMul ⁻¹' S
      one_mem' := S.zero_mem'
      mul_mem' := fun ha hb => S.add_mem' ha hb}
  left_inv x := by cases x; rfl
  right_inv x := by cases x; rfl
  map_rel_iff' := Iff.rfl
#align submonoid.to_add_submonoid Submonoid.toAddSubmonoid
#align submonoid.to_add_submonoid_symm_apply_coe Submonoid.toAddSubmonoid_symm_apply_coe
#align submonoid.to_add_submonoid_apply_coe Submonoid.toAddSubmonoid_apply_coe

/-- Additive submonoids of an additive monoid `Additive M` are isomorphic to submonoids of `M`. -/
abbrev AddSubmonoid.toSubmonoid' : AddSubmonoid (Additive M) ≃o Submonoid M :=
  Submonoid.toAddSubmonoid.symm
#align add_submonoid.to_submonoid' AddSubmonoid.toSubmonoid'

theorem Submonoid.toAddSubmonoid_closure (S : Set M) :
    Submonoid.toAddSubmonoid (Submonoid.closure S)
      = AddSubmonoid.closure (Additive.toMul ⁻¹' S) :=
  le_antisymm
    (Submonoid.toAddSubmonoid.le_symm_apply.1 <|
      Submonoid.closure_le.2 (AddSubmonoid.subset_closure (M := Additive M)))
    (AddSubmonoid.closure_le.2 <| Submonoid.subset_closure (M := M))
#align submonoid.to_add_submonoid_closure Submonoid.toAddSubmonoid_closure

theorem AddSubmonoid.toSubmonoid'_closure (S : Set (Additive M)) :
    AddSubmonoid.toSubmonoid' (AddSubmonoid.closure S)
      = Submonoid.closure (Multiplicative.ofAdd ⁻¹' S) :=
  le_antisymm
    (AddSubmonoid.toSubmonoid'.le_symm_apply.1 <|
      AddSubmonoid.closure_le.2 (Submonoid.subset_closure (M := M)))
    (Submonoid.closure_le.2 <| AddSubmonoid.subset_closure (M := Additive M))
#align add_submonoid.to_submonoid'_closure AddSubmonoid.toSubmonoid'_closure

end

section

variable {A : Type*} [AddZeroClass A]

/-- Additive submonoids of an additive monoid `A` are isomorphic to
multiplicative submonoids of `Multiplicative A`. -/
@[simps]
def AddSubmonoid.toSubmonoid : AddSubmonoid A ≃o Submonoid (Multiplicative A) where
  toFun S :=
    { carrier := Multiplicative.toAdd ⁻¹' S
      one_mem' := S.zero_mem'
      mul_mem' := fun ha hb => S.add_mem' ha hb }
  invFun S :=
    { carrier := Multiplicative.ofAdd ⁻¹' S
      zero_mem' := S.one_mem'
      add_mem' := fun ha hb => S.mul_mem' ha hb}
  left_inv x := by cases x; rfl
  right_inv x := by cases x; rfl
  map_rel_iff' := Iff.rfl
#align add_submonoid.to_submonoid AddSubmonoid.toSubmonoid
#align add_submonoid.to_submonoid_symm_apply_coe AddSubmonoid.toSubmonoid_symm_apply_coe
#align add_submonoid.to_submonoid_apply_coe AddSubmonoid.toSubmonoid_apply_coe

/-- Submonoids of a monoid `Multiplicative A` are isomorphic to additive submonoids of `A`. -/
abbrev Submonoid.toAddSubmonoid' : Submonoid (Multiplicative A) ≃o AddSubmonoid A :=
  AddSubmonoid.toSubmonoid.symm
#align submonoid.to_add_submonoid' Submonoid.toAddSubmonoid'

theorem AddSubmonoid.toSubmonoid_closure (S : Set A) :
    (AddSubmonoid.toSubmonoid) (AddSubmonoid.closure S)
      = Submonoid.closure (Multiplicative.toAdd ⁻¹' S) :=
  le_antisymm
    (AddSubmonoid.toSubmonoid.to_galoisConnection.l_le <|
      AddSubmonoid.closure_le.2 <| Submonoid.subset_closure (M := Multiplicative A))
    (Submonoid.closure_le.2 <| AddSubmonoid.subset_closure (M := A))
#align add_submonoid.to_submonoid_closure AddSubmonoid.toSubmonoid_closure

theorem Submonoid.toAddSubmonoid'_closure (S : Set (Multiplicative A)) :
    Submonoid.toAddSubmonoid' (Submonoid.closure S)
      = AddSubmonoid.closure (Additive.ofMul ⁻¹' S) :=
  le_antisymm
    (Submonoid.toAddSubmonoid'.to_galoisConnection.l_le <|
      Submonoid.closure_le.2 <| AddSubmonoid.subset_closure (M := A))
    (AddSubmonoid.closure_le.2 <| Submonoid.subset_closure (M := Multiplicative A))
#align submonoid.to_add_submonoid'_closure Submonoid.toAddSubmonoid'_closure

end

namespace Submonoid

variable {F : Type*} [FunLike F M N] [mc : MonoidHomClass F M N]

open Set

/-!
### `comap` and `map`
-/

/-- The preimage of a submonoid along a monoid homomorphism is a submonoid. -/
@[to_additive
      "The preimage of an `AddSubmonoid` along an `AddMonoid` homomorphism is an `AddSubmonoid`."]
def comap (f : F) (S : Submonoid N) :
    Submonoid M where
  carrier := f ⁻¹' S
  one_mem' := show f 1 ∈ S by rw [map_one]; exact S.one_mem
  mul_mem' ha hb := show f (_ * _) ∈ S by rw [map_mul]; exact S.mul_mem ha hb
#align submonoid.comap Submonoid.comap
#align add_submonoid.comap AddSubmonoid.comap

@[to_additive (attr := simp)]
theorem coe_comap (S : Submonoid N) (f : F) : (S.comap f : Set M) = f ⁻¹' S :=
  rfl
#align submonoid.coe_comap Submonoid.coe_comap
#align add_submonoid.coe_comap AddSubmonoid.coe_comap

@[to_additive (attr := simp)]
theorem mem_comap {S : Submonoid N} {f : F} {x : M} : x ∈ S.comap f ↔ f x ∈ S :=
  Iff.rfl
#align submonoid.mem_comap Submonoid.mem_comap
#align add_submonoid.mem_comap AddSubmonoid.mem_comap

@[to_additive]
theorem comap_comap (S : Submonoid P) (g : N →* P) (f : M →* N) :
    (S.comap g).comap f = S.comap (g.comp f) :=
  rfl
#align submonoid.comap_comap Submonoid.comap_comap
#align add_submonoid.comap_comap AddSubmonoid.comap_comap

@[to_additive (attr := simp)]
theorem comap_id (S : Submonoid P) : S.comap (MonoidHom.id P) = S :=
  ext (by simp)
#align submonoid.comap_id Submonoid.comap_id
#align add_submonoid.comap_id AddSubmonoid.comap_id

/-- The image of a submonoid along a monoid homomorphism is a submonoid. -/
@[to_additive
      "The image of an `AddSubmonoid` along an `AddMonoid` homomorphism is an `AddSubmonoid`."]
def map (f : F) (S : Submonoid M) :
    Submonoid N where
  carrier := f '' S
  one_mem' := ⟨1, S.one_mem, map_one f⟩
  mul_mem' := by
    rintro _ _ ⟨x, hx, rfl⟩ ⟨y, hy, rfl⟩;
    exact ⟨x * y, S.mul_mem hx hy, by rw [map_mul]⟩
#align submonoid.map Submonoid.map
#align add_submonoid.map AddSubmonoid.map

@[to_additive (attr := simp)]
theorem coe_map (f : F) (S : Submonoid M) : (S.map f : Set N) = f '' S :=
  rfl
#align submonoid.coe_map Submonoid.coe_map
#align add_submonoid.coe_map AddSubmonoid.coe_map

@[to_additive (attr := simp)]
theorem mem_map {f : F} {S : Submonoid M} {y : N} : y ∈ S.map f ↔ ∃ x ∈ S, f x = y := by
  rw [← bex_def]
  exact mem_image_iff_bex
#align submonoid.mem_map Submonoid.mem_map
#align add_submonoid.mem_map AddSubmonoid.mem_map

@[to_additive]
theorem mem_map_of_mem (f : F) {S : Submonoid M} {x : M} (hx : x ∈ S) : f x ∈ S.map f :=
  mem_image_of_mem f hx
#align submonoid.mem_map_of_mem Submonoid.mem_map_of_mem
#align add_submonoid.mem_map_of_mem AddSubmonoid.mem_map_of_mem

@[to_additive]
theorem apply_coe_mem_map (f : F) (S : Submonoid M) (x : S) : f x ∈ S.map f :=
  mem_map_of_mem f x.2
#align submonoid.apply_coe_mem_map Submonoid.apply_coe_mem_map
#align add_submonoid.apply_coe_mem_map AddSubmonoid.apply_coe_mem_map

@[to_additive]
theorem map_map (g : N →* P) (f : M →* N) : (S.map f).map g = S.map (g.comp f) :=
  SetLike.coe_injective <| image_image _ _ _
#align submonoid.map_map Submonoid.map_map
#align add_submonoid.map_map AddSubmonoid.map_map

-- The simpNF linter says that the LHS can be simplified via `Submonoid.mem_map`.
-- However this is a higher priority lemma.
-- https://github.com/leanprover/std4/issues/207
@[to_additive (attr := simp 1100, nolint simpNF)]
theorem mem_map_iff_mem {f : F} (hf : Function.Injective f) {S : Submonoid M} {x : M} :
    f x ∈ S.map f ↔ x ∈ S :=
  hf.mem_set_image
#align submonoid.mem_map_iff_mem Submonoid.mem_map_iff_mem
#align add_submonoid.mem_map_iff_mem AddSubmonoid.mem_map_iff_mem

@[to_additive]
theorem map_le_iff_le_comap {f : F} {S : Submonoid M} {T : Submonoid N} :
    S.map f ≤ T ↔ S ≤ T.comap f :=
  image_subset_iff
#align submonoid.map_le_iff_le_comap Submonoid.map_le_iff_le_comap
#align add_submonoid.map_le_iff_le_comap AddSubmonoid.map_le_iff_le_comap

@[to_additive]
theorem gc_map_comap (f : F) : GaloisConnection (map f) (comap f) := fun _ _ => map_le_iff_le_comap
#align submonoid.gc_map_comap Submonoid.gc_map_comap
#align add_submonoid.gc_map_comap AddSubmonoid.gc_map_comap

@[to_additive]
theorem map_le_of_le_comap {T : Submonoid N} {f : F} : S ≤ T.comap f → S.map f ≤ T :=
  (gc_map_comap f).l_le
#align submonoid.map_le_of_le_comap Submonoid.map_le_of_le_comap
#align add_submonoid.map_le_of_le_comap AddSubmonoid.map_le_of_le_comap

@[to_additive]
theorem le_comap_of_map_le {T : Submonoid N} {f : F} : S.map f ≤ T → S ≤ T.comap f :=
  (gc_map_comap f).le_u
#align submonoid.le_comap_of_map_le Submonoid.le_comap_of_map_le
#align add_submonoid.le_comap_of_map_le AddSubmonoid.le_comap_of_map_le

@[to_additive]
theorem le_comap_map {f : F} : S ≤ (S.map f).comap f :=
  (gc_map_comap f).le_u_l _
#align submonoid.le_comap_map Submonoid.le_comap_map
#align add_submonoid.le_comap_map AddSubmonoid.le_comap_map

@[to_additive]
theorem map_comap_le {S : Submonoid N} {f : F} : (S.comap f).map f ≤ S :=
  (gc_map_comap f).l_u_le _
#align submonoid.map_comap_le Submonoid.map_comap_le
#align add_submonoid.map_comap_le AddSubmonoid.map_comap_le

@[to_additive]
theorem monotone_map {f : F} : Monotone (map f) :=
  (gc_map_comap f).monotone_l
#align submonoid.monotone_map Submonoid.monotone_map
#align add_submonoid.monotone_map AddSubmonoid.monotone_map

@[to_additive]
theorem monotone_comap {f : F} : Monotone (comap f) :=
  (gc_map_comap f).monotone_u
#align submonoid.monotone_comap Submonoid.monotone_comap
#align add_submonoid.monotone_comap AddSubmonoid.monotone_comap

@[to_additive (attr := simp)]
theorem map_comap_map {f : F} : ((S.map f).comap f).map f = S.map f :=
  (gc_map_comap f).l_u_l_eq_l _
#align submonoid.map_comap_map Submonoid.map_comap_map
#align add_submonoid.map_comap_map AddSubmonoid.map_comap_map

@[to_additive (attr := simp)]
theorem comap_map_comap {S : Submonoid N} {f : F} : ((S.comap f).map f).comap f = S.comap f :=
  (gc_map_comap f).u_l_u_eq_u _
#align submonoid.comap_map_comap Submonoid.comap_map_comap
#align add_submonoid.comap_map_comap AddSubmonoid.comap_map_comap

@[to_additive]
theorem map_sup (S T : Submonoid M) (f : F) : (S ⊔ T).map f = S.map f ⊔ T.map f :=
  (gc_map_comap f : GaloisConnection (map f) (comap f)).l_sup
#align submonoid.map_sup Submonoid.map_sup
#align add_submonoid.map_sup AddSubmonoid.map_sup

@[to_additive]
theorem map_iSup {ι : Sort*} (f : F) (s : ι → Submonoid M) : (iSup s).map f = ⨆ i, (s i).map f :=
  (gc_map_comap f : GaloisConnection (map f) (comap f)).l_iSup
#align submonoid.map_supr Submonoid.map_iSup
#align add_submonoid.map_supr AddSubmonoid.map_iSup

@[to_additive]
theorem comap_inf (S T : Submonoid N) (f : F) : (S ⊓ T).comap f = S.comap f ⊓ T.comap f :=
  (gc_map_comap f : GaloisConnection (map f) (comap f)).u_inf
#align submonoid.comap_inf Submonoid.comap_inf
#align add_submonoid.comap_inf AddSubmonoid.comap_inf

@[to_additive]
theorem comap_iInf {ι : Sort*} (f : F) (s : ι → Submonoid N) :
    (iInf s).comap f = ⨅ i, (s i).comap f :=
  (gc_map_comap f : GaloisConnection (map f) (comap f)).u_iInf
#align submonoid.comap_infi Submonoid.comap_iInf
#align add_submonoid.comap_infi AddSubmonoid.comap_iInf

@[to_additive (attr := simp)]
theorem map_bot (f : F) : (⊥ : Submonoid M).map f = ⊥ :=
  (gc_map_comap f).l_bot
#align submonoid.map_bot Submonoid.map_bot
#align add_submonoid.map_bot AddSubmonoid.map_bot

@[to_additive (attr := simp)]
theorem comap_top (f : F) : (⊤ : Submonoid N).comap f = ⊤ :=
  (gc_map_comap f).u_top
#align submonoid.comap_top Submonoid.comap_top
#align add_submonoid.comap_top AddSubmonoid.comap_top

@[to_additive (attr := simp)]
theorem map_id (S : Submonoid M) : S.map (MonoidHom.id M) = S :=
  ext fun _ => ⟨fun ⟨_, h, rfl⟩ => h, fun h => ⟨_, h, rfl⟩⟩
#align submonoid.map_id Submonoid.map_id
#align add_submonoid.map_id AddSubmonoid.map_id

section GaloisCoinsertion

variable {ι : Type*} {f : F} (hf : Function.Injective f)

/-- `map f` and `comap f` form a `GaloisCoinsertion` when `f` is injective. -/
@[to_additive " `map f` and `comap f` form a `GaloisCoinsertion` when `f` is injective. "]
def gciMapComap : GaloisCoinsertion (map f) (comap f) :=
  (gc_map_comap f).toGaloisCoinsertion fun S x => by simp [mem_comap, mem_map, hf.eq_iff]
#align submonoid.gci_map_comap Submonoid.gciMapComap
#align add_submonoid.gci_map_comap AddSubmonoid.gciMapComap

@[to_additive]
theorem comap_map_eq_of_injective (S : Submonoid M) : (S.map f).comap f = S :=
  (gciMapComap hf).u_l_eq _
#align submonoid.comap_map_eq_of_injective Submonoid.comap_map_eq_of_injective
#align add_submonoid.comap_map_eq_of_injective AddSubmonoid.comap_map_eq_of_injective

@[to_additive]
theorem comap_surjective_of_injective : Function.Surjective (comap f) :=
  (gciMapComap hf).u_surjective
#align submonoid.comap_surjective_of_injective Submonoid.comap_surjective_of_injective
#align add_submonoid.comap_surjective_of_injective AddSubmonoid.comap_surjective_of_injective

@[to_additive]
theorem map_injective_of_injective : Function.Injective (map f) :=
  (gciMapComap hf).l_injective
#align submonoid.map_injective_of_injective Submonoid.map_injective_of_injective
#align add_submonoid.map_injective_of_injective AddSubmonoid.map_injective_of_injective

@[to_additive]
theorem comap_inf_map_of_injective (S T : Submonoid M) : (S.map f ⊓ T.map f).comap f = S ⊓ T :=
  (gciMapComap hf).u_inf_l _ _
#align submonoid.comap_inf_map_of_injective Submonoid.comap_inf_map_of_injective
#align add_submonoid.comap_inf_map_of_injective AddSubmonoid.comap_inf_map_of_injective

@[to_additive]
theorem comap_iInf_map_of_injective (S : ι → Submonoid M) : (⨅ i, (S i).map f).comap f = iInf S :=
  (gciMapComap hf).u_iInf_l _
#align submonoid.comap_infi_map_of_injective Submonoid.comap_iInf_map_of_injective
#align add_submonoid.comap_infi_map_of_injective AddSubmonoid.comap_iInf_map_of_injective

@[to_additive]
theorem comap_sup_map_of_injective (S T : Submonoid M) : (S.map f ⊔ T.map f).comap f = S ⊔ T :=
  (gciMapComap hf).u_sup_l _ _
#align submonoid.comap_sup_map_of_injective Submonoid.comap_sup_map_of_injective
#align add_submonoid.comap_sup_map_of_injective AddSubmonoid.comap_sup_map_of_injective

@[to_additive]
theorem comap_iSup_map_of_injective (S : ι → Submonoid M) : (⨆ i, (S i).map f).comap f = iSup S :=
  (gciMapComap hf).u_iSup_l _
#align submonoid.comap_supr_map_of_injective Submonoid.comap_iSup_map_of_injective
#align add_submonoid.comap_supr_map_of_injective AddSubmonoid.comap_iSup_map_of_injective

@[to_additive]
theorem map_le_map_iff_of_injective {S T : Submonoid M} : S.map f ≤ T.map f ↔ S ≤ T :=
  (gciMapComap hf).l_le_l_iff
#align submonoid.map_le_map_iff_of_injective Submonoid.map_le_map_iff_of_injective
#align add_submonoid.map_le_map_iff_of_injective AddSubmonoid.map_le_map_iff_of_injective

@[to_additive]
theorem map_strictMono_of_injective : StrictMono (map f) :=
  (gciMapComap hf).strictMono_l
#align submonoid.map_strict_mono_of_injective Submonoid.map_strictMono_of_injective
#align add_submonoid.map_strict_mono_of_injective AddSubmonoid.map_strictMono_of_injective

end GaloisCoinsertion

section GaloisInsertion

variable {ι : Type*} {f : F} (hf : Function.Surjective f)

/-- `map f` and `comap f` form a `GaloisInsertion` when `f` is surjective. -/
@[to_additive " `map f` and `comap f` form a `GaloisInsertion` when `f` is surjective. "]
def giMapComap : GaloisInsertion (map f) (comap f) :=
  (gc_map_comap f).toGaloisInsertion fun S x h =>
    let ⟨y, hy⟩ := hf x
    mem_map.2 ⟨y, by simp [hy, h]⟩
#align submonoid.gi_map_comap Submonoid.giMapComap
#align add_submonoid.gi_map_comap AddSubmonoid.giMapComap

@[to_additive]
theorem map_comap_eq_of_surjective (S : Submonoid N) : (S.comap f).map f = S :=
  (giMapComap hf).l_u_eq _
#align submonoid.map_comap_eq_of_surjective Submonoid.map_comap_eq_of_surjective
#align add_submonoid.map_comap_eq_of_surjective AddSubmonoid.map_comap_eq_of_surjective

@[to_additive]
theorem map_surjective_of_surjective : Function.Surjective (map f) :=
  (giMapComap hf).l_surjective
#align submonoid.map_surjective_of_surjective Submonoid.map_surjective_of_surjective
#align add_submonoid.map_surjective_of_surjective AddSubmonoid.map_surjective_of_surjective

@[to_additive]
theorem comap_injective_of_surjective : Function.Injective (comap f) :=
  (giMapComap hf).u_injective
#align submonoid.comap_injective_of_surjective Submonoid.comap_injective_of_surjective
#align add_submonoid.comap_injective_of_surjective AddSubmonoid.comap_injective_of_surjective

@[to_additive]
theorem map_inf_comap_of_surjective (S T : Submonoid N) : (S.comap f ⊓ T.comap f).map f = S ⊓ T :=
  (giMapComap hf).l_inf_u _ _
#align submonoid.map_inf_comap_of_surjective Submonoid.map_inf_comap_of_surjective
#align add_submonoid.map_inf_comap_of_surjective AddSubmonoid.map_inf_comap_of_surjective

@[to_additive]
theorem map_iInf_comap_of_surjective (S : ι → Submonoid N) : (⨅ i, (S i).comap f).map f = iInf S :=
  (giMapComap hf).l_iInf_u _
#align submonoid.map_infi_comap_of_surjective Submonoid.map_iInf_comap_of_surjective
#align add_submonoid.map_infi_comap_of_surjective AddSubmonoid.map_iInf_comap_of_surjective

@[to_additive]
theorem map_sup_comap_of_surjective (S T : Submonoid N) : (S.comap f ⊔ T.comap f).map f = S ⊔ T :=
  (giMapComap hf).l_sup_u _ _
#align submonoid.map_sup_comap_of_surjective Submonoid.map_sup_comap_of_surjective
#align add_submonoid.map_sup_comap_of_surjective AddSubmonoid.map_sup_comap_of_surjective

@[to_additive]
theorem map_iSup_comap_of_surjective (S : ι → Submonoid N) : (⨆ i, (S i).comap f).map f = iSup S :=
  (giMapComap hf).l_iSup_u _
#align submonoid.map_supr_comap_of_surjective Submonoid.map_iSup_comap_of_surjective
#align add_submonoid.map_supr_comap_of_surjective AddSubmonoid.map_iSup_comap_of_surjective

@[to_additive]
theorem comap_le_comap_iff_of_surjective {S T : Submonoid N} : S.comap f ≤ T.comap f ↔ S ≤ T :=
  (giMapComap hf).u_le_u_iff
#align submonoid.comap_le_comap_iff_of_surjective Submonoid.comap_le_comap_iff_of_surjective
#align add_submonoid.comap_le_comap_iff_of_surjective AddSubmonoid.comap_le_comap_iff_of_surjective

@[to_additive]
theorem comap_strictMono_of_surjective : StrictMono (comap f) :=
  (giMapComap hf).strictMono_u
#align submonoid.comap_strict_mono_of_surjective Submonoid.comap_strictMono_of_surjective
#align add_submonoid.comap_strict_mono_of_surjective AddSubmonoid.comap_strictMono_of_surjective

end GaloisInsertion

end Submonoid

namespace OneMemClass

variable {A M₁ : Type*} [SetLike A M₁] [One M₁] [hA : OneMemClass A M₁] (S' : A)

/-- A submonoid of a monoid inherits a 1. -/
@[to_additive "An `AddSubmonoid` of an `AddMonoid` inherits a zero."]
instance one : One S' :=
  ⟨⟨1, OneMemClass.one_mem S'⟩⟩
#align one_mem_class.has_one OneMemClass.one
#align zero_mem_class.has_zero ZeroMemClass.zero

@[to_additive (attr := simp, norm_cast)]
theorem coe_one : ((1 : S') : M₁) = 1 :=
  rfl
#align one_mem_class.coe_one OneMemClass.coe_one
#align zero_mem_class.coe_zero ZeroMemClass.coe_zero

variable {S'}

@[to_additive (attr := simp, norm_cast)]
theorem coe_eq_one {x : S'} : (↑x : M₁) = 1 ↔ x = 1 :=
  (Subtype.ext_iff.symm : (x : M₁) = (1 : S') ↔ x = 1)
#align one_mem_class.coe_eq_one OneMemClass.coe_eq_one
#align zero_mem_class.coe_eq_zero ZeroMemClass.coe_eq_zero

variable (S')

@[to_additive]
theorem one_def : (1 : S') = ⟨1, OneMemClass.one_mem S'⟩ :=
  rfl
#align one_mem_class.one_def OneMemClass.one_def
#align zero_mem_class.zero_def ZeroMemClass.zero_def

end OneMemClass

variable {A : Type*} [SetLike A M] [hA : SubmonoidClass A M] (S' : A)

/-- An `AddSubmonoid` of an `AddMonoid` inherits a scalar multiplication. -/
instance AddSubmonoidClass.nSMul {M} [AddMonoid M] {A : Type*} [SetLike A M]
    [AddSubmonoidClass A M] (S : A) : SMul ℕ S :=
  ⟨fun n a => ⟨n • a.1, nsmul_mem a.2 n⟩⟩
#align add_submonoid_class.has_nsmul AddSubmonoidClass.nSMul

namespace SubmonoidClass

/-- A submonoid of a monoid inherits a power operator. -/
instance nPow {M} [Monoid M] {A : Type*} [SetLike A M] [SubmonoidClass A M] (S : A) : Pow S ℕ :=
  ⟨fun a n => ⟨a.1 ^ n, pow_mem a.2 n⟩⟩
#align submonoid_class.has_pow SubmonoidClass.nPow

attribute [to_additive existing nSMul] nPow

@[to_additive (attr := simp, norm_cast)]
theorem coe_pow {M} [Monoid M] {A : Type*} [SetLike A M] [SubmonoidClass A M] {S : A} (x : S)
    (n : ℕ) : ↑(x ^ n) = (x : M) ^ n :=
  rfl
#align submonoid_class.coe_pow SubmonoidClass.coe_pow
#align add_submonoid_class.coe_nsmul AddSubmonoidClass.coe_nsmul

@[to_additive (attr := simp)]
theorem mk_pow {M} [Monoid M] {A : Type*} [SetLike A M] [SubmonoidClass A M] {S : A} (x : M)
    (hx : x ∈ S) (n : ℕ) : (⟨x, hx⟩ : S) ^ n = ⟨x ^ n, pow_mem hx n⟩ :=
  rfl
#align submonoid_class.mk_pow SubmonoidClass.mk_pow
#align add_submonoid_class.mk_nsmul AddSubmonoidClass.mk_nsmul

-- Prefer subclasses of `Monoid` over subclasses of `SubmonoidClass`.
/-- A submonoid of a unital magma inherits a unital magma structure. -/
@[to_additive
      "An `AddSubmonoid` of a unital additive magma inherits a unital additive magma structure."]
instance (priority := 75) toMulOneClass {M : Type*} [MulOneClass M] {A : Type*} [SetLike A M]
    [SubmonoidClass A M] (S : A) : MulOneClass S :=
    Subtype.coe_injective.mulOneClass (↑) rfl (fun _ _ => rfl)
#align submonoid_class.to_mul_one_class SubmonoidClass.toMulOneClass
#align add_submonoid_class.to_add_zero_class AddSubmonoidClass.toAddZeroClass

-- Prefer subclasses of `Monoid` over subclasses of `SubmonoidClass`.
/-- A submonoid of a monoid inherits a monoid structure. -/
@[to_additive "An `AddSubmonoid` of an `AddMonoid` inherits an `AddMonoid` structure."]
instance (priority := 75) toMonoid {M : Type*} [Monoid M] {A : Type*} [SetLike A M]
    [SubmonoidClass A M] (S : A) : Monoid S :=
  Subtype.coe_injective.monoid (↑) rfl (fun _ _ => rfl) (fun _ _ => rfl)
#align submonoid_class.to_monoid SubmonoidClass.toMonoid
#align add_submonoid_class.to_add_monoid AddSubmonoidClass.toAddMonoid

-- Prefer subclasses of `Monoid` over subclasses of `SubmonoidClass`.
/-- A submonoid of a `CommMonoid` is a `CommMonoid`. -/
@[to_additive "An `AddSubmonoid` of an `AddCommMonoid` is an `AddCommMonoid`."]
instance (priority := 75) toCommMonoid {M} [CommMonoid M] {A : Type*} [SetLike A M]
    [SubmonoidClass A M] (S : A) : CommMonoid S :=
  Subtype.coe_injective.commMonoid (↑) rfl (fun _ _ => rfl) fun _ _ => rfl
#align submonoid_class.to_comm_monoid SubmonoidClass.toCommMonoid
#align add_submonoid_class.to_add_comm_monoid AddSubmonoidClass.toAddCommMonoid

-- Prefer subclasses of `Monoid` over subclasses of `SubmonoidClass`.
/-- A submonoid of an `OrderedCommMonoid` is an `OrderedCommMonoid`. -/
@[to_additive "An `AddSubmonoid` of an `OrderedAddCommMonoid` is an `OrderedAddCommMonoid`."]
instance (priority := 75) toOrderedCommMonoid {M} [OrderedCommMonoid M] {A : Type*} [SetLike A M]
    [SubmonoidClass A M] (S : A) : OrderedCommMonoid S :=
  Subtype.coe_injective.orderedCommMonoid (↑) rfl (fun _ _ => rfl) fun _ _ => rfl
#align submonoid_class.to_ordered_comm_monoid SubmonoidClass.toOrderedCommMonoid
#align add_submonoid_class.to_ordered_add_comm_monoid AddSubmonoidClass.toOrderedAddCommMonoid

-- Prefer subclasses of `Monoid` over subclasses of `SubmonoidClass`.
/-- A submonoid of a `LinearOrderedCommMonoid` is a `LinearOrderedCommMonoid`. -/
@[to_additive
      "An `AddSubmonoid` of a `LinearOrderedAddCommMonoid` is a `LinearOrderedAddCommMonoid`."]
instance (priority := 75) toLinearOrderedCommMonoid {M} [LinearOrderedCommMonoid M] {A : Type*}
    [SetLike A M] [SubmonoidClass A M] (S : A) : LinearOrderedCommMonoid S :=
  Subtype.coe_injective.linearOrderedCommMonoid (↑) rfl (fun _ _ => rfl) (fun _ _ => rfl)
    (fun _ _ => rfl) fun _ _ => rfl
#align submonoid_class.to_linear_ordered_comm_monoid SubmonoidClass.toLinearOrderedCommMonoid
#align add_submonoid_class.to_linear_ordered_add_comm_monoid AddSubmonoidClass.toLinearOrderedAddCommMonoid

-- Prefer subclasses of `Monoid` over subclasses of `SubmonoidClass`.
/-- A submonoid of an `OrderedCancelCommMonoid` is an `OrderedCancelCommMonoid`. -/
@[to_additive AddSubmonoidClass.toOrderedCancelAddCommMonoid
      "An `AddSubmonoid` of an `OrderedCancelAddCommMonoid` is an `OrderedCancelAddCommMonoid`."]
instance (priority := 75) toOrderedCancelCommMonoid {M} [OrderedCancelCommMonoid M] {A : Type*}
    [SetLike A M] [SubmonoidClass A M] (S : A) : OrderedCancelCommMonoid S :=
  Subtype.coe_injective.orderedCancelCommMonoid (↑) rfl (fun _ _ => rfl) fun _ _ => rfl
#align submonoid_class.to_ordered_cancel_comm_monoid SubmonoidClass.toOrderedCancelCommMonoid
#align add_submonoid_class.to_ordered_cancel_add_comm_monoid AddSubmonoidClass.toOrderedCancelAddCommMonoid

-- Prefer subclasses of `Monoid` over subclasses of `SubmonoidClass`.
/-- A submonoid of a `LinearOrderedCancelCommMonoid` is a `LinearOrderedCancelCommMonoid`.
-/
@[to_additive AddSubmonoidClass.toLinearOrderedCancelAddCommMonoid
      "An `AddSubmonoid` of a `LinearOrderedCancelAddCommMonoid` is
      a `LinearOrderedCancelAddCommMonoid`."]
instance (priority := 75) toLinearOrderedCancelCommMonoid {M} [LinearOrderedCancelCommMonoid M]
    {A : Type*} [SetLike A M] [SubmonoidClass A M] (S : A) : LinearOrderedCancelCommMonoid S :=
  Subtype.coe_injective.linearOrderedCancelCommMonoid (↑) rfl (fun _ _ => rfl) (fun _ _ => rfl)
    (fun _ _ => rfl) fun _ _ => rfl
#align submonoid_class.to_linear_ordered_cancel_comm_monoid SubmonoidClass.toLinearOrderedCancelCommMonoid
#align add_submonoid_class.to_linear_ordered_cancel_add_comm_monoid AddSubmonoidClass.toLinearOrderedCancelAddCommMonoid

/-- The natural monoid hom from a submonoid of monoid `M` to `M`. -/
@[to_additive "The natural monoid hom from an `AddSubmonoid` of `AddMonoid` `M` to `M`."]
def subtype : S' →* M where
  toFun := Subtype.val; map_one' := rfl; map_mul' _ _ := by simp
#align submonoid_class.subtype SubmonoidClass.subtype
#align add_submonoid_class.subtype AddSubmonoidClass.subtype

@[to_additive (attr := simp)]
theorem coe_subtype : (SubmonoidClass.subtype S' : S' → M) = Subtype.val :=
  rfl
#align submonoid_class.coe_subtype SubmonoidClass.coe_subtype
#align add_submonoid_class.coe_subtype AddSubmonoidClass.coe_subtype

end SubmonoidClass

namespace Submonoid

/-- A submonoid of a monoid inherits a multiplication. -/
@[to_additive "An `AddSubmonoid` of an `AddMonoid` inherits an addition."]
instance mul : Mul S :=
  ⟨fun a b => ⟨a.1 * b.1, S.mul_mem a.2 b.2⟩⟩
#align submonoid.has_mul Submonoid.mul
#align add_submonoid.has_add AddSubmonoid.add

/-- A submonoid of a monoid inherits a 1. -/
@[to_additive "An `AddSubmonoid` of an `AddMonoid` inherits a zero."]
instance one : One S :=
  ⟨⟨_, S.one_mem⟩⟩
#align submonoid.has_one Submonoid.one
#align add_submonoid.has_zero AddSubmonoid.zero

@[to_additive (attr := simp, norm_cast)]
theorem coe_mul (x y : S) : (↑(x * y) : M) = ↑x * ↑y :=
  rfl
#align submonoid.coe_mul Submonoid.coe_mul
#align add_submonoid.coe_add AddSubmonoid.coe_add

@[to_additive (attr := simp, norm_cast)]
theorem coe_one : ((1 : S) : M) = 1 :=
  rfl
#align submonoid.coe_one Submonoid.coe_one
#align add_submonoid.coe_zero AddSubmonoid.coe_zero

@[to_additive (attr := simp)]
theorem mk_mul_mk (x y : M) (hx : x ∈ S) (hy : y ∈ S) :
    (⟨x, hx⟩ : S) * ⟨y, hy⟩ = ⟨x * y, S.mul_mem hx hy⟩ :=
  rfl
#align submonoid.mk_mul_mk Submonoid.mk_mul_mk
#align add_submonoid.mk_add_mk AddSubmonoid.mk_add_mk

@[to_additive]
theorem mul_def (x y : S) : x * y = ⟨x * y, S.mul_mem x.2 y.2⟩ :=
  rfl
#align submonoid.mul_def Submonoid.mul_def
#align add_submonoid.add_def AddSubmonoid.add_def

@[to_additive]
theorem one_def : (1 : S) = ⟨1, S.one_mem⟩ :=
  rfl
#align submonoid.one_def Submonoid.one_def
#align add_submonoid.zero_def AddSubmonoid.zero_def

/-- A submonoid of a unital magma inherits a unital magma structure. -/
@[to_additive
      "An `AddSubmonoid` of a unital additive magma inherits a unital additive magma structure."]
instance toMulOneClass {M : Type*} [MulOneClass M] (S : Submonoid M) : MulOneClass S :=
  Subtype.coe_injective.mulOneClass (↑) rfl fun _ _ => rfl
#align submonoid.to_mul_one_class Submonoid.toMulOneClass
#align add_submonoid.to_add_zero_class AddSubmonoid.toAddZeroClass

@[to_additive]
protected theorem pow_mem {M : Type*} [Monoid M] (S : Submonoid M) {x : M} (hx : x ∈ S) (n : ℕ) :
    x ^ n ∈ S :=
  pow_mem hx n
#align submonoid.pow_mem Submonoid.pow_mem
#align add_submonoid.nsmul_mem AddSubmonoid.nsmul_mem

-- porting note: coe_pow removed, syntactic tautology
#noalign submonoid.coe_pow
#noalign add_submonoid.coe_smul

/-- A submonoid of a monoid inherits a monoid structure. -/
@[to_additive "An `AddSubmonoid` of an `AddMonoid` inherits an `AddMonoid` structure."]
instance toMonoid {M : Type*} [Monoid M] (S : Submonoid M) : Monoid S :=
  Subtype.coe_injective.monoid (↑) rfl (fun _ _ => rfl) fun _ _ => rfl
#align submonoid.to_monoid Submonoid.toMonoid
#align add_submonoid.to_add_monoid AddSubmonoid.toAddMonoid

/-- A submonoid of a `CommMonoid` is a `CommMonoid`. -/
@[to_additive "An `AddSubmonoid` of an `AddCommMonoid` is an `AddCommMonoid`."]
instance toCommMonoid {M} [CommMonoid M] (S : Submonoid M) : CommMonoid S :=
  Subtype.coe_injective.commMonoid (↑) rfl (fun _ _ => rfl) fun _ _ => rfl
#align submonoid.to_comm_monoid Submonoid.toCommMonoid
#align add_submonoid.to_add_comm_monoid AddSubmonoid.toAddCommMonoid

/-- A submonoid of an `OrderedCommMonoid` is an `OrderedCommMonoid`. -/
@[to_additive "An `AddSubmonoid` of an `OrderedAddCommMonoid` is an `OrderedAddCommMonoid`."]
instance toOrderedCommMonoid {M} [OrderedCommMonoid M] (S : Submonoid M) : OrderedCommMonoid S :=
  Subtype.coe_injective.orderedCommMonoid (↑) rfl (fun _ _ => rfl) fun _ _ => rfl
#align submonoid.to_ordered_comm_monoid Submonoid.toOrderedCommMonoid
#align add_submonoid.to_ordered_add_comm_monoid AddSubmonoid.toOrderedAddCommMonoid

/-- A submonoid of a `LinearOrderedCommMonoid` is a `LinearOrderedCommMonoid`. -/
@[to_additive
      "An `AddSubmonoid` of a `LinearOrderedAddCommMonoid` is a `LinearOrderedAddCommMonoid`."]
instance toLinearOrderedCommMonoid {M} [LinearOrderedCommMonoid M] (S : Submonoid M) :
    LinearOrderedCommMonoid S :=
  Subtype.coe_injective.linearOrderedCommMonoid (↑) rfl (fun _ _ => rfl) (fun _ _ => rfl)
    (fun _ _ => rfl) fun _ _ => rfl
#align submonoid.to_linear_ordered_comm_monoid Submonoid.toLinearOrderedCommMonoid
#align add_submonoid.to_linear_ordered_add_comm_monoid AddSubmonoid.toLinearOrderedAddCommMonoid

/-- A submonoid of an `OrderedCancelCommMonoid` is an `OrderedCancelCommMonoid`. -/
@[to_additive AddSubmonoid.toOrderedCancelAddCommMonoid
      "An `AddSubmonoid` of an `OrderedCancelAddCommMonoid` is an `OrderedCancelAddCommMonoid`."]
instance toOrderedCancelCommMonoid {M} [OrderedCancelCommMonoid M] (S : Submonoid M) :
    OrderedCancelCommMonoid S :=
  Subtype.coe_injective.orderedCancelCommMonoid (↑) rfl (fun _ _ => rfl) fun _ _ => rfl
#align submonoid.to_ordered_cancel_comm_monoid Submonoid.toOrderedCancelCommMonoid
#align add_submonoid.to_ordered_cancel_add_comm_monoid AddSubmonoid.toOrderedCancelAddCommMonoid

/-- A submonoid of a `LinearOrderedCancelCommMonoid` is a `LinearOrderedCancelCommMonoid`.
-/
@[to_additive AddSubmonoid.toLinearOrderedCancelAddCommMonoid
      "An `AddSubmonoid` of a `LinearOrderedCancelAddCommMonoid` is
      a `LinearOrderedCancelAddCommMonoid`."]
instance toLinearOrderedCancelCommMonoid {M} [LinearOrderedCancelCommMonoid M] (S : Submonoid M) :
    LinearOrderedCancelCommMonoid S :=
  Subtype.coe_injective.linearOrderedCancelCommMonoid (↑) rfl (fun _ _ => rfl) (fun _ _ => rfl)
    (fun _ _ => rfl) fun _ _ => rfl
#align submonoid.to_linear_ordered_cancel_comm_monoid Submonoid.toLinearOrderedCancelCommMonoid
#align add_submonoid.to_linear_ordered_cancel_add_comm_monoid AddSubmonoid.toLinearOrderedCancelAddCommMonoid

/-- The natural monoid hom from a submonoid of monoid `M` to `M`. -/
@[to_additive "The natural monoid hom from an `AddSubmonoid` of `AddMonoid` `M` to `M`."]
def subtype : S →* M where
  toFun := Subtype.val; map_one' := rfl; map_mul' _ _ := by simp
#align submonoid.subtype Submonoid.subtype
#align add_submonoid.subtype AddSubmonoid.subtype

@[to_additive (attr := simp)]
theorem coe_subtype : ⇑S.subtype = Subtype.val :=
  rfl
#align submonoid.coe_subtype Submonoid.coe_subtype
#align add_submonoid.coe_subtype AddSubmonoid.coe_subtype

/-- The top submonoid is isomorphic to the monoid. -/
@[to_additive (attr := simps) "The top additive submonoid is isomorphic to the additive monoid."]
def topEquiv : (⊤ : Submonoid M) ≃* M where
  toFun x := x
  invFun x := ⟨x, mem_top x⟩
  left_inv x := x.eta _
  right_inv _ := rfl
  map_mul' _ _ := rfl
#align submonoid.top_equiv Submonoid.topEquiv
#align add_submonoid.top_equiv AddSubmonoid.topEquiv
#align submonoid.top_equiv_apply Submonoid.topEquiv_apply
#align submonoid.top_equiv_symm_apply_coe Submonoid.topEquiv_symm_apply_coe

@[to_additive (attr := simp)]
theorem topEquiv_toMonoidHom : (topEquiv : _ ≃* M).toMonoidHom = (⊤ : Submonoid M).subtype :=
  rfl
#align submonoid.top_equiv_to_monoid_hom Submonoid.topEquiv_toMonoidHom
#align add_submonoid.top_equiv_to_add_monoid_hom AddSubmonoid.topEquiv_toAddMonoidHom

/-- A subgroup is isomorphic to its image under an injective function. If you have an isomorphism,
use `MulEquiv.submonoidMap` for better definitional equalities. -/
@[to_additive "An additive subgroup is isomorphic to its image under an injective function. If you
have an isomorphism, use `AddEquiv.addSubmonoidMap` for better definitional equalities."]
noncomputable def equivMapOfInjective (f : M →* N) (hf : Function.Injective f) : S ≃* S.map f :=
  { Equiv.Set.image f S hf with map_mul' := fun _ _ => Subtype.ext (f.map_mul _ _) }
#align submonoid.equiv_map_of_injective Submonoid.equivMapOfInjective
#align add_submonoid.equiv_map_of_injective AddSubmonoid.equivMapOfInjective

@[to_additive (attr := simp)]
theorem coe_equivMapOfInjective_apply (f : M →* N) (hf : Function.Injective f) (x : S) :
    (equivMapOfInjective S f hf x : N) = f x :=
  rfl
#align submonoid.coe_equiv_map_of_injective_apply Submonoid.coe_equivMapOfInjective_apply
#align add_submonoid.coe_equiv_map_of_injective_apply AddSubmonoid.coe_equivMapOfInjective_apply

@[to_additive (attr := simp)]
theorem closure_closure_coe_preimage {s : Set M} : closure (((↑) : closure s → M) ⁻¹' s) = ⊤ :=
  eq_top_iff.2 fun x =>
    Subtype.recOn x fun x hx _ => by
      refine' closure_induction' _ (fun g hg => subset_closure hg) _ (fun g₁ g₂ hg₁ hg₂ => _) hx
      · exact Submonoid.one_mem _
      · exact Submonoid.mul_mem _
#align submonoid.closure_closure_coe_preimage Submonoid.closure_closure_coe_preimage
#align add_submonoid.closure_closure_coe_preimage AddSubmonoid.closure_closure_coe_preimage

/-- Given submonoids `s`, `t` of monoids `M`, `N` respectively, `s × t` as a submonoid
of `M × N`. -/
@[to_additive prod
      "Given `AddSubmonoid`s `s`, `t` of `AddMonoid`s `A`, `B` respectively, `s × t`
      as an `AddSubmonoid` of `A × B`."]
def prod (s : Submonoid M) (t : Submonoid N) :
    Submonoid (M × N) where
  carrier := s ×ˢ t
  one_mem' := ⟨s.one_mem, t.one_mem⟩
  mul_mem' hp hq := ⟨s.mul_mem hp.1 hq.1, t.mul_mem hp.2 hq.2⟩
#align submonoid.prod Submonoid.prod
#align add_submonoid.prod AddSubmonoid.prod

@[to_additive coe_prod]
theorem coe_prod (s : Submonoid M) (t : Submonoid N) :
    (s.prod t : Set (M × N)) = (s : Set M) ×ˢ (t : Set N) :=
  rfl
#align submonoid.coe_prod Submonoid.coe_prod
#align add_submonoid.coe_prod AddSubmonoid.coe_prod

@[to_additive mem_prod]
theorem mem_prod {s : Submonoid M} {t : Submonoid N} {p : M × N} :
    p ∈ s.prod t ↔ p.1 ∈ s ∧ p.2 ∈ t :=
  Iff.rfl
#align submonoid.mem_prod Submonoid.mem_prod
#align add_submonoid.mem_prod AddSubmonoid.mem_prod

@[to_additive prod_mono]
theorem prod_mono {s₁ s₂ : Submonoid M} {t₁ t₂ : Submonoid N} (hs : s₁ ≤ s₂) (ht : t₁ ≤ t₂) :
    s₁.prod t₁ ≤ s₂.prod t₂ :=
  Set.prod_mono hs ht
#align submonoid.prod_mono Submonoid.prod_mono
#align add_submonoid.prod_mono AddSubmonoid.prod_mono

@[to_additive prod_top]
theorem prod_top (s : Submonoid M) : s.prod (⊤ : Submonoid N) = s.comap (MonoidHom.fst M N) :=
  ext fun x => by simp [mem_prod, MonoidHom.coe_fst]
#align submonoid.prod_top Submonoid.prod_top
#align add_submonoid.prod_top AddSubmonoid.prod_top

@[to_additive top_prod]
theorem top_prod (s : Submonoid N) : (⊤ : Submonoid M).prod s = s.comap (MonoidHom.snd M N) :=
  ext fun x => by simp [mem_prod, MonoidHom.coe_snd]
#align submonoid.top_prod Submonoid.top_prod
#align add_submonoid.top_prod AddSubmonoid.top_prod

@[to_additive (attr := simp) top_prod_top]
theorem top_prod_top : (⊤ : Submonoid M).prod (⊤ : Submonoid N) = ⊤ :=
  (top_prod _).trans <| comap_top _
#align submonoid.top_prod_top Submonoid.top_prod_top
#align add_submonoid.top_prod_top AddSubmonoid.top_prod_top

@[to_additive bot_prod_bot]
theorem bot_prod_bot : (⊥ : Submonoid M).prod (⊥ : Submonoid N) = ⊥ :=
  SetLike.coe_injective <| by simp [coe_prod, Prod.one_eq_mk]
#align submonoid.bot_prod_bot Submonoid.bot_prod_bot
-- Porting note: to_additive translated the name incorrectly in mathlib 3.
#align add_submonoid.bot_sum_bot AddSubmonoid.bot_prod_bot

/-- The product of submonoids is isomorphic to their product as monoids. -/
@[to_additive prodEquiv
      "The product of additive submonoids is isomorphic to their product as additive monoids"]
def prodEquiv (s : Submonoid M) (t : Submonoid N) : s.prod t ≃* s × t :=
  { (Equiv.Set.prod (s : Set M) (t : Set N)) with
    map_mul' := fun _ _ => rfl }
#align submonoid.prod_equiv Submonoid.prodEquiv
#align add_submonoid.prod_equiv AddSubmonoid.prodEquiv

open MonoidHom

@[to_additive]
theorem map_inl (s : Submonoid M) : s.map (inl M N) = s.prod ⊥ :=
  ext fun p =>
    ⟨fun ⟨_, hx, hp⟩ => hp ▸ ⟨hx, Set.mem_singleton 1⟩, fun ⟨hps, hp1⟩ =>
      ⟨p.1, hps, Prod.ext rfl <| (Set.eq_of_mem_singleton hp1).symm⟩⟩
#align submonoid.map_inl Submonoid.map_inl
#align add_submonoid.map_inl AddSubmonoid.map_inl

@[to_additive]
theorem map_inr (s : Submonoid N) : s.map (inr M N) = prod ⊥ s :=
  ext fun p =>
    ⟨fun ⟨_, hx, hp⟩ => hp ▸ ⟨Set.mem_singleton 1, hx⟩, fun ⟨hp1, hps⟩ =>
      ⟨p.2, hps, Prod.ext (Set.eq_of_mem_singleton hp1).symm rfl⟩⟩
#align submonoid.map_inr Submonoid.map_inr
#align add_submonoid.map_inr AddSubmonoid.map_inr

@[to_additive (attr := simp) prod_bot_sup_bot_prod]
theorem prod_bot_sup_bot_prod (s : Submonoid M) (t : Submonoid N) :
    (prod s ⊥) ⊔ (prod ⊥ t) = prod s t :=
  (le_antisymm (sup_le (prod_mono (le_refl s) bot_le) (prod_mono bot_le (le_refl t))))
    fun p hp => Prod.fst_mul_snd p ▸ mul_mem
        ((le_sup_left : prod s ⊥ ≤ prod s ⊥ ⊔ prod ⊥ t) ⟨hp.1, Set.mem_singleton 1⟩)
        ((le_sup_right : prod ⊥ t ≤ prod s ⊥ ⊔ prod ⊥ t) ⟨Set.mem_singleton 1, hp.2⟩)
#align submonoid.prod_bot_sup_bot_prod Submonoid.prod_bot_sup_bot_prod
#align add_submonoid.prod_bot_sup_bot_prod AddSubmonoid.prod_bot_sup_bot_prod

@[to_additive]
theorem mem_map_equiv {f : M ≃* N} {K : Submonoid M} {x : N} :
    x ∈ K.map f.toMonoidHom ↔ f.symm x ∈ K :=
  Set.mem_image_equiv
#align submonoid.mem_map_equiv Submonoid.mem_map_equiv
#align add_submonoid.mem_map_equiv AddSubmonoid.mem_map_equiv

@[to_additive]
theorem map_equiv_eq_comap_symm (f : M ≃* N) (K : Submonoid M) :
    K.map f.toMonoidHom = K.comap f.symm.toMonoidHom :=
  SetLike.coe_injective (f.toEquiv.image_eq_preimage K)
#align submonoid.map_equiv_eq_comap_symm Submonoid.map_equiv_eq_comap_symm
#align add_submonoid.map_equiv_eq_comap_symm AddSubmonoid.map_equiv_eq_comap_symm

@[to_additive]
theorem comap_equiv_eq_map_symm (f : N ≃* M) (K : Submonoid M) :
    K.comap f.toMonoidHom = K.map f.symm.toMonoidHom :=
  (map_equiv_eq_comap_symm f.symm K).symm
#align submonoid.comap_equiv_eq_map_symm Submonoid.comap_equiv_eq_map_symm
#align add_submonoid.comap_equiv_eq_map_symm AddSubmonoid.comap_equiv_eq_map_symm

@[to_additive (attr := simp)]
theorem map_equiv_top (f : M ≃* N) : (⊤ : Submonoid M).map f.toMonoidHom = ⊤ :=
  SetLike.coe_injective <| Set.image_univ.trans f.surjective.range_eq
#align submonoid.map_equiv_top Submonoid.map_equiv_top
#align add_submonoid.map_equiv_top AddSubmonoid.map_equiv_top

@[to_additive le_prod_iff]
theorem le_prod_iff {s : Submonoid M} {t : Submonoid N} {u : Submonoid (M × N)} :
    u ≤ s.prod t ↔ u.map (fst M N) ≤ s ∧ u.map (snd M N) ≤ t := by
  constructor
  · intro h
    constructor
    · rintro x ⟨⟨y1, y2⟩, ⟨hy1, rfl⟩⟩
      exact (h hy1).1
    · rintro x ⟨⟨y1, y2⟩, ⟨hy1, rfl⟩⟩
      exact (h hy1).2
  · rintro ⟨hH, hK⟩ ⟨x1, x2⟩ h
    exact ⟨hH ⟨_, h, rfl⟩, hK ⟨_, h, rfl⟩⟩
#align submonoid.le_prod_iff Submonoid.le_prod_iff
#align add_submonoid.le_prod_iff AddSubmonoid.le_prod_iff

@[to_additive prod_le_iff]
theorem prod_le_iff {s : Submonoid M} {t : Submonoid N} {u : Submonoid (M × N)} :
    s.prod t ≤ u ↔ s.map (inl M N) ≤ u ∧ t.map (inr M N) ≤ u := by
  constructor
  · intro h
    constructor
    · rintro _ ⟨x, hx, rfl⟩
      apply h
      exact ⟨hx, Submonoid.one_mem _⟩
    · rintro _ ⟨x, hx, rfl⟩
      apply h
      exact ⟨Submonoid.one_mem _, hx⟩
  · rintro ⟨hH, hK⟩ ⟨x1, x2⟩ ⟨h1, h2⟩
    have h1' : inl M N x1 ∈ u := by
      apply hH
      simpa using h1
    have h2' : inr M N x2 ∈ u := by
      apply hK
      simpa using h2
    simpa using Submonoid.mul_mem _ h1' h2'
#align submonoid.prod_le_iff Submonoid.prod_le_iff
#align add_submonoid.prod_le_iff AddSubmonoid.prod_le_iff

end Submonoid

namespace MonoidHom

variable {F : Type*} [FunLike F M N] [mc : MonoidHomClass F M N]

open Submonoid

library_note "range copy pattern"/--
For many categories (monoids, modules, rings, ...) the set-theoretic image of a morphism `f` is
a subobject of the codomain. When this is the case, it is useful to define the range of a morphism
in such a way that the underlying carrier set of the range subobject is definitionally
`Set.range f`. In particular this means that the types `↥(Set.range f)` and `↥f.range` are
interchangeable without proof obligations.

A convenient candidate definition for range which is mathematically correct is `map ⊤ f`, just as
`Set.range` could have been defined as `f '' Set.univ`. However, this lacks the desired definitional
convenience, in that it both does not match `Set.range`, and that it introduces a redundant `x ∈ ⊤`
term which clutters proofs. In such a case one may resort to the `copy`
pattern. A `copy` function converts the definitional problem for the carrier set of a subobject
into a one-off propositional proof obligation which one discharges while writing the definition of
the definitionally convenient range (the parameter `hs` in the example below).

A good example is the case of a morphism of monoids. A convenient definition for
`MonoidHom.mrange` would be `(⊤ : Submonoid M).map f`. However since this lacks the required
definitional convenience, we first define `Submonoid.copy` as follows:
```lean
protected def copy (S : Submonoid M) (s : Set M) (hs : s = S) : Submonoid M :=
  { carrier  := s,
    one_mem' := hs.symm ▸ S.one_mem',
    mul_mem' := hs.symm ▸ S.mul_mem' }
```
and then finally define:
```lean
def mrange (f : M →* N) : Submonoid N :=
  ((⊤ : Submonoid M).map f).copy (Set.range f) Set.image_univ.symm
```
-/

/-- The range of a monoid homomorphism is a submonoid. See Note [range copy pattern]. -/
@[to_additive "The range of an `AddMonoidHom` is an `AddSubmonoid`."]
def mrange (f : F) : Submonoid N :=
  ((⊤ : Submonoid M).map f).copy (Set.range f) Set.image_univ.symm
#align monoid_hom.mrange MonoidHom.mrange
#align add_monoid_hom.mrange AddMonoidHom.mrange

@[to_additive (attr := simp)]
theorem coe_mrange (f : F) : (mrange f : Set N) = Set.range f :=
  rfl
#align monoid_hom.coe_mrange MonoidHom.coe_mrange
#align add_monoid_hom.coe_mrange AddMonoidHom.coe_mrange

@[to_additive (attr := simp)]
theorem mem_mrange {f : F} {y : N} : y ∈ mrange f ↔ ∃ x, f x = y :=
  Iff.rfl
#align monoid_hom.mem_mrange MonoidHom.mem_mrange
#align add_monoid_hom.mem_mrange AddMonoidHom.mem_mrange

@[to_additive]
theorem mrange_eq_map (f : F) : mrange f = (⊤ : Submonoid M).map f :=
  Submonoid.copy_eq _
#align monoid_hom.mrange_eq_map MonoidHom.mrange_eq_map
#align add_monoid_hom.mrange_eq_map AddMonoidHom.mrange_eq_map

@[to_additive]
theorem map_mrange (g : N →* P) (f : M →* N) : f.mrange.map g = mrange (comp g f) := by
  simpa only [mrange_eq_map] using (⊤ : Submonoid M).map_map g f
#align monoid_hom.map_mrange MonoidHom.map_mrange
#align add_monoid_hom.map_mrange AddMonoidHom.map_mrange

@[to_additive]
theorem mrange_top_iff_surjective {f : F} : mrange f = (⊤ : Submonoid N) ↔ Function.Surjective f :=
  SetLike.ext'_iff.trans <| Iff.trans (by rw [coe_mrange, coe_top]) Set.range_iff_surjective
#align monoid_hom.mrange_top_iff_surjective MonoidHom.mrange_top_iff_surjective
#align add_monoid_hom.mrange_top_iff_surjective AddMonoidHom.mrange_top_iff_surjective

/-- The range of a surjective monoid hom is the whole of the codomain. -/
@[to_additive (attr := simp)
  "The range of a surjective `AddMonoid` hom is the whole of the codomain."]
theorem mrange_top_of_surjective (f : F) (hf : Function.Surjective f) :
    mrange f = (⊤ : Submonoid N) :=
  mrange_top_iff_surjective.2 hf
#align monoid_hom.mrange_top_of_surjective MonoidHom.mrange_top_of_surjective
#align add_monoid_hom.mrange_top_of_surjective AddMonoidHom.mrange_top_of_surjective

@[to_additive]
theorem mclosure_preimage_le (f : F) (s : Set N) : closure (f ⁻¹' s) ≤ (closure s).comap f :=
  closure_le.2 fun _ hx => SetLike.mem_coe.2 <| mem_comap.2 <| subset_closure hx
#align monoid_hom.mclosure_preimage_le MonoidHom.mclosure_preimage_le
#align add_monoid_hom.mclosure_preimage_le AddMonoidHom.mclosure_preimage_le

/-- The image under a monoid hom of the submonoid generated by a set equals the submonoid generated
    by the image of the set. -/
@[to_additive
      "The image under an `AddMonoid` hom of the `AddSubmonoid` generated by a set equals
      the `AddSubmonoid` generated by the image of the set."]
theorem map_mclosure (f : F) (s : Set M) : (closure s).map f = closure (f '' s) :=
  le_antisymm
    (map_le_iff_le_comap.2 <|
      le_trans (closure_mono <| Set.subset_preimage_image _ _) (mclosure_preimage_le _ _))
    (closure_le.2 <| Set.image_subset _ subset_closure)
#align monoid_hom.map_mclosure MonoidHom.map_mclosure
#align add_monoid_hom.map_mclosure AddMonoidHom.map_mclosure

/-- Restriction of a monoid hom to a submonoid of the domain. -/
@[to_additive "Restriction of an `AddMonoid` hom to an `AddSubmonoid` of the domain."]
def restrict {N S : Type*} [MulOneClass N] [SetLike S M] [SubmonoidClass S M] (f : M →* N)
    (s : S) : s →* N :=
  f.comp (SubmonoidClass.subtype _)
#align monoid_hom.restrict MonoidHom.restrict
#align add_monoid_hom.restrict AddMonoidHom.restrict

@[to_additive (attr := simp)]
theorem restrict_apply {N S : Type*} [MulOneClass N] [SetLike S M] [SubmonoidClass S M]
    (f : M →* N) (s : S) (x : s) : f.restrict s x = f x :=
  rfl
#align monoid_hom.restrict_apply MonoidHom.restrict_apply
#align add_monoid_hom.restrict_apply AddMonoidHom.restrict_apply

@[to_additive (attr := simp)]
theorem restrict_mrange (f : M →* N) : mrange (f.restrict S) = S.map f := by
  simp [SetLike.ext_iff]
#align monoid_hom.restrict_mrange MonoidHom.restrict_mrange
#align add_monoid_hom.restrict_mrange AddMonoidHom.restrict_mrange

/-- Restriction of a monoid hom to a submonoid of the codomain. -/
@[to_additive (attr := simps apply)
  "Restriction of an `AddMonoid` hom to an `AddSubmonoid` of the codomain."]
def codRestrict {S} [SetLike S N] [SubmonoidClass S N] (f : M →* N) (s : S) (h : ∀ x, f x ∈ s) :
    M →* s where
  toFun n := ⟨f n, h n⟩
  map_one' := Subtype.eq f.map_one
  map_mul' x y := Subtype.eq (f.map_mul x y)
#align monoid_hom.cod_restrict MonoidHom.codRestrict
#align add_monoid_hom.cod_restrict AddMonoidHom.codRestrict
#align monoid_hom.cod_restrict_apply MonoidHom.codRestrict_apply

/-- Restriction of a monoid hom to its range interpreted as a submonoid. -/
@[to_additive "Restriction of an `AddMonoid` hom to its range interpreted as a submonoid."]
def mrangeRestrict {N} [MulOneClass N] (f : M →* N) : M →* (mrange f) :=
  (f.codRestrict (mrange f)) fun x => ⟨x, rfl⟩
#align monoid_hom.mrange_restrict MonoidHom.mrangeRestrict
#align add_monoid_hom.mrange_restrict AddMonoidHom.mrangeRestrict

@[to_additive (attr := simp)]
theorem coe_mrangeRestrict {N} [MulOneClass N] (f : M →* N) (x : M) :
    (f.mrangeRestrict x : N) = f x :=
  rfl
#align monoid_hom.coe_mrange_restrict MonoidHom.coe_mrangeRestrict
#align add_monoid_hom.coe_mrange_restrict AddMonoidHom.coe_mrangeRestrict

@[to_additive]
theorem mrangeRestrict_surjective (f : M →* N) : Function.Surjective f.mrangeRestrict :=
  fun ⟨_, ⟨x, rfl⟩⟩ => ⟨x, rfl⟩
#align monoid_hom.mrange_restrict_surjective MonoidHom.mrangeRestrict_surjective
#align add_monoid_hom.mrange_restrict_surjective AddMonoidHom.mrangeRestrict_surjective

/-- The multiplicative kernel of a monoid hom is the submonoid of elements `x : G` such
that `f x = 1` -/
@[to_additive
      "The additive kernel of an `AddMonoid` hom is the `AddSubmonoid` of
      elements such that `f x = 0`"]
def mker (f : F) : Submonoid M :=
  (⊥ : Submonoid N).comap f
#align monoid_hom.mker MonoidHom.mker
#align add_monoid_hom.mker AddMonoidHom.mker

@[to_additive]
theorem mem_mker (f : F) {x : M} : x ∈ mker f ↔ f x = 1 :=
  Iff.rfl
#align monoid_hom.mem_mker MonoidHom.mem_mker
#align add_monoid_hom.mem_mker AddMonoidHom.mem_mker

@[to_additive]
theorem coe_mker (f : F) : (mker f : Set M) = (f : M → N) ⁻¹' {1} :=
  rfl
#align monoid_hom.coe_mker MonoidHom.coe_mker
#align add_monoid_hom.coe_mker AddMonoidHom.coe_mker

@[to_additive]
instance decidableMemMker [DecidableEq N] (f : F) : DecidablePred (· ∈ mker f) := fun x =>
  decidable_of_iff (f x = 1) (mem_mker f)
#align monoid_hom.decidable_mem_mker MonoidHom.decidableMemMker
#align add_monoid_hom.decidable_mem_mker AddMonoidHom.decidableMemMker

@[to_additive]
theorem comap_mker (g : N →* P) (f : M →* N) : g.mker.comap f = mker (comp g f) :=
  rfl
#align monoid_hom.comap_mker MonoidHom.comap_mker
#align add_monoid_hom.comap_mker AddMonoidHom.comap_mker

@[to_additive (attr := simp)]
theorem comap_bot' (f : F) : (⊥ : Submonoid N).comap f = mker f :=
  rfl
#align monoid_hom.comap_bot' MonoidHom.comap_bot'
#align add_monoid_hom.comap_bot' AddMonoidHom.comap_bot'

@[to_additive (attr := simp)]
theorem restrict_mker (f : M →* N) : mker (f.restrict S) = f.mker.comap S.subtype :=
  rfl
#align monoid_hom.restrict_mker MonoidHom.restrict_mker
#align add_monoid_hom.restrict_mker AddMonoidHom.restrict_mker

@[to_additive]
theorem mrangeRestrict_mker (f : M →* N) : mker (mrangeRestrict f) = mker f := by
  ext x
  change (⟨f x, _⟩ : mrange f) = ⟨1, _⟩ ↔ f x = 1
  simp
#align monoid_hom.range_restrict_mker MonoidHom.mrangeRestrict_mker
#align add_monoid_hom.range_restrict_mker AddMonoidHom.mrangeRestrict_mker

@[to_additive (attr := simp)]
theorem mker_one : mker (1 : M →* N) = ⊤ := by
  ext
  simp [mem_mker]
#align monoid_hom.mker_one MonoidHom.mker_one
#align add_monoid_hom.mker_zero AddMonoidHom.mker_zero

@[to_additive prod_map_comap_prod']
theorem prod_map_comap_prod' {M' : Type*} {N' : Type*} [MulOneClass M'] [MulOneClass N']
    (f : M →* N) (g : M' →* N') (S : Submonoid N) (S' : Submonoid N') :
    (S.prod S').comap (prodMap f g) = (S.comap f).prod (S'.comap g) :=
  SetLike.coe_injective <| Set.preimage_prod_map_prod f g _ _
#align monoid_hom.prod_map_comap_prod' MonoidHom.prod_map_comap_prod'
-- Porting note: to_additive translated the name incorrectly in mathlib 3.
#align add_monoid_hom.sum_map_comap_sum' AddMonoidHom.prod_map_comap_prod'

@[to_additive mker_prod_map]
theorem mker_prod_map {M' : Type*} {N' : Type*} [MulOneClass M'] [MulOneClass N'] (f : M →* N)
    (g : M' →* N') : mker (prodMap f g) = f.mker.prod (mker g) := by
  rw [← comap_bot', ← comap_bot', ← comap_bot', ← prod_map_comap_prod', bot_prod_bot]
#align monoid_hom.mker_prod_map MonoidHom.mker_prod_map
-- Porting note: to_additive translated the name incorrectly in mathlib 3.
#align add_monoid_hom.mker_sum_map AddMonoidHom.mker_prod_map

@[to_additive (attr := simp)]
theorem mker_inl : mker (inl M N) = ⊥ := by
  ext x
  simp [mem_mker]
#align monoid_hom.mker_inl MonoidHom.mker_inl
#align add_monoid_hom.mker_inl AddMonoidHom.mker_inl

@[to_additive (attr := simp)]
theorem mker_inr : mker (inr M N) = ⊥ := by
  ext x
  simp [mem_mker]
#align monoid_hom.mker_inr MonoidHom.mker_inr
#align add_monoid_hom.mker_inr AddMonoidHom.mker_inr

@[to_additive (attr := simp)]
lemma mker_fst : mker (fst M N) = .prod ⊥ ⊤ := SetLike.ext fun _ => (and_true_iff _).symm

@[to_additive (attr := simp)]
lemma mker_snd : mker (snd M N) = .prod ⊤ ⊥ := SetLike.ext fun _ => (true_and_iff _).symm

/-- The `MonoidHom` from the preimage of a submonoid to itself. -/
@[to_additive (attr := simps)
      "the `AddMonoidHom` from the preimage of an additive submonoid to itself."]
def submonoidComap (f : M →* N) (N' : Submonoid N) :
    N'.comap f →* N' where
  toFun x := ⟨f x, x.2⟩
  map_one' := Subtype.eq f.map_one
  map_mul' x y := Subtype.eq (f.map_mul x y)
#align monoid_hom.submonoid_comap MonoidHom.submonoidComap
#align add_monoid_hom.add_submonoid_comap AddMonoidHom.addSubmonoidComap
#align monoid_hom.submonoid_comap_apply_coe MonoidHom.submonoidComap_apply_coe
#align add_monoid_hom.submonoid_comap_apply_coe AddMonoidHom.addSubmonoidComap_apply_coe

/-- The `MonoidHom` from a submonoid to its image.
See `MulEquiv.SubmonoidMap` for a variant for `MulEquiv`s. -/
@[to_additive (attr := simps)
      "the `AddMonoidHom` from an additive submonoid to its image. See
      `AddEquiv.AddSubmonoidMap` for a variant for `AddEquiv`s."]
def submonoidMap (f : M →* N) (M' : Submonoid M) : M' →* M'.map f where
  toFun x := ⟨f x, ⟨x, x.2, rfl⟩⟩
  map_one' := Subtype.eq <| f.map_one
  map_mul' x y := Subtype.eq <| f.map_mul x y
#align monoid_hom.submonoid_map MonoidHom.submonoidMap
#align add_monoid_hom.add_submonoid_map AddMonoidHom.addSubmonoidMap
#align monoid_hom.submonoid_map_apply_coe MonoidHom.submonoidMap_apply_coe
#align add_monoid_hom.submonoid_map_apply_coe AddMonoidHom.addSubmonoidMap_apply_coe

@[to_additive]
theorem submonoidMap_surjective (f : M →* N) (M' : Submonoid M) :
    Function.Surjective (f.submonoidMap M') := by
  rintro ⟨_, x, hx, rfl⟩
  exact ⟨⟨x, hx⟩, rfl⟩
#align monoid_hom.submonoid_map_surjective MonoidHom.submonoidMap_surjective
#align add_monoid_hom.add_submonoid_map_surjective AddMonoidHom.addSubmonoidMap_surjective

end MonoidHom

namespace Submonoid

open MonoidHom

@[to_additive]
theorem mrange_inl : mrange (inl M N) = prod ⊤ ⊥ := by simpa only [mrange_eq_map] using map_inl ⊤
#align submonoid.mrange_inl Submonoid.mrange_inl
#align add_submonoid.mrange_inl AddSubmonoid.mrange_inl

@[to_additive]
theorem mrange_inr : mrange (inr M N) = prod ⊥ ⊤ := by simpa only [mrange_eq_map] using map_inr ⊤
#align submonoid.mrange_inr Submonoid.mrange_inr
#align add_submonoid.mrange_inr AddSubmonoid.mrange_inr

@[to_additive]
theorem mrange_inl' : mrange (inl M N) = comap (snd M N) ⊥ :=
  mrange_inl.trans (top_prod _)
#align submonoid.mrange_inl' Submonoid.mrange_inl'
#align add_submonoid.mrange_inl' AddSubmonoid.mrange_inl'

@[to_additive]
theorem mrange_inr' : mrange (inr M N) = comap (fst M N) ⊥ :=
  mrange_inr.trans (prod_top _)
#align submonoid.mrange_inr' Submonoid.mrange_inr'
#align add_submonoid.mrange_inr' AddSubmonoid.mrange_inr'

@[to_additive (attr := simp)]
theorem mrange_fst : mrange (fst M N) = ⊤ :=
  mrange_top_of_surjective (fst M N) <| @Prod.fst_surjective _ _ ⟨1⟩
#align submonoid.mrange_fst Submonoid.mrange_fst
#align add_submonoid.mrange_fst AddSubmonoid.mrange_fst

@[to_additive (attr := simp)]
theorem mrange_snd : mrange (snd M N) = ⊤ :=
  mrange_top_of_surjective (snd M N) <| @Prod.snd_surjective _ _ ⟨1⟩
#align submonoid.mrange_snd Submonoid.mrange_snd
#align add_submonoid.mrange_snd AddSubmonoid.mrange_snd

@[to_additive prod_eq_bot_iff]
theorem prod_eq_bot_iff {s : Submonoid M} {t : Submonoid N} : s.prod t = ⊥ ↔ s = ⊥ ∧ t = ⊥ := by
  simp only [eq_bot_iff, prod_le_iff, (gc_map_comap _).le_iff_le, comap_bot', mker_inl, mker_inr]
#align submonoid.prod_eq_bot_iff Submonoid.prod_eq_bot_iff
-- Porting note: to_additive translated the name incorrectly in mathlib 3.
#align add_submonoid.sum_eq_bot_iff AddSubmonoid.prod_eq_bot_iff

@[to_additive prod_eq_top_iff]
theorem prod_eq_top_iff {s : Submonoid M} {t : Submonoid N} : s.prod t = ⊤ ↔ s = ⊤ ∧ t = ⊤ := by
  simp only [eq_top_iff, le_prod_iff, ← (gc_map_comap _).le_iff_le, ← mrange_eq_map, mrange_fst,
    mrange_snd]
#align submonoid.prod_eq_top_iff Submonoid.prod_eq_top_iff
-- Porting note: to_additive translated the name incorrectly in mathlib 3.
#align add_submonoid.sum_eq_top_iff AddSubmonoid.prod_eq_top_iff

@[to_additive (attr := simp)]
theorem mrange_inl_sup_mrange_inr : mrange (inl M N) ⊔ mrange (inr M N) = ⊤ := by
  simp only [mrange_inl, mrange_inr, prod_bot_sup_bot_prod, top_prod_top]
#align submonoid.mrange_inl_sup_mrange_inr Submonoid.mrange_inl_sup_mrange_inr
#align add_submonoid.mrange_inl_sup_mrange_inr AddSubmonoid.mrange_inl_sup_mrange_inr

/-- The monoid hom associated to an inclusion of submonoids. -/
@[to_additive
      "The `AddMonoid` hom associated to an inclusion of submonoids."]
def inclusion {S T : Submonoid M} (h : S ≤ T) : S →* T :=
  S.subtype.codRestrict _ fun x => h x.2
#align submonoid.inclusion Submonoid.inclusion
#align add_submonoid.inclusion AddSubmonoid.inclusion

@[to_additive (attr := simp)]
theorem range_subtype (s : Submonoid M) : mrange s.subtype = s :=
  SetLike.coe_injective <| (coe_mrange _).trans <| Subtype.range_coe
#align submonoid.range_subtype Submonoid.range_subtype
#align add_submonoid.range_subtype AddSubmonoid.range_subtype

@[to_additive]
theorem eq_top_iff' : S = ⊤ ↔ ∀ x : M, x ∈ S :=
  eq_top_iff.trans ⟨fun h m => h <| mem_top m, fun h m _ => h m⟩
#align submonoid.eq_top_iff' Submonoid.eq_top_iff'
#align add_submonoid.eq_top_iff' AddSubmonoid.eq_top_iff'

@[to_additive]
theorem eq_bot_iff_forall : S = ⊥ ↔ ∀ x ∈ S, x = (1 : M) :=
  SetLike.ext_iff.trans <| by simp (config := { contextual := true }) [iff_def, S.one_mem]
#align submonoid.eq_bot_iff_forall Submonoid.eq_bot_iff_forall
#align add_submonoid.eq_bot_iff_forall AddSubmonoid.eq_bot_iff_forall

@[to_additive]
theorem eq_bot_of_subsingleton [Subsingleton S] : S = ⊥ := by
  rw [eq_bot_iff_forall]
  intro y hy
  simpa using _root_.congr_arg ((↑) : S → M) <| Subsingleton.elim (⟨y, hy⟩ : S) 1

@[to_additive]
theorem nontrivial_iff_exists_ne_one (S : Submonoid M) : Nontrivial S ↔ ∃ x ∈ S, x ≠ (1 : M) :=
  calc
    Nontrivial S ↔ ∃ x : S, x ≠ 1 := nontrivial_iff_exists_ne 1
    _ ↔ ∃ (x : _) (hx : x ∈ S), (⟨x, hx⟩ : S) ≠ ⟨1, S.one_mem⟩ := Subtype.exists
    _ ↔ ∃ x ∈ S, x ≠ (1 : M) := by simp [Ne.def]
#align submonoid.nontrivial_iff_exists_ne_one Submonoid.nontrivial_iff_exists_ne_one
#align add_submonoid.nontrivial_iff_exists_ne_zero AddSubmonoid.nontrivial_iff_exists_ne_zero

/-- A submonoid is either the trivial submonoid or nontrivial. -/
@[to_additive "An additive submonoid is either the trivial additive submonoid or nontrivial."]
theorem bot_or_nontrivial (S : Submonoid M) : S = ⊥ ∨ Nontrivial S := by
  simp only [eq_bot_iff_forall, nontrivial_iff_exists_ne_one, ← not_forall, ← not_imp, Classical.em]
#align submonoid.bot_or_nontrivial Submonoid.bot_or_nontrivial
#align add_submonoid.bot_or_nontrivial AddSubmonoid.bot_or_nontrivial

/-- A submonoid is either the trivial submonoid or contains a nonzero element. -/
@[to_additive
      "An additive submonoid is either the trivial additive submonoid or contains a nonzero
      element."]
theorem bot_or_exists_ne_one (S : Submonoid M) : S = ⊥ ∨ ∃ x ∈ S, x ≠ (1 : M) :=
  S.bot_or_nontrivial.imp_right S.nontrivial_iff_exists_ne_one.mp
#align submonoid.bot_or_exists_ne_one Submonoid.bot_or_exists_ne_one
#align add_submonoid.bot_or_exists_ne_zero AddSubmonoid.bot_or_exists_ne_zero

end Submonoid

namespace MulEquiv

variable {S} {T : Submonoid M}

/-- Makes the identity isomorphism from a proof that two submonoids of a multiplicative
    monoid are equal. -/
@[to_additive
      "Makes the identity additive isomorphism from a proof two
      submonoids of an additive monoid are equal."]
def submonoidCongr (h : S = T) : S ≃* T :=
  { Equiv.setCongr <| congr_arg _ h with map_mul' := fun _ _ => rfl }
#align mul_equiv.submonoid_congr MulEquiv.submonoidCongr
#align add_equiv.add_submonoid_congr AddEquiv.addSubmonoidCongr

-- this name is primed so that the version to `f.range` instead of `f.mrange` can be unprimed.
/-- A monoid homomorphism `f : M →* N` with a left-inverse `g : N → M` defines a multiplicative
equivalence between `M` and `f.mrange`.
This is a bidirectional version of `MonoidHom.mrange_restrict`. -/
@[to_additive (attr := simps (config := { simpRhs := true }))
      "An additive monoid homomorphism `f : M →+ N` with a left-inverse `g : N → M`
      defines an additive equivalence between `M` and `f.mrange`.
      This is a bidirectional version of `AddMonoidHom.mrange_restrict`. "]
def ofLeftInverse' (f : M →* N) {g : N → M} (h : Function.LeftInverse g f) :
    M ≃* MonoidHom.mrange f :=
  { f.mrangeRestrict with
    toFun := f.mrangeRestrict
    invFun := g ∘ f.mrange.subtype
    left_inv := h
    right_inv := fun x =>
      Subtype.ext <|
        let ⟨x', hx'⟩ := MonoidHom.mem_mrange.mp x.2
        show f (g x) = x by rw [← hx', h x'] }
#align mul_equiv.of_left_inverse' MulEquiv.ofLeftInverse'
#align add_equiv.of_left_inverse' AddEquiv.ofLeftInverse'
#align mul_equiv.of_left_inverse'_apply MulEquiv.ofLeftInverse'_apply
#align add_equiv.of_left_inverse'_apply AddEquiv.ofLeftInverse'_apply
#align mul_equiv.of_left_inverse'_symm_apply MulEquiv.ofLeftInverse'_symm_apply
#align add_equiv.of_left_inverse'_symm_apply AddEquiv.ofLeftInverse'_symm_apply

/-- A `MulEquiv` `φ` between two monoids `M` and `N` induces a `MulEquiv` between
a submonoid `S ≤ M` and the submonoid `φ(S) ≤ N`.
See `MonoidHom.submonoidMap` for a variant for `MonoidHom`s. -/
@[to_additive
      "An `AddEquiv` `φ` between two additive monoids `M` and `N` induces an `AddEquiv`
      between a submonoid `S ≤ M` and the submonoid `φ(S) ≤ N`. See
      `AddMonoidHom.addSubmonoidMap` for a variant for `AddMonoidHom`s."]
def submonoidMap (e : M ≃* N) (S : Submonoid M) : S ≃* S.map e.toMonoidHom :=
  { (e : M ≃ N).image S with map_mul' := fun _ _ => Subtype.ext (map_mul e _ _) }
#align mul_equiv.submonoid_map MulEquiv.submonoidMap
#align add_equiv.add_submonoid_map AddEquiv.addSubmonoidMap

@[to_additive (attr := simp)]
theorem coe_submonoidMap_apply (e : M ≃* N) (S : Submonoid M) (g : S) :
    ((submonoidMap e S g : S.map (e : M →* N)) : N) = e g :=
  rfl
#align mul_equiv.coe_submonoid_map_apply MulEquiv.coe_submonoidMap_apply
#align add_equiv.coe_add_submonoid_map_apply AddEquiv.coe_addSubmonoidMap_apply

@[to_additive (attr := simp) AddEquiv.add_submonoid_map_symm_apply]
theorem submonoidMap_symm_apply (e : M ≃* N) (S : Submonoid M) (g : S.map (e : M →* N)) :
    (e.submonoidMap S).symm g = ⟨e.symm g, SetLike.mem_coe.1 <| Set.mem_image_equiv.1 g.2⟩ :=
  rfl
#align mul_equiv.submonoid_map_symm_apply MulEquiv.submonoidMap_symm_apply
#align add_equiv.add_submonoid_map_symm_apply AddEquiv.add_submonoid_map_symm_apply

end MulEquiv

@[to_additive (attr := simp)]
theorem Submonoid.equivMapOfInjective_coe_mulEquiv (e : M ≃* N) :
    S.equivMapOfInjective (e : M →* N) (EquivLike.injective e) = e.submonoidMap S := by
  ext
  rfl
#align submonoid.equiv_map_of_injective_coe_mul_equiv Submonoid.equivMapOfInjective_coe_mulEquiv
#align add_submonoid.equiv_map_of_injective_coe_add_equiv AddSubmonoid.equivMapOfInjective_coe_addEquiv

section Actions

/-! ### Actions by `Submonoid`s

These instances transfer the action by an element `m : M` of a monoid `M` written as `m • a` onto
the action by an element `s : S` of a submonoid `S : Submonoid M` such that `s • a = (s : M) • a`.

These instances work particularly well in conjunction with `Monoid.toMulAction`, enabling
`s • m` as an alias for `↑s * m`.
-/


namespace Submonoid

variable {M' : Type*} {α β : Type*}

section MulOneClass

variable [MulOneClass M']

@[to_additive]
instance smul [SMul M' α] (S : Submonoid M') : SMul S α :=
  SMul.comp _ S.subtype

@[to_additive]
instance smulCommClass_left [SMul M' β] [SMul α β] [SMulCommClass M' α β]
    (S : Submonoid M') : SMulCommClass S α β :=
  ⟨fun a _ _ => (smul_comm (a : M') _ _ : _)⟩
#align submonoid.smul_comm_class_left Submonoid.smulCommClass_left
#align add_submonoid.vadd_comm_class_left AddSubmonoid.vaddCommClass_left

@[to_additive]
instance smulCommClass_right [SMul α β] [SMul M' β] [SMulCommClass α M' β]
    (S : Submonoid M') : SMulCommClass α S β :=
  ⟨fun a s => (smul_comm a (s : M') : _)⟩
#align submonoid.smul_comm_class_right Submonoid.smulCommClass_right
#align add_submonoid.vadd_comm_class_right AddSubmonoid.vaddCommClass_right

/-- Note that this provides `IsScalarTower S M' M'` which is needed by `SMulMulAssoc`. -/
instance isScalarTower [SMul α β] [SMul M' α] [SMul M' β] [IsScalarTower M' α β]
      (S : Submonoid M') :
    IsScalarTower S α β :=
  ⟨fun a => (smul_assoc (a : M') : _)⟩

section SMul
variable [SMul M' α] {S : Submonoid M'}

@[to_additive] lemma smul_def (g : S) (a : α) : g • a = (g : M') • a := rfl
#align submonoid.smul_def Submonoid.smul_def
#align add_submonoid.vadd_def AddSubmonoid.vadd_def

@[to_additive (attr := simp)]
lemma mk_smul (g : M') (hg : g ∈ S) (a : α) : (⟨g, hg⟩ : S) • a = g • a := rfl

instance faithfulSMul [FaithfulSMul M' α] : FaithfulSMul S α :=
  ⟨fun h => Subtype.ext <| eq_of_smul_eq_smul h⟩

end SMul
end MulOneClass

variable [Monoid M']

/-- The action by a submonoid is the action by the underlying monoid. -/
@[to_additive
      "The additive action by an `AddSubmonoid` is the action by the underlying `AddMonoid`. "]
instance mulAction [MulAction M' α] (S : Submonoid M') : MulAction S α :=
  MulAction.compHom _ S.subtype

/-- The action by a submonoid is the action by the underlying monoid. -/
instance distribMulAction [AddMonoid α] [DistribMulAction M' α] (S : Submonoid M') :
    DistribMulAction S α :=
  DistribMulAction.compHom _ S.subtype

/-- The action by a submonoid is the action by the underlying monoid. -/
instance mulDistribMulAction [Monoid α] [MulDistribMulAction M' α] (S : Submonoid M') :
    MulDistribMulAction S α :=
  MulDistribMulAction.compHom _ S.subtype

example {S : Submonoid M'} : IsScalarTower S M' M' := by infer_instance

<<<<<<< HEAD
end Submonoid

end Actions

section Units

namespace Submonoid

/-- The multiplicative equivalence between the type of units of `M` and the submonoid of unit
elements of `M`. -/
@[to_additive (attr := simps!) " The additive equivalence between the type of additive units of `M`
  and the additive submonoid whose elements are the additive units of `M`. "]
noncomputable def unitsTypeEquivIsUnitSubmonoid [Monoid M] :
  Mˣ ≃* IsUnit.submonoid M where
  toFun x := ⟨x, Units.isUnit x⟩
  invFun x := x.prop.unit
  left_inv x := IsUnit.unit_of_val_units _
  right_inv x := by simp_rw [IsUnit.unit_spec]
  map_mul' x y := by simp_rw [Units.val_mul]; rfl

end Submonoid

end Units
=======
section Preorder
variable (M)
variable [Preorder M] [CovariantClass M M (· * ·) (· ≤ ·)] {a : M}

/-- The submonoid of elements greater than `1`. -/
@[to_additive (attr := simps) nonneg "The submonoid of nonnegative elements."]
def oneLE : Submonoid M where
  carrier := Set.Ici 1
  mul_mem' := one_le_mul
  one_mem' := le_rfl

variable {M}

@[to_additive (attr := simp)] lemma mem_oneLE : a ∈ oneLE M ↔ 1 ≤ a := Iff.rfl

end Preorder

section MulZeroClass
variable (α) [MulZeroOneClass α] [PartialOrder α] [PosMulStrictMono α] [ZeroLEOneClass α]
  [NeZero (1 : α)] {a : α}

/-- The submonoid of positive elements. -/
@[simps] def pos : Submonoid α where
  carrier := Set.Ioi 0
  one_mem' := zero_lt_one
  mul_mem' := mul_pos
#align pos_submonoid Submonoid.pos

variable {α}

@[simp] lemma mem_pos : a ∈ pos α ↔ 0 < a := Iff.rfl
#align mem_pos_monoid Submonoid.mem_pos

end MulZeroClass
end Submonoid
>>>>>>> e4bee60a
<|MERGE_RESOLUTION|>--- conflicted
+++ resolved
@@ -1562,7 +1562,40 @@
 
 example {S : Submonoid M'} : IsScalarTower S M' M' := by infer_instance
 
-<<<<<<< HEAD
+section Preorder
+variable (M)
+variable [Preorder M] [CovariantClass M M (· * ·) (· ≤ ·)] {a : M}
+
+/-- The submonoid of elements greater than `1`. -/
+@[to_additive (attr := simps) nonneg "The submonoid of nonnegative elements."]
+def oneLE : Submonoid M where
+  carrier := Set.Ici 1
+  mul_mem' := one_le_mul
+  one_mem' := le_rfl
+
+variable {M}
+
+@[to_additive (attr := simp)] lemma mem_oneLE : a ∈ oneLE M ↔ 1 ≤ a := Iff.rfl
+
+end Preorder
+
+section MulZeroClass
+variable (α) [MulZeroOneClass α] [PartialOrder α] [PosMulStrictMono α] [ZeroLEOneClass α]
+  [NeZero (1 : α)] {a : α}
+
+/-- The submonoid of positive elements. -/
+@[simps] def pos : Submonoid α where
+  carrier := Set.Ioi 0
+  one_mem' := zero_lt_one
+  mul_mem' := mul_pos
+#align pos_submonoid Submonoid.pos
+
+variable {α}
+
+@[simp] lemma mem_pos : a ∈ pos α ↔ 0 < a := Iff.rfl
+#align mem_pos_monoid Submonoid.mem_pos
+
+end MulZeroClass
 end Submonoid
 
 end Actions
@@ -1585,41 +1618,4 @@
 
 end Submonoid
 
-end Units
-=======
-section Preorder
-variable (M)
-variable [Preorder M] [CovariantClass M M (· * ·) (· ≤ ·)] {a : M}
-
-/-- The submonoid of elements greater than `1`. -/
-@[to_additive (attr := simps) nonneg "The submonoid of nonnegative elements."]
-def oneLE : Submonoid M where
-  carrier := Set.Ici 1
-  mul_mem' := one_le_mul
-  one_mem' := le_rfl
-
-variable {M}
-
-@[to_additive (attr := simp)] lemma mem_oneLE : a ∈ oneLE M ↔ 1 ≤ a := Iff.rfl
-
-end Preorder
-
-section MulZeroClass
-variable (α) [MulZeroOneClass α] [PartialOrder α] [PosMulStrictMono α] [ZeroLEOneClass α]
-  [NeZero (1 : α)] {a : α}
-
-/-- The submonoid of positive elements. -/
-@[simps] def pos : Submonoid α where
-  carrier := Set.Ioi 0
-  one_mem' := zero_lt_one
-  mul_mem' := mul_pos
-#align pos_submonoid Submonoid.pos
-
-variable {α}
-
-@[simp] lemma mem_pos : a ∈ pos α ↔ 0 < a := Iff.rfl
-#align mem_pos_monoid Submonoid.mem_pos
-
-end MulZeroClass
-end Submonoid
->>>>>>> e4bee60a
+end Units