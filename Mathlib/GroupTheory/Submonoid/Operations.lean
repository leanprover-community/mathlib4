/-
Copyright (c) 2018 Johannes Hölzl. All rights reserved.
Released under Apache 2.0 license as described in the file LICENSE.
Authors: Johannes Hölzl, Kenny Lau, Johan Commelin, Mario Carneiro, Kevin Buzzard,
Amelia Livingston, Yury Kudryashov
-/
<<<<<<< HEAD
import Mathlib.Algebra.Order.Group.InjSurj
import Mathlib.Algebra.Order.Ring.Lemmas
import Mathlib.Algebra.Order.ZeroLEOne
=======
>>>>>>> cd23c669
import Mathlib.GroupTheory.GroupAction.Defs
import Mathlib.GroupTheory.Submonoid.Basic
import Mathlib.GroupTheory.Subsemigroup.Operations

#align_import group_theory.submonoid.operations from "leanprover-community/mathlib"@"cf8e77c636317b059a8ce20807a29cf3772a0640"

/-!
# Operations on `Submonoid`s

In this file we define various operations on `Submonoid`s and `MonoidHom`s.

## Main definitions

### Conversion between multiplicative and additive definitions

* `Submonoid.toAddSubmonoid`, `Submonoid.toAddSubmonoid'`, `AddSubmonoid.toSubmonoid`,
  `AddSubmonoid.toSubmonoid'`: convert between multiplicative and additive submonoids of `M`,
  `Multiplicative M`, and `Additive M`. These are stated as `OrderIso`s.

### (Commutative) monoid structure on a submonoid

* `Submonoid.toMonoid`, `Submonoid.toCommMonoid`: a submonoid inherits a (commutative) monoid
  structure.

### Group actions by submonoids

* `Submonoid.MulAction`, `Submonoid.DistribMulAction`: a submonoid inherits (distributive)
  multiplicative actions.

### Operations on submonoids

* `Submonoid.comap`: preimage of a submonoid under a monoid homomorphism as a submonoid of the
  domain;
* `Submonoid.map`: image of a submonoid under a monoid homomorphism as a submonoid of the codomain;
* `Submonoid.prod`: product of two submonoids `s : Submonoid M` and `t : Submonoid N` as a submonoid
  of `M × N`;

### Monoid homomorphisms between submonoid

* `Submonoid.subtype`: embedding of a submonoid into the ambient monoid.
* `Submonoid.inclusion`: given two submonoids `S`, `T` such that `S ≤ T`, `S.inclusion T` is the
  inclusion of `S` into `T` as a monoid homomorphism;
* `MulEquiv.submonoidCongr`: converts a proof of `S = T` into a monoid isomorphism between `S`
  and `T`.
* `Submonoid.prodEquiv`: monoid isomorphism between `s.prod t` and `s × t`;

### Operations on `MonoidHom`s

* `MonoidHom.mrange`: range of a monoid homomorphism as a submonoid of the codomain;
* `MonoidHom.mker`: kernel of a monoid homomorphism as a submonoid of the domain;
* `MonoidHom.restrict`: restrict a monoid homomorphism to a submonoid;
* `MonoidHom.codRestrict`: restrict the codomain of a monoid homomorphism to a submonoid;
* `MonoidHom.mrangeRestrict`: restrict a monoid homomorphism to its range;

## Tags

submonoid, range, product, map, comap
-/


variable {M N P : Type*} [MulOneClass M] [MulOneClass N] [MulOneClass P] (S : Submonoid M)

/-!
### Conversion to/from `Additive`/`Multiplicative`
-/


section

/-- Submonoids of monoid `M` are isomorphic to additive submonoids of `Additive M`. -/
@[simps]
def Submonoid.toAddSubmonoid : Submonoid M ≃o AddSubmonoid (Additive M) where
  toFun S :=
    { carrier := Additive.toMul ⁻¹' S
      zero_mem' := S.one_mem'
      add_mem' := fun ha hb => S.mul_mem' ha hb }
  invFun S :=
    { carrier := Additive.ofMul ⁻¹' S
      one_mem' := S.zero_mem'
      mul_mem' := fun ha hb => S.add_mem' ha hb}
  left_inv x := by cases x; rfl
  right_inv x := by cases x; rfl
  map_rel_iff' := Iff.rfl
#align submonoid.to_add_submonoid Submonoid.toAddSubmonoid
#align submonoid.to_add_submonoid_symm_apply_coe Submonoid.toAddSubmonoid_symm_apply_coe
#align submonoid.to_add_submonoid_apply_coe Submonoid.toAddSubmonoid_apply_coe

/-- Additive submonoids of an additive monoid `Additive M` are isomorphic to submonoids of `M`. -/
abbrev AddSubmonoid.toSubmonoid' : AddSubmonoid (Additive M) ≃o Submonoid M :=
  Submonoid.toAddSubmonoid.symm
#align add_submonoid.to_submonoid' AddSubmonoid.toSubmonoid'

theorem Submonoid.toAddSubmonoid_closure (S : Set M) :
    Submonoid.toAddSubmonoid (Submonoid.closure S)
      = AddSubmonoid.closure (Additive.toMul ⁻¹' S) :=
  le_antisymm
    (Submonoid.toAddSubmonoid.le_symm_apply.1 <|
      Submonoid.closure_le.2 (AddSubmonoid.subset_closure (M := Additive M)))
    (AddSubmonoid.closure_le.2 <| Submonoid.subset_closure (M := M))
#align submonoid.to_add_submonoid_closure Submonoid.toAddSubmonoid_closure

theorem AddSubmonoid.toSubmonoid'_closure (S : Set (Additive M)) :
    AddSubmonoid.toSubmonoid' (AddSubmonoid.closure S)
      = Submonoid.closure (Multiplicative.ofAdd ⁻¹' S) :=
  le_antisymm
    (AddSubmonoid.toSubmonoid'.le_symm_apply.1 <|
      AddSubmonoid.closure_le.2 (Submonoid.subset_closure (M := M)))
    (Submonoid.closure_le.2 <| AddSubmonoid.subset_closure (M := Additive M))
#align add_submonoid.to_submonoid'_closure AddSubmonoid.toSubmonoid'_closure

end

section

variable {A : Type*} [AddZeroClass A]

/-- Additive submonoids of an additive monoid `A` are isomorphic to
multiplicative submonoids of `Multiplicative A`. -/
@[simps]
def AddSubmonoid.toSubmonoid : AddSubmonoid A ≃o Submonoid (Multiplicative A) where
  toFun S :=
    { carrier := Multiplicative.toAdd ⁻¹' S
      one_mem' := S.zero_mem'
      mul_mem' := fun ha hb => S.add_mem' ha hb }
  invFun S :=
    { carrier := Multiplicative.ofAdd ⁻¹' S
      zero_mem' := S.one_mem'
      add_mem' := fun ha hb => S.mul_mem' ha hb}
  left_inv x := by cases x; rfl
  right_inv x := by cases x; rfl
  map_rel_iff' := Iff.rfl
#align add_submonoid.to_submonoid AddSubmonoid.toSubmonoid
#align add_submonoid.to_submonoid_symm_apply_coe AddSubmonoid.toSubmonoid_symm_apply_coe
#align add_submonoid.to_submonoid_apply_coe AddSubmonoid.toSubmonoid_apply_coe

/-- Submonoids of a monoid `Multiplicative A` are isomorphic to additive submonoids of `A`. -/
abbrev Submonoid.toAddSubmonoid' : Submonoid (Multiplicative A) ≃o AddSubmonoid A :=
  AddSubmonoid.toSubmonoid.symm
#align submonoid.to_add_submonoid' Submonoid.toAddSubmonoid'

theorem AddSubmonoid.toSubmonoid_closure (S : Set A) :
    (AddSubmonoid.toSubmonoid) (AddSubmonoid.closure S)
      = Submonoid.closure (Multiplicative.toAdd ⁻¹' S) :=
  le_antisymm
    (AddSubmonoid.toSubmonoid.to_galoisConnection.l_le <|
      AddSubmonoid.closure_le.2 <| Submonoid.subset_closure (M := Multiplicative A))
    (Submonoid.closure_le.2 <| AddSubmonoid.subset_closure (M := A))
#align add_submonoid.to_submonoid_closure AddSubmonoid.toSubmonoid_closure

theorem Submonoid.toAddSubmonoid'_closure (S : Set (Multiplicative A)) :
    Submonoid.toAddSubmonoid' (Submonoid.closure S)
      = AddSubmonoid.closure (Additive.ofMul ⁻¹' S) :=
  le_antisymm
    (Submonoid.toAddSubmonoid'.to_galoisConnection.l_le <|
      Submonoid.closure_le.2 <| AddSubmonoid.subset_closure (M := A))
    (AddSubmonoid.closure_le.2 <| Submonoid.subset_closure (M := Multiplicative A))
#align submonoid.to_add_submonoid'_closure Submonoid.toAddSubmonoid'_closure

end

namespace Submonoid

variable {F : Type*} [FunLike F M N] [mc : MonoidHomClass F M N]

open Set

/-!
### `comap` and `map`
-/

/-- The preimage of a submonoid along a monoid homomorphism is a submonoid. -/
@[to_additive
      "The preimage of an `AddSubmonoid` along an `AddMonoid` homomorphism is an `AddSubmonoid`."]
def comap (f : F) (S : Submonoid N) :
    Submonoid M where
  carrier := f ⁻¹' S
  one_mem' := show f 1 ∈ S by rw [map_one]; exact S.one_mem
  mul_mem' ha hb := show f (_ * _) ∈ S by rw [map_mul]; exact S.mul_mem ha hb
#align submonoid.comap Submonoid.comap
#align add_submonoid.comap AddSubmonoid.comap

@[to_additive (attr := simp)]
theorem coe_comap (S : Submonoid N) (f : F) : (S.comap f : Set M) = f ⁻¹' S :=
  rfl
#align submonoid.coe_comap Submonoid.coe_comap
#align add_submonoid.coe_comap AddSubmonoid.coe_comap

@[to_additive (attr := simp)]
theorem mem_comap {S : Submonoid N} {f : F} {x : M} : x ∈ S.comap f ↔ f x ∈ S :=
  Iff.rfl
#align submonoid.mem_comap Submonoid.mem_comap
#align add_submonoid.mem_comap AddSubmonoid.mem_comap

@[to_additive]
theorem comap_comap (S : Submonoid P) (g : N →* P) (f : M →* N) :
    (S.comap g).comap f = S.comap (g.comp f) :=
  rfl
#align submonoid.comap_comap Submonoid.comap_comap
#align add_submonoid.comap_comap AddSubmonoid.comap_comap

@[to_additive (attr := simp)]
theorem comap_id (S : Submonoid P) : S.comap (MonoidHom.id P) = S :=
  ext (by simp)
#align submonoid.comap_id Submonoid.comap_id
#align add_submonoid.comap_id AddSubmonoid.comap_id

/-- The image of a submonoid along a monoid homomorphism is a submonoid. -/
@[to_additive
      "The image of an `AddSubmonoid` along an `AddMonoid` homomorphism is an `AddSubmonoid`."]
def map (f : F) (S : Submonoid M) :
    Submonoid N where
  carrier := f '' S
  one_mem' := ⟨1, S.one_mem, map_one f⟩
  mul_mem' := by
    rintro _ _ ⟨x, hx, rfl⟩ ⟨y, hy, rfl⟩;
    exact ⟨x * y, S.mul_mem hx hy, by rw [map_mul]⟩
#align submonoid.map Submonoid.map
#align add_submonoid.map AddSubmonoid.map

@[to_additive (attr := simp)]
theorem coe_map (f : F) (S : Submonoid M) : (S.map f : Set N) = f '' S :=
  rfl
#align submonoid.coe_map Submonoid.coe_map
#align add_submonoid.coe_map AddSubmonoid.coe_map

@[to_additive (attr := simp)]
theorem mem_map {f : F} {S : Submonoid M} {y : N} : y ∈ S.map f ↔ ∃ x ∈ S, f x = y := by
  rw [← bex_def]
  exact mem_image_iff_bex
#align submonoid.mem_map Submonoid.mem_map
#align add_submonoid.mem_map AddSubmonoid.mem_map

@[to_additive]
theorem mem_map_of_mem (f : F) {S : Submonoid M} {x : M} (hx : x ∈ S) : f x ∈ S.map f :=
  mem_image_of_mem f hx
#align submonoid.mem_map_of_mem Submonoid.mem_map_of_mem
#align add_submonoid.mem_map_of_mem AddSubmonoid.mem_map_of_mem

@[to_additive]
theorem apply_coe_mem_map (f : F) (S : Submonoid M) (x : S) : f x ∈ S.map f :=
  mem_map_of_mem f x.2
#align submonoid.apply_coe_mem_map Submonoid.apply_coe_mem_map
#align add_submonoid.apply_coe_mem_map AddSubmonoid.apply_coe_mem_map

@[to_additive]
theorem map_map (g : N →* P) (f : M →* N) : (S.map f).map g = S.map (g.comp f) :=
  SetLike.coe_injective <| image_image _ _ _
#align submonoid.map_map Submonoid.map_map
#align add_submonoid.map_map AddSubmonoid.map_map

-- The simpNF linter says that the LHS can be simplified via `Submonoid.mem_map`.
-- However this is a higher priority lemma.
-- https://github.com/leanprover/std4/issues/207
@[to_additive (attr := simp 1100, nolint simpNF)]
theorem mem_map_iff_mem {f : F} (hf : Function.Injective f) {S : Submonoid M} {x : M} :
    f x ∈ S.map f ↔ x ∈ S :=
  hf.mem_set_image
#align submonoid.mem_map_iff_mem Submonoid.mem_map_iff_mem
#align add_submonoid.mem_map_iff_mem AddSubmonoid.mem_map_iff_mem

@[to_additive]
theorem map_le_iff_le_comap {f : F} {S : Submonoid M} {T : Submonoid N} :
    S.map f ≤ T ↔ S ≤ T.comap f :=
  image_subset_iff
#align submonoid.map_le_iff_le_comap Submonoid.map_le_iff_le_comap
#align add_submonoid.map_le_iff_le_comap AddSubmonoid.map_le_iff_le_comap

@[to_additive]
theorem gc_map_comap (f : F) : GaloisConnection (map f) (comap f) := fun _ _ => map_le_iff_le_comap
#align submonoid.gc_map_comap Submonoid.gc_map_comap
#align add_submonoid.gc_map_comap AddSubmonoid.gc_map_comap

@[to_additive]
theorem map_le_of_le_comap {T : Submonoid N} {f : F} : S ≤ T.comap f → S.map f ≤ T :=
  (gc_map_comap f).l_le
#align submonoid.map_le_of_le_comap Submonoid.map_le_of_le_comap
#align add_submonoid.map_le_of_le_comap AddSubmonoid.map_le_of_le_comap

@[to_additive]
theorem le_comap_of_map_le {T : Submonoid N} {f : F} : S.map f ≤ T → S ≤ T.comap f :=
  (gc_map_comap f).le_u
#align submonoid.le_comap_of_map_le Submonoid.le_comap_of_map_le
#align add_submonoid.le_comap_of_map_le AddSubmonoid.le_comap_of_map_le

@[to_additive]
theorem le_comap_map {f : F} : S ≤ (S.map f).comap f :=
  (gc_map_comap f).le_u_l _
#align submonoid.le_comap_map Submonoid.le_comap_map
#align add_submonoid.le_comap_map AddSubmonoid.le_comap_map

@[to_additive]
theorem map_comap_le {S : Submonoid N} {f : F} : (S.comap f).map f ≤ S :=
  (gc_map_comap f).l_u_le _
#align submonoid.map_comap_le Submonoid.map_comap_le
#align add_submonoid.map_comap_le AddSubmonoid.map_comap_le

@[to_additive]
theorem monotone_map {f : F} : Monotone (map f) :=
  (gc_map_comap f).monotone_l
#align submonoid.monotone_map Submonoid.monotone_map
#align add_submonoid.monotone_map AddSubmonoid.monotone_map

@[to_additive]
theorem monotone_comap {f : F} : Monotone (comap f) :=
  (gc_map_comap f).monotone_u
#align submonoid.monotone_comap Submonoid.monotone_comap
#align add_submonoid.monotone_comap AddSubmonoid.monotone_comap

@[to_additive (attr := simp)]
theorem map_comap_map {f : F} : ((S.map f).comap f).map f = S.map f :=
  (gc_map_comap f).l_u_l_eq_l _
#align submonoid.map_comap_map Submonoid.map_comap_map
#align add_submonoid.map_comap_map AddSubmonoid.map_comap_map

@[to_additive (attr := simp)]
theorem comap_map_comap {S : Submonoid N} {f : F} : ((S.comap f).map f).comap f = S.comap f :=
  (gc_map_comap f).u_l_u_eq_u _
#align submonoid.comap_map_comap Submonoid.comap_map_comap
#align add_submonoid.comap_map_comap AddSubmonoid.comap_map_comap

@[to_additive]
theorem map_sup (S T : Submonoid M) (f : F) : (S ⊔ T).map f = S.map f ⊔ T.map f :=
  (gc_map_comap f : GaloisConnection (map f) (comap f)).l_sup
#align submonoid.map_sup Submonoid.map_sup
#align add_submonoid.map_sup AddSubmonoid.map_sup

@[to_additive]
theorem map_iSup {ι : Sort*} (f : F) (s : ι → Submonoid M) : (iSup s).map f = ⨆ i, (s i).map f :=
  (gc_map_comap f : GaloisConnection (map f) (comap f)).l_iSup
#align submonoid.map_supr Submonoid.map_iSup
#align add_submonoid.map_supr AddSubmonoid.map_iSup

@[to_additive]
theorem comap_inf (S T : Submonoid N) (f : F) : (S ⊓ T).comap f = S.comap f ⊓ T.comap f :=
  (gc_map_comap f : GaloisConnection (map f) (comap f)).u_inf
#align submonoid.comap_inf Submonoid.comap_inf
#align add_submonoid.comap_inf AddSubmonoid.comap_inf

@[to_additive]
theorem comap_iInf {ι : Sort*} (f : F) (s : ι → Submonoid N) :
    (iInf s).comap f = ⨅ i, (s i).comap f :=
  (gc_map_comap f : GaloisConnection (map f) (comap f)).u_iInf
#align submonoid.comap_infi Submonoid.comap_iInf
#align add_submonoid.comap_infi AddSubmonoid.comap_iInf

@[to_additive (attr := simp)]
theorem map_bot (f : F) : (⊥ : Submonoid M).map f = ⊥ :=
  (gc_map_comap f).l_bot
#align submonoid.map_bot Submonoid.map_bot
#align add_submonoid.map_bot AddSubmonoid.map_bot

@[to_additive (attr := simp)]
theorem comap_top (f : F) : (⊤ : Submonoid N).comap f = ⊤ :=
  (gc_map_comap f).u_top
#align submonoid.comap_top Submonoid.comap_top
#align add_submonoid.comap_top AddSubmonoid.comap_top

@[to_additive (attr := simp)]
theorem map_id (S : Submonoid M) : S.map (MonoidHom.id M) = S :=
  ext fun _ => ⟨fun ⟨_, h, rfl⟩ => h, fun h => ⟨_, h, rfl⟩⟩
#align submonoid.map_id Submonoid.map_id
#align add_submonoid.map_id AddSubmonoid.map_id

section GaloisCoinsertion

variable {ι : Type*} {f : F} (hf : Function.Injective f)

/-- `map f` and `comap f` form a `GaloisCoinsertion` when `f` is injective. -/
@[to_additive " `map f` and `comap f` form a `GaloisCoinsertion` when `f` is injective. "]
def gciMapComap : GaloisCoinsertion (map f) (comap f) :=
  (gc_map_comap f).toGaloisCoinsertion fun S x => by simp [mem_comap, mem_map, hf.eq_iff]
#align submonoid.gci_map_comap Submonoid.gciMapComap
#align add_submonoid.gci_map_comap AddSubmonoid.gciMapComap

@[to_additive]
theorem comap_map_eq_of_injective (S : Submonoid M) : (S.map f).comap f = S :=
  (gciMapComap hf).u_l_eq _
#align submonoid.comap_map_eq_of_injective Submonoid.comap_map_eq_of_injective
#align add_submonoid.comap_map_eq_of_injective AddSubmonoid.comap_map_eq_of_injective

@[to_additive]
theorem comap_surjective_of_injective : Function.Surjective (comap f) :=
  (gciMapComap hf).u_surjective
#align submonoid.comap_surjective_of_injective Submonoid.comap_surjective_of_injective
#align add_submonoid.comap_surjective_of_injective AddSubmonoid.comap_surjective_of_injective

@[to_additive]
theorem map_injective_of_injective : Function.Injective (map f) :=
  (gciMapComap hf).l_injective
#align submonoid.map_injective_of_injective Submonoid.map_injective_of_injective
#align add_submonoid.map_injective_of_injective AddSubmonoid.map_injective_of_injective

@[to_additive]
theorem comap_inf_map_of_injective (S T : Submonoid M) : (S.map f ⊓ T.map f).comap f = S ⊓ T :=
  (gciMapComap hf).u_inf_l _ _
#align submonoid.comap_inf_map_of_injective Submonoid.comap_inf_map_of_injective
#align add_submonoid.comap_inf_map_of_injective AddSubmonoid.comap_inf_map_of_injective

@[to_additive]
theorem comap_iInf_map_of_injective (S : ι → Submonoid M) : (⨅ i, (S i).map f).comap f = iInf S :=
  (gciMapComap hf).u_iInf_l _
#align submonoid.comap_infi_map_of_injective Submonoid.comap_iInf_map_of_injective
#align add_submonoid.comap_infi_map_of_injective AddSubmonoid.comap_iInf_map_of_injective

@[to_additive]
theorem comap_sup_map_of_injective (S T : Submonoid M) : (S.map f ⊔ T.map f).comap f = S ⊔ T :=
  (gciMapComap hf).u_sup_l _ _
#align submonoid.comap_sup_map_of_injective Submonoid.comap_sup_map_of_injective
#align add_submonoid.comap_sup_map_of_injective AddSubmonoid.comap_sup_map_of_injective

@[to_additive]
theorem comap_iSup_map_of_injective (S : ι → Submonoid M) : (⨆ i, (S i).map f).comap f = iSup S :=
  (gciMapComap hf).u_iSup_l _
#align submonoid.comap_supr_map_of_injective Submonoid.comap_iSup_map_of_injective
#align add_submonoid.comap_supr_map_of_injective AddSubmonoid.comap_iSup_map_of_injective

@[to_additive]
theorem map_le_map_iff_of_injective {S T : Submonoid M} : S.map f ≤ T.map f ↔ S ≤ T :=
  (gciMapComap hf).l_le_l_iff
#align submonoid.map_le_map_iff_of_injective Submonoid.map_le_map_iff_of_injective
#align add_submonoid.map_le_map_iff_of_injective AddSubmonoid.map_le_map_iff_of_injective

@[to_additive]
theorem map_strictMono_of_injective : StrictMono (map f) :=
  (gciMapComap hf).strictMono_l
#align submonoid.map_strict_mono_of_injective Submonoid.map_strictMono_of_injective
#align add_submonoid.map_strict_mono_of_injective AddSubmonoid.map_strictMono_of_injective

end GaloisCoinsertion

section GaloisInsertion

variable {ι : Type*} {f : F} (hf : Function.Surjective f)

/-- `map f` and `comap f` form a `GaloisInsertion` when `f` is surjective. -/
@[to_additive " `map f` and `comap f` form a `GaloisInsertion` when `f` is surjective. "]
def giMapComap : GaloisInsertion (map f) (comap f) :=
  (gc_map_comap f).toGaloisInsertion fun S x h =>
    let ⟨y, hy⟩ := hf x
    mem_map.2 ⟨y, by simp [hy, h]⟩
#align submonoid.gi_map_comap Submonoid.giMapComap
#align add_submonoid.gi_map_comap AddSubmonoid.giMapComap

@[to_additive]
theorem map_comap_eq_of_surjective (S : Submonoid N) : (S.comap f).map f = S :=
  (giMapComap hf).l_u_eq _
#align submonoid.map_comap_eq_of_surjective Submonoid.map_comap_eq_of_surjective
#align add_submonoid.map_comap_eq_of_surjective AddSubmonoid.map_comap_eq_of_surjective

@[to_additive]
theorem map_surjective_of_surjective : Function.Surjective (map f) :=
  (giMapComap hf).l_surjective
#align submonoid.map_surjective_of_surjective Submonoid.map_surjective_of_surjective
#align add_submonoid.map_surjective_of_surjective AddSubmonoid.map_surjective_of_surjective

@[to_additive]
theorem comap_injective_of_surjective : Function.Injective (comap f) :=
  (giMapComap hf).u_injective
#align submonoid.comap_injective_of_surjective Submonoid.comap_injective_of_surjective
#align add_submonoid.comap_injective_of_surjective AddSubmonoid.comap_injective_of_surjective

@[to_additive]
theorem map_inf_comap_of_surjective (S T : Submonoid N) : (S.comap f ⊓ T.comap f).map f = S ⊓ T :=
  (giMapComap hf).l_inf_u _ _
#align submonoid.map_inf_comap_of_surjective Submonoid.map_inf_comap_of_surjective
#align add_submonoid.map_inf_comap_of_surjective AddSubmonoid.map_inf_comap_of_surjective

@[to_additive]
theorem map_iInf_comap_of_surjective (S : ι → Submonoid N) : (⨅ i, (S i).comap f).map f = iInf S :=
  (giMapComap hf).l_iInf_u _
#align submonoid.map_infi_comap_of_surjective Submonoid.map_iInf_comap_of_surjective
#align add_submonoid.map_infi_comap_of_surjective AddSubmonoid.map_iInf_comap_of_surjective

@[to_additive]
theorem map_sup_comap_of_surjective (S T : Submonoid N) : (S.comap f ⊔ T.comap f).map f = S ⊔ T :=
  (giMapComap hf).l_sup_u _ _
#align submonoid.map_sup_comap_of_surjective Submonoid.map_sup_comap_of_surjective
#align add_submonoid.map_sup_comap_of_surjective AddSubmonoid.map_sup_comap_of_surjective

@[to_additive]
theorem map_iSup_comap_of_surjective (S : ι → Submonoid N) : (⨆ i, (S i).comap f).map f = iSup S :=
  (giMapComap hf).l_iSup_u _
#align submonoid.map_supr_comap_of_surjective Submonoid.map_iSup_comap_of_surjective
#align add_submonoid.map_supr_comap_of_surjective AddSubmonoid.map_iSup_comap_of_surjective

@[to_additive]
theorem comap_le_comap_iff_of_surjective {S T : Submonoid N} : S.comap f ≤ T.comap f ↔ S ≤ T :=
  (giMapComap hf).u_le_u_iff
#align submonoid.comap_le_comap_iff_of_surjective Submonoid.comap_le_comap_iff_of_surjective
#align add_submonoid.comap_le_comap_iff_of_surjective AddSubmonoid.comap_le_comap_iff_of_surjective

@[to_additive]
theorem comap_strictMono_of_surjective : StrictMono (comap f) :=
  (giMapComap hf).strictMono_u
#align submonoid.comap_strict_mono_of_surjective Submonoid.comap_strictMono_of_surjective
#align add_submonoid.comap_strict_mono_of_surjective AddSubmonoid.comap_strictMono_of_surjective

end GaloisInsertion

end Submonoid

namespace OneMemClass

variable {A M₁ : Type*} [SetLike A M₁] [One M₁] [hA : OneMemClass A M₁] (S' : A)

/-- A submonoid of a monoid inherits a 1. -/
@[to_additive "An `AddSubmonoid` of an `AddMonoid` inherits a zero."]
instance one : One S' :=
  ⟨⟨1, OneMemClass.one_mem S'⟩⟩
#align one_mem_class.has_one OneMemClass.one
#align zero_mem_class.has_zero ZeroMemClass.zero

@[to_additive (attr := simp, norm_cast)]
theorem coe_one : ((1 : S') : M₁) = 1 :=
  rfl
#align one_mem_class.coe_one OneMemClass.coe_one
#align zero_mem_class.coe_zero ZeroMemClass.coe_zero

variable {S'}

@[to_additive (attr := simp, norm_cast)]
theorem coe_eq_one {x : S'} : (↑x : M₁) = 1 ↔ x = 1 :=
  (Subtype.ext_iff.symm : (x : M₁) = (1 : S') ↔ x = 1)
#align one_mem_class.coe_eq_one OneMemClass.coe_eq_one
#align zero_mem_class.coe_eq_zero ZeroMemClass.coe_eq_zero

variable (S')

@[to_additive]
theorem one_def : (1 : S') = ⟨1, OneMemClass.one_mem S'⟩ :=
  rfl
#align one_mem_class.one_def OneMemClass.one_def
#align zero_mem_class.zero_def ZeroMemClass.zero_def

end OneMemClass

variable {A : Type*} [SetLike A M] [hA : SubmonoidClass A M] (S' : A)

/-- An `AddSubmonoid` of an `AddMonoid` inherits a scalar multiplication. -/
instance AddSubmonoidClass.nSMul {M} [AddMonoid M] {A : Type*} [SetLike A M]
    [AddSubmonoidClass A M] (S : A) : SMul ℕ S :=
  ⟨fun n a => ⟨n • a.1, nsmul_mem a.2 n⟩⟩
#align add_submonoid_class.has_nsmul AddSubmonoidClass.nSMul

namespace SubmonoidClass

-- Prefer subclasses of `Monoid` over subclasses of `SubmonoidClass`.
/-- A submonoid of a unital magma inherits a unital magma structure. -/
@[to_additive
      "An `AddSubmonoid` of a unital additive magma inherits a unital additive magma structure."]
instance (priority := 75) toMulOneClass {M : Type*} [MulOneClass M] {A : Type*} [SetLike A M]
    [SubmonoidClass A M] (S : A) : MulOneClass S where
  one_mul := fun _ => Subtype.ext (one_mul _)
  mul_one := fun _ => Subtype.ext (mul_one _)
#align submonoid_class.to_mul_one_class SubmonoidClass.toMulOneClass
#align add_submonoid_class.to_add_zero_class AddSubmonoidClass.toAddZeroClass

-- Prefer subclasses of `Monoid` over subclasses of `SubmonoidClass`.
/-- A submonoid of a monoid inherits a monoid structure. -/
@[to_additive "An `AddSubmonoid` of an `AddMonoid` inherits an `AddMonoid` structure."]
instance (priority := 75) toMonoid {M : Type*} [Monoid M] {A : Type*} [SetLike A M]
    [SubmonoidClass A M] (S : A) : Monoid S where
  npow := fun n a => ⟨a.1 ^ n, pow_mem a.2 n⟩
  npow_zero := fun _ => Subtype.ext (Monoid.npow_zero _)
  npow_succ := fun _ _ => Subtype.ext (Monoid.npow_succ _ _)
  one_mul := one_mul
  mul_one := mul_one
#align submonoid_class.to_monoid SubmonoidClass.toMonoid
#align add_submonoid_class.to_add_monoid AddSubmonoidClass.toAddMonoid

/-- A submonoid of a monoid inherits a power operator. -/
instance nPow {M} [Monoid M] {A : Type*} [SetLike A M] [SubmonoidClass A M] (S : A) : Pow S ℕ :=
  ⟨fun a n => Monoid.npow n a⟩
#align submonoid_class.has_pow SubmonoidClass.nPow

attribute [to_additive existing nSMul] nPow

@[to_additive (attr := simp, norm_cast)]
theorem coe_pow {M} [Monoid M] {A : Type*} [SetLike A M] [SubmonoidClass A M] {S : A} (x : S)
    (n : ℕ) : ↑(x ^ n) = (x : M) ^ n :=
  rfl
#align submonoid_class.coe_pow SubmonoidClass.coe_pow
#align add_submonoid_class.coe_nsmul AddSubmonoidClass.coe_nsmul

@[to_additive (attr := simp)]
theorem mk_pow {M} [Monoid M] {A : Type*} [SetLike A M] [SubmonoidClass A M] {S : A} (x : M)
    (hx : x ∈ S) (n : ℕ) : (⟨x, hx⟩ : S) ^ n = ⟨x ^ n, pow_mem hx n⟩ :=
  rfl
#align submonoid_class.mk_pow SubmonoidClass.mk_pow
#align add_submonoid_class.mk_nsmul AddSubmonoidClass.mk_nsmul

-- Prefer subclasses of `Monoid` over subclasses of `SubmonoidClass`.
/-- A submonoid of a `CommMonoid` is a `CommMonoid`. -/
@[to_additive "An `AddSubmonoid` of an `AddCommMonoid` is an `AddCommMonoid`."]
instance (priority := 75) toCommMonoid {M} [CommMonoid M] {A : Type*} [SetLike A M]
    [SubmonoidClass A M] (S : A) : CommMonoid S :=
  Subtype.coe_injective.commMonoid' fun _ _ => rfl
#align submonoid_class.to_comm_monoid SubmonoidClass.toCommMonoid
#align add_submonoid_class.to_add_comm_monoid AddSubmonoidClass.toAddCommMonoid

<<<<<<< HEAD
-- Prefer subclasses of `Monoid` over subclasses of `SubmonoidClass`.
/-- A submonoid of an `OrderedCommMonoid` is an `OrderedCommMonoid`. -/
@[to_additive "An `AddSubmonoid` of an `OrderedAddCommMonoid` is an `OrderedAddCommMonoid`."]
instance (priority := 75) toOrderedCommMonoid {M} [OrderedCommMonoid M] {A : Type*} [SetLike A M]
    [SubmonoidClass A M] (S : A) : OrderedCommMonoid S :=
  Subtype.coe_injective.orderedCommMonoid' fun _ _ => rfl
#align submonoid_class.to_ordered_comm_monoid SubmonoidClass.toOrderedCommMonoid
#align add_submonoid_class.to_ordered_add_comm_monoid AddSubmonoidClass.toOrderedAddCommMonoid

-- Prefer subclasses of `Monoid` over subclasses of `SubmonoidClass`.
/-- A submonoid of a `LinearOrderedCommMonoid` is a `LinearOrderedCommMonoid`. -/
@[to_additive
      "An `AddSubmonoid` of a `LinearOrderedAddCommMonoid` is a `LinearOrderedAddCommMonoid`."]
instance (priority := 75) toLinearOrderedCommMonoid {M} [LinearOrderedCommMonoid M] {A : Type*}
    [SetLike A M] [SubmonoidClass A M] (S : A) : LinearOrderedCommMonoid S :=
  Subtype.coe_injective.linearOrderedCommMonoid' (fun _ _ => rfl)
    (fun _ _ => rfl) fun _ _ => rfl
#align submonoid_class.to_linear_ordered_comm_monoid SubmonoidClass.toLinearOrderedCommMonoid
#align add_submonoid_class.to_linear_ordered_add_comm_monoid AddSubmonoidClass.toLinearOrderedAddCommMonoid

-- Prefer subclasses of `Monoid` over subclasses of `SubmonoidClass`.
/-- A submonoid of an `OrderedCancelCommMonoid` is an `OrderedCancelCommMonoid`. -/
@[to_additive AddSubmonoidClass.toOrderedCancelAddCommMonoid
      "An `AddSubmonoid` of an `OrderedCancelAddCommMonoid` is an `OrderedCancelAddCommMonoid`."]
instance (priority := 75) toOrderedCancelCommMonoid {M} [OrderedCancelCommMonoid M] {A : Type*}
    [SetLike A M] [SubmonoidClass A M] (S : A) : OrderedCancelCommMonoid S :=
  Subtype.coe_injective.orderedCancelCommMonoid' fun _ _ => rfl
#align submonoid_class.to_ordered_cancel_comm_monoid SubmonoidClass.toOrderedCancelCommMonoid
#align add_submonoid_class.to_ordered_cancel_add_comm_monoid AddSubmonoidClass.toOrderedCancelAddCommMonoid

-- Prefer subclasses of `Monoid` over subclasses of `SubmonoidClass`.
/-- A submonoid of a `LinearOrderedCancelCommMonoid` is a `LinearOrderedCancelCommMonoid`.
-/
@[to_additive AddSubmonoidClass.toLinearOrderedCancelAddCommMonoid
      "An `AddSubmonoid` of a `LinearOrderedCancelAddCommMonoid` is
      a `LinearOrderedCancelAddCommMonoid`."]
instance (priority := 75) toLinearOrderedCancelCommMonoid {M} [LinearOrderedCancelCommMonoid M]
    {A : Type*} [SetLike A M] [SubmonoidClass A M] (S : A) : LinearOrderedCancelCommMonoid S :=
  { toOrderedCancelCommMonoid _, toLinearOrderedCommMonoid _ with }
#align submonoid_class.to_linear_ordered_cancel_comm_monoid SubmonoidClass.toLinearOrderedCancelCommMonoid
#align add_submonoid_class.to_linear_ordered_cancel_add_comm_monoid AddSubmonoidClass.toLinearOrderedCancelAddCommMonoid

=======
>>>>>>> cd23c669
/-- The natural monoid hom from a submonoid of monoid `M` to `M`. -/
@[to_additive "The natural monoid hom from an `AddSubmonoid` of `AddMonoid` `M` to `M`."]
def subtype : S' →* M where
  toFun := Subtype.val; map_one' := rfl; map_mul' _ _ := by simp
#align submonoid_class.subtype SubmonoidClass.subtype
#align add_submonoid_class.subtype AddSubmonoidClass.subtype

@[to_additive (attr := simp)]
theorem coe_subtype : (SubmonoidClass.subtype S' : S' → M) = Subtype.val :=
  rfl
#align submonoid_class.coe_subtype SubmonoidClass.coe_subtype
#align add_submonoid_class.coe_subtype AddSubmonoidClass.coe_subtype

end SubmonoidClass

namespace Submonoid

/-- A submonoid of a monoid inherits a multiplication. -/
@[to_additive "An `AddSubmonoid` of an `AddMonoid` inherits an addition."]
instance mul : Mul S :=
  ⟨fun a b => ⟨a.1 * b.1, S.mul_mem a.2 b.2⟩⟩
#align submonoid.has_mul Submonoid.mul
#align add_submonoid.has_add AddSubmonoid.add

/-- A submonoid of a monoid inherits a 1. -/
@[to_additive "An `AddSubmonoid` of an `AddMonoid` inherits a zero."]
instance one : One S :=
  ⟨⟨_, S.one_mem⟩⟩
#align submonoid.has_one Submonoid.one
#align add_submonoid.has_zero AddSubmonoid.zero

@[to_additive (attr := simp, norm_cast)]
theorem coe_mul (x y : S) : (↑(x * y) : M) = ↑x * ↑y :=
  rfl
#align submonoid.coe_mul Submonoid.coe_mul
#align add_submonoid.coe_add AddSubmonoid.coe_add

@[to_additive (attr := simp, norm_cast)]
theorem coe_one : ((1 : S) : M) = 1 :=
  rfl
#align submonoid.coe_one Submonoid.coe_one
#align add_submonoid.coe_zero AddSubmonoid.coe_zero

@[to_additive (attr := simp)]
theorem mk_mul_mk (x y : M) (hx : x ∈ S) (hy : y ∈ S) :
    (⟨x, hx⟩ : S) * ⟨y, hy⟩ = ⟨x * y, S.mul_mem hx hy⟩ :=
  rfl
#align submonoid.mk_mul_mk Submonoid.mk_mul_mk
#align add_submonoid.mk_add_mk AddSubmonoid.mk_add_mk

@[to_additive]
theorem mul_def (x y : S) : x * y = ⟨x * y, S.mul_mem x.2 y.2⟩ :=
  rfl
#align submonoid.mul_def Submonoid.mul_def
#align add_submonoid.add_def AddSubmonoid.add_def

@[to_additive]
theorem one_def : (1 : S) = ⟨1, S.one_mem⟩ :=
  rfl
#align submonoid.one_def Submonoid.one_def
#align add_submonoid.zero_def AddSubmonoid.zero_def

/-- A submonoid of a unital magma inherits a unital magma structure. -/
@[to_additive
      "An `AddSubmonoid` of a unital additive magma inherits a unital additive magma structure."]
instance (priority := 75) toMulOneClass {M : Type*} [MulOneClass M] (S : Submonoid M) :
    MulOneClass S where
  one_mul := fun ⟨_, _⟩ => Subtype.ext (one_mul _)
  mul_one := fun ⟨_, _⟩ => Subtype.ext (mul_one _)
#align submonoid.to_mul_one_class Submonoid.toMulOneClass
#align add_submonoid.to_add_zero_class AddSubmonoid.toAddZeroClass

@[to_additive]
protected theorem pow_mem {M : Type*} [Monoid M] (S : Submonoid M) {x : M} (hx : x ∈ S) (n : ℕ) :
    x ^ n ∈ S :=
  pow_mem hx n
#align submonoid.pow_mem Submonoid.pow_mem
#align add_submonoid.nsmul_mem AddSubmonoid.nsmul_mem

-- porting note: coe_pow removed, syntactic tautology
#noalign submonoid.coe_pow
#noalign add_submonoid.coe_smul

/-- A submonoid of a monoid inherits a monoid structure. -/
@[to_additive "An `AddSubmonoid` of an `AddMonoid` inherits an `AddMonoid` structure."]
instance toMonoid {M : Type*} [Monoid M] (S : Submonoid M) : Monoid S where
  npow := fun n a => a ^ n
  npow_zero := fun _ => Subtype.ext (Monoid.npow_zero _)
  npow_succ := fun _ _ => Subtype.ext (Monoid.npow_succ _ _)
  one_mul := one_mul
  mul_one := mul_one
#align submonoid.to_monoid Submonoid.toMonoid
#align add_submonoid.to_add_monoid AddSubmonoid.toAddMonoid

/-- A submonoid of a `CommMonoid` is a `CommMonoid`. -/
@[to_additive "An `AddSubmonoid` of an `AddCommMonoid` is an `AddCommMonoid`."]
instance toCommMonoid {M} [CommMonoid M] (S : Submonoid M) : CommMonoid S :=
  Subtype.coe_injective.commMonoid' fun _ _ => rfl
#align submonoid.to_comm_monoid Submonoid.toCommMonoid
#align add_submonoid.to_add_comm_monoid AddSubmonoid.toAddCommMonoid

<<<<<<< HEAD
/-- A submonoid of an `OrderedCommMonoid` is an `OrderedCommMonoid`. -/
@[to_additive "An `AddSubmonoid` of an `OrderedAddCommMonoid` is an `OrderedAddCommMonoid`."]
instance toOrderedCommMonoid {M} [OrderedCommMonoid M] (S : Submonoid M) : OrderedCommMonoid S :=
  Subtype.coe_injective.orderedCommMonoid' fun _ _ => rfl
#align submonoid.to_ordered_comm_monoid Submonoid.toOrderedCommMonoid
#align add_submonoid.to_ordered_add_comm_monoid AddSubmonoid.toOrderedAddCommMonoid

/-- A submonoid of a `LinearOrderedCommMonoid` is a `LinearOrderedCommMonoid`. -/
@[to_additive
      "An `AddSubmonoid` of a `LinearOrderedAddCommMonoid` is a `LinearOrderedAddCommMonoid`."]
instance toLinearOrderedCommMonoid {M} [LinearOrderedCommMonoid M] (S : Submonoid M) :
    LinearOrderedCommMonoid S :=
  Subtype.coe_injective.linearOrderedCommMonoid' (fun _ _ => rfl)
    (fun _ _ => rfl) fun _ _ => rfl
#align submonoid.to_linear_ordered_comm_monoid Submonoid.toLinearOrderedCommMonoid
#align add_submonoid.to_linear_ordered_add_comm_monoid AddSubmonoid.toLinearOrderedAddCommMonoid

/-- A submonoid of an `OrderedCancelCommMonoid` is an `OrderedCancelCommMonoid`. -/
@[to_additive AddSubmonoid.toOrderedCancelAddCommMonoid
      "An `AddSubmonoid` of an `OrderedCancelAddCommMonoid` is an `OrderedCancelAddCommMonoid`."]
instance toOrderedCancelCommMonoid {M} [OrderedCancelCommMonoid M] (S : Submonoid M) :
    OrderedCancelCommMonoid S :=
  Subtype.coe_injective.orderedCancelCommMonoid' fun _ _ => rfl
#align submonoid.to_ordered_cancel_comm_monoid Submonoid.toOrderedCancelCommMonoid
#align add_submonoid.to_ordered_cancel_add_comm_monoid AddSubmonoid.toOrderedCancelAddCommMonoid

/-- A submonoid of a `LinearOrderedCancelCommMonoid` is a `LinearOrderedCancelCommMonoid`.
-/
@[to_additive AddSubmonoid.toLinearOrderedCancelAddCommMonoid
      "An `AddSubmonoid` of a `LinearOrderedCancelAddCommMonoid` is
      a `LinearOrderedCancelAddCommMonoid`."]
instance toLinearOrderedCancelCommMonoid {M} [LinearOrderedCancelCommMonoid M] (S : Submonoid M) :
    LinearOrderedCancelCommMonoid S :=
  { toOrderedCancelCommMonoid _, toLinearOrderedCommMonoid _ with }
#align submonoid.to_linear_ordered_cancel_comm_monoid Submonoid.toLinearOrderedCancelCommMonoid
#align add_submonoid.to_linear_ordered_cancel_add_comm_monoid AddSubmonoid.toLinearOrderedCancelAddCommMonoid

=======
>>>>>>> cd23c669
/-- The natural monoid hom from a submonoid of monoid `M` to `M`. -/
@[to_additive "The natural monoid hom from an `AddSubmonoid` of `AddMonoid` `M` to `M`."]
def subtype : S →* M where
  toFun := Subtype.val; map_one' := rfl; map_mul' _ _ := by simp
#align submonoid.subtype Submonoid.subtype
#align add_submonoid.subtype AddSubmonoid.subtype

@[to_additive (attr := simp)]
theorem coe_subtype : ⇑S.subtype = Subtype.val :=
  rfl
#align submonoid.coe_subtype Submonoid.coe_subtype
#align add_submonoid.coe_subtype AddSubmonoid.coe_subtype

/-- The top submonoid is isomorphic to the monoid. -/
@[to_additive (attr := simps) "The top additive submonoid is isomorphic to the additive monoid."]
def topEquiv : (⊤ : Submonoid M) ≃* M where
  toFun x := x
  invFun x := ⟨x, mem_top x⟩
  left_inv x := x.eta _
  right_inv _ := rfl
  map_mul' _ _ := rfl
#align submonoid.top_equiv Submonoid.topEquiv
#align add_submonoid.top_equiv AddSubmonoid.topEquiv
#align submonoid.top_equiv_apply Submonoid.topEquiv_apply
#align submonoid.top_equiv_symm_apply_coe Submonoid.topEquiv_symm_apply_coe

@[to_additive (attr := simp)]
theorem topEquiv_toMonoidHom : (topEquiv : _ ≃* M).toMonoidHom = (⊤ : Submonoid M).subtype :=
  rfl
#align submonoid.top_equiv_to_monoid_hom Submonoid.topEquiv_toMonoidHom
#align add_submonoid.top_equiv_to_add_monoid_hom AddSubmonoid.topEquiv_toAddMonoidHom

/-- A subgroup is isomorphic to its image under an injective function. If you have an isomorphism,
use `MulEquiv.submonoidMap` for better definitional equalities. -/
@[to_additive "An additive subgroup is isomorphic to its image under an injective function. If you
have an isomorphism, use `AddEquiv.addSubmonoidMap` for better definitional equalities."]
noncomputable def equivMapOfInjective (f : M →* N) (hf : Function.Injective f) : S ≃* S.map f :=
  { Equiv.Set.image f S hf with map_mul' := fun _ _ => Subtype.ext (f.map_mul _ _) }
#align submonoid.equiv_map_of_injective Submonoid.equivMapOfInjective
#align add_submonoid.equiv_map_of_injective AddSubmonoid.equivMapOfInjective

@[to_additive (attr := simp)]
theorem coe_equivMapOfInjective_apply (f : M →* N) (hf : Function.Injective f) (x : S) :
    (equivMapOfInjective S f hf x : N) = f x :=
  rfl
#align submonoid.coe_equiv_map_of_injective_apply Submonoid.coe_equivMapOfInjective_apply
#align add_submonoid.coe_equiv_map_of_injective_apply AddSubmonoid.coe_equivMapOfInjective_apply

@[to_additive (attr := simp)]
theorem closure_closure_coe_preimage {s : Set M} : closure (((↑) : closure s → M) ⁻¹' s) = ⊤ :=
  eq_top_iff.2 fun x =>
    Subtype.recOn x fun x hx _ => by
      refine' closure_induction' _ (fun g hg => subset_closure hg) _ (fun g₁ g₂ hg₁ hg₂ => _) hx
      · exact Submonoid.one_mem _
      · exact Submonoid.mul_mem _
#align submonoid.closure_closure_coe_preimage Submonoid.closure_closure_coe_preimage
#align add_submonoid.closure_closure_coe_preimage AddSubmonoid.closure_closure_coe_preimage

/-- Given submonoids `s`, `t` of monoids `M`, `N` respectively, `s × t` as a submonoid
of `M × N`. -/
@[to_additive prod
      "Given `AddSubmonoid`s `s`, `t` of `AddMonoid`s `A`, `B` respectively, `s × t`
      as an `AddSubmonoid` of `A × B`."]
def prod (s : Submonoid M) (t : Submonoid N) :
    Submonoid (M × N) where
  carrier := s ×ˢ t
  one_mem' := ⟨s.one_mem, t.one_mem⟩
  mul_mem' hp hq := ⟨s.mul_mem hp.1 hq.1, t.mul_mem hp.2 hq.2⟩
#align submonoid.prod Submonoid.prod
#align add_submonoid.prod AddSubmonoid.prod

@[to_additive coe_prod]
theorem coe_prod (s : Submonoid M) (t : Submonoid N) :
    (s.prod t : Set (M × N)) = (s : Set M) ×ˢ (t : Set N) :=
  rfl
#align submonoid.coe_prod Submonoid.coe_prod
#align add_submonoid.coe_prod AddSubmonoid.coe_prod

@[to_additive mem_prod]
theorem mem_prod {s : Submonoid M} {t : Submonoid N} {p : M × N} :
    p ∈ s.prod t ↔ p.1 ∈ s ∧ p.2 ∈ t :=
  Iff.rfl
#align submonoid.mem_prod Submonoid.mem_prod
#align add_submonoid.mem_prod AddSubmonoid.mem_prod

@[to_additive prod_mono]
theorem prod_mono {s₁ s₂ : Submonoid M} {t₁ t₂ : Submonoid N} (hs : s₁ ≤ s₂) (ht : t₁ ≤ t₂) :
    s₁.prod t₁ ≤ s₂.prod t₂ :=
  Set.prod_mono hs ht
#align submonoid.prod_mono Submonoid.prod_mono
#align add_submonoid.prod_mono AddSubmonoid.prod_mono

@[to_additive prod_top]
theorem prod_top (s : Submonoid M) : s.prod (⊤ : Submonoid N) = s.comap (MonoidHom.fst M N) :=
  ext fun x => by simp [mem_prod, MonoidHom.coe_fst]
#align submonoid.prod_top Submonoid.prod_top
#align add_submonoid.prod_top AddSubmonoid.prod_top

@[to_additive top_prod]
theorem top_prod (s : Submonoid N) : (⊤ : Submonoid M).prod s = s.comap (MonoidHom.snd M N) :=
  ext fun x => by simp [mem_prod, MonoidHom.coe_snd]
#align submonoid.top_prod Submonoid.top_prod
#align add_submonoid.top_prod AddSubmonoid.top_prod

@[to_additive (attr := simp) top_prod_top]
theorem top_prod_top : (⊤ : Submonoid M).prod (⊤ : Submonoid N) = ⊤ :=
  (top_prod _).trans <| comap_top _
#align submonoid.top_prod_top Submonoid.top_prod_top
#align add_submonoid.top_prod_top AddSubmonoid.top_prod_top

@[to_additive bot_prod_bot]
theorem bot_prod_bot : (⊥ : Submonoid M).prod (⊥ : Submonoid N) = ⊥ :=
  SetLike.coe_injective <| by simp [coe_prod, Prod.one_eq_mk]
#align submonoid.bot_prod_bot Submonoid.bot_prod_bot
-- Porting note: to_additive translated the name incorrectly in mathlib 3.
#align add_submonoid.bot_sum_bot AddSubmonoid.bot_prod_bot

/-- The product of submonoids is isomorphic to their product as monoids. -/
@[to_additive prodEquiv
      "The product of additive submonoids is isomorphic to their product as additive monoids"]
def prodEquiv (s : Submonoid M) (t : Submonoid N) : s.prod t ≃* s × t :=
  { (Equiv.Set.prod (s : Set M) (t : Set N)) with
    map_mul' := fun _ _ => rfl }
#align submonoid.prod_equiv Submonoid.prodEquiv
#align add_submonoid.prod_equiv AddSubmonoid.prodEquiv

open MonoidHom

@[to_additive]
theorem map_inl (s : Submonoid M) : s.map (inl M N) = s.prod ⊥ :=
  ext fun p =>
    ⟨fun ⟨_, hx, hp⟩ => hp ▸ ⟨hx, Set.mem_singleton 1⟩, fun ⟨hps, hp1⟩ =>
      ⟨p.1, hps, Prod.ext rfl <| (Set.eq_of_mem_singleton hp1).symm⟩⟩
#align submonoid.map_inl Submonoid.map_inl
#align add_submonoid.map_inl AddSubmonoid.map_inl

@[to_additive]
theorem map_inr (s : Submonoid N) : s.map (inr M N) = prod ⊥ s :=
  ext fun p =>
    ⟨fun ⟨_, hx, hp⟩ => hp ▸ ⟨Set.mem_singleton 1, hx⟩, fun ⟨hp1, hps⟩ =>
      ⟨p.2, hps, Prod.ext (Set.eq_of_mem_singleton hp1).symm rfl⟩⟩
#align submonoid.map_inr Submonoid.map_inr
#align add_submonoid.map_inr AddSubmonoid.map_inr

@[to_additive (attr := simp) prod_bot_sup_bot_prod]
theorem prod_bot_sup_bot_prod (s : Submonoid M) (t : Submonoid N) :
    (prod s ⊥) ⊔ (prod ⊥ t) = prod s t :=
  (le_antisymm (sup_le (prod_mono (le_refl s) bot_le) (prod_mono bot_le (le_refl t))))
    fun p hp => Prod.fst_mul_snd p ▸ mul_mem
        ((le_sup_left : prod s ⊥ ≤ prod s ⊥ ⊔ prod ⊥ t) ⟨hp.1, Set.mem_singleton 1⟩)
        ((le_sup_right : prod ⊥ t ≤ prod s ⊥ ⊔ prod ⊥ t) ⟨Set.mem_singleton 1, hp.2⟩)
#align submonoid.prod_bot_sup_bot_prod Submonoid.prod_bot_sup_bot_prod
#align add_submonoid.prod_bot_sup_bot_prod AddSubmonoid.prod_bot_sup_bot_prod

@[to_additive]
theorem mem_map_equiv {f : M ≃* N} {K : Submonoid M} {x : N} :
    x ∈ K.map f.toMonoidHom ↔ f.symm x ∈ K :=
  Set.mem_image_equiv
#align submonoid.mem_map_equiv Submonoid.mem_map_equiv
#align add_submonoid.mem_map_equiv AddSubmonoid.mem_map_equiv

@[to_additive]
theorem map_equiv_eq_comap_symm (f : M ≃* N) (K : Submonoid M) :
    K.map f.toMonoidHom = K.comap f.symm.toMonoidHom :=
  SetLike.coe_injective (f.toEquiv.image_eq_preimage K)
#align submonoid.map_equiv_eq_comap_symm Submonoid.map_equiv_eq_comap_symm
#align add_submonoid.map_equiv_eq_comap_symm AddSubmonoid.map_equiv_eq_comap_symm

@[to_additive]
theorem comap_equiv_eq_map_symm (f : N ≃* M) (K : Submonoid M) :
    K.comap f.toMonoidHom = K.map f.symm.toMonoidHom :=
  (map_equiv_eq_comap_symm f.symm K).symm
#align submonoid.comap_equiv_eq_map_symm Submonoid.comap_equiv_eq_map_symm
#align add_submonoid.comap_equiv_eq_map_symm AddSubmonoid.comap_equiv_eq_map_symm

@[to_additive (attr := simp)]
theorem map_equiv_top (f : M ≃* N) : (⊤ : Submonoid M).map f.toMonoidHom = ⊤ :=
  SetLike.coe_injective <| Set.image_univ.trans f.surjective.range_eq
#align submonoid.map_equiv_top Submonoid.map_equiv_top
#align add_submonoid.map_equiv_top AddSubmonoid.map_equiv_top

@[to_additive le_prod_iff]
theorem le_prod_iff {s : Submonoid M} {t : Submonoid N} {u : Submonoid (M × N)} :
    u ≤ s.prod t ↔ u.map (fst M N) ≤ s ∧ u.map (snd M N) ≤ t := by
  constructor
  · intro h
    constructor
    · rintro x ⟨⟨y1, y2⟩, ⟨hy1, rfl⟩⟩
      exact (h hy1).1
    · rintro x ⟨⟨y1, y2⟩, ⟨hy1, rfl⟩⟩
      exact (h hy1).2
  · rintro ⟨hH, hK⟩ ⟨x1, x2⟩ h
    exact ⟨hH ⟨_, h, rfl⟩, hK ⟨_, h, rfl⟩⟩
#align submonoid.le_prod_iff Submonoid.le_prod_iff
#align add_submonoid.le_prod_iff AddSubmonoid.le_prod_iff

@[to_additive prod_le_iff]
theorem prod_le_iff {s : Submonoid M} {t : Submonoid N} {u : Submonoid (M × N)} :
    s.prod t ≤ u ↔ s.map (inl M N) ≤ u ∧ t.map (inr M N) ≤ u := by
  constructor
  · intro h
    constructor
    · rintro _ ⟨x, hx, rfl⟩
      apply h
      exact ⟨hx, Submonoid.one_mem _⟩
    · rintro _ ⟨x, hx, rfl⟩
      apply h
      exact ⟨Submonoid.one_mem _, hx⟩
  · rintro ⟨hH, hK⟩ ⟨x1, x2⟩ ⟨h1, h2⟩
    have h1' : inl M N x1 ∈ u := by
      apply hH
      simpa using h1
    have h2' : inr M N x2 ∈ u := by
      apply hK
      simpa using h2
    simpa using Submonoid.mul_mem _ h1' h2'
#align submonoid.prod_le_iff Submonoid.prod_le_iff
#align add_submonoid.prod_le_iff AddSubmonoid.prod_le_iff

end Submonoid

namespace MonoidHom

variable {F : Type*} [FunLike F M N] [mc : MonoidHomClass F M N]

open Submonoid

library_note "range copy pattern"/--
For many categories (monoids, modules, rings, ...) the set-theoretic image of a morphism `f` is
a subobject of the codomain. When this is the case, it is useful to define the range of a morphism
in such a way that the underlying carrier set of the range subobject is definitionally
`Set.range f`. In particular this means that the types `↥(Set.range f)` and `↥f.range` are
interchangeable without proof obligations.

A convenient candidate definition for range which is mathematically correct is `map ⊤ f`, just as
`Set.range` could have been defined as `f '' Set.univ`. However, this lacks the desired definitional
convenience, in that it both does not match `Set.range`, and that it introduces a redundant `x ∈ ⊤`
term which clutters proofs. In such a case one may resort to the `copy`
pattern. A `copy` function converts the definitional problem for the carrier set of a subobject
into a one-off propositional proof obligation which one discharges while writing the definition of
the definitionally convenient range (the parameter `hs` in the example below).

A good example is the case of a morphism of monoids. A convenient definition for
`MonoidHom.mrange` would be `(⊤ : Submonoid M).map f`. However since this lacks the required
definitional convenience, we first define `Submonoid.copy` as follows:
```lean
protected def copy (S : Submonoid M) (s : Set M) (hs : s = S) : Submonoid M :=
  { carrier  := s,
    one_mem' := hs.symm ▸ S.one_mem',
    mul_mem' := hs.symm ▸ S.mul_mem' }
```
and then finally define:
```lean
def mrange (f : M →* N) : Submonoid N :=
  ((⊤ : Submonoid M).map f).copy (Set.range f) Set.image_univ.symm
```
-/

/-- The range of a monoid homomorphism is a submonoid. See Note [range copy pattern]. -/
@[to_additive "The range of an `AddMonoidHom` is an `AddSubmonoid`."]
def mrange (f : F) : Submonoid N :=
  ((⊤ : Submonoid M).map f).copy (Set.range f) Set.image_univ.symm
#align monoid_hom.mrange MonoidHom.mrange
#align add_monoid_hom.mrange AddMonoidHom.mrange

@[to_additive (attr := simp)]
theorem coe_mrange (f : F) : (mrange f : Set N) = Set.range f :=
  rfl
#align monoid_hom.coe_mrange MonoidHom.coe_mrange
#align add_monoid_hom.coe_mrange AddMonoidHom.coe_mrange

@[to_additive (attr := simp)]
theorem mem_mrange {f : F} {y : N} : y ∈ mrange f ↔ ∃ x, f x = y :=
  Iff.rfl
#align monoid_hom.mem_mrange MonoidHom.mem_mrange
#align add_monoid_hom.mem_mrange AddMonoidHom.mem_mrange

@[to_additive]
theorem mrange_eq_map (f : F) : mrange f = (⊤ : Submonoid M).map f :=
  Submonoid.copy_eq _
#align monoid_hom.mrange_eq_map MonoidHom.mrange_eq_map
#align add_monoid_hom.mrange_eq_map AddMonoidHom.mrange_eq_map

@[to_additive]
theorem map_mrange (g : N →* P) (f : M →* N) : f.mrange.map g = mrange (comp g f) := by
  simpa only [mrange_eq_map] using (⊤ : Submonoid M).map_map g f
#align monoid_hom.map_mrange MonoidHom.map_mrange
#align add_monoid_hom.map_mrange AddMonoidHom.map_mrange

@[to_additive]
theorem mrange_top_iff_surjective {f : F} : mrange f = (⊤ : Submonoid N) ↔ Function.Surjective f :=
  SetLike.ext'_iff.trans <| Iff.trans (by rw [coe_mrange, coe_top]) Set.range_iff_surjective
#align monoid_hom.mrange_top_iff_surjective MonoidHom.mrange_top_iff_surjective
#align add_monoid_hom.mrange_top_iff_surjective AddMonoidHom.mrange_top_iff_surjective

/-- The range of a surjective monoid hom is the whole of the codomain. -/
@[to_additive (attr := simp)
  "The range of a surjective `AddMonoid` hom is the whole of the codomain."]
theorem mrange_top_of_surjective (f : F) (hf : Function.Surjective f) :
    mrange f = (⊤ : Submonoid N) :=
  mrange_top_iff_surjective.2 hf
#align monoid_hom.mrange_top_of_surjective MonoidHom.mrange_top_of_surjective
#align add_monoid_hom.mrange_top_of_surjective AddMonoidHom.mrange_top_of_surjective

@[to_additive]
theorem mclosure_preimage_le (f : F) (s : Set N) : closure (f ⁻¹' s) ≤ (closure s).comap f :=
  closure_le.2 fun _ hx => SetLike.mem_coe.2 <| mem_comap.2 <| subset_closure hx
#align monoid_hom.mclosure_preimage_le MonoidHom.mclosure_preimage_le
#align add_monoid_hom.mclosure_preimage_le AddMonoidHom.mclosure_preimage_le

/-- The image under a monoid hom of the submonoid generated by a set equals the submonoid generated
    by the image of the set. -/
@[to_additive
      "The image under an `AddMonoid` hom of the `AddSubmonoid` generated by a set equals
      the `AddSubmonoid` generated by the image of the set."]
theorem map_mclosure (f : F) (s : Set M) : (closure s).map f = closure (f '' s) :=
  le_antisymm
    (map_le_iff_le_comap.2 <|
      le_trans (closure_mono <| Set.subset_preimage_image _ _) (mclosure_preimage_le _ _))
    (closure_le.2 <| Set.image_subset _ subset_closure)
#align monoid_hom.map_mclosure MonoidHom.map_mclosure
#align add_monoid_hom.map_mclosure AddMonoidHom.map_mclosure

/-- Restriction of a monoid hom to a submonoid of the domain. -/
@[to_additive "Restriction of an `AddMonoid` hom to an `AddSubmonoid` of the domain."]
def restrict {N S : Type*} [MulOneClass N] [SetLike S M] [SubmonoidClass S M] (f : M →* N)
    (s : S) : s →* N :=
  f.comp (SubmonoidClass.subtype _)
#align monoid_hom.restrict MonoidHom.restrict
#align add_monoid_hom.restrict AddMonoidHom.restrict

@[to_additive (attr := simp)]
theorem restrict_apply {N S : Type*} [MulOneClass N] [SetLike S M] [SubmonoidClass S M]
    (f : M →* N) (s : S) (x : s) : f.restrict s x = f x :=
  rfl
#align monoid_hom.restrict_apply MonoidHom.restrict_apply
#align add_monoid_hom.restrict_apply AddMonoidHom.restrict_apply

@[to_additive (attr := simp)]
theorem restrict_mrange (f : M →* N) : mrange (f.restrict S) = S.map f := by
  simp [SetLike.ext_iff]
#align monoid_hom.restrict_mrange MonoidHom.restrict_mrange
#align add_monoid_hom.restrict_mrange AddMonoidHom.restrict_mrange

/-- Restriction of a monoid hom to a submonoid of the codomain. -/
@[to_additive (attr := simps apply)
  "Restriction of an `AddMonoid` hom to an `AddSubmonoid` of the codomain."]
def codRestrict {S} [SetLike S N] [SubmonoidClass S N] (f : M →* N) (s : S) (h : ∀ x, f x ∈ s) :
    M →* s where
  toFun n := ⟨f n, h n⟩
  map_one' := Subtype.eq f.map_one
  map_mul' x y := Subtype.eq (f.map_mul x y)
#align monoid_hom.cod_restrict MonoidHom.codRestrict
#align add_monoid_hom.cod_restrict AddMonoidHom.codRestrict
#align monoid_hom.cod_restrict_apply MonoidHom.codRestrict_apply

/-- Restriction of a monoid hom to its range interpreted as a submonoid. -/
@[to_additive "Restriction of an `AddMonoid` hom to its range interpreted as a submonoid."]
def mrangeRestrict {N} [MulOneClass N] (f : M →* N) : M →* (mrange f) :=
  (f.codRestrict (mrange f)) fun x => ⟨x, rfl⟩
#align monoid_hom.mrange_restrict MonoidHom.mrangeRestrict
#align add_monoid_hom.mrange_restrict AddMonoidHom.mrangeRestrict

@[to_additive (attr := simp)]
theorem coe_mrangeRestrict {N} [MulOneClass N] (f : M →* N) (x : M) :
    (f.mrangeRestrict x : N) = f x :=
  rfl
#align monoid_hom.coe_mrange_restrict MonoidHom.coe_mrangeRestrict
#align add_monoid_hom.coe_mrange_restrict AddMonoidHom.coe_mrangeRestrict

@[to_additive]
theorem mrangeRestrict_surjective (f : M →* N) : Function.Surjective f.mrangeRestrict :=
  fun ⟨_, ⟨x, rfl⟩⟩ => ⟨x, rfl⟩
#align monoid_hom.mrange_restrict_surjective MonoidHom.mrangeRestrict_surjective
#align add_monoid_hom.mrange_restrict_surjective AddMonoidHom.mrangeRestrict_surjective

/-- The multiplicative kernel of a monoid hom is the submonoid of elements `x : G` such
that `f x = 1` -/
@[to_additive
      "The additive kernel of an `AddMonoid` hom is the `AddSubmonoid` of
      elements such that `f x = 0`"]
def mker (f : F) : Submonoid M :=
  (⊥ : Submonoid N).comap f
#align monoid_hom.mker MonoidHom.mker
#align add_monoid_hom.mker AddMonoidHom.mker

@[to_additive]
theorem mem_mker (f : F) {x : M} : x ∈ mker f ↔ f x = 1 :=
  Iff.rfl
#align monoid_hom.mem_mker MonoidHom.mem_mker
#align add_monoid_hom.mem_mker AddMonoidHom.mem_mker

@[to_additive]
theorem coe_mker (f : F) : (mker f : Set M) = (f : M → N) ⁻¹' {1} :=
  rfl
#align monoid_hom.coe_mker MonoidHom.coe_mker
#align add_monoid_hom.coe_mker AddMonoidHom.coe_mker

@[to_additive]
instance decidableMemMker [DecidableEq N] (f : F) : DecidablePred (· ∈ mker f) := fun x =>
  decidable_of_iff (f x = 1) (mem_mker f)
#align monoid_hom.decidable_mem_mker MonoidHom.decidableMemMker
#align add_monoid_hom.decidable_mem_mker AddMonoidHom.decidableMemMker

@[to_additive]
theorem comap_mker (g : N →* P) (f : M →* N) : g.mker.comap f = mker (comp g f) :=
  rfl
#align monoid_hom.comap_mker MonoidHom.comap_mker
#align add_monoid_hom.comap_mker AddMonoidHom.comap_mker

@[to_additive (attr := simp)]
theorem comap_bot' (f : F) : (⊥ : Submonoid N).comap f = mker f :=
  rfl
#align monoid_hom.comap_bot' MonoidHom.comap_bot'
#align add_monoid_hom.comap_bot' AddMonoidHom.comap_bot'

@[to_additive (attr := simp)]
theorem restrict_mker (f : M →* N) : mker (f.restrict S) = f.mker.comap S.subtype :=
  rfl
#align monoid_hom.restrict_mker MonoidHom.restrict_mker
#align add_monoid_hom.restrict_mker AddMonoidHom.restrict_mker

@[to_additive]
theorem mrangeRestrict_mker (f : M →* N) : mker (mrangeRestrict f) = mker f := by
  ext x
  change (⟨f x, _⟩ : mrange f) = ⟨1, _⟩ ↔ f x = 1
  simp
#align monoid_hom.range_restrict_mker MonoidHom.mrangeRestrict_mker
#align add_monoid_hom.range_restrict_mker AddMonoidHom.mrangeRestrict_mker

@[to_additive (attr := simp)]
theorem mker_one : mker (1 : M →* N) = ⊤ := by
  ext
  simp [mem_mker]
#align monoid_hom.mker_one MonoidHom.mker_one
#align add_monoid_hom.mker_zero AddMonoidHom.mker_zero

@[to_additive prod_map_comap_prod']
theorem prod_map_comap_prod' {M' : Type*} {N' : Type*} [MulOneClass M'] [MulOneClass N']
    (f : M →* N) (g : M' →* N') (S : Submonoid N) (S' : Submonoid N') :
    (S.prod S').comap (prodMap f g) = (S.comap f).prod (S'.comap g) :=
  SetLike.coe_injective <| Set.preimage_prod_map_prod f g _ _
#align monoid_hom.prod_map_comap_prod' MonoidHom.prod_map_comap_prod'
-- Porting note: to_additive translated the name incorrectly in mathlib 3.
#align add_monoid_hom.sum_map_comap_sum' AddMonoidHom.prod_map_comap_prod'

@[to_additive mker_prod_map]
theorem mker_prod_map {M' : Type*} {N' : Type*} [MulOneClass M'] [MulOneClass N'] (f : M →* N)
    (g : M' →* N') : mker (prodMap f g) = f.mker.prod (mker g) := by
  rw [← comap_bot', ← comap_bot', ← comap_bot', ← prod_map_comap_prod', bot_prod_bot]
#align monoid_hom.mker_prod_map MonoidHom.mker_prod_map
-- Porting note: to_additive translated the name incorrectly in mathlib 3.
#align add_monoid_hom.mker_sum_map AddMonoidHom.mker_prod_map

@[to_additive (attr := simp)]
theorem mker_inl : mker (inl M N) = ⊥ := by
  ext x
  simp [mem_mker]
#align monoid_hom.mker_inl MonoidHom.mker_inl
#align add_monoid_hom.mker_inl AddMonoidHom.mker_inl

@[to_additive (attr := simp)]
theorem mker_inr : mker (inr M N) = ⊥ := by
  ext x
  simp [mem_mker]
#align monoid_hom.mker_inr MonoidHom.mker_inr
#align add_monoid_hom.mker_inr AddMonoidHom.mker_inr

@[to_additive (attr := simp)]
lemma mker_fst : mker (fst M N) = .prod ⊥ ⊤ := SetLike.ext fun _ => (and_true_iff _).symm

@[to_additive (attr := simp)]
lemma mker_snd : mker (snd M N) = .prod ⊤ ⊥ := SetLike.ext fun _ => (true_and_iff _).symm

/-- The `MonoidHom` from the preimage of a submonoid to itself. -/
@[to_additive (attr := simps)
      "the `AddMonoidHom` from the preimage of an additive submonoid to itself."]
def submonoidComap (f : M →* N) (N' : Submonoid N) :
    N'.comap f →* N' where
  toFun x := ⟨f x, x.2⟩
  map_one' := Subtype.eq f.map_one
  map_mul' x y := Subtype.eq (f.map_mul x y)
#align monoid_hom.submonoid_comap MonoidHom.submonoidComap
#align add_monoid_hom.add_submonoid_comap AddMonoidHom.addSubmonoidComap
#align monoid_hom.submonoid_comap_apply_coe MonoidHom.submonoidComap_apply_coe
#align add_monoid_hom.submonoid_comap_apply_coe AddMonoidHom.addSubmonoidComap_apply_coe

/-- The `MonoidHom` from a submonoid to its image.
See `MulEquiv.SubmonoidMap` for a variant for `MulEquiv`s. -/
@[to_additive (attr := simps)
      "the `AddMonoidHom` from an additive submonoid to its image. See
      `AddEquiv.AddSubmonoidMap` for a variant for `AddEquiv`s."]
def submonoidMap (f : M →* N) (M' : Submonoid M) : M' →* M'.map f where
  toFun x := ⟨f x, ⟨x, x.2, rfl⟩⟩
  map_one' := Subtype.eq <| f.map_one
  map_mul' x y := Subtype.eq <| f.map_mul x y
#align monoid_hom.submonoid_map MonoidHom.submonoidMap
#align add_monoid_hom.add_submonoid_map AddMonoidHom.addSubmonoidMap
#align monoid_hom.submonoid_map_apply_coe MonoidHom.submonoidMap_apply_coe
#align add_monoid_hom.submonoid_map_apply_coe AddMonoidHom.addSubmonoidMap_apply_coe

@[to_additive]
theorem submonoidMap_surjective (f : M →* N) (M' : Submonoid M) :
    Function.Surjective (f.submonoidMap M') := by
  rintro ⟨_, x, hx, rfl⟩
  exact ⟨⟨x, hx⟩, rfl⟩
#align monoid_hom.submonoid_map_surjective MonoidHom.submonoidMap_surjective
#align add_monoid_hom.add_submonoid_map_surjective AddMonoidHom.addSubmonoidMap_surjective

end MonoidHom

namespace Submonoid

open MonoidHom

@[to_additive]
theorem mrange_inl : mrange (inl M N) = prod ⊤ ⊥ := by simpa only [mrange_eq_map] using map_inl ⊤
#align submonoid.mrange_inl Submonoid.mrange_inl
#align add_submonoid.mrange_inl AddSubmonoid.mrange_inl

@[to_additive]
theorem mrange_inr : mrange (inr M N) = prod ⊥ ⊤ := by simpa only [mrange_eq_map] using map_inr ⊤
#align submonoid.mrange_inr Submonoid.mrange_inr
#align add_submonoid.mrange_inr AddSubmonoid.mrange_inr

@[to_additive]
theorem mrange_inl' : mrange (inl M N) = comap (snd M N) ⊥ :=
  mrange_inl.trans (top_prod _)
#align submonoid.mrange_inl' Submonoid.mrange_inl'
#align add_submonoid.mrange_inl' AddSubmonoid.mrange_inl'

@[to_additive]
theorem mrange_inr' : mrange (inr M N) = comap (fst M N) ⊥ :=
  mrange_inr.trans (prod_top _)
#align submonoid.mrange_inr' Submonoid.mrange_inr'
#align add_submonoid.mrange_inr' AddSubmonoid.mrange_inr'

@[to_additive (attr := simp)]
theorem mrange_fst : mrange (fst M N) = ⊤ :=
  mrange_top_of_surjective (fst M N) <| @Prod.fst_surjective _ _ ⟨1⟩
#align submonoid.mrange_fst Submonoid.mrange_fst
#align add_submonoid.mrange_fst AddSubmonoid.mrange_fst

@[to_additive (attr := simp)]
theorem mrange_snd : mrange (snd M N) = ⊤ :=
  mrange_top_of_surjective (snd M N) <| @Prod.snd_surjective _ _ ⟨1⟩
#align submonoid.mrange_snd Submonoid.mrange_snd
#align add_submonoid.mrange_snd AddSubmonoid.mrange_snd

@[to_additive prod_eq_bot_iff]
theorem prod_eq_bot_iff {s : Submonoid M} {t : Submonoid N} : s.prod t = ⊥ ↔ s = ⊥ ∧ t = ⊥ := by
  simp only [eq_bot_iff, prod_le_iff, (gc_map_comap _).le_iff_le, comap_bot', mker_inl, mker_inr]
#align submonoid.prod_eq_bot_iff Submonoid.prod_eq_bot_iff
-- Porting note: to_additive translated the name incorrectly in mathlib 3.
#align add_submonoid.sum_eq_bot_iff AddSubmonoid.prod_eq_bot_iff

@[to_additive prod_eq_top_iff]
theorem prod_eq_top_iff {s : Submonoid M} {t : Submonoid N} : s.prod t = ⊤ ↔ s = ⊤ ∧ t = ⊤ := by
  simp only [eq_top_iff, le_prod_iff, ← (gc_map_comap _).le_iff_le, ← mrange_eq_map, mrange_fst,
    mrange_snd]
#align submonoid.prod_eq_top_iff Submonoid.prod_eq_top_iff
-- Porting note: to_additive translated the name incorrectly in mathlib 3.
#align add_submonoid.sum_eq_top_iff AddSubmonoid.prod_eq_top_iff

@[to_additive (attr := simp)]
theorem mrange_inl_sup_mrange_inr : mrange (inl M N) ⊔ mrange (inr M N) = ⊤ := by
  simp only [mrange_inl, mrange_inr, prod_bot_sup_bot_prod, top_prod_top]
#align submonoid.mrange_inl_sup_mrange_inr Submonoid.mrange_inl_sup_mrange_inr
#align add_submonoid.mrange_inl_sup_mrange_inr AddSubmonoid.mrange_inl_sup_mrange_inr

/-- The monoid hom associated to an inclusion of submonoids. -/
@[to_additive
      "The `AddMonoid` hom associated to an inclusion of submonoids."]
def inclusion {S T : Submonoid M} (h : S ≤ T) : S →* T :=
  S.subtype.codRestrict _ fun x => h x.2
#align submonoid.inclusion Submonoid.inclusion
#align add_submonoid.inclusion AddSubmonoid.inclusion

@[to_additive (attr := simp)]
theorem range_subtype (s : Submonoid M) : mrange s.subtype = s :=
  SetLike.coe_injective <| (coe_mrange _).trans <| Subtype.range_coe
#align submonoid.range_subtype Submonoid.range_subtype
#align add_submonoid.range_subtype AddSubmonoid.range_subtype

@[to_additive]
theorem eq_top_iff' : S = ⊤ ↔ ∀ x : M, x ∈ S :=
  eq_top_iff.trans ⟨fun h m => h <| mem_top m, fun h m _ => h m⟩
#align submonoid.eq_top_iff' Submonoid.eq_top_iff'
#align add_submonoid.eq_top_iff' AddSubmonoid.eq_top_iff'

@[to_additive]
theorem eq_bot_iff_forall : S = ⊥ ↔ ∀ x ∈ S, x = (1 : M) :=
  SetLike.ext_iff.trans <| by simp (config := { contextual := true }) [iff_def, S.one_mem]
#align submonoid.eq_bot_iff_forall Submonoid.eq_bot_iff_forall
#align add_submonoid.eq_bot_iff_forall AddSubmonoid.eq_bot_iff_forall

@[to_additive]
theorem eq_bot_of_subsingleton [Subsingleton S] : S = ⊥ := by
  rw [eq_bot_iff_forall]
  intro y hy
  simpa using _root_.congr_arg ((↑) : S → M) <| Subsingleton.elim (⟨y, hy⟩ : S) 1

@[to_additive]
theorem nontrivial_iff_exists_ne_one (S : Submonoid M) : Nontrivial S ↔ ∃ x ∈ S, x ≠ (1 : M) :=
  calc
    Nontrivial S ↔ ∃ x : S, x ≠ 1 := nontrivial_iff_exists_ne 1
    _ ↔ ∃ (x : _) (hx : x ∈ S), (⟨x, hx⟩ : S) ≠ ⟨1, S.one_mem⟩ := Subtype.exists
    _ ↔ ∃ x ∈ S, x ≠ (1 : M) := by simp [Ne.def]
#align submonoid.nontrivial_iff_exists_ne_one Submonoid.nontrivial_iff_exists_ne_one
#align add_submonoid.nontrivial_iff_exists_ne_zero AddSubmonoid.nontrivial_iff_exists_ne_zero

/-- A submonoid is either the trivial submonoid or nontrivial. -/
@[to_additive "An additive submonoid is either the trivial additive submonoid or nontrivial."]
theorem bot_or_nontrivial (S : Submonoid M) : S = ⊥ ∨ Nontrivial S := by
  simp only [eq_bot_iff_forall, nontrivial_iff_exists_ne_one, ← not_forall, ← not_imp, Classical.em]
#align submonoid.bot_or_nontrivial Submonoid.bot_or_nontrivial
#align add_submonoid.bot_or_nontrivial AddSubmonoid.bot_or_nontrivial

/-- A submonoid is either the trivial submonoid or contains a nonzero element. -/
@[to_additive
      "An additive submonoid is either the trivial additive submonoid or contains a nonzero
      element."]
theorem bot_or_exists_ne_one (S : Submonoid M) : S = ⊥ ∨ ∃ x ∈ S, x ≠ (1 : M) :=
  S.bot_or_nontrivial.imp_right S.nontrivial_iff_exists_ne_one.mp
#align submonoid.bot_or_exists_ne_one Submonoid.bot_or_exists_ne_one
#align add_submonoid.bot_or_exists_ne_zero AddSubmonoid.bot_or_exists_ne_zero

end Submonoid

namespace MulEquiv

variable {S} {T : Submonoid M}

/-- Makes the identity isomorphism from a proof that two submonoids of a multiplicative
    monoid are equal. -/
@[to_additive
      "Makes the identity additive isomorphism from a proof two
      submonoids of an additive monoid are equal."]
def submonoidCongr (h : S = T) : S ≃* T :=
  { Equiv.setCongr <| congr_arg _ h with map_mul' := fun _ _ => rfl }
#align mul_equiv.submonoid_congr MulEquiv.submonoidCongr
#align add_equiv.add_submonoid_congr AddEquiv.addSubmonoidCongr

-- this name is primed so that the version to `f.range` instead of `f.mrange` can be unprimed.
/-- A monoid homomorphism `f : M →* N` with a left-inverse `g : N → M` defines a multiplicative
equivalence between `M` and `f.mrange`.
This is a bidirectional version of `MonoidHom.mrange_restrict`. -/
@[to_additive (attr := simps (config := { simpRhs := true }))
      "An additive monoid homomorphism `f : M →+ N` with a left-inverse `g : N → M`
      defines an additive equivalence between `M` and `f.mrange`.
      This is a bidirectional version of `AddMonoidHom.mrange_restrict`. "]
def ofLeftInverse' (f : M →* N) {g : N → M} (h : Function.LeftInverse g f) :
    M ≃* MonoidHom.mrange f :=
  { f.mrangeRestrict with
    toFun := f.mrangeRestrict
    invFun := g ∘ f.mrange.subtype
    left_inv := h
    right_inv := fun x =>
      Subtype.ext <|
        let ⟨x', hx'⟩ := MonoidHom.mem_mrange.mp x.2
        show f (g x) = x by rw [← hx', h x'] }
#align mul_equiv.of_left_inverse' MulEquiv.ofLeftInverse'
#align add_equiv.of_left_inverse' AddEquiv.ofLeftInverse'
#align mul_equiv.of_left_inverse'_apply MulEquiv.ofLeftInverse'_apply
#align add_equiv.of_left_inverse'_apply AddEquiv.ofLeftInverse'_apply
#align mul_equiv.of_left_inverse'_symm_apply MulEquiv.ofLeftInverse'_symm_apply
#align add_equiv.of_left_inverse'_symm_apply AddEquiv.ofLeftInverse'_symm_apply

/-- A `MulEquiv` `φ` between two monoids `M` and `N` induces a `MulEquiv` between
a submonoid `S ≤ M` and the submonoid `φ(S) ≤ N`.
See `MonoidHom.submonoidMap` for a variant for `MonoidHom`s. -/
@[to_additive
      "An `AddEquiv` `φ` between two additive monoids `M` and `N` induces an `AddEquiv`
      between a submonoid `S ≤ M` and the submonoid `φ(S) ≤ N`. See
      `AddMonoidHom.addSubmonoidMap` for a variant for `AddMonoidHom`s."]
def submonoidMap (e : M ≃* N) (S : Submonoid M) : S ≃* S.map e.toMonoidHom :=
  { (e : M ≃ N).image S with map_mul' := fun _ _ => Subtype.ext (map_mul e _ _) }
#align mul_equiv.submonoid_map MulEquiv.submonoidMap
#align add_equiv.add_submonoid_map AddEquiv.addSubmonoidMap

@[to_additive (attr := simp)]
theorem coe_submonoidMap_apply (e : M ≃* N) (S : Submonoid M) (g : S) :
    ((submonoidMap e S g : S.map (e : M →* N)) : N) = e g :=
  rfl
#align mul_equiv.coe_submonoid_map_apply MulEquiv.coe_submonoidMap_apply
#align add_equiv.coe_add_submonoid_map_apply AddEquiv.coe_addSubmonoidMap_apply

@[to_additive (attr := simp) AddEquiv.add_submonoid_map_symm_apply]
theorem submonoidMap_symm_apply (e : M ≃* N) (S : Submonoid M) (g : S.map (e : M →* N)) :
    (e.submonoidMap S).symm g = ⟨e.symm g, SetLike.mem_coe.1 <| Set.mem_image_equiv.1 g.2⟩ :=
  rfl
#align mul_equiv.submonoid_map_symm_apply MulEquiv.submonoidMap_symm_apply
#align add_equiv.add_submonoid_map_symm_apply AddEquiv.add_submonoid_map_symm_apply

end MulEquiv

@[to_additive (attr := simp)]
theorem Submonoid.equivMapOfInjective_coe_mulEquiv (e : M ≃* N) :
    S.equivMapOfInjective (e : M →* N) (EquivLike.injective e) = e.submonoidMap S := by
  ext
  rfl
#align submonoid.equiv_map_of_injective_coe_mul_equiv Submonoid.equivMapOfInjective_coe_mulEquiv
#align add_submonoid.equiv_map_of_injective_coe_add_equiv AddSubmonoid.equivMapOfInjective_coe_addEquiv

section Actions

/-! ### Actions by `Submonoid`s

These instances transfer the action by an element `m : M` of a monoid `M` written as `m • a` onto
the action by an element `s : S` of a submonoid `S : Submonoid M` such that `s • a = (s : M) • a`.

These instances work particularly well in conjunction with `Monoid.toMulAction`, enabling
`s • m` as an alias for `↑s * m`.
-/


namespace Submonoid

variable {M' : Type*} {α β : Type*}

section MulOneClass

variable [MulOneClass M']

@[to_additive]
instance smul [SMul M' α] (S : Submonoid M') : SMul S α :=
  SMul.comp _ S.subtype

@[to_additive]
instance smulCommClass_left [SMul M' β] [SMul α β] [SMulCommClass M' α β]
    (S : Submonoid M') : SMulCommClass S α β :=
  ⟨fun a _ _ => (smul_comm (a : M') _ _ : _)⟩
#align submonoid.smul_comm_class_left Submonoid.smulCommClass_left
#align add_submonoid.vadd_comm_class_left AddSubmonoid.vaddCommClass_left

@[to_additive]
instance smulCommClass_right [SMul α β] [SMul M' β] [SMulCommClass α M' β]
    (S : Submonoid M') : SMulCommClass α S β :=
  ⟨fun a s => (smul_comm a (s : M') : _)⟩
#align submonoid.smul_comm_class_right Submonoid.smulCommClass_right
#align add_submonoid.vadd_comm_class_right AddSubmonoid.vaddCommClass_right

/-- Note that this provides `IsScalarTower S M' M'` which is needed by `SMulMulAssoc`. -/
instance isScalarTower [SMul α β] [SMul M' α] [SMul M' β] [IsScalarTower M' α β]
      (S : Submonoid M') :
    IsScalarTower S α β :=
  ⟨fun a => (smul_assoc (a : M') : _)⟩

section SMul
variable [SMul M' α] {S : Submonoid M'}

@[to_additive] lemma smul_def (g : S) (a : α) : g • a = (g : M') • a := rfl
#align submonoid.smul_def Submonoid.smul_def
#align add_submonoid.vadd_def AddSubmonoid.vadd_def

@[to_additive (attr := simp)]
lemma mk_smul (g : M') (hg : g ∈ S) (a : α) : (⟨g, hg⟩ : S) • a = g • a := rfl

instance faithfulSMul [FaithfulSMul M' α] : FaithfulSMul S α :=
  ⟨fun h => Subtype.ext <| eq_of_smul_eq_smul h⟩

end SMul
end MulOneClass

variable [Monoid M']

/-- The action by a submonoid is the action by the underlying monoid. -/
@[to_additive
      "The additive action by an `AddSubmonoid` is the action by the underlying `AddMonoid`. "]
instance mulAction [MulAction M' α] (S : Submonoid M') : MulAction S α :=
  MulAction.compHom _ S.subtype

/-- The action by a submonoid is the action by the underlying monoid. -/
instance distribMulAction [AddMonoid α] [DistribMulAction M' α] (S : Submonoid M') :
    DistribMulAction S α :=
  DistribMulAction.compHom _ S.subtype

/-- The action by a submonoid is the action by the underlying monoid. -/
instance mulDistribMulAction [Monoid α] [MulDistribMulAction M' α] (S : Submonoid M') :
    MulDistribMulAction S α :=
  MulDistribMulAction.compHom _ S.subtype

example {S : Submonoid M'} : IsScalarTower S M' M' := by infer_instance


end Submonoid

end Actions

section Units

namespace Submonoid

/-- The multiplicative equivalence between the type of units of `M` and the submonoid of unit
elements of `M`. -/
@[to_additive (attr := simps!) " The additive equivalence between the type of additive units of `M`
  and the additive submonoid whose elements are the additive units of `M`. "]
noncomputable def unitsTypeEquivIsUnitSubmonoid [Monoid M] :
  Mˣ ≃* IsUnit.submonoid M where
  toFun x := ⟨x, Units.isUnit x⟩
  invFun x := x.prop.unit
  left_inv x := IsUnit.unit_of_val_units _
  right_inv x := by simp_rw [IsUnit.unit_spec]
  map_mul' x y := by simp_rw [Units.val_mul]; rfl

end Submonoid

end Units<|MERGE_RESOLUTION|>--- conflicted
+++ resolved
@@ -4,12 +4,6 @@
 Authors: Johannes Hölzl, Kenny Lau, Johan Commelin, Mario Carneiro, Kevin Buzzard,
 Amelia Livingston, Yury Kudryashov
 -/
-<<<<<<< HEAD
-import Mathlib.Algebra.Order.Group.InjSurj
-import Mathlib.Algebra.Order.Ring.Lemmas
-import Mathlib.Algebra.Order.ZeroLEOne
-=======
->>>>>>> cd23c669
 import Mathlib.GroupTheory.GroupAction.Defs
 import Mathlib.GroupTheory.Submonoid.Basic
 import Mathlib.GroupTheory.Subsemigroup.Operations
@@ -606,55 +600,10 @@
 @[to_additive "An `AddSubmonoid` of an `AddCommMonoid` is an `AddCommMonoid`."]
 instance (priority := 75) toCommMonoid {M} [CommMonoid M] {A : Type*} [SetLike A M]
     [SubmonoidClass A M] (S : A) : CommMonoid S :=
-  Subtype.coe_injective.commMonoid' fun _ _ => rfl
+  Subtype.coe_injective.commMonoid _ rfl (fun _ _ => rfl) fun _ _ => rfl
 #align submonoid_class.to_comm_monoid SubmonoidClass.toCommMonoid
 #align add_submonoid_class.to_add_comm_monoid AddSubmonoidClass.toAddCommMonoid
 
-<<<<<<< HEAD
--- Prefer subclasses of `Monoid` over subclasses of `SubmonoidClass`.
-/-- A submonoid of an `OrderedCommMonoid` is an `OrderedCommMonoid`. -/
-@[to_additive "An `AddSubmonoid` of an `OrderedAddCommMonoid` is an `OrderedAddCommMonoid`."]
-instance (priority := 75) toOrderedCommMonoid {M} [OrderedCommMonoid M] {A : Type*} [SetLike A M]
-    [SubmonoidClass A M] (S : A) : OrderedCommMonoid S :=
-  Subtype.coe_injective.orderedCommMonoid' fun _ _ => rfl
-#align submonoid_class.to_ordered_comm_monoid SubmonoidClass.toOrderedCommMonoid
-#align add_submonoid_class.to_ordered_add_comm_monoid AddSubmonoidClass.toOrderedAddCommMonoid
-
--- Prefer subclasses of `Monoid` over subclasses of `SubmonoidClass`.
-/-- A submonoid of a `LinearOrderedCommMonoid` is a `LinearOrderedCommMonoid`. -/
-@[to_additive
-      "An `AddSubmonoid` of a `LinearOrderedAddCommMonoid` is a `LinearOrderedAddCommMonoid`."]
-instance (priority := 75) toLinearOrderedCommMonoid {M} [LinearOrderedCommMonoid M] {A : Type*}
-    [SetLike A M] [SubmonoidClass A M] (S : A) : LinearOrderedCommMonoid S :=
-  Subtype.coe_injective.linearOrderedCommMonoid' (fun _ _ => rfl)
-    (fun _ _ => rfl) fun _ _ => rfl
-#align submonoid_class.to_linear_ordered_comm_monoid SubmonoidClass.toLinearOrderedCommMonoid
-#align add_submonoid_class.to_linear_ordered_add_comm_monoid AddSubmonoidClass.toLinearOrderedAddCommMonoid
-
--- Prefer subclasses of `Monoid` over subclasses of `SubmonoidClass`.
-/-- A submonoid of an `OrderedCancelCommMonoid` is an `OrderedCancelCommMonoid`. -/
-@[to_additive AddSubmonoidClass.toOrderedCancelAddCommMonoid
-      "An `AddSubmonoid` of an `OrderedCancelAddCommMonoid` is an `OrderedCancelAddCommMonoid`."]
-instance (priority := 75) toOrderedCancelCommMonoid {M} [OrderedCancelCommMonoid M] {A : Type*}
-    [SetLike A M] [SubmonoidClass A M] (S : A) : OrderedCancelCommMonoid S :=
-  Subtype.coe_injective.orderedCancelCommMonoid' fun _ _ => rfl
-#align submonoid_class.to_ordered_cancel_comm_monoid SubmonoidClass.toOrderedCancelCommMonoid
-#align add_submonoid_class.to_ordered_cancel_add_comm_monoid AddSubmonoidClass.toOrderedCancelAddCommMonoid
-
--- Prefer subclasses of `Monoid` over subclasses of `SubmonoidClass`.
-/-- A submonoid of a `LinearOrderedCancelCommMonoid` is a `LinearOrderedCancelCommMonoid`.
--/
-@[to_additive AddSubmonoidClass.toLinearOrderedCancelAddCommMonoid
-      "An `AddSubmonoid` of a `LinearOrderedCancelAddCommMonoid` is
-      a `LinearOrderedCancelAddCommMonoid`."]
-instance (priority := 75) toLinearOrderedCancelCommMonoid {M} [LinearOrderedCancelCommMonoid M]
-    {A : Type*} [SetLike A M] [SubmonoidClass A M] (S : A) : LinearOrderedCancelCommMonoid S :=
-  { toOrderedCancelCommMonoid _, toLinearOrderedCommMonoid _ with }
-#align submonoid_class.to_linear_ordered_cancel_comm_monoid SubmonoidClass.toLinearOrderedCancelCommMonoid
-#align add_submonoid_class.to_linear_ordered_cancel_add_comm_monoid AddSubmonoidClass.toLinearOrderedCancelAddCommMonoid
-
-=======
->>>>>>> cd23c669
 /-- The natural monoid hom from a submonoid of monoid `M` to `M`. -/
 @[to_additive "The natural monoid hom from an `AddSubmonoid` of `AddMonoid` `M` to `M`."]
 def subtype : S' →* M where
@@ -752,50 +701,10 @@
 /-- A submonoid of a `CommMonoid` is a `CommMonoid`. -/
 @[to_additive "An `AddSubmonoid` of an `AddCommMonoid` is an `AddCommMonoid`."]
 instance toCommMonoid {M} [CommMonoid M] (S : Submonoid M) : CommMonoid S :=
-  Subtype.coe_injective.commMonoid' fun _ _ => rfl
+  Subtype.coe_injective.commMonoid _ rfl (fun _ _ => rfl) fun _ _ => rfl
 #align submonoid.to_comm_monoid Submonoid.toCommMonoid
 #align add_submonoid.to_add_comm_monoid AddSubmonoid.toAddCommMonoid
 
-<<<<<<< HEAD
-/-- A submonoid of an `OrderedCommMonoid` is an `OrderedCommMonoid`. -/
-@[to_additive "An `AddSubmonoid` of an `OrderedAddCommMonoid` is an `OrderedAddCommMonoid`."]
-instance toOrderedCommMonoid {M} [OrderedCommMonoid M] (S : Submonoid M) : OrderedCommMonoid S :=
-  Subtype.coe_injective.orderedCommMonoid' fun _ _ => rfl
-#align submonoid.to_ordered_comm_monoid Submonoid.toOrderedCommMonoid
-#align add_submonoid.to_ordered_add_comm_monoid AddSubmonoid.toOrderedAddCommMonoid
-
-/-- A submonoid of a `LinearOrderedCommMonoid` is a `LinearOrderedCommMonoid`. -/
-@[to_additive
-      "An `AddSubmonoid` of a `LinearOrderedAddCommMonoid` is a `LinearOrderedAddCommMonoid`."]
-instance toLinearOrderedCommMonoid {M} [LinearOrderedCommMonoid M] (S : Submonoid M) :
-    LinearOrderedCommMonoid S :=
-  Subtype.coe_injective.linearOrderedCommMonoid' (fun _ _ => rfl)
-    (fun _ _ => rfl) fun _ _ => rfl
-#align submonoid.to_linear_ordered_comm_monoid Submonoid.toLinearOrderedCommMonoid
-#align add_submonoid.to_linear_ordered_add_comm_monoid AddSubmonoid.toLinearOrderedAddCommMonoid
-
-/-- A submonoid of an `OrderedCancelCommMonoid` is an `OrderedCancelCommMonoid`. -/
-@[to_additive AddSubmonoid.toOrderedCancelAddCommMonoid
-      "An `AddSubmonoid` of an `OrderedCancelAddCommMonoid` is an `OrderedCancelAddCommMonoid`."]
-instance toOrderedCancelCommMonoid {M} [OrderedCancelCommMonoid M] (S : Submonoid M) :
-    OrderedCancelCommMonoid S :=
-  Subtype.coe_injective.orderedCancelCommMonoid' fun _ _ => rfl
-#align submonoid.to_ordered_cancel_comm_monoid Submonoid.toOrderedCancelCommMonoid
-#align add_submonoid.to_ordered_cancel_add_comm_monoid AddSubmonoid.toOrderedCancelAddCommMonoid
-
-/-- A submonoid of a `LinearOrderedCancelCommMonoid` is a `LinearOrderedCancelCommMonoid`.
--/
-@[to_additive AddSubmonoid.toLinearOrderedCancelAddCommMonoid
-      "An `AddSubmonoid` of a `LinearOrderedCancelAddCommMonoid` is
-      a `LinearOrderedCancelAddCommMonoid`."]
-instance toLinearOrderedCancelCommMonoid {M} [LinearOrderedCancelCommMonoid M] (S : Submonoid M) :
-    LinearOrderedCancelCommMonoid S :=
-  { toOrderedCancelCommMonoid _, toLinearOrderedCommMonoid _ with }
-#align submonoid.to_linear_ordered_cancel_comm_monoid Submonoid.toLinearOrderedCancelCommMonoid
-#align add_submonoid.to_linear_ordered_cancel_add_comm_monoid AddSubmonoid.toLinearOrderedCancelAddCommMonoid
-
-=======
->>>>>>> cd23c669
 /-- The natural monoid hom from a submonoid of monoid `M` to `M`. -/
 @[to_additive "The natural monoid hom from an `AddSubmonoid` of `AddMonoid` `M` to `M`."]
 def subtype : S →* M where
