/-
Copyright (c) 2023 Wrenna Robson. All rights reserved.
Released under Apache 2.0 license as described in the file LICENSE.
Authors: Wrenna Robson
-/
import Mathlib.GroupTheory.Submonoid.Operations
import Mathlib.GroupTheory.Submonoid.MulOpposite
import Mathlib.GroupTheory.Subgroup.Basic

/-!

# Submonoid of units

Given a submonoid `S` of a monoid `M`, we define the submonoid `S.units` as the largest subgroup of
`Mˣ` contained within `S`. That is to say, `S.units` contains all members of `S` which have a
two-sided inverse within `S`. This is multiplicatively equivalent to `Sˣ` and also to
`IsUnit.submonoid S`, but crucially it is as a `Subgroup Mˣ` rather than as a type in and of itself
or as a `Submonoid M`.

-/

variable {M : Type*} {G : Type*}

variable [Monoid M] [Group G]

@[to_additive]
lemma unitsTypeUnitsTypeEquivUnitsType {M : Type*} [Monoid M] : Mˣˣ ≃* Mˣ := toUnits.symm

namespace Submonoid

/-- The greatest subgroup of the type of units of `M` contained within `S`.  -/
@[to_additive " The greatest additive subgroup of the type of additive units of `M` contained within
`S`. "]
def units (S : Submonoid M) : Subgroup Mˣ where
  toSubmonoid := S.comap (Units.coeHom M) ⊓ (S.comap ((Units.coeHom M).comp
    (MulEquiv.inv' Mˣ).symm.toMonoidHom)).unop
  inv_mem' ha := ⟨ha.2, ha.1⟩

section Units

@[to_additive (attr := simp)]
lemma mem_units_iff (S : Submonoid M) (x : Mˣ) : x ∈ S.units ↔
    ((x : M) ∈ S ∧ ((x⁻¹ : Mˣ) : M) ∈ S) := Iff.rfl

@[to_additive]
lemma mem_units_iff_coe_mem (S : Submonoid M) (h : ∀ (x : Mˣ), ↑x ∈ S ↔ ↑x⁻¹ ∈ S)
    (x : Mˣ) : x ∈ S.units ↔ ((x : M) ∈ S) := by rw [S.mem_units_iff, h, and_self]

@[to_additive]
lemma coe_mem_of_mem_units (S : Submonoid M) {x : Mˣ} (h : x ∈ S.units) :
    (x : M) ∈ S := ((S.mem_units_iff _).mp h).1

@[to_additive]
lemma coe_coe_mem (S : Submonoid M) (x : S.units) :
    ((x : Mˣ) : M) ∈ S := S.coe_mem_of_mem_units (SetLike.coe_mem _)

@[to_additive]
lemma coe_inv_mem_of_mem_units (S : Submonoid M) {x : Mˣ} (h : x ∈ S.units) :
    ((x⁻¹ : Mˣ) : M) ∈ S := ((S.mem_units_iff _).mp h).2

@[to_additive]
lemma coe_coe_inv_mem (S : Submonoid M) (x : S.units) :
    ((x⁻¹ : Mˣ) : M) ∈ S := S.coe_inv_mem_of_mem_units (SetLike.coe_mem _)

@[to_additive]
lemma mem_units_of_coe_mem_coe_inv_mem (S : Submonoid M) {x : Mˣ}
    (h₁ : (x : M) ∈ S) (h₂ : ((x⁻¹ : Mˣ) : M) ∈ S) : x ∈ S.units :=
<<<<<<< HEAD
    ((S.mem_units_iff _).mpr ⟨h₁, h₂⟩)
=======
  ((S.mem_units_iff _).mpr ⟨h₁, h₂⟩)
>>>>>>> 3ee3e5db

@[to_additive]
lemma coe_coe_inv_mul_coe_coe (S : Submonoid M) (x : Sˣ) :
    ((x⁻¹ : Sˣ) : M) * ((x : Sˣ) : M) = 1 := congrArg ((↑) : S → M) (Units.inv_mul _)

@[to_additive]
lemma coe_coe_mul_coe_coe_inv (S : Submonoid M) (x : Sˣ) :
    ((x : Sˣ) : M) * ((x⁻¹ : Sˣ) : M) = 1 := congrArg ((↑) : S → M)  (Units.mul_inv _)

@[to_additive]
lemma coe_inv_coe_mul_coe_coe (S : Submonoid M) (x : S.units) :
    ((x⁻¹ : Mˣ) : M) * ((x : Mˣ) : M) = 1 := Units.inv_mul _

@[to_additive]
lemma coe_coe_mul_coe_inv_coe (S : Submonoid M) (x : S.units) :
    ((x : Mˣ) : M) * ((x⁻¹ : Mˣ) : M) = 1 := Units.mul_inv _

@[to_additive]
lemma units_top : (⊤ : Submonoid M).units = ⊤ := by
    simp_rw [SetLike.ext_iff, mem_units_iff, mem_top, and_self, Subgroup.mem_top, implies_true]

@[to_additive]
lemma units_bot : (⊥ : Submonoid M).units = ⊥ := by
    simp_rw [SetLike.ext_iff, mem_units_iff, mem_bot, Units.val_eq_one, inv_eq_one, and_self,
    Subgroup.mem_bot, implies_true]

@[to_additive]
lemma units_inf (S T : Submonoid M): (S ⊓ T).units = S.units ⊓ T.units := by
    ext
    simp_rw [Subgroup.mem_inf, mem_units_iff, mem_inf]
    refine ⟨?_, ?_⟩ <;> exact fun ⟨⟨h₁, h₂⟩, ⟨h₃, h₄⟩⟩ => ⟨⟨h₁, h₃⟩, ⟨h₂, h₄⟩⟩

@[to_additive]
lemma units_mono : Monotone (Submonoid.units (M := M)) := fun _ _ hST x => by
    simp_rw [mem_units_iff]
    exact fun ⟨h₁, h₂⟩ => ⟨hST h₁, hST h₂⟩

@[to_additive]
lemma units_le (S : Submonoid M) : S.units.toSubmonoid.map (Units.coeHom M) ≤ S := by
    rintro _ ⟨y, hy, rfl⟩
    simp_rw [Subgroup.coe_toSubmonoid, SetLike.mem_coe, mem_units_iff] at hy
    exact hy.1

@[to_additive]
lemma le_units_iff (S : Submonoid M) (H : Subgroup Mˣ) :
    H.toSubmonoid.map (Units.coeHom M) ≤ S ↔ H ≤ S.units := by
<<<<<<< HEAD
    refine ⟨fun H => ?_, fun H => le_trans (fun _ => ?_) S.units_le⟩
    · intro x hx
      simp_rw [mem_units_iff]
      refine ⟨H ⟨x, hx, rfl⟩, H ⟨x⁻¹, ?_, rfl⟩⟩
      simp_rw [Subgroup.coe_toSubmonoid, SetLike.mem_coe, inv_mem_iff]
      exact hx
    · simp_rw [mem_map, Subgroup.mem_toSubmonoid, Units.coeHom_apply,
=======
  refine ⟨fun H => ?_, fun H => le_trans (fun _ => ?_) S.units_le⟩
  · intro x hx
    simp_rw [mem_units_iff]
    refine ⟨H ⟨x, hx, rfl⟩, H ⟨x⁻¹, ?_, rfl⟩⟩
    simp_rw [Subgroup.coe_toSubmonoid, SetLike.mem_coe, inv_mem_iff]
    exact hx
  · simp_rw [mem_map, Subgroup.mem_toSubmonoid, Units.coeHom_apply,
>>>>>>> 3ee3e5db
      forall_exists_index, and_imp]
      rintro y hy rfl
      exact ⟨y, H hy, rfl⟩

/- TODO: It looks like this is a Galois connection. It might be worth defining the
other map which sends H : Subgroup Mˣ to a Submonoid of M,
H.toSubmonoid.map (Units.coeHom M) (effectively a coercion?), proving the GC,
and then most of the above lemmas will follow automatically.
-/

/-- The equivalence between the greatest subgroup of units contained within `S` and the
  type of units within `S`. -/
@[to_additive (attr := simps!) " The equivalence between the greatest additive subgroup of additive
units contained within `S` and the type of additive units within `S`. "]
def unitsEquivUnitsType (S : Submonoid M) : S.units ≃* Sˣ where
  toFun x := ⟨⟨_, S.coe_coe_mem _⟩, ⟨_, S.coe_coe_inv_mem _⟩,
      Subtype.ext (S.coe_coe_mul_coe_inv_coe x),
      Subtype.ext (S.coe_inv_coe_mul_coe_coe x)⟩
  invFun x := ⟨⟨_, _, S.coe_coe_mul_coe_coe_inv x, S.coe_coe_inv_mul_coe_coe x⟩,
      S.mem_units_of_coe_mem_coe_inv_mem (SetLike.coe_mem _) (SetLike.coe_mem _)⟩
  left_inv := fun _ => rfl
  right_inv := fun _ => rfl
  map_mul' := fun _ _ => rfl

/-
TODO: Remove this comment when other added function is confimed to work.
/-- The equivalence between the greatest subgroup of units of `M` contained within `S` and the
  submonoid of `S` which contains unit elements. -/
@[to_additive (attr := simps!) " The equivalence between the greatest additive subgroup of units
of `M` contained within `S` and the additive submonoid of `S` which contains additive unit
elements. "]
noncomputable def unitsEquivIsUnitSubmonoid (S : Submonoid M) : S.units ≃* IsUnit.submonoid S :=
S.unitsEquivUnitsType.trans unitsTypeEquivIsUnitSubmonoid
-/

end Units

end Submonoid

namespace Subgroup

@[to_additive]
lemma mem_units_iff_coe_mem (T : Subgroup G) (x : Gˣ): x ∈ T.units ↔ (x : G) ∈ T := by
    simp_rw [Submonoid.mem_units_iff, mem_toSubmonoid, Units.val_inv_eq_inv_val, inv_mem_iff,
    and_self]

@[to_additive]
lemma mem_iff_toUnits_mem_units (T : Subgroup G) (x : G) : x ∈ T ↔ toUnits x ∈ T.units := by
    simp_rw [Submonoid.mem_units_iff, mem_toSubmonoid, Units.val_inv_eq_inv_val, inv_mem_iff,
    and_self, coe_toUnits]

/-- The equivalence between the greatest subgroup of units contained within `T` and `T` itself. -/
@[to_additive (attr := simps!) " The equivalence between the greatest subgroup of additive units
contained within `T` and `T` itself. "]
def unitsEquivSelf (T : Subgroup G) : T.units ≃* T :=
T.unitsEquivUnitsType.trans (toUnits).symm

end Subgroup<|MERGE_RESOLUTION|>--- conflicted
+++ resolved
@@ -65,11 +65,7 @@
 @[to_additive]
 lemma mem_units_of_coe_mem_coe_inv_mem (S : Submonoid M) {x : Mˣ}
     (h₁ : (x : M) ∈ S) (h₂ : ((x⁻¹ : Mˣ) : M) ∈ S) : x ∈ S.units :=
-<<<<<<< HEAD
     ((S.mem_units_iff _).mpr ⟨h₁, h₂⟩)
-=======
-  ((S.mem_units_iff _).mpr ⟨h₁, h₂⟩)
->>>>>>> 3ee3e5db
 
 @[to_additive]
 lemma coe_coe_inv_mul_coe_coe (S : Submonoid M) (x : Sˣ) :
@@ -116,15 +112,6 @@
 @[to_additive]
 lemma le_units_iff (S : Submonoid M) (H : Subgroup Mˣ) :
     H.toSubmonoid.map (Units.coeHom M) ≤ S ↔ H ≤ S.units := by
-<<<<<<< HEAD
-    refine ⟨fun H => ?_, fun H => le_trans (fun _ => ?_) S.units_le⟩
-    · intro x hx
-      simp_rw [mem_units_iff]
-      refine ⟨H ⟨x, hx, rfl⟩, H ⟨x⁻¹, ?_, rfl⟩⟩
-      simp_rw [Subgroup.coe_toSubmonoid, SetLike.mem_coe, inv_mem_iff]
-      exact hx
-    · simp_rw [mem_map, Subgroup.mem_toSubmonoid, Units.coeHom_apply,
-=======
   refine ⟨fun H => ?_, fun H => le_trans (fun _ => ?_) S.units_le⟩
   · intro x hx
     simp_rw [mem_units_iff]
@@ -132,10 +119,9 @@
     simp_rw [Subgroup.coe_toSubmonoid, SetLike.mem_coe, inv_mem_iff]
     exact hx
   · simp_rw [mem_map, Subgroup.mem_toSubmonoid, Units.coeHom_apply,
->>>>>>> 3ee3e5db
       forall_exists_index, and_imp]
-      rintro y hy rfl
-      exact ⟨y, H hy, rfl⟩
+    rintro y hy rfl
+    exact ⟨y, H hy, rfl⟩
 
 /- TODO: It looks like this is a Galois connection. It might be worth defining the
 other map which sends H : Subgroup Mˣ to a Submonoid of M,
