--- conflicted
+++ resolved
@@ -111,13 +111,8 @@
       commuting pairs as `H`. -/
   rw [commProb_def, commProb_def, div_le_iff, mul_assoc, ← mul_pow, ← Nat.cast_mul,
     mul_comm H.index, H.card_mul_index, div_mul_cancel₀, Nat.cast_le]
-<<<<<<< HEAD
-  · exact Finite.card_le_of_injective (fun p ↦ ⟨⟨p.1.1, p.1.2⟩, Subtype.ext_iff.mp p.2⟩) <|
-      fun p q h ↦ by simpa only [Subtype.ext_iff, Prod.ext_iff] using h
-=======
   · refine Finite.card_le_of_injective (fun p ↦ ⟨⟨p.1.1, p.1.2⟩, Subtype.ext_iff.mp p.2⟩) ?_
     exact fun p q h ↦ by simpa only [Subtype.ext_iff, Prod.ext_iff] using h
->>>>>>> 52b851a9
   · exact pow_ne_zero 2 (Nat.cast_ne_zero.mpr Finite.card_pos.ne')
   · exact pow_pos (Nat.cast_pos.mpr Finite.card_pos) 2
 #align subgroup.comm_prob_subgroup_le Subgroup.commProb_subgroup_le
