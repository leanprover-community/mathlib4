/-
Copyright (c) 2018 Chris Hughes. All rights reserved.
Released under Apache 2.0 license as described in the file LICENSE.
Authors: Chris Hughes, Thomas Browning
-/
import Mathlib.Data.Nat.Factorization.Basic
import Mathlib.Data.SetLike.Fintype
import Mathlib.GroupTheory.GroupAction.ConjAct
import Mathlib.GroupTheory.PGroup
import Mathlib.GroupTheory.NoncommPiCoprod
import Mathlib.Order.Atoms.Finite

#align_import group_theory.sylow from "leanprover-community/mathlib"@"4be589053caf347b899a494da75410deb55fb3ef"

/-!
# Sylow theorems

The Sylow theorems are the following results for every finite group `G` and every prime number `p`.

* There exists a Sylow `p`-subgroup of `G`.
* All Sylow `p`-subgroups of `G` are conjugate to each other.
* Let `nₚ` be the number of Sylow `p`-subgroups of `G`, then `nₚ` divides the index of the Sylow
  `p`-subgroup, `nₚ ≡ 1 [MOD p]`, and `nₚ` is equal to the index of the normalizer of the Sylow
  `p`-subgroup in `G`.

## Main definitions

* `Sylow p G` : The type of Sylow `p`-subgroups of `G`.

## Main statements

* `exists_subgroup_card_pow_prime`: A generalization of Sylow's first theorem:
  For every prime power `pⁿ` dividing the cardinality of `G`,
  there exists a subgroup of `G` of order `pⁿ`.
* `IsPGroup.exists_le_sylow`: A generalization of Sylow's first theorem:
  Every `p`-subgroup is contained in a Sylow `p`-subgroup.
* `Sylow.card_eq_multiplicity`: The cardinality of a Sylow subgroup is `p ^ n`
 where `n` is the multiplicity of `p` in the group order.
* `sylow_conjugate`: A generalization of Sylow's second theorem:
  If the number of Sylow `p`-subgroups is finite, then all Sylow `p`-subgroups are conjugate.
* `card_sylow_modEq_one`: A generalization of Sylow's third theorem:
  If the number of Sylow `p`-subgroups is finite, then it is congruent to `1` modulo `p`.
-/


open Fintype MulAction Subgroup

section InfiniteSylow

variable (p : ℕ) (G : Type*) [Group G]

/-- A Sylow `p`-subgroup is a maximal `p`-subgroup. -/
structure Sylow extends Subgroup G where
  isPGroup' : IsPGroup p toSubgroup
  is_maximal' : ∀ {Q : Subgroup G}, IsPGroup p Q → toSubgroup ≤ Q → Q = toSubgroup
#align sylow Sylow

variable {p} {G}

namespace Sylow

attribute [coe] Sylow.toSubgroup

--Porting note: Changed to `CoeOut`
instance : CoeOut (Sylow p G) (Subgroup G) :=
  ⟨Sylow.toSubgroup⟩

-- Porting note: syntactic tautology
-- @[simp]
-- theorem toSubgroup_eq_coe {P : Sylow p G} : P.toSubgroup = ↑P :=
--   rfl
#noalign sylow.to_subgroup_eq_coe

@[ext]
theorem ext {P Q : Sylow p G} (h : (P : Subgroup G) = Q) : P = Q := by cases P; cases Q; congr
#align sylow.ext Sylow.ext

theorem ext_iff {P Q : Sylow p G} : P = Q ↔ (P : Subgroup G) = Q :=
  ⟨congr_arg _, ext⟩
#align sylow.ext_iff Sylow.ext_iff

instance : SetLike (Sylow p G) G where
  coe := (↑)
  coe_injective' _ _ h := ext (SetLike.coe_injective h)

instance : SubgroupClass (Sylow p G) G where
  mul_mem := Subgroup.mul_mem _
  one_mem _ := Subgroup.one_mem _
  inv_mem := Subgroup.inv_mem _

variable (P : Sylow p G)

/-- The action by a Sylow subgroup is the action by the underlying group. -/
instance mulActionLeft {α : Type*} [MulAction G α] : MulAction P α :=
  inferInstanceAs (MulAction (P : Subgroup G) α)
#align sylow.mul_action_left Sylow.mulActionLeft

variable {K : Type*} [Group K] (ϕ : K →* G) {N : Subgroup G}

/-- The preimage of a Sylow subgroup under a p-group-kernel homomorphism is a Sylow subgroup. -/
def comapOfKerIsPGroup (hϕ : IsPGroup p ϕ.ker) (h : ↑P ≤ ϕ.range) : Sylow p K :=
  { P.1.comap ϕ with
    isPGroup' := P.2.comap_of_ker_isPGroup ϕ hϕ
    is_maximal' := fun {Q} hQ hle => by
      show Q = P.1.comap ϕ
      rw [← P.3 (hQ.map ϕ) (le_trans (ge_of_eq (map_comap_eq_self h)) (map_mono hle))]
      exact (comap_map_eq_self ((P.1.ker_le_comap ϕ).trans hle)).symm }
#align sylow.comap_of_ker_is_p_group Sylow.comapOfKerIsPGroup

@[simp]
theorem coe_comapOfKerIsPGroup (hϕ : IsPGroup p ϕ.ker) (h : ↑P ≤ ϕ.range) :
    (P.comapOfKerIsPGroup ϕ hϕ h : Subgroup K) = Subgroup.comap ϕ ↑P :=
  rfl
#align sylow.coe_comap_of_ker_is_p_group Sylow.coe_comapOfKerIsPGroup

/-- The preimage of a Sylow subgroup under an injective homomorphism is a Sylow subgroup. -/
def comapOfInjective (hϕ : Function.Injective ϕ) (h : ↑P ≤ ϕ.range) : Sylow p K :=
  P.comapOfKerIsPGroup ϕ (IsPGroup.ker_isPGroup_of_injective hϕ) h
#align sylow.comap_of_injective Sylow.comapOfInjective

@[simp]
theorem coe_comapOfInjective (hϕ : Function.Injective ϕ) (h : ↑P ≤ ϕ.range) :
    ↑(P.comapOfInjective ϕ hϕ h) = Subgroup.comap ϕ ↑P :=
  rfl
#align sylow.coe_comap_of_injective Sylow.coe_comapOfInjective

/-- A sylow subgroup of G is also a sylow subgroup of a subgroup of G. -/
protected def subtype (h : ↑P ≤ N) : Sylow p N :=
  P.comapOfInjective N.subtype Subtype.coe_injective (by rwa [subtype_range])
#align sylow.subtype Sylow.subtype

@[simp]
theorem coe_subtype (h : ↑P ≤ N) : ↑(P.subtype h) = subgroupOf (↑P) N :=
  rfl
#align sylow.coe_subtype Sylow.coe_subtype

theorem subtype_injective {P Q : Sylow p G} {hP : ↑P ≤ N} {hQ : ↑Q ≤ N}
    (h : P.subtype hP = Q.subtype hQ) : P = Q := by
  rw [SetLike.ext_iff] at h ⊢
  exact fun g => ⟨fun hg => (h ⟨g, hP hg⟩).mp hg, fun hg => (h ⟨g, hQ hg⟩).mpr hg⟩
#align sylow.subtype_injective Sylow.subtype_injective

end Sylow

/-- A generalization of **Sylow's first theorem**.
  Every `p`-subgroup is contained in a Sylow `p`-subgroup. -/
theorem IsPGroup.exists_le_sylow {P : Subgroup G} (hP : IsPGroup p P) : ∃ Q : Sylow p G, P ≤ Q :=
  Exists.elim
    (zorn_nonempty_partialOrder₀ { Q : Subgroup G | IsPGroup p Q }
      (fun c hc1 hc2 Q hQ =>
        ⟨{  carrier := ⋃ R : c, R
            one_mem' := ⟨Q, ⟨⟨Q, hQ⟩, rfl⟩, Q.one_mem⟩
            inv_mem' := fun {g} ⟨_, ⟨R, rfl⟩, hg⟩ => ⟨R, ⟨R, rfl⟩, R.1.inv_mem hg⟩
            mul_mem' := fun {g} h ⟨_, ⟨R, rfl⟩, hg⟩ ⟨_, ⟨S, rfl⟩, hh⟩ =>
              (hc2.total R.2 S.2).elim (fun T => ⟨S, ⟨S, rfl⟩, S.1.mul_mem (T hg) hh⟩) fun T =>
                ⟨R, ⟨R, rfl⟩, R.1.mul_mem hg (T hh)⟩ },
          fun ⟨g, _, ⟨S, rfl⟩, hg⟩ => by
          refine' Exists.imp (fun k hk => _) (hc1 S.2 ⟨g, hg⟩)
          rwa [Subtype.ext_iff, coe_pow] at hk ⊢, fun M hM g hg => ⟨M, ⟨⟨M, hM⟩, rfl⟩, hg⟩⟩)
      P hP)
    fun {Q} ⟨hQ1, hQ2, hQ3⟩ => ⟨⟨Q, hQ1, hQ3 _⟩, hQ2⟩
#align is_p_group.exists_le_sylow IsPGroup.exists_le_sylow

instance Sylow.nonempty : Nonempty (Sylow p G) :=
  nonempty_of_exists IsPGroup.of_bot.exists_le_sylow
#align sylow.nonempty Sylow.nonempty

noncomputable instance Sylow.inhabited : Inhabited (Sylow p G) :=
  Classical.inhabited_of_nonempty Sylow.nonempty
#align sylow.inhabited Sylow.inhabited

theorem Sylow.exists_comap_eq_of_ker_isPGroup {H : Type*} [Group H] (P : Sylow p H) {f : H →* G}
    (hf : IsPGroup p f.ker) : ∃ Q : Sylow p G, (Q : Subgroup G).comap f = P :=
  Exists.imp (fun Q hQ => P.3 (Q.2.comap_of_ker_isPGroup f hf) (map_le_iff_le_comap.mp hQ))
    (P.2.map f).exists_le_sylow
#align sylow.exists_comap_eq_of_ker_is_p_group Sylow.exists_comap_eq_of_ker_isPGroup

theorem Sylow.exists_comap_eq_of_injective {H : Type*} [Group H] (P : Sylow p H) {f : H →* G}
    (hf : Function.Injective f) : ∃ Q : Sylow p G, (Q : Subgroup G).comap f = P :=
  P.exists_comap_eq_of_ker_isPGroup (IsPGroup.ker_isPGroup_of_injective hf)
#align sylow.exists_comap_eq_of_injective Sylow.exists_comap_eq_of_injective

theorem Sylow.exists_comap_subtype_eq {H : Subgroup G} (P : Sylow p H) :
    ∃ Q : Sylow p G, (Q : Subgroup G).comap H.subtype = P :=
  P.exists_comap_eq_of_injective Subtype.coe_injective
#align sylow.exists_comap_subtype_eq Sylow.exists_comap_subtype_eq

/-- If the kernel of `f : H →* G` is a `p`-group,
  then `Fintype (Sylow p G)` implies `Fintype (Sylow p H)`. -/
noncomputable def Sylow.fintypeOfKerIsPGroup {H : Type*} [Group H] {f : H →* G}
    (hf : IsPGroup p f.ker) [Fintype (Sylow p G)] : Fintype (Sylow p H) :=
  let h_exists := fun P : Sylow p H => P.exists_comap_eq_of_ker_isPGroup hf
  let g : Sylow p H → Sylow p G := fun P => Classical.choose (h_exists P)
  have hg : ∀ P : Sylow p H, (g P).1.comap f = P := fun P => Classical.choose_spec (h_exists P)
  Fintype.ofInjective g fun P Q h => Sylow.ext (by rw [← hg, h]; exact (h_exists Q).choose_spec)
#align sylow.fintype_of_ker_is_p_group Sylow.fintypeOfKerIsPGroup

/-- If `f : H →* G` is injective, then `Fintype (Sylow p G)` implies `Fintype (Sylow p H)`. -/
noncomputable def Sylow.fintypeOfInjective {H : Type*} [Group H] {f : H →* G}
    (hf : Function.Injective f) [Fintype (Sylow p G)] : Fintype (Sylow p H) :=
  Sylow.fintypeOfKerIsPGroup (IsPGroup.ker_isPGroup_of_injective hf)
#align sylow.fintype_of_injective Sylow.fintypeOfInjective

/-- If `H` is a subgroup of `G`, then `Fintype (Sylow p G)` implies `Fintype (Sylow p H)`. -/
noncomputable instance (H : Subgroup G) [Fintype (Sylow p G)] : Fintype (Sylow p H) :=
  Sylow.fintypeOfInjective H.subtype_injective

/-- If `H` is a subgroup of `G`, then `Finite (Sylow p G)` implies `Finite (Sylow p H)`. -/
instance (H : Subgroup G) [Finite (Sylow p G)] : Finite (Sylow p H) := by
  cases nonempty_fintype (Sylow p G)
  infer_instance

open Pointwise

/-- `Subgroup.pointwiseMulAction` preserves Sylow subgroups. -/
instance Sylow.pointwiseMulAction {α : Type*} [Group α] [MulDistribMulAction α G] :
    MulAction α (Sylow p G) where
  smul g P :=
    ⟨(g • P.toSubgroup : Subgroup G), P.2.map _, fun {Q} hQ hS =>
      inv_smul_eq_iff.mp
        (P.3 (hQ.map _) fun s hs =>
          (congr_arg (· ∈ g⁻¹ • Q) (inv_smul_smul g s)).mp
            (smul_mem_pointwise_smul (g • s) g⁻¹ Q (hS (smul_mem_pointwise_smul s g P hs))))⟩
  one_smul P := Sylow.ext (one_smul α P.toSubgroup)
  mul_smul g h P := Sylow.ext (mul_smul g h P.toSubgroup)
#align sylow.pointwise_mul_action Sylow.pointwiseMulAction

theorem Sylow.pointwise_smul_def {α : Type*} [Group α] [MulDistribMulAction α G] {g : α}
    {P : Sylow p G} : ↑(g • P) = g • (P : Subgroup G) :=
  rfl
#align sylow.pointwise_smul_def Sylow.pointwise_smul_def

instance Sylow.mulAction : MulAction G (Sylow p G) :=
  compHom _ MulAut.conj
#align sylow.mul_action Sylow.mulAction

theorem Sylow.smul_def {g : G} {P : Sylow p G} : g • P = MulAut.conj g • P :=
  rfl
#align sylow.smul_def Sylow.smul_def

theorem Sylow.coe_subgroup_smul {g : G} {P : Sylow p G} :
    ↑(g • P) = MulAut.conj g • (P : Subgroup G) :=
  rfl
#align sylow.coe_subgroup_smul Sylow.coe_subgroup_smul

theorem Sylow.coe_smul {g : G} {P : Sylow p G} : ↑(g • P) = MulAut.conj g • (P : Set G) :=
  rfl
#align sylow.coe_smul Sylow.coe_smul

theorem Sylow.smul_le {P : Sylow p G} {H : Subgroup G} (hP : ↑P ≤ H) (h : H) : ↑(h • P) ≤ H :=
  Subgroup.conj_smul_le_of_le hP h
#align sylow.smul_le Sylow.smul_le

theorem Sylow.smul_subtype {P : Sylow p G} {H : Subgroup G} (hP : ↑P ≤ H) (h : H) :
    h • P.subtype hP = (h • P).subtype (Sylow.smul_le hP h) :=
  Sylow.ext (Subgroup.conj_smul_subgroupOf hP h)
#align sylow.smul_subtype Sylow.smul_subtype

theorem Sylow.smul_eq_iff_mem_normalizer {g : G} {P : Sylow p G} :
    g • P = P ↔ g ∈ (P : Subgroup G).normalizer := by
  rw [eq_comm, SetLike.ext_iff, ← inv_mem_iff (G := G) (H := normalizer P.toSubgroup),
      mem_normalizer_iff, inv_inv]
  exact
    forall_congr' fun h =>
      iff_congr Iff.rfl
        ⟨fun ⟨a, b, c⟩ => c ▸ by simpa [mul_assoc] using b,
          fun hh => ⟨(MulAut.conj g)⁻¹ h, hh, MulAut.apply_inv_self G (MulAut.conj g) h⟩⟩
#align sylow.smul_eq_iff_mem_normalizer Sylow.smul_eq_iff_mem_normalizer

theorem Sylow.smul_eq_of_normal {g : G} {P : Sylow p G} [h : (P : Subgroup G).Normal] : g • P = P :=
  by simp only [Sylow.smul_eq_iff_mem_normalizer, normalizer_eq_top.mpr h, mem_top]
#align sylow.smul_eq_of_normal Sylow.smul_eq_of_normal

theorem Subgroup.sylow_mem_fixedPoints_iff (H : Subgroup G) {P : Sylow p G} :
    P ∈ fixedPoints H (Sylow p G) ↔ H ≤ (P : Subgroup G).normalizer := by
  simp_rw [SetLike.le_def, ← Sylow.smul_eq_iff_mem_normalizer]; exact Subtype.forall
#align subgroup.sylow_mem_fixed_points_iff Subgroup.sylow_mem_fixedPoints_iff

theorem IsPGroup.inf_normalizer_sylow {P : Subgroup G} (hP : IsPGroup p P) (Q : Sylow p G) :
    P ⊓ (Q : Subgroup G).normalizer = P ⊓ Q :=
  le_antisymm
    (le_inf inf_le_left
      (sup_eq_right.mp
        (Q.3 (hP.to_inf_left.to_sup_of_normal_right' Q.2 inf_le_right) le_sup_right)))
    (inf_le_inf_left P le_normalizer)
#align is_p_group.inf_normalizer_sylow IsPGroup.inf_normalizer_sylow

theorem IsPGroup.sylow_mem_fixedPoints_iff {P : Subgroup G} (hP : IsPGroup p P) {Q : Sylow p G} :
    Q ∈ fixedPoints P (Sylow p G) ↔ P ≤ Q := by
  rw [P.sylow_mem_fixedPoints_iff, ← inf_eq_left, hP.inf_normalizer_sylow, inf_eq_left]
#align is_p_group.sylow_mem_fixed_points_iff IsPGroup.sylow_mem_fixedPoints_iff

/-- A generalization of **Sylow's second theorem**.
  If the number of Sylow `p`-subgroups is finite, then all Sylow `p`-subgroups are conjugate. -/
instance [hp : Fact p.Prime] [Finite (Sylow p G)] : IsPretransitive G (Sylow p G) :=
  ⟨fun P Q => by
    classical
      cases nonempty_fintype (Sylow p G)
      have H := fun {R : Sylow p G} {S : orbit G P} =>
        calc
          S ∈ fixedPoints R (orbit G P) ↔ S.1 ∈ fixedPoints R (Sylow p G) :=
            forall_congr' fun a => Subtype.ext_iff
          _ ↔ R.1 ≤ S := R.2.sylow_mem_fixedPoints_iff
          _ ↔ S.1.1 = R := ⟨fun h => R.3 S.1.2 h, ge_of_eq⟩
      suffices Set.Nonempty (fixedPoints Q (orbit G P)) by
        exact Exists.elim this fun R hR => by
          rw [← Sylow.ext (H.mp hR)]
          exact R.2
      apply Q.2.nonempty_fixed_point_of_prime_not_dvd_card
      refine' fun h => hp.out.not_dvd_one (Nat.modEq_zero_iff_dvd.mp _)
      calc
        1 = card (fixedPoints P (orbit G P)) := ?_
        _ ≡ card (orbit G P) [MOD p] := (P.2.card_modEq_card_fixedPoints (orbit G P)).symm
        _ ≡ 0 [MOD p] := Nat.modEq_zero_iff_dvd.mpr h
      rw [← Set.card_singleton (⟨P, mem_orbit_self P⟩ : orbit G P)]
      refine' card_congr' (congr_arg _ (Eq.symm _))
      rw [Set.eq_singleton_iff_unique_mem]
      exact ⟨H.mpr rfl, fun R h => Subtype.ext (Sylow.ext (H.mp h))⟩⟩

variable (p) (G)

/-- A generalization of **Sylow's third theorem**.
  If the number of Sylow `p`-subgroups is finite, then it is congruent to `1` modulo `p`. -/
theorem card_sylow_modEq_one [Fact p.Prime] [Fintype (Sylow p G)] :
    card (Sylow p G) ≡ 1 [MOD p] := by
  refine' Sylow.nonempty.elim fun P : Sylow p G => _
  have : fixedPoints P.1 (Sylow p G) = {P} :=
    Set.ext fun Q : Sylow p G =>
      calc
        Q ∈ fixedPoints P (Sylow p G) ↔ P.1 ≤ Q := P.2.sylow_mem_fixedPoints_iff
        _ ↔ Q.1 = P.1 := ⟨P.3 Q.2, ge_of_eq⟩
        _ ↔ Q ∈ {P} := Sylow.ext_iff.symm.trans Set.mem_singleton_iff.symm

  have fin : Fintype (fixedPoints P.1 (Sylow p G)) := by
    rw [this]
    infer_instance
  have : card (fixedPoints P.1 (Sylow p G)) = 1 := by simp [this]
  exact (P.2.card_modEq_card_fixedPoints (Sylow p G)).trans (by rw [this])
#align card_sylow_modeq_one card_sylow_modEq_one

theorem not_dvd_card_sylow [hp : Fact p.Prime] [Fintype (Sylow p G)] : ¬p ∣ card (Sylow p G) :=
  fun h =>
  hp.1.ne_one
    (Nat.dvd_one.mp
      ((Nat.modEq_iff_dvd' zero_le_one).mp
        ((Nat.modEq_zero_iff_dvd.mpr h).symm.trans (card_sylow_modEq_one p G))))
#align not_dvd_card_sylow not_dvd_card_sylow

variable {p} {G}

/-- Sylow subgroups are isomorphic -/
nonrec def Sylow.equivSMul (P : Sylow p G) (g : G) : P ≃* (g • P : Sylow p G) :=
  equivSMul (MulAut.conj g) P.toSubgroup
#align sylow.equiv_smul Sylow.equivSMul

/-- Sylow subgroups are isomorphic -/
noncomputable def Sylow.equiv [Fact p.Prime] [Finite (Sylow p G)] (P Q : Sylow p G) : P ≃* Q := by
  rw [← Classical.choose_spec (exists_smul_eq G P Q)]
  exact P.equivSMul (Classical.choose (exists_smul_eq G P Q))
#align sylow.equiv Sylow.equiv

@[simp]
theorem Sylow.orbit_eq_top [Fact p.Prime] [Finite (Sylow p G)] (P : Sylow p G) : orbit G P = ⊤ :=
  top_le_iff.mp fun Q _ => exists_smul_eq G P Q
#align sylow.orbit_eq_top Sylow.orbit_eq_top

theorem Sylow.stabilizer_eq_normalizer (P : Sylow p G) :
    stabilizer G P = (P : Subgroup G).normalizer := by
  ext; simp [Sylow.smul_eq_iff_mem_normalizer]
#align sylow.stabilizer_eq_normalizer Sylow.stabilizer_eq_normalizer

theorem Sylow.conj_eq_normalizer_conj_of_mem_centralizer [Fact p.Prime] [Finite (Sylow p G)]
    (P : Sylow p G) (x g : G) (hx : x ∈ centralizer (P : Set G))
    (hy : g⁻¹ * x * g ∈ centralizer (P : Set G)) :
    ∃ n ∈ (P : Subgroup G).normalizer, g⁻¹ * x * g = n⁻¹ * x * n := by
  have h1 : ↑P ≤ centralizer (zpowers x : Set G) := by rwa [le_centralizer_iff, zpowers_le]
  have h2 : ↑(g • P) ≤ centralizer (zpowers x : Set G) := by
    rw [le_centralizer_iff, zpowers_le]
    rintro - ⟨z, hz, rfl⟩
    specialize hy z hz
    rwa [← mul_assoc, ← eq_mul_inv_iff_mul_eq, mul_assoc, mul_assoc, mul_assoc, ← mul_assoc,
      eq_inv_mul_iff_mul_eq, ← mul_assoc, ← mul_assoc] at hy
  obtain ⟨h, hh⟩ :=
    exists_smul_eq (centralizer (zpowers x : Set G)) ((g • P).subtype h2) (P.subtype h1)
  simp_rw [Sylow.smul_subtype, Subgroup.smul_def, smul_smul] at hh
  refine' ⟨h * g, Sylow.smul_eq_iff_mem_normalizer.mp (Sylow.subtype_injective hh), _⟩
  rw [← mul_assoc, Commute.right_comm (h.prop x (mem_zpowers x)), mul_inv_rev, inv_mul_cancel_right]
#align sylow.conj_eq_normalizer_conj_of_mem_centralizer Sylow.conj_eq_normalizer_conj_of_mem_centralizer

theorem Sylow.conj_eq_normalizer_conj_of_mem [Fact p.Prime] [Finite (Sylow p G)] (P : Sylow p G)
    [_hP : (P : Subgroup G).IsCommutative] (x g : G) (hx : x ∈ P) (hy : g⁻¹ * x * g ∈ P) :
    ∃ n ∈ (P : Subgroup G).normalizer, g⁻¹ * x * g = n⁻¹ * x * n :=
  P.conj_eq_normalizer_conj_of_mem_centralizer x g (le_centralizer P hx) (le_centralizer P hy)
#align sylow.conj_eq_normalizer_conj_of_mem Sylow.conj_eq_normalizer_conj_of_mem

/-- Sylow `p`-subgroups are in bijection with cosets of the normalizer of a Sylow `p`-subgroup -/
noncomputable def Sylow.equivQuotientNormalizer [Fact p.Prime] [Fintype (Sylow p G)]
    (P : Sylow p G) : Sylow p G ≃ G ⧸ (P : Subgroup G).normalizer :=
  calc
    Sylow p G ≃ (⊤ : Set (Sylow p G)) := (Equiv.Set.univ (Sylow p G)).symm
    _ ≃ orbit G P := by rw [P.orbit_eq_top]
    _ ≃ G ⧸ stabilizer G P := (orbitEquivQuotientStabilizer G P)
    _ ≃ G ⧸ (P : Subgroup G).normalizer := by rw [P.stabilizer_eq_normalizer]

#align sylow.equiv_quotient_normalizer Sylow.equivQuotientNormalizer

noncomputable instance [Fact p.Prime] [Fintype (Sylow p G)] (P : Sylow p G) :
    Fintype (G ⧸ (P : Subgroup G).normalizer) :=
  ofEquiv (Sylow p G) P.equivQuotientNormalizer

theorem card_sylow_eq_card_quotient_normalizer [Fact p.Prime] [Fintype (Sylow p G)]
    (P : Sylow p G) : card (Sylow p G) = card (G ⧸ (P : Subgroup G).normalizer) :=
  card_congr P.equivQuotientNormalizer
#align card_sylow_eq_card_quotient_normalizer card_sylow_eq_card_quotient_normalizer

theorem card_sylow_eq_index_normalizer [Fact p.Prime] [Fintype (Sylow p G)] (P : Sylow p G) :
    card (Sylow p G) = (P : Subgroup G).normalizer.index :=
  (card_sylow_eq_card_quotient_normalizer P).trans (P : Subgroup G).normalizer.index_eq_card.symm
#align card_sylow_eq_index_normalizer card_sylow_eq_index_normalizer

theorem card_sylow_dvd_index [Fact p.Prime] [Fintype (Sylow p G)] (P : Sylow p G) :
    card (Sylow p G) ∣ (P : Subgroup G).index :=
  ((congr_arg _ (card_sylow_eq_index_normalizer P)).mp dvd_rfl).trans
    (index_dvd_of_le le_normalizer)
#align card_sylow_dvd_index card_sylow_dvd_index

theorem not_dvd_index_sylow' [hp : Fact p.Prime] (P : Sylow p G) [(P : Subgroup G).Normal]
    [fP : FiniteIndex (P : Subgroup G)] : ¬p ∣ (P : Subgroup G).index := by
  intro h
  letI : Fintype (G ⧸ (P : Subgroup G)) := (P : Subgroup G).fintypeQuotientOfFiniteIndex
  rw [index_eq_card (P : Subgroup G)] at h
  obtain ⟨x, hx⟩ := exists_prime_orderOf_dvd_card (G := G ⧸ (P : Subgroup G)) p h
  have h := IsPGroup.of_card ((orderOf_eq_card_zpowers.symm.trans hx).trans (pow_one p).symm)
  let Q := (zpowers x).comap (QuotientGroup.mk' (P : Subgroup G))
  have hQ : IsPGroup p Q := by
    apply h.comap_of_ker_isPGroup
    rw [QuotientGroup.ker_mk']
    exact P.2
  replace hp := mt orderOf_eq_one_iff.mpr (ne_of_eq_of_ne hx hp.1.ne_one)
  rw [← zpowers_eq_bot, ← Ne, ← bot_lt_iff_ne_bot, ←
    comap_lt_comap_of_surjective (QuotientGroup.mk'_surjective _), MonoidHom.comap_bot,
    QuotientGroup.ker_mk'] at hp
  exact hp.ne' (P.3 hQ hp.le)
#align not_dvd_index_sylow' not_dvd_index_sylow'

theorem not_dvd_index_sylow [hp : Fact p.Prime] [Finite (Sylow p G)] (P : Sylow p G)
    (hP : relindex ↑P (P : Subgroup G).normalizer ≠ 0) : ¬p ∣ (P : Subgroup G).index := by
  cases nonempty_fintype (Sylow p G)
  rw [← relindex_mul_index le_normalizer, ← card_sylow_eq_index_normalizer]
  haveI : (P.subtype le_normalizer : Subgroup (P : Subgroup G).normalizer).Normal :=
    Subgroup.normal_in_normalizer
  haveI : FiniteIndex ↑(P.subtype le_normalizer : Subgroup (P : Subgroup G).normalizer) := ⟨hP⟩
  replace hP := not_dvd_index_sylow' (P.subtype le_normalizer)
  exact hp.1.not_dvd_mul hP (not_dvd_card_sylow p G)
#align not_dvd_index_sylow not_dvd_index_sylow

/-- **Frattini's Argument**: If `N` is a normal subgroup of `G`, and if `P` is a Sylow `p`-subgroup
  of `N`, then `N_G(P) ⊔ N = G`. -/
theorem Sylow.normalizer_sup_eq_top {p : ℕ} [Fact p.Prime] {N : Subgroup G} [N.Normal]
    [Finite (Sylow p N)] (P : Sylow p N) :
    ((↑P : Subgroup N).map N.subtype).normalizer ⊔ N = ⊤ := by
  refine' top_le_iff.mp fun g _ => _
  obtain ⟨n, hn⟩ := exists_smul_eq N ((MulAut.conjNormal g : MulAut N) • P) P
  rw [← inv_mul_cancel_left (↑n) g, sup_comm]
  apply mul_mem_sup (N.inv_mem n.2)
  rw [Sylow.smul_def, ← mul_smul, ← MulAut.conjNormal_val, ← MulAut.conjNormal.map_mul,
    Sylow.ext_iff, Sylow.pointwise_smul_def, Subgroup.pointwise_smul_def] at hn
  refine' fun x =>
    (mem_map_iff_mem
            (show Function.Injective (MulAut.conj (↑n * g)).toMonoidHom from
              (MulAut.conj (↑n * g)).injective)).symm.trans
      _
  rw [map_map, ← congr_arg (map N.subtype) hn, map_map]
  rfl
#align sylow.normalizer_sup_eq_top Sylow.normalizer_sup_eq_top

/-- **Frattini's Argument**: If `N` is a normal subgroup of `G`, and if `P` is a Sylow `p`-subgroup
  of `N`, then `N_G(P) ⊔ N = G`. -/
theorem Sylow.normalizer_sup_eq_top' {p : ℕ} [Fact p.Prime] {N : Subgroup G} [N.Normal]
    [Finite (Sylow p N)] (P : Sylow p G) (hP : ↑P ≤ N) : (P : Subgroup G).normalizer ⊔ N = ⊤ := by
  rw [← Sylow.normalizer_sup_eq_top (P.subtype hP), P.coe_subtype, subgroupOf_map_subtype,
    inf_of_le_left hP]
#align sylow.normalizer_sup_eq_top' Sylow.normalizer_sup_eq_top'

end InfiniteSylow

open Equiv Equiv.Perm Finset Function List QuotientGroup

open BigOperators

universe u v w

variable {G : Type u} {α : Type v} {β : Type w} [Group G]

attribute [local instance 10] Subtype.fintype setFintype Classical.propDecidable

theorem QuotientGroup.card_preimage_mk [Fintype G] (s : Subgroup G) (t : Set (G ⧸ s)) :
    Fintype.card (QuotientGroup.mk ⁻¹' t) = Fintype.card s * Fintype.card t := by
  rw [← Fintype.card_prod, Fintype.card_congr (preimageMkEquivSubgroupProdSet _ _)]
#align quotient_group.card_preimage_mk QuotientGroup.card_preimage_mk

namespace Sylow
theorem mem_fixedPoints_mul_left_cosets_iff_mem_normalizer {H : Subgroup G} [Finite (H : Set G)]
    {x : G} : (x : G ⧸ H) ∈ MulAction.fixedPoints H (G ⧸ H) ↔ x ∈ normalizer H :=
  ⟨fun hx =>
    have ha : ∀ {y : G ⧸ H}, y ∈ orbit H (x : G ⧸ H) → y = x := mem_fixedPoints'.1 hx _
    (inv_mem_iff (G := G)).1
      (mem_normalizer_fintype fun n (hn : n ∈ H) =>
        have : (n⁻¹ * x)⁻¹ * x ∈ H := QuotientGroup.eq.1 (ha ⟨⟨n⁻¹, inv_mem hn⟩, rfl⟩)
        show _ ∈ H by
          rw [mul_inv_rev, inv_inv] at this
          convert this
          rw [inv_inv]),
    fun hx : ∀ n : G, n ∈ H ↔ x * n * x⁻¹ ∈ H =>
    mem_fixedPoints'.2 fun y =>
      Quotient.inductionOn' y fun y hy =>
        QuotientGroup.eq.2
          (let ⟨⟨b, hb₁⟩, hb₂⟩ := hy
          have hb₂ : (b * x)⁻¹ * y ∈ H := QuotientGroup.eq.1 hb₂
          (inv_mem_iff (G := G)).1 <|
            (hx _).2 <|
              (mul_mem_cancel_left (inv_mem hb₁)).1 <| by
                rw [hx] at hb₂; simpa [mul_inv_rev, mul_assoc] using hb₂)⟩
#align sylow.mem_fixed_points_mul_left_cosets_iff_mem_normalizer Sylow.mem_fixedPoints_mul_left_cosets_iff_mem_normalizer

/-- The fixed points of the action of `H` on its cosets correspond to `normalizer H / H`. -/
def fixedPointsMulLeftCosetsEquivQuotient (H : Subgroup G) [Finite (H : Set G)] :
    MulAction.fixedPoints H (G ⧸ H) ≃
      normalizer H ⧸ Subgroup.comap ((normalizer H).subtype : normalizer H →* G) H :=
  @subtypeQuotientEquivQuotientSubtype G (normalizer H : Set G) (_) (_)
    (MulAction.fixedPoints H (G ⧸ H))
    (fun a => (@mem_fixedPoints_mul_left_cosets_iff_mem_normalizer _ _ _ ‹_› _).symm)
    (by
      intros
      dsimp only [instHasEquiv]
      rw [leftRel_apply (α := normalizer H), leftRel_apply]
      rfl)
#align sylow.fixed_points_mul_left_cosets_equiv_quotient Sylow.fixedPointsMulLeftCosetsEquivQuotient

/-- If `H` is a `p`-subgroup of `G`, then the index of `H` inside its normalizer is congruent
  mod `p` to the index of `H`.  -/
theorem card_quotient_normalizer_modEq_card_quotient [Fintype G] {p : ℕ} {n : ℕ} [hp : Fact p.Prime]
    {H : Subgroup G} (hH : Fintype.card H = p ^ n) :
    Fintype.card (normalizer H ⧸ Subgroup.comap ((normalizer H).subtype : normalizer H →* G) H) ≡
      card (G ⧸ H) [MOD p] := by
  rw [← Fintype.card_congr (fixedPointsMulLeftCosetsEquivQuotient H)]
  exact ((IsPGroup.of_card hH).card_modEq_card_fixedPoints _).symm
#align sylow.card_quotient_normalizer_modeq_card_quotient Sylow.card_quotient_normalizer_modEq_card_quotient

/-- If `H` is a subgroup of `G` of cardinality `p ^ n`, then the cardinality of the
  normalizer of `H` is congruent mod `p ^ (n + 1)` to the cardinality of `G`.  -/
theorem card_normalizer_modEq_card [Fintype G] {p : ℕ} {n : ℕ} [hp : Fact p.Prime] {H : Subgroup G}
    (hH : Fintype.card H = p ^ n) : card (normalizer H) ≡ card G [MOD p ^ (n + 1)] := by
  have : H.subgroupOf (normalizer H) ≃ H := (subgroupOfEquivOfLe le_normalizer).toEquiv
  rw [card_eq_card_quotient_mul_card_subgroup H,
    card_eq_card_quotient_mul_card_subgroup (H.subgroupOf (normalizer H)), Fintype.card_congr this,
    hH, pow_succ]
  exact (card_quotient_normalizer_modEq_card_quotient hH).mul_right' _
#align sylow.card_normalizer_modeq_card Sylow.card_normalizer_modEq_card

/-- If `H` is a `p`-subgroup but not a Sylow `p`-subgroup, then `p` divides the
  index of `H` inside its normalizer. -/
theorem prime_dvd_card_quotient_normalizer [Fintype G] {p : ℕ} {n : ℕ} [hp : Fact p.Prime]
    (hdvd : p ^ (n + 1) ∣ card G) {H : Subgroup G} (hH : Fintype.card H = p ^ n) :
    p ∣ card (normalizer H ⧸ Subgroup.comap ((normalizer H).subtype : normalizer H →* G) H) :=
  let ⟨s, hs⟩ := exists_eq_mul_left_of_dvd hdvd
  have hcard : card (G ⧸ H) = s * p :=
    (mul_left_inj' (show card H ≠ 0 from Fintype.card_ne_zero)).1
      (by
        rw [← card_eq_card_quotient_mul_card_subgroup H, hH, hs, pow_succ', mul_assoc, mul_comm p])
  have hm :
    s * p % p =
      card (normalizer H ⧸ Subgroup.comap ((normalizer H).subtype : normalizer H →* G) H) % p :=
    hcard ▸ (card_quotient_normalizer_modEq_card_quotient hH).symm
  Nat.dvd_of_mod_eq_zero (by rwa [Nat.mod_eq_zero_of_dvd (dvd_mul_left _ _), eq_comm] at hm)
#align sylow.prime_dvd_card_quotient_normalizer Sylow.prime_dvd_card_quotient_normalizer

/-- If `H` is a `p`-subgroup but not a Sylow `p`-subgroup of cardinality `p ^ n`,
  then `p ^ (n + 1)` divides the cardinality of the normalizer of `H`. -/
theorem prime_pow_dvd_card_normalizer [Fintype G] {p : ℕ} {n : ℕ} [_hp : Fact p.Prime]
    (hdvd : p ^ (n + 1) ∣ card G) {H : Subgroup G} (hH : Fintype.card H = p ^ n) :
    p ^ (n + 1) ∣ card (normalizer H) :=
  Nat.modEq_zero_iff_dvd.1 ((card_normalizer_modEq_card hH).trans hdvd.modEq_zero_nat)
#align sylow.prime_pow_dvd_card_normalizer Sylow.prime_pow_dvd_card_normalizer

/-- If `H` is a subgroup of `G` of cardinality `p ^ n`,
  then `H` is contained in a subgroup of cardinality `p ^ (n + 1)`
  if `p ^ (n + 1)` divides the cardinality of `G` -/
theorem exists_subgroup_card_pow_succ [Fintype G] {p : ℕ} {n : ℕ} [hp : Fact p.Prime]
    (hdvd : p ^ (n + 1) ∣ card G) {H : Subgroup G} (hH : Fintype.card H = p ^ n) :
    ∃ K : Subgroup G, Fintype.card K = p ^ (n + 1) ∧ H ≤ K :=
  let ⟨s, hs⟩ := exists_eq_mul_left_of_dvd hdvd
  have hcard : card (G ⧸ H) = s * p :=
    (mul_left_inj' (show card H ≠ 0 from Fintype.card_ne_zero)).1
      (by
        rw [← card_eq_card_quotient_mul_card_subgroup H, hH, hs, pow_succ', mul_assoc, mul_comm p])
  have hm : s * p % p = card (normalizer H ⧸ H.subgroupOf H.normalizer) % p :=
    Fintype.card_congr (fixedPointsMulLeftCosetsEquivQuotient H) ▸
      hcard ▸ (IsPGroup.of_card hH).card_modEq_card_fixedPoints _
  have hm' : p ∣ card (normalizer H ⧸ H.subgroupOf H.normalizer) :=
    Nat.dvd_of_mod_eq_zero (by rwa [Nat.mod_eq_zero_of_dvd (dvd_mul_left _ _), eq_comm] at hm)
  let ⟨x, hx⟩ := @exists_prime_orderOf_dvd_card _ (QuotientGroup.Quotient.group _) _ _ hp hm'
  have hequiv : H ≃ H.subgroupOf H.normalizer := (subgroupOfEquivOfLe le_normalizer).symm.toEquiv
  ⟨Subgroup.map (normalizer H).subtype
      (Subgroup.comap (mk' (H.subgroupOf H.normalizer)) (zpowers x)), by
    show Fintype.card (Subgroup.map H.normalizer.subtype
              (comap (mk' (H.subgroupOf H.normalizer)) (Subgroup.zpowers x))) = p ^ (n + 1)
    suffices Fintype.card (Subtype.val ''
              (Subgroup.comap (mk' (H.subgroupOf H.normalizer)) (zpowers x) : Set H.normalizer)) =
        p ^ (n + 1)
      by convert this using 2
    rw [Set.card_image_of_injective
        (Subgroup.comap (mk' (H.subgroupOf H.normalizer)) (zpowers x) : Set H.normalizer)
        Subtype.val_injective,
      pow_succ', ← hH, Fintype.card_congr hequiv, ← hx, orderOf_eq_card_zpowers, ←
      Fintype.card_prod]
    exact @Fintype.card_congr _ _ (_) (_)
      (preimageMkEquivSubgroupProdSet (H.subgroupOf H.normalizer) (zpowers x)), by
    intro y hy
    simp only [exists_prop, Subgroup.coeSubtype, mk'_apply, Subgroup.mem_map, Subgroup.mem_comap]
    refine' ⟨⟨y, le_normalizer hy⟩, ⟨0, _⟩, rfl⟩
    dsimp only
    rw [zpow_zero, eq_comm, QuotientGroup.eq_one_iff]
    simpa using hy⟩
#align sylow.exists_subgroup_card_pow_succ Sylow.exists_subgroup_card_pow_succ

/-- If `H` is a subgroup of `G` of cardinality `p ^ n`,
  then `H` is contained in a subgroup of cardinality `p ^ m`
  if `n ≤ m` and `p ^ m` divides the cardinality of `G` -/
theorem exists_subgroup_card_pow_prime_le [Fintype G] (p : ℕ) :
    ∀ {n m : ℕ} [_hp : Fact p.Prime] (_hdvd : p ^ m ∣ card G) (H : Subgroup G)
      (_hH : card H = p ^ n) (_hnm : n ≤ m), ∃ K : Subgroup G, card K = p ^ m ∧ H ≤ K
  | n, m => fun {hdvd H hH hnm} =>
    (lt_or_eq_of_le hnm).elim
      (fun hnm : n < m =>
        have h0m : 0 < m := lt_of_le_of_lt n.zero_le hnm
        have _wf : m - 1 < m := Nat.sub_lt h0m zero_lt_one
        have hnm1 : n ≤ m - 1 := le_tsub_of_add_le_right hnm
        let ⟨K, hK⟩ :=
          @exists_subgroup_card_pow_prime_le _ _ n (m - 1) _
            (Nat.pow_dvd_of_le_of_pow_dvd tsub_le_self hdvd) H hH hnm1
        have hdvd' : p ^ (m - 1 + 1) ∣ card G := by rwa [tsub_add_cancel_of_le h0m.nat_succ_le]
        let ⟨K', hK'⟩ := @exists_subgroup_card_pow_succ _ _ _ _ _ _ hdvd' K hK.1
        ⟨K', by rw [hK'.1, tsub_add_cancel_of_le h0m.nat_succ_le], le_trans hK.2 hK'.2⟩)
      fun hnm : n = m => ⟨H, by simp [hH, hnm]⟩
#align sylow.exists_subgroup_card_pow_prime_le Sylow.exists_subgroup_card_pow_prime_le

/-- A generalisation of **Sylow's first theorem**. If `p ^ n` divides
  the cardinality of `G`, then there is a subgroup of cardinality `p ^ n` -/
theorem exists_subgroup_card_pow_prime [Fintype G] (p : ℕ) {n : ℕ} [Fact p.Prime]
    (hdvd : p ^ n ∣ card G) : ∃ K : Subgroup G, Fintype.card K = p ^ n :=
  let ⟨K, hK⟩ := exists_subgroup_card_pow_prime_le p hdvd ⊥ (card_bot.trans (by simp)) n.zero_le
  ⟨K, hK.1⟩
#align sylow.exists_subgroup_card_pow_prime Sylow.exists_subgroup_card_pow_prime

theorem pow_dvd_card_of_pow_dvd_card [Fintype G] {p n : ℕ} [hp : Fact p.Prime] (P : Sylow p G)
    (hdvd : p ^ n ∣ card G) : p ^ n ∣ card P :=
  (hp.1.coprime_pow_of_not_dvd
          (not_dvd_index_sylow P index_ne_zero_of_finite)).symm.dvd_of_dvd_mul_left
    ((index_mul_card P.1).symm ▸ hdvd)
#align sylow.pow_dvd_card_of_pow_dvd_card Sylow.pow_dvd_card_of_pow_dvd_card

theorem dvd_card_of_dvd_card [Fintype G] {p : ℕ} [Fact p.Prime] (P : Sylow p G)
    (hdvd : p ∣ card G) : p ∣ card P := by
  rw [← pow_one p] at hdvd
  have key := P.pow_dvd_card_of_pow_dvd_card hdvd
  rwa [pow_one] at key
#align sylow.dvd_card_of_dvd_card Sylow.dvd_card_of_dvd_card

/-- Sylow subgroups are Hall subgroups. -/
theorem card_coprime_index [Fintype G] {p : ℕ} [hp : Fact p.Prime] (P : Sylow p G) :
    (card P).Coprime (index (P : Subgroup G)) :=
  let ⟨_n, hn⟩ := IsPGroup.iff_card.mp P.2
  hn.symm ▸ (hp.1.coprime_pow_of_not_dvd (not_dvd_index_sylow P index_ne_zero_of_finite)).symm
#align sylow.card_coprime_index Sylow.card_coprime_index

theorem ne_bot_of_dvd_card [Fintype G] {p : ℕ} [hp : Fact p.Prime] (P : Sylow p G)
    (hdvd : p ∣ card G) : (P : Subgroup G) ≠ ⊥ := by
  refine' fun h => hp.out.not_dvd_one _
  have key : p ∣ card (P : Subgroup G) := P.dvd_card_of_dvd_card hdvd
  rwa [h, card_bot] at key
#align sylow.ne_bot_of_dvd_card Sylow.ne_bot_of_dvd_card

/-- The cardinality of a Sylow subgroup is `p ^ n`
 where `n` is the multiplicity of `p` in the group order. -/
theorem card_eq_multiplicity [Fintype G] {p : ℕ} [hp : Fact p.Prime] (P : Sylow p G) :
    card P = p ^ Nat.factorization (card G) p := by
  obtain ⟨n, heq : card P = _⟩ := IsPGroup.iff_card.mp P.isPGroup'
  refine' Nat.dvd_antisymm _ (P.pow_dvd_card_of_pow_dvd_card (Nat.ord_proj_dvd _ p))
  rw [heq, ← hp.out.pow_dvd_iff_dvd_ord_proj (show card G ≠ 0 from card_ne_zero), ← heq]
  exact P.1.card_subgroup_dvd_card
#align sylow.card_eq_multiplicity Sylow.card_eq_multiplicity

/-- A subgroup with cardinality `p ^ n` is a Sylow subgroup
 where `n` is the multiplicity of `p` in the group order. -/
def ofCard [Fintype G] {p : ℕ} [Fact p.Prime] (H : Subgroup G) [Fintype H]
    (card_eq : card H = p ^ (card G).factorization p) : Sylow p G
    where
  toSubgroup := H
  isPGroup' := IsPGroup.of_card card_eq
  is_maximal' := by
    obtain ⟨P, hHP⟩ := (IsPGroup.of_card card_eq).exists_le_sylow
    exact SetLike.ext'
      (Set.eq_of_subset_of_card_le hHP (P.card_eq_multiplicity.trans card_eq.symm).le).symm ▸ P.3
#align sylow.of_card Sylow.ofCard

@[simp, norm_cast]
theorem coe_ofCard [Fintype G] {p : ℕ} [Fact p.Prime] (H : Subgroup G) [Fintype H]
    (card_eq : card H = p ^ (card G).factorization p) : ↑(ofCard H card_eq) = H :=
  rfl
#align sylow.coe_of_card Sylow.coe_ofCard

/-- If `G` has a normal Sylow `p`-subgroup, then it is the only Sylow `p`-subgroup. -/
noncomputable def unique_of_normal {p : ℕ} [Fact p.Prime] [Finite (Sylow p G)] (P : Sylow p G)
    (h : (P : Subgroup G).Normal) : Unique (Sylow p G) := by
  refine { uniq := fun Q ↦ ?_ }
  obtain ⟨x, h1⟩ := exists_smul_eq G P Q
  obtain ⟨x, h2⟩ := exists_smul_eq G P default
  rw [Sylow.smul_eq_of_normal] at h1 h2
  rw [← h1, ← h2]
#align sylow.subsingleton_of_normal Sylow.unique_of_normal

section Pointwise

open Pointwise

theorem characteristic_of_normal {p : ℕ} [Fact p.Prime] [Finite (Sylow p G)] (P : Sylow p G)
    (h : (P : Subgroup G).Normal) : (P : Subgroup G).Characteristic := by
  haveI := Sylow.unique_of_normal P h
  rw [characteristic_iff_map_eq]
  intro Φ
  show (Φ • P).toSubgroup = P.toSubgroup
  congr
  simp
#align sylow.characteristic_of_normal Sylow.characteristic_of_normal

end Pointwise

theorem normal_of_normalizer_normal {p : ℕ} [Fact p.Prime] [Finite (Sylow p G)] (P : Sylow p G)
    (hn : (↑P : Subgroup G).normalizer.Normal) : (↑P : Subgroup G).Normal := by
  rw [← normalizer_eq_top, ← normalizer_sup_eq_top' P le_normalizer, sup_idem]
#align sylow.normal_of_normalizer_normal Sylow.normal_of_normalizer_normal

@[simp]
theorem normalizer_normalizer {p : ℕ} [Fact p.Prime] [Finite (Sylow p G)] (P : Sylow p G) :
    (↑P : Subgroup G).normalizer.normalizer = (↑P : Subgroup G).normalizer := by
  have := normal_of_normalizer_normal (P.subtype (le_normalizer.trans le_normalizer))
  simp_rw [← normalizer_eq_top, Sylow.coe_subtype, ← subgroupOf_normalizer_eq le_normalizer, ←
    subgroupOf_normalizer_eq le_rfl, subgroupOf_self] at this
  rw [← subtype_range (P : Subgroup G).normalizer.normalizer, MonoidHom.range_eq_map,
    ← this trivial]
  exact map_comap_eq_self (le_normalizer.trans (ge_of_eq (subtype_range _)))
#align sylow.normalizer_normalizer Sylow.normalizer_normalizer

theorem normal_of_all_max_subgroups_normal [Finite G]
    (hnc : ∀ H : Subgroup G, IsCoatom H → H.Normal) {p : ℕ} [Fact p.Prime] [Finite (Sylow p G)]
    (P : Sylow p G) : (↑P : Subgroup G).Normal :=
  normalizer_eq_top.mp
    (by
      rcases eq_top_or_exists_le_coatom (↑P : Subgroup G).normalizer with (heq | ⟨K, hK, hNK⟩)
      · exact heq
      · haveI := hnc _ hK
        have hPK : ↑P ≤ K := le_trans le_normalizer hNK
        refine' (hK.1 _).elim
        rw [← sup_of_le_right hNK, P.normalizer_sup_eq_top' hPK])
#align sylow.normal_of_all_max_subgroups_normal Sylow.normal_of_all_max_subgroups_normal

theorem normal_of_normalizerCondition (hnc : NormalizerCondition G) {p : ℕ} [Fact p.Prime]
    [Finite (Sylow p G)] (P : Sylow p G) : (↑P : Subgroup G).Normal :=
  normalizer_eq_top.mp <|
    normalizerCondition_iff_only_full_group_self_normalizing.mp hnc _ <| normalizer_normalizer _
#align sylow.normal_of_normalizer_condition Sylow.normal_of_normalizerCondition

open BigOperators

/-- If all its Sylow subgroups are normal, then a finite group is isomorphic to the direct product
of these Sylow subgroups.
-/
noncomputable def directProductOfNormal [Fintype G]
    (hn : ∀ {p : ℕ} [Fact p.Prime] (P : Sylow p G), (↑P : Subgroup G).Normal) :
    (∀ p : (card G).primeFactors, ∀ P : Sylow p G, (↑P : Subgroup G)) ≃* G := by
  set ps := (Fintype.card G).primeFactors
  -- “The” Sylow subgroup for p
  let P : ∀ p, Sylow p G := default
  have hcomm : Pairwise fun p₁ p₂ : ps => ∀ x y : G, x ∈ P p₁ → y ∈ P p₂ → Commute x y := by
    rintro ⟨p₁, hp₁⟩ ⟨p₂, hp₂⟩ hne
    haveI hp₁' := Fact.mk (Nat.prime_of_mem_primeFactors hp₁)
    haveI hp₂' := Fact.mk (Nat.prime_of_mem_primeFactors hp₂)
    have hne' : p₁ ≠ p₂ := by simpa using hne
    apply Subgroup.commute_of_normal_of_disjoint _ _ (hn (P p₁)) (hn (P p₂))
    apply IsPGroup.disjoint_of_ne p₁ p₂ hne' _ _ (P p₁).isPGroup' (P p₂).isPGroup'
  refine' MulEquiv.trans (N := ∀ p : ps, P p) _ _
  -- There is only one Sylow subgroup for each p, so the inner product is trivial
  show (∀ p : ps, ∀ P : Sylow p G, P) ≃* ∀ p : ps, P p
  · -- here we need to help the elaborator with an explicit instantiation
    apply @MulEquiv.piCongrRight ps (fun p => ∀ P : Sylow p G, P) (fun p => P p) _ _
    rintro ⟨p, hp⟩
<<<<<<< HEAD
    haveI hp' := Fact.mk (Nat.prime_of_mem_factorization hp)
    letI := unique_of_normal _ (hn (P p))
    apply MulEquiv.piUnique
=======
    haveI hp' := Fact.mk (Nat.prime_of_mem_primeFactors hp)
    haveI := subsingleton_of_normal _ (hn (P p))
    change (∀ P : Sylow p G, P) ≃* P p
    exact MulEquiv.piSubsingleton _ _
>>>>>>> b5b9c977
  show (∀ p : ps, P p) ≃* G
  apply MulEquiv.ofBijective (Subgroup.noncommPiCoprod hcomm)
  apply (bijective_iff_injective_and_card _).mpr
  constructor
  show Injective _
  · apply Subgroup.injective_noncommPiCoprod_of_independent
    apply independent_of_coprime_order hcomm
    rintro ⟨p₁, hp₁⟩ ⟨p₂, hp₂⟩ hne
    haveI hp₁' := Fact.mk (Nat.prime_of_mem_primeFactors hp₁)
    haveI hp₂' := Fact.mk (Nat.prime_of_mem_primeFactors hp₂)
    have hne' : p₁ ≠ p₂ := by simpa using hne
    apply IsPGroup.coprime_card_of_ne p₁ p₂ hne' _ _ (P p₁).isPGroup' (P p₂).isPGroup'
  show card (∀ p : ps, P p) = card G
  · calc
      card (∀ p : ps, P p) = ∏ p : ps, card (P p) := Fintype.card_pi
      _ = ∏ p : ps, p.1 ^ (card G).factorization p.1 := by
        congr 1 with ⟨p, hp⟩
        exact @card_eq_multiplicity _ _ _ p ⟨Nat.prime_of_mem_primeFactors hp⟩ (P p)
      _ = ∏ p in ps, p ^ (card G).factorization p :=
        (Finset.prod_finset_coe (fun p => p ^ (card G).factorization p) _)
      _ = (card G).factorization.prod (· ^ ·) := rfl
      _ = card G := Nat.factorization_prod_pow_eq_self Fintype.card_ne_zero

#align sylow.direct_product_of_normal Sylow.directProductOfNormal

end Sylow<|MERGE_RESOLUTION|>--- conflicted
+++ resolved
@@ -795,16 +795,9 @@
   · -- here we need to help the elaborator with an explicit instantiation
     apply @MulEquiv.piCongrRight ps (fun p => ∀ P : Sylow p G, P) (fun p => P p) _ _
     rintro ⟨p, hp⟩
-<<<<<<< HEAD
-    haveI hp' := Fact.mk (Nat.prime_of_mem_factorization hp)
+    haveI hp' := Fact.mk (Nat.prime_of_mem_primeFactors hp)
     letI := unique_of_normal _ (hn (P p))
     apply MulEquiv.piUnique
-=======
-    haveI hp' := Fact.mk (Nat.prime_of_mem_primeFactors hp)
-    haveI := subsingleton_of_normal _ (hn (P p))
-    change (∀ P : Sylow p G, P) ≃* P p
-    exact MulEquiv.piSubsingleton _ _
->>>>>>> b5b9c977
   show (∀ p : ps, P p) ≃* G
   apply MulEquiv.ofBijective (Subgroup.noncommPiCoprod hcomm)
   apply (bijective_iff_injective_and_card _).mpr
