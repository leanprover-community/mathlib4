/-
Copyright (c) 2018 Chris Hughes. All rights reserved.
Released under Apache 2.0 license as described in the file LICENSE.
Authors: Chris Hughes, Thomas Browning
-/
import Mathlib.Data.SetLike.Fintype
import Mathlib.GroupTheory.PGroup
import Mathlib.GroupTheory.NoncommPiCoprod

/-!
# Sylow theorems

The Sylow theorems are the following results for every finite group `G` and every prime number `p`.

* There exists a Sylow `p`-subgroup of `G`.
* All Sylow `p`-subgroups of `G` are conjugate to each other.
* Let `nₚ` be the number of Sylow `p`-subgroups of `G`, then `nₚ` divides the index of the Sylow
  `p`-subgroup, `nₚ ≡ 1 [MOD p]`, and `nₚ` is equal to the index of the normalizer of the Sylow
  `p`-subgroup in `G`.

## Main definitions

* `Sylow p G` : The type of Sylow `p`-subgroups of `G`.

## Main statements

* `exists_subgroup_card_pow_prime`: A generalization of Sylow's first theorem:
  For every prime power `pⁿ` dividing the cardinality of `G`,
  there exists a subgroup of `G` of order `pⁿ`.
* `IsPGroup.exists_le_sylow`: A generalization of Sylow's first theorem:
  Every `p`-subgroup is contained in a Sylow `p`-subgroup.
* `Sylow.card_eq_multiplicity`: The cardinality of a Sylow subgroup is `p ^ n`
 where `n` is the multiplicity of `p` in the group order.
* `sylow_conjugate`: A generalization of Sylow's second theorem:
  If the number of Sylow `p`-subgroups is finite, then all Sylow `p`-subgroups are conjugate.
* `card_sylow_modEq_one`: A generalization of Sylow's third theorem:
  If the number of Sylow `p`-subgroups is finite, then it is congruent to `1` modulo `p`.
-/


open MulAction Subgroup

section InfiniteSylow

variable (p : ℕ) (G : Type*) [Group G]

/-- A Sylow `p`-subgroup is a maximal `p`-subgroup. -/
structure Sylow extends Subgroup G where
  isPGroup' : IsPGroup p toSubgroup
  is_maximal' : ∀ {Q : Subgroup G}, IsPGroup p Q → toSubgroup ≤ Q → Q = toSubgroup

variable {p} {G}

namespace Sylow

attribute [coe] Sylow.toSubgroup

-- Porting note: Changed to `CoeOut`
instance : CoeOut (Sylow p G) (Subgroup G) :=
  ⟨Sylow.toSubgroup⟩

-- Porting note: syntactic tautology
-- @[simp]
-- theorem toSubgroup_eq_coe {P : Sylow p G} : P.toSubgroup = ↑P :=
--   rfl

@[ext]
theorem ext {P Q : Sylow p G} (h : (P : Subgroup G) = Q) : P = Q := by cases P; cases Q; congr

instance : SetLike (Sylow p G) G where
  coe := (↑)
  coe_injective' _ _ h := ext (SetLike.coe_injective h)

instance : SubgroupClass (Sylow p G) G where
  mul_mem := Subgroup.mul_mem _
  one_mem _ := Subgroup.one_mem _
  inv_mem := Subgroup.inv_mem _

variable (P : Sylow p G)

/-- The action by a Sylow subgroup is the action by the underlying group. -/
instance mulActionLeft {α : Type*} [MulAction G α] : MulAction P α :=
  inferInstanceAs (MulAction (P : Subgroup G) α)

variable {K : Type*} [Group K] (ϕ : K →* G) {N : Subgroup G}

/-- The preimage of a Sylow subgroup under a p-group-kernel homomorphism is a Sylow subgroup. -/
def comapOfKerIsPGroup (hϕ : IsPGroup p ϕ.ker) (h : ↑P ≤ ϕ.range) : Sylow p K :=
  { P.1.comap ϕ with
    isPGroup' := P.2.comap_of_ker_isPGroup ϕ hϕ
    is_maximal' := fun {Q} hQ hle => by
      show Q = P.1.comap ϕ
      rw [← P.3 (hQ.map ϕ) (le_trans (ge_of_eq (map_comap_eq_self h)) (map_mono hle))]
      exact (comap_map_eq_self ((P.1.ker_le_comap ϕ).trans hle)).symm }

@[simp]
theorem coe_comapOfKerIsPGroup (hϕ : IsPGroup p ϕ.ker) (h : ↑P ≤ ϕ.range) :
    (P.comapOfKerIsPGroup ϕ hϕ h : Subgroup K) = Subgroup.comap ϕ ↑P :=
  rfl

/-- The preimage of a Sylow subgroup under an injective homomorphism is a Sylow subgroup. -/
def comapOfInjective (hϕ : Function.Injective ϕ) (h : ↑P ≤ ϕ.range) : Sylow p K :=
  P.comapOfKerIsPGroup ϕ (IsPGroup.ker_isPGroup_of_injective hϕ) h

@[simp]
theorem coe_comapOfInjective (hϕ : Function.Injective ϕ) (h : ↑P ≤ ϕ.range) :
    ↑(P.comapOfInjective ϕ hϕ h) = Subgroup.comap ϕ ↑P :=
  rfl

/-- A sylow subgroup of G is also a sylow subgroup of a subgroup of G. -/
protected def subtype (h : ↑P ≤ N) : Sylow p N :=
  P.comapOfInjective N.subtype Subtype.coe_injective (by rwa [subtype_range])

@[simp]
theorem coe_subtype (h : ↑P ≤ N) : ↑(P.subtype h) = subgroupOf (↑P) N :=
  rfl

theorem subtype_injective {P Q : Sylow p G} {hP : ↑P ≤ N} {hQ : ↑Q ≤ N}
    (h : P.subtype hP = Q.subtype hQ) : P = Q := by
  rw [SetLike.ext_iff] at h ⊢
  exact fun g => ⟨fun hg => (h ⟨g, hP hg⟩).mp hg, fun hg => (h ⟨g, hQ hg⟩).mpr hg⟩

end Sylow

/-- A generalization of **Sylow's first theorem**.
  Every `p`-subgroup is contained in a Sylow `p`-subgroup. -/
theorem IsPGroup.exists_le_sylow {P : Subgroup G} (hP : IsPGroup p P) : ∃ Q : Sylow p G, P ≤ Q :=
  Exists.elim
    (zorn_le_nonempty₀ { Q : Subgroup G | IsPGroup p Q }
      (fun c hc1 hc2 Q hQ =>
        ⟨{  carrier := ⋃ R : c, R
            one_mem' := ⟨Q, ⟨⟨Q, hQ⟩, rfl⟩, Q.one_mem⟩
            inv_mem' := fun {g} ⟨_, ⟨R, rfl⟩, hg⟩ => ⟨R, ⟨R, rfl⟩, R.1.inv_mem hg⟩
            mul_mem' := fun {g} h ⟨_, ⟨R, rfl⟩, hg⟩ ⟨_, ⟨S, rfl⟩, hh⟩ =>
              (hc2.total R.2 S.2).elim (fun T => ⟨S, ⟨S, rfl⟩, S.1.mul_mem (T hg) hh⟩) fun T =>
                ⟨R, ⟨R, rfl⟩, R.1.mul_mem hg (T hh)⟩ },
          fun ⟨g, _, ⟨S, rfl⟩, hg⟩ => by
          refine Exists.imp (fun k hk => ?_) (hc1 S.2 ⟨g, hg⟩)
          rwa [Subtype.ext_iff, coe_pow] at hk ⊢, fun M hM g hg => ⟨M, ⟨⟨M, hM⟩, rfl⟩, hg⟩⟩)
      P hP)
<<<<<<< HEAD
    fun {Q} h => ⟨⟨Q, h.2.prop, h.2.eq_of_ge⟩, h.1⟩
#align is_p_group.exists_le_sylow IsPGroup.exists_le_sylow
=======
    fun {Q} ⟨hQ1, hQ2, hQ3⟩ => ⟨⟨Q, hQ1, hQ3 _⟩, hQ2⟩
>>>>>>> 780b09c2

instance Sylow.nonempty : Nonempty (Sylow p G) :=
  nonempty_of_exists IsPGroup.of_bot.exists_le_sylow

noncomputable instance Sylow.inhabited : Inhabited (Sylow p G) :=
  Classical.inhabited_of_nonempty Sylow.nonempty

theorem Sylow.exists_comap_eq_of_ker_isPGroup {H : Type*} [Group H] (P : Sylow p H) {f : H →* G}
    (hf : IsPGroup p f.ker) : ∃ Q : Sylow p G, (Q : Subgroup G).comap f = P :=
  Exists.imp (fun Q hQ => P.3 (Q.2.comap_of_ker_isPGroup f hf) (map_le_iff_le_comap.mp hQ))
    (P.2.map f).exists_le_sylow

theorem Sylow.exists_comap_eq_of_injective {H : Type*} [Group H] (P : Sylow p H) {f : H →* G}
    (hf : Function.Injective f) : ∃ Q : Sylow p G, (Q : Subgroup G).comap f = P :=
  P.exists_comap_eq_of_ker_isPGroup (IsPGroup.ker_isPGroup_of_injective hf)

theorem Sylow.exists_comap_subtype_eq {H : Subgroup G} (P : Sylow p H) :
    ∃ Q : Sylow p G, (Q : Subgroup G).comap H.subtype = P :=
  P.exists_comap_eq_of_injective Subtype.coe_injective

/-- If the kernel of `f : H →* G` is a `p`-group,
  then `Finite (Sylow p G)` implies `Finite (Sylow p H)`. -/
theorem Sylow.finite_of_ker_is_pGroup {H : Type*} [Group H] {f : H →* G}
    (hf : IsPGroup p f.ker) [Finite (Sylow p G)] : Finite (Sylow p H) :=
  let h_exists := fun P : Sylow p H => P.exists_comap_eq_of_ker_isPGroup hf
  let g : Sylow p H → Sylow p G := fun P => Classical.choose (h_exists P)
  have hg : ∀ P : Sylow p H, (g P).1.comap f = P := fun P => Classical.choose_spec (h_exists P)
  Finite.of_injective g fun P Q h => Sylow.ext (by rw [← hg, h]; exact (h_exists Q).choose_spec)

/-- If `f : H →* G` is injective, then `Finite (Sylow p G)` implies `Finite (Sylow p H)`. -/
theorem Sylow.finite_of_injective {H : Type*} [Group H] {f : H →* G}
    (hf : Function.Injective f) [Finite (Sylow p G)] : Finite (Sylow p H) :=
  Sylow.finite_of_ker_is_pGroup (IsPGroup.ker_isPGroup_of_injective hf)

/-- If `H` is a subgroup of `G`, then `Finite (Sylow p G)` implies `Finite (Sylow p H)`. -/
instance (H : Subgroup G) [Finite (Sylow p G)] : Finite (Sylow p H) :=
  Sylow.finite_of_injective H.subtype_injective

open Pointwise

/-- `Subgroup.pointwiseMulAction` preserves Sylow subgroups. -/
instance Sylow.pointwiseMulAction {α : Type*} [Group α] [MulDistribMulAction α G] :
    MulAction α (Sylow p G) where
  smul g P :=
    ⟨(g • P.toSubgroup : Subgroup G), P.2.map _, fun {Q} hQ hS =>
      inv_smul_eq_iff.mp
        (P.3 (hQ.map _) fun s hs =>
          (congr_arg (· ∈ g⁻¹ • Q) (inv_smul_smul g s)).mp
            (smul_mem_pointwise_smul (g • s) g⁻¹ Q (hS (smul_mem_pointwise_smul s g P hs))))⟩
  one_smul P := Sylow.ext (one_smul α P.toSubgroup)
  mul_smul g h P := Sylow.ext (mul_smul g h P.toSubgroup)

theorem Sylow.pointwise_smul_def {α : Type*} [Group α] [MulDistribMulAction α G] {g : α}
    {P : Sylow p G} : ↑(g • P) = g • (P : Subgroup G) :=
  rfl

instance Sylow.mulAction : MulAction G (Sylow p G) :=
  compHom _ MulAut.conj

theorem Sylow.smul_def {g : G} {P : Sylow p G} : g • P = MulAut.conj g • P :=
  rfl

theorem Sylow.coe_subgroup_smul {g : G} {P : Sylow p G} :
    ↑(g • P) = MulAut.conj g • (P : Subgroup G) :=
  rfl

theorem Sylow.coe_smul {g : G} {P : Sylow p G} : ↑(g • P) = MulAut.conj g • (P : Set G) :=
  rfl

theorem Sylow.smul_le {P : Sylow p G} {H : Subgroup G} (hP : ↑P ≤ H) (h : H) : ↑(h • P) ≤ H :=
  Subgroup.conj_smul_le_of_le hP h

theorem Sylow.smul_subtype {P : Sylow p G} {H : Subgroup G} (hP : ↑P ≤ H) (h : H) :
    h • P.subtype hP = (h • P).subtype (Sylow.smul_le hP h) :=
  Sylow.ext (Subgroup.conj_smul_subgroupOf hP h)

theorem Sylow.smul_eq_iff_mem_normalizer {g : G} {P : Sylow p G} :
    g • P = P ↔ g ∈ (P : Subgroup G).normalizer := by
  rw [eq_comm, SetLike.ext_iff, ← inv_mem_iff (G := G) (H := normalizer P.toSubgroup),
      mem_normalizer_iff, inv_inv]
  exact
    forall_congr' fun h =>
      iff_congr Iff.rfl
        ⟨fun ⟨a, b, c⟩ => c ▸ by simpa [mul_assoc] using b,
          fun hh => ⟨(MulAut.conj g)⁻¹ h, hh, MulAut.apply_inv_self G (MulAut.conj g) h⟩⟩

theorem Sylow.smul_eq_of_normal {g : G} {P : Sylow p G} [h : (P : Subgroup G).Normal] :
    g • P = P := by simp only [Sylow.smul_eq_iff_mem_normalizer, normalizer_eq_top.mpr h, mem_top]

theorem Subgroup.sylow_mem_fixedPoints_iff (H : Subgroup G) {P : Sylow p G} :
    P ∈ fixedPoints H (Sylow p G) ↔ H ≤ (P : Subgroup G).normalizer := by
  simp_rw [SetLike.le_def, ← Sylow.smul_eq_iff_mem_normalizer]; exact Subtype.forall

theorem IsPGroup.inf_normalizer_sylow {P : Subgroup G} (hP : IsPGroup p P) (Q : Sylow p G) :
    P ⊓ (Q : Subgroup G).normalizer = P ⊓ Q :=
  le_antisymm
    (le_inf inf_le_left
      (sup_eq_right.mp
        (Q.3 (hP.to_inf_left.to_sup_of_normal_right' Q.2 inf_le_right) le_sup_right)))
    (inf_le_inf_left P le_normalizer)

theorem IsPGroup.sylow_mem_fixedPoints_iff {P : Subgroup G} (hP : IsPGroup p P) {Q : Sylow p G} :
    Q ∈ fixedPoints P (Sylow p G) ↔ P ≤ Q := by
  rw [P.sylow_mem_fixedPoints_iff, ← inf_eq_left, hP.inf_normalizer_sylow, inf_eq_left]

/-- A generalization of **Sylow's second theorem**.
  If the number of Sylow `p`-subgroups is finite, then all Sylow `p`-subgroups are conjugate. -/
instance [hp : Fact p.Prime] [Finite (Sylow p G)] : IsPretransitive G (Sylow p G) :=
  ⟨fun P Q => by
    classical
      have H := fun {R : Sylow p G} {S : orbit G P} =>
        calc
          S ∈ fixedPoints R (orbit G P) ↔ S.1 ∈ fixedPoints R (Sylow p G) :=
            forall_congr' fun a => Subtype.ext_iff
          _ ↔ R.1 ≤ S := R.2.sylow_mem_fixedPoints_iff
          _ ↔ S.1.1 = R := ⟨fun h => R.3 S.1.2 h, ge_of_eq⟩
      suffices Set.Nonempty (fixedPoints Q (orbit G P)) by
        exact Exists.elim this fun R hR => by
          rw [← Sylow.ext (H.mp hR)]
          exact R.2
      apply Q.2.nonempty_fixed_point_of_prime_not_dvd_card
      refine fun h => hp.out.not_dvd_one (Nat.modEq_zero_iff_dvd.mp ?_)
      calc
        1 = Nat.card (fixedPoints P (orbit G P)) := ?_
        _ ≡ Nat.card (orbit G P) [MOD p] := (P.2.card_modEq_card_fixedPoints (orbit G P)).symm
        _ ≡ 0 [MOD p] := Nat.modEq_zero_iff_dvd.mpr h
      rw [← Nat.card_unique (α := ({⟨P, mem_orbit_self P⟩} : Set (orbit G P))), eq_comm]
      congr
      rw [Set.eq_singleton_iff_unique_mem]
      exact ⟨H.mpr rfl, fun R h => Subtype.ext (Sylow.ext (H.mp h))⟩⟩

variable (p) (G)

/-- A generalization of **Sylow's third theorem**.
  If the number of Sylow `p`-subgroups is finite, then it is congruent to `1` modulo `p`. -/
theorem card_sylow_modEq_one [Fact p.Prime] [Finite (Sylow p G)] :
    Nat.card (Sylow p G) ≡ 1 [MOD p] := by
  refine Sylow.nonempty.elim fun P : Sylow p G => ?_
  have : fixedPoints P.1 (Sylow p G) = {P} :=
    Set.ext fun Q : Sylow p G =>
      calc
        Q ∈ fixedPoints P (Sylow p G) ↔ P.1 ≤ Q := P.2.sylow_mem_fixedPoints_iff
        _ ↔ Q.1 = P.1 := ⟨P.3 Q.2, ge_of_eq⟩
        _ ↔ Q ∈ {P} := Sylow.ext_iff.symm.trans Set.mem_singleton_iff.symm
  have : Nat.card (fixedPoints P.1 (Sylow p G)) = 1 := by simp [this]
  exact (P.2.card_modEq_card_fixedPoints (Sylow p G)).trans (by rw [this])

theorem not_dvd_card_sylow [hp : Fact p.Prime] [Finite (Sylow p G)] : ¬p ∣ Nat.card (Sylow p G) :=
  fun h =>
  hp.1.ne_one
    (Nat.dvd_one.mp
      ((Nat.modEq_iff_dvd' zero_le_one).mp
        ((Nat.modEq_zero_iff_dvd.mpr h).symm.trans (card_sylow_modEq_one p G))))

variable {p} {G}

/-- Sylow subgroups are isomorphic -/
nonrec def Sylow.equivSMul (P : Sylow p G) (g : G) : P ≃* (g • P : Sylow p G) :=
  equivSMul (MulAut.conj g) P.toSubgroup

/-- Sylow subgroups are isomorphic -/
noncomputable def Sylow.equiv [Fact p.Prime] [Finite (Sylow p G)] (P Q : Sylow p G) : P ≃* Q := by
  rw [← Classical.choose_spec (exists_smul_eq G P Q)]
  exact P.equivSMul (Classical.choose (exists_smul_eq G P Q))

@[simp]
theorem Sylow.orbit_eq_top [Fact p.Prime] [Finite (Sylow p G)] (P : Sylow p G) : orbit G P = ⊤ :=
  top_le_iff.mp fun Q _ => exists_smul_eq G P Q

theorem Sylow.stabilizer_eq_normalizer (P : Sylow p G) :
    stabilizer G P = (P : Subgroup G).normalizer := by
  ext; simp [Sylow.smul_eq_iff_mem_normalizer]

theorem Sylow.conj_eq_normalizer_conj_of_mem_centralizer [Fact p.Prime] [Finite (Sylow p G)]
    (P : Sylow p G) (x g : G) (hx : x ∈ centralizer (P : Set G))
    (hy : g⁻¹ * x * g ∈ centralizer (P : Set G)) :
    ∃ n ∈ (P : Subgroup G).normalizer, g⁻¹ * x * g = n⁻¹ * x * n := by
  have h1 : ↑P ≤ centralizer (zpowers x : Set G) := by rwa [le_centralizer_iff, zpowers_le]
  have h2 : ↑(g • P) ≤ centralizer (zpowers x : Set G) := by
    rw [le_centralizer_iff, zpowers_le]
    rintro - ⟨z, hz, rfl⟩
    specialize hy z hz
    rwa [← mul_assoc, ← eq_mul_inv_iff_mul_eq, mul_assoc, mul_assoc, mul_assoc, ← mul_assoc,
      eq_inv_mul_iff_mul_eq, ← mul_assoc, ← mul_assoc] at hy
  obtain ⟨h, hh⟩ :=
    exists_smul_eq (centralizer (zpowers x : Set G)) ((g • P).subtype h2) (P.subtype h1)
  simp_rw [Sylow.smul_subtype, Subgroup.smul_def, smul_smul] at hh
  refine ⟨h * g, Sylow.smul_eq_iff_mem_normalizer.mp (Sylow.subtype_injective hh), ?_⟩
  rw [← mul_assoc, Commute.right_comm (h.prop x (mem_zpowers x)), mul_inv_rev, inv_mul_cancel_right]

theorem Sylow.conj_eq_normalizer_conj_of_mem [Fact p.Prime] [Finite (Sylow p G)] (P : Sylow p G)
    [_hP : (P : Subgroup G).IsCommutative] (x g : G) (hx : x ∈ P) (hy : g⁻¹ * x * g ∈ P) :
    ∃ n ∈ (P : Subgroup G).normalizer, g⁻¹ * x * g = n⁻¹ * x * n :=
  P.conj_eq_normalizer_conj_of_mem_centralizer x g (le_centralizer P hx) (le_centralizer P hy)

/-- Sylow `p`-subgroups are in bijection with cosets of the normalizer of a Sylow `p`-subgroup -/
noncomputable def Sylow.equivQuotientNormalizer [Fact p.Prime] [Finite (Sylow p G)]
    (P : Sylow p G) : Sylow p G ≃ G ⧸ (P : Subgroup G).normalizer :=
  calc
    Sylow p G ≃ (⊤ : Set (Sylow p G)) := (Equiv.Set.univ (Sylow p G)).symm
    _ ≃ orbit G P := Equiv.setCongr P.orbit_eq_top.symm
    _ ≃ G ⧸ stabilizer G P := orbitEquivQuotientStabilizer G P
    _ ≃ G ⧸ (P : Subgroup G).normalizer := by rw [P.stabilizer_eq_normalizer]

instance [Fact p.Prime] [Finite (Sylow p G)] (P : Sylow p G) :
    Finite (G ⧸ (P : Subgroup G).normalizer) :=
  Finite.of_equiv (Sylow p G) P.equivQuotientNormalizer

theorem card_sylow_eq_card_quotient_normalizer [Fact p.Prime] [Finite (Sylow p G)]
    (P : Sylow p G) : Nat.card (Sylow p G) = Nat.card (G ⧸ (P : Subgroup G).normalizer) :=
  Nat.card_congr P.equivQuotientNormalizer

theorem card_sylow_eq_index_normalizer [Fact p.Prime] [Finite (Sylow p G)] (P : Sylow p G) :
    Nat.card (Sylow p G) = (P : Subgroup G).normalizer.index :=
  card_sylow_eq_card_quotient_normalizer P

theorem card_sylow_dvd_index [Fact p.Prime] [Finite (Sylow p G)] (P : Sylow p G) :
    Nat.card (Sylow p G) ∣ (P : Subgroup G).index :=
  ((congr_arg _ (card_sylow_eq_index_normalizer P)).mp dvd_rfl).trans
    (index_dvd_of_le le_normalizer)

theorem not_dvd_index_sylow' [hp : Fact p.Prime] (P : Sylow p G) [(P : Subgroup G).Normal]
    [fP : FiniteIndex (P : Subgroup G)] : ¬p ∣ (P : Subgroup G).index := by
  intro h
  rw [index_eq_card (P : Subgroup G)] at h
  obtain ⟨x, hx⟩ := exists_prime_orderOf_dvd_card' (G := G ⧸ (P : Subgroup G)) p h
  have h := IsPGroup.of_card (((Nat.card_zpowers x).trans hx).trans (pow_one p).symm)
  let Q := (zpowers x).comap (QuotientGroup.mk' (P : Subgroup G))
  have hQ : IsPGroup p Q := by
    apply h.comap_of_ker_isPGroup
    rw [QuotientGroup.ker_mk']
    exact P.2
  replace hp := mt orderOf_eq_one_iff.mpr (ne_of_eq_of_ne hx hp.1.ne_one)
  rw [← zpowers_eq_bot, ← Ne, ← bot_lt_iff_ne_bot, ←
    comap_lt_comap_of_surjective (QuotientGroup.mk'_surjective _), MonoidHom.comap_bot,
    QuotientGroup.ker_mk'] at hp
  exact hp.ne' (P.3 hQ hp.le)

theorem not_dvd_index_sylow [hp : Fact p.Prime] [Finite (Sylow p G)] (P : Sylow p G)
    (hP : relindex ↑P (P : Subgroup G).normalizer ≠ 0) : ¬p ∣ (P : Subgroup G).index := by
  rw [← relindex_mul_index le_normalizer, ← card_sylow_eq_index_normalizer]
  haveI : (P.subtype le_normalizer : Subgroup (P : Subgroup G).normalizer).Normal :=
    Subgroup.normal_in_normalizer
  haveI : FiniteIndex ↑(P.subtype le_normalizer : Subgroup (P : Subgroup G).normalizer) := ⟨hP⟩
  replace hP := not_dvd_index_sylow' (P.subtype le_normalizer)
  exact hp.1.not_dvd_mul hP (not_dvd_card_sylow p G)

/-- **Frattini's Argument**: If `N` is a normal subgroup of `G`, and if `P` is a Sylow `p`-subgroup
  of `N`, then `N_G(P) ⊔ N = G`. -/
theorem Sylow.normalizer_sup_eq_top {p : ℕ} [Fact p.Prime] {N : Subgroup G} [N.Normal]
    [Finite (Sylow p N)] (P : Sylow p N) :
    ((↑P : Subgroup N).map N.subtype).normalizer ⊔ N = ⊤ := by
  refine top_le_iff.mp fun g _ => ?_
  obtain ⟨n, hn⟩ := exists_smul_eq N ((MulAut.conjNormal g : MulAut N) • P) P
  rw [← inv_mul_cancel_left (↑n) g, sup_comm]
  apply mul_mem_sup (N.inv_mem n.2)
  rw [Sylow.smul_def, ← mul_smul, ← MulAut.conjNormal_val, ← MulAut.conjNormal.map_mul,
    Sylow.ext_iff, Sylow.pointwise_smul_def, Subgroup.pointwise_smul_def] at hn
  have : Function.Injective (MulAut.conj (n * g)).toMonoidHom := (MulAut.conj (n * g)).injective
  refine fun x ↦ (mem_map_iff_mem this).symm.trans ?_
  rw [map_map, ← congr_arg (map N.subtype) hn, map_map]
  rfl

/-- **Frattini's Argument**: If `N` is a normal subgroup of `G`, and if `P` is a Sylow `p`-subgroup
  of `N`, then `N_G(P) ⊔ N = G`. -/
theorem Sylow.normalizer_sup_eq_top' {p : ℕ} [Fact p.Prime] {N : Subgroup G} [N.Normal]
    [Finite (Sylow p N)] (P : Sylow p G) (hP : ↑P ≤ N) : (P : Subgroup G).normalizer ⊔ N = ⊤ := by
  rw [← Sylow.normalizer_sup_eq_top (P.subtype hP), P.coe_subtype, subgroupOf_map_subtype,
    inf_of_le_left hP]

end InfiniteSylow

open Equiv Equiv.Perm Finset Function List QuotientGroup

universe u v w

variable {G : Type u} {α : Type v} {β : Type w} [Group G]

theorem QuotientGroup.card_preimage_mk (s : Subgroup G) (t : Set (G ⧸ s)) :
    Nat.card (QuotientGroup.mk ⁻¹' t) = Nat.card s * Nat.card t := by
  rw [← Nat.card_prod, Nat.card_congr (preimageMkEquivSubgroupProdSet _ _)]

namespace Sylow
theorem mem_fixedPoints_mul_left_cosets_iff_mem_normalizer {H : Subgroup G} [Finite (H : Set G)]
    {x : G} : (x : G ⧸ H) ∈ MulAction.fixedPoints H (G ⧸ H) ↔ x ∈ normalizer H :=
  ⟨fun hx =>
    have ha : ∀ {y : G ⧸ H}, y ∈ orbit H (x : G ⧸ H) → y = x := mem_fixedPoints'.1 hx _
    (inv_mem_iff (G := G)).1
      (mem_normalizer_fintype fun n (hn : n ∈ H) =>
        have : (n⁻¹ * x)⁻¹ * x ∈ H := QuotientGroup.eq.1 (ha ⟨⟨n⁻¹, inv_mem hn⟩, rfl⟩)
        show _ ∈ H by
          rw [mul_inv_rev, inv_inv] at this
          convert this
          rw [inv_inv]),
    fun hx : ∀ n : G, n ∈ H ↔ x * n * x⁻¹ ∈ H =>
    mem_fixedPoints'.2 fun y =>
      Quotient.inductionOn' y fun y hy =>
        QuotientGroup.eq.2
          (let ⟨⟨b, hb₁⟩, hb₂⟩ := hy
          have hb₂ : (b * x)⁻¹ * y ∈ H := QuotientGroup.eq.1 hb₂
          (inv_mem_iff (G := G)).1 <|
            (hx _).2 <|
              (mul_mem_cancel_left (inv_mem hb₁)).1 <| by
                rw [hx] at hb₂; simpa [mul_inv_rev, mul_assoc] using hb₂)⟩

/-- The fixed points of the action of `H` on its cosets correspond to `normalizer H / H`. -/
def fixedPointsMulLeftCosetsEquivQuotient (H : Subgroup G) [Finite (H : Set G)] :
    MulAction.fixedPoints H (G ⧸ H) ≃
      normalizer H ⧸ Subgroup.comap ((normalizer H).subtype : normalizer H →* G) H :=
  @subtypeQuotientEquivQuotientSubtype G (normalizer H : Set G) (_) (_)
    (MulAction.fixedPoints H (G ⧸ H))
    (fun a => (@mem_fixedPoints_mul_left_cosets_iff_mem_normalizer _ _ _ ‹_› _).symm)
    (by
      intros
      unfold_projs
      rw [leftRel_apply (α := normalizer H), leftRel_apply]
      rfl)

/-- If `H` is a `p`-subgroup of `G`, then the index of `H` inside its normalizer is congruent
  mod `p` to the index of `H`.  -/
theorem card_quotient_normalizer_modEq_card_quotient [Finite G] {p : ℕ} {n : ℕ} [hp : Fact p.Prime]
    {H : Subgroup G} (hH : Nat.card H = p ^ n) :
    Nat.card (normalizer H ⧸ Subgroup.comap ((normalizer H).subtype : normalizer H →* G) H) ≡
      Nat.card (G ⧸ H) [MOD p] := by
  rw [← Nat.card_congr (fixedPointsMulLeftCosetsEquivQuotient H)]
  exact ((IsPGroup.of_card hH).card_modEq_card_fixedPoints _).symm

/-- If `H` is a subgroup of `G` of cardinality `p ^ n`, then the cardinality of the
  normalizer of `H` is congruent mod `p ^ (n + 1)` to the cardinality of `G`.  -/
theorem card_normalizer_modEq_card [Finite G] {p : ℕ} {n : ℕ} [hp : Fact p.Prime] {H : Subgroup G}
    (hH : Nat.card H = p ^ n) : Nat.card (normalizer H) ≡ Nat.card G [MOD p ^ (n + 1)] := by
  have : H.subgroupOf (normalizer H) ≃ H := (subgroupOfEquivOfLe le_normalizer).toEquiv
  rw [card_eq_card_quotient_mul_card_subgroup H,
    card_eq_card_quotient_mul_card_subgroup (H.subgroupOf (normalizer H)), Nat.card_congr this,
    hH, pow_succ']
  exact (card_quotient_normalizer_modEq_card_quotient hH).mul_right' _

/-- If `H` is a `p`-subgroup but not a Sylow `p`-subgroup, then `p` divides the
  index of `H` inside its normalizer. -/
theorem prime_dvd_card_quotient_normalizer [Finite G] {p : ℕ} {n : ℕ} [hp : Fact p.Prime]
    (hdvd : p ^ (n + 1) ∣ Nat.card G) {H : Subgroup G} (hH : Nat.card H = p ^ n) :
    p ∣ Nat.card (normalizer H ⧸ Subgroup.comap ((normalizer H).subtype : normalizer H →* G) H) :=
  let ⟨s, hs⟩ := exists_eq_mul_left_of_dvd hdvd
  have hcard : Nat.card (G ⧸ H) = s * p :=
    (mul_left_inj' (show Nat.card H ≠ 0 from Nat.card_pos.ne')).1
      (by
        rw [← card_eq_card_quotient_mul_card_subgroup H, hH, hs, pow_succ', mul_assoc, mul_comm p])
  have hm :
    s * p % p =
      Nat.card (normalizer H ⧸ Subgroup.comap ((normalizer H).subtype : normalizer H →* G) H) % p :=
    hcard ▸ (card_quotient_normalizer_modEq_card_quotient hH).symm
  Nat.dvd_of_mod_eq_zero (by rwa [Nat.mod_eq_zero_of_dvd (dvd_mul_left _ _), eq_comm] at hm)

/-- If `H` is a `p`-subgroup but not a Sylow `p`-subgroup of cardinality `p ^ n`,
  then `p ^ (n + 1)` divides the cardinality of the normalizer of `H`. -/
theorem prime_pow_dvd_card_normalizer [Finite G] {p : ℕ} {n : ℕ} [_hp : Fact p.Prime]
    (hdvd : p ^ (n + 1) ∣ Nat.card G) {H : Subgroup G} (hH : Nat.card H = p ^ n) :
    p ^ (n + 1) ∣ Nat.card (normalizer H) :=
  Nat.modEq_zero_iff_dvd.1 ((card_normalizer_modEq_card hH).trans hdvd.modEq_zero_nat)

/-- If `H` is a subgroup of `G` of cardinality `p ^ n`,
  then `H` is contained in a subgroup of cardinality `p ^ (n + 1)`
  if `p ^ (n + 1)` divides the cardinality of `G` -/
theorem exists_subgroup_card_pow_succ [Finite G] {p : ℕ} {n : ℕ} [hp : Fact p.Prime]
    (hdvd : p ^ (n + 1) ∣ Nat.card G) {H : Subgroup G} (hH : Nat.card H = p ^ n) :
    ∃ K : Subgroup G, Nat.card K = p ^ (n + 1) ∧ H ≤ K :=
  let ⟨s, hs⟩ := exists_eq_mul_left_of_dvd hdvd
  have hcard : Nat.card (G ⧸ H) = s * p :=
    (mul_left_inj' (show Nat.card H ≠ 0 from Nat.card_pos.ne')).1
      (by
        rw [← card_eq_card_quotient_mul_card_subgroup H, hH, hs, pow_succ', mul_assoc, mul_comm p])
  have hm : s * p % p = Nat.card (normalizer H ⧸ H.subgroupOf H.normalizer) % p :=
    Nat.card_congr (fixedPointsMulLeftCosetsEquivQuotient H) ▸
      hcard ▸ (IsPGroup.of_card hH).card_modEq_card_fixedPoints _
  have hm' : p ∣ Nat.card (normalizer H ⧸ H.subgroupOf H.normalizer) :=
    Nat.dvd_of_mod_eq_zero (by rwa [Nat.mod_eq_zero_of_dvd (dvd_mul_left _ _), eq_comm] at hm)
  let ⟨x, hx⟩ := @exists_prime_orderOf_dvd_card' _ (QuotientGroup.Quotient.group _) _ _ hp hm'
  have hequiv : H ≃ H.subgroupOf H.normalizer := (subgroupOfEquivOfLe le_normalizer).symm.toEquiv
  ⟨Subgroup.map (normalizer H).subtype
      (Subgroup.comap (mk' (H.subgroupOf H.normalizer)) (zpowers x)), by
    show Nat.card (Subgroup.map H.normalizer.subtype
              (comap (mk' (H.subgroupOf H.normalizer)) (Subgroup.zpowers x))) = p ^ (n + 1)
    suffices Nat.card (Subtype.val ''
              (Subgroup.comap (mk' (H.subgroupOf H.normalizer)) (zpowers x) : Set H.normalizer)) =
        p ^ (n + 1)
      by convert this using 2
    rw [Nat.card_image_of_injective Subtype.val_injective
        (Subgroup.comap (mk' (H.subgroupOf H.normalizer)) (zpowers x) : Set H.normalizer),
      pow_succ, ← hH, Nat.card_congr hequiv, ← hx, ← Nat.card_zpowers, ←
      Nat.card_prod]
    exact Nat.card_congr
      (preimageMkEquivSubgroupProdSet (H.subgroupOf H.normalizer) (zpowers x)), by
    intro y hy
    simp only [exists_prop, Subgroup.coeSubtype, mk'_apply, Subgroup.mem_map, Subgroup.mem_comap]
    refine ⟨⟨y, le_normalizer hy⟩, ⟨0, ?_⟩, rfl⟩
    dsimp only
    rw [zpow_zero, eq_comm, QuotientGroup.eq_one_iff]
    simpa using hy⟩

/-- If `H` is a subgroup of `G` of cardinality `p ^ n`,
  then `H` is contained in a subgroup of cardinality `p ^ m`
  if `n ≤ m` and `p ^ m` divides the cardinality of `G` -/
theorem exists_subgroup_card_pow_prime_le [Finite G] (p : ℕ) :
    ∀ {n m : ℕ} [_hp : Fact p.Prime] (_hdvd : p ^ m ∣ Nat.card G) (H : Subgroup G)
      (_hH : Nat.card H = p ^ n) (_hnm : n ≤ m), ∃ K : Subgroup G, Nat.card K = p ^ m ∧ H ≤ K
  | n, m => fun {hdvd H hH hnm} =>
    (lt_or_eq_of_le hnm).elim
      (fun hnm : n < m =>
        have h0m : 0 < m := lt_of_le_of_lt n.zero_le hnm
        have _wf : m - 1 < m := Nat.sub_lt h0m zero_lt_one
        have hnm1 : n ≤ m - 1 := le_tsub_of_add_le_right hnm
        let ⟨K, hK⟩ :=
          @exists_subgroup_card_pow_prime_le _ _ n (m - 1) _
            (Nat.pow_dvd_of_le_of_pow_dvd tsub_le_self hdvd) H hH hnm1
        have hdvd' : p ^ (m - 1 + 1) ∣ Nat.card G := by rwa [tsub_add_cancel_of_le h0m.nat_succ_le]
        let ⟨K', hK'⟩ := @exists_subgroup_card_pow_succ _ _ _ _ _ _ hdvd' K hK.1
        ⟨K', by rw [hK'.1, tsub_add_cancel_of_le h0m.nat_succ_le], le_trans hK.2 hK'.2⟩)
      fun hnm : n = m => ⟨H, by simp [hH, hnm]⟩

/-- A generalisation of **Sylow's first theorem**. If `p ^ n` divides
  the cardinality of `G`, then there is a subgroup of cardinality `p ^ n` -/
theorem exists_subgroup_card_pow_prime [Finite G] (p : ℕ) {n : ℕ} [Fact p.Prime]
    (hdvd : p ^ n ∣ Nat.card G) : ∃ K : Subgroup G, Nat.card K = p ^ n :=
  let ⟨K, hK⟩ := exists_subgroup_card_pow_prime_le p hdvd ⊥
    (by rw [card_bot, pow_zero]) n.zero_le
  ⟨K, hK.1⟩

/-- A special case of **Sylow's first theorem**. If `G` is a `p`-group of size at least `p ^ n`
then there is a subgroup of cardinality `p ^ n`. -/
lemma exists_subgroup_card_pow_prime_of_le_card {n p : ℕ} (hp : p.Prime) (h : IsPGroup p G)
    (hn : p ^ n ≤ Nat.card G) : ∃ H : Subgroup G, Nat.card H = p ^ n := by
  have : Fact p.Prime := ⟨hp⟩
  have : Finite G := Nat.finite_of_card_ne_zero <| by linarith [Nat.one_le_pow n p hp.pos]
  obtain ⟨m, hm⟩ := h.exists_card_eq
  refine exists_subgroup_card_pow_prime _ ?_
  rw [hm] at hn ⊢
  exact pow_dvd_pow _ <| (pow_le_pow_iff_right hp.one_lt).1 hn

/-- A special case of **Sylow's first theorem**. If `G` is a `p`-group and `H` a subgroup of size at
least `p ^ n` then there is a subgroup of `H` of cardinality `p ^ n`. -/
lemma exists_subgroup_le_card_pow_prime_of_le_card {n p : ℕ} (hp : p.Prime) (h : IsPGroup p G)
    {H : Subgroup G} (hn : p ^ n ≤ Nat.card H) : ∃ H' ≤ H, Nat.card H' = p ^ n := by
  obtain ⟨H', H'card⟩ := exists_subgroup_card_pow_prime_of_le_card hp (h.to_subgroup H) hn
  refine ⟨H'.map H.subtype, map_subtype_le _, ?_⟩
  rw [← H'card]
  let e : H' ≃* H'.map H.subtype := H'.equivMapOfInjective (Subgroup.subtype H) H.subtype_injective
  exact Nat.card_congr e.symm.toEquiv

/-- A special case of **Sylow's first theorem**. If `G` is a `p`-group and `H` a subgroup of size at
least `k` then there is a subgroup of `H` of cardinality between `k / p` and `k`. -/
lemma exists_subgroup_le_card_le {k p : ℕ} (hp : p.Prime) (h : IsPGroup p G) {H : Subgroup G}
    (hk : k ≤ Nat.card H) (hk₀ : k ≠ 0) : ∃ H' ≤ H, Nat.card H' ≤ k ∧ k < p * Nat.card H' := by
  obtain ⟨m, hmk, hkm⟩ : ∃ s, p ^ s ≤ k ∧ k < p ^ (s + 1) :=
    exists_nat_pow_near (Nat.one_le_iff_ne_zero.2 hk₀) hp.one_lt
  obtain ⟨H', H'H, H'card⟩ := exists_subgroup_le_card_pow_prime_of_le_card hp h (hmk.trans hk)
  refine ⟨H', H'H, ?_⟩
  simpa only [pow_succ', H'card] using And.intro hmk hkm

theorem pow_dvd_card_of_pow_dvd_card [Finite G] {p n : ℕ} [hp : Fact p.Prime] (P : Sylow p G)
    (hdvd : p ^ n ∣ Nat.card G) : p ^ n ∣ Nat.card P := by
  rw [← index_mul_card P.1] at hdvd
  exact (hp.1.coprime_pow_of_not_dvd
    (not_dvd_index_sylow P index_ne_zero_of_finite)).symm.dvd_of_dvd_mul_left hdvd

theorem dvd_card_of_dvd_card [Finite G] {p : ℕ} [Fact p.Prime] (P : Sylow p G)
    (hdvd : p ∣ Nat.card G) : p ∣ Nat.card P := by
  rw [← pow_one p] at hdvd
  have key := P.pow_dvd_card_of_pow_dvd_card hdvd
  rwa [pow_one] at key

/-- Sylow subgroups are Hall subgroups. -/
theorem card_coprime_index [Finite G] {p : ℕ} [hp : Fact p.Prime] (P : Sylow p G) :
    (Nat.card P).Coprime (index (P : Subgroup G)) :=
  let ⟨_n, hn⟩ := IsPGroup.iff_card.mp P.2
  hn.symm ▸ (hp.1.coprime_pow_of_not_dvd (not_dvd_index_sylow P index_ne_zero_of_finite)).symm

theorem ne_bot_of_dvd_card [Finite G] {p : ℕ} [hp : Fact p.Prime] (P : Sylow p G)
    (hdvd : p ∣ Nat.card G) : (P : Subgroup G) ≠ ⊥ := by
  refine fun h => hp.out.not_dvd_one ?_
  have key : p ∣ Nat.card (P : Subgroup G) := P.dvd_card_of_dvd_card hdvd
  rwa [h, card_bot] at key

/-- The cardinality of a Sylow subgroup is `p ^ n`
 where `n` is the multiplicity of `p` in the group order. -/
theorem card_eq_multiplicity [Finite G] {p : ℕ} [hp : Fact p.Prime] (P : Sylow p G) :
    Nat.card P = p ^ Nat.factorization (Nat.card G) p := by
  obtain ⟨n, heq : Nat.card P = _⟩ := IsPGroup.iff_card.mp P.isPGroup'
  refine Nat.dvd_antisymm ?_ (P.pow_dvd_card_of_pow_dvd_card (Nat.ord_proj_dvd _ p))
  rw [heq, ← hp.out.pow_dvd_iff_dvd_ord_proj (show Nat.card G ≠ 0 from Nat.card_pos.ne'), ← heq]
  exact P.1.card_subgroup_dvd_card

/-- A subgroup with cardinality `p ^ n` is a Sylow subgroup
 where `n` is the multiplicity of `p` in the group order. -/
def ofCard [Finite G] {p : ℕ} [Fact p.Prime] (H : Subgroup G)
    (card_eq : Nat.card H = p ^ (Nat.card G).factorization p) : Sylow p G where
  toSubgroup := H
  isPGroup' := IsPGroup.of_card card_eq
  is_maximal' := by
    obtain ⟨P, hHP⟩ := (IsPGroup.of_card card_eq).exists_le_sylow
    exact SetLike.ext' (Set.Finite.eq_of_subset_of_card_le (inferInstanceAs (Finite P)) hHP
      (P.card_eq_multiplicity.trans card_eq.symm).le).symm ▸ P.3

@[simp, norm_cast]
theorem coe_ofCard [Finite G] {p : ℕ} [Fact p.Prime] (H : Subgroup G)
    (card_eq : Nat.card H = p ^ (Nat.card G).factorization p) : ↑(ofCard H card_eq) = H :=
  rfl

/-- If `G` has a normal Sylow `p`-subgroup, then it is the only Sylow `p`-subgroup. -/
noncomputable def unique_of_normal {p : ℕ} [Fact p.Prime] [Finite (Sylow p G)] (P : Sylow p G)
    (h : (P : Subgroup G).Normal) : Unique (Sylow p G) := by
  refine { uniq := fun Q ↦ ?_ }
  obtain ⟨x, h1⟩ := exists_smul_eq G P Q
  obtain ⟨x, h2⟩ := exists_smul_eq G P default
  rw [Sylow.smul_eq_of_normal] at h1 h2
  rw [← h1, ← h2]

section Pointwise

open Pointwise

theorem characteristic_of_normal {p : ℕ} [Fact p.Prime] [Finite (Sylow p G)] (P : Sylow p G)
    (h : (P : Subgroup G).Normal) : (P : Subgroup G).Characteristic := by
  haveI := Sylow.unique_of_normal P h
  rw [characteristic_iff_map_eq]
  intro Φ
  show (Φ • P).toSubgroup = P.toSubgroup
  congr
  simp [eq_iff_true_of_subsingleton]

end Pointwise

theorem normal_of_normalizer_normal {p : ℕ} [Fact p.Prime] [Finite (Sylow p G)] (P : Sylow p G)
    (hn : (↑P : Subgroup G).normalizer.Normal) : (↑P : Subgroup G).Normal := by
  rw [← normalizer_eq_top, ← normalizer_sup_eq_top' P le_normalizer, sup_idem]

@[simp]
theorem normalizer_normalizer {p : ℕ} [Fact p.Prime] [Finite (Sylow p G)] (P : Sylow p G) :
    (↑P : Subgroup G).normalizer.normalizer = (↑P : Subgroup G).normalizer := by
  have := normal_of_normalizer_normal (P.subtype (le_normalizer.trans le_normalizer))
  simp_rw [← normalizer_eq_top, Sylow.coe_subtype, ← subgroupOf_normalizer_eq le_normalizer, ←
    subgroupOf_normalizer_eq le_rfl, subgroupOf_self] at this
  rw [← subtype_range (P : Subgroup G).normalizer.normalizer, MonoidHom.range_eq_map,
    ← this trivial]
  exact map_comap_eq_self (le_normalizer.trans (ge_of_eq (subtype_range _)))

theorem normal_of_all_max_subgroups_normal [Finite G]
    (hnc : ∀ H : Subgroup G, IsCoatom H → H.Normal) {p : ℕ} [Fact p.Prime] [Finite (Sylow p G)]
    (P : Sylow p G) : (↑P : Subgroup G).Normal :=
  normalizer_eq_top.mp
    (by
      rcases eq_top_or_exists_le_coatom (↑P : Subgroup G).normalizer with (heq | ⟨K, hK, hNK⟩)
      · exact heq
      · haveI := hnc _ hK
        have hPK : ↑P ≤ K := le_trans le_normalizer hNK
        refine (hK.1 ?_).elim
        rw [← sup_of_le_right hNK, P.normalizer_sup_eq_top' hPK])

theorem normal_of_normalizerCondition (hnc : NormalizerCondition G) {p : ℕ} [Fact p.Prime]
    [Finite (Sylow p G)] (P : Sylow p G) : (↑P : Subgroup G).Normal :=
  normalizer_eq_top.mp <|
    normalizerCondition_iff_only_full_group_self_normalizing.mp hnc _ <| normalizer_normalizer _

/-- If all its Sylow subgroups are normal, then a finite group is isomorphic to the direct product
of these Sylow subgroups.
-/
noncomputable def directProductOfNormal [Finite G]
    (hn : ∀ {p : ℕ} [Fact p.Prime] (P : Sylow p G), (↑P : Subgroup G).Normal) :
    (∀ p : (Nat.card G).primeFactors, ∀ P : Sylow p G, (↑P : Subgroup G)) ≃* G := by
  have := Fintype.ofFinite G
  set ps := (Nat.card G).primeFactors
  -- “The” Sylow subgroup for p
  let P : ∀ p, Sylow p G := default
  have : ∀ p, Fintype (P p) := fun p ↦ Fintype.ofFinite (P p)
  have hcomm : Pairwise fun p₁ p₂ : ps => ∀ x y : G, x ∈ P p₁ → y ∈ P p₂ → Commute x y := by
    rintro ⟨p₁, hp₁⟩ ⟨p₂, hp₂⟩ hne
    haveI hp₁' := Fact.mk (Nat.prime_of_mem_primeFactors hp₁)
    haveI hp₂' := Fact.mk (Nat.prime_of_mem_primeFactors hp₂)
    have hne' : p₁ ≠ p₂ := by simpa using hne
    apply Subgroup.commute_of_normal_of_disjoint _ _ (hn (P p₁)) (hn (P p₂))
    apply IsPGroup.disjoint_of_ne p₁ p₂ hne' _ _ (P p₁).isPGroup' (P p₂).isPGroup'
  refine MulEquiv.trans (N := ∀ p : ps, P p) ?_ ?_
  -- There is only one Sylow subgroup for each p, so the inner product is trivial
  · -- here we need to help the elaborator with an explicit instantiation
    apply @MulEquiv.piCongrRight ps (fun p => ∀ P : Sylow p G, P) (fun p => P p) _ _
    rintro ⟨p, hp⟩
    haveI hp' := Fact.mk (Nat.prime_of_mem_primeFactors hp)
    letI := unique_of_normal _ (hn (P p))
    apply MulEquiv.piUnique
  apply MulEquiv.ofBijective (Subgroup.noncommPiCoprod hcomm)
  apply (Fintype.bijective_iff_injective_and_card _).mpr
  constructor
  · apply Subgroup.injective_noncommPiCoprod_of_independent
    apply independent_of_coprime_order hcomm
    rintro ⟨p₁, hp₁⟩ ⟨p₂, hp₂⟩ hne
    haveI hp₁' := Fact.mk (Nat.prime_of_mem_primeFactors hp₁)
    haveI hp₂' := Fact.mk (Nat.prime_of_mem_primeFactors hp₂)
    have hne' : p₁ ≠ p₂ := by simpa using hne
    simp only [← Nat.card_eq_fintype_card]
    apply IsPGroup.coprime_card_of_ne p₁ p₂ hne' _ _ (P p₁).isPGroup' (P p₂).isPGroup'
  · simp only [← Nat.card_eq_fintype_card]
    calc
      Nat.card (∀ p : ps, P p) = ∏ p : ps, Nat.card (P p) := Nat.card_pi
      _ = ∏ p : ps, p.1 ^ (Nat.card G).factorization p.1 := by
        congr 1 with ⟨p, hp⟩
        exact @card_eq_multiplicity _ _ _ p ⟨Nat.prime_of_mem_primeFactors hp⟩ (P p)
      _ = ∏ p ∈ ps, p ^ (Nat.card G).factorization p :=
        (Finset.prod_finset_coe (fun p => p ^ (Nat.card G).factorization p) _)
      _ = (Nat.card G).factorization.prod (· ^ ·) := rfl
      _ = Nat.card G := Nat.factorization_prod_pow_eq_self Nat.card_pos.ne'

end Sylow<|MERGE_RESOLUTION|>--- conflicted
+++ resolved
@@ -138,12 +138,7 @@
           refine Exists.imp (fun k hk => ?_) (hc1 S.2 ⟨g, hg⟩)
           rwa [Subtype.ext_iff, coe_pow] at hk ⊢, fun M hM g hg => ⟨M, ⟨⟨M, hM⟩, rfl⟩, hg⟩⟩)
       P hP)
-<<<<<<< HEAD
-    fun {Q} h => ⟨⟨Q, h.2.prop, h.2.eq_of_ge⟩, h.1⟩
-#align is_p_group.exists_le_sylow IsPGroup.exists_le_sylow
-=======
     fun {Q} ⟨hQ1, hQ2, hQ3⟩ => ⟨⟨Q, hQ1, hQ3 _⟩, hQ2⟩
->>>>>>> 780b09c2
 
 instance Sylow.nonempty : Nonempty (Sylow p G) :=
   nonempty_of_exists IsPGroup.of_bot.exists_le_sylow
