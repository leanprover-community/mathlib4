--- conflicted
+++ resolved
@@ -732,21 +732,13 @@
 
 /-- Isomorphism between `M ∗ PUnit` and `M`. -/
 @[to_additive (attr := simps! -fullyApplied)
-<<<<<<< HEAD
-  "Isomorphism between `AddMonoid.Coprod M PUnit` and `M`."]
-=======
   /-- Isomorphism between `AddMonoid.Coprod M PUnit` and `M`. -/]
->>>>>>> 9d37c548
 def coprodPUnit : M ∗ PUnit ≃* M :=
   MonoidHom.toMulEquiv fst inl (hom_ext rfl <| Subsingleton.elim _ _) fst_comp_inl
 
 /-- Isomorphism between `PUnit ∗ M` and `M`. -/
 @[to_additive (attr := simps! -fullyApplied)
-<<<<<<< HEAD
-  "Isomorphism between `AddMonoid.Coprod PUnit M` and `M`."]
-=======
   /-- Isomorphism between `AddMonoid.Coprod PUnit M` and `M`. -/]
->>>>>>> 9d37c548
 def punitCoprod : PUnit ∗ M ≃* M :=
   MonoidHom.toMulEquiv snd inr (hom_ext (Subsingleton.elim _ _) rfl) snd_comp_inr
 
