--- conflicted
+++ resolved
@@ -356,10 +356,7 @@
       CommGroup.mem_torsion]
     exact fun _ _ ↦ .of_pow
 
-<<<<<<< HEAD
 end CommGroup
-=======
-end AddMonoid
 
 section AddCommGroup
 
@@ -370,5 +367,4 @@
       Nat.isUnit_iff, smul_comm n] at hn' ⊢; simp only [hn', smul_zero] }⟩ }
   inferInstanceAs (Module R (M ⧸ this))
 
-end AddCommGroup
->>>>>>> d98b0c38
+end AddCommGroup