/-
Copyright (c) 2021 Thomas Browning. All rights reserved.
Released under Apache 2.0 license as described in the file LICENSE.
Authors: Thomas Browning
-/
import Mathlib.GroupTheory.Sylow
import Mathlib.GroupTheory.Transfer

#align_import group_theory.schur_zassenhaus from "leanprover-community/mathlib"@"d57133e49cf06508700ef69030cd099917e0f0de"

/-!
# The Schur-Zassenhaus Theorem

In this file we prove the Schur-Zassenhaus theorem.

## Main results

- `exists_right_complement'_of_coprime` : The **Schur-Zassenhaus** theorem:
  If `H : Subgroup G` is normal and has order coprime to its index,
  then there exists a subgroup `K` which is a (right) complement of `H`.
- `exists_left_complement'_of_coprime` : The **Schur-Zassenhaus** theorem:
  If `H : Subgroup G` is normal and has order coprime to its index,
  then there exists a subgroup `K` which is a (left) complement of `H`.
-/


open scoped BigOperators

namespace Subgroup

section SchurZassenhausAbelian

open MulOpposite MulAction Subgroup.leftTransversals MemLeftTransversals

variable {G : Type*} [Group G] (H : Subgroup G) [IsCommutative H] [FiniteIndex H]
  (α β : leftTransversals (H : Set G))

/-- The quotient of the transversals of an abelian normal `N` by the `diff` relation. -/
def QuotientDiff :=
  Quotient
    (Setoid.mk (fun α β => diff (MonoidHom.id H) α β = 1)
      ⟨fun α => diff_self (MonoidHom.id H) α, fun h => by rw [← diff_inv, h, inv_one],
        fun h h' => by rw [← diff_mul_diff, h, h', one_mul]⟩)
#align subgroup.quotient_diff Subgroup.QuotientDiff

instance : Inhabited H.QuotientDiff := by
  dsimp [QuotientDiff] -- Porting note: Added `dsimp`
  infer_instance

theorem smul_diff_smul' [hH : Normal H] (g : Gᵐᵒᵖ) :
    diff (MonoidHom.id H) (g • α) (g • β) =
      ⟨g.unop⁻¹ * (diff (MonoidHom.id H) α β : H) * g.unop,
        hH.mem_comm ((congr_arg (· ∈ H) (mul_inv_cancel_left _ _)).mpr (SetLike.coe_mem _))⟩ := by
  letI := H.fintypeQuotientOfFiniteIndex
  let ϕ : H →* H :=
    { toFun := fun h =>
        ⟨g.unop⁻¹ * h * g.unop,
          hH.mem_comm ((congr_arg (· ∈ H) (mul_inv_cancel_left _ _)).mpr (SetLike.coe_mem _))⟩
      map_one' := by rw [Subtype.ext_iff, coe_mk, coe_one, mul_one, inv_mul_self]
      map_mul' := fun h₁ h₂ => by
        simp only [Subtype.ext_iff, coe_mk, coe_mul, mul_assoc, mul_inv_cancel_left] }
  refine (Fintype.prod_equiv (MulAction.toPerm g).symm _ _ fun x ↦ ?_).trans (map_prod ϕ _ _).symm
<<<<<<< HEAD
  simp only [smul_apply_eq_smul_apply_inv_smul, smul_eq_mul_unop, mul_inv_rev, mul_assoc,
    MonoidHom.id_apply, id_eq, toPerm_symm_apply, MonoidHom.coe_mk, OneHom.coe_mk]
=======
  simp only [ϕ, smul_apply_eq_smul_apply_inv_smul, smul_eq_mul_unop, mul_inv_rev, mul_assoc,
    MonoidHom.id_apply, toPerm_symm_apply, MonoidHom.coe_mk, OneHom.coe_mk]
>>>>>>> 99969936
#align subgroup.smul_diff_smul' Subgroup.smul_diff_smul'

variable {H} [Normal H]

noncomputable instance : MulAction G H.QuotientDiff where
  smul g :=
    Quotient.map' (fun α => op g⁻¹ • α) fun α β h =>
      Subtype.ext
        (by
          rwa [smul_diff_smul', coe_mk, coe_one, mul_eq_one_iff_eq_inv, mul_right_eq_self, ←
            coe_one, ← Subtype.ext_iff])
  mul_smul g₁ g₂ q :=
    Quotient.inductionOn' q fun T =>
      congr_arg Quotient.mk'' (by rw [mul_inv_rev]; exact mul_smul (op g₁⁻¹) (op g₂⁻¹) T)
  one_smul q :=
    Quotient.inductionOn' q fun T =>
      congr_arg Quotient.mk'' (by rw [inv_one]; apply one_smul Gᵐᵒᵖ T)

theorem smul_diff' (h : H) :
    diff (MonoidHom.id H) α (op (h : G) • β) = diff (MonoidHom.id H) α β * h ^ H.index := by
  letI := H.fintypeQuotientOfFiniteIndex
  rw [diff, diff, index_eq_card, ← Finset.card_univ, ← Finset.prod_const, ← Finset.prod_mul_distrib]
  refine' Finset.prod_congr rfl fun q _ => _
  simp only [MonoidHom.id_apply, id_eq, Subtype.ext_iff, Submonoid.coe_mul,
    coe_toSubmonoid, mul_assoc, mul_right_inj]
  rw [smul_apply_eq_smul_apply_inv_smul, smul_eq_mul_unop]
  simp only [MulOpposite.unop_op, mul_left_inj]
  rw [← Subtype.ext_iff, Equiv.apply_eq_iff_eq, inv_smul_eq_iff]
  exact self_eq_mul_right.mpr ((QuotientGroup.eq_one_iff _).mpr h.2)
#align subgroup.smul_diff' Subgroup.smul_diff'

theorem eq_one_of_smul_eq_one (hH : Nat.Coprime (Nat.card H) H.index) (α : H.QuotientDiff)
    (h : H) : h • α = α → h = 1 :=
  Quotient.inductionOn' α fun α hα =>
    (powCoprime hH).injective <|
      calc
        h ^ H.index = diff (MonoidHom.id H) (op ((h⁻¹ : H) : G) • α) α := by
          rw [← diff_inv, smul_diff', diff_self, one_mul, inv_pow, inv_inv]
        _ = 1 ^ H.index := (Quotient.exact' hα).trans (one_pow H.index).symm

#align subgroup.eq_one_of_smul_eq_one Subgroup.eq_one_of_smul_eq_one

theorem exists_smul_eq (hH : Nat.Coprime (Nat.card H) H.index) (α β : H.QuotientDiff) :
    ∃ h : H, h • α = β :=
  Quotient.inductionOn' α
    (Quotient.inductionOn' β fun β α =>
      Exists.imp (fun n => Quotient.sound')
        ⟨(powCoprime hH).symm (diff (MonoidHom.id H) β α),
          (diff_inv _ _ _).symm.trans
            (inv_eq_one.mpr
              ((smul_diff' β α ((powCoprime hH).symm (diff (MonoidHom.id H) β α))⁻¹).trans
                (by rw [inv_pow, ← powCoprime_apply hH, Equiv.apply_symm_apply, mul_inv_self])))⟩)
#align subgroup.exists_smul_eq Subgroup.exists_smul_eq

theorem isComplement'_stabilizer_of_coprime {α : H.QuotientDiff}
    (hH : Nat.Coprime (Nat.card H) H.index) : IsComplement' H (stabilizer G α) :=
  isComplement'_stabilizer α (eq_one_of_smul_eq_one hH α) fun g => exists_smul_eq hH (g • α) α
#align subgroup.is_complement'_stabilizer_of_coprime Subgroup.isComplement'_stabilizer_of_coprime

/-- Do not use this lemma: It is made obsolete by `exists_right_complement'_of_coprime` -/
private theorem exists_right_complement'_of_coprime_aux (hH : Nat.Coprime (Nat.card H) H.index) :
    ∃ K : Subgroup G, IsComplement' H K :=
  instNonempty.elim fun α => ⟨stabilizer G α, isComplement'_stabilizer_of_coprime hH⟩

end SchurZassenhausAbelian

open scoped Classical

universe u

namespace SchurZassenhausInduction

/-! ## Proof of the Schur-Zassenhaus theorem

In this section, we prove the Schur-Zassenhaus theorem.
The proof is by contradiction. We assume that `G` is a minimal counterexample to the theorem.
-/


variable {G : Type u} [Group G] [Fintype G] {N : Subgroup G} [Normal N]
  (h1 : Nat.Coprime (Fintype.card N) N.index)
  (h2 : ∀ (G' : Type u) [Group G'] [Fintype G'],
    Fintype.card G' < Fintype.card G → ∀ {N' : Subgroup G'} [N'.Normal],
      Nat.Coprime (Fintype.card N') N'.index → ∃ H' : Subgroup G', IsComplement' N' H')
  (h3 : ∀ H : Subgroup G, ¬IsComplement' N H)

/-! We will arrive at a contradiction via the following steps:
 * step 0: `N` (the normal Hall subgroup) is nontrivial.
 * step 1: If `K` is a subgroup of `G` with `K ⊔ N = ⊤`, then `K = ⊤`.
 * step 2: `N` is a minimal normal subgroup, phrased in terms of subgroups of `G`.
 * step 3: `N` is a minimal normal subgroup, phrased in terms of subgroups of `N`.
 * step 4: `p` (`min_fact (Fintype.card N)`) is prime (follows from step0).
 * step 5: `P` (a Sylow `p`-subgroup of `N`) is nontrivial.
 * step 6: `N` is a `p`-group (applies step 1 to the normalizer of `P` in `G`).
 * step 7: `N` is abelian (applies step 3 to the center of `N`).
-/


/-- Do not use this lemma: It is made obsolete by `exists_right_complement'_of_coprime` -/
private theorem step0 : N ≠ ⊥ := by
  rintro rfl
  exact h3 ⊤ isComplement'_bot_top

/-- Do not use this lemma: It is made obsolete by `exists_right_complement'_of_coprime` -/
private theorem step1 (K : Subgroup G) (hK : K ⊔ N = ⊤) : K = ⊤ := by
  contrapose! h3
  have h4 : (N.comap K.subtype).index = N.index := by
    rw [← N.relindex_top_right, ← hK]
    exact (relindex_sup_right K N).symm
  have h5 : Fintype.card K < Fintype.card G := by
    rw [← K.index_mul_card]
    exact lt_mul_of_one_lt_left Fintype.card_pos (one_lt_index_of_ne_top h3)
  have h6 : Nat.Coprime (Fintype.card (N.comap K.subtype)) (N.comap K.subtype).index := by
    rw [h4]
    exact h1.coprime_dvd_left (card_comap_dvd_of_injective N K.subtype Subtype.coe_injective)
  obtain ⟨H, hH⟩ := h2 K h5 h6
  replace hH : Fintype.card (H.map K.subtype) = N.index := by
    rw [← relindex_bot_left_eq_card, ← relindex_comap, MonoidHom.comap_bot, Subgroup.ker_subtype,
      relindex_bot_left, ← IsComplement'.index_eq_card (IsComplement'.symm hH), index_comap,
      subtype_range, ← relindex_sup_right, hK, relindex_top_right]
  have h7 : Fintype.card N * Fintype.card (H.map K.subtype) = Fintype.card G := by
    rw [hH, ← N.index_mul_card, mul_comm]
  have h8 : (Fintype.card N).Coprime (Fintype.card (H.map K.subtype)) := by
    rwa [hH]
  exact ⟨H.map K.subtype, isComplement'_of_coprime h7 h8⟩

/-- Do not use this lemma: It is made obsolete by `exists_right_complement'_of_coprime` -/
private theorem step2 (K : Subgroup G) [K.Normal] (hK : K ≤ N) : K = ⊥ ∨ K = N := by
  have : Function.Surjective (QuotientGroup.mk' K) := Quotient.surjective_Quotient_mk''
  have h4 := step1 h1 h2 h3
  contrapose! h4
  have h5 : Fintype.card (G ⧸ K) < Fintype.card G := by
    rw [← index_eq_card, ← K.index_mul_card]
    refine'
      lt_mul_of_one_lt_right (Nat.pos_of_ne_zero index_ne_zero_of_finite)
        (K.one_lt_card_iff_ne_bot.mpr h4.1)
  have h6 :
    (Fintype.card (N.map (QuotientGroup.mk' K))).Coprime (N.map (QuotientGroup.mk' K)).index := by
    have index_map := N.index_map_eq this (by rwa [QuotientGroup.ker_mk'])
    have index_pos : 0 < N.index := Nat.pos_of_ne_zero index_ne_zero_of_finite
    rw [index_map]
    refine' h1.coprime_dvd_left _
    rw [← Nat.mul_dvd_mul_iff_left index_pos, index_mul_card, ← index_map, index_mul_card]
    exact K.card_quotient_dvd_card
  obtain ⟨H, hH⟩ := h2 (G ⧸ K) h5 h6
  refine' ⟨H.comap (QuotientGroup.mk' K), _, _⟩
  · have key : (N.map (QuotientGroup.mk' K)).comap (QuotientGroup.mk' K) = N := by
      refine' comap_map_eq_self _
      rwa [QuotientGroup.ker_mk']
    rwa [← key, comap_sup_eq, hH.symm.sup_eq_top, comap_top]
  · rw [← comap_top (QuotientGroup.mk' K)]
    intro hH'
    rw [comap_injective this hH', isComplement'_top_right, map_eq_bot_iff,
      QuotientGroup.ker_mk'] at hH
    · exact h4.2 (le_antisymm hK hH)

/-- Do not use this lemma: It is made obsolete by `exists_right_complement'_of_coprime` -/
private theorem step3 (K : Subgroup N) [(K.map N.subtype).Normal] : K = ⊥ ∨ K = ⊤ := by
  have key := step2 h1 h2 h3 (K.map N.subtype) (map_subtype_le K)
  rw [← map_bot N.subtype] at key
  conv at key =>
    rhs
    rhs
    rw [← N.subtype_range, N.subtype.range_eq_map]
  have inj := map_injective N.subtype_injective
  rwa [inj.eq_iff, inj.eq_iff] at key

/-- Do not use this lemma: It is made obsolete by `exists_right_complement'_of_coprime` -/
private theorem step4 : (Fintype.card N).minFac.Prime :=
  Nat.minFac_prime (N.one_lt_card_iff_ne_bot.mpr (step0 h1 h3)).ne'

/-- Do not use this lemma: It is made obsolete by `exists_right_complement'_of_coprime` -/
private theorem step5 {P : Sylow (Fintype.card N).minFac N} : P.1 ≠ ⊥ :=
  haveI : Fact (Fintype.card N).minFac.Prime := ⟨step4 h1 h3⟩
  P.ne_bot_of_dvd_card (Fintype.card N).minFac_dvd

/-- Do not use this lemma: It is made obsolete by `exists_right_complement'_of_coprime` -/
private theorem step6 : IsPGroup (Fintype.card N).minFac N := by
  haveI : Fact (Fintype.card N).minFac.Prime := ⟨step4 h1 h3⟩
  refine' Sylow.nonempty.elim fun P => P.2.of_surjective P.1.subtype _
  rw [← MonoidHom.range_top_iff_surjective, subtype_range]
  haveI : (P.1.map N.subtype).Normal :=
    normalizer_eq_top.mp (step1 h1 h2 h3 (P.1.map N.subtype).normalizer P.normalizer_sup_eq_top)
  exact (step3 h1 h2 h3 P.1).resolve_left (step5 h1 h3)

/-- Do not use this lemma: It is made obsolete by `exists_right_complement'_of_coprime` -/
theorem step7 : IsCommutative N := by
  haveI := N.bot_or_nontrivial.resolve_left (step0 h1 h3)
  haveI : Fact (Fintype.card N).minFac.Prime := ⟨step4 h1 h3⟩
  exact
    ⟨⟨fun g h => ((eq_top_iff.mp ((step3 h1 h2 h3 (center N)).resolve_left
      (step6 h1 h2 h3).bot_lt_center.ne') (mem_top h)).comm g).symm⟩⟩
#align subgroup.schur_zassenhaus_induction.step7 Subgroup.SchurZassenhausInduction.step7

end SchurZassenhausInduction

variable {n : ℕ} {G : Type u} [Group G]

/-- Do not use this lemma: It is made obsolete by `exists_right_complement'_of_coprime` -/
private theorem exists_right_complement'_of_coprime_aux' [Fintype G] (hG : Fintype.card G = n)
    {N : Subgroup G} [N.Normal] (hN : Nat.Coprime (Fintype.card N) N.index) :
    ∃ H : Subgroup G, IsComplement' N H := by
  revert G
  apply Nat.strongInductionOn n
  rintro n ih G _ _ rfl N _ hN
  refine' not_forall_not.mp fun h3 => _
  haveI := SchurZassenhausInduction.step7 hN (fun G' _ _ hG' => by apply ih _ hG'; rfl) h3
  rw [← Nat.card_eq_fintype_card] at hN
  exact not_exists_of_forall_not h3 (exists_right_complement'_of_coprime_aux hN)

/-- **Schur-Zassenhaus** for normal subgroups:
  If `H : Subgroup G` is normal, and has order coprime to its index, then there exists a
  subgroup `K` which is a (right) complement of `H`. -/
theorem exists_right_complement'_of_coprime_of_fintype [Fintype G] {N : Subgroup G} [N.Normal]
    (hN : Nat.Coprime (Fintype.card N) N.index) : ∃ H : Subgroup G, IsComplement' N H :=
  exists_right_complement'_of_coprime_aux' rfl hN
#align subgroup.exists_right_complement'_of_coprime_of_fintype Subgroup.exists_right_complement'_of_coprime_of_fintype

/-- **Schur-Zassenhaus** for normal subgroups:
  If `H : Subgroup G` is normal, and has order coprime to its index, then there exists a
  subgroup `K` which is a (right) complement of `H`. -/
theorem exists_right_complement'_of_coprime {N : Subgroup G} [N.Normal]
    (hN : Nat.Coprime (Nat.card N) N.index) : ∃ H : Subgroup G, IsComplement' N H := by
  by_cases hN1 : Nat.card N = 0
  · rw [hN1, Nat.coprime_zero_left, index_eq_one] at hN
    rw [hN]
    exact ⟨⊥, isComplement'_top_bot⟩
  by_cases hN2 : N.index = 0
  · rw [hN2, Nat.coprime_zero_right] at hN
    haveI := (Cardinal.toNat_eq_one_iff_unique.mp hN).1
    rw [N.eq_bot_of_subsingleton]
    exact ⟨⊤, isComplement'_bot_top⟩
  have hN3 : Nat.card G ≠ 0 := by
    rw [← N.card_mul_index]
    exact mul_ne_zero hN1 hN2
  haveI := (Cardinal.lt_aleph0_iff_fintype.mp
    (lt_of_not_ge (mt Cardinal.toNat_apply_of_aleph0_le hN3))).some
  apply exists_right_complement'_of_coprime_of_fintype
  rwa [← Nat.card_eq_fintype_card]
#align subgroup.exists_right_complement'_of_coprime Subgroup.exists_right_complement'_of_coprime

/-- **Schur-Zassenhaus** for normal subgroups:
  If `H : Subgroup G` is normal, and has order coprime to its index, then there exists a
  subgroup `K` which is a (left) complement of `H`. -/
theorem exists_left_complement'_of_coprime_of_fintype [Fintype G] {N : Subgroup G} [N.Normal]
    (hN : Nat.Coprime (Fintype.card N) N.index) : ∃ H : Subgroup G, IsComplement' H N :=
  Exists.imp (fun _ => IsComplement'.symm) (exists_right_complement'_of_coprime_of_fintype hN)
#align subgroup.exists_left_complement'_of_coprime_of_fintype Subgroup.exists_left_complement'_of_coprime_of_fintype

/-- **Schur-Zassenhaus** for normal subgroups:
  If `H : Subgroup G` is normal, and has order coprime to its index, then there exists a
  subgroup `K` which is a (left) complement of `H`. -/
theorem exists_left_complement'_of_coprime {N : Subgroup G} [N.Normal]
    (hN : Nat.Coprime (Nat.card N) N.index) : ∃ H : Subgroup G, IsComplement' H N :=
  Exists.imp (fun _ => IsComplement'.symm) (exists_right_complement'_of_coprime hN)
#align subgroup.exists_left_complement'_of_coprime Subgroup.exists_left_complement'_of_coprime

end Subgroup<|MERGE_RESOLUTION|>--- conflicted
+++ resolved
@@ -60,13 +60,8 @@
       map_mul' := fun h₁ h₂ => by
         simp only [Subtype.ext_iff, coe_mk, coe_mul, mul_assoc, mul_inv_cancel_left] }
   refine (Fintype.prod_equiv (MulAction.toPerm g).symm _ _ fun x ↦ ?_).trans (map_prod ϕ _ _).symm
-<<<<<<< HEAD
   simp only [smul_apply_eq_smul_apply_inv_smul, smul_eq_mul_unop, mul_inv_rev, mul_assoc,
     MonoidHom.id_apply, id_eq, toPerm_symm_apply, MonoidHom.coe_mk, OneHom.coe_mk]
-=======
-  simp only [ϕ, smul_apply_eq_smul_apply_inv_smul, smul_eq_mul_unop, mul_inv_rev, mul_assoc,
-    MonoidHom.id_apply, toPerm_symm_apply, MonoidHom.coe_mk, OneHom.coe_mk]
->>>>>>> 99969936
 #align subgroup.smul_diff_smul' Subgroup.smul_diff_smul'
 
 variable {H} [Normal H]
