--- conflicted
+++ resolved
@@ -59,20 +59,9 @@
       map_one' := by rw [Subtype.ext_iff, coe_mk, coe_one, mul_one, inv_mul_self]
       map_mul' := fun h₁ h₂ => by
         simp only [Subtype.ext_iff, coe_mk, coe_mul, mul_assoc, mul_inv_cancel_left] }
-<<<<<<< HEAD
-  refine'
-    Eq.trans
-      (Finset.prod_bij' (fun q _ => g⁻¹ • q) (fun q _ => Finset.mem_univ _)
-        (fun q _ => Subtype.ext _) (fun q _ => g • q) (fun q _ => Finset.mem_univ _)
-        (fun q _ => smul_inv_smul g q) fun q _ => inv_smul_smul g q)
-      (map_prod ϕ _ _).symm
-  simp only [smul_apply_eq_smul_apply_inv_smul, smul_eq_mul_unop, mul_inv_rev,
-    MonoidHom.id_apply, id_eq, MonoidHom.coe_mk, OneHom.coe_mk, mul_assoc]
-=======
   refine (Fintype.prod_equiv (MulAction.toPerm g).symm _ _ fun x ↦ ?_).trans (map_prod ϕ _ _).symm
   simp only [smul_apply_eq_smul_apply_inv_smul, smul_eq_mul_unop, mul_inv_rev, mul_assoc,
     MonoidHom.id_apply, toPerm_symm_apply, MonoidHom.coe_mk, OneHom.coe_mk]
->>>>>>> fb3fd7cd
 #align subgroup.smul_diff_smul' Subgroup.smul_diff_smul'
 
 variable {H} [Normal H]
