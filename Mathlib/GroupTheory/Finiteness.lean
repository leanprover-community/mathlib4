--- conflicted
+++ resolved
@@ -70,8 +70,6 @@
     P.FG ↔ P.toSubmonoid.FG := by
   convert (Submonoid.fg_iff_add_fg (toSubmonoid P)).symm
 
-<<<<<<< HEAD
-=======
 @[to_additive]
 theorem Submonoid.FG.bot : FG (⊥ : Submonoid M) :=
   ⟨∅, by simp⟩
@@ -99,7 +97,6 @@
   haveI := Fintype.ofFinite (PLift ι)
   simpa [iSup_plift_down] using biSup Finset.univ (P ∘ PLift.down) fun i _ => hP i.down
 
->>>>>>> 78ec5ad6
 /-- The product of two finitely generated submonoids is finitely generated. -/
 @[to_additive prod
 /-- The product of two finitely generated additive submonoids is finitely generated. -/]
@@ -301,8 +298,6 @@
   rw [AddSubgroup.fg_iff_addSubmonoid_fg, Subgroup.fg_iff_submonoid_fg]
   exact AddSubmonoid.fg_iff_mul_fg (AddSubgroup.toAddSubmonoid P)
 
-<<<<<<< HEAD
-=======
 @[to_additive]
 theorem Subgroup.FG.bot : FG (⊥ : Subgroup G) :=
   ⟨∅, by simp⟩
@@ -330,7 +325,6 @@
   haveI := Fintype.ofFinite (PLift ι)
   simpa [iSup_plift_down] using biSup Finset.univ (P ∘ PLift.down) fun i _ => hP i.down
 
->>>>>>> 78ec5ad6
 /-- The product of two finitely generated subgroups is finitely generated. -/
 @[to_additive prod
 /-- The product of two finitely generated additive subgroups is finitely generated. -/]
