--- conflicted
+++ resolved
@@ -1007,17 +1007,10 @@
   let f : ∀ i, H i →* G := fun i => FreeGroup.lift fun _ => a i
   let X' : ι → Set α := fun i => X i ∪ Y i
   apply lift_injective_of_ping_pong f _ X'
-<<<<<<< HEAD
-  show ∀ i, (X' i).Nonempty
-  · exact fun i => Set.Nonempty.inl (hXnonempty i)
-  show Pairwise (Disjoint on X')
-  · intro i j hij
-=======
   · show ∀ i, (X' i).Nonempty
     exact fun i => Set.Nonempty.inl (hXnonempty i)
-  · show Pairwise fun i j => Disjoint (X' i) (X' j)
+  · show Pairwise (Disjoint on X')
     intro i j hij
->>>>>>> 6caaed66
     simp only [X']
     apply Disjoint.union_left <;> apply Disjoint.union_right
     · exact hXdisj hij
