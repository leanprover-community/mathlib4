/-
Copyright (c) 2024 Colva Roney-Dougal. All rights reserved.
Released under Apache 2.0 license as described in the file LICENSE.
Authors: Colva Roney-Dougal, Inna Capdeboscq, Susanna Fishel, Kim Morrison
-/
import Mathlib.Algebra.Group.Subgroup.Basic
import Mathlib.Data.Fintype.Card
import Mathlib.GroupTheory.Nilpotent
import Mathlib.Order.Radical

<<<<<<< HEAD
lemma Order.radical_le_coatom {a : α} (h : IsCoatom a) : radical α ≤ a := biInf_le _ h

variable {β : Type*} [CompleteLattice β]

theorem OrderIso.map_radical (f : α ≃o β) : f (Order.radical α) = Order.radical β := by
  unfold Order.radical
  rw [OrderIso.map_iInf]
  exact Equiv.iInf_congr f.toEquiv (by simp)

theorem Order.radical_nongenerating [IsCoatomic α] {a : α} (h : a ⊔ radical α = ⊤) :
    a = ⊤ := by
  -- Since the lattice is coatomic, either `a` is already the top element,
  -- or there is a coatom above it.
  obtain (rfl | w) := eq_top_or_exists_le_coatom a
  · -- In the first case, we're done, this was already the goal.
    rfl
  · obtain ⟨m, c, le⟩ := w
    -- Now note that `a ⊔ radical α ≤ m` since both `a ≤ m` and `radical α ≤ m`.
    have q : a ⊔ radical α ≤ m := sup_le le (radical_le_coatom c)
    -- Combined with the original assumption `h : a ⊔ radical α = ⊤`
    -- this gives a contradiction since the coatom `m` cannot equal `⊤`.
    rw [h, top_le_iff] at q
    simpa using c.1 q
=======
/-!
This contains the definition of the Frattini subgroup of a group, and
three elementary results
* The frattini subgroup is characteristic
* If every subgroup of a group is contained in a maximal subgroup, then
the frattini subgroup consists of the non-generating elements of the group
* The frattini subgroup of a finite group is nilpotent
-/
>>>>>>> b694e972


/-- The Frattini subgroup of a group is the intersection of the maximal subgroups. -/
def frattini (G : Type*) [Group G] : Subgroup G :=
  Order.radical (Subgroup G)

variable {G H : Type*} [Group G] [Group H]

open Subgroup


variable (G)

/-- The Frattini subgroup is characteristic. -/
instance frattini_characteristic : (frattini G).Characteristic := by
  rw [characteristic_iff_comap_eq]
  intro φ
  apply φ.comapSubgroup.map_radical

variable {G}

lemma frattini_le_coatom {K : Subgroup G} (h : IsCoatom K) : frattini G ≤ K :=
  Order.radical_le_coatom h

/--
The Frattini subgroup consists of "non-generating" elements in the following sense:

If a subgroup together with the Frattini subgroup generates the whole group,
then the subgroup is already the whole group.
-/
theorem frattini_nongenerating [IsCoatomic (Subgroup G)] {K : Subgroup G} (h : K ⊔ frattini G = ⊤) :
    K = ⊤ :=
  Order.radical_nongenerating h

noncomputable section

-- The Sylow files unnecessarily use `Fintype` (computable) where often `Finite` would suffice,
-- so wwe need this:
attribute [local instance] Fintype.ofFinite

-- This is surely in Mathlib?!
-- Asked at https://leanprover.zulipchat.com/#narrow/stream/217875-Is-there-code-for-X.3F/topic/normal.20subgroups/near/441573924
-- No answer, so it is apparently not in Mathlib.
theorem normal_of_map_subtype_normal {K : Subgroup G} {L : Subgroup K}
    (n : (map K.subtype L).Normal) : L.Normal := by
  obtain ⟨conj_mem⟩ := n
  simp only [mem_map, coeSubtype, Subtype.exists, exists_and_right, exists_eq_right,
    forall_exists_index] at conj_mem
  exact ⟨fun l l_mem k => (conj_mem l l.2 l_mem k).2⟩

/-- When `G` is finite, the Frattini subgroup is nilpotent. -/
theorem frattini_nilpotent [Fintype G] : Group.IsNilpotent (frattini G) := by
  -- We use the characterisation of nilpotency in terms of all Sylow subgroups being normal.
  have q := (isNilpotent_of_finite_tFAE (G := frattini G)).out 0 3
  rw [q]; clear q
  -- Consider each prime `p` and Sylow `p`-subgroup `P` of `frattini G`.
  intro p p_prime P
  -- The Frattini argument shows that the normalizer of `P` in `G`
  -- together with `frattini G` generates `G`.
  have frattini_argument := Sylow.normalizer_sup_eq_top P
  -- and hence by the nongenerating property of the Frattini subgroup that
  -- the normalizer of `P` in `G` is `G`.
  have normalizer_P := frattini_nongenerating frattini_argument
  -- This means that `P` is normal as a subgroup of `G`
  have P_normal_in_G : (map (frattini G).subtype ↑P).Normal := normalizer_eq_top.mp normalizer_P
  -- and hence also as a subgroup of `frattini G`, which was the remaining goal.
  exact normal_of_map_subtype_normal P_normal_in_G<|MERGE_RESOLUTION|>--- conflicted
+++ resolved
@@ -8,31 +8,6 @@
 import Mathlib.GroupTheory.Nilpotent
 import Mathlib.Order.Radical
 
-<<<<<<< HEAD
-lemma Order.radical_le_coatom {a : α} (h : IsCoatom a) : radical α ≤ a := biInf_le _ h
-
-variable {β : Type*} [CompleteLattice β]
-
-theorem OrderIso.map_radical (f : α ≃o β) : f (Order.radical α) = Order.radical β := by
-  unfold Order.radical
-  rw [OrderIso.map_iInf]
-  exact Equiv.iInf_congr f.toEquiv (by simp)
-
-theorem Order.radical_nongenerating [IsCoatomic α] {a : α} (h : a ⊔ radical α = ⊤) :
-    a = ⊤ := by
-  -- Since the lattice is coatomic, either `a` is already the top element,
-  -- or there is a coatom above it.
-  obtain (rfl | w) := eq_top_or_exists_le_coatom a
-  · -- In the first case, we're done, this was already the goal.
-    rfl
-  · obtain ⟨m, c, le⟩ := w
-    -- Now note that `a ⊔ radical α ≤ m` since both `a ≤ m` and `radical α ≤ m`.
-    have q : a ⊔ radical α ≤ m := sup_le le (radical_le_coatom c)
-    -- Combined with the original assumption `h : a ⊔ radical α = ⊤`
-    -- this gives a contradiction since the coatom `m` cannot equal `⊤`.
-    rw [h, top_le_iff] at q
-    simpa using c.1 q
-=======
 /-!
 This contains the definition of the Frattini subgroup of a group, and
 three elementary results
@@ -41,8 +16,6 @@
 the frattini subgroup consists of the non-generating elements of the group
 * The frattini subgroup of a finite group is nilpotent
 -/
->>>>>>> b694e972
-
 
 /-- The Frattini subgroup of a group is the intersection of the maximal subgroups. -/
 def frattini (G : Type*) [Group G] : Subgroup G :=
