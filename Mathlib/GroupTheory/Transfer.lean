/-
Copyright (c) 2022 Thomas Browning. All rights reserved.
Released under Apache 2.0 license as described in the file LICENSE.
Authors: Thomas Browning
-/
import Mathlib.GroupTheory.Complement
import Mathlib.GroupTheory.Sylow

/-!
# The Transfer Homomorphism

In this file we construct the transfer homomorphism.

## Main definitions

- `diff ϕ S T` : The difference of two left transversals `S` and `T` under the homomorphism `ϕ`.
- `transfer ϕ` : The transfer homomorphism induced by `ϕ`.
- `transferCenterPow`: The transfer homomorphism `G →* center G`.

## Main results
- `transferCenterPow_apply`:
  The transfer homomorphism `G →* center G` is given by `g ↦ g ^ (center G).index`.
- `ker_transferSylow_isComplement'`: Burnside's transfer (or normal `p`-complement) theorem:
  If `hP : N(P) ≤ C(P)`, then `(transfer P hP).ker` is a normal `p`-complement.
-/


variable {G : Type*} [Group G] {H : Subgroup G} {A : Type*} [CommGroup A] (ϕ : H →* A)

namespace Subgroup

namespace leftTransversals

open Finset MulAction

open scoped Pointwise

variable (R S T : leftTransversals (H : Set G)) [FiniteIndex H]

/-- The difference of two left transversals -/
@[to_additive "The difference of two left transversals"]
noncomputable def diff : A :=
  let α := MemLeftTransversals.toEquiv S.2
  let β := MemLeftTransversals.toEquiv T.2
  (@Finset.univ (G ⧸ H) H.fintypeQuotientOfFiniteIndex).prod fun q =>
    ϕ
      ⟨(α q : G)⁻¹ * β q,
        QuotientGroup.leftRel_apply.mp <|
          Quotient.exact' ((α.symm_apply_apply q).trans (β.symm_apply_apply q).symm)⟩

@[to_additive]
theorem diff_mul_diff : diff ϕ R S * diff ϕ S T = diff ϕ R T :=
  prod_mul_distrib.symm.trans
    (prod_congr rfl fun q _ =>
      (ϕ.map_mul _ _).symm.trans
        (congr_arg ϕ
          (by simp_rw [Subtype.ext_iff, coe_mul, mul_assoc, mul_inv_cancel_left])))

@[to_additive]
theorem diff_self : diff ϕ T T = 1 :=
  mul_right_eq_self.mp (diff_mul_diff ϕ T T T)

@[to_additive]
theorem diff_inv : (diff ϕ S T)⁻¹ = diff ϕ T S :=
  inv_eq_of_mul_eq_one_right <| (diff_mul_diff ϕ S T S).trans <| diff_self ϕ S

@[to_additive]
theorem smul_diff_smul (g : G) : diff ϕ (g • S) (g • T) = diff ϕ S T :=
  let _ := H.fintypeQuotientOfFiniteIndex
  Fintype.prod_equiv (MulAction.toPerm g).symm _ _ fun _ ↦ by
    simp only [smul_apply_eq_smul_apply_inv_smul, smul_eq_mul, mul_inv_rev, mul_assoc,
      inv_mul_cancel_left, toPerm_symm_apply]

end leftTransversals

open Equiv Function MemLeftTransversals MulAction ZMod

variable (g : G)

variable (H) in
/-- The transfer transversal as a function. Given a `⟨g⟩`-orbit `q₀, g • q₀, ..., g ^ (m - 1) • q₀`
  in `G ⧸ H`, an element `g ^ k • q₀` is mapped to `g ^ k • g₀` for a fixed choice of
  representative `g₀` of `q₀`. -/
noncomputable def transferFunction : G ⧸ H → G := fun q =>
  g ^ (cast (quotientEquivSigmaZMod H g q).2 : ℤ) * (quotientEquivSigmaZMod H g q).1.out.out

lemma transferFunction_apply (q : G ⧸ H) :
    transferFunction H g q =
      g ^ (cast (quotientEquivSigmaZMod H g q).2 : ℤ) *
        (quotientEquivSigmaZMod H g q).1.out.out := rfl

lemma coe_transferFunction (q : G ⧸ H) : ↑(transferFunction H g q) = q := by
  rw [transferFunction_apply, ← smul_eq_mul, Quotient.coe_smul_out,
    ← quotientEquivSigmaZMod_symm_apply, Sigma.eta, symm_apply_apply]

variable (H) in
/-- The transfer transversal as a set. Contains elements of the form `g ^ k • g₀` for fixed choices
of representatives `g₀` of fixed choices of representatives `q₀` of `⟨g⟩`-orbits in `G ⧸ H`. -/
def transferSet : Set G := Set.range (transferFunction H g)

lemma mem_transferSet (q : G ⧸ H) : transferFunction H g q ∈ transferSet H g := ⟨q, rfl⟩

variable (H) in
/-- The transfer transversal. Contains elements of the form `g ^ k • g₀` for fixed choices
  of representatives `g₀` of fixed choices of representatives `q₀` of `⟨g⟩`-orbits in `G ⧸ H`. -/
def transferTransversal : leftTransversals (H : Set G) :=
  ⟨transferSet H g, range_mem_leftTransversals (coe_transferFunction g)⟩

lemma transferTransversal_apply (q : G ⧸ H) :
    ↑(toEquiv (transferTransversal H g).2 q) = transferFunction H g q :=
  toEquiv_apply (coe_transferFunction g) q

lemma transferTransversal_apply' (q : orbitRel.Quotient (zpowers g) (G ⧸ H))
    (k : ZMod (minimalPeriod (g • ·) q.out)) :
    ↑(toEquiv (transferTransversal H g).2 (g ^ (cast k : ℤ) • q.out)) =
      g ^ (cast k : ℤ) * q.out.out := by
  rw [transferTransversal_apply, transferFunction_apply, ← quotientEquivSigmaZMod_symm_apply,
    apply_symm_apply]

lemma transferTransversal_apply'' (q : orbitRel.Quotient (zpowers g) (G ⧸ H))
    (k : ZMod (minimalPeriod (g • ·) q.out)) :
    ↑(toEquiv (g • transferTransversal H g).2 (g ^ (cast k : ℤ) • q.out)) =
      if k = 0 then g ^ minimalPeriod (g • ·) q.out * q.out.out
      else g ^ (cast k : ℤ) * q.out.out := by
  rw [smul_apply_eq_smul_apply_inv_smul, transferTransversal_apply, transferFunction_apply, ←
    mul_smul, ← zpow_neg_one, ← zpow_add, quotientEquivSigmaZMod_apply, smul_eq_mul, ← mul_assoc,
    ← zpow_one_add, Int.cast_add, Int.cast_neg, Int.cast_one, intCast_cast, cast_id', id, ←
    sub_eq_neg_add, cast_sub_one, add_sub_cancel]
  by_cases hk : k = 0
  · rw [if_pos hk, if_pos hk, zpow_natCast]
  · rw [if_neg hk, if_neg hk]

end Subgroup

namespace MonoidHom

open MulAction Subgroup Subgroup.leftTransversals

/-- Given `ϕ : H →* A` from `H : Subgroup G` to a commutative group `A`,
the transfer homomorphism is `transfer ϕ : G →* A`. -/
@[to_additive "Given `ϕ : H →+ A` from `H : AddSubgroup G` to an additive commutative group `A`,
the transfer homomorphism is `transfer ϕ : G →+ A`."]
noncomputable def transfer [FiniteIndex H] : G →* A :=
  let T : leftTransversals (H : Set G) := Inhabited.default
  { toFun := fun g => diff ϕ T (g • T)
    -- Porting note (https://github.com/leanprover-community/mathlib4/issues/12129): additional beta reduction needed
    map_one' := by beta_reduce; rw [one_smul, diff_self]
    -- Porting note: added `simp only` (not just beta reduction)
    map_mul' := fun g h => by simp only; rw [mul_smul, ← diff_mul_diff, smul_diff_smul] }

variable (T : leftTransversals (H : Set G))

@[to_additive]
theorem transfer_def [FiniteIndex H] (g : G) : transfer ϕ g = diff ϕ T (g • T) := by
  rw [transfer, ← diff_mul_diff, ← smul_diff_smul, mul_comm, diff_mul_diff] <;> rfl

/-- Explicit computation of the transfer homomorphism. -/
theorem transfer_eq_prod_quotient_orbitRel_zpowers_quot [FiniteIndex H] (g : G)
    [Fintype (Quotient (orbitRel (zpowers g) (G ⧸ H)))] :
    transfer ϕ g =
      ∏ q : Quotient (orbitRel (zpowers g) (G ⧸ H)),
        ϕ
          ⟨q.out.out⁻¹ * g ^ Function.minimalPeriod (g • ·) q.out * q.out.out,
            QuotientGroup.out_conj_pow_minimalPeriod_mem H g q.out⟩ := by
  classical
    letI := H.fintypeQuotientOfFiniteIndex
    calc
      transfer ϕ g = ∏ q : G ⧸ H, _ := transfer_def ϕ (transferTransversal H g) g
      _ = _ := ((quotientEquivSigmaZMod H g).symm.prod_comp _).symm
      _ = _ := Finset.prod_sigma _ _ _
      _ = _ := by
        refine Fintype.prod_congr _ _ (fun q => ?_)
        simp only [quotientEquivSigmaZMod_symm_apply, transferTransversal_apply',
          transferTransversal_apply'']
        rw [Fintype.prod_eq_single (0 : ZMod (Function.minimalPeriod (g • ·) q.out)) _]
        · simp only [if_pos, ZMod.cast_zero, zpow_zero, one_mul, mul_assoc]
        · intro k hk
          simp only [if_neg hk, inv_mul_cancel]
          exact map_one ϕ

/-- Auxiliary lemma in order to state `transfer_eq_pow`. -/
theorem transfer_eq_pow_aux (g : G)
    (key : ∀ (k : ℕ) (g₀ : G), g₀⁻¹ * g ^ k * g₀ ∈ H → g₀⁻¹ * g ^ k * g₀ = g ^ k) :
    g ^ H.index ∈ H := by
  by_cases hH : H.index = 0
  · rw [hH, pow_zero]
    exact H.one_mem
  letI := fintypeOfIndexNeZero hH
  classical
    replace key : ∀ (k : ℕ) (g₀ : G), g₀⁻¹ * g ^ k * g₀ ∈ H → g ^ k ∈ H := fun k g₀ hk =>
      (congr_arg (· ∈ H) (key k g₀ hk)).mp hk
    replace key : ∀ q : G ⧸ H, g ^ Function.minimalPeriod (g • ·) q ∈ H := fun q =>
      key (Function.minimalPeriod (g • ·) q) q.out
        (QuotientGroup.out_conj_pow_minimalPeriod_mem H g q)
    let f : Quotient (orbitRel (zpowers g) (G ⧸ H)) → zpowers g := fun q =>
      (⟨g, mem_zpowers g⟩ : zpowers g) ^ Function.minimalPeriod (g • ·) q.out
    have hf : ∀ q, f q ∈ H.subgroupOf (zpowers g) := fun q => key q.out
    replace key :=
      Subgroup.prod_mem (H.subgroupOf (zpowers g)) fun q (_ : q ∈ Finset.univ) => hf q
    simpa only [f, minimalPeriod_eq_card, Finset.prod_pow_eq_pow_sum, Fintype.card_sigma,
      Fintype.card_congr (selfEquivSigmaOrbits (zpowers g) (G ⧸ H)), index_eq_card,
      Nat.card_eq_fintype_card] using key

theorem transfer_eq_pow [FiniteIndex H] (g : G)
    (key : ∀ (k : ℕ) (g₀ : G), g₀⁻¹ * g ^ k * g₀ ∈ H → g₀⁻¹ * g ^ k * g₀ = g ^ k) :
    transfer ϕ g = ϕ ⟨g ^ H.index, transfer_eq_pow_aux g key⟩ := by
  classical
    letI := H.fintypeQuotientOfFiniteIndex
    change ∀ (k g₀) (hk : g₀⁻¹ * g ^ k * g₀ ∈ H), ↑(⟨g₀⁻¹ * g ^ k * g₀, hk⟩ : H) = g ^ k at key
    rw [transfer_eq_prod_quotient_orbitRel_zpowers_quot, ← Finset.prod_to_list]
    refine (List.prod_map_hom _ _ _).trans ?_ -- Porting note: this used to be in the `rw`
    refine congrArg ϕ (Subtype.coe_injective ?_)
    simp only -- Porting note: added `simp only`
    rw [H.coe_mk, ← (zpowers g).coe_mk g (mem_zpowers g), ← (zpowers g).coe_pow, index_eq_card,
      Nat.card_eq_fintype_card, Fintype.card_congr (selfEquivSigmaOrbits (zpowers g) (G ⧸ H)),
      Fintype.card_sigma, ← Finset.prod_pow_eq_pow_sum, ← Finset.prod_to_list]
    simp only [Subgroup.val_list_prod, List.map_map, ← minimalPeriod_eq_card]
    congr
    funext
    apply key

theorem transfer_center_eq_pow [FiniteIndex (center G)] (g : G) :
    transfer (MonoidHom.id (center G)) g = ⟨g ^ (center G).index, (center G).pow_index_mem g⟩ :=
  transfer_eq_pow (id (center G)) g fun k _ hk => by rw [← mul_right_inj, ← hk.comm,
    mul_inv_cancel_right]

variable (G)

/-- The transfer homomorphism `G →* center G`. -/
noncomputable def transferCenterPow [FiniteIndex (center G)] : G →* center G where
  toFun g := ⟨g ^ (center G).index, (center G).pow_index_mem g⟩
  map_one' := Subtype.ext (one_pow (center G).index)
  map_mul' a b := by simp_rw [← show ∀ _, (_ : center G) = _ from transfer_center_eq_pow, map_mul]

variable {G}

@[simp]
theorem transferCenterPow_apply [FiniteIndex (center G)] (g : G) :
    ↑(transferCenterPow G g) = g ^ (center G).index :=
  rfl

section BurnsideTransfer

variable {p : ℕ} (P : Sylow p G) (hP : (P : Subgroup G).normalizer ≤ centralizer (P : Set G))
include hP

/-- The homomorphism `G →* P` in Burnside's transfer theorem. -/
noncomputable def transferSylow [FiniteIndex (P : Subgroup G)] : G →* (P : Subgroup G) :=
  @transfer G _ P P
    (@Subgroup.IsCommutative.commGroup G _ P
      ⟨⟨fun a b => Subtype.ext (hP (le_normalizer b.2) a a.2)⟩⟩)
    (MonoidHom.id P) _

variable [Fact p.Prime] [Finite (Sylow p G)]

/-- Auxiliary lemma in order to state `transferSylow_eq_pow`. -/
theorem transferSylow_eq_pow_aux (g : G) (hg : g ∈ P) (k : ℕ) (g₀ : G)
    (h : g₀⁻¹ * g ^ k * g₀ ∈ P) : g₀⁻¹ * g ^ k * g₀ = g ^ k := by
  haveI : (P : Subgroup G).IsCommutative :=
    ⟨⟨fun a b => Subtype.ext (hP (le_normalizer b.2) a a.2)⟩⟩
  replace hg := (P : Subgroup G).pow_mem hg k
  obtain ⟨n, hn, h⟩ := P.conj_eq_normalizer_conj_of_mem (g ^ k) g₀ hg h
  exact h.trans (Commute.inv_mul_cancel (hP hn (g ^ k) hg).symm)

variable [FiniteIndex (P : Subgroup G)]

theorem transferSylow_eq_pow (g : G) (hg : g ∈ P) :
    transferSylow P hP g =
      ⟨g ^ (P : Subgroup G).index, transfer_eq_pow_aux g (transferSylow_eq_pow_aux P hP g hg)⟩ :=
  @transfer_eq_pow G _ P P (@Subgroup.IsCommutative.commGroup G _ P
    ⟨⟨fun a b => Subtype.ext (hP (le_normalizer b.2) a a.2)⟩⟩) _ _ g
      (transferSylow_eq_pow_aux P hP g hg) -- Porting note: apply used to do this automatically

theorem transferSylow_restrict_eq_pow : ⇑((transferSylow P hP).restrict (P : Subgroup G)) =
    (fun x : P => x ^ (P : Subgroup G).index) :=
  funext fun g => transferSylow_eq_pow P hP g g.2

/-- **Burnside's normal p-complement theorem**: If `N(P) ≤ C(P)`, then `P` has a normal
complement. -/
theorem ker_transferSylow_isComplement' : IsComplement' (transferSylow P hP).ker P := by
  have hf : Function.Bijective ((transferSylow P hP).restrict (P : Subgroup G)) :=
    (transferSylow_restrict_eq_pow P hP).symm ▸ (P.2.powEquiv' P.not_dvd_index).bijective
  rw [Function.Bijective, ← range_eq_top, restrict_range] at hf
  have := range_eq_top.mp (top_le_iff.mp (hf.2.ge.trans
    (map_le_range (transferSylow P hP) P)))
  rw [← (comap_injective this).eq_iff, comap_top, comap_map_eq, sup_comm, SetLike.ext'_iff,
    normal_mul, ← ker_eq_bot_iff, ← (map_injective (P : Subgroup G).subtype_injective).eq_iff,
    ker_restrict, subgroupOf_map_subtype, Subgroup.map_bot, coe_top] at hf
  exact isComplement'_of_disjoint_and_mul_eq_univ (disjoint_iff.2 hf.1) hf.2

theorem not_dvd_card_ker_transferSylow : ¬p ∣ Nat.card (transferSylow P hP).ker :=
  (ker_transferSylow_isComplement' P hP).index_eq_card ▸ P.not_dvd_index

theorem ker_transferSylow_disjoint (Q : Subgroup G) (hQ : IsPGroup p Q) :
    Disjoint (transferSylow P hP).ker Q :=
  disjoint_iff.mpr <|
    card_eq_one.mp <|
      (hQ.to_le inf_le_right).card_eq_or_dvd.resolve_right fun h =>
        not_dvd_card_ker_transferSylow P hP <| h.trans <| card_dvd_of_le inf_le_left

end BurnsideTransfer

end MonoidHom

<<<<<<< HEAD
@[to_additive]
theorem Subgroup.relindex_dvd_card {G : Type*} [Group G] (H K : Subgroup G) :
    H.relindex K ∣ Nat.card G :=
  (H.subgroupOf K).index_dvd_card.trans K.card_subgroup_dvd_card

=======
>>>>>>> 75faccb7
namespace IsCyclic

open Subgroup

<<<<<<< HEAD
variable {G : Type*} [Group G] [Finite G] {P : Sylow (Nat.card G).minFac G}

theorem normalizer_le_centralizer (hP : IsCyclic P) : P.normalizer ≤ centralizer (P : Set G) := by
=======
-- we could supress the variable `p`, but that might introduce `motive not type correct` issues.
variable {G : Type*} [Group G] [Finite G] {p : ℕ} (hp : (Nat.card G).minFac = p) {P : Sylow p G}

include hp in
theorem normalizer_le_centralizer (hP : IsCyclic P) : P.normalizer ≤ centralizer (P : Set G) := by
  subst hp
>>>>>>> 75faccb7
  by_cases hn : Nat.card G = 1
  · have := (Nat.card_eq_one_iff_unique.mp hn).1
    rw [Subsingleton.elim P.normalizer (centralizer P)]
  have := Fact.mk (Nat.minFac_prime hn)
  have key := card_dvd_of_injective _ (QuotientGroup.kerLift_injective P.normalizerMonoidHom)
  rw [normalizerMonoidHom_ker, ← index, ← relindex] at key
  refine relindex_eq_one.mp (Nat.eq_one_of_dvd_coprimes ?_ dvd_rfl key)
  obtain ⟨k, hk⟩ := P.2.exists_card_eq
  rcases eq_zero_or_pos k with h0 | h0
  · rw [hP.card_mulAut, hk, h0, pow_zero, Nat.totient_one]
    apply Nat.coprime_one_right
  rw [hP.card_mulAut, hk, Nat.totient_prime_pow Fact.out h0]
  refine (Nat.Coprime.pow_right _ ?_).mul_right ?_
  · replace key : P.IsCommutative := by
      let h := hP.commGroup
      exact ⟨⟨CommGroup.mul_comm⟩⟩
    apply Nat.Coprime.coprime_dvd_left (relindex_dvd_of_le_left P.normalizer P.le_centralizer)
    apply Nat.Coprime.coprime_dvd_left (relindex_dvd_index_of_le P.le_normalizer)
    rw [Nat.coprime_comm, Nat.Prime.coprime_iff_not_dvd Fact.out]
    exact P.not_dvd_index
  · apply Nat.Coprime.coprime_dvd_left (relindex_dvd_card (centralizer P) P.normalizer)
    have h1 := Nat.gcd_dvd_left (Nat.card G) ((Nat.card G).minFac - 1)
    have h2 := Nat.gcd_le_right (m := Nat.card G) ((Nat.card G).minFac - 1)
      (tsub_pos_iff_lt.mpr (Nat.minFac_prime hn).one_lt)
    contrapose! h2
    refine Nat.sub_one_lt_of_le (Nat.card G).minFac_pos (Nat.minFac_le_of_dvd ?_ h1)
    exact (Nat.two_le_iff _).mpr ⟨ne_zero_of_dvd_ne_zero Nat.card_pos.ne' h1, h2⟩

<<<<<<< HEAD
/-- A cyclic Sylow subgroup for the smallest prime has a normal complement. -/
theorem isComplement' (hP : IsCyclic P) :
    (MonoidHom.transferSylow P hP.normalizer_le_centralizer).ker.IsComplement' P := by
  by_cases hn : Nat.card G = 1
  · have := (Nat.card_eq_one_iff_unique.mp hn).1
    rw [Subsingleton.elim (MonoidHom.transferSylow P hP.normalizer_le_centralizer).ker ⊥,
      Subsingleton.elim P.1 ⊤]
    exact isComplement'_bot_top
  have := Fact.mk (Nat.minFac_prime hn)
  exact MonoidHom.ker_transferSylow_isComplement' P hP.normalizer_le_centralizer
=======
include hp in
/-- A cyclic Sylow subgroup for the smallest prime has a normal complement. -/
theorem isComplement' (hP : IsCyclic P) :
    (MonoidHom.transferSylow P (hP.normalizer_le_centralizer hp)).ker.IsComplement' P := by
  subst hp
  by_cases hn : Nat.card G = 1
  · have := (Nat.card_eq_one_iff_unique.mp hn).1
    rw [Subsingleton.elim (MonoidHom.transferSylow P (hP.normalizer_le_centralizer rfl)).ker ⊥,
      Subsingleton.elim P.1 ⊤]
    exact isComplement'_bot_top
  have := Fact.mk (Nat.minFac_prime hn)
  exact MonoidHom.ker_transferSylow_isComplement' P (hP.normalizer_le_centralizer rfl)
>>>>>>> 75faccb7

end IsCyclic<|MERGE_RESOLUTION|>--- conflicted
+++ resolved
@@ -302,30 +302,16 @@
 
 end MonoidHom
 
-<<<<<<< HEAD
-@[to_additive]
-theorem Subgroup.relindex_dvd_card {G : Type*} [Group G] (H K : Subgroup G) :
-    H.relindex K ∣ Nat.card G :=
-  (H.subgroupOf K).index_dvd_card.trans K.card_subgroup_dvd_card
-
-=======
->>>>>>> 75faccb7
 namespace IsCyclic
 
 open Subgroup
 
-<<<<<<< HEAD
-variable {G : Type*} [Group G] [Finite G] {P : Sylow (Nat.card G).minFac G}
-
-theorem normalizer_le_centralizer (hP : IsCyclic P) : P.normalizer ≤ centralizer (P : Set G) := by
-=======
 -- we could supress the variable `p`, but that might introduce `motive not type correct` issues.
 variable {G : Type*} [Group G] [Finite G] {p : ℕ} (hp : (Nat.card G).minFac = p) {P : Sylow p G}
 
 include hp in
 theorem normalizer_le_centralizer (hP : IsCyclic P) : P.normalizer ≤ centralizer (P : Set G) := by
   subst hp
->>>>>>> 75faccb7
   by_cases hn : Nat.card G = 1
   · have := (Nat.card_eq_one_iff_unique.mp hn).1
     rw [Subsingleton.elim P.normalizer (centralizer P)]
@@ -354,18 +340,6 @@
     refine Nat.sub_one_lt_of_le (Nat.card G).minFac_pos (Nat.minFac_le_of_dvd ?_ h1)
     exact (Nat.two_le_iff _).mpr ⟨ne_zero_of_dvd_ne_zero Nat.card_pos.ne' h1, h2⟩
 
-<<<<<<< HEAD
-/-- A cyclic Sylow subgroup for the smallest prime has a normal complement. -/
-theorem isComplement' (hP : IsCyclic P) :
-    (MonoidHom.transferSylow P hP.normalizer_le_centralizer).ker.IsComplement' P := by
-  by_cases hn : Nat.card G = 1
-  · have := (Nat.card_eq_one_iff_unique.mp hn).1
-    rw [Subsingleton.elim (MonoidHom.transferSylow P hP.normalizer_le_centralizer).ker ⊥,
-      Subsingleton.elim P.1 ⊤]
-    exact isComplement'_bot_top
-  have := Fact.mk (Nat.minFac_prime hn)
-  exact MonoidHom.ker_transferSylow_isComplement' P hP.normalizer_le_centralizer
-=======
 include hp in
 /-- A cyclic Sylow subgroup for the smallest prime has a normal complement. -/
 theorem isComplement' (hP : IsCyclic P) :
@@ -378,6 +352,5 @@
     exact isComplement'_bot_top
   have := Fact.mk (Nat.minFac_prime hn)
   exact MonoidHom.ker_transferSylow_isComplement' P (hP.normalizer_le_centralizer rfl)
->>>>>>> 75faccb7
 
 end IsCyclic