/-
Copyright (c) 2018 Johannes Hölzl. All rights reserved.
Released under Apache 2.0 license as described in the file LICENSE.
Authors: Johannes Hölzl
-/
import Mathlib.Data.Nat.Totient
import Mathlib.Data.ZMod.Aut
import Mathlib.Data.ZMod.QuotientGroup
import Mathlib.GroupTheory.Exponent
import Mathlib.GroupTheory.Subgroup.Simple
import Mathlib.Tactic.Group

/-!
# Cyclic groups

A group `G` is called cyclic if there exists an element `g : G` such that every element of `G` is of
the form `g ^ n` for some `n : ℕ`. This file only deals with the predicate on a group to be cyclic.
For the concrete cyclic group of order `n`, see `Data.ZMod.Basic`.

## Main definitions

* `IsCyclic` is a predicate on a group stating that the group is cyclic.

## Main statements

* `isCyclic_of_prime_card` proves that a finite group of prime order is cyclic.
* `isSimpleGroup_of_prime_card`, `IsSimpleGroup.isCyclic`,
  and `IsSimpleGroup.prime_card` classify finite simple abelian groups.
* `IsCyclic.exponent_eq_card`: For a finite cyclic group `G`, the exponent is equal to
  the group's cardinality.
* `IsCyclic.exponent_eq_zero_of_infinite`: Infinite cyclic groups have exponent zero.
* `IsCyclic.iff_exponent_eq_card`: A finite commutative group is cyclic iff its exponent
  is equal to its cardinality.

## Tags

cyclic group
-/

assert_not_exists Ideal TwoSidedIdeal

variable {α G G' : Type*} {a : α}

section Cyclic

open Subgroup

@[to_additive]
theorem IsCyclic.exists_generator [Group α] [IsCyclic α] : ∃ g : α, ∀ x, x ∈ zpowers g :=
  exists_zpow_surjective α

@[to_additive]
theorem isCyclic_iff_exists_zpowers_eq_top [Group α] : IsCyclic α ↔ ∃ g : α, zpowers g = ⊤ := by
  simp only [eq_top_iff', mem_zpowers_iff]
  exact ⟨fun ⟨h⟩ ↦ h, fun h ↦ ⟨h⟩⟩

@[to_additive]
protected theorem Subgroup.isCyclic_iff_exists_zpowers_eq_top [Group α] (H : Subgroup α) :
    IsCyclic H ↔ ∃ g : α, Subgroup.zpowers g = H := by
  rw [isCyclic_iff_exists_zpowers_eq_top]
  simp_rw [← (map_injective H.subtype_injective).eq_iff, ← MonoidHom.range_eq_map,
    H.range_subtype, MonoidHom.map_zpowers, Subtype.exists, coe_subtype, exists_prop]
  exact exists_congr fun g ↦ and_iff_right_of_imp fun h ↦ h ▸ mem_zpowers g

@[to_additive]
instance (priority := 100) isCyclic_of_subsingleton [Group α] [Subsingleton α] : IsCyclic α :=
  ⟨⟨1, fun _ => ⟨0, Subsingleton.elim _ _⟩⟩⟩

@[simp]
theorem isCyclic_multiplicative_iff [SubNegMonoid α] :
    IsCyclic (Multiplicative α) ↔ IsAddCyclic α :=
  ⟨fun H ↦ ⟨H.1⟩, fun H ↦ ⟨H.1⟩⟩

instance isCyclic_multiplicative [AddGroup α] [IsAddCyclic α] : IsCyclic (Multiplicative α) :=
  isCyclic_multiplicative_iff.mpr inferInstance

@[simp]
theorem isAddCyclic_additive_iff [DivInvMonoid α] : IsAddCyclic (Additive α) ↔ IsCyclic α :=
  ⟨fun H ↦ ⟨H.1⟩, fun H ↦ ⟨H.1⟩⟩

instance isAddCyclic_additive [Group α] [IsCyclic α] : IsAddCyclic (Additive α) :=
  isAddCyclic_additive_iff.mpr inferInstance

@[to_additive]
instance IsCyclic.commutative [Group α] [IsCyclic α] :
    Std.Commutative (· * · : α → α → α) where
  comm x y :=
    let ⟨_, hg⟩ := IsCyclic.exists_generator (α := α)
    let ⟨_, hx⟩ := hg x
    let ⟨_, hy⟩ := hg y
    hy ▸ hx ▸ zpow_mul_comm _ _ _

/-- A cyclic group is always commutative. This is not an `instance` because often we have a better
proof of `CommGroup`. -/
@[to_additive
      "A cyclic group is always commutative. This is not an `instance` because often we have
      a better proof of `AddCommGroup`."]
def IsCyclic.commGroup [hg : Group α] [IsCyclic α] : CommGroup α :=
  { hg with mul_comm := commutative.comm }

instance [Group G] (H : Subgroup G) [IsCyclic H] : IsMulCommutative H :=
  ⟨IsCyclic.commutative⟩

variable [Group α] [Group G] [Group G']

/-- A non-cyclic multiplicative group is non-trivial. -/
@[to_additive "A non-cyclic additive group is non-trivial."]
theorem Nontrivial.of_not_isCyclic (nc : ¬IsCyclic α) : Nontrivial α := by
  contrapose! nc
  exact @isCyclic_of_subsingleton _ _ (not_nontrivial_iff_subsingleton.mp nc)

@[to_additive]
theorem MonoidHom.map_cyclic [h : IsCyclic G] (σ : G →* G) :
    ∃ m : ℤ, ∀ g : G, σ g = g ^ m := by
  obtain ⟨h, hG⟩ := IsCyclic.exists_generator (α := G)
  obtain ⟨m, hm⟩ := hG (σ h)
  refine ⟨m, fun g => ?_⟩
  obtain ⟨n, rfl⟩ := hG g
  rw [MonoidHom.map_zpow, ← hm, ← zpow_mul, ← zpow_mul']

@[to_additive]
lemma isCyclic_iff_exists_orderOf_eq_natCard [Finite α] :
    IsCyclic α ↔ ∃ g : α, orderOf g = Nat.card α := by
  simp_rw [isCyclic_iff_exists_zpowers_eq_top, ← card_eq_iff_eq_top, Nat.card_zpowers]

@[to_additive]
lemma isCyclic_iff_exists_natCard_le_orderOf [Finite α] :
    IsCyclic α ↔ ∃ g : α, Nat.card α ≤ orderOf g := by
  rw [isCyclic_iff_exists_orderOf_eq_natCard]
  apply exists_congr
  intro g
  exact ⟨Eq.ge, le_antisymm orderOf_le_card⟩

@[deprecated (since := "2024-12-20")]
alias isCyclic_iff_exists_ofOrder_eq_natCard := isCyclic_iff_exists_orderOf_eq_natCard

@[deprecated (since := "2024-12-20")]
alias isAddCyclic_iff_exists_ofOrder_eq_natCard := isAddCyclic_iff_exists_addOrderOf_eq_natCard

@[deprecated (since := "2024-12-20")]
alias IsCyclic.iff_exists_ofOrder_eq_natCard_of_Fintype :=
  isCyclic_iff_exists_orderOf_eq_natCard

@[deprecated (since := "2024-12-20")]
alias IsAddCyclic.iff_exists_ofOrder_eq_natCard_of_Fintype :=
  isAddCyclic_iff_exists_addOrderOf_eq_natCard

@[to_additive]
theorem isCyclic_of_orderOf_eq_card [Finite α] (x : α) (hx : orderOf x = Nat.card α) :
    IsCyclic α :=
  isCyclic_iff_exists_orderOf_eq_natCard.mpr ⟨x, hx⟩

@[to_additive]
theorem isCyclic_of_card_le_orderOf [Finite α] (x : α) (hx : Nat.card α ≤ orderOf x) :
    IsCyclic α :=
  isCyclic_iff_exists_natCard_le_orderOf.mpr ⟨x, hx⟩

@[to_additive]
theorem Subgroup.eq_bot_or_eq_top_of_prime_card
    (H : Subgroup G) [hp : Fact (Nat.card G).Prime] : H = ⊥ ∨ H = ⊤ := by
  have : Finite G := Nat.finite_of_card_ne_zero hp.1.ne_zero
  have := card_subgroup_dvd_card H
  rwa [Nat.dvd_prime hp.1, ← eq_bot_iff_card, card_eq_iff_eq_top] at this

/-- Any non-identity element of a finite group of prime order generates the group. -/
@[to_additive "Any non-identity element of a finite group of prime order generates the group."]
theorem zpowers_eq_top_of_prime_card {p : ℕ}
    [hp : Fact p.Prime] (h : Nat.card G = p) {g : G} (hg : g ≠ 1) : zpowers g = ⊤ := by
  subst h
  have := (zpowers g).eq_bot_or_eq_top_of_prime_card
  rwa [zpowers_eq_bot, or_iff_right hg] at this

@[to_additive]
theorem mem_zpowers_of_prime_card {p : ℕ} [hp : Fact p.Prime]
    (h : Nat.card G = p) {g g' : G} (hg : g ≠ 1) : g' ∈ zpowers g := by
  simp_rw [zpowers_eq_top_of_prime_card h hg, Subgroup.mem_top]

@[to_additive]
theorem mem_powers_of_prime_card {p : ℕ} [hp : Fact p.Prime]
    (h : Nat.card G = p) {g g' : G} (hg : g ≠ 1) : g' ∈ Submonoid.powers g := by
  have : Finite G := Nat.finite_of_card_ne_zero (h ▸ hp.1.ne_zero)
  rw [mem_powers_iff_mem_zpowers]
  exact mem_zpowers_of_prime_card h hg

@[to_additive]
theorem powers_eq_top_of_prime_card {p : ℕ}
    [hp : Fact p.Prime] (h : Nat.card G = p) {g : G} (hg : g ≠ 1) : Submonoid.powers g = ⊤ := by
  ext x
  simp [mem_powers_of_prime_card h hg]

/-- A finite group of prime order is cyclic. -/
@[to_additive "A finite group of prime order is cyclic."]
theorem isCyclic_of_prime_card {p : ℕ} [hp : Fact p.Prime]
    (h : Nat.card α = p) : IsCyclic α := by
  have : Finite α := Nat.finite_of_card_ne_zero (h ▸ hp.1.ne_zero)
  have : Nontrivial α := Finite.one_lt_card_iff_nontrivial.mp (h ▸ hp.1.one_lt)
  obtain ⟨g, hg⟩ : ∃ g : α, g ≠ 1 := exists_ne 1
  exact ⟨g, fun g' ↦ mem_zpowers_of_prime_card h hg⟩

/-- A finite group of order dividing a prime is cyclic. -/
@[to_additive "A finite group of order dividing a prime is cyclic."]
theorem isCyclic_of_card_dvd_prime {p : ℕ} [hp : Fact p.Prime]
    (h : Nat.card α ∣ p) : IsCyclic α := by
  rcases (Nat.dvd_prime hp.out).mp h with h | h
  · exact @isCyclic_of_subsingleton α _ (Nat.card_eq_one_iff_unique.mp h).1
  · exact isCyclic_of_prime_card h

@[to_additive]
theorem isCyclic_of_surjective {F : Type*} [hH : IsCyclic G']
    [FunLike F G' G] [MonoidHomClass F G' G] (f : F) (hf : Function.Surjective f) :
    IsCyclic G := by
  obtain ⟨x, hx⟩ := hH
  refine ⟨f x, fun a ↦ ?_⟩
  obtain ⟨a, rfl⟩ := hf a
  obtain ⟨n, rfl⟩ := hx a
  exact ⟨n, (map_zpow _ _ _).symm⟩

@[to_additive]
theorem orderOf_eq_card_of_forall_mem_zpowers {g : α} (hx : ∀ x, x ∈ zpowers g) :
    orderOf g = Nat.card α := by
  rw [← Nat.card_zpowers, (zpowers g).eq_top_iff'.mpr hx, card_top]

@[deprecated (since := "2024-11-15")]
alias orderOf_generator_eq_natCard := orderOf_eq_card_of_forall_mem_zpowers

@[deprecated (since := "2024-11-15")]
alias addOrderOf_generator_eq_natCard := addOrderOf_eq_card_of_forall_mem_zmultiples

@[to_additive]
theorem orderOf_eq_card_of_zpowers_eq_top {g : G} (h : Subgroup.zpowers g = ⊤) :
    orderOf g = Nat.card G :=
  orderOf_eq_card_of_forall_mem_zpowers fun _ ↦ h.ge (Subgroup.mem_top _)

@[to_additive]
theorem exists_pow_ne_one_of_isCyclic [G_cyclic : IsCyclic G]
    {k : ℕ} (k_pos : k ≠ 0) (k_lt_card_G : k < Nat.card G) : ∃ a : G, a ^ k ≠ 1 := by
  have : Finite G := Nat.finite_of_card_ne_zero (Nat.ne_zero_of_lt k_lt_card_G)
  rcases G_cyclic with ⟨a, ha⟩
  use a
  contrapose! k_lt_card_G
  convert orderOf_le_of_pow_eq_one k_pos.bot_lt k_lt_card_G
  rw [← Nat.card_zpowers, eq_comm, card_eq_iff_eq_top, eq_top_iff]
  exact fun x _ ↦ ha x

@[to_additive]
theorem Infinite.orderOf_eq_zero_of_forall_mem_zpowers [Infinite α] {g : α}
    (h : ∀ x, x ∈ zpowers g) : orderOf g = 0 := by
  rw [orderOf_eq_card_of_forall_mem_zpowers h, Nat.card_eq_zero_of_infinite]

@[to_additive]
instance Bot.isCyclic : IsCyclic (⊥ : Subgroup α) :=
  ⟨⟨1, fun x => ⟨0, Subtype.eq <| (zpow_zero (1 : α)).trans <| Eq.symm (Subgroup.mem_bot.1 x.2)⟩⟩⟩

@[to_additive]
instance Subgroup.isCyclic [IsCyclic α] (H : Subgroup α) : IsCyclic H :=
  haveI := Classical.propDecidable
  let ⟨g, hg⟩ := IsCyclic.exists_generator (α := α)
  if hx : ∃ x : α, x ∈ H ∧ x ≠ (1 : α) then
    let ⟨x, hx₁, hx₂⟩ := hx
    let ⟨k, hk⟩ := hg x
    have hk : g ^ k = x := hk
    have hex : ∃ n : ℕ, 0 < n ∧ g ^ n ∈ H :=
      ⟨k.natAbs,
        Nat.pos_of_ne_zero fun h => hx₂ <| by
          rw [← hk, Int.natAbs_eq_zero.mp h, zpow_zero], by
            rcases k with k | k
            · rw [Int.ofNat_eq_coe, Int.natAbs_cast k, ← zpow_natCast, ← Int.ofNat_eq_coe, hk]
              exact hx₁
            · rw [Int.natAbs_negSucc, ← Subgroup.inv_mem_iff H]; simp_all⟩
    ⟨⟨⟨g ^ Nat.find hex, (Nat.find_spec hex).2⟩, fun ⟨x, hx⟩ =>
        let ⟨k, hk⟩ := hg x
        have hk : g ^ k = x := hk
        have hk₂ : g ^ ((Nat.find hex : ℤ) * (k / Nat.find hex : ℤ)) ∈ H := by
          rw [zpow_mul]
          apply H.zpow_mem
          exact mod_cast (Nat.find_spec hex).2
        have hk₃ : g ^ (k % Nat.find hex : ℤ) ∈ H :=
          (Subgroup.mul_mem_cancel_right H hk₂).1 <| by
            rw [← zpow_add, Int.emod_add_ediv, hk]; exact hx
        have hk₄ : k % Nat.find hex = (k % Nat.find hex).natAbs := by
          rw [Int.natAbs_of_nonneg
              (Int.emod_nonneg _ (Int.natCast_ne_zero_iff_pos.2 (Nat.find_spec hex).1))]
        have hk₅ : g ^ (k % Nat.find hex).natAbs ∈ H := by rwa [← zpow_natCast, ← hk₄]
        have hk₆ : (k % (Nat.find hex : ℤ)).natAbs = 0 :=
          by_contradiction fun h =>
            Nat.find_min hex
              (Int.ofNat_lt.1 <| by
                rw [← hk₄]; exact Int.emod_lt_of_pos _ (Int.natCast_pos.2 (Nat.find_spec hex).1))
              ⟨Nat.pos_of_ne_zero h, hk₅⟩
        ⟨k / (Nat.find hex : ℤ),
          Subtype.ext_iff_val.2
            (by
              suffices g ^ ((Nat.find hex : ℤ) * (k / Nat.find hex : ℤ)) = x by simpa [zpow_mul]
              rw [Int.mul_ediv_cancel'
                  (Int.dvd_of_emod_eq_zero (Int.natAbs_eq_zero.mp hk₆)),
                hk])⟩⟩⟩
  else by
    have : H = (⊥ : Subgroup α) :=
      Subgroup.ext fun x =>
        ⟨fun h => by simp at *; tauto, fun h => by rw [Subgroup.mem_bot.1 h]; exact H.one_mem⟩
    subst this; infer_instance

@[to_additive]
theorem isCyclic_of_injective [IsCyclic G'] (f : G →* G') (hf : Function.Injective f) :
    IsCyclic G :=
  isCyclic_of_surjective (MonoidHom.ofInjective hf).symm (MonoidHom.ofInjective hf).symm.surjective

@[to_additive]
lemma Subgroup.isCyclic_of_le {H H' : Subgroup G} (h : H ≤ H') [IsCyclic H'] : IsCyclic H :=
  isCyclic_of_injective (Subgroup.inclusion h) (Subgroup.inclusion_injective h)

open Finset Nat

section Classical

open scoped Classical in
@[to_additive IsAddCyclic.card_nsmul_eq_zero_le]
theorem IsCyclic.card_pow_eq_one_le [DecidableEq α] [Fintype α] [IsCyclic α] {n : ℕ} (hn0 : 0 < n) :
    #{a : α | a ^ n = 1} ≤ n :=
  let ⟨g, hg⟩ := IsCyclic.exists_generator (α := α)
  calc
    #{a : α | a ^ n = 1} ≤
        #(zpowers (g ^ (Fintype.card α / Nat.gcd n (Fintype.card α))) : Set α).toFinset :=
      card_le_card fun x hx =>
        let ⟨m, hm⟩ := show x ∈ Submonoid.powers g from mem_powers_iff_mem_zpowers.2 <| hg x
        Set.mem_toFinset.2
          ⟨(m / (Fintype.card α / Nat.gcd n (Fintype.card α)) : ℕ), by
            dsimp at hm
            have hgmn : g ^ (m * Nat.gcd n (Fintype.card α)) = 1 := by
              rw [pow_mul, hm, ← pow_gcd_card_eq_one_iff]; exact (mem_filter.1 hx).2
            dsimp only
            rw [zpow_natCast, ← pow_mul, Nat.mul_div_cancel_left', hm]
            refine Nat.dvd_of_mul_dvd_mul_right (gcd_pos_of_pos_left (Fintype.card α) hn0) ?_
            conv_lhs =>
              rw [Nat.div_mul_cancel (Nat.gcd_dvd_right _ _), ← Nat.card_eq_fintype_card,
                ← orderOf_eq_card_of_forall_mem_zpowers hg]
            exact orderOf_dvd_of_pow_eq_one hgmn⟩
    _ ≤ n := by
      let ⟨m, hm⟩ := Nat.gcd_dvd_right n (Fintype.card α)
      have hm0 : 0 < m :=
        Nat.pos_of_ne_zero fun hm0 => by
          rw [hm0, mul_zero, Fintype.card_eq_zero_iff] at hm
          exact hm.elim' 1
      simp only [Set.toFinset_card, SetLike.coe_sort_coe]
      rw [Fintype.card_zpowers, orderOf_pow g, orderOf_eq_card_of_forall_mem_zpowers hg,
        Nat.card_eq_fintype_card]
      nth_rw 2 [hm]; nth_rw 3 [hm]
      rw [Nat.mul_div_cancel_left _ (gcd_pos_of_pos_left _ hn0), gcd_mul_left_left, hm,
        Nat.mul_div_cancel _ hm0]
      exact le_of_dvd hn0 (Nat.gcd_dvd_left _ _)

end Classical

@[to_additive]
theorem IsCyclic.exists_monoid_generator [Finite α] [IsCyclic α] :
    ∃ x : α, ∀ y : α, y ∈ Submonoid.powers x := by
  simp_rw [mem_powers_iff_mem_zpowers]
  exact IsCyclic.exists_generator

@[to_additive]
lemma IsCyclic.exists_ofOrder_eq_natCard [h : IsCyclic α] : ∃ g : α, orderOf g = Nat.card α := by
  obtain ⟨g, hg⟩ := h.exists_generator
  use g
  rw [← card_zpowers g, (eq_top_iff' (zpowers g)).mpr hg]
  exact Nat.card_congr (Equiv.Set.univ α)

variable (G) in
/-- A distributive action of a monoid on a finite cyclic group of order `n` factors through an
action on `ZMod n`. -/
noncomputable def MulDistribMulAction.toMonoidHomZModOfIsCyclic (M : Type*) [Monoid M]
    [IsCyclic G] [MulDistribMulAction M G] {n : ℕ} (hn : Nat.card G = n) : M →* ZMod n where
  toFun m := (MulDistribMulAction.toMonoidHom G m).map_cyclic.choose
  map_one' := by
    obtain ⟨g, hg⟩ := IsCyclic.exists_ofOrder_eq_natCard (α := G)
    rw [← Int.cast_one, ZMod.intCast_eq_intCast_iff, ← hn, ← hg, ← zpow_eq_zpow_iff_modEq,
      zpow_one, ← (MulDistribMulAction.toMonoidHom G 1).map_cyclic.choose_spec,
      MulDistribMulAction.toMonoidHom_apply, one_smul]
  map_mul' m n := by
    obtain ⟨g, hg⟩ := IsCyclic.exists_ofOrder_eq_natCard (α := G)
    rw [← Int.cast_mul, ZMod.intCast_eq_intCast_iff, ← hn, ← hg, ← zpow_eq_zpow_iff_modEq,
      zpow_mul', ← (MulDistribMulAction.toMonoidHom G m).map_cyclic.choose_spec,
      ← (MulDistribMulAction.toMonoidHom G n).map_cyclic.choose_spec,
      ← (MulDistribMulAction.toMonoidHom G (m * n)).map_cyclic.choose_spec,
      MulDistribMulAction.toMonoidHom_apply, MulDistribMulAction.toMonoidHom_apply,
      MulDistribMulAction.toMonoidHom_apply, mul_smul]

theorem MulDistribMulAction.toMonoidHomZModOfIsCyclic_apply {M : Type*} [Monoid M] [IsCyclic G]
    [MulDistribMulAction M G] {n : ℕ} (hn : Nat.card G = n) (m : M) (g : G) (k : ℤ)
    (h : toMonoidHomZModOfIsCyclic G M hn m = k) : m • g = g ^ k := by
  rw [← MulDistribMulAction.toMonoidHom_apply,
    (MulDistribMulAction.toMonoidHom G m).map_cyclic.choose_spec g, zpow_eq_zpow_iff_modEq]
  apply Int.ModEq.of_dvd (Int.natCast_dvd_natCast.mpr (orderOf_dvd_natCard g))
  rwa [hn, ← ZMod.intCast_eq_intCast_iff]

section

variable [Fintype α]

@[to_additive]
theorem IsCyclic.unique_zpow_zmod (ha : ∀ x : α, x ∈ zpowers a) (x : α) :
    ∃! n : ZMod (Fintype.card α), x = a ^ n.val := by
  obtain ⟨n, rfl⟩ := ha x
  refine ⟨n, (?_ : a ^ n = _), fun y (hy : a ^ n = _) ↦ ?_⟩
  · rw [← zpow_natCast, zpow_eq_zpow_iff_modEq, orderOf_eq_card_of_forall_mem_zpowers ha,
      Int.modEq_comm, Int.modEq_iff_add_fac, Nat.card_eq_fintype_card, ← ZMod.intCast_eq_iff]
  · rw [← zpow_natCast, zpow_eq_zpow_iff_modEq, orderOf_eq_card_of_forall_mem_zpowers ha,
      Nat.card_eq_fintype_card, ← ZMod.intCast_eq_intCast_iff] at hy
    simp [hy]

variable [DecidableEq α]

@[to_additive]
theorem IsCyclic.image_range_orderOf (ha : ∀ x : α, x ∈ zpowers a) :
    Finset.image (fun i => a ^ i) (range (orderOf a)) = univ := by
  simp_rw [← SetLike.mem_coe] at ha
  simp only [_root_.image_range_orderOf, Set.eq_univ_iff_forall.mpr ha, Set.toFinset_univ]

@[to_additive]
theorem IsCyclic.image_range_card (ha : ∀ x : α, x ∈ zpowers a) :
    Finset.image (fun i => a ^ i) (range (Nat.card α)) = univ := by
  rw [← orderOf_eq_card_of_forall_mem_zpowers ha, IsCyclic.image_range_orderOf ha]

@[to_additive]
lemma IsCyclic.ext [Finite G] [IsCyclic G] {d : ℕ} {a b : ZMod d}
    (hGcard : Nat.card G = d) (h : ∀ t : G, t ^ a.val = t ^ b.val) : a = b := by
  have : NeZero (Nat.card G) := ⟨Nat.card_pos.ne'⟩
  obtain ⟨g, hg⟩ := IsCyclic.exists_generator (α := G)
  specialize h g
  subst hGcard
  rw [pow_eq_pow_iff_modEq, orderOf_eq_card_of_forall_mem_zpowers hg,
    ← ZMod.natCast_eq_natCast_iff] at h
  simpa [ZMod.natCast_val, ZMod.cast_id'] using h

end

section Totient

variable [DecidableEq α] [Fintype α] (hn : ∀ n : ℕ, 0 < n → #{a : α | a ^ n = 1} ≤ n)
include hn

@[to_additive]
private theorem card_pow_eq_one_eq_orderOf_aux (a : α) : #{b : α | b ^ orderOf a = 1} = orderOf a :=
  le_antisymm (hn _ (orderOf_pos a))
    (calc
      orderOf a = @Fintype.card (zpowers a) (id _) := Fintype.card_zpowers.symm
      _ ≤
          @Fintype.card (({b : α | b ^ orderOf a = 1} : Finset _) : Set α)
            (Fintype.ofFinset _ fun _ => Iff.rfl) :=
        (@Fintype.card_le_of_injective (zpowers a)
          (({b : α | b ^ orderOf a = 1} : Finset _) : Set α) (id _) (id _)
          (fun b =>
            ⟨b.1,
              mem_filter.2
                ⟨mem_univ _, by
                  let ⟨i, hi⟩ := b.2
                  rw [← hi, ← zpow_natCast, ← zpow_mul, mul_comm, zpow_mul, zpow_natCast,
                    pow_orderOf_eq_one, one_zpow]⟩⟩)
          fun _ _ h => Subtype.eq (Subtype.mk.inj h))
      _ = #{b : α | b ^ orderOf a = 1} := Fintype.card_ofFinset _ _
      )

-- Use φ for `Nat.totient`
open Nat
@[to_additive]
private theorem card_orderOf_eq_totient_aux₁ {d : ℕ} (hd : d ∣ Fintype.card α)
    (hpos : 0 < #{a : α | orderOf a = d}) : #{a : α | orderOf a = d} = φ d := by
  induction d using Nat.strongRec' with | _ d IH
  rcases Decidable.eq_or_ne d 0 with (rfl | hd0)
  · cases Fintype.card_ne_zero (eq_zero_of_zero_dvd hd)
  rcases Finset.card_pos.1 hpos with ⟨a, ha'⟩
  have ha : orderOf a = d := (mem_filter.1 ha').2
  have h1 :
    (∑ m ∈ d.properDivisors, #{a : α | orderOf a = m}) =
      ∑ m ∈ d.properDivisors, φ m := by
    refine Finset.sum_congr rfl fun m hm => ?_
    simp only [mem_filter, mem_range, mem_properDivisors] at hm
    refine IH m hm.2 (hm.1.trans hd) (Finset.card_pos.2 ⟨a ^ (d / m), ?_⟩)
    simp only [mem_filter, mem_univ, orderOf_pow a, ha, true_and,
      Nat.gcd_eq_right (div_dvd_of_dvd hm.1), Nat.div_div_self hm.1 hd0]
  have h2 :
    (∑ m ∈ d.divisors, #{a : α | orderOf a = m}) =
      ∑ m ∈ d.divisors, φ m := by
    rw [sum_card_orderOf_eq_card_pow_eq_one hd0, sum_totient,
      ← ha, card_pow_eq_one_eq_orderOf_aux hn a]
  simpa [← cons_self_properDivisors hd0, ← h1] using h2

@[to_additive]
theorem card_orderOf_eq_totient_aux₂ {d : ℕ} (hd : d ∣ Fintype.card α) :
    #{a : α | orderOf a = d} = φ d := by
  let c := Fintype.card α
  have hc0 : 0 < c := Fintype.card_pos_iff.2 ⟨1⟩
  apply card_orderOf_eq_totient_aux₁ hn hd
  by_contra h0
  -- Must qualify `Finset.card_eq_zero` because of https://github.com/leanprover/lean4/issues/2849
  simp_rw [not_lt, Nat.le_zero, Finset.card_eq_zero] at h0
  apply lt_irrefl c
  calc
    c = ∑ m ∈ c.divisors, #{a : α | orderOf a = m} := by
      simp only [sum_card_orderOf_eq_card_pow_eq_one hc0.ne']
      apply congr_arg card
      simp [c]
    _ = ∑ m ∈ c.divisors.erase d, #{a : α | orderOf a = m} := by
      rw [eq_comm]
      refine sum_subset (erase_subset _ _) fun m hm₁ hm₂ => ?_
      have : m = d := by
        contrapose! hm₂
        exact mem_erase_of_ne_of_mem hm₂ hm₁
      simp [this, h0]
    _ ≤ ∑ m ∈ c.divisors.erase d, φ m := by
      refine sum_le_sum fun m hm => ?_
      have hmc : m ∣ c := by
        simp only [mem_erase, mem_divisors] at hm
        tauto
      obtain h1 | h1 := (#{a : α | orderOf a = m}).eq_zero_or_pos
      · simp [h1]
      · simp [card_orderOf_eq_totient_aux₁ hn hmc h1]
    _ < ∑ m ∈ c.divisors, φ m :=
      sum_erase_lt_of_pos (mem_divisors.2 ⟨hd, hc0.ne'⟩) (totient_pos.2 (pos_of_dvd_of_pos hd hc0))
    _ = c := sum_totient _

@[to_additive isAddCyclic_of_card_nsmul_eq_zero_le, stacks 09HX "This theorem is stronger than \
09HX. It removes the abelian condition, and requires only `≤` instead of `=`."]
theorem isCyclic_of_card_pow_eq_one_le : IsCyclic α :=
  have : Finset.Nonempty {a : α | orderOf a = Nat.card α} :=
    card_pos.1 <| by
      rw [Nat.card_eq_fintype_card, card_orderOf_eq_totient_aux₂ hn dvd_rfl, totient_pos]
      apply Fintype.card_pos
  let ⟨x, hx⟩ := this
  isCyclic_of_orderOf_eq_card x (Finset.mem_filter.1 hx).2

end Totient

@[to_additive]
lemma IsCyclic.card_orderOf_eq_totient [IsCyclic α] [Fintype α] {d : ℕ} (hd : d ∣ Fintype.card α) :
    #{a : α | orderOf a = d} = totient d := by
  classical apply card_orderOf_eq_totient_aux₂ (fun n => IsCyclic.card_pow_eq_one_le) hd

/-- A finite group of prime order is simple. -/
@[to_additive "A finite group of prime order is simple."]
theorem isSimpleGroup_of_prime_card {p : ℕ} [hp : Fact p.Prime]
    (h : Nat.card α = p) : IsSimpleGroup α := by
  subst h
  have : Finite α := Nat.finite_of_card_ne_zero hp.1.ne_zero
  have : Nontrivial α := Finite.one_lt_card_iff_nontrivial.mp hp.1.one_lt
  exact ⟨fun H _ => H.eq_bot_or_eq_top_of_prime_card⟩

end Cyclic

section QuotientCenter

open Subgroup

variable [Group G] [Group G']

/-- A group is commutative if the quotient by the center is cyclic.
  Also see `commGroupOfCyclicCenterQuotient` for the `CommGroup` instance. -/
@[to_additive
      "A group is commutative if the quotient by the center is cyclic.
      Also see `addCommGroupOfCyclicCenterQuotient` for the `AddCommGroup` instance."]
theorem commutative_of_cyclic_center_quotient [IsCyclic G'] (f : G →* G') (hf : f.ker ≤ center G)
    (a b : G) : a * b = b * a :=
  let ⟨⟨x, y, (hxy : f y = x)⟩, (hx : ∀ a : f.range, a ∈ zpowers _)⟩ :=
    IsCyclic.exists_generator (α := f.range)
  let ⟨m, hm⟩ := hx ⟨f a, a, rfl⟩
  let ⟨n, hn⟩ := hx ⟨f b, b, rfl⟩
  have hm : x ^ m = f a := by simpa [Subtype.ext_iff] using hm
  have hn : x ^ n = f b := by simpa [Subtype.ext_iff] using hn
  have ha : y ^ (-m) * a ∈ center G :=
    hf (by rw [f.mem_ker, f.map_mul, f.map_zpow, hxy, zpow_neg x m, hm, inv_mul_cancel])
  have hb : y ^ (-n) * b ∈ center G :=
    hf (by rw [f.mem_ker, f.map_mul, f.map_zpow, hxy, zpow_neg x n, hn, inv_mul_cancel])
  calc
    a * b = y ^ m * (y ^ (-m) * a * y ^ n) * (y ^ (-n) * b) := by simp [mul_assoc]
    _ = y ^ m * (y ^ n * (y ^ (-m) * a)) * (y ^ (-n) * b) := by rw [mem_center_iff.1 ha]
    _ = y ^ m * y ^ n * y ^ (-m) * (a * (y ^ (-n) * b)) := by simp [mul_assoc]
    _ = y ^ m * y ^ n * y ^ (-m) * (y ^ (-n) * b * a) := by rw [mem_center_iff.1 hb]
    _ = b * a := by group

/-- A group is commutative if the quotient by the center is cyclic. -/
@[to_additive
      "A group is commutative if the quotient by the center is cyclic."]
def commGroupOfCyclicCenterQuotient [IsCyclic G'] (f : G →* G') (hf : f.ker ≤ center G) :
    CommGroup G :=
  { show Group G by infer_instance with mul_comm := commutative_of_cyclic_center_quotient f hf }

end QuotientCenter

namespace IsSimpleGroup

section CommGroup

variable [CommGroup α] [IsSimpleGroup α]

@[to_additive]
instance (priority := 100) isCyclic : IsCyclic α := by
  nontriviality α
  obtain ⟨g, hg⟩ := exists_ne (1 : α)
  have : Subgroup.zpowers g = ⊤ :=
    (eq_bot_or_eq_top (Subgroup.zpowers g)).resolve_left (Subgroup.zpowers_ne_bot.2 hg)
  exact ⟨⟨g, (Subgroup.eq_top_iff' _).1 this⟩⟩

@[to_additive]
theorem prime_card [Finite α] : (Nat.card α).Prime := by
  have h0 : 0 < Nat.card α := Nat.card_pos
  obtain ⟨g, hg⟩ := IsCyclic.exists_generator (α := α)
  rw [Nat.prime_def]
  refine ⟨Finite.one_lt_card_iff_nontrivial.2 inferInstance, fun n hn => ?_⟩
  refine (IsSimpleOrder.eq_bot_or_eq_top (Subgroup.zpowers (g ^ n))).symm.imp ?_ ?_
  · intro h
    have hgo := orderOf_pow (n := n) g
    rw [orderOf_eq_card_of_forall_mem_zpowers hg, Nat.gcd_eq_right_iff_dvd.2 hn,
      orderOf_eq_card_of_forall_mem_zpowers, eq_comm,
      Nat.div_eq_iff_eq_mul_left (Nat.pos_of_dvd_of_pos hn h0) hn] at hgo
    · exact (mul_left_cancel₀ (ne_of_gt h0) ((mul_one (Nat.card α)).trans hgo)).symm
    · intro x
      rw [h]
      exact Subgroup.mem_top _
  · intro h
    apply le_antisymm (Nat.le_of_dvd h0 hn)
    rw [← orderOf_eq_card_of_forall_mem_zpowers hg]
    apply orderOf_le_of_pow_eq_one (Nat.pos_of_dvd_of_pos hn h0)
    rw [← Subgroup.mem_bot, ← h]
    exact Subgroup.mem_zpowers _

end CommGroup

end IsSimpleGroup

@[to_additive]
theorem CommGroup.is_simple_iff_isCyclic_and_prime_card [Finite α] [CommGroup α] :
    IsSimpleGroup α ↔ IsCyclic α ∧ (Nat.card α).Prime := by
  constructor
  · intro h
    exact ⟨IsSimpleGroup.isCyclic, IsSimpleGroup.prime_card⟩
  · rintro ⟨_, hp⟩
    haveI : Fact (Nat.card α).Prime := ⟨hp⟩
    exact isSimpleGroup_of_prime_card rfl

section SpecificInstances

instance : IsAddCyclic ℤ := ⟨1, fun n ↦ ⟨n, by simp only [smul_eq_mul, mul_one]⟩⟩

instance ZMod.instIsAddCyclic (n : ℕ) : IsAddCyclic (ZMod n) :=
  isAddCyclic_of_surjective (Int.castRingHom _) ZMod.intCast_surjective

instance ZMod.instIsSimpleAddGroup {p : ℕ} [Fact p.Prime] : IsSimpleAddGroup (ZMod p) :=
  AddCommGroup.is_simple_iff_isAddCyclic_and_prime_card.2
    ⟨inferInstance, by simpa using (Fact.out : p.Prime)⟩

end SpecificInstances

section Exponent

open Monoid

@[to_additive]
theorem IsCyclic.exponent_eq_card [Group α] [IsCyclic α] :
    exponent α = Nat.card α := by
  obtain ⟨g, hg⟩ := IsCyclic.exists_ofOrder_eq_natCard (α := α)
  apply Nat.dvd_antisymm Group.exponent_dvd_nat_card
  rw [← hg]
  exact order_dvd_exponent _

@[to_additive]
theorem IsCyclic.of_exponent_eq_card [CommGroup α] [Finite α] (h : exponent α = Nat.card α) :
    IsCyclic α :=
  let ⟨_⟩ := nonempty_fintype α
  let ⟨g, _, hg⟩ := Finset.mem_image.mp (Finset.max'_mem _ _)
  isCyclic_of_orderOf_eq_card g <| hg.trans <| exponent_eq_max'_orderOf.symm.trans h

@[to_additive]
theorem IsCyclic.iff_exponent_eq_card [CommGroup α] [Finite α] :
    IsCyclic α ↔ exponent α = Nat.card α :=
  ⟨fun _ => IsCyclic.exponent_eq_card, IsCyclic.of_exponent_eq_card⟩

@[to_additive]
theorem IsCyclic.exponent_eq_zero_of_infinite [Group α] [IsCyclic α] [Infinite α] :
    exponent α = 0 :=
  let ⟨_, hg⟩ := IsCyclic.exists_generator (α := α)
  exponent_eq_zero_of_order_zero <| Infinite.orderOf_eq_zero_of_forall_mem_zpowers hg

@[simp]
protected theorem ZMod.exponent (n : ℕ) : AddMonoid.exponent (ZMod n) = n := by
  rw [IsAddCyclic.exponent_eq_card, Nat.card_zmod]

/-- A group of order `p ^ 2` is not cyclic if and only if its exponent is `p`. -/
@[to_additive]
lemma not_isCyclic_iff_exponent_eq_prime [Group α] {p : ℕ} (hp : p.Prime)
    (hα : Nat.card α = p ^ 2) : ¬ IsCyclic α ↔ Monoid.exponent α = p := by
  -- G is a nontrivial fintype of cardinality `p ^ 2`
  have : Finite α := Nat.finite_of_card_ne_zero (hα ▸ pow_ne_zero 2 hp.ne_zero)
  have : Nontrivial α := Finite.one_lt_card_iff_nontrivial.mp
    (hα ▸ one_lt_pow₀ hp.one_lt two_ne_zero)
  /- in the forward direction, we apply `exponent_eq_prime_iff`, and the reverse direction follows
  immediately because if `α` has exponent `p`, it has no element of order `p ^ 2`. -/
  refine ⟨fun h_cyc ↦ (Monoid.exponent_eq_prime_iff hp).mpr fun g hg ↦ ?_, fun h_exp h_cyc ↦ by
    obtain (rfl|rfl) := eq_zero_or_one_of_sq_eq_self <| hα ▸ h_exp ▸ (h_cyc.exponent_eq_card).symm
    · exact Nat.not_prime_zero hp
    · exact Nat.not_prime_one hp⟩
  /- we must show every non-identity element has order `p`. By Lagrange's theorem, the only possible
  orders of `g` are `1`, `p`, or `p ^ 2`. It can't be the former because `g ≠ 1`, and it can't
  the latter because the group isn't cyclic. -/
  have := (Nat.mem_divisors (m := p ^ 2)).mpr ⟨hα ▸ orderOf_dvd_natCard (x := g), by aesop⟩
  simp? [Nat.divisors_prime_pow hp 2] at this says
    simp only [Nat.divisors_prime_pow hp 2, Nat.reduceAdd, Finset.mem_map, Finset.mem_range,
      Function.Embedding.coeFn_mk] at this
  obtain ⟨a, ha, ha'⟩ := this
  interval_cases a
  · exact False.elim <| hg <| orderOf_eq_one_iff.mp <| by aesop
  · aesop
  · exact False.elim <| h_cyc <| isCyclic_of_orderOf_eq_card g <| by aesop

end Exponent

section ZMod

open Subgroup AddSubgroup

/-- The kernel of `zmultiplesHom G g` is equal to the additive subgroup generated by
    `addOrderOf g`. -/
theorem zmultiplesHom_ker_eq [AddGroup G] (g : G) :
    (zmultiplesHom G g).ker = zmultiples ↑(addOrderOf g) := by
  ext
  simp_rw [AddMonoidHom.mem_ker, mem_zmultiples_iff, zmultiplesHom_apply,
    ← addOrderOf_dvd_iff_zsmul_eq_zero, zsmul_eq_mul', Int.cast_id, dvd_def, eq_comm]

/-- The kernel of `zpowersHom G g` is equal to the subgroup generated by `orderOf g`. -/
theorem zpowersHom_ker_eq [Group G] (g : G) :
    (zpowersHom G g).ker = zpowers (Multiplicative.ofAdd ↑(orderOf g)) :=
  congr_arg AddSubgroup.toSubgroup <| zmultiplesHom_ker_eq (Additive.ofMul g)

/-- The isomorphism from `ZMod n` to any cyclic additive group of `Nat.card` equal to `n`. -/
noncomputable def zmodAddCyclicAddEquiv [AddGroup G] (h : IsAddCyclic G) :
    ZMod (Nat.card G) ≃+ G := by
  let n := Nat.card G
  let ⟨g, surj⟩ := Classical.indefiniteDescription _ h.exists_generator
  have kereq : ((zmultiplesHom G) g).ker = zmultiples ↑(Nat.card G) := by
    rw [zmultiplesHom_ker_eq]
    congr
    rw [← Nat.card_zmultiples]
    exact Nat.card_congr (Equiv.subtypeUnivEquiv surj)
  exact Int.quotientZMultiplesNatEquivZMod n
    |>.symm.trans <| QuotientAddGroup.quotientAddEquivOfEq kereq
    |>.symm.trans <| QuotientAddGroup.quotientKerEquivOfSurjective (zmultiplesHom G g) surj

/-- The isomorphism from `Multiplicative (ZMod n)` to any cyclic group of `Nat.card` equal to `n`.
-/
noncomputable def zmodCyclicMulEquiv [Group G] (h : IsCyclic G) :
    Multiplicative (ZMod (Nat.card G)) ≃* G :=
  AddEquiv.toMultiplicative <| zmodAddCyclicAddEquiv <| isAddCyclic_additive_iff.2 h

/-- Two cyclic additive groups of the same cardinality are isomorphic. -/
noncomputable def addEquivOfAddCyclicCardEq [AddGroup G] [AddGroup G'] [hG : IsAddCyclic G]
    [hH : IsAddCyclic G'] (hcard : Nat.card G = Nat.card G') : G ≃+ G' := hcard ▸
  zmodAddCyclicAddEquiv hG |>.symm.trans (zmodAddCyclicAddEquiv hH)

/-- Two cyclic groups of the same cardinality are isomorphic. -/
@[to_additive existing]
noncomputable def mulEquivOfCyclicCardEq [Group G] [Group G'] [hG : IsCyclic G]
    [hH : IsCyclic G'] (hcard : Nat.card G = Nat.card G') : G ≃* G' := hcard ▸
  zmodCyclicMulEquiv hG |>.symm.trans (zmodCyclicMulEquiv hH)

/-- Two groups of the same prime cardinality are isomorphic. -/
@[to_additive "Two additive groups of the same prime cardinality are isomorphic."]
noncomputable def mulEquivOfPrimeCardEq {p : ℕ} [Group G] [Group G']
    [Fact p.Prime] (hG : Nat.card G = p) (hH : Nat.card G' = p) : G ≃* G' := by
  have hGcyc := isCyclic_of_prime_card hG
  have hHcyc := isCyclic_of_prime_card hH
  apply mulEquivOfCyclicCardEq
  exact hG.trans hH.symm

variable (G) in
/-- The automorphism group of a cyclic group is isomorphic to the multiplicative group of ZMod. -/
@[simps!]
noncomputable def IsCyclic.mulAutMulEquiv [Group G] [h : IsCyclic G] :
    MulAut G ≃* (ZMod (Nat.card G))ˣ :=
  ((MulAut.congr (zmodCyclicMulEquiv h)).symm.trans
    (MulAutMultiplicative (ZMod (Nat.card G)))).trans (ZMod.AddAutEquivUnits (Nat.card G))

variable (G) in
theorem IsCyclic.card_mulAut [Group G] [Finite G] [h : IsCyclic G] :
    Nat.card (MulAut G) = Nat.totient (Nat.card G) := by
  have : NeZero (Nat.card G) := ⟨Nat.card_pos.ne'⟩
  rw [← ZMod.card_units_eq_totient, ← Nat.card_eq_fintype_card]
  exact Nat.card_congr (mulAutMulEquiv G)

end ZMod

section powMonoidHom

variable (G)

-- Note. Even though cyclic groups only require `[Group G]`, we need `[CommGroup G]` for
-- `powMonoidHom` to be defined.

@[to_additive]
<<<<<<< HEAD
theorem IsCyclic.card_powMonoidHom_range [CommGroup G] [IsCyclic G] [Fintype G] (d : ℕ) :
    Nat.card (powMonoidHom d : G →* G).range = Fintype.card G / (Fintype.card G).gcd d := by
  obtain ⟨g, h⟩ := exists_zpow_surjective G
  have : (powMonoidHom d).range = Subgroup.zpowers (g ^ d) := by
    rw [show g ^ d = powMonoidHom d g by rfl, ← MonoidHom.map_zpowers,
      (Subgroup.eq_top_iff' (Subgroup.zpowers g)).mpr h,  ← MonoidHom.range_eq_map]
  rw [this, Nat.card_zpowers, orderOf_pow, orderOf_eq_card_of_forall_mem_zpowers h,
    Nat.card_eq_fintype_card]

@[to_additive]
theorem IsCyclic.index_powMonoidHom_ker [CommGroup G] [IsCyclic G] [Fintype G]
    (d : ℕ) :
    (powMonoidHom d : G →* G).ker.index = Fintype.card G / (Fintype.card G).gcd d := by
  rw [Subgroup.index_ker, card_powMonoidHom_range]

@[to_additive]
theorem IsCyclic.card_powMonoidHom_ker [CommGroup G] [hG : IsCyclic G] [Fintype G] (d : ℕ) :
    Nat.card (powMonoidHom d : G →* G).ker = (Fintype.card G).gcd d := by
  have h : ↑(Fintype.card G / (Fintype.card G).gcd d) ≠ (0 : ℚ) :=
    Nat.cast_ne_zero.mpr <| Nat.div_ne_zero_iff.mpr
      ⟨Nat.gcd_ne_zero_left Fintype.card_ne_zero, Nat.gcd_le_left d Fintype.card_pos⟩
  have := Subgroup.card_mul_index (powMonoidHom d : G →* G).ker
  rwa [index_powMonoidHom_ker, Nat.card_eq_fintype_card (α := G), ← Nat.cast_inj (R := ℚ),
    Nat.cast_mul, ← eq_div_iff h, ← Nat.cast_div (Nat.div_dvd_of_dvd (Nat.gcd_dvd_left _ _)) h,
    Nat.div_div_self (Nat.gcd_dvd_left _ _) Fintype.card_ne_zero, Nat.cast_inj] at this

@[to_additive]
theorem IsCyclic.index_powMonoidHom_range [CommGroup G] [hG : IsCyclic G] [Fintype G] (d : ℕ) :
    (powMonoidHom d : G →* G).range.index = (Fintype.card G).gcd d := by
=======
theorem IsCyclic.card_powMonoidHom_range [CommGroup G] [hG : IsCyclic G] [Finite G] (d : ℕ) :
    Nat.card (powMonoidHom d : G →* G).range = Nat.card G / (Nat.card G).gcd d := by
  obtain ⟨g, h⟩ := isCyclic_iff_exists_zpowers_eq_top.mp hG
  rw [MonoidHom.range_eq_map, ← h, MonoidHom.map_zpowers, Nat.card_zpowers, powMonoidHom_apply,
    orderOf_pow, orderOf_eq_card_of_zpowers_eq_top h]

@[to_additive]
theorem IsCyclic.index_powMonoidHom_ker [CommGroup G] [IsCyclic G] [Finite G] (d : ℕ) :
    (powMonoidHom d : G →* G).ker.index = Nat.card G / (Nat.card G).gcd d := by
  rw [Subgroup.index_ker, card_powMonoidHom_range]

@[to_additive]
theorem IsCyclic.card_powMonoidHom_ker [CommGroup G] [IsCyclic G] [Finite G] (d : ℕ) :
    Nat.card (powMonoidHom d : G →* G).ker = (Nat.card G).gcd d := by
  have h : (powMonoidHom d : G →* G).ker.index ≠ 0 := Subgroup.index_ne_zero_of_finite
  rw [← mul_left_inj' h, Subgroup.card_mul_index, index_powMonoidHom_ker, Nat.mul_div_cancel']
  exact Nat.gcd_dvd_left (Nat.card G) d

@[to_additive]
theorem IsCyclic.index_powMonoidHom_range [CommGroup G] [IsCyclic G] [Finite G] (d : ℕ) :
    (powMonoidHom d : G →* G).range.index = (Nat.card G).gcd d := by
>>>>>>> 18d6d6c4
  rw [Subgroup.index_range, card_powMonoidHom_ker]

end powMonoidHom

section generator

/-!
### Groups with a given generator

We state some results in terms of an explicitly given generator.
The generating property is given as in `IsCyclic.exists_generator`.

The main statements are about the existence and uniqueness of homomorphisms and isomorphisms
specified by the image of the given generator.
-/

open Subgroup

variable [Group G] [Group G'] {g : G} (hg : ∀ x, x ∈ zpowers g) {g' : G'}

section monoidHom

variable (hg' : orderOf g' ∣ orderOf (g : G))

/-- If `g` generates the group `G` and `g'` is an element of another group `G'` whose order
divides that of `g`, then there is a homomorphism `G →* G'` mapping `g` to `g'`. -/
@[to_additive
   "If `g` generates the additive group `G` and `g'` is an element of another additive group `G'`
   whose order divides that of `g`, then there is a homomorphism `G →+ G'` mapping `g` to `g'`."]
noncomputable
def monoidHomOfForallMemZpowers : G →* G' where
  toFun x := g' ^ (Classical.choose <| mem_zpowers_iff.mp <| hg x)
  map_one' := orderOf_dvd_iff_zpow_eq_one.mp <|
                (Int.natCast_dvd_natCast.mpr hg').trans <| orderOf_dvd_iff_zpow_eq_one.mpr <|
                Classical.choose_spec <| mem_zpowers_iff.mp <| hg 1
  map_mul' x y := by
    simp only [← zpow_add, zpow_eq_zpow_iff_modEq]
    apply Int.ModEq.of_dvd (Int.natCast_dvd_natCast.mpr hg')
    rw [← zpow_eq_zpow_iff_modEq, zpow_add]
    simp only [fun x ↦ Classical.choose_spec <| mem_zpowers_iff.mp <| hg x]

@[to_additive (attr := simp)]
lemma monoidHomOfForallMemZpowers_apply_gen :
    monoidHomOfForallMemZpowers hg hg' g = g' := by
  simp only [monoidHomOfForallMemZpowers, MonoidHom.coe_mk, OneHom.coe_mk]
  nth_rw 2 [← zpow_one g']
  rw [zpow_eq_zpow_iff_modEq]
  apply Int.ModEq.of_dvd (Int.natCast_dvd_natCast.mpr hg')
  rw [← zpow_eq_zpow_iff_modEq, zpow_one]
  exact Classical.choose_spec <| mem_zpowers_iff.mp <| hg g

end monoidHom

include hg

/-- Two group homomorphisms `G →* G'` are equal if and only if they agree on a generator of `G`. -/
@[to_additive
   "Two homomorphisms `G →+ G'` of additive groups are equal if and only if they agree
   on a generator of `G`."]
lemma MonoidHom.eq_iff_eq_on_generator (f₁ f₂ : G →* G') : f₁ = f₂ ↔ f₁ g = f₂ g := by
  rw [DFunLike.ext_iff]
  refine ⟨fun H ↦ H g, fun H x ↦ ?_⟩
  obtain ⟨n, hn⟩ := mem_zpowers_iff.mp <| hg x
  rw [← hn, map_zpow, map_zpow, H]

/-- Two group isomorphisms `G ≃* G'` are equal if and only if they agree on a generator of `G`. -/
@[to_additive
   "Two isomorphisms `G ≃+ G'` of additive groups are equal if and only if they agree
   on a generator of `G`."]
lemma MulEquiv.eq_iff_eq_on_generator (f₁ f₂ : G ≃* G') : f₁ = f₂ ↔ f₁ g = f₂ g :=
  (Function.Injective.eq_iff toMonoidHom_injective).symm.trans <|
    MonoidHom.eq_iff_eq_on_generator hg ..

section mulEquiv

variable (hg' : ∀ x, x ∈ zpowers g') (h : orderOf g = orderOf g')

/-- Given two groups that are generated by elements `g` and `g'` of the same order,
we obtain an isomorphism sending `g` to `g'`. -/
@[to_additive
   "Given two additive groups that are generated by elements `g` and `g'` of the same order,
   we obtain an isomorphism sending `g` to `g'`."]
noncomputable
def mulEquivOfOrderOfEq : G ≃* G' := by
  refine MonoidHom.toMulEquiv (monoidHomOfForallMemZpowers hg h.symm.dvd)
    (monoidHomOfForallMemZpowers hg' h.dvd) ?_ ?_ <;>
  refine (MonoidHom.eq_iff_eq_on_generator (by assumption) _ _).mpr ?_ <;>
  simp only [MonoidHom.coe_comp, Function.comp_apply, monoidHomOfForallMemZpowers_apply_gen,
    MonoidHom.id_apply]

@[to_additive (attr := simp)]
lemma mulEquivOfOrderOfEq_apply_gen : mulEquivOfOrderOfEq hg hg' h g = g' :=
  monoidHomOfForallMemZpowers_apply_gen hg h.symm.dvd

@[to_additive (attr := simp)]
lemma mulEquivOfOrderOfEq_symm :
    (mulEquivOfOrderOfEq hg hg' h).symm = mulEquivOfOrderOfEq hg' hg h.symm := rfl

@[to_additive] -- `simp` can prove this by a combination of the two preceding lemmas
lemma mulEquivOfOrderOfEq_symm_apply_gen : (mulEquivOfOrderOfEq hg hg' h).symm g' = g :=
  monoidHomOfForallMemZpowers_apply_gen hg' h.dvd

end mulEquiv

end generator<|MERGE_RESOLUTION|>--- conflicted
+++ resolved
@@ -794,37 +794,6 @@
 -- `powMonoidHom` to be defined.
 
 @[to_additive]
-<<<<<<< HEAD
-theorem IsCyclic.card_powMonoidHom_range [CommGroup G] [IsCyclic G] [Fintype G] (d : ℕ) :
-    Nat.card (powMonoidHom d : G →* G).range = Fintype.card G / (Fintype.card G).gcd d := by
-  obtain ⟨g, h⟩ := exists_zpow_surjective G
-  have : (powMonoidHom d).range = Subgroup.zpowers (g ^ d) := by
-    rw [show g ^ d = powMonoidHom d g by rfl, ← MonoidHom.map_zpowers,
-      (Subgroup.eq_top_iff' (Subgroup.zpowers g)).mpr h,  ← MonoidHom.range_eq_map]
-  rw [this, Nat.card_zpowers, orderOf_pow, orderOf_eq_card_of_forall_mem_zpowers h,
-    Nat.card_eq_fintype_card]
-
-@[to_additive]
-theorem IsCyclic.index_powMonoidHom_ker [CommGroup G] [IsCyclic G] [Fintype G]
-    (d : ℕ) :
-    (powMonoidHom d : G →* G).ker.index = Fintype.card G / (Fintype.card G).gcd d := by
-  rw [Subgroup.index_ker, card_powMonoidHom_range]
-
-@[to_additive]
-theorem IsCyclic.card_powMonoidHom_ker [CommGroup G] [hG : IsCyclic G] [Fintype G] (d : ℕ) :
-    Nat.card (powMonoidHom d : G →* G).ker = (Fintype.card G).gcd d := by
-  have h : ↑(Fintype.card G / (Fintype.card G).gcd d) ≠ (0 : ℚ) :=
-    Nat.cast_ne_zero.mpr <| Nat.div_ne_zero_iff.mpr
-      ⟨Nat.gcd_ne_zero_left Fintype.card_ne_zero, Nat.gcd_le_left d Fintype.card_pos⟩
-  have := Subgroup.card_mul_index (powMonoidHom d : G →* G).ker
-  rwa [index_powMonoidHom_ker, Nat.card_eq_fintype_card (α := G), ← Nat.cast_inj (R := ℚ),
-    Nat.cast_mul, ← eq_div_iff h, ← Nat.cast_div (Nat.div_dvd_of_dvd (Nat.gcd_dvd_left _ _)) h,
-    Nat.div_div_self (Nat.gcd_dvd_left _ _) Fintype.card_ne_zero, Nat.cast_inj] at this
-
-@[to_additive]
-theorem IsCyclic.index_powMonoidHom_range [CommGroup G] [hG : IsCyclic G] [Fintype G] (d : ℕ) :
-    (powMonoidHom d : G →* G).range.index = (Fintype.card G).gcd d := by
-=======
 theorem IsCyclic.card_powMonoidHom_range [CommGroup G] [hG : IsCyclic G] [Finite G] (d : ℕ) :
     Nat.card (powMonoidHom d : G →* G).range = Nat.card G / (Nat.card G).gcd d := by
   obtain ⟨g, h⟩ := isCyclic_iff_exists_zpowers_eq_top.mp hG
@@ -846,7 +815,6 @@
 @[to_additive]
 theorem IsCyclic.index_powMonoidHom_range [CommGroup G] [IsCyclic G] [Finite G] (d : ℕ) :
     (powMonoidHom d : G →* G).range.index = (Nat.card G).gcd d := by
->>>>>>> 18d6d6c4
   rw [Subgroup.index_range, card_powMonoidHom_ker]
 
 end powMonoidHom
