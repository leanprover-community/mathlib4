/-
Copyright (c) 2018 Johannes Hölzl. All rights reserved.
Released under Apache 2.0 license as described in the file LICENSE.
Authors: Johannes Hölzl
-/
import Mathlib.Algebra.Order.BigOperators.Ring.Finset
import Mathlib.Data.Nat.Totient
import Mathlib.Data.ZMod.Quotient
import Mathlib.GroupTheory.OrderOfElement
import Mathlib.GroupTheory.Subgroup.Simple
import Mathlib.Tactic.Group
import Mathlib.GroupTheory.Exponent

/-!
# Cyclic groups

A group `G` is called cyclic if there exists an element `g : G` such that every element of `G` is of
the form `g ^ n` for some `n : ℕ`. This file only deals with the predicate on a group to be cyclic.
For the concrete cyclic group of order `n`, see `Data.ZMod.Basic`.

## Main definitions

* `IsCyclic` is a predicate on a group stating that the group is cyclic.

## Main statements

* `isCyclic_of_prime_card` proves that a finite group of prime order is cyclic.
* `isSimpleGroup_of_prime_card`, `IsSimpleGroup.isCyclic`,
  and `IsSimpleGroup.prime_card` classify finite simple abelian groups.
* `IsCyclic.exponent_eq_card`: For a finite cyclic group `G`, the exponent is equal to
  the group's cardinality.
* `IsCyclic.exponent_eq_zero_of_infinite`: Infinite cyclic groups have exponent zero.
* `IsCyclic.iff_exponent_eq_card`: A finite commutative group is cyclic iff its exponent
  is equal to its cardinality.

## Tags

cyclic group
-/


universe u

variable {α : Type u} {a : α}

section Cyclic

attribute [local instance] setFintype

open Subgroup

@[to_additive]
theorem IsCyclic.exists_generator [Group α] [IsCyclic α] : ∃ g : α, ∀ x, x ∈ Subgroup.zpowers g :=
  exists_zpow_surjective α

@[to_additive]
instance (priority := 100) isCyclic_of_subsingleton [Group α] [Subsingleton α] : IsCyclic α :=
  ⟨⟨1, fun _ => ⟨0, Subsingleton.elim _ _⟩⟩⟩

@[simp]
theorem isCyclic_multiplicative_iff [AddGroup α] : IsCyclic (Multiplicative α) ↔ IsAddCyclic α :=
  ⟨fun H ↦ ⟨H.1⟩, fun H ↦ ⟨H.1⟩⟩

instance isCyclic_multiplicative [AddGroup α] [IsAddCyclic α] : IsCyclic (Multiplicative α) :=
  isCyclic_multiplicative_iff.mpr inferInstance

@[simp]
theorem isAddCyclic_additive_iff [Group α] : IsAddCyclic (Additive α) ↔ IsCyclic α :=
  ⟨fun H ↦ ⟨H.1⟩, fun H ↦ ⟨H.1⟩⟩

instance isAddCyclic_additive [Group α] [IsCyclic α] : IsAddCyclic (Additive α) :=
  isAddCyclic_additive_iff.mpr inferInstance

/-- A cyclic group is always commutative. This is not an `instance` because often we have a better
proof of `CommGroup`. -/
@[to_additive
      "A cyclic group is always commutative. This is not an `instance` because often we have
      a better proof of `AddCommGroup`."]
def IsCyclic.commGroup [hg : Group α] [IsCyclic α] : CommGroup α :=
  { hg with
    mul_comm := fun x y =>
      let ⟨_, hg⟩ := IsCyclic.exists_generator (α := α)
      let ⟨_, hn⟩ := hg x
      let ⟨_, hm⟩ := hg y
      hm ▸ hn ▸ zpow_mul_comm _ _ _ }

variable [Group α]

/-- A non-cyclic multiplicative group is non-trivial. -/
@[to_additive "A non-cyclic additive group is non-trivial."]
theorem Nontrivial.of_not_isCyclic (nc : ¬IsCyclic α) : Nontrivial α := by
  contrapose! nc
  exact @isCyclic_of_subsingleton _ _ (not_nontrivial_iff_subsingleton.mp nc)

@[to_additive]
theorem MonoidHom.map_cyclic {G : Type*} [Group G] [h : IsCyclic G] (σ : G →* G) :
    ∃ m : ℤ, ∀ g : G, σ g = g ^ m := by
  obtain ⟨h, hG⟩ := IsCyclic.exists_generator (α := G)
  obtain ⟨m, hm⟩ := hG (σ h)
  refine ⟨m, fun g => ?_⟩
  obtain ⟨n, rfl⟩ := hG g
  rw [MonoidHom.map_zpow, ← hm, ← zpow_mul, ← zpow_mul']
@[deprecated (since := "2024-02-21")] alias
MonoidAddHom.map_add_cyclic := AddMonoidHom.map_addCyclic

@[to_additive]
theorem isCyclic_of_orderOf_eq_card [Fintype α] (x : α) (hx : orderOf x = Fintype.card α) :
    IsCyclic α := by
  use x
  rw [← Set.range_iff_surjective, ← coe_zpowers]
  rw [← Fintype.card_congr (Equiv.Set.univ α), ← Fintype.card_zpowers] at hx
  convert Set.eq_of_subset_of_card_le (Set.subset_univ _) (ge_of_eq hx)
@[deprecated (since := "2024-02-21")]
alias isAddCyclic_of_orderOf_eq_card := isAddCyclic_of_addOrderOf_eq_card

@[to_additive]
theorem Subgroup.eq_bot_or_eq_top_of_prime_card {G : Type*} [Group G] {_ : Fintype G}
    (H : Subgroup G) [hp : Fact (Fintype.card G).Prime] : H = ⊥ ∨ H = ⊤ := by
  classical
  have := card_subgroup_dvd_card H
  rwa [Nat.card_eq_fintype_card (α := G), Nat.dvd_prime hp.1, ← Nat.card_eq_fintype_card,
    ← eq_bot_iff_card, card_eq_iff_eq_top] at this

/-- Any non-identity element of a finite group of prime order generates the group. -/
@[to_additive "Any non-identity element of a finite group of prime order generates the group."]
theorem zpowers_eq_top_of_prime_card {G : Type*} [Group G] {_ : Fintype G} {p : ℕ}
    [hp : Fact p.Prime] (h : Fintype.card G = p) {g : G} (hg : g ≠ 1) : zpowers g = ⊤ := by
  subst h
  have := (zpowers g).eq_bot_or_eq_top_of_prime_card
  rwa [zpowers_eq_bot, or_iff_right hg] at this

@[to_additive]
theorem mem_zpowers_of_prime_card {G : Type*} [Group G] {_ : Fintype G} {p : ℕ} [hp : Fact p.Prime]
    (h : Fintype.card G = p) {g g' : G} (hg : g ≠ 1) : g' ∈ zpowers g := by
  simp_rw [zpowers_eq_top_of_prime_card h hg, Subgroup.mem_top]

@[to_additive]
theorem mem_powers_of_prime_card {G : Type*} [Group G] {_ : Fintype G} {p : ℕ} [hp : Fact p.Prime]
    (h : Fintype.card G = p) {g g' : G} (hg : g ≠ 1) : g' ∈ Submonoid.powers g := by
  rw [mem_powers_iff_mem_zpowers]
  exact mem_zpowers_of_prime_card h hg

@[to_additive]
theorem powers_eq_top_of_prime_card {G : Type*} [Group G] {_ : Fintype G} {p : ℕ}
    [hp : Fact p.Prime] (h : Fintype.card G = p) {g : G} (hg : g ≠ 1) : Submonoid.powers g = ⊤ := by
  ext x
  simp [mem_powers_of_prime_card h hg]

/-- A finite group of prime order is cyclic. -/
@[to_additive "A finite group of prime order is cyclic."]
theorem isCyclic_of_prime_card {α : Type u} [Group α] [Fintype α] {p : ℕ} [hp : Fact p.Prime]
    (h : Fintype.card α = p) : IsCyclic α := by
  obtain ⟨g, hg⟩ : ∃ g, g ≠ 1 := Fintype.exists_ne_of_one_lt_card (h.symm ▸ hp.1.one_lt) 1
  exact ⟨g, fun g' ↦ mem_zpowers_of_prime_card h hg⟩

/-- A finite group of order dividing a prime is cyclic. -/
@[to_additive "A finite group of order dividing a prime is cyclic."]
theorem isCyclic_of_card_dvd_prime {α : Type u} [Group α] {p : ℕ} [hp : Fact p.Prime]
    (h : Nat.card α ∣ p) : IsCyclic α := by
  have : Finite α := Nat.finite_of_card_ne_zero (ne_zero_of_dvd_ne_zero hp.1.ne_zero h)
  rcases (Nat.dvd_prime hp.out).mp h with h | h
  · exact @isCyclic_of_subsingleton α _ (Nat.card_eq_one_iff_unique.mp h).1
  · have : Fintype α := Fintype.ofFinite α
    rw [Nat.card_eq_fintype_card] at h
    exact isCyclic_of_prime_card h

@[to_additive]
theorem isCyclic_of_surjective {H G F : Type*} [Group H] [Group G] [hH : IsCyclic H]
    [FunLike F H G] [MonoidHomClass F H G] (f : F) (hf : Function.Surjective f) :
    IsCyclic G := by
  obtain ⟨x, hx⟩ := hH
  refine ⟨f x, fun a ↦ ?_⟩
  obtain ⟨a, rfl⟩ := hf a
  obtain ⟨n, rfl⟩ := hx a
  exact ⟨n, (map_zpow _ _ _).symm⟩

@[to_additive]
theorem orderOf_eq_card_of_forall_mem_zpowers [Fintype α] {g : α} (hx : ∀ x, x ∈ zpowers g) :
    orderOf g = Fintype.card α := by
  classical
    rw [← Fintype.card_zpowers]
    apply Fintype.card_of_finset'
    simpa using hx

@[to_additive]
lemma orderOf_generator_eq_natCard (h : ∀ x, x ∈ Subgroup.zpowers a) : orderOf a = Nat.card α :=
  Nat.card_zpowers a ▸ (Nat.card_congr <| Equiv.subtypeUnivEquiv h)

@[to_additive]
theorem exists_pow_ne_one_of_isCyclic {G : Type*} [Group G] [Fintype G] [G_cyclic : IsCyclic G]
    {k : ℕ} (k_pos : k ≠ 0) (k_lt_card_G : k < Fintype.card G) : ∃ a : G, a ^ k ≠ 1 := by
  rcases G_cyclic with ⟨a, ha⟩
  use a
  contrapose! k_lt_card_G
  convert orderOf_le_of_pow_eq_one k_pos.bot_lt k_lt_card_G
  rw [← Nat.card_eq_fintype_card, ← Nat.card_zpowers, eq_comm, card_eq_iff_eq_top, eq_top_iff]
  exact fun x _ ↦ ha x

@[to_additive]
theorem Infinite.orderOf_eq_zero_of_forall_mem_zpowers [Infinite α] {g : α}
    (h : ∀ x, x ∈ zpowers g) : orderOf g = 0 := by
  classical
    rw [orderOf_eq_zero_iff']
    refine fun n hn hgn => ?_
    have ho := isOfFinOrder_iff_pow_eq_one.mpr ⟨n, hn, hgn⟩
    obtain ⟨x, hx⟩ :=
      Infinite.exists_not_mem_finset
        (Finset.image (fun x => g ^ x) <| Finset.range <| orderOf g)
    apply hx
    rw [← ho.mem_powers_iff_mem_range_orderOf, Submonoid.mem_powers_iff]
    obtain ⟨k, hk⟩ := h x
    dsimp at hk
    obtain ⟨k, rfl | rfl⟩ := k.eq_nat_or_neg
    · exact ⟨k, mod_cast hk⟩
    rw [← zpow_mod_orderOf] at hk
    have : 0 ≤ (-k % orderOf g : ℤ) := Int.emod_nonneg (-k) (mod_cast ho.orderOf_pos.ne')
    refine ⟨(-k % orderOf g : ℤ).toNat, ?_⟩
    rwa [← zpow_natCast, Int.toNat_of_nonneg this]

@[to_additive]
instance Bot.isCyclic {α : Type u} [Group α] : IsCyclic (⊥ : Subgroup α) :=
  ⟨⟨1, fun x => ⟨0, Subtype.eq <| (zpow_zero (1 : α)).trans <| Eq.symm (Subgroup.mem_bot.1 x.2)⟩⟩⟩

@[to_additive]
instance Subgroup.isCyclic {α : Type u} [Group α] [IsCyclic α] (H : Subgroup α) : IsCyclic H :=
  haveI := Classical.propDecidable
  let ⟨g, hg⟩ := IsCyclic.exists_generator (α := α)
  if hx : ∃ x : α, x ∈ H ∧ x ≠ (1 : α) then
    let ⟨x, hx₁, hx₂⟩ := hx
    let ⟨k, hk⟩ := hg x
    have hk : g ^ k = x := hk
    have hex : ∃ n : ℕ, 0 < n ∧ g ^ n ∈ H :=
      ⟨k.natAbs,
        Nat.pos_of_ne_zero fun h => hx₂ <| by
          rw [← hk, Int.natAbs_eq_zero.mp h, zpow_zero], by
            cases' k with k k
            · rw [Int.ofNat_eq_coe, Int.natAbs_cast k, ← zpow_natCast, ← Int.ofNat_eq_coe, hk]
              exact hx₁
            · rw [Int.natAbs_negSucc, ← Subgroup.inv_mem_iff H]; simp_all⟩
    ⟨⟨⟨g ^ Nat.find hex, (Nat.find_spec hex).2⟩, fun ⟨x, hx⟩ =>
        let ⟨k, hk⟩ := hg x
        have hk : g ^ k = x := hk
        have hk₂ : g ^ ((Nat.find hex : ℤ) * (k / Nat.find hex : ℤ)) ∈ H := by
          rw [zpow_mul]
          apply H.zpow_mem
          exact mod_cast (Nat.find_spec hex).2
        have hk₃ : g ^ (k % Nat.find hex : ℤ) ∈ H :=
          (Subgroup.mul_mem_cancel_right H hk₂).1 <| by
            rw [← zpow_add, Int.emod_add_ediv, hk]; exact hx
        have hk₄ : k % Nat.find hex = (k % Nat.find hex).natAbs := by
          rw [Int.natAbs_of_nonneg
              (Int.emod_nonneg _ (Int.natCast_ne_zero_iff_pos.2 (Nat.find_spec hex).1))]
        have hk₅ : g ^ (k % Nat.find hex).natAbs ∈ H := by rwa [← zpow_natCast, ← hk₄]
        have hk₆ : (k % (Nat.find hex : ℤ)).natAbs = 0 :=
          by_contradiction fun h =>
            Nat.find_min hex
              (Int.ofNat_lt.1 <| by
                rw [← hk₄]; exact Int.emod_lt_of_pos _ (Int.natCast_pos.2 (Nat.find_spec hex).1))
              ⟨Nat.pos_of_ne_zero h, hk₅⟩
        ⟨k / (Nat.find hex : ℤ),
          Subtype.ext_iff_val.2
            (by
              suffices g ^ ((Nat.find hex : ℤ) * (k / Nat.find hex : ℤ)) = x by simpa [zpow_mul]
              rw [Int.mul_ediv_cancel'
                  (Int.dvd_of_emod_eq_zero (Int.natAbs_eq_zero.mp hk₆)),
                hk])⟩⟩⟩
  else by
    have : H = (⊥ : Subgroup α) :=
      Subgroup.ext fun x =>
        ⟨fun h => by simp at *; tauto, fun h => by rw [Subgroup.mem_bot.1 h]; exact H.one_mem⟩
    subst this; infer_instance

open Finset Nat

section Classical

open scoped Classical

@[to_additive IsAddCyclic.card_nsmul_eq_zero_le]
theorem IsCyclic.card_pow_eq_one_le [DecidableEq α] [Fintype α] [IsCyclic α] {n : ℕ} (hn0 : 0 < n) :
    (univ.filter fun a : α => a ^ n = 1).card ≤ n :=
  let ⟨g, hg⟩ := IsCyclic.exists_generator (α := α)
  calc
    (univ.filter fun a : α => a ^ n = 1).card ≤
        (zpowers (g ^ (Fintype.card α / Nat.gcd n (Fintype.card α))) : Set α).toFinset.card :=
      card_le_card fun x hx =>
        let ⟨m, hm⟩ := show x ∈ Submonoid.powers g from mem_powers_iff_mem_zpowers.2 <| hg x
        Set.mem_toFinset.2
          ⟨(m / (Fintype.card α / Nat.gcd n (Fintype.card α)) : ℕ), by
            dsimp at hm
            have hgmn : g ^ (m * Nat.gcd n (Fintype.card α)) = 1 := by
              rw [pow_mul, hm, ← pow_gcd_card_eq_one_iff]; exact (mem_filter.1 hx).2
            dsimp only
            rw [zpow_natCast, ← pow_mul, Nat.mul_div_cancel_left', hm]
            refine Nat.dvd_of_mul_dvd_mul_right (gcd_pos_of_pos_left (Fintype.card α) hn0) ?_
            conv_lhs =>
              rw [Nat.div_mul_cancel (Nat.gcd_dvd_right _ _), ←
                orderOf_eq_card_of_forall_mem_zpowers hg]
            exact orderOf_dvd_of_pow_eq_one hgmn⟩
    _ ≤ n := by
      let ⟨m, hm⟩ := Nat.gcd_dvd_right n (Fintype.card α)
      have hm0 : 0 < m :=
        Nat.pos_of_ne_zero fun hm0 => by
          rw [hm0, mul_zero, Fintype.card_eq_zero_iff] at hm
          exact hm.elim' 1
      simp only [Set.toFinset_card, SetLike.coe_sort_coe]
      rw [Fintype.card_zpowers, orderOf_pow g, orderOf_eq_card_of_forall_mem_zpowers hg]
      nth_rw 2 [hm]; nth_rw 3 [hm]
      rw [Nat.mul_div_cancel_left _ (gcd_pos_of_pos_left _ hn0), gcd_mul_left_left, hm,
        Nat.mul_div_cancel _ hm0]
      exact le_of_dvd hn0 (Nat.gcd_dvd_left _ _)
@[deprecated (since := "2024-02-21")]
alias IsAddCyclic.card_pow_eq_one_le := IsAddCyclic.card_nsmul_eq_zero_le

end Classical

@[to_additive]
theorem IsCyclic.exists_monoid_generator [Finite α] [IsCyclic α] :
    ∃ x : α, ∀ y : α, y ∈ Submonoid.powers x := by
  simp_rw [mem_powers_iff_mem_zpowers]
  exact IsCyclic.exists_generator

@[to_additive]
lemma IsCyclic.exists_ofOrder_eq_natCard [h : IsCyclic α] : ∃ g : α, orderOf g = Nat.card α := by
  obtain ⟨g, hg⟩ := h.exists_generator
  use g
  rw [← card_zpowers g, (eq_top_iff' (zpowers g)).mpr hg]
  exact Nat.card_congr (Equiv.Set.univ α)

@[to_additive]
lemma isCyclic_iff_exists_ofOrder_eq_natCard [Finite α] :
    IsCyclic α ↔ ∃ g : α, orderOf g = Nat.card α := by
  refine ⟨fun h ↦ h.exists_ofOrder_eq_natCard, fun h ↦ ?_⟩
  obtain ⟨g, hg⟩ := h
  cases nonempty_fintype α
  refine isCyclic_of_orderOf_eq_card g ?_
  simp [hg]

@[to_additive (attr := deprecated (since := "2024-04-20"))]
protected alias IsCyclic.iff_exists_ofOrder_eq_natCard_of_Fintype :=
  isCyclic_iff_exists_ofOrder_eq_natCard

section

variable [Fintype α]

@[to_additive]
theorem IsCyclic.unique_zpow_zmod (ha : ∀ x : α, x ∈ zpowers a) (x : α) :
    ∃! n : ZMod (Fintype.card α), x = a ^ n.val := by
  obtain ⟨n, rfl⟩ := ha x
  refine ⟨n, (?_ : a ^ n = _), fun y (hy : a ^ n = _) ↦ ?_⟩
  · rw [← zpow_natCast, zpow_eq_zpow_iff_modEq, orderOf_eq_card_of_forall_mem_zpowers ha,
      Int.modEq_comm, Int.modEq_iff_add_fac, ← ZMod.intCast_eq_iff]
  · rw [← zpow_natCast, zpow_eq_zpow_iff_modEq, orderOf_eq_card_of_forall_mem_zpowers ha,
      ← ZMod.intCast_eq_intCast_iff] at hy
    simp [hy]

variable [DecidableEq α]

@[to_additive]
theorem IsCyclic.image_range_orderOf (ha : ∀ x : α, x ∈ zpowers a) :
    Finset.image (fun i => a ^ i) (range (orderOf a)) = univ := by
  simp_rw [← SetLike.mem_coe] at ha
  simp only [_root_.image_range_orderOf, Set.eq_univ_iff_forall.mpr ha, Set.toFinset_univ]

@[to_additive]
theorem IsCyclic.image_range_card (ha : ∀ x : α, x ∈ zpowers a) :
    Finset.image (fun i => a ^ i) (range (Fintype.card α)) = univ := by
  rw [← orderOf_eq_card_of_forall_mem_zpowers ha, IsCyclic.image_range_orderOf ha]

@[to_additive]
lemma IsCyclic.ext {G : Type*} [Group G] [Fintype G] [IsCyclic G] {d : ℕ} {a b : ZMod d}
    (hGcard : Fintype.card G = d) (h : ∀ t : G, t ^ a.val = t ^ b.val) : a = b := by
  obtain ⟨g, hg⟩ := IsCyclic.exists_generator (α := G)
  specialize h g
  subst hGcard
  rw [pow_eq_pow_iff_modEq, orderOf_eq_card_of_forall_mem_zpowers hg,
    ← ZMod.natCast_eq_natCast_iff] at h
  simpa [ZMod.natCast_val, ZMod.cast_id'] using h

end

section Totient

variable [DecidableEq α] [Fintype α]
  (hn : ∀ n : ℕ, 0 < n → (univ.filter fun a : α => a ^ n = 1).card ≤ n)
include hn

@[to_additive]
private theorem card_pow_eq_one_eq_orderOf_aux (a : α) :
    (Finset.univ.filter fun b : α => b ^ orderOf a = 1).card = orderOf a :=
  le_antisymm (hn _ (orderOf_pos a))
    (calc
      orderOf a = @Fintype.card (zpowers a) (id _) := Fintype.card_zpowers.symm
      _ ≤
          @Fintype.card (↑(univ.filter fun b : α => b ^ orderOf a = 1) : Set α)
            (Fintype.ofFinset _ fun _ => Iff.rfl) :=
        (@Fintype.card_le_of_injective (zpowers a)
          (↑(univ.filter fun b : α => b ^ orderOf a = 1) : Set α) (id _) (id _)
          (fun b =>
            ⟨b.1,
              mem_filter.2
                ⟨mem_univ _, by
                  let ⟨i, hi⟩ := b.2
                  rw [← hi, ← zpow_natCast, ← zpow_mul, mul_comm, zpow_mul, zpow_natCast,
                    pow_orderOf_eq_one, one_zpow]⟩⟩)
          fun _ _ h => Subtype.eq (Subtype.mk.inj h))
      _ = (univ.filter fun b : α => b ^ orderOf a = 1).card := Fintype.card_ofFinset _ _
      )

-- Use φ for `Nat.totient`
open Nat
@[to_additive]
private theorem card_orderOf_eq_totient_aux₁ :
    ∀ {d : ℕ},
      d ∣ Fintype.card α →
        0 < (univ.filter fun a : α => orderOf a = d).card →
          (univ.filter fun a : α => orderOf a = d).card = φ d := by
  intro d hd hpos
  induction' d using Nat.strongRec' with d IH
  rcases Decidable.eq_or_ne d 0 with (rfl | hd0)
  · cases Fintype.card_ne_zero (eq_zero_of_zero_dvd hd)
  rcases card_pos.1 hpos with ⟨a, ha'⟩
  have ha : orderOf a = d := (mem_filter.1 ha').2
  have h1 :
    (∑ m ∈ d.properDivisors, (univ.filter fun a : α => orderOf a = m).card) =
      ∑ m ∈ d.properDivisors, φ m := by
    refine Finset.sum_congr rfl fun m hm => ?_
    simp only [mem_filter, mem_range, mem_properDivisors] at hm
    refine IH m hm.2 (hm.1.trans hd) (Finset.card_pos.2 ⟨a ^ (d / m), ?_⟩)
    simp only [mem_filter, mem_univ, orderOf_pow a, ha, true_and_iff,
      Nat.gcd_eq_right (div_dvd_of_dvd hm.1), Nat.div_div_self hm.1 hd0]
  have h2 :
    (∑ m ∈ d.divisors, (univ.filter fun a : α => orderOf a = m).card) =
      ∑ m ∈ d.divisors, φ m := by
    rw [← filter_dvd_eq_divisors hd0, sum_card_orderOf_eq_card_pow_eq_one hd0,
      filter_dvd_eq_divisors hd0, sum_totient, ← ha, card_pow_eq_one_eq_orderOf_aux hn a]
  simpa [← cons_self_properDivisors hd0, ← h1] using h2

@[to_additive]
theorem card_orderOf_eq_totient_aux₂ {d : ℕ} (hd : d ∣ Fintype.card α) :
    (univ.filter fun a : α => orderOf a = d).card = φ d := by
  let c := Fintype.card α
  have hc0 : 0 < c := Fintype.card_pos_iff.2 ⟨1⟩
  apply card_orderOf_eq_totient_aux₁ hn hd
  by_contra h0
  -- Must qualify `Finset.card_eq_zero` because of leanprover/lean4#2849
  simp_rw [not_lt, Nat.le_zero, Finset.card_eq_zero] at h0
  apply lt_irrefl c
  calc
    c = ∑ m ∈ c.divisors, (univ.filter fun a : α => orderOf a = m).card := by
      simp only [← filter_dvd_eq_divisors hc0.ne', sum_card_orderOf_eq_card_pow_eq_one hc0.ne']
      apply congr_arg card
      simp [c]
    _ = ∑ m ∈ c.divisors.erase d, (univ.filter fun a : α => orderOf a = m).card := by
      rw [eq_comm]
      refine sum_subset (erase_subset _ _) fun m hm₁ hm₂ => ?_
      have : m = d := by
        contrapose! hm₂
        exact mem_erase_of_ne_of_mem hm₂ hm₁
      simp [this, h0]
    _ ≤ ∑ m ∈ c.divisors.erase d, φ m := by
      refine sum_le_sum fun m hm => ?_
      have hmc : m ∣ c := by
        simp only [mem_erase, mem_divisors] at hm
        tauto
      rcases (filter (fun a : α => orderOf a = m) univ).card.eq_zero_or_pos with (h1 | h1)
      · simp [h1]
      · simp [card_orderOf_eq_totient_aux₁ hn hmc h1]
    _ < ∑ m ∈ c.divisors, φ m :=
      sum_erase_lt_of_pos (mem_divisors.2 ⟨hd, hc0.ne'⟩) (totient_pos.2 (pos_of_dvd_of_pos hd hc0))
    _ = c := sum_totient _

@[to_additive isAddCyclic_of_card_nsmul_eq_zero_le]
theorem isCyclic_of_card_pow_eq_one_le : IsCyclic α :=
  have : (univ.filter fun a : α => orderOf a = Fintype.card α).Nonempty :=
    card_pos.1 <| by
      rw [card_orderOf_eq_totient_aux₂ hn dvd_rfl, totient_pos]
      apply Fintype.card_pos
  let ⟨x, hx⟩ := this
  isCyclic_of_orderOf_eq_card x (Finset.mem_filter.1 hx).2

@[deprecated (since := "2024-02-21")]
alias isAddCyclic_of_card_pow_eq_one_le := isAddCyclic_of_card_nsmul_eq_zero_le

end Totient

@[to_additive]
theorem IsCyclic.card_orderOf_eq_totient [IsCyclic α] [Fintype α] {d : ℕ}
    (hd : d ∣ Fintype.card α) : (univ.filter fun a : α => orderOf a = d).card = totient d := by
  classical apply card_orderOf_eq_totient_aux₂ (fun n => IsCyclic.card_pow_eq_one_le) hd

@[deprecated (since := "2024-02-21")]
alias IsAddCyclic.card_orderOf_eq_totient := IsAddCyclic.card_addOrderOf_eq_totient

/-- A finite group of prime order is simple. -/
@[to_additive "A finite group of prime order is simple."]
theorem isSimpleGroup_of_prime_card {α : Type u} [Group α] [Fintype α] {p : ℕ} [hp : Fact p.Prime]
    (h : Fintype.card α = p) : IsSimpleGroup α := by
  subst h
  have : Nontrivial α := by
    have h' := Nat.Prime.one_lt hp.out
    exact Fintype.one_lt_card_iff_nontrivial.1 h'
  exact ⟨fun H _ => H.eq_bot_or_eq_top_of_prime_card⟩

end Cyclic

section QuotientCenter

open Subgroup

variable {G : Type*} {H : Type*} [Group G] [Group H]

/-- A group is commutative if the quotient by the center is cyclic.
<<<<<<< HEAD
  Also see `commGroup_of_cyclic_center_quotient` for the `CommGroup` instance. -/
@[to_additive commutative_of_add_cyclic_center_quotient
=======
  Also see `commGroup_of_cycle_center_quotient` for the `CommGroup` instance. -/
@[to_additive
>>>>>>> f7f80c23
      "A group is commutative if the quotient by the center is cyclic.
      Also see `addCommGroup_of_cyclic_center_quotient` for the `AddCommGroup` instance."]
theorem commutative_of_cyclic_center_quotient [IsCyclic H] (f : G →* H) (hf : f.ker ≤ center G)
    (a b : G) : a * b = b * a :=
  let ⟨⟨x, y, (hxy : f y = x)⟩, (hx : ∀ a : f.range, a ∈ zpowers _)⟩ :=
    IsCyclic.exists_generator (α := f.range)
  let ⟨m, hm⟩ := hx ⟨f a, a, rfl⟩
  let ⟨n, hn⟩ := hx ⟨f b, b, rfl⟩
  have hm : x ^ m = f a := by simpa [Subtype.ext_iff] using hm
  have hn : x ^ n = f b := by simpa [Subtype.ext_iff] using hn
  have ha : y ^ (-m) * a ∈ center G :=
    hf (by rw [f.mem_ker, f.map_mul, f.map_zpow, hxy, zpow_neg x m, hm, inv_mul_cancel])
  have hb : y ^ (-n) * b ∈ center G :=
    hf (by rw [f.mem_ker, f.map_mul, f.map_zpow, hxy, zpow_neg x n, hn, inv_mul_cancel])
  calc
    a * b = y ^ m * (y ^ (-m) * a * y ^ n) * (y ^ (-n) * b) := by simp [mul_assoc]
    _ = y ^ m * (y ^ n * (y ^ (-m) * a)) * (y ^ (-n) * b) := by rw [mem_center_iff.1 ha]
    _ = y ^ m * y ^ n * y ^ (-m) * (a * (y ^ (-n) * b)) := by simp [mul_assoc]
    _ = y ^ m * y ^ n * y ^ (-m) * (y ^ (-n) * b * a) := by rw [mem_center_iff.1 hb]
    _ = b * a := by group

@[deprecated (since := "2024-02-21")]
alias commutative_of_add_cyclic_center_quotient := commutative_of_addCyclic_center_quotient

/-- A group is commutative if the quotient by the center is cyclic. -/
@[to_additive addCommGroupOfAddCyclicCenterQuotient
      "A group is commutative if the quotient by the center is cyclic."]
def commGroupOfCyclicCenterQuotient [IsCyclic H] (f : G →* H) (hf : f.ker ≤ center G) :
    CommGroup G :=
  { show Group G by infer_instance with mul_comm := commutative_of_cyclic_center_quotient f hf }

end QuotientCenter

namespace IsSimpleGroup

section CommGroup

variable [CommGroup α] [IsSimpleGroup α]

@[to_additive]
instance (priority := 100) isCyclic : IsCyclic α := by
  nontriviality α
  obtain ⟨g, hg⟩ := exists_ne (1 : α)
  have : Subgroup.zpowers g = ⊤ :=
    (eq_bot_or_eq_top (Subgroup.zpowers g)).resolve_left (Subgroup.zpowers_ne_bot.2 hg)
  exact ⟨⟨g, (Subgroup.eq_top_iff' _).1 this⟩⟩

@[to_additive]
theorem prime_card [Fintype α] : (Fintype.card α).Prime := by
  have h0 : 0 < Fintype.card α := Fintype.card_pos_iff.2 (by infer_instance)
  obtain ⟨g, hg⟩ := IsCyclic.exists_generator (α := α)
  rw [Nat.prime_def_lt'']
  refine ⟨Fintype.one_lt_card_iff_nontrivial.2 inferInstance, fun n hn => ?_⟩
  refine (IsSimpleOrder.eq_bot_or_eq_top (Subgroup.zpowers (g ^ n))).symm.imp ?_ ?_
  · intro h
    have hgo := orderOf_pow (n := n) g
    rw [orderOf_eq_card_of_forall_mem_zpowers hg, Nat.gcd_eq_right_iff_dvd.1 hn,
      orderOf_eq_card_of_forall_mem_zpowers, eq_comm,
      Nat.div_eq_iff_eq_mul_left (Nat.pos_of_dvd_of_pos hn h0) hn] at hgo
    · exact (mul_left_cancel₀ (ne_of_gt h0) ((mul_one (Fintype.card α)).trans hgo)).symm
    · intro x
      rw [h]
      exact Subgroup.mem_top _
  · intro h
    apply le_antisymm (Nat.le_of_dvd h0 hn)
    rw [← orderOf_eq_card_of_forall_mem_zpowers hg]
    apply orderOf_le_of_pow_eq_one (Nat.pos_of_dvd_of_pos hn h0)
    rw [← Subgroup.mem_bot, ← h]
    exact Subgroup.mem_zpowers _

end CommGroup

end IsSimpleGroup

@[to_additive]
theorem CommGroup.is_simple_iff_isCyclic_and_prime_card [Fintype α] [CommGroup α] :
    IsSimpleGroup α ↔ IsCyclic α ∧ (Fintype.card α).Prime := by
  constructor
  · intro h
    exact ⟨IsSimpleGroup.isCyclic, IsSimpleGroup.prime_card⟩
  · rintro ⟨_, hp⟩
    haveI : Fact (Fintype.card α).Prime := ⟨hp⟩
    exact isSimpleGroup_of_prime_card rfl

section SpecificInstances

instance : IsAddCyclic ℤ := ⟨1, fun n ↦ ⟨n, by simp only [smul_eq_mul, mul_one]⟩⟩

instance ZMod.instIsAddCyclic (n : ℕ) : IsAddCyclic (ZMod n) :=
  isAddCyclic_of_surjective (Int.castRingHom _) ZMod.intCast_surjective

instance ZMod.instIsSimpleAddGroup {p : ℕ} [Fact p.Prime] : IsSimpleAddGroup (ZMod p) :=
  AddCommGroup.is_simple_iff_isAddCyclic_and_prime_card.2
    ⟨inferInstance, by simpa using (Fact.out : p.Prime)⟩

end SpecificInstances

section Exponent

open Monoid

@[to_additive]
theorem IsCyclic.exponent_eq_card [Group α] [IsCyclic α] [Fintype α] :
    exponent α = Fintype.card α := by
  obtain ⟨g, hg⟩ := IsCyclic.exists_generator (α := α)
  apply Nat.dvd_antisymm
  · rw [← lcm_orderOf_eq_exponent, Finset.lcm_dvd_iff]
    exact fun b _ => orderOf_dvd_card
  rw [← orderOf_eq_card_of_forall_mem_zpowers hg]
  exact order_dvd_exponent _

@[to_additive]
theorem IsCyclic.of_exponent_eq_card [CommGroup α] [Fintype α] (h : exponent α = Fintype.card α) :
    IsCyclic α :=
  let ⟨g, _, hg⟩ := Finset.mem_image.mp (Finset.max'_mem _ _)
  isCyclic_of_orderOf_eq_card g <| hg.trans <| exponent_eq_max'_orderOf.symm.trans h

@[to_additive]
theorem IsCyclic.iff_exponent_eq_card [CommGroup α] [Fintype α] :
    IsCyclic α ↔ exponent α = Fintype.card α :=
  ⟨fun _ => IsCyclic.exponent_eq_card, IsCyclic.of_exponent_eq_card⟩

@[to_additive]
theorem IsCyclic.exponent_eq_zero_of_infinite [Group α] [IsCyclic α] [Infinite α] :
    exponent α = 0 :=
  let ⟨_, hg⟩ := IsCyclic.exists_generator (α := α)
  exponent_eq_zero_of_order_zero <| Infinite.orderOf_eq_zero_of_forall_mem_zpowers hg

@[simp]
protected theorem ZMod.exponent (n : ℕ) : AddMonoid.exponent (ZMod n) = n := by
  cases n
  · rw [IsAddCyclic.exponent_eq_zero_of_infinite]
  · rw [IsAddCyclic.exponent_eq_card, card]

/-- A group of order `p ^ 2` is not cyclic if and only if its exponent is `p`. -/
@[to_additive]
lemma not_isCyclic_iff_exponent_eq_prime [Group α] {p : ℕ} (hp : p.Prime)
    (hα : Nat.card α = p ^ 2) : ¬ IsCyclic α ↔ Monoid.exponent α = p := by
  -- G is a nontrivial fintype of cardinality `p ^ 2`
  let _inst : Fintype α := @Fintype.ofFinite α <| Nat.finite_of_card_ne_zero <| by aesop
  have hα' : Fintype.card α = p ^ 2 := by simpa using hα
  have := (Fintype.one_lt_card_iff_nontrivial (α := α)).mp <|
    hα' ▸ one_lt_pow hp.one_lt two_ne_zero
  /- in the forward direction, we apply `exponent_eq_prime_iff`, and the reverse direction follows
  immediately because if `α` has exponent `p`, it has no element of order `p ^ 2`. -/
  refine ⟨fun h_cyc ↦ (Monoid.exponent_eq_prime_iff hp).mpr fun g hg ↦ ?_, fun h_exp h_cyc ↦ by
    obtain (rfl|rfl) := eq_zero_or_one_of_sq_eq_self <| hα' ▸ h_exp ▸ (h_cyc.exponent_eq_card).symm
    · exact Nat.not_prime_zero hp
    · exact Nat.not_prime_one hp⟩
  /- we must show every non-identity element has order `p`. By Lagrange's theorem, the only possible
  orders of `g` are `1`, `p`, or `p ^ 2`. It can't be the former because `g ≠ 1`, and it can't
  the latter because the group isn't cyclic. -/
  have := (Nat.mem_divisors (m := p ^ 2)).mpr ⟨hα' ▸ orderOf_dvd_card (x := g), by aesop⟩
  simp? [Nat.divisors_prime_pow hp 2] at this says
    simp only [Nat.divisors_prime_pow hp 2, Nat.reduceAdd, Finset.mem_map, Finset.mem_range,
      Function.Embedding.coeFn_mk] at this
  obtain ⟨a, ha, ha'⟩ := this
  interval_cases a
  · exact False.elim <| hg <| orderOf_eq_one_iff.mp <| by aesop
  · aesop
  · exact False.elim <| h_cyc <| isCyclic_of_orderOf_eq_card g <| by aesop

end Exponent

section ZMod

open Subgroup AddSubgroup

variable {G H : Type*}

/-- The kernel of `zmultiplesHom G g` is equal to the additive subgroup generated by
    `addOrderOf g`. -/
theorem zmultiplesHom_ker_eq [AddGroup G] (g : G) :
    (zmultiplesHom G g).ker = zmultiples ↑(addOrderOf g) := by
  ext
  simp_rw [AddMonoidHom.mem_ker, mem_zmultiples_iff, zmultiplesHom_apply,
    ← addOrderOf_dvd_iff_zsmul_eq_zero, zsmul_eq_mul', Int.cast_id, dvd_def, eq_comm]

/-- The kernel of `zpowersHom G g` is equal to the subgroup generated by `orderOf g`. -/
theorem zpowersHom_ker_eq [Group G] (g : G) :
    (zpowersHom G g).ker = zpowers (Multiplicative.ofAdd ↑(orderOf g)) :=
  congr_arg AddSubgroup.toSubgroup <| zmultiplesHom_ker_eq (Additive.ofMul g)

/-- The isomorphism from `ZMod n` to any cyclic additive group of `Nat.card` equal to `n`. -/
noncomputable def zmodAddCyclicAddEquiv [AddGroup G] (h : IsAddCyclic G) :
    ZMod (Nat.card G) ≃+ G := by
  let n := Nat.card G
  let ⟨g, surj⟩ := Classical.indefiniteDescription _ h.exists_generator
  have kereq : ((zmultiplesHom G) g).ker = zmultiples ↑(Nat.card G) := by
    rw [zmultiplesHom_ker_eq]
    congr
    rw [← Nat.card_zmultiples]
    exact Nat.card_congr (Equiv.subtypeUnivEquiv surj)
  exact Int.quotientZMultiplesNatEquivZMod n
    |>.symm.trans <| QuotientAddGroup.quotientAddEquivOfEq kereq
    |>.symm.trans <| QuotientAddGroup.quotientKerEquivOfSurjective (zmultiplesHom G g) surj

/-- The isomorphism from `Multiplicative (ZMod n)` to any cyclic group of `Nat.card` equal to `n`.
-/
noncomputable def zmodCyclicMulEquiv [Group G] (h : IsCyclic G) :
    Multiplicative (ZMod (Nat.card G)) ≃* G :=
  AddEquiv.toMultiplicative <| zmodAddCyclicAddEquiv <| isAddCyclic_additive_iff.2 h

/-- Two cyclic additive groups of the same cardinality are isomorphic. -/
noncomputable def addEquivOfAddCyclicCardEq [AddGroup G] [AddGroup H] [hG : IsAddCyclic G]
    [hH : IsAddCyclic H] (hcard : Nat.card G = Nat.card H) : G ≃+ H := hcard ▸
  zmodAddCyclicAddEquiv hG |>.symm.trans (zmodAddCyclicAddEquiv hH)

/-- Two cyclic groups of the same cardinality are isomorphic. -/
@[to_additive existing]
noncomputable def mulEquivOfCyclicCardEq [Group G] [Group H] [hG : IsCyclic G]
    [hH : IsCyclic H] (hcard : Nat.card G = Nat.card H) : G ≃* H := hcard ▸
  zmodCyclicMulEquiv hG |>.symm.trans (zmodCyclicMulEquiv hH)

/-- Two groups of the same prime cardinality are isomorphic. -/
@[to_additive "Two additive groups of the same prime cardinality are isomorphic."]
noncomputable def mulEquivOfPrimeCardEq {p : ℕ} [Fintype G] [Fintype H] [Group G] [Group H]
    [Fact p.Prime] (hG : Fintype.card G = p) (hH : Fintype.card H = p) : G ≃* H := by
  have hGcyc := isCyclic_of_prime_card hG
  have hHcyc := isCyclic_of_prime_card hH
  apply mulEquivOfCyclicCardEq
  rw [← Nat.card_eq_fintype_card] at hG hH
  exact hG.trans hH.symm

end ZMod

section generator

/-!
### Groups with a given generator

We state some results in terms of an explicitly given generator.
The generating property is given as in `IsCyclic.exists_generator`.

The main statements are about the existence and uniqueness of homomorphisms and isomorphisms
specified by the image of the given generator.
-/

open Subgroup

variable {G G' : Type*} [Group G] [Group G'] {g : G} (hg : ∀ x, x ∈ zpowers g) {g' : G'}

section monoidHom

variable (hg' : orderOf g' ∣ orderOf (g : G))

/-- If `g` generates the group `G` and `g'` is an element of another group `G'` whose order
divides that of `g`, then there is a homomorphism `G →* G'` mapping `g` to `g'`. -/
@[to_additive
   "If `g` generates the additive group `G` and `g'` is an element of another additive group `G'`
   whose order divides that of `g`, then there is a homomorphism `G →+ G'` mapping `g` to `g'`."]
noncomputable
def monoidHomOfForallMemZpowers : G →* G' where
  toFun x := g' ^ (Classical.choose <| mem_zpowers_iff.mp <| hg x)
  map_one' := orderOf_dvd_iff_zpow_eq_one.mp <|
                (Int.natCast_dvd_natCast.mpr hg').trans <| orderOf_dvd_iff_zpow_eq_one.mpr <|
                Classical.choose_spec <| mem_zpowers_iff.mp <| hg 1
  map_mul' x y := by
    simp only [← zpow_add, zpow_eq_zpow_iff_modEq]
    apply Int.ModEq.of_dvd (Int.natCast_dvd_natCast.mpr hg')
    rw [← zpow_eq_zpow_iff_modEq, zpow_add]
    simp only [fun x ↦ Classical.choose_spec <| mem_zpowers_iff.mp <| hg x]

@[to_additive (attr := simp)]
lemma monoidHomOfForallMemZpowers_apply_gen :
    monoidHomOfForallMemZpowers hg hg' g = g' := by
  simp only [monoidHomOfForallMemZpowers, MonoidHom.coe_mk, OneHom.coe_mk]
  nth_rw 2 [← zpow_one g']
  rw [zpow_eq_zpow_iff_modEq]
  apply Int.ModEq.of_dvd (Int.natCast_dvd_natCast.mpr hg')
  rw [← zpow_eq_zpow_iff_modEq, zpow_one]
  exact Classical.choose_spec <| mem_zpowers_iff.mp <| hg g

end monoidHom

include hg

/-- Two group homomorphisms `G →* G'` are equal if and only if they agree on a generator of `G`. -/
@[to_additive
   "Two homomorphisms `G →+ G'` of additive groups are equal if and only if they agree
   on a generator of `G`."]
lemma MonoidHom.eq_iff_eq_on_generator (f₁ f₂ : G →* G') : f₁ = f₂ ↔ f₁ g = f₂ g := by
  rw [DFunLike.ext_iff]
  refine ⟨fun H ↦ H g, fun H x ↦ ?_⟩
  obtain ⟨n, hn⟩ := mem_zpowers_iff.mp <| hg x
  rw [← hn, map_zpow, map_zpow, H]

/-- Two group isomorphisms `G ≃* G'` are equal if and only if they agree on a generator of `G`. -/
@[to_additive
   "Two isomorphisms `G ≃+ G'` of additive groups are equal if and only if they agree
   on a generator of `G`."]
lemma MulEquiv.eq_iff_eq_on_generator (f₁ f₂ : G ≃* G') : f₁ = f₂ ↔ f₁ g = f₂ g :=
  (Function.Injective.eq_iff toMonoidHom_injective).symm.trans <|
    MonoidHom.eq_iff_eq_on_generator hg ..

section mulEquiv

variable (hg' : ∀ x, x ∈ zpowers g') (h : orderOf g = orderOf g')

/-- Given two groups that are generated by elements `g` and `g'` of the same order,
we obtain an isomorphism sending `g` to `g'`. -/
@[to_additive
   "Given two additive groups that are generated by elements `g` and `g'` of the same order,
   we obtain an isomorphism sending `g` to `g'`."]
noncomputable
def mulEquivOfOrderOfEq : G ≃* G' := by
  refine MonoidHom.toMulEquiv (monoidHomOfForallMemZpowers hg h.symm.dvd)
    (monoidHomOfForallMemZpowers hg' h.dvd) ?_ ?_ <;>
  refine (MonoidHom.eq_iff_eq_on_generator (by assumption) _ _).mpr ?_ <;>
  simp only [MonoidHom.coe_comp, Function.comp_apply, monoidHomOfForallMemZpowers_apply_gen,
    MonoidHom.id_apply]

@[to_additive (attr := simp)]
lemma mulEquivOfOrderOfEq_apply_gen : mulEquivOfOrderOfEq hg hg' h g = g' :=
  monoidHomOfForallMemZpowers_apply_gen hg h.symm.dvd

@[to_additive (attr := simp)]
lemma mulEquivOfOrderOfEq_symm :
    (mulEquivOfOrderOfEq hg hg' h).symm = mulEquivOfOrderOfEq hg' hg h.symm := rfl

@[to_additive] -- `simp` can prove this by a combination of the two preceding lemmas
lemma mulEquivOfOrderOfEq_symm_apply_gen : (mulEquivOfOrderOfEq hg hg' h).symm g' = g :=
  monoidHomOfForallMemZpowers_apply_gen hg' h.dvd

end mulEquiv

end generator<|MERGE_RESOLUTION|>--- conflicted
+++ resolved
@@ -512,13 +512,8 @@
 variable {G : Type*} {H : Type*} [Group G] [Group H]
 
 /-- A group is commutative if the quotient by the center is cyclic.
-<<<<<<< HEAD
-  Also see `commGroup_of_cyclic_center_quotient` for the `CommGroup` instance. -/
-@[to_additive commutative_of_add_cyclic_center_quotient
-=======
   Also see `commGroup_of_cycle_center_quotient` for the `CommGroup` instance. -/
 @[to_additive
->>>>>>> f7f80c23
       "A group is commutative if the quotient by the center is cyclic.
       Also see `addCommGroup_of_cyclic_center_quotient` for the `AddCommGroup` instance."]
 theorem commutative_of_cyclic_center_quotient [IsCyclic H] (f : G →* H) (hf : f.ker ≤ center G)
