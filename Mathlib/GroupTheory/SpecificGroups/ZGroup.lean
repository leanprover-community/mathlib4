--- conflicted
+++ resolved
@@ -43,11 +43,7 @@
 instance [IsZGroup G] {p : ℕ} [Fact p.Prime] (P : Sylow p G) : IsCyclic P :=
   isZGroup p Fact.out P
 
-<<<<<<< HEAD
-theorem _root_.IsPGroup.isCyclic [IsZGroup G] {p : ℕ} [Fact p.Prime]
-=======
 theorem _root_.IsPGroup.isCyclic_of_isZGroup [IsZGroup G] {p : ℕ} [Fact p.Prime]
->>>>>>> 7d83d27a
     {P : Subgroup G} (hP : IsPGroup p P) : IsCyclic P := by
   obtain ⟨Q, hQ⟩ := hP.exists_le_sylow
   exact Subgroup.isCyclic_of_le hQ
@@ -135,7 +131,6 @@
 
 end Nilpotent
 
-<<<<<<< HEAD
 section Commutator
 
 -- check if this can be used to golf some proofs after #20107 is merged?
@@ -369,63 +364,31 @@
 
 end Hall
 
+section Classification
+
+/-- An extension of coprime Z-groups is a Z-group. -/
+theorem isZGroup_of_coprime [Finite G] [IsZGroup G] [IsZGroup G'']
+    (h_le : f'.ker ≤ f.range) (h_cop : (Nat.card G).Coprime (Nat.card G'')) :
+    IsZGroup G' := by
+  refine ⟨fun p hp P ↦ ?_⟩
+  have := Fact.mk hp
+  replace h_cop := (h_cop.of_dvd ((Subgroup.card_dvd_of_le h_le).trans
+    (Subgroup.card_range_dvd f)) (Subgroup.index_ker f' ▸ f'.range.card_subgroup_dvd_card))
+  rcases P.2.le_or_disjoint_of_coprime h_cop with h | h
+  · replace h_le : P ≤ f.range := h.trans h_le
+    suffices IsCyclic (P.subgroupOf f.range) by
+      have key := Subgroup.subgroupOfEquivOfLe h_le
+      exact isCyclic_of_surjective key key.surjective
+    obtain ⟨Q, hQ⟩ := Sylow.mapSurjective_surjective f.rangeRestrict_surjective p (P.subtype h_le)
+    rw [Sylow.ext_iff, Sylow.coe_mapSurjective, Sylow.coe_subtype] at hQ
+    exact hQ ▸ isCyclic_of_surjective _ (f.rangeRestrict.subgroupMap_surjective Q)
+  · have := (P.2.map f').isCyclic_of_isZGroup
+    apply isCyclic_of_injective (f'.subgroupMap P)
+    rwa [← MonoidHom.ker_eq_bot_iff, P.ker_subgroupMap f', Subgroup.subgroupOf_eq_bot]
+
+end Classification
+
 end IsZGroup
-
-theorem _root_.MonoidHom.ker_subgroupMap {G G' : Type*} [Group G] [Group G'] (f : G →* G')
-    (H : Subgroup G) : (f.subgroupMap H).ker = f.ker.subgroupOf H := by
-  ext h
-  exact Subtype.ext_iff
-
-theorem isZGroup_of_coprime {G H K : Type*} [Group G] [Group H] [Group K] [Finite G]
-    [IsZGroup G] [IsZGroup K]
-    (f : G →* H) (g : H →* K) (h : g.ker ≤ f.range)
-      (h' : (Nat.card G).Coprime (Nat.card K)) : IsZGroup H := by
-  by_cases hK : Nat.card K = 0
-  · rw [hK, Nat.coprime_zero_right] at h'
-    have key := Subgroup.card_range_dvd f
-    rw [h', Nat.dvd_one, Subgroup.card_eq_one] at key
-    rw [key, le_bot_iff, MonoidHom.ker_eq_bot_iff] at h
-    exact IsZGroup.of_injective h
-  have : Finite K := Nat.finite_of_card_ne_zero hK
-  have : Finite H := by
-    refine Nat.finite_of_card_ne_zero ?_
-    rw [← g.ker.card_mul_index, Subgroup.index_ker]
-    refine mul_ne_zero ?_ Finite.card_pos.ne'
-    refine ne_zero_of_dvd_ne_zero ?_ (Subgroup.card_dvd_of_le h)
-    refine ne_zero_of_dvd_ne_zero Finite.card_pos.ne' (Subgroup.card_range_dvd f)
-  rw [isZGroup_iff]
-  intro p hp P
-  have := Fact.mk hp
-  have key : (Nat.card G).Coprime (Nat.card P) ∨ (Nat.card K).Coprime (Nat.card P) := by
-    obtain ⟨k, hk⟩ := P.2.exists_card_eq
-    rw [hk]
-    refine Or.imp hp.coprime_pow_of_not_dvd hp.coprime_pow_of_not_dvd ?_
-    contrapose! h'
-    rw [Nat.Prime.not_coprime_iff_dvd]
-    exact ⟨p, hp, h'⟩
-  rcases key with h'' | h''
-  · have key : P ≃* P.map g := by
-      refine MulEquiv.ofBijective (g.subgroupMap P) ⟨?_, g.subgroupMap_surjective P⟩
-      rw [← MonoidHom.ker_eq_bot_iff, ← Subgroup.card_eq_one, g.ker_subgroupMap]
-      refine Nat.eq_one_of_dvd_coprimes h'' ?_ (g.ker.subgroupOf P).card_subgroup_dvd_card
-      refine (g.ker.card_comap_dvd_of_injective P.1.subtype P.1.subtype_injective).trans ?_
-      exact (Subgroup.card_dvd_of_le h).trans (Subgroup.card_range_dvd f)
-    have h2 : IsPGroup p (P.map g) := P.2.map g
-    have := h2.isCyclic
-    exact isCyclic_of_surjective key.symm key.symm.surjective
-  · have h1 : P ≤ g.ker := by
-      rw [← Subgroup.map_eq_bot_iff, ← Subgroup.card_eq_one]
-      exact Nat.eq_one_of_dvd_coprimes h'' (P.map g).card_subgroup_dvd_card (P.card_map_dvd g)
-    replace h1 := h1.trans h
-    let f' := f.rangeRestrict
-    obtain ⟨Q, hQ⟩ := Sylow.mapSurjective_surjective f.rangeRestrict_surjective p (P.subtype h1)
-    rw [Sylow.ext_iff, Sylow.coe_mapSurjective, Sylow.coe_subtype] at hQ
-    have : IsCyclic (P.subgroupOf f.range) := by
-      rw [← hQ]
-      refine isCyclic_of_surjective (f.rangeRestrict.subgroupMap Q)
-        (f.rangeRestrict.subgroupMap_surjective Q)
-    have key := Subgroup.subgroupOfEquivOfLe h1
-    exact isCyclic_of_surjective key key.surjective
 
 instance {G : Type*} [Group G] [IsCyclic G] : IsZGroup G :=
   ⟨inferInstance⟩
@@ -454,31 +417,4 @@
     have key : IsZGroup (Multiplicative (ZMod n) ⋊[φ] Multiplicative (ZMod m)) :=
       isZGroup_of_coprime SemidirectProduct.inl SemidirectProduct.rightHom
         SemidirectProduct.range_inl_eq_ker_rightHom.ge h
-    exact IsZGroup.of_injective (f := e.toMonoidHom) e.injective
-=======
-section Classification
-
-/-- An extension of coprime Z-groups is a Z-group. -/
-theorem isZGroup_of_coprime [Finite G] [IsZGroup G] [IsZGroup G'']
-    (h_le : f'.ker ≤ f.range) (h_cop : (Nat.card G).Coprime (Nat.card G'')) :
-    IsZGroup G' := by
-  refine ⟨fun p hp P ↦ ?_⟩
-  have := Fact.mk hp
-  replace h_cop := (h_cop.of_dvd ((Subgroup.card_dvd_of_le h_le).trans
-    (Subgroup.card_range_dvd f)) (Subgroup.index_ker f' ▸ f'.range.card_subgroup_dvd_card))
-  rcases P.2.le_or_disjoint_of_coprime h_cop with h | h
-  · replace h_le : P ≤ f.range := h.trans h_le
-    suffices IsCyclic (P.subgroupOf f.range) by
-      have key := Subgroup.subgroupOfEquivOfLe h_le
-      exact isCyclic_of_surjective key key.surjective
-    obtain ⟨Q, hQ⟩ := Sylow.mapSurjective_surjective f.rangeRestrict_surjective p (P.subtype h_le)
-    rw [Sylow.ext_iff, Sylow.coe_mapSurjective, Sylow.coe_subtype] at hQ
-    exact hQ ▸ isCyclic_of_surjective _ (f.rangeRestrict.subgroupMap_surjective Q)
-  · have := (P.2.map f').isCyclic_of_isZGroup
-    apply isCyclic_of_injective (f'.subgroupMap P)
-    rwa [← MonoidHom.ker_eq_bot_iff, P.ker_subgroupMap f', Subgroup.subgroupOf_eq_bot]
-
-end Classification
-
-end IsZGroup
->>>>>>> 7d83d27a
+    exact IsZGroup.of_injective (f := e.toMonoidHom) e.injective