--- conflicted
+++ resolved
@@ -23,16 +23,10 @@
 
 * `IsZGroup.isCyclic_abelianization`: a finite Z-group has cyclic abelianization.
 * `IsZGroup.isCyclic_commutator`: a finite Z-group has cyclic commutator subgroup.
-<<<<<<< HEAD
 * `IsZGroup.coprime_commutator_index`: if `G` is a finite Z-group, then `commutator G` is a Hall
   subgroup of `G` (`commutator G` has cardinality coprime to its index in `G`).
 * `isZGroup_iff_mulEquiv`: a finite group `G` is a Z-group if and only if `G` is isomorphic to a
   semidirect product of two cyclic groups of coprime order.
-=======
-
-TODO: Show that if `G` is a Z-group with commutator subgroup `G'`, then `G = G' ⋊ G/G'` where `G'`
-and `G/G'` are cyclic of coprime orders.
->>>>>>> 1a402974
 
 -/
 
@@ -139,14 +133,11 @@
 
 section Commutator
 
-<<<<<<< HEAD
 -- check if this can be used to golf some proofs after #20107 is merged?
 theorem _root_.Subgroup.map_subtype_commutator {G : Type*} [Group G] (H : Subgroup G) :
     (commutator H).map H.subtype = ⁅H, H⁆ := by
   rw [commutator_def, Subgroup.map_commutator, ← MonoidHom.range_eq_map, H.range_subtype]
 
-=======
->>>>>>> 1a402974
 variable (G) in
 /-- A finite Z-group has cyclic commutator subgroup. -/
 theorem isCyclic_commutator [Finite G] [IsZGroup G] : IsCyclic (commutator G) := by
@@ -172,18 +163,13 @@
         Subgroup.centralizer (commutator H) by
       simpa [SetLike.le_def, Subgroup.mem_center_iff, Subgroup.mem_centralizer_iff] using h
     rw [Subgroup.map_subtype_commutator, Subgroup.le_centralizer_iff]
-<<<<<<< HEAD
-    let _ : CommGroup (MulAut (⁅commutator H, commutator H⁆ : Subgroup H)) :=
-      ⟨fun g h ↦ by
-        let f := hH.mulAutMulEquiv
-        rw [← f.apply_eq_iff_eq, map_mul, mul_comm, ← map_mul]⟩
-    have key := Abelianization.commutator_subset_ker
-      (Subgroup.normalizerMonoidHom ⁅commutator H, commutator H⁆)
-    rwa [Subgroup.normalizerMonoidHom_ker, ⁅commutator H, commutator H⁆.normalizer_eq_top,
+    let _ := (hH.mulAutMulEquiv _).toMonoidHom.commGroupOfInjective (hH.mulAutMulEquiv _).injective
+    have h := Abelianization.commutator_subset_ker ⁅commutator H, commutator H⁆.normalizerMonoidHom
+    rwa [Subgroup.normalizerMonoidHom_ker, Subgroup.normalizer_eq_top,
       ← Subgroup.map_subtype_le_map_subtype, Subgroup.map_subtype_commutator,
-        Subgroup.subgroupOf, Subgroup.map_comap_eq_self] at key
-    rw [Subgroup.range_subtype]
-    exact le_top
+        Subgroup.map_subgroupOf_eq_of_le le_top] at h
+
+end Commutator
 
 end Commutator
 
@@ -374,16 +360,6 @@
 
 end Hall
 
-=======
-    let _ := (hH.mulAutMulEquiv _).toMonoidHom.commGroupOfInjective (hH.mulAutMulEquiv _).injective
-    have h := Abelianization.commutator_subset_ker ⁅commutator H, commutator H⁆.normalizerMonoidHom
-    rwa [Subgroup.normalizerMonoidHom_ker, Subgroup.normalizer_eq_top,
-      ← Subgroup.map_subtype_le_map_subtype, Subgroup.map_subtype_commutator,
-        Subgroup.map_subgroupOf_eq_of_le le_top] at h
-
-end Commutator
-
->>>>>>> 1a402974
 section Classification
 
 /-- An extension of coprime Z-groups is a Z-group. -/
