--- conflicted
+++ resolved
@@ -198,13 +198,8 @@
 
 @[simp]
 theorem xa_pow_four (i : ZMod (2 * n)) : xa i ^ 4 = 1 := by
-<<<<<<< HEAD
   rw [pow_succ, pow_succ, sq, xa_mul_xa, a_mul_xa, xa_mul_xa,
-    add_sub_cancel, add_sub_assoc, sub_sub_cancel]
-=======
-  rw [pow_succ, pow_succ, sq, xa_mul_xa, xa_mul_a, xa_mul_xa, add_sub_cancel_right, add_sub_assoc,
-    add_sub_cancel_left]
->>>>>>> f2373e03
+    add_sub_cancel_right, add_sub_assoc, sub_sub_cancel]
   norm_cast
   rw [← two_mul]
   simp [one_def]
