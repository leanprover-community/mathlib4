--- conflicted
+++ resolved
@@ -314,11 +314,7 @@
 theorem formPerm_ext_iff {x y x' y' : α} {l l' : List α} (hd : Nodup (x :: y :: l))
     (hd' : Nodup (x' :: y' :: l')) :
     formPerm (x :: y :: l) = formPerm (x' :: y' :: l') ↔ (x :: y :: l) ~r (x' :: y' :: l') := by
-<<<<<<< HEAD
-  refine ⟨fun h ↦ ?_, fun hr => formPerm_eq_of_isRotated hd hr⟩
-=======
   refine ⟨fun h => ?_, fun hr => formPerm_eq_of_isRotated hd hr⟩
->>>>>>> 52b851a9
   rw [Equiv.Perm.ext_iff] at h
   have hx : x' ∈ x :: y :: l := by
     have : x' ∈ { z | formPerm (x :: y :: l) z ≠ z } := by
