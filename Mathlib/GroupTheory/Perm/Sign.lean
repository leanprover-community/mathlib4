/-
Copyright (c) 2018 Chris Hughes. All rights reserved.
Released under Apache 2.0 license as described in the file LICENSE.
Authors: Chris Hughes
-/
import Mathlib.Algebra.Group.Conj
import Mathlib.Algebra.Group.Subgroup.Lattice
import Mathlib.Algebra.Group.Submonoid.BigOperators
import Mathlib.Data.Finset.Fin
import Mathlib.Data.Finset.Sort
import Mathlib.Data.Fintype.Perm
import Mathlib.Data.Fintype.Prod
import Mathlib.Data.Fintype.Sum
import Mathlib.Data.Int.Order.Units
import Mathlib.GroupTheory.Perm.Support
import Mathlib.Logic.Equiv.Fin.Basic
import Mathlib.Logic.Equiv.Fintype
import Mathlib.Tactic.NormNum.Ineq
import Mathlib.Data.Finset.Sigma

/-!
# Sign of a permutation

The main definition of this file is `Equiv.Perm.sign`,
associating a `ℤˣ` sign with a permutation.

Other lemmas have been moved to `Mathlib.GroupTheory.Perm.Fintype`

-/

universe u v

open Equiv Function Fintype Finset

variable {α : Type u} [DecidableEq α] {β : Type v}

namespace Equiv.Perm

/-- `modSwap i j` contains permutations up to swapping `i` and `j`.

We use this to partition permutations in `Matrix.det_zero_of_row_eq`, such that each partition
sums up to `0`.
-/
def modSwap (i j : α) : Setoid (Perm α) :=
  ⟨fun σ τ => σ = τ ∨ σ = swap i j * τ, fun σ => Or.inl (refl σ), fun {σ τ} h =>
    Or.casesOn h (fun h => Or.inl h.symm) fun h => Or.inr (by rw [h, swap_mul_self_mul]),
    fun {σ τ υ} hστ hτυ => by
    rcases hστ with hστ | hστ <;> rcases hτυ with hτυ | hτυ <;>
      (try rw [hστ, hτυ, swap_mul_self_mul]) <;>
      simp [hστ, hτυ]⟩

noncomputable instance {α : Type*} [Fintype α] [DecidableEq α] (i j : α) :
    DecidableRel (modSwap i j).r :=
  fun _ _ => inferInstanceAs (Decidable (_ ∨ _))

/-- Given a list `l : List α` and a permutation `f : Perm α` such that the nonfixed points of `f`
  are in `l`, recursively factors `f` as a product of transpositions. -/
def swapFactorsAux :
    ∀ (l : List α) (f : Perm α),
      (∀ {x}, f x ≠ x → x ∈ l) → { l : List (Perm α) // l.prod = f ∧ ∀ g ∈ l, IsSwap g }
  | [] => fun f h =>
    ⟨[],
      Equiv.ext fun x => by
        rw [List.prod_nil]
        exact (Classical.not_not.1 (mt h List.not_mem_nil)).symm,
      by simp⟩
  | x::l => fun f h =>
    if hfx : x = f x then
      swapFactorsAux l f fun {y} hy =>
        List.mem_of_ne_of_mem (fun h : y = x => by simp [h, hfx.symm] at hy) (h hy)
    else
      let m :=
        swapFactorsAux l (swap x (f x) * f) fun {y} hy =>
          have : f y ≠ y ∧ y ≠ x := ne_and_ne_of_swap_mul_apply_ne_self hy
          List.mem_of_ne_of_mem this.2 (h this.1)
      ⟨swap x (f x)::m.1, by
        rw [List.prod_cons, m.2.1, ← mul_assoc, mul_def (swap x (f x)), swap_swap, ← one_def,
          one_mul],
        fun {_} hg => ((List.mem_cons).1 hg).elim (fun h => ⟨x, f x, hfx, h⟩) (m.2.2 _)⟩

/-- `swapFactors` represents a permutation as a product of a list of transpositions.
The representation is non unique and depends on the linear order structure.
For types without linear order `truncSwapFactors` can be used. -/
def swapFactors [Fintype α] [LinearOrder α] (f : Perm α) :
    { l : List (Perm α) // l.prod = f ∧ ∀ g ∈ l, IsSwap g } :=
  swapFactorsAux ((@univ α _).sort (· ≤ ·)) f fun {_ _} => (mem_sort _).2 (mem_univ _)

/-- This computably represents the fact that any permutation can be represented as the product of
  a list of transpositions. -/
def truncSwapFactors [Fintype α] (f : Perm α) :
    Trunc { l : List (Perm α) // l.prod = f ∧ ∀ g ∈ l, IsSwap g } :=
  Quotient.recOnSubsingleton (@univ α _).1 (fun l h => Trunc.mk (swapFactorsAux l f (h _)))
    (show ∀ x, f x ≠ x → x ∈ (@univ α _).1 from fun _ _ => mem_univ _)

/-- An induction principle for permutations. If `P` holds for the identity permutation, and
is preserved under composition with a non-trivial swap, then `P` holds for all permutations. -/
@[elab_as_elim]
theorem swap_induction_on [Finite α] {motive : Perm α → Prop} (f : Perm α)
    (one : motive 1) (swap_mul : ∀ f x y, x ≠ y → motive f → motive (swap x y * f)) : motive f := by
  cases nonempty_fintype α
  obtain ⟨l, hl⟩ := (truncSwapFactors f).out
  induction l generalizing f with
  | nil =>
    simp only [one, hl.left.symm, List.prod_nil, forall_true_iff]
  | cons g l ih =>
    rcases hl.2 g (by simp) with ⟨x, y, hxy⟩
    rw [← hl.1, List.prod_cons, hxy.2]
    exact swap_mul _ _ _ hxy.1 (ih _ ⟨rfl, fun v hv => hl.2 _ (List.mem_cons_of_mem _ hv)⟩)

theorem mclosure_isSwap [Finite α] : Submonoid.closure { σ : Perm α | IsSwap σ } = ⊤ := by
  cases nonempty_fintype α
  refine top_unique fun x _ ↦ ?_
  obtain ⟨h1, h2⟩ := Subtype.mem (truncSwapFactors x).out
  rw [← h1]
  exact Submonoid.list_prod_mem _ fun y hy ↦ Submonoid.subset_closure (h2 y hy)

theorem closure_isSwap [Finite α] : Subgroup.closure { σ : Perm α | IsSwap σ } = ⊤ :=
  Subgroup.closure_eq_top_of_mclosure_eq_top mclosure_isSwap

/-- Every finite symmetric group is generated by transpositions of adjacent elements. -/
theorem mclosure_swap_castSucc_succ (n : ℕ) :
    Submonoid.closure (Set.range fun i : Fin n ↦ swap i.castSucc i.succ) = ⊤ := by
  apply top_unique
  rw [← mclosure_isSwap, Submonoid.closure_le]
  rintro _ ⟨i, j, ne, rfl⟩
  wlog lt : i < j generalizing i j
  · rw [swap_comm]; exact this _ _ ne.symm (ne.lt_or_lt.resolve_left lt)
  induction' j using Fin.induction with j ih
  · cases lt
  have mem : swap j.castSucc j.succ ∈ Submonoid.closure
      (Set.range fun (i : Fin n) ↦ swap i.castSucc i.succ) := Submonoid.subset_closure ⟨_, rfl⟩
  obtain rfl | lts := (Fin.le_castSucc_iff.mpr lt).eq_or_lt
  · exact mem
  rw [swap_comm, ← swap_mul_swap_mul_swap (y := Fin.castSucc j) lts.ne lt.ne]
  exact mul_mem (mul_mem mem <| ih lts.ne lts) mem

/-- Like `swap_induction_on`, but with the composition on the right of `f`.

An induction principle for permutations. If `motive` holds for the identity permutation, and
is preserved under composition with a non-trivial swap, then `motive` holds for all permutations. -/
@[elab_as_elim]
theorem swap_induction_on' [Finite α] {motive : Perm α → Prop} (f : Perm α) (one : motive 1)
    (mul_swap : ∀ f x y, x ≠ y → motive f → motive (f * swap x y)) : motive f :=
  inv_inv f ▸ swap_induction_on f⁻¹ one fun f => mul_swap f⁻¹

theorem isConj_swap {w x y z : α} (hwx : w ≠ x) (hyz : y ≠ z) : IsConj (swap w x) (swap y z) :=
  isConj_iff.2
    (have h :
      ∀ {y z : α},
        y ≠ z → w ≠ z → swap w y * swap x z * swap w x * (swap w y * swap x z)⁻¹ = swap y z :=
      fun {y z} hyz hwz => by
      rw [mul_inv_rev, swap_inv, swap_inv, mul_assoc (swap w y), mul_assoc (swap w y), ←
        mul_assoc _ (swap x z), swap_mul_swap_mul_swap hwx hwz, ← mul_assoc,
        swap_mul_swap_mul_swap hwz.symm hyz.symm]
    if hwz : w = z then
      have hwy : w ≠ y := by rw [hwz]; exact hyz.symm
      ⟨swap w z * swap x y, by rw [swap_comm y z, h hyz.symm hwy]⟩
    else ⟨swap w y * swap x z, h hyz hwz⟩)

/-- set of all pairs (⟨a, b⟩ : Σ a : fin n, fin n) such that b < a -/
def finPairsLT (n : ℕ) : Finset (Σ_ : Fin n, Fin n) :=
  (univ : Finset (Fin n)).sigma fun a => (range a).attachFin fun _ hm => (mem_range.1 hm).trans a.2

theorem mem_finPairsLT {n : ℕ} {a : Σ _ : Fin n, Fin n} : a ∈ finPairsLT n ↔ a.2 < a.1 := by
  simp only [finPairsLT, Fin.lt_iff_val_lt_val, true_and, mem_attachFin, mem_range, mem_univ,
    mem_sigma]

/-- `signAux σ` is the sign of a permutation on `Fin n`, defined as the parity of the number of
  pairs `(x₁, x₂)` such that `x₂ < x₁` but `σ x₁ ≤ σ x₂` -/
def signAux {n : ℕ} (a : Perm (Fin n)) : ℤˣ :=
  ∏ x ∈ finPairsLT n, if a x.1 ≤ a x.2 then -1 else 1

@[simp]
theorem signAux_one (n : ℕ) : signAux (1 : Perm (Fin n)) = 1 := by
  unfold signAux
  conv => rhs; rw [← @Finset.prod_const_one _ _ (finPairsLT n)]
  exact Finset.prod_congr rfl fun a ha => if_neg (mem_finPairsLT.1 ha).not_le

/-- `signBijAux f ⟨a, b⟩` returns the pair consisting of `f a` and `f b` in decreasing order. -/
def signBijAux {n : ℕ} (f : Perm (Fin n)) (a : Σ _ : Fin n, Fin n) : Σ_ : Fin n, Fin n :=
  if _ : f a.2 < f a.1 then ⟨f a.1, f a.2⟩ else ⟨f a.2, f a.1⟩

theorem signBijAux_injOn {n : ℕ} {f : Perm (Fin n)} :
    (finPairsLT n : Set (Σ _, Fin n)).InjOn (signBijAux f) := by
  rintro ⟨a₁, a₂⟩ ha ⟨b₁, b₂⟩ hb h
  dsimp [signBijAux] at h
  rw [Finset.mem_coe, mem_finPairsLT] at *
  have : ¬b₁ < b₂ := hb.le.not_lt
  split_ifs at h <;>
  simp_all only [not_lt, Sigma.mk.inj_iff, (Equiv.injective f).eq_iff, heq_eq_eq]
  · exact absurd this (not_le.mpr ha)
  · exact absurd this (not_le.mpr ha)

theorem signBijAux_surj {n : ℕ} {f : Perm (Fin n)} :
    ∀ a ∈ finPairsLT n, ∃ b ∈ finPairsLT n, signBijAux f b = a :=
  fun ⟨a₁, a₂⟩ ha =>
    if hxa : f⁻¹ a₂ < f⁻¹ a₁ then
      ⟨⟨f⁻¹ a₁, f⁻¹ a₂⟩, mem_finPairsLT.2 hxa, by
        dsimp [signBijAux]
        rw [apply_inv_self, apply_inv_self, if_pos (mem_finPairsLT.1 ha)]⟩
    else
      ⟨⟨f⁻¹ a₂, f⁻¹ a₁⟩,
        mem_finPairsLT.2 <|
          (le_of_not_gt hxa).lt_of_ne fun h => by
            simp [mem_finPairsLT, f⁻¹.injective h, lt_irrefl] at ha, by
              dsimp [signBijAux]
              rw [apply_inv_self, apply_inv_self, if_neg (mem_finPairsLT.1 ha).le.not_lt]⟩

theorem signBijAux_mem {n : ℕ} {f : Perm (Fin n)} :
    ∀ a : Σ_ : Fin n, Fin n, a ∈ finPairsLT n → signBijAux f a ∈ finPairsLT n :=
  fun ⟨a₁, a₂⟩ ha => by
    unfold signBijAux
    split_ifs with h
    · exact mem_finPairsLT.2 h
    · exact mem_finPairsLT.2
        ((le_of_not_gt h).lt_of_ne fun h => (mem_finPairsLT.1 ha).ne (f.injective h.symm))

@[simp]
theorem signAux_inv {n : ℕ} (f : Perm (Fin n)) : signAux f⁻¹ = signAux f :=
  prod_nbij (signBijAux f⁻¹) signBijAux_mem signBijAux_injOn signBijAux_surj fun ⟨a, b⟩ hab ↦
    if h : f⁻¹ b < f⁻¹ a then by
      simp_all [signBijAux, dif_pos h, if_neg h.not_le, apply_inv_self, apply_inv_self,
        if_neg (mem_finPairsLT.1 hab).not_le]
    else by
      simp_all [signBijAux, if_pos (le_of_not_gt h), dif_neg h, apply_inv_self, apply_inv_self,
        if_pos (mem_finPairsLT.1 hab).le]

theorem signAux_mul {n : ℕ} (f g : Perm (Fin n)) : signAux (f * g) = signAux f * signAux g := by
  rw [← signAux_inv g]
  unfold signAux
  rw [← prod_mul_distrib]
  refine prod_nbij (signBijAux g) signBijAux_mem signBijAux_injOn signBijAux_surj ?_
  rintro ⟨a, b⟩ hab
  dsimp only [signBijAux]
  rw [mul_apply, mul_apply]
  rw [mem_finPairsLT] at hab
  by_cases h : g b < g a
  · rw [dif_pos h]
    simp only [not_le_of_gt hab, mul_one, mul_ite, mul_neg, Perm.inv_apply_self, if_false]
  · rw [dif_neg h, inv_apply_self, inv_apply_self, if_pos hab.le]
    by_cases h₁ : f (g b) ≤ f (g a)
    · have : f (g b) ≠ f (g a) := by
        rw [Ne, f.injective.eq_iff, g.injective.eq_iff]
        exact ne_of_lt hab
      rw [if_pos h₁, if_neg (h₁.lt_of_ne this).not_le]
      rfl
    · rw [if_neg h₁, if_pos (lt_of_not_ge h₁).le]
      rfl

private theorem signAux_swap_zero_one' (n : ℕ) : signAux (swap (0 : Fin (n + 2)) 1) = -1 :=
  show _ = ∏ x ∈ {(⟨1, 0⟩ : Σ _ : Fin (n + 2), Fin (n + 2))},
      if (Equiv.swap 0 1) x.1 ≤ swap 0 1 x.2 then (-1 : ℤˣ) else 1 by
    refine Eq.symm (prod_subset (fun ⟨x₁, x₂⟩ => by
      simp +contextual [mem_finPairsLT, Fin.one_pos]) fun a ha₁ ha₂ => ?_)
    rcases a with ⟨a₁, a₂⟩
    replace ha₁ : a₂ < a₁ := mem_finPairsLT.1 ha₁
    dsimp only
    rcases a₁.zero_le.eq_or_lt with (rfl | H)
    · exact absurd a₂.zero_le ha₁.not_le
    rcases a₂.zero_le.eq_or_lt with (rfl | H')
    · simp only [and_true, eq_self_iff_true, heq_iff_eq, mem_singleton, Sigma.mk.inj_iff] at ha₂
      have : 1 < a₁ := lt_of_le_of_ne (Nat.succ_le_of_lt ha₁)
        (Ne.symm (by intro h; apply ha₂; simp [h]))
      have h01 : Equiv.swap (0 : Fin (n + 2)) 1 0 = 1 := by simp
      rw [swap_apply_of_ne_of_ne (ne_of_gt H) ha₂, h01, if_neg this.not_le]
    · have le : 1 ≤ a₂ := Nat.succ_le_of_lt H'
      have lt : 1 < a₁ := le.trans_lt ha₁
      have h01 : Equiv.swap (0 : Fin (n + 2)) 1 1 = 0 := by simp only [swap_apply_right]
      rcases le.eq_or_lt with (rfl | lt')
      · rw [swap_apply_of_ne_of_ne H.ne' lt.ne', h01, if_neg H.not_le]
      · rw [swap_apply_of_ne_of_ne (ne_of_gt H) (ne_of_gt lt),
          swap_apply_of_ne_of_ne (ne_of_gt H') (ne_of_gt lt'), if_neg ha₁.not_le]

<<<<<<< HEAD
/-set_option {optN.getId.toString} {opt.getId.toString} in-/
=======
>>>>>>> 9c5455a1
private theorem signAux_swap_zero_one {n : ℕ} (hn : 2 ≤ n) :
    signAux (swap (⟨0, lt_of_lt_of_le (by decide) hn⟩ : Fin n) ⟨1, lt_of_lt_of_le (by decide) hn⟩) =
      -1 := by
  rcases n with (_ | _ | n)
  · norm_num at hn
  · norm_num at hn
  · exact signAux_swap_zero_one' n

theorem signAux_swap : ∀ {n : ℕ} {x y : Fin n} (_hxy : x ≠ y), signAux (swap x y) = -1
  | 0, x, y => by intro; exact Fin.elim0 x
  | 1, x, y => by
    dsimp [signAux, swap, swapCore]
    simp only [eq_iff_true_of_subsingleton, not_true, ite_true, le_refl, prod_const,
               IsEmpty.forall_iff]
  | n + 2, x, y => fun hxy => by
    have h2n : 2 ≤ n + 2 := by exact le_add_self
    rw [← isConj_iff_eq, ← signAux_swap_zero_one h2n]
    exact (MonoidHom.mk' signAux signAux_mul).map_isConj
      (isConj_swap hxy (by exact of_decide_eq_true rfl))

/-- When the list `l : List α` contains all nonfixed points of the permutation `f : Perm α`,
  `signAux2 l f` recursively calculates the sign of `f`. -/
def signAux2 : List α → Perm α → ℤˣ
  | [], _ => 1
  | x::l, f => if x = f x then signAux2 l f else -signAux2 l (swap x (f x) * f)

theorem signAux_eq_signAux2 {n : ℕ} :
    ∀ (l : List α) (f : Perm α) (e : α ≃ Fin n) (_h : ∀ x, f x ≠ x → x ∈ l),
      signAux ((e.symm.trans f).trans e) = signAux2 l f
  | [], f, e, h => by
    have : f = 1 := Equiv.ext fun y => Classical.not_not.1 (mt (h y) List.not_mem_nil)
    rw [this, one_def, Equiv.trans_refl, Equiv.symm_trans_self, ← one_def, signAux_one, signAux2]
  | x::l, f, e, h => by
    rw [signAux2]
    by_cases hfx : x = f x
    · rw [if_pos hfx]
      exact
        signAux_eq_signAux2 l f _ fun y (hy : f y ≠ y) =>
          List.mem_of_ne_of_mem (fun h : y = x => by simp [h, hfx.symm] at hy) (h y hy)
    · have hy : ∀ y : α, (swap x (f x) * f) y ≠ y → y ∈ l := fun y hy =>
        have : f y ≠ y ∧ y ≠ x := ne_and_ne_of_swap_mul_apply_ne_self hy
        List.mem_of_ne_of_mem this.2 (h _ this.1)
      have : (e.symm.trans (swap x (f x) * f)).trans e =
          swap (e x) (e (f x)) * (e.symm.trans f).trans e := by
        ext
        rw [← Equiv.symm_trans_swap_trans, mul_def, Equiv.symm_trans_swap_trans, mul_def]
        repeat (rw [trans_apply])
        simp [swap, swapCore]
        split_ifs <;> rfl
      have hefx : e x ≠ e (f x) := mt e.injective.eq_iff.1 hfx
      rw [if_neg hfx, ← signAux_eq_signAux2 _ _ e hy, this, signAux_mul, signAux_swap hefx]
      simp only [neg_neg, one_mul, neg_mul]

/-- When the multiset `s : Multiset α` contains all nonfixed points of the permutation `f : Perm α`,
  `signAux2 f _` recursively calculates the sign of `f`. -/
def signAux3 [Finite α] (f : Perm α) {s : Multiset α} : (∀ x, x ∈ s) → ℤˣ :=
  Quotient.hrecOn s (fun l _ => signAux2 l f) fun l₁ l₂ h ↦ by
    rcases Finite.exists_equiv_fin α with ⟨n, ⟨e⟩⟩
    refine Function.hfunext (forall_congr fun _ ↦ propext h.mem_iff) fun h₁ h₂ _ ↦ ?_
    rw [← signAux_eq_signAux2 _ _ e fun _ _ => h₁ _, ← signAux_eq_signAux2 _ _ e fun _ _ => h₂ _]

theorem signAux3_mul_and_swap [Finite α] (f g : Perm α) (s : Multiset α) (hs : ∀ x, x ∈ s) :
    signAux3 (f * g) hs = signAux3 f hs * signAux3 g hs ∧
      Pairwise fun x y => signAux3 (swap x y) hs = -1 := by
  obtain ⟨n, ⟨e⟩⟩ := Finite.exists_equiv_fin α
  induction s using Quotient.inductionOn with | _ l => ?_
  show
    signAux2 l (f * g) = signAux2 l f * signAux2 l g ∧
    Pairwise fun x y => signAux2 l (swap x y) = -1
  have hfg : (e.symm.trans (f * g)).trans e = (e.symm.trans f).trans e * (e.symm.trans g).trans e :=
    Equiv.ext fun h => by simp [mul_apply]
  constructor
  · rw [← signAux_eq_signAux2 _ _ e fun _ _ => hs _, ←
      signAux_eq_signAux2 _ _ e fun _ _ => hs _, ← signAux_eq_signAux2 _ _ e fun _ _ => hs _,
      hfg, signAux_mul]
  · intro x y hxy
    rw [← e.injective.ne_iff] at hxy
    rw [← signAux_eq_signAux2 _ _ e fun _ _ => hs _, symm_trans_swap_trans, signAux_swap hxy]

theorem signAux3_symm_trans_trans [Finite α] [DecidableEq β] [Finite β] (f : Perm α) (e : α ≃ β)
    {s : Multiset α} {t : Multiset β} (hs : ∀ x, x ∈ s) (ht : ∀ x, x ∈ t) :
    signAux3 ((e.symm.trans f).trans e) ht = signAux3 f hs := by
  induction' t, s using Quotient.inductionOn₂ with t s ht hs
  show signAux2 _ _ = signAux2 _ _
  rcases Finite.exists_equiv_fin β with ⟨n, ⟨e'⟩⟩
  rw [← signAux_eq_signAux2 _ _ e' fun _ _ => ht _,
    ← signAux_eq_signAux2 _ _ (e.trans e') fun _ _ => hs _]
  exact congr_arg signAux
    (Equiv.ext fun x => by simp [Equiv.coe_trans, apply_eq_iff_eq, symm_trans_apply])

/-- `SignType.sign` of a permutation returns the signature or parity of a permutation, `1` for even
permutations, `-1` for odd permutations. It is the unique surjective group homomorphism from
`Perm α` to the group with two elements. -/
def sign [Fintype α] : Perm α →* ℤˣ :=
  MonoidHom.mk' (fun f => signAux3 f mem_univ) fun f g => (signAux3_mul_and_swap f g _ mem_univ).1

section SignType.sign

variable [Fintype α]

@[simp]
theorem sign_mul (f g : Perm α) : sign (f * g) = sign f * sign g :=
  MonoidHom.map_mul sign f g

@[simp]
theorem sign_trans (f g : Perm α) : sign (f.trans g) = sign g * sign f := by
  rw [← mul_def, sign_mul]

@[simp]
theorem sign_one : sign (1 : Perm α) = 1 :=
  MonoidHom.map_one sign

@[simp]
theorem sign_refl : sign (Equiv.refl α) = 1 :=
  MonoidHom.map_one sign

@[simp]
theorem sign_inv (f : Perm α) : sign f⁻¹ = sign f := by
  rw [MonoidHom.map_inv sign f, Int.units_inv_eq_self]

@[simp]
theorem sign_symm (e : Perm α) : sign e.symm = sign e :=
  sign_inv e

theorem sign_swap {x y : α} (h : x ≠ y) : sign (swap x y) = -1 :=
  (signAux3_mul_and_swap 1 1 _ mem_univ).2 h

@[simp]
theorem sign_swap' {x y : α} : sign (swap x y) = if x = y then 1 else -1 :=
  if H : x = y then by simp [H, swap_self] else by simp [sign_swap H, H]

theorem IsSwap.sign_eq {f : Perm α} (h : f.IsSwap) : sign f = -1 :=
  let ⟨_, _, hxy⟩ := h
  hxy.2.symm ▸ sign_swap hxy.1

@[simp]
theorem sign_symm_trans_trans [DecidableEq β] [Fintype β] (f : Perm α) (e : α ≃ β) :
    sign ((e.symm.trans f).trans e) = sign f :=
  signAux3_symm_trans_trans f e mem_univ mem_univ

@[simp]
theorem sign_trans_trans_symm [DecidableEq β] [Fintype β] (f : Perm β) (e : α ≃ β) :
    sign ((e.trans f).trans e.symm) = sign f :=
  sign_symm_trans_trans f e.symm

theorem sign_prod_list_swap {l : List (Perm α)} (hl : ∀ g ∈ l, IsSwap g) :
    sign l.prod = (-1) ^ l.length := by
  have h₁ : l.map sign = List.replicate l.length (-1) :=
    List.eq_replicate_iff.2
      ⟨by simp, fun u hu =>
        let ⟨g, hg⟩ := List.mem_map.1 hu
        hg.2 ▸ (hl _ hg.1).sign_eq⟩
  rw [← List.prod_replicate, ← h₁, List.prod_hom _ (@sign α _ _)]

@[simp]
theorem sign_abs (f : Perm α) :
    |(Equiv.Perm.sign f : ℤ)| = 1 := by
  rw [Int.abs_eq_natAbs, Int.units_natAbs, Nat.cast_one]

variable (α) in
theorem sign_surjective [Nontrivial α] : Function.Surjective (sign : Perm α → ℤˣ) := fun a =>
  (Int.units_eq_one_or a).elim (fun h => ⟨1, by simp [h]⟩) fun h =>
    let ⟨x, y, hxy⟩ := exists_pair_ne α
    ⟨swap x y, by rw [sign_swap hxy, h]⟩

theorem eq_sign_of_surjective_hom {s : Perm α →* ℤˣ} (hs : Surjective s) : s = sign :=
  have : ∀ {f}, IsSwap f → s f = -1 := fun {f} ⟨x, y, hxy, hxy'⟩ =>
    hxy'.symm ▸
      by_contradiction fun h => by
        have : ∀ f, IsSwap f → s f = 1 := fun f ⟨a, b, hab, hab'⟩ => by
          rw [← isConj_iff_eq, ← Or.resolve_right (Int.units_eq_one_or _) h, hab']
          exact s.map_isConj (isConj_swap hab hxy)
        let ⟨g, hg⟩ := hs (-1)
        let ⟨l, hl⟩ := (truncSwapFactors g).out
        have : ∀ a ∈ l.map s, a = (1 : ℤˣ) := fun a ha =>
          let ⟨g, hg⟩ := List.mem_map.1 ha
          hg.2 ▸ this _ (hl.2 _ hg.1)
        have : s l.prod = 1 := by
          rw [← l.prod_hom s, List.eq_replicate_length.2 this, List.prod_replicate, one_pow]
        rw [hl.1, hg] at this
        exact absurd this (by simp_all)
  MonoidHom.ext fun f => by
    let ⟨l, hl₁, hl₂⟩ := (truncSwapFactors f).out
    have hsl : ∀ a ∈ l.map s, a = (-1 : ℤˣ) := fun a ha =>
      let ⟨g, hg⟩ := List.mem_map.1 ha
      hg.2 ▸ this (hl₂ _ hg.1)
    rw [← hl₁, ← l.prod_hom s, List.eq_replicate_length.2 hsl, List.length_map, List.prod_replicate,
      sign_prod_list_swap hl₂]

theorem sign_subtypePerm (f : Perm α) {p : α → Prop} [DecidablePred p] (h₁ : ∀ x, p x ↔ p (f x))
    (h₂ : ∀ x, f x ≠ x → p x) : sign (subtypePerm f h₁) = sign f := by
  let l := (truncSwapFactors (subtypePerm f h₁)).out
  have hl' : ∀ g' ∈ l.1.map ofSubtype, IsSwap g' := fun g' hg' =>
    let ⟨g, hg⟩ := List.mem_map.1 hg'
    hg.2 ▸ (l.2.2 _ hg.1).of_subtype_isSwap
  have hl'₂ : (l.1.map ofSubtype).prod = f := by
    rw [l.1.prod_hom ofSubtype, l.2.1, ofSubtype_subtypePerm _ h₂]
  conv =>
    congr
    rw [← l.2.1]
  simp_rw [← hl'₂]
  rw [sign_prod_list_swap l.2.2, sign_prod_list_swap hl', List.length_map]

theorem sign_eq_sign_of_equiv [DecidableEq β] [Fintype β] (f : Perm α) (g : Perm β) (e : α ≃ β)
    (h : ∀ x, e (f x) = g (e x)) : sign f = sign g := by
  have hg : g = (e.symm.trans f).trans e := Equiv.ext <| by simp [h]
  rw [hg, sign_symm_trans_trans]

theorem sign_bij [DecidableEq β] [Fintype β] {f : Perm α} {g : Perm β} (i : ∀ x : α, f x ≠ x → β)
    (h : ∀ x hx hx', i (f x) hx' = g (i x hx)) (hi : ∀ x₁ x₂ hx₁ hx₂, i x₁ hx₁ = i x₂ hx₂ → x₁ = x₂)
    (hg : ∀ y, g y ≠ y → ∃ x hx, i x hx = y) : sign f = sign g :=
  calc
    sign f = sign (subtypePerm f <| by simp : Perm { x // f x ≠ x }) :=
      (sign_subtypePerm _ _ fun _ => id).symm
    _ = sign (subtypePerm g <| by simp : Perm { x // g x ≠ x }) :=
      sign_eq_sign_of_equiv _ _
        (Equiv.ofBijective
          (fun x : { x // f x ≠ x } =>
            (⟨i x.1 x.2, by
                have : f (f x) ≠ f x := mt (fun h => f.injective h) x.2
                rw [← h _ x.2 this]
                exact mt (hi _ _ this x.2) x.2⟩ :
              { y // g y ≠ y }))
          ⟨fun ⟨_, _⟩ ⟨_, _⟩ h => Subtype.eq (hi _ _ _ _ (Subtype.mk.inj h)), fun ⟨y, hy⟩ =>
            let ⟨x, hfx, hx⟩ := hg y hy
            ⟨⟨x, hfx⟩, Subtype.eq hx⟩⟩)
        fun ⟨x, _⟩ => Subtype.eq (h x _ _)
    _ = sign g := sign_subtypePerm _ _ fun _ => id

/-- If we apply `prod_extendRight a (σ a)` for all `a : α` in turn,
we get `prod_congrRight σ`. -/
theorem prod_prodExtendRight {α : Type*} [DecidableEq α] (σ : α → Perm β) {l : List α}
    (hl : l.Nodup) (mem_l : ∀ a, a ∈ l) :
    (l.map fun a => prodExtendRight a (σ a)).prod = prodCongrRight σ := by
  ext ⟨a, b⟩ : 1
  -- We'll use induction on the list of elements,
  -- but we have to keep track of whether we already passed `a` in the list.
  suffices a ∈ l ∧ (l.map fun a => prodExtendRight a (σ a)).prod (a, b) = (a, σ a b) ∨
      a ∉ l ∧ (l.map fun a => prodExtendRight a (σ a)).prod (a, b) = (a, b) by
    obtain ⟨_, prod_eq⟩ := Or.resolve_right this (not_and.mpr fun h _ => h (mem_l a))
    rw [prod_eq, prodCongrRight_apply]
  clear mem_l
  induction' l with a' l ih
  · refine Or.inr ⟨List.not_mem_nil, ?_⟩
    rw [List.map_nil, List.prod_nil, one_apply]
  rw [List.map_cons, List.prod_cons, mul_apply]
  rcases ih (List.nodup_cons.mp hl).2 with (⟨mem_l, prod_eq⟩ | ⟨not_mem_l, prod_eq⟩) <;>
    rw [prod_eq]
  · refine Or.inl ⟨List.mem_cons_of_mem _ mem_l, ?_⟩
    rw [prodExtendRight_apply_ne _ fun h : a = a' => (List.nodup_cons.mp hl).1 (h ▸ mem_l)]
  by_cases ha' : a = a'
  · rw [← ha'] at *
    refine Or.inl ⟨l.mem_cons_self, ?_⟩
    rw [prodExtendRight_apply_eq]
  · refine Or.inr ⟨fun h => not_or_intro ha' not_mem_l ((List.mem_cons).mp h), ?_⟩
    rw [prodExtendRight_apply_ne _ ha']

section congr

variable [DecidableEq β] [Fintype β]

@[simp]
theorem sign_prodExtendRight (a : α) (σ : Perm β) : sign (prodExtendRight a σ) = sign σ :=
  sign_bij (fun (ab : α × β) _ => ab.snd)
    (fun ⟨a', b⟩ hab _ => by simp [eq_of_prodExtendRight_ne hab])
    (fun ⟨a₁, b₁⟩ ⟨a₂, b₂⟩ hab₁ hab₂ h => by
      simpa [eq_of_prodExtendRight_ne hab₁, eq_of_prodExtendRight_ne hab₂] using h)
    fun y hy => ⟨(a, y), by simpa, by simp⟩

theorem sign_prodCongrRight (σ : α → Perm β) : sign (prodCongrRight σ) = ∏ k, sign (σ k) := by
  obtain ⟨l, hl, mem_l⟩ := Finite.exists_univ_list α
  have l_to_finset : l.toFinset = Finset.univ := by
    apply eq_top_iff.mpr
    intro b _
    exact List.mem_toFinset.mpr (mem_l b)
  rw [← prod_prodExtendRight σ hl mem_l, map_list_prod sign, List.map_map, ← l_to_finset,
    List.prod_toFinset _ hl]
  simp_rw [← fun a => sign_prodExtendRight a (σ a), Function.comp_def]

theorem sign_prodCongrLeft (σ : α → Perm β) : sign (prodCongrLeft σ) = ∏ k, sign (σ k) := by
  refine (sign_eq_sign_of_equiv _ _ (prodComm β α) ?_).trans (sign_prodCongrRight σ)
  rintro ⟨b, α⟩
  rfl

@[simp]
theorem sign_permCongr (e : α ≃ β) (p : Perm α) : sign (e.permCongr p) = sign p :=
  sign_eq_sign_of_equiv _ _ e.symm (by simp)

@[simp]
theorem sign_sumCongr (σa : Perm α) (σb : Perm β) : sign (sumCongr σa σb) = sign σa * sign σb := by
  suffices sign (sumCongr σa (1 : Perm β)) = sign σa ∧ sign (sumCongr (1 : Perm α) σb) = sign σb
    by rw [← this.1, ← this.2, ← sign_mul, sumCongr_mul, one_mul, mul_one]
  constructor
  · induction σa using swap_induction_on with
    | one => simp
    | swap_mul σa' a₁ a₂ ha ih =>
      rw [← one_mul (1 : Perm β), ← sumCongr_mul, sign_mul, sign_mul, ih, sumCongr_swap_one,
        sign_swap ha, sign_swap (Sum.inl_injective.ne_iff.mpr ha)]
  · induction σb using swap_induction_on with
    | one => simp
    | swap_mul σb' b₁ b₂ hb ih =>
      rw [← one_mul (1 : Perm α), ← sumCongr_mul, sign_mul, sign_mul, ih, sumCongr_one_swap,
        sign_swap hb, sign_swap (Sum.inr_injective.ne_iff.mpr hb)]

@[simp]
theorem sign_subtypeCongr {p : α → Prop} [DecidablePred p] (ep : Perm { a // p a })
    (en : Perm { a // ¬p a }) : sign (ep.subtypeCongr en) = sign ep * sign en := by
  simp [subtypeCongr]

@[simp]
theorem sign_extendDomain (e : Perm α) {p : β → Prop} [DecidablePred p] (f : α ≃ Subtype p) :
    Equiv.Perm.sign (e.extendDomain f) = Equiv.Perm.sign e := by
  simp only [Equiv.Perm.extendDomain, sign_subtypeCongr, sign_permCongr, sign_refl, mul_one]

@[simp]
theorem sign_ofSubtype {p : α → Prop} [DecidablePred p] (f : Equiv.Perm (Subtype p)) :
    sign (ofSubtype f) = sign f :=
  sign_extendDomain f (Equiv.refl (Subtype p))

end congr

end SignType.sign

@[simp]
theorem viaFintypeEmbedding_sign
    [Fintype α] [Fintype β] [DecidableEq β] (e : Equiv.Perm α) (f : α ↪ β) :
    sign (e.viaFintypeEmbedding f) = sign e := by
  simp [viaFintypeEmbedding]

section Finset

variable [Fintype α]

/-- Permutations of a given sign. -/
def ofSign (s : ℤˣ) : Finset (Perm α) := univ.filter (sign · = s)

@[simp]
lemma mem_ofSign {s : ℤˣ} {σ : Perm α} : σ ∈ ofSign s ↔ σ.sign = s := by
  rw [ofSign, mem_filter, and_iff_right (mem_univ σ)]

lemma ofSign_disjoint : _root_.Disjoint (ofSign 1 : Finset (Perm α)) (ofSign (-1)) := by
  rw [Finset.disjoint_iff_ne]
  rintro σ hσ τ hτ rfl
  rw [mem_ofSign] at hσ hτ
  have := hσ.symm.trans hτ
  contradiction

lemma ofSign_disjUnion :
    (ofSign 1).disjUnion (ofSign (-1)) ofSign_disjoint = (univ : Finset (Perm α)) := by
  ext σ
  simp_rw [mem_disjUnion, mem_ofSign, Int.units_eq_one_or, mem_univ]

end Finset

end Equiv.Perm<|MERGE_RESOLUTION|>--- conflicted
+++ resolved
@@ -271,10 +271,6 @@
       · rw [swap_apply_of_ne_of_ne (ne_of_gt H) (ne_of_gt lt),
           swap_apply_of_ne_of_ne (ne_of_gt H') (ne_of_gt lt'), if_neg ha₁.not_le]
 
-<<<<<<< HEAD
-/-set_option {optN.getId.toString} {opt.getId.toString} in-/
-=======
->>>>>>> 9c5455a1
 private theorem signAux_swap_zero_one {n : ℕ} (hn : 2 ≤ n) :
     signAux (swap (⟨0, lt_of_lt_of_le (by decide) hn⟩ : Fin n) ⟨1, lt_of_lt_of_le (by decide) hn⟩) =
       -1 := by
