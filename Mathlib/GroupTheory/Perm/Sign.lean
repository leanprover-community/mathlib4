--- conflicted
+++ resolved
@@ -115,11 +115,7 @@
 
 theorem mclosure_isSwap [Finite α] : Submonoid.closure { σ : Perm α | IsSwap σ } = ⊤ := by
   cases nonempty_fintype α
-<<<<<<< HEAD
-  refine top_unique fun x _ ↦ ?_
-=======
   refine eq_top_iff.mpr fun x _ => ?_
->>>>>>> 827b8774
   obtain ⟨h1, h2⟩ := Subtype.mem (truncSwapFactors x).out
   rw [← h1]
   exact Submonoid.list_prod_mem _ fun y hy ↦ Submonoid.subset_closure (h2 y hy)
