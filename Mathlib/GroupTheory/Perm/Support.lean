--- conflicted
+++ resolved
@@ -129,11 +129,7 @@
     exact (h _ (List.mem_cons_self _ _)).mul_right (ih fun g hg => h g (List.mem_cons_of_mem _ hg))
 #align equiv.perm.disjoint_prod_right Equiv.Perm.disjoint_prod_right
 
-<<<<<<< HEAD
-open List in
-=======
 open scoped List in
->>>>>>> da548786
 theorem disjoint_prod_perm {l₁ l₂ : List (Perm α)} (hl : l₁.Pairwise Disjoint) (hp : l₁ ~ l₂) :
     l₁.prod = l₂.prod :=
   hp.prod_eq' <| hl.imp Disjoint.commute
