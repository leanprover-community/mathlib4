--- conflicted
+++ resolved
@@ -210,9 +210,6 @@
   ext i
   rw [coe_cycleRange_of_le (le_last _), coe_finRotate]
 
-@[simp]
-<<<<<<< HEAD
-=======
 theorem cycleRange_mk_zero {n : ℕ} (h : 0 < n) : cycleRange ⟨0, h⟩ = 1 :=
   have : NeZero n := .of_pos h
   cycleRange_zero n
@@ -221,7 +218,6 @@
 alias cycleRange_zero' := cycleRange_mk_zero
 
 @[simp]
->>>>>>> 5818e47b
 theorem sign_cycleRange {n : ℕ} (i : Fin n) : Perm.sign (cycleRange i) = (-1) ^ (i : ℕ) := by
   simp [cycleRange]
 
