--- conflicted
+++ resolved
@@ -124,17 +124,8 @@
     simp only [this, stabilizer_card]
     apply Finset.prod_bij (fun g _ => g.val)
     · exact fun g _ => Finset.coe_mem g
-<<<<<<< HEAD
-    · exact fun g _ g' _ => SetCoe.ext
-    · exact fun g hg => by
-        rw [Finset.mem_image] at hg
-        obtain ⟨a, _, rfl⟩ := hg
-        use ⟨f a, by simp only [Finset.mem_image, Finset.mem_univ, true_and, exists_apply_eq_apply]⟩
-        simp only [Finset.univ_eq_attach, Finset.mem_attach, exists_const]
-=======
     · exact fun g _ g' _ =>  SetCoe.ext
     · simp
->>>>>>> 60413e18
     · intro i _
       apply congr_arg
       apply Fintype.card_congr
