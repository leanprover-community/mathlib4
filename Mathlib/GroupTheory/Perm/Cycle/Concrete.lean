/-
Copyright (c) 2021 Yakov Pechersky. All rights reserved.
Released under Apache 2.0 license as described in the file LICENSE.
Authors: Yakov Pechersky
-/
import Mathlib.Data.List.Cycle
import Mathlib.GroupTheory.Perm.Cycle.Type
import Mathlib.GroupTheory.Perm.List

#align_import group_theory.perm.cycle.concrete from "leanprover-community/mathlib"@"00638177efd1b2534fc5269363ebf42a7871df9a"

/-!

# Properties of cyclic permutations constructed from lists/cycles

In the following, `{α : Type*} [Fintype α] [DecidableEq α]`.

## Main definitions

* `Cycle.formPerm`: the cyclic permutation created by looping over a `Cycle α`
* `Equiv.Perm.toList`: the list formed by iterating application of a permutation
* `Equiv.Perm.toCycle`: the cycle formed by iterating application of a permutation
* `Equiv.Perm.isoCycle`: the equivalence between cyclic permutations `f : Perm α`
  and the terms of `Cycle α` that correspond to them
* `Equiv.Perm.isoCycle'`: the same equivalence as `Equiv.Perm.isoCycle`
  but with evaluation via choosing over fintypes
* The notation `c[1, 2, 3]` to emulate notation of cyclic permutations `(1 2 3)`
* A `Repr` instance for any `Perm α`, by representing the `Finset` of
  `Cycle α` that correspond to the cycle factors.

## Main results

* `List.isCycle_formPerm`: a nontrivial list without duplicates, when interpreted as
  a permutation, is cyclic
* `Equiv.Perm.IsCycle.existsUnique_cycle`: there is only one nontrivial `Cycle α`
  corresponding to each cyclic `f : Perm α`

## Implementation details

The forward direction of `Equiv.Perm.isoCycle'` uses `Fintype.choose` of the uniqueness
result, relying on the `Fintype` instance of a `Cycle.nodup` subtype.
It is unclear if this works faster than the `Equiv.Perm.toCycle`, which relies
on recursion over `Finset.univ`.
Running `#eval` on even a simple noncyclic permutation `c[(1 : Fin 7), 2, 3] * c[0, 5]`
to show it takes a long time. TODO: is this because computing the cycle factors is slow?

-/


open Equiv Equiv.Perm List

variable {α : Type*}

namespace List

variable [DecidableEq α] {l l' : List α}

theorem formPerm_disjoint_iff (hl : Nodup l) (hl' : Nodup l') (hn : 2 ≤ l.length)
    (hn' : 2 ≤ l'.length) : Perm.Disjoint (formPerm l) (formPerm l') ↔ l.Disjoint l' := by
  rw [disjoint_iff_eq_or_eq, List.Disjoint]
  constructor
  · rintro h x hx hx'
    specialize h x
    rw [formPerm_apply_mem_eq_self_iff _ hl _ hx, formPerm_apply_mem_eq_self_iff _ hl' _ hx'] at h
    omega
  · intro h x
    by_cases hx : x ∈ l
    by_cases hx' : x ∈ l'
    · exact (h hx hx').elim
    all_goals have := formPerm_eq_self_of_not_mem _ _ ‹_›; tauto
#align list.form_perm_disjoint_iff List.formPerm_disjoint_iff

theorem isCycle_formPerm (hl : Nodup l) (hn : 2 ≤ l.length) : IsCycle (formPerm l) := by
  cases' l with x l
  · set_option tactic.skipAssignedInstances false in norm_num at hn
  induction' l with y l generalizing x
  · set_option tactic.skipAssignedInstances false in norm_num at hn
  · use x
    constructor
    · rwa [formPerm_apply_mem_ne_self_iff _ hl _ (mem_cons_self _ _)]
    · intro w hw
      have : w ∈ x::y::l := mem_of_formPerm_ne_self _ _ hw
      obtain ⟨k, hk⟩ := get_of_mem this
      use k
<<<<<<< HEAD
      show (formPerm (x :: y :: l) ^ k) x = get (x :: y :: l) ⟨k, hk⟩
      simp only [zpow_natCast, formPerm_pow_apply_head _ _ hl k, Nat.mod_eq_of_lt hk]
=======
      rw [← hk]
      simp only [zpow_natCast, formPerm_pow_apply_head _ _ hl k, Nat.mod_eq_of_lt k.isLt]
>>>>>>> 14b80455
#align list.is_cycle_form_perm List.isCycle_formPerm

theorem pairwise_sameCycle_formPerm (hl : Nodup l) (hn : 2 ≤ l.length) :
    Pairwise l.formPerm.SameCycle l :=
  Pairwise.imp_mem.mpr
    (pairwise_of_forall fun _ _ hx hy =>
      (isCycle_formPerm hl hn).sameCycle ((formPerm_apply_mem_ne_self_iff _ hl _ hx).mpr hn)
        ((formPerm_apply_mem_ne_self_iff _ hl _ hy).mpr hn))
#align list.pairwise_same_cycle_form_perm List.pairwise_sameCycle_formPerm

theorem cycleOf_formPerm (hl : Nodup l) (hn : 2 ≤ l.length) (x) :
    cycleOf l.attach.formPerm x = l.attach.formPerm :=
  have hn : 2 ≤ l.attach.length := by rwa [← length_attach] at hn
  have hl : l.attach.Nodup := by rwa [← nodup_attach] at hl
  (isCycle_formPerm hl hn).cycleOf_eq
    ((formPerm_apply_mem_ne_self_iff _ hl _ (mem_attach _ _)).mpr hn)
#align list.cycle_of_form_perm List.cycleOf_formPerm

theorem cycleType_formPerm (hl : Nodup l) (hn : 2 ≤ l.length) :
    cycleType l.attach.formPerm = {l.length} := by
  rw [← length_attach] at hn
  rw [← nodup_attach] at hl
  rw [cycleType_eq [l.attach.formPerm]]
  · simp only [map, Function.comp_apply]
    rw [support_formPerm_of_nodup _ hl, card_toFinset, dedup_eq_self.mpr hl]
    · simp
    · intro x h
      simp [h, Nat.succ_le_succ_iff] at hn
  · simp
  · simpa using isCycle_formPerm hl hn
  · simp
#align list.cycle_type_form_perm List.cycleType_formPerm

theorem formPerm_apply_mem_eq_next (hl : Nodup l) (x : α) (hx : x ∈ l) :
    formPerm l x = next l x hx := by
  obtain ⟨k, rfl⟩ := get_of_mem hx
  rw [next_get _ hl, formPerm_apply_get _ hl]
#align list.form_perm_apply_mem_eq_next List.formPerm_apply_mem_eq_next

end List

namespace Cycle

variable [DecidableEq α] (s s' : Cycle α)

/-- A cycle `s : Cycle α`, given `Nodup s` can be interpreted as an `Equiv.Perm α`
where each element in the list is permuted to the next one, defined as `formPerm`.
-/
def formPerm : ∀ s : Cycle α, Nodup s → Equiv.Perm α :=
  fun s => Quotient.hrecOn s (fun l _ => List.formPerm l) fun l₁ l₂ (h : l₁ ~r l₂) => by
    apply Function.hfunext
    ext
    · exact h.nodup_iff
    · intro h₁ h₂ _
      exact heq_of_eq (formPerm_eq_of_isRotated h₁ h)
#align cycle.form_perm Cycle.formPerm

@[simp]
theorem formPerm_coe (l : List α) (hl : l.Nodup) : formPerm (l : Cycle α) hl = l.formPerm :=
  rfl
#align cycle.form_perm_coe Cycle.formPerm_coe

theorem formPerm_subsingleton (s : Cycle α) (h : Subsingleton s) : formPerm s h.nodup = 1 := by
  induction' s using Quot.inductionOn with s
  simp only [formPerm_coe, mk_eq_coe]
  simp only [length_subsingleton_iff, length_coe, mk_eq_coe] at h
  cases' s with hd tl
  · simp
  · simp only [length_eq_zero, add_le_iff_nonpos_left, List.length, nonpos_iff_eq_zero] at h
    simp [h]
#align cycle.form_perm_subsingleton Cycle.formPerm_subsingleton

theorem isCycle_formPerm (s : Cycle α) (h : Nodup s) (hn : Nontrivial s) :
    IsCycle (formPerm s h) := by
  induction s using Quot.inductionOn
  exact List.isCycle_formPerm h (length_nontrivial hn)
#align cycle.is_cycle_form_perm Cycle.isCycle_formPerm

theorem support_formPerm [Fintype α] (s : Cycle α) (h : Nodup s) (hn : Nontrivial s) :
    support (formPerm s h) = s.toFinset := by
  induction' s using Quot.inductionOn with s
  refine' support_formPerm_of_nodup s h _
  rintro _ rfl
  simpa [Nat.succ_le_succ_iff] using length_nontrivial hn
#align cycle.support_form_perm Cycle.support_formPerm

theorem formPerm_eq_self_of_not_mem (s : Cycle α) (h : Nodup s) (x : α) (hx : x ∉ s) :
    formPerm s h x = x := by
  induction s using Quot.inductionOn
  simpa using List.formPerm_eq_self_of_not_mem _ _ hx
#align cycle.form_perm_eq_self_of_not_mem Cycle.formPerm_eq_self_of_not_mem

theorem formPerm_apply_mem_eq_next (s : Cycle α) (h : Nodup s) (x : α) (hx : x ∈ s) :
    formPerm s h x = next s h x hx := by
  induction s using Quot.inductionOn
  simpa using List.formPerm_apply_mem_eq_next h _ (by simp_all)
#align cycle.form_perm_apply_mem_eq_next Cycle.formPerm_apply_mem_eq_next

nonrec theorem formPerm_reverse (s : Cycle α) (h : Nodup s) :
    formPerm s.reverse (nodup_reverse_iff.mpr h) = (formPerm s h)⁻¹ := by
  induction s using Quot.inductionOn
  simpa using formPerm_reverse _ h
#align cycle.form_perm_reverse Cycle.formPerm_reverse

nonrec theorem formPerm_eq_formPerm_iff {α : Type*} [DecidableEq α] {s s' : Cycle α} {hs : s.Nodup}
    {hs' : s'.Nodup} :
    s.formPerm hs = s'.formPerm hs' ↔ s = s' ∨ s.Subsingleton ∧ s'.Subsingleton := by
  rw [Cycle.length_subsingleton_iff, Cycle.length_subsingleton_iff]
  revert s s'
  intro s s'
  apply @Quotient.inductionOn₂' _ _ _ _ _ s s'
  intro l l'
  -- Porting note: was `simpa using formPerm_eq_formPerm_iff`
  simp_all
  intro hs hs'
  constructor <;> intro h <;> simp_all only [formPerm_eq_formPerm_iff]
#align cycle.form_perm_eq_form_perm_iff Cycle.formPerm_eq_formPerm_iff

end Cycle

namespace Equiv.Perm

section Fintype

variable [Fintype α] [DecidableEq α] (p : Equiv.Perm α) (x : α)

/-- `Equiv.Perm.toList (f : Perm α) (x : α)` generates the list `[x, f x, f (f x), ...]`
until looping. That means when `f x = x`, `toList f x = []`.
-/
def toList : List α :=
  (List.range (cycleOf p x).support.card).map fun k => (p ^ k) x
#align equiv.perm.to_list Equiv.Perm.toList

@[simp]
theorem toList_one : toList (1 : Perm α) x = [] := by simp [toList, cycleOf_one]
#align equiv.perm.to_list_one Equiv.Perm.toList_one

@[simp]
theorem toList_eq_nil_iff {p : Perm α} {x} : toList p x = [] ↔ x ∉ p.support := by simp [toList]
#align equiv.perm.to_list_eq_nil_iff Equiv.Perm.toList_eq_nil_iff

@[simp]
theorem length_toList : length (toList p x) = (cycleOf p x).support.card := by simp [toList]
#align equiv.perm.length_to_list Equiv.Perm.length_toList

theorem toList_ne_singleton (y : α) : toList p x ≠ [y] := by
  intro H
  simpa [card_support_ne_one] using congr_arg length H
#align equiv.perm.to_list_ne_singleton Equiv.Perm.toList_ne_singleton

theorem two_le_length_toList_iff_mem_support {p : Perm α} {x : α} :
    2 ≤ length (toList p x) ↔ x ∈ p.support := by simp
#align equiv.perm.two_le_length_to_list_iff_mem_support Equiv.Perm.two_le_length_toList_iff_mem_support

theorem length_toList_pos_of_mem_support (h : x ∈ p.support) : 0 < length (toList p x) :=
  zero_lt_two.trans_le (two_le_length_toList_iff_mem_support.mpr h)
#align equiv.perm.length_to_list_pos_of_mem_support Equiv.Perm.length_toList_pos_of_mem_support

theorem nthLe_toList (n : ℕ) (hn : n < length (toList p x)) : (toList p x).nthLe n hn = (p ^ n) x :=
  by simp [toList]
#align equiv.perm.nth_le_to_list Equiv.Perm.nthLe_toList

theorem toList_nthLe_zero (h : x ∈ p.support) :
    (toList p x).nthLe 0 (length_toList_pos_of_mem_support _ _ h) = x := by simp [toList]
#align equiv.perm.to_list_nth_le_zero Equiv.Perm.toList_nthLe_zero

variable {p} {x}

theorem mem_toList_iff {y : α} : y ∈ toList p x ↔ SameCycle p x y ∧ x ∈ p.support := by
  simp only [toList, mem_range, mem_map]
  constructor
  · rintro ⟨n, hx, rfl⟩
    refine' ⟨⟨n, rfl⟩, _⟩
    contrapose! hx
    rw [← support_cycleOf_eq_nil_iff] at hx
    simp [hx]
  · rintro ⟨h, hx⟩
    simpa using h.exists_pow_eq_of_mem_support hx
#align equiv.perm.mem_to_list_iff Equiv.Perm.mem_toList_iff

set_option linter.deprecated false in
theorem nodup_toList (p : Perm α) (x : α) : Nodup (toList p x) := by
  by_cases hx : p x = x
  · rw [← not_mem_support, ← toList_eq_nil_iff] at hx
    simp [hx]
  have hc : IsCycle (cycleOf p x) := isCycle_cycleOf p hx
  rw [nodup_iff_nthLe_inj]
  rintro n m hn hm
  rw [length_toList, ← hc.orderOf] at hm hn
  rw [← cycleOf_apply_self, ← Ne, ← mem_support] at hx
  rw [nthLe_toList, nthLe_toList, ← cycleOf_pow_apply_self p x n, ←
    cycleOf_pow_apply_self p x m]
  cases' n with n <;> cases' m with m
  · simp
  · rw [← hc.support_pow_of_pos_of_lt_orderOf m.zero_lt_succ hm, mem_support,
      cycleOf_pow_apply_self] at hx
    simp [hx.symm]
  · rw [← hc.support_pow_of_pos_of_lt_orderOf n.zero_lt_succ hn, mem_support,
      cycleOf_pow_apply_self] at hx
    simp [hx]
  intro h
  have hn' : ¬orderOf (p.cycleOf x) ∣ n.succ := Nat.not_dvd_of_pos_of_lt n.zero_lt_succ hn
  have hm' : ¬orderOf (p.cycleOf x) ∣ m.succ := Nat.not_dvd_of_pos_of_lt m.zero_lt_succ hm
  rw [← hc.support_pow_eq_iff] at hn' hm'
  rw [← Nat.mod_eq_of_lt hn, ← Nat.mod_eq_of_lt hm, ← pow_inj_mod]
  refine' support_congr _ _
  · rw [hm', hn']
  · rw [hm']
    intro y hy
    obtain ⟨k, rfl⟩ := hc.exists_pow_eq (mem_support.mp hx) (mem_support.mp hy)
    rw [← mul_apply, (Commute.pow_pow_self _ _ _).eq, mul_apply, h, ← mul_apply, ← mul_apply,
      (Commute.pow_pow_self _ _ _).eq]
#align equiv.perm.nodup_to_list Equiv.Perm.nodup_toList

set_option linter.deprecated false in
theorem next_toList_eq_apply (p : Perm α) (x y : α) (hy : y ∈ toList p x) :
    next (toList p x) y hy = p y := by
  rw [mem_toList_iff] at hy
  obtain ⟨k, hk, hk'⟩ := hy.left.exists_pow_eq_of_mem_support hy.right
  rw [← nthLe_toList p x k (by simpa using hk)] at hk'
  simp_rw [← hk']
  rw [next_nthLe _ (nodup_toList _ _), nthLe_toList, nthLe_toList, ← mul_apply, ← pow_succ',
    length_toList, ← pow_mod_orderOf_cycleOf_apply p (k + 1), IsCycle.orderOf]
  exact isCycle_cycleOf _ (mem_support.mp hy.right)
#align equiv.perm.next_to_list_eq_apply Equiv.Perm.next_toList_eq_apply

set_option linter.deprecated false in
theorem toList_pow_apply_eq_rotate (p : Perm α) (x : α) (k : ℕ) :
    p.toList ((p ^ k) x) = (p.toList x).rotate k := by
  apply ext_nthLe
  · simp only [length_toList, cycleOf_self_apply_pow, length_rotate]
  · intro n hn hn'
    rw [nthLe_toList, nthLe_rotate, nthLe_toList, length_toList,
      pow_mod_card_support_cycleOf_self_apply, pow_add, mul_apply]
#align equiv.perm.to_list_pow_apply_eq_rotate Equiv.Perm.toList_pow_apply_eq_rotate

theorem SameCycle.toList_isRotated {f : Perm α} {x y : α} (h : SameCycle f x y) :
    toList f x ~r toList f y := by
  by_cases hx : x ∈ f.support
  · obtain ⟨_ | k, _, hy⟩ := h.exists_pow_eq_of_mem_support hx
    · simp only [coe_one, id, pow_zero, Nat.zero_eq] at hy
      -- Porting note: added `IsRotated.refl`
      simp [hy, IsRotated.refl]
    use k.succ
    rw [← toList_pow_apply_eq_rotate, hy]
  · rw [toList_eq_nil_iff.mpr hx, isRotated_nil_iff', eq_comm, toList_eq_nil_iff]
    rwa [← h.mem_support_iff]
#align equiv.perm.same_cycle.to_list_is_rotated Equiv.Perm.SameCycle.toList_isRotated

theorem pow_apply_mem_toList_iff_mem_support {n : ℕ} : (p ^ n) x ∈ p.toList x ↔ x ∈ p.support := by
  rw [mem_toList_iff, and_iff_right_iff_imp]
  refine' fun _ => SameCycle.symm _
  rw [sameCycle_pow_left]
#align equiv.perm.pow_apply_mem_to_list_iff_mem_support Equiv.Perm.pow_apply_mem_toList_iff_mem_support

theorem toList_formPerm_nil (x : α) : toList (formPerm ([] : List α)) x = [] := by simp
#align equiv.perm.to_list_form_perm_nil Equiv.Perm.toList_formPerm_nil

theorem toList_formPerm_singleton (x y : α) : toList (formPerm [x]) y = [] := by simp
#align equiv.perm.to_list_form_perm_singleton Equiv.Perm.toList_formPerm_singleton

theorem toList_formPerm_nontrivial (l : List α) (hl : 2 ≤ l.length) (hn : Nodup l) :
    toList (formPerm l) (l.get ⟨0, (zero_lt_two.trans_le hl)⟩) = l := by
  have hc : l.formPerm.IsCycle := List.isCycle_formPerm hn hl
  have hs : l.formPerm.support = l.toFinset := by
    refine' support_formPerm_of_nodup _ hn _
    rintro _ rfl
    simp [Nat.succ_le_succ_iff] at hl
  rw [toList, hc.cycleOf_eq (mem_support.mp _), hs, card_toFinset, dedup_eq_self.mpr hn]
  · refine' ext_get (by simp) fun k hk hk' => _
    simp only [Nat.zero_eq, get_map, get_range, formPerm_pow_apply_get _ hn, zero_add,
      Nat.mod_eq_of_lt hk']
  · simpa [hs] using get_mem _ _ _
#align equiv.perm.to_list_form_perm_nontrivial Equiv.Perm.toList_formPerm_nontrivial

theorem toList_formPerm_isRotated_self (l : List α) (hl : 2 ≤ l.length) (hn : Nodup l) (x : α)
    (hx : x ∈ l) : toList (formPerm l) x ~r l := by
  obtain ⟨k, hk, rfl⟩ := get_of_mem hx
  have hr : l ~r l.rotate k := ⟨k, rfl⟩
  rw [formPerm_eq_of_isRotated hn hr]
  rw [get_eq_get_rotate l k k]
  simp only [Nat.mod_eq_of_lt k.2, tsub_add_cancel_of_le (le_of_lt k.2), Nat.mod_self]
  erw [toList_formPerm_nontrivial]
  · simp
  · simpa using hl
  · simpa using hn
#align equiv.perm.to_list_form_perm_is_rotated_self Equiv.Perm.toList_formPerm_isRotated_self

theorem formPerm_toList (f : Perm α) (x : α) : formPerm (toList f x) = f.cycleOf x := by
  by_cases hx : f x = x
  · rw [(cycleOf_eq_one_iff f).mpr hx, toList_eq_nil_iff.mpr (not_mem_support.mpr hx),
      formPerm_nil]
  ext y
  by_cases hy : SameCycle f x y
  · obtain ⟨k, _, rfl⟩ := hy.exists_pow_eq_of_mem_support (mem_support.mpr hx)
    rw [cycleOf_apply_apply_pow_self, List.formPerm_apply_mem_eq_next (nodup_toList f x),
      next_toList_eq_apply, pow_succ', mul_apply]
    rw [mem_toList_iff]
    exact ⟨⟨k, rfl⟩, mem_support.mpr hx⟩
  · rw [cycleOf_apply_of_not_sameCycle hy, formPerm_apply_of_not_mem]
    simp [mem_toList_iff, hy]
#align equiv.perm.form_perm_to_list Equiv.Perm.formPerm_toList

/-- Given a cyclic `f : Perm α`, generate the `Cycle α` in the order
of application of `f`. Implemented by finding an element `x : α`
in the support of `f` in `Finset.univ`, and iterating on using
`Equiv.Perm.toList f x`.
-/
def toCycle (f : Perm α) (hf : IsCycle f) : Cycle α :=
  Multiset.recOn (Finset.univ : Finset α).val (Quot.mk _ [])
    (fun x _ l => if f x = x then l else toList f x)
    (by
      intro x y _ s
      refine' heq_of_eq _
      split_ifs with hx hy hy <;> try rfl
      · have hc : SameCycle f x y := IsCycle.sameCycle hf hx hy
        exact Quotient.sound' hc.toList_isRotated)
#align equiv.perm.to_cycle Equiv.Perm.toCycle

theorem toCycle_eq_toList (f : Perm α) (hf : IsCycle f) (x : α) (hx : f x ≠ x) :
    toCycle f hf = toList f x := by
  have key : (Finset.univ : Finset α).val = x ::ₘ Finset.univ.val.erase x := by simp
  rw [toCycle, key]
  simp [hx]
#align equiv.perm.to_cycle_eq_to_list Equiv.Perm.toCycle_eq_toList

theorem nodup_toCycle (f : Perm α) (hf : IsCycle f) : (toCycle f hf).Nodup := by
  obtain ⟨x, hx, -⟩ := id hf
  simpa [toCycle_eq_toList f hf x hx] using nodup_toList _ _
#align equiv.perm.nodup_to_cycle Equiv.Perm.nodup_toCycle

theorem nontrivial_toCycle (f : Perm α) (hf : IsCycle f) : (toCycle f hf).Nontrivial := by
  obtain ⟨x, hx, -⟩ := id hf
  simp [toCycle_eq_toList f hf x hx, hx, Cycle.nontrivial_coe_nodup_iff (nodup_toList _ _)]
#align equiv.perm.nontrivial_to_cycle Equiv.Perm.nontrivial_toCycle

/-- Any cyclic `f : Perm α` is isomorphic to the nontrivial `Cycle α`
that corresponds to repeated application of `f`.
The forward direction is implemented by `Equiv.Perm.toCycle`.
-/
def isoCycle : { f : Perm α // IsCycle f } ≃ { s : Cycle α // s.Nodup ∧ s.Nontrivial } where
  toFun f := ⟨toCycle (f : Perm α) f.prop, nodup_toCycle f f.prop, nontrivial_toCycle _ f.prop⟩
  invFun s := ⟨(s : Cycle α).formPerm s.prop.left, (s : Cycle α).isCycle_formPerm _ s.prop.right⟩
  left_inv f := by
    obtain ⟨x, hx, -⟩ := id f.prop
    simpa [toCycle_eq_toList (f : Perm α) f.prop x hx, formPerm_toList, Subtype.ext_iff] using
      f.prop.cycleOf_eq hx
  right_inv s := by
    rcases s with ⟨⟨s⟩, hn, ht⟩
    obtain ⟨x, -, -, hx, -⟩ := id ht
    have hl : 2 ≤ s.length := by simpa using Cycle.length_nontrivial ht
    simp only [Cycle.mk_eq_coe, Cycle.nodup_coe_iff, Cycle.mem_coe_iff, Subtype.coe_mk,
      Cycle.formPerm_coe] at hn hx ⊢
    apply Subtype.ext
    dsimp
    rw [toCycle_eq_toList _ _ x]
    · refine' Quotient.sound' _
      exact toList_formPerm_isRotated_self _ hl hn _ hx
    · rw [← mem_support, support_formPerm_of_nodup _ hn]
      · simpa using hx
      · rintro _ rfl
        simp [Nat.succ_le_succ_iff] at hl
#align equiv.perm.iso_cycle Equiv.Perm.isoCycle

end Fintype

section Finite

variable [Finite α] [DecidableEq α]

theorem IsCycle.existsUnique_cycle {f : Perm α} (hf : IsCycle f) :
    ∃! s : Cycle α, ∃ h : s.Nodup, s.formPerm h = f := by
  cases nonempty_fintype α
  obtain ⟨x, hx, hy⟩ := id hf
  refine' ⟨f.toList x, ⟨nodup_toList f x, _⟩, _⟩
  · simp [formPerm_toList, hf.cycleOf_eq hx]
  · rintro ⟨l⟩ ⟨hn, rfl⟩
    simp only [Cycle.mk_eq_coe, Cycle.coe_eq_coe, Subtype.coe_mk, Cycle.formPerm_coe]
    refine' (toList_formPerm_isRotated_self _ _ hn _ _).symm
    · contrapose! hx
      suffices formPerm l = 1 by simp [this]
      rw [formPerm_eq_one_iff _ hn]
      exact Nat.le_of_lt_succ hx
    · rw [← mem_toFinset]
      refine' support_formPerm_le l _
      simpa using hx
#align equiv.perm.is_cycle.exists_unique_cycle Equiv.Perm.IsCycle.existsUnique_cycle

theorem IsCycle.existsUnique_cycle_subtype {f : Perm α} (hf : IsCycle f) :
    ∃! s : { s : Cycle α // s.Nodup }, (s : Cycle α).formPerm s.prop = f := by
  obtain ⟨s, ⟨hs, rfl⟩, hs'⟩ := hf.existsUnique_cycle
  refine' ⟨⟨s, hs⟩, rfl, _⟩
  rintro ⟨t, ht⟩ ht'
  simpa using hs' _ ⟨ht, ht'⟩
#align equiv.perm.is_cycle.exists_unique_cycle_subtype Equiv.Perm.IsCycle.existsUnique_cycle_subtype

theorem IsCycle.existsUnique_cycle_nontrivial_subtype {f : Perm α} (hf : IsCycle f) :
    ∃! s : { s : Cycle α // s.Nodup ∧ s.Nontrivial }, (s : Cycle α).formPerm s.prop.left = f := by
  obtain ⟨⟨s, hn⟩, hs, hs'⟩ := hf.existsUnique_cycle_subtype
  refine' ⟨⟨s, hn, _⟩, _, _⟩
  · rw [hn.nontrivial_iff]
    subst f
    intro H
    refine' hf.ne_one _
    simpa using Cycle.formPerm_subsingleton _ H
  · simpa using hs
  · rintro ⟨t, ht, ht'⟩ ht''
    simpa using hs' ⟨t, ht⟩ ht''
#align equiv.perm.is_cycle.exists_unique_cycle_nontrivial_subtype Equiv.Perm.IsCycle.existsUnique_cycle_nontrivial_subtype

end Finite

variable [Fintype α] [DecidableEq α]

/-- Any cyclic `f : Perm α` is isomorphic to the nontrivial `Cycle α`
that corresponds to repeated application of `f`.
The forward direction is implemented by finding this `Cycle α` using `Fintype.choose`.
-/
def isoCycle' : { f : Perm α // IsCycle f } ≃ { s : Cycle α // s.Nodup ∧ s.Nontrivial } :=
  let f : { s : Cycle α // s.Nodup ∧ s.Nontrivial } → { f : Perm α // IsCycle f } :=
    fun s => ⟨(s : Cycle α).formPerm s.prop.left, (s : Cycle α).isCycle_formPerm _ s.prop.right⟩
  { toFun := Fintype.bijInv (show Function.Bijective f by
      rw [Function.bijective_iff_existsUnique]
      rintro ⟨f, hf⟩
      simp only [Subtype.ext_iff]
      exact hf.existsUnique_cycle_nontrivial_subtype)
    invFun := f
    left_inv := Fintype.rightInverse_bijInv _
    right_inv := Fintype.leftInverse_bijInv _ }
#align equiv.perm.iso_cycle' Equiv.Perm.isoCycle'

notation3 (prettyPrint := false) "c["(l", "* => foldr (h t => List.cons h t) List.nil)"]" =>
  Cycle.formPerm (Cycle.ofList l) (Iff.mpr Cycle.nodup_coe_iff (by decide))

unsafe instance repr_perm [Repr α] : Repr (Perm α) :=
  ⟨fun f _ => repr (Multiset.pmap (fun (g : Perm α) (hg : g.IsCycle) => isoCycle ⟨g, hg⟩)
    (Perm.cycleFactorsFinset f).val -- toCycle is faster?
    fun _ hg => (mem_cycleFactorsFinset_iff.mp (Finset.mem_def.mpr hg)).left)⟩
#align equiv.perm.repr_perm Equiv.Perm.repr_perm

end Equiv.Perm<|MERGE_RESOLUTION|>--- conflicted
+++ resolved
@@ -82,13 +82,8 @@
       have : w ∈ x::y::l := mem_of_formPerm_ne_self _ _ hw
       obtain ⟨k, hk⟩ := get_of_mem this
       use k
-<<<<<<< HEAD
-      show (formPerm (x :: y :: l) ^ k) x = get (x :: y :: l) ⟨k, hk⟩
-      simp only [zpow_natCast, formPerm_pow_apply_head _ _ hl k, Nat.mod_eq_of_lt hk]
-=======
       rw [← hk]
       simp only [zpow_natCast, formPerm_pow_apply_head _ _ hl k, Nat.mod_eq_of_lt k.isLt]
->>>>>>> 14b80455
 #align list.is_cycle_form_perm List.isCycle_formPerm
 
 theorem pairwise_sameCycle_formPerm (hl : Nodup l) (hn : 2 ≤ l.length) :
