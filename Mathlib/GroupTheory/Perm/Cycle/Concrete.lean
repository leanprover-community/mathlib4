/-
Copyright (c) 2021 Yakov Pechersky. All rights reserved.
Released under Apache 2.0 license as described in the file LICENSE.
Authors: Yakov Pechersky
-/
import Mathlib.Data.List.Cycle
import Mathlib.GroupTheory.Perm.Cycle.Type
import Mathlib.GroupTheory.Perm.List

/-!

# Properties of cyclic permutations constructed from lists/cycles

In the following, `{α : Type*} [Fintype α] [DecidableEq α]`.

## Main definitions

* `Cycle.formPerm`: the cyclic permutation created by looping over a `Cycle α`
* `Equiv.Perm.toList`: the list formed by iterating application of a permutation
* `Equiv.Perm.toCycle`: the cycle formed by iterating application of a permutation
* `Equiv.Perm.isoCycle`: the equivalence between cyclic permutations `f : Perm α`
  and the terms of `Cycle α` that correspond to them
* `Equiv.Perm.isoCycle'`: the same equivalence as `Equiv.Perm.isoCycle`
  but with evaluation via choosing over fintypes
* The notation `c[1, 2, 3]` to emulate notation of cyclic permutations `(1 2 3)`
* A `Repr` instance for any `Perm α`, by representing the `Finset` of
  `Cycle α` that correspond to the cycle factors.

## Main results

* `List.isCycle_formPerm`: a nontrivial list without duplicates, when interpreted as
  a permutation, is cyclic
* `Equiv.Perm.IsCycle.existsUnique_cycle`: there is only one nontrivial `Cycle α`
  corresponding to each cyclic `f : Perm α`

## Implementation details

The forward direction of `Equiv.Perm.isoCycle'` uses `Fintype.choose` of the uniqueness
result, relying on the `Fintype` instance of a `Cycle.Nodup` subtype.
It is unclear if this works faster than the `Equiv.Perm.toCycle`, which relies
on recursion over `Finset.univ`.

-/


open Equiv Equiv.Perm List

variable {α : Type*}

namespace List

variable [DecidableEq α] {l l' : List α}

theorem formPerm_disjoint_iff (hl : Nodup l) (hl' : Nodup l') (hn : 2 ≤ l.length)
    (hn' : 2 ≤ l'.length) : Perm.Disjoint (formPerm l) (formPerm l') ↔ l.Disjoint l' := by
  rw [disjoint_iff_eq_or_eq, List.Disjoint]
  constructor
  · rintro h x hx hx'
    specialize h x
    rw [formPerm_apply_mem_eq_self_iff _ hl _ hx, formPerm_apply_mem_eq_self_iff _ hl' _ hx'] at h
    cutsat
  · intro h x
    by_cases hx : x ∈ l
    on_goal 1 => by_cases hx' : x ∈ l'
    · exact (h hx hx').elim
    all_goals have := List.formPerm_apply_of_notMem ‹_›; tauto

theorem isCycle_formPerm (hl : Nodup l) (hn : 2 ≤ l.length) : IsCycle (formPerm l) := by
  rcases l with - | ⟨x, l⟩
  · norm_num at hn
  induction l generalizing x with
  | nil => norm_num at hn
  | cons y l =>
    use x
    constructor
    · rwa [formPerm_apply_mem_ne_self_iff _ hl _ mem_cons_self]
    · intro w hw
      have : w ∈ x::y::l := mem_of_formPerm_apply_ne hw
      obtain ⟨k, hk, rfl⟩ := getElem_of_mem this
      use k
      simp only [zpow_natCast, formPerm_pow_apply_head _ _ hl k, Nat.mod_eq_of_lt hk]

theorem pairwise_sameCycle_formPerm (hl : Nodup l) (hn : 2 ≤ l.length) :
    Pairwise l.formPerm.SameCycle l :=
  Pairwise.imp_mem.mpr
    (pairwise_of_forall fun _ _ hx hy =>
      (isCycle_formPerm hl hn).sameCycle ((formPerm_apply_mem_ne_self_iff _ hl _ hx).mpr hn)
        ((formPerm_apply_mem_ne_self_iff _ hl _ hy).mpr hn))

theorem cycleOf_formPerm (hl : Nodup l) (hn : 2 ≤ l.length) (x) :
    cycleOf l.attach.formPerm x = l.attach.formPerm :=
  have hn : 2 ≤ l.attach.length := by rwa [← length_attach] at hn
  have hl : l.attach.Nodup := by rwa [← nodup_attach] at hl
  (isCycle_formPerm hl hn).cycleOf_eq
    ((formPerm_apply_mem_ne_self_iff _ hl _ (mem_attach _ _)).mpr hn)

theorem cycleType_formPerm (hl : Nodup l) (hn : 2 ≤ l.length) :
    cycleType l.attach.formPerm = {l.length} := by
  rw [← length_attach] at hn
  rw [← nodup_attach] at hl
  rw [cycleType_eq [l.attach.formPerm]]
  · simp only [map, Function.comp_apply]
    rw [support_formPerm_of_nodup _ hl, card_toFinset, dedup_eq_self.mpr hl]
    · simp
    · intro x h
      simp [h] at hn
  · simp
  · simpa using isCycle_formPerm hl hn
  · simp

theorem formPerm_apply_mem_eq_next (hl : Nodup l) (x : α) (hx : x ∈ l) :
    formPerm l x = next l x hx := by
  obtain ⟨k, hk, rfl⟩ := getElem_of_mem hx
  rw [next_getElem _ hl, formPerm_apply_getElem _ hl]

end List

namespace Cycle

variable [DecidableEq α] (s : Cycle α)

/-- A cycle `s : Cycle α`, given `Nodup s` can be interpreted as an `Equiv.Perm α`
where each element in the list is permuted to the next one, defined as `formPerm`.
-/
def formPerm : ∀ s : Cycle α, Nodup s → Equiv.Perm α :=
  fun s => Quotient.hrecOn s (fun l _ => List.formPerm l) fun l₁ l₂ (h : l₁ ~r l₂) => by
    apply Function.hfunext
    · ext
      exact h.nodup_iff
    · intro h₁ h₂ _
      exact heq_of_eq (formPerm_eq_of_isRotated h₁ h)

@[simp]
theorem formPerm_coe (l : List α) (hl : l.Nodup) : formPerm (l : Cycle α) hl = l.formPerm :=
  rfl

theorem formPerm_subsingleton (s : Cycle α) (h : Subsingleton s) : formPerm s h.nodup = 1 := by
  obtain ⟨s⟩ := s
  simp only [formPerm_coe, mk_eq_coe]
  simp only [length_subsingleton_iff, length_coe, mk_eq_coe] at h
  obtain - | ⟨hd, tl⟩ := s
  · simp
  · simp only [length_eq_zero_iff, add_le_iff_nonpos_left, List.length, nonpos_iff_eq_zero] at h
    simp [h]

theorem isCycle_formPerm (s : Cycle α) (h : Nodup s) (hn : Nontrivial s) :
    IsCycle (formPerm s h) := by
  induction s using Quot.inductionOn
  exact List.isCycle_formPerm h (length_nontrivial hn)

theorem support_formPerm [Fintype α] (s : Cycle α) (h : Nodup s) (hn : Nontrivial s) :
    support (formPerm s h) = s.toFinset := by
  obtain ⟨s⟩ := s
  refine support_formPerm_of_nodup s h ?_
  rintro _ rfl
  simpa [Nat.succ_le_succ_iff] using length_nontrivial hn

theorem formPerm_eq_self_of_notMem (s : Cycle α) (h : Nodup s) (x : α) (hx : x ∉ s) :
    formPerm s h x = x := by
  induction s using Quot.inductionOn
  simpa using List.formPerm_apply_of_notMem hx

@[deprecated (since := "2025-05-23")]
alias formPerm_eq_self_of_not_mem := formPerm_eq_self_of_notMem

theorem formPerm_apply_mem_eq_next (s : Cycle α) (h : Nodup s) (x : α) (hx : x ∈ s) :
    formPerm s h x = next s h x hx := by
  induction s using Quot.inductionOn
  simpa using List.formPerm_apply_mem_eq_next h _ (by simp_all)

nonrec theorem formPerm_reverse (s : Cycle α) (h : Nodup s) :
    formPerm s.reverse (nodup_reverse_iff.mpr h) = (formPerm s h)⁻¹ := by
  induction s using Quot.inductionOn
  simpa using formPerm_reverse _

nonrec theorem formPerm_eq_formPerm_iff {α : Type*} [DecidableEq α] {s s' : Cycle α} {hs : s.Nodup}
    {hs' : s'.Nodup} :
    s.formPerm hs = s'.formPerm hs' ↔ s = s' ∨ s.Subsingleton ∧ s'.Subsingleton := by
  rw [Cycle.length_subsingleton_iff, Cycle.length_subsingleton_iff]
  revert s s'
  intro s s'
  apply @Quotient.inductionOn₂' _ _ _ _ _ s s'
  intro l l' hl hl'
  simpa using formPerm_eq_formPerm_iff hl hl'

end Cycle

namespace Equiv.Perm

section Fintype

variable [Fintype α] [DecidableEq α] (p : Equiv.Perm α) (x : α)

/-- `Equiv.Perm.toList (f : Perm α) (x : α)` generates the list `[x, f x, f (f x), ...]`
until looping. That means when `f x = x`, `toList f x = []`.
-/
def toList : List α :=
  List.iterate p x (cycleOf p x).support.card

@[simp]
theorem toList_one : toList (1 : Perm α) x = [] := by simp [toList, cycleOf_one]

@[simp]
theorem toList_eq_nil_iff {p : Perm α} {x} : toList p x = [] ↔ x ∉ p.support := by simp [toList]

@[simp]
theorem length_toList : length (toList p x) = (cycleOf p x).support.card := by simp [toList]

theorem toList_ne_singleton (y : α) : toList p x ≠ [y] := by
  intro H
  simpa [card_support_ne_one] using congr_arg length H

theorem two_le_length_toList_iff_mem_support {p : Perm α} {x : α} :
    2 ≤ length (toList p x) ↔ x ∈ p.support := by simp

theorem length_toList_pos_of_mem_support (h : x ∈ p.support) : 0 < length (toList p x) :=
  zero_lt_two.trans_le (two_le_length_toList_iff_mem_support.mpr h)

theorem getElem_toList (n : ℕ) (hn : n < length (toList p x)) :
    (toList p x)[n] = (p ^ n) x := by simp [toList]

theorem toList_getElem_zero (h : x ∈ p.support) :
    (toList p x)[0]'(length_toList_pos_of_mem_support _ _ h) = x := by simp [toList]

variable {p} {x}

theorem mem_toList_iff {y : α} : y ∈ toList p x ↔ SameCycle p x y ∧ x ∈ p.support := by
  simp only [toList, mem_iterate, iterate_eq_pow, eq_comm (a := y)]
  constructor
  · rintro ⟨n, hx, rfl⟩
    refine ⟨⟨n, rfl⟩, ?_⟩
    contrapose! hx
    rw [← support_cycleOf_eq_nil_iff] at hx
    simp [hx]
  · rintro ⟨h, hx⟩
    simpa using h.exists_pow_eq_of_mem_support hx

theorem nodup_toList (p : Perm α) (x : α) : Nodup (toList p x) := by
  by_cases hx : p x = x
  · rw [← notMem_support, ← toList_eq_nil_iff] at hx
    simp [hx]
  have hc : IsCycle (cycleOf p x) := isCycle_cycleOf p hx
  rw [nodup_iff_injective_getElem]
  intro ⟨n, hn⟩ ⟨m, hm⟩
  rw [length_toList, ← hc.orderOf] at hm hn
  rw [← cycleOf_apply_self, ← Ne, ← mem_support] at hx
  simp only [Fin.mk.injEq]
  rw [getElem_toList, getElem_toList, ← cycleOf_pow_apply_self p x n, ←
    cycleOf_pow_apply_self p x m]
  rcases n with - | n <;> rcases m with - | m
  · simp
  · rw [← hc.support_pow_of_pos_of_lt_orderOf m.zero_lt_succ hm, mem_support,
      cycleOf_pow_apply_self] at hx
    simp [hx.symm]
  · rw [← hc.support_pow_of_pos_of_lt_orderOf n.zero_lt_succ hn, mem_support,
      cycleOf_pow_apply_self] at hx
    simp [hx]
  intro h
  have hn' : ¬orderOf (p.cycleOf x) ∣ n.succ := Nat.not_dvd_of_pos_of_lt n.zero_lt_succ hn
  have hm' : ¬orderOf (p.cycleOf x) ∣ m.succ := Nat.not_dvd_of_pos_of_lt m.zero_lt_succ hm
  rw [← hc.support_pow_eq_iff] at hn' hm'
  rw [← Nat.mod_eq_of_lt hn, ← Nat.mod_eq_of_lt hm, ← pow_inj_mod]
  refine support_congr ?_ ?_
  · rw [hm', hn']
  · rw [hm']
    intro y hy
    obtain ⟨k, rfl⟩ := hc.exists_pow_eq (mem_support.mp hx) (mem_support.mp hy)
    rw [← mul_apply, (Commute.pow_pow_self _ _ _).eq, mul_apply, h, ← mul_apply, ← mul_apply,
      (Commute.pow_pow_self _ _ _).eq]

theorem next_toList_eq_apply (p : Perm α) (x y : α) (hy : y ∈ toList p x) :
    next (toList p x) y hy = p y := by
  rw [mem_toList_iff] at hy
  obtain ⟨k, hk, hk'⟩ := hy.left.exists_pow_eq_of_mem_support hy.right
  rw [← getElem_toList p x k (by simpa using hk)] at hk'
  simp_rw [← hk']
  rw [next_getElem _ (nodup_toList _ _), getElem_toList, getElem_toList, ← mul_apply, ← pow_succ']
  simp_rw [length_toList]
  rw [← pow_mod_orderOf_cycleOf_apply p (k + 1), IsCycle.orderOf]
  exact isCycle_cycleOf _ (mem_support.mp hy.right)

theorem toList_pow_apply_eq_rotate (p : Perm α) (x : α) (k : ℕ) :
    p.toList ((p ^ k) x) = (p.toList x).rotate k := by
  apply ext_getElem
  · simp only [length_toList, cycleOf_self_apply_pow, length_rotate]
  · intro n hn hn'
    rw [getElem_toList, getElem_rotate, getElem_toList, length_toList,
      pow_mod_card_support_cycleOf_self_apply, pow_add, mul_apply]

theorem SameCycle.toList_isRotated {f : Perm α} {x y : α} (h : SameCycle f x y) :
    toList f x ~r toList f y := by
  by_cases hx : x ∈ f.support
  · obtain ⟨_ | k, _, hy⟩ := h.exists_pow_eq_of_mem_support hx
    · simp only [coe_one, id, pow_zero] at hy
      -- Porting note: added `IsRotated.refl`
      simp [hy, IsRotated.refl]
    use k.succ
    rw [← toList_pow_apply_eq_rotate, hy]
  · rw [toList_eq_nil_iff.mpr hx, isRotated_nil_iff', eq_comm, toList_eq_nil_iff]
    rwa [← h.mem_support_iff]

theorem pow_apply_mem_toList_iff_mem_support {n : ℕ} : (p ^ n) x ∈ p.toList x ↔ x ∈ p.support := by
  rw [mem_toList_iff, and_iff_right_iff_imp]
  refine fun _ => SameCycle.symm ?_
  rw [sameCycle_pow_left]

theorem toList_formPerm_nil (x : α) : toList (formPerm ([] : List α)) x = [] := by simp

theorem toList_formPerm_singleton (x y : α) : toList (formPerm [x]) y = [] := by simp

theorem toList_formPerm_nontrivial (l : List α) (hl : 2 ≤ l.length) (hn : Nodup l) :
    toList (formPerm l) (l.get ⟨0, (zero_lt_two.trans_le hl)⟩) = l := by
  have hc : l.formPerm.IsCycle := List.isCycle_formPerm hn hl
  have hs : l.formPerm.support = l.toFinset := by
    refine support_formPerm_of_nodup _ hn ?_
    rintro _ rfl
    simp at hl
  rw [toList, hc.cycleOf_eq (mem_support.mp _), hs, card_toFinset, dedup_eq_self.mpr hn]
  · refine ext_getElem (by simp) fun k hk hk' => ?_
    simp only [get_eq_getElem, getElem_iterate, iterate_eq_pow, formPerm_pow_apply_getElem _ hn,
      zero_add, Nat.mod_eq_of_lt hk']
  · simp [hs]

theorem toList_formPerm_isRotated_self (l : List α) (hl : 2 ≤ l.length) (hn : Nodup l) (x : α)
    (hx : x ∈ l) : toList (formPerm l) x ~r l := by
  obtain ⟨k, hk, rfl⟩ := get_of_mem hx
  have hr : l ~r l.rotate k := ⟨k, rfl⟩
  rw [formPerm_eq_of_isRotated hn hr]
  rw [get_eq_get_rotate l k k]
  simp only [Nat.mod_eq_of_lt k.2, tsub_add_cancel_of_le (le_of_lt k.2), Nat.mod_self]
  rw [toList_formPerm_nontrivial]
  · simp
  · simpa using hl
  · simpa using hn

theorem formPerm_toList (f : Perm α) (x : α) : formPerm (toList f x) = f.cycleOf x := by
  by_cases hx : f x = x
  · rw [(cycleOf_eq_one_iff f).mpr hx, toList_eq_nil_iff.mpr (notMem_support.mpr hx),
      formPerm_nil]
  ext y
  by_cases hy : SameCycle f x y
  · obtain ⟨k, _, rfl⟩ := hy.exists_pow_eq_of_mem_support (mem_support.mpr hx)
    rw [cycleOf_apply_apply_pow_self, List.formPerm_apply_mem_eq_next (nodup_toList f x),
      next_toList_eq_apply, pow_succ', mul_apply]
    rw [mem_toList_iff]
    exact ⟨⟨k, rfl⟩, mem_support.mpr hx⟩
  · rw [cycleOf_apply_of_not_sameCycle hy, formPerm_apply_of_notMem]
    simp [mem_toList_iff, hy]

/-- Given a cyclic `f : Perm α`, generate the `Cycle α` in the order
of application of `f`. Implemented by finding an element `x : α`
in the support of `f` in `Finset.univ`, and iterating on using
`Equiv.Perm.toList f x`.
-/
def toCycle (f : Perm α) (hf : IsCycle f) : Cycle α :=
  Multiset.recOn (Finset.univ : Finset α).val (Quot.mk _ [])
    (fun x _ l => if f x = x then l else toList f x)
    (by
      intro x y _ s
      refine heq_of_eq ?_
      split_ifs with hx hy hy <;> try rfl
      have hc : SameCycle f x y := IsCycle.sameCycle hf hx hy
      exact Quotient.sound' hc.toList_isRotated)

theorem toCycle_eq_toList (f : Perm α) (hf : IsCycle f) (x : α) (hx : f x ≠ x) :
    toCycle f hf = toList f x := by
  have key : (Finset.univ : Finset α).val = x ::ₘ Finset.univ.val.erase x := by simp
  rw [toCycle, key]
  simp [hx]

theorem nodup_toCycle (f : Perm α) (hf : IsCycle f) : (toCycle f hf).Nodup := by
  obtain ⟨x, hx, -⟩ := id hf
  simpa [toCycle_eq_toList f hf x hx] using nodup_toList _ _

theorem nontrivial_toCycle (f : Perm α) (hf : IsCycle f) : (toCycle f hf).Nontrivial := by
  obtain ⟨x, hx, -⟩ := id hf
  simp [toCycle_eq_toList f hf x hx, hx, Cycle.nontrivial_coe_nodup_iff (nodup_toList _ _)]

/-- Any cyclic `f : Perm α` is isomorphic to the nontrivial `Cycle α`
that corresponds to repeated application of `f`.
The forward direction is implemented by `Equiv.Perm.toCycle`.
-/
def isoCycle : { f : Perm α // IsCycle f } ≃ { s : Cycle α // s.Nodup ∧ s.Nontrivial } where
  toFun f := ⟨toCycle (f : Perm α) f.prop, nodup_toCycle (f : Perm α) f.prop,
    nontrivial_toCycle _ f.prop⟩
  invFun s := ⟨(s : Cycle α).formPerm s.prop.left, (s : Cycle α).isCycle_formPerm _ s.prop.right⟩
  left_inv f := by
    obtain ⟨x, hx, -⟩ := id f.prop
    simpa [toCycle_eq_toList (f : Perm α) f.prop x hx, formPerm_toList, Subtype.ext_iff] using
      f.prop.cycleOf_eq hx
  right_inv s := by
    rcases s with ⟨⟨s⟩, hn, ht⟩
    obtain ⟨x, -, -, hx, -⟩ := id ht
    have hl : 2 ≤ s.length := by simpa using Cycle.length_nontrivial ht
    simp only [Cycle.mk_eq_coe, Cycle.nodup_coe_iff, Cycle.mem_coe_iff,
      Cycle.formPerm_coe] at hn hx ⊢
    apply Subtype.ext
    dsimp
    rw [toCycle_eq_toList _ _ x]
    · refine Quotient.sound' ?_
      exact toList_formPerm_isRotated_self _ hl hn _ hx
    · rw [← mem_support, support_formPerm_of_nodup _ hn]
      · simpa using hx
      · rintro _ rfl
        simp at hl

end Fintype

section Finite

variable [Finite α] [DecidableEq α]

theorem IsCycle.existsUnique_cycle {f : Perm α} (hf : IsCycle f) :
    ∃! s : Cycle α, ∃ h : s.Nodup, s.formPerm h = f := by
  cases nonempty_fintype α
  obtain ⟨x, hx, hy⟩ := id hf
  refine ⟨f.toList x, ⟨nodup_toList f x, ?_⟩, ?_⟩
  · simp [formPerm_toList, hf.cycleOf_eq hx]
  · rintro ⟨l⟩ ⟨hn, rfl⟩
    simp only [Cycle.mk_eq_coe, Cycle.coe_eq_coe, Cycle.formPerm_coe]
    refine (toList_formPerm_isRotated_self _ ?_ hn _ ?_).symm
    · contrapose! hx
      suffices formPerm l = 1 by simp [this]
      rw [formPerm_eq_one_iff _ hn]
      exact Nat.le_of_lt_succ hx
    · rw [← mem_toFinset]
      refine support_formPerm_le l ?_
      simpa using hx

theorem IsCycle.existsUnique_cycle_subtype {f : Perm α} (hf : IsCycle f) :
    ∃! s : { s : Cycle α // s.Nodup }, (s : Cycle α).formPerm s.prop = f := by
  obtain ⟨s, ⟨hs, rfl⟩, hs'⟩ := hf.existsUnique_cycle
  refine ⟨⟨s, hs⟩, rfl, ?_⟩
  rintro ⟨t, ht⟩ ht'
  simpa using hs' _ ⟨ht, ht'⟩

theorem IsCycle.existsUnique_cycle_nontrivial_subtype {f : Perm α} (hf : IsCycle f) :
    ∃! s : { s : Cycle α // s.Nodup ∧ s.Nontrivial }, (s : Cycle α).formPerm s.prop.left = f := by
  obtain ⟨⟨s, hn⟩, hs, hs'⟩ := hf.existsUnique_cycle_subtype
  refine ⟨⟨s, hn, ?_⟩, ?_, ?_⟩
  · rw [hn.nontrivial_iff]
    subst f
    intro H
    refine hf.ne_one ?_
    simpa using Cycle.formPerm_subsingleton _ H
  · simpa using hs
  · rintro ⟨t, ht, ht'⟩ ht''
    simpa using hs' ⟨t, ht⟩ ht''

end Finite

variable [Fintype α] [DecidableEq α]

/-- Any cyclic `f : Perm α` is isomorphic to the nontrivial `Cycle α`
that corresponds to repeated application of `f`.
The forward direction is implemented by finding this `Cycle α` using `Fintype.choose`.
-/
def isoCycle' : { f : Perm α // IsCycle f } ≃ { s : Cycle α // s.Nodup ∧ s.Nontrivial } :=
  let f : { s : Cycle α // s.Nodup ∧ s.Nontrivial } → { f : Perm α // IsCycle f } :=
    fun s => ⟨(s : Cycle α).formPerm s.prop.left, (s : Cycle α).isCycle_formPerm _ s.prop.right⟩
  { toFun := Fintype.bijInv (show Function.Bijective f by
      rw [Function.bijective_iff_existsUnique]
      rintro ⟨f, hf⟩
      simp only [Subtype.ext_iff]
      exact hf.existsUnique_cycle_nontrivial_subtype)
    invFun := f
    left_inv := Fintype.rightInverse_bijInv _
    right_inv := Fintype.leftInverse_bijInv _ }

-- mutes `'decide' tactic does nothing [linter.unusedTactic]`
set_option linter.unusedTactic false in
<<<<<<< HEAD
notation3 (prettyPrint := false) "c[" (l", "* => foldr (h t => List.cons h t) List.nil) "]" =>
=======
@[inherit_doc Cycle.formPerm]
notation3 (prettyPrint := false) "c["(l", "* => foldr (h t => List.cons h t) List.nil)"]" =>
>>>>>>> 60413e18
  Cycle.formPerm (Cycle.ofList l) (Iff.mpr Cycle.nodup_coe_iff (by decide))

/-- Represents a permutation as product of disjoint cycles:
```
#eval (c[0, 1, 2, 3] : Perm (Fin 4))
-- c[0, 1, 2, 3]

#eval (c[3, 1] * c[0, 2] : Perm (Fin 4))
-- c[0, 2] * c[1, 3]

#eval (c[1, 2, 3] * c[0, 1, 2] : Perm (Fin 4))
-- c[0, 2] * c[1, 3]

#eval (c[1, 2, 3] * c[0, 1, 2] * c[3, 1] * c[0, 2] : Perm (Fin 4))
-- 1
```
-/
unsafe instance instRepr [Repr α] : Repr (Perm α) where
  reprPrec f prec :=
    -- Obtain a list of formats which represents disjoint cycles.
    letI l := Quot.unquot <| Multiset.map repr <| Multiset.pmap toCycle
      (Perm.cycleFactorsFinset f).val
      fun _ hg => (mem_cycleFactorsFinset_iff.mp (Finset.mem_def.mpr hg)).left
    -- And intercalate `*`s.
    match l with
    | []  => "1"
    | [f] => f
    | l   =>
      -- multiple terms, use `*` precedence
      (if prec ≥ 70 then Lean.Format.paren else id)
      (Lean.Format.fill
        (Lean.Format.joinSep l (" *" ++ Lean.Format.line)))

end Equiv.Perm<|MERGE_RESOLUTION|>--- conflicted
+++ resolved
@@ -469,12 +469,8 @@
 
 -- mutes `'decide' tactic does nothing [linter.unusedTactic]`
 set_option linter.unusedTactic false in
-<<<<<<< HEAD
+@[inherit_doc Cycle.formPerm]
 notation3 (prettyPrint := false) "c[" (l", "* => foldr (h t => List.cons h t) List.nil) "]" =>
-=======
-@[inherit_doc Cycle.formPerm]
-notation3 (prettyPrint := false) "c["(l", "* => foldr (h t => List.cons h t) List.nil)"]" =>
->>>>>>> 60413e18
   Cycle.formPerm (Cycle.ofList l) (Iff.mpr Cycle.nodup_coe_iff (by decide))
 
 /-- Represents a permutation as product of disjoint cycles:
