--- conflicted
+++ resolved
@@ -308,12 +308,7 @@
   constructor
   · intro h hab
     apply h.isCycle.ne_one
-<<<<<<< HEAD
-    rw [← hab, swap_self]
-    ext; simp
-=======
     aesop
->>>>>>> 68244d66
   · intro h; use a, b
 
 variable [Fintype α]
