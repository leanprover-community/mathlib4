--- conflicted
+++ resolved
@@ -998,884 +998,10 @@
 
 end Equiv.Perm
 
-<<<<<<< HEAD
 namespace List
 
 section
 
-=======
-theorem cycleOf_apply (f : Perm α) (x y : α) :
-    cycleOf f x y = if SameCycle f x y then f y else y := by
-  dsimp only [cycleOf]
-  split_ifs with h
-  · apply ofSubtype_apply_of_mem
-    exact h
-  · apply ofSubtype_apply_of_not_mem
-    exact h
-#align equiv.perm.cycle_of_apply Equiv.Perm.cycleOf_apply
-
-theorem cycleOf_inv (f : Perm α) (x : α) : (cycleOf f x)⁻¹ = cycleOf f⁻¹ x :=
-  Equiv.ext fun y => by
-    rw [inv_eq_iff_eq, cycleOf_apply, cycleOf_apply]
-    split_ifs <;> simp_all [sameCycle_inv, sameCycle_inv_apply_right]
-#align equiv.perm.cycle_of_inv Equiv.Perm.cycleOf_inv
-
-@[simp]
-theorem cycleOf_pow_apply_self (f : Perm α) (x : α) : ∀ n : ℕ, (cycleOf f x ^ n) x = (f ^ n) x := by
-  intro n
-  induction' n with n hn
-  · rfl
-  · rw [pow_succ, mul_apply, cycleOf_apply, hn, if_pos, pow_succ, mul_apply]
-    exact ⟨n, rfl⟩
-#align equiv.perm.cycle_of_pow_apply_self Equiv.Perm.cycleOf_pow_apply_self
-
-@[simp]
-theorem cycleOf_zpow_apply_self (f : Perm α) (x : α) :
-    ∀ n : ℤ, (cycleOf f x ^ n) x = (f ^ n) x := by
-  intro z
-  induction' z with z hz
-  · exact cycleOf_pow_apply_self f x z
-  · rw [zpow_negSucc, ← inv_pow, cycleOf_inv, zpow_negSucc, ← inv_pow, cycleOf_pow_apply_self]
-#align equiv.perm.cycle_of_zpow_apply_self Equiv.Perm.cycleOf_zpow_apply_self
-
-theorem SameCycle.cycleOf_apply : SameCycle f x y → cycleOf f x y = f y :=
-  ofSubtype_apply_of_mem _
-#align equiv.perm.same_cycle.cycle_of_apply Equiv.Perm.SameCycle.cycleOf_apply
-
-theorem cycleOf_apply_of_not_sameCycle : ¬SameCycle f x y → cycleOf f x y = y :=
-  ofSubtype_apply_of_not_mem _
-#align equiv.perm.cycle_of_apply_of_not_same_cycle Equiv.Perm.cycleOf_apply_of_not_sameCycle
-
-theorem SameCycle.cycleOf_eq (h : SameCycle f x y) : cycleOf f x = cycleOf f y := by
-  ext z
-  rw [Equiv.Perm.cycleOf_apply]
-  split_ifs with hz
-  · exact (h.symm.trans hz).cycleOf_apply.symm
-  · exact (cycleOf_apply_of_not_sameCycle (mt h.trans hz)).symm
-#align equiv.perm.same_cycle.cycle_of_eq Equiv.Perm.SameCycle.cycleOf_eq
-
-@[simp]
-theorem cycleOf_apply_apply_zpow_self (f : Perm α) (x : α) (k : ℤ) :
-    cycleOf f x ((f ^ k) x) = (f ^ (k + 1) : Perm α) x := by
-  rw [SameCycle.cycleOf_apply]
-  · rw [add_comm, zpow_add, zpow_one, mul_apply]
-  · exact ⟨k, rfl⟩
-#align equiv.perm.cycle_of_apply_apply_zpow_self Equiv.Perm.cycleOf_apply_apply_zpow_self
-
-@[simp]
-theorem cycleOf_apply_apply_pow_self (f : Perm α) (x : α) (k : ℕ) :
-    cycleOf f x ((f ^ k) x) = (f ^ (k + 1) : Perm α) x := by
-  convert cycleOf_apply_apply_zpow_self f x k using 1
-#align equiv.perm.cycle_of_apply_apply_pow_self Equiv.Perm.cycleOf_apply_apply_pow_self
-
-@[simp]
-theorem cycleOf_apply_apply_self (f : Perm α) (x : α) : cycleOf f x (f x) = f (f x) := by
-  convert cycleOf_apply_apply_pow_self f x 1 using 1
-#align equiv.perm.cycle_of_apply_apply_self Equiv.Perm.cycleOf_apply_apply_self
-
-@[simp]
-theorem cycleOf_apply_self (f : Perm α) (x : α) : cycleOf f x x = f x :=
-  SameCycle.rfl.cycleOf_apply
-#align equiv.perm.cycle_of_apply_self Equiv.Perm.cycleOf_apply_self
-
-theorem IsCycle.cycleOf_eq (hf : IsCycle f) (hx : f x ≠ x) : cycleOf f x = f :=
-  Equiv.ext fun y =>
-    if h : SameCycle f x y then by rw [h.cycleOf_apply]
-    else by
-      rw [cycleOf_apply_of_not_sameCycle h,
-        Classical.not_not.1 (mt ((isCycle_iff_sameCycle hx).1 hf).2 h)]
-#align equiv.perm.is_cycle.cycle_of_eq Equiv.Perm.IsCycle.cycleOf_eq
-
-@[simp]
-theorem cycleOf_eq_one_iff (f : Perm α) : cycleOf f x = 1 ↔ f x = x := by
-  simp_rw [ext_iff, cycleOf_apply, one_apply]
-  refine' ⟨fun h => (if_pos (SameCycle.refl f x)).symm.trans (h x), fun h y => _⟩
-  by_cases hy : f y = y
-  · rw [hy, ite_self]
-  · exact if_neg (mt SameCycle.apply_eq_self_iff (by tauto))
-#align equiv.perm.cycle_of_eq_one_iff Equiv.Perm.cycleOf_eq_one_iff
-
-@[simp]
-theorem cycleOf_self_apply (f : Perm α) (x : α) : cycleOf f (f x) = cycleOf f x :=
-  (sameCycle_apply_right.2 SameCycle.rfl).symm.cycleOf_eq
-#align equiv.perm.cycle_of_self_apply Equiv.Perm.cycleOf_self_apply
-
-@[simp]
-theorem cycleOf_self_apply_pow (f : Perm α) (n : ℕ) (x : α) : cycleOf f ((f ^ n) x) = cycleOf f x :=
-  SameCycle.rfl.pow_left.cycleOf_eq
-#align equiv.perm.cycle_of_self_apply_pow Equiv.Perm.cycleOf_self_apply_pow
-
-@[simp]
-theorem cycleOf_self_apply_zpow (f : Perm α) (n : ℤ) (x : α) :
-    cycleOf f ((f ^ n) x) = cycleOf f x :=
-  SameCycle.rfl.zpow_left.cycleOf_eq
-#align equiv.perm.cycle_of_self_apply_zpow Equiv.Perm.cycleOf_self_apply_zpow
-
-protected theorem IsCycle.cycleOf (hf : IsCycle f) : cycleOf f x = if f x = x then 1 else f := by
-  by_cases hx : f x = x
-  · rwa [if_pos hx, cycleOf_eq_one_iff]
-  · rwa [if_neg hx, hf.cycleOf_eq]
-#align equiv.perm.is_cycle.cycle_of Equiv.Perm.IsCycle.cycleOf
-
-theorem cycleOf_one (x : α) : cycleOf 1 x = 1 :=
-  (cycleOf_eq_one_iff 1).mpr rfl
-#align equiv.perm.cycle_of_one Equiv.Perm.cycleOf_one
-
-theorem isCycle_cycleOf (f : Perm α) (hx : f x ≠ x) : IsCycle (cycleOf f x) :=
-  have : cycleOf f x x ≠ x := by rwa [SameCycle.rfl.cycleOf_apply]
-  (isCycle_iff_sameCycle this).2 @fun y =>
-    ⟨fun h => mt h.apply_eq_self_iff.2 this, fun h =>
-      if hxy : SameCycle f x y then
-        let ⟨i, hi⟩ := hxy
-        ⟨i, by rw [cycleOf_zpow_apply_self, hi]⟩
-      else by
-        rw [cycleOf_apply_of_not_sameCycle hxy] at h
-        exact (h rfl).elim⟩
-#align equiv.perm.is_cycle_cycle_of Equiv.Perm.isCycle_cycleOf
-
-@[simp]
-theorem two_le_card_support_cycleOf_iff : 2 ≤ card (cycleOf f x).support ↔ f x ≠ x := by
-  refine' ⟨fun h => _, fun h => by simpa using (isCycle_cycleOf _ h).two_le_card_support⟩
-  contrapose! h
-  rw [← cycleOf_eq_one_iff] at h
-  simp [h]
-#align equiv.perm.two_le_card_support_cycle_of_iff Equiv.Perm.two_le_card_support_cycleOf_iff
-
-@[simp]
-theorem card_support_cycleOf_pos_iff : 0 < card (cycleOf f x).support ↔ f x ≠ x := by
-  rw [← two_le_card_support_cycleOf_iff, ← Nat.succ_le_iff]
-  exact ⟨fun h => Or.resolve_left h.eq_or_lt (card_support_ne_one _).symm, zero_lt_two.trans_le⟩
-#align equiv.perm.card_support_cycle_of_pos_iff Equiv.Perm.card_support_cycleOf_pos_iff
-
-theorem pow_mod_orderOf_cycleOf_apply (f : Perm α) (n : ℕ) (x : α) :
-    (f ^ (n % orderOf (cycleOf f x))) x = (f ^ n) x := by
-  rw [← cycleOf_pow_apply_self f, ← cycleOf_pow_apply_self f, pow_mod_orderOf]
-#align equiv.perm.pow_apply_eq_pow_mod_order_of_cycle_of_apply Equiv.Perm.pow_mod_orderOf_cycleOf_apply
-
-theorem cycleOf_mul_of_apply_right_eq_self (h : Commute f g) (x : α) (hx : g x = x) :
-    (f * g).cycleOf x = f.cycleOf x := by
-  ext y
-  by_cases hxy : (f * g).SameCycle x y
-  · obtain ⟨z, rfl⟩ := hxy
-    rw [cycleOf_apply_apply_zpow_self]
-    simp [h.mul_zpow, zpow_apply_eq_self_of_apply_eq_self hx]
-  · rw [cycleOf_apply_of_not_sameCycle hxy, cycleOf_apply_of_not_sameCycle]
-    contrapose! hxy
-    obtain ⟨z, rfl⟩ := hxy
-    refine' ⟨z, _⟩
-    simp [h.mul_zpow, zpow_apply_eq_self_of_apply_eq_self hx]
-#align equiv.perm.cycle_of_mul_of_apply_right_eq_self Equiv.Perm.cycleOf_mul_of_apply_right_eq_self
-
-theorem Disjoint.cycleOf_mul_distrib (h : f.Disjoint g) (x : α) :
-    (f * g).cycleOf x = f.cycleOf x * g.cycleOf x := by
-  cases' (disjoint_iff_eq_or_eq.mp h) x with hfx hgx
-  · simp [h.commute.eq, cycleOf_mul_of_apply_right_eq_self h.symm.commute, hfx]
-  · simp [cycleOf_mul_of_apply_right_eq_self h.commute, hgx]
-#align equiv.perm.disjoint.cycle_of_mul_distrib Equiv.Perm.Disjoint.cycleOf_mul_distrib
-
-theorem support_cycleOf_eq_nil_iff : (f.cycleOf x).support = ∅ ↔ x ∉ f.support := by simp
-#align equiv.perm.support_cycle_of_eq_nil_iff Equiv.Perm.support_cycleOf_eq_nil_iff
-
-theorem support_cycleOf_le (f : Perm α) (x : α) : support (f.cycleOf x) ≤ support f := by
-  intro y hy
-  rw [mem_support, cycleOf_apply] at hy
-  split_ifs at hy
-  · exact mem_support.mpr hy
-  · exact absurd rfl hy
-#align equiv.perm.support_cycle_of_le Equiv.Perm.support_cycleOf_le
-
-theorem mem_support_cycleOf_iff : y ∈ support (f.cycleOf x) ↔ SameCycle f x y ∧ x ∈ support f := by
-  by_cases hx : f x = x
-  · rw [(cycleOf_eq_one_iff _).mpr hx]
-    simp [hx]
-  · rw [mem_support, cycleOf_apply]
-    split_ifs with hy
-    · simp only [hx, hy, iff_true_iff, Ne.def, not_false_iff, and_self_iff, mem_support]
-      rcases hy with ⟨k, rfl⟩
-      rw [← not_mem_support]
-      simpa using hx
-    · simpa [hx] using hy
-#align equiv.perm.mem_support_cycle_of_iff Equiv.Perm.mem_support_cycleOf_iff
-
-theorem mem_support_cycleOf_iff' (hx : f x ≠ x) : y ∈ support (f.cycleOf x) ↔ SameCycle f x y := by
-  rw [mem_support_cycleOf_iff, and_iff_left (mem_support.2 hx)]
-#align equiv.perm.mem_support_cycle_of_iff' Equiv.Perm.mem_support_cycleOf_iff'
-
-theorem SameCycle.mem_support_iff (h : SameCycle f x y) : x ∈ support f ↔ y ∈ support f :=
-  ⟨fun hx => support_cycleOf_le f x (mem_support_cycleOf_iff.mpr ⟨h, hx⟩), fun hy =>
-    support_cycleOf_le f y (mem_support_cycleOf_iff.mpr ⟨h.symm, hy⟩)⟩
-#align equiv.perm.same_cycle.mem_support_iff Equiv.Perm.SameCycle.mem_support_iff
-
-theorem pow_mod_card_support_cycleOf_self_apply (f : Perm α) (n : ℕ) (x : α) :
-    (f ^ (n % (f.cycleOf x).support.card)) x = (f ^ n) x := by
-  by_cases hx : f x = x
-  · rw [pow_apply_eq_self_of_apply_eq_self hx, pow_apply_eq_self_of_apply_eq_self hx]
-  · rw [← cycleOf_pow_apply_self, ← cycleOf_pow_apply_self f, ← (isCycle_cycleOf f hx).orderOf,
-      pow_mod_orderOf]
-#align equiv.perm.pow_mod_card_support_cycle_of_self_apply Equiv.Perm.pow_mod_card_support_cycleOf_self_apply
-
-/-- `x` is in the support of `f` iff `Equiv.Perm.cycle_of f x` is a cycle. -/
-theorem isCycle_cycleOf_iff (f : Perm α) : IsCycle (cycleOf f x) ↔ f x ≠ x := by
-  refine' ⟨fun hx => _, f.isCycle_cycleOf⟩
-  rw [Ne.def, ← cycleOf_eq_one_iff f]
-  exact hx.ne_one
-#align equiv.perm.is_cycle_cycle_of_iff Equiv.Perm.isCycle_cycleOf_iff
-
-theorem isCycleOn_support_cycleOf (f : Perm α) (x : α) : f.IsCycleOn (f.cycleOf x).support :=
-  ⟨f.bijOn <| by
-    refine fun _ ↦ ⟨fun h ↦ mem_support_cycleOf_iff.2 ?_, fun h ↦ mem_support_cycleOf_iff.2 ?_⟩
-    · exact ⟨sameCycle_apply_right.1 (mem_support_cycleOf_iff.1 h).1,
-      (mem_support_cycleOf_iff.1 h).2⟩
-    · exact ⟨sameCycle_apply_right.2 (mem_support_cycleOf_iff.1 h).1,
-      (mem_support_cycleOf_iff.1 h).2⟩
-    , fun a ha b hb =>
-      by
-        rw [mem_coe, mem_support_cycleOf_iff] at ha hb
-        exact ha.1.symm.trans hb.1⟩
-#align equiv.perm.is_cycle_on_support_cycle_of Equiv.Perm.isCycleOn_support_cycleOf
-
-theorem SameCycle.exists_pow_eq_of_mem_support (h : SameCycle f x y) (hx : x ∈ f.support) :
-    ∃ i < (f.cycleOf x).support.card, (f ^ i) x = y := by
-  rw [mem_support] at hx
-  exact Equiv.Perm.IsCycleOn.exists_pow_eq (b := y) (f.isCycleOn_support_cycleOf x)
-    (by rw [mem_support_cycleOf_iff' hx]) (by rwa [mem_support_cycleOf_iff' hx])
-#align equiv.perm.same_cycle.exists_pow_eq_of_mem_support Equiv.Perm.SameCycle.exists_pow_eq_of_mem_support
-
-theorem SameCycle.exists_pow_eq (f : Perm α) (h : SameCycle f x y) :
-    ∃ i : ℕ, 0 < i ∧ i ≤ (f.cycleOf x).support.card + 1 ∧ (f ^ i) x = y := by
-  by_cases hx : x ∈ f.support
-  · obtain ⟨k, hk, hk'⟩ := h.exists_pow_eq_of_mem_support hx
-    cases' k with k
-    · refine' ⟨(f.cycleOf x).support.card, _, self_le_add_right _ _, _⟩
-      · refine' zero_lt_one.trans (one_lt_card_support_of_ne_one _)
-        simpa using hx
-      · simp only [Nat.zero_eq, pow_zero, coe_one, id_eq] at hk'
-        subst hk'
-        rw [← (isCycle_cycleOf _ <| mem_support.1 hx).orderOf, ← cycleOf_pow_apply_self,
-          pow_orderOf_eq_one, one_apply]
-    · exact ⟨k + 1, by simp, Nat.le_succ_of_le hk.le, hk'⟩
-  · refine' ⟨1, zero_lt_one, by simp, _⟩
-    obtain ⟨k, rfl⟩ := h
-    rw [not_mem_support] at hx
-    rw [pow_apply_eq_self_of_apply_eq_self hx, zpow_apply_eq_self_of_apply_eq_self hx]
-#align equiv.perm.same_cycle.exists_pow_eq Equiv.Perm.SameCycle.exists_pow_eq
-
-end CycleOf
-
-/-!
-### `cycleFactors`
--/
-
-open scoped List in
-/-- Given a list `l : List α` and a permutation `f : perm α` whose nonfixed points are all in `l`,
-  recursively factors `f` into cycles. -/
-def cycleFactorsAux [DecidableEq α] [Fintype α] :
-    ∀ (l : List α) (f : Perm α),
-      (∀ {x}, f x ≠ x → x ∈ l) →
-        { l : List (Perm α) // l.prod = f ∧ (∀ g ∈ l, IsCycle g) ∧ l.Pairwise Disjoint } := by
-  intro l f h
-  exact match l with
-  | [] => ⟨[], by
-      { simp only [imp_false, List.Pairwise.nil, List.not_mem_nil, forall_const, and_true_iff,
-          forall_prop_of_false, Classical.not_not, not_false_iff, List.prod_nil] at *
-        ext
-        simp [*]}⟩
-  | x::l =>
-    if hx : f x = x then cycleFactorsAux l f (by
-        intro y hy; exact List.mem_of_ne_of_mem (fun h => hy (by rwa [h])) (h hy))
-    else
-      let ⟨m, hm₁, hm₂, hm₃⟩ :=
-        cycleFactorsAux l ((cycleOf f x)⁻¹ * f) (by
-        intro y hy
-        exact List.mem_of_ne_of_mem
-            (fun h : y = x => by
-              rw [h, mul_apply, Ne.def, inv_eq_iff_eq, cycleOf_apply_self] at hy
-              exact hy rfl)
-            (h fun h : f y = y => by
-              rw [mul_apply, h, Ne.def, inv_eq_iff_eq, cycleOf_apply] at hy
-              split_ifs at hy <;> tauto))
-      ⟨cycleOf f x::m, by
-        rw [List.prod_cons, hm₁]
-        simp,
-        fun g hg ↦ ((List.mem_cons).1 hg).elim (fun hg => hg.symm ▸ isCycle_cycleOf _ hx) (hm₂ g),
-        List.pairwise_cons.2
-          ⟨fun g hg y =>
-            or_iff_not_imp_left.2 fun hfy =>
-              have hxy : SameCycle f x y :=
-                Classical.not_not.1 (mt cycleOf_apply_of_not_sameCycle hfy)
-              have hgm : (g::m.erase g) ~ m :=
-                List.cons_perm_iff_perm_erase.2 ⟨hg, List.Perm.refl _⟩
-              have : ∀ h ∈ m.erase g, Disjoint g h :=
-                (List.pairwise_cons.1
-                    ((hgm.pairwise_iff @fun a b (h : Disjoint a b) => h.symm).2 hm₃)).1
-              by_cases id fun hgy : g y ≠ y =>
-                (disjoint_prod_right _ this y).resolve_right <| by
-                  have hsc : SameCycle f⁻¹ x (f y) := by
-                    rwa [sameCycle_inv, sameCycle_apply_right]
-                  rw [disjoint_prod_perm hm₃ hgm.symm, List.prod_cons,
-                      ← eq_inv_mul_iff_mul_eq] at hm₁
-                  rwa [hm₁, mul_apply, mul_apply, cycleOf_inv, hsc.cycleOf_apply, inv_apply_self,
-                    inv_eq_iff_eq, eq_comm],
-            hm₃⟩⟩
-#align equiv.perm.cycle_factors_aux Equiv.Perm.cycleFactorsAux
-
-theorem mem_list_cycles_iff {α : Type*} [Finite α] {l : List (Perm α)}
-    (h1 : ∀ σ : Perm α, σ ∈ l → σ.IsCycle) (h2 : l.Pairwise Disjoint) {σ : Perm α} :
-    σ ∈ l ↔ σ.IsCycle ∧ ∀ a, σ a ≠ a → σ a = l.prod a := by
-  suffices σ.IsCycle → (σ ∈ l ↔ ∀ a, σ a ≠ a → σ a = l.prod a) by
-    exact ⟨fun hσ => ⟨h1 σ hσ, (this (h1 σ hσ)).mp hσ⟩, fun hσ => (this hσ.1).mpr hσ.2⟩
-  intro h3
-  classical
-    cases nonempty_fintype α
-    constructor
-    · intro h a ha
-      exact eq_on_support_mem_disjoint h h2 _ (mem_support.mpr ha)
-    · intro h
-      have hσl : σ.support ⊆ l.prod.support := by
-        intro x hx
-        rw [mem_support] at hx
-        rwa [mem_support, ← h _ hx]
-      obtain ⟨a, ha, -⟩ := id h3
-      rw [← mem_support] at ha
-      obtain ⟨τ, hτ, hτa⟩ := exists_mem_support_of_mem_support_prod (hσl ha)
-      have hτl : ∀ x ∈ τ.support, τ x = l.prod x := eq_on_support_mem_disjoint hτ h2
-      have key : ∀ x ∈ σ.support ∩ τ.support, σ x = τ x := by
-        intro x hx
-        rw [h x (mem_support.mp (mem_of_mem_inter_left hx)), hτl x (mem_of_mem_inter_right hx)]
-      convert hτ
-      refine' h3.eq_on_support_inter_nonempty_congr (h1 _ hτ) key _ ha
-      exact key a (mem_inter_of_mem ha hτa)
-#align equiv.perm.mem_list_cycles_iff Equiv.Perm.mem_list_cycles_iff
-
-open scoped List in
-theorem list_cycles_perm_list_cycles {α : Type*} [Finite α] {l₁ l₂ : List (Perm α)}
-    (h₀ : l₁.prod = l₂.prod) (h₁l₁ : ∀ σ : Perm α, σ ∈ l₁ → σ.IsCycle)
-    (h₁l₂ : ∀ σ : Perm α, σ ∈ l₂ → σ.IsCycle) (h₂l₁ : l₁.Pairwise Disjoint)
-    (h₂l₂ : l₂.Pairwise Disjoint) : l₁ ~ l₂ := by
-  classical
-    refine'
-      (List.perm_ext_iff_of_nodup (nodup_of_pairwise_disjoint_cycles h₁l₁ h₂l₁)
-            (nodup_of_pairwise_disjoint_cycles h₁l₂ h₂l₂)).mpr
-        fun σ => _
-    by_cases hσ : σ.IsCycle
-    · obtain _ := not_forall.mp (mt ext hσ.ne_one)
-      rw [mem_list_cycles_iff h₁l₁ h₂l₁, mem_list_cycles_iff h₁l₂ h₂l₂, h₀]
-    · exact iff_of_false (mt (h₁l₁ σ) hσ) (mt (h₁l₂ σ) hσ)
-#align equiv.perm.list_cycles_perm_list_cycles Equiv.Perm.list_cycles_perm_list_cycles
-
-/-- Factors a permutation `f` into a list of disjoint cyclic permutations that multiply to `f`. -/
-def cycleFactors [Fintype α] [LinearOrder α] (f : Perm α) :
-    { l : List (Perm α) // l.prod = f ∧ (∀ g ∈ l, IsCycle g) ∧ l.Pairwise Disjoint } :=
-  cycleFactorsAux (sort (α := α) (· ≤ ·) univ) f (fun {_ _} ↦ (mem_sort _).2 (mem_univ _))
-#align equiv.perm.cycle_factors Equiv.Perm.cycleFactors
-
-/-- Factors a permutation `f` into a list of disjoint cyclic permutations that multiply to `f`,
-  without a linear order. -/
-def truncCycleFactors [DecidableEq α] [Fintype α] (f : Perm α) :
-    Trunc { l : List (Perm α) // l.prod = f ∧ (∀ g ∈ l, IsCycle g) ∧ l.Pairwise Disjoint } :=
-  Quotient.recOnSubsingleton (@univ α _).1 (fun l h => Trunc.mk (cycleFactorsAux l f (h _)))
-    (show ∀ x, f x ≠ x → x ∈ (@univ α _).1 from fun _ _ => mem_univ _)
-#align equiv.perm.trunc_cycle_factors Equiv.Perm.truncCycleFactors
-
-section CycleFactorsFinset
-
-variable [DecidableEq α] [Fintype α] (f : Perm α)
-
-/-- Factors a permutation `f` into a `Finset` of disjoint cyclic permutations that multiply to `f`.
--/
-def cycleFactorsFinset : Finset (Perm α) :=
-  (truncCycleFactors f).lift
-    (fun l : { l : List (Perm α) // l.prod = f ∧ (∀ g ∈ l, IsCycle g) ∧ l.Pairwise Disjoint } =>
-      l.val.toFinset)
-    fun ⟨_, hl⟩ ⟨_, hl'⟩ =>
-    List.toFinset_eq_of_perm _ _
-      (list_cycles_perm_list_cycles (hl'.left.symm ▸ hl.left) hl.right.left hl'.right.left
-        hl.right.right hl'.right.right)
-#align equiv.perm.cycle_factors_finset Equiv.Perm.cycleFactorsFinset
-
-open scoped List in
-theorem cycleFactorsFinset_eq_list_toFinset {σ : Perm α} {l : List (Perm α)} (hn : l.Nodup) :
-    σ.cycleFactorsFinset = l.toFinset ↔
-      (∀ f : Perm α, f ∈ l → f.IsCycle) ∧ l.Pairwise Disjoint ∧ l.prod = σ := by
-  obtain ⟨⟨l', hp', hc', hd'⟩, hl⟩ := Trunc.exists_rep σ.truncCycleFactors
-  have ht : cycleFactorsFinset σ = l'.toFinset := by
-    rw [cycleFactorsFinset, ← hl, Trunc.lift_mk]
-  rw [ht]
-  constructor
-  · intro h
-    have hn' : l'.Nodup := nodup_of_pairwise_disjoint_cycles hc' hd'
-    have hperm : l ~ l' := List.perm_of_nodup_nodup_toFinset_eq hn hn' h.symm
-    refine' ⟨_, _, _⟩
-    · exact fun _ h => hc' _ (hperm.subset h)
-    · have := List.Perm.pairwise_iff (@Disjoint.symmetric _) hperm
-      rwa [this]
-    · rw [← hp', hperm.symm.prod_eq']
-      refine' hd'.imp _
-      exact Disjoint.commute
-  · rintro ⟨hc, hd, hp⟩
-    refine' List.toFinset_eq_of_perm _ _ _
-    refine' list_cycles_perm_list_cycles _ hc' hc hd' hd
-    rw [hp, hp']
-#align equiv.perm.cycle_factors_finset_eq_list_to_finset Equiv.Perm.cycleFactorsFinset_eq_list_toFinset
-
-theorem cycleFactorsFinset_eq_finset {σ : Perm α} {s : Finset (Perm α)} :
-    σ.cycleFactorsFinset = s ↔
-      (∀ f : Perm α, f ∈ s → f.IsCycle) ∧
-        ∃ h : (s : Set (Perm α)).Pairwise Disjoint,
-          s.noncommProd id (h.mono' fun _ _ => Disjoint.commute) = σ := by
-  obtain ⟨l, hl, rfl⟩ := s.exists_list_nodup_eq
-  simp [cycleFactorsFinset_eq_list_toFinset, hl]
-#align equiv.perm.cycle_factors_finset_eq_finset Equiv.Perm.cycleFactorsFinset_eq_finset
-
-theorem cycleFactorsFinset_pairwise_disjoint :
-    (cycleFactorsFinset f : Set (Perm α)).Pairwise Disjoint :=
-  (cycleFactorsFinset_eq_finset.mp rfl).2.choose
-#align equiv.perm.cycle_factors_finset_pairwise_disjoint Equiv.Perm.cycleFactorsFinset_pairwise_disjoint
-
-theorem cycleFactorsFinset_mem_commute : (cycleFactorsFinset f : Set (Perm α)).Pairwise Commute :=
-  (cycleFactorsFinset_pairwise_disjoint _).mono' fun _ _ => Disjoint.commute
-#align equiv.perm.cycle_factors_finset_mem_commute Equiv.Perm.cycleFactorsFinset_mem_commute
-
-/-- The product of cycle factors is equal to the original `f : perm α`. -/
-theorem cycleFactorsFinset_noncommProd
-    (comm : (cycleFactorsFinset f : Set (Perm α)).Pairwise Commute :=
-      cycleFactorsFinset_mem_commute f) :
-    f.cycleFactorsFinset.noncommProd id comm = f :=
-  (cycleFactorsFinset_eq_finset.mp rfl).2.choose_spec
-#align equiv.perm.cycle_factors_finset_noncomm_prod Equiv.Perm.cycleFactorsFinset_noncommProd
-
-theorem mem_cycleFactorsFinset_iff {f p : Perm α} :
-    p ∈ cycleFactorsFinset f ↔ p.IsCycle ∧ ∀ a ∈ p.support, p a = f a := by
-  obtain ⟨l, hl, hl'⟩ := f.cycleFactorsFinset.exists_list_nodup_eq
-  rw [← hl']
-  rw [eq_comm, cycleFactorsFinset_eq_list_toFinset hl] at hl'
-  simpa [List.mem_toFinset, Ne.def, ← hl'.right.right] using
-    mem_list_cycles_iff hl'.left hl'.right.left
-#align equiv.perm.mem_cycle_factors_finset_iff Equiv.Perm.mem_cycleFactorsFinset_iff
-
-theorem cycleOf_mem_cycleFactorsFinset_iff {f : Perm α} {x : α} :
-    cycleOf f x ∈ cycleFactorsFinset f ↔ x ∈ f.support := by
-  rw [mem_cycleFactorsFinset_iff]
-  constructor
-  · rintro ⟨hc, _⟩
-    contrapose! hc
-    rw [not_mem_support, ← cycleOf_eq_one_iff] at hc
-    simp [hc]
-  · intro hx
-    refine' ⟨isCycle_cycleOf _ (mem_support.mp hx), _⟩
-    intro y hy
-    rw [mem_support] at hy
-    rw [cycleOf_apply]
-    split_ifs with H
-    · rfl
-    · rw [cycleOf_apply_of_not_sameCycle H] at hy
-      contradiction
-#align equiv.perm.cycle_of_mem_cycle_factors_finset_iff Equiv.Perm.cycleOf_mem_cycleFactorsFinset_iff
-
-theorem mem_cycleFactorsFinset_support_le {p f : Perm α} (h : p ∈ cycleFactorsFinset f) :
-    p.support ≤ f.support := by
-  rw [mem_cycleFactorsFinset_iff] at h
-  intro x hx
-  rwa [mem_support, ← h.right x hx, ← mem_support]
-#align equiv.perm.mem_cycle_factors_finset_support_le Equiv.Perm.mem_cycleFactorsFinset_support_le
-
-theorem cycleFactorsFinset_eq_empty_iff {f : Perm α} : cycleFactorsFinset f = ∅ ↔ f = 1 := by
-  simpa [cycleFactorsFinset_eq_finset] using eq_comm
-#align equiv.perm.cycle_factors_finset_eq_empty_iff Equiv.Perm.cycleFactorsFinset_eq_empty_iff
-
-@[simp]
-theorem cycleFactorsFinset_one : cycleFactorsFinset (1 : Perm α) = ∅ := by
-  simp [cycleFactorsFinset_eq_empty_iff]
-#align equiv.perm.cycle_factors_finset_one Equiv.Perm.cycleFactorsFinset_one
-
-@[simp]
-theorem cycleFactorsFinset_eq_singleton_self_iff {f : Perm α} :
-    f.cycleFactorsFinset = {f} ↔ f.IsCycle := by simp [cycleFactorsFinset_eq_finset]
-#align equiv.perm.cycle_factors_finset_eq_singleton_self_iff Equiv.Perm.cycleFactorsFinset_eq_singleton_self_iff
-
-theorem IsCycle.cycleFactorsFinset_eq_singleton {f : Perm α} (hf : IsCycle f) :
-    f.cycleFactorsFinset = {f} :=
-  cycleFactorsFinset_eq_singleton_self_iff.mpr hf
-#align equiv.perm.is_cycle.cycle_factors_finset_eq_singleton Equiv.Perm.IsCycle.cycleFactorsFinset_eq_singleton
-
-theorem cycleFactorsFinset_eq_singleton_iff {f g : Perm α} :
-    f.cycleFactorsFinset = {g} ↔ f.IsCycle ∧ f = g := by
-  suffices f = g → (g.IsCycle ↔ f.IsCycle) by
-    rw [cycleFactorsFinset_eq_finset]
-    simpa [eq_comm]
-  rintro rfl
-  exact Iff.rfl
-#align equiv.perm.cycle_factors_finset_eq_singleton_iff Equiv.Perm.cycleFactorsFinset_eq_singleton_iff
-
-/-- Two permutations `f g : perm α` have the same cycle factors iff they are the same. -/
-theorem cycleFactorsFinset_injective : Function.Injective (@cycleFactorsFinset α _ _) := by
-  intro f g h
-  rw [← cycleFactorsFinset_noncommProd f]
-  simpa [h] using cycleFactorsFinset_noncommProd g
-#align equiv.perm.cycle_factors_finset_injective Equiv.Perm.cycleFactorsFinset_injective
-
-theorem Disjoint.disjoint_cycleFactorsFinset {f g : Perm α} (h : Disjoint f g) :
-    _root_.Disjoint (cycleFactorsFinset f) (cycleFactorsFinset g) := by
-  rw [disjoint_iff_disjoint_support] at h
-  rw [Finset.disjoint_left]
-  intro x hx hy
-  simp only [mem_cycleFactorsFinset_iff, mem_support] at hx hy
-  obtain ⟨⟨⟨a, ha, -⟩, hf⟩, -, hg⟩ := hx, hy
-  have := h.le_bot (by simp [ha, ← hf a ha, ← hg a ha] : a ∈ f.support ∩ g.support)
-  tauto
-#align equiv.perm.disjoint.disjoint_cycle_factors_finset Equiv.Perm.Disjoint.disjoint_cycleFactorsFinset
-
-theorem Disjoint.cycleFactorsFinset_mul_eq_union {f g : Perm α} (h : Disjoint f g) :
-    cycleFactorsFinset (f * g) = cycleFactorsFinset f ∪ cycleFactorsFinset g := by
-  rw [cycleFactorsFinset_eq_finset]
-  refine' ⟨_, _, _⟩
-  · simp [or_imp, mem_cycleFactorsFinset_iff, forall_swap]
-  · rw [coe_union, Set.pairwise_union_of_symmetric Disjoint.symmetric]
-    exact
-      ⟨cycleFactorsFinset_pairwise_disjoint _, cycleFactorsFinset_pairwise_disjoint _,
-        fun x hx y hy _ =>
-        h.mono (mem_cycleFactorsFinset_support_le hx) (mem_cycleFactorsFinset_support_le hy)⟩
-  · rw [noncommProd_union_of_disjoint h.disjoint_cycleFactorsFinset]
-    rw [cycleFactorsFinset_noncommProd, cycleFactorsFinset_noncommProd]
-#align equiv.perm.disjoint.cycle_factors_finset_mul_eq_union Equiv.Perm.Disjoint.cycleFactorsFinset_mul_eq_union
-
-theorem disjoint_mul_inv_of_mem_cycleFactorsFinset {f g : Perm α} (h : f ∈ cycleFactorsFinset g) :
-    Disjoint (g * f⁻¹) f := by
-  rw [mem_cycleFactorsFinset_iff] at h
-  intro x
-  by_cases hx : f x = x
-  · exact Or.inr hx
-  · refine' Or.inl _
-    rw [mul_apply, ← h.right, apply_inv_self]
-    rwa [← support_inv, apply_mem_support, support_inv, mem_support]
-#align equiv.perm.disjoint_mul_inv_of_mem_cycle_factors_finset Equiv.Perm.disjoint_mul_inv_of_mem_cycleFactorsFinset
-
-/-- If c is a cycle, a ∈ c.support and c is a cycle of f, then `c = f.cycleOf a` -/
-theorem cycle_is_cycleOf {f c : Equiv.Perm α} {a : α} (ha : a ∈ c.support)
-    (hc : c ∈ f.cycleFactorsFinset) : c = f.cycleOf a := by
-  suffices f.cycleOf a = c.cycleOf a by
-    rw [this]
-    apply symm
-    exact
-      Equiv.Perm.IsCycle.cycleOf_eq (Equiv.Perm.mem_cycleFactorsFinset_iff.mp hc).left
-        (Equiv.Perm.mem_support.mp ha)
-  let hfc := (Equiv.Perm.disjoint_mul_inv_of_mem_cycleFactorsFinset hc).symm
-  let hfc2 := Perm.Disjoint.commute hfc
-  rw [← Equiv.Perm.cycleOf_mul_of_apply_right_eq_self hfc2]
-  simp only [hfc2.eq, inv_mul_cancel_right]
-  -- a est dans le support de c, donc pas dans celui de g c⁻¹
-  exact
-    Equiv.Perm.not_mem_support.mp
-      (Finset.disjoint_left.mp (Equiv.Perm.Disjoint.disjoint_support hfc) ha)
-#align equiv.perm.cycle_is_cycle_of Equiv.Perm.cycle_is_cycleOf
-
-end CycleFactorsFinset
-
-@[elab_as_elim]
-theorem cycle_induction_on [Finite β] (P : Perm β → Prop) (σ : Perm β) (base_one : P 1)
-    (base_cycles : ∀ σ : Perm β, σ.IsCycle → P σ)
-    (induction_disjoint : ∀ σ τ : Perm β,
-      Disjoint σ τ → IsCycle σ → P σ → P τ → P (σ * τ)) : P σ := by
-  cases nonempty_fintype β
-  suffices ∀ l : List (Perm β),
-      (∀ τ : Perm β, τ ∈ l → τ.IsCycle) → l.Pairwise Disjoint → P l.prod by
-    classical
-      let x := σ.truncCycleFactors.out
-      exact (congr_arg P x.2.1).mp (this x.1 x.2.2.1 x.2.2.2)
-  intro l
-  induction' l with σ l ih
-  · exact fun _ _ => base_one
-  · intro h1 h2
-    rw [List.prod_cons]
-    exact
-      induction_disjoint σ l.prod (disjoint_prod_right _ (List.pairwise_cons.mp h2).1)
-        (h1 _ (List.mem_cons_self _ _)) (base_cycles σ (h1 σ (l.mem_cons_self σ)))
-        (ih (fun τ hτ => h1 τ (List.mem_cons_of_mem σ hτ)) h2.of_cons)
-#align equiv.perm.cycle_induction_on Equiv.Perm.cycle_induction_on
-
-theorem cycleFactorsFinset_mul_inv_mem_eq_sdiff [DecidableEq α] [Fintype α] {f g : Perm α}
-    (h : f ∈ cycleFactorsFinset g) : cycleFactorsFinset (g * f⁻¹) = cycleFactorsFinset g \ {f} := by
-  revert f
-  refine'
-    cycle_induction_on (P := fun {g : Perm α} ↦
-      ∀ {f}, (f ∈ cycleFactorsFinset g)
-        → cycleFactorsFinset (g * f⁻¹) = cycleFactorsFinset g \ {f}) _ _ _ _
-  · simp
-  · intro σ hσ f hf
-    simp only [cycleFactorsFinset_eq_singleton_self_iff.mpr hσ, mem_singleton] at hf ⊢
-    simp [hf]
-  · intro σ τ hd _ hσ hτ f
-    simp_rw [hd.cycleFactorsFinset_mul_eq_union, mem_union]
-    -- if only `wlog` could work here...
-    rintro (hf | hf)
-    · rw [hd.commute.eq, union_comm, union_sdiff_distrib, sdiff_singleton_eq_erase,
-        erase_eq_of_not_mem, mul_assoc, Disjoint.cycleFactorsFinset_mul_eq_union, hσ hf]
-      · rw [mem_cycleFactorsFinset_iff] at hf
-        intro x
-        cases' hd.symm x with hx hx
-        · exact Or.inl hx
-        · refine' Or.inr _
-          by_cases hfx : f x = x
-          · rw [← hfx]
-            simpa [hx] using hfx.symm
-          · rw [mul_apply]
-            rw [← hf.right _ (mem_support.mpr hfx)] at hx
-            contradiction
-      · exact fun H =>
-        not_mem_empty _ (hd.disjoint_cycleFactorsFinset.le_bot (mem_inter_of_mem hf H))
-    · rw [union_sdiff_distrib, sdiff_singleton_eq_erase, erase_eq_of_not_mem, mul_assoc,
-        Disjoint.cycleFactorsFinset_mul_eq_union, hτ hf]
-      · rw [mem_cycleFactorsFinset_iff] at hf
-        intro x
-        cases' hd x with hx hx
-        · exact Or.inl hx
-        · refine' Or.inr _
-          by_cases hfx : f x = x
-          · rw [← hfx]
-            simpa [hx] using hfx.symm
-          · rw [mul_apply]
-            rw [← hf.right _ (mem_support.mpr hfx)] at hx
-            contradiction
-      · exact fun H =>
-        not_mem_empty _ (hd.disjoint_cycleFactorsFinset.le_bot (mem_inter_of_mem H hf))
-#align equiv.perm.cycle_factors_finset_mul_inv_mem_eq_sdiff Equiv.Perm.cycleFactorsFinset_mul_inv_mem_eq_sdiff
-
-section Generation
-
-variable [Finite β]
-
-open Subgroup
-
-theorem closure_isCycle : closure { σ : Perm β | IsCycle σ } = ⊤ := by
-  classical
-    cases nonempty_fintype β
-    exact
-      top_le_iff.mp (le_trans (ge_of_eq closure_isSwap) (closure_mono fun _ => IsSwap.isCycle))
-#align equiv.perm.closure_is_cycle Equiv.Perm.closure_isCycle
-
-variable [DecidableEq α] [Fintype α]
-
-theorem closure_cycle_adjacent_swap {σ : Perm α} (h1 : IsCycle σ) (h2 : σ.support = ⊤) (x : α) :
-    closure ({σ, swap x (σ x)} : Set (Perm α)) = ⊤ := by
-  let H := closure ({σ, swap x (σ x)} : Set (Perm α))
-  have h3 : σ ∈ H := subset_closure (Set.mem_insert σ _)
-  have h4 : swap x (σ x) ∈ H := subset_closure (Set.mem_insert_of_mem _ (Set.mem_singleton _))
-  have step1 : ∀ n : ℕ, swap ((σ ^ n) x) ((σ ^ (n + 1) : Perm α) x) ∈ H := by
-    intro n
-    induction' n with n ih
-    · exact subset_closure (Set.mem_insert_of_mem _ (Set.mem_singleton _))
-    · convert H.mul_mem (H.mul_mem h3 ih) (H.inv_mem h3)
-      simp_rw [mul_swap_eq_swap_mul, mul_inv_cancel_right, pow_succ]
-      rfl
-  have step2 : ∀ n : ℕ, swap x ((σ ^ n) x) ∈ H := by
-    intro n
-    induction' n with n ih
-    · simp only [Nat.zero_eq, pow_zero, coe_one, id_eq, swap_self, Set.mem_singleton_iff]
-      convert H.one_mem
-    · by_cases h5 : x = (σ ^ n) x
-      · rw [pow_succ, mul_apply, ← h5]
-        exact h4
-      by_cases h6 : x = (σ ^ (n + 1) : Perm α) x
-      · rw [← h6, swap_self]
-        exact H.one_mem
-      rw [swap_comm, ← swap_mul_swap_mul_swap h5 h6]
-      exact H.mul_mem (H.mul_mem (step1 n) ih) (step1 n)
-  have step3 : ∀ y : α, swap x y ∈ H := by
-    intro y
-    have hx : x ∈ (⊤ : Finset α) := Finset.mem_univ x
-    rw [← h2, mem_support] at hx
-    have hy : y ∈ (⊤ : Finset α) := Finset.mem_univ y
-    rw [← h2, mem_support] at hy
-    cases' IsCycle.exists_pow_eq h1 hx hy with n hn
-    rw [← hn]
-    exact step2 n
-  have step4 : ∀ y z : α, swap y z ∈ H := by
-    intro y z
-    by_cases h5 : z = x
-    · rw [h5, swap_comm]
-      exact step3 y
-    by_cases h6 : z = y
-    · rw [h6, swap_self]
-      exact H.one_mem
-    rw [← swap_mul_swap_mul_swap h5 h6, swap_comm z x]
-    exact H.mul_mem (H.mul_mem (step3 y) (step3 z)) (step3 y)
-  rw [eq_top_iff, ← closure_isSwap, closure_le]
-  rintro τ ⟨y, z, _, h6⟩
-  rw [h6]
-  exact step4 y z
-#align equiv.perm.closure_cycle_adjacent_swap Equiv.Perm.closure_cycle_adjacent_swap
-
-theorem closure_cycle_coprime_swap {n : ℕ} {σ : Perm α} (h0 : Nat.Coprime n (Fintype.card α))
-    (h1 : IsCycle σ) (h2 : σ.support = Finset.univ) (x : α) :
-    closure ({σ, swap x ((σ ^ n) x)} : Set (Perm α)) = ⊤ := by
-  rw [← Finset.card_univ, ← h2, ← h1.orderOf] at h0
-  cases' exists_pow_eq_self_of_coprime h0 with m hm
-  have h2' : (σ ^ n).support = ⊤ := Eq.trans (support_pow_coprime h0) h2
-  have h1' : IsCycle ((σ ^ n) ^ (m : ℤ)) := by rwa [← hm] at h1
-  replace h1' : IsCycle (σ ^ n) :=
-    h1'.of_pow (le_trans (support_pow_le σ n) (ge_of_eq (congr_arg support hm)))
-  rw [eq_top_iff, ← closure_cycle_adjacent_swap h1' h2' x, closure_le, Set.insert_subset_iff]
-  exact
-    ⟨Subgroup.pow_mem (closure _) (subset_closure (Set.mem_insert σ _)) n,
-      Set.singleton_subset_iff.mpr (subset_closure (Set.mem_insert_of_mem _ (Set.mem_singleton _)))⟩
-#align equiv.perm.closure_cycle_coprime_swap Equiv.Perm.closure_cycle_coprime_swap
-
-theorem closure_prime_cycle_swap {σ τ : Perm α} (h0 : (Fintype.card α).Prime) (h1 : IsCycle σ)
-    (h2 : σ.support = Finset.univ) (h3 : IsSwap τ) : closure ({σ, τ} : Set (Perm α)) = ⊤ := by
-  obtain ⟨x, y, h4, h5⟩ := h3
-  obtain ⟨i, hi⟩ :=
-    h1.exists_pow_eq (mem_support.mp ((Finset.ext_iff.mp h2 x).mpr (Finset.mem_univ x)))
-      (mem_support.mp ((Finset.ext_iff.mp h2 y).mpr (Finset.mem_univ y)))
-  rw [h5, ← hi]
-  refine'
-    closure_cycle_coprime_swap (Nat.Coprime.symm (h0.coprime_iff_not_dvd.mpr fun h => h4 _)) h1 h2 x
-  cases' h with m hm
-  rwa [hm, pow_mul, ← Finset.card_univ, ← h2, ← h1.orderOf, pow_orderOf_eq_one, one_pow,
-    one_apply] at hi
-#align equiv.perm.closure_prime_cycle_swap Equiv.Perm.closure_prime_cycle_swap
-
-end Generation
-
-section
-
-noncomputable section
-
-variable [DecidableEq α] [Fintype α] {σ τ : Perm α}
-
-theorem isConj_of_support_equiv
-    (f : { x // x ∈ (σ.support : Set α) } ≃ { x // x ∈ (τ.support : Set α) })
-    (hf : ∀ (x : α) (hx : x ∈ (σ.support : Set α)),
-      (f ⟨σ x, apply_mem_support.2 hx⟩ : α) = τ ↑(f ⟨x, hx⟩)) :
-    IsConj σ τ := by
-  refine' isConj_iff.2 ⟨Equiv.extendSubtype f, _⟩
-  rw [mul_inv_eq_iff_eq_mul]
-  ext x
-  simp only [Perm.mul_apply]
-  by_cases hx : x ∈ σ.support
-  · rw [Equiv.extendSubtype_apply_of_mem, Equiv.extendSubtype_apply_of_mem]
-    · exact hf x (Finset.mem_coe.2 hx)
-  · rwa [Classical.not_not.1 ((not_congr mem_support).1 (Equiv.extendSubtype_not_mem f _ _)),
-      Classical.not_not.1 ((not_congr mem_support).mp hx)]
-#align equiv.perm.is_conj_of_support_equiv Equiv.Perm.isConj_of_support_equiv
-
-theorem IsCycle.isConj (hσ : IsCycle σ) (hτ : IsCycle τ) (h : σ.support.card = τ.support.card) :
-    IsConj σ τ := by
-  refine'
-    isConj_of_support_equiv
-      (hσ.zpowersEquivSupport.symm.trans <|
-        (zpowersEquivZPowers <| by rw [hσ.orderOf, h, hτ.orderOf]).trans hτ.zpowersEquivSupport)
-      _
-  intro x hx
-  simp only [Perm.mul_apply, Equiv.trans_apply, Equiv.sumCongr_apply]
-  obtain ⟨n, rfl⟩ := hσ.exists_pow_eq (Classical.choose_spec hσ).1 (mem_support.1 hx)
-  apply
-    Eq.trans _
-      (congr rfl (congr rfl (congr rfl (congr rfl (hσ.zpowersEquivSupport_symm_apply n).symm))))
-  apply (congr rfl (congr rfl (congr rfl (hσ.zpowersEquivSupport_symm_apply (n + 1))))).trans _
-  -- This used to be a `simp only` before leanprover/lean4#2644
-  erw [zpowersEquivZPowers_apply, zpowersEquivZPowers_apply]
-  dsimp
-    -- This used to be `rw`, but we need `erw` after leanprover/lean4#2644
-  erw [pow_succ, Perm.mul_apply]
-#align equiv.perm.is_cycle.is_conj Equiv.Perm.IsCycle.isConj
-
-theorem IsCycle.isConj_iff (hσ : IsCycle σ) (hτ : IsCycle τ) :
-    IsConj σ τ ↔ σ.support.card = τ.support.card :=
-  ⟨by
-    intro h
-    obtain ⟨π, rfl⟩ := (_root_.isConj_iff).1 h
-    refine' Finset.card_congr (fun a _ => π a) (fun _ ha => _) (fun _ _ _ _ ab => π.injective ab)
-        fun b hb => _
-    · simp [mem_support.1 ha]
-    · refine' ⟨π⁻¹ b, ⟨_, π.apply_inv_self b⟩⟩
-      contrapose! hb
-      rw [mem_support, Classical.not_not] at hb
-      rw [mem_support, Classical.not_not, Perm.mul_apply, Perm.mul_apply, hb, Perm.apply_inv_self],
-    hσ.isConj hτ⟩
-#align equiv.perm.is_cycle.is_conj_iff Equiv.Perm.IsCycle.isConj_iff
-
-@[simp]
-theorem support_conj : (σ * τ * σ⁻¹).support = τ.support.map σ.toEmbedding := by
-  ext
-  simp only [mem_map_equiv, Perm.coe_mul, Function.comp_apply, Ne.def, Perm.mem_support,
-    Equiv.eq_symm_apply]
-  rfl
-#align equiv.perm.support_conj Equiv.Perm.support_conj
-
-theorem card_support_conj : (σ * τ * σ⁻¹).support.card = τ.support.card := by simp
-#align equiv.perm.card_support_conj Equiv.Perm.card_support_conj
-
-end
-
-theorem Disjoint.isConj_mul [Finite α] {σ τ π ρ : Perm α} (hc1 : IsConj σ π)
-    (hc2 : IsConj τ ρ) (hd1 : Disjoint σ τ) (hd2 : Disjoint π ρ) : IsConj (σ * τ) (π * ρ) := by
-  classical
-    cases nonempty_fintype α
-    obtain ⟨f, rfl⟩ := isConj_iff.1 hc1
-    obtain ⟨g, rfl⟩ := isConj_iff.1 hc2
-    have hd1' := coe_inj.2 hd1.support_mul
-    have hd2' := coe_inj.2 hd2.support_mul
-    rw [coe_union] at *
-    have hd1'' := disjoint_coe.2 (disjoint_iff_disjoint_support.1 hd1)
-    have hd2'' := disjoint_coe.2 (disjoint_iff_disjoint_support.1 hd2)
-    refine' isConj_of_support_equiv _ _
-    · refine'
-          ((Equiv.Set.ofEq hd1').trans (Equiv.Set.union hd1''.le_bot)).trans
-            ((Equiv.sumCongr (subtypeEquiv f fun a => _) (subtypeEquiv g fun a => _)).trans
-              ((Equiv.Set.ofEq hd2').trans (Equiv.Set.union hd2''.le_bot)).symm) <;>
-      · simp only [Set.mem_image, toEmbedding_apply, exists_eq_right, support_conj, coe_map,
-          apply_eq_iff_eq]
-    · intro x hx
-      simp only [trans_apply, symm_trans_apply, Equiv.Set.ofEq_apply, Equiv.Set.ofEq_symm_apply,
-        Equiv.sumCongr_apply]
-      rw [hd1', Set.mem_union] at hx
-      cases' hx with hxσ hxτ
-      · rw [mem_coe, mem_support] at hxσ
-        rw [Set.union_apply_left hd1''.le_bot _, Set.union_apply_left hd1''.le_bot _]
-        simp only [subtypeEquiv_apply, Perm.coe_mul, Sum.map_inl, comp_apply,
-          Set.union_symm_apply_left, Subtype.coe_mk, apply_eq_iff_eq]
-        · have h := (hd2 (f x)).resolve_left ?_
-          · rw [mul_apply, mul_apply] at h
-            rw [h, inv_apply_self, (hd1 x).resolve_left hxσ]
-          · rwa [mul_apply, mul_apply, inv_apply_self, apply_eq_iff_eq]
-        · rwa [Subtype.coe_mk, mem_coe, mem_support]
-        · rwa [Subtype.coe_mk, Perm.mul_apply, (hd1 x).resolve_left hxσ, mem_coe,
-            apply_mem_support, mem_support]
-      · rw [mem_coe, ← apply_mem_support, mem_support] at hxτ
-        rw [Set.union_apply_right hd1''.le_bot _, Set.union_apply_right hd1''.le_bot _]
-        simp only [subtypeEquiv_apply, Perm.coe_mul, Sum.map_inr, comp_apply,
-          Set.union_symm_apply_right, Subtype.coe_mk, apply_eq_iff_eq]
-        · have h := (hd2 (g (τ x))).resolve_right ?_
-          · rw [mul_apply, mul_apply] at h
-            rw [inv_apply_self, h, (hd1 (τ x)).resolve_right hxτ]
-          · rwa [mul_apply, mul_apply, inv_apply_self, apply_eq_iff_eq]
-        · rwa [Subtype.coe_mk, mem_coe, ← apply_mem_support, mem_support]
-        · rwa [Subtype.coe_mk, Perm.mul_apply, (hd1 (τ x)).resolve_right hxτ,
-            mem_coe, mem_support]
-#align equiv.perm.disjoint.is_conj_mul Equiv.Perm.Disjoint.isConj_mul
-
-section FixedPoints
-
-/-!
-### Fixed points
--/
-
-
-theorem fixed_point_card_lt_of_ne_one [DecidableEq α] [Fintype α] {σ : Perm α} (h : σ ≠ 1) :
-    (filter (fun x => σ x = x) univ).card < Fintype.card α - 1 := by
-  rw [lt_tsub_iff_left, ← lt_tsub_iff_right, ← Finset.card_compl, Finset.compl_filter]
-  exact one_lt_card_support_of_ne_one h
-#align equiv.perm.fixed_point_card_lt_of_ne_one Equiv.Perm.fixed_point_card_lt_of_ne_one
-
-end FixedPoints
-
-end
-
-open Equiv
-
-namespace List
-
->>>>>>> e43a9e45
 variable [DecidableEq α] {l : List α}
 
 set_option linter.deprecated false in -- nthLe
