--- conflicted
+++ resolved
@@ -456,13 +456,8 @@
         let ⟨i, hi⟩ :=
           isCycle_swap_mul_aux₁ n hb
             (show (f⁻¹ ^ n) (f⁻¹ x) = f⁻¹ b by
-<<<<<<< HEAD
-              rw [← zpow_coe_nat, ← h, ← mul_apply, ← mul_apply, ← mul_apply, zpow_negSucc,
-                ← inv_pow, pow_succ, mul_assoc, mul_assoc, inv_mul_self, mul_one, zpow_coe_nat,
-=======
               rw [← zpow_natCast, ← h, ← mul_apply, ← mul_apply, ← mul_apply, zpow_negSucc,
-                ← inv_pow, pow_succ', mul_assoc, mul_assoc, inv_mul_self, mul_one, zpow_natCast,
->>>>>>> 0f2c3bc0
+                ← inv_pow, pow_succ, mul_assoc, mul_assoc, inv_mul_self, mul_one, zpow_natCast,
                 ← pow_succ', ← pow_succ])
         have h : (swap x (f⁻¹ x) * f⁻¹) (f x) = f⁻¹ x := by
           rw [mul_apply, inv_apply_self, swap_apply_left]
