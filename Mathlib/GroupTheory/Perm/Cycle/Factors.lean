/-
Copyright (c) 2019 Chris Hughes. All rights reserved.
Released under Apache 2.0 license as described in the file LICENSE.
Authors: Chris Hughes, Yaël Dillies
-/

import Mathlib.Algebra.Module.BigOperators
import Mathlib.Data.Finset.NoncommProd
import Mathlib.Data.Fintype.Perm
import Mathlib.Data.Int.ModEq
import Mathlib.GroupTheory.Perm.List
import Mathlib.GroupTheory.Perm.Sign
import Mathlib.Logic.Equiv.Fintype

import Mathlib.GroupTheory.Perm.Cycle.Basic

/-!
# Cycle factors of a permutation

Let `β` be a `Fintype` and `f : Equiv.Perm β`.

* `Equiv.Perm.cycleOf`: `f.cycleOf x` is the cycle of `f` that `x` belongs to.
* `Equiv.Perm.cycleFactors`: `f.cycleFactors` is a list of disjoint cyclic permutations
  that multiply to `f`.
-/

open Equiv Function Finset

variable {ι α β : Type*}

namespace Equiv.Perm

/-!
### `cycleOf`
-/

section CycleOf

variable {f g : Perm α} {x y : α}

/-- `f.cycleOf x` is the cycle of the permutation `f` to which `x` belongs. -/
def cycleOf (f : Perm α) [DecidableRel f.SameCycle] (x : α) : Perm α :=
  ofSubtype (subtypePerm f fun _ => sameCycle_apply_right.symm : Perm { y // SameCycle f x y })

theorem cycleOf_apply (f : Perm α) [DecidableRel f.SameCycle] (x y : α) :
    cycleOf f x y = if SameCycle f x y then f y else y := by
  dsimp only [cycleOf]
  split_ifs with h
  · apply ofSubtype_apply_of_mem
    exact h
  · apply ofSubtype_apply_of_not_mem
    exact h

theorem cycleOf_inv (f : Perm α) [DecidableRel f.SameCycle] (x : α) :
    (cycleOf f x)⁻¹ = cycleOf f⁻¹ x :=
  Equiv.ext fun y => by
    rw [inv_eq_iff_eq, cycleOf_apply, cycleOf_apply]
    split_ifs <;> simp_all [sameCycle_inv, sameCycle_inv_apply_right]

@[simp]
theorem cycleOf_pow_apply_self (f : Perm α) [DecidableRel f.SameCycle] (x : α) :
    ∀ n : ℕ, (cycleOf f x ^ n) x = (f ^ n) x := by
  intro n
  induction n with
  | zero => rfl
  | succ n hn =>
    rw [pow_succ', mul_apply, cycleOf_apply, hn, if_pos, pow_succ', mul_apply]
    exact ⟨n, rfl⟩

@[simp]
theorem cycleOf_zpow_apply_self (f : Perm α) [DecidableRel f.SameCycle] (x : α) :
    ∀ n : ℤ, (cycleOf f x ^ n) x = (f ^ n) x := by
  intro z
  induction' z with z hz
  · exact cycleOf_pow_apply_self f x z
  · rw [zpow_negSucc, ← inv_pow, cycleOf_inv, zpow_negSucc, ← inv_pow, cycleOf_pow_apply_self]

theorem SameCycle.cycleOf_apply [DecidableRel f.SameCycle] :
    SameCycle f x y → cycleOf f x y = f y :=
  ofSubtype_apply_of_mem _

theorem cycleOf_apply_of_not_sameCycle [DecidableRel f.SameCycle] :
    ¬SameCycle f x y → cycleOf f x y = y :=
  ofSubtype_apply_of_not_mem _

theorem SameCycle.cycleOf_eq [DecidableRel f.SameCycle] (h : SameCycle f x y) :
    cycleOf f x = cycleOf f y := by
  ext z
  rw [Equiv.Perm.cycleOf_apply]
  split_ifs with hz
  · exact (h.symm.trans hz).cycleOf_apply.symm
  · exact (cycleOf_apply_of_not_sameCycle (mt h.trans hz)).symm

@[simp]
theorem cycleOf_apply_apply_zpow_self (f : Perm α) [DecidableRel f.SameCycle] (x : α) (k : ℤ) :
    cycleOf f x ((f ^ k) x) = (f ^ (k + 1) : Perm α) x := by
  rw [SameCycle.cycleOf_apply]
  · rw [add_comm, zpow_add, zpow_one, mul_apply]
  · exact ⟨k, rfl⟩

@[simp]
theorem cycleOf_apply_apply_pow_self (f : Perm α) [DecidableRel f.SameCycle] (x : α) (k : ℕ) :
    cycleOf f x ((f ^ k) x) = (f ^ (k + 1) : Perm α) x := by
  convert cycleOf_apply_apply_zpow_self f x k using 1

@[simp]
theorem cycleOf_apply_apply_self (f : Perm α) [DecidableRel f.SameCycle] (x : α) :
    cycleOf f x (f x) = f (f x) := by
  convert cycleOf_apply_apply_pow_self f x 1 using 1

@[simp]
theorem cycleOf_apply_self (f : Perm α) [DecidableRel f.SameCycle] (x : α) : cycleOf f x x = f x :=
  SameCycle.rfl.cycleOf_apply

theorem IsCycle.cycleOf_eq [DecidableRel f.SameCycle]
    (hf : IsCycle f) (hx : f x ≠ x) : cycleOf f x = f :=
  Equiv.ext fun y =>
    if h : SameCycle f x y then by rw [h.cycleOf_apply]
    else by
      rw [cycleOf_apply_of_not_sameCycle h,
        Classical.not_not.1 (mt ((isCycle_iff_sameCycle hx).1 hf).2 h)]

@[simp]
theorem cycleOf_eq_one_iff (f : Perm α) [DecidableRel f.SameCycle] : cycleOf f x = 1 ↔ f x = x := by
  simp_rw [Perm.ext_iff, cycleOf_apply, one_apply]
  refine ⟨fun h => (if_pos (SameCycle.refl f x)).symm.trans (h x), fun h y => ?_⟩
  by_cases hy : f y = y
  · rw [hy, ite_self]
  · exact if_neg (mt SameCycle.apply_eq_self_iff (by tauto))


@[simp]
theorem cycleOf_self_apply (f : Perm α) [DecidableRel f.SameCycle] (x : α) :
    cycleOf f (f x) = cycleOf f x :=
  (sameCycle_apply_right.2 SameCycle.rfl).symm.cycleOf_eq

@[simp]
theorem cycleOf_self_apply_pow (f : Perm α) [DecidableRel f.SameCycle] (n : ℕ) (x : α) :
    cycleOf f ((f ^ n) x) = cycleOf f x :=
  SameCycle.rfl.pow_left.cycleOf_eq

@[simp]
theorem cycleOf_self_apply_zpow (f : Perm α) [DecidableRel f.SameCycle] (n : ℤ) (x : α) :
    cycleOf f ((f ^ n) x) = cycleOf f x :=
  SameCycle.rfl.zpow_left.cycleOf_eq

protected theorem IsCycle.cycleOf [DecidableRel f.SameCycle] [DecidableEq α]
    (hf : IsCycle f) : cycleOf f x = if f x = x then 1 else f := by
  by_cases hx : f x = x
  · rwa [if_pos hx, cycleOf_eq_one_iff]
  · rwa [if_neg hx, hf.cycleOf_eq]

theorem cycleOf_one [DecidableRel (1 : Perm α).SameCycle] (x : α) :
    cycleOf 1 x = 1 := (cycleOf_eq_one_iff 1).mpr rfl

theorem isCycle_cycleOf (f : Perm α) [DecidableRel f.SameCycle] (hx : f x ≠ x) :
    IsCycle (cycleOf f x) :=
  have : cycleOf f x x ≠ x := by rwa [SameCycle.rfl.cycleOf_apply]
  (isCycle_iff_sameCycle this).2 @fun y =>
    ⟨fun h => mt h.apply_eq_self_iff.2 this, fun h =>
      if hxy : SameCycle f x y then
        let ⟨i, hi⟩ := hxy
        ⟨i, by rw [cycleOf_zpow_apply_self, hi]⟩
      else by
        rw [cycleOf_apply_of_not_sameCycle hxy] at h
        exact (h rfl).elim⟩

@[simp]
theorem two_le_card_support_cycleOf_iff [DecidableEq α] [Fintype α] :
    2 ≤ card (cycleOf f x).support ↔ f x ≠ x := by
  refine ⟨fun h => ?_, fun h => by simpa using (isCycle_cycleOf _ h).two_le_card_support⟩
  contrapose! h
  rw [← cycleOf_eq_one_iff] at h
  simp [h]

@[simp] lemma support_cycleOf_nonempty [DecidableEq α] [Fintype α] :
    (cycleOf f x).support.Nonempty ↔ f x ≠ x := by
  rw [← two_le_card_support_cycleOf_iff, ← card_pos, ← Nat.succ_le_iff]
  exact ⟨fun h => Or.resolve_left h.eq_or_lt (card_support_ne_one _).symm, zero_lt_two.trans_le⟩

@[deprecated support_cycleOf_nonempty (since := "2024-06-16")]
theorem card_support_cycleOf_pos_iff [DecidableEq α] [Fintype α] :
    0 < card (cycleOf f x).support ↔ f x ≠ x := by
  rw [card_pos, support_cycleOf_nonempty]

theorem pow_mod_orderOf_cycleOf_apply (f : Perm α) [DecidableRel f.SameCycle] (n : ℕ) (x : α) :
    (f ^ (n % orderOf (cycleOf f x))) x = (f ^ n) x := by
  rw [← cycleOf_pow_apply_self f, ← cycleOf_pow_apply_self f, pow_mod_orderOf]

theorem cycleOf_mul_of_apply_right_eq_self [DecidableRel f.SameCycle]
    [DecidableRel (f * g).SameCycle]
    (h : Commute f g) (x : α) (hx : g x = x) : (f * g).cycleOf x = f.cycleOf x := by
  ext y
  by_cases hxy : (f * g).SameCycle x y
  · obtain ⟨z, rfl⟩ := hxy
    rw [cycleOf_apply_apply_zpow_self]
    simp [h.mul_zpow, zpow_apply_eq_self_of_apply_eq_self hx]
  · rw [cycleOf_apply_of_not_sameCycle hxy, cycleOf_apply_of_not_sameCycle]
    contrapose! hxy
    obtain ⟨z, rfl⟩ := hxy
    refine ⟨z, ?_⟩
    simp [h.mul_zpow, zpow_apply_eq_self_of_apply_eq_self hx]

theorem Disjoint.cycleOf_mul_distrib [DecidableRel f.SameCycle] [DecidableRel g.SameCycle]
    [DecidableRel (f * g).SameCycle] [DecidableRel (g * f).SameCycle] (h : f.Disjoint g) (x : α) :
    (f * g).cycleOf x = f.cycleOf x * g.cycleOf x := by
  cases' (disjoint_iff_eq_or_eq.mp h) x with hfx hgx
  · simp [h.commute.eq, cycleOf_mul_of_apply_right_eq_self h.symm.commute, hfx]
  · simp [cycleOf_mul_of_apply_right_eq_self h.commute, hgx]

theorem support_cycleOf_eq_nil_iff [DecidableEq α] [Fintype α] :
    (f.cycleOf x).support = ∅ ↔ x ∉ f.support := by simp

theorem support_cycleOf_le [DecidableEq α] [Fintype α] (f : Perm α) (x : α) :
    support (f.cycleOf x) ≤ support f := by
  intro y hy
  rw [mem_support, cycleOf_apply] at hy
  split_ifs at hy
  · exact mem_support.mpr hy
  · exact absurd rfl hy

theorem mem_support_cycleOf_iff [DecidableEq α] [Fintype α] :
    y ∈ support (f.cycleOf x) ↔ SameCycle f x y ∧ x ∈ support f := by
  by_cases hx : f x = x
  · rw [(cycleOf_eq_one_iff _).mpr hx]
    simp [hx]
  · rw [mem_support, cycleOf_apply]
    split_ifs with hy
    · simp only [hx, hy, Ne, not_false_iff, and_self_iff, mem_support]
      rcases hy with ⟨k, rfl⟩
      rw [← not_mem_support]
      simpa using hx
    · simpa [hx] using hy

theorem mem_support_cycleOf_iff' (hx : f x ≠ x) [DecidableEq α] [Fintype α] :
    y ∈ support (f.cycleOf x) ↔ SameCycle f x y := by
  rw [mem_support_cycleOf_iff, and_iff_left (mem_support.2 hx)]

theorem SameCycle.mem_support_iff {f} [DecidableEq α] [Fintype α] (h : SameCycle f x y) :
    x ∈ support f ↔ y ∈ support f :=
  ⟨fun hx => support_cycleOf_le f x (mem_support_cycleOf_iff.mpr ⟨h, hx⟩), fun hy =>
    support_cycleOf_le f y (mem_support_cycleOf_iff.mpr ⟨h.symm, hy⟩)⟩

theorem pow_mod_card_support_cycleOf_self_apply [DecidableEq α] [Fintype α]
    (f : Perm α) (n : ℕ) (x : α) : (f ^ (n % (f.cycleOf x).support.card)) x = (f ^ n) x := by
  by_cases hx : f x = x
  · rw [pow_apply_eq_self_of_apply_eq_self hx, pow_apply_eq_self_of_apply_eq_self hx]
  · rw [← cycleOf_pow_apply_self, ← cycleOf_pow_apply_self f, ← (isCycle_cycleOf f hx).orderOf,
      pow_mod_orderOf]

/-- `x` is in the support of `f` iff `Equiv.Perm.cycle_of f x` is a cycle. -/
theorem isCycle_cycleOf_iff (f : Perm α) [DecidableRel f.SameCycle] :
    IsCycle (cycleOf f x) ↔ f x ≠ x := by
  refine ⟨fun hx => ?_, f.isCycle_cycleOf⟩
  rw [Ne, ← cycleOf_eq_one_iff f]
  exact hx.ne_one

theorem isCycleOn_support_cycleOf [DecidableEq α] [Fintype α] (f : Perm α) (x : α) :
    f.IsCycleOn (f.cycleOf x).support :=
  ⟨f.bijOn <| by
    refine fun _ ↦ ⟨fun h ↦ mem_support_cycleOf_iff.2 ?_, fun h ↦ mem_support_cycleOf_iff.2 ?_⟩
    · exact ⟨sameCycle_apply_right.1 (mem_support_cycleOf_iff.1 h).1,
      (mem_support_cycleOf_iff.1 h).2⟩
    · exact ⟨sameCycle_apply_right.2 (mem_support_cycleOf_iff.1 h).1,
      (mem_support_cycleOf_iff.1 h).2⟩
    , fun a ha b hb =>
      by
        rw [mem_coe, mem_support_cycleOf_iff] at ha hb
        exact ha.1.symm.trans hb.1⟩

theorem SameCycle.exists_pow_eq_of_mem_support {f} [DecidableEq α] [Fintype α] (h : SameCycle f x y)
    (hx : x ∈ f.support) : ∃ i < (f.cycleOf x).support.card, (f ^ i) x = y := by
  rw [mem_support] at hx
  exact Equiv.Perm.IsCycleOn.exists_pow_eq (b := y) (f.isCycleOn_support_cycleOf x)
    (by rw [mem_support_cycleOf_iff' hx]) (by rwa [mem_support_cycleOf_iff' hx])

theorem SameCycle.exists_pow_eq [DecidableEq α] [Fintype α] (f : Perm α) (h : SameCycle f x y) :
    ∃ i : ℕ, 0 < i ∧ i ≤ (f.cycleOf x).support.card + 1 ∧ (f ^ i) x = y := by
  by_cases hx : x ∈ f.support
  · obtain ⟨k, hk, hk'⟩ := h.exists_pow_eq_of_mem_support hx
    cases' k with k
    · refine ⟨(f.cycleOf x).support.card, ?_, self_le_add_right _ _, ?_⟩
      · refine zero_lt_one.trans (one_lt_card_support_of_ne_one ?_)
        simpa using hx
      · simp only [pow_zero, coe_one, id_eq] at hk'
        subst hk'
        rw [← (isCycle_cycleOf _ <| mem_support.1 hx).orderOf, ← cycleOf_pow_apply_self,
          pow_orderOf_eq_one, one_apply]
    · exact ⟨k + 1, by simp, Nat.le_succ_of_le hk.le, hk'⟩
  · refine ⟨1, zero_lt_one, by simp, ?_⟩
    obtain ⟨k, rfl⟩ := h
    rw [not_mem_support] at hx
    rw [pow_apply_eq_self_of_apply_eq_self hx, zpow_apply_eq_self_of_apply_eq_self hx]

theorem zpow_eq_zpow_on_iff [DecidableEq α] [Fintype α]
    (g : Perm α) {m n : ℤ} {x : α} (hx : g x ≠ x) :
    (g ^ m) x = (g ^ n) x ↔
      m % (g.cycleOf x).support.card = n % (g.cycleOf x).support.card := by
  rw [Int.emod_eq_emod_iff_emod_sub_eq_zero]
  conv_lhs => rw [← Int.sub_add_cancel m n, Int.add_comm, zpow_add]
  simp only [coe_mul, Function.comp_apply, EmbeddingLike.apply_eq_iff_eq]
  rw [← Int.dvd_iff_emod_eq_zero]
  rw [← cycleOf_zpow_apply_self g x, cycle_zpow_mem_support_iff]
  · rw [← Int.dvd_iff_emod_eq_zero]
  · exact isCycle_cycleOf g hx
  · simp only [mem_support, cycleOf_apply_self]; exact hx

end CycleOf


/-!
### `cycleFactors`
-/

section cycleFactors

open scoped List in
/-- Given a list `l : List α` and a permutation `f : Perm α` whose nonfixed points are all in `l`,
  recursively factors `f` into cycles. -/
def cycleFactorsAux [DecidableEq α] [Fintype α] (l : List α) (f : Perm α)
    (h : ∀ {x}, f x ≠ x → x ∈ l) :
    { l : List (Perm α) // l.prod = f ∧ (∀ g ∈ l, IsCycle g) ∧ l.Pairwise Disjoint } :=
  match l with
  | [] => ⟨[], by
      { simp only [imp_false, List.Pairwise.nil, List.not_mem_nil, forall_const, and_true,
          forall_prop_of_false, Classical.not_not, not_false_iff, List.prod_nil] at *
        ext
        simp [*]}⟩
  | x::l =>
    if hx : f x = x then cycleFactorsAux l f (by
        intro y hy; exact List.mem_of_ne_of_mem (fun h => hy (by rwa [h])) (h hy))
    else
      let ⟨m, hm⟩ :=
        cycleFactorsAux l ((cycleOf f x)⁻¹ * f) (by
        intro y hy
        exact List.mem_of_ne_of_mem
            (fun h : y = x => by
              rw [h, mul_apply, Ne, inv_eq_iff_eq, cycleOf_apply_self] at hy
              exact hy rfl)
            (h fun h : f y = y => by
              rw [mul_apply, h, Ne, inv_eq_iff_eq, cycleOf_apply] at hy
              split_ifs at hy <;> tauto))
      ⟨cycleOf f x :: m, by simp [List.prod_cons, hm.1],
        fun g hg ↦ ((List.mem_cons).1 hg).elim (fun hg => hg ▸ isCycle_cycleOf _ hx) (hm.2.1 g),
        List.pairwise_cons.2
          ⟨fun g hg y =>
            or_iff_not_imp_left.2 fun hfy =>
              have hxy : SameCycle f x y :=
                Classical.not_not.1 (mt cycleOf_apply_of_not_sameCycle hfy)
              have hgm : (g::m.erase g) ~ m :=
                List.cons_perm_iff_perm_erase.2 ⟨hg, List.Perm.refl _⟩
              have : ∀ h ∈ m.erase g, Disjoint g h :=
                (List.pairwise_cons.1 ((hgm.pairwise_iff Disjoint.symm).2 hm.2.2)).1
              by_cases id fun hgy : g y ≠ y =>
                (disjoint_prod_right _ this y).resolve_right <| by
                  have hsc : SameCycle f⁻¹ x (f y) := by
                    rwa [sameCycle_inv, sameCycle_apply_right]
                  have hm₁ := hm.1
                  rw [disjoint_prod_perm hm.2.2 hgm.symm, List.prod_cons,
                      ← eq_inv_mul_iff_mul_eq] at hm₁
                  rwa [hm₁, mul_apply, mul_apply, cycleOf_inv, hsc.cycleOf_apply, inv_apply_self,
                    inv_eq_iff_eq, eq_comm],
            hm.2.2⟩⟩

theorem mem_list_cycles_iff {α : Type*} [Finite α] {l : List (Perm α)}
    (h1 : ∀ σ : Perm α, σ ∈ l → σ.IsCycle) (h2 : l.Pairwise Disjoint) {σ : Perm α} :
    σ ∈ l ↔ σ.IsCycle ∧ ∀ a, σ a ≠ a → σ a = l.prod a := by
  suffices σ.IsCycle → (σ ∈ l ↔ ∀ a, σ a ≠ a → σ a = l.prod a) by
    exact ⟨fun hσ => ⟨h1 σ hσ, (this (h1 σ hσ)).mp hσ⟩, fun hσ => (this hσ.1).mpr hσ.2⟩
  intro h3
  classical
    cases nonempty_fintype α
    constructor
    · intro h a ha
      exact eq_on_support_mem_disjoint h h2 _ (mem_support.mpr ha)
    · intro h
      have hσl : σ.support ⊆ l.prod.support := by
        intro x hx
        rw [mem_support] at hx
        rwa [mem_support, ← h _ hx]
      obtain ⟨a, ha, -⟩ := id h3
      rw [← mem_support] at ha
      obtain ⟨τ, hτ, hτa⟩ := exists_mem_support_of_mem_support_prod (hσl ha)
      have hτl : ∀ x ∈ τ.support, τ x = l.prod x := eq_on_support_mem_disjoint hτ h2
      have key : ∀ x ∈ σ.support ∩ τ.support, σ x = τ x := by
        intro x hx
        rw [h x (mem_support.mp (mem_of_mem_inter_left hx)), hτl x (mem_of_mem_inter_right hx)]
      convert hτ
      refine h3.eq_on_support_inter_nonempty_congr (h1 _ hτ) key ?_ ha
      exact key a (mem_inter_of_mem ha hτa)

open scoped List in
theorem list_cycles_perm_list_cycles {α : Type*} [Finite α] {l₁ l₂ : List (Perm α)}
    (h₀ : l₁.prod = l₂.prod) (h₁l₁ : ∀ σ : Perm α, σ ∈ l₁ → σ.IsCycle)
    (h₁l₂ : ∀ σ : Perm α, σ ∈ l₂ → σ.IsCycle) (h₂l₁ : l₁.Pairwise Disjoint)
    (h₂l₂ : l₂.Pairwise Disjoint) : l₁ ~ l₂ := by
  classical
    refine
      (List.perm_ext_iff_of_nodup (nodup_of_pairwise_disjoint_cycles h₁l₁ h₂l₁)
            (nodup_of_pairwise_disjoint_cycles h₁l₂ h₂l₂)).mpr
        fun σ => ?_
    by_cases hσ : σ.IsCycle
    · obtain _ := not_forall.mp (mt ext hσ.ne_one)
      rw [mem_list_cycles_iff h₁l₁ h₂l₁, mem_list_cycles_iff h₁l₂ h₂l₂, h₀]
    · exact iff_of_false (mt (h₁l₁ σ) hσ) (mt (h₁l₂ σ) hσ)

/-- Factors a permutation `f` into a list of disjoint cyclic permutations that multiply to `f`. -/
def cycleFactors [Fintype α] [LinearOrder α] (f : Perm α) :
    { l : List (Perm α) // l.prod = f ∧ (∀ g ∈ l, IsCycle g) ∧ l.Pairwise Disjoint } :=
  cycleFactorsAux (sort (α := α) (· ≤ ·) univ) f (fun {_ _} ↦ (mem_sort _).2 (mem_univ _))

/-- Factors a permutation `f` into a list of disjoint cyclic permutations that multiply to `f`,
  without a linear order. -/
def truncCycleFactors [DecidableEq α] [Fintype α] (f : Perm α) :
    Trunc { l : List (Perm α) // l.prod = f ∧ (∀ g ∈ l, IsCycle g) ∧ l.Pairwise Disjoint } :=
  Quotient.recOnSubsingleton (@univ α _).1 (fun l h => Trunc.mk (cycleFactorsAux l f (h _)))
    (show ∀ x, f x ≠ x → x ∈ (@univ α _).1 from fun _ _ => mem_univ _)

section CycleFactorsFinset

variable [DecidableEq α] [Fintype α] (f : Perm α)

/-- Factors a permutation `f` into a `Finset` of disjoint cyclic permutations that multiply to `f`.
-/
def cycleFactorsFinset : Finset (Perm α) :=
  (truncCycleFactors f).lift
    (fun l : { l : List (Perm α) // l.prod = f ∧ (∀ g ∈ l, IsCycle g) ∧ l.Pairwise Disjoint } =>
      l.val.toFinset)
    fun ⟨_, hl⟩ ⟨_, hl'⟩ =>
    List.toFinset_eq_of_perm _ _
      (list_cycles_perm_list_cycles (hl'.left.symm ▸ hl.left) hl.right.left hl'.right.left
        hl.right.right hl'.right.right)

open scoped List in
theorem cycleFactorsFinset_eq_list_toFinset {σ : Perm α} {l : List (Perm α)} (hn : l.Nodup) :
    σ.cycleFactorsFinset = l.toFinset ↔
      (∀ f : Perm α, f ∈ l → f.IsCycle) ∧ l.Pairwise Disjoint ∧ l.prod = σ := by
  obtain ⟨⟨l', hp', hc', hd'⟩, hl⟩ := Trunc.exists_rep σ.truncCycleFactors
  have ht : cycleFactorsFinset σ = l'.toFinset := by
    rw [cycleFactorsFinset, ← hl, Trunc.lift_mk]
  rw [ht]
  constructor
  · intro h
    have hn' : l'.Nodup := nodup_of_pairwise_disjoint_cycles hc' hd'
    have hperm : l ~ l' := List.perm_of_nodup_nodup_toFinset_eq hn hn' h.symm
    refine ⟨?_, ?_, ?_⟩
    · exact fun _ h => hc' _ (hperm.subset h)
    · have := List.Perm.pairwise_iff (@Disjoint.symmetric _) hperm
      rwa [this]
    · rw [← hp', hperm.symm.prod_eq']
      refine hd'.imp ?_
      exact Disjoint.commute
  · rintro ⟨hc, hd, hp⟩
    refine List.toFinset_eq_of_perm _ _ ?_
    refine list_cycles_perm_list_cycles ?_ hc' hc hd' hd
    rw [hp, hp']

theorem cycleFactorsFinset_eq_finset {σ : Perm α} {s : Finset (Perm α)} :
    σ.cycleFactorsFinset = s ↔
      (∀ f : Perm α, f ∈ s → f.IsCycle) ∧
        ∃ h : (s : Set (Perm α)).Pairwise Disjoint,
          s.noncommProd id (h.mono' fun _ _ => Disjoint.commute) = σ := by
  obtain ⟨l, hl, rfl⟩ := s.exists_list_nodup_eq
  simp [cycleFactorsFinset_eq_list_toFinset, hl]

theorem cycleFactorsFinset_pairwise_disjoint :
    (cycleFactorsFinset f : Set (Perm α)).Pairwise Disjoint :=
  (cycleFactorsFinset_eq_finset.mp rfl).2.choose

theorem cycleFactorsFinset_mem_commute : (cycleFactorsFinset f : Set (Perm α)).Pairwise Commute :=
  (cycleFactorsFinset_pairwise_disjoint _).mono' fun _ _ => Disjoint.commute

/-- The product of cycle factors is equal to the original `f : perm α`. -/
theorem cycleFactorsFinset_noncommProd
    (comm : (cycleFactorsFinset f : Set (Perm α)).Pairwise Commute :=
      cycleFactorsFinset_mem_commute f) :
    f.cycleFactorsFinset.noncommProd id comm = f :=
  (cycleFactorsFinset_eq_finset.mp rfl).2.choose_spec

theorem mem_cycleFactorsFinset_iff {f p : Perm α} :
    p ∈ cycleFactorsFinset f ↔ p.IsCycle ∧ ∀ a ∈ p.support, p a = f a := by
  obtain ⟨l, hl, hl'⟩ := f.cycleFactorsFinset.exists_list_nodup_eq
  rw [← hl']
  rw [eq_comm, cycleFactorsFinset_eq_list_toFinset hl] at hl'
  simpa [List.mem_toFinset, Ne, ← hl'.right.right] using
    mem_list_cycles_iff hl'.left hl'.right.left

theorem cycleOf_mem_cycleFactorsFinset_iff {f : Perm α} {x : α} :
    cycleOf f x ∈ cycleFactorsFinset f ↔ x ∈ f.support := by
  rw [mem_cycleFactorsFinset_iff]
  constructor
  · rintro ⟨hc, _⟩
    contrapose! hc
    rw [not_mem_support, ← cycleOf_eq_one_iff] at hc
    simp [hc]
  · intro hx
    refine ⟨isCycle_cycleOf _ (mem_support.mp hx), ?_⟩
    intro y hy
    rw [mem_support] at hy
    rw [cycleOf_apply]
    split_ifs with H
    · rfl
    · rw [cycleOf_apply_of_not_sameCycle H] at hy
      contradiction

<<<<<<< HEAD
lemma cycleOf_ne_one_iff_mem_cycleFactorsFinset (g : Equiv.Perm α) {x : α} :
=======
lemma cycleOf_ne_one_iff_mem_cycleFactorsFinset {g : Equiv.Perm α} {x : α} :
>>>>>>> 7abd6983
    g.cycleOf x ≠ 1 ↔ g.cycleOf x ∈ g.cycleFactorsFinset := by
  rw [Equiv.Perm.cycleOf_mem_cycleFactorsFinset_iff, Equiv.Perm.mem_support,
        ne_eq, Equiv.Perm.cycleOf_eq_one_iff]

<<<<<<< HEAD

=======
>>>>>>> 7abd6983
theorem mem_cycleFactorsFinset_support_le {p f : Perm α} (h : p ∈ cycleFactorsFinset f) :
    p.support ≤ f.support := by
  rw [mem_cycleFactorsFinset_iff] at h
  intro x hx
  rwa [mem_support, ← h.right x hx, ← mem_support]

theorem cycleFactorsFinset_eq_empty_iff {f : Perm α} : cycleFactorsFinset f = ∅ ↔ f = 1 := by
  simpa [cycleFactorsFinset_eq_finset] using eq_comm

@[simp]
theorem cycleFactorsFinset_one : cycleFactorsFinset (1 : Perm α) = ∅ := by
  simp [cycleFactorsFinset_eq_empty_iff]

@[simp]
theorem cycleFactorsFinset_eq_singleton_self_iff {f : Perm α} :
    f.cycleFactorsFinset = {f} ↔ f.IsCycle := by simp [cycleFactorsFinset_eq_finset]

theorem IsCycle.cycleFactorsFinset_eq_singleton {f : Perm α} (hf : IsCycle f) :
    f.cycleFactorsFinset = {f} :=
  cycleFactorsFinset_eq_singleton_self_iff.mpr hf

theorem cycleFactorsFinset_eq_singleton_iff {f g : Perm α} :
    f.cycleFactorsFinset = {g} ↔ f.IsCycle ∧ f = g := by
  suffices f = g → (g.IsCycle ↔ f.IsCycle) by
    rw [cycleFactorsFinset_eq_finset]
    simpa [eq_comm]
  rintro rfl
  exact Iff.rfl

/-- Two permutations `f g : Perm α` have the same cycle factors iff they are the same. -/
theorem cycleFactorsFinset_injective : Function.Injective (@cycleFactorsFinset α _ _) := by
  intro f g h
  rw [← cycleFactorsFinset_noncommProd f]
  simpa [h] using cycleFactorsFinset_noncommProd g

theorem Disjoint.disjoint_cycleFactorsFinset {f g : Perm α} (h : Disjoint f g) :
    _root_.Disjoint (cycleFactorsFinset f) (cycleFactorsFinset g) := by
  rw [disjoint_iff_disjoint_support] at h
  rw [Finset.disjoint_left]
  intro x hx hy
  simp only [mem_cycleFactorsFinset_iff, mem_support] at hx hy
  obtain ⟨⟨⟨a, ha, -⟩, hf⟩, -, hg⟩ := hx, hy
  have := h.le_bot (by simp [ha, ← hf a ha, ← hg a ha] : a ∈ f.support ∩ g.support)
  tauto

theorem Disjoint.cycleFactorsFinset_mul_eq_union {f g : Perm α} (h : Disjoint f g) :
    cycleFactorsFinset (f * g) = cycleFactorsFinset f ∪ cycleFactorsFinset g := by
  rw [cycleFactorsFinset_eq_finset]
  refine ⟨?_, ?_, ?_⟩
  · simp [or_imp, mem_cycleFactorsFinset_iff, forall_swap]
  · rw [coe_union, Set.pairwise_union_of_symmetric Disjoint.symmetric]
    exact
      ⟨cycleFactorsFinset_pairwise_disjoint _, cycleFactorsFinset_pairwise_disjoint _,
        fun x hx y hy _ =>
        h.mono (mem_cycleFactorsFinset_support_le hx) (mem_cycleFactorsFinset_support_le hy)⟩
  · rw [noncommProd_union_of_disjoint h.disjoint_cycleFactorsFinset]
    rw [cycleFactorsFinset_noncommProd, cycleFactorsFinset_noncommProd]

theorem disjoint_mul_inv_of_mem_cycleFactorsFinset {f g : Perm α} (h : f ∈ cycleFactorsFinset g) :
    Disjoint (g * f⁻¹) f := by
  rw [mem_cycleFactorsFinset_iff] at h
  intro x
  by_cases hx : f x = x
  · exact Or.inr hx
  · refine Or.inl ?_
    rw [mul_apply, ← h.right, apply_inv_self]
    rwa [← support_inv, apply_mem_support, support_inv, mem_support]

/-- If c is a cycle, a ∈ c.support and c is a cycle of f, then `c = f.cycleOf a` -/
theorem cycle_is_cycleOf {f c : Equiv.Perm α} {a : α} (ha : a ∈ c.support)
    (hc : c ∈ f.cycleFactorsFinset) : c = f.cycleOf a := by
  suffices f.cycleOf a = c.cycleOf a by
    rw [this]
    apply symm
    exact
      Equiv.Perm.IsCycle.cycleOf_eq (Equiv.Perm.mem_cycleFactorsFinset_iff.mp hc).left
        (Equiv.Perm.mem_support.mp ha)
  let hfc := (Equiv.Perm.disjoint_mul_inv_of_mem_cycleFactorsFinset hc).symm
  let hfc2 := Perm.Disjoint.commute hfc
  rw [← Equiv.Perm.cycleOf_mul_of_apply_right_eq_self hfc2]
  · simp only [hfc2.eq, inv_mul_cancel_right]
  -- `a` is in the support of `c`, hence it is not in the support of `g c⁻¹`
  exact
    Equiv.Perm.not_mem_support.mp
      (Finset.disjoint_left.mp (Equiv.Perm.Disjoint.disjoint_support hfc) ha)


theorem eq_cycleOf_of_mem_cycleFactorsFinset_iff
    (g c : Perm α) (hc : c ∈ g.cycleFactorsFinset) (x : α) :
    c = g.cycleOf x ↔ x ∈ c.support := by
  refine ⟨?_, (cycle_is_cycleOf · hc)⟩
  rintro rfl
  rw [mem_support, cycleOf_apply_self, ne_eq, ← cycleOf_eq_one_iff]
  exact (mem_cycleFactorsFinset_iff.mp hc).left.ne_one

/-- A permutation `c` is a cycle of `g` iff `k * c * k⁻¹` is a cycle of `k * g * k⁻¹` -/
theorem mem_cycleFactorsFinset_conj (g k c : Perm α) :
    k * c * k⁻¹ ∈ (k * g * k⁻¹).cycleFactorsFinset ↔ c ∈ g.cycleFactorsFinset := by
  suffices imp_lemma : ∀ {g k c : Perm α},
      c ∈ g.cycleFactorsFinset → k * c * k⁻¹ ∈ (k * g * k⁻¹).cycleFactorsFinset by
    refine ⟨fun h ↦ ?_, imp_lemma⟩
    have aux : ∀ h : Perm α, h = k⁻¹ * (k * h * k⁻¹) * k := fun _ ↦ by group
    rw [aux g, aux c]
    exact imp_lemma h
  intro g k c
  simp only [mem_cycleFactorsFinset_iff]
  apply And.imp IsCycle.conj
  intro hc a ha
  simp only [coe_mul, Function.comp_apply, EmbeddingLike.apply_eq_iff_eq]
  apply hc
  rw [mem_support] at ha ⊢
  contrapose! ha
  simp only [mul_smul, ← Perm.smul_def] at ha ⊢
  rw [ha]
  simp only [Perm.smul_def, apply_inv_self]

/-- If a permutation commutes with every cycle of `g`, then it commutes with `g`

NB. The converse is false. Commuting with every cycle of `g` means that we belong
to the kernel of the action of `Equiv.Perm α` on `g.cycleFactorsFinset` -/
theorem commute_of_mem_cycleFactorsFinset_commute (k g : Perm α)
    (hk : ∀ c ∈ g.cycleFactorsFinset, Commute k c) :
    Commute k g := by
  rw [← cycleFactorsFinset_noncommProd g (cycleFactorsFinset_mem_commute g)]
  apply Finset.noncommProd_commute
  simpa only [id_eq] using hk

/-- The cycles of a permutation commute with it -/
theorem self_mem_cycle_factors_commute {g c : Perm α}
    (hc : c ∈ g.cycleFactorsFinset) : Commute c g := by
  apply commute_of_mem_cycleFactorsFinset_commute
  intro c' hc'
  by_cases hcc' : c = c'
  · rw [hcc']
  · apply g.cycleFactorsFinset_mem_commute hc hc'; exact hcc'

/-- If `c` and `d` are cycles of `g`, then `d` stabilizes the support of `c` -/
theorem mem_support_cycle_of_cycle {g d c : Perm α}
    (hc : c ∈ g.cycleFactorsFinset) (hd : d ∈ g.cycleFactorsFinset) :
    ∀ x : α, x ∈ c.support ↔ d x ∈ c.support := by
  intro x
  simp only [mem_support, not_iff_not]
  by_cases h : c = d
  · rw [← h, EmbeddingLike.apply_eq_iff_eq]
  · rw [← Perm.mul_apply,
      Commute.eq (cycleFactorsFinset_mem_commute g hc hd h),
      mul_apply, EmbeddingLike.apply_eq_iff_eq]

/-- If a permutation is a cycle of `g`, then its support is invariant under `g`-/
theorem mem_cycleFactorsFinset_support {g c : Perm α} (hc : c ∈ g.cycleFactorsFinset) (a : α) :
    a ∈ c.support ↔ g a ∈ c.support :=
  mem_support_iff_of_commute (self_mem_cycle_factors_commute hc).symm a

end CycleFactorsFinset

@[elab_as_elim]
theorem cycle_induction_on [Finite β] (P : Perm β → Prop) (σ : Perm β) (base_one : P 1)
    (base_cycles : ∀ σ : Perm β, σ.IsCycle → P σ)
    (induction_disjoint : ∀ σ τ : Perm β,
      Disjoint σ τ → IsCycle σ → P σ → P τ → P (σ * τ)) : P σ := by
  cases nonempty_fintype β
  suffices ∀ l : List (Perm β),
      (∀ τ : Perm β, τ ∈ l → τ.IsCycle) → l.Pairwise Disjoint → P l.prod by
    classical
      let x := σ.truncCycleFactors.out
      exact (congr_arg P x.2.1).mp (this x.1 x.2.2.1 x.2.2.2)
  intro l
  induction' l with σ l ih
  · exact fun _ _ => base_one
  · intro h1 h2
    rw [List.prod_cons]
    exact
      induction_disjoint σ l.prod (disjoint_prod_right _ (List.pairwise_cons.mp h2).1)
        (h1 _ (List.mem_cons_self _ _)) (base_cycles σ (h1 σ (l.mem_cons_self σ)))
        (ih (fun τ hτ => h1 τ (List.mem_cons_of_mem σ hτ)) h2.of_cons)

theorem cycleFactorsFinset_mul_inv_mem_eq_sdiff [DecidableEq α] [Fintype α] {f g : Perm α}
    (h : f ∈ cycleFactorsFinset g) : cycleFactorsFinset (g * f⁻¹) = cycleFactorsFinset g \ {f} := by
  revert f
  refine
    cycle_induction_on (P := fun {g : Perm α} ↦
      ∀ {f}, (f ∈ cycleFactorsFinset g)
        → cycleFactorsFinset (g * f⁻¹) = cycleFactorsFinset g \ {f}) _ ?_ ?_ ?_
  · simp
  · intro σ hσ f hf
    simp only [cycleFactorsFinset_eq_singleton_self_iff.mpr hσ, mem_singleton] at hf ⊢
    simp [hf]
  · intro σ τ hd _ hσ hτ f
    simp_rw [hd.cycleFactorsFinset_mul_eq_union, mem_union]
    -- if only `wlog` could work here...
    rintro (hf | hf)
    · rw [hd.commute.eq, union_comm, union_sdiff_distrib, sdiff_singleton_eq_erase,
        erase_eq_of_not_mem, mul_assoc, Disjoint.cycleFactorsFinset_mul_eq_union, hσ hf]
      · rw [mem_cycleFactorsFinset_iff] at hf
        intro x
        cases' hd.symm x with hx hx
        · exact Or.inl hx
        · refine Or.inr ?_
          by_cases hfx : f x = x
          · rw [← hfx]
            simpa [hx] using hfx.symm
          · rw [mul_apply]
            rw [← hf.right _ (mem_support.mpr hfx)] at hx
            contradiction
      · exact fun H =>
        not_mem_empty _ (hd.disjoint_cycleFactorsFinset.le_bot (mem_inter_of_mem hf H))
    · rw [union_sdiff_distrib, sdiff_singleton_eq_erase, erase_eq_of_not_mem, mul_assoc,
        Disjoint.cycleFactorsFinset_mul_eq_union, hτ hf]
      · rw [mem_cycleFactorsFinset_iff] at hf
        intro x
        cases' hd x with hx hx
        · exact Or.inl hx
        · refine Or.inr ?_
          by_cases hfx : f x = x
          · rw [← hfx]
            simpa [hx] using hfx.symm
          · rw [mul_apply]
            rw [← hf.right _ (mem_support.mpr hfx)] at hx
            contradiction
      · exact fun H =>
        not_mem_empty _ (hd.disjoint_cycleFactorsFinset.le_bot (mem_inter_of_mem H hf))

theorem IsCycle.forall_commute_iff [DecidableEq α] [Fintype α] (g z : Perm α) :
    (∀ c ∈ g.cycleFactorsFinset, Commute z c) ↔
      ∀ c ∈ g.cycleFactorsFinset,
      ∃ (hc : ∀ x : α, x ∈ c.support ↔ z x ∈ c.support),
        ofSubtype (subtypePerm z hc) ∈ Subgroup.zpowers c := by
  apply forall_congr'
  intro c
  apply imp_congr_right
  intro hc
  exact IsCycle.commute_iff (mem_cycleFactorsFinset_iff.mp hc).1

/-- A permutation restricted to the support of a cycle factor is that cycle factor -/
theorem subtypePerm_on_cycleFactorsFinset [DecidableEq α] [Fintype α]
    {g c : Perm α} (hc : c ∈ g.cycleFactorsFinset) :
    g.subtypePerm (mem_cycleFactorsFinset_support hc) = c.subtypePermOfSupport := by
  ext ⟨x, hx⟩
  simp only [subtypePerm_apply, Subtype.coe_mk, subtypePermOfSupport]
  exact ((mem_cycleFactorsFinset_iff.mp hc).2 x hx).symm

theorem commute_iff_of_mem_cycleFactorsFinset [DecidableEq α] [Fintype α]{g k c : Equiv.Perm α}
    (hc : c ∈ g.cycleFactorsFinset) :
    Commute k c ↔
      ∃ hc' : ∀ x : α, x ∈ c.support ↔ k x ∈ c.support,
        k.subtypePerm hc' ∈ Subgroup.zpowers
          (g.subtypePerm (mem_cycleFactorsFinset_support hc)) := by
  rw [IsCycle.commute_iff' (mem_cycleFactorsFinset_iff.mp hc).1]
  apply exists_congr
  intro hc'
  simp only [Subgroup.mem_zpowers_iff]
  apply exists_congr
  intro n
  rw [Equiv.Perm.subtypePerm_on_cycleFactorsFinset hc]

end cycleFactors

end Perm

end Equiv<|MERGE_RESOLUTION|>--- conflicted
+++ resolved
@@ -503,19 +503,11 @@
     · rw [cycleOf_apply_of_not_sameCycle H] at hy
       contradiction
 
-<<<<<<< HEAD
-lemma cycleOf_ne_one_iff_mem_cycleFactorsFinset (g : Equiv.Perm α) {x : α} :
-=======
 lemma cycleOf_ne_one_iff_mem_cycleFactorsFinset {g : Equiv.Perm α} {x : α} :
->>>>>>> 7abd6983
     g.cycleOf x ≠ 1 ↔ g.cycleOf x ∈ g.cycleFactorsFinset := by
   rw [Equiv.Perm.cycleOf_mem_cycleFactorsFinset_iff, Equiv.Perm.mem_support,
         ne_eq, Equiv.Perm.cycleOf_eq_one_iff]
 
-<<<<<<< HEAD
-
-=======
->>>>>>> 7abd6983
 theorem mem_cycleFactorsFinset_support_le {p f : Perm α} (h : p ∈ cycleFactorsFinset f) :
     p.support ≤ f.support := by
   rw [mem_cycleFactorsFinset_iff] at h
