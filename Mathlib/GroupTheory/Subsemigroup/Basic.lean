--- conflicted
+++ resolved
@@ -479,12 +479,7 @@
 
 /-- The subsemigroup of elements `x : M` such that `f x = g x` -/
 @[to_additive "The additive subsemigroup of elements `x : M` such that `f x = g x`"]
-<<<<<<< HEAD
 def eqLocus (f g : M →ₙ* N) : Subsemigroup M where
-=======
-def eqLocus (f g : M →ₙ* N) :
-    Subsemigroup M where
->>>>>>> 834a45be
   carrier := { x | f x = g x }
   mul_mem' (hx : _ = _) (hy : _ = _) := by simp [*]
 #align mul_hom.eq_mlocus MulHom.eqLocus
@@ -509,11 +504,7 @@
 theorem eq_of_eqOn_dense {s : Set M} (hs : closure s = ⊤) {f g : M →ₙ* N} (h : s.EqOn f g) :
     f = g :=
   eq_of_eqOn_top <| hs ▸ eqOn_closure h
-<<<<<<< HEAD
-#align eq_of_eqOn_top.eq_of_eq_on_mdense MulHom.eq_of_eqOn_dense
-=======
 #align mul_hom.eq_of_eq_on_mdense MulHom.eq_of_eqOn_dense
->>>>>>> 834a45be
 #align add_hom.eq_of_eq_on_mdense AddHom.eq_of_eqOn_dense
 
 end MulHom
