--- conflicted
+++ resolved
@@ -480,12 +480,8 @@
 
 /-- The subsemigroup of elements `x : M` such that `f x = g x` -/
 @[to_additive "The additive subsemigroup of elements `x : M` such that `f x = g x`"]
-<<<<<<< HEAD
 def eqLocus (f g : M →ₙ* N) :
     Subsemigroup M where
-=======
-def eqLocus (f g : M →ₙ* N) : Subsemigroup M where
->>>>>>> 8618f40d
   carrier := { x | f x = g x }
   mul_mem' (hx : _ = _) (hy : _ = _) := by simp [*]
 #align mul_hom.eq_mlocus MulHom.eqLocus
