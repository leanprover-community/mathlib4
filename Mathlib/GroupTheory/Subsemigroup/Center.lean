--- conflicted
+++ resolved
@@ -50,13 +50,8 @@
     DecidablePred (· ∈ center M) := fun _ => decidable_of_iff' _ (mem_center_iff M)
 #align set.decidable_mem_center Set.decidableMemCenter
 
-<<<<<<< HEAD
 @[to_additive (attr := simp) zero_mem_addCenter]
-theorem one_mem_center [MulOneClass M] : (1 : M) ∈ Set.Center M := by simp [mem_center_iff]
-=======
-@[simp, to_additive zero_mem_addCenter]
 theorem one_mem_center [MulOneClass M] : (1 : M) ∈ Set.center M := by simp [mem_center_iff]
->>>>>>> 127c1f98
 #align set.one_mem_center Set.one_mem_center
 #align set.zero_mem_add_center Set.zero_mem_addCenter
 
@@ -66,27 +61,15 @@
 
 variable {M}
 
-<<<<<<< HEAD
 @[to_additive (attr := simp) add_mem_addCenter]
-theorem mul_mem_center [Semigroup M] {a b : M} (ha : a ∈ Set.Center M) (hb : b ∈ Set.Center M) :
-    a * b ∈ Set.Center M := fun g => by rw [mul_assoc, ← hb g, ← mul_assoc, ha g, mul_assoc]
-#align set.mul_mem_center Set.mul_mem_center
-#align set.add_mem_add_center Set.add_mem_addCenter
-
-@[to_additive (attr := simp) neg_mem_addCenter]
-theorem inv_mem_center [Group M] {a : M} (ha : a ∈ Set.Center M) :
-    a⁻¹ ∈ Set.Center M := fun g => by
-=======
-@[simp, to_additive add_mem_addCenter]
 theorem mul_mem_center [Semigroup M] {a b : M} (ha : a ∈ Set.center M) (hb : b ∈ Set.center M) :
     a * b ∈ Set.center M := fun g => by rw [mul_assoc, ← hb g, ← mul_assoc, ha g, mul_assoc]
 #align set.mul_mem_center Set.mul_mem_center
 #align set.add_mem_add_center Set.add_mem_addCenter
 
-@[simp, to_additive neg_mem_addCenter]
+@[to_additive (attr := simp) neg_mem_addCenter]
 theorem inv_mem_center [Group M] {a : M} (ha : a ∈ Set.center M) :
     a⁻¹ ∈ Set.center M := fun g => by
->>>>>>> 127c1f98
   rw [← inv_inj, mul_inv_rev, inv_inv, ← ha, mul_inv_rev, inv_inv]
 #align set.inv_mem_center Set.inv_mem_center
 #align set.neg_mem_add_center Set.neg_mem_addCenter
@@ -130,15 +113,9 @@
   exact center_units_subset (inv_mem_center (subset_center_units ha))
 #align set.inv_mem_center₀ Set.inv_mem_center₀
 
-<<<<<<< HEAD
 @[to_additive (attr := simp) sub_mem_addCenter]
-theorem div_mem_center [Group M] {a b : M} (ha : a ∈ Set.Center M) (hb : b ∈ Set.Center M) :
-    a / b ∈ Set.Center M := by
-=======
-@[simp, to_additive sub_mem_addCenter]
 theorem div_mem_center [Group M] {a b : M} (ha : a ∈ Set.center M) (hb : b ∈ Set.center M) :
     a / b ∈ Set.center M := by
->>>>>>> 127c1f98
   rw [div_eq_mul_inv]
   exact mul_mem_center ha (inv_mem_center hb)
 #align set.div_mem_center Set.div_mem_center
@@ -154,13 +131,8 @@
 
 variable (M)
 
-<<<<<<< HEAD
 @[to_additive (attr := simp) addCenter_eq_univ]
-theorem center_eq_univ [CommSemigroup M] : Center M = Set.univ :=
-=======
-@[simp, to_additive addCenter_eq_univ]
 theorem center_eq_univ [CommSemigroup M] : center M = Set.univ :=
->>>>>>> 127c1f98
   (Subset.antisymm (subset_univ _)) fun x _ y => mul_comm y x
 #align set.center_eq_univ Set.center_eq_univ
 #align set.add_center_eq_univ Set.addCenter_eq_univ
