--- conflicted
+++ resolved
@@ -39,11 +39,8 @@
 
 -/
 
-<<<<<<< HEAD
-=======
 assert_not_exists Field
 
->>>>>>> a1b038bb
 namespace Subgroup
 
 variable {G : Type*} [Group G]
