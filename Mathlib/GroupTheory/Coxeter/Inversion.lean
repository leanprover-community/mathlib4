/-
Copyright (c) 2024 Mitchell Lee. All rights reserved.
Released under Apache 2.0 license as described in the file LICENSE.
Authors: Mitchell Lee, Óscar Álvarez
-/
module

public import Mathlib.GroupTheory.Coxeter.Length
public import Mathlib.Data.List.GetD
public import Mathlib.Tactic.Group

/-!
# Reflections, inversions, and inversion sequences

Throughout this file, `B` is a type and `M : CoxeterMatrix B` is a Coxeter matrix.
`cs : CoxeterSystem M W` is a Coxeter system; that is, `W` is a group, and `cs` holds the data
of a group isomorphism `W ≃* M.group`, where `M.group` refers to the quotient of the free group on
`B` by the Coxeter relations given by the matrix `M`. See `Mathlib/GroupTheory/Coxeter/Basic.lean`
for more details.

We define a *reflection* (`CoxeterSystem.IsReflection`) to be an element of the form
$t = u s_i u^{-1}$, where $u \in W$ and $s_i$ is a simple reflection. We say that a reflection $t$
is a *left inversion* (`CoxeterSystem.IsLeftInversion`) of an element $w \in W$ if
$\ell(t w) < \ell(w)$, and we say it is a *right inversion* (`CoxeterSystem.IsRightInversion`) of
$w$ if $\ell(w t) > \ell(w)$. Here $\ell$ is the length function
(see `Mathlib/GroupTheory/Coxeter/Length.lean`).

Given a word, we define its *left inversion sequence* (`CoxeterSystem.leftInvSeq`) and its
*right inversion sequence* (`CoxeterSystem.rightInvSeq`). We prove that if a word is reduced, then
both of its inversion sequences contain no duplicates. In fact, the right (respectively, left)
inversion sequence of a reduced word for $w$ consists of all of the right (respectively, left)
inversions of $w$ in some order, but we do not prove that in this file.

## Main definitions

* `CoxeterSystem.IsReflection`
* `CoxeterSystem.IsLeftInversion`
* `CoxeterSystem.IsRightInversion`
* `CoxeterSystem.leftInvSeq`
* `CoxeterSystem.rightInvSeq`

## References

* [A. Björner and F. Brenti, *Combinatorics of Coxeter Groups*](bjorner2005)

-/

@[expose] public section

assert_not_exists TwoSidedIdeal

namespace CoxeterSystem

open List Matrix Function

variable {B : Type*}
variable {W : Type*} [Group W]
variable {M : CoxeterMatrix B} (cs : CoxeterSystem M W)

local prefix:100 "s " => cs.simple
local prefix:100 "π " => cs.wordProd
local prefix:100 "ℓ " => cs.length

/-- `t : W` is a *reflection* of the Coxeter system `cs` if it is of the form
$w s_i w^{-1}$, where $w \in W$ and $s_i$ is a simple reflection. -/
def IsReflection (t : W) : Prop := ∃ w i, t = w * s i * w⁻¹

theorem isReflection_simple (i : B) : cs.IsReflection (s i) := by use 1, i; simp

namespace IsReflection

variable {cs}
variable {t : W} (ht : cs.IsReflection t)
include ht

theorem pow_two : t ^ 2 = 1 := by
  rcases ht with ⟨w, i, rfl⟩
  simp

theorem mul_self : t * t = 1 := by
  rcases ht with ⟨w, i, rfl⟩
  simp

theorem inv : t⁻¹ = t := by
  rcases ht with ⟨w, i, rfl⟩
  simp [mul_assoc]

theorem isReflection_inv : cs.IsReflection t⁻¹ := by rwa [ht.inv]

theorem odd_length : Odd (ℓ t) := by
  suffices cs.lengthParity t = Multiplicative.ofAdd 1 by
    simpa [lengthParity_eq_ofAdd_length, ZMod.natCast_eq_one_iff_odd]
  rcases ht with ⟨w, i, rfl⟩
  simp [lengthParity_simple]

theorem length_mul_left_ne (w : W) : ℓ (w * t) ≠ ℓ w := by
  suffices cs.lengthParity (w * t) ≠ cs.lengthParity w by
    contrapose! this
    simp only [lengthParity_eq_ofAdd_length, this]
  rcases ht with ⟨w, i, rfl⟩
  simp [lengthParity_simple]

theorem length_mul_right_ne (w : W) : ℓ (t * w) ≠ ℓ w := by
  suffices cs.lengthParity (t * w) ≠ cs.lengthParity w by
    contrapose! this
    simp only [lengthParity_eq_ofAdd_length, this]
  rcases ht with ⟨w, i, rfl⟩
  simp [lengthParity_simple]

theorem conj (w : W) : cs.IsReflection (w * t * w⁻¹) := by
  obtain ⟨u, i, rfl⟩ := ht
  use w * u, i
  group

end IsReflection

@[simp]
theorem isReflection_conj_iff (w t : W) :
    cs.IsReflection (w * t * w⁻¹) ↔ cs.IsReflection t := by
  constructor
  · intro h
    simpa [← mul_assoc] using h.conj w⁻¹
  · exact IsReflection.conj (w := w)

/-- The proposition that `t` is a right inversion of `w`; i.e., `t` is a reflection and
$\ell (w t) < \ell(w)$. -/
def IsRightInversion (w t : W) : Prop := cs.IsReflection t ∧ ℓ (w * t) < ℓ w

/-- The proposition that `t` is a left inversion of `w`; i.e., `t` is a reflection and
$\ell (t w) < \ell(w)$. -/
def IsLeftInversion (w t : W) : Prop := cs.IsReflection t ∧ ℓ (t * w) < ℓ w

theorem isRightInversion_inv_iff {w t : W} :
    cs.IsRightInversion w⁻¹ t ↔ cs.IsLeftInversion w t := by
  apply and_congr_right
  intro ht
  rw [← length_inv, mul_inv_rev, inv_inv, ht.inv, cs.length_inv w]

theorem isLeftInversion_inv_iff {w t : W} :
    cs.IsLeftInversion w⁻¹ t ↔ cs.IsRightInversion w t := by
  convert cs.isRightInversion_inv_iff.symm
  simp

namespace IsReflection

variable {cs}
variable {t : W} (ht : cs.IsReflection t)
include ht

theorem isRightInversion_mul_left_iff {w : W} :
    cs.IsRightInversion (w * t) t ↔ ¬cs.IsRightInversion w t := by
  unfold IsRightInversion
  simp only [mul_assoc, ht.mul_self, mul_one, ht, true_and, not_lt]
  constructor
  · exact le_of_lt
  · exact (lt_of_le_of_ne' · (ht.length_mul_left_ne w))

theorem not_isRightInversion_mul_left_iff {w : W} :
    ¬cs.IsRightInversion (w * t) t ↔ cs.IsRightInversion w t :=
  ht.isRightInversion_mul_left_iff.not_left

theorem isLeftInversion_mul_right_iff {w : W} :
    cs.IsLeftInversion (t * w) t ↔ ¬cs.IsLeftInversion w t := by
  rw [← isRightInversion_inv_iff, ← isRightInversion_inv_iff, mul_inv_rev, ht.inv,
    ht.isRightInversion_mul_left_iff]

theorem not_isLeftInversion_mul_right_iff {w : W} :
    ¬cs.IsLeftInversion (t * w) t ↔ cs.IsLeftInversion w t :=
  ht.isLeftInversion_mul_right_iff.not_left

end IsReflection

@[simp]
theorem isRightInversion_simple_iff_isRightDescent (w : W) (i : B) :
    cs.IsRightInversion w (s i) ↔ cs.IsRightDescent w i := by
  simp [IsRightInversion, IsRightDescent, cs.isReflection_simple i]

@[simp]
theorem isLeftInversion_simple_iff_isLeftDescent (w : W) (i : B) :
    cs.IsLeftInversion w (s i) ↔ cs.IsLeftDescent w i := by
  simp [IsLeftInversion, IsLeftDescent, cs.isReflection_simple i]

/-- The right inversion sequence of `ω`. The right inversion sequence of a word
$s_{i_1} \cdots s_{i_\ell}$ is the sequence
$$s_{i_\ell}\cdots s_{i_1}\cdots s_{i_\ell}, \ldots,
    s_{i_{\ell}}s_{i_{\ell - 1}}s_{i_{\ell - 2}}s_{i_{\ell - 1}}s_{i_\ell}, \ldots,
    s_{i_{\ell}}s_{i_{\ell - 1}}s_{i_\ell}, s_{i_\ell}.$$
-/
def rightInvSeq (ω : List B) : List W :=
  match ω with
  | [] => []
  | i :: ω => (π ω)⁻¹ * (s i) * (π ω) :: rightInvSeq ω

/-- The left inversion sequence of `ω`. The left inversion sequence of a word
$s_{i_1} \cdots s_{i_\ell}$ is the sequence
$$s_{i_1}, s_{i_1}s_{i_2}s_{i_1}, s_{i_1}s_{i_2}s_{i_3}s_{i_2}s_{i_1}, \ldots,
    s_{i_1}\cdots s_{i_\ell}\cdots s_{i_1}.$$
-/
def leftInvSeq (ω : List B) : List W :=
  match ω with
  | [] => []
  | i :: ω => s i :: List.map (MulAut.conj (s i)) (leftInvSeq ω)

local prefix:100 "ris " => cs.rightInvSeq
local prefix:100 "lis " => cs.leftInvSeq

@[simp] theorem rightInvSeq_nil : ris [] = [] := rfl

@[simp] theorem leftInvSeq_nil : lis [] = [] := rfl

@[simp] theorem rightInvSeq_singleton (i : B) : ris [i] = [s i] := by simp [rightInvSeq]

@[simp] theorem leftInvSeq_singleton (i : B) : lis [i] = [s i] := rfl

theorem rightInvSeq_concat (ω : List B) (i : B) :
    ris (ω.concat i) = (List.map (MulAut.conj (s i)) (ris ω)).concat (s i) := by
  induction ω with
  | nil => simp
  | cons j ω ih =>
    dsimp [rightInvSeq, concat]
    rw [ih]
    simp only [concat_eq_append, wordProd_append, wordProd_cons, wordProd_nil, mul_one, mul_inv_rev,
      inv_simple, cons.injEq, and_true]
    group

private theorem leftInvSeq_eq_reverse_rightInvSeq_reverse (ω : List B) :
    lis ω = (ris ω.reverse).reverse := by
  induction ω with
  | nil => simp
  | cons i ω ih =>
    rw [leftInvSeq, reverse_cons, ← concat_eq_append, rightInvSeq_concat, ih]
    simp [map_reverse]

theorem leftInvSeq_concat (ω : List B) (i : B) :
    lis (ω.concat i) = (lis ω).concat ((π ω) * (s i) * (π ω)⁻¹) := by
  simp [leftInvSeq_eq_reverse_rightInvSeq_reverse, rightInvSeq]

theorem rightInvSeq_reverse (ω : List B) :
    ris (ω.reverse) = (lis ω).reverse := by
  simp [leftInvSeq_eq_reverse_rightInvSeq_reverse]

theorem leftInvSeq_reverse (ω : List B) :
    lis (ω.reverse) = (ris ω).reverse := by
  simp [leftInvSeq_eq_reverse_rightInvSeq_reverse]

@[simp] theorem length_rightInvSeq (ω : List B) : (ris ω).length = ω.length := by
  induction ω with
  | nil => simp
  | cons i ω ih => simpa [rightInvSeq]

@[simp] theorem length_leftInvSeq (ω : List B) : (lis ω).length = ω.length := by
  simp [leftInvSeq_eq_reverse_rightInvSeq_reverse]

theorem getD_rightInvSeq (ω : List B) (j : ℕ) :
    (ris ω).getD j 1 =
      (π (ω.drop (j + 1)))⁻¹
        * (Option.map (cs.simple) ω[j]?).getD 1
        * π (ω.drop (j + 1)) := by
  induction ω generalizing j with
  | nil => simp
  | cons i ω ih =>
    dsimp only [rightInvSeq]
    rcases j with _ | j'
    · simp
    · simp only [getD_eq_getElem?_getD] at ih
      simp [ih j']

lemma getElem_rightInvSeq (ω : List B) (j : ℕ) (h : j < ω.length) :
    (ris ω)[j]'(by simp  [h]) =
    (π (ω.drop (j + 1)))⁻¹
      * (Option.map (cs.simple) ω[j]?).getD 1
      * π (ω.drop (j + 1)) := by
  rw [← List.getD_eq_getElem (ris ω) 1, getD_rightInvSeq]

theorem getD_leftInvSeq (ω : List B) (j : ℕ) :
    (lis ω).getD j 1 =
      π (ω.take j)
        * (Option.map (cs.simple) ω[j]?).getD 1
        * (π (ω.take j))⁻¹ := by
  induction ω generalizing j with
  | nil => simp
  | cons i ω ih =>
    dsimp [leftInvSeq]
    rcases j with _ | j'
    · simp
    · rw [getD_cons_succ]
      rw [(by simp : 1 = ⇑(MulAut.conj (s i)) 1)]
      rw [getD_map]
      rw [ih j']
      simp [← mul_assoc, wordProd_cons]

lemma getElem_leftInvSeq (ω : List B) (j : ℕ) (h : j < ω.length) :
    (lis ω)[j]'(by simp [h]) =
    cs.wordProd (List.take j ω) * s ω[j] * (cs.wordProd (List.take j ω))⁻¹ := by
  rw [← List.getD_eq_getElem (lis ω) 1, getD_leftInvSeq]
  simp [h]

theorem getD_rightInvSeq_mul_self (ω : List B) (j : ℕ) :
    ((ris ω).getD j 1) * ((ris ω).getD j 1) = 1 := by
  simp_rw [getD_rightInvSeq, mul_assoc]
  rcases em (j < ω.length) with hj | nhj
  · rw [getElem?_eq_getElem hj]
    simp [← mul_assoc]
  · rw [getElem?_eq_none_iff.mpr (by lia)]
    simp

theorem getD_leftInvSeq_mul_self (ω : List B) (j : ℕ) :
    ((lis ω).getD j 1) * ((lis ω).getD j 1) = 1 := by
  simp_rw [getD_leftInvSeq, mul_assoc]
  rcases em (j < ω.length) with hj | nhj
  · rw [getElem?_eq_getElem hj]
    simp [← mul_assoc]
  · rw [getElem?_eq_none_iff.mpr (by lia)]
    simp

theorem rightInvSeq_drop (ω : List B) (j : ℕ) :
    ris (ω.drop j) = (ris ω).drop j := by
  induction j generalizing ω with
  | zero => simp
  | succ j ih₁ =>
    induction ω with
    | nil => simp
    | cons k ω _ => rw [drop_succ_cons, ih₁ ω, rightInvSeq, drop_succ_cons]

theorem leftInvSeq_take (ω : List B) (j : ℕ) :
    lis (ω.take j) = (lis ω).take j := by
  simp only [leftInvSeq_eq_reverse_rightInvSeq_reverse]
  rw [List.take_reverse]
  nth_rw 1 [← List.reverse_reverse ω]
  rw [List.take_reverse]
  simp [rightInvSeq_drop]

theorem isReflection_of_mem_rightInvSeq (ω : List B) {t : W} (ht : t ∈ ris ω) :
    cs.IsReflection t := by
  induction ω with
  | nil => simp at ht
  | cons i ω ih =>
    dsimp [rightInvSeq] at ht
    rcases ht with _ | ⟨_, mem⟩
    · use (π ω)⁻¹, i
      group
    · exact ih mem

theorem isReflection_of_mem_leftInvSeq (ω : List B) {t : W} (ht : t ∈ lis ω) :
    cs.IsReflection t := by
  simp only [leftInvSeq_eq_reverse_rightInvSeq_reverse, mem_reverse] at ht
  exact cs.isReflection_of_mem_rightInvSeq ω.reverse ht

theorem wordProd_mul_getD_rightInvSeq (ω : List B) (j : ℕ) :
    π ω * ((ris ω).getD j 1) = π (ω.eraseIdx j) := by
  rw [getD_rightInvSeq, eraseIdx_eq_take_drop_succ]
  nth_rw 1 [← take_append_drop (j + 1) ω]
  rw [take_add_one]
  obtain lt | le := lt_or_ge j ω.length
  · simp only [getElem?_eq_getElem lt, wordProd_append, mul_assoc]
    simp
  · simp only [getElem?_eq_none le]
    simp

theorem getD_leftInvSeq_mul_wordProd (ω : List B) (j : ℕ) :
    ((lis ω).getD j 1) * π ω = π (ω.eraseIdx j) := by
  rw [getD_leftInvSeq, eraseIdx_eq_take_drop_succ]
  nth_rw 4 [← take_append_drop (j + 1) ω]
  rw [take_add_one]
  obtain lt | le := lt_or_ge j ω.length
  · simp only [getElem?_eq_getElem lt, wordProd_append, mul_assoc]
    simp
  · simp only [getElem?_eq_none le]
    simp

theorem isRightInversion_of_mem_rightInvSeq {ω : List B} (hω : cs.IsReduced ω) {t : W}
    (ht : t ∈ ris ω) : cs.IsRightInversion (π ω) t := by
  constructor
  · exact cs.isReflection_of_mem_rightInvSeq ω ht
  · obtain ⟨j, hj, rfl⟩ := List.mem_iff_getElem.mp ht
    rw [← List.getD_eq_getElem _ 1 hj, wordProd_mul_getD_rightInvSeq]
    rw [cs.length_rightInvSeq] at hj
    calc
      ℓ (π (ω.eraseIdx j))
<<<<<<< HEAD
      _ ≤ (ω.eraseIdx j).length := (cs.length_wordProd_le _)
=======
      _ ≤ (ω.eraseIdx j).length := cs.length_wordProd_le _
>>>>>>> c00849e5
      _ < ω.length := by rw [← List.length_eraseIdx_add_one hj]; exact lt_add_one _
      _ = ℓ (π ω) := hω.symm

theorem isLeftInversion_of_mem_leftInvSeq {ω : List B} (hω : cs.IsReduced ω) {t : W}
    (ht : t ∈ lis ω) : cs.IsLeftInversion (π ω) t := by
  constructor
  · exact cs.isReflection_of_mem_leftInvSeq ω ht
  · obtain ⟨j, hj, rfl⟩ := List.mem_iff_getElem.mp ht
    rw [← List.getD_eq_getElem _ 1 hj, getD_leftInvSeq_mul_wordProd]
    rw [cs.length_leftInvSeq] at hj
    calc
      ℓ (π (ω.eraseIdx j))
<<<<<<< HEAD
      _ ≤ (ω.eraseIdx j).length := (cs.length_wordProd_le _)
=======
      _ ≤ (ω.eraseIdx j).length := cs.length_wordProd_le _
>>>>>>> c00849e5
      _ < ω.length := by rw [← List.length_eraseIdx_add_one hj]; exact lt_add_one _
      _ = ℓ (π ω) := hω.symm

theorem prod_rightInvSeq (ω : List B) : prod (ris ω) = (π ω)⁻¹ := by
  induction ω with
  | nil => simp
  | cons i ω ih => simp [rightInvSeq, ih, wordProd_cons]

theorem prod_leftInvSeq (ω : List B) : prod (lis ω) = (π ω)⁻¹ := by
  simp only [leftInvSeq_eq_reverse_rightInvSeq_reverse, prod_reverse_noncomm, inv_inj]
  have : List.map (fun x ↦ x⁻¹) (ris ω.reverse) = ris ω.reverse := calc
    List.map (fun x ↦ x⁻¹) (ris ω.reverse)
    _ = List.map id (ris ω.reverse) := by
        apply List.map_congr_left
        intro t ht
        exact (cs.isReflection_of_mem_rightInvSeq _ ht).inv
    _ = ris ω.reverse := map_id _
  rw [this]
  nth_rw 2 [← reverse_reverse ω]
  rw [wordProd_reverse]
  exact cs.prod_rightInvSeq _

theorem IsReduced.nodup_rightInvSeq {ω : List B} (rω : cs.IsReduced ω) : List.Nodup (ris ω) := by
  apply List.nodup_iff_getElem?_ne_getElem?.mpr
  intro j j' j_lt_j' j'_lt_length (dup : (rightInvSeq cs ω)[j]? = (rightInvSeq cs ω)[j']?)
  show False
  replace j'_lt_length : j' < List.length ω := by simpa using j'_lt_length
  rw [getElem?_eq_getElem (by simp; lia), getElem?_eq_getElem (by simp; lia)] at dup
  apply Option.some_injective at dup
  rw [← getD_eq_getElem _ 1, ← getD_eq_getElem _ 1] at dup
  set! t := (ris ω).getD j 1 with h₁
  set! t' := (ris (ω.eraseIdx j)).getD (j' - 1) 1 with h₂
  have h₃ : t' = (ris ω).getD j' 1 := by
    rw [h₂, cs.getD_rightInvSeq, cs.getD_rightInvSeq,
      (Nat.sub_add_cancel (by lia) : j' - 1 + 1 = j'), eraseIdx_eq_take_drop_succ,
      drop_append, drop_of_length_le (by simp [j_lt_j'.le]), length_take, drop_drop,
      nil_append, min_eq_left_of_lt (j_lt_j'.trans j'_lt_length), Nat.add_comm,
      ← add_assoc, Nat.sub_add_cancel (by lia), mul_left_inj, mul_right_inj]
    congr 2
    show (List.take j ω ++ List.drop (j + 1) ω)[j' - 1]? = ω[j']?
    rw [getElem?_append_right (by simp [Nat.le_sub_one_of_lt j_lt_j']), getElem?_drop]
    grind
  have h₄ : t * t' = 1 := by
    rw [h₁, h₃, dup]
    exact cs.getD_rightInvSeq_mul_self _ _
  have h₅ := calc
    π ω = π ω * t * t' := by rw [mul_assoc, h₄]; group
    _ = (π (ω.eraseIdx j)) * t' :=
<<<<<<< HEAD
        (congrArg (· * t') (cs.wordProd_mul_getD_rightInvSeq _ _))
    _ = π ((ω.eraseIdx j).eraseIdx (j' - 1)) :=
        (cs.wordProd_mul_getD_rightInvSeq _ _)
  have h₆ := calc
    ω.length = ℓ (π ω) := (rω.symm)
    _ = ℓ (π ((ω.eraseIdx j).eraseIdx (j' - 1))) := (congrArg cs.length h₅)
    _ ≤ ((ω.eraseIdx j).eraseIdx (j' - 1)).length := (cs.length_wordProd_le _)
=======
        congrArg (· * t') (cs.wordProd_mul_getD_rightInvSeq _ _)
    _ = π ((ω.eraseIdx j).eraseIdx (j' - 1)) :=
        cs.wordProd_mul_getD_rightInvSeq _ _
  have h₆ := calc
    ω.length = ℓ (π ω) := rω.symm
    _ = ℓ (π ((ω.eraseIdx j).eraseIdx (j' - 1))) := congrArg cs.length h₅
    _ ≤ ((ω.eraseIdx j).eraseIdx (j' - 1)).length := cs.length_wordProd_le _
>>>>>>> c00849e5
  grind

theorem IsReduced.nodup_leftInvSeq {ω : List B} (rω : cs.IsReduced ω) : List.Nodup (lis ω) := by
  simp only [leftInvSeq_eq_reverse_rightInvSeq_reverse, nodup_reverse]
  apply nodup_rightInvSeq
  rwa [isReduced_reverse_iff]

lemma getElem_succ_leftInvSeq_alternatingWord
    (i j : B) (p k : ℕ) (h : k + 1 < 2 * p) :
    (lis (alternatingWord i j (2 * p)))[k + 1]'(by simpa using h) =
    MulAut.conj (s i) ((lis (alternatingWord j i (2 * p)))[k]'(by simp; lia)) := by
  rw [cs.getElem_leftInvSeq (alternatingWord i j (2 * p)) (k + 1) (by simp [h]),
    cs.getElem_leftInvSeq (alternatingWord j i (2 * p)) k (by simp; lia)]
  simp only [MulAut.conj, listTake_succ_alternatingWord i j p k h, cs.wordProd_cons, mul_assoc,
    mul_inv_rev, inv_simple, MonoidHom.coe_mk, OneHom.coe_mk, MulEquiv.coe_mk, Equiv.coe_fn_mk,
    mul_right_inj, mul_left_inj]
  rw [getElem_alternatingWord_swapIndices i j (2 * p) k]
  lia

theorem getElem_leftInvSeq_alternatingWord
    (i j : B) (p k : ℕ) (h : k < 2 * p) :
    (lis (alternatingWord i j (2 * p)))[k]'(by simp; lia) =
    π alternatingWord j i (2 * k + 1) := by
  induction k generalizing i j with
  | zero =>
    simp only [CoxeterSystem.getElem_leftInvSeq cs (alternatingWord i j (2 * p)) 0 (by simp [h]),
      take_zero, wordProd_nil, one_mul, inv_one, mul_one, alternatingWord, concat_eq_append,
      nil_append, wordProd_singleton]
    apply congr_arg
    simp only [getElem_alternatingWord i j (2 * p) 0 (by simp [h]), add_zero, even_two,
      Even.mul_right, ↓reduceIte]
  | succ k hk =>
    simp only [getElem_succ_leftInvSeq_alternatingWord cs i j p k h, hk _ _ (by lia),
      MulAut.conj_apply, inv_simple, alternatingWord_succ' j i, even_two, Even.mul_right,
      ↓reduceIte, wordProd_cons]
    rw [(by ring: 2 * (k + 1) = 2 * k + 1 + 1), alternatingWord_succ j i, wordProd_concat]
    simp [mul_assoc]

end CoxeterSystem<|MERGE_RESOLUTION|>--- conflicted
+++ resolved
@@ -377,11 +377,7 @@
     rw [cs.length_rightInvSeq] at hj
     calc
       ℓ (π (ω.eraseIdx j))
-<<<<<<< HEAD
-      _ ≤ (ω.eraseIdx j).length := (cs.length_wordProd_le _)
-=======
       _ ≤ (ω.eraseIdx j).length := cs.length_wordProd_le _
->>>>>>> c00849e5
       _ < ω.length := by rw [← List.length_eraseIdx_add_one hj]; exact lt_add_one _
       _ = ℓ (π ω) := hω.symm
 
@@ -394,11 +390,7 @@
     rw [cs.length_leftInvSeq] at hj
     calc
       ℓ (π (ω.eraseIdx j))
-<<<<<<< HEAD
-      _ ≤ (ω.eraseIdx j).length := (cs.length_wordProd_le _)
-=======
       _ ≤ (ω.eraseIdx j).length := cs.length_wordProd_le _
->>>>>>> c00849e5
       _ < ω.length := by rw [← List.length_eraseIdx_add_one hj]; exact lt_add_one _
       _ = ℓ (π ω) := hω.symm
 
@@ -447,15 +439,6 @@
   have h₅ := calc
     π ω = π ω * t * t' := by rw [mul_assoc, h₄]; group
     _ = (π (ω.eraseIdx j)) * t' :=
-<<<<<<< HEAD
-        (congrArg (· * t') (cs.wordProd_mul_getD_rightInvSeq _ _))
-    _ = π ((ω.eraseIdx j).eraseIdx (j' - 1)) :=
-        (cs.wordProd_mul_getD_rightInvSeq _ _)
-  have h₆ := calc
-    ω.length = ℓ (π ω) := (rω.symm)
-    _ = ℓ (π ((ω.eraseIdx j).eraseIdx (j' - 1))) := (congrArg cs.length h₅)
-    _ ≤ ((ω.eraseIdx j).eraseIdx (j' - 1)).length := (cs.length_wordProd_le _)
-=======
         congrArg (· * t') (cs.wordProd_mul_getD_rightInvSeq _ _)
     _ = π ((ω.eraseIdx j).eraseIdx (j' - 1)) :=
         cs.wordProd_mul_getD_rightInvSeq _ _
@@ -463,7 +446,6 @@
     ω.length = ℓ (π ω) := rω.symm
     _ = ℓ (π ((ω.eraseIdx j).eraseIdx (j' - 1))) := congrArg cs.length h₅
     _ ≤ ((ω.eraseIdx j).eraseIdx (j' - 1)).length := cs.length_wordProd_le _
->>>>>>> c00849e5
   grind
 
 theorem IsReduced.nodup_leftInvSeq {ω : List B} (rω : cs.IsReduced ω) : List.Nodup (lis ω) := by
