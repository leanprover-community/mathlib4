--- conflicted
+++ resolved
@@ -262,7 +262,7 @@
       simp [ih j']
 
 lemma getElem_rightInvSeq (ω : List B) (j : ℕ) (h : j < ω.length) :
-    (ris ω)[j]'(by simp [h]) =
+    (ris ω)[j]'(by simp  [h]) =
     (π (ω.drop (j + 1)))⁻¹
       * (Option.map (cs.simple) ω[j]?).getD 1
       * π (ω.drop (j + 1)) := by
@@ -452,15 +452,9 @@
 lemma getElem_succ_leftInvSeq_alternatingWord
     (i j : B) (p k : ℕ) (h : k + 1 < 2 * p) :
     (lis (alternatingWord i j (2 * p)))[k + 1]'(by simpa using h) =
-<<<<<<< HEAD
-    MulAut.conj (s i) ((lis (alternatingWord j i (2 * p)))[k]'(by simp; omega)) := by
-  rw [cs.getElem_leftInvSeq (alternatingWord i j (2 * p)) (k + 1) (by simp [h]),
-    cs.getElem_leftInvSeq (alternatingWord j i (2 * p)) k (by simp; omega)]
-=======
     MulAut.conj (s i) ((lis (alternatingWord j i (2 * p)))[k]'(by simp; cutsat)) := by
   rw [cs.getElem_leftInvSeq (alternatingWord i j (2 * p)) (k + 1) (by simp [h]),
     cs.getElem_leftInvSeq (alternatingWord j i (2 * p)) k (by simp; cutsat)]
->>>>>>> 60413e18
   simp only [MulAut.conj, listTake_succ_alternatingWord i j p k h, cs.wordProd_cons, mul_assoc,
     mul_inv_rev, inv_simple, MonoidHom.coe_mk, OneHom.coe_mk, MulEquiv.coe_mk, Equiv.coe_fn_mk,
     mul_right_inj, mul_left_inj]
