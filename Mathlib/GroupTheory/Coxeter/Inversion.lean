/-
Copyright (c) 2024 Mitchell Lee. All rights reserved.
Released under Apache 2.0 license as described in the file LICENSE.
Authors: Mitchell Lee, Óscar Álvarez
-/
import Mathlib.GroupTheory.Coxeter.Length
import Mathlib.Data.List.GetD
import Mathlib.Tactic.Group

/-!
# Reflections, inversions, and inversion sequences

Throughout this file, `B` is a type and `M : CoxeterMatrix B` is a Coxeter matrix.
`cs : CoxeterSystem M W` is a Coxeter system; that is, `W` is a group, and `cs` holds the data
of a group isomorphism `W ≃* M.group`, where `M.group` refers to the quotient of the free group on
`B` by the Coxeter relations given by the matrix `M`. See `Mathlib/GroupTheory/Coxeter/Basic.lean`
for more details.

We define a *reflection* (`CoxeterSystem.IsReflection`) to be an element of the form
$t = u s_i u^{-1}$, where $u \in W$ and $s_i$ is a simple reflection. We say that a reflection $t$
is a *left inversion* (`CoxeterSystem.IsLeftInversion`) of an element $w \in W$ if
$\ell(t w) < \ell(w)$, and we say it is a *right inversion* (`CoxeterSystem.IsRightInversion`) of
$w$ if $\ell(w t) > \ell(w)$. Here $\ell$ is the length function
(see `Mathlib/GroupTheory/Coxeter/Length.lean`).

Given a word, we define its *left inversion sequence* (`CoxeterSystem.leftInvSeq`) and its
*right inversion sequence* (`CoxeterSystem.rightInvSeq`). We prove that if a word is reduced, then
both of its inversion sequences contain no duplicates. In fact, the right (respectively, left)
inversion sequence of a reduced word for $w$ consists of all of the right (respectively, left)
inversions of $w$ in some order, but we do not prove that in this file.

## Main definitions

* `CoxeterSystem.IsReflection`
* `CoxeterSystem.IsLeftInversion`
* `CoxeterSystem.IsRightInversion`
* `CoxeterSystem.leftInvSeq`
* `CoxeterSystem.rightInvSeq`

## References

* [A. Björner and F. Brenti, *Combinatorics of Coxeter Groups*](bjorner2005)

-/

assert_not_exists TwoSidedIdeal

namespace CoxeterSystem

open List Matrix Function

variable {B : Type*}
variable {W : Type*} [Group W]
variable {M : CoxeterMatrix B} (cs : CoxeterSystem M W)

local prefix:100 "s " => cs.simple
local prefix:100 "π " => cs.wordProd
local prefix:100 "ℓ " => cs.length

/-- `t : W` is a *reflection* of the Coxeter system `cs` if it is of the form
$w s_i w^{-1}$, where $w \in W$ and $s_i$ is a simple reflection. -/
def IsReflection (t : W) : Prop := ∃ w i, t = w * s i * w⁻¹

theorem isReflection_simple (i : B) : cs.IsReflection (s i) := by use 1, i; simp

namespace IsReflection

variable {cs}
variable {t : W} (ht : cs.IsReflection t)
include ht

theorem pow_two : t ^ 2 = 1 := by
  rcases ht with ⟨w, i, rfl⟩
  simp

theorem mul_self : t * t = 1 := by
  rcases ht with ⟨w, i, rfl⟩
  simp

theorem inv : t⁻¹ = t := by
  rcases ht with ⟨w, i, rfl⟩
  simp [mul_assoc]

theorem isReflection_inv : cs.IsReflection t⁻¹ := by rwa [ht.inv]

theorem odd_length : Odd (ℓ t) := by
  suffices cs.lengthParity t = Multiplicative.ofAdd 1 by
    simpa [lengthParity_eq_ofAdd_length, ZMod.eq_one_iff_odd]
  rcases ht with ⟨w, i, rfl⟩
  simp [lengthParity_simple]

theorem length_mul_left_ne (w : W) : ℓ (w * t) ≠ ℓ w := by
  suffices cs.lengthParity (w * t) ≠ cs.lengthParity w by
    contrapose! this
    simp only [lengthParity_eq_ofAdd_length, this]
  rcases ht with ⟨w, i, rfl⟩
  simp [lengthParity_simple]

theorem length_mul_right_ne (w : W) : ℓ (t * w) ≠ ℓ w := by
  suffices cs.lengthParity (t * w) ≠ cs.lengthParity w by
    contrapose! this
    simp only [lengthParity_eq_ofAdd_length, this]
  rcases ht with ⟨w, i, rfl⟩
  simp [lengthParity_simple]

theorem conj (w : W) : cs.IsReflection (w * t * w⁻¹) := by
  obtain ⟨u, i, rfl⟩ := ht
  use w * u, i
  group

end IsReflection

@[simp]
theorem isReflection_conj_iff (w t : W) :
    cs.IsReflection (w * t * w⁻¹) ↔ cs.IsReflection t := by
  constructor
  · intro h
    simpa [← mul_assoc] using h.conj w⁻¹
  · exact IsReflection.conj (w := w)

/-- The proposition that `t` is a right inversion of `w`; i.e., `t` is a reflection and
$\ell (w t) < \ell(w)$. -/
def IsRightInversion (w t : W) : Prop := cs.IsReflection t ∧ ℓ (w * t) < ℓ w

/-- The proposition that `t` is a left inversion of `w`; i.e., `t` is a reflection and
$\ell (t w) < \ell(w)$. -/
def IsLeftInversion (w t : W) : Prop := cs.IsReflection t ∧ ℓ (t * w) < ℓ w

theorem isRightInversion_inv_iff {w t : W} :
    cs.IsRightInversion w⁻¹ t ↔ cs.IsLeftInversion w t := by
  apply and_congr_right
  intro ht
  rw [← length_inv, mul_inv_rev, inv_inv, ht.inv, cs.length_inv w]

theorem isLeftInversion_inv_iff {w t : W} :
    cs.IsLeftInversion w⁻¹ t ↔ cs.IsRightInversion w t := by
  convert cs.isRightInversion_inv_iff.symm
  simp

namespace IsReflection

variable {cs}
variable {t : W} (ht : cs.IsReflection t)
include ht

theorem isRightInversion_mul_left_iff {w : W} :
    cs.IsRightInversion (w * t) t ↔ ¬cs.IsRightInversion w t := by
  unfold IsRightInversion
  simp only [mul_assoc, ht.mul_self, mul_one, ht, true_and, not_lt]
  constructor
  · exact le_of_lt
  · exact (lt_of_le_of_ne' · (ht.length_mul_left_ne w))

theorem not_isRightInversion_mul_left_iff {w : W} :
    ¬cs.IsRightInversion (w * t) t ↔ cs.IsRightInversion w t :=
  ht.isRightInversion_mul_left_iff.not_left

theorem isLeftInversion_mul_right_iff {w : W} :
    cs.IsLeftInversion (t * w) t ↔ ¬cs.IsLeftInversion w t := by
  rw [← isRightInversion_inv_iff, ← isRightInversion_inv_iff, mul_inv_rev, ht.inv,
    ht.isRightInversion_mul_left_iff]

theorem not_isLeftInversion_mul_right_iff {w : W} :
    ¬cs.IsLeftInversion (t * w) t ↔ cs.IsLeftInversion w t :=
  ht.isLeftInversion_mul_right_iff.not_left

end IsReflection

@[simp]
theorem isRightInversion_simple_iff_isRightDescent (w : W) (i : B) :
    cs.IsRightInversion w (s i) ↔ cs.IsRightDescent w i := by
  simp [IsRightInversion, IsRightDescent, cs.isReflection_simple i]

@[simp]
theorem isLeftInversion_simple_iff_isLeftDescent (w : W) (i : B) :
    cs.IsLeftInversion w (s i) ↔ cs.IsLeftDescent w i := by
  simp [IsLeftInversion, IsLeftDescent, cs.isReflection_simple i]

/-- The right inversion sequence of `ω`. The right inversion sequence of a word
$s_{i_1} \cdots s_{i_\ell}$ is the sequence
$$s_{i_\ell}\cdots s_{i_1}\cdots s_{i_\ell}, \ldots,
    s_{i_{\ell}}s_{i_{\ell - 1}}s_{i_{\ell - 2}}s_{i_{\ell - 1}}s_{i_\ell}, \ldots,
    s_{i_{\ell}}s_{i_{\ell - 1}}s_{i_\ell}, s_{i_\ell}.$$
-/
def rightInvSeq (ω : List B) : List W :=
  match ω with
  | [] => []
  | i :: ω => (π ω)⁻¹ * (s i) * (π ω) :: rightInvSeq ω

/-- The left inversion sequence of `ω`. The left inversion sequence of a word
$s_{i_1} \cdots s_{i_\ell}$ is the sequence
$$s_{i_1}, s_{i_1}s_{i_2}s_{i_1}, s_{i_1}s_{i_2}s_{i_3}s_{i_2}s_{i_1}, \ldots,
    s_{i_1}\cdots s_{i_\ell}\cdots s_{i_1}.$$
-/
def leftInvSeq (ω : List B) : List W :=
  match ω with
  | [] => []
  | i :: ω => s i :: List.map (MulAut.conj (s i)) (leftInvSeq ω)

local prefix:100 "ris " => cs.rightInvSeq
local prefix:100 "lis " => cs.leftInvSeq

@[simp] theorem rightInvSeq_nil : ris [] = [] := rfl

@[simp] theorem leftInvSeq_nil : lis [] = [] := rfl

@[simp] theorem rightInvSeq_singleton (i : B) : ris [i] = [s i] := by simp [rightInvSeq]

@[simp] theorem leftInvSeq_singleton (i : B) : lis [i] = [s i] := rfl

theorem rightInvSeq_concat (ω : List B) (i : B) :
    ris (ω.concat i) = (List.map (MulAut.conj (s i)) (ris ω)).concat (s i) := by
  induction ω with
  | nil => simp
  | cons j ω ih =>
    dsimp [rightInvSeq, concat]
    rw [ih]
    simp only [concat_eq_append, wordProd_append, wordProd_cons, wordProd_nil, mul_one, mul_inv_rev,
      inv_simple, cons.injEq, and_true]
    group

private theorem leftInvSeq_eq_reverse_rightInvSeq_reverse (ω : List B) :
    lis ω = (ris ω.reverse).reverse := by
  induction ω with
  | nil => simp
  | cons i ω ih =>
    rw [leftInvSeq, reverse_cons, ← concat_eq_append, rightInvSeq_concat, ih]
    simp [map_reverse]

theorem leftInvSeq_concat (ω : List B) (i : B) :
    lis (ω.concat i) = (lis ω).concat ((π ω) * (s i) * (π ω)⁻¹) := by
  simp [leftInvSeq_eq_reverse_rightInvSeq_reverse, rightInvSeq]

theorem rightInvSeq_reverse (ω : List B) :
    ris (ω.reverse) = (lis ω).reverse := by
  simp [leftInvSeq_eq_reverse_rightInvSeq_reverse]

theorem leftInvSeq_reverse (ω : List B) :
    lis (ω.reverse) = (ris ω).reverse := by
  simp [leftInvSeq_eq_reverse_rightInvSeq_reverse]

@[simp] theorem length_rightInvSeq (ω : List B) : (ris ω).length = ω.length := by
  induction ω with
  | nil => simp
  | cons i ω ih => simpa [rightInvSeq]

@[simp] theorem length_leftInvSeq (ω : List B) : (lis ω).length = ω.length := by
  simp [leftInvSeq_eq_reverse_rightInvSeq_reverse]

theorem getD_rightInvSeq (ω : List B) (j : ℕ) :
    (ris ω).getD j 1 =
      (π (ω.drop (j + 1)))⁻¹
        * (Option.map (cs.simple) ω[j]?).getD 1
        * π (ω.drop (j + 1)) := by
  induction ω generalizing j with
  | nil => simp
  | cons i ω ih =>
    dsimp only [rightInvSeq]
    rcases j with _ | j'
    · simp
    · simp only [getD_eq_getElem?_getD] at ih
      simp [ih j']

lemma getElem_rightInvSeq (ω : List B) (j : ℕ) (h : j < ω.length) :
    (ris ω)[j]'(by simp [h]) =
    (π (ω.drop (j + 1)))⁻¹
      * (Option.map (cs.simple) ω[j]?).getD 1
      * π (ω.drop (j + 1)) := by
  rw [← List.getD_eq_getElem (ris ω) 1, getD_rightInvSeq]

theorem getD_leftInvSeq (ω : List B) (j : ℕ) :
    (lis ω).getD j 1 =
      π (ω.take j)
        * (Option.map (cs.simple) ω[j]?).getD 1
        * (π (ω.take j))⁻¹ := by
  induction ω generalizing j with
  | nil => simp
  | cons i ω ih =>
    dsimp [leftInvSeq]
    rcases j with _ | j'
    · simp
    · rw [getD_cons_succ]
      rw [(by simp : 1 = ⇑(MulAut.conj (s i)) 1)]
      rw [getD_map]
      rw [ih j']
      simp [← mul_assoc, wordProd_cons]

lemma getElem_leftInvSeq (ω : List B) (j : ℕ) (h : j < ω.length) :
    (lis ω)[j]'(by simp [h]) =
    cs.wordProd (List.take j ω) * s ω[j] * (cs.wordProd (List.take j ω))⁻¹ := by
  rw [← List.getD_eq_getElem (lis ω) 1, getD_leftInvSeq]
  simp [h]

theorem getD_rightInvSeq_mul_self (ω : List B) (j : ℕ) :
    ((ris ω).getD j 1) * ((ris ω).getD j 1) = 1 := by
  simp_rw [getD_rightInvSeq, mul_assoc]
  rcases em (j < ω.length) with hj | nhj
  · rw [getElem?_eq_getElem hj]
    simp [← mul_assoc]
  · rw [getElem?_eq_none_iff.mpr (by omega)]
    simp

theorem getD_leftInvSeq_mul_self (ω : List B) (j : ℕ) :
    ((lis ω).getD j 1) * ((lis ω).getD j 1) = 1 := by
  simp_rw [getD_leftInvSeq, mul_assoc]
  rcases em (j < ω.length) with hj | nhj
  · rw [getElem?_eq_getElem hj]
    simp [← mul_assoc]
  · rw [getElem?_eq_none_iff.mpr (by omega)]
    simp

theorem rightInvSeq_drop (ω : List B) (j : ℕ) :
    ris (ω.drop j) = (ris ω).drop j := by
  induction j generalizing ω with
  | zero => simp
  | succ j ih₁ =>
    induction ω with
    | nil => simp
    | cons k ω _ => rw [drop_succ_cons, ih₁ ω, rightInvSeq, drop_succ_cons]

theorem leftInvSeq_take (ω : List B) (j : ℕ) :
    lis (ω.take j) = (lis ω).take j := by
  simp only [leftInvSeq_eq_reverse_rightInvSeq_reverse]
  rw [List.take_reverse]
  nth_rw 1 [← List.reverse_reverse ω]
  rw [List.take_reverse]
  simp [rightInvSeq_drop]

theorem isReflection_of_mem_rightInvSeq (ω : List B) {t : W} (ht : t ∈ ris ω) :
    cs.IsReflection t := by
  induction ω with
  | nil => simp at ht
  | cons i ω ih =>
    dsimp [rightInvSeq] at ht
    rcases ht with _ | ⟨_, mem⟩
    · use (π ω)⁻¹, i
      group
    · exact ih mem

theorem isReflection_of_mem_leftInvSeq (ω : List B) {t : W} (ht : t ∈ lis ω) :
    cs.IsReflection t := by
  simp only [leftInvSeq_eq_reverse_rightInvSeq_reverse, mem_reverse] at ht
  exact cs.isReflection_of_mem_rightInvSeq ω.reverse ht

theorem wordProd_mul_getD_rightInvSeq (ω : List B) (j : ℕ) :
    π ω * ((ris ω).getD j 1) = π (ω.eraseIdx j) := by
  rw [getD_rightInvSeq, eraseIdx_eq_take_drop_succ]
  nth_rw 1 [← take_append_drop (j + 1) ω]
  rw [take_succ]
  obtain lt | le := lt_or_ge j ω.length
  · simp only [getElem?_eq_getElem lt, wordProd_append, mul_assoc]
    simp
  · simp only [getElem?_eq_none le]
    simp

theorem getD_leftInvSeq_mul_wordProd (ω : List B) (j : ℕ) :
    ((lis ω).getD j 1) * π ω = π (ω.eraseIdx j) := by
  rw [getD_leftInvSeq, eraseIdx_eq_take_drop_succ]
  nth_rw 4 [← take_append_drop (j + 1) ω]
  rw [take_succ]
  obtain lt | le := lt_or_ge j ω.length
  · simp only [getElem?_eq_getElem lt, wordProd_append, mul_assoc]
    simp
  · simp only [getElem?_eq_none le]
    simp

theorem isRightInversion_of_mem_rightInvSeq {ω : List B} (hω : cs.IsReduced ω) {t : W}
    (ht : t ∈ ris ω) : cs.IsRightInversion (π ω) t := by
  constructor
  · exact cs.isReflection_of_mem_rightInvSeq ω ht
  · obtain ⟨j, hj, rfl⟩ := List.mem_iff_getElem.mp ht
    rw [← List.getD_eq_getElem _ 1 hj, wordProd_mul_getD_rightInvSeq]
    rw [cs.length_rightInvSeq] at hj
    calc
      ℓ (π (ω.eraseIdx j))
      _ ≤ (ω.eraseIdx j).length := (cs.length_wordProd_le _)
      _ < ω.length := by rw [← List.length_eraseIdx_add_one hj]; exact lt_add_one _
      _ = ℓ (π ω) := hω.symm

theorem isLeftInversion_of_mem_leftInvSeq {ω : List B} (hω : cs.IsReduced ω) {t : W}
    (ht : t ∈ lis ω) : cs.IsLeftInversion (π ω) t := by
  constructor
  · exact cs.isReflection_of_mem_leftInvSeq ω ht
  · obtain ⟨j, hj, rfl⟩ := List.mem_iff_getElem.mp ht
    rw [← List.getD_eq_getElem _ 1 hj, getD_leftInvSeq_mul_wordProd]
    rw [cs.length_leftInvSeq] at hj
    calc
      ℓ (π (ω.eraseIdx j))
      _ ≤ (ω.eraseIdx j).length := (cs.length_wordProd_le _)
      _ < ω.length := by rw [← List.length_eraseIdx_add_one hj]; exact lt_add_one _
      _ = ℓ (π ω) := hω.symm

theorem prod_rightInvSeq (ω : List B) : prod (ris ω) = (π ω)⁻¹ := by
  induction ω with
  | nil => simp
  | cons i ω ih => simp [rightInvSeq, ih, wordProd_cons]

theorem prod_leftInvSeq (ω : List B) : prod (lis ω) = (π ω)⁻¹ := by
  simp only [leftInvSeq_eq_reverse_rightInvSeq_reverse, prod_reverse_noncomm, inv_inj]
  have : List.map (fun x ↦ x⁻¹) (ris ω.reverse) = ris ω.reverse := calc
    List.map (fun x ↦ x⁻¹) (ris ω.reverse)
    _ = List.map id (ris ω.reverse) := by
        apply List.map_congr_left
        intro t ht
        exact (cs.isReflection_of_mem_rightInvSeq _ ht).inv
    _ = ris ω.reverse := map_id _
  rw [this]
  nth_rw 2 [← reverse_reverse ω]
  rw [wordProd_reverse]
  exact cs.prod_rightInvSeq _

theorem IsReduced.nodup_rightInvSeq {ω : List B} (rω : cs.IsReduced ω) : List.Nodup (ris ω) := by
  apply List.nodup_iff_getElem?_ne_getElem?.mpr
  intro j j' j_lt_j' j'_lt_length (dup : (rightInvSeq cs ω)[j]? = (rightInvSeq cs ω)[j']?)
  show False
  replace j'_lt_length : j' < List.length ω := by simpa using j'_lt_length
  rw [getElem?_eq_getElem (by simp; omega), getElem?_eq_getElem (by simp; omega)] at dup
  apply Option.some_injective at dup
  rw [← getD_eq_getElem _ 1, ← getD_eq_getElem _ 1] at dup
  set! t := (ris ω).getD j 1 with h₁
  set! t' := (ris (ω.eraseIdx j)).getD (j' - 1) 1 with h₂
  have h₃ : t' = (ris ω).getD j' 1 := by
    rw [h₂, cs.getD_rightInvSeq, cs.getD_rightInvSeq,
      (Nat.sub_add_cancel (by omega) : j' - 1 + 1 = j'), eraseIdx_eq_take_drop_succ,
      drop_append, drop_of_length_le (by simp [j_lt_j'.le]), length_take, drop_drop,
      nil_append, min_eq_left_of_lt (j_lt_j'.trans j'_lt_length), Nat.add_comm,
      ← add_assoc, Nat.sub_add_cancel (by omega), mul_left_inj, mul_right_inj]
    congr 2
    show (List.take j ω ++ List.drop (j + 1) ω)[j' - 1]? = ω[j']?
    rw [getElem?_append_right (by simp [Nat.le_sub_one_of_lt j_lt_j']), getElem?_drop]
<<<<<<< HEAD
    congr
    show j + 1 + (j' - 1 - List.length (List.take j ω)) = j'
    rw [length_take]
    omega
  have h₄ : t * t' = 1 := by
=======
    grind
  have h₄ : t * t' = 1                                := by
>>>>>>> 6c0e8529
    rw [h₁, h₃, dup]
    exact cs.getD_rightInvSeq_mul_self _ _
  have h₅ := calc
    π ω = π ω * t * t' := by rw [mul_assoc, h₄]; group
    _ = (π (ω.eraseIdx j)) * t' :=
        (congrArg (· * t') (cs.wordProd_mul_getD_rightInvSeq _ _))
    _ = π ((ω.eraseIdx j).eraseIdx (j' - 1)) :=
        (cs.wordProd_mul_getD_rightInvSeq _ _)
  have h₆ := calc
    ω.length = ℓ (π ω) := (rω.symm)
    _ = ℓ (π ((ω.eraseIdx j).eraseIdx (j' - 1))) := (congrArg cs.length h₅)
    _ ≤ ((ω.eraseIdx j).eraseIdx (j' - 1)).length := (cs.length_wordProd_le _)
  grind

theorem IsReduced.nodup_leftInvSeq {ω : List B} (rω : cs.IsReduced ω) : List.Nodup (lis ω) := by
  simp only [leftInvSeq_eq_reverse_rightInvSeq_reverse, nodup_reverse]
  apply nodup_rightInvSeq
  rwa [isReduced_reverse_iff]

lemma getElem_succ_leftInvSeq_alternatingWord
    (i j : B) (p k : ℕ) (h : k + 1 < 2 * p) :
    (lis (alternatingWord i j (2 * p)))[k + 1]'(by simpa using h) =
    MulAut.conj (s i) ((lis (alternatingWord j i (2 * p)))[k]'(by simp; omega)) := by
  rw [cs.getElem_leftInvSeq (alternatingWord i j (2 * p)) (k + 1) (by simp [h]),
    cs.getElem_leftInvSeq (alternatingWord j i (2 * p)) k (by simp; omega)]
  simp only [MulAut.conj, listTake_succ_alternatingWord i j p k h, cs.wordProd_cons, mul_assoc,
    mul_inv_rev, inv_simple, MonoidHom.coe_mk, OneHom.coe_mk, MulEquiv.coe_mk, Equiv.coe_fn_mk,
    mul_right_inj, mul_left_inj]
  rw [getElem_alternatingWord_swapIndices i j (2 * p) k]
  omega

theorem getElem_leftInvSeq_alternatingWord
    (i j : B) (p k : ℕ) (h : k < 2 * p) :
    (lis (alternatingWord i j (2 * p)))[k]'(by simp; omega) =
    π alternatingWord j i (2 * k + 1) := by
  induction k generalizing i j with
  | zero =>
    simp only [CoxeterSystem.getElem_leftInvSeq cs (alternatingWord i j (2 * p)) 0 (by simp [h]),
      take_zero, wordProd_nil, one_mul, inv_one, mul_one, alternatingWord, concat_eq_append,
      nil_append, wordProd_singleton]
    apply congr_arg
    simp only [getElem_alternatingWord i j (2 * p) 0 (by simp [h]), add_zero, even_two,
      Even.mul_right, ↓reduceIte]
  | succ k hk =>
    simp only [getElem_succ_leftInvSeq_alternatingWord cs i j p k h, hk _ _ (by omega),
      MulAut.conj_apply, inv_simple, alternatingWord_succ' j i, even_two, Even.mul_right,
      ↓reduceIte, wordProd_cons]
    rw [(by ring: 2 * (k + 1) = 2 * k + 1 + 1), alternatingWord_succ j i, wordProd_concat]
    simp [mul_assoc]

end CoxeterSystem<|MERGE_RESOLUTION|>--- conflicted
+++ resolved
@@ -428,16 +428,8 @@
     congr 2
     show (List.take j ω ++ List.drop (j + 1) ω)[j' - 1]? = ω[j']?
     rw [getElem?_append_right (by simp [Nat.le_sub_one_of_lt j_lt_j']), getElem?_drop]
-<<<<<<< HEAD
-    congr
-    show j + 1 + (j' - 1 - List.length (List.take j ω)) = j'
-    rw [length_take]
-    omega
+    grind
   have h₄ : t * t' = 1 := by
-=======
-    grind
-  have h₄ : t * t' = 1                                := by
->>>>>>> 6c0e8529
     rw [h₁, h₃, dup]
     exact cs.getD_rightInvSeq_mul_self _ _
   have h₅ := calc
