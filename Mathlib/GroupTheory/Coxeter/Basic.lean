--- conflicted
+++ resolved
@@ -45,15 +45,6 @@
 
 ## Main definitions
 
-<<<<<<< HEAD
-* `Matrix.IsCoxeter` : A matrix `IsCoxeter` if it is a symmetric matrix with diagonal
-  entries equal to one and off-diagonal entries distinct from one.
-* `Matrix.CoxeterGroup` : The group presentation corresponding to a Coxeter matrix.
-* `CoxeterSystem` : A structure recording the isomorphism between a group `W` and the
-  group presentation corresponding to a Coxeter matrix, i.e. `Matrix.CoxeterGroup M`.
-* `equivCoxeterGroup` : Coxeter groups of isomorphic types are isomorphic.
-* `IsCoxeterGroup` : A group is a Coxeter group if it is registered in a Coxeter system.
-=======
 * `CoxeterMatrix.Group`
 * `CoxeterSystem`
 * `IsCoxeterGroup`
@@ -63,7 +54,6 @@
   satisfying `f' (cs.simple i) = f i` for all `i`.
 * `CoxeterSystem.wordProd`
 * `CoxeterSystem.alternatingWord`
->>>>>>> 59de845a
 
 ## References
 
@@ -98,20 +88,6 @@
 
 variable {B B' : Type*} (M : CoxeterMatrix B) (e : B ≃ B')
 
-<<<<<<< HEAD
-/-- A matrix `IsCoxeter` if it is a symmetric matrix with diagonal entries equal to one
-and off-diagonal entries distinct from one. -/
-@[mk_iff]
-structure Matrix.IsCoxeter : Prop where
-  symmetric : M.IsSymm := by aesop
-  diagonal : ∀ b : B, M b b = 1 := by aesop
-  off_diagonal : ∀ b₁ b₂ : B, b₁ ≠ b₂ → M b₁ b₂ ≠ 1 := by aesop
-
-instance [Fintype B] [DecidableEq B] : DecidablePred (Matrix.IsCoxeter (B := B)) :=
-  fun M => decidable_of_iff' _ M.isCoxeter_iff
-
-namespace CoxeterGroup
-=======
 /-- The Coxeter relation associated to a Coxeter matrix $M$ and two indices $i, i' \in B$.
 That is, the relation $(s_i s_{i'})^{M_{i, i'}}$, considered as an element of the free group
 on $\{s_i\}_{i \in B}$.
@@ -121,7 +97,6 @@
 
 /-- The set of all Coxeter relations associated to the Coxeter matrix $M$. -/
 def relationsSet : Set (FreeGroup B) := range <| uncurry M.relation
->>>>>>> 59de845a
 
 /-- The Coxeter group associated to a Coxeter matrix $M$; that is, the group
 $$\langle \{s_i\}_{i \in B} \vert \{(s_i s_{i'})^{M_{i, i'}}\}_{i, i' \in B} \rangle.$$ -/
@@ -239,8 +214,6 @@
 theorem inv_simple (i : B) : (s i)⁻¹ = s i :=
   (eq_inv_of_mul_eq_one_right (cs.simple_mul_simple_self i)).symm
 
-<<<<<<< HEAD
-=======
 @[simp]
 theorem simple_mul_simple_pow (i i' : B) : (s i * s i') ^ M i i' = 1 := by
   have : (FreeGroup.of i * FreeGroup.of i') ^ M i i' ∈ M.relationsSet := ⟨(i, i'), rfl⟩
@@ -486,5 +459,4 @@
   nth_rw 2 [M.symmetric i i'] at this
   exact this
 
->>>>>>> 59de845a
 end CoxeterSystem