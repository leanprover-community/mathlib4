--- conflicted
+++ resolved
@@ -199,15 +199,12 @@
 @[to_additive]
 lemma orderOf_ne_zero_iff : orderOf x ≠ 0 ↔ IsOfFinOrder x := orderOf_eq_zero_iff.not_left
 
-<<<<<<< HEAD
-=======
 /-- In a nontrivial monoid with zero, the order of the zero element is zero. -/
 @[simp]
 lemma orderOf_zero (M₀ : Type*) [MonoidWithZero M₀] [Nontrivial M₀] : orderOf (0 : M₀) = 0 := by
   rw [orderOf_eq_zero_iff, isOfFinOrder_iff_pow_eq_one]
   simp +contextual [ne_of_gt]
 
->>>>>>> c07d348d
 @[to_additive]
 theorem orderOf_eq_iff {n} (h : 0 < n) :
     orderOf x = n ↔ x ^ n = 1 ∧ ∀ m, m < n → 0 < m → x ^ m ≠ 1 := by
