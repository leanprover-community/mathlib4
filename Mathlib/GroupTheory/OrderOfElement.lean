--- conflicted
+++ resolved
@@ -183,13 +183,8 @@
 
 @[to_additive addOrderOf_nsmul_eq_zero]
 theorem pow_orderOf_eq_one (x : G) : x ^ orderOf x = 1 := by
-<<<<<<< HEAD
-  rw [← isPeriodicPt_minimalPeriod (x * ·) 1, mul_left_iterate]
-  simp [orderOf]
-=======
   convert Eq.trans _ (isPeriodicPt_minimalPeriod (x * ·) 1)
   rw [orderOf, mul_left_iterate_apply_one]
->>>>>>> 6b226223
 
 @[to_additive]
 theorem orderOf_eq_zero (h : ¬IsOfFinOrder x) : orderOf x = 0 := by
