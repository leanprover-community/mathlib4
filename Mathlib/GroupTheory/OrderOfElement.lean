/-
Copyright (c) 2018 Johannes Hölzl. All rights reserved.
Released under Apache 2.0 license as described in the file LICENSE.
Authors: Johannes Hölzl, Julian Kuelshammer
-/
import Mathlib.Algebra.GroupPower.IterateHom
import Mathlib.Algebra.GroupPower.Ring
import Mathlib.Data.Int.ModEq
import Mathlib.Data.Nat.Interval
import Mathlib.Data.Set.Pointwise.Basic
import Mathlib.Data.Set.Intervals.Infinite
import Mathlib.Dynamics.PeriodicPts
import Mathlib.GroupTheory.Index

#align_import group_theory.order_of_element from "leanprover-community/mathlib"@"d07245fd37786daa997af4f1a73a49fa3b748408"

/-!
# Order of an element

This file defines the order of an element of a finite group. For a finite group `G` the order of
`x ∈ G` is the minimal `n ≥ 1` such that `x ^ n = 1`.

## Main definitions

* `IsOfFinOrder` is a predicate on an element `x` of a monoid `G` saying that `x` is of finite
  order.
* `IsOfFinAddOrder` is the additive analogue of `IsOfFinOrder`.
* `orderOf x` defines the order of an element `x` of a monoid `G`, by convention its value is `0`
  if `x` has infinite order.
* `addOrderOf` is the additive analogue of `orderOf`.

## Tags
order of an element
-/

open Function Fintype Nat Pointwise Subgroup Submonoid

variable {G H A α β : Type*}

section Monoid
variable [Monoid G] {a b x y : G} {n m : ℕ}

section IsOfFinOrder

-- Porting note: we need a `dsimp` in the middle of the rewrite to do beta reduction
@[to_additive]
theorem isPeriodicPt_mul_iff_pow_eq_one (x : G) : IsPeriodicPt (x * ·) n 1 ↔ x ^ n = 1 := by
  rw [IsPeriodicPt, IsFixedPt, mul_left_iterate]; dsimp; rw [mul_one]
#align is_periodic_pt_mul_iff_pow_eq_one isPeriodicPt_mul_iff_pow_eq_one
#align is_periodic_pt_add_iff_nsmul_eq_zero isPeriodicPt_add_iff_nsmul_eq_zero

/-- `IsOfFinOrder` is a predicate on an element `x` of a monoid to be of finite order, i.e. there
exists `n ≥ 1` such that `x ^ n = 1`.-/
@[to_additive "`IsOfFinAddOrder` is a predicate on an element `a` of an
additive monoid to be of finite order, i.e. there exists `n ≥ 1` such that `n • a = 0`."]
def IsOfFinOrder (x : G) : Prop :=
  (1 : G) ∈ periodicPts (x * ·)
#align is_of_fin_order IsOfFinOrder
#align is_of_fin_add_order IsOfFinAddOrder

theorem isOfFinAddOrder_ofMul_iff : IsOfFinAddOrder (Additive.ofMul x) ↔ IsOfFinOrder x :=
  Iff.rfl
#align is_of_fin_add_order_of_mul_iff isOfFinAddOrder_ofMul_iff

theorem isOfFinOrder_ofAdd_iff {α : Type*} [AddMonoid α] {x : α} :
    IsOfFinOrder (Multiplicative.ofAdd x) ↔ IsOfFinAddOrder x := Iff.rfl
#align is_of_fin_order_of_add_iff isOfFinOrder_ofAdd_iff

@[to_additive]
theorem isOfFinOrder_iff_pow_eq_one : IsOfFinOrder x ↔ ∃ n, 0 < n ∧ x ^ n = 1 := by
  simp [IsOfFinOrder, mem_periodicPts, isPeriodicPt_mul_iff_pow_eq_one]
#align is_of_fin_order_iff_pow_eq_one isOfFinOrder_iff_pow_eq_one
#align is_of_fin_add_order_iff_nsmul_eq_zero isOfFinAddOrder_iff_nsmul_eq_zero

@[to_additive] alias ⟨IsOfFinOrder.exists_pow_eq_one, _⟩ := isOfFinOrder_iff_pow_eq_one

@[to_additive]
lemma isOfFinOrder_iff_zpow_eq_one {G} [Group G] {x : G} :
    IsOfFinOrder x ↔ ∃ (n : ℤ), n ≠ 0 ∧ x ^ n = 1 := by
  rw [isOfFinOrder_iff_pow_eq_one]
  refine ⟨fun ⟨n, hn, hn'⟩ ↦ ⟨n, Int.natCast_ne_zero_iff_pos.mpr hn, zpow_natCast x n ▸ hn'⟩,
    fun ⟨n, hn, hn'⟩ ↦ ⟨n.natAbs, Int.natAbs_pos.mpr hn, ?_⟩⟩
  cases' (Int.natAbs_eq_iff (a := n)).mp rfl with h h;
  · rwa [h, zpow_natCast] at hn'
  · rwa [h, zpow_neg, inv_eq_one, zpow_natCast] at hn'

/-- See also `injective_pow_iff_not_isOfFinOrder`. -/
@[to_additive "See also `injective_nsmul_iff_not_isOfFinAddOrder`."]
theorem not_isOfFinOrder_of_injective_pow {x : G} (h : Injective fun n : ℕ => x ^ n) :
    ¬IsOfFinOrder x := by
  simp_rw [isOfFinOrder_iff_pow_eq_one, not_exists, not_and]
  intro n hn_pos hnx
  rw [← pow_zero x] at hnx
  rw [h hnx] at hn_pos
  exact irrefl 0 hn_pos
#align not_is_of_fin_order_of_injective_pow not_isOfFinOrder_of_injective_pow
#align not_is_of_fin_add_order_of_injective_nsmul not_isOfFinAddOrder_of_injective_nsmul

lemma IsOfFinOrder.pow {n : ℕ} : IsOfFinOrder a → IsOfFinOrder (a ^ n) := by
  simp_rw [isOfFinOrder_iff_pow_eq_one]
  rintro ⟨m, hm, ha⟩
  exact ⟨m, hm, by simp [pow_right_comm _ n, ha]⟩

/-- Elements of finite order are of finite order in submonoids.-/
@[to_additive "Elements of finite order are of finite order in submonoids."]
theorem Submonoid.isOfFinOrder_coe {H : Submonoid G} {x : H} :
    IsOfFinOrder (x : G) ↔ IsOfFinOrder x := by
  rw [isOfFinOrder_iff_pow_eq_one, isOfFinOrder_iff_pow_eq_one]
  norm_cast
#align is_of_fin_order_iff_coe Submonoid.isOfFinOrder_coe
#align is_of_fin_add_order_iff_coe AddSubmonoid.isOfFinAddOrder_coe

/-- The image of an element of finite order has finite order. -/
@[to_additive "The image of an element of finite additive order has finite additive order."]
theorem MonoidHom.isOfFinOrder [Monoid H] (f : G →* H) {x : G} (h : IsOfFinOrder x) :
    IsOfFinOrder <| f x :=
  isOfFinOrder_iff_pow_eq_one.mpr <| by
    obtain ⟨n, npos, hn⟩ := h.exists_pow_eq_one
    exact ⟨n, npos, by rw [← f.map_pow, hn, f.map_one]⟩
#align monoid_hom.is_of_fin_order MonoidHom.isOfFinOrder
#align add_monoid_hom.is_of_fin_order AddMonoidHom.isOfFinAddOrder

/-- If a direct product has finite order then so does each component. -/
@[to_additive "If a direct product has finite additive order then so does each component."]
theorem IsOfFinOrder.apply {η : Type*} {Gs : η → Type*} [∀ i, Monoid (Gs i)] {x : ∀ i, Gs i}
    (h : IsOfFinOrder x) : ∀ i, IsOfFinOrder (x i) := by
  obtain ⟨n, npos, hn⟩ := h.exists_pow_eq_one
  exact fun _ => isOfFinOrder_iff_pow_eq_one.mpr ⟨n, npos, (congr_fun hn.symm _).symm⟩
#align is_of_fin_order.apply IsOfFinOrder.apply
#align is_of_fin_add_order.apply IsOfFinAddOrder.apply

/-- 1 is of finite order in any monoid. -/
@[to_additive "0 is of finite order in any additive monoid."]
theorem isOfFinOrder_one : IsOfFinOrder (1 : G) :=
  isOfFinOrder_iff_pow_eq_one.mpr ⟨1, Nat.one_pos, one_pow 1⟩
#align is_of_fin_order_one isOfFinOrder_one
#align is_of_fin_order_zero isOfFinAddOrder_zero

/-- The submonoid generated by an element is a group if that element has finite order. -/
@[to_additive "The additive submonoid generated by an element is
an additive group if that element has finite order."]
noncomputable abbrev IsOfFinOrder.groupPowers (hx : IsOfFinOrder x) :
    Group (Submonoid.powers x) := by
  obtain ⟨hpos, hx⟩ := hx.exists_pow_eq_one.choose_spec
  exact Submonoid.groupPowers hpos hx

end IsOfFinOrder

/-- `orderOf x` is the order of the element `x`, i.e. the `n ≥ 1`, s.t. `x ^ n = 1` if it exists.
Otherwise, i.e. if `x` is of infinite order, then `orderOf x` is `0` by convention.-/
@[to_additive
  "`addOrderOf a` is the order of the element `a`, i.e. the `n ≥ 1`, s.t. `n • a = 0` if it
  exists. Otherwise, i.e. if `a` is of infinite order, then `addOrderOf a` is `0` by convention."]
noncomputable def orderOf (x : G) : ℕ :=
  minimalPeriod (x * ·) 1
#align order_of orderOf
#align add_order_of addOrderOf

@[simp]
theorem addOrderOf_ofMul_eq_orderOf (x : G) : addOrderOf (Additive.ofMul x) = orderOf x :=
  rfl
#align add_order_of_of_mul_eq_order_of addOrderOf_ofMul_eq_orderOf

@[simp]
lemma orderOf_ofAdd_eq_addOrderOf {α : Type*} [AddMonoid α] (a : α) :
    orderOf (Multiplicative.ofAdd a) = addOrderOf a := rfl
#align order_of_of_add_eq_add_order_of orderOf_ofAdd_eq_addOrderOf

@[to_additive]
protected lemma IsOfFinOrder.orderOf_pos (h : IsOfFinOrder x) : 0 < orderOf x :=
  minimalPeriod_pos_of_mem_periodicPts h
#align order_of_pos' IsOfFinOrder.orderOf_pos
#align add_order_of_pos' IsOfFinAddOrder.addOrderOf_pos

@[to_additive addOrderOf_nsmul_eq_zero]
theorem pow_orderOf_eq_one (x : G) : x ^ orderOf x = 1 := by
  -- Porting note: was `convert`, but the `1` in the lemma is equal only after unfolding
  refine Eq.trans ?_ (isPeriodicPt_minimalPeriod (x * ·) 1)
  -- Porting note: we need a `dsimp` in the middle of the rewrite to do beta reduction
  rw [orderOf, mul_left_iterate]; dsimp; rw [mul_one]
#align pow_order_of_eq_one pow_orderOf_eq_one
#align add_order_of_nsmul_eq_zero addOrderOf_nsmul_eq_zero

@[to_additive]
theorem orderOf_eq_zero (h : ¬IsOfFinOrder x) : orderOf x = 0 := by
  rwa [orderOf, minimalPeriod, dif_neg]
#align order_of_eq_zero orderOf_eq_zero
#align add_order_of_eq_zero addOrderOf_eq_zero

@[to_additive]
theorem orderOf_eq_zero_iff : orderOf x = 0 ↔ ¬IsOfFinOrder x :=
  ⟨fun h H ↦ H.orderOf_pos.ne' h, orderOf_eq_zero⟩
#align order_of_eq_zero_iff orderOf_eq_zero_iff
#align add_order_of_eq_zero_iff addOrderOf_eq_zero_iff

@[to_additive]
theorem orderOf_eq_zero_iff' : orderOf x = 0 ↔ ∀ n : ℕ, 0 < n → x ^ n ≠ 1 := by
  simp_rw [orderOf_eq_zero_iff, isOfFinOrder_iff_pow_eq_one, not_exists, not_and]
#align order_of_eq_zero_iff' orderOf_eq_zero_iff'
#align add_order_of_eq_zero_iff' addOrderOf_eq_zero_iff'

@[to_additive]
theorem orderOf_eq_iff {n} (h : 0 < n) :
    orderOf x = n ↔ x ^ n = 1 ∧ ∀ m, m < n → 0 < m → x ^ m ≠ 1 := by
  simp_rw [Ne, ← isPeriodicPt_mul_iff_pow_eq_one, orderOf, minimalPeriod]
  split_ifs with h1
  · classical
    rw [find_eq_iff]
    simp only [h, true_and]
    push_neg
    rfl
  · rw [iff_false_left h.ne]
    rintro ⟨h', -⟩
    exact h1 ⟨n, h, h'⟩
#align order_of_eq_iff orderOf_eq_iff
#align add_order_of_eq_iff addOrderOf_eq_iff

/-- A group element has finite order iff its order is positive. -/
@[to_additive
      "A group element has finite additive order iff its order is positive."]
theorem orderOf_pos_iff : 0 < orderOf x ↔ IsOfFinOrder x := by
  rw [iff_not_comm.mp orderOf_eq_zero_iff, pos_iff_ne_zero]
#align order_of_pos_iff orderOf_pos_iff
#align add_order_of_pos_iff addOrderOf_pos_iff

@[to_additive]
theorem IsOfFinOrder.mono [Monoid β] {y : β} (hx : IsOfFinOrder x) (h : orderOf y ∣ orderOf x) :
    IsOfFinOrder y := by rw [← orderOf_pos_iff] at hx ⊢; exact Nat.pos_of_dvd_of_pos h hx
#align is_of_fin_order.mono IsOfFinOrder.mono
#align is_of_fin_add_order.mono IsOfFinAddOrder.mono

@[to_additive]
theorem pow_ne_one_of_lt_orderOf' (n0 : n ≠ 0) (h : n < orderOf x) : x ^ n ≠ 1 := fun j =>
  not_isPeriodicPt_of_pos_of_lt_minimalPeriod n0 h ((isPeriodicPt_mul_iff_pow_eq_one x).mpr j)
#align pow_ne_one_of_lt_order_of' pow_ne_one_of_lt_orderOf'
#align nsmul_ne_zero_of_lt_add_order_of' nsmul_ne_zero_of_lt_addOrderOf'

@[to_additive]
theorem orderOf_le_of_pow_eq_one (hn : 0 < n) (h : x ^ n = 1) : orderOf x ≤ n :=
  IsPeriodicPt.minimalPeriod_le hn (by rwa [isPeriodicPt_mul_iff_pow_eq_one])
#align order_of_le_of_pow_eq_one orderOf_le_of_pow_eq_one
#align add_order_of_le_of_nsmul_eq_zero addOrderOf_le_of_nsmul_eq_zero

@[to_additive (attr := simp)]
theorem orderOf_one : orderOf (1 : G) = 1 := by
  rw [orderOf, ← minimalPeriod_id (x := (1:G)), ← one_mul_eq_id]
#align order_of_one orderOf_one
#align order_of_zero addOrderOf_zero

@[to_additive (attr := simp) AddMonoid.addOrderOf_eq_one_iff]
theorem orderOf_eq_one_iff : orderOf x = 1 ↔ x = 1 := by
  rw [orderOf, minimalPeriod_eq_one_iff_isFixedPt, IsFixedPt, mul_one]
#align order_of_eq_one_iff orderOf_eq_one_iff
#align add_monoid.order_of_eq_one_iff AddMonoid.addOrderOf_eq_one_iff

@[to_additive (attr := simp) mod_addOrderOf_nsmul]
lemma pow_mod_orderOf (x : G) (n : ℕ) : x ^ (n % orderOf x) = x ^ n :=
  calc
    x ^ (n % orderOf x) = x ^ (n % orderOf x + orderOf x * (n / orderOf x)) := by
        simp [pow_add, pow_mul, pow_orderOf_eq_one]
    _ = x ^ n := by rw [Nat.mod_add_div]
#align pow_eq_mod_order_of pow_mod_orderOf
#align nsmul_eq_mod_add_order_of mod_addOrderOf_nsmul

@[to_additive]
theorem orderOf_dvd_of_pow_eq_one (h : x ^ n = 1) : orderOf x ∣ n :=
  IsPeriodicPt.minimalPeriod_dvd ((isPeriodicPt_mul_iff_pow_eq_one _).mpr h)
#align order_of_dvd_of_pow_eq_one orderOf_dvd_of_pow_eq_one
#align add_order_of_dvd_of_nsmul_eq_zero addOrderOf_dvd_of_nsmul_eq_zero

@[to_additive]
theorem orderOf_dvd_iff_pow_eq_one {n : ℕ} : orderOf x ∣ n ↔ x ^ n = 1 :=
  ⟨fun h => by rw [← pow_mod_orderOf, Nat.mod_eq_zero_of_dvd h, _root_.pow_zero],
    orderOf_dvd_of_pow_eq_one⟩
#align order_of_dvd_iff_pow_eq_one orderOf_dvd_iff_pow_eq_one
#align add_order_of_dvd_iff_nsmul_eq_zero addOrderOf_dvd_iff_nsmul_eq_zero

@[to_additive addOrderOf_smul_dvd]
theorem orderOf_pow_dvd (n : ℕ) : orderOf (x ^ n) ∣ orderOf x := by
  rw [orderOf_dvd_iff_pow_eq_one, pow_right_comm, pow_orderOf_eq_one, one_pow]
#align order_of_pow_dvd orderOf_pow_dvd
#align add_order_of_smul_dvd addOrderOf_smul_dvd

@[to_additive]
lemma pow_injOn_Iio_orderOf : (Set.Iio <| orderOf x).InjOn (x ^ ·) := by
  simpa only [mul_left_iterate, mul_one]
    using iterate_injOn_Iio_minimalPeriod (f := (x * ·)) (x := 1)
#align pow_injective_of_lt_order_of pow_injOn_Iio_orderOf
#align nsmul_injective_of_lt_add_order_of nsmul_injOn_Iio_addOrderOf

@[to_additive]
protected lemma IsOfFinOrder.mem_powers_iff_mem_range_orderOf [DecidableEq G]
    (hx : IsOfFinOrder x) :
    y ∈ Submonoid.powers x ↔ y ∈ (Finset.range (orderOf x)).image (x ^ ·) :=
  Finset.mem_range_iff_mem_finset_range_of_mod_eq' hx.orderOf_pos <| pow_mod_orderOf _
#align mem_powers_iff_mem_range_order_of' IsOfFinOrder.mem_powers_iff_mem_range_orderOf
#align mem_multiples_iff_mem_range_add_order_of' IsOfFinAddOrder.mem_multiples_iff_mem_range_addOrderOf

@[to_additive]
protected lemma IsOfFinOrder.powers_eq_image_range_orderOf [DecidableEq G] (hx : IsOfFinOrder x) :
    (Submonoid.powers x : Set G) = (Finset.range (orderOf x)).image (x ^ ·) :=
  Set.ext fun _ ↦ hx.mem_powers_iff_mem_range_orderOf
/- 2024-02-21 -/ @[deprecated] alias IsOfFinAddOrder.powers_eq_image_range_orderOf :=
  IsOfFinAddOrder.multiples_eq_image_range_addOrderOf

@[to_additive]
theorem pow_eq_one_iff_modEq : x ^ n = 1 ↔ n ≡ 0 [MOD orderOf x] := by
  rw [modEq_zero_iff_dvd, orderOf_dvd_iff_pow_eq_one]
#align pow_eq_one_iff_modeq pow_eq_one_iff_modEq
#align nsmul_eq_zero_iff_modeq nsmul_eq_zero_iff_modEq

@[to_additive]
theorem orderOf_map_dvd {H : Type*} [Monoid H] (ψ : G →* H) (x : G) :
    orderOf (ψ x) ∣ orderOf x := by
  apply orderOf_dvd_of_pow_eq_one
  rw [← map_pow, pow_orderOf_eq_one]
  apply map_one
#align order_of_map_dvd orderOf_map_dvd
#align add_order_of_map_dvd addOrderOf_map_dvd

@[to_additive]
theorem exists_pow_eq_self_of_coprime (h : n.Coprime (orderOf x)) : ∃ m : ℕ, (x ^ n) ^ m = x := by
  by_cases h0 : orderOf x = 0
  · rw [h0, coprime_zero_right] at h
    exact ⟨1, by rw [h, pow_one, pow_one]⟩
  by_cases h1 : orderOf x = 1
  · exact ⟨0, by rw [orderOf_eq_one_iff.mp h1, one_pow, one_pow]⟩
  obtain ⟨m, h⟩ := exists_mul_emod_eq_one_of_coprime h (one_lt_iff_ne_zero_and_ne_one.mpr ⟨h0, h1⟩)
  exact ⟨m, by rw [← pow_mul, ← pow_mod_orderOf, h, pow_one]⟩
#align exists_pow_eq_self_of_coprime exists_pow_eq_self_of_coprime
#align exists_nsmul_eq_self_of_coprime exists_nsmul_eq_self_of_coprime

/-- If `x^n = 1`, but `x^(n/p) ≠ 1` for all prime factors `p` of `n`,
then `x` has order `n` in `G`. -/
@[to_additive addOrderOf_eq_of_nsmul_and_div_prime_nsmul "If `n * x = 0`, but `n/p * x ≠ 0` for
all prime factors `p` of `n`, then `x` has order `n` in `G`."]
theorem orderOf_eq_of_pow_and_pow_div_prime (hn : 0 < n) (hx : x ^ n = 1)
    (hd : ∀ p : ℕ, p.Prime → p ∣ n → x ^ (n / p) ≠ 1) : orderOf x = n := by
  -- Let `a` be `n/(orderOf x)`, and show `a = 1`
  cases' exists_eq_mul_right_of_dvd (orderOf_dvd_of_pow_eq_one hx) with a ha
  suffices a = 1 by simp [this, ha]
  -- Assume `a` is not one...
  by_contra h
  have a_min_fac_dvd_p_sub_one : a.minFac ∣ n := by
    obtain ⟨b, hb⟩ : ∃ b : ℕ, a = b * a.minFac := exists_eq_mul_left_of_dvd a.minFac_dvd
    rw [hb, ← mul_assoc] at ha
    exact Dvd.intro_left (orderOf x * b) ha.symm
  -- Use the minimum prime factor of `a` as `p`.
  refine' hd a.minFac (Nat.minFac_prime h) a_min_fac_dvd_p_sub_one _
  rw [← orderOf_dvd_iff_pow_eq_one, Nat.dvd_div_iff a_min_fac_dvd_p_sub_one, ha, mul_comm,
    Nat.mul_dvd_mul_iff_left (IsOfFinOrder.orderOf_pos _)]
  · exact Nat.minFac_dvd a
  · rw [isOfFinOrder_iff_pow_eq_one]
    exact Exists.intro n (id ⟨hn, hx⟩)
#align order_of_eq_of_pow_and_pow_div_prime orderOf_eq_of_pow_and_pow_div_prime
#align add_order_of_eq_of_nsmul_and_div_prime_nsmul addOrderOf_eq_of_nsmul_and_div_prime_nsmul

@[to_additive]
theorem orderOf_eq_orderOf_iff {H : Type*} [Monoid H] {y : H} :
    orderOf x = orderOf y ↔ ∀ n : ℕ, x ^ n = 1 ↔ y ^ n = 1 := by
  simp_rw [← isPeriodicPt_mul_iff_pow_eq_one, ← minimalPeriod_eq_minimalPeriod_iff, orderOf]
#align order_of_eq_order_of_iff orderOf_eq_orderOf_iff
#align add_order_of_eq_add_order_of_iff addOrderOf_eq_addOrderOf_iff

@[to_additive]
theorem orderOf_injective {H : Type*} [Monoid H] (f : G →* H) (hf : Function.Injective f) (x : G) :
    orderOf (f x) = orderOf x := by
  simp_rw [orderOf_eq_orderOf_iff, ← f.map_pow, ← f.map_one, hf.eq_iff, forall_const]
#align order_of_injective orderOf_injective
#align add_order_of_injective addOrderOf_injective

@[to_additive]
theorem Function.Injective.isOfFinOrder_iff [Monoid H] {f : G →* H} (hf : Injective f) :
    IsOfFinOrder (f x) ↔ IsOfFinOrder x := by
  rw [← orderOf_pos_iff, orderOf_injective f hf x, ← orderOf_pos_iff]

@[to_additive (attr := norm_cast, simp)]
theorem orderOf_submonoid {H : Submonoid G} (y : H) : orderOf (y : G) = orderOf y :=
  orderOf_injective H.subtype Subtype.coe_injective y
#align order_of_submonoid orderOf_submonoid
#align order_of_add_submonoid addOrderOf_addSubmonoid

@[to_additive]
theorem orderOf_units {y : Gˣ} : orderOf (y : G) = orderOf y :=
  orderOf_injective (Units.coeHom G) Units.ext y
#align order_of_units orderOf_units
#align order_of_add_units addOrderOf_addUnits

/-- If the order of `x` is finite, then `x` is a unit with inverse `x ^ (orderOf x - 1)`. -/
@[simps]
noncomputable
def IsOfFinOrder.unit {M} [Monoid M] {x : M} (hx : IsOfFinOrder x) : Mˣ :=
⟨x, x ^ (orderOf x - 1),
  by rw [← _root_.pow_succ', tsub_add_cancel_of_le (by exact hx.orderOf_pos), pow_orderOf_eq_one],
  by rw [← _root_.pow_succ, tsub_add_cancel_of_le (by exact hx.orderOf_pos), pow_orderOf_eq_one]⟩

lemma IsOfFinOrder.isUnit {M} [Monoid M] {x : M} (hx : IsOfFinOrder x) : IsUnit x := ⟨hx.unit, rfl⟩

variable (x)

@[to_additive]
theorem orderOf_pow' (h : n ≠ 0) : orderOf (x ^ n) = orderOf x / gcd (orderOf x) n := by
  unfold orderOf
  rw [← minimalPeriod_iterate_eq_div_gcd h, mul_left_iterate]
#align order_of_pow' orderOf_pow'
#align add_order_of_nsmul' addOrderOf_nsmul'

@[to_additive]
lemma orderOf_pow_of_dvd {x : G} {n : ℕ} (hn : n ≠ 0) (dvd : n ∣ orderOf x) :
    orderOf (x ^ n) = orderOf x / n := by rw [orderOf_pow' _ hn, Nat.gcd_eq_right dvd]

@[to_additive]
lemma orderOf_pow_orderOf_div {x : G} {n : ℕ} (hx : orderOf x ≠ 0) (hn : n ∣ orderOf x) :
    orderOf (x ^ (orderOf x / n)) = n := by
  rw [orderOf_pow_of_dvd _ (Nat.div_dvd_of_dvd hn), Nat.div_div_self hn hx]
  rw [← Nat.div_mul_cancel hn] at hx; exact left_ne_zero_of_mul hx

variable (n)

@[to_additive]
protected lemma IsOfFinOrder.orderOf_pow (h : IsOfFinOrder x) :
    orderOf (x ^ n) = orderOf x / gcd (orderOf x) n := by
  unfold orderOf
  rw [← minimalPeriod_iterate_eq_div_gcd' h, mul_left_iterate]
#align order_of_pow'' IsOfFinOrder.orderOf_pow
#align add_order_of_nsmul'' IsOfFinAddOrder.addOrderOf_nsmul

@[to_additive]
lemma Nat.Coprime.orderOf_pow (h : (orderOf y).Coprime m) : orderOf (y ^ m) = orderOf y := by
  by_cases hg : IsOfFinOrder y
  · rw [hg.orderOf_pow y m , h.gcd_eq_one, Nat.div_one]
  · rw [m.coprime_zero_left.1 (orderOf_eq_zero hg ▸ h), pow_one]
#align order_of_pow_coprime Nat.Coprime.orderOf_pow
#align add_order_of_nsmul_coprime Nat.Coprime.addOrderOf_nsmul

@[to_additive]
lemma IsOfFinOrder.natCard_powers_le_orderOf (ha : IsOfFinOrder a) :
    Nat.card (powers a : Set G) ≤ orderOf a := by
  classical
  simpa [ha.powers_eq_image_range_orderOf, Finset.card_range, Nat.Iio_eq_range]
    using Finset.card_image_le (s := Finset.range (orderOf a))

@[to_additive]
lemma IsOfFinOrder.finite_powers (ha : IsOfFinOrder a) : (powers a : Set G).Finite := by
  classical rw [ha.powers_eq_image_range_orderOf]; exact Finset.finite_toSet _

namespace Commute

variable {x} (h : Commute x y)

@[to_additive]
theorem orderOf_mul_dvd_lcm : orderOf (x * y) ∣ Nat.lcm (orderOf x) (orderOf y) := by
  rw [orderOf, ← comp_mul_left]
  exact Function.Commute.minimalPeriod_of_comp_dvd_lcm h.function_commute_mul_left
#align commute.order_of_mul_dvd_lcm Commute.orderOf_mul_dvd_lcm
#align add_commute.order_of_add_dvd_lcm AddCommute.addOrderOf_add_dvd_lcm

@[to_additive]
theorem orderOf_dvd_lcm_mul : orderOf y ∣ Nat.lcm (orderOf x) (orderOf (x * y)) := by
  by_cases h0 : orderOf x = 0
  · rw [h0, lcm_zero_left]
    apply dvd_zero
  conv_lhs =>
    rw [← one_mul y, ← pow_orderOf_eq_one x, ← succ_pred_eq_of_pos (Nat.pos_of_ne_zero h0),
      _root_.pow_succ, mul_assoc]
  exact
    (((Commute.refl x).mul_right h).pow_left _).orderOf_mul_dvd_lcm.trans
      (lcm_dvd_iff.2 ⟨(orderOf_pow_dvd _).trans (dvd_lcm_left _ _), dvd_lcm_right _ _⟩)
#align commute.order_of_dvd_lcm_mul Commute.orderOf_dvd_lcm_mul
#align add_commute.order_of_dvd_lcm_add AddCommute.addOrderOf_dvd_lcm_add

@[to_additive addOrderOf_add_dvd_mul_addOrderOf]
theorem orderOf_mul_dvd_mul_orderOf : orderOf (x * y) ∣ orderOf x * orderOf y :=
  dvd_trans h.orderOf_mul_dvd_lcm (lcm_dvd_mul _ _)
#align commute.order_of_mul_dvd_mul_order_of Commute.orderOf_mul_dvd_mul_orderOf
#align add_commute.add_order_of_add_dvd_mul_add_order_of AddCommute.addOrderOf_add_dvd_mul_addOrderOf

@[to_additive addOrderOf_add_eq_mul_addOrderOf_of_coprime]
theorem orderOf_mul_eq_mul_orderOf_of_coprime (hco : (orderOf x).Coprime (orderOf y)) :
    orderOf (x * y) = orderOf x * orderOf y := by
  rw [orderOf, ← comp_mul_left]
  exact h.function_commute_mul_left.minimalPeriod_of_comp_eq_mul_of_coprime hco
#align commute.order_of_mul_eq_mul_order_of_of_coprime Commute.orderOf_mul_eq_mul_orderOf_of_coprime
#align add_commute.add_order_of_add_eq_mul_add_order_of_of_coprime AddCommute.addOrderOf_add_eq_mul_addOrderOf_of_coprime

/-- Commuting elements of finite order are closed under multiplication. -/
@[to_additive "Commuting elements of finite additive order are closed under addition."]
theorem isOfFinOrder_mul (hx : IsOfFinOrder x) (hy : IsOfFinOrder y) : IsOfFinOrder (x * y) :=
  orderOf_pos_iff.mp <|
    pos_of_dvd_of_pos h.orderOf_mul_dvd_mul_orderOf <| mul_pos hx.orderOf_pos hy.orderOf_pos
#align commute.is_of_fin_order_mul Commute.isOfFinOrder_mul
#align add_commute.is_of_fin_order_add AddCommute.isOfFinAddOrder_add

/-- If each prime factor of `orderOf x` has higher multiplicity in `orderOf y`, and `x` commutes
  with `y`, then `x * y` has the same order as `y`. -/
@[to_additive addOrderOf_add_eq_right_of_forall_prime_mul_dvd
  "If each prime factor of
  `addOrderOf x` has higher multiplicity in `addOrderOf y`, and `x` commutes with `y`,
  then `x + y` has the same order as `y`."]
theorem orderOf_mul_eq_right_of_forall_prime_mul_dvd (hy : IsOfFinOrder y)
    (hdvd : ∀ p : ℕ, p.Prime → p ∣ orderOf x → p * orderOf x ∣ orderOf y) :
    orderOf (x * y) = orderOf y := by
  have hoy := hy.orderOf_pos
  have hxy := dvd_of_forall_prime_mul_dvd hdvd
  apply orderOf_eq_of_pow_and_pow_div_prime hoy <;> simp only [Ne, ← orderOf_dvd_iff_pow_eq_one]
  · exact h.orderOf_mul_dvd_lcm.trans (lcm_dvd hxy dvd_rfl)
  refine' fun p hp hpy hd => hp.ne_one _
  rw [← Nat.dvd_one, ← mul_dvd_mul_iff_right hoy.ne', one_mul, ← dvd_div_iff hpy]
  refine' (orderOf_dvd_lcm_mul h).trans (lcm_dvd ((dvd_div_iff hpy).2 _) hd)
  by_cases h : p ∣ orderOf x
  exacts [hdvd p hp h, (hp.coprime_iff_not_dvd.2 h).mul_dvd_of_dvd_of_dvd hpy hxy]
#align commute.order_of_mul_eq_right_of_forall_prime_mul_dvd Commute.orderOf_mul_eq_right_of_forall_prime_mul_dvd
#align add_commute.add_order_of_add_eq_right_of_forall_prime_mul_dvd AddCommute.addOrderOf_add_eq_right_of_forall_prime_mul_dvd

end Commute

section PPrime
variable {x n} {p : ℕ} [hp : Fact p.Prime]

@[to_additive]
theorem orderOf_eq_prime (hg : x ^ p = 1) (hg1 : x ≠ 1) : orderOf x = p :=
  minimalPeriod_eq_prime ((isPeriodicPt_mul_iff_pow_eq_one _).mpr hg)
    (by rwa [IsFixedPt, mul_one])
#align order_of_eq_prime orderOf_eq_prime
#align add_order_of_eq_prime addOrderOf_eq_prime

@[to_additive addOrderOf_eq_prime_pow]
theorem orderOf_eq_prime_pow (hnot : ¬x ^ p ^ n = 1) (hfin : x ^ p ^ (n + 1) = 1) :
    orderOf x = p ^ (n + 1) := by
  apply minimalPeriod_eq_prime_pow <;> rwa [isPeriodicPt_mul_iff_pow_eq_one]
#align order_of_eq_prime_pow orderOf_eq_prime_pow
#align add_order_of_eq_prime_pow addOrderOf_eq_prime_pow

@[to_additive exists_addOrderOf_eq_prime_pow_iff]
theorem exists_orderOf_eq_prime_pow_iff :
    (∃ k : ℕ, orderOf x = p ^ k) ↔ ∃ m : ℕ, x ^ (p : ℕ) ^ m = 1 :=
  ⟨fun ⟨k, hk⟩ => ⟨k, by rw [← hk, pow_orderOf_eq_one]⟩, fun ⟨_, hm⟩ => by
    obtain ⟨k, _, hk⟩ := (Nat.dvd_prime_pow hp.elim).mp (orderOf_dvd_of_pow_eq_one hm)
    exact ⟨k, hk⟩⟩
#align exists_order_of_eq_prime_pow_iff exists_orderOf_eq_prime_pow_iff
#align exists_add_order_of_eq_prime_pow_iff exists_addOrderOf_eq_prime_pow_iff

end PPrime
end Monoid

section CancelMonoid
variable [LeftCancelMonoid G] {x y : G} {a : G} {m n : ℕ}

@[to_additive]
theorem pow_eq_pow_iff_modEq : x ^ n = x ^ m ↔ n ≡ m [MOD orderOf x] := by
  wlog hmn : m ≤ n generalizing m n
  · rw [eq_comm, ModEq.comm, this (le_of_not_le hmn)]
  obtain ⟨k, rfl⟩ := Nat.exists_eq_add_of_le hmn
  rw [← mul_one (x ^ m), pow_add, mul_left_cancel_iff, pow_eq_one_iff_modEq]
  exact ⟨fun h => Nat.ModEq.add_left _ h, fun h => Nat.ModEq.add_left_cancel' _ h⟩
#align pow_eq_pow_iff_modeq pow_eq_pow_iff_modEq
#align nsmul_eq_nsmul_iff_modeq nsmul_eq_nsmul_iff_modEq

@[to_additive (attr := simp)]
lemma injective_pow_iff_not_isOfFinOrder : Injective (fun n : ℕ ↦ x ^ n) ↔ ¬IsOfFinOrder x := by
  refine' ⟨fun h => not_isOfFinOrder_of_injective_pow h, fun h n m hnm => _⟩
  rwa [pow_eq_pow_iff_modEq, orderOf_eq_zero_iff.mpr h, modEq_zero_iff] at hnm
#align injective_pow_iff_not_is_of_fin_order injective_pow_iff_not_isOfFinOrder
#align injective_nsmul_iff_not_is_of_fin_add_order injective_nsmul_iff_not_isOfFinAddOrder

@[to_additive]
lemma pow_inj_mod {n m : ℕ} : x ^ n = x ^ m ↔ n % orderOf x = m % orderOf x := pow_eq_pow_iff_modEq
#align pow_inj_mod pow_inj_mod
#align nsmul_inj_mod nsmul_inj_mod

@[to_additive]
theorem pow_inj_iff_of_orderOf_eq_zero (h : orderOf x = 0) {n m : ℕ} : x ^ n = x ^ m ↔ n = m := by
  rw [pow_eq_pow_iff_modEq, h, modEq_zero_iff]
#align pow_inj_iff_of_order_of_eq_zero pow_inj_iff_of_orderOf_eq_zero
#align nsmul_inj_iff_of_add_order_of_eq_zero nsmul_inj_iff_of_addOrderOf_eq_zero

@[to_additive]
theorem infinite_not_isOfFinOrder {x : G} (h : ¬IsOfFinOrder x) :
    { y : G | ¬IsOfFinOrder y }.Infinite := by
  let s := { n | 0 < n }.image fun n : ℕ => x ^ n
  have hs : s ⊆ { y : G | ¬IsOfFinOrder y } := by
    rintro - ⟨n, hn : 0 < n, rfl⟩ (contra : IsOfFinOrder (x ^ n))
    apply h
    rw [isOfFinOrder_iff_pow_eq_one] at contra ⊢
    obtain ⟨m, hm, hm'⟩ := contra
    exact ⟨n * m, mul_pos hn hm, by rwa [pow_mul]⟩
  suffices s.Infinite by exact this.mono hs
  contrapose! h
  have : ¬Injective fun n : ℕ => x ^ n := by
    have := Set.not_injOn_infinite_finite_image (Set.Ioi_infinite 0) (Set.not_infinite.mp h)
    contrapose! this
    exact Set.injOn_of_injective this _
  rwa [injective_pow_iff_not_isOfFinOrder, Classical.not_not] at this
#align infinite_not_is_of_fin_order infinite_not_isOfFinOrder
#align infinite_not_is_of_fin_add_order infinite_not_isOfFinAddOrder

@[to_additive (attr := simp)]
lemma finite_powers : (powers a : Set G).Finite ↔ IsOfFinOrder a := by
  refine ⟨fun h ↦ ?_, IsOfFinOrder.finite_powers⟩
  obtain ⟨m, n, hmn, ha⟩ := h.exists_lt_map_eq_of_forall_mem (f := fun n : ℕ ↦ a ^ n)
    (fun n ↦ by simp [mem_powers_iff])
  refine isOfFinOrder_iff_pow_eq_one.2 ⟨n - m, tsub_pos_iff_lt.2 hmn, ?_⟩
  rw [← mul_left_cancel_iff (a := a ^ m), ← pow_add, add_tsub_cancel_of_le hmn.le, ha, mul_one]

@[to_additive (attr := simp)]
lemma infinite_powers : (powers a : Set G).Infinite ↔ ¬ IsOfFinOrder a := finite_powers.not

/-- The equivalence between `Fin (orderOf x)` and `Submonoid.powers x`, sending `i` to `x ^ i`."-/
@[to_additive "The equivalence between `Fin (addOrderOf a)` and
`AddSubmonoid.multiples a`, sending `i` to `i • a`."]
noncomputable def finEquivPowers (x : G) (hx : IsOfFinOrder x) : Fin (orderOf x) ≃ powers x :=
  Equiv.ofBijective (fun n ↦ ⟨x ^ (n : ℕ), ⟨n, rfl⟩⟩) ⟨fun ⟨_, h₁⟩ ⟨_, h₂⟩ ij ↦
    Fin.ext (pow_injOn_Iio_orderOf h₁ h₂ (Subtype.mk_eq_mk.1 ij)), fun ⟨_, i, rfl⟩ ↦
      ⟨⟨i % orderOf x, mod_lt _ hx.orderOf_pos⟩, Subtype.eq <| pow_mod_orderOf _ _⟩⟩
#align fin_equiv_powers finEquivPowers
#align fin_equiv_multiples finEquivMultiples

-- This lemma has always been bad, but the linter only noticed after leanprover/lean4#2644.
@[to_additive (attr := simp, nolint simpNF)]
lemma finEquivPowers_apply (x : G) (hx) {n : Fin (orderOf x)} :
    finEquivPowers x hx n = ⟨x ^ (n : ℕ), n, rfl⟩ := rfl
#align fin_equiv_powers_apply finEquivPowers_apply
#align fin_equiv_multiples_apply finEquivMultiples_apply

-- This lemma has always been bad, but the linter only noticed after leanprover/lean4#2644.
@[to_additive (attr := simp, nolint simpNF)]
lemma finEquivPowers_symm_apply (x : G) (hx) (n : ℕ) {hn : ∃ m : ℕ, x ^ m = x ^ n} :
    (finEquivPowers x hx).symm ⟨x ^ n, hn⟩ = ⟨n % orderOf x, Nat.mod_lt _ hx.orderOf_pos⟩ := by
  rw [Equiv.symm_apply_eq, finEquivPowers_apply, Subtype.mk_eq_mk, ← pow_mod_orderOf, Fin.val_mk]
#align fin_equiv_powers_symm_apply finEquivPowers_symm_apply
#align fin_equiv_multiples_symm_apply finEquivMultiples_symm_apply

/-- See also `orderOf_eq_card_powers`. -/
@[to_additive "See also `addOrder_eq_card_multiples`."]
lemma Nat.card_submonoidPowers : Nat.card (powers a) = orderOf a := by
  classical
  by_cases ha : IsOfFinOrder a
  · exact (Nat.card_congr (finEquivPowers _ ha).symm).trans <| by simp
  · have := (infinite_powers.2 ha).to_subtype
    rw [orderOf_eq_zero ha, Nat.card_eq_zero_of_infinite]

end CancelMonoid

section Group

variable [Group G] {x y : G} {i : ℤ}

/-- Inverses of elements of finite order have finite order. -/
@[to_additive (attr := simp) "Inverses of elements of finite additive order
have finite additive order."]
theorem isOfFinOrder_inv_iff {x : G} : IsOfFinOrder x⁻¹ ↔ IsOfFinOrder x := by
  simp [isOfFinOrder_iff_pow_eq_one]
#align is_of_fin_order_inv_iff isOfFinOrder_inv_iff
#align is_of_fin_order_neg_iff isOfFinAddOrder_neg_iff

@[to_additive] alias ⟨IsOfFinOrder.of_inv, IsOfFinOrder.inv⟩ := isOfFinOrder_inv_iff
#align is_of_fin_order.inv IsOfFinOrder.inv
#align is_of_fin_add_order.neg IsOfFinAddOrder.neg

@[to_additive]
theorem orderOf_dvd_iff_zpow_eq_one : (orderOf x : ℤ) ∣ i ↔ x ^ i = 1 := by
  rcases Int.eq_nat_or_neg i with ⟨i, rfl | rfl⟩
  · rw [Int.natCast_dvd_natCast, orderOf_dvd_iff_pow_eq_one, zpow_natCast]
  · rw [dvd_neg, Int.natCast_dvd_natCast, zpow_neg, inv_eq_one, zpow_natCast,
      orderOf_dvd_iff_pow_eq_one]
#align order_of_dvd_iff_zpow_eq_one orderOf_dvd_iff_zpow_eq_one
#align add_order_of_dvd_iff_zsmul_eq_zero addOrderOf_dvd_iff_zsmul_eq_zero

@[to_additive (attr := simp)]
theorem orderOf_inv (x : G) : orderOf x⁻¹ = orderOf x := by simp [orderOf_eq_orderOf_iff]
#align order_of_inv orderOf_inv
#align order_of_neg addOrderOf_neg

namespace Subgroup
variable {H : Subgroup G}

@[to_additive (attr := norm_cast)] -- Porting note (#10618): simp can prove this (so removed simp)
lemma orderOf_coe (a : H) : orderOf (a : G) = orderOf a :=
  orderOf_injective H.subtype Subtype.coe_injective _
#align order_of_subgroup Subgroup.orderOf_coe
#align order_of_add_subgroup AddSubgroup.addOrderOf_coe

@[to_additive (attr := simp)]
lemma orderOf_mk (a : G) (ha) : orderOf (⟨a, ha⟩ : H) = orderOf a := (orderOf_coe _).symm

end Subgroup

@[to_additive mod_addOrderOf_zsmul]
lemma zpow_mod_orderOf (x : G) (z : ℤ) : x ^ (z % (orderOf x : ℤ)) = x ^ z :=
  calc
    x ^ (z % (orderOf x : ℤ)) = x ^ (z % orderOf x + orderOf x * (z / orderOf x) : ℤ) := by
        simp [zpow_add, zpow_mul, pow_orderOf_eq_one]
    _ = x ^ z := by rw [Int.emod_add_ediv]
#align zpow_eq_mod_order_of zpow_mod_orderOf
#align zsmul_eq_mod_add_order_of mod_addOrderOf_zsmul

@[to_additive (attr := simp) zsmul_smul_addOrderOf]
theorem zpow_pow_orderOf : (x ^ i) ^ orderOf x = 1 := by
  by_cases h : IsOfFinOrder x
  · rw [← zpow_natCast, ← zpow_mul, mul_comm, zpow_mul, zpow_natCast, pow_orderOf_eq_one, one_zpow]
  · rw [orderOf_eq_zero h, _root_.pow_zero]
#align zpow_pow_order_of zpow_pow_orderOf
#align zsmul_smul_order_of zsmul_smul_addOrderOf

@[to_additive]
theorem IsOfFinOrder.zpow (h : IsOfFinOrder x) {i : ℤ} : IsOfFinOrder (x ^ i) :=
  isOfFinOrder_iff_pow_eq_one.mpr ⟨orderOf x, h.orderOf_pos, zpow_pow_orderOf⟩
#align is_of_fin_order.zpow IsOfFinOrder.zpow
#align is_of_fin_add_order.zsmul IsOfFinAddOrder.zsmul

@[to_additive]
theorem IsOfFinOrder.of_mem_zpowers (h : IsOfFinOrder x) (h' : y ∈ Subgroup.zpowers x) :
    IsOfFinOrder y := by
  obtain ⟨k, rfl⟩ := Subgroup.mem_zpowers_iff.mp h'
  exact h.zpow
#align is_of_fin_order.of_mem_zpowers IsOfFinOrder.of_mem_zpowers
#align is_of_fin_add_order.of_mem_zmultiples IsOfFinAddOrder.of_mem_zmultiples

@[to_additive]
theorem orderOf_dvd_of_mem_zpowers (h : y ∈ Subgroup.zpowers x) : orderOf y ∣ orderOf x := by
  obtain ⟨k, rfl⟩ := Subgroup.mem_zpowers_iff.mp h
  rw [orderOf_dvd_iff_pow_eq_one]
  exact zpow_pow_orderOf
#align order_of_dvd_of_mem_zpowers orderOf_dvd_of_mem_zpowers
#align add_order_of_dvd_of_mem_zmultiples addOrderOf_dvd_of_mem_zmultiples

theorem smul_eq_self_of_mem_zpowers {α : Type*} [MulAction G α] (hx : x ∈ Subgroup.zpowers y)
    {a : α} (hs : y • a = a) : x • a = a := by
  obtain ⟨k, rfl⟩ := Subgroup.mem_zpowers_iff.mp hx
  rw [← MulAction.toPerm_apply, ← MulAction.toPermHom_apply, MonoidHom.map_zpow _ y k,
    MulAction.toPermHom_apply]
  exact Function.IsFixedPt.perm_zpow (by exact hs) k -- Porting note: help elab'n with `by exact`
#align smul_eq_self_of_mem_zpowers smul_eq_self_of_mem_zpowers

theorem vadd_eq_self_of_mem_zmultiples {α G : Type*} [AddGroup G] [AddAction G α] {x y : G}
    (hx : x ∈ AddSubgroup.zmultiples y) {a : α} (hs : y +ᵥ a = a) : x +ᵥ a = a :=
  @smul_eq_self_of_mem_zpowers (Multiplicative G) _ _ _ α _ hx a hs
#align vadd_eq_self_of_mem_zmultiples vadd_eq_self_of_mem_zmultiples

attribute [to_additive existing] smul_eq_self_of_mem_zpowers

@[to_additive]
lemma IsOfFinOrder.mem_powers_iff_mem_zpowers (hx : IsOfFinOrder x) :
    y ∈ powers x ↔ y ∈ zpowers x :=
  ⟨fun ⟨n, hn⟩ ↦ ⟨n, by simp_all⟩, fun ⟨i, hi⟩ ↦ ⟨(i % orderOf x).natAbs, by
    dsimp only
    rwa [← zpow_natCast, Int.natAbs_of_nonneg <| Int.emod_nonneg _ <|
      Int.natCast_ne_zero_iff_pos.2 <| hx.orderOf_pos, zpow_mod_orderOf]⟩⟩

@[to_additive]
lemma IsOfFinOrder.powers_eq_zpowers (hx : IsOfFinOrder x) : (powers x : Set G) = zpowers x :=
  Set.ext fun _ ↦ hx.mem_powers_iff_mem_zpowers

@[to_additive]
lemma IsOfFinOrder.mem_zpowers_iff_mem_range_orderOf [DecidableEq G] (hx : IsOfFinOrder x) :
    y ∈ zpowers x ↔ y ∈ (Finset.range (orderOf x)).image (x ^ ·) :=
  hx.mem_powers_iff_mem_zpowers.symm.trans hx.mem_powers_iff_mem_range_orderOf

/-- The equivalence between `Fin (orderOf x)` and `Subgroup.zpowers x`, sending `i` to `x ^ i`. -/
@[to_additive "The equivalence between `Fin (addOrderOf a)` and
`Subgroup.zmultiples a`, sending `i` to `i • a`."]
noncomputable def finEquivZPowers (x : G) (hx : IsOfFinOrder x) :
    Fin (orderOf x) ≃ (zpowers x : Set G) :=
  (finEquivPowers x hx).trans <| Equiv.Set.ofEq hx.powers_eq_zpowers
#align fin_equiv_zpowers finEquivZPowers
#align fin_equiv_zmultiples finEquivZMultiples

-- This lemma has always been bad, but the linter only noticed after leaprover/lean4#2644.
@[to_additive (attr := simp, nolint simpNF)]
lemma finEquivZPowers_apply (hx) {n : Fin (orderOf x)} :
    finEquivZPowers x hx n = ⟨x ^ (n : ℕ), n, zpow_natCast x n⟩ := rfl
#align fin_equiv_zpowers_apply finEquivZPowers_apply
#align fin_equiv_zmultiples_apply finEquivZMultiples_apply

 -- This lemma has always been bad, but the linter only noticed after leanprover/lean4#2644.
@[to_additive (attr := simp, nolint simpNF)]
lemma finEquivZPowers_symm_apply (x : G) (hx) (n : ℕ) :
    (finEquivZPowers x hx).symm ⟨x ^ n, ⟨n, by simp⟩⟩ =
    ⟨n % orderOf x, Nat.mod_lt _ hx.orderOf_pos⟩ := by
  rw [finEquivZPowers, Equiv.symm_trans_apply]; exact finEquivPowers_symm_apply x _ n
#align fin_equiv_zpowers_symm_apply finEquivZPowers_symm_apply
#align fin_equiv_zmultiples_symm_apply finEquivZMultiples_symm_apply

end Group

section CommMonoid

variable [CommMonoid G] {x y : G}

/-- Elements of finite order are closed under multiplication. -/
@[to_additive "Elements of finite additive order are closed under addition."]
theorem IsOfFinOrder.mul (hx : IsOfFinOrder x) (hy : IsOfFinOrder y) : IsOfFinOrder (x * y) :=
  (Commute.all x y).isOfFinOrder_mul hx hy
#align is_of_fin_order.mul IsOfFinOrder.mul
#align is_of_fin_add_order.add IsOfFinAddOrder.add

end CommMonoid

section FiniteMonoid

variable [Monoid G] {x : G} {n : ℕ}

open BigOperators

@[to_additive]
theorem sum_card_orderOf_eq_card_pow_eq_one [Fintype G] [DecidableEq G] (hn : n ≠ 0) :
    (∑ m in (Finset.range n.succ).filter (· ∣ n),
        (Finset.univ.filter fun x : G => orderOf x = m).card) =
      (Finset.univ.filter fun x : G => x ^ n = 1).card :=
  calc
    (∑ m in (Finset.range n.succ).filter (· ∣ n),
          (Finset.univ.filter fun x : G => orderOf x = m).card) = _ :=
      (Finset.card_biUnion
          (by
            intros
            apply Finset.disjoint_filter.2
            rintro _ _ rfl; assumption)).symm
    _ = _ :=
      congr_arg Finset.card
        (Finset.ext
          (by
            intro x
            suffices orderOf x ≤ n ∧ orderOf x ∣ n ↔ x ^ n = 1 by simpa [Nat.lt_succ_iff]
            exact
              ⟨fun h => by
                let ⟨m, hm⟩ := h.2
                rw [hm, pow_mul, pow_orderOf_eq_one, one_pow], fun h =>
                ⟨orderOf_le_of_pow_eq_one hn.bot_lt h, orderOf_dvd_of_pow_eq_one h⟩⟩))
#align sum_card_order_of_eq_card_pow_eq_one sum_card_orderOf_eq_card_pow_eq_one
#align sum_card_add_order_of_eq_card_nsmul_eq_zero sum_card_addOrderOf_eq_card_nsmul_eq_zero

@[to_additive]
theorem orderOf_le_card_univ [Fintype G] : orderOf x ≤ Fintype.card G :=
  Finset.le_card_of_inj_on_range (x ^ ·) (fun _ _ ↦ Finset.mem_univ _) pow_injOn_Iio_orderOf
#align order_of_le_card_univ orderOf_le_card_univ
#align add_order_of_le_card_univ addOrderOf_le_card_univ

end FiniteMonoid

section FiniteCancelMonoid
variable [LeftCancelMonoid G]
-- TODO: Of course everything also works for `RightCancelMonoid`.

section Finite
variable [Finite G] {x y : G} {n : ℕ}

-- TODO: Use this to show that a finite left cancellative monoid is a group.
@[to_additive]
lemma isOfFinOrder_of_finite (x : G) : IsOfFinOrder x := by
  by_contra h; exact infinite_not_isOfFinOrder h <| Set.toFinite _
#align exists_pow_eq_one isOfFinOrder_of_finite
#align exists_nsmul_eq_zero isOfFinAddOrder_of_finite

/-- This is the same as `IsOfFinOrder.orderOf_pos` but with one fewer explicit assumption since this
is automatic in case of a finite cancellative monoid.-/
@[to_additive "This is the same as `IsOfFinAddOrder.addOrderOf_pos` but with one fewer explicit
assumption since this is automatic in case of a finite cancellative additive monoid."]
lemma orderOf_pos (x : G) : 0 < orderOf x := (isOfFinOrder_of_finite x).orderOf_pos
#align order_of_pos orderOf_pos
#align add_order_of_pos addOrderOf_pos

/-- This is the same as `orderOf_pow'` and `orderOf_pow''` but with one assumption less which is
automatic in the case of a finite cancellative monoid.-/
@[to_additive "This is the same as `addOrderOf_nsmul'` and
`addOrderOf_nsmul` but with one assumption less which is automatic in the case of a
finite cancellative additive monoid."]
theorem orderOf_pow (x : G) : orderOf (x ^ n) = orderOf x / gcd (orderOf x) n :=
  (isOfFinOrder_of_finite _).orderOf_pow _
#align order_of_pow orderOf_pow
#align add_order_of_nsmul addOrderOf_nsmul

@[to_additive]
theorem mem_powers_iff_mem_range_orderOf [DecidableEq G] :
    y ∈ powers x ↔ y ∈ (Finset.range (orderOf x)).image (x ^ ·) :=
  Finset.mem_range_iff_mem_finset_range_of_mod_eq' (orderOf_pos x) <| pow_mod_orderOf _
#align mem_powers_iff_mem_range_order_of mem_powers_iff_mem_range_orderOf
#align mem_multiples_iff_mem_range_add_order_of mem_multiples_iff_mem_range_addOrderOf

/-- The equivalence between `Submonoid.powers` of two elements `x, y` of the same order, mapping
  `x ^ i` to `y ^ i`. -/
@[to_additive
  "The equivalence between `Submonoid.multiples` of two elements `a, b` of the same additive order,
  mapping `i • a` to `i • b`."]
noncomputable def powersEquivPowers (h : orderOf x = orderOf y) : powers x ≃ powers y :=
  (finEquivPowers x <| isOfFinOrder_of_finite _).symm.trans <|
    (Fin.castIso h).toEquiv.trans <| finEquivPowers y <| isOfFinOrder_of_finite _
#align powers_equiv_powers powersEquivPowers
#align multiples_equiv_multiples multiplesEquivMultiples

-- Porting note: the simpNF linter complains that simp can change the LHS to something
-- that looks the same as the current LHS even with `pp.explicit`
@[to_additive (attr := simp, nolint simpNF)]
theorem powersEquivPowers_apply (h : orderOf x = orderOf y) (n : ℕ) :
    powersEquivPowers h ⟨x ^ n, n, rfl⟩ = ⟨y ^ n, n, rfl⟩ := by
  rw [powersEquivPowers, Equiv.trans_apply, Equiv.trans_apply, finEquivPowers_symm_apply, ←
    Equiv.eq_symm_apply, finEquivPowers_symm_apply]
  simp [h]
#align powers_equiv_powers_apply powersEquivPowers_apply
#align multiples_equiv_multiples_apply multiplesEquivMultiples_apply

end Finite

variable [Fintype G] {x : G}

@[to_additive]
lemma orderOf_eq_card_powers : orderOf x = Fintype.card (powers x : Set G) :=
  (Fintype.card_fin (orderOf x)).symm.trans <|
    Fintype.card_eq.2 ⟨finEquivPowers x <| isOfFinOrder_of_finite _⟩
#align order_eq_card_powers orderOf_eq_card_powers
#align add_order_of_eq_card_multiples addOrderOf_eq_card_multiples

end FiniteCancelMonoid

section FiniteGroup
variable [Group G]

section Finite
variable [Finite G] {x y : G}

@[to_additive]
theorem exists_zpow_eq_one (x : G) : ∃ (i : ℤ) (_ : i ≠ 0), x ^ (i : ℤ) = 1 := by
  obtain ⟨w, hw1, hw2⟩ := isOfFinOrder_of_finite x
  refine' ⟨w, Int.natCast_ne_zero.mpr (_root_.ne_of_gt hw1), _⟩
  rw [zpow_natCast]
  exact (isPeriodicPt_mul_iff_pow_eq_one _).mp hw2
#align exists_zpow_eq_one exists_zpow_eq_one
#align exists_zsmul_eq_zero exists_zsmul_eq_zero

@[to_additive]
lemma mem_powers_iff_mem_zpowers : y ∈ powers x ↔ y ∈ zpowers x :=
  (isOfFinOrder_of_finite _).mem_powers_iff_mem_zpowers
#align mem_powers_iff_mem_zpowers mem_powers_iff_mem_zpowers
#align mem_multiples_iff_mem_zmultiples mem_multiples_iff_mem_zmultiples

@[to_additive]
lemma powers_eq_zpowers (x : G) : (powers x : Set G) = zpowers x :=
  (isOfFinOrder_of_finite _).powers_eq_zpowers
#align powers_eq_zpowers powers_eq_zpowers
#align multiples_eq_zmultiples multiples_eq_zmultiples

@[to_additive]
lemma mem_zpowers_iff_mem_range_orderOf [DecidableEq G] :
    y ∈ zpowers x ↔ y ∈ (Finset.range (orderOf x)).image (x ^ ·) :=
  (isOfFinOrder_of_finite _).mem_zpowers_iff_mem_range_orderOf
#align mem_zpowers_iff_mem_range_order_of mem_zpowers_iff_mem_range_orderOf
#align mem_zmultiples_iff_mem_range_add_order_of mem_zmultiples_iff_mem_range_addOrderOf

@[to_additive]
theorem zpow_eq_one_iff_modEq {n : ℤ} : x ^ n = 1 ↔ n ≡ 0 [ZMOD orderOf x] := by
  rw [Int.modEq_zero_iff_dvd, orderOf_dvd_iff_zpow_eq_one]
#align zpow_eq_one_iff_modeq zpow_eq_one_iff_modEq
#align zsmul_eq_zero_iff_modeq zsmul_eq_zero_iff_modEq

@[to_additive]
theorem zpow_eq_zpow_iff_modEq {m n : ℤ} : x ^ m = x ^ n ↔ m ≡ n [ZMOD orderOf x] := by
  rw [← mul_inv_eq_one, ← zpow_sub, zpow_eq_one_iff_modEq, Int.modEq_iff_dvd, Int.modEq_iff_dvd,
    zero_sub, neg_sub]
#align zpow_eq_zpow_iff_modeq zpow_eq_zpow_iff_modEq
#align zsmul_eq_zsmul_iff_modeq zsmul_eq_zsmul_iff_modEq

@[to_additive (attr := simp)]
theorem injective_zpow_iff_not_isOfFinOrder : (Injective fun n : ℤ => x ^ n) ↔ ¬IsOfFinOrder x := by
  refine' ⟨_, fun h n m hnm => _⟩
  · simp_rw [isOfFinOrder_iff_pow_eq_one]
    rintro h ⟨n, hn, hx⟩
    exact Nat.cast_ne_zero.2 hn.ne' (h <| by simpa using hx)
  rwa [zpow_eq_zpow_iff_modEq, orderOf_eq_zero_iff.2 h, Nat.cast_zero, Int.modEq_zero_iff] at hnm
#align injective_zpow_iff_not_is_of_fin_order injective_zpow_iff_not_isOfFinOrder
#align injective_zsmul_iff_not_is_of_fin_order injective_zsmul_iff_not_isOfFinAddOrder

/-- The equivalence between `Subgroup.zpowers` of two elements `x, y` of the same order, mapping
  `x ^ i` to `y ^ i`. -/
@[to_additive
  "The equivalence between `Subgroup.zmultiples` of two elements `a, b` of the same additive order,
  mapping `i • a` to `i • b`."]
noncomputable def zpowersEquivZPowers (h : orderOf x = orderOf y) :
    (Subgroup.zpowers x : Set G) ≃ (Subgroup.zpowers y : Set G) :=
  (finEquivZPowers x <| isOfFinOrder_of_finite _).symm.trans <| (Fin.castIso h).toEquiv.trans <|
    finEquivZPowers y <| isOfFinOrder_of_finite _
#align zpowers_equiv_zpowers zpowersEquivZPowers
#align zmultiples_equiv_zmultiples zmultiplesEquivZMultiples

-- Porting note: the simpNF linter complains that simp can change the LHS to something
-- that looks the same as the current LHS even with `pp.explicit`
@[to_additive (attr := simp, nolint simpNF) zmultiples_equiv_zmultiples_apply]
theorem zpowersEquivZPowers_apply (h : orderOf x = orderOf y) (n : ℕ) :
    zpowersEquivZPowers h ⟨x ^ n, n, zpow_natCast x n⟩ = ⟨y ^ n, n, zpow_natCast y n⟩ := by
  rw [zpowersEquivZPowers, Equiv.trans_apply, Equiv.trans_apply, finEquivZPowers_symm_apply, ←
    Equiv.eq_symm_apply, finEquivZPowers_symm_apply]
  simp [h]
#align zpowers_equiv_zpowers_apply zpowersEquivZPowers_apply
#align zmultiples_equiv_zmultiples_apply zmultiples_equiv_zmultiples_apply

end Finite

variable [Fintype G] {x : G} {n : ℕ}

/-- See also `Nat.card_addSubgroupZPowers`. -/
@[to_additive "See also `Nat.card_subgroup`."]
theorem Fintype.card_zpowers : Fintype.card (zpowers x) = orderOf x :=
  (Fintype.card_eq.2 ⟨finEquivZPowers x <| isOfFinOrder_of_finite _⟩).symm.trans <|
    Fintype.card_fin (orderOf x)
#align order_eq_card_zpowers Fintype.card_zpowers
#align add_order_eq_card_zmultiples Fintype.card_zmultiples

@[to_additive]
theorem card_zpowers_le (a : G) {k : ℕ} (k_pos : k ≠ 0)
    (ha : a ^ k = 1) : Fintype.card (Subgroup.zpowers a) ≤ k := by
  rw [Fintype.card_zpowers]
  apply orderOf_le_of_pow_eq_one k_pos.bot_lt ha

open QuotientGroup


@[to_additive]
theorem orderOf_dvd_card : orderOf x ∣ Fintype.card G := by
  classical
    have ft_prod : Fintype ((G ⧸ zpowers x) × zpowers x) :=
      Fintype.ofEquiv G groupEquivQuotientProdSubgroup
    have ft_s : Fintype (zpowers x) := @Fintype.prodRight _ _ _ ft_prod _
    have ft_cosets : Fintype (G ⧸ zpowers x) :=
      @Fintype.prodLeft _ _ _ ft_prod ⟨⟨1, (zpowers x).one_mem⟩⟩
    have eq₁ : Fintype.card G = @Fintype.card _ ft_cosets * @Fintype.card _ ft_s :=
      calc
        Fintype.card G = @Fintype.card _ ft_prod :=
          @Fintype.card_congr _ _ _ ft_prod groupEquivQuotientProdSubgroup
        _ = @Fintype.card _ (@instFintypeProd _ _ ft_cosets ft_s) :=
          congr_arg (@Fintype.card _) <| Subsingleton.elim _ _
        _ = @Fintype.card _ ft_cosets * @Fintype.card _ ft_s :=
          @Fintype.card_prod _ _ ft_cosets ft_s

    have eq₂ : orderOf x = @Fintype.card _ ft_s :=
      calc
        orderOf x = _ := Fintype.card_zpowers.symm
        _ = _ := congr_arg (@Fintype.card _) <| Subsingleton.elim _ _

    exact Dvd.intro (@Fintype.card (G ⧸ Subgroup.zpowers x) ft_cosets) (by rw [eq₁, eq₂, mul_comm])
#align order_of_dvd_card_univ orderOf_dvd_card
#align add_order_of_dvd_card_univ addOrderOf_dvd_card

@[to_additive]
theorem orderOf_dvd_natCard {G : Type*} [Group G] (x : G) : orderOf x ∣ Nat.card G := by
  cases' fintypeOrInfinite G with h h
  · simp only [Nat.card_eq_fintype_card, orderOf_dvd_card]
  · simp only [card_eq_zero_of_infinite, dvd_zero]
#align order_of_dvd_nat_card orderOf_dvd_natCard
#align add_order_of_dvd_nat_card addOrderOf_dvd_natCard

@[to_additive]
nonrec lemma Subgroup.orderOf_dvd_natCard (s : Subgroup G) (hx : x ∈ s) :
  orderOf x ∣ Nat.card s := by simpa using orderOf_dvd_natCard (⟨x, hx⟩ : s)

@[to_additive]
lemma Subgroup.orderOf_le_card (s : Subgroup G) (hs : (s : Set G).Finite) (hx : x ∈ s) :
    orderOf x ≤ Nat.card s :=
  le_of_dvd (Nat.card_pos_iff.2 <| ⟨s.coe_nonempty.to_subtype, hs.to_subtype⟩) <|
    s.orderOf_dvd_natCard hx

@[to_additive]
lemma Submonoid.orderOf_le_card (s : Submonoid G) (hs : (s : Set G).Finite) (hx : x ∈ s) :
    orderOf x ≤ Nat.card s := by
  rw [← Nat.card_submonoidPowers]; exact Nat.card_mono hs <| powers_le.2 hx

@[to_additive (attr := simp) card_nsmul_eq_zero']
theorem pow_card_eq_one' {G : Type*} [Group G] {x : G} : x ^ Nat.card G = 1 :=
  orderOf_dvd_iff_pow_eq_one.mp <| orderOf_dvd_natCard _
#align pow_card_eq_one' pow_card_eq_one'
#align card_nsmul_eq_zero' card_nsmul_eq_zero'

@[to_additive (attr := simp) card_nsmul_eq_zero]
theorem pow_card_eq_one : x ^ Fintype.card G = 1 := by
  rw [← Nat.card_eq_fintype_card, pow_card_eq_one']
#align pow_card_eq_one pow_card_eq_one
#align card_nsmul_eq_zero card_nsmul_eq_zero

@[to_additive]
theorem Subgroup.pow_index_mem {G : Type*} [Group G] (H : Subgroup G) [Normal H] (g : G) :
    g ^ index H ∈ H := by rw [← eq_one_iff, QuotientGroup.mk_pow H, index, pow_card_eq_one']
#align subgroup.pow_index_mem Subgroup.pow_index_mem
#align add_subgroup.nsmul_index_mem AddSubgroup.nsmul_index_mem


@[to_additive (attr := simp) mod_card_nsmul]
lemma pow_mod_card (a : G) (n : ℕ) : a ^ (n % card G) = a ^ n := by
  rw [eq_comm, ← pow_mod_orderOf, ← Nat.mod_mod_of_dvd n orderOf_dvd_card, pow_mod_orderOf]
#align pow_eq_mod_card pow_mod_card
#align nsmul_eq_mod_card mod_card_nsmul

@[to_additive (attr := simp) mod_card_zsmul]
theorem zpow_mod_card (a : G) (n : ℤ) : a ^ (n % Fintype.card G : ℤ) = a ^ n := by
<<<<<<< HEAD
  rw [eq_comm, ← zpow_mod_orderOf,
    ← Int.emod_emod_of_dvd n (Int.natCast_dvd_natCast.2 orderOf_dvd_card), zpow_mod_orderOf]
=======
  rw [eq_comm, ← zpow_mod_orderOf, ← Int.emod_emod_of_dvd n
    (Int.natCast_dvd_natCast.2 orderOf_dvd_card), zpow_mod_orderOf]
>>>>>>> 392a24a9
#align zpow_eq_mod_card zpow_mod_card
#align zsmul_eq_mod_card mod_card_zsmul

@[to_additive (attr := simp) mod_natCard_nsmul]
lemma pow_mod_natCard (a : G) (n : ℕ) : a ^ (n % Nat.card G) = a ^ n := by
  rw [eq_comm, ← pow_mod_orderOf, ← Nat.mod_mod_of_dvd n $ orderOf_dvd_natCard _, pow_mod_orderOf]

@[to_additive (attr := simp) mod_natCard_zsmul]
lemma zpow_mod_natCard (a : G) (n : ℤ) : a ^ (n % Nat.card G : ℤ) = a ^ n := by
  rw [eq_comm, ← zpow_mod_orderOf,
    ← Int.emod_emod_of_dvd n $ Int.natCast_dvd_natCast.2 $ orderOf_dvd_natCard _, zpow_mod_orderOf]

/-- If `gcd(|G|,n)=1` then the `n`th power map is a bijection -/
@[to_additive (attr := simps) "If `gcd(|G|,n)=1` then the smul by `n` is a bijection"]
noncomputable def powCoprime {G : Type*} [Group G] (h : (Nat.card G).Coprime n) : G ≃ G
    where
  toFun g := g ^ n
  invFun g := g ^ (Nat.card G).gcdB n
  left_inv g := by
    have key := congr_arg (g ^ ·) ((Nat.card G).gcd_eq_gcd_ab n)
    dsimp only at key
    rwa [zpow_add, zpow_mul, zpow_mul, zpow_natCast, zpow_natCast, zpow_natCast, h.gcd_eq_one,
      pow_one, pow_card_eq_one', one_zpow, one_mul, eq_comm] at key
  right_inv g := by
    have key := congr_arg (g ^ ·) ((Nat.card G).gcd_eq_gcd_ab n)
    dsimp only at key
    rwa [zpow_add, zpow_mul, zpow_mul', zpow_natCast, zpow_natCast, zpow_natCast, h.gcd_eq_one,
      pow_one, pow_card_eq_one', one_zpow, one_mul, eq_comm] at key
#align pow_coprime powCoprime
#align nsmul_coprime nsmulCoprime

@[to_additive] -- Porting note (#10618): simp can prove this (so removed simp)
theorem powCoprime_one {G : Type*} [Group G] (h : (Nat.card G).Coprime n) : powCoprime h 1 = 1 :=
  one_pow n
#align pow_coprime_one powCoprime_one
#align nsmul_coprime_zero nsmulCoprime_zero

@[to_additive] -- Porting note (#10618): simp can prove this (so removed simp)
theorem powCoprime_inv {G : Type*} [Group G] (h : (Nat.card G).Coprime n) {g : G} :
    powCoprime h g⁻¹ = (powCoprime h g)⁻¹ :=
  inv_pow g n
#align pow_coprime_inv powCoprime_inv
#align nsmul_coprime_neg nsmulCoprime_neg

@[to_additive Nat.Coprime.nsmul_right_bijective]
lemma Nat.Coprime.pow_left_bijective (hn : (Nat.card G).Coprime n) : Bijective (· ^ n : G → G) :=
  (powCoprime hn).bijective

@[to_additive add_inf_eq_bot_of_coprime]
theorem inf_eq_bot_of_coprime {G : Type*} [Group G] {H K : Subgroup G} [Fintype H] [Fintype K]
    (h : Nat.Coprime (Fintype.card H) (Fintype.card K)) : H ⊓ K = ⊥ := by
  refine' (H ⊓ K).eq_bot_iff_forall.mpr fun x hx => _
  rw [← orderOf_eq_one_iff, ← Nat.dvd_one, ← h.gcd_eq_one, Nat.dvd_gcd_iff]
  exact
    ⟨(congr_arg (· ∣ Fintype.card H) (orderOf_coe ⟨x, hx.1⟩)).mpr orderOf_dvd_card,
      (congr_arg (· ∣ Fintype.card K) (orderOf_coe ⟨x, hx.2⟩)).mpr orderOf_dvd_card⟩
#align inf_eq_bot_of_coprime inf_eq_bot_of_coprime
#align add_inf_eq_bot_of_coprime add_inf_eq_bot_of_coprime

/- TODO: Generalise to `Submonoid.powers`.-/
@[to_additive]
theorem image_range_orderOf [DecidableEq G] :
    Finset.image (fun i => x ^ i) (Finset.range (orderOf x)) = (zpowers x : Set G).toFinset := by
  ext x
  rw [Set.mem_toFinset, SetLike.mem_coe, mem_zpowers_iff_mem_range_orderOf]
#align image_range_order_of image_range_orderOf
#align image_range_add_order_of image_range_addOrderOf

/- TODO: Generalise to `Finite` + `CancelMonoid`. -/
@[to_additive gcd_nsmul_card_eq_zero_iff]
theorem pow_gcd_card_eq_one_iff : x ^ n = 1 ↔ x ^ gcd n (Fintype.card G) = 1 :=
  ⟨fun h => pow_gcd_eq_one _ h <| pow_card_eq_one, fun h => by
    let ⟨m, hm⟩ := gcd_dvd_left n (Fintype.card G)
    rw [hm, pow_mul, h, one_pow]⟩
#align pow_gcd_card_eq_one_iff pow_gcd_card_eq_one_iff
#align gcd_nsmul_card_eq_zero_iff gcd_nsmul_card_eq_zero_iff

end FiniteGroup

section PowIsSubgroup

/-- A nonempty idempotent subset of a finite cancellative monoid is a submonoid -/
@[to_additive "A nonempty idempotent subset of a finite cancellative add monoid is a submonoid"]
def submonoidOfIdempotent {M : Type*} [LeftCancelMonoid M] [Finite M] (S : Set M)
    (hS1 : S.Nonempty) (hS2 : S * S = S) : Submonoid M :=
  have pow_mem : ∀ a : M, a ∈ S → ∀ n : ℕ, a ^ (n + 1) ∈ S := fun a ha =>
    Nat.rec (by rwa [Nat.zero_eq, zero_add, pow_one]) fun n ih =>
      (congr_arg₂ (· ∈ ·) (pow_succ a (n + 1)).symm hS2).mp (Set.mul_mem_mul ih ha)
  { carrier := S
    one_mem' := by
      obtain ⟨a, ha⟩ := hS1
      rw [← pow_orderOf_eq_one a, ← tsub_add_cancel_of_le (succ_le_of_lt (orderOf_pos a))]
      exact pow_mem a ha (orderOf a - 1)
    mul_mem' := fun ha hb => (congr_arg₂ (· ∈ ·) rfl hS2).mp (Set.mul_mem_mul ha hb) }
#align submonoid_of_idempotent submonoidOfIdempotent
#align add_submonoid_of_idempotent addSubmonoidOfIdempotent

/-- A nonempty idempotent subset of a finite group is a subgroup -/
@[to_additive "A nonempty idempotent subset of a finite add group is a subgroup"]
def subgroupOfIdempotent {G : Type*} [Group G] [Finite G] (S : Set G) (hS1 : S.Nonempty)
    (hS2 : S * S = S) : Subgroup G :=
  { submonoidOfIdempotent S hS1 hS2 with
    carrier := S
    inv_mem' := fun {a} ha => show a⁻¹ ∈ submonoidOfIdempotent S hS1 hS2 by
      rw [← one_mul a⁻¹, ← pow_one a, ← pow_orderOf_eq_one a, ← pow_sub a (orderOf_pos a)]
      exact pow_mem ha (orderOf a - 1) }
#align subgroup_of_idempotent subgroupOfIdempotent
#align add_subgroup_of_idempotent addSubgroupOfIdempotent

/-- If `S` is a nonempty subset of a finite group `G`, then `S ^ |G|` is a subgroup -/
@[to_additive (attr := simps!) smulCardAddSubgroup
  "If `S` is a nonempty subset of a finite add group `G`, then `|G| • S` is a subgroup"]
def powCardSubgroup {G : Type*} [Group G] [Fintype G] (S : Set G) (hS : S.Nonempty) : Subgroup G :=
  have one_mem : (1 : G) ∈ S ^ Fintype.card G := by
    obtain ⟨a, ha⟩ := hS
    rw [← pow_card_eq_one]
    exact Set.pow_mem_pow ha (Fintype.card G)
  subgroupOfIdempotent (S ^ Fintype.card G) ⟨1, one_mem⟩ <| by
    classical
    apply (Set.eq_of_subset_of_card_le (Set.subset_mul_left _ one_mem) (ge_of_eq _)).symm
    simp_rw [← pow_add,
        Group.card_pow_eq_card_pow_card_univ S (Fintype.card G + Fintype.card G) le_add_self]
#align pow_card_subgroup powCardSubgroup
#align smul_card_add_subgroup smulCardAddSubgroup

end PowIsSubgroup

section LinearOrderedSemiring
variable [LinearOrderedSemiring G] {a : G}

protected lemma IsOfFinOrder.eq_one (ha₀ : 0 ≤ a) (ha : IsOfFinOrder a) : a = 1 := by
  obtain ⟨n, hn, ha⟩ := ha.exists_pow_eq_one
  exact (pow_eq_one_iff_of_nonneg ha₀ hn.ne').1 ha

end LinearOrderedSemiring

section LinearOrderedRing

variable [LinearOrderedRing G] {a x : G}

protected lemma IsOfFinOrder.eq_neg_one (ha₀ : a ≤ 0) (ha : IsOfFinOrder a) : a = -1 :=
  (sq_eq_one_iff.1 <| ha.pow.eq_one <| sq_nonneg a).resolve_left <| by
    rintro rfl; exact one_pos.not_le ha₀

theorem orderOf_abs_ne_one (h : |x| ≠ 1) : orderOf x = 0 := by
  rw [orderOf_eq_zero_iff']
  intro n hn hx
  replace hx : |x| ^ n = 1 := by simpa only [abs_one, abs_pow] using congr_arg abs hx
  cases' h.lt_or_lt with h h
  · exact ((pow_lt_one (abs_nonneg x) h hn.ne').ne hx).elim
  · exact ((one_lt_pow h hn.ne').ne' hx).elim
#align order_of_abs_ne_one orderOf_abs_ne_one

theorem LinearOrderedRing.orderOf_le_two : orderOf x ≤ 2 := by
  cases' ne_or_eq |x| 1 with h h
  · simp [orderOf_abs_ne_one h]
  rcases eq_or_eq_neg_of_abs_eq h with (rfl | rfl)
  · simp
  apply orderOf_le_of_pow_eq_one <;> norm_num
#align linear_ordered_ring.order_of_le_two LinearOrderedRing.orderOf_le_two

end LinearOrderedRing

section Prod

variable [Monoid α] [Monoid β] {x : α × β} {a : α} {b : β}

@[to_additive]
protected theorem Prod.orderOf (x : α × β) : orderOf x = (orderOf x.1).lcm (orderOf x.2) :=
  minimalPeriod_prod_map _ _ _
#align prod.order_of Prod.orderOf
#align prod.add_order_of Prod.addOrderOf
/- 2024-02-21 -/ @[deprecated] alias Prod.add_orderOf := Prod.addOrderOf

@[to_additive]
theorem orderOf_fst_dvd_orderOf : orderOf x.1 ∣ orderOf x :=
  minimalPeriod_fst_dvd
#align order_of_fst_dvd_order_of orderOf_fst_dvd_orderOf
#align add_order_of_fst_dvd_add_order_of addOrderOf_fst_dvd_addOrderOf
/- 2024-02-21 -/ @[deprecated] alias add_orderOf_fst_dvd_add_orderOf :=
  addOrderOf_fst_dvd_addOrderOf

@[to_additive]
theorem orderOf_snd_dvd_orderOf : orderOf x.2 ∣ orderOf x :=
  minimalPeriod_snd_dvd
#align order_of_snd_dvd_order_of orderOf_snd_dvd_orderOf
#align add_order_of_snd_dvd_add_order_of addOrderOf_snd_dvd_addOrderOf
/- 2024-02-21 -/ @[deprecated] alias add_orderOf_snd_dvd_add_orderOf :=
  addOrderOf_snd_dvd_addOrderOf

@[to_additive]
theorem IsOfFinOrder.fst {x : α × β} (hx : IsOfFinOrder x) : IsOfFinOrder x.1 :=
  hx.mono orderOf_fst_dvd_orderOf
#align is_of_fin_order.fst IsOfFinOrder.fst
#align is_of_fin_add_order.fst IsOfFinAddOrder.fst

@[to_additive]
theorem IsOfFinOrder.snd {x : α × β} (hx : IsOfFinOrder x) : IsOfFinOrder x.2 :=
  hx.mono orderOf_snd_dvd_orderOf
#align is_of_fin_order.snd IsOfFinOrder.snd
#align is_of_fin_add_order.snd IsOfFinAddOrder.snd

@[to_additive IsOfFinAddOrder.prod_mk]
theorem IsOfFinOrder.prod_mk : IsOfFinOrder a → IsOfFinOrder b → IsOfFinOrder (a, b) := by
  simpa only [← orderOf_pos_iff, Prod.orderOf] using Nat.lcm_pos
#align is_of_fin_order.prod_mk IsOfFinOrder.prod_mk
#align is_of_fin_add_order.prod_mk IsOfFinAddOrder.prod_mk

end Prod

-- TODO: Corresponding `pi` lemmas. We cannot currently state them here because of import cycles<|MERGE_RESOLUTION|>--- conflicted
+++ resolved
@@ -1088,13 +1088,8 @@
 
 @[to_additive (attr := simp) mod_card_zsmul]
 theorem zpow_mod_card (a : G) (n : ℤ) : a ^ (n % Fintype.card G : ℤ) = a ^ n := by
-<<<<<<< HEAD
-  rw [eq_comm, ← zpow_mod_orderOf,
-    ← Int.emod_emod_of_dvd n (Int.natCast_dvd_natCast.2 orderOf_dvd_card), zpow_mod_orderOf]
-=======
   rw [eq_comm, ← zpow_mod_orderOf, ← Int.emod_emod_of_dvd n
     (Int.natCast_dvd_natCast.2 orderOf_dvd_card), zpow_mod_orderOf]
->>>>>>> 392a24a9
 #align zpow_eq_mod_card zpow_mod_card
 #align zsmul_eq_mod_card mod_card_zsmul
 
