--- conflicted
+++ resolved
@@ -357,16 +357,14 @@
 theorem orderOf_units {y : Gˣ} : orderOf (y : G) = orderOf y :=
   orderOf_injective (Units.coeHom G) Units.val_injective y
 
-<<<<<<< HEAD
 @[to_additive]
 lemma IsUnit.orderOf_eq_one [Subsingleton Gˣ] {x : G} (h : IsUnit x) :
     orderOf x = 1 := by
   simp [isUnit_iff_eq_one.mp h]
-=======
+
 @[to_additive (attr := norm_cast)]
 theorem Units.isOfFinOrder_val {u : Gˣ} : IsOfFinOrder (u : G) ↔ IsOfFinOrder u :=
   Units.coeHom_injective.isOfFinOrder_iff
->>>>>>> 407c5f79
 
 /-- If the order of `x` is finite, then `x` is a unit with inverse `x ^ (orderOf x - 1)`. -/
 @[to_additive (attr := simps) /-- If the additive order of `x` is finite, then `x` is an additive
