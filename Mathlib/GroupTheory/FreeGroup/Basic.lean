/-
Copyright (c) 2018 Kenny Lau. All rights reserved.
Released under Apache 2.0 license as described in the file LICENSE.
Authors: Kenny Lau
-/
import Mathlib.Algebra.BigOperators.Group.List.Basic
import Mathlib.Algebra.Group.Pi.Basic
import Mathlib.Algebra.Group.Subgroup.Ker
import Mathlib.Data.List.Chain

/-!
# Free groups

This file defines free groups over a type. Furthermore, it is shown that the free group construction
is an instance of a monad. For the result that `FreeGroup` is the left adjoint to the forgetful
functor from groups to types, see `Mathlib/Algebra/Category/GrpCat/Adjunctions.lean`.

## Main definitions

* `FreeGroup`/`FreeAddGroup`: the free group (resp. free additive group) associated to a type
  `α` defined as the words over `a : α × Bool` modulo the relation `a * x * x⁻¹ * b = a * b`.
* `FreeGroup.mk`/`FreeAddGroup.mk`: the canonical quotient map `List (α × Bool) → FreeGroup α`.
* `FreeGroup.of`/`FreeAddGroup.of`: the canonical injection `α → FreeGroup α`.
* `FreeGroup.lift f`/`FreeAddGroup.lift`: the canonical group homomorphism `FreeGroup α →* G`
  given a group `G` and a function `f : α → G`.

## Main statements

* `FreeGroup.Red.church_rosser`/`FreeAddGroup.Red.church_rosser`: The Church-Rosser theorem for word
  reduction (also known as Newman's diamond lemma).
* `FreeGroup.freeGroupUnitEquivInt`: The free group over the one-point type
  is isomorphic to the integers.
* The free group construction is an instance of a monad.

## Implementation details

First we introduce the one step reduction relation `FreeGroup.Red.Step`:
`w * x * x⁻¹ * v   ~>   w * v`, its reflexive transitive closure `FreeGroup.Red.trans`
and prove that its join is an equivalence relation. Then we introduce `FreeGroup α` as a quotient
over `FreeGroup.Red.Step`.

For the additive version we introduce the same relation under a different name so that we can
distinguish the quotient types more easily.


## Tags

free group, Newman's diamond lemma, Church-Rosser theorem
-/

open Relation
open scoped List

universe u v w

variable {α : Type u}

attribute [local simp] List.append_eq_has_append

<<<<<<< HEAD
-- See https://leanprover.zulipchat.com/#narrow/stream/287929-mathlib4/topic/.E2.9C.94.20to_additive.2Emap_namespace
run_meta ToAdditive.insertTranslation ToAdditive.toAdditiveBundle `FreeGroup `FreeAddGroup
=======
/- Ensure that `@[to_additive]` uses the right namespace before the definition of `FreeGroup`. -/
run_meta ToAdditive.insertTranslation `FreeGroup `FreeAddGroup
>>>>>>> 090ad2e7

/-- Reduction step for the additive free group relation: `w + x + (-x) + v ~> w + v` -/
inductive FreeAddGroup.Red.Step : List (α × Bool) → List (α × Bool) → Prop
  | not {L₁ L₂ x b} : FreeAddGroup.Red.Step (L₁ ++ (x, b) :: (x, not b) :: L₂) (L₁ ++ L₂)

attribute [simp] FreeAddGroup.Red.Step.not

/-- Reduction step for the multiplicative free group relation: `w * x * x⁻¹ * v ~> w * v` -/
@[to_additive]
inductive FreeGroup.Red.Step : List (α × Bool) → List (α × Bool) → Prop
  | not {L₁ L₂ x b} : FreeGroup.Red.Step (L₁ ++ (x, b) :: (x, not b) :: L₂) (L₁ ++ L₂)

attribute [simp] FreeGroup.Red.Step.not

namespace FreeGroup

variable {L L₁ L₂ L₃ L₄ : List (α × Bool)}

/-- Reflexive-transitive closure of `Red.Step` -/
@[to_additive /-- Reflexive-transitive closure of `Red.Step` -/]
def Red : List (α × Bool) → List (α × Bool) → Prop :=
  ReflTransGen Red.Step

@[to_additive (attr := refl)]
theorem Red.refl : Red L L :=
  ReflTransGen.refl

@[to_additive (attr := trans)]
theorem Red.trans : Red L₁ L₂ → Red L₂ L₃ → Red L₁ L₃ :=
  ReflTransGen.trans

namespace Red

/-- Predicate asserting that the word `w₁` can be reduced to `w₂` in one step, i.e. there are words
`w₃ w₄` and letter `x` such that `w₁ = w₃xx⁻¹w₄` and `w₂ = w₃w₄` -/
@[to_additive /-- Predicate asserting that the word `w₁` can be reduced to `w₂` in one step, i.e.
there are words `w₃ w₄` and letter `x` such that `w₁ = w₃ + x + (-x) + w₄` and `w₂ = w₃w₄` -/]
theorem Step.length : ∀ {L₁ L₂ : List (α × Bool)}, Step L₁ L₂ → L₂.length + 2 = L₁.length
  | _, _, @Red.Step.not _ L1 L2 x b => by rw [List.length_append, List.length_append]; rfl

@[to_additive (attr := simp)]
theorem Step.not_rev {x b} : Step (L₁ ++ (x, !b) :: (x, b) :: L₂) (L₁ ++ L₂) := by
  cases b <;> exact Step.not

@[to_additive (attr := simp)]
theorem Step.cons_not {x b} : Red.Step ((x, b) :: (x, !b) :: L) L :=
  @Step.not _ [] _ _ _

@[to_additive (attr := simp)]
theorem Step.cons_not_rev {x b} : Red.Step ((x, !b) :: (x, b) :: L) L :=
  @Red.Step.not_rev _ [] _ _ _

@[to_additive]
theorem Step.append_left : ∀ {L₁ L₂ L₃ : List (α × Bool)}, Step L₂ L₃ → Step (L₁ ++ L₂) (L₁ ++ L₃)
  | _, _, _, Red.Step.not => by rw [← List.append_assoc, ← List.append_assoc]; constructor

@[to_additive]
theorem Step.cons {x} (H : Red.Step L₁ L₂) : Red.Step (x :: L₁) (x :: L₂) :=
  @Step.append_left _ [x] _ _ H

@[to_additive]
theorem Step.append_right : ∀ {L₁ L₂ L₃ : List (α × Bool)}, Step L₁ L₂ → Step (L₁ ++ L₃) (L₂ ++ L₃)
  | _, _, _, Red.Step.not => by simp

@[to_additive]
theorem not_step_nil : ¬Step [] L := by
  generalize h' : [] = L'
  intro h
  rcases h with - | ⟨L₁, L₂⟩
  simp at h'

@[to_additive]
theorem Step.cons_left_iff {a : α} {b : Bool} :
    Step ((a, b) :: L₁) L₂ ↔ (∃ L, Step L₁ L ∧ L₂ = (a, b) :: L) ∨ L₁ = (a, ! b) :: L₂ := by
  constructor
  · generalize hL : ((a, b) :: L₁ : List _) = L
    rintro @⟨_ | ⟨p, s'⟩, e, a', b'⟩ <;> simp_all
  · rintro (⟨L, h, rfl⟩ | rfl)
    · exact Step.cons h
    · exact Step.cons_not

@[to_additive]
theorem not_step_singleton : ∀ {p : α × Bool}, ¬Step [p] L
  | (a, b) => by simp [Step.cons_left_iff, not_step_nil]

@[to_additive]
theorem Step.cons_cons_iff : ∀ {p : α × Bool}, Step (p :: L₁) (p :: L₂) ↔ Step L₁ L₂ := by
  simp +contextual [Step.cons_left_iff, iff_def, or_imp]

@[to_additive]
theorem Step.append_left_iff : ∀ L, Step (L ++ L₁) (L ++ L₂) ↔ Step L₁ L₂
  | [] => by simp
  | p :: l => by simp [Step.append_left_iff l, Step.cons_cons_iff]

@[to_additive]
theorem Step.diamond_aux :
    ∀ {L₁ L₂ L₃ L₄ : List (α × Bool)} {x1 b1 x2 b2},
      L₁ ++ (x1, b1) :: (x1, !b1) :: L₂ = L₃ ++ (x2, b2) :: (x2, !b2) :: L₄ →
        L₁ ++ L₂ = L₃ ++ L₄ ∨ ∃ L₅, Red.Step (L₁ ++ L₂) L₅ ∧ Red.Step (L₃ ++ L₄) L₅
  | [], _, [], _, _, _, _, _, H => by injections; subst_vars; simp
  | [], _, [(x3, b3)], _, _, _, _, _, H => by injections; subst_vars; simp
  | [(x3, b3)], _, [], _, _, _, _, _, H => by injections; subst_vars; simp
  | [], _, (x3, b3) :: (x4, b4) :: tl, _, _, _, _, _, H => by
    injections; subst_vars; right; exact ⟨_, Red.Step.not, Red.Step.cons_not⟩
  | (x3, b3) :: (x4, b4) :: tl, _, [], _, _, _, _, _, H => by
    injections; subst_vars; right; simpa using ⟨_, Red.Step.cons_not, Red.Step.not⟩
  | (x3, b3) :: tl, _, (x4, b4) :: tl2, _, _, _, _, _, H =>
    let ⟨H1, H2⟩ := List.cons.inj H
    match Step.diamond_aux H2 with
    | Or.inl H3 => Or.inl <| by simp [H1, H3]
    | Or.inr ⟨L₅, H3, H4⟩ => Or.inr ⟨_, Step.cons H3, by simpa [H1] using Step.cons H4⟩

@[to_additive]
theorem Step.diamond :
    ∀ {L₁ L₂ L₃ L₄ : List (α × Bool)},
      Red.Step L₁ L₃ → Red.Step L₂ L₄ → L₁ = L₂ → L₃ = L₄ ∨ ∃ L₅, Red.Step L₃ L₅ ∧ Red.Step L₄ L₅
  | _, _, _, _, Red.Step.not, Red.Step.not, H => Step.diamond_aux H

@[to_additive]
theorem Step.to_red : Step L₁ L₂ → Red L₁ L₂ :=
  ReflTransGen.single

/-- **Church-Rosser theorem** for word reduction: If `w1 w2 w3` are words such that `w1` reduces
to `w2` and `w3` respectively, then there is a word `w4` such that `w2` and `w3` reduce to `w4`
respectively. This is also known as Newman's diamond lemma. -/
@[to_additive
  /-- **Church-Rosser theorem** for word reduction: If `w1 w2 w3` are words such that `w1` reduces
  to `w2` and `w3` respectively, then there is a word `w4` such that `w2` and `w3` reduce to `w4`
  respectively. This is also known as Newman's diamond lemma. -/]
theorem church_rosser : Red L₁ L₂ → Red L₁ L₃ → Join Red L₂ L₃ :=
  Relation.church_rosser fun _ b c hab hac =>
    match b, c, Red.Step.diamond hab hac rfl with
    | b, _, Or.inl rfl => ⟨b, by rfl, by rfl⟩
    | _, _, Or.inr ⟨d, hbd, hcd⟩ => ⟨d, ReflGen.single hbd, hcd.to_red⟩

@[to_additive]
theorem cons_cons {p} : Red L₁ L₂ → Red (p :: L₁) (p :: L₂) :=
  ReflTransGen.lift (List.cons p) fun _ _ => Step.cons

@[to_additive]
theorem cons_cons_iff (p) : Red (p :: L₁) (p :: L₂) ↔ Red L₁ L₂ :=
  Iff.intro
    (by
      generalize eq₁ : (p :: L₁ : List _) = LL₁
      generalize eq₂ : (p :: L₂ : List _) = LL₂
      intro h
      induction h using Relation.ReflTransGen.head_induction_on generalizing L₁ L₂ with
      | refl =>
        subst_vars
        cases eq₂
        constructor
      | head h₁₂ h ih =>
        subst_vars
        obtain ⟨a, b⟩ := p
        rw [Step.cons_left_iff] at h₁₂
        rcases h₁₂ with (⟨L, h₁₂, rfl⟩ | rfl)
        · exact (ih rfl rfl).head h₁₂
        · exact (cons_cons h).tail Step.cons_not_rev)
    cons_cons

@[to_additive]
theorem append_append_left_iff : ∀ L, Red (L ++ L₁) (L ++ L₂) ↔ Red L₁ L₂
  | [] => Iff.rfl
  | p :: L => by simp [append_append_left_iff L, cons_cons_iff]

@[to_additive]
theorem append_append (h₁ : Red L₁ L₃) (h₂ : Red L₂ L₄) : Red (L₁ ++ L₂) (L₃ ++ L₄) :=
  (h₁.lift (fun L => L ++ L₂) fun _ _ => Step.append_right).trans ((append_append_left_iff _).2 h₂)

@[to_additive]
theorem to_append_iff : Red L (L₁ ++ L₂) ↔ ∃ L₃ L₄, L = L₃ ++ L₄ ∧ Red L₃ L₁ ∧ Red L₄ L₂ :=
  Iff.intro
    (by
      generalize eq : L₁ ++ L₂ = L₁₂
      intro h
      induction h generalizing L₁ L₂ with
      | refl => exact ⟨_, _, eq.symm, by rfl, by rfl⟩
      | tail hLL' h ih =>
        obtain @⟨s, e, a, b⟩ := h
        rcases List.append_eq_append_iff.1 eq with (⟨s', rfl, rfl⟩ | ⟨e', rfl, rfl⟩)
        · have : L₁ ++ (s' ++ (a, b) :: (a, not b) :: e) = L₁ ++ s' ++ (a, b) :: (a, not b) :: e :=
            by simp
          rcases ih this with ⟨w₁, w₂, rfl, h₁, h₂⟩
          exact ⟨w₁, w₂, rfl, h₁, h₂.tail Step.not⟩
        · have : s ++ (a, b) :: (a, not b) :: e' ++ L₂ = s ++ (a, b) :: (a, not b) :: (e' ++ L₂) :=
            by simp
          rcases ih this with ⟨w₁, w₂, rfl, h₁, h₂⟩
          exact ⟨w₁, w₂, rfl, h₁.tail Step.not, h₂⟩)
    fun ⟨_, _, Eq, h₃, h₄⟩ => Eq.symm ▸ append_append h₃ h₄

/-- The empty word `[]` only reduces to itself. -/
@[to_additive /-- The empty word `[]` only reduces to itself. -/]
theorem nil_iff : Red [] L ↔ L = [] :=
  reflTransGen_iff_eq fun _ => Red.not_step_nil

/-- A letter only reduces to itself. -/
@[to_additive /-- A letter only reduces to itself. -/]
theorem singleton_iff {x} : Red [x] L₁ ↔ L₁ = [x] :=
  reflTransGen_iff_eq fun _ => not_step_singleton

/-- If `x` is a letter and `w` is a word such that `xw` reduces to the empty word, then `w` reduces
to `x⁻¹` -/
@[to_additive
  /-- If `x` is a letter and `w` is a word such that `x + w` reduces to the empty word, then `w`
  reduces to `-x`. -/]
theorem cons_nil_iff_singleton {x b} : Red ((x, b) :: L) [] ↔ Red L [(x, not b)] :=
  Iff.intro
    (fun h => by
      have h₁ : Red ((x, not b) :: (x, b) :: L) [(x, not b)] := cons_cons h
      have h₂ : Red ((x, not b) :: (x, b) :: L) L := ReflTransGen.single Step.cons_not_rev
      let ⟨L', h₁, h₂⟩ := church_rosser h₁ h₂
      rw [singleton_iff] at h₁
      subst L'
      assumption)
    fun h => (cons_cons h).tail Step.cons_not

@[to_additive]
theorem red_iff_irreducible {x1 b1 x2 b2} (h : (x1, b1) ≠ (x2, b2)) :
    Red [(x1, !b1), (x2, b2)] L ↔ L = [(x1, !b1), (x2, b2)] := by
  apply reflTransGen_iff_eq
  generalize eq : [(x1, not b1), (x2, b2)] = L'
  intro L h'
  cases h'
  simp only [List.cons_eq_append_iff, List.cons.injEq, Prod.mk.injEq, and_false,
    List.nil_eq_append_iff, exists_const, or_self, or_false, List.cons_ne_nil] at eq
  rcases eq with ⟨rfl, ⟨rfl, rfl⟩, ⟨rfl, rfl⟩, rfl⟩
  simp at h

/-- If `x` and `y` are distinct letters and `w₁ w₂` are words such that `xw₁` reduces to `yw₂`, then
`w₁` reduces to `x⁻¹yw₂`. -/
@[to_additive /-- If `x` and `y` are distinct letters and `w₁ w₂` are words such that `x + w₁`
reduces to `y + w₂`, then `w₁` reduces to `-x + y + w₂`. -/]
theorem inv_of_red_of_ne {x1 b1 x2 b2} (H1 : (x1, b1) ≠ (x2, b2))
    (H2 : Red ((x1, b1) :: L₁) ((x2, b2) :: L₂)) : Red L₁ ((x1, not b1) :: (x2, b2) :: L₂) := by
  have : Red ((x1, b1) :: L₁) ([(x2, b2)] ++ L₂) := H2
  rcases to_append_iff.1 this with ⟨_ | ⟨p, L₃⟩, L₄, eq, h₁, h₂⟩
  · simp [nil_iff] at h₁
  · cases eq
    change Red (L₃ ++ L₄) ([(x1, not b1), (x2, b2)] ++ L₂)
    apply append_append _ h₂
    have h₁ : Red ((x1, not b1) :: (x1, b1) :: L₃) [(x1, not b1), (x2, b2)] := cons_cons h₁
    have h₂ : Red ((x1, not b1) :: (x1, b1) :: L₃) L₃ := Step.cons_not_rev.to_red
    rcases church_rosser h₁ h₂ with ⟨L', h₁, h₂⟩
    rw [red_iff_irreducible H1] at h₁
    rwa [h₁] at h₂

open List -- for <+ notation

@[to_additive]
theorem Step.sublist (H : Red.Step L₁ L₂) : L₂ <+ L₁ := by
  cases H; simp

/-- If `w₁ w₂` are words such that `w₁` reduces to `w₂`, then `w₂` is a sublist of `w₁`. -/
@[to_additive
/-- If `w₁ w₂` are words such that `w₁` reduces to `w₂`, then `w₂` is a sublist of `w₁`. -/]
protected theorem sublist : Red L₁ L₂ → L₂ <+ L₁ :=
  @reflTransGen_of_transitive_reflexive
    _ (fun a b => b <+ a) _ _ _
    (fun l => List.Sublist.refl l)
    (fun _a _b _c hab hbc => List.Sublist.trans hbc hab)
    (fun _ _ => Red.Step.sublist)

@[to_additive]
theorem length_le (h : Red L₁ L₂) : L₂.length ≤ L₁.length :=
  h.sublist.length_le


@[to_additive]
theorem sizeof_of_step : ∀ {L₁ L₂ : List (α × Bool)},
    Step L₁ L₂ → sizeOf L₂ < sizeOf L₁
  | _, _, @Step.not _ L1 L2 x b => by
    induction L1 with
    | nil =>
      dsimp
      cutsat
    | cons hd tl ih =>
      dsimp
      exact Nat.add_lt_add_left ih _

@[to_additive]
theorem length (h : Red L₁ L₂) : ∃ n, L₁.length = L₂.length + 2 * n := by
  induction h with
  | refl => exact ⟨0, rfl⟩
  | tail _h₁₂ h₂₃ ih =>
    rcases ih with ⟨n, eq⟩
    exists 1 + n
    simp [Nat.mul_add, eq, (Step.length h₂₃).symm, add_assoc]

@[to_additive]
theorem antisymm (h₁₂ : Red L₁ L₂) (h₂₁ : Red L₂ L₁) : L₁ = L₂ :=
  h₂₁.sublist.antisymm h₁₂.sublist

end Red

@[to_additive]
theorem equivalence_join_red : Equivalence (Join (@Red α)) :=
  equivalence_join_reflTransGen fun _ b c hab hac =>
    match b, c, Red.Step.diamond hab hac rfl with
    | b, _, Or.inl rfl => ⟨b, by rfl, by rfl⟩
    | _, _, Or.inr ⟨d, hbd, hcd⟩ => ⟨d, ReflGen.single hbd, ReflTransGen.single hcd⟩

@[to_additive]
theorem join_red_of_step (h : Red.Step L₁ L₂) : Join Red L₁ L₂ :=
  join_of_single reflexive_reflTransGen h.to_red

@[to_additive]
theorem eqvGen_step_iff_join_red : EqvGen Red.Step L₁ L₂ ↔ Join Red L₁ L₂ :=
  Iff.intro
    (fun h =>
      have : EqvGen (Join Red) L₁ L₂ := h.mono fun _ _ => join_red_of_step
      equivalence_join_red.eqvGen_iff.1 this)
    (join_of_equivalence (Relation.EqvGen.is_equivalence _) fun _ _ =>
      reflTransGen_of_equivalence (Relation.EqvGen.is_equivalence _) EqvGen.rel)

/-! ### Reduced words -/

/-- Predicate asserting that the word `L` admits no reduction steps, i.e., no two neighboring
elements of the word cancel. -/
@[to_additive /-- Predicate asserting the word `L` admits no reduction steps,
i.e., no two neighboring elements of the word cancel. -/]
def IsReduced (L : List (α × Bool)) : Prop := L.IsChain fun a b ↦ a.1 = b.1 → a.2 = b.2

section IsReduced

open List

@[to_additive (attr := simp)]
theorem IsReduced.nil : IsReduced ([] : List (α × Bool)) := isChain_nil

@[to_additive (attr := simp)]
theorem IsReduced.singleton {a : α × Bool} : IsReduced [a] := isChain_singleton a

@[to_additive (attr := simp)]
theorem isReduced_cons_cons {a b : (α × Bool)} :
    IsReduced (a :: b :: L) ↔ (a.1 = b.1 → a.2 = b.2) ∧ IsReduced (b :: L) := isChain_cons_cons

@[to_additive]
theorem IsReduced.not_step (h : IsReduced L₁) : ¬ Red.Step L₁ L₂ := fun step ↦ by
  induction step
  simp [IsReduced] at h

@[to_additive]
lemma IsReduced.of_forall_not_step :
    ∀ {L₁ : List (α × Bool)}, (∀ L₂, ¬ Red.Step L₁ L₂) → IsReduced L₁
  | [], _ => .nil
  | [a], _ => .singleton
  | (a₁, b₁) :: (a₂, b₂) :: L₁, hL₁ => by
    rw [isReduced_cons_cons]
    refine ⟨?_, .of_forall_not_step fun L₂ step ↦ hL₁ _ step.cons⟩
    rintro rfl
    symm
    rw [← Bool.ne_not]
    rintro rfl
    exact hL₁ L₁ <| .not (L₁ := [])

@[to_additive]
theorem isReduced_iff_not_step : IsReduced L₁ ↔ ∀ L₂, ¬ Red.Step L₁ L₂ where
  mp h _ := h.not_step
  mpr := .of_forall_not_step

@[to_additive]
theorem IsReduced.red_iff_eq (h : IsReduced L₁) : Red L₁ L₂ ↔ L₂ = L₁ :=
  Relation.reflTransGen_iff_eq fun _ => h.not_step

@[to_additive]
theorem IsReduced.append_overlap {L₁ L₂ L₃ : List (α × Bool)} (h₁ : IsReduced (L₁ ++ L₂))
    (h₂ : IsReduced (L₂ ++ L₃)) (hn : L₂ ≠ []) : IsReduced (L₁ ++ L₂ ++ L₃) :=
  IsChain.append_overlap h₁ h₂ hn

@[to_additive]
theorem IsReduced.infix (h : IsReduced L₂) (h' : L₁ <:+: L₂) : IsReduced L₁ := IsChain.infix h h'

end IsReduced
end FreeGroup

/--
If `α` is a type, then `FreeGroup α` is the free group generated by `α`.
This is a group equipped with a function `FreeGroup.of : α → FreeGroup α` which has
the following universal property: if `G` is any group, and `f : α → G` is any function,
then this function is the composite of `FreeGroup.of` and a unique group homomorphism
`FreeGroup.lift f : FreeGroup α →* G`.

A typical element of `FreeGroup α` is a formal product of
elements of `α` and their formal inverses, quotient by reduction.
For example if `x` and `y` are terms of type `α` then `x⁻¹ * y * y * x * y⁻¹` is a
"typical" element of `FreeGroup α`. In particular if `α` is empty
then `FreeGroup α` is isomorphic to the trivial group, and if `α` has one term
then `FreeGroup α` is isomorphic to `Multiplicative ℤ`.
If `α` has two or more terms then `FreeGroup α` is not commutative.
-/
@[to_additive
/-- If `α` is a type, then `FreeAddGroup α` is the free additive group generated by `α`.
This is a group equipped with a function `FreeAddGroup.of : α → FreeAddGroup α` which has
the following universal property: if `G` is any group, and `f : α → G` is any function,
then this function is the composite of `FreeAddGroup.of` and a unique group homomorphism
`FreeAddGroup.lift f : FreeAddGroup α →+ G`.

A typical element of `FreeAddGroup α` is a formal sum of
elements of `α` and their formal inverses, quotient by reduction.
For example if `x` and `y` are terms of type `α` then `-x + y + y + x + -y` is a
"typical" element of `FreeAddGroup α`. In particular if `α` is empty
then `FreeAddGroup α` is isomorphic to the trivial group, and if `α` has one term
then `FreeAddGroup α` is isomorphic to `ℤ`.
If `α` has two or more terms then `FreeAddGroup α` is not commutative. -/]
def FreeGroup (α : Type u) : Type u :=
  Quot <| @FreeGroup.Red.Step α

namespace FreeGroup

variable {L L₁ L₂ L₃ L₄ : List (α × Bool)}

/-- The canonical map from `List (α × Bool)` to the free group on `α`. -/
@[to_additive /-- The canonical map from `List (α × Bool)` to the free additive group on `α`. -/]
def mk (L : List (α × Bool)) : FreeGroup α :=
  Quot.mk Red.Step L

@[to_additive (attr := simp)]
theorem quot_mk_eq_mk : Quot.mk Red.Step L = mk L :=
  rfl

@[to_additive (attr := simp)]
theorem quot_lift_mk (β : Type v) (f : List (α × Bool) → β)
    (H : ∀ L₁ L₂, Red.Step L₁ L₂ → f L₁ = f L₂) : Quot.lift f H (mk L) = f L :=
  rfl

@[to_additive (attr := simp)]
theorem quot_liftOn_mk (β : Type v) (f : List (α × Bool) → β)
    (H : ∀ L₁ L₂, Red.Step L₁ L₂ → f L₁ = f L₂) : Quot.liftOn (mk L) f H = f L :=
  rfl

open scoped Relator in
@[to_additive (attr := simp)]
theorem quot_map_mk (β : Type v) (f : List (α × Bool) → List (β × Bool))
    (H : (Red.Step ⇒ Red.Step) f f) : Quot.map f H (mk L) = mk (f L) :=
  rfl

@[to_additive]
instance : One (FreeGroup α) :=
  ⟨mk []⟩

@[to_additive]
theorem one_eq_mk : (1 : FreeGroup α) = mk [] :=
  rfl

@[to_additive]
instance : Inhabited (FreeGroup α) :=
  ⟨1⟩

@[to_additive]
instance [IsEmpty α] : Unique (FreeGroup α) := by unfold FreeGroup; infer_instance

@[to_additive]
instance : Mul (FreeGroup α) :=
  ⟨fun x y =>
    Quot.liftOn x
      (fun L₁ =>
        Quot.liftOn y (fun L₂ => mk <| L₁ ++ L₂) fun _L₂ _L₃ H =>
          Quot.sound <| Red.Step.append_left H)
      fun _L₁ _L₂ H => Quot.inductionOn y fun _L₃ => Quot.sound <| Red.Step.append_right H⟩

@[to_additive (attr := simp)]
theorem mul_mk : mk L₁ * mk L₂ = mk (L₁ ++ L₂) :=
  rfl

/-- Transform a word representing a free group element into a word representing its inverse. -/
@[to_additive /-- Transform a word representing a free group element into a word representing its
  negative. -/]
def invRev (w : List (α × Bool)) : List (α × Bool) :=
  (List.map (fun g : α × Bool => (g.1, not g.2)) w).reverse

@[to_additive (attr := simp)]
theorem invRev_length : (invRev L₁).length = L₁.length := by simp [invRev]

@[to_additive (attr := simp)]
theorem invRev_invRev : invRev (invRev L₁) = L₁ := by
  simp [invRev, List.map_reverse, Function.comp_def]

@[to_additive (attr := simp)]
theorem invRev_empty : invRev ([] : List (α × Bool)) = [] :=
  rfl

@[to_additive (attr := simp)]
theorem invRev_append : invRev (L₁ ++ L₂) = invRev L₂ ++ invRev L₁ := by simp [invRev]

@[to_additive]
theorem invRev_cons {a : (α × Bool)} : invRev (a :: L) = invRev L ++ invRev [a] := by
  simp [invRev]

@[to_additive]
theorem invRev_involutive : Function.Involutive (@invRev α) := fun _ => invRev_invRev

@[to_additive]
theorem invRev_injective : Function.Injective (@invRev α) :=
  invRev_involutive.injective

@[to_additive]
theorem invRev_surjective : Function.Surjective (@invRev α) :=
  invRev_involutive.surjective

@[to_additive]
theorem invRev_bijective : Function.Bijective (@invRev α) :=
  invRev_involutive.bijective

@[to_additive]
instance : Inv (FreeGroup α) :=
  ⟨Quot.map invRev
      (by
        intro a b h
        cases h
        simp [invRev])⟩

@[to_additive (attr := simp)]
theorem inv_mk : (mk L)⁻¹ = mk (invRev L) :=
  rfl

@[to_additive]
theorem Red.Step.invRev {L₁ L₂ : List (α × Bool)} (h : Red.Step L₁ L₂) :
    Red.Step (FreeGroup.invRev L₁) (FreeGroup.invRev L₂) := by
  obtain ⟨a, b, x, y⟩ := h
  simp [FreeGroup.invRev]

@[to_additive]
theorem Red.invRev {L₁ L₂ : List (α × Bool)} (h : Red L₁ L₂) : Red (invRev L₁) (invRev L₂) :=
  Relation.ReflTransGen.lift _ (fun _a _b => Red.Step.invRev) h

@[to_additive (attr := simp)]
theorem Red.step_invRev_iff :
    Red.Step (FreeGroup.invRev L₁) (FreeGroup.invRev L₂) ↔ Red.Step L₁ L₂ :=
  ⟨fun h => by simpa only [invRev_invRev] using h.invRev, fun h => h.invRev⟩

@[to_additive (attr := simp)]
theorem red_invRev_iff : Red (invRev L₁) (invRev L₂) ↔ Red L₁ L₂ :=
  ⟨fun h => by simpa only [invRev_invRev] using h.invRev, fun h => h.invRev⟩

@[to_additive]
instance : Group (FreeGroup α) where
  mul_assoc := by rintro ⟨L₁⟩ ⟨L₂⟩ ⟨L₃⟩; simp
  one_mul := by rintro ⟨L⟩; rfl
  mul_one := by rintro ⟨L⟩; simp [one_eq_mk]
  inv_mul_cancel := by
    rintro ⟨L⟩
    exact
      List.recOn L rfl fun ⟨x, b⟩ tl ih =>
          Eq.trans (Quot.sound <| by simp [invRev]) ih

@[to_additive (attr := simp)]
theorem pow_mk (n : ℕ) : mk L ^ n = mk (List.flatten <| List.replicate n L) :=
  match n with
  | 0 => rfl
  | n + 1 => by rw [pow_succ', pow_mk, mul_mk, List.replicate_succ, List.flatten_cons]

/-- `of` is the canonical injection from the type to the free group over that type by sending each
element to the equivalence class of the letter that is the element. -/
@[to_additive /-- `of` is the canonical injection from the type to the free group over that type
  by sending each element to the equivalence class of the letter that is the element. -/]
def of (x : α) : FreeGroup α :=
  mk [(x, true)]

@[to_additive (attr := elab_as_elim, induction_eliminator)]
protected lemma induction_on {C : FreeGroup α → Prop} (z : FreeGroup α) (C1 : C 1)
    (of : ∀ x, C <| of x) (inv_of : ∀ x, C (.of x) → C (.of x)⁻¹)
    (mul : ∀ x y, C x → C y → C (x * y)) : C z :=
  Quot.inductionOn z fun L ↦ L.recOn C1 fun ⟨x, b⟩ _tl ih ↦
    b.recOn (mul _ _ (inv_of _ <| of x) ih) (mul _ _ (of x) ih)

/-- Two homomorphisms out of a free group are equal if they are equal on generators.

See note [partially-applied ext lemmas]. -/
@[to_additive (attr := ext) /-- Two homomorphisms out of a free additive group are equal if they are
  equal on generators. See note [partially-applied ext lemmas]. -/]
lemma ext_hom {M : Type*} [Monoid M] (f g : FreeGroup α →* M) (h : ∀ a, f (of a) = g (of a)) :
    f = g := by
  ext x
  have this (x) : f (of x)⁻¹ = g (of x)⁻¹ := by
    trans f (of x)⁻¹ * f (of x) * g (of x)⁻¹
    · simp_rw [mul_assoc, h, ← _root_.map_mul, mul_inv_cancel, _root_.map_one, mul_one]
    · simp_rw [← _root_.map_mul, inv_mul_cancel, _root_.map_one, one_mul]
  induction x <;> simp [*]

@[to_additive]
theorem Red.exact : mk L₁ = mk L₂ ↔ Join Red L₁ L₂ :=
  calc
    mk L₁ = mk L₂ ↔ EqvGen Red.Step L₁ L₂ := Iff.intro Quot.eqvGen_exact Quot.eqvGen_sound
    _ ↔ Join Red L₁ L₂ := eqvGen_step_iff_join_red

/-- The canonical map from the type to the free group is an injection. -/
@[to_additive /-- The canonical map from the type to the additive free group is an injection. -/]
theorem of_injective : Function.Injective (@of α) := fun _ _ H => by
  let ⟨L₁, hx, hy⟩ := Red.exact.1 H
  simp [Red.singleton_iff] at hx hy; simp_all

section lift

variable {β : Type v} [Group β] (f : α → β) {x y : FreeGroup α}

/-- Given `f : α → β` with `β` a group, the canonical map `List (α × Bool) → β` -/
@[to_additive /-- Given `f : α → β` with `β` an additive group, the canonical map
  `List (α × Bool) → β` -/]
def Lift.aux : List (α × Bool) → β := fun L =>
  List.prod <| L.map fun x => cond x.2 (f x.1) (f x.1)⁻¹

@[to_additive]
theorem Red.Step.lift {f : α → β} (H : Red.Step L₁ L₂) : Lift.aux f L₁ = Lift.aux f L₂ := by
  obtain @⟨_, _, _, b⟩ := H; cases b <;> simp [Lift.aux]

/-- If `β` is a group, then any function from `α` to `β` extends uniquely to a group homomorphism
from the free group over `α` to `β` -/
@[to_additive (attr := simps symm_apply)
  /-- If `β` is an additive group, then any function from `α` to `β` extends uniquely to an
  additive group homomorphism from the free additive group over `α` to `β` -/]
def lift : (α → β) ≃ (FreeGroup α →* β) where
  toFun f :=
    MonoidHom.mk' (Quot.lift (Lift.aux f) fun _ _ => Red.Step.lift) <| by
      rintro ⟨L₁⟩ ⟨L₂⟩; simp [Lift.aux]
  invFun g := g ∘ of
  left_inv f := List.prod_singleton
  right_inv g := by ext; simp [of, Lift.aux]

variable {f}

@[to_additive (attr := simp)]
theorem lift_mk : lift f (mk L) = List.prod (L.map fun x => cond x.2 (f x.1) (f x.1)⁻¹) :=
  rfl

@[to_additive (attr := simp)]
theorem lift_apply_of {x} : lift f (of x) = f x :=
  List.prod_singleton

@[to_additive]
theorem lift_unique (g : FreeGroup α →* β) (hg : ∀ x, g (FreeGroup.of x) = f x) {x} :
    g x = FreeGroup.lift f x :=
  DFunLike.congr_fun (lift.symm_apply_eq.mp (funext hg : g ∘ FreeGroup.of = f)) x

@[to_additive]
theorem lift_of_eq_id (α) : lift of = MonoidHom.id (FreeGroup α) :=
  lift.apply_symm_apply (MonoidHom.id _)

@[to_additive]
theorem lift_of_apply (x : FreeGroup α) : lift FreeGroup.of x = x :=
  DFunLike.congr_fun (lift_of_eq_id α) x

@[to_additive]
theorem range_lift_le {s : Subgroup β} (H : Set.range f ⊆ s) : (lift f).range ≤ s := by
  rintro _ ⟨⟨L⟩, rfl⟩
  exact List.recOn L s.one_mem fun ⟨x, b⟩ tl ih ↦
    Bool.recOn b (by simpa using s.mul_mem (s.inv_mem <| H ⟨x, rfl⟩) ih)
      (by simpa using s.mul_mem (H ⟨x, rfl⟩) ih)

@[to_additive]
theorem range_lift_eq_closure : (lift f).range = Subgroup.closure (Set.range f) := by
  apply le_antisymm (range_lift_le Subgroup.subset_closure)
  rw [Subgroup.closure_le]
  rintro _ ⟨a, rfl⟩
  exact ⟨FreeGroup.of a, by simp only [lift_apply_of]⟩

@[to_additive]
theorem closure_eq_range (s : Set β) : Subgroup.closure s = (lift ((↑) : s → β)).range := by
  rw [FreeGroup.range_lift_eq_closure, Subtype.range_coe]

/-- The generators of `FreeGroup α` generate `FreeGroup α`. That is, the subgroup closure of the
set of generators equals `⊤`. -/
@[to_additive (attr := simp)]
theorem closure_range_of (α) :
    Subgroup.closure (Set.range (FreeGroup.of : α → FreeGroup α)) = ⊤ := by
  rw [← range_lift_eq_closure, lift_of_eq_id]
  exact MonoidHom.range_eq_top.2 Function.surjective_id

end lift

section Map

variable {β : Type v} (f : α → β) {x y : FreeGroup α}

/-- Any function from `α` to `β` extends uniquely to a group homomorphism from the free group over
  `α` to the free group over `β`. -/
@[to_additive /-- Any function from `α` to `β` extends uniquely to an additive group homomorphism
from the additive free group over `α` to the additive free group over `β`. -/]
def map : FreeGroup α →* FreeGroup β :=
  MonoidHom.mk'
    (Quot.map (List.map fun x => (f x.1, x.2)) fun L₁ L₂ H => by cases H; simp)
    (by rintro ⟨L₁⟩ ⟨L₂⟩; simp)

variable {f}

@[to_additive (attr := simp)]
theorem map.mk : map f (mk L) = mk (L.map fun x => (f x.1, x.2)) :=
  rfl

@[to_additive (attr := simp)]
theorem map.id (x : FreeGroup α) : map id x = x := by rcases x with ⟨L⟩; simp [List.map_id']

@[to_additive (attr := simp)]
theorem map.id' (x : FreeGroup α) : map (fun z => z) x = x :=
  map.id x

@[to_additive]
theorem map.comp {γ : Type w} (f : α → β) (g : β → γ) (x) :
    map g (map f x) = map (g ∘ f) x := by
  rcases x with ⟨L⟩; simp [Function.comp_def]

@[to_additive (attr := simp)]
theorem map.of {x} : map f (of x) = of (f x) :=
  rfl

@[to_additive]
theorem map.unique (g : FreeGroup α →* FreeGroup β)
    (hg : ∀ x, g (FreeGroup.of x) = FreeGroup.of (f x)) :
    ∀ {x}, g x = map f x := by
  rintro ⟨L⟩
  exact List.recOn L g.map_one fun ⟨x, b⟩ t (ih : g (FreeGroup.mk t) = map f (FreeGroup.mk t)) =>
    Bool.recOn b
      (show g ((FreeGroup.of x)⁻¹ * FreeGroup.mk t) =
          FreeGroup.map f ((FreeGroup.of x)⁻¹ * FreeGroup.mk t) by
        simp [g.map_mul, g.map_inv, hg, ih])
      (show g (FreeGroup.of x * FreeGroup.mk t) =
          FreeGroup.map f (FreeGroup.of x * FreeGroup.mk t) by simp [g.map_mul, hg, ih])

@[to_additive]
theorem map_eq_lift : map f x = lift (of ∘ f) x :=
  Eq.symm <| map.unique _ fun x => by simp

/-- Equivalent types give rise to multiplicatively equivalent free groups.

The converse can be found in `Mathlib/GroupTheory/FreeGroup/GeneratorEquiv.lean`, as
`Equiv.ofFreeGroupEquiv`. -/
@[to_additive (attr := simps apply)
  /-- Equivalent types give rise to additively equivalent additive free groups. -/]
def freeGroupCongr {α β} (e : α ≃ β) : FreeGroup α ≃* FreeGroup β where
  toFun := map e
  invFun := map e.symm
  left_inv x := by simp [map.comp]
  right_inv x := by simp [map.comp]
  map_mul' := MonoidHom.map_mul _

@[to_additive (attr := simp)]
theorem freeGroupCongr_refl : freeGroupCongr (Equiv.refl α) = MulEquiv.refl _ :=
  MulEquiv.ext map.id

@[to_additive (attr := simp)]
theorem freeGroupCongr_symm {α β} (e : α ≃ β) : (freeGroupCongr e).symm = freeGroupCongr e.symm :=
  rfl

@[to_additive]
theorem freeGroupCongr_trans {α β γ} (e : α ≃ β) (f : β ≃ γ) :
    (freeGroupCongr e).trans (freeGroupCongr f) = freeGroupCongr (e.trans f) :=
  MulEquiv.ext <| map.comp _ _

end Map

section Prod

variable [Group α] (x y : FreeGroup α)

/-- If `α` is a group, then any function from `α` to `α` extends uniquely to a homomorphism from the
free group over `α` to `α`. This is the multiplicative version of `FreeGroup.sum`. -/
@[to_additive /-- If `α` is an additive group, then any function from `α` to `α` extends uniquely
  to an additive homomorphism from the additive free group over `α` to `α`. -/]
def prod : FreeGroup α →* α :=
  lift id

variable {x y}

@[to_additive (attr := simp)]
theorem prod_mk : prod (mk L) = List.prod (L.map fun x => cond x.2 x.1 x.1⁻¹) :=
  rfl

@[to_additive (attr := simp)]
theorem prod.of {x : α} : prod (of x) = x :=
  lift_apply_of

@[to_additive]
theorem prod.unique (g : FreeGroup α →* α) (hg : ∀ x, g (FreeGroup.of x) = x) {x} : g x = prod x :=
  lift_unique g hg

end Prod

@[to_additive]
theorem lift_eq_prod_map {β : Type v} [Group β] {f : α → β} {x} : lift f x = prod (map f x) := by
  rw [← lift_unique (prod.comp (map f)) (by simp), MonoidHom.coe_comp, Function.comp_apply]

section Sum

variable [AddGroup α] (x y : FreeGroup α)

/-- If `α` is a group, then any function from `α` to `α` extends uniquely to a homomorphism from the
free group over `α` to `α`. This is the additive version of `Prod`. -/
def sum : α :=
  @prod (Multiplicative _) _ x

variable {x y}

@[simp]
theorem sum_mk : sum (mk L) = List.sum (L.map fun x => cond x.2 x.1 (-x.1)) :=
  rfl

@[simp]
theorem sum.of {x : α} : sum (of x) = x :=
  @prod.of _ (_) _

-- note: there are no bundled homs with different notation in the domain and codomain, so we copy
-- these manually
@[simp]
theorem sum.map_mul : sum (x * y) = sum x + sum y :=
  (@prod (Multiplicative _) _).map_mul _ _

@[simp]
theorem sum.map_one : sum (1 : FreeGroup α) = 0 :=
  (@prod (Multiplicative _) _).map_one

@[simp]
theorem sum.map_inv : sum x⁻¹ = -sum x :=
  (prod : FreeGroup (Multiplicative α) →* Multiplicative α).map_inv _

end Sum

/-- The bijection between the free group on the empty type, and a type with one element. -/
@[to_additive /-- The bijection between the additive free group on the empty type, and a type with
  one element. -/]
def freeGroupEmptyEquivUnit : FreeGroup Empty ≃ Unit where
  toFun _ := ()
  invFun _ := 1
  left_inv := by rintro ⟨_ | ⟨⟨⟨⟩, _⟩, _⟩⟩; rfl

/-- The bijection between the free group on a singleton, and the integers. -/
def freeGroupUnitEquivInt : FreeGroup Unit ≃ ℤ where
  toFun x := sum (by
    revert x
    exact ↑(map fun _ => (1 : ℤ)))
  invFun x := of () ^ x
  left_inv := by
    rintro ⟨L⟩
    simp only [quot_mk_eq_mk, map.mk, sum_mk, List.map_map]
    exact List.recOn L
     (by rfl)
     (fun ⟨⟨⟩, b⟩ tl ih => by
        cases b <;> simp [zpow_add] at ih ⊢ <;> rw [ih] <;> rfl)
  right_inv x :=
    Int.induction_on x (by simp)
      (fun i ih => by
        simp only [zpow_natCast, map_pow, map.of] at ih
        simp [zpow_add, ih])
      (fun i ih => by
        simp only [zpow_neg, zpow_natCast, map_inv, map_pow, map.of, sum.map_inv, neg_inj] at ih
        simp [zpow_add, ih, sub_eq_add_neg])

section Category

variable {β : Type u}

@[to_additive]
instance : Monad FreeGroup.{u} where
  pure {_α} := of
  map {_α _β f} := map f
  bind {_α _β x f} := lift f x

@[to_additive]
theorem map_pure (f : α → β) (x : α) : f <$> (pure x : FreeGroup α) = pure (f x) :=
  map.of

@[to_additive (attr := simp)]
theorem map_one (f : α → β) : f <$> (1 : FreeGroup α) = 1 :=
  (map f).map_one

@[to_additive (attr := simp)]
theorem map_mul (f : α → β) (x y : FreeGroup α) : f <$> (x * y) = f <$> x * f <$> y :=
  (map f).map_mul x y

@[to_additive (attr := simp)]
theorem map_inv (f : α → β) (x : FreeGroup α) : f <$> x⁻¹ = (f <$> x)⁻¹ :=
  (map f).map_inv x

@[to_additive]
theorem pure_bind (f : α → FreeGroup β) (x) : pure x >>= f = f x :=
  lift_apply_of

@[to_additive (attr := simp)]
theorem one_bind (f : α → FreeGroup β) : 1 >>= f = 1 :=
  (lift f).map_one

@[to_additive (attr := simp)]
theorem mul_bind (f : α → FreeGroup β) (x y : FreeGroup α) : x * y >>= f = (x >>= f) * (y >>= f) :=
  (lift f).map_mul _ _

@[to_additive (attr := simp)]
theorem inv_bind (f : α → FreeGroup β) (x : FreeGroup α) : x⁻¹ >>= f = (x >>= f)⁻¹ :=
  (lift f).map_inv _

@[to_additive]
instance : LawfulMonad FreeGroup.{u} := LawfulMonad.mk'
  (id_map := fun x =>
    FreeGroup.induction_on x (map_one id) (fun x => map_pure id x) (fun x ih => by rw [map_inv, ih])
      fun x y ihx ihy => by rw [map_mul, ihx, ihy])
  (pure_bind := fun x f => pure_bind f x)
  (bind_assoc := fun x => by
    refine FreeGroup.induction_on x ?_ ?_ ?_ ?_ <;> simp +contextual [instMonad])
  (bind_pure_comp := fun f x => by
    refine FreeGroup.induction_on x ?_ ?_ ?_ ?_ <;> simp +contextual [instMonad])

end Category

end FreeGroup<|MERGE_RESOLUTION|>--- conflicted
+++ resolved
@@ -57,13 +57,8 @@
 
 attribute [local simp] List.append_eq_has_append
 
-<<<<<<< HEAD
--- See https://leanprover.zulipchat.com/#narrow/stream/287929-mathlib4/topic/.E2.9C.94.20to_additive.2Emap_namespace
+/- Ensure that `@[to_additive]` uses the right namespace before the definition of `FreeGroup`. -/
 run_meta ToAdditive.insertTranslation ToAdditive.toAdditiveBundle `FreeGroup `FreeAddGroup
-=======
-/- Ensure that `@[to_additive]` uses the right namespace before the definition of `FreeGroup`. -/
-run_meta ToAdditive.insertTranslation `FreeGroup `FreeAddGroup
->>>>>>> 090ad2e7
 
 /-- Reduction step for the additive free group relation: `w + x + (-x) + v ~> w + v` -/
 inductive FreeAddGroup.Red.Step : List (α × Bool) → List (α × Bool) → Prop
