--- conflicted
+++ resolved
@@ -39,11 +39,6 @@
 assert_not_exists Field
 
 @[to_additive]
-<<<<<<< HEAD
-lemma Submonoid.powers_le_zpowers {G : Type*} [Group G] (g : G) :
-    Submonoid.powers g ≤ (Subgroup.zpowers g).toSubmonoid := by
-  simp [powers_le]
-=======
 lemma Subgroup.toSubmonoid_zpowers {G : Type*} [Group G] (g : G) :
     (Subgroup.zpowers g).toSubmonoid = Submonoid.powers g ⊔ Submonoid.powers g⁻¹ := by
   rw [zpowers_eq_closure, closure_toSubmonoid, Submonoid.closure_union, Submonoid.powers_eq_closure,
@@ -54,7 +49,6 @@
     Submonoid.powers g ≤ (Subgroup.zpowers g).toSubmonoid := by
   rw [Subgroup.toSubmonoid_zpowers]
   exact le_sup_left
->>>>>>> a43dd5b1
 
 open scoped Pointwise
 
