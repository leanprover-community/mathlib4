--- conflicted
+++ resolved
@@ -254,11 +254,7 @@
 
 /-- Relative version of `Subgroup.index_eq_two_iff_exists_notMem_and`. -/
 @[to_additive /-- Relative version of `AddSubgroup.index_eq_two_iff_exists_notMem_and`. -/]
-<<<<<<< HEAD
-lemma relIndex_eq_two_iff_exists_notMem_and {G : Type*} [Group G] {H K : Subgroup G} :
-=======
 lemma relIndex_eq_two_iff_exists_notMem_and :
->>>>>>> 92204ffc
     H.relIndex K = 2 ↔ ∃ a ∈ K, a ∉ H ∧ ∀ b ∈ K, (b * a ∈ H) ∨ (b ∈ H) := by
   rw [Subgroup.relIndex, Subgroup.index_eq_two_iff_exists_notMem_and]
   simp only [mem_subgroupOf, coe_mul, Subtype.forall, Subtype.exists, exists_and_left, exists_prop]
@@ -267,11 +263,7 @@
 
 /-- Relative version of `Subgroup.index_eq_two_iff_exists_notMem_and'`. -/
 @[to_additive /-- Relative version of `AddSubgroup.index_eq_two_iff_exists_notMem_and'`. -/]
-<<<<<<< HEAD
-lemma relIndex_eq_two_iff_exists_notMem_and' {G : Type*} [Group G] {H K : Subgroup G} :
-=======
 lemma relIndex_eq_two_iff_exists_notMem_and' :
->>>>>>> 92204ffc
     H.relIndex K = 2 ↔ ∃ a ∈ K, a ∉ H ∧ ∀ b ∈ K, (a * b ∈ H) ∨ (b ∈ H) := by
   rw [Subgroup.relIndex, Subgroup.index_eq_two_iff_exists_notMem_and']
   simp only [mem_subgroupOf, coe_mul, Subtype.forall, Subtype.exists, exists_and_left, exists_prop]
