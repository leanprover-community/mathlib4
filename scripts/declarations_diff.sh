--- conflicted
+++ resolved
@@ -32,13 +32,8 @@
 with namespacing, e.g. you could see it with `++-- map_zero`.
 
 The script uses some heuristics to guide this process.
-<<<<<<< HEAD
 * It assumes that each keyword (as above) appears on the same line as the corresponding
-  declaration id -- a line break between `theorem` and `riemannHypothesis` fools the script.
-=======
-* It assumes that the keyword (as above) appear on the same line as the corresponding
   declaration id --- a line break between `theorem` and `riemannHypothesis` fools the script.
->>>>>>> 4e5dab78
 * It deals with declaration modifiers (such as `noncomputable`, `nonrec`, `protected`) and
   attributes.
 * It is "aware" of "nameless" `instance`s and, rather than looking for a declaration id,
