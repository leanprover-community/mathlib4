#!/usr/bin/env bash

# Make this script robust against unintentional errors.
# See e.g. http://redsymbol.net/articles/unofficial-bash-strict-mode/ for explanation.
set -euo pipefail

# We need to make the script robust against changes on disk
# that might have happened during the script execution, e.g. from switching branches.
# We do that by making sure the entire script is parsed before execution starts
# using the following pattern
# {
# # script content
# exit
# }
# (see https://stackoverflow.com/a/2358432).
# So please do not delete the following line, or the final two lines of this script.
{

IFS=$'\n\t'

# `./scripts/technical-debt-metrics.sh` returns a tally of some technical debts in current Mathlib,
# reporting also the change with respect to the same counts in
# Mathlib from last week.

# the script takes two optional arguments `<optCurrCommit> <optReferenceCommit>`
# and tallies the same technical debts on `<optCurrCommit>` using `<optReferenceCommit>`
# as a reference.
# If `$1` is supplied and is not `pr_summary`, then we use it; otherwise, we fall back to
# `$(git rev-parse HEAD)`.
# Similarly for the second argument: if `$1` (note the 1, not 2!) is `pr_summary`, then we use
# the closest version of master that we can find to the current commit. Otherwise we use the second
# input, falling back to a commit from last week if `$2` is not provided.
case "${1:-}" in
  pr_summary)
    currCommit="$(git rev-parse HEAD)"
    refCommit="$(git merge-base origin/master HEAD)"
    >&2 printf '***  pr_summary passed  ***\n'
    ;;
  *)
    currCommit="${1:-"$(git rev-parse HEAD)"}"
    refCommit="${2:-"$(git log --pretty=%H --since="$(date -I -d 'last week')" | tail -n -1)"}"
    >&2 printf '***  NO pr_summary passed  ***\n'
    ;;
esac

## `computeDiff input` assumes that input consists of lines of the form `value|description`
## where `value` is a number and `description` is the statistic that `value` reports.
## `value` is non-negative, if it refers to the current commit and it is negative otherwise.
## The output is of the form `|current value|difference|description|`.
computeDiff () {
  awk -F'|' 'BEGIN{con=1}{
      # order keeps track of maintaining the final order of the counters the same as the input one
      # rdict stores the difference of the current value minus the old value
      # curr stores the current value, making sure that the number is non-negative and does not start with `-`
      if(rdict[$2] == "") {order[con]=$2; con++}
      if((0 <= $1+0) && (!($1 ~ "-"))) {curr[$2]=$1}
      rdict[$2]+=$1+0
    } END {
    # loop over the "sorted" index in `order`
    for(ind=1; ind<=con-1; ind++) {
      # retrieve the description of the counter
      val=order[ind]
      # print `|current value|difference|name of counter|`
      printf("|%s|%s|%s|\n", curr[val], rdict[val], val)}
  }' "${1}"
}

# `tdc` produces a semi-formatted output of the form
# ...
# <number>|description
# ...
# summarizing technical debts in Mathlib.
# The script uses the fact that a line represents a technical debt if and only if the text before
# the first `|` is a number.  This is then used for comparison and formatting.
tdc () {
# We perform word-splitting "by hand" in the "middle" entries.
# See also the comment on the `read` line in the for-loop that follows the definition of this array.
titlesPathsAndRegexes=(
  "porting notes"                  "*"      "Porting note"
  "backwards compatibility flags"  "*"      "set_option.*backward"
  "skipAssignedInstances flags"    "*"      "set_option tactic.skipAssignedInstances"
<<<<<<< HEAD
  "adaptation notes"               ":^Mathlib/Tactic/AdaptationNote.lean :^Mathlib/Tactic/Linter"
                                            "adaptation_note"
=======
  "adaptation notes"               ":^Mathlib/Tactic/AdaptationNote.lean" "^[· ]*#adaptation_note"
>>>>>>> 2b40940d
  "disabled simpNF lints"          "*"      "nolint simpNF"
  "erw"                            "*"      "erw \["
  "maxHeartBeats modifications"    ":^MathlibTest" "^ *set_option .*maxHeartbeats"
)

for i in ${!titlesPathsAndRegexes[@]}; do
  # loop on every 3rd entry and name that entry and the following two
  if (( i % 3 == 0 )); then
    title="${titlesPathsAndRegexes[$i]}"
    # Here we perform word-splitting on the array entries.
    read -r -a pathspec <<< "${titlesPathsAndRegexes[$(( i + 1 ))]}"
    regex="${titlesPathsAndRegexes[$(( i + 2 ))]}"
    if [ "${title}" == "porting notes" ]
    then fl="-i"  # just for porting notes we ignore the case in the regex
    else fl="--"
    fi
<<<<<<< HEAD
    printf '%s|%s\n' "$(git grep "${fl}" "${regex}" -- "${pathspec[@]}" | wc -l)" "${title}"
=======
    printf '%s|%s\n' "$(git grep "${fl}" "${regex}" -- ":^scripts" "${pathspec}" | wc -l)" "${title}"
>>>>>>> 2b40940d
  fi
done

# count total number of `set_option linter.deprecated false` outside of `Mathlib/Deprecated`
deprecs="$(git grep -c -- "set_option linter.deprecated false" -- ":^Mathlib/Deprecated" |
  awk -F: 'BEGIN{total=0} {total+=$2} END{print total}')"

# count the `linter.deprecated` exceptions that are themselves followed by `deprecated ...(since`
# we subtract these from `deprecs`
doubleDeprecs="$(git grep -A1 -- "set_option linter.deprecated false" -- ":^Mathlib/Deprecated" |
  grep -c "deprecated .*(since")"

printf '%s|disabled deprecation lints\n' "$(( deprecs - doubleDeprecs ))"

printf '%s|%s\n' "$(grep -c 'docBlame' scripts/nolints.json)" "documentation nolint entries"
# We count the number of large files, making sure to avoid counting the test file `MathlibTest/Lint.lean`.
printf '%s|%s\n' "$(git grep '^set_option linter.style.longFile [0-9]*' Mathlib | wc -l)" "large files"
printf '%s|%s\n' "$(git grep "^open .*Classical" | grep -v " in$" -c)" "bare open (scoped) Classical"

printf '%s|%s\n' "$(wc -l < scripts/nolints_prime_decls.txt)" "exceptions for the docPrime linter"

deprecatedFiles="$(git ls-files '**/Deprecated/*.lean' | xargs wc -l | sed 's=^ *==')"

printf '%s|%s\n' "$(printf '%s' "${deprecatedFiles}" | wc -l)" "\`Deprecated\` files"
printf '%s|%s\n\n' "$(printf '%s\n' "${deprecatedFiles}" | grep total | sed 's= total==')"  'total LoC in `Deprecated` files'
}

report () {

# Collect the technical debt metrics and the line counts of all deprecated files from current mathlib.
git checkout -q "${currCommit}"
new="$(tdc)"
newDeprecatedFiles="$(git ls-files '**/Deprecated/*.lean' | xargs wc -l | sed 's=^ *==')"
git switch -q -

# collect the technical debts and the line counts of the deprecated file from the reference mathlib
git checkout -q "${refCommit}"
old="$(tdc | sed 's=^[0-9]=-&=')"
oldDeprecatedFiles="$(git ls-files '**/Deprecated/*.lean' | xargs wc -l | sed 's=^ *=-=')"
git switch -q -

printf '|Current number|Change|Type|\n|-:|:-:|:-|\n'
printf '%s\n%s\n' "${old}" "${new}" | computeDiff -
deprSummary="$(printf '%s\n%s\n' "${oldDeprecatedFiles}" "${newDeprecatedFiles}" | tr ' ' '|' | computeDiff -)"

printf $'```spoiler Changed \'Deprecated\' lines by file\n%s\n```\n' "$(
    printf '%s\n' "${deprSummary}" | awk -F'|' 'BEGIN{print("|LoC|Change|File|\n|-:|:-:|-|")}
    ($4 == "total") {total=$0}
    (!($4 == "total")) {
      printf("%s\n", $0)
    } END {printf("%s\n", total)}'
  )"

baseURL='https://github.com/leanprover-community/mathlib4/commit'
printf '\nCurrent commit [%s](%s)\n' "${currCommit:0:10}" "${baseURL}/${currCommit}"
printf 'Reference commit [%s](%s)\n' "${refCommit:0:10}"  "${baseURL}/${refCommit}"
}

if [ "${1:-}" == "pr_summary" ]
then
  rep="$(report | awk -F'|' 'BEGIN{backTicks=0} /^```/{backTicks++} ((!/^```/) && (backTicks % 2 == 0) && !($3 == "0")) {print $0}')"
  if [ "$(wc -l <<<"${rep}")" -le 5 ]
  then
    printf '<details><summary>No changes to technical debt.</summary>\n'
  else
    printf '%s\n' "${rep}" |  # outputs lines containing `|Current number|Change|Type|`, so
                              # `$2` refers to `Current number` and `$3` to `Change`.
      awk -F '|' -v rep="${rep}" '
        BEGIN{total=0; weight=0; absWeight=0}
        {absWeight+=$3+0}
        (($3+0 == $3) && (!($2+0 == 0))) {total+=1 / $2; weight+=$3 / $2}
        END{
          if (total == 0) {average=absWeight} else {average=weight/total}
          if(average < 0) {change= "Decrease"; average=-average; weight=-weight} else {change= "Increase"}
          printf("<details><summary>%s in tech debt: (relative, absolute) = (%4.2f, %4.2f)</summary>\n\n%s\n", change, average, weight, rep) }'
  fi
  printf '\nYou can run this locally as\n```\n./scripts/technical-debt-metrics.sh pr_summary\n```\n%s\n</details>\n' '* The `relative` value is the weighted *sum* of the differences with weight given by the *inverse* of the current value of the statistic.
* The `absolute` value is the `relative` value divided by the total sum of the inverses of the current values (i.e. the weighted *average* of the differences).'
else
  report
fi

# These last two lines are needed to make the script robust against changes on disk
# that might have happened during the script execution, e.g. from switching branches
# See the top of the file for more details.
exit
}<|MERGE_RESOLUTION|>--- conflicted
+++ resolved
@@ -79,12 +79,8 @@
   "porting notes"                  "*"      "Porting note"
   "backwards compatibility flags"  "*"      "set_option.*backward"
   "skipAssignedInstances flags"    "*"      "set_option tactic.skipAssignedInstances"
-<<<<<<< HEAD
   "adaptation notes"               ":^Mathlib/Tactic/AdaptationNote.lean :^Mathlib/Tactic/Linter"
-                                            "adaptation_note"
-=======
-  "adaptation notes"               ":^Mathlib/Tactic/AdaptationNote.lean" "^[· ]*#adaptation_note"
->>>>>>> 2b40940d
+                                            "^[· ]*#adaptation_note"
   "disabled simpNF lints"          "*"      "nolint simpNF"
   "erw"                            "*"      "erw \["
   "maxHeartBeats modifications"    ":^MathlibTest" "^ *set_option .*maxHeartbeats"
@@ -101,11 +97,7 @@
     then fl="-i"  # just for porting notes we ignore the case in the regex
     else fl="--"
     fi
-<<<<<<< HEAD
-    printf '%s|%s\n' "$(git grep "${fl}" "${regex}" -- "${pathspec[@]}" | wc -l)" "${title}"
-=======
-    printf '%s|%s\n' "$(git grep "${fl}" "${regex}" -- ":^scripts" "${pathspec}" | wc -l)" "${title}"
->>>>>>> 2b40940d
+    printf '%s|%s\n' "$(git grep "${fl}" "${regex}" -- ":^scripts" "${pathspec[@]}" | wc -l)" "${title}"
   fi
 done
 
