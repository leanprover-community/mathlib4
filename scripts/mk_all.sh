--- conflicted
+++ resolved
@@ -3,7 +3,7 @@
 ##  Standard use:
 ##  ./scripts/mk_all.sh
 ##
-##  updates `Mathlib` `MathlibExtras` `Mathlib/Tactic` `Counterexamples` `Archive`
+##  updates `Mathlib` `Mathlib/Tactic` `Counterexamples` `Archive`
 ##
 ##  Pro use:
 ##  ./scripts/mk_all.sh <space_separated_list_of_dirs>
@@ -12,26 +12,22 @@
 ##
 ##  The two commands
 ##  ./scripts/mk_all.sh
-##  ./scripts/mk_all.sh Mathlib MathlibExtras Mathlib/Tactic Counterexamples Archive
+##  ./scripts/mk_all.sh Mathlib Mathlib/Tactic Counterexamples Archive
 ##
 ##  are equivalent.
 
 cd "$(git rev-parse --show-toplevel)" || exit 1
-<<<<<<< HEAD
 
 # assign `targets` to be the input if provided, default to "the usual Mathlib suspects" otherwise
 if [ -n "${*}" ]
 then
   targets=${*}
 else
-  targets="Mathlib MathlibExtras Mathlib/Tactic Counterexamples Archive"
+  targets="Mathlib Mathlib/Tactic Counterexamples Archive"
 fi
 
 ## Note: *no* quotes around `${targets}`, since we want the spaces to matter
 for gp in ${targets}
-=======
-for gp in Mathlib Mathlib/Tactic Counterexamples Archive
->>>>>>> fa33d89f
 do
   git ls-files "$gp/*.lean" | LC_ALL=C sort | sed 's/\.lean//;s,/,.,g;s/^/import /' > "$gp.lean"
 done