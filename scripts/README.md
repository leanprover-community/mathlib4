# Miscellaneous scripts for working on mathlib

This directory contains miscellaneous scripts that are useful for working on or with mathlib.
When adding a new script, please make sure to document it here, so other readers have a chance
to learn about it as well!


## Current scripts and their purpose

**Installation scripts**
- `install_debian.sh`, `install_macos.sh`
  Installation scripts referenced from the leanprover community install pages.
  https://leanprover-community.github.io/install/debian.html
  https://leanprover-community.github.io/install/macos.html
  If these web pages are deprecated or removed, we should remove these scripts.

**Tool for manual maintenance**
- `fix_unused.py`
  Bulk processing of unused variable warnings, replacing them with `_`.
- `add_deprecations.sh` is a text-based script that automatically adds deprecation statements.
  It assumes that the only difference between master and the current status of the PR consists
  of renames. More precisely, any change on a line that contains a declaration name
  and is not a rename, will likely confuse the script.

**Analyzing Mathlib's import structure**
- `unused_in_pole.sh` (followed by an optional `<target>`, defaulting to `Mathlib`)
  calls `lake exe pole --loc --to <target>` to compute the longest
  pole to a given target module, and then feeds this into
  `lake exe unused` to analyze transitively unused imports.
  Generates `unused.md` containing a markdown table showing the unused imports,
  and suggests `lake exe graph` commands to visualize the largest "rectangles" of unused imports.

**CI workflow**
- `mk_all.lean`
  run via `lake exe mk_all`, regenerates the import-only files
  `Mathlib.lean`, `Mathlib/Tactic.lean`, `Archive.lean` and `Counterexamples.lean`
- `lint-style.lean`, `lint-style.py`, `print-style-errors.sh`
  style linters, written in Python and Lean. Run via `lake exe lint-style`.
  Medium-term, the latter two scripts should be rewritten and incorporated in `lint-style.lean`.
- `lint-bib.sh`
  normalize the BibTeX file `docs/references.bib` using `bibtool`.
- `yaml_check.py`, `check-yaml.lean`
  Sanity checks for `undergrad.yaml`, `overview.yaml`, and `100.yaml`.
- `lean-pr-testing-comments.sh`
  Generate comments and labels on a Lean or Batteries PR after CI has finished on a
  `*-pr-testing-NNNN` branch.
- `update_nolints_CI.sh`
  Update the `nolints.json` file to remove unneeded entries. Automatically run once a week.
- `bench_summary.lean`
  Convert data retrieved from the speed center into a shorter, more accessible format,
  and post a comment with this summary on github.
- `declarations_diff.sh`
  Attempts to find which declarations have been removed and which have been added in the current PR
  with respect to `master`, and posts a comment on github with the result.
- `autolabel.lean` is the Lean script in charge of automatically adding a `t-`label on eligible PRs.
  Autolabelling is inferred by which directories the current PR modifies.

**Managing nightly-testing and bump branches**
- `create-adaptation-pr.sh` implements some of the steps in the workflow described at
  https://leanprover-community.github.io/contribute/tags_and_branches.html#mathlib-nightly-and-bump-branches
  Specifically, it will:
  - merge `master` into `bump/v4.x.y`
  - create a new branch from `bump/v4.x.y`, called `bump/nightly-YYYY-MM-DD`
  - merge `nightly-testing` into the new branch
  - open a PR to merge the new branch back into `bump/v4.x.y`
  - announce the PR on zulip
  - finally, merge the new branch back into `nightly-testing`, if conflict resolution was required.

  If there are merge conflicts, it pauses and asks for help from the human driver.

**Managing and tracking technical debt**
- `technical-debt-metrics.sh`
  Prints information on certain kind of technical debt in Mathlib.
  This output is automatically posted to zulip once a week.
- `init_creation.sh`
  makes sure that every file in Mathlib transitively imports `Mathlib.init`
  This may be removed soon, and replaced by a different mechanism.

**Mathlib tactics**
- `polyrith_sage.py`, `polyrith_sage_helper.py` are required for `polyrith`
  to communication with the Sage server.

**Data files with linter exceptions**
- `nolints.json` contains exceptions for all `env_linter`s in mathlib.
  For permanent and deliberate exceptions, add a `@[nolint lintername]` in the .lean file instead.
- `no_lints_prime_decls.txt`
  contains temporary exceptions for the `docPrime` linter

Both of these files should tend to zero over time;
please do not add new entries to these files. PRs removing (the need for) entries are welcome.

**API surrounding CI**
- `update_PR_comment.sh` is a script that edits an existing message (or creates a new one).
  It is used by the `PR_summary` workflow to maintain an up-to-date report with a searchable history.
- `get_tlabel.sh` extracts the `t-`label that a PR has (assuming that there is exactly one).
  It is used by the `maintainer_merge` family of workflows to dispatch `maintainer merge` requests
  to the appropriate topic on zulip.
- `count-trans-deps.py`, `import-graph-report.py` and `import_trans_difference.sh` produce various
  summaries of changes in transitive imports that the `PR_summary` message incorporates.
<<<<<<< HEAD
- `downstream_counts.lean` and `late_importers.sh` are building blocks for the `latest_import.yml`
  workflow.
  `late_importers.sh` is the main shell script: it formats the `linter.minImports` output,
  summarizing the data in a table.  See the module docs of `late_importers.sh` for further details.
  `downstream_counts.lean` is used by `late_importers.sh` to retrieve the number of downstream
  imports of the modules that the action reports on Zulip.
=======
- `late_importers.sh` is the main script used by the `latest_import.yml` action: it formats
  the `linter.minImports` output, summarizing the data in a table.  See the module docs of
  `late_importers.sh` for further details.
- `maintainer_merge_message.sh` contains a shell script that produces the Zulip message for a
  `maintainer merge`/`maintainer delegate` comment.

**Docker images**
- `docker_build.sh` builds the `lean4`, `gitpod4`, and `gitpod4-blueprint` Docker images.
  These are used by some CI workflows, as well as places such as Gitpod.
- `docker_push.sh` first runs `docker_build.sh`, and then pushes the images to Docker Hub,
  appropriately tagged with the date on which the images were built.
  This should be re-run after breaking changes to `elan`, so that CI and Gitpod have access to
  updated versions of `elan`.
>>>>>>> 10b85c94
<|MERGE_RESOLUTION|>--- conflicted
+++ resolved
@@ -97,14 +97,10 @@
   to the appropriate topic on zulip.
 - `count-trans-deps.py`, `import-graph-report.py` and `import_trans_difference.sh` produce various
   summaries of changes in transitive imports that the `PR_summary` message incorporates.
-<<<<<<< HEAD
-- `downstream_counts.lean` and `late_importers.sh` are building blocks for the `latest_import.yml`
-  workflow.
-  `late_importers.sh` is the main shell script: it formats the `linter.minImports` output,
+- `late_importers.sh` is the main shell script: it formats the `linter.minImports` output,
   summarizing the data in a table.  See the module docs of `late_importers.sh` for further details.
   `downstream_counts.lean` is used by `late_importers.sh` to retrieve the number of downstream
   imports of the modules that the action reports on Zulip.
-=======
 - `late_importers.sh` is the main script used by the `latest_import.yml` action: it formats
   the `linter.minImports` output, summarizing the data in a table.  See the module docs of
   `late_importers.sh` for further details.
@@ -117,5 +113,4 @@
 - `docker_push.sh` first runs `docker_build.sh`, and then pushes the images to Docker Hub,
   appropriately tagged with the date on which the images were built.
   This should be re-run after breaking changes to `elan`, so that CI and Gitpod have access to
-  updated versions of `elan`.
->>>>>>> 10b85c94
+  updated versions of `elan`.