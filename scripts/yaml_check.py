--- conflicted
+++ resolved
@@ -9,7 +9,7 @@
  of theorems. The order of these files is important.)
 
 """
-from typing import Dict, Mapping, Optional, Union, Tuple, List
+from typing import Dict, Mapping, Mapping, Optional, Union, Tuple, List
 from dataclasses import dataclass
 import yaml
 import json
@@ -60,10 +60,6 @@
     note: Optional[str] = None
 
 # keep in sync with make_site.py in the leanprover-community.github.io repo!
-<<<<<<< HEAD
-#
-=======
->>>>>>> ab7742ec
 # These field names match the names in the data files of the 1000+ theorems project upstream.
 # See https://github.com/1000-plus/1000-plus.github.io/blob/main/README.md#file-format
 # for the specification. Compared to the README,
