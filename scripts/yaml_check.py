--- conflicted
+++ resolved
@@ -28,19 +28,6 @@
             for subname, value in tiered_extract(entry):
                 out.append(([name] + subname, value))
         else:
-<<<<<<< HEAD
-            if entry and '/' not in entry:
-                out.append(([name], entry))
-    return out
-
-def flatten_names(data: List[Tuple[List[str], str]]) -> List[Tuple[str, str]]:
-    return [(' :: '.join(id), v) for id, v in data]
-
-def print_list(fn: str, pairs: List[Tuple[str, str]]) -> None:
-    with open(fn, 'w', encoding='utf8') as out:
-        for (id, val) in pairs:
-            out.write(f'{id}\n{val.strip()}\n\n')
-=======
             if entry and "/" not in entry:
                 out.append(([name], entry))
     return out
@@ -49,7 +36,6 @@
 def flatten_names(data: List[Tuple[List[str], str]]) -> List[Tuple[str, str]]:
     return [(" :: ".join(id), v) for id, v in data]
 
->>>>>>> 38300352
 
 def print_list(fn: str, pairs: List[Tuple[str, str]]) -> None:
     with open(fn, "w", encoding="utf8") as out:
@@ -113,15 +99,6 @@
 overview_yaml = sys.argv[3]
 undergrad_yaml = sys.argv[4]
 
-<<<<<<< HEAD
-with open(hundred_yaml, 'r', encoding='utf8') as hy:
-    hundred = yaml.safe_load(hy)
-with open(thousand_yaml, 'r', encoding='utf8') as hy:
-    thousand = yaml.safe_load(hy)
-with open(overview_yaml, 'r', encoding='utf8') as hy:
-    overview = yaml.safe_load(hy)
-with open(undergrad_yaml, 'r', encoding='utf8') as hy:
-=======
 with open(hundred_yaml, "r", encoding="utf8") as hy:
     hundred = yaml.safe_load(hy)
 with open(thousand_yaml, "r", encoding="utf8") as hy:
@@ -129,7 +106,6 @@
 with open(overview_yaml, "r", encoding="utf8") as hy:
     overview = yaml.safe_load(hy)
 with open(undergrad_yaml, "r", encoding="utf8") as hy:
->>>>>>> 38300352
     undergrad = yaml.safe_load(hy)
 
 hundred_decls: List[Tuple[str, str]] = []
@@ -140,23 +116,6 @@
     try:
         _thm = HundredTheorem(index, **entry)
     except TypeError as e:
-<<<<<<< HEAD
-        print(f"error: entry for theorem {index} is invalid: {e}", file=sys.stderr)
-        errors += 1
-    # Also verify that the |decl| and |decls| fields are not *both* provided.
-    if _thm.decl and _thm.decls:
-        print(f"warning: entry for theorem {index} has both a decl and a decls field; "
-        "please only provide one of these", file=sys.stderr)
-        errors += 1
-    title = entry['title']
-    if 'decl' in entry:
-        hundred_decls.append((f'{index} {title}', entry['decl']))
-    elif 'decls' in entry:
-        if not isinstance(entry['decls'], list):
-            print(f"For key {index} ({title}): did you mean `decl` instead of `decls`?")
-            errors += 1
-        hundred_decls = hundred_decls + [(f'{index} {title}', d) for d in entry['decls']]
-=======
         print(f"error: entry for theorem {index} is invalid: {e}")
         errors += 1
     # Also verify that the |decl| and |decls| fields are not *both* provided.
@@ -176,7 +135,6 @@
             print(f"For key {index} ({title}): did you mean `decl` instead of `decls`?")
             errors += 1
         hundred_decls = hundred_decls + [(f"{index} {title}", d) for d in entry["decls"]]
->>>>>>> 38300352
 
 thousand_decls: List[Tuple[str, str]] = []
 for index, entry in thousand.items():
@@ -184,7 +142,6 @@
     try:
         _thm = ThousandPlusTheorem(index, **entry)
     except TypeError as e:
-<<<<<<< HEAD
         print(f"error: entry for theorem {index} is invalid: {e}", file=sys.stderr)
         errors += 1
     # Also verify that the |decl| and |decls| fields are not *both* provided.
@@ -197,26 +154,6 @@
         "the latter is superfluous; please remove it", file=sys.stderr)
         errors += 1
 
-    title = entry['title']
-    if 'decl' in entry:
-        thousand_decls.append((f'{index} {title}', entry['decl']))
-    elif 'decls' in entry:
-        if not isinstance(entry['decls'], list):
-            print(f"For key {index} ({title}): did you mean `decl` instead of `decls`?")
-            errors += 1
-        thousand_decls = thousand_decls + [(f'{index} {title}', d) for d in entry['decls']]
-=======
-        print(f"error: entry for theorem {index} is invalid: {e}")
-        errors += 1
-    # Also verify that the |decl| and |decls| fields are not *both* provided.
-    if _thm.decl and _thm.decls:
-        print(
-            f"warning: entry for theorem {index} has both a decl and a decls field; "
-            "please only provide one of these",
-            file=sys.stderr,
-        )
-        errors += 1
-
     title = entry["title"]
     if "decl" in entry:
         thousand_decls.append((f"{index} {title}", entry["decl"]))
@@ -225,7 +162,6 @@
             print(f"For key {index} ({title}): did you mean `decl` instead of `decls`?")
             errors += 1
         thousand_decls = thousand_decls + [(f"{index} {title}", d) for d in entry["decls"]]
->>>>>>> 38300352
 
 overview_decls = tiered_extract(overview)
 assert all(len(n) == 3 for n, _ in overview_decls)
@@ -235,15 +171,6 @@
 assert all(len(n) >= 3 for n, _ in undergrad_decls)
 undergrad_decls = flatten_names(undergrad_decls)
 
-<<<<<<< HEAD
-with open('100.json', 'w', encoding='utf8') as f:
-    json.dump(hundred_decls, f)
-with open('1000.json', 'w', encoding='utf8') as f:
-    json.dump(thousand_decls, f)
-with open('overview.json', 'w', encoding='utf8') as f:
-    json.dump(overview_decls, f)
-with open('undergrad.json', 'w', encoding='utf8') as f:
-=======
 with open("100.json", "w", encoding="utf8") as f:
     json.dump(hundred_decls, f)
 with open("1000.json", "w", encoding="utf8") as f:
@@ -251,7 +178,6 @@
 with open("overview.json", "w", encoding="utf8") as f:
     json.dump(overview_decls, f)
 with open("undergrad.json", "w", encoding="utf8") as f:
->>>>>>> 38300352
     json.dump(undergrad_decls, f)
 
 if errors:
