--- conflicted
+++ resolved
@@ -39,11 +39,6 @@
 
 ERR_MOD = 2 # module docstring
 ERR_LIN = 3 # line length
-<<<<<<< HEAD
-ERR_OPT = 6 # set_option
-=======
-ERR_AUT = 7 # malformed authors list
->>>>>>> 00d112fb
 ERR_TAC = 9 # imported Mathlib.Tactic
 ERR_TAC2 = 10 # imported Lake in Mathlib
 ERR_IBY = 11 # isolated by
@@ -368,13 +363,6 @@
             output_message(path, line_nr, "ERR_MOD", "Module docstring missing, or too late")
         if errno == ERR_LIN:
             output_message(path, line_nr, "ERR_LIN", "Line has more than 100 characters")
-<<<<<<< HEAD
-        if errno == ERR_OPT:
-            output_message(path, line_nr, "ERR_OPT", "Forbidden set_option command")
-=======
-        if errno == ERR_AUT:
-            output_message(path, line_nr, "ERR_AUT", "Authors line should look like: 'Authors: Jean Dupont, Иван Иванович Иванов'")
->>>>>>> 00d112fb
         if errno == ERR_TAC:
             output_message(path, line_nr, "ERR_TAC", "Files in mathlib cannot import the whole tactic folder")
         if errno == ERR_TAC2:
