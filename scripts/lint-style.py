#!/usr/bin/env python3
"""
Lint a file or files from mathlib for style.

Sample usage:

    $ ./scripts/lint-style.py $(find Mathlib -name '*.lean')

which will lint all of the Lean files in the specified directories.

The resulting error output will contain one line for each style error
encountered that isn't in the list of allowed / ignored style exceptions.

Paths with no errors will not appear in the output, and the script will
exit with successful return code if there are no errors encountered in
any provided paths.

Paths emitted in the output will match the paths provided on the
command line for any files containing errors -- in particular, linting
a relative path (like ``Mathlib/Foo/Bar.lean``) will produce errors
that contain the relative path, whilst linting absolute paths (like
``/root/mathlib4/Mathlib/Foo/Bar.lean``) will produce errors with the
absolute path.

This script can also be used to regenerate the list of allowed / ignored style
exceptions by redirecting the output to ``style-exceptions.txt``. Use:

    $ ./scripts/update-style-exceptions.sh

to perform this update.
"""

# TODO: This is adapted from the linter for mathlib3. It should be rewritten in Lean.

from pathlib import Path
import sys
import re
import shutil

ERR_COP = 0 # copyright header
ERR_MOD = 2 # module docstring
ERR_LIN = 3 # line length
ERR_OPT = 6 # set_option
ERR_AUT = 7 # malformed authors list
ERR_TAC = 9 # imported Mathlib.Tactic
ERR_IBY = 11 # isolated by
ERR_DOT = 12 # isolated or low focusing dot
ERR_SEM = 13 # the substring " ;"
ERR_WIN = 14 # Windows line endings "\r\n"
ERR_TWS = 15 # Trailing whitespace
ERR_COL = 16 # Line starts with a colon

exceptions = []

SCRIPTS_DIR = Path(__file__).parent.resolve()
ROOT_DIR = SCRIPTS_DIR.parent


with SCRIPTS_DIR.joinpath("style-exceptions.txt").open(encoding="utf-8") as f:
    for exline in f:
        filename, _, _, _, _, errno, *_ = exline.split()
        path = ROOT_DIR / filename
        if errno == "ERR_COP":
            exceptions += [(ERR_COP, path)]
        if errno == "ERR_MOD":
            exceptions += [(ERR_MOD, path)]
        if errno == "ERR_LIN":
            exceptions += [(ERR_LIN, path)]
        if errno == "ERR_OPT":
            exceptions += [(ERR_OPT, path)]
        if errno == "ERR_AUT":
            exceptions += [(ERR_AUT, path)]
        if errno == "ERR_TAC":
            exceptions += [(ERR_TAC, path)]

new_exceptions = False

def annotate_comments(enumerate_lines):
    """
    Take a list of tuples of enumerated lines of the form
    (line_number, line, ...)
    and return a list of
    (line_number, line, ..., True/False)
    where lines have True attached when they are in comments.
    """
    in_comment = False
    for line_nr, line, *rem in enumerate_lines:
        if line.startswith("--"):
            yield line_nr, line, *rem, True
            continue
        if "/-" in line:
            in_comment = True
        if "-/" in line:
            in_comment = False
            yield line_nr, line, *rem, True
            continue
        if line == "\n" or in_comment:
            yield line_nr, line, *rem, True
            continue
        yield line_nr, line, *rem, False

def annotate_strings(enumerate_lines):
    """
    Take a list of tuples of enumerated lines of the form
    (line_number, line, ...)
    and return a list of
    (line_number, line, ..., True/False)
    where lines have True attached when they are in strings.
    """
    in_string = False
    in_comment = False
    for line_nr, line, *rem in enumerate_lines:
        # ignore comment markers inside string literals
        if not in_string:
            if "/-" in line:
                in_comment = True
            if "-/" in line:
                in_comment = False
        # ignore quotes inside comments
        if not in_comment:
            # crude heuristic: if the number of non-escaped quote signs is odd,
            # we're starting / ending a string literal
            if line.count("\"") - line.count("\\\"") % 2 == 1:
                in_string = not in_string
            # if there are quote signs in this line,
            # a string literal probably begins and / or ends here,
            # so we skip this line
            if line.count("\"") > 0:
                yield line_nr, line, *rem, True
                continue
            if in_string:
                yield line_nr, line, *rem, True
                continue
        yield line_nr, line, *rem, False

def set_option_check(lines, path):
    errors = []
    newlines = []
    for line_nr, line, in_comment, in_string in annotate_strings(annotate_comments(lines)):
        if line.strip().startswith('set_option') and not in_comment and not in_string:
            option_prefix = line.strip().split(' ', 2)[1].split('.', 1)[0]
            # forbidden options: pp, profiler, trace
            if option_prefix in {'pp', 'profiler', 'trace'}:
                errors += [(ERR_OPT, line_nr, path)]
                # skip adding this line to newlines so that we suggest removal
                continue
        newlines.append((line_nr, line))
    return errors, newlines

def line_endings_check(lines, path):
    errors = []
    newlines = []
    for line_nr, line in lines:
        if "\r\n" in line:
            errors += [(ERR_WIN, line_nr, path)]
            line = line.replace("\r\n", "\n")
        if line.endswith(" \n"):
            errors += [(ERR_TWS, line_nr, path)]
            line = line.rstrip() + "\n"
        newlines.append((line_nr, line))
    return errors, newlines

def long_lines_check(lines, path):
    errors = []
    # TODO: find a good way to break long lines
    # TODO: some string literals (in e.g. tactic output messages) can be excepted from this rule
    for line_nr, line in lines:
        if "http" in line or "#align" in line:
            continue
        if len(line) > 101:
            errors += [(ERR_LIN, line_nr, path)]
    return errors, lines

def import_only_check(lines, path):
    for _, line, is_comment in annotate_comments(lines):
        if is_comment:
            continue
        imports = line.split()
        if imports[0] == "#align_import":
            continue
        if imports[0] != "import":
            return False
    return True

def regular_check(lines, path):
    errors = []
    copy_started = False
    copy_done = False
    copy_start_line_nr = 1
    copy_lines = ""
    for line_nr, line in lines:
        if not copy_started and line == "\n":
            errors += [(ERR_COP, copy_start_line_nr, path)]
            continue
        if not copy_started and line == "/-\n":
            copy_started = True
            copy_start_line_nr = line_nr
            continue
        if not copy_started:
            errors += [(ERR_COP, line_nr, path)]
        if copy_started and not copy_done:
            copy_lines += line
            if "Author" in line:
                # Validating names is not a reasonable thing to do,
                # so we just look for the two common variations:
                # using ' and ' between names, and a '.' at the end of line.
                if ((not line.startswith("Authors: ")) or
                    ("  " in line) or
                    (" and " in line) or
                    (line[-2] == '.')):
                    errors += [(ERR_AUT, line_nr, path)]
            if line == "-/\n":
                if ((not "Copyright" in copy_lines) or
                    (not "Apache" in copy_lines) or
                    (not "Authors: " in copy_lines)):
                    errors += [(ERR_COP, copy_start_line_nr, path)]
                copy_done = True
            continue
        if copy_done and line == "\n":
            continue
        words = line.split()
        if words[0] != "import" and words[0] != "/-!" and words[0] != "#align_import":
            errors += [(ERR_MOD, line_nr, path)]
            break
        if words[0] == "/-!":
            break
    return errors, lines

def banned_import_check(lines, path):
    errors = []
    for line_nr, line, is_comment in annotate_comments(lines):
        if is_comment:
            continue
        imports = line.split()
        if imports[0] != "import":
            break
        if imports[1] in ["Mathlib.Tactic"]:
            errors += [(ERR_TAC, line_nr, path)]
    return errors, lines

def isolated_by_dot_semicolon_check(lines, path):
    errors = []
    newlines = []
    for line_nr, line in lines:
        if line.strip() == "by":
            # We excuse those "by"s following a comma or ", fun ... =>", since generally hanging "by"s
            # should not be used in the second or later arguments of a tuple/anonymous constructor
            # See https://github.com/leanprover-community/mathlib4/pull/3825#discussion_r1186702599
            prev_line = lines[line_nr - 2][1].rstrip()
            if not prev_line.endswith(",") and not re.search(", fun [^,]* (=>|↦)$", prev_line):
                errors += [(ERR_IBY, line_nr, path)]
        if line.lstrip().startswith(". "):
            errors += [(ERR_DOT, line_nr, path)]
            line = line.replace(". ", "· ", count=1)
        if line.strip() in (".", "·"):
            errors += [(ERR_DOT, line_nr, path)]
        if " ;" in line:
            errors += [(ERR_SEM, line_nr, path)]
<<<<<<< HEAD
        if line.lstrip().startswith(":"):
            errors += [(ERR_COL, line_nr, path)]
    return errors
=======
            line = line.replace(" ;", ";")
        newlines.append((line_nr, line))
    return errors, newlines
>>>>>>> ff7397eb

def output_message(path, line_nr, code, msg):
    if len(exceptions) == 0:
        # we are generating a new exceptions file
        # filename first, then line so that we can call "sort" on the output
        print(f"{path} : line {line_nr} : {code} : {msg}")
    else:
        if code.startswith("ERR"):
            msg_type = "error"
        if code.startswith("WRN"):
            msg_type = "warning"
        # We are outputting for github. We duplicate path, line_nr and code,
        # so that they are also visible in the plaintext output.
        print(f"::{msg_type} file={path},line={line_nr},code={code}::{path}#L{line_nr}: {code}: {msg}")

def format_errors(errors):
    global new_exceptions
    for errno, line_nr, path in errors:
        if (errno, path.resolve()) in exceptions:
            continue
        new_exceptions = True
        if errno == ERR_COP:
            output_message(path, line_nr, "ERR_COP", "Malformed or missing copyright header")
        if errno == ERR_MOD:
            output_message(path, line_nr, "ERR_MOD", "Module docstring missing, or too late")
        if errno == ERR_LIN:
            output_message(path, line_nr, "ERR_LIN", "Line has more than 100 characters")
        if errno == ERR_OPT:
            output_message(path, line_nr, "ERR_OPT", "Forbidden set_option command")
        if errno == ERR_AUT:
            output_message(path, line_nr, "ERR_AUT", "Authors line should look like: 'Authors: Jean Dupont, Иван Иванович Иванов'")
        if errno == ERR_TAC:
            output_message(path, line_nr, "ERR_TAC", "Files in mathlib cannot import the whole tactic folder")
        if errno == ERR_IBY:
            output_message(path, line_nr, "ERR_IBY", "Line is an isolated 'by'")
        if errno == ERR_DOT:
            output_message(path, line_nr, "ERR_DOT", "Line is an isolated focusing dot or uses . instead of ·")
        if errno == ERR_SEM:
            output_message(path, line_nr, "ERR_SEM", "Line contains a space before a semicolon")
        if errno == ERR_WIN:
            output_message(path, line_nr, "ERR_WIN", "Windows line endings (\\r\\n) detected")
        if errno == ERR_TWS:
            output_message(path, line_nr, "ERR_TWS", "Trailing whitespace detected on line")
        if errno == ERR_COL:
            output_message(path, line_nr, "ERR_COL", "Put : and := before line breaks, not after")

def lint(path, fix=False):
    with path.open(encoding="utf-8", newline="") as f:
        # We enumerate the lines so that we can report line numbers in the error messages correctly
        # we will modify lines as we go, so we need to keep track of the original line numbers
        lines = f.readlines()
        enum_lines = enumerate(lines, 1)
        errs, newlines = line_endings_check(enum_lines, path)
        format_errors(errs)

        errs,newlines = long_lines_check(newlines, path)
        format_errors(errs)
        errs,newlines = isolated_by_dot_semicolon_check(newlines, path)
        format_errors(errs)
        errs,newlines = set_option_check(newlines, path)
        format_errors(errs)
        if not import_only_check(newlines, path):
            errs,newlines = regular_check(newlines, path)
            format_errors(errs)
            errs,newlines = banned_import_check(newlines, path)
            format_errors(errs)
    # if we haven't been asked to fix errors, or there are no errors or no fixes, we're done
    if fix and new_exceptions and enum_lines != newlines:
        path.with_name(path.name + '.bak').write_text("".join(l for _,l in newlines), encoding = "utf8")
        shutil.move(path.with_name(path.name + '.bak'), path)

fix = "--fix" in sys.argv
argv = (arg for arg in sys.argv[1:] if arg != "--fix")

for filename in argv:
    lint(Path(filename), fix=fix)

if new_exceptions:
    exit(1)<|MERGE_RESOLUTION|>--- conflicted
+++ resolved
@@ -48,7 +48,7 @@
 ERR_SEM = 13 # the substring " ;"
 ERR_WIN = 14 # Windows line endings "\r\n"
 ERR_TWS = 15 # Trailing whitespace
-ERR_COL = 16 # Line starts with a colon
+ERR_CLN = 16 # Line starts with a colon
 
 exceptions = []
 
@@ -256,15 +256,11 @@
             errors += [(ERR_DOT, line_nr, path)]
         if " ;" in line:
             errors += [(ERR_SEM, line_nr, path)]
-<<<<<<< HEAD
+            line = line.replace(" ;", ";")
         if line.lstrip().startswith(":"):
-            errors += [(ERR_COL, line_nr, path)]
-    return errors
-=======
-            line = line.replace(" ;", ";")
+            errors += [(ERR_CLN, line_nr, path)]
         newlines.append((line_nr, line))
     return errors, newlines
->>>>>>> ff7397eb
 
 def output_message(path, line_nr, code, msg):
     if len(exceptions) == 0:
@@ -308,8 +304,8 @@
             output_message(path, line_nr, "ERR_WIN", "Windows line endings (\\r\\n) detected")
         if errno == ERR_TWS:
             output_message(path, line_nr, "ERR_TWS", "Trailing whitespace detected on line")
-        if errno == ERR_COL:
-            output_message(path, line_nr, "ERR_COL", "Put : and := before line breaks, not after")
+        if errno == ERR_CLN:
+            output_message(path, line_nr, "ERR_CLN", "Put : and := before line breaks, not after")
 
 def lint(path, fix=False):
     with path.open(encoding="utf-8", newline="") as f:
