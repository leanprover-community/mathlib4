--- conflicted
+++ resolved
@@ -74,11 +74,7 @@
 
 new_exceptions = False
 
-<<<<<<< HEAD
-def is_in_comment(enumerate_lines):
-=======
 def annotate_comments(enumerate_lines):
->>>>>>> b2bd89af
     """
     Take a list of tuples of enumerated lines of the form
     (line_number, line, ...)
@@ -102,11 +98,7 @@
             continue
         yield line_nr, line, *rem, False
 
-<<<<<<< HEAD
-def is_in_string(enumerate_lines):
-=======
 def annotate_strings(enumerate_lines):
->>>>>>> b2bd89af
     """
     Take a list of tuples of enumerated lines of the form
     (line_number, line, ...)
@@ -143,25 +135,15 @@
 def set_option_check(lines, path):
     errors = []
     newlines = []
-<<<<<<< HEAD
-    for line_nr, line, in_comment, in_string in is_in_string(is_in_comment(lines)):
-        if line.strip().startswith('set_option') and not in_comment and not in_string:
-            option_prefix = line.strip().split(' ')[1].split('.')[0]
-=======
     for line_nr, line, in_comment, in_string in annotate_strings(annotate_comments(lines)):
         if line.strip().startswith('set_option') and not in_comment and not in_string:
             option_prefix = line.strip().split(' ', 2)[1].split('.', 1)[0]
->>>>>>> b2bd89af
             # forbidden options: pp, profiler, trace
             if option_prefix in {'pp', 'profiler', 'trace'}:
                 errors += [(ERR_OPT, line_nr, path)]
                 # skip adding this line to newlines so that we suggest removal
                 continue
-<<<<<<< HEAD
-        newlines.append((line_nr,line))
-=======
         newlines.append((line_nr, line))
->>>>>>> b2bd89af
     return errors, newlines
 
 def line_endings_check(lines, path):
@@ -182,38 +164,22 @@
     # TODO: find a good way to break long lines
     # TODO: some string literals (in e.g. tactic output messages) can be excepted from this rule
     for line_nr, line in lines:
-<<<<<<< HEAD
-        # "!" excludes the porting marker comment
-        if "http" in line or "#align" in line or line[0] == '!':
-=======
         if "http" in line or "#align" in line:
->>>>>>> b2bd89af
             continue
         if len(line) > 101:
             errors += [(ERR_LIN, line_nr, path)]
     return errors, lines
 
 def import_only_check(lines, path):
-<<<<<<< HEAD
-    import_only_file = True
-    for _, line, is_comment in is_in_comment(lines):
-=======
     for _, line, is_comment in annotate_comments(lines):
->>>>>>> b2bd89af
         if is_comment:
             continue
         imports = line.split()
         if imports[0] == "#align_import":
             continue
         if imports[0] != "import":
-<<<<<<< HEAD
-            import_only_file = False
-            break
-    return import_only_file
-=======
             return False
     return True
->>>>>>> b2bd89af
 
 def regular_check(lines, path):
     errors = []
@@ -261,11 +227,7 @@
 
 def banned_import_check(lines, path):
     errors = []
-<<<<<<< HEAD
-    for line_nr, line, is_comment in is_in_comment(lines):
-=======
     for line_nr, line, is_comment in annotate_comments(lines):
->>>>>>> b2bd89af
         if is_comment:
             continue
         imports = line.split()
@@ -288,12 +250,7 @@
                 errors += [(ERR_IBY, line_nr, path)]
         if line.lstrip().startswith(". "):
             errors += [(ERR_DOT, line_nr, path)]
-<<<<<<< HEAD
-            i = line.find(".")
-            line = i*" " + "·" + line[i+1:] # ideally we would replace with count=1 but that's not ok python 3.8
-=======
             line = line.replace(". ", "· ", 1)
->>>>>>> b2bd89af
         if line.strip() in (".", "·"):
             errors += [(ERR_DOT, line_nr, path)]
         if " ;" in line:
@@ -355,15 +312,9 @@
         format_errors(errs)
 
         errs,newlines = long_lines_check(newlines, path)
-<<<<<<< HEAD
         format_errors(errs)
         errs,newlines = isolated_by_dot_semicolon_check(newlines, path)
         format_errors(errs)
-=======
-        format_errors(errs)
-        errs,newlines = isolated_by_dot_semicolon_check(newlines, path)
-        format_errors(errs)
->>>>>>> b2bd89af
         errs,newlines = set_option_check(newlines, path)
         format_errors(errs)
         if not import_only_check(newlines, path):
@@ -372,17 +323,6 @@
             errs,newlines = banned_import_check(newlines, path)
             format_errors(errs)
     # if we haven't been asked to fix errors, or there are no errors or no fixes, we're done
-<<<<<<< HEAD
-    if not fix or (not new_exceptions) or enum_lines == newlines:
-        return
-    path.with_name(path.name + '.bak').write_text("".join(l for _,l in newlines), encoding = "utf8")
-    shutil.move(path.with_name(path.name + '.bak'), path)
-
-fix = "--fix" in sys.argv
-sys.argv[:] = (arg for arg in sys.argv if arg != "--fix")
-
-for filename in sys.argv[1:]:
-=======
     if fix and new_exceptions and enum_lines != newlines:
         path.with_name(path.name + '.bak').write_text("".join(l for _,l in newlines), encoding = "utf8")
         shutil.move(path.with_name(path.name + '.bak'), path)
@@ -391,7 +331,6 @@
 argv = (arg for arg in sys.argv[1:] if arg != "--fix")
 
 for filename in argv:
->>>>>>> b2bd89af
     lint(Path(filename), fix=fix)
 
 if new_exceptions:
