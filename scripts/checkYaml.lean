--- conflicted
+++ resolved
@@ -4,12 +4,7 @@
 Authors: Eric Wieser
 -/
 
-<<<<<<< HEAD
-import Mathlib.Tactic.Basic
-import Mathlib.Lean.CoreM
-=======
 import Mathlib.Tactic.ToExpr
->>>>>>> 891adb32
 
 /-! # Script to check `undergrad.yaml`, `overview.yaml`, and `100.yaml`
 
