#!/usr/bin/env bash

AUTHOR="${1:-AUTHOR not set}"         # the author of the PR
M_or_D="${2:-M_or_D not set}"         # `merge` or `delegate`
EVENT_NAME="${3:-EVENT_NAME not set}" # one of `issue_comment`, `pull_request_review` or `pull_request_review_comment`
                                      # to be converted to `comment`, `review` or `review comment`
PR="${4:-PR not set}"                 # the number of the PR
URL="${5:-URL not set}"               # the url link to the PR
PR_TITLE="${6:-PR_TITLE not set}"     # the title of the PR
PR_COMMENT="${7:-PR_COMMENT not set}" # the comment that triggered the `maintainer merge` action

# figure out if the GitHub event starting this action is a comment, a review or a review comment
# and set the `SOURCE` variable accordingly
case ${EVENT_NAME} in
  issue_comment)
  SOURCE='comment'
  ;;
  pull_request_review)
  SOURCE='review'
  ;;
  pull_request_review_comment)
  SOURCE='review comment'
  ;;
  *)
  SOURCE='unknown origin'
  ;;
esac

# for debugging, we print the available variables to stderr
>&2 echo "PR_TITLE:   '${PR_TITLE}'"
>&2 echo "AUTHOR:     '${AUTHOR}'"
>&2 echo "M_or_D:     '${M_or_D}'"
>&2 echo "PR_NUMBER:  '${PR_NUMBER}'"
>&2 echo "PR_URL:     '${PR_URL}'"
>&2 echo "title:      '${PR_TITLE}'"
>&2 echo "EVENT_NAME: '${EVENT_NAME}'"
>&2 printf 'COMMENT\n%s\nEND COMMENT\n' "${PR_COMMENT}"

<<<<<<< HEAD
printf '%s requested a maintainer **%s** from %s on PR [#%s](%s):\n' "${AUTHOR}" "${M_or_D/$'!'/}" "${SOURCE}" "${PR}" "${URL}"
# if `maintainer merge/delegate` is followed by `!`, then print a `spoiler` with the full comment
if [ ${M_or_D: -1} == $'!' ]
then
  printf '```spoiler %s\n%s\n```\n' "${PR_TITLE}" "${PR_COMMENT}"
# otherwise, just print the title of the PR
else
  printf '> %s\n' "${PR_TITLE}"
fi
=======
# replace backticks in the title with single quotes
unbacktickedTitle="${PR_TITLE//\`/\'}"

>&2 echo "neat title: '${unbacktickedTitle}'"

printf '%s requested a maintainer **%s** from %s on PR [#%s](%s):\n' "${AUTHOR}" "${M_or_D}" "${SOURCE}" "${PR}" "${URL}"
printf '```spoiler %s\n%s\n```\n' "${unbacktickedTitle}" "${PR_COMMENT}"
>>>>>>> d6d71136
<|MERGE_RESOLUTION|>--- conflicted
+++ resolved
@@ -36,22 +36,17 @@
 >&2 echo "EVENT_NAME: '${EVENT_NAME}'"
 >&2 printf 'COMMENT\n%s\nEND COMMENT\n' "${PR_COMMENT}"
 
-<<<<<<< HEAD
 printf '%s requested a maintainer **%s** from %s on PR [#%s](%s):\n' "${AUTHOR}" "${M_or_D/$'!'/}" "${SOURCE}" "${PR}" "${URL}"
 # if `maintainer merge/delegate` is followed by `!`, then print a `spoiler` with the full comment
 if [ ${M_or_D: -1} == $'!' ]
 then
-  printf '```spoiler %s\n%s\n```\n' "${PR_TITLE}" "${PR_COMMENT}"
+  # replace backticks in the title with single quotes
+  unbacktickedTitle="${PR_TITLE//\`/\'}"
+
+  >&2 echo "neat title: '${unbacktickedTitle}'"
+
+  printf '```spoiler %s\n%s\n```\n' "${unbacktickedTitle}" "${PR_COMMENT}"
 # otherwise, just print the title of the PR
 else
   printf '> %s\n' "${PR_TITLE}"
-fi
-=======
-# replace backticks in the title with single quotes
-unbacktickedTitle="${PR_TITLE//\`/\'}"
-
->&2 echo "neat title: '${unbacktickedTitle}'"
-
-printf '%s requested a maintainer **%s** from %s on PR [#%s](%s):\n' "${AUTHOR}" "${M_or_D}" "${SOURCE}" "${PR}" "${URL}"
-printf '```spoiler %s\n%s\n```\n' "${unbacktickedTitle}" "${PR_COMMENT}"
->>>>>>> d6d71136
+fi