Mathlib/Algebra/BigOperators/Basic.lean : line 1 : ERR_NUM_LIN : 2800 file contains 2675 lines, try to split it up
Mathlib/Algebra/Lie/Submodule.lean : line 1 : ERR_NUM_LIN : 1700 file contains 1528 lines, try to split it up
Mathlib/Algebra/MonoidAlgebra/Basic.lean : line 1 : ERR_NUM_LIN : 2300 file contains 2158 lines, try to split it up
Mathlib/Algebra/Order/Floor.lean : line 1 : ERR_NUM_LIN : 2000 file contains 1822 lines, try to split it up
Mathlib/Algebra/Order/Monoid/Lemmas.lean : line 1 : ERR_NUM_LIN : 1900 file contains 1709 lines, try to split it up
Mathlib/Algebra/Quaternion.lean : line 1 : ERR_NUM_LIN : 1700 file contains 1509 lines, try to split it up
Mathlib/Analysis/Asymptotics/Asymptotics.lean : line 1 : ERR_NUM_LIN : 2500 file contains 2306 lines, try to split it up
Mathlib/Analysis/Calculus/ContDiff/Basic.lean : line 1 : ERR_NUM_LIN : 2300 file contains 2111 lines, try to split it up
Mathlib/Analysis/Calculus/ContDiff/Defs.lean : line 1 : ERR_NUM_LIN : 1900 file contains 1728 lines, try to split it up
Mathlib/Analysis/Convolution.lean : line 1 : ERR_NUM_LIN : 1700 file contains 1545 lines, try to split it up
Mathlib/Analysis/InnerProductSpace/Basic.lean : line 1 : ERR_NUM_LIN : 2500 file contains 2358 lines, try to split it up
Mathlib/Analysis/Normed/Group/Basic.lean : line 1 : ERR_NUM_LIN : 3000 file contains 2815 lines, try to split it up
Mathlib/Analysis/NormedSpace/Multilinear/Basic.lean : line 1 : ERR_NUM_LIN : 1700 file contains 1511 lines, try to split it up
Mathlib/CategoryTheory/Limits/Shapes/Biproducts.lean : line 1 : ERR_NUM_LIN : 2300 file contains 2118 lines, try to split it up
Mathlib/CategoryTheory/Limits/Shapes/Pullbacks.lean : line 1 : ERR_NUM_LIN : 2900 file contains 2728 lines, try to split it up
Mathlib/Combinatorics/SimpleGraph/Connectivity.lean : line 1 : ERR_NUM_LIN : 2800 file contains 2653 lines, try to split it up
Mathlib/Computability/Primrec.lean : line 1 : ERR_NUM_LIN : 1700 file contains 1568 lines, try to split it up
Mathlib/Computability/TMToPartrec.lean : line 1 : ERR_NUM_LIN : 2200 file contains 2069 lines, try to split it up
Mathlib/Computability/TuringMachine.lean : line 1 : ERR_NUM_LIN : 3000 file contains 2821 lines, try to split it up
Mathlib/Data/Array/Basic.lean : line 3 : ERR_MOD : Module docstring missing, or too late
Mathlib/Data/BinaryHeap.lean : line 8 : ERR_MOD : Module docstring missing, or too late
Mathlib/Data/ByteArray.lean : line 5 : ERR_MOD : Module docstring missing, or too late
Mathlib/Data/Complex/Exponential.lean : line 1 : ERR_NUM_LIN : 1900 file contains 1743 lines, try to split it up
Mathlib/Data/DFinsupp/Basic.lean : line 1 : ERR_NUM_LIN : 2500 file contains 2395 lines, try to split it up
Mathlib/Data/Fin/Basic.lean : line 1 : ERR_NUM_LIN : 1900 file contains 1707 lines, try to split it up
Mathlib/Data/Finset/Basic.lean : line 1 : ERR_NUM_LIN : 4100 file contains 3992 lines, try to split it up
Mathlib/Data/Finset/Lattice.lean : line 1 : ERR_NUM_LIN : 2400 file contains 2240 lines, try to split it up
Mathlib/Data/Finset/Pointwise.lean : line 1 : ERR_NUM_LIN : 2700 file contains 2550 lines, try to split it up
Mathlib/Data/Finsupp/Basic.lean : line 1 : ERR_NUM_LIN : 2100 file contains 1956 lines, try to split it up
Mathlib/Data/List/Basic.lean : line 1 : ERR_NUM_LIN : 4500 file contains 4309 lines, try to split it up
Mathlib/Data/Matrix/Basic.lean : line 1 : ERR_NUM_LIN : 2900 file contains 2715 lines, try to split it up
Mathlib/Data/Multiset/Basic.lean : line 1 : ERR_NUM_LIN : 3300 file contains 3196 lines, try to split it up
<<<<<<< HEAD
Mathlib/Data/MvPolynomial/Basic.lean : line 1 : ERR_NUM_LIN : 1900 file contains 1705 lines, try to split it up
Mathlib/Data/Nat/Defs.lean : line 1 : ERR_NUM_LIN : 1800 file contains 1642 lines, try to split it up
=======
Mathlib/Algebra/MvPolynomial/Basic.lean : line 1 : ERR_NUM_LIN : 1900 file contains 1705 lines, try to split it up
>>>>>>> 1c8ae07c
Mathlib/Data/Num/Lemmas.lean : line 1 : ERR_NUM_LIN : 1900 file contains 1771 lines, try to split it up
Mathlib/Data/Ordmap/Ordset.lean : line 1 : ERR_NUM_LIN : 1900 file contains 1795 lines, try to split it up
Mathlib/Algebra/Polynomial/Degree/Definitions.lean : line 1 : ERR_NUM_LIN : 1800 file contains 1689 lines, try to split it up
Mathlib/Algebra/Polynomial/RingDivision.lean : line 1 : ERR_NUM_LIN : 1700 file contains 1569 lines, try to split it up
Mathlib/Data/QPF/Multivariate/Basic.lean : line 75 : ERR_LIN : Line has more than 100 characters
Mathlib/Data/Seq/WSeq.lean : line 1 : ERR_NUM_LIN : 2000 file contains 1825 lines, try to split it up
Mathlib/Data/Set/Basic.lean : line 1 : ERR_NUM_LIN : 3100 file contains 2991 lines, try to split it up
Mathlib/Data/Set/Finite.lean : line 1 : ERR_NUM_LIN : 1900 file contains 1768 lines, try to split it up
Mathlib/Data/Set/Function.lean : line 1 : ERR_NUM_LIN : 2000 file contains 1858 lines, try to split it up
Mathlib/Data/Set/Image.lean : line 1 : ERR_NUM_LIN : 1800 file contains 1613 lines, try to split it up
Mathlib/Data/Set/Intervals/Basic.lean : line 1 : ERR_NUM_LIN : 2100 file contains 1970 lines, try to split it up
Mathlib/Data/Set/Lattice.lean : line 1 : ERR_NUM_LIN : 2400 file contains 2275 lines, try to split it up
Mathlib/Data/String/Lemmas.lean : line 10 : ERR_MOD : Module docstring missing, or too late
Mathlib/Data/UInt.lean : line 8 : ERR_MOD : Module docstring missing, or too late
Mathlib/Data/UnionFind.lean : line 9 : ERR_MOD : Module docstring missing, or too late
Mathlib/FieldTheory/RatFunc.lean : line 1 : ERR_NUM_LIN : 1900 file contains 1781 lines, try to split it up
Mathlib/Geometry/Manifold/SmoothManifoldWithCorners.lean : line 1 : ERR_NUM_LIN : 1800 file contains 1607 lines, try to split it up
Mathlib/GroupTheory/MonoidLocalization.lean : line 1 : ERR_NUM_LIN : 2300 file contains 2153 lines, try to split it up
Mathlib/GroupTheory/Perm/Cycle/Basic.lean : line 1 : ERR_NUM_LIN : 2100 file contains 1980 lines, try to split it up
Mathlib/GroupTheory/Subgroup/Basic.lean : line 1 : ERR_NUM_LIN : 4000 file contains 3878 lines, try to split it up
Mathlib/GroupTheory/Submonoid/Operations.lean : line 1 : ERR_NUM_LIN : 1700 file contains 1504 lines, try to split it up
Mathlib/Init/Data/Int/Basic.lean : line 12 : ERR_MOD : Module docstring missing, or too late
Mathlib/Init/Data/Nat/Basic.lean : line 10 : ERR_MOD : Module docstring missing, or too late
Mathlib/Init/Data/Nat/Lemmas.lean : line 13 : ERR_MOD : Module docstring missing, or too late
Mathlib/Init/Logic.lean : line 17 : ERR_MOD : Module docstring missing, or too late
Mathlib/Init/Meta/WellFoundedTactics.lean : line 13 : ERR_MOD : Module docstring missing, or too late
Mathlib/Lean/Exception.lean : line 8 : ERR_MOD : Module docstring missing, or too late
Mathlib/Lean/Expr/ReplaceRec.lean : line 11 : ERR_MOD : Module docstring missing, or too late
Mathlib/Lean/LocalContext.lean : line 8 : ERR_MOD : Module docstring missing, or too late
Mathlib/LinearAlgebra/AffineSpace/AffineSubspace.lean : line 1 : ERR_NUM_LIN : 2100 file contains 1900 lines, try to split it up
Mathlib/LinearAlgebra/Basis.lean : line 1 : ERR_NUM_LIN : 1800 file contains 1646 lines, try to split it up
Mathlib/LinearAlgebra/Dual.lean : line 1 : ERR_NUM_LIN : 2000 file contains 1847 lines, try to split it up
Mathlib/LinearAlgebra/LinearIndependent.lean : line 1 : ERR_NUM_LIN : 1700 file contains 1537 lines, try to split it up
Mathlib/LinearAlgebra/Multilinear/Basic.lean : line 1 : ERR_NUM_LIN : 2000 file contains 1819 lines, try to split it up
Mathlib/Logic/Equiv/Basic.lean : line 1 : ERR_NUM_LIN : 2200 file contains 2065 lines, try to split it up
Mathlib/Mathport/Attributes.lean : line 8 : ERR_MOD : Module docstring missing, or too late
Mathlib/Mathport/Rename.lean : line 9 : ERR_MOD : Module docstring missing, or too late
Mathlib/MeasureTheory/Constructions/BorelSpace/Basic.lean : line 1 : ERR_NUM_LIN : 2500 file contains 2362 lines, try to split it up
Mathlib/MeasureTheory/Function/L1Space.lean : line 1 : ERR_NUM_LIN : 1700 file contains 1549 lines, try to split it up
Mathlib/MeasureTheory/Function/LpSpace.lean : line 1 : ERR_NUM_LIN : 2100 file contains 1956 lines, try to split it up
Mathlib/MeasureTheory/Function/StronglyMeasurable/Basic.lean : line 1 : ERR_NUM_LIN : 2300 file contains 2148 lines, try to split it up
Mathlib/MeasureTheory/Integral/Bochner.lean : line 1 : ERR_NUM_LIN : 2300 file contains 2104 lines, try to split it up
Mathlib/MeasureTheory/Integral/FundThmCalculus.lean : line 1 : ERR_NUM_LIN : 1700 file contains 1550 lines, try to split it up
Mathlib/MeasureTheory/Integral/Lebesgue.lean : line 1 : ERR_NUM_LIN : 2200 file contains 2041 lines, try to split it up
Mathlib/MeasureTheory/Integral/SetIntegral.lean : line 1 : ERR_NUM_LIN : 1700 file contains 1504 lines, try to split it up
Mathlib/MeasureTheory/Integral/SetToL1.lean : line 1 : ERR_NUM_LIN : 2000 file contains 1817 lines, try to split it up
Mathlib/MeasureTheory/MeasurableSpace/Basic.lean : line 1 : ERR_NUM_LIN : 2400 file contains 2250 lines, try to split it up
Mathlib/MeasureTheory/Measure/MeasureSpace.lean : line 1 : ERR_NUM_LIN : 2300 file contains 2191 lines, try to split it up
Mathlib/MeasureTheory/Measure/Typeclasses.lean : line 1 : ERR_NUM_LIN : 1700 file contains 1564 lines, try to split it up
Mathlib/MeasureTheory/OuterMeasure/Basic.lean : line 1 : ERR_NUM_LIN : 1900 file contains 1785 lines, try to split it up
Mathlib/Order/Basic.lean : line 1 : ERR_NUM_LIN : 1700 file contains 1547 lines, try to split it up
Mathlib/Order/Bounds/Basic.lean : line 1 : ERR_NUM_LIN : 1900 file contains 1714 lines, try to split it up
Mathlib/Order/CompleteLattice.lean : line 1 : ERR_NUM_LIN : 2200 file contains 2015 lines, try to split it up
Mathlib/Order/ConditionallyCompleteLattice/Basic.lean : line 1 : ERR_NUM_LIN : 1900 file contains 1727 lines, try to split it up
Mathlib/Order/Filter/AtTopBot.lean : line 1 : ERR_NUM_LIN : 2200 file contains 2068 lines, try to split it up
Mathlib/Order/Filter/Basic.lean : line 1 : ERR_NUM_LIN : 3500 file contains 3308 lines, try to split it up
Mathlib/Order/Hom/Lattice.lean : line 1 : ERR_NUM_LIN : 2000 file contains 1840 lines, try to split it up
Mathlib/Order/Lattice.lean : line 1 : ERR_NUM_LIN : 1700 file contains 1541 lines, try to split it up
Mathlib/Order/LiminfLimsup.lean : line 1 : ERR_NUM_LIN : 1700 file contains 1504 lines, try to split it up
Mathlib/Order/LocallyFinite.lean : line 1 : ERR_NUM_LIN : 1700 file contains 1534 lines, try to split it up
Mathlib/Order/SuccPred/Basic.lean : line 1 : ERR_NUM_LIN : 1700 file contains 1560 lines, try to split it up
Mathlib/Order/UpperLower/Basic.lean : line 1 : ERR_NUM_LIN : 2200 file contains 2019 lines, try to split it up
Mathlib/RingTheory/DedekindDomain/Ideal.lean : line 1 : ERR_NUM_LIN : 1700 file contains 1542 lines, try to split it up
Mathlib/RingTheory/Ideal/Operations.lean : line 1 : ERR_NUM_LIN : 2600 file contains 2414 lines, try to split it up
Mathlib/RingTheory/Subring/Basic.lean : line 1 : ERR_NUM_LIN : 1700 file contains 1546 lines, try to split it up
Mathlib/RingTheory/UniqueFactorizationDomain.lean : line 1 : ERR_NUM_LIN : 2200 file contains 2066 lines, try to split it up
Mathlib/SetTheory/Cardinal/Basic.lean : line 1 : ERR_NUM_LIN : 2400 file contains 2238 lines, try to split it up
Mathlib/SetTheory/Cardinal/Ordinal.lean : line 1 : ERR_NUM_LIN : 1800 file contains 1649 lines, try to split it up
Mathlib/SetTheory/Game/PGame.lean : line 1 : ERR_NUM_LIN : 2100 file contains 1926 lines, try to split it up
Mathlib/SetTheory/Ordinal/Arithmetic.lean : line 1 : ERR_NUM_LIN : 2700 file contains 2593 lines, try to split it up
Mathlib/SetTheory/Ordinal/Basic.lean : line 1 : ERR_NUM_LIN : 1800 file contains 1606 lines, try to split it up
Mathlib/SetTheory/ZFC/Basic.lean : line 1 : ERR_NUM_LIN : 2000 file contains 1805 lines, try to split it up
Mathlib/Tactic/ApplyWith.lean : line 5 : ERR_MOD : Module docstring missing, or too late
Mathlib/Tactic/Basic.lean : line 13 : ERR_MOD : Module docstring missing, or too late
Mathlib/Tactic/ByContra.lean : line 8 : ERR_MOD : Module docstring missing, or too late
Mathlib/Tactic/ClearExcept.lean : line 8 : ERR_MOD : Module docstring missing, or too late
Mathlib/Tactic/Coe.lean : line 8 : ERR_MOD : Module docstring missing, or too late
Mathlib/Tactic/Constructor.lean : line 9 : ERR_MOD : Module docstring missing, or too late
Mathlib/Tactic/Existsi.lean : line 7 : ERR_MOD : Module docstring missing, or too late
Mathlib/Tactic/PushNeg.lean : line 14 : ERR_MOD : Module docstring missing, or too late
Mathlib/Tactic/Recover.lean : line 9 : ERR_MOD : Module docstring missing, or too late
Mathlib/Tactic/Rename.lean : line 8 : ERR_MOD : Module docstring missing, or too late
Mathlib/Tactic/RenameBVar.lean : line 11 : ERR_MOD : Module docstring missing, or too late
Mathlib/Tactic/Set.lean : line 8 : ERR_MOD : Module docstring missing, or too late
Mathlib/Tactic/SimpRw.lean : line 9 : ERR_MOD : Module docstring missing, or too late
Mathlib/Tactic/Substs.lean : line 8 : ERR_MOD : Module docstring missing, or too late
Mathlib/Tactic/TypeCheck.lean : line 3 : ERR_MOD : Module docstring missing, or too late
Mathlib/Topology/Algebra/Group/Basic.lean : line 1 : ERR_NUM_LIN : 2400 file contains 2231 lines, try to split it up
Mathlib/Topology/Algebra/Module/Basic.lean : line 1 : ERR_NUM_LIN : 2900 file contains 2768 lines, try to split it up
Mathlib/Topology/Basic.lean : line 1 : ERR_NUM_LIN : 2100 file contains 1956 lines, try to split it up
Mathlib/Topology/Category/Profinite/Nobeling.lean : line 1 : ERR_NUM_LIN : 2000 file contains 1831 lines, try to split it up
Mathlib/Topology/Constructions.lean : line 1 : ERR_NUM_LIN : 1900 file contains 1731 lines, try to split it up
Mathlib/Topology/ContinuousFunction/Bounded.lean : line 1 : ERR_NUM_LIN : 1800 file contains 1649 lines, try to split it up
Mathlib/Topology/Instances/ENNReal.lean : line 1 : ERR_NUM_LIN : 1900 file contains 1713 lines, try to split it up
Mathlib/Topology/MetricSpace/PseudoMetric.lean : line 1 : ERR_NUM_LIN : 2200 file contains 2098 lines, try to split it up
Mathlib/Topology/Order/Basic.lean : line 1 : ERR_NUM_LIN : 2300 file contains 2141 lines, try to split it up
Mathlib/Topology/PartialHomeomorph.lean : line 1 : ERR_NUM_LIN : 1700 file contains 1513 lines, try to split it up
Mathlib/Topology/Separation.lean : line 1 : ERR_NUM_LIN : 2600 file contains 2512 lines, try to split it up
Mathlib/Topology/UniformSpace/Basic.lean : line 1 : ERR_NUM_LIN : 2100 file contains 1996 lines, try to split it up<|MERGE_RESOLUTION|>--- conflicted
+++ resolved
@@ -30,12 +30,8 @@
 Mathlib/Data/List/Basic.lean : line 1 : ERR_NUM_LIN : 4500 file contains 4309 lines, try to split it up
 Mathlib/Data/Matrix/Basic.lean : line 1 : ERR_NUM_LIN : 2900 file contains 2715 lines, try to split it up
 Mathlib/Data/Multiset/Basic.lean : line 1 : ERR_NUM_LIN : 3300 file contains 3196 lines, try to split it up
-<<<<<<< HEAD
-Mathlib/Data/MvPolynomial/Basic.lean : line 1 : ERR_NUM_LIN : 1900 file contains 1705 lines, try to split it up
+Mathlib/Algebra/MvPolynomial/Basic.lean : line 1 : ERR_NUM_LIN : 1900 file contains 1705 lines, try to split it up
 Mathlib/Data/Nat/Defs.lean : line 1 : ERR_NUM_LIN : 1800 file contains 1642 lines, try to split it up
-=======
-Mathlib/Algebra/MvPolynomial/Basic.lean : line 1 : ERR_NUM_LIN : 1900 file contains 1705 lines, try to split it up
->>>>>>> 1c8ae07c
 Mathlib/Data/Num/Lemmas.lean : line 1 : ERR_NUM_LIN : 1900 file contains 1771 lines, try to split it up
 Mathlib/Data/Ordmap/Ordset.lean : line 1 : ERR_NUM_LIN : 1900 file contains 1795 lines, try to split it up
 Mathlib/Algebra/Polynomial/Degree/Definitions.lean : line 1 : ERR_NUM_LIN : 1800 file contains 1689 lines, try to split it up
