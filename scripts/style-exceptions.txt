--- conflicted
+++ resolved
@@ -1,10 +1,6 @@
-<<<<<<< HEAD
 Mathlib/Algebra/BigOperators/Basic.lean : line 1 : ERR_NUM_LIN : 2800 file contains 2675 lines, try to split it up
 Mathlib/Algebra/Group/Subgroup/Basic.lean : line 1 : ERR_NUM_LIN : 4000 file contains 3878 lines, try to split it up
 Mathlib/Algebra/Group/Submonoid/Operations.lean : line 1 : ERR_NUM_LIN : 1700 file contains 1504 lines, try to split it up
-=======
-Mathlib/Algebra/BigOperators/Basic.lean : line 1 : ERR_NUM_LIN : 2700 file contains 2509 lines, try to split it up
->>>>>>> de6ffbc2
 Mathlib/Algebra/Lie/Submodule.lean : line 1 : ERR_NUM_LIN : 1700 file contains 1528 lines, try to split it up
 Mathlib/Algebra/MonoidAlgebra/Basic.lean : line 1 : ERR_NUM_LIN : 2300 file contains 2158 lines, try to split it up
 Mathlib/Algebra/Order/Floor.lean : line 1 : ERR_NUM_LIN : 2000 file contains 1822 lines, try to split it up
@@ -57,12 +53,7 @@
 Mathlib/FieldTheory/RatFunc.lean : line 1 : ERR_NUM_LIN : 1900 file contains 1781 lines, try to split it up
 Mathlib/Geometry/Manifold/SmoothManifoldWithCorners.lean : line 1 : ERR_NUM_LIN : 1800 file contains 1607 lines, try to split it up
 Mathlib/GroupTheory/MonoidLocalization.lean : line 1 : ERR_NUM_LIN : 2300 file contains 2153 lines, try to split it up
-<<<<<<< HEAD
 Mathlib/GroupTheory/Perm/Cycle/Basic.lean : line 1 : ERR_NUM_LIN : 2100 file contains 1980 lines, try to split it up
-=======
-Mathlib/GroupTheory/Subgroup/Basic.lean : line 1 : ERR_NUM_LIN : 3800 file contains 3629 lines, try to split it up
-Mathlib/GroupTheory/Submonoid/Operations.lean : line 1 : ERR_NUM_LIN : 1700 file contains 1504 lines, try to split it up
->>>>>>> de6ffbc2
 Mathlib/Init/Data/Int/Basic.lean : line 12 : ERR_MOD : Module docstring missing, or too late
 Mathlib/Init/Data/Nat/Basic.lean : line 10 : ERR_MOD : Module docstring missing, or too late
 Mathlib/Init/Data/Nat/Lemmas.lean : line 13 : ERR_MOD : Module docstring missing, or too late
