Mathlib/Algebra/BigOperators/Group/Finset.lean : line 1 : ERR_NUM_LIN : 2800 file contains 2617 lines, try to split it up
Mathlib/Algebra/Group/Subgroup/Basic.lean : line 1 : ERR_NUM_LIN : 3900 file contains 3705 lines, try to split it up
Mathlib/Algebra/Group/Submonoid/Operations.lean : line 1 : ERR_NUM_LIN : 1700 file contains 1527 lines, try to split it up
Mathlib/Algebra/Lie/Submodule.lean : line 1 : ERR_NUM_LIN : 1700 file contains 1554 lines, try to split it up
Mathlib/Algebra/MonoidAlgebra/Basic.lean : line 1 : ERR_NUM_LIN : 2300 file contains 2190 lines, try to split it up
Mathlib/Algebra/MvPolynomial/Basic.lean : line 1 : ERR_NUM_LIN : 1900 file contains 1778 lines, try to split it up
Mathlib/Algebra/Order/Floor.lean : line 1 : ERR_NUM_LIN : 2000 file contains 1813 lines, try to split it up
Mathlib/Algebra/Order/Monoid/Unbundled/Basic.lean : line 1 : ERR_NUM_LIN : 1900 file contains 1709 lines, try to split it up
Mathlib/Algebra/Polynomial/Degree/Definitions.lean : line 1 : ERR_NUM_LIN : 1900 file contains 1703 lines, try to split it up
Mathlib/Algebra/Quaternion.lean : line 1 : ERR_NUM_LIN : 1700 file contains 1590 lines, try to split it up
Mathlib/AlgebraicGeometry/EllipticCurve/Jacobian.lean : line 1 : ERR_NUM_LIN : 1700 file contains 1514 lines, try to split it up
Mathlib/Analysis/Asymptotics/Asymptotics.lean : line 1 : ERR_NUM_LIN : 2500 file contains 2335 lines, try to split it up
Mathlib/Analysis/Calculus/ContDiff/Basic.lean : line 1 : ERR_NUM_LIN : 2300 file contains 2175 lines, try to split it up
Mathlib/Analysis/Calculus/ContDiff/Defs.lean : line 1 : ERR_NUM_LIN : 1900 file contains 1768 lines, try to split it up
Mathlib/Analysis/Convolution.lean : line 1 : ERR_NUM_LIN : 1700 file contains 1504 lines, try to split it up
Mathlib/Analysis/InnerProductSpace/Basic.lean : line 1 : ERR_NUM_LIN : 2500 file contains 2386 lines, try to split it up
Mathlib/Analysis/Normed/Group/Basic.lean : line 1 : ERR_NUM_LIN : 3000 file contains 2896 lines, try to split it up
Mathlib/Analysis/NormedSpace/Multilinear/Basic.lean : line 1 : ERR_NUM_LIN : 1700 file contains 1540 lines, try to split it up
Mathlib/CategoryTheory/Limits/Shapes/Biproducts.lean : line 1 : ERR_NUM_LIN : 2400 file contains 2242 lines, try to split it up
Mathlib/CategoryTheory/Limits/Shapes/Pullbacks.lean : line 1 : ERR_NUM_LIN : 2900 file contains 2734 lines, try to split it up
Mathlib/Combinatorics/SimpleGraph/Connectivity.lean : line 1 : ERR_NUM_LIN : 2900 file contains 2726 lines, try to split it up
Mathlib/Computability/Primrec.lean : line 1 : ERR_NUM_LIN : 1800 file contains 1658 lines, try to split it up
Mathlib/Computability/TMToPartrec.lean : line 1 : ERR_NUM_LIN : 2200 file contains 2071 lines, try to split it up
Mathlib/Computability/TuringMachine.lean : line 1 : ERR_NUM_LIN : 3000 file contains 2817 lines, try to split it up
Mathlib/Data/Array/Basic.lean : line 9 : ERR_MOD : Module docstring missing, or too late
Mathlib/Data/BinaryHeap.lean : line 8 : ERR_MOD : Module docstring missing, or too late
Mathlib/Data/ByteArray.lean : line 7 : ERR_MOD : Module docstring missing, or too late
Mathlib/Data/Complex/Exponential.lean : line 1 : ERR_NUM_LIN : 1900 file contains 1758 lines, try to split it up
Mathlib/Data/DFinsupp/Basic.lean : line 1 : ERR_NUM_LIN : 2500 file contains 2371 lines, try to split it up
Mathlib/Data/Fin/Basic.lean : line 1 : ERR_NUM_LIN : 2100 file contains 1971 lines, try to split it up
Mathlib/Data/Finset/Basic.lean : line 1 : ERR_NUM_LIN : 3700 file contains 3579 lines, try to split it up
Mathlib/Data/Finset/Lattice.lean : line 1 : ERR_NUM_LIN : 2400 file contains 2248 lines, try to split it up
Mathlib/Data/Finset/Pointwise.lean : line 1 : ERR_NUM_LIN : 2700 file contains 2574 lines, try to split it up
Mathlib/Data/Finsupp/Basic.lean : line 1 : ERR_NUM_LIN : 2100 file contains 1924 lines, try to split it up
Mathlib/Data/List/Basic.lean : line 1 : ERR_NUM_LIN : 3800 file contains 3645 lines, try to split it up
Mathlib/Data/Matrix/Basic.lean : line 1 : ERR_NUM_LIN : 2900 file contains 2786 lines, try to split it up
Mathlib/Data/Multiset/Basic.lean : line 1 : ERR_NUM_LIN : 3400 file contains 3214 lines, try to split it up
Mathlib/Data/Nat/Defs.lean : line 1 : ERR_NUM_LIN : 2100 file contains 1915 lines, try to split it up
Mathlib/Data/Num/Lemmas.lean : line 1 : ERR_NUM_LIN : 1900 file contains 1792 lines, try to split it up
Mathlib/Data/Ordmap/Ordset.lean : line 1 : ERR_NUM_LIN : 1900 file contains 1799 lines, try to split it up
Mathlib/Data/QPF/Multivariate/Basic.lean : line 75 : ERR_LIN : Line has more than 100 characters
Mathlib/Data/Seq/WSeq.lean : line 1 : ERR_NUM_LIN : 2000 file contains 1832 lines, try to split it up
Mathlib/Data/Set/Basic.lean : line 1 : ERR_NUM_LIN : 2800 file contains 2646 lines, try to split it up
Mathlib/Data/Set/Finite.lean : line 1 : ERR_NUM_LIN : 1900 file contains 1786 lines, try to split it up
Mathlib/Data/Set/Function.lean : line 1 : ERR_NUM_LIN : 2200 file contains 2002 lines, try to split it up
Mathlib/Data/Set/Image.lean : line 1 : ERR_NUM_LIN : 1800 file contains 1651 lines, try to split it up
Mathlib/Data/Set/Lattice.lean : line 1 : ERR_NUM_LIN : 2400 file contains 2290 lines, try to split it up
Mathlib/Data/String/Lemmas.lean : line 10 : ERR_MOD : Module docstring missing, or too late
Mathlib/Data/UnionFind.lean : line 10 : ERR_MOD : Module docstring missing, or too late
Mathlib/FieldTheory/Adjoin.lean : line 1 : ERR_NUM_LIN : 1900 file contains 1781 lines, try to split it up
Mathlib/Geometry/Manifold/SmoothManifoldWithCorners.lean : line 1 : ERR_NUM_LIN : 1800 file contains 1607 lines, try to split it up
Mathlib/GroupTheory/MonoidLocalization.lean : line 1 : ERR_NUM_LIN : 2300 file contains 2153 lines, try to split it up
Mathlib/Init/Data/Int/Basic.lean : line 12 : ERR_MOD : Module docstring missing, or too late
Mathlib/Init/Data/Nat/Basic.lean : line 10 : ERR_MOD : Module docstring missing, or too late
Mathlib/Init/Data/Nat/Lemmas.lean : line 13 : ERR_MOD : Module docstring missing, or too late
Mathlib/Init/Logic.lean : line 12 : ERR_MOD : Module docstring missing, or too late
Mathlib/Init/Meta/WellFoundedTactics.lean : line 12 : ERR_MOD : Module docstring missing, or too late
Mathlib/Lean/Exception.lean : line 8 : ERR_MOD : Module docstring missing, or too late
Mathlib/Lean/Expr/ReplaceRec.lean : line 10 : ERR_MOD : Module docstring missing, or too late
Mathlib/Lean/LocalContext.lean : line 8 : ERR_MOD : Module docstring missing, or too late
<<<<<<< HEAD
Mathlib/LinearAlgebra/AffineSpace/AffineSubspace.lean : line 1 : ERR_NUM_LIN : 2000 file contains 1891 lines, try to split it up
Mathlib/LinearAlgebra/Basis.lean : line 1 : ERR_NUM_LIN : 1800 file contains 1646 lines, try to split it up
Mathlib/LinearAlgebra/Dual.lean : line 1 : ERR_NUM_LIN : 2000 file contains 1847 lines, try to split it up
Mathlib/LinearAlgebra/Finsupp.lean : line 1 : ERR_NUM_LIN : 1700 file contains 1508 lines, try to split it up
Mathlib/LinearAlgebra/LinearIndependent.lean : line 1 : ERR_NUM_LIN : 1700 file contains 1537 lines, try to split it up
Mathlib/LinearAlgebra/Multilinear/Basic.lean : line 1 : ERR_NUM_LIN : 2000 file contains 1819 lines, try to split it up
Mathlib/LinearAlgebra/TensorProduct/Basic.lean : line 1 : ERR_NUM_LIN : 1800 file contains 1660 lines, try to split it up
Mathlib/Logic/Equiv/Basic.lean : line 1 : ERR_NUM_LIN : 2200 file contains 2065 lines, try to split it up
=======
Mathlib/LinearAlgebra/AffineSpace/AffineSubspace.lean : line 1 : ERR_NUM_LIN : 2000 file contains 1892 lines, try to split it up
Mathlib/LinearAlgebra/Basis.lean : line 1 : ERR_NUM_LIN : 1800 file contains 1618 lines, try to split it up
Mathlib/LinearAlgebra/Dual.lean : line 1 : ERR_NUM_LIN : 2100 file contains 1902 lines, try to split it up
Mathlib/LinearAlgebra/LinearIndependent.lean : line 1 : ERR_NUM_LIN : 1700 file contains 1558 lines, try to split it up
Mathlib/LinearAlgebra/Multilinear/Basic.lean : line 1 : ERR_NUM_LIN : 2100 file contains 1905 lines, try to split it up
Mathlib/LinearAlgebra/TensorProduct/Basic.lean : line 1 : ERR_NUM_LIN : 1800 file contains 1632 lines, try to split it up
Mathlib/Logic/Equiv/Basic.lean : line 1 : ERR_NUM_LIN : 2300 file contains 2109 lines, try to split it up
>>>>>>> 009daa3a
Mathlib/Mathport/Attributes.lean : line 8 : ERR_MOD : Module docstring missing, or too late
Mathlib/Mathport/Rename.lean : line 9 : ERR_MOD : Module docstring missing, or too late
Mathlib/MeasureTheory/Function/L1Space.lean : line 1 : ERR_NUM_LIN : 1800 file contains 1601 lines, try to split it up
Mathlib/MeasureTheory/Function/LpSpace.lean : line 1 : ERR_NUM_LIN : 2100 file contains 1977 lines, try to split it up
Mathlib/MeasureTheory/Function/StronglyMeasurable/Basic.lean : line 1 : ERR_NUM_LIN : 2300 file contains 2178 lines, try to split it up
Mathlib/MeasureTheory/Integral/Bochner.lean : line 1 : ERR_NUM_LIN : 2300 file contains 2127 lines, try to split it up
Mathlib/MeasureTheory/Integral/FundThmCalculus.lean : line 1 : ERR_NUM_LIN : 1800 file contains 1649 lines, try to split it up
Mathlib/MeasureTheory/Integral/Lebesgue.lean : line 1 : ERR_NUM_LIN : 2200 file contains 2032 lines, try to split it up
Mathlib/MeasureTheory/Integral/SetIntegral.lean : line 1 : ERR_NUM_LIN : 1900 file contains 1778 lines, try to split it up
Mathlib/MeasureTheory/Integral/SetToL1.lean : line 1 : ERR_NUM_LIN : 2000 file contains 1815 lines, try to split it up
Mathlib/MeasureTheory/MeasurableSpace/Basic.lean : line 1 : ERR_NUM_LIN : 2400 file contains 2267 lines, try to split it up
Mathlib/MeasureTheory/Measure/MeasureSpace.lean : line 1 : ERR_NUM_LIN : 2400 file contains 2243 lines, try to split it up
Mathlib/MeasureTheory/Measure/Typeclasses.lean : line 1 : ERR_NUM_LIN : 1800 file contains 1619 lines, try to split it up
Mathlib/Order/Basic.lean : line 1 : ERR_NUM_LIN : 1700 file contains 1556 lines, try to split it up
Mathlib/Order/Bounds/Basic.lean : line 1 : ERR_NUM_LIN : 1900 file contains 1725 lines, try to split it up
Mathlib/Order/CompleteLattice.lean : line 1 : ERR_NUM_LIN : 2100 file contains 1991 lines, try to split it up
Mathlib/Order/ConditionallyCompleteLattice/Basic.lean : line 1 : ERR_NUM_LIN : 1900 file contains 1728 lines, try to split it up
Mathlib/Order/Filter/AtTopBot.lean : line 1 : ERR_NUM_LIN : 2300 file contains 2140 lines, try to split it up
Mathlib/Order/Filter/Basic.lean : line 1 : ERR_NUM_LIN : 3600 file contains 3405 lines, try to split it up
Mathlib/Order/Hom/Lattice.lean : line 1 : ERR_NUM_LIN : 2000 file contains 1848 lines, try to split it up
Mathlib/Order/Interval/Set/Basic.lean : line 1 : ERR_NUM_LIN : 2200 file contains 2006 lines, try to split it up
Mathlib/Order/LiminfLimsup.lean : line 1 : ERR_NUM_LIN : 1700 file contains 1538 lines, try to split it up
Mathlib/Order/SuccPred/Basic.lean : line 1 : ERR_NUM_LIN : 1700 file contains 1599 lines, try to split it up
Mathlib/Order/UpperLower/Basic.lean : line 1 : ERR_NUM_LIN : 2200 file contains 2041 lines, try to split it up
Mathlib/RingTheory/DedekindDomain/Ideal.lean : line 1 : ERR_NUM_LIN : 1700 file contains 1562 lines, try to split it up
Mathlib/RingTheory/UniqueFactorizationDomain.lean : line 1 : ERR_NUM_LIN : 2300 file contains 2151 lines, try to split it up
Mathlib/SetTheory/Cardinal/Basic.lean : line 1 : ERR_NUM_LIN : 2500 file contains 2360 lines, try to split it up
Mathlib/SetTheory/Cardinal/Ordinal.lean : line 1 : ERR_NUM_LIN : 1800 file contains 1670 lines, try to split it up
Mathlib/SetTheory/Game/PGame.lean : line 1 : ERR_NUM_LIN : 2100 file contains 1958 lines, try to split it up
Mathlib/SetTheory/Ordinal/Arithmetic.lean : line 1 : ERR_NUM_LIN : 2800 file contains 2641 lines, try to split it up
Mathlib/SetTheory/Ordinal/Basic.lean : line 1 : ERR_NUM_LIN : 1800 file contains 1663 lines, try to split it up
Mathlib/SetTheory/ZFC/Basic.lean : line 1 : ERR_NUM_LIN : 2000 file contains 1803 lines, try to split it up
Mathlib/Tactic/AdaptationNote.lean : line 12 : ERR_ADN : Found the string "Adaptation note:", please use the #adaptation_note command instead
Mathlib/Tactic/AdaptationNote.lean : line 21 : ERR_ADN : Found the string "Adaptation note:", please use the #adaptation_note command instead
Mathlib/Tactic/AdaptationNote.lean : line 27 : ERR_ADN : Found the string "Adaptation note:", please use the #adaptation_note command instead
Mathlib/Tactic/AdaptationNote.lean : line 39 : ERR_ADN : Found the string "Adaptation note:", please use the #adaptation_note command instead
Mathlib/Tactic/AdaptationNote.lean : line 52 : ERR_ADN : Found the string "Adaptation note:", please use the #adaptation_note command instead
Mathlib/Tactic/AdaptationNote.lean : line 9 : ERR_ADN : Found the string "Adaptation note:", please use the #adaptation_note command instead
Mathlib/Tactic/ApplyWith.lean : line 9 : ERR_MOD : Module docstring missing, or too late
Mathlib/Tactic/Basic.lean : line 13 : ERR_MOD : Module docstring missing, or too late
Mathlib/Tactic/ByContra.lean : line 8 : ERR_MOD : Module docstring missing, or too late
Mathlib/Tactic/CC/Addition.lean : line 1 : ERR_NUM_LIN : 2200 file contains 2082 lines, try to split it up
Mathlib/Tactic/ClearExcept.lean : line 8 : ERR_MOD : Module docstring missing, or too late
Mathlib/Tactic/Coe.lean : line 8 : ERR_MOD : Module docstring missing, or too late
Mathlib/Tactic/Constructor.lean : line 9 : ERR_MOD : Module docstring missing, or too late
Mathlib/Tactic/Existsi.lean : line 7 : ERR_MOD : Module docstring missing, or too late
Mathlib/Tactic/PushNeg.lean : line 14 : ERR_MOD : Module docstring missing, or too late
Mathlib/Tactic/Recover.lean : line 8 : ERR_MOD : Module docstring missing, or too late
Mathlib/Tactic/Rename.lean : line 8 : ERR_MOD : Module docstring missing, or too late
Mathlib/Tactic/RenameBVar.lean : line 11 : ERR_MOD : Module docstring missing, or too late
Mathlib/Tactic/Set.lean : line 8 : ERR_MOD : Module docstring missing, or too late
Mathlib/Tactic/SimpRw.lean : line 9 : ERR_MOD : Module docstring missing, or too late
Mathlib/Tactic/Substs.lean : line 8 : ERR_MOD : Module docstring missing, or too late
Mathlib/Tactic/TypeCheck.lean : line 8 : ERR_MOD : Module docstring missing, or too late
Mathlib/Topology/Algebra/Group/Basic.lean : line 1 : ERR_NUM_LIN : 2400 file contains 2279 lines, try to split it up
Mathlib/Topology/Algebra/Module/Basic.lean : line 1 : ERR_NUM_LIN : 2900 file contains 2770 lines, try to split it up
Mathlib/Topology/Basic.lean : line 1 : ERR_NUM_LIN : 2100 file contains 1970 lines, try to split it up
Mathlib/Topology/Category/Profinite/Nobeling.lean : line 1 : ERR_NUM_LIN : 2000 file contains 1809 lines, try to split it up
Mathlib/Topology/Constructions.lean : line 1 : ERR_NUM_LIN : 1900 file contains 1797 lines, try to split it up
Mathlib/Topology/ContinuousFunction/Bounded.lean : line 1 : ERR_NUM_LIN : 1800 file contains 1683 lines, try to split it up
Mathlib/Topology/Instances/ENNReal.lean : line 1 : ERR_NUM_LIN : 1900 file contains 1711 lines, try to split it up
Mathlib/Topology/MetricSpace/PseudoMetric.lean : line 1 : ERR_NUM_LIN : 2300 file contains 2124 lines, try to split it up
Mathlib/Topology/PartialHomeomorph.lean : line 1 : ERR_NUM_LIN : 1700 file contains 1546 lines, try to split it up
Mathlib/Topology/Separation.lean : line 1 : ERR_NUM_LIN : 2800 file contains 2662 lines, try to split it up
Mathlib/Topology/UniformSpace/Basic.lean : line 1 : ERR_NUM_LIN : 2200 file contains 2001 lines, try to split it up<|MERGE_RESOLUTION|>--- conflicted
+++ resolved
@@ -58,24 +58,14 @@
 Mathlib/Lean/Exception.lean : line 8 : ERR_MOD : Module docstring missing, or too late
 Mathlib/Lean/Expr/ReplaceRec.lean : line 10 : ERR_MOD : Module docstring missing, or too late
 Mathlib/Lean/LocalContext.lean : line 8 : ERR_MOD : Module docstring missing, or too late
-<<<<<<< HEAD
-Mathlib/LinearAlgebra/AffineSpace/AffineSubspace.lean : line 1 : ERR_NUM_LIN : 2000 file contains 1891 lines, try to split it up
-Mathlib/LinearAlgebra/Basis.lean : line 1 : ERR_NUM_LIN : 1800 file contains 1646 lines, try to split it up
-Mathlib/LinearAlgebra/Dual.lean : line 1 : ERR_NUM_LIN : 2000 file contains 1847 lines, try to split it up
-Mathlib/LinearAlgebra/Finsupp.lean : line 1 : ERR_NUM_LIN : 1700 file contains 1508 lines, try to split it up
-Mathlib/LinearAlgebra/LinearIndependent.lean : line 1 : ERR_NUM_LIN : 1700 file contains 1537 lines, try to split it up
-Mathlib/LinearAlgebra/Multilinear/Basic.lean : line 1 : ERR_NUM_LIN : 2000 file contains 1819 lines, try to split it up
-Mathlib/LinearAlgebra/TensorProduct/Basic.lean : line 1 : ERR_NUM_LIN : 1800 file contains 1660 lines, try to split it up
-Mathlib/Logic/Equiv/Basic.lean : line 1 : ERR_NUM_LIN : 2200 file contains 2065 lines, try to split it up
-=======
 Mathlib/LinearAlgebra/AffineSpace/AffineSubspace.lean : line 1 : ERR_NUM_LIN : 2000 file contains 1892 lines, try to split it up
 Mathlib/LinearAlgebra/Basis.lean : line 1 : ERR_NUM_LIN : 1800 file contains 1618 lines, try to split it up
 Mathlib/LinearAlgebra/Dual.lean : line 1 : ERR_NUM_LIN : 2100 file contains 1902 lines, try to split it up
+Mathlib/LinearAlgebra/Finsupp.lean : line 1 : ERR_NUM_LIN : 1700 file contains 1508 lines, try to split it up
 Mathlib/LinearAlgebra/LinearIndependent.lean : line 1 : ERR_NUM_LIN : 1700 file contains 1558 lines, try to split it up
 Mathlib/LinearAlgebra/Multilinear/Basic.lean : line 1 : ERR_NUM_LIN : 2100 file contains 1905 lines, try to split it up
 Mathlib/LinearAlgebra/TensorProduct/Basic.lean : line 1 : ERR_NUM_LIN : 1800 file contains 1632 lines, try to split it up
 Mathlib/Logic/Equiv/Basic.lean : line 1 : ERR_NUM_LIN : 2300 file contains 2109 lines, try to split it up
->>>>>>> 009daa3a
 Mathlib/Mathport/Attributes.lean : line 8 : ERR_MOD : Module docstring missing, or too late
 Mathlib/Mathport/Rename.lean : line 9 : ERR_MOD : Module docstring missing, or too late
 Mathlib/MeasureTheory/Function/L1Space.lean : line 1 : ERR_NUM_LIN : 1800 file contains 1601 lines, try to split it up
