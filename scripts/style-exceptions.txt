Mathlib/Data/BinaryHeap.lean : line 7 : ERR_MOD : Module docstring missing, or too late
Mathlib/Data/ByteArray.lean : line 7 : ERR_MOD : Module docstring missing, or too late
Mathlib/Data/QPF/Multivariate/Basic.lean : line 75 : ERR_LIN : Line has more than 100 characters
Mathlib/Data/String/Lemmas.lean : line 10 : ERR_MOD : Module docstring missing, or too late
Mathlib/Data/UnionFind.lean : line 9 : ERR_MOD : Module docstring missing, or too late
Mathlib/Init/Data/Int/Basic.lean : line 11 : ERR_MOD : Module docstring missing, or too late
Mathlib/Init/Data/Nat/Basic.lean : line 10 : ERR_MOD : Module docstring missing, or too late
Mathlib/Init/Data/Nat/Lemmas.lean : line 13 : ERR_MOD : Module docstring missing, or too late
Mathlib/Init/Logic.lean : line 15 : ERR_MOD : Module docstring missing, or too late
Mathlib/Init/Meta/WellFoundedTactics.lean : line 12 : ERR_MOD : Module docstring missing, or too late
Mathlib/Lean/Exception.lean : line 8 : ERR_MOD : Module docstring missing, or too late
Mathlib/Lean/Expr/ReplaceRec.lean : line 10 : ERR_MOD : Module docstring missing, or too late
Mathlib/Lean/LocalContext.lean : line 8 : ERR_MOD : Module docstring missing, or too late
Mathlib/Mathport/Attributes.lean : line 8 : ERR_MOD : Module docstring missing, or too late
Mathlib/Mathport/Rename.lean : line 9 : ERR_MOD : Module docstring missing, or too late
Mathlib/Tactic/AdaptationNote.lean : line 12 : ERR_ADN : Found the string "Adaptation note:", please use the #adaptation_note command instead
Mathlib/Tactic/AdaptationNote.lean : line 21 : ERR_ADN : Found the string "Adaptation note:", please use the #adaptation_note command instead
Mathlib/Tactic/AdaptationNote.lean : line 27 : ERR_ADN : Found the string "Adaptation note:", please use the #adaptation_note command instead
Mathlib/Tactic/AdaptationNote.lean : line 39 : ERR_ADN : Found the string "Adaptation note:", please use the #adaptation_note command instead
Mathlib/Tactic/AdaptationNote.lean : line 52 : ERR_ADN : Found the string "Adaptation note:", please use the #adaptation_note command instead
Mathlib/Tactic/AdaptationNote.lean : line 9 : ERR_ADN : Found the string "Adaptation note:", please use the #adaptation_note command instead
Mathlib/Tactic/ApplyWith.lean : line 9 : ERR_MOD : Module docstring missing, or too late
Mathlib/Tactic/Basic.lean : line 13 : ERR_MOD : Module docstring missing, or too late
Mathlib/Tactic/ByContra.lean : line 8 : ERR_MOD : Module docstring missing, or too late
Mathlib/Tactic/ClearExcept.lean : line 8 : ERR_MOD : Module docstring missing, or too late
Mathlib/Tactic/Coe.lean : line 8 : ERR_MOD : Module docstring missing, or too late
Mathlib/Tactic/Constructor.lean : line 9 : ERR_MOD : Module docstring missing, or too late
Mathlib/Tactic/Existsi.lean : line 7 : ERR_MOD : Module docstring missing, or too late
Mathlib/Tactic/PushNeg.lean : line 14 : ERR_MOD : Module docstring missing, or too late
Mathlib/Tactic/Recover.lean : line 8 : ERR_MOD : Module docstring missing, or too late
Mathlib/Tactic/Rename.lean : line 8 : ERR_MOD : Module docstring missing, or too late
Mathlib/Tactic/RenameBVar.lean : line 11 : ERR_MOD : Module docstring missing, or too late
Mathlib/Tactic/Set.lean : line 8 : ERR_MOD : Module docstring missing, or too late
Mathlib/Tactic/SimpRw.lean : line 9 : ERR_MOD : Module docstring missing, or too late
Mathlib/Tactic/Substs.lean : line 8 : ERR_MOD : Module docstring missing, or too late
Mathlib/Tactic/TypeCheck.lean : line 8 : ERR_MOD : Module docstring missing, or too late
Mathlib/Algebra/BigOperators/Group/Finset.lean : line 1 : ERR_NUM_LIN : 2800 file contains 2617 lines, try to split it up
Mathlib/Algebra/Group/Subgroup/Basic.lean : line 1 : ERR_NUM_LIN : 3900 file contains 3705 lines, try to split it up
Mathlib/Algebra/Group/Submonoid/Operations.lean : line 1 : ERR_NUM_LIN : 1700 file contains 1527 lines, try to split it up
Mathlib/Algebra/Lie/Submodule.lean : line 1 : ERR_NUM_LIN : 1700 file contains 1554 lines, try to split it up
Mathlib/Algebra/MonoidAlgebra/Basic.lean : line 1 : ERR_NUM_LIN : 2300 file contains 2190 lines, try to split it up
Mathlib/Algebra/MvPolynomial/Basic.lean : line 1 : ERR_NUM_LIN : 1900 file contains 1778 lines, try to split it up
Mathlib/Algebra/Order/Floor.lean : line 1 : ERR_NUM_LIN : 2000 file contains 1824 lines, try to split it up
Mathlib/Algebra/Order/Monoid/Unbundled/Basic.lean : line 1 : ERR_NUM_LIN : 1900 file contains 1709 lines, try to split it up
Mathlib/Algebra/Polynomial/Degree/Definitions.lean : line 1 : ERR_NUM_LIN : 1900 file contains 1703 lines, try to split it up
Mathlib/Algebra/Quaternion.lean : line 1 : ERR_NUM_LIN : 1700 file contains 1590 lines, try to split it up
Mathlib/AlgebraicGeometry/EllipticCurve/Jacobian.lean : line 1 : ERR_NUM_LIN : 1700 file contains 1511 lines, try to split it up
Mathlib/Analysis/Asymptotics/Asymptotics.lean : line 1 : ERR_NUM_LIN : 2500 file contains 2335 lines, try to split it up
Mathlib/Analysis/Calculus/ContDiff/Basic.lean : line 1 : ERR_NUM_LIN : 2300 file contains 2175 lines, try to split it up
Mathlib/Analysis/Calculus/ContDiff/Defs.lean : line 1 : ERR_NUM_LIN : 1900 file contains 1768 lines, try to split it up
Mathlib/Analysis/Convolution.lean : line 1 : ERR_NUM_LIN : 1700 file contains 1504 lines, try to split it up
Mathlib/Analysis/InnerProductSpace/Basic.lean : line 1 : ERR_NUM_LIN : 2500 file contains 2386 lines, try to split it up
Mathlib/Analysis/Normed/Group/Basic.lean : line 1 : ERR_NUM_LIN : 3000 file contains 2896 lines, try to split it up
Mathlib/Analysis/NormedSpace/Multilinear/Basic.lean : line 1 : ERR_NUM_LIN : 1700 file contains 1542 lines, try to split it up
Mathlib/CategoryTheory/Limits/Shapes/Biproducts.lean : line 1 : ERR_NUM_LIN : 2400 file contains 2242 lines, try to split it up
Mathlib/CategoryTheory/Limits/Shapes/Pullbacks.lean : line 1 : ERR_NUM_LIN : 2900 file contains 2734 lines, try to split it up
Mathlib/Combinatorics/SimpleGraph/Connectivity.lean : line 1 : ERR_NUM_LIN : 2900 file contains 2726 lines, try to split it up
Mathlib/Computability/Primrec.lean : line 1 : ERR_NUM_LIN : 1800 file contains 1658 lines, try to split it up
Mathlib/Computability/TMToPartrec.lean : line 1 : ERR_NUM_LIN : 2200 file contains 2071 lines, try to split it up
Mathlib/Computability/TuringMachine.lean : line 1 : ERR_NUM_LIN : 3000 file contains 2817 lines, try to split it up
Mathlib/Data/Complex/Exponential.lean : line 1 : ERR_NUM_LIN : 1900 file contains 1757 lines, try to split it up
Mathlib/Data/DFinsupp/Basic.lean : line 1 : ERR_NUM_LIN : 2500 file contains 2364 lines, try to split it up
Mathlib/Data/Fin/Basic.lean : line 1 : ERR_NUM_LIN : 2100 file contains 1972 lines, try to split it up
Mathlib/Data/Finset/Basic.lean : line 1 : ERR_NUM_LIN : 3700 file contains 3578 lines, try to split it up
Mathlib/Data/Finset/Lattice.lean : line 1 : ERR_NUM_LIN : 2400 file contains 2248 lines, try to split it up
Mathlib/Data/Finset/Pointwise.lean : line 1 : ERR_NUM_LIN : 2700 file contains 2574 lines, try to split it up
Mathlib/Data/Finsupp/Basic.lean : line 1 : ERR_NUM_LIN : 2100 file contains 1924 lines, try to split it up
Mathlib/Data/List/Basic.lean : line 1 : ERR_NUM_LIN : 3800 file contains 3631 lines, try to split it up
Mathlib/Data/Matrix/Basic.lean : line 1 : ERR_NUM_LIN : 2900 file contains 2786 lines, try to split it up
Mathlib/Data/Multiset/Basic.lean : line 1 : ERR_NUM_LIN : 3400 file contains 3214 lines, try to split it up
Mathlib/Data/Nat/Defs.lean : line 1 : ERR_NUM_LIN : 2100 file contains 1922 lines, try to split it up
Mathlib/Data/Num/Lemmas.lean : line 1 : ERR_NUM_LIN : 1900 file contains 1792 lines, try to split it up
Mathlib/Data/Ordmap/Ordset.lean : line 1 : ERR_NUM_LIN : 1900 file contains 1799 lines, try to split it up
Mathlib/Data/Seq/WSeq.lean : line 1 : ERR_NUM_LIN : 2000 file contains 1832 lines, try to split it up
Mathlib/Data/Set/Basic.lean : line 1 : ERR_NUM_LIN : 2800 file contains 2678 lines, try to split it up
Mathlib/Data/Set/Finite.lean : line 1 : ERR_NUM_LIN : 1900 file contains 1786 lines, try to split it up
Mathlib/Data/Set/Function.lean : line 1 : ERR_NUM_LIN : 2200 file contains 2013 lines, try to split it up
Mathlib/Data/Set/Image.lean : line 1 : ERR_NUM_LIN : 1800 file contains 1639 lines, try to split it up
Mathlib/Data/Set/Lattice.lean : line 1 : ERR_NUM_LIN : 2400 file contains 2290 lines, try to split it up
Mathlib/FieldTheory/Adjoin.lean : line 1 : ERR_NUM_LIN : 1700 file contains 1538 lines, try to split it up
Mathlib/GroupTheory/MonoidLocalization.lean : line 1 : ERR_NUM_LIN : 2300 file contains 2195 lines, try to split it up
Mathlib/LinearAlgebra/AffineSpace/AffineSubspace.lean : line 1 : ERR_NUM_LIN : 2000 file contains 1892 lines, try to split it up
Mathlib/LinearAlgebra/Basis.lean : line 1 : ERR_NUM_LIN : 1800 file contains 1618 lines, try to split it up
Mathlib/LinearAlgebra/Dual.lean : line 1 : ERR_NUM_LIN : 2100 file contains 1902 lines, try to split it up
Mathlib/LinearAlgebra/LinearIndependent.lean : line 1 : ERR_NUM_LIN : 1700 file contains 1558 lines, try to split it up
Mathlib/LinearAlgebra/Multilinear/Basic.lean : line 1 : ERR_NUM_LIN : 2100 file contains 1906 lines, try to split it up
Mathlib/LinearAlgebra/TensorProduct/Basic.lean : line 1 : ERR_NUM_LIN : 1800 file contains 1632 lines, try to split it up
Mathlib/Logic/Equiv/Basic.lean : line 1 : ERR_NUM_LIN : 2300 file contains 2109 lines, try to split it up
Mathlib/MeasureTheory/Function/L1Space.lean : line 1 : ERR_NUM_LIN : 1800 file contains 1603 lines, try to split it up
Mathlib/MeasureTheory/Function/LpSpace.lean : line 1 : ERR_NUM_LIN : 2100 file contains 1978 lines, try to split it up
Mathlib/MeasureTheory/Function/StronglyMeasurable/Basic.lean : line 1 : ERR_NUM_LIN : 2200 file contains 2099 lines, try to split it up
Mathlib/MeasureTheory/Integral/Bochner.lean : line 1 : ERR_NUM_LIN : 2300 file contains 2127 lines, try to split it up
Mathlib/MeasureTheory/Integral/FundThmCalculus.lean : line 1 : ERR_NUM_LIN : 1800 file contains 1649 lines, try to split it up
<<<<<<< HEAD
Mathlib/MeasureTheory/Integral/Lebesgue.lean : line 1 : ERR_NUM_LIN : 2200 file contains 2036 lines, try to split it up
Mathlib/MeasureTheory/Integral/SetIntegral.lean : line 1 : ERR_NUM_LIN : 1900 file contains 1723 lines, try to split it up
Mathlib/MeasureTheory/Integral/SetToL1.lean : line 1 : ERR_NUM_LIN : 2000 file contains 1814 lines, try to split it up
Mathlib/MeasureTheory/MeasurableSpace/Basic.lean : line 1 : ERR_NUM_LIN : 2400 file contains 2272 lines, try to split it up
Mathlib/MeasureTheory/Measure/MeasureSpace.lean : line 1 : ERR_NUM_LIN : 2400 file contains 2246 lines, try to split it up
=======
Mathlib/MeasureTheory/Integral/Lebesgue.lean : line 1 : ERR_NUM_LIN : 2200 file contains 2032 lines, try to split it up
Mathlib/MeasureTheory/Integral/SetIntegral.lean : line 1 : ERR_NUM_LIN : 1900 file contains 1778 lines, try to split it up
Mathlib/MeasureTheory/Integral/SetToL1.lean : line 1 : ERR_NUM_LIN : 2000 file contains 1815 lines, try to split it up
Mathlib/MeasureTheory/Measure/MeasureSpace.lean : line 1 : ERR_NUM_LIN : 2400 file contains 2243 lines, try to split it up
>>>>>>> a6a6c6ba
Mathlib/MeasureTheory/Measure/Typeclasses.lean : line 1 : ERR_NUM_LIN : 1800 file contains 1619 lines, try to split it up
Mathlib/Order/Basic.lean : line 1 : ERR_NUM_LIN : 1700 file contains 1556 lines, try to split it up
Mathlib/Order/Bounds/Basic.lean : line 1 : ERR_NUM_LIN : 1900 file contains 1725 lines, try to split it up
Mathlib/Order/CompleteLattice.lean : line 1 : ERR_NUM_LIN : 2100 file contains 1991 lines, try to split it up
Mathlib/Order/ConditionallyCompleteLattice/Basic.lean : line 1 : ERR_NUM_LIN : 1900 file contains 1744 lines, try to split it up
Mathlib/Order/Filter/AtTopBot.lean : line 1 : ERR_NUM_LIN : 2300 file contains 2122 lines, try to split it up
Mathlib/Order/Filter/Basic.lean : line 1 : ERR_NUM_LIN : 3600 file contains 3405 lines, try to split it up
Mathlib/Order/Hom/Lattice.lean : line 1 : ERR_NUM_LIN : 2000 file contains 1848 lines, try to split it up
Mathlib/Order/Interval/Set/Basic.lean : line 1 : ERR_NUM_LIN : 2200 file contains 2006 lines, try to split it up
Mathlib/Order/LiminfLimsup.lean : line 1 : ERR_NUM_LIN : 1700 file contains 1538 lines, try to split it up
Mathlib/Order/SuccPred/Basic.lean : line 1 : ERR_NUM_LIN : 1700 file contains 1599 lines, try to split it up
Mathlib/Order/UpperLower/Basic.lean : line 1 : ERR_NUM_LIN : 2200 file contains 2041 lines, try to split it up
Mathlib/RingTheory/DedekindDomain/Ideal.lean : line 1 : ERR_NUM_LIN : 1700 file contains 1562 lines, try to split it up
Mathlib/RingTheory/UniqueFactorizationDomain.lean : line 1 : ERR_NUM_LIN : 2300 file contains 2153 lines, try to split it up
Mathlib/SetTheory/Cardinal/Basic.lean : line 1 : ERR_NUM_LIN : 2500 file contains 2360 lines, try to split it up
Mathlib/SetTheory/Cardinal/Ordinal.lean : line 1 : ERR_NUM_LIN : 1800 file contains 1670 lines, try to split it up
Mathlib/SetTheory/Game/PGame.lean : line 1 : ERR_NUM_LIN : 2100 file contains 1958 lines, try to split it up
Mathlib/SetTheory/Ordinal/Arithmetic.lean : line 1 : ERR_NUM_LIN : 2800 file contains 2641 lines, try to split it up
Mathlib/SetTheory/Ordinal/Basic.lean : line 1 : ERR_NUM_LIN : 1800 file contains 1663 lines, try to split it up
Mathlib/SetTheory/ZFC/Basic.lean : line 1 : ERR_NUM_LIN : 2000 file contains 1803 lines, try to split it up
Mathlib/Tactic/CC/Addition.lean : line 1 : ERR_NUM_LIN : 2300 file contains 2100 lines, try to split it up
Mathlib/Topology/Algebra/Group/Basic.lean : line 1 : ERR_NUM_LIN : 2400 file contains 2280 lines, try to split it up
Mathlib/Topology/Algebra/Module/Basic.lean : line 1 : ERR_NUM_LIN : 2900 file contains 2770 lines, try to split it up
Mathlib/Topology/Basic.lean : line 1 : ERR_NUM_LIN : 2100 file contains 1970 lines, try to split it up
Mathlib/Topology/Category/Profinite/Nobeling.lean : line 1 : ERR_NUM_LIN : 2000 file contains 1809 lines, try to split it up
Mathlib/Topology/Constructions.lean : line 1 : ERR_NUM_LIN : 1900 file contains 1797 lines, try to split it up
Mathlib/Topology/ContinuousFunction/Bounded.lean : line 1 : ERR_NUM_LIN : 1800 file contains 1683 lines, try to split it up
Mathlib/Topology/Instances/ENNReal.lean : line 1 : ERR_NUM_LIN : 1900 file contains 1711 lines, try to split it up
Mathlib/Topology/MetricSpace/PseudoMetric.lean : line 1 : ERR_NUM_LIN : 2300 file contains 2100 lines, try to split it up
Mathlib/Topology/PartialHomeomorph.lean : line 1 : ERR_NUM_LIN : 1700 file contains 1546 lines, try to split it up
Mathlib/Topology/Separation.lean : line 1 : ERR_NUM_LIN : 2800 file contains 2654 lines, try to split it up
Mathlib/Topology/UniformSpace/Basic.lean : line 1 : ERR_NUM_LIN : 2100 file contains 1999 lines, try to split it up<|MERGE_RESOLUTION|>--- conflicted
+++ resolved
@@ -91,18 +91,10 @@
 Mathlib/MeasureTheory/Function/StronglyMeasurable/Basic.lean : line 1 : ERR_NUM_LIN : 2200 file contains 2099 lines, try to split it up
 Mathlib/MeasureTheory/Integral/Bochner.lean : line 1 : ERR_NUM_LIN : 2300 file contains 2127 lines, try to split it up
 Mathlib/MeasureTheory/Integral/FundThmCalculus.lean : line 1 : ERR_NUM_LIN : 1800 file contains 1649 lines, try to split it up
-<<<<<<< HEAD
-Mathlib/MeasureTheory/Integral/Lebesgue.lean : line 1 : ERR_NUM_LIN : 2200 file contains 2036 lines, try to split it up
-Mathlib/MeasureTheory/Integral/SetIntegral.lean : line 1 : ERR_NUM_LIN : 1900 file contains 1723 lines, try to split it up
-Mathlib/MeasureTheory/Integral/SetToL1.lean : line 1 : ERR_NUM_LIN : 2000 file contains 1814 lines, try to split it up
-Mathlib/MeasureTheory/MeasurableSpace/Basic.lean : line 1 : ERR_NUM_LIN : 2400 file contains 2272 lines, try to split it up
-Mathlib/MeasureTheory/Measure/MeasureSpace.lean : line 1 : ERR_NUM_LIN : 2400 file contains 2246 lines, try to split it up
-=======
 Mathlib/MeasureTheory/Integral/Lebesgue.lean : line 1 : ERR_NUM_LIN : 2200 file contains 2032 lines, try to split it up
 Mathlib/MeasureTheory/Integral/SetIntegral.lean : line 1 : ERR_NUM_LIN : 1900 file contains 1778 lines, try to split it up
 Mathlib/MeasureTheory/Integral/SetToL1.lean : line 1 : ERR_NUM_LIN : 2000 file contains 1815 lines, try to split it up
 Mathlib/MeasureTheory/Measure/MeasureSpace.lean : line 1 : ERR_NUM_LIN : 2400 file contains 2243 lines, try to split it up
->>>>>>> a6a6c6ba
 Mathlib/MeasureTheory/Measure/Typeclasses.lean : line 1 : ERR_NUM_LIN : 1800 file contains 1619 lines, try to split it up
 Mathlib/Order/Basic.lean : line 1 : ERR_NUM_LIN : 1700 file contains 1556 lines, try to split it up
 Mathlib/Order/Bounds/Basic.lean : line 1 : ERR_NUM_LIN : 1900 file contains 1725 lines, try to split it up
