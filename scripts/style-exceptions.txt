<<<<<<< HEAD
Mathlib/Algebra/BigOperators/Basic.lean : line 1 : ERR_NUM_LIN : 2800 file contains 2679 lines, try to split it up
Mathlib/Algebra/Lie/Submodule.lean : line 1 : ERR_NUM_LIN : 1700 file contains 1536 lines, try to split it up
Mathlib/Algebra/MonoidAlgebra/Basic.lean : line 1 : ERR_NUM_LIN : 2300 file contains 2154 lines, try to split it up
Mathlib/Algebra/MvPolynomial/Basic.lean : line 1 : ERR_NUM_LIN : 1900 file contains 1722 lines, try to split it up
Mathlib/Algebra/Order/Floor.lean : line 1 : ERR_NUM_LIN : 2000 file contains 1814 lines, try to split it up
Mathlib/Algebra/Order/Monoid/Lemmas.lean : line 1 : ERR_NUM_LIN : 1900 file contains 1709 lines, try to split it up
Mathlib/Algebra/Polynomial/Degree/Definitions.lean : line 1 : ERR_NUM_LIN : 1800 file contains 1692 lines, try to split it up
Mathlib/Algebra/Polynomial/RingDivision.lean : line 1 : ERR_NUM_LIN : 1800 file contains 1658 lines, try to split it up
Mathlib/Analysis/Asymptotics/Asymptotics.lean : line 1 : ERR_NUM_LIN : 2500 file contains 2330 lines, try to split it up
Mathlib/Analysis/Calculus/ContDiff/Basic.lean : line 1 : ERR_NUM_LIN : 2300 file contains 2176 lines, try to split it up
Mathlib/Analysis/Calculus/ContDiff/Defs.lean : line 1 : ERR_NUM_LIN : 1900 file contains 1738 lines, try to split it up
Mathlib/Analysis/Convolution.lean : line 1 : ERR_NUM_LIN : 1700 file contains 1506 lines, try to split it up
Mathlib/Analysis/InnerProductSpace/Basic.lean : line 1 : ERR_NUM_LIN : 2500 file contains 2380 lines, try to split it up
Mathlib/Analysis/Normed/Group/Basic.lean : line 1 : ERR_NUM_LIN : 3000 file contains 2883 lines, try to split it up
Mathlib/CategoryTheory/Limits/Shapes/Biproducts.lean : line 1 : ERR_NUM_LIN : 2400 file contains 2244 lines, try to split it up
Mathlib/CategoryTheory/Limits/Shapes/Pullbacks.lean : line 1 : ERR_NUM_LIN : 2900 file contains 2745 lines, try to split it up
Mathlib/Combinatorics/SimpleGraph/Connectivity.lean : line 1 : ERR_NUM_LIN : 2900 file contains 2711 lines, try to split it up
Mathlib/Computability/Primrec.lean : line 1 : ERR_NUM_LIN : 1700 file contains 1561 lines, try to split it up
Mathlib/Computability/TMToPartrec.lean : line 1 : ERR_NUM_LIN : 2200 file contains 2075 lines, try to split it up
Mathlib/Computability/TuringMachine.lean : line 1 : ERR_NUM_LIN : 3000 file contains 2811 lines, try to split it up
Mathlib/Data/Array/Basic.lean : line 8 : ERR_MOD : Module docstring missing, or too late
Mathlib/Data/BinaryHeap.lean : line 8 : ERR_MOD : Module docstring missing, or too late
Mathlib/Data/ByteArray.lean : line 10 : ERR_MOD : Module docstring missing, or too late
Mathlib/Data/Complex/Exponential.lean : line 1 : ERR_NUM_LIN : 1900 file contains 1744 lines, try to split it up
Mathlib/Data/DFinsupp/Basic.lean : line 1 : ERR_NUM_LIN : 2500 file contains 2383 lines, try to split it up
Mathlib/Data/Fin/Basic.lean : line 1 : ERR_NUM_LIN : 1900 file contains 1716 lines, try to split it up
Mathlib/Data/Finset/Basic.lean : line 1 : ERR_NUM_LIN : 3700 file contains 3574 lines, try to split it up
Mathlib/Data/Finset/Lattice.lean : line 1 : ERR_NUM_LIN : 2400 file contains 2276 lines, try to split it up
Mathlib/Data/Finset/Pointwise.lean : line 1 : ERR_NUM_LIN : 2700 file contains 2560 lines, try to split it up
Mathlib/Data/Finsupp/Basic.lean : line 1 : ERR_NUM_LIN : 2100 file contains 1955 lines, try to split it up
Mathlib/Data/List/Basic.lean : line 1 : ERR_NUM_LIN : 3800 file contains 3633 lines, try to split it up
Mathlib/Data/Matrix/Basic.lean : line 1 : ERR_NUM_LIN : 2900 file contains 2729 lines, try to split it up
Mathlib/Data/Multiset/Basic.lean : line 1 : ERR_NUM_LIN : 3400 file contains 3214 lines, try to split it up
Mathlib/Data/Nat/Defs.lean : line 1 : ERR_NUM_LIN : 2000 file contains 1886 lines, try to split it up
Mathlib/Data/Num/Lemmas.lean : line 1 : ERR_NUM_LIN : 1900 file contains 1775 lines, try to split it up
Mathlib/Data/Ordmap/Ordset.lean : line 1 : ERR_NUM_LIN : 2000 file contains 1802 lines, try to split it up
=======
Mathlib/Algebra/BigOperators/Group/Finset.lean : line 1 : ERR_NUM_LIN : 2800 file contains 2675 lines, try to split it up
Mathlib/Algebra/Group/Subgroup/Basic.lean : line 1 : ERR_NUM_LIN : 4000 file contains 3878 lines, try to split it up
Mathlib/Algebra/Group/Submonoid/Operations.lean : line 1 : ERR_NUM_LIN : 1700 file contains 1504 lines, try to split it up
Mathlib/Algebra/Lie/Submodule.lean : line 1 : ERR_NUM_LIN : 1700 file contains 1528 lines, try to split it up
Mathlib/Algebra/MonoidAlgebra/Basic.lean : line 1 : ERR_NUM_LIN : 2300 file contains 2158 lines, try to split it up
Mathlib/Algebra/Order/Floor.lean : line 1 : ERR_NUM_LIN : 2000 file contains 1822 lines, try to split it up
Mathlib/Algebra/Order/Monoid/Unbundled/Basic.lean : line 1 : ERR_NUM_LIN : 1900 file contains 1709 lines, try to split it up
Mathlib/Algebra/Quaternion.lean : line 1 : ERR_NUM_LIN : 1700 file contains 1509 lines, try to split it up
Mathlib/Analysis/Asymptotics/Asymptotics.lean : line 1 : ERR_NUM_LIN : 2500 file contains 2306 lines, try to split it up
Mathlib/Analysis/Calculus/ContDiff/Basic.lean : line 1 : ERR_NUM_LIN : 2300 file contains 2111 lines, try to split it up
Mathlib/Analysis/Calculus/ContDiff/Defs.lean : line 1 : ERR_NUM_LIN : 1900 file contains 1728 lines, try to split it up
Mathlib/Analysis/Convolution.lean : line 1 : ERR_NUM_LIN : 1700 file contains 1545 lines, try to split it up
Mathlib/Analysis/InnerProductSpace/Basic.lean : line 1 : ERR_NUM_LIN : 2500 file contains 2358 lines, try to split it up
Mathlib/Analysis/Normed/Group/Basic.lean : line 1 : ERR_NUM_LIN : 3000 file contains 2815 lines, try to split it up
Mathlib/Analysis/NormedSpace/Multilinear/Basic.lean : line 1 : ERR_NUM_LIN : 1700 file contains 1511 lines, try to split it up
Mathlib/CategoryTheory/Limits/Shapes/Biproducts.lean : line 1 : ERR_NUM_LIN : 2300 file contains 2118 lines, try to split it up
Mathlib/CategoryTheory/Limits/Shapes/Pullbacks.lean : line 1 : ERR_NUM_LIN : 2900 file contains 2728 lines, try to split it up
Mathlib/Combinatorics/SimpleGraph/Connectivity.lean : line 1 : ERR_NUM_LIN : 2800 file contains 2653 lines, try to split it up
Mathlib/Computability/Primrec.lean : line 1 : ERR_NUM_LIN : 1700 file contains 1568 lines, try to split it up
Mathlib/Computability/TMToPartrec.lean : line 1 : ERR_NUM_LIN : 2200 file contains 2069 lines, try to split it up
Mathlib/Computability/TuringMachine.lean : line 1 : ERR_NUM_LIN : 3000 file contains 2821 lines, try to split it up
Mathlib/Data/Array/Basic.lean : line 8 : ERR_MOD : Module docstring missing, or too late
Mathlib/Data/BinaryHeap.lean : line 8 : ERR_MOD : Module docstring missing, or too late
Mathlib/Data/ByteArray.lean : line 10 : ERR_MOD : Module docstring missing, or too late
Mathlib/Data/Complex/Exponential.lean : line 1 : ERR_NUM_LIN : 1900 file contains 1743 lines, try to split it up
Mathlib/Data/Nat/Defs.lean : line 1 : ERR_NUM_LIN : 2000 file contains 1874 lines, try to split it up
Mathlib/Data/DFinsupp/Basic.lean : line 1 : ERR_NUM_LIN : 2500 file contains 2395 lines, try to split it up
Mathlib/Data/Fin/Basic.lean : line 1 : ERR_NUM_LIN : 2100 file contains 1957 lines, try to split it up
Mathlib/Data/Finset/Basic.lean : line 1 : ERR_NUM_LIN : 3700 file contains 3574 lines, try to split it up
Mathlib/Data/Finset/Lattice.lean : line 1 : ERR_NUM_LIN : 2400 file contains 2240 lines, try to split it up
Mathlib/Data/Finset/Pointwise.lean : line 1 : ERR_NUM_LIN : 2700 file contains 2550 lines, try to split it up
Mathlib/Data/Finsupp/Basic.lean : line 1 : ERR_NUM_LIN : 2100 file contains 1956 lines, try to split it up
Mathlib/Data/List/Basic.lean : line 1 : ERR_NUM_LIN : 3900 file contains 3715 lines, try to split it up
Mathlib/Data/Matrix/Basic.lean : line 1 : ERR_NUM_LIN : 2900 file contains 2715 lines, try to split it up
Mathlib/Data/Multiset/Basic.lean : line 1 : ERR_NUM_LIN : 3300 file contains 3196 lines, try to split it up
Mathlib/Algebra/MvPolynomial/Basic.lean : line 1 : ERR_NUM_LIN : 1900 file contains 1705 lines, try to split it up
Mathlib/Data/Nat/Defs.lean : line 1 : ERR_NUM_LIN : 1800 file contains 1642 lines, try to split it up
Mathlib/Data/Num/Lemmas.lean : line 1 : ERR_NUM_LIN : 1900 file contains 1771 lines, try to split it up
Mathlib/Data/Ordmap/Ordset.lean : line 1 : ERR_NUM_LIN : 1900 file contains 1795 lines, try to split it up
Mathlib/Algebra/Polynomial/Degree/Definitions.lean : line 1 : ERR_NUM_LIN : 1800 file contains 1689 lines, try to split it up
>>>>>>> fa72f05e
Mathlib/Data/QPF/Multivariate/Basic.lean : line 75 : ERR_LIN : Line has more than 100 characters
Mathlib/Data/Seq/WSeq.lean : line 1 : ERR_NUM_LIN : 2000 file contains 1832 lines, try to split it up
Mathlib/Data/Set/Basic.lean : line 1 : ERR_NUM_LIN : 2800 file contains 2638 lines, try to split it up
Mathlib/Data/Set/Finite.lean : line 1 : ERR_NUM_LIN : 1900 file contains 1776 lines, try to split it up
Mathlib/Data/Set/Function.lean : line 1 : ERR_NUM_LIN : 2100 file contains 1953 lines, try to split it up
Mathlib/Data/Set/Image.lean : line 1 : ERR_NUM_LIN : 1800 file contains 1636 lines, try to split it up
Mathlib/Data/Set/Lattice.lean : line 1 : ERR_NUM_LIN : 2400 file contains 2281 lines, try to split it up
Mathlib/Data/String/Lemmas.lean : line 10 : ERR_MOD : Module docstring missing, or too late
Mathlib/Data/UInt.lean : line 13 : ERR_MOD : Module docstring missing, or too late
Mathlib/Data/UnionFind.lean : line 10 : ERR_MOD : Module docstring missing, or too late
<<<<<<< HEAD
Mathlib/FieldTheory/RatFunc.lean : line 1 : ERR_NUM_LIN : 2000 file contains 1819 lines, try to split it up
Mathlib/Geometry/Manifold/SmoothManifoldWithCorners.lean : line 1 : ERR_NUM_LIN : 1800 file contains 1655 lines, try to split it up
Mathlib/GroupTheory/MonoidLocalization.lean : line 1 : ERR_NUM_LIN : 2300 file contains 2161 lines, try to split it up
Mathlib/GroupTheory/Subgroup/Basic.lean : line 1 : ERR_NUM_LIN : 3800 file contains 3628 lines, try to split it up
Mathlib/GroupTheory/Submonoid/Operations.lean : line 1 : ERR_NUM_LIN : 1700 file contains 1524 lines, try to split it up
=======
Mathlib/Geometry/Manifold/SmoothManifoldWithCorners.lean : line 1 : ERR_NUM_LIN : 1800 file contains 1607 lines, try to split it up
Mathlib/GroupTheory/MonoidLocalization.lean : line 1 : ERR_NUM_LIN : 2300 file contains 2153 lines, try to split it up
Mathlib/GroupTheory/Perm/Cycle/Basic.lean : line 1 : ERR_NUM_LIN : 2100 file contains 1980 lines, try to split it up
>>>>>>> fa72f05e
Mathlib/Init/Data/Int/Basic.lean : line 12 : ERR_MOD : Module docstring missing, or too late
Mathlib/Init/Data/Nat/Basic.lean : line 10 : ERR_MOD : Module docstring missing, or too late
Mathlib/Init/Data/Nat/Lemmas.lean : line 13 : ERR_MOD : Module docstring missing, or too late
Mathlib/Init/Logic.lean : line 13 : ERR_MOD : Module docstring missing, or too late
Mathlib/Init/Meta/WellFoundedTactics.lean : line 12 : ERR_MOD : Module docstring missing, or too late
Mathlib/Lean/Exception.lean : line 8 : ERR_MOD : Module docstring missing, or too late
Mathlib/Lean/Expr/ReplaceRec.lean : line 10 : ERR_MOD : Module docstring missing, or too late
Mathlib/Lean/LocalContext.lean : line 8 : ERR_MOD : Module docstring missing, or too late
Mathlib/LinearAlgebra/AffineSpace/AffineSubspace.lean : line 1 : ERR_NUM_LIN : 2000 file contains 1891 lines, try to split it up
Mathlib/LinearAlgebra/Basis.lean : line 1 : ERR_NUM_LIN : 1800 file contains 1620 lines, try to split it up
Mathlib/LinearAlgebra/Dual.lean : line 1 : ERR_NUM_LIN : 2000 file contains 1873 lines, try to split it up
Mathlib/LinearAlgebra/LinearIndependent.lean : line 1 : ERR_NUM_LIN : 1700 file contains 1542 lines, try to split it up
Mathlib/LinearAlgebra/Multilinear/Basic.lean : line 1 : ERR_NUM_LIN : 2000 file contains 1833 lines, try to split it up
Mathlib/LinearAlgebra/TensorProduct/Basic.lean : line 1 : ERR_NUM_LIN : 1800 file contains 1616 lines, try to split it up
Mathlib/Logic/Equiv/Basic.lean : line 1 : ERR_NUM_LIN : 2200 file contains 2086 lines, try to split it up
Mathlib/Mathport/Attributes.lean : line 8 : ERR_MOD : Module docstring missing, or too late
Mathlib/Mathport/Rename.lean : line 9 : ERR_MOD : Module docstring missing, or too late
<<<<<<< HEAD
Mathlib/MeasureTheory/Constructions/BorelSpace/Basic.lean : line 1 : ERR_NUM_LIN : 2600 file contains 2497 lines, try to split it up
Mathlib/MeasureTheory/Function/L1Space.lean : line 1 : ERR_NUM_LIN : 1700 file contains 1574 lines, try to split it up
=======
Mathlib/MeasureTheory/Function/L1Space.lean : line 1 : ERR_NUM_LIN : 1700 file contains 1549 lines, try to split it up
>>>>>>> fa72f05e
Mathlib/MeasureTheory/Function/LpSpace.lean : line 1 : ERR_NUM_LIN : 2100 file contains 1956 lines, try to split it up
Mathlib/MeasureTheory/Function/StronglyMeasurable/Basic.lean : line 1 : ERR_NUM_LIN : 2300 file contains 2156 lines, try to split it up
Mathlib/MeasureTheory/Integral/Bochner.lean : line 1 : ERR_NUM_LIN : 2300 file contains 2130 lines, try to split it up
Mathlib/MeasureTheory/Integral/FundThmCalculus.lean : line 1 : ERR_NUM_LIN : 1800 file contains 1649 lines, try to split it up
Mathlib/MeasureTheory/Integral/Lebesgue.lean : line 1 : ERR_NUM_LIN : 2200 file contains 2030 lines, try to split it up
Mathlib/MeasureTheory/Integral/SetIntegral.lean : line 1 : ERR_NUM_LIN : 1900 file contains 1778 lines, try to split it up
<<<<<<< HEAD
Mathlib/MeasureTheory/Integral/SetToL1.lean : line 1 : ERR_NUM_LIN : 2000 file contains 1815 lines, try to split it up
Mathlib/MeasureTheory/MeasurableSpace/Basic.lean : line 1 : ERR_NUM_LIN : 2400 file contains 2268 lines, try to split it up
Mathlib/MeasureTheory/Measure/MeasureSpace.lean : line 1 : ERR_NUM_LIN : 2400 file contains 2228 lines, try to split it up
Mathlib/MeasureTheory/Measure/Typeclasses.lean : line 1 : ERR_NUM_LIN : 1700 file contains 1589 lines, try to split it up
Mathlib/MeasureTheory/OuterMeasure/Basic.lean : line 1 : ERR_NUM_LIN : 1900 file contains 1778 lines, try to split it up
Mathlib/Order/Basic.lean : line 1 : ERR_NUM_LIN : 1700 file contains 1548 lines, try to split it up
Mathlib/Order/Bounds/Basic.lean : line 1 : ERR_NUM_LIN : 1900 file contains 1720 lines, try to split it up
Mathlib/Order/CompleteLattice.lean : line 1 : ERR_NUM_LIN : 2200 file contains 2002 lines, try to split it up
Mathlib/Order/ConditionallyCompleteLattice/Basic.lean : line 1 : ERR_NUM_LIN : 1900 file contains 1729 lines, try to split it up
Mathlib/Order/Filter/AtTopBot.lean : line 1 : ERR_NUM_LIN : 2200 file contains 2078 lines, try to split it up
Mathlib/Order/Filter/Basic.lean : line 1 : ERR_NUM_LIN : 3500 file contains 3326 lines, try to split it up
Mathlib/Order/Hom/Lattice.lean : line 1 : ERR_NUM_LIN : 2000 file contains 1852 lines, try to split it up
Mathlib/Order/Interval/Set/Basic.lean : line 1 : ERR_NUM_LIN : 2100 file contains 1988 lines, try to split it up
Mathlib/Order/Lattice.lean : line 1 : ERR_NUM_LIN : 1700 file contains 1511 lines, try to split it up
Mathlib/Order/LiminfLimsup.lean : line 1 : ERR_NUM_LIN : 1700 file contains 1528 lines, try to split it up
Mathlib/Order/SuccPred/Basic.lean : line 1 : ERR_NUM_LIN : 1700 file contains 1568 lines, try to split it up
Mathlib/Order/UpperLower/Basic.lean : line 1 : ERR_NUM_LIN : 2200 file contains 2042 lines, try to split it up
Mathlib/RingTheory/DedekindDomain/Ideal.lean : line 1 : ERR_NUM_LIN : 1700 file contains 1543 lines, try to split it up
Mathlib/RingTheory/Ideal/Operations.lean : line 1 : ERR_NUM_LIN : 2400 file contains 2284 lines, try to split it up
Mathlib/RingTheory/UniqueFactorizationDomain.lean : line 1 : ERR_NUM_LIN : 2200 file contains 2095 lines, try to split it up
=======
Mathlib/MeasureTheory/Integral/SetToL1.lean : line 1 : ERR_NUM_LIN : 2000 file contains 1817 lines, try to split it up
Mathlib/MeasureTheory/MeasurableSpace/Basic.lean : line 1 : ERR_NUM_LIN : 2400 file contains 2250 lines, try to split it up
Mathlib/MeasureTheory/Measure/MeasureSpace.lean : line 1 : ERR_NUM_LIN : 2300 file contains 2191 lines, try to split it up
Mathlib/MeasureTheory/Measure/Typeclasses.lean : line 1 : ERR_NUM_LIN : 1700 file contains 1564 lines, try to split it up
Mathlib/Order/Basic.lean : line 1 : ERR_NUM_LIN : 1700 file contains 1547 lines, try to split it up
Mathlib/Order/Bounds/Basic.lean : line 1 : ERR_NUM_LIN : 1900 file contains 1714 lines, try to split it up
Mathlib/Order/CompleteLattice.lean : line 1 : ERR_NUM_LIN : 2200 file contains 2015 lines, try to split it up
Mathlib/Order/ConditionallyCompleteLattice/Basic.lean : line 1 : ERR_NUM_LIN : 1900 file contains 1727 lines, try to split it up
Mathlib/Order/Filter/AtTopBot.lean : line 1 : ERR_NUM_LIN : 2200 file contains 2068 lines, try to split it up
Mathlib/Order/Filter/Basic.lean : line 1 : ERR_NUM_LIN : 3500 file contains 3308 lines, try to split it up
Mathlib/Order/Hom/Lattice.lean : line 1 : ERR_NUM_LIN : 2000 file contains 1840 lines, try to split it up
Mathlib/Order/Lattice.lean : line 1 : ERR_NUM_LIN : 1700 file contains 1541 lines, try to split it up
Mathlib/Order/LiminfLimsup.lean : line 1 : ERR_NUM_LIN : 1700 file contains 1504 lines, try to split it up
Mathlib/Order/LocallyFinite.lean : line 1 : ERR_NUM_LIN : 1700 file contains 1534 lines, try to split it up
Mathlib/Order/SuccPred/Basic.lean : line 1 : ERR_NUM_LIN : 1700 file contains 1560 lines, try to split it up
Mathlib/Order/UpperLower/Basic.lean : line 1 : ERR_NUM_LIN : 2200 file contains 2019 lines, try to split it up
Mathlib/RingTheory/DedekindDomain/Ideal.lean : line 1 : ERR_NUM_LIN : 1700 file contains 1542 lines, try to split it up
Mathlib/RingTheory/UniqueFactorizationDomain.lean : line 1 : ERR_NUM_LIN : 2200 file contains 2066 lines, try to split it up
>>>>>>> fa72f05e
Mathlib/SetTheory/Cardinal/Basic.lean : line 1 : ERR_NUM_LIN : 2500 file contains 2367 lines, try to split it up
Mathlib/SetTheory/Cardinal/Ordinal.lean : line 1 : ERR_NUM_LIN : 1800 file contains 1669 lines, try to split it up
Mathlib/SetTheory/Game/PGame.lean : line 1 : ERR_NUM_LIN : 2100 file contains 1958 lines, try to split it up
Mathlib/SetTheory/Ordinal/Arithmetic.lean : line 1 : ERR_NUM_LIN : 2800 file contains 2608 lines, try to split it up
Mathlib/SetTheory/Ordinal/Basic.lean : line 1 : ERR_NUM_LIN : 1800 file contains 1666 lines, try to split it up
Mathlib/SetTheory/ZFC/Basic.lean : line 1 : ERR_NUM_LIN : 2000 file contains 1805 lines, try to split it up
Mathlib/Tactic/ApplyWith.lean : line 9 : ERR_MOD : Module docstring missing, or too late
Mathlib/Tactic/Basic.lean : line 13 : ERR_MOD : Module docstring missing, or too late
Mathlib/Tactic/ByContra.lean : line 8 : ERR_MOD : Module docstring missing, or too late
Mathlib/Tactic/CC/Addition.lean : line 1 : ERR_NUM_LIN : 2200 file contains 2008 lines, try to split it up
Mathlib/Tactic/CC/Addition.lean : line 1555 : ERR_LIN : Line has more than 100 characters
Mathlib/Tactic/ClearExcept.lean : line 8 : ERR_MOD : Module docstring missing, or too late
Mathlib/Tactic/Coe.lean : line 8 : ERR_MOD : Module docstring missing, or too late
Mathlib/Tactic/Constructor.lean : line 9 : ERR_MOD : Module docstring missing, or too late
Mathlib/Tactic/Existsi.lean : line 7 : ERR_MOD : Module docstring missing, or too late
Mathlib/Tactic/PushNeg.lean : line 14 : ERR_MOD : Module docstring missing, or too late
Mathlib/Tactic/Recover.lean : line 8 : ERR_MOD : Module docstring missing, or too late
Mathlib/Tactic/Rename.lean : line 8 : ERR_MOD : Module docstring missing, or too late
Mathlib/Tactic/RenameBVar.lean : line 11 : ERR_MOD : Module docstring missing, or too late
Mathlib/Tactic/Set.lean : line 8 : ERR_MOD : Module docstring missing, or too late
Mathlib/Tactic/SimpRw.lean : line 9 : ERR_MOD : Module docstring missing, or too late
Mathlib/Tactic/Substs.lean : line 8 : ERR_MOD : Module docstring missing, or too late
Mathlib/Tactic/TypeCheck.lean : line 8 : ERR_MOD : Module docstring missing, or too late
<<<<<<< HEAD
Mathlib/Topology/Algebra/Group/Basic.lean : line 1 : ERR_NUM_LIN : 2400 file contains 2279 lines, try to split it up
Mathlib/Topology/Algebra/Module/Basic.lean : line 1 : ERR_NUM_LIN : 2900 file contains 2776 lines, try to split it up
Mathlib/Topology/Basic.lean : line 1 : ERR_NUM_LIN : 2100 file contains 1974 lines, try to split it up
Mathlib/Topology/Category/Profinite/Nobeling.lean : line 1 : ERR_NUM_LIN : 2000 file contains 1808 lines, try to split it up
Mathlib/Topology/Constructions.lean : line 1 : ERR_NUM_LIN : 1900 file contains 1791 lines, try to split it up
Mathlib/Topology/ContinuousFunction/Bounded.lean : line 1 : ERR_NUM_LIN : 1800 file contains 1629 lines, try to split it up
Mathlib/Topology/Instances/ENNReal.lean : line 1 : ERR_NUM_LIN : 1900 file contains 1703 lines, try to split it up
Mathlib/Topology/MetricSpace/PseudoMetric.lean : line 1 : ERR_NUM_LIN : 2300 file contains 2111 lines, try to split it up
Mathlib/Topology/PartialHomeomorph.lean : line 1 : ERR_NUM_LIN : 1700 file contains 1546 lines, try to split it up
Mathlib/Topology/Separation.lean : line 1 : ERR_NUM_LIN : 2700 file contains 2511 lines, try to split it up
Mathlib/Topology/UniformSpace/Basic.lean : line 1 : ERR_NUM_LIN : 2100 file contains 1995 lines, try to split it up
=======
Mathlib/Topology/Algebra/Group/Basic.lean : line 1 : ERR_NUM_LIN : 2400 file contains 2231 lines, try to split it up
Mathlib/Topology/Algebra/Module/Basic.lean : line 1 : ERR_NUM_LIN : 2900 file contains 2768 lines, try to split it up
Mathlib/Topology/Basic.lean : line 1 : ERR_NUM_LIN : 2100 file contains 1956 lines, try to split it up
Mathlib/Topology/Category/Profinite/Nobeling.lean : line 1 : ERR_NUM_LIN : 2000 file contains 1831 lines, try to split it up
Mathlib/Topology/Constructions.lean : line 1 : ERR_NUM_LIN : 1900 file contains 1731 lines, try to split it up
Mathlib/Topology/ContinuousFunction/Bounded.lean : line 1 : ERR_NUM_LIN : 1800 file contains 1649 lines, try to split it up
Mathlib/Topology/Instances/ENNReal.lean : line 1 : ERR_NUM_LIN : 1900 file contains 1713 lines, try to split it up
Mathlib/Topology/MetricSpace/PseudoMetric.lean : line 1 : ERR_NUM_LIN : 2200 file contains 2098 lines, try to split it up
Mathlib/Topology/PartialHomeomorph.lean : line 1 : ERR_NUM_LIN : 1700 file contains 1513 lines, try to split it up
Mathlib/Topology/Separation.lean : line 1 : ERR_NUM_LIN : 2800 file contains 2621 lines, try to split it up
Mathlib/Topology/UniformSpace/Basic.lean : line 1 : ERR_NUM_LIN : 2100 file contains 1996 lines, try to split it up
>>>>>>> fa72f05e
<|MERGE_RESOLUTION|>--- conflicted
+++ resolved
@@ -1,41 +1,3 @@
-<<<<<<< HEAD
-Mathlib/Algebra/BigOperators/Basic.lean : line 1 : ERR_NUM_LIN : 2800 file contains 2679 lines, try to split it up
-Mathlib/Algebra/Lie/Submodule.lean : line 1 : ERR_NUM_LIN : 1700 file contains 1536 lines, try to split it up
-Mathlib/Algebra/MonoidAlgebra/Basic.lean : line 1 : ERR_NUM_LIN : 2300 file contains 2154 lines, try to split it up
-Mathlib/Algebra/MvPolynomial/Basic.lean : line 1 : ERR_NUM_LIN : 1900 file contains 1722 lines, try to split it up
-Mathlib/Algebra/Order/Floor.lean : line 1 : ERR_NUM_LIN : 2000 file contains 1814 lines, try to split it up
-Mathlib/Algebra/Order/Monoid/Lemmas.lean : line 1 : ERR_NUM_LIN : 1900 file contains 1709 lines, try to split it up
-Mathlib/Algebra/Polynomial/Degree/Definitions.lean : line 1 : ERR_NUM_LIN : 1800 file contains 1692 lines, try to split it up
-Mathlib/Algebra/Polynomial/RingDivision.lean : line 1 : ERR_NUM_LIN : 1800 file contains 1658 lines, try to split it up
-Mathlib/Analysis/Asymptotics/Asymptotics.lean : line 1 : ERR_NUM_LIN : 2500 file contains 2330 lines, try to split it up
-Mathlib/Analysis/Calculus/ContDiff/Basic.lean : line 1 : ERR_NUM_LIN : 2300 file contains 2176 lines, try to split it up
-Mathlib/Analysis/Calculus/ContDiff/Defs.lean : line 1 : ERR_NUM_LIN : 1900 file contains 1738 lines, try to split it up
-Mathlib/Analysis/Convolution.lean : line 1 : ERR_NUM_LIN : 1700 file contains 1506 lines, try to split it up
-Mathlib/Analysis/InnerProductSpace/Basic.lean : line 1 : ERR_NUM_LIN : 2500 file contains 2380 lines, try to split it up
-Mathlib/Analysis/Normed/Group/Basic.lean : line 1 : ERR_NUM_LIN : 3000 file contains 2883 lines, try to split it up
-Mathlib/CategoryTheory/Limits/Shapes/Biproducts.lean : line 1 : ERR_NUM_LIN : 2400 file contains 2244 lines, try to split it up
-Mathlib/CategoryTheory/Limits/Shapes/Pullbacks.lean : line 1 : ERR_NUM_LIN : 2900 file contains 2745 lines, try to split it up
-Mathlib/Combinatorics/SimpleGraph/Connectivity.lean : line 1 : ERR_NUM_LIN : 2900 file contains 2711 lines, try to split it up
-Mathlib/Computability/Primrec.lean : line 1 : ERR_NUM_LIN : 1700 file contains 1561 lines, try to split it up
-Mathlib/Computability/TMToPartrec.lean : line 1 : ERR_NUM_LIN : 2200 file contains 2075 lines, try to split it up
-Mathlib/Computability/TuringMachine.lean : line 1 : ERR_NUM_LIN : 3000 file contains 2811 lines, try to split it up
-Mathlib/Data/Array/Basic.lean : line 8 : ERR_MOD : Module docstring missing, or too late
-Mathlib/Data/BinaryHeap.lean : line 8 : ERR_MOD : Module docstring missing, or too late
-Mathlib/Data/ByteArray.lean : line 10 : ERR_MOD : Module docstring missing, or too late
-Mathlib/Data/Complex/Exponential.lean : line 1 : ERR_NUM_LIN : 1900 file contains 1744 lines, try to split it up
-Mathlib/Data/DFinsupp/Basic.lean : line 1 : ERR_NUM_LIN : 2500 file contains 2383 lines, try to split it up
-Mathlib/Data/Fin/Basic.lean : line 1 : ERR_NUM_LIN : 1900 file contains 1716 lines, try to split it up
-Mathlib/Data/Finset/Basic.lean : line 1 : ERR_NUM_LIN : 3700 file contains 3574 lines, try to split it up
-Mathlib/Data/Finset/Lattice.lean : line 1 : ERR_NUM_LIN : 2400 file contains 2276 lines, try to split it up
-Mathlib/Data/Finset/Pointwise.lean : line 1 : ERR_NUM_LIN : 2700 file contains 2560 lines, try to split it up
-Mathlib/Data/Finsupp/Basic.lean : line 1 : ERR_NUM_LIN : 2100 file contains 1955 lines, try to split it up
-Mathlib/Data/List/Basic.lean : line 1 : ERR_NUM_LIN : 3800 file contains 3633 lines, try to split it up
-Mathlib/Data/Matrix/Basic.lean : line 1 : ERR_NUM_LIN : 2900 file contains 2729 lines, try to split it up
-Mathlib/Data/Multiset/Basic.lean : line 1 : ERR_NUM_LIN : 3400 file contains 3214 lines, try to split it up
-Mathlib/Data/Nat/Defs.lean : line 1 : ERR_NUM_LIN : 2000 file contains 1886 lines, try to split it up
-Mathlib/Data/Num/Lemmas.lean : line 1 : ERR_NUM_LIN : 1900 file contains 1775 lines, try to split it up
-Mathlib/Data/Ordmap/Ordset.lean : line 1 : ERR_NUM_LIN : 2000 file contains 1802 lines, try to split it up
-=======
 Mathlib/Algebra/BigOperators/Group/Finset.lean : line 1 : ERR_NUM_LIN : 2800 file contains 2675 lines, try to split it up
 Mathlib/Algebra/Group/Subgroup/Basic.lean : line 1 : ERR_NUM_LIN : 4000 file contains 3878 lines, try to split it up
 Mathlib/Algebra/Group/Submonoid/Operations.lean : line 1 : ERR_NUM_LIN : 1700 file contains 1504 lines, try to split it up
@@ -76,7 +38,6 @@
 Mathlib/Data/Num/Lemmas.lean : line 1 : ERR_NUM_LIN : 1900 file contains 1771 lines, try to split it up
 Mathlib/Data/Ordmap/Ordset.lean : line 1 : ERR_NUM_LIN : 1900 file contains 1795 lines, try to split it up
 Mathlib/Algebra/Polynomial/Degree/Definitions.lean : line 1 : ERR_NUM_LIN : 1800 file contains 1689 lines, try to split it up
->>>>>>> fa72f05e
 Mathlib/Data/QPF/Multivariate/Basic.lean : line 75 : ERR_LIN : Line has more than 100 characters
 Mathlib/Data/Seq/WSeq.lean : line 1 : ERR_NUM_LIN : 2000 file contains 1832 lines, try to split it up
 Mathlib/Data/Set/Basic.lean : line 1 : ERR_NUM_LIN : 2800 file contains 2638 lines, try to split it up
@@ -87,17 +48,9 @@
 Mathlib/Data/String/Lemmas.lean : line 10 : ERR_MOD : Module docstring missing, or too late
 Mathlib/Data/UInt.lean : line 13 : ERR_MOD : Module docstring missing, or too late
 Mathlib/Data/UnionFind.lean : line 10 : ERR_MOD : Module docstring missing, or too late
-<<<<<<< HEAD
-Mathlib/FieldTheory/RatFunc.lean : line 1 : ERR_NUM_LIN : 2000 file contains 1819 lines, try to split it up
-Mathlib/Geometry/Manifold/SmoothManifoldWithCorners.lean : line 1 : ERR_NUM_LIN : 1800 file contains 1655 lines, try to split it up
-Mathlib/GroupTheory/MonoidLocalization.lean : line 1 : ERR_NUM_LIN : 2300 file contains 2161 lines, try to split it up
-Mathlib/GroupTheory/Subgroup/Basic.lean : line 1 : ERR_NUM_LIN : 3800 file contains 3628 lines, try to split it up
-Mathlib/GroupTheory/Submonoid/Operations.lean : line 1 : ERR_NUM_LIN : 1700 file contains 1524 lines, try to split it up
-=======
 Mathlib/Geometry/Manifold/SmoothManifoldWithCorners.lean : line 1 : ERR_NUM_LIN : 1800 file contains 1607 lines, try to split it up
 Mathlib/GroupTheory/MonoidLocalization.lean : line 1 : ERR_NUM_LIN : 2300 file contains 2153 lines, try to split it up
 Mathlib/GroupTheory/Perm/Cycle/Basic.lean : line 1 : ERR_NUM_LIN : 2100 file contains 1980 lines, try to split it up
->>>>>>> fa72f05e
 Mathlib/Init/Data/Int/Basic.lean : line 12 : ERR_MOD : Module docstring missing, or too late
 Mathlib/Init/Data/Nat/Basic.lean : line 10 : ERR_MOD : Module docstring missing, or too late
 Mathlib/Init/Data/Nat/Lemmas.lean : line 13 : ERR_MOD : Module docstring missing, or too late
@@ -115,40 +68,13 @@
 Mathlib/Logic/Equiv/Basic.lean : line 1 : ERR_NUM_LIN : 2200 file contains 2086 lines, try to split it up
 Mathlib/Mathport/Attributes.lean : line 8 : ERR_MOD : Module docstring missing, or too late
 Mathlib/Mathport/Rename.lean : line 9 : ERR_MOD : Module docstring missing, or too late
-<<<<<<< HEAD
-Mathlib/MeasureTheory/Constructions/BorelSpace/Basic.lean : line 1 : ERR_NUM_LIN : 2600 file contains 2497 lines, try to split it up
-Mathlib/MeasureTheory/Function/L1Space.lean : line 1 : ERR_NUM_LIN : 1700 file contains 1574 lines, try to split it up
-=======
 Mathlib/MeasureTheory/Function/L1Space.lean : line 1 : ERR_NUM_LIN : 1700 file contains 1549 lines, try to split it up
->>>>>>> fa72f05e
 Mathlib/MeasureTheory/Function/LpSpace.lean : line 1 : ERR_NUM_LIN : 2100 file contains 1956 lines, try to split it up
 Mathlib/MeasureTheory/Function/StronglyMeasurable/Basic.lean : line 1 : ERR_NUM_LIN : 2300 file contains 2156 lines, try to split it up
 Mathlib/MeasureTheory/Integral/Bochner.lean : line 1 : ERR_NUM_LIN : 2300 file contains 2130 lines, try to split it up
 Mathlib/MeasureTheory/Integral/FundThmCalculus.lean : line 1 : ERR_NUM_LIN : 1800 file contains 1649 lines, try to split it up
 Mathlib/MeasureTheory/Integral/Lebesgue.lean : line 1 : ERR_NUM_LIN : 2200 file contains 2030 lines, try to split it up
 Mathlib/MeasureTheory/Integral/SetIntegral.lean : line 1 : ERR_NUM_LIN : 1900 file contains 1778 lines, try to split it up
-<<<<<<< HEAD
-Mathlib/MeasureTheory/Integral/SetToL1.lean : line 1 : ERR_NUM_LIN : 2000 file contains 1815 lines, try to split it up
-Mathlib/MeasureTheory/MeasurableSpace/Basic.lean : line 1 : ERR_NUM_LIN : 2400 file contains 2268 lines, try to split it up
-Mathlib/MeasureTheory/Measure/MeasureSpace.lean : line 1 : ERR_NUM_LIN : 2400 file contains 2228 lines, try to split it up
-Mathlib/MeasureTheory/Measure/Typeclasses.lean : line 1 : ERR_NUM_LIN : 1700 file contains 1589 lines, try to split it up
-Mathlib/MeasureTheory/OuterMeasure/Basic.lean : line 1 : ERR_NUM_LIN : 1900 file contains 1778 lines, try to split it up
-Mathlib/Order/Basic.lean : line 1 : ERR_NUM_LIN : 1700 file contains 1548 lines, try to split it up
-Mathlib/Order/Bounds/Basic.lean : line 1 : ERR_NUM_LIN : 1900 file contains 1720 lines, try to split it up
-Mathlib/Order/CompleteLattice.lean : line 1 : ERR_NUM_LIN : 2200 file contains 2002 lines, try to split it up
-Mathlib/Order/ConditionallyCompleteLattice/Basic.lean : line 1 : ERR_NUM_LIN : 1900 file contains 1729 lines, try to split it up
-Mathlib/Order/Filter/AtTopBot.lean : line 1 : ERR_NUM_LIN : 2200 file contains 2078 lines, try to split it up
-Mathlib/Order/Filter/Basic.lean : line 1 : ERR_NUM_LIN : 3500 file contains 3326 lines, try to split it up
-Mathlib/Order/Hom/Lattice.lean : line 1 : ERR_NUM_LIN : 2000 file contains 1852 lines, try to split it up
-Mathlib/Order/Interval/Set/Basic.lean : line 1 : ERR_NUM_LIN : 2100 file contains 1988 lines, try to split it up
-Mathlib/Order/Lattice.lean : line 1 : ERR_NUM_LIN : 1700 file contains 1511 lines, try to split it up
-Mathlib/Order/LiminfLimsup.lean : line 1 : ERR_NUM_LIN : 1700 file contains 1528 lines, try to split it up
-Mathlib/Order/SuccPred/Basic.lean : line 1 : ERR_NUM_LIN : 1700 file contains 1568 lines, try to split it up
-Mathlib/Order/UpperLower/Basic.lean : line 1 : ERR_NUM_LIN : 2200 file contains 2042 lines, try to split it up
-Mathlib/RingTheory/DedekindDomain/Ideal.lean : line 1 : ERR_NUM_LIN : 1700 file contains 1543 lines, try to split it up
-Mathlib/RingTheory/Ideal/Operations.lean : line 1 : ERR_NUM_LIN : 2400 file contains 2284 lines, try to split it up
-Mathlib/RingTheory/UniqueFactorizationDomain.lean : line 1 : ERR_NUM_LIN : 2200 file contains 2095 lines, try to split it up
-=======
 Mathlib/MeasureTheory/Integral/SetToL1.lean : line 1 : ERR_NUM_LIN : 2000 file contains 1817 lines, try to split it up
 Mathlib/MeasureTheory/MeasurableSpace/Basic.lean : line 1 : ERR_NUM_LIN : 2400 file contains 2250 lines, try to split it up
 Mathlib/MeasureTheory/Measure/MeasureSpace.lean : line 1 : ERR_NUM_LIN : 2300 file contains 2191 lines, try to split it up
@@ -167,7 +93,6 @@
 Mathlib/Order/UpperLower/Basic.lean : line 1 : ERR_NUM_LIN : 2200 file contains 2019 lines, try to split it up
 Mathlib/RingTheory/DedekindDomain/Ideal.lean : line 1 : ERR_NUM_LIN : 1700 file contains 1542 lines, try to split it up
 Mathlib/RingTheory/UniqueFactorizationDomain.lean : line 1 : ERR_NUM_LIN : 2200 file contains 2066 lines, try to split it up
->>>>>>> fa72f05e
 Mathlib/SetTheory/Cardinal/Basic.lean : line 1 : ERR_NUM_LIN : 2500 file contains 2367 lines, try to split it up
 Mathlib/SetTheory/Cardinal/Ordinal.lean : line 1 : ERR_NUM_LIN : 1800 file contains 1669 lines, try to split it up
 Mathlib/SetTheory/Game/PGame.lean : line 1 : ERR_NUM_LIN : 2100 file contains 1958 lines, try to split it up
@@ -191,19 +116,6 @@
 Mathlib/Tactic/SimpRw.lean : line 9 : ERR_MOD : Module docstring missing, or too late
 Mathlib/Tactic/Substs.lean : line 8 : ERR_MOD : Module docstring missing, or too late
 Mathlib/Tactic/TypeCheck.lean : line 8 : ERR_MOD : Module docstring missing, or too late
-<<<<<<< HEAD
-Mathlib/Topology/Algebra/Group/Basic.lean : line 1 : ERR_NUM_LIN : 2400 file contains 2279 lines, try to split it up
-Mathlib/Topology/Algebra/Module/Basic.lean : line 1 : ERR_NUM_LIN : 2900 file contains 2776 lines, try to split it up
-Mathlib/Topology/Basic.lean : line 1 : ERR_NUM_LIN : 2100 file contains 1974 lines, try to split it up
-Mathlib/Topology/Category/Profinite/Nobeling.lean : line 1 : ERR_NUM_LIN : 2000 file contains 1808 lines, try to split it up
-Mathlib/Topology/Constructions.lean : line 1 : ERR_NUM_LIN : 1900 file contains 1791 lines, try to split it up
-Mathlib/Topology/ContinuousFunction/Bounded.lean : line 1 : ERR_NUM_LIN : 1800 file contains 1629 lines, try to split it up
-Mathlib/Topology/Instances/ENNReal.lean : line 1 : ERR_NUM_LIN : 1900 file contains 1703 lines, try to split it up
-Mathlib/Topology/MetricSpace/PseudoMetric.lean : line 1 : ERR_NUM_LIN : 2300 file contains 2111 lines, try to split it up
-Mathlib/Topology/PartialHomeomorph.lean : line 1 : ERR_NUM_LIN : 1700 file contains 1546 lines, try to split it up
-Mathlib/Topology/Separation.lean : line 1 : ERR_NUM_LIN : 2700 file contains 2511 lines, try to split it up
-Mathlib/Topology/UniformSpace/Basic.lean : line 1 : ERR_NUM_LIN : 2100 file contains 1995 lines, try to split it up
-=======
 Mathlib/Topology/Algebra/Group/Basic.lean : line 1 : ERR_NUM_LIN : 2400 file contains 2231 lines, try to split it up
 Mathlib/Topology/Algebra/Module/Basic.lean : line 1 : ERR_NUM_LIN : 2900 file contains 2768 lines, try to split it up
 Mathlib/Topology/Basic.lean : line 1 : ERR_NUM_LIN : 2100 file contains 1956 lines, try to split it up
@@ -214,5 +126,4 @@
 Mathlib/Topology/MetricSpace/PseudoMetric.lean : line 1 : ERR_NUM_LIN : 2200 file contains 2098 lines, try to split it up
 Mathlib/Topology/PartialHomeomorph.lean : line 1 : ERR_NUM_LIN : 1700 file contains 1513 lines, try to split it up
 Mathlib/Topology/Separation.lean : line 1 : ERR_NUM_LIN : 2800 file contains 2621 lines, try to split it up
-Mathlib/Topology/UniformSpace/Basic.lean : line 1 : ERR_NUM_LIN : 2100 file contains 1996 lines, try to split it up
->>>>>>> fa72f05e
+Mathlib/Topology/UniformSpace/Basic.lean : line 1 : ERR_NUM_LIN : 2100 file contains 1996 lines, try to split it up