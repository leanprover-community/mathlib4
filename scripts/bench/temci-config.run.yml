--- conflicted
+++ resolved
@@ -38,13 +38,9 @@
       echo -n '.lean|lines: ' &&
       find Mathlib -name '*.lean' -print0 | wc -l --files0-from=- | tail -1 | cut -d' ' -f 1
       echo -n '.olean|bytes: ' &&
-<<<<<<< HEAD
-      find build -name '*.olean' -print0 | wc -c --files0-from=- | tail -1 | cut -d' ' -f 1 &&
+      find .lake/build -name '*.olean' -print0 | wc -c --files0-from=- | tail -1 | cut -d' ' -f 1 &&
       echo -n 'porting notes|lines: ' &&
-      grep --ignore-case "porting note" -r Mathlib | wc -l
-=======
-      find .lake/build -name '*.olean' -print0 | wc -c --files0-from=- | tail -1 | cut -d' ' -f 1
->>>>>>> 117789e2
+      grep --ignore-case 'porting note' -r Mathlib | wc -l
       "
     runs: 1
     runner: output