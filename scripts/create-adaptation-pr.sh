--- conflicted
+++ resolved
@@ -65,13 +65,9 @@
 # Function to find remote for a given repository
 find_remote() {
   local repo_pattern="$1"
-<<<<<<< HEAD
-  git remote -v | grep "$repo_pattern" | grep "(fetch)" | head -n1 | cut -f1
-=======
   # Use || true to prevent script exit if any command in the pipeline fails
   # This handles cases where git remote fails or grep doesn't find matches
   git remote -v | grep -E "$repo_pattern(\.git)? \(fetch\)" | head -n1 | cut -f1 || true
->>>>>>> 9d37c548
 }
 
 # Parse arguments
@@ -117,21 +113,8 @@
     exit 1
 fi
 
-<<<<<<< HEAD
-# Find the appropriate remotes
-UPSTREAM_REMOTE=$(find_remote "leanprover-community/mathlib4")
-if [ -z "$UPSTREAM_REMOTE" ]; then
-  echo "Error: Could not find remote for leanprover-community/mathlib4"
-  echo "Available remotes:"
-  git remote -v
-  exit 1
-fi
-
-echo "Using remote '$UPSTREAM_REMOTE' for leanprover-community/mathlib4"
-=======
 # Setup and validate remotes
 setup_remotes
->>>>>>> 9d37c548
 
 echo "### Creating a PR for the nightly adaptation for $NIGHTLYDATE"
 
@@ -145,14 +128,6 @@
 
 git fetch $MAIN_REMOTE master
 
-<<<<<<< HEAD
-echo
-echo "### [auto] checkout 'bump/$BUMPVERSION' and merge the latest changes from '$UPSTREAM_REMOTE/master'"
-
-git checkout "bump/$BUMPVERSION"
-git pull
-git merge --no-edit $UPSTREAM_REMOTE/master || true # ignore error if there are conflicts
-=======
 # Ensure local master branch exists and tracks $MAIN_REMOTE/master
 if git show-ref --verify --quiet refs/heads/master; then
   git checkout master
@@ -187,7 +162,6 @@
 fi
 git pull --no-rebase $NIGHTLY_REMOTE "bump/$BUMPVERSION"
 git merge --no-edit $MAIN_REMOTE/master || true # ignore error if there are conflicts
->>>>>>> 9d37c548
 
 # Check if there are merge conflicts
 if git diff --name-only --diff-filter=U | grep -q .; then
@@ -216,11 +190,7 @@
 while git diff --name-only --diff-filter=U | grep -q . || ! git diff-index --quiet HEAD --; do
   echo
   echo "### [user] Conflict resolution"
-<<<<<<< HEAD
-  echo "We are merging the latest changes from '$UPSTREAM_REMOTE/master' into 'bump/$BUMPVERSION'"
-=======
   echo "We are merging the latest changes from '$MAIN_REMOTE/master' into 'bump/$BUMPVERSION'"
->>>>>>> 9d37c548
   echo "There seem to be conflicts or uncommitted files"
   echo ""
   echo "  1) Open `pwd` in a new terminal and run 'git status'"
@@ -234,8 +204,6 @@
 
 echo
 echo "### [auto] create a new branch 'bump/nightly-$NIGHTLYDATE' and merge the latest changes from nightly-testing"
-<<<<<<< HEAD
-=======
 
 # Check if the branch already exists on the nightly-testing remote
 bump_nightly_exists=$(git ls-remote --heads $NIGHTLY_REMOTE "bump/nightly-$NIGHTLYDATE" | grep -q . && echo "yes" || echo "no")
@@ -254,7 +222,6 @@
   echo "Creating new branch 'bump/nightly-$NIGHTLYDATE'"
   git checkout -b "bump/nightly-$NIGHTLYDATE"
 fi
->>>>>>> 9d37c548
 
 # Always merge the latest nightly changes
 git merge --no-edit $NIGHTLYSHA || true # ignore error if there are conflicts
@@ -298,9 +265,6 @@
 # as the user might have inadvertently already committed changes
 # In general, we do not want this command to fail.
 git commit --allow-empty -m "$pr_title"
-<<<<<<< HEAD
-git push --set-upstream $UPSTREAM_REMOTE "bump/nightly-$NIGHTLYDATE"
-=======
 
 # Check if branch already exists on remote
 if [ "$bump_nightly_exists" = "yes" ]; then
@@ -310,23 +274,12 @@
   echo "Creating new branch on remote..."
   git push --set-upstream $NIGHTLY_REMOTE "bump/nightly-$NIGHTLYDATE"
 fi
->>>>>>> 9d37c548
 
 # Check if there is a diff between bump/nightly-$NIGHTLYDATE and bump/$BUMPVERSION
 if git diff --name-only bump/$BUMPVERSION bump/nightly-$NIGHTLYDATE | grep -q .; then
 
   echo
   echo "### [auto] create a PR for the new branch"
-<<<<<<< HEAD
-  echo "Creating a pull request. Setting the base of the PR to 'bump/$BUMPVERSION'"
-  echo "Running the following 'gh' command to do this:"
-  gh_command="gh pr create -t \"$pr_title\" -b '' -B bump/$BUMPVERSION --repo leanprover-community/mathlib4"
-  echo "> $gh_command"
-  gh_output=$(eval $gh_command)
-  # Extract the PR number from the output
-  pr_number=$(echo $gh_output | sed 's/.*\/pull\/\([0-9]*\).*/\1/')
-=======
->>>>>>> 9d37c548
 
   # Check if a PR already exists for this branch
   existing_pr=$(gh pr list --head "bump/nightly-$NIGHTLYDATE" --repo leanprover-community/mathlib4-nightly-testing --json number --jq '.[0].number' 2>/dev/null || echo "")
