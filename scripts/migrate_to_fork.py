#!/usr/bin/env python3
"""
Script to migrate contributors from direct write access to using forks.

This script automates the process of migrating mathlib4 contributors from having
direct write access to the main repository to using a fork-based workflow.

Features:
1. Validates current branch (prevents migration of system branches like master, nightly-testing)
2. Checks GitHub CLI installation and authentication with OS-specific installation instructions
3. Validates GitHub CLI token has required scopes (repo, workflow) with clear error messages
4. Automatically detects SSH connectivity to GitHub and chooses appropriate protocol (SSH preferred, HTTPS fallback)
5. Creates or syncs user's fork of mathlib4
6. Sets up git remotes correctly (upstream → leanprover-community/mathlib4, origin → user's fork)
7. Detects if migration has already been completed and skips unnecessary steps
8. Migrates current branch to fork with proper upstream tracking
9. Intelligently handles existing PRs:
   - Detects open PRs from main repo and offers to migrate them to fork-based PRs
   - Detects existing fork-based PRs and confirms no migration needed
   - Handles edge cases with both main repo and fork PRs requiring manual cleanup
10. Uses fast delete/re-add approach for remote changes to avoid slow branch tracking updates
11. Respects user's existing remote naming preferences (if user declines to rename remotes,
    the script will use whatever remote names point to the correct repositories)

Usage:
  python3 scripts/migrate_to_fork.py           # Interactive mode
  python3 scripts/migrate_to_fork.py -y        # Auto-accept all prompts

Requirements:
  - GitHub CLI (gh) installed and authenticated with required scopes:
    gh auth login --scopes 'repo,workflow'
  - Git repository must be the mathlib4 repository
  - User must be on a feature branch (not master, nightly-testing, or lean-pr-testing-*)
  - SSH access to GitHub is recommended but not required (will fallback to HTTPS)

The script is safe to run multiple times and will skip already-completed migration steps.
"""

import subprocess
import sys
import json
import re
import argparse
import os
import platform
from datetime import datetime
from typing import Optional, Dict, Any, List


class Colors:
    """ANSI color codes for terminal output with Windows compatibility."""
    if platform.system() == 'Windows':
        # Windows doesn't support ANSI colors by default, so we'll use empty strings
        GREEN = ''
        YELLOW = ''
        RED = ''
        BLUE = ''
        BOLD = ''
        END = ''
    else:
        GREEN = '\033[92m'
        YELLOW = '\033[93m'
        RED = '\033[91m'
        BLUE = '\033[94m'
        BOLD = '\033[1m'
        END = '\033[0m'


def print_step(step_num: int, description: str) -> None:
    """Print a colored step header."""
    print(f"\n{Colors.BOLD}{Colors.BLUE}=== Step {step_num}: {description} ==={Colors.END}")


def print_success(message: str) -> None:
    """Print a success message in green."""
    print(f"{Colors.GREEN}✓ {message}{Colors.END}")


def print_warning(message: str) -> None:
    """Print a warning message in yellow."""
    print(f"{Colors.YELLOW}⚠ {message}{Colors.END}")


def print_error(message: str) -> None:
    """Print an error message in red."""
    print(f"{Colors.RED}✗ {message}{Colors.END}")


def run_command(cmd: List[str], capture_output: bool = True, check: bool = True) -> subprocess.CompletedProcess:
    """Run a command and return the result with Windows compatibility."""
    try:
<<<<<<< HEAD
        return subprocess.run(cmd, capture_output=capture_output, text=True, check=check)
=======
        # On Windows, we need to use shell=True for some commands
        use_shell = platform.system() == 'Windows' and any(c in cmd[0] for c in ['|', '>', '<', '&'])

        # Convert command to string if using shell
        if use_shell:
            cmd_str = ' '.join(cmd)
            result = subprocess.run(cmd_str, shell=True, capture_output=capture_output, text=True, encoding="utf8", check=check)
        else:
            result = subprocess.run(cmd, capture_output=capture_output, text=True, encoding="utf8", check=check)
        return result
>>>>>>> c1abdfac
    except subprocess.CalledProcessError as e:
        if not check:
            return e
        print_error(f"Command failed: {' '.join(cmd)}")
        print_error(f"Error: {e.stderr if e.stderr else str(e)}")
        sys.exit(1)


def get_user_input(prompt: str, default: Optional[str] = None) -> str:
    """Get user input with optional default."""
    if default:
        response = input(f"{prompt} [{default}]: ").strip()
        return response if response else default
    return input(f"{prompt}: ").strip()


def yes_no_prompt(prompt: str, default: bool = True, auto_accept: bool = False) -> bool:
    """Ask a yes/no question and return the boolean result."""
    if auto_accept:
        print(f"{prompt} [Y/n]: Y (auto-accepted)")
        return True

    default_str = "Y/n" if default else "y/N"
    response = input(f"{prompt} [{default_str}]: ").strip().lower()

    if not response:
        return default
    return response.startswith('y')


def check_gh_installation() -> bool:
    """Check if GitHub CLI is installed and authenticated."""
    print_step(1, "Checking GitHub CLI installation and authentication")

    # Check if gh is installed
    try:
        result = run_command(['gh', '--version'], check=False)
        if result.returncode != 0:
            print_error("GitHub CLI (gh) returned an error.")
            print("Please check your installation or visit: https://cli.github.com/")
            return False
        print_success("GitHub CLI is installed")
    except FileNotFoundError:
        print_error("GitHub CLI (gh) is not installed.")
        print("Please install it:")
        if platform.system() == 'Windows':
            print("  Windows: winget install GitHub.cli")
            print("  Or visit: https://cli.github.com/")
        else:
            print("  macOS: brew install gh")
            print("  Ubuntu/Debian: sudo apt install gh")
            print("  Or visit: https://cli.github.com/")
        return False

    # Check if authenticated
    try:
        result = run_command(['gh', 'auth', 'status'], check=False)
        if result.returncode != 0:
            print_error("GitHub CLI is not authenticated.")
            print("Please run: gh auth login")
            return False
        print_success("GitHub CLI is authenticated")

        # Check token scopes
        if not check_gh_token_scopes():
            return False

        return True
    except Exception:
        print_error("Failed to check GitHub CLI authentication status.")
        return False


def check_gh_token_scopes() -> bool:
    """Check if the GitHub CLI token has required scopes."""
    try:
        # Get current token scopes
        result = run_command(['gh', 'auth', 'status', '--show-token'], check=False)
        if result.returncode != 0:
            # Fallback: try to make a test API call that requires repo scope
            result = run_command(['gh', 'api', 'user'], check=False)
            if result.returncode != 0:
                print_error("GitHub CLI token lacks required permissions.")
                print("Please re-authenticate with required scopes:")
                print("  gh auth login --scopes 'repo,workflow'")
                return False
            print_warning("Could not verify token scopes, but basic API access works")
            return True

        # Hackily check the output for required scopes
        # Versions of gh before v2.31.0 print this info on stderr, not stdout.
        # See https://github.com/cli/cli/issues/7447
        auth_output = result.stdout + result.stderr
        if 'repo' not in auth_output:  # or 'workflow' not in auth_output:
            print_error("GitHub CLI token lacks required scopes.")
            print("Required scopes: repo, workflow")
            print("Please re-authenticate with required scopes:")
            print("  gh auth login --scopes 'repo,workflow'")
            return False

        print_success("GitHub CLI token has required scopes")
        return True

    except Exception as e:
        # Try a fallback test - attempt to access repo API
        try:
            result = run_command(['gh', 'api', 'user/repos', '--limit', '1'], check=False)
            if result.returncode != 0:
                print_error("GitHub CLI token lacks required 'repo' scope.")
                print("Please re-authenticate with required scopes:")
                print("  gh auth login --scopes 'repo,workflow'")
                return False
            print_success("GitHub CLI token appears to have required permissions")
            return True
        except Exception:
            print_warning(f"Could not verify token scopes: {e}")
            print("If you encounter permission errors, try re-authenticating:")
            print("  gh auth login --scopes 'repo,workflow'")
            return True  # Continue with warning


def check_ssh_github_access() -> bool:
    """Check if SSH access to GitHub is available."""
    try:
        # On Windows, we need to use the full path to ssh.exe
        ssh_cmd = 'ssh.exe' if platform.system() == 'Windows' else 'ssh'

        # Test SSH connection to GitHub
        result = run_command([ssh_cmd, '-T', 'git@github.com'], check=False)
        # SSH to GitHub returns exit code 1 for successful authentication
        # but exit code 255 for connection failures
        if result.returncode == 1:
            # Check if the output contains successful authentication message
            if 'successfully authenticated' in result.stderr:
                return True
        return False
    except Exception:
        return False


def get_github_username() -> str:
    """Get the GitHub username of the current user."""
    print_step(2, "Identifying GitHub username")

    try:
        result = run_command(['gh', 'api', 'user'])
        user_data = json.loads(result.stdout)
        username = user_data['login']
        print_success(f"GitHub username: {username}")
        return username
    except Exception as e:
        print_error(f"Failed to get GitHub username: {e}")
        sys.exit(1)


def get_remote_url(repo_name: str, use_ssh: bool = True) -> str:
    """Get the appropriate remote URL (SSH or HTTPS) for a repository."""
    if use_ssh:
        return f"git@github.com:{repo_name}.git"
    else:
        return f"https://github.com/{repo_name}.git"


def check_and_create_fork(username: str, auto_accept: bool = False) -> str:
    """Check if user has a fork, create one if needed."""
    print_step(3, "Checking for fork of mathlib4")

    repo_name = f"{username}/mathlib4"

    # Determine if we should use SSH
    use_ssh = check_ssh_github_access()
    if use_ssh:
        print_success("SSH access to GitHub is available - will use SSH URLs")
    else:
        print_warning("SSH access to GitHub not available - will use HTTPS URLs")

    # Check if fork exists
    try:
        result = run_command(['gh', 'repo', 'view', repo_name], check=False)
        if result.returncode == 0:
            print_success(f"Fork exists: {repo_name}")

            # Synchronize master branch
            print("Synchronizing fork's master branch...")
            try:
                run_command(['gh', 'repo', 'sync', repo_name, '--source', 'leanprover-community/mathlib4'], check=False)
                print_success("Fork synchronized with upstream")
            except Exception as e:
                print_warning(f"Failed to sync fork automatically: {e}")
                print("You may need to sync manually later")

            return get_remote_url(repo_name, use_ssh)
    except Exception:
        pass

    # Fork doesn't exist, offer to create it
    print(f"Fork {repo_name} does not exist.")
    if yes_no_prompt("Would you like to create a fork?", auto_accept=auto_accept):
        try:
            print("Creating fork...")
            run_command(['gh', 'repo', 'fork', 'leanprover-community/mathlib4', '--clone=false'])
            print_success(f"Fork created: {repo_name}")
            return get_remote_url(repo_name, use_ssh)
        except Exception as e:
            print_error(f"Failed to create fork: {e}")
            sys.exit(1)
    else:
        print_error("Cannot proceed without a fork")
        sys.exit(1)


def get_current_remotes() -> Dict[str, str]:
    """Get current git remotes."""
    try:
        result = run_command(['git', 'remote', '-v'])
        remotes = {}
        for line in result.stdout.strip().split('\n'):
            if line:
                parts = line.split()
                if len(parts) >= 2 and '(fetch)' in line:
                    name, url = parts[0], parts[1]
                    remotes[name] = url
        return remotes
    except Exception:
        return {}


def setup_remotes(username: str, fork_url: str, auto_accept: bool = False) -> str:
    """Set up upstream and origin remotes correctly.

    Returns the name of the remote that points to the user's fork.
    """
    print_step(4, "Setting up git remotes")

    remotes = get_current_remotes()

    # Determine URL format based on SSH availability
    use_ssh = check_ssh_github_access()
    upstream_url = get_remote_url("leanprover-community/mathlib4", use_ssh)

    # Handle upstream remote
    upstream_remote = None
    for name, url in remotes.items():
        if 'leanprover-community/mathlib4' in url:
            upstream_remote = name
            break

    if upstream_remote:
        if upstream_remote != 'upstream':
            print(f"Found leanprover-community/mathlib4 as remote '{upstream_remote}'")
            if yes_no_prompt(f"Rename '{upstream_remote}' to 'upstream'?", auto_accept=auto_accept):
                # Show warning about branch tracking
                print_warning("⚠️  Changing remote names will reset upstream tracking for all branches.")
                print("   This is much faster than renaming, but means other local branches will need")
                print("   their upstream reset manually later.")
                print("   ✅ Don't worry: This script will automatically fix the upstream for your")
                print("   current branch after the remote changes.")

                run_command(['git', 'remote', 'remove', upstream_remote])
                run_command(['git', 'remote', 'add', 'upstream', upstream_url])
                print_success("Replaced remote with 'upstream'")
        else:
            print_success("Upstream remote already configured correctly")
    else:
        print("Adding upstream remote...")
        run_command(['git', 'remote', 'add', 'upstream', upstream_url])
        print_success("Added upstream remote")

    # Update the remote info after writing to it!
    remotes = get_current_remotes()

    # Handle origin remote (fork)
    origin_remote = None
    for name, url in remotes.items():
        if f'{username}/mathlib4' in url:
            origin_remote = name
            break

    fork_remote_name = 'origin'  # Default expected name

    if origin_remote:
        if origin_remote != 'origin':
            print(f"Found fork as remote '{origin_remote}'")
            if yes_no_prompt(f"Rename '{origin_remote}' to 'origin'?", auto_accept=auto_accept):
                # Check if origin exists and is different
                if 'origin' in remotes and f'{username}/mathlib4' not in remotes['origin']:
                    if yes_no_prompt("Remove existing 'origin' remote?", auto_accept=auto_accept):
                        run_command(['git', 'remote', 'remove', 'origin'])

                # Use delete/re-add approach for speed
                run_command(['git', 'remote', 'remove', origin_remote])
                run_command(['git', 'remote', 'add', 'origin', fork_url])
                print_success("Replaced remote with 'origin' pointing to your fork")
                fork_remote_name = 'origin'
            else:
                print_success(f"Keeping fork as remote '{origin_remote}'")
                fork_remote_name = origin_remote
        else:
            print_success("Origin remote (fork) already configured correctly")
            fork_remote_name = 'origin'
    else:
        # Check if origin exists and is not the fork
        if 'origin' in remotes:
            if f'{username}/mathlib4' not in remotes['origin']:
                print(f"Current origin: {remotes['origin']}")
                if yes_no_prompt("Replace existing 'origin' with your fork?", auto_accept=auto_accept):
                    run_command(['git', 'remote', 'remove', 'origin'])
                    run_command(['git', 'remote', 'add', 'origin', fork_url])
                    print_success("Set origin to your fork")
                    fork_remote_name = 'origin'
                else:
                    run_command(['git', 'remote', 'add', 'fork', fork_url])
                    print_warning("Added fork as 'fork' remote instead of 'origin'")
                    fork_remote_name = 'fork'
            else:
                print_success("Origin already points to your fork")
                fork_remote_name = 'origin'
        else:
            run_command(['git', 'remote', 'add', 'origin', fork_url])
            print_success("Added origin remote pointing to your fork")
            fork_remote_name = 'origin'

    return fork_remote_name


def get_current_branch() -> str:
    """Get the current git branch name."""
    try:
        result = run_command(['git', 'branch', '--show-current'])
        return result.stdout.strip()
    except Exception:
        print_error("Failed to get current branch")
        sys.exit(1)


def validate_branch_for_migration(branch: str, auto_accept: bool = False) -> None:
    """Validate that the current branch can be migrated to a fork."""
    print(f"\n{Colors.BOLD}Current branch: {branch}{Colors.END}")

    # Check for system branches that shouldn't be migrated
    invalid_branches = []

    if branch == 'master':
        invalid_branches.append("master (main development branch)")
    elif branch == 'nightly-testing':
        invalid_branches.append("nightly-testing (CI testing branch)")
    elif re.match(r'^lean-pr-testing-\d+$', branch):
        invalid_branches.append(f"{branch} (Lean PR testing branch)")

    if invalid_branches:
        print_error(f"Cannot migrate branch '{branch}'")
        print(f"The branch '{branch}' is a system branch that should not be migrated to a fork.")
        print("\nSystem branches that cannot be migrated:")
        for invalid_branch in invalid_branches:
            print(f"  • {invalid_branch}")

        print(f"\n{Colors.BOLD}What you should do:{Colors.END}")
        print("1. Switch to the feature branch you want to migrate:")
        print("   git checkout your-feature-branch-name")
        print("\n2. If you don't have a feature branch yet, create one:")
        print("   git checkout -b your-new-feature-branch")
        print("\n3. You may need to merge master into your branch to access this script:")
        print("   git merge master")
        print("\n4. Then run this migration script again")

        sys.exit(1)

    # Additional warning for master branch (in case the check above didn't catch it)
    if branch == 'master':
        print_warning("You're on the master branch.")
        print("It's highly recommended to work on feature branches instead.")
        if not yes_no_prompt("Are you sure you want to continue with master?", auto_accept=auto_accept):
            print("Please create a feature branch and run the script again.")
            sys.exit(0)


def check_branch_already_migrated(branch: str, username: str, fork_remote_name: str) -> bool:
    """Check if the current branch is already set to push to the user's fork."""
    try:
        # Get the upstream branch for the current branch
        result = run_command(['git', 'rev-parse', '--abbrev-ref', f'{branch}@{{upstream}}'], check=False)
        if result.returncode == 0:
            upstream = result.stdout.strip()
            # Check if upstream is fork_remote/branch (which should point to the fork)
            if upstream.startswith(f'{fork_remote_name}/'):
                # Verify that the fork remote actually points to the user's fork
                remotes = get_current_remotes()
                if fork_remote_name in remotes and f'{username}/mathlib4' in remotes[fork_remote_name]:
                    print_success(f"Branch '{branch}' is already configured to push to your fork")
                    return True
        return False
    except Exception:
        return False


def push_branch_to_fork(branch: str, fork_remote_name: str) -> None:
    """Push current branch to fork and set upstream."""
    print_step(5, f"Pushing branch '{branch}' to fork")

    try:
        # Push to fork and set upstream
        run_command(['git', 'push', '-u', fork_remote_name, branch])
        print_success(f"Branch '{branch}' pushed to fork and set as upstream")
    except Exception as e:
        print_error(f"Failed to push branch: {e}")
        sys.exit(1)


def find_existing_pr(branch: str, username: str) -> Optional[Dict[str, Any]]:
    """Check if there's an existing PR for this branch from either main repo or fork."""
    print_step(6, "Checking for existing PR")

    old_style_pr = None
    fork_style_pr = None

    try:
        # Search for all PRs with this branch name, then filter by head repository
        # Include isDraft to preserve draft status during migration
        result = run_command(['gh', 'pr', 'list', '--repo', 'leanprover-community/mathlib4',
                             '--head', f'{branch}', '--json', 'number,title,url,state,headRepositoryOwner,isDraft'],
                            check=False)

        if result.returncode == 0 and result.stdout.strip():
            prs = json.loads(result.stdout)
            for pr in prs:
                if pr['state'] == 'OPEN':
                    # Check if this PR is from the main repo or a fork
                    head_repo_owner = pr['headRepositoryOwner'].get('login', '')

                    if head_repo_owner == 'leanprover-community':
                        # PR from main repo
                        old_style_pr = pr
                        draft_status = " (draft)" if pr.get('isDraft', False) else ""
                        print_success(f"Found existing open PR from main repo: #{pr['number']} - {pr['title']}{draft_status}")
                        print(f"URL: {pr['url']}")
                    elif head_repo_owner == username:
                        # PR from user's fork
                        fork_style_pr = pr
                        draft_status = " (draft)" if pr.get('isDraft', False) else ""
                        print_success(f"Found existing open PR from your fork: #{pr['number']} - {pr['title']}{draft_status}")
                        print(f"URL: {pr['url']}")
                else:
                    # Closed PR - just mention it
                    head_repo_owner = pr['headRepositoryOwner'].get('login', '')
                    if head_repo_owner == 'leanprover-community':
                        print(f"Found closed PR from main repo: #{pr['number']} - {pr['title']} (state: {pr['state']})")
                    elif head_repo_owner == username:
                        print(f"Found closed PR from your fork: #{pr['number']} - {pr['title']} (state: {pr['state']})")
                    print("Closed PRs don't need migration.")

        # Return info about what we found (only open PRs)
        if fork_style_pr and old_style_pr:
            print_warning("Found open PRs from both main repo and fork - this might need manual cleanup")
            return {
                'type': 'both',
                'old_pr': old_style_pr,
                'fork_pr': fork_style_pr
            }
        elif fork_style_pr:
            return {
                'type': 'fork',
                'pr': fork_style_pr
            }
        elif old_style_pr:
            return {
                'type': 'old',
                'pr': old_style_pr
            }

        return None

    except Exception as e:
        print_warning(f"Could not check for existing PR: {e}")
        return None


def get_pr_comments_summary(pr_number: int) -> Optional[str]:
    """Fetch all comments from a PR and format them as a dialogue summary.

    Filters out bot comments (usernames ending with -bot) and formats
    the remaining comments with poster name, time, and content.

    Returns None if no comments or if fetching fails.
    """
    try:
        # Fetch PR comments with all needed fields
        result = run_command(['gh', 'pr', 'view', str(pr_number),
                             '--repo', 'leanprover-community/mathlib4',
                             '--json', 'comments'], check=False)

        if result.returncode != 0:
            print_warning(f"Could not fetch comments from PR #{pr_number}")
            return None

        pr_data = json.loads(result.stdout)
        comments = pr_data.get('comments', [])

        if not comments:
            return None

        # Filter out bot comments and format remaining ones
        formatted_comments = []
        for comment in comments:
            author = comment.get('author', {}).get('login', 'unknown')

            # Skip bot comments (usernames ending with -bot)
            if author.endswith('-bot'):
                continue

            created_at = comment.get('createdAt', '')
            body = comment.get('body', '').strip()
            url = comment.get('url', '')

            if body:  # Only include non-empty comments
                # Format timestamp to be more readable
                try:
                    # GitHub API returns ISO format like: 2024-01-15T10:30:00Z
                    dt = datetime.fromisoformat(created_at.replace('Z', '+00:00'))
                    formatted_time = dt.strftime('%Y-%m-%d %H:%M UTC')
                except Exception:
                    formatted_time = created_at

                # Format comment with author, time, and link back to original
                comment_header = f"**@{author}** ([{formatted_time}]({url})):"
                formatted_comment = f"{comment_header}\n{body}"
                formatted_comments.append(formatted_comment)

        if not formatted_comments:
            return None

        # Create the summary
        summary_parts = [
            f"## Comments from Original PR #{pr_number}",
            "",
            f"*This section contains {len(formatted_comments)} comment(s) from the original PR, excluding bot comments.*",
            "",
            "---",
            ""
        ]

        # Add each comment separated by horizontal rules
        for i, comment in enumerate(formatted_comments):
            summary_parts.append(comment)
            if i < len(formatted_comments) - 1:  # Don't add separator after last comment
                summary_parts.extend(["", "---", ""])

        return "\n".join(summary_parts)

    except Exception as e:
        print_warning(f"Failed to fetch comments summary: {e}")
        return None


def create_new_pr_from_fork(branch: str, username: str, old_pr: Optional[Dict[str, Any]] = None) -> str:
    """Create a new PR from the fork."""
    print_step(7, "Creating new PR from fork")

    try:
        # Get PR details
        if old_pr:
            title = old_pr['title']
            is_draft = old_pr.get('isDraft', False)
            print(f"Using title from old PR: {title}")
            if is_draft:
                print_success("Original PR is a draft - new PR will also be created as draft")

            # Fetch full PR details including body and labels
            print("Fetching complete PR details...")
            try:
                result = run_command(['gh', 'pr', 'view', str(old_pr['number']),
                                    '--repo', 'leanprover-community/mathlib4',
                                    '--json', 'body,labels'])
                pr_details = json.loads(result.stdout)

                original_body = pr_details.get('body', '') or ''
                labels = pr_details.get('labels', [])
                labels.append('migrated-from-branch')  # Add label for new PR

                # Prepare the new body with migration notice
                if original_body.strip():
                    body = f"{original_body}\n\n---\n\n*This PR continues the work from #{old_pr['number']}.*\n\n*Original PR: {old_pr['url']}*"
                else:
                    body = f"*This PR continues the work from #{old_pr['number']}.*\n\n*Original PR: {old_pr['url']}*"

                print_success(f"Found {len(labels)} labels to copy: {', '.join([label['name'] for label in labels])}" if labels else "No labels found on original PR")

            except Exception as e:
                print_warning(f"Could not fetch full PR details: {e}")
                # Fallback to simple body
                body = f"This PR continues the work from #{old_pr['number']}.\n\nOriginal PR: {old_pr['url']}"
                labels = []
        else:
            title = get_user_input("Enter PR title")
            body = ''
            labels = []
            is_draft = False

        # Create PR from fork
        cmd = ['gh', 'pr', 'create',
               '--repo', 'leanprover-community/mathlib4',
               '--head', f'{username}:{branch}',
               '--title', title,
               '--body', body]

        # Add draft flag if the original PR was a draft
        if old_pr and is_draft:
            cmd.append('--draft')

        result = run_command(cmd)

        # Extract PR URL and number from output
        pr_url = result.stdout.strip()
        print_success(f"New PR created: {pr_url}")

        # Extract PR number from URL for label operations
        pr_number_match = re.search(r'/pull/(\d+)', pr_url)
        if not pr_number_match:
            print_warning("Could not extract PR number from URL - skipping label operations")
            return pr_url

        new_pr_number = pr_number_match.group(1)

        # Copy labels if we have any
        if labels and old_pr:
            print("Copying labels to new PR...")
            label_names = [label['name'] for label in labels]

            try:
                # Try to add all labels at once
                for label_name in label_names:
                    run_command(['gh', 'pr', 'edit', new_pr_number,
                               '--repo', 'leanprover-community/mathlib4',
                               '--add-label', label_name])
                print_success(f"Successfully copied {len(label_names)} labels")

            except Exception as e:
                print_warning(f"Failed to add labels directly: {e}")
                print("Falling back to adding labels as comments...")

                # Fallback: add each label as a comment
                for label_name in label_names:
                    try:
                        run_command(['gh', 'pr', 'comment', new_pr_number,
                                   '--repo', 'leanprover-community/mathlib4',
                                   '--body', label_name])
                    except Exception as comment_error:
                        print_warning(f"Failed to add comment for label '{label_name}': {comment_error}")

                print_success(f"Added {len(label_names)} label comments as fallback")

        # Add comments summary from original PR if available
        if old_pr:
            print("Fetching comments from original PR...")
            comments_summary = get_pr_comments_summary(old_pr['number'])
            if comments_summary:
                try:
                    run_command(['gh', 'pr', 'comment', new_pr_number,
                               '--repo', 'leanprover-community/mathlib4',
                               '--body', comments_summary])
                    print_success("Added comments summary from original PR")
                except Exception as e:
                    print_warning(f"Failed to add comments summary: {e}")
            else:
                print("No comments found on original PR (or only bot comments)")

        return pr_url

    except Exception as e:
        print_error(f"Failed to create new PR: {e}")
        sys.exit(1)


def close_old_pr_and_comment(old_pr: Dict[str, Any], new_pr_url: str) -> None:
    """Close the old PR and add a comment linking to the new one."""
    print_step(8, "Closing old PR and adding comment")

    try:
        # Add comment to old PR
        comment = f"This PR has been migrated to a fork-based workflow: {new_pr_url}"
        run_command(['gh', 'pr', 'comment', str(old_pr['number']),
                    '--repo', 'leanprover-community/mathlib4',
                    '--body', comment])
        print_success("Added comment to old PR")

        # Add migrated-to-fork label to old PR
        run_command(['gh', 'pr', 'edit', str(old_pr['number']),
                    '--repo', 'leanprover-community/mathlib4',
                    '--add-label', 'migrated-to-fork'])
        print_success("Added migrated-to-fork label to old PR")

        # Close old PR
        run_command(['gh', 'pr', 'close', str(old_pr['number']),
                    '--repo', 'leanprover-community/mathlib4'])
        print_success(f"Closed old PR #{old_pr['number']}")

    except Exception as e:
        print_error(f"Failed to close old PR: {e}")


def main() -> None:
    """Main migration workflow."""
    # Enable ANSI colors on Windows if possible
    if platform.system() == 'Windows':
        try:
            # Enable ANSI colors on Windows 10+
            os.system('')  # This enables ANSI colors in Windows terminal
        except Exception:
            pass  # If it fails, we'll use the no-color fallback

    # Parse command line arguments
    parser = argparse.ArgumentParser(description="Script to migrate contributors from direct write access to using forks.")
    parser.add_argument('-y', '--auto-accept', action='store_true', help="Auto-accept all prompts")
    args = parser.parse_args()

    print(f"{Colors.BOLD}🔄 Mathlib4 Fork Migration Script{Colors.END}")
    print("This script will help you migrate from direct write access to using forks.\n")

    if args.auto_accept:
        print(f"{Colors.YELLOW}ℹ️  Auto-accept mode enabled - all prompts will be automatically accepted{Colors.END}\n")

    # Step 1: Check gh installation
    if not check_gh_installation():
        sys.exit(1)

    # Step 2: Get username
    username = get_github_username()

    # Step 3: Check/create fork
    fork_url = check_and_create_fork(username, args.auto_accept)

    # Step 4: Setup remotes
    fork_remote_name = setup_remotes(username, fork_url, args.auto_accept)

    # Get current branch and validate
    current_branch = get_current_branch()
    validate_branch_for_migration(current_branch, args.auto_accept)

    # Check if branch is already migrated
    branch_already_migrated = check_branch_already_migrated(current_branch, username, fork_remote_name)

    # Step 5: Push branch to fork (if needed)
    if not branch_already_migrated:
        push_branch_to_fork(current_branch, fork_remote_name)
    else:
        print(f"✅ Branch '{current_branch}' is already configured to push to your fork - skipping migration")

    # Step 6: Check for existing PRs
    existing_pr_info = find_existing_pr(current_branch, username)

    # Step 7 & 8: Handle PR migration based on what we found
    if existing_pr_info:
        pr_type = existing_pr_info['type']

        if pr_type == 'fork':
            # PR already exists from fork - nothing to do
            pr = existing_pr_info['pr']
            print_success(f"✅ PR #{pr['number']} already exists from your fork - no migration needed")
            print(f"URL: {pr['url']}")

        elif pr_type == 'old':
            # Old-style PR exists, offer to migrate it
            old_pr = existing_pr_info['pr']
            if yes_no_prompt("Create new PR from fork and close the old one?", auto_accept=args.auto_accept):
                new_pr_url = create_new_pr_from_fork(current_branch, username, old_pr)
                close_old_pr_and_comment(old_pr, new_pr_url)
            else:
                print("Skipping PR migration. You can create a new PR manually if needed.")

        elif pr_type == 'both':
            # Both old and new style PRs exist - manual cleanup needed
            old_pr = existing_pr_info['old_pr']
            fork_pr = existing_pr_info['fork_pr']
            print_warning("⚠️  Found PRs from both main repo and fork:")
            print(f"   Main repo PR: #{old_pr['number']} - {old_pr['title']}")
            print(f"   Fork PR: #{fork_pr['number']} - {fork_pr['title']}")
            print("\nThis situation requires manual cleanup. You may want to:")
            print("1. Review both PRs to see which one is current")
            print("2. Close the outdated one manually")
            print("3. Update the active PR if needed")
    else:
        # No existing PR found - just note it, don't offer to create one
        print("✓ No existing PR found for this branch")

    print(f"\n{Colors.BOLD}{Colors.GREEN}🎉 Migration completed successfully!{Colors.END}")

    # Show summary of current state
    print(f"\n{Colors.BOLD}Current state:{Colors.END}")
    print(f"✓ Branch '{current_branch}' is configured to push to your fork")
    print(f"✓ Git remotes are set up correctly (fork remote: '{fork_remote_name}')")
    if existing_pr_info and existing_pr_info['type'] in ['fork', 'both']:
        pr_info = existing_pr_info.get('pr') or existing_pr_info.get('fork_pr')
        print(f"✓ PR #{pr_info['number']} exists from your fork")

    print(f"\n{Colors.BOLD}Next steps:{Colors.END}")
    print(f"1. Future pushes will automatically go to your fork ('{fork_remote_name}' remote)")
    print("2. Create PRs from your fork to leanprover-community/mathlib4")
    print("3. Remember to sync your fork regularly with upstream:")
    print("   gh repo sync --source leanprover-community/mathlib4")
    print("4. To update other branches, checkout and run this script again")


if __name__ == "__main__":
    try:
        main()
    except KeyboardInterrupt:
        print(f"\n{Colors.YELLOW}Migration cancelled by user{Colors.END}")
        sys.exit(0)<|MERGE_RESOLUTION|>--- conflicted
+++ resolved
@@ -89,20 +89,7 @@
 def run_command(cmd: List[str], capture_output: bool = True, check: bool = True) -> subprocess.CompletedProcess:
     """Run a command and return the result with Windows compatibility."""
     try:
-<<<<<<< HEAD
-        return subprocess.run(cmd, capture_output=capture_output, text=True, check=check)
-=======
-        # On Windows, we need to use shell=True for some commands
-        use_shell = platform.system() == 'Windows' and any(c in cmd[0] for c in ['|', '>', '<', '&'])
-
-        # Convert command to string if using shell
-        if use_shell:
-            cmd_str = ' '.join(cmd)
-            result = subprocess.run(cmd_str, shell=True, capture_output=capture_output, text=True, encoding="utf8", check=check)
-        else:
-            result = subprocess.run(cmd, capture_output=capture_output, text=True, encoding="utf8", check=check)
-        return result
->>>>>>> c1abdfac
+        return subprocess.run(cmd, capture_output=capture_output, text=True, encoding="utf8", check=check)
     except subprocess.CalledProcessError as e:
         if not check:
             return e
