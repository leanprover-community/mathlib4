#!/usr/bin/env python3
"""
Script to migrate contributors from direct write access to using forks.

This script automates the process of migrating mathlib4 contributors from having
direct write access to the main repository to using a fork-based workflow.

Features:
1. Validates current branch (prevents migration of system branches like master, nightly-testing)
2. Checks GitHub CLI installation and authentication with OS-specific installation instructions
3. Validates GitHub CLI token has required scopes (repo, workflow) with clear error messages
4. Automatically detects SSH connectivity to GitHub and chooses appropriate protocol (SSH preferred, HTTPS fallback)
5. Creates or syncs user's fork of mathlib4
6. Sets up git remotes correctly (upstream → leanprover-community/mathlib4, origin → user's fork)
7. Detects if migration has already been completed and skips unnecessary steps
8. Migrates current branch to fork with proper upstream tracking
9. Intelligently handles existing PRs:
   - Detects open PRs from main repo and offers to migrate them to fork-based PRs
   - Detects existing fork-based PRs and confirms no migration needed
   - Handles edge cases with both main repo and fork PRs requiring manual cleanup
10. Uses fast delete/re-add approach for remote changes to avoid slow branch tracking updates
11. Respects user's existing remote naming preferences (if user declines to rename remotes,
    the script will use whatever remote names point to the correct repositories)

Usage:
  python3 scripts/migrate_to_fork.py           # Interactive mode
  python3 scripts/migrate_to_fork.py -y        # Auto-accept all prompts

Requirements:
  - GitHub CLI (gh) installed and authenticated with required scopes:
    gh auth login --scopes 'repo,workflow'
  - Git repository must be the mathlib4 repository
  - User must be on a feature branch (not master, nightly-testing, or lean-pr-testing-*)
  - SSH access to GitHub is recommended but not required (will fallback to HTTPS)

The script is safe to run multiple times and will skip already-completed migration steps.
"""

import subprocess
import sys
import json
import re
import argparse
import os
import platform
<<<<<<< HEAD
from datetime import datetime
=======
>>>>>>> 1ce12b37
from typing import Optional, Dict, Any, List


class Colors:
    """ANSI color codes for terminal output with Windows compatibility."""
    if platform.system() == 'Windows':
        # Windows doesn't support ANSI colors by default, so we'll use empty strings
        GREEN = ''
        YELLOW = ''
        RED = ''
        BLUE = ''
        BOLD = ''
        END = ''
    else:
        GREEN = '\033[92m'
        YELLOW = '\033[93m'
        RED = '\033[91m'
        BLUE = '\033[94m'
        BOLD = '\033[1m'
        END = '\033[0m'


def print_step(step_num: int, description: str) -> None:
    """Print a colored step header."""
    print(f"\n{Colors.BOLD}{Colors.BLUE}=== Step {step_num}: {description} ==={Colors.END}")


def print_success(message: str) -> None:
    """Print a success message in green."""
    print(f"{Colors.GREEN}✓ {message}{Colors.END}")


def print_warning(message: str) -> None:
    """Print a warning message in yellow."""
    print(f"{Colors.YELLOW}⚠ {message}{Colors.END}")


def print_error(message: str) -> None:
    """Print an error message in red."""
    print(f"{Colors.RED}✗ {message}{Colors.END}")


def run_command(cmd: List[str], capture_output: bool = True, check: bool = True) -> subprocess.CompletedProcess:
    """Run a command and return the result with Windows compatibility."""
    try:
        # On Windows, we need to use shell=True for some commands
        use_shell = platform.system() == 'Windows' and any(c in cmd[0] for c in ['|', '>', '<', '&'])

        # Convert command to string if using shell
        if use_shell:
            cmd_str = ' '.join(cmd)
            result = subprocess.run(cmd_str, shell=True, capture_output=capture_output, text=True, check=check)
        else:
            result = subprocess.run(cmd, capture_output=capture_output, text=True, check=check)
        return result
    except subprocess.CalledProcessError as e:
        if not check:
            return e
        print_error(f"Command failed: {' '.join(cmd)}")
        print_error(f"Error: {e.stderr if e.stderr else str(e)}")
        sys.exit(1)


def get_user_input(prompt: str, default: Optional[str] = None) -> str:
    """Get user input with optional default."""
    if default:
        response = input(f"{prompt} [{default}]: ").strip()
        return response if response else default
    return input(f"{prompt}: ").strip()


def yes_no_prompt(prompt: str, default: bool = True, auto_accept: bool = False) -> bool:
    """Ask a yes/no question and return the boolean result."""
    if auto_accept:
        print(f"{prompt} [Y/n]: Y (auto-accepted)")
        return True

    default_str = "Y/n" if default else "y/N"
    response = input(f"{prompt} [{default_str}]: ").strip().lower()

    if not response:
        return default
    return response.startswith('y')


def check_gh_installation() -> bool:
    """Check if GitHub CLI is installed and authenticated."""
    print_step(1, "Checking GitHub CLI installation and authentication")

    # Check if gh is installed
    try:
        result = run_command(['gh', '--version'], check=False)
        if result.returncode != 0:
            print_error("GitHub CLI (gh) returned an error.")
            print("Please check your installation or visit: https://cli.github.com/")
            return False
        print_success("GitHub CLI is installed")
    except FileNotFoundError:
        print_error("GitHub CLI (gh) is not installed.")
        print("Please install it:")
        if platform.system() == 'Windows':
            print("  Windows: winget install GitHub.cli")
            print("  Or visit: https://cli.github.com/")
        else:
            print("  macOS: brew install gh")
            print("  Ubuntu/Debian: sudo apt install gh")
            print("  Or visit: https://cli.github.com/")
        return False

    # Check if authenticated
    try:
        result = run_command(['gh', 'auth', 'status'], check=False)
        if result.returncode != 0:
            print_error("GitHub CLI is not authenticated.")
            print("Please run: gh auth login")
            return False
        print_success("GitHub CLI is authenticated")

        # Check token scopes
        if not check_gh_token_scopes():
            return False

        return True
    except Exception:
        print_error("Failed to check GitHub CLI authentication status.")
        return False


def check_gh_token_scopes() -> bool:
    """Check if the GitHub CLI token has required scopes."""
    try:
        # Get current token scopes
        result = run_command(['gh', 'auth', 'status', '--show-token'], check=False)
        if result.returncode != 0:
            # Fallback: try to make a test API call that requires repo scope
            result = run_command(['gh', 'api', 'user'], check=False)
            if result.returncode != 0:
                print_error("GitHub CLI token lacks required permissions.")
                print("Please re-authenticate with required scopes:")
                print("  gh auth login --scopes 'repo,workflow'")
                return False
            print_warning("Could not verify token scopes, but basic API access works")
            return True

        # Parse the output to check for required scopes
        auth_output = result.stdout
        if 'repo' not in auth_output:  # or 'workflow' not in auth_output:
            print_error("GitHub CLI token lacks required scopes.")
            print("Required scopes: repo, workflow")
            print("Please re-authenticate with required scopes:")
            print("  gh auth login --scopes 'repo,workflow'")
            return False

        print_success("GitHub CLI token has required scopes")
        return True

    except Exception as e:
        # Try a fallback test - attempt to access repo API
        try:
            result = run_command(['gh', 'api', 'user/repos', '--limit', '1'], check=False)
            if result.returncode != 0:
                print_error("GitHub CLI token lacks required 'repo' scope.")
                print("Please re-authenticate with required scopes:")
                print("  gh auth login --scopes 'repo,workflow'")
                return False
            print_success("GitHub CLI token appears to have required permissions")
            return True
        except Exception:
            print_warning(f"Could not verify token scopes: {e}")
            print("If you encounter permission errors, try re-authenticating:")
            print("  gh auth login --scopes 'repo,workflow'")
            return True  # Continue with warning


def check_ssh_github_access() -> bool:
    """Check if SSH access to GitHub is available."""
    try:
        # On Windows, we need to use the full path to ssh.exe
        ssh_cmd = 'ssh.exe' if platform.system() == 'Windows' else 'ssh'

        # Test SSH connection to GitHub
        result = run_command([ssh_cmd, '-T', 'git@github.com'], check=False)
        # SSH to GitHub returns exit code 1 for successful authentication
        # but exit code 255 for connection failures
        if result.returncode == 1:
            # Check if the output contains successful authentication message
            if 'successfully authenticated' in result.stderr:
                return True
        return False
    except Exception:
        return False


def get_github_username() -> str:
    """Get the GitHub username of the current user."""
    print_step(2, "Identifying GitHub username")

    try:
        result = run_command(['gh', 'api', 'user'])
        user_data = json.loads(result.stdout)
        username = user_data['login']
        print_success(f"GitHub username: {username}")
        return username
    except Exception as e:
        print_error(f"Failed to get GitHub username: {e}")
        sys.exit(1)


def get_remote_url(repo_name: str, use_ssh: bool = True) -> str:
    """Get the appropriate remote URL (SSH or HTTPS) for a repository."""
    if use_ssh:
        return f"git@github.com:{repo_name}.git"
    else:
        return f"https://github.com/{repo_name}.git"


def check_and_create_fork(username: str, auto_accept: bool = False) -> str:
    """Check if user has a fork, create one if needed."""
    print_step(3, "Checking for fork of mathlib4")

    repo_name = f"{username}/mathlib4"

    # Determine if we should use SSH
    use_ssh = check_ssh_github_access()
    if use_ssh:
        print_success("SSH access to GitHub is available - will use SSH URLs")
    else:
        print_warning("SSH access to GitHub not available - will use HTTPS URLs")

    # Check if fork exists
    try:
        result = run_command(['gh', 'repo', 'view', repo_name], check=False)
        if result.returncode == 0:
            print_success(f"Fork exists: {repo_name}")

            # Synchronize master branch
            print("Synchronizing fork's master branch...")
            try:
                run_command(['gh', 'repo', 'sync', repo_name, '--source', 'leanprover-community/mathlib4'], check=False)
                print_success("Fork synchronized with upstream")
            except Exception as e:
                print_warning(f"Failed to sync fork automatically: {e}")
                print("You may need to sync manually later")

            return get_remote_url(repo_name, use_ssh)
    except Exception:
        pass

    # Fork doesn't exist, offer to create it
    print(f"Fork {repo_name} does not exist.")
    if yes_no_prompt("Would you like to create a fork?", auto_accept=auto_accept):
        try:
            print("Creating fork...")
            run_command(['gh', 'repo', 'fork', 'leanprover-community/mathlib4', '--clone=false'])
            print_success(f"Fork created: {repo_name}")
            return get_remote_url(repo_name, use_ssh)
        except Exception as e:
            print_error(f"Failed to create fork: {e}")
            sys.exit(1)
    else:
        print_error("Cannot proceed without a fork")
        sys.exit(1)


def get_current_remotes() -> Dict[str, str]:
    """Get current git remotes."""
    try:
        result = run_command(['git', 'remote', '-v'])
        remotes = {}
        for line in result.stdout.strip().split('\n'):
            if line:
                parts = line.split()
                if len(parts) >= 2 and '(fetch)' in line:
                    name, url = parts[0], parts[1]
                    remotes[name] = url
        return remotes
    except Exception:
        return {}


def setup_remotes(username: str, fork_url: str, auto_accept: bool = False) -> str:
    """Set up upstream and origin remotes correctly.

    Returns the name of the remote that points to the user's fork.
    """
    print_step(4, "Setting up git remotes")

    remotes = get_current_remotes()

    # Determine URL format based on SSH availability
    use_ssh = check_ssh_github_access()
    upstream_url = get_remote_url("leanprover-community/mathlib4", use_ssh)

    # Handle upstream remote
    upstream_remote = None
    for name, url in remotes.items():
        if 'leanprover-community/mathlib4' in url:
            upstream_remote = name
            break

    if upstream_remote:
        if upstream_remote != 'upstream':
            print(f"Found leanprover-community/mathlib4 as remote '{upstream_remote}'")
            if yes_no_prompt(f"Rename '{upstream_remote}' to 'upstream'?", auto_accept=auto_accept):
                # Show warning about branch tracking
                print_warning("⚠️  Changing remote names will reset upstream tracking for all branches.")
                print("   This is much faster than renaming, but means other local branches will need")
                print("   their upstream reset manually later.")
                print("   ✅ Don't worry: This script will automatically fix the upstream for your")
                print("   current branch after the remote changes.")

                run_command(['git', 'remote', 'remove', upstream_remote])
                run_command(['git', 'remote', 'add', 'upstream', upstream_url])
                print_success("Replaced remote with 'upstream'")
        else:
            print_success("Upstream remote already configured correctly")
    else:
        print("Adding upstream remote...")
        run_command(['git', 'remote', 'add', 'upstream', upstream_url])
        print_success("Added upstream remote")

    # Update the remote info after writing to it!
    remotes = get_current_remotes()

    # Handle origin remote (fork)
    origin_remote = None
    for name, url in remotes.items():
        if f'{username}/mathlib4' in url:
            origin_remote = name
            break

    fork_remote_name = 'origin'  # Default expected name

    if origin_remote:
        if origin_remote != 'origin':
            print(f"Found fork as remote '{origin_remote}'")
            if yes_no_prompt(f"Rename '{origin_remote}' to 'origin'?", auto_accept=auto_accept):
                # Check if origin exists and is different
                if 'origin' in remotes and f'{username}/mathlib4' not in remotes['origin']:
                    if yes_no_prompt("Remove existing 'origin' remote?", auto_accept=auto_accept):
                        run_command(['git', 'remote', 'remove', 'origin'])

                # Use delete/re-add approach for speed
                run_command(['git', 'remote', 'remove', origin_remote])
                run_command(['git', 'remote', 'add', 'origin', fork_url])
                print_success("Replaced remote with 'origin' pointing to your fork")
                fork_remote_name = 'origin'
            else:
                print_success(f"Keeping fork as remote '{origin_remote}'")
                fork_remote_name = origin_remote
        else:
            print_success("Origin remote (fork) already configured correctly")
            fork_remote_name = 'origin'
    else:
        # Check if origin exists and is not the fork
        if 'origin' in remotes:
            if f'{username}/mathlib4' not in remotes['origin']:
                print(f"Current origin: {remotes['origin']}")
                if yes_no_prompt("Replace existing 'origin' with your fork?", auto_accept=auto_accept):
                    run_command(['git', 'remote', 'remove', 'origin'])
                    run_command(['git', 'remote', 'add', 'origin', fork_url])
                    print_success("Set origin to your fork")
                    fork_remote_name = 'origin'
                else:
                    run_command(['git', 'remote', 'add', 'fork', fork_url])
                    print_warning("Added fork as 'fork' remote instead of 'origin'")
                    fork_remote_name = 'fork'
            else:
                print_success("Origin already points to your fork")
                fork_remote_name = 'origin'
        else:
            run_command(['git', 'remote', 'add', 'origin', fork_url])
            print_success("Added origin remote pointing to your fork")
            fork_remote_name = 'origin'

    return fork_remote_name


def get_current_branch() -> str:
    """Get the current git branch name."""
    try:
        result = run_command(['git', 'branch', '--show-current'])
        return result.stdout.strip()
    except Exception:
        print_error("Failed to get current branch")
        sys.exit(1)


def validate_branch_for_migration(branch: str, auto_accept: bool = False) -> None:
    """Validate that the current branch can be migrated to a fork."""
    print(f"\n{Colors.BOLD}Current branch: {branch}{Colors.END}")

    # Check for system branches that shouldn't be migrated
    invalid_branches = []

    if branch == 'master':
        invalid_branches.append("master (main development branch)")
    elif branch == 'nightly-testing':
        invalid_branches.append("nightly-testing (CI testing branch)")
    elif re.match(r'^lean-pr-testing-\d+$', branch):
        invalid_branches.append(f"{branch} (Lean PR testing branch)")

    if invalid_branches:
        print_error(f"Cannot migrate branch '{branch}'")
        print(f"The branch '{branch}' is a system branch that should not be migrated to a fork.")
        print("\nSystem branches that cannot be migrated:")
        for invalid_branch in invalid_branches:
            print(f"  • {invalid_branch}")

        print(f"\n{Colors.BOLD}What you should do:{Colors.END}")
        print("1. Switch to the feature branch you want to migrate:")
        print("   git checkout your-feature-branch-name")
        print("\n2. If you don't have a feature branch yet, create one:")
        print("   git checkout -b your-new-feature-branch")
        print("\n3. You may need to merge master into your branch to access this script:")
        print("   git merge master")
        print("\n4. Then run this migration script again")

        sys.exit(1)

    # Additional warning for master branch (in case the check above didn't catch it)
    if branch == 'master':
        print_warning("You're on the master branch.")
        print("It's highly recommended to work on feature branches instead.")
        if not yes_no_prompt("Are you sure you want to continue with master?", auto_accept=auto_accept):
            print("Please create a feature branch and run the script again.")
            sys.exit(0)


def check_branch_already_migrated(branch: str, username: str, fork_remote_name: str) -> bool:
    """Check if the current branch is already set to push to the user's fork."""
    try:
        # Get the upstream branch for the current branch
        result = run_command(['git', 'rev-parse', '--abbrev-ref', f'{branch}@{{upstream}}'], check=False)
        if result.returncode == 0:
            upstream = result.stdout.strip()
            # Check if upstream is fork_remote/branch (which should point to the fork)
            if upstream.startswith(f'{fork_remote_name}/'):
                # Verify that the fork remote actually points to the user's fork
                remotes = get_current_remotes()
                if fork_remote_name in remotes and f'{username}/mathlib4' in remotes[fork_remote_name]:
                    print_success(f"Branch '{branch}' is already configured to push to your fork")
                    return True
        return False
    except Exception:
        return False


def push_branch_to_fork(branch: str, fork_remote_name: str) -> None:
    """Push current branch to fork and set upstream."""
    print_step(5, f"Pushing branch '{branch}' to fork")

    try:
        # Push to fork and set upstream
        run_command(['git', 'push', '-u', fork_remote_name, branch])
        print_success(f"Branch '{branch}' pushed to fork and set as upstream")
    except Exception as e:
        print_error(f"Failed to push branch: {e}")
        sys.exit(1)


def find_existing_pr(branch: str, username: str) -> Optional[Dict[str, Any]]:
    """Check if there's an existing PR for this branch from either main repo or fork."""
    print_step(6, "Checking for existing PR")

    old_style_pr = None
    fork_style_pr = None

    try:
        # Search for all PRs with this branch name, then filter by head repository
        # Include isDraft to preserve draft status during migration
        result = run_command(['gh', 'pr', 'list', '--repo', 'leanprover-community/mathlib4',
                             '--head', f'{branch}', '--json', 'number,title,url,state,headRepositoryOwner,isDraft'],
                            check=False)

        if result.returncode == 0 and result.stdout.strip():
            prs = json.loads(result.stdout)
            for pr in prs:
                if pr['state'] == 'OPEN':
                    # Check if this PR is from the main repo or a fork
                    head_repo_owner = pr['headRepositoryOwner'].get('login', '')

                    if head_repo_owner == 'leanprover-community':
                        # PR from main repo
                        old_style_pr = pr
                        draft_status = " (draft)" if pr.get('isDraft', False) else ""
                        print_success(f"Found existing open PR from main repo: #{pr['number']} - {pr['title']}{draft_status}")
                        print(f"URL: {pr['url']}")
                    elif head_repo_owner == username:
                        # PR from user's fork
                        fork_style_pr = pr
                        draft_status = " (draft)" if pr.get('isDraft', False) else ""
                        print_success(f"Found existing open PR from your fork: #{pr['number']} - {pr['title']}{draft_status}")
                        print(f"URL: {pr['url']}")
                else:
                    # Closed PR - just mention it
                    head_repo_owner = pr['headRepositoryOwner'].get('login', '')
                    if head_repo_owner == 'leanprover-community':
                        print(f"Found closed PR from main repo: #{pr['number']} - {pr['title']} (state: {pr['state']})")
                    elif head_repo_owner == username:
                        print(f"Found closed PR from your fork: #{pr['number']} - {pr['title']} (state: {pr['state']})")
                    print("Closed PRs don't need migration.")

        # Return info about what we found (only open PRs)
        if fork_style_pr and old_style_pr:
            print_warning("Found open PRs from both main repo and fork - this might need manual cleanup")
            return {
                'type': 'both',
                'old_pr': old_style_pr,
                'fork_pr': fork_style_pr
            }
        elif fork_style_pr:
            return {
                'type': 'fork',
                'pr': fork_style_pr
            }
        elif old_style_pr:
            return {
                'type': 'old',
                'pr': old_style_pr
            }

        return None

    except Exception as e:
        print_warning(f"Could not check for existing PR: {e}")
        return None


def get_pr_comments_summary(pr_number: int) -> Optional[str]:
    """Fetch all comments from a PR and format them as a dialogue summary.

    Filters out bot comments (usernames ending with -bot) and formats
    the remaining comments with poster name, time, and content.

    Returns None if no comments or if fetching fails.
    """
    try:
        # Fetch PR comments with all needed fields
        result = run_command(['gh', 'pr', 'view', str(pr_number),
                             '--repo', 'leanprover-community/mathlib4',
                             '--json', 'comments'], check=False)

        if result.returncode != 0:
            print_warning(f"Could not fetch comments from PR #{pr_number}")
            return None

        pr_data = json.loads(result.stdout)
        comments = pr_data.get('comments', [])

        if not comments:
            return None

        # Filter out bot comments and format remaining ones
        formatted_comments = []
        for comment in comments:
            author = comment.get('author', {}).get('login', 'unknown')

            # Skip bot comments (usernames ending with -bot)
            if author.endswith('-bot'):
                continue

            created_at = comment.get('createdAt', '')
            body = comment.get('body', '').strip()
            url = comment.get('url', '')

            if body:  # Only include non-empty comments
                # Format timestamp to be more readable
                try:
                    # GitHub API returns ISO format like: 2024-01-15T10:30:00Z
                    dt = datetime.fromisoformat(created_at.replace('Z', '+00:00'))
                    formatted_time = dt.strftime('%Y-%m-%d %H:%M UTC')
                except Exception:
                    formatted_time = created_at

                # Format comment with author, time, and link back to original
                comment_header = f"**@{author}** ([{formatted_time}]({url})):"
                formatted_comment = f"{comment_header}\n{body}"
                formatted_comments.append(formatted_comment)

        if not formatted_comments:
            return None

        # Create the summary
        summary_parts = [
            f"## Comments from Original PR #{pr_number}",
            "",
            f"*This section contains {len(formatted_comments)} comment(s) from the original PR, excluding bot comments.*",
            "",
            "---",
            ""
        ]

        # Add each comment separated by horizontal rules
        for i, comment in enumerate(formatted_comments):
            summary_parts.append(comment)
            if i < len(formatted_comments) - 1:  # Don't add separator after last comment
                summary_parts.extend(["", "---", ""])

        return "\n".join(summary_parts)

    except Exception as e:
        print_warning(f"Failed to fetch comments summary: {e}")
        return None


def create_new_pr_from_fork(branch: str, username: str, old_pr: Optional[Dict[str, Any]] = None) -> str:
    """Create a new PR from the fork."""
    print_step(7, "Creating new PR from fork")

    try:
        # Get PR details
        if old_pr:
            title = old_pr['title']
            is_draft = old_pr.get('isDraft', False)
            print(f"Using title from old PR: {title}")
            if is_draft:
                print_success("Original PR is a draft - new PR will also be created as draft")

            # Fetch full PR details including body and labels
            print("Fetching complete PR details...")
            try:
                result = run_command(['gh', 'pr', 'view', str(old_pr['number']),
                                    '--repo', 'leanprover-community/mathlib4',
                                    '--json', 'body,labels'])
                pr_details = json.loads(result.stdout)

                original_body = pr_details.get('body', '') or ''
                labels = pr_details.get('labels', [])
                labels.append('migrated-from-branch')  # Add label for new PR

                # Prepare the new body with migration notice
                if original_body.strip():
                    body = f"{original_body}\n\n---\n\n*This PR continues the work from #{old_pr['number']}.*\n\n*Original PR: {old_pr['url']}*"
                else:
                    body = f"*This PR continues the work from #{old_pr['number']}.*\n\n*Original PR: {old_pr['url']}*"

                print_success(f"Found {len(labels)} labels to copy: {', '.join([label['name'] for label in labels])}" if labels else "No labels found on original PR")

            except Exception as e:
                print_warning(f"Could not fetch full PR details: {e}")
                # Fallback to simple body
                body = f"This PR continues the work from #{old_pr['number']}.\n\nOriginal PR: {old_pr['url']}"
                labels = []
        else:
            title = get_user_input("Enter PR title")
            body = ''
            labels = []
            is_draft = False

        # Create PR from fork
        cmd = ['gh', 'pr', 'create',
               '--repo', 'leanprover-community/mathlib4',
               '--head', f'{username}:{branch}',
               '--title', title,
               '--body', body]

        # Add draft flag if the original PR was a draft
        if old_pr and is_draft:
            cmd.append('--draft')

        result = run_command(cmd)

        # Extract PR URL and number from output
        pr_url = result.stdout.strip()
        print_success(f"New PR created: {pr_url}")

        # Extract PR number from URL for label operations
        pr_number_match = re.search(r'/pull/(\d+)', pr_url)
        if not pr_number_match:
            print_warning("Could not extract PR number from URL - skipping label operations")
            return pr_url

        new_pr_number = pr_number_match.group(1)

        # Copy labels if we have any
        if labels and old_pr:
            print("Copying labels to new PR...")
            label_names = [label['name'] for label in labels]

            try:
                # Try to add all labels at once
                for label_name in label_names:
                    run_command(['gh', 'pr', 'edit', new_pr_number,
                               '--repo', 'leanprover-community/mathlib4',
                               '--add-label', label_name])
                print_success(f"Successfully copied {len(label_names)} labels")

            except Exception as e:
                print_warning(f"Failed to add labels directly: {e}")
                print("Falling back to adding labels as comments...")

                # Fallback: add each label as a comment
                for label_name in label_names:
                    try:
                        run_command(['gh', 'pr', 'comment', new_pr_number,
                                   '--repo', 'leanprover-community/mathlib4',
                                   '--body', label_name])
                    except Exception as comment_error:
                        print_warning(f"Failed to add comment for label '{label_name}': {comment_error}")

                print_success(f"Added {len(label_names)} label comments as fallback")

        # Add comments summary from original PR if available
        if old_pr:
            print("Fetching comments from original PR...")
            comments_summary = get_pr_comments_summary(old_pr['number'])
            if comments_summary:
                try:
                    run_command(['gh', 'pr', 'comment', new_pr_number,
                               '--repo', 'leanprover-community/mathlib4',
                               '--body', comments_summary])
                    print_success("Added comments summary from original PR")
                except Exception as e:
                    print_warning(f"Failed to add comments summary: {e}")
            else:
                print("No comments found on original PR (or only bot comments)")

        return pr_url

    except Exception as e:
        print_error(f"Failed to create new PR: {e}")
        sys.exit(1)


def close_old_pr_and_comment(old_pr: Dict[str, Any], new_pr_url: str) -> None:
    """Close the old PR and add a comment linking to the new one."""
    print_step(8, "Closing old PR and adding comment")

    try:
        # Add comment to old PR
        comment = f"This PR has been migrated to a fork-based workflow: {new_pr_url}"
        run_command(['gh', 'pr', 'comment', str(old_pr['number']),
                    '--repo', 'leanprover-community/mathlib4',
                    '--body', comment])
        print_success("Added comment to old PR")

        # Add migrated-to-fork label to old PR
        run_command(['gh', 'pr', 'edit', str(old_pr['number']),
                    '--repo', 'leanprover-community/mathlib4',
                    '--add-label', 'migrated-to-fork'])
        print_success("Added migrated-to-fork label to old PR")

        # Close old PR
        run_command(['gh', 'pr', 'close', str(old_pr['number']),
                    '--repo', 'leanprover-community/mathlib4'])
        print_success(f"Closed old PR #{old_pr['number']}")

    except Exception as e:
        print_error(f"Failed to close old PR: {e}")


def main() -> None:
    """Main migration workflow."""
    # Enable ANSI colors on Windows if possible
    if platform.system() == 'Windows':
        try:
            # Enable ANSI colors on Windows 10+
            os.system('')  # This enables ANSI colors in Windows terminal
        except Exception:
            pass  # If it fails, we'll use the no-color fallback

    # Parse command line arguments
    parser = argparse.ArgumentParser(description="Script to migrate contributors from direct write access to using forks.")
    parser.add_argument('-y', '--auto-accept', action='store_true', help="Auto-accept all prompts")
    args = parser.parse_args()

    print(f"{Colors.BOLD}🔄 Mathlib4 Fork Migration Script{Colors.END}")
    print("This script will help you migrate from direct write access to using forks.\n")

    if args.auto_accept:
        print(f"{Colors.YELLOW}ℹ️  Auto-accept mode enabled - all prompts will be automatically accepted{Colors.END}\n")

    # Step 1: Check gh installation
    if not check_gh_installation():
        sys.exit(1)

    # Step 2: Get username
    username = get_github_username()

    # Step 3: Check/create fork
    fork_url = check_and_create_fork(username, args.auto_accept)

    # Step 4: Setup remotes
    fork_remote_name = setup_remotes(username, fork_url, args.auto_accept)

    # Get current branch and validate
    current_branch = get_current_branch()
    validate_branch_for_migration(current_branch, args.auto_accept)

    # Check if branch is already migrated
    branch_already_migrated = check_branch_already_migrated(current_branch, username, fork_remote_name)

    # Step 5: Push branch to fork (if needed)
    if not branch_already_migrated:
        push_branch_to_fork(current_branch, fork_remote_name)
    else:
        print(f"✅ Branch '{current_branch}' is already configured to push to your fork - skipping migration")

    # Step 6: Check for existing PRs
    existing_pr_info = find_existing_pr(current_branch, username)

    # Step 7 & 8: Handle PR migration based on what we found
    if existing_pr_info:
        pr_type = existing_pr_info['type']

        if pr_type == 'fork':
            # PR already exists from fork - nothing to do
            pr = existing_pr_info['pr']
            print_success(f"✅ PR #{pr['number']} already exists from your fork - no migration needed")
            print(f"URL: {pr['url']}")

        elif pr_type == 'old':
            # Old-style PR exists, offer to migrate it
            old_pr = existing_pr_info['pr']
            if yes_no_prompt("Create new PR from fork and close the old one?", auto_accept=args.auto_accept):
                new_pr_url = create_new_pr_from_fork(current_branch, username, old_pr)
                close_old_pr_and_comment(old_pr, new_pr_url)
            else:
                print("Skipping PR migration. You can create a new PR manually if needed.")

        elif pr_type == 'both':
            # Both old and new style PRs exist - manual cleanup needed
            old_pr = existing_pr_info['old_pr']
            fork_pr = existing_pr_info['fork_pr']
            print_warning("⚠️  Found PRs from both main repo and fork:")
            print(f"   Main repo PR: #{old_pr['number']} - {old_pr['title']}")
            print(f"   Fork PR: #{fork_pr['number']} - {fork_pr['title']}")
            print("\nThis situation requires manual cleanup. You may want to:")
            print("1. Review both PRs to see which one is current")
            print("2. Close the outdated one manually")
            print("3. Update the active PR if needed")
    else:
        # No existing PR found - just note it, don't offer to create one
        print("✓ No existing PR found for this branch")

    print(f"\n{Colors.BOLD}{Colors.GREEN}🎉 Migration completed successfully!{Colors.END}")

    # Show summary of current state
    print(f"\n{Colors.BOLD}Current state:{Colors.END}")
    print(f"✓ Branch '{current_branch}' is configured to push to your fork")
    print(f"✓ Git remotes are set up correctly (fork remote: '{fork_remote_name}')")
    if existing_pr_info and existing_pr_info['type'] in ['fork', 'both']:
        pr_info = existing_pr_info.get('pr') or existing_pr_info.get('fork_pr')
        print(f"✓ PR #{pr_info['number']} exists from your fork")

    print(f"\n{Colors.BOLD}Next steps:{Colors.END}")
    print(f"1. Future pushes will automatically go to your fork ('{fork_remote_name}' remote)")
    print("2. Create PRs from your fork to leanprover-community/mathlib4")
    print("3. Remember to sync your fork regularly with upstream:")
    print("   gh repo sync --source leanprover-community/mathlib4")
    print("4. To update other branches, checkout and run this script again")


if __name__ == "__main__":
    try:
        main()
    except KeyboardInterrupt:
        print(f"\n{Colors.YELLOW}Migration cancelled by user{Colors.END}")
        sys.exit(0)<|MERGE_RESOLUTION|>--- conflicted
+++ resolved
@@ -43,10 +43,7 @@
 import argparse
 import os
 import platform
-<<<<<<< HEAD
 from datetime import datetime
-=======
->>>>>>> 1ce12b37
 from typing import Optional, Dict, Any, List
 
 
