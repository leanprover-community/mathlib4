#!/usr/bin/env python3
"""
Script to migrate contributors from direct write access to using forks.

This script automates the process of migrating mathlib4 contributors from having
direct write access to the main repository to using a fork-based workflow.

Features:
1. Validates current branch (prevents migration of system branches like master, nightly-testing)
2. Checks GitHub CLI installation and authentication with OS-specific installation instructions
3. Validates GitHub CLI token has required scopes (repo, workflow) with clear error messages
4. Automatically detects SSH connectivity to GitHub and chooses appropriate protocol (SSH preferred, HTTPS fallback)
5. Creates or syncs user's fork of mathlib4
6. Sets up git remotes correctly (upstream → leanprover-community/mathlib4, origin → user's fork)
7. Detects if migration has already been completed and skips unnecessary steps
8. Migrates current branch to fork with proper upstream tracking
9. Intelligently handles existing PRs:
   - Detects open PRs from main repo and offers to migrate them to fork-based PRs
   - Detects existing fork-based PRs and confirms no migration needed
   - Handles edge cases with both main repo and fork PRs requiring manual cleanup
10. Uses fast delete/re-add approach for remote changes to avoid slow branch tracking updates
11. Respects user's existing remote naming preferences (if user declines to rename remotes,
    the script will use whatever remote names point to the correct repositories)

Usage:
  python3 scripts/migrate_to_fork.py           # Interactive mode
  python3 scripts/migrate_to_fork.py -y        # Auto-accept all prompts

Requirements:
  - GitHub CLI (gh) installed and authenticated with required scopes:
    gh auth login --scopes 'repo,workflow'
  - Git repository must be the mathlib4 repository
  - User must be on a feature branch (not master, nightly-testing, or lean-pr-testing-*)
  - SSH access to GitHub is recommended but not required (will fallback to HTTPS)

The script is safe to run multiple times and will skip already-completed migration steps.
"""

import subprocess
import sys
import json
import re
import argparse
import os
import platform
from datetime import datetime
from typing import Optional, Dict, Any, List


class Colors:
    """ANSI color codes for terminal output with Windows compatibility."""
    if platform.system() == 'Windows':
        # Windows doesn't support ANSI colors by default, so we'll use empty strings
        GREEN = ''
        YELLOW = ''
        RED = ''
        BLUE = ''
        BOLD = ''
        END = ''
    else:
        GREEN = '\033[92m'
        YELLOW = '\033[93m'
        RED = '\033[91m'
        BLUE = '\033[94m'
        BOLD = '\033[1m'
        END = '\033[0m'


def print_step(step_num: int, description: str) -> None:
    """Print a colored step header."""
    print(f"\n{Colors.BOLD}{Colors.BLUE}=== Step {step_num}: {description} ==={Colors.END}")


def print_success(message: str) -> None:
    """Print a success message in green."""
    print(f"{Colors.GREEN}✓ {message}{Colors.END}")


def print_warning(message: str) -> None:
    """Print a warning message in yellow."""
    print(f"{Colors.YELLOW}⚠ {message}{Colors.END}")


def print_error(message: str) -> None:
    """Print an error message in red."""
    print(f"{Colors.RED}✗ {message}{Colors.END}")


def run_command(cmd: List[str], capture_output: bool = True, check: bool = True) -> subprocess.CompletedProcess:
    """Run a command and return the result with Windows compatibility."""
    try:
        return subprocess.run(cmd, capture_output=capture_output, text=True, encoding="utf8", check=check)
    except subprocess.CalledProcessError as e:
        if not check:
            return e
        print_error(f"Command failed: {' '.join(cmd)}")
        print_error(f"Error: {e.stderr if e.stderr else str(e)}")
        sys.exit(1)


def get_user_input(prompt: str, default: Optional[str] = None) -> str:
    """Get user input with optional default."""
    if default:
        response = input(f"{prompt} [{default}]: ").strip()
        return response if response else default
    return input(f"{prompt}: ").strip()


def yes_no_prompt(prompt: str, default: bool = True, auto_accept: bool = False) -> bool:
    """Ask a yes/no question and return the boolean result."""
    if auto_accept:
        print(f"{prompt} [Y/n]: Y (auto-accepted)")
        return True

    default_str = "Y/n" if default else "y/N"
    response = input(f"{prompt} [{default_str}]: ").strip().lower()

    if not response:
        return default
    return response.startswith('y')


def check_gh_installation() -> bool:
    """Check if GitHub CLI is installed and authenticated."""
    print_step(1, "Checking GitHub CLI installation and authentication")

    # Check if gh is installed
    try:
        result = run_command(['gh', '--version'], check=False)
        if result.returncode != 0:
            print_error("GitHub CLI (gh) returned an error.")
            print("Please check your installation or visit: https://cli.github.com/")
            return False
        print_success("GitHub CLI is installed")
    except FileNotFoundError:
        print_error("GitHub CLI (gh) is not installed.")
        print("Please install it:")
        if platform.system() == 'Windows':
            print("  Windows: winget install GitHub.cli")
            print("  Or visit: https://cli.github.com/")
        else:
            print("  macOS: brew install gh")
            print("  Ubuntu/Debian: sudo apt install gh")
            print("  Or visit: https://cli.github.com/")
        return False

    # Check if authenticated
    try:
        result = run_command(['gh', 'auth', 'status'], check=False)
        if result.returncode != 0:
            print_error("GitHub CLI is not authenticated.")
            print("Please run: gh auth login")
            return False
        print_success("GitHub CLI is authenticated")

        # Check token scopes
        if not check_gh_token_scopes():
            return False

        return True
    except Exception:
        print_error("Failed to check GitHub CLI authentication status.")
        return False


def check_gh_token_scopes() -> bool:
    """Check if the GitHub CLI token has required scopes."""
    try:
        # Get current token scopes
        result = run_command(['gh', 'auth', 'status', '--show-token'], check=False)
        if result.returncode != 0:
            # Fallback: try to make a test API call that requires repo scope
            result = run_command(['gh', 'api', 'user'], check=False)
            if result.returncode != 0:
                print_error("GitHub CLI token lacks required permissions.")
                print("Please re-authenticate with required scopes:")
                print("  gh auth login --scopes 'repo,workflow'")
                return False
            print_warning("Could not verify token scopes, but basic API access works")
            return True

        # Hackily check the output for required scopes
        # Versions of gh before v2.31.0 print this info on stderr, not stdout.
        # See https://github.com/cli/cli/issues/7447
        auth_output = result.stdout + result.stderr
        if 'repo' not in auth_output:  # or 'workflow' not in auth_output:
            print_error("GitHub CLI token lacks required scopes.")
            print("Required scopes: repo, workflow")
            print("Please re-authenticate with required scopes:")
            print("  gh auth login --scopes 'repo,workflow'")
            return False

        print_success("GitHub CLI token has required scopes")
        return True

    except Exception as e:
        # Try a fallback test - attempt to access repo API
        try:
            result = run_command(['gh', 'api', 'user/repos', '--limit', '1'], check=False)
            if result.returncode != 0:
                print_error("GitHub CLI token lacks required 'repo' scope.")
                print("Please re-authenticate with required scopes:")
                print("  gh auth login --scopes 'repo,workflow'")
                return False
            print_success("GitHub CLI token appears to have required permissions")
            return True
        except Exception:
            print_warning(f"Could not verify token scopes: {e}")
            print("If you encounter permission errors, try re-authenticating:")
            print("  gh auth login --scopes 'repo,workflow'")
            return True  # Continue with warning


def check_ssh_github_access() -> bool:
    """Check if SSH access to GitHub is available."""
    try:
        # On Windows, we need to use the full path to ssh.exe
        ssh_cmd = 'ssh.exe' if platform.system() == 'Windows' else 'ssh'

        # Test SSH connection to GitHub
        result = run_command([ssh_cmd, '-T', 'git@github.com'], check=False)
        # SSH to GitHub returns exit code 1 for successful authentication
        # but exit code 255 for connection failures
        if result.returncode == 1:
            # Check if the output contains successful authentication message
            if 'successfully authenticated' in result.stderr:
                return True
        return False
    except Exception:
        return False


def get_github_username() -> str:
    """Get the GitHub username of the current user."""
    print_step(2, "Identifying GitHub username")

    try:
        result = run_command(['gh', 'api', 'user'])
        user_data = json.loads(result.stdout)
        username = user_data['login']
        print_success(f"GitHub username: {username}")
        return username
    except Exception as e:
        print_error(f"Failed to get GitHub username: {e}")
        sys.exit(1)


def get_remote_url(repo_name: str, use_ssh: bool = True) -> str:
    """Get the appropriate remote URL (SSH or HTTPS) for a repository."""
    if use_ssh:
        return f"git@github.com:{repo_name}.git"
    else:
        return f"https://github.com/{repo_name}.git"


def check_and_create_fork(username: str, auto_accept: bool = False) -> str:
    """Check if user has a fork, create one if needed."""
    print_step(3, "Checking for fork of mathlib4")

    repo_name = f"{username}/mathlib4"

    # Determine if we should use SSH
    use_ssh = check_ssh_github_access()
    if use_ssh:
        print_success("SSH access to GitHub is available - will use SSH URLs")
    else:
        print_warning("SSH access to GitHub not available - will use HTTPS URLs")

    # Check if fork exists
    try:
        result = run_command(['gh', 'repo', 'view', repo_name], check=False)
        if result.returncode == 0:
            print_success(f"Fork exists: {repo_name}")

            # Synchronize master branch
            print("Synchronizing fork's master branch...")
            try:
                run_command(['gh', 'repo', 'sync', repo_name, '--source', 'leanprover-community/mathlib4'], check=False)
                print_success("Fork synchronized with upstream")
            except Exception as e:
                print_warning(f"Failed to sync fork automatically: {e}")
                print("You may need to sync manually later")

            return get_remote_url(repo_name, use_ssh)
    except Exception:
        pass

    # Fork doesn't exist, offer to create it
    print(f"Fork {repo_name} does not exist.")
    if yes_no_prompt("Would you like to create a fork?", auto_accept=auto_accept):
        try:
            print("Creating fork...")
            run_command(['gh', 'repo', 'fork', 'leanprover-community/mathlib4', '--default-branch-only', '--clone=false'])
            print_success(f"Fork created: {repo_name}")
            return get_remote_url(repo_name, use_ssh)
        except Exception as e:
            print_error(f"Failed to create fork: {e}")
            sys.exit(1)
    else:
        print_error("Cannot proceed without a fork")
        sys.exit(1)


def get_current_remotes() -> Dict[str, str]:
    """Get current git remotes."""
    try:
        result = run_command(['git', 'remote', '-v'])
        remotes = {}
        for line in result.stdout.strip().split('\n'):
            if line:
                parts = line.split()
                if len(parts) >= 2 and '(fetch)' in line:
                    name, url = parts[0], parts[1]
                    remotes[name] = url
        return remotes
    except Exception:
        return {}


def setup_remotes(username: str, fork_url: str, auto_accept: bool = False) -> str:
    """Set up upstream and origin remotes correctly.

    Returns the name of the remote that points to the user's fork.
    """
    print_step(4, "Setting up git remotes")

    # This will sync the local references with the upstream ones and delete refs to branches that
    # don't exist anymore on upstream repos.
    # In particular, this will ensure the branches with duplicate names up to case that were recently
    # deleted on the main repository do not cause trouble in the migration.
    run_command(['git', 'fetch', '--all', '--prune'])

    remotes = get_current_remotes()

    # Determine URL format based on SSH availability
    use_ssh = check_ssh_github_access()
    upstream_url = get_remote_url("leanprover-community/mathlib4", use_ssh)

    # Handle upstream remote
    upstream_remote = None
    for name, url in remotes.items():
        if re.fullmatch(r'.*[/:]leanprover-community/mathlib4(\.git)?', url):
            upstream_remote = name
            break

    if upstream_remote:
        if upstream_remote != 'upstream':
            print(f"Found leanprover-community/mathlib4 as remote '{upstream_remote}'")
            if yes_no_prompt(f"Rename '{upstream_remote}' to 'upstream'?", auto_accept=auto_accept):
                # Show warning about branch tracking
                print_warning("⚠️  Changing remote names will reset upstream tracking for all branches.")
                print("   This is much faster than renaming, but means other local branches will need")
                print("   their upstream reset manually later.")
                print("   ✅ Don't worry: This script will automatically fix the upstream for your")
                print("   current branch after the remote changes.")

                run_command(['git', 'remote', 'remove', upstream_remote])
                run_command(['git', 'remote', 'add', 'upstream', upstream_url])
                print_success("Replaced remote with 'upstream'")
        else:
            print_success("Upstream remote already configured correctly")
    else:
        print("Adding upstream remote...")
        run_command(['git', 'remote', 'add', 'upstream', upstream_url])
        print_success("Added upstream remote")

    # Update the remote info after writing to it!
    remotes = get_current_remotes()

    # Handle origin remote (fork)
    origin_remote = None
    for name, url in remotes.items():
        if f'{username}/mathlib4' in url:
            origin_remote = name
            break

    fork_remote_name = 'origin'  # Default expected name

    if origin_remote:
        if origin_remote != 'origin':
            print(f"Found fork as remote '{origin_remote}'")
            if yes_no_prompt(f"Rename '{origin_remote}' to 'origin'?", auto_accept=auto_accept):
                # Check if origin exists and is different
                if 'origin' in remotes and f'{username}/mathlib4' not in remotes['origin']:
                    if yes_no_prompt("Remove existing 'origin' remote?", auto_accept=auto_accept):
                        run_command(['git', 'remote', 'remove', 'origin'])

                # Use delete/re-add approach for speed
                run_command(['git', 'remote', 'remove', origin_remote])
                run_command(['git', 'remote', 'add', 'origin', fork_url])
                print_success("Replaced remote with 'origin' pointing to your fork")
                fork_remote_name = 'origin'
            else:
                print_success(f"Keeping fork as remote '{origin_remote}'")
                fork_remote_name = origin_remote
        else:
            print_success("Origin remote (fork) already configured correctly")
            fork_remote_name = 'origin'
    else:
        # No fork remote found - need to add one
        # Check if 'origin' is available for the fork
        if 'origin' in remotes:
            # 'origin' exists but doesn't point to user's fork
            print(f"Current origin: {remotes['origin']}")
            if yes_no_prompt("Replace existing 'origin' with your fork?", auto_accept=auto_accept):
                run_command(['git', 'remote', 'remove', 'origin'])
                run_command(['git', 'remote', 'add', 'origin', fork_url])
                print_success("Set origin to your fork")
                fork_remote_name = 'origin'
            else:
                # User wants to keep existing origin, ask for alternative name
                fork_remote_name = get_user_input("What would you like to name the remote for your fork?", "fork")
                run_command(['git', 'remote', 'add', fork_remote_name, fork_url])
                print_success(f"Added fork as '{fork_remote_name}' remote")
        else:
            # 'origin' doesn't exist, safe to add it
            run_command(['git', 'remote', 'add', 'origin', fork_url])
            print_success("Added origin remote pointing to your fork")
            fork_remote_name = 'origin'

    return fork_remote_name


def get_current_branch() -> str:
    """Get the current git branch name."""
    try:
        result = run_command(['git', 'branch', '--show-current'])
        return result.stdout.strip()
    except Exception:
        print_error("Failed to get current branch")
        sys.exit(1)


def validate_branch_for_migration(branch: str, auto_accept: bool = False) -> None:
    """Validate that the current branch can be migrated to a fork."""
    print(f"\n{Colors.BOLD}Current branch: {branch}{Colors.END}")

    # Check for system branches that shouldn't be migrated
    is_invalid_branch = (
        branch == 'master' or
        branch == 'nightly-testing' or
        re.match(r'^lean-pr-testing-\d+$', branch)
    )

    if is_invalid_branch:
        print_error(f"Cannot migrate branch '{branch}'")
        print(f"The branch '{branch}' is a system branch that should not be migrated to a fork.")
        print("\nSystem branches that cannot be migrated:")
        print("  • master (main development branch)")
        print("  • nightly-testing (CI testing branch)")
        print("  • lean-pr-testing-* (Lean PR testing branches)")

        print(f"\n{Colors.BOLD}What you should do:{Colors.END}")
        print("1. Switch to the feature branch you want to migrate:")
        print("   git checkout your-feature-branch-name")
        print("\n2. If you don't have a feature branch yet, create one:")
        print("   git checkout -b your-new-feature-branch")
        print("\n3. You may need to merge master into your branch to access this script:")
        print("   git merge master")
        print("\n4. Then run this migration script again")

        sys.exit(1)

    # Additional warning for master branch (in case the check above didn't catch it)
    if branch == 'master':
        print_warning("You're on the master branch.")
        print("It's highly recommended to work on feature branches instead.")
        if not yes_no_prompt("Are you sure you want to continue with master?", auto_accept=auto_accept):
            print("Please create a feature branch and run the script again.")
            sys.exit(0)


def check_branch_already_migrated(branch: str, username: str, fork_remote_name: str) -> bool:
    """Check if the current branch is already set to push to the user's fork."""
    try:
        # Get the upstream branch for the current branch
        result = run_command(['git', 'rev-parse', '--abbrev-ref', f'{branch}@{{upstream}}'], check=False)
        if result.returncode == 0:
            upstream = result.stdout.strip()
            # Check if upstream is fork_remote/branch (which should point to the fork)
            if upstream.startswith(f'{fork_remote_name}/'):
                # Verify that the fork remote actually points to the user's fork
                remotes = get_current_remotes()
                if fork_remote_name in remotes and f'{username}/mathlib4' in remotes[fork_remote_name]:
                    print_success(f"Branch '{branch}' is already configured to push to your fork")
                    return True
        return False
    except Exception:
        return False


def push_branch_to_fork(branch: str, fork_remote_name: str) -> None:
    """Push current branch to fork and set upstream."""
    print_step(5, f"Pushing branch '{branch}' to fork")

    try:
        # Push to fork and set upstream
        run_command(['git', 'push', '-u', fork_remote_name, branch])
        print_success(f"Branch '{branch}' pushed to fork and set as upstream")
    except Exception as e:
        print_error(f"Failed to push branch: {e}")
        sys.exit(1)


def find_existing_pr(branch: str, username: str) -> Optional[Dict[str, Any]]:
    """Check if there's an existing PR for this branch from either main repo or fork."""
    print_step(6, "Checking for existing PR")

    old_style_pr = None
    fork_style_pr = None

    try:
        # Search for all PRs with this branch name, then filter by head repository
        # Include isDraft to preserve draft status during migration
        result = run_command(['gh', 'pr', 'list', '--repo', 'leanprover-community/mathlib4',
                             '--head', f'{branch}', '--json', 'number,title,url,state,headRepositoryOwner,isDraft'],
                            check=False)

        if result.returncode == 0 and result.stdout.strip():
            prs = json.loads(result.stdout)
            for pr in prs:
                if pr['state'] == 'OPEN':
                    # Check if this PR is from the main repo or a fork
                    head_repo_owner = pr['headRepositoryOwner'].get('login', '')

                    if head_repo_owner == 'leanprover-community':
                        # PR from main repo
                        old_style_pr = pr
                        draft_status = " (draft)" if pr.get('isDraft', False) else ""
                        print_success(f"Found existing open PR from main repo: #{pr['number']} - {pr['title']}{draft_status}")
                        print(f"URL: {pr['url']}")
                    elif head_repo_owner == username:
                        # PR from user's fork
                        fork_style_pr = pr
                        draft_status = " (draft)" if pr.get('isDraft', False) else ""
                        print_success(f"Found existing open PR from your fork: #{pr['number']} - {pr['title']}{draft_status}")
                        print(f"URL: {pr['url']}")
                else:
                    # Closed PR - just mention it
                    head_repo_owner = pr['headRepositoryOwner'].get('login', '')
                    if head_repo_owner == 'leanprover-community':
                        print(f"Found closed PR from main repo: #{pr['number']} - {pr['title']} (state: {pr['state']})")
                    elif head_repo_owner == username:
                        print(f"Found closed PR from your fork: #{pr['number']} - {pr['title']} (state: {pr['state']})")
                    print("Closed PRs don't need migration.")

        # Return info about what we found (only open PRs)
        if fork_style_pr and old_style_pr:
            print_warning("Found open PRs from both main repo and fork - this might need manual cleanup")
            return {
                'type': 'both',
                'old_pr': old_style_pr,
                'fork_pr': fork_style_pr
            }
        elif fork_style_pr:
            return {
                'type': 'fork',
                'pr': fork_style_pr
            }
        elif old_style_pr:
            return {
                'type': 'old',
                'pr': old_style_pr
            }

        return None

    except Exception as e:
        print_warning(f"Could not check for existing PR: {e}")
        return None


def get_pr_comments_summary(pr_number: int) -> Optional[str]:
    """Fetch all comments from a PR and format them as a dialogue summary.

    Filters out bot comments (usernames ending with -bot) and formats
    the remaining comments with poster name, time, and content.

    Returns None if no comments or if fetching fails.
    """
    try:
        # Fetch PR comments with all needed fields
        result = run_command(['gh', 'pr', 'view', str(pr_number),
                             '--repo', 'leanprover-community/mathlib4',
                             '--json', 'comments'], check=False)

        if result.returncode != 0:
            print_warning(f"Could not fetch comments from PR #{pr_number}")
            return None

        pr_data = json.loads(result.stdout)
        comments = pr_data.get('comments', [])

        if not comments:
            return None

        # Filter out bot comments and format remaining ones
        formatted_comments = []
        for comment in comments:
            author = comment.get('author', {}).get('login', 'unknown')

            # Skip bot comments (usernames ending with -bot, except 'FR-vdash-bot')
            if author.endswith('-bot') and not author == 'FR-vdash-bot':
                continue
<<<<<<< HEAD
            if author == 'leanprover-community-bot-assistant':
=======
            # These are bots posting about merge conflicts and benchmark summaries, respectively.
            if author in ['leanprover-community-bot-assistant', 'github-actions']:
>>>>>>> 9d37c548
                continue

            created_at = comment.get('createdAt', '')
            body = comment.get('body', '').strip()
            url = comment.get('url', '')

            if body:  # Only include non-empty comments
                # Format timestamp to be more readable
                try:
                    # GitHub API returns ISO format like: 2024-01-15T10:30:00Z
                    dt = datetime.fromisoformat(created_at.replace('Z', '+00:00'))
                    formatted_time = dt.strftime('%Y-%m-%d %H:%M UTC')
                except Exception:
                    formatted_time = created_at

                # Format comment with author, time, and link back to original
                comment_header = f"**@{author}** ([{formatted_time}]({url})):"
                formatted_comment = f"{comment_header}\n{body}"
                formatted_comments.append(formatted_comment)

        if not formatted_comments:
            return None

        # Create the summary
        summary_parts = [
            f"## Comments from Original PR #{pr_number}",
            "",
            f"*This section contains {len(formatted_comments)} comment(s) from the original PR, excluding bot comments.*",
            "",
            "---",
            ""
        ]

        # Add each comment separated by horizontal rules
        for i, comment in enumerate(formatted_comments):
            summary_parts.append(comment)
            if i < len(formatted_comments) - 1:  # Don't add separator after last comment
                summary_parts.extend(["", "---", ""])

        return "\n".join(summary_parts)

    except Exception as e:
        print_warning(f"Failed to fetch comments summary: {e}")
        return None


def create_new_pr_from_fork(branch: str, username: str, old_pr: Optional[Dict[str, Any]] = None) -> str:
    """Create a new PR from the fork."""
    print_step(7, "Creating new PR from fork")

    try:
        # Get PR details
        if old_pr:
            title = old_pr['title']
            is_draft = old_pr.get('isDraft', False)
            print(f"Using title from old PR: {title}")
            if is_draft:
                print_success("Original PR is a draft - new PR will also be created as draft")

            # Fetch full PR details including body and labels
            print("Fetching complete PR details...")
            try:
                result = run_command(['gh', 'pr', 'view', str(old_pr['number']),
                                    '--repo', 'leanprover-community/mathlib4',
                                    '--json', 'body,labels'])
                pr_details = json.loads(result.stdout)

                original_body = pr_details.get('body', '') or ''
                labels = pr_details.get('labels', [])
                labels.append('migrated-from-branch')  # Add label for new PR

                # Prepare the new body with migration notice
                body_suffix = f"---\n\n*This PR continues the work from #{old_pr['number']}.*\n\n*Original PR: {old_pr['url']}*"
                if original_body.strip():
                    body = f"{original_body}\n\n{body_suffix}"
                else:
                    body = body_suffix

                print_success(f"Found {len(labels)} labels to copy: {', '.join([label['name'] for label in labels])}" if labels else "No labels found on original PR")

            except Exception as e:
                print_warning(f"Could not fetch full PR details: {e}")
                # Fallback to simple body
                body = f"This PR continues the work from #{old_pr['number']}.\n\nOriginal PR: {old_pr['url']}"
                labels = []
        else:
            title = get_user_input("Enter PR title")
            body = ''
            labels = []
            is_draft = False

        # Create PR from fork
        cmd = ['gh', 'pr', 'create',
               '--repo', 'leanprover-community/mathlib4',
               '--head', f'{username}:{branch}',
               '--title', title,
               '--body', body]

        # Add draft flag if the original PR was a draft
        if old_pr and is_draft:
            cmd.append('--draft')

        result = run_command(cmd)

        # Extract PR URL and number from output
        pr_url = result.stdout.strip()
        print_success(f"New PR created: {pr_url}")

        # Extract PR number from URL for label operations
        pr_number_match = re.search(r'/pull/(\d+)', pr_url)
        if not pr_number_match:
            print_warning("Could not extract PR number from URL - skipping label operations")
            return pr_url

        new_pr_number = pr_number_match.group(1)

        # Copy labels if we have any
        if labels and old_pr:
            print("Copying labels to new PR...")
            label_names = [label['name'] for label in labels]

            try:
                # Try to add all labels at once
                for label_name in label_names:
                    run_command(['gh', 'pr', 'edit', new_pr_number,
                               '--repo', 'leanprover-community/mathlib4',
                               '--add-label', label_name])
                print_success(f"Successfully copied {len(label_names)} labels")

            except Exception as e:
                print_warning(f"Failed to add labels directly: {e}")
                print("Falling back to adding labels as comments...")

                # Fallback: add each label as a comment
                for label_name in label_names:
                    try:
                        run_command(['gh', 'pr', 'comment', new_pr_number,
                                   '--repo', 'leanprover-community/mathlib4',
                                   '--body', label_name])
                    except Exception as comment_error:
                        print_warning(f"Failed to add comment for label '{label_name}': {comment_error}")

                print_success(f"Added {len(label_names)} label comments as fallback")

        # Add comments summary from original PR if available
        if old_pr:
            print("Fetching comments from original PR...")
            comments_summary = get_pr_comments_summary(old_pr['number'])
            if comments_summary:
                try:
                    run_command(['gh', 'pr', 'comment', new_pr_number,
                               '--repo', 'leanprover-community/mathlib4',
                               '--body', comments_summary])
                    print_success("Added comments summary from original PR")
                except Exception as e:
                    print_warning(f"Failed to add comments summary: {e}")
            else:
                print("No comments found on original PR (or only bot comments)")

        return pr_url

    except Exception as e:
        print_error(f"Failed to create new PR: {e}")
        sys.exit(1)


def close_old_pr_and_comment(old_pr: Dict[str, Any], new_pr_url: str) -> None:
    """Close the old PR and add a comment linking to the new one."""
    print_step(8, "Closing old PR and adding comment")

    try:
        # Add comment to old PR
        comment = f"This PR has been migrated to a fork-based workflow: {new_pr_url}"
        run_command(['gh', 'pr', 'comment', str(old_pr['number']),
                    '--repo', 'leanprover-community/mathlib4',
                    '--body', comment])
        print_success("Added comment to old PR")

        # Add migrated-to-fork label to old PR
        run_command(['gh', 'pr', 'edit', str(old_pr['number']),
                    '--repo', 'leanprover-community/mathlib4',
                    '--add-label', 'migrated-to-fork'])
        print_success("Added migrated-to-fork label to old PR")

        # Close old PR
        run_command(['gh', 'pr', 'close', str(old_pr['number']),
                    '--repo', 'leanprover-community/mathlib4'])
        print_success(f"Closed old PR #{old_pr['number']}")

    except Exception as e:
        print_error(f"Failed to close old PR: {e}")


def main() -> None:
    """Main migration workflow."""
    # Enable ANSI colors on Windows if possible
    if platform.system() == 'Windows':
        try:
            # Enable ANSI colors on Windows 10+
            os.system('')  # This enables ANSI colors in Windows terminal
        except Exception:
            pass  # If it fails, we'll use the no-color fallback

    # Parse command line arguments
    parser = argparse.ArgumentParser(description="Script to migrate contributors from direct write access to using forks.")
    parser.add_argument('-y', '--auto-accept', action='store_true', help="Auto-accept all prompts")
    args = parser.parse_args()

    print(f"{Colors.BOLD}🔄 Mathlib4 Fork Migration Script{Colors.END}")
    print("This script will help you migrate from direct write access to using forks.\n")

    if args.auto_accept:
        print(f"{Colors.YELLOW}ℹ️  Auto-accept mode enabled - all prompts will be automatically accepted{Colors.END}\n")

    # Step 1: Check gh installation
    if not check_gh_installation():
        sys.exit(1)

    # Step 2: Get username
    username = get_github_username()

    # Step 3: Check/create fork
    fork_url = check_and_create_fork(username, args.auto_accept)

    # Step 4: Setup remotes
    fork_remote_name = setup_remotes(username, fork_url, args.auto_accept)

    # Get current branch and validate
    current_branch = get_current_branch()
    validate_branch_for_migration(current_branch, args.auto_accept)

    # Check if branch is already migrated
    branch_already_migrated = check_branch_already_migrated(current_branch, username, fork_remote_name)

    # Step 5: Push branch to fork (if needed)
    if not branch_already_migrated:
        push_branch_to_fork(current_branch, fork_remote_name)
    else:
        print(f"✅ Branch '{current_branch}' is already configured to push to your fork - skipping migration")

    # Step 6: Check for existing PRs
    existing_pr_info = find_existing_pr(current_branch, username)

    # Step 7 & 8: Handle PR migration based on what we found
    if existing_pr_info:
        pr_type = existing_pr_info['type']

        if pr_type == 'fork':
            # PR already exists from fork - nothing to do
            pr = existing_pr_info['pr']
            print_success(f"✅ PR #{pr['number']} already exists from your fork - no migration needed")
            print(f"URL: {pr['url']}")

        elif pr_type == 'old':
            # Old-style PR exists, offer to migrate it
            old_pr = existing_pr_info['pr']
            if yes_no_prompt("Create new PR from fork and close the old one?", auto_accept=args.auto_accept):
                new_pr_url = create_new_pr_from_fork(current_branch, username, old_pr)
                close_old_pr_and_comment(old_pr, new_pr_url)
            else:
                print("Skipping PR migration. You can create a new PR manually if needed.")

        elif pr_type == 'both':
            # Both old and new style PRs exist - manual cleanup needed
            old_pr = existing_pr_info['old_pr']
            fork_pr = existing_pr_info['fork_pr']
            print_warning("⚠️  Found PRs from both main repo and fork:")
            print(f"   Main repo PR: #{old_pr['number']} - {old_pr['title']}")
            print(f"   Fork PR: #{fork_pr['number']} - {fork_pr['title']}")
            print("\nThis situation requires manual cleanup. You may want to:")
            print("1. Review both PRs to see which one is current")
            print("2. Close the outdated one manually")
            print("3. Update the active PR if needed")
    else:
        # No existing PR found - just note it, don't offer to create one
        print("✓ No existing PR found for this branch")

    print(f"\n{Colors.BOLD}{Colors.GREEN}🎉 Migration completed successfully!{Colors.END}")

    # Show summary of current state
    print(f"\n{Colors.BOLD}Current state:{Colors.END}")
    print(f"✓ Branch '{current_branch}' is configured to push to your fork")
    print(f"✓ Git remotes are set up correctly (fork remote: '{fork_remote_name}')")
    if existing_pr_info and existing_pr_info['type'] in ['fork', 'both']:
        pr_info = existing_pr_info.get('pr') or existing_pr_info.get('fork_pr')
        print(f"✓ PR #{pr_info['number']} exists from your fork")

    print(f"\n{Colors.BOLD}Next steps:{Colors.END}")
    print(f"1. Future pushes will automatically go to your fork ('{fork_remote_name}' remote)")
    print("2. Create PRs from your fork to leanprover-community/mathlib4")
    print("3. Remember to sync your fork regularly with upstream:")
    print("   gh repo sync --source leanprover-community/mathlib4")
    print("4. To update other branches, checkout and run this script again")


if __name__ == "__main__":
    try:
        main()
    except KeyboardInterrupt:
        print(f"\n{Colors.YELLOW}Migration cancelled by user{Colors.END}")
        sys.exit(0)<|MERGE_RESOLUTION|>--- conflicted
+++ resolved
@@ -602,12 +602,8 @@
             # Skip bot comments (usernames ending with -bot, except 'FR-vdash-bot')
             if author.endswith('-bot') and not author == 'FR-vdash-bot':
                 continue
-<<<<<<< HEAD
-            if author == 'leanprover-community-bot-assistant':
-=======
             # These are bots posting about merge conflicts and benchmark summaries, respectively.
             if author in ['leanprover-community-bot-assistant', 'github-actions']:
->>>>>>> 9d37c548
                 continue
 
             created_at = comment.get('createdAt', '')
