--- conflicted
+++ resolved
@@ -64,10 +64,7 @@
     }
   }' |
   sort | uniq -c | grep -v "^ *2 " |
-<<<<<<< HEAD
   grep '\(`+`\|`-`\)' | sed 's=^ *1 ==; s=``==g; s=` = =; s=$=`='
-=======
-  grep '\(`+`\|`-`\)' | sed 's=^ *1 =* =; s=``==g'
 fi)"
 
 if [ -n "${report}" ]
@@ -75,7 +72,6 @@
   echo "${report}"
 else
   echo "No declarations were harmed in the making of this PR! 🐙"
->>>>>>> b8d7525d
 fi
 
 printf $'\n---\n\nYou can run this locally as follows
