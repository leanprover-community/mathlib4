/-
Copyright (c) 2021 Mantas Bakšys. All rights reserved.
Released under Apache 2.0 license as described in the file LICENSE.
Authors: Mantas Bakšys
-/
<<<<<<< HEAD
import Mathlib.Data.Nat.Interval
=======
import Mathlib.Order.Interval.Finset.Nat
>>>>>>> 59de845a
import Mathlib.Tactic.IntervalCases
import Mathlib.Tactic.Linarith

/-!
# IMO 2021 Q1

Let `n≥100` be an integer. Ivan writes the numbers `n, n+1,..., 2n` each on different cards.
He then shuffles these `n+1` cards, and divides them into two piles. Prove that at least one
of the piles contains two cards such that the sum of their numbers is a perfect square.

# Solution

We show there exists a triplet `a, b, c ∈ [n , 2n]` with `a < b < c` and each of the sums `(a + b)`,
`(b + c)`, `(a + c)` being a perfect square. Specifically, we consider the linear system of
equations

    a + b = (2 * l - 1) ^ 2
    a + c = (2 * l) ^ 2
    b + c = (2 * l + 1) ^ 2

which can be solved to give

    a = 2 * l ^ 2 - 4 * l
    b = 2 * l ^ 2 + 1
    c = 2 * l ^ 2 + 4 * l

Therefore, it is enough to show that there exists a natural number l such that
`n ≤ 2 * l ^ 2 - 4 * l` and `2 * l ^ 2 + 4 * l ≤ 2 * n` for `n ≥ 100`.

Then, by the Pigeonhole principle, at least two numbers in the triplet must lie in the same pile,
which finishes the proof.
-/

open Finset

namespace Imo2021Q1

-- We will later make use of the fact that there exists (l : ℕ) such that
-- n ≤ 2 * l ^ 2 - 4 * l and 2 * l ^ 2 + 4 * l ≤ 2 * n for n ≥ 100.
theorem exists_numbers_in_interval (n : ℕ) (hn : 100 ≤ n) :
    ∃ l : ℕ, n + 4 * l ≤ 2 * l ^ 2 ∧ 2 * l ^ 2 + 4 * l ≤ 2 * n := by
  have hn' : 1 ≤ Nat.sqrt (n + 1) := by
    rw [Nat.le_sqrt]
    linarith
  have h₁ := Nat.sqrt_le' (n + 1)
  have h₂ := Nat.succ_le_succ_sqrt' (n + 1)
  have h₃ : 10 ≤ (n + 1).sqrt := by
    rw [Nat.le_sqrt]
    linarith only [hn]
  rw [← Nat.sub_add_cancel hn'] at h₁ h₂ h₃
  set l := (n + 1).sqrt - 1
  refine ⟨l, ?_, ?_⟩
  · calc n + 4 * l ≤ (l ^ 2 + 4 * l + 2) + 4 * l := by linarith only [h₂]
      _ ≤ 2 * l ^ 2 := by nlinarith only [h₃]
  · linarith only [h₁]

theorem exists_triplet_summing_to_squares (n : ℕ) (hn : 100 ≤ n) :
    ∃ a b c : ℕ, n ≤ a ∧ a < b ∧ b < c ∧ c ≤ 2 * n ∧
      (∃ k : ℕ, a + b = k ^ 2) ∧ (∃ l : ℕ, c + a = l ^ 2) ∧ ∃ m : ℕ, b + c = m ^ 2 := by
  obtain ⟨l, hl1, hl2⟩ := exists_numbers_in_interval n hn
  have p : 1 < l := by contrapose! hl1; interval_cases l <;> linarith
  have h₁ : 4 * l ≤ 2 * l ^ 2 := by linarith
  have h₂ : 1 ≤ 2 * l := by linarith
  refine ⟨2 * l ^ 2 - 4 * l, 2 * l ^ 2 + 1, 2 * l ^ 2 + 4 * l, ?_, ?_, ?_,
    ⟨?_, ⟨2 * l - 1, ?_⟩, ⟨2 * l, ?_⟩, 2 * l + 1, ?_⟩⟩
  all_goals zify [h₁, h₂]; linarith

-- Since it will be more convenient to work with sets later on, we will translate the above claim
-- to state that there always exists a set B ⊆ [n, 2n] of cardinality at least 3, such that each
-- pair of pairwise unequal elements of B sums to a perfect square.
theorem exists_finset_3_le_card_with_pairs_summing_to_squares (n : ℕ) (hn : 100 ≤ n) :
    ∃ B : Finset ℕ,
      2 * 1 + 1 ≤ B.card ∧
      (∀ a ∈ B, ∀ b ∈ B, a ≠ b → ∃ k, a + b = k ^ 2) ∧
      ∀ c ∈ B, n ≤ c ∧ c ≤ 2 * n := by
  obtain ⟨a, b, c, hna, hab, hbc, hcn, h₁, h₂, h₃⟩ := exists_triplet_summing_to_squares n hn
  refine ⟨{a, b, c}, ?_, ?_, ?_⟩
  · suffices ({a, b, c} : Finset ℕ).card = 3 by rw [this]
    suffices a ∉ {b, c} ∧ b ∉ {c} by
      rw [Finset.card_insert_of_not_mem this.1, Finset.card_insert_of_not_mem this.2,
        Finset.card_singleton]
    rw [Finset.mem_insert, Finset.mem_singleton, Finset.mem_singleton]
    push_neg
    exact ⟨⟨hab.ne, (hab.trans hbc).ne⟩, hbc.ne⟩
  · intro x hx y hy hxy
    simp only [Finset.mem_insert, Finset.mem_singleton] at hx hy
    rcases hx with (rfl | rfl | rfl) <;> rcases hy with (rfl | rfl | rfl)
    all_goals
      first
      | contradiction
      | assumption
      | simpa only [add_comm x y]
  · simp only [Finset.mem_insert, Finset.mem_singleton]
    rintro d (rfl | rfl | rfl) <;> constructor <;> linarith only [hna, hab, hbc, hcn]

end Imo2021Q1

open Imo2021Q1

theorem imo2021_q1 :
    ∀ n : ℕ, 100 ≤ n → ∀ A ⊆ Finset.Icc n (2 * n),
    (∃ a ∈ A, ∃ b ∈ A, a ≠ b ∧ ∃ k : ℕ, a + b = k ^ 2) ∨
    ∃ a ∈ Finset.Icc n (2 * n) \ A, ∃ b ∈ Finset.Icc n (2 * n) \ A,
      a ≠ b ∧ ∃ k : ℕ, a + b = k ^ 2 := by
  intro n hn A hA
  -- For each n ∈ ℕ such that 100 ≤ n, there exists a pairwise unequal triplet {a, b, c} ⊆ [n, 2n]
  -- such that all pairwise sums are perfect squares. In practice, it will be easier to use
  -- a finite set B ⊆ [n, 2n] such that all pairwise unequal pairs of B sum to a perfect square
  -- noting that B has cardinality greater or equal to 3, by the explicit construction of the
  -- triplet {a, b, c} before.
  obtain ⟨B, hB, h₁, h₂⟩ := exists_finset_3_le_card_with_pairs_summing_to_squares n hn
  have hBsub : B ⊆ Finset.Icc n (2 * n) := by
    intro c hcB; simpa only [Finset.mem_Icc] using h₂ c hcB
  have hB' : 2 * 1 < (B ∩ (Finset.Icc n (2 * n) \ A) ∪ B ∩ A).card := by
    rw [← inter_union_distrib_left, sdiff_union_self_eq_union, union_eq_left.2 hA,
      inter_eq_left.2 hBsub]
    exact Nat.succ_le_iff.mp hB
  -- Since B has cardinality greater or equal to 3, there must exist a subset C ⊆ B such that
  -- for any A ⊆ [n, 2n], either C ⊆ A or C ⊆ [n, 2n] \ A and C has cardinality greater
  -- or equal to 2.
  obtain ⟨C, hC, hCA⟩ := Finset.exists_subset_or_subset_of_two_mul_lt_card hB'
  rw [Finset.one_lt_card] at hC
  rcases hC with ⟨a, ha, b, hb, hab⟩
  simp only [Finset.subset_iff, Finset.mem_inter] at hCA
  -- Now we split into the two cases C ⊆ [n, 2n] \ A and C ⊆ A, which can be dealt with identically.
  cases' hCA with hCA hCA <;> [right; left] <;>
    exact ⟨a, (hCA ha).2, b, (hCA hb).2, hab, h₁ a (hCA ha).1 b (hCA hb).1 hab⟩<|MERGE_RESOLUTION|>--- conflicted
+++ resolved
@@ -3,11 +3,7 @@
 Released under Apache 2.0 license as described in the file LICENSE.
 Authors: Mantas Bakšys
 -/
-<<<<<<< HEAD
-import Mathlib.Data.Nat.Interval
-=======
 import Mathlib.Order.Interval.Finset.Nat
->>>>>>> 59de845a
 import Mathlib.Tactic.IntervalCases
 import Mathlib.Tactic.Linarith
 
