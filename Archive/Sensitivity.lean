--- conflicted
+++ resolved
@@ -39,13 +39,7 @@
 but rather use classical logic. -/
 noncomputable section
 
-<<<<<<< HEAD
-open Function Bool LinearMap Fintype FiniteDimensional Module.DualBases
-=======
-local notation "√" => Real.sqrt
-
 open Bool Finset Fintype Function LinearMap Module Module.DualBases
->>>>>>> 554d794c
 
 /-!
 ### The hypercube
@@ -322,13 +316,8 @@
 /-! Again we unpack what are the values of `g`. -/
 
 
-<<<<<<< HEAD
-theorem g_apply : ∀ v, g m v = (f m v + √(m + 1 : ℝ) • v, v) := by
-  delta g; intro v; erw [LinearMap.prod_apply]; simp
-=======
 theorem g_apply : ∀ v, g m v = (f m v + √ (m + 1) • v, v) := by
   delta g; intro v; simp [V]
->>>>>>> 554d794c
 
 theorem g_injective : Injective (g m) := by
   rw [g]
