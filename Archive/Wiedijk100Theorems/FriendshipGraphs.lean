/-
Copyright (c) 2020 Aaron Anderson. All rights reserved.
Released under Apache 2.0 license as described in the file LICENSE.
Authors: Aaron Anderson, Jalex Stark, Kyle Miller
-/
import Mathlib.Combinatorics.SimpleGraph.AdjMatrix
import Mathlib.LinearAlgebra.Matrix.Charpoly.FiniteField
import Mathlib.Data.Int.ModEq
import Mathlib.Data.ZMod.Basic
import Mathlib.Tactic.IntervalCases

#align_import wiedijk_100_theorems.friendship_graphs from "leanprover-community/mathlib"@"5563b1b49e86e135e8c7b556da5ad2f5ff881cad"

/-!
# The Friendship Theorem

## Definitions and Statement
- A `Friendship` graph is one in which any two distinct vertices have exactly one neighbor in common
- A `Politician`, at least in the context of this problem, is a vertex in a graph which is adjacent
  to every other vertex.
- The friendship theorem (Erdős, Rényi, Sós 1966) states that every finite friendship graph has a
  politician.

## Proof outline
The proof revolves around the theory of adjacency matrices, although some steps could equivalently
be phrased in terms of counting walks.
- Assume `G` is a finite friendship graph.
- First we show that any two nonadjacent vertices have the same degree
- Assume for contradiction that `G` does not have a politician.
- Conclude from the last two points that `G` is `d`-regular for some `d : ℕ`.
- Show that `G` has `d ^ 2 - d + 1` vertices.
- By casework, show that if `d = 0, 1, 2`, then `G` has a politician.
- If `3 ≤ d`, let `p` be a prime factor of `d - 1`.
- If `A` is the adjacency matrix of `G` with entries in `ℤ/pℤ`, we show that `A ^ p` has trace `1`.
- This gives a contradiction, as `A` has trace `0`, and thus `A ^ p` has trace `0`.

## References
- [P. Erdős, A. Rényi, V. Sós, *On A Problem of Graph Theory*][erdosrenyisos]
- [C. Huneke, *The Friendship Theorem*][huneke2002]

-/


open scoped Classical BigOperators

namespace Theorems100

noncomputable section

open Finset SimpleGraph Matrix

universe u v

variable {V : Type u} {R : Type v} [Semiring R]

section FriendshipDef

variable (G : SimpleGraph V)

/-- This property of a graph is the hypothesis of the friendship theorem:
every pair of nonadjacent vertices has exactly one common friend,
a vertex to which both are adjacent.
-/
def Friendship [Fintype V] : Prop :=
  ∀ ⦃v w : V⦄, v ≠ w → Fintype.card (G.commonNeighbors v w) = 1
#align theorems_100.friendship Theorems100.Friendship

/-- A politician is a vertex that is adjacent to all other vertices.
-/
def ExistsPolitician : Prop :=
  ∃ v : V, ∀ w : V, v ≠ w → G.Adj v w
#align theorems_100.exists_politician Theorems100.ExistsPolitician

end FriendshipDef

variable [Fintype V] {G : SimpleGraph V} {d : ℕ} (hG : Friendship G)

namespace Friendship

variable (R)

/-- One characterization of a friendship graph is that there is exactly one walk of length 2
  between distinct vertices. These walks are counted in off-diagonal entries of the square of
  the adjacency matrix, so for a friendship graph, those entries are all 1. -/
theorem adjMatrix_sq_of_ne {v w : V} (hvw : v ≠ w) :
    (G.adjMatrix R ^ 2 : Matrix V V R) v w = 1 := by
  rw [sq, ← Nat.cast_one, ← hG hvw]
  simp [commonNeighbors, neighborFinset_eq_filter, Finset.filter_filter, and_comm,
    ← neighborFinset_def]
#align theorems_100.friendship.adj_matrix_sq_of_ne Theorems100.Friendship.adjMatrix_sq_of_ne

/-- This calculation amounts to counting the number of length 3 walks between nonadjacent vertices.
  We use it to show that nonadjacent vertices have equal degrees. -/
theorem adjMatrix_pow_three_of_not_adj {v w : V} (non_adj : ¬G.Adj v w) :
    (G.adjMatrix R ^ 3 : Matrix V V R) v w = degree G v := by
  rw [pow_succ', adjMatrix_mul_apply, degree, card_eq_sum_ones, Nat.cast_sum]
  apply sum_congr rfl
  intro x hx
  rw [adjMatrix_sq_of_ne _ hG, Nat.cast_one]
  rintro ⟨rfl⟩
  rw [mem_neighborFinset] at hx
  exact non_adj hx
#align theorems_100.friendship.adj_matrix_pow_three_of_not_adj Theorems100.Friendship.adjMatrix_pow_three_of_not_adj

variable {R}

/-- As `v` and `w` not being adjacent implies
  `degree G v = ((G.adjMatrix R) ^ 3) v w` and `degree G w = ((G.adjMatrix R) ^ 3) v w`,
  the degrees are equal if `((G.adjMatrix R) ^ 3) v w = ((G.adjMatrix R) ^ 3) w v`

  This is true as the adjacency matrix is symmetric. -/
theorem degree_eq_of_not_adj {v w : V} (hvw : ¬G.Adj v w) : degree G v = degree G w := by
  rw [← Nat.cast_id (G.degree v), ← Nat.cast_id (G.degree w),
    ← adjMatrix_pow_three_of_not_adj ℕ hG hvw,
    ← adjMatrix_pow_three_of_not_adj ℕ hG fun h => hvw (G.symm h)]
  conv_lhs => rw [← transpose_adjMatrix]
  simp only [pow_succ _ 2, sq, ← transpose_mul, transpose_apply]
  simp only [mul_assoc]
#align theorems_100.friendship.degree_eq_of_not_adj Theorems100.Friendship.degree_eq_of_not_adj

/-- Let `A` be the adjacency matrix of a graph `G`.
  If `G` is a friendship graph, then all of the off-diagonal entries of `A^2` are 1.
  If `G` is `d`-regular, then all of the diagonal entries of `A^2` are `d`.
  Putting these together determines `A^2` exactly for a `d`-regular friendship graph. -/
theorem adjMatrix_sq_of_regular (hd : G.IsRegularOfDegree d) :
    G.adjMatrix R ^ 2 = of fun v w => if v = w then (d : R) else (1 : R) := by
  ext (v w); by_cases h : v = w
  · rw [h, sq, adjMatrix_mul_self_apply_self, hd]; simp
  · rw [adjMatrix_sq_of_ne R hG h, of_apply, if_neg h]
#align theorems_100.friendship.adj_matrix_sq_of_regular Theorems100.Friendship.adjMatrix_sq_of_regular

theorem adjMatrix_sq_mod_p_of_regular {p : ℕ} (dmod : (d : ZMod p) = 1)
    (hd : G.IsRegularOfDegree d) : G.adjMatrix (ZMod p) ^ 2 = of fun _ _ => 1 := by
  simp [adjMatrix_sq_of_regular hG hd, dmod]
#align theorems_100.friendship.adj_matrix_sq_mod_p_of_regular Theorems100.Friendship.adjMatrix_sq_mod_p_of_regular

section Nonempty

variable [Nonempty V]

/-- If `G` is a friendship graph without a politician (a vertex adjacent to all others), then
  it is regular. We have shown that nonadjacent vertices of a friendship graph have the same degree,
  and if there isn't a politician, we can show this for adjacent vertices by finding a vertex
  neither is adjacent to, and then using transitivity. -/
theorem isRegularOf_not_existsPolitician (hG' : ¬ExistsPolitician G) :
    ∃ d : ℕ, G.IsRegularOfDegree d := by
  have v := Classical.arbitrary V
  use G.degree v
  intro x
  by_cases hvx : G.Adj v x; swap; · exact (degree_eq_of_not_adj hG hvx).symm
  dsimp only [Theorems100.ExistsPolitician] at hG'
  push_neg at hG'
  rcases hG' v with ⟨w, hvw', hvw⟩
  rcases hG' x with ⟨y, hxy', hxy⟩
  by_cases hxw : G.Adj x w
  swap; · rw [degree_eq_of_not_adj hG hvw]; exact degree_eq_of_not_adj hG hxw
  rw [degree_eq_of_not_adj hG hxy]
  by_cases hvy : G.Adj v y
  swap; · exact (degree_eq_of_not_adj hG hvy).symm
  rw [degree_eq_of_not_adj hG hvw]
  apply degree_eq_of_not_adj hG
  intro hcontra
  rcases Finset.card_eq_one.mp (hG hvw') with ⟨⟨a, ha⟩, h⟩
  have key : ∀ {x}, x ∈ G.commonNeighbors v w → x = a := by
    intro x hx
    have h' : ⟨x, hx⟩ ∈ (univ : Finset (G.commonNeighbors v w)) := mem_univ (Subtype.mk x hx)
    rw [h, mem_singleton] at h'
    injection h'
  apply hxy'
  rw [key ((mem_commonNeighbors G).mpr ⟨hvx, G.symm hxw⟩),
    key ((mem_commonNeighbors G).mpr ⟨hvy, G.symm hcontra⟩)]
#align theorems_100.friendship.is_regular_of_not_exists_politician Theorems100.Friendship.isRegularOf_not_existsPolitician

/-- Let `A` be the adjacency matrix of a `d`-regular friendship graph, and let `v` be a vector
  all of whose components are `1`. Then `v` is an eigenvector of `A ^ 2`, and we can compute
  the eigenvalue to be `d * d`, or as `d + (Fintype.card V - 1)`, so those quantities must be equal.

  This essentially means that the graph has `d ^ 2 - d + 1` vertices. -/
theorem card_of_regular (hd : G.IsRegularOfDegree d) : d + (Fintype.card V - 1) = d * d := by
  have v := Classical.arbitrary V
  trans ((G.adjMatrix ℕ ^ 2) *ᵥ (fun _ => 1)) v
  · rw [adjMatrix_sq_of_regular hG hd, mulVec, dotProduct, ← insert_erase (mem_univ v)]
    simp only [sum_insert, mul_one, if_true, Nat.cast_id, eq_self_iff_true, mem_erase, not_true,
      Ne, not_false_iff, add_right_inj, false_and_iff, of_apply]
    rw [Finset.sum_const_nat, card_erase_of_mem (mem_univ v), mul_one]; · rfl
    intro x hx; simp [(ne_of_mem_erase hx).symm]
  · rw [sq, ← mulVec_mulVec]
    simp only [adjMatrix_mulVec_const_apply_of_regular hd, neighborFinset,
      card_neighborSet_eq_degree, hd v, Function.const_def, adjMatrix_mulVec_apply _ _ (mulVec _ _),
      mul_one, sum_const, Set.toFinset_card, Algebra.id.smul_eq_mul, Nat.cast_id]
#align theorems_100.friendship.card_of_regular Theorems100.Friendship.card_of_regular

/-- The size of a `d`-regular friendship graph is `1 mod (d-1)`, and thus `1 mod p` for a
  factor `p ∣ d-1`. -/
theorem card_mod_p_of_regular {p : ℕ} (dmod : (d : ZMod p) = 1) (hd : G.IsRegularOfDegree d) :
    (Fintype.card V : ZMod p) = 1 := by
  have hpos : 0 < Fintype.card V := Fintype.card_pos_iff.mpr inferInstance
  rw [← Nat.succ_pred_eq_of_pos hpos, Nat.succ_eq_add_one, Nat.pred_eq_sub_one]
  simp only [add_left_eq_self, Nat.cast_add, Nat.cast_one]
  have h := congr_arg (fun n : ℕ => (n : ZMod p)) (card_of_regular hG hd)
  revert h; simp [dmod]
#align theorems_100.friendship.card_mod_p_of_regular Theorems100.Friendship.card_mod_p_of_regular

end Nonempty

theorem adjMatrix_sq_mul_const_one_of_regular (hd : G.IsRegularOfDegree d) :
    G.adjMatrix R * of (fun _ _ => 1) = of (fun _ _ => (d : R)) := by
  ext x
  simp only [← hd x, degree, adjMatrix_mul_apply, sum_const, Nat.smul_one_eq_coe,
    of_apply]
#align theorems_100.friendship.adj_matrix_sq_mul_const_one_of_regular Theorems100.Friendship.adjMatrix_sq_mul_const_one_of_regular

theorem adjMatrix_mul_const_one_mod_p_of_regular {p : ℕ} (dmod : (d : ZMod p) = 1)
    (hd : G.IsRegularOfDegree d) :
    G.adjMatrix (ZMod p) * of (fun _ _ => 1) = of (fun _ _ => 1) := by
  rw [adjMatrix_sq_mul_const_one_of_regular hd, dmod]
#align theorems_100.friendship.adj_matrix_mul_const_one_mod_p_of_regular Theorems100.Friendship.adjMatrix_mul_const_one_mod_p_of_regular

/-- Modulo a factor of `d-1`, the square and all higher powers of the adjacency matrix
  of a `d`-regular friendship graph reduce to the matrix whose entries are all 1. -/
theorem adjMatrix_pow_mod_p_of_regular {p : ℕ} (dmod : (d : ZMod p) = 1)
    (hd : G.IsRegularOfDegree d) {k : ℕ} (hk : 2 ≤ k) :
    G.adjMatrix (ZMod p) ^ k = of (fun _ _ => 1) := by
  match k with
  | 0 | 1 => exfalso; linarith
  | k + 2 =>
    induction' k with k hind
    · exact adjMatrix_sq_mod_p_of_regular hG dmod hd
    rw [pow_succ', hind (Nat.le_add_left 2 k)]
    exact adjMatrix_mul_const_one_mod_p_of_regular dmod hd
#align theorems_100.friendship.adj_matrix_pow_mod_p_of_regular Theorems100.Friendship.adjMatrix_pow_mod_p_of_regular

variable [Nonempty V]

/-- This is the main proof. Assuming that `3 ≤ d`, we take `p` to be a prime factor of `d-1`.
  Then the `p`th power of the adjacency matrix of a `d`-regular friendship graph must have trace 1
  mod `p`, but we can also show that the trace must be the `p`th power of the trace of the original
  adjacency matrix, which is 0, a contradiction.
-/
theorem false_of_three_le_degree (hd : G.IsRegularOfDegree d) (h : 3 ≤ d) : False := by
  -- get a prime factor of d - 1
  let p : ℕ := (d - 1).minFac
  have p_dvd_d_pred := (ZMod.natCast_zmod_eq_zero_iff_dvd _ _).mpr (d - 1).minFac_dvd
  have dpos : 1 ≤ d := by linarith
  have d_cast : ↑(d - 1) = (d : ℤ) - 1 := by norm_cast
  haveI : Fact p.Prime := ⟨Nat.minFac_prime (by linarith)⟩
  have hp2 : 2 ≤ p := (Fact.out (p := p.Prime)).two_le
  have dmod : (d : ZMod p) = 1 := by
    rw [← Nat.succ_pred_eq_of_pos dpos, Nat.succ_eq_add_one, Nat.pred_eq_sub_one]
    simp only [add_left_eq_self, Nat.cast_add, Nat.cast_one]
    exact p_dvd_d_pred
  have Vmod := card_mod_p_of_regular hG dmod hd
  -- now we reduce to a trace calculation
  have := ZMod.trace_pow_card (G.adjMatrix (ZMod p))
  contrapose! this; clear this
  -- the trace is 0 mod p when computed one way
  rw [trace_adjMatrix, zero_pow this.out.ne_zero]
  -- but the trace is 1 mod p when computed the other way
  rw [adjMatrix_pow_mod_p_of_regular hG dmod hd hp2]
  dsimp only [Fintype.card] at Vmod
  simp only [Matrix.trace, Matrix.diag, mul_one, nsmul_eq_mul, LinearMap.coe_mk, sum_const,
<<<<<<< HEAD
    of_apply, Ne.def]
  rw [Vmod, ← Nat.cast_one (R := ZMod (Nat.minFac (d - 1))), ZMod.natCast_zmod_eq_zero_iff_dvd,
=======
    of_apply, Ne]
  rw [Vmod, ← Nat.cast_one (R := ZMod (Nat.minFac (d - 1))), ZMod.nat_cast_zmod_eq_zero_iff_dvd,
>>>>>>> 9158f323
    Nat.dvd_one, Nat.minFac_eq_one_iff]
  linarith
#align theorems_100.friendship.false_of_three_le_degree Theorems100.Friendship.false_of_three_le_degree

/-- If `d ≤ 1`, a `d`-regular friendship graph has at most one vertex, which is
  trivially a politician. -/
theorem existsPolitician_of_degree_le_one (hd : G.IsRegularOfDegree d) (hd1 : d ≤ 1) :
    ExistsPolitician G := by
  have sq : d * d = d := by interval_cases d <;> norm_num
  have h := card_of_regular hG hd
  rw [sq] at h
  have : Fintype.card V ≤ 1 := by
    cases hn : Fintype.card V with
    | zero => exact zero_le _
    | succ n =>
      have : n = 0 := by
        rw [hn, Nat.succ_sub_succ_eq_sub, tsub_zero] at h
        linarith
      subst n
      rfl
  use Classical.arbitrary V
  intro w h; exfalso
  apply h
  apply Fintype.card_le_one_iff.mp this
#align theorems_100.friendship.exists_politician_of_degree_le_one Theorems100.Friendship.existsPolitician_of_degree_le_one

/-- If `d = 2`, a `d`-regular friendship graph has 3 vertices, so it must be complete graph,
  and all the vertices are politicians. -/
theorem neighborFinset_eq_of_degree_eq_two (hd : G.IsRegularOfDegree 2) (v : V) :
    G.neighborFinset v = Finset.univ.erase v := by
  apply Finset.eq_of_subset_of_card_le
  · rw [Finset.subset_iff]
    intro x
    rw [mem_neighborFinset, Finset.mem_erase]
    exact fun h => ⟨(G.ne_of_adj h).symm, Finset.mem_univ _⟩
  convert_to 2 ≤ _
  · convert_to _ = Fintype.card V - 1
    · have hfr := card_of_regular hG hd
      linarith
    · exact Finset.card_erase_of_mem (Finset.mem_univ _)
  · dsimp only [IsRegularOfDegree, degree] at hd
    rw [hd]
#align theorems_100.friendship.neighbor_finset_eq_of_degree_eq_two Theorems100.Friendship.neighborFinset_eq_of_degree_eq_two

theorem existsPolitician_of_degree_eq_two (hd : G.IsRegularOfDegree 2) : ExistsPolitician G := by
  have v := Classical.arbitrary V
  use v
  intro w hvw
  rw [← mem_neighborFinset, neighborFinset_eq_of_degree_eq_two hG hd v, Finset.mem_erase]
  exact ⟨hvw.symm, Finset.mem_univ _⟩
#align theorems_100.friendship.exists_politician_of_degree_eq_two Theorems100.Friendship.existsPolitician_of_degree_eq_two

theorem existsPolitician_of_degree_le_two (hd : G.IsRegularOfDegree d) (h : d ≤ 2) :
    ExistsPolitician G := by
  interval_cases d
  iterate 2 apply existsPolitician_of_degree_le_one hG hd; norm_num
  · exact existsPolitician_of_degree_eq_two hG hd
#align theorems_100.friendship.exists_politician_of_degree_le_two Theorems100.Friendship.existsPolitician_of_degree_le_two

end Friendship

/-- **Friendship theorem**: We wish to show that a friendship graph has a politician (a vertex
  adjacent to all others). We proceed by contradiction, and assume the graph has no politician.
  We have already proven that a friendship graph with no politician is `d`-regular for some `d`,
  and now we do casework on `d`.
  If the degree is at most 2, we observe by casework that it has a politician anyway.
  If the degree is at least 3, the graph cannot exist. -/
theorem friendship_theorem [Nonempty V] : ExistsPolitician G := by
  by_contra npG
  rcases hG.isRegularOf_not_existsPolitician npG with ⟨d, dreg⟩
  cases' lt_or_le d 3 with dle2 dge3
  · exact npG (hG.existsPolitician_of_degree_le_two dreg (Nat.lt_succ_iff.mp dle2))
  · exact hG.false_of_three_le_degree dreg dge3
#align theorems_100.friendship_theorem Theorems100.friendship_theorem

end

end Theorems100<|MERGE_RESOLUTION|>--- conflicted
+++ resolved
@@ -259,13 +259,8 @@
   rw [adjMatrix_pow_mod_p_of_regular hG dmod hd hp2]
   dsimp only [Fintype.card] at Vmod
   simp only [Matrix.trace, Matrix.diag, mul_one, nsmul_eq_mul, LinearMap.coe_mk, sum_const,
-<<<<<<< HEAD
-    of_apply, Ne.def]
+    of_apply, Ne]
   rw [Vmod, ← Nat.cast_one (R := ZMod (Nat.minFac (d - 1))), ZMod.natCast_zmod_eq_zero_iff_dvd,
-=======
-    of_apply, Ne]
-  rw [Vmod, ← Nat.cast_one (R := ZMod (Nat.minFac (d - 1))), ZMod.nat_cast_zmod_eq_zero_iff_dvd,
->>>>>>> 9158f323
     Nat.dvd_one, Nat.minFac_eq_one_iff]
   linarith
 #align theorems_100.friendship.false_of_three_le_degree Theorems100.Friendship.false_of_three_le_degree
