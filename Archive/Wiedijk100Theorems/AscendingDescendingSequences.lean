/-
Copyright (c) 2020 Bhavik Mehta. All rights reserved.
Released under Apache 2.0 license as described in the file LICENSE.
Authors: Bhavik Mehta
-/
import Mathlib.Algebra.Order.Group.Nat
import Mathlib.Data.Finset.Max
import Mathlib.Data.Fintype.Powerset
import Mathlib.Data.Set.Monotone
import Mathlib.Order.Interval.Finset.Nat

/-!
# Erdős–Szekeres theorem

This file proves Theorem 73 from the [100 Theorems List](https://www.cs.ru.nl/~freek/100/), also
known as the Erdős–Szekeres theorem: given a sequence of more than `r * s` distinct
values, there is an increasing sequence of length longer than `r` or a decreasing sequence of length
longer than `s`.

We use the proof outlined at
https://en.wikipedia.org/wiki/Erdos-Szekeres_theorem#Pigeonhole_principle.

## Tags

sequences, increasing, decreasing, Ramsey, Erdos-Szekeres, Erdős–Szekeres, Erdős-Szekeres
-/

open Function Finset

namespace Theorems100

variable {α β : Type*} [Fintype α] [LinearOrder α] [LinearOrder β] {f : α → β} {i : α}

/-- The possible lengths of an increasing sequence which ends at `i`. -/
private noncomputable def incSequencesTo (f : α → β) (i : α) : Finset ℕ :=
  open Classical in
  image card {t : Finset α | IsGreatest t.toSet i ∧ StrictMonoOn f t}

/-- The possible lengths of a decreasing sequence which ends at `i`. -/
private noncomputable def decSequencesTo (f : α → β) (i : α) : Finset ℕ :=
  open Classical in
  image card {t : Finset α | IsGreatest t.toSet i ∧ StrictAntiOn f t}

private lemma one_mem_incSequencesTo : 1 ∈ incSequencesTo f i := mem_image.2 ⟨{i}, by simp⟩
private lemma one_mem_decSequencesTo : 1 ∈ decSequencesTo f i := one_mem_incSequencesTo (β := βᵒᵈ)

private lemma incSequencesTo_nonempty : (incSequencesTo f i).Nonempty := ⟨1, one_mem_incSequencesTo⟩
private lemma decSequencesTo_nonempty : (decSequencesTo f i).Nonempty := ⟨1, one_mem_decSequencesTo⟩

/-- The maximum length of an increasing sequence which ends at `i`. -/
private noncomputable def maxIncSequencesTo (f : α → β) (i : α) : ℕ :=
  max' (incSequencesTo f i) incSequencesTo_nonempty

/-- The maximum length of a decreasing sequence which ends at `i`. -/
private noncomputable def maxDecSequencesTo (f : α → β) (i : α) : ℕ :=
  max' (decSequencesTo f i) decSequencesTo_nonempty

private lemma one_le_maxIncSequencesTo : 1 ≤ maxIncSequencesTo f i :=
  le_max' _ _ one_mem_incSequencesTo
private lemma one_le_maxDecSequencesTo : 1 ≤ maxDecSequencesTo f i :=
  le_max' _ _ one_mem_decSequencesTo

private lemma maxIncSequencesTo_mem : maxIncSequencesTo f i ∈ incSequencesTo f i :=
  max'_mem _ incSequencesTo_nonempty
private lemma maxDecSequencesTo_mem : maxDecSequencesTo f i ∈ decSequencesTo f i :=
  max'_mem _ decSequencesTo_nonempty

private lemma maxIncSequencesTo_lt {i j : α} (hij : i < j) (hfij : f i < f j) :
    maxIncSequencesTo f i < maxIncSequencesTo f j := by
  classical
  rw [Nat.lt_iff_add_one_le]
  refine le_max' _ _ ?_
  have : maxIncSequencesTo f i ∈ incSequencesTo f i := max'_mem _ incSequencesTo_nonempty
  simp only [incSequencesTo, mem_image, mem_filter, exists_prop, mem_univ, exists_and_right,
    true_and, and_assoc] at this
  obtain ⟨t, hti, ht₁, ht₂⟩ := this
  simp only [incSequencesTo, mem_image, mem_filter, mem_univ, true_and, exists_and_right,
    and_assoc]
  have : ∀ x ∈ t, x < j := by
    intro x hx
    exact (hti.2 hx).trans_lt hij
  refine ⟨insert j t, ?_, ?_, ?_⟩
  next =>
    convert hti.insert j using 1
    next => simp
    next => rw [max_eq_left hij.le]
  next =>
    simp only [coe_insert, incSequencesTo, decSequencesTo]
    rw [strictMonoOn_insert_iff_of_forall_le]
    · refine ⟨?_, ht₁⟩
      intro x hx hxj
      exact (ht₁.monotoneOn hx hti.1 (hti.2 hx)).trans_lt hfij
    · exact fun x hx ↦ (this x hx).le
  have : j ∉ t := fun hj ↦ lt_irrefl _ (this _ hj)
  simp [this, ht₂]

private lemma maxDecSequencesTo_gt {i j : α} (hij : i < j) (hfij : f j < f i) :
    maxDecSequencesTo f i < maxDecSequencesTo f j :=
  maxIncSequencesTo_lt (β := βᵒᵈ) hij hfij

private noncomputable def paired (f : α → β) (i : α) : ℕ × ℕ :=
  (maxIncSequencesTo f i, maxDecSequencesTo f i)

private lemma paired_injective (hf : Injective f) : Injective (paired f) := by
  apply injective_of_lt_imp_ne
  intro i j hij q
  cases lt_or_gt_of_ne (hf.ne hij.ne)
  case inl h => exact (maxIncSequencesTo_lt hij h).ne congr($q.1)
  case inr h => exact (maxDecSequencesTo_gt hij h).ne congr($q.2)

/-- **Erdős–Szekeres Theorem**: Given a sequence of more than `r * s` distinct values, there is an
increasing sequence of length longer than `r` or a decreasing sequence of length longer than `s`.

Proof idea:
We label each value in the sequence with two numbers specifying the longest increasing
subsequence ending there, and the longest decreasing subsequence ending there.
We then show the pair of labels must be unique. Now if there is no increasing sequence longer than
`r` and no decreasing sequence longer than `s`, then there are at most `r * s` possible labels,
which is a contradiction if there are more than `r * s` elements.
-/
theorem erdos_szekeres {r s : ℕ} {f : α → β} (hn : r * s < Fintype.card α) (hf : Injective f) :
    (∃ t : Finset α, r < #t ∧ StrictMonoOn f t) ∨
      ∃ t : Finset α, s < #t ∧ StrictAntiOn f t := by
  classical
  rsuffices ⟨i, hi⟩ : ∃ i, r < maxIncSequencesTo f i ∨ s < maxDecSequencesTo f i
  · refine Or.imp ?_ ?_ hi
    on_goal 1 =>
      have : maxIncSequencesTo f i ∈ image card _ := maxIncSequencesTo_mem
    on_goal 2 =>
      have : maxDecSequencesTo f i ∈ image card _ := maxDecSequencesTo_mem
    all_goals
      intro hi
      obtain ⟨t, ht₁, ht₂⟩ := mem_image.1 this
      refine ⟨t, by rwa [ht₂], ?_⟩
      rw [mem_filter] at ht₁
      exact ht₁.2.2
  by_contra! q
<<<<<<< HEAD
  have : Set.MapsTo (paired f) Finset.univ.toSet (Finset.Icc 1 r ×ˢ Finset.Icc 1 s).toSet := by
    simp [paired, one_le_maxIncSequencesTo, one_le_maxDecSequencesTo, *]
  refine hn.not_ge ?_
  simpa using card_le_card_of_injOn (paired f) this (paired_injective hf).injOn
=======
  -- Then the labels `(a_i, b_i)` all fit in the following set: `{ (x,y) | 1 ≤ x ≤ r, 1 ≤ y ≤ s }`
  let ran : Finset (ℕ × ℕ) := (range r).image Nat.succ ×ˢ (range s).image Nat.succ
  -- which we prove here.
  have : image ab univ ⊆ ran := by
    -- First some logical shuffling
    rintro ⟨x₁, x₂⟩
    simp only [ran, mem_image, mem_range, mem_univ, mem_product, true_and,
      Prod.ext_iff]
    rintro ⟨i, rfl, rfl⟩
    specialize q i
    -- Show `1 ≤ a_i` and `1 ≤ b_i`, which is easy from the fact that `{i}` is an increasing and
    -- decreasing subsequence which we did right near the top.
    have z : 1 ≤ (ab i).1 ∧ 1 ≤ (ab i).2 := by
      constructor <;>
        · apply le_max'
          rw [mem_image]
          exact ⟨{i}, by solve_by_elim, card_singleton i⟩
    -- Need to get `a_i ≤ r`, here phrased as: there is some `a < r` with `a+1 = a_i`.
    exact ⟨⟨(ab i).1 - 1, by omega⟩, (ab i).2 - 1, by omega⟩
  -- To get our contradiction, it suffices to prove `n ≤ r * s`
  apply not_le_of_gt hn
  -- Which follows from considering the cardinalities of the subset above, since `ab` is injective.
  simpa [ran, Nat.succ_injective, card_image_of_injective, ‹Injective ab›] using card_le_card this
>>>>>>> 44ec04b3

end Theorems100<|MERGE_RESOLUTION|>--- conflicted
+++ resolved
@@ -135,35 +135,9 @@
       rw [mem_filter] at ht₁
       exact ht₁.2.2
   by_contra! q
-<<<<<<< HEAD
   have : Set.MapsTo (paired f) Finset.univ.toSet (Finset.Icc 1 r ×ˢ Finset.Icc 1 s).toSet := by
-    simp [paired, one_le_maxIncSequencesTo, one_le_maxDecSequencesTo, *]
+    simp [paired, one_le_maxIncSequencesTo, one_le_maxDecSequencesTo, Set.MapsTo, *]
   refine hn.not_ge ?_
   simpa using card_le_card_of_injOn (paired f) this (paired_injective hf).injOn
-=======
-  -- Then the labels `(a_i, b_i)` all fit in the following set: `{ (x,y) | 1 ≤ x ≤ r, 1 ≤ y ≤ s }`
-  let ran : Finset (ℕ × ℕ) := (range r).image Nat.succ ×ˢ (range s).image Nat.succ
-  -- which we prove here.
-  have : image ab univ ⊆ ran := by
-    -- First some logical shuffling
-    rintro ⟨x₁, x₂⟩
-    simp only [ran, mem_image, mem_range, mem_univ, mem_product, true_and,
-      Prod.ext_iff]
-    rintro ⟨i, rfl, rfl⟩
-    specialize q i
-    -- Show `1 ≤ a_i` and `1 ≤ b_i`, which is easy from the fact that `{i}` is an increasing and
-    -- decreasing subsequence which we did right near the top.
-    have z : 1 ≤ (ab i).1 ∧ 1 ≤ (ab i).2 := by
-      constructor <;>
-        · apply le_max'
-          rw [mem_image]
-          exact ⟨{i}, by solve_by_elim, card_singleton i⟩
-    -- Need to get `a_i ≤ r`, here phrased as: there is some `a < r` with `a+1 = a_i`.
-    exact ⟨⟨(ab i).1 - 1, by omega⟩, (ab i).2 - 1, by omega⟩
-  -- To get our contradiction, it suffices to prove `n ≤ r * s`
-  apply not_le_of_gt hn
-  -- Which follows from considering the cardinalities of the subset above, since `ab` is injective.
-  simpa [ran, Nat.succ_injective, card_image_of_injective, ‹Injective ab›] using card_le_card this
->>>>>>> 44ec04b3
 
 end Theorems100