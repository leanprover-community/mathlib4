/-
Copyright (c) 2020 Bhavik Mehta, Aaron Anderson. All rights reserved.
Released under Apache 2.0 license as described in the file LICENSE.
Authors: Bhavik Mehta, Aaron Anderson
-/
import Mathlib.RingTheory.PowerSeries.Basic
import Mathlib.Combinatorics.Partition
import Mathlib.Data.Nat.Parity
import Mathlib.Data.Finset.NatAntidiagonal
import Mathlib.Data.Fin.Tuple.NatAntidiagonal
import Mathlib.Tactic.IntervalCases
import Mathlib.Tactic.ApplyFun
import Mathlib.Data.Finset.Antidiagonal

#align_import wiedijk_100_theorems.partition from "leanprover-community/mathlib"@"5563b1b49e86e135e8c7b556da5ad2f5ff881cad"

/-!
# Euler's Partition Theorem

This file proves Theorem 45 from the [100 Theorems List](https://www.cs.ru.nl/~freek/100/).

The theorem concerns the counting of integer partitions -- ways of
writing a positive integer `n` as a sum of positive integer parts.

Specifically, Euler proved that the number of integer partitions of `n`
into *distinct* parts equals the number of partitions of `n` into *odd*
parts.

## Proof outline

The proof is based on the generating functions for odd and distinct partitions, which turn out to be
equal:

$$\prod_{i=0}^\infty \frac {1}{1-X^{2i+1}} = \prod_{i=0}^\infty (1+X^{i+1})$$

In fact, we do not take a limit: it turns out that comparing the `n`'th coefficients of the partial
products up to `m := n + 1` is sufficient.

In particular, we

1. define the partial product for the generating function for odd partitions `partialOddGF m` :=
  $$\prod_{i=0}^m \frac {1}{1-X^{2i+1}}$$;
2. prove `oddGF_prop`: if `m` is big enough (`m * 2 > n`), the partial product's coefficient counts
  the number of odd partitions;
3. define the partial product for the generating function for distinct partitions
  `partialDistinctGF m` := $$\prod_{i=0}^m (1+X^{i+1})$$;
4. prove `distinctGF_prop`: if `m` is big enough (`m + 1 > n`), the `n`th coefficient of the
  partial product counts the number of distinct partitions of `n`;
5. prove `same_coeffs`: if m is big enough (`m ≥ n`), the `n`th coefficient of the partial products
  are equal;
6. combine the above in `partition_theorem`.

## References
https://en.wikipedia.org/wiki/Partition_(number_theory)#Odd_parts_and_distinct_parts
-/


open PowerSeries

namespace Theorems100

noncomputable section

variable {α : Type*}

open Finset

open scoped BigOperators

open scoped Classical

/-- The partial product for the generating function for odd partitions.
TODO: As `m` tends to infinity, this converges (in the `X`-adic topology).

If `m` is sufficiently large, the `i`th coefficient gives the number of odd partitions of the
natural number `i`: proved in `oddGF_prop`.
It is stated for an arbitrary field `α`, though it usually suffices to use `ℚ` or `ℝ`.
-/
def partialOddGF (m : ℕ) [Field α] :=
  ∏ i in range m, (1 - (X : PowerSeries α) ^ (2 * i + 1))⁻¹
#align theorems_100.partial_odd_gf Theorems100.partialOddGF

/-- The partial product for the generating function for distinct partitions.
TODO: As `m` tends to infinity, this converges (in the `X`-adic topology).

If `m` is sufficiently large, the `i`th coefficient gives the number of distinct partitions of the
natural number `i`: proved in `distinctGF_prop`.
It is stated for an arbitrary commutative semiring `α`, though it usually suffices to use `ℕ`, `ℚ`
or `ℝ`.
-/
def partialDistinctGF (m : ℕ) [CommSemiring α] :=
  ∏ i in range m, (1 + (X : PowerSeries α) ^ (i + 1))
#align theorems_100.partial_distinct_gf Theorems100.partialDistinctGF

/-
/--
Functions defined only on `s`, which sum to `n`. In other words, a partition of `n` indexed by `s`.
Every function in here is finitely supported, and the support is a subset of `s`.
This should be thought of as a generalisation of `Finset.Nat.antidiagonalTuple` where
`antidiagonalTuple k n` is the same thing as `cut (s : Finset.univ (Fin k)) n`.
-/
def cut {ι : Type*} (s : Finset ι) (n : ℕ) : Finset (ι → ℕ) :=
  Finset.filter (fun f => s.sum f = n)
    ((s.pi fun _ => range (n + 1)).map
      ⟨fun f i => if h : i ∈ s then f i h else 0, fun f g h => by
        ext i hi; simpa [dif_pos hi] using congr_fun h i⟩)
#align theorems_100.cut Theorems100.cut

theorem mem_cut {ι : Type*} (s : Finset ι) (n : ℕ) (f : ι → ℕ) :
    f ∈ cut s n ↔ s.sum f = n ∧ ∀ i, i ∉ s → f i = 0 := by
  rw [cut, mem_filter, and_comm, and_congr_right]
  intro h
  simp only [mem_map, exists_prop, Function.Embedding.coeFn_mk, mem_pi]
  constructor
  · rintro ⟨_, _, rfl⟩ _ H
    simp [dif_neg H]
  · intro hf
    refine' ⟨fun i _ => f i, fun i hi => _, _⟩
    · rw [mem_range, Nat.lt_succ_iff, ← h]
      apply single_le_sum _ hi
      simp
    · ext x
      rw [dite_eq_ite, ite_eq_left_iff, eq_comm]
      exact hf x
#align theorems_100.mem_cut Theorems100.mem_cut

theorem cut_equiv_antidiag (n : ℕ) :
    Equiv.finsetCongr (Equiv.boolArrowEquivProd _) (cut univ n) = Nat.antidiagonal n := by
  ext ⟨x₁, x₂⟩
  simp_rw [Equiv.finsetCongr_apply, mem_map, Equiv.toEmbedding, Function.Embedding.coeFn_mk, ←
    Equiv.eq_symm_apply]
  simp [mem_cut, add_comm]
#align theorems_100.cut_equiv_antidiag Theorems100.cut_equiv_antidiag

theorem cut_univ_fin_eq_antidiagonalTuple (n : ℕ) (k : ℕ) :
    cut univ n = Nat.antidiagonalTuple k n := by ext; simp [Nat.mem_antidiagonalTuple, mem_cut]
#align theorems_100.cut_univ_fin_eq_antidiagonal_tuple Theorems100.cut_univ_fin_eq_antidiagonalTuple

/-- There is only one `cut` of 0. -/
@[simp]
theorem cut_zero {ι : Type*} (s : Finset ι) : cut s 0 = {0} := by
  -- In general it's nice to prove things using `mem_cut` but in this case it's easier to just
  -- use the definition.
  rw [cut, range_one, pi_const_singleton, map_singleton, Function.Embedding.coeFn_mk,
    filter_singleton, if_pos, singleton_inj]
  · ext; split_ifs <;> rfl
  rw [sum_eq_zero_iff]
  intro x hx
  apply dif_pos hx
#align theorems_100.cut_zero Theorems100.cut_zero

@[simp]
theorem cut_empty_succ {ι : Type*} (n : ℕ) : cut (∅ : Finset ι) (n + 1) = ∅ := by
  apply eq_empty_of_forall_not_mem
  intro x hx
  rw [mem_cut, sum_empty] at hx
  cases hx.1
#align theorems_100.cut_empty_succ Theorems100.cut_empty_succ

<<<<<<< HEAD
theorem piAntidiagonal_insert' {ι : Type _} (n : ℕ) (a : ι) (s : Finset ι) (h : a ∉ s) :
    piAntidiagonal (insert a s) n =
=======
theorem cut_insert {ι : Type*} (n : ℕ) (a : ι) (s : Finset ι) (h : a ∉ s) :
    cut (insert a s) n =
>>>>>>> 6c63dfbe
      (Nat.antidiagonal n).biUnion fun p : ℕ × ℕ =>
        (piAntidiagonal s p.snd).map
          ⟨fun f => f + fun t => if t = a then p.fst else 0, add_left_injective _⟩ := by
  ext f
  rw [mem_piAntidiagonal, mem_biUnion, sum_insert h]
  constructor
  · rintro ⟨rfl, h₁⟩
    simp only [exists_prop, Function.Embedding.coeFn_mk, mem_map, Nat.mem_antidiagonal, Prod.exists]
    refine' ⟨f a, s.sum f, rfl, fun i => if i = a then 0 else f i, _, _⟩
    · rw [mem_piAntidiagonal]
      refine' ⟨_, _⟩
      · rw [sum_ite]
        have : filter (fun x => x ≠ a) s = s := by
          apply filter_true_of_mem
          rintro i hi rfl
          apply h hi
        simp [this]
      · intro i hi
        rw [ite_eq_left_iff]
        intro hne
        apply h₁
        simp [not_or, hne, hi]
    · ext x
      obtain rfl | h := eq_or_ne x a
      · simp
      · simp [if_neg h]
  · simp only [mem_insert, Function.Embedding.coeFn_mk, mem_map, Nat.mem_antidiagonal, Prod.exists,
      exists_prop, mem_piAntidiagonal, not_or]
    rintro ⟨p, q, rfl, g, ⟨rfl, hg₂⟩, rfl⟩
    refine' ⟨_, _⟩
    · simp [sum_add_distrib, if_neg h, hg₂ _ h, add_comm]
    · rintro i ⟨h₁, h₂⟩
      simp [if_neg h₁, hg₂ _ h₂]
#align theorems_100.cut_insert Theorems100.piAntidiagonal_insert
-/

<<<<<<< HEAD
theorem coeff_prod_range [CommSemiring α] {ι : Type*} -- [DecidableEq ι] -- [DecidableEq (ι → ℕ)]
    (s : Finset ι) (f : ι → PowerSeries α) (n : ℕ) :
    coeff α n (∏ j in s, f j) = ∑ l in piAntidiagonal s n, ∏ i in s, coeff α (l i) (f i) := by
=======
theorem coeff_prod_range [CommSemiring α] {ι : Type*} (s : Finset ι) (f : ι → PowerSeries α)
    (n : ℕ) : coeff α n (∏ j in s, f j) = ∑ l in cut s n, ∏ i in s, coeff α (l i) (f i) := by
>>>>>>> 6c63dfbe
  revert n
  induction s using Finset.induction_on with
  | empty =>
    intro n
    rw [piAntidiagonal_empty]
    by_cases hn : n = 0
    · simp only [if_pos hn, prod_empty, coeff_one, sum_const, card_singleton, one_smul]
    · simp only [if_neg hn, prod_empty, coeff_one, sum_const, card_empty,
        zero_smul, ite_eq_right_iff]
  | @insert a s hi ih =>
    intro n
    rw [piAntidiagonal_insert _ _ _ hi, prod_insert hi, coeff_mul, sum_biUnion]
    · apply Finset.sum_congr rfl
      rintro ⟨x,y⟩ _
      simp only [sum_map, Pi.add_apply, Function.Embedding.coeFn_mk,
        prod_insert hi, if_pos rfl, ih, mul_sum]
      rw [Finset.sum_image]
      apply Finset.sum_congr rfl
      intro c _
      apply congr_arg₂
      rw [Function.update_same]
      apply Finset.prod_congr rfl
      intro k hk
      rw [Function.update_apply, if_neg]
      exact ne_of_mem_of_not_mem hk hi
      · intro c hc d hd h
        rw [Function.funext_iff] at h
        ext i
        by_cases hia : i = a
        · rw [mem_piAntidiagonal] at hc hd
          rw [hia, hc.2 a hi, hd.2 a hi]
        · specialize h i
          simp only [Function.update_noteq hia] at h
          exact h
    · simp only [Set.PairwiseDisjoint, Set.Pairwise, mem_coe, ne_eq, Function.onFun, disjoint_left,
        mem_image, mem_piAntidiagonal, not_exists, not_and, and_imp, forall_exists_index,
        Prod.forall, Prod.mk.injEq]
      intro p₁ q₁ h₁ p₂ q₂ h₂ t c d hdq₁ _ hdp₁ e heq₂ he hep₂
      suffices : q₁ = q₂
      · apply (t _) this
        simp only [HasAntidiagonal.mem_antidiagonal] at h₁ h₂
        simp only [this, ← h₂, add_left_inj] at h₁
        exact h₁
      rw [← hdq₁, ← heq₂]
      apply Finset.sum_congr rfl
      intro i his
      rw [Function.funext_iff] at hdp₁ hep₂
      specialize hdp₁ i
      specialize hep₂ i
      suffices : i ≠ a
      rw [Function.update_noteq this] at hdp₁ hep₂
      rw [hdp₁, hep₂]
      apply ne_of_mem_of_not_mem his hi
#align theorems_100.coeff_prod_range Theorems100.coeff_prod_range

/-- A convenience constructor for the power series whose coefficients indicate a subset. -/
def indicatorSeries (α : Type*) [Semiring α] (s : Set ℕ) : PowerSeries α :=
  PowerSeries.mk fun n => if n ∈ s then 1 else 0
#align theorems_100.indicator_series Theorems100.indicatorSeries

theorem coeff_indicator (s : Set ℕ) [Semiring α] (n : ℕ) :
    coeff α n (indicatorSeries _ s) = if n ∈ s then 1 else 0 :=
  coeff_mk _ _
#align theorems_100.coeff_indicator Theorems100.coeff_indicator

theorem coeff_indicator_pos (s : Set ℕ) [Semiring α] (n : ℕ) (h : n ∈ s) :
    coeff α n (indicatorSeries _ s) = 1 := by rw [coeff_indicator, if_pos h]
#align theorems_100.coeff_indicator_pos Theorems100.coeff_indicator_pos

theorem coeff_indicator_neg (s : Set ℕ) [Semiring α] (n : ℕ) (h : n ∉ s) :
    coeff α n (indicatorSeries _ s) = 0 := by rw [coeff_indicator, if_neg h]
#align theorems_100.coeff_indicator_neg Theorems100.coeff_indicator_neg

theorem constantCoeff_indicator (s : Set ℕ) [Semiring α] :
    constantCoeff α (indicatorSeries _ s) = if 0 ∈ s then 1 else 0 :=
  rfl
#align theorems_100.constant_coeff_indicator Theorems100.constantCoeff_indicator

theorem two_series (i : ℕ) [Semiring α] :
    1 + (X : PowerSeries α) ^ i.succ = indicatorSeries α {0, i.succ} := by
  ext n
  simp only [coeff_indicator, coeff_one, coeff_X_pow, Set.mem_insert_iff, Set.mem_singleton_iff,
    map_add]
  cases' n with d
  · simp [(Nat.succ_ne_zero i).symm]
  · simp [Nat.succ_ne_zero d]
#align theorems_100.two_series Theorems100.two_series

theorem num_series' [Field α] (i : ℕ) :
    (1 - (X : PowerSeries α) ^ (i + 1))⁻¹ = indicatorSeries α {k | i + 1 ∣ k} := by
  rw [PowerSeries.inv_eq_iff_mul_eq_one]
  · ext n
    cases n with
    | zero => simp [mul_sub, zero_pow, constantCoeff_indicator]
    | succ n =>
      simp only [coeff_one, if_false, mul_sub, mul_one, coeff_indicator,
        LinearMap.map_sub]
      simp_rw [coeff_mul, coeff_X_pow, coeff_indicator, @boole_mul _ _ _ _]
      erw [sum_ite, sum_ite]
      simp_rw [@filter_filter _ _ _ _ _, sum_const_zero, add_zero, sum_const, nsmul_eq_mul, mul_one,
        sub_eq_iff_eq_add, zero_add]
      symm
      split_ifs with h
      · suffices
          ((Nat.antidiagonal n.succ).filter fun a : ℕ × ℕ => i + 1 ∣ a.fst ∧ a.snd = i + 1).card =
            1 by
          simp only [Set.mem_setOf_eq]; convert congr_arg ((↑) : ℕ → α) this; norm_cast
        rw [card_eq_one]
        cases' h with p hp
        refine' ⟨((i + 1) * (p - 1), i + 1), _⟩
        ext ⟨a₁, a₂⟩
        simp only [mem_filter, Prod.mk.inj_iff, Nat.mem_antidiagonal, mem_singleton]
        constructor
        · rintro ⟨a_left, ⟨a, rfl⟩, rfl⟩
          refine' ⟨_, rfl⟩
          rw [Nat.mul_sub_left_distrib, ← hp, ← a_left, mul_one, Nat.add_sub_cancel]
        · rintro ⟨rfl, rfl⟩
          match p with
          | 0 => rw [mul_zero] at hp; cases hp
          | p + 1 => rw [hp]; simp [mul_add]
      · suffices
          (filter (fun a : ℕ × ℕ => i + 1 ∣ a.fst ∧ a.snd = i + 1) (Nat.antidiagonal n.succ)).card =
            0 by
          simp only [Set.mem_setOf_eq]; convert congr_arg ((↑) : ℕ → α) this; norm_cast
        rw [card_eq_zero]
        apply eq_empty_of_forall_not_mem
        simp only [Prod.forall, mem_filter, not_and, Nat.mem_antidiagonal]
        rintro _ h₁ h₂ ⟨a, rfl⟩ rfl
        apply h
        simp [← h₂]
  · simp [zero_pow]
#align theorems_100.num_series' Theorems100.num_series'

def mkOdd : ℕ ↪ ℕ :=
  ⟨fun i => 2 * i + 1, fun x y h => by linarith⟩
#align theorems_100.mk_odd Theorems100.mkOdd

-- The main workhorse of the partition theorem proof.
theorem partialGF_prop (α : Type*) [CommSemiring α] (n : ℕ) (s : Finset ℕ) (hs : ∀ i ∈ s, 0 < i)
    (c : ℕ → Set ℕ) (hc : ∀ i, i ∉ s → 0 ∈ c i) :
    (Finset.card
          ((univ : Finset (Nat.Partition n)).filter fun p =>
            (∀ j, p.parts.count j ∈ c j) ∧ ∀ j ∈ p.parts, j ∈ s) :
        α) =
      (coeff α n) (∏ i : ℕ in s, indicatorSeries α ((· * i) '' c i)) := by
  simp_rw [coeff_prod_range, coeff_indicator, prod_boole, sum_boole]
  congr 1
  refine' Finset.card_congr (fun p _ i => Multiset.count i p.parts • i) _ _ _
  · simp only [mem_filter, mem_univ, true_and_iff, exists_prop, and_assoc, and_imp,
      smul_eq_zero, Function.Embedding.coeFn_mk, exists_imp]
    -- simp only [smul_eq_mul, Set.mem_image, mul_eq_mul_right_iff]
    rintro ⟨p, hp₁, hp₂⟩ hp₃ hp₄
    dsimp only at *
    -- refine' ⟨_, _, _⟩
    constructor
    · -- rw [mem_piAntidiagonal] does not work because of distinct decidable instances
      -- ugly hack
      suffices : s.sum (fun i ↦ Multiset.count i p • i) = n ∧
        ∀ (i) (_ : i ∉ s), (fun i ↦ Multiset.count i p • i) i = 0
      rw [← mem_piAntidiagonal] at this
      convert this
      constructor
      · rw [← hp₂, ← sum_multiset_count_of_subset p s]
        intro i hi
        simp only [Multiset.mem_toFinset] at hi
        exact hp₄ i hi
      · intro i hi
        simp only [smul_eq_mul, mul_eq_zero]
        left
        exact Multiset.count_eq_zero_of_not_mem (mt (hp₄ i) hi)
    · intro i _
      simp only [smul_eq_mul, Set.mem_image, mul_eq_mul_right_iff]
      exact ⟨Multiset.count i p, hp₃ i, Or.intro_left _ rfl⟩
  · dsimp only
    intro p₁ p₂ hp₁ hp₂ h
    apply Nat.Partition.ext
    simp only [true_and_iff, mem_univ, mem_filter] at hp₁ hp₂
    ext i
    rw [Function.funext_iff] at h
    specialize h i
    match i with
    | 0 =>
      rw [Multiset.count_eq_zero_of_not_mem]
      rw [Multiset.count_eq_zero_of_not_mem]
      intro a; exact Nat.lt_irrefl 0 (hs 0 (hp₂.2 0 a))
      intro a; exact Nat.lt_irrefl 0 (hs 0 (hp₁.2 0 a))
    | .succ i =>
      rwa [Nat.nsmul_eq_mul, Nat.nsmul_eq_mul, mul_left_inj' i.succ_ne_zero] at h
  · simp only [mem_filter, mem_piAntidiagonal, mem_univ, exists_prop, true_and_iff, and_assoc]
    rintro f ⟨hf, hf₃⟩
    suffices hf' : f ∈ piAntidiagonal s n
    simp only [mem_piAntidiagonal] at hf'
    refine' ⟨⟨∑ i in s, Multiset.replicate (f i / i) i, _, _⟩, _, _, _⟩
    · intro i hi
      simp only [exists_prop, mem_sum, mem_map, Function.Embedding.coeFn_mk] at hi
      rcases hi with ⟨t, ht, z⟩
      apply hs
      rwa [Multiset.eq_of_mem_replicate z]
    · simp_rw [Multiset.sum_sum, Multiset.sum_replicate, Nat.nsmul_eq_mul, ← hf'.1]
      refine' sum_congr rfl fun i hi => Nat.div_mul_cancel _
      rcases hf₃ i hi with ⟨w, _, hw₂⟩
      rw [← hw₂]
      exact dvd_mul_left _ _
    · intro i
      simp_rw [Multiset.count_sum', Multiset.count_replicate, sum_ite_eq]
      split_ifs with h
      · rcases hf₃ i h with ⟨w, hw₁, hw₂⟩
        rwa [← hw₂, Nat.mul_div_cancel _ (hs i h)]
      · exact hc _ h
    · intro i hi
      rw [mem_sum] at hi
      rcases hi with ⟨j, hj₁, hj₂⟩
      rwa [Multiset.eq_of_mem_replicate hj₂]
    · ext i
      simp_rw [Multiset.count_sum', Multiset.count_replicate, sum_ite_eq]
      split_ifs with h
      · apply Nat.div_mul_cancel
        rcases hf₃ i h with ⟨w, _, hw₂⟩
        apply Dvd.intro_left _ hw₂
      · rw [zero_smul, hf'.2 i h]
    · convert hf
#align theorems_100.partial_gf_prop Theorems100.partialGF_prop

theorem partialOddGF_prop [Field α] (n m : ℕ) :
    (Finset.card
          ((univ : Finset (Nat.Partition n)).filter fun p =>
            ∀ j ∈ p.parts, j ∈ (range m).map mkOdd) :
        α) =
      coeff α n (partialOddGF m) := by
  rw [partialOddGF]
  -- Porting note: `convert` timeouts. Please revert to `convert` when the performance of `convert`
  --               is improved.
  refine Eq.trans ?_
    (Eq.trans (partialGF_prop α n ((range m).map mkOdd) ?_ (fun _ => Set.univ) fun _ _ => trivial)
      (Eq.symm ?_))
  · congr
    simp only [true_and_iff, forall_const, Set.mem_univ]
  · intro i
    rw [mem_map]
    rintro ⟨a, -, rfl⟩
    exact Nat.succ_pos _
  · congr 1
    rw [Finset.prod_map]
    simp_rw [num_series']
    congr! 2 with x
    ext k
    constructor
    · rintro ⟨p, rfl⟩
      refine' ⟨p, ⟨⟩, _⟩
      apply mul_comm
    rintro ⟨a_w, -, rfl⟩
    apply Dvd.intro_left a_w rfl
#align theorems_100.partial_odd_gf_prop Theorems100.partialOddGF_prop

/-- If m is big enough, the partial product's coefficient counts the number of odd partitions -/
theorem oddGF_prop [Field α] (n m : ℕ) (h : n < m * 2) :
    (Finset.card (Nat.Partition.odds n) : α) = coeff α n (partialOddGF m) := by
  rw [← partialOddGF_prop, Nat.Partition.odds]
  congr with p
  apply ball_congr
  intro i hi
  have hin : i ≤ n := by
    simpa [p.parts_sum] using Multiset.single_le_sum (fun _ _ => Nat.zero_le _) _ hi
  simp only [mkOdd, exists_prop, mem_range, Function.Embedding.coeFn_mk, mem_map]
  constructor
  · intro hi₂
    have := Nat.mod_add_div i 2
    rw [Nat.not_even_iff] at hi₂
    rw [hi₂, add_comm] at this
    refine' ⟨i / 2, _, this⟩
    rw [Nat.div_lt_iff_lt_mul zero_lt_two]
    exact lt_of_le_of_lt hin h
  · rintro ⟨a, -, rfl⟩
    rw [even_iff_two_dvd]
    apply Nat.two_not_dvd_two_mul_add_one
#align theorems_100.odd_gf_prop Theorems100.oddGF_prop

theorem partialDistinctGF_prop [CommSemiring α] (n m : ℕ) :
    (Finset.card
          ((univ : Finset (Nat.Partition n)).filter fun p =>
            p.parts.Nodup ∧ ∀ j ∈ p.parts, j ∈ (range m).map ⟨Nat.succ, Nat.succ_injective⟩) :
        α) =
      coeff α n (partialDistinctGF m) := by
  rw [partialDistinctGF]
  -- Porting note: `convert` timeouts. Please revert to `convert` when the performance of `convert`
  --               is improved.
  refine Eq.trans ?_
    (Eq.trans (partialGF_prop α n ((range m).map ⟨Nat.succ, Nat.succ_injective⟩) ?_
      (fun _ => {0, 1}) fun _ _ => Or.inl rfl) (Eq.symm ?_))
  · congr
    congr! with p
    rw [Multiset.nodup_iff_count_le_one]
    congr! with i
    rcases Multiset.count i p.parts with (_ | _ | ms) <;> simp
  · simp only [mem_map, Function.Embedding.coeFn_mk]
    rintro i ⟨_, _, rfl⟩
    apply Nat.succ_pos
  · congr 1
    simp_rw [Finset.prod_map, two_series]
    congr with i
    simp [Set.image_pair]
#align theorems_100.partial_distinct_gf_prop Theorems100.partialDistinctGF_prop

/-- If m is big enough, the partial product's coefficient counts the number of distinct partitions
-/
theorem distinctGF_prop [CommSemiring α] (n m : ℕ) (h : n < m + 1) :
    ((Nat.Partition.distincts n).card : α) = coeff α n (partialDistinctGF m) := by
  erw [← partialDistinctGF_prop, Nat.Partition.distincts]
  congr with p
  apply (and_iff_left _).symm
  intro i hi
  have : i ≤ n := by
    simpa [p.parts_sum] using Multiset.single_le_sum (fun _ _ => Nat.zero_le _) _ hi
  simp only [mkOdd, exists_prop, mem_range, Function.Embedding.coeFn_mk, mem_map]
  refine' ⟨i - 1, _, Nat.succ_pred_eq_of_pos (p.parts_pos hi)⟩
  rw [tsub_lt_iff_right (Nat.one_le_iff_ne_zero.mpr (p.parts_pos hi).ne')]
  exact lt_of_le_of_lt this h
#align theorems_100.distinct_gf_prop Theorems100.distinctGF_prop

/-- The key proof idea for the partition theorem, showing that the generating functions for both
sequences are ultimately the same (since the factor converges to 0 as m tends to infinity).
It's enough to not take the limit though, and just consider large enough `m`.
-/
theorem same_gf [Field α] (m : ℕ) :
    (partialOddGF m * (range m).prod fun i => 1 - (X : PowerSeries α) ^ (m + i + 1)) =
      partialDistinctGF m := by
  rw [partialOddGF, partialDistinctGF]
  induction' m with m ih
  · simp
  rw [Nat.succ_eq_add_one]
  set! π₀ : PowerSeries α := ∏ i in range m, (1 - X ^ (m + 1 + i + 1)) with hπ₀
  set! π₁ : PowerSeries α := ∏ i in range m, (1 - X ^ (2 * i + 1))⁻¹ with hπ₁
  set! π₂ : PowerSeries α := ∏ i in range m, (1 - X ^ (m + i + 1)) with hπ₂
  set! π₃ : PowerSeries α := ∏ i in range m, (1 + X ^ (i + 1)) with hπ₃
  rw [← hπ₃] at ih
  have h : constantCoeff α (1 - X ^ (2 * m + 1)) ≠ 0 := by
    rw [RingHom.map_sub, RingHom.map_pow, constantCoeff_one, constantCoeff_X,
      zero_pow (2 * m).succ_pos, sub_zero]
    exact one_ne_zero
  calc
    (∏ i in range (m + 1), (1 - X ^ (2 * i + 1))⁻¹) *
          ∏ i in range (m + 1), (1 - X ^ (m + 1 + i + 1)) =
        π₁ * (1 - X ^ (2 * m + 1))⁻¹ * (π₀ * (1 - X ^ (m + 1 + m + 1))) :=
      by rw [prod_range_succ _ m, ← hπ₁, prod_range_succ _ m, ← hπ₀]
    _ = π₁ * (1 - X ^ (2 * m + 1))⁻¹ * (π₀ * ((1 + X ^ (m + 1)) * (1 - X ^ (m + 1)))) := by
      rw [← sq_sub_sq, one_pow, add_assoc _ m 1, ← two_mul (m + 1), pow_mul']
    _ = π₀ * (1 - X ^ (m + 1)) * (1 - X ^ (2 * m + 1))⁻¹ * (π₁ * (1 + X ^ (m + 1))) := by ring
    _ =
        (∏ i in range (m + 1), (1 - X ^ (m + 1 + i))) * (1 - X ^ (2 * m + 1))⁻¹ *
          (π₁ * (1 + X ^ (m + 1))) :=
      by rw [prod_range_succ', add_zero, hπ₀]; simp_rw [← add_assoc]
    _ = π₂ * (1 - X ^ (m + 1 + m)) * (1 - X ^ (2 * m + 1))⁻¹ * (π₁ * (1 + X ^ (m + 1))) := by
      rw [add_right_comm, hπ₂, ← prod_range_succ]; simp_rw [add_right_comm]
    _ = π₂ * (1 - X ^ (2 * m + 1)) * (1 - X ^ (2 * m + 1))⁻¹ * (π₁ * (1 + X ^ (m + 1))) := by
      rw [two_mul, add_right_comm _ m 1]
    _ = (1 - X ^ (2 * m + 1)) * (1 - X ^ (2 * m + 1))⁻¹ * π₂ * (π₁ * (1 + X ^ (m + 1))) := by ring
    _ = π₂ * (π₁ * (1 + X ^ (m + 1))) := by rw [PowerSeries.mul_inv_cancel _ h, one_mul]
    _ = π₁ * π₂ * (1 + X ^ (m + 1)) := by ring
    _ = π₃ * (1 + X ^ (m + 1)) := by rw [ih]
    _ = _ := by rw [prod_range_succ]
#align theorems_100.same_gf Theorems100.same_gf

theorem same_coeffs [Field α] (m n : ℕ) (h : n ≤ m) :
    coeff α n (partialOddGF m) = coeff α n (partialDistinctGF m) := by
  rw [← same_gf, coeff_mul_prod_one_sub_of_lt_order]
  rintro i -
  rw [order_X_pow]
  exact_mod_cast Nat.lt_succ_of_le (le_add_right h)
#align theorems_100.same_coeffs Theorems100.same_coeffs

theorem partition_theorem (n : ℕ) :
    (Nat.Partition.odds n).card = (Nat.Partition.distincts n).card := by
  -- We need the counts to live in some field (which contains ℕ), so let's just use ℚ
  suffices ((Nat.Partition.odds n).card : ℚ) = (Nat.Partition.distincts n).card by
    exact_mod_cast this
  rw [distinctGF_prop n (n + 1) (by linarith)]
  rw [oddGF_prop n (n + 1) (by linarith)]
  apply same_coeffs (n + 1) n n.le_succ
#align theorems_100.partition_theorem Theorems100.partition_theorem

end

end Theorems100<|MERGE_RESOLUTION|>--- conflicted
+++ resolved
@@ -157,13 +157,8 @@
   cases hx.1
 #align theorems_100.cut_empty_succ Theorems100.cut_empty_succ
 
-<<<<<<< HEAD
-theorem piAntidiagonal_insert' {ι : Type _} (n : ℕ) (a : ι) (s : Finset ι) (h : a ∉ s) :
-    piAntidiagonal (insert a s) n =
-=======
 theorem cut_insert {ι : Type*} (n : ℕ) (a : ι) (s : Finset ι) (h : a ∉ s) :
     cut (insert a s) n =
->>>>>>> 6c63dfbe
       (Nat.antidiagonal n).biUnion fun p : ℕ × ℕ =>
         (piAntidiagonal s p.snd).map
           ⟨fun f => f + fun t => if t = a then p.fst else 0, add_left_injective _⟩ := by
@@ -200,14 +195,9 @@
 #align theorems_100.cut_insert Theorems100.piAntidiagonal_insert
 -/
 
-<<<<<<< HEAD
 theorem coeff_prod_range [CommSemiring α] {ι : Type*} -- [DecidableEq ι] -- [DecidableEq (ι → ℕ)]
     (s : Finset ι) (f : ι → PowerSeries α) (n : ℕ) :
     coeff α n (∏ j in s, f j) = ∑ l in piAntidiagonal s n, ∏ i in s, coeff α (l i) (f i) := by
-=======
-theorem coeff_prod_range [CommSemiring α] {ι : Type*} (s : Finset ι) (f : ι → PowerSeries α)
-    (n : ℕ) : coeff α n (∏ j in s, f j) = ∑ l in cut s n, ∏ i in s, coeff α (l i) (f i) := by
->>>>>>> 6c63dfbe
   revert n
   induction s using Finset.induction_on with
   | empty =>
