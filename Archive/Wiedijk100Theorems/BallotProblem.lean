/-
Copyright (c) 2022 Bhavik Mehta, Kexing Ying. All rights reserved.
Released under Apache 2.0 license as described in the file LICENSE.
Authors: Bhavik Mehta, Kexing Ying
-/
import Mathlib.Probability.CondCount

#align_import wiedijk_100_theorems.ballot_problem from "leanprover-community/mathlib"@"5563b1b49e86e135e8c7b556da5ad2f5ff881cad"

/-!
# Ballot problem

This file proves Theorem 30 from the [100 Theorems List](https://www.cs.ru.nl/~freek/100/).

The ballot problem asks, if in an election, candidate A receives `p` votes whereas candidate B
receives `q` votes where `p > q`, what is the probability that candidate A is strictly ahead
throughout the count. The probability of this is `(p - q) / (p + q)`.

## Main definitions

* `countedSequence`: given natural numbers `p` and `q`, `countedSequence p q` is the set of
  all lists containing `p` of `1`s and `q` of `-1`s representing the votes of candidate A and B
  respectively.
* `staysPositive`: is the set of lists of integers which suffix has positive sum. In particular,
  the intersection of this set with `countedSequence` is the set of lists where candidate A is
  strictly ahead.

## Main result

* `ballot_problem`: the ballot problem.

-/


open Set ProbabilityTheory MeasureTheory

namespace Ballot

/-- The set of nonempty lists of integers which suffix has positive sum. -/
def staysPositive : Set (List ℤ) :=
  {l | ∀ l₂, l₂ ≠ [] → l₂ <:+ l → 0 < l₂.sum}
#align ballot.stays_positive Ballot.staysPositive

@[simp]
theorem staysPositive_nil : [] ∈ staysPositive :=
  fun _ hl hl₁ => (hl (List.eq_nil_of_suffix_nil hl₁)).elim
#align ballot.stays_positive_nil Ballot.staysPositive_nil

theorem staysPositive_cons_pos (x : ℤ) (hx : 0 < x) (l : List ℤ) :
    (x::l) ∈ staysPositive ↔ l ∈ staysPositive := by
  constructor
  · intro hl l₁ hl₁ hl₂
    apply hl l₁ hl₁ (hl₂.trans (List.suffix_cons _ _))
  · intro hl l₁ hl₁ hl₂
    rw [List.suffix_cons_iff] at hl₂
    rcases hl₂ with (rfl | hl₂)
    · rw [List.sum_cons]
      apply add_pos_of_pos_of_nonneg hx
      cases' l with hd tl
      · simp
      · apply le_of_lt (hl (hd::tl) (List.cons_ne_nil hd tl) (hd::tl).suffix_refl)
    · apply hl _ hl₁ hl₂
#align ballot.stays_positive_cons_pos Ballot.staysPositive_cons_pos

/-- `countedSequence p q` is the set of lists of integers for which every element is `+1` or `-1`,
there are `p` lots of `+1` and `q` lots of `-1`.

This represents vote sequences where candidate `+1` receives `p` votes and candidate `-1` receives
`q` votes.
-/
def countedSequence (p q : ℕ) : Set (List ℤ) :=
  {l | l.count 1 = p ∧ l.count (-1) = q ∧ ∀ x ∈ l, x = (1 : ℤ) ∨ x = -1}
#align ballot.counted_sequence Ballot.countedSequence

<<<<<<< HEAD
open List in
=======
open scoped List in
>>>>>>> da548786
/-- An alternative definition of `countedSequence` that uses `List.Perm`. -/
theorem mem_countedSequence_iff_perm {p q l} :
    l ∈ countedSequence p q ↔ l ~ List.replicate p (1 : ℤ) ++ List.replicate q (-1) := by
  rw [List.perm_replicate_append_replicate]
  · simp only [countedSequence, List.subset_def, mem_setOf_eq, List.mem_cons (b := (1 : ℤ)),
      List.mem_singleton]
  · norm_num1
#align ballot.mem_counted_sequence_iff_perm Ballot.mem_countedSequence_iff_perm

@[simp]
theorem counted_right_zero (p : ℕ) : countedSequence p 0 = {List.replicate p 1} := by
  ext l; simp [mem_countedSequence_iff_perm]
#align ballot.counted_right_zero Ballot.counted_right_zero

@[simp]
theorem counted_left_zero (q : ℕ) : countedSequence 0 q = {List.replicate q (-1)} := by
  ext l; simp [mem_countedSequence_iff_perm]
#align ballot.counted_left_zero Ballot.counted_left_zero

theorem mem_of_mem_countedSequence {p q} {l} (hl : l ∈ countedSequence p q) {x : ℤ} (hx : x ∈ l) :
    x = 1 ∨ x = -1 :=
  hl.2.2 x hx
#align ballot.mem_of_mem_counted_sequence Ballot.mem_of_mem_countedSequence

theorem length_of_mem_countedSequence {p q} {l : List ℤ} (hl : l ∈ countedSequence p q) :
    l.length = p + q := by simp [(mem_countedSequence_iff_perm.1 hl).length_eq]
#align ballot.length_of_mem_counted_sequence Ballot.length_of_mem_countedSequence

theorem counted_eq_nil_iff {p q : ℕ} {l : List ℤ} (hl : l ∈ countedSequence p q) :
    l = [] ↔ p = 0 ∧ q = 0 :=
  List.length_eq_zero.symm.trans <| by simp [length_of_mem_countedSequence hl]
#align ballot.counted_eq_nil_iff Ballot.counted_eq_nil_iff

theorem counted_ne_nil_left {p q : ℕ} (hp : p ≠ 0) {l : List ℤ} (hl : l ∈ countedSequence p q) :
    l ≠ [] := by simp [counted_eq_nil_iff hl, hp]
#align ballot.counted_ne_nil_left Ballot.counted_ne_nil_left

theorem counted_ne_nil_right {p q : ℕ} (hq : q ≠ 0) {l : List ℤ} (hl : l ∈ countedSequence p q) :
    l ≠ [] := by simp [counted_eq_nil_iff hl, hq]
#align ballot.counted_ne_nil_right Ballot.counted_ne_nil_right

-- Porting note: Added this helper function to help with golfing
private theorem get0_eq_head! {l : List ℤ} (h : l ≠ []) :
    l.get ⟨0, List.length_pos_of_ne_nil h⟩ = l.head! := by
  cases l
  · tauto
  · rw [List.get, List.head!_cons]

theorem counted_succ_succ (p q : ℕ) :
    countedSequence (p + 1) (q + 1) =
      List.cons 1 '' countedSequence p (q + 1) ∪ List.cons (-1) '' countedSequence (p + 1) q := by
  ext l
  rw [countedSequence, countedSequence, countedSequence]
  constructor
  · intro hl
    have hlnil := counted_ne_nil_left (Nat.succ_ne_zero p) hl
    obtain ⟨hl₀, hl₁, hl₂⟩ := hl
    obtain hlast | hlast := hl₂ l.head! (List.head!_mem_self hlnil)
    · refine' Or.inl ⟨l.tail, ⟨_, _, _⟩, _⟩
      · rw [List.count_tail l 1 (List.length_pos_of_ne_nil hlnil), hl₀, get0_eq_head! hlnil, hlast,
          if_pos rfl, Nat.add_sub_cancel]
      · rw [List.count_tail l (-1) (List.length_pos_of_ne_nil hlnil), hl₁, get0_eq_head! hlnil,
          hlast, if_neg (by decide), Nat.sub_zero]
      · exact fun x hx => hl₂ x (List.mem_of_mem_tail hx)
      · rw [← hlast, List.cons_head!_tail hlnil]
    · refine' Or.inr ⟨l.tail, ⟨_, _, _⟩, _⟩
      · rw [List.count_tail l 1 (List.length_pos_of_ne_nil hlnil), hl₀, get0_eq_head! hlnil, hlast,
          if_neg (by decide), Nat.sub_zero]
      · rw [List.count_tail l (-1) (List.length_pos_of_ne_nil hlnil), hl₁, get0_eq_head! hlnil,
          hlast, if_pos rfl, Nat.add_sub_cancel]
      · exact fun x hx => hl₂ x (List.mem_of_mem_tail hx)
      · rw [← hlast, List.cons_head!_tail hlnil]
  · rintro (⟨t, ⟨ht₀, ht₁, ht₂⟩, rfl⟩ | ⟨t, ⟨ht₀, ht₁, ht₂⟩, rfl⟩)
    · refine' ⟨_, _, _⟩
      · rw [List.count_cons, if_pos rfl, ht₀]
      · rw [List.count_cons, if_neg, ht₁]
        norm_num
      · rintro x (_ | _)
        exacts [Or.inl rfl, ht₂ x (by tauto)]
    · refine' ⟨_, _, _⟩
      · rw [List.count_cons, if_neg, ht₀]
        norm_num
      · rw [List.count_cons, if_pos rfl, ht₁]
      · rintro x (_ | _)
        exacts [Or.inr rfl, ht₂ x (by tauto)]
#align ballot.counted_succ_succ Ballot.counted_succ_succ

theorem countedSequence_finite : ∀ p q : ℕ, (countedSequence p q).Finite
  | 0, q => by simp
  | p + 1, 0 => by simp
  | p + 1, q + 1 => by
    rw [counted_succ_succ, Set.finite_union, Set.finite_image_iff (List.cons_injective.injOn _),
      Set.finite_image_iff (List.cons_injective.injOn _)]
    exact ⟨countedSequence_finite _ _, countedSequence_finite _ _⟩
termination_by _ p q => p + q -- Porting note: Added `termination_by`
#align ballot.counted_sequence_finite Ballot.countedSequence_finite

theorem countedSequence_nonempty : ∀ p q : ℕ, (countedSequence p q).Nonempty
  | 0, q => by simp
  | p + 1, 0 => by simp
  | p + 1, q + 1 => by
    rw [counted_succ_succ, union_nonempty, nonempty_image_iff]
    exact Or.inl (countedSequence_nonempty _ _)
#align ballot.counted_sequence_nonempty Ballot.countedSequence_nonempty

theorem sum_of_mem_countedSequence {p q} {l : List ℤ} (hl : l ∈ countedSequence p q) :
    l.sum = p - q := by simp [(mem_countedSequence_iff_perm.1 hl).sum_eq, sub_eq_add_neg]
#align ballot.sum_of_mem_counted_sequence Ballot.sum_of_mem_countedSequence

theorem disjoint_bits (p q : ℕ) :
    Disjoint (List.cons 1 '' countedSequence p (q + 1))
      (List.cons (-1) '' countedSequence (p + 1) q) := by
  simp_rw [disjoint_left, mem_image, not_exists, exists_imp]
  rintro _ _ ⟨_, rfl⟩ _ ⟨_, _, _⟩
#align ballot.disjoint_bits Ballot.disjoint_bits

open MeasureTheory.Measure

private def measureableSpace_list_int : MeasurableSpace (List ℤ) := ⊤

attribute [local instance] measureableSpace_list_int

private theorem measurableSingletonClass_list_int : MeasurableSingletonClass (List ℤ) :=
  { measurableSet_singleton := fun _ => trivial }

attribute [local instance] measurableSingletonClass_list_int

private theorem list_int_measurableSet {s : Set (List ℤ)} : MeasurableSet s := trivial

theorem count_countedSequence : ∀ p q : ℕ, count (countedSequence p q) = (p + q).choose p
  | p, 0 => by simp [counted_right_zero, count_singleton]
  | 0, q => by simp [counted_left_zero, count_singleton]
  | p + 1, q + 1 => by
    rw [counted_succ_succ, measure_union (disjoint_bits _ _) list_int_measurableSet,
      count_injective_image List.cons_injective, count_countedSequence _ _,
      count_injective_image List.cons_injective, count_countedSequence _ _]
    · norm_cast
      rw [add_assoc, add_comm 1 q, ← Nat.choose_succ_succ, Nat.succ_eq_add_one, add_right_comm]
termination_by _ p q => p + q -- Porting note: Added `termination_by`
#align ballot.count_counted_sequence Ballot.count_countedSequence

theorem first_vote_pos :
    ∀ p q,
      0 < p + q → condCount (countedSequence p q : Set (List ℤ)) {l | l.headI = 1} = p / (p + q)
  | p + 1, 0, _ => by
    rw [counted_right_zero, condCount_singleton]
    simp [ENNReal.div_self _ _]
  | 0, q + 1, _ => by
    rw [counted_left_zero, condCount_singleton]
    simp only [List.replicate, Nat.add_eq, add_zero, mem_setOf_eq, List.headI_cons, Nat.cast_zero,
      ENNReal.zero_div, ite_eq_right_iff]
    decide
  | p + 1, q + 1, _ => by
    simp_rw [counted_succ_succ]
    rw [← condCount_disjoint_union ((countedSequence_finite _ _).image _)
        ((countedSequence_finite _ _).image _) (disjoint_bits _ _),
      ← counted_succ_succ,
      condCount_eq_one_of ((countedSequence_finite p (q + 1)).image _)
        (nonempty_image_iff.2 (countedSequence_nonempty _ _))]
    · have : List.cons (-1) '' countedSequence (p + 1) q ∩ {l : List ℤ | l.headI = 1} = ∅ := by
        ext
        simp only [mem_inter_iff, mem_image, mem_setOf_eq, mem_empty_iff_false, iff_false_iff,
          not_and, forall_exists_index, and_imp]
        rintro l _ rfl
        norm_num
      have hint :
        countedSequence (p + 1) (q + 1) ∩ List.cons 1 '' countedSequence p (q + 1) =
          List.cons 1 '' countedSequence p (q + 1) := by
        rw [inter_eq_right, counted_succ_succ]
        exact subset_union_left _ _
      rw [(condCount_eq_zero_iff <| (countedSequence_finite _ _).image _).2 this, condCount,
        cond_apply _ list_int_measurableSet, hint, count_injective_image List.cons_injective,
        count_countedSequence, count_countedSequence, one_mul, zero_mul, add_zero,
        Nat.cast_add, Nat.cast_one]
      · rw [mul_comm, ← div_eq_mul_inv, ENNReal.div_eq_div_iff]
        · norm_cast
          rw [mul_comm _ (p + 1), ← Nat.succ_eq_add_one p, Nat.succ_add, Nat.succ_mul_choose_eq,
            mul_comm]
        all_goals simp [(Nat.choose_pos <| (le_add_iff_nonneg_right _).2 zero_le').ne.symm]
    · simp
#align ballot.first_vote_pos Ballot.first_vote_pos

theorem headI_mem_of_nonempty {α : Type*} [Inhabited α] : ∀ {l : List α} (_ : l ≠ []), l.headI ∈ l
  | [], h => (h rfl).elim
  | x::l, _ => List.mem_cons_self x l
#align ballot.head_mem_of_nonempty Ballot.headI_mem_of_nonempty

theorem first_vote_neg (p q : ℕ) (h : 0 < p + q) :
    condCount (countedSequence p q) {l | l.headI = 1}ᶜ = q / (p + q) := by
  have := condCount_compl
    {l : List ℤ | l.headI = 1}ᶜ (countedSequence_finite p q) (countedSequence_nonempty p q)
  rw [compl_compl, first_vote_pos _ _ h] at this
  rw [(_ : (q / (p + q) : ENNReal) = 1 - p / (p + q)), ← this, ENNReal.add_sub_cancel_right]
  · simp only [Ne.def, ENNReal.div_eq_top, Nat.cast_eq_zero, add_eq_zero_iff, ENNReal.nat_ne_top,
      false_and_iff, or_false_iff, not_and]
    intros
    contradiction
  rw [eq_comm, ENNReal.eq_div_iff, ENNReal.mul_sub, ENNReal.mul_div_cancel']
  all_goals simp; try rintro rfl; rw [zero_add] at h; exact h.ne.symm
#align ballot.first_vote_neg Ballot.first_vote_neg

theorem ballot_same (p : ℕ) : condCount (countedSequence (p + 1) (p + 1)) staysPositive = 0 := by
  rw [condCount_eq_zero_iff (countedSequence_finite _ _), eq_empty_iff_forall_not_mem]
  rintro x ⟨hx, t⟩
  apply ne_of_gt (t x _ x.suffix_refl)
  · simpa using sum_of_mem_countedSequence hx
  · refine' List.ne_nil_of_length_pos _
    rw [length_of_mem_countedSequence hx]
    exact Nat.add_pos_left (Nat.succ_pos _) _
#align ballot.ballot_same Ballot.ballot_same

theorem ballot_edge (p : ℕ) : condCount (countedSequence (p + 1) 0) staysPositive = 1 := by
  rw [counted_right_zero]
  refine' condCount_eq_one_of (finite_singleton _) (singleton_nonempty _) _
  · intro l hl
    rw [mem_singleton_iff] at hl
    subst hl
    refine' fun l hl₁ hl₂ => List.sum_pos _ (fun x hx => _) hl₁
    rw [List.eq_of_mem_replicate (List.mem_of_mem_suffix hx hl₂)]
    norm_num
#align ballot.ballot_edge Ballot.ballot_edge

theorem countedSequence_int_pos_counted_succ_succ (p q : ℕ) :
    countedSequence (p + 1) (q + 1) ∩ {l | l.headI = 1} =
      (countedSequence p (q + 1)).image (List.cons 1) := by
  rw [counted_succ_succ, union_inter_distrib_right,
      (_ : List.cons (-1) '' countedSequence (p + 1) q ∩ {l | l.headI = 1} = ∅), union_empty] <;>
    · ext
      simp only [mem_inter_iff, mem_image, mem_setOf_eq, and_iff_left_iff_imp, mem_empty_iff_false,
        iff_false_iff, not_and, forall_exists_index, and_imp]
      rintro y _ rfl
      norm_num
#align ballot.counted_sequence_int_pos_counted_succ_succ Ballot.countedSequence_int_pos_counted_succ_succ

theorem ballot_pos (p q : ℕ) :
    condCount (countedSequence (p + 1) (q + 1) ∩ {l | l.headI = 1}) staysPositive =
      condCount (countedSequence p (q + 1)) staysPositive := by
  rw [countedSequence_int_pos_counted_succ_succ, condCount, condCount,
    cond_apply _ list_int_measurableSet, cond_apply _ list_int_measurableSet,
    count_injective_image List.cons_injective]
  all_goals try infer_instance
  congr 1
  have :
    (countedSequence p (q + 1)).image (List.cons 1) ∩ staysPositive =
      (countedSequence p (q + 1) ∩ staysPositive).image (List.cons 1) := by
    ext t
    simp only [mem_inter_iff, mem_image]
    constructor
    · simp only [and_imp, exists_imp]
      rintro l hl rfl t
      refine' ⟨l, ⟨hl, _⟩, rfl⟩
      rwa [staysPositive_cons_pos] at t
      norm_num
    · simp only [and_imp, exists_imp]
      rintro l hl₁ hl₂ rfl
      refine' ⟨⟨_, hl₁, rfl⟩, _⟩
      rwa [staysPositive_cons_pos]
      norm_num
  rw [this, count_injective_image]
  exact List.cons_injective
#align ballot.ballot_pos Ballot.ballot_pos

theorem countedSequence_int_neg_counted_succ_succ (p q : ℕ) :
    countedSequence (p + 1) (q + 1) ∩ {l | l.headI = 1}ᶜ =
      (countedSequence (p + 1) q).image (List.cons (-1)) := by
  rw [counted_succ_succ, union_inter_distrib_right,
      (_ : List.cons 1 '' countedSequence p (q + 1) ∩ {l : List ℤ | l.headI = 1}ᶜ = ∅),
      empty_union] <;>
    · ext
      simp only [mem_inter_iff, mem_image, mem_setOf_eq, and_iff_left_iff_imp, mem_empty_iff_false,
        iff_false_iff, not_and, forall_exists_index, and_imp]
      rintro y _ rfl
      norm_num
#align ballot.counted_sequence_int_neg_counted_succ_succ Ballot.countedSequence_int_neg_counted_succ_succ

theorem ballot_neg (p q : ℕ) (qp : q < p) :
    condCount (countedSequence (p + 1) (q + 1) ∩ {l | l.headI = 1}ᶜ) staysPositive =
      condCount (countedSequence (p + 1) q) staysPositive := by
  rw [countedSequence_int_neg_counted_succ_succ, condCount, condCount,
    cond_apply _ list_int_measurableSet, cond_apply _ list_int_measurableSet,
    count_injective_image List.cons_injective]
  all_goals try infer_instance
  congr 1
  have :
    (countedSequence (p + 1) q).image (List.cons (-1)) ∩ staysPositive =
      (countedSequence (p + 1) q ∩ staysPositive).image (List.cons (-1)) := by
    ext t
    simp only [mem_inter_iff, mem_image]
    constructor
    · simp only [and_imp, exists_imp]
      rintro l hl rfl t
      exact ⟨_, ⟨hl, fun l₁ hl₁ hl₂ => t l₁ hl₁ (hl₂.trans (List.suffix_cons _ _))⟩, rfl⟩
    · simp only [and_imp, exists_imp]
      rintro l hl₁ hl₂ rfl
      refine' ⟨⟨l, hl₁, rfl⟩, fun l₁ hl₃ hl₄ => _⟩
      rw [List.suffix_cons_iff] at hl₄
      rcases hl₄ with (rfl | hl₄)
      · simp [List.sum_cons, sum_of_mem_countedSequence hl₁, sub_eq_add_neg, ← add_assoc, qp]
      exact hl₂ _ hl₃ hl₄
  rw [this, count_injective_image]
  exact List.cons_injective
#align ballot.ballot_neg Ballot.ballot_neg

theorem ballot_problem' :
    ∀ q p, q < p → (condCount (countedSequence p q) staysPositive).toReal = (p - q) / (p + q) := by
  classical
  apply Nat.diag_induction
  · intro p
    rw [ballot_same]
    simp
  · intro p
    rw [ballot_edge]
    simp only [ENNReal.one_toReal, Nat.cast_add, Nat.cast_one, Nat.cast_zero, sub_zero, add_zero]
    rw [div_self]
    exact Nat.cast_add_one_ne_zero p
  · intro q p qp h₁ h₂
    haveI := condCount_isProbabilityMeasure
      (countedSequence_finite p (q + 1)) (countedSequence_nonempty _ _)
    haveI := condCount_isProbabilityMeasure
      (countedSequence_finite (p + 1) q) (countedSequence_nonempty _ _)
    have h₃ : p + 1 + (q + 1) > 0 := Nat.add_pos_left (Nat.succ_pos _) _
    rw [← condCount_add_compl_eq {l : List ℤ | l.headI = 1} _ (countedSequence_finite _ _),
      first_vote_pos _ _ h₃, first_vote_neg _ _ h₃, ballot_pos, ballot_neg _ _ qp]
    rw [ENNReal.toReal_add, ENNReal.toReal_mul, ENNReal.toReal_mul, ← Nat.cast_add,
      ENNReal.toReal_div, ENNReal.toReal_div, ENNReal.toReal_nat, ENNReal.toReal_nat,
      ENNReal.toReal_nat, h₁, h₂]
    · have h₄ : (p + 1 : ℝ) + (q + 1 : ℝ) ≠ (0 : ℝ) := by
        apply ne_of_gt
        assumption_mod_cast
      have h₅ : (p + 1 : ℝ) + ↑q ≠ (0 : ℝ) := by
        apply ne_of_gt
        norm_cast
        linarith
      have h₆ : ↑p + (q + 1 : ℝ) ≠ (0 : ℝ) := by
        apply ne_of_gt
        norm_cast
        linarith
      field_simp [h₄, h₅, h₆] at *
      ring
    all_goals
      refine' (ENNReal.mul_lt_top _ _).ne
      exact (measure_lt_top _ _).ne
      simp [Ne.def, ENNReal.div_eq_top]
#align ballot.ballot_problem' Ballot.ballot_problem'

/-- The ballot problem. -/
theorem ballot_problem :
    ∀ q p, q < p → condCount (countedSequence p q) staysPositive = (p - q) / (p + q) := by
  intro q p qp
  haveI :=
    condCount_isProbabilityMeasure (countedSequence_finite p q) (countedSequence_nonempty _ _)
  have :
    (condCount (countedSequence p q) staysPositive).toReal =
      ((p - q) / (p + q) : ENNReal).toReal := by
    rw [ballot_problem' q p qp]
    rw [ENNReal.toReal_div, ← Nat.cast_add, ← Nat.cast_add, ENNReal.toReal_nat,
      ENNReal.toReal_sub_of_le, ENNReal.toReal_nat, ENNReal.toReal_nat]
    exacts [Nat.cast_le.2 qp.le, ENNReal.nat_ne_top _]
  rwa [ENNReal.toReal_eq_toReal (measure_lt_top _ _).ne] at this
  · simp only [Ne.def, ENNReal.div_eq_top, tsub_eq_zero_iff_le, Nat.cast_le, not_le,
      add_eq_zero_iff, Nat.cast_eq_zero, ENNReal.add_eq_top, ENNReal.nat_ne_top, or_self_iff,
      not_false_iff, and_true_iff]
    push_neg
    exact ⟨fun _ _ => by linarith, (lt_of_le_of_lt tsub_le_self (ENNReal.nat_ne_top p).lt_top).ne⟩
#align ballot.ballot_problem Ballot.ballot_problem

end Ballot<|MERGE_RESOLUTION|>--- conflicted
+++ resolved
@@ -72,11 +72,7 @@
   {l | l.count 1 = p ∧ l.count (-1) = q ∧ ∀ x ∈ l, x = (1 : ℤ) ∨ x = -1}
 #align ballot.counted_sequence Ballot.countedSequence
 
-<<<<<<< HEAD
-open List in
-=======
 open scoped List in
->>>>>>> da548786
 /-- An alternative definition of `countedSequence` that uses `List.Perm`. -/
 theorem mem_countedSequence_iff_perm {p q l} :
     l ∈ countedSequence p q ↔ l ~ List.replicate p (1 : ℤ) ++ List.replicate q (-1) := by
