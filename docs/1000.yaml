--- conflicted
+++ resolved
@@ -639,11 +639,7 @@
 
 Q643826:
   title: Slutsky's theorem
-<<<<<<< HEAD
-  decl: MeasureTheory.tendstoInDistribution_continuous_of_tendstoInMeasure_const
-=======
   decl: MeasureTheory.TendstoInDistribution.continuous_comp_prodMk_of_tendstoInMeasure_const
->>>>>>> 9a941417
   authors: Rémy Degenne
   date: 2025
 
@@ -2992,11 +2988,7 @@
 
 Q5165492:
   title: Continuous mapping theorem
-<<<<<<< HEAD
-  decl: ProbabilityTheory.TendstoInDistribution.continuous_comp
-=======
   decl: MeasureTheory.TendstoInDistribution.continuous_comp
->>>>>>> 9a941417
   authors: Rémy Degenne
   date: 2025
 
