
# To normalize:
# bibtool --preserve.key.case=on --preserve.keys=on --pass.comments=on --print.use.tab=off -s -i docs/references.bib -o docs/references.bib

# WARNING: Please only use alphanumeric characters, '-', '_', and ':' for the key of bibliography items!
# Currently doc-gen does not support characters outside them and will silently errors, causing incomplete reference pages.

# https://www.zbmath.org/ and https://mathscinet.ams.org/mathscinet
# (or the free tool https://mathscinet.ams.org/mrlookup)
# are good sources of complete bibtex entries for mathematics

# To link to an entry in `references.bib`, use the following formats:
#   [Author, *Title* (optional location)][bibkey]
@Book{            abramsky_gabbay_maibaum_1994,
  editor        = {Abramsky, S. and Gabbay, D. M. and Maibaum, T. S. E.},
  title         = {Handbook of logic in computer science. {Vol}. 3:
                  {Semantic} structures},
  isbn          = {0-19-853762-X},
  year          = {1994},
  publisher     = {Oxford: Clarendon Press},
  language      = {English},
  keywords      = {68-00,68Q55},
  zbmath        = {783754},
  zbl           = {0829.68111}
}

@Book{            Adamek_Rosicky_1994,
  author        = {Adámek, Jiří and Rosický, Jiří},
  title         = {Locally presentable and accessible categories},
  series        = {London Mathematical Society Lecture Note Series},
  volume        = {189},
  publisher     = {Cambridge University Press, Cambridge},
  year          = {1994},
  pages         = {xiv+316},
  isbn          = {0-521-42261-2},
  mrclass       = {18Axx (18-02)},
  mrnumber      = {1294136},
  doi           = {10.1017/CBO9780511600579},
  url           = {https://doi.org/10.1017/CBO9780511600579}
}

@Book{            Adamek_Rosicky_Vitale_2010,
  place         = {Cambridge},
  series        = {Cambridge Tracts in Mathematics},
  title         = {Algebraic Theories: A Categorical Introduction to General
                  Algebra},
  publisher     = {Cambridge University Press},
  author        = {Adámek, J. and Rosický, J. and Vitale, E. M.},
  year          = {2010},
  collection    = {Cambridge Tracts in Mathematics}
}

@InProceedings{   adhesive2004,
  author        = {S. Lack and P. Soboci{\'n}ski},
  title         = {Adhesive categories},
  booktitle     = {Foundations of Software Science and Computation
                  Structures, {FoSSaCS '04}},
  series        = {LNCS},
  volume        = {2987},
  pages         = {273--288},
  publisher     = {Springer},
  year          = {2004},
  url           = {https://www.ioc.ee/~pawel/papers/adhesive.pdf}
}

@Article{         ahrens2017,
  author        = {Benedikt Ahrens and Peter LeFanu Lumsdaine},
  year          = {2019},
  title         = {Displayed Categories},
  journal       = {Logical Methods in Computer Science},
  volume        = {15},
  issue         = {1},
  doi           = {10.23638/LMCS-15(1:20)2019}
}

@Book{            aigner1997,
  author        = {Aigner, Martin},
  title         = {Combinatorial theory},
  series        = {Classics in Mathematics},
  note          = {Reprint of the 1979 original},
  publisher     = {Springer-Verlag, Berlin},
  year          = {1997},
  pages         = {viii+483},
  isbn          = {3-540-61787-6},
  mrclass       = {05-01 (06-01)},
  mrnumber      = {1434477},
  doi           = {10.1007/978-3-642-59101-3},
  url           = {https://doi.org/10.1007/978-3-642-59101-3}
}

@Book{            aigner1999proofs,
  author        = {Aigner, Martin and Ziegler, G{\"u}nter M.},
  title         = {Proofs from {THE} {BOOK}},
  isbn          = {3-540-63698-6},
  year          = {1998},
  publisher     = {Berlin: Springer},
  language      = {English},
  keywords      = {00A05,11-01,05-01,52-01,26-01},
  zbmath        = {1188564},
  zbl           = {0905.00001}
}

@Misc{            aignerhorev2012infinite,
  author        = {Elad Aigner-Horev and Johannes Carmesin and Jan-Oliver
                  Fröhlich},
  title         = {Infinite matroid union},
  year          = {2012},
  eprint        = {1111.0602},
  archiveprefix = {arXiv}
}

@Article{         alfseneffros1972,
  author        = {Erik M. {Alfsen} and Edward G. {Effros}},
  title         = {{Structure in real Banach spaces. I and II}},
  fjournal      = {{Annals of Mathematics. Second Series}},
  journal       = {{Ann. Math. (2)}},
  issn          = {0003-486X},
  volume        = {96},
  pages         = {98--173},
  year          = {1972},
  publisher     = {Princeton University, Mathematics Department, Princeton,
                  NJ},
  language      = {English},
  doi           = {10.2307/1970895},
  msc2010       = {46L05 46B10 46K05 46E15 46B99 46A40},
  zbl           = {0248.46019}
}

@Book{            alfsenshultz2003,
  author        = {Erik M. {Alfsen} and Frederic W. {Shultz}},
  title         = {{Geometry of state spaces of operator algebras}},
  isbn          = {0-8176-4319-2},
  pages         = {xiii + 467},
  year          = {2003},
  publisher     = {Boston, MA: Birkh\"auser},
  language      = {English},
  msc2010       = {46-02 46L05 46L10 46L70 46L30 17C65},
  zbl           = {1042.46001}
}

@Article{         Alon_1999,
  author        = {Alon, Noga},
  title         = {Combinatorial Nullstellensatz},
  volume        = {8},
  journal       = {Combinatorics, Probability and Computing},
  year          = {1999},
  number        = {1–2},
  pages         = {7–29},
  issn          = {0963-5483},
  doi           = {10.1017/S0963548398003411}
}

@Book{            altman2021term,
  title         = {A Term of Commutative Algebra},
  author        = {Altman, A. and Kleiman, S.},
  isbn          = {9780988557215},
  year          = {2021},
  publisher     = {Worldwide Center of Mathematics}
}

@Book{            aluffi2016,
  title         = {Algebra: Chapter 0},
  author        = {Aluffi, Paolo},
  series        = {Graduate Studies in Mathematics},
  volume        = {104},
  year          = {2016},
  publisher     = {American Mathematical Society},
  edition       = {Reprinted with corrections by the American Mathematical
                  Society}
}

@Article{         andrasfaiErdosSos1974,
  author        = {Andrasfái, B. and Erdős, P. and Sós, V. T.},
  year          = {1974},
  month         = {5},
  pages         = {205--218},
  title         = {On the connection between chromatic number, maximal
                  clique, and minimal degree of a graph},
  volume        = {8},
  issue         = {3},
  journal       = {Discrete Mathematics},
  doi           = {10.1016/0012-365X(74)90133-2},
  url           = {https://doi.org/10.1016/0012-365X(74)90133-2}
}

@Book{            atiyah-macdonald,
  author        = {Atiyah, M. F. and Macdonald, I. G.},
  title         = {Introduction to commutative algebra},
  publisher     = {Addison-Wesley Publishing Co., Reading, Mass.-London-Don
                  Mills, Ont.},
  year          = {1969},
  pages         = {ix+128},
  mrclass       = {13.00},
  mrnumber      = {0242802},
  mrreviewer    = {J. A. Johnson}
}

@Article{         aubrunEntangleabilityCones2021,
  author        = {Aubrun, Guillaume and Lami, Ludovico and Palazuelos,
                  Carlos and Pl\'{a}vala, Martin},
  title         = {Entangleability of cones},
  journal       = {Geometric and Functional Analysis},
  volume        = {31},
  number        = {2},
  pages         = {181--205},
  year          = {2021},
  doi           = {10.1007/s00039-021-00565-5},
  eprint        = {1911.09663},
  eprinttype    = {arXiv},
  url           = {https://link.springer.com/10.1007/s00039-021-00565-5}
}

@InProceedings{   avigad-carneiro-hudon2019,
  author        = {Jeremy Avigad and Mario M. Carneiro and Simon Hudon},
  editor        = {John Harrison and John O'Leary and Andrew Tolmach},
  title         = {Data Types as Quotients of Polynomial Functors},
  booktitle     = {10th International Conference on Interactive Theorem
                  Proving, {ITP} 2019, September 9-12, 2019, Portland, OR,
                  {USA}},
  series        = {LIPIcs},
  volume        = {141},
  pages         = {6:1--6:19},
  publisher     = {Schloss Dagstuhl - Leibniz-Zentrum f{\"{u}}r Informatik},
  year          = {2019},
  url           = {https://doi.org/10.4230/LIPIcs.ITP.2019.6},
  doi           = {10.4230/LIPIcs.ITP.2019.6},
  timestamp     = {Fri, 27 Sep 2019 15:57:06 +0200},
  biburl        = {https://dblp.org/rec/conf/itp/AvigadCH19.bib},
  bibsource     = {dblp computer science bibliography, https://dblp.org}
}

@Misc{            avigad_moura_kong-2017,
  author        = {Jeremy Avigad and Leonardo de Moura and Soonho Kong},
  title         = {{T}heorem {P}roving in {L}ean},
  year          = {2017},
  howpublished  = {},
  url           = {https://leanprover.github.io/theorem_proving_in_lean/}
}

@Book{            axler2015,
  author        = {Sheldon Axler},
  title         = {Linear algebra done right. 3rd ed.},
  fjournal      = {Undergraduate Texts in Mathematics},
  journal       = {Undergraduate Texts Math.},
  issn          = {0172-6056; 2197-5604/e},
  edition       = {3rd ed.},
  isbn          = {978-3-319-11079-0/hbk; 978-3-319-11080-6/ebook},
  pages         = {xvii + 340},
  year          = {2015},
  publisher     = {Springer}
}

@Manual{          banasiak,
  author        = {Banasiak},
  title         = {Banach Lattices in Applications},
  organization  = {University of Pretoria},
  address       = {Pretoria, South Africa}
}

@Article{         barnes1967,
  author        = {Barnes, Donald W.},
  title         = {On {C}artan subalgebras of {L}ie algebras},
  journal       = {Math. Z.},
  fjournal      = {Mathematische Zeitschrift},
  volume        = {101},
  year          = {1967},
  pages         = {350--355},
  issn          = {0025-5874},
  mrclass       = {17.30},
  mrnumber      = {220785},
  mrreviewer    = {R. Steinberg},
  doi           = {10.1007/BF01109800},
  url           = {https://doi.org/10.1007/BF01109800}
}

@Misc{            barwickhaine2019,
  title         = {Pyknotic objects, I. Basic notions},
  author        = {Clark Barwick and Peter Haine},
  year          = {2019},
  eprint        = {1904.09966},
  archiveprefix = {arXiv},
  primaryclass  = {math.AG}
}

@Book{            bbd-1982,
  author        = {Beilinson, A. A. and Bernstein, J. and Deligne, P. and
                  Gabber, O.},
  title         = {Analyse et topologie sur les espaces singuliers. {I :
                  Faisceaux pervers}},
  series        = {Ast\'{e}risque},
  volume        = {100},
  booktitle     = {Proceedings of the colloquium held at {L}uminy, {J}uly
                  6--11, 1981},
  publisher     = {Soci\'{e}t\'{e} Math\'{e}matique de France, Paris},
  year          = {2018},
  pages         = {172},
  mrclass       = {32-06 (14-06)},
  mrnumber      = {751965}
}

@Book{            beals2004,
  author        = {Richard Beals},
  title         = {Analysis. An introduction},
  publisher     = {Cambridge University Press},
  isbn          = {0521600472},
  year          = {2004}
}

@Book{            Becker-Weispfenning1993,
  address       = {New York, NY},
  series        = {Graduate Texts in Mathematics},
  title         = {Gröbner Bases},
  volume        = {141},
  isbn          = {978-1-4612-6944-1},
  url           = {http://link.springer.com/10.1007/978-1-4612-0913-3},
  doi           = {10.1007/978-1-4612-0913-3},
  publisher     = {Springer New York},
  author        = {Becker, Thomas and Weispfenning, Volker},
  year          = {1993},
  collection    = {Graduate Texts in Mathematics},
  language      = {en}
}

@Book{            behrends1979,
  author        = {Ehrhard {Behrends}},
  title         = {{M-structure and the Banach-Stone theorem}},
  fjournal      = {{Lecture Notes in Mathematics}},
  journal       = {{Lect. Notes Math.}},
  issn          = {0075-8434},
  volume        = {736},
  year          = {1979},
  publisher     = {Springer, Cham},
  language      = {English},
  msc2010       = {46B20 46-02 46E40 46A40},
  zbl           = {0436.46013}
}

@Book{            bensonfarb1993,
  author        = {Benson Farb, R. Keith Dennis},
  series        = {Graduate Texts in Mathematics},
  title         = {Noncommutative Algebra},
  year          = {1993},
  publisher     = {Springer},
  language      = {English},
  volume        = {144},
  url           = {https://link.springer.com/book/10.1007/978-1-4612-0889-1}
}

@Article{         bergelson1985,
  author        = {Bergelson, Vitaly},
  title         = {Sets of Recurrence of Zm-Actions and Properties of Sets of
                  Differences in Zm},
  journal       = {Journal of the London Mathematical Society},
  volume        = {s2-31},
  number        = {2},
  pages         = {295-304},
  doi           = {https://doi.org/10.1112/jlms/s2-31.2.295},
  url           = {https://londmathsoc.onlinelibrary.wiley.com/doi/abs/10.1112/jlms/s2-31.2.295},
  eprint        = {https://londmathsoc.onlinelibrary.wiley.com/doi/pdf/10.1112/jlms/s2-31.2.295},
  year          = {1985}
}

@Book{            berger1987,
  author        = {Marcel Berger},
  title         = {Geometry I},
  publisher     = {Springer Berlin},
  year          = 1987,
  issn          = {0172-5939},
  pages         = {XIV, 432},
  series        = {Universitext},
  address       = {Heidelberg},
  edition       = 1
}

@Book{            bergh_lofstrom_1976,
  author        = {Bergh, Jöran and Löfström, Jörgen},
  title         = {Interpolation Spaces},
  publisher     = {Springer Berlin},
  year          = 1976,
  issn          = {0072-7830}
}

@Article{         bernstein1912,
  author        = {Bernstein, S.},
  year          = {1912},
  title         = {Démonstration du théorème de Weierstrass fondée sur le
                  calcul des probabilités},
  journal       = {Comm. Kharkov Math. Soc.},
  volume        = {13},
  number        = {1–2}
}

@Book{            Berthelot-1974,
  author        = {Berthelot, Pierre},
  year          = {1974},
  series        = {Lecture {{Notes}} in {{Mathematics}}},
  number        = {407},
  publisher     = {sv},
  keywords      = {nosource},
  file          = {/Users/chambert/Zotero/storage/WHF5R9LQ/Berthelot - 1974 -
                  Cohomologie cristalline des schémas de caractérist.djvu},
  title         = {Cohomologie Cristalline Des Schémas de Caractéristique
                  {$p>0$}}
}

@Book{            BerthelotOgus-1978,
  title         = {Notes on Crystalline Cohomology},
  author        = {Berthelot, Pierre and Ogus, Arthur},
  year          = {1978},
  series        = {Math. {{Notes}}},
  number        = {21},
  publisher     = {pup},
  keywords      = {nosource},
  file          = {/Users/chambert/Zotero/storage/I3FNJEDB/Berthelot et Ogus
                  - 1978 - Notes on crystalline cohomology.djvu}
}

@InProceedings{   beylin1996,
  author        = "Beylin, Ilya and Dybjer, Peter",
  editor        = "Berardi, Stefano and Coppo, Mario",
  title         = "Extracting a proof of coherence for monoidal categories
                  from a proof of normalization for monoids",
  booktitle     = "Types for Proofs and Programs",
  year          = "1996",
  publisher     = "Springer Berlin Heidelberg",
  address       = "Berlin, Heidelberg",
  pages         = "47--61",
  abstract      = "This paper studies the problem of coherence in category
                  theory from a type-theoretic viewpoint. We first show how a
                  Curry-Howard interpretation of a formal proof of
                  normalization for monoids almost directly yields a
                  coherence proof for monoidal categories. Then we formalize
                  this coherence proof in intensional intuitionistic type
                  theory and show how it relies on explicit reasoning about
                  proof objects for intensional equality. This formalization
                  has been checked in the proof assistant ALF.",
  isbn          = "978-3-540-70722-6"
}

@Book{            billingsley1999,
  author        = {Billingsley, Patrick},
  title         = {Convergence of probability measures},
  series        = {Wiley Series in Probability and Statistics: Probability
                  and Statistics},
  edition       = {Second},
  note          = {A Wiley-Interscience Publication},
  publisher     = {John Wiley \& Sons, Inc., New York},
  year          = {1999},
  pages         = {x+277},
  isbn          = {0-471-19745-9},
  mrclass       = {60B10 (28A33 60F17)},
  mrnumber      = {1700749},
  doi           = {10.1002/9780470316962},
  url           = {https://doi.org/10.1002/9780470316962}
}

@Article{         birkhoff1937,
  author        = {Birkhoff, Garrett},
  title         = {Rings of sets},
  volume        = {3},
  journal       = {Duke Mathematical Journal},
  number        = {3},
  publisher     = {Duke University Press},
  pages         = {443--454},
  year          = {1937},
  doi           = {10.1215/S0012-7094-37-00334-X},
  url           = {https://doi.org/10.1215/S0012-7094-37-00334-X}
}

@Book{            birkhoff1940,
  author        = {Birkhoff, Garrett},
  title         = {Lattice Theory},
  edition       = {First},
  publisher     = {American Mathematical Society},
  year          = {1940},
  volume        = {25}
}

@Article{         birkhoff1942,
  author        = {Birkhoff, Garrett},
  title         = {Lattice-Ordered groups},
  journal       = {Ann. of Math. (2)},
  fjournal      = {Annals of Mathematics. Second Series},
  volume        = {43},
  year          = {1942},
  pages         = {298--331},
  issn          = {0003-486X},
  mrclass       = {20.0X},
  mrnumber      = {6550},
  mrreviewer    = {H. Wallman},
  doi           = {10.2307/1968871},
  url           = {https://doi.org/10.2307/1968871}
}

@Book{            bjorner2005,
  author        = {Bj\"{o}rner, Anders and Brenti, Francesco},
  title         = {Combinatorics of {C}oxeter groups},
  series        = {Graduate Texts in Mathematics},
  volume        = {231},
  publisher     = {Springer, New York},
  year          = {2005},
  pages         = {xiv+363},
  isbn          = {978-3540-442387; 3-540-44238-3},
  mrclass       = {05-01 (05E15 20F55)},
  mrnumber      = {2133266},
  mrreviewer    = {Jian-yi\ Shi}
}

@Book{            bogachev2007,
  author        = {Bogachev, V. I.},
  title         = {Measure theory. {V}ol. {I}, {II}},
  publisher     = {Springer-Verlag, Berlin},
  year          = {2007},
  pages         = {Vol. I: xviii+500 pp., Vol. II: xiv+575},
  isbn          = {978-3-540-34513-8; 3-540-34513-2},
  doi           = {10.1007/978-3-540-34514-5},
  url           = {https://doi.org/10.1007/978-3-540-34514-5}
}

@Article{         bojanic74,
  author        = {Bojani\'c, Ranko},
  title         = {A simple proof of {M}ahler's theorem on approximation of
                  continuous functions of a p-adic variable by polynomials},
  journal       = {Journal of Number Theory},
  volume        = {6},
  pages         = {412-415},
  year          = {1974},
  issn          = {0022-314X},
  doi           = {10.1016/0022-314X(74)90038-9},
  url           = {https://doi.org/10.1016/0022-314X(74)90038-9}
}

@Book{            bollobas1986,
  author        = {Bollob\'{a}s, B\'{e}la},
  title         = {Combinatorics: Set Systems, Hypergraphs, Families of
                  Vectors, and Combinatorial Probability},
  year          = {1986},
  isbn          = {0521330599},
  publisher     = {Cambridge University Press}
}

@Book{            borceux-vol1,
  title         = {Handbook of Categorical Algebra: Volume 1, Basic Category
                  Theory},
  author        = {Borceux, Francis},
  series        = {Encyclopedia of Mathematics},
  volume        = {50},
  year          = {1994},
  publisher     = {Cambridge University Press}
}

@Book{            borceux-vol2,
  title         = {Handbook of Categorical Algebra: Volume 2, Categories and
                  Structures},
  author        = {Borceux, Francis},
  series        = {Encyclopedia of Mathematics},
  volume        = {51},
  year          = {1994},
  publisher     = {Cambridge University Press}
}

@Book{            borceux-vol3,
  title         = {Handbook of Categorical Algebra: Volume 3, Sheaf Theory},
  author        = {Borceux, Francis},
  series        = {Encyclopedia of Mathematics},
  volume        = {52},
  year          = {1994},
  publisher     = {Cambridge University Press}
}

@Article{         borcherds1986vertex,
  author        = {Borcherds, Richard},
  title         = {Vertex algebras, Kac-Moody algebras, and the monster},
  journal       = {Proceedings of the National Academy of Sciences of the
                  United States of America},
  number        = {10},
  year          = {1986},
  pages         = {3068–3071},
  volume        = {83},
  publisher     = {National Academy of Sciences},
  doi           = {10.1073/pnas.83.10.3068}
}

@Misc{            BorgerJun2024,
  title         = {Facets of module theory over semirings},
  author        = {James Borger and Jaiung Jun},
  year          = {2024},
  eprint        = {2405.18645},
  archiveprefix = {arXiv},
  primaryclass  = {math.AG},
  url           = {https://arxiv.org/abs/2405.18645}
}

@Article{         borsuk_mazurkiewicz1934,
  author        = {Borsuk, Karol and Mazurkiewicz, Stefan},
  title         = {Sur les rétractes absolus indécomposables},
  journal       = {C. R. Acad. Sci. Paris},
  fjournal      = {Comptes Rendus Hebdomadaires des Séances de l'Académie
                  des Sciences},
  volume        = {199},
  year          = {1934},
  pages         = {110--112}
}

@Book{            bosch-guntzer-remmert,
  title         = {Non-Archimedean Analysis : A Systematic Approach to Rigid
                  Analytic Geometry},
  author        = {S. Bosch and U. G{\"{u}}ntzer and R. Remmert},
  series        = {Grundlehren der mathematischen Wissenschaften},
  volume        = {261},
  year          = {1984},
  publisher     = {Springer-Verlag Berlin }
}

@Book{            bourbaki1966,
  author        = {Bourbaki, Nicolas},
  title         = {Elements of mathematics. {G}eneral topology. {P}art 1},
  publisher     = {Hermann, Paris; Addison-Wesley Publishing Co., Reading,
                  Mass.-London-Don Mills, Ont.},
  year          = {1966},
  pages         = {vii+437},
  mrclass       = {54.00 (00.00)},
  mrnumber      = {0205210}
}

@Book{            bourbaki1966b,
  author        = {Bourbaki, Nicolas},
  title         = {Elements of mathematics. {G}eneral topology. {P}art 2},
  publisher     = {Hermann, Paris; Addison-Wesley Publishing Co., Reading,
                  Mass.-London-Don Mills, Ont.},
  year          = {1966},
  pages         = {iv+363},
  mrclass       = {54-02 (00A05 54-01)},
  mrnumber      = {979295}
}

@Book{            bourbaki1968,
  author        = {Bourbaki, Nicolas},
  title         = {Lie groups and {L}ie algebras. {C}hapters 4--6},
  series        = {Elements of Mathematics (Berlin)},
  note          = {Translated from the 1968 French original by Andrew
                  Pressley},
  publisher     = {Springer-Verlag, Berlin},
  year          = {2002},
  pages         = {xii+300},
  isbn          = {3-540-42650-7},
  mrclass       = {17-01 (00A05 20E42 20F55 22-01)},
  mrnumber      = {1890629}
}

@Book{            bourbaki1975,
  author        = {Bourbaki, Nicolas},
  title         = {Lie groups and {L}ie algebras. {C}hapters 1--3},
  series        = {Elements of Mathematics (Berlin)},
  note          = {Translated from the French, Reprint of the 1989 English
                  translation},
  publisher     = {Springer-Verlag, Berlin},
  year          = {1998},
  pages         = {xviii+450},
  isbn          = {3-540-64242-0},
  mrclass       = {17Bxx (00A05 22Exx)},
  mrnumber      = {1728312}
}

@Book{            bourbaki1975b,
  author        = {Bourbaki, Nicolas},
  title         = {Lie groups and {L}ie algebras. {C}hapters 7--9},
  series        = {Elements of Mathematics (Berlin)},
  note          = {Translated from the 1975 and 1982 French originals by
                  Andrew Pressley},
  publisher     = {Springer-Verlag, Berlin},
  year          = {2005},
  pages         = {xii+434},
  isbn          = {3-540-43405-4},
  mrclass       = {17-01 (01A75 22-01)},
  mrnumber      = {2109105}
}

@Book{            bourbaki1981,
  author        = {Bourbaki, N.},
  title         = {Algebra. {II}. {C}hapters 4--7},
  series        = {Elements of Mathematics},
  note          = {Translated from the French by P. M. Cohn and J. Howie},
  publisher     = {Springer-Verlag, Berlin},
  year          = {1990},
  pages         = {vii+461},
  isbn          = {3-540-19375-8},
  mrclass       = {00A05 (12-01 13-01)},
  mrnumber      = {1080964}
}

@Book{            bourbaki1987,
  author        = {Bourbaki, N.},
  title         = {Topological vector spaces. {C}hapters 1--5},
  series        = {Elements of Mathematics (Berlin)},
  note          = {Translated from the French by H. G. Eggleston and S.
                  Madan},
  publisher     = {Springer-Verlag, Berlin},
  year          = {1987},
  pages         = {viii+364},
  isbn          = {3-540-13627-4},
  mrclass       = {46-02 (46-01 46Axx 47D15)},
  mrnumber      = {910295},
  doi           = {10.1007/978-3-642-61715-7},
  url           = {https://doi.org/10.1007/978-3-642-61715-7}
}

@Book{            bourbaki1989,
  author        = {Bourbaki, N.},
  title         = {Algebra. {I}. {C}hapters 1–3},
  series        = {Elements of Mathematics},
  note          = {Translated from the French},
  year          = {1998},
  publisher     = {Springer-Verlag, Berlin},
  isbn          = {3-540-64243-9},
  pages         = {xxiii + 709},
  edition       = {Softcover edition of the 2nd printing 1989},
  msc2010       = {00A05 12-01 15-01 20-01 16-01 17-01 15A69 15A72 15A75
                  15A78 17D05 20E05 20F16},
  zmnumber      = {0904.00001}
}

@Book{            bourbaki2007,
  author        = {Bourbaki, Nicolas},
  edition       = {Réimpression inchangée de l'édition originale de 1959},
  series        = {Eléments de mathématique},
  title         = {Algèbre. {C}hapitre IX},
  isbn          = {978-3-540-35338-6},
  language      = {fr},
  number        = {2},
  publisher     = {Springer},
  year          = {2007}
}

@Book{            bourbaki2023,
  author        = {Bourbaki, N.},
  series        = {Éléments de mathématique},
  title         = {Théories Spectrales. {C}hapitres 3 à 5},
  isbn          = {978-3-031-19504-4},
  language      = {fr},
  number        = {1},
  publisher     = {Springer Cham},
  year          = {2023},
  url           = {https://doi.org/10.1007/978-3-031-19505-1}
}

@Article{         bowlerGeschke2015,
  author        = {Bowler, Nathan and Geschke, Stefan},
  year          = {2015},
  month         = {10},
  pages         = {1},
  title         = {Self-dual uniform matroids on infinite sets},
  volume        = {144},
  journal       = {Proceedings of the American Mathematical Society},
  doi           = {10.1090/proc/12667}
}

@Book{            boydVandenberghe2004,
  author        = {Stephen P. Boyd and Lieven Vandenberghe},
  title         = {Convex Optimization},
  publisher     = {Cambridge University Press},
  year          = {2004},
  isbn          = {978-0-521-83378-3},
  url           = {https://web.stanford.edu/~boyd/cvxbook/bv_cvxbook.pdf}
}

@Article{         brandt2003,
  author        = {Brandt, Stephan},
  year          = {2003},
  month         = {12},
  pages         = {693--696},
  title         = {Note: On the structure of graphs with bounded clique
                  number},
  volume        = {23},
  issue         = {4},
  journal       = {Combinatorica},
  doi           = {10.1007/s00493-003-0042-z},
  url           = {https://doi.org/10.1007/s00493-003-0042-z}
}

@Book{            brodmannsharp13,
  author        = {Brodmann, M. P. and Sharp, R. Y.},
  title         = {Local cohomology},
  series        = {Cambridge Studies in Advanced Mathematics},
  volume        = {136},
  edition       = {Second},
  note          = {An algebraic introduction with geometric applications},
  publisher     = {Cambridge University Press, Cambridge},
  year          = {2013},
  pages         = {xxii+491},
  isbn          = {978-0-521-51363-0},
  mrclass       = {13D45 (13-01)}
}

@Article{         brown-1973,
  author        = {Brown, Kenneth S.},
  title         = {Abstract homotopy theory and generalized sheaf
                  cohomology},
  journal       = {Trans. Amer. Math. Soc.},
  fjournal      = {Transactions of the American Mathematical Society},
  volume        = {186},
  year          = {1973},
  pages         = {419--458},
  issn          = {0002-9947,1088-6850},
  mrclass       = {55B30 (18H99)},
  mrnumber      = {341469},
  doi           = {10.2307/1996573},
  url           = {https://doi.org/10.2307/1996573}
}

@Article{         bruhnDiestelKriesselPendavinghWollan2013,
  author        = {Henning Bruhn and Reinhard Diestel and Matthias Kriesell
                  and Rudi Pendavingh and Paul Wollan},
  title         = {Axioms for infinite matroids},
  journal       = {Advances in Mathematics},
  volume        = {239},
  pages         = {18-46},
  year          = {2013},
  issn          = {0001-8708},
  doi           = {https://doi.org/10.1016/j.aim.2013.01.011},
  url           = {https://www.sciencedirect.com/science/article/pii/S0001870813000261}
}

@Article{         buzyakovaClopenBox,
  author        = {Buzyakova, Raushan Z.},
  title         = {On clopen sets in {C}artesian products},
  journal       = {Comment. Math. Univ. Carolin.},
  fjournal      = {Commentationes Mathematicae Universitatis Carolinae},
  volume        = {42},
  year          = {2001},
  number        = {2},
  pages         = {357--362},
  issn          = {0010-2628,1213-7243},
  mrclass       = {54B10 (54B15 54D20 55M10)},
  mrnumber      = {1832154}
}

@Book{            cabreragarciarodriguezpalacios2014,
  author        = {Miguel {Cabrera Garc\'ia} and \'Angel {Rodr\'iguez
                  Palacios}},
  title         = {{Non-associative normed algebras. Volume 1. The
                  Vidav-Palmer and Gelfand-Naimark theorems}},
  fjournal      = {{Encyclopedia of Mathematics and Its Applications}},
  journal       = {{Encycl. Math. Appl.}},
  issn          = {0953-4806},
  volume        = {154},
  isbn          = {978-1-107-04306-0; 978-1-107-33776-3},
  pages         = {xxii + 712},
  year          = {2014},
  publisher     = {Cambridge: Cambridge University Press},
  language      = {English},
  doi           = {10.1017/CBO9781107337763},
  msc2010       = {46-02 17-02 46H70 46K70 46L70 17A15 17A80 17C65},
  zbl           = {1322.46003}
}

@Article{         cadiou1972,
  title         = {Recursive definitions of partial functions and their
                  computations},
  doi           = {10.1145/942580.807072},
  number        = {14},
  journal       = {ACM SIGACT News},
  author        = {Cadiou, Jean Marie Cadiou and Manna, Zohar},
  year          = {1972},
  month         = {Jan},
  pages         = {58–65}
}

@Book{            calugareanu,
  author        = {C\v{a}lug\v{a}reanu, Grigore},
  year          = {2000},
  month         = {01},
  pages         = {},
  title         = {Lattice Concepts of Module Theory},
  doi           = {10.1007/978-94-015-9588-9}
}

@Article{         caramello2020,
  title         = {Denseness conditions, morphisms and equivalences of
                  toposes},
  author        = {Olivia Caramello},
  year          = {2020},
  eprint        = {1906.08737},
  archiveprefix = {arXiv},
  primaryclass  = {math.CT},
  url           = {https://arxiv.org/abs/1906.08737}
}

@Article{         CARBONI1993145,
  author        = {Aurelio Carboni and Stephen Lack and R.F.C. Walters},
  doi           = {https://doi.org/10.1016/0022-4049(93)90035-R},
  issn          = {0022-4049},
  journal       = {Journal of Pure and Applied Algebra},
  number        = {2},
  pages         = {145-158},
  title         = {Introduction to extensive and distributive categories},
  url           = {https://www.sciencedirect.com/science/article/pii/002240499390035R},
  volume        = {84},
  year          = {1993},
  bdsk-url-1    = {https://www.sciencedirect.com/science/article/pii/002240499390035R},
  bdsk-url-2    = {https://doi.org/10.1016/0022-4049(93)90035-R}
}

@Misc{            carlen2010,
  author        = {Carlen, Eric A.},
  title         = {Trace inequalities and quantum entropy: An introductory
                  course},
  journal       = {Entropy and the quantum},
  year          = {2010},
  volume        = {529},
  pages         = {73--140}
}

@Article{         carneiro2015arithmetic,
  title         = {Arithmetic in Metamath, Case Study: Bertrand's Postulate},
  author        = {Carneiro, Mario},
  journal       = {arXiv preprint arXiv:1503.02349},
  year          = {2015}
}

@Misc{            carneiro2018matiyasevic,
  title         = {A {L}ean formalization of {M}atiyasevi{\v c}'s theorem},
  author        = {Mario Carneiro},
  year          = {2018},
  eprint        = {1802.01795},
  archiveprefix = {arXiv},
  primaryclass  = {math.LO}
}

@InProceedings{   carneiro2019,
  author        = {Mario M. Carneiro},
  editor        = {John Harrison and John O'Leary and Andrew Tolmach},
  title         = {Formalizing Computability Theory via Partial Recursive
                  Functions},
  booktitle     = {10th International Conference on Interactive Theorem
                  Proving, {ITP} 2019, September 9-12, 2019, Portland, OR,
                  {USA}},
  series        = {LIPIcs},
  volume        = {141},
  pages         = {12:1--12:17},
  publisher     = {Schloss Dagstuhl - Leibniz-Zentrum f{\"{u}}r Informatik},
  year          = {2019},
  url           = {https://doi.org/10.4230/LIPIcs.ITP.2019.12},
  doi           = {10.4230/LIPIcs.ITP.2019.12},
  timestamp     = {Fri, 27 Sep 2019 15:57:06 +0200},
  biburl        = {https://dblp.org/rec/conf/itp/Carneiro19.bib},
  bibsource     = {dblp computer science bibliography, https://dblp.org}
}

@Book{            cartan-eilenberg-1956,
  author        = {Cartan, Henri and Eilenberg, Samuel},
  title         = {Homological algebra},
  publisher     = {Princeton University Press, Princeton, NJ},
  year          = {1956},
  pages         = {xv+390},
  mrclass       = {09.0X},
  mrnumber      = {77480}
}

@Book{            carter2005,
  author        = {Carter, R. W.},
  title         = {Lie algebras of finite and affine type},
  series        = {Cambridge Studies in Advanced Mathematics},
  volume        = {96},
  publisher     = {Cambridge University Press, Cambridge},
  year          = {2005},
  pages         = {xviii+632},
  isbn          = {978-0-521-85138-1; 0-521-85138-6},
  mrclass       = {17-02 (17B67)},
  mrnumber      = {2188930},
  mrreviewer    = {Stephen\ Slebarski},
  doi           = {10.1017/CBO9780511614910},
  url           = {https://doi.org/10.1017/CBO9780511614910}
}

@Article{         cassels1950,
  author        = {Cassels, J. W. S.},
  title         = {Some metrical theorems in {D}iophantine approximation.
                  {I}},
  journal       = {Proc. Cambridge Philos. Soc.},
  fjournal      = {Proceedings of the Cambridge Philosophical Society},
  volume        = {46},
  year          = {1950},
  pages         = {209--218},
  issn          = {0008-1981},
  mrclass       = {10.0X},
  mrnumber      = {36787},
  mrreviewer    = {P. Erd\H{o}s},
  doi           = {10.1017/s0305004100025676},
  url           = {https://doi.org/10.1017/s0305004100025676}
}

@Book{            cassels1967algebraic,
  title         = {Algebraic number theory},
  author        = {Cassels, John William Scott and Fr{\"o}hlich, Albrecht},
  booktitle     = {Proceedings of an instructional conference organized by
                  the {L}ondon {M}athematical {S}ociety (a {NATO} {A}dvanced
                  {S}tudy {I}nstitute) with the support of the
                  {I}nternational {M}athematical {U}nion},
  editor        = {Cassels, John William Scott and Fr\"{o}hlich, Albrecht},
  publisher     = {Academic Press, London; Thompson Book Co., Inc.,
                  Washington, D.C.},
  year          = {1967},
  pages         = {xviii+366},
  mrclass       = {00.04 (10.00)}
}

@Book{            cassels1986local,
  place         = {Cambridge},
  series        = {London Mathematical Society Student Texts},
  title         = {Local Fields},
  publisher     = {Cambridge University Press},
  author        = {Cassels, J. W. S.},
  year          = {1986},
  collection    = {London Mathematical Society Student Texts},
  doi           = {10.1017/CBO9781139171885}
}

@Article{         chapman1996,
  author        = {Chapman, Robin},
  title         = {A Polynomial Taking Integer Values},
  journal       = {Math. Mag.},
  fjournal      = {Mathematics Magazine},
  volume        = {69},
  year          = {1996},
  pages         = {121--121},
  number        = {2},
  publisher     = {Taylor & Francis, Ltd. on behalf of the Mathematical
                  Association of America}
}

@Article{         chapoton_livernet_2001,
  author        = {Chapoton, Fr{\'e}d{\'e}ric and Livernet, Muriel},
  title         = {Pre-Lie algebras and the rooted trees operad},
  fjournal      = {IMRN. International Mathematics Research Notices},
  journal       = {Int. Math. Res. Not.},
  issn          = {1073-7928},
  volume        = {2001},
  number        = {8},
  pages         = {395--408},
  year          = {2001},
  language      = {English},
  doi           = {10.1155/S1073792801000198},
  keywords      = {17A30,17B60,18D50,55P65,81T15},
  zbmath        = {1618753},
  zbl           = {1053.17001}
}

@Article{         Chen_Glebov_2018,
  author        = {Chen, Imin and Glebov, Gleb},
  title         = {On {C}hudnovsky--{R}amanujan type formulae},
  journal       = {Ramanujan J.},
  fjournal      = {The Ramanujan Journal. An International Journal Devoted to
                  the Areas of Mathematics Influenced by Ramanujan},
  volume        = {46},
  year          = {2018},
  number        = {3},
  pages         = {677--712},
  issn          = {1382-4090},
  mrclass       = {11F03 (11Y60 14H52 33C75)},
  mrnumber      = {3830044},
  doi           = {10.1007/s11139-017-9948-8},
  url           = {https://doi.org/10.1007/s11139-017-9948-8}
}

@Article{         chevalley_eilenberg_1948,
  author        = {Chevalley, Claude and Eilenberg, Samuel},
  title         = {Cohomology Theory of Lie Groups and Lie Algebras},
  journal       = {Trans. AMS},
  fjournal      = {Transactions of the American Mathematical Society},
  volume        = {63},
  year          = {1948},
  number        = {1},
  pages         = {85-124},
  issn          = {0002-9947},
  mrclass       = {20.0X},
  mrnumber      = {0024908},
  doi           = {10.2307/1990637},
  url           = {http://www.jstor.org/stable/1990637?}
}

@Misc{            chintala2020,
  title         = {Sorry, the Nilpotents Are in the Center},
  author        = {Chintala, Vineeth},
  year          = {2020},
  month         = jun,
  number        = {arXiv:1805.11451},
  eprint        = {1805.11451},
  primaryclass  = {math},
  publisher     = {{arXiv}},
  doi           = {10.48550/arXiv.1805.11451},
  urldate       = {2023-12-13},
  archiveprefix = {arxiv},
  keywords      = {{16P10, 16U99},Mathematics - Rings and Algebras}
}

@Article{         cho_jacobs_2019,
  title         = {Disintegration and Bayesian inversion via string
                  diagrams},
  author        = {Cho, Kenta and Jacobs, Bart},
  journal       = {Mathematical Structures in Computer Science},
  volume        = {29},
  number        = {7},
  pages         = {938--971},
  year          = {2019},
  publisher     = {Cambridge University Press},
  doi           = {10.1017/S0960129518000488}
}

@InProceedings{   Chou1994,
  author        = {Chou, Ching-Tsun},
  booktitle     = {Higher Order Logic Theorem Proving and Its Applications},
  title         = {A formal theory of undirected graphs in higher-order
                  logic},
  year          = {1994},
  address       = {Berlin, Heidelberg},
  editor        = {Melham, Thomas F. and Camilleri, Juanito},
  pages         = {144--157},
  publisher     = {Springer Berlin Heidelberg},
  isbn          = {978-3-540-48803-3}
}

@Book{            chu2012,
  author        = {Cho-Ho {Chu}},
  title         = {{Jordan structures in geometry and analysis}},
  fjournal      = {{Cambridge Tracts in Mathematics}},
  journal       = {{Camb. Tracts Math.}},
  issn          = {0950-6284},
  volume        = {190},
  isbn          = {978-1-107-01617-0},
  pages         = {x + 261},
  year          = {2012},
  publisher     = {Cambridge: Cambridge University Press},
  language      = {English},
  msc2010       = {17-02 17C65 17C37 46H70 53C35 46K70 32M15},
  zbl           = {1238.17001}
}

@InProceedings{   CL21,
  author        = {Commelin, Johan and Lewis, Robert Y.},
  title         = {Formalizing the Ring of Witt Vectors},
  year          = {2021},
  isbn          = {9781450382991},
  publisher     = {Association for Computing Machinery},
  address       = {New York, NY, USA},
  url           = {https://doi.org/10.1145/3437992.3439919},
  doi           = {10.1145/3437992.3439919},
  abstract      = {The ring of Witt vectors W R over a base ring R is an
                  important tool in algebraic number theory and lies at the
                  foundations of modern p-adic Hodge theory. W R has the
                  interesting property that it constructs a ring of
                  characteristic 0 out of a ring of characteristic p &gt; 1,
                  and it can be used more specifically to construct from a
                  finite field containing ℤ/pℤ the corresponding
                  unramified field extension of the p-adic numbers ℚp
                  (which is unique up to isomorphism). We formalize the
                  notion of a Witt vector in the Lean proof assistant, along
                  with the corresponding ring operations and other algebraic
                  structure. We prove in Lean that, for prime p, the ring of
                  Witt vectors over ℤ/pℤ is isomorphic to the ring of
                  p-adic integers ℤp. In the process we develop idioms to
                  cleanly handle calculations of identities between
                  operations on the ring of Witt vectors. These calculations
                  are intractable with a naive approach, and require a proof
                  technique that is usually skimmed over in the informal
                  literature. Our proofs resemble the informal arguments
                  while being fully rigorous.},
  booktitle     = {Proceedings of the 10th ACM SIGPLAN International
                  Conference on Certified Programs and Proofs},
  pages         = {264–277},
  numpages      = {14},
  keywords      = {ring theory, formal math, proof assistant, Lean, number
                  theory},
  location      = {Virtual, Denmark},
  series        = {CPP 2021}
}

@Book{            clark_gon,
  author        = {Pete L. Clark},
  title         = {Geometry of Numbers with Applications to Number Theory},
  url           = {http://alpha.math.uga.edu/~pete/geometryofnumbers.pdf}
}

@Article{         clifford1954,
  author        = {Clifford, A. H.},
  title         = {Note on {Hahn}'s theorem on ordered {Abelian} groups},
  fjournal      = {Proceedings of the American Mathematical Society},
  journal       = {Proc. Am. Math. Soc.},
  issn          = {0002-9939},
  volume        = {5},
  pages         = {860--863},
  year          = {1954},
  language      = {English},
  doi           = {10.2307/2032549},
  zbmath        = {3090187},
  zbl           = {0056.25503}
}

@Article{         cockett1993,
  author        = {J.R.B. Cockett},
  title         = {Introduction to Distributive Categories},
  journal       = {Mathematical Structures in Computer Science},
  volume        = {3},
  number        = {3},
  pages         = {277--307},
  year          = {1993},
  url           = {https://doi.org/10.1017/S0960129500000232},
  biburl        = {https://dblp.org/rec/journals/mscs/Cockett93.bib},
  bibsource     = {dblp computer science bibliography, https://dblp.org}
}

@Article{         cohen1950,
  author        = {I. S. Cohen},
  title         = {Commutative rings with restricted minimum condition},
  volume        = {17},
  journal       = {Duke Mathematical Journal},
  number        = {1},
  publisher     = {Duke University Press},
  pages         = {27 -- 42},
  year          = {1950},
  doi           = {10.1215/S0012-7094-50-01704-2},
  url           = {https://doi.org/10.1215/S0012-7094-50-01704-2}
}

@Article{         cohen2012,
  author        = {David A. Cohen and Martin C. Cooper and Páidí Creed and
                  Peter G. Jeavons and Stanislav Živný},
  title         = {An Algebraic Theory of Complexity for Discrete
                  Optimisation},
  journal       = {CoRR},
  volume        = {abs/1207.6692},
  year          = {2012},
  url           = {http://arxiv.org/abs/1207.6692},
  eprinttype    = {arXiv},
  eprint        = {1207.6692},
  timestamp     = {Mon, 03 Aug 2020 17:29:56 +0200},
  biburl        = {https://dblp.org/rec/journals/corr/abs-1207-6692.bib},
  bibsource     = {dblp computer science bibliography, https://dblp.org}
}

@Book{            cohn2013measure,
  address       = {New York, NY},
  series        = {Birkhäuser {Advanced} {Texts} {Basler} {Lehrbücher}},
  title         = {Measure {Theory}: {Second} {Edition}},
  copyright     = {https://www.springernature.com/gp/researchers/text-and-data-mining},
  isbn          = {9781461469551 9781461469568},
  shorttitle    = {Measure {Theory}},
  url           = {https://link.springer.com/10.1007/978-1-4614-6956-8},
  language      = {en},
  urldate       = {2025-02-15},
  publisher     = {Springer New York},
  author        = {Cohn, Donald L.},
  year          = {2013},
  doi           = {10.1007/978-1-4614-6956-8}
}

@Book{            cohn_1995,
  place         = {Cambridge},
  series        = {Encyclopedia of Mathematics and its Applications},
  title         = {Skew Fields: Theory of General Division Rings},
  doi           = {10.1017/CBO9781139087193},
  publisher     = {Cambridge University Press},
  author        = {Cohn, P. M.},
  year          = {1995},
  collection    = {Encyclopedia of Mathematics and its Applications}
}

@Article{         colmez2010,
  author        = {Colmez, Pierre},
  title         = {Fonctions d'une variable p-adique},
  journal       = {Asterisque},
  volume        = 330,
  pages         = {13--59},
  year          = 2010,
  url           = {http://www.numdam.org/article/AST_2010__330__13_0.pdf}
}

@Book{            conrad2000,
  author        = {Conrad, Brian},
  title         = {Grothendieck duality and base change},
  series        = {Lecture Notes in Mathematics},
  volume        = {1750},
  publisher     = {Springer-Verlag, Berlin},
  year          = {2000},
  pages         = {vi+296},
  isbn          = {3-540-41134-8},
  mrclass       = {14F05 (14A15 14F10 18E30)},
  mrnumber      = {1804902},
  mrreviewer    = {J\"{o}rg\ Jahnel},
  doi           = {10.1007/b75857},
  url           = {https://doi.org/10.1007/b75857}
}

@Misc{            ConradLinearChar,
  title         = {Linear Independence of Characters},
  author        = {Conrad, K.},
  eprint        = {https://kconrad.math.uconn.edu/blurbs/galoistheory/linearchar.pdf}
}

@Misc{            conradnumbfield,
  title         = {Ostrowski for number fields},
  author        = {Conrad, K.},
  eprint        = {https://kconrad.math.uconn.edu/blurbs/gradnumthy/ostrowskinumbfield.pdf}
}

@Misc{            conradQ,
  title         = {Ostrowski's Theorem for Q},
  author        = {Conrad, K.},
  eprint        = {https://kconrad.math.uconn.edu/blurbs/gradnumthy/ostrowskiQ.pdf}
}

@Book{            conway1990,
  author        = {Conway, John B.},
  title         = {A course in functional analysis.},
  edition       = {2nd ed.},
  fseries       = {Graduate Texts in Mathematics},
  series        = {Grad. Texts Math.},
  issn          = {0072-5285},
  volume        = {96},
  isbn          = {0-387-97245-5},
  year          = {1990},
  publisher     = {New York etc.: Springer-Verlag},
  language      = {English},
  keywords      = {46-02,47-02,47A53},
  zbmath        = {47995},
  zbl           = {0706.46003}
}

@Book{            conway2001,
  author        = {Conway, J. H.},
  title         = {On numbers and games},
  edition       = {Second},
  publisher     = {A K Peters, Ltd., Natick, MA},
  year          = {2001},
  pages         = {xii+242},
  isbn          = {1-56881-127-6},
  mrclass       = {00A08 (05-01 91A05)},
  mrnumber      = {1803095}
}

@Article{         Cousot1979,
  author        = {Cousot, P{.} and Cousot, R{.}},
  title         = {Constructive Versions of {T}arski's Fixed Point Theorems},
  journal       = {Pacific Journal of Mathematics},
  volume        = 81,
  number        = 1,
  pages         = {43--57},
  year          = 1979
}

@Book{            coxlittleoshea1997,
  author        = {David A. Cox and John Little and Donal O'Shea},
  title         = {Ideals, varieties, and algorithms - an introduction to
                  computational algebraic geometry and commutative algebra
                  {(2.} ed.)},
  series        = {Undergraduate texts in mathematics},
  publisher     = {Springer},
  year          = {1997},
  isbn          = {978-0-387-94680-1}
}

@Article{         crans2017,
  author        = {Crans, Alissa S. and Mukherjee, Sujoy and Przytycki,
                  J\'{o}zef H.},
  title         = {On homology of associative shelves},
  journal       = {J. Homotopy Relat. Struct.},
  fjournal      = {Journal of Homotopy and Related Structures},
  volume        = {12},
  year          = {2017},
  number        = {3},
  pages         = {741--763},
  issn          = {2193-8407},
  mrclass       = {18G60 (20M32 20N02 57M25)},
  mrnumber      = {3691304},
  mrreviewer    = {Mahender Singh},
  doi           = {10.1007/s40062-016-0164-9},
  url           = {https://doi.org/10.1007/s40062-016-0164-9}
}

@Book{            davey_priestley,
  author        = {Davey, B. A. and Priestley, H. A.},
  title         = {Introduction to lattices and order},
  edition       = {Second},
  publisher     = {Cambridge University Press, New York},
  year          = {2002},
  pages         = {xii+298},
  isbn          = {0-521-78451-4},
  mrclass       = {06-01 (68Q55)},
  mrnumber      = {1902334},
  mrreviewer    = {T. S. Blyth},
  doi           = {10.1017/CBO9780511809088},
  url           = {https://doi.org/10.1017/CBO9780511809088}
}

@Article{         day1972,
  author        = {Day, Brian},
  title         = {A reflection theorem for closed categories},
  journal       = {J. Pure Appl. Algebra},
  fjournal      = {Journal of Pure and Applied Algebra},
  volume        = {2},
  year          = {1972},
  number        = {1},
  pages         = {1--11},
  issn          = {0022-4049},
  doi           = {10.1016/0022-4049(72)90021-7},
  url           = {https://doi.org/10.1016/0022-4049(72)90021-7}
}

@InProceedings{   deligne_formulaire,
  author        = {Deligne, P.},
  title         = {Courbes elliptiques: formulaire d'apr\`es {J}. {T}ate},
  booktitle     = {Modular functions of one variable, {IV} ({P}roc.
                  {I}nternat. {S}ummer {S}chool, {U}niv. {A}ntwerp,
                  {A}ntwerp, 1972)},
  pages         = {53--73. Lecture Notes in Math., Vol. 476},
  year          = {1975},
  mrclass       = {14K15 (10D05)},
  mrnumber      = {0387292},
  mrreviewer    = {Jacques Velu}
}

@InProceedings{   demazure1970,
  author        = {Michel Demazure},
  editor        = {M. Demazure, A. Grothendieck},
  title         = {Expos\'{e} XXI, Donn\'{e}es Radicielles},
  booktitle     = {S\'{e}minaire de G\'{e}ométrie Alg\'{e}brique du Bois
                  Marie - 1962-64 - Sch\'{e}mas en groupes - (SGA 3) - vol.
                  3, Structure des Sch\'{e}mas en Groupes Reductifs},
  series        = {Lecture Notes in Mathematics},
  volume        = {153},
  pages         = {85--155},
  publisher     = {Springer-Verlag},
  year          = {1970},
  url           = {https://wstein.org/sga/SGA3/Expo21-alpha.pdf}
}

@Article{         demillo_lipton_1978,
  author        = {DeMillo, Richard A. and Lipton, Richard J.},
  title         = {A probabilistic remark on algebraic program testing},
  journal       = {Information Processing Letters},
  volume        = {7},
  number        = {4},
  pages         = {193--195},
  year          = {1978},
  doi           = {10.1016/0020-0190(78)90067-4}
}

@InProceedings{   demoura2015lean,
  author        = {de Moura, Leonardo and Kong, Soonho and Avigad, Jeremy and
                  van Doorn, Floris and von Raumer, Jakob},
  editor        = {Felty, Amy P. and Middeldorp, Aart},
  title         = {The Lean Theorem Prover (System Description)},
  booktitle     = {Automated Deduction - CADE-25},
  year          = {2015},
  publisher     = {Springer International Publishing},
  address       = {Cham},
  pages         = {378--388},
  isbn          = {978-3-319-21401-6}
}

@Article{         dialectica1989,
  author        = {De Paiva, Valeria},
  title         = {The Dialectica categories},
  year          = {1989},
  month         = {01},
  pages         = {},
  isbn          = {9780821851005},
  doi           = {10.1090/conm/092/1003194},
  url           = {https://www.cl.cam.ac.uk/techreports/UCAM-CL-TR-213.pdf}
}

@Book{            diamondshurman2005,
  author        = {Diamond, Fred and Shurman, Jerry},
  title         = {A first course in modular forms},
  fseries       = {Graduate Texts in Mathematics},
  series        = {Grad. Texts Math.},
  issn          = {0072-5285},
  volume        = {228},
  isbn          = {0-387-23229-X},
  year          = {2005},
  publisher     = {Berlin: Springer},
  language      = {English},
  keywords      = {11F11,11-01,11F25,11F80,11G18,11G40,11D41},
  zbmath        = {2134201},
  zbl           = {1062.11022}
}

@Article{         dieudonne1953,
  author        = {Dieudonn\'{e}, Jean},
  title         = {On semi-simple {L}ie algebras},
  journal       = {Proc. Amer. Math. Soc.},
  fjournal      = {Proceedings of the American Mathematical Society},
  volume        = {4},
  year          = {1953},
  pages         = {931--932},
  issn          = {0002-9939},
  mrclass       = {09.1X},
  mrnumber      = {59262},
  doi           = {10.2307/2031832},
  url           = {https://doi.org/10.2307/2031832}
}

@Article{         djokovic1973,
  author        = {Djokovi\'{c}, D. \v{Z}.},
  title         = {Epimorphisms of modules which must be isomorphisms},
  journal       = {Canad. Math. Bull.},
  fjournal      = {Canadian Mathematical Bulletin. Bulletin Canadien de
                  Math\'{e}matiques},
  volume        = {16},
  year          = {1973},
  pages         = {513--515},
  issn          = {0008-4395,1496-4287},
  mrclass       = {16A64},
  mrnumber      = {346014},
  mrreviewer    = {M.\ Teply},
  doi           = {10.4153/CMB-1973-083-0},
  url           = {https://doi.org/10.4153/CMB-1973-083-0}
}

@Article{         dolan1976,
  title         = {A {{Proof}} of {{Jacobson}}'s {{Theorem}}},
  author        = {Dolan, S. W.},
  year          = {1976},
  month         = mar,
  journal       = {Canadian Mathematical Bulletin},
  volume        = {19},
  number        = {1},
  pages         = {59--61},
  issn          = {0008-4395, 1496-4287},
  doi           = {10.4153/CMB-1976-007-9},
  urldate       = {2023-12-13},
  langid        = {english}
}

@Article{         dold1958,
  author        = {Dold, Albrecht},
  title         = {Homology of symmetric products and other functors of
                  complexes},
  journal       = {Ann. of Math. (2)},
  fjournal      = {Annals of Mathematics. Second Series},
  volume        = {68},
  year          = {1958},
  pages         = {54--80},
  issn          = {0003-486X},
  mrclass       = {55.00},
  mrnumber      = {97057},
  mrreviewer    = {Sze-tsen Hu},
  doi           = {10.2307/1970043}
}

@InProceedings{   doubilet_rota_stanley_vi,
  author        = {Doubilet, Peter and Rota, Gian-Carlo and Stanley,
                  Richard},
  title         = {On the foundations of combinatorial theory. {VI}. {T}he
                  idea of generating function},
  booktitle     = {Proceedings of the {S}ixth {B}erkeley {S}ymposium on
                  {M}athematical {S}tatistics and {P}robability ({U}niv.
                  {C}alifornia, {B}erkeley, {C}alif., 1970/1971), {V}ol.
                  {II}: {P}robability theory},
  pages         = {267--318},
  publisher     = {Univ. California Press, Berkeley, CA},
  year          = {1972},
  mrclass       = {05A15},
  mrnumber      = {403987},
  mrreviewer    = {A.\ G.\ Law}
}

@Misc{            dupuis-lewis-macbeth2022,
  title         = {Formalized functional analysis with semilinear maps},
  author        = {Frédéric Dupuis and Robert Y. Lewis and Heather
                  Macbeth},
  year          = {2022},
  eprint        = {2202.05360},
  archiveprefix = {arXiv},
  primaryclass  = {cs.LO}
}

@Article{         dyckhoff_1992,
  author        = {Dyckhoff, Roy},
  title         = {Contraction-free sequent calculi for intuitionistic
                  logic},
  journal       = {Journal of Symbolic Logic},
  number        = {3},
  year          = {1992},
  pages         = {795–807},
  volume        = {57},
  publisher     = {Cambridge University Press},
  doi           = {10.2307/2275431}
}

@Article{         Echenique2005,
  author        = {Echenique, Federico},
  title         = {A short and constructive proof of Tarski’s fixed-point
                  theorem},
  journal       = {International Journal of Game Theory},
  volume        = {33},
  number        = {2},
  year          = {2005},
  pages         = {215–218},
  publisher     = {Springer},
  doi           = {10.1007/s001820400192}
}

@Article{         ega-iv-1,
  author        = {Grothendieck, A.},
  title         = {{\'E}l{\'e}ments de g{\'e}om{\'e}trie alg{\'e}brique.
                  {IV}: {\'E}tude locale des sch{\'e}mas et des morphismes de
                  sch{\'e}mas. ({Premi{\`e}re} partie). {R{\'e}dig{\'e}} avec
                  la colloboration de {J}. {Dieudonn{\'e}}},
  fjournal      = {Publications Math{\'e}matiques},
  journal       = {Publ. Math., Inst. Hautes {\'E}tud. Sci.},
  issn          = {0073-8301},
  volume        = {20},
  pages         = {101--355},
  year          = {1964},
  language      = {French},
  doi           = {10.1007/BF02684747},
  keywords      = {14-02,14Axx},
  zbmath        = {3220890},
  zbl           = {0136.15901}
}

@Book{            egno15,
  author        = {Etingof, Pavel and Gelaki, Shlomo and Nikshych, Dmitri and
                  Ostrik, Victor},
  title         = {Tensor Categories},
  publisher     = {American Mathematical Society (AMS), Providence, RI},
  year          = 2015,
  pages         = {xvi+343},
  isbn          = {978-1-4704-3441-0}
}

@Article{         eilenberg1969,
  title         = {Rational sets in commutative monoids},
  author        = {Eilenberg, Samuel and Sch{\"u}tzenberger, Marcel-Paul},
  journal       = {J. Algebra},
  volume        = {13},
  number        = {2},
  pages         = {173--191},
  year          = {1969}
}

@Book{            EinsiedlerWard2017,
  author        = {Einsiedler, Manfred and Ward, Thomas},
  title         = {Functional Analysis, Spectral Theory, and Applications},
  year          = 2017,
  publisher     = {Springer},
  doi           = {10.1007/978-3-319-58540-6}
}

@Book{            Eisenbud1995,
  title         = "Commutative algebra",
  author        = "Eisenbud, David",
  publisher     = "Springer",
  series        = "Graduate Texts in Mathematics",
  month         = mar,
  year          = 1995,
  address       = "New York, NY",
  language      = "en",
  isbn          = {978-0-387-94268-1},
  doi           = {10.1007/978-1-4612-5350-1}
}

@Book{            Elephant,
  title         = {Sketches of an Elephant – A Topos Theory Compendium},
  author        = {Peter Johnstone},
  year          = {2002},
  publisher     = {Oxford University Press}
}

@Article{         elliott2006binomial,
  author        = {Elliott, Jesse},
  title         = {Binomial rings, integer-valued polynomials, and λ-rings},
  journal       = {Journal of Pure and Applied Algebra},
  number        = {1},
  year          = {2006},
  pages         = {165–185},
  volume        = {207},
  publisher     = {Elsevier},
  doi           = {10.1016/j.jpaa.2005.09.003}
}

@Book{            engel1997,
  title         = {Sperner theory},
  author        = {Engel, Konrad},
  publisher     = {Cambridge University Press},
  place         = {Cambridge},
  year          = {1997}
}

@Book{            engelking1989,
  title         = {General topology},
  author        = {Engelking, Ryszard},
  series        = {Sigma Series in Pure Mathematics},
  volume        = {6},
  edition       = {Second},
  note          = {Translated from the Polish by the author},
  publisher     = {Heldermann Verlag, Berlin},
  year          = {1989},
  pages         = {viii+529},
  isbn          = {3-88538-006-4},
  mrclass       = {54-01 (54-02)},
  mrnumber      = {1039321},
  mrreviewer    = {Gary\ Gruenhage}
}

@Article{         erdosrenyisos,
  author        = {P. Erd\"os and A. R\'enyi and V. S\'os},
  title         = {On a problem of graph theory},
  journal       = {Studia Sci. Math.},
  number        = {1},
  year          = {1966},
  pages         = {215--235},
  url           = {https://www.renyi.hu/~p_erdos/1966-06.pdf}
}

@Article{         escardo-lawson-simpson-2004,
  author        = {Escard\'o, Mart\'in and Lawson, Jimmie and Simpson, Alex},
  title         = {Comparing {C}artesian closed categories of (core)
                  compactly generated spaces},
  journal       = {Topology Appl.},
  fjournal      = {Topology and its Applications},
  volume        = {143},
  year          = {2004},
  number        = {1-3},
  pages         = {105--145},
  issn          = {0166-8641,1879-3207},
  mrclass       = {54D50 (18B30 54B30 54C35 54D55)},
  mrnumber      = {2080286},
  doi           = {10.1016/j.topol.2004.02.011},
  url           = {https://doi.org/10.1016/j.topol.2004.02.011}
}

@Article{         etemadi_strong_law,
  author        = {Etemadi, Nasrollah},
  title         = {An elementary proof of the strong law of large numbers},
  journal       = {Z. Wahrsch. Verw. Gebiete},
  fjournal      = {Zeitschrift f\"{u}r Wahrscheinlichkeitstheorie und
                  Verwandte Gebiete},
  volume        = {55},
  year          = {1981},
  number        = {1},
  pages         = {119--122},
  issn          = {0044-3719},
  mrclass       = {60F15 (60B12)},
  mrnumber      = {606010},
  mrreviewer    = {Robert L. Taylor},
  doi           = {10.1007/BF01013465},
  url           = {https://doi.org/10.1007/BF01013465}
}

@Book{            Federer1996,
  author        = {Herbert Federer},
  title         = {Geometric Measure Theory},
  series        = {Classics in Mathematics},
  year          = {1996},
  publisher     = {Springer-Verlag Berlin Heidelberg},
  issn          = {1431-0821},
  doi           = {10.1007/978-3-642-62010-2},
  numpages      = {677}
}

@Article{         FennRourke1992,
  author        = {Fenn, Roger and Rourke, Colin},
  journal       = {Journal of Knot Theory and its Ramifications},
  title         = {Racks and links in codimension two},
  year          = {1992},
  issn          = {0218-2165},
  number        = {4},
  pages         = {343--406},
  volume        = {1},
  doi           = {10.1142/S0218216592000203},
  keywords      = {57M25 (57N10)},
  mrnumber      = {1194995}
}

@Article{         fernique1970integrabilite,
  author        = {Fernique, Xavier},
  title         = {Int{\'e}grabilit{\'e} des vecteurs gaussiens},
  journal       = {CR Acad. Sci. Paris S$\backslash$'$\{$e$\}$ r. AB},
  volume        = {270},
  pages         = {A1698--A1699},
  year          = {1970}
}

@Article{         Fields1971,
  author        = {Fields, David E.},
  title         = {Zero divisors and nilpotent elements in power series
                  rings},
  year          = {1971},
  journal       = {Proceedings of the American Mathematical Society},
  volume        = {27},
  number        = {3},
  pages         = {427–433},
  issn          = {0002-9939, 1088-6826},
  doi           = {10.1090/S0002-9939-1971-0271100-6}
}

@InProceedings{   flypitch_cpp,
  doi           = {10.1145/3372885.3373826},
  url           = {https://doi.org/10.1145/3372885.3373826},
  year          = {2020},
  month         = jan,
  publisher     = {{ACM}},
  author        = {Jesse Michael Han and Floris van Doorn},
  title         = {A formal proof of the independence of the continuum
                  hypothesis},
  booktitle     = {Proceedings of the 9th {ACM} {SIGPLAN} International
                  Conference on Certified Programs and Proofs}
}

@InProceedings{   flypitch_itp,
  author        = {Jesse Michael Han and Floris van Doorn},
  title         = {{A Formalization of Forcing and the Unprovability of the
                  Continuum Hypothesis}},
  booktitle     = {10th International Conference on Interactive Theorem
                  Proving (ITP 2019)},
  pages         = {19:1--19:19},
  series        = {Leibniz International Proceedings in Informatics
                  (LIPIcs)},
  isbn          = {978-3-95977-122-1},
  issn          = {1868-8969},
  year          = {2019},
  volume        = {141},
  editor        = {John Harrison and John O'Leary and Andrew Tolmach},
  publisher     = {Schloss Dagstuhl--Leibniz-Zentrum fuer Informatik},
  address       = {Dagstuhl, Germany},
  url           = {http://drops.dagstuhl.de/opus/volltexte/2019/11074},
  urn           = {urn:nbn:de:0030-drops-110742},
  doi           = {10.4230/LIPIcs.ITP.2019.19},
  annote        = {Keywords: Interactive theorem proving, formal
                  verification, set theory, forcing, independence proofs,
                  continuum hypothesis, Boolean-valued models, Lean}
}

@Book{            fremlin_vol2,
  author        = {Fremlin, David H.},
  title         = {Measure theory. {V}ol. 2},
  note          = {Broad foundations, 2010 edition},
  publisher     = {Torres Fremlin, Colchester},
  year          = {2010},
  isbn          = {0-9538129-2-8}
}

@Book{            fremlin_vol4,
  author        = {Fremlin, David H.},
  title         = {Measure theory. {V}ol. 4},
  note          = {Topological Measure Spaces},
  publisher     = {Torres Fremlin, Colchester},
  year          = {2003}
}

@Article{         frenkel1957,
  author        = {Frenkel, Jean},
  title         = {Cohomologie non ab\'{e}lienne et espaces fibr\'{e}s},
  journal       = {Bull. Soc. Math. France},
  fjournal      = {Bulletin de la Soci\'{e}t\'{e} Math\'{e}matique de France},
  volume        = {85},
  year          = {1957},
  pages         = {135--220},
  issn          = {0037-9484},
  mrclass       = {32.00},
  mrnumber      = {98200},
  url           = {http://www.numdam.org/item?id=BSMF_1957__85__135_0}
}

@Book{            freyd1964abelian,
  title         = {Abelian categories},
  author        = {Freyd, Peter J},
  series        = {Harper's Series in Modern Mathematics},
  year          = {1964},
  publisher     = {Harper \& Row New York}
}

@Book{            friedmanscarr2005,
  author        = {Yaakov {Friedman}},
  title         = {{Physical applications of homogeneous balls. With the
                  assistance of Tzvi Scarr}},
  fjournal      = {{Progress in Mathematical Physics}},
  journal       = {{Prog. Math. Phys.}},
  issn          = {1544-9998},
  volume        = {40},
  isbn          = {0-8176-3339-1},
  pages         = {xxiv + 279},
  year          = {2005},
  publisher     = {Boston, MA: Birkh\"auser},
  language      = {English},
  msc2010       = {46-02 17C65 46L60 46G20 46L70 83A05},
  zbl           = {1080.46001}
}

@Book{            fritsch-piccinini1990,
  place         = {Cambridge},
  series        = {Cambridge Studies in Advanced Mathematics},
  title         = {Cellular Structures in Topology},
  publisher     = {Cambridge University Press},
  author        = {Fritsch, Rudolf and Piccinini, Renzo},
  year          = {1990},
  collection    = {Cambridge Studies in Advanced Mathematics},
  url           = {https://doi.org/10.1017/CBO9780511983948},
  doi           = {10.1017/CBO9780511983948}
}

@Article{         fritz2020,
  title         = {A synthetic approach to Markov kernels, conditional
                  independence and theorems on sufficient statistics},
  journal       = {Advances in Mathematics},
  volume        = {370},
  pages         = {107239},
  year          = {2020},
  issn          = {0001-8708},
  doi           = {10.1016/j.aim.2020.107239},
  url           = {https://www.sciencedirect.com/science/article/pii/S0001870820302656},
  author        = {Fritz, Tobias}
}

@Book{            fuchs1963,
  author        = {Fuchs, L.},
  title         = {Partially ordered algebraic systems},
  publisher     = {Pergamon Press, Oxford-London-New York-Paris;
                  Addison-Wesley Publishing Co., Inc., Reading, Mass.-Palo
                  Alto, Calif.-London},
  year          = {1963},
  pages         = {ix+229},
  mrclass       = {06.00 (20.00)},
  mrnumber      = {0171864},
  mrreviewer    = {P. F. Conrad}
}

@InProceedings{   fuerer-lochbihler-schneider-traytel2020,
  author        = {Basil F{\"{u}}rer and Andreas Lochbihler and Joshua
                  Schneider and Dmitriy Traytel},
  editor        = {Nicolas Peltier and Viorica Sofronie{-}Stokkermans},
  title         = {Quotients of Bounded Natural Functors},
  booktitle     = {Automated Reasoning - 10th International Joint Conference,
                  {IJCAR} 2020, Paris, France, July 1-4, 2020, Proceedings,
                  Part {II}},
  series        = {Lecture Notes in Computer Science},
  volume        = {12167},
  pages         = {58--78},
  publisher     = {Springer},
  year          = {2020},
  url           = {https://doi.org/10.1007/978-3-030-51054-1_4},
  doi           = {10.1007/978-3-030-51054-1_4},
  timestamp     = {Mon, 06 Jul 2020 09:05:32 +0200},
  biburl        = {https://dblp.org/rec/conf/cade/FurerLST20.bib},
  bibsource     = {dblp computer science bibliography, https://dblp.org}
}

@Book{            fulton2004,
  title         = {Representation theory: a first course},
  author        = {Fulton, William and Harris, Joe},
  year          = {2004},
  publisher     = {Springer}
}

@Article{         furedi-loeb1994,
  author        = {Zolt\'an {F\"uredi} and Peter A. {Loeb}},
  journal       = {{Proc. Am. Math. Soc.}},
  title         = {{On the best constant for the Besicovitch covering
                  theorem}},
  year          = {1994},
  issn          = {0002-9939},
  number        = {4},
  pages         = {1063--1073},
  volume        = {121},
  doi           = {10.2307/2161215},
  fjournal      = {{Proceedings of the American Mathematical Society}},
  language      = {English},
  msc2010       = {28A75 05B40 51M16},
  publisher     = {American Mathematical Society (AMS), Providence, RI},
  zbl           = {0802.28002}
}

@Book{            gabriel-zisman-1967,
  author        = {Gabriel, P. and Zisman, M.},
  title         = {Calculus of fractions and homotopy theory},
  series        = {Ergebnisse der Mathematik und ihrer Grenzgebiete, Band
                  35},
  publisher     = {Springer-Verlag New York, Inc., New York},
  year          = {1967},
  pages         = {x+168}
}

@Article{         Gallagher1961,
  author        = {Gallagher, Patrick},
  title         = {Approximation by reduced fractions},
  journal       = {J. Math. Soc. Japan},
  fjournal      = {Journal of the Mathematical Society of Japan},
  volume        = {13},
  year          = {1961},
  pages         = {342--345},
  issn          = {0025-5645},
  mrclass       = {10.30},
  mrnumber      = {133297},
  mrreviewer    = {J. W. S. Cassels},
  doi           = {10.2969/jmsj/01340342},
  url           = {https://doi.org/10.2969/jmsj/01340342}
}

@InProceedings{   Gallier2011Notes,
  title         = {Notes on Differential Geometry and Lie Groups},
  author        = {J. Gallier and J. Quaintance},
  year          = {2011},
  url           = {https://www.cis.upenn.edu/~cis610/diffgeom-n.pdf}
}

@Unpublished{     gartnerMatousek,
  title         = {Cone Programming},
  author        = {B. G{\"{a}}rtner and J. Matousek},
  url           = {https://ti.inf.ethz.ch/ew/lehre/ApproxSDP09/notes/conelp.pdf}
}

@Article{         Geck2017,
  author        = {Geck, Meinolf},
  title         = {On the construction of semisimple {L}ie algebras and
                  {C}hevalley groups},
  journal       = {Proc. Amer. Math. Soc.},
  fjournal      = {Proceedings of the American Mathematical Society},
  volume        = {145},
  year          = {2017},
  number        = {8},
  pages         = {3233--3247},
  issn          = {0002-9939},
  mrclass       = {17B20 (17B22)},
  mrnumber      = {3652779},
  doi           = {10.1090/proc/13600},
  url           = {https://doi.org/10.1090/proc/13600}
}

@Article{         ghys87:groupes,
  author        = {Étienne Ghys},
  title         = {Groupes d'homéomorphismes du cercle et cohomologie
                  bornée},
  journal       = {Contemporary Mathematics},
  year          = 1987,
  volume        = 58,
  number        = {III},
  pages         = {81-106},
  doi           = {10.1090/conm/058.3/893858},
  language      = {french}
}

@Article{         gibbons2009,
  title         = {The essence of the Iterator pattern},
  volume        = {19},
  issn          = {0956-7968, 1469-7653},
  url           = {https://www.cambridge.org/core/product/identifier/S0956796809007291/type/journal_article},
  doi           = {10.1017/S0956796809007291},
  language      = {en},
  number        = {3-4},
  urldate       = {2021-10-24},
  journal       = {Journal of Functional Programming},
  author        = {Gibbons, Jeremy and Oliveira, BRUNO C. d. S.},
  month         = jul,
  year          = {2009},
  pages         = {377--402}
}

@Book{            GierzEtAl1980,
  author        = {Gierz, Gerhard and Hofmann, Karl Heinrich and Keimel,
                  Klaus and Lawson, Jimmie D. and Mislove, Michael W. and
                  Scott, Dana S.},
  title         = {A compendium of continuous lattices},
  publisher     = {Springer-Verlag, Berlin-New York},
  year          = {1980},
  pages         = {xx+371},
  isbn          = {3-540-10111-X},
  mrclass       = {06B30 (03G10 30G30 54H12)},
  mrnumber      = {614752},
  mrreviewer    = {James W. Lea, Jr.}
}

@Article{         ginsburg1964,
  title         = {Bounded ALGOL-like languages},
  author        = {Ginsburg, Seymour and Spanier, Edwin H},
  journal       = {Transactions of the American Mathematical Society},
  volume        = {113},
  number        = {2},
  pages         = {333--368},
  year          = {1964},
  publisher     = {JSTOR}
}

@Book{            giraud1971,
  author        = {Giraud, Jean},
  title         = {Cohomologie non ab\'elienne},
  series        = {Die Grundlehren der mathematischen Wissenschaften},
  volume        = {Band 179},
  publisher     = {Springer-Verlag, Berlin-New York},
  year          = {1971},
  pages         = {ix+467},
  mrclass       = {14F20 (14L99 18D30 18F20 55B99 55F65)},
  mrnumber      = {344253}
}

@Article{         gleason1958,
  author        = {Gleason, Andrew M.},
  title         = {Projective topological spaces},
  journal       = {Illinois J. Math.},
  fjournal      = {Illinois Journal of Mathematics},
  volume        = {2},
  year          = {1958},
  pages         = {482--489},
  issn          = {0019-2082},
  mrclass       = {54.00},
  mrnumber      = {121775},
  mrreviewer    = {Dana Scott},
  url           = {http://projecteuclid.org/euclid.ijm/1255454110}
}

@Book{            goerss-jardine-2009,
  author        = {Goerss, Paul G. and Jardine, John F.},
  title         = {Simplicial homotopy theory},
  series        = {Modern Birkh\"{a}user Classics},
  note          = {Reprint of the 1999 edition [MR1711612]},
  publisher     = {Birkh\"{a}user Verlag, Basel},
  year          = {2009},
  pages         = {xvi+510},
  isbn          = {978-3-0346-0188-7},
  mrclass       = {55U10 (18G55)},
  mrnumber      = {2840650},
  doi           = {10.1007/978-3-0346-0189-4}
}

@Book{            Gordon55,
  author        = {Russel A. Gordon},
  title         = {The integrals of Lebesgue, Denjoy, Perron, and Henstock},
  isbn          = {0-8218-3805-9},
  year          = {1955},
  series        = {Graduate Studies in Mathematics},
  volume        = 4,
  publisher     = {American Mathematical Society, Providence, R.I}
}

@Book{            gouvea1997,
  author        = {Gouv\^{e}a, Fernando Q.},
  title         = {{$p$}-adic numbers},
  series        = {Universitext},
  edition       = {Second},
  note          = {An introduction},
  publisher     = {Springer-Verlag, Berlin},
  year          = {1997},
  pages         = {vi+298},
  isbn          = {3-540-62911-4},
  mrclass       = {11S80 (11-01 12J25)},
  mrnumber      = {1488696},
  doi           = {10.1007/978-3-642-59058-0},
  url           = {https://doi.org/10.1007/978-3-642-59058-0}
}

@Book{            Graetzer2003,
  author        = {Gr{\"a}tzer, George},
  title         = {General lattice theory. {With} appendices with {B}. {A}.
                  {Davey}, {R}. {Freese}, {B}. {Ganter}, {M}. {Greferath},
                  {P}. {Jipsen}, {H}. {A}. {Priestley}, {H}. {Rose}, {E}.
                  {T}. {Schmidt}, {S}. {E}. {Schmidt}, {F}. {Wehrung} and
                  {R}. {Wille}},
  edition       = {Paperback reprint of the 1998 2nd edition},
  isbn          = {978-3-7643-6996-5},
  year          = {2003},
  publisher     = {Basel: Birkh{\"a}user},
  language      = {English},
  keywords      = {06-02,06Bxx,06Cxx,06Dxx,06Exx},
  zbmath        = {5488086},
  zbl           = {1152.06300}
}

@InBook{          Graham1983,
  author        = "Graham, R. L.",
  editor        = "Bachem, Achim and Korte, Bernhard and Grötschel, Martin",
  title         = "Applications of the FKG Inequality and Its Relatives",
  booktitle     = "Mathematical Programming The State of the Art: Bonn 1982",
  year          = "1983",
  publisher     = "Springer Berlin Heidelberg",
  address       = "Berlin, Heidelberg",
  pages         = "115--131",
  abstract      = "In 1971, C. M. Fortuin, P. W. Kasteleyn and J. Ginibre
                  [FKG] published a remarkable inequality relating certain
                  real functions defined on a finite distributive lattice.
                  This inequality, now generally known as the FKG inequality,
                  arose in connection with these authors' investigations into
                  correlation properties of Ising ferromagnet spin systems
                  and generalized earlier results of Griffiths [Gri] and
                  Harris [Har] (who was studying percolation models). The FKG
                  inequality in turn has stimulated further research in a
                  number of directions, including a variety of interesting
                  generalizations and applications, particularly to
                  statistics, computer science and the theory of partially
                  ordered sets. It turns out that special cases of the FKG
                  inequality can be found in the literature of at least a
                  half dozen different fields, and in some sense can be
                  traced all the way back to work of Chebyshev.",
  isbn          = "978-3-642-68874-4",
  doi           = "10.1007/978-3-642-68874-4_6",
  url           = "https://doi.org/10.1007/978-3-642-68874-4_6"
}

@Book{            Gratzer2011,
  author        = {Gr{\"a}tzer, George},
  title         = {Lattice Theory: Foundation},
  year          = {2011},
  publisher     = {Springer, Basel},
  pages         = {xxx+614},
  isbn          = {978-3-0348-0018-1},
  doi           = {10.1007/978-3-0348-0018-1},
  mrnumber      = {2768581}
}

@Article{         Grillet-1969a,
  author        = {Grillet, Pierre-Antoine},
  title         = {The Tensor Product of Semigroups},
  year          = {1969},
  journal       = {Transactions of the American Mathematical Society},
  volume        = {138},
  pages         = {267--280},
  issn          = {0002-9947, 1088-6850},
  doi           = {10.1090/S0002-9947-1969-0237687-X}
}

@Article{         Grillet-1969b,
  author        = {Grillet, Pierre-Antoine},
  title         = {The Tensor Product of Commutative Semigroups},
  year          = {1969},
  journal       = {Transactions of the American Mathematical Society},
  volume        = {138},
  pages         = {281--293},
  issn          = {0002-9947, 1088-6850},
  doi           = {10.1090/S0002-9947-1969-0237688-1}
}

@Unpublished{     grinberg_clifford_2016,
  title         = {The {Clifford} algebra and the {Chevalley} map- a
                  computational approach (summary version 1)},
  url           = {http://mit.edu/~darij/www/algebra/chevalleys.pdf},
  author        = {Grinberg, D.},
  month         = jun,
  year          = {2016}
}

@Article{         grothendieck-1957,
  author        = {Grothendieck, Alexander},
  title         = {Sur quelques points d'alg\`ebre homologique},
  journal       = {Tohoku Math. J. (2)},
  fjournal      = {The Tohoku Mathematical Journal. Second Series},
  volume        = {9},
  year          = {1957},
  pages         = {119--221},
  issn          = {0040-8735,2186-585X},
  mrclass       = {18.00},
  mrnumber      = {102537},
  doi           = {10.2748/tmj/1178244839},
  url           = {https://doi.org/10.2748/tmj/1178244839}
}

@Article{         grothendieck-1971,
  author        = {Grothendieck, Alexander and Dieudonn\'{e}, Jean},
  title         = {\'{E}l\'{e}ments de g\'{e}om\'{e}trie alg\'{e}brique: I.
                  Le langage des sch\'{e}mas},
  journal       = {Grundlehren der Mathematischen Wissenschaften},
  volume        = {166},
  year          = {1971},
  publisher     = {Springer-Verlag New York},
  isbn          = {978-3-540-05113-8}
}

@Article{         Guitart1980,
  author        = {Guitart, Ren\'{e}},
  tilte         = {Relations et carr\'{e}s exacts},
  journal       = {Ann. Sci. Math. Qu\'{e}bec},
  fjournal      = {Annales des Sciences Math\'{e}matiques du Qu\'{e}bec},
  volume        = {4},
  year          = {1980},
  number        = {2},
  pages         = {103--125},
  issn          = {0707-9109},
  mrclass       = {18A99 (18D99 18E99)},
  mrnumber      = {599050},
  mrreviewer    = {Marta\ C.\ Bunge}
}

@Book{            gunter1992,
  title         = {Semantics of Programming Languages: Structures and
                  Techniques},
  isbn          = {0262570955},
  publisher     = {MIT Press},
  author        = {Gunter, Carl A.},
  year          = {1992}
}

@Article{         Gusakov2021,
  author        = {Alena Gusakov and Bhavik Mehta and Kyle A. Miller},
  title         = {Formalizing Hall's Marriage Theorem in Lean},
  eprint        = {2101.00127},
  eprintclass   = {math.CO},
  eprinttype    = {arXiv},
  keywords      = {math.CO, cs.LO, 05-04 (Primary) 05C70, 68R05 (Secondary)}
}

@Article{         hairer2009introduction,
  title         = {An introduction to stochastic PDEs},
  author        = {Hairer, Martin},
  journal       = {arXiv preprint arXiv:0907.4178},
  year          = {2009}
}

@Article{         Hall1935,
  author        = {P. Hall},
  journal       = {Journal of the London Mathematical Society},
  title         = {On Representatives of Subsets},
  year          = {1935},
  month         = {jan},
  number        = {1},
  pages         = {26--30},
  volume        = {s1-10},
  doi           = {10.1112/jlms/s1-10.37.26},
  publisher     = {Wiley}
}

@Book{            halmos1950measure,
  author        = {Halmos, Paul R},
  title         = {Measure theory},
  publisher     = {Springer-Verlag New York},
  year          = 1950,
  isbn          = {978-1-4684-9440-2},
  doi           = {10.1007/978-1-4684-9440-2}
}

@Book{            halmos2013measure,
  title         = {Measure theory},
  author        = {Halmos, Paul R},
  volume        = {18},
  year          = {1950},
  publisher     = {Springer},
  isbn          = {0-387-90088-8}
}

@Article{         Halpern1966,
  author        = {Halpern, James D.},
  journal       = {Proc. Amer. Math. Soc.},
  title         = {Bases in vector spaces and the axiom of choice},
  year          = {1966},
  issn          = {0002-9939},
  pages         = {670--673},
  volume        = {17},
  doi           = {10.2307/2035388},
  fjournal      = {Proceedings of the American Mathematical Society},
  mrclass       = {04.00},
  mrnumber      = {194340},
  mrreviewer    = {Ivan Singer}
}

@Book{            hancheolsenstormer1984,
  author        = {Harald {Hanche-Olsen} and Erling {St{\o}rmer}},
  title         = {{Jordan operator algebras}},
  fjournal      = {{Monographs and Studies in Mathematics}},
  journal       = {{Monogr. Stud. Math.}},
  volume        = {21},
  year          = {1984},
  publisher     = {Pitman, Boston, MA},
  language      = {English},
  msc2010       = {46L99 46L05 17C65 46-02},
  zbl           = {0561.46031}
}

@Book{            har77,
  author        = {Hartshorne, Robin},
  title         = {Algebraic geometry},
  note          = {Graduate Texts in Mathematics, No. 52},
  publisher     = {Springer-Verlag, New York-Heidelberg},
  year          = {1977},
  pages         = {xvi+496},
  isbn          = {0-387-90244-9},
  mrclass       = {14-01},
  mrnumber      = {0463157},
  mrreviewer    = {Robert Speiser}
}

@Book{            hardy2008introduction,
  title         = {An Introduction to the Theory of Numbers},
  author        = {Hardy, GH and Wright, EM and Heath-Brown, Roger and
                  Silverman, Joseph},
  year          = {2008},
  publisher     = {Oxford University Press}
}

@Book{            harmandwernerwerner1993,
  author        = {Peter {Harmand} and Dirk {Werner} and Wend {Werner}},
  title         = {{\(M\)-ideals in Banach spaces and Banach algebras}},
  fjournal      = {{Lecture Notes in Mathematics}},
  journal       = {{Lect. Notes Math.}},
  issn          = {0075-8434},
  volume        = {1547},
  isbn          = {3-540-56814-X},
  pages         = {viii + 387},
  year          = {1993},
  publisher     = {Berlin: Springer-Verlag},
  language      = {English},
  doi           = {10.1007/BFb0084355},
  msc2010       = {46B20 46B25 46B22 46-02 46B28},
  zbl           = {0789.46011}
}

@Book{            hartshorne61,
  author        = {Hartshorne, Robin},
  title         = {Local cohomology},
  series        = {Lecture Notes in Mathematics, No. 41},
  note          = {A seminar given by A. Grothendieck, Harvard University,
                  Fall, 1961},
  publisher     = {Springer-Verlag, Berlin-New York},
  year          = {1967},
  pages         = {vi+106},
  mrclass       = {14.55 (18.00)},
  mrnumber      = {0224620},
  mrreviewer    = {F. Oort}
}

@Book{            hatcher02,
  author        = {Hatcher, Allen},
  title         = {Algebraic topology},
  isbn          = {0-521-79540-0},
  year          = {2002},
  publisher     = {Cambridge: Cambridge University Press},
  language      = {English},
  keywords      = {55-01,55Nxx,55Pxx,55Qxx},
  zbmath        = {2103273},
  zbl           = {1044.55001}
}

@Article{         hausnerwendel1952,
  author        = {Hausner, M. and Wendel, J. G.},
  title         = {Ordered vector spaces},
  journal       = {Proc. Amer. Math. Soc.},
  fjournal      = {Proceedings of the American Mathematical Society},
  volume        = {3},
  year          = {1952},
  pages         = {977--982},
  issn          = {0002-9939},
  mrclass       = {46.3X},
  mrnumber      = {52045},
  mrreviewer    = {I. Halperin},
  doi           = {10.2307/2031746},
  url           = {https://doi.org/10.2307/2031746}
}

@Article{         Haze09,
  title         = {Witt vectors. Part 1},
  isbn          = {9780444532572},
  issn          = {1570-7954},
  url           = {http://dx.doi.org/10.1016/S1570-7954(08)00207-6},
  doi           = {10.1016/s1570-7954(08)00207-6},
  journal       = {Handbook of Algebra},
  publisher     = {Elsevier},
  author        = {Hazewinkel, Michiel},
  year          = {2009},
  pages         = {319–472}
}

@Misc{            heathbrown2002lecturessieves,
  title         = {Lectures on sieves},
  author        = {D. R. Heath-Brown},
  year          = {2002},
  eprint        = {math/0209360},
  archiveprefix = {arXiv},
  primaryclass  = {math.NT},
  url           = {https://arxiv.org/abs/math/0209360}
}

@Article{         henriksen_et_al1997,
  author        = {Henriksen, M. and Kopperman, R. and Mack, J. and Somerset,
                  D. W. B.},
  title         = {Joincompact spaces, continuous lattices and
                  {{\(C^*\)}}-algebras},
  fjournal      = {Algebra Universalis},
  journal       = {Algebra Univers.},
  issn          = {0002-5240},
  volume        = {38},
  number        = {3},
  pages         = {289--323},
  year          = {1997},
  language      = {English},
  doi           = {10.1007/s000120050056},
  keywords      = {54A05,06B35,46L05,54C05,54D30,54E55},
  zbmath        = {1407078},
  zbl           = {0933.54002}
}

@Article{         Higman52,
  author        = {Higman, Graham},
  title         = {Ordering by Divisibility in Abstract Algebras},
  journal       = {Proceedings of the London Mathematical Society},
  volume        = {s3-2},
  number        = {1},
  pages         = {326-336},
  doi           = {https://doi.org/10.1112/plms/s3-2.1.326},
  year          = {1952}
}

@Book{            hindrysilverman00,
  author        = {Hindry, Marc and Silverman, Joseph H.},
  title         = {Diophantine geometry},
  series        = {Graduate Texts in Mathematics},
  volume        = {201},
  note          = {An introduction},
  publisher     = {Springer-Verlag, New York},
  year          = {2000},
  pages         = {xiv+558}
}

@Unpublished{     hochsterunpublished,
  title         = {Local cohomology},
  author        = {Hochster, Mel},
  url           = {https://dept.math.lsa.umich.edu/~hochster/615W11/loc.pdf}
}

@Book{            Hodges97,
  author        = {Hodges, Wilfrid},
  title         = {A Shorter Model Theory},
  year          = {1997},
  isbn          = {0521587131},
  publisher     = {Cambridge University Press},
  address       = {USA}
}

@Book{            Hofstadter-1979,
  author        = "Douglas R Hofstadter",
  title         = "{{G}ödel, {E}scher, {B}ach: an eternal golden braid}",
  publisher     = "Basic Books",
  address       = "New York, NY",
  series        = "Penguin books",
  year          = "1979"
}

@Article{         hollom2025,
  title         = {A resolution of the Aharoni-Korman conjecture},
  author        = {Lawrence Hollom},
  year          = {2025},
  eprint        = {2411.16844},
  archiveprefix = {arXiv},
  primaryclass  = {math.CO},
  url           = {https://arxiv.org/abs/2411.16844}
}

@Article{         hovey-2001,
  author        = {Hovey, Mark},
  title         = {Model category structures on chain complexes of sheaves},
  journal       = {Trans. Amer. Math. Soc.},
  fjournal      = {Transactions of the American Mathematical Society},
  volume        = {353},
  year          = {2001},
  number        = {6},
  pages         = {2441--2457},
  issn          = {0002-9947,1088-6850},
  mrclass       = {18F20 (14F05 18E15 18E30 55U35)},
  mrnumber      = {1814077},
  doi           = {10.1090/S0002-9947-01-02721-0},
  url           = {https://doi.org/10.1090/S0002-9947-01-02721-0}
}

@Misc{            howard,
  title         = {Second Order Elliptic PDE: The Lax-Milgram Theorem},
  url           = {https://www.math.tamu.edu/~phoward/m612/s20/elliptic2.pdf},
  journal       = {M612: Partial Differential Equations},
  author        = {Howard, Peter}
}

@Book{            hua1982house,
  author        = {Hua, Loo-Keng},
  publisher     = {Springer},
  title         = {Introduction to Number Theory},
  year          = {1982},
  pages         = {489}
}

@Book{            HubbardWest-ode,
  author        = {John H. Hubbard and Beverly H. West},
  title         = {Differential Equations: A Dynamical Systems Approach},
  subtitle      = {Ordinary Differential Equations},
  year          = {1991},
  publisher     = {Springer},
  location      = {New York},
  volume        = {5},
  isbn          = {978-1-4612-8693-6},
  doi           = {10.1007/978-1-4612-4192-8},
  pages         = {XX, 350}
}

@Article{         huneke2002,
  author        = {Huneke, Craig},
  title         = {The Friendship Theorem},
  publisher     = {Mathematical Association of America},
  year          = {2002},
  pages         = {192--194},
  journal       = {The American Mathematical Monthly},
  issn          = {00029890, 19300972},
  volume        = {109},
  number        = {2},
  doi           = {10.1080/00029890.2002.11919853},
  url           = {https://doi.org/10.1080/00029890.2002.11919853}
}

@InProceedings{   hyman1973,
  author        = "Bass, Hyman",
  editor        = "Bass, Hyman",
  title         = "Unitary algebraic K-theory",
  booktitle     = "Hermitian K-Theory and Geometric Applications",
  year          = "1973",
  publisher     = "Springer Berlin Heidelberg",
  address       = "Berlin, Heidelberg",
  pages         = "57--265",
  isbn          = "978-3-540-37773-3"
}

@Book{            Hytonen_VanNeerven_Veraar_Wies_2016,
  author        = {Hytönen, Tuomas and Van Neerven, Jan and Veraar, Mark and
                  Weis, Lutz},
  title         = {Analysis in Banach spaces},
  series        = {A Series of Modern Surveys in Mathematics},
  publisher     = {Springer Cham},
  year          = {2016},
  pages         = {xvii+614},
  isbn          = {978-3-319-48520-1},
  doi           = {10.1007/978-3-319-48520-1},
  url           = {https://doi.org/10.1007/978-3-319-48520-1}
}

@Book{            iordanescu2003,
  author        = {Radu {Iord\u{a}nescu}},
  title         = {{Jordan structures in geometry and physics. With an
                  appendix on Jordan structures in analysis}},
  isbn          = {973-27-0956-1},
  pages         = {201},
  year          = {2003},
  publisher     = {Bucharest: Editura Academiei Rom\^ane},
  language      = {English},
  msc2010       = {17C50 17-02 17C65 32M15 35Q58 51A35 53C35 46H70 46K70
                  81R12 81R50},
  zbl           = {1073.17014}
}

@Book{            IrelandRosen1990,
  author        = {Ireland, Kenneth and Rosen, Michael},
  title         = {A classical introduction to modern number theory},
  series        = {Graduate Texts in Mathematics},
  volume        = {84},
  edition       = {Second},
  publisher     = {Springer-Verlag, New York},
  year          = {1990},
  pages         = {xiv+389},
  isbn          = {0-387-97329-X},
  doi           = {10.1007/978-1-4757-2103-4},
  url           = {https://doi.org/10.1007/978-1-4757-2103-4}
}

@Article{         Isaacs1980,
  author        = {Isaacs, I. M.},
  title         = {Roots of Polynomials in Algebraic Extensions of Fields},
  publisher     = {Taylor \& Francis},
  year          = {1980},
  pages         = {543--544},
  journal       = {The American Mathematical Monthly},
  volume        = {87},
  number        = {7},
  doi           = {10.1080/00029890.1980.11995085},
  url           = {https://doi.org/10.1080/00029890.1980.11995085}
}

@Book{            iversen,
  title         = {Generic Local Structure of the Morphisms in Commutative
                  Algebra},
  author        = {Birger Iversen},
  series        = {Lecture Notes in Mathematics},
  volume        = {310},
  year          = {2006},
  publisher     = {Springer Berlin, Heidelberg},
  doi           = {10.1007/BFb0060790},
  isbn          = {978-3-540-06137-3}
}

@Book{            iyengaretal07,
  author        = {Iyengar, Srikanth B. and Leuschke, Graham J. and Leykin,
                  Anton and Miller, Claudia and Miller, Ezra and Singh,
                  Anurag K. and Walther, Uli},
  title         = {Twenty-four hours of local cohomology},
  series        = {Graduate Studies in Mathematics},
  volume        = {87},
  publisher     = {American Mathematical Society, Providence, RI},
  year          = {2007},
  pages         = {xviii+282},
  isbn          = {978-0-8218-4126-6},
  mrclass       = {13D45 (14B15 55N30)},
  doi           = {10.1090/gsm/087},
  url           = {https://doi-org.www2.lib.ku.edu/10.1090/gsm/087}
}

@Article{         izhakian2016,
  title         = {Supertropical quadratic forms I},
  journal       = {Journal of Pure and Applied Algebra},
  volume        = {220},
  number        = {1},
  pages         = {61-93},
  year          = {2016},
  issn          = {0022-4049},
  doi           = {10.1016/j.jpaa.2015.05.043},
  url           = {https://www.sciencedirect.com/science/article/pii/S0022404915001589},
  author        = {Zur Izhakian and Manfred Knebusch and Louis Rowen}
}

@Book{            Jacobson1956,
  author        = {Jacobson, Nathan},
  title         = {Structure of rings},
  fseries       = {Colloquium Publications. American Mathematical Society},
  series        = {Colloq. Publ., Am. Math. Soc.},
  issn          = {0065-9258},
  volume        = {37},
  year          = {1956},
  publisher     = {American Mathematical Society (AMS), Providence, RI},
  language      = {English},
  keywords      = {16-02},
  zbmath        = {3121681},
  zbl           = {0073.02002}
}

@Book{            jacobson1974,
  author        = {Jacobson, Nathan},
  title         = {Basic algebra. {I}},
  publisher     = {W. H. Freeman and Co., San Francisco, CA},
  year          = {1974},
  pages         = {xvi+472},
  mrclass       = {00A05},
  mrnumber      = {356989},
  mrreviewer    = {M.\ F.\ Smiley}
}

@Book{            jacobson1989,
  author        = {Jacobson, Nathan},
  title         = {Basic algebra. {II}},
  edition       = {Second},
  publisher     = {W. H. Freeman and Company, New York},
  year          = {1989},
  pages         = {xviii+686},
  isbn          = {0-7167-1933-9},
  mrclass       = {00A05 (12-01 15-01 16-01)},
  mrnumber      = {1009787},
  mrreviewer    = {P.\ M.\ Cohn}
}

@Book{            james1999,
  author        = {James, Ioan},
  title         = {Topologies and uniformities},
  series        = {Springer Undergraduate Mathematics Series},
  note          = {Revised version of {{\i}t Topological and uniform spaces}
                  [Springer, New York, 1987; MR0884154 (89b:54001)]},
  publisher     = {Springer-Verlag London, Ltd., London},
  year          = {1999},
  pages         = {xvi+230},
  isbn          = {1-85233-061-9},
  mrclass       = {54-01 (54A05 54E15)},
  mrnumber      = {1687407},
  mrreviewer    = {Hans-Peter A. K\"{u}nzi},
  doi           = {10.1007/978-1-4471-3994-2},
  url           = {https://doi.org/10.1007/978-1-4471-3994-2}
}

@Article{         JanelidzeKelly2001,
  author        = {Janelidze, G. and Kelly, G.M.},
  journal       = {Theory and Applications of Categories [electronic only]},
  keywords      = {monad; enriched category; monoidal category},
  language      = {eng},
  pages         = {61-91},
  publisher     = {Mount Allison University, Department of Mathematics and
                  Computer Science, Sackville},
  title         = {A note on actions of a monoidal category.},
  url           = {http://eudml.org/doc/122510},
  volume        = {9},
  year          = {2001}
}

@Book{            Janich1984,
  title         = {Topology},
  author        = {J{\"a}nich, K. and Levy, S.},
  isbn          = {9783540908920},
  lccn          = {96206939},
  series        = {Lecture notes in mathematics, 1060},
  url           = {https://books.google.de/books?id=3eaFHAAACAAJ},
  year          = {1984},
  publisher     = {Springer-Verlag}
}

@Article{         jardine-1987,
  author        = {Jardine, J. F.},
  title         = {Simplicial presheaves},
  journal       = {J. Pure Appl. Algebra},
  fjournal      = {Journal of Pure and Applied Algebra},
  volume        = {47},
  year          = {1987},
  number        = {1},
  pages         = {35--87},
  issn          = {0022-4049,1873-1376},
  mrclass       = {18F10 (18B25 18F20 18F25 19D99)},
  mrnumber      = {906403},
  doi           = {10.1016/0022-4049(87)90100-9},
  url           = {https://doi.org/10.1016/0022-4049(87)90100-9}
}

@Article{         Jordan1935,
  title         = "On inner products in linear, metric spaces",
  author        = "Jordan, P. and von Neumann, J.",
  fjournal      = {{Annals of Mathematics}},
  journal       = "Ann. Math.",
  volume        = 36,
  number        = 3,
  pages         = "719-723",
  month         = jul,
  year          = 1935,
  url           = "http://www.mathematik.uni-muenchen.de/~michel/jordan-von_neumann_-_parallelogram_identity.pdf",
  doi           = {10.2307/1968653}
}

@Article{         joyal1977,
  author        = {André Joyal},
  title         = {Remarques sur la théorie des jeux à deux personnes},
  journal       = {Gazette des Sciences Mathematiques du Québec},
  volume        = {1},
  number        = {4},
  pages         = {46--52},
  year          = {1977},
  note          = {(English translation at
                  https://bosker.files.wordpress.com/2010/12/joyal-games.pdf)}
}

@Misc{            Joyal_Street,
  title         = {Braided monoidal categories},
  author        = {Andr{\'e} Joyal and Ross H. Street},
  year          = {1986},
  note          = {Mathematics Reports 860081, Macquarie University},
  url           = {http://maths.mq.edu.au/~street/JS1.pdf}
}

@Article{         Joyce1982,
  author        = {David Joyce},
  title         = {A classifying invariant of knots, the knot quandle},
  journal       = {Journal of Pure and Applied Algebra},
  year          = {1982},
  volume        = {23},
  number        = {1},
  month         = {1},
  pages         = {37--65},
  doi           = {10.1016/0022-4049(82)90077-9},
  publisher     = {Elsevier {BV}}
}

@Book{            juskevic2022,
  author        = {Ju{\v{s}}kevi{\v{c}}, Adolf P and Winter, Eduard},
  title         = {Leonhard Euler und Christian Goldbach: Briefwechsel
                  1729--1764},
  year          = {2022},
  publisher     = {Walter de Gruyter GmbH \& Co KG}
}

@Article{         KahnMaltsiniotis2008,
  author        = {Kahn, Bruno and Maltsiniotis, Georges},
  title         = {Structures de d\'{e}rivabilit\'{e}},
  journal       = {Adv. Math.},
  fjournal      = {Advances in Mathematics},
  volume        = {218},
  year          = {2008},
  number        = {4},
  pages         = {1286--1318},
  issn          = {0001-8708,1090-2082},
  mrclass       = {18G55 (18A40 18E25 18E35 18G10 55P60 55U35)},
  mrnumber      = {2419385},
  mrreviewer    = {Simona\ Paoli},
  doi           = {10.1016/j.aim.2008.03.010},
  url           = {https://doi.org/10.1016/j.aim.2008.03.010}
}

@Book{            kallenberg2017,
  title         = {Random Measures, Theory and Applications},
  author        = {Kallenberg, Olav},
  series        = {Probability Theory and Stochastic Modelling},
  volume        = {77},
  year          = {2017},
  publisher     = {Springer},
  doi           = {10.1007/978-3-319-41598-7},
  url           = {https://doi.org/10.1007/978-3-319-41598-7}
}

@Book{            kallenberg2021,
  author        = {Kallenberg, Olav},
  title         = {Foundations of modern probability},
  series        = {Probability Theory and Stochastic Modelling},
  volume        = {99},
  publisher     = {Springer Nature Switzerland},
  edition       = {Third Edition},
  year          = {2021},
  pages         = {193},
  isbn          = {978-3-030-61870-4; 978-3-030-61871-1},
  doi           = {10.1007/978-3-030-61871-1},
  url           = {https://doi.org/10.1007/978-3-030-61871-1}
}

@Article{         kaplansky_topological_1947,
  author        = {Kaplansky, Irving},
  title         = {Topological {Rings}},
  journal       = {American Journal of Mathematics},
  volume        = {69},
  number        = {1},
  year          = {1947},
  pages         = {153--183},
  publisher     = {Johns Hopkins University Press},
  issn          = {0002-9327},
  url           = {https://www.jstor.org/stable/2371662},
  doi           = {10.2307/2371662}
}

@Article{         Karner2004,
  author        = {Karner, Georg},
  title         = {Continuous monoids and semirings},
  fjournal      = {Theoretical Computer Science},
  journal       = {Theor. Comput. Sci.},
  issn          = {0304-3975},
  volume        = {318},
  number        = {3},
  pages         = {355--372},
  year          = {2004},
  language      = {English},
  doi           = {10.1016/j.tcs.2004.01.020},
  keywords      = {68Q55,16Y60,06F05,06B35},
  zbmath        = {2085476},
  zbl           = {1068.68079}
}

@Book{            Kashiwara2006,
  doi           = {10.1007/3-540-27950-4},
  url           = {https://doi.org/10.1007/3-540-27950-4},
  year          = {2006},
  publisher     = {Springer Berlin Heidelberg},
  author        = {Masaki Kashiwara and Pierre Schapira},
  title         = {Categories and Sheaves}
}

@Book{            Kassel1995,
  author        = {Kassel, Christian},
  title         = {Quantum groups},
  series        = {Graduate Texts in Mathematics},
  volume        = {155},
  publisher     = {Springer-Verlag, New York},
  year          = {1995},
  pages         = {xii+531},
  isbn          = {0-387-94370-6},
  mrclass       = {17B37 (16W30 18D10 20F36 57M25 81R50)},
  mrnumber      = {1321145},
  mrreviewer    = {Yu.\ N.\ Bespalov},
  doi           = {10.1007/978-1-4612-0783-2},
  url           = {https://doi.org/10.1007/978-1-4612-0783-2}
}

@Article{         Katsov2004,
  author        = {Katsov, Y.},
  title         = {On flat semimodules over semirings},
  journal       = {Algebra Universalis},
  year          = {2004},
  month         = {Aug},
  day           = {01},
  volume        = {51},
  number        = {2},
  pages         = {287-299},
  issn          = {1420-8911},
  doi           = {10.1007/s00012-004-1865-1},
  url           = {https://doi.org/10.1007/s00012-004-1865-1}
}

@Article{         KatsovNam2011,
  author        = {Katsov, Y. and Nam, T. G.},
  title         = {Morita equivalence and homological characterization of
                  semirings},
  journal       = {Journal of Algebra and Its Applications},
  volume        = {10},
  number        = {03},
  pages         = {445-473},
  year          = {2011},
  doi           = {10.1142/S0219498811004793},
  url           = {https://doi.org/10.1142/S0219498811004793}
}

@Book{            katz_mazur,
  author        = {Katz, Nicholas M. and Mazur, Barry},
  title         = {Arithmetic moduli of elliptic curves},
  series        = {Annals of Mathematics Studies},
  volume        = {108},
  publisher     = {Princeton University Press, Princeton, NJ},
  year          = {1985},
  pages         = {xiv+514},
  isbn          = {0-691-08349-5; 0-691-08352-5},
  mrclass       = {11G05 (11F11 14G25 14K15)},
  mrnumber      = {772569},
  mrreviewer    = {Kenneth A. Ribet},
  doi           = {10.1515/9781400881710},
  url           = {https://doi.org/10.1515/9781400881710}
}

@Book{            kaye1991,
  author        = {Richard Kaye},
  publisher     = {Clarendon Press},
  title         = {Models of Peano Arithmetic},
  year          = {1991}
}

@Book{            kechris1995,
  author        = {Kechris, Alexander S.},
  title         = {Classical descriptive set theory},
  series        = {Graduate Texts in Mathematics},
  volume        = {156},
  publisher     = {Springer-Verlag, New York},
  year          = {1995},
  pages         = {xviii+402},
  isbn          = {0-387-94374-9},
  mrclass       = {03E15 (03-01 03-02 04A15 28A05 54H05 90D44)},
  mrnumber      = {1321597},
  mrreviewer    = {Jakub Jasi\'{n}ski},
  doi           = {10.1007/978-1-4612-4190-4},
  url           = {https://doi.org/10.1007/978-1-4612-4190-4}
}

@Article{         kelleyVaught1953,
  author        = {Kelley, J. L. and Vaught, R. L.},
  title         = {The positive cone in {Banach} algebras},
  journal       = {Trans. Am. Math. Soc.},
  issn          = {0002-9947},
  volume        = {74},
  pages         = {44--55},
  year          = {1953},
  language      = {English},
  doi           = {10.2307/1990847}
}

@Article{         kelly2005,
  author        = {Kelly, G. M.},
  title         = {Basic concepts of enriched category theory},
  journal       = {Repr. Theory Appl. Categ.},
  volume        = {10},
  pages         = {vi+137 pp.},
  year          = {2005},
  language      = {English}
}

@Article{         kleiman1979,
  author        = {Kleiman, Steven Lawrence},
  title         = {Misconceptions about {$K_X$}},
  journal       = {Enseign. Math. (2)},
  volume        = {25},
  year          = {1979},
  number        = {3-4},
  pages         = {203--206},
  url           = {http://dx.doi.org/10.5169/seals-50379}
}

@Article{         kleitman1966,
  author        = {Kleitman, D. J.},
  title         = {Families of non-disjoint subsets},
  journal       = {J. Comb. Theory},
  fjournal      = {Journal of Combinatorial Theory},
  issn          = {0097-3165},
  volume        = {1},
  year          = {1966},
  pages         = {153--155},
  language      = {English},
  doi           = {10.1016/S0021-9800(66)80012-1},
  zbl           = {0141.00801}
}

@Article{         KoukoulopoulosMaynard2020,
  author        = {Koukoulopoulos, Dimitris and Maynard, James},
  title         = {On the {D}uffin-{S}chaeffer conjecture},
  journal       = {Ann. of Math. (2)},
  fjournal      = {Annals of Mathematics. Second Series},
  volume        = {192},
  year          = {2020},
  number        = {1},
  pages         = {251--307},
  issn          = {0003-486X},
  mrclass       = {11J83 (05C40)},
  mrnumber      = {4125453},
  mrreviewer    = {Sam Chow},
  doi           = {10.4007/annals.2020.192.1.5},
  url           = {https://doi.org/10.4007/annals.2020.192.1.5}
}

@Article{         kozen1994,
  title         = {A Completeness Theorem for Kleene Algebras and the Algebra
                  of Regular Events},
  journal       = {Information and Computation},
  volume        = {110},
  number        = {2},
  pages         = {366-390},
  year          = {1994},
  issn          = {0890-5401},
  doi           = {https://doi.org/10.1006/inco.1994.1037},
  url           = {https://www.sciencedirect.com/science/article/pii/S0890540184710376},
  author        = {D. Kozen},
  abstract      = {We give a finitary axiomatization of the algebra of
                  regular events involving only equations and equational
                  implications. Unlike Salomaa′s axiomatizations, the
                  axiomatization given here is sound for all interpretations
                  over Kleene algebras.}
}

@Article{         kratschmer_urusov2023,
  author        = {Kr\"atschmer, Volker and Urusov, Mikhail},
  title         = {A {K}olmogorov-{C}hentsov type theorem on general metric
                  spaces with applications to limit theorems for
                  {B}anach-valued processes},
  journal       = {J. Theoret. Probab.},
  fjournal      = {Journal of Theoretical Probability},
  volume        = {36},
  year          = {2023},
  number        = {3},
  pages         = {1454--1486},
  issn          = {0894-9840,1572-9230},
  mrclass       = {60G17 (60B12 60F05 60G60)},
  mrnumber      = {4621071},
  mrreviewer    = {Anatoliy\ Malyarenko},
  doi           = {10.1007/s10959-022-01207-8},
  url           = {https://doi.org/10.1007/s10959-022-01207-8}
}

@Book{            kung_rota_yan2009,
  author        = {Kung, Joseph P. S. and Rota, Gian-Carlo and Yan, Catherine
                  H.},
  title         = {Combinatorics: the {R}ota way},
  series        = {Cambridge Mathematical Library},
  publisher     = {Cambridge University Press, Cambridge},
  year          = {2009},
  pages         = {xii+396},
  isbn          = {978-0-521-73794-4},
  mrclass       = {05-01 (06A07)},
  mrnumber      = {2483561},
  mrreviewer    = {Luca\ Ferrari},
  doi           = {10.1017/CBO9780511803895},
  url           = {https://doi.org/10.1017/CBO9780511803895}
}

@Article{         lam_1984,
  author        = {T.Y. Lam},
  title         = {{An introduction to real algebra}},
  volume        = {14},
  journal       = {Rocky Mountain Journal of Mathematics},
  number        = {4},
  publisher     = {Rocky Mountain Mathematics Consortium},
  pages         = {767 -- 814},
  year          = {1984},
  doi           = {10.1216/RMJ-1984-14-4-767},
  url           = {https://doi.org/10.1216/RMJ-1984-14-4-767}
}

@Book{            lam_1999,
  series        = {Graduate Texts in Mathematics},
  title         = {Lectures on Modules and Rings},
  doi           = {10.1007/978-1-4612-0525-8},
  publisher     = {Springer New York, NY},
  author        = {T. Y. Lam},
  year          = {1999}
}

@Article{         lam_reyes_2009,
  title         = {Oka and Ako ideal families in commutative rings},
  author        = {T. Y. Lam and Manuel L. Reyes},
  year          = {2009},
  month         = {01},
  journal       = {Contemporary Mathematics},
  volume        = {480},
  pages         = {263--288},
  publisher     = {American Mathematical Society}
}

@Article{         Lambek_1964,
  title         = {A Module is Flat if and Only if its Character Module is
                  Injective},
  volume        = {7},
  doi           = {10.4153/CMB-1964-021-9},
  number        = {2},
  journal       = {Canadian Mathematical Bulletin},
  author        = {Lambek, J.},
  year          = {1964},
  pages         = {237–243}
}

@Book{            laumon-morel-bailly-2000,
  author        = {Laumon, G\'erard and Moret-Bailly, Laurent},
  title         = {Champs alg\'ebriques},
  series        = {Ergebnisse der Mathematik und ihrer Grenzgebiete. 3.
                  Folge. A Series of Modern Surveys in Mathematics [Results
                  in Mathematics and Related Areas. 3rd Series. A Series of
                  Modern Surveys in Mathematics]},
  volume        = {39},
  publisher     = {Springer-Verlag, Berlin},
  year          = {2000},
  pages         = {xii+208},
  isbn          = {3-540-65761-4},
  mrclass       = {14A20 (14D20)},
  mrnumber      = {1771927}
}

@Article{         lazarus1973,
  author        = {Michel Lazarus},
  title         = {Les familles libres maximales d'un module ont-elles le
                  meme cardinal?},
  journal       = {Pub. Sem. Math. Rennes},
  volume        = {4},
  year          = {1973},
  pages         = {1--12},
  url           = {http://www.numdam.org/article/PSMIR_1973___4_A4_0.pdf}
}

@Book{            lee2012,
  author        = {John Lee},
  title         = {Introduction to Smooth Manifolds},
  publisher     = {Springer New York},
  year          = {2012},
  edition       = {2nd ed. 2013},
  url           = {https://doi.org/10.1007/978-1-4419-9982-5}
}

@Misc{            lenstraGSchemes,
  author        = "Lenstra, Hendrik Willem",
  title         = "Galois theory for schemes",
  pages         = "1--109",
  url           = "https://websites.math.leidenuniv.nl/algebra/GSchemes.pdf"
}

@InProceedings{   lewis2019,
  author        = {Lewis, Robert Y.},
  title         = {A Formal Proof of {H}ensel's Lemma over the {$p$}-adic
                  Integers},
  booktitle     = {Proceedings of the 8th ACM SIGPLAN International
                  Conference on Certified Programs and Proofs},
  series        = {CPP 2019},
  year          = {2019},
  isbn          = {978-1-4503-6222-1},
  location      = {Cascais, Portugal},
  pages         = {15--26},
  numpages      = {12},
  url           = {http://doi.acm.org/10.1145/3293880.3294089},
  doi           = {10.1145/3293880.3294089},
  acmid         = {3294089},
  publisher     = {ACM},
  address       = {New York, NY, USA},
  keywords      = {Hensel's lemma, Lean, formal proof, p-adic}
}

@Article{         LiebeckPraegerSaxl-1987,
  title         = {A classification of the maximal subgroups of the finite
                  alternating and symmetric groups},
  author        = {Liebeck, Martin W and Praeger, Cheryl E and Saxl, Jan},
  year          = {1987},
  journal       = {Journal of Algebra},
  volume        = {111},
  number        = {2},
  pages         = {365--383},
  issn          = {00218693},
  doi           = {10.1016/0021-8693(87)90223-7},
  url           = {https://linkinghub.elsevier.com/retrieve/pii/0021869387902237}
}

@Book{            Lorenz2008,
  title         = {Algebra},
  subtitle      = {Volume II: Fields with Structure, Algebras and Advanced
                  Topics},
  author        = {Falko Lorenz},
  series        = {Universitext},
  year          = {2008},
  isbn          = {978-0-387-72488-1},
  publisher     = {Springer New York, NY},
  doi           = {10.1007/978-0-387-72488-1},
  numpages      = {X, 340},
  edition       = {1}
}

@Book{            LurieHTT,
  title         = {Higher Topos Theory},
  author        = {Jacob Lurie},
  url           = {https://www.math.ias.edu/~lurie/papers/HTT.pdf},
  year          = {2009}
}

@Book{            LurieSAG,
  title         = {Spectral Algebraic Geometry},
  author        = {Jacob Lurie},
  url           = {https://www.math.ias.edu/~lurie/papers/SAG-rootfile.pdf},
  year          = {last updated 2018}
}

@Article{         Maltsiniotis2007,
  author        = {Maltsiniotis, Georges},
  title         = {Le th\'eor\`eme de {Q}uillen, d'adjonction des foncteurs
                  d\'eriv\'es, revisit\'e},
  journal       = {C. R. Math. Acad. Sci. Paris},
  fjournal      = {Comptes Rendus Math\'ematique. Acad\'emie des Sciences.
                  Paris},
  volume        = {344},
  year          = {2007},
  number        = {9},
  pages         = {549--552},
  issn          = {1631-073X,1778-3569},
  mrclass       = {18G50 (55U35)},
  mrnumber      = {2323740},
  doi           = {10.1016/j.crma.2007.03.011},
  url           = {https://doi.org/10.1016/j.crma.2007.03.011}
}

@InCollection{    manchon_2011,
  author        = {Manchon, Dominique},
  title         = {A short survey on pre-{Lie} algebras},
  booktitle     = {Noncommutative geometry and physics: Renormalisation,
                  motives, index theory. Based on the workshop ``Number
                  theory and physics'', Vienna, Austria, March 2009. Edited
                  with the assistance of Harald Grosse and Steve Rosenberg},
  isbn          = {978-3-03719-008-1},
  pages         = {89--102},
  year          = {2011},
  publisher     = {Z{\"u}rich: European Mathematical Society (EMS)},
  language      = {English},
  keywords      = {17A30,17D25},
  zbmath        = {6010972},
  zbl           = {1278.17001}
}

@Article{         manin1963,
  author        = {Manin, Ju. I.},
  title         = {Theory of commutative formal groups over fields of finite
                  characteristic},
  journal       = {Uspehi Mat. Nauk},
  fjournal      = {Akademiya Nauk SSSR i Moskovskoe Matematicheskoe
                  Obshchestvo. Uspekhi Matematicheskikh Nauk},
  volume        = {18},
  year          = {1963},
  number        = {6 (114)},
  pages         = {3--90},
  issn          = {0042-1316},
  mrclass       = {14.50 (14.49)},
  mrnumber      = {0157972},
  mrreviewer    = {E. C. Dade}
}

@Book{            marcus1977number,
  title         = {Number fields},
  author        = {Marcus, Daniel A and Sacco, Emanuele},
  volume        = {2},
  year          = {1977},
  publisher     = {Springer}
}

@Article{         markowsky1976,
  title         = {Chain-complete posets and directed sets with
                  applications},
  volume        = {6},
  doi           = {10.1007/bf02485815},
  number        = {1},
  journal       = {Algebra Universalis},
  author        = {Markowsky, George},
  year          = {1976},
  month         = {Dec},
  pages         = {53-68}
}

@Article{         mason2017,
  title         = {Vertex rings and Pierce bundles},
  author        = {Geoffrey Mason},
  year          = {2017},
  eprint        = {1707.00328},
  archiveprefix = {arXiv},
  primaryclass  = {math.RA},
  url           = {https://arxiv.org/abs/1707.00328v1}
}

@InProceedings{   mathlib2020,
  author        = {The mathlib Community},
  title         = {The Lean Mathematical Library},
  year          = {2020},
  isbn          = {9781450370974},
  publisher     = {Association for Computing Machinery},
  address       = {New York, NY, USA},
  url           = {https://doi.org/10.1145/3372885.3373824},
  doi           = {10.1145/3372885.3373824},
  booktitle     = {Proceedings of the 9th ACM SIGPLAN International
                  Conference on Certified Programs and Proofs},
  pages         = {367-381},
  numpages      = {15},
  keywords      = {formal proof, formal library, Lean, mathlib},
  location      = {New Orleans, LA, USA},
  series        = {CPP 2020}
}

@Article{         matsuo1997,
  title         = {On axioms for a vertex algebra and locality of quantum
                  fields},
  author        = {Atsushi Matsuo, Kiyokazu Nagatomo},
  year          = {1997},
  eprint        = {9706118},
  archiveprefix = {arXiv},
  primaryclass  = {hep-th},
  url           = {https://arxiv.org/abs/hep-th/9706118}
}

@Book{            mattila1995,
  author        = {Mattila, Pertti},
  title         = {Geometry of sets and measures in {E}uclidean spaces},
  series        = {Cambridge Studies in Advanced Mathematics},
  volume        = {44},
  note          = {Fractals and rectifiability},
  publisher     = {Cambridge University Press, Cambridge},
  year          = {1995},
  pages         = {xii+343},
  isbn          = {0-521-46576-1; 0-521-65595-1},
  doi           = {10.1017/CBO9780511623813},
  url           = {https://doi.org/10.1017/CBO9780511623813}
}

@InProceedings{   mcbride1996,
  title         = {Inverting inductively defined relations in {LEGO}},
  author        = {McBride, Conor},
  booktitle     = {International Workshop on Types for Proofs and Programs},
  pages         = {236--253},
  year          = {1996},
  organization  = {Springer}
}

@Book{            mccrimmon2004,
  author        = {Kevin {McCrimmon}},
  title         = {{A taste of Jordan algebras}},
  fjournal      = {{Universitext}},
  journal       = {{Universitext}},
  issn          = {0172-5939},
  isbn          = {0-387-95447-3},
  pages         = {xxvi + 562},
  year          = {2004},
  publisher     = {New York, NY: Springer},
  language      = {English},
  doi           = {10.1007/b97489},
  msc2010       = {17-01 17Cxx},
  zbl           = {1044.17001}
}

@Misc{            melikhov2011,
  title         = {Metrizable uniform spaces},
  author        = {Sergey A. Melikhov},
  year          = {2011},
  eprint        = {1106.3249},
  archiveprefix = {arXiv},
  primaryclass  = {math.GT}
}

@Book{            MeyerNieberg1991,
  author        = {Meyer-Nieberg, Peter},
  title         = {Banach lattices},
  series        = {Universitext},
  publisher     = {Springer-Verlag, Berlin},
  year          = {1991},
  pages         = {xvi+395},
  isbn          = {3-540-54201-9},
  mrclass       = {46B42 (46A40 47B60)},
  mrnumber      = {1128093},
  mrreviewer    = {Yu. A. Abramovich},
  doi           = {10.1007/978-3-642-76724-1},
  url           = {https://doi.org/10.1007/978-3-642-76724-1}
}

@Book{            meyntweedie1993,
  author        = {Meyn, S.P. and Tweedie, R.L.},
  title         = {Markov Chains and Stochastic Stability},
  edition       = {1st ed.},
  isbn          = {978-1-4471-3269-1},
  year          = {1993},
  publisher     = {Springer London},
  language      = {English}
}

@Article{         Milla_2018,
  author        = {Milla, Lorenz},
  title         = {A detailed proof of the {C}hudnovsky formula with means of
                  basic complex analysis},
  year          = {2021},
  eprint        = {1809.00533},
  archiveprefix = {arXiv},
  primaryclass  = {math.NT},
  url           = {https://arxiv.org/abs/1809.00533}
}

@Article{         Miller_1976,
  title         = {Normal functions and constructive ordinal notations},
  volume        = {41},
  doi           = {10.2307/2272243},
  number        = {2},
  journal       = {The Journal of Symbolic Logic},
  author        = {Miller, Larry W.},
  year          = {1976},
  pages         = {439–459}
}

@Book{            miraglia2006introduction,
  title         = {An Introduction to Partially Ordered Structures and
                  Sheaves},
  author        = {Miraglia, F.},
  isbn          = {9788876990359},
  series        = {Contemporary logic},
  year          = {2006},
  publisher     = {Polimetrica}
}

@Article{         mitchell1981,
  title         = {A quick proof of the Gabriel-Popesco theorem},
  journal       = {Journal of Pure and Applied Algebra},
  volume        = {20},
  number        = {3},
  pages         = {313-315},
  year          = {1981},
  issn          = {0022-4049},
  doi           = {https://doi.org/10.1016/0022-4049(81)90065-7},
  url           = {https://www.sciencedirect.com/science/article/pii/0022404981900657},
  author        = {Barry Mitchell}
}

@Book{            MM92,
  title         = {Sheaves in geometry and logic: A first introduction to
                  topos theory},
  author        = {MacLane, Saunders and Moerdijk, Ieke},
  year          = {1992},
  publisher     = {Springer Science \& Business Media}
}

@Misc{            MO88628,
  title         = {Well-pointed space which is not locally contractible},
  author        = {Sergey Melikhov},
  year          = {2012},
  howpublished  = {MathOverflow},
  note          = {URL:https://mathoverflow.net/q/88628 (version:
                  2012-02-17)},
  url           = {https://mathoverflow.net/q/88628}
}

@Article{         morrison-penney-enriched,
  author        = {Morrison, Kim and Penneys, David},
  title         = {Monoidal Categories Enriched in Braided Monoidal
                  Categories},
  journal       = {International Mathematics Research Notices},
  volume        = {2019},
  number        = {11},
  pages         = {3527-3579},
  year          = {2017},
  month         = {10},
  issn          = {1073-7928},
  doi           = {10.1093/imrn/rnx217},
  url           = {https://doi.org/10.1093/imrn/rnx217},
  eprint        = {https://academic.oup.com/imrn/article-pdf/2019/11/3527/28757603/rnx217.pdf}
}

@Article{         moss-2020,
  author        = {Moss, Sean},
  title         = {Another approach to the {K}an-{Q}uillen model structure},
  journal       = {J. Homotopy Relat. Struct.},
  fjournal      = {Journal of Homotopy and Related Structures},
  volume        = {15},
  year          = {2020},
  number        = {1},
  pages         = {143--165},
  issn          = {2193-8407,1512-2891},
  mrclass       = {55U35 (55U10)},
  mrnumber      = {4062882},
  doi           = {10.1007/s40062-019-00247-y},
  url           = {https://doi.org/10.1007/s40062-019-00247-y}
}

@Article{         MR0236876,
  title         = {A new proof that metric spaces are paracompact},
  author        = {Mary Ellen Rudin},
  year          = 1969,
  journal       = {Proc. Amer. Math. Soc.},
  volume        = {20},
  pages         = {603},
  mrnumber      = {0236876},
  doi           = {10.1090/S0002-9939-1969-0236876-3}
}

@Book{            MR0302656,
  author        = {Demazure, Michel and Gabriel, Pierre},
  title         = {Groupes alg\'{e}briques. {T}ome {I}: {G}\'{e}om\'{e}trie
                  alg\'{e}brique, g\'{e}n\'{e}ralit\'{e}s, groupes commutatifs},
  note          = {Avec un appendice {{\i}t Corps de classes local} par
                  Michiel Hazewinkel},
  publisher     = {Masson \& Cie, \'{E}diteur, Paris; North-Holland
                  Publishing Co., Amsterdam},
  year          = {1970},
  pages         = {xxvi+700},
  mrclass       = {14L15 (20G35)},
  mrnumber      = {0302656},
  mrreviewer    = {J.-E. Bertin}
}

@Article{         MR1167694,
  author        = {Blass, Andreas},
  title         = {A game semantics for linear logic},
  journal       = {Ann. Pure Appl. Logic},
  fjournal      = {Annals of Pure and Applied Logic},
  volume        = {56},
  year          = {1992},
  number        = {1-3},
  pages         = {183--220},
  issn          = {0168-0072},
  mrclass       = {03B70 (68Q55)},
  mrnumber      = {1167694},
  mrreviewer    = {Fangmin Song},
  doi           = {10.1016/0168-0072(92)90073-9},
  url           = {https://doi.org/10.1016/0168-0072(92)90073-9}
}

@Book{            MR1237403,
  author        = {Lidl, R. and Mullen, G. L. and Turnwald, G.},
  title         = {Dickson polynomials},
  series        = {Pitman Monographs and Surveys in Pure and Applied
                  Mathematics},
  volume        = {65},
  publisher     = {Longman Scientific \& Technical, Harlow; copublished in
                  the United States with John Wiley \& Sons, Inc., New York},
  year          = {1993},
  pages         = {vi+207},
  isbn          = {0-582-09119-5},
  mrclass       = {11T06 (12E05 13B25 33C80 94A60)},
  mrnumber      = {1237403},
  mrreviewer    = {S. D. Cohen}
}

@InProceedings{   MR1268290,
  author        = {Hans-Joachim Baues and Mamuka Jibladze and Andrew Tonks},
  title         = {Cohomology of Monoids in Monoidal Categories},
  booktitle     = {Operads: Proceedings of Renaissance Conferences, 1995},
  pages         = {137--165},
  series        = {Contemp. Math.},
  isbn          = {0-8218-0513-4},
  year          = {1997},
  volume        = {202},
  publisher     = {American Mathematical Society}
}

@Article{         MR25465,
  author        = {van der Waerden, B. L.},
  title         = {Free products of groups},
  journal       = {Amer. J. Math.},
  fjournal      = {American Journal of Mathematics},
  volume        = {70},
  year          = {1948},
  pages         = {527--528},
  issn          = {0002-9327},
  mrclass       = {20.0X},
  mrnumber      = {25465},
  mrreviewer    = {P. Hall},
  doi           = {10.2307/2372196},
  url           = {https://doi.org/10.2307/2372196}
}

@Book{            MR3156076,
  author        = {Noguchi, Junjiro and Winkelmann, J\"org},
  title         = {Nevanlinna theory in several complex variables and
                  {D}iophantine approximation},
  series        = {Grundlehren der mathematischen Wissenschaften [Fundamental
                  Principles of Mathematical Sciences]},
  volume        = {350},
  publisher     = {Springer, Tokyo},
  year          = {2014},
  pages         = {xiv+416},
  isbn          = {978-4-431-54570-5; 978-4-431-54571-2},
  mrclass       = {32-02 (11J25 11J97 32H30 32Q45)},
  mrnumber      = {3156076},
  mrreviewer    = {William\ A.\ Cherry},
  doi           = {10.1007/978-4-431-54571-2},
  url           = {https://doi.org/10.1007/978-4-431-54571-2}
}

@Article{         MR317916,
  author        = {Davis, Martin},
  title         = {Hilbert's tenth problem is unsolvable},
  journal       = {Amer. Math. Monthly},
  fjournal      = {American Mathematical Monthly},
  volume        = {80},
  year          = {1973},
  pages         = {233--269},
  issn          = {0002-9890},
  mrclass       = {02G05 (10B99 10N05)},
  mrnumber      = {317916},
  mrreviewer    = {R. L. Goodstein},
  doi           = {10.2307/2318447},
  url           = {https://doi.org/10.2307/2318447}
}

@Article{         MR32592,
  author        = {Motzkin, Th.},
  title         = {The {E}uclidean algorithm},
  journal       = {Bull. Amer. Math. Soc.},
  fjournal      = {Bulletin of the American Mathematical Society},
  volume        = {55},
  year          = {1949},
  pages         = {1142--1146},
  issn          = {0002-9904},
  mrclass       = {09.1X},
  mrnumber      = {32592},
  mrreviewer    = {B. N. Moyls},
  doi           = {10.1090/S0002-9904-1949-09344-8},
  url           = {https://doi.org/10.1090/S0002-9904-1949-09344-8}
}

@Article{         MR3790629,
  author        = {Bell, J. S.},
  title         = {On the {E}instein {P}odolsky {R}osen paradox},
  journal       = {Phys. Phys. Fiz.},
  fjournal      = {Physics Physique Fizika},
  volume        = {1},
  year          = {1964},
  number        = {3},
  pages         = {195--200},
  issn          = {0554-128X},
  mrclass       = {DML},
  mrnumber      = {3790629},
  doi           = {10.1103/PhysicsPhysiqueFizika.1.195},
  url           = {https://doi.org/10.1103/PhysicsPhysiqueFizika.1.195}
}

@Book{            MR3971232,
  author        = {Koukoulopoulos, Dimitris},
  title         = {The distribution of prime numbers},
  series        = {Graduate Studies in Mathematics},
  volume        = {203},
  publisher     = {American Mathematical Society, Providence, RI},
  year          = {[2019] \copyright 2019},
  pages         = {xii + 356},
  isbn          = {978-1-4704-4754-0; 978-1-4704-6285-7},
  mrclass       = {11N05 (11-01 11M06 11N35 11N60)},
  mrnumber      = {3971232},
  mrreviewer    = {Y.-F.\ S.\ P\'etermann},
  doi           = {10.1090/gsm/203},
  url           = {https://doi.org/10.1090/gsm/203}
}

@Article{         MR399081,
  author        = {Hiblot, Jean-Jacques},
  title         = {Des anneaux euclidiens dont le plus petit algorithme n'est
                  pas \`a valeurs finies},
  journal       = {C. R. Acad. Sci. Paris S\'{e}r. A-B},
  fjournal      = {Comptes Rendus Hebdomadaires des S\'{e}ances de
                  l'Acad\'{e}mie des Sciences. S\'{e}ries A et B},
  volume        = {281},
  year          = {1975},
  number        = {12},
  pages         = {Ai, A411--A414},
  issn          = {0151-0509},
  mrclass       = {13F15 (12A20)},
  mrnumber      = {399081},
  mrreviewer    = {N. Sankaran}
}

@Book{            MR4446467,
  author        = {Scholze, Peter and Weinstein, Jared},
  title         = {Berkeley lectures on {$p$}-adic geometry},
  series        = {Annals of Mathematics Studies},
  volume        = {207},
  publisher     = {Princeton University Press, Princeton, NJ},
  year          = {2020},
  pages         = {x+250},
  isbn          = {978-0-691-20209-9; 978-0-691-20208-2; 978-0-691-20215-0},
  mrclass       = {14G45 (14A15 14F30 14G22 14G35 14M15)},
  mrnumber      = {4446467},
  mrreviewer    = {Lance Edward Miller}
}

@InCollection{    MR541021,
  author        = {Nagata, Masayoshi},
  title         = {On {E}uclid algorithm},
  booktitle     = {C. {P}. {R}amanujam---a tribute},
  series        = {Tata Inst. Fund. Res. Studies in Math.},
  volume        = {8},
  pages         = {175--186},
  publisher     = {Springer, Berlin-New York},
  year          = {1978},
  mrclass       = {13F07},
  mrnumber      = {541021},
  mrreviewer    = {Daniel Lazard}
}

@Article{         MR577178,
  author        = {Cirel\cprime son, B. S.},
  title         = {Quantum generalizations of {B}ell's inequality},
  journal       = {Lett. Math. Phys.},
  fjournal      = {Letters in Mathematical Physics. A Journal for the Rapid
                  Dissemination of Short Contributions in the Field of
                  Mathematical Physics},
  volume        = {4},
  year          = {1980},
  number        = {2},
  pages         = {93--100},
  issn          = {0377-9017},
  mrclass       = {81B05},
  mrnumber      = {577178},
  doi           = {10.1007/BF00417500},
  url           = {https://doi.org/10.1007/BF00417500}
}

@Book{            MR886677,
  author        = {Lang, Serge},
  title         = {Introduction to complex hyperbolic spaces},
  publisher     = {Springer-Verlag, New York},
  year          = {1987},
  pages         = {viii+271},
  isbn          = {0-387-96447-9},
  mrclass       = {32H15 (11J99 30D35 32-02 32H20 32H25)},
  mrnumber      = {886677},
  mrreviewer    = {Hirotaka\ Fujimoto},
  doi           = {10.1007/978-1-4757-1945-1},
  url           = {https://doi.org/10.1007/978-1-4757-1945-1}
}

@Article{         Mulvey1986,
  author        = {Mulvey, Christopher J.},
  title         = {\&},
  fjournal      = {Supplemento ai Rendiconti del Circolo Matem{\`a}tico di
                  Palermo. Serie II},
  journal       = {Suppl. Rend. Circ. Mat. Palermo (2)},
  issn          = {1592-9531},
  volume        = {12},
  pages         = {99--104},
  year          = {1986},
  language      = {English},
  keywords      = {46L60,46L05,81Q10},
  zbmath        = {4030272},
  zbl           = {0633.46065}
}

@Book{            Munkres2000,
  author        = {Munkres, James R.},
  title         = {Topology},
  edition       = {Second},
  publisher     = {Prentice Hall, Inc., Upper Saddle River, NJ},
  year          = {2000},
  pages         = {xvi+537},
  isbn          = {0-13-181629-2}
}

@Article{         munthe-kaas_lundervold_2013,
  author        = {Munthe-Kaas, Hans and Lundervold, Alexander},
  journal       = {Foundations of Computational Mathematics},
  volume        = {13},
  number        = {4},
  pages         = {583--613},
  year          = {2013},
  zbl           = {1327.17001}
}

@Unpublished{     Naor-2015,
  author        = {Assaf Naor},
  title         = {Metric Embeddings and Lipschitz Extensions},
  year          = {2015},
  url           = {https://web.math.princeton.edu/~naor/homepage%20files/embeddings_extensions.pdf}
}

@Article{         Nash-Williams63,
  title         = {On well-quasi-ordering finite trees},
  volume        = {59},
  doi           = {10.1017/S0305004100003844},
  number        = {4},
  journal       = {Mathematical Proceedings of the Cambridge Philosophical
                  Society},
  publisher     = {Cambridge University Press},
  author        = {Nash-Williams, C. St. J. A.},
  year          = {1963},
  pages         = {833–835}
}

@Book{            Neukirch1992,
  author        = {Neukirch, J.},
  title         = {Algebraic number theory},
  series        = {Fundamental Principles of Mathematical Sciences},
  volume        = {322},
  note          = {Translated from the 1992 German original and with a note
                  by Norbert Schappacher, With a foreword by G. Harder},
  publisher     = {Springer-Verlag, Berlin},
  year          = {1999},
  pages         = {xviii+571},
  isbn          = {3-540-65399-6},
  doi           = {10.1007/978-3-662-03983-0}
}

@Article{         Neumann-1954,
  author        = {Neumann, B. H.},
  title         = {Groups Covered By Permutable Subsets},
  year          = {1954},
  month         = apr,
  journal       = {Journal of the London Mathematical Society},
  volume        = {s1-29},
  number        = {2},
  pages         = {236--248},
  issn          = {00246107},
  doi           = {10.1112/jlms/s1-29.2.236}
}

@Book{            odifreddi1989,
  author        = {Piergiorgio Odifreddi},
  title         = {Classical Recursion Theory: The Theory of Functions and
                  Sets of Natural Numbers},
  publisher     = {Elsevier Science Publishing Co., Inc.},
  address       = {New York, N.Y., USA},
  year          = {1989},
  isbn          = {9780444872951},
  note          = {Studies in Logic and the Foundations of Mathematics, Vol.
                  125},
  doi           = {10.2307/2274492}
}

@Book{            Okninski1991,
  place         = {New York},
  title         = {Semigroup algebras},
  publisher     = {Marcel Dekker},
  author        = {Okniński, Jan},
  year          = {1991}
}

@Article{         ore33,
  issn          = {0003486X, 19398980},
  url           = {http://www.jstor.org/stable/1968173},
  author        = {Oystein Ore},
  journal       = {Annals of Mathematics},
  number        = {3},
  pages         = {480--508},
  publisher     = {[Annals of Mathematics, Trustees of Princeton University
                  on Behalf of the Annals of Mathematics, Mathematics
                  Department, Princeton University]},
  title         = {Theory of Non-Commutative Polynomials},
  urldate       = {2025-10-24},
  volume        = {34},
  year          = {1933}
}

@Article{         orosi2018faulhaber,
  author        = {Greg {Orosi}},
  title         = {{A simple derivation of Faulhaber's formula}},
  fjournal      = {{Applied Mathematics E-Notes}},
  journal       = {{Appl. Math. E-Notes}},
  issn          = {1607-2510/e},
  volume        = {18},
  pages         = {124--126},
  year          = {2018},
  publisher     = {Tsing Hua University, Department of Mathematics, Hsinchu},
  language      = {English},
  msc2010       = {41A58 30K05},
  zbl           = {1411.41023}
}

@Article{         orzech1971,
  author        = {Orzech, Morris},
  title         = {Onto endomorphisms are isomorphisms},
  journal       = {Amer. Math. Monthly},
  fjournal      = {American Mathematical Monthly},
  volume        = {78},
  year          = {1971},
  pages         = {357--362},
  issn          = {0002-9890,1930-0972},
  mrclass       = {13.40},
  mrnumber      = {280475},
  mrreviewer    = {M.\ Teply},
  doi           = {10.2307/2316897},
  url           = {https://doi.org/10.2307/2316897}
}

@Article{         ostrowski1916,
  author        = {Ostrowski, Alexander},
  title         = {\"Uber einige {L}\"osungen der {F}unktionalgleichung
                  {$\psi(x)\cdot\psi(x)=\psi(xy)$}},
  journal       = {Acta Math.},
  fjournal      = {Acta Mathematica},
  volume        = {41},
  year          = {1916},
  number        = {1},
  pages         = {271--284},
  issn          = {0001-5962,1871-2509},
  mrclass       = {99-04},
  mrnumber      = {1555153},
  doi           = {10.1007/BF02422947},
  url           = {https://doi.org/10.1007/BF02422947}
}

@Article{         oudom_guin_2008,
  author        = {Oudom, J.-M. and Guin, D.},
  title         = {On the {Lie} enveloping algebra of a pre-{Lie} algebra},
  fjournal      = {Journal of \(K\)-Theory},
  journal       = {J. \(K\)-Theory},
  volume        = {2},
  number        = {1},
  pages         = {147--167},
  year          = {2008},
  doi           = {10.1017/is008001011jkt037},
  zbmath        = {5356716},
  zbl           = {1178.17011}
}

@Book{            oxley2011,
  author        = {Oxley, James},
  title         = {Matroid Theory},
  publisher     = {Oxford University Press},
  year          = {2011},
  month         = {02},
  isbn          = {9780198566946},
  doi           = {10.1093/acprof:oso/9780198566946.001.0001},
  url           = {https://doi.org/10.1093/acprof:oso/9780198566946.001.0001}
}

@Book{            Papikian2023,
  author        = {Papikian, Mihran},
  title         = {Drinfeld Modules},
  year          = {2023},
  publisher     = {Springer International Publishing},
  isbn          = {978-3-031-19707-9},
  doi           = {10.1007/978-3-031-19707-9},
  url           = {https://doi.org/10.1007/978-3-031-19707-9}
}

@Article{         perfect1969matroid,
  author        = {Perfect, Hazel},
  title         = {Independence Spaces and Combinatorial Problems},
  journal       = {Proceedings of the London Mathematical Society},
  volume        = {s3-19},
  number        = {1},
  pages         = {17-30},
  doi           = {https://doi.org/10.1112/plms/s3-19.1.17},
  url           = {https://londmathsoc.onlinelibrary.wiley.com/doi/abs/10.1112/plms/s3-19.1.17},
  eprint        = {https://londmathsoc.onlinelibrary.wiley.com/doi/pdf/10.1112/plms/s3-19.1.17},
  year          = {1969}
}

@InCollection{    petridis2014,
  author        = {Petridis, G.},
  title         = {The {Pl{\"u}nnecke}-{Ruzsa} inequality: an overview},
  booktitle     = {Combinatorial and additive number theory. Selected papers
                  based on the presentations at the conferences CANT 2011 and
                  2012, New York, NY, USA, May 2011 and May 2012},
  isbn          = {978-1-4939-1600-9; 978-1-4939-1601-6},
  pages         = {229--241},
  year          = {2014},
  publisher     = {New York, NY: Springer},
  language      = {English},
  doi           = {10.1007/978-1-4939-1601-6_16},
  keywords      = {11B30},
  zblath        = {6463830},
  zbl           = {1371.11029}
}

@Article{         phillips1940,
  author        = {Phillips, Ralph S.},
  title         = {Integration in a convex linear topological space},
  journal       = {Trans. Amer. Math. Soc.},
  fjournal      = {Transactions of the American Mathematical Society},
  volume        = {47},
  year          = {1940},
  pages         = {114--145},
  issn          = {0002-9947},
  mrclass       = {46.3X},
  mrnumber      = {2707},
  mrreviewer    = {B. J. Pettis},
  doi           = {10.2307/1990004},
  url           = {https://doi.org/10.2307/1990004}
}

@Book{            picado2011frames,
  title         = {Frames and Locales: topology without points},
  author        = {Picado, Jorge and Pultr, Ale{\v{s}}},
  year          = {2011},
  publisher     = {Birkhäuser Basel},
  doi           = {10.1007/978-3-0348-0154-6},
  isbn          = {9783034801539}
}

@Book{            picado2012,
  author        = {Picado, Jorge and Pultr, Aleš},
  year          = {2012},
  month         = {01},
  pages         = {},
  title         = {Frames and Locales: Topology without points},
  volume        = {2012},
  isbn          = {978-3-0348-0153-9},
  journal       = {Frontiers in Mathematics},
  doi           = {10.1007/978-3-0348-0154-6}
}

@Misc{            poeschel2017siegelsternberg,
  title         = {On the Siegel-Sternberg linearization theorem},
  author        = {Jürgen Pöschel},
  year          = {2017},
  eprint        = {1702.03691},
  archiveprefix = {arXiv},
  primaryclass  = {math.DS}
}

@Misc{            ponton2020chebyshev,
  title         = {Roots of {C}hebyshev polynomials: a purely algebraic
                  approach},
  author        = {Lionel Ponton},
  year          = {2020},
  eprint        = {2008.03575},
  archiveprefix = {arXiv},
  primaryclass  = {math.NT}
}

@Article{         Prielipp1970,
  author        = {Robert W. Prielipp},
  title         = {PERFECT NUMBERS, ABUNDANT NUMBERS, AND DEFICIENT NUMBERS},
  journal       = {The Mathematics Teacher},
  volume        = {63},
  year          = {1970},
  pages         = {692--696},
  issn          = {00255769},
  url           = {http://www.jstor.org/stable/27958492}
}

@Book{            Quillen1967,
  author        = {Quillen, Daniel G.},
  title         = {Homotopical algebra},
  series        = {Lecture Notes in Mathematics},
  volume        = {No. 43},
  publisher     = {Springer-Verlag, Berlin-New York},
  year          = {1967},
  pages         = {iv+156 pp. (not consecutively paged)},
  mrclass       = {18.20 (55.00)},
  mrnumber      = {223432}
}

@InCollection{    ribenboim1971,
  author        = {Ribenboim, Paulo},
  title         = {\'{E}pimorphismes de modules qui sont n\'{e}cessairement
                  des isomorphismes},
  booktitle     = {S\'{e}minaire {P}. {D}ubreil, {M}.-{L}.
                  {D}ubreil-{J}acotin, {L}. {L}esieur et {C}. {P}isot
                  (24\`eme ann\'{e}e: 1970/71), {A}lg\`ebre et th\'{e}orie
                  des nombres, {F}asc. 2},
  pages         = {Exp. No. 19, 5},
  publisher     = {\'{E}d. Acad. RS Roumanie, Bucharest},
  year          = {1971},
  mrclass       = {16A52},
  mrnumber      = {393128},
  mrreviewer    = {Jonathan\ Golan}
}

@Book{            riehl2017,
  author        = {Riehl, Emily},
  title         = {Category theory in context},
  publisher     = {Dover Publications},
  year          = {2017},
  isbn          = {048680903X},
  url           = {https://emilyriehl.github.io/files/context.pdf}
}

@Article{         RiehlVerity2015,
  author        = {Emily Riehl and Dominic Verity},
  title         = {The 2-category theory of quasi-categories},
  journal       = {Advances in Mathematics},
  volume        = {280},
  pages         = {549-642},
  year          = {2015},
  issn          = {0001-8708},
  doi           = {https://doi.org/10.1016/j.aim.2015.04.021},
  url           = {https://www.sciencedirect.com/science/article/pii/S0001870815001577}
}

@Book{            RiehlVerity2022,
  author        = {Riehl, Emily and Verity, Dominic},
  title         = {Elements of $\infty$-Category Theory},
  place         = {Cambridge},
  series        = {Cambridge Studies in Advanced Mathematics},
  doi           = {10.1017/9781108936880},
  publisher     = {Cambridge University Press},
  year          = {2022},
  collection    = {Cambridge Studies in Advanced Mathematics},
  url           = {https://emilyriehl.github.io/files/elements.pdf}
}

@Misc{            RisingSea,
  author        = "Vakil, Ravi",
  title         = "{The Rising Sea: Foundations Of Algebraic Geometry Notes}",
  url           = "https://math.stanford.edu/~vakil/216blog/"
}

<<<<<<< HEAD
@Article{         RobertsSingh1993,
  author        = {Roberts, Leslie G., Singh, Balwant},
  journal       = {Compositio Mathematica},
  keywords      = {subintegral extension; Picard group; seminormalization;
                  graded commutative ring},
  language      = {eng},
  number        = {3},
  pages         = {249-279},
  publisher     = {Kluwer Academic Publishers},
  title         = {Subintegrality, invertible modules and the Picard group},
  url           = {http://eudml.org/doc/90199},
  volume        = {85},
  year          = {1993}
=======
@Book{            robertcasella2004,
  author        = {Robert, Christian and Casella, George},
  title         = {Monte Carlo Statistical Methods},
  edition       = {2nd ed.},
  isbn          = {0-387-21239-6},
  year          = {2004},
  publisher     = {Springer Science+Business Media Inc.},
  language      = {English}
>>>>>>> 7408ee7f
}

@Article{         Roby-1963,
  title         = {Lois polynomes et lois formelles en théorie des modules},
  author        = {Roby, Norbert},
  year          = {1963},
  journal       = {Annales scientifiques de l'École Normale Supérieure},
  volume        = {80},
  number        = {3},
  pages         = {213--348},
  doi           = {10.24033/asens.1124},
  urldate       = {2022-09-15},
  langid        = {french}
}

@Article{         Roby-1965,
  title         = {Les Algèbres à Puissances Divisées},
  author        = {Roby, Norbert},
  year          = {1965},
  journal       = {Bulletin des Sciences Mathématiques. Deuxième Série},
  volume        = {89},
  pages         = {75--91}
}

@Book{            roigdomingues2012,
  author        = {Margalef-Roig, Juan and Outerelo Dominguez, Enrique},
  title         = {Differential topology. {Transl}. from the {Spanish}},
  fseries       = {North-Holland Mathematics Studies},
  series        = {North-Holland Math. Stud.},
  issn          = {0304-0208},
  volume        = {173},
  isbn          = {0-444-88434-3},
  year          = {1992},
  publisher     = {Amsterdam etc.: North-Holland},
  language      = {English},
  keywords      = {57-01,57Rxx,58-01},
  zbmath        = {53780},
  zbl           = {0760.57001}
}

@Article{         rooij1970,
  title         = {Non-Archimedean uniformities},
  author        = {van Rooij, A. C. M.},
  year          = {1970},
  journal       = {Kyungpook Math. J.},
  volume        = {10},
  pages         = {21--30}
}

@Article{         Rosenlicht_1972,
  author        = {Rosenlicht, Maxwell},
  title         = {Integration in finite terms},
  fjournal      = {American Mathematical Monthly},
  journal       = {Am. Math. Mon.},
  issn          = {0002-9890},
  volume        = {79},
  pages         = {963--972},
  year          = {1972},
  language      = {English},
  doi           = {10.2307/2318066},
  keywords      = {12H05},
  zbmath        = {3394287},
  zbl           = {0249.12106}
}

@Article{         Rote_2023,
  title         = {The Generalized Combinatorial Lason-Alon-Zippel-Schwartz
                  Nullstellensatz Lemma},
  url           = {http://arxiv.org/abs/2305.10900},
  doi           = {10.48550/arXiv.2305.10900},
  abstractnote  = {We survey a few strengthenings and generalizations of the
                  Combinatorial Nullstellensatz of Alon and the
                  Schwartz-Zippel Lemma. These lemmas guarantee the existence
                  of (a certain number of) nonzeros of a multivariate
                  polynomial when the variables run independently through
                  sufficiently large ranges.},
  note          = {arXiv:2305.10900 [math]},
  number        = {arXiv:2305.10900},
  publisher     = {arXiv},
  author        = {Rote, Günter},
  year          = {2023},
  month         = may
}

@Book{            rudin1991,
  author        = {Rudin, Walter},
  title         = {Functional analysis},
  edition       = {2nd ed.},
  isbn          = {0-07-054236-8},
  year          = {1991},
  publisher     = {New York, NY: McGraw-Hill},
  language      = {English},
  keywords      = {46-02,47-02,46Axx,46Bxx,46Exx,46Fxx,46Jxx,47B06,47D03,47H10,46L05,47B15},
  zbmath        = {1022519},
  zbl           = {0867.46001}
}

@Book{            rudin2006real,
  title         = {Real and Complex Analysis},
  author        = {Rudin, Walter},
  year          = {1987},
  publisher     = {McGraw-Hill Book Company},
  edition       = {Third Edition},
  isbn          = {0-07-100276-6}
}

@Article{         ruzsa2009,
  author        = {Ruzsa, Imre},
  title         = {Sumsets and structure},
  journal       = {Combinatorial Number Theory and Additive Group Theory},
  year          = {2009},
  month         = {01}
}

@Article{         salwinski2018,
  author        = {Salwinski, David},
  title         = {Euler's sine product formula: an elementary proof},
  journal       = {College Math. J.},
  fjournal      = {The College Mathematics Journal},
  volume        = {49},
  year          = {2018},
  number        = {2},
  pages         = {126--135},
  issn          = {0746-8342},
  mrclass       = {26A06 (00A05)},
  mrnumber      = {3766700},
  doi           = {10.1080/07468342.2018.1419703}
}

@Book{            samuel1967,
  author        = {Samuel, Pierre},
  title         = {Th\'{e}orie alg\'{e}brique des nombres},
  publisher     = {Hermann, Paris},
  year          = {1967},
  pages         = {130},
  mrclass       = {10.65 (12.00)},
  mrnumber      = {0215808}
}

@Book{            schaefer1966,
  title         = {Topological Vector Spaces},
  author        = {Schaefer, H.H.},
  lccn          = {65024692},
  series        = {Graduate Texts in Mathematics},
  year          = {1966},
  publisher     = {Macmillan}
}

@Misc{            schleicher_stoll,
  author        = {Dierk Schleicher and Michael Stoll},
  title         = {An introduction to {C}onway's games and numbers},
  url           = {http://www.cs.cmu.edu/afs/cs/academic/class/15859-s05/www/lecture-notes/comb-games-notes.pdf}
}

@Misc{            scholze2011perfectoid,
  title         = {Perfectoid spaces},
  author        = {Peter Scholze},
  year          = {2011},
  eprint        = {1111.4914},
  archiveprefix = {arXiv},
  primaryclass  = {math.AG}
}

@Misc{            scholze2019condensed,
  title         = {Lectures on Condensed Mathematics},
  author        = {Peter Scholze},
  year          = {2019},
  url           = {https://www.math.uni-bonn.de/people/scholze/Condensed.pdf}
}

@Article{         schwartz_1980,
  author        = {Schwartz, Jacob T.},
  title         = {Fast probabilistic algorithms for verification of
                  polynomial identities},
  journal       = {Journal of the ACM},
  volume        = {27},
  number        = {4},
  pages         = {701--717},
  year          = {1980},
  doi           = {10.1145/322217.322225}
}

@Book{            seligman1967,
  author        = {Seligman, G. B.},
  title         = {Modular {L}ie algebras},
  series        = {Ergebnisse der Mathematik und ihrer Grenzgebiete, Band
                  40},
  publisher     = {Springer-Verlag New York, Inc., New York},
  year          = {1967},
  pages         = {ix+165},
  mrclass       = {17.30 (22.00)},
  mrnumber      = {0245627},
  mrreviewer    = {R. E. Block}
}

@Book{            seneta2006,
  author        = {Seneta, Eugene},
  title         = {Non-negative Matrices and Markov Chains},
  series        = {Springer Series in Statistics},
  edition       = {Revised printing of the second edition},
  publisher     = {Springer},
  address       = {New York},
  year          = {2006}
}

@Book{            serge_lang_algebra,
  author        = {Serge Lang},
  title         = {Algebra},
  isbn          = {978-0-387-95385-4},
  year          = {2002},
  publisher     = {Springer New York, NY},
  language      = {English},
  doi           = {10.1007/978-1-4613-0041-0},
  edition       = {3},
  series        = {Graduate Texts in Mathematics}
}

@Article{         serre1951,
  author        = {Serre, Jean-Pierre},
  title         = {Homologie singuli\`ere des espaces fibr\'{e}s.
                  {A}pplications},
  journal       = {Ann. of Math. (2)},
  year          = {1951},
  volume        = {54},
  pages         = {425--505},
  issn          = {0003-486X},
  doi           = {10.2307/1969485},
  fjournal      = {Annals of Mathematics. Second Series},
  mrclass       = {56.0X},
  mrnumber      = {0045386},
  mrreviewer    = {W. S. Massey}
}

@Article{         serre1958,
  author        = {Serre, Jean-Pierre},
  title         = {Groupes d'homotopie et classes de groupes ab\'eliens},
  journal       = {Ann. of Math. (2)},
  fjournal      = {Annals of Mathematics. Second Series},
  volume        = {58},
  year          = {1953},
  pages         = {258--294},
  issn          = {0003-486X},
  mrclass       = {56.0X},
  mrnumber      = {59548},
  mrreviewer    = {W.\ S.\ Massey},
  doi           = {10.2307/1969789},
  url           = {https://doi.org/10.2307/1969789}
}

@Book{            serre1965,
  author        = {Serre, Jean-Pierre},
  title         = {Complex semisimple {L}ie algebras},
  note          = {Translated from the French by G. A. Jones},
  publisher     = {Springer-Verlag, New York},
  year          = {1987},
  pages         = {x+74},
  isbn          = {0-387-96569-6},
  mrclass       = {17-01 (17B20)},
  mrnumber      = {914496},
  doi           = {10.1007/978-1-4757-3910-7},
  url           = {https://doi.org/10.1007/978-1-4757-3910-7}
}

@InProceedings{   serre1967,
  author        = {Serre, Jean-Pierre},
  title         = {Local class field theory},
  booktitle     = {Algebraic {N}umber {T}heory ({P}roc. {I}nstructional
                  {C}onf., {B}righton, 1965)},
  pages         = {128--161},
  publisher     = {Thompson, Washington, D.C.},
  year          = {1967},
  mrclass       = {10.68},
  mrreviewer    = {G. Whaples}
}

@Book{            serre1968,
  author        = {Serre, Jean-Pierre},
  title         = {Corps locaux},
  series        = {Publications de l'Universit\'e{} de {N}ancago},
  volume        = {No. VIII},
  note          = {Deuxi\`eme \'edition},
  publisher     = {Hermann, {P}aris},
  year          = {1968},
  pages         = {245},
  mrclass       = {12BXX (14GXX)},
  mrnumber      = {354618}
}

@Book{            silverman2009,
  author        = {Silverman, Joseph},
  publisher     = {Springer New York, NY},
  series        = {Graduate Texts in Mathematics},
  title         = {The Arithmetic of Elliptic Curves},
  year          = {2009}
}

@Article{         silvester2000,
  issn          = {00255572},
  url           = {http://www.jstor.org/stable/3620776},
  author        = {Silvester, John R.},
  journal       = {The Mathematical Gazette},
  number        = {501},
  pages         = {460--467},
  publisher     = {Mathematical Association},
  title         = {Determinants of Block Matrices},
  volume        = {84},
  year          = {2000}
}

@Book{            simon2011,
  author        = {Simon, Barry},
  title         = {Convexity: An Analytic Viewpoint},
  year          = {2011},
  series        = {Cambridge Tracts in Mathematics},
  publisher     = {Cambridge University Press},
  place         = {Cambridge},
  doi           = {10.1017/CBO9780511910135},
  collection    = {Cambridge Tracts in Mathematics}
}

@Article{         skoda2006,
  author        = {{\v{S}}koda, Zoran},
  title         = {Noncommutative localization in noncommutative geometry},
  journal       = {London Math. Soc. Lecture Note Series},
  fjournal      = {London Mathematical Society Lecture Note Series},
  volume        = {330},
  pages         = {220--313},
  year          = {2006},
  url           = {https://doi.org/10.48550/arXiv.math/0403276}
}

@Book{            soare1987,
  author        = {Soare, Robert I.},
  title         = {Recursively enumerable sets and degrees},
  series        = {Perspectives in Mathematical Logic},
  note          = {A study of computable functions and computably generated
                  sets},
  publisher     = {Springer-Verlag, Berlin},
  year          = {1987},
  pages         = {xviii+437},
  isbn          = {3-540-15299-7},
  mrclass       = {03-02 (03D20 03D25 03D30)},
  mrnumber      = {882921},
  mrreviewer    = {Peter G. Hinman},
  doi           = {10.1007/978-3-662-02460-7}
}

@Article{         spaltenstein1988,
  author        = {Spaltenstein, N.},
  title         = {Resolutions of unbounded complexes},
  journal       = {Compositio Math.},
  fjournal      = {Compositio Mathematica},
  volume        = {65},
  year          = {1988},
  number        = {2},
  pages         = {121--154},
  issn          = {0010-437X,1570-5846},
  mrclass       = {18E25 (32C35)},
  mrnumber      = {932640},
  mrreviewer    = {Michael\ M.\ Kapranov},
  url           = {http://www.numdam.org/item?id=CM_1988__65_2_121_0}
}

@Book{            spiegel_odonnel1997,
  author        = {Spiegel, Eugene and O'Donnell, Christopher J.},
  title         = {Incidence algebras},
  series        = {Monographs and Textbooks in Pure and Applied Mathematics},
  volume        = {206},
  publisher     = {Marcel Dekker, Inc., New York},
  year          = {1997},
  pages         = {x+335},
  isbn          = {0-8247-0036-8},
  mrclass       = {06-02 (05-02 16S99)},
  mrnumber      = {1445562},
  mrreviewer    = {Giovanni\ Ferrero}
}

@InProceedings{   srl_itp,
  author        = {Dillies, Ya\"{e}l and Mehta, Bhavik},
  title         = {{Formalising Szemer\'{e}di’s Regularity Lemma in Lean}},
  booktitle     = {13th International Conference on Interactive Theorem
                  Proving (ITP 2022)},
  pages         = {9:1--9:19},
  series        = {Leibniz International Proceedings in Informatics
                  (LIPIcs)},
  isbn          = {978-3-95977-252-5},
  issn          = {1868-8969},
  year          = {2022},
  volume        = {237},
  editor        = {Andronick, June and de Moura, Leonardo},
  publisher     = {Schloss Dagstuhl -- Leibniz-Zentrum f{\"u}r Informatik},
  address       = {Dagstuhl, Germany},
  url           = {https://drops.dagstuhl.de/opus/volltexte/2022/16718},
  urn           = {urn:nbn:de:0030-drops-167185},
  doi           = {10.4230/LIPIcs.ITP.2022.9},
  annote        = {Keywords: Lean, formalisation, formal proof, graph theory,
                  combinatorics, additive combinatorics, Szemer\'{e}di’s
                  Regularity Lemma, Roth’s Theorem}
}

@Misc{            stacks-project,
  title         = {Stacks Project},
  author        = {The {Stacks Project Authors}},
  year          = {2018},
  url           = {https://stacks.math.columbia.edu}
}

@Book{            stanley2012,
  author        = {Stanley, Richard P.},
  title         = {Enumerative combinatorics},
  place         = {Cambridge},
  publisher     = {Cambridge Univ. Press},
  year          = {2012}
}

@Book{            stern2009,
  author        = {Stern, Manfred},
  title         = {Semimodular lattices. {Theory} and applications},
  edition       = {Reprint of the 1999 hardback ed.},
  isbn          = {978-0-521-11884-2},
  year          = {2009},
  publisher     = {Cambridge: Cambridge University Press},
  language      = {English},
  keywords      = {06C10,06-02,06A07},
  zbmath        = {5610899},
  zbl           = {1175.06002}
}

@Article{         Stone1935,
  author        = {Stone, M. H.},
  year          = {1935},
  title         = {Postulates for Boolean Algebras and Generalized Boolean
                  Algebras},
  journal       = {American Journal of Mathematics},
  volume        = {57},
  issue         = {4},
  doi           = {10.2307/2371008}
}

@Article{         Stone1938,
  author        = {Stone, M. H.},
  year          = {1938},
  title         = {Topological representations of distributive lattices and
                  Brouwerian logics},
  journal       = {Časopis pro pěstování matematiky a fysiky},
  volume        = {67},
  issue         = {1},
  url           = {http://dml.cz/dmlcz/124080}
}

@Article{         Stone1979,
  author        = {Stone, A. H.},
  journal       = {General Topology Appl.},
  title         = {Inverse limits of compact spaces},
  year          = {1979},
  issn          = {0016-660X},
  number        = {2},
  pages         = {203--211},
  volume        = {10},
  doi           = {10.1016/0016-660x(79)90008-4},
  fjournal      = {General Topology and its Applications},
  mrclass       = {54B25},
  mrnumber      = {527845},
  mrreviewer    = {J. Segal}
}

@Article{         Strojnowski1980,
  author        = {Andrzej Strojnowski},
  title         = {A note on u.p. groups},
  journal       = {Communications in Algebra},
  volume        = {8},
  number        = {3},
  pages         = {231-234},
  year          = {1980},
  publisher     = {Taylor & Francis},
  doi           = {10.1080/00927878008822456}
}

@Book{            talagrand2014,
  author        = {Talagrand, Michel},
  title         = {Upper and lower bounds for stochastic processes},
  series        = {Ergebnisse der Mathematik und ihrer Grenzgebiete. 3.
                  Folge. A Series of Modern Surveys in Mathematics [Results
                  in Mathematics and Related Areas. 3rd Series. A Series of
                  Modern Surveys in Mathematics]},
  volume        = {60},
  note          = {Modern methods and classical problems},
  publisher     = {Springer, Heidelberg},
  year          = {2014},
  pages         = {xvi+626},
  isbn          = {978-3-642-54074-5; 978-3-642-54075-2},
  mrclass       = {60G17 (46B99 60B11 60G15 60G52)},
  mrnumber      = {3184689},
  mrreviewer    = {Sasha\ Sodin},
  doi           = {10.1007/978-3-642-54075-2},
  url           = {https://doi.org/10.1007/978-3-642-54075-2}
}

@Book{            tao-vu,
  author        = {Tao, Terence and Vu, Van H.},
  title         = {Additive combinatorics},
  fseries       = {Cambridge Studies in Advanced Mathematics},
  series        = {Camb. Stud. Adv. Math.},
  volume        = {105},
  isbn          = {0-521-85386-9},
  year          = {2006},
  publisher     = {Cambridge: Cambridge University Press},
  language      = {English},
  keywords      = {11-02,05-02,05D10,05D40,11B75,11B13,11N13,11P70,11K31,11P82,28D05,37A45},
  zbmath        = {5066399},
  zbl           = {1127.11002}
}

@Book{            tao2010,
  author        = {Tao, Terence},
  title         = {An Epsilon of Room, I: Real Analysis: Pages from Year
                  Three of a Mathematical Blog},
  year          = 2010,
  publisher     = {American Mathematical Society},
  url           = {https://terrytao.files.wordpress.com/2010/02/epsilon.pdf}
}

@Article{         Taylor-Wiles-FLT,
  author        = {Taylor, Richard and Wiles, Andrew},
  title         = {Ring-theoretic properties of certain {H}ecke algebras},
  journal       = {Ann. of Math. (2)},
  fjournal      = {Annals of Mathematics. Second Series},
  volume        = {141},
  year          = {1995},
  number        = {3},
  pages         = {553--572},
  issn          = {0003-486X,1939-8980},
  mrclass       = {11G18 (11D41 11F11 11R34 13C40)},
  mrnumber      = {1333036},
  mrreviewer    = {Karl\ Rubin},
  doi           = {10.2307/2118560},
  url           = {https://doi.org/10.2307/2118560}
}

@Book{            Tent_Ziegler,
  place         = {Cambridge},
  series        = {Lecture Notes in Logic},
  title         = {A Course in Model Theory},
  doi           = {10.1017/CBO9781139015417},
  publisher     = {Cambridge University Press},
  author        = {Tent, Katrin and Ziegler, Martin},
  year          = {2012},
  collection    = {Lecture Notes in Logic}
}

@Article{         tochiori_bertrand,
  author        = {Tochiori, Shigenori},
  title         = {Considering the Proof of "There is a Prime between n and
                  2n"},
  subtitle      = {Proof by a stronger estimation than the Bertrand-Chebyshev
                  theorem},
  language      = {Japanese},
  url           = {https://www.chart.co.jp/subject/sugaku/suken_tsushin/76/76-8.pdf}
}

@Book{            tointon2020,
  author        = {Tointon, Matthew C. H.},
  title         = {Introduction to approximate groups},
  series        = {London Mathematical Society Student Texts},
  volume        = {94},
  publisher     = {Cambridge University Press, Cambridge},
  year          = {2020},
  pages         = {xiii+205},
  isbn          = {978-1-108-45644-9; 978-1-108-47073-5},
  mrclass       = {20E07 (20F65)},
  mrnumber      = {3971253}
}

@Book{            treves1967,
  author        = {Tr\`eves, Fran\c cois},
  title         = {Topological vector spaces, distributions and kernels},
  publisher     = {Academic Press, New York-London},
  year          = {1967},
  pages         = {xvi+624},
  mrclass       = {46.00},
  mrnumber      = {225131}
}

@Book{            upmeier1987,
  author        = {Harald {Upmeier}},
  title         = {{Jordan algebras in analysis, operator theory, and quantum
                  mechanics}},
  fjournal      = {{Regional Conference Series in Mathematics}},
  journal       = {{Reg. Conf. Ser. Math.}},
  issn          = {0160-7642},
  volume        = {67},
  isbn          = {0-8218-0717-X},
  pages         = {viii + 85},
  year          = {1987},
  publisher     = {Providence, RI: American Mathematical Society (AMS)},
  language      = {English},
  msc2010       = {17-02 46-02 17C65 46H70 32M15 46G20 46L70 47B35 81Q99},
  zbl           = {0608.17013}
}

@Article{         Vaisala_2003,
  author        = {Jussi Väisälä},
  title         = {A Proof of the Mazur-Ulam Theorem},
  year          = 2003,
  journal       = {The American Mathematical Monthly},
  volume        = 110,
  number        = 7,
  publisher     = {Taylor & Francis, Ltd. on behalf of the Mathematical
                  Association of America},
  pages         = {633-635},
  url           = {https://www.jstor.org/stable/3647749},
  doi           = {10.2307/3647749}
}

@Article{         van_der_hoeven,
  author        = {van der Hoeven, Joris},
  year          = {2001},
  month         = {12},
  pages         = {},
  title         = {Operators on generalized power series},
  volume        = {45},
  journal       = {Illinois Journal of Mathematics},
  doi           = {10.1215/ijm/1258138061}
}

@Book{            verdier1996,
  author        = {Verdier, Jean-Louis},
  title         = {Des cat\'{e}gories d\'{e}riv\'{e}es des cat\'{e}gories
                  ab\'{e}liennes},
  note          = {With a preface by Luc Illusie, Edited and with a note by
                  Georges Maltsiniotis},
  journal       = {Ast\'{e}risque},
  number        = {239},
  year          = {1996},
  pages         = {xii+253 pp. (1997)},
  issn          = {0303-1179},
  mrclass       = {18E30 (18-03 18E35)},
  mrnumber      = {1453167}
}

@Book{            vershynin2018high,
  title         = {High-dimensional probability: An introduction with
                  applications in data science},
  author        = {Vershynin, Roman},
  series        = {Cambridge Series in Statistical and Probabilistic
                  Mathematics},
  volume        = {47},
  year          = {2018},
  publisher     = {Cambridge university press},
  isbn          = {9781108415194}
}

@Book{            Vickers1989,
  author        = {Vickers, Steven},
  title         = {Topology via Logic},
  isbn          = {0-521-57651-2},
  year          = {1989},
  publisher     = {University of Cambridge},
  language      = {English}
}

@Misc{            vistoli2004,
  author        = {Vistoli, Angelo},
  title         = {Notes on {Grothendieck} topologies, fibered categories and
                  descent theory},
  year          = {2004},
  howpublished  = {Preprint, {arXiv}:math/0412512 [math.{AG}] (2004)},
  url           = {https://arxiv.org/abs/math/0412512},
  arxiv         = {arXiv:math/0412512}
}

@Article{         vogt-1971,
  author        = {Vogt, Rainer M.},
  title         = {Convenient categories of topological spaces for homotopy
                  theory},
  journal       = {Arch. Math. (Basel)},
  fjournal      = {Archiv der Mathematik},
  volume        = {22},
  year          = {1971},
  pages         = {545--555},
  issn          = {0003-889X,1420-8938},
  mrclass       = {55D99 (54A99)},
  mrnumber      = {300277},
  doi           = {10.1007/BF01222616},
  url           = {https://doi.org/10.1007/BF01222616}
}

@Book{            wall2018analytic,
  title         = {Analytic Theory of Continued Fractions},
  author        = {Wall, H.S.},
  isbn          = {9780486830445},
  series        = {Dover Books on Mathematics},
  year          = {2018},
  publisher     = {Dover Publications}
}

@Book{            washington_cyclotomic,
  author        = {Washington, Lawrence C.},
  title         = {Introduction to cyclotomic fields},
  series        = {Graduate Texts in Mathematics},
  volume        = {83},
  edition       = {Second},
  publisher     = {Springer-Verlag, New York},
  year          = {1997}
}

@Book{            wasserman2003,
  author        = {Wasserman, Larry},
  title         = {All Of Statistics: A Concise Course in Statistical
                  Inference},
  year          = 2004,
  publisher     = {Springer}
}

@Misc{            wedhorn_adic,
  author        = {Torsten Wedhorn},
  title         = {Adic Spaces},
  year          = {2019},
  eprint        = {arXiv:1910.05934}
}

@Book{            Weibel2013,
  author        = {Weibel, Charles A.},
  title         = {The {K}-book: an introduction to algebraic {K}-theory},
  isbn          = {978-0-8218-9132-2},
  series        = {Graduate Studies in Mathematics },
  volume        = {145},
  year          = {2013},
  publisher     = {American Mathematical Society},
  url           = {https://sites.math.rutgers.edu/~weibel/Kbook.html}
}

@Book{            weidmann_linear,
  author        = {Weidmann, Joachim},
  title         = {Linear operators in {H}ilbert spaces},
  isbn          = {0-387-90427-1},
  series        = {Graduate Texts in Mathematics},
  volume        = {68},
  note          = {Translated from the German by Joseph Sz\"{u}cs},
  publisher     = {Springer},
  year          = {1980},
  pages         = {xiii+402}
}

@Misc{            welzl_garter,
  author        = {Emo Welzl and Bernd G\"{a}rtner},
  title         = {Cone Programming},
  url           = {https://ti.inf.ethz.ch/ew/lehre/ApproxSDP09/notes/conelp.pdf}
}

@Book{            Wielandt-1964,
  title         = {Finite Permutation Groups},
  author        = {Wielandt, Helmut},
  translator    = {Bercov, R.},
  year          = {1964},
  series        = {Academic Paperbacks},
  publisher     = {Academic Press},
  address       = {New York},
  isbn          = {978-0-12-749650-4}
}

@Article{         Wiles-FLT,
  author        = {Wiles, Andrew},
  title         = {Modular elliptic curves and {F}ermat's last theorem},
  journal       = {Ann. of Math. (2)},
  fjournal      = {Annals of Mathematics. Second Series},
  volume        = {141},
  year          = {1995},
  number        = {3},
  pages         = {443--551},
  issn          = {0003-486X,1939-8980},
  mrclass       = {11G05 (11D41 11F11 11F80 11G18)},
  mrnumber      = {1333035},
  mrreviewer    = {Karl\ Rubin},
  doi           = {10.2307/2118559},
  url           = {https://doi.org/10.2307/2118559}
}

@Article{         windisch2021,
  title         = {Equivalent characterizations of non-Archimedean uniform
                  spaces},
  author        = {Daniel Windisch},
  year          = {2021},
  eprint        = {2111.09722},
  archiveprefix = {arXiv},
  primaryclass  = {math.GN},
  url           = {https://arxiv.org/abs/2111.09722}
}

@TechReport{      zaanen1966,
  author        = {Zaanen, A. C.},
  title         = {Lectures on "Riesz Spaces"},
  institution   = {Euratom},
  year          = {1966},
  number        = {EUR 3140.e}
}

@Article{         Zagier1990,
  author        = {Zagier, Don},
  title         = {A One-Sentence Proof That Every Prime {$p\equiv 1(\mod
                  4)$} Is a Sum of Two Squares},
  publisher     = {Mathematical Association of America},
  year          = {1990},
  pages         = {144},
  journal       = {The American Mathematical Monthly},
  volume        = {97},
  number        = {2},
  doi           = {10.2307/2323918},
  url           = {https://doi.org/10.2307/2323918}
}

@Book{            zbMATH02107988,
  author        = {Willard, Stephen},
  title         = {General topology},
  edition       = {Reprint of the 1970 original},
  isbn          = {0-486-43479-6},
  year          = {2004},
  publisher     = {Mineola, NY: Dover Publications},
  language      = {English},
  keywords      = {54-01},
  zbmath        = {2107988},
  zbl           = {1052.54001}
}

@Book{            zbMATH05171613,
  author        = {Watkins, John J.},
  title         = {Topics in commutative ring theory},
  isbn          = {978-0-691-12748-4},
  year          = {2007},
  publisher     = {Princeton, NJ: Princeton University Press},
  language      = {English},
  keywords      = {13-01},
  zbmath        = {5171613},
  zbl           = {1123.13002}
}

@Article{         zbMATH06785026,
  author        = {John F. {Clauser} and Michael A. {Horne} and Abner
                  {Shimony} and Richard A. {Holt}},
  title         = {{Proposed experiment to test local hidden-variable
                  theories}},
  fjournal      = {{Physical Review Letters}},
  journal       = {{Phys. Rev. Lett.}},
  issn          = {0031-9007; 1079-7114/e},
  volume        = {23},
  pages         = {880--883},
  year          = {1969},
  publisher     = {American Physical Society (APS), New York, NY},
  language      = {English},
  msc2010       = {81-05},
  zbl           = {1371.81014},
  doi           = {10.1103/PhysRevLett.23.880},
  url           = {https://doi.org/10.1103/PhysRevLett.23.880}
}

@Article{         zeilberger1984,
  author        = {Zeilberger, Doron},
  title         = {A combinatorial proof of {N}ewton's identities},
  journal       = {Discrete Mathematics},
  volume        = {49},
  number        = {3},
  pages         = {319},
  year          = {1984},
  publisher     = {Elsevier},
  issn          = {0012-365X},
  zbl           = {0535.05010},
  doi           = {10.1016/0012-365X(84)90171-7},
  url           = {https://doi.org/10.1016/0012-365X(84)90171-7}
}

@Article{         zippel_1979,
  author        = {Zippel, Richard},
  title         = {Probabilistic algorithms for sparse polynomials},
  booktitle     = {Symbolic and Algebraic Computation, EUROSAM '79, An
                  International Symposium on Symbolic and Algebraic
                  Computation, Marseille, France, June 1979, Proceedings},
  series        = {Lecture Notes in Computer Science},
  volume        = {72},
  pages         = {216--226},
  year          = {1979},
  doi           = {10.1007/3-540-09519-5_73},
  isbn          = {978-3-540-09519-4}
}

@Article{         zorn1937,
  author        = {Zorn, Max},
  title         = {On a theorem of {E}ngel},
  journal       = {Bull. Amer. Math. Soc.},
  fjournal      = {Bulletin of the American Mathematical Society},
  volume        = {43},
  year          = {1937},
  number        = {6},
  pages         = {401--404},
  issn          = {0002-9904},
  mrclass       = {DML},
  mrnumber      = {1563550},
  doi           = {10.1090/S0002-9904-1937-06565-7},
  url           = {https://doi.org/10.1090/S0002-9904-1937-06565-7}
}

@Book{            zwillinger2003,
  title         = {CRC standard mathematical tables and formulae},
  publisher     = {chapman and hall/CRC},
  author        = {Zwillinger, Daniel},
  year          = {2003},
  edition       = {31st ed.}
}<|MERGE_RESOLUTION|>--- conflicted
+++ resolved
@@ -4184,7 +4184,16 @@
   url           = "https://math.stanford.edu/~vakil/216blog/"
 }
 
-<<<<<<< HEAD
+@Book{            robertcasella2004,
+  author        = {Robert, Christian and Casella, George},
+  title         = {Monte Carlo Statistical Methods},
+  edition       = {2nd ed.},
+  isbn          = {0-387-21239-6},
+  year          = {2004},
+  publisher     = {Springer Science+Business Media Inc.},
+  language      = {English}
+}
+
 @Article{         RobertsSingh1993,
   author        = {Roberts, Leslie G., Singh, Balwant},
   journal       = {Compositio Mathematica},
@@ -4198,16 +4207,6 @@
   url           = {http://eudml.org/doc/90199},
   volume        = {85},
   year          = {1993}
-=======
-@Book{            robertcasella2004,
-  author        = {Robert, Christian and Casella, George},
-  title         = {Monte Carlo Statistical Methods},
-  edition       = {2nd ed.},
-  isbn          = {0-387-21239-6},
-  year          = {2004},
-  publisher     = {Springer Science+Business Media Inc.},
-  language      = {English}
->>>>>>> 7408ee7f
 }
 
 @Article{         Roby-1963,
