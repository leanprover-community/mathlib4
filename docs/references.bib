--- conflicted
+++ resolved
@@ -4420,13 +4420,8 @@
   language      = {French},
   doi           = {10.1007/BFb0081551},
   keywords      = {00B15,14-06},
-<<<<<<< HEAD
-  zbMATH        = {3370272},
-  Zbl           = {0234.00007}
-=======
   zbmath        = {3370272},
   zbl           = {0234.00007}
->>>>>>> a4d03f7c
 }
 
 @Book{            silverman2009,
