
# To normalize:
# bibtool --preserve.key.case=on --preserve.keys=on --pass.comments=on --print.use.tab=off -s -i docs/references.bib -o docs/references.bib

# https://www.zbmath.org/ and https://mathscinet.ams.org/mathscinet
# (or the free tool https://mathscinet.ams.org/mrlookup)
# are good sources of complete bibtex entries for mathematics

# To link to an entry in `references.bib`, use the following formats:
#   [Author, *Title* (optional location)][bibkey]
@Book{            abramsky_gabbay_maibaum_1994,
  editor        = {Abramsky, S. and Gabbay, D. M. and Maibaum, T. S. E.},
  title         = {Handbook of logic in computer science. {Vol}. 3:
                  {Semantic} structures},
  isbn          = {0-19-853762-X},
  year          = {1994},
  publisher     = {Oxford: Clarendon Press},
  language      = {English},
  keywords      = {68-00,68Q55},
  zbmath        = {783754},
  zbl           = {0829.68111}
}

@Book{            Adamek_Rosicky_Vitale_2010,
  place         = {Cambridge},
  series        = {Cambridge Tracts in Mathematics},
  title         = {Algebraic Theories: A Categorical Introduction to General
                  Algebra},
  publisher     = {Cambridge University Press},
  author        = {Adámek, J. and Rosický, J. and Vitale, E. M.},
  year          = {2010},
  collection    = {Cambridge Tracts in Mathematics}
}

@InProceedings{   adhesive2004,
  author        = {S. Lack and P. Soboci{\'n}ski},
  title         = {Adhesive categories},
  booktitle     = {Foundations of Software Science and Computation
                  Structures, {FoSSaCS '04}},
  series        = {LNCS},
  volume        = {2987},
  pages         = {273--288},
  publisher     = {Springer},
  year          = {2004},
  url           = {https://www.ioc.ee/~pawel/papers/adhesive.pdf}
}

@Article{         ahrens2017,
  author        = {Benedikt Ahrens and Peter LeFanu Lumsdaine},
  year          = {2019},
  title         = {Displayed Categories},
  journal       = {Logical Methods in Computer Science},
  volume        = {15},
  issue         = {1},
  doi           = {10.23638/LMCS-15(1:20)2019}
}

@Book{            aigner1997,
  author        = {Aigner, Martin},
  title         = {Combinatorial theory},
  series        = {Classics in Mathematics},
  note          = {Reprint of the 1979 original},
  publisher     = {Springer-Verlag, Berlin},
  year          = {1997},
  pages         = {viii+483},
  isbn          = {3-540-61787-6},
  mrclass       = {05-01 (06-01)},
  mrnumber      = {1434477},
  doi           = {10.1007/978-3-642-59101-3},
  url           = {https://doi.org/10.1007/978-3-642-59101-3}
}

@Book{            aigner1999proofs,
  author        = {Aigner, Martin and Ziegler, G{\"u}nter M.},
  title         = {Proofs from {THE} {BOOK}},
  isbn          = {3-540-63698-6},
  year          = {1998},
  publisher     = {Berlin: Springer},
  language      = {English},
  keywords      = {00A05,11-01,05-01,52-01,26-01},
  zbmath        = {1188564},
  zbl           = {0905.00001}
}

@Misc{            aignerhorev2012infinite,
  author        = {Elad Aigner-Horev and Johannes Carmesin and Jan-Oliver
                  Fröhlich},
  title         = {Infinite matroid union},
  year          = {2012},
  eprint        = {1111.0602},
  archiveprefix = {arXiv}
}

@Article{         alfseneffros1972,
  author        = {Erik M. {Alfsen} and Edward G. {Effros}},
  title         = {{Structure in real Banach spaces. I and II}},
  fjournal      = {{Annals of Mathematics. Second Series}},
  journal       = {{Ann. Math. (2)}},
  issn          = {0003-486X},
  volume        = {96},
  pages         = {98--173},
  year          = {1972},
  publisher     = {Princeton University, Mathematics Department, Princeton,
                  NJ},
  language      = {English},
  doi           = {10.2307/1970895},
  msc2010       = {46L05 46B10 46K05 46E15 46B99 46A40},
  zbl           = {0248.46019}
}

@Book{            alfsenshultz2003,
  author        = {Erik M. {Alfsen} and Frederic W. {Shultz}},
  title         = {{Geometry of state spaces of operator algebras}},
  isbn          = {0-8176-4319-2},
  pages         = {xiii + 467},
  year          = {2003},
  publisher     = {Boston, MA: Birkh\"auser},
  language      = {English},
  msc2010       = {46-02 46L05 46L10 46L70 46L30 17C65},
  zbl           = {1042.46001}
}

@Book{            altman2021term,
  title         = {A Term of Commutative Algebra},
  author        = {Altman, A. and Kleiman, S.},
  isbn          = {9780988557215},
  year          = {2021},
  publisher     = {Worldwide Center of Mathematics}
}

@Book{            aluffi2016,
  title         = {Algebra: Chapter 0},
  author        = {Aluffi, Paolo},
  series        = {Graduate Studies in Mathematics},
  volume        = {104},
  year          = {2016},
  publisher     = {American Mathematical Society},
  edition       = {Reprinted with corrections by the American Mathematical
                  Society}
}

@Book{            atiyah-macdonald,
  author        = {Atiyah, M. F. and Macdonald, I. G.},
  title         = {Introduction to commutative algebra},
  publisher     = {Addison-Wesley Publishing Co., Reading, Mass.-London-Don
                  Mills, Ont.},
  year          = {1969},
  pages         = {ix+128},
  mrclass       = {13.00},
  mrnumber      = {0242802},
  mrreviewer    = {J. A. Johnson}
}

@InProceedings{   avigad-carneiro-hudon2019,
  author        = {Jeremy Avigad and Mario M. Carneiro and Simon Hudon},
  editor        = {John Harrison and John O'Leary and Andrew Tolmach},
  title         = {Data Types as Quotients of Polynomial Functors},
  booktitle     = {10th International Conference on Interactive Theorem
                  Proving, {ITP} 2019, September 9-12, 2019, Portland, OR,
                  {USA}},
  series        = {LIPIcs},
  volume        = {141},
  pages         = {6:1--6:19},
  publisher     = {Schloss Dagstuhl - Leibniz-Zentrum f{\"{u}}r Informatik},
  year          = {2019},
  url           = {https://doi.org/10.4230/LIPIcs.ITP.2019.6},
  doi           = {10.4230/LIPIcs.ITP.2019.6},
  timestamp     = {Fri, 27 Sep 2019 15:57:06 +0200},
  biburl        = {https://dblp.org/rec/conf/itp/AvigadCH19.bib},
  bibsource     = {dblp computer science bibliography, https://dblp.org}
}

@Misc{            avigad_moura_kong-2017,
  author        = {Jeremy Avigad and Leonardo de Moura and Soonho Kong},
  title         = {{T}heorem {P}roving in {L}ean},
  year          = {2017},
  howpublished  = {},
  url           = {https://leanprover.github.io/theorem_proving_in_lean/}
}

@Book{            axler2015,
  author        = {Sheldon Axler},
  title         = {Linear algebra done right. 3rd ed.},
  fjournal      = {Undergraduate Texts in Mathematics},
  journal       = {Undergraduate Texts Math.},
  issn          = {0172-6056; 2197-5604/e},
  edition       = {3rd ed.},
  isbn          = {978-3-319-11079-0/hbk; 978-3-319-11080-6/ebook},
  pages         = {xvii + 340},
  year          = {2015},
  publisher     = {Springer}
}

@Manual{          banasiak,
  author        = {Banasiak},
  title         = {Banach Lattices in Applications},
  organization  = {University of Pretoria},
  address       = {Pretoria, South Africa}
}

@Article{         barnes1967,
  author        = {Barnes, Donald W.},
  title         = {On {C}artan subalgebras of {L}ie algebras},
  journal       = {Math. Z.},
  fjournal      = {Mathematische Zeitschrift},
  volume        = {101},
  year          = {1967},
  pages         = {350--355},
  issn          = {0025-5874},
  mrclass       = {17.30},
  mrnumber      = {220785},
  mrreviewer    = {R. Steinberg},
  doi           = {10.1007/BF01109800},
  url           = {https://doi.org/10.1007/BF01109800}
}

@Misc{            barwickhaine2019,
  title         = {Pyknotic objects, I. Basic notions},
  author        = {Clark Barwick and Peter Haine},
  year          = {2019},
  eprint        = {1904.09966},
  archiveprefix = {arXiv},
  primaryclass  = {math.AG}
}

@Book{            bbd-1982,
  author        = {Beilinson, A. A. and Bernstein, J. and Deligne, P. and
                  Gabber, O.},
  title         = {Analyse et topologie sur les espaces singuliers. {I :
                  Faisceaux pervers}},
  series        = {Ast\'{e}risque},
  volume        = {100},
  booktitle     = {Proceedings of the colloquium held at {L}uminy, {J}uly
                  6--11, 1981},
  publisher     = {Soci\'{e}t\'{e} Math\'{e}matique de France, Paris},
  year          = {2018},
  pages         = {172},
  mrclass       = {32-06 (14-06)},
  mrnumber      = {751965}
}

@Book{            beals2004,
  author        = {Richard Beals},
  title         = {Analysis. An introduction},
  publisher     = {Cambridge University Press},
  isbn          = {0521600472},
  year          = {2004}
}

@Book{            behrends1979,
  author        = {Ehrhard {Behrends}},
  title         = {{M-structure and the Banach-Stone theorem}},
  fjournal      = {{Lecture Notes in Mathematics}},
  journal       = {{Lect. Notes Math.}},
  issn          = {0075-8434},
  volume        = {736},
  year          = {1979},
  publisher     = {Springer, Cham},
  language      = {English},
  msc2010       = {46B20 46-02 46E40 46A40},
  zbl           = {0436.46013}
}

@Article{         bergelson1985,
  author        = {Bergelson, Vitaly},
  title         = {Sets of Recurrence of Zm-Actions and Properties of Sets of
                  Differences in Zm},
  journal       = {Journal of the London Mathematical Society},
  volume        = {s2-31},
  number        = {2},
  pages         = {295-304},
  doi           = {https://doi.org/10.1112/jlms/s2-31.2.295},
  url           = {https://londmathsoc.onlinelibrary.wiley.com/doi/abs/10.1112/jlms/s2-31.2.295},
  eprint        = {https://londmathsoc.onlinelibrary.wiley.com/doi/pdf/10.1112/jlms/s2-31.2.295},
  year          = {1985}
}

@Book{            berger1987,
  author        = {Marcel Berger},
  title         = {Geometry I},
  publisher     = {Springer Berlin},
  year          = 1987,
  issn          = {0172-5939},
  pages         = {XIV, 432},
  series        = {Universitext},
  address       = {Heidelberg},
  edition       = 1
}

@Book{            bergh_lofstrom_1976,
  author        = {Bergh, Jöran and Löfström, Jörgen},
  title         = {Interpolation Spaces},
  publisher     = {Springer Berlin},
  year          = 1976,
  issn          = {0072-7830}
}

@Article{         bernstein1912,
  author        = {Bernstein, S.},
  year          = {1912},
  title         = {Démonstration du théorème de Weierstrass fondée sur le
                  calcul des probabilités},
  journal       = {Comm. Kharkov Math. Soc.},
  volume        = {13},
  number        = {1–2}
}

@Book{            Berthelot-1974,
  author        = {Berthelot, Pierre},
  year          = {1974},
  series        = {Lecture {{Notes}} in {{Mathematics}}},
  number        = {407},
  publisher     = {sv},
  keywords      = {nosource},
  file          = {/Users/chambert/Zotero/storage/WHF5R9LQ/Berthelot - 1974 -
                  Cohomologie cristalline des schémas de caractérist.djvu},
  title         = {Cohomologie Cristalline Des Schémas de Caractéristique
                  {$p>0$}}
}

@Book{            BerthelotOgus-1978,
  title         = {Notes on Crystalline Cohomology},
  author        = {Berthelot, Pierre and Ogus, Arthur},
  year          = {1978},
  series        = {Math. {{Notes}}},
  number        = {21},
  publisher     = {pup},
  keywords      = {nosource},
  file          = {/Users/chambert/Zotero/storage/I3FNJEDB/Berthelot et Ogus
                  - 1978 - Notes on crystalline cohomology.djvu}
}

@InProceedings{   beylin1996,
  author        = "Beylin, Ilya and Dybjer, Peter",
  editor        = "Berardi, Stefano and Coppo, Mario",
  title         = "Extracting a proof of coherence for monoidal categories
                  from a proof of normalization for monoids",
  booktitle     = "Types for Proofs and Programs",
  year          = "1996",
  publisher     = "Springer Berlin Heidelberg",
  address       = "Berlin, Heidelberg",
  pages         = "47--61",
  abstract      = "This paper studies the problem of coherence in category
                  theory from a type-theoretic viewpoint. We first show how a
                  Curry-Howard interpretation of a formal proof of
                  normalization for monoids almost directly yields a
                  coherence proof for monoidal categories. Then we formalize
                  this coherence proof in intensional intuitionistic type
                  theory and show how it relies on explicit reasoning about
                  proof objects for intensional equality. This formalization
                  has been checked in the proof assistant ALF.",
  isbn          = "978-3-540-70722-6"
}

@Book{            billingsley1999,
  author        = {Billingsley, Patrick},
  title         = {Convergence of probability measures},
  series        = {Wiley Series in Probability and Statistics: Probability
                  and Statistics},
  edition       = {Second},
  note          = {A Wiley-Interscience Publication},
  publisher     = {John Wiley \& Sons, Inc., New York},
  year          = {1999},
  pages         = {x+277},
  isbn          = {0-471-19745-9},
  mrclass       = {60B10 (28A33 60F17)},
  mrnumber      = {1700749},
  doi           = {10.1002/9780470316962},
  url           = {https://doi.org/10.1002/9780470316962}
}

@Article{         birkhoff1937,
  author        = {Birkhoff, Garrett},
  title         = {Rings of sets},
  volume        = {3},
  journal       = {Duke Mathematical Journal},
  number        = {3},
  publisher     = {Duke University Press},
  pages         = {443--454},
  year          = {1937},
  doi           = {10.1215/S0012-7094-37-00334-X},
  url           = {https://doi.org/10.1215/S0012-7094-37-00334-X}
}

@Article{         birkhoff1942,
  author        = {Birkhoff, Garrett},
  title         = {Lattice-Ordered groups},
  journal       = {Ann. of Math. (2)},
  fjournal      = {Annals of Mathematics. Second Series},
  volume        = {43},
  year          = {1942},
  pages         = {298--331},
  issn          = {0003-486X},
  mrclass       = {20.0X},
  mrnumber      = {6550},
  mrreviewer    = {H. Wallman},
  doi           = {10.2307/1968871},
  url           = {https://doi.org/10.2307/1968871}
}

@Book{            bjorner2005,
  author        = {Bj\"{o}rner, Anders and Brenti, Francesco},
  title         = {Combinatorics of {C}oxeter groups},
  series        = {Graduate Texts in Mathematics},
  volume        = {231},
  publisher     = {Springer, New York},
  year          = {2005},
  pages         = {xiv+363},
  isbn          = {978-3540-442387; 3-540-44238-3},
  mrclass       = {05-01 (05E15 20F55)},
  mrnumber      = {2133266},
  mrreviewer    = {Jian-yi\ Shi}
}

@Book{            bogachev2007,
  author        = {Bogachev, V. I.},
  title         = {Measure theory. {V}ol. {I}, {II}},
  publisher     = {Springer-Verlag, Berlin},
  year          = {2007},
  pages         = {Vol. I: xviii+500 pp., Vol. II: xiv+575},
  isbn          = {978-3-540-34513-8; 3-540-34513-2},
  doi           = {10.1007/978-3-540-34514-5},
  url           = {https://doi.org/10.1007/978-3-540-34514-5}
}

@Book{            bollobas1986,
  author        = {Bollob\'{a}s, B\'{e}la},
  title         = {Combinatorics: Set Systems, Hypergraphs, Families of
                  Vectors, and Combinatorial Probability},
  year          = {1986},
  isbn          = {0521330599},
  publisher     = {Cambridge University Press}
}

@Book{            borceux-vol1,
  title         = {Handbook of Categorical Algebra: Volume 1, Basic Category
                  Theory},
  author        = {Borceux, Francis},
  series        = {Encyclopedia of Mathematics},
  volume        = {50},
  year          = {1994},
  publisher     = {Cambridge University Press}
}

@Book{            borceux-vol2,
  title         = {Handbook of Categorical Algebra: Volume 2, Categories and
                  Structures},
  author        = {Borceux, Francis},
  series        = {Encyclopedia of Mathematics},
  volume        = {51},
  year          = {1994},
  publisher     = {Cambridge University Press}
}

@Book{            borceux-vol3,
  title         = {Handbook of Categorical Algebra: Volume 3, Sheaf Theory},
  author        = {Borceux, Francis},
  series        = {Encyclopedia of Mathematics},
  volume        = {52},
  year          = {1994},
  publisher     = {Cambridge University Press}
}

@Article{         borcherds1986vertex,
  author        = {Borcherds, Richard},
  title         = {Vertex algebras, Kac-Moody algebras, and the monster},
  journal       = {Proceedings of the National Academy of Sciences of the
                  United States of America},
  number        = {10},
  year          = {1986},
  pages         = {3068–3071},
  volume        = {83},
  publisher     = {National Academy of Sciences},
  doi           = {10.1073/pnas.83.10.3068}
}

@Book{            bosch-guntzer-remmert,
  title         = {Non-Archimedean Analysis : A Systematic Approach to Rigid
                  Analytic Geometry},
  author        = {S. Bosch and U. G{\"{u}}ntzer and R. Remmert},
  series        = {Grundlehren der mathematischen Wissenschaften},
  volume        = {261},
  year          = {1984},
  publisher     = {Springer-Verlag Berlin }
}

@Book{            bourbaki1966,
  author        = {Bourbaki, Nicolas},
  title         = {Elements of mathematics. {G}eneral topology. {P}art 1},
  publisher     = {Hermann, Paris; Addison-Wesley Publishing Co., Reading,
                  Mass.-London-Don Mills, Ont.},
  year          = {1966},
  pages         = {vii+437},
  mrclass       = {54.00 (00.00)},
  mrnumber      = {0205210}
}

@Book{            bourbaki1966b,
  author        = {Bourbaki, Nicolas},
  title         = {Elements of mathematics. {G}eneral topology. {P}art 2},
  publisher     = {Hermann, Paris; Addison-Wesley Publishing Co., Reading,
                  Mass.-London-Don Mills, Ont.},
  year          = {1966},
  pages         = {iv+363},
  mrclass       = {54-02 (00A05 54-01)},
  mrnumber      = {979295}
}

@Book{            bourbaki1968,
  author        = {Bourbaki, Nicolas},
  title         = {Lie groups and {L}ie algebras. {C}hapters 4--6},
  series        = {Elements of Mathematics (Berlin)},
  note          = {Translated from the 1968 French original by Andrew
                  Pressley},
  publisher     = {Springer-Verlag, Berlin},
  year          = {2002},
  pages         = {xii+300},
  isbn          = {3-540-42650-7},
  mrclass       = {17-01 (00A05 20E42 20F55 22-01)},
  mrnumber      = {1890629}
}

@Book{            bourbaki1975,
  author        = {Bourbaki, Nicolas},
  title         = {Lie groups and {L}ie algebras. {C}hapters 1--3},
  series        = {Elements of Mathematics (Berlin)},
  note          = {Translated from the French, Reprint of the 1989 English
                  translation},
  publisher     = {Springer-Verlag, Berlin},
  year          = {1998},
  pages         = {xviii+450},
  isbn          = {3-540-64242-0},
  mrclass       = {17Bxx (00A05 22Exx)},
  mrnumber      = {1728312}
}

@Book{            bourbaki1975b,
  author        = {Bourbaki, Nicolas},
  title         = {Lie groups and {L}ie algebras. {C}hapters 7--9},
  series        = {Elements of Mathematics (Berlin)},
  note          = {Translated from the 1975 and 1982 French originals by
                  Andrew Pressley},
  publisher     = {Springer-Verlag, Berlin},
  year          = {2005},
  pages         = {xii+434},
  isbn          = {3-540-43405-4},
  mrclass       = {17-01 (01A75 22-01)},
  mrnumber      = {2109105}
}

@Book{            bourbaki1981,
  author        = {Bourbaki, N.},
  title         = {Algebra. {II}. {C}hapters 4--7},
  series        = {Elements of Mathematics},
  note          = {Translated from the French by P. M. Cohn and J. Howie},
  publisher     = {Springer-Verlag, Berlin},
  year          = {1990},
  pages         = {vii+461},
  isbn          = {3-540-19375-8},
  mrclass       = {00A05 (12-01 13-01)},
  mrnumber      = {1080964}
}

@Book{            bourbaki1987,
  author        = {Bourbaki, N.},
  title         = {Topological vector spaces. {C}hapters 1--5},
  series        = {Elements of Mathematics (Berlin)},
  note          = {Translated from the French by H. G. Eggleston and S.
                  Madan},
  publisher     = {Springer-Verlag, Berlin},
  year          = {1987},
  pages         = {viii+364},
  isbn          = {3-540-13627-4},
  mrclass       = {46-02 (46-01 46Axx 47D15)},
  mrnumber      = {910295},
  doi           = {10.1007/978-3-642-61715-7},
  url           = {https://doi.org/10.1007/978-3-642-61715-7}
}

@Book{            bourbaki1989,
  author        = {Bourbaki, N.},
  title         = {Algebra. {II}. {C}hapters 1–3},
  series        = {Elements of Mathematics},
  note          = {Translated from the French},
  year          = {1998},
  publisher     = {Springer-Verlag, Berlin},
  isbn          = {3-540-64243-9},
  pages         = {xxiii + 709},
  edition       = {Softcover edition of the 2nd printing 1989},
  msc2010       = {00A05 12-01 15-01 20-01 16-01 17-01 15A69 15A72 15A75
                  15A78 17D05 20E05 20F16},
  zmnumber      = {0904.00001}
}

@Book{            bourbaki2007,
  author        = {Bourbaki, Nicolas},
  edition       = {Réimpression inchangée de l'édition originale de 1959},
  series        = {Eléments de mathématique},
  title         = {Algèbre. {C}hapitre IX},
  isbn          = {978-3-540-35338-6},
  language      = {fr},
  number        = {2},
  publisher     = {Springer},
  year          = {2007}
}

@Book{            bourbaki2023,
  author        = {Bourbaki, N.},
  series        = {Éléments de mathématique},
  title         = {Théories Spectrales. {C}hapitres 3 à 5},
  isbn          = {978-3-031-19504-4},
  language      = {fr},
  number        = {1},
  publisher     = {Springer Cham},
  year          = {2023},
  url           = {https://doi.org/10.1007/978-3-031-19505-1}
}

@Article{         bowlerGeschke2015,
  author        = {Bowler, Nathan and Geschke, Stefan},
  year          = {2015},
  month         = {10},
  pages         = {1},
  title         = {Self-dual uniform matroids on infinite sets},
  volume        = {144},
  journal       = {Proceedings of the American Mathematical Society},
  doi           = {10.1090/proc/12667}
}

@Book{            boydVandenberghe2004,
  author        = {Stephen P. Boyd and Lieven Vandenberghe},
  title         = {Convex Optimization},
  publisher     = {Cambridge University Press},
  year          = {2004},
  isbn          = {978-0-521-83378-3},
  url           = {https://web.stanford.edu/~boyd/cvxbook/bv_cvxbook.pdf}
}

@Book{            brodmannsharp13,
  author        = {Brodmann, M. P. and Sharp, R. Y.},
  title         = {Local cohomology},
  series        = {Cambridge Studies in Advanced Mathematics},
  volume        = {136},
  edition       = {Second},
  note          = {An algebraic introduction with geometric applications},
  publisher     = {Cambridge University Press, Cambridge},
  year          = {2013},
  pages         = {xxii+491},
  isbn          = {978-0-521-51363-0},
  mrclass       = {13D45 (13-01)}
}

@Article{         bruhnDiestelKriesselPendavinghWollan2013,
  author        = {Henning Bruhn and Reinhard Diestel and Matthias Kriesell
                  and Rudi Pendavingh and Paul Wollan},
  title         = {Axioms for infinite matroids},
  journal       = {Advances in Mathematics},
  volume        = {239},
  pages         = {18-46},
  year          = {2013},
  issn          = {0001-8708},
  doi           = {https://doi.org/10.1016/j.aim.2013.01.011},
  url           = {https://www.sciencedirect.com/science/article/pii/S0001870813000261}
}

@Article{         buzyakovaClopenBox,
  author        = {Buzyakova, Raushan Z.},
  title         = {On clopen sets in {C}artesian products},
  journal       = {Comment. Math. Univ. Carolin.},
  fjournal      = {Commentationes Mathematicae Universitatis Carolinae},
  volume        = {42},
  year          = {2001},
  number        = {2},
  pages         = {357--362},
  issn          = {0010-2628,1213-7243},
  mrclass       = {54B10 (54B15 54D20 55M10)},
  mrnumber      = {1832154}
}

@Book{            cabreragarciarodriguezpalacios2014,
  author        = {Miguel {Cabrera Garc\'ia} and \'Angel {Rodr\'iguez
                  Palacios}},
  title         = {{Non-associative normed algebras. Volume 1. The
                  Vidav-Palmer and Gelfand-Naimark theorems}},
  fjournal      = {{Encyclopedia of Mathematics and Its Applications}},
  journal       = {{Encycl. Math. Appl.}},
  issn          = {0953-4806},
  volume        = {154},
  isbn          = {978-1-107-04306-0; 978-1-107-33776-3},
  pages         = {xxii + 712},
  year          = {2014},
  publisher     = {Cambridge: Cambridge University Press},
  language      = {English},
  doi           = {10.1017/CBO9781107337763},
  msc2010       = {46-02 17-02 46H70 46K70 46L70 17A15 17A80 17C65},
  zbl           = {1322.46003}
}

@Article{         cadiou1972,
  title         = {Recursive definitions of partial functions and their
                  computations},
  doi           = {10.1145/942580.807072},
  number        = {14},
  journal       = {ACM SIGACT News},
  author        = {Cadiou, Jean Marie Cadiou and Manna, Zohar},
  year          = {1972},
  month         = {Jan},
  pages         = {58–65}
}

@Book{            calugareanu,
  author        = {C\v{a}lug\v{a}reanu, Grigore},
  year          = {2000},
  month         = {01},
  pages         = {},
  title         = {Lattice Concepts of Module Theory},
  doi           = {10.1007/978-94-015-9588-9}
}

@Article{         caramello2020,
  title         = {Denseness conditions, morphisms and equivalences of
                  toposes},
  author        = {Olivia Caramello},
  year          = {2020},
  eprint        = {1906.08737},
  archiveprefix = {arXiv},
  primaryclass  = {math.CT},
  url           = {https://arxiv.org/abs/1906.08737}
}

@Article{         CARBONI1993145,
  author        = {Aurelio Carboni and Stephen Lack and R.F.C. Walters},
  doi           = {https://doi.org/10.1016/0022-4049(93)90035-R},
  issn          = {0022-4049},
  journal       = {Journal of Pure and Applied Algebra},
  number        = {2},
  pages         = {145-158},
  title         = {Introduction to extensive and distributive categories},
  url           = {https://www.sciencedirect.com/science/article/pii/002240499390035R},
  volume        = {84},
  year          = {1993},
  bdsk-url-1    = {https://www.sciencedirect.com/science/article/pii/002240499390035R},
  bdsk-url-2    = {https://doi.org/10.1016/0022-4049(93)90035-R}
}

@Article{         carneiro2015arithmetic,
  title         = {Arithmetic in Metamath, Case Study: Bertrand's Postulate},
  author        = {Carneiro, Mario},
  journal       = {arXiv preprint arXiv:1503.02349},
  year          = {2015}
}

@Misc{            carneiro2018matiyasevic,
  title         = {A {L}ean formalization of {M}atiyasevi{\v c}'s theorem},
  author        = {Mario Carneiro},
  year          = {2018},
  eprint        = {1802.01795},
  archiveprefix = {arXiv},
  primaryclass  = {math.LO}
}

@InProceedings{   carneiro2019,
  author        = {Mario M. Carneiro},
  editor        = {John Harrison and John O'Leary and Andrew Tolmach},
  title         = {Formalizing Computability Theory via Partial Recursive
                  Functions},
  booktitle     = {10th International Conference on Interactive Theorem
                  Proving, {ITP} 2019, September 9-12, 2019, Portland, OR,
                  {USA}},
  series        = {LIPIcs},
  volume        = {141},
  pages         = {12:1--12:17},
  publisher     = {Schloss Dagstuhl - Leibniz-Zentrum f{\"{u}}r Informatik},
  year          = {2019},
  url           = {https://doi.org/10.4230/LIPIcs.ITP.2019.12},
  doi           = {10.4230/LIPIcs.ITP.2019.12},
  timestamp     = {Fri, 27 Sep 2019 15:57:06 +0200},
  biburl        = {https://dblp.org/rec/conf/itp/Carneiro19.bib},
  bibsource     = {dblp computer science bibliography, https://dblp.org}
}

@Book{            carter2005,
  author        = {Carter, R. W.},
  title         = {Lie algebras of finite and affine type},
  series        = {Cambridge Studies in Advanced Mathematics},
  volume        = {96},
  publisher     = {Cambridge University Press, Cambridge},
  year          = {2005},
  pages         = {xviii+632},
  isbn          = {978-0-521-85138-1; 0-521-85138-6},
  mrclass       = {17-02 (17B67)},
  mrnumber      = {2188930},
  mrreviewer    = {Stephen\ Slebarski},
  doi           = {10.1017/CBO9780511614910},
  url           = {https://doi.org/10.1017/CBO9780511614910}
}

@Article{         cassels1950,
  author        = {Cassels, J. W. S.},
  title         = {Some metrical theorems in {D}iophantine approximation.
                  {I}},
  journal       = {Proc. Cambridge Philos. Soc.},
  fjournal      = {Proceedings of the Cambridge Philosophical Society},
  volume        = {46},
  year          = {1950},
  pages         = {209--218},
  issn          = {0008-1981},
  mrclass       = {10.0X},
  mrnumber      = {36787},
  mrreviewer    = {P. Erd\H{o}s},
  doi           = {10.1017/s0305004100025676},
  url           = {https://doi.org/10.1017/s0305004100025676}
}

@Book{            cassels1967algebraic,
  title         = {Algebraic number theory},
  author        = {Cassels, John William Scott and Fr{\"o}hlich, Albrecht},
  booktitle     = {Proceedings of an instructional conference organized by
                  the {L}ondon {M}athematical {S}ociety (a {NATO} {A}dvanced
                  {S}tudy {I}nstitute) with the support of the
                  {I}nternational {M}athematical {U}nion},
  editor        = {Cassels, John William Scott and Fr\"{o}hlich, Albrecht},
  publisher     = {Academic Press, London; Thompson Book Co., Inc.,
                  Washington, D.C.},
  year          = {1967},
  pages         = {xviii+366},
  mrclass       = {00.04 (10.00)}
}

@Book{            cassels1986local,
  place         = {Cambridge},
  series        = {London Mathematical Society Student Texts},
  title         = {Local Fields},
  publisher     = {Cambridge University Press},
  author        = {Cassels, J. W. S.},
  year          = {1986},
  collection    = {London Mathematical Society Student Texts},
  doi           = {10.1017/CBO9781139171885}
}

@Article{         chapman1996,
  author        = {Chapman, Robin},
  title         = {A Polynomial Taking Integer Values},
  journal       = {Math. Mag.},
  fjournal      = {Mathematics Magazine},
  volume        = {69},
  year          = {1996},
  pages         = {121--121},
  number        = {2},
  publisher     = {Taylor & Francis, Ltd. on behalf of the Mathematical
                  Association of America}
}

@Misc{            chintala2020,
  title         = {Sorry, the Nilpotents Are in the Center},
  author        = {Chintala, Vineeth},
  year          = {2020},
  month         = jun,
  number        = {arXiv:1805.11451},
  eprint        = {1805.11451},
  primaryclass  = {math},
  publisher     = {{arXiv}},
  doi           = {10.48550/arXiv.1805.11451},
  urldate       = {2023-12-13},
  archiveprefix = {arxiv},
  keywords      = {{16P10, 16U99},Mathematics - Rings and Algebras}
}

@InProceedings{   Chou1994,
  author        = {Chou, Ching-Tsun},
  booktitle     = {Higher Order Logic Theorem Proving and Its Applications},
  title         = {A formal theory of undirected graphs in higher-order
                  logic},
  year          = {1994},
  address       = {Berlin, Heidelberg},
  editor        = {Melham, Thomas F. and Camilleri, Juanito},
  pages         = {144--157},
  publisher     = {Springer Berlin Heidelberg},
  isbn          = {978-3-540-48803-3}
}

@Book{            chu2012,
  author        = {Cho-Ho {Chu}},
  title         = {{Jordan structures in geometry and analysis}},
  fjournal      = {{Cambridge Tracts in Mathematics}},
  journal       = {{Camb. Tracts Math.}},
  issn          = {0950-6284},
  volume        = {190},
  isbn          = {978-1-107-01617-0},
  pages         = {x + 261},
  year          = {2012},
  publisher     = {Cambridge: Cambridge University Press},
  language      = {English},
  msc2010       = {17-02 17C65 17C37 46H70 53C35 46K70 32M15},
  zbl           = {1238.17001}
}

@InProceedings{   CL21,
  author        = {Commelin, Johan and Lewis, Robert Y.},
  title         = {Formalizing the Ring of Witt Vectors},
  year          = {2021},
  isbn          = {9781450382991},
  publisher     = {Association for Computing Machinery},
  address       = {New York, NY, USA},
  url           = {https://doi.org/10.1145/3437992.3439919},
  doi           = {10.1145/3437992.3439919},
  abstract      = {The ring of Witt vectors W R over a base ring R is an
                  important tool in algebraic number theory and lies at the
                  foundations of modern p-adic Hodge theory. W R has the
                  interesting property that it constructs a ring of
                  characteristic 0 out of a ring of characteristic p &gt; 1,
                  and it can be used more specifically to construct from a
                  finite field containing ℤ/pℤ the corresponding
                  unramified field extension of the p-adic numbers ℚp
                  (which is unique up to isomorphism). We formalize the
                  notion of a Witt vector in the Lean proof assistant, along
                  with the corresponding ring operations and other algebraic
                  structure. We prove in Lean that, for prime p, the ring of
                  Witt vectors over ℤ/pℤ is isomorphic to the ring of
                  p-adic integers ℤp. In the process we develop idioms to
                  cleanly handle calculations of identities between
                  operations on the ring of Witt vectors. These calculations
                  are intractable with a naive approach, and require a proof
                  technique that is usually skimmed over in the informal
                  literature. Our proofs resemble the informal arguments
                  while being fully rigorous.},
  booktitle     = {Proceedings of the 10th ACM SIGPLAN International
                  Conference on Certified Programs and Proofs},
  pages         = {264–277},
  numpages      = {14},
  keywords      = {ring theory, formal math, proof assistant, Lean, number
                  theory},
  location      = {Virtual, Denmark},
  series        = {CPP 2021}
}

@Book{            clark_gon,
  author        = {Pete L. Clark},
  title         = {Geometry of Numbers with Applications to Number Theory},
  url           = {http://alpha.math.uga.edu/~pete/geometryofnumbers.pdf}
}

@Article{         cohen2012,
  author        = {David A. Cohen and Martin C. Cooper and Páidí Creed and
                  Peter G. Jeavons and Stanislav Živný},
  title         = {An Algebraic Theory of Complexity for Discrete
                  Optimisation},
  journal       = {CoRR},
  volume        = {abs/1207.6692},
  year          = {2012},
  url           = {http://arxiv.org/abs/1207.6692},
  eprinttype    = {arXiv},
  eprint        = {1207.6692},
  timestamp     = {Mon, 03 Aug 2020 17:29:56 +0200},
  biburl        = {https://dblp.org/rec/journals/corr/abs-1207-6692.bib},
  bibsource     = {dblp computer science bibliography, https://dblp.org}
}

@Book{            cohn_1995,
  place         = {Cambridge},
  series        = {Encyclopedia of Mathematics and its Applications},
  title         = {Skew Fields: Theory of General Division Rings},
  doi           = {10.1017/CBO9781139087193},
  publisher     = {Cambridge University Press},
  author        = {Cohn, P. M.},
  year          = {1995},
  collection    = {Encyclopedia of Mathematics and its Applications}
}

@Article{         colmez2010,
  author        = {Colmez, Pierre},
  title         = {Fonctions d'une variable p-adique},
  journal       = {Asterisque},
  volume        = 330,
  pages         = {13--59},
  year          = 2010,
  url           = {http://www.numdam.org/article/AST_2010__330__13_0.pdf}
}

@Book{            conrad2000,
  author        = {Conrad, Brian},
  title         = {Grothendieck duality and base change},
  series        = {Lecture Notes in Mathematics},
  volume        = {1750},
  publisher     = {Springer-Verlag, Berlin},
  year          = {2000},
  pages         = {vi+296},
  isbn          = {3-540-41134-8},
  mrclass       = {14F05 (14A15 14F10 18E30)},
  mrnumber      = {1804902},
  mrreviewer    = {J\"{o}rg\ Jahnel},
  doi           = {10.1007/b75857},
  url           = {https://doi.org/10.1007/b75857}
}

@Misc{            conradnumbfield,
  title         = {Ostrowski for number fields},
  author        = {Conrad, K.},
  eprint        = {https://kconrad.math.uconn.edu/blurbs/gradnumthy/ostrowskinumbfield.pdf}
}

@Misc{            conradQ,
  title         = {Ostrowski's Theorem for Q},
  author        = {Conrad, K.},
  eprint        = {https://kconrad.math.uconn.edu/blurbs/gradnumthy/ostrowskiQ.pdf}
}

@Book{            conway1990,
  author        = {Conway, John B.},
  title         = {A course in functional analysis.},
  edition       = {2nd ed.},
  fseries       = {Graduate Texts in Mathematics},
  series        = {Grad. Texts Math.},
  issn          = {0072-5285},
  volume        = {96},
  isbn          = {0-387-97245-5},
  year          = {1990},
  publisher     = {New York etc.: Springer-Verlag},
  language      = {English},
  keywords      = {46-02,47-02,47A53},
  zbmath        = {47995},
  zbl           = {0706.46003}
}

@Book{            conway2001,
  author        = {Conway, J. H.},
  title         = {On numbers and games},
  edition       = {Second},
  publisher     = {A K Peters, Ltd., Natick, MA},
  year          = {2001},
  pages         = {xii+242},
  isbn          = {1-56881-127-6},
  mrclass       = {00A08 (05-01 91A05)},
  mrnumber      = {1803095}
}

@Article{         Cousot1979,
  author        = {Cousot, P{.} and Cousot, R{.}},
  title         = {Constructive Versions of {T}arski's Fixed Point Theorems},
  journal       = {Pacific Journal of Mathematics},
  volume        = 81,
  number        = 1,
  pages         = {43--57},
  year          = 1979
}

@Book{            coxlittleoshea1997,
  author        = {David A. Cox and John Little and Donal O'Shea},
  title         = {Ideals, varieties, and algorithms - an introduction to
                  computational algebraic geometry and commutative algebra
                  {(2.} ed.)},
  series        = {Undergraduate texts in mathematics},
  publisher     = {Springer},
  year          = {1997},
  isbn          = {978-0-387-94680-1}
}

@Article{         crans2017,
  author        = {Crans, Alissa S. and Mukherjee, Sujoy and Przytycki,
                  J\'{o}zef H.},
  title         = {On homology of associative shelves},
  journal       = {J. Homotopy Relat. Struct.},
  fjournal      = {Journal of Homotopy and Related Structures},
  volume        = {12},
  year          = {2017},
  number        = {3},
  pages         = {741--763},
  issn          = {2193-8407},
  mrclass       = {18G60 (20M32 20N02 57M25)},
  mrnumber      = {3691304},
  mrreviewer    = {Mahender Singh},
  doi           = {10.1007/s40062-016-0164-9},
  url           = {https://doi.org/10.1007/s40062-016-0164-9}
}

@Book{            davey_priestley,
  author        = {Davey, B. A. and Priestley, H. A.},
  title         = {Introduction to lattices and order},
  edition       = {Second},
  publisher     = {Cambridge University Press, New York},
  year          = {2002},
  pages         = {xii+298},
  isbn          = {0-521-78451-4},
  mrclass       = {06-01 (68Q55)},
  mrnumber      = {1902334},
  mrreviewer    = {T. S. Blyth},
  doi           = {10.1017/CBO9780511809088},
  url           = {https://doi.org/10.1017/CBO9780511809088}
}

@Article{         day1972,
  author        = {Day, Brian},
  title         = {A reflection theorem for closed categories},
  journal       = {J. Pure Appl. Algebra},
  fjournal      = {Journal of Pure and Applied Algebra},
  volume        = {2},
  year          = {1972},
  number        = {1},
  pages         = {1--11},
  issn          = {0022-4049},
  doi           = {10.1016/0022-4049(72)90021-7},
  url           = {https://doi.org/10.1016/0022-4049(72)90021-7}
}

@InProceedings{   deligne_formulaire,
  author        = {Deligne, P.},
  title         = {Courbes elliptiques: formulaire d'apr\`es {J}. {T}ate},
  booktitle     = {Modular functions of one variable, {IV} ({P}roc.
                  {I}nternat. {S}ummer {S}chool, {U}niv. {A}ntwerp,
                  {A}ntwerp, 1972)},
  pages         = {53--73. Lecture Notes in Math., Vol. 476},
  year          = {1975},
  mrclass       = {14K15 (10D05)},
  mrnumber      = {0387292},
  mrreviewer    = {Jacques Velu}
}

@InProceedings{   demoura2015lean,
  author        = {de Moura, Leonardo and Kong, Soonho and Avigad, Jeremy and
                  van Doorn, Floris and von Raumer, Jakob},
  editor        = {Felty, Amy P. and Middeldorp, Aart},
  title         = {The Lean Theorem Prover (System Description)},
  booktitle     = {Automated Deduction - CADE-25},
  year          = {2015},
  publisher     = {Springer International Publishing},
  address       = {Cham},
  pages         = {378--388},
  isbn          = {978-3-319-21401-6}
}

@Article{         dialectica1989,
  author        = {De Paiva, Valeria},
  title         = {The Dialectica categories},
  year          = {1989},
  month         = {01},
  pages         = {},
  isbn          = {9780821851005},
  doi           = {10.1090/conm/092/1003194},
  url           = {https://www.cl.cam.ac.uk/techreports/UCAM-CL-TR-213.pdf}
}

@Article{         dieudonne1953,
  author        = {Dieudonn\'{e}, Jean},
  title         = {On semi-simple {L}ie algebras},
  journal       = {Proc. Amer. Math. Soc.},
  fjournal      = {Proceedings of the American Mathematical Society},
  volume        = {4},
  year          = {1953},
  pages         = {931--932},
  issn          = {0002-9939},
  mrclass       = {09.1X},
  mrnumber      = {59262},
  doi           = {10.2307/2031832},
  url           = {https://doi.org/10.2307/2031832}
}

@Article{         djokovic1973,
  author        = {Djokovi\'{c}, D. \v{Z}.},
  title         = {Epimorphisms of modules which must be isomorphisms},
  journal       = {Canad. Math. Bull.},
  fjournal      = {Canadian Mathematical Bulletin. Bulletin Canadien de
                  Math\'{e}matiques},
  volume        = {16},
  year          = {1973},
  pages         = {513--515},
  issn          = {0008-4395,1496-4287},
  mrclass       = {16A64},
  mrnumber      = {346014},
  mrreviewer    = {M.\ Teply},
  doi           = {10.4153/CMB-1973-083-0},
  url           = {https://doi.org/10.4153/CMB-1973-083-0}
}

@Article{         dolan1976,
  title         = {A {{Proof}} of {{Jacobson}}'s {{Theorem}}},
  author        = {Dolan, S. W.},
  year          = {1976},
  month         = mar,
  journal       = {Canadian Mathematical Bulletin},
  volume        = {19},
  number        = {1},
  pages         = {59--61},
  issn          = {0008-4395, 1496-4287},
  doi           = {10.4153/CMB-1976-007-9},
  urldate       = {2023-12-13},
  langid        = {english}
}

@Article{         dold1958,
  author        = {Dold, Albrecht},
  title         = {Homology of symmetric products and other functors of
                  complexes},
  journal       = {Ann. of Math. (2)},
  fjournal      = {Annals of Mathematics. Second Series},
  volume        = {68},
  year          = {1958},
  pages         = {54--80},
  issn          = {0003-486X},
  mrclass       = {55.00},
  mrnumber      = {97057},
  mrreviewer    = {Sze-tsen Hu},
  doi           = {10.2307/1970043}
}

@InProceedings{   doubilet_rota_stanley_vi,
  author        = {Doubilet, Peter and Rota, Gian-Carlo and Stanley,
                  Richard},
  title         = {On the foundations of combinatorial theory. {VI}. {T}he
                  idea of generating function},
  booktitle     = {Proceedings of the {S}ixth {B}erkeley {S}ymposium on
                  {M}athematical {S}tatistics and {P}robability ({U}niv.
                  {C}alifornia, {B}erkeley, {C}alif., 1970/1971), {V}ol.
                  {II}: {P}robability theory},
  pages         = {267--318},
  publisher     = {Univ. California Press, Berkeley, CA},
  year          = {1972},
  mrclass       = {05A15},
  mrnumber      = {403987},
  mrreviewer    = {A.\ G.\ Law}
}

@Misc{            dupuis-lewis-macbeth2022,
  title         = {Formalized functional analysis with semilinear maps},
  author        = {Frédéric Dupuis and Robert Y. Lewis and Heather
                  Macbeth},
  year          = {2022},
  eprint        = {2202.05360},
  archiveprefix = {arXiv},
  primaryclass  = {cs.LO}
}

@Article{         dyckhoff_1992,
  author        = {Dyckhoff, Roy},
  title         = {Contraction-free sequent calculi for intuitionistic
                  logic},
  journal       = {Journal of Symbolic Logic},
  number        = {3},
  year          = {1992},
  pages         = {795–807},
  volume        = {57},
  publisher     = {Cambridge University Press},
  doi           = {10.2307/2275431}
}

@Article{         Echenique2005,
  author        = {Echenique, Federico},
  title         = {A short and constructive proof of Tarski’s fixed-point
                  theorem},
  journal       = {International Journal of Game Theory},
  volume        = {33},
  number        = {2},
  year          = {2005},
  pages         = {215–218},
  publisher     = {Springer},
  doi           = {10.1007/s001820400192}
}

@Book{            egno15,
  author        = {Etingof, Pavel and Gelaki, Shlomo and Nikshych, Dmitri and
                  Ostrik, Victor},
  title         = {Tensor Categories},
  publisher     = {American Mathematical Society (AMS), Providence, RI},
  year          = 2015,
  pages         = {xvi+343},
  isbn          = {978-1-4704-3441-0}
}

@Book{            EinsiedlerWard2017,
  author        = {Einsiedler, Manfred and Ward, Thomas},
  title         = {Functional Analysis, Spectral Theory, and Applications},
  year          = 2017,
  publisher     = {Springer},
  doi           = {10.1007/978-3-319-58540-6}
}

@Book{            Eisenbud1995,
  title         = "Commutative algebra",
  author        = "Eisenbud, David",
  publisher     = "Springer",
  series        = "Graduate Texts in Mathematics",
  month         = mar,
  year          = 1995,
  address       = "New York, NY",
  language      = "en",
  isbn          = {978-0-387-94268-1},
  doi           = {10.1007/978-1-4612-5350-1}
}

@Book{            Elephant,
  title         = {Sketches of an Elephant – A Topos Theory Compendium},
  author        = {Peter Johnstone},
  year          = {2002},
  publisher     = {Oxford University Press}
}

@Article{         elliott2006binomial,
  author        = {Elliott, Jesse},
  title         = {Binomial rings, integer-valued polynomials, and λ-rings},
  journal       = {Journal of Pure and Applied Algebra},
  number        = {1},
  year          = {2006},
  pages         = {165–185},
  volume        = {207},
  publisher     = {Elsevier},
  doi           = {10.1016/j.jpaa.2005.09.003}
}

@Book{            engel1997,
  title         = {Sperner theory},
  author        = {Engel, Konrad},
  publisher     = {Cambridge University Press},
  place         = {Cambridge},
  year          = {1997}
}

@Book{            engelking1989,
  title         = {General topology},
  author        = {Engelking, Ryszard},
  series        = {Sigma Series in Pure Mathematics},
  volume        = {6},
  edition       = {Second},
  note          = {Translated from the Polish by the author},
  publisher     = {Heldermann Verlag, Berlin},
  year          = {1989},
  pages         = {viii+529},
  isbn          = {3-88538-006-4},
  mrclass       = {54-01 (54-02)},
  mrnumber      = {1039321},
  mrreviewer    = {Gary\ Gruenhage}
}

@Article{         erdosrenyisos,
  author        = {P. Erd\"os and A. R\'enyi and V. S\'os},
  title         = {On a problem of graph theory},
  journal       = {Studia Sci. Math.},
  number        = {1},
  year          = {1966},
  pages         = {215--235},
  url           = {https://www.renyi.hu/~p_erdos/1966-06.pdf}
}

@Article{         etemadi_strong_law,
  author        = {Etemadi, Nasrollah},
  title         = {An elementary proof of the strong law of large numbers},
  journal       = {Z. Wahrsch. Verw. Gebiete},
  fjournal      = {Zeitschrift f\"{u}r Wahrscheinlichkeitstheorie und
                  Verwandte Gebiete},
  volume        = {55},
  year          = {1981},
  number        = {1},
  pages         = {119--122},
  issn          = {0044-3719},
  mrclass       = {60F15 (60B12)},
  mrnumber      = {606010},
  mrreviewer    = {Robert L. Taylor},
  doi           = {10.1007/BF01013465},
  url           = {https://doi.org/10.1007/BF01013465}
}

@Book{            Federer1996,
  author        = {Herbert Federer},
  title         = {Geometric Measure Theory},
  series        = {Classics in Mathematics},
  year          = {1996},
  publisher     = {Springer-Verlag Berlin Heidelberg},
  issn          = {1431-0821},
  doi           = {10.1007/978-3-642-62010-2},
  numpages      = {677}
}

@Article{         FennRourke1992,
  author        = {Fenn, Roger and Rourke, Colin},
  journal       = {Journal of Knot Theory and its Ramifications},
  title         = {Racks and links in codimension two},
  year          = {1992},
  issn          = {0218-2165},
  number        = {4},
  pages         = {343--406},
  volume        = {1},
  doi           = {10.1142/S0218216592000203},
  keywords      = {57M25 (57N10)},
  mrnumber      = {1194995}
}

@Article{         Fields1971,
  author        = {Fields, David E.},
  title         = {Zero divisors and nilpotent elements in power series
                  rings},
  year          = {1971},
  journal       = {Proceedings of the American Mathematical Society},
  volume        = {27},
  number        = {3},
  pages         = {427–433},
  issn          = {0002-9939, 1088-6826},
  doi           = {10.1090/S0002-9939-1971-0271100-6}
}

@InProceedings{   flypitch_cpp,
  doi           = {10.1145/3372885.3373826},
  url           = {https://doi.org/10.1145/3372885.3373826},
  year          = {2020},
  month         = jan,
  publisher     = {{ACM}},
  author        = {Jesse Michael Han and Floris van Doorn},
  title         = {A formal proof of the independence of the continuum
                  hypothesis},
  booktitle     = {Proceedings of the 9th {ACM} {SIGPLAN} International
                  Conference on Certified Programs and Proofs}
}

@InProceedings{   flypitch_itp,
  author        = {Jesse Michael Han and Floris van Doorn},
  title         = {{A Formalization of Forcing and the Unprovability of the
                  Continuum Hypothesis}},
  booktitle     = {10th International Conference on Interactive Theorem
                  Proving (ITP 2019)},
  pages         = {19:1--19:19},
  series        = {Leibniz International Proceedings in Informatics
                  (LIPIcs)},
  isbn          = {978-3-95977-122-1},
  issn          = {1868-8969},
  year          = {2019},
  volume        = {141},
  editor        = {John Harrison and John O'Leary and Andrew Tolmach},
  publisher     = {Schloss Dagstuhl--Leibniz-Zentrum fuer Informatik},
  address       = {Dagstuhl, Germany},
  url           = {http://drops.dagstuhl.de/opus/volltexte/2019/11074},
  urn           = {urn:nbn:de:0030-drops-110742},
  doi           = {10.4230/LIPIcs.ITP.2019.19},
  annote        = {Keywords: Interactive theorem proving, formal
                  verification, set theory, forcing, independence proofs,
                  continuum hypothesis, Boolean-valued models, Lean}
}

@Book{            fremlin_vol2,
  author        = {Fremlin, David H.},
  title         = {Measure theory. {V}ol. 2},
  note          = {Broad foundations, 2010 edition},
  publisher     = {Torres Fremlin, Colchester},
  year          = {2010},
  isbn          = {0-9538129-2-8}
}

@Book{            fremlin_vol4,
  author        = {Fremlin, David H.},
  title         = {Measure theory. {V}ol. 4},
  note          = {Topological Measure Spaces},
  publisher     = {Torres Fremlin, Colchester},
  year          = {2003}
}

@Article{         frenkel1957,
  author        = {Frenkel, Jean},
  title         = {Cohomologie non ab\'{e}lienne et espaces fibr\'{e}s},
  journal       = {Bull. Soc. Math. France},
  fjournal      = {Bulletin de la Soci\'{e}t\'{e} Math\'{e}matique de France},
  volume        = {85},
  year          = {1957},
  pages         = {135--220},
  issn          = {0037-9484},
  mrclass       = {32.00},
  mrnumber      = {98200},
  url           = {http://www.numdam.org/item?id=BSMF_1957__85__135_0}
}

@Book{            freyd1964abelian,
  title         = {Abelian categories},
  author        = {Freyd, Peter J},
  series        = {Harper's Series in Modern Mathematics},
  year          = {1964},
  publisher     = {Harper \& Row New York}
}

@Book{            friedmanscarr2005,
  author        = {Yaakov {Friedman}},
  title         = {{Physical applications of homogeneous balls. With the
                  assistance of Tzvi Scarr}},
  fjournal      = {{Progress in Mathematical Physics}},
  journal       = {{Prog. Math. Phys.}},
  issn          = {1544-9998},
  volume        = {40},
  isbn          = {0-8176-3339-1},
  pages         = {xxiv + 279},
  year          = {2005},
  publisher     = {Boston, MA: Birkh\"auser},
  language      = {English},
  msc2010       = {46-02 17C65 46L60 46G20 46L70 83A05},
  zbl           = {1080.46001}
}

@Book{            fritsch-piccinini1990,
  place         = {Cambridge},
  series        = {Cambridge Studies in Advanced Mathematics},
  title         = {Cellular Structures in Topology},
  publisher     = {Cambridge University Press},
  author        = {Fritsch, Rudolf and Piccinini, Renzo},
  year          = {1990},
  collection    = {Cambridge Studies in Advanced Mathematics},
  url           = {https://doi.org/10.1017/CBO9780511983948},
  doi           = {10.1017/CBO9780511983948}
}

@Book{            fuchs1963,
  author        = {Fuchs, L.},
  title         = {Partially ordered algebraic systems},
  publisher     = {Pergamon Press, Oxford-London-New York-Paris;
                  Addison-Wesley Publishing Co., Inc., Reading, Mass.-Palo
                  Alto, Calif.-London},
  year          = {1963},
  pages         = {ix+229},
  mrclass       = {06.00 (20.00)},
  mrnumber      = {0171864},
  mrreviewer    = {P. F. Conrad}
}

@InProceedings{   fuerer-lochbihler-schneider-traytel2020,
  author        = {Basil F{\"{u}}rer and Andreas Lochbihler and Joshua
                  Schneider and Dmitriy Traytel},
  editor        = {Nicolas Peltier and Viorica Sofronie{-}Stokkermans},
  title         = {Quotients of Bounded Natural Functors},
  booktitle     = {Automated Reasoning - 10th International Joint Conference,
                  {IJCAR} 2020, Paris, France, July 1-4, 2020, Proceedings,
                  Part {II}},
  series        = {Lecture Notes in Computer Science},
  volume        = {12167},
  pages         = {58--78},
  publisher     = {Springer},
  year          = {2020},
  url           = {https://doi.org/10.1007/978-3-030-51054-1_4},
  doi           = {10.1007/978-3-030-51054-1_4},
  timestamp     = {Mon, 06 Jul 2020 09:05:32 +0200},
  biburl        = {https://dblp.org/rec/conf/cade/FurerLST20.bib},
  bibsource     = {dblp computer science bibliography, https://dblp.org}
}

@Book{            fulton2004,
  title         = {Representation theory: a first course},
  author        = {Fulton, William and Harris, Joe},
  year          = {2004},
  publisher     = {Springer}
}

@Article{         furedi-loeb1994,
  author        = {Zolt\'an {F\"uredi} and Peter A. {Loeb}},
  journal       = {{Proc. Am. Math. Soc.}},
  title         = {{On the best constant for the Besicovitch covering
                  theorem}},
  year          = {1994},
  issn          = {0002-9939},
  number        = {4},
  pages         = {1063--1073},
  volume        = {121},
  doi           = {10.2307/2161215},
  fjournal      = {{Proceedings of the American Mathematical Society}},
  language      = {English},
  msc2010       = {28A75 05B40 51M16},
  publisher     = {American Mathematical Society (AMS), Providence, RI},
  zbl           = {0802.28002}
}

@Book{            gabriel-zisman-1967,
  author        = {Gabriel, P. and Zisman, M.},
  title         = {Calculus of fractions and homotopy theory},
  series        = {Ergebnisse der Mathematik und ihrer Grenzgebiete, Band
                  35},
  publisher     = {Springer-Verlag New York, Inc., New York},
  year          = {1967},
  pages         = {x+168}
}

@Article{         Gallagher1961,
  author        = {Gallagher, Patrick},
  title         = {Approximation by reduced fractions},
  journal       = {J. Math. Soc. Japan},
  fjournal      = {Journal of the Mathematical Society of Japan},
  volume        = {13},
  year          = {1961},
  pages         = {342--345},
  issn          = {0025-5645},
  mrclass       = {10.30},
  mrnumber      = {133297},
  mrreviewer    = {J. W. S. Cassels},
  doi           = {10.2969/jmsj/01340342},
  url           = {https://doi.org/10.2969/jmsj/01340342}
}

@InProceedings{   Gallier2011Notes,
  title         = {Notes on Differential Geometry and Lie Groups},
  author        = {J. Gallier and J. Quaintance},
  year          = {2011},
  url           = {https://www.cis.upenn.edu/~cis610/diffgeom-n.pdf}
}

@Unpublished{     gartnerMatousek,
  title         = {Cone Programming},
  author        = {B. G{\"{a}}rtner and J. Matousek},
  url           = {https://ti.inf.ethz.ch/ew/lehre/ApproxSDP09/notes/conelp.pdf}
}

@Article{         ghys87:groupes,
  author        = {Étienne Ghys},
  title         = {Groupes d'homéomorphismes du cercle et cohomologie
                  bornée},
  journal       = {Contemporary Mathematics},
  year          = 1987,
  volume        = 58,
  number        = {III},
  pages         = {81-106},
  doi           = {10.1090/conm/058.3/893858},
  language      = {french}
}

@Article{         gibbons2009,
  title         = {The essence of the Iterator pattern},
  volume        = {19},
  issn          = {0956-7968, 1469-7653},
  url           = {https://www.cambridge.org/core/product/identifier/S0956796809007291/type/journal_article},
  doi           = {10.1017/S0956796809007291},
  language      = {en},
  number        = {3-4},
  urldate       = {2021-10-24},
  journal       = {Journal of Functional Programming},
  author        = {Gibbons, Jeremy and Oliveira, BRUNO C. d. S.},
  month         = jul,
  year          = {2009},
  pages         = {377--402}
}

@Book{            GierzEtAl1980,
  author        = {Gierz, Gerhard and Hofmann, Karl Heinrich and Keimel,
                  Klaus and Lawson, Jimmie D. and Mislove, Michael W. and
                  Scott, Dana S.},
  title         = {A compendium of continuous lattices},
  publisher     = {Springer-Verlag, Berlin-New York},
  year          = {1980},
  pages         = {xx+371},
  isbn          = {3-540-10111-X},
  mrclass       = {06B30 (03G10 30G30 54H12)},
  mrnumber      = {614752},
  mrreviewer    = {James W. Lea, Jr.}
}

@Article{         gleason1958,
  author        = {Gleason, Andrew M.},
  title         = {Projective topological spaces},
  journal       = {Illinois J. Math.},
  fjournal      = {Illinois Journal of Mathematics},
  volume        = {2},
  year          = {1958},
  pages         = {482--489},
  issn          = {0019-2082},
  mrclass       = {54.00},
  mrnumber      = {121775},
  mrreviewer    = {Dana Scott},
  url           = {http://projecteuclid.org/euclid.ijm/1255454110}
}

@Book{            goerss-jardine-2009,
  author        = {Goerss, Paul G. and Jardine, John F.},
  title         = {Simplicial homotopy theory},
  series        = {Modern Birkh\"{a}user Classics},
  note          = {Reprint of the 1999 edition [MR1711612]},
  publisher     = {Birkh\"{a}user Verlag, Basel},
  year          = {2009},
  pages         = {xvi+510},
  isbn          = {978-3-0346-0188-7},
  mrclass       = {55U10 (18G55)},
  mrnumber      = {2840650},
  doi           = {10.1007/978-3-0346-0189-4}
}

@Book{            Gordon55,
  author        = {Russel A. Gordon},
  title         = {The integrals of Lebesgue, Denjoy, Perron, and Henstock},
  isbn          = {0-8218-3805-9},
  year          = {1955},
  series        = {Graduate Studies in Mathematics},
  volume        = 4,
  publisher     = {American Mathematical Society, Providence, R.I}
}

@Book{            gouvea1997,
  author        = {Gouv\^{e}a, Fernando Q.},
  title         = {{$p$}-adic numbers},
  series        = {Universitext},
  edition       = {Second},
  note          = {An introduction},
  publisher     = {Springer-Verlag, Berlin},
  year          = {1997},
  pages         = {vi+298},
  isbn          = {3-540-62911-4},
  mrclass       = {11S80 (11-01 12J25)},
  mrnumber      = {1488696},
  doi           = {10.1007/978-3-642-59058-0},
  url           = {https://doi.org/10.1007/978-3-642-59058-0}
}

@InBook{          Graham1983,
  author        = "Graham, R. L.",
  editor        = "Bachem, Achim and Korte, Bernhard and Grötschel, Martin",
  title         = "Applications of the FKG Inequality and Its Relatives",
  booktitle     = "Mathematical Programming The State of the Art: Bonn 1982",
  year          = "1983",
  publisher     = "Springer Berlin Heidelberg",
  address       = "Berlin, Heidelberg",
  pages         = "115--131",
  abstract      = "In 1971, C. M. Fortuin, P. W. Kasteleyn and J. Ginibre
                  [FKG] published a remarkable inequality relating certain
                  real functions defined on a finite distributive lattice.
                  This inequality, now generally known as the FKG inequality,
                  arose in connection with these authors' investigations into
                  correlation properties of Ising ferromagnet spin systems
                  and generalized earlier results of Griffiths [Gri] and
                  Harris [Har] (who was studying percolation models). The FKG
                  inequality in turn has stimulated further research in a
                  number of directions, including a variety of interesting
                  generalizations and applications, particularly to
                  statistics, computer science and the theory of partially
                  ordered sets. It turns out that special cases of the FKG
                  inequality can be found in the literature of at least a
                  half dozen different fields, and in some sense can be
                  traced all the way back to work of Chebyshev.",
  isbn          = "978-3-642-68874-4",
  doi           = "10.1007/978-3-642-68874-4_6",
  url           = "https://doi.org/10.1007/978-3-642-68874-4_6"
}

@Book{            Gratzer2011,
  author        = {Gr{\"a}tzer, George},
  title         = {Lattice Theory: Foundation},
  year          = {2011},
  publisher     = {Springer, Basel},
  pages         = {xxx+614},
  isbn          = {978-3-0348-0018-1},
  doi           = {10.1007/978-3-0348-0018-1},
  mrnumber      = {2768581}
}

@Article{         Grillet-1969a,
  author        = {Grillet, Pierre-Antoine},
  title         = {The Tensor Product of Semigroups},
  year          = {1969},
  journal       = {Transactions of the American Mathematical Society},
  volume        = {138},
  pages         = {267--280},
  issn          = {0002-9947, 1088-6850},
  doi           = {10.1090/S0002-9947-1969-0237687-X}
}

@Article{         Grillet-1969b,
  author        = {Grillet, Pierre-Antoine},
  title         = {The Tensor Product of Commutative Semigroups},
  year          = {1969},
  journal       = {Transactions of the American Mathematical Society},
  volume        = {138},
  pages         = {281--293},
  issn          = {0002-9947, 1088-6850},
  doi           = {10.1090/S0002-9947-1969-0237688-1}
}

@Unpublished{     grinberg_clifford_2016,
  title         = {The {Clifford} algebra and the {Chevalley} map- a
                  computational approach (summary version 1)},
  url           = {http://mit.edu/~darij/www/algebra/chevalleys.pdf},
  author        = {Grinberg, D.},
  month         = jun,
  year          = {2016}
}

@Article{         Guitart1980,
  author        = {Guitart, Ren\'{e}},
  tilte         = {Relations et carr\'{e}s exacts},
  journal       = {Ann. Sci. Math. Qu\'{e}bec},
  fjournal      = {Annales des Sciences Math\'{e}matiques du Qu\'{e}bec},
  volume        = {4},
  year          = {1980},
  number        = {2},
  pages         = {103--125},
  issn          = {0707-9109},
  mrclass       = {18A99 (18D99 18E99)},
  mrnumber      = {599050},
  mrreviewer    = {Marta\ C.\ Bunge}
}

@Book{            gunter1992,
  title         = {Semantics of Programming Languages: Structures and
                  Techniques},
  isbn          = {0262570955},
  publisher     = {MIT Press},
  author        = {Gunter, Carl A.},
  year          = {1992}
}

@Article{         Gusakov2021,
  author        = {Alena Gusakov and Bhavik Mehta and Kyle A. Miller},
  title         = {Formalizing Hall's Marriage Theorem in Lean},
  eprint        = {2101.00127},
  eprintclass   = {math.CO},
  eprinttype    = {arXiv},
  keywords      = {math.CO, cs.LO, 05-04 (Primary) 05C70, 68R05 (Secondary)}
}

@Article{         Hall1935,
  author        = {P. Hall},
  journal       = {Journal of the London Mathematical Society},
  title         = {On Representatives of Subsets},
  year          = {1935},
  month         = {jan},
  number        = {1},
  pages         = {26--30},
  volume        = {s1-10},
  doi           = {10.1112/jlms/s1-10.37.26},
  publisher     = {Wiley}
}

@Book{            halmos1950measure,
  author        = {Halmos, Paul R},
  title         = {Measure theory},
  publisher     = {Springer-Verlag New York},
  year          = 1950,
  isbn          = {978-1-4684-9440-2},
  doi           = {10.1007/978-1-4684-9440-2}
}

@Book{            halmos2013measure,
  title         = {Measure theory},
  author        = {Halmos, Paul R},
  volume        = {18},
  year          = {1950},
  publisher     = {Springer},
  isbn          = {0-387-90088-8}
}

@Article{         Halpern1966,
  author        = {Halpern, James D.},
  journal       = {Proc. Amer. Math. Soc.},
  title         = {Bases in vector spaces and the axiom of choice},
  year          = {1966},
  issn          = {0002-9939},
  pages         = {670--673},
  volume        = {17},
  doi           = {10.2307/2035388},
  fjournal      = {Proceedings of the American Mathematical Society},
  mrclass       = {04.00},
  mrnumber      = {194340},
  mrreviewer    = {Ivan Singer}
}

@Book{            hancheolsenstormer1984,
  author        = {Harald {Hanche-Olsen} and Erling {St{\o}rmer}},
  title         = {{Jordan operator algebras}},
  fjournal      = {{Monographs and Studies in Mathematics}},
  journal       = {{Monogr. Stud. Math.}},
  volume        = {21},
  year          = {1984},
  publisher     = {Pitman, Boston, MA},
  language      = {English},
  msc2010       = {46L99 46L05 17C65 46-02},
  zbl           = {0561.46031}
}

@Book{            har77,
  author        = {Hartshorne, Robin},
  title         = {Algebraic geometry},
  note          = {Graduate Texts in Mathematics, No. 52},
  publisher     = {Springer-Verlag, New York-Heidelberg},
  year          = {1977},
  pages         = {xvi+496},
  isbn          = {0-387-90244-9},
  mrclass       = {14-01},
  mrnumber      = {0463157},
  mrreviewer    = {Robert Speiser}
}

@Book{            hardy2008introduction,
  title         = {An Introduction to the Theory of Numbers},
  author        = {Hardy, GH and Wright, EM and Heath-Brown, Roger and
                  Silverman, Joseph},
  year          = {2008},
  publisher     = {Oxford University Press}
}

@Book{            harmandwernerwerner1993,
  author        = {Peter {Harmand} and Dirk {Werner} and Wend {Werner}},
  title         = {{\(M\)-ideals in Banach spaces and Banach algebras}},
  fjournal      = {{Lecture Notes in Mathematics}},
  journal       = {{Lect. Notes Math.}},
  issn          = {0075-8434},
  volume        = {1547},
  isbn          = {3-540-56814-X},
  pages         = {viii + 387},
  year          = {1993},
  publisher     = {Berlin: Springer-Verlag},
  language      = {English},
  doi           = {10.1007/BFb0084355},
  msc2010       = {46B20 46B25 46B22 46-02 46B28},
  zbl           = {0789.46011}
}

@Book{            hartshorne61,
  author        = {Hartshorne, Robin},
  title         = {Local cohomology},
  series        = {Lecture Notes in Mathematics, No. 41},
  note          = {A seminar given by A. Grothendieck, Harvard University,
                  Fall, 1961},
  publisher     = {Springer-Verlag, Berlin-New York},
  year          = {1967},
  pages         = {vi+106},
  mrclass       = {14.55 (18.00)},
  mrnumber      = {0224620},
  mrreviewer    = {F. Oort}
}

@Article{         Haze09,
  title         = {Witt vectors. Part 1},
  isbn          = {9780444532572},
  issn          = {1570-7954},
  url           = {http://dx.doi.org/10.1016/S1570-7954(08)00207-6},
  doi           = {10.1016/s1570-7954(08)00207-6},
  journal       = {Handbook of Algebra},
  publisher     = {Elsevier},
  author        = {Hazewinkel, Michiel},
  year          = {2009},
  pages         = {319–472}
}

@Article{         Higman52,
  author        = {Higman, Graham},
  title         = {Ordering by Divisibility in Abstract Algebras},
  journal       = {Proceedings of the London Mathematical Society},
  volume        = {s3-2},
  number        = {1},
  pages         = {326-336},
  doi           = {https://doi.org/10.1112/plms/s3-2.1.326},
  year          = {1952}
}

@Book{            hindrysilverman00,
  author        = {Hindry, Marc and Silverman, Joseph H.},
  title         = {Diophantine geometry},
  series        = {Graduate Texts in Mathematics},
  volume        = {201},
  note          = {An introduction},
  publisher     = {Springer-Verlag, New York},
  year          = {2000},
  pages         = {xiv+558}
}

@Unpublished{     hochsterunpublished,
  title         = {Local cohomology},
  author        = {Hochster, Mel},
  url           = {https://dept.math.lsa.umich.edu/~hochster/615W11/loc.pdf}
}

@Book{            Hodges97,
  author        = {Hodges, Wilfrid},
  title         = {A Shorter Model Theory},
  year          = {1997},
  isbn          = {0521587131},
  publisher     = {Cambridge University Press},
  address       = {USA}
}

@Book{            Hofstadter-1979,
  author        = "Douglas R Hofstadter",
  title         = "{{G}ödel, {E}scher, {B}ach: an eternal golden braid}",
  publisher     = "Basic Books",
  address       = "New York, NY",
  series        = "Penguin books",
  year          = "1979"
}

@Article{         hovey-2001,
  author        = {Hovey, Mark},
  title         = {Model category structures on chain complexes of sheaves},
  journal       = {Trans. Amer. Math. Soc.},
  fjournal      = {Transactions of the American Mathematical Society},
  volume        = {353},
  year          = {2001},
  number        = {6},
  pages         = {2441--2457},
  issn          = {0002-9947,1088-6850},
  mrclass       = {18F20 (14F05 18E15 18E30 55U35)},
  mrnumber      = {1814077},
  doi           = {10.1090/S0002-9947-01-02721-0},
  url           = {https://doi.org/10.1090/S0002-9947-01-02721-0}
}

@Misc{            howard,
  title         = {Second Order Elliptic PDE: The Lax-Milgram Theorem},
  url           = {https://www.math.tamu.edu/~phoward/m612/s20/elliptic2.pdf},
  journal       = {M612: Partial Differential Equations},
  author        = {Howard, Peter}
}

@Book{            hua1982house,
  author        = {Hua, Loo-Keng},
  publisher     = {Springer},
  title         = {Introduction to Number Theory},
  year          = {1982},
  pages         = {489}
}

@Book{            HubbardWest-ode,
  author        = {John H. Hubbard and Beverly H. West},
  title         = {Differential Equations: A Dynamical Systems Approach},
  subtitle      = {Ordinary Differential Equations},
  year          = {1991},
  publisher     = {Springer},
  location      = {New York},
  volume        = {5},
  isbn          = {978-1-4612-8693-6},
  doi           = {10.1007/978-1-4612-4192-8},
  pages         = {XX, 350}
}

@Article{         huneke2002,
  author        = {Huneke, Craig},
  title         = {The Friendship Theorem},
  publisher     = {Mathematical Association of America},
  year          = {2002},
  pages         = {192--194},
  journal       = {The American Mathematical Monthly},
  issn          = {00029890, 19300972},
  volume        = {109},
  number        = {2},
  doi           = {10.1080/00029890.2002.11919853},
  url           = {https://doi.org/10.1080/00029890.2002.11919853}
}

@InProceedings{   hyman1973,
  author        = "Bass, Hyman",
  editor        = "Bass, Hyman",
  title         = "Unitary algebraic K-theory",
  booktitle     = "Hermitian K-Theory and Geometric Applications",
  year          = "1973",
  publisher     = "Springer Berlin Heidelberg",
  address       = "Berlin, Heidelberg",
  pages         = "57--265",
  isbn          = "978-3-540-37773-3"
}

@Book{            iordanescu2003,
  author        = {Radu {Iord\u{a}nescu}},
  title         = {{Jordan structures in geometry and physics. With an
                  appendix on Jordan structures in analysis}},
  isbn          = {973-27-0956-1},
  pages         = {201},
  year          = {2003},
  publisher     = {Bucharest: Editura Academiei Rom\^ane},
  language      = {English},
  msc2010       = {17C50 17-02 17C65 32M15 35Q58 51A35 53C35 46H70 46K70
                  81R12 81R50},
  zbl           = {1073.17014}
}

@Book{            IrelandRosen1990,
  author        = {Ireland, Kenneth and Rosen, Michael},
  title         = {A classical introduction to modern number theory},
  series        = {Graduate Texts in Mathematics},
  volume        = {84},
  edition       = {Second},
  publisher     = {Springer-Verlag, New York},
  year          = {1990},
  pages         = {xiv+389},
  isbn          = {0-387-97329-X},
  doi           = {10.1007/978-1-4757-2103-4},
  url           = {https://doi.org/10.1007/978-1-4757-2103-4}
}

@Book{            iversen,
  title         = {Generic Local Structure of the Morphisms in Commutative
                  Algebra},
  author        = {Birger Iversen},
  series        = {Lecture Notes in Mathematics},
  volume        = {310},
  year          = {2006},
  publisher     = {Springer Berlin, Heidelberg},
  doi           = {10.1007/BFb0060790},
  isbn          = {978-3-540-06137-3}
}

@Book{            iyengaretal07,
  author        = {Iyengar, Srikanth B. and Leuschke, Graham J. and Leykin,
                  Anton and Miller, Claudia and Miller, Ezra and Singh,
                  Anurag K. and Walther, Uli},
  title         = {Twenty-four hours of local cohomology},
  series        = {Graduate Studies in Mathematics},
  volume        = {87},
  publisher     = {American Mathematical Society, Providence, RI},
  year          = {2007},
  pages         = {xviii+282},
  isbn          = {978-0-8218-4126-6},
  mrclass       = {13D45 (14B15 55N30)},
  doi           = {10.1090/gsm/087},
  url           = {https://doi-org.www2.lib.ku.edu/10.1090/gsm/087}
}

@Article{         izhakian2016,
  title         = {Supertropical quadratic forms I},
  journal       = {Journal of Pure and Applied Algebra},
  volume        = {220},
  number        = {1},
  pages         = {61-93},
  year          = {2016},
  issn          = {0022-4049},
  doi           = {10.1016/j.jpaa.2015.05.043},
  url           = {https://www.sciencedirect.com/science/article/pii/S0022404915001589},
  author        = {Zur Izhakian and Manfred Knebusch and Louis Rowen}
}

@Book{            Jacobson1956,
  author        = {Jacobson, Nathan},
  title         = {Structure of rings},
  fseries       = {Colloquium Publications. American Mathematical Society},
  series        = {Colloq. Publ., Am. Math. Soc.},
  issn          = {0065-9258},
  volume        = {37},
  year          = {1956},
  publisher     = {American Mathematical Society (AMS), Providence, RI},
  language      = {English},
  keywords      = {16-02},
  zbmath        = {3121681},
  zbl           = {0073.02002}
}

@Book{            jacobson1989,
  author        = {Jacobson, Nathan},
  title         = {Basic algebra. {II}},
  edition       = {Second},
  publisher     = {W. H. Freeman and Company, New York},
  year          = {1989},
  pages         = {xviii+686},
  isbn          = {0-7167-1933-9},
  mrclass       = {00A05 (12-01 15-01 16-01)},
  mrnumber      = {1009787},
  mrreviewer    = {P.\ M.\ Cohn}
}

@Book{            james1999,
  author        = {James, Ioan},
  title         = {Topologies and uniformities},
  series        = {Springer Undergraduate Mathematics Series},
  note          = {Revised version of {{\i}t Topological and uniform spaces}
                  [Springer, New York, 1987; MR0884154 (89b:54001)]},
  publisher     = {Springer-Verlag London, Ltd., London},
  year          = {1999},
  pages         = {xvi+230},
  isbn          = {1-85233-061-9},
  mrclass       = {54-01 (54A05 54E15)},
  mrnumber      = {1687407},
  mrreviewer    = {Hans-Peter A. K\"{u}nzi},
  doi           = {10.1007/978-1-4471-3994-2},
  url           = {https://doi.org/10.1007/978-1-4471-3994-2}
}

@Article{         Jordan1935,
  title         = "On inner products in linear, metric spaces",
  author        = "Jordan, P. and von Neumann, J.",
  fjournal      = {{Annals of Mathematics}},
  journal       = "Ann. Math.",
  volume        = 36,
  number        = 3,
  pages         = "719-723",
  month         = jul,
  year          = 1935,
  url           = "http://www.mathematik.uni-muenchen.de/~michel/jordan-von_neumann_-_parallelogram_identity.pdf",
  doi           = {10.2307/1968653}
}

@Article{         joyal1977,
  author        = {André Joyal},
  title         = {Remarques sur la théorie des jeux à deux personnes},
  journal       = {Gazette des Sciences Mathematiques du Québec},
  volume        = {1},
  number        = {4},
  pages         = {46--52},
  year          = {1977},
  note          = {(English translation at
                  https://bosker.files.wordpress.com/2010/12/joyal-games.pdf)}
}

@Misc{            Joyal_Street,
  title         = {Braided monoidal categories},
  author        = {Andr{\'e} Joyal and Ross H. Street},
  year          = {1986},
  note          = {Mathematics Reports 860081, Macquarie University},
  url           = {http://maths.mq.edu.au/~street/JS1.pdf}
}

@Article{         Joyce1982,
  author        = {David Joyce},
  title         = {A classifying invariant of knots, the knot quandle},
  journal       = {Journal of Pure and Applied Algebra},
  year          = {1982},
  volume        = {23},
  number        = {1},
  month         = {1},
  pages         = {37--65},
  doi           = {10.1016/0022-4049(82)90077-9},
  publisher     = {Elsevier {BV}}
}

@Book{            juskevic2022,
  author        = {Ju{\v{s}}kevi{\v{c}}, Adolf P and Winter, Eduard},
  title         = {Leonhard Euler und Christian Goldbach: Briefwechsel
                  1729--1764},
  year          = {2022},
  publisher     = {Walter de Gruyter GmbH \& Co KG}
}

@Article{         KahnMaltsiniotis2008,
  author        = {Kahn, Bruno and Maltsiniotis, Georges},
  title         = {Structures de d\'{e}rivabilit\'{e}},
  journal       = {Adv. Math.},
  fjournal      = {Advances in Mathematics},
  volume        = {218},
  year          = {2008},
  number        = {4},
  pages         = {1286--1318},
  issn          = {0001-8708,1090-2082},
  mrclass       = {18G55 (18A40 18E25 18E35 18G10 55P60 55U35)},
  mrnumber      = {2419385},
  mrreviewer    = {Simona\ Paoli},
  doi           = {10.1016/j.aim.2008.03.010},
  url           = {https://doi.org/10.1016/j.aim.2008.03.010}
}

@Book{            kallenberg2017,
  title         = {Random Measures, Theory and Applications},
  author        = {Kallenberg, Olav},
  series        = {Probability Theory and Stochastic Modelling},
  volume        = {77},
  year          = {2017},
  publisher     = {Springer},
  doi           = {10.1007/978-3-319-41598-7},
  url           = {https://doi.org/10.1007/978-3-319-41598-7}
}

@Book{            kallenberg2021,
  author        = {Kallenberg, Olav},
  title         = {Foundations of modern probability},
  series        = {Probability Theory and Stochastic Modelling},
  volume        = {99},
  publisher     = {Springer Nature Switzerland},
  edition       = {Third Edition},
  year          = {2021},
  pages         = {193},
  isbn          = {978-3-030-61870-4; 978-3-030-61871-1},
  doi           = {10.1007/978-3-030-61871-1},
  url           = {https://doi.org/10.1007/978-3-030-61871-1}
}

@Article{         Karner2004,
  author        = {Karner, Georg},
  title         = {Continuous monoids and semirings},
  fjournal      = {Theoretical Computer Science},
  journal       = {Theor. Comput. Sci.},
  issn          = {0304-3975},
  volume        = {318},
  number        = {3},
  pages         = {355--372},
  year          = {2004},
  language      = {English},
  doi           = {10.1016/j.tcs.2004.01.020},
  keywords      = {68Q55,16Y60,06F05,06B35},
  zbmath        = {2085476},
  zbl           = {1068.68079}
}

@Book{            Kashiwara2006,
  doi           = {10.1007/3-540-27950-4},
  url           = {https://doi.org/10.1007/3-540-27950-4},
  year          = {2006},
  publisher     = {Springer Berlin Heidelberg},
  author        = {Masaki Kashiwara and Pierre Schapira},
  title         = {Categories and Sheaves}
}

@Book{            Kassel1995,
  author        = {Kassel, Christian},
  title         = {Quantum groups},
  series        = {Graduate Texts in Mathematics},
  volume        = {155},
  publisher     = {Springer-Verlag, New York},
  year          = {1995},
  pages         = {xii+531},
  isbn          = {0-387-94370-6},
  mrclass       = {17B37 (16W30 18D10 20F36 57M25 81R50)},
  mrnumber      = {1321145},
  mrreviewer    = {Yu.\ N.\ Bespalov},
  doi           = {10.1007/978-1-4612-0783-2},
  url           = {https://doi.org/10.1007/978-1-4612-0783-2}
}

@Book{            katz_mazur,
  author        = {Katz, Nicholas M. and Mazur, Barry},
  title         = {Arithmetic moduli of elliptic curves},
  series        = {Annals of Mathematics Studies},
  volume        = {108},
  publisher     = {Princeton University Press, Princeton, NJ},
  year          = {1985},
  pages         = {xiv+514},
  isbn          = {0-691-08349-5; 0-691-08352-5},
  mrclass       = {11G05 (11F11 14G25 14K15)},
  mrnumber      = {772569},
  mrreviewer    = {Kenneth A. Ribet},
  doi           = {10.1515/9781400881710},
  url           = {https://doi.org/10.1515/9781400881710}
}

@Book{            kaye1991,
  author        = {Richard Kaye},
  publisher     = {Clarendon Press},
  title         = {Models of Peano Arithmetic},
  year          = {1991}
}

@Book{            kechris1995,
  author        = {Kechris, Alexander S.},
  title         = {Classical descriptive set theory},
  series        = {Graduate Texts in Mathematics},
  volume        = {156},
  publisher     = {Springer-Verlag, New York},
  year          = {1995},
  pages         = {xviii+402},
  isbn          = {0-387-94374-9},
  mrclass       = {03E15 (03-01 03-02 04A15 28A05 54H05 90D44)},
  mrnumber      = {1321597},
  mrreviewer    = {Jakub Jasi\'{n}ski},
  doi           = {10.1007/978-1-4612-4190-4},
  url           = {https://doi.org/10.1007/978-1-4612-4190-4}
}

@Article{         kelleyVaught1953,
  author        = {Kelley, J. L. and Vaught, R. L.},
  title         = {The positive cone in {Banach} algebras},
  journal       = {Trans. Am. Math. Soc.},
  issn          = {0002-9947},
  volume        = {74},
  pages         = {44--55},
  year          = {1953},
  language      = {English},
  doi           = {10.2307/1990847}
}

@Article{         kleiman1979,
  author        = {Kleiman, Steven Lawrence},
  title         = {Misconceptions about {$K_X$}},
  journal       = {Enseign. Math. (2)},
  volume        = {25},
  year          = {1979},
  number        = {3-4},
  pages         = {203--206},
  url           = {http://dx.doi.org/10.5169/seals-50379}
}

@Article{         kleitman1966,
  author        = {Kleitman, D. J.},
  title         = {Families of non-disjoint subsets},
  journal       = {J. Comb. Theory},
  fjournal      = {Journal of Combinatorial Theory},
  issn          = {0097-3165},
  volume        = {1},
  year          = {1966},
  pages         = {153--155},
  language      = {English},
  doi           = {10.1016/S0021-9800(66)80012-1},
  zbl           = {0141.00801}
}

@Article{         KoukoulopoulosMaynard2020,
  author        = {Koukoulopoulos, Dimitris and Maynard, James},
  title         = {On the {D}uffin-{S}chaeffer conjecture},
  journal       = {Ann. of Math. (2)},
  fjournal      = {Annals of Mathematics. Second Series},
  volume        = {192},
  year          = {2020},
  number        = {1},
  pages         = {251--307},
  issn          = {0003-486X},
  mrclass       = {11J83 (05C40)},
  mrnumber      = {4125453},
  mrreviewer    = {Sam Chow},
  doi           = {10.4007/annals.2020.192.1.5},
  url           = {https://doi.org/10.4007/annals.2020.192.1.5}
}

@Article{         kozen1994,
  title         = {A Completeness Theorem for Kleene Algebras and the Algebra
                  of Regular Events},
  journal       = {Information and Computation},
  volume        = {110},
  number        = {2},
  pages         = {366-390},
  year          = {1994},
  issn          = {0890-5401},
  doi           = {https://doi.org/10.1006/inco.1994.1037},
  url           = {https://www.sciencedirect.com/science/article/pii/S0890540184710376},
  author        = {D. Kozen},
  abstract      = {We give a finitary axiomatization of the algebra of
                  regular events involving only equations and equational
                  implications. Unlike Salomaa′s axiomatizations, the
                  axiomatization given here is sound for all interpretations
                  over Kleene algebras.}
}

@Book{            kung_rota_yan2009,
  author        = {Kung, Joseph P. S. and Rota, Gian-Carlo and Yan, Catherine
                  H.},
  title         = {Combinatorics: the {R}ota way},
  series        = {Cambridge Mathematical Library},
  publisher     = {Cambridge University Press, Cambridge},
  year          = {2009},
  pages         = {xii+396},
  isbn          = {978-0-521-73794-4},
  mrclass       = {05-01 (06A07)},
  mrnumber      = {2483561},
  mrreviewer    = {Luca\ Ferrari},
  doi           = {10.1017/CBO9780511803895},
  url           = {https://doi.org/10.1017/CBO9780511803895}
}

@Article{         lam_1984,
  author        = {T.Y. Lam},
  title         = {{An introduction to real algebra}},
  volume        = {14},
  journal       = {Rocky Mountain Journal of Mathematics},
  number        = {4},
  publisher     = {Rocky Mountain Mathematics Consortium},
  pages         = {767 -- 814},
  year          = {1984},
  doi           = {10.1216/RMJ-1984-14-4-767},
  url           = {https://doi.org/10.1216/RMJ-1984-14-4-767}
}

@Book{            lam_1999,
  series        = {Graduate Texts in Mathematics},
  title         = {Lectures on Modules and Rings},
  doi           = {10.1007/978-1-4612-0525-8},
  publisher     = {Springer New York, NY},
  author        = {T. Y. Lam},
  year          = {1999}
}

@Article{         lazarus1973,
  author        = {Michel Lazarus},
  title         = {Les familles libres maximales d'un module ont-elles le
                  meme cardinal?},
  journal       = {Pub. Sem. Math. Rennes},
  volume        = {4},
  year          = {1973},
  pages         = {1--12},
  url           = {http://www.numdam.org/article/PSMIR_1973___4_A4_0.pdf}
}

@Misc{            lenstraGSchemes,
  author        = "Lenstra, Hendrik Willem",
  title         = "Galois theory for schemes",
  pages         = "1--109",
  url           = "https://websites.math.leidenuniv.nl/algebra/GSchemes.pdf"
}

@InProceedings{   lewis2019,
  author        = {Lewis, Robert Y.},
  title         = {A Formal Proof of {H}ensel's Lemma over the {$p$}-adic
                  Integers},
  booktitle     = {Proceedings of the 8th ACM SIGPLAN International
                  Conference on Certified Programs and Proofs},
  series        = {CPP 2019},
  year          = {2019},
  isbn          = {978-1-4503-6222-1},
  location      = {Cascais, Portugal},
  pages         = {15--26},
  numpages      = {12},
  url           = {http://doi.acm.org/10.1145/3293880.3294089},
  doi           = {10.1145/3293880.3294089},
  acmid         = {3294089},
  publisher     = {ACM},
  address       = {New York, NY, USA},
  keywords      = {Hensel's lemma, Lean, formal proof, p-adic}
}

@Book{            LurieSAG,
  title         = {Spectral Algebraic Geometry},
  author        = {Jacob Lurie},
  url           = {https://www.math.ias.edu/~lurie/papers/SAG-rootfile.pdf},
  year          = {last updated 2018}
}

@Article{         manin1963,
  author        = {Manin, Ju. I.},
  title         = {Theory of commutative formal groups over fields of finite
                  characteristic},
  journal       = {Uspehi Mat. Nauk},
  fjournal      = {Akademiya Nauk SSSR i Moskovskoe Matematicheskoe
                  Obshchestvo. Uspekhi Matematicheskikh Nauk},
  volume        = {18},
  year          = {1963},
  number        = {6 (114)},
  pages         = {3--90},
  issn          = {0042-1316},
  mrclass       = {14.50 (14.49)},
  mrnumber      = {0157972},
  mrreviewer    = {E. C. Dade}
}

@Book{            marcus1977number,
  title         = {Number fields},
  author        = {Marcus, Daniel A and Sacco, Emanuele},
  volume        = {2},
  year          = {1977},
  publisher     = {Springer}
}

@Article{         markowsky1976,
  title         = {Chain-complete posets and directed sets with
                  applications},
  volume        = {6},
  doi           = {10.1007/bf02485815},
  number        = {1},
  journal       = {Algebra Universalis},
  author        = {Markowsky, George},
  year          = {1976},
  month         = {Dec},
  pages         = {53-68}
}

@InProceedings{   mathlib2020,
  author        = {The mathlib Community},
  title         = {The Lean Mathematical Library},
  year          = {2020},
  isbn          = {9781450370974},
  publisher     = {Association for Computing Machinery},
  address       = {New York, NY, USA},
  url           = {https://doi.org/10.1145/3372885.3373824},
  doi           = {10.1145/3372885.3373824},
  booktitle     = {Proceedings of the 9th ACM SIGPLAN International
                  Conference on Certified Programs and Proofs},
  pages         = {367-381},
  numpages      = {15},
  keywords      = {formal proof, formal library, Lean, mathlib},
  location      = {New Orleans, LA, USA},
  series        = {CPP 2020}
}

@Book{            mattila1995,
  author        = {Mattila, Pertti},
  title         = {Geometry of sets and measures in {E}uclidean spaces},
  series        = {Cambridge Studies in Advanced Mathematics},
  volume        = {44},
  note          = {Fractals and rectifiability},
  publisher     = {Cambridge University Press, Cambridge},
  year          = {1995},
  pages         = {xii+343},
  isbn          = {0-521-46576-1; 0-521-65595-1},
  doi           = {10.1017/CBO9780511623813},
  url           = {https://doi.org/10.1017/CBO9780511623813}
}

@InProceedings{   mcbride1996,
  title         = {Inverting inductively defined relations in {LEGO}},
  author        = {McBride, Conor},
  booktitle     = {International Workshop on Types for Proofs and Programs},
  pages         = {236--253},
  year          = {1996},
  organization  = {Springer}
}

@Book{            mccrimmon2004,
  author        = {Kevin {McCrimmon}},
  title         = {{A taste of Jordan algebras}},
  fjournal      = {{Universitext}},
  journal       = {{Universitext}},
  issn          = {0172-5939},
  isbn          = {0-387-95447-3},
  pages         = {xxvi + 562},
  year          = {2004},
  publisher     = {New York, NY: Springer},
  language      = {English},
  doi           = {10.1007/b97489},
  msc2010       = {17-01 17Cxx},
  zbl           = {1044.17001}
}

@Misc{            melikhov2011,
  title         = {Metrizable uniform spaces},
  author        = {Sergey A. Melikhov},
  year          = {2011},
  eprint        = {1106.3249},
  archiveprefix = {arXiv},
  primaryclass  = {math.GT}
}

@Book{            MeyerNieberg1991,
  author        = {Meyer-Nieberg, Peter},
  title         = {Banach lattices},
  series        = {Universitext},
  publisher     = {Springer-Verlag, Berlin},
  year          = {1991},
  pages         = {xvi+395},
  isbn          = {3-540-54201-9},
  mrclass       = {46B42 (46A40 47B60)},
  mrnumber      = {1128093},
  mrreviewer    = {Yu. A. Abramovich},
  doi           = {10.1007/978-3-642-76724-1},
  url           = {https://doi.org/10.1007/978-3-642-76724-1}
}

@Book{            miraglia2006introduction,
  title         = {An Introduction to Partially Ordered Structures and
                  Sheaves},
  author        = {Miraglia, F.},
  isbn          = {9788876990359},
  series        = {Contemporary logic},
  year          = {2006},
  publisher     = {Polimetrica}
}

@Book{            MM92,
  title         = {Sheaves in geometry and logic: A first introduction to
                  topos theory},
  author        = {MacLane, Saunders and Moerdijk, Ieke},
  year          = {1992},
  publisher     = {Springer Science \& Business Media}
}

@Article{         MR0236876,
  title         = {A new proof that metric spaces are paracompact},
  author        = {Mary Ellen Rudin},
  year          = 1969,
  journal       = {Proc. Amer. Math. Soc.},
  volume        = {20},
  pages         = {603},
  mrnumber      = {0236876},
  doi           = {10.1090/S0002-9939-1969-0236876-3}
}

@Book{            MR0302656,
  author        = {Demazure, Michel and Gabriel, Pierre},
  title         = {Groupes alg\'{e}briques. {T}ome {I}: {G}\'{e}om\'{e}trie
                  alg\'{e}brique, g\'{e}n\'{e}ralit\'{e}s, groupes commutatifs},
  note          = {Avec un appendice {{\i}t Corps de classes local} par
                  Michiel Hazewinkel},
  publisher     = {Masson \& Cie, \'{E}diteur, Paris; North-Holland
                  Publishing Co., Amsterdam},
  year          = {1970},
  pages         = {xxvi+700},
  mrclass       = {14L15 (20G35)},
  mrnumber      = {0302656},
  mrreviewer    = {J.-E. Bertin}
}

@Article{         MR1167694,
  author        = {Blass, Andreas},
  title         = {A game semantics for linear logic},
  journal       = {Ann. Pure Appl. Logic},
  fjournal      = {Annals of Pure and Applied Logic},
  volume        = {56},
  year          = {1992},
  number        = {1-3},
  pages         = {183--220},
  issn          = {0168-0072},
  mrclass       = {03B70 (68Q55)},
  mrnumber      = {1167694},
  mrreviewer    = {Fangmin Song},
  doi           = {10.1016/0168-0072(92)90073-9},
  url           = {https://doi.org/10.1016/0168-0072(92)90073-9}
}

@Book{            MR1237403,
  author        = {Lidl, R. and Mullen, G. L. and Turnwald, G.},
  title         = {Dickson polynomials},
  series        = {Pitman Monographs and Surveys in Pure and Applied
                  Mathematics},
  volume        = {65},
  publisher     = {Longman Scientific \& Technical, Harlow; copublished in
                  the United States with John Wiley \& Sons, Inc., New York},
  year          = {1993},
  pages         = {vi+207},
  isbn          = {0-582-09119-5},
  mrclass       = {11T06 (12E05 13B25 33C80 94A60)},
  mrnumber      = {1237403},
  mrreviewer    = {S. D. Cohen}
}

@Article{         MR25465,
  author        = {van der Waerden, B. L.},
  title         = {Free products of groups},
  journal       = {Amer. J. Math.},
  fjournal      = {American Journal of Mathematics},
  volume        = {70},
  year          = {1948},
  pages         = {527--528},
  issn          = {0002-9327},
  mrclass       = {20.0X},
  mrnumber      = {25465},
  mrreviewer    = {P. Hall},
  doi           = {10.2307/2372196},
  url           = {https://doi.org/10.2307/2372196}
}

@Article{         MR317916,
  author        = {Davis, Martin},
  title         = {Hilbert's tenth problem is unsolvable},
  journal       = {Amer. Math. Monthly},
  fjournal      = {American Mathematical Monthly},
  volume        = {80},
  year          = {1973},
  pages         = {233--269},
  issn          = {0002-9890},
  mrclass       = {02G05 (10B99 10N05)},
  mrnumber      = {317916},
  mrreviewer    = {R. L. Goodstein},
  doi           = {10.2307/2318447},
  url           = {https://doi.org/10.2307/2318447}
}

@Article{         MR32592,
  author        = {Motzkin, Th.},
  title         = {The {E}uclidean algorithm},
  journal       = {Bull. Amer. Math. Soc.},
  fjournal      = {Bulletin of the American Mathematical Society},
  volume        = {55},
  year          = {1949},
  pages         = {1142--1146},
  issn          = {0002-9904},
  mrclass       = {09.1X},
  mrnumber      = {32592},
  mrreviewer    = {B. N. Moyls},
  doi           = {10.1090/S0002-9904-1949-09344-8},
  url           = {https://doi.org/10.1090/S0002-9904-1949-09344-8}
}

@Article{         MR3790629,
  author        = {Bell, J. S.},
  title         = {On the {E}instein {P}odolsky {R}osen paradox},
  journal       = {Phys. Phys. Fiz.},
  fjournal      = {Physics Physique Fizika},
  volume        = {1},
  year          = {1964},
  number        = {3},
  pages         = {195--200},
  issn          = {0554-128X},
  mrclass       = {DML},
  mrnumber      = {3790629},
  doi           = {10.1103/PhysicsPhysiqueFizika.1.195},
  url           = {https://doi.org/10.1103/PhysicsPhysiqueFizika.1.195}
}

@Article{         MR399081,
  author        = {Hiblot, Jean-Jacques},
  title         = {Des anneaux euclidiens dont le plus petit algorithme n'est
                  pas \`a valeurs finies},
  journal       = {C. R. Acad. Sci. Paris S\'{e}r. A-B},
  fjournal      = {Comptes Rendus Hebdomadaires des S\'{e}ances de
                  l'Acad\'{e}mie des Sciences. S\'{e}ries A et B},
  volume        = {281},
  year          = {1975},
  number        = {12},
  pages         = {Ai, A411--A414},
  issn          = {0151-0509},
  mrclass       = {13F15 (12A20)},
  mrnumber      = {399081},
  mrreviewer    = {N. Sankaran}
}

@InCollection{    MR541021,
  author        = {Nagata, Masayoshi},
  title         = {On {E}uclid algorithm},
  booktitle     = {C. {P}. {R}amanujam---a tribute},
  series        = {Tata Inst. Fund. Res. Studies in Math.},
  volume        = {8},
  pages         = {175--186},
  publisher     = {Springer, Berlin-New York},
  year          = {1978},
  mrclass       = {13F07},
  mrnumber      = {541021},
  mrreviewer    = {Daniel Lazard}
}

@Article{         MR577178,
  author        = {Cirel\cprime son, B. S.},
  title         = {Quantum generalizations of {B}ell's inequality},
  journal       = {Lett. Math. Phys.},
  fjournal      = {Letters in Mathematical Physics. A Journal for the Rapid
                  Dissemination of Short Contributions in the Field of
                  Mathematical Physics},
  volume        = {4},
  year          = {1980},
  number        = {2},
  pages         = {93--100},
  issn          = {0377-9017},
  mrclass       = {81B05},
  mrnumber      = {577178},
  doi           = {10.1007/BF00417500},
  url           = {https://doi.org/10.1007/BF00417500}
}

@Unpublished{     Naor-2015,
  author        = {Assaf Naor},
  title         = {Metric Embeddings and Lipschitz Extensions},
  year          = {2015},
  url           = {https://web.math.princeton.edu/~naor/homepage%20files/embeddings_extensions.pdf}
}

@Article{         Nash-Williams63,
  title         = {On well-quasi-ordering finite trees},
  volume        = {59},
  doi           = {10.1017/S0305004100003844},
  number        = {4},
  journal       = {Mathematical Proceedings of the Cambridge Philosophical
                  Society},
  publisher     = {Cambridge University Press},
  author        = {Nash-Williams, C. St. J. A.},
  year          = {1963},
  pages         = {833–835}
}

@Book{            Neukirch1992,
  author        = {Neukirch, J.},
  title         = {Algebraic number theory},
  series        = {Fundamental Principles of Mathematical Sciences},
  volume        = {322},
  note          = {Translated from the 1992 German original and with a note
                  by Norbert Schappacher, With a foreword by G. Harder},
  publisher     = {Springer-Verlag, Berlin},
  year          = {1999},
  pages         = {xviii+571},
  isbn          = {3-540-65399-6},
  doi           = {10.1007/978-3-662-03983-0}
}

@Article{         Neumann-1954,
  author        = {Neumann, B. H.},
  title         = {Groups Covered By Permutable Subsets},
  year          = {1954},
  month         = apr,
  journal       = {Journal of the London Mathematical Society},
  volume        = {s1-29},
  number        = {2},
  pages         = {236--248},
  issn          = {00246107},
  doi           = {10.1112/jlms/s1-29.2.236}
}

@Book{            Okninski1991,
  place         = {New York},
  title         = {Semigroup algebras},
  publisher     = {Marcel Dekker},
  author        = {Okniński, Jan},
  year          = {1991}
}

@Article{         orosi2018faulhaber,
  author        = {Greg {Orosi}},
  title         = {{A simple derivation of Faulhaber's formula}},
  fjournal      = {{Applied Mathematics E-Notes}},
  journal       = {{Appl. Math. E-Notes}},
  issn          = {1607-2510/e},
  volume        = {18},
  pages         = {124--126},
  year          = {2018},
  publisher     = {Tsing Hua University, Department of Mathematics, Hsinchu},
  language      = {English},
  msc2010       = {41A58 30K05},
  zbl           = {1411.41023}
}

@Article{         orzech1971,
  author        = {Orzech, Morris},
  title         = {Onto endomorphisms are isomorphisms},
  journal       = {Amer. Math. Monthly},
  fjournal      = {American Mathematical Monthly},
  volume        = {78},
  year          = {1971},
  pages         = {357--362},
  issn          = {0002-9890,1930-0972},
  mrclass       = {13.40},
  mrnumber      = {280475},
  mrreviewer    = {M.\ Teply},
  doi           = {10.2307/2316897},
  url           = {https://doi.org/10.2307/2316897}
}

@Book{            oxley2011,
  author        = {Oxley, James},
  title         = {Matroid Theory},
  publisher     = {Oxford University Press},
  year          = {2011},
  month         = {02},
  isbn          = {9780198566946},
  doi           = {10.1093/acprof:oso/9780198566946.001.0001},
  url           = {https://doi.org/10.1093/acprof:oso/9780198566946.001.0001}
}

@Article{         perfect1969matroid,
  author        = {Perfect, Hazel},
  title         = {Independence Spaces and Combinatorial Problems},
  journal       = {Proceedings of the London Mathematical Society},
  volume        = {s3-19},
  number        = {1},
  pages         = {17-30},
  doi           = {https://doi.org/10.1112/plms/s3-19.1.17},
  url           = {https://londmathsoc.onlinelibrary.wiley.com/doi/abs/10.1112/plms/s3-19.1.17},
  eprint        = {https://londmathsoc.onlinelibrary.wiley.com/doi/pdf/10.1112/plms/s3-19.1.17},
  year          = {1969}
}

@InCollection{    petridis2014,
  author        = {Petridis, G.},
  title         = {The {Pl{\"u}nnecke}-{Ruzsa} inequality: an overview},
  booktitle     = {Combinatorial and additive number theory. Selected papers
                  based on the presentations at the conferences CANT 2011 and
                  2012, New York, NY, USA, May 2011 and May 2012},
  isbn          = {978-1-4939-1600-9; 978-1-4939-1601-6},
  pages         = {229--241},
  year          = {2014},
  publisher     = {New York, NY: Springer},
  language      = {English},
  doi           = {10.1007/978-1-4939-1601-6_16},
  keywords      = {11B30},
  zblath        = {6463830},
  zbl           = {1371.11029}
}

@Article{         phillips1940,
  author        = {Phillips, Ralph S.},
  title         = {Integration in a convex linear topological space},
  journal       = {Trans. Amer. Math. Soc.},
  fjournal      = {Transactions of the American Mathematical Society},
  volume        = {47},
  year          = {1940},
  pages         = {114--145},
  issn          = {0002-9947},
  mrclass       = {46.3X},
  mrnumber      = {2707},
  mrreviewer    = {B. J. Pettis},
  doi           = {10.2307/1990004},
  url           = {https://doi.org/10.2307/1990004}
}

@Book{            picado2011frames,
  title         = {Frames and Locales: topology without points},
  author        = {Picado, Jorge and Pultr, Ale{\v{s}}},
  year          = {2011},
  publisher     = {Birkhäuser Basel},
  doi           = {10.1007/978-3-0348-0154-6},
  isbn          = {9783034801539}
}

@Misc{            poeschel2017siegelsternberg,
  title         = {On the Siegel-Sternberg linearization theorem},
  author        = {Jürgen Pöschel},
  year          = {2017},
  eprint        = {1702.03691},
  archiveprefix = {arXiv},
  primaryclass  = {math.DS}
}

@Misc{            ponton2020chebyshev,
  title         = {Roots of {C}hebyshev polynomials: a purely algebraic
                  approach},
  author        = {Lionel Ponton},
  year          = {2020},
  eprint        = {2008.03575},
  archiveprefix = {arXiv},
  primaryclass  = {math.NT}
}

@Article{         Prielipp1970,
  author        = {Robert W. Prielipp},
  title         = {PERFECT NUMBERS, ABUNDANT NUMBERS, AND DEFICIENT NUMBERS},
  journal       = {The Mathematics Teacher},
  volume        = {63},
  year          = {1970},
  pages         = {692--696},
  issn          = {00255769},
  url           = {http://www.jstor.org/stable/27958492}
}

@InCollection{    ribenboim1971,
  author        = {Ribenboim, Paulo},
  title         = {\'{E}pimorphismes de modules qui sont n\'{e}cessairement
                  des isomorphismes},
  booktitle     = {S\'{e}minaire {P}. {D}ubreil, {M}.-{L}.
                  {D}ubreil-{J}acotin, {L}. {L}esieur et {C}. {P}isot
                  (24\`eme ann\'{e}e: 1970/71), {A}lg\`ebre et th\'{e}orie
                  des nombres, {F}asc. 2},
  pages         = {Exp. No. 19, 5},
  publisher     = {\'{E}d. Acad. RS Roumanie, Bucharest},
  year          = {1971},
  mrclass       = {16A52},
  mrnumber      = {393128},
  mrreviewer    = {Jonathan\ Golan}
}

@Book{            riehl2017,
  author        = {Riehl, Emily},
  title         = {Category theory in context},
  publisher     = {Dover Publications},
  year          = {2017},
  isbn          = {048680903X},
  url           = {http://www.math.jhu.edu/~eriehl/context.pdf}
}

@Misc{            RisingSea,
  author        = "Vakil, Ravi",
  title         = "{The Rising Sea: Foundations Of Algebraic Geometry Notes}",
  url           = "https://math.stanford.edu/~vakil/216blog/"
}

<<<<<<< HEAD
@Article{         Roby-1963,
  title         = {{Lois polynomes et lois formelles en théorie des
                  modules}},
  author        = {Roby, Norbert},
  year          = {1963},
  journal       = {Annales scientifiques de l'École Normale Supérieure},
  volume        = {80},
  number        = {3},
  pages         = {213--348},
  doi           = {10.24033/asens.1124},
  urldate       = {2022-09-15},
  langid        = {french},
  file          = {/Users/chambert/Zotero/storage/NY4DJG6S/Roby - 1963 - Lois
                  polynomes et lois formelles en théorie des
                  mo.pdf;/Users/chambert/Zotero/storage/PBM9GNHN/ASENS_1963_3_80_3_213_0.html}
}

@Article{         Roby-1965,
  title         = {Les Algèbres à Puissances Divisées},
  author        = {Roby, Norbert},
  year          = {1965},
  journal       = {Bulletin des Sciences Mathématiques. Deuxième Série},
  volume        = {89},
  pages         = {75--91},
  file          = {/Users/chambert/Zotero/storage/XC232TJE/Roby - 1965 - Les
                  algèbres à puissances divisées.pdf}
=======
@Article{         Rosenlicht_1972,
  author        = {Rosenlicht, Maxwell},
  title         = {Integration in finite terms},
  fjournal      = {American Mathematical Monthly},
  journal       = {Am. Math. Mon.},
  issn          = {0002-9890},
  volume        = {79},
  pages         = {963--972},
  year          = {1972},
  language      = {English},
  doi           = {10.2307/2318066},
  keywords      = {12H05},
  zbmath        = {3394287},
  zbl           = {0249.12106}
>>>>>>> c2ac85e6
}

@Book{            rudin2006real,
  title         = {Real and Complex Analysis},
  author        = {Rudin, Walter},
  year          = {1987},
  publisher     = {McGraw-Hill Book Company},
  edition       = {Third Edition},
  isbn          = {0-07-100276-6}
}

@Article{         ruzsa2009,
  author        = {Ruzsa, Imre},
  title         = {Sumsets and structure},
  journal       = {Combinatorial Number Theory and Additive Group Theory},
  year          = {2009},
  month         = {01}
}

@Article{         salwinski2018,
  author        = {Salwinski, David},
  title         = {Euler's sine product formula: an elementary proof},
  journal       = {College Math. J.},
  fjournal      = {The College Mathematics Journal},
  volume        = {49},
  year          = {2018},
  number        = {2},
  pages         = {126--135},
  issn          = {0746-8342},
  mrclass       = {26A06 (00A05)},
  mrnumber      = {3766700},
  doi           = {10.1080/07468342.2018.1419703}
}

@Book{            samuel1967,
  author        = {Samuel, Pierre},
  title         = {Th\'{e}orie alg\'{e}brique des nombres},
  publisher     = {Hermann, Paris},
  year          = {1967},
  pages         = {130},
  mrclass       = {10.65 (12.00)},
  mrnumber      = {0215808}
}

@Book{            schaefer1966,
  title         = {Topological Vector Spaces},
  author        = {Schaefer, H.H.},
  lccn          = {65024692},
  series        = {Graduate Texts in Mathematics},
  year          = {1966},
  publisher     = {Macmillan}
}

@Misc{            schleicher_stoll,
  author        = {Dierk Schleicher and Michael Stoll},
  title         = {An introduction to {C}onway's games and numbers},
  url           = {http://www.cs.cmu.edu/afs/cs/academic/class/15859-s05/www/lecture-notes/comb-games-notes.pdf}
}

@Misc{            scholze2011perfectoid,
  title         = {Perfectoid spaces},
  author        = {Peter Scholze},
  year          = {2011},
  eprint        = {1111.4914},
  archiveprefix = {arXiv},
  primaryclass  = {math.AG}
}

@Misc{            scholze2019condensed,
  title         = {Lectures on Condensed Mathematics},
  author        = {Peter Scholze},
  year          = {2019},
  url           = {https://www.math.uni-bonn.de/people/scholze/Condensed.pdf}
}

@Book{            seligman1967,
  author        = {Seligman, G. B.},
  title         = {Modular {L}ie algebras},
  series        = {Ergebnisse der Mathematik und ihrer Grenzgebiete, Band
                  40},
  publisher     = {Springer-Verlag New York, Inc., New York},
  year          = {1967},
  pages         = {ix+165},
  mrclass       = {17.30 (22.00)},
  mrnumber      = {0245627},
  mrreviewer    = {R. E. Block}
}

@Book{            serge_lang_algebra,
  author        = {Serge Lang},
  title         = {Algebra},
  isbn          = {978-0-387-95385-4},
  year          = {2002},
  publisher     = {Springer New York, NY},
  language      = {English},
  doi           = {10.1007/978-1-4613-0041-0},
  edition       = {3},
  series        = {Graduate Texts in Mathematics}
}

@Article{         serre1951,
  author        = {Serre, Jean-Pierre},
  title         = {Homologie singuli\`ere des espaces fibr\'{e}s.
                  {A}pplications},
  journal       = {Ann. of Math. (2)},
  year          = {1951},
  volume        = {54},
  pages         = {425--505},
  issn          = {0003-486X},
  doi           = {10.2307/1969485},
  fjournal      = {Annals of Mathematics. Second Series},
  mrclass       = {56.0X},
  mrnumber      = {0045386},
  mrreviewer    = {W. S. Massey}
}

@Book{            serre1965,
  author        = {Serre, Jean-Pierre},
  title         = {Complex semisimple {L}ie algebras},
  note          = {Translated from the French by G. A. Jones},
  publisher     = {Springer-Verlag, New York},
  year          = {1987},
  pages         = {x+74},
  isbn          = {0-387-96569-6},
  mrclass       = {17-01 (17B20)},
  mrnumber      = {914496},
  doi           = {10.1007/978-1-4757-3910-7},
  url           = {https://doi.org/10.1007/978-1-4757-3910-7}
}

@Book{            silverman2009,
  author        = {Silverman, Joseph},
  publisher     = {Springer New York, NY},
  series        = {Graduate Texts in Mathematics},
  title         = {The Arithmetic of Elliptic Curves},
  year          = {2009}
}

@Book{            simon2011,
  author        = {Simon, Barry},
  title         = {Convexity: An Analytic Viewpoint},
  year          = {2011},
  series        = {Cambridge Tracts in Mathematics},
  publisher     = {Cambridge University Press},
  place         = {Cambridge},
  doi           = {10.1017/CBO9780511910135},
  collection    = {Cambridge Tracts in Mathematics}
}

@Article{         skoda2006,
  author        = {{\v{S}}koda, Zoran},
  title         = {Noncommutative localization in noncommutative geometry},
  journal       = {London Math. Soc. Lecture Note Series},
  fjournal      = {London Mathematical Society Lecture Note Series},
  volume        = {330},
  pages         = {220--313},
  year          = {2006},
  url           = {https://doi.org/10.48550/arXiv.math/0403276}
}

@Book{            soare1987,
  author        = {Soare, Robert I.},
  title         = {Recursively enumerable sets and degrees},
  series        = {Perspectives in Mathematical Logic},
  note          = {A study of computable functions and computably generated
                  sets},
  publisher     = {Springer-Verlag, Berlin},
  year          = {1987},
  pages         = {xviii+437},
  isbn          = {3-540-15299-7},
  mrclass       = {03-02 (03D20 03D25 03D30)},
  mrnumber      = {882921},
  mrreviewer    = {Peter G. Hinman},
  doi           = {10.1007/978-3-662-02460-7}
}

@Book{            spiegel_odonnel1997,
  author        = {Spiegel, Eugene and O'Donnell, Christopher J.},
  title         = {Incidence algebras},
  series        = {Monographs and Textbooks in Pure and Applied Mathematics},
  volume        = {206},
  publisher     = {Marcel Dekker, Inc., New York},
  year          = {1997},
  pages         = {x+335},
  isbn          = {0-8247-0036-8},
  mrclass       = {06-02 (05-02 16S99)},
  mrnumber      = {1445562},
  mrreviewer    = {Giovanni\ Ferrero}
}

@InProceedings{   srl_itp,
  author        = {Dillies, Ya\"{e}l and Mehta, Bhavik},
  title         = {{Formalising Szemer\'{e}di’s Regularity Lemma in Lean}},
  booktitle     = {13th International Conference on Interactive Theorem
                  Proving (ITP 2022)},
  pages         = {9:1--9:19},
  series        = {Leibniz International Proceedings in Informatics
                  (LIPIcs)},
  isbn          = {978-3-95977-252-5},
  issn          = {1868-8969},
  year          = {2022},
  volume        = {237},
  editor        = {Andronick, June and de Moura, Leonardo},
  publisher     = {Schloss Dagstuhl -- Leibniz-Zentrum f{\"u}r Informatik},
  address       = {Dagstuhl, Germany},
  url           = {https://drops.dagstuhl.de/opus/volltexte/2022/16718},
  urn           = {urn:nbn:de:0030-drops-167185},
  doi           = {10.4230/LIPIcs.ITP.2022.9},
  annote        = {Keywords: Lean, formalisation, formal proof, graph theory,
                  combinatorics, additive combinatorics, Szemer\'{e}di’s
                  Regularity Lemma, Roth’s Theorem}
}

@Book{            stanley2012,
  author        = {Stanley, Richard P.},
  title         = {Enumerative combinatorics},
  place         = {Cambridge},
  publisher     = {Cambridge Univ. Press},
  year          = {2012}
}

@Book{            stern2009,
  author        = {Stern, Manfred},
  title         = {Semimodular lattices. {Theory} and applications},
  edition       = {Reprint of the 1999 hardback ed.},
  isbn          = {978-0-521-11884-2},
  year          = {2009},
  publisher     = {Cambridge: Cambridge University Press},
  language      = {English},
  keywords      = {06C10,06-02,06A07},
  zbmath        = {5610899},
  zbl           = {1175.06002}
}

@Article{         Stone1935,
  author        = {Stone, M. H.},
  year          = {1935},
  title         = {Postulates for Boolean Algebras and Generalized Boolean
                  Algebras},
  journal       = {American Journal of Mathematics},
  volume        = {57},
  issue         = {4},
  doi           = {10.2307/2371008}
}

@Article{         Stone1938,
  author        = {Stone, M. H.},
  year          = {1938},
  title         = {Topological representations of distributive lattices and
                  Brouwerian logics},
  journal       = {Časopis pro pěstování matematiky a fysiky},
  volume        = {67},
  issue         = {1},
  url           = {http://dml.cz/dmlcz/124080}
}

@Article{         Stone1979,
  author        = {Stone, A. H.},
  journal       = {General Topology Appl.},
  title         = {Inverse limits of compact spaces},
  year          = {1979},
  issn          = {0016-660X},
  number        = {2},
  pages         = {203--211},
  volume        = {10},
  doi           = {10.1016/0016-660x(79)90008-4},
  fjournal      = {General Topology and its Applications},
  mrclass       = {54B25},
  mrnumber      = {527845},
  mrreviewer    = {J. Segal}
}

@Article{         Strojnowski1980,
  author        = {Andrzej Strojnowski},
  title         = {A note on u.p. groups},
  journal       = {Communications in Algebra},
  volume        = {8},
  number        = {3},
  pages         = {231-234},
  year          = {1980},
  publisher     = {Taylor & Francis},
  doi           = {10.1080/00927878008822456}
}

@Book{            tao-vu,
  author        = {Tao, Terence and Vu, Van H.},
  title         = {Additive combinatorics},
  fseries       = {Cambridge Studies in Advanced Mathematics},
  series        = {Camb. Stud. Adv. Math.},
  volume        = {105},
  isbn          = {0-521-85386-9},
  year          = {2006},
  publisher     = {Cambridge: Cambridge University Press},
  language      = {English},
  keywords      = {11-02,05-02,05D10,05D40,11B75,11B13,11N13,11P70,11K31,11P82,28D05,37A45},
  zbmath        = {5066399},
  zbl           = {1127.11002}
}

@Book{            tao2010,
  author        = {Tao, Terence},
  title         = {An Epsilon of Room, I: Real Analysis: Pages from Year
                  Three of a Mathematical Blog},
  year          = 2010,
  publisher     = {American Mathematical Society},
  url           = {https://terrytao.files.wordpress.com/2010/02/epsilon.pdf}
}

@Article{         Taylor-Wiles-FLT,
  author        = {Taylor, Richard and Wiles, Andrew},
  title         = {Ring-theoretic properties of certain {H}ecke algebras},
  journal       = {Ann. of Math. (2)},
  fjournal      = {Annals of Mathematics. Second Series},
  volume        = {141},
  year          = {1995},
  number        = {3},
  pages         = {553--572},
  issn          = {0003-486X,1939-8980},
  mrclass       = {11G18 (11D41 11F11 11R34 13C40)},
  mrnumber      = {1333036},
  mrreviewer    = {Karl\ Rubin},
  doi           = {10.2307/2118560},
  url           = {https://doi.org/10.2307/2118560}
}

@Book{            Tent_Ziegler,
  place         = {Cambridge},
  series        = {Lecture Notes in Logic},
  title         = {A Course in Model Theory},
  doi           = {10.1017/CBO9781139015417},
  publisher     = {Cambridge University Press},
  author        = {Tent, Katrin and Ziegler, Martin},
  year          = {2012},
  collection    = {Lecture Notes in Logic}
}

@Article{         tochiori_bertrand,
  author        = {Tochiori, Shigenori},
  title         = {Considering the Proof of "There is a Prime between n and
                  2n"},
  subtitle      = {Proof by a stronger estimation than the Bertrand-Chebyshev
                  theorem},
  language      = {Japanese},
  url           = {https://www.chart.co.jp/subject/sugaku/suken_tsushin/76/76-8.pdf}
}

@Book{            upmeier1987,
  author        = {Harald {Upmeier}},
  title         = {{Jordan algebras in analysis, operator theory, and quantum
                  mechanics}},
  fjournal      = {{Regional Conference Series in Mathematics}},
  journal       = {{Reg. Conf. Ser. Math.}},
  issn          = {0160-7642},
  volume        = {67},
  isbn          = {0-8218-0717-X},
  pages         = {viii + 85},
  year          = {1987},
  publisher     = {Providence, RI: American Mathematical Society (AMS)},
  language      = {English},
  msc2010       = {17-02 46-02 17C65 46H70 32M15 46G20 46L70 47B35 81Q99},
  zbl           = {0608.17013}
}

@Article{         Vaisala_2003,
  author        = {Jussi Väisälä},
  title         = {A Proof of the Mazur-Ulam Theorem},
  year          = 2003,
  journal       = {The American Mathematical Monthly},
  volume        = 110,
  number        = 7,
  publisher     = {Taylor & Francis, Ltd. on behalf of the Mathematical
                  Association of America},
  pages         = {633-635},
  url           = {https://www.jstor.org/stable/3647749},
  doi           = {10.2307/3647749}
}

@Article{         van_der_hoeven,
  author        = {van der Hoeven, Joris},
  year          = {2001},
  month         = {12},
  pages         = {},
  title         = {Operators on generalized power series},
  volume        = {45},
  journal       = {Illinois Journal of Mathematics},
  doi           = {10.1215/ijm/1258138061}
}

@Book{            verdier1996,
  author        = {Verdier, Jean-Louis},
  title         = {Des cat\'{e}gories d\'{e}riv\'{e}es des cat\'{e}gories
                  ab\'{e}liennes},
  note          = {With a preface by Luc Illusie, Edited and with a note by
                  Georges Maltsiniotis},
  journal       = {Ast\'{e}risque},
  number        = {239},
  year          = {1996},
  pages         = {xii+253 pp. (1997)},
  issn          = {0303-1179},
  mrclass       = {18E30 (18-03 18E35)},
  mrnumber      = {1453167}
}

@Misc{            vistoli2004,
  author        = {Vistoli, Angelo},
  title         = {Notes on {Grothendieck} topologies, fibered categories and
                  descent theory},
  year          = {2004},
  howpublished  = {Preprint, {arXiv}:math/0412512 [math.{AG}] (2004)},
  url           = {https://arxiv.org/abs/math/0412512},
  arxiv         = {arXiv:math/0412512}
}

@Book{            wall2018analytic,
  title         = {Analytic Theory of Continued Fractions},
  author        = {Wall, H.S.},
  isbn          = {9780486830445},
  series        = {Dover Books on Mathematics},
  year          = {2018},
  publisher     = {Dover Publications}
}

@Book{            washington_cyclotomic,
  author        = {Washington, Lawrence C.},
  title         = {Introduction to cyclotomic fields},
  series        = {Graduate Texts in Mathematics},
  volume        = {83},
  edition       = {Second},
  publisher     = {Springer-Verlag, New York},
  year          = {1997}
}

@Book{            wasserman2003,
  author        = {Wasserman, Larry},
  title         = {All Of Statistics: A Concise Course in Statistical
                  Inference},
  year          = 2004,
  publisher     = {Springer}
}

@Misc{            wedhorn_adic,
  author        = {Torsten Wedhorn},
  title         = {Adic Spaces},
  year          = {2019},
  eprint        = {arXiv:1910.05934}
}

@Book{            weidmann_linear,
  author        = {Weidmann, Joachim},
  title         = {Linear operators in {H}ilbert spaces},
  isbn          = {0-387-90427-1},
  series        = {Graduate Texts in Mathematics},
  volume        = {68},
  note          = {Translated from the German by Joseph Sz\"{u}cs},
  publisher     = {Springer},
  year          = {1980},
  pages         = {xiii+402}
}

@Misc{            welzl_garter,
  author        = {Emo Welzl and Bernd G\"{a}rtner},
  title         = {Cone Programming},
  url           = {https://ti.inf.ethz.ch/ew/lehre/ApproxSDP09/notes/conelp.pdf}
}

@Book{            Wielandt-1964,
  title         = {Finite Permutation Groups},
  author        = {Wielandt, Helmut},
  translator    = {Bercov, R.},
  year          = {1964},
  series        = {Academic Paperbacks},
  publisher     = {Academic Press},
  address       = {New York},
  isbn          = {978-0-12-749650-4}
}

@Article{         Wiles-FLT,
  author        = {Wiles, Andrew},
  title         = {Modular elliptic curves and {F}ermat's last theorem},
  journal       = {Ann. of Math. (2)},
  fjournal      = {Annals of Mathematics. Second Series},
  volume        = {141},
  year          = {1995},
  number        = {3},
  pages         = {443--551},
  issn          = {0003-486X,1939-8980},
  mrclass       = {11G05 (11D41 11F11 11F80 11G18)},
  mrnumber      = {1333035},
  mrreviewer    = {Karl\ Rubin},
  doi           = {10.2307/2118559},
  url           = {https://doi.org/10.2307/2118559}
}

@TechReport{      zaanen1966,
  author        = {Zaanen, A. C.},
  title         = {Lectures on "Riesz Spaces"},
  institution   = {Euratom},
  year          = {1966},
  number        = {EUR 3140.e}
}

@Article{         Zagier1990,
  author        = {Zagier, Don},
  title         = {A One-Sentence Proof That Every Prime {$p\equiv 1(\mod
                  4)$} Is a Sum of Two Squares},
  publisher     = {Mathematical Association of America},
  year          = {1990},
  pages         = {144},
  journal       = {The American Mathematical Monthly},
  volume        = {97},
  number        = {2},
  doi           = {10.2307/2323918},
  url           = {https://doi.org/10.2307/2323918}
}

@Book{            zbMATH02107988,
  author        = {Willard, Stephen},
  title         = {General topology},
  edition       = {Reprint of the 1970 original},
  isbn          = {0-486-43479-6},
  year          = {2004},
  publisher     = {Mineola, NY: Dover Publications},
  language      = {English},
  keywords      = {54-01},
  zbmath        = {2107988},
  zbl           = {1052.54001}
}

@Article{         zbMATH06785026,
  author        = {John F. {Clauser} and Michael A. {Horne} and Abner
                  {Shimony} and Richard A. {Holt}},
  title         = {{Proposed experiment to test local hidden-variable
                  theories}},
  fjournal      = {{Physical Review Letters}},
  journal       = {{Phys. Rev. Lett.}},
  issn          = {0031-9007; 1079-7114/e},
  volume        = {23},
  pages         = {880--883},
  year          = {1969},
  publisher     = {American Physical Society (APS), New York, NY},
  language      = {English},
  msc2010       = {81-05},
  zbl           = {1371.81014},
  doi           = {10.1103/PhysRevLett.23.880},
  url           = {https://doi.org/10.1103/PhysRevLett.23.880}
}

@Article{         zeilberger1984,
  author        = {Zeilberger, Doron},
  title         = {A combinatorial proof of {N}ewton's identities},
  journal       = {Discrete Mathematics},
  volume        = {49},
  number        = {3},
  pages         = {319},
  year          = {1984},
  publisher     = {Elsevier},
  issn          = {0012-365X},
  zbl           = {0535.05010},
  doi           = {10.1016/0012-365X(84)90171-7},
  url           = {https://doi.org/10.1016/0012-365X(84)90171-7}
}

@Article{         zorn1937,
  author        = {Zorn, Max},
  title         = {On a theorem of {E}ngel},
  journal       = {Bull. Amer. Math. Soc.},
  fjournal      = {Bulletin of the American Mathematical Society},
  volume        = {43},
  year          = {1937},
  number        = {6},
  pages         = {401--404},
  issn          = {0002-9904},
  mrclass       = {DML},
  mrnumber      = {1563550},
  doi           = {10.1090/S0002-9904-1937-06565-7},
  url           = {https://doi.org/10.1090/S0002-9904-1937-06565-7}
}<|MERGE_RESOLUTION|>--- conflicted
+++ resolved
@@ -3010,7 +3010,6 @@
   url           = "https://math.stanford.edu/~vakil/216blog/"
 }
 
-<<<<<<< HEAD
 @Article{         Roby-1963,
   title         = {{Lois polynomes et lois formelles en théorie des
                   modules}},
@@ -3037,7 +3036,7 @@
   pages         = {75--91},
   file          = {/Users/chambert/Zotero/storage/XC232TJE/Roby - 1965 - Les
                   algèbres à puissances divisées.pdf}
-=======
+
 @Article{         Rosenlicht_1972,
   author        = {Rosenlicht, Maxwell},
   title         = {Integration in finite terms},
@@ -3052,7 +3051,6 @@
   keywords      = {12H05},
   zbmath        = {3394287},
   zbl           = {0249.12106}
->>>>>>> c2ac85e6
 }
 
 @Book{            rudin2006real,
