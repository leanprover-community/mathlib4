--- conflicted
+++ resolved
@@ -974,8 +974,6 @@
   isbn          = {978-3-319-21401-6}
 }
 
-<<<<<<< HEAD
-=======
 @Article{         dieudonne1953,
   author        = {Dieudonn\'{e}, Jean},
   title         = {On semi-simple {L}ie algebras},
@@ -991,7 +989,6 @@
   url           = {https://doi.org/10.2307/2031832}
 }
 
->>>>>>> daa801e2
 @Article{         djokovic1973,
   author        = {Djokovi\'{c}, D. \v{Z}.},
   title         = {Epimorphisms of modules which must be isomorphisms},
