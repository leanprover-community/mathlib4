{"version": 2,
 "packages":
 [{"url": "https://github.com/leanprover/std4",
<<<<<<< HEAD
   "rev": "db57cd7d8656f4885b8093de4eef5f9d6724a71b",
=======
   "rev": "1d2fc0d2ee07110dd0ccfee5015c89d04e5fe86e",
>>>>>>> e0335f96
   "name": "std",
   "inputRev": "main"},
  {"url": "https://github.com/gebner/quote4",
   "rev": "7ac99aa3fac487bec1d5860e751b99c7418298cf",
   "name": "Qq",
   "inputRev": "master"}]}<|MERGE_RESOLUTION|>--- conflicted
+++ resolved
@@ -1,11 +1,7 @@
 {"version": 2,
  "packages":
  [{"url": "https://github.com/leanprover/std4",
-<<<<<<< HEAD
-   "rev": "db57cd7d8656f4885b8093de4eef5f9d6724a71b",
-=======
    "rev": "1d2fc0d2ee07110dd0ccfee5015c89d04e5fe86e",
->>>>>>> e0335f96
    "name": "std",
    "inputRev": "main"},
   {"url": "https://github.com/gebner/quote4",
