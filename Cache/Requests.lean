/-
Copyright (c) 2023 Arthur Paulino. All rights reserved.
Released under Apache 2.0 license as described in the file LICENSE.
Authors: Arthur Paulino
-/
import Lean.Data.Json.Parser
import Cache.Hashing

set_option autoImplicit true

namespace Cache.Requests

-- FRO cache is flaky so disable until we work out the kinks: https://leanprover.zulipchat.com/#narrow/stream/113488-general/topic/The.20cache.20doesn't.20work/near/411058849
def useFROCache : Bool := false

/-- Public URL for mathlib cache -/
def URL : String :=
  if useFROCache then
    "https://mathlib4.lean-cache.cloud"
  else
    "https://lakecache.blob.core.windows.net/mathlib4"

/-- Retrieves the azure token from the environment -/
def getToken : IO String := do
  let envVar := if useFROCache then "MATHLIB_CACHE_S3_TOKEN" else "MATHLIB_CACHE_SAS"
  let some token ← IO.getEnv envVar
    | throw $ IO.userError s!"environment variable {envVar} must be set to upload caches"
  return token

open System (FilePath)

/--
Given a file name like `"1234.tar.gz"`, makes the URL to that file on the server.

The `f/` prefix means that it's a common file for caching.
-/
def mkFileURL (URL fileName : String) : String :=
  s!"{URL}/f/{fileName}"

section Get

/-- Formats the config file for `curl`, containing the list of files to be downloaded -/
def mkGetConfigContent (hashMap : IO.HashMap) : IO String := do
  -- We sort the list so that the large files in `MathlibExtras` are requested first.
  hashMap.toArray.qsort (fun ⟨p₁, _⟩ ⟨_, _⟩ => p₁.components.head? = "MathlibExtras")
    |>.foldlM (init := "") fun acc ⟨_, hash⟩ => do
    let fileName := hash.asLTar
    -- Below we use `String.quote`, which is intended for quoting for use in Lean code
    -- this does not exactly match the requirements for quoting for curl:
    -- ```
    -- If the parameter contains whitespace (or starts with : or =),
    --  the parameter must be enclosed within quotes.
    -- Within double quotes, the following escape sequences are available:
    --  \, ", \t, \n, \r and \v.
    -- A backslash preceding any other letter is ignored.
    -- ```
    -- If this becomes an issue we can implement the curl spec.

    -- Note we append a '.part' to the filenames here,
    -- which `downloadFiles` then removes when the download is successful.
<<<<<<< HEAD
    pure <| acc ++ s!"url = {← mkFileURL fileName none}\n-o {
      (IO.CACHEDIR / (fileName ++ ".part")).toString.quote}\n"
=======
    pure $ acc ++ s!"url = {mkFileURL URL fileName}\n\
      -o {(IO.CACHEDIR / (fileName ++ ".part")).toString.quote}\n"
>>>>>>> 526457f3

/-- Calls `curl` to download a single file from the server to `CACHEDIR` (`.cache`) -/
def downloadFile (hash : UInt64) : IO Bool := do
  let fileName := hash.asLTar
  let url := mkFileURL URL fileName
  let path := IO.CACHEDIR / fileName
  let partFileName := fileName ++ ".part"
  let partPath := IO.CACHEDIR / partFileName
  let out ← IO.Process.output
    { cmd := (← IO.getCurl), args := #[url, "--fail", "--silent", "-o", partPath.toString] }
  if out.exitCode = 0 then
    IO.FS.rename partPath path
    pure true
  else
    IO.FS.removeFile partPath
    pure false

/-- Calls `curl` to download files from the server to `CACHEDIR` (`.cache`) -/
def downloadFiles (hashMap : IO.HashMap) (forceDownload : Bool) (parallel : Bool) : IO Unit := do
  let hashMap ← if forceDownload then pure hashMap else hashMap.filterExists false
  let size := hashMap.size
  if size > 0 then
    IO.mkDir IO.CACHEDIR
    IO.println s!"Attempting to download {size} file(s)"
    let failed ← if parallel then
      IO.FS.writeFile IO.CURLCFG (← mkGetConfigContent hashMap)
      let args := #["--request", "GET", "--parallel", "--fail", "--silent",
          "--write-out", "%{json}\n", "--config", IO.CURLCFG.toString]
      let (_, success, failed, done) ←
          IO.runCurlStreaming args (← IO.monoMsNow, 0, 0, 0) fun a line => do
        let mut (last, success, failed, done) := a
        -- output errors other than 404 and remove corresponding partial downloads
        let line := line.trim
        if !line.isEmpty then
          let result ← IO.ofExcept <| Lean.Json.parse line
          match result.getObjValAs? Nat "http_code" with
          | .ok 200 =>
            if let .ok fn := result.getObjValAs? String "filename_effective" then
              if (← System.FilePath.pathExists fn) && fn.endsWith ".part" then
                IO.FS.rename fn (fn.dropRight 5)
            success := success + 1
          | .ok 404 => pure ()
          | _ =>
            failed := failed + 1
            if let .ok e := result.getObjValAs? String "errormsg" then
              IO.println e
            -- `curl --remove-on-error` can already do this, but only from 7.83 onwards
            if let .ok fn := result.getObjValAs? String "filename_effective" then
              if (← System.FilePath.pathExists fn) then
                IO.FS.removeFile fn
          done := done + 1
          let now ← IO.monoMsNow
          if now - last ≥ 100 then -- max 10/s update rate
            let mut msg := s!"\rDownloaded: {success} file(s) [attempted {done}/{size} = {100*done/size}%]"
            if failed != 0 then
              msg := msg ++ s!", {failed} failed"
            IO.eprint msg
            last := now
        pure (last, success, failed, done)
      if done > 0 then
        -- to avoid confusingly moving on without finishing the count
        let mut msg := s!"\rDownloaded: {success} file(s) [attempted {done}/{size} = {100*done/size}%] ({100*success/done}% success)"
        if failed != 0 then
          msg := msg ++ s!", {failed} failed"
        IO.eprintln msg
      IO.FS.removeFile IO.CURLCFG
      if success + failed < done then
        IO.eprintln "Warning: some files were not found in the cache."
        IO.eprintln "This usually means that your local checkout of mathlib4 has diverged from upstream."
        IO.eprintln "If you push your commits to a branch of the mathlib4 repository, CI will build the oleans and they will be available later."
      pure failed
    else
      let r ← hashMap.foldM (init := []) fun acc _ hash => do
        pure <| (← IO.asTask do downloadFile hash) :: acc
      pure <| r.foldl (init := 0) fun f t => if let .ok true := t.get then f else f + 1
    if failed > 0 then
      IO.println s!"{failed} download(s) failed"
      IO.Process.exit 1
  else IO.println "No files to download"

def checkForToolchainMismatch : IO Unit := do
  let mathlibToolchainFile := (← IO.mathlibDepPath) / "lean-toolchain"
  let downstreamToolchain ← IO.FS.readFile "lean-toolchain"
  let mathlibToolchain ← IO.FS.readFile mathlibToolchainFile
  if !(mathlibToolchain.trim = downstreamToolchain.trim) then
    IO.println "Dependency Mathlib uses a different lean-toolchain"
    IO.println s!"  Project uses {downstreamToolchain.trim}"
    IO.println s!"  Mathlib uses {mathlibToolchain.trim}"
    IO.println "\nThe cache will not work unless your project's toolchain matches Mathlib's toolchain"
    IO.println s!"This can be achieved by copying the contents of the file `{mathlibToolchainFile}`
into the `lean-toolchain` file at the root directory of your project"
    if !System.Platform.isWindows then
      IO.println s!"You can use `cp {mathlibToolchainFile} ./lean-toolchain`"
    else
      IO.println s!"On powershell you can use `cp {mathlibToolchainFile} ./lean-toolchain`"
      IO.println s!"On Windows CMD you can use `copy {mathlibToolchainFile} lean-toolchain`"
    IO.Process.exit 1
  return ()

/-- Downloads missing files, and unpacks files. -/
def getFiles (hashMap : IO.HashMap) (forceDownload forceUnpack parallel decompress : Bool) :
    IO Unit := do
  let isMathlibRoot ← IO.isMathlibRoot
  if !isMathlibRoot then checkForToolchainMismatch
  downloadFiles hashMap forceDownload parallel
  if decompress then
    IO.unpackCache hashMap forceUnpack

end Get

section Put

/-- FRO cache S3 URL -/
def UPLOAD_URL : String :=
  if useFROCache then
    "https://a09a7664adc082e00f294ac190827820.r2.cloudflarestorage.com/mathlib4"
  else
    URL

/-- Formats the config file for `curl`, containing the list of files to be uploaded -/
def mkPutConfigContent (fileNames : Array String) (token : String) : IO String := do
  let token := if useFROCache then "" else s!"?{token}" -- the FRO cache doesn't pass the token here
  let l ← fileNames.data.mapM fun fileName : String => do
    pure s!"-T {(IO.CACHEDIR / fileName).toString}\nurl = {mkFileURL UPLOAD_URL fileName}{token}"
  return "\n".intercalate l

/-- Calls `curl` to send a set of cached files to the server -/
def putFiles (fileNames : Array String) (overwrite : Bool) (token : String) : IO Unit := do
  -- TODO: reimplement using HEAD requests?
  let _ := overwrite
  let size := fileNames.size
  if size > 0 then
    IO.FS.writeFile IO.CURLCFG (← mkPutConfigContent fileNames token)
    IO.println s!"Attempting to upload {size} file(s)"
<<<<<<< HEAD
    if overwrite then
      discard <| IO.runCurl #["-X", "PUT", "-H", "x-ms-blob-type: BlockBlob", "--parallel",
        "-K", IO.CURLCFG.toString]
    else
      discard <| IO.runCurl #["-X", "PUT", "-H", "x-ms-blob-type: BlockBlob",
=======
    if useFROCache then
      -- TODO: reimplement using HEAD requests?
      let _ := overwrite
      discard $ IO.runCurl #["-s", "-X", "PUT", "--aws-sigv4", "aws:amz:auto:s3", "--user", token,
        "--parallel", "-K", IO.CURLCFG.toString]
    else if overwrite then
      discard $ IO.runCurl #["-s", "-X", "PUT", "-H", "x-ms-blob-type: BlockBlob", "--parallel",
        "-K", IO.CURLCFG.toString]
    else
      discard $ IO.runCurl #["-s", "-X", "PUT", "-H", "x-ms-blob-type: BlockBlob",
>>>>>>> 526457f3
        "-H", "If-None-Match: *", "--parallel", "-K", IO.CURLCFG.toString]
    IO.FS.removeFile IO.CURLCFG
  else IO.println "No files to upload"

end Put

section Commit

def isGitStatusClean : IO Bool :=
  return (← IO.runCmd "git" #["status", "--porcelain"]).isEmpty

def getGitCommitHash : IO String := return (← IO.runCmd "git" #["rev-parse", "HEAD"]).trimRight

/--
Sends a commit file to the server, containing the hashes of the respective committed files.

The file name is the current Git hash and the `c/` prefix means that it's a commit file.
-/
def commit (hashMap : IO.HashMap) (overwrite : Bool) (token : String) : IO Unit := do
  let hash ← getGitCommitHash
  let path := IO.CACHEDIR / hash
  IO.mkDir IO.CACHEDIR
<<<<<<< HEAD
  IO.FS.writeFile path <| ("\n".intercalate <| hashMap.hashes.toList.map toString) ++ "\n"
  let params := if overwrite
    then #["-X", "PUT", "-H", "x-ms-blob-type: BlockBlob"]
    else #["-X", "PUT", "-H", "x-ms-blob-type: BlockBlob", "-H", "If-None-Match: *"]
  discard <| IO.runCurl <| params ++ #["-T", path.toString, s!"{URL}/c/{hash}?{token}"]
=======
  IO.FS.writeFile path $ ("\n".intercalate $ hashMap.hashes.toList.map toString) ++ "\n"
  if useFROCache then
    -- TODO: reimplement using HEAD requests?
    let _ := overwrite
    discard $ IO.runCurl $ #["-T", path.toString, "--aws-sigv4", "aws:amz:auto:s3",
      "--user", token, s!"{UPLOAD_URL}/c/{hash}"]
  else
    let params := if overwrite
      then #["-X", "PUT", "-H", "x-ms-blob-type: BlockBlob"]
      else #["-X", "PUT", "-H", "x-ms-blob-type: BlockBlob", "-H", "If-None-Match: *"]
    discard $ IO.runCurl $ params ++ #["-T", path.toString, s!"{URL}/c/{hash}?{token}"]
>>>>>>> 526457f3
  IO.FS.removeFile path

end Commit

section Collect

inductive QueryType
  | files | commits | all

def QueryType.prefix : QueryType → String
  | files   => "&prefix=f/"
  | commits => "&prefix=c/"
  | all     => default

def formatError : IO α :=
  throw <| IO.userError "Invalid format for curl return"

def QueryType.desc : QueryType → String
  | files   => "hosted files"
  | commits => "hosted commits"
  | all     => "everything"

/--
Retrieves metadata about hosted files: their names and the timestamps of last modification.

Example: `["f/39476538726384726.tar.gz", "Sat, 24 Dec 2022 17:33:01 GMT"]`
-/
<<<<<<< HEAD
def getFilesInfo (q : QueryType) : IO <| List (String × String) := do
=======
def getFilesInfo (q : QueryType) : IO $ List (String × String) := do
  if useFROCache then
    throw <| .userError "FIXME: getFilesInfo is not adapted to FRO cache yet"
>>>>>>> 526457f3
  IO.println s!"Downloading info list of {q.desc}"
  let ret ← IO.runCurl #["-X", "GET", s!"{URL}?comp=list&restype=container{q.prefix}"]
  match ret.splitOn "<Name>" with
  | [] => formatError
  | [_] => return default
  | _ :: parts =>
    parts.mapM fun part => match part.splitOn "</Name>" with
      | [name, rest] => match rest.splitOn "<Last-Modified>" with
        | [_, rest] => match rest.splitOn "</Last-Modified>" with
          | [date, _] => pure (name, date)
          | _ => formatError
        | _ => formatError
      | _ => formatError

end Collect

end Cache.Requests<|MERGE_RESOLUTION|>--- conflicted
+++ resolved
@@ -58,13 +58,8 @@
 
     -- Note we append a '.part' to the filenames here,
     -- which `downloadFiles` then removes when the download is successful.
-<<<<<<< HEAD
-    pure <| acc ++ s!"url = {← mkFileURL fileName none}\n-o {
-      (IO.CACHEDIR / (fileName ++ ".part")).toString.quote}\n"
-=======
-    pure $ acc ++ s!"url = {mkFileURL URL fileName}\n\
+    pure <| acc ++ s!"url = {mkFileURL URL fileName}\n\
       -o {(IO.CACHEDIR / (fileName ++ ".part")).toString.quote}\n"
->>>>>>> 526457f3
 
 /-- Calls `curl` to download a single file from the server to `CACHEDIR` (`.cache`) -/
 def downloadFile (hash : UInt64) : IO Bool := do
@@ -199,24 +194,16 @@
   if size > 0 then
     IO.FS.writeFile IO.CURLCFG (← mkPutConfigContent fileNames token)
     IO.println s!"Attempting to upload {size} file(s)"
-<<<<<<< HEAD
-    if overwrite then
-      discard <| IO.runCurl #["-X", "PUT", "-H", "x-ms-blob-type: BlockBlob", "--parallel",
-        "-K", IO.CURLCFG.toString]
-    else
-      discard <| IO.runCurl #["-X", "PUT", "-H", "x-ms-blob-type: BlockBlob",
-=======
     if useFROCache then
       -- TODO: reimplement using HEAD requests?
       let _ := overwrite
-      discard $ IO.runCurl #["-s", "-X", "PUT", "--aws-sigv4", "aws:amz:auto:s3", "--user", token,
+      discard <| IO.runCurl #["-s", "-X", "PUT", "--aws-sigv4", "aws:amz:auto:s3", "--user", token,
         "--parallel", "-K", IO.CURLCFG.toString]
     else if overwrite then
-      discard $ IO.runCurl #["-s", "-X", "PUT", "-H", "x-ms-blob-type: BlockBlob", "--parallel",
+      discard <| IO.runCurl #["-s", "-X", "PUT", "-H", "x-ms-blob-type: BlockBlob", "--parallel",
         "-K", IO.CURLCFG.toString]
     else
-      discard $ IO.runCurl #["-s", "-X", "PUT", "-H", "x-ms-blob-type: BlockBlob",
->>>>>>> 526457f3
+      discard <| IO.runCurl #["-s", "-X", "PUT", "-H", "x-ms-blob-type: BlockBlob",
         "-H", "If-None-Match: *", "--parallel", "-K", IO.CURLCFG.toString]
     IO.FS.removeFile IO.CURLCFG
   else IO.println "No files to upload"
@@ -239,25 +226,17 @@
   let hash ← getGitCommitHash
   let path := IO.CACHEDIR / hash
   IO.mkDir IO.CACHEDIR
-<<<<<<< HEAD
   IO.FS.writeFile path <| ("\n".intercalate <| hashMap.hashes.toList.map toString) ++ "\n"
-  let params := if overwrite
-    then #["-X", "PUT", "-H", "x-ms-blob-type: BlockBlob"]
-    else #["-X", "PUT", "-H", "x-ms-blob-type: BlockBlob", "-H", "If-None-Match: *"]
-  discard <| IO.runCurl <| params ++ #["-T", path.toString, s!"{URL}/c/{hash}?{token}"]
-=======
-  IO.FS.writeFile path $ ("\n".intercalate $ hashMap.hashes.toList.map toString) ++ "\n"
   if useFROCache then
     -- TODO: reimplement using HEAD requests?
     let _ := overwrite
-    discard $ IO.runCurl $ #["-T", path.toString, "--aws-sigv4", "aws:amz:auto:s3",
+    discard <| IO.runCurl <| #["-T", path.toString, "--aws-sigv4", "aws:amz:auto:s3",
       "--user", token, s!"{UPLOAD_URL}/c/{hash}"]
   else
     let params := if overwrite
       then #["-X", "PUT", "-H", "x-ms-blob-type: BlockBlob"]
       else #["-X", "PUT", "-H", "x-ms-blob-type: BlockBlob", "-H", "If-None-Match: *"]
-    discard $ IO.runCurl $ params ++ #["-T", path.toString, s!"{URL}/c/{hash}?{token}"]
->>>>>>> 526457f3
+    discard <| IO.runCurl <| params ++ #["-T", path.toString, s!"{URL}/c/{hash}?{token}"]
   IO.FS.removeFile path
 
 end Commit
@@ -285,13 +264,9 @@
 
 Example: `["f/39476538726384726.tar.gz", "Sat, 24 Dec 2022 17:33:01 GMT"]`
 -/
-<<<<<<< HEAD
 def getFilesInfo (q : QueryType) : IO <| List (String × String) := do
-=======
-def getFilesInfo (q : QueryType) : IO $ List (String × String) := do
   if useFROCache then
     throw <| .userError "FIXME: getFilesInfo is not adapted to FRO cache yet"
->>>>>>> 526457f3
   IO.println s!"Downloading info list of {q.desc}"
   let ret ← IO.runCurl #["-X", "GET", s!"{URL}?comp=list&restype=container{q.prefix}"]
   match ret.splitOn "<Name>" with
