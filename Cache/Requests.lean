--- conflicted
+++ resolved
@@ -81,16 +81,11 @@
   else IO.println "No files to download"
 
 /-- Downloads missing files, and unpacks files. -/
-<<<<<<< HEAD
-def getFiles (hashMap : IO.HashMap) (forceDownload : Bool) (decompress : Bool) : IO Unit := do
-  downloadFiles hashMap forceDownload
+def getFiles (hashMap : IO.HashMap) (forceDownload : Bool) (parallel : Bool) (decompress : Bool) :
+    IO Unit := do
+  downloadFiles hashMap forceDownload parallel
   if decompress then
     IO.unpackCache hashMap
-=======
-def getFiles (hashMap : IO.HashMap) (forceDownload : Bool) (parallel : Bool) : IO Unit := do
-  downloadFiles hashMap forceDownload parallel
-  IO.unpackCache hashMap
->>>>>>> b99d93c8
 
 end Get
 
