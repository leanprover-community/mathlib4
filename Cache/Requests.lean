--- conflicted
+++ resolved
@@ -31,11 +31,7 @@
   let url := url.stripSuffix ".git"
   let pos ← url.revFind (· == '/')
   let pos ← url.revFindAux (fun c => c == '/'  || c == ':') pos
-<<<<<<< HEAD
   return (String.Pos.Raw.extract url) (String.Pos.Raw.next url pos) url.rawEndPos
-=======
-  return url.extract (url.next pos) url.endPos
->>>>>>> 2521caa7
 
 /-- Spot check if a URL is valid for a git remote -/
 def isRemoteURL (url : String) : Bool :=
