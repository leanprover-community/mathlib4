/-
Copyright (c) 2023 Arthur Paulino. All rights reserved.
Released under Apache 2.0 license as described in the file LICENSE.
Authors: Arthur Paulino
-/

import Batteries.Data.String.Matcher
import Cache.Hashing

namespace Cache.Requests

open System (FilePath)

-- FRO cache may be flaky: https://leanprover.zulipchat.com/#narrow/channel/113488-general/topic/The.20cache.20doesn't.20work/near/411058849
initialize useFROCache : Bool ← do
  let froCache ← IO.getEnv "USE_FRO_CACHE"
  return froCache == some "1" || froCache == some "true"

/--
Structure to hold repository information with priority ordering
-/
structure RepoInfo where
  repo : String
  useFirst : Bool
  deriving Repr

/--
Helper function to extract repository name from a git remote URL
-/
def extractRepoFromUrl (url : String) : Option String := do
  let url := url.stripSuffix ".git"
  let pos ← url.revFind (· == '/')
  let pos ← url.revFindAux (fun c => c == '/'  || c == ':') pos
  return url.extract (url.next pos) url.endPos

/-- Spot check if a URL is valid for a git remote -/
def isRemoteURL (url : String) : Bool :=
  "https://".isPrefixOf url || "http://".isPrefixOf url || "git@github.com:".isPrefixOf url

/--
Helper function to get repository from a remote name
-/
def getRepoFromRemote (mathlibDepPath : FilePath) (remoteName : String) (errorContext : String) : IO String := do
  -- If the remote is already a valid URL, attempt to extract the repo from it. This happens with `gh pr checkout`
  if isRemoteURL remoteName then
    repoFromURL remoteName
  else
  -- If not, we use `git remote get-url` to find the URL of the remote. This assumes the remote has a
  -- standard name like `origin` or `upstream` or it errors out.
  let out ← IO.Process.output
    {cmd := "git", args := #["remote", "get-url", remoteName], cwd := mathlibDepPath}
  -- If `git remote get-url` fails then bail out with an error to help debug
  let output := out.stdout.trim
  unless out.exitCode == 0 do
    throw <| IO.userError s!"\
      Failed to run Git to determine Mathlib's repository from {remoteName} remote (exit code: {out.exitCode}).\n\
      {errorContext}\n\
      Stdout:\n{output}\nStderr:\n{out.stderr.trim}\n"
  -- Finally attempt to extract the repository from the remote URL returned by `git remote get-url`
  repoFromURL output
where repoFromURL (url : String) : IO String := do
    if let some repo := extractRepoFromUrl url then
      return repo
    else
      throw <| IO.userError s!"\
        Failed to extract repository from remote URL: {url}.\n\
        {errorContext}\n\
        Please ensure the remote URL is valid and points to a GitHub repository."

/--
Finds the remote name that points to `leanprover-community/mathlib4` repository.
Returns the remote name and prints warnings if the setup doesn't follow conventions.
-/
def findMathlibRemote (mathlibDepPath : FilePath) : IO String := do
  let remotesInfo ← IO.Process.output
    {cmd := "git", args := #["remote", "-v"], cwd := mathlibDepPath}

  unless remotesInfo.exitCode == 0 do
    throw <| IO.userError s!"\
      Failed to run Git to list remotes (exit code: {remotesInfo.exitCode}).\n\
      Ensure Git is installed.\n\
      Stdout:\n{remotesInfo.stdout.trim}\nStderr:\n{remotesInfo.stderr.trim}\n"

  let remoteLines := remotesInfo.stdout.split (· == '\n')
  let mut mathlibRemote : Option String := none
  let mut originPointsToMathlib : Bool := false

  for line in remoteLines do
    let parts := line.trim.split (· == '\t')
    if parts.length >= 2 then
      let remoteName := parts[0]!
      let remoteUrl := parts[1]!.takeWhile (· != ' ') -- Remove (fetch) or (push) suffix

      -- Check if this remote points to leanprover-community/mathlib4
      let isMathlibRepo := remoteUrl.containsSubstr "leanprover-community/mathlib4"

      if isMathlibRepo then
        if remoteName == "origin" then
          originPointsToMathlib := true
        mathlibRemote := some remoteName

  match mathlibRemote with
  | none =>
    throw <| IO.userError "Could not find a remote pointing to leanprover-community/mathlib4"
  | some remoteName =>
    if remoteName != "upstream" then
      let mut warning := s!"Some Mathlib ecosystem tools assume that the git remote for `leanprover-community/mathlib4` is named `upstream`. You have named it `{remoteName}` instead. We recommend changing the name to `upstream`."
      if originPointsToMathlib then
        warning := warning ++ " Moreover, `origin` should point to your own fork of the mathlib4 repository."
      warning := warning ++ " You can set this up with `git remote add upstream https://github.com/leanprover-community/mathlib4.git`."
      IO.println s!"Warning: {warning}"
    return remoteName

/--
Extracts PR number from a git ref like "refs/remotes/upstream/pr/1234"
-/
def extractPRNumber (ref : String) : Option Nat := do
  let parts := ref.split (· == '/')
  if parts.length >= 2 && parts[parts.length - 2]! == "pr" then
    let prStr := parts[parts.length - 1]!
    prStr.toNat?
  else
    none

/-- Check if we're in a detached HEAD state at a nightly-testing tag -/
def isDetachedAtNightlyTesting (mathlibDepPath : FilePath) : IO Bool := do
  -- Get the current commit hash and check if it's a nightly-testing tag
  let currentCommit ← IO.Process.output
    {cmd := "git", args := #["rev-parse", "HEAD"], cwd := mathlibDepPath}
  if currentCommit.exitCode == 0 then
    let commitHash := currentCommit.stdout.trim
    let tagInfo ← IO.Process.output
      {cmd := "git", args := #["name-rev", "--tags", commitHash], cwd := mathlibDepPath}
    if tagInfo.exitCode == 0 then
      let parts := tagInfo.stdout.trim.splitOn " "
      -- git name-rev returns "commit_hash tags/tag_name" or just "commit_hash undefined" if no tag
      if parts.length >= 2 && parts[1]!.startsWith "tags/" then
        let tagName := parts[1]!.drop 5  -- Remove "tags/" prefix
        return tagName.startsWith "nightly-testing-"
      else
        return false
    else
      return false
  else
    return false

/--
Attempts to determine the GitHub repository of a version of Mathlib from its Git remote.
If the current commit coincides with a PR ref, it will determine the source fork
of that PR rather than just using the origin remote.
-/
def getRemoteRepo (mathlibDepPath : FilePath) : IO RepoInfo := do

  -- Since currently we need to push a PR to `leanprover-community/mathlib` build a user cache,
  -- we check if we are a special branch or a branch with PR. This leaves out non-PRed fork
  -- branches. These should be covered if we ever change how the cache is uploaded from forks
  -- to obviate the need for a PR.
  let currentBranch ← IO.Process.output
    {cmd := "git", args := #["rev-parse", "--abbrev-ref", "HEAD"], cwd := mathlibDepPath}

  if currentBranch.exitCode == 0 then
    let branchName := currentBranch.stdout.trim.stripPrefix "heads/"
    IO.println s!"Current branch: {branchName}"

    -- Check if we're in a detached HEAD state at a nightly-testing tag
    let isDetachedAtNightlyTesting ← if branchName == "HEAD" then
      isDetachedAtNightlyTesting mathlibDepPath
    else
      pure false

    -- Check if we're on a branch that should use nightly-testing remote
    let shouldUseNightlyTesting := branchName == "nightly-testing" ||
                                  branchName.startsWith "lean-pr-testing-" ||
                                  branchName.startsWith "batteries-pr-testing-" ||
                                  branchName.startsWith "bump/" ||
                                  isDetachedAtNightlyTesting

    if shouldUseNightlyTesting then
      -- Try to use nightly-testing remote
      let repo ← getRepoFromRemote mathlibDepPath "nightly-testing"
        s!"Branch '{branchName}' should use the nightly-testing remote, but it's not configured.\n\
          Please add the nightly-testing remote pointing to the nightly testing repository:\n\
          git remote add nightly-testing https://github.com/leanprover-community/mathlib4-nightly-testing.git"
      let cacheService := if useFROCache then "Cloudflare" else "Azure"
      IO.println s!"Using cache ({cacheService}) from nightly-testing remote: {repo}"
      return {repo := repo, useFirst := true}

    -- Only search for PR refs if we're not on a regular branch like master, bump/*, or nightly-testing*
    -- let isSpecialBranch := branchName == "master" || branchName.startsWith "bump/" ||
    --                       branchName.startsWith "nightly-testing"

    -- TODO: this code is currently broken in two ways: 1. you need to write `%(refname)` in quotes and
    -- 2. it is looking in the wrong place when in detached HEAD state.
    -- We comment it out for now, but we should fix it later.
    -- Check if the current commit coincides with any PR ref
    -- if !isSpecialBranch then
    --   let mathlibRemoteName ← findMathlibRemote mathlibDepPath
    --   let currentCommit ← IO.Process.output
    --     {cmd := "git", args := #["rev-parse", "HEAD"], cwd := mathlibDepPath}
    --
    --   if currentCommit.exitCode == 0 then
    --     let commit := currentCommit.stdout.trim
    --     -- Get all PR refs that contain this commit
    --     let prRefPattern := s!"refs/remotes/{mathlibRemoteName}/pr/*"
    --     let refsInfo ← IO.Process.output
    --       {cmd := "git", args := #["for-each-ref", "--contains", commit, prRefPattern, "--format=%(refname)"], cwd := mathlibDepPath}
    --     -- The code below is for debugging purposes currently
    --     IO.println s!"`git for-each-ref --contains {commit} {prRefPattern} --format=%(refname)` returned:
    --     {refsInfo.stdout.trim} with exit code {refsInfo.exitCode} and stderr: {refsInfo.stderr.trim}."
    --     let refsInfo' ← IO.Process.output
    --       {cmd := "git", args := #["for-each-ref", "--contains", commit, prRefPattern, "--format=\"%(refname)\""], cwd := mathlibDepPath}
    --     IO.println s!"`git for-each-ref --contains {commit} {prRefPattern} --format=\"%(refname)\"` returned:
    --     {refsInfo'.stdout.trim} with exit code {refsInfo'.exitCode} and stderr: {refsInfo'.stderr.trim}."
    --
    --     if refsInfo.exitCode == 0 && !refsInfo.stdout.trim.isEmpty then
    --       let prRefs := refsInfo.stdout.trim.split (· == '\n')
    --       -- Extract PR numbers from refs like "refs/remotes/upstream/pr/1234"
    --       for prRef in prRefs do
    --         if let some prNumber := extractPRNumber prRef then
    --           -- Get PR details using gh
    --           let prInfo ← IO.Process.output
    --             {cmd := "gh", args := #["pr", "view", toString prNumber, "--json", "headRefName,headRepositoryOwner,number"], cwd := mathlibDepPath}
    --           if prInfo.exitCode == 0 then
    --             if let .ok json := Lean.Json.parse prInfo.stdout.trim then
    --               if let .ok owner := json.getObjValAs? Lean.Json "headRepositoryOwner" then
    --                 if let .ok login := owner.getObjValAs? String "login" then
    --                   if let .ok repoName := json.getObjValAs? String "headRefName" then
    --                     if let .ok prNum := json.getObjValAs? Nat "number" then
    --                       let repo := s!"{login}/mathlib4"
    --                       IO.println s!"Using cache from PR #{prNum} source: {login}/{repoName} (commit {commit.take 8} found in PR ref)"
    --                       let useFirst := if login != "leanprover-community" then true else false
    --                       return {repo := repo, useFirst := useFirst}

  -- Fall back to using the remote that the current branch is tracking
  let trackingRemote ← IO.Process.output
    {cmd := "git", args := #["config", "--get", s!"branch.{currentBranch.stdout.trim}.remote"], cwd := mathlibDepPath}

  let remoteName := if trackingRemote.exitCode == 0 then
    trackingRemote.stdout.trim
  else
    -- If no tracking remote is configured, fall back to origin
    "origin"

  let repo ← getRepoFromRemote mathlibDepPath remoteName
    s!"Ensure Git is installed and the '{remoteName}' remote points to its GitHub repository."
  let cacheService := if useFROCache then "Cloudflare" else "Azure"
  IO.println s!"Using cache ({cacheService}) from {remoteName}: {repo}"
  return {repo := repo, useFirst := false}

/-- Public URL for mathlib cache -/
def URL : String :=
  if useFROCache then
    "https://mathlib4.lean-cache.cloud"
  else
    "https://lakecache.blob.core.windows.net/mathlib4"

/-- Retrieves the azure token from the environment -/
def getToken : IO String := do
  let envVar := if useFROCache then "MATHLIB_CACHE_S3_TOKEN" else "MATHLIB_CACHE_SAS"
  let some token ← IO.getEnv envVar
    | throw <| IO.userError s!"environment variable {envVar} must be set to upload caches"
  return token

/-- The full name of the main Mathlib GitHub repository. -/
def MATHLIBREPO := "leanprover-community/mathlib4"

/--
Given a file name like `"1234.tar.gz"`, makes the URL to that file on the server.

The `f/` prefix means that it's a common file for caching.
-/
def mkFileURL (repo URL fileName : String) : String :=
  let pre := if !useFROCache && repo == MATHLIBREPO then "" else s!"{repo}/"
  s!"{URL}/f/{pre}{fileName}"

section Get

/-- Formats the config file for `curl`, containing the list of files to be downloaded -/
def mkGetConfigContent (repo : String) (hashMap : IO.ModuleHashMap) : IO String := do
  hashMap.toArray.foldlM (init := "") fun acc ⟨_, hash⟩ => do
    let fileName := hash.asLTar
    -- Below we use `String.quote`, which is intended for quoting for use in Lean code
    -- this does not exactly match the requirements for quoting for curl:
    -- ```
    -- If the parameter contains whitespace (or starts with : or =),
    --  the parameter must be enclosed within quotes.
    -- Within double quotes, the following escape sequences are available:
    --  \, ", \t, \n, \r and \v.
    -- A backslash preceding any other letter is ignored.
    -- ```
    -- If this becomes an issue we can implement the curl spec.

    -- Note we append a '.part' to the filenames here,
    -- which `downloadFiles` then removes when the download is successful.
    pure <| acc ++ s!"url = {mkFileURL repo URL fileName}\n\
      -o {(IO.CACHEDIR / (fileName ++ ".part")).toString.quote}\n"

/-- Calls `curl` to download a single file from the server to `CACHEDIR` (`.cache`) -/
def downloadFile (repo : String) (hash : UInt64) : IO Bool := do
  let fileName := hash.asLTar
  let url := mkFileURL repo URL fileName
  let path := IO.CACHEDIR / fileName
  let partFileName := fileName ++ ".part"
  let partPath := IO.CACHEDIR / partFileName
  let out ← IO.Process.output
    { cmd := (← IO.getCurl), args := #[url, "--fail", "--silent", "-o", partPath.toString] }
  if out.exitCode = 0 then
    IO.FS.rename partPath path
    pure true
  else
    IO.FS.removeFile partPath
    pure false

<<<<<<< HEAD
private structure DownloadState where
=======
private structure TransferState where
>>>>>>> 9fe66587
  last : Nat
  success : Nat
  failed : Nat
  done : Nat
  speed : Nat

<<<<<<< HEAD
=======
def monitorCurl (args : Array String) (size : Nat)
    (caption : String) (speedVar : String) (removeOnError := false) : IO TransferState := do
  let mkStatus success failed done speed := Id.run do
    let speed :=
      if speed != 0 then
        s!", {speed / 1000} KB/s"
      else ""
    let mut msg := s!"\r{caption}: {success} file(s) [attempted {done}/{size} = {100*done/size}%{speed}]"
    if failed != 0 then
      msg := msg ++ s!", {failed} failed"
    return msg
  let init : TransferState := ⟨← IO.monoMsNow, 0, 0, 0, 0⟩
  let s@{success, failed, done, speed, ..} ← IO.runCurlStreaming args init fun a line => do
    let mut {last, success, failed, done, speed} := a
    -- output errors other than 404 and remove corresponding partial downloads
    let line := line.trim
    if !line.isEmpty then
      match Lean.Json.parse line with
      | .ok result =>
        match result.getObjValAs? Nat "http_code" with
        | .ok 200 =>
          if let .ok fn := result.getObjValAs? String "filename_effective" then
            if (← System.FilePath.pathExists fn) && fn.endsWith ".part" then
              IO.FS.rename fn (fn.dropRight 5)
          success := success + 1
        | .ok 404 => pure ()
        | code? =>
          failed := failed + 1
          let mkFailureMsg code? fn? msg? : String := Id.run do
            let mut msg := "Transfer failed"
            if let .ok fn := fn? then
              msg := s!"{fn}: {msg}"
            if let .ok code := code? then
              msg := s!"{msg} (error code: {code})"
            if let .ok errMsg := msg? then
              msg := s!"{msg}: {errMsg}"
            return msg
          let msg? := result.getObjValAs? String "errormsg"
          let fn? :=  result.getObjValAs? String "filename_effective"
          IO.println (mkFailureMsg code? fn? msg?)
          if let .ok fn := fn? then
            if removeOnError then
              -- `curl --remove-on-error` can already do this, but only from 7.83 onwards
              if (← System.FilePath.pathExists fn) then
                IO.FS.removeFile fn
        done := done + 1
        let now ← IO.monoMsNow
        if now - last ≥ 100 then -- max 10/s update rate
          speed := match result.getObjValAs? Nat speedVar with
            | .ok speed => speed | .error _ => speed
          IO.eprint (mkStatus success failed done speed)
          last := now
       | .error e =>
        IO.println s!"Non-JSON output from curl:\n  {line}\n{e}"
    pure {last, success, failed, done, speed}
  if done > 0 then
    -- to avoid confusingly moving on without finishing the count
    IO.eprintln (mkStatus success failed done speed)
  return s

>>>>>>> 9fe66587
/-- Call `curl` to download files from the server to `CACHEDIR` (`.cache`).
Exit the process with exit code 1 if any files failed to download. -/
def downloadFiles
    (repo : String) (hashMap : IO.ModuleHashMap)
    (forceDownload : Bool) (parallel : Bool) (warnOnMissing : Bool): IO Unit := do
  let hashMap ← if forceDownload then pure hashMap else hashMap.filterExists false
  let size := hashMap.size
  if size > 0 then
    IO.FS.createDirAll IO.CACHEDIR
    IO.println s!"Attempting to download {size} file(s) from {repo} cache"
    let failed ← if parallel then
      IO.FS.writeFile IO.CURLCFG (← mkGetConfigContent repo hashMap)
      let args := #["--request", "GET", "--parallel",
          -- commented as this creates a big slowdown on curl 8.13.0: "--fail",
          "--silent",
          "--retry", "5", "--retry-all-errors", -- there seem to be some intermittent failures
          "--write-out", "%{json}\n", "--config", IO.CURLCFG.toString]
<<<<<<< HEAD
      let mkStatus success failed done speed := Id.run do
          let speed :=
            if speed != 0 then
              s!", {speed / 1000} KB/s"
            else ""
          let mut msg := s!"\rDownloaded: {success} file(s) [attempted {done}/{size} = {100*done/size}%{speed}]"
          if failed != 0 then
            msg := msg ++ s!", {failed} failed"
          return msg
      let init : DownloadState := ⟨← IO.monoMsNow, 0, 0, 0, 0⟩
      let {success, failed, done, speed, ..} ← IO.runCurlStreaming args init fun a line => do
        let mut {last, success, failed, done, speed} := a
        -- output errors other than 404 and remove corresponding partial downloads
        let line := line.trim
        if !line.isEmpty then
          let result ← IO.ofExcept <| Lean.Json.parse line
          match result.getObjValAs? Nat "http_code" with
          | .ok 200 =>
            if let .ok fn := result.getObjValAs? String "filename_effective" then
              if (← System.FilePath.pathExists fn) && fn.endsWith ".part" then
                IO.FS.rename fn (fn.dropRight 5)
            success := success + 1
          | .ok 404 => pure ()
          | code? =>
            failed := failed + 1
            let mkFailureMsg code? fn? msg? : String := Id.run do
              let mut msg := "File download failed"
              if let .ok fn := fn? then
                msg := s!"{fn}: {msg}"
              if let .ok code := code? then
                msg := s!"{msg} (error code: {code})"
              if let .ok errMsg := msg? then
                msg := s!"{msg}: {errMsg}"
              return msg
            let msg? := result.getObjValAs? String "errormsg"
            let fn? :=  result.getObjValAs? String "filename_effective"
            IO.println (mkFailureMsg code? fn? msg?)
            if let .ok fn := fn? then
              -- `curl --remove-on-error` can already do this, but only from 7.83 onwards
              if (← System.FilePath.pathExists fn) then
                IO.FS.removeFile fn
          done := done + 1
          let now ← IO.monoMsNow
          if now - last ≥ 100 then -- max 10/s update rate
            speed := match result.getObjValAs? Nat "speed_download" with
              | .ok speed => speed | .error _ => speed
            IO.eprint (mkStatus success failed done speed)
            last := now
        pure {last, success, failed, done, speed}
      if done > 0 then
        -- to avoid confusingly moving on without finishing the count
        IO.eprintln (mkStatus success failed done speed)
=======
      let {success, failed, done, ..} ←
        monitorCurl args size "Downloaded" "speed_download" (removeOnError := true)
>>>>>>> 9fe66587
      IO.FS.removeFile IO.CURLCFG
      if warnOnMissing && success + failed < done then
        IO.eprintln "Warning: some files were not found in the cache."
        IO.eprintln "This usually means that your local checkout of mathlib4 has diverged from upstream."
        IO.eprintln "If you push your commits to a branch of the mathlib4 repository, CI will build the oleans and they will be available later."
        IO.eprintln "Alternatively, if you already have pushed your commits to a branch, this may mean the CI build has failed part-way through building."
      pure failed
    else
      let r ← hashMap.foldM (init := []) fun acc _ hash => do
        pure <| (← IO.asTask do downloadFile repo hash) :: acc
      pure <| r.foldl (init := 0) fun f t => if let .ok true := t.get then f else f + 1
    if failed > 0 then
      IO.println s!"{failed} download(s) failed"
      IO.Process.exit 1
  else IO.println "No files to download"

/-- Check if the project's `lean-toolchain` file matches mathlib's.
Print and error and exit the process with error code 1 otherwise. -/
def checkForToolchainMismatch : IO.CacheM Unit := do
  let mathlibToolchainFile := (← read).mathlibDepPath / "lean-toolchain"
  let downstreamToolchain ← IO.FS.readFile "lean-toolchain"
  let mathlibToolchain ← IO.FS.readFile mathlibToolchainFile
  if !(mathlibToolchain.trim = downstreamToolchain.trim) then
    IO.println "Dependency Mathlib uses a different lean-toolchain"
    IO.println s!"  Project uses {downstreamToolchain.trim}"
    IO.println s!"  Mathlib uses {mathlibToolchain.trim}"
    IO.println "\nThe cache will not work unless your project's toolchain matches Mathlib's toolchain"
    IO.println s!"This can be achieved by copying the contents of the file `{mathlibToolchainFile}`
into the `lean-toolchain` file at the root directory of your project"
    if !System.Platform.isWindows then
      IO.println s!"You can use `cp {mathlibToolchainFile} ./lean-toolchain`"
    else
      IO.println s!"On powershell you can use `cp {mathlibToolchainFile} ./lean-toolchain`"
      IO.println s!"On Windows CMD you can use `copy {mathlibToolchainFile} lean-toolchain`"
    IO.Process.exit 1
  return ()

/-- Fetches the ProofWidgets cloud release and prunes non-JS files. -/
def getProofWidgets (buildDir : FilePath) : IO Unit := do
  if (← buildDir.pathExists) then
    -- Check if the ProofWidgets build is out-of-date via `lake`.
    -- This is done through Lake as cache has no simple heuristic
    -- to determine whether the ProofWidgets JS is out-of-date.
    let exitCode ← (← IO.Process.spawn {cmd := "lake", args := #["-q", "build", "--no-build", "proofwidgets:release"]}).wait
    if exitCode == 0 then -- up-to-date
      return
    else if exitCode == 3 then -- needs fetch (`--no-build` triggered)
      pure ()
    else
      throw <| IO.userError s!"Failed to validate ProofWidgets cloud release: lake failed with error code {exitCode}"
  -- Download and unpack the ProofWidgets cloud release (for its `.js` files)
  let exitCode ← (← IO.Process.spawn {cmd := "lake", args := #["-q", "build", "proofwidgets:release"]}).wait
  if exitCode != 0 then
    throw <| IO.userError s!"Failed to fetch ProofWidgets cloud release: lake failed with error code {exitCode}"
  -- Prune non-JS ProofWidgets files (e.g., `olean`, `.c`)
  try
    IO.FS.removeDirAll (buildDir / "lib")
    IO.FS.removeDirAll (buildDir / "ir")
  catch e =>
    throw <| IO.userError s!"Failed to prune ProofWidgets cloud release: {e}"

/-- Downloads missing files, and unpacks files. -/
def getFiles
    (repo? : Option String) (hashMap : IO.ModuleHashMap)
    (forceDownload forceUnpack parallel decompress : Bool)
    : IO.CacheM Unit := do
  let isMathlibRoot ← IO.isMathlibRoot
  unless isMathlibRoot do checkForToolchainMismatch
  getProofWidgets (← read).proofWidgetsBuildDir

  if let some repo := repo? then
    downloadFiles repo hashMap forceDownload parallel (warnOnMissing := true)
  else
    let repoInfo ← getRemoteRepo (← read).mathlibDepPath

    -- Build list of repositories to download from in order
    let repos : List String :=
      if repoInfo.repo == MATHLIBREPO then
        [repoInfo.repo]
      else if repoInfo.useFirst then
        [repoInfo.repo, MATHLIBREPO]
      else
        [MATHLIBREPO, repoInfo.repo]

    for h : i in [0:repos.length] do
      downloadFiles repos[i] hashMap forceDownload parallel (warnOnMissing := i = repos.length - 1)

  if decompress then
    IO.unpackCache hashMap forceUnpack
  else
    IO.println "Downloaded all files successfully!"

end Get

section Put

/-- FRO cache S3 URL -/
def UPLOAD_URL : String :=
  if useFROCache then
    "https://a09a7664adc082e00f294ac190827820.r2.cloudflarestorage.com/mathlib4"
  else
    URL

/-- Formats the config file for `curl`, containing the list of files to be uploaded -/
def mkPutConfigContent (repo : String) (fileNames : Array String) (token : String) : IO String := do
  let token := if useFROCache then "" else s!"?{token}" -- the FRO cache doesn't pass the token here
  let l ← fileNames.toList.mapM fun fileName : String => do
    pure s!"-T {(IO.CACHEDIR / fileName).toString}\nurl = {mkFileURL repo UPLOAD_URL fileName}{token}"
  return "\n".intercalate l

/-- Calls `curl` to send a set of cached files to the server -/
def putFiles
  (repo : String) (fileNames : Array String)
  (overwrite : Bool) (token : String) : IO Unit := do
  -- TODO: reimplement using HEAD requests?
  let _ := overwrite
  let size := fileNames.size
  if size > 0 then
    IO.FS.writeFile IO.CURLCFG (← mkPutConfigContent repo fileNames token)
    IO.println s!"Attempting to upload {size} file(s) to {repo} cache"
    let args := if useFROCache then
      -- TODO: reimplement using HEAD requests?
      let _ := overwrite
      #["--aws-sigv4", "aws:amz:auto:s3", "--user", token]
    else if overwrite then
      #["-H", "x-ms-blob-type: BlockBlob"]
    else
      #["-H", "x-ms-blob-type: BlockBlob", "-H", "If-None-Match: *"]
    let args := args ++ #[
      "-X", "PUT", "--parallel",
      "--retry", "5", -- there seem to be some intermittent failures
      "--write-out", "%{json}\n", "--config", IO.CURLCFG.toString]
    discard <| monitorCurl args size "Uploaded" "speed_upload"
    IO.FS.removeFile IO.CURLCFG
  else IO.println "No files to upload"

end Put

section Commit

def isGitStatusClean : IO Bool :=
  return (← IO.runCmd "git" #["status", "--porcelain"]).isEmpty

def getGitCommitHash : IO String := return (← IO.runCmd "git" #["rev-parse", "HEAD"]).trimRight

/--
Sends a commit file to the server, containing the hashes of the respective committed files.

The file name is the current Git hash and the `c/` prefix means that it's a commit file.
-/
def commit (hashMap : IO.ModuleHashMap) (overwrite : Bool) (token : String) : IO Unit := do
  let hash ← getGitCommitHash
  let path := IO.CACHEDIR / hash
  IO.FS.createDirAll IO.CACHEDIR
  IO.FS.writeFile path <| ("\n".intercalate <| hashMap.hashes.toList.map toString) ++ "\n"
  if useFROCache then
    -- TODO: reimplement using HEAD requests?
    let _ := overwrite
    discard <| IO.runCurl #["-T", path.toString,
      "--aws-sigv4", "aws:amz:auto:s3", "--user", token, s!"{UPLOAD_URL}/c/{hash}"]
  else
    let params := if overwrite
      then #["-X", "PUT", "-H", "x-ms-blob-type: BlockBlob"]
      else #["-X", "PUT", "-H", "x-ms-blob-type: BlockBlob", "-H", "If-None-Match: *"]
    discard <| IO.runCurl <| params ++ #["-T", path.toString, s!"{URL}/c/{hash}?{token}"]
  IO.FS.removeFile path

end Commit

section Collect

inductive QueryType
  | files | commits | all

def QueryType.prefix : QueryType → String
  | files   => "&prefix=f/"
  | commits => "&prefix=c/"
  | all     => ""

def formatError {α : Type} : IO α :=
  throw <| IO.userError "Invalid format for curl return"

def QueryType.desc : QueryType → String
  | files   => "hosted files"
  | commits => "hosted commits"
  | all     => "everything"

/--
Retrieves metadata about hosted files: their names and the timestamps of last modification.

Example: `["f/39476538726384726.tar.gz", "Sat, 24 Dec 2022 17:33:01 GMT"]`
-/
def getFilesInfo (q : QueryType) : IO <| List (String × String) := do
  if useFROCache then
    throw <| .userError "FIXME: getFilesInfo is not adapted to FRO cache yet"
  IO.println s!"Downloading info list of {q.desc}"
  let ret ← IO.runCurl #["-X", "GET", s!"{URL}?comp=list&restype=container{q.prefix}"]
  match ret.splitOn "<Name>" with
  | [] => formatError
  | [_] => return []
  | _ :: parts =>
    parts.mapM fun part => match part.splitOn "</Name>" with
      | [name, rest] => match rest.splitOn "<Last-Modified>" with
        | [_, rest] => match rest.splitOn "</Last-Modified>" with
          | [date, _] => pure (name, date)
          | _ => formatError
        | _ => formatError
      | _ => formatError

end Collect

end Cache.Requests<|MERGE_RESOLUTION|>--- conflicted
+++ resolved
@@ -311,19 +311,13 @@
     IO.FS.removeFile partPath
     pure false
 
-<<<<<<< HEAD
-private structure DownloadState where
-=======
 private structure TransferState where
->>>>>>> 9fe66587
   last : Nat
   success : Nat
   failed : Nat
   done : Nat
   speed : Nat
 
-<<<<<<< HEAD
-=======
 def monitorCurl (args : Array String) (size : Nat)
     (caption : String) (speedVar : String) (removeOnError := false) : IO TransferState := do
   let mkStatus success failed done speed := Id.run do
@@ -384,7 +378,6 @@
     IO.eprintln (mkStatus success failed done speed)
   return s
 
->>>>>>> 9fe66587
 /-- Call `curl` to download files from the server to `CACHEDIR` (`.cache`).
 Exit the process with exit code 1 if any files failed to download. -/
 def downloadFiles
@@ -402,63 +395,8 @@
           "--silent",
           "--retry", "5", "--retry-all-errors", -- there seem to be some intermittent failures
           "--write-out", "%{json}\n", "--config", IO.CURLCFG.toString]
-<<<<<<< HEAD
-      let mkStatus success failed done speed := Id.run do
-          let speed :=
-            if speed != 0 then
-              s!", {speed / 1000} KB/s"
-            else ""
-          let mut msg := s!"\rDownloaded: {success} file(s) [attempted {done}/{size} = {100*done/size}%{speed}]"
-          if failed != 0 then
-            msg := msg ++ s!", {failed} failed"
-          return msg
-      let init : DownloadState := ⟨← IO.monoMsNow, 0, 0, 0, 0⟩
-      let {success, failed, done, speed, ..} ← IO.runCurlStreaming args init fun a line => do
-        let mut {last, success, failed, done, speed} := a
-        -- output errors other than 404 and remove corresponding partial downloads
-        let line := line.trim
-        if !line.isEmpty then
-          let result ← IO.ofExcept <| Lean.Json.parse line
-          match result.getObjValAs? Nat "http_code" with
-          | .ok 200 =>
-            if let .ok fn := result.getObjValAs? String "filename_effective" then
-              if (← System.FilePath.pathExists fn) && fn.endsWith ".part" then
-                IO.FS.rename fn (fn.dropRight 5)
-            success := success + 1
-          | .ok 404 => pure ()
-          | code? =>
-            failed := failed + 1
-            let mkFailureMsg code? fn? msg? : String := Id.run do
-              let mut msg := "File download failed"
-              if let .ok fn := fn? then
-                msg := s!"{fn}: {msg}"
-              if let .ok code := code? then
-                msg := s!"{msg} (error code: {code})"
-              if let .ok errMsg := msg? then
-                msg := s!"{msg}: {errMsg}"
-              return msg
-            let msg? := result.getObjValAs? String "errormsg"
-            let fn? :=  result.getObjValAs? String "filename_effective"
-            IO.println (mkFailureMsg code? fn? msg?)
-            if let .ok fn := fn? then
-              -- `curl --remove-on-error` can already do this, but only from 7.83 onwards
-              if (← System.FilePath.pathExists fn) then
-                IO.FS.removeFile fn
-          done := done + 1
-          let now ← IO.monoMsNow
-          if now - last ≥ 100 then -- max 10/s update rate
-            speed := match result.getObjValAs? Nat "speed_download" with
-              | .ok speed => speed | .error _ => speed
-            IO.eprint (mkStatus success failed done speed)
-            last := now
-        pure {last, success, failed, done, speed}
-      if done > 0 then
-        -- to avoid confusingly moving on without finishing the count
-        IO.eprintln (mkStatus success failed done speed)
-=======
       let {success, failed, done, ..} ←
         monitorCurl args size "Downloaded" "speed_download" (removeOnError := true)
->>>>>>> 9fe66587
       IO.FS.removeFile IO.CURLCFG
       if warnOnMissing && success + failed < done then
         IO.eprintln "Warning: some files were not found in the cache."
