/-
Copyright (c) 2023 Arthur Paulino. All rights reserved.
Released under Apache 2.0 license as described in the file LICENSE.
Authors: Arthur Paulino
-/

import Cache.Requests

def help : String := "Mathlib4 caching CLI
Usage: cache [COMMAND]

Commands:
  # No privilege required
  get  [ARGS]  Download linked files missing on the local cache and decompress
  get! [ARGS]  Download all linked files and decompress
  get- [ARGS]  Download linked files missing to the local cache, but do no compress
  pack         Compress non-compressed build files into the local cache
  pack!        Compress build files into the local cache (no skipping)
  unpack       Decompress linked already downloaded files
  unpack!      Decompress linked already downloaded files (no skipping)
  clean        Delete non-linked files
  clean!       Delete everything on the local cache
  lookup       Show information about cache files for the given lean files

  # Privilege required
  put          Run 'mk' then upload linked files missing on the server
  put!         Run 'mk' then upload all linked files
  commit       Write a commit on the server
  commit!      Overwrite a commit on the server
  collect      TODO

* Linked files refer to local cache files with corresponding Lean sources
* Commands ending with '!' should be used manually, when hot-fixes are needed

# The arguments for 'get' and 'get!'

'get' and 'get!' can process list of paths, allowing the user to be more
specific about what should be downloaded. For example, with automatic glob
expansion in shell, one can call:

$ lake exe cache get Mathlib/Algebra/Field/*.lean Mathlib/Data/*.lean

Which will download the cache for:
* Every Lean file inside 'Mathlib/Algebra/Field/'
* Every Lean file inside 'Mathlib/Data/'
* Everything that's needed for the above"

open Lean System in
/-- Note that this normalizes the path strings, which is needed when running from a unix shell
(which uses `/` in paths) on windows (which uses `\` in paths) as otherwise our filename keys won't
match. -/
def toPaths (args : List String) : List FilePath :=
  args.map fun arg =>
    if arg.endsWith ".lean" then
      FilePath.mk arg |>.normalize
    else
      mkFilePath (arg.toName.components.map Name.toString) |>.withExtension "lean"

def curlArgs : List String :=
  ["get", "get!", "get-", "put", "put!", "commit", "commit!"]

def leanTarArgs : List String :=
  ["get", "get!", "pack", "pack!", "unpack", "lookup"]

open Cache IO Hashing Requests System in
def main (args : List String) : IO Unit := do
  -- We pass any following arguments to `getHashMemo`,
  -- so we can use the cache on `Archive` or `Counterexamples`.
  let extraRoots := match args with
  | [] => #[]
  | _ :: t => t.toArray.map FilePath.mk
  if args.isEmpty then
    println help
    Process.exit 0
  let hashMemo ← getHashMemo extraRoots
  let hashMap := hashMemo.hashMap
  let goodCurl ← pure !curlArgs.contains (args.headD "") <||> validateCurl
  if leanTarArgs.contains (args.headD "") then validateLeanTar
  match args with
  | ["get"] => getFiles hashMap false false goodCurl true
  | ["get!"] => getFiles hashMap true true goodCurl true
  | ["get-"] => getFiles hashMap false false goodCurl false
  | "get"  :: args =>
    getFiles (← hashMemo.filterByFilePaths (toPaths args)) false false goodCurl true
  | "get!" :: args =>
    getFiles (← hashMemo.filterByFilePaths (toPaths args)) true true goodCurl true
  | "get-" :: args =>
    getFiles (← hashMemo.filterByFilePaths (toPaths args)) false false goodCurl false
<<<<<<< HEAD
  | ["pack"] => discard <| packCache hashMap false (← getGitCommitHash)
  | ["pack!"] => discard <| packCache hashMap true (← getGitCommitHash)
=======
  | ["pack"] => discard $ packCache hashMap false false (← getGitCommitHash)
  | ["pack!"] => discard $ packCache hashMap true false (← getGitCommitHash)
>>>>>>> 526457f3
  | ["unpack"] => unpackCache hashMap false
  | ["unpack!"] => unpackCache hashMap true
  | ["clean"] =>
    cleanCache <| hashMap.fold (fun acc _ hash => acc.insert <| CACHEDIR / hash.asLTar) .empty
  | ["clean!"] => cleanCache
  -- We allow arguments for `put` and `put!` so they can be added to the `roots`.
  | "put" :: _ => putFiles (← packCache hashMap false true (← getGitCommitHash)) false (← getToken)
  | "put!" :: _ => putFiles (← packCache hashMap false true (← getGitCommitHash)) true (← getToken)
  | ["commit"] =>
    if !(← isGitStatusClean) then IO.println "Please commit your changes first" return else
    commit hashMap false (← getToken)
  | ["commit!"] =>
    if !(← isGitStatusClean) then IO.println "Please commit your changes first" return else
    commit hashMap true (← getToken)
  | ["collect"] => IO.println "TODO"
  | "lookup" :: args => lookup hashMap (toPaths args)
  | _ => println help<|MERGE_RESOLUTION|>--- conflicted
+++ resolved
@@ -86,13 +86,8 @@
     getFiles (← hashMemo.filterByFilePaths (toPaths args)) true true goodCurl true
   | "get-" :: args =>
     getFiles (← hashMemo.filterByFilePaths (toPaths args)) false false goodCurl false
-<<<<<<< HEAD
-  | ["pack"] => discard <| packCache hashMap false (← getGitCommitHash)
-  | ["pack!"] => discard <| packCache hashMap true (← getGitCommitHash)
-=======
-  | ["pack"] => discard $ packCache hashMap false false (← getGitCommitHash)
-  | ["pack!"] => discard $ packCache hashMap true false (← getGitCommitHash)
->>>>>>> 526457f3
+  | ["pack"] => discard <| packCache hashMap false false (← getGitCommitHash)
+  | ["pack!"] => discard <| packCache hashMap true false (← getGitCommitHash)
   | ["unpack"] => unpackCache hashMap false
   | ["unpack!"] => unpackCache hashMap true
   | ["clean"] =>
