--- conflicted
+++ resolved
@@ -59,19 +59,12 @@
   let hashMap := hashMemo.hashMap
   let goodCurl := !(curlArgs.contains (args.headD "") && !(← validateCurl))
   match args with
-<<<<<<< HEAD
-  | ["get"] => getFiles hashMap false true
-  | ["get!"] => getFiles hashMap true true
-  | ["get-"] => getFiles hashMap false false
-  | "get"  :: args => getFiles (← hashMemo.filterByFilePaths (toPaths args)) false true
-  | "get!" :: args => getFiles (← hashMemo.filterByFilePaths (toPaths args)) true true
-  | "get-"  :: args => getFiles (← hashMemo.filterByFilePaths (toPaths args)) false false
-=======
-  | ["get"] => getFiles hashMap false goodCurl
-  | ["get!"] => getFiles hashMap true goodCurl
-  | "get"  :: args => getFiles (← hashMemo.filterByFilePaths (toPaths args)) false goodCurl
-  | "get!" :: args => getFiles (← hashMemo.filterByFilePaths (toPaths args)) true goodCurl
->>>>>>> b99d93c8
+  | ["get"] => getFiles hashMap false goodCurl true
+  | ["get!"] => getFiles hashMap true goodCurl true
+  | ["get-"] => getFiles hashMap false goodCurl false
+  | "get"  :: args => getFiles (← hashMemo.filterByFilePaths (toPaths args)) false goodCurl true
+  | "get!" :: args => getFiles (← hashMemo.filterByFilePaths (toPaths args)) true goodCurl true
+  | "get-"  :: args => getFiles (← hashMemo.filterByFilePaths (toPaths args)) false goodCurl false
   | ["pack"] => discard $ packCache hashMap false
   | ["pack!"] => discard $ packCache hashMap true
   | ["unpack"] => unpackCache hashMap
