--- conflicted
+++ resolved
@@ -173,16 +173,9 @@
   return #[(`Mathlib, (mathlibDepPath / "Mathlib.lean"))]
 
 /-- Main API to retrieve the hashes of the Lean files -/
-<<<<<<< HEAD
-def getHashMemo (extraRoots : Std.HashMap Name FilePath) : CacheM HashMemo := do
+def getHashMemo (roots : Std.HashMap Name FilePath) : CacheM HashMemo := do
   -- TODO: `Std.HashMap.mapM` seems not to exist yet, so we got via `.toArray`.
-  return (← StateT.run (extraRoots.toArray.mapM fun ⟨key, val⟩ => getHash key val)
+  return (← StateT.run (roots.toArray.mapM fun ⟨key, val⟩ => getHash key val)
     {rootHash := ← getRootHash}).2
-=======
-def getHashMemo (extraRoots : Std.HashMap Name FilePath) : CacheM HashMemo :=
-  -- TODO: `Std.HashMap.mapM` seems not to exist yet, so we go via `.toArray`.
-  return (← StateT.run ((extraRoots.insertMany (← roots)).toArray.mapM fun
-    ⟨key, val⟩ => getHash key val) { rootHash := ← getRootHash }).2
->>>>>>> 969581a5
 
 end Cache.Hashing