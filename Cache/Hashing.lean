--- conflicted
+++ resolved
@@ -76,11 +76,7 @@
       pure ((← mathlibDepPath) / ·)
   let hashs ← rootFiles.mapM fun path =>
     hashFileContents <$> IO.FS.readFile (qualifyPath path)
-<<<<<<< HEAD
-  return hash ((hash Lean.versionString) :: hashs)
-=======
   return hash (hash Lean.githash :: hashs)
->>>>>>> f04afed5
 
 /--
 Computes the hash of a file, which mixes:
