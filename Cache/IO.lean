/-
Copyright (c) 2023 Arthur Paulino. All rights reserved.
Released under Apache 2.0 license as described in the file LICENSE.
Authors: Arthur Paulino, Jon Eugster
-/
import Std.Data.TreeSet
import Cache.Lean

variable {α : Type}

open Lean

namespace Cache.IO

open System (FilePath)

/-- Target directory for build files -/
def LIBDIR : FilePath :=
  ".lake" / "build" / "lib" / "lean"

/-- Target directory for IR files -/
def IRDIR : FilePath :=
  ".lake" / "build" / "ir"

/-- Determine if the package `mod` is part of the mathlib cache.

TODO: write a better predicate. -/
def isPartOfMathlibCache (mod : Name) : Bool := #[
  `Mathlib,
  `Batteries,
  `Aesop,
  `Cli,
  `ImportGraph,
  `LeanSearchClient,
  `Plausible,
  `Qq,
  `ProofWidgets,
  `Archive,
  `Counterexamples,
  `MathlibTest ].contains mod.getRoot

/-- Target directory for caching -/
initialize CACHEDIR : FilePath ← do
  match ← IO.getEnv "MATHLIB_CACHE_DIR" with
  | some path => return path
  | none =>
    match ← IO.getEnv "XDG_CACHE_HOME" with
    | some path => return path / "mathlib"
    | none =>
      let home ← if System.Platform.isWindows then
        let drive ← IO.getEnv "HOMEDRIVE"
        let path ← IO.getEnv "HOMEPATH"
        pure <| return (← drive) ++ (← path)
      else IO.getEnv "HOME"
      match home with
      | some path => return path / ".cache" / "mathlib"
      | none => pure ⟨".cache"⟩

/-- Target file path for `curl` configurations -/
def CURLCFG :=
  IO.CACHEDIR / "curl.cfg"

/-- curl version at https://github.com/leanprover-community/static-curl -/
def CURLVERSION :=
  "7.88.1"

def CURLBIN :=
  -- change file name if we ever need a more recent version to trigger re-download
  IO.CACHEDIR / s!"curl-{CURLVERSION}"

/-- leantar version at https://github.com/digama0/leangz -/
def LEANTARVERSION :=
  "0.1.16-pre2"

def EXE := if System.Platform.isWindows then ".exe" else ""

def LEANTARBIN :=
  -- change file name if we ever need a more recent version to trigger re-download
  IO.CACHEDIR / s!"leantar-{LEANTARVERSION}{EXE}"

def LAKEPACKAGESDIR : FilePath :=
  ".lake" / "packages"

def getCurl : IO String := do
  return if (← CURLBIN.pathExists) then CURLBIN.toString else "curl"

def getLeanTar : IO String := do
  return if (← LEANTARBIN.pathExists) then LEANTARBIN.toString else "leantar"

/-- Bump this number to invalidate the cache, in case the existing hashing inputs are insufficient.
It is not a global counter, and can be reset to 0 as long as the lean githash or lake manifest has
changed since the last time this counter was touched. -/
def rootHashGeneration : UInt64 := 1

/--
`CacheM` stores the following information:
* the source directory where `Mathlib.lean` lies
* the Lean search path. This contains
  paths to the source directory of each imported package, i.e. where the `.lean` files
  can be found.
  (Note: in a standard setup these might also be the paths where the correpsponding `.lake`
  folders are located. However, `lake` has multiple options to customise these paths, like
  setting `srcDir` in a `lean_lib`. See `mkBuildPaths` below which currently assumes
  that no such options are set in any mathlib dependency)
* the build directory for proofwidgets
-/
structure CacheM.Context where
  /-- source directory for mathlib files -/
  mathlibDepPath : FilePath
  /-- the Lean source search path -/
  srcSearchPath : SearchPath
  /-- build directory for proofwidgets -/
  proofWidgetsBuildDir : FilePath

@[inherit_doc CacheM.Context]
abbrev CacheM := ReaderT CacheM.Context IO

/-- Whether this is running on Mathlib repo or not -/
def isMathlibRoot : IO Bool :=
  FilePath.mk "Mathlib" |>.pathExists

section

/-- Find path to `Mathlib` source directory -/
private def CacheM.mathlibDepPath (sp : SearchPath) : IO FilePath := do
  let mathlibSourceFile ← Lean.findLean sp `Mathlib
  let some mathlibSource ← pure mathlibSourceFile.parent
    | throw <| IO.userError s!"Mathlib not found in dependencies"
  return mathlibSource

def _root_.Lean.SearchPath.relativize (sp : SearchPath) : IO SearchPath := do
  let pwd ← IO.FS.realPath "."
  let pwd' := pwd.toString ++ System.FilePath.pathSeparator.toString
  return sp.map fun x => ⟨if x = pwd then "." else x.toString.stripPrefix pwd'⟩

private def CacheM.getContext : IO CacheM.Context := do
  let sp ← (← getSrcSearchPath).relativize
  let mathlibSource ← CacheM.mathlibDepPath sp
  return {
    mathlibDepPath := mathlibSource,
    srcSearchPath := sp,
    proofWidgetsBuildDir := LAKEPACKAGESDIR / "proofwidgets" / ".lake" / "build"}

/-- Run a `CacheM` in `IO` by loading the context from `LEAN_SRC_PATH`. -/
def CacheM.run (f : CacheM α) : IO α := do ReaderT.run f (← getContext)

end

/--
`mod` is assumed to be the module name like `Mathlib.Init`.

Find the source directory for `mod`.
This corresponds to the folder where the `.lean` files are located, i.e. for `Mathlib.Init`,
the file should be located at `(← getSrcDir _) / "Mathlib" / "Init.lean`.

Usually it is either `.` or something like `./.lake/packages/mathlib/`
-/
def getSrcDir (sp : SearchPath) (mod : Name) : IO FilePath := do

  let some srcDir ← sp.findWithExtBase "lean" mod |
    throw <| IO.userError s!"Unknown package directory for {mod}\nsearch paths: {sp}"

  return srcDir

/-- Runs a terminal command and retrieves its output, passing the lines to `processLine` -/
partial def runCurlStreaming (args : Array String) (init : α)
    (processLine : α → String → IO α) : IO α := do
  let child ← IO.Process.spawn { cmd := ← getCurl, args, stdout := .piped, stderr := .piped }
  loop child.stdout init
where
  loop (h : IO.FS.Handle) (a : α) : IO α := do
    let line ← h.getLine
    if line.isEmpty then
      return a
    else
      loop h (← processLine a line)

/-- Runs a terminal command and retrieves its output -/
def runCmd (cmd : String) (args : Array String) (throwFailure stderrAsErr := true) : IO String := do
  let out ← IO.Process.output { cmd := cmd, args := args }
  if (out.exitCode != 0 || stderrAsErr && !out.stderr.isEmpty) && throwFailure then
    throw <| IO.userError s!"failure in {cmd} {args}:\n{out.stderr}"
  else if !out.stderr.isEmpty then
    IO.eprintln out.stderr
  return out.stdout

def runCurl (args : Array String) (throwFailure stderrAsErr := true) : IO String := do
  runCmd (← getCurl) (#["--no-progress-meter"] ++ args) throwFailure stderrAsErr

def validateCurl : IO Bool := do
  if (← CURLBIN.pathExists) then return true
  match (← runCmd "curl" #["--version"]).splitOn " " with
  | "curl" :: v :: _ => match v.splitOn "." with
    | maj :: min :: _ =>
      let version := (maj.toNat!, min.toNat!)
      let _ := @lexOrd
      let _ := @leOfOrd
      if version >= (7, 81) then return true
      -- TODO: support more platforms if the need arises
      let arch ← (·.trim) <$> runCmd "uname" #["-m"] false
      let kernel ← (·.trim) <$> runCmd "uname" #["-s"] false
      if kernel == "Linux" && arch ∈ ["x86_64", "aarch64"] then
        IO.println s!"curl is too old; downloading more recent version"
        IO.FS.createDirAll IO.CACHEDIR
        let _ ← runCmd "curl" (stderrAsErr := false) #[
          s!"https://github.com/leanprover-community/static-curl/releases/download/v{CURLVERSION}/curl-{arch}-linux-static",
          "-L", "-o", CURLBIN.toString]
        let _ ← runCmd "chmod" #["u+x", CURLBIN.toString]
        return true
      if version >= (7, 70) then
        IO.println s!"Warning: recommended `curl` version ≥7.81. Found {v}"
        return true
      else
        IO.println s!"Warning: recommended `curl` version ≥7.70. Found {v}. Can't use `--parallel`."
        return false
    | _ => throw <| IO.userError "Invalidly formatted version of `curl`"
  | _ => throw <| IO.userError "Invalidly formatted response from `curl --version`"

def Version := Nat × Nat × Nat
  deriving Inhabited, DecidableEq

instance : Ord Version := let _ := @lexOrd; lexOrd
instance : LE Version := leOfOrd

def parseVersion (s : String) : Option Version := do
  let [maj, min, patch] := s.splitOn "." | none
  some (maj.toNat!, min.toNat!, patch.toNat!)

def validateLeanTar : IO Unit := do
  if (← LEANTARBIN.pathExists) then return
  if let some version ← some <$> runCmd "leantar" #["--version"] <|> pure none then
    let "leantar" :: v :: _ := version.splitOn " "
      | throw <| IO.userError "Invalidly formatted response from `leantar --version`"
    let some v := parseVersion v | throw <| IO.userError "Invalidly formatted version of `leantar`"
    -- currently we need exactly one version of leantar, change this to reflect compatibility
    if v = (parseVersion LEANTARVERSION).get! then return
  let win := System.Platform.getIsWindows ()
  let target ← if win then
    pure "x86_64-pc-windows-msvc"
  else
    let mut arch ← (·.trim) <$> runCmd "uname" #["-m"] false
    if arch = "arm64" then arch := "aarch64"
    unless arch ∈ ["x86_64", "aarch64"] do
      throw <| IO.userError s!"unsupported architecture {arch}"
    pure <|
      if System.Platform.getIsOSX () then s!"{arch}-apple-darwin"
      else s!"{arch}-unknown-linux-musl"
  IO.println s!"installing leantar {LEANTARVERSION}"
  IO.FS.createDirAll IO.CACHEDIR
  let ext := if win then "zip" else "tar.gz"
  let _ ← runCmd "curl" (stderrAsErr := false) #[
    s!"https://github.com/digama0/leangz/releases/download/v{LEANTARVERSION}/leantar-v{LEANTARVERSION}-{target}.{ext}",
    "-L", "-o", s!"{LEANTARBIN}.{ext}"]
  let _ ← runCmd "tar" #["-xf", s!"{LEANTARBIN}.{ext}",
    "-C", IO.CACHEDIR.toString, "--strip-components=1"]
  IO.FS.rename (IO.CACHEDIR / s!"leantar{EXE}").toString LEANTARBIN.toString

/-- Recursively gets all files from a directory with a certain extension -/
partial def getFilesWithExtension
  (fp : FilePath) (extension : String) (acc : Array FilePath := #[]) :
    IO <| Array FilePath := do
  if ← fp.isDir then
    (← fp.readDir).foldlM (fun acc dir => getFilesWithExtension dir.path extension acc) acc
  else return if fp.extension == some extension then acc.push fp else acc

/--
The Hash map of the cache.
-/
abbrev ModuleHashMap := Std.HashMap Name UInt64

namespace ModuleHashMap

/-- Filter the hashmap by whether the entries exist as files in the cache directory.

If `keep` is true, the result will contain the entries that do exist;
if `keep` is false, the result will contain the entries that do not exist.
-/
def filterExists (hashMap : ModuleHashMap) (keep : Bool) : IO ModuleHashMap :=
  hashMap.foldM (init := ∅) fun acc mod hash => do
    let exist ← (CACHEDIR / hash.asLTar).pathExists
    let add := if keep then exist else !exist
    if add then return acc.insert mod hash else return acc

def hashes (hashMap : ModuleHashMap) : Std.TreeSet UInt64 compare :=
  hashMap.fold (init := ∅) fun acc _ hash => acc.insert hash

end ModuleHashMap

/--
Given a module name, concatenates the paths to its build files.
Each build file also has a `Bool` indicating whether that file is required for caching to proceed.
-/
def mkBuildPaths (mod : Name) : CacheM <| List (FilePath × Bool) := do
  /-
  TODO: if `srcDir` or other custom lake layout options are set in the `lean_lib`,
  `packageSrcDir / LIBDIR` might be the wrong path!

  See [Lake documentation](https://github.com/leanprover/lean4/tree/master/src/lake#layout)
  for available options.

  If a dependency is added to mathlib which uses such a custom layout, `mkBuildPaths`
  needs to be adjusted!
  -/
  let sp := (← read).srcSearchPath
  let packageDir ← getSrcDir sp mod
  let path := (System.mkFilePath <| mod.components.map toString)
  if !(← (packageDir / ".lake").isDir) then
    IO.eprintln <| s!"Warning: {packageDir / ".lake"} seems not to exist, most likely `cache` \
      will not work as expected!"

  return [
    -- Note that `packCache` below requires that the `.trace` file is first in this list.
    (packageDir / LIBDIR / path.withExtension "trace", true),
    (packageDir / LIBDIR / path.withExtension "olean", true),
    (packageDir / LIBDIR / path.withExtension "olean.hash", true),
    (packageDir / LIBDIR / path.withExtension "ilean", true),
    (packageDir / LIBDIR / path.withExtension "ilean.hash", true),
    (packageDir / IRDIR  / path.withExtension "c", true),
    (packageDir / IRDIR  / path.withExtension "c.hash", true),
<<<<<<< HEAD
     -- this is needed for packages using the module system:
    (packageDir / LIBDIR / path.withExtension "olean.private", false),
    (packageDir / LIBDIR / path.withExtension "olean.private.hash", false),
    (packageDir / LIBDIR / path.withExtension "olean.server", false),
    (packageDir / LIBDIR / path.withExtension "olean.server.hash", false),
=======
    -- (packageDir / LIBDIR / path.withExtension "ir", true),
    -- (packageDir / LIBDIR / path.withExtension "ir.hash", true),
    -- (packageDir / LIBDIR / path.withExtension "olean.private", false),
    -- (packageDir / LIBDIR / path.withExtension "olean.private.hash", false),
    -- (packageDir / LIBDIR / path.withExtension "olean.server", false),
    -- (packageDir / LIBDIR / path.withExtension "olean.server.hash", false),
>>>>>>> 3aad5efa
    (packageDir / LIBDIR / path.withExtension "extra", false)]

/-- Check that all required build files exist. -/
def allExist (paths : List (FilePath × Bool)) : IO Bool := do
  for (path, required) in paths do
    if required then if !(← path.pathExists) then return false
  pure true

private structure PackTask where
  sourceFile : FilePath
  zip : String
  task? : Option (Task (Except IO.Error Unit))

/-- Compresses build files into the local cache and returns an array with the compressed files -/
def packCache (hashMap : ModuleHashMap) (overwrite verbose unpackedOnly : Bool)
    (comment : Option String := none) :
    CacheM <| Array String := do
  IO.FS.createDirAll CACHEDIR
  IO.println "Compressing cache"
  let sp := (← read).srcSearchPath
  let mut acc : Array PackTask := #[]
  for (mod, hash) in hashMap.toList do
    let sourceFile ← Lean.findLean sp mod
    let zip := hash.asLTar
    let zipPath := CACHEDIR / zip
    let buildPaths ← mkBuildPaths mod
    if ← allExist buildPaths then
      if overwrite || !(← zipPath.pathExists) then
        let task ← IO.asTask do
          -- Note here we require that the `.trace` file is first
          -- in the list generated by `mkBuildPaths`.
          let trace :: args := (← buildPaths.filterM (·.1.pathExists)) |>.map (·.1.toString)
            | unreachable!
          discard <| runCmd (← getLeanTar) <| #[zipPath.toString, trace] ++
            (if let some c := comment then #["-c", s!"git=mathlib4@{c}"] else #[]) ++ args
        acc := acc.push {sourceFile, zip, task? := some task}
      else if !unpackedOnly then
        acc := acc.push {sourceFile, zip, task? := none}
  acc := acc.qsort (·.sourceFile.toString < ·.sourceFile.toString)
  acc.mapM fun {sourceFile, zip, task?} => do
    if let some task := task? then
      if verbose then
        IO.println s!"packing {sourceFile} as {zip}"
      IO.ofExcept task.get
    return zip

/-- Gets the set of all cached files -/
def getLocalCacheSet : IO <| Std.TreeSet String compare := do
  let paths ← getFilesWithExtension CACHEDIR "ltar"
  return .ofList (paths.toList.map (·.withoutParent CACHEDIR |>.toString)) _

def isFromMathlib (mod : Name) : Bool :=
  mod.getRoot == `Mathlib

/-- Decompresses build files into their respective folders -/
def unpackCache (hashMap : ModuleHashMap) (force : Bool) : CacheM Unit := do
  let hashMap ← hashMap.filterExists true
  let size := hashMap.size
  if size > 0 then
    let now ← IO.monoMsNow
    IO.println s!"Decompressing {size} file(s)"
    let args := (if force then #["-f"] else #[]) ++ #["-x", "--delete-corrupted", "-j", "-"]
    let child ← IO.Process.spawn { cmd := ← getLeanTar, args, stdin := .piped }
    let (stdin, child) ← child.takeStdin
    /-
    TODO: The case distinction below could be avoided by making use of the `leantar` option `-C`
    (rsp the `"base"` field in JSON format, see below) here and in `packCache`.

    See also https://github.com/leanprover-community/mathlib4/pull/8767#discussion_r1422077498

    Doing this, one could avoid that the package directory path (for dependencies) appears
    inside the leantar files, but unless `cache` is upstreamed to work on upstream packages
    themselves (without `Mathlib`), this might not be too useful to change.

    NOTE: making changes to the generated .ltar files invalidates them while it *DOES NOT* change
    the file hash! This means any such change needs to be accompanied by a change
    to the root hash affecting *ALL* files
    (e.g. any modification to lakefile, lean-toolchain or manifest)
    -/
    let isMathlibRoot ← isMathlibRoot
    let mathlibDepPath := (← read).mathlibDepPath.toString
    let config : Array Lean.Json := hashMap.fold (init := #[]) fun config mod hash =>
      let pathStr := s!"{CACHEDIR / hash.asLTar}"
      if isMathlibRoot || !isFromMathlib mod then
        config.push <| .str pathStr
      else
        -- only mathlib files, when not in the mathlib4 repo, need to be redirected
        config.push <| .mkObj [("file", pathStr), ("base", mathlibDepPath)]
    stdin.putStr <| Lean.Json.compress <| .arr config
    let exitCode ← child.wait
    if exitCode != 0 then throw <| IO.userError s!"leantar failed with error code {exitCode}"
    IO.println s!"Unpacked in {(← IO.monoMsNow) - now} ms"
    IO.println "Completed successfully!"
  else IO.println "No cache files to decompress"

instance : Ord FilePath where
  compare x y := compare x.toString y.toString

/-- Removes all cache files except for what's in the `keep` set -/
def cleanCache (keep : Std.TreeSet FilePath compare := ∅) : IO Unit := do
  for path in ← getFilesWithExtension CACHEDIR "ltar" do
    if !keep.contains path then IO.FS.removeFile path

/-- Prints the LTAR file and embedded comments (in particular, the mathlib commit that built the
file) regarding the specified modules. -/
def lookup (hashMap : ModuleHashMap) (modules : List Name) : IO Unit := do
  let mut err := false
  for mod in modules do
    let some hash := hashMap[mod]? | err := true
    let ltar := CACHEDIR / hash.asLTar
    IO.println s!"{mod}: {ltar}"
    for line in (← runCmd (← getLeanTar) #["-k", ltar.toString]).splitOn "\n" |>.dropLast do
      println! "  comment: {line}"
  if err then IO.Process.exit 1

/--
Parse a string as either a path or a Lean module name.
TODO: If the argument describes a folder, use `walkDir` to find all `.lean` files within.

Return tuples of the form ("module name", "path to .lean file").

The input string `arg` takes one of the following forms:

1. `Mathlib.Algebra.Fields.Basic`: there exists such a Lean file
2. `Mathlib.Algebra.Fields`: no Lean file exists but a folder (TODO)
3. `Mathlib/Algebra/Fields/Basic.lean`: the file exists (note potentially `\` on Windows)
4. `Mathlib/Algebra/Fields/`: the folder exists (TODO)

Not supported yet:

5. `Aesop/Builder.lean`: the file does not exist, it's actually somewhere in `.lake`.

Note: An argument like `Archive` is treated as module, not a path.
-/
def leanModulesFromSpec (sp : SearchPath) (argₛ : String) :
    IO <| Except String <| Array (Name × FilePath) := do
  -- TODO: This could be just `FilePath.normalize` if the TODO there was addressed
  let arg : FilePath := System.mkFilePath <|
    (argₛ : FilePath).normalize.components.filter (· != "")
  if arg.components.length > 1 || arg.extension == "lean" then
    -- provided file name of a Lean file
    let mod : Name := arg.withExtension "" |>.components.foldl .str .anonymous
    if !(← arg.pathExists) then
      -- TODO: (5.) We could use `getSrcDir` to allow arguments like `Aesop/Builder.lean` which
      -- refer to a file located under `.lake/packages/...`
      return .error s!"Invalid argument: non-existing path {arg}"
    if arg.extension == "lean" then
      -- (3.) provided existing `.lean` file
      return .ok #[(mod, arg)]
    else
      -- (4.) provided existing directory: walk it
      return .error "Searching lean files in a folder is not supported yet!"
  else
    -- provided a module
    let mod := argₛ.toName
    let sourceFile ← Lean.findLean sp mod
    if ← sourceFile.pathExists then
      -- (1.) provided valid module
      return .ok #[(mod, sourceFile)]
    else
      -- provided "pseudo-module" (like `Mathlib.Data`) which
      -- does not correspond to a Lean file, but to an existing folder
      -- `Mathlib/Data/`
      let folder := sourceFile.withExtension ""
      IO.println s!"Searching directory {folder} for .lean files"
      if ← folder.pathExists then
        -- (2.) provided "module name" of an existing folder: walk dir
        -- TODO: will be implemented in https://github.com/leanprover-community/mathlib4/issues/21838
        return .error "Entering a part of a module name \
          (i.e. `Mathlib.Data` when only the folder `Mathlib/Data/` but no \
          file `Mathlib/Data.lean` exists) is not supported yet!"
      else
        return .error s!"Invalid argument: non-existing module {mod}"

/--
Parse command line arguments.
Position `0` (i.e. the command `get`, `clean`, etc.) is ignored.

The remaining arguments are parsed as either module name or file path, see `leanModulesFromSpec`.
-/
def parseArgs (args : List String) : CacheM <| Std.HashMap Name FilePath := do
  match args with
  | [] => pure ∅
  | _ :: args₀ => args₀.foldlM (init := ∅) fun acc (arg : String) => do
    let sp := (← read).srcSearchPath
    match (← leanModulesFromSpec sp arg) with
    | .ok mods =>
      pure <| acc.insertMany mods
    | .error msg =>
      IO.eprintln msg
      IO.Process.exit 1

end Cache.IO<|MERGE_RESOLUTION|>--- conflicted
+++ resolved
@@ -317,20 +317,12 @@
     (packageDir / LIBDIR / path.withExtension "ilean.hash", true),
     (packageDir / IRDIR  / path.withExtension "c", true),
     (packageDir / IRDIR  / path.withExtension "c.hash", true),
-<<<<<<< HEAD
-     -- this is needed for packages using the module system:
-    (packageDir / LIBDIR / path.withExtension "olean.private", false),
-    (packageDir / LIBDIR / path.withExtension "olean.private.hash", false),
-    (packageDir / LIBDIR / path.withExtension "olean.server", false),
-    (packageDir / LIBDIR / path.withExtension "olean.server.hash", false),
-=======
     -- (packageDir / LIBDIR / path.withExtension "ir", true),
     -- (packageDir / LIBDIR / path.withExtension "ir.hash", true),
     -- (packageDir / LIBDIR / path.withExtension "olean.private", false),
     -- (packageDir / LIBDIR / path.withExtension "olean.private.hash", false),
     -- (packageDir / LIBDIR / path.withExtension "olean.server", false),
     -- (packageDir / LIBDIR / path.withExtension "olean.server.hash", false),
->>>>>>> 3aad5efa
     (packageDir / LIBDIR / path.withExtension "extra", false)]
 
 /-- Check that all required build files exist. -/
