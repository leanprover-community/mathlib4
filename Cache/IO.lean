--- conflicted
+++ resolved
@@ -145,13 +145,7 @@
 
 Usually it is either `.` or something like `./.lake/packages/mathlib/`
 -/
-<<<<<<< HEAD
-def getSrcDir (mod : Name) : CacheM FilePath := do
-  let sp := (← read).srcSearchPath
-
-=======
 def getSrcDir (sp : SearchPath) (mod : Name) : IO FilePath := do
->>>>>>> 0c2d4f3f
   let .some srcDir ← sp.findWithExtBase "lean" mod |
     throw <| IO.userError s!"Unknown package directory for {mod}\nsearch paths: {sp}"
 
@@ -296,12 +290,8 @@
   If a dependency is added to mathlib which uses such a custom layout, `mkBuildPaths`
   needs to be adjusted!
   -/
-<<<<<<< HEAD
-  let packageDir ← getSrcDir mod
-=======
   let sp := (← read).srcSearchPath
   let packageDir ← getSrcDir sp mod
->>>>>>> 0c2d4f3f
   let path := (System.mkFilePath <| mod.components.map toString)
   if !(← (packageDir / ".lake").isDir) then
     IO.eprintln <| s!"Warning: {packageDir / ".lake"} seems not to exist, most likely `cache` \
@@ -412,18 +402,6 @@
   if err then IO.Process.exit 1
 
 /--
-<<<<<<< HEAD
-Parse command line arguments.
-Position `0` (i.e. the command `get`, `clean`, etc.) is ignored.
-The remaining arguments take one of the following forms:
-1. `Mathlib.Algebra.Fields.Basic`: there exists such a Lean file
-2. `Mathlib.Algebra.Fields`: no Lean file exists but a folder
-3. `Mathlib/Algebra/Fields/Basic.lean`: the file exists (note potentially `\` on Windows)
-4. `Mathlib/Algebra/Fields/`: the folder exists
-5. (`Aesop/Builder.lean`: the file does not exist, it's
-    actually somewhere in `.lake`. (not supported currently!))
-An argument like `Archive` is treated as module, not a path.
-=======
 Parse a string as either a path or a Lean module name.
 TODO: If the argument describes a folder, use `walkDir` to find all `.lean` files within.
 
@@ -457,10 +435,13 @@
       return .ok #[(mod, arg)]
     else
       -- (4.) provided existing directory: walk it
-      return .error "Searching lean files in a folder is not supported yet!"
+      IO.println s!"Searching directory {arg} for .lean files"
+      let leanModulesInFolder ← walkDir arg srcDir
+      return leanModulesInFolder
   else
     -- provided a module
     let mod := argₛ.toName
+    let srcDir ← getSrcDir mod
     let sourceFile ← Lean.findLean sp mod
     if ← sourceFile.pathExists then
       -- (1.) provided valid module
@@ -474,64 +455,14 @@
       if ← folder.pathExists then
         -- (2.) provided "module name" of an existing folder: walk dir
         -- TODO: will be implemented in #21838
-        return .error "Entering a part of a module name \
-          (i.e. `Mathlib.Data` when only the folder `Mathlib/Data/` but no \
-          file `Mathlib/Data.lean` exists) is not supported yet!"
+        let folder := sourceFile.withExtension ""
+        IO.println s!"Searching directory {folder} for .lean files"
+        if ← folder.pathExists then
+          -- provided "module name" of an existing folder: walk dir
+          let leanModulesInFolder ← walkDir folder srcDir
+          return leanModulesInFolder
       else
         return .error "Invalid argument: non-existing module {mod}"
-
-/--
-Parse command line arguments.
-Position `0` (i.e. the command `get`, `clean`, etc.) is ignored.
-
-The remaining arguments are parsed as either module name or file path, see `leanModulesFromSpec`.
->>>>>>> 0c2d4f3f
--/
-def parseArgs (args : List String) : CacheM <| Std.HashMap Name FilePath := do
-  match args with
-  | [] => pure ∅
-<<<<<<< HEAD
-  | _ :: args₀ =>
-    let sp := (← read).srcSearchPath
-    args₀.foldlM (init := ∅) fun acc (argₛ : String) => do
-      let arg : FilePath := argₛ
-      if arg.components.length > 1 || arg.extension == "lean" then
-        -- provided file name of a Lean file
-        let mod : Name := arg.withExtension "" |>.components.foldl .str .anonymous
-        let srcDir ← getSrcDir mod
-        if !(← arg.pathExists) then
-          IO.eprintln s!"Invalid argument: non-existing path {arg}"
-          IO.Process.exit 1
-        if arg.extension == "lean" then
-          -- provided existing `.lean` file
-          pure <| acc.insert mod argₛ
-        else
-          -- provided existing directory: walk it
-          IO.println s!"Searching directory {arg} for .lean files"
-          let leanModulesInFolder ← walkDir arg srcDir
-          pure <| acc.insertMany leanModulesInFolder
-      else
-        -- provided a module
-        let mod := argₛ.toName
-        let srcDir ← getSrcDir mod
-        let sourceFile ← Lean.findLean sp mod
-
-        if ← sourceFile.pathExists then
-          -- provided valid module
-          pure <| acc.insert mod sourceFile
-        else
-          -- provided "pseudo-module" like `Mathlib.Data` which
-          -- does not correspond to a Lean file, but to an existing folder
-          -- `Mathlib/Data/`
-          let folder := sourceFile.withExtension ""
-          IO.println s!"Searching directory {folder} for .lean files"
-          if ← folder.pathExists then
-            -- provided "module name" of an existing folder: walk dir
-            let leanModulesInFolder ← walkDir folder srcDir
-            pure <| acc.insertMany leanModulesInFolder
-          else
-            IO.eprintln s!"Invalid argument: non-existing module {mod}"
-            IO.Process.exit 1
 where
   /-- assumes the folder exists -/
   walkDir (folder : FilePath) (srcDir : FilePath) : CacheM <| Array (Name × FilePath) := do
@@ -546,7 +477,16 @@
       let mod : Name := path.withExtension "" |>.components.foldl .str .anonymous
       leanModulesInFolder := leanModulesInFolder.push (mod, file)
     pure leanModulesInFolder
-=======
+
+/--
+Parse command line arguments.
+Position `0` (i.e. the command `get`, `clean`, etc.) is ignored.
+
+The remaining arguments are parsed as either module name or file path, see `leanModulesFromSpec`.
+-/
+def parseArgs (args : List String) : CacheM <| Std.HashMap Name FilePath := do
+  match args with
+  | [] => pure ∅
   | _ :: args₀ => args₀.foldlM (init := ∅) fun acc (arg : String) => do
     let sp := (← read).srcSearchPath
     match (← leanModulesFromSpec sp arg) with
@@ -555,6 +495,5 @@
     | .error msg =>
       IO.eprintln msg
       IO.Process.exit 1
->>>>>>> 0c2d4f3f
 
 end Cache.IO