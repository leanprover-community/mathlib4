/-
Copyright (c) 2023 Arthur Paulino. All rights reserved.
Released under Apache 2.0 license as described in the file LICENSE.
Authors: Arthur Paulino, Jon Eugster
-/

import Lean.Data.Json.Printer
import Cache.Lean

variable {α : Type}

open Lean

namespace Cache.IO

open System (FilePath)

/-- Target directory for build files -/
def LIBDIR : FilePath :=
  ".lake" / "build" / "lib"

/-- Target directory for IR files -/
def IRDIR : FilePath :=
  ".lake" / "build" / "ir"

/--
TODO: is there a better test to see if a module is part of Lean core?
-/
def isInLeanCore (mod : Name) :=
  #[`Init, `Lean, `Std, `Lake].contains mod.getRoot

/--
TODO: write a better test which modules are part of the mathlib cache
-/
def isPartOfMathlibCache (mod : Name) :=
  #[`Mathlib, `Batteries, `Aesop, `Cli, `ImportGraph,
    `LeanSearchClient, `Plausible, `Qq, `ProofWidgets,
    `Archive, `Counterexamples, `MathlibTest].contains mod.getRoot

/-- Target directory for caching -/
initialize CACHEDIR : FilePath ← do
  match ← IO.getEnv "MATHLIB_CACHE_DIR" with
  | some path => return path
  | none =>
    match ← IO.getEnv "XDG_CACHE_HOME" with
    | some path => return path / "mathlib"
    | none =>
      let home ← if System.Platform.isWindows then
        let drive ← IO.getEnv "HOMEDRIVE"
        let path ← IO.getEnv "HOMEPATH"
        pure <| return (← drive) ++ (← path)
      else IO.getEnv "HOME"
      match home with
      | some path => return path / ".cache" / "mathlib"
      | none => pure ⟨".cache"⟩

/-- Target file path for `curl` configurations -/
def CURLCFG :=
  IO.CACHEDIR / "curl.cfg"

/-- curl version at https://github.com/leanprover-community/static-curl -/
def CURLVERSION :=
  "7.88.1"

def CURLBIN :=
  -- change file name if we ever need a more recent version to trigger re-download
  IO.CACHEDIR / s!"curl-{CURLVERSION}"

/-- leantar version at https://github.com/digama0/leangz -/
def LEANTARVERSION :=
  "0.1.14"

def EXE := if System.Platform.isWindows then ".exe" else ""

def LEANTARBIN :=
  -- change file name if we ever need a more recent version to trigger re-download
  IO.CACHEDIR / s!"leantar-{LEANTARVERSION}{EXE}"

def LAKEPACKAGESDIR : FilePath :=
  ".lake" / "packages"

def getCurl : IO String := do
  return if (← CURLBIN.pathExists) then CURLBIN.toString else "curl"

def getLeanTar : IO String := do
  return if (← LEANTARBIN.pathExists) then LEANTARBIN.toString else "leantar"

<<<<<<< HEAD
/--
`CacheM` stores the following information:
* the root directory where `Mathlib.lean` lies
* the Lean search path from the env variable `LEAN_PATH`. This contains
  paths to the root directory of each imported package. The build files (e.g. `.olean`)
  of a package should then be in a `.lake`-folder inside this root directory
  (see `LIBDIR` and `IRDIR`).
* the build directory for proofwidgets
-/
structure CacheM.Context where
  /-- root directory for mathlib files -/
  mathlibDepPath : FilePath
  /-- the Lean search path -/
  searchPath : SearchPath
=======
abbrev PackageDirs := Lean.RBMap String FilePath compare

/--
`CacheM` stores the following information:
* the source directory where `Mathlib.lean` lies
* package directories
* the build directory for proofwidgets
-/
structure CacheM.Context where
  /-- source directory for mathlib files -/
  mathlibDepPath : FilePath
  /-- TODO: use search path instead -/
  packageDirs : PackageDirs
  /-- build directory for proofwidgets -/
>>>>>>> 3f236ce5
  proofWidgetsBuildDir : FilePath

@[inherit_doc CacheM.Context]
abbrev CacheM := ReaderT CacheM.Context IO

section

<<<<<<< HEAD
@[inherit_doc CacheM.Context]
private def CacheM.getContext : IO CacheM.Context := do
  let sp ← initSrcSearchPath -- getCleanSearchPath
  let mathlibSourceFile ← Lean.findLean sp `Mathlib
  let some mathlibSource ← pure mathlibSourceFile.parent
    | throw <| IO.userError s!"Mathlib not found in dependencies"
  return {
    mathlibDepPath := mathlibSource
    searchPath := sp
    proofWidgetsBuildDir := LAKEPACKAGESDIR / "proofwidgets" / ".lake" / "build" }
=======
private def parseMathlibDepPath (json : Lean.Json) : Except String (Option FilePath) := do
  let deps ← (← json.getObjVal? "packages").getArr?
  for d in deps do
    let n := ← (← d.getObjVal? "name").getStr?
    if n != "mathlib" then
      continue
    let t := ← (← d.getObjVal? "type").getStr?
    if t == "path" then
      return some ⟨← (← d.getObjVal? "dir").getStr?⟩
    else
      return LAKEPACKAGESDIR / "mathlib"
  return none

private def CacheM.mathlibDepPath : IO FilePath := do
  let raw ← IO.FS.readFile "lake-manifest.json"
  match (Lean.Json.parse raw >>= parseMathlibDepPath) with
  | .ok (some p) => return p
  | .ok none =>
      if ← isMathlibRoot then
        return ⟨"."⟩
      else
        throw <| IO.userError s!"Mathlib not found in dependencies"
  | .error e => throw <| IO.userError s!"Cannot parse lake-manifest.json: {e}"

-- TODO this should be generated automatically from the information in `lakefile.lean`.
@[inherit_doc CacheM.Context]
private def CacheM.getContext : IO CacheM.Context := do
  let root ← CacheM.mathlibDepPath
  return ⟨root, .ofList [
    ("Mathlib", root),
    ("Archive", root),
    ("Counterexamples", root),
    ("MathlibTest", root),
    ("Aesop", LAKEPACKAGESDIR / "aesop"),
    ("Batteries", LAKEPACKAGESDIR / "batteries"),
    ("Cli", LAKEPACKAGESDIR / "Cli"),
    ("ProofWidgets", LAKEPACKAGESDIR / "proofwidgets"),
    ("Qq", LAKEPACKAGESDIR / "Qq"),
    ("ImportGraph", LAKEPACKAGESDIR / "importGraph"),
    ("LeanSearchClient", LAKEPACKAGESDIR / "LeanSearchClient"),
    ("Plausible", LAKEPACKAGESDIR / "plausible")
  ], LAKEPACKAGESDIR / "proofwidgets" / ".lake" / "build"⟩
>>>>>>> 3f236ce5

@[inherit_doc CacheM.Context]
def CacheM.run (f : CacheM α) : IO α := do ReaderT.run f (← getContext)

end

/--
Get the correct package directory the file `sourceFile`.

Basically, this is just a parent of `sourceFile`, but this function determines how
many components of the path `sourceFile` make up the package directory.
-/
def getPackageDir (sourceFile : FilePath) : CacheM FilePath := do
  let sp := (← read).searchPath
  -- Note: This seems to work since the path `.` is listed last, so it will not be found unless
  -- no other search-path applies. Could be more robust.
  let packageDir? := sp.find? (·.contains sourceFile)
  match packageDir? with
  | some dir => return dir
  | none => throw <| IO.userError s!"Unknown package directory for {sourceFile}\nsearch paths: {sp}"

/-- Runs a terminal command and retrieves its output, passing the lines to `processLine` -/
partial def runCurlStreaming (args : Array String) (init : α)
    (processLine : α → String → IO α) : IO α := do
  let child ← IO.Process.spawn { cmd := ← getCurl, args, stdout := .piped, stderr := .piped }
  loop child.stdout init
where
  loop (h : IO.FS.Handle) (a : α) : IO α := do
    let line ← h.getLine
    if line.isEmpty then
      return a
    else
      loop h (← processLine a line)

/-- Runs a terminal command and retrieves its output -/
def runCmd (cmd : String) (args : Array String) (throwFailure stderrAsErr := true) : IO String := do
  let out ← IO.Process.output { cmd := cmd, args := args }
  if (out.exitCode != 0 || stderrAsErr && !out.stderr.isEmpty) && throwFailure then
    throw <| IO.userError s!"failure in {cmd} {args}:\n{out.stderr}"
  else if !out.stderr.isEmpty then
    IO.eprintln out.stderr
  return out.stdout

def runCurl (args : Array String) (throwFailure stderrAsErr := true) : IO String := do
  runCmd (← getCurl) (#["--no-progress-meter"] ++ args) throwFailure stderrAsErr

def validateCurl : IO Bool := do
  if (← CURLBIN.pathExists) then return true
  match (← runCmd "curl" #["--version"]).splitOn " " with
  | "curl" :: v :: _ => match v.splitOn "." with
    | maj :: min :: _ =>
      let version := (maj.toNat!, min.toNat!)
      let _ := @lexOrd
      let _ := @leOfOrd
      if version >= (7, 81) then return true
      -- TODO: support more platforms if the need arises
      let arch ← (·.trim) <$> runCmd "uname" #["-m"] false
      let kernel ← (·.trim) <$> runCmd "uname" #["-s"] false
      if kernel == "Linux" && arch ∈ ["x86_64", "aarch64"] then
        IO.println s!"curl is too old; downloading more recent version"
        IO.FS.createDirAll IO.CACHEDIR
        let _ ← runCmd "curl" (stderrAsErr := false) #[
          s!"https://github.com/leanprover-community/static-curl/releases/download/v{CURLVERSION}/curl-{arch}-linux-static",
          "-L", "-o", CURLBIN.toString]
        let _ ← runCmd "chmod" #["u+x", CURLBIN.toString]
        return true
      if version >= (7, 70) then
        IO.println s!"Warning: recommended `curl` version ≥7.81. Found {v}"
        return true
      else
        IO.println s!"Warning: recommended `curl` version ≥7.70. Found {v}. Can't use `--parallel`."
        return false
    | _ => throw <| IO.userError "Invalidly formatted version of `curl`"
  | _ => throw <| IO.userError "Invalidly formatted response from `curl --version`"

def Version := Nat × Nat × Nat
  deriving Inhabited, DecidableEq

instance : Ord Version := let _ := @lexOrd; lexOrd
instance : LE Version := leOfOrd

def parseVersion (s : String) : Option Version := do
  let [maj, min, patch] := s.splitOn "." | none
  some (maj.toNat!, min.toNat!, patch.toNat!)

def validateLeanTar : IO Unit := do
  if (← LEANTARBIN.pathExists) then return
  if let some version ← some <$> runCmd "leantar" #["--version"] <|> pure none then
    let "leantar" :: v :: _ := version.splitOn " "
      | throw <| IO.userError "Invalidly formatted response from `leantar --version`"
    let some v := parseVersion v | throw <| IO.userError "Invalidly formatted version of `leantar`"
    -- currently we need exactly one version of leantar, change this to reflect compatibility
    if v = (parseVersion LEANTARVERSION).get! then return
  let win := System.Platform.getIsWindows ()
  let target ← if win then
    pure "x86_64-pc-windows-msvc"
  else
    let mut arch ← (·.trim) <$> runCmd "uname" #["-m"] false
    if arch = "arm64" then arch := "aarch64"
    unless arch ∈ ["x86_64", "aarch64"] do
      throw <| IO.userError s!"unsupported architecture {arch}"
    pure <|
      if System.Platform.getIsOSX () then s!"{arch}-apple-darwin"
      else s!"{arch}-unknown-linux-musl"
  IO.println s!"installing leantar {LEANTARVERSION}"
  IO.FS.createDirAll IO.CACHEDIR
  let ext := if win then "zip" else "tar.gz"
  let _ ← runCmd "curl" (stderrAsErr := false) #[
    s!"https://github.com/digama0/leangz/releases/download/v{LEANTARVERSION}/leantar-v{LEANTARVERSION}-{target}.{ext}",
    "-L", "-o", s!"{LEANTARBIN}.{ext}"]
  let _ ← runCmd "tar" #["-xf", s!"{LEANTARBIN}.{ext}",
    "-C", IO.CACHEDIR.toString, "--strip-components=1"]
  IO.FS.rename (IO.CACHEDIR / s!"leantar{EXE}").toString LEANTARBIN.toString

/-- Recursively gets all files from a directory with a certain extension -/
partial def getFilesWithExtension
  (fp : FilePath) (extension : String) (acc : Array FilePath := #[]) :
    IO <| Array FilePath := do
  if ← fp.isDir then
    (← fp.readDir).foldlM (fun acc dir => getFilesWithExtension dir.path extension acc) acc
  else return if fp.extension == some extension then acc.push fp else acc

/--
The Hash map of the cache.
-/
abbrev NameHashMap := Std.HashMap Name UInt64

namespace NameHashMap

/-- Filter the hashmap by whether the entries exist as files in the cache directory.

If `keep` is true, the result will contain the entries that do exist;
if `keep` is false, the result will contain the entries that do not exist.
-/
def filterExists (hashMap : NameHashMap) (keep : Bool) : IO NameHashMap :=
  hashMap.foldM (init := ∅) fun acc mod hash => do
    let exist ← (CACHEDIR / hash.asLTar).pathExists
    let add := if keep then exist else !exist
    if add then return acc.insert mod hash else return acc

def hashes (hashMap : NameHashMap) : Lean.RBTree UInt64 compare :=
  hashMap.fold (init := ∅) fun acc _ hash => acc.insert hash

end NameHashMap

/--
Given a path to a Lean file, concatenates the paths to its build files.
Each build file also has a `Bool` indicating whether that file is required for caching to proceed.
-/
def mkBuildPaths (mod : Name) (sourceFile : FilePath) : CacheM <| List (FilePath × Bool) := do
  let packageDir ← getPackageDir sourceFile
  let path := (System.mkFilePath <| mod.components.map toString)
  return [
    -- Note that `packCache` below requires that the `.trace` file is first in this list.
    (packageDir / LIBDIR / path.withExtension "trace", true),
    (packageDir / LIBDIR / path.withExtension "olean", true),
    (packageDir / LIBDIR / path.withExtension "olean.hash", true),
    (packageDir / LIBDIR / path.withExtension "ilean", true),
    (packageDir / LIBDIR / path.withExtension "ilean.hash", true),
    (packageDir / IRDIR  / path.withExtension "c", true),
    (packageDir / IRDIR  / path.withExtension "c.hash", true),
    (packageDir / LIBDIR / path.withExtension "extra", false)]

/-- Check that all required build files exist. -/
def allExist (paths : List (FilePath × Bool)) : IO Bool := do
  for (path, required) in paths do
    if required then if !(← path.pathExists) then return false
  pure true

/-- Compresses build files into the local cache and returns an array with the compressed files -/
def packCache (hashMap : NameHashMap) (pathMap : Std.HashMap Name FilePath)
    (overwrite verbose unpackedOnly : Bool) (comment : Option String := none) :
    CacheM <| Array String := do
  IO.FS.createDirAll CACHEDIR
  IO.println "Compressing cache"
  let mut acc := #[]
  let mut tasks := #[]
  for (mod, hash) in hashMap.toList do
    let sourceFile := pathMap.get! mod
    let zip := hash.asLTar
    let zipPath := CACHEDIR / zip
    let buildPaths ← mkBuildPaths mod sourceFile
    if ← allExist buildPaths then
      if overwrite || !(← zipPath.pathExists) then
        acc := acc.push (sourceFile, zip)
        tasks := tasks.push <| ← IO.asTask do
          -- Note here we require that the `.trace` file is first
          -- in the list generated by `mkBuildPaths`.
          let trace :: args := (← buildPaths.filterM (·.1.pathExists)) |>.map (·.1.toString)
            | unreachable!
          runCmd (← getLeanTar) <| #[zipPath.toString, trace] ++
            (if let some c := comment then #["-c", s!"git=mathlib4@{c}"] else #[]) ++ args
      else if !unpackedOnly then
        acc := acc.push (sourceFile, zip)
  for task in tasks do
    _ ← IO.ofExcept task.get
  acc := acc.qsort (·.1.1 < ·.1.1)
  if verbose then
    for (path, zip) in acc do
      println! "packing {path} as {zip}"
  return acc.map (·.2)

/-- Gets the set of all cached files -/
def getLocalCacheSet : IO <| Lean.RBTree String compare := do
  let paths ← getFilesWithExtension CACHEDIR "ltar"
  return .fromList (paths.toList.map (·.withoutParent CACHEDIR |>.toString)) _

/-- Decompresses build files into their respective folders -/
def unpackCache (hashMap : NameHashMap) (pathMap : Std.HashMap Name FilePath) (force : Bool) : CacheM Unit := do
  let hashMap ← hashMap.filterExists true
  let size := hashMap.size
  if size > 0 then
    let now ← IO.monoMsNow
    IO.println s!"Decompressing {size} file(s)"
    let args := (if force then #["-f"] else #[]) ++ #["-x", "--delete-corrupted", "-j", "-"]
    let child ← IO.Process.spawn { cmd := ← getLeanTar, args, stdin := .piped }
    let (stdin, child) ← child.takeStdin
    let config : Array Lean.Json ← hashMap.foldM (init := #[]) fun config mod hash => do
      let pathStr := s!"{CACHEDIR / hash.asLTar}"
      -- TODO: We could do this with `pkgDir` for all modules, not only ones in mathlib.
      -- This would be more flexible and allow cached dependencies to live somewhere else (locally).
      -- However, this change invalidates existing .ltar files, so it needs
      -- to be accompanied with some hash change.
      -- In practice, cached local mathlib dependencies would lead to a new `rootHash` anyways
      -- (mathllib lakefile/manifest would need to reflect this) and therefore would
      -- invalidate cache anyways, therefore we leave it as is.
      -- see: https://github.com/leanprover-community/mathlib4/pull/8767#discussion_r1422077498
      if mod.getRoot == `Mathlib then
        -- only mathlib files, when not in the mathlib4 repo, need to be redirected
        let sourceFile := pathMap[mod]!
        let pkgDir := (← getPackageDir sourceFile).toString
        pure <| config.push <| .mkObj [("file", pathStr), ("base", pkgDir)]
      else
        pure <| config.push <| .str pathStr
    stdin.putStr <| Lean.Json.compress <| .arr config
    let exitCode ← child.wait
    if exitCode != 0 then throw <| IO.userError s!"leantar failed with error code {exitCode}"
    IO.println s!"Unpacked in {(← IO.monoMsNow) - now} ms"
    IO.println "Completed successfully!"
  else IO.println "No cache files to decompress"

instance : Ord FilePath where
  compare x y := compare x.toString y.toString

/-- Removes all cache files except for what's in the `keep` set -/
def cleanCache (keep : Lean.RBTree FilePath compare := ∅) : IO Unit := do
  for path in ← getFilesWithExtension CACHEDIR "ltar" do
    if !keep.contains path then IO.FS.removeFile path

/-- Prints the LTAR file and embedded comments (in particular, the mathlib commit that built the
file) regarding the files with specified paths. -/
def lookup (hashMap : NameHashMap) (modules : List Name) : IO Unit := do
  let mut err := false
  for mod in modules do
    let some hash := hashMap[mod]? | err := true
    let ltar := CACHEDIR / hash.asLTar
    IO.println s!"{mod}: {ltar}"
    for line in (← runCmd (← getLeanTar) #["-k", ltar.toString]).splitOn "\n" |>.dropLast do
      println! "  comment: {line}"
  if err then IO.Process.exit 1

/--
Parse command line arguments.
Position `0`, the command like [`get`, `clean`, etc.] is ignored.
The remaining arguments take one of the following forms:
1. `Mathlib.Algebra.Fields.Basic`: there exists such a Lean file
2. `Mathlib.Algebra.Fields`: no Lean file exists but a folder
3. `Mathlib/Algebra/Fields/Basic.lean`: the file exists (note potentially `\` on Windows)
4. `Mathlib/Algebra/Fields/`: the folder exists
5. (`Aesop/Builder.lean`: the file does not exist, it's
    actually somewhere in `.lake`. (not supported currently!))

An argument like `Archive` is treated as module, not a path.
-/
def parseArgs (args : List String) : CacheM <| Std.HashMap Name FilePath := do
  match args with
  | [] => pure ∅
  | _ :: args₀ =>
    let sp := (← read).searchPath
    args₀.foldlM (init := ∅) fun acc (arg : String) => do
      let arg' : FilePath := arg
      let mod : Name := arg'.withExtension "" |>.components.foldl .str .anonymous
      if arg'.components.length > 1 || arg'.extension == "lean" then
        -- provided file name of a Lean file
        if !(← arg'.pathExists) then
          IO.eprintln s!"Invalid argument: non-existing path {arg'}"
          IO.Process.exit 1
        if arg'.extension == "lean" then
          -- provided existing `.lean` file
          pure <| acc.insert mod arg
        else
          -- provided existing directory: walk it
          let leanModulesInFolder ← walkDir arg'
          pure <| acc.insertMany leanModulesInFolder
      else
        -- provided a module
        let mod := arg.toName
        let sourceFile ← Lean.findLean sp mod
        if ← sourceFile.pathExists then
          -- provided valid module
          pure <| acc.insert mod sourceFile
        else
          -- provided "pseudo-module" like `Mathlib.Data` which
          -- does not correspond to a Lean file, but to an existing folder
          -- `Mathlib/Data/`
          let folder := sourceFile.withExtension ""
          if ← folder.pathExists then
            -- case 2: "module name" of an existing folder: walk dir
            let leanModulesInFolder ← walkDir folder
            pure <| acc.insertMany leanModulesInFolder
          else
            IO.eprintln s!"Invalid argument: non-existing module {mod}"
            IO.Process.exit 1
where
  /-- assumes the folder exists -/
  walkDir (folder : FilePath) : CacheM <| Array (Name × FilePath) := do
    -- find all Lean files in the folder, skipping hidden folders/files
    let files ← folder.walkDir fun p => match p.fileName with
      | some s => pure <| !(s.startsWith ".")
      | none => pure false
    let leanFiles := files.filter (·.extension == some "lean")

    let mut leanModulesInFolder : Array (Name × FilePath) := #[]
    for file in leanFiles do
      let pkgDir ← getPackageDir file
      let path := file.withoutParent pkgDir
      let mod : Name := path.withExtension "" |>.components.foldl .str .anonymous
      leanModulesInFolder := leanModulesInFolder.push (mod, file)
    pure leanModulesInFolder

end Cache.IO<|MERGE_RESOLUTION|>--- conflicted
+++ resolved
@@ -85,37 +85,21 @@
 def getLeanTar : IO String := do
   return if (← LEANTARBIN.pathExists) then LEANTARBIN.toString else "leantar"
 
-<<<<<<< HEAD
 /--
 `CacheM` stores the following information:
-* the root directory where `Mathlib.lean` lies
-* the Lean search path from the env variable `LEAN_PATH`. This contains
-  paths to the root directory of each imported package. The build files (e.g. `.olean`)
+* the source directory where `Mathlib.lean` lies
+* the Lean search path. This contains
+  paths to the source directory of each imported package. The build files (e.g. `.olean`)
   of a package should then be in a `.lake`-folder inside this root directory
   (see `LIBDIR` and `IRDIR`).
 * the build directory for proofwidgets
 -/
 structure CacheM.Context where
-  /-- root directory for mathlib files -/
+  /-- source directory for mathlib files -/
   mathlibDepPath : FilePath
   /-- the Lean search path -/
   searchPath : SearchPath
-=======
-abbrev PackageDirs := Lean.RBMap String FilePath compare
-
-/--
-`CacheM` stores the following information:
-* the source directory where `Mathlib.lean` lies
-* package directories
-* the build directory for proofwidgets
--/
-structure CacheM.Context where
-  /-- source directory for mathlib files -/
-  mathlibDepPath : FilePath
-  /-- TODO: use search path instead -/
-  packageDirs : PackageDirs
   /-- build directory for proofwidgets -/
->>>>>>> 3f236ce5
   proofWidgetsBuildDir : FilePath
 
 @[inherit_doc CacheM.Context]
@@ -123,10 +107,9 @@
 
 section
 
-<<<<<<< HEAD
 @[inherit_doc CacheM.Context]
 private def CacheM.getContext : IO CacheM.Context := do
-  let sp ← initSrcSearchPath -- getCleanSearchPath
+  let sp ← initSrcSearchPath
   let mathlibSourceFile ← Lean.findLean sp `Mathlib
   let some mathlibSource ← pure mathlibSourceFile.parent
     | throw <| IO.userError s!"Mathlib not found in dependencies"
@@ -134,50 +117,6 @@
     mathlibDepPath := mathlibSource
     searchPath := sp
     proofWidgetsBuildDir := LAKEPACKAGESDIR / "proofwidgets" / ".lake" / "build" }
-=======
-private def parseMathlibDepPath (json : Lean.Json) : Except String (Option FilePath) := do
-  let deps ← (← json.getObjVal? "packages").getArr?
-  for d in deps do
-    let n := ← (← d.getObjVal? "name").getStr?
-    if n != "mathlib" then
-      continue
-    let t := ← (← d.getObjVal? "type").getStr?
-    if t == "path" then
-      return some ⟨← (← d.getObjVal? "dir").getStr?⟩
-    else
-      return LAKEPACKAGESDIR / "mathlib"
-  return none
-
-private def CacheM.mathlibDepPath : IO FilePath := do
-  let raw ← IO.FS.readFile "lake-manifest.json"
-  match (Lean.Json.parse raw >>= parseMathlibDepPath) with
-  | .ok (some p) => return p
-  | .ok none =>
-      if ← isMathlibRoot then
-        return ⟨"."⟩
-      else
-        throw <| IO.userError s!"Mathlib not found in dependencies"
-  | .error e => throw <| IO.userError s!"Cannot parse lake-manifest.json: {e}"
-
--- TODO this should be generated automatically from the information in `lakefile.lean`.
-@[inherit_doc CacheM.Context]
-private def CacheM.getContext : IO CacheM.Context := do
-  let root ← CacheM.mathlibDepPath
-  return ⟨root, .ofList [
-    ("Mathlib", root),
-    ("Archive", root),
-    ("Counterexamples", root),
-    ("MathlibTest", root),
-    ("Aesop", LAKEPACKAGESDIR / "aesop"),
-    ("Batteries", LAKEPACKAGESDIR / "batteries"),
-    ("Cli", LAKEPACKAGESDIR / "Cli"),
-    ("ProofWidgets", LAKEPACKAGESDIR / "proofwidgets"),
-    ("Qq", LAKEPACKAGESDIR / "Qq"),
-    ("ImportGraph", LAKEPACKAGESDIR / "importGraph"),
-    ("LeanSearchClient", LAKEPACKAGESDIR / "LeanSearchClient"),
-    ("Plausible", LAKEPACKAGESDIR / "plausible")
-  ], LAKEPACKAGESDIR / "proofwidgets" / ".lake" / "build"⟩
->>>>>>> 3f236ce5
 
 @[inherit_doc CacheM.Context]
 def CacheM.run (f : CacheM α) : IO α := do ReaderT.run f (← getContext)
