--- conflicted
+++ resolved
@@ -90,11 +90,7 @@
 /-- Bump this number to invalidate the cache, in case the existing hashing inputs are insufficient.
 It is not a global counter, and can be reset to 0 as long as the lean githash or lake manifest has
 changed since the last time this counter was touched. -/
-<<<<<<< HEAD
 def rootHashGeneration : UInt64 := 3
-=======
-def rootHashGeneration : UInt64 := 1
->>>>>>> 258b485d
 
 /--
 `CacheM` stores the following information:
